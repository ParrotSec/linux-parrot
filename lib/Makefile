--- conflicted
+++ resolved
@@ -17,20 +17,25 @@
 KCOV_INSTRUMENT_debugobjects.o := n
 KCOV_INSTRUMENT_dynamic_debug.o := n
 
+# Early boot use of cmdline, don't instrument it
+ifdef CONFIG_AMD_MEM_ENCRYPT
+KASAN_SANITIZE_string.o := n
+
+ifdef CONFIG_FUNCTION_TRACER
+CFLAGS_REMOVE_string.o = -pg
+endif
+
+CFLAGS_string.o := $(call cc-option, -fno-stack-protector)
+endif
+
 lib-y := ctype.o string.o vsprintf.o cmdline.o \
-<<<<<<< HEAD
-	 rbtree.o radix-tree.o timerqueue.o\
-	 idr.o int_sqrt.o extable.o \
-	 sha1.o chacha20.o irq_regs.o argv_split.o \
-=======
 	 rbtree.o radix-tree.o timerqueue.o xarray.o \
 	 idr.o extable.o \
 	 sha1.o chacha.o irq_regs.o argv_split.o \
->>>>>>> 407d19ab
 	 flex_proportions.o ratelimit.o show_mem.o \
 	 is_single_threaded.o plist.o decompress.o kobject_uevent.o \
 	 earlycpio.o seq_buf.o siphash.o dec_and_lock.o \
-	 nmi_backtrace.o nodemask.o win_minmax.o
+	 nmi_backtrace.o nodemask.o win_minmax.o memcat_p.o
 
 lib-$(CONFIG_PRINTK) += dump_stack.o
 lib-$(CONFIG_MMU) += ioremap.o
@@ -41,18 +46,11 @@
 
 obj-y += bcd.o sort.o parser.o debug_locks.o random32.o \
 	 bust_spinlocks.o kasprintf.o bitmap.o scatterlist.o \
-<<<<<<< HEAD
-	 gcd.o lcm.o list_sort.o uuid.o flex_array.o iov_iter.o clz_ctz.o \
-	 bsearch.o find_bit.o llist.o memweight.o kfifo.o \
-	 percpu-refcount.o rhashtable.o reciprocal_div.o \
-	 once.o refcount.o usercopy.o errseq.o bucket_locks.o
-=======
 	 list_sort.o uuid.o iov_iter.o clz_ctz.o \
 	 bsearch.o find_bit.o llist.o memweight.o kfifo.o \
 	 percpu-refcount.o rhashtable.o \
 	 once.o refcount.o usercopy.o errseq.o bucket_locks.o \
 	 generic-radix-tree.o
->>>>>>> 407d19ab
 obj-$(CONFIG_STRING_SELFTEST) += test_string.o
 obj-y += string_helpers.o
 obj-$(CONFIG_TEST_STRING_HELPERS) += test-string_helpers.o
@@ -67,11 +65,14 @@
 obj-$(CONFIG_TEST_IDA) += test_ida.o
 obj-$(CONFIG_TEST_KASAN) += test_kasan.o
 CFLAGS_test_kasan.o += -fno-builtin
+CFLAGS_test_kasan.o += $(call cc-disable-warning, vla)
 obj-$(CONFIG_TEST_UBSAN) += test_ubsan.o
+CFLAGS_test_ubsan.o += $(call cc-disable-warning, vla)
 UBSAN_SANITIZE_test_ubsan.o := y
 obj-$(CONFIG_TEST_KSTRTOX) += test-kstrtox.o
 obj-$(CONFIG_TEST_LIST_SORT) += test_list_sort.o
 obj-$(CONFIG_TEST_LKM) += test_module.o
+obj-$(CONFIG_TEST_VMALLOC) += test_vmalloc.o
 obj-$(CONFIG_TEST_OVERFLOW) += test_overflow.o
 obj-$(CONFIG_TEST_RHASHTABLE) += test_rhashtable.o
 obj-$(CONFIG_TEST_SORT) += test_sort.o
@@ -83,9 +84,15 @@
 obj-$(CONFIG_TEST_STRSCPY) += test_strscpy.o
 obj-$(CONFIG_TEST_BITFIELD) += test_bitfield.o
 obj-$(CONFIG_TEST_UUID) += test_uuid.o
+obj-$(CONFIG_TEST_XARRAY) += test_xarray.o
 obj-$(CONFIG_TEST_PARMAN) += test_parman.o
 obj-$(CONFIG_TEST_KMOD) += test_kmod.o
 obj-$(CONFIG_TEST_DEBUG_VIRTUAL) += test_debug_virtual.o
+obj-$(CONFIG_TEST_MEMCAT_P) += test_memcat_p.o
+obj-$(CONFIG_TEST_OBJAGG) += test_objagg.o
+obj-$(CONFIG_TEST_STACKINIT) += test_stackinit.o
+
+obj-$(CONFIG_TEST_LIVEPATCH) += livepatch/
 
 ifeq ($(CONFIG_DEBUG_KOBJECT),y)
 CFLAGS_kobject.o += -DDEBUG
@@ -218,7 +225,7 @@
 libfdt_files = fdt.o fdt_ro.o fdt_wip.o fdt_rw.o fdt_sw.o fdt_strerror.o \
 	       fdt_empty_tree.o
 $(foreach file, $(libfdt_files), \
-	$(eval CFLAGS_$(file) = -I$(src)/../scripts/dtc/libfdt))
+	$(eval CFLAGS_$(file) = -I $(srctree)/scripts/dtc/libfdt))
 lib-$(CONFIG_LIBFDT) += $(libfdt_files)
 
 obj-$(CONFIG_RBTREE_TEST) += rbtree_test.o
@@ -284,4 +291,5 @@
 obj-$(CONFIG_GENERIC_LIB_LSHRDI3) += lshrdi3.o
 obj-$(CONFIG_GENERIC_LIB_MULDI3) += muldi3.o
 obj-$(CONFIG_GENERIC_LIB_CMPDI2) += cmpdi2.o
-obj-$(CONFIG_GENERIC_LIB_UCMPDI2) += ucmpdi2.o+obj-$(CONFIG_GENERIC_LIB_UCMPDI2) += ucmpdi2.o
+obj-$(CONFIG_OBJAGG) += objagg.o