--- conflicted
+++ resolved
@@ -11,6 +11,7 @@
 #include <linux/bitops.h>
 #include <linux/bug.h>
 #include <linux/kernel.h>
+#include <linux/mm.h>
 #include <linux/slab.h>
 #include <linux/string.h>
 #include <linux/uaccess.h>
@@ -35,11 +36,6 @@
  * for example) or scalar (bitmap_weight, for example) results
  * carefully filter out these unused bits from impacting their
  * results.
- *
- * These operations actually hold to a slightly stronger rule:
- * if you don't input any bitmaps to these ops that have some
- * unused bits set, then they won't output any set unused bits
- * in output bitmaps.
  *
  * The byte ordering of bitmaps is more natural on little
  * endian architectures.  See the big-endian headers
@@ -447,7 +443,7 @@
 			unsigned int ulen, unsigned long *maskp,
 			int nmaskbits)
 {
-	if (!access_ok(VERIFY_READ, ubuf, ulen))
+	if (!access_ok(ubuf, ulen))
 		return -EFAULT;
 	return __bitmap_parse((const char __force *)ubuf,
 				ulen, 1, maskp, nmaskbits);
@@ -466,20 +462,18 @@
  * ranges if list is specified or hex digits grouped into comma-separated
  * sets of 8 digits/set. Returns the number of characters written to buf.
  *
- * It is assumed that @buf is a pointer into a PAGE_SIZE area and that
- * sufficient storage remains at @buf to accommodate the
- * bitmap_print_to_pagebuf() output.
+ * It is assumed that @buf is a pointer into a PAGE_SIZE, page-aligned
+ * area and that sufficient storage remains at @buf to accommodate the
+ * bitmap_print_to_pagebuf() output. Returns the number of characters
+ * actually printed to @buf, excluding terminating '\0'.
  */
 int bitmap_print_to_pagebuf(bool list, char *buf, const unsigned long *maskp,
 			    int nmaskbits)
 {
-	ptrdiff_t len = PTR_ALIGN(buf + PAGE_SIZE - 1, PAGE_SIZE) - buf;
-	int n = 0;
-
-	if (len > 1)
-		n = list ? scnprintf(buf, len, "%*pbl\n", nmaskbits, maskp) :
-			   scnprintf(buf, len, "%*pb\n", nmaskbits, maskp);
-	return n;
+	ptrdiff_t len = PAGE_SIZE - offset_in_page(buf);
+
+	return list ? scnprintf(buf, len, "%*pbl\n", nmaskbits, maskp) :
+		      scnprintf(buf, len, "%*pb\n", nmaskbits, maskp);
 }
 EXPORT_SYMBOL(bitmap_print_to_pagebuf);
 
@@ -670,12 +664,6 @@
 			unsigned int ulen, unsigned long *maskp,
 			int nmaskbits)
 {
-<<<<<<< HEAD
-	if (!access_ok(VERIFY_READ, ubuf, ulen))
-		return -EFAULT;
-	return __bitmap_parselist((const char __force *)ubuf,
-					ulen, 1, maskp, nmaskbits);
-=======
 	char *buf;
 	int ret;
 
@@ -687,7 +675,6 @@
 
 	kfree(buf);
 	return ret;
->>>>>>> 407d19ab
 }
 EXPORT_SYMBOL(bitmap_parselist_user);
 
