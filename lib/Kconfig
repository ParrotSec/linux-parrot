--- conflicted
+++ resolved
@@ -11,8 +11,6 @@
 config RAID6_PQ
 	tristate
 
-<<<<<<< HEAD
-=======
 config RAID6_PQ_BENCHMARK
 	bool "Automatically choose fastest RAID6 PQ functions"
 	depends on RAID6_PQ
@@ -38,7 +36,6 @@
 
 	  When in doubt, say N.
 
->>>>>>> 407d19ab
 config BITREVERSE
 	tristate
 
@@ -427,8 +424,11 @@
 
 	  for more information.
 
-config RADIX_TREE_MULTIORDER
-	bool
+config XARRAY_MULTI
+	bool
+	help
+	  Support entries which occupy multiple consecutive indices in the
+	  XArray.
 
 config ASSOCIATIVE_ARRAY
 	bool
@@ -596,7 +596,7 @@
 # sg chaining option
 #
 
-config ARCH_HAS_SG_CHAIN
+config ARCH_NO_SG_CHAIN
 	def_bool n
 
 config ARCH_HAS_PMEM_API
@@ -647,4 +647,7 @@
 	bool
 
 config GENERIC_LIB_UCMPDI2
-	bool+	bool
+
+config OBJAGG
+	tristate "objagg" if COMPILE_TEST