// SPDX-License-Identifier: GPL-2.0-only
#include <linux/export.h>
#include <linux/bvec.h>
#include <linux/uio.h>
#include <linux/pagemap.h>
#include <linux/slab.h>
#include <linux/vmalloc.h>
#include <linux/splice.h>
#include <net/checksum.h>

#define PIPE_PARANOIA /* for now */

#define iterate_iovec(i, n, __v, __p, skip, STEP) {	\
	size_t left;					\
	size_t wanted = n;				\
	__p = i->iov;					\
	__v.iov_len = min(n, __p->iov_len - skip);	\
	if (likely(__v.iov_len)) {			\
		__v.iov_base = __p->iov_base + skip;	\
		left = (STEP);				\
		__v.iov_len -= left;			\
		skip += __v.iov_len;			\
		n -= __v.iov_len;			\
	} else {					\
		left = 0;				\
	}						\
	while (unlikely(!left && n)) {			\
		__p++;					\
		__v.iov_len = min(n, __p->iov_len);	\
		if (unlikely(!__v.iov_len))		\
			continue;			\
		__v.iov_base = __p->iov_base;		\
		left = (STEP);				\
		__v.iov_len -= left;			\
		skip = __v.iov_len;			\
		n -= __v.iov_len;			\
	}						\
	n = wanted - n;					\
}

#define iterate_kvec(i, n, __v, __p, skip, STEP) {	\
	size_t wanted = n;				\
	__p = i->kvec;					\
	__v.iov_len = min(n, __p->iov_len - skip);	\
	if (likely(__v.iov_len)) {			\
		__v.iov_base = __p->iov_base + skip;	\
		(void)(STEP);				\
		skip += __v.iov_len;			\
		n -= __v.iov_len;			\
	}						\
	while (unlikely(n)) {				\
		__p++;					\
		__v.iov_len = min(n, __p->iov_len);	\
		if (unlikely(!__v.iov_len))		\
			continue;			\
		__v.iov_base = __p->iov_base;		\
		(void)(STEP);				\
		skip = __v.iov_len;			\
		n -= __v.iov_len;			\
	}						\
	n = wanted;					\
}

#define iterate_bvec(i, n, __v, __bi, skip, STEP) {	\
	struct bvec_iter __start;			\
	__start.bi_size = n;				\
	__start.bi_bvec_done = skip;			\
	__start.bi_idx = 0;				\
	for_each_bvec(__v, i->bvec, __bi, __start) {	\
		if (!__v.bv_len)			\
			continue;			\
		(void)(STEP);				\
	}						\
}

#define iterate_all_kinds(i, n, v, I, B, K) {			\
	if (likely(n)) {					\
		size_t skip = i->iov_offset;			\
		if (unlikely(i->type & ITER_BVEC)) {		\
			struct bio_vec v;			\
			struct bvec_iter __bi;			\
			iterate_bvec(i, n, v, __bi, skip, (B))	\
		} else if (unlikely(i->type & ITER_KVEC)) {	\
			const struct kvec *kvec;		\
			struct kvec v;				\
			iterate_kvec(i, n, v, kvec, skip, (K))	\
		} else {					\
			const struct iovec *iov;		\
			struct iovec v;				\
			iterate_iovec(i, n, v, iov, skip, (I))	\
		}						\
	}							\
}

#define iterate_and_advance(i, n, v, I, B, K) {			\
	if (unlikely(i->count < n))				\
		n = i->count;					\
	if (i->count) {						\
		size_t skip = i->iov_offset;			\
		if (unlikely(i->type & ITER_BVEC)) {		\
			const struct bio_vec *bvec = i->bvec;	\
			struct bio_vec v;			\
			struct bvec_iter __bi;			\
			iterate_bvec(i, n, v, __bi, skip, (B))	\
			i->bvec = __bvec_iter_bvec(i->bvec, __bi);	\
			i->nr_segs -= i->bvec - bvec;		\
			skip = __bi.bi_bvec_done;		\
		} else if (unlikely(i->type & ITER_KVEC)) {	\
			const struct kvec *kvec;		\
			struct kvec v;				\
			iterate_kvec(i, n, v, kvec, skip, (K))	\
			if (skip == kvec->iov_len) {		\
				kvec++;				\
				skip = 0;			\
			}					\
			i->nr_segs -= kvec - i->kvec;		\
			i->kvec = kvec;				\
		} else {					\
			const struct iovec *iov;		\
			struct iovec v;				\
			iterate_iovec(i, n, v, iov, skip, (I))	\
			if (skip == iov->iov_len) {		\
				iov++;				\
				skip = 0;			\
			}					\
			i->nr_segs -= iov - i->iov;		\
			i->iov = iov;				\
		}						\
		i->count -= n;					\
		i->iov_offset = skip;				\
	}							\
}

static int copyout(void __user *to, const void *from, size_t n)
{
	if (access_ok(VERIFY_WRITE, to, n)) {
		kasan_check_read(from, n);
		n = raw_copy_to_user(to, from, n);
	}
	return n;
}

static int copyin(void *to, const void __user *from, size_t n)
{
	if (access_ok(VERIFY_READ, from, n)) {
		kasan_check_write(to, n);
		n = raw_copy_from_user(to, from, n);
	}
	return n;
}

static size_t copy_page_to_iter_iovec(struct page *page, size_t offset, size_t bytes,
			 struct iov_iter *i)
{
	size_t skip, copy, left, wanted;
	const struct iovec *iov;
	char __user *buf;
	void *kaddr, *from;

	if (unlikely(bytes > i->count))
		bytes = i->count;

	if (unlikely(!bytes))
		return 0;

	might_fault();
	wanted = bytes;
	iov = i->iov;
	skip = i->iov_offset;
	buf = iov->iov_base + skip;
	copy = min(bytes, iov->iov_len - skip);

	if (IS_ENABLED(CONFIG_HIGHMEM) && !fault_in_pages_writeable(buf, copy)) {
		kaddr = kmap_atomic(page);
		from = kaddr + offset;

		/* first chunk, usually the only one */
		left = copyout(buf, from, copy);
		copy -= left;
		skip += copy;
		from += copy;
		bytes -= copy;

		while (unlikely(!left && bytes)) {
			iov++;
			buf = iov->iov_base;
			copy = min(bytes, iov->iov_len);
			left = copyout(buf, from, copy);
			copy -= left;
			skip = copy;
			from += copy;
			bytes -= copy;
		}
		if (likely(!bytes)) {
			kunmap_atomic(kaddr);
			goto done;
		}
		offset = from - kaddr;
		buf += copy;
		kunmap_atomic(kaddr);
		copy = min(bytes, iov->iov_len - skip);
	}
	/* Too bad - revert to non-atomic kmap */

	kaddr = kmap(page);
	from = kaddr + offset;
	left = copyout(buf, from, copy);
	copy -= left;
	skip += copy;
	from += copy;
	bytes -= copy;
	while (unlikely(!left && bytes)) {
		iov++;
		buf = iov->iov_base;
		copy = min(bytes, iov->iov_len);
		left = copyout(buf, from, copy);
		copy -= left;
		skip = copy;
		from += copy;
		bytes -= copy;
	}
	kunmap(page);

done:
	if (skip == iov->iov_len) {
		iov++;
		skip = 0;
	}
	i->count -= wanted - bytes;
	i->nr_segs -= iov - i->iov;
	i->iov = iov;
	i->iov_offset = skip;
	return wanted - bytes;
}

static size_t copy_page_from_iter_iovec(struct page *page, size_t offset, size_t bytes,
			 struct iov_iter *i)
{
	size_t skip, copy, left, wanted;
	const struct iovec *iov;
	char __user *buf;
	void *kaddr, *to;

	if (unlikely(bytes > i->count))
		bytes = i->count;

	if (unlikely(!bytes))
		return 0;

	might_fault();
	wanted = bytes;
	iov = i->iov;
	skip = i->iov_offset;
	buf = iov->iov_base + skip;
	copy = min(bytes, iov->iov_len - skip);

	if (IS_ENABLED(CONFIG_HIGHMEM) && !fault_in_pages_readable(buf, copy)) {
		kaddr = kmap_atomic(page);
		to = kaddr + offset;

		/* first chunk, usually the only one */
		left = copyin(to, buf, copy);
		copy -= left;
		skip += copy;
		to += copy;
		bytes -= copy;

		while (unlikely(!left && bytes)) {
			iov++;
			buf = iov->iov_base;
			copy = min(bytes, iov->iov_len);
			left = copyin(to, buf, copy);
			copy -= left;
			skip = copy;
			to += copy;
			bytes -= copy;
		}
		if (likely(!bytes)) {
			kunmap_atomic(kaddr);
			goto done;
		}
		offset = to - kaddr;
		buf += copy;
		kunmap_atomic(kaddr);
		copy = min(bytes, iov->iov_len - skip);
	}
	/* Too bad - revert to non-atomic kmap */

	kaddr = kmap(page);
	to = kaddr + offset;
	left = copyin(to, buf, copy);
	copy -= left;
	skip += copy;
	to += copy;
	bytes -= copy;
	while (unlikely(!left && bytes)) {
		iov++;
		buf = iov->iov_base;
		copy = min(bytes, iov->iov_len);
		left = copyin(to, buf, copy);
		copy -= left;
		skip = copy;
		to += copy;
		bytes -= copy;
	}
	kunmap(page);

done:
	if (skip == iov->iov_len) {
		iov++;
		skip = 0;
	}
	i->count -= wanted - bytes;
	i->nr_segs -= iov - i->iov;
	i->iov = iov;
	i->iov_offset = skip;
	return wanted - bytes;
}

#ifdef PIPE_PARANOIA
static bool sanity(const struct iov_iter *i)
{
	struct pipe_inode_info *pipe = i->pipe;
	int idx = i->idx;
	int next = pipe->curbuf + pipe->nrbufs;
	if (i->iov_offset) {
		struct pipe_buffer *p;
		if (unlikely(!pipe->nrbufs))
			goto Bad;	// pipe must be non-empty
		if (unlikely(idx != ((next - 1) & (pipe->buffers - 1))))
			goto Bad;	// must be at the last buffer...

		p = &pipe->bufs[idx];
		if (unlikely(p->offset + p->len != i->iov_offset))
			goto Bad;	// ... at the end of segment
	} else {
		if (idx != (next & (pipe->buffers - 1)))
			goto Bad;	// must be right after the last buffer
	}
	return true;
Bad:
	printk(KERN_ERR "idx = %d, offset = %zd\n", i->idx, i->iov_offset);
	printk(KERN_ERR "curbuf = %d, nrbufs = %d, buffers = %d\n",
			pipe->curbuf, pipe->nrbufs, pipe->buffers);
	for (idx = 0; idx < pipe->buffers; idx++)
		printk(KERN_ERR "[%p %p %d %d]\n",
			pipe->bufs[idx].ops,
			pipe->bufs[idx].page,
			pipe->bufs[idx].offset,
			pipe->bufs[idx].len);
	WARN_ON(1);
	return false;
}
#else
#define sanity(i) true
#endif

static inline int next_idx(int idx, struct pipe_inode_info *pipe)
{
	return (idx + 1) & (pipe->buffers - 1);
}

static size_t copy_page_to_iter_pipe(struct page *page, size_t offset, size_t bytes,
			 struct iov_iter *i)
{
	struct pipe_inode_info *pipe = i->pipe;
	struct pipe_buffer *buf;
	size_t off;
	int idx;

	if (unlikely(bytes > i->count))
		bytes = i->count;

	if (unlikely(!bytes))
		return 0;

	if (!sanity(i))
		return 0;

	off = i->iov_offset;
	idx = i->idx;
	buf = &pipe->bufs[idx];
	if (off) {
		if (offset == off && buf->page == page) {
			/* merge with the last one */
			buf->len += bytes;
			i->iov_offset += bytes;
			goto out;
		}
		idx = next_idx(idx, pipe);
		buf = &pipe->bufs[idx];
	}
	if (idx == pipe->curbuf && pipe->nrbufs)
		return 0;
	pipe->nrbufs++;
	buf->ops = &page_cache_pipe_buf_ops;
	get_page(buf->page = page);
	buf->offset = offset;
	buf->len = bytes;
	i->iov_offset = offset + bytes;
	i->idx = idx;
out:
	i->count -= bytes;
	return bytes;
}

/*
 * Fault in one or more iovecs of the given iov_iter, to a maximum length of
 * bytes.  For each iovec, fault in each page that constitutes the iovec.
 *
 * Return 0 on success, or non-zero if the memory could not be accessed (i.e.
 * because it is an invalid address).
 */
int iov_iter_fault_in_readable(struct iov_iter *i, size_t bytes)
{
	size_t skip = i->iov_offset;
	const struct iovec *iov;
	int err;
	struct iovec v;

	if (!(i->type & (ITER_BVEC|ITER_KVEC))) {
		iterate_iovec(i, bytes, v, iov, skip, ({
			err = fault_in_pages_readable(v.iov_base, v.iov_len);
			if (unlikely(err))
			return err;
		0;}))
	}
	return 0;
}
EXPORT_SYMBOL(iov_iter_fault_in_readable);

void iov_iter_init(struct iov_iter *i, int direction,
			const struct iovec *iov, unsigned long nr_segs,
			size_t count)
{
	/* It will get better.  Eventually... */
	if (uaccess_kernel()) {
		direction |= ITER_KVEC;
		i->type = direction;
		i->kvec = (struct kvec *)iov;
	} else {
		i->type = direction;
		i->iov = iov;
	}
	i->nr_segs = nr_segs;
	i->iov_offset = 0;
	i->count = count;
}
EXPORT_SYMBOL(iov_iter_init);

static void memcpy_from_page(char *to, struct page *page, size_t offset, size_t len)
{
	char *from = kmap_atomic(page);
	memcpy(to, from + offset, len);
	kunmap_atomic(from);
}

static void memcpy_to_page(struct page *page, size_t offset, const char *from, size_t len)
{
	char *to = kmap_atomic(page);
	memcpy(to + offset, from, len);
	kunmap_atomic(to);
}

static void memzero_page(struct page *page, size_t offset, size_t len)
{
	char *addr = kmap_atomic(page);
	memset(addr + offset, 0, len);
	kunmap_atomic(addr);
}

static inline bool allocated(struct pipe_buffer *buf)
{
	return buf->ops == &default_pipe_buf_ops;
}

static inline void data_start(const struct iov_iter *i, int *idxp, size_t *offp)
{
	size_t off = i->iov_offset;
	int idx = i->idx;
	if (off && (!allocated(&i->pipe->bufs[idx]) || off == PAGE_SIZE)) {
		idx = next_idx(idx, i->pipe);
		off = 0;
	}
	*idxp = idx;
	*offp = off;
}

static size_t push_pipe(struct iov_iter *i, size_t size,
			int *idxp, size_t *offp)
{
	struct pipe_inode_info *pipe = i->pipe;
	size_t off;
	int idx;
	ssize_t left;

	if (unlikely(size > i->count))
		size = i->count;
	if (unlikely(!size))
		return 0;

	left = size;
	data_start(i, &idx, &off);
	*idxp = idx;
	*offp = off;
	if (off) {
		left -= PAGE_SIZE - off;
		if (left <= 0) {
			pipe->bufs[idx].len += size;
			return size;
		}
		pipe->bufs[idx].len = PAGE_SIZE;
		idx = next_idx(idx, pipe);
	}
	while (idx != pipe->curbuf || !pipe->nrbufs) {
		struct page *page = alloc_page(GFP_USER);
		if (!page)
			break;
		pipe->nrbufs++;
		pipe->bufs[idx].ops = &default_pipe_buf_ops;
		pipe->bufs[idx].page = page;
		pipe->bufs[idx].offset = 0;
		if (left <= PAGE_SIZE) {
			pipe->bufs[idx].len = left;
			return size;
		}
		pipe->bufs[idx].len = PAGE_SIZE;
		left -= PAGE_SIZE;
		idx = next_idx(idx, pipe);
	}
	return size - left;
}

static size_t copy_pipe_to_iter(const void *addr, size_t bytes,
				struct iov_iter *i)
{
	struct pipe_inode_info *pipe = i->pipe;
	size_t n, off;
	int idx;

	if (!sanity(i))
		return 0;

	bytes = n = push_pipe(i, bytes, &idx, &off);
	if (unlikely(!n))
		return 0;
	for ( ; n; idx = next_idx(idx, pipe), off = 0) {
		size_t chunk = min_t(size_t, n, PAGE_SIZE - off);
		memcpy_to_page(pipe->bufs[idx].page, off, addr, chunk);
		i->idx = idx;
		i->iov_offset = off + chunk;
		n -= chunk;
		addr += chunk;
	}
	i->count -= bytes;
	return bytes;
}

size_t _copy_to_iter(const void *addr, size_t bytes, struct iov_iter *i)
{
	const char *from = addr;
	if (unlikely(i->type & ITER_PIPE))
		return copy_pipe_to_iter(addr, bytes, i);
	if (iter_is_iovec(i))
		might_fault();
	iterate_and_advance(i, bytes, v,
		copyout(v.iov_base, (from += v.iov_len) - v.iov_len, v.iov_len),
		memcpy_to_page(v.bv_page, v.bv_offset,
			       (from += v.bv_len) - v.bv_len, v.bv_len),
		memcpy(v.iov_base, (from += v.iov_len) - v.iov_len, v.iov_len)
	)

	return bytes;
}
EXPORT_SYMBOL(_copy_to_iter);

#ifdef CONFIG_ARCH_HAS_UACCESS_MCSAFE
static int copyout_mcsafe(void __user *to, const void *from, size_t n)
{
	if (access_ok(VERIFY_WRITE, to, n)) {
		kasan_check_read(from, n);
		n = copy_to_user_mcsafe((__force void *) to, from, n);
	}
	return n;
}

static unsigned long memcpy_mcsafe_to_page(struct page *page, size_t offset,
		const char *from, size_t len)
{
	unsigned long ret;
	char *to;

	to = kmap_atomic(page);
	ret = memcpy_mcsafe(to + offset, from, len);
	kunmap_atomic(to);

	return ret;
}

static size_t copy_pipe_to_iter_mcsafe(const void *addr, size_t bytes,
				struct iov_iter *i)
{
	struct pipe_inode_info *pipe = i->pipe;
	size_t n, off, xfer = 0;
	int idx;

	if (!sanity(i))
		return 0;

	bytes = n = push_pipe(i, bytes, &idx, &off);
	if (unlikely(!n))
		return 0;
	for ( ; n; idx = next_idx(idx, pipe), off = 0) {
		size_t chunk = min_t(size_t, n, PAGE_SIZE - off);
		unsigned long rem;

		rem = memcpy_mcsafe_to_page(pipe->bufs[idx].page, off, addr,
				chunk);
		i->idx = idx;
		i->iov_offset = off + chunk - rem;
		xfer += chunk - rem;
		if (rem)
			break;
		n -= chunk;
		addr += chunk;
	}
	i->count -= xfer;
	return xfer;
}

/**
 * _copy_to_iter_mcsafe - copy to user with source-read error exception handling
 * @addr: source kernel address
 * @bytes: total transfer length
 * @iter: destination iterator
 *
 * The pmem driver arranges for filesystem-dax to use this facility via
 * dax_copy_to_iter() for protecting read/write to persistent memory.
 * Unless / until an architecture can guarantee identical performance
 * between _copy_to_iter_mcsafe() and _copy_to_iter() it would be a
 * performance regression to switch more users to the mcsafe version.
 *
 * Otherwise, the main differences between this and typical _copy_to_iter().
 *
 * * Typical tail/residue handling after a fault retries the copy
 *   byte-by-byte until the fault happens again. Re-triggering machine
 *   checks is potentially fatal so the implementation uses source
 *   alignment and poison alignment assumptions to avoid re-triggering
 *   hardware exceptions.
 *
 * * ITER_KVEC, ITER_PIPE, and ITER_BVEC can return short copies.
 *   Compare to copy_to_iter() where only ITER_IOVEC attempts might return
 *   a short copy.
 *
 * See MCSAFE_TEST for self-test.
 */
size_t _copy_to_iter_mcsafe(const void *addr, size_t bytes, struct iov_iter *i)
{
	const char *from = addr;
	unsigned long rem, curr_addr, s_addr = (unsigned long) addr;

	if (unlikely(i->type & ITER_PIPE))
		return copy_pipe_to_iter_mcsafe(addr, bytes, i);
	if (iter_is_iovec(i))
		might_fault();
	iterate_and_advance(i, bytes, v,
		copyout_mcsafe(v.iov_base, (from += v.iov_len) - v.iov_len, v.iov_len),
		({
		rem = memcpy_mcsafe_to_page(v.bv_page, v.bv_offset,
                               (from += v.bv_len) - v.bv_len, v.bv_len);
		if (rem) {
			curr_addr = (unsigned long) from;
			bytes = curr_addr - s_addr - rem;
			return bytes;
		}
		}),
		({
		rem = memcpy_mcsafe(v.iov_base, (from += v.iov_len) - v.iov_len,
				v.iov_len);
		if (rem) {
			curr_addr = (unsigned long) from;
			bytes = curr_addr - s_addr - rem;
			return bytes;
		}
		})
	)

	return bytes;
}
EXPORT_SYMBOL_GPL(_copy_to_iter_mcsafe);
#endif /* CONFIG_ARCH_HAS_UACCESS_MCSAFE */

size_t _copy_from_iter(void *addr, size_t bytes, struct iov_iter *i)
{
	char *to = addr;
	if (unlikely(i->type & ITER_PIPE)) {
		WARN_ON(1);
		return 0;
	}
	if (iter_is_iovec(i))
		might_fault();
	iterate_and_advance(i, bytes, v,
		copyin((to += v.iov_len) - v.iov_len, v.iov_base, v.iov_len),
		memcpy_from_page((to += v.bv_len) - v.bv_len, v.bv_page,
				 v.bv_offset, v.bv_len),
		memcpy((to += v.iov_len) - v.iov_len, v.iov_base, v.iov_len)
	)

	return bytes;
}
EXPORT_SYMBOL(_copy_from_iter);

bool _copy_from_iter_full(void *addr, size_t bytes, struct iov_iter *i)
{
	char *to = addr;
	if (unlikely(i->type & ITER_PIPE)) {
		WARN_ON(1);
		return false;
	}
	if (unlikely(i->count < bytes))
		return false;

	if (iter_is_iovec(i))
		might_fault();
	iterate_all_kinds(i, bytes, v, ({
		if (copyin((to += v.iov_len) - v.iov_len,
				      v.iov_base, v.iov_len))
			return false;
		0;}),
		memcpy_from_page((to += v.bv_len) - v.bv_len, v.bv_page,
				 v.bv_offset, v.bv_len),
		memcpy((to += v.iov_len) - v.iov_len, v.iov_base, v.iov_len)
	)

	iov_iter_advance(i, bytes);
	return true;
}
EXPORT_SYMBOL(_copy_from_iter_full);

size_t _copy_from_iter_nocache(void *addr, size_t bytes, struct iov_iter *i)
{
	char *to = addr;
	if (unlikely(i->type & ITER_PIPE)) {
		WARN_ON(1);
		return 0;
	}
	iterate_and_advance(i, bytes, v,
		__copy_from_user_inatomic_nocache((to += v.iov_len) - v.iov_len,
					 v.iov_base, v.iov_len),
		memcpy_from_page((to += v.bv_len) - v.bv_len, v.bv_page,
				 v.bv_offset, v.bv_len),
		memcpy((to += v.iov_len) - v.iov_len, v.iov_base, v.iov_len)
	)

	return bytes;
}
EXPORT_SYMBOL(_copy_from_iter_nocache);

#ifdef CONFIG_ARCH_HAS_UACCESS_FLUSHCACHE
/**
 * _copy_from_iter_flushcache - write destination through cpu cache
 * @addr: destination kernel address
 * @bytes: total transfer length
 * @iter: source iterator
 *
 * The pmem driver arranges for filesystem-dax to use this facility via
 * dax_copy_from_iter() for ensuring that writes to persistent memory
 * are flushed through the CPU cache. It is differentiated from
 * _copy_from_iter_nocache() in that guarantees all data is flushed for
 * all iterator types. The _copy_from_iter_nocache() only attempts to
 * bypass the cache for the ITER_IOVEC case, and on some archs may use
 * instructions that strand dirty-data in the cache.
 */
size_t _copy_from_iter_flushcache(void *addr, size_t bytes, struct iov_iter *i)
{
	char *to = addr;
	if (unlikely(i->type & ITER_PIPE)) {
		WARN_ON(1);
		return 0;
	}
	iterate_and_advance(i, bytes, v,
		__copy_from_user_flushcache((to += v.iov_len) - v.iov_len,
					 v.iov_base, v.iov_len),
		memcpy_page_flushcache((to += v.bv_len) - v.bv_len, v.bv_page,
				 v.bv_offset, v.bv_len),
		memcpy_flushcache((to += v.iov_len) - v.iov_len, v.iov_base,
			v.iov_len)
	)

	return bytes;
}
EXPORT_SYMBOL_GPL(_copy_from_iter_flushcache);
#endif

bool _copy_from_iter_full_nocache(void *addr, size_t bytes, struct iov_iter *i)
{
	char *to = addr;
	if (unlikely(i->type & ITER_PIPE)) {
		WARN_ON(1);
		return false;
	}
	if (unlikely(i->count < bytes))
		return false;
	iterate_all_kinds(i, bytes, v, ({
		if (__copy_from_user_inatomic_nocache((to += v.iov_len) - v.iov_len,
					     v.iov_base, v.iov_len))
			return false;
		0;}),
		memcpy_from_page((to += v.bv_len) - v.bv_len, v.bv_page,
				 v.bv_offset, v.bv_len),
		memcpy((to += v.iov_len) - v.iov_len, v.iov_base, v.iov_len)
	)

	iov_iter_advance(i, bytes);
	return true;
}
EXPORT_SYMBOL(_copy_from_iter_full_nocache);

static inline bool page_copy_sane(struct page *page, size_t offset, size_t n)
{
	struct page *head = compound_head(page);
	size_t v = n + offset + page_address(page) - page_address(head);

	if (likely(n <= v && v <= (PAGE_SIZE << compound_order(head))))
		return true;
	WARN_ON(1);
	return false;
}

size_t copy_page_to_iter(struct page *page, size_t offset, size_t bytes,
			 struct iov_iter *i)
{
	if (unlikely(!page_copy_sane(page, offset, bytes)))
		return 0;
	if (i->type & (ITER_BVEC|ITER_KVEC)) {
		void *kaddr = kmap_atomic(page);
		size_t wanted = copy_to_iter(kaddr + offset, bytes, i);
		kunmap_atomic(kaddr);
		return wanted;
	} else if (likely(!(i->type & ITER_PIPE)))
		return copy_page_to_iter_iovec(page, offset, bytes, i);
	else
		return copy_page_to_iter_pipe(page, offset, bytes, i);
}
EXPORT_SYMBOL(copy_page_to_iter);

size_t copy_page_from_iter(struct page *page, size_t offset, size_t bytes,
			 struct iov_iter *i)
{
	if (unlikely(!page_copy_sane(page, offset, bytes)))
		return 0;
	if (unlikely(i->type & ITER_PIPE)) {
		WARN_ON(1);
		return 0;
	}
	if (i->type & (ITER_BVEC|ITER_KVEC)) {
		void *kaddr = kmap_atomic(page);
		size_t wanted = _copy_from_iter(kaddr + offset, bytes, i);
		kunmap_atomic(kaddr);
		return wanted;
	} else
		return copy_page_from_iter_iovec(page, offset, bytes, i);
}
EXPORT_SYMBOL(copy_page_from_iter);

static size_t pipe_zero(size_t bytes, struct iov_iter *i)
{
	struct pipe_inode_info *pipe = i->pipe;
	size_t n, off;
	int idx;

	if (!sanity(i))
		return 0;

	bytes = n = push_pipe(i, bytes, &idx, &off);
	if (unlikely(!n))
		return 0;

	for ( ; n; idx = next_idx(idx, pipe), off = 0) {
		size_t chunk = min_t(size_t, n, PAGE_SIZE - off);
		memzero_page(pipe->bufs[idx].page, off, chunk);
		i->idx = idx;
		i->iov_offset = off + chunk;
		n -= chunk;
	}
	i->count -= bytes;
	return bytes;
}

size_t iov_iter_zero(size_t bytes, struct iov_iter *i)
{
	if (unlikely(i->type & ITER_PIPE))
		return pipe_zero(bytes, i);
	iterate_and_advance(i, bytes, v,
		clear_user(v.iov_base, v.iov_len),
		memzero_page(v.bv_page, v.bv_offset, v.bv_len),
		memset(v.iov_base, 0, v.iov_len)
	)

	return bytes;
}
EXPORT_SYMBOL(iov_iter_zero);

size_t iov_iter_copy_from_user_atomic(struct page *page,
		struct iov_iter *i, unsigned long offset, size_t bytes)
{
	char *kaddr = kmap_atomic(page), *p = kaddr + offset;
	if (unlikely(!page_copy_sane(page, offset, bytes))) {
		kunmap_atomic(kaddr);
		return 0;
	}
	if (unlikely(i->type & ITER_PIPE)) {
		kunmap_atomic(kaddr);
		WARN_ON(1);
		return 0;
	}
	iterate_all_kinds(i, bytes, v,
		copyin((p += v.iov_len) - v.iov_len, v.iov_base, v.iov_len),
		memcpy_from_page((p += v.bv_len) - v.bv_len, v.bv_page,
				 v.bv_offset, v.bv_len),
		memcpy((p += v.iov_len) - v.iov_len, v.iov_base, v.iov_len)
	)
	kunmap_atomic(kaddr);
	return bytes;
}
EXPORT_SYMBOL(iov_iter_copy_from_user_atomic);

static inline void pipe_truncate(struct iov_iter *i)
{
	struct pipe_inode_info *pipe = i->pipe;
	if (pipe->nrbufs) {
		size_t off = i->iov_offset;
		int idx = i->idx;
		int nrbufs = (idx - pipe->curbuf) & (pipe->buffers - 1);
		if (off) {
			pipe->bufs[idx].len = off - pipe->bufs[idx].offset;
			idx = next_idx(idx, pipe);
			nrbufs++;
		}
		while (pipe->nrbufs > nrbufs) {
			pipe_buf_release(pipe, &pipe->bufs[idx]);
			idx = next_idx(idx, pipe);
			pipe->nrbufs--;
		}
	}
}

static void pipe_advance(struct iov_iter *i, size_t size)
{
	struct pipe_inode_info *pipe = i->pipe;
	if (unlikely(i->count < size))
		size = i->count;
	if (size) {
		struct pipe_buffer *buf;
		size_t off = i->iov_offset, left = size;
		int idx = i->idx;
		if (off) /* make it relative to the beginning of buffer */
			left += off - pipe->bufs[idx].offset;
		while (1) {
			buf = &pipe->bufs[idx];
			if (left <= buf->len)
				break;
			left -= buf->len;
			idx = next_idx(idx, pipe);
		}
		i->idx = idx;
		i->iov_offset = buf->offset + left;
	}
	i->count -= size;
	/* ... and discard everything past that point */
	pipe_truncate(i);
}

void iov_iter_advance(struct iov_iter *i, size_t size)
{
	if (unlikely(i->type & ITER_PIPE)) {
		pipe_advance(i, size);
		return;
	}
	iterate_and_advance(i, size, v, 0, 0, 0)
}
EXPORT_SYMBOL(iov_iter_advance);

void iov_iter_revert(struct iov_iter *i, size_t unroll)
{
	if (!unroll)
		return;
	if (WARN_ON(unroll > MAX_RW_COUNT))
		return;
	i->count += unroll;
	if (unlikely(i->type & ITER_PIPE)) {
		struct pipe_inode_info *pipe = i->pipe;
		int idx = i->idx;
		size_t off = i->iov_offset;
		while (1) {
			size_t n = off - pipe->bufs[idx].offset;
			if (unroll < n) {
				off -= unroll;
				break;
			}
			unroll -= n;
			if (!unroll && idx == i->start_idx) {
				off = 0;
				break;
			}
			if (!idx--)
				idx = pipe->buffers - 1;
			off = pipe->bufs[idx].offset + pipe->bufs[idx].len;
		}
		i->iov_offset = off;
		i->idx = idx;
		pipe_truncate(i);
		return;
	}
	if (unroll <= i->iov_offset) {
		i->iov_offset -= unroll;
		return;
	}
	unroll -= i->iov_offset;
	if (i->type & ITER_BVEC) {
		const struct bio_vec *bvec = i->bvec;
		while (1) {
			size_t n = (--bvec)->bv_len;
			i->nr_segs++;
			if (unroll <= n) {
				i->bvec = bvec;
				i->iov_offset = n - unroll;
				return;
			}
			unroll -= n;
		}
	} else { /* same logics for iovec and kvec */
		const struct iovec *iov = i->iov;
		while (1) {
			size_t n = (--iov)->iov_len;
			i->nr_segs++;
			if (unroll <= n) {
				i->iov = iov;
				i->iov_offset = n - unroll;
				return;
			}
			unroll -= n;
		}
	}
}
EXPORT_SYMBOL(iov_iter_revert);

/*
 * Return the count of just the current iov_iter segment.
 */
size_t iov_iter_single_seg_count(const struct iov_iter *i)
{
	if (unlikely(i->type & ITER_PIPE))
		return i->count;	// it is a silly place, anyway
	if (i->nr_segs == 1)
		return i->count;
	else if (i->type & ITER_BVEC)
		return min(i->count, i->bvec->bv_len - i->iov_offset);
	else
		return min(i->count, i->iov->iov_len - i->iov_offset);
}
EXPORT_SYMBOL(iov_iter_single_seg_count);

void iov_iter_kvec(struct iov_iter *i, int direction,
			const struct kvec *kvec, unsigned long nr_segs,
			size_t count)
{
	BUG_ON(!(direction & ITER_KVEC));
	i->type = direction;
	i->kvec = kvec;
	i->nr_segs = nr_segs;
	i->iov_offset = 0;
	i->count = count;
}
EXPORT_SYMBOL(iov_iter_kvec);

void iov_iter_bvec(struct iov_iter *i, int direction,
			const struct bio_vec *bvec, unsigned long nr_segs,
			size_t count)
{
	BUG_ON(!(direction & ITER_BVEC));
	i->type = direction;
	i->bvec = bvec;
	i->nr_segs = nr_segs;
	i->iov_offset = 0;
	i->count = count;
}
EXPORT_SYMBOL(iov_iter_bvec);

void iov_iter_pipe(struct iov_iter *i, int direction,
			struct pipe_inode_info *pipe,
			size_t count)
{
	BUG_ON(direction != ITER_PIPE);
	WARN_ON(pipe->nrbufs == pipe->buffers);
	i->type = direction;
	i->pipe = pipe;
	i->idx = (pipe->curbuf + pipe->nrbufs) & (pipe->buffers - 1);
	i->iov_offset = 0;
	i->count = count;
	i->start_idx = i->idx;
}
EXPORT_SYMBOL(iov_iter_pipe);

unsigned long iov_iter_alignment(const struct iov_iter *i)
{
	unsigned long res = 0;
	size_t size = i->count;

	if (unlikely(i->type & ITER_PIPE)) {
		if (size && i->iov_offset && allocated(&i->pipe->bufs[i->idx]))
			return size | i->iov_offset;
		return size;
	}
	iterate_all_kinds(i, size, v,
		(res |= (unsigned long)v.iov_base | v.iov_len, 0),
		res |= v.bv_offset | v.bv_len,
		res |= (unsigned long)v.iov_base | v.iov_len
	)
	return res;
}
EXPORT_SYMBOL(iov_iter_alignment);

unsigned long iov_iter_gap_alignment(const struct iov_iter *i)
{
	unsigned long res = 0;
	size_t size = i->count;

	if (unlikely(i->type & ITER_PIPE)) {
		WARN_ON(1);
		return ~0U;
	}

	iterate_all_kinds(i, size, v,
		(res |= (!res ? 0 : (unsigned long)v.iov_base) |
			(size != v.iov_len ? size : 0), 0),
		(res |= (!res ? 0 : (unsigned long)v.bv_offset) |
			(size != v.bv_len ? size : 0)),
		(res |= (!res ? 0 : (unsigned long)v.iov_base) |
			(size != v.iov_len ? size : 0))
		);
	return res;
}
EXPORT_SYMBOL(iov_iter_gap_alignment);

static inline ssize_t __pipe_get_pages(struct iov_iter *i,
				size_t maxsize,
				struct page **pages,
				int idx,
				size_t *start)
{
	struct pipe_inode_info *pipe = i->pipe;
	ssize_t n = push_pipe(i, maxsize, &idx, start);
	if (!n)
		return -EFAULT;

	maxsize = n;
	n += *start;
	while (n > 0) {
		get_page(*pages++ = pipe->bufs[idx].page);
		idx = next_idx(idx, pipe);
		n -= PAGE_SIZE;
	}

	return maxsize;
}

static ssize_t pipe_get_pages(struct iov_iter *i,
		   struct page **pages, size_t maxsize, unsigned maxpages,
		   size_t *start)
{
	unsigned npages;
	size_t capacity;
	int idx;

	if (!maxsize)
		return 0;

	if (!sanity(i))
		return -EFAULT;

	data_start(i, &idx, start);
	/* some of this one + all after this one */
	npages = ((i->pipe->curbuf - idx - 1) & (i->pipe->buffers - 1)) + 1;
	capacity = min(npages,maxpages) * PAGE_SIZE - *start;

	return __pipe_get_pages(i, min(maxsize, capacity), pages, idx, start);
}

ssize_t iov_iter_get_pages(struct iov_iter *i,
		   struct page **pages, size_t maxsize, unsigned maxpages,
		   size_t *start)
{
	if (maxsize > i->count)
		maxsize = i->count;

	if (unlikely(i->type & ITER_PIPE))
		return pipe_get_pages(i, pages, maxsize, maxpages, start);
	iterate_all_kinds(i, maxsize, v, ({
		unsigned long addr = (unsigned long)v.iov_base;
		size_t len = v.iov_len + (*start = addr & (PAGE_SIZE - 1));
		int n;
		int res;

		if (len > maxpages * PAGE_SIZE)
			len = maxpages * PAGE_SIZE;
		addr &= ~(PAGE_SIZE - 1);
		n = DIV_ROUND_UP(len, PAGE_SIZE);
<<<<<<< HEAD
		res = get_user_pages_fast(addr, n, (i->type & WRITE) != WRITE, pages);
=======
		res = get_user_pages_fast(addr, n,
				iov_iter_rw(i) != WRITE ?  FOLL_WRITE : 0,
				pages);
>>>>>>> 407d19ab
		if (unlikely(res < 0))
			return res;
		return (res == n ? len : res * PAGE_SIZE) - *start;
	0;}),({
		/* can't be more than PAGE_SIZE */
		*start = v.bv_offset;
		get_page(*pages = v.bv_page);
		return v.bv_len;
	}),({
		return -EFAULT;
	})
	)
	return 0;
}
EXPORT_SYMBOL(iov_iter_get_pages);

static struct page **get_pages_array(size_t n)
{
	return kvmalloc_array(n, sizeof(struct page *), GFP_KERNEL);
}

static ssize_t pipe_get_pages_alloc(struct iov_iter *i,
		   struct page ***pages, size_t maxsize,
		   size_t *start)
{
	struct page **p;
	ssize_t n;
	int idx;
	int npages;

	if (!maxsize)
		return 0;

	if (!sanity(i))
		return -EFAULT;

	data_start(i, &idx, start);
	/* some of this one + all after this one */
	npages = ((i->pipe->curbuf - idx - 1) & (i->pipe->buffers - 1)) + 1;
	n = npages * PAGE_SIZE - *start;
	if (maxsize > n)
		maxsize = n;
	else
		npages = DIV_ROUND_UP(maxsize + *start, PAGE_SIZE);
	p = get_pages_array(npages);
	if (!p)
		return -ENOMEM;
	n = __pipe_get_pages(i, maxsize, p, idx, start);
	if (n > 0)
		*pages = p;
	else
		kvfree(p);
	return n;
}

ssize_t iov_iter_get_pages_alloc(struct iov_iter *i,
		   struct page ***pages, size_t maxsize,
		   size_t *start)
{
	struct page **p;

	if (maxsize > i->count)
		maxsize = i->count;

	if (unlikely(i->type & ITER_PIPE))
		return pipe_get_pages_alloc(i, pages, maxsize, start);
	iterate_all_kinds(i, maxsize, v, ({
		unsigned long addr = (unsigned long)v.iov_base;
		size_t len = v.iov_len + (*start = addr & (PAGE_SIZE - 1));
		int n;
		int res;

		addr &= ~(PAGE_SIZE - 1);
		n = DIV_ROUND_UP(len, PAGE_SIZE);
		p = get_pages_array(n);
		if (!p)
			return -ENOMEM;
<<<<<<< HEAD
		res = get_user_pages_fast(addr, n, (i->type & WRITE) != WRITE, p);
=======
		res = get_user_pages_fast(addr, n,
				iov_iter_rw(i) != WRITE ?  FOLL_WRITE : 0, p);
>>>>>>> 407d19ab
		if (unlikely(res < 0)) {
			kvfree(p);
			return res;
		}
		*pages = p;
		return (res == n ? len : res * PAGE_SIZE) - *start;
	0;}),({
		/* can't be more than PAGE_SIZE */
		*start = v.bv_offset;
		*pages = p = get_pages_array(1);
		if (!p)
			return -ENOMEM;
		get_page(*p = v.bv_page);
		return v.bv_len;
	}),({
		return -EFAULT;
	})
	)
	return 0;
}
EXPORT_SYMBOL(iov_iter_get_pages_alloc);

size_t csum_and_copy_from_iter(void *addr, size_t bytes, __wsum *csum,
			       struct iov_iter *i)
{
	char *to = addr;
	__wsum sum, next;
	size_t off = 0;
	sum = *csum;
	if (unlikely(i->type & ITER_PIPE)) {
		WARN_ON(1);
		return 0;
	}
	iterate_and_advance(i, bytes, v, ({
		int err = 0;
		next = csum_and_copy_from_user(v.iov_base,
					       (to += v.iov_len) - v.iov_len,
					       v.iov_len, 0, &err);
		if (!err) {
			sum = csum_block_add(sum, next, off);
			off += v.iov_len;
		}
		err ? v.iov_len : 0;
	}), ({
		char *p = kmap_atomic(v.bv_page);
		next = csum_partial_copy_nocheck(p + v.bv_offset,
						 (to += v.bv_len) - v.bv_len,
						 v.bv_len, 0);
		kunmap_atomic(p);
		sum = csum_block_add(sum, next, off);
		off += v.bv_len;
	}),({
		next = csum_partial_copy_nocheck(v.iov_base,
						 (to += v.iov_len) - v.iov_len,
						 v.iov_len, 0);
		sum = csum_block_add(sum, next, off);
		off += v.iov_len;
	})
	)
	*csum = sum;
	return bytes;
}
EXPORT_SYMBOL(csum_and_copy_from_iter);

bool csum_and_copy_from_iter_full(void *addr, size_t bytes, __wsum *csum,
			       struct iov_iter *i)
{
	char *to = addr;
	__wsum sum, next;
	size_t off = 0;
	sum = *csum;
	if (unlikely(i->type & ITER_PIPE)) {
		WARN_ON(1);
		return false;
	}
	if (unlikely(i->count < bytes))
		return false;
	iterate_all_kinds(i, bytes, v, ({
		int err = 0;
		next = csum_and_copy_from_user(v.iov_base,
					       (to += v.iov_len) - v.iov_len,
					       v.iov_len, 0, &err);
		if (err)
			return false;
		sum = csum_block_add(sum, next, off);
		off += v.iov_len;
		0;
	}), ({
		char *p = kmap_atomic(v.bv_page);
		next = csum_partial_copy_nocheck(p + v.bv_offset,
						 (to += v.bv_len) - v.bv_len,
						 v.bv_len, 0);
		kunmap_atomic(p);
		sum = csum_block_add(sum, next, off);
		off += v.bv_len;
	}),({
		next = csum_partial_copy_nocheck(v.iov_base,
						 (to += v.iov_len) - v.iov_len,
						 v.iov_len, 0);
		sum = csum_block_add(sum, next, off);
		off += v.iov_len;
	})
	)
	*csum = sum;
	iov_iter_advance(i, bytes);
	return true;
}
EXPORT_SYMBOL(csum_and_copy_from_iter_full);

size_t csum_and_copy_to_iter(const void *addr, size_t bytes, __wsum *csum,
			     struct iov_iter *i)
{
	const char *from = addr;
	__wsum sum, next;
	size_t off = 0;
	sum = *csum;
	if (unlikely(i->type & ITER_PIPE)) {
		WARN_ON(1);	/* for now */
		return 0;
	}
	iterate_and_advance(i, bytes, v, ({
		int err = 0;
		next = csum_and_copy_to_user((from += v.iov_len) - v.iov_len,
					     v.iov_base,
					     v.iov_len, 0, &err);
		if (!err) {
			sum = csum_block_add(sum, next, off);
			off += v.iov_len;
		}
		err ? v.iov_len : 0;
	}), ({
		char *p = kmap_atomic(v.bv_page);
		next = csum_partial_copy_nocheck((from += v.bv_len) - v.bv_len,
						 p + v.bv_offset,
						 v.bv_len, 0);
		kunmap_atomic(p);
		sum = csum_block_add(sum, next, off);
		off += v.bv_len;
	}),({
		next = csum_partial_copy_nocheck((from += v.iov_len) - v.iov_len,
						 v.iov_base,
						 v.iov_len, 0);
		sum = csum_block_add(sum, next, off);
		off += v.iov_len;
	})
	)
	*csum = sum;
	return bytes;
}
EXPORT_SYMBOL(csum_and_copy_to_iter);

int iov_iter_npages(const struct iov_iter *i, int maxpages)
{
	size_t size = i->count;
	int npages = 0;

	if (!size)
		return 0;

	if (unlikely(i->type & ITER_PIPE)) {
		struct pipe_inode_info *pipe = i->pipe;
		size_t off;
		int idx;

		if (!sanity(i))
			return 0;

		data_start(i, &idx, &off);
		/* some of this one + all after this one */
		npages = ((pipe->curbuf - idx - 1) & (pipe->buffers - 1)) + 1;
		if (npages >= maxpages)
			return maxpages;
	} else iterate_all_kinds(i, size, v, ({
		unsigned long p = (unsigned long)v.iov_base;
		npages += DIV_ROUND_UP(p + v.iov_len, PAGE_SIZE)
			- p / PAGE_SIZE;
		if (npages >= maxpages)
			return maxpages;
	0;}),({
		npages++;
		if (npages >= maxpages)
			return maxpages;
	}),({
		unsigned long p = (unsigned long)v.iov_base;
		npages += DIV_ROUND_UP(p + v.iov_len, PAGE_SIZE)
			- p / PAGE_SIZE;
		if (npages >= maxpages)
			return maxpages;
	})
	)
	return npages;
}
EXPORT_SYMBOL(iov_iter_npages);

const void *dup_iter(struct iov_iter *new, struct iov_iter *old, gfp_t flags)
{
	*new = *old;
	if (unlikely(new->type & ITER_PIPE)) {
		WARN_ON(1);
		return NULL;
	}
	if (new->type & ITER_BVEC)
		return new->bvec = kmemdup(new->bvec,
				    new->nr_segs * sizeof(struct bio_vec),
				    flags);
	else
		/* iovec and kvec have identical layout */
		return new->iov = kmemdup(new->iov,
				   new->nr_segs * sizeof(struct iovec),
				   flags);
}
EXPORT_SYMBOL(dup_iter);

/**
 * import_iovec() - Copy an array of &struct iovec from userspace
 *     into the kernel, check that it is valid, and initialize a new
 *     &struct iov_iter iterator to access it.
 *
 * @type: One of %READ or %WRITE.
 * @uvector: Pointer to the userspace array.
 * @nr_segs: Number of elements in userspace array.
 * @fast_segs: Number of elements in @iov.
 * @iov: (input and output parameter) Pointer to pointer to (usually small
 *     on-stack) kernel array.
 * @i: Pointer to iterator that will be initialized on success.
 *
 * If the array pointed to by *@iov is large enough to hold all @nr_segs,
 * then this function places %NULL in *@iov on return. Otherwise, a new
 * array will be allocated and the result placed in *@iov. This means that
 * the caller may call kfree() on *@iov regardless of whether the small
 * on-stack array was used or not (and regardless of whether this function
 * returns an error or not).
 *
 * Return: 0 on success or negative error code on error.
 */
int import_iovec(int type, const struct iovec __user * uvector,
		 unsigned nr_segs, unsigned fast_segs,
		 struct iovec **iov, struct iov_iter *i)
{
	ssize_t n;
	struct iovec *p;
	n = rw_copy_check_uvector(type, uvector, nr_segs, fast_segs,
				  *iov, &p);
	if (n < 0) {
		if (p != *iov)
			kfree(p);
		*iov = NULL;
		return n;
	}
	iov_iter_init(i, type, p, nr_segs, n);
	*iov = p == *iov ? NULL : p;
	return 0;
}
EXPORT_SYMBOL(import_iovec);

#ifdef CONFIG_COMPAT
#include <linux/compat.h>

int compat_import_iovec(int type, const struct compat_iovec __user * uvector,
		 unsigned nr_segs, unsigned fast_segs,
		 struct iovec **iov, struct iov_iter *i)
{
	ssize_t n;
	struct iovec *p;
	n = compat_rw_copy_check_uvector(type, uvector, nr_segs, fast_segs,
				  *iov, &p);
	if (n < 0) {
		if (p != *iov)
			kfree(p);
		*iov = NULL;
		return n;
	}
	iov_iter_init(i, type, p, nr_segs, n);
	*iov = p == *iov ? NULL : p;
	return 0;
}
#endif

int import_single_range(int rw, void __user *buf, size_t len,
		 struct iovec *iov, struct iov_iter *i)
{
	if (len > MAX_RW_COUNT)
		len = MAX_RW_COUNT;
	if (unlikely(!access_ok(!rw, buf, len)))
		return -EFAULT;

	iov->iov_base = buf;
	iov->iov_len = len;
	iov_iter_init(i, rw, iov, 1, len);
	return 0;
}
EXPORT_SYMBOL(import_single_range);

int iov_iter_for_each_range(struct iov_iter *i, size_t bytes,
			    int (*f)(struct kvec *vec, void *context),
			    void *context)
{
	struct kvec w;
	int err = -EINVAL;
	if (!bytes)
		return 0;

	iterate_all_kinds(i, bytes, v, -EINVAL, ({
		w.iov_base = kmap(v.bv_page) + v.bv_offset;
		w.iov_len = v.bv_len;
		err = f(&w, context);
		kunmap(v.bv_page);
		err;}), ({
		w = v;
		err = f(&w, context);})
	)
	return err;
}
EXPORT_SYMBOL(iov_iter_for_each_range);<|MERGE_RESOLUTION|>--- conflicted
+++ resolved
@@ -7,6 +7,7 @@
 #include <linux/vmalloc.h>
 #include <linux/splice.h>
 #include <net/checksum.h>
+#include <linux/scatterlist.h>
 
 #define PIPE_PARANOIA /* for now */
 
@@ -84,6 +85,7 @@
 			const struct kvec *kvec;		\
 			struct kvec v;				\
 			iterate_kvec(i, n, v, kvec, skip, (K))	\
+		} else if (unlikely(i->type & ITER_DISCARD)) {	\
 		} else {					\
 			const struct iovec *iov;		\
 			struct iovec v;				\
@@ -115,6 +117,8 @@
 			}					\
 			i->nr_segs -= kvec - i->kvec;		\
 			i->kvec = kvec;				\
+		} else if (unlikely(i->type & ITER_DISCARD)) {	\
+			skip += n;				\
 		} else {					\
 			const struct iovec *iov;		\
 			struct iovec v;				\
@@ -133,7 +137,7 @@
 
 static int copyout(void __user *to, const void *from, size_t n)
 {
-	if (access_ok(VERIFY_WRITE, to, n)) {
+	if (access_ok(to, n)) {
 		kasan_check_read(from, n);
 		n = raw_copy_to_user(to, from, n);
 	}
@@ -142,7 +146,7 @@
 
 static int copyin(void *to, const void __user *from, size_t n)
 {
-	if (access_ok(VERIFY_READ, from, n)) {
+	if (access_ok(from, n)) {
 		kasan_check_write(to, n);
 		n = raw_copy_from_user(to, from, n);
 	}
@@ -429,17 +433,19 @@
 }
 EXPORT_SYMBOL(iov_iter_fault_in_readable);
 
-void iov_iter_init(struct iov_iter *i, int direction,
+void iov_iter_init(struct iov_iter *i, unsigned int direction,
 			const struct iovec *iov, unsigned long nr_segs,
 			size_t count)
 {
+	WARN_ON(direction & ~(READ | WRITE));
+	direction &= READ | WRITE;
+
 	/* It will get better.  Eventually... */
 	if (uaccess_kernel()) {
-		direction |= ITER_KVEC;
-		i->type = direction;
+		i->type = ITER_KVEC | direction;
 		i->kvec = (struct kvec *)iov;
 	} else {
-		i->type = direction;
+		i->type = ITER_IOVEC | direction;
 		i->iov = iov;
 	}
 	i->nr_segs = nr_segs;
@@ -556,10 +562,48 @@
 	return bytes;
 }
 
+static __wsum csum_and_memcpy(void *to, const void *from, size_t len,
+			      __wsum sum, size_t off)
+{
+	__wsum next = csum_partial_copy_nocheck(from, to, len, 0);
+	return csum_block_add(sum, next, off);
+}
+
+static size_t csum_and_copy_to_pipe_iter(const void *addr, size_t bytes,
+				__wsum *csum, struct iov_iter *i)
+{
+	struct pipe_inode_info *pipe = i->pipe;
+	size_t n, r;
+	size_t off = 0;
+	__wsum sum = *csum;
+	int idx;
+
+	if (!sanity(i))
+		return 0;
+
+	bytes = n = push_pipe(i, bytes, &idx, &r);
+	if (unlikely(!n))
+		return 0;
+	for ( ; n; idx = next_idx(idx, pipe), r = 0) {
+		size_t chunk = min_t(size_t, n, PAGE_SIZE - r);
+		char *p = kmap_atomic(pipe->bufs[idx].page);
+		sum = csum_and_memcpy(p + r, addr, chunk, sum, off);
+		kunmap_atomic(p);
+		i->idx = idx;
+		i->iov_offset = r + chunk;
+		n -= chunk;
+		off += chunk;
+		addr += chunk;
+	}
+	i->count -= bytes;
+	*csum = sum;
+	return bytes;
+}
+
 size_t _copy_to_iter(const void *addr, size_t bytes, struct iov_iter *i)
 {
 	const char *from = addr;
-	if (unlikely(i->type & ITER_PIPE))
+	if (unlikely(iov_iter_is_pipe(i)))
 		return copy_pipe_to_iter(addr, bytes, i);
 	if (iter_is_iovec(i))
 		might_fault();
@@ -577,7 +621,7 @@
 #ifdef CONFIG_ARCH_HAS_UACCESS_MCSAFE
 static int copyout_mcsafe(void __user *to, const void *from, size_t n)
 {
-	if (access_ok(VERIFY_WRITE, to, n)) {
+	if (access_ok(to, n)) {
 		kasan_check_read(from, n);
 		n = copy_to_user_mcsafe((__force void *) to, from, n);
 	}
@@ -659,7 +703,7 @@
 	const char *from = addr;
 	unsigned long rem, curr_addr, s_addr = (unsigned long) addr;
 
-	if (unlikely(i->type & ITER_PIPE))
+	if (unlikely(iov_iter_is_pipe(i)))
 		return copy_pipe_to_iter_mcsafe(addr, bytes, i);
 	if (iter_is_iovec(i))
 		might_fault();
@@ -693,7 +737,7 @@
 size_t _copy_from_iter(void *addr, size_t bytes, struct iov_iter *i)
 {
 	char *to = addr;
-	if (unlikely(i->type & ITER_PIPE)) {
+	if (unlikely(iov_iter_is_pipe(i))) {
 		WARN_ON(1);
 		return 0;
 	}
@@ -713,7 +757,7 @@
 bool _copy_from_iter_full(void *addr, size_t bytes, struct iov_iter *i)
 {
 	char *to = addr;
-	if (unlikely(i->type & ITER_PIPE)) {
+	if (unlikely(iov_iter_is_pipe(i))) {
 		WARN_ON(1);
 		return false;
 	}
@@ -740,7 +784,7 @@
 size_t _copy_from_iter_nocache(void *addr, size_t bytes, struct iov_iter *i)
 {
 	char *to = addr;
-	if (unlikely(i->type & ITER_PIPE)) {
+	if (unlikely(iov_iter_is_pipe(i))) {
 		WARN_ON(1);
 		return 0;
 	}
@@ -774,7 +818,7 @@
 size_t _copy_from_iter_flushcache(void *addr, size_t bytes, struct iov_iter *i)
 {
 	char *to = addr;
-	if (unlikely(i->type & ITER_PIPE)) {
+	if (unlikely(iov_iter_is_pipe(i))) {
 		WARN_ON(1);
 		return 0;
 	}
@@ -795,7 +839,7 @@
 bool _copy_from_iter_full_nocache(void *addr, size_t bytes, struct iov_iter *i)
 {
 	char *to = addr;
-	if (unlikely(i->type & ITER_PIPE)) {
+	if (unlikely(iov_iter_is_pipe(i))) {
 		WARN_ON(1);
 		return false;
 	}
@@ -818,8 +862,21 @@
 
 static inline bool page_copy_sane(struct page *page, size_t offset, size_t n)
 {
-	struct page *head = compound_head(page);
-	size_t v = n + offset + page_address(page) - page_address(head);
+	struct page *head;
+	size_t v = n + offset;
+
+	/*
+	 * The general case needs to access the page order in order
+	 * to compute the page size.
+	 * However, we mostly deal with order-0 pages and thus can
+	 * avoid a possible cache line miss for requests that fit all
+	 * page orders.
+	 */
+	if (n <= v && v <= PAGE_SIZE)
+		return true;
+
+	head = compound_head(page);
+	v += (page - head) << PAGE_SHIFT;
 
 	if (likely(n <= v && v <= (PAGE_SIZE << compound_order(head))))
 		return true;
@@ -837,7 +894,9 @@
 		size_t wanted = copy_to_iter(kaddr + offset, bytes, i);
 		kunmap_atomic(kaddr);
 		return wanted;
-	} else if (likely(!(i->type & ITER_PIPE)))
+	} else if (unlikely(iov_iter_is_discard(i)))
+		return bytes;
+	else if (likely(!iov_iter_is_pipe(i)))
 		return copy_page_to_iter_iovec(page, offset, bytes, i);
 	else
 		return copy_page_to_iter_pipe(page, offset, bytes, i);
@@ -849,7 +908,7 @@
 {
 	if (unlikely(!page_copy_sane(page, offset, bytes)))
 		return 0;
-	if (unlikely(i->type & ITER_PIPE)) {
+	if (unlikely(iov_iter_is_pipe(i) || iov_iter_is_discard(i))) {
 		WARN_ON(1);
 		return 0;
 	}
@@ -889,7 +948,7 @@
 
 size_t iov_iter_zero(size_t bytes, struct iov_iter *i)
 {
-	if (unlikely(i->type & ITER_PIPE))
+	if (unlikely(iov_iter_is_pipe(i)))
 		return pipe_zero(bytes, i);
 	iterate_and_advance(i, bytes, v,
 		clear_user(v.iov_base, v.iov_len),
@@ -909,7 +968,7 @@
 		kunmap_atomic(kaddr);
 		return 0;
 	}
-	if (unlikely(i->type & ITER_PIPE)) {
+	if (unlikely(iov_iter_is_pipe(i) || iov_iter_is_discard(i))) {
 		kunmap_atomic(kaddr);
 		WARN_ON(1);
 		return 0;
@@ -973,8 +1032,12 @@
 
 void iov_iter_advance(struct iov_iter *i, size_t size)
 {
-	if (unlikely(i->type & ITER_PIPE)) {
+	if (unlikely(iov_iter_is_pipe(i))) {
 		pipe_advance(i, size);
+		return;
+	}
+	if (unlikely(iov_iter_is_discard(i))) {
+		i->count -= size;
 		return;
 	}
 	iterate_and_advance(i, size, v, 0, 0, 0)
@@ -988,7 +1051,7 @@
 	if (WARN_ON(unroll > MAX_RW_COUNT))
 		return;
 	i->count += unroll;
-	if (unlikely(i->type & ITER_PIPE)) {
+	if (unlikely(iov_iter_is_pipe(i))) {
 		struct pipe_inode_info *pipe = i->pipe;
 		int idx = i->idx;
 		size_t off = i->iov_offset;
@@ -1012,12 +1075,14 @@
 		pipe_truncate(i);
 		return;
 	}
+	if (unlikely(iov_iter_is_discard(i)))
+		return;
 	if (unroll <= i->iov_offset) {
 		i->iov_offset -= unroll;
 		return;
 	}
 	unroll -= i->iov_offset;
-	if (i->type & ITER_BVEC) {
+	if (iov_iter_is_bvec(i)) {
 		const struct bio_vec *bvec = i->bvec;
 		while (1) {
 			size_t n = (--bvec)->bv_len;
@@ -1050,23 +1115,25 @@
  */
 size_t iov_iter_single_seg_count(const struct iov_iter *i)
 {
-	if (unlikely(i->type & ITER_PIPE))
+	if (unlikely(iov_iter_is_pipe(i)))
 		return i->count;	// it is a silly place, anyway
 	if (i->nr_segs == 1)
 		return i->count;
-	else if (i->type & ITER_BVEC)
+	if (unlikely(iov_iter_is_discard(i)))
+		return i->count;
+	else if (iov_iter_is_bvec(i))
 		return min(i->count, i->bvec->bv_len - i->iov_offset);
 	else
 		return min(i->count, i->iov->iov_len - i->iov_offset);
 }
 EXPORT_SYMBOL(iov_iter_single_seg_count);
 
-void iov_iter_kvec(struct iov_iter *i, int direction,
+void iov_iter_kvec(struct iov_iter *i, unsigned int direction,
 			const struct kvec *kvec, unsigned long nr_segs,
 			size_t count)
 {
-	BUG_ON(!(direction & ITER_KVEC));
-	i->type = direction;
+	WARN_ON(direction & ~(READ | WRITE));
+	i->type = ITER_KVEC | (direction & (READ | WRITE));
 	i->kvec = kvec;
 	i->nr_segs = nr_segs;
 	i->iov_offset = 0;
@@ -1074,12 +1141,12 @@
 }
 EXPORT_SYMBOL(iov_iter_kvec);
 
-void iov_iter_bvec(struct iov_iter *i, int direction,
+void iov_iter_bvec(struct iov_iter *i, unsigned int direction,
 			const struct bio_vec *bvec, unsigned long nr_segs,
 			size_t count)
 {
-	BUG_ON(!(direction & ITER_BVEC));
-	i->type = direction;
+	WARN_ON(direction & ~(READ | WRITE));
+	i->type = ITER_BVEC | (direction & (READ | WRITE));
 	i->bvec = bvec;
 	i->nr_segs = nr_segs;
 	i->iov_offset = 0;
@@ -1087,13 +1154,13 @@
 }
 EXPORT_SYMBOL(iov_iter_bvec);
 
-void iov_iter_pipe(struct iov_iter *i, int direction,
+void iov_iter_pipe(struct iov_iter *i, unsigned int direction,
 			struct pipe_inode_info *pipe,
 			size_t count)
 {
-	BUG_ON(direction != ITER_PIPE);
+	BUG_ON(direction != READ);
 	WARN_ON(pipe->nrbufs == pipe->buffers);
-	i->type = direction;
+	i->type = ITER_PIPE | READ;
 	i->pipe = pipe;
 	i->idx = (pipe->curbuf + pipe->nrbufs) & (pipe->buffers - 1);
 	i->iov_offset = 0;
@@ -1102,12 +1169,30 @@
 }
 EXPORT_SYMBOL(iov_iter_pipe);
 
+/**
+ * iov_iter_discard - Initialise an I/O iterator that discards data
+ * @i: The iterator to initialise.
+ * @direction: The direction of the transfer.
+ * @count: The size of the I/O buffer in bytes.
+ *
+ * Set up an I/O iterator that just discards everything that's written to it.
+ * It's only available as a READ iterator.
+ */
+void iov_iter_discard(struct iov_iter *i, unsigned int direction, size_t count)
+{
+	BUG_ON(direction != READ);
+	i->type = ITER_DISCARD | READ;
+	i->count = count;
+	i->iov_offset = 0;
+}
+EXPORT_SYMBOL(iov_iter_discard);
+
 unsigned long iov_iter_alignment(const struct iov_iter *i)
 {
 	unsigned long res = 0;
 	size_t size = i->count;
 
-	if (unlikely(i->type & ITER_PIPE)) {
+	if (unlikely(iov_iter_is_pipe(i))) {
 		if (size && i->iov_offset && allocated(&i->pipe->bufs[i->idx]))
 			return size | i->iov_offset;
 		return size;
@@ -1126,7 +1211,7 @@
 	unsigned long res = 0;
 	size_t size = i->count;
 
-	if (unlikely(i->type & ITER_PIPE)) {
+	if (unlikely(iov_iter_is_pipe(i) || iov_iter_is_discard(i))) {
 		WARN_ON(1);
 		return ~0U;
 	}
@@ -1194,8 +1279,11 @@
 	if (maxsize > i->count)
 		maxsize = i->count;
 
-	if (unlikely(i->type & ITER_PIPE))
+	if (unlikely(iov_iter_is_pipe(i)))
 		return pipe_get_pages(i, pages, maxsize, maxpages, start);
+	if (unlikely(iov_iter_is_discard(i)))
+		return -EFAULT;
+
 	iterate_all_kinds(i, maxsize, v, ({
 		unsigned long addr = (unsigned long)v.iov_base;
 		size_t len = v.iov_len + (*start = addr & (PAGE_SIZE - 1));
@@ -1206,13 +1294,9 @@
 			len = maxpages * PAGE_SIZE;
 		addr &= ~(PAGE_SIZE - 1);
 		n = DIV_ROUND_UP(len, PAGE_SIZE);
-<<<<<<< HEAD
-		res = get_user_pages_fast(addr, n, (i->type & WRITE) != WRITE, pages);
-=======
 		res = get_user_pages_fast(addr, n,
 				iov_iter_rw(i) != WRITE ?  FOLL_WRITE : 0,
 				pages);
->>>>>>> 407d19ab
 		if (unlikely(res < 0))
 			return res;
 		return (res == n ? len : res * PAGE_SIZE) - *start;
@@ -1277,8 +1361,11 @@
 	if (maxsize > i->count)
 		maxsize = i->count;
 
-	if (unlikely(i->type & ITER_PIPE))
+	if (unlikely(iov_iter_is_pipe(i)))
 		return pipe_get_pages_alloc(i, pages, maxsize, start);
+	if (unlikely(iov_iter_is_discard(i)))
+		return -EFAULT;
+
 	iterate_all_kinds(i, maxsize, v, ({
 		unsigned long addr = (unsigned long)v.iov_base;
 		size_t len = v.iov_len + (*start = addr & (PAGE_SIZE - 1));
@@ -1290,12 +1377,8 @@
 		p = get_pages_array(n);
 		if (!p)
 			return -ENOMEM;
-<<<<<<< HEAD
-		res = get_user_pages_fast(addr, n, (i->type & WRITE) != WRITE, p);
-=======
 		res = get_user_pages_fast(addr, n,
 				iov_iter_rw(i) != WRITE ?  FOLL_WRITE : 0, p);
->>>>>>> 407d19ab
 		if (unlikely(res < 0)) {
 			kvfree(p);
 			return res;
@@ -1325,7 +1408,7 @@
 	__wsum sum, next;
 	size_t off = 0;
 	sum = *csum;
-	if (unlikely(i->type & ITER_PIPE)) {
+	if (unlikely(iov_iter_is_pipe(i) || iov_iter_is_discard(i))) {
 		WARN_ON(1);
 		return 0;
 	}
@@ -1341,17 +1424,15 @@
 		err ? v.iov_len : 0;
 	}), ({
 		char *p = kmap_atomic(v.bv_page);
-		next = csum_partial_copy_nocheck(p + v.bv_offset,
-						 (to += v.bv_len) - v.bv_len,
-						 v.bv_len, 0);
+		sum = csum_and_memcpy((to += v.bv_len) - v.bv_len,
+				      p + v.bv_offset, v.bv_len,
+				      sum, off);
 		kunmap_atomic(p);
-		sum = csum_block_add(sum, next, off);
 		off += v.bv_len;
 	}),({
-		next = csum_partial_copy_nocheck(v.iov_base,
-						 (to += v.iov_len) - v.iov_len,
-						 v.iov_len, 0);
-		sum = csum_block_add(sum, next, off);
+		sum = csum_and_memcpy((to += v.iov_len) - v.iov_len,
+				      v.iov_base, v.iov_len,
+				      sum, off);
 		off += v.iov_len;
 	})
 	)
@@ -1367,7 +1448,7 @@
 	__wsum sum, next;
 	size_t off = 0;
 	sum = *csum;
-	if (unlikely(i->type & ITER_PIPE)) {
+	if (unlikely(iov_iter_is_pipe(i) || iov_iter_is_discard(i))) {
 		WARN_ON(1);
 		return false;
 	}
@@ -1385,17 +1466,15 @@
 		0;
 	}), ({
 		char *p = kmap_atomic(v.bv_page);
-		next = csum_partial_copy_nocheck(p + v.bv_offset,
-						 (to += v.bv_len) - v.bv_len,
-						 v.bv_len, 0);
+		sum = csum_and_memcpy((to += v.bv_len) - v.bv_len,
+				      p + v.bv_offset, v.bv_len,
+				      sum, off);
 		kunmap_atomic(p);
-		sum = csum_block_add(sum, next, off);
 		off += v.bv_len;
 	}),({
-		next = csum_partial_copy_nocheck(v.iov_base,
-						 (to += v.iov_len) - v.iov_len,
-						 v.iov_len, 0);
-		sum = csum_block_add(sum, next, off);
+		sum = csum_and_memcpy((to += v.iov_len) - v.iov_len,
+				      v.iov_base, v.iov_len,
+				      sum, off);
 		off += v.iov_len;
 	})
 	)
@@ -1405,14 +1484,19 @@
 }
 EXPORT_SYMBOL(csum_and_copy_from_iter_full);
 
-size_t csum_and_copy_to_iter(const void *addr, size_t bytes, __wsum *csum,
+size_t csum_and_copy_to_iter(const void *addr, size_t bytes, void *csump,
 			     struct iov_iter *i)
 {
 	const char *from = addr;
+	__wsum *csum = csump;
 	__wsum sum, next;
 	size_t off = 0;
+
+	if (unlikely(iov_iter_is_pipe(i)))
+		return csum_and_copy_to_pipe_iter(addr, bytes, csum, i);
+
 	sum = *csum;
-	if (unlikely(i->type & ITER_PIPE)) {
+	if (unlikely(iov_iter_is_discard(i))) {
 		WARN_ON(1);	/* for now */
 		return 0;
 	}
@@ -1428,17 +1512,15 @@
 		err ? v.iov_len : 0;
 	}), ({
 		char *p = kmap_atomic(v.bv_page);
-		next = csum_partial_copy_nocheck((from += v.bv_len) - v.bv_len,
-						 p + v.bv_offset,
-						 v.bv_len, 0);
+		sum = csum_and_memcpy(p + v.bv_offset,
+				      (from += v.bv_len) - v.bv_len,
+				      v.bv_len, sum, off);
 		kunmap_atomic(p);
-		sum = csum_block_add(sum, next, off);
 		off += v.bv_len;
 	}),({
-		next = csum_partial_copy_nocheck((from += v.iov_len) - v.iov_len,
-						 v.iov_base,
-						 v.iov_len, 0);
-		sum = csum_block_add(sum, next, off);
+		sum = csum_and_memcpy(v.iov_base,
+				     (from += v.iov_len) - v.iov_len,
+				     v.iov_len, sum, off);
 		off += v.iov_len;
 	})
 	)
@@ -1447,6 +1529,25 @@
 }
 EXPORT_SYMBOL(csum_and_copy_to_iter);
 
+size_t hash_and_copy_to_iter(const void *addr, size_t bytes, void *hashp,
+		struct iov_iter *i)
+{
+#ifdef CONFIG_CRYPTO
+	struct ahash_request *hash = hashp;
+	struct scatterlist sg;
+	size_t copied;
+
+	copied = copy_to_iter(addr, bytes, i);
+	sg_init_one(&sg, addr, copied);
+	ahash_request_set_crypt(hash, &sg, NULL, copied);
+	crypto_ahash_update(hash);
+	return copied;
+#else
+	return 0;
+#endif
+}
+EXPORT_SYMBOL(hash_and_copy_to_iter);
+
 int iov_iter_npages(const struct iov_iter *i, int maxpages)
 {
 	size_t size = i->count;
@@ -1454,8 +1555,10 @@
 
 	if (!size)
 		return 0;
-
-	if (unlikely(i->type & ITER_PIPE)) {
+	if (unlikely(iov_iter_is_discard(i)))
+		return 0;
+
+	if (unlikely(iov_iter_is_pipe(i))) {
 		struct pipe_inode_info *pipe = i->pipe;
 		size_t off;
 		int idx;
@@ -1493,11 +1596,13 @@
 const void *dup_iter(struct iov_iter *new, struct iov_iter *old, gfp_t flags)
 {
 	*new = *old;
-	if (unlikely(new->type & ITER_PIPE)) {
+	if (unlikely(iov_iter_is_pipe(new))) {
 		WARN_ON(1);
 		return NULL;
 	}
-	if (new->type & ITER_BVEC)
+	if (unlikely(iov_iter_is_discard(new)))
+		return NULL;
+	if (iov_iter_is_bvec(new))
 		return new->bvec = kmemdup(new->bvec,
 				    new->nr_segs * sizeof(struct bio_vec),
 				    flags);
@@ -1579,7 +1684,7 @@
 {
 	if (len > MAX_RW_COUNT)
 		len = MAX_RW_COUNT;
-	if (unlikely(!access_ok(!rw, buf, len)))
+	if (unlikely(!access_ok(buf, len)))
 		return -EFAULT;
 
 	iov->iov_base = buf;
