// SPDX-License-Identifier: GPL-2.0-only
/*
 * Resizable, Scalable, Concurrent Hash Table
 *
 * Copyright (c) 2015 Herbert Xu <herbert@gondor.apana.org.au>
 * Copyright (c) 2014-2015 Thomas Graf <tgraf@suug.ch>
 * Copyright (c) 2008-2014 Patrick McHardy <kaber@trash.net>
 *
 * Code partially derived from nft_hash
 * Rewritten with rehash code from br_multicast plus single list
 * pointer as suggested by Josh Triplett
 */

#include <linux/atomic.h>
#include <linux/kernel.h>
#include <linux/init.h>
#include <linux/log2.h>
#include <linux/sched.h>
#include <linux/rculist.h>
#include <linux/slab.h>
#include <linux/vmalloc.h>
#include <linux/mm.h>
#include <linux/jhash.h>
#include <linux/random.h>
#include <linux/rhashtable.h>
#include <linux/err.h>
#include <linux/export.h>

#define HASH_DEFAULT_SIZE	64UL
#define HASH_MIN_SIZE		4U

union nested_table {
	union nested_table __rcu *table;
	struct rhash_lock_head *bucket;
};

static u32 head_hashfn(struct rhashtable *ht,
		       const struct bucket_table *tbl,
		       const struct rhash_head *he)
{
	return rht_head_hashfn(ht, tbl, he, ht->p);
}

#ifdef CONFIG_PROVE_LOCKING
#define ASSERT_RHT_MUTEX(HT) BUG_ON(!lockdep_rht_mutex_is_held(HT))

int lockdep_rht_mutex_is_held(struct rhashtable *ht)
{
	return (debug_locks) ? lockdep_is_held(&ht->mutex) : 1;
}
EXPORT_SYMBOL_GPL(lockdep_rht_mutex_is_held);

int lockdep_rht_bucket_is_held(const struct bucket_table *tbl, u32 hash)
{
	if (!debug_locks)
		return 1;
	if (unlikely(tbl->nest))
		return 1;
	return bit_spin_is_locked(0, (unsigned long *)&tbl->buckets[hash]);
}
EXPORT_SYMBOL_GPL(lockdep_rht_bucket_is_held);
#else
#define ASSERT_RHT_MUTEX(HT)
#endif

static void nested_table_free(union nested_table *ntbl, unsigned int size)
{
	const unsigned int shift = PAGE_SHIFT - ilog2(sizeof(void *));
	const unsigned int len = 1 << shift;
	unsigned int i;

	ntbl = rcu_dereference_raw(ntbl->table);
	if (!ntbl)
		return;

	if (size > len) {
		size >>= shift;
		for (i = 0; i < len; i++)
			nested_table_free(ntbl + i, size);
	}

	kfree(ntbl);
}

static void nested_bucket_table_free(const struct bucket_table *tbl)
{
	unsigned int size = tbl->size >> tbl->nest;
	unsigned int len = 1 << tbl->nest;
	union nested_table *ntbl;
	unsigned int i;

	ntbl = (union nested_table *)rcu_dereference_raw(tbl->buckets[0]);

	for (i = 0; i < len; i++)
		nested_table_free(ntbl + i, size);

	kfree(ntbl);
}

static void bucket_table_free(const struct bucket_table *tbl)
{
	if (tbl->nest)
		nested_bucket_table_free(tbl);

	kvfree(tbl);
}

static void bucket_table_free_rcu(struct rcu_head *head)
{
	bucket_table_free(container_of(head, struct bucket_table, rcu));
}

static union nested_table *nested_table_alloc(struct rhashtable *ht,
					      union nested_table __rcu **prev,
					      bool leaf)
{
	union nested_table *ntbl;
	int i;

	ntbl = rcu_dereference(*prev);
	if (ntbl)
		return ntbl;

	ntbl = kzalloc(PAGE_SIZE, GFP_ATOMIC);

	if (ntbl && leaf) {
		for (i = 0; i < PAGE_SIZE / sizeof(ntbl[0]); i++)
			INIT_RHT_NULLS_HEAD(ntbl[i].bucket);
	}

	if (cmpxchg((union nested_table **)prev, NULL, ntbl) == NULL)
		return ntbl;
	/* Raced with another thread. */
	kfree(ntbl);
	return rcu_dereference(*prev);
}

static struct bucket_table *nested_bucket_table_alloc(struct rhashtable *ht,
						      size_t nbuckets,
						      gfp_t gfp)
{
	const unsigned int shift = PAGE_SHIFT - ilog2(sizeof(void *));
	struct bucket_table *tbl;
	size_t size;

	if (nbuckets < (1 << (shift + 1)))
		return NULL;

	size = sizeof(*tbl) + sizeof(tbl->buckets[0]);

	tbl = kzalloc(size, gfp);
	if (!tbl)
		return NULL;

	if (!nested_table_alloc(ht, (union nested_table __rcu **)tbl->buckets,
				false)) {
		kfree(tbl);
		return NULL;
	}

	tbl->nest = (ilog2(nbuckets) - 1) % shift + 1;

	return tbl;
}

static struct bucket_table *bucket_table_alloc(struct rhashtable *ht,
					       size_t nbuckets,
					       gfp_t gfp)
{
	struct bucket_table *tbl = NULL;
	size_t size;
	int i;
	static struct lock_class_key __key;

	tbl = kvzalloc(struct_size(tbl, buckets, nbuckets), gfp);

	size = nbuckets;

	if (tbl == NULL && (gfp & ~__GFP_NOFAIL) != GFP_KERNEL) {
		tbl = nested_bucket_table_alloc(ht, nbuckets, gfp);
		nbuckets = 0;
	}

	if (tbl == NULL)
		return NULL;

	lockdep_init_map(&tbl->dep_map, "rhashtable_bucket", &__key, 0);

	tbl->size = size;

	rcu_head_init(&tbl->rcu);
	INIT_LIST_HEAD(&tbl->walkers);

	tbl->hash_rnd = get_random_u32();

	for (i = 0; i < nbuckets; i++)
		INIT_RHT_NULLS_HEAD(tbl->buckets[i]);

	return tbl;
}

static struct bucket_table *rhashtable_last_table(struct rhashtable *ht,
						  struct bucket_table *tbl)
{
	struct bucket_table *new_tbl;

	do {
		new_tbl = tbl;
		tbl = rht_dereference_rcu(tbl->future_tbl, ht);
	} while (tbl);

	return new_tbl;
}

static int rhashtable_rehash_one(struct rhashtable *ht,
				 struct rhash_lock_head **bkt,
				 unsigned int old_hash)
{
	struct bucket_table *old_tbl = rht_dereference(ht->tbl, ht);
	struct bucket_table *new_tbl = rhashtable_last_table(ht, old_tbl);
	int err = -EAGAIN;
	struct rhash_head *head, *next, *entry;
	struct rhash_head __rcu **pprev = NULL;
	unsigned int new_hash;

	if (new_tbl->nest)
		goto out;

	err = -ENOENT;

	rht_for_each_from(entry, rht_ptr(bkt, old_tbl, old_hash),
			  old_tbl, old_hash) {
		err = 0;
		next = rht_dereference_bucket(entry->next, old_tbl, old_hash);

		if (rht_is_a_nulls(next))
			break;

		pprev = &entry->next;
	}

	if (err)
		goto out;

	new_hash = head_hashfn(ht, new_tbl, entry);

	rht_lock_nested(new_tbl, &new_tbl->buckets[new_hash], SINGLE_DEPTH_NESTING);

	head = rht_ptr(new_tbl->buckets + new_hash, new_tbl, new_hash);

	RCU_INIT_POINTER(entry->next, head);

	rht_assign_unlock(new_tbl, &new_tbl->buckets[new_hash], entry);

	if (pprev)
		rcu_assign_pointer(*pprev, next);
	else
		/* Need to preserved the bit lock. */
		rht_assign_locked(bkt, next);

out:
	return err;
}

static int rhashtable_rehash_chain(struct rhashtable *ht,
				    unsigned int old_hash)
{
	struct bucket_table *old_tbl = rht_dereference(ht->tbl, ht);
	struct rhash_lock_head **bkt = rht_bucket_var(old_tbl, old_hash);
	int err;

	if (!bkt)
		return 0;
	rht_lock(old_tbl, bkt);

	while (!(err = rhashtable_rehash_one(ht, bkt, old_hash)))
		;

	if (err == -ENOENT)
		err = 0;
	rht_unlock(old_tbl, bkt);

	return err;
}

static int rhashtable_rehash_attach(struct rhashtable *ht,
				    struct bucket_table *old_tbl,
				    struct bucket_table *new_tbl)
{
	/* Make insertions go into the new, empty table right away. Deletions
	 * and lookups will be attempted in both tables until we synchronize.
	 * As cmpxchg() provides strong barriers, we do not need
	 * rcu_assign_pointer().
	 */

	if (cmpxchg((struct bucket_table **)&old_tbl->future_tbl, NULL,
		    new_tbl) != NULL)
		return -EEXIST;

	return 0;
}

static int rhashtable_rehash_table(struct rhashtable *ht)
{
	struct bucket_table *old_tbl = rht_dereference(ht->tbl, ht);
	struct bucket_table *new_tbl;
	struct rhashtable_walker *walker;
	unsigned int old_hash;
	int err;

	new_tbl = rht_dereference(old_tbl->future_tbl, ht);
	if (!new_tbl)
		return 0;

	for (old_hash = 0; old_hash < old_tbl->size; old_hash++) {
		err = rhashtable_rehash_chain(ht, old_hash);
		if (err)
			return err;
		cond_resched();
	}

	/* Publish the new table pointer. */
	rcu_assign_pointer(ht->tbl, new_tbl);

	spin_lock(&ht->lock);
	list_for_each_entry(walker, &old_tbl->walkers, list)
		walker->tbl = NULL;

	/* Wait for readers. All new readers will see the new
	 * table, and thus no references to the old table will
	 * remain.
	 * We do this inside the locked region so that
	 * rhashtable_walk_stop() can use rcu_head_after_call_rcu()
	 * to check if it should not re-link the table.
	 */
	call_rcu(&old_tbl->rcu, bucket_table_free_rcu);
	spin_unlock(&ht->lock);

	return rht_dereference(new_tbl->future_tbl, ht) ? -EAGAIN : 0;
}

static int rhashtable_rehash_alloc(struct rhashtable *ht,
				   struct bucket_table *old_tbl,
				   unsigned int size)
{
	struct bucket_table *new_tbl;
	int err;

	ASSERT_RHT_MUTEX(ht);

	new_tbl = bucket_table_alloc(ht, size, GFP_KERNEL);
	if (new_tbl == NULL)
		return -ENOMEM;

	err = rhashtable_rehash_attach(ht, old_tbl, new_tbl);
	if (err)
		bucket_table_free(new_tbl);

	return err;
}

/**
 * rhashtable_shrink - Shrink hash table while allowing concurrent lookups
 * @ht:		the hash table to shrink
 *
 * This function shrinks the hash table to fit, i.e., the smallest
 * size would not cause it to expand right away automatically.
 *
 * The caller must ensure that no concurrent resizing occurs by holding
 * ht->mutex.
 *
 * The caller must ensure that no concurrent table mutations take place.
 * It is however valid to have concurrent lookups if they are RCU protected.
 *
 * It is valid to have concurrent insertions and deletions protected by per
 * bucket locks or concurrent RCU protected lookups and traversals.
 */
static int rhashtable_shrink(struct rhashtable *ht)
{
	struct bucket_table *old_tbl = rht_dereference(ht->tbl, ht);
	unsigned int nelems = atomic_read(&ht->nelems);
	unsigned int size = 0;

	if (nelems)
		size = roundup_pow_of_two(nelems * 3 / 2);
	if (size < ht->p.min_size)
		size = ht->p.min_size;

	if (old_tbl->size <= size)
		return 0;

	if (rht_dereference(old_tbl->future_tbl, ht))
		return -EEXIST;

	return rhashtable_rehash_alloc(ht, old_tbl, size);
}

static void rht_deferred_worker(struct work_struct *work)
{
	struct rhashtable *ht;
	struct bucket_table *tbl;
	int err = 0;

	ht = container_of(work, struct rhashtable, run_work);
	mutex_lock(&ht->mutex);

	tbl = rht_dereference(ht->tbl, ht);
	tbl = rhashtable_last_table(ht, tbl);

	if (rht_grow_above_75(ht, tbl))
		err = rhashtable_rehash_alloc(ht, tbl, tbl->size * 2);
	else if (ht->p.automatic_shrinking && rht_shrink_below_30(ht, tbl))
		err = rhashtable_shrink(ht);
	else if (tbl->nest)
		err = rhashtable_rehash_alloc(ht, tbl, tbl->size);

	if (!err || err == -EEXIST) {
		int nerr;

		nerr = rhashtable_rehash_table(ht);
		err = err ?: nerr;
	}

	mutex_unlock(&ht->mutex);

	if (err)
		schedule_work(&ht->run_work);
}

static int rhashtable_insert_rehash(struct rhashtable *ht,
				    struct bucket_table *tbl)
{
	struct bucket_table *old_tbl;
	struct bucket_table *new_tbl;
	unsigned int size;
	int err;

	old_tbl = rht_dereference_rcu(ht->tbl, ht);

	size = tbl->size;

	err = -EBUSY;

	if (rht_grow_above_75(ht, tbl))
		size *= 2;
	/* Do not schedule more than one rehash */
	else if (old_tbl != tbl)
		goto fail;

	err = -ENOMEM;

	new_tbl = bucket_table_alloc(ht, size, GFP_ATOMIC | __GFP_NOWARN);
	if (new_tbl == NULL)
		goto fail;

	err = rhashtable_rehash_attach(ht, tbl, new_tbl);
	if (err) {
		bucket_table_free(new_tbl);
		if (err == -EEXIST)
			err = 0;
	} else
		schedule_work(&ht->run_work);

	return err;

fail:
	/* Do not fail the insert if someone else did a rehash. */
	if (likely(rcu_access_pointer(tbl->future_tbl)))
		return 0;

	/* Schedule async rehash to retry allocation in process context. */
	if (err == -ENOMEM)
		schedule_work(&ht->run_work);

	return err;
}

static void *rhashtable_lookup_one(struct rhashtable *ht,
				   struct rhash_lock_head **bkt,
				   struct bucket_table *tbl, unsigned int hash,
				   const void *key, struct rhash_head *obj)
{
	struct rhashtable_compare_arg arg = {
		.ht = ht,
		.key = key,
	};
	struct rhash_head __rcu **pprev = NULL;
	struct rhash_head *head;
	int elasticity;

	elasticity = RHT_ELASTICITY;
	rht_for_each_from(head, rht_ptr(bkt, tbl, hash), tbl, hash) {
		struct rhlist_head *list;
		struct rhlist_head *plist;

		elasticity--;
		if (!key ||
		    (ht->p.obj_cmpfn ?
		     ht->p.obj_cmpfn(&arg, rht_obj(ht, head)) :
		     rhashtable_compare(&arg, rht_obj(ht, head)))) {
			pprev = &head->next;
			continue;
		}

		if (!ht->rhlist)
			return rht_obj(ht, head);

		list = container_of(obj, struct rhlist_head, rhead);
		plist = container_of(head, struct rhlist_head, rhead);

		RCU_INIT_POINTER(list->next, plist);
		head = rht_dereference_bucket(head->next, tbl, hash);
		RCU_INIT_POINTER(list->rhead.next, head);
		if (pprev)
			rcu_assign_pointer(*pprev, obj);
		else
			/* Need to preserve the bit lock */
			rht_assign_locked(bkt, obj);

		return NULL;
	}

	if (elasticity <= 0)
		return ERR_PTR(-EAGAIN);

	return ERR_PTR(-ENOENT);
}

static struct bucket_table *rhashtable_insert_one(struct rhashtable *ht,
						  struct rhash_lock_head **bkt,
						  struct bucket_table *tbl,
						  unsigned int hash,
						  struct rhash_head *obj,
						  void *data)
{
	struct bucket_table *new_tbl;
	struct rhash_head *head;

	if (!IS_ERR_OR_NULL(data))
		return ERR_PTR(-EEXIST);

	if (PTR_ERR(data) != -EAGAIN && PTR_ERR(data) != -ENOENT)
		return ERR_CAST(data);

	new_tbl = rht_dereference_rcu(tbl->future_tbl, ht);
	if (new_tbl)
		return new_tbl;

	if (PTR_ERR(data) != -ENOENT)
		return ERR_CAST(data);

	if (unlikely(rht_grow_above_max(ht, tbl)))
		return ERR_PTR(-E2BIG);

	if (unlikely(rht_grow_above_100(ht, tbl)))
		return ERR_PTR(-EAGAIN);

	head = rht_ptr(bkt, tbl, hash);

	RCU_INIT_POINTER(obj->next, head);
	if (ht->rhlist) {
		struct rhlist_head *list;

		list = container_of(obj, struct rhlist_head, rhead);
		RCU_INIT_POINTER(list->next, NULL);
	}

	/* bkt is always the head of the list, so it holds
	 * the lock, which we need to preserve
	 */
	rht_assign_locked(bkt, obj);

	atomic_inc(&ht->nelems);
	if (rht_grow_above_75(ht, tbl))
		schedule_work(&ht->run_work);

	return NULL;
}

static void *rhashtable_try_insert(struct rhashtable *ht, const void *key,
				   struct rhash_head *obj)
{
	struct bucket_table *new_tbl;
	struct bucket_table *tbl;
	struct rhash_lock_head **bkt;
	unsigned int hash;
	void *data;

	new_tbl = rcu_dereference(ht->tbl);

	do {
		tbl = new_tbl;
		hash = rht_head_hashfn(ht, tbl, obj, ht->p);
		if (rcu_access_pointer(tbl->future_tbl))
			/* Failure is OK */
			bkt = rht_bucket_var(tbl, hash);
		else
			bkt = rht_bucket_insert(ht, tbl, hash);
		if (bkt == NULL) {
			new_tbl = rht_dereference_rcu(tbl->future_tbl, ht);
			data = ERR_PTR(-EAGAIN);
		} else {
			rht_lock(tbl, bkt);
			data = rhashtable_lookup_one(ht, bkt, tbl,
						     hash, key, obj);
			new_tbl = rhashtable_insert_one(ht, bkt, tbl,
							hash, obj, data);
			if (PTR_ERR(new_tbl) != -EEXIST)
				data = ERR_CAST(new_tbl);

			rht_unlock(tbl, bkt);
		}
	} while (!IS_ERR_OR_NULL(new_tbl));

	if (PTR_ERR(data) == -EAGAIN)
		data = ERR_PTR(rhashtable_insert_rehash(ht, tbl) ?:
			       -EAGAIN);

	return data;
}

void *rhashtable_insert_slow(struct rhashtable *ht, const void *key,
			     struct rhash_head *obj)
{
	void *data;

	do {
		rcu_read_lock();
		data = rhashtable_try_insert(ht, key, obj);
		rcu_read_unlock();
	} while (PTR_ERR(data) == -EAGAIN);

	return data;
}
EXPORT_SYMBOL_GPL(rhashtable_insert_slow);

/**
 * rhashtable_walk_enter - Initialise an iterator
 * @ht:		Table to walk over
 * @iter:	Hash table Iterator
 *
 * This function prepares a hash table walk.
 *
 * Note that if you restart a walk after rhashtable_walk_stop you
 * may see the same object twice.  Also, you may miss objects if
 * there are removals in between rhashtable_walk_stop and the next
 * call to rhashtable_walk_start.
 *
 * For a completely stable walk you should construct your own data
 * structure outside the hash table.
 *
 * This function may be called from any process context, including
 * non-preemptable context, but cannot be called from softirq or
 * hardirq context.
 *
 * You must call rhashtable_walk_exit after this function returns.
 */
void rhashtable_walk_enter(struct rhashtable *ht, struct rhashtable_iter *iter)
{
	iter->ht = ht;
	iter->p = NULL;
	iter->slot = 0;
	iter->skip = 0;
	iter->end_of_table = 0;

	spin_lock(&ht->lock);
	iter->walker.tbl =
		rcu_dereference_protected(ht->tbl, lockdep_is_held(&ht->lock));
	list_add(&iter->walker.list, &iter->walker.tbl->walkers);
	spin_unlock(&ht->lock);
}
EXPORT_SYMBOL_GPL(rhashtable_walk_enter);

/**
 * rhashtable_walk_exit - Free an iterator
 * @iter:	Hash table Iterator
 *
 * This function frees resources allocated by rhashtable_walk_init.
 */
void rhashtable_walk_exit(struct rhashtable_iter *iter)
{
	spin_lock(&iter->ht->lock);
	if (iter->walker.tbl)
		list_del(&iter->walker.list);
	spin_unlock(&iter->ht->lock);
}
EXPORT_SYMBOL_GPL(rhashtable_walk_exit);

/**
 * rhashtable_walk_start_check - Start a hash table walk
 * @iter:	Hash table iterator
 *
 * Start a hash table walk at the current iterator position.  Note that we take
 * the RCU lock in all cases including when we return an error.  So you must
 * always call rhashtable_walk_stop to clean up.
 *
 * Returns zero if successful.
 *
 * Returns -EAGAIN if resize event occured.  Note that the iterator
 * will rewind back to the beginning and you may use it immediately
 * by calling rhashtable_walk_next.
 *
 * rhashtable_walk_start is defined as an inline variant that returns
 * void. This is preferred in cases where the caller would ignore
 * resize events and always continue.
 */
int rhashtable_walk_start_check(struct rhashtable_iter *iter)
	__acquires(RCU)
{
	struct rhashtable *ht = iter->ht;
	bool rhlist = ht->rhlist;

	rcu_read_lock();

	spin_lock(&ht->lock);
	if (iter->walker.tbl)
		list_del(&iter->walker.list);
	spin_unlock(&ht->lock);

	if (iter->end_of_table)
		return 0;
	if (!iter->walker.tbl) {
		iter->walker.tbl = rht_dereference_rcu(ht->tbl, ht);
		iter->slot = 0;
		iter->skip = 0;
		return -EAGAIN;
	}

	if (iter->p && !rhlist) {
		/*
		 * We need to validate that 'p' is still in the table, and
		 * if so, update 'skip'
		 */
		struct rhash_head *p;
		int skip = 0;
		rht_for_each_rcu(p, iter->walker.tbl, iter->slot) {
			skip++;
			if (p == iter->p) {
				iter->skip = skip;
				goto found;
			}
		}
		iter->p = NULL;
	} else if (iter->p && rhlist) {
		/* Need to validate that 'list' is still in the table, and
		 * if so, update 'skip' and 'p'.
		 */
		struct rhash_head *p;
		struct rhlist_head *list;
		int skip = 0;
		rht_for_each_rcu(p, iter->walker.tbl, iter->slot) {
			for (list = container_of(p, struct rhlist_head, rhead);
			     list;
			     list = rcu_dereference(list->next)) {
				skip++;
				if (list == iter->list) {
					iter->p = p;
					iter->skip = skip;
					goto found;
				}
			}
		}
		iter->p = NULL;
	}
found:
	return 0;
}
EXPORT_SYMBOL_GPL(rhashtable_walk_start_check);

/**
 * __rhashtable_walk_find_next - Find the next element in a table (or the first
 * one in case of a new walk).
 *
 * @iter:	Hash table iterator
 *
 * Returns the found object or NULL when the end of the table is reached.
 *
 * Returns -EAGAIN if resize event occurred.
 */
static void *__rhashtable_walk_find_next(struct rhashtable_iter *iter)
{
	struct bucket_table *tbl = iter->walker.tbl;
	struct rhlist_head *list = iter->list;
	struct rhashtable *ht = iter->ht;
	struct rhash_head *p = iter->p;
	bool rhlist = ht->rhlist;

	if (!tbl)
		return NULL;

	for (; iter->slot < tbl->size; iter->slot++) {
		int skip = iter->skip;

		rht_for_each_rcu(p, tbl, iter->slot) {
			if (rhlist) {
				list = container_of(p, struct rhlist_head,
						    rhead);
				do {
					if (!skip)
						goto next;
					skip--;
					list = rcu_dereference(list->next);
				} while (list);

				continue;
			}
			if (!skip)
				break;
			skip--;
		}

next:
		if (!rht_is_a_nulls(p)) {
			iter->skip++;
			iter->p = p;
			iter->list = list;
			return rht_obj(ht, rhlist ? &list->rhead : p);
		}

		iter->skip = 0;
	}

	iter->p = NULL;

	/* Ensure we see any new tables. */
	smp_rmb();

	iter->walker.tbl = rht_dereference_rcu(tbl->future_tbl, ht);
	if (iter->walker.tbl) {
		iter->slot = 0;
		iter->skip = 0;
		return ERR_PTR(-EAGAIN);
	} else {
		iter->end_of_table = true;
	}

	return NULL;
}

/**
 * rhashtable_walk_next - Return the next object and advance the iterator
 * @iter:	Hash table iterator
 *
 * Note that you must call rhashtable_walk_stop when you are finished
 * with the walk.
 *
 * Returns the next object or NULL when the end of the table is reached.
 *
 * Returns -EAGAIN if resize event occurred.  Note that the iterator
 * will rewind back to the beginning and you may continue to use it.
 */
void *rhashtable_walk_next(struct rhashtable_iter *iter)
{
	struct rhlist_head *list = iter->list;
	struct rhashtable *ht = iter->ht;
	struct rhash_head *p = iter->p;
	bool rhlist = ht->rhlist;

	if (p) {
		if (!rhlist || !(list = rcu_dereference(list->next))) {
			p = rcu_dereference(p->next);
			list = container_of(p, struct rhlist_head, rhead);
		}
		if (!rht_is_a_nulls(p)) {
			iter->skip++;
			iter->p = p;
			iter->list = list;
			return rht_obj(ht, rhlist ? &list->rhead : p);
		}

		/* At the end of this slot, switch to next one and then find
		 * next entry from that point.
		 */
		iter->skip = 0;
		iter->slot++;
	}

	return __rhashtable_walk_find_next(iter);
}
EXPORT_SYMBOL_GPL(rhashtable_walk_next);

/**
 * rhashtable_walk_peek - Return the next object but don't advance the iterator
 * @iter:	Hash table iterator
 *
 * Returns the next object or NULL when the end of the table is reached.
 *
 * Returns -EAGAIN if resize event occurred.  Note that the iterator
 * will rewind back to the beginning and you may continue to use it.
 */
void *rhashtable_walk_peek(struct rhashtable_iter *iter)
{
	struct rhlist_head *list = iter->list;
	struct rhashtable *ht = iter->ht;
	struct rhash_head *p = iter->p;

	if (p)
		return rht_obj(ht, ht->rhlist ? &list->rhead : p);

	/* No object found in current iter, find next one in the table. */

	if (iter->skip) {
		/* A nonzero skip value points to the next entry in the table
		 * beyond that last one that was found. Decrement skip so
		 * we find the current value. __rhashtable_walk_find_next
		 * will restore the original value of skip assuming that
		 * the table hasn't changed.
		 */
		iter->skip--;
	}

	return __rhashtable_walk_find_next(iter);
}
EXPORT_SYMBOL_GPL(rhashtable_walk_peek);

/**
 * rhashtable_walk_stop - Finish a hash table walk
 * @iter:	Hash table iterator
 *
 * Finish a hash table walk.  Does not reset the iterator to the start of the
 * hash table.
 */
void rhashtable_walk_stop(struct rhashtable_iter *iter)
	__releases(RCU)
{
	struct rhashtable *ht;
	struct bucket_table *tbl = iter->walker.tbl;

	if (!tbl)
		goto out;

	ht = iter->ht;

	spin_lock(&ht->lock);
	if (rcu_head_after_call_rcu(&tbl->rcu, bucket_table_free_rcu))
		/* This bucket table is being freed, don't re-link it. */
		iter->walker.tbl = NULL;
	else
		list_add(&iter->walker.list, &tbl->walkers);
	spin_unlock(&ht->lock);

out:
	rcu_read_unlock();
}
EXPORT_SYMBOL_GPL(rhashtable_walk_stop);

static size_t rounded_hashtable_size(const struct rhashtable_params *params)
{
	size_t retsize;

	if (params->nelem_hint)
		retsize = max(roundup_pow_of_two(params->nelem_hint * 4 / 3),
			      (unsigned long)params->min_size);
	else
		retsize = max(HASH_DEFAULT_SIZE,
			      (unsigned long)params->min_size);

	return retsize;
}

static u32 rhashtable_jhash2(const void *key, u32 length, u32 seed)
{
	return jhash2(key, length, seed);
}

/**
 * rhashtable_init - initialize a new hash table
 * @ht:		hash table to be initialized
 * @params:	configuration parameters
 *
 * Initializes a new hash table based on the provided configuration
 * parameters. A table can be configured either with a variable or
 * fixed length key:
 *
 * Configuration Example 1: Fixed length keys
 * struct test_obj {
 *	int			key;
 *	void *			my_member;
 *	struct rhash_head	node;
 * };
 *
 * struct rhashtable_params params = {
 *	.head_offset = offsetof(struct test_obj, node),
 *	.key_offset = offsetof(struct test_obj, key),
 *	.key_len = sizeof(int),
 *	.hashfn = jhash,
 * };
 *
 * Configuration Example 2: Variable length keys
 * struct test_obj {
 *	[...]
 *	struct rhash_head	node;
 * };
 *
 * u32 my_hash_fn(const void *data, u32 len, u32 seed)
 * {
 *	struct test_obj *obj = data;
 *
 *	return [... hash ...];
 * }
 *
 * struct rhashtable_params params = {
 *	.head_offset = offsetof(struct test_obj, node),
 *	.hashfn = jhash,
 *	.obj_hashfn = my_hash_fn,
 * };
 */
int rhashtable_init(struct rhashtable *ht,
		    const struct rhashtable_params *params)
{
	struct bucket_table *tbl;
	size_t size;

	if ((!params->key_len && !params->obj_hashfn) ||
	    (params->obj_hashfn && !params->obj_cmpfn))
		return -EINVAL;

	memset(ht, 0, sizeof(*ht));
	mutex_init(&ht->mutex);
	spin_lock_init(&ht->lock);
	memcpy(&ht->p, params, sizeof(*params));

	if (params->min_size)
		ht->p.min_size = roundup_pow_of_two(params->min_size);

	/* Cap total entries at 2^31 to avoid nelems overflow. */
	ht->max_elems = 1u << 31;

	if (params->max_size) {
		ht->p.max_size = rounddown_pow_of_two(params->max_size);
		if (ht->p.max_size < ht->max_elems / 2)
			ht->max_elems = ht->p.max_size * 2;
	}

	ht->p.min_size = max_t(u16, ht->p.min_size, HASH_MIN_SIZE);

	size = rounded_hashtable_size(&ht->p);

	ht->key_len = ht->p.key_len;
	if (!params->hashfn) {
		ht->p.hashfn = jhash;

		if (!(ht->key_len & (sizeof(u32) - 1))) {
			ht->key_len /= sizeof(u32);
			ht->p.hashfn = rhashtable_jhash2;
		}
	}

	/*
	 * This is api initialization and thus we need to guarantee the
	 * initial rhashtable allocation. Upon failure, retry with the
	 * smallest possible size with __GFP_NOFAIL semantics.
	 */
	tbl = bucket_table_alloc(ht, size, GFP_KERNEL);
	if (unlikely(tbl == NULL)) {
		size = max_t(u16, ht->p.min_size, HASH_MIN_SIZE);
		tbl = bucket_table_alloc(ht, size, GFP_KERNEL | __GFP_NOFAIL);
	}

	atomic_set(&ht->nelems, 0);

	RCU_INIT_POINTER(ht->tbl, tbl);

	INIT_WORK(&ht->run_work, rht_deferred_worker);

	return 0;
}
EXPORT_SYMBOL_GPL(rhashtable_init);

/**
 * rhltable_init - initialize a new hash list table
 * @hlt:	hash list table to be initialized
 * @params:	configuration parameters
 *
 * Initializes a new hash list table.
 *
 * See documentation for rhashtable_init.
 */
int rhltable_init(struct rhltable *hlt, const struct rhashtable_params *params)
{
	int err;

	err = rhashtable_init(&hlt->ht, params);
	hlt->ht.rhlist = true;
	return err;
}
EXPORT_SYMBOL_GPL(rhltable_init);

static void rhashtable_free_one(struct rhashtable *ht, struct rhash_head *obj,
				void (*free_fn)(void *ptr, void *arg),
				void *arg)
{
	struct rhlist_head *list;

	if (!ht->rhlist) {
		free_fn(rht_obj(ht, obj), arg);
		return;
	}

	list = container_of(obj, struct rhlist_head, rhead);
	do {
		obj = &list->rhead;
		list = rht_dereference(list->next, ht);
		free_fn(rht_obj(ht, obj), arg);
	} while (list);
}

/**
 * rhashtable_free_and_destroy - free elements and destroy hash table
 * @ht:		the hash table to destroy
 * @free_fn:	callback to release resources of element
 * @arg:	pointer passed to free_fn
 *
 * Stops an eventual async resize. If defined, invokes free_fn for each
 * element to releasal resources. Please note that RCU protected
 * readers may still be accessing the elements. Releasing of resources
 * must occur in a compatible manner. Then frees the bucket array.
 *
 * This function will eventually sleep to wait for an async resize
 * to complete. The caller is responsible that no further write operations
 * occurs in parallel.
 */
void rhashtable_free_and_destroy(struct rhashtable *ht,
				 void (*free_fn)(void *ptr, void *arg),
				 void *arg)
{
	struct bucket_table *tbl, *next_tbl;
	unsigned int i;

	cancel_work_sync(&ht->run_work);

	mutex_lock(&ht->mutex);
	tbl = rht_dereference(ht->tbl, ht);
restart:
	if (free_fn) {
		for (i = 0; i < tbl->size; i++) {
			struct rhash_head *pos, *next;

			cond_resched();
			for (pos = rht_ptr_exclusive(rht_bucket(tbl, i)),
			     next = !rht_is_a_nulls(pos) ?
					rht_dereference(pos->next, ht) : NULL;
			     !rht_is_a_nulls(pos);
			     pos = next,
			     next = !rht_is_a_nulls(pos) ?
					rht_dereference(pos->next, ht) : NULL)
				rhashtable_free_one(ht, pos, free_fn, arg);
		}
	}

	next_tbl = rht_dereference(tbl->future_tbl, ht);
	bucket_table_free(tbl);
	if (next_tbl) {
		tbl = next_tbl;
		goto restart;
	}
	mutex_unlock(&ht->mutex);
}
EXPORT_SYMBOL_GPL(rhashtable_free_and_destroy);

void rhashtable_destroy(struct rhashtable *ht)
{
	return rhashtable_free_and_destroy(ht, NULL, NULL);
}
EXPORT_SYMBOL_GPL(rhashtable_destroy);

struct rhash_lock_head **__rht_bucket_nested(const struct bucket_table *tbl,
					     unsigned int hash)
{
	const unsigned int shift = PAGE_SHIFT - ilog2(sizeof(void *));
<<<<<<< HEAD
	static struct rhash_head __rcu *rhnull =
		(struct rhash_head __rcu *)NULLS_MARKER(0);
=======
>>>>>>> 407d19ab
	unsigned int index = hash & ((1 << tbl->nest) - 1);
	unsigned int size = tbl->size >> tbl->nest;
	unsigned int subhash = hash;
	union nested_table *ntbl;

	ntbl = (union nested_table *)rcu_dereference_raw(tbl->buckets[0]);
	ntbl = rht_dereference_bucket_rcu(ntbl[index].table, tbl, hash);
	subhash >>= tbl->nest;

	while (ntbl && size > (1 << shift)) {
		index = subhash & ((1 << shift) - 1);
		ntbl = rht_dereference_bucket_rcu(ntbl[index].table,
						  tbl, hash);
		size >>= shift;
		subhash >>= shift;
	}

	if (!ntbl)
<<<<<<< HEAD
		return &rhnull;
=======
		return NULL;
>>>>>>> 407d19ab

	return &ntbl[subhash].bucket;

}
EXPORT_SYMBOL_GPL(__rht_bucket_nested);

struct rhash_lock_head **rht_bucket_nested(const struct bucket_table *tbl,
					   unsigned int hash)
{
	static struct rhash_lock_head *rhnull;

	if (!rhnull)
		INIT_RHT_NULLS_HEAD(rhnull);
	return __rht_bucket_nested(tbl, hash) ?: &rhnull;
}
EXPORT_SYMBOL_GPL(rht_bucket_nested);

struct rhash_lock_head **rht_bucket_nested_insert(struct rhashtable *ht,
						  struct bucket_table *tbl,
						  unsigned int hash)
{
	const unsigned int shift = PAGE_SHIFT - ilog2(sizeof(void *));
	unsigned int index = hash & ((1 << tbl->nest) - 1);
	unsigned int size = tbl->size >> tbl->nest;
	union nested_table *ntbl;

	ntbl = (union nested_table *)rcu_dereference_raw(tbl->buckets[0]);
	hash >>= tbl->nest;
	ntbl = nested_table_alloc(ht, &ntbl[index].table,
				  size <= (1 << shift));

	while (ntbl && size > (1 << shift)) {
		index = hash & ((1 << shift) - 1);
		size >>= shift;
		hash >>= shift;
		ntbl = nested_table_alloc(ht, &ntbl[index].table,
					  size <= (1 << shift));
	}

	if (!ntbl)
		return NULL;

	return &ntbl[hash].bucket;

}
EXPORT_SYMBOL_GPL(rht_bucket_nested_insert);<|MERGE_RESOLUTION|>--- conflicted
+++ resolved
@@ -675,7 +675,7 @@
  * rhashtable_walk_exit - Free an iterator
  * @iter:	Hash table Iterator
  *
- * This function frees resources allocated by rhashtable_walk_init.
+ * This function frees resources allocated by rhashtable_walk_enter.
  */
 void rhashtable_walk_exit(struct rhashtable_iter *iter)
 {
@@ -1168,11 +1168,6 @@
 					     unsigned int hash)
 {
 	const unsigned int shift = PAGE_SHIFT - ilog2(sizeof(void *));
-<<<<<<< HEAD
-	static struct rhash_head __rcu *rhnull =
-		(struct rhash_head __rcu *)NULLS_MARKER(0);
-=======
->>>>>>> 407d19ab
 	unsigned int index = hash & ((1 << tbl->nest) - 1);
 	unsigned int size = tbl->size >> tbl->nest;
 	unsigned int subhash = hash;
@@ -1191,11 +1186,7 @@
 	}
 
 	if (!ntbl)
-<<<<<<< HEAD
-		return &rhnull;
-=======
 		return NULL;
->>>>>>> 407d19ab
 
 	return &ntbl[subhash].bucket;
 
