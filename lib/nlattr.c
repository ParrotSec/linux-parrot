--- conflicted
+++ resolved
@@ -45,12 +45,11 @@
 };
 
 static int validate_nla_bitfield32(const struct nlattr *nla,
-				   u32 *valid_flags_allowed)
+				   const u32 *valid_flags_mask)
 {
 	const struct nla_bitfield32 *bf = nla_data(nla);
-	u32 *valid_flags_mask = valid_flags_allowed;
-
-	if (!valid_flags_allowed)
+
+	if (!valid_flags_mask)
 		return -EINVAL;
 
 	/*disallow invalid bit selector */
@@ -68,10 +67,6 @@
 	return 0;
 }
 
-<<<<<<< HEAD
-static int validate_nla(const struct nlattr *nla, int maxtype,
-			const struct nla_policy *policy)
-=======
 static int nla_validate_array(const struct nlattr *head, int len, int maxtype,
 			      const struct nla_policy *policy,
 			      struct netlink_ext_ack *extack,
@@ -162,11 +157,11 @@
 static int validate_nla(const struct nlattr *nla, int maxtype,
 			const struct nla_policy *policy, unsigned int validate,
 			struct netlink_ext_ack *extack)
->>>>>>> 407d19ab
 {
 	u16 strict_start_type = policy[0].strict_start_type;
 	const struct nla_policy *pt;
 	int minlen = 0, attrlen = nla_len(nla), type = nla_type(nla);
+	int err = -ERANGE;
 
 	if (strict_start_type && type >= strict_start_type)
 		validate |= NL_VALIDATE_STRICT;
@@ -178,7 +173,8 @@
 
 	BUG_ON(pt->type > NLA_TYPE_MAX);
 
-	if (nla_attr_len[pt->type] && attrlen != nla_attr_len[pt->type]) {
+	if ((nla_attr_len[pt->type] && attrlen != nla_attr_len[pt->type]) ||
+	    (pt->type == NLA_EXACT_LEN_WARN && attrlen != pt->len)) {
 		pr_warn_ratelimited("netlink: '%s': attribute type %d has an invalid length.\n",
 				    current->comm, type);
 		if (validate & NL_VALIDATE_STRICT_ATTRS) {
@@ -204,16 +200,33 @@
 	}
 
 	switch (pt->type) {
+	case NLA_EXACT_LEN:
+		if (attrlen != pt->len)
+			goto out_err;
+		break;
+
+	case NLA_REJECT:
+		if (extack && pt->validation_data) {
+			NL_SET_BAD_ATTR(extack, nla);
+			extack->_msg = pt->validation_data;
+			return -EINVAL;
+		}
+		err = -EINVAL;
+		goto out_err;
+
 	case NLA_FLAG:
 		if (attrlen > 0)
-			return -ERANGE;
+			goto out_err;
 		break;
 
 	case NLA_BITFIELD32:
 		if (attrlen != sizeof(struct nla_bitfield32))
-			return -ERANGE;
-
-		return validate_nla_bitfield32(nla, pt->validation_data);
+			goto out_err;
+
+		err = validate_nla_bitfield32(nla, pt->validation_data);
+		if (err)
+			goto out_err;
+		break;
 
 	case NLA_NUL_STRING:
 		if (pt->len)
@@ -221,13 +234,15 @@
 		else
 			minlen = attrlen;
 
-		if (!minlen || memchr(nla_data(nla), '\0', minlen) == NULL)
-			return -EINVAL;
+		if (!minlen || memchr(nla_data(nla), '\0', minlen) == NULL) {
+			err = -EINVAL;
+			goto out_err;
+		}
 		/* fall through */
 
 	case NLA_STRING:
 		if (attrlen < 1)
-			return -ERANGE;
+			goto out_err;
 
 		if (pt->len) {
 			char *buf = nla_data(nla);
@@ -236,27 +251,21 @@
 				attrlen--;
 
 			if (attrlen > pt->len)
-				return -ERANGE;
+				goto out_err;
 		}
 		break;
 
 	case NLA_BINARY:
 		if (pt->len && attrlen > pt->len)
-			return -ERANGE;
-		break;
-
-	case NLA_NESTED_COMPAT:
-		if (attrlen < pt->len)
-			return -ERANGE;
-		if (attrlen < NLA_ALIGN(pt->len))
+			goto out_err;
+		break;
+
+	case NLA_NESTED:
+		/* a nested attributes is allowed to be empty; if its not,
+		 * it must have a size of at least NLA_HDRLEN.
+		 */
+		if (attrlen == 0)
 			break;
-<<<<<<< HEAD
-		if (attrlen < NLA_ALIGN(pt->len) + NLA_HDRLEN)
-			return -ERANGE;
-		nla = nla_data(nla) + NLA_ALIGN(pt->len);
-		if (attrlen < NLA_ALIGN(pt->len) + NLA_HDRLEN + nla_len(nla))
-			return -ERANGE;
-=======
 		if (attrlen < NLA_HDRLEN)
 			goto out_err;
 		if (pt->validation_data) {
@@ -271,16 +280,13 @@
 				return err;
 			}
 		}
->>>>>>> 407d19ab
-		break;
-	case NLA_NESTED:
-		/* a nested attributes is allowed to be empty; if its not,
+		break;
+	case NLA_NESTED_ARRAY:
+		/* a nested array attribute is allowed to be empty; if its not,
 		 * it must have a size of at least NLA_HDRLEN.
 		 */
 		if (attrlen == 0)
 			break;
-<<<<<<< HEAD
-=======
 		if (attrlen < NLA_HDRLEN)
 			goto out_err;
 		if (pt->validation_data) {
@@ -311,7 +317,6 @@
 			goto out_err;
 		break;
 
->>>>>>> 407d19ab
 	default:
 		if (pt->len)
 			minlen = pt->len;
@@ -319,10 +324,34 @@
 			minlen = nla_attr_minlen[pt->type];
 
 		if (attrlen < minlen)
-			return -ERANGE;
+			goto out_err;
+	}
+
+	/* further validation */
+	switch (pt->validation_type) {
+	case NLA_VALIDATE_NONE:
+		/* nothing to do */
+		break;
+	case NLA_VALIDATE_RANGE:
+	case NLA_VALIDATE_MIN:
+	case NLA_VALIDATE_MAX:
+		err = nla_validate_int_range(pt, nla, extack);
+		if (err)
+			return err;
+		break;
+	case NLA_VALIDATE_FUNCTION:
+		if (pt->validate) {
+			err = pt->validate(nla, extack);
+			if (err)
+				return err;
+		}
+		break;
 	}
 
 	return 0;
+out_err:
+	NL_SET_ERR_MSG_ATTR(extack, nla, "Attribute failed policy validation");
+	return err;
 }
 
 static int __nla_validate_parse(const struct nlattr *head, int len, int maxtype,
@@ -391,25 +420,8 @@
 		   const struct nla_policy *policy, unsigned int validate,
 		   struct netlink_ext_ack *extack)
 {
-<<<<<<< HEAD
-	const struct nlattr *nla;
-	int rem;
-
-	nla_for_each_attr(nla, head, len, rem) {
-		int err = validate_nla(nla, maxtype, policy);
-
-		if (err < 0) {
-			if (extack)
-				extack->bad_attr = nla;
-			return err;
-		}
-	}
-
-	return 0;
-=======
 	return __nla_validate_parse(head, len, maxtype, policy, validate,
 				    extack, NULL);
->>>>>>> 407d19ab
 }
 EXPORT_SYMBOL(__nla_validate);
 
@@ -458,43 +470,6 @@
  *
  * Returns 0 on success or a negative error code.
  */
-<<<<<<< HEAD
-int nla_parse(struct nlattr **tb, int maxtype, const struct nlattr *head,
-	      int len, const struct nla_policy *policy,
-	      struct netlink_ext_ack *extack)
-{
-	const struct nlattr *nla;
-	int rem, err;
-
-	memset(tb, 0, sizeof(struct nlattr *) * (maxtype + 1));
-
-	nla_for_each_attr(nla, head, len, rem) {
-		u16 type = nla_type(nla);
-
-		if (type > 0 && type <= maxtype) {
-			if (policy) {
-				err = validate_nla(nla, maxtype, policy);
-				if (err < 0) {
-					NL_SET_ERR_MSG_ATTR(extack, nla,
-							    "Attribute failed policy validation");
-					goto errout;
-				}
-			}
-
-			tb[type] = (struct nlattr *)nla;
-		}
-	}
-
-	if (unlikely(rem > 0))
-		pr_warn_ratelimited("netlink: %d bytes leftover after parsing attributes in process `%s'.\n",
-				    rem, current->comm);
-
-	err = 0;
-errout:
-	return err;
-}
-EXPORT_SYMBOL(nla_parse);
-=======
 int __nla_parse(struct nlattr **tb, int maxtype,
 		const struct nlattr *head, int len,
 		const struct nla_policy *policy, unsigned int validate,
@@ -504,7 +479,6 @@
 				    extack, tb);
 }
 EXPORT_SYMBOL(__nla_parse);
->>>>>>> 407d19ab
 
 /**
  * nla_find - Find a specific attribute in a stream of attributes
