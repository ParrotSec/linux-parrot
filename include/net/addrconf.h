/* SPDX-License-Identifier: GPL-2.0 */
#ifndef _ADDRCONF_H
#define _ADDRCONF_H

#define MAX_RTR_SOLICITATIONS		-1		/* unlimited */
#define RTR_SOLICITATION_INTERVAL	(4*HZ)
#define RTR_SOLICITATION_MAX_INTERVAL	(3600*HZ)	/* 1 hour */

#define MIN_VALID_LIFETIME		(2*3600)	/* 2 hours */

#define TEMP_VALID_LIFETIME		(7*86400)
#define TEMP_PREFERRED_LIFETIME		(86400)
#define REGEN_MAX_RETRY			(3)
#define MAX_DESYNC_FACTOR		(600)

#define ADDR_CHECK_FREQUENCY		(120*HZ)

#define IPV6_MAX_ADDRESSES		16

#define ADDRCONF_TIMER_FUZZ_MINUS	(HZ > 50 ? HZ / 50 : 1)
#define ADDRCONF_TIMER_FUZZ		(HZ / 4)
#define ADDRCONF_TIMER_FUZZ_MAX		(HZ)

#define ADDRCONF_NOTIFY_PRIORITY	0

#include <linux/in.h>
#include <linux/in6.h>

struct prefix_info {
	__u8			type;
	__u8			length;
	__u8			prefix_len;

#if defined(__BIG_ENDIAN_BITFIELD)
	__u8			onlink : 1,
			 	autoconf : 1,
				reserved : 6;
#elif defined(__LITTLE_ENDIAN_BITFIELD)
	__u8			reserved : 6,
				autoconf : 1,
				onlink : 1;
#else
#error "Please fix <asm/byteorder.h>"
#endif
	__be32			valid;
	__be32			prefered;
	__be32			reserved2;

	struct in6_addr		prefix;
};

#include <linux/netdevice.h>
#include <net/if_inet6.h>
#include <net/ipv6.h>

struct in6_validator_info {
	struct in6_addr		i6vi_addr;
	struct inet6_dev	*i6vi_dev;
	struct netlink_ext_ack	*extack;
};

struct ifa6_config {
	const struct in6_addr	*pfx;
	unsigned int		plen;

	const struct in6_addr	*peer_pfx;

	u32			rt_priority;
	u32			ifa_flags;
	u32			preferred_lft;
	u32			valid_lft;
	u16			scope;
};

int addrconf_init(void);
void addrconf_cleanup(void);

int addrconf_add_ifaddr(struct net *net, void __user *arg);
int addrconf_del_ifaddr(struct net *net, void __user *arg);
int addrconf_set_dstaddr(struct net *net, void __user *arg);

int ipv6_chk_addr(struct net *net, const struct in6_addr *addr,
		  const struct net_device *dev, int strict);
int ipv6_chk_addr_and_flags(struct net *net, const struct in6_addr *addr,
			    const struct net_device *dev, bool skip_dev_check,
			    int strict, u32 banned_flags);

#if defined(CONFIG_IPV6_MIP6) || defined(CONFIG_IPV6_MIP6_MODULE)
int ipv6_chk_home_addr(struct net *net, const struct in6_addr *addr);
#endif

bool ipv6_chk_custom_prefix(const struct in6_addr *addr,
				   const unsigned int prefix_len,
				   struct net_device *dev);

int ipv6_chk_prefix(const struct in6_addr *addr, struct net_device *dev);

struct inet6_ifaddr *ipv6_get_ifaddr(struct net *net,
				     const struct in6_addr *addr,
				     struct net_device *dev, int strict);

int ipv6_dev_get_saddr(struct net *net, const struct net_device *dev,
		       const struct in6_addr *daddr, unsigned int srcprefs,
		       struct in6_addr *saddr);
int __ipv6_get_lladdr(struct inet6_dev *idev, struct in6_addr *addr,
		      u32 banned_flags);
int ipv6_get_lladdr(struct net_device *dev, struct in6_addr *addr,
		    u32 banned_flags);
bool inet_rcv_saddr_equal(const struct sock *sk, const struct sock *sk2,
			  bool match_wildcard);
bool inet_rcv_saddr_any(const struct sock *sk);
void addrconf_join_solict(struct net_device *dev, const struct in6_addr *addr);
void addrconf_leave_solict(struct inet6_dev *idev, const struct in6_addr *addr);

void addrconf_add_linklocal(struct inet6_dev *idev,
			    const struct in6_addr *addr, u32 flags);

int addrconf_prefix_rcv_add_addr(struct net *net, struct net_device *dev,
				 const struct prefix_info *pinfo,
				 struct inet6_dev *in6_dev,
				 const struct in6_addr *addr, int addr_type,
				 u32 addr_flags, bool sllao, bool tokenized,
				 __u32 valid_lft, u32 prefered_lft);

static inline void addrconf_addr_eui48_base(u8 *eui, const char *const addr)
{
	memcpy(eui, addr, 3);
	eui[3] = 0xFF;
	eui[4] = 0xFE;
	memcpy(eui + 5, addr + 3, 3);
}

static inline void addrconf_addr_eui48(u8 *eui, const char *const addr)
{
	addrconf_addr_eui48_base(eui, addr);
	eui[0] ^= 2;
}

static inline int addrconf_ifid_eui48(u8 *eui, struct net_device *dev)
{
	if (dev->addr_len != ETH_ALEN)
		return -1;

	/*
	 * The zSeries OSA network cards can be shared among various
	 * OS instances, but the OSA cards have only one MAC address.
	 * This leads to duplicate address conflicts in conjunction
	 * with IPv6 if more than one instance uses the same card.
	 *
	 * The driver for these cards can deliver a unique 16-bit
	 * identifier for each instance sharing the same card.  It is
	 * placed instead of 0xFFFE in the interface identifier.  The
	 * "u" bit of the interface identifier is not inverted in this
	 * case.  Hence the resulting interface identifier has local
	 * scope according to RFC2373.
	 */

	addrconf_addr_eui48_base(eui, dev->dev_addr);

	if (dev->dev_id) {
		eui[3] = (dev->dev_id >> 8) & 0xFF;
		eui[4] = dev->dev_id & 0xFF;
	} else {
		eui[0] ^= 2;
	}

	return 0;
}

static inline unsigned long addrconf_timeout_fixup(u32 timeout,
						   unsigned int unit)
{
	if (timeout == 0xffffffff)
		return ~0UL;

	/*
	 * Avoid arithmetic overflow.
	 * Assuming unit is constant and non-zero, this "if" statement
	 * will go away on 64bit archs.
	 */
	if (0xfffffffe > LONG_MAX / unit && timeout > LONG_MAX / unit)
		return LONG_MAX / unit;

	return timeout;
}

static inline int addrconf_finite_timeout(unsigned long timeout)
{
	return ~timeout;
}

/*
 *	IPv6 Address Label subsystem (addrlabel.c)
 */
int ipv6_addr_label_init(void);
void ipv6_addr_label_cleanup(void);
int ipv6_addr_label_rtnl_register(void);
u32 ipv6_addr_label(struct net *net, const struct in6_addr *addr,
		    int type, int ifindex);

/*
 *	multicast prototypes (mcast.c)
 */
int ipv6_sock_mc_join(struct sock *sk, int ifindex,
		      const struct in6_addr *addr);
int ipv6_sock_mc_drop(struct sock *sk, int ifindex,
		      const struct in6_addr *addr);
void __ipv6_sock_mc_close(struct sock *sk);
void ipv6_sock_mc_close(struct sock *sk);
bool inet6_mc_check(struct sock *sk, const struct in6_addr *mc_addr,
		    const struct in6_addr *src_addr);

int ipv6_dev_mc_inc(struct net_device *dev, const struct in6_addr *addr);
int __ipv6_dev_mc_dec(struct inet6_dev *idev, const struct in6_addr *addr);
int ipv6_dev_mc_dec(struct net_device *dev, const struct in6_addr *addr);
void ipv6_mc_up(struct inet6_dev *idev);
void ipv6_mc_down(struct inet6_dev *idev);
void ipv6_mc_unmap(struct inet6_dev *idev);
void ipv6_mc_remap(struct inet6_dev *idev);
void ipv6_mc_init_dev(struct inet6_dev *idev);
void ipv6_mc_destroy_dev(struct inet6_dev *idev);
int ipv6_mc_check_mld(struct sk_buff *skb, struct sk_buff **skb_trimmed);
void addrconf_dad_failure(struct sk_buff *skb, struct inet6_ifaddr *ifp);

bool ipv6_chk_mcast_addr(struct net_device *dev, const struct in6_addr *group,
			 const struct in6_addr *src_addr);

void ipv6_mc_dad_complete(struct inet6_dev *idev);

<<<<<<< HEAD
/* A stub used by vxlan module. This is ugly, ideally these
 * symbols should be built into the core kernel.
 */
struct ipv6_stub {
	int (*ipv6_sock_mc_join)(struct sock *sk, int ifindex,
				 const struct in6_addr *addr);
	int (*ipv6_sock_mc_drop)(struct sock *sk, int ifindex,
				 const struct in6_addr *addr);
	int (*ipv6_dst_lookup)(struct net *net, struct sock *sk,
			       struct dst_entry **dst, struct flowi6 *fl6);

	struct fib6_table *(*fib6_get_table)(struct net *net, u32 id);
	struct fib6_info *(*fib6_lookup)(struct net *net, int oif,
					 struct flowi6 *fl6, int flags);
	struct fib6_info *(*fib6_table_lookup)(struct net *net,
					      struct fib6_table *table,
					      int oif, struct flowi6 *fl6,
					      int flags);
	struct fib6_info *(*fib6_multipath_select)(const struct net *net,
						   struct fib6_info *f6i,
						   struct flowi6 *fl6, int oif,
						   const struct sk_buff *skb,
						   int strict);
	u32 (*ip6_mtu_from_fib6)(struct fib6_info *f6i, struct in6_addr *daddr,
				 struct in6_addr *saddr);

	void (*udpv6_encap_enable)(void);
	void (*ndisc_send_na)(struct net_device *dev, const struct in6_addr *daddr,
			      const struct in6_addr *solicited_addr,
			      bool router, bool solicited, bool override, bool inc_opt);
	struct neigh_table *nd_tbl;
};
extern const struct ipv6_stub *ipv6_stub __read_mostly;

/* A stub used by bpf helpers. Similarly ugly as ipv6_stub */
struct ipv6_bpf_stub {
	int (*inet6_bind)(struct sock *sk, struct sockaddr *uaddr, int addr_len,
			  bool force_bind_address_no_port, bool with_lock);
};
extern const struct ipv6_bpf_stub *ipv6_bpf_stub __read_mostly;

=======
>>>>>>> 407d19ab
/*
 * identify MLD packets for MLD filter exceptions
 */
static inline bool ipv6_is_mld(struct sk_buff *skb, int nexthdr, int offset)
{
	struct icmp6hdr *hdr;

	if (nexthdr != IPPROTO_ICMPV6 ||
	    !pskb_network_may_pull(skb, offset + sizeof(struct icmp6hdr)))
		return false;

	hdr = (struct icmp6hdr *)(skb_network_header(skb) + offset);

	switch (hdr->icmp6_type) {
	case ICMPV6_MGM_QUERY:
	case ICMPV6_MGM_REPORT:
	case ICMPV6_MGM_REDUCTION:
	case ICMPV6_MLD2_REPORT:
		return true;
	default:
		break;
	}
	return false;
}

void addrconf_prefix_rcv(struct net_device *dev,
			 u8 *opt, int len, bool sllao);

/*
 *	anycast prototypes (anycast.c)
 */
int ipv6_sock_ac_join(struct sock *sk, int ifindex,
		      const struct in6_addr *addr);
int ipv6_sock_ac_drop(struct sock *sk, int ifindex,
		      const struct in6_addr *addr);
void ipv6_sock_ac_close(struct sock *sk);

int __ipv6_dev_ac_inc(struct inet6_dev *idev, const struct in6_addr *addr);
int __ipv6_dev_ac_dec(struct inet6_dev *idev, const struct in6_addr *addr);
void ipv6_ac_destroy_dev(struct inet6_dev *idev);
bool ipv6_chk_acast_addr(struct net *net, struct net_device *dev,
			 const struct in6_addr *addr);
bool ipv6_chk_acast_addr_src(struct net *net, struct net_device *dev,
			     const struct in6_addr *addr);

/* Device notifier */
int register_inet6addr_notifier(struct notifier_block *nb);
int unregister_inet6addr_notifier(struct notifier_block *nb);
int inet6addr_notifier_call_chain(unsigned long val, void *v);

int register_inet6addr_validator_notifier(struct notifier_block *nb);
int unregister_inet6addr_validator_notifier(struct notifier_block *nb);
int inet6addr_validator_notifier_call_chain(unsigned long val, void *v);

void inet6_netconf_notify_devconf(struct net *net, int event, int type,
				  int ifindex, struct ipv6_devconf *devconf);

/**
 * __in6_dev_get - get inet6_dev pointer from netdevice
 * @dev: network device
 *
 * Caller must hold rcu_read_lock or RTNL, because this function
 * does not take a reference on the inet6_dev.
 */
static inline struct inet6_dev *__in6_dev_get(const struct net_device *dev)
{
	return rcu_dereference_rtnl(dev->ip6_ptr);
}

/**
 * __in6_dev_stats_get - get inet6_dev pointer for stats
 * @dev: network device
 * @skb: skb for original incoming interface if neeeded
 *
 * Caller must hold rcu_read_lock or RTNL, because this function
 * does not take a reference on the inet6_dev.
 */
static inline struct inet6_dev *__in6_dev_stats_get(const struct net_device *dev,
						    const struct sk_buff *skb)
{
	if (netif_is_l3_master(dev))
		dev = dev_get_by_index_rcu(dev_net(dev), inet6_iif(skb));
	return __in6_dev_get(dev);
}

/**
 * __in6_dev_get_safely - get inet6_dev pointer from netdevice
 * @dev: network device
 *
 * This is a safer version of __in6_dev_get
 */
static inline struct inet6_dev *__in6_dev_get_safely(const struct net_device *dev)
{
	if (likely(dev))
		return rcu_dereference_rtnl(dev->ip6_ptr);
	else
		return NULL;
}

/**
 * in6_dev_get - get inet6_dev pointer from netdevice
 * @dev: network device
 *
 * This version can be used in any context, and takes a reference
 * on the inet6_dev. Callers must use in6_dev_put() later to
 * release this reference.
 */
static inline struct inet6_dev *in6_dev_get(const struct net_device *dev)
{
	struct inet6_dev *idev;

	rcu_read_lock();
	idev = rcu_dereference(dev->ip6_ptr);
	if (idev)
		refcount_inc(&idev->refcnt);
	rcu_read_unlock();
	return idev;
}

static inline struct neigh_parms *__in6_dev_nd_parms_get_rcu(const struct net_device *dev)
{
	struct inet6_dev *idev = __in6_dev_get(dev);

	return idev ? idev->nd_parms : NULL;
}

void in6_dev_finish_destroy(struct inet6_dev *idev);

static inline void in6_dev_put(struct inet6_dev *idev)
{
	if (refcount_dec_and_test(&idev->refcnt))
		in6_dev_finish_destroy(idev);
}

static inline void in6_dev_put_clear(struct inet6_dev **pidev)
{
	struct inet6_dev *idev = *pidev;

	if (idev) {
		in6_dev_put(idev);
		*pidev = NULL;
	}
}

static inline void __in6_dev_put(struct inet6_dev *idev)
{
	refcount_dec(&idev->refcnt);
}

static inline void in6_dev_hold(struct inet6_dev *idev)
{
	refcount_inc(&idev->refcnt);
}

/* called with rcu_read_lock held */
static inline bool ip6_ignore_linkdown(const struct net_device *dev)
{
	const struct inet6_dev *idev = __in6_dev_get(dev);

	return !!idev->cnf.ignore_routes_with_linkdown;
}

void inet6_ifa_finish_destroy(struct inet6_ifaddr *ifp);

static inline void in6_ifa_put(struct inet6_ifaddr *ifp)
{
	if (refcount_dec_and_test(&ifp->refcnt))
		inet6_ifa_finish_destroy(ifp);
}

static inline void __in6_ifa_put(struct inet6_ifaddr *ifp)
{
	refcount_dec(&ifp->refcnt);
}

static inline void in6_ifa_hold(struct inet6_ifaddr *ifp)
{
	refcount_inc(&ifp->refcnt);
}


/*
 *	compute link-local solicited-node multicast address
 */

static inline void addrconf_addr_solict_mult(const struct in6_addr *addr,
					     struct in6_addr *solicited)
{
	ipv6_addr_set(solicited,
		      htonl(0xFF020000), 0,
		      htonl(0x1),
		      htonl(0xFF000000) | addr->s6_addr32[3]);
}

static inline bool ipv6_addr_is_ll_all_nodes(const struct in6_addr *addr)
{
#if defined(CONFIG_HAVE_EFFICIENT_UNALIGNED_ACCESS) && BITS_PER_LONG == 64
	__be64 *p = (__be64 *)addr;
	return ((p[0] ^ cpu_to_be64(0xff02000000000000UL)) | (p[1] ^ cpu_to_be64(1))) == 0UL;
#else
	return ((addr->s6_addr32[0] ^ htonl(0xff020000)) |
		addr->s6_addr32[1] | addr->s6_addr32[2] |
		(addr->s6_addr32[3] ^ htonl(0x00000001))) == 0;
#endif
}

static inline bool ipv6_addr_is_ll_all_routers(const struct in6_addr *addr)
{
#if defined(CONFIG_HAVE_EFFICIENT_UNALIGNED_ACCESS) && BITS_PER_LONG == 64
	__be64 *p = (__be64 *)addr;
	return ((p[0] ^ cpu_to_be64(0xff02000000000000UL)) | (p[1] ^ cpu_to_be64(2))) == 0UL;
#else
	return ((addr->s6_addr32[0] ^ htonl(0xff020000)) |
		addr->s6_addr32[1] | addr->s6_addr32[2] |
		(addr->s6_addr32[3] ^ htonl(0x00000002))) == 0;
#endif
}

static inline bool ipv6_addr_is_isatap(const struct in6_addr *addr)
{
	return (addr->s6_addr32[2] | htonl(0x02000000)) == htonl(0x02005EFE);
}

static inline bool ipv6_addr_is_solict_mult(const struct in6_addr *addr)
{
#if defined(CONFIG_HAVE_EFFICIENT_UNALIGNED_ACCESS) && BITS_PER_LONG == 64
	__be64 *p = (__be64 *)addr;
	return ((p[0] ^ cpu_to_be64(0xff02000000000000UL)) |
		((p[1] ^ cpu_to_be64(0x00000001ff000000UL)) &
		 cpu_to_be64(0xffffffffff000000UL))) == 0UL;
#else
	return ((addr->s6_addr32[0] ^ htonl(0xff020000)) |
		addr->s6_addr32[1] |
		(addr->s6_addr32[2] ^ htonl(0x00000001)) |
		(addr->s6_addr[12] ^ 0xff)) == 0;
#endif
}

#ifdef CONFIG_PROC_FS
int if6_proc_init(void);
void if6_proc_exit(void);
#endif

#endif<|MERGE_RESOLUTION|>--- conflicted
+++ resolved
@@ -49,6 +49,7 @@
 	struct in6_addr		prefix;
 };
 
+#include <linux/ipv6.h>
 #include <linux/netdevice.h>
 #include <net/if_inet6.h>
 #include <net/ipv6.h>
@@ -201,6 +202,15 @@
 /*
  *	multicast prototypes (mcast.c)
  */
+static inline int ipv6_mc_may_pull(struct sk_buff *skb,
+				   unsigned int len)
+{
+	if (skb_transport_offset(skb) + ipv6_transport_len(skb) < len)
+		return -EINVAL;
+
+	return pskb_may_pull(skb, len);
+}
+
 int ipv6_sock_mc_join(struct sock *sk, int ifindex,
 		      const struct in6_addr *addr);
 int ipv6_sock_mc_drop(struct sock *sk, int ifindex,
@@ -219,7 +229,8 @@
 void ipv6_mc_remap(struct inet6_dev *idev);
 void ipv6_mc_init_dev(struct inet6_dev *idev);
 void ipv6_mc_destroy_dev(struct inet6_dev *idev);
-int ipv6_mc_check_mld(struct sk_buff *skb, struct sk_buff **skb_trimmed);
+int ipv6_mc_check_icmpv6(struct sk_buff *skb);
+int ipv6_mc_check_mld(struct sk_buff *skb);
 void addrconf_dad_failure(struct sk_buff *skb, struct inet6_ifaddr *ifp);
 
 bool ipv6_chk_mcast_addr(struct net_device *dev, const struct in6_addr *group,
@@ -227,50 +238,6 @@
 
 void ipv6_mc_dad_complete(struct inet6_dev *idev);
 
-<<<<<<< HEAD
-/* A stub used by vxlan module. This is ugly, ideally these
- * symbols should be built into the core kernel.
- */
-struct ipv6_stub {
-	int (*ipv6_sock_mc_join)(struct sock *sk, int ifindex,
-				 const struct in6_addr *addr);
-	int (*ipv6_sock_mc_drop)(struct sock *sk, int ifindex,
-				 const struct in6_addr *addr);
-	int (*ipv6_dst_lookup)(struct net *net, struct sock *sk,
-			       struct dst_entry **dst, struct flowi6 *fl6);
-
-	struct fib6_table *(*fib6_get_table)(struct net *net, u32 id);
-	struct fib6_info *(*fib6_lookup)(struct net *net, int oif,
-					 struct flowi6 *fl6, int flags);
-	struct fib6_info *(*fib6_table_lookup)(struct net *net,
-					      struct fib6_table *table,
-					      int oif, struct flowi6 *fl6,
-					      int flags);
-	struct fib6_info *(*fib6_multipath_select)(const struct net *net,
-						   struct fib6_info *f6i,
-						   struct flowi6 *fl6, int oif,
-						   const struct sk_buff *skb,
-						   int strict);
-	u32 (*ip6_mtu_from_fib6)(struct fib6_info *f6i, struct in6_addr *daddr,
-				 struct in6_addr *saddr);
-
-	void (*udpv6_encap_enable)(void);
-	void (*ndisc_send_na)(struct net_device *dev, const struct in6_addr *daddr,
-			      const struct in6_addr *solicited_addr,
-			      bool router, bool solicited, bool override, bool inc_opt);
-	struct neigh_table *nd_tbl;
-};
-extern const struct ipv6_stub *ipv6_stub __read_mostly;
-
-/* A stub used by bpf helpers. Similarly ugly as ipv6_stub */
-struct ipv6_bpf_stub {
-	int (*inet6_bind)(struct sock *sk, struct sockaddr *uaddr, int addr_len,
-			  bool force_bind_address_no_port, bool with_lock);
-};
-extern const struct ipv6_bpf_stub *ipv6_bpf_stub __read_mostly;
-
-=======
->>>>>>> 407d19ab
 /*
  * identify MLD packets for MLD filter exceptions
  */
@@ -315,6 +282,8 @@
 			 const struct in6_addr *addr);
 bool ipv6_chk_acast_addr_src(struct net *net, struct net_device *dev,
 			     const struct in6_addr *addr);
+int ipv6_anycast_init(void);
+void ipv6_anycast_cleanup(void);
 
 /* Device notifier */
 int register_inet6addr_notifier(struct notifier_block *nb);
@@ -509,6 +478,20 @@
 #endif
 }
 
+static inline bool ipv6_addr_is_all_snoopers(const struct in6_addr *addr)
+{
+#if defined(CONFIG_HAVE_EFFICIENT_UNALIGNED_ACCESS) && BITS_PER_LONG == 64
+	__be64 *p = (__be64 *)addr;
+
+	return ((p[0] ^ cpu_to_be64(0xff02000000000000UL)) |
+		(p[1] ^ cpu_to_be64(0x6a))) == 0UL;
+#else
+	return ((addr->s6_addr32[0] ^ htonl(0xff020000)) |
+		addr->s6_addr32[1] | addr->s6_addr32[2] |
+		(addr->s6_addr32[3] ^ htonl(0x0000006a))) == 0;
+#endif
+}
+
 #ifdef CONFIG_PROC_FS
 int if6_proc_init(void);
 void if6_proc_exit(void);
