/* SPDX-License-Identifier: GPL-2.0-or-later */
/*
 * include/net/dsa.h - Driver for Distributed Switch Architecture switch chips
 * Copyright (c) 2008-2009 Marvell Semiconductor
 */

#ifndef __LINUX_NET_DSA_H
#define __LINUX_NET_DSA_H

#include <linux/if.h>
#include <linux/if_ether.h>
#include <linux/list.h>
#include <linux/notifier.h>
#include <linux/timer.h>
#include <linux/workqueue.h>
#include <linux/of.h>
#include <linux/ethtool.h>
#include <linux/net_tstamp.h>
#include <linux/phy.h>
#include <net/devlink.h>
#include <net/switchdev.h>

struct tc_action;
struct phy_device;
struct fixed_phy_status;
struct phylink_link_state;

#define DSA_TAG_PROTO_NONE_VALUE		0
#define DSA_TAG_PROTO_BRCM_VALUE		1
#define DSA_TAG_PROTO_BRCM_PREPEND_VALUE	2
#define DSA_TAG_PROTO_DSA_VALUE			3
#define DSA_TAG_PROTO_EDSA_VALUE		4
#define DSA_TAG_PROTO_GSWIP_VALUE		5
#define DSA_TAG_PROTO_KSZ9477_VALUE		6
#define DSA_TAG_PROTO_KSZ9893_VALUE		7
#define DSA_TAG_PROTO_LAN9303_VALUE		8
#define DSA_TAG_PROTO_MTK_VALUE			9
#define DSA_TAG_PROTO_QCA_VALUE			10
#define DSA_TAG_PROTO_TRAILER_VALUE		11
#define DSA_TAG_PROTO_8021Q_VALUE		12
#define DSA_TAG_PROTO_SJA1105_VALUE		13

enum dsa_tag_protocol {
<<<<<<< HEAD
	DSA_TAG_PROTO_NONE = 0,
	DSA_TAG_PROTO_BRCM,
	DSA_TAG_PROTO_BRCM_PREPEND,
	DSA_TAG_PROTO_DSA,
	DSA_TAG_PROTO_EDSA,
	DSA_TAG_PROTO_KSZ,
	DSA_TAG_PROTO_LAN9303,
	DSA_TAG_PROTO_MTK,
	DSA_TAG_PROTO_QCA,
	DSA_TAG_PROTO_TRAILER,
	DSA_TAG_LAST,		/* MUST BE LAST */
=======
	DSA_TAG_PROTO_NONE		= DSA_TAG_PROTO_NONE_VALUE,
	DSA_TAG_PROTO_BRCM		= DSA_TAG_PROTO_BRCM_VALUE,
	DSA_TAG_PROTO_BRCM_PREPEND	= DSA_TAG_PROTO_BRCM_PREPEND_VALUE,
	DSA_TAG_PROTO_DSA		= DSA_TAG_PROTO_DSA_VALUE,
	DSA_TAG_PROTO_EDSA		= DSA_TAG_PROTO_EDSA_VALUE,
	DSA_TAG_PROTO_GSWIP		= DSA_TAG_PROTO_GSWIP_VALUE,
	DSA_TAG_PROTO_KSZ9477		= DSA_TAG_PROTO_KSZ9477_VALUE,
	DSA_TAG_PROTO_KSZ9893		= DSA_TAG_PROTO_KSZ9893_VALUE,
	DSA_TAG_PROTO_LAN9303		= DSA_TAG_PROTO_LAN9303_VALUE,
	DSA_TAG_PROTO_MTK		= DSA_TAG_PROTO_MTK_VALUE,
	DSA_TAG_PROTO_QCA		= DSA_TAG_PROTO_QCA_VALUE,
	DSA_TAG_PROTO_TRAILER		= DSA_TAG_PROTO_TRAILER_VALUE,
	DSA_TAG_PROTO_8021Q		= DSA_TAG_PROTO_8021Q_VALUE,
	DSA_TAG_PROTO_SJA1105		= DSA_TAG_PROTO_SJA1105_VALUE,
>>>>>>> 407d19ab
};

#define DSA_MAX_SWITCHES	4
#define DSA_MAX_PORTS		12

#define DSA_RTABLE_NONE		-1

struct dsa_chip_data {
	/*
	 * How to access the switch configuration registers.
	 */
	struct device	*host_dev;
	int		sw_addr;

	/*
	 * Reference to network devices
	 */
	struct device	*netdev[DSA_MAX_PORTS];

	/* set to size of eeprom if supported by the switch */
	int		eeprom_len;

	/* Device tree node pointer for this specific switch chip
	 * used during switch setup in case additional properties
	 * and resources needs to be used
	 */
	struct device_node *of_node;

	/*
	 * The names of the switch's ports.  Use "cpu" to
	 * designate the switch port that the cpu is connected to,
	 * "dsa" to indicate that this port is a DSA link to
	 * another switch, NULL to indicate the port is unused,
	 * or any other string to indicate this is a physical port.
	 */
	char		*port_names[DSA_MAX_PORTS];
	struct device_node *port_dn[DSA_MAX_PORTS];

	/*
	 * An array of which element [a] indicates which port on this
	 * switch should be used to send packets to that are destined
	 * for switch a. Can be NULL if there is only one switch chip.
	 */
	s8		rtable[DSA_MAX_SWITCHES];
};

struct dsa_platform_data {
	/*
	 * Reference to a Linux network interface that connects
	 * to the root switch chip of the tree.
	 */
	struct device	*netdev;
	struct net_device *of_netdev;

	/*
	 * Info structs describing each of the switch chips
	 * connected via this network interface.
	 */
	int		nr_chips;
	struct dsa_chip_data	*chip;
};

struct packet_type;
struct dsa_switch;

struct dsa_device_ops {
	struct sk_buff *(*xmit)(struct sk_buff *skb, struct net_device *dev);
	struct sk_buff *(*rcv)(struct sk_buff *skb, struct net_device *dev,
			       struct packet_type *pt);
	int (*flow_dissect)(const struct sk_buff *skb, __be16 *proto,
			    int *offset);
<<<<<<< HEAD
=======
	/* Used to determine which traffic should match the DSA filter in
	 * eth_type_trans, and which, if any, should bypass it and be processed
	 * as regular on the master net device.
	 */
	bool (*filter)(const struct sk_buff *skb, struct net_device *dev);
	unsigned int overhead;
	const char *name;
	enum dsa_tag_protocol proto;
};

#define DSA_TAG_DRIVER_ALIAS "dsa_tag-"
#define MODULE_ALIAS_DSA_TAG_DRIVER(__proto)				\
	MODULE_ALIAS(DSA_TAG_DRIVER_ALIAS __stringify(__proto##_VALUE))

struct dsa_skb_cb {
	struct sk_buff *clone;
	bool deferred_xmit;
};

struct __dsa_skb_cb {
	struct dsa_skb_cb cb;
	u8 priv[48 - sizeof(struct dsa_skb_cb)];
>>>>>>> 407d19ab
};

#define __DSA_SKB_CB(skb) ((struct __dsa_skb_cb *)((skb)->cb))

#define DSA_SKB_CB(skb) ((struct dsa_skb_cb *)((skb)->cb))

#define DSA_SKB_CB_PRIV(skb)			\
	((void *)(skb)->cb + offsetof(struct __dsa_skb_cb, priv))

struct dsa_switch_tree {
	struct list_head	list;

	/* Notifier chain for switch-wide events */
	struct raw_notifier_head	nh;

	/* Tree identifier */
	unsigned int index;

	/* Number of switches attached to this tree */
	struct kref refcount;

	/* Has this tree been applied to the hardware? */
	bool setup;

	/*
	 * Configuration data for the platform device that owns
	 * this dsa switch tree instance.
	 */
	struct dsa_platform_data	*pd;

	/*
	 * The switch port to which the CPU is attached.
	 */
	struct dsa_port		*cpu_dp;

	/*
	 * Data for the individual switch chips.
	 */
	struct dsa_switch	*ds[DSA_MAX_SWITCHES];
};

/* TC matchall action types, only mirroring for now */
enum dsa_port_mall_action_type {
	DSA_PORT_MALL_MIRROR,
};

/* TC mirroring entry */
struct dsa_mall_mirror_tc_entry {
	u8 to_local_port;
	bool ingress;
};

/* TC matchall entry */
struct dsa_mall_tc_entry {
	struct list_head list;
	unsigned long cookie;
	enum dsa_port_mall_action_type type;
	union {
		struct dsa_mall_mirror_tc_entry mirror;
	};
};


struct dsa_port {
	/* A CPU port is physically connected to a master device.
	 * A user port exposed to userspace has a slave device.
	 */
	union {
		struct net_device *master;
		struct net_device *slave;
	};

	/* CPU port tagging operations used by master or slave devices */
	const struct dsa_device_ops *tag_ops;

	/* Copies for faster access in master receive hot path */
	struct dsa_switch_tree *dst;
	struct sk_buff *(*rcv)(struct sk_buff *skb, struct net_device *dev,
			       struct packet_type *pt);
	bool (*filter)(const struct sk_buff *skb, struct net_device *dev);

	enum {
		DSA_PORT_TYPE_UNUSED = 0,
		DSA_PORT_TYPE_CPU,
		DSA_PORT_TYPE_DSA,
		DSA_PORT_TYPE_USER,
	} type;

	struct dsa_switch	*ds;
	unsigned int		index;
	const char		*name;
	const struct dsa_port	*cpu_dp;
	const char		*mac;
	struct device_node	*dn;
	unsigned int		ageing_time;
	bool			vlan_filtering;
	u8			stp_state;
	struct net_device	*bridge_dev;
	struct devlink_port	devlink_port;
	struct phylink		*pl;

	struct work_struct	xmit_work;
	struct sk_buff_head	xmit_queue;

	/*
	 * Give the switch driver somewhere to hang its per-port private data
	 * structures (accessible from the tagger).
	 */
	void *priv;

	/*
	 * Original copy of the master netdev ethtool_ops
	 */
	const struct ethtool_ops *orig_ethtool_ops;
};

struct dsa_switch {
	struct device *dev;

	/*
	 * Parent switch tree, and switch index.
	 */
	struct dsa_switch_tree	*dst;
	unsigned int		index;

	/* Listener for switch fabric events */
	struct notifier_block	nb;

	/*
	 * Give the switch driver somewhere to hang its private data
	 * structure.
	 */
	void *priv;

	/*
	 * Configuration data for this switch.
	 */
	struct dsa_chip_data	*cd;

	/*
	 * The switch operations.
	 */
	const struct dsa_switch_ops	*ops;

	/*
	 * An array of which element [a] indicates which port on this
	 * switch should be used to send packets to that are destined
	 * for switch a. Can be NULL if there is only one switch chip.
	 */
	s8		rtable[DSA_MAX_SWITCHES];

	/*
	 * Slave mii_bus and devices for the individual ports.
	 */
	u32			phys_mii_mask;
	struct mii_bus		*slave_mii_bus;

	/* Ageing Time limits in msecs */
	unsigned int ageing_time_min;
	unsigned int ageing_time_max;

	/* devlink used to represent this switch device */
	struct devlink		*devlink;

	/* Number of switch port queues */
	unsigned int		num_tx_queues;

	/* Disallow bridge core from requesting different VLAN awareness
	 * settings on ports if not hardware-supported
	 */
	bool			vlan_filtering_is_global;

	/* In case vlan_filtering_is_global is set, the VLAN awareness state
	 * should be retrieved from here and not from the per-port settings.
	 */
	bool			vlan_filtering;

	unsigned long		*bitmap;
	unsigned long		_bitmap;

	/* Dynamically allocated ports, keep last */
	size_t num_ports;
	struct dsa_port ports[];
};

static inline const struct dsa_port *dsa_to_port(struct dsa_switch *ds, int p)
{
	return &ds->ports[p];
}

static inline bool dsa_is_unused_port(struct dsa_switch *ds, int p)
{
	return dsa_to_port(ds, p)->type == DSA_PORT_TYPE_UNUSED;
}

static inline bool dsa_is_cpu_port(struct dsa_switch *ds, int p)
{
	return dsa_to_port(ds, p)->type == DSA_PORT_TYPE_CPU;
}

static inline bool dsa_is_dsa_port(struct dsa_switch *ds, int p)
{
	return dsa_to_port(ds, p)->type == DSA_PORT_TYPE_DSA;
}

static inline bool dsa_is_user_port(struct dsa_switch *ds, int p)
{
	return dsa_to_port(ds, p)->type == DSA_PORT_TYPE_USER;
}

static inline u32 dsa_user_ports(struct dsa_switch *ds)
{
	u32 mask = 0;
	int p;

	for (p = 0; p < ds->num_ports; p++)
		if (dsa_is_user_port(ds, p))
			mask |= BIT(p);

	return mask;
}

/* Return the local port used to reach an arbitrary switch port */
static inline unsigned int dsa_towards_port(struct dsa_switch *ds, int device,
					    int port)
{
	if (device == ds->index)
		return port;
	else
		return ds->rtable[device];
}

/* Return the local port used to reach the dedicated CPU port */
static inline unsigned int dsa_upstream_port(struct dsa_switch *ds, int port)
{
	const struct dsa_port *dp = dsa_to_port(ds, port);
	const struct dsa_port *cpu_dp = dp->cpu_dp;

	if (!cpu_dp)
		return port;

	return dsa_towards_port(ds, cpu_dp->ds->index, cpu_dp->index);
}

static inline bool dsa_port_is_vlan_filtering(const struct dsa_port *dp)
{
	const struct dsa_switch *ds = dp->ds;

	if (ds->vlan_filtering_is_global)
		return ds->vlan_filtering;
	else
		return dp->vlan_filtering;
}

typedef int dsa_fdb_dump_cb_t(const unsigned char *addr, u16 vid,
			      bool is_static, void *data);
struct dsa_switch_ops {
	enum dsa_tag_protocol (*get_tag_protocol)(struct dsa_switch *ds,
						  int port);

	int	(*setup)(struct dsa_switch *ds);
	u32	(*get_phy_flags)(struct dsa_switch *ds, int port);

	/*
	 * Access to the switch's PHY registers.
	 */
	int	(*phy_read)(struct dsa_switch *ds, int port, int regnum);
	int	(*phy_write)(struct dsa_switch *ds, int port,
			     int regnum, u16 val);

	/*
	 * Link state adjustment (called from libphy)
	 */
	void	(*adjust_link)(struct dsa_switch *ds, int port,
				struct phy_device *phydev);
	void	(*fixed_link_update)(struct dsa_switch *ds, int port,
				struct fixed_phy_status *st);

	/*
	 * PHYLINK integration
	 */
	void	(*phylink_validate)(struct dsa_switch *ds, int port,
				    unsigned long *supported,
				    struct phylink_link_state *state);
	int	(*phylink_mac_link_state)(struct dsa_switch *ds, int port,
					  struct phylink_link_state *state);
	void	(*phylink_mac_config)(struct dsa_switch *ds, int port,
				      unsigned int mode,
				      const struct phylink_link_state *state);
	void	(*phylink_mac_an_restart)(struct dsa_switch *ds, int port);
	void	(*phylink_mac_link_down)(struct dsa_switch *ds, int port,
					 unsigned int mode,
					 phy_interface_t interface);
	void	(*phylink_mac_link_up)(struct dsa_switch *ds, int port,
				       unsigned int mode,
				       phy_interface_t interface,
				       struct phy_device *phydev);
	void	(*phylink_fixed_state)(struct dsa_switch *ds, int port,
				       struct phylink_link_state *state);
	/*
	 * ethtool hardware statistics.
	 */
	void	(*get_strings)(struct dsa_switch *ds, int port,
			       u32 stringset, uint8_t *data);
	void	(*get_ethtool_stats)(struct dsa_switch *ds,
				     int port, uint64_t *data);
	int	(*get_sset_count)(struct dsa_switch *ds, int port, int sset);
	void	(*get_ethtool_phy_stats)(struct dsa_switch *ds,
					 int port, uint64_t *data);

	/*
	 * ethtool Wake-on-LAN
	 */
	void	(*get_wol)(struct dsa_switch *ds, int port,
			   struct ethtool_wolinfo *w);
	int	(*set_wol)(struct dsa_switch *ds, int port,
			   struct ethtool_wolinfo *w);

	/*
	 * ethtool timestamp info
	 */
	int	(*get_ts_info)(struct dsa_switch *ds, int port,
			       struct ethtool_ts_info *ts);

	/*
	 * Suspend and resume
	 */
	int	(*suspend)(struct dsa_switch *ds);
	int	(*resume)(struct dsa_switch *ds);

	/*
	 * Port enable/disable
	 */
	int	(*port_enable)(struct dsa_switch *ds, int port,
			       struct phy_device *phy);
	void	(*port_disable)(struct dsa_switch *ds, int port,
				struct phy_device *phy);

	/*
	 * Port's MAC EEE settings
	 */
	int	(*set_mac_eee)(struct dsa_switch *ds, int port,
			       struct ethtool_eee *e);
	int	(*get_mac_eee)(struct dsa_switch *ds, int port,
			       struct ethtool_eee *e);

	/* EEPROM access */
	int	(*get_eeprom_len)(struct dsa_switch *ds);
	int	(*get_eeprom)(struct dsa_switch *ds,
			      struct ethtool_eeprom *eeprom, u8 *data);
	int	(*set_eeprom)(struct dsa_switch *ds,
			      struct ethtool_eeprom *eeprom, u8 *data);

	/*
	 * Register access.
	 */
	int	(*get_regs_len)(struct dsa_switch *ds, int port);
	void	(*get_regs)(struct dsa_switch *ds, int port,
			    struct ethtool_regs *regs, void *p);

	/*
	 * Bridge integration
	 */
	int	(*set_ageing_time)(struct dsa_switch *ds, unsigned int msecs);
	int	(*port_bridge_join)(struct dsa_switch *ds, int port,
				    struct net_device *bridge);
	void	(*port_bridge_leave)(struct dsa_switch *ds, int port,
				     struct net_device *bridge);
	void	(*port_stp_state_set)(struct dsa_switch *ds, int port,
				      u8 state);
	void	(*port_fast_age)(struct dsa_switch *ds, int port);

	/*
	 * VLAN support
	 */
	int	(*port_vlan_filtering)(struct dsa_switch *ds, int port,
				       bool vlan_filtering);
	int (*port_vlan_prepare)(struct dsa_switch *ds, int port,
				 const struct switchdev_obj_port_vlan *vlan);
	void (*port_vlan_add)(struct dsa_switch *ds, int port,
			      const struct switchdev_obj_port_vlan *vlan);
	int	(*port_vlan_del)(struct dsa_switch *ds, int port,
				 const struct switchdev_obj_port_vlan *vlan);
	/*
	 * Forwarding database
	 */
	int	(*port_fdb_add)(struct dsa_switch *ds, int port,
				const unsigned char *addr, u16 vid);
	int	(*port_fdb_del)(struct dsa_switch *ds, int port,
				const unsigned char *addr, u16 vid);
	int	(*port_fdb_dump)(struct dsa_switch *ds, int port,
				 dsa_fdb_dump_cb_t *cb, void *data);

	/*
	 * Multicast database
	 */
	int (*port_mdb_prepare)(struct dsa_switch *ds, int port,
				const struct switchdev_obj_port_mdb *mdb);
	void (*port_mdb_add)(struct dsa_switch *ds, int port,
			     const struct switchdev_obj_port_mdb *mdb);
	int	(*port_mdb_del)(struct dsa_switch *ds, int port,
				const struct switchdev_obj_port_mdb *mdb);
	/*
	 * RXNFC
	 */
	int	(*get_rxnfc)(struct dsa_switch *ds, int port,
			     struct ethtool_rxnfc *nfc, u32 *rule_locs);
	int	(*set_rxnfc)(struct dsa_switch *ds, int port,
			     struct ethtool_rxnfc *nfc);

	/*
	 * TC integration
	 */
	int	(*port_mirror_add)(struct dsa_switch *ds, int port,
				   struct dsa_mall_mirror_tc_entry *mirror,
				   bool ingress);
	void	(*port_mirror_del)(struct dsa_switch *ds, int port,
				   struct dsa_mall_mirror_tc_entry *mirror);

	/*
	 * Cross-chip operations
	 */
	int	(*crosschip_bridge_join)(struct dsa_switch *ds, int sw_index,
					 int port, struct net_device *br);
	void	(*crosschip_bridge_leave)(struct dsa_switch *ds, int sw_index,
					  int port, struct net_device *br);

	/*
	 * PTP functionality
	 */
	int	(*port_hwtstamp_get)(struct dsa_switch *ds, int port,
				     struct ifreq *ifr);
	int	(*port_hwtstamp_set)(struct dsa_switch *ds, int port,
				     struct ifreq *ifr);
	bool	(*port_txtstamp)(struct dsa_switch *ds, int port,
				 struct sk_buff *clone, unsigned int type);
	bool	(*port_rxtstamp)(struct dsa_switch *ds, int port,
				 struct sk_buff *skb, unsigned int type);

	/*
	 * Deferred frame Tx
	 */
	netdev_tx_t (*port_deferred_xmit)(struct dsa_switch *ds, int port,
					  struct sk_buff *skb);
};

struct dsa_switch_driver {
	struct list_head	list;
	const struct dsa_switch_ops *ops;
};

struct net_device *dsa_dev_to_net_device(struct device *dev);

/* Keep inline for faster access in hot path */
static inline bool netdev_uses_dsa(struct net_device *dev)
{
#if IS_ENABLED(CONFIG_NET_DSA)
	return dev->dsa_ptr && dev->dsa_ptr->rcv;
#endif
	return false;
}

static inline bool dsa_can_decode(const struct sk_buff *skb,
				  struct net_device *dev)
{
#if IS_ENABLED(CONFIG_NET_DSA)
	return !dev->dsa_ptr->filter || dev->dsa_ptr->filter(skb, dev);
#endif
	return false;
}

struct dsa_switch *dsa_switch_alloc(struct device *dev, size_t n);
void dsa_unregister_switch(struct dsa_switch *ds);
int dsa_register_switch(struct dsa_switch *ds);
#ifdef CONFIG_PM_SLEEP
int dsa_switch_suspend(struct dsa_switch *ds);
int dsa_switch_resume(struct dsa_switch *ds);
#else
static inline int dsa_switch_suspend(struct dsa_switch *ds)
{
	return 0;
}
static inline int dsa_switch_resume(struct dsa_switch *ds)
{
	return 0;
}
#endif /* CONFIG_PM_SLEEP */

enum dsa_notifier_type {
	DSA_PORT_REGISTER,
	DSA_PORT_UNREGISTER,
};

struct dsa_notifier_info {
	struct net_device *dev;
};

struct dsa_notifier_register_info {
	struct dsa_notifier_info info;	/* must be first */
	struct net_device *master;
	unsigned int port_number;
	unsigned int switch_number;
};

static inline struct net_device *
dsa_notifier_info_to_dev(const struct dsa_notifier_info *info)
{
	return info->dev;
}

#if IS_ENABLED(CONFIG_NET_DSA)
int register_dsa_notifier(struct notifier_block *nb);
int unregister_dsa_notifier(struct notifier_block *nb);
int call_dsa_notifiers(unsigned long val, struct net_device *dev,
		       struct dsa_notifier_info *info);
#else
static inline int register_dsa_notifier(struct notifier_block *nb)
{
	return 0;
}

static inline int unregister_dsa_notifier(struct notifier_block *nb)
{
	return 0;
}

static inline int call_dsa_notifiers(unsigned long val, struct net_device *dev,
				     struct dsa_notifier_info *info)
{
	return NOTIFY_DONE;
}
#endif

/* Broadcom tag specific helpers to insert and extract queue/port number */
#define BRCM_TAG_SET_PORT_QUEUE(p, q)	((p) << 8 | q)
#define BRCM_TAG_GET_PORT(v)		((v) >> 8)
#define BRCM_TAG_GET_QUEUE(v)		((v) & 0xff)


netdev_tx_t dsa_enqueue_skb(struct sk_buff *skb, struct net_device *dev);
int dsa_port_get_phy_strings(struct dsa_port *dp, uint8_t *data);
int dsa_port_get_ethtool_phy_stats(struct dsa_port *dp, uint64_t *data);
int dsa_port_get_phy_sset_count(struct dsa_port *dp);
void dsa_port_phylink_mac_change(struct dsa_switch *ds, int port, bool up);

struct dsa_tag_driver {
	const struct dsa_device_ops *ops;
	struct list_head list;
	struct module *owner;
};

void dsa_tag_drivers_register(struct dsa_tag_driver *dsa_tag_driver_array[],
			      unsigned int count,
			      struct module *owner);
void dsa_tag_drivers_unregister(struct dsa_tag_driver *dsa_tag_driver_array[],
				unsigned int count);

#define dsa_tag_driver_module_drivers(__dsa_tag_drivers_array, __count)	\
static int __init dsa_tag_driver_module_init(void)			\
{									\
	dsa_tag_drivers_register(__dsa_tag_drivers_array, __count,	\
				 THIS_MODULE);				\
	return 0;							\
}									\
module_init(dsa_tag_driver_module_init);				\
									\
static void __exit dsa_tag_driver_module_exit(void)			\
{									\
	dsa_tag_drivers_unregister(__dsa_tag_drivers_array, __count);	\
}									\
module_exit(dsa_tag_driver_module_exit)

/**
 * module_dsa_tag_drivers() - Helper macro for registering DSA tag
 * drivers
 * @__ops_array: Array of tag driver strucutres
 *
 * Helper macro for DSA tag drivers which do not do anything special
 * in module init/exit. Each module may only use this macro once, and
 * calling it replaces module_init() and module_exit().
 */
#define module_dsa_tag_drivers(__ops_array)				\
dsa_tag_driver_module_drivers(__ops_array, ARRAY_SIZE(__ops_array))

#define DSA_TAG_DRIVER_NAME(__ops) dsa_tag_driver ## _ ## __ops

/* Create a static structure we can build a linked list of dsa_tag
 * drivers
 */
#define DSA_TAG_DRIVER(__ops)						\
static struct dsa_tag_driver DSA_TAG_DRIVER_NAME(__ops) = {		\
	.ops = &__ops,							\
}

/**
 * module_dsa_tag_driver() - Helper macro for registering a single DSA tag
 * driver
 * @__ops: Single tag driver structures
 *
 * Helper macro for DSA tag drivers which do not do anything special
 * in module init/exit. Each module may only use this macro once, and
 * calling it replaces module_init() and module_exit().
 */
#define module_dsa_tag_driver(__ops)					\
DSA_TAG_DRIVER(__ops);							\
									\
static struct dsa_tag_driver *dsa_tag_driver_array[] =	{		\
	&DSA_TAG_DRIVER_NAME(__ops)					\
};									\
module_dsa_tag_drivers(dsa_tag_driver_array)
#endif
<|MERGE_RESOLUTION|>--- conflicted
+++ resolved
@@ -17,6 +17,7 @@
 #include <linux/ethtool.h>
 #include <linux/net_tstamp.h>
 #include <linux/phy.h>
+#include <linux/platform_data/dsa.h>
 #include <net/devlink.h>
 #include <net/switchdev.h>
 
@@ -41,19 +42,6 @@
 #define DSA_TAG_PROTO_SJA1105_VALUE		13
 
 enum dsa_tag_protocol {
-<<<<<<< HEAD
-	DSA_TAG_PROTO_NONE = 0,
-	DSA_TAG_PROTO_BRCM,
-	DSA_TAG_PROTO_BRCM_PREPEND,
-	DSA_TAG_PROTO_DSA,
-	DSA_TAG_PROTO_EDSA,
-	DSA_TAG_PROTO_KSZ,
-	DSA_TAG_PROTO_LAN9303,
-	DSA_TAG_PROTO_MTK,
-	DSA_TAG_PROTO_QCA,
-	DSA_TAG_PROTO_TRAILER,
-	DSA_TAG_LAST,		/* MUST BE LAST */
-=======
 	DSA_TAG_PROTO_NONE		= DSA_TAG_PROTO_NONE_VALUE,
 	DSA_TAG_PROTO_BRCM		= DSA_TAG_PROTO_BRCM_VALUE,
 	DSA_TAG_PROTO_BRCM_PREPEND	= DSA_TAG_PROTO_BRCM_PREPEND_VALUE,
@@ -68,67 +56,6 @@
 	DSA_TAG_PROTO_TRAILER		= DSA_TAG_PROTO_TRAILER_VALUE,
 	DSA_TAG_PROTO_8021Q		= DSA_TAG_PROTO_8021Q_VALUE,
 	DSA_TAG_PROTO_SJA1105		= DSA_TAG_PROTO_SJA1105_VALUE,
->>>>>>> 407d19ab
-};
-
-#define DSA_MAX_SWITCHES	4
-#define DSA_MAX_PORTS		12
-
-#define DSA_RTABLE_NONE		-1
-
-struct dsa_chip_data {
-	/*
-	 * How to access the switch configuration registers.
-	 */
-	struct device	*host_dev;
-	int		sw_addr;
-
-	/*
-	 * Reference to network devices
-	 */
-	struct device	*netdev[DSA_MAX_PORTS];
-
-	/* set to size of eeprom if supported by the switch */
-	int		eeprom_len;
-
-	/* Device tree node pointer for this specific switch chip
-	 * used during switch setup in case additional properties
-	 * and resources needs to be used
-	 */
-	struct device_node *of_node;
-
-	/*
-	 * The names of the switch's ports.  Use "cpu" to
-	 * designate the switch port that the cpu is connected to,
-	 * "dsa" to indicate that this port is a DSA link to
-	 * another switch, NULL to indicate the port is unused,
-	 * or any other string to indicate this is a physical port.
-	 */
-	char		*port_names[DSA_MAX_PORTS];
-	struct device_node *port_dn[DSA_MAX_PORTS];
-
-	/*
-	 * An array of which element [a] indicates which port on this
-	 * switch should be used to send packets to that are destined
-	 * for switch a. Can be NULL if there is only one switch chip.
-	 */
-	s8		rtable[DSA_MAX_SWITCHES];
-};
-
-struct dsa_platform_data {
-	/*
-	 * Reference to a Linux network interface that connects
-	 * to the root switch chip of the tree.
-	 */
-	struct device	*netdev;
-	struct net_device *of_netdev;
-
-	/*
-	 * Info structs describing each of the switch chips
-	 * connected via this network interface.
-	 */
-	int		nr_chips;
-	struct dsa_chip_data	*chip;
 };
 
 struct packet_type;
@@ -140,8 +67,6 @@
 			       struct packet_type *pt);
 	int (*flow_dissect)(const struct sk_buff *skb, __be16 *proto,
 			    int *offset);
-<<<<<<< HEAD
-=======
 	/* Used to determine which traffic should match the DSA filter in
 	 * eth_type_trans, and which, if any, should bypass it and be processed
 	 * as regular on the master net device.
@@ -164,7 +89,6 @@
 struct __dsa_skb_cb {
 	struct dsa_skb_cb cb;
 	u8 priv[48 - sizeof(struct dsa_skb_cb)];
->>>>>>> 407d19ab
 };
 
 #define __DSA_SKB_CB(skb) ((struct __dsa_skb_cb *)((skb)->cb))
@@ -279,6 +203,11 @@
 	 * Original copy of the master netdev ethtool_ops
 	 */
 	const struct ethtool_ops *orig_ethtool_ops;
+
+	/*
+	 * Original copy of the master netdev net_device_ops
+	 */
+	const struct net_device_ops *orig_ndo_ops;
 };
 
 struct dsa_switch {
@@ -500,8 +429,7 @@
 	 */
 	int	(*port_enable)(struct dsa_switch *ds, int port,
 			       struct phy_device *phy);
-	void	(*port_disable)(struct dsa_switch *ds, int port,
-				struct phy_device *phy);
+	void	(*port_disable)(struct dsa_switch *ds, int port);
 
 	/*
 	 * Port's MAC EEE settings
@@ -536,6 +464,8 @@
 	void	(*port_stp_state_set)(struct dsa_switch *ds, int port,
 				      u8 state);
 	void	(*port_fast_age)(struct dsa_switch *ds, int port);
+	int	(*port_egress_floods)(struct dsa_switch *ds, int port,
+				      bool unicast, bool multicast);
 
 	/*
 	 * VLAN support
