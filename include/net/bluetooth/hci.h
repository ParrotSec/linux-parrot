--- conflicted
+++ resolved
@@ -238,8 +238,6 @@
 	 * during the hdev->setup vendor callback.
 	 */
 	HCI_QUIRK_BROKEN_ERR_DATA_REPORTING,
-<<<<<<< HEAD
-=======
 
 	/*
 	 * When this quirk is set, then the hci_suspend_notifier is not
@@ -248,7 +246,6 @@
 	 * HCI after resume.
 	 */
 	HCI_QUIRK_NO_SUSPEND_NOTIFIER,
->>>>>>> 4e026225
 };
 
 /* HCI device flags */
