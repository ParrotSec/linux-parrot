--- conflicted
+++ resolved
@@ -7,15 +7,7 @@
  * Copyright 2007-2010	Johannes Berg <johannes@sipsolutions.net>
  * Copyright 2013-2014  Intel Mobile Communications GmbH
  * Copyright (C) 2015 - 2017 Intel Deutschland GmbH
-<<<<<<< HEAD
- * Copyright (C) 2018        Intel Corporation
- *
- * This program is free software; you can redistribute it and/or modify
- * it under the terms of the GNU General Public License version 2 as
- * published by the Free Software Foundation.
-=======
  * Copyright (C) 2018 - 2019 Intel Corporation
->>>>>>> 407d19ab
  */
 
 #ifndef MAC80211_H
@@ -106,15 +98,22 @@
  * Drivers indicate that they use this model by implementing the .wake_tx_queue
  * driver operation.
  *
- * Intermediate queues (struct ieee80211_txq) are kept per-sta per-tid, with a
- * single per-vif queue for multicast data frames.
+ * Intermediate queues (struct ieee80211_txq) are kept per-sta per-tid, with
+ * another per-sta for non-data/non-mgmt and bufferable management frames, and
+ * a single per-vif queue for multicast data frames.
  *
  * The driver is expected to initialize its private per-queue data for stations
  * and interfaces in the .add_interface and .sta_add ops.
  *
- * The driver can't access the queue directly. To dequeue a frame, it calls
- * ieee80211_tx_dequeue(). Whenever mac80211 adds a new frame to a queue, it
- * calls the .wake_tx_queue driver op.
+ * The driver can't access the queue directly. To dequeue a frame from a
+ * txq, it calls ieee80211_tx_dequeue(). Whenever mac80211 adds a new frame to a
+ * queue, it calls the .wake_tx_queue driver op.
+ *
+ * Drivers can optionally delegate responsibility for scheduling queues to
+ * mac80211, to take advantage of airtime fairness accounting. In this case, to
+ * obtain the next queue to pull frames from, the driver calls
+ * ieee80211_next_txq(). The driver is then expected to return the txq using
+ * ieee80211_return_txq().
  *
  * For AP powersave TIM handling, the driver only needs to indicate if it has
  * buffered packets in the driver specific data structures by calling
@@ -313,6 +312,8 @@
  * @BSS_CHANGED_KEEP_ALIVE: keep alive options (idle period or protected
  *	keep alive) changed.
  * @BSS_CHANGED_MCAST_RATE: Multicast Rate setting changed for this interface
+ * @BSS_CHANGED_FTM_RESPONDER: fime timing reasurement request responder
+ *	functionality changed for this BSS (AP mode).
  *
  */
 enum ieee80211_bss_change {
@@ -342,6 +343,7 @@
 	BSS_CHANGED_MU_GROUPS		= 1<<23,
 	BSS_CHANGED_KEEP_ALIVE		= 1<<24,
 	BSS_CHANGED_MCAST_RATE		= 1<<25,
+	BSS_CHANGED_FTM_RESPONDER	= 1<<26,
 
 	/* when adding here, make sure to change ieee80211_reconfig */
 };
@@ -465,6 +467,21 @@
 struct ieee80211_mu_group_data {
 	u8 membership[WLAN_MEMBERSHIP_LEN];
 	u8 position[WLAN_USER_POSITION_LEN];
+};
+
+/**
+ * struct ieee80211_ftm_responder_params - FTM responder parameters
+ *
+ * @lci: LCI subelement content
+ * @civicloc: CIVIC location subelement content
+ * @lci_len: LCI data length
+ * @civicloc_len: Civic data length
+ */
+struct ieee80211_ftm_responder_params {
+	const u8 *lci;
+	const u8 *civicloc;
+	size_t lci_len;
+	size_t civicloc_len;
 };
 
 /**
@@ -482,6 +499,8 @@
  * @uora_ocw_range: UORA element's OCW Range field
  * @frame_time_rts_th: HE duration RTS threshold, in units of 32us
  * @he_support: does this BSS support HE
+ * @twt_requester: does this BSS support TWT requester (relevant for managed
+ *	mode only, set if the AP advertises TWT responder role)
  * @assoc: association status
  * @ibss_joined: indicates whether this station is part of an IBSS
  *	or not
@@ -566,6 +585,17 @@
  * @protected_keep_alive: if set, indicates that the station should send an RSN
  *	protected frame to the AP to reset the idle timer at the AP for the
  *	station.
+ * @ftm_responder: whether to enable or disable fine timing measurement FTM
+ *	responder functionality.
+ * @ftmr_params: configurable lci/civic parameter when enabling FTM responder.
+ * @nontransmitted: this BSS is a nontransmitted BSS profile
+ * @transmitter_bssid: the address of transmitter AP
+ * @bssid_index: index inside the multiple BSSID set
+ * @bssid_indicator: 2^bssid_indicator is the maximum number of APs in set
+ * @ema_ap: AP supports enhancements of discovery and advertisement of
+ *	nontransmitted BSSIDs
+ * @profile_periodicity: the least number of beacon frames need to be received
+ *	in order to discover all the nontransmitted BSSIDs in the set.
  */
 struct ieee80211_bss_conf {
 	const u8 *bssid;
@@ -577,6 +607,7 @@
 	u8 uora_ocw_range;
 	u16 frame_time_rts_th;
 	bool he_support;
+	bool twt_requester;
 	/* association related data */
 	bool assoc, ibss_joined;
 	bool ibss_creator;
@@ -616,6 +647,15 @@
 	bool allow_p2p_go_ps;
 	u16 max_idle_period;
 	bool protected_keep_alive;
+	bool ftm_responder;
+	struct ieee80211_ftm_responder_params *ftmr_params;
+	/* Multiple BSSID data */
+	bool nontransmitted;
+	u8 transmitter_bssid[ETH_ALEN];
+	u8 bssid_index;
+	u8 bssid_indicator;
+	bool ema_ap;
+	u8 profile_periodicity;
 };
 
 /**
@@ -916,8 +956,32 @@
  * @band: the band to transmit on (use for checking for races)
  * @hw_queue: HW queue to put the frame on, skb_get_queue_mapping() gives the AC
  * @ack_frame_id: internal frame ID for TX status, used internally
- * @control: union for control data
- * @status: union for status data
+ * @control: union part for control data
+ * @control.rates: TX rates array to try
+ * @control.rts_cts_rate_idx: rate for RTS or CTS
+ * @control.use_rts: use RTS
+ * @control.use_cts_prot: use RTS/CTS
+ * @control.short_preamble: use short preamble (CCK only)
+ * @control.skip_table: skip externally configured rate table
+ * @control.jiffies: timestamp for expiry on powersave clients
+ * @control.vif: virtual interface (may be NULL)
+ * @control.hw_key: key to encrypt with (may be NULL)
+ * @control.flags: control flags, see &enum mac80211_tx_control_flags
+ * @control.enqueue_time: enqueue time (for iTXQs)
+ * @driver_rates: alias to @control.rates to reserve space
+ * @pad: padding
+ * @rate_driver_data: driver use area if driver needs @control.rates
+ * @status: union part for status data
+ * @status.rates: attempted rates
+ * @status.ack_signal: ACK signal
+ * @status.ampdu_ack_len: AMPDU ack length
+ * @status.ampdu_len: AMPDU length
+ * @status.antenna: (legacy, kept only for iwlegacy)
+ * @status.tx_time: airtime consumed for transmission
+ * @status.is_valid_ack_signal: ACK signal is valid
+ * @status.status_driver_data: driver use area
+ * @ack: union part for pure ACK data
+ * @ack.cookie: cookie for the ACK
  * @driver_data: array of driver_data pointers
  * @ampdu_ack_len: number of acked aggregated frames.
  * 	relevant only if IEEE80211_TX_STAT_AMPDU was set.
@@ -1137,6 +1201,7 @@
  * @RX_FLAG_AMPDU_EOF_BIT_KNOWN: The EOF value is known
  * @RX_FLAG_RADIOTAP_HE: HE radiotap data is present
  *	(&struct ieee80211_radiotap_he, mac80211 will fill in
+ *	
  *	 - DATA3_DATA_MCS
  *	 - DATA3_DATA_DCM
  *	 - DATA3_CODING
@@ -1144,9 +1209,15 @@
  *	 - DATA5_DATA_BW_RU_ALLOC
  *	 - DATA6_NSTS
  *	 - DATA3_STBC
+ *	
  *	from the RX info data, so leave those zeroed when building this data)
  * @RX_FLAG_RADIOTAP_HE_MU: HE MU radiotap data is present
  *	(&struct ieee80211_radiotap_he_mu)
+ * @RX_FLAG_RADIOTAP_LSIG: L-SIG radiotap data is present
+ * @RX_FLAG_NO_PSDU: use the frame only for radiotap reporting, with
+ *	the "0-length PSDU" field included there.  The value for it is
+ *	in &struct ieee80211_rx_status.  Note that if this value isn't
+ *	known the frame shouldn't be reported.
  */
 enum mac80211_rx_flags {
 	RX_FLAG_MMIC_ERROR		= BIT(0),
@@ -1177,6 +1248,8 @@
 	RX_FLAG_AMPDU_EOF_BIT_KNOWN	= BIT(25),
 	RX_FLAG_RADIOTAP_HE		= BIT(26),
 	RX_FLAG_RADIOTAP_HE_MU		= BIT(27),
+	RX_FLAG_RADIOTAP_LSIG		= BIT(28),
+	RX_FLAG_NO_PSDU			= BIT(29),
 };
 
 /**
@@ -1187,7 +1260,7 @@
  * @RX_ENC_FLAG_HT_GF: This frame was received in a HT-greenfield transmission,
  *	if the driver fills this value it should add
  *	%IEEE80211_RADIOTAP_MCS_HAVE_FMT
- *	to hw.radiotap_mcs_details to advertise that fact
+ *	to @hw.radiotap_mcs_details to advertise that fact.
  * @RX_ENC_FLAG_LDPC: LDPC was used
  * @RX_ENC_FLAG_STBC_MASK: STBC 2 bit bitmask. 1 - Nss=1, 2 - Nss=2, 3 - Nss=3
  * @RX_ENC_FLAG_BF: packet was beamformed
@@ -1249,6 +1322,7 @@
  * @ampdu_reference: A-MPDU reference number, must be a different value for
  *	each A-MPDU but the same for each subframe within one A-MPDU
  * @ampdu_delimiter_crc: A-MPDU delimiter CRC
+ * @zero_length_psdu_type: radiotap type of the 0-length PSDU
  */
 struct ieee80211_rx_status {
 	u64 mactime;
@@ -1269,6 +1343,7 @@
 	u8 chains;
 	s8 chain_signal[IEEE80211_MAX_CHAINS];
 	u8 ampdu_delimiter_crc;
+	u8 zero_length_psdu_type;
 };
 
 /**
@@ -1443,6 +1518,9 @@
  *	scheduled channel switch, as indicated by the AP.
  * @chandef: the new channel to switch to
  * @count: the number of TBTT's until the channel switch event
+ * @delay: maximum delay between the time the AP transmitted the last beacon in
+  *	current channel and the expected time of the first beacon in the new
+  *	channel, expressed in TU.
  */
 struct ieee80211_channel_switch {
 	u64 timestamp;
@@ -1450,6 +1528,7 @@
 	bool block_tx;
 	struct cfg80211_chan_def chandef;
 	u8 count;
+	u32 delay;
 };
 
 /**
@@ -1511,6 +1590,8 @@
  * @drv_priv: data area for driver use, will always be aligned to
  *	sizeof(void \*).
  * @txq: the multicast data TX queue (if driver uses the TXQ abstraction)
+ * @txqs_stopped: per AC flag to indicate that intermediate TXQs are stopped,
+ *	protected by fq->lock.
  */
 struct ieee80211_vif {
 	enum nl80211_iftype type;
@@ -1534,6 +1615,8 @@
 #endif
 
 	unsigned int probe_req_reg;
+
+	bool txqs_stopped[IEEE80211_NUM_ACS];
 
 	/* must be last */
 	u8 drv_priv[0] __aligned(sizeof(void *));
@@ -1866,7 +1949,9 @@
  *	unlimited.
  * @support_p2p_ps: indicates whether the STA supports P2P PS mechanism or not.
  * @max_rc_amsdu_len: Maximum A-MSDU size in bytes recommended by rate control.
- * @txq: per-TID data TX queues (if driver uses the TXQ abstraction)
+ * @max_tid_amsdu_len: Maximum A-MSDU size in bytes for this TID
+ * @txq: per-TID data TX queues (if driver uses the TXQ abstraction); note that
+ *	the last entry (%IEEE80211_NUM_TIDS) is used for non-data frames
  */
 struct ieee80211_sta {
 	u32 supp_rates[NUM_NL80211_BANDS];
@@ -1906,13 +1991,10 @@
 	u16 max_amsdu_len;
 	bool support_p2p_ps;
 	u16 max_rc_amsdu_len;
-<<<<<<< HEAD
-=======
 	u16 max_tid_amsdu_len[IEEE80211_NUM_TIDS];
 	struct ieee80211_sta_txpwr txpwr;
->>>>>>> 407d19ab
-
-	struct ieee80211_txq *txq[IEEE80211_NUM_TIDS];
+
+	struct ieee80211_txq *txq[IEEE80211_NUM_TIDS + 1];
 
 	/* must be last */
 	u8 drv_priv[0] __aligned(sizeof(void *));
@@ -1946,7 +2028,8 @@
  *
  * @vif: &struct ieee80211_vif pointer from the add_interface callback.
  * @sta: station table entry, %NULL for per-vif queue
- * @tid: the TID for this queue (unused for per-vif queue)
+ * @tid: the TID for this queue (unused for per-vif queue),
+ *	%IEEE80211_NUM_TIDS for non-data (if enabled)
  * @ac: the AC for this queue
  * @drv_priv: driver private area, sized by hw->txq_data_size
  *
@@ -2159,8 +2242,6 @@
  * @IEEE80211_HW_DOESNT_SUPPORT_QOS_NDP: The driver (or firmware) doesn't
  *	support QoS NDP for AP probing - that's most likely a driver bug.
  *
-<<<<<<< HEAD
-=======
  * @IEEE80211_HW_BUFF_MMPDU_TXQ: use the TXQ for bufferable MMPDUs, this of
  *	course requires the driver to use TXQs to start with.
  *
@@ -2185,7 +2266,6 @@
  * @IEEE80211_HW_EXT_KEY_ID_NATIVE: Driver and hardware are supporting Extended
  *	Key ID and can handle two unicast keys per station for Rx and Tx.
  *
->>>>>>> 407d19ab
  * @NUM_IEEE80211_HW_FLAGS: number of hardware flags, used for sizing arrays
  */
 enum ieee80211_hw_flags {
@@ -2231,8 +2311,6 @@
 	IEEE80211_HW_SUPPORTS_TDLS_BUFFER_STA,
 	IEEE80211_HW_DEAUTH_NEED_MGD_TX_PREP,
 	IEEE80211_HW_DOESNT_SUPPORT_QOS_NDP,
-<<<<<<< HEAD
-=======
 	IEEE80211_HW_BUFF_MMPDU_TXQ,
 	IEEE80211_HW_SUPPORTS_VHT_EXT_NSS_BW,
 	IEEE80211_HW_STA_MMPDU_TXQ,
@@ -2240,7 +2318,6 @@
 	IEEE80211_HW_SUPPORTS_MULTI_BSSID,
 	IEEE80211_HW_SUPPORTS_ONLY_HE_MULTI_BSSID,
 	IEEE80211_HW_EXT_KEY_ID_NATIVE,
->>>>>>> 407d19ab
 
 	/* keep last, obviously */
 	NUM_IEEE80211_HW_FLAGS
@@ -2332,12 +2409,14 @@
  * @radiotap_he: HE radiotap validity flags
  *
  * @radiotap_timestamp: Information for the radiotap timestamp field; if the
- *	'units_pos' member is set to a non-negative value it must be set to
- *	a combination of a IEEE80211_RADIOTAP_TIMESTAMP_UNIT_* and a
- *	IEEE80211_RADIOTAP_TIMESTAMP_SPOS_* value, and then the timestamp
+ *	@units_pos member is set to a non-negative value then the timestamp
  *	field will be added and populated from the &struct ieee80211_rx_status
- *	device_timestamp. If the 'accuracy' member is non-negative, it's put
- *	into the accuracy radiotap field and the accuracy known flag is set.
+ *	device_timestamp.
+ * @radiotap_timestamp.units_pos: Must be set to a combination of a
+ *	IEEE80211_RADIOTAP_TIMESTAMP_UNIT_* and a
+ *	IEEE80211_RADIOTAP_TIMESTAMP_SPOS_* value.
+ * @radiotap_timestamp.accuracy: If non-negative, fills the accuracy in the
+ *	radiotap field and the accuracy known flag will be set.
  *
  * @netdev_features: netdev features to be set in each netdev created
  *	from this HW. Note that not all features are usable with mac80211,
@@ -2359,6 +2438,13 @@
  *	supported by HW.
  * @max_nan_de_entries: maximum number of NAN DE functions supported by the
  *	device.
+ *
+ * @tx_sk_pacing_shift: Pacing shift to set on TCP sockets when frames from
+ *	them are encountered. The default should typically not be changed,
+ *	unless the driver has good reasons for needing more buffers.
+ *
+ * @weight_multiplier: Driver specific airtime weight multiplier used while
+ *	refilling deficit of each TXQ.
  */
 struct ieee80211_hw {
 	struct ieee80211_conf conf;
@@ -2394,6 +2480,8 @@
 	u8 n_cipher_schemes;
 	const struct ieee80211_cipher_scheme *cipher_schemes;
 	u8 max_nan_de_entries;
+	u8 tx_sk_pacing_shift;
+	u8 weight_multiplier;
 };
 
 static inline bool _ieee80211_hw_check(struct ieee80211_hw *hw,
@@ -2575,6 +2663,19 @@
  * The set_default_unicast_key() call updates the default WEP key index
  * configured to the hardware for WEP encryption type. This is required
  * for devices that support offload of data packets (e.g. ARP responses).
+ *
+ * Mac80211 drivers should set the @NL80211_EXT_FEATURE_CAN_REPLACE_PTK0 flag
+ * when they are able to replace in-use PTK keys according to to following
+ * requirements:
+ * 1) They do not hand over frames decrypted with the old key to
+      mac80211 once the call to set_key() with command %DISABLE_KEY has been
+      completed when also setting @IEEE80211_KEY_FLAG_GENERATE_IV for any key,
+   2) either drop or continue to use the old key for any outgoing frames queued
+      at the time of the key deletion (including re-transmits),
+   3) never send out a frame queued prior to the set_key() %SET_KEY command
+      encrypted with the new key and
+   4) never send out a frame unencrypted when it should be encrypted.
+   Mac80211 will not queue any new frames for a deleted key to the driver.
  */
 
 /**
@@ -3233,6 +3334,11 @@
  *	When the scan finishes, ieee80211_scan_completed() must be called;
  *	note that it also must be called when the scan cannot finish due to
  *	any error unless this callback returned a negative error code.
+ *	This callback is also allowed to return the special return value 1,
+ *	this indicates that hardware scan isn't desirable right now and a
+ *	software scan should be done instead. A driver wishing to use this
+ *	capability must ensure its (hardware) scan capabilities aren't
+ *	advertised as more capable than mac80211's software scan is.
  *	The callback can sleep.
  *
  * @cancel_hw_scan: Ask the low-level tp cancel the active hw scan.
@@ -3561,7 +3667,12 @@
  * @post_channel_switch: This is an optional callback that is called
  *	after a channel switch procedure is completed, allowing the
  *	driver to go back to a normal configuration.
- *
+ * @abort_channel_switch: This is an optional callback that is called
+ *	when channel switch procedure was completed, allowing the
+ *	driver to go back to a normal configuration.
+ * @channel_switch_rx_beacon: This is an optional callback that is called
+ *	when channel switch procedure is in progress and additional beacon with
+ *	CSA IE was received, allowing driver to track changes in count.
  * @join_ibss: Join an IBSS (on an IBSS interface); this is called after all
  *	information in bss_conf is set up and the beacon can be retrieved. A
  *	channel context is bound before this is called.
@@ -3611,6 +3722,15 @@
  * @del_nan_func: Remove a NAN function. The driver must call
  *	ieee80211_nan_func_terminated() with
  *	NL80211_NAN_FUNC_TERM_REASON_USER_REQUEST reason code upon removal.
+ * @can_aggregate_in_amsdu: Called in order to determine if HW supports
+ *	aggregating two specific frames in the same A-MSDU. The relation
+ *	between the skbs should be symmetric and transitive. Note that while
+ *	skb is always a real frame, head may or may not be an A-MSDU.
+ * @get_ftm_responder_stats: Retrieve FTM responder statistics, if available.
+ *	Statistics should be cumulative, currently no way to reset is provided.
+ *
+ * @start_pmsr: start peer measurement (e.g. FTM) (this call can sleep)
+ * @abort_pmsr: abort peer measurement (this call can sleep)
  */
 struct ieee80211_ops {
 	void (*tx)(struct ieee80211_hw *hw,
@@ -3858,6 +3978,11 @@
 
 	int (*post_channel_switch)(struct ieee80211_hw *hw,
 				   struct ieee80211_vif *vif);
+	void (*abort_channel_switch)(struct ieee80211_hw *hw,
+				     struct ieee80211_vif *vif);
+	void (*channel_switch_rx_beacon)(struct ieee80211_hw *hw,
+					 struct ieee80211_vif *vif,
+					 struct ieee80211_channel_switch *ch_switch);
 
 	int (*join_ibss)(struct ieee80211_hw *hw, struct ieee80211_vif *vif);
 	void (*leave_ibss)(struct ieee80211_hw *hw, struct ieee80211_vif *vif);
@@ -3896,6 +4021,16 @@
 	void (*del_nan_func)(struct ieee80211_hw *hw,
 			    struct ieee80211_vif *vif,
 			    u8 instance_id);
+	bool (*can_aggregate_in_amsdu)(struct ieee80211_hw *hw,
+				       struct sk_buff *head,
+				       struct sk_buff *skb);
+	int (*get_ftm_responder_stats)(struct ieee80211_hw *hw,
+				       struct ieee80211_vif *vif,
+				       struct cfg80211_ftm_responder_stats *ftm_stats);
+	int (*start_pmsr)(struct ieee80211_hw *hw, struct ieee80211_vif *vif,
+			  struct cfg80211_pmsr_request *request);
+	void (*abort_pmsr)(struct ieee80211_hw *hw, struct ieee80211_vif *vif,
+			   struct cfg80211_pmsr_request *request);
 };
 
 /**
@@ -4363,6 +4498,21 @@
  */
 void ieee80211_sta_set_expected_throughput(struct ieee80211_sta *pubsta,
 					   u32 thr);
+
+/**
+ * ieee80211_tx_rate_update - transmit rate update callback
+ *
+ * Drivers should call this functions with a non-NULL pub sta
+ * This function can be used in drivers that does not have provision
+ * in updating the tx rate in data path.
+ *
+ * @hw: the hardware the frame was transmitted by
+ * @pubsta: the station to update the tx rate for.
+ * @info: tx status information
+ */
+void ieee80211_tx_rate_update(struct ieee80211_hw *hw,
+			      struct ieee80211_sta *pubsta,
+			      struct ieee80211_tx_info *info);
 
 /**
  * ieee80211_tx_status - transmit status callback
@@ -5355,6 +5505,34 @@
  * ieee80211_sta_eosp when the NDP is sent.
  */
 void ieee80211_send_eosp_nullfunc(struct ieee80211_sta *pubsta, int tid);
+
+/**
+ * ieee80211_sta_register_airtime - register airtime usage for a sta/tid
+ *
+ * Register airtime usage for a given sta on a given tid. The driver can call
+ * this function to notify mac80211 that a station used a certain amount of
+ * airtime. This information will be used by the TXQ scheduler to schedule
+ * stations in a way that ensures airtime fairness.
+ *
+ * The reported airtime should as a minimum include all time that is spent
+ * transmitting to the remote station, including overhead and padding, but not
+ * including time spent waiting for a TXOP. If the time is not reported by the
+ * hardware it can in some cases be calculated from the rate and known frame
+ * composition. When possible, the time should include any failed transmission
+ * attempts.
+ *
+ * The driver can either call this function synchronously for every packet or
+ * aggregate, or asynchronously as airtime usage information becomes available.
+ * TX and RX airtime can be reported together, or separately by setting one of
+ * them to 0.
+ *
+ * @pubsta: the station
+ * @tid: the TID to register airtime for
+ * @tx_airtime: airtime used during TX (in usec)
+ * @rx_airtime: airtime used during RX (in usec)
+ */
+void ieee80211_sta_register_airtime(struct ieee80211_sta *pubsta, u8 tid,
+				    u32 tx_airtime, u32 rx_airtime);
 
 /**
  * ieee80211_iter_keys - iterate keys programmed into the device
@@ -5716,7 +5894,22 @@
 	bool bss;
 };
 
+/**
+ * enum rate_control_capabilities - rate control capabilities
+ */
+enum rate_control_capabilities {
+	/**
+	 * @RATE_CTRL_CAPA_VHT_EXT_NSS_BW:
+	 * Support for extended NSS BW support (dot11VHTExtendedNSSCapable)
+	 * Note that this is only looked at if the minimum number of chains
+	 * that the AP uses is < the number of TX chains the hardware has,
+	 * otherwise the NSS difference doesn't bother us.
+	 */
+	RATE_CTRL_CAPA_VHT_EXT_NSS_BW = BIT(0),
+};
+
 struct rate_control_ops {
+	unsigned long capa;
 	const char *name;
 	void *(*alloc)(struct ieee80211_hw *hw, struct dentry *debugfsdir);
 	void (*free)(void *priv);
@@ -6043,12 +6236,114 @@
  * ieee80211_tx_dequeue - dequeue a packet from a software tx queue
  *
  * @hw: pointer as obtained from ieee80211_alloc_hw()
- * @txq: pointer obtained from station or virtual interface
+ * @txq: pointer obtained from station or virtual interface, or from
+ *	ieee80211_next_txq()
  *
  * Returns the skb if successful, %NULL if no frame was available.
+ *
+ * Note that this must be called in an rcu_read_lock() critical section,
+ * which can only be released after the SKB was handled. Some pointers in
+ * skb->cb, e.g. the key pointer, are protected by by RCU and thus the
+ * critical section must persist not just for the duration of this call
+ * but for the duration of the frame handling.
+ * However, also note that while in the wake_tx_queue() method,
+ * rcu_read_lock() is already held.
  */
 struct sk_buff *ieee80211_tx_dequeue(struct ieee80211_hw *hw,
 				     struct ieee80211_txq *txq);
+
+/**
+ * ieee80211_next_txq - get next tx queue to pull packets from
+ *
+ * @hw: pointer as obtained from ieee80211_alloc_hw()
+ * @ac: AC number to return packets from.
+ *
+ * Returns the next txq if successful, %NULL if no queue is eligible. If a txq
+ * is returned, it should be returned with ieee80211_return_txq() after the
+ * driver has finished scheduling it.
+ */
+struct ieee80211_txq *ieee80211_next_txq(struct ieee80211_hw *hw, u8 ac);
+
+/**
+ * ieee80211_txq_schedule_start - start new scheduling round for TXQs
+ *
+ * @hw: pointer as obtained from ieee80211_alloc_hw()
+ * @ac: AC number to acquire locks for
+ *
+ * Should be called before ieee80211_next_txq() or ieee80211_return_txq().
+ * The driver must not call multiple TXQ scheduling rounds concurrently.
+ */
+void ieee80211_txq_schedule_start(struct ieee80211_hw *hw, u8 ac);
+
+/* (deprecated) */
+static inline void ieee80211_txq_schedule_end(struct ieee80211_hw *hw, u8 ac)
+{
+}
+
+void __ieee80211_schedule_txq(struct ieee80211_hw *hw,
+			      struct ieee80211_txq *txq, bool force);
+
+/**
+ * ieee80211_schedule_txq - schedule a TXQ for transmission
+ *
+ * @hw: pointer as obtained from ieee80211_alloc_hw()
+ * @txq: pointer obtained from station or virtual interface
+ *
+ * Schedules a TXQ for transmission if it is not already scheduled,
+ * even if mac80211 does not have any packets buffered.
+ *
+ * The driver may call this function if it has buffered packets for
+ * this TXQ internally.
+ */
+static inline void
+ieee80211_schedule_txq(struct ieee80211_hw *hw, struct ieee80211_txq *txq)
+{
+	__ieee80211_schedule_txq(hw, txq, true);
+}
+
+/**
+ * ieee80211_return_txq - return a TXQ previously acquired by ieee80211_next_txq()
+ *
+ * @hw: pointer as obtained from ieee80211_alloc_hw()
+ * @txq: pointer obtained from station or virtual interface
+ * @force: schedule txq even if mac80211 does not have any buffered packets.
+ *
+ * The driver may set force=true if it has buffered packets for this TXQ
+ * internally.
+ */
+static inline void
+ieee80211_return_txq(struct ieee80211_hw *hw, struct ieee80211_txq *txq,
+		     bool force)
+{
+	__ieee80211_schedule_txq(hw, txq, force);
+}
+
+/**
+ * ieee80211_txq_may_transmit - check whether TXQ is allowed to transmit
+ *
+ * This function is used to check whether given txq is allowed to transmit by
+ * the airtime scheduler, and can be used by drivers to access the airtime
+ * fairness accounting without going using the scheduling order enfored by
+ * next_txq().
+ *
+ * Returns %true if the airtime scheduler thinks the TXQ should be allowed to
+ * transmit, and %false if it should be throttled. This function can also have
+ * the side effect of rotating the TXQ in the scheduler rotation, which will
+ * eventually bring the deficit to positive and allow the station to transmit
+ * again.
+ *
+ * The API ieee80211_txq_may_transmit() also ensures that TXQ list will be
+ * aligned aginst driver's own round-robin scheduler list. i.e it rotates
+ * the TXQ list till it makes the requested node becomes the first entry
+ * in TXQ list. Thus both the TXQ list and driver's list are in sync. If this
+ * function returns %true, the driver is expected to schedule packets
+ * for transmission, and then return the TXQ through ieee80211_return_txq().
+ *
+ * @hw: pointer as obtained from ieee80211_alloc_hw()
+ * @txq: pointer obtained from station or virtual interface
+ */
+bool ieee80211_txq_may_transmit(struct ieee80211_hw *hw,
+				struct ieee80211_txq *txq);
 
 /**
  * ieee80211_txq_get_depth - get pending frame/byte count of given txq
