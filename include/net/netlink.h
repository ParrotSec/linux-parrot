--- conflicted
+++ resolved
@@ -172,7 +172,7 @@
 	NLA_FLAG,
 	NLA_MSECS,
 	NLA_NESTED,
-	NLA_NESTED_COMPAT,
+	NLA_NESTED_ARRAY,
 	NLA_NUL_STRING,
 	NLA_BINARY,
 	NLA_S8,
@@ -180,21 +180,29 @@
 	NLA_S32,
 	NLA_S64,
 	NLA_BITFIELD32,
-<<<<<<< HEAD
-=======
 	NLA_REJECT,
 	NLA_EXACT_LEN,
 	NLA_EXACT_LEN_WARN,
 	NLA_MIN_LEN,
->>>>>>> 407d19ab
 	__NLA_TYPE_MAX,
 };
 
 #define NLA_TYPE_MAX (__NLA_TYPE_MAX - 1)
 
+enum nla_policy_validation {
+	NLA_VALIDATE_NONE,
+	NLA_VALIDATE_RANGE,
+	NLA_VALIDATE_MIN,
+	NLA_VALIDATE_MAX,
+	NLA_VALIDATE_FUNCTION,
+};
+
 /**
  * struct nla_policy - attribute validation policy
  * @type: Type of attribute or NLA_UNSPEC
+ * @validation_type: type of attribute validation done in addition to
+ *	type-specific validation (e.g. range, function call), see
+ *	&enum nla_policy_validation
  * @len: Type specific length of payload
  *
  * Policies are defined as arrays of this struct, the array must be
@@ -205,18 +213,12 @@
  *    NLA_NUL_STRING       Maximum length of string (excluding NUL)
  *    NLA_FLAG             Unused
  *    NLA_BINARY           Maximum length of attribute payload
-<<<<<<< HEAD
- *    NLA_NESTED           Don't use `len' field -- length verification is
- *                         done by checking len of nested header (or empty)
- *    NLA_NESTED_COMPAT    Minimum length of structure payload
-=======
  *    NLA_MIN_LEN          Minimum length of attribute payload
  *    NLA_NESTED,
  *    NLA_NESTED_ARRAY     Length verification is done by checking len of
  *                         nested header (or empty); len field is used if
  *                         validation_data is also used, for the max attr
  *                         number in the nested policy.
->>>>>>> 407d19ab
  *    NLA_U8, NLA_U16,
  *    NLA_U32, NLA_U64,
  *    NLA_S8, NLA_S16,
@@ -224,9 +226,6 @@
  *    NLA_MSECS            Leaving the length field zero will verify the
  *                         given type fits, using it verifies minimum length
  *                         just like "All other"
-<<<<<<< HEAD
- *    NLA_BITFIELD32      A 32-bit bitmap/bitselector attribute
-=======
  *    NLA_BITFIELD32       Unused
  *    NLA_REJECT           Unused
  *    NLA_EXACT_LEN        Attribute must have exactly this length, otherwise
@@ -234,8 +233,52 @@
  *    NLA_EXACT_LEN_WARN   Attribute should have exactly this length, a warning
  *                         is logged if it is longer, shorter is rejected.
  *    NLA_MIN_LEN          Minimum length of attribute payload
->>>>>>> 407d19ab
  *    All other            Minimum length of attribute payload
+ *
+ * Meaning of `validation_data' field:
+ *    NLA_BITFIELD32       This is a 32-bit bitmap/bitselector attribute and
+ *                         validation data must point to a u32 value of valid
+ *                         flags
+ *    NLA_REJECT           This attribute is always rejected and validation data
+ *                         may point to a string to report as the error instead
+ *                         of the generic one in extended ACK.
+ *    NLA_NESTED           Points to a nested policy to validate, must also set
+ *                         `len' to the max attribute number.
+ *                         Note that nla_parse() will validate, but of course not
+ *                         parse, the nested sub-policies.
+ *    NLA_NESTED_ARRAY     Points to a nested policy to validate, must also set
+ *                         `len' to the max attribute number. The difference to
+ *                         NLA_NESTED is the structure - NLA_NESTED has the
+ *                         nested attributes directly inside, while an array has
+ *                         the nested attributes at another level down and the
+ *                         attributes directly in the nesting don't matter.
+ *    All other            Unused - but note that it's a union
+ *
+ * Meaning of `min' and `max' fields, use via NLA_POLICY_MIN, NLA_POLICY_MAX
+ * and NLA_POLICY_RANGE:
+ *    NLA_U8,
+ *    NLA_U16,
+ *    NLA_U32,
+ *    NLA_U64,
+ *    NLA_S8,
+ *    NLA_S16,
+ *    NLA_S32,
+ *    NLA_S64              These are used depending on the validation_type
+ *                         field, if that is min/max/range then the minimum,
+ *                         maximum and both are used (respectively) to check
+ *                         the value of the integer attribute.
+ *                         Note that in the interest of code simplicity and
+ *                         struct size both limits are s16, so you cannot
+ *                         enforce a range that doesn't fall within the range
+ *                         of s16 - do that as usual in the code instead.
+ *    All other            Unused - but note that it's a union
+ *
+ * Meaning of `validate' field, use via NLA_POLICY_VALIDATE_FN:
+ *    NLA_BINARY           Validation function called for the attribute,
+ *                         not compatible with use of the validation_data
+ *                         as in NLA_BITFIELD32, NLA_REJECT, NLA_NESTED and
+ *                         NLA_NESTED_ARRAY.
+ *    All other            Unused - but note that it's a union
  *
  * Example:
  * static const struct nla_policy my_policy[ATTR_MAX+1] = {
@@ -246,13 +289,9 @@
  * };
  */
 struct nla_policy {
-	u16		type;
+	u8		type;
+	u8		validation_type;
 	u16		len;
-<<<<<<< HEAD
-	void            *validation_data;
-};
-
-=======
 	union {
 		const void *validation_data;
 		struct {
@@ -336,7 +375,6 @@
 	.len = __VA_ARGS__ + 0,				\
 }
 
->>>>>>> 407d19ab
 /**
  * struct nl_info - netlink source information
  * @nlh: Netlink message header of original request
@@ -389,21 +427,12 @@
 int nlmsg_notify(struct sock *sk, struct sk_buff *skb, u32 portid,
 		 unsigned int group, int report, gfp_t flags);
 
-<<<<<<< HEAD
-int nla_validate(const struct nlattr *head, int len, int maxtype,
-		 const struct nla_policy *policy,
-		 struct netlink_ext_ack *extack);
-int nla_parse(struct nlattr **tb, int maxtype, const struct nlattr *head,
-	      int len, const struct nla_policy *policy,
-	      struct netlink_ext_ack *extack);
-=======
 int __nla_validate(const struct nlattr *head, int len, int maxtype,
 		   const struct nla_policy *policy, unsigned int validate,
 		   struct netlink_ext_ack *extack);
 int __nla_parse(struct nlattr **tb, int maxtype, const struct nlattr *head,
 		int len, const struct nla_policy *policy, unsigned int validate,
 		struct netlink_ext_ack *extack);
->>>>>>> 407d19ab
 int nla_policy_len(const struct nla_policy *, int);
 struct nlattr *nla_find(const struct nlattr *head, int len, int attrtype);
 size_t nla_strlcpy(char *dst, const struct nlattr *nla, size_t dstsize);
@@ -625,16 +654,16 @@
 				unsigned int validate,
 				struct netlink_ext_ack *extack)
 {
-	if (nlh->nlmsg_len < nlmsg_msg_size(hdrlen))
+	if (nlh->nlmsg_len < nlmsg_msg_size(hdrlen)) {
+		NL_SET_ERR_MSG(extack, "Invalid header length");
 		return -EINVAL;
+	}
 
 	return __nla_parse(tb, maxtype, nlmsg_attrdata(nlh, hdrlen),
 			   nlmsg_attrlen(nlh, hdrlen), policy, validate,
 			   extack);
 }
 
-<<<<<<< HEAD
-=======
 /**
  * nlmsg_parse - parse attributes of a netlink message
  * @nlh: netlink message header
@@ -695,7 +724,6 @@
 			     NL_VALIDATE_DEPRECATED_STRICT, extack);
 }
 
->>>>>>> 407d19ab
 /**
  * nlmsg_find_attr - find a specific attribute in a netlink message
  * @nlh: netlink message header
