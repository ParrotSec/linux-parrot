--- conflicted
+++ resolved
@@ -79,7 +79,6 @@
 
 	/* misc flags */
 	atomic_t in_pm;		/* suspend/resume being performed */
-	bool  link_power_control:1;
 
 	/* sysfs */
 	struct mutex widget_lock;
@@ -98,6 +97,12 @@
 	HDA_DEV_CORE,
 	HDA_DEV_LEGACY,
 	HDA_DEV_ASOC,
+};
+
+enum {
+	SND_SKL_PCI_BIND_AUTO,	/* automatic selection based on pci class */
+	SND_SKL_PCI_BIND_LEGACY,/* bind only with legacy driver */
+	SND_SKL_PCI_BIND_ASOC	/* bind only with ASoC driver */
 };
 
 /* direction */
@@ -238,8 +243,6 @@
 	/* get a response from the last command */
 	int (*get_response)(struct hdac_bus *bus, unsigned int addr,
 			    unsigned int *res);
-	/* control the link power  */
-	int (*link_power)(struct hdac_bus *bus, bool enable);
 };
 
 /*
@@ -365,12 +368,8 @@
 
 	/* DRM component interface */
 	struct drm_audio_component *audio_component;
-<<<<<<< HEAD
-	int drm_power_refcount;
-=======
 	long display_power_status;
 	unsigned long display_power_active;
->>>>>>> 407d19ab
 
 	/* parameters required for enhanced capabilities */
 	int num_streams;
@@ -394,6 +393,7 @@
 int snd_hdac_bus_add_device(struct hdac_bus *bus, struct hdac_device *codec);
 void snd_hdac_bus_remove_device(struct hdac_bus *bus,
 				struct hdac_device *codec);
+void snd_hdac_bus_process_unsol_events(struct work_struct *work);
 
 static inline void snd_hdac_codec_link_up(struct hdac_device *codec)
 {
@@ -409,7 +409,6 @@
 int snd_hdac_bus_get_response(struct hdac_bus *bus, unsigned int addr,
 			      unsigned int *res);
 int snd_hdac_bus_parse_capabilities(struct hdac_bus *bus);
-int snd_hdac_link_power(struct hdac_device *codec, bool enable);
 
 bool snd_hdac_bus_init_chip(struct hdac_bus *bus, bool full_reset);
 void snd_hdac_bus_stop_chip(struct hdac_bus *bus);
@@ -540,6 +539,9 @@
 			  unsigned int streams);
 void snd_hdac_stream_timecounter_init(struct hdac_stream *azx_dev,
 				      unsigned int streams);
+int snd_hdac_get_stream_stripe_ctl(struct hdac_bus *bus,
+				struct snd_pcm_substream *substream);
+
 /*
  * macros for easy use
  */
