--- conflicted
+++ resolved
@@ -39,6 +39,121 @@
 
 #include <drm/drm_vma_manager.h>
 
+struct drm_gem_object;
+
+/**
+ * struct drm_gem_object_funcs - GEM object functions
+ */
+struct drm_gem_object_funcs {
+	/**
+	 * @free:
+	 *
+	 * Deconstructor for drm_gem_objects.
+	 *
+	 * This callback is mandatory.
+	 */
+	void (*free)(struct drm_gem_object *obj);
+
+	/**
+	 * @open:
+	 *
+	 * Called upon GEM handle creation.
+	 *
+	 * This callback is optional.
+	 */
+	int (*open)(struct drm_gem_object *obj, struct drm_file *file);
+
+	/**
+	 * @close:
+	 *
+	 * Called upon GEM handle release.
+	 *
+	 * This callback is optional.
+	 */
+	void (*close)(struct drm_gem_object *obj, struct drm_file *file);
+
+	/**
+	 * @print_info:
+	 *
+	 * If driver subclasses struct &drm_gem_object, it can implement this
+	 * optional hook for printing additional driver specific info.
+	 *
+	 * drm_printf_indent() should be used in the callback passing it the
+	 * indent argument.
+	 *
+	 * This callback is called from drm_gem_print_info().
+	 *
+	 * This callback is optional.
+	 */
+	void (*print_info)(struct drm_printer *p, unsigned int indent,
+			   const struct drm_gem_object *obj);
+
+	/**
+	 * @export:
+	 *
+	 * Export backing buffer as a &dma_buf.
+	 * If this is not set drm_gem_prime_export() is used.
+	 *
+	 * This callback is optional.
+	 */
+	struct dma_buf *(*export)(struct drm_gem_object *obj, int flags);
+
+	/**
+	 * @pin:
+	 *
+	 * Pin backing buffer in memory.
+	 *
+	 * This callback is optional.
+	 */
+	int (*pin)(struct drm_gem_object *obj);
+
+	/**
+	 * @unpin:
+	 *
+	 * Unpin backing buffer.
+	 *
+	 * This callback is optional.
+	 */
+	void (*unpin)(struct drm_gem_object *obj);
+
+	/**
+	 * @get_sg_table:
+	 *
+	 * Returns a Scatter-Gather table representation of the buffer.
+	 * Used when exporting a buffer.
+	 *
+	 * This callback is mandatory if buffer export is supported.
+	 */
+	struct sg_table *(*get_sg_table)(struct drm_gem_object *obj);
+
+	/**
+	 * @vmap:
+	 *
+	 * Returns a virtual address for the buffer.
+	 *
+	 * This callback is optional.
+	 */
+	void *(*vmap)(struct drm_gem_object *obj);
+
+	/**
+	 * @vunmap:
+	 *
+	 * Releases the the address previously returned by @vmap.
+	 *
+	 * This callback is optional.
+	 */
+	void (*vunmap)(struct drm_gem_object *obj, void *vaddr);
+
+	/**
+	 * @vm_ops:
+	 *
+	 * Virtual memory operations used with mmap.
+	 *
+	 * This is optional but necessary for mmap support.
+	 */
+	const struct vm_operations_struct *vm_ops;
+};
+
 /**
  * struct drm_gem_object - GEM buffer object
  *
@@ -147,8 +262,6 @@
 	 * simply leave it as NULL.
 	 */
 	struct dma_buf_attachment *import_attach;
-<<<<<<< HEAD
-=======
 
 	/**
 	 * @resv:
@@ -178,7 +291,6 @@
 	 *
 	 */
 	const struct drm_gem_object_funcs *funcs;
->>>>>>> 407d19ab
 };
 
 /**
@@ -254,56 +366,6 @@
 
 void drm_gem_object_put_unlocked(struct drm_gem_object *obj);
 void drm_gem_object_put(struct drm_gem_object *obj);
-
-/**
- * drm_gem_object_reference - acquire a GEM buffer object reference
- * @obj: GEM buffer object
- *
- * This is a compatibility alias for drm_gem_object_get() and should not be
- * used by new code.
- */
-static inline void drm_gem_object_reference(struct drm_gem_object *obj)
-{
-	drm_gem_object_get(obj);
-}
-
-/**
- * __drm_gem_object_unreference - raw function to release a GEM buffer object
- *                                reference
- * @obj: GEM buffer object
- *
- * This is a compatibility alias for __drm_gem_object_put() and should not be
- * used by new code.
- */
-static inline void __drm_gem_object_unreference(struct drm_gem_object *obj)
-{
-	__drm_gem_object_put(obj);
-}
-
-/**
- * drm_gem_object_unreference_unlocked - release a GEM buffer object reference
- * @obj: GEM buffer object
- *
- * This is a compatibility alias for drm_gem_object_put_unlocked() and should
- * not be used by new code.
- */
-static inline void
-drm_gem_object_unreference_unlocked(struct drm_gem_object *obj)
-{
-	drm_gem_object_put_unlocked(obj);
-}
-
-/**
- * drm_gem_object_unreference - release a GEM buffer object reference
- * @obj: GEM buffer object
- *
- * This is a compatibility alias for drm_gem_object_put() and should not be
- * used by new code.
- */
-static inline void drm_gem_object_unreference(struct drm_gem_object *obj)
-{
-	drm_gem_object_put(obj);
-}
 
 int drm_gem_handle_create(struct drm_file *file_priv,
 			  struct drm_gem_object *obj,
@@ -339,4 +401,9 @@
 			 struct drm_device *dev,
 			 uint32_t handle);
 
+int drm_gem_pin(struct drm_gem_object *obj);
+void drm_gem_unpin(struct drm_gem_object *obj);
+void *drm_gem_vmap(struct drm_gem_object *obj);
+void drm_gem_vunmap(struct drm_gem_object *obj, void *vaddr);
+
 #endif /* __DRM_GEM_H__ */