--- conflicted
+++ resolved
@@ -23,20 +23,18 @@
 #ifndef __DRM_FRAMEBUFFER_H__
 #define __DRM_FRAMEBUFFER_H__
 
+#include <linux/ctype.h>
 #include <linux/list.h>
-#include <linux/ctype.h>
+#include <linux/sched.h>
+
 #include <drm/drm_mode_object.h>
 
-<<<<<<< HEAD
-=======
 struct drm_clip_rect;
 struct drm_device;
 struct drm_file;
 struct drm_format_info;
->>>>>>> 407d19ab
 struct drm_framebuffer;
-struct drm_file;
-struct drm_device;
+struct drm_gem_object;
 
 /**
  * struct drm_framebuffer_funcs - framebuffer hooks
@@ -248,30 +246,6 @@
 }
 
 /**
- * drm_framebuffer_reference - acquire a framebuffer reference
- * @fb: DRM framebuffer
- *
- * This is a compatibility alias for drm_framebuffer_get() and should not be
- * used by new code.
- */
-static inline void drm_framebuffer_reference(struct drm_framebuffer *fb)
-{
-	drm_framebuffer_get(fb);
-}
-
-/**
- * drm_framebuffer_unreference - release a framebuffer reference
- * @fb: DRM framebuffer
- *
- * This is a compatibility alias for drm_framebuffer_put() and should not be
- * used by new code.
- */
-static inline void drm_framebuffer_unreference(struct drm_framebuffer *fb)
-{
-	drm_framebuffer_put(fb);
-}
-
-/**
  * drm_framebuffer_read_refcount - read the framebuffer reference count.
  * @fb: framebuffer
  *
