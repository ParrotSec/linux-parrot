/* SPDX-License-Identifier: GPL-2.0 */
#ifndef _ASM_GENERIC_HUGETLB_H
#define _ASM_GENERIC_HUGETLB_H

static inline pte_t mk_huge_pte(struct page *page, pgprot_t pgprot)
{
	return mk_pte(page, pgprot);
}

static inline unsigned long huge_pte_write(pte_t pte)
{
	return pte_write(pte);
}

static inline unsigned long huge_pte_dirty(pte_t pte)
{
	return pte_dirty(pte);
}

static inline pte_t huge_pte_mkwrite(pte_t pte)
{
	return pte_mkwrite(pte);
}

static inline pte_t huge_pte_mkdirty(pte_t pte)
{
	return pte_mkdirty(pte);
}

static inline pte_t huge_pte_modify(pte_t pte, pgprot_t newprot)
{
	return pte_modify(pte, newprot);
}

#ifndef huge_pte_clear
static inline void huge_pte_clear(struct mm_struct *mm, unsigned long addr,
		    pte_t *ptep, unsigned long sz)
{
	pte_clear(mm, addr, ptep);
}
#endif

<<<<<<< HEAD
=======
#ifndef __HAVE_ARCH_HUGETLB_FREE_PGD_RANGE
static inline void hugetlb_free_pgd_range(struct mmu_gather *tlb,
		unsigned long addr, unsigned long end,
		unsigned long floor, unsigned long ceiling)
{
	free_pgd_range(tlb, addr, end, floor, ceiling);
}
#endif

#ifndef __HAVE_ARCH_HUGE_SET_HUGE_PTE_AT
static inline void set_huge_pte_at(struct mm_struct *mm, unsigned long addr,
		pte_t *ptep, pte_t pte)
{
	set_pte_at(mm, addr, ptep, pte);
}
#endif

#ifndef __HAVE_ARCH_HUGE_PTEP_GET_AND_CLEAR
static inline pte_t huge_ptep_get_and_clear(struct mm_struct *mm,
		unsigned long addr, pte_t *ptep)
{
	return ptep_get_and_clear(mm, addr, ptep);
}
#endif

#ifndef __HAVE_ARCH_HUGE_PTEP_CLEAR_FLUSH
static inline void huge_ptep_clear_flush(struct vm_area_struct *vma,
		unsigned long addr, pte_t *ptep)
{
	ptep_clear_flush(vma, addr, ptep);
}
#endif

#ifndef __HAVE_ARCH_HUGE_PTE_NONE
static inline int huge_pte_none(pte_t pte)
{
	return pte_none(pte);
}
#endif

#ifndef __HAVE_ARCH_HUGE_PTE_WRPROTECT
static inline pte_t huge_pte_wrprotect(pte_t pte)
{
	return pte_wrprotect(pte);
}
#endif

#ifndef __HAVE_ARCH_PREPARE_HUGEPAGE_RANGE
static inline int prepare_hugepage_range(struct file *file,
		unsigned long addr, unsigned long len)
{
	struct hstate *h = hstate_file(file);

	if (len & ~huge_page_mask(h))
		return -EINVAL;
	if (addr & ~huge_page_mask(h))
		return -EINVAL;

	return 0;
}
#endif

#ifndef __HAVE_ARCH_HUGE_PTEP_SET_WRPROTECT
static inline void huge_ptep_set_wrprotect(struct mm_struct *mm,
		unsigned long addr, pte_t *ptep)
{
	ptep_set_wrprotect(mm, addr, ptep);
}
#endif

#ifndef __HAVE_ARCH_HUGE_PTEP_SET_ACCESS_FLAGS
static inline int huge_ptep_set_access_flags(struct vm_area_struct *vma,
		unsigned long addr, pte_t *ptep,
		pte_t pte, int dirty)
{
	return ptep_set_access_flags(vma, addr, ptep, pte, dirty);
}
#endif

#ifndef __HAVE_ARCH_HUGE_PTEP_GET
static inline pte_t huge_ptep_get(pte_t *ptep)
{
	return *ptep;
}
#endif

#ifndef __HAVE_ARCH_GIGANTIC_PAGE_RUNTIME_SUPPORTED
static inline bool gigantic_page_runtime_supported(void)
{
	return IS_ENABLED(CONFIG_ARCH_HAS_GIGANTIC_PAGE);
}
#endif /* __HAVE_ARCH_GIGANTIC_PAGE_RUNTIME_SUPPORTED */

>>>>>>> 407d19ab
#endif /* _ASM_GENERIC_HUGETLB_H */<|MERGE_RESOLUTION|>--- conflicted
+++ resolved
@@ -32,7 +32,7 @@
 	return pte_modify(pte, newprot);
 }
 
-#ifndef huge_pte_clear
+#ifndef __HAVE_ARCH_HUGE_PTE_CLEAR
 static inline void huge_pte_clear(struct mm_struct *mm, unsigned long addr,
 		    pte_t *ptep, unsigned long sz)
 {
@@ -40,8 +40,6 @@
 }
 #endif
 
-<<<<<<< HEAD
-=======
 #ifndef __HAVE_ARCH_HUGETLB_FREE_PGD_RANGE
 static inline void hugetlb_free_pgd_range(struct mmu_gather *tlb,
 		unsigned long addr, unsigned long end,
@@ -135,5 +133,4 @@
 }
 #endif /* __HAVE_ARCH_GIGANTIC_PAGE_RUNTIME_SUPPORTED */
 
->>>>>>> 407d19ab
 #endif /* _ASM_GENERIC_HUGETLB_H */