--- conflicted
+++ resolved
@@ -993,14 +993,6 @@
 #endif
 
 /*
-<<<<<<< HEAD
- * Clang's -fsanitize=kernel-address and -fsanitize=thread produce
- * unwanted sections (.eh_frame and .init_array.*), but
- * CONFIG_CONSTRUCTORS wants to keep any .init_array.* sections.
- * https://bugs.llvm.org/show_bug.cgi?id=46478
- */
-#if defined(CONFIG_KASAN_GENERIC) || defined(CONFIG_KCSAN)
-=======
  * Clang's -fprofile-arcs, -fsanitize=kernel-address, and
  * -fsanitize=thread produce unwanted sections (.eh_frame
  * and .init_array.*), but CONFIG_CONSTRUCTORS wants to
@@ -1008,7 +1000,6 @@
  * https://bugs.llvm.org/show_bug.cgi?id=46478
  */
 #if defined(CONFIG_GCOV_KERNEL) || defined(CONFIG_KASAN_GENERIC) || defined(CONFIG_KCSAN)
->>>>>>> 4e026225
 # ifdef CONFIG_CONSTRUCTORS
 #  define SANITIZER_DISCARDS						\
 	*(.eh_frame)
