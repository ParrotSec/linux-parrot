/* SPDX-License-Identifier: GPL-2.0-or-later */
/* include/asm-generic/tlb.h
 *
 *	Generic TLB shootdown code
 *
 * Copyright 2001 Red Hat, Inc.
 * Based on code from mm/memory.c Copyright Linus Torvalds and others.
 *
 * Copyright 2011 Red Hat, Inc., Peter Zijlstra
 */
#ifndef _ASM_GENERIC__TLB_H
#define _ASM_GENERIC__TLB_H

#include <linux/mmu_notifier.h>
#include <linux/swap.h>
#include <asm/pgalloc.h>
#include <asm/tlbflush.h>
#include <asm/cacheflush.h>

/*
 * Blindly accessing user memory from NMI context can be dangerous
 * if we're in the middle of switching the current user task or switching
 * the loaded mm.
 */
#ifndef nmi_uaccess_okay
# define nmi_uaccess_okay() true
#endif

<<<<<<< HEAD
=======
#ifdef CONFIG_MMU

/*
 * Generic MMU-gather implementation.
 *
 * The mmu_gather data structure is used by the mm code to implement the
 * correct and efficient ordering of freeing pages and TLB invalidations.
 *
 * This correct ordering is:
 *
 *  1) unhook page
 *  2) TLB invalidate page
 *  3) free page
 *
 * That is, we must never free a page before we have ensured there are no live
 * translations left to it. Otherwise it might be possible to observe (or
 * worse, change) the page content after it has been reused.
 *
 * The mmu_gather API consists of:
 *
 *  - tlb_gather_mmu() / tlb_finish_mmu(); start and finish a mmu_gather
 *
 *    Finish in particular will issue a (final) TLB invalidate and free
 *    all (remaining) queued pages.
 *
 *  - tlb_start_vma() / tlb_end_vma(); marks the start / end of a VMA
 *
 *    Defaults to flushing at tlb_end_vma() to reset the range; helps when
 *    there's large holes between the VMAs.
 *
 *  - tlb_remove_page() / __tlb_remove_page()
 *  - tlb_remove_page_size() / __tlb_remove_page_size()
 *
 *    __tlb_remove_page_size() is the basic primitive that queues a page for
 *    freeing. __tlb_remove_page() assumes PAGE_SIZE. Both will return a
 *    boolean indicating if the queue is (now) full and a call to
 *    tlb_flush_mmu() is required.
 *
 *    tlb_remove_page() and tlb_remove_page_size() imply the call to
 *    tlb_flush_mmu() when required and has no return value.
 *
 *  - tlb_change_page_size()
 *
 *    call before __tlb_remove_page*() to set the current page-size; implies a
 *    possible tlb_flush_mmu() call.
 *
 *  - tlb_flush_mmu() / tlb_flush_mmu_tlbonly()
 *
 *    tlb_flush_mmu_tlbonly() - does the TLB invalidate (and resets
 *                              related state, like the range)
 *
 *    tlb_flush_mmu() - in addition to the above TLB invalidate, also frees
 *			whatever pages are still batched.
 *
 *  - mmu_gather::fullmm
 *
 *    A flag set by tlb_gather_mmu() to indicate we're going to free
 *    the entire mm; this allows a number of optimizations.
 *
 *    - We can ignore tlb_{start,end}_vma(); because we don't
 *      care about ranges. Everything will be shot down.
 *
 *    - (RISC) architectures that use ASIDs can cycle to a new ASID
 *      and delay the invalidation until ASID space runs out.
 *
 *  - mmu_gather::need_flush_all
 *
 *    A flag that can be set by the arch code if it wants to force
 *    flush the entire TLB irrespective of the range. For instance
 *    x86-PAE needs this when changing top-level entries.
 *
 * And allows the architecture to provide and implement tlb_flush():
 *
 * tlb_flush() may, in addition to the above mentioned mmu_gather fields, make
 * use of:
 *
 *  - mmu_gather::start / mmu_gather::end
 *
 *    which provides the range that needs to be flushed to cover the pages to
 *    be freed.
 *
 *  - mmu_gather::freed_tables
 *
 *    set when we freed page table pages
 *
 *  - tlb_get_unmap_shift() / tlb_get_unmap_size()
 *
 *    returns the smallest TLB entry size unmapped in this range.
 *
 * If an architecture does not provide tlb_flush() a default implementation
 * based on flush_tlb_range() will be used, unless MMU_GATHER_NO_RANGE is
 * specified, in which case we'll default to flush_tlb_mm().
 *
 * Additionally there are a few opt-in features:
 *
 *  HAVE_MMU_GATHER_PAGE_SIZE
 *
 *  This ensures we call tlb_flush() every time tlb_change_page_size() actually
 *  changes the size and provides mmu_gather::page_size to tlb_flush().
 *
 *  HAVE_RCU_TABLE_FREE
 *
 *  This provides tlb_remove_table(), to be used instead of tlb_remove_page()
 *  for page directores (__p*_free_tlb()). This provides separate freeing of
 *  the page-table pages themselves in a semi-RCU fashion (see comment below).
 *  Useful if your architecture doesn't use IPIs for remote TLB invalidates
 *  and therefore doesn't naturally serialize with software page-table walkers.
 *
 *  When used, an architecture is expected to provide __tlb_remove_table()
 *  which does the actual freeing of these pages.
 *
 *  HAVE_RCU_TABLE_NO_INVALIDATE
 *
 *  This makes HAVE_RCU_TABLE_FREE avoid calling tlb_flush_mmu_tlbonly() before
 *  freeing the page-table pages. This can be avoided if you use
 *  HAVE_RCU_TABLE_FREE and your architecture does _NOT_ use the Linux
 *  page-tables natively.
 *
 *  MMU_GATHER_NO_RANGE
 *
 *  Use this if your architecture lacks an efficient flush_tlb_range().
 */

>>>>>>> 407d19ab
#ifdef CONFIG_HAVE_RCU_TABLE_FREE
/*
 * Semi RCU freeing of the page directories.
 *
 * This is needed by some architectures to implement software pagetable walkers.
 *
 * gup_fast() and other software pagetable walkers do a lockless page-table
 * walk and therefore needs some synchronization with the freeing of the page
 * directories. The chosen means to accomplish that is by disabling IRQs over
 * the walk.
 *
 * Architectures that use IPIs to flush TLBs will then automagically DTRT,
 * since we unlink the page, flush TLBs, free the page. Since the disabling of
 * IRQs delays the completion of the TLB flush we can never observe an already
 * freed page.
 *
 * Architectures that do not have this (PPC) need to delay the freeing by some
 * other means, this is that means.
 *
 * What we do is batch the freed directory pages (tables) and RCU free them.
 * We use the sched RCU variant, as that guarantees that IRQ/preempt disabling
 * holds off grace periods.
 *
 * However, in order to batch these pages we need to allocate storage, this
 * allocation is deep inside the MM code and can thus easily fail on memory
 * pressure. To guarantee progress we fall back to single table freeing, see
 * the implementation of tlb_remove_table_one().
 *
 */
struct mmu_table_batch {
	struct rcu_head		rcu;
	unsigned int		nr;
	void			*tables[0];
};

#define MAX_TABLE_BATCH		\
	((PAGE_SIZE - sizeof(struct mmu_table_batch)) / sizeof(void *))

extern void tlb_remove_table(struct mmu_gather *tlb, void *table);

#endif

#ifndef CONFIG_HAVE_MMU_GATHER_NO_GATHER
/*
 * If we can't allocate a page to make a big batch of page pointers
 * to work on, then just handle a few from the on-stack structure.
 */
#define MMU_GATHER_BUNDLE	8

struct mmu_gather_batch {
	struct mmu_gather_batch	*next;
	unsigned int		nr;
	unsigned int		max;
	struct page		*pages[0];
};

#define MAX_GATHER_BATCH	\
	((PAGE_SIZE - sizeof(struct mmu_gather_batch)) / sizeof(void *))

/*
 * Limit the maximum number of mmu_gather batches to reduce a risk of soft
 * lockups for non-preemptible kernels on huge machines when a lot of memory
 * is zapped during unmapping.
 * 10K pages freed at once should be safe even without a preemption point.
 */
#define MAX_GATHER_BATCH_COUNT	(10000UL/MAX_GATHER_BATCH)

extern bool __tlb_remove_page_size(struct mmu_gather *tlb, struct page *page,
				   int page_size);
#endif

/*
 * struct mmu_gather is an opaque type used by the mm code for passing around
 * any data needed by arch specific code for tlb_remove_page.
 */
struct mmu_gather {
	struct mm_struct	*mm;

#ifdef CONFIG_HAVE_RCU_TABLE_FREE
	struct mmu_table_batch	*batch;
#endif

	unsigned long		start;
	unsigned long		end;
	/* we are in the middle of an operation to clear
	 * a full mm and can make some optimizations */
	unsigned int		fullmm : 1,
	/* we have performed an operation which
	 * requires a complete flush of the tlb */
				need_flush_all : 1;

	/*
	 * tracks VM_EXEC | VM_HUGETLB in tlb_start_vma
	 */
	unsigned int		vma_exec : 1;
	unsigned int		vma_huge : 1;

	unsigned int		batch_count;

#ifndef CONFIG_HAVE_MMU_GATHER_NO_GATHER
	struct mmu_gather_batch *active;
	struct mmu_gather_batch	local;
	struct page		*__pages[MMU_GATHER_BUNDLE];

#ifdef CONFIG_HAVE_MMU_GATHER_PAGE_SIZE
	unsigned int page_size;
#endif
#endif
};

void arch_tlb_gather_mmu(struct mmu_gather *tlb,
	struct mm_struct *mm, unsigned long start, unsigned long end);
void tlb_flush_mmu(struct mmu_gather *tlb);
void arch_tlb_finish_mmu(struct mmu_gather *tlb,
			 unsigned long start, unsigned long end, bool force);
<<<<<<< HEAD
extern bool __tlb_remove_page_size(struct mmu_gather *tlb, struct page *page,
				   int page_size);
=======
>>>>>>> 407d19ab

static inline void __tlb_adjust_range(struct mmu_gather *tlb,
				      unsigned long address,
				      unsigned int range_size)
{
	tlb->start = min(tlb->start, address);
	tlb->end = max(tlb->end, address + range_size);
}

static inline void __tlb_reset_range(struct mmu_gather *tlb)
{
	if (tlb->fullmm) {
		tlb->start = tlb->end = ~0;
	} else {
		tlb->start = TASK_SIZE;
		tlb->end = 0;
	}
<<<<<<< HEAD
=======
	tlb->freed_tables = 0;
	tlb->cleared_ptes = 0;
	tlb->cleared_pmds = 0;
	tlb->cleared_puds = 0;
	tlb->cleared_p4ds = 0;
	/*
	 * Do not reset mmu_gather::vma_* fields here, we do not
	 * call into tlb_start_vma() again to set them if there is an
	 * intermediate flush.
	 */
}

#ifdef CONFIG_MMU_GATHER_NO_RANGE

#if defined(tlb_flush) || defined(tlb_start_vma) || defined(tlb_end_vma)
#error MMU_GATHER_NO_RANGE relies on default tlb_flush(), tlb_start_vma() and tlb_end_vma()
#endif

/*
 * When an architecture does not have efficient means of range flushing TLBs
 * there is no point in doing intermediate flushes on tlb_end_vma() to keep the
 * range small. We equally don't have to worry about page granularity or other
 * things.
 *
 * All we need to do is issue a full flush for any !0 range.
 */
static inline void tlb_flush(struct mmu_gather *tlb)
{
	if (tlb->end)
		flush_tlb_mm(tlb->mm);
}

static inline void
tlb_update_vma_flags(struct mmu_gather *tlb, struct vm_area_struct *vma) { }

#define tlb_end_vma tlb_end_vma
static inline void tlb_end_vma(struct mmu_gather *tlb, struct vm_area_struct *vma) { }

#else /* CONFIG_MMU_GATHER_NO_RANGE */

#ifndef tlb_flush

#if defined(tlb_start_vma) || defined(tlb_end_vma)
#error Default tlb_flush() relies on default tlb_start_vma() and tlb_end_vma()
#endif

/*
 * When an architecture does not provide its own tlb_flush() implementation
 * but does have a reasonably efficient flush_vma_range() implementation
 * use that.
 */
static inline void tlb_flush(struct mmu_gather *tlb)
{
	if (tlb->fullmm || tlb->need_flush_all) {
		flush_tlb_mm(tlb->mm);
	} else if (tlb->end) {
		struct vm_area_struct vma = {
			.vm_mm = tlb->mm,
			.vm_flags = (tlb->vma_exec ? VM_EXEC    : 0) |
				    (tlb->vma_huge ? VM_HUGETLB : 0),
		};

		flush_tlb_range(&vma, tlb->start, tlb->end);
	}
}

static inline void
tlb_update_vma_flags(struct mmu_gather *tlb, struct vm_area_struct *vma)
{
	/*
	 * flush_tlb_range() implementations that look at VM_HUGETLB (tile,
	 * mips-4k) flush only large pages.
	 *
	 * flush_tlb_range() implementations that flush I-TLB also flush D-TLB
	 * (tile, xtensa, arm), so it's ok to just add VM_EXEC to an existing
	 * range.
	 *
	 * We rely on tlb_end_vma() to issue a flush, such that when we reset
	 * these values the batch is empty.
	 */
	tlb->vma_huge = !!(vma->vm_flags & VM_HUGETLB);
	tlb->vma_exec = !!(vma->vm_flags & VM_EXEC);
>>>>>>> 407d19ab
}

#else

static inline void
tlb_update_vma_flags(struct mmu_gather *tlb, struct vm_area_struct *vma) { }

#endif

#endif /* CONFIG_MMU_GATHER_NO_RANGE */

static inline void tlb_flush_mmu_tlbonly(struct mmu_gather *tlb)
{
	if (!tlb->end)
		return;

	tlb_flush(tlb);
	mmu_notifier_invalidate_range(tlb->mm, tlb->start, tlb->end);
	__tlb_reset_range(tlb);
}

static inline void tlb_remove_page_size(struct mmu_gather *tlb,
					struct page *page, int page_size)
{
	if (__tlb_remove_page_size(tlb, page, page_size))
		tlb_flush_mmu(tlb);
}

static inline bool __tlb_remove_page(struct mmu_gather *tlb, struct page *page)
{
	return __tlb_remove_page_size(tlb, page, PAGE_SIZE);
}

/* tlb_remove_page
 *	Similar to __tlb_remove_page but will call tlb_flush_mmu() itself when
 *	required.
 */
static inline void tlb_remove_page(struct mmu_gather *tlb, struct page *page)
{
	return tlb_remove_page_size(tlb, page, PAGE_SIZE);
}

static inline void tlb_change_page_size(struct mmu_gather *tlb,
						     unsigned int page_size)
{
#ifdef CONFIG_HAVE_MMU_GATHER_PAGE_SIZE
	if (tlb->page_size && tlb->page_size != page_size) {
		if (!tlb->fullmm)
			tlb_flush_mmu(tlb);
	}

	tlb->page_size = page_size;
#endif
}

/*
 * In the case of tlb vma handling, we can optimise these away in the
 * case where we're doing a full MM flush.  When we're doing a munmap,
 * the vmas are adjusted to only cover the region to be torn down.
 */
#ifndef tlb_start_vma
static inline void tlb_start_vma(struct mmu_gather *tlb, struct vm_area_struct *vma)
{
	if (tlb->fullmm)
		return;

	tlb_update_vma_flags(tlb, vma);
	flush_cache_range(vma, vma->vm_start, vma->vm_end);
}
#endif

#ifndef tlb_end_vma
static inline void tlb_end_vma(struct mmu_gather *tlb, struct vm_area_struct *vma)
{
	if (tlb->fullmm)
		return;

	/*
	 * Do a TLB flush and reset the range at VMA boundaries; this avoids
	 * the ranges growing with the unused space between consecutive VMAs,
	 * but also the mmu_gather::vma_* flags from tlb_start_vma() rely on
	 * this.
	 */
	tlb_flush_mmu_tlbonly(tlb);
}
#endif

#ifndef __tlb_remove_tlb_entry
#define __tlb_remove_tlb_entry(tlb, ptep, address) do { } while (0)
#endif

/**
 * tlb_remove_tlb_entry - remember a pte unmapping for later tlb invalidation.
 *
 * Record the fact that pte's were really unmapped by updating the range,
 * so we can later optimise away the tlb invalidate.   This helps when
 * userspace is unmapping already-unmapped pages, which happens quite a lot.
 */
#define tlb_remove_tlb_entry(tlb, ptep, address)		\
	do {							\
		__tlb_adjust_range(tlb, address, PAGE_SIZE);	\
		__tlb_remove_tlb_entry(tlb, ptep, address);	\
	} while (0)

#define tlb_remove_huge_tlb_entry(h, tlb, ptep, address)	     \
	do {							     \
		__tlb_adjust_range(tlb, address, huge_page_size(h)); \
		__tlb_remove_tlb_entry(tlb, ptep, address);	     \
	} while (0)

/**
 * tlb_remove_pmd_tlb_entry - remember a pmd mapping for later tlb invalidation
 * This is a nop so far, because only x86 needs it.
 */
#ifndef __tlb_remove_pmd_tlb_entry
#define __tlb_remove_pmd_tlb_entry(tlb, pmdp, address) do {} while (0)
#endif

#define tlb_remove_pmd_tlb_entry(tlb, pmdp, address)			\
	do {								\
		__tlb_adjust_range(tlb, address, HPAGE_PMD_SIZE);	\
		__tlb_remove_pmd_tlb_entry(tlb, pmdp, address);		\
	} while (0)

/**
 * tlb_remove_pud_tlb_entry - remember a pud mapping for later tlb
 * invalidation. This is a nop so far, because only x86 needs it.
 */
#ifndef __tlb_remove_pud_tlb_entry
#define __tlb_remove_pud_tlb_entry(tlb, pudp, address) do {} while (0)
#endif

#define tlb_remove_pud_tlb_entry(tlb, pudp, address)			\
	do {								\
		__tlb_adjust_range(tlb, address, HPAGE_PUD_SIZE);	\
		__tlb_remove_pud_tlb_entry(tlb, pudp, address);		\
	} while (0)

/*
 * For things like page tables caches (ie caching addresses "inside" the
 * page tables, like x86 does), for legacy reasons, flushing an
 * individual page had better flush the page table caches behind it. This
 * is definitely how x86 works, for example. And if you have an
 * architected non-legacy page table cache (which I'm not aware of
 * anybody actually doing), you're going to have some architecturally
 * explicit flushing for that, likely *separate* from a regular TLB entry
 * flush, and thus you'd need more than just some range expansion..
 *
 * So if we ever find an architecture
 * that would want something that odd, I think it is up to that
 * architecture to do its own odd thing, not cause pain for others
 * http://lkml.kernel.org/r/CA+55aFzBggoXtNXQeng5d_mRoDnaMBE5Y+URs+PHR67nUpMtaw@mail.gmail.com
 *
 * For now w.r.t page table cache, mark the range_size as PAGE_SIZE
 */

#ifndef pte_free_tlb
#define pte_free_tlb(tlb, ptep, address)			\
	do {							\
		__tlb_adjust_range(tlb, address, PAGE_SIZE);	\
		__pte_free_tlb(tlb, ptep, address);		\
	} while (0)
#endif

#ifndef pmd_free_tlb
#define pmd_free_tlb(tlb, pmdp, address)			\
	do {							\
		__tlb_adjust_range(tlb, address, PAGE_SIZE);		\
		__pmd_free_tlb(tlb, pmdp, address);		\
	} while (0)
#endif

#ifndef __ARCH_HAS_4LEVEL_HACK
#ifndef pud_free_tlb
#define pud_free_tlb(tlb, pudp, address)			\
	do {							\
		__tlb_adjust_range(tlb, address, PAGE_SIZE);	\
		__pud_free_tlb(tlb, pudp, address);		\
	} while (0)
#endif
#endif

#ifndef __ARCH_HAS_5LEVEL_HACK
#ifndef p4d_free_tlb
#define p4d_free_tlb(tlb, pudp, address)			\
	do {							\
		__tlb_adjust_range(tlb, address, PAGE_SIZE);		\
		__p4d_free_tlb(tlb, pudp, address);		\
	} while (0)
#endif
#endif

<<<<<<< HEAD
#define tlb_migrate_finish(mm) do {} while (0)
=======
#endif /* CONFIG_MMU */
>>>>>>> 407d19ab

#endif /* _ASM_GENERIC__TLB_H */<|MERGE_RESOLUTION|>--- conflicted
+++ resolved
@@ -26,8 +26,6 @@
 # define nmi_uaccess_okay() true
 #endif
 
-<<<<<<< HEAD
-=======
 #ifdef CONFIG_MMU
 
 /*
@@ -151,7 +149,6 @@
  *  Use this if your architecture lacks an efficient flush_tlb_range().
  */
 
->>>>>>> 407d19ab
 #ifdef CONFIG_HAVE_RCU_TABLE_FREE
 /*
  * Semi RCU freeing of the page directories.
@@ -236,12 +233,30 @@
 
 	unsigned long		start;
 	unsigned long		end;
-	/* we are in the middle of an operation to clear
-	 * a full mm and can make some optimizations */
-	unsigned int		fullmm : 1,
-	/* we have performed an operation which
-	 * requires a complete flush of the tlb */
-				need_flush_all : 1;
+	/*
+	 * we are in the middle of an operation to clear
+	 * a full mm and can make some optimizations
+	 */
+	unsigned int		fullmm : 1;
+
+	/*
+	 * we have performed an operation which
+	 * requires a complete flush of the tlb
+	 */
+	unsigned int		need_flush_all : 1;
+
+	/*
+	 * we have removed page directories
+	 */
+	unsigned int		freed_tables : 1;
+
+	/*
+	 * at which levels have we cleared entries?
+	 */
+	unsigned int		cleared_ptes : 1;
+	unsigned int		cleared_pmds : 1;
+	unsigned int		cleared_puds : 1;
+	unsigned int		cleared_p4ds : 1;
 
 	/*
 	 * tracks VM_EXEC | VM_HUGETLB in tlb_start_vma
@@ -267,11 +282,6 @@
 void tlb_flush_mmu(struct mmu_gather *tlb);
 void arch_tlb_finish_mmu(struct mmu_gather *tlb,
 			 unsigned long start, unsigned long end, bool force);
-<<<<<<< HEAD
-extern bool __tlb_remove_page_size(struct mmu_gather *tlb, struct page *page,
-				   int page_size);
-=======
->>>>>>> 407d19ab
 
 static inline void __tlb_adjust_range(struct mmu_gather *tlb,
 				      unsigned long address,
@@ -289,8 +299,6 @@
 		tlb->start = TASK_SIZE;
 		tlb->end = 0;
 	}
-<<<<<<< HEAD
-=======
 	tlb->freed_tables = 0;
 	tlb->cleared_ptes = 0;
 	tlb->cleared_pmds = 0;
@@ -373,7 +381,6 @@
 	 */
 	tlb->vma_huge = !!(vma->vm_flags & VM_HUGETLB);
 	tlb->vma_exec = !!(vma->vm_flags & VM_EXEC);
->>>>>>> 407d19ab
 }
 
 #else
@@ -429,6 +436,25 @@
 #endif
 }
 
+static inline unsigned long tlb_get_unmap_shift(struct mmu_gather *tlb)
+{
+	if (tlb->cleared_ptes)
+		return PAGE_SHIFT;
+	if (tlb->cleared_pmds)
+		return PMD_SHIFT;
+	if (tlb->cleared_puds)
+		return PUD_SHIFT;
+	if (tlb->cleared_p4ds)
+		return P4D_SHIFT;
+
+	return PAGE_SHIFT;
+}
+
+static inline unsigned long tlb_get_unmap_size(struct mmu_gather *tlb)
+{
+	return 1UL << tlb_get_unmap_shift(tlb);
+}
+
 /*
  * In the case of tlb vma handling, we can optimise these away in the
  * case where we're doing a full MM flush.  When we're doing a munmap,
@@ -475,13 +501,19 @@
 #define tlb_remove_tlb_entry(tlb, ptep, address)		\
 	do {							\
 		__tlb_adjust_range(tlb, address, PAGE_SIZE);	\
+		tlb->cleared_ptes = 1;				\
 		__tlb_remove_tlb_entry(tlb, ptep, address);	\
 	} while (0)
 
-#define tlb_remove_huge_tlb_entry(h, tlb, ptep, address)	     \
-	do {							     \
-		__tlb_adjust_range(tlb, address, huge_page_size(h)); \
-		__tlb_remove_tlb_entry(tlb, ptep, address);	     \
+#define tlb_remove_huge_tlb_entry(h, tlb, ptep, address)	\
+	do {							\
+		unsigned long _sz = huge_page_size(h);		\
+		__tlb_adjust_range(tlb, address, _sz);		\
+		if (_sz == PMD_SIZE)				\
+			tlb->cleared_pmds = 1;			\
+		else if (_sz == PUD_SIZE)			\
+			tlb->cleared_puds = 1;			\
+		__tlb_remove_tlb_entry(tlb, ptep, address);	\
 	} while (0)
 
 /**
@@ -495,6 +527,7 @@
 #define tlb_remove_pmd_tlb_entry(tlb, pmdp, address)			\
 	do {								\
 		__tlb_adjust_range(tlb, address, HPAGE_PMD_SIZE);	\
+		tlb->cleared_pmds = 1;					\
 		__tlb_remove_pmd_tlb_entry(tlb, pmdp, address);		\
 	} while (0)
 
@@ -509,6 +542,7 @@
 #define tlb_remove_pud_tlb_entry(tlb, pudp, address)			\
 	do {								\
 		__tlb_adjust_range(tlb, address, HPAGE_PUD_SIZE);	\
+		tlb->cleared_puds = 1;					\
 		__tlb_remove_pud_tlb_entry(tlb, pudp, address);		\
 	} while (0)
 
@@ -534,6 +568,8 @@
 #define pte_free_tlb(tlb, ptep, address)			\
 	do {							\
 		__tlb_adjust_range(tlb, address, PAGE_SIZE);	\
+		tlb->freed_tables = 1;				\
+		tlb->cleared_pmds = 1;				\
 		__pte_free_tlb(tlb, ptep, address);		\
 	} while (0)
 #endif
@@ -541,7 +577,9 @@
 #ifndef pmd_free_tlb
 #define pmd_free_tlb(tlb, pmdp, address)			\
 	do {							\
-		__tlb_adjust_range(tlb, address, PAGE_SIZE);		\
+		__tlb_adjust_range(tlb, address, PAGE_SIZE);	\
+		tlb->freed_tables = 1;				\
+		tlb->cleared_puds = 1;				\
 		__pmd_free_tlb(tlb, pmdp, address);		\
 	} while (0)
 #endif
@@ -551,6 +589,8 @@
 #define pud_free_tlb(tlb, pudp, address)			\
 	do {							\
 		__tlb_adjust_range(tlb, address, PAGE_SIZE);	\
+		tlb->freed_tables = 1;				\
+		tlb->cleared_p4ds = 1;				\
 		__pud_free_tlb(tlb, pudp, address);		\
 	} while (0)
 #endif
@@ -560,16 +600,13 @@
 #ifndef p4d_free_tlb
 #define p4d_free_tlb(tlb, pudp, address)			\
 	do {							\
-		__tlb_adjust_range(tlb, address, PAGE_SIZE);		\
+		__tlb_adjust_range(tlb, address, PAGE_SIZE);	\
+		tlb->freed_tables = 1;				\
 		__p4d_free_tlb(tlb, pudp, address);		\
 	} while (0)
 #endif
 #endif
 
-<<<<<<< HEAD
-#define tlb_migrate_finish(mm) do {} while (0)
-=======
 #endif /* CONFIG_MMU */
->>>>>>> 407d19ab
 
 #endif /* _ASM_GENERIC__TLB_H */