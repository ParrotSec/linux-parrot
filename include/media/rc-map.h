--- conflicted
+++ resolved
@@ -33,13 +33,10 @@
 #define RC_PROTO_BIT_XMP		BIT_ULL(RC_PROTO_XMP)
 #define RC_PROTO_BIT_CEC		BIT_ULL(RC_PROTO_CEC)
 #define RC_PROTO_BIT_IMON		BIT_ULL(RC_PROTO_IMON)
-<<<<<<< HEAD
-=======
 #define RC_PROTO_BIT_RCMM12		BIT_ULL(RC_PROTO_RCMM12)
 #define RC_PROTO_BIT_RCMM24		BIT_ULL(RC_PROTO_RCMM24)
 #define RC_PROTO_BIT_RCMM32		BIT_ULL(RC_PROTO_RCMM32)
 #define RC_PROTO_BIT_XBOX_DVD		BIT_ULL(RC_PROTO_XBOX_DVD)
->>>>>>> 407d19ab
 
 #define RC_PROTO_BIT_ALL \
 			(RC_PROTO_BIT_UNKNOWN | RC_PROTO_BIT_OTHER | \
@@ -54,13 +51,9 @@
 			 RC_PROTO_BIT_RC6_6A_24 | RC_PROTO_BIT_RC6_6A_32 | \
 			 RC_PROTO_BIT_RC6_MCE | RC_PROTO_BIT_SHARP | \
 			 RC_PROTO_BIT_XMP | RC_PROTO_BIT_CEC | \
-<<<<<<< HEAD
-			 RC_PROTO_BIT_IMON)
-=======
 			 RC_PROTO_BIT_IMON | RC_PROTO_BIT_RCMM12 | \
 			 RC_PROTO_BIT_RCMM24 | RC_PROTO_BIT_RCMM32 | \
 			 RC_PROTO_BIT_XBOX_DVD)
->>>>>>> 407d19ab
 /* All rc protocols for which we have decoders */
 #define RC_PROTO_BIT_ALL_IR_DECODER \
 			(RC_PROTO_BIT_RC5 | RC_PROTO_BIT_RC5X_20 | \
@@ -73,7 +66,9 @@
 			 RC_PROTO_BIT_RC6_0 | RC_PROTO_BIT_RC6_6A_20 | \
 			 RC_PROTO_BIT_RC6_6A_24 |  RC_PROTO_BIT_RC6_6A_32 | \
 			 RC_PROTO_BIT_RC6_MCE | RC_PROTO_BIT_SHARP | \
-			 RC_PROTO_BIT_XMP | RC_PROTO_BIT_IMON)
+			 RC_PROTO_BIT_XMP | RC_PROTO_BIT_IMON | \
+			 RC_PROTO_BIT_RCMM12 | RC_PROTO_BIT_RCMM24 | \
+			 RC_PROTO_BIT_RCMM32)
 
 #define RC_PROTO_BIT_ALL_IR_ENCODER \
 			(RC_PROTO_BIT_RC5 | RC_PROTO_BIT_RC5X_20 | \
@@ -86,7 +81,9 @@
 			 RC_PROTO_BIT_RC6_0 | RC_PROTO_BIT_RC6_6A_20 | \
 			 RC_PROTO_BIT_RC6_6A_24 | \
 			 RC_PROTO_BIT_RC6_6A_32 | RC_PROTO_BIT_RC6_MCE | \
-			 RC_PROTO_BIT_SHARP | RC_PROTO_BIT_IMON)
+			 RC_PROTO_BIT_SHARP | RC_PROTO_BIT_IMON | \
+			 RC_PROTO_BIT_RCMM12 | RC_PROTO_BIT_RCMM24 | \
+			 RC_PROTO_BIT_RCMM32)
 
 #define RC_SCANCODE_UNKNOWN(x)			(x)
 #define RC_SCANCODE_OTHER(x)			(x)
@@ -145,14 +142,14 @@
 /* Routines from rc-map.c */
 
 /**
- * rc_map_register() - Registers a Remote Controler scancode map
+ * rc_map_register() - Registers a Remote Controller scancode map
  *
  * @map:	pointer to struct rc_map_list
  */
 int rc_map_register(struct rc_map_list *map);
 
 /**
- * rc_map_unregister() - Unregisters a Remote Controler scancode map
+ * rc_map_unregister() - Unregisters a Remote Controller scancode map
  *
  * @map:	pointer to struct rc_map_list
  */
@@ -286,6 +283,7 @@
 #define RC_MAP_WINFAST                   "rc-winfast"
 #define RC_MAP_WINFAST_USBII_DELUXE      "rc-winfast-usbii-deluxe"
 #define RC_MAP_SU3000                    "rc-su3000"
+#define RC_MAP_XBOX_DVD                  "rc-xbox-dvd"
 #define RC_MAP_ZX_IRDEC                  "rc-zx-irdec"
 
 /*
