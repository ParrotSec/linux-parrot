/* SPDX-License-Identifier: GPL-2.0-or-later */
/*
    v4l2 common internal API header

    This header contains internal shared ioctl definitions for use by the
    internal low-level v4l2 drivers.
    Each ioctl begins with VIDIOC_INT_ to clearly mark that it is an internal
    define,

    Copyright (C) 2005  Hans Verkuil <hverkuil@xs4all.nl>

 */

#ifndef V4L2_COMMON_H_
#define V4L2_COMMON_H_

#include <media/v4l2-dev.h>

/* Common printk constructs for v4l-i2c drivers. These macros create a unique
   prefix consisting of the driver name, the adapter number and the i2c
   address. */
#define v4l_printk(level, name, adapter, addr, fmt, arg...) \
	printk(level "%s %d-%04x: " fmt, name, i2c_adapter_id(adapter), addr , ## arg)

#define v4l_client_printk(level, client, fmt, arg...)			    \
	v4l_printk(level, (client)->dev.driver->name, (client)->adapter, \
		   (client)->addr, fmt , ## arg)

#define v4l_err(client, fmt, arg...) \
	v4l_client_printk(KERN_ERR, client, fmt , ## arg)

#define v4l_warn(client, fmt, arg...) \
	v4l_client_printk(KERN_WARNING, client, fmt , ## arg)

#define v4l_info(client, fmt, arg...) \
	v4l_client_printk(KERN_INFO, client, fmt , ## arg)

/* These three macros assume that the debug level is set with a module
   parameter called 'debug'. */
#define v4l_dbg(level, debug, client, fmt, arg...)			     \
	do {								     \
		if (debug >= (level))					     \
			v4l_client_printk(KERN_DEBUG, client, fmt , ## arg); \
	} while (0)

/* Add a version of v4l_dbg to be used on drivers using dev_foo() macros */
#define dev_dbg_lvl(__dev, __level, __debug, __fmt, __arg...)		\
	do {								\
		if (__debug >= (__level))				\
			dev_printk(KERN_DEBUG, __dev, __fmt, ##__arg);	\
	} while (0)

/* ------------------------------------------------------------------------- */

/* These printk constructs can be used with v4l2_device and v4l2_subdev */
#define v4l2_printk(level, dev, fmt, arg...) \
	printk(level "%s: " fmt, (dev)->name , ## arg)

#define v4l2_err(dev, fmt, arg...) \
	v4l2_printk(KERN_ERR, dev, fmt , ## arg)

#define v4l2_warn(dev, fmt, arg...) \
	v4l2_printk(KERN_WARNING, dev, fmt , ## arg)

#define v4l2_info(dev, fmt, arg...) \
	v4l2_printk(KERN_INFO, dev, fmt , ## arg)

/* These three macros assume that the debug level is set with a module
   parameter called 'debug'. */
#define v4l2_dbg(level, debug, dev, fmt, arg...)			\
	do {								\
		if (debug >= (level))					\
			v4l2_printk(KERN_DEBUG, dev, fmt , ## arg);	\
	} while (0)

/**
 * v4l2_ctrl_query_fill- Fill in a struct v4l2_queryctrl
 *
 * @qctrl: pointer to the &struct v4l2_queryctrl to be filled
 * @min: minimum value for the control
 * @max: maximum value for the control
 * @step: control step
 * @def: default value for the control
 *
 * Fills the &struct v4l2_queryctrl fields for the query control.
 *
 * .. note::
 *
 *    This function assumes that the @qctrl->id field is filled.
 *
 * Returns -EINVAL if the control is not known by the V4L2 core, 0 on success.
 */

int v4l2_ctrl_query_fill(struct v4l2_queryctrl *qctrl,
			 s32 min, s32 max, s32 step, s32 def);

/* ------------------------------------------------------------------------- */

/* I2C Helper functions */

struct i2c_driver;
struct i2c_adapter;
struct i2c_client;
struct i2c_device_id;
struct v4l2_device;
struct v4l2_subdev;
struct v4l2_subdev_ops;

/**
 * v4l2_i2c_new_subdev - Load an i2c module and return an initialized
 *	&struct v4l2_subdev.
 *
 * @v4l2_dev: pointer to &struct v4l2_device
 * @adapter: pointer to struct i2c_adapter
 * @client_type:  name of the chip that's on the adapter.
 * @addr: I2C address. If zero, it will use @probe_addrs
 * @probe_addrs: array with a list of address. The last entry at such
 *	array should be %I2C_CLIENT_END.
 *
 * returns a &struct v4l2_subdev pointer.
 */
struct v4l2_subdev *v4l2_i2c_new_subdev(struct v4l2_device *v4l2_dev,
		struct i2c_adapter *adapter, const char *client_type,
		u8 addr, const unsigned short *probe_addrs);

struct i2c_board_info;

/**
 * v4l2_i2c_new_subdev_board - Load an i2c module and return an initialized
 *	&struct v4l2_subdev.
 *
 * @v4l2_dev: pointer to &struct v4l2_device
 * @adapter: pointer to struct i2c_adapter
 * @info: pointer to struct i2c_board_info used to replace the irq,
 *	 platform_data and addr arguments.
 * @probe_addrs: array with a list of address. The last entry at such
 *	array should be %I2C_CLIENT_END.
 *
 * returns a &struct v4l2_subdev pointer.
 */
struct v4l2_subdev *v4l2_i2c_new_subdev_board(struct v4l2_device *v4l2_dev,
		struct i2c_adapter *adapter, struct i2c_board_info *info,
		const unsigned short *probe_addrs);

/**
 * v4l2_i2c_subdev_init - Initializes a &struct v4l2_subdev with data from
 *	an i2c_client struct.
 *
 * @sd: pointer to &struct v4l2_subdev
 * @client: pointer to struct i2c_client
 * @ops: pointer to &struct v4l2_subdev_ops
 */
void v4l2_i2c_subdev_init(struct v4l2_subdev *sd, struct i2c_client *client,
		const struct v4l2_subdev_ops *ops);

/**
 * v4l2_i2c_subdev_addr - returns i2c client address of &struct v4l2_subdev.
 *
 * @sd: pointer to &struct v4l2_subdev
 *
 * Returns the address of an I2C sub-device
 */
unsigned short v4l2_i2c_subdev_addr(struct v4l2_subdev *sd);

/**
 * enum v4l2_i2c_tuner_type - specifies the range of tuner address that
 *	should be used when seeking for I2C devices.
 *
 * @ADDRS_RADIO:		Radio tuner addresses.
 *				Represent the following I2C addresses:
 *				0x10 (if compiled with tea5761 support)
 *				and 0x60.
 * @ADDRS_DEMOD:		Demod tuner addresses.
 *				Represent the following I2C addresses:
 *				0x42, 0x43, 0x4a and 0x4b.
 * @ADDRS_TV:			TV tuner addresses.
 *				Represent the following I2C addresses:
 *				0x42, 0x43, 0x4a, 0x4b, 0x60, 0x61, 0x62,
 *				0x63 and 0x64.
 * @ADDRS_TV_WITH_DEMOD:	TV tuner addresses if demod is present, this
 *				excludes addresses used by the demodulator
 *				from the list of candidates.
 *				Represent the following I2C addresses:
 *				0x60, 0x61, 0x62, 0x63 and 0x64.
 *
 * NOTE: All I2C addresses above use the 7-bit notation.
 */
enum v4l2_i2c_tuner_type {
	ADDRS_RADIO,
	ADDRS_DEMOD,
	ADDRS_TV,
	ADDRS_TV_WITH_DEMOD,
};
/**
 * v4l2_i2c_tuner_addrs - Return a list of I2C tuner addresses to probe.
 *
 * @type: type of the tuner to seek, as defined by
 *	  &enum v4l2_i2c_tuner_type.
 *
 * NOTE: Use only if the tuner addresses are unknown.
 */
const unsigned short *v4l2_i2c_tuner_addrs(enum v4l2_i2c_tuner_type type);

/* ------------------------------------------------------------------------- */

/* SPI Helper functions */
#if defined(CONFIG_SPI)

#include <linux/spi/spi.h>

struct spi_device;

/**
 *  v4l2_spi_new_subdev - Load an spi module and return an initialized
 *	&struct v4l2_subdev.
 *
 *
 * @v4l2_dev: pointer to &struct v4l2_device.
 * @master: pointer to struct spi_master.
 * @info: pointer to struct spi_board_info.
 *
 * returns a &struct v4l2_subdev pointer.
 */
struct v4l2_subdev *v4l2_spi_new_subdev(struct v4l2_device *v4l2_dev,
		struct spi_master *master, struct spi_board_info *info);

/**
 * v4l2_spi_subdev_init - Initialize a v4l2_subdev with data from an
 *	spi_device struct.
 *
 * @sd: pointer to &struct v4l2_subdev
 * @spi: pointer to struct spi_device.
 * @ops: pointer to &struct v4l2_subdev_ops
 */
void v4l2_spi_subdev_init(struct v4l2_subdev *sd, struct spi_device *spi,
		const struct v4l2_subdev_ops *ops);
#endif

/* ------------------------------------------------------------------------- */

/*
 * FIXME: these remaining ioctls/structs should be removed as well, but they
 * are still used in tuner-simple.c (TUNER_SET_CONFIG) and cx18/ivtv (RESET).
 * To remove these ioctls some more cleanup is needed in those modules.
 *
 * It doesn't make much sense on documenting them, as what we really want is
 * to get rid of them.
 */

/* s_config */
struct v4l2_priv_tun_config {
	int tuner;
	void *priv;
};
#define TUNER_SET_CONFIG           _IOW('d', 92, struct v4l2_priv_tun_config)

#define VIDIOC_INT_RESET		_IOW ('d', 102, u32)

/* ------------------------------------------------------------------------- */

/* Miscellaneous helper functions */

/**
 * v4l_bound_align_image - adjust video dimensions according to
 *	a given constraints.
 *
 * @width:	pointer to width that will be adjusted if needed.
 * @wmin:	minimum width.
 * @wmax:	maximum width.
 * @walign:	least significant bit on width.
 * @height:	pointer to height that will be adjusted if needed.
 * @hmin:	minimum height.
 * @hmax:	maximum height.
 * @halign:	least significant bit on width.
 * @salign:	least significant bit for the image size (e. g.
 *		:math:`width * height`).
 *
 * Clip an image to have @width between @wmin and @wmax, and @height between
 * @hmin and @hmax, inclusive.
 *
 * Additionally, the @width will be a multiple of :math:`2^{walign}`,
 * the @height will be a multiple of :math:`2^{halign}`, and the overall
 * size :math:`width * height` will be a multiple of :math:`2^{salign}`.
 *
 * .. note::
 *
 *    #. The clipping rectangle may be shrunk or enlarged to fit the alignment
 *       constraints.
 *    #. @wmax must not be smaller than @wmin.
 *    #. @hmax must not be smaller than @hmin.
 *    #. The alignments must not be so high there are no possible image
 *       sizes within the allowed bounds.
 *    #. @wmin and @hmin must be at least 1 (don't use 0).
 *    #. For @walign, @halign and @salign, if you don't care about a certain
 *       alignment, specify ``0``, as :math:`2^0 = 1` and one byte alignment
 *       is equivalent to no alignment.
 *    #. If you only want to adjust downward, specify a maximum that's the
 *       same as the initial value.
 */
void v4l_bound_align_image(unsigned int *width, unsigned int wmin,
			   unsigned int wmax, unsigned int walign,
			   unsigned int *height, unsigned int hmin,
			   unsigned int hmax, unsigned int halign,
			   unsigned int salign);

/**
 * v4l2_find_nearest_size - Find the nearest size among a discrete
 *	set of resolutions contained in an array of a driver specific struct.
 *
 * @array: a driver specific array of image sizes
 * @array_size: the length of the driver specific array of image sizes
 * @width_field: the name of the width field in the driver specific struct
 * @height_field: the name of the height field in the driver specific struct
 * @width: desired width.
 * @height: desired height.
 *
 * Finds the closest resolution to minimize the width and height differences
 * between what requested and the supported resolutions. The size of the width
 * and height fields in the driver specific must equal to that of u32, i.e. four
 * bytes.
 *
 * Returns the best match or NULL if the length of the array is zero.
 */
#define v4l2_find_nearest_size(array, array_size, width_field, height_field, \
			       width, height)				\
	({								\
		BUILD_BUG_ON(sizeof((array)->width_field) != sizeof(u32) || \
			     sizeof((array)->height_field) != sizeof(u32)); \
		(typeof(&(array)[0]))__v4l2_find_nearest_size(		\
			(array), array_size, sizeof(*(array)),		\
			offsetof(typeof(*(array)), width_field),	\
			offsetof(typeof(*(array)), height_field),	\
			width, height);					\
	})
const void *
__v4l2_find_nearest_size(const void *array, size_t array_size,
			 size_t entry_size, size_t width_offset,
			 size_t height_offset, s32 width, s32 height);

/**
 * v4l2_get_timestamp - helper routine to get a timestamp to be used when
 *	filling streaming metadata. Internally, it uses ktime_get_ts(),
 *	which is the recommended way to get it.
 *
 * @tv: pointer to &struct timeval to be filled.
 */
void v4l2_get_timestamp(struct timeval *tv);

/**
 * v4l2_g_parm_cap - helper routine for vidioc_g_parm to fill this in by
 *      calling the g_frame_interval op of the given subdev. It only works
 *      for V4L2_BUF_TYPE_VIDEO_CAPTURE(_MPLANE), hence the _cap in the
 *      function name.
 *
 * @vdev: the struct video_device pointer. Used to determine the device caps.
 * @sd: the sub-device pointer.
 * @a: the VIDIOC_G_PARM argument.
 */
int v4l2_g_parm_cap(struct video_device *vdev,
		    struct v4l2_subdev *sd, struct v4l2_streamparm *a);

/**
 * v4l2_s_parm_cap - helper routine for vidioc_s_parm to fill this in by
 *      calling the s_frame_interval op of the given subdev. It only works
 *      for V4L2_BUF_TYPE_VIDEO_CAPTURE(_MPLANE), hence the _cap in the
 *      function name.
 *
 * @vdev: the struct video_device pointer. Used to determine the device caps.
 * @sd: the sub-device pointer.
 * @a: the VIDIOC_S_PARM argument.
 */
int v4l2_s_parm_cap(struct video_device *vdev,
		    struct v4l2_subdev *sd, struct v4l2_streamparm *a);

<<<<<<< HEAD
=======
/* Compare two v4l2_fract structs */
#define V4L2_FRACT_COMPARE(a, OP, b)			\
	((u64)(a).numerator * (b).denominator OP	\
	(u64)(b).numerator * (a).denominator)

/* ------------------------------------------------------------------------- */

/* Pixel format and FourCC helpers */

/**
 * struct v4l2_format_info - information about a V4L2 format
 * @format: 4CC format identifier (V4L2_PIX_FMT_*)
 * @mem_planes: Number of memory planes, which includes the alpha plane (1 to 4).
 * @comp_planes: Number of component planes, which includes the alpha plane (1 to 4).
 * @bpp: Array of per-plane bytes per pixel
 * @hdiv: Horizontal chroma subsampling factor
 * @vdiv: Vertical chroma subsampling factor
 * @block_w: Per-plane macroblock pixel width (optional)
 * @block_h: Per-plane macroblock pixel height (optional)
 */
struct v4l2_format_info {
	u32 format;
	u8 mem_planes;
	u8 comp_planes;
	u8 bpp[4];
	u8 hdiv;
	u8 vdiv;
	u8 block_w[4];
	u8 block_h[4];
};

const struct v4l2_format_info *v4l2_format_info(u32 format);

int v4l2_fill_pixfmt(struct v4l2_pix_format *pixfmt, int pixelformat,
		     int width, int height);
int v4l2_fill_pixfmt_mp(struct v4l2_pix_format_mplane *pixfmt, int pixelformat,
			int width, int height);

>>>>>>> 407d19ab
#endif /* V4L2_COMMON_H_ */<|MERGE_RESOLUTION|>--- conflicted
+++ resolved
@@ -141,6 +141,18 @@
 struct v4l2_subdev *v4l2_i2c_new_subdev_board(struct v4l2_device *v4l2_dev,
 		struct i2c_adapter *adapter, struct i2c_board_info *info,
 		const unsigned short *probe_addrs);
+
+/**
+ * v4l2_i2c_subdev_set_name - Set name for an I²C sub-device
+ *
+ * @sd: pointer to &struct v4l2_subdev
+ * @client: pointer to struct i2c_client
+ * @devname: the name of the device; if NULL, the I²C device's name will be used
+ * @postfix: sub-device specific string to put right after the I²C device name;
+ *	     may be NULL
+ */
+void v4l2_i2c_subdev_set_name(struct v4l2_subdev *sd, struct i2c_client *client,
+			      const char *devname, const char *postfix);
 
 /**
  * v4l2_i2c_subdev_init - Initializes a &struct v4l2_subdev with data from
@@ -271,7 +283,7 @@
  * @height:	pointer to height that will be adjusted if needed.
  * @hmin:	minimum height.
  * @hmax:	maximum height.
- * @halign:	least significant bit on width.
+ * @halign:	least significant bit on height.
  * @salign:	least significant bit for the image size (e. g.
  *		:math:`width * height`).
  *
@@ -338,15 +350,6 @@
 			 size_t height_offset, s32 width, s32 height);
 
 /**
- * v4l2_get_timestamp - helper routine to get a timestamp to be used when
- *	filling streaming metadata. Internally, it uses ktime_get_ts(),
- *	which is the recommended way to get it.
- *
- * @tv: pointer to &struct timeval to be filled.
- */
-void v4l2_get_timestamp(struct timeval *tv);
-
-/**
  * v4l2_g_parm_cap - helper routine for vidioc_g_parm to fill this in by
  *      calling the g_frame_interval op of the given subdev. It only works
  *      for V4L2_BUF_TYPE_VIDEO_CAPTURE(_MPLANE), hence the _cap in the
@@ -372,8 +375,6 @@
 int v4l2_s_parm_cap(struct video_device *vdev,
 		    struct v4l2_subdev *sd, struct v4l2_streamparm *a);
 
-<<<<<<< HEAD
-=======
 /* Compare two v4l2_fract structs */
 #define V4L2_FRACT_COMPARE(a, OP, b)			\
 	((u64)(a).numerator * (b).denominator OP	\
@@ -412,5 +413,4 @@
 int v4l2_fill_pixfmt_mp(struct v4l2_pix_format_mplane *pixfmt, int pixelformat,
 			int width, int height);
 
->>>>>>> 407d19ab
 #endif /* V4L2_COMMON_H_ */