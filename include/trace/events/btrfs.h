/* SPDX-License-Identifier: GPL-2.0 */
#undef TRACE_SYSTEM
#define TRACE_SYSTEM btrfs

#if !defined(_TRACE_BTRFS_H) || defined(TRACE_HEADER_MULTI_READ)
#define _TRACE_BTRFS_H

#include <linux/writeback.h>
#include <linux/tracepoint.h>
#include <trace/events/mmflags.h>

struct btrfs_root;
struct btrfs_fs_info;
struct btrfs_inode;
struct extent_map;
struct btrfs_file_extent_item;
struct btrfs_ordered_extent;
struct btrfs_delayed_ref_node;
struct btrfs_delayed_tree_ref;
struct btrfs_delayed_data_ref;
struct btrfs_delayed_ref_head;
struct btrfs_block_group_cache;
struct btrfs_free_cluster;
struct map_lookup;
struct extent_buffer;
struct btrfs_work;
struct __btrfs_workqueue;
struct btrfs_qgroup_extent_record;
struct btrfs_qgroup;
struct extent_io_tree;
struct prelim_ref;

TRACE_DEFINE_ENUM(FLUSH_DELAYED_ITEMS_NR);
TRACE_DEFINE_ENUM(FLUSH_DELAYED_ITEMS);
TRACE_DEFINE_ENUM(FLUSH_DELALLOC);
TRACE_DEFINE_ENUM(FLUSH_DELALLOC_WAIT);
TRACE_DEFINE_ENUM(ALLOC_CHUNK);
TRACE_DEFINE_ENUM(COMMIT_TRANS);

#define show_ref_type(type)						\
	__print_symbolic(type,						\
		{ BTRFS_TREE_BLOCK_REF_KEY, 	"TREE_BLOCK_REF" },	\
		{ BTRFS_EXTENT_DATA_REF_KEY, 	"EXTENT_DATA_REF" },	\
		{ BTRFS_EXTENT_REF_V0_KEY, 	"EXTENT_REF_V0" },	\
		{ BTRFS_SHARED_BLOCK_REF_KEY, 	"SHARED_BLOCK_REF" },	\
		{ BTRFS_SHARED_DATA_REF_KEY, 	"SHARED_DATA_REF" })

#define __show_root_type(obj)						\
	__print_symbolic_u64(obj,					\
		{ BTRFS_ROOT_TREE_OBJECTID, 	"ROOT_TREE"	},	\
		{ BTRFS_EXTENT_TREE_OBJECTID, 	"EXTENT_TREE"	},	\
		{ BTRFS_CHUNK_TREE_OBJECTID, 	"CHUNK_TREE"	},	\
		{ BTRFS_DEV_TREE_OBJECTID, 	"DEV_TREE"	},	\
		{ BTRFS_FS_TREE_OBJECTID, 	"FS_TREE"	},	\
		{ BTRFS_ROOT_TREE_DIR_OBJECTID, "ROOT_TREE_DIR"	},	\
		{ BTRFS_CSUM_TREE_OBJECTID, 	"CSUM_TREE"	},	\
		{ BTRFS_TREE_LOG_OBJECTID,	"TREE_LOG"	},	\
		{ BTRFS_QUOTA_TREE_OBJECTID,	"QUOTA_TREE"	},	\
		{ BTRFS_TREE_RELOC_OBJECTID,	"TREE_RELOC"	},	\
		{ BTRFS_UUID_TREE_OBJECTID,	"UUID_TREE"	},	\
		{ BTRFS_FREE_SPACE_TREE_OBJECTID, "FREE_SPACE_TREE" },	\
		{ BTRFS_DATA_RELOC_TREE_OBJECTID, "DATA_RELOC_TREE" })

#define show_root_type(obj)						\
	obj, ((obj >= BTRFS_DATA_RELOC_TREE_OBJECTID) ||		\
	      (obj >= BTRFS_ROOT_TREE_OBJECTID &&			\
	       obj <= BTRFS_QUOTA_TREE_OBJECTID)) ? __show_root_type(obj) : "-"

#define show_fi_type(type)						\
	__print_symbolic(type,						\
		 { BTRFS_FILE_EXTENT_INLINE,	"INLINE" },		\
		 { BTRFS_FILE_EXTENT_REG,	"REG"	 },		\
		 { BTRFS_FILE_EXTENT_PREALLOC,	"PREALLOC"})

#define show_qgroup_rsv_type(type)					\
	__print_symbolic(type,						\
		{ BTRFS_QGROUP_RSV_DATA,	  "DATA"	},	\
		{ BTRFS_QGROUP_RSV_META_PERTRANS, "META_PERTRANS" },	\
		{ BTRFS_QGROUP_RSV_META_PREALLOC, "META_PREALLOC" })

#define show_extent_io_tree_owner(owner)				       \
	__print_symbolic(owner,						       \
		{ IO_TREE_FS_INFO_FREED_EXTENTS0, "FREED_EXTENTS0" },	       \
		{ IO_TREE_FS_INFO_FREED_EXTENTS1, "FREED_EXTENTS1" },	       \
		{ IO_TREE_INODE_IO,		  "INODE_IO" },		       \
		{ IO_TREE_INODE_IO_FAILURE,	  "INODE_IO_FAILURE" },	       \
		{ IO_TREE_RELOC_BLOCKS,		  "RELOC_BLOCKS" },	       \
		{ IO_TREE_TRANS_DIRTY_PAGES,	  "TRANS_DIRTY_PAGES" },       \
		{ IO_TREE_ROOT_DIRTY_LOG_PAGES,	  "ROOT_DIRTY_LOG_PAGES" },    \
		{ IO_TREE_SELFTEST,		  "SELFTEST" })

#define BTRFS_GROUP_FLAGS	\
	{ BTRFS_BLOCK_GROUP_DATA,	"DATA"},	\
	{ BTRFS_BLOCK_GROUP_SYSTEM,	"SYSTEM"},	\
	{ BTRFS_BLOCK_GROUP_METADATA,	"METADATA"},	\
	{ BTRFS_BLOCK_GROUP_RAID0,	"RAID0"}, 	\
	{ BTRFS_BLOCK_GROUP_RAID1,	"RAID1"}, 	\
	{ BTRFS_BLOCK_GROUP_DUP,	"DUP"}, 	\
	{ BTRFS_BLOCK_GROUP_RAID10,	"RAID10"}, 	\
	{ BTRFS_BLOCK_GROUP_RAID5,	"RAID5"},	\
	{ BTRFS_BLOCK_GROUP_RAID6,	"RAID6"}

#define EXTENT_FLAGS						\
	{ EXTENT_DIRTY,			"DIRTY"},		\
	{ EXTENT_UPTODATE,		"UPTODATE"},		\
	{ EXTENT_LOCKED,		"LOCKED"},		\
	{ EXTENT_NEW,			"NEW"},			\
	{ EXTENT_DELALLOC,		"DELALLOC"},		\
	{ EXTENT_DEFRAG,		"DEFRAG"},		\
	{ EXTENT_BOUNDARY,		"BOUNDARY"},		\
	{ EXTENT_NODATASUM,		"NODATASUM"},		\
	{ EXTENT_CLEAR_META_RESV,	"CLEAR_META_RESV"},	\
	{ EXTENT_NEED_WAIT,		"NEED_WAIT"},		\
	{ EXTENT_DAMAGED,		"DAMAGED"},		\
	{ EXTENT_NORESERVE,		"NORESERVE"},		\
	{ EXTENT_QGROUP_RESERVED,	"QGROUP_RESERVED"},	\
	{ EXTENT_CLEAR_DATA_RESV,	"CLEAR_DATA_RESV"},	\
	{ EXTENT_DELALLOC_NEW,		"DELALLOC_NEW"}

#define BTRFS_FSID_SIZE 16
#define TP_STRUCT__entry_fsid __array(u8, fsid, BTRFS_FSID_SIZE)

#define TP_fast_assign_fsid(fs_info)					\
<<<<<<< HEAD
	memcpy(__entry->fsid, fs_info->fsid, BTRFS_FSID_SIZE)
=======
({									\
	if (fs_info)							\
		memcpy(__entry->fsid, fs_info->fs_devices->fsid,	\
		       BTRFS_FSID_SIZE);				\
	else								\
		memset(__entry->fsid, 0, BTRFS_FSID_SIZE);		\
})
>>>>>>> 407d19ab

#define TP_STRUCT__entry_btrfs(args...)					\
	TP_STRUCT__entry(						\
		TP_STRUCT__entry_fsid					\
		args)
#define TP_fast_assign_btrfs(fs_info, args...)				\
	TP_fast_assign(							\
		TP_fast_assign_fsid(fs_info);				\
		args)
#define TP_printk_btrfs(fmt, args...) \
	TP_printk("%pU: " fmt, __entry->fsid, args)

TRACE_EVENT(btrfs_transaction_commit,

	TP_PROTO(const struct btrfs_root *root),

	TP_ARGS(root),

	TP_STRUCT__entry_btrfs(
		__field(	u64,  generation		)
		__field(	u64,  root_objectid		)
	),

	TP_fast_assign_btrfs(root->fs_info,
		__entry->generation	= root->fs_info->generation;
		__entry->root_objectid	= root->root_key.objectid;
	),

	TP_printk_btrfs("root=%llu(%s) gen=%llu",
		  show_root_type(__entry->root_objectid),
		  __entry->generation)
);

DECLARE_EVENT_CLASS(btrfs__inode,

	TP_PROTO(const struct inode *inode),

	TP_ARGS(inode),

	TP_STRUCT__entry_btrfs(
		__field(	u64,  ino			)
		__field(	blkcnt_t,  blocks		)
		__field(	u64,  disk_i_size		)
		__field(	u64,  generation		)
		__field(	u64,  last_trans		)
		__field(	u64,  logged_trans		)
		__field(	u64,  root_objectid		)
	),

	TP_fast_assign_btrfs(btrfs_sb(inode->i_sb),
		__entry->ino	= btrfs_ino(BTRFS_I(inode));
		__entry->blocks	= inode->i_blocks;
		__entry->disk_i_size  = BTRFS_I(inode)->disk_i_size;
		__entry->generation = BTRFS_I(inode)->generation;
		__entry->last_trans = BTRFS_I(inode)->last_trans;
		__entry->logged_trans = BTRFS_I(inode)->logged_trans;
		__entry->root_objectid =
				BTRFS_I(inode)->root->root_key.objectid;
	),

	TP_printk_btrfs("root=%llu(%s) gen=%llu ino=%llu blocks=%llu "
		  "disk_i_size=%llu last_trans=%llu logged_trans=%llu",
		  show_root_type(__entry->root_objectid),
		  __entry->generation,
		  __entry->ino,
		  (unsigned long long)__entry->blocks,
		  __entry->disk_i_size,
		  __entry->last_trans,
		  __entry->logged_trans)
);

DEFINE_EVENT(btrfs__inode, btrfs_inode_new,

	TP_PROTO(const struct inode *inode),

	TP_ARGS(inode)
);

DEFINE_EVENT(btrfs__inode, btrfs_inode_request,

	TP_PROTO(const struct inode *inode),

	TP_ARGS(inode)
);

DEFINE_EVENT(btrfs__inode, btrfs_inode_evict,

	TP_PROTO(const struct inode *inode),

	TP_ARGS(inode)
);

#define __show_map_type(type)						\
	__print_symbolic_u64(type,					\
		{ EXTENT_MAP_LAST_BYTE, "LAST_BYTE" 	},		\
		{ EXTENT_MAP_HOLE, 	"HOLE" 		},		\
		{ EXTENT_MAP_INLINE, 	"INLINE" 	},		\
		{ EXTENT_MAP_DELALLOC,	"DELALLOC" 	})

#define show_map_type(type)			\
	type, (type >= EXTENT_MAP_LAST_BYTE) ? "-" :  __show_map_type(type)

#define show_map_flags(flag)						\
	__print_flags(flag, "|",					\
		{ (1 << EXTENT_FLAG_PINNED), 		"PINNED" 	},\
		{ (1 << EXTENT_FLAG_COMPRESSED), 	"COMPRESSED" 	},\
		{ (1 << EXTENT_FLAG_PREALLOC), 		"PREALLOC" 	},\
		{ (1 << EXTENT_FLAG_LOGGING),	 	"LOGGING" 	},\
		{ (1 << EXTENT_FLAG_FILLING),	 	"FILLING" 	},\
		{ (1 << EXTENT_FLAG_FS_MAPPING),	"FS_MAPPING"	})

TRACE_EVENT_CONDITION(btrfs_get_extent,

	TP_PROTO(const struct btrfs_root *root, const struct btrfs_inode *inode,
		 const struct extent_map *map),

	TP_ARGS(root, inode, map),

	TP_CONDITION(map),

	TP_STRUCT__entry_btrfs(
		__field(	u64,  root_objectid	)
		__field(	u64,  ino		)
		__field(	u64,  start		)
		__field(	u64,  len		)
		__field(	u64,  orig_start	)
		__field(	u64,  block_start	)
		__field(	u64,  block_len		)
		__field(	unsigned long,  flags	)
		__field(	int,  refs		)
		__field(	unsigned int,  compress_type	)
	),

	TP_fast_assign_btrfs(root->fs_info,
		__entry->root_objectid	= root->root_key.objectid;
		__entry->ino		= btrfs_ino(inode);
		__entry->start		= map->start;
		__entry->len		= map->len;
		__entry->orig_start	= map->orig_start;
		__entry->block_start	= map->block_start;
		__entry->block_len	= map->block_len;
		__entry->flags		= map->flags;
		__entry->refs		= refcount_read(&map->refs);
		__entry->compress_type	= map->compress_type;
	),

	TP_printk_btrfs("root=%llu(%s) ino=%llu start=%llu len=%llu "
		  "orig_start=%llu block_start=%llu(%s) "
		  "block_len=%llu flags=%s refs=%u "
		  "compress_type=%u",
		  show_root_type(__entry->root_objectid),
		  __entry->ino,
		  __entry->start,
		  __entry->len,
		  __entry->orig_start,
		  show_map_type(__entry->block_start),
		  __entry->block_len,
		  show_map_flags(__entry->flags),
		  __entry->refs, __entry->compress_type)
);

TRACE_EVENT(btrfs_handle_em_exist,

	TP_PROTO(struct btrfs_fs_info *fs_info,
		const struct extent_map *existing, const struct extent_map *map,
		u64 start, u64 len),

	TP_ARGS(fs_info, existing, map, start, len),

	TP_STRUCT__entry_btrfs(
		__field(	u64,  e_start		)
		__field(	u64,  e_len		)
		__field(	u64,  map_start		)
		__field(	u64,  map_len		)
		__field(	u64,  start		)
		__field(	u64,  len		)
	),

	TP_fast_assign_btrfs(fs_info,
		__entry->e_start	= existing->start;
		__entry->e_len		= existing->len;
		__entry->map_start	= map->start;
		__entry->map_len	= map->len;
		__entry->start		= start;
		__entry->len		= len;
	),

	TP_printk_btrfs("start=%llu len=%llu "
		  "existing(start=%llu len=%llu) "
		  "em(start=%llu len=%llu)",
		  __entry->start,
		  __entry->len,
		  __entry->e_start,
		  __entry->e_len,
		  __entry->map_start,
		  __entry->map_len)
);

/* file extent item */
DECLARE_EVENT_CLASS(btrfs__file_extent_item_regular,

	TP_PROTO(struct btrfs_inode *bi, struct extent_buffer *l,
		 struct btrfs_file_extent_item *fi, u64 start),

	TP_ARGS(bi, l, fi, start),

	TP_STRUCT__entry_btrfs(
		__field(	u64,	root_obj	)
		__field(	u64,	ino		)
		__field(	loff_t,	isize		)
		__field(	u64,	disk_isize	)
		__field(	u64,	num_bytes	)
		__field(	u64,	ram_bytes	)
		__field(	u64,	disk_bytenr	)
		__field(	u64,	disk_num_bytes	)
		__field(	u64,	extent_offset	)
		__field(	u8,	extent_type	)
		__field(	u8,	compression	)
		__field(	u64,	extent_start	)
		__field(	u64,	extent_end	)
	),

	TP_fast_assign_btrfs(bi->root->fs_info,
		__entry->root_obj	= bi->root->objectid;
		__entry->ino		= btrfs_ino(bi);
		__entry->isize		= bi->vfs_inode.i_size;
		__entry->disk_isize	= bi->disk_i_size;
		__entry->num_bytes	= btrfs_file_extent_num_bytes(l, fi);
		__entry->ram_bytes	= btrfs_file_extent_ram_bytes(l, fi);
		__entry->disk_bytenr	= btrfs_file_extent_disk_bytenr(l, fi);
		__entry->disk_num_bytes	= btrfs_file_extent_disk_num_bytes(l, fi);
		__entry->extent_offset	= btrfs_file_extent_offset(l, fi);
		__entry->extent_type	= btrfs_file_extent_type(l, fi);
		__entry->compression	= btrfs_file_extent_compression(l, fi);
		__entry->extent_start	= start;
		__entry->extent_end	= (start + __entry->num_bytes);
	),

	TP_printk_btrfs(
		"root=%llu(%s) inode=%llu size=%llu disk_isize=%llu "
		"file extent range=[%llu %llu] "
		"(num_bytes=%llu ram_bytes=%llu disk_bytenr=%llu "
		"disk_num_bytes=%llu extent_offset=%llu type=%s "
		"compression=%u",
		show_root_type(__entry->root_obj), __entry->ino,
		__entry->isize,
		__entry->disk_isize, __entry->extent_start,
		__entry->extent_end, __entry->num_bytes, __entry->ram_bytes,
		__entry->disk_bytenr, __entry->disk_num_bytes,
		__entry->extent_offset, show_fi_type(__entry->extent_type),
		__entry->compression)
);

DECLARE_EVENT_CLASS(
	btrfs__file_extent_item_inline,

	TP_PROTO(struct btrfs_inode *bi, struct extent_buffer *l,
		 struct btrfs_file_extent_item *fi, int slot, u64 start),

	TP_ARGS(bi, l, fi, slot,  start),

	TP_STRUCT__entry_btrfs(
		__field(	u64,	root_obj	)
		__field(	u64,	ino		)
		__field(	loff_t,	isize		)
		__field(	u64,	disk_isize	)
		__field(	u8,	extent_type	)
		__field(	u8,	compression	)
		__field(	u64,	extent_start	)
		__field(	u64,	extent_end	)
	),

	TP_fast_assign_btrfs(
		bi->root->fs_info,
		__entry->root_obj	= bi->root->objectid;
		__entry->ino		= btrfs_ino(bi);
		__entry->isize		= bi->vfs_inode.i_size;
		__entry->disk_isize	= bi->disk_i_size;
		__entry->extent_type	= btrfs_file_extent_type(l, fi);
		__entry->compression	= btrfs_file_extent_compression(l, fi);
		__entry->extent_start	= start;
		__entry->extent_end	= (start + btrfs_file_extent_ram_bytes(l, fi));
	),

	TP_printk_btrfs(
		"root=%llu(%s) inode=%llu size=%llu disk_isize=%llu "
		"file extent range=[%llu %llu] "
		"extent_type=%s compression=%u",
		show_root_type(__entry->root_obj), __entry->ino, __entry->isize,
		__entry->disk_isize, __entry->extent_start,
		__entry->extent_end, show_fi_type(__entry->extent_type),
		__entry->compression)
);

DEFINE_EVENT(
	btrfs__file_extent_item_regular, btrfs_get_extent_show_fi_regular,

	TP_PROTO(struct btrfs_inode *bi, struct extent_buffer *l,
		 struct btrfs_file_extent_item *fi, u64 start),

	TP_ARGS(bi, l, fi, start)
);

DEFINE_EVENT(
	btrfs__file_extent_item_regular, btrfs_truncate_show_fi_regular,

	TP_PROTO(struct btrfs_inode *bi, struct extent_buffer *l,
		 struct btrfs_file_extent_item *fi, u64 start),

	TP_ARGS(bi, l, fi, start)
);

DEFINE_EVENT(
	btrfs__file_extent_item_inline, btrfs_get_extent_show_fi_inline,

	TP_PROTO(struct btrfs_inode *bi, struct extent_buffer *l,
		 struct btrfs_file_extent_item *fi, int slot, u64 start),

	TP_ARGS(bi, l, fi, slot, start)
);

DEFINE_EVENT(
	btrfs__file_extent_item_inline, btrfs_truncate_show_fi_inline,

	TP_PROTO(struct btrfs_inode *bi, struct extent_buffer *l,
		 struct btrfs_file_extent_item *fi, int slot, u64 start),

	TP_ARGS(bi, l, fi, slot, start)
);

#define show_ordered_flags(flags)					   \
	__print_flags(flags, "|",					   \
		{ (1 << BTRFS_ORDERED_IO_DONE), 	"IO_DONE" 	}, \
		{ (1 << BTRFS_ORDERED_COMPLETE), 	"COMPLETE" 	}, \
		{ (1 << BTRFS_ORDERED_NOCOW), 		"NOCOW" 	}, \
		{ (1 << BTRFS_ORDERED_COMPRESSED), 	"COMPRESSED" 	}, \
		{ (1 << BTRFS_ORDERED_PREALLOC), 	"PREALLOC" 	}, \
		{ (1 << BTRFS_ORDERED_DIRECT),	 	"DIRECT" 	}, \
		{ (1 << BTRFS_ORDERED_IOERR), 		"IOERR" 	}, \
		{ (1 << BTRFS_ORDERED_UPDATED_ISIZE), 	"UPDATED_ISIZE"	}, \
		{ (1 << BTRFS_ORDERED_TRUNCATED), 	"TRUNCATED"	})


DECLARE_EVENT_CLASS(btrfs__ordered_extent,

	TP_PROTO(const struct inode *inode,
		 const struct btrfs_ordered_extent *ordered),

	TP_ARGS(inode, ordered),

	TP_STRUCT__entry_btrfs(
		__field(	u64,  ino		)
		__field(	u64,  file_offset	)
		__field(	u64,  start		)
		__field(	u64,  len		)
		__field(	u64,  disk_len		)
		__field(	u64,  bytes_left	)
		__field(	unsigned long,  flags	)
		__field(	int,  compress_type	)
		__field(	int,  refs		)
		__field(	u64,  root_objectid	)
		__field(	u64,  truncated_len	)
	),

	TP_fast_assign_btrfs(btrfs_sb(inode->i_sb),
		__entry->ino 		= btrfs_ino(BTRFS_I(inode));
		__entry->file_offset	= ordered->file_offset;
		__entry->start		= ordered->start;
		__entry->len		= ordered->len;
		__entry->disk_len	= ordered->disk_len;
		__entry->bytes_left	= ordered->bytes_left;
		__entry->flags		= ordered->flags;
		__entry->compress_type	= ordered->compress_type;
		__entry->refs		= refcount_read(&ordered->refs);
		__entry->root_objectid	=
				BTRFS_I(inode)->root->root_key.objectid;
		__entry->truncated_len	= ordered->truncated_len;
	),

	TP_printk_btrfs("root=%llu(%s) ino=%llu file_offset=%llu "
		  "start=%llu len=%llu disk_len=%llu "
		  "truncated_len=%llu "
		  "bytes_left=%llu flags=%s compress_type=%d "
		  "refs=%d",
		  show_root_type(__entry->root_objectid),
		  __entry->ino,
		  __entry->file_offset,
		  __entry->start,
		  __entry->len,
		  __entry->disk_len,
		  __entry->truncated_len,
		  __entry->bytes_left,
		  show_ordered_flags(__entry->flags),
		  __entry->compress_type, __entry->refs)
);

DEFINE_EVENT(btrfs__ordered_extent, btrfs_ordered_extent_add,

	TP_PROTO(const struct inode *inode,
		 const struct btrfs_ordered_extent *ordered),

	TP_ARGS(inode, ordered)
);

DEFINE_EVENT(btrfs__ordered_extent, btrfs_ordered_extent_remove,

	TP_PROTO(const struct inode *inode,
		 const struct btrfs_ordered_extent *ordered),

	TP_ARGS(inode, ordered)
);

DEFINE_EVENT(btrfs__ordered_extent, btrfs_ordered_extent_start,

	TP_PROTO(const struct inode *inode,
		 const struct btrfs_ordered_extent *ordered),

	TP_ARGS(inode, ordered)
);

DEFINE_EVENT(btrfs__ordered_extent, btrfs_ordered_extent_put,

	TP_PROTO(const struct inode *inode,
		 const struct btrfs_ordered_extent *ordered),

	TP_ARGS(inode, ordered)
);

DECLARE_EVENT_CLASS(btrfs__writepage,

	TP_PROTO(const struct page *page, const struct inode *inode,
		 const struct writeback_control *wbc),

	TP_ARGS(page, inode, wbc),

	TP_STRUCT__entry_btrfs(
		__field(	u64,	ino			)
		__field(	pgoff_t,  index			)
		__field(	long,   nr_to_write		)
		__field(	long,   pages_skipped		)
		__field(	loff_t, range_start		)
		__field(	loff_t, range_end		)
		__field(	char,   for_kupdate		)
		__field(	char,   for_reclaim		)
		__field(	char,   range_cyclic		)
		__field(	pgoff_t,  writeback_index	)
		__field(	u64,    root_objectid		)
	),

	TP_fast_assign_btrfs(btrfs_sb(inode->i_sb),
		__entry->ino		= btrfs_ino(BTRFS_I(inode));
		__entry->index		= page->index;
		__entry->nr_to_write	= wbc->nr_to_write;
		__entry->pages_skipped	= wbc->pages_skipped;
		__entry->range_start	= wbc->range_start;
		__entry->range_end	= wbc->range_end;
		__entry->for_kupdate	= wbc->for_kupdate;
		__entry->for_reclaim	= wbc->for_reclaim;
		__entry->range_cyclic	= wbc->range_cyclic;
		__entry->writeback_index = inode->i_mapping->writeback_index;
		__entry->root_objectid	=
				 BTRFS_I(inode)->root->root_key.objectid;
	),

	TP_printk_btrfs("root=%llu(%s) ino=%llu page_index=%lu "
		  "nr_to_write=%ld pages_skipped=%ld range_start=%llu "
		  "range_end=%llu for_kupdate=%d "
		  "for_reclaim=%d range_cyclic=%d writeback_index=%lu",
		  show_root_type(__entry->root_objectid),
		  __entry->ino, __entry->index,
		  __entry->nr_to_write, __entry->pages_skipped,
		  __entry->range_start, __entry->range_end,
		  __entry->for_kupdate,
		  __entry->for_reclaim, __entry->range_cyclic,
		  (unsigned long)__entry->writeback_index)
);

DEFINE_EVENT(btrfs__writepage, __extent_writepage,

	TP_PROTO(const struct page *page, const struct inode *inode,
		 const struct writeback_control *wbc),

	TP_ARGS(page, inode, wbc)
);

TRACE_EVENT(btrfs_writepage_end_io_hook,

	TP_PROTO(const struct page *page, u64 start, u64 end, int uptodate),

	TP_ARGS(page, start, end, uptodate),

	TP_STRUCT__entry_btrfs(
		__field(	u64,	 ino		)
		__field(	pgoff_t, index		)
		__field(	u64,	 start		)
		__field(	u64,	 end		)
		__field(	int,	 uptodate	)
		__field(	u64,    root_objectid	)
	),

	TP_fast_assign_btrfs(btrfs_sb(page->mapping->host->i_sb),
		__entry->ino	= btrfs_ino(BTRFS_I(page->mapping->host));
		__entry->index	= page->index;
		__entry->start	= start;
		__entry->end	= end;
		__entry->uptodate = uptodate;
		__entry->root_objectid	=
			 BTRFS_I(page->mapping->host)->root->root_key.objectid;
	),

	TP_printk_btrfs("root=%llu(%s) ino=%llu page_index=%lu start=%llu "
		  "end=%llu uptodate=%d",
		  show_root_type(__entry->root_objectid),
		  __entry->ino, (unsigned long)__entry->index,
		  __entry->start,
		  __entry->end, __entry->uptodate)
);

TRACE_EVENT(btrfs_sync_file,

	TP_PROTO(const struct file *file, int datasync),

	TP_ARGS(file, datasync),

	TP_STRUCT__entry_btrfs(
		__field(	u64,	ino		)
		__field(	u64,	parent		)
		__field(	int,    datasync	)
		__field(	u64,    root_objectid	)
	),

	TP_fast_assign(
		const struct dentry *dentry = file->f_path.dentry;
		const struct inode *inode = d_inode(dentry);

		TP_fast_assign_fsid(btrfs_sb(file->f_path.dentry->d_sb));
		__entry->ino		= btrfs_ino(BTRFS_I(inode));
		__entry->parent		= btrfs_ino(BTRFS_I(d_inode(dentry->d_parent)));
		__entry->datasync	= datasync;
		__entry->root_objectid	=
				 BTRFS_I(inode)->root->root_key.objectid;
	),

	TP_printk_btrfs("root=%llu(%s) ino=%llu parent=%llu datasync=%d",
		  show_root_type(__entry->root_objectid),
		  __entry->ino,
		  __entry->parent,
		  __entry->datasync)
);

TRACE_EVENT(btrfs_sync_fs,

	TP_PROTO(const struct btrfs_fs_info *fs_info, int wait),

	TP_ARGS(fs_info, wait),

	TP_STRUCT__entry_btrfs(
		__field(	int,  wait		)
	),

	TP_fast_assign_btrfs(fs_info,
		__entry->wait	= wait;
	),

	TP_printk_btrfs("wait=%d", __entry->wait)
);

TRACE_EVENT(btrfs_add_block_group,

	TP_PROTO(const struct btrfs_fs_info *fs_info,
		 const struct btrfs_block_group_cache *block_group, int create),

	TP_ARGS(fs_info, block_group, create),

	TP_STRUCT__entry_btrfs(
		__field(	u64,	offset			)
		__field(	u64,	size			)
		__field(	u64,	flags			)
		__field(	u64,	bytes_used		)
		__field(	u64,	bytes_super		)
		__field(	int,	create			)
	),

	TP_fast_assign_btrfs(fs_info,
		__entry->offset		= block_group->key.objectid;
		__entry->size		= block_group->key.offset;
		__entry->flags		= block_group->flags;
		__entry->bytes_used	=
			btrfs_block_group_used(&block_group->item);
		__entry->bytes_super	= block_group->bytes_super;
		__entry->create		= create;
	),

	TP_printk_btrfs("block_group offset=%llu size=%llu "
		  "flags=%llu(%s) bytes_used=%llu bytes_super=%llu "
		  "create=%d",
		  __entry->offset,
		  __entry->size,
		  __entry->flags,
		  __print_flags((unsigned long)__entry->flags, "|",
				BTRFS_GROUP_FLAGS),
		  __entry->bytes_used,
		  __entry->bytes_super, __entry->create)
);

#define show_ref_action(action)						\
	__print_symbolic(action,					\
		{ BTRFS_ADD_DELAYED_REF,    "ADD_DELAYED_REF" },	\
		{ BTRFS_DROP_DELAYED_REF,   "DROP_DELAYED_REF" },	\
		{ BTRFS_ADD_DELAYED_EXTENT, "ADD_DELAYED_EXTENT" }, 	\
		{ BTRFS_UPDATE_DELAYED_HEAD, "UPDATE_DELAYED_HEAD" })
			

DECLARE_EVENT_CLASS(btrfs_delayed_tree_ref,

	TP_PROTO(const struct btrfs_fs_info *fs_info,
		 const struct btrfs_delayed_ref_node *ref,
		 const struct btrfs_delayed_tree_ref *full_ref,
		 int action),

	TP_ARGS(fs_info, ref, full_ref, action),

	TP_STRUCT__entry_btrfs(
		__field(	u64,  bytenr		)
		__field(	u64,  num_bytes		)
		__field(	int,  action		) 
		__field(	u64,  parent		)
		__field(	u64,  ref_root		)
		__field(	int,  level		)
		__field(	int,  type		)
		__field(	u64,  seq		)
	),

	TP_fast_assign_btrfs(fs_info,
		__entry->bytenr		= ref->bytenr;
		__entry->num_bytes	= ref->num_bytes;
		__entry->action		= action;
		__entry->parent		= full_ref->parent;
		__entry->ref_root	= full_ref->root;
		__entry->level		= full_ref->level;
		__entry->type		= ref->type;
		__entry->seq		= ref->seq;
	),

	TP_printk_btrfs("bytenr=%llu num_bytes=%llu action=%s "
		  "parent=%llu(%s) ref_root=%llu(%s) level=%d "
		  "type=%s seq=%llu",
		  __entry->bytenr,
		  __entry->num_bytes,
		  show_ref_action(__entry->action),
		  show_root_type(__entry->parent),
		  show_root_type(__entry->ref_root),
		  __entry->level, show_ref_type(__entry->type),
		  __entry->seq)
);

DEFINE_EVENT(btrfs_delayed_tree_ref,  add_delayed_tree_ref,

	TP_PROTO(const struct btrfs_fs_info *fs_info,
		 const struct btrfs_delayed_ref_node *ref,
		 const struct btrfs_delayed_tree_ref *full_ref,
		 int action),

	TP_ARGS(fs_info, ref, full_ref, action)
);

DEFINE_EVENT(btrfs_delayed_tree_ref,  run_delayed_tree_ref,

	TP_PROTO(const struct btrfs_fs_info *fs_info,
		 const struct btrfs_delayed_ref_node *ref,
		 const struct btrfs_delayed_tree_ref *full_ref,
		 int action),

	TP_ARGS(fs_info, ref, full_ref, action)
);

DECLARE_EVENT_CLASS(btrfs_delayed_data_ref,

	TP_PROTO(const struct btrfs_fs_info *fs_info,
		 const struct btrfs_delayed_ref_node *ref,
		 const struct btrfs_delayed_data_ref *full_ref,
		 int action),

	TP_ARGS(fs_info, ref, full_ref, action),

	TP_STRUCT__entry_btrfs(
		__field(	u64,  bytenr		)
		__field(	u64,  num_bytes		)
		__field(	int,  action		) 
		__field(	u64,  parent		)
		__field(	u64,  ref_root		)
		__field(	u64,  owner		)
		__field(	u64,  offset		)
		__field(	int,  type		)
		__field(	u64,  seq		)
	),

	TP_fast_assign_btrfs(fs_info,
		__entry->bytenr		= ref->bytenr;
		__entry->num_bytes	= ref->num_bytes;
		__entry->action		= action;
		__entry->parent		= full_ref->parent;
		__entry->ref_root	= full_ref->root;
		__entry->owner		= full_ref->objectid;
		__entry->offset		= full_ref->offset;
		__entry->type		= ref->type;
		__entry->seq		= ref->seq;
	),

	TP_printk_btrfs("bytenr=%llu num_bytes=%llu action=%s "
		  "parent=%llu(%s) ref_root=%llu(%s) owner=%llu "
		  "offset=%llu type=%s seq=%llu",
		  __entry->bytenr,
		  __entry->num_bytes,
		  show_ref_action(__entry->action),
		  show_root_type(__entry->parent),
		  show_root_type(__entry->ref_root),
		  __entry->owner,
		  __entry->offset,
		  show_ref_type(__entry->type),
		  __entry->seq)
);

DEFINE_EVENT(btrfs_delayed_data_ref,  add_delayed_data_ref,

	TP_PROTO(const struct btrfs_fs_info *fs_info,
		 const struct btrfs_delayed_ref_node *ref,
		 const struct btrfs_delayed_data_ref *full_ref,
		 int action),

	TP_ARGS(fs_info, ref, full_ref, action)
);

DEFINE_EVENT(btrfs_delayed_data_ref,  run_delayed_data_ref,

	TP_PROTO(const struct btrfs_fs_info *fs_info,
		 const struct btrfs_delayed_ref_node *ref,
		 const struct btrfs_delayed_data_ref *full_ref,
		 int action),

	TP_ARGS(fs_info, ref, full_ref, action)
);

DECLARE_EVENT_CLASS(btrfs_delayed_ref_head,

	TP_PROTO(const struct btrfs_fs_info *fs_info,
		 const struct btrfs_delayed_ref_head *head_ref,
		 int action),

	TP_ARGS(fs_info, head_ref, action),

	TP_STRUCT__entry_btrfs(
		__field(	u64,  bytenr		)
		__field(	u64,  num_bytes		)
		__field(	int,  action		) 
		__field(	int,  is_data		)
	),

	TP_fast_assign_btrfs(fs_info,
		__entry->bytenr		= head_ref->bytenr;
		__entry->num_bytes	= head_ref->num_bytes;
		__entry->action		= action;
		__entry->is_data	= head_ref->is_data;
	),

	TP_printk_btrfs("bytenr=%llu num_bytes=%llu action=%s is_data=%d",
		  __entry->bytenr,
		  __entry->num_bytes,
		  show_ref_action(__entry->action),
		  __entry->is_data)
);

DEFINE_EVENT(btrfs_delayed_ref_head,  add_delayed_ref_head,

	TP_PROTO(const struct btrfs_fs_info *fs_info,
		 const struct btrfs_delayed_ref_head *head_ref,
		 int action),

	TP_ARGS(fs_info, head_ref, action)
);

DEFINE_EVENT(btrfs_delayed_ref_head,  run_delayed_ref_head,

	TP_PROTO(const struct btrfs_fs_info *fs_info,
		 const struct btrfs_delayed_ref_head *head_ref,
		 int action),

	TP_ARGS(fs_info, head_ref, action)
);

#define show_chunk_type(type)					\
	__print_flags(type, "|",				\
		{ BTRFS_BLOCK_GROUP_DATA, 	"DATA"	},	\
		{ BTRFS_BLOCK_GROUP_SYSTEM, 	"SYSTEM"},	\
		{ BTRFS_BLOCK_GROUP_METADATA, 	"METADATA"},	\
		{ BTRFS_BLOCK_GROUP_RAID0, 	"RAID0" },	\
		{ BTRFS_BLOCK_GROUP_RAID1, 	"RAID1" },	\
		{ BTRFS_BLOCK_GROUP_DUP, 	"DUP"	},	\
		{ BTRFS_BLOCK_GROUP_RAID10, 	"RAID10"},	\
		{ BTRFS_BLOCK_GROUP_RAID5, 	"RAID5"	},	\
		{ BTRFS_BLOCK_GROUP_RAID6, 	"RAID6"	})

DECLARE_EVENT_CLASS(btrfs__chunk,

	TP_PROTO(const struct btrfs_fs_info *fs_info,
		 const struct map_lookup *map, u64 offset, u64 size),

	TP_ARGS(fs_info, map, offset, size),

	TP_STRUCT__entry_btrfs(
		__field(	int,  num_stripes		)
		__field(	u64,  type			)
		__field(	int,  sub_stripes		)
		__field(	u64,  offset			)
		__field(	u64,  size			)
		__field(	u64,  root_objectid		)
	),

	TP_fast_assign_btrfs(fs_info,
		__entry->num_stripes	= map->num_stripes;
		__entry->type		= map->type;
		__entry->sub_stripes	= map->sub_stripes;
		__entry->offset		= offset;
		__entry->size		= size;
		__entry->root_objectid	= fs_info->chunk_root->root_key.objectid;
	),

	TP_printk_btrfs("root=%llu(%s) offset=%llu size=%llu "
		  "num_stripes=%d sub_stripes=%d type=%s",
		  show_root_type(__entry->root_objectid),
		  __entry->offset,
		  __entry->size,
		  __entry->num_stripes, __entry->sub_stripes,
		  show_chunk_type(__entry->type))
);

DEFINE_EVENT(btrfs__chunk,  btrfs_chunk_alloc,

	TP_PROTO(const struct btrfs_fs_info *fs_info,
		 const struct map_lookup *map, u64 offset, u64 size),

	TP_ARGS(fs_info, map, offset, size)
);

DEFINE_EVENT(btrfs__chunk,  btrfs_chunk_free,

	TP_PROTO(const struct btrfs_fs_info *fs_info,
		 const struct map_lookup *map, u64 offset, u64 size),

	TP_ARGS(fs_info, map, offset, size)
);

TRACE_EVENT(btrfs_cow_block,

	TP_PROTO(const struct btrfs_root *root, const struct extent_buffer *buf,
		 const struct extent_buffer *cow),

	TP_ARGS(root, buf, cow),

	TP_STRUCT__entry_btrfs(
		__field(	u64,  root_objectid		)
		__field(	u64,  buf_start			)
		__field(	int,  refs			)
		__field(	u64,  cow_start			)
		__field(	int,  buf_level			)
		__field(	int,  cow_level			)
	),

	TP_fast_assign_btrfs(root->fs_info,
		__entry->root_objectid	= root->root_key.objectid;
		__entry->buf_start	= buf->start;
		__entry->refs		= atomic_read(&buf->refs);
		__entry->cow_start	= cow->start;
		__entry->buf_level	= btrfs_header_level(buf);
		__entry->cow_level	= btrfs_header_level(cow);
	),

	TP_printk_btrfs("root=%llu(%s) refs=%d orig_buf=%llu "
		  "(orig_level=%d) cow_buf=%llu (cow_level=%d)",
		  show_root_type(__entry->root_objectid),
		  __entry->refs,
		  __entry->buf_start,
		  __entry->buf_level,
		  __entry->cow_start,
		  __entry->cow_level)
);

TRACE_EVENT(btrfs_space_reservation,

	TP_PROTO(const struct btrfs_fs_info *fs_info, char *type, u64 val,
		 u64 bytes, int reserve),

	TP_ARGS(fs_info, type, val, bytes, reserve),

	TP_STRUCT__entry_btrfs(
		__string(	type,	type			)
		__field(	u64,	val			)
		__field(	u64,	bytes			)
		__field(	int,	reserve			)
	),

	TP_fast_assign_btrfs(fs_info,
		__assign_str(type, type);
		__entry->val		= val;
		__entry->bytes		= bytes;
		__entry->reserve	= reserve;
	),

	TP_printk_btrfs("%s: %llu %s %llu", __get_str(type), __entry->val,
			__entry->reserve ? "reserve" : "release",
			__entry->bytes)
);

#define show_flush_action(action)						\
	__print_symbolic(action,						\
		{ BTRFS_RESERVE_NO_FLUSH,	"BTRFS_RESERVE_NO_FLUSH"},	\
		{ BTRFS_RESERVE_FLUSH_LIMIT,	"BTRFS_RESERVE_FLUSH_LIMIT"},	\
		{ BTRFS_RESERVE_FLUSH_ALL,	"BTRFS_RESERVE_FLUSH_ALL"})

TRACE_EVENT(btrfs_trigger_flush,

	TP_PROTO(const struct btrfs_fs_info *fs_info, u64 flags, u64 bytes,
		 int flush, char *reason),

	TP_ARGS(fs_info, flags, bytes, flush, reason),

	TP_STRUCT__entry_btrfs(
		__field(	u64,	flags			)
		__field(	u64,	bytes			)
		__field(	int,	flush			)
		__string(	reason,	reason			)
	),

	TP_fast_assign_btrfs(fs_info,
		__entry->flags	= flags;
		__entry->bytes	= bytes;
		__entry->flush	= flush;
		__assign_str(reason, reason)
	),

	TP_printk_btrfs("%s: flush=%d(%s) flags=%llu(%s) bytes=%llu",
		  __get_str(reason), __entry->flush,
		  show_flush_action(__entry->flush),
		  __entry->flags,
		  __print_flags((unsigned long)__entry->flags, "|",
				BTRFS_GROUP_FLAGS),
		  __entry->bytes)
);

#define show_flush_state(state)							\
	__print_symbolic(state,							\
		{ FLUSH_DELAYED_ITEMS_NR,	"FLUSH_DELAYED_ITEMS_NR"},	\
		{ FLUSH_DELAYED_ITEMS,		"FLUSH_DELAYED_ITEMS"},		\
		{ FLUSH_DELALLOC,		"FLUSH_DELALLOC"},		\
		{ FLUSH_DELALLOC_WAIT,		"FLUSH_DELALLOC_WAIT"},		\
		{ ALLOC_CHUNK,			"ALLOC_CHUNK"},			\
		{ COMMIT_TRANS,			"COMMIT_TRANS"})

TRACE_EVENT(btrfs_flush_space,

	TP_PROTO(const struct btrfs_fs_info *fs_info, u64 flags, u64 num_bytes,
		 int state, int ret),

	TP_ARGS(fs_info, flags, num_bytes, state, ret),

	TP_STRUCT__entry_btrfs(
		__field(	u64,	flags			)
		__field(	u64,	num_bytes		)
		__field(	int,	state			)
		__field(	int,	ret			)
	),

	TP_fast_assign_btrfs(fs_info,
		__entry->flags		=	flags;
		__entry->num_bytes	=	num_bytes;
		__entry->state		=	state;
		__entry->ret		=	ret;
	),

	TP_printk_btrfs("state=%d(%s) flags=%llu(%s) num_bytes=%llu ret=%d",
		  __entry->state,
		  show_flush_state(__entry->state),
		  __entry->flags,
		  __print_flags((unsigned long)__entry->flags, "|",
				BTRFS_GROUP_FLAGS),
		  __entry->num_bytes, __entry->ret)
);

DECLARE_EVENT_CLASS(btrfs__reserved_extent,

	TP_PROTO(const struct btrfs_fs_info *fs_info, u64 start, u64 len),

	TP_ARGS(fs_info, start, len),

	TP_STRUCT__entry_btrfs(
		__field(	u64,  start			)
		__field(	u64,  len			)
	),

	TP_fast_assign_btrfs(fs_info,
		__entry->start		= start;
		__entry->len		= len;
	),

	TP_printk_btrfs("root=%llu(%s) start=%llu len=%llu",
		  show_root_type(BTRFS_EXTENT_TREE_OBJECTID),
		  __entry->start,
		  __entry->len)
);

DEFINE_EVENT(btrfs__reserved_extent,  btrfs_reserved_extent_alloc,

	TP_PROTO(const struct btrfs_fs_info *fs_info, u64 start, u64 len),

	TP_ARGS(fs_info, start, len)
);

DEFINE_EVENT(btrfs__reserved_extent,  btrfs_reserved_extent_free,

	TP_PROTO(const struct btrfs_fs_info *fs_info, u64 start, u64 len),

	TP_ARGS(fs_info, start, len)
);

TRACE_EVENT(find_free_extent,

	TP_PROTO(const struct btrfs_fs_info *fs_info, u64 num_bytes,
		 u64 empty_size, u64 data),

	TP_ARGS(fs_info, num_bytes, empty_size, data),

	TP_STRUCT__entry_btrfs(
		__field(	u64,	num_bytes		)
		__field(	u64,	empty_size		)
		__field(	u64,	data			)
	),

	TP_fast_assign_btrfs(fs_info,
		__entry->num_bytes	= num_bytes;
		__entry->empty_size	= empty_size;
		__entry->data		= data;
	),

	TP_printk_btrfs("root=%llu(%s) len=%llu empty_size=%llu flags=%llu(%s)",
		  show_root_type(BTRFS_EXTENT_TREE_OBJECTID),
		  __entry->num_bytes, __entry->empty_size, __entry->data,
		  __print_flags((unsigned long)__entry->data, "|",
				 BTRFS_GROUP_FLAGS))
);

DECLARE_EVENT_CLASS(btrfs__reserve_extent,

	TP_PROTO(const struct btrfs_block_group_cache *block_group, u64 start,
		 u64 len),

	TP_ARGS(block_group, start, len),

	TP_STRUCT__entry_btrfs(
		__field(	u64,	bg_objectid		)
		__field(	u64,	flags			)
		__field(	u64,	start			)
		__field(	u64,	len			)
	),

	TP_fast_assign_btrfs(block_group->fs_info,
		__entry->bg_objectid	= block_group->key.objectid;
		__entry->flags		= block_group->flags;
		__entry->start		= start;
		__entry->len		= len;
	),

	TP_printk_btrfs("root=%llu(%s) block_group=%llu flags=%llu(%s) "
		  "start=%llu len=%llu",
		  show_root_type(BTRFS_EXTENT_TREE_OBJECTID),
		  __entry->bg_objectid,
		  __entry->flags, __print_flags((unsigned long)__entry->flags,
						"|", BTRFS_GROUP_FLAGS),
		  __entry->start, __entry->len)
);

DEFINE_EVENT(btrfs__reserve_extent, btrfs_reserve_extent,

	TP_PROTO(const struct btrfs_block_group_cache *block_group, u64 start,
		 u64 len),

	TP_ARGS(block_group, start, len)
);

DEFINE_EVENT(btrfs__reserve_extent, btrfs_reserve_extent_cluster,

	TP_PROTO(const struct btrfs_block_group_cache *block_group, u64 start,
		 u64 len),

	TP_ARGS(block_group, start, len)
);

TRACE_EVENT(btrfs_find_cluster,

	TP_PROTO(const struct btrfs_block_group_cache *block_group, u64 start,
		 u64 bytes, u64 empty_size, u64 min_bytes),

	TP_ARGS(block_group, start, bytes, empty_size, min_bytes),

	TP_STRUCT__entry_btrfs(
		__field(	u64,	bg_objectid		)
		__field(	u64,	flags			)
		__field(	u64,	start			)
		__field(	u64,	bytes			)
		__field(	u64,	empty_size		)
		__field(	u64,	min_bytes		)
	),

	TP_fast_assign_btrfs(block_group->fs_info,
		__entry->bg_objectid	= block_group->key.objectid;
		__entry->flags		= block_group->flags;
		__entry->start		= start;
		__entry->bytes		= bytes;
		__entry->empty_size	= empty_size;
		__entry->min_bytes	= min_bytes;
	),

	TP_printk_btrfs("block_group=%llu flags=%llu(%s) start=%llu len=%llu "
		  "empty_size=%llu min_bytes=%llu", __entry->bg_objectid,
		  __entry->flags,
		  __print_flags((unsigned long)__entry->flags, "|",
				BTRFS_GROUP_FLAGS), __entry->start,
		  __entry->bytes, __entry->empty_size,  __entry->min_bytes)
);

TRACE_EVENT(btrfs_failed_cluster_setup,

	TP_PROTO(const struct btrfs_block_group_cache *block_group),

	TP_ARGS(block_group),

	TP_STRUCT__entry_btrfs(
		__field(	u64,	bg_objectid		)
	),

	TP_fast_assign_btrfs(block_group->fs_info,
		__entry->bg_objectid	= block_group->key.objectid;
	),

	TP_printk_btrfs("block_group=%llu", __entry->bg_objectid)
);

TRACE_EVENT(btrfs_setup_cluster,

	TP_PROTO(const struct btrfs_block_group_cache *block_group,
		 const struct btrfs_free_cluster *cluster,
		 u64 size, int bitmap),

	TP_ARGS(block_group, cluster, size, bitmap),

	TP_STRUCT__entry_btrfs(
		__field(	u64,	bg_objectid		)
		__field(	u64,	flags			)
		__field(	u64,	start			)
		__field(	u64,	max_size		)
		__field(	u64,	size			)
		__field(	int,	bitmap			)
	),

	TP_fast_assign_btrfs(block_group->fs_info,
		__entry->bg_objectid	= block_group->key.objectid;
		__entry->flags		= block_group->flags;
		__entry->start		= cluster->window_start;
		__entry->max_size	= cluster->max_size;
		__entry->size		= size;
		__entry->bitmap		= bitmap;
	),

	TP_printk_btrfs("block_group=%llu flags=%llu(%s) window_start=%llu "
		  "size=%llu max_size=%llu bitmap=%d",
		  __entry->bg_objectid,
		  __entry->flags,
		  __print_flags((unsigned long)__entry->flags, "|",
				BTRFS_GROUP_FLAGS), __entry->start,
		  __entry->size, __entry->max_size, __entry->bitmap)
);

struct extent_state;
TRACE_EVENT(alloc_extent_state,

	TP_PROTO(const struct extent_state *state,
		 gfp_t mask, unsigned long IP),

	TP_ARGS(state, mask, IP),

	TP_STRUCT__entry(
		__field(const struct extent_state *, state)
		__field(gfp_t, mask)
		__field(unsigned long, ip)
	),

	TP_fast_assign(
		__entry->state	= state,
		__entry->mask	= mask,
		__entry->ip	= IP
	),

	TP_printk("state=%p mask=%s caller=%pS", __entry->state,
		  show_gfp_flags(__entry->mask), (const void *)__entry->ip)
);

TRACE_EVENT(free_extent_state,

	TP_PROTO(const struct extent_state *state, unsigned long IP),

	TP_ARGS(state, IP),

	TP_STRUCT__entry(
		__field(const struct extent_state *, state)
		__field(unsigned long, ip)
	),

	TP_fast_assign(
		__entry->state	= state,
		__entry->ip = IP
	),

	TP_printk("state=%p caller=%pS", __entry->state,
		  (const void *)__entry->ip)
);

DECLARE_EVENT_CLASS(btrfs__work,

	TP_PROTO(const struct btrfs_work *work),

	TP_ARGS(work),

	TP_STRUCT__entry_btrfs(
		__field(	const void *,	work			)
		__field(	const void *,	wq			)
		__field(	const void *,	func			)
		__field(	const void *,	ordered_func		)
		__field(	const void *,	ordered_free		)
		__field(	const void *,	normal_work		)
	),

	TP_fast_assign_btrfs(btrfs_work_owner(work),
		__entry->work		= work;
		__entry->wq		= work->wq;
		__entry->func		= work->func;
		__entry->ordered_func	= work->ordered_func;
		__entry->ordered_free	= work->ordered_free;
		__entry->normal_work	= &work->normal_work;
	),

	TP_printk_btrfs("work=%p (normal_work=%p) wq=%p func=%ps ordered_func=%p "
		  "ordered_free=%p",
		  __entry->work, __entry->normal_work, __entry->wq,
		   __entry->func, __entry->ordered_func, __entry->ordered_free)
);

/*
 * For situiations when the work is freed, we pass fs_info and a tag that that
 * matches address of the work structure so it can be paired with the
 * scheduling event.
 */
DECLARE_EVENT_CLASS(btrfs__work__done,

	TP_PROTO(const struct btrfs_fs_info *fs_info, const void *wtag),

	TP_ARGS(fs_info, wtag),

	TP_STRUCT__entry_btrfs(
		__field(	const void *,	wtag			)
	),

	TP_fast_assign_btrfs(fs_info,
		__entry->wtag		= wtag;
	),

	TP_printk_btrfs("work->%p", __entry->wtag)
);

DEFINE_EVENT(btrfs__work, btrfs_work_queued,

	TP_PROTO(const struct btrfs_work *work),

	TP_ARGS(work)
);

DEFINE_EVENT(btrfs__work, btrfs_work_sched,

	TP_PROTO(const struct btrfs_work *work),

	TP_ARGS(work)
);

DEFINE_EVENT(btrfs__work__done, btrfs_all_work_done,

	TP_PROTO(const struct btrfs_fs_info *fs_info, const void *wtag),

	TP_ARGS(fs_info, wtag)
);

DEFINE_EVENT(btrfs__work, btrfs_ordered_sched,

	TP_PROTO(const struct btrfs_work *work),

	TP_ARGS(work)
);

DECLARE_EVENT_CLASS(btrfs__workqueue,

	TP_PROTO(const struct __btrfs_workqueue *wq,
		 const char *name, int high),

	TP_ARGS(wq, name, high),

	TP_STRUCT__entry_btrfs(
		__field(	const void *,	wq			)
		__string(	name,	name			)
		__field(	int ,	high			)
	),

	TP_fast_assign_btrfs(btrfs_workqueue_owner(wq),
		__entry->wq		= wq;
		__assign_str(name, name);
		__entry->high		= high;
	),

	TP_printk_btrfs("name=%s%s wq=%p", __get_str(name),
		  __print_flags(__entry->high, "",
				{(WQ_HIGHPRI),	"-high"}),
		  __entry->wq)
);

DEFINE_EVENT(btrfs__workqueue, btrfs_workqueue_alloc,

	TP_PROTO(const struct __btrfs_workqueue *wq,
		 const char *name, int high),

	TP_ARGS(wq, name, high)
);

DECLARE_EVENT_CLASS(btrfs__workqueue_done,

	TP_PROTO(const struct __btrfs_workqueue *wq),

	TP_ARGS(wq),

	TP_STRUCT__entry_btrfs(
		__field(	const void *,	wq		)
	),

	TP_fast_assign_btrfs(btrfs_workqueue_owner(wq),
		__entry->wq		= wq;
	),

	TP_printk_btrfs("wq=%p", __entry->wq)
);

DEFINE_EVENT(btrfs__workqueue_done, btrfs_workqueue_destroy,

	TP_PROTO(const struct __btrfs_workqueue *wq),

	TP_ARGS(wq)
);

#define BTRFS_QGROUP_OPERATIONS				\
	{ QGROUP_RESERVE,	"reserve"	},	\
	{ QGROUP_RELEASE,	"release"	},	\
	{ QGROUP_FREE,		"free"		}

DECLARE_EVENT_CLASS(btrfs__qgroup_rsv_data,

	TP_PROTO(const struct inode *inode, u64 start, u64 len,
		 u64 reserved, int op),

	TP_ARGS(inode, start, len, reserved, op),

	TP_STRUCT__entry_btrfs(
		__field(	u64,		rootid		)
		__field(	u64,		ino		)
		__field(	u64,		start		)
		__field(	u64,		len		)
		__field(	u64,		reserved	)
		__field(	int,		op		)
	),

	TP_fast_assign_btrfs(btrfs_sb(inode->i_sb),
		__entry->rootid		= BTRFS_I(inode)->root->objectid;
		__entry->ino		= btrfs_ino(BTRFS_I(inode));
		__entry->start		= start;
		__entry->len		= len;
		__entry->reserved	= reserved;
		__entry->op		= op;
	),

	TP_printk_btrfs("root=%llu ino=%llu start=%llu len=%llu reserved=%llu op=%s",
		  __entry->rootid, __entry->ino, __entry->start, __entry->len,
		  __entry->reserved,
		  __print_flags((unsigned long)__entry->op, "",
				BTRFS_QGROUP_OPERATIONS)
	)
);

DEFINE_EVENT(btrfs__qgroup_rsv_data, btrfs_qgroup_reserve_data,

	TP_PROTO(const struct inode *inode, u64 start, u64 len,
		 u64 reserved, int op),

	TP_ARGS(inode, start, len, reserved, op)
);

DEFINE_EVENT(btrfs__qgroup_rsv_data, btrfs_qgroup_release_data,

	TP_PROTO(const struct inode *inode, u64 start, u64 len,
		 u64 reserved, int op),

	TP_ARGS(inode, start, len, reserved, op)
);

DECLARE_EVENT_CLASS(btrfs__qgroup_delayed_ref,

	TP_PROTO(const struct btrfs_fs_info *fs_info,
		 u64 ref_root, u64 reserved),

	TP_ARGS(fs_info, ref_root, reserved),

	TP_STRUCT__entry_btrfs(
		__field(	u64,		ref_root	)
		__field(	u64,		reserved	)
	),

	TP_fast_assign_btrfs(fs_info,
		__entry->ref_root	= ref_root;
		__entry->reserved	= reserved;
	),

	TP_printk_btrfs("root=%llu reserved=%llu op=free",
		  __entry->ref_root, __entry->reserved)
);

DEFINE_EVENT(btrfs__qgroup_delayed_ref, btrfs_qgroup_free_delayed_ref,

	TP_PROTO(const struct btrfs_fs_info *fs_info,
		 u64 ref_root, u64 reserved),

	TP_ARGS(fs_info, ref_root, reserved)
);

DECLARE_EVENT_CLASS(btrfs_qgroup_extent,
	TP_PROTO(const struct btrfs_fs_info *fs_info,
		 const struct btrfs_qgroup_extent_record *rec),

	TP_ARGS(fs_info, rec),

	TP_STRUCT__entry_btrfs(
		__field(	u64,  bytenr		)
		__field(	u64,  num_bytes		)
	),

	TP_fast_assign_btrfs(fs_info,
		__entry->bytenr		= rec->bytenr,
		__entry->num_bytes	= rec->num_bytes;
	),

	TP_printk_btrfs("bytenr=%llu num_bytes=%llu",
		  (unsigned long long)__entry->bytenr,
		  (unsigned long long)__entry->num_bytes)
);

DEFINE_EVENT(btrfs_qgroup_extent, btrfs_qgroup_account_extents,

	TP_PROTO(const struct btrfs_fs_info *fs_info,
		 const struct btrfs_qgroup_extent_record *rec),

	TP_ARGS(fs_info, rec)
);

DEFINE_EVENT(btrfs_qgroup_extent, btrfs_qgroup_trace_extent,

	TP_PROTO(const struct btrfs_fs_info *fs_info,
		 const struct btrfs_qgroup_extent_record *rec),

	TP_ARGS(fs_info, rec)
);

TRACE_EVENT(btrfs_qgroup_account_extent,

	TP_PROTO(const struct btrfs_fs_info *fs_info, u64 transid, u64 bytenr,
		 u64 num_bytes, u64 nr_old_roots, u64 nr_new_roots),

	TP_ARGS(fs_info, transid, bytenr, num_bytes, nr_old_roots,
		nr_new_roots),

	TP_STRUCT__entry_btrfs(
		__field(	u64,  transid			)
		__field(	u64,  bytenr			)
		__field(	u64,  num_bytes			)
		__field(	u64,  nr_old_roots		)
		__field(	u64,  nr_new_roots		)
	),

	TP_fast_assign_btrfs(fs_info,
		__entry->transid	= transid;
		__entry->bytenr		= bytenr;
		__entry->num_bytes	= num_bytes;
		__entry->nr_old_roots	= nr_old_roots;
		__entry->nr_new_roots	= nr_new_roots;
	),

	TP_printk_btrfs(
"transid=%llu bytenr=%llu num_bytes=%llu nr_old_roots=%llu nr_new_roots=%llu",
		__entry->transid,
		__entry->bytenr,
		__entry->num_bytes,
		__entry->nr_old_roots,
		__entry->nr_new_roots)
);

TRACE_EVENT(qgroup_update_counters,

	TP_PROTO(const struct btrfs_fs_info *fs_info,
		 struct btrfs_qgroup *qgroup,
		 u64 cur_old_count, u64 cur_new_count),

	TP_ARGS(fs_info, qgroup, cur_old_count, cur_new_count),

	TP_STRUCT__entry_btrfs(
		__field(	u64,  qgid			)
		__field(	u64,  old_rfer			)
		__field(	u64,  old_excl			)
		__field(	u64,  cur_old_count		)
		__field(	u64,  cur_new_count		)
	),

	TP_fast_assign_btrfs(fs_info,
		__entry->qgid		= qgroup->qgroupid;
		__entry->old_rfer	= qgroup->rfer;
		__entry->old_excl	= qgroup->excl;
		__entry->cur_old_count	= cur_old_count;
		__entry->cur_new_count	= cur_new_count;
	),

	TP_printk_btrfs("qgid=%llu old_rfer=%llu old_excl=%llu cur_old_count=%llu cur_new_count=%llu",
		  __entry->qgid, __entry->old_rfer, __entry->old_excl,
		  __entry->cur_old_count, __entry->cur_new_count)
);

TRACE_EVENT(qgroup_update_reserve,

	TP_PROTO(struct btrfs_fs_info *fs_info, struct btrfs_qgroup *qgroup,
		 s64 diff, int type),

	TP_ARGS(fs_info, qgroup, diff, type),

	TP_STRUCT__entry_btrfs(
		__field(	u64,	qgid			)
		__field(	u64,	cur_reserved		)
		__field(	s64,	diff			)
		__field(	int,	type			)
	),

	TP_fast_assign_btrfs(fs_info,
		__entry->qgid		= qgroup->qgroupid;
		__entry->cur_reserved	= qgroup->rsv.values[type];
		__entry->diff		= diff;
	),

	TP_printk_btrfs("qgid=%llu type=%s cur_reserved=%llu diff=%lld",
		__entry->qgid, show_qgroup_rsv_type(__entry->type),
		__entry->cur_reserved, __entry->diff)
);

TRACE_EVENT(qgroup_meta_reserve,

	TP_PROTO(struct btrfs_root *root, s64 diff, int type),

	TP_ARGS(root, diff, type),

	TP_STRUCT__entry_btrfs(
		__field(	u64,	refroot			)
		__field(	s64,	diff			)
		__field(	int,	type			)
	),

	TP_fast_assign_btrfs(root->fs_info,
		__entry->refroot	= root->objectid;
		__entry->diff		= diff;
	),

	TP_printk_btrfs("refroot=%llu(%s) type=%s diff=%lld",
		show_root_type(__entry->refroot),
		show_qgroup_rsv_type(__entry->type), __entry->diff)
);

TRACE_EVENT(qgroup_meta_convert,

	TP_PROTO(struct btrfs_root *root, s64 diff),

	TP_ARGS(root, diff),

	TP_STRUCT__entry_btrfs(
		__field(	u64,	refroot			)
		__field(	s64,	diff			)
		__field(	int,	type			)
	),

	TP_fast_assign_btrfs(root->fs_info,
		__entry->refroot	= root->objectid;
		__entry->diff		= diff;
	),

	TP_printk_btrfs("refroot=%llu(%s) type=%s->%s diff=%lld",
		show_root_type(__entry->refroot),
		show_qgroup_rsv_type(BTRFS_QGROUP_RSV_META_PREALLOC),
		show_qgroup_rsv_type(BTRFS_QGROUP_RSV_META_PERTRANS),
		__entry->diff)
);

TRACE_EVENT(qgroup_meta_free_all_pertrans,

	TP_PROTO(struct btrfs_root *root),

	TP_ARGS(root),

	TP_STRUCT__entry_btrfs(
		__field(	u64,	refroot			)
		__field(	s64,	diff			)
		__field(	int,	type			)
	),

	TP_fast_assign_btrfs(root->fs_info,
		__entry->refroot	= root->objectid;
		spin_lock(&root->qgroup_meta_rsv_lock);
		__entry->diff		= -(s64)root->qgroup_meta_rsv_pertrans;
		spin_unlock(&root->qgroup_meta_rsv_lock);
		__entry->type		= BTRFS_QGROUP_RSV_META_PERTRANS;
	),

	TP_printk_btrfs("refroot=%llu(%s) type=%s diff=%lld",
		show_root_type(__entry->refroot),
		show_qgroup_rsv_type(__entry->type), __entry->diff)
);

DECLARE_EVENT_CLASS(btrfs__prelim_ref,
	TP_PROTO(const struct btrfs_fs_info *fs_info,
		 const struct prelim_ref *oldref,
		 const struct prelim_ref *newref, u64 tree_size),
	TP_ARGS(fs_info, newref, oldref, tree_size),

	TP_STRUCT__entry_btrfs(
		__field(	u64,  root_id		)
		__field(	u64,  objectid		)
		__field(	 u8,  type		)
		__field(	u64,  offset		)
		__field(	int,  level		)
		__field(	int,  old_count		)
		__field(	u64,  parent		)
		__field(	u64,  bytenr		)
		__field(	int,  mod_count		)
		__field(	u64,  tree_size		)
	),

	TP_fast_assign_btrfs(fs_info,
		__entry->root_id	= oldref->root_id;
		__entry->objectid	= oldref->key_for_search.objectid;
		__entry->type		= oldref->key_for_search.type;
		__entry->offset		= oldref->key_for_search.offset;
		__entry->level		= oldref->level;
		__entry->old_count	= oldref->count;
		__entry->parent		= oldref->parent;
		__entry->bytenr		= oldref->wanted_disk_byte;
		__entry->mod_count	= newref ? newref->count : 0;
		__entry->tree_size	= tree_size;
	),

	TP_printk_btrfs("root_id=%llu key=[%llu,%u,%llu] level=%d count=[%d+%d=%d] parent=%llu wanted_disk_byte=%llu nodes=%llu",
			__entry->root_id,
			__entry->objectid, __entry->type,
			__entry->offset, __entry->level,
			__entry->old_count, __entry->mod_count,
			__entry->old_count + __entry->mod_count,
			__entry->parent,
			__entry->bytenr,
			__entry->tree_size)
);

DEFINE_EVENT(btrfs__prelim_ref, btrfs_prelim_ref_merge,
	TP_PROTO(const struct btrfs_fs_info *fs_info,
		 const struct prelim_ref *oldref,
		 const struct prelim_ref *newref, u64 tree_size),
	TP_ARGS(fs_info, oldref, newref, tree_size)
);

DEFINE_EVENT(btrfs__prelim_ref, btrfs_prelim_ref_insert,
	TP_PROTO(const struct btrfs_fs_info *fs_info,
		 const struct prelim_ref *oldref,
		 const struct prelim_ref *newref, u64 tree_size),
	TP_ARGS(fs_info, oldref, newref, tree_size)
);

TRACE_EVENT(btrfs_inode_mod_outstanding_extents,
	TP_PROTO(struct btrfs_root *root, u64 ino, int mod),

	TP_ARGS(root, ino, mod),

	TP_STRUCT__entry_btrfs(
		__field(	u64, root_objectid	)
		__field(	u64, ino		)
		__field(	int, mod		)
	),

	TP_fast_assign_btrfs(root->fs_info,
		__entry->root_objectid	= root->objectid;
		__entry->ino		= ino;
		__entry->mod		= mod;
	),

	TP_printk_btrfs("root=%llu(%s) ino=%llu mod=%d",
			show_root_type(__entry->root_objectid),
			__entry->ino, __entry->mod)
);

DECLARE_EVENT_CLASS(btrfs__block_group,
	TP_PROTO(const struct btrfs_block_group_cache *bg_cache),

	TP_ARGS(bg_cache),

	TP_STRUCT__entry_btrfs(
		__field(	u64,	bytenr		)
		__field(	u64,	len		)
		__field(	u64,	used		)
		__field(	u64,	flags		)
	),

	TP_fast_assign_btrfs(bg_cache->fs_info,
		__entry->bytenr = bg_cache->key.objectid,
		__entry->len	= bg_cache->key.offset,
		__entry->used	= btrfs_block_group_used(&bg_cache->item);
		__entry->flags	= bg_cache->flags;
	),

	TP_printk_btrfs("bg bytenr=%llu len=%llu used=%llu flags=%llu(%s)",
		__entry->bytenr, __entry->len, __entry->used, __entry->flags,
		__print_flags(__entry->flags, "|", BTRFS_GROUP_FLAGS))
);

DEFINE_EVENT(btrfs__block_group, btrfs_remove_block_group,
	TP_PROTO(const struct btrfs_block_group_cache *bg_cache),

	TP_ARGS(bg_cache)
);

DEFINE_EVENT(btrfs__block_group, btrfs_add_unused_block_group,
	TP_PROTO(const struct btrfs_block_group_cache *bg_cache),

	TP_ARGS(bg_cache)
);

DEFINE_EVENT(btrfs__block_group, btrfs_skip_unused_block_group,
	TP_PROTO(const struct btrfs_block_group_cache *bg_cache),

	TP_ARGS(bg_cache)
);

TRACE_EVENT(btrfs_set_extent_bit,
	TP_PROTO(const struct extent_io_tree *tree,
		 u64 start, u64 len, unsigned set_bits),

	TP_ARGS(tree, start, len, set_bits),

	TP_STRUCT__entry_btrfs(
		__field(	unsigned,	owner	)
		__field(	u64,		ino	)
		__field(	u64,		rootid	)
		__field(	u64,		start	)
		__field(	u64,		len	)
		__field(	unsigned,	set_bits)
	),

	TP_fast_assign_btrfs(tree->fs_info,
		__entry->owner = tree->owner;
		if (tree->private_data) {
			struct inode *inode = tree->private_data;

			__entry->ino	= btrfs_ino(BTRFS_I(inode));
			__entry->rootid	=
				BTRFS_I(inode)->root->root_key.objectid;
		} else {
			__entry->ino	= 0;
			__entry->rootid	= 0;
		}
		__entry->start		= start;
		__entry->len		= len;
		__entry->set_bits	= set_bits;
	),

	TP_printk_btrfs(
		"io_tree=%s ino=%llu root=%llu start=%llu len=%llu set_bits=%s",
		show_extent_io_tree_owner(__entry->owner), __entry->ino,
		__entry->rootid, __entry->start, __entry->len,
		__print_flags(__entry->set_bits, "|", EXTENT_FLAGS))
);

TRACE_EVENT(btrfs_clear_extent_bit,
	TP_PROTO(const struct extent_io_tree *tree,
		 u64 start, u64 len, unsigned clear_bits),

	TP_ARGS(tree, start, len, clear_bits),

	TP_STRUCT__entry_btrfs(
		__field(	unsigned,	owner	)
		__field(	u64,		ino	)
		__field(	u64,		rootid	)
		__field(	u64,		start	)
		__field(	u64,		len	)
		__field(	unsigned,	clear_bits)
	),

	TP_fast_assign_btrfs(tree->fs_info,
		__entry->owner = tree->owner;
		if (tree->private_data) {
			struct inode *inode = tree->private_data;

			__entry->ino	= btrfs_ino(BTRFS_I(inode));
			__entry->rootid	=
				BTRFS_I(inode)->root->root_key.objectid;
		} else {
			__entry->ino	= 0;
			__entry->rootid	= 0;
		}
		__entry->start		= start;
		__entry->len		= len;
		__entry->clear_bits	= clear_bits;
	),

	TP_printk_btrfs(
		"io_tree=%s ino=%llu root=%llu start=%llu len=%llu clear_bits=%s",
		show_extent_io_tree_owner(__entry->owner), __entry->ino,
		__entry->rootid, __entry->start, __entry->len,
		__print_flags(__entry->clear_bits, "|", EXTENT_FLAGS))
);

TRACE_EVENT(btrfs_convert_extent_bit,
	TP_PROTO(const struct extent_io_tree *tree,
		 u64 start, u64 len, unsigned set_bits, unsigned clear_bits),

	TP_ARGS(tree, start, len, set_bits, clear_bits),

	TP_STRUCT__entry_btrfs(
		__field(	unsigned,	owner	)
		__field(	u64,		ino	)
		__field(	u64,		rootid	)
		__field(	u64,		start	)
		__field(	u64,		len	)
		__field(	unsigned,	set_bits)
		__field(	unsigned,	clear_bits)
	),

	TP_fast_assign_btrfs(tree->fs_info,
		__entry->owner = tree->owner;
		if (tree->private_data) {
			struct inode *inode = tree->private_data;

			__entry->ino	= btrfs_ino(BTRFS_I(inode));
			__entry->rootid	=
				BTRFS_I(inode)->root->root_key.objectid;
		} else {
			__entry->ino	= 0;
			__entry->rootid	= 0;
		}
		__entry->start		= start;
		__entry->len		= len;
		__entry->set_bits	= set_bits;
		__entry->clear_bits	= clear_bits;
	),

	TP_printk_btrfs(
"io_tree=%s ino=%llu root=%llu start=%llu len=%llu set_bits=%s clear_bits=%s",
		  show_extent_io_tree_owner(__entry->owner), __entry->ino,
		  __entry->rootid, __entry->start, __entry->len,
		  __print_flags(__entry->set_bits , "|", EXTENT_FLAGS),
		  __print_flags(__entry->clear_bits, "|", EXTENT_FLAGS))
);

DECLARE_EVENT_CLASS(btrfs_sleep_tree_lock,
	TP_PROTO(const struct extent_buffer *eb, u64 start_ns),

	TP_ARGS(eb, start_ns),

	TP_STRUCT__entry_btrfs(
		__field(	u64,	block		)
		__field(	u64,	generation	)
		__field(	u64,	start_ns	)
		__field(	u64,	end_ns		)
		__field(	u64,	diff_ns		)
		__field(	u64,	owner		)
		__field(	int,	is_log_tree	)
	),

	TP_fast_assign_btrfs(eb->fs_info,
		__entry->block		= eb->start;
		__entry->generation	= btrfs_header_generation(eb);
		__entry->start_ns	= start_ns;
		__entry->end_ns		= ktime_get_ns();
		__entry->diff_ns	= __entry->end_ns - start_ns;
		__entry->owner		= btrfs_header_owner(eb);
		__entry->is_log_tree	= (eb->log_index >= 0);
	),

	TP_printk_btrfs(
"block=%llu generation=%llu start_ns=%llu end_ns=%llu diff_ns=%llu owner=%llu is_log_tree=%d",
		__entry->block, __entry->generation,
		__entry->start_ns, __entry->end_ns, __entry->diff_ns,
		__entry->owner, __entry->is_log_tree)
);

DEFINE_EVENT(btrfs_sleep_tree_lock, btrfs_tree_read_lock,
	TP_PROTO(const struct extent_buffer *eb, u64 start_ns),

	TP_ARGS(eb, start_ns)
);

DEFINE_EVENT(btrfs_sleep_tree_lock, btrfs_tree_lock,
	TP_PROTO(const struct extent_buffer *eb, u64 start_ns),

	TP_ARGS(eb, start_ns)
);

DECLARE_EVENT_CLASS(btrfs_locking_events,
	TP_PROTO(const struct extent_buffer *eb),

	TP_ARGS(eb),

	TP_STRUCT__entry_btrfs(
		__field(	u64,	block		)
		__field(	u64,	generation	)
		__field(	u64,	owner		)
		__field(	int,	is_log_tree	)
	),

	TP_fast_assign_btrfs(eb->fs_info,
		__entry->block		= eb->start;
		__entry->generation	= btrfs_header_generation(eb);
		__entry->owner		= btrfs_header_owner(eb);
		__entry->is_log_tree	= (eb->log_index >= 0);
	),

	TP_printk_btrfs("block=%llu generation=%llu owner=%llu is_log_tree=%d",
		__entry->block, __entry->generation,
		__entry->owner, __entry->is_log_tree)
);

#define DEFINE_BTRFS_LOCK_EVENT(name)				\
DEFINE_EVENT(btrfs_locking_events, name,			\
		TP_PROTO(const struct extent_buffer *eb),	\
								\
		TP_ARGS(eb)					\
)

DEFINE_BTRFS_LOCK_EVENT(btrfs_tree_unlock);
DEFINE_BTRFS_LOCK_EVENT(btrfs_tree_read_unlock);
DEFINE_BTRFS_LOCK_EVENT(btrfs_tree_read_unlock_blocking);
DEFINE_BTRFS_LOCK_EVENT(btrfs_set_lock_blocking_read);
DEFINE_BTRFS_LOCK_EVENT(btrfs_set_lock_blocking_write);
DEFINE_BTRFS_LOCK_EVENT(btrfs_clear_lock_blocking_read);
DEFINE_BTRFS_LOCK_EVENT(btrfs_clear_lock_blocking_write);
DEFINE_BTRFS_LOCK_EVENT(btrfs_try_tree_read_lock);
DEFINE_BTRFS_LOCK_EVENT(btrfs_try_tree_write_lock);
DEFINE_BTRFS_LOCK_EVENT(btrfs_tree_read_lock_atomic);

#endif /* _TRACE_BTRFS_H */

/* This part must be outside protection */
#include <trace/define_trace.h><|MERGE_RESOLUTION|>--- conflicted
+++ resolved
@@ -121,9 +121,6 @@
 #define TP_STRUCT__entry_fsid __array(u8, fsid, BTRFS_FSID_SIZE)
 
 #define TP_fast_assign_fsid(fs_info)					\
-<<<<<<< HEAD
-	memcpy(__entry->fsid, fs_info->fsid, BTRFS_FSID_SIZE)
-=======
 ({									\
 	if (fs_info)							\
 		memcpy(__entry->fsid, fs_info->fs_devices->fsid,	\
@@ -131,7 +128,6 @@
 	else								\
 		memset(__entry->fsid, 0, BTRFS_FSID_SIZE);		\
 })
->>>>>>> 407d19ab
 
 #define TP_STRUCT__entry_btrfs(args...)					\
 	TP_STRUCT__entry(						\
@@ -355,7 +351,7 @@
 	),
 
 	TP_fast_assign_btrfs(bi->root->fs_info,
-		__entry->root_obj	= bi->root->objectid;
+		__entry->root_obj	= bi->root->root_key.objectid;
 		__entry->ino		= btrfs_ino(bi);
 		__entry->isize		= bi->vfs_inode.i_size;
 		__entry->disk_isize	= bi->disk_i_size;
@@ -406,7 +402,7 @@
 
 	TP_fast_assign_btrfs(
 		bi->root->fs_info,
-		__entry->root_obj	= bi->root->objectid;
+		__entry->root_obj	= bi->root->root_key.objectid;
 		__entry->ino		= btrfs_ino(bi);
 		__entry->isize		= bi->vfs_inode.i_size;
 		__entry->disk_isize	= bi->disk_i_size;
@@ -1087,7 +1083,10 @@
 		{ FLUSH_DELAYED_ITEMS,		"FLUSH_DELAYED_ITEMS"},		\
 		{ FLUSH_DELALLOC,		"FLUSH_DELALLOC"},		\
 		{ FLUSH_DELALLOC_WAIT,		"FLUSH_DELALLOC_WAIT"},		\
+		{ FLUSH_DELAYED_REFS_NR,	"FLUSH_DELAYED_REFS_NR"},	\
+		{ FLUSH_DELAYED_REFS,		"FLUSH_ELAYED_REFS"},		\
 		{ ALLOC_CHUNK,			"ALLOC_CHUNK"},			\
+		{ ALLOC_CHUNK_FORCE,		"ALLOC_CHUNK_FORCE"},		\
 		{ COMMIT_TRANS,			"COMMIT_TRANS"})
 
 TRACE_EVENT(btrfs_flush_space,
@@ -1516,7 +1515,8 @@
 	),
 
 	TP_fast_assign_btrfs(btrfs_sb(inode->i_sb),
-		__entry->rootid		= BTRFS_I(inode)->root->objectid;
+		__entry->rootid		=
+			BTRFS_I(inode)->root->root_key.objectid;
 		__entry->ino		= btrfs_ino(BTRFS_I(inode));
 		__entry->start		= start;
 		__entry->len		= len;
@@ -1548,35 +1548,6 @@
 	TP_ARGS(inode, start, len, reserved, op)
 );
 
-DECLARE_EVENT_CLASS(btrfs__qgroup_delayed_ref,
-
-	TP_PROTO(const struct btrfs_fs_info *fs_info,
-		 u64 ref_root, u64 reserved),
-
-	TP_ARGS(fs_info, ref_root, reserved),
-
-	TP_STRUCT__entry_btrfs(
-		__field(	u64,		ref_root	)
-		__field(	u64,		reserved	)
-	),
-
-	TP_fast_assign_btrfs(fs_info,
-		__entry->ref_root	= ref_root;
-		__entry->reserved	= reserved;
-	),
-
-	TP_printk_btrfs("root=%llu reserved=%llu op=free",
-		  __entry->ref_root, __entry->reserved)
-);
-
-DEFINE_EVENT(btrfs__qgroup_delayed_ref, btrfs_qgroup_free_delayed_ref,
-
-	TP_PROTO(const struct btrfs_fs_info *fs_info,
-		 u64 ref_root, u64 reserved),
-
-	TP_ARGS(fs_info, ref_root, reserved)
-);
-
 DECLARE_EVENT_CLASS(btrfs_qgroup_extent,
 	TP_PROTO(const struct btrfs_fs_info *fs_info,
 		 const struct btrfs_qgroup_extent_record *rec),
@@ -1612,6 +1583,27 @@
 		 const struct btrfs_qgroup_extent_record *rec),
 
 	TP_ARGS(fs_info, rec)
+);
+
+TRACE_EVENT(qgroup_num_dirty_extents,
+
+	TP_PROTO(const struct btrfs_fs_info *fs_info, u64 transid,
+		 u64 num_dirty_extents),
+
+	TP_ARGS(fs_info, transid, num_dirty_extents),
+
+	TP_STRUCT__entry_btrfs(
+		__field(	u64, transid			)
+		__field(	u64, num_dirty_extents		)
+	),
+
+	TP_fast_assign_btrfs(fs_info,
+		__entry->transid	   = transid;
+		__entry->num_dirty_extents = num_dirty_extents;
+	),
+
+	TP_printk_btrfs("transid=%llu num_dirty_extents=%llu",
+		__entry->transid, __entry->num_dirty_extents)
 );
 
 TRACE_EVENT(btrfs_qgroup_account_extent,
@@ -1714,7 +1706,7 @@
 	),
 
 	TP_fast_assign_btrfs(root->fs_info,
-		__entry->refroot	= root->objectid;
+		__entry->refroot	= root->root_key.objectid;
 		__entry->diff		= diff;
 	),
 
@@ -1736,7 +1728,7 @@
 	),
 
 	TP_fast_assign_btrfs(root->fs_info,
-		__entry->refroot	= root->objectid;
+		__entry->refroot	= root->root_key.objectid;
 		__entry->diff		= diff;
 	),
 
@@ -1760,7 +1752,7 @@
 	),
 
 	TP_fast_assign_btrfs(root->fs_info,
-		__entry->refroot	= root->objectid;
+		__entry->refroot	= root->root_key.objectid;
 		spin_lock(&root->qgroup_meta_rsv_lock);
 		__entry->diff		= -(s64)root->qgroup_meta_rsv_pertrans;
 		spin_unlock(&root->qgroup_meta_rsv_lock);
@@ -1841,7 +1833,7 @@
 	),
 
 	TP_fast_assign_btrfs(root->fs_info,
-		__entry->root_objectid	= root->objectid;
+		__entry->root_objectid	= root->root_key.objectid;
 		__entry->ino		= ino;
 		__entry->mod		= mod;
 	),
