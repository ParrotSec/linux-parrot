--- conflicted
+++ resolved
@@ -281,6 +281,7 @@
 struct pci_vpd;
 struct pci_sriov;
 struct pci_ats;
+struct pci_p2pdma;
 
 /* The pci_dev structure describes PCI devices */
 struct pci_dev {
@@ -325,6 +326,7 @@
 	pci_power_t	current_state;	/* Current operating state. In ACPI,
 					   this is D0-D3, D0 being fully
 					   functional, and D3 being off. */
+	unsigned int	imm_ready:1;	/* Supports Immediate Readiness */
 	u8		pm_cap;		/* PM capability offset */
 	unsigned int	pme_support:5;	/* Bitmask of states from which PME#
 					   can be generated */
@@ -374,6 +376,9 @@
 	bool		match_driver;		/* Skip attaching driver */
 
 	unsigned int	transparent:1;		/* Subtractive decode bridge */
+	unsigned int	io_window:1;		/* Bridge has I/O window */
+	unsigned int	pref_window:1;		/* Bridge has pref mem window */
+	unsigned int	pref_64_window:1;	/* Pref mem window is 64-bit */
 	unsigned int	multifunction:1;	/* Multi-function device */
 
 	unsigned int	is_busmaster:1;		/* Is busmaster */
@@ -397,6 +402,14 @@
 	unsigned int	is_hotplug_bridge:1;
 	unsigned int	shpc_managed:1;		/* SHPC owned by shpchp */
 	unsigned int	is_thunderbolt:1;	/* Thunderbolt controller */
+	/*
+	 * Devices marked being untrusted are the ones that can potentially
+	 * execute DMA attacks and similar. They are typically connected
+	 * through external ports such as Thunderbolt but not limited to
+	 * that. When an IOMMU is enabled they should be getting full
+	 * mappings to make sure they cannot access arbitrary memory.
+	 */
+	unsigned int	untrusted:1;
 	unsigned int	__aer_firmware_first_valid:1;
 	unsigned int	__aer_firmware_first:1;
 	unsigned int	broken_intx_masking:1;	/* INTx masking can't be used */
@@ -405,6 +418,8 @@
 	unsigned int	has_secondary_link:1;
 	unsigned int	non_compliant_bars:1;	/* Broken BARs; ignore them */
 	unsigned int	is_probed:1;		/* Device probing in progress */
+	unsigned int	link_active_reporting:1;/* Device capable of reporting link active */
+	unsigned int	no_vf_scan:1;		/* Don't scan for VFs after IOV enablement */
 	pci_dev_flags_t dev_flags;
 	atomic_t	enable_cnt;	/* pci_enable_device has been called */
 
@@ -441,6 +456,9 @@
 #endif
 #ifdef CONFIG_PCI_PASID
 	u16		pasid_features;
+#endif
+#ifdef CONFIG_PCI_P2PDMA
+	struct pci_p2pdma *p2pdma;
 #endif
 	phys_addr_t	rom;		/* Physical address if not from BAR */
 	size_t		romlen;		/* Length if not from BAR */
@@ -767,9 +785,9 @@
 	int  (*suspend)(struct pci_dev *dev, pm_message_t state);	/* Device suspended */
 	int  (*suspend_late)(struct pci_dev *dev, pm_message_t state);
 	int  (*resume_early)(struct pci_dev *dev);
-	int  (*resume) (struct pci_dev *dev);	/* Device woken up */
-	void (*shutdown) (struct pci_dev *dev);
-	int  (*sriov_configure) (struct pci_dev *dev, int num_vfs); /* On PF */
+	int  (*resume)(struct pci_dev *dev);	/* Device woken up */
+	void (*shutdown)(struct pci_dev *dev);
+	int  (*sriov_configure)(struct pci_dev *dev, int num_vfs); /* On PF */
 	const struct pci_error_handlers *err_handler;
 	const struct attribute_group **groups;
 	struct device_driver	driver;
@@ -1350,7 +1368,6 @@
 
 /* kmem_cache style wrapper around pci_alloc_consistent() */
 
-#include <linux/pci-dma.h>
 #include <linux/dmapool.h>
 
 #define	pci_pool dma_pool
@@ -1387,7 +1404,7 @@
 }
 int pci_alloc_irq_vectors_affinity(struct pci_dev *dev, unsigned int min_vecs,
 				   unsigned int max_vecs, unsigned int flags,
-				   const struct irq_affinity *affd);
+				   struct irq_affinity *affd);
 
 void pci_free_irq_vectors(struct pci_dev *dev);
 int pci_irq_vector(struct pci_dev *dev, unsigned int nr);
@@ -1413,7 +1430,7 @@
 static inline int
 pci_alloc_irq_vectors_affinity(struct pci_dev *dev, unsigned int min_vecs,
 			       unsigned int max_vecs, unsigned int flags,
-			       const struct irq_affinity *aff_desc)
+			       struct irq_affinity *aff_desc)
 {
 	if ((flags & PCI_IRQ_LEGACY) && min_vecs == 1 && dev->irq)
 		return 1;
@@ -1512,22 +1529,6 @@
 
 bool pci_ats_disabled(void);
 
-<<<<<<< HEAD
-#ifdef CONFIG_PCI_ATS
-/* Address Translation Service */
-void pci_ats_init(struct pci_dev *dev);
-int pci_enable_ats(struct pci_dev *dev, int ps);
-void pci_disable_ats(struct pci_dev *dev);
-int pci_ats_queue_depth(struct pci_dev *dev);
-#else
-static inline void pci_ats_init(struct pci_dev *d) { }
-static inline int pci_enable_ats(struct pci_dev *d, int ps) { return -ENODEV; }
-static inline void pci_disable_ats(struct pci_dev *d) { }
-static inline int pci_ats_queue_depth(struct pci_dev *d) { return -ENODEV; }
-#endif
-
-=======
->>>>>>> 407d19ab
 #ifdef CONFIG_PCIE_PTM
 int pci_enable_ptm(struct pci_dev *dev, u8 *granularity);
 #else
@@ -1716,14 +1717,11 @@
 				      unsigned long *out_hwirq,
 				      unsigned int *out_type)
 { return -EINVAL; }
-<<<<<<< HEAD
-=======
 
 static inline const struct pci_device_id *pci_match_id(const struct pci_device_id *ids,
 							 struct pci_dev *dev)
 { return NULL; }
 static inline bool pci_ats_disabled(void) { return true; }
->>>>>>> 407d19ab
 #endif /* CONFIG_PCI */
 
 #ifdef CONFIG_PCI_ATS
@@ -1985,7 +1983,11 @@
 				 enum pcie_reset_state state);
 int pcibios_add_device(struct pci_dev *dev);
 void pcibios_release_device(struct pci_dev *dev);
+#ifdef CONFIG_PCI
 void pcibios_penalize_isa_irq(int irq, int active);
+#else
+static inline void pcibios_penalize_isa_irq(int irq, int active) {}
+#endif
 int pcibios_alloc_irq(struct pci_dev *dev);
 void pcibios_free_irq(struct pci_dev *dev);
 resource_size_t pcibios_default_alignment(void);
