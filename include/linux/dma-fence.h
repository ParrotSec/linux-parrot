/* SPDX-License-Identifier: GPL-2.0-only */
/*
 * Fence mechanism for dma-buf to allow for asynchronous dma access
 *
 * Copyright (C) 2012 Canonical Ltd
 * Copyright (C) 2012 Texas Instruments
 *
 * Authors:
 * Rob Clark <robdclark@gmail.com>
 * Maarten Lankhorst <maarten.lankhorst@canonical.com>
 */

#ifndef __LINUX_DMA_FENCE_H
#define __LINUX_DMA_FENCE_H

#include <linux/err.h>
#include <linux/wait.h>
#include <linux/list.h>
#include <linux/bitops.h>
#include <linux/kref.h>
#include <linux/sched.h>
#include <linux/printk.h>
#include <linux/rcupdate.h>

struct dma_fence;
struct dma_fence_ops;
struct dma_fence_cb;

/**
 * struct dma_fence - software synchronization primitive
 * @refcount: refcount for this fence
 * @ops: dma_fence_ops associated with this fence
 * @rcu: used for releasing fence with kfree_rcu
 * @cb_list: list of all callbacks to call
 * @lock: spin_lock_irqsave used for locking
 * @context: execution context this fence belongs to, returned by
 *           dma_fence_context_alloc()
 * @seqno: the sequence number of this fence inside the execution context,
 * can be compared to decide which fence would be signaled later.
 * @flags: A mask of DMA_FENCE_FLAG_* defined below
 * @timestamp: Timestamp when the fence was signaled.
 * @error: Optional, only valid if < 0, must be set before calling
 * dma_fence_signal, indicates that the fence has completed with an error.
 *
 * the flags member must be manipulated and read using the appropriate
 * atomic ops (bit_*), so taking the spinlock will not be needed most
 * of the time.
 *
 * DMA_FENCE_FLAG_SIGNALED_BIT - fence is already signaled
 * DMA_FENCE_FLAG_TIMESTAMP_BIT - timestamp recorded for fence signaling
 * DMA_FENCE_FLAG_ENABLE_SIGNAL_BIT - enable_signaling might have been called
 * DMA_FENCE_FLAG_USER_BITS - start of the unused bits, can be used by the
 * implementer of the fence for its own purposes. Can be used in different
 * ways by different fence implementers, so do not rely on this.
 *
 * Since atomic bitops are used, this is not guaranteed to be the case.
 * Particularly, if the bit was set, but dma_fence_signal was called right
 * before this bit was set, it would have been able to set the
 * DMA_FENCE_FLAG_SIGNALED_BIT, before enable_signaling was called.
 * Adding a check for DMA_FENCE_FLAG_SIGNALED_BIT after setting
 * DMA_FENCE_FLAG_ENABLE_SIGNAL_BIT closes this race, and makes sure that
 * after dma_fence_signal was called, any enable_signaling call will have either
 * been completed, or never called at all.
 */
struct dma_fence {
	struct kref refcount;
	const struct dma_fence_ops *ops;
	struct rcu_head rcu;
	struct list_head cb_list;
	spinlock_t *lock;
	u64 context;
	unsigned seqno;
	unsigned long flags;
	ktime_t timestamp;
	int error;
};

enum dma_fence_flag_bits {
	DMA_FENCE_FLAG_SIGNALED_BIT,
	DMA_FENCE_FLAG_TIMESTAMP_BIT,
	DMA_FENCE_FLAG_ENABLE_SIGNAL_BIT,
	DMA_FENCE_FLAG_USER_BITS, /* must always be last member */
};

typedef void (*dma_fence_func_t)(struct dma_fence *fence,
				 struct dma_fence_cb *cb);

/**
 * struct dma_fence_cb - callback for dma_fence_add_callback()
 * @node: used by dma_fence_add_callback() to append this struct to fence::cb_list
 * @func: dma_fence_func_t to call
 *
 * This struct will be initialized by dma_fence_add_callback(), additional
 * data can be passed along by embedding dma_fence_cb in another struct.
 */
struct dma_fence_cb {
	struct list_head node;
	dma_fence_func_t func;
};

/**
 * struct dma_fence_ops - operations implemented for fence
 *
 */
struct dma_fence_ops {
	/**
	 * @use_64bit_seqno:
	 *
	 * True if this dma_fence implementation uses 64bit seqno, false
	 * otherwise.
	 */
	bool use_64bit_seqno;

	/**
	 * @get_driver_name:
	 *
	 * Returns the driver name. This is a callback to allow drivers to
	 * compute the name at runtime, without having it to store permanently
	 * for each fence, or build a cache of some sort.
	 *
	 * This callback is mandatory.
	 */
	const char * (*get_driver_name)(struct dma_fence *fence);

	/**
	 * @get_timeline_name:
	 *
	 * Return the name of the context this fence belongs to. This is a
	 * callback to allow drivers to compute the name at runtime, without
	 * having it to store permanently for each fence, or build a cache of
	 * some sort.
	 *
	 * This callback is mandatory.
	 */
	const char * (*get_timeline_name)(struct dma_fence *fence);

	/**
	 * @enable_signaling:
	 *
	 * Enable software signaling of fence.
	 *
	 * For fence implementations that have the capability for hw->hw
	 * signaling, they can implement this op to enable the necessary
	 * interrupts, or insert commands into cmdstream, etc, to avoid these
	 * costly operations for the common case where only hw->hw
	 * synchronization is required.  This is called in the first
	 * dma_fence_wait() or dma_fence_add_callback() path to let the fence
	 * implementation know that there is another driver waiting on the
	 * signal (ie. hw->sw case).
	 *
	 * This function can be called from atomic context, but not
	 * from irq context, so normal spinlocks can be used.
	 *
	 * A return value of false indicates the fence already passed,
	 * or some failure occurred that made it impossible to enable
	 * signaling. True indicates successful enabling.
	 *
	 * &dma_fence.error may be set in enable_signaling, but only when false
	 * is returned.
	 *
	 * Since many implementations can call dma_fence_signal() even when before
	 * @enable_signaling has been called there's a race window, where the
	 * dma_fence_signal() might result in the final fence reference being
	 * released and its memory freed. To avoid this, implementations of this
	 * callback should grab their own reference using dma_fence_get(), to be
	 * released when the fence is signalled (through e.g. the interrupt
	 * handler).
	 *
	 * This callback is optional. If this callback is not present, then the
	 * driver must always have signaling enabled.
	 */
	bool (*enable_signaling)(struct dma_fence *fence);

	/**
	 * @signaled:
	 *
	 * Peek whether the fence is signaled, as a fastpath optimization for
	 * e.g. dma_fence_wait() or dma_fence_add_callback(). Note that this
	 * callback does not need to make any guarantees beyond that a fence
	 * once indicates as signalled must always return true from this
	 * callback. This callback may return false even if the fence has
	 * completed already, in this case information hasn't propogated throug
	 * the system yet. See also dma_fence_is_signaled().
	 *
	 * May set &dma_fence.error if returning true.
	 *
	 * This callback is optional.
	 */
	bool (*signaled)(struct dma_fence *fence);

	/**
	 * @wait:
	 *
	 * Custom wait implementation, defaults to dma_fence_default_wait() if
	 * not set.
	 *
	 * The dma_fence_default_wait implementation should work for any fence, as long
	 * as @enable_signaling works correctly. This hook allows drivers to
	 * have an optimized version for the case where a process context is
	 * already available, e.g. if @enable_signaling for the general case
	 * needs to set up a worker thread.
	 *
	 * Must return -ERESTARTSYS if the wait is intr = true and the wait was
	 * interrupted, and remaining jiffies if fence has signaled, or 0 if wait
	 * timed out. Can also return other error values on custom implementations,
	 * which should be treated as if the fence is signaled. For example a hardware
	 * lockup could be reported like that.
	 *
	 * This callback is optional.
	 */
	signed long (*wait)(struct dma_fence *fence,
			    bool intr, signed long timeout);

	/**
	 * @release:
	 *
	 * Called on destruction of fence to release additional resources.
	 * Can be called from irq context.  This callback is optional. If it is
	 * NULL, then dma_fence_free() is instead called as the default
	 * implementation.
	 */
	void (*release)(struct dma_fence *fence);

	/**
	 * @fence_value_str:
	 *
	 * Callback to fill in free-form debug info specific to this fence, like
	 * the sequence number.
	 *
	 * This callback is optional.
	 */
	void (*fence_value_str)(struct dma_fence *fence, char *str, int size);

	/**
	 * @timeline_value_str:
	 *
	 * Fills in the current value of the timeline as a string, like the
	 * sequence number. Note that the specific fence passed to this function
	 * should not matter, drivers should only use it to look up the
	 * corresponding timeline structures.
	 */
	void (*timeline_value_str)(struct dma_fence *fence,
				   char *str, int size);
};

void dma_fence_init(struct dma_fence *fence, const struct dma_fence_ops *ops,
		    spinlock_t *lock, u64 context, unsigned seqno);

void dma_fence_release(struct kref *kref);
void dma_fence_free(struct dma_fence *fence);

/**
 * dma_fence_put - decreases refcount of the fence
 * @fence: fence to reduce refcount of
 */
static inline void dma_fence_put(struct dma_fence *fence)
{
	if (fence)
		kref_put(&fence->refcount, dma_fence_release);
}

/**
 * dma_fence_get - increases refcount of the fence
 * @fence: fence to increase refcount of
 *
 * Returns the same fence, with refcount increased by 1.
 */
static inline struct dma_fence *dma_fence_get(struct dma_fence *fence)
{
	if (fence)
		kref_get(&fence->refcount);
	return fence;
}

/**
 * dma_fence_get_rcu - get a fence from a reservation_object_list with
 *                     rcu read lock
 * @fence: fence to increase refcount of
 *
 * Function returns NULL if no refcount could be obtained, or the fence.
 */
static inline struct dma_fence *dma_fence_get_rcu(struct dma_fence *fence)
{
	if (kref_get_unless_zero(&fence->refcount))
		return fence;
	else
		return NULL;
}

/**
 * dma_fence_get_rcu_safe  - acquire a reference to an RCU tracked fence
 * @fencep: pointer to fence to increase refcount of
 *
 * Function returns NULL if no refcount could be obtained, or the fence.
 * This function handles acquiring a reference to a fence that may be
 * reallocated within the RCU grace period (such as with SLAB_TYPESAFE_BY_RCU),
 * so long as the caller is using RCU on the pointer to the fence.
 *
 * An alternative mechanism is to employ a seqlock to protect a bunch of
 * fences, such as used by struct reservation_object. When using a seqlock,
 * the seqlock must be taken before and checked after a reference to the
 * fence is acquired (as shown here).
 *
 * The caller is required to hold the RCU read lock.
 */
static inline struct dma_fence *
dma_fence_get_rcu_safe(struct dma_fence __rcu **fencep)
{
	do {
		struct dma_fence *fence;

		fence = rcu_dereference(*fencep);
		if (!fence)
			return NULL;

		if (!dma_fence_get_rcu(fence))
			continue;

		/* The atomic_inc_not_zero() inside dma_fence_get_rcu()
		 * provides a full memory barrier upon success (such as now).
		 * This is paired with the write barrier from assigning
		 * to the __rcu protected fence pointer so that if that
		 * pointer still matches the current fence, we know we
		 * have successfully acquire a reference to it. If it no
		 * longer matches, we are holding a reference to some other
		 * reallocated pointer. This is possible if the allocator
		 * is using a freelist like SLAB_TYPESAFE_BY_RCU where the
		 * fence remains valid for the RCU grace period, but it
		 * may be reallocated. When using such allocators, we are
		 * responsible for ensuring the reference we get is to
		 * the right fence, as below.
		 */
		if (fence == rcu_access_pointer(*fencep))
			return rcu_pointer_handoff(fence);

		dma_fence_put(fence);
	} while (1);
}

int dma_fence_signal(struct dma_fence *fence);
int dma_fence_signal_locked(struct dma_fence *fence);
signed long dma_fence_default_wait(struct dma_fence *fence,
				   bool intr, signed long timeout);
int dma_fence_add_callback(struct dma_fence *fence,
			   struct dma_fence_cb *cb,
			   dma_fence_func_t func);
bool dma_fence_remove_callback(struct dma_fence *fence,
			       struct dma_fence_cb *cb);
void dma_fence_enable_sw_signaling(struct dma_fence *fence);

/**
 * dma_fence_is_signaled_locked - Return an indication if the fence
 *                                is signaled yet.
 * @fence: the fence to check
 *
 * Returns true if the fence was already signaled, false if not. Since this
 * function doesn't enable signaling, it is not guaranteed to ever return
 * true if dma_fence_add_callback(), dma_fence_wait() or
 * dma_fence_enable_sw_signaling() haven't been called before.
 *
 * This function requires &dma_fence.lock to be held.
 *
 * See also dma_fence_is_signaled().
 */
static inline bool
dma_fence_is_signaled_locked(struct dma_fence *fence)
{
	if (test_bit(DMA_FENCE_FLAG_SIGNALED_BIT, &fence->flags))
		return true;

	if (fence->ops->signaled && fence->ops->signaled(fence)) {
		dma_fence_signal_locked(fence);
		return true;
	}

	return false;
}

/**
 * dma_fence_is_signaled - Return an indication if the fence is signaled yet.
 * @fence: the fence to check
 *
 * Returns true if the fence was already signaled, false if not. Since this
 * function doesn't enable signaling, it is not guaranteed to ever return
 * true if dma_fence_add_callback(), dma_fence_wait() or
 * dma_fence_enable_sw_signaling() haven't been called before.
 *
 * It's recommended for seqno fences to call dma_fence_signal when the
 * operation is complete, it makes it possible to prevent issues from
 * wraparound between time of issue and time of use by checking the return
 * value of this function before calling hardware-specific wait instructions.
 *
 * See also dma_fence_is_signaled_locked().
 */
static inline bool
dma_fence_is_signaled(struct dma_fence *fence)
{
	if (test_bit(DMA_FENCE_FLAG_SIGNALED_BIT, &fence->flags))
		return true;

	if (fence->ops->signaled && fence->ops->signaled(fence)) {
		dma_fence_signal(fence);
		return true;
	}

	return false;
}

/**
 * __dma_fence_is_later - return if f1 is chronologically later than f2
 * @f1: the first fence's seqno
 * @f2: the second fence's seqno from the same context
 * @ops: dma_fence_ops associated with the seqno
 *
 * Returns true if f1 is chronologically later than f2. Both fences must be
 * from the same context, since a seqno is not common across contexts.
 */
<<<<<<< HEAD
static inline bool __dma_fence_is_later(u32 f1, u32 f2)
{
	return (int)(f1 - f2) > 0;
=======
static inline bool __dma_fence_is_later(u64 f1, u64 f2,
					const struct dma_fence_ops *ops)
{
	/* This is for backward compatibility with drivers which can only handle
	 * 32bit sequence numbers. Use a 64bit compare when the driver says to
	 * do so.
	 */
	if (ops->use_64bit_seqno)
		return f1 > f2;

	return (int)(lower_32_bits(f1) - lower_32_bits(f2)) > 0;
>>>>>>> 407d19ab
}

/**
 * dma_fence_is_later - return if f1 is chronologically later than f2
 * @f1: the first fence from the same context
 * @f2: the second fence from the same context
 *
 * Returns true if f1 is chronologically later than f2. Both fences must be
 * from the same context, since a seqno is not re-used across contexts.
 */
static inline bool dma_fence_is_later(struct dma_fence *f1,
				      struct dma_fence *f2)
{
	if (WARN_ON(f1->context != f2->context))
		return false;

	return __dma_fence_is_later(f1->seqno, f2->seqno, f1->ops);
}

/**
 * dma_fence_later - return the chronologically later fence
 * @f1:	the first fence from the same context
 * @f2:	the second fence from the same context
 *
 * Returns NULL if both fences are signaled, otherwise the fence that would be
 * signaled last. Both fences must be from the same context, since a seqno is
 * not re-used across contexts.
 */
static inline struct dma_fence *dma_fence_later(struct dma_fence *f1,
						struct dma_fence *f2)
{
	if (WARN_ON(f1->context != f2->context))
		return NULL;

	/*
	 * Can't check just DMA_FENCE_FLAG_SIGNALED_BIT here, it may never
	 * have been set if enable_signaling wasn't called, and enabling that
	 * here is overkill.
	 */
	if (dma_fence_is_later(f1, f2))
		return dma_fence_is_signaled(f1) ? NULL : f1;
	else
		return dma_fence_is_signaled(f2) ? NULL : f2;
}

/**
 * dma_fence_get_status_locked - returns the status upon completion
 * @fence: the dma_fence to query
 *
 * Drivers can supply an optional error status condition before they signal
 * the fence (to indicate whether the fence was completed due to an error
 * rather than success). The value of the status condition is only valid
 * if the fence has been signaled, dma_fence_get_status_locked() first checks
 * the signal state before reporting the error status.
 *
 * Returns 0 if the fence has not yet been signaled, 1 if the fence has
 * been signaled without an error condition, or a negative error code
 * if the fence has been completed in err.
 */
static inline int dma_fence_get_status_locked(struct dma_fence *fence)
{
	if (dma_fence_is_signaled_locked(fence))
		return fence->error ?: 1;
	else
		return 0;
}

int dma_fence_get_status(struct dma_fence *fence);

/**
 * dma_fence_set_error - flag an error condition on the fence
 * @fence: the dma_fence
 * @error: the error to store
 *
 * Drivers can supply an optional error status condition before they signal
 * the fence, to indicate that the fence was completed due to an error
 * rather than success. This must be set before signaling (so that the value
 * is visible before any waiters on the signal callback are woken). This
 * helper exists to help catching erroneous setting of #dma_fence.error.
 */
static inline void dma_fence_set_error(struct dma_fence *fence,
				       int error)
{
	WARN_ON(test_bit(DMA_FENCE_FLAG_SIGNALED_BIT, &fence->flags));
	WARN_ON(error >= 0 || error < -MAX_ERRNO);

	fence->error = error;
}

signed long dma_fence_wait_timeout(struct dma_fence *,
				   bool intr, signed long timeout);
signed long dma_fence_wait_any_timeout(struct dma_fence **fences,
				       uint32_t count,
				       bool intr, signed long timeout,
				       uint32_t *idx);

/**
 * dma_fence_wait - sleep until the fence gets signaled
 * @fence: the fence to wait on
 * @intr: if true, do an interruptible wait
 *
 * This function will return -ERESTARTSYS if interrupted by a signal,
 * or 0 if the fence was signaled. Other error values may be
 * returned on custom implementations.
 *
 * Performs a synchronous wait on this fence. It is assumed the caller
 * directly or indirectly holds a reference to the fence, otherwise the
 * fence might be freed before return, resulting in undefined behavior.
 *
 * See also dma_fence_wait_timeout() and dma_fence_wait_any_timeout().
 */
static inline signed long dma_fence_wait(struct dma_fence *fence, bool intr)
{
	signed long ret;

	/* Since dma_fence_wait_timeout cannot timeout with
	 * MAX_SCHEDULE_TIMEOUT, only valid return values are
	 * -ERESTARTSYS and MAX_SCHEDULE_TIMEOUT.
	 */
	ret = dma_fence_wait_timeout(fence, intr, MAX_SCHEDULE_TIMEOUT);

	return ret < 0 ? ret : 0;
}

u64 dma_fence_context_alloc(unsigned num);

#define DMA_FENCE_TRACE(f, fmt, args...) \
	do {								\
		struct dma_fence *__ff = (f);				\
		if (IS_ENABLED(CONFIG_DMA_FENCE_TRACE))			\
			pr_info("f %llu#%u: " fmt,			\
				__ff->context, __ff->seqno, ##args);	\
	} while (0)

#define DMA_FENCE_WARN(f, fmt, args...) \
	do {								\
		struct dma_fence *__ff = (f);				\
		pr_warn("f %llu#%u: " fmt, __ff->context, __ff->seqno,	\
			 ##args);					\
	} while (0)

#define DMA_FENCE_ERR(f, fmt, args...) \
	do {								\
		struct dma_fence *__ff = (f);				\
		pr_err("f %llu#%u: " fmt, __ff->context, __ff->seqno,	\
			##args);					\
	} while (0)

#endif /* __LINUX_DMA_FENCE_H */<|MERGE_RESOLUTION|>--- conflicted
+++ resolved
@@ -69,7 +69,7 @@
 	struct list_head cb_list;
 	spinlock_t *lock;
 	u64 context;
-	unsigned seqno;
+	u64 seqno;
 	unsigned long flags;
 	ktime_t timestamp;
 	int error;
@@ -244,7 +244,7 @@
 };
 
 void dma_fence_init(struct dma_fence *fence, const struct dma_fence_ops *ops,
-		    spinlock_t *lock, u64 context, unsigned seqno);
+		    spinlock_t *lock, u64 context, u64 seqno);
 
 void dma_fence_release(struct kref *kref);
 void dma_fence_free(struct dma_fence *fence);
@@ -415,11 +415,6 @@
  * Returns true if f1 is chronologically later than f2. Both fences must be
  * from the same context, since a seqno is not common across contexts.
  */
-<<<<<<< HEAD
-static inline bool __dma_fence_is_later(u32 f1, u32 f2)
-{
-	return (int)(f1 - f2) > 0;
-=======
 static inline bool __dma_fence_is_later(u64 f1, u64 f2,
 					const struct dma_fence_ops *ops)
 {
@@ -431,7 +426,6 @@
 		return f1 > f2;
 
 	return (int)(lower_32_bits(f1) - lower_32_bits(f2)) > 0;
->>>>>>> 407d19ab
 }
 
 /**
@@ -556,27 +550,28 @@
 	return ret < 0 ? ret : 0;
 }
 
+struct dma_fence *dma_fence_get_stub(void);
 u64 dma_fence_context_alloc(unsigned num);
 
 #define DMA_FENCE_TRACE(f, fmt, args...) \
 	do {								\
 		struct dma_fence *__ff = (f);				\
 		if (IS_ENABLED(CONFIG_DMA_FENCE_TRACE))			\
-			pr_info("f %llu#%u: " fmt,			\
+			pr_info("f %llu#%llu: " fmt,			\
 				__ff->context, __ff->seqno, ##args);	\
 	} while (0)
 
 #define DMA_FENCE_WARN(f, fmt, args...) \
 	do {								\
 		struct dma_fence *__ff = (f);				\
-		pr_warn("f %llu#%u: " fmt, __ff->context, __ff->seqno,	\
+		pr_warn("f %llu#%llu: " fmt, __ff->context, __ff->seqno,\
 			 ##args);					\
 	} while (0)
 
 #define DMA_FENCE_ERR(f, fmt, args...) \
 	do {								\
 		struct dma_fence *__ff = (f);				\
-		pr_err("f %llu#%u: " fmt, __ff->context, __ff->seqno,	\
+		pr_err("f %llu#%llu: " fmt, __ff->context, __ff->seqno,	\
 			##args);					\
 	} while (0)
 
