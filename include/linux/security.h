/*
 * Linux Security plug
 *
 * Copyright (C) 2001 WireX Communications, Inc <chris@wirex.com>
 * Copyright (C) 2001 Greg Kroah-Hartman <greg@kroah.com>
 * Copyright (C) 2001 Networks Associates Technology, Inc <ssmalley@nai.com>
 * Copyright (C) 2001 James Morris <jmorris@intercode.com.au>
 * Copyright (C) 2001 Silicon Graphics, Inc. (Trust Technology Group)
 * Copyright (C) 2016 Mellanox Techonologies
 *
 *	This program is free software; you can redistribute it and/or modify
 *	it under the terms of the GNU General Public License as published by
 *	the Free Software Foundation; either version 2 of the License, or
 *	(at your option) any later version.
 *
 *	Due to this file being licensed under the GPL there is controversy over
 *	whether this permits you to write a module that #includes this file
 *	without placing your module under the GPL.  Please consult a lawyer for
 *	advice before doing this.
 *
 */

#ifndef __LINUX_SECURITY_H
#define __LINUX_SECURITY_H

#include <linux/key.h>
#include <linux/capability.h>
#include <linux/fs.h>
#include <linux/slab.h>
#include <linux/err.h>
#include <linux/string.h>
#include <linux/mm.h>
#include <linux/fs.h>

struct linux_binprm;
struct cred;
struct rlimit;
struct siginfo;
struct sembuf;
struct kern_ipc_perm;
struct audit_context;
struct super_block;
struct inode;
struct dentry;
struct file;
struct vfsmount;
struct path;
struct qstr;
struct iattr;
struct fown_struct;
struct file_operations;
struct msg_msg;
struct xattr;
struct kernfs_node;
struct xfrm_sec_ctx;
struct mm_struct;

/* If capable should audit the security request */
#define SECURITY_CAP_NOAUDIT 0
#define SECURITY_CAP_AUDIT 1

/* LSM Agnostic defines for sb_set_mnt_opts */
#define SECURITY_LSM_NATIVE_LABELS	1

struct ctl_table;
struct audit_krule;
struct user_namespace;
struct timezone;

enum lsm_event {
	LSM_POLICY_CHANGE,
};

/* These functions are in security/commoncap.c */
extern int cap_capable(const struct cred *cred, struct user_namespace *ns,
		       int cap, int audit);
extern int cap_settime(const struct timespec64 *ts, const struct timezone *tz);
extern int cap_ptrace_access_check(struct task_struct *child, unsigned int mode);
extern int cap_ptrace_traceme(struct task_struct *parent);
extern int cap_capget(struct task_struct *target, kernel_cap_t *effective, kernel_cap_t *inheritable, kernel_cap_t *permitted);
extern int cap_capset(struct cred *new, const struct cred *old,
		      const kernel_cap_t *effective,
		      const kernel_cap_t *inheritable,
		      const kernel_cap_t *permitted);
extern int cap_bprm_set_creds(struct linux_binprm *bprm);
extern int cap_inode_setxattr(struct dentry *dentry, const char *name,
			      const void *value, size_t size, int flags);
extern int cap_inode_removexattr(struct dentry *dentry, const char *name);
extern int cap_inode_need_killpriv(struct dentry *dentry);
extern int cap_inode_killpriv(struct dentry *dentry);
extern int cap_inode_getsecurity(struct inode *inode, const char *name,
				 void **buffer, bool alloc);
extern int cap_mmap_addr(unsigned long addr);
extern int cap_mmap_file(struct file *file, unsigned long reqprot,
			 unsigned long prot, unsigned long flags);
extern int cap_task_fix_setuid(struct cred *new, const struct cred *old, int flags);
extern int cap_task_prctl(int option, unsigned long arg2, unsigned long arg3,
			  unsigned long arg4, unsigned long arg5);
extern int cap_task_setscheduler(struct task_struct *p);
extern int cap_task_setioprio(struct task_struct *p, int ioprio);
extern int cap_task_setnice(struct task_struct *p, int nice);
extern int cap_vm_enough_memory(struct mm_struct *mm, long pages);

struct msghdr;
struct sk_buff;
struct sock;
struct sockaddr;
struct socket;
struct flowi;
struct dst_entry;
struct xfrm_selector;
struct xfrm_policy;
struct xfrm_state;
struct xfrm_user_sec_ctx;
struct seq_file;
struct sctp_endpoint;

#ifdef CONFIG_MMU
extern unsigned long mmap_min_addr;
extern unsigned long dac_mmap_min_addr;
#else
#define mmap_min_addr		0UL
#define dac_mmap_min_addr	0UL
#endif

/*
 * Values used in the task_security_ops calls
 */
/* setuid or setgid, id0 == uid or gid */
#define LSM_SETID_ID	1

/* setreuid or setregid, id0 == real, id1 == eff */
#define LSM_SETID_RE	2

/* setresuid or setresgid, id0 == real, id1 == eff, uid2 == saved */
#define LSM_SETID_RES	4

/* setfsuid or setfsgid, id0 == fsuid or fsgid */
#define LSM_SETID_FS	8

/* Flags for security_task_prlimit(). */
#define LSM_PRLIMIT_READ  1
#define LSM_PRLIMIT_WRITE 2

/* forward declares to avoid warnings */
struct sched_param;
struct request_sock;

/* bprm->unsafe reasons */
#define LSM_UNSAFE_SHARE	1
#define LSM_UNSAFE_PTRACE	2
#define LSM_UNSAFE_NO_NEW_PRIVS	4

#ifdef CONFIG_MMU
extern int mmap_min_addr_handler(struct ctl_table *table, int write,
				 void __user *buffer, size_t *lenp, loff_t *ppos);
#endif

/* security_inode_init_security callback function to write xattrs */
typedef int (*initxattrs) (struct inode *inode,
			   const struct xattr *xattr_array, void *fs_data);


/* Keep the kernel_load_data_id enum in sync with kernel_read_file_id */
#define __data_id_enumify(ENUM, dummy) LOADING_ ## ENUM,
#define __data_id_stringify(dummy, str) #str,

enum kernel_load_data_id {
	__kernel_read_file_id(__data_id_enumify)
};

static const char * const kernel_load_data_str[] = {
	__kernel_read_file_id(__data_id_stringify)
};

static inline const char *kernel_load_data_id_str(enum kernel_load_data_id id)
{
	if ((unsigned)id >= LOADING_MAX_ID)
		return kernel_load_data_str[LOADING_UNKNOWN];

	return kernel_load_data_str[id];
}

#ifdef CONFIG_SECURITY

struct security_mnt_opts {
	char **mnt_opts;
	int *mnt_opts_flags;
	int num_mnt_opts;
};

int call_lsm_notifier(enum lsm_event event, void *data);
int register_lsm_notifier(struct notifier_block *nb);
int unregister_lsm_notifier(struct notifier_block *nb);

static inline void security_init_mnt_opts(struct security_mnt_opts *opts)
{
	opts->mnt_opts = NULL;
	opts->mnt_opts_flags = NULL;
	opts->num_mnt_opts = 0;
}

static inline void security_free_mnt_opts(struct security_mnt_opts *opts)
{
	int i;
	if (opts->mnt_opts)
		for (i = 0; i < opts->num_mnt_opts; i++)
			kfree(opts->mnt_opts[i]);
	kfree(opts->mnt_opts);
	opts->mnt_opts = NULL;
	kfree(opts->mnt_opts_flags);
	opts->mnt_opts_flags = NULL;
	opts->num_mnt_opts = 0;
}

/* prototypes */
extern int security_init(void);

/* Security operations */
int security_binder_set_context_mgr(struct task_struct *mgr);
int security_binder_transaction(struct task_struct *from,
				struct task_struct *to);
int security_binder_transfer_binder(struct task_struct *from,
				    struct task_struct *to);
int security_binder_transfer_file(struct task_struct *from,
				  struct task_struct *to, struct file *file);
int security_ptrace_access_check(struct task_struct *child, unsigned int mode);
int security_ptrace_traceme(struct task_struct *parent);
int security_capget(struct task_struct *target,
		    kernel_cap_t *effective,
		    kernel_cap_t *inheritable,
		    kernel_cap_t *permitted);
int security_capset(struct cred *new, const struct cred *old,
		    const kernel_cap_t *effective,
		    const kernel_cap_t *inheritable,
		    const kernel_cap_t *permitted);
int security_capable(const struct cred *cred, struct user_namespace *ns,
			int cap);
int security_capable_noaudit(const struct cred *cred, struct user_namespace *ns,
			     int cap);
int security_quotactl(int cmds, int type, int id, struct super_block *sb);
int security_quota_on(struct dentry *dentry);
int security_syslog(int type);
int security_settime64(const struct timespec64 *ts, const struct timezone *tz);
int security_vm_enough_memory_mm(struct mm_struct *mm, long pages);
int security_bprm_set_creds(struct linux_binprm *bprm);
int security_bprm_check(struct linux_binprm *bprm);
void security_bprm_committing_creds(struct linux_binprm *bprm);
void security_bprm_committed_creds(struct linux_binprm *bprm);
int security_sb_alloc(struct super_block *sb);
void security_sb_free(struct super_block *sb);
int security_sb_copy_data(char *orig, char *copy);
int security_sb_remount(struct super_block *sb, void *data);
int security_sb_kern_mount(struct super_block *sb, int flags, void *data);
int security_sb_show_options(struct seq_file *m, struct super_block *sb);
int security_sb_statfs(struct dentry *dentry);
int security_sb_mount(const char *dev_name, const struct path *path,
		      const char *type, unsigned long flags, void *data);
int security_sb_umount(struct vfsmount *mnt, int flags);
int security_sb_pivotroot(const struct path *old_path, const struct path *new_path);
int security_sb_set_mnt_opts(struct super_block *sb,
				struct security_mnt_opts *opts,
				unsigned long kern_flags,
				unsigned long *set_kern_flags);
int security_sb_clone_mnt_opts(const struct super_block *oldsb,
				struct super_block *newsb,
				unsigned long kern_flags,
				unsigned long *set_kern_flags);
<<<<<<< HEAD
int security_sb_parse_opts_str(char *options, struct security_mnt_opts *opts);
=======
int security_add_mnt_opt(const char *option, const char *val,
				int len, void **mnt_opts);
int security_move_mount(const struct path *from_path, const struct path *to_path);
>>>>>>> 407d19ab
int security_dentry_init_security(struct dentry *dentry, int mode,
					const struct qstr *name, void **ctx,
					u32 *ctxlen);
int security_dentry_create_files_as(struct dentry *dentry, int mode,
					struct qstr *name,
					const struct cred *old,
					struct cred *new);

int security_inode_alloc(struct inode *inode);
void security_inode_free(struct inode *inode);
int security_inode_init_security(struct inode *inode, struct inode *dir,
				 const struct qstr *qstr,
				 initxattrs initxattrs, void *fs_data);
int security_old_inode_init_security(struct inode *inode, struct inode *dir,
				     const struct qstr *qstr, const char **name,
				     void **value, size_t *len);
int security_inode_create(struct inode *dir, struct dentry *dentry, umode_t mode);
int security_inode_link(struct dentry *old_dentry, struct inode *dir,
			 struct dentry *new_dentry);
int security_inode_unlink(struct inode *dir, struct dentry *dentry);
int security_inode_symlink(struct inode *dir, struct dentry *dentry,
			   const char *old_name);
int security_inode_mkdir(struct inode *dir, struct dentry *dentry, umode_t mode);
int security_inode_rmdir(struct inode *dir, struct dentry *dentry);
int security_inode_mknod(struct inode *dir, struct dentry *dentry, umode_t mode, dev_t dev);
int security_inode_rename(struct inode *old_dir, struct dentry *old_dentry,
			  struct inode *new_dir, struct dentry *new_dentry,
			  unsigned int flags);
int security_inode_readlink(struct dentry *dentry);
int security_inode_follow_link(struct dentry *dentry, struct inode *inode,
			       bool rcu);
int security_inode_permission(struct inode *inode, int mask);
int security_inode_setattr(struct dentry *dentry, struct iattr *attr);
int security_inode_getattr(const struct path *path);
int security_inode_setxattr(struct dentry *dentry, const char *name,
			    const void *value, size_t size, int flags);
void security_inode_post_setxattr(struct dentry *dentry, const char *name,
				  const void *value, size_t size, int flags);
int security_inode_getxattr(struct dentry *dentry, const char *name);
int security_inode_listxattr(struct dentry *dentry);
int security_inode_removexattr(struct dentry *dentry, const char *name);
int security_inode_need_killpriv(struct dentry *dentry);
int security_inode_killpriv(struct dentry *dentry);
int security_inode_getsecurity(struct inode *inode, const char *name, void **buffer, bool alloc);
int security_inode_setsecurity(struct inode *inode, const char *name, const void *value, size_t size, int flags);
int security_inode_listsecurity(struct inode *inode, char *buffer, size_t buffer_size);
void security_inode_getsecid(struct inode *inode, u32 *secid);
int security_inode_copy_up(struct dentry *src, struct cred **new);
int security_inode_copy_up_xattr(const char *name);
int security_kernfs_init_security(struct kernfs_node *kn_dir,
				  struct kernfs_node *kn);
int security_file_permission(struct file *file, int mask);
int security_file_alloc(struct file *file);
void security_file_free(struct file *file);
int security_file_ioctl(struct file *file, unsigned int cmd, unsigned long arg);
int security_mmap_file(struct file *file, unsigned long prot,
			unsigned long flags);
int security_mmap_addr(unsigned long addr);
int security_file_mprotect(struct vm_area_struct *vma, unsigned long reqprot,
			   unsigned long prot);
int security_file_lock(struct file *file, unsigned int cmd);
int security_file_fcntl(struct file *file, unsigned int cmd, unsigned long arg);
void security_file_set_fowner(struct file *file);
int security_file_send_sigiotask(struct task_struct *tsk,
				 struct fown_struct *fown, int sig);
int security_file_receive(struct file *file);
int security_file_open(struct file *file);
int security_task_alloc(struct task_struct *task, unsigned long clone_flags);
void security_task_free(struct task_struct *task);
int security_cred_alloc_blank(struct cred *cred, gfp_t gfp);
void security_cred_free(struct cred *cred);
int security_prepare_creds(struct cred *new, const struct cred *old, gfp_t gfp);
void security_transfer_creds(struct cred *new, const struct cred *old);
void security_cred_getsecid(const struct cred *c, u32 *secid);
int security_kernel_act_as(struct cred *new, u32 secid);
int security_kernel_create_files_as(struct cred *new, struct inode *inode);
int security_kernel_module_request(char *kmod_name);
int security_kernel_load_data(enum kernel_load_data_id id);
int security_kernel_read_file(struct file *file, enum kernel_read_file_id id);
int security_kernel_post_read_file(struct file *file, char *buf, loff_t size,
				   enum kernel_read_file_id id);
int security_task_fix_setuid(struct cred *new, const struct cred *old,
			     int flags);
int security_task_setpgid(struct task_struct *p, pid_t pgid);
int security_task_getpgid(struct task_struct *p);
int security_task_getsid(struct task_struct *p);
void security_task_getsecid(struct task_struct *p, u32 *secid);
int security_task_setnice(struct task_struct *p, int nice);
int security_task_setioprio(struct task_struct *p, int ioprio);
int security_task_getioprio(struct task_struct *p);
int security_task_prlimit(const struct cred *cred, const struct cred *tcred,
			  unsigned int flags);
int security_task_setrlimit(struct task_struct *p, unsigned int resource,
		struct rlimit *new_rlim);
int security_task_setscheduler(struct task_struct *p);
int security_task_getscheduler(struct task_struct *p);
int security_task_movememory(struct task_struct *p);
int security_task_kill(struct task_struct *p, struct siginfo *info,
			int sig, const struct cred *cred);
int security_task_prctl(int option, unsigned long arg2, unsigned long arg3,
			unsigned long arg4, unsigned long arg5);
void security_task_to_inode(struct task_struct *p, struct inode *inode);
int security_ipc_permission(struct kern_ipc_perm *ipcp, short flag);
void security_ipc_getsecid(struct kern_ipc_perm *ipcp, u32 *secid);
int security_msg_msg_alloc(struct msg_msg *msg);
void security_msg_msg_free(struct msg_msg *msg);
int security_msg_queue_alloc(struct kern_ipc_perm *msq);
void security_msg_queue_free(struct kern_ipc_perm *msq);
int security_msg_queue_associate(struct kern_ipc_perm *msq, int msqflg);
int security_msg_queue_msgctl(struct kern_ipc_perm *msq, int cmd);
int security_msg_queue_msgsnd(struct kern_ipc_perm *msq,
			      struct msg_msg *msg, int msqflg);
int security_msg_queue_msgrcv(struct kern_ipc_perm *msq, struct msg_msg *msg,
			      struct task_struct *target, long type, int mode);
int security_shm_alloc(struct kern_ipc_perm *shp);
void security_shm_free(struct kern_ipc_perm *shp);
int security_shm_associate(struct kern_ipc_perm *shp, int shmflg);
int security_shm_shmctl(struct kern_ipc_perm *shp, int cmd);
int security_shm_shmat(struct kern_ipc_perm *shp, char __user *shmaddr, int shmflg);
int security_sem_alloc(struct kern_ipc_perm *sma);
void security_sem_free(struct kern_ipc_perm *sma);
int security_sem_associate(struct kern_ipc_perm *sma, int semflg);
int security_sem_semctl(struct kern_ipc_perm *sma, int cmd);
int security_sem_semop(struct kern_ipc_perm *sma, struct sembuf *sops,
			unsigned nsops, int alter);
void security_d_instantiate(struct dentry *dentry, struct inode *inode);
int security_getprocattr(struct task_struct *p, char *name, char **value);
int security_setprocattr(const char *name, void *value, size_t size);
int security_netlink_send(struct sock *sk, struct sk_buff *skb);
int security_ismaclabel(const char *name);
int security_secid_to_secctx(u32 secid, char **secdata, u32 *seclen);
int security_secctx_to_secid(const char *secdata, u32 seclen, u32 *secid);
void security_release_secctx(char *secdata, u32 seclen);

void security_inode_invalidate_secctx(struct inode *inode);
int security_inode_notifysecctx(struct inode *inode, void *ctx, u32 ctxlen);
int security_inode_setsecctx(struct dentry *dentry, void *ctx, u32 ctxlen);
int security_inode_getsecctx(struct inode *inode, void **ctx, u32 *ctxlen);
#else /* CONFIG_SECURITY */
struct security_mnt_opts {
};

static inline int call_lsm_notifier(enum lsm_event event, void *data)
{
	return 0;
}

static inline int register_lsm_notifier(struct notifier_block *nb)
{
	return 0;
}

static inline  int unregister_lsm_notifier(struct notifier_block *nb)
{
	return 0;
}

static inline void security_init_mnt_opts(struct security_mnt_opts *opts)
{
}

static inline void security_free_mnt_opts(struct security_mnt_opts *opts)
{
}

/*
 * This is the default capabilities functionality.  Most of these functions
 * are just stubbed out, but a few must call the proper capable code.
 */

static inline int security_init(void)
{
	return 0;
}

static inline int security_binder_set_context_mgr(struct task_struct *mgr)
{
	return 0;
}

static inline int security_binder_transaction(struct task_struct *from,
					      struct task_struct *to)
{
	return 0;
}

static inline int security_binder_transfer_binder(struct task_struct *from,
						  struct task_struct *to)
{
	return 0;
}

static inline int security_binder_transfer_file(struct task_struct *from,
						struct task_struct *to,
						struct file *file)
{
	return 0;
}

static inline int security_ptrace_access_check(struct task_struct *child,
					     unsigned int mode)
{
	return cap_ptrace_access_check(child, mode);
}

static inline int security_ptrace_traceme(struct task_struct *parent)
{
	return cap_ptrace_traceme(parent);
}

static inline int security_capget(struct task_struct *target,
				   kernel_cap_t *effective,
				   kernel_cap_t *inheritable,
				   kernel_cap_t *permitted)
{
	return cap_capget(target, effective, inheritable, permitted);
}

static inline int security_capset(struct cred *new,
				   const struct cred *old,
				   const kernel_cap_t *effective,
				   const kernel_cap_t *inheritable,
				   const kernel_cap_t *permitted)
{
	return cap_capset(new, old, effective, inheritable, permitted);
}

static inline int security_capable(const struct cred *cred,
				   struct user_namespace *ns, int cap)
{
	return cap_capable(cred, ns, cap, SECURITY_CAP_AUDIT);
}

static inline int security_capable_noaudit(const struct cred *cred,
					   struct user_namespace *ns, int cap) {
	return cap_capable(cred, ns, cap, SECURITY_CAP_NOAUDIT);
}

static inline int security_quotactl(int cmds, int type, int id,
				     struct super_block *sb)
{
	return 0;
}

static inline int security_quota_on(struct dentry *dentry)
{
	return 0;
}

static inline int security_syslog(int type)
{
	return 0;
}

static inline int security_settime64(const struct timespec64 *ts,
				     const struct timezone *tz)
{
	return cap_settime(ts, tz);
}

static inline int security_vm_enough_memory_mm(struct mm_struct *mm, long pages)
{
	return __vm_enough_memory(mm, pages, cap_vm_enough_memory(mm, pages));
}

static inline int security_bprm_set_creds(struct linux_binprm *bprm)
{
	return cap_bprm_set_creds(bprm);
}

static inline int security_bprm_check(struct linux_binprm *bprm)
{
	return 0;
}

static inline void security_bprm_committing_creds(struct linux_binprm *bprm)
{
}

static inline void security_bprm_committed_creds(struct linux_binprm *bprm)
{
}

static inline int security_sb_alloc(struct super_block *sb)
{
	return 0;
}

static inline void security_sb_free(struct super_block *sb)
{ }

static inline int security_sb_copy_data(char *orig, char *copy)
{
	return 0;
}

static inline int security_sb_remount(struct super_block *sb, void *data)
{
	return 0;
}

static inline int security_sb_kern_mount(struct super_block *sb, int flags, void *data)
{
	return 0;
}

static inline int security_sb_show_options(struct seq_file *m,
					   struct super_block *sb)
{
	return 0;
}

static inline int security_sb_statfs(struct dentry *dentry)
{
	return 0;
}

static inline int security_sb_mount(const char *dev_name, const struct path *path,
				    const char *type, unsigned long flags,
				    void *data)
{
	return 0;
}

static inline int security_sb_umount(struct vfsmount *mnt, int flags)
{
	return 0;
}

static inline int security_sb_pivotroot(const struct path *old_path,
					const struct path *new_path)
{
	return 0;
}

static inline int security_sb_set_mnt_opts(struct super_block *sb,
					   struct security_mnt_opts *opts,
					   unsigned long kern_flags,
					   unsigned long *set_kern_flags)
{
	return 0;
}

static inline int security_sb_clone_mnt_opts(const struct super_block *oldsb,
					      struct super_block *newsb,
					      unsigned long kern_flags,
					      unsigned long *set_kern_flags)
{
	return 0;
}

static inline int security_sb_parse_opts_str(char *options, struct security_mnt_opts *opts)
{
	return 0;
}

static inline int security_move_mount(const struct path *from_path,
				      const struct path *to_path)
{
	return 0;
}

static inline int security_inode_alloc(struct inode *inode)
{
	return 0;
}

static inline void security_inode_free(struct inode *inode)
{ }

static inline int security_dentry_init_security(struct dentry *dentry,
						 int mode,
						 const struct qstr *name,
						 void **ctx,
						 u32 *ctxlen)
{
	return -EOPNOTSUPP;
}

static inline int security_dentry_create_files_as(struct dentry *dentry,
						  int mode, struct qstr *name,
						  const struct cred *old,
						  struct cred *new)
{
	return 0;
}


static inline int security_inode_init_security(struct inode *inode,
						struct inode *dir,
						const struct qstr *qstr,
						const initxattrs xattrs,
						void *fs_data)
{
	return 0;
}

static inline int security_old_inode_init_security(struct inode *inode,
						   struct inode *dir,
						   const struct qstr *qstr,
						   const char **name,
						   void **value, size_t *len)
{
	return -EOPNOTSUPP;
}

static inline int security_inode_create(struct inode *dir,
					 struct dentry *dentry,
					 umode_t mode)
{
	return 0;
}

static inline int security_inode_link(struct dentry *old_dentry,
				       struct inode *dir,
				       struct dentry *new_dentry)
{
	return 0;
}

static inline int security_inode_unlink(struct inode *dir,
					 struct dentry *dentry)
{
	return 0;
}

static inline int security_inode_symlink(struct inode *dir,
					  struct dentry *dentry,
					  const char *old_name)
{
	return 0;
}

static inline int security_inode_mkdir(struct inode *dir,
					struct dentry *dentry,
					int mode)
{
	return 0;
}

static inline int security_inode_rmdir(struct inode *dir,
					struct dentry *dentry)
{
	return 0;
}

static inline int security_inode_mknod(struct inode *dir,
					struct dentry *dentry,
					int mode, dev_t dev)
{
	return 0;
}

static inline int security_inode_rename(struct inode *old_dir,
					 struct dentry *old_dentry,
					 struct inode *new_dir,
					 struct dentry *new_dentry,
					 unsigned int flags)
{
	return 0;
}

static inline int security_inode_readlink(struct dentry *dentry)
{
	return 0;
}

static inline int security_inode_follow_link(struct dentry *dentry,
					     struct inode *inode,
					     bool rcu)
{
	return 0;
}

static inline int security_inode_permission(struct inode *inode, int mask)
{
	return 0;
}

static inline int security_inode_setattr(struct dentry *dentry,
					  struct iattr *attr)
{
	return 0;
}

static inline int security_inode_getattr(const struct path *path)
{
	return 0;
}

static inline int security_inode_setxattr(struct dentry *dentry,
		const char *name, const void *value, size_t size, int flags)
{
	return cap_inode_setxattr(dentry, name, value, size, flags);
}

static inline void security_inode_post_setxattr(struct dentry *dentry,
		const char *name, const void *value, size_t size, int flags)
{ }

static inline int security_inode_getxattr(struct dentry *dentry,
			const char *name)
{
	return 0;
}

static inline int security_inode_listxattr(struct dentry *dentry)
{
	return 0;
}

static inline int security_inode_removexattr(struct dentry *dentry,
			const char *name)
{
	return cap_inode_removexattr(dentry, name);
}

static inline int security_inode_need_killpriv(struct dentry *dentry)
{
	return cap_inode_need_killpriv(dentry);
}

static inline int security_inode_killpriv(struct dentry *dentry)
{
	return cap_inode_killpriv(dentry);
}

static inline int security_inode_getsecurity(struct inode *inode, const char *name, void **buffer, bool alloc)
{
	return -EOPNOTSUPP;
}

static inline int security_inode_setsecurity(struct inode *inode, const char *name, const void *value, size_t size, int flags)
{
	return -EOPNOTSUPP;
}

static inline int security_inode_listsecurity(struct inode *inode, char *buffer, size_t buffer_size)
{
	return 0;
}

static inline void security_inode_getsecid(struct inode *inode, u32 *secid)
{
	*secid = 0;
}

static inline int security_inode_copy_up(struct dentry *src, struct cred **new)
{
	return 0;
}

static inline int security_kernfs_init_security(struct kernfs_node *kn_dir,
						struct kernfs_node *kn)
{
	return 0;
}

static inline int security_inode_copy_up_xattr(const char *name)
{
	return -EOPNOTSUPP;
}

static inline int security_file_permission(struct file *file, int mask)
{
	return 0;
}

static inline int security_file_alloc(struct file *file)
{
	return 0;
}

static inline void security_file_free(struct file *file)
{ }

static inline int security_file_ioctl(struct file *file, unsigned int cmd,
				      unsigned long arg)
{
	return 0;
}

static inline int security_mmap_file(struct file *file, unsigned long prot,
				     unsigned long flags)
{
	return 0;
}

static inline int security_mmap_addr(unsigned long addr)
{
	return cap_mmap_addr(addr);
}

static inline int security_file_mprotect(struct vm_area_struct *vma,
					 unsigned long reqprot,
					 unsigned long prot)
{
	return 0;
}

static inline int security_file_lock(struct file *file, unsigned int cmd)
{
	return 0;
}

static inline int security_file_fcntl(struct file *file, unsigned int cmd,
				      unsigned long arg)
{
	return 0;
}

static inline void security_file_set_fowner(struct file *file)
{
	return;
}

static inline int security_file_send_sigiotask(struct task_struct *tsk,
					       struct fown_struct *fown,
					       int sig)
{
	return 0;
}

static inline int security_file_receive(struct file *file)
{
	return 0;
}

static inline int security_file_open(struct file *file)
{
	return 0;
}

static inline int security_task_alloc(struct task_struct *task,
				      unsigned long clone_flags)
{
	return 0;
}

static inline void security_task_free(struct task_struct *task)
{ }

static inline int security_cred_alloc_blank(struct cred *cred, gfp_t gfp)
{
	return 0;
}

static inline void security_cred_free(struct cred *cred)
{ }

static inline int security_prepare_creds(struct cred *new,
					 const struct cred *old,
					 gfp_t gfp)
{
	return 0;
}

static inline void security_transfer_creds(struct cred *new,
					   const struct cred *old)
{
}

static inline int security_kernel_act_as(struct cred *cred, u32 secid)
{
	return 0;
}

static inline int security_kernel_create_files_as(struct cred *cred,
						  struct inode *inode)
{
	return 0;
}

static inline int security_kernel_module_request(char *kmod_name)
{
	return 0;
}

static inline int security_kernel_load_data(enum kernel_load_data_id id)
{
	return 0;
}

static inline int security_kernel_read_file(struct file *file,
					    enum kernel_read_file_id id)
{
	return 0;
}

static inline int security_kernel_post_read_file(struct file *file,
						 char *buf, loff_t size,
						 enum kernel_read_file_id id)
{
	return 0;
}

static inline int security_task_fix_setuid(struct cred *new,
					   const struct cred *old,
					   int flags)
{
	return cap_task_fix_setuid(new, old, flags);
}

static inline int security_task_setpgid(struct task_struct *p, pid_t pgid)
{
	return 0;
}

static inline int security_task_getpgid(struct task_struct *p)
{
	return 0;
}

static inline int security_task_getsid(struct task_struct *p)
{
	return 0;
}

static inline void security_task_getsecid(struct task_struct *p, u32 *secid)
{
	*secid = 0;
}

static inline int security_task_setnice(struct task_struct *p, int nice)
{
	return cap_task_setnice(p, nice);
}

static inline int security_task_setioprio(struct task_struct *p, int ioprio)
{
	return cap_task_setioprio(p, ioprio);
}

static inline int security_task_getioprio(struct task_struct *p)
{
	return 0;
}

static inline int security_task_prlimit(const struct cred *cred,
					const struct cred *tcred,
					unsigned int flags)
{
	return 0;
}

static inline int security_task_setrlimit(struct task_struct *p,
					  unsigned int resource,
					  struct rlimit *new_rlim)
{
	return 0;
}

static inline int security_task_setscheduler(struct task_struct *p)
{
	return cap_task_setscheduler(p);
}

static inline int security_task_getscheduler(struct task_struct *p)
{
	return 0;
}

static inline int security_task_movememory(struct task_struct *p)
{
	return 0;
}

static inline int security_task_kill(struct task_struct *p,
				     struct siginfo *info, int sig,
				     const struct cred *cred)
{
	return 0;
}

static inline int security_task_prctl(int option, unsigned long arg2,
				      unsigned long arg3,
				      unsigned long arg4,
				      unsigned long arg5)
{
	return cap_task_prctl(option, arg2, arg3, arg4, arg5);
}

static inline void security_task_to_inode(struct task_struct *p, struct inode *inode)
{ }

static inline int security_ipc_permission(struct kern_ipc_perm *ipcp,
					  short flag)
{
	return 0;
}

static inline void security_ipc_getsecid(struct kern_ipc_perm *ipcp, u32 *secid)
{
	*secid = 0;
}

static inline int security_msg_msg_alloc(struct msg_msg *msg)
{
	return 0;
}

static inline void security_msg_msg_free(struct msg_msg *msg)
{ }

static inline int security_msg_queue_alloc(struct kern_ipc_perm *msq)
{
	return 0;
}

static inline void security_msg_queue_free(struct kern_ipc_perm *msq)
{ }

static inline int security_msg_queue_associate(struct kern_ipc_perm *msq,
					       int msqflg)
{
	return 0;
}

static inline int security_msg_queue_msgctl(struct kern_ipc_perm *msq, int cmd)
{
	return 0;
}

static inline int security_msg_queue_msgsnd(struct kern_ipc_perm *msq,
					    struct msg_msg *msg, int msqflg)
{
	return 0;
}

static inline int security_msg_queue_msgrcv(struct kern_ipc_perm *msq,
					    struct msg_msg *msg,
					    struct task_struct *target,
					    long type, int mode)
{
	return 0;
}

static inline int security_shm_alloc(struct kern_ipc_perm *shp)
{
	return 0;
}

static inline void security_shm_free(struct kern_ipc_perm *shp)
{ }

static inline int security_shm_associate(struct kern_ipc_perm *shp,
					 int shmflg)
{
	return 0;
}

static inline int security_shm_shmctl(struct kern_ipc_perm *shp, int cmd)
{
	return 0;
}

static inline int security_shm_shmat(struct kern_ipc_perm *shp,
				     char __user *shmaddr, int shmflg)
{
	return 0;
}

static inline int security_sem_alloc(struct kern_ipc_perm *sma)
{
	return 0;
}

static inline void security_sem_free(struct kern_ipc_perm *sma)
{ }

static inline int security_sem_associate(struct kern_ipc_perm *sma, int semflg)
{
	return 0;
}

static inline int security_sem_semctl(struct kern_ipc_perm *sma, int cmd)
{
	return 0;
}

static inline int security_sem_semop(struct kern_ipc_perm *sma,
				     struct sembuf *sops, unsigned nsops,
				     int alter)
{
	return 0;
}

static inline void security_d_instantiate(struct dentry *dentry, struct inode *inode)
{ }

static inline int security_getprocattr(struct task_struct *p, char *name, char **value)
{
	return -EINVAL;
}

static inline int security_setprocattr(char *name, void *value, size_t size)
{
	return -EINVAL;
}

static inline int security_netlink_send(struct sock *sk, struct sk_buff *skb)
{
	return 0;
}

static inline int security_ismaclabel(const char *name)
{
	return 0;
}

static inline int security_secid_to_secctx(u32 secid, char **secdata, u32 *seclen)
{
	return -EOPNOTSUPP;
}

static inline int security_secctx_to_secid(const char *secdata,
					   u32 seclen,
					   u32 *secid)
{
	return -EOPNOTSUPP;
}

static inline void security_release_secctx(char *secdata, u32 seclen)
{
}

static inline void security_inode_invalidate_secctx(struct inode *inode)
{
}

static inline int security_inode_notifysecctx(struct inode *inode, void *ctx, u32 ctxlen)
{
	return -EOPNOTSUPP;
}
static inline int security_inode_setsecctx(struct dentry *dentry, void *ctx, u32 ctxlen)
{
	return -EOPNOTSUPP;
}
static inline int security_inode_getsecctx(struct inode *inode, void **ctx, u32 *ctxlen)
{
	return -EOPNOTSUPP;
}
#endif	/* CONFIG_SECURITY */

#ifdef CONFIG_SECURITY_NETWORK

int security_unix_stream_connect(struct sock *sock, struct sock *other, struct sock *newsk);
int security_unix_may_send(struct socket *sock,  struct socket *other);
int security_socket_create(int family, int type, int protocol, int kern);
int security_socket_post_create(struct socket *sock, int family,
				int type, int protocol, int kern);
int security_socket_socketpair(struct socket *socka, struct socket *sockb);
int security_socket_bind(struct socket *sock, struct sockaddr *address, int addrlen);
int security_socket_connect(struct socket *sock, struct sockaddr *address, int addrlen);
int security_socket_listen(struct socket *sock, int backlog);
int security_socket_accept(struct socket *sock, struct socket *newsock);
int security_socket_sendmsg(struct socket *sock, struct msghdr *msg, int size);
int security_socket_recvmsg(struct socket *sock, struct msghdr *msg,
			    int size, int flags);
int security_socket_getsockname(struct socket *sock);
int security_socket_getpeername(struct socket *sock);
int security_socket_getsockopt(struct socket *sock, int level, int optname);
int security_socket_setsockopt(struct socket *sock, int level, int optname);
int security_socket_shutdown(struct socket *sock, int how);
int security_sock_rcv_skb(struct sock *sk, struct sk_buff *skb);
int security_socket_getpeersec_stream(struct socket *sock, char __user *optval,
				      int __user *optlen, unsigned len);
int security_socket_getpeersec_dgram(struct socket *sock, struct sk_buff *skb, u32 *secid);
int security_sk_alloc(struct sock *sk, int family, gfp_t priority);
void security_sk_free(struct sock *sk);
void security_sk_clone(const struct sock *sk, struct sock *newsk);
void security_sk_classify_flow(struct sock *sk, struct flowi *fl);
void security_req_classify_flow(const struct request_sock *req, struct flowi *fl);
void security_sock_graft(struct sock*sk, struct socket *parent);
int security_inet_conn_request(struct sock *sk,
			struct sk_buff *skb, struct request_sock *req);
void security_inet_csk_clone(struct sock *newsk,
			const struct request_sock *req);
void security_inet_conn_established(struct sock *sk,
			struct sk_buff *skb);
int security_secmark_relabel_packet(u32 secid);
void security_secmark_refcount_inc(void);
void security_secmark_refcount_dec(void);
int security_tun_dev_alloc_security(void **security);
void security_tun_dev_free_security(void *security);
int security_tun_dev_create(void);
int security_tun_dev_attach_queue(void *security);
int security_tun_dev_attach(struct sock *sk, void *security);
int security_tun_dev_open(void *security);
int security_sctp_assoc_request(struct sctp_endpoint *ep, struct sk_buff *skb);
int security_sctp_bind_connect(struct sock *sk, int optname,
			       struct sockaddr *address, int addrlen);
void security_sctp_sk_clone(struct sctp_endpoint *ep, struct sock *sk,
			    struct sock *newsk);

#else	/* CONFIG_SECURITY_NETWORK */
static inline int security_unix_stream_connect(struct sock *sock,
					       struct sock *other,
					       struct sock *newsk)
{
	return 0;
}

static inline int security_unix_may_send(struct socket *sock,
					 struct socket *other)
{
	return 0;
}

static inline int security_socket_create(int family, int type,
					 int protocol, int kern)
{
	return 0;
}

static inline int security_socket_post_create(struct socket *sock,
					      int family,
					      int type,
					      int protocol, int kern)
{
	return 0;
}

static inline int security_socket_socketpair(struct socket *socka,
					     struct socket *sockb)
{
	return 0;
}

static inline int security_socket_bind(struct socket *sock,
				       struct sockaddr *address,
				       int addrlen)
{
	return 0;
}

static inline int security_socket_connect(struct socket *sock,
					  struct sockaddr *address,
					  int addrlen)
{
	return 0;
}

static inline int security_socket_listen(struct socket *sock, int backlog)
{
	return 0;
}

static inline int security_socket_accept(struct socket *sock,
					 struct socket *newsock)
{
	return 0;
}

static inline int security_socket_sendmsg(struct socket *sock,
					  struct msghdr *msg, int size)
{
	return 0;
}

static inline int security_socket_recvmsg(struct socket *sock,
					  struct msghdr *msg, int size,
					  int flags)
{
	return 0;
}

static inline int security_socket_getsockname(struct socket *sock)
{
	return 0;
}

static inline int security_socket_getpeername(struct socket *sock)
{
	return 0;
}

static inline int security_socket_getsockopt(struct socket *sock,
					     int level, int optname)
{
	return 0;
}

static inline int security_socket_setsockopt(struct socket *sock,
					     int level, int optname)
{
	return 0;
}

static inline int security_socket_shutdown(struct socket *sock, int how)
{
	return 0;
}
static inline int security_sock_rcv_skb(struct sock *sk,
					struct sk_buff *skb)
{
	return 0;
}

static inline int security_socket_getpeersec_stream(struct socket *sock, char __user *optval,
						    int __user *optlen, unsigned len)
{
	return -ENOPROTOOPT;
}

static inline int security_socket_getpeersec_dgram(struct socket *sock, struct sk_buff *skb, u32 *secid)
{
	return -ENOPROTOOPT;
}

static inline int security_sk_alloc(struct sock *sk, int family, gfp_t priority)
{
	return 0;
}

static inline void security_sk_free(struct sock *sk)
{
}

static inline void security_sk_clone(const struct sock *sk, struct sock *newsk)
{
}

static inline void security_sk_classify_flow(struct sock *sk, struct flowi *fl)
{
}

static inline void security_req_classify_flow(const struct request_sock *req, struct flowi *fl)
{
}

static inline void security_sock_graft(struct sock *sk, struct socket *parent)
{
}

static inline int security_inet_conn_request(struct sock *sk,
			struct sk_buff *skb, struct request_sock *req)
{
	return 0;
}

static inline void security_inet_csk_clone(struct sock *newsk,
			const struct request_sock *req)
{
}

static inline void security_inet_conn_established(struct sock *sk,
			struct sk_buff *skb)
{
}

static inline int security_secmark_relabel_packet(u32 secid)
{
	return 0;
}

static inline void security_secmark_refcount_inc(void)
{
}

static inline void security_secmark_refcount_dec(void)
{
}

static inline int security_tun_dev_alloc_security(void **security)
{
	return 0;
}

static inline void security_tun_dev_free_security(void *security)
{
}

static inline int security_tun_dev_create(void)
{
	return 0;
}

static inline int security_tun_dev_attach_queue(void *security)
{
	return 0;
}

static inline int security_tun_dev_attach(struct sock *sk, void *security)
{
	return 0;
}

static inline int security_tun_dev_open(void *security)
{
	return 0;
}

static inline int security_sctp_assoc_request(struct sctp_endpoint *ep,
					      struct sk_buff *skb)
{
	return 0;
}

static inline int security_sctp_bind_connect(struct sock *sk, int optname,
					     struct sockaddr *address,
					     int addrlen)
{
	return 0;
}

static inline void security_sctp_sk_clone(struct sctp_endpoint *ep,
					  struct sock *sk,
					  struct sock *newsk)
{
}
#endif	/* CONFIG_SECURITY_NETWORK */

#ifdef CONFIG_SECURITY_INFINIBAND
int security_ib_pkey_access(void *sec, u64 subnet_prefix, u16 pkey);
int security_ib_endport_manage_subnet(void *sec, const char *name, u8 port_num);
int security_ib_alloc_security(void **sec);
void security_ib_free_security(void *sec);
#else	/* CONFIG_SECURITY_INFINIBAND */
static inline int security_ib_pkey_access(void *sec, u64 subnet_prefix, u16 pkey)
{
	return 0;
}

static inline int security_ib_endport_manage_subnet(void *sec, const char *dev_name, u8 port_num)
{
	return 0;
}

static inline int security_ib_alloc_security(void **sec)
{
	return 0;
}

static inline void security_ib_free_security(void *sec)
{
}
#endif	/* CONFIG_SECURITY_INFINIBAND */

#ifdef CONFIG_SECURITY_NETWORK_XFRM

int security_xfrm_policy_alloc(struct xfrm_sec_ctx **ctxp,
			       struct xfrm_user_sec_ctx *sec_ctx, gfp_t gfp);
int security_xfrm_policy_clone(struct xfrm_sec_ctx *old_ctx, struct xfrm_sec_ctx **new_ctxp);
void security_xfrm_policy_free(struct xfrm_sec_ctx *ctx);
int security_xfrm_policy_delete(struct xfrm_sec_ctx *ctx);
int security_xfrm_state_alloc(struct xfrm_state *x, struct xfrm_user_sec_ctx *sec_ctx);
int security_xfrm_state_alloc_acquire(struct xfrm_state *x,
				      struct xfrm_sec_ctx *polsec, u32 secid);
int security_xfrm_state_delete(struct xfrm_state *x);
void security_xfrm_state_free(struct xfrm_state *x);
int security_xfrm_policy_lookup(struct xfrm_sec_ctx *ctx, u32 fl_secid, u8 dir);
int security_xfrm_state_pol_flow_match(struct xfrm_state *x,
				       struct xfrm_policy *xp,
				       const struct flowi *fl);
int security_xfrm_decode_session(struct sk_buff *skb, u32 *secid);
void security_skb_classify_flow(struct sk_buff *skb, struct flowi *fl);

#else	/* CONFIG_SECURITY_NETWORK_XFRM */

static inline int security_xfrm_policy_alloc(struct xfrm_sec_ctx **ctxp,
					     struct xfrm_user_sec_ctx *sec_ctx,
					     gfp_t gfp)
{
	return 0;
}

static inline int security_xfrm_policy_clone(struct xfrm_sec_ctx *old, struct xfrm_sec_ctx **new_ctxp)
{
	return 0;
}

static inline void security_xfrm_policy_free(struct xfrm_sec_ctx *ctx)
{
}

static inline int security_xfrm_policy_delete(struct xfrm_sec_ctx *ctx)
{
	return 0;
}

static inline int security_xfrm_state_alloc(struct xfrm_state *x,
					struct xfrm_user_sec_ctx *sec_ctx)
{
	return 0;
}

static inline int security_xfrm_state_alloc_acquire(struct xfrm_state *x,
					struct xfrm_sec_ctx *polsec, u32 secid)
{
	return 0;
}

static inline void security_xfrm_state_free(struct xfrm_state *x)
{
}

static inline int security_xfrm_state_delete(struct xfrm_state *x)
{
	return 0;
}

static inline int security_xfrm_policy_lookup(struct xfrm_sec_ctx *ctx, u32 fl_secid, u8 dir)
{
	return 0;
}

static inline int security_xfrm_state_pol_flow_match(struct xfrm_state *x,
			struct xfrm_policy *xp, const struct flowi *fl)
{
	return 1;
}

static inline int security_xfrm_decode_session(struct sk_buff *skb, u32 *secid)
{
	return 0;
}

static inline void security_skb_classify_flow(struct sk_buff *skb, struct flowi *fl)
{
}

#endif	/* CONFIG_SECURITY_NETWORK_XFRM */

#ifdef CONFIG_SECURITY_PATH
int security_path_unlink(const struct path *dir, struct dentry *dentry);
int security_path_mkdir(const struct path *dir, struct dentry *dentry, umode_t mode);
int security_path_rmdir(const struct path *dir, struct dentry *dentry);
int security_path_mknod(const struct path *dir, struct dentry *dentry, umode_t mode,
			unsigned int dev);
int security_path_truncate(const struct path *path);
int security_path_symlink(const struct path *dir, struct dentry *dentry,
			  const char *old_name);
int security_path_link(struct dentry *old_dentry, const struct path *new_dir,
		       struct dentry *new_dentry);
int security_path_rename(const struct path *old_dir, struct dentry *old_dentry,
			 const struct path *new_dir, struct dentry *new_dentry,
			 unsigned int flags);
int security_path_chmod(const struct path *path, umode_t mode);
int security_path_chown(const struct path *path, kuid_t uid, kgid_t gid);
int security_path_chroot(const struct path *path);
#else	/* CONFIG_SECURITY_PATH */
static inline int security_path_unlink(const struct path *dir, struct dentry *dentry)
{
	return 0;
}

static inline int security_path_mkdir(const struct path *dir, struct dentry *dentry,
				      umode_t mode)
{
	return 0;
}

static inline int security_path_rmdir(const struct path *dir, struct dentry *dentry)
{
	return 0;
}

static inline int security_path_mknod(const struct path *dir, struct dentry *dentry,
				      umode_t mode, unsigned int dev)
{
	return 0;
}

static inline int security_path_truncate(const struct path *path)
{
	return 0;
}

static inline int security_path_symlink(const struct path *dir, struct dentry *dentry,
					const char *old_name)
{
	return 0;
}

static inline int security_path_link(struct dentry *old_dentry,
				     const struct path *new_dir,
				     struct dentry *new_dentry)
{
	return 0;
}

static inline int security_path_rename(const struct path *old_dir,
				       struct dentry *old_dentry,
				       const struct path *new_dir,
				       struct dentry *new_dentry,
				       unsigned int flags)
{
	return 0;
}

static inline int security_path_chmod(const struct path *path, umode_t mode)
{
	return 0;
}

static inline int security_path_chown(const struct path *path, kuid_t uid, kgid_t gid)
{
	return 0;
}

static inline int security_path_chroot(const struct path *path)
{
	return 0;
}
#endif	/* CONFIG_SECURITY_PATH */

#ifdef CONFIG_KEYS
#ifdef CONFIG_SECURITY

int security_key_alloc(struct key *key, const struct cred *cred, unsigned long flags);
void security_key_free(struct key *key);
int security_key_permission(key_ref_t key_ref,
			    const struct cred *cred, unsigned perm);
int security_key_getsecurity(struct key *key, char **_buffer);

#else

static inline int security_key_alloc(struct key *key,
				     const struct cred *cred,
				     unsigned long flags)
{
	return 0;
}

static inline void security_key_free(struct key *key)
{
}

static inline int security_key_permission(key_ref_t key_ref,
					  const struct cred *cred,
					  unsigned perm)
{
	return 0;
}

static inline int security_key_getsecurity(struct key *key, char **_buffer)
{
	*_buffer = NULL;
	return 0;
}

#endif
#endif /* CONFIG_KEYS */

#ifdef CONFIG_AUDIT
#ifdef CONFIG_SECURITY
int security_audit_rule_init(u32 field, u32 op, char *rulestr, void **lsmrule);
int security_audit_rule_known(struct audit_krule *krule);
int security_audit_rule_match(u32 secid, u32 field, u32 op, void *lsmrule,
			      struct audit_context *actx);
void security_audit_rule_free(void *lsmrule);

#else

static inline int security_audit_rule_init(u32 field, u32 op, char *rulestr,
					   void **lsmrule)
{
	return 0;
}

static inline int security_audit_rule_known(struct audit_krule *krule)
{
	return 0;
}

static inline int security_audit_rule_match(u32 secid, u32 field, u32 op,
				   void *lsmrule, struct audit_context *actx)
{
	return 0;
}

static inline void security_audit_rule_free(void *lsmrule)
{ }

#endif /* CONFIG_SECURITY */
#endif /* CONFIG_AUDIT */

#ifdef CONFIG_SECURITYFS

extern struct dentry *securityfs_create_file(const char *name, umode_t mode,
					     struct dentry *parent, void *data,
					     const struct file_operations *fops);
extern struct dentry *securityfs_create_dir(const char *name, struct dentry *parent);
struct dentry *securityfs_create_symlink(const char *name,
					 struct dentry *parent,
					 const char *target,
					 const struct inode_operations *iops);
extern void securityfs_remove(struct dentry *dentry);

#else /* CONFIG_SECURITYFS */

static inline struct dentry *securityfs_create_dir(const char *name,
						   struct dentry *parent)
{
	return ERR_PTR(-ENODEV);
}

static inline struct dentry *securityfs_create_file(const char *name,
						    umode_t mode,
						    struct dentry *parent,
						    void *data,
						    const struct file_operations *fops)
{
	return ERR_PTR(-ENODEV);
}

static inline struct dentry *securityfs_create_symlink(const char *name,
					struct dentry *parent,
					const char *target,
					const struct inode_operations *iops)
{
	return ERR_PTR(-ENODEV);
}

static inline void securityfs_remove(struct dentry *dentry)
{}

#endif

#ifdef CONFIG_BPF_SYSCALL
union bpf_attr;
struct bpf_map;
struct bpf_prog;
struct bpf_prog_aux;
#ifdef CONFIG_SECURITY
extern int security_bpf(int cmd, union bpf_attr *attr, unsigned int size);
extern int security_bpf_map(struct bpf_map *map, fmode_t fmode);
extern int security_bpf_prog(struct bpf_prog *prog);
extern int security_bpf_map_alloc(struct bpf_map *map);
extern void security_bpf_map_free(struct bpf_map *map);
extern int security_bpf_prog_alloc(struct bpf_prog_aux *aux);
extern void security_bpf_prog_free(struct bpf_prog_aux *aux);
#else
static inline int security_bpf(int cmd, union bpf_attr *attr,
					     unsigned int size)
{
	return 0;
}

static inline int security_bpf_map(struct bpf_map *map, fmode_t fmode)
{
	return 0;
}

static inline int security_bpf_prog(struct bpf_prog *prog)
{
	return 0;
}

static inline int security_bpf_map_alloc(struct bpf_map *map)
{
	return 0;
}

static inline void security_bpf_map_free(struct bpf_map *map)
{ }

static inline int security_bpf_prog_alloc(struct bpf_prog_aux *aux)
{
	return 0;
}

static inline void security_bpf_prog_free(struct bpf_prog_aux *aux)
{ }
#endif /* CONFIG_SECURITY */
#endif /* CONFIG_BPF_SYSCALL */

#ifdef CONFIG_SECURITY

static inline char *alloc_secdata(void)
{
	return (char *)get_zeroed_page(GFP_KERNEL);
}

static inline void free_secdata(void *secdata)
{
	free_page((unsigned long)secdata);
}

#else

static inline char *alloc_secdata(void)
{
        return (char *)1;
}

static inline void free_secdata(void *secdata)
{ }
#endif /* CONFIG_SECURITY */

#endif /* ! __LINUX_SECURITY_H */
<|MERGE_RESOLUTION|>--- conflicted
+++ resolved
@@ -35,7 +35,7 @@
 struct linux_binprm;
 struct cred;
 struct rlimit;
-struct siginfo;
+struct kernel_siginfo;
 struct sembuf;
 struct kern_ipc_perm;
 struct audit_context;
@@ -54,12 +54,18 @@
 struct kernfs_node;
 struct xfrm_sec_ctx;
 struct mm_struct;
-
+struct fs_context;
+struct fs_parameter;
+enum fs_value_type;
+
+/* Default (no) options for the capable function */
+#define CAP_OPT_NONE 0x0
 /* If capable should audit the security request */
-#define SECURITY_CAP_NOAUDIT 0
-#define SECURITY_CAP_AUDIT 1
-
-/* LSM Agnostic defines for sb_set_mnt_opts */
+#define CAP_OPT_NOAUDIT BIT(1)
+/* If capable is being called by a setid function */
+#define CAP_OPT_INSETID BIT(2)
+
+/* LSM Agnostic defines for fs_context::lsm_flags */
 #define SECURITY_LSM_NATIVE_LABELS	1
 
 struct ctl_table;
@@ -73,7 +79,7 @@
 
 /* These functions are in security/commoncap.c */
 extern int cap_capable(const struct cred *cred, struct user_namespace *ns,
-		       int cap, int audit);
+		       int cap, unsigned int opts);
 extern int cap_settime(const struct timespec64 *ts, const struct timezone *tz);
 extern int cap_ptrace_access_check(struct task_struct *child, unsigned int mode);
 extern int cap_ptrace_traceme(struct task_struct *parent);
@@ -183,35 +189,9 @@
 
 #ifdef CONFIG_SECURITY
 
-struct security_mnt_opts {
-	char **mnt_opts;
-	int *mnt_opts_flags;
-	int num_mnt_opts;
-};
-
 int call_lsm_notifier(enum lsm_event event, void *data);
 int register_lsm_notifier(struct notifier_block *nb);
 int unregister_lsm_notifier(struct notifier_block *nb);
-
-static inline void security_init_mnt_opts(struct security_mnt_opts *opts)
-{
-	opts->mnt_opts = NULL;
-	opts->mnt_opts_flags = NULL;
-	opts->num_mnt_opts = 0;
-}
-
-static inline void security_free_mnt_opts(struct security_mnt_opts *opts)
-{
-	int i;
-	if (opts->mnt_opts)
-		for (i = 0; i < opts->num_mnt_opts; i++)
-			kfree(opts->mnt_opts[i]);
-	kfree(opts->mnt_opts);
-	opts->mnt_opts = NULL;
-	kfree(opts->mnt_opts_flags);
-	opts->mnt_opts_flags = NULL;
-	opts->num_mnt_opts = 0;
-}
 
 /* prototypes */
 extern int security_init(void);
@@ -234,10 +214,10 @@
 		    const kernel_cap_t *effective,
 		    const kernel_cap_t *inheritable,
 		    const kernel_cap_t *permitted);
-int security_capable(const struct cred *cred, struct user_namespace *ns,
-			int cap);
-int security_capable_noaudit(const struct cred *cred, struct user_namespace *ns,
-			     int cap);
+int security_capable(const struct cred *cred,
+		       struct user_namespace *ns,
+		       int cap,
+		       unsigned int opts);
 int security_quotactl(int cmds, int type, int id, struct super_block *sb);
 int security_quota_on(struct dentry *dentry);
 int security_syslog(int type);
@@ -247,11 +227,14 @@
 int security_bprm_check(struct linux_binprm *bprm);
 void security_bprm_committing_creds(struct linux_binprm *bprm);
 void security_bprm_committed_creds(struct linux_binprm *bprm);
+int security_fs_context_dup(struct fs_context *fc, struct fs_context *src_fc);
+int security_fs_context_parse_param(struct fs_context *fc, struct fs_parameter *param);
 int security_sb_alloc(struct super_block *sb);
 void security_sb_free(struct super_block *sb);
-int security_sb_copy_data(char *orig, char *copy);
-int security_sb_remount(struct super_block *sb, void *data);
-int security_sb_kern_mount(struct super_block *sb, int flags, void *data);
+void security_free_mnt_opts(void **mnt_opts);
+int security_sb_eat_lsm_opts(char *options, void **mnt_opts);
+int security_sb_remount(struct super_block *sb, void *mnt_opts);
+int security_sb_kern_mount(struct super_block *sb);
 int security_sb_show_options(struct seq_file *m, struct super_block *sb);
 int security_sb_statfs(struct dentry *dentry);
 int security_sb_mount(const char *dev_name, const struct path *path,
@@ -259,20 +242,16 @@
 int security_sb_umount(struct vfsmount *mnt, int flags);
 int security_sb_pivotroot(const struct path *old_path, const struct path *new_path);
 int security_sb_set_mnt_opts(struct super_block *sb,
-				struct security_mnt_opts *opts,
+				void *mnt_opts,
 				unsigned long kern_flags,
 				unsigned long *set_kern_flags);
 int security_sb_clone_mnt_opts(const struct super_block *oldsb,
 				struct super_block *newsb,
 				unsigned long kern_flags,
 				unsigned long *set_kern_flags);
-<<<<<<< HEAD
-int security_sb_parse_opts_str(char *options, struct security_mnt_opts *opts);
-=======
 int security_add_mnt_opt(const char *option, const char *val,
 				int len, void **mnt_opts);
 int security_move_mount(const struct path *from_path, const struct path *to_path);
->>>>>>> 407d19ab
 int security_dentry_init_security(struct dentry *dentry, int mode,
 					const struct qstr *name, void **ctx,
 					u32 *ctxlen);
@@ -370,7 +349,7 @@
 int security_task_setscheduler(struct task_struct *p);
 int security_task_getscheduler(struct task_struct *p);
 int security_task_movememory(struct task_struct *p);
-int security_task_kill(struct task_struct *p, struct siginfo *info,
+int security_task_kill(struct task_struct *p, struct kernel_siginfo *info,
 			int sig, const struct cred *cred);
 int security_task_prctl(int option, unsigned long arg2, unsigned long arg3,
 			unsigned long arg4, unsigned long arg5);
@@ -399,8 +378,10 @@
 int security_sem_semop(struct kern_ipc_perm *sma, struct sembuf *sops,
 			unsigned nsops, int alter);
 void security_d_instantiate(struct dentry *dentry, struct inode *inode);
-int security_getprocattr(struct task_struct *p, char *name, char **value);
-int security_setprocattr(const char *name, void *value, size_t size);
+int security_getprocattr(struct task_struct *p, const char *lsm, char *name,
+			 char **value);
+int security_setprocattr(const char *lsm, const char *name, void *value,
+			 size_t size);
 int security_netlink_send(struct sock *sk, struct sk_buff *skb);
 int security_ismaclabel(const char *name);
 int security_secid_to_secctx(u32 secid, char **secdata, u32 *seclen);
@@ -412,8 +393,6 @@
 int security_inode_setsecctx(struct dentry *dentry, void *ctx, u32 ctxlen);
 int security_inode_getsecctx(struct inode *inode, void **ctx, u32 *ctxlen);
 #else /* CONFIG_SECURITY */
-struct security_mnt_opts {
-};
 
 static inline int call_lsm_notifier(enum lsm_event event, void *data)
 {
@@ -430,11 +409,7 @@
 	return 0;
 }
 
-static inline void security_init_mnt_opts(struct security_mnt_opts *opts)
-{
-}
-
-static inline void security_free_mnt_opts(struct security_mnt_opts *opts)
+static inline void security_free_mnt_opts(void **mnt_opts)
 {
 }
 
@@ -501,14 +476,11 @@
 }
 
 static inline int security_capable(const struct cred *cred,
-				   struct user_namespace *ns, int cap)
-{
-	return cap_capable(cred, ns, cap, SECURITY_CAP_AUDIT);
-}
-
-static inline int security_capable_noaudit(const struct cred *cred,
-					   struct user_namespace *ns, int cap) {
-	return cap_capable(cred, ns, cap, SECURITY_CAP_NOAUDIT);
+				   struct user_namespace *ns,
+				   int cap,
+				   unsigned int opts)
+{
+	return cap_capable(cred, ns, cap, opts);
 }
 
 static inline int security_quotactl(int cmds, int type, int id,
@@ -556,6 +528,17 @@
 {
 }
 
+static inline int security_fs_context_dup(struct fs_context *fc,
+					  struct fs_context *src_fc)
+{
+	return 0;
+}
+static inline int security_fs_context_parse_param(struct fs_context *fc,
+						  struct fs_parameter *param)
+{
+	return -ENOPARAM;
+}
+
 static inline int security_sb_alloc(struct super_block *sb)
 {
 	return 0;
@@ -564,17 +547,19 @@
 static inline void security_sb_free(struct super_block *sb)
 { }
 
-static inline int security_sb_copy_data(char *orig, char *copy)
-{
-	return 0;
-}
-
-static inline int security_sb_remount(struct super_block *sb, void *data)
-{
-	return 0;
-}
-
-static inline int security_sb_kern_mount(struct super_block *sb, int flags, void *data)
+static inline int security_sb_eat_lsm_opts(char *options,
+					   void **mnt_opts)
+{
+	return 0;
+}
+
+static inline int security_sb_remount(struct super_block *sb,
+				      void *mnt_opts)
+{
+	return 0;
+}
+
+static inline int security_sb_kern_mount(struct super_block *sb)
 {
 	return 0;
 }
@@ -609,7 +594,7 @@
 }
 
 static inline int security_sb_set_mnt_opts(struct super_block *sb,
-					   struct security_mnt_opts *opts,
+					   void *mnt_opts,
 					   unsigned long kern_flags,
 					   unsigned long *set_kern_flags)
 {
@@ -624,7 +609,8 @@
 	return 0;
 }
 
-static inline int security_sb_parse_opts_str(char *options, struct security_mnt_opts *opts)
+static inline int security_add_mnt_opt(const char *option, const char *val,
+					int len, void **mnt_opts)
 {
 	return 0;
 }
@@ -1041,7 +1027,7 @@
 }
 
 static inline int security_task_kill(struct task_struct *p,
-				     struct siginfo *info, int sig,
+				     struct kernel_siginfo *info, int sig,
 				     const struct cred *cred)
 {
 	return 0;
@@ -1160,15 +1146,18 @@
 	return 0;
 }
 
-static inline void security_d_instantiate(struct dentry *dentry, struct inode *inode)
+static inline void security_d_instantiate(struct dentry *dentry,
+					  struct inode *inode)
 { }
 
-static inline int security_getprocattr(struct task_struct *p, char *name, char **value)
+static inline int security_getprocattr(struct task_struct *p, const char *lsm,
+				       char *name, char **value)
 {
 	return -EINVAL;
 }
 
-static inline int security_setprocattr(char *name, void *value, size_t size)
+static inline int security_setprocattr(const char *lsm, char *name,
+				       void *value, size_t size)
 {
 	return -EINVAL;
 }
@@ -1722,8 +1711,7 @@
 #ifdef CONFIG_SECURITY
 int security_audit_rule_init(u32 field, u32 op, char *rulestr, void **lsmrule);
 int security_audit_rule_known(struct audit_krule *krule);
-int security_audit_rule_match(u32 secid, u32 field, u32 op, void *lsmrule,
-			      struct audit_context *actx);
+int security_audit_rule_match(u32 secid, u32 field, u32 op, void *lsmrule);
 void security_audit_rule_free(void *lsmrule);
 
 #else
@@ -1740,7 +1728,7 @@
 }
 
 static inline int security_audit_rule_match(u32 secid, u32 field, u32 op,
-				   void *lsmrule, struct audit_context *actx)
+					    void *lsmrule)
 {
 	return 0;
 }
@@ -1841,27 +1829,4 @@
 #endif /* CONFIG_SECURITY */
 #endif /* CONFIG_BPF_SYSCALL */
 
-#ifdef CONFIG_SECURITY
-
-static inline char *alloc_secdata(void)
-{
-	return (char *)get_zeroed_page(GFP_KERNEL);
-}
-
-static inline void free_secdata(void *secdata)
-{
-	free_page((unsigned long)secdata);
-}
-
-#else
-
-static inline char *alloc_secdata(void)
-{
-        return (char *)1;
-}
-
-static inline void free_secdata(void *secdata)
-{ }
-#endif /* CONFIG_SECURITY */
-
 #endif /* ! __LINUX_SECURITY_H */
