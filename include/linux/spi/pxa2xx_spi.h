--- conflicted
+++ resolved
@@ -13,14 +13,11 @@
 struct dma_chan;
 
 /* device.platform_data for SSP controller devices */
-struct pxa2xx_spi_master {
+struct pxa2xx_spi_controller {
 	u16 num_chipselect;
 	u8 enable_dma;
-<<<<<<< HEAD
-=======
 	u8 dma_burst_size;
 	bool is_slave;
->>>>>>> 407d19ab
 
 	/* DMA engine specific config */
 	bool (*dma_filter)(struct dma_chan *chan, void *param);
@@ -49,7 +46,7 @@
 
 #include <linux/clk.h>
 
-extern void pxa2xx_set_spi_info(unsigned id, struct pxa2xx_spi_master *info);
+extern void pxa2xx_set_spi_info(unsigned id, struct pxa2xx_spi_controller *info);
 
 #endif
 #endif