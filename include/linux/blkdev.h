/* SPDX-License-Identifier: GPL-2.0 */
#ifndef _LINUX_BLKDEV_H
#define _LINUX_BLKDEV_H

#include <linux/sched.h>
#include <linux/sched/clock.h>

#ifdef CONFIG_BLOCK

#include <linux/major.h>
#include <linux/genhd.h>
#include <linux/list.h>
#include <linux/llist.h>
#include <linux/timer.h>
#include <linux/workqueue.h>
#include <linux/pagemap.h>
#include <linux/backing-dev-defs.h>
#include <linux/wait.h>
#include <linux/mempool.h>
#include <linux/pfn.h>
#include <linux/bio.h>
#include <linux/stringify.h>
#include <linux/gfp.h>
#include <linux/bsg.h>
#include <linux/smp.h>
#include <linux/rcupdate.h>
#include <linux/percpu-refcount.h>
#include <linux/scatterlist.h>
#include <linux/blkzoned.h>

struct module;
struct scsi_ioctl_command;

struct request_queue;
struct elevator_queue;
struct blk_trace;
struct request;
struct sg_io_hdr;
struct bsg_job;
struct blkcg_gq;
struct blk_flush_queue;
struct pr_ops;
struct rq_qos;
struct blk_queue_stats;
struct blk_stat_callback;

#define BLKDEV_MIN_RQ	4
#define BLKDEV_MAX_RQ	128	/* Default maximum */

/* Must be consistent with blk_mq_poll_stats_bkt() */
#define BLK_MQ_POLL_STATS_BKTS 16

/*
 * Maximum number of blkcg policies allowed to be registered concurrently.
 * Defined here to simplify include dependency.
 */
#define BLKCG_MAX_POLS		5

typedef void (rq_end_io_fn)(struct request *, blk_status_t);

#define BLK_RL_SYNCFULL		(1U << 0)
#define BLK_RL_ASYNCFULL	(1U << 1)

struct request_list {
	struct request_queue	*q;	/* the queue this rl belongs to */
#ifdef CONFIG_BLK_CGROUP
	struct blkcg_gq		*blkg;	/* blkg this request pool belongs to */
#endif
	/*
	 * count[], starved[], and wait[] are indexed by
	 * BLK_RW_SYNC/BLK_RW_ASYNC
	 */
	int			count[2];
	int			starved[2];
	mempool_t		*rq_pool;
	wait_queue_head_t	wait[2];
	unsigned int		flags;
};

/*
 * request flags */
typedef __u32 __bitwise req_flags_t;

/* elevator knows about this request */
#define RQF_SORTED		((__force req_flags_t)(1 << 0))
/* drive already may have started this one */
#define RQF_STARTED		((__force req_flags_t)(1 << 1))
/* uses tagged queueing */
#define RQF_QUEUED		((__force req_flags_t)(1 << 2))
/* may not be passed by ioscheduler */
#define RQF_SOFTBARRIER		((__force req_flags_t)(1 << 3))
/* request for flush sequence */
#define RQF_FLUSH_SEQ		((__force req_flags_t)(1 << 4))
/* merge of different types, fail separately */
#define RQF_MIXED_MERGE		((__force req_flags_t)(1 << 5))
/* track inflight for MQ */
#define RQF_MQ_INFLIGHT		((__force req_flags_t)(1 << 6))
/* don't call prep for this one */
#define RQF_DONTPREP		((__force req_flags_t)(1 << 7))
/* set for "ide_preempt" requests and also for requests for which the SCSI
   "quiesce" state must be ignored. */
#define RQF_PREEMPT		((__force req_flags_t)(1 << 8))
/* contains copies of user pages */
#define RQF_COPY_USER		((__force req_flags_t)(1 << 9))
/* vaguely specified driver internal error.  Ignored by the block layer */
#define RQF_FAILED		((__force req_flags_t)(1 << 10))
/* don't warn about errors */
#define RQF_QUIET		((__force req_flags_t)(1 << 11))
/* elevator private data attached */
#define RQF_ELVPRIV		((__force req_flags_t)(1 << 12))
/* account I/O stat */
#define RQF_IO_STAT		((__force req_flags_t)(1 << 13))
/* request came from our alloc pool */
#define RQF_ALLOCED		((__force req_flags_t)(1 << 14))
/* runtime pm request */
#define RQF_PM			((__force req_flags_t)(1 << 15))
/* on IO scheduler merge hash */
#define RQF_HASHED		((__force req_flags_t)(1 << 16))
/* IO stats tracking on */
#define RQF_STATS		((__force req_flags_t)(1 << 17))
/* Look at ->special_vec for the actual data payload instead of the
   bio chain. */
#define RQF_SPECIAL_PAYLOAD	((__force req_flags_t)(1 << 18))
/* The per-zone write lock is held for this request */
#define RQF_ZONE_WRITE_LOCKED	((__force req_flags_t)(1 << 19))
/* already slept for hybrid poll */
#define RQF_MQ_POLL_SLEPT	((__force req_flags_t)(1 << 20))
/* ->timeout has been called, don't expire again */
#define RQF_TIMED_OUT		((__force req_flags_t)(1 << 21))

/* flags that prevent us from merging requests: */
#define RQF_NOMERGE_FLAGS \
	(RQF_STARTED | RQF_SOFTBARRIER | RQF_FLUSH_SEQ | RQF_SPECIAL_PAYLOAD)

/*
 * Request state for blk-mq.
 */
enum mq_rq_state {
	MQ_RQ_IDLE		= 0,
	MQ_RQ_IN_FLIGHT		= 1,
	MQ_RQ_COMPLETE		= 2,
};

/*
 * Try to put the fields that are referenced together in the same cacheline.
 *
 * If you modify this structure, make sure to update blk_rq_init() and
 * especially blk_mq_rq_ctx_init() to take care of the added fields.
 */
struct request {
	struct request_queue *q;
	struct blk_mq_ctx *mq_ctx;

	int cpu;
	unsigned int cmd_flags;		/* op and common flags */
	req_flags_t rq_flags;

	int internal_tag;

	/* the following two fields are internal, NEVER access directly */
	unsigned int __data_len;	/* total data len */
	int tag;
	sector_t __sector;		/* sector cursor */

	struct bio *bio;
	struct bio *biotail;

	struct list_head queuelist;

	/*
	 * The hash is used inside the scheduler, and killed once the
	 * request reaches the dispatch list. The ipi_list is only used
	 * to queue the request for softirq completion, which is long
	 * after the request has been unhashed (and even removed from
	 * the dispatch list).
	 */
	union {
		struct hlist_node hash;	/* merge hash */
		struct list_head ipi_list;
	};

	/*
	 * The rb_node is only used inside the io scheduler, requests
	 * are pruned when moved to the dispatch queue. So let the
	 * completion_data share space with the rb_node.
	 */
	union {
		struct rb_node rb_node;	/* sort/lookup */
		struct bio_vec special_vec;
		void *completion_data;
		int error_count; /* for legacy drivers, don't use */
	};

	/*
	 * Three pointers are available for the IO schedulers, if they need
	 * more they have to dynamically allocate it.  Flush requests are
	 * never put on the IO scheduler. So let the flush fields share
	 * space with the elevator data.
	 */
	union {
		struct {
			struct io_cq		*icq;
			void			*priv[2];
		} elv;

		struct {
			unsigned int		seq;
			struct list_head	list;
			rq_end_io_fn		*saved_end_io;
		} flush;
	};

	struct gendisk *rq_disk;
	struct hd_struct *part;
	/* Time that I/O was submitted to the kernel. */
	u64 start_time_ns;
	/* Time that I/O was submitted to the device. */
	u64 io_start_time_ns;

#ifdef CONFIG_BLK_WBT
	unsigned short wbt_flags;
#endif
#ifdef CONFIG_BLK_DEV_THROTTLING_LOW
	unsigned short throtl_size;
#endif

	/*
	 * Number of scatter-gather DMA addr+len pairs after
	 * physical address coalescing is performed.
	 */
	unsigned short nr_phys_segments;

#if defined(CONFIG_BLK_DEV_INTEGRITY)
	unsigned short nr_integrity_segments;
#endif

	unsigned short write_hint;
	unsigned short ioprio;

	void *special;		/* opaque pointer available for LLD use */

	unsigned int extra_len;	/* length of alignment and padding */

	enum mq_rq_state state;
	refcount_t ref;

	unsigned int timeout;

	/* access through blk_rq_set_deadline, blk_rq_deadline */
	unsigned long __deadline;

	struct list_head timeout_list;

	union {
		struct __call_single_data csd;
		u64 fifo_time;
	};

	/*
	 * completion callback.
	 */
	rq_end_io_fn *end_io;
	void *end_io_data;

	/* for bidi */
	struct request *next_rq;

#ifdef CONFIG_BLK_CGROUP
	struct request_list *rl;		/* rl this rq is alloced from */
#endif
};

static inline bool blk_op_is_scsi(unsigned int op)
{
	return op == REQ_OP_SCSI_IN || op == REQ_OP_SCSI_OUT;
}

static inline bool blk_op_is_private(unsigned int op)
{
	return op == REQ_OP_DRV_IN || op == REQ_OP_DRV_OUT;
}

static inline bool blk_rq_is_scsi(struct request *rq)
{
	return blk_op_is_scsi(req_op(rq));
}

static inline bool blk_rq_is_private(struct request *rq)
{
	return blk_op_is_private(req_op(rq));
}

static inline bool blk_rq_is_passthrough(struct request *rq)
{
	return blk_rq_is_scsi(rq) || blk_rq_is_private(rq);
}

static inline bool bio_is_passthrough(struct bio *bio)
{
	unsigned op = bio_op(bio);

	return blk_op_is_scsi(op) || blk_op_is_private(op);
}

static inline unsigned short req_get_ioprio(struct request *req)
{
	return req->ioprio;
}

#include <linux/elevator.h>

struct blk_queue_ctx;

typedef void (request_fn_proc) (struct request_queue *q);
typedef blk_qc_t (make_request_fn) (struct request_queue *q, struct bio *bio);
typedef bool (poll_q_fn) (struct request_queue *q, blk_qc_t);
typedef int (prep_rq_fn) (struct request_queue *, struct request *);
typedef void (unprep_rq_fn) (struct request_queue *, struct request *);

struct bio_vec;
typedef void (softirq_done_fn)(struct request *);
typedef int (dma_drain_needed_fn)(struct request *);
typedef int (lld_busy_fn) (struct request_queue *q);
typedef int (bsg_job_fn) (struct bsg_job *);
typedef int (init_rq_fn)(struct request_queue *, struct request *, gfp_t);
typedef void (exit_rq_fn)(struct request_queue *, struct request *);

enum blk_eh_timer_return {
	BLK_EH_DONE,		/* drivers has completed the command */
	BLK_EH_RESET_TIMER,	/* reset timer and try again */
};

typedef enum blk_eh_timer_return (rq_timed_out_fn)(struct request *);

enum blk_queue_state {
	Queue_down,
	Queue_up,
};

struct blk_queue_tag {
	struct request **tag_index;	/* map of busy tags */
	unsigned long *tag_map;		/* bit map of free/busy tags */
	int max_depth;			/* what we will send to device */
	int real_max_depth;		/* what the array can hold */
	atomic_t refcnt;		/* map can be shared */
	int alloc_policy;		/* tag allocation policy */
	int next_tag;			/* next tag */
};
#define BLK_TAG_ALLOC_FIFO 0 /* allocate starting from 0 */
#define BLK_TAG_ALLOC_RR 1 /* allocate starting from last allocated tag */

#define BLK_SCSI_MAX_CMDS	(256)
#define BLK_SCSI_CMD_PER_LONG	(BLK_SCSI_MAX_CMDS / (sizeof(long) * 8))

/*
 * Zoned block device models (zoned limit).
 */
enum blk_zoned_model {
	BLK_ZONED_NONE,	/* Regular block device */
	BLK_ZONED_HA,	/* Host-aware zoned block device */
	BLK_ZONED_HM,	/* Host-managed zoned block device */
};

struct queue_limits {
	unsigned long		bounce_pfn;
	unsigned long		seg_boundary_mask;
	unsigned long		virt_boundary_mask;

	unsigned int		max_hw_sectors;
	unsigned int		max_dev_sectors;
	unsigned int		chunk_sectors;
	unsigned int		max_sectors;
	unsigned int		max_segment_size;
	unsigned int		physical_block_size;
	unsigned int		alignment_offset;
	unsigned int		io_min;
	unsigned int		io_opt;
	unsigned int		max_discard_sectors;
	unsigned int		max_hw_discard_sectors;
	unsigned int		max_write_same_sectors;
	unsigned int		max_write_zeroes_sectors;
	unsigned int		discard_granularity;
	unsigned int		discard_alignment;

	unsigned short		logical_block_size;
	unsigned short		max_segments;
	unsigned short		max_integrity_segments;
	unsigned short		max_discard_segments;

	unsigned char		misaligned;
	unsigned char		discard_misaligned;
	unsigned char		cluster;
	unsigned char		raid_partial_stripes_expensive;
	enum blk_zoned_model	zoned;
};

#ifdef CONFIG_BLK_DEV_ZONED

<<<<<<< HEAD
struct blk_zone_report_hdr {
	unsigned int	nr_zones;
	u8		padding[60];
};

=======
/*
 * Maximum number of zones to report with a single report zones command.
 */
#define BLK_ZONED_REPORT_MAX_ZONES	8192U

extern unsigned int blkdev_nr_zones(struct block_device *bdev);
>>>>>>> 407d19ab
extern int blkdev_report_zones(struct block_device *bdev,
			       sector_t sector, struct blk_zone *zones,
			       unsigned int *nr_zones, gfp_t gfp_mask);
extern int blkdev_reset_zones(struct block_device *bdev, sector_t sectors,
			      sector_t nr_sectors, gfp_t gfp_mask);

extern int blkdev_report_zones_ioctl(struct block_device *bdev, fmode_t mode,
				     unsigned int cmd, unsigned long arg);
extern int blkdev_reset_zones_ioctl(struct block_device *bdev, fmode_t mode,
				    unsigned int cmd, unsigned long arg);

#else /* CONFIG_BLK_DEV_ZONED */

static inline int blkdev_report_zones_ioctl(struct block_device *bdev,
					    fmode_t mode, unsigned int cmd,
					    unsigned long arg)
{
	return -ENOTTY;
}

static inline int blkdev_reset_zones_ioctl(struct block_device *bdev,
					   fmode_t mode, unsigned int cmd,
					   unsigned long arg)
{
	return -ENOTTY;
}

#endif /* CONFIG_BLK_DEV_ZONED */

struct request_queue {
	/*
	 * Together with queue_head for cacheline sharing
	 */
	struct list_head	queue_head;
	struct request		*last_merge;
	struct elevator_queue	*elevator;
	int			nr_rqs[2];	/* # allocated [a]sync rqs */
	int			nr_rqs_elvpriv;	/* # allocated rqs w/ elvpriv */

	struct blk_queue_stats	*stats;
	struct rq_qos		*rq_qos;

	/*
	 * If blkcg is not used, @q->root_rl serves all requests.  If blkcg
	 * is used, root blkg allocates from @q->root_rl and all other
	 * blkgs from their own blkg->rl.  Which one to use should be
	 * determined using bio_request_list().
	 */
	struct request_list	root_rl;

	request_fn_proc		*request_fn;
	make_request_fn		*make_request_fn;
	poll_q_fn		*poll_fn;
	prep_rq_fn		*prep_rq_fn;
	unprep_rq_fn		*unprep_rq_fn;
	softirq_done_fn		*softirq_done_fn;
	rq_timed_out_fn		*rq_timed_out_fn;
	dma_drain_needed_fn	*dma_drain_needed;
	lld_busy_fn		*lld_busy_fn;
	/* Called just after a request is allocated */
	init_rq_fn		*init_rq_fn;
	/* Called just before a request is freed */
	exit_rq_fn		*exit_rq_fn;
	/* Called from inside blk_get_request() */
	void (*initialize_rq_fn)(struct request *rq);

	const struct blk_mq_ops	*mq_ops;

	unsigned int		*mq_map;

	/* sw queues */
	struct blk_mq_ctx __percpu	*queue_ctx;
	unsigned int		nr_queues;

	unsigned int		queue_depth;

	/* hw dispatch queues */
	struct blk_mq_hw_ctx	**queue_hw_ctx;
	unsigned int		nr_hw_queues;

	/*
	 * Dispatch queue sorting
	 */
	sector_t		end_sector;
	struct request		*boundary_rq;

	/*
	 * Delayed queue handling
	 */
	struct delayed_work	delay_work;

	struct backing_dev_info	*backing_dev_info;

	/*
	 * The queue owner gets to use this for whatever they like.
	 * ll_rw_blk doesn't touch it.
	 */
	void			*queuedata;

	/*
	 * various queue flags, see QUEUE_* below
	 */
	unsigned long		queue_flags;

	/*
	 * ida allocated id for this queue.  Used to index queues from
	 * ioctx.
	 */
	int			id;

	/*
	 * queue needs bounce pages for pages above this limit
	 */
	gfp_t			bounce_gfp;

	/*
	 * protects queue structures from reentrancy. ->__queue_lock should
	 * _never_ be used directly, it is queue private. always use
	 * ->queue_lock.
	 */
	spinlock_t		__queue_lock;
	spinlock_t		*queue_lock;

	/*
	 * queue kobject
	 */
	struct kobject kobj;

	/*
	 * mq queue kobject
	 */
	struct kobject mq_kobj;

#ifdef  CONFIG_BLK_DEV_INTEGRITY
	struct blk_integrity integrity;
#endif	/* CONFIG_BLK_DEV_INTEGRITY */

#ifdef CONFIG_PM
	struct device		*dev;
	int			rpm_status;
	unsigned int		nr_pending;
#endif

	/*
	 * queue settings
	 */
	unsigned long		nr_requests;	/* Max # of requests */
	unsigned int		nr_congestion_on;
	unsigned int		nr_congestion_off;
	unsigned int		nr_batching;

	unsigned int		dma_drain_size;
	void			*dma_drain_buffer;
	unsigned int		dma_pad_mask;
	unsigned int		dma_alignment;

	struct blk_queue_tag	*queue_tags;

	unsigned int		nr_sorted;
	unsigned int		in_flight[2];

	/*
	 * Number of active block driver functions for which blk_drain_queue()
	 * must wait. Must be incremented around functions that unlock the
	 * queue_lock internally, e.g. scsi_request_fn().
	 */
	unsigned int		request_fn_active;

	unsigned int		rq_timeout;
	int			poll_nsec;

	struct blk_stat_callback	*poll_cb;
	struct blk_rq_stat	poll_stat[BLK_MQ_POLL_STATS_BKTS];

	struct timer_list	timeout;
	struct work_struct	timeout_work;
	struct list_head	timeout_list;

	struct list_head	icq_list;
#ifdef CONFIG_BLK_CGROUP
	DECLARE_BITMAP		(blkcg_pols, BLKCG_MAX_POLS);
	struct blkcg_gq		*root_blkg;
	struct list_head	blkg_list;
#endif

	struct queue_limits	limits;

#ifdef CONFIG_BLK_DEV_ZONED
	/*
	 * Zoned block device information for request dispatch control.
	 * nr_zones is the total number of zones of the device. This is always
	 * 0 for regular block devices. seq_zones_bitmap is a bitmap of nr_zones
	 * bits which indicates if a zone is conventional (bit clear) or
	 * sequential (bit set). seq_zones_wlock is a bitmap of nr_zones
	 * bits which indicates if a zone is write locked, that is, if a write
	 * request targeting the zone was dispatched. All three fields are
	 * initialized by the low level device driver (e.g. scsi/sd.c).
	 * Stacking drivers (device mappers) may or may not initialize
	 * these fields.
	 *
	 * Reads of this information must be protected with blk_queue_enter() /
	 * blk_queue_exit(). Modifying this information is only allowed while
	 * no requests are being processed. See also blk_mq_freeze_queue() and
	 * blk_mq_unfreeze_queue().
	 */
	unsigned int		nr_zones;
	unsigned long		*seq_zones_bitmap;
	unsigned long		*seq_zones_wlock;
#endif /* CONFIG_BLK_DEV_ZONED */

	/*
	 * sg stuff
	 */
	unsigned int		sg_timeout;
	unsigned int		sg_reserved_size;
	int			node;
#ifdef CONFIG_BLK_DEV_IO_TRACE
	struct blk_trace	*blk_trace;
	struct mutex		blk_trace_mutex;
#endif
	/*
	 * for flush operations
	 */
	struct blk_flush_queue	*fq;

	struct list_head	requeue_list;
	spinlock_t		requeue_lock;
	struct delayed_work	requeue_work;

	struct mutex		sysfs_lock;

<<<<<<< HEAD
	int			bypass_depth;
	atomic_t		mq_freeze_depth;
=======
	/*
	 * for reusing dead hctx instance in case of updating
	 * nr_hw_queues
	 */
	struct list_head	unused_hctx_list;
	spinlock_t		unused_hctx_lock;

	int			mq_freeze_depth;
>>>>>>> 407d19ab

#if defined(CONFIG_BLK_DEV_BSG)
	bsg_job_fn		*bsg_job_fn;
	struct bsg_class_device bsg_dev;
#endif

#ifdef CONFIG_BLK_DEV_THROTTLING
	/* Throttle data */
	struct throtl_data *td;
#endif
	struct rcu_head		rcu_head;
	wait_queue_head_t	mq_freeze_wq;
	/*
	 * Protect concurrent access to q_usage_counter by
	 * percpu_ref_kill() and percpu_ref_reinit().
	 */
	struct mutex		mq_freeze_lock;
	struct percpu_ref	q_usage_counter;
	struct list_head	all_q_node;

	struct blk_mq_tag_set	*tag_set;
	struct list_head	tag_set_list;
	struct bio_set		bio_split;

#ifdef CONFIG_BLK_DEBUG_FS
	struct dentry		*debugfs_dir;
	struct dentry		*sched_debugfs_dir;
#endif

	bool			mq_sysfs_init_done;

	size_t			cmd_size;
	void			*rq_alloc_data;

	struct work_struct	release_work;

#define BLK_MAX_WRITE_HINTS	5
	u64			write_hints[BLK_MAX_WRITE_HINTS];
};

#define QUEUE_FLAG_QUEUED	0	/* uses generic tag queueing */
#define QUEUE_FLAG_STOPPED	1	/* queue is stopped */
#define QUEUE_FLAG_DYING	2	/* queue being torn down */
#define QUEUE_FLAG_BYPASS	3	/* act as dumb FIFO queue */
#define QUEUE_FLAG_BIDI		4	/* queue supports bidi requests */
#define QUEUE_FLAG_NOMERGES     5	/* disable merge attempts */
#define QUEUE_FLAG_SAME_COMP	6	/* complete on same CPU-group */
#define QUEUE_FLAG_FAIL_IO	7	/* fake timeout */
#define QUEUE_FLAG_NONROT	9	/* non-rotational device (SSD) */
#define QUEUE_FLAG_VIRT        QUEUE_FLAG_NONROT /* paravirt device */
#define QUEUE_FLAG_IO_STAT     10	/* do IO stats */
#define QUEUE_FLAG_DISCARD     11	/* supports DISCARD */
#define QUEUE_FLAG_NOXMERGES   12	/* No extended merges */
#define QUEUE_FLAG_ADD_RANDOM  13	/* Contributes to random pool */
#define QUEUE_FLAG_SECERASE    14	/* supports secure erase */
#define QUEUE_FLAG_SAME_FORCE  15	/* force complete on same CPU */
#define QUEUE_FLAG_DEAD        16	/* queue tear-down finished */
#define QUEUE_FLAG_INIT_DONE   17	/* queue is initialized */
#define QUEUE_FLAG_NO_SG_MERGE 18	/* don't attempt to merge SG segments*/
#define QUEUE_FLAG_POLL	       19	/* IO polling enabled if set */
#define QUEUE_FLAG_WC	       20	/* Write back caching */
#define QUEUE_FLAG_FUA	       21	/* device supports FUA writes */
#define QUEUE_FLAG_FLUSH_NQ    22	/* flush not queueuable */
#define QUEUE_FLAG_DAX         23	/* device supports DAX */
#define QUEUE_FLAG_STATS       24	/* track rq completion times */
#define QUEUE_FLAG_POLL_STATS  25	/* collecting stats for hybrid polling */
#define QUEUE_FLAG_REGISTERED  26	/* queue has been registered to a disk */
#define QUEUE_FLAG_SCSI_PASSTHROUGH 27	/* queue supports SCSI commands */
#define QUEUE_FLAG_QUIESCED    28	/* queue has been quiesced */
#define QUEUE_FLAG_PREEMPT_ONLY	29	/* only process REQ_PREEMPT requests */

#define QUEUE_FLAG_DEFAULT	((1 << QUEUE_FLAG_IO_STAT) |		\
				 (1 << QUEUE_FLAG_SAME_COMP)	|	\
				 (1 << QUEUE_FLAG_ADD_RANDOM))

#define QUEUE_FLAG_MQ_DEFAULT	((1 << QUEUE_FLAG_IO_STAT) |		\
				 (1 << QUEUE_FLAG_SAME_COMP)	|	\
				 (1 << QUEUE_FLAG_POLL))

void blk_queue_flag_set(unsigned int flag, struct request_queue *q);
void blk_queue_flag_clear(unsigned int flag, struct request_queue *q);
bool blk_queue_flag_test_and_set(unsigned int flag, struct request_queue *q);
bool blk_queue_flag_test_and_clear(unsigned int flag, struct request_queue *q);

#define blk_queue_tagged(q)	test_bit(QUEUE_FLAG_QUEUED, &(q)->queue_flags)
#define blk_queue_stopped(q)	test_bit(QUEUE_FLAG_STOPPED, &(q)->queue_flags)
#define blk_queue_dying(q)	test_bit(QUEUE_FLAG_DYING, &(q)->queue_flags)
#define blk_queue_dead(q)	test_bit(QUEUE_FLAG_DEAD, &(q)->queue_flags)
#define blk_queue_bypass(q)	test_bit(QUEUE_FLAG_BYPASS, &(q)->queue_flags)
#define blk_queue_init_done(q)	test_bit(QUEUE_FLAG_INIT_DONE, &(q)->queue_flags)
#define blk_queue_nomerges(q)	test_bit(QUEUE_FLAG_NOMERGES, &(q)->queue_flags)
#define blk_queue_noxmerges(q)	\
	test_bit(QUEUE_FLAG_NOXMERGES, &(q)->queue_flags)
#define blk_queue_nonrot(q)	test_bit(QUEUE_FLAG_NONROT, &(q)->queue_flags)
#define blk_queue_io_stat(q)	test_bit(QUEUE_FLAG_IO_STAT, &(q)->queue_flags)
#define blk_queue_add_random(q)	test_bit(QUEUE_FLAG_ADD_RANDOM, &(q)->queue_flags)
#define blk_queue_discard(q)	test_bit(QUEUE_FLAG_DISCARD, &(q)->queue_flags)
#define blk_queue_secure_erase(q) \
	(test_bit(QUEUE_FLAG_SECERASE, &(q)->queue_flags))
#define blk_queue_dax(q)	test_bit(QUEUE_FLAG_DAX, &(q)->queue_flags)
#define blk_queue_scsi_passthrough(q)	\
	test_bit(QUEUE_FLAG_SCSI_PASSTHROUGH, &(q)->queue_flags)

#define blk_noretry_request(rq) \
	((rq)->cmd_flags & (REQ_FAILFAST_DEV|REQ_FAILFAST_TRANSPORT| \
			     REQ_FAILFAST_DRIVER))
#define blk_queue_quiesced(q)	test_bit(QUEUE_FLAG_QUIESCED, &(q)->queue_flags)
#define blk_queue_preempt_only(q)				\
	test_bit(QUEUE_FLAG_PREEMPT_ONLY, &(q)->queue_flags)
#define blk_queue_fua(q)	test_bit(QUEUE_FLAG_FUA, &(q)->queue_flags)

extern int blk_set_preempt_only(struct request_queue *q);
extern void blk_clear_preempt_only(struct request_queue *q);

static inline int queue_in_flight(struct request_queue *q)
{
	return q->in_flight[0] + q->in_flight[1];
}

static inline bool blk_account_rq(struct request *rq)
{
	return (rq->rq_flags & RQF_STARTED) && !blk_rq_is_passthrough(rq);
}

#define blk_rq_cpu_valid(rq)	((rq)->cpu != -1)
#define blk_bidi_rq(rq)		((rq)->next_rq != NULL)
/* rq->queuelist of dequeued request must be list_empty() */
#define blk_queued_rq(rq)	(!list_empty(&(rq)->queuelist))

#define list_entry_rq(ptr)	list_entry((ptr), struct request, queuelist)

#define rq_data_dir(rq)		(op_is_write(req_op(rq)) ? WRITE : READ)

<<<<<<< HEAD
/*
 * Driver can handle struct request, if it either has an old style
 * request_fn defined, or is blk-mq based.
 */
static inline bool queue_is_rq_based(struct request_queue *q)
=======
#define rq_dma_dir(rq) \
	(op_is_write(req_op(rq)) ? DMA_TO_DEVICE : DMA_FROM_DEVICE)

#define dma_map_bvec(dev, bv, dir, attrs) \
	dma_map_page_attrs(dev, (bv)->bv_page, (bv)->bv_offset, (bv)->bv_len, \
	(dir), (attrs))

static inline bool queue_is_mq(struct request_queue *q)
>>>>>>> 407d19ab
{
	return q->request_fn || q->mq_ops;
}

static inline unsigned int blk_queue_cluster(struct request_queue *q)
{
	return q->limits.cluster;
}

static inline enum blk_zoned_model
blk_queue_zoned_model(struct request_queue *q)
{
	return q->limits.zoned;
}

static inline bool blk_queue_is_zoned(struct request_queue *q)
{
	switch (blk_queue_zoned_model(q)) {
	case BLK_ZONED_HA:
	case BLK_ZONED_HM:
		return true;
	default:
		return false;
	}
}

static inline sector_t blk_queue_zone_sectors(struct request_queue *q)
{
	return blk_queue_is_zoned(q) ? q->limits.chunk_sectors : 0;
}

#ifdef CONFIG_BLK_DEV_ZONED
static inline unsigned int blk_queue_zone_no(struct request_queue *q,
					     sector_t sector)
{
	if (!blk_queue_is_zoned(q))
		return 0;
	return sector >> ilog2(q->limits.chunk_sectors);
}

static inline bool blk_queue_zone_is_seq(struct request_queue *q,
					 sector_t sector)
{
	if (!blk_queue_is_zoned(q) || !q->seq_zones_bitmap)
		return false;
	return test_bit(blk_queue_zone_no(q, sector), q->seq_zones_bitmap);
}
#endif /* CONFIG_BLK_DEV_ZONED */

static inline bool rq_is_sync(struct request *rq)
{
	return op_is_sync(rq->cmd_flags);
}

static inline bool blk_rl_full(struct request_list *rl, bool sync)
{
	unsigned int flag = sync ? BLK_RL_SYNCFULL : BLK_RL_ASYNCFULL;

	return rl->flags & flag;
}

static inline void blk_set_rl_full(struct request_list *rl, bool sync)
{
	unsigned int flag = sync ? BLK_RL_SYNCFULL : BLK_RL_ASYNCFULL;

	rl->flags |= flag;
}

static inline void blk_clear_rl_full(struct request_list *rl, bool sync)
{
	unsigned int flag = sync ? BLK_RL_SYNCFULL : BLK_RL_ASYNCFULL;

	rl->flags &= ~flag;
}

static inline bool rq_mergeable(struct request *rq)
{
	if (blk_rq_is_passthrough(rq))
		return false;

	if (req_op(rq) == REQ_OP_FLUSH)
		return false;

	if (req_op(rq) == REQ_OP_WRITE_ZEROES)
		return false;

	if (rq->cmd_flags & REQ_NOMERGE_FLAGS)
		return false;
	if (rq->rq_flags & RQF_NOMERGE_FLAGS)
		return false;

	return true;
}

static inline bool blk_write_same_mergeable(struct bio *a, struct bio *b)
{
	if (bio_page(a) == bio_page(b) &&
	    bio_offset(a) == bio_offset(b))
		return true;

	return false;
}

static inline unsigned int blk_queue_depth(struct request_queue *q)
{
	if (q->queue_depth)
		return q->queue_depth;

	return q->nr_requests;
}

/*
 * q->prep_rq_fn return values
 */
enum {
	BLKPREP_OK,		/* serve it */
	BLKPREP_KILL,		/* fatal error, kill, return -EIO */
	BLKPREP_DEFER,		/* leave on queue */
	BLKPREP_INVALID,	/* invalid command, kill, return -EREMOTEIO */
};

extern unsigned long blk_max_low_pfn, blk_max_pfn;

/*
 * standard bounce addresses:
 *
 * BLK_BOUNCE_HIGH	: bounce all highmem pages
 * BLK_BOUNCE_ANY	: don't bounce anything
 * BLK_BOUNCE_ISA	: bounce pages above ISA DMA boundary
 */

#if BITS_PER_LONG == 32
#define BLK_BOUNCE_HIGH		((u64)blk_max_low_pfn << PAGE_SHIFT)
#else
#define BLK_BOUNCE_HIGH		-1ULL
#endif
#define BLK_BOUNCE_ANY		(-1ULL)
#define BLK_BOUNCE_ISA		(DMA_BIT_MASK(24))

/*
 * default timeout for SG_IO if none specified
 */
#define BLK_DEFAULT_SG_TIMEOUT	(60 * HZ)
#define BLK_MIN_SG_TIMEOUT	(7 * HZ)

struct rq_map_data {
	struct page **pages;
	int page_order;
	int nr_entries;
	unsigned long offset;
	int null_mapped;
	int from_user;
};

struct req_iterator {
	struct bvec_iter iter;
	struct bio *bio;
};

/* This should not be used directly - use rq_for_each_segment */
#define for_each_bio(_bio)		\
	for (; _bio; _bio = _bio->bi_next)
#define __rq_for_each_bio(_bio, rq)	\
	if ((rq->bio))			\
		for (_bio = (rq)->bio; _bio; _bio = _bio->bi_next)

#define rq_for_each_segment(bvl, _rq, _iter)			\
	__rq_for_each_bio(_iter.bio, _rq)			\
		bio_for_each_segment(bvl, _iter.bio, _iter.iter)

#define rq_iter_last(bvec, _iter)				\
		(_iter.bio->bi_next == NULL &&			\
		 bio_iter_last(bvec, _iter.iter))

#ifndef ARCH_IMPLEMENTS_FLUSH_DCACHE_PAGE
# error	"You should define ARCH_IMPLEMENTS_FLUSH_DCACHE_PAGE for your platform"
#endif
#if ARCH_IMPLEMENTS_FLUSH_DCACHE_PAGE
extern void rq_flush_dcache_pages(struct request *rq);
#else
static inline void rq_flush_dcache_pages(struct request *rq)
{
}
#endif

extern int blk_register_queue(struct gendisk *disk);
extern void blk_unregister_queue(struct gendisk *disk);
extern blk_qc_t generic_make_request(struct bio *bio);
extern blk_qc_t direct_make_request(struct bio *bio);
extern void blk_rq_init(struct request_queue *q, struct request *rq);
extern void blk_init_request_from_bio(struct request *req, struct bio *bio);
extern void blk_put_request(struct request *);
extern void __blk_put_request(struct request_queue *, struct request *);
extern struct request *blk_get_request(struct request_queue *, unsigned int op,
				       blk_mq_req_flags_t flags);
extern void blk_requeue_request(struct request_queue *, struct request *);
extern int blk_lld_busy(struct request_queue *q);
extern int blk_rq_prep_clone(struct request *rq, struct request *rq_src,
			     struct bio_set *bs, gfp_t gfp_mask,
			     int (*bio_ctr)(struct bio *, struct bio *, void *),
			     void *data);
extern void blk_rq_unprep_clone(struct request *rq);
extern blk_status_t blk_insert_cloned_request(struct request_queue *q,
				     struct request *rq);
extern int blk_rq_append_bio(struct request *rq, struct bio **bio);
extern void blk_delay_queue(struct request_queue *, unsigned long);
extern void blk_queue_split(struct request_queue *, struct bio **);
extern void blk_recount_segments(struct request_queue *, struct bio *);
extern int scsi_verify_blk_ioctl(struct block_device *, unsigned int);
extern int scsi_cmd_blk_ioctl(struct block_device *, fmode_t,
			      unsigned int, void __user *);
extern int scsi_cmd_ioctl(struct request_queue *, struct gendisk *, fmode_t,
			  unsigned int, void __user *);
extern int sg_scsi_ioctl(struct request_queue *, struct gendisk *, fmode_t,
			 struct scsi_ioctl_command __user *);

extern int blk_queue_enter(struct request_queue *q, blk_mq_req_flags_t flags);
extern void blk_queue_exit(struct request_queue *q);
extern void blk_start_queue(struct request_queue *q);
extern void blk_start_queue_async(struct request_queue *q);
extern void blk_stop_queue(struct request_queue *q);
extern void blk_sync_queue(struct request_queue *q);
extern void __blk_stop_queue(struct request_queue *q);
extern void __blk_run_queue(struct request_queue *q);
extern void __blk_run_queue_uncond(struct request_queue *q);
extern void blk_run_queue(struct request_queue *);
extern void blk_run_queue_async(struct request_queue *q);
extern int blk_rq_map_user(struct request_queue *, struct request *,
			   struct rq_map_data *, void __user *, unsigned long,
			   gfp_t);
extern int blk_rq_unmap_user(struct bio *);
extern int blk_rq_map_kern(struct request_queue *, struct request *, void *, unsigned int, gfp_t);
extern int blk_rq_map_user_iov(struct request_queue *, struct request *,
			       struct rq_map_data *, const struct iov_iter *,
			       gfp_t);
extern void blk_execute_rq(struct request_queue *, struct gendisk *,
			  struct request *, int);
extern void blk_execute_rq_nowait(struct request_queue *, struct gendisk *,
				  struct request *, int, rq_end_io_fn *);

int blk_status_to_errno(blk_status_t status);
blk_status_t errno_to_blk_status(int errno);

bool blk_poll(struct request_queue *q, blk_qc_t cookie);

static inline struct request_queue *bdev_get_queue(struct block_device *bdev)
{
	return bdev->bd_disk->queue;	/* this is never NULL */
}

/*
 * The basic unit of block I/O is a sector. It is used in a number of contexts
 * in Linux (blk, bio, genhd). The size of one sector is 512 = 2**9
 * bytes. Variables of type sector_t represent an offset or size that is a
 * multiple of 512 bytes. Hence these two constants.
 */
#ifndef SECTOR_SHIFT
#define SECTOR_SHIFT 9
#endif
#ifndef SECTOR_SIZE
#define SECTOR_SIZE (1 << SECTOR_SHIFT)
#endif

/*
 * blk_rq_pos()			: the current sector
 * blk_rq_bytes()		: bytes left in the entire request
 * blk_rq_cur_bytes()		: bytes left in the current segment
 * blk_rq_err_bytes()		: bytes left till the next error boundary
 * blk_rq_sectors()		: sectors left in the entire request
 * blk_rq_cur_sectors()		: sectors left in the current segment
 */
static inline sector_t blk_rq_pos(const struct request *rq)
{
	return rq->__sector;
}

static inline unsigned int blk_rq_bytes(const struct request *rq)
{
	return rq->__data_len;
}

static inline int blk_rq_cur_bytes(const struct request *rq)
{
	return rq->bio ? bio_cur_bytes(rq->bio) : 0;
}

extern unsigned int blk_rq_err_bytes(const struct request *rq);

static inline unsigned int blk_rq_sectors(const struct request *rq)
{
	return blk_rq_bytes(rq) >> SECTOR_SHIFT;
}

static inline unsigned int blk_rq_cur_sectors(const struct request *rq)
{
	return blk_rq_cur_bytes(rq) >> SECTOR_SHIFT;
}

#ifdef CONFIG_BLK_DEV_ZONED
static inline unsigned int blk_rq_zone_no(struct request *rq)
{
	return blk_queue_zone_no(rq->q, blk_rq_pos(rq));
}

static inline unsigned int blk_rq_zone_is_seq(struct request *rq)
{
	return blk_queue_zone_is_seq(rq->q, blk_rq_pos(rq));
}
#endif /* CONFIG_BLK_DEV_ZONED */

/*
 * Some commands like WRITE SAME have a payload or data transfer size which
 * is different from the size of the request.  Any driver that supports such
 * commands using the RQF_SPECIAL_PAYLOAD flag needs to use this helper to
 * calculate the data transfer size.
 */
static inline unsigned int blk_rq_payload_bytes(struct request *rq)
{
	if (rq->rq_flags & RQF_SPECIAL_PAYLOAD)
		return rq->special_vec.bv_len;
	return blk_rq_bytes(rq);
}

/*
 * Return the first full biovec in the request.  The caller needs to check that
 * there are any bvecs before calling this helper.
 */
static inline struct bio_vec req_bvec(struct request *rq)
{
	if (rq->rq_flags & RQF_SPECIAL_PAYLOAD)
		return rq->special_vec;
	return mp_bvec_iter_bvec(rq->bio->bi_io_vec, rq->bio->bi_iter);
}

static inline unsigned int blk_queue_get_max_sectors(struct request_queue *q,
						     int op)
{
	if (unlikely(op == REQ_OP_DISCARD || op == REQ_OP_SECURE_ERASE))
		return min(q->limits.max_discard_sectors,
			   UINT_MAX >> SECTOR_SHIFT);

	if (unlikely(op == REQ_OP_WRITE_SAME))
		return q->limits.max_write_same_sectors;

	if (unlikely(op == REQ_OP_WRITE_ZEROES))
		return q->limits.max_write_zeroes_sectors;

	return q->limits.max_sectors;
}

/*
 * Return maximum size of a request at given offset. Only valid for
 * file system requests.
 */
static inline unsigned int blk_max_size_offset(struct request_queue *q,
					       sector_t offset)
{
	if (!q->limits.chunk_sectors)
		return q->limits.max_sectors;

	return min(q->limits.max_sectors, (unsigned int)(q->limits.chunk_sectors -
			(offset & (q->limits.chunk_sectors - 1))));
}

static inline unsigned int blk_rq_get_max_sectors(struct request *rq,
						  sector_t offset)
{
	struct request_queue *q = rq->q;

	if (blk_rq_is_passthrough(rq))
		return q->limits.max_hw_sectors;

	if (!q->limits.chunk_sectors ||
	    req_op(rq) == REQ_OP_DISCARD ||
	    req_op(rq) == REQ_OP_SECURE_ERASE)
		return blk_queue_get_max_sectors(q, req_op(rq));

	return min(blk_max_size_offset(q, offset),
			blk_queue_get_max_sectors(q, req_op(rq)));
}

static inline unsigned int blk_rq_count_bios(struct request *rq)
{
	unsigned int nr_bios = 0;
	struct bio *bio;

	__rq_for_each_bio(bio, rq)
		nr_bios++;

	return nr_bios;
}

/*
 * Request issue related functions.
 */
extern struct request *blk_peek_request(struct request_queue *q);
extern void blk_start_request(struct request *rq);
extern struct request *blk_fetch_request(struct request_queue *q);

void blk_steal_bios(struct bio_list *list, struct request *rq);

/*
 * Request completion related functions.
 *
 * blk_update_request() completes given number of bytes and updates
 * the request without completing it.
 *
 * blk_end_request() and friends.  __blk_end_request() must be called
 * with the request queue spinlock acquired.
 *
 * Several drivers define their own end_request and call
 * blk_end_request() for parts of the original function.
 * This prevents code duplication in drivers.
 */
extern bool blk_update_request(struct request *rq, blk_status_t error,
			       unsigned int nr_bytes);
extern void blk_finish_request(struct request *rq, blk_status_t error);
extern bool blk_end_request(struct request *rq, blk_status_t error,
			    unsigned int nr_bytes);
extern void blk_end_request_all(struct request *rq, blk_status_t error);
extern bool __blk_end_request(struct request *rq, blk_status_t error,
			      unsigned int nr_bytes);
extern void __blk_end_request_all(struct request *rq, blk_status_t error);
extern bool __blk_end_request_cur(struct request *rq, blk_status_t error);

extern void blk_complete_request(struct request *);
extern void __blk_complete_request(struct request *);
extern void blk_abort_request(struct request *);
extern void blk_unprep_request(struct request *);

/*
 * Access functions for manipulating queue properties
 */
extern struct request_queue *blk_init_queue_node(request_fn_proc *rfn,
					spinlock_t *lock, int node_id);
extern struct request_queue *blk_init_queue(request_fn_proc *, spinlock_t *);
extern int blk_init_allocated_queue(struct request_queue *);
extern void blk_cleanup_queue(struct request_queue *);
extern void blk_queue_make_request(struct request_queue *, make_request_fn *);
extern void blk_queue_bounce_limit(struct request_queue *, u64);
extern void blk_queue_max_hw_sectors(struct request_queue *, unsigned int);
extern void blk_queue_chunk_sectors(struct request_queue *, unsigned int);
extern void blk_queue_max_segments(struct request_queue *, unsigned short);
extern void blk_queue_max_discard_segments(struct request_queue *,
		unsigned short);
extern void blk_queue_max_segment_size(struct request_queue *, unsigned int);
extern void blk_queue_max_discard_sectors(struct request_queue *q,
		unsigned int max_discard_sectors);
extern void blk_queue_max_write_same_sectors(struct request_queue *q,
		unsigned int max_write_same_sectors);
extern void blk_queue_max_write_zeroes_sectors(struct request_queue *q,
		unsigned int max_write_same_sectors);
extern void blk_queue_logical_block_size(struct request_queue *, unsigned short);
extern void blk_queue_physical_block_size(struct request_queue *, unsigned int);
extern void blk_queue_alignment_offset(struct request_queue *q,
				       unsigned int alignment);
extern void blk_limits_io_min(struct queue_limits *limits, unsigned int min);
extern void blk_queue_io_min(struct request_queue *q, unsigned int min);
extern void blk_limits_io_opt(struct queue_limits *limits, unsigned int opt);
extern void blk_queue_io_opt(struct request_queue *q, unsigned int opt);
extern void blk_set_queue_depth(struct request_queue *q, unsigned int depth);
extern void blk_set_default_limits(struct queue_limits *lim);
extern void blk_set_stacking_limits(struct queue_limits *lim);
extern int blk_stack_limits(struct queue_limits *t, struct queue_limits *b,
			    sector_t offset);
extern int bdev_stack_limits(struct queue_limits *t, struct block_device *bdev,
			    sector_t offset);
extern void disk_stack_limits(struct gendisk *disk, struct block_device *bdev,
			      sector_t offset);
extern void blk_queue_stack_limits(struct request_queue *t, struct request_queue *b);
extern void blk_queue_update_dma_pad(struct request_queue *, unsigned int);
extern int blk_queue_dma_drain(struct request_queue *q,
			       dma_drain_needed_fn *dma_drain_needed,
			       void *buf, unsigned int size);
extern void blk_queue_lld_busy(struct request_queue *q, lld_busy_fn *fn);
extern void blk_queue_segment_boundary(struct request_queue *, unsigned long);
extern void blk_queue_virt_boundary(struct request_queue *, unsigned long);
extern void blk_queue_prep_rq(struct request_queue *, prep_rq_fn *pfn);
extern void blk_queue_unprep_rq(struct request_queue *, unprep_rq_fn *ufn);
extern void blk_queue_dma_alignment(struct request_queue *, int);
extern void blk_queue_update_dma_alignment(struct request_queue *, int);
extern void blk_queue_softirq_done(struct request_queue *, softirq_done_fn *);
extern void blk_queue_rq_timed_out(struct request_queue *, rq_timed_out_fn *);
extern void blk_queue_rq_timeout(struct request_queue *, unsigned int);
extern void blk_queue_flush_queueable(struct request_queue *q, bool queueable);
extern void blk_queue_write_cache(struct request_queue *q, bool enabled, bool fua);

/*
 * Number of physical segments as sent to the device.
 *
 * Normally this is the number of discontiguous data segments sent by the
 * submitter.  But for data-less command like discard we might have no
 * actual data segments submitted, but the driver might have to add it's
 * own special payload.  In that case we still return 1 here so that this
 * special payload will be mapped.
 */
static inline unsigned short blk_rq_nr_phys_segments(struct request *rq)
{
	if (rq->rq_flags & RQF_SPECIAL_PAYLOAD)
		return 1;
	return rq->nr_phys_segments;
}

/*
 * Number of discard segments (or ranges) the driver needs to fill in.
 * Each discard bio merged into a request is counted as one segment.
 */
static inline unsigned short blk_rq_nr_discard_segments(struct request *rq)
{
	return max_t(unsigned short, rq->nr_phys_segments, 1);
}

extern int blk_rq_map_sg(struct request_queue *, struct request *, struct scatterlist *);
extern void blk_dump_rq_flags(struct request *, char *);
extern long nr_blockdev_pages(void);

bool __must_check blk_get_queue(struct request_queue *);
struct request_queue *blk_alloc_queue(gfp_t);
struct request_queue *blk_alloc_queue_node(gfp_t gfp_mask, int node_id,
					   spinlock_t *lock);
extern void blk_put_queue(struct request_queue *);
extern void blk_set_queue_dying(struct request_queue *);

/*
 * block layer runtime pm functions
 */
#ifdef CONFIG_PM
extern void blk_pm_runtime_init(struct request_queue *q, struct device *dev);
extern int blk_pre_runtime_suspend(struct request_queue *q);
extern void blk_post_runtime_suspend(struct request_queue *q, int err);
extern void blk_pre_runtime_resume(struct request_queue *q);
extern void blk_post_runtime_resume(struct request_queue *q, int err);
extern void blk_set_runtime_active(struct request_queue *q);
#else
static inline void blk_pm_runtime_init(struct request_queue *q,
	struct device *dev) {}
static inline int blk_pre_runtime_suspend(struct request_queue *q)
{
	return -ENOSYS;
}
static inline void blk_post_runtime_suspend(struct request_queue *q, int err) {}
static inline void blk_pre_runtime_resume(struct request_queue *q) {}
static inline void blk_post_runtime_resume(struct request_queue *q, int err) {}
static inline void blk_set_runtime_active(struct request_queue *q) {}
#endif

/*
 * blk_plug permits building a queue of related requests by holding the I/O
 * fragments for a short period. This allows merging of sequential requests
 * into single larger request. As the requests are moved from a per-task list to
 * the device's request_queue in a batch, this results in improved scalability
 * as the lock contention for request_queue lock is reduced.
 *
 * It is ok not to disable preemption when adding the request to the plug list
 * or when attempting a merge, because blk_schedule_flush_list() will only flush
 * the plug list when the task sleeps by itself. For details, please see
 * schedule() where blk_schedule_flush_plug() is called.
 */
struct blk_plug {
	struct list_head list; /* requests */
	struct list_head mq_list; /* blk-mq requests */
	struct list_head cb_list; /* md requires an unplug callback */
};
#define BLK_MAX_REQUEST_COUNT 16
#define BLK_PLUG_FLUSH_SIZE (128 * 1024)

struct blk_plug_cb;
typedef void (*blk_plug_cb_fn)(struct blk_plug_cb *, bool);
struct blk_plug_cb {
	struct list_head list;
	blk_plug_cb_fn callback;
	void *data;
};
extern struct blk_plug_cb *blk_check_plugged(blk_plug_cb_fn unplug,
					     void *data, int size);
extern void blk_start_plug(struct blk_plug *);
extern void blk_finish_plug(struct blk_plug *);
extern void blk_flush_plug_list(struct blk_plug *, bool);

static inline void blk_flush_plug(struct task_struct *tsk)
{
	struct blk_plug *plug = tsk->plug;

	if (plug)
		blk_flush_plug_list(plug, false);
}

static inline void blk_schedule_flush_plug(struct task_struct *tsk)
{
	struct blk_plug *plug = tsk->plug;

	if (plug)
		blk_flush_plug_list(plug, true);
}

static inline bool blk_needs_flush_plug(struct task_struct *tsk)
{
	struct blk_plug *plug = tsk->plug;

	return plug &&
		(!list_empty(&plug->list) ||
		 !list_empty(&plug->mq_list) ||
		 !list_empty(&plug->cb_list));
}

/*
 * tag stuff
 */
extern int blk_queue_start_tag(struct request_queue *, struct request *);
extern struct request *blk_queue_find_tag(struct request_queue *, int);
extern void blk_queue_end_tag(struct request_queue *, struct request *);
extern int blk_queue_init_tags(struct request_queue *, int, struct blk_queue_tag *, int);
extern void blk_queue_free_tags(struct request_queue *);
extern int blk_queue_resize_tags(struct request_queue *, int);
extern struct blk_queue_tag *blk_init_tags(int, int);
extern void blk_free_tags(struct blk_queue_tag *);

static inline struct request *blk_map_queue_find_tag(struct blk_queue_tag *bqt,
						int tag)
{
	if (unlikely(bqt == NULL || tag >= bqt->real_max_depth))
		return NULL;
	return bqt->tag_index[tag];
}

extern int blkdev_issue_flush(struct block_device *, gfp_t, sector_t *);
extern int blkdev_issue_write_same(struct block_device *bdev, sector_t sector,
		sector_t nr_sects, gfp_t gfp_mask, struct page *page);

#define BLKDEV_DISCARD_SECURE	(1 << 0)	/* issue a secure erase */

extern int blkdev_issue_discard(struct block_device *bdev, sector_t sector,
		sector_t nr_sects, gfp_t gfp_mask, unsigned long flags);
extern int __blkdev_issue_discard(struct block_device *bdev, sector_t sector,
		sector_t nr_sects, gfp_t gfp_mask, int flags,
		struct bio **biop);

#define BLKDEV_ZERO_NOUNMAP	(1 << 0)  /* do not free blocks */
#define BLKDEV_ZERO_NOFALLBACK	(1 << 1)  /* don't write explicit zeroes */

extern int __blkdev_issue_zeroout(struct block_device *bdev, sector_t sector,
		sector_t nr_sects, gfp_t gfp_mask, struct bio **biop,
		unsigned flags);
extern int blkdev_issue_zeroout(struct block_device *bdev, sector_t sector,
		sector_t nr_sects, gfp_t gfp_mask, unsigned flags);

static inline int sb_issue_discard(struct super_block *sb, sector_t block,
		sector_t nr_blocks, gfp_t gfp_mask, unsigned long flags)
{
	return blkdev_issue_discard(sb->s_bdev,
				    block << (sb->s_blocksize_bits -
					      SECTOR_SHIFT),
				    nr_blocks << (sb->s_blocksize_bits -
						  SECTOR_SHIFT),
				    gfp_mask, flags);
}
static inline int sb_issue_zeroout(struct super_block *sb, sector_t block,
		sector_t nr_blocks, gfp_t gfp_mask)
{
	return blkdev_issue_zeroout(sb->s_bdev,
				    block << (sb->s_blocksize_bits -
					      SECTOR_SHIFT),
				    nr_blocks << (sb->s_blocksize_bits -
						  SECTOR_SHIFT),
				    gfp_mask, 0);
}

extern int blk_verify_command(unsigned char *cmd, fmode_t mode);

enum blk_default_limits {
	BLK_MAX_SEGMENTS	= 128,
	BLK_SAFE_MAX_SECTORS	= 255,
	BLK_DEF_MAX_SECTORS	= 2560,
	BLK_MAX_SEGMENT_SIZE	= 65536,
	BLK_SEG_BOUNDARY_MASK	= 0xFFFFFFFFUL,
};

static inline unsigned long queue_segment_boundary(struct request_queue *q)
{
	return q->limits.seg_boundary_mask;
}

static inline unsigned long queue_virt_boundary(struct request_queue *q)
{
	return q->limits.virt_boundary_mask;
}

static inline unsigned int queue_max_sectors(struct request_queue *q)
{
	return q->limits.max_sectors;
}

static inline unsigned int queue_max_hw_sectors(struct request_queue *q)
{
	return q->limits.max_hw_sectors;
}

static inline unsigned short queue_max_segments(struct request_queue *q)
{
	return q->limits.max_segments;
}

static inline unsigned short queue_max_discard_segments(struct request_queue *q)
{
	return q->limits.max_discard_segments;
}

static inline unsigned int queue_max_segment_size(struct request_queue *q)
{
	return q->limits.max_segment_size;
}

static inline unsigned short queue_logical_block_size(struct request_queue *q)
{
	int retval = 512;

	if (q && q->limits.logical_block_size)
		retval = q->limits.logical_block_size;

	return retval;
}

static inline unsigned short bdev_logical_block_size(struct block_device *bdev)
{
	return queue_logical_block_size(bdev_get_queue(bdev));
}

static inline unsigned int queue_physical_block_size(struct request_queue *q)
{
	return q->limits.physical_block_size;
}

static inline unsigned int bdev_physical_block_size(struct block_device *bdev)
{
	return queue_physical_block_size(bdev_get_queue(bdev));
}

static inline unsigned int queue_io_min(struct request_queue *q)
{
	return q->limits.io_min;
}

static inline int bdev_io_min(struct block_device *bdev)
{
	return queue_io_min(bdev_get_queue(bdev));
}

static inline unsigned int queue_io_opt(struct request_queue *q)
{
	return q->limits.io_opt;
}

static inline int bdev_io_opt(struct block_device *bdev)
{
	return queue_io_opt(bdev_get_queue(bdev));
}

static inline int queue_alignment_offset(struct request_queue *q)
{
	if (q->limits.misaligned)
		return -1;

	return q->limits.alignment_offset;
}

static inline int queue_limit_alignment_offset(struct queue_limits *lim, sector_t sector)
{
	unsigned int granularity = max(lim->physical_block_size, lim->io_min);
	unsigned int alignment = sector_div(sector, granularity >> SECTOR_SHIFT)
		<< SECTOR_SHIFT;

	return (granularity + lim->alignment_offset - alignment) % granularity;
}

static inline int bdev_alignment_offset(struct block_device *bdev)
{
	struct request_queue *q = bdev_get_queue(bdev);

	if (q->limits.misaligned)
		return -1;

	if (bdev != bdev->bd_contains)
		return bdev->bd_part->alignment_offset;

	return q->limits.alignment_offset;
}

static inline int queue_discard_alignment(struct request_queue *q)
{
	if (q->limits.discard_misaligned)
		return -1;

	return q->limits.discard_alignment;
}

static inline int queue_limit_discard_alignment(struct queue_limits *lim, sector_t sector)
{
	unsigned int alignment, granularity, offset;

	if (!lim->max_discard_sectors)
		return 0;

	/* Why are these in bytes, not sectors? */
	alignment = lim->discard_alignment >> SECTOR_SHIFT;
	granularity = lim->discard_granularity >> SECTOR_SHIFT;
	if (!granularity)
		return 0;

	/* Offset of the partition start in 'granularity' sectors */
	offset = sector_div(sector, granularity);

	/* And why do we do this modulus *again* in blkdev_issue_discard()? */
	offset = (granularity + alignment - offset) % granularity;

	/* Turn it back into bytes, gaah */
	return offset << SECTOR_SHIFT;
}

static inline int bdev_discard_alignment(struct block_device *bdev)
{
	struct request_queue *q = bdev_get_queue(bdev);

	if (bdev != bdev->bd_contains)
		return bdev->bd_part->discard_alignment;

	return q->limits.discard_alignment;
}

static inline unsigned int bdev_write_same(struct block_device *bdev)
{
	struct request_queue *q = bdev_get_queue(bdev);

	if (q)
		return q->limits.max_write_same_sectors;

	return 0;
}

static inline unsigned int bdev_write_zeroes_sectors(struct block_device *bdev)
{
	struct request_queue *q = bdev_get_queue(bdev);

	if (q)
		return q->limits.max_write_zeroes_sectors;

	return 0;
}

static inline enum blk_zoned_model bdev_zoned_model(struct block_device *bdev)
{
	struct request_queue *q = bdev_get_queue(bdev);

	if (q)
		return blk_queue_zoned_model(q);

	return BLK_ZONED_NONE;
}

static inline bool bdev_is_zoned(struct block_device *bdev)
{
	struct request_queue *q = bdev_get_queue(bdev);

	if (q)
		return blk_queue_is_zoned(q);

	return false;
}

static inline sector_t bdev_zone_sectors(struct block_device *bdev)
{
	struct request_queue *q = bdev_get_queue(bdev);

	if (q)
		return blk_queue_zone_sectors(q);
	return 0;
}

static inline int queue_dma_alignment(struct request_queue *q)
{
	return q ? q->dma_alignment : 511;
}

static inline int blk_rq_aligned(struct request_queue *q, unsigned long addr,
				 unsigned int len)
{
	unsigned int alignment = queue_dma_alignment(q) | q->dma_pad_mask;
	return !(addr & alignment) && !(len & alignment);
}

/* assumes size > 256 */
static inline unsigned int blksize_bits(unsigned int size)
{
	unsigned int bits = 8;
	do {
		bits++;
		size >>= 1;
	} while (size > 256);
	return bits;
}

static inline unsigned int block_size(struct block_device *bdev)
{
	return bdev->bd_block_size;
}

static inline bool queue_flush_queueable(struct request_queue *q)
{
	return !test_bit(QUEUE_FLAG_FLUSH_NQ, &q->queue_flags);
}

typedef struct {struct page *v;} Sector;

unsigned char *read_dev_sector(struct block_device *, sector_t, Sector *);

static inline void put_dev_sector(Sector p)
{
	put_page(p.v);
}

static inline bool __bvec_gap_to_prev(struct request_queue *q,
				struct bio_vec *bprv, unsigned int offset)
{
	return offset ||
		((bprv->bv_offset + bprv->bv_len) & queue_virt_boundary(q));
}

/*
 * Check if adding a bio_vec after bprv with offset would create a gap in
 * the SG list. Most drivers don't care about this, but some do.
 */
static inline bool bvec_gap_to_prev(struct request_queue *q,
				struct bio_vec *bprv, unsigned int offset)
{
	if (!queue_virt_boundary(q))
		return false;
	return __bvec_gap_to_prev(q, bprv, offset);
}

/*
 * Check if the two bvecs from two bios can be merged to one segment.
 * If yes, no need to check gap between the two bios since the 1st bio
 * and the 1st bvec in the 2nd bio can be handled in one segment.
 */
static inline bool bios_segs_mergeable(struct request_queue *q,
		struct bio *prev, struct bio_vec *prev_last_bv,
		struct bio_vec *next_first_bv)
{
	if (!BIOVEC_PHYS_MERGEABLE(prev_last_bv, next_first_bv))
		return false;
	if (!BIOVEC_SEG_BOUNDARY(q, prev_last_bv, next_first_bv))
		return false;
	if (prev->bi_seg_back_size + next_first_bv->bv_len >
			queue_max_segment_size(q))
		return false;
	return true;
}

static inline bool bio_will_gap(struct request_queue *q,
				struct request *prev_rq,
				struct bio *prev,
				struct bio *next)
{
	if (bio_has_data(prev) && queue_virt_boundary(q)) {
		struct bio_vec pb, nb;

		/*
		 * don't merge if the 1st bio starts with non-zero
		 * offset, otherwise it is quite difficult to respect
		 * sg gap limit. We work hard to merge a huge number of small
		 * single bios in case of mkfs.
		 */
		if (prev_rq)
			bio_get_first_bvec(prev_rq->bio, &pb);
		else
			bio_get_first_bvec(prev, &pb);
		if (pb.bv_offset)
			return true;

		/*
		 * We don't need to worry about the situation that the
		 * merged segment ends in unaligned virt boundary:
		 *
		 * - if 'pb' ends aligned, the merged segment ends aligned
		 * - if 'pb' ends unaligned, the next bio must include
		 *   one single bvec of 'nb', otherwise the 'nb' can't
		 *   merge with 'pb'
		 */
		bio_get_last_bvec(prev, &pb);
		bio_get_first_bvec(next, &nb);

		if (!bios_segs_mergeable(q, prev, &pb, &nb))
			return __bvec_gap_to_prev(q, &pb, nb.bv_offset);
	}

	return false;
}

static inline bool req_gap_back_merge(struct request *req, struct bio *bio)
{
	return bio_will_gap(req->q, req, req->biotail, bio);
}

static inline bool req_gap_front_merge(struct request *req, struct bio *bio)
{
	return bio_will_gap(req->q, NULL, bio, req->bio);
}

int kblockd_schedule_work(struct work_struct *work);
int kblockd_schedule_work_on(int cpu, struct work_struct *work);
int kblockd_mod_delayed_work_on(int cpu, struct delayed_work *dwork, unsigned long delay);

#define MODULE_ALIAS_BLOCKDEV(major,minor) \
	MODULE_ALIAS("block-major-" __stringify(major) "-" __stringify(minor))
#define MODULE_ALIAS_BLOCKDEV_MAJOR(major) \
	MODULE_ALIAS("block-major-" __stringify(major) "-*")

#if defined(CONFIG_BLK_DEV_INTEGRITY)

enum blk_integrity_flags {
	BLK_INTEGRITY_VERIFY		= 1 << 0,
	BLK_INTEGRITY_GENERATE		= 1 << 1,
	BLK_INTEGRITY_DEVICE_CAPABLE	= 1 << 2,
	BLK_INTEGRITY_IP_CHECKSUM	= 1 << 3,
};

struct blk_integrity_iter {
	void			*prot_buf;
	void			*data_buf;
	sector_t		seed;
	unsigned int		data_size;
	unsigned short		interval;
	const char		*disk_name;
};

typedef blk_status_t (integrity_processing_fn) (struct blk_integrity_iter *);

struct blk_integrity_profile {
	integrity_processing_fn		*generate_fn;
	integrity_processing_fn		*verify_fn;
	const char			*name;
};

extern void blk_integrity_register(struct gendisk *, struct blk_integrity *);
extern void blk_integrity_unregister(struct gendisk *);
extern int blk_integrity_compare(struct gendisk *, struct gendisk *);
extern int blk_rq_map_integrity_sg(struct request_queue *, struct bio *,
				   struct scatterlist *);
extern int blk_rq_count_integrity_sg(struct request_queue *, struct bio *);
extern bool blk_integrity_merge_rq(struct request_queue *, struct request *,
				   struct request *);
extern bool blk_integrity_merge_bio(struct request_queue *, struct request *,
				    struct bio *);

static inline struct blk_integrity *blk_get_integrity(struct gendisk *disk)
{
	struct blk_integrity *bi = &disk->queue->integrity;

	if (!bi->profile)
		return NULL;

	return bi;
}

static inline
struct blk_integrity *bdev_get_integrity(struct block_device *bdev)
{
	return blk_get_integrity(bdev->bd_disk);
}

static inline bool blk_integrity_rq(struct request *rq)
{
	return rq->cmd_flags & REQ_INTEGRITY;
}

static inline void blk_queue_max_integrity_segments(struct request_queue *q,
						    unsigned int segs)
{
	q->limits.max_integrity_segments = segs;
}

static inline unsigned short
queue_max_integrity_segments(struct request_queue *q)
{
	return q->limits.max_integrity_segments;
}

static inline bool integrity_req_gap_back_merge(struct request *req,
						struct bio *next)
{
	struct bio_integrity_payload *bip = bio_integrity(req->bio);
	struct bio_integrity_payload *bip_next = bio_integrity(next);

	return bvec_gap_to_prev(req->q, &bip->bip_vec[bip->bip_vcnt - 1],
				bip_next->bip_vec[0].bv_offset);
}

static inline bool integrity_req_gap_front_merge(struct request *req,
						 struct bio *bio)
{
	struct bio_integrity_payload *bip = bio_integrity(bio);
	struct bio_integrity_payload *bip_next = bio_integrity(req->bio);

	return bvec_gap_to_prev(req->q, &bip->bip_vec[bip->bip_vcnt - 1],
				bip_next->bip_vec[0].bv_offset);
}

/**
 * bio_integrity_intervals - Return number of integrity intervals for a bio
 * @bi:		blk_integrity profile for device
 * @sectors:	Size of the bio in 512-byte sectors
 *
 * Description: The block layer calculates everything in 512 byte
 * sectors but integrity metadata is done in terms of the data integrity
 * interval size of the storage device.  Convert the block layer sectors
 * to the appropriate number of integrity intervals.
 */
static inline unsigned int bio_integrity_intervals(struct blk_integrity *bi,
						   unsigned int sectors)
{
	return sectors >> (bi->interval_exp - 9);
}

static inline unsigned int bio_integrity_bytes(struct blk_integrity *bi,
					       unsigned int sectors)
{
	return bio_integrity_intervals(bi, sectors) * bi->tuple_size;
}

/*
 * Return the first bvec that contains integrity data.  Only drivers that are
 * limited to a single integrity segment should use this helper.
 */
static inline struct bio_vec *rq_integrity_vec(struct request *rq)
{
	if (WARN_ON_ONCE(queue_max_integrity_segments(rq->q) > 1))
		return NULL;
	return rq->bio->bi_integrity->bip_vec;
}

#else /* CONFIG_BLK_DEV_INTEGRITY */

struct bio;
struct block_device;
struct gendisk;
struct blk_integrity;

static inline int blk_integrity_rq(struct request *rq)
{
	return 0;
}
static inline int blk_rq_count_integrity_sg(struct request_queue *q,
					    struct bio *b)
{
	return 0;
}
static inline int blk_rq_map_integrity_sg(struct request_queue *q,
					  struct bio *b,
					  struct scatterlist *s)
{
	return 0;
}
static inline struct blk_integrity *bdev_get_integrity(struct block_device *b)
{
	return NULL;
}
static inline struct blk_integrity *blk_get_integrity(struct gendisk *disk)
{
	return NULL;
}
static inline int blk_integrity_compare(struct gendisk *a, struct gendisk *b)
{
	return 0;
}
static inline void blk_integrity_register(struct gendisk *d,
					 struct blk_integrity *b)
{
}
static inline void blk_integrity_unregister(struct gendisk *d)
{
}
static inline void blk_queue_max_integrity_segments(struct request_queue *q,
						    unsigned int segs)
{
}
static inline unsigned short queue_max_integrity_segments(struct request_queue *q)
{
	return 0;
}
static inline bool blk_integrity_merge_rq(struct request_queue *rq,
					  struct request *r1,
					  struct request *r2)
{
	return true;
}
static inline bool blk_integrity_merge_bio(struct request_queue *rq,
					   struct request *r,
					   struct bio *b)
{
	return true;
}

static inline bool integrity_req_gap_back_merge(struct request *req,
						struct bio *next)
{
	return false;
}
static inline bool integrity_req_gap_front_merge(struct request *req,
						 struct bio *bio)
{
	return false;
}

static inline unsigned int bio_integrity_intervals(struct blk_integrity *bi,
						   unsigned int sectors)
{
	return 0;
}

static inline unsigned int bio_integrity_bytes(struct blk_integrity *bi,
					       unsigned int sectors)
{
	return 0;
}

static inline struct bio_vec *rq_integrity_vec(struct request *rq)
{
	return NULL;
}

#endif /* CONFIG_BLK_DEV_INTEGRITY */

struct block_device_operations {
	int (*open) (struct block_device *, fmode_t);
	void (*release) (struct gendisk *, fmode_t);
	int (*rw_page)(struct block_device *, sector_t, struct page *, unsigned int);
	int (*ioctl) (struct block_device *, fmode_t, unsigned, unsigned long);
	int (*compat_ioctl) (struct block_device *, fmode_t, unsigned, unsigned long);
	unsigned int (*check_events) (struct gendisk *disk,
				      unsigned int clearing);
	/* ->media_changed() is DEPRECATED, use ->check_events() instead */
	int (*media_changed) (struct gendisk *);
	void (*unlock_native_capacity) (struct gendisk *);
	int (*revalidate_disk) (struct gendisk *);
	int (*getgeo)(struct block_device *, struct hd_geometry *);
	/* this callback is with swap_lock and sometimes page table lock held */
	void (*swap_slot_free_notify) (struct block_device *, unsigned long);
	struct module *owner;
	const struct pr_ops *pr_ops;
};

extern int __blkdev_driver_ioctl(struct block_device *, fmode_t, unsigned int,
				 unsigned long);
extern int bdev_read_page(struct block_device *, sector_t, struct page *);
extern int bdev_write_page(struct block_device *, sector_t, struct page *,
						struct writeback_control *);

#ifdef CONFIG_BLK_DEV_ZONED
bool blk_req_needs_zone_write_lock(struct request *rq);
void __blk_req_zone_write_lock(struct request *rq);
void __blk_req_zone_write_unlock(struct request *rq);

static inline void blk_req_zone_write_lock(struct request *rq)
{
	if (blk_req_needs_zone_write_lock(rq))
		__blk_req_zone_write_lock(rq);
}

static inline void blk_req_zone_write_unlock(struct request *rq)
{
	if (rq->rq_flags & RQF_ZONE_WRITE_LOCKED)
		__blk_req_zone_write_unlock(rq);
}

static inline bool blk_req_zone_is_write_locked(struct request *rq)
{
	return rq->q->seq_zones_wlock &&
		test_bit(blk_rq_zone_no(rq), rq->q->seq_zones_wlock);
}

static inline bool blk_req_can_dispatch_to_zone(struct request *rq)
{
	if (!blk_req_needs_zone_write_lock(rq))
		return true;
	return !blk_req_zone_is_write_locked(rq);
}
#else
static inline bool blk_req_needs_zone_write_lock(struct request *rq)
{
	return false;
}

static inline void blk_req_zone_write_lock(struct request *rq)
{
}

static inline void blk_req_zone_write_unlock(struct request *rq)
{
}
static inline bool blk_req_zone_is_write_locked(struct request *rq)
{
	return false;
}

static inline bool blk_req_can_dispatch_to_zone(struct request *rq)
{
	return true;
}
#endif /* CONFIG_BLK_DEV_ZONED */

#else /* CONFIG_BLOCK */

struct block_device;

/*
 * stubs for when the block layer is configured out
 */
#define buffer_heads_over_limit 0

static inline long nr_blockdev_pages(void)
{
	return 0;
}

struct blk_plug {
};

static inline void blk_start_plug(struct blk_plug *plug)
{
}

static inline void blk_finish_plug(struct blk_plug *plug)
{
}

static inline void blk_flush_plug(struct task_struct *task)
{
}

static inline void blk_schedule_flush_plug(struct task_struct *task)
{
}


static inline bool blk_needs_flush_plug(struct task_struct *tsk)
{
	return false;
}

static inline int blkdev_issue_flush(struct block_device *bdev, gfp_t gfp_mask,
				     sector_t *error_sector)
{
	return 0;
}

#endif /* CONFIG_BLOCK */

#endif<|MERGE_RESOLUTION|>--- conflicted
+++ resolved
@@ -50,6 +50,9 @@
 /* Must be consistent with blk_mq_poll_stats_bkt() */
 #define BLK_MQ_POLL_STATS_BKTS 16
 
+/* Doing classic polling */
+#define BLK_MQ_POLL_CLASSIC -1
+
 /*
  * Maximum number of blkcg policies allowed to be registered concurrently.
  * Defined here to simplify include dependency.
@@ -57,25 +60,6 @@
 #define BLKCG_MAX_POLS		5
 
 typedef void (rq_end_io_fn)(struct request *, blk_status_t);
-
-#define BLK_RL_SYNCFULL		(1U << 0)
-#define BLK_RL_ASYNCFULL	(1U << 1)
-
-struct request_list {
-	struct request_queue	*q;	/* the queue this rl belongs to */
-#ifdef CONFIG_BLK_CGROUP
-	struct blkcg_gq		*blkg;	/* blkg this request pool belongs to */
-#endif
-	/*
-	 * count[], starved[], and wait[] are indexed by
-	 * BLK_RW_SYNC/BLK_RW_ASYNC
-	 */
-	int			count[2];
-	int			starved[2];
-	mempool_t		*rq_pool;
-	wait_queue_head_t	wait[2];
-	unsigned int		flags;
-};
 
 /*
  * request flags */
@@ -85,8 +69,6 @@
 #define RQF_SORTED		((__force req_flags_t)(1 << 0))
 /* drive already may have started this one */
 #define RQF_STARTED		((__force req_flags_t)(1 << 1))
-/* uses tagged queueing */
-#define RQF_QUEUED		((__force req_flags_t)(1 << 2))
 /* may not be passed by ioscheduler */
 #define RQF_SOFTBARRIER		((__force req_flags_t)(1 << 3))
 /* request for flush sequence */
@@ -108,7 +90,7 @@
 #define RQF_QUIET		((__force req_flags_t)(1 << 11))
 /* elevator private data attached */
 #define RQF_ELVPRIV		((__force req_flags_t)(1 << 12))
-/* account I/O stat */
+/* account into disk and partition IO statistics */
 #define RQF_IO_STAT		((__force req_flags_t)(1 << 13))
 /* request came from our alloc pool */
 #define RQF_ALLOCED		((__force req_flags_t)(1 << 14))
@@ -116,7 +98,7 @@
 #define RQF_PM			((__force req_flags_t)(1 << 15))
 /* on IO scheduler merge hash */
 #define RQF_HASHED		((__force req_flags_t)(1 << 16))
-/* IO stats tracking on */
+/* track IO completion time */
 #define RQF_STATS		((__force req_flags_t)(1 << 17))
 /* Look at ->special_vec for the actual data payload instead of the
    bio chain. */
@@ -150,8 +132,8 @@
 struct request {
 	struct request_queue *q;
 	struct blk_mq_ctx *mq_ctx;
-
-	int cpu;
+	struct blk_mq_hw_ctx *mq_hctx;
+
 	unsigned int cmd_flags;		/* op and common flags */
 	req_flags_t rq_flags;
 
@@ -237,19 +219,13 @@
 	unsigned short write_hint;
 	unsigned short ioprio;
 
-	void *special;		/* opaque pointer available for LLD use */
-
 	unsigned int extra_len;	/* length of alignment and padding */
 
 	enum mq_rq_state state;
 	refcount_t ref;
 
 	unsigned int timeout;
-
-	/* access through blk_rq_set_deadline, blk_rq_deadline */
-	unsigned long __deadline;
-
-	struct list_head timeout_list;
+	unsigned long deadline;
 
 	union {
 		struct __call_single_data csd;
@@ -261,13 +237,6 @@
 	 */
 	rq_end_io_fn *end_io;
 	void *end_io_data;
-
-	/* for bidi */
-	struct request *next_rq;
-
-#ifdef CONFIG_BLK_CGROUP
-	struct request_list *rl;		/* rl this rq is alloced from */
-#endif
 };
 
 static inline bool blk_op_is_scsi(unsigned int op)
@@ -311,41 +280,21 @@
 
 struct blk_queue_ctx;
 
-typedef void (request_fn_proc) (struct request_queue *q);
 typedef blk_qc_t (make_request_fn) (struct request_queue *q, struct bio *bio);
-typedef bool (poll_q_fn) (struct request_queue *q, blk_qc_t);
-typedef int (prep_rq_fn) (struct request_queue *, struct request *);
-typedef void (unprep_rq_fn) (struct request_queue *, struct request *);
 
 struct bio_vec;
-typedef void (softirq_done_fn)(struct request *);
 typedef int (dma_drain_needed_fn)(struct request *);
-typedef int (lld_busy_fn) (struct request_queue *q);
-typedef int (bsg_job_fn) (struct bsg_job *);
-typedef int (init_rq_fn)(struct request_queue *, struct request *, gfp_t);
-typedef void (exit_rq_fn)(struct request_queue *, struct request *);
 
 enum blk_eh_timer_return {
 	BLK_EH_DONE,		/* drivers has completed the command */
 	BLK_EH_RESET_TIMER,	/* reset timer and try again */
 };
 
-typedef enum blk_eh_timer_return (rq_timed_out_fn)(struct request *);
-
 enum blk_queue_state {
 	Queue_down,
 	Queue_up,
 };
 
-struct blk_queue_tag {
-	struct request **tag_index;	/* map of busy tags */
-	unsigned long *tag_map;		/* bit map of free/busy tags */
-	int max_depth;			/* what we will send to device */
-	int real_max_depth;		/* what the array can hold */
-	atomic_t refcnt;		/* map can be shared */
-	int alloc_policy;		/* tag allocation policy */
-	int next_tag;			/* next tag */
-};
 #define BLK_TAG_ALLOC_FIFO 0 /* allocate starting from 0 */
 #define BLK_TAG_ALLOC_RR 1 /* allocate starting from last allocated tag */
 
@@ -389,32 +338,24 @@
 
 	unsigned char		misaligned;
 	unsigned char		discard_misaligned;
-	unsigned char		cluster;
 	unsigned char		raid_partial_stripes_expensive;
 	enum blk_zoned_model	zoned;
 };
 
 #ifdef CONFIG_BLK_DEV_ZONED
 
-<<<<<<< HEAD
-struct blk_zone_report_hdr {
-	unsigned int	nr_zones;
-	u8		padding[60];
-};
-
-=======
 /*
  * Maximum number of zones to report with a single report zones command.
  */
 #define BLK_ZONED_REPORT_MAX_ZONES	8192U
 
 extern unsigned int blkdev_nr_zones(struct block_device *bdev);
->>>>>>> 407d19ab
 extern int blkdev_report_zones(struct block_device *bdev,
 			       sector_t sector, struct blk_zone *zones,
 			       unsigned int *nr_zones, gfp_t gfp_mask);
 extern int blkdev_reset_zones(struct block_device *bdev, sector_t sectors,
 			      sector_t nr_sectors, gfp_t gfp_mask);
+extern int blk_revalidate_disk_zones(struct gendisk *disk);
 
 extern int blkdev_report_zones_ioctl(struct block_device *bdev, fmode_t mode,
 				     unsigned int cmd, unsigned long arg);
@@ -423,6 +364,16 @@
 
 #else /* CONFIG_BLK_DEV_ZONED */
 
+static inline unsigned int blkdev_nr_zones(struct block_device *bdev)
+{
+	return 0;
+}
+
+static inline int blk_revalidate_disk_zones(struct gendisk *disk)
+{
+	return 0;
+}
+
 static inline int blkdev_report_zones_ioctl(struct block_device *bdev,
 					    fmode_t mode, unsigned int cmd,
 					    unsigned long arg)
@@ -446,39 +397,14 @@
 	struct list_head	queue_head;
 	struct request		*last_merge;
 	struct elevator_queue	*elevator;
-	int			nr_rqs[2];	/* # allocated [a]sync rqs */
-	int			nr_rqs_elvpriv;	/* # allocated rqs w/ elvpriv */
 
 	struct blk_queue_stats	*stats;
 	struct rq_qos		*rq_qos;
 
-	/*
-	 * If blkcg is not used, @q->root_rl serves all requests.  If blkcg
-	 * is used, root blkg allocates from @q->root_rl and all other
-	 * blkgs from their own blkg->rl.  Which one to use should be
-	 * determined using bio_request_list().
-	 */
-	struct request_list	root_rl;
-
-	request_fn_proc		*request_fn;
 	make_request_fn		*make_request_fn;
-	poll_q_fn		*poll_fn;
-	prep_rq_fn		*prep_rq_fn;
-	unprep_rq_fn		*unprep_rq_fn;
-	softirq_done_fn		*softirq_done_fn;
-	rq_timed_out_fn		*rq_timed_out_fn;
 	dma_drain_needed_fn	*dma_drain_needed;
-	lld_busy_fn		*lld_busy_fn;
-	/* Called just after a request is allocated */
-	init_rq_fn		*init_rq_fn;
-	/* Called just before a request is freed */
-	exit_rq_fn		*exit_rq_fn;
-	/* Called from inside blk_get_request() */
-	void (*initialize_rq_fn)(struct request *rq);
 
 	const struct blk_mq_ops	*mq_ops;
-
-	unsigned int		*mq_map;
 
 	/* sw queues */
 	struct blk_mq_ctx __percpu	*queue_ctx;
@@ -490,17 +416,6 @@
 	struct blk_mq_hw_ctx	**queue_hw_ctx;
 	unsigned int		nr_hw_queues;
 
-	/*
-	 * Dispatch queue sorting
-	 */
-	sector_t		end_sector;
-	struct request		*boundary_rq;
-
-	/*
-	 * Delayed queue handling
-	 */
-	struct delayed_work	delay_work;
-
 	struct backing_dev_info	*backing_dev_info;
 
 	/*
@@ -513,6 +428,12 @@
 	 * various queue flags, see QUEUE_* below
 	 */
 	unsigned long		queue_flags;
+	/*
+	 * Number of contexts that have called blk_set_pm_only(). If this
+	 * counter is above zero then only RQF_PM and RQF_PREEMPT requests are
+	 * processed.
+	 */
+	atomic_t		pm_only;
 
 	/*
 	 * ida allocated id for this queue.  Used to index queues from
@@ -525,13 +446,7 @@
 	 */
 	gfp_t			bounce_gfp;
 
-	/*
-	 * protects queue structures from reentrancy. ->__queue_lock should
-	 * _never_ be used directly, it is queue private. always use
-	 * ->queue_lock.
-	 */
-	spinlock_t		__queue_lock;
-	spinlock_t		*queue_lock;
+	spinlock_t		queue_lock;
 
 	/*
 	 * queue kobject
@@ -541,7 +456,7 @@
 	/*
 	 * mq queue kobject
 	 */
-	struct kobject mq_kobj;
+	struct kobject *mq_kobj;
 
 #ifdef  CONFIG_BLK_DEV_INTEGRITY
 	struct blk_integrity integrity;
@@ -557,27 +472,12 @@
 	 * queue settings
 	 */
 	unsigned long		nr_requests;	/* Max # of requests */
-	unsigned int		nr_congestion_on;
-	unsigned int		nr_congestion_off;
-	unsigned int		nr_batching;
 
 	unsigned int		dma_drain_size;
 	void			*dma_drain_buffer;
 	unsigned int		dma_pad_mask;
 	unsigned int		dma_alignment;
 
-	struct blk_queue_tag	*queue_tags;
-
-	unsigned int		nr_sorted;
-	unsigned int		in_flight[2];
-
-	/*
-	 * Number of active block driver functions for which blk_drain_queue()
-	 * must wait. Must be incremented around functions that unlock the
-	 * queue_lock internally, e.g. scsi_request_fn().
-	 */
-	unsigned int		request_fn_active;
-
 	unsigned int		rq_timeout;
 	int			poll_nsec;
 
@@ -586,7 +486,6 @@
 
 	struct timer_list	timeout;
 	struct work_struct	timeout_work;
-	struct list_head	timeout_list;
 
 	struct list_head	icq_list;
 #ifdef CONFIG_BLK_CGROUP
@@ -641,10 +540,6 @@
 
 	struct mutex		sysfs_lock;
 
-<<<<<<< HEAD
-	int			bypass_depth;
-	atomic_t		mq_freeze_depth;
-=======
 	/*
 	 * for reusing dead hctx instance in case of updating
 	 * nr_hw_queues
@@ -653,10 +548,8 @@
 	spinlock_t		unused_hctx_lock;
 
 	int			mq_freeze_depth;
->>>>>>> 407d19ab
 
 #if defined(CONFIG_BLK_DEV_BSG)
-	bsg_job_fn		*bsg_job_fn;
 	struct bsg_class_device bsg_dev;
 #endif
 
@@ -672,7 +565,6 @@
 	 */
 	struct mutex		mq_freeze_lock;
 	struct percpu_ref	q_usage_counter;
-	struct list_head	all_q_node;
 
 	struct blk_mq_tag_set	*tag_set;
 	struct list_head	tag_set_list;
@@ -681,12 +573,12 @@
 #ifdef CONFIG_BLK_DEBUG_FS
 	struct dentry		*debugfs_dir;
 	struct dentry		*sched_debugfs_dir;
+	struct dentry		*rqos_debugfs_dir;
 #endif
 
 	bool			mq_sysfs_init_done;
 
 	size_t			cmd_size;
-	void			*rq_alloc_data;
 
 	struct work_struct	release_work;
 
@@ -694,55 +586,42 @@
 	u64			write_hints[BLK_MAX_WRITE_HINTS];
 };
 
-#define QUEUE_FLAG_QUEUED	0	/* uses generic tag queueing */
-#define QUEUE_FLAG_STOPPED	1	/* queue is stopped */
-#define QUEUE_FLAG_DYING	2	/* queue being torn down */
-#define QUEUE_FLAG_BYPASS	3	/* act as dumb FIFO queue */
-#define QUEUE_FLAG_BIDI		4	/* queue supports bidi requests */
-#define QUEUE_FLAG_NOMERGES     5	/* disable merge attempts */
-#define QUEUE_FLAG_SAME_COMP	6	/* complete on same CPU-group */
-#define QUEUE_FLAG_FAIL_IO	7	/* fake timeout */
-#define QUEUE_FLAG_NONROT	9	/* non-rotational device (SSD) */
-#define QUEUE_FLAG_VIRT        QUEUE_FLAG_NONROT /* paravirt device */
-#define QUEUE_FLAG_IO_STAT     10	/* do IO stats */
-#define QUEUE_FLAG_DISCARD     11	/* supports DISCARD */
-#define QUEUE_FLAG_NOXMERGES   12	/* No extended merges */
-#define QUEUE_FLAG_ADD_RANDOM  13	/* Contributes to random pool */
-#define QUEUE_FLAG_SECERASE    14	/* supports secure erase */
-#define QUEUE_FLAG_SAME_FORCE  15	/* force complete on same CPU */
-#define QUEUE_FLAG_DEAD        16	/* queue tear-down finished */
-#define QUEUE_FLAG_INIT_DONE   17	/* queue is initialized */
-#define QUEUE_FLAG_NO_SG_MERGE 18	/* don't attempt to merge SG segments*/
-#define QUEUE_FLAG_POLL	       19	/* IO polling enabled if set */
-#define QUEUE_FLAG_WC	       20	/* Write back caching */
-#define QUEUE_FLAG_FUA	       21	/* device supports FUA writes */
-#define QUEUE_FLAG_FLUSH_NQ    22	/* flush not queueuable */
-#define QUEUE_FLAG_DAX         23	/* device supports DAX */
-#define QUEUE_FLAG_STATS       24	/* track rq completion times */
-#define QUEUE_FLAG_POLL_STATS  25	/* collecting stats for hybrid polling */
-#define QUEUE_FLAG_REGISTERED  26	/* queue has been registered to a disk */
-#define QUEUE_FLAG_SCSI_PASSTHROUGH 27	/* queue supports SCSI commands */
-#define QUEUE_FLAG_QUIESCED    28	/* queue has been quiesced */
-#define QUEUE_FLAG_PREEMPT_ONLY	29	/* only process REQ_PREEMPT requests */
-
-#define QUEUE_FLAG_DEFAULT	((1 << QUEUE_FLAG_IO_STAT) |		\
-				 (1 << QUEUE_FLAG_SAME_COMP)	|	\
-				 (1 << QUEUE_FLAG_ADD_RANDOM))
+#define QUEUE_FLAG_STOPPED	0	/* queue is stopped */
+#define QUEUE_FLAG_DYING	1	/* queue being torn down */
+#define QUEUE_FLAG_NOMERGES     3	/* disable merge attempts */
+#define QUEUE_FLAG_SAME_COMP	4	/* complete on same CPU-group */
+#define QUEUE_FLAG_FAIL_IO	5	/* fake timeout */
+#define QUEUE_FLAG_NONROT	6	/* non-rotational device (SSD) */
+#define QUEUE_FLAG_VIRT		QUEUE_FLAG_NONROT /* paravirt device */
+#define QUEUE_FLAG_IO_STAT	7	/* do disk/partitions IO accounting */
+#define QUEUE_FLAG_DISCARD	8	/* supports DISCARD */
+#define QUEUE_FLAG_NOXMERGES	9	/* No extended merges */
+#define QUEUE_FLAG_ADD_RANDOM	10	/* Contributes to random pool */
+#define QUEUE_FLAG_SECERASE	11	/* supports secure erase */
+#define QUEUE_FLAG_SAME_FORCE	12	/* force complete on same CPU */
+#define QUEUE_FLAG_DEAD		13	/* queue tear-down finished */
+#define QUEUE_FLAG_INIT_DONE	14	/* queue is initialized */
+#define QUEUE_FLAG_POLL		16	/* IO polling enabled if set */
+#define QUEUE_FLAG_WC		17	/* Write back caching */
+#define QUEUE_FLAG_FUA		18	/* device supports FUA writes */
+#define QUEUE_FLAG_DAX		19	/* device supports DAX */
+#define QUEUE_FLAG_STATS	20	/* track IO start and completion times */
+#define QUEUE_FLAG_POLL_STATS	21	/* collecting stats for hybrid polling */
+#define QUEUE_FLAG_REGISTERED	22	/* queue has been registered to a disk */
+#define QUEUE_FLAG_SCSI_PASSTHROUGH 23	/* queue supports SCSI commands */
+#define QUEUE_FLAG_QUIESCED	24	/* queue has been quiesced */
+#define QUEUE_FLAG_PCI_P2PDMA	25	/* device supports PCI p2p requests */
 
 #define QUEUE_FLAG_MQ_DEFAULT	((1 << QUEUE_FLAG_IO_STAT) |		\
-				 (1 << QUEUE_FLAG_SAME_COMP)	|	\
-				 (1 << QUEUE_FLAG_POLL))
+				 (1 << QUEUE_FLAG_SAME_COMP))
 
 void blk_queue_flag_set(unsigned int flag, struct request_queue *q);
 void blk_queue_flag_clear(unsigned int flag, struct request_queue *q);
 bool blk_queue_flag_test_and_set(unsigned int flag, struct request_queue *q);
-bool blk_queue_flag_test_and_clear(unsigned int flag, struct request_queue *q);
-
-#define blk_queue_tagged(q)	test_bit(QUEUE_FLAG_QUEUED, &(q)->queue_flags)
+
 #define blk_queue_stopped(q)	test_bit(QUEUE_FLAG_STOPPED, &(q)->queue_flags)
 #define blk_queue_dying(q)	test_bit(QUEUE_FLAG_DYING, &(q)->queue_flags)
 #define blk_queue_dead(q)	test_bit(QUEUE_FLAG_DEAD, &(q)->queue_flags)
-#define blk_queue_bypass(q)	test_bit(QUEUE_FLAG_BYPASS, &(q)->queue_flags)
 #define blk_queue_init_done(q)	test_bit(QUEUE_FLAG_INIT_DONE, &(q)->queue_flags)
 #define blk_queue_nomerges(q)	test_bit(QUEUE_FLAG_NOMERGES, &(q)->queue_flags)
 #define blk_queue_noxmerges(q)	\
@@ -756,44 +635,28 @@
 #define blk_queue_dax(q)	test_bit(QUEUE_FLAG_DAX, &(q)->queue_flags)
 #define blk_queue_scsi_passthrough(q)	\
 	test_bit(QUEUE_FLAG_SCSI_PASSTHROUGH, &(q)->queue_flags)
+#define blk_queue_pci_p2pdma(q)	\
+	test_bit(QUEUE_FLAG_PCI_P2PDMA, &(q)->queue_flags)
 
 #define blk_noretry_request(rq) \
 	((rq)->cmd_flags & (REQ_FAILFAST_DEV|REQ_FAILFAST_TRANSPORT| \
 			     REQ_FAILFAST_DRIVER))
 #define blk_queue_quiesced(q)	test_bit(QUEUE_FLAG_QUIESCED, &(q)->queue_flags)
-#define blk_queue_preempt_only(q)				\
-	test_bit(QUEUE_FLAG_PREEMPT_ONLY, &(q)->queue_flags)
+#define blk_queue_pm_only(q)	atomic_read(&(q)->pm_only)
 #define blk_queue_fua(q)	test_bit(QUEUE_FLAG_FUA, &(q)->queue_flags)
 
-extern int blk_set_preempt_only(struct request_queue *q);
-extern void blk_clear_preempt_only(struct request_queue *q);
-
-static inline int queue_in_flight(struct request_queue *q)
-{
-	return q->in_flight[0] + q->in_flight[1];
-}
+extern void blk_set_pm_only(struct request_queue *q);
+extern void blk_clear_pm_only(struct request_queue *q);
 
 static inline bool blk_account_rq(struct request *rq)
 {
 	return (rq->rq_flags & RQF_STARTED) && !blk_rq_is_passthrough(rq);
 }
 
-#define blk_rq_cpu_valid(rq)	((rq)->cpu != -1)
-#define blk_bidi_rq(rq)		((rq)->next_rq != NULL)
-/* rq->queuelist of dequeued request must be list_empty() */
-#define blk_queued_rq(rq)	(!list_empty(&(rq)->queuelist))
-
 #define list_entry_rq(ptr)	list_entry((ptr), struct request, queuelist)
 
 #define rq_data_dir(rq)		(op_is_write(req_op(rq)) ? WRITE : READ)
 
-<<<<<<< HEAD
-/*
- * Driver can handle struct request, if it either has an old style
- * request_fn defined, or is blk-mq based.
- */
-static inline bool queue_is_rq_based(struct request_queue *q)
-=======
 #define rq_dma_dir(rq) \
 	(op_is_write(req_op(rq)) ? DMA_TO_DEVICE : DMA_FROM_DEVICE)
 
@@ -802,14 +665,8 @@
 	(dir), (attrs))
 
 static inline bool queue_is_mq(struct request_queue *q)
->>>>>>> 407d19ab
-{
-	return q->request_fn || q->mq_ops;
-}
-
-static inline unsigned int blk_queue_cluster(struct request_queue *q)
-{
-	return q->limits.cluster;
+{
+	return q->mq_ops;
 }
 
 static inline enum blk_zoned_model
@@ -835,6 +692,11 @@
 }
 
 #ifdef CONFIG_BLK_DEV_ZONED
+static inline unsigned int blk_queue_nr_zones(struct request_queue *q)
+{
+	return blk_queue_is_zoned(q) ? q->nr_zones : 0;
+}
+
 static inline unsigned int blk_queue_zone_no(struct request_queue *q,
 					     sector_t sector)
 {
@@ -850,32 +712,16 @@
 		return false;
 	return test_bit(blk_queue_zone_no(q, sector), q->seq_zones_bitmap);
 }
+#else /* CONFIG_BLK_DEV_ZONED */
+static inline unsigned int blk_queue_nr_zones(struct request_queue *q)
+{
+	return 0;
+}
 #endif /* CONFIG_BLK_DEV_ZONED */
 
 static inline bool rq_is_sync(struct request *rq)
 {
 	return op_is_sync(rq->cmd_flags);
-}
-
-static inline bool blk_rl_full(struct request_list *rl, bool sync)
-{
-	unsigned int flag = sync ? BLK_RL_SYNCFULL : BLK_RL_ASYNCFULL;
-
-	return rl->flags & flag;
-}
-
-static inline void blk_set_rl_full(struct request_list *rl, bool sync)
-{
-	unsigned int flag = sync ? BLK_RL_SYNCFULL : BLK_RL_ASYNCFULL;
-
-	rl->flags |= flag;
-}
-
-static inline void blk_clear_rl_full(struct request_list *rl, bool sync)
-{
-	unsigned int flag = sync ? BLK_RL_SYNCFULL : BLK_RL_ASYNCFULL;
-
-	rl->flags &= ~flag;
 }
 
 static inline bool rq_mergeable(struct request *rq)
@@ -913,16 +759,6 @@
 
 	return q->nr_requests;
 }
-
-/*
- * q->prep_rq_fn return values
- */
-enum {
-	BLKPREP_OK,		/* serve it */
-	BLKPREP_KILL,		/* fatal error, kill, return -EIO */
-	BLKPREP_DEFER,		/* leave on queue */
-	BLKPREP_INVALID,	/* invalid command, kill, return -EREMOTEIO */
-};
 
 extern unsigned long blk_max_low_pfn, blk_max_pfn;
 
@@ -973,6 +809,10 @@
 	__rq_for_each_bio(_iter.bio, _rq)			\
 		bio_for_each_segment(bvl, _iter.bio, _iter.iter)
 
+#define rq_for_each_bvec(bvl, _rq, _iter)			\
+	__rq_for_each_bio(_iter.bio, _rq)			\
+		bio_for_each_bvec(bvl, _iter.bio, _iter.iter)
+
 #define rq_iter_last(bvec, _iter)				\
 		(_iter.bio->bi_next == NULL &&			\
 		 bio_iter_last(bvec, _iter.iter))
@@ -995,10 +835,8 @@
 extern void blk_rq_init(struct request_queue *q, struct request *rq);
 extern void blk_init_request_from_bio(struct request *req, struct bio *bio);
 extern void blk_put_request(struct request *);
-extern void __blk_put_request(struct request_queue *, struct request *);
 extern struct request *blk_get_request(struct request_queue *, unsigned int op,
 				       blk_mq_req_flags_t flags);
-extern void blk_requeue_request(struct request_queue *, struct request *);
 extern int blk_lld_busy(struct request_queue *q);
 extern int blk_rq_prep_clone(struct request *rq, struct request *rq_src,
 			     struct bio_set *bs, gfp_t gfp_mask,
@@ -1008,7 +846,6 @@
 extern blk_status_t blk_insert_cloned_request(struct request_queue *q,
 				     struct request *rq);
 extern int blk_rq_append_bio(struct request *rq, struct bio **bio);
-extern void blk_delay_queue(struct request_queue *, unsigned long);
 extern void blk_queue_split(struct request_queue *, struct bio **);
 extern void blk_recount_segments(struct request_queue *, struct bio *);
 extern int scsi_verify_blk_ioctl(struct block_device *, unsigned int);
@@ -1021,15 +858,7 @@
 
 extern int blk_queue_enter(struct request_queue *q, blk_mq_req_flags_t flags);
 extern void blk_queue_exit(struct request_queue *q);
-extern void blk_start_queue(struct request_queue *q);
-extern void blk_start_queue_async(struct request_queue *q);
-extern void blk_stop_queue(struct request_queue *q);
 extern void blk_sync_queue(struct request_queue *q);
-extern void __blk_stop_queue(struct request_queue *q);
-extern void __blk_run_queue(struct request_queue *q);
-extern void __blk_run_queue_uncond(struct request_queue *q);
-extern void blk_run_queue(struct request_queue *);
-extern void blk_run_queue_async(struct request_queue *q);
 extern int blk_rq_map_user(struct request_queue *, struct request *,
 			   struct rq_map_data *, void __user *, unsigned long,
 			   gfp_t);
@@ -1046,7 +875,7 @@
 int blk_status_to_errno(blk_status_t status);
 blk_status_t errno_to_blk_status(int errno);
 
-bool blk_poll(struct request_queue *q, blk_qc_t cookie);
+int blk_poll(struct request_queue *q, blk_qc_t cookie, bool spin);
 
 static inline struct request_queue *bdev_get_queue(struct block_device *bdev)
 {
@@ -1194,13 +1023,6 @@
 
 	return nr_bios;
 }
-
-/*
- * Request issue related functions.
- */
-extern struct request *blk_peek_request(struct request_queue *q);
-extern void blk_start_request(struct request *rq);
-extern struct request *blk_fetch_request(struct request_queue *q);
 
 void blk_steal_bios(struct bio_list *list, struct request *rq);
 
@@ -1219,27 +1041,18 @@
  */
 extern bool blk_update_request(struct request *rq, blk_status_t error,
 			       unsigned int nr_bytes);
-extern void blk_finish_request(struct request *rq, blk_status_t error);
-extern bool blk_end_request(struct request *rq, blk_status_t error,
-			    unsigned int nr_bytes);
 extern void blk_end_request_all(struct request *rq, blk_status_t error);
 extern bool __blk_end_request(struct request *rq, blk_status_t error,
 			      unsigned int nr_bytes);
 extern void __blk_end_request_all(struct request *rq, blk_status_t error);
 extern bool __blk_end_request_cur(struct request *rq, blk_status_t error);
 
-extern void blk_complete_request(struct request *);
 extern void __blk_complete_request(struct request *);
 extern void blk_abort_request(struct request *);
-extern void blk_unprep_request(struct request *);
 
 /*
  * Access functions for manipulating queue properties
  */
-extern struct request_queue *blk_init_queue_node(request_fn_proc *rfn,
-					spinlock_t *lock, int node_id);
-extern struct request_queue *blk_init_queue(request_fn_proc *, spinlock_t *);
-extern int blk_init_allocated_queue(struct request_queue *);
 extern void blk_cleanup_queue(struct request_queue *);
 extern void blk_queue_make_request(struct request_queue *, make_request_fn *);
 extern void blk_queue_bounce_limit(struct request_queue *, u64);
@@ -1277,17 +1090,11 @@
 extern int blk_queue_dma_drain(struct request_queue *q,
 			       dma_drain_needed_fn *dma_drain_needed,
 			       void *buf, unsigned int size);
-extern void blk_queue_lld_busy(struct request_queue *q, lld_busy_fn *fn);
 extern void blk_queue_segment_boundary(struct request_queue *, unsigned long);
 extern void blk_queue_virt_boundary(struct request_queue *, unsigned long);
-extern void blk_queue_prep_rq(struct request_queue *, prep_rq_fn *pfn);
-extern void blk_queue_unprep_rq(struct request_queue *, unprep_rq_fn *ufn);
 extern void blk_queue_dma_alignment(struct request_queue *, int);
 extern void blk_queue_update_dma_alignment(struct request_queue *, int);
-extern void blk_queue_softirq_done(struct request_queue *, softirq_done_fn *);
-extern void blk_queue_rq_timed_out(struct request_queue *, rq_timed_out_fn *);
 extern void blk_queue_rq_timeout(struct request_queue *, unsigned int);
-extern void blk_queue_flush_queueable(struct request_queue *q, bool queueable);
 extern void blk_queue_write_cache(struct request_queue *q, bool enabled, bool fua);
 
 /*
@@ -1321,33 +1128,9 @@
 
 bool __must_check blk_get_queue(struct request_queue *);
 struct request_queue *blk_alloc_queue(gfp_t);
-struct request_queue *blk_alloc_queue_node(gfp_t gfp_mask, int node_id,
-					   spinlock_t *lock);
+struct request_queue *blk_alloc_queue_node(gfp_t gfp_mask, int node_id);
 extern void blk_put_queue(struct request_queue *);
 extern void blk_set_queue_dying(struct request_queue *);
-
-/*
- * block layer runtime pm functions
- */
-#ifdef CONFIG_PM
-extern void blk_pm_runtime_init(struct request_queue *q, struct device *dev);
-extern int blk_pre_runtime_suspend(struct request_queue *q);
-extern void blk_post_runtime_suspend(struct request_queue *q, int err);
-extern void blk_pre_runtime_resume(struct request_queue *q);
-extern void blk_post_runtime_resume(struct request_queue *q, int err);
-extern void blk_set_runtime_active(struct request_queue *q);
-#else
-static inline void blk_pm_runtime_init(struct request_queue *q,
-	struct device *dev) {}
-static inline int blk_pre_runtime_suspend(struct request_queue *q)
-{
-	return -ENOSYS;
-}
-static inline void blk_post_runtime_suspend(struct request_queue *q, int err) {}
-static inline void blk_pre_runtime_resume(struct request_queue *q) {}
-static inline void blk_post_runtime_resume(struct request_queue *q, int err) {}
-static inline void blk_set_runtime_active(struct request_queue *q) {}
-#endif
 
 /*
  * blk_plug permits building a queue of related requests by holding the I/O
@@ -1362,9 +1145,10 @@
  * schedule() where blk_schedule_flush_plug() is called.
  */
 struct blk_plug {
-	struct list_head list; /* requests */
 	struct list_head mq_list; /* blk-mq requests */
 	struct list_head cb_list; /* md requires an unplug callback */
+	unsigned short rq_count;
+	bool multiple_queues;
 };
 #define BLK_MAX_REQUEST_COUNT 16
 #define BLK_PLUG_FLUSH_SIZE (128 * 1024)
@@ -1403,29 +1187,8 @@
 	struct blk_plug *plug = tsk->plug;
 
 	return plug &&
-		(!list_empty(&plug->list) ||
-		 !list_empty(&plug->mq_list) ||
+		 (!list_empty(&plug->mq_list) ||
 		 !list_empty(&plug->cb_list));
-}
-
-/*
- * tag stuff
- */
-extern int blk_queue_start_tag(struct request_queue *, struct request *);
-extern struct request *blk_queue_find_tag(struct request_queue *, int);
-extern void blk_queue_end_tag(struct request_queue *, struct request *);
-extern int blk_queue_init_tags(struct request_queue *, int, struct blk_queue_tag *, int);
-extern void blk_queue_free_tags(struct request_queue *);
-extern int blk_queue_resize_tags(struct request_queue *, int);
-extern struct blk_queue_tag *blk_init_tags(int, int);
-extern void blk_free_tags(struct blk_queue_tag *);
-
-static inline struct request *blk_map_queue_find_tag(struct blk_queue_tag *bqt,
-						int tag)
-{
-	if (unlikely(bqt == NULL || tag >= bqt->real_max_depth))
-		return NULL;
-	return bqt->tag_index[tag];
 }
 
 extern int blkdev_issue_flush(struct block_device *, gfp_t, sector_t *);
@@ -1708,11 +1471,6 @@
 	return bdev->bd_block_size;
 }
 
-static inline bool queue_flush_queueable(struct request_queue *q)
-{
-	return !test_bit(QUEUE_FLAG_FLUSH_NQ, &q->queue_flags);
-}
-
 typedef struct {struct page *v;} Sector;
 
 unsigned char *read_dev_sector(struct block_device *, sector_t, Sector *);
@@ -1720,94 +1478,6 @@
 static inline void put_dev_sector(Sector p)
 {
 	put_page(p.v);
-}
-
-static inline bool __bvec_gap_to_prev(struct request_queue *q,
-				struct bio_vec *bprv, unsigned int offset)
-{
-	return offset ||
-		((bprv->bv_offset + bprv->bv_len) & queue_virt_boundary(q));
-}
-
-/*
- * Check if adding a bio_vec after bprv with offset would create a gap in
- * the SG list. Most drivers don't care about this, but some do.
- */
-static inline bool bvec_gap_to_prev(struct request_queue *q,
-				struct bio_vec *bprv, unsigned int offset)
-{
-	if (!queue_virt_boundary(q))
-		return false;
-	return __bvec_gap_to_prev(q, bprv, offset);
-}
-
-/*
- * Check if the two bvecs from two bios can be merged to one segment.
- * If yes, no need to check gap between the two bios since the 1st bio
- * and the 1st bvec in the 2nd bio can be handled in one segment.
- */
-static inline bool bios_segs_mergeable(struct request_queue *q,
-		struct bio *prev, struct bio_vec *prev_last_bv,
-		struct bio_vec *next_first_bv)
-{
-	if (!BIOVEC_PHYS_MERGEABLE(prev_last_bv, next_first_bv))
-		return false;
-	if (!BIOVEC_SEG_BOUNDARY(q, prev_last_bv, next_first_bv))
-		return false;
-	if (prev->bi_seg_back_size + next_first_bv->bv_len >
-			queue_max_segment_size(q))
-		return false;
-	return true;
-}
-
-static inline bool bio_will_gap(struct request_queue *q,
-				struct request *prev_rq,
-				struct bio *prev,
-				struct bio *next)
-{
-	if (bio_has_data(prev) && queue_virt_boundary(q)) {
-		struct bio_vec pb, nb;
-
-		/*
-		 * don't merge if the 1st bio starts with non-zero
-		 * offset, otherwise it is quite difficult to respect
-		 * sg gap limit. We work hard to merge a huge number of small
-		 * single bios in case of mkfs.
-		 */
-		if (prev_rq)
-			bio_get_first_bvec(prev_rq->bio, &pb);
-		else
-			bio_get_first_bvec(prev, &pb);
-		if (pb.bv_offset)
-			return true;
-
-		/*
-		 * We don't need to worry about the situation that the
-		 * merged segment ends in unaligned virt boundary:
-		 *
-		 * - if 'pb' ends aligned, the merged segment ends aligned
-		 * - if 'pb' ends unaligned, the next bio must include
-		 *   one single bvec of 'nb', otherwise the 'nb' can't
-		 *   merge with 'pb'
-		 */
-		bio_get_last_bvec(prev, &pb);
-		bio_get_first_bvec(next, &nb);
-
-		if (!bios_segs_mergeable(q, prev, &pb, &nb))
-			return __bvec_gap_to_prev(q, &pb, nb.bv_offset);
-	}
-
-	return false;
-}
-
-static inline bool req_gap_back_merge(struct request *req, struct bio *bio)
-{
-	return bio_will_gap(req->q, req, req->biotail, bio);
-}
-
-static inline bool req_gap_front_merge(struct request *req, struct bio *bio)
-{
-	return bio_will_gap(req->q, NULL, bio, req->bio);
 }
 
 int kblockd_schedule_work(struct work_struct *work);
@@ -1889,26 +1559,6 @@
 	return q->limits.max_integrity_segments;
 }
 
-static inline bool integrity_req_gap_back_merge(struct request *req,
-						struct bio *next)
-{
-	struct bio_integrity_payload *bip = bio_integrity(req->bio);
-	struct bio_integrity_payload *bip_next = bio_integrity(next);
-
-	return bvec_gap_to_prev(req->q, &bip->bip_vec[bip->bip_vcnt - 1],
-				bip_next->bip_vec[0].bv_offset);
-}
-
-static inline bool integrity_req_gap_front_merge(struct request *req,
-						 struct bio *bio)
-{
-	struct bio_integrity_payload *bip = bio_integrity(bio);
-	struct bio_integrity_payload *bip_next = bio_integrity(req->bio);
-
-	return bvec_gap_to_prev(req->q, &bip->bip_vec[bip->bip_vcnt - 1],
-				bip_next->bip_vec[0].bv_offset);
-}
-
 /**
  * bio_integrity_intervals - Return number of integrity intervals for a bio
  * @bi:		blk_integrity profile for device
@@ -2002,17 +1652,6 @@
 					   struct bio *b)
 {
 	return true;
-}
-
-static inline bool integrity_req_gap_back_merge(struct request *req,
-						struct bio *next)
-{
-	return false;
-}
-static inline bool integrity_req_gap_front_merge(struct request *req,
-						 struct bio *bio)
-{
-	return false;
 }
 
 static inline unsigned int bio_integrity_intervals(struct blk_integrity *bi,
@@ -2049,6 +1688,9 @@
 	int (*getgeo)(struct block_device *, struct hd_geometry *);
 	/* this callback is with swap_lock and sometimes page table lock held */
 	void (*swap_slot_free_notify) (struct block_device *, unsigned long);
+	int (*report_zones)(struct gendisk *, sector_t sector,
+			    struct blk_zone *zones, unsigned int *nr_zones,
+			    gfp_t gfp_mask);
 	struct module *owner;
 	const struct pr_ops *pr_ops;
 };
@@ -2159,4 +1801,17 @@
 
 #endif /* CONFIG_BLOCK */
 
+static inline void blk_wake_io_task(struct task_struct *waiter)
+{
+	/*
+	 * If we're polling, the task itself is doing the completions. For
+	 * that case, we don't need to signal a wakeup, it's enough to just
+	 * mark us as RUNNING.
+	 */
+	if (waiter == current)
+		__set_current_state(TASK_RUNNING);
+	else
+		wake_up_process(waiter);
+}
+
 #endif