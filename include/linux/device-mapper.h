--- conflicted
+++ resolved
@@ -326,15 +326,12 @@
 	 */
 	bool discards_supported:1;
 
-<<<<<<< HEAD
-=======
 	/*
 	 * Set if we need to limit the number of in-flight bios when swapping.
 	 */
 	bool limit_swap_bios:1;
 };
 
->>>>>>> 4e026225
 void *dm_per_bio_data(struct bio *bio, size_t data_size);
 struct bio *dm_bio_from_per_bio_data(void *data, size_t data_size);
 unsigned dm_bio_get_target_bio_nr(const struct bio *bio);
