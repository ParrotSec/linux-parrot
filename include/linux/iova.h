/* SPDX-License-Identifier: GPL-2.0-only */
/*
 * Copyright (c) 2006, Intel Corporation.
 *
 * Copyright (C) 2006-2008 Intel Corporation
 * Author: Anil S Keshavamurthy <anil.s.keshavamurthy@intel.com>
 */

#ifndef _IOVA_H_
#define _IOVA_H_

#include <linux/types.h>
#include <linux/kernel.h>
#include <linux/rbtree.h>
#include <linux/atomic.h>
#include <linux/dma-mapping.h>

/* iova structure */
struct iova {
	struct rb_node	node;
	unsigned long	pfn_hi; /* Highest allocated pfn */
	unsigned long	pfn_lo; /* Lowest allocated pfn */
};

struct iova_magazine;
struct iova_cpu_rcache;

#define IOVA_RANGE_CACHE_MAX_SIZE 6	/* log of max cached IOVA range size (in pages) */
#define MAX_GLOBAL_MAGS 32	/* magazines per bin */

struct iova_rcache {
	spinlock_t lock;
	unsigned long depot_size;
	struct iova_magazine *depot[MAX_GLOBAL_MAGS];
	struct iova_cpu_rcache __percpu *cpu_rcaches;
};

struct iova_domain;

/* Call-Back from IOVA code into IOMMU drivers */
typedef void (* iova_flush_cb)(struct iova_domain *domain);

/* Destructor for per-entry data */
typedef void (* iova_entry_dtor)(unsigned long data);

/* Number of entries per Flush Queue */
#define IOVA_FQ_SIZE	256

/* Timeout (in ms) after which entries are flushed from the Flush-Queue */
#define IOVA_FQ_TIMEOUT	10

/* Flush Queue entry for defered flushing */
struct iova_fq_entry {
	unsigned long iova_pfn;
	unsigned long pages;
	unsigned long data;
	u64 counter; /* Flush counter when this entrie was added */
};

/* Per-CPU Flush Queue structure */
struct iova_fq {
	struct iova_fq_entry entries[IOVA_FQ_SIZE];
	unsigned head, tail;
	spinlock_t lock;
};

/* holds all the iova translations for a domain */
struct iova_domain {
	spinlock_t	iova_rbtree_lock; /* Lock to protect update of rbtree */
	struct rb_root	rbroot;		/* iova domain rbtree root */
	struct rb_node	*cached_node;	/* Save last alloced node */
	struct rb_node	*cached32_node; /* Save last 32-bit alloced node */
	unsigned long	granule;	/* pfn granularity for this domain */
	unsigned long	start_pfn;	/* Lower limit for this domain */
	unsigned long	dma_32bit_pfn;
<<<<<<< HEAD
=======
	unsigned long	max32_alloc_size; /* Size of last failed allocation */
	struct iova_fq __percpu *fq;	/* Flush Queue */

	atomic64_t	fq_flush_start_cnt;	/* Number of TLB flushes that
						   have been started */

	atomic64_t	fq_flush_finish_cnt;	/* Number of TLB flushes that
						   have been finished */

>>>>>>> 407d19ab
	struct iova	anchor;		/* rbtree lookup anchor */
	struct iova_rcache rcaches[IOVA_RANGE_CACHE_MAX_SIZE];	/* IOVA range caches */

	iova_flush_cb	flush_cb;	/* Call-Back function to flush IOMMU
					   TLBs */

	iova_entry_dtor entry_dtor;	/* IOMMU driver specific destructor for
					   iova entry */

	struct timer_list fq_timer;		/* Timer to regularily empty the
						   flush-queues */
	atomic_t fq_timer_on;			/* 1 when timer is active, 0
						   when not */
};

static inline unsigned long iova_size(struct iova *iova)
{
	return iova->pfn_hi - iova->pfn_lo + 1;
}

static inline unsigned long iova_shift(struct iova_domain *iovad)
{
	return __ffs(iovad->granule);
}

static inline unsigned long iova_mask(struct iova_domain *iovad)
{
	return iovad->granule - 1;
}

static inline size_t iova_offset(struct iova_domain *iovad, dma_addr_t iova)
{
	return iova & iova_mask(iovad);
}

static inline size_t iova_align(struct iova_domain *iovad, size_t size)
{
	return ALIGN(size, iovad->granule);
}

static inline dma_addr_t iova_dma_addr(struct iova_domain *iovad, struct iova *iova)
{
	return (dma_addr_t)iova->pfn_lo << iova_shift(iovad);
}

static inline unsigned long iova_pfn(struct iova_domain *iovad, dma_addr_t iova)
{
	return iova >> iova_shift(iovad);
}

#if IS_ENABLED(CONFIG_IOMMU_IOVA)
int iova_cache_get(void);
void iova_cache_put(void);

struct iova *alloc_iova_mem(void);
void free_iova_mem(struct iova *iova);
void free_iova(struct iova_domain *iovad, unsigned long pfn);
void __free_iova(struct iova_domain *iovad, struct iova *iova);
struct iova *alloc_iova(struct iova_domain *iovad, unsigned long size,
	unsigned long limit_pfn,
	bool size_aligned);
void free_iova_fast(struct iova_domain *iovad, unsigned long pfn,
		    unsigned long size);
void queue_iova(struct iova_domain *iovad,
		unsigned long pfn, unsigned long pages,
		unsigned long data);
unsigned long alloc_iova_fast(struct iova_domain *iovad, unsigned long size,
			      unsigned long limit_pfn, bool flush_rcache);
struct iova *reserve_iova(struct iova_domain *iovad, unsigned long pfn_lo,
	unsigned long pfn_hi);
void copy_reserved_iova(struct iova_domain *from, struct iova_domain *to);
void init_iova_domain(struct iova_domain *iovad, unsigned long granule,
	unsigned long start_pfn);
bool has_iova_flush_queue(struct iova_domain *iovad);
int init_iova_flush_queue(struct iova_domain *iovad,
			  iova_flush_cb flush_cb, iova_entry_dtor entry_dtor);
struct iova *find_iova(struct iova_domain *iovad, unsigned long pfn);
void put_iova_domain(struct iova_domain *iovad);
struct iova *split_and_remove_iova(struct iova_domain *iovad,
	struct iova *iova, unsigned long pfn_lo, unsigned long pfn_hi);
void free_cpu_cached_iovas(unsigned int cpu, struct iova_domain *iovad);
#else
static inline int iova_cache_get(void)
{
	return -ENOTSUPP;
}

static inline void iova_cache_put(void)
{
}

static inline struct iova *alloc_iova_mem(void)
{
	return NULL;
}

static inline void free_iova_mem(struct iova *iova)
{
}

static inline void free_iova(struct iova_domain *iovad, unsigned long pfn)
{
}

static inline void __free_iova(struct iova_domain *iovad, struct iova *iova)
{
}

static inline struct iova *alloc_iova(struct iova_domain *iovad,
				      unsigned long size,
				      unsigned long limit_pfn,
				      bool size_aligned)
{
	return NULL;
}

static inline void free_iova_fast(struct iova_domain *iovad,
				  unsigned long pfn,
				  unsigned long size)
{
}

static inline void queue_iova(struct iova_domain *iovad,
			      unsigned long pfn, unsigned long pages,
			      unsigned long data)
{
}

static inline unsigned long alloc_iova_fast(struct iova_domain *iovad,
					    unsigned long size,
					    unsigned long limit_pfn,
					    bool flush_rcache)
{
	return 0;
}

static inline struct iova *reserve_iova(struct iova_domain *iovad,
					unsigned long pfn_lo,
					unsigned long pfn_hi)
{
	return NULL;
}

static inline void copy_reserved_iova(struct iova_domain *from,
				      struct iova_domain *to)
{
}

static inline void init_iova_domain(struct iova_domain *iovad,
				    unsigned long granule,
				    unsigned long start_pfn)
{
}

static inline bool has_iova_flush_queue(struct iova_domain *iovad)
{
	return false;
}

static inline int init_iova_flush_queue(struct iova_domain *iovad,
					iova_flush_cb flush_cb,
					iova_entry_dtor entry_dtor)
{
	return -ENODEV;
}

static inline struct iova *find_iova(struct iova_domain *iovad,
				     unsigned long pfn)
{
	return NULL;
}

static inline void put_iova_domain(struct iova_domain *iovad)
{
}

static inline struct iova *split_and_remove_iova(struct iova_domain *iovad,
						 struct iova *iova,
						 unsigned long pfn_lo,
						 unsigned long pfn_hi)
{
	return NULL;
}

static inline void free_cpu_cached_iovas(unsigned int cpu,
					 struct iova_domain *iovad)
{
}
#endif

#endif<|MERGE_RESOLUTION|>--- conflicted
+++ resolved
@@ -73,8 +73,6 @@
 	unsigned long	granule;	/* pfn granularity for this domain */
 	unsigned long	start_pfn;	/* Lower limit for this domain */
 	unsigned long	dma_32bit_pfn;
-<<<<<<< HEAD
-=======
 	unsigned long	max32_alloc_size; /* Size of last failed allocation */
 	struct iova_fq __percpu *fq;	/* Flush Queue */
 
@@ -84,7 +82,6 @@
 	atomic64_t	fq_flush_finish_cnt;	/* Number of TLB flushes that
 						   have been finished */
 
->>>>>>> 407d19ab
 	struct iova	anchor;		/* rbtree lookup anchor */
 	struct iova_rcache rcaches[IOVA_RANGE_CACHE_MAX_SIZE];	/* IOVA range caches */
 
