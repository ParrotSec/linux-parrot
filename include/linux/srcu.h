/*
 * Sleepable Read-Copy Update mechanism for mutual exclusion
 *
 * This program is free software; you can redistribute it and/or modify
 * it under the terms of the GNU General Public License as published by
 * the Free Software Foundation; either version 2 of the License, or
 * (at your option) any later version.
 *
 * This program is distributed in the hope that it will be useful,
 * but WITHOUT ANY WARRANTY; without even the implied warranty of
 * MERCHANTABILITY or FITNESS FOR A PARTICULAR PURPOSE.  See the
 * GNU General Public License for more details.
 *
 * You should have received a copy of the GNU General Public License
 * along with this program; if not, you can access it online at
 * http://www.gnu.org/licenses/gpl-2.0.html.
 *
 * Copyright (C) IBM Corporation, 2006
 * Copyright (C) Fujitsu, 2012
 *
 * Author: Paul McKenney <paulmck@us.ibm.com>
 *	   Lai Jiangshan <laijs@cn.fujitsu.com>
 *
 * For detailed explanation of Read-Copy Update mechanism see -
 *		Documentation/RCU/ *.txt
 *
 */

#ifndef _LINUX_SRCU_H
#define _LINUX_SRCU_H

#include <linux/mutex.h>
#include <linux/rcupdate.h>
#include <linux/workqueue.h>
#include <linux/rcu_segcblist.h>

struct srcu_struct;

#ifdef CONFIG_DEBUG_LOCK_ALLOC

int __init_srcu_struct(struct srcu_struct *sp, const char *name,
		       struct lock_class_key *key);

#define init_srcu_struct(sp) \
({ \
	static struct lock_class_key __srcu_key; \
	\
	__init_srcu_struct((sp), #sp, &__srcu_key); \
})

#define __SRCU_DEP_MAP_INIT(srcu_name)	.dep_map = { .name = #srcu_name },
#else /* #ifdef CONFIG_DEBUG_LOCK_ALLOC */

int init_srcu_struct(struct srcu_struct *sp);

#define __SRCU_DEP_MAP_INIT(srcu_name)
#endif /* #else #ifdef CONFIG_DEBUG_LOCK_ALLOC */

#ifdef CONFIG_TINY_SRCU
#include <linux/srcutiny.h>
#elif defined(CONFIG_TREE_SRCU)
#include <linux/srcutree.h>
#elif defined(CONFIG_SRCU)
#error "Unknown SRCU implementation specified to kernel configuration"
#else
/* Dummy definition for things like notifiers.  Actual use gets link error. */
struct srcu_struct { };
#endif

void call_srcu(struct srcu_struct *sp, struct rcu_head *head,
		void (*func)(struct rcu_head *head));
<<<<<<< HEAD
void _cleanup_srcu_struct(struct srcu_struct *sp, bool quiesced);
int __srcu_read_lock(struct srcu_struct *sp) __acquires(sp);
void __srcu_read_unlock(struct srcu_struct *sp, int idx) __releases(sp);
void synchronize_srcu(struct srcu_struct *sp);

/**
 * cleanup_srcu_struct - deconstruct a sleep-RCU structure
 * @sp: structure to clean up.
 *
 * Must invoke this after you are finished using a given srcu_struct that
 * was initialized via init_srcu_struct(), else you leak memory.
 */
static inline void cleanup_srcu_struct(struct srcu_struct *sp)
{
	_cleanup_srcu_struct(sp, false);
}

/**
 * cleanup_srcu_struct_quiesced - deconstruct a quiesced sleep-RCU structure
 * @sp: structure to clean up.
 *
 * Must invoke this after you are finished using a given srcu_struct that
 * was initialized via init_srcu_struct(), else you leak memory.  Also,
 * all grace-period processing must have completed.
 *
 * "Completed" means that the last synchronize_srcu() and
 * synchronize_srcu_expedited() calls must have returned before the call
 * to cleanup_srcu_struct_quiesced().  It also means that the callback
 * from the last call_srcu() must have been invoked before the call to
 * cleanup_srcu_struct_quiesced(), but you can use srcu_barrier() to help
 * with this last.  Violating these rules will get you a WARN_ON() splat
 * (with high probability, anyway), and will also cause the srcu_struct
 * to be leaked.
 */
static inline void cleanup_srcu_struct_quiesced(struct srcu_struct *sp)
{
	_cleanup_srcu_struct(sp, true);
}

=======
void cleanup_srcu_struct(struct srcu_struct *ssp);
int __srcu_read_lock(struct srcu_struct *ssp) __acquires(ssp);
void __srcu_read_unlock(struct srcu_struct *ssp, int idx) __releases(ssp);
void synchronize_srcu(struct srcu_struct *ssp);

>>>>>>> 407d19ab
#ifdef CONFIG_DEBUG_LOCK_ALLOC

/**
 * srcu_read_lock_held - might we be in SRCU read-side critical section?
 * @sp: The srcu_struct structure to check
 *
 * If CONFIG_DEBUG_LOCK_ALLOC is selected, returns nonzero iff in an SRCU
 * read-side critical section.  In absence of CONFIG_DEBUG_LOCK_ALLOC,
 * this assumes we are in an SRCU read-side critical section unless it can
 * prove otherwise.
 *
 * Checks debug_lockdep_rcu_enabled() to prevent false positives during boot
 * and while lockdep is disabled.
 *
 * Note that SRCU is based on its own statemachine and it doesn't
 * relies on normal RCU, it can be called from the CPU which
 * is in the idle loop from an RCU point of view or offline.
 */
static inline int srcu_read_lock_held(const struct srcu_struct *sp)
{
	if (!debug_lockdep_rcu_enabled())
		return 1;
	return lock_is_held(&sp->dep_map);
}

#else /* #ifdef CONFIG_DEBUG_LOCK_ALLOC */

static inline int srcu_read_lock_held(const struct srcu_struct *sp)
{
	return 1;
}

#endif /* #else #ifdef CONFIG_DEBUG_LOCK_ALLOC */

/**
 * srcu_dereference_check - fetch SRCU-protected pointer for later dereferencing
 * @p: the pointer to fetch and protect for later dereferencing
 * @sp: pointer to the srcu_struct, which is used to check that we
 *	really are in an SRCU read-side critical section.
 * @c: condition to check for update-side use
 *
 * If PROVE_RCU is enabled, invoking this outside of an RCU read-side
 * critical section will result in an RCU-lockdep splat, unless @c evaluates
 * to 1.  The @c argument will normally be a logical expression containing
 * lockdep_is_held() calls.
 */
#define srcu_dereference_check(p, sp, c) \
	__rcu_dereference_check((p), (c) || srcu_read_lock_held(sp), __rcu)

/**
 * srcu_dereference - fetch SRCU-protected pointer for later dereferencing
 * @p: the pointer to fetch and protect for later dereferencing
 * @sp: pointer to the srcu_struct, which is used to check that we
 *	really are in an SRCU read-side critical section.
 *
 * Makes rcu_dereference_check() do the dirty work.  If PROVE_RCU
 * is enabled, invoking this outside of an RCU read-side critical
 * section will result in an RCU-lockdep splat.
 */
#define srcu_dereference(p, sp) srcu_dereference_check((p), (sp), 0)

/**
 * srcu_dereference_notrace - no tracing and no lockdep calls from here
 */
#define srcu_dereference_notrace(p, sp) srcu_dereference_check((p), (sp), 1)

/**
 * srcu_read_lock - register a new reader for an SRCU-protected structure.
 * @sp: srcu_struct in which to register the new reader.
 *
 * Enter an SRCU read-side critical section.  Note that SRCU read-side
 * critical sections may be nested.  However, it is illegal to
 * call anything that waits on an SRCU grace period for the same
 * srcu_struct, whether directly or indirectly.  Please note that
 * one way to indirectly wait on an SRCU grace period is to acquire
 * a mutex that is held elsewhere while calling synchronize_srcu() or
 * synchronize_srcu_expedited().
 *
 * Note that srcu_read_lock() and the matching srcu_read_unlock() must
 * occur in the same context, for example, it is illegal to invoke
 * srcu_read_unlock() in an irq handler if the matching srcu_read_lock()
 * was invoked in process context.
 */
static inline int srcu_read_lock(struct srcu_struct *sp) __acquires(sp)
{
	int retval;

	retval = __srcu_read_lock(sp);
	rcu_lock_acquire(&(sp)->dep_map);
	return retval;
}

/* Used by tracing, cannot be traced and cannot invoke lockdep. */
static inline notrace int
srcu_read_lock_notrace(struct srcu_struct *sp) __acquires(sp)
{
	int retval;

	retval = __srcu_read_lock(sp);
	return retval;
}

/**
 * srcu_read_unlock - unregister a old reader from an SRCU-protected structure.
 * @sp: srcu_struct in which to unregister the old reader.
 * @idx: return value from corresponding srcu_read_lock().
 *
 * Exit an SRCU read-side critical section.
 */
static inline void srcu_read_unlock(struct srcu_struct *sp, int idx)
	__releases(sp)
{
	rcu_lock_release(&(sp)->dep_map);
	__srcu_read_unlock(sp, idx);
}

/* Used by tracing, cannot be traced and cannot call lockdep. */
static inline notrace void
srcu_read_unlock_notrace(struct srcu_struct *sp, int idx) __releases(sp)
{
	__srcu_read_unlock(sp, idx);
}

/**
 * smp_mb__after_srcu_read_unlock - ensure full ordering after srcu_read_unlock
 *
 * Converts the preceding srcu_read_unlock into a two-way memory barrier.
 *
 * Call this after srcu_read_unlock, to guarantee that all memory operations
 * that occur after smp_mb__after_srcu_read_unlock will appear to happen after
 * the preceding srcu_read_unlock.
 */
static inline void smp_mb__after_srcu_read_unlock(void)
{
	/* __srcu_read_unlock has smp_mb() internally so nothing to do here. */
}

#endif<|MERGE_RESOLUTION|>--- conflicted
+++ resolved
@@ -1,24 +1,11 @@
+/* SPDX-License-Identifier: GPL-2.0+ */
 /*
  * Sleepable Read-Copy Update mechanism for mutual exclusion
  *
- * This program is free software; you can redistribute it and/or modify
- * it under the terms of the GNU General Public License as published by
- * the Free Software Foundation; either version 2 of the License, or
- * (at your option) any later version.
- *
- * This program is distributed in the hope that it will be useful,
- * but WITHOUT ANY WARRANTY; without even the implied warranty of
- * MERCHANTABILITY or FITNESS FOR A PARTICULAR PURPOSE.  See the
- * GNU General Public License for more details.
- *
- * You should have received a copy of the GNU General Public License
- * along with this program; if not, you can access it online at
- * http://www.gnu.org/licenses/gpl-2.0.html.
- *
  * Copyright (C) IBM Corporation, 2006
  * Copyright (C) Fujitsu, 2012
  *
- * Author: Paul McKenney <paulmck@us.ibm.com>
+ * Author: Paul McKenney <paulmck@linux.ibm.com>
  *	   Lai Jiangshan <laijs@cn.fujitsu.com>
  *
  * For detailed explanation of Read-Copy Update mechanism see -
@@ -38,20 +25,20 @@
 
 #ifdef CONFIG_DEBUG_LOCK_ALLOC
 
-int __init_srcu_struct(struct srcu_struct *sp, const char *name,
+int __init_srcu_struct(struct srcu_struct *ssp, const char *name,
 		       struct lock_class_key *key);
 
-#define init_srcu_struct(sp) \
+#define init_srcu_struct(ssp) \
 ({ \
 	static struct lock_class_key __srcu_key; \
 	\
-	__init_srcu_struct((sp), #sp, &__srcu_key); \
+	__init_srcu_struct((ssp), #ssp, &__srcu_key); \
 })
 
 #define __SRCU_DEP_MAP_INIT(srcu_name)	.dep_map = { .name = #srcu_name },
 #else /* #ifdef CONFIG_DEBUG_LOCK_ALLOC */
 
-int init_srcu_struct(struct srcu_struct *sp);
+int init_srcu_struct(struct srcu_struct *ssp);
 
 #define __SRCU_DEP_MAP_INIT(srcu_name)
 #endif /* #else #ifdef CONFIG_DEBUG_LOCK_ALLOC */
@@ -67,60 +54,18 @@
 struct srcu_struct { };
 #endif
 
-void call_srcu(struct srcu_struct *sp, struct rcu_head *head,
+void call_srcu(struct srcu_struct *ssp, struct rcu_head *head,
 		void (*func)(struct rcu_head *head));
-<<<<<<< HEAD
-void _cleanup_srcu_struct(struct srcu_struct *sp, bool quiesced);
-int __srcu_read_lock(struct srcu_struct *sp) __acquires(sp);
-void __srcu_read_unlock(struct srcu_struct *sp, int idx) __releases(sp);
-void synchronize_srcu(struct srcu_struct *sp);
-
-/**
- * cleanup_srcu_struct - deconstruct a sleep-RCU structure
- * @sp: structure to clean up.
- *
- * Must invoke this after you are finished using a given srcu_struct that
- * was initialized via init_srcu_struct(), else you leak memory.
- */
-static inline void cleanup_srcu_struct(struct srcu_struct *sp)
-{
-	_cleanup_srcu_struct(sp, false);
-}
-
-/**
- * cleanup_srcu_struct_quiesced - deconstruct a quiesced sleep-RCU structure
- * @sp: structure to clean up.
- *
- * Must invoke this after you are finished using a given srcu_struct that
- * was initialized via init_srcu_struct(), else you leak memory.  Also,
- * all grace-period processing must have completed.
- *
- * "Completed" means that the last synchronize_srcu() and
- * synchronize_srcu_expedited() calls must have returned before the call
- * to cleanup_srcu_struct_quiesced().  It also means that the callback
- * from the last call_srcu() must have been invoked before the call to
- * cleanup_srcu_struct_quiesced(), but you can use srcu_barrier() to help
- * with this last.  Violating these rules will get you a WARN_ON() splat
- * (with high probability, anyway), and will also cause the srcu_struct
- * to be leaked.
- */
-static inline void cleanup_srcu_struct_quiesced(struct srcu_struct *sp)
-{
-	_cleanup_srcu_struct(sp, true);
-}
-
-=======
 void cleanup_srcu_struct(struct srcu_struct *ssp);
 int __srcu_read_lock(struct srcu_struct *ssp) __acquires(ssp);
 void __srcu_read_unlock(struct srcu_struct *ssp, int idx) __releases(ssp);
 void synchronize_srcu(struct srcu_struct *ssp);
 
->>>>>>> 407d19ab
 #ifdef CONFIG_DEBUG_LOCK_ALLOC
 
 /**
  * srcu_read_lock_held - might we be in SRCU read-side critical section?
- * @sp: The srcu_struct structure to check
+ * @ssp: The srcu_struct structure to check
  *
  * If CONFIG_DEBUG_LOCK_ALLOC is selected, returns nonzero iff in an SRCU
  * read-side critical section.  In absence of CONFIG_DEBUG_LOCK_ALLOC,
@@ -134,16 +79,16 @@
  * relies on normal RCU, it can be called from the CPU which
  * is in the idle loop from an RCU point of view or offline.
  */
-static inline int srcu_read_lock_held(const struct srcu_struct *sp)
+static inline int srcu_read_lock_held(const struct srcu_struct *ssp)
 {
 	if (!debug_lockdep_rcu_enabled())
 		return 1;
-	return lock_is_held(&sp->dep_map);
+	return lock_is_held(&ssp->dep_map);
 }
 
 #else /* #ifdef CONFIG_DEBUG_LOCK_ALLOC */
 
-static inline int srcu_read_lock_held(const struct srcu_struct *sp)
+static inline int srcu_read_lock_held(const struct srcu_struct *ssp)
 {
 	return 1;
 }
@@ -153,7 +98,7 @@
 /**
  * srcu_dereference_check - fetch SRCU-protected pointer for later dereferencing
  * @p: the pointer to fetch and protect for later dereferencing
- * @sp: pointer to the srcu_struct, which is used to check that we
+ * @ssp: pointer to the srcu_struct, which is used to check that we
  *	really are in an SRCU read-side critical section.
  * @c: condition to check for update-side use
  *
@@ -162,29 +107,32 @@
  * to 1.  The @c argument will normally be a logical expression containing
  * lockdep_is_held() calls.
  */
-#define srcu_dereference_check(p, sp, c) \
-	__rcu_dereference_check((p), (c) || srcu_read_lock_held(sp), __rcu)
+#define srcu_dereference_check(p, ssp, c) \
+	__rcu_dereference_check((p), (c) || srcu_read_lock_held(ssp), __rcu)
 
 /**
  * srcu_dereference - fetch SRCU-protected pointer for later dereferencing
  * @p: the pointer to fetch and protect for later dereferencing
- * @sp: pointer to the srcu_struct, which is used to check that we
+ * @ssp: pointer to the srcu_struct, which is used to check that we
  *	really are in an SRCU read-side critical section.
  *
  * Makes rcu_dereference_check() do the dirty work.  If PROVE_RCU
  * is enabled, invoking this outside of an RCU read-side critical
  * section will result in an RCU-lockdep splat.
  */
-#define srcu_dereference(p, sp) srcu_dereference_check((p), (sp), 0)
+#define srcu_dereference(p, ssp) srcu_dereference_check((p), (ssp), 0)
 
 /**
  * srcu_dereference_notrace - no tracing and no lockdep calls from here
- */
-#define srcu_dereference_notrace(p, sp) srcu_dereference_check((p), (sp), 1)
+ * @p: the pointer to fetch and protect for later dereferencing
+ * @ssp: pointer to the srcu_struct, which is used to check that we
+ *	really are in an SRCU read-side critical section.
+ */
+#define srcu_dereference_notrace(p, ssp) srcu_dereference_check((p), (ssp), 1)
 
 /**
  * srcu_read_lock - register a new reader for an SRCU-protected structure.
- * @sp: srcu_struct in which to register the new reader.
+ * @ssp: srcu_struct in which to register the new reader.
  *
  * Enter an SRCU read-side critical section.  Note that SRCU read-side
  * critical sections may be nested.  However, it is illegal to
@@ -199,44 +147,45 @@
  * srcu_read_unlock() in an irq handler if the matching srcu_read_lock()
  * was invoked in process context.
  */
-static inline int srcu_read_lock(struct srcu_struct *sp) __acquires(sp)
+static inline int srcu_read_lock(struct srcu_struct *ssp) __acquires(ssp)
 {
 	int retval;
 
-	retval = __srcu_read_lock(sp);
-	rcu_lock_acquire(&(sp)->dep_map);
+	retval = __srcu_read_lock(ssp);
+	rcu_lock_acquire(&(ssp)->dep_map);
 	return retval;
 }
 
 /* Used by tracing, cannot be traced and cannot invoke lockdep. */
 static inline notrace int
-srcu_read_lock_notrace(struct srcu_struct *sp) __acquires(sp)
+srcu_read_lock_notrace(struct srcu_struct *ssp) __acquires(ssp)
 {
 	int retval;
 
-	retval = __srcu_read_lock(sp);
+	retval = __srcu_read_lock(ssp);
 	return retval;
 }
 
 /**
  * srcu_read_unlock - unregister a old reader from an SRCU-protected structure.
- * @sp: srcu_struct in which to unregister the old reader.
+ * @ssp: srcu_struct in which to unregister the old reader.
  * @idx: return value from corresponding srcu_read_lock().
  *
  * Exit an SRCU read-side critical section.
  */
-static inline void srcu_read_unlock(struct srcu_struct *sp, int idx)
-	__releases(sp)
-{
-	rcu_lock_release(&(sp)->dep_map);
-	__srcu_read_unlock(sp, idx);
+static inline void srcu_read_unlock(struct srcu_struct *ssp, int idx)
+	__releases(ssp)
+{
+	WARN_ON_ONCE(idx & ~0x1);
+	rcu_lock_release(&(ssp)->dep_map);
+	__srcu_read_unlock(ssp, idx);
 }
 
 /* Used by tracing, cannot be traced and cannot call lockdep. */
 static inline notrace void
-srcu_read_unlock_notrace(struct srcu_struct *sp, int idx) __releases(sp)
-{
-	__srcu_read_unlock(sp, idx);
+srcu_read_unlock_notrace(struct srcu_struct *ssp, int idx) __releases(ssp)
+{
+	__srcu_read_unlock(ssp, idx);
 }
 
 /**
