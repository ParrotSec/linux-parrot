#ifndef _LINUX_USER_NAMESPACE_H
#define _LINUX_USER_NAMESPACE_H

#include <linux/kref.h>
#include <linux/nsproxy.h>
#include <linux/ns_common.h>
#include <linux/sched.h>
#include <linux/err.h>

#define UID_GID_MAP_MAX_EXTENTS 5

struct uid_gid_map {	/* 64 bytes -- 1 cache line */
	u32 nr_extents;
	struct uid_gid_extent {
		u32 first;
		u32 lower_first;
		u32 count;
	} extent[UID_GID_MAP_MAX_EXTENTS];
};

#define USERNS_SETGROUPS_ALLOWED 1UL

#define USERNS_INIT_FLAGS USERNS_SETGROUPS_ALLOWED

struct ucounts;

enum ucount_type {
	UCOUNT_USER_NAMESPACES,
	UCOUNT_PID_NAMESPACES,
	UCOUNT_UTS_NAMESPACES,
	UCOUNT_IPC_NAMESPACES,
	UCOUNT_NET_NAMESPACES,
	UCOUNT_MNT_NAMESPACES,
	UCOUNT_CGROUP_NAMESPACES,
	UCOUNT_COUNTS,
};

struct user_namespace {
	struct uid_gid_map	uid_map;
	struct uid_gid_map	gid_map;
	struct uid_gid_map	projid_map;
	atomic_t		count;
	struct user_namespace	*parent;
	int			level;
	kuid_t			owner;
	kgid_t			group;
	struct ns_common	ns;
	unsigned long		flags;

	/* Register of per-UID persistent keyrings for this namespace */
#ifdef CONFIG_PERSISTENT_KEYRINGS
	struct key		*persistent_keyring_register;
	struct rw_semaphore	persistent_keyring_register_sem;
#endif
	struct work_struct	work;
#ifdef CONFIG_SYSCTL
	struct ctl_table_set	set;
	struct ctl_table_header *sysctls;
#endif
	struct ucounts		*ucounts;
	int ucount_max[UCOUNT_COUNTS];
};

struct ucounts {
	struct hlist_node node;
	struct user_namespace *ns;
	kuid_t uid;
<<<<<<< HEAD
#ifdef __GENKSYMS__
	atomic_t count;
#else
	int count;
#endif
=======
	int count;
>>>>>>> f3f12d56
	atomic_t ucount[UCOUNT_COUNTS];
};

extern struct user_namespace init_user_ns;

bool setup_userns_sysctls(struct user_namespace *ns);
void retire_userns_sysctls(struct user_namespace *ns);
struct ucounts *inc_ucount(struct user_namespace *ns, kuid_t uid, enum ucount_type type);
void dec_ucount(struct ucounts *ucounts, enum ucount_type type);

#ifdef CONFIG_USER_NS

static inline struct user_namespace *get_user_ns(struct user_namespace *ns)
{
	if (ns)
		atomic_inc(&ns->count);
	return ns;
}

extern int create_user_ns(struct cred *new);
extern int unshare_userns(unsigned long unshare_flags, struct cred **new_cred);
extern void __put_user_ns(struct user_namespace *ns);

static inline void put_user_ns(struct user_namespace *ns)
{
	if (ns && atomic_dec_and_test(&ns->count))
		__put_user_ns(ns);
}

struct seq_operations;
extern const struct seq_operations proc_uid_seq_operations;
extern const struct seq_operations proc_gid_seq_operations;
extern const struct seq_operations proc_projid_seq_operations;
extern ssize_t proc_uid_map_write(struct file *, const char __user *, size_t, loff_t *);
extern ssize_t proc_gid_map_write(struct file *, const char __user *, size_t, loff_t *);
extern ssize_t proc_projid_map_write(struct file *, const char __user *, size_t, loff_t *);
extern ssize_t proc_setgroups_write(struct file *, const char __user *, size_t, loff_t *);
extern int proc_setgroups_show(struct seq_file *m, void *v);
extern bool userns_may_setgroups(const struct user_namespace *ns);
extern bool current_in_userns(const struct user_namespace *target_ns);

struct ns_common *ns_get_owner(struct ns_common *ns);
#else

static inline struct user_namespace *get_user_ns(struct user_namespace *ns)
{
	return &init_user_ns;
}

static inline int create_user_ns(struct cred *new)
{
	return -EINVAL;
}

static inline int unshare_userns(unsigned long unshare_flags,
				 struct cred **new_cred)
{
	if (unshare_flags & CLONE_NEWUSER)
		return -EINVAL;
	return 0;
}

static inline void put_user_ns(struct user_namespace *ns)
{
}

static inline bool userns_may_setgroups(const struct user_namespace *ns)
{
	return true;
}

static inline bool current_in_userns(const struct user_namespace *target_ns)
{
	return true;
}

static inline struct ns_common *ns_get_owner(struct ns_common *ns)
{
	return ERR_PTR(-EPERM);
}
#endif

#endif /* _LINUX_USER_H */<|MERGE_RESOLUTION|>--- conflicted
+++ resolved
@@ -65,15 +65,7 @@
 	struct hlist_node node;
 	struct user_namespace *ns;
 	kuid_t uid;
-<<<<<<< HEAD
-#ifdef __GENKSYMS__
-	atomic_t count;
-#else
 	int count;
-#endif
-=======
-	int count;
->>>>>>> f3f12d56
 	atomic_t ucount[UCOUNT_COUNTS];
 };
 
