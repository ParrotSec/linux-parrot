--- conflicted
+++ resolved
@@ -16,15 +16,6 @@
 #if IS_ENABLED(CONFIG_IPV6)
 
 typedef void ip6_icmp_send_t(struct sk_buff *skb, u8 type, u8 code, __u32 info,
-<<<<<<< HEAD
-			     const struct in6_addr *force_saddr);
-#if IS_BUILTIN(CONFIG_IPV6)
-void icmp6_send(struct sk_buff *skb, u8 type, u8 code, __u32 info,
-		const struct in6_addr *force_saddr);
-static inline void icmpv6_send(struct sk_buff *skb, u8 type, u8 code, __u32 info)
-{
-	icmp6_send(skb, type, code, info, NULL);
-=======
 			     const struct in6_addr *force_saddr,
 			     const struct inet6_skb_parm *parm);
 void icmp6_send(struct sk_buff *skb, u8 type, u8 code, __u32 info,
@@ -35,7 +26,6 @@
 				 const struct inet6_skb_parm *parm)
 {
 	icmp6_send(skb, type, code, info, NULL, parm);
->>>>>>> 4e026225
 }
 static inline int inet6_register_icmp_sender(ip6_icmp_send_t *fn)
 {
@@ -48,24 +38,17 @@
 	return 0;
 }
 #else
-<<<<<<< HEAD
-extern void icmpv6_send(struct sk_buff *skb, u8 type, u8 code, __u32 info);
-=======
 extern void __icmpv6_send(struct sk_buff *skb, u8 type, u8 code, __u32 info,
 			  const struct inet6_skb_parm *parm);
->>>>>>> 4e026225
 extern int inet6_register_icmp_sender(ip6_icmp_send_t *fn);
 extern int inet6_unregister_icmp_sender(ip6_icmp_send_t *fn);
 #endif
 
-<<<<<<< HEAD
-=======
 static inline void icmpv6_send(struct sk_buff *skb, u8 type, u8 code, __u32 info)
 {
 	__icmpv6_send(skb, type, code, info, IP6CB(skb));
 }
 
->>>>>>> 4e026225
 int ip6_err_gen_icmpv6_unreach(struct sk_buff *skb, int nhs, int type,
 			       unsigned int data_len);
 
