/* SPDX-License-Identifier: GPL-2.0 */
#ifndef __LINUX_GPIO_CONSUMER_H
#define __LINUX_GPIO_CONSUMER_H

#include <linux/bug.h>
#include <linux/err.h>
#include <linux/kernel.h>

struct device;

/**
 * Opaque descriptor for a GPIO. These are obtained using gpiod_get() and are
 * preferable to the old integer-based handles.
 *
 * Contrary to integers, a pointer to a gpio_desc is guaranteed to be valid
 * until the GPIO is released.
 */
struct gpio_desc;

/**
 * Struct containing an array of descriptors that can be obtained using
 * gpiod_get_array().
 */
struct gpio_descs {
	unsigned int ndescs;
	struct gpio_desc *desc[];
};

#define GPIOD_FLAGS_BIT_DIR_SET		BIT(0)
#define GPIOD_FLAGS_BIT_DIR_OUT		BIT(1)
#define GPIOD_FLAGS_BIT_DIR_VAL		BIT(2)
#define GPIOD_FLAGS_BIT_OPEN_DRAIN	BIT(3)

/**
 * Optional flags that can be passed to one of gpiod_* to configure direction
 * and output value. These values cannot be OR'd.
 */
enum gpiod_flags {
	GPIOD_ASIS	= 0,
	GPIOD_IN	= GPIOD_FLAGS_BIT_DIR_SET,
	GPIOD_OUT_LOW	= GPIOD_FLAGS_BIT_DIR_SET | GPIOD_FLAGS_BIT_DIR_OUT,
	GPIOD_OUT_HIGH	= GPIOD_FLAGS_BIT_DIR_SET | GPIOD_FLAGS_BIT_DIR_OUT |
			  GPIOD_FLAGS_BIT_DIR_VAL,
	GPIOD_OUT_LOW_OPEN_DRAIN = GPIOD_OUT_LOW | GPIOD_FLAGS_BIT_OPEN_DRAIN,
	GPIOD_OUT_HIGH_OPEN_DRAIN = GPIOD_OUT_HIGH | GPIOD_FLAGS_BIT_OPEN_DRAIN,
};

#ifdef CONFIG_GPIOLIB

/* Return the number of GPIOs associated with a device / function */
int gpiod_count(struct device *dev, const char *con_id);

/* Acquire and dispose GPIOs */
struct gpio_desc *__must_check gpiod_get(struct device *dev,
					 const char *con_id,
					 enum gpiod_flags flags);
struct gpio_desc *__must_check gpiod_get_index(struct device *dev,
					       const char *con_id,
					       unsigned int idx,
					       enum gpiod_flags flags);
struct gpio_desc *__must_check gpiod_get_optional(struct device *dev,
						  const char *con_id,
						  enum gpiod_flags flags);
struct gpio_desc *__must_check gpiod_get_index_optional(struct device *dev,
							const char *con_id,
							unsigned int index,
							enum gpiod_flags flags);
struct gpio_descs *__must_check gpiod_get_array(struct device *dev,
						const char *con_id,
						enum gpiod_flags flags);
struct gpio_descs *__must_check gpiod_get_array_optional(struct device *dev,
							const char *con_id,
							enum gpiod_flags flags);
void gpiod_put(struct gpio_desc *desc);
void gpiod_put_array(struct gpio_descs *descs);

struct gpio_desc *__must_check devm_gpiod_get(struct device *dev,
					      const char *con_id,
					      enum gpiod_flags flags);
struct gpio_desc *__must_check devm_gpiod_get_index(struct device *dev,
						    const char *con_id,
						    unsigned int idx,
						    enum gpiod_flags flags);
struct gpio_desc *__must_check devm_gpiod_get_optional(struct device *dev,
						       const char *con_id,
						       enum gpiod_flags flags);
struct gpio_desc *__must_check
devm_gpiod_get_index_optional(struct device *dev, const char *con_id,
			      unsigned int index, enum gpiod_flags flags);
struct gpio_descs *__must_check devm_gpiod_get_array(struct device *dev,
						     const char *con_id,
						     enum gpiod_flags flags);
struct gpio_descs *__must_check
devm_gpiod_get_array_optional(struct device *dev, const char *con_id,
			      enum gpiod_flags flags);
void devm_gpiod_put(struct device *dev, struct gpio_desc *desc);
void devm_gpiod_put_array(struct device *dev, struct gpio_descs *descs);

int gpiod_get_direction(struct gpio_desc *desc);
int gpiod_direction_input(struct gpio_desc *desc);
int gpiod_direction_output(struct gpio_desc *desc, int value);
int gpiod_direction_output_raw(struct gpio_desc *desc, int value);

/* Value get/set from non-sleeping context */
int gpiod_get_value(const struct gpio_desc *desc);
int gpiod_get_array_value(unsigned int array_size,
			  struct gpio_desc **desc_array, int *value_array);
void gpiod_set_value(struct gpio_desc *desc, int value);
void gpiod_set_array_value(unsigned int array_size,
			   struct gpio_desc **desc_array, int *value_array);
int gpiod_get_raw_value(const struct gpio_desc *desc);
int gpiod_get_raw_array_value(unsigned int array_size,
			      struct gpio_desc **desc_array,
			      int *value_array);
void gpiod_set_raw_value(struct gpio_desc *desc, int value);
int gpiod_set_raw_array_value(unsigned int array_size,
			       struct gpio_desc **desc_array,
			       int *value_array);

/* Value get/set from sleeping context */
int gpiod_get_value_cansleep(const struct gpio_desc *desc);
int gpiod_get_array_value_cansleep(unsigned int array_size,
				   struct gpio_desc **desc_array,
				   int *value_array);
void gpiod_set_value_cansleep(struct gpio_desc *desc, int value);
void gpiod_set_array_value_cansleep(unsigned int array_size,
				    struct gpio_desc **desc_array,
				    int *value_array);
int gpiod_get_raw_value_cansleep(const struct gpio_desc *desc);
int gpiod_get_raw_array_value_cansleep(unsigned int array_size,
				       struct gpio_desc **desc_array,
				       int *value_array);
void gpiod_set_raw_value_cansleep(struct gpio_desc *desc, int value);
int gpiod_set_raw_array_value_cansleep(unsigned int array_size,
					struct gpio_desc **desc_array,
					int *value_array);

int gpiod_set_debounce(struct gpio_desc *desc, unsigned debounce);
int gpiod_set_transitory(struct gpio_desc *desc, bool transitory);

int gpiod_is_active_low(const struct gpio_desc *desc);
int gpiod_cansleep(const struct gpio_desc *desc);

int gpiod_to_irq(const struct gpio_desc *desc);
int gpiod_set_consumer_name(struct gpio_desc *desc, const char *name);

/* Convert between the old gpio_ and new gpiod_ interfaces */
struct gpio_desc *gpio_to_desc(unsigned gpio);
int desc_to_gpio(const struct gpio_desc *desc);

/* Child properties interface */
struct device_node;
struct fwnode_handle;

struct gpio_desc *devm_gpiod_get_from_of_node(struct device *dev,
					      struct device_node *node,
					      const char *propname, int index,
					      enum gpiod_flags dflags,
					      const char *label);
struct gpio_desc *fwnode_get_named_gpiod(struct fwnode_handle *fwnode,
					 const char *propname, int index,
					 enum gpiod_flags dflags,
					 const char *label);
struct gpio_desc *devm_fwnode_get_index_gpiod_from_child(struct device *dev,
						const char *con_id, int index,
						struct fwnode_handle *child,
						enum gpiod_flags flags,
						const char *label);

#else /* CONFIG_GPIOLIB */

static inline int gpiod_count(struct device *dev, const char *con_id)
{
	return 0;
}

static inline struct gpio_desc *__must_check gpiod_get(struct device *dev,
						       const char *con_id,
						       enum gpiod_flags flags)
{
	return ERR_PTR(-ENOSYS);
}
static inline struct gpio_desc *__must_check
gpiod_get_index(struct device *dev,
		const char *con_id,
		unsigned int idx,
		enum gpiod_flags flags)
{
	return ERR_PTR(-ENOSYS);
}

static inline struct gpio_desc *__must_check
gpiod_get_optional(struct device *dev, const char *con_id,
		   enum gpiod_flags flags)
{
	return NULL;
}

static inline struct gpio_desc *__must_check
gpiod_get_index_optional(struct device *dev, const char *con_id,
			 unsigned int index, enum gpiod_flags flags)
{
	return NULL;
}

static inline struct gpio_descs *__must_check
gpiod_get_array(struct device *dev, const char *con_id,
		enum gpiod_flags flags)
{
	return ERR_PTR(-ENOSYS);
}

static inline struct gpio_descs *__must_check
gpiod_get_array_optional(struct device *dev, const char *con_id,
			 enum gpiod_flags flags)
{
	return NULL;
}

static inline void gpiod_put(struct gpio_desc *desc)
{
	might_sleep();

	/* GPIO can never have been requested */
	WARN_ON(desc);
}

<<<<<<< HEAD
=======
static inline void devm_gpiod_unhinge(struct device *dev,
				      struct gpio_desc *desc)
{
	might_sleep();

	/* GPIO can never have been requested */
	WARN_ON(desc);
}

>>>>>>> 407d19ab
static inline void gpiod_put_array(struct gpio_descs *descs)
{
	might_sleep();

	/* GPIO can never have been requested */
	WARN_ON(descs);
}

static inline struct gpio_desc *__must_check
devm_gpiod_get(struct device *dev,
		 const char *con_id,
		 enum gpiod_flags flags)
{
	return ERR_PTR(-ENOSYS);
}
static inline
struct gpio_desc *__must_check
devm_gpiod_get_index(struct device *dev,
		       const char *con_id,
		       unsigned int idx,
		       enum gpiod_flags flags)
{
	return ERR_PTR(-ENOSYS);
}

static inline struct gpio_desc *__must_check
devm_gpiod_get_optional(struct device *dev, const char *con_id,
			  enum gpiod_flags flags)
{
	return NULL;
}

static inline struct gpio_desc *__must_check
devm_gpiod_get_index_optional(struct device *dev, const char *con_id,
				unsigned int index, enum gpiod_flags flags)
{
	return NULL;
}

static inline struct gpio_descs *__must_check
devm_gpiod_get_array(struct device *dev, const char *con_id,
		     enum gpiod_flags flags)
{
	return ERR_PTR(-ENOSYS);
}

static inline struct gpio_descs *__must_check
devm_gpiod_get_array_optional(struct device *dev, const char *con_id,
			      enum gpiod_flags flags)
{
	return NULL;
}

static inline void devm_gpiod_put(struct device *dev, struct gpio_desc *desc)
{
	might_sleep();

	/* GPIO can never have been requested */
	WARN_ON(desc);
}

static inline void devm_gpiod_put_array(struct device *dev,
					struct gpio_descs *descs)
{
	might_sleep();

	/* GPIO can never have been requested */
	WARN_ON(descs);
}


static inline int gpiod_get_direction(const struct gpio_desc *desc)
{
	/* GPIO can never have been requested */
	WARN_ON(desc);
	return -ENOSYS;
}
static inline int gpiod_direction_input(struct gpio_desc *desc)
{
	/* GPIO can never have been requested */
	WARN_ON(desc);
	return -ENOSYS;
}
static inline int gpiod_direction_output(struct gpio_desc *desc, int value)
{
	/* GPIO can never have been requested */
	WARN_ON(desc);
	return -ENOSYS;
}
static inline int gpiod_direction_output_raw(struct gpio_desc *desc, int value)
{
	/* GPIO can never have been requested */
	WARN_ON(desc);
	return -ENOSYS;
}


static inline int gpiod_get_value(const struct gpio_desc *desc)
{
	/* GPIO can never have been requested */
	WARN_ON(desc);
	return 0;
}
static inline int gpiod_get_array_value(unsigned int array_size,
					struct gpio_desc **desc_array,
					int *value_array)
{
	/* GPIO can never have been requested */
	WARN_ON(desc_array);
	return 0;
}
static inline void gpiod_set_value(struct gpio_desc *desc, int value)
{
	/* GPIO can never have been requested */
	WARN_ON(desc);
}
static inline void gpiod_set_array_value(unsigned int array_size,
					 struct gpio_desc **desc_array,
					 int *value_array)
{
	/* GPIO can never have been requested */
<<<<<<< HEAD
	WARN_ON(1);
=======
	WARN_ON(desc_array);
	return 0;
>>>>>>> 407d19ab
}
static inline int gpiod_get_raw_value(const struct gpio_desc *desc)
{
	/* GPIO can never have been requested */
	WARN_ON(desc);
	return 0;
}
static inline int gpiod_get_raw_array_value(unsigned int array_size,
					    struct gpio_desc **desc_array,
					    int *value_array)
{
	/* GPIO can never have been requested */
	WARN_ON(desc_array);
	return 0;
}
static inline void gpiod_set_raw_value(struct gpio_desc *desc, int value)
{
	/* GPIO can never have been requested */
	WARN_ON(desc);
}
static inline int gpiod_set_raw_array_value(unsigned int array_size,
					     struct gpio_desc **desc_array,
					     int *value_array)
{
	/* GPIO can never have been requested */
	WARN_ON(desc_array);
	return 0;
}

static inline int gpiod_get_value_cansleep(const struct gpio_desc *desc)
{
	/* GPIO can never have been requested */
	WARN_ON(desc);
	return 0;
}
static inline int gpiod_get_array_value_cansleep(unsigned int array_size,
				     struct gpio_desc **desc_array,
				     int *value_array)
{
	/* GPIO can never have been requested */
	WARN_ON(desc_array);
	return 0;
}
static inline void gpiod_set_value_cansleep(struct gpio_desc *desc, int value)
{
	/* GPIO can never have been requested */
	WARN_ON(desc);
}
static inline void gpiod_set_array_value_cansleep(unsigned int array_size,
					    struct gpio_desc **desc_array,
					    int *value_array)
{
	/* GPIO can never have been requested */
<<<<<<< HEAD
	WARN_ON(1);
=======
	WARN_ON(desc_array);
	return 0;
>>>>>>> 407d19ab
}
static inline int gpiod_get_raw_value_cansleep(const struct gpio_desc *desc)
{
	/* GPIO can never have been requested */
	WARN_ON(desc);
	return 0;
}
static inline int gpiod_get_raw_array_value_cansleep(unsigned int array_size,
					       struct gpio_desc **desc_array,
					       int *value_array)
{
	/* GPIO can never have been requested */
	WARN_ON(desc_array);
	return 0;
}
static inline void gpiod_set_raw_value_cansleep(struct gpio_desc *desc,
						int value)
{
	/* GPIO can never have been requested */
	WARN_ON(desc);
}
static inline int gpiod_set_raw_array_value_cansleep(unsigned int array_size,
						struct gpio_desc **desc_array,
						int *value_array)
{
	/* GPIO can never have been requested */
	WARN_ON(desc_array);
	return 0;
}

static inline int gpiod_set_debounce(struct gpio_desc *desc, unsigned debounce)
{
	/* GPIO can never have been requested */
	WARN_ON(desc);
	return -ENOSYS;
}

static inline int gpiod_set_transitory(struct gpio_desc *desc, bool transitory)
{
	/* GPIO can never have been requested */
	WARN_ON(desc);
	return -ENOSYS;
}

static inline int gpiod_is_active_low(const struct gpio_desc *desc)
{
	/* GPIO can never have been requested */
	WARN_ON(desc);
	return 0;
}
static inline int gpiod_cansleep(const struct gpio_desc *desc)
{
	/* GPIO can never have been requested */
	WARN_ON(desc);
	return 0;
}

static inline int gpiod_to_irq(const struct gpio_desc *desc)
{
	/* GPIO can never have been requested */
	WARN_ON(desc);
	return -EINVAL;
}

static inline int gpiod_set_consumer_name(struct gpio_desc *desc,
					  const char *name)
{
	/* GPIO can never have been requested */
	WARN_ON(desc);
	return -EINVAL;
}

static inline struct gpio_desc *gpio_to_desc(unsigned gpio)
{
	return ERR_PTR(-EINVAL);
}

static inline int desc_to_gpio(const struct gpio_desc *desc)
{
	/* GPIO can never have been requested */
	WARN_ON(desc);
	return -EINVAL;
}

/* Child properties interface */
struct device_node;
struct fwnode_handle;

static inline
struct gpio_desc *devm_gpiod_get_from_of_node(struct device *dev,
					      struct device_node *node,
					      const char *propname, int index,
					      enum gpiod_flags dflags,
					      const char *label)
{
	return ERR_PTR(-ENOSYS);
}

static inline
struct gpio_desc *fwnode_get_named_gpiod(struct fwnode_handle *fwnode,
					 const char *propname, int index,
					 enum gpiod_flags dflags,
					 const char *label)
{
	return ERR_PTR(-ENOSYS);
}

static inline
struct gpio_desc *devm_fwnode_get_index_gpiod_from_child(struct device *dev,
						const char *con_id, int index,
						struct fwnode_handle *child,
						enum gpiod_flags flags,
						const char *label)
{
	return ERR_PTR(-ENOSYS);
}

#endif /* CONFIG_GPIOLIB */

static inline
struct gpio_desc *devm_fwnode_get_gpiod_from_child(struct device *dev,
						   const char *con_id,
						   struct fwnode_handle *child,
						   enum gpiod_flags flags,
						   const char *label)
{
	return devm_fwnode_get_index_gpiod_from_child(dev, con_id, 0, child,
						      flags, label);
}

#if IS_ENABLED(CONFIG_GPIOLIB) && IS_ENABLED(CONFIG_GPIO_SYSFS)

int gpiod_export(struct gpio_desc *desc, bool direction_may_change);
int gpiod_export_link(struct device *dev, const char *name,
		      struct gpio_desc *desc);
void gpiod_unexport(struct gpio_desc *desc);

#else  /* CONFIG_GPIOLIB && CONFIG_GPIO_SYSFS */

static inline int gpiod_export(struct gpio_desc *desc,
			       bool direction_may_change)
{
	return -ENOSYS;
}

static inline int gpiod_export_link(struct device *dev, const char *name,
				    struct gpio_desc *desc)
{
	return -ENOSYS;
}

static inline void gpiod_unexport(struct gpio_desc *desc)
{
}

#endif /* CONFIG_GPIOLIB && CONFIG_GPIO_SYSFS */

#endif<|MERGE_RESOLUTION|>--- conflicted
+++ resolved
@@ -18,10 +18,19 @@
 struct gpio_desc;
 
 /**
+ * Opaque descriptor for a structure of GPIO array attributes.  This structure
+ * is attached to struct gpiod_descs obtained from gpiod_get_array() and can be
+ * passed back to get/set array functions in order to activate fast processing
+ * path if applicable.
+ */
+struct gpio_array;
+
+/**
  * Struct containing an array of descriptors that can be obtained using
  * gpiod_get_array().
  */
 struct gpio_descs {
+	struct gpio_array *info;
 	unsigned int ndescs;
 	struct gpio_desc *desc[];
 };
@@ -30,6 +39,7 @@
 #define GPIOD_FLAGS_BIT_DIR_OUT		BIT(1)
 #define GPIOD_FLAGS_BIT_DIR_VAL		BIT(2)
 #define GPIOD_FLAGS_BIT_OPEN_DRAIN	BIT(3)
+#define GPIOD_FLAGS_BIT_NONEXCLUSIVE	BIT(4)
 
 /**
  * Optional flags that can be passed to one of gpiod_* to configure direction
@@ -94,6 +104,7 @@
 devm_gpiod_get_array_optional(struct device *dev, const char *con_id,
 			      enum gpiod_flags flags);
 void devm_gpiod_put(struct device *dev, struct gpio_desc *desc);
+void devm_gpiod_unhinge(struct device *dev, struct gpio_desc *desc);
 void devm_gpiod_put_array(struct device *dev, struct gpio_descs *descs);
 
 int gpiod_get_direction(struct gpio_desc *desc);
@@ -104,36 +115,46 @@
 /* Value get/set from non-sleeping context */
 int gpiod_get_value(const struct gpio_desc *desc);
 int gpiod_get_array_value(unsigned int array_size,
-			  struct gpio_desc **desc_array, int *value_array);
+			  struct gpio_desc **desc_array,
+			  struct gpio_array *array_info,
+			  unsigned long *value_bitmap);
 void gpiod_set_value(struct gpio_desc *desc, int value);
-void gpiod_set_array_value(unsigned int array_size,
-			   struct gpio_desc **desc_array, int *value_array);
+int gpiod_set_array_value(unsigned int array_size,
+			  struct gpio_desc **desc_array,
+			  struct gpio_array *array_info,
+			  unsigned long *value_bitmap);
 int gpiod_get_raw_value(const struct gpio_desc *desc);
 int gpiod_get_raw_array_value(unsigned int array_size,
 			      struct gpio_desc **desc_array,
-			      int *value_array);
+			      struct gpio_array *array_info,
+			      unsigned long *value_bitmap);
 void gpiod_set_raw_value(struct gpio_desc *desc, int value);
 int gpiod_set_raw_array_value(unsigned int array_size,
-			       struct gpio_desc **desc_array,
-			       int *value_array);
+			      struct gpio_desc **desc_array,
+			      struct gpio_array *array_info,
+			      unsigned long *value_bitmap);
 
 /* Value get/set from sleeping context */
 int gpiod_get_value_cansleep(const struct gpio_desc *desc);
 int gpiod_get_array_value_cansleep(unsigned int array_size,
 				   struct gpio_desc **desc_array,
-				   int *value_array);
+				   struct gpio_array *array_info,
+				   unsigned long *value_bitmap);
 void gpiod_set_value_cansleep(struct gpio_desc *desc, int value);
-void gpiod_set_array_value_cansleep(unsigned int array_size,
-				    struct gpio_desc **desc_array,
-				    int *value_array);
+int gpiod_set_array_value_cansleep(unsigned int array_size,
+				   struct gpio_desc **desc_array,
+				   struct gpio_array *array_info,
+				   unsigned long *value_bitmap);
 int gpiod_get_raw_value_cansleep(const struct gpio_desc *desc);
 int gpiod_get_raw_array_value_cansleep(unsigned int array_size,
 				       struct gpio_desc **desc_array,
-				       int *value_array);
+				       struct gpio_array *array_info,
+				       unsigned long *value_bitmap);
 void gpiod_set_raw_value_cansleep(struct gpio_desc *desc, int value);
 int gpiod_set_raw_array_value_cansleep(unsigned int array_size,
-					struct gpio_desc **desc_array,
-					int *value_array);
+				       struct gpio_desc **desc_array,
+				       struct gpio_array *array_info,
+				       unsigned long *value_bitmap);
 
 int gpiod_set_debounce(struct gpio_desc *desc, unsigned debounce);
 int gpiod_set_transitory(struct gpio_desc *desc, bool transitory);
@@ -152,6 +173,10 @@
 struct device_node;
 struct fwnode_handle;
 
+struct gpio_desc *gpiod_get_from_of_node(struct device_node *node,
+					 const char *propname, int index,
+					 enum gpiod_flags dflags,
+					 const char *label);
 struct gpio_desc *devm_gpiod_get_from_of_node(struct device *dev,
 					      struct device_node *node,
 					      const char *propname, int index,
@@ -225,8 +250,6 @@
 	WARN_ON(desc);
 }
 
-<<<<<<< HEAD
-=======
 static inline void devm_gpiod_unhinge(struct device *dev,
 				      struct gpio_desc *desc)
 {
@@ -236,7 +259,6 @@
 	WARN_ON(desc);
 }
 
->>>>>>> 407d19ab
 static inline void gpiod_put_array(struct gpio_descs *descs)
 {
 	might_sleep();
@@ -342,7 +364,8 @@
 }
 static inline int gpiod_get_array_value(unsigned int array_size,
 					struct gpio_desc **desc_array,
-					int *value_array)
+					struct gpio_array *array_info,
+					unsigned long *value_bitmap)
 {
 	/* GPIO can never have been requested */
 	WARN_ON(desc_array);
@@ -353,17 +376,14 @@
 	/* GPIO can never have been requested */
 	WARN_ON(desc);
 }
-static inline void gpiod_set_array_value(unsigned int array_size,
-					 struct gpio_desc **desc_array,
-					 int *value_array)
-{
-	/* GPIO can never have been requested */
-<<<<<<< HEAD
-	WARN_ON(1);
-=======
-	WARN_ON(desc_array);
-	return 0;
->>>>>>> 407d19ab
+static inline int gpiod_set_array_value(unsigned int array_size,
+					struct gpio_desc **desc_array,
+					struct gpio_array *array_info,
+					unsigned long *value_bitmap)
+{
+	/* GPIO can never have been requested */
+	WARN_ON(desc_array);
+	return 0;
 }
 static inline int gpiod_get_raw_value(const struct gpio_desc *desc)
 {
@@ -373,7 +393,8 @@
 }
 static inline int gpiod_get_raw_array_value(unsigned int array_size,
 					    struct gpio_desc **desc_array,
-					    int *value_array)
+					    struct gpio_array *array_info,
+					    unsigned long *value_bitmap)
 {
 	/* GPIO can never have been requested */
 	WARN_ON(desc_array);
@@ -385,8 +406,9 @@
 	WARN_ON(desc);
 }
 static inline int gpiod_set_raw_array_value(unsigned int array_size,
-					     struct gpio_desc **desc_array,
-					     int *value_array)
+					    struct gpio_desc **desc_array,
+					    struct gpio_array *array_info,
+					    unsigned long *value_bitmap)
 {
 	/* GPIO can never have been requested */
 	WARN_ON(desc_array);
@@ -401,7 +423,8 @@
 }
 static inline int gpiod_get_array_value_cansleep(unsigned int array_size,
 				     struct gpio_desc **desc_array,
-				     int *value_array)
+				     struct gpio_array *array_info,
+				     unsigned long *value_bitmap)
 {
 	/* GPIO can never have been requested */
 	WARN_ON(desc_array);
@@ -412,17 +435,14 @@
 	/* GPIO can never have been requested */
 	WARN_ON(desc);
 }
-static inline void gpiod_set_array_value_cansleep(unsigned int array_size,
+static inline int gpiod_set_array_value_cansleep(unsigned int array_size,
 					    struct gpio_desc **desc_array,
-					    int *value_array)
-{
-	/* GPIO can never have been requested */
-<<<<<<< HEAD
-	WARN_ON(1);
-=======
-	WARN_ON(desc_array);
-	return 0;
->>>>>>> 407d19ab
+					    struct gpio_array *array_info,
+					    unsigned long *value_bitmap)
+{
+	/* GPIO can never have been requested */
+	WARN_ON(desc_array);
+	return 0;
 }
 static inline int gpiod_get_raw_value_cansleep(const struct gpio_desc *desc)
 {
@@ -432,7 +452,8 @@
 }
 static inline int gpiod_get_raw_array_value_cansleep(unsigned int array_size,
 					       struct gpio_desc **desc_array,
-					       int *value_array)
+					       struct gpio_array *array_info,
+					       unsigned long *value_bitmap)
 {
 	/* GPIO can never have been requested */
 	WARN_ON(desc_array);
@@ -446,7 +467,8 @@
 }
 static inline int gpiod_set_raw_array_value_cansleep(unsigned int array_size,
 						struct gpio_desc **desc_array,
-						int *value_array)
+						struct gpio_array *array_info,
+						unsigned long *value_bitmap)
 {
 	/* GPIO can never have been requested */
 	WARN_ON(desc_array);
@@ -497,7 +519,7 @@
 
 static inline struct gpio_desc *gpio_to_desc(unsigned gpio)
 {
-	return ERR_PTR(-EINVAL);
+	return NULL;
 }
 
 static inline int desc_to_gpio(const struct gpio_desc *desc)
@@ -510,6 +532,15 @@
 /* Child properties interface */
 struct device_node;
 struct fwnode_handle;
+
+static inline
+struct gpio_desc *gpiod_get_from_of_node(struct device_node *node,
+					 const char *propname, int index,
+					 enum gpiod_flags dflags,
+					 const char *label)
+{
+	return ERR_PTR(-ENOSYS);
+}
 
 static inline
 struct gpio_desc *devm_gpiod_get_from_of_node(struct device *dev,
