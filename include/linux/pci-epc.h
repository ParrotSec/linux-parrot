--- conflicted
+++ resolved
@@ -59,6 +59,8 @@
 			     enum pci_epc_irq_type type, u16 interrupt_num);
 	int	(*start)(struct pci_epc *epc);
 	void	(*stop)(struct pci_epc *epc);
+	const struct pci_epc_features* (*get_features)(struct pci_epc *epc,
+						       u8 func_no);
 	struct module *owner;
 };
 
@@ -97,18 +99,8 @@
 	struct config_group		*group;
 	/* spinlock to protect against concurrent access of EP controller */
 	spinlock_t			lock;
-	unsigned int			features;
 };
 
-<<<<<<< HEAD
-#define EPC_FEATURE_NO_LINKUP_NOTIFIER		BIT(0)
-#define EPC_FEATURE_BAR_MASK			(BIT(1) | BIT(2) | BIT(3))
-#define EPC_FEATURE_MSIX_AVAILABLE		BIT(4)
-#define EPC_FEATURE_SET_BAR(features, bar)	\
-		(features |= (EPC_FEATURE_BAR_MASK & (bar << 1)))
-#define EPC_FEATURE_GET_BAR(features)		\
-		((features & EPC_FEATURE_BAR_MASK) >> 1)
-=======
 /**
  * struct pci_epc_features - features supported by a EPC device per function
  * @linkup_notifier: indicate if the EPC device can notify EPF driver on link up
@@ -128,7 +120,6 @@
 	u64	bar_fixed_size[BAR_5 + 1];
 	size_t	align;
 };
->>>>>>> 407d19ab
 
 #define to_pci_epc(device) container_of((device), struct pci_epc, dev)
 
@@ -180,6 +171,10 @@
 		      enum pci_epc_irq_type type, u16 interrupt_num);
 int pci_epc_start(struct pci_epc *epc);
 void pci_epc_stop(struct pci_epc *epc);
+const struct pci_epc_features *pci_epc_get_features(struct pci_epc *epc,
+						    u8 func_no);
+unsigned int pci_epc_get_first_free_bar(const struct pci_epc_features
+					*epc_features);
 struct pci_epc *pci_epc_get(const char *epc_name);
 void pci_epc_put(struct pci_epc *epc);
 
