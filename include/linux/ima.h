/* SPDX-License-Identifier: GPL-2.0-only */
/*
 * Copyright (C) 2008 IBM Corporation
 * Author: Mimi Zohar <zohar@us.ibm.com>
 */

#ifndef _LINUX_IMA_H
#define _LINUX_IMA_H

#include <linux/fs.h>
#include <linux/security.h>
#include <linux/kexec.h>
struct linux_binprm;

#ifdef CONFIG_IMA
extern int ima_bprm_check(struct linux_binprm *bprm);
extern int ima_file_check(struct file *file, int mask);
extern void ima_file_free(struct file *file);
extern int ima_file_mmap(struct file *file, unsigned long prot);
extern int ima_load_data(enum kernel_load_data_id id);
extern int ima_read_file(struct file *file, enum kernel_read_file_id id);
extern int ima_post_read_file(struct file *file, void *buf, loff_t size,
			      enum kernel_read_file_id id);
extern void ima_post_path_mknod(struct dentry *dentry);

#ifdef CONFIG_IMA_KEXEC
extern void ima_add_kexec_buffer(struct kimage *image);
#endif

<<<<<<< HEAD
=======
#if (defined(CONFIG_X86) && defined(CONFIG_EFI)) || defined(CONFIG_S390)
extern bool arch_ima_get_secureboot(void);
extern const char * const *arch_get_ima_policy(void);
#else
static inline bool arch_ima_get_secureboot(void)
{
	return false;
}

static inline const char * const *arch_get_ima_policy(void)
{
	return NULL;
}
#endif

>>>>>>> 407d19ab
#else
static inline int ima_bprm_check(struct linux_binprm *bprm)
{
	return 0;
}

static inline int ima_file_check(struct file *file, int mask)
{
	return 0;
}

static inline void ima_file_free(struct file *file)
{
	return;
}

static inline int ima_file_mmap(struct file *file, unsigned long prot)
{
	return 0;
}

static inline int ima_load_data(enum kernel_load_data_id id)
{
	return 0;
}

static inline int ima_read_file(struct file *file, enum kernel_read_file_id id)
{
	return 0;
}

static inline int ima_post_read_file(struct file *file, void *buf, loff_t size,
				     enum kernel_read_file_id id)
{
	return 0;
}

static inline void ima_post_path_mknod(struct dentry *dentry)
{
	return;
}

#endif /* CONFIG_IMA */

#ifndef CONFIG_IMA_KEXEC
struct kimage;

static inline void ima_add_kexec_buffer(struct kimage *image)
{}
#endif

#ifdef CONFIG_IMA_APPRAISE
extern bool is_ima_appraise_enabled(void);
extern void ima_inode_post_setattr(struct dentry *dentry);
extern int ima_inode_setxattr(struct dentry *dentry, const char *xattr_name,
		       const void *xattr_value, size_t xattr_value_len);
extern int ima_inode_removexattr(struct dentry *dentry, const char *xattr_name);
#else
static inline bool is_ima_appraise_enabled(void)
{
	return 0;
}

static inline void ima_inode_post_setattr(struct dentry *dentry)
{
	return;
}

static inline int ima_inode_setxattr(struct dentry *dentry,
				     const char *xattr_name,
				     const void *xattr_value,
				     size_t xattr_value_len)
{
	return 0;
}

static inline int ima_inode_removexattr(struct dentry *dentry,
					const char *xattr_name)
{
	return 0;
}
#endif /* CONFIG_IMA_APPRAISE */
#endif /* _LINUX_IMA_H */<|MERGE_RESOLUTION|>--- conflicted
+++ resolved
@@ -15,6 +15,7 @@
 #ifdef CONFIG_IMA
 extern int ima_bprm_check(struct linux_binprm *bprm);
 extern int ima_file_check(struct file *file, int mask);
+extern void ima_post_create_tmpfile(struct inode *inode);
 extern void ima_file_free(struct file *file);
 extern int ima_file_mmap(struct file *file, unsigned long prot);
 extern int ima_load_data(enum kernel_load_data_id id);
@@ -27,8 +28,6 @@
 extern void ima_add_kexec_buffer(struct kimage *image);
 #endif
 
-<<<<<<< HEAD
-=======
 #if (defined(CONFIG_X86) && defined(CONFIG_EFI)) || defined(CONFIG_S390)
 extern bool arch_ima_get_secureboot(void);
 extern const char * const *arch_get_ima_policy(void);
@@ -44,7 +43,6 @@
 }
 #endif
 
->>>>>>> 407d19ab
 #else
 static inline int ima_bprm_check(struct linux_binprm *bprm)
 {
@@ -54,6 +52,10 @@
 static inline int ima_file_check(struct file *file, int mask)
 {
 	return 0;
+}
+
+static inline void ima_post_create_tmpfile(struct inode *inode)
+{
 }
 
 static inline void ima_file_free(struct file *file)
