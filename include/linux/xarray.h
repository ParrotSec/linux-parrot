--- conflicted
+++ resolved
@@ -4,12 +4,18 @@
 /*
  * eXtensible Arrays
  * Copyright (c) 2017 Microsoft Corporation
- * Author: Matthew Wilcox <mawilcox@microsoft.com>
- */
-
+ * Author: Matthew Wilcox <willy@infradead.org>
+ *
+ * See Documentation/core-api/xarray.rst for how to use the XArray.
+ */
+
+#include <linux/bug.h>
+#include <linux/compiler.h>
+#include <linux/gfp.h>
+#include <linux/kconfig.h>
+#include <linux/kernel.h>
+#include <linux/rcupdate.h>
 #include <linux/spinlock.h>
-<<<<<<< HEAD
-=======
 #include <linux/types.h>
 
 /*
@@ -490,7 +496,6 @@
 #define xa_for_each_marked(xa, index, entry, filter) \
 	for (index = 0, entry = xa_find(xa, &index, ULONG_MAX, filter); \
 	     entry; entry = xa_find_after(xa, &index, ULONG_MAX, filter))
->>>>>>> 407d19ab
 
 #define xa_trylock(xa)		spin_trylock(&(xa)->xa_lock)
 #define xa_lock(xa)		spin_lock(&(xa)->xa_lock)
@@ -504,4 +509,1242 @@
 #define xa_unlock_irqrestore(xa, flags) \
 				spin_unlock_irqrestore(&(xa)->xa_lock, flags)
 
+/*
+ * Versions of the normal API which require the caller to hold the
+ * xa_lock.  If the GFP flags allow it, they will drop the lock to
+ * allocate memory, then reacquire it afterwards.  These functions
+ * may also re-enable interrupts if the XArray flags indicate the
+ * locking should be interrupt safe.
+ */
+void *__xa_erase(struct xarray *, unsigned long index);
+void *__xa_store(struct xarray *, unsigned long index, void *entry, gfp_t);
+void *__xa_cmpxchg(struct xarray *, unsigned long index, void *old,
+		void *entry, gfp_t);
+int __must_check __xa_insert(struct xarray *, unsigned long index,
+		void *entry, gfp_t);
+int __must_check __xa_alloc(struct xarray *, u32 *id, void *entry,
+		struct xa_limit, gfp_t);
+int __must_check __xa_alloc_cyclic(struct xarray *, u32 *id, void *entry,
+		struct xa_limit, u32 *next, gfp_t);
+void __xa_set_mark(struct xarray *, unsigned long index, xa_mark_t);
+void __xa_clear_mark(struct xarray *, unsigned long index, xa_mark_t);
+
+/**
+ * xa_store_bh() - Store this entry in the XArray.
+ * @xa: XArray.
+ * @index: Index into array.
+ * @entry: New entry.
+ * @gfp: Memory allocation flags.
+ *
+ * This function is like calling xa_store() except it disables softirqs
+ * while holding the array lock.
+ *
+ * Context: Any context.  Takes and releases the xa_lock while
+ * disabling softirqs.
+ * Return: The entry which used to be at this index.
+ */
+static inline void *xa_store_bh(struct xarray *xa, unsigned long index,
+		void *entry, gfp_t gfp)
+{
+	void *curr;
+
+	xa_lock_bh(xa);
+	curr = __xa_store(xa, index, entry, gfp);
+	xa_unlock_bh(xa);
+
+	return curr;
+}
+
+/**
+ * xa_store_irq() - Store this entry in the XArray.
+ * @xa: XArray.
+ * @index: Index into array.
+ * @entry: New entry.
+ * @gfp: Memory allocation flags.
+ *
+ * This function is like calling xa_store() except it disables interrupts
+ * while holding the array lock.
+ *
+ * Context: Process context.  Takes and releases the xa_lock while
+ * disabling interrupts.
+ * Return: The entry which used to be at this index.
+ */
+static inline void *xa_store_irq(struct xarray *xa, unsigned long index,
+		void *entry, gfp_t gfp)
+{
+	void *curr;
+
+	xa_lock_irq(xa);
+	curr = __xa_store(xa, index, entry, gfp);
+	xa_unlock_irq(xa);
+
+	return curr;
+}
+
+/**
+ * xa_erase_bh() - Erase this entry from the XArray.
+ * @xa: XArray.
+ * @index: Index of entry.
+ *
+ * After this function returns, loading from @index will return %NULL.
+ * If the index is part of a multi-index entry, all indices will be erased
+ * and none of the entries will be part of a multi-index entry.
+ *
+ * Context: Any context.  Takes and releases the xa_lock while
+ * disabling softirqs.
+ * Return: The entry which used to be at this index.
+ */
+static inline void *xa_erase_bh(struct xarray *xa, unsigned long index)
+{
+	void *entry;
+
+	xa_lock_bh(xa);
+	entry = __xa_erase(xa, index);
+	xa_unlock_bh(xa);
+
+	return entry;
+}
+
+/**
+ * xa_erase_irq() - Erase this entry from the XArray.
+ * @xa: XArray.
+ * @index: Index of entry.
+ *
+ * After this function returns, loading from @index will return %NULL.
+ * If the index is part of a multi-index entry, all indices will be erased
+ * and none of the entries will be part of a multi-index entry.
+ *
+ * Context: Process context.  Takes and releases the xa_lock while
+ * disabling interrupts.
+ * Return: The entry which used to be at this index.
+ */
+static inline void *xa_erase_irq(struct xarray *xa, unsigned long index)
+{
+	void *entry;
+
+	xa_lock_irq(xa);
+	entry = __xa_erase(xa, index);
+	xa_unlock_irq(xa);
+
+	return entry;
+}
+
+/**
+ * xa_cmpxchg() - Conditionally replace an entry in the XArray.
+ * @xa: XArray.
+ * @index: Index into array.
+ * @old: Old value to test against.
+ * @entry: New value to place in array.
+ * @gfp: Memory allocation flags.
+ *
+ * If the entry at @index is the same as @old, replace it with @entry.
+ * If the return value is equal to @old, then the exchange was successful.
+ *
+ * Context: Any context.  Takes and releases the xa_lock.  May sleep
+ * if the @gfp flags permit.
+ * Return: The old value at this index or xa_err() if an error happened.
+ */
+static inline void *xa_cmpxchg(struct xarray *xa, unsigned long index,
+			void *old, void *entry, gfp_t gfp)
+{
+	void *curr;
+
+	xa_lock(xa);
+	curr = __xa_cmpxchg(xa, index, old, entry, gfp);
+	xa_unlock(xa);
+
+	return curr;
+}
+
+/**
+ * xa_cmpxchg_bh() - Conditionally replace an entry in the XArray.
+ * @xa: XArray.
+ * @index: Index into array.
+ * @old: Old value to test against.
+ * @entry: New value to place in array.
+ * @gfp: Memory allocation flags.
+ *
+ * This function is like calling xa_cmpxchg() except it disables softirqs
+ * while holding the array lock.
+ *
+ * Context: Any context.  Takes and releases the xa_lock while
+ * disabling softirqs.  May sleep if the @gfp flags permit.
+ * Return: The old value at this index or xa_err() if an error happened.
+ */
+static inline void *xa_cmpxchg_bh(struct xarray *xa, unsigned long index,
+			void *old, void *entry, gfp_t gfp)
+{
+	void *curr;
+
+	xa_lock_bh(xa);
+	curr = __xa_cmpxchg(xa, index, old, entry, gfp);
+	xa_unlock_bh(xa);
+
+	return curr;
+}
+
+/**
+ * xa_cmpxchg_irq() - Conditionally replace an entry in the XArray.
+ * @xa: XArray.
+ * @index: Index into array.
+ * @old: Old value to test against.
+ * @entry: New value to place in array.
+ * @gfp: Memory allocation flags.
+ *
+ * This function is like calling xa_cmpxchg() except it disables interrupts
+ * while holding the array lock.
+ *
+ * Context: Process context.  Takes and releases the xa_lock while
+ * disabling interrupts.  May sleep if the @gfp flags permit.
+ * Return: The old value at this index or xa_err() if an error happened.
+ */
+static inline void *xa_cmpxchg_irq(struct xarray *xa, unsigned long index,
+			void *old, void *entry, gfp_t gfp)
+{
+	void *curr;
+
+	xa_lock_irq(xa);
+	curr = __xa_cmpxchg(xa, index, old, entry, gfp);
+	xa_unlock_irq(xa);
+
+	return curr;
+}
+
+/**
+ * xa_insert() - Store this entry in the XArray unless another entry is
+ *			already present.
+ * @xa: XArray.
+ * @index: Index into array.
+ * @entry: New entry.
+ * @gfp: Memory allocation flags.
+ *
+ * Inserting a NULL entry will store a reserved entry (like xa_reserve())
+ * if no entry is present.  Inserting will fail if a reserved entry is
+ * present, even though loading from this index will return NULL.
+ *
+ * Context: Any context.  Takes and releases the xa_lock.  May sleep if
+ * the @gfp flags permit.
+ * Return: 0 if the store succeeded.  -EBUSY if another entry was present.
+ * -ENOMEM if memory could not be allocated.
+ */
+static inline int __must_check xa_insert(struct xarray *xa,
+		unsigned long index, void *entry, gfp_t gfp)
+{
+	int err;
+
+	xa_lock(xa);
+	err = __xa_insert(xa, index, entry, gfp);
+	xa_unlock(xa);
+
+	return err;
+}
+
+/**
+ * xa_insert_bh() - Store this entry in the XArray unless another entry is
+ *			already present.
+ * @xa: XArray.
+ * @index: Index into array.
+ * @entry: New entry.
+ * @gfp: Memory allocation flags.
+ *
+ * Inserting a NULL entry will store a reserved entry (like xa_reserve())
+ * if no entry is present.  Inserting will fail if a reserved entry is
+ * present, even though loading from this index will return NULL.
+ *
+ * Context: Any context.  Takes and releases the xa_lock while
+ * disabling softirqs.  May sleep if the @gfp flags permit.
+ * Return: 0 if the store succeeded.  -EBUSY if another entry was present.
+ * -ENOMEM if memory could not be allocated.
+ */
+static inline int __must_check xa_insert_bh(struct xarray *xa,
+		unsigned long index, void *entry, gfp_t gfp)
+{
+	int err;
+
+	xa_lock_bh(xa);
+	err = __xa_insert(xa, index, entry, gfp);
+	xa_unlock_bh(xa);
+
+	return err;
+}
+
+/**
+ * xa_insert_irq() - Store this entry in the XArray unless another entry is
+ *			already present.
+ * @xa: XArray.
+ * @index: Index into array.
+ * @entry: New entry.
+ * @gfp: Memory allocation flags.
+ *
+ * Inserting a NULL entry will store a reserved entry (like xa_reserve())
+ * if no entry is present.  Inserting will fail if a reserved entry is
+ * present, even though loading from this index will return NULL.
+ *
+ * Context: Process context.  Takes and releases the xa_lock while
+ * disabling interrupts.  May sleep if the @gfp flags permit.
+ * Return: 0 if the store succeeded.  -EBUSY if another entry was present.
+ * -ENOMEM if memory could not be allocated.
+ */
+static inline int __must_check xa_insert_irq(struct xarray *xa,
+		unsigned long index, void *entry, gfp_t gfp)
+{
+	int err;
+
+	xa_lock_irq(xa);
+	err = __xa_insert(xa, index, entry, gfp);
+	xa_unlock_irq(xa);
+
+	return err;
+}
+
+/**
+ * xa_alloc() - Find somewhere to store this entry in the XArray.
+ * @xa: XArray.
+ * @id: Pointer to ID.
+ * @entry: New entry.
+ * @limit: Range of ID to allocate.
+ * @gfp: Memory allocation flags.
+ *
+ * Finds an empty entry in @xa between @limit.min and @limit.max,
+ * stores the index into the @id pointer, then stores the entry at
+ * that index.  A concurrent lookup will not see an uninitialised @id.
+ *
+ * Context: Any context.  Takes and releases the xa_lock.  May sleep if
+ * the @gfp flags permit.
+ * Return: 0 on success, -ENOMEM if memory could not be allocated or
+ * -EBUSY if there are no free entries in @limit.
+ */
+static inline __must_check int xa_alloc(struct xarray *xa, u32 *id,
+		void *entry, struct xa_limit limit, gfp_t gfp)
+{
+	int err;
+
+	xa_lock(xa);
+	err = __xa_alloc(xa, id, entry, limit, gfp);
+	xa_unlock(xa);
+
+	return err;
+}
+
+/**
+ * xa_alloc_bh() - Find somewhere to store this entry in the XArray.
+ * @xa: XArray.
+ * @id: Pointer to ID.
+ * @entry: New entry.
+ * @limit: Range of ID to allocate.
+ * @gfp: Memory allocation flags.
+ *
+ * Finds an empty entry in @xa between @limit.min and @limit.max,
+ * stores the index into the @id pointer, then stores the entry at
+ * that index.  A concurrent lookup will not see an uninitialised @id.
+ *
+ * Context: Any context.  Takes and releases the xa_lock while
+ * disabling softirqs.  May sleep if the @gfp flags permit.
+ * Return: 0 on success, -ENOMEM if memory could not be allocated or
+ * -EBUSY if there are no free entries in @limit.
+ */
+static inline int __must_check xa_alloc_bh(struct xarray *xa, u32 *id,
+		void *entry, struct xa_limit limit, gfp_t gfp)
+{
+	int err;
+
+	xa_lock_bh(xa);
+	err = __xa_alloc(xa, id, entry, limit, gfp);
+	xa_unlock_bh(xa);
+
+	return err;
+}
+
+/**
+ * xa_alloc_irq() - Find somewhere to store this entry in the XArray.
+ * @xa: XArray.
+ * @id: Pointer to ID.
+ * @entry: New entry.
+ * @limit: Range of ID to allocate.
+ * @gfp: Memory allocation flags.
+ *
+ * Finds an empty entry in @xa between @limit.min and @limit.max,
+ * stores the index into the @id pointer, then stores the entry at
+ * that index.  A concurrent lookup will not see an uninitialised @id.
+ *
+ * Context: Process context.  Takes and releases the xa_lock while
+ * disabling interrupts.  May sleep if the @gfp flags permit.
+ * Return: 0 on success, -ENOMEM if memory could not be allocated or
+ * -EBUSY if there are no free entries in @limit.
+ */
+static inline int __must_check xa_alloc_irq(struct xarray *xa, u32 *id,
+		void *entry, struct xa_limit limit, gfp_t gfp)
+{
+	int err;
+
+	xa_lock_irq(xa);
+	err = __xa_alloc(xa, id, entry, limit, gfp);
+	xa_unlock_irq(xa);
+
+	return err;
+}
+
+/**
+ * xa_alloc_cyclic() - Find somewhere to store this entry in the XArray.
+ * @xa: XArray.
+ * @id: Pointer to ID.
+ * @entry: New entry.
+ * @limit: Range of allocated ID.
+ * @next: Pointer to next ID to allocate.
+ * @gfp: Memory allocation flags.
+ *
+ * Finds an empty entry in @xa between @limit.min and @limit.max,
+ * stores the index into the @id pointer, then stores the entry at
+ * that index.  A concurrent lookup will not see an uninitialised @id.
+ * The search for an empty entry will start at @next and will wrap
+ * around if necessary.
+ *
+ * Context: Any context.  Takes and releases the xa_lock.  May sleep if
+ * the @gfp flags permit.
+ * Return: 0 if the allocation succeeded without wrapping.  1 if the
+ * allocation succeeded after wrapping, -ENOMEM if memory could not be
+ * allocated or -EBUSY if there are no free entries in @limit.
+ */
+static inline int xa_alloc_cyclic(struct xarray *xa, u32 *id, void *entry,
+		struct xa_limit limit, u32 *next, gfp_t gfp)
+{
+	int err;
+
+	xa_lock(xa);
+	err = __xa_alloc_cyclic(xa, id, entry, limit, next, gfp);
+	xa_unlock(xa);
+
+	return err;
+}
+
+/**
+ * xa_alloc_cyclic_bh() - Find somewhere to store this entry in the XArray.
+ * @xa: XArray.
+ * @id: Pointer to ID.
+ * @entry: New entry.
+ * @limit: Range of allocated ID.
+ * @next: Pointer to next ID to allocate.
+ * @gfp: Memory allocation flags.
+ *
+ * Finds an empty entry in @xa between @limit.min and @limit.max,
+ * stores the index into the @id pointer, then stores the entry at
+ * that index.  A concurrent lookup will not see an uninitialised @id.
+ * The search for an empty entry will start at @next and will wrap
+ * around if necessary.
+ *
+ * Context: Any context.  Takes and releases the xa_lock while
+ * disabling softirqs.  May sleep if the @gfp flags permit.
+ * Return: 0 if the allocation succeeded without wrapping.  1 if the
+ * allocation succeeded after wrapping, -ENOMEM if memory could not be
+ * allocated or -EBUSY if there are no free entries in @limit.
+ */
+static inline int xa_alloc_cyclic_bh(struct xarray *xa, u32 *id, void *entry,
+		struct xa_limit limit, u32 *next, gfp_t gfp)
+{
+	int err;
+
+	xa_lock_bh(xa);
+	err = __xa_alloc_cyclic(xa, id, entry, limit, next, gfp);
+	xa_unlock_bh(xa);
+
+	return err;
+}
+
+/**
+ * xa_alloc_cyclic_irq() - Find somewhere to store this entry in the XArray.
+ * @xa: XArray.
+ * @id: Pointer to ID.
+ * @entry: New entry.
+ * @limit: Range of allocated ID.
+ * @next: Pointer to next ID to allocate.
+ * @gfp: Memory allocation flags.
+ *
+ * Finds an empty entry in @xa between @limit.min and @limit.max,
+ * stores the index into the @id pointer, then stores the entry at
+ * that index.  A concurrent lookup will not see an uninitialised @id.
+ * The search for an empty entry will start at @next and will wrap
+ * around if necessary.
+ *
+ * Context: Process context.  Takes and releases the xa_lock while
+ * disabling interrupts.  May sleep if the @gfp flags permit.
+ * Return: 0 if the allocation succeeded without wrapping.  1 if the
+ * allocation succeeded after wrapping, -ENOMEM if memory could not be
+ * allocated or -EBUSY if there are no free entries in @limit.
+ */
+static inline int xa_alloc_cyclic_irq(struct xarray *xa, u32 *id, void *entry,
+		struct xa_limit limit, u32 *next, gfp_t gfp)
+{
+	int err;
+
+	xa_lock_irq(xa);
+	err = __xa_alloc_cyclic(xa, id, entry, limit, next, gfp);
+	xa_unlock_irq(xa);
+
+	return err;
+}
+
+/**
+ * xa_reserve() - Reserve this index in the XArray.
+ * @xa: XArray.
+ * @index: Index into array.
+ * @gfp: Memory allocation flags.
+ *
+ * Ensures there is somewhere to store an entry at @index in the array.
+ * If there is already something stored at @index, this function does
+ * nothing.  If there was nothing there, the entry is marked as reserved.
+ * Loading from a reserved entry returns a %NULL pointer.
+ *
+ * If you do not use the entry that you have reserved, call xa_release()
+ * or xa_erase() to free any unnecessary memory.
+ *
+ * Context: Any context.  Takes and releases the xa_lock.
+ * May sleep if the @gfp flags permit.
+ * Return: 0 if the reservation succeeded or -ENOMEM if it failed.
+ */
+static inline __must_check
+int xa_reserve(struct xarray *xa, unsigned long index, gfp_t gfp)
+{
+	return xa_err(xa_cmpxchg(xa, index, NULL, XA_ZERO_ENTRY, gfp));
+}
+
+/**
+ * xa_reserve_bh() - Reserve this index in the XArray.
+ * @xa: XArray.
+ * @index: Index into array.
+ * @gfp: Memory allocation flags.
+ *
+ * A softirq-disabling version of xa_reserve().
+ *
+ * Context: Any context.  Takes and releases the xa_lock while
+ * disabling softirqs.
+ * Return: 0 if the reservation succeeded or -ENOMEM if it failed.
+ */
+static inline __must_check
+int xa_reserve_bh(struct xarray *xa, unsigned long index, gfp_t gfp)
+{
+	return xa_err(xa_cmpxchg_bh(xa, index, NULL, XA_ZERO_ENTRY, gfp));
+}
+
+/**
+ * xa_reserve_irq() - Reserve this index in the XArray.
+ * @xa: XArray.
+ * @index: Index into array.
+ * @gfp: Memory allocation flags.
+ *
+ * An interrupt-disabling version of xa_reserve().
+ *
+ * Context: Process context.  Takes and releases the xa_lock while
+ * disabling interrupts.
+ * Return: 0 if the reservation succeeded or -ENOMEM if it failed.
+ */
+static inline __must_check
+int xa_reserve_irq(struct xarray *xa, unsigned long index, gfp_t gfp)
+{
+	return xa_err(xa_cmpxchg_irq(xa, index, NULL, XA_ZERO_ENTRY, gfp));
+}
+
+/**
+ * xa_release() - Release a reserved entry.
+ * @xa: XArray.
+ * @index: Index of entry.
+ *
+ * After calling xa_reserve(), you can call this function to release the
+ * reservation.  If the entry at @index has been stored to, this function
+ * will do nothing.
+ */
+static inline void xa_release(struct xarray *xa, unsigned long index)
+{
+	xa_cmpxchg(xa, index, XA_ZERO_ENTRY, NULL, 0);
+}
+
+/* Everything below here is the Advanced API.  Proceed with caution. */
+
+/*
+ * The xarray is constructed out of a set of 'chunks' of pointers.  Choosing
+ * the best chunk size requires some tradeoffs.  A power of two recommends
+ * itself so that we can walk the tree based purely on shifts and masks.
+ * Generally, the larger the better; as the number of slots per level of the
+ * tree increases, the less tall the tree needs to be.  But that needs to be
+ * balanced against the memory consumption of each node.  On a 64-bit system,
+ * xa_node is currently 576 bytes, and we get 7 of them per 4kB page.  If we
+ * doubled the number of slots per node, we'd get only 3 nodes per 4kB page.
+ */
+#ifndef XA_CHUNK_SHIFT
+#define XA_CHUNK_SHIFT		(CONFIG_BASE_SMALL ? 4 : 6)
+#endif
+#define XA_CHUNK_SIZE		(1UL << XA_CHUNK_SHIFT)
+#define XA_CHUNK_MASK		(XA_CHUNK_SIZE - 1)
+#define XA_MAX_MARKS		3
+#define XA_MARK_LONGS		DIV_ROUND_UP(XA_CHUNK_SIZE, BITS_PER_LONG)
+
+/*
+ * @count is the count of every non-NULL element in the ->slots array
+ * whether that is a value entry, a retry entry, a user pointer,
+ * a sibling entry or a pointer to the next level of the tree.
+ * @nr_values is the count of every element in ->slots which is
+ * either a value entry or a sibling of a value entry.
+ */
+struct xa_node {
+	unsigned char	shift;		/* Bits remaining in each slot */
+	unsigned char	offset;		/* Slot offset in parent */
+	unsigned char	count;		/* Total entry count */
+	unsigned char	nr_values;	/* Value entry count */
+	struct xa_node __rcu *parent;	/* NULL at top of tree */
+	struct xarray	*array;		/* The array we belong to */
+	union {
+		struct list_head private_list;	/* For tree user */
+		struct rcu_head	rcu_head;	/* Used when freeing node */
+	};
+	void __rcu	*slots[XA_CHUNK_SIZE];
+	union {
+		unsigned long	tags[XA_MAX_MARKS][XA_MARK_LONGS];
+		unsigned long	marks[XA_MAX_MARKS][XA_MARK_LONGS];
+	};
+};
+
+void xa_dump(const struct xarray *);
+void xa_dump_node(const struct xa_node *);
+
+#ifdef XA_DEBUG
+#define XA_BUG_ON(xa, x) do {					\
+		if (x) {					\
+			xa_dump(xa);				\
+			BUG();					\
+		}						\
+	} while (0)
+#define XA_NODE_BUG_ON(node, x) do {				\
+		if (x) {					\
+			if (node) xa_dump_node(node);		\
+			BUG();					\
+		}						\
+	} while (0)
+#else
+#define XA_BUG_ON(xa, x)	do { } while (0)
+#define XA_NODE_BUG_ON(node, x)	do { } while (0)
+#endif
+
+/* Private */
+static inline void *xa_head(const struct xarray *xa)
+{
+	return rcu_dereference_check(xa->xa_head,
+						lockdep_is_held(&xa->xa_lock));
+}
+
+/* Private */
+static inline void *xa_head_locked(const struct xarray *xa)
+{
+	return rcu_dereference_protected(xa->xa_head,
+						lockdep_is_held(&xa->xa_lock));
+}
+
+/* Private */
+static inline void *xa_entry(const struct xarray *xa,
+				const struct xa_node *node, unsigned int offset)
+{
+	XA_NODE_BUG_ON(node, offset >= XA_CHUNK_SIZE);
+	return rcu_dereference_check(node->slots[offset],
+						lockdep_is_held(&xa->xa_lock));
+}
+
+/* Private */
+static inline void *xa_entry_locked(const struct xarray *xa,
+				const struct xa_node *node, unsigned int offset)
+{
+	XA_NODE_BUG_ON(node, offset >= XA_CHUNK_SIZE);
+	return rcu_dereference_protected(node->slots[offset],
+						lockdep_is_held(&xa->xa_lock));
+}
+
+/* Private */
+static inline struct xa_node *xa_parent(const struct xarray *xa,
+					const struct xa_node *node)
+{
+	return rcu_dereference_check(node->parent,
+						lockdep_is_held(&xa->xa_lock));
+}
+
+/* Private */
+static inline struct xa_node *xa_parent_locked(const struct xarray *xa,
+					const struct xa_node *node)
+{
+	return rcu_dereference_protected(node->parent,
+						lockdep_is_held(&xa->xa_lock));
+}
+
+/* Private */
+static inline void *xa_mk_node(const struct xa_node *node)
+{
+	return (void *)((unsigned long)node | 2);
+}
+
+/* Private */
+static inline struct xa_node *xa_to_node(const void *entry)
+{
+	return (struct xa_node *)((unsigned long)entry - 2);
+}
+
+/* Private */
+static inline bool xa_is_node(const void *entry)
+{
+	return xa_is_internal(entry) && (unsigned long)entry > 4096;
+}
+
+/* Private */
+static inline void *xa_mk_sibling(unsigned int offset)
+{
+	return xa_mk_internal(offset);
+}
+
+/* Private */
+static inline unsigned long xa_to_sibling(const void *entry)
+{
+	return xa_to_internal(entry);
+}
+
+/**
+ * xa_is_sibling() - Is the entry a sibling entry?
+ * @entry: Entry retrieved from the XArray
+ *
+ * Return: %true if the entry is a sibling entry.
+ */
+static inline bool xa_is_sibling(const void *entry)
+{
+	return IS_ENABLED(CONFIG_XARRAY_MULTI) && xa_is_internal(entry) &&
+		(entry < xa_mk_sibling(XA_CHUNK_SIZE - 1));
+}
+
+#define XA_RETRY_ENTRY		xa_mk_internal(256)
+
+/**
+ * xa_is_retry() - Is the entry a retry entry?
+ * @entry: Entry retrieved from the XArray
+ *
+ * Return: %true if the entry is a retry entry.
+ */
+static inline bool xa_is_retry(const void *entry)
+{
+	return unlikely(entry == XA_RETRY_ENTRY);
+}
+
+/**
+ * xa_is_advanced() - Is the entry only permitted for the advanced API?
+ * @entry: Entry to be stored in the XArray.
+ *
+ * Return: %true if the entry cannot be stored by the normal API.
+ */
+static inline bool xa_is_advanced(const void *entry)
+{
+	return xa_is_internal(entry) && (entry <= XA_RETRY_ENTRY);
+}
+
+/**
+ * typedef xa_update_node_t - A callback function from the XArray.
+ * @node: The node which is being processed
+ *
+ * This function is called every time the XArray updates the count of
+ * present and value entries in a node.  It allows advanced users to
+ * maintain the private_list in the node.
+ *
+ * Context: The xa_lock is held and interrupts may be disabled.
+ *	    Implementations should not drop the xa_lock, nor re-enable
+ *	    interrupts.
+ */
+typedef void (*xa_update_node_t)(struct xa_node *node);
+
+/*
+ * The xa_state is opaque to its users.  It contains various different pieces
+ * of state involved in the current operation on the XArray.  It should be
+ * declared on the stack and passed between the various internal routines.
+ * The various elements in it should not be accessed directly, but only
+ * through the provided accessor functions.  The below documentation is for
+ * the benefit of those working on the code, not for users of the XArray.
+ *
+ * @xa_node usually points to the xa_node containing the slot we're operating
+ * on (and @xa_offset is the offset in the slots array).  If there is a
+ * single entry in the array at index 0, there are no allocated xa_nodes to
+ * point to, and so we store %NULL in @xa_node.  @xa_node is set to
+ * the value %XAS_RESTART if the xa_state is not walked to the correct
+ * position in the tree of nodes for this operation.  If an error occurs
+ * during an operation, it is set to an %XAS_ERROR value.  If we run off the
+ * end of the allocated nodes, it is set to %XAS_BOUNDS.
+ */
+struct xa_state {
+	struct xarray *xa;
+	unsigned long xa_index;
+	unsigned char xa_shift;
+	unsigned char xa_sibs;
+	unsigned char xa_offset;
+	unsigned char xa_pad;		/* Helps gcc generate better code */
+	struct xa_node *xa_node;
+	struct xa_node *xa_alloc;
+	xa_update_node_t xa_update;
+};
+
+/*
+ * We encode errnos in the xas->xa_node.  If an error has happened, we need to
+ * drop the lock to fix it, and once we've done so the xa_state is invalid.
+ */
+#define XA_ERROR(errno) ((struct xa_node *)(((unsigned long)errno << 2) | 2UL))
+#define XAS_BOUNDS	((struct xa_node *)1UL)
+#define XAS_RESTART	((struct xa_node *)3UL)
+
+#define __XA_STATE(array, index, shift, sibs)  {	\
+	.xa = array,					\
+	.xa_index = index,				\
+	.xa_shift = shift,				\
+	.xa_sibs = sibs,				\
+	.xa_offset = 0,					\
+	.xa_pad = 0,					\
+	.xa_node = XAS_RESTART,				\
+	.xa_alloc = NULL,				\
+	.xa_update = NULL				\
+}
+
+/**
+ * XA_STATE() - Declare an XArray operation state.
+ * @name: Name of this operation state (usually xas).
+ * @array: Array to operate on.
+ * @index: Initial index of interest.
+ *
+ * Declare and initialise an xa_state on the stack.
+ */
+#define XA_STATE(name, array, index)				\
+	struct xa_state name = __XA_STATE(array, index, 0, 0)
+
+/**
+ * XA_STATE_ORDER() - Declare an XArray operation state.
+ * @name: Name of this operation state (usually xas).
+ * @array: Array to operate on.
+ * @index: Initial index of interest.
+ * @order: Order of entry.
+ *
+ * Declare and initialise an xa_state on the stack.  This variant of
+ * XA_STATE() allows you to specify the 'order' of the element you
+ * want to operate on.`
+ */
+#define XA_STATE_ORDER(name, array, index, order)		\
+	struct xa_state name = __XA_STATE(array,		\
+			(index >> order) << order,		\
+			order - (order % XA_CHUNK_SHIFT),	\
+			(1U << (order % XA_CHUNK_SHIFT)) - 1)
+
+#define xas_marked(xas, mark)	xa_marked((xas)->xa, (mark))
+#define xas_trylock(xas)	xa_trylock((xas)->xa)
+#define xas_lock(xas)		xa_lock((xas)->xa)
+#define xas_unlock(xas)		xa_unlock((xas)->xa)
+#define xas_lock_bh(xas)	xa_lock_bh((xas)->xa)
+#define xas_unlock_bh(xas)	xa_unlock_bh((xas)->xa)
+#define xas_lock_irq(xas)	xa_lock_irq((xas)->xa)
+#define xas_unlock_irq(xas)	xa_unlock_irq((xas)->xa)
+#define xas_lock_irqsave(xas, flags) \
+				xa_lock_irqsave((xas)->xa, flags)
+#define xas_unlock_irqrestore(xas, flags) \
+				xa_unlock_irqrestore((xas)->xa, flags)
+
+/**
+ * xas_error() - Return an errno stored in the xa_state.
+ * @xas: XArray operation state.
+ *
+ * Return: 0 if no error has been noted.  A negative errno if one has.
+ */
+static inline int xas_error(const struct xa_state *xas)
+{
+	return xa_err(xas->xa_node);
+}
+
+/**
+ * xas_set_err() - Note an error in the xa_state.
+ * @xas: XArray operation state.
+ * @err: Negative error number.
+ *
+ * Only call this function with a negative @err; zero or positive errors
+ * will probably not behave the way you think they should.  If you want
+ * to clear the error from an xa_state, use xas_reset().
+ */
+static inline void xas_set_err(struct xa_state *xas, long err)
+{
+	xas->xa_node = XA_ERROR(err);
+}
+
+/**
+ * xas_invalid() - Is the xas in a retry or error state?
+ * @xas: XArray operation state.
+ *
+ * Return: %true if the xas cannot be used for operations.
+ */
+static inline bool xas_invalid(const struct xa_state *xas)
+{
+	return (unsigned long)xas->xa_node & 3;
+}
+
+/**
+ * xas_valid() - Is the xas a valid cursor into the array?
+ * @xas: XArray operation state.
+ *
+ * Return: %true if the xas can be used for operations.
+ */
+static inline bool xas_valid(const struct xa_state *xas)
+{
+	return !xas_invalid(xas);
+}
+
+/**
+ * xas_is_node() - Does the xas point to a node?
+ * @xas: XArray operation state.
+ *
+ * Return: %true if the xas currently references a node.
+ */
+static inline bool xas_is_node(const struct xa_state *xas)
+{
+	return xas_valid(xas) && xas->xa_node;
+}
+
+/* True if the pointer is something other than a node */
+static inline bool xas_not_node(struct xa_node *node)
+{
+	return ((unsigned long)node & 3) || !node;
+}
+
+/* True if the node represents RESTART or an error */
+static inline bool xas_frozen(struct xa_node *node)
+{
+	return (unsigned long)node & 2;
+}
+
+/* True if the node represents head-of-tree, RESTART or BOUNDS */
+static inline bool xas_top(struct xa_node *node)
+{
+	return node <= XAS_RESTART;
+}
+
+/**
+ * xas_reset() - Reset an XArray operation state.
+ * @xas: XArray operation state.
+ *
+ * Resets the error or walk state of the @xas so future walks of the
+ * array will start from the root.  Use this if you have dropped the
+ * xarray lock and want to reuse the xa_state.
+ *
+ * Context: Any context.
+ */
+static inline void xas_reset(struct xa_state *xas)
+{
+	xas->xa_node = XAS_RESTART;
+}
+
+/**
+ * xas_retry() - Retry the operation if appropriate.
+ * @xas: XArray operation state.
+ * @entry: Entry from xarray.
+ *
+ * The advanced functions may sometimes return an internal entry, such as
+ * a retry entry or a zero entry.  This function sets up the @xas to restart
+ * the walk from the head of the array if needed.
+ *
+ * Context: Any context.
+ * Return: true if the operation needs to be retried.
+ */
+static inline bool xas_retry(struct xa_state *xas, const void *entry)
+{
+	if (xa_is_zero(entry))
+		return true;
+	if (!xa_is_retry(entry))
+		return false;
+	xas_reset(xas);
+	return true;
+}
+
+void *xas_load(struct xa_state *);
+void *xas_store(struct xa_state *, void *entry);
+void *xas_find(struct xa_state *, unsigned long max);
+void *xas_find_conflict(struct xa_state *);
+
+bool xas_get_mark(const struct xa_state *, xa_mark_t);
+void xas_set_mark(const struct xa_state *, xa_mark_t);
+void xas_clear_mark(const struct xa_state *, xa_mark_t);
+void *xas_find_marked(struct xa_state *, unsigned long max, xa_mark_t);
+void xas_init_marks(const struct xa_state *);
+
+bool xas_nomem(struct xa_state *, gfp_t);
+void xas_pause(struct xa_state *);
+
+void xas_create_range(struct xa_state *);
+
+/**
+ * xas_reload() - Refetch an entry from the xarray.
+ * @xas: XArray operation state.
+ *
+ * Use this function to check that a previously loaded entry still has
+ * the same value.  This is useful for the lockless pagecache lookup where
+ * we walk the array with only the RCU lock to protect us, lock the page,
+ * then check that the page hasn't moved since we looked it up.
+ *
+ * The caller guarantees that @xas is still valid.  If it may be in an
+ * error or restart state, call xas_load() instead.
+ *
+ * Return: The entry at this location in the xarray.
+ */
+static inline void *xas_reload(struct xa_state *xas)
+{
+	struct xa_node *node = xas->xa_node;
+
+	if (node)
+		return xa_entry(xas->xa, node, xas->xa_offset);
+	return xa_head(xas->xa);
+}
+
+/**
+ * xas_set() - Set up XArray operation state for a different index.
+ * @xas: XArray operation state.
+ * @index: New index into the XArray.
+ *
+ * Move the operation state to refer to a different index.  This will
+ * have the effect of starting a walk from the top; see xas_next()
+ * to move to an adjacent index.
+ */
+static inline void xas_set(struct xa_state *xas, unsigned long index)
+{
+	xas->xa_index = index;
+	xas->xa_node = XAS_RESTART;
+}
+
+/**
+ * xas_set_order() - Set up XArray operation state for a multislot entry.
+ * @xas: XArray operation state.
+ * @index: Target of the operation.
+ * @order: Entry occupies 2^@order indices.
+ */
+static inline void xas_set_order(struct xa_state *xas, unsigned long index,
+					unsigned int order)
+{
+#ifdef CONFIG_XARRAY_MULTI
+	xas->xa_index = order < BITS_PER_LONG ? (index >> order) << order : 0;
+	xas->xa_shift = order - (order % XA_CHUNK_SHIFT);
+	xas->xa_sibs = (1 << (order % XA_CHUNK_SHIFT)) - 1;
+	xas->xa_node = XAS_RESTART;
+#else
+	BUG_ON(order > 0);
+	xas_set(xas, index);
+#endif
+}
+
+/**
+ * xas_set_update() - Set up XArray operation state for a callback.
+ * @xas: XArray operation state.
+ * @update: Function to call when updating a node.
+ *
+ * The XArray can notify a caller after it has updated an xa_node.
+ * This is advanced functionality and is only needed by the page cache.
+ */
+static inline void xas_set_update(struct xa_state *xas, xa_update_node_t update)
+{
+	xas->xa_update = update;
+}
+
+/**
+ * xas_next_entry() - Advance iterator to next present entry.
+ * @xas: XArray operation state.
+ * @max: Highest index to return.
+ *
+ * xas_next_entry() is an inline function to optimise xarray traversal for
+ * speed.  It is equivalent to calling xas_find(), and will call xas_find()
+ * for all the hard cases.
+ *
+ * Return: The next present entry after the one currently referred to by @xas.
+ */
+static inline void *xas_next_entry(struct xa_state *xas, unsigned long max)
+{
+	struct xa_node *node = xas->xa_node;
+	void *entry;
+
+	if (unlikely(xas_not_node(node) || node->shift ||
+			xas->xa_offset != (xas->xa_index & XA_CHUNK_MASK)))
+		return xas_find(xas, max);
+
+	do {
+		if (unlikely(xas->xa_index >= max))
+			return xas_find(xas, max);
+		if (unlikely(xas->xa_offset == XA_CHUNK_MASK))
+			return xas_find(xas, max);
+		entry = xa_entry(xas->xa, node, xas->xa_offset + 1);
+		if (unlikely(xa_is_internal(entry)))
+			return xas_find(xas, max);
+		xas->xa_offset++;
+		xas->xa_index++;
+	} while (!entry);
+
+	return entry;
+}
+
+/* Private */
+static inline unsigned int xas_find_chunk(struct xa_state *xas, bool advance,
+		xa_mark_t mark)
+{
+	unsigned long *addr = xas->xa_node->marks[(__force unsigned)mark];
+	unsigned int offset = xas->xa_offset;
+
+	if (advance)
+		offset++;
+	if (XA_CHUNK_SIZE == BITS_PER_LONG) {
+		if (offset < XA_CHUNK_SIZE) {
+			unsigned long data = *addr & (~0UL << offset);
+			if (data)
+				return __ffs(data);
+		}
+		return XA_CHUNK_SIZE;
+	}
+
+	return find_next_bit(addr, XA_CHUNK_SIZE, offset);
+}
+
+/**
+ * xas_next_marked() - Advance iterator to next marked entry.
+ * @xas: XArray operation state.
+ * @max: Highest index to return.
+ * @mark: Mark to search for.
+ *
+ * xas_next_marked() is an inline function to optimise xarray traversal for
+ * speed.  It is equivalent to calling xas_find_marked(), and will call
+ * xas_find_marked() for all the hard cases.
+ *
+ * Return: The next marked entry after the one currently referred to by @xas.
+ */
+static inline void *xas_next_marked(struct xa_state *xas, unsigned long max,
+								xa_mark_t mark)
+{
+	struct xa_node *node = xas->xa_node;
+	unsigned int offset;
+
+	if (unlikely(xas_not_node(node) || node->shift))
+		return xas_find_marked(xas, max, mark);
+	offset = xas_find_chunk(xas, true, mark);
+	xas->xa_offset = offset;
+	xas->xa_index = (xas->xa_index & ~XA_CHUNK_MASK) + offset;
+	if (xas->xa_index > max)
+		return NULL;
+	if (offset == XA_CHUNK_SIZE)
+		return xas_find_marked(xas, max, mark);
+	return xa_entry(xas->xa, node, offset);
+}
+
+/*
+ * If iterating while holding a lock, drop the lock and reschedule
+ * every %XA_CHECK_SCHED loops.
+ */
+enum {
+	XA_CHECK_SCHED = 4096,
+};
+
+/**
+ * xas_for_each() - Iterate over a range of an XArray.
+ * @xas: XArray operation state.
+ * @entry: Entry retrieved from the array.
+ * @max: Maximum index to retrieve from array.
+ *
+ * The loop body will be executed for each entry present in the xarray
+ * between the current xas position and @max.  @entry will be set to
+ * the entry retrieved from the xarray.  It is safe to delete entries
+ * from the array in the loop body.  You should hold either the RCU lock
+ * or the xa_lock while iterating.  If you need to drop the lock, call
+ * xas_pause() first.
+ */
+#define xas_for_each(xas, entry, max) \
+	for (entry = xas_find(xas, max); entry; \
+	     entry = xas_next_entry(xas, max))
+
+/**
+ * xas_for_each_marked() - Iterate over a range of an XArray.
+ * @xas: XArray operation state.
+ * @entry: Entry retrieved from the array.
+ * @max: Maximum index to retrieve from array.
+ * @mark: Mark to search for.
+ *
+ * The loop body will be executed for each marked entry in the xarray
+ * between the current xas position and @max.  @entry will be set to
+ * the entry retrieved from the xarray.  It is safe to delete entries
+ * from the array in the loop body.  You should hold either the RCU lock
+ * or the xa_lock while iterating.  If you need to drop the lock, call
+ * xas_pause() first.
+ */
+#define xas_for_each_marked(xas, entry, max, mark) \
+	for (entry = xas_find_marked(xas, max, mark); entry; \
+	     entry = xas_next_marked(xas, max, mark))
+
+/**
+ * xas_for_each_conflict() - Iterate over a range of an XArray.
+ * @xas: XArray operation state.
+ * @entry: Entry retrieved from the array.
+ *
+ * The loop body will be executed for each entry in the XArray that lies
+ * within the range specified by @xas.  If the loop completes successfully,
+ * any entries that lie in this range will be replaced by @entry.  The caller
+ * may break out of the loop; if they do so, the contents of the XArray will
+ * be unchanged.  The operation may fail due to an out of memory condition.
+ * The caller may also call xa_set_err() to exit the loop while setting an
+ * error to record the reason.
+ */
+#define xas_for_each_conflict(xas, entry) \
+	while ((entry = xas_find_conflict(xas)))
+
+void *__xas_next(struct xa_state *);
+void *__xas_prev(struct xa_state *);
+
+/**
+ * xas_prev() - Move iterator to previous index.
+ * @xas: XArray operation state.
+ *
+ * If the @xas was in an error state, it will remain in an error state
+ * and this function will return %NULL.  If the @xas has never been walked,
+ * it will have the effect of calling xas_load().  Otherwise one will be
+ * subtracted from the index and the state will be walked to the correct
+ * location in the array for the next operation.
+ *
+ * If the iterator was referencing index 0, this function wraps
+ * around to %ULONG_MAX.
+ *
+ * Return: The entry at the new index.  This may be %NULL or an internal
+ * entry.
+ */
+static inline void *xas_prev(struct xa_state *xas)
+{
+	struct xa_node *node = xas->xa_node;
+
+	if (unlikely(xas_not_node(node) || node->shift ||
+				xas->xa_offset == 0))
+		return __xas_prev(xas);
+
+	xas->xa_index--;
+	xas->xa_offset--;
+	return xa_entry(xas->xa, node, xas->xa_offset);
+}
+
+/**
+ * xas_next() - Move state to next index.
+ * @xas: XArray operation state.
+ *
+ * If the @xas was in an error state, it will remain in an error state
+ * and this function will return %NULL.  If the @xas has never been walked,
+ * it will have the effect of calling xas_load().  Otherwise one will be
+ * added to the index and the state will be walked to the correct
+ * location in the array for the next operation.
+ *
+ * If the iterator was referencing index %ULONG_MAX, this function wraps
+ * around to 0.
+ *
+ * Return: The entry at the new index.  This may be %NULL or an internal
+ * entry.
+ */
+static inline void *xas_next(struct xa_state *xas)
+{
+	struct xa_node *node = xas->xa_node;
+
+	if (unlikely(xas_not_node(node) || node->shift ||
+				xas->xa_offset == XA_CHUNK_MASK))
+		return __xas_next(xas);
+
+	xas->xa_index++;
+	xas->xa_offset++;
+	return xa_entry(xas->xa, node, xas->xa_offset);
+}
+
 #endif /* _LINUX_XARRAY_H */