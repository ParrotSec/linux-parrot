/* SPDX-License-Identifier: GPL-2.0-only */
/* Copyright (c) 2011-2014 PLUMgrid, http://plumgrid.com
 */
#ifndef _LINUX_BPF_H
#define _LINUX_BPF_H 1

#include <uapi/linux/bpf.h>

#include <linux/workqueue.h>
#include <linux/file.h>
#include <linux/percpu.h>
#include <linux/err.h>
#include <linux/rbtree_latch.h>
#include <linux/numa.h>
#include <linux/wait.h>

struct bpf_verifier_env;
struct perf_event;
struct bpf_prog;
struct bpf_map;
struct sock;
struct seq_file;
struct btf_type;

/* map is generic key/value storage optionally accesible by eBPF programs */
struct bpf_map_ops {
	/* funcs callable from userspace (via syscall) */
	int (*map_alloc_check)(union bpf_attr *attr);
	struct bpf_map *(*map_alloc)(union bpf_attr *attr);
	void (*map_release)(struct bpf_map *map, struct file *map_file);
	void (*map_free)(struct bpf_map *map);
	int (*map_get_next_key)(struct bpf_map *map, void *key, void *next_key);
	void (*map_release_uref)(struct bpf_map *map);
	void *(*map_lookup_elem_sys_only)(struct bpf_map *map, void *key);

	/* funcs callable from userspace and from eBPF programs */
	void *(*map_lookup_elem)(struct bpf_map *map, void *key);
	int (*map_update_elem)(struct bpf_map *map, void *key, void *value, u64 flags);
	int (*map_delete_elem)(struct bpf_map *map, void *key);

	/* funcs called by prog_array and perf_event_array map */
	void *(*map_fd_get_ptr)(struct bpf_map *map, struct file *map_file,
				int fd);
	void (*map_fd_put_ptr)(void *ptr);
	u32 (*map_gen_lookup)(struct bpf_map *map, struct bpf_insn *insn_buf);
	u32 (*map_fd_sys_lookup_elem)(void *ptr);
	void (*map_seq_show_elem)(struct bpf_map *map, void *key,
				  struct seq_file *m);
	int (*map_check_btf)(const struct bpf_map *map,
			     const struct btf_type *key_type,
			     const struct btf_type *value_type);

	/* Direct value access helpers. */
	int (*map_direct_value_addr)(const struct bpf_map *map,
				     u64 *imm, u32 off);
	int (*map_direct_value_meta)(const struct bpf_map *map,
				     u64 imm, u32 *off);
};

struct bpf_map {
	/* The first two cachelines with read-mostly members of which some
	 * are also accessed in fast-path (e.g. ops, max_entries).
	 */
	const struct bpf_map_ops *ops ____cacheline_aligned;
	struct bpf_map *inner_map_meta;
#ifdef CONFIG_SECURITY
	void *security;
#endif
	enum bpf_map_type map_type;
	u32 key_size;
	u32 value_size;
	u32 max_entries;
	u32 map_flags;
	u32 pages;
	u32 id;
	int numa_node;
	u32 btf_key_type_id;
	u32 btf_value_type_id;
	struct btf *btf;
	bool unpriv_array;
<<<<<<< HEAD
	/* 55 bytes hole */
=======
	bool frozen; /* write-once */
	/* 48 bytes hole */
>>>>>>> 407d19ab

	/* The 3rd and 4th cacheline with misc members to avoid false sharing
	 * particularly with refcounting.
	 */
	struct user_struct *user ____cacheline_aligned;
	atomic_t refcnt;
	atomic_t usercnt;
	struct work_struct work;
	char name[BPF_OBJ_NAME_LEN];
};

struct bpf_offload_dev;
struct bpf_offloaded_map;

struct bpf_map_dev_ops {
	int (*map_get_next_key)(struct bpf_offloaded_map *map,
				void *key, void *next_key);
	int (*map_lookup_elem)(struct bpf_offloaded_map *map,
			       void *key, void *value);
	int (*map_update_elem)(struct bpf_offloaded_map *map,
			       void *key, void *value, u64 flags);
	int (*map_delete_elem)(struct bpf_offloaded_map *map, void *key);
};

struct bpf_offloaded_map {
	struct bpf_map map;
	struct net_device *netdev;
	const struct bpf_map_dev_ops *dev_ops;
	void *dev_priv;
	struct list_head offloads;
};

static inline struct bpf_offloaded_map *map_to_offmap(struct bpf_map *map)
{
	return container_of(map, struct bpf_offloaded_map, map);
}

static inline bool bpf_map_offload_neutral(const struct bpf_map *map)
{
	return map->map_type == BPF_MAP_TYPE_PERF_EVENT_ARRAY;
}

static inline bool bpf_map_support_seq_show(const struct bpf_map *map)
{
	return map->btf && map->ops->map_seq_show_elem;
}

int map_check_no_btf(const struct bpf_map *map,
		     const struct btf_type *key_type,
		     const struct btf_type *value_type);

extern const struct bpf_map_ops bpf_map_offload_ops;

/* function argument constraints */
enum bpf_arg_type {
	ARG_DONTCARE = 0,	/* unused argument in helper function */

	/* the following constraints used to prototype
	 * bpf_map_lookup/update/delete_elem() functions
	 */
	ARG_CONST_MAP_PTR,	/* const argument used as pointer to bpf_map */
	ARG_PTR_TO_MAP_KEY,	/* pointer to stack used as map key */
	ARG_PTR_TO_MAP_VALUE,	/* pointer to stack used as map value */
<<<<<<< HEAD
=======
	ARG_PTR_TO_UNINIT_MAP_VALUE,	/* pointer to valid memory used to store a map value */
	ARG_PTR_TO_MAP_VALUE_OR_NULL,	/* pointer to stack used as map value or NULL */
>>>>>>> 407d19ab

	/* the following constraints used to prototype bpf_memcmp() and other
	 * functions that access data on eBPF program stack
	 */
	ARG_PTR_TO_MEM,		/* pointer to valid memory (stack, packet, map value) */
	ARG_PTR_TO_MEM_OR_NULL, /* pointer to valid memory or NULL */
	ARG_PTR_TO_UNINIT_MEM,	/* pointer to memory does not need to be initialized,
				 * helper function must fill all bytes or clear
				 * them in error case.
				 */

	ARG_CONST_SIZE,		/* number of bytes accessed from memory */
	ARG_CONST_SIZE_OR_ZERO,	/* number of bytes accessed from memory or 0 */

	ARG_PTR_TO_CTX,		/* pointer to context */
	ARG_ANYTHING,		/* any (initialized) argument is ok */
<<<<<<< HEAD
=======
	ARG_PTR_TO_SPIN_LOCK,	/* pointer to bpf_spin_lock */
	ARG_PTR_TO_SOCK_COMMON,	/* pointer to sock_common */
	ARG_PTR_TO_INT,		/* pointer to int */
	ARG_PTR_TO_LONG,	/* pointer to long */
	ARG_PTR_TO_SOCKET,	/* pointer to bpf_sock (fullsock) */
>>>>>>> 407d19ab
};

/* type of values returned from helper functions */
enum bpf_return_type {
	RET_INTEGER,			/* function returns integer */
	RET_VOID,			/* function doesn't return anything */
	RET_PTR_TO_MAP_VALUE,		/* returns a pointer to map elem value */
	RET_PTR_TO_MAP_VALUE_OR_NULL,	/* returns a pointer to map elem value or NULL */
<<<<<<< HEAD
=======
	RET_PTR_TO_SOCKET_OR_NULL,	/* returns a pointer to a socket or NULL */
	RET_PTR_TO_TCP_SOCK_OR_NULL,	/* returns a pointer to a tcp_sock or NULL */
	RET_PTR_TO_SOCK_COMMON_OR_NULL,	/* returns a pointer to a sock_common or NULL */
>>>>>>> 407d19ab
};

/* eBPF function prototype used by verifier to allow BPF_CALLs from eBPF programs
 * to in-kernel helper functions and for adjusting imm32 field in BPF_CALL
 * instructions after verifying
 */
struct bpf_func_proto {
	u64 (*func)(u64 r1, u64 r2, u64 r3, u64 r4, u64 r5);
	bool gpl_only;
	bool pkt_access;
	enum bpf_return_type ret_type;
	enum bpf_arg_type arg1_type;
	enum bpf_arg_type arg2_type;
	enum bpf_arg_type arg3_type;
	enum bpf_arg_type arg4_type;
	enum bpf_arg_type arg5_type;
};

/* bpf_context is intentionally undefined structure. Pointer to bpf_context is
 * the first argument to eBPF programs.
 * For socket filters: 'struct bpf_context *' == 'struct sk_buff *'
 */
struct bpf_context;

enum bpf_access_type {
	BPF_READ = 1,
	BPF_WRITE = 2
};

/* types of values stored in eBPF registers */
/* Pointer types represent:
 * pointer
 * pointer + imm
 * pointer + (u16) var
 * pointer + (u16) var + imm
 * if (range > 0) then [ptr, ptr + range - off) is safe to access
 * if (id > 0) means that some 'var' was added
 * if (off > 0) means that 'imm' was added
 */
enum bpf_reg_type {
	NOT_INIT = 0,		 /* nothing was written into register */
	SCALAR_VALUE,		 /* reg doesn't contain a valid pointer */
	PTR_TO_CTX,		 /* reg points to bpf_context */
	CONST_PTR_TO_MAP,	 /* reg points to struct bpf_map */
	PTR_TO_MAP_VALUE,	 /* reg points to map element value */
	PTR_TO_MAP_VALUE_OR_NULL,/* points to map elem value or NULL */
	PTR_TO_STACK,		 /* reg == frame_pointer + offset */
	PTR_TO_PACKET_META,	 /* skb->data - meta_len */
	PTR_TO_PACKET,		 /* reg points to skb->data */
	PTR_TO_PACKET_END,	 /* skb->data + headlen */
<<<<<<< HEAD
=======
	PTR_TO_FLOW_KEYS,	 /* reg points to bpf_flow_keys */
	PTR_TO_SOCKET,		 /* reg points to struct bpf_sock */
	PTR_TO_SOCKET_OR_NULL,	 /* reg points to struct bpf_sock or NULL */
	PTR_TO_SOCK_COMMON,	 /* reg points to sock_common */
	PTR_TO_SOCK_COMMON_OR_NULL, /* reg points to sock_common or NULL */
	PTR_TO_TCP_SOCK,	 /* reg points to struct tcp_sock */
	PTR_TO_TCP_SOCK_OR_NULL, /* reg points to struct tcp_sock or NULL */
	PTR_TO_TP_BUFFER,	 /* reg points to a writable raw tp's buffer */
>>>>>>> 407d19ab
};

/* The information passed from prog-specific *_is_valid_access
 * back to the verifier.
 */
struct bpf_insn_access_aux {
	enum bpf_reg_type reg_type;
	int ctx_field_size;
};

static inline void
bpf_ctx_record_field_size(struct bpf_insn_access_aux *aux, u32 size)
{
	aux->ctx_field_size = size;
}

struct bpf_prog_ops {
	int (*test_run)(struct bpf_prog *prog, const union bpf_attr *kattr,
			union bpf_attr __user *uattr);
};

struct bpf_verifier_ops {
	/* return eBPF function prototype for verification */
	const struct bpf_func_proto *
	(*get_func_proto)(enum bpf_func_id func_id,
			  const struct bpf_prog *prog);

	/* return true if 'size' wide access at offset 'off' within bpf_context
	 * with 'type' (read or write) is allowed
	 */
	bool (*is_valid_access)(int off, int size, enum bpf_access_type type,
				const struct bpf_prog *prog,
				struct bpf_insn_access_aux *info);
	int (*gen_prologue)(struct bpf_insn *insn, bool direct_write,
			    const struct bpf_prog *prog);
	int (*gen_ld_abs)(const struct bpf_insn *orig,
			  struct bpf_insn *insn_buf);
	u32 (*convert_ctx_access)(enum bpf_access_type type,
				  const struct bpf_insn *src,
				  struct bpf_insn *dst,
				  struct bpf_prog *prog, u32 *target_size);
};

struct bpf_prog_offload_ops {
	int (*insn_hook)(struct bpf_verifier_env *env,
			 int insn_idx, int prev_insn_idx);
};

struct bpf_prog_offload {
	struct bpf_prog		*prog;
	struct net_device	*netdev;
	void			*dev_priv;
	struct list_head	offloads;
	bool			dev_state;
	const struct bpf_prog_offload_ops *dev_ops;
	void			*jited_image;
	u32			jited_len;
};

struct bpf_prog_aux {
	atomic_t refcnt;
	u32 used_map_cnt;
	u32 max_ctx_offset;
<<<<<<< HEAD
=======
	u32 max_pkt_offset;
	u32 max_tp_access;
>>>>>>> 407d19ab
	u32 stack_depth;
	u32 id;
	u32 func_cnt;
	bool offload_requested;
	struct bpf_prog **func;
	void *jit_data; /* JIT specific data. arch dependent */
	struct latch_tree_node ksym_tnode;
	struct list_head ksym_lnode;
	const struct bpf_prog_ops *ops;
	struct bpf_map **used_maps;
	struct bpf_prog *prog;
	struct user_struct *user;
	u64 load_time; /* ns since boottime */
	struct bpf_map *cgroup_storage;
	char name[BPF_OBJ_NAME_LEN];
#ifdef CONFIG_SECURITY
	void *security;
#endif
	struct bpf_prog_offload *offload;
	union {
		struct work_struct work;
		struct rcu_head	rcu;
	};
};

struct bpf_array {
	struct bpf_map map;
	u32 elem_size;
	u32 index_mask;
	/* 'ownership' of prog_array is claimed by the first program that
	 * is going to use this map or by the first program which FD is stored
	 * in the map to make sure that all callers and callees have the same
	 * prog_type and JITed flag
	 */
	enum bpf_prog_type owner_prog_type;
	bool owner_jited;
	union {
		char value[0] __aligned(8);
		void *ptrs[0] __aligned(8);
		void __percpu *pptrs[0] __aligned(8);
	};
};

#define BPF_COMPLEXITY_LIMIT_INSNS      1000000 /* yes. 1M insns */
#define MAX_TAIL_CALL_CNT 32

#define BPF_F_ACCESS_MASK	(BPF_F_RDONLY |		\
				 BPF_F_RDONLY_PROG |	\
				 BPF_F_WRONLY |		\
				 BPF_F_WRONLY_PROG)

#define BPF_MAP_CAN_READ	BIT(0)
#define BPF_MAP_CAN_WRITE	BIT(1)

static inline u32 bpf_map_flags_to_cap(struct bpf_map *map)
{
	u32 access_flags = map->map_flags & (BPF_F_RDONLY_PROG | BPF_F_WRONLY_PROG);

	/* Combination of BPF_F_RDONLY_PROG | BPF_F_WRONLY_PROG is
	 * not possible.
	 */
	if (access_flags & BPF_F_RDONLY_PROG)
		return BPF_MAP_CAN_READ;
	else if (access_flags & BPF_F_WRONLY_PROG)
		return BPF_MAP_CAN_WRITE;
	else
		return BPF_MAP_CAN_READ | BPF_MAP_CAN_WRITE;
}

static inline bool bpf_map_flags_access_ok(u32 access_flags)
{
	return (access_flags & (BPF_F_RDONLY_PROG | BPF_F_WRONLY_PROG)) !=
	       (BPF_F_RDONLY_PROG | BPF_F_WRONLY_PROG);
}

struct bpf_event_entry {
	struct perf_event *event;
	struct file *perf_file;
	struct file *map_file;
	struct rcu_head rcu;
};

bool bpf_prog_array_compatible(struct bpf_array *array, const struct bpf_prog *fp);
int bpf_prog_calc_tag(struct bpf_prog *fp);

const struct bpf_func_proto *bpf_get_trace_printk_proto(void);

typedef unsigned long (*bpf_ctx_copy_t)(void *dst, const void *src,
					unsigned long off, unsigned long len);

u64 bpf_event_output(struct bpf_map *map, u64 flags, void *meta, u64 meta_size,
		     void *ctx, u64 ctx_size, bpf_ctx_copy_t ctx_copy);

<<<<<<< HEAD
int bpf_prog_test_run_xdp(struct bpf_prog *prog, const union bpf_attr *kattr,
			  union bpf_attr __user *uattr);
int bpf_prog_test_run_skb(struct bpf_prog *prog, const union bpf_attr *kattr,
			  union bpf_attr __user *uattr);

=======
>>>>>>> 407d19ab
/* an array of programs to be executed under rcu_lock.
 *
 * Typical usage:
 * ret = BPF_PROG_RUN_ARRAY(&bpf_prog_array, ctx, BPF_PROG_RUN);
 *
 * the structure returned by bpf_prog_array_alloc() should be populated
 * with program pointers and the last pointer must be NULL.
 * The user has to keep refcnt on the program and make sure the program
 * is removed from the array before bpf_prog_put().
 * The 'struct bpf_prog_array *' should only be replaced with xchg()
 * since other cpus are walking the array of pointers in parallel.
 */
struct bpf_prog_array_item {
	struct bpf_prog *prog;
	struct bpf_cgroup_storage *cgroup_storage;
};

struct bpf_prog_array {
	struct rcu_head rcu;
	struct bpf_prog_array_item items[0];
};

struct bpf_prog_array *bpf_prog_array_alloc(u32 prog_cnt, gfp_t flags);
void bpf_prog_array_free(struct bpf_prog_array __rcu *progs);
int bpf_prog_array_length(struct bpf_prog_array __rcu *progs);
int bpf_prog_array_copy_to_user(struct bpf_prog_array __rcu *progs,
				__u32 __user *prog_ids, u32 cnt);

void bpf_prog_array_delete_safe(struct bpf_prog_array __rcu *progs,
				struct bpf_prog *old_prog);
int bpf_prog_array_copy_info(struct bpf_prog_array __rcu *array,
			     u32 *prog_ids, u32 request_cnt,
			     u32 *prog_cnt);
int bpf_prog_array_copy(struct bpf_prog_array __rcu *old_array,
			struct bpf_prog *exclude_prog,
			struct bpf_prog *include_prog,
			struct bpf_prog_array **new_array);

#define __BPF_PROG_RUN_ARRAY(array, ctx, func, check_non_null)	\
	({						\
		struct bpf_prog_array_item *_item;	\
		struct bpf_prog *_prog;			\
		struct bpf_prog_array *_array;		\
		u32 _ret = 1;				\
		preempt_disable();			\
		rcu_read_lock();			\
		_array = rcu_dereference(array);	\
		if (unlikely(check_non_null && !_array))\
			goto _out;			\
		_item = &_array->items[0];		\
		while ((_prog = READ_ONCE(_item->prog))) {		\
			bpf_cgroup_storage_set(_item->cgroup_storage);	\
			_ret &= func(_prog, ctx);	\
			_item++;			\
		}					\
_out:							\
		rcu_read_unlock();			\
		preempt_enable_no_resched();		\
		_ret;					\
	 })

#define BPF_PROG_RUN_ARRAY(array, ctx, func)		\
	__BPF_PROG_RUN_ARRAY(array, ctx, func, false)

#define BPF_PROG_RUN_ARRAY_CHECK(array, ctx, func)	\
	__BPF_PROG_RUN_ARRAY(array, ctx, func, true)

#ifdef CONFIG_BPF_SYSCALL
DECLARE_PER_CPU(int, bpf_prog_active);

extern const struct file_operations bpf_map_fops;
extern const struct file_operations bpf_prog_fops;

#define BPF_PROG_TYPE(_id, _name) \
	extern const struct bpf_prog_ops _name ## _prog_ops; \
	extern const struct bpf_verifier_ops _name ## _verifier_ops;
#define BPF_MAP_TYPE(_id, _ops) \
	extern const struct bpf_map_ops _ops;
#include <linux/bpf_types.h>
#undef BPF_PROG_TYPE
#undef BPF_MAP_TYPE

extern const struct bpf_prog_ops bpf_offload_prog_ops;
extern const struct bpf_verifier_ops tc_cls_act_analyzer_ops;
extern const struct bpf_verifier_ops xdp_analyzer_ops;

struct bpf_prog *bpf_prog_get(u32 ufd);
struct bpf_prog *bpf_prog_get_type_dev(u32 ufd, enum bpf_prog_type type,
				       bool attach_drv);
struct bpf_prog * __must_check bpf_prog_add(struct bpf_prog *prog, int i);
void bpf_prog_sub(struct bpf_prog *prog, int i);
struct bpf_prog * __must_check bpf_prog_inc(struct bpf_prog *prog);
struct bpf_prog * __must_check bpf_prog_inc_not_zero(struct bpf_prog *prog);
void bpf_prog_put(struct bpf_prog *prog);
int __bpf_prog_charge(struct user_struct *user, u32 pages);
void __bpf_prog_uncharge(struct user_struct *user, u32 pages);

void bpf_prog_free_id(struct bpf_prog *prog, bool do_idr_lock);
void bpf_map_free_id(struct bpf_map *map, bool do_idr_lock);

struct bpf_map *bpf_map_get_with_uref(u32 ufd);
struct bpf_map *__bpf_map_get(struct fd f);
struct bpf_map * __must_check bpf_map_inc(struct bpf_map *map, bool uref);
void bpf_map_put_with_uref(struct bpf_map *map);
void bpf_map_put(struct bpf_map *map);
int bpf_map_precharge_memlock(u32 pages);
int bpf_map_charge_memlock(struct bpf_map *map, u32 pages);
void bpf_map_uncharge_memlock(struct bpf_map *map, u32 pages);
void *bpf_map_area_alloc(size_t size, int numa_node);
void bpf_map_area_free(void *base);
void bpf_map_init_from_attr(struct bpf_map *map, union bpf_attr *attr);

extern int sysctl_unprivileged_bpf_disabled;

int bpf_map_new_fd(struct bpf_map *map, int flags);
int bpf_prog_new_fd(struct bpf_prog *prog);

int bpf_obj_pin_user(u32 ufd, const char __user *pathname);
int bpf_obj_get_user(const char __user *pathname, int flags);

int bpf_percpu_hash_copy(struct bpf_map *map, void *key, void *value);
int bpf_percpu_array_copy(struct bpf_map *map, void *key, void *value);
int bpf_percpu_hash_update(struct bpf_map *map, void *key, void *value,
			   u64 flags);
int bpf_percpu_array_update(struct bpf_map *map, void *key, void *value,
			    u64 flags);

int bpf_stackmap_copy(struct bpf_map *map, void *key, void *value);

int bpf_fd_array_map_update_elem(struct bpf_map *map, struct file *map_file,
				 void *key, void *value, u64 map_flags);
int bpf_fd_array_map_lookup_elem(struct bpf_map *map, void *key, u32 *value);
int bpf_fd_htab_map_update_elem(struct bpf_map *map, struct file *map_file,
				void *key, void *value, u64 map_flags);
int bpf_fd_htab_map_lookup_elem(struct bpf_map *map, void *key, u32 *value);

int bpf_get_file_flag(int flags);
int bpf_check_uarg_tail_zero(void __user *uaddr, size_t expected_size,
			     size_t actual_size);

/* memcpy that is used with 8-byte aligned pointers, power-of-8 size and
 * forced to use 'long' read/writes to try to atomically copy long counters.
 * Best-effort only.  No barriers here, since it _will_ race with concurrent
 * updates from BPF programs. Called from bpf syscall and mostly used with
 * size 8 or 16 bytes, so ask compiler to inline it.
 */
static inline void bpf_long_memcpy(void *dst, const void *src, u32 size)
{
	const long *lsrc = src;
	long *ldst = dst;

	size /= sizeof(long);
	while (size--)
		*ldst++ = *lsrc++;
}

/* verify correctness of eBPF program */
int bpf_check(struct bpf_prog **fp, union bpf_attr *attr);
void bpf_patch_call_args(struct bpf_insn *insn, u32 stack_depth);

/* Map specifics */
struct xdp_buff;
struct sk_buff;

struct bpf_dtab_netdev *__dev_map_lookup_elem(struct bpf_map *map, u32 key);
void __dev_map_insert_ctx(struct bpf_map *map, u32 index);
void __dev_map_flush(struct bpf_map *map);
int dev_map_enqueue(struct bpf_dtab_netdev *dst, struct xdp_buff *xdp,
		    struct net_device *dev_rx);
int dev_map_generic_redirect(struct bpf_dtab_netdev *dst, struct sk_buff *skb,
			     struct bpf_prog *xdp_prog);

struct bpf_cpu_map_entry *__cpu_map_lookup_elem(struct bpf_map *map, u32 key);
void __cpu_map_insert_ctx(struct bpf_map *map, u32 index);
void __cpu_map_flush(struct bpf_map *map);
int cpu_map_enqueue(struct bpf_cpu_map_entry *rcpu, struct xdp_buff *xdp,
		    struct net_device *dev_rx);

/* Return map's numa specified by userspace */
static inline int bpf_map_attr_numa_node(const union bpf_attr *attr)
{
	return (attr->map_flags & BPF_F_NUMA_NODE) ?
		attr->numa_node : NUMA_NO_NODE;
}

struct bpf_prog *bpf_prog_get_type_path(const char *name, enum bpf_prog_type type);
int array_map_alloc_check(union bpf_attr *attr);

int bpf_prog_test_run_xdp(struct bpf_prog *prog, const union bpf_attr *kattr,
			  union bpf_attr __user *uattr);
int bpf_prog_test_run_skb(struct bpf_prog *prog, const union bpf_attr *kattr,
			  union bpf_attr __user *uattr);
int bpf_prog_test_run_flow_dissector(struct bpf_prog *prog,
				     const union bpf_attr *kattr,
				     union bpf_attr __user *uattr);
#else /* !CONFIG_BPF_SYSCALL */
static inline struct bpf_prog *bpf_prog_get(u32 ufd)
{
	return ERR_PTR(-EOPNOTSUPP);
}

static inline struct bpf_prog *bpf_prog_get_type_dev(u32 ufd,
						     enum bpf_prog_type type,
						     bool attach_drv)
{
	return ERR_PTR(-EOPNOTSUPP);
}

static inline struct bpf_prog * __must_check bpf_prog_add(struct bpf_prog *prog,
							  int i)
{
	return ERR_PTR(-EOPNOTSUPP);
}

static inline void bpf_prog_sub(struct bpf_prog *prog, int i)
{
}

static inline void bpf_prog_put(struct bpf_prog *prog)
{
}

static inline struct bpf_prog * __must_check bpf_prog_inc(struct bpf_prog *prog)
{
	return ERR_PTR(-EOPNOTSUPP);
}

static inline struct bpf_prog *__must_check
bpf_prog_inc_not_zero(struct bpf_prog *prog)
{
	return ERR_PTR(-EOPNOTSUPP);
}

static inline int __bpf_prog_charge(struct user_struct *user, u32 pages)
{
	return 0;
}

static inline void __bpf_prog_uncharge(struct user_struct *user, u32 pages)
{
}

static inline int bpf_obj_get_user(const char __user *pathname, int flags)
{
	return -EOPNOTSUPP;
}

static inline struct net_device  *__dev_map_lookup_elem(struct bpf_map *map,
						       u32 key)
{
	return NULL;
}

static inline void __dev_map_insert_ctx(struct bpf_map *map, u32 index)
{
}

static inline void __dev_map_flush(struct bpf_map *map)
{
}

struct xdp_buff;
struct bpf_dtab_netdev;

static inline
int dev_map_enqueue(struct bpf_dtab_netdev *dst, struct xdp_buff *xdp,
		    struct net_device *dev_rx)
{
	return 0;
}

struct sk_buff;

static inline int dev_map_generic_redirect(struct bpf_dtab_netdev *dst,
					   struct sk_buff *skb,
					   struct bpf_prog *xdp_prog)
{
	return 0;
}

static inline
struct bpf_cpu_map_entry *__cpu_map_lookup_elem(struct bpf_map *map, u32 key)
{
	return NULL;
}

static inline void __cpu_map_insert_ctx(struct bpf_map *map, u32 index)
{
}

static inline void __cpu_map_flush(struct bpf_map *map)
{
}

static inline int cpu_map_enqueue(struct bpf_cpu_map_entry *rcpu,
				  struct xdp_buff *xdp,
				  struct net_device *dev_rx)
{
	return 0;
}

static inline struct bpf_prog *bpf_prog_get_type_path(const char *name,
				enum bpf_prog_type type)
{
	return ERR_PTR(-EOPNOTSUPP);
}

static inline int bpf_prog_test_run_xdp(struct bpf_prog *prog,
					const union bpf_attr *kattr,
					union bpf_attr __user *uattr)
{
	return -ENOTSUPP;
}

static inline int bpf_prog_test_run_skb(struct bpf_prog *prog,
					const union bpf_attr *kattr,
					union bpf_attr __user *uattr)
{
	return -ENOTSUPP;
}

static inline int bpf_prog_test_run_flow_dissector(struct bpf_prog *prog,
						   const union bpf_attr *kattr,
						   union bpf_attr __user *uattr)
{
	return -ENOTSUPP;
}
#endif /* CONFIG_BPF_SYSCALL */

static inline struct bpf_prog *bpf_prog_get_type(u32 ufd,
						 enum bpf_prog_type type)
{
	return bpf_prog_get_type_dev(ufd, type, false);
}

bool bpf_prog_get_ok(struct bpf_prog *, enum bpf_prog_type *, bool);

int bpf_prog_offload_compile(struct bpf_prog *prog);
void bpf_prog_offload_destroy(struct bpf_prog *prog);
int bpf_prog_offload_info_fill(struct bpf_prog_info *info,
			       struct bpf_prog *prog);

int bpf_map_offload_info_fill(struct bpf_map_info *info, struct bpf_map *map);

int bpf_map_offload_lookup_elem(struct bpf_map *map, void *key, void *value);
int bpf_map_offload_update_elem(struct bpf_map *map,
				void *key, void *value, u64 flags);
int bpf_map_offload_delete_elem(struct bpf_map *map, void *key);
int bpf_map_offload_get_next_key(struct bpf_map *map,
				 void *key, void *next_key);

bool bpf_offload_prog_map_match(struct bpf_prog *prog, struct bpf_map *map);

struct bpf_offload_dev *bpf_offload_dev_create(void);
void bpf_offload_dev_destroy(struct bpf_offload_dev *offdev);
int bpf_offload_dev_netdev_register(struct bpf_offload_dev *offdev,
				    struct net_device *netdev);
void bpf_offload_dev_netdev_unregister(struct bpf_offload_dev *offdev,
				       struct net_device *netdev);
bool bpf_offload_dev_match(struct bpf_prog *prog, struct net_device *netdev);

#if defined(CONFIG_NET) && defined(CONFIG_BPF_SYSCALL)
int bpf_prog_offload_init(struct bpf_prog *prog, union bpf_attr *attr);

static inline bool bpf_prog_is_dev_bound(const struct bpf_prog_aux *aux)
{
	return aux->offload_requested;
}

static inline bool bpf_map_is_dev_bound(struct bpf_map *map)
{
	return unlikely(map->ops == &bpf_map_offload_ops);
}

struct bpf_map *bpf_map_offload_map_alloc(union bpf_attr *attr);
void bpf_map_offload_map_free(struct bpf_map *map);
#else
static inline int bpf_prog_offload_init(struct bpf_prog *prog,
					union bpf_attr *attr)
{
	return -EOPNOTSUPP;
}

static inline bool bpf_prog_is_dev_bound(struct bpf_prog_aux *aux)
{
	return false;
}

static inline bool bpf_map_is_dev_bound(struct bpf_map *map)
{
	return false;
}

static inline struct bpf_map *bpf_map_offload_map_alloc(union bpf_attr *attr)
{
	return ERR_PTR(-EOPNOTSUPP);
}

static inline void bpf_map_offload_map_free(struct bpf_map *map)
{
}
#endif /* CONFIG_NET && CONFIG_BPF_SYSCALL */

#if defined(CONFIG_STREAM_PARSER) && defined(CONFIG_BPF_SYSCALL) && defined(CONFIG_INET)
struct sock  *__sock_map_lookup_elem(struct bpf_map *map, u32 key);
struct sock  *__sock_hash_lookup_elem(struct bpf_map *map, void *key);
int sock_map_prog(struct bpf_map *map, struct bpf_prog *prog, u32 type);
int sockmap_get_from_fd(const union bpf_attr *attr, int type,
			struct bpf_prog *prog);
#else
static inline struct sock  *__sock_map_lookup_elem(struct bpf_map *map, u32 key)
{
	return NULL;
}

static inline struct sock  *__sock_hash_lookup_elem(struct bpf_map *map,
						    void *key)
{
	return NULL;
}

static inline int sock_map_prog(struct bpf_map *map,
				struct bpf_prog *prog,
				u32 type)
{
	return -EOPNOTSUPP;
}

static inline int sockmap_get_from_fd(const union bpf_attr *attr, int type,
				      struct bpf_prog *prog)
{
	return -EINVAL;
}
#endif

#if defined(CONFIG_XDP_SOCKETS)
struct xdp_sock;
struct xdp_sock *__xsk_map_lookup_elem(struct bpf_map *map, u32 key);
int __xsk_map_redirect(struct bpf_map *map, struct xdp_buff *xdp,
		       struct xdp_sock *xs);
void __xsk_map_flush(struct bpf_map *map);
#else
struct xdp_sock;
static inline struct xdp_sock *__xsk_map_lookup_elem(struct bpf_map *map,
						     u32 key)
{
	return NULL;
}

static inline int __xsk_map_redirect(struct bpf_map *map, struct xdp_buff *xdp,
				     struct xdp_sock *xs)
{
	return -EOPNOTSUPP;
}

static inline void __xsk_map_flush(struct bpf_map *map)
{
}
#endif

#if defined(CONFIG_INET) && defined(CONFIG_BPF_SYSCALL)
void bpf_sk_reuseport_detach(struct sock *sk);
int bpf_fd_reuseport_array_lookup_elem(struct bpf_map *map, void *key,
				       void *value);
int bpf_fd_reuseport_array_update_elem(struct bpf_map *map, void *key,
				       void *value, u64 map_flags);
#else
static inline void bpf_sk_reuseport_detach(struct sock *sk)
{
}

#ifdef CONFIG_BPF_SYSCALL
static inline int bpf_fd_reuseport_array_lookup_elem(struct bpf_map *map,
						     void *key, void *value)
{
	return -EOPNOTSUPP;
}

static inline int bpf_fd_reuseport_array_update_elem(struct bpf_map *map,
						     void *key, void *value,
						     u64 map_flags)
{
	return -EOPNOTSUPP;
}
#endif /* CONFIG_BPF_SYSCALL */
#endif /* defined(CONFIG_INET) && defined(CONFIG_BPF_SYSCALL) */

/* verifier prototypes for helper functions called from eBPF programs */
extern const struct bpf_func_proto bpf_map_lookup_elem_proto;
extern const struct bpf_func_proto bpf_map_update_elem_proto;
extern const struct bpf_func_proto bpf_map_delete_elem_proto;

extern const struct bpf_func_proto bpf_get_prandom_u32_proto;
extern const struct bpf_func_proto bpf_get_smp_processor_id_proto;
extern const struct bpf_func_proto bpf_get_numa_node_id_proto;
extern const struct bpf_func_proto bpf_tail_call_proto;
extern const struct bpf_func_proto bpf_ktime_get_ns_proto;
extern const struct bpf_func_proto bpf_get_current_pid_tgid_proto;
extern const struct bpf_func_proto bpf_get_current_uid_gid_proto;
extern const struct bpf_func_proto bpf_get_current_comm_proto;
extern const struct bpf_func_proto bpf_get_stackid_proto;
extern const struct bpf_func_proto bpf_get_stack_proto;
extern const struct bpf_func_proto bpf_sock_map_update_proto;
extern const struct bpf_func_proto bpf_sock_hash_update_proto;
extern const struct bpf_func_proto bpf_get_current_cgroup_id_proto;

extern const struct bpf_func_proto bpf_get_local_storage_proto;
extern const struct bpf_func_proto bpf_strtol_proto;
extern const struct bpf_func_proto bpf_strtoul_proto;

/* Shared helpers among cBPF and eBPF. */
void bpf_user_rnd_init_once(void);
u64 bpf_user_rnd_u32(u64 r1, u64 r2, u64 r3, u64 r4, u64 r5);

#endif /* _LINUX_BPF_H */<|MERGE_RESOLUTION|>--- conflicted
+++ resolved
@@ -13,6 +13,7 @@
 #include <linux/rbtree_latch.h>
 #include <linux/numa.h>
 #include <linux/wait.h>
+#include <linux/u64_stats_sync.h>
 
 struct bpf_verifier_env;
 struct perf_event;
@@ -20,6 +21,7 @@
 struct bpf_map;
 struct sock;
 struct seq_file;
+struct btf;
 struct btf_type;
 
 /* map is generic key/value storage optionally accesible by eBPF programs */
@@ -37,6 +39,9 @@
 	void *(*map_lookup_elem)(struct bpf_map *map, void *key);
 	int (*map_update_elem)(struct bpf_map *map, void *key, void *value, u64 flags);
 	int (*map_delete_elem)(struct bpf_map *map, void *key);
+	int (*map_push_elem)(struct bpf_map *map, void *value, u64 flags);
+	int (*map_pop_elem)(struct bpf_map *map, void *value);
+	int (*map_peek_elem)(struct bpf_map *map, void *value);
 
 	/* funcs called by prog_array and perf_event_array map */
 	void *(*map_fd_get_ptr)(struct bpf_map *map, struct file *map_file,
@@ -47,6 +52,7 @@
 	void (*map_seq_show_elem)(struct bpf_map *map, void *key,
 				  struct seq_file *m);
 	int (*map_check_btf)(const struct bpf_map *map,
+			     const struct btf *btf,
 			     const struct btf_type *key_type,
 			     const struct btf_type *value_type);
 
@@ -71,19 +77,16 @@
 	u32 value_size;
 	u32 max_entries;
 	u32 map_flags;
-	u32 pages;
+	int spin_lock_off; /* >=0 valid offset, <0 error */
 	u32 id;
 	int numa_node;
 	u32 btf_key_type_id;
 	u32 btf_value_type_id;
 	struct btf *btf;
+	u32 pages;
 	bool unpriv_array;
-<<<<<<< HEAD
-	/* 55 bytes hole */
-=======
 	bool frozen; /* write-once */
 	/* 48 bytes hole */
->>>>>>> 407d19ab
 
 	/* The 3rd and 4th cacheline with misc members to avoid false sharing
 	 * particularly with refcounting.
@@ -95,6 +98,36 @@
 	char name[BPF_OBJ_NAME_LEN];
 };
 
+static inline bool map_value_has_spin_lock(const struct bpf_map *map)
+{
+	return map->spin_lock_off >= 0;
+}
+
+static inline void check_and_init_map_lock(struct bpf_map *map, void *dst)
+{
+	if (likely(!map_value_has_spin_lock(map)))
+		return;
+	*(struct bpf_spin_lock *)(dst + map->spin_lock_off) =
+		(struct bpf_spin_lock){};
+}
+
+/* copy everything but bpf_spin_lock */
+static inline void copy_map_value(struct bpf_map *map, void *dst, void *src)
+{
+	if (unlikely(map_value_has_spin_lock(map))) {
+		u32 off = map->spin_lock_off;
+
+		memcpy(dst, src, off);
+		memcpy(dst + off + sizeof(struct bpf_spin_lock),
+		       src + off + sizeof(struct bpf_spin_lock),
+		       map->value_size - off - sizeof(struct bpf_spin_lock));
+	} else {
+		memcpy(dst, src, map->value_size);
+	}
+}
+void copy_map_value_locked(struct bpf_map *map, void *dst, void *src,
+			   bool lock_src);
+
 struct bpf_offload_dev;
 struct bpf_offloaded_map;
 
@@ -132,6 +165,7 @@
 }
 
 int map_check_no_btf(const struct bpf_map *map,
+		     const struct btf *btf,
 		     const struct btf_type *key_type,
 		     const struct btf_type *value_type);
 
@@ -147,11 +181,8 @@
 	ARG_CONST_MAP_PTR,	/* const argument used as pointer to bpf_map */
 	ARG_PTR_TO_MAP_KEY,	/* pointer to stack used as map key */
 	ARG_PTR_TO_MAP_VALUE,	/* pointer to stack used as map value */
-<<<<<<< HEAD
-=======
 	ARG_PTR_TO_UNINIT_MAP_VALUE,	/* pointer to valid memory used to store a map value */
 	ARG_PTR_TO_MAP_VALUE_OR_NULL,	/* pointer to stack used as map value or NULL */
->>>>>>> 407d19ab
 
 	/* the following constraints used to prototype bpf_memcmp() and other
 	 * functions that access data on eBPF program stack
@@ -168,14 +199,11 @@
 
 	ARG_PTR_TO_CTX,		/* pointer to context */
 	ARG_ANYTHING,		/* any (initialized) argument is ok */
-<<<<<<< HEAD
-=======
 	ARG_PTR_TO_SPIN_LOCK,	/* pointer to bpf_spin_lock */
 	ARG_PTR_TO_SOCK_COMMON,	/* pointer to sock_common */
 	ARG_PTR_TO_INT,		/* pointer to int */
 	ARG_PTR_TO_LONG,	/* pointer to long */
 	ARG_PTR_TO_SOCKET,	/* pointer to bpf_sock (fullsock) */
->>>>>>> 407d19ab
 };
 
 /* type of values returned from helper functions */
@@ -184,12 +212,9 @@
 	RET_VOID,			/* function doesn't return anything */
 	RET_PTR_TO_MAP_VALUE,		/* returns a pointer to map elem value */
 	RET_PTR_TO_MAP_VALUE_OR_NULL,	/* returns a pointer to map elem value or NULL */
-<<<<<<< HEAD
-=======
 	RET_PTR_TO_SOCKET_OR_NULL,	/* returns a pointer to a socket or NULL */
 	RET_PTR_TO_TCP_SOCK_OR_NULL,	/* returns a pointer to a tcp_sock or NULL */
 	RET_PTR_TO_SOCK_COMMON_OR_NULL,	/* returns a pointer to a sock_common or NULL */
->>>>>>> 407d19ab
 };
 
 /* eBPF function prototype used by verifier to allow BPF_CALLs from eBPF programs
@@ -240,8 +265,6 @@
 	PTR_TO_PACKET_META,	 /* skb->data - meta_len */
 	PTR_TO_PACKET,		 /* reg points to skb->data */
 	PTR_TO_PACKET_END,	 /* skb->data + headlen */
-<<<<<<< HEAD
-=======
 	PTR_TO_FLOW_KEYS,	 /* reg points to bpf_flow_keys */
 	PTR_TO_SOCKET,		 /* reg points to struct bpf_sock */
 	PTR_TO_SOCKET_OR_NULL,	 /* reg points to struct bpf_sock or NULL */
@@ -250,7 +273,6 @@
 	PTR_TO_TCP_SOCK,	 /* reg points to struct tcp_sock */
 	PTR_TO_TCP_SOCK_OR_NULL, /* reg points to struct tcp_sock or NULL */
 	PTR_TO_TP_BUFFER,	 /* reg points to a writable raw tp's buffer */
->>>>>>> 407d19ab
 };
 
 /* The information passed from prog-specific *_is_valid_access
@@ -295,33 +317,56 @@
 };
 
 struct bpf_prog_offload_ops {
+	/* verifier basic callbacks */
 	int (*insn_hook)(struct bpf_verifier_env *env,
 			 int insn_idx, int prev_insn_idx);
+	int (*finalize)(struct bpf_verifier_env *env);
+	/* verifier optimization callbacks (called after .finalize) */
+	int (*replace_insn)(struct bpf_verifier_env *env, u32 off,
+			    struct bpf_insn *insn);
+	int (*remove_insns)(struct bpf_verifier_env *env, u32 off, u32 cnt);
+	/* program management callbacks */
+	int (*prepare)(struct bpf_prog *prog);
+	int (*translate)(struct bpf_prog *prog);
+	void (*destroy)(struct bpf_prog *prog);
 };
 
 struct bpf_prog_offload {
 	struct bpf_prog		*prog;
 	struct net_device	*netdev;
+	struct bpf_offload_dev	*offdev;
 	void			*dev_priv;
 	struct list_head	offloads;
 	bool			dev_state;
-	const struct bpf_prog_offload_ops *dev_ops;
+	bool			opt_failed;
 	void			*jited_image;
 	u32			jited_len;
+};
+
+enum bpf_cgroup_storage_type {
+	BPF_CGROUP_STORAGE_SHARED,
+	BPF_CGROUP_STORAGE_PERCPU,
+	__BPF_CGROUP_STORAGE_MAX
+};
+
+#define MAX_BPF_CGROUP_STORAGE_TYPE __BPF_CGROUP_STORAGE_MAX
+
+struct bpf_prog_stats {
+	u64 cnt;
+	u64 nsecs;
+	struct u64_stats_sync syncp;
 };
 
 struct bpf_prog_aux {
 	atomic_t refcnt;
 	u32 used_map_cnt;
 	u32 max_ctx_offset;
-<<<<<<< HEAD
-=======
 	u32 max_pkt_offset;
 	u32 max_tp_access;
->>>>>>> 407d19ab
 	u32 stack_depth;
 	u32 id;
-	u32 func_cnt;
+	u32 func_cnt; /* used by non-func prog as the number of func progs */
+	u32 func_idx; /* 0 for non-func prog, the index in func array for func prog */
 	bool offload_requested;
 	struct bpf_prog **func;
 	void *jit_data; /* JIT specific data. arch dependent */
@@ -332,12 +377,37 @@
 	struct bpf_prog *prog;
 	struct user_struct *user;
 	u64 load_time; /* ns since boottime */
-	struct bpf_map *cgroup_storage;
+	struct bpf_map *cgroup_storage[MAX_BPF_CGROUP_STORAGE_TYPE];
 	char name[BPF_OBJ_NAME_LEN];
 #ifdef CONFIG_SECURITY
 	void *security;
 #endif
 	struct bpf_prog_offload *offload;
+	struct btf *btf;
+	struct bpf_func_info *func_info;
+	/* bpf_line_info loaded from userspace.  linfo->insn_off
+	 * has the xlated insn offset.
+	 * Both the main and sub prog share the same linfo.
+	 * The subprog can access its first linfo by
+	 * using the linfo_idx.
+	 */
+	struct bpf_line_info *linfo;
+	/* jited_linfo is the jited addr of the linfo.  It has a
+	 * one to one mapping to linfo:
+	 * jited_linfo[i] is the jited addr for the linfo[i]->insn_off.
+	 * Both the main and sub prog share the same jited_linfo.
+	 * The subprog can access its first jited_linfo by
+	 * using the linfo_idx.
+	 */
+	void **jited_linfo;
+	u32 func_info_cnt;
+	u32 nr_linfo;
+	/* subprog can use linfo_idx to access its first linfo and
+	 * jited_linfo.
+	 * main prog always has linfo_idx == 0
+	 */
+	u32 linfo_idx;
+	struct bpf_prog_stats __percpu *stats;
 	union {
 		struct work_struct work;
 		struct rcu_head	rcu;
@@ -408,18 +478,15 @@
 
 typedef unsigned long (*bpf_ctx_copy_t)(void *dst, const void *src,
 					unsigned long off, unsigned long len);
+typedef u32 (*bpf_convert_ctx_access_t)(enum bpf_access_type type,
+					const struct bpf_insn *src,
+					struct bpf_insn *dst,
+					struct bpf_prog *prog,
+					u32 *target_size);
 
 u64 bpf_event_output(struct bpf_map *map, u64 flags, void *meta, u64 meta_size,
 		     void *ctx, u64 ctx_size, bpf_ctx_copy_t ctx_copy);
 
-<<<<<<< HEAD
-int bpf_prog_test_run_xdp(struct bpf_prog *prog, const union bpf_attr *kattr,
-			  union bpf_attr __user *uattr);
-int bpf_prog_test_run_skb(struct bpf_prog *prog, const union bpf_attr *kattr,
-			  union bpf_attr __user *uattr);
-
-=======
->>>>>>> 407d19ab
 /* an array of programs to be executed under rcu_lock.
  *
  * Typical usage:
@@ -434,7 +501,7 @@
  */
 struct bpf_prog_array_item {
 	struct bpf_prog *prog;
-	struct bpf_cgroup_storage *cgroup_storage;
+	struct bpf_cgroup_storage *cgroup_storage[MAX_BPF_CGROUP_STORAGE_TYPE];
 };
 
 struct bpf_prog_array {
@@ -477,7 +544,7 @@
 		}					\
 _out:							\
 		rcu_read_unlock();			\
-		preempt_enable_no_resched();		\
+		preempt_enable();			\
 		_ret;					\
 	 })
 
@@ -577,7 +644,8 @@
 }
 
 /* verify correctness of eBPF program */
-int bpf_check(struct bpf_prog **fp, union bpf_attr *attr);
+int bpf_check(struct bpf_prog **fp, union bpf_attr *attr,
+	      union bpf_attr __user *uattr);
 void bpf_patch_call_args(struct bpf_insn *insn, u32 stack_depth);
 
 /* Map specifics */
@@ -773,8 +841,10 @@
 
 bool bpf_offload_prog_map_match(struct bpf_prog *prog, struct bpf_map *map);
 
-struct bpf_offload_dev *bpf_offload_dev_create(void);
+struct bpf_offload_dev *
+bpf_offload_dev_create(const struct bpf_prog_offload_ops *ops, void *priv);
 void bpf_offload_dev_destroy(struct bpf_offload_dev *offdev);
+void *bpf_offload_dev_priv(struct bpf_offload_dev *offdev);
 int bpf_offload_dev_netdev_register(struct bpf_offload_dev *offdev,
 				    struct net_device *netdev);
 void bpf_offload_dev_netdev_unregister(struct bpf_offload_dev *offdev,
@@ -823,33 +893,18 @@
 }
 #endif /* CONFIG_NET && CONFIG_BPF_SYSCALL */
 
-#if defined(CONFIG_STREAM_PARSER) && defined(CONFIG_BPF_SYSCALL) && defined(CONFIG_INET)
-struct sock  *__sock_map_lookup_elem(struct bpf_map *map, u32 key);
-struct sock  *__sock_hash_lookup_elem(struct bpf_map *map, void *key);
-int sock_map_prog(struct bpf_map *map, struct bpf_prog *prog, u32 type);
-int sockmap_get_from_fd(const union bpf_attr *attr, int type,
-			struct bpf_prog *prog);
+#if defined(CONFIG_BPF_STREAM_PARSER)
+int sock_map_prog_update(struct bpf_map *map, struct bpf_prog *prog, u32 which);
+int sock_map_get_from_fd(const union bpf_attr *attr, struct bpf_prog *prog);
 #else
-static inline struct sock  *__sock_map_lookup_elem(struct bpf_map *map, u32 key)
-{
-	return NULL;
-}
-
-static inline struct sock  *__sock_hash_lookup_elem(struct bpf_map *map,
-						    void *key)
-{
-	return NULL;
-}
-
-static inline int sock_map_prog(struct bpf_map *map,
-				struct bpf_prog *prog,
-				u32 type)
+static inline int sock_map_prog_update(struct bpf_map *map,
+				       struct bpf_prog *prog, u32 which)
 {
 	return -EOPNOTSUPP;
 }
 
-static inline int sockmap_get_from_fd(const union bpf_attr *attr, int type,
-				      struct bpf_prog *prog)
+static inline int sock_map_get_from_fd(const union bpf_attr *attr,
+				       struct bpf_prog *prog)
 {
 	return -EINVAL;
 }
@@ -911,6 +966,9 @@
 extern const struct bpf_func_proto bpf_map_lookup_elem_proto;
 extern const struct bpf_func_proto bpf_map_update_elem_proto;
 extern const struct bpf_func_proto bpf_map_delete_elem_proto;
+extern const struct bpf_func_proto bpf_map_push_elem_proto;
+extern const struct bpf_func_proto bpf_map_pop_elem_proto;
+extern const struct bpf_func_proto bpf_map_peek_elem_proto;
 
 extern const struct bpf_func_proto bpf_get_prandom_u32_proto;
 extern const struct bpf_func_proto bpf_get_smp_processor_id_proto;
@@ -925,7 +983,12 @@
 extern const struct bpf_func_proto bpf_sock_map_update_proto;
 extern const struct bpf_func_proto bpf_sock_hash_update_proto;
 extern const struct bpf_func_proto bpf_get_current_cgroup_id_proto;
-
+extern const struct bpf_func_proto bpf_msg_redirect_hash_proto;
+extern const struct bpf_func_proto bpf_msg_redirect_map_proto;
+extern const struct bpf_func_proto bpf_sk_redirect_hash_proto;
+extern const struct bpf_func_proto bpf_sk_redirect_map_proto;
+extern const struct bpf_func_proto bpf_spin_lock_proto;
+extern const struct bpf_func_proto bpf_spin_unlock_proto;
 extern const struct bpf_func_proto bpf_get_local_storage_proto;
 extern const struct bpf_func_proto bpf_strtol_proto;
 extern const struct bpf_func_proto bpf_strtoul_proto;
@@ -934,4 +997,65 @@
 void bpf_user_rnd_init_once(void);
 u64 bpf_user_rnd_u32(u64 r1, u64 r2, u64 r3, u64 r4, u64 r5);
 
+#if defined(CONFIG_NET)
+bool bpf_sock_common_is_valid_access(int off, int size,
+				     enum bpf_access_type type,
+				     struct bpf_insn_access_aux *info);
+bool bpf_sock_is_valid_access(int off, int size, enum bpf_access_type type,
+			      struct bpf_insn_access_aux *info);
+u32 bpf_sock_convert_ctx_access(enum bpf_access_type type,
+				const struct bpf_insn *si,
+				struct bpf_insn *insn_buf,
+				struct bpf_prog *prog,
+				u32 *target_size);
+#else
+static inline bool bpf_sock_common_is_valid_access(int off, int size,
+						   enum bpf_access_type type,
+						   struct bpf_insn_access_aux *info)
+{
+	return false;
+}
+static inline bool bpf_sock_is_valid_access(int off, int size,
+					    enum bpf_access_type type,
+					    struct bpf_insn_access_aux *info)
+{
+	return false;
+}
+static inline u32 bpf_sock_convert_ctx_access(enum bpf_access_type type,
+					      const struct bpf_insn *si,
+					      struct bpf_insn *insn_buf,
+					      struct bpf_prog *prog,
+					      u32 *target_size)
+{
+	return 0;
+}
+#endif
+
+#ifdef CONFIG_INET
+bool bpf_tcp_sock_is_valid_access(int off, int size, enum bpf_access_type type,
+				  struct bpf_insn_access_aux *info);
+
+u32 bpf_tcp_sock_convert_ctx_access(enum bpf_access_type type,
+				    const struct bpf_insn *si,
+				    struct bpf_insn *insn_buf,
+				    struct bpf_prog *prog,
+				    u32 *target_size);
+#else
+static inline bool bpf_tcp_sock_is_valid_access(int off, int size,
+						enum bpf_access_type type,
+						struct bpf_insn_access_aux *info)
+{
+	return false;
+}
+
+static inline u32 bpf_tcp_sock_convert_ctx_access(enum bpf_access_type type,
+						  const struct bpf_insn *si,
+						  struct bpf_insn *insn_buf,
+						  struct bpf_prog *prog,
+						  u32 *target_size)
+{
+	return 0;
+}
+#endif /* CONFIG_INET */
+
 #endif /* _LINUX_BPF_H */