/* SPDX-License-Identifier: GPL-2.0 */
#ifndef _LINUX_DMA_NONCOHERENT_H
#define _LINUX_DMA_NONCOHERENT_H 1

#include <linux/dma-mapping.h>

void *arch_dma_alloc(struct device *dev, size_t size, dma_addr_t *dma_handle,
		gfp_t gfp, unsigned long attrs);
void arch_dma_free(struct device *dev, size_t size, void *cpu_addr,
		dma_addr_t dma_addr, unsigned long attrs);

#ifdef CONFIG_DMA_NONCOHERENT_MMAP
int arch_dma_mmap(struct device *dev, struct vm_area_struct *vma,
		void *cpu_addr, dma_addr_t dma_addr, size_t size,
		unsigned long attrs);
#else
#define arch_dma_mmap NULL
#endif /* CONFIG_DMA_NONCOHERENT_MMAP */

#ifdef CONFIG_DMA_NONCOHERENT_CACHE_SYNC
void arch_dma_cache_sync(struct device *dev, void *vaddr, size_t size,
		enum dma_data_direction direction);
#else
#define arch_dma_cache_sync NULL
#endif /* CONFIG_DMA_NONCOHERENT_CACHE_SYNC */

#ifdef CONFIG_ARCH_HAS_SYNC_DMA_FOR_DEVICE
void arch_sync_dma_for_device(struct device *dev, phys_addr_t paddr,
		size_t size, enum dma_data_direction dir);
#else
static inline void arch_sync_dma_for_device(struct device *dev,
		phys_addr_t paddr, size_t size, enum dma_data_direction dir)
{
}
#endif /* ARCH_HAS_SYNC_DMA_FOR_DEVICE */

#ifdef CONFIG_ARCH_HAS_SYNC_DMA_FOR_CPU
void arch_sync_dma_for_cpu(struct device *dev, phys_addr_t paddr,
		size_t size, enum dma_data_direction dir);
#else
static inline void arch_sync_dma_for_cpu(struct device *dev,
		phys_addr_t paddr, size_t size, enum dma_data_direction dir)
{
}
#endif /* ARCH_HAS_SYNC_DMA_FOR_CPU */

#ifdef CONFIG_ARCH_HAS_SYNC_DMA_FOR_CPU_ALL
void arch_sync_dma_for_cpu_all(struct device *dev);
#else
static inline void arch_sync_dma_for_cpu_all(struct device *dev)
{
}
#endif /* CONFIG_ARCH_HAS_SYNC_DMA_FOR_CPU_ALL */

<<<<<<< HEAD
=======
#ifdef CONFIG_ARCH_HAS_DMA_PREP_COHERENT
void arch_dma_prep_coherent(struct page *page, size_t size);
#else
static inline void arch_dma_prep_coherent(struct page *page, size_t size)
{
}
#endif /* CONFIG_ARCH_HAS_DMA_PREP_COHERENT */

>>>>>>> 407d19ab
#endif /* _LINUX_DMA_NONCOHERENT_H */<|MERGE_RESOLUTION|>--- conflicted
+++ resolved
@@ -4,24 +4,44 @@
 
 #include <linux/dma-mapping.h>
 
+#ifdef CONFIG_ARCH_HAS_DMA_COHERENCE_H
+#include <asm/dma-coherence.h>
+#elif defined(CONFIG_ARCH_HAS_SYNC_DMA_FOR_DEVICE) || \
+	defined(CONFIG_ARCH_HAS_SYNC_DMA_FOR_CPU) || \
+	defined(CONFIG_ARCH_HAS_SYNC_DMA_FOR_CPU_ALL)
+static inline bool dev_is_dma_coherent(struct device *dev)
+{
+	return dev->dma_coherent;
+}
+#else
+static inline bool dev_is_dma_coherent(struct device *dev)
+{
+	return true;
+}
+#endif /* CONFIG_ARCH_HAS_DMA_COHERENCE_H */
+
 void *arch_dma_alloc(struct device *dev, size_t size, dma_addr_t *dma_handle,
 		gfp_t gfp, unsigned long attrs);
 void arch_dma_free(struct device *dev, size_t size, void *cpu_addr,
 		dma_addr_t dma_addr, unsigned long attrs);
+long arch_dma_coherent_to_pfn(struct device *dev, void *cpu_addr,
+		dma_addr_t dma_addr);
 
-#ifdef CONFIG_DMA_NONCOHERENT_MMAP
-int arch_dma_mmap(struct device *dev, struct vm_area_struct *vma,
-		void *cpu_addr, dma_addr_t dma_addr, size_t size,
+#ifdef CONFIG_ARCH_HAS_DMA_MMAP_PGPROT
+pgprot_t arch_dma_mmap_pgprot(struct device *dev, pgprot_t prot,
 		unsigned long attrs);
 #else
-#define arch_dma_mmap NULL
-#endif /* CONFIG_DMA_NONCOHERENT_MMAP */
+# define arch_dma_mmap_pgprot(dev, prot, attrs)	pgprot_noncached(prot)
+#endif
 
 #ifdef CONFIG_DMA_NONCOHERENT_CACHE_SYNC
 void arch_dma_cache_sync(struct device *dev, void *vaddr, size_t size,
 		enum dma_data_direction direction);
 #else
-#define arch_dma_cache_sync NULL
+static inline void arch_dma_cache_sync(struct device *dev, void *vaddr,
+		size_t size, enum dma_data_direction direction)
+{
+}
 #endif /* CONFIG_DMA_NONCOHERENT_CACHE_SYNC */
 
 #ifdef CONFIG_ARCH_HAS_SYNC_DMA_FOR_DEVICE
@@ -52,8 +72,6 @@
 }
 #endif /* CONFIG_ARCH_HAS_SYNC_DMA_FOR_CPU_ALL */
 
-<<<<<<< HEAD
-=======
 #ifdef CONFIG_ARCH_HAS_DMA_PREP_COHERENT
 void arch_dma_prep_coherent(struct page *page, size_t size);
 #else
@@ -62,5 +80,4 @@
 }
 #endif /* CONFIG_ARCH_HAS_DMA_PREP_COHERENT */
 
->>>>>>> 407d19ab
 #endif /* _LINUX_DMA_NONCOHERENT_H */