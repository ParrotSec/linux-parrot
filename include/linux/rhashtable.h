/* SPDX-License-Identifier: GPL-2.0 */
/*
 * Resizable, Scalable, Concurrent Hash Table
 *
 * Copyright (c) 2015-2016 Herbert Xu <herbert@gondor.apana.org.au>
 * Copyright (c) 2014-2015 Thomas Graf <tgraf@suug.ch>
 * Copyright (c) 2008-2014 Patrick McHardy <kaber@trash.net>
 *
 * Code partially derived from nft_hash
 * Rewritten with rehash code from br_multicast plus single list
 * pointer as suggested by Josh Triplett
 *
 * This program is free software; you can redistribute it and/or modify
 * it under the terms of the GNU General Public License version 2 as
 * published by the Free Software Foundation.
 */

#ifndef _LINUX_RHASHTABLE_H
#define _LINUX_RHASHTABLE_H

#include <linux/err.h>
#include <linux/errno.h>
#include <linux/jhash.h>
#include <linux/list_nulls.h>
#include <linux/workqueue.h>
#include <linux/rculist.h>
#include <linux/bit_spinlock.h>

#include <linux/rhashtable-types.h>
/*
 * Objects in an rhashtable have an embedded struct rhash_head
 * which is linked into as hash chain from the hash table - or one
 * of two or more hash tables when the rhashtable is being resized.
 * The end of the chain is marked with a special nulls marks which has
 * the least significant bit set but otherwise stores the address of
 * the hash bucket.  This allows us to be be sure we've found the end
 * of the right list.
 * The value stored in the hash bucket has BIT(0) used as a lock bit.
 * This bit must be atomically set before any changes are made to
 * the chain.  To avoid dereferencing this pointer without clearing
 * the bit first, we use an opaque 'struct rhash_lock_head *' for the
 * pointer stored in the bucket.  This struct needs to be defined so
 * that rcu_dereference() works on it, but it has no content so a
 * cast is needed for it to be useful.  This ensures it isn't
 * used by mistake with clearing the lock bit first.
 */
struct rhash_lock_head {};

/* Maximum chain length before rehash
 *
 * The maximum (not average) chain length grows with the size of the hash
 * table, at a rate of (log N)/(log log N).
 *
 * The value of 16 is selected so that even if the hash table grew to
 * 2^32 you would not expect the maximum chain length to exceed it
 * unless we are under attack (or extremely unlucky).
 *
 * As this limit is only to detect attacks, we don't need to set it to a
 * lower value as you'd need the chain length to vastly exceed 16 to have
 * any real effect on the system.
 */
#define RHT_ELASTICITY	16u

/**
 * struct bucket_table - Table of hash buckets
 * @size: Number of hash buckets
 * @nest: Number of bits of first-level nested table.
 * @rehash: Current bucket being rehashed
 * @hash_rnd: Random seed to fold into hash
 * @walkers: List of active walkers
 * @rcu: RCU structure for freeing the table
 * @future_tbl: Table under construction during rehashing
 * @ntbl: Nested table used when out of memory.
 * @buckets: size * hash buckets
 */
struct bucket_table {
	unsigned int		size;
	unsigned int		nest;
	u32			hash_rnd;
	struct list_head	walkers;
	struct rcu_head		rcu;

	struct bucket_table __rcu *future_tbl;

	struct lockdep_map	dep_map;

	struct rhash_lock_head *buckets[] ____cacheline_aligned_in_smp;
};

<<<<<<< HEAD
#define INIT_RHT_NULLS_HEAD(ptr)	\
	((ptr) = (typeof(ptr)) NULLS_MARKER(0))
=======
/*
 * NULLS_MARKER() expects a hash value with the low
 * bits mostly likely to be significant, and it discards
 * the msb.
 * We give it an address, in which the bottom bit is
 * always 0, and the msb might be significant.
 * So we shift the address down one bit to align with
 * expectations and avoid losing a significant bit.
 *
 * We never store the NULLS_MARKER in the hash table
 * itself as we need the lsb for locking.
 * Instead we store a NULL
 */
#define	RHT_NULLS_MARKER(ptr)	\
	((void *)NULLS_MARKER(((unsigned long) (ptr)) >> 1))
#define INIT_RHT_NULLS_HEAD(ptr)	\
	((ptr) = NULL)
>>>>>>> 407d19ab

static inline bool rht_is_a_nulls(const struct rhash_head *ptr)
{
	return ((unsigned long) ptr & 1);
}

static inline void *rht_obj(const struct rhashtable *ht,
			    const struct rhash_head *he)
{
	return (char *)he - ht->p.head_offset;
}

static inline unsigned int rht_bucket_index(const struct bucket_table *tbl,
					    unsigned int hash)
{
	return hash & (tbl->size - 1);
}

static inline unsigned int rht_key_get_hash(struct rhashtable *ht,
	const void *key, const struct rhashtable_params params,
	unsigned int hash_rnd)
{
	unsigned int hash;

	/* params must be equal to ht->p if it isn't constant. */
	if (!__builtin_constant_p(params.key_len))
		hash = ht->p.hashfn(key, ht->key_len, hash_rnd);
	else if (params.key_len) {
		unsigned int key_len = params.key_len;

		if (params.hashfn)
			hash = params.hashfn(key, key_len, hash_rnd);
		else if (key_len & (sizeof(u32) - 1))
			hash = jhash(key, key_len, hash_rnd);
		else
			hash = jhash2(key, key_len / sizeof(u32), hash_rnd);
	} else {
		unsigned int key_len = ht->p.key_len;

		if (params.hashfn)
			hash = params.hashfn(key, key_len, hash_rnd);
		else
			hash = jhash(key, key_len, hash_rnd);
	}

	return hash;
}

static inline unsigned int rht_key_hashfn(
	struct rhashtable *ht, const struct bucket_table *tbl,
	const void *key, const struct rhashtable_params params)
{
	unsigned int hash = rht_key_get_hash(ht, key, params, tbl->hash_rnd);

	return rht_bucket_index(tbl, hash);
}

static inline unsigned int rht_head_hashfn(
	struct rhashtable *ht, const struct bucket_table *tbl,
	const struct rhash_head *he, const struct rhashtable_params params)
{
	const char *ptr = rht_obj(ht, he);

	return likely(params.obj_hashfn) ?
	       rht_bucket_index(tbl, params.obj_hashfn(ptr, params.key_len ?:
							    ht->p.key_len,
						       tbl->hash_rnd)) :
	       rht_key_hashfn(ht, tbl, ptr + params.key_offset, params);
}

/**
 * rht_grow_above_75 - returns true if nelems > 0.75 * table-size
 * @ht:		hash table
 * @tbl:	current table
 */
static inline bool rht_grow_above_75(const struct rhashtable *ht,
				     const struct bucket_table *tbl)
{
	/* Expand table when exceeding 75% load */
	return atomic_read(&ht->nelems) > (tbl->size / 4 * 3) &&
	       (!ht->p.max_size || tbl->size < ht->p.max_size);
}

/**
 * rht_shrink_below_30 - returns true if nelems < 0.3 * table-size
 * @ht:		hash table
 * @tbl:	current table
 */
static inline bool rht_shrink_below_30(const struct rhashtable *ht,
				       const struct bucket_table *tbl)
{
	/* Shrink table beneath 30% load */
	return atomic_read(&ht->nelems) < (tbl->size * 3 / 10) &&
	       tbl->size > ht->p.min_size;
}

/**
 * rht_grow_above_100 - returns true if nelems > table-size
 * @ht:		hash table
 * @tbl:	current table
 */
static inline bool rht_grow_above_100(const struct rhashtable *ht,
				      const struct bucket_table *tbl)
{
	return atomic_read(&ht->nelems) > tbl->size &&
		(!ht->p.max_size || tbl->size < ht->p.max_size);
}

/**
 * rht_grow_above_max - returns true if table is above maximum
 * @ht:		hash table
 * @tbl:	current table
 */
static inline bool rht_grow_above_max(const struct rhashtable *ht,
				      const struct bucket_table *tbl)
{
	return atomic_read(&ht->nelems) >= ht->max_elems;
}

#ifdef CONFIG_PROVE_LOCKING
int lockdep_rht_mutex_is_held(struct rhashtable *ht);
int lockdep_rht_bucket_is_held(const struct bucket_table *tbl, u32 hash);
#else
static inline int lockdep_rht_mutex_is_held(struct rhashtable *ht)
{
	return 1;
}

static inline int lockdep_rht_bucket_is_held(const struct bucket_table *tbl,
					     u32 hash)
{
	return 1;
}
#endif /* CONFIG_PROVE_LOCKING */

void *rhashtable_insert_slow(struct rhashtable *ht, const void *key,
			     struct rhash_head *obj);

void rhashtable_walk_enter(struct rhashtable *ht,
			   struct rhashtable_iter *iter);
void rhashtable_walk_exit(struct rhashtable_iter *iter);
int rhashtable_walk_start_check(struct rhashtable_iter *iter) __acquires(RCU);

static inline void rhashtable_walk_start(struct rhashtable_iter *iter)
{
	(void)rhashtable_walk_start_check(iter);
}

void *rhashtable_walk_next(struct rhashtable_iter *iter);
void *rhashtable_walk_peek(struct rhashtable_iter *iter);
void rhashtable_walk_stop(struct rhashtable_iter *iter) __releases(RCU);

void rhashtable_free_and_destroy(struct rhashtable *ht,
				 void (*free_fn)(void *ptr, void *arg),
				 void *arg);
void rhashtable_destroy(struct rhashtable *ht);

struct rhash_lock_head **rht_bucket_nested(const struct bucket_table *tbl,
					   unsigned int hash);
struct rhash_lock_head **__rht_bucket_nested(const struct bucket_table *tbl,
					     unsigned int hash);
struct rhash_lock_head **rht_bucket_nested_insert(struct rhashtable *ht,
						  struct bucket_table *tbl,
						  unsigned int hash);

#define rht_dereference(p, ht) \
	rcu_dereference_protected(p, lockdep_rht_mutex_is_held(ht))

#define rht_dereference_rcu(p, ht) \
	rcu_dereference_check(p, lockdep_rht_mutex_is_held(ht))

#define rht_dereference_bucket(p, tbl, hash) \
	rcu_dereference_protected(p, lockdep_rht_bucket_is_held(tbl, hash))

#define rht_dereference_bucket_rcu(p, tbl, hash) \
	rcu_dereference_check(p, lockdep_rht_bucket_is_held(tbl, hash))

#define rht_entry(tpos, pos, member) \
	({ tpos = container_of(pos, typeof(*tpos), member); 1; })

static inline struct rhash_lock_head *const *rht_bucket(
	const struct bucket_table *tbl, unsigned int hash)
{
	return unlikely(tbl->nest) ? rht_bucket_nested(tbl, hash) :
				     &tbl->buckets[hash];
}

static inline struct rhash_lock_head **rht_bucket_var(
	struct bucket_table *tbl, unsigned int hash)
{
	return unlikely(tbl->nest) ? __rht_bucket_nested(tbl, hash) :
				     &tbl->buckets[hash];
}

static inline struct rhash_lock_head **rht_bucket_insert(
	struct rhashtable *ht, struct bucket_table *tbl, unsigned int hash)
{
	return unlikely(tbl->nest) ? rht_bucket_nested_insert(ht, tbl, hash) :
				     &tbl->buckets[hash];
}

/*
 * We lock a bucket by setting BIT(0) in the pointer - this is always
 * zero in real pointers.  The NULLS mark is never stored in the bucket,
 * rather we store NULL if the bucket is empty.
 * bit_spin_locks do not handle contention well, but the whole point
 * of the hashtable design is to achieve minimum per-bucket contention.
 * A nested hash table might not have a bucket pointer.  In that case
 * we cannot get a lock.  For remove and replace the bucket cannot be
 * interesting and doesn't need locking.
 * For insert we allocate the bucket if this is the last bucket_table,
 * and then take the lock.
 * Sometimes we unlock a bucket by writing a new pointer there.  In that
 * case we don't need to unlock, but we do need to reset state such as
 * local_bh. For that we have rht_assign_unlock().  As rcu_assign_pointer()
 * provides the same release semantics that bit_spin_unlock() provides,
 * this is safe.
 * When we write to a bucket without unlocking, we use rht_assign_locked().
 */

static inline void rht_lock(struct bucket_table *tbl,
			    struct rhash_lock_head **bkt)
{
	local_bh_disable();
	bit_spin_lock(0, (unsigned long *)bkt);
	lock_map_acquire(&tbl->dep_map);
}

static inline void rht_lock_nested(struct bucket_table *tbl,
				   struct rhash_lock_head **bucket,
				   unsigned int subclass)
{
	local_bh_disable();
	bit_spin_lock(0, (unsigned long *)bucket);
	lock_acquire_exclusive(&tbl->dep_map, subclass, 0, NULL, _THIS_IP_);
}

static inline void rht_unlock(struct bucket_table *tbl,
			      struct rhash_lock_head **bkt)
{
	lock_map_release(&tbl->dep_map);
	bit_spin_unlock(0, (unsigned long *)bkt);
	local_bh_enable();
}

static inline struct rhash_head __rcu *__rht_ptr(
	struct rhash_lock_head *const *bkt)
{
	return (struct rhash_head __rcu *)((unsigned long)*bkt & ~BIT(0));
}

/*
 * Where 'bkt' is a bucket and might be locked:
 *   rht_ptr() dereferences that pointer and clears the lock bit.
 *   rht_ptr_exclusive() dereferences in a context where exclusive
 *            access is guaranteed, such as when destroying the table.
 */
static inline struct rhash_head *rht_ptr(
	struct rhash_lock_head *const *bkt,
	struct bucket_table *tbl,
	unsigned int hash)
{
	struct rhash_head __rcu *p = __rht_ptr(bkt);

	if (!p)
		return RHT_NULLS_MARKER(bkt);

	return rht_dereference_bucket_rcu(p, tbl, hash);
}

static inline struct rhash_head *rht_ptr_exclusive(
	struct rhash_lock_head *const *bkt)
{
	struct rhash_head __rcu *p = __rht_ptr(bkt);

	if (!p)
		return RHT_NULLS_MARKER(bkt);

	return rcu_dereference_protected(p, 1);
}

static inline void rht_assign_locked(struct rhash_lock_head **bkt,
				     struct rhash_head *obj)
{
	struct rhash_head __rcu **p = (struct rhash_head __rcu **)bkt;

	if (rht_is_a_nulls(obj))
		obj = NULL;
	rcu_assign_pointer(*p, (void *)((unsigned long)obj | BIT(0)));
}

static inline void rht_assign_unlock(struct bucket_table *tbl,
				     struct rhash_lock_head **bkt,
				     struct rhash_head *obj)
{
	struct rhash_head __rcu **p = (struct rhash_head __rcu **)bkt;

	if (rht_is_a_nulls(obj))
		obj = NULL;
	lock_map_release(&tbl->dep_map);
	rcu_assign_pointer(*p, obj);
	preempt_enable();
	__release(bitlock);
	local_bh_enable();
}

/**
 * rht_for_each_from - iterate over hash chain from given head
 * @pos:	the &struct rhash_head to use as a loop cursor.
 * @head:	the &struct rhash_head to start from
 * @tbl:	the &struct bucket_table
 * @hash:	the hash value / bucket index
 */
#define rht_for_each_from(pos, head, tbl, hash) \
	for (pos = head;			\
	     !rht_is_a_nulls(pos);		\
	     pos = rht_dereference_bucket((pos)->next, tbl, hash))

/**
 * rht_for_each - iterate over hash chain
 * @pos:	the &struct rhash_head to use as a loop cursor.
 * @tbl:	the &struct bucket_table
 * @hash:	the hash value / bucket index
 */
#define rht_for_each(pos, tbl, hash) \
	rht_for_each_from(pos, rht_ptr(rht_bucket(tbl, hash), tbl, hash),  \
			  tbl, hash)

/**
 * rht_for_each_entry_from - iterate over hash chain from given head
 * @tpos:	the type * to use as a loop cursor.
 * @pos:	the &struct rhash_head to use as a loop cursor.
 * @head:	the &struct rhash_head to start from
 * @tbl:	the &struct bucket_table
 * @hash:	the hash value / bucket index
 * @member:	name of the &struct rhash_head within the hashable struct.
 */
#define rht_for_each_entry_from(tpos, pos, head, tbl, hash, member)	\
	for (pos = head;						\
	     (!rht_is_a_nulls(pos)) && rht_entry(tpos, pos, member);	\
	     pos = rht_dereference_bucket((pos)->next, tbl, hash))

/**
 * rht_for_each_entry - iterate over hash chain of given type
 * @tpos:	the type * to use as a loop cursor.
 * @pos:	the &struct rhash_head to use as a loop cursor.
 * @tbl:	the &struct bucket_table
 * @hash:	the hash value / bucket index
 * @member:	name of the &struct rhash_head within the hashable struct.
 */
#define rht_for_each_entry(tpos, pos, tbl, hash, member)		\
	rht_for_each_entry_from(tpos, pos,				\
				rht_ptr(rht_bucket(tbl, hash), tbl, hash), \
				tbl, hash, member)

/**
 * rht_for_each_entry_safe - safely iterate over hash chain of given type
 * @tpos:	the type * to use as a loop cursor.
 * @pos:	the &struct rhash_head to use as a loop cursor.
 * @next:	the &struct rhash_head to use as next in loop cursor.
 * @tbl:	the &struct bucket_table
 * @hash:	the hash value / bucket index
 * @member:	name of the &struct rhash_head within the hashable struct.
 *
 * This hash chain list-traversal primitive allows for the looped code to
 * remove the loop cursor from the list.
 */
#define rht_for_each_entry_safe(tpos, pos, next, tbl, hash, member)	      \
	for (pos = rht_ptr(rht_bucket(tbl, hash), tbl, hash),		      \
	     next = !rht_is_a_nulls(pos) ?				      \
		       rht_dereference_bucket(pos->next, tbl, hash) : NULL;   \
	     (!rht_is_a_nulls(pos)) && rht_entry(tpos, pos, member);	      \
	     pos = next,						      \
	     next = !rht_is_a_nulls(pos) ?				      \
		       rht_dereference_bucket(pos->next, tbl, hash) : NULL)

/**
 * rht_for_each_rcu_from - iterate over rcu hash chain from given head
 * @pos:	the &struct rhash_head to use as a loop cursor.
 * @head:	the &struct rhash_head to start from
 * @tbl:	the &struct bucket_table
 * @hash:	the hash value / bucket index
 *
 * This hash chain list-traversal primitive may safely run concurrently with
 * the _rcu mutation primitives such as rhashtable_insert() as long as the
 * traversal is guarded by rcu_read_lock().
 */
#define rht_for_each_rcu_from(pos, head, tbl, hash)			\
	for (({barrier(); }),						\
	     pos = head;						\
	     !rht_is_a_nulls(pos);					\
	     pos = rcu_dereference_raw(pos->next))

/**
 * rht_for_each_rcu - iterate over rcu hash chain
 * @pos:	the &struct rhash_head to use as a loop cursor.
 * @tbl:	the &struct bucket_table
 * @hash:	the hash value / bucket index
 *
 * This hash chain list-traversal primitive may safely run concurrently with
 * the _rcu mutation primitives such as rhashtable_insert() as long as the
 * traversal is guarded by rcu_read_lock().
 */
#define rht_for_each_rcu(pos, tbl, hash)			\
	for (({barrier(); }),					\
	     pos = rht_ptr(rht_bucket(tbl, hash), tbl, hash);	\
	     !rht_is_a_nulls(pos);				\
	     pos = rcu_dereference_raw(pos->next))

/**
 * rht_for_each_entry_rcu_from - iterated over rcu hash chain from given head
 * @tpos:	the type * to use as a loop cursor.
 * @pos:	the &struct rhash_head to use as a loop cursor.
 * @head:	the &struct rhash_head to start from
 * @tbl:	the &struct bucket_table
 * @hash:	the hash value / bucket index
 * @member:	name of the &struct rhash_head within the hashable struct.
 *
 * This hash chain list-traversal primitive may safely run concurrently with
 * the _rcu mutation primitives such as rhashtable_insert() as long as the
 * traversal is guarded by rcu_read_lock().
 */
#define rht_for_each_entry_rcu_from(tpos, pos, head, tbl, hash, member) \
	for (({barrier(); }),						    \
	     pos = head;						    \
	     (!rht_is_a_nulls(pos)) && rht_entry(tpos, pos, member);	    \
	     pos = rht_dereference_bucket_rcu(pos->next, tbl, hash))

/**
 * rht_for_each_entry_rcu - iterate over rcu hash chain of given type
 * @tpos:	the type * to use as a loop cursor.
 * @pos:	the &struct rhash_head to use as a loop cursor.
 * @tbl:	the &struct bucket_table
 * @hash:	the hash value / bucket index
 * @member:	name of the &struct rhash_head within the hashable struct.
 *
 * This hash chain list-traversal primitive may safely run concurrently with
 * the _rcu mutation primitives such as rhashtable_insert() as long as the
 * traversal is guarded by rcu_read_lock().
 */
#define rht_for_each_entry_rcu(tpos, pos, tbl, hash, member)		   \
	rht_for_each_entry_rcu_from(tpos, pos,				   \
				    rht_ptr(rht_bucket(tbl, hash),	   \
					    tbl, hash),			   \
				    tbl, hash, member)

/**
 * rhl_for_each_rcu - iterate over rcu hash table list
 * @pos:	the &struct rlist_head to use as a loop cursor.
 * @list:	the head of the list
 *
 * This hash chain list-traversal primitive should be used on the
 * list returned by rhltable_lookup.
 */
#define rhl_for_each_rcu(pos, list)					\
	for (pos = list; pos; pos = rcu_dereference_raw(pos->next))

/**
 * rhl_for_each_entry_rcu - iterate over rcu hash table list of given type
 * @tpos:	the type * to use as a loop cursor.
 * @pos:	the &struct rlist_head to use as a loop cursor.
 * @list:	the head of the list
 * @member:	name of the &struct rlist_head within the hashable struct.
 *
 * This hash chain list-traversal primitive should be used on the
 * list returned by rhltable_lookup.
 */
#define rhl_for_each_entry_rcu(tpos, pos, list, member)			\
	for (pos = list; pos && rht_entry(tpos, pos, member);		\
	     pos = rcu_dereference_raw(pos->next))

static inline int rhashtable_compare(struct rhashtable_compare_arg *arg,
				     const void *obj)
{
	struct rhashtable *ht = arg->ht;
	const char *ptr = obj;

	return memcmp(ptr + ht->p.key_offset, arg->key, ht->p.key_len);
}

/* Internal function, do not use. */
static inline struct rhash_head *__rhashtable_lookup(
	struct rhashtable *ht, const void *key,
	const struct rhashtable_params params)
{
	struct rhashtable_compare_arg arg = {
		.ht = ht,
		.key = key,
	};
<<<<<<< HEAD
=======
	struct rhash_lock_head *const *bkt;
>>>>>>> 407d19ab
	struct bucket_table *tbl;
	struct rhash_head *he;
	unsigned int hash;

	tbl = rht_dereference_rcu(ht->tbl, ht);
restart:
	hash = rht_key_hashfn(ht, tbl, key, params);
<<<<<<< HEAD
	rht_for_each_rcu(he, tbl, hash) {
		if (params.obj_cmpfn ?
		    params.obj_cmpfn(&arg, rht_obj(ht, he)) :
		    rhashtable_compare(&arg, rht_obj(ht, he)))
			continue;
		return he;
	}
=======
	bkt = rht_bucket(tbl, hash);
	do {
		rht_for_each_rcu_from(he, rht_ptr(bkt, tbl, hash), tbl, hash) {
			if (params.obj_cmpfn ?
			    params.obj_cmpfn(&arg, rht_obj(ht, he)) :
			    rhashtable_compare(&arg, rht_obj(ht, he)))
				continue;
			return he;
		}
		/* An object might have been moved to a different hash chain,
		 * while we walk along it - better check and retry.
		 */
	} while (he != RHT_NULLS_MARKER(bkt));
>>>>>>> 407d19ab

	/* Ensure we see any new tables. */
	smp_rmb();

	tbl = rht_dereference_rcu(tbl->future_tbl, ht);
	if (unlikely(tbl))
		goto restart;

	return NULL;
}

/**
 * rhashtable_lookup - search hash table
 * @ht:		hash table
 * @key:	the pointer to the key
 * @params:	hash table parameters
 *
 * Computes the hash value for the key and traverses the bucket chain looking
 * for a entry with an identical key. The first matching entry is returned.
 *
 * This must only be called under the RCU read lock.
 *
 * Returns the first entry on which the compare function returned true.
 */
static inline void *rhashtable_lookup(
	struct rhashtable *ht, const void *key,
	const struct rhashtable_params params)
{
	struct rhash_head *he = __rhashtable_lookup(ht, key, params);

	return he ? rht_obj(ht, he) : NULL;
}

/**
 * rhashtable_lookup_fast - search hash table, without RCU read lock
 * @ht:		hash table
 * @key:	the pointer to the key
 * @params:	hash table parameters
 *
 * Computes the hash value for the key and traverses the bucket chain looking
 * for a entry with an identical key. The first matching entry is returned.
 *
 * Only use this function when you have other mechanisms guaranteeing
 * that the object won't go away after the RCU read lock is released.
 *
 * Returns the first entry on which the compare function returned true.
 */
static inline void *rhashtable_lookup_fast(
	struct rhashtable *ht, const void *key,
	const struct rhashtable_params params)
{
	void *obj;

	rcu_read_lock();
	obj = rhashtable_lookup(ht, key, params);
	rcu_read_unlock();

	return obj;
}

/**
 * rhltable_lookup - search hash list table
 * @hlt:	hash table
 * @key:	the pointer to the key
 * @params:	hash table parameters
 *
 * Computes the hash value for the key and traverses the bucket chain looking
 * for a entry with an identical key.  All matching entries are returned
 * in a list.
 *
 * This must only be called under the RCU read lock.
 *
 * Returns the list of entries that match the given key.
 */
static inline struct rhlist_head *rhltable_lookup(
	struct rhltable *hlt, const void *key,
	const struct rhashtable_params params)
{
	struct rhash_head *he = __rhashtable_lookup(&hlt->ht, key, params);

	return he ? container_of(he, struct rhlist_head, rhead) : NULL;
}

/* Internal function, please use rhashtable_insert_fast() instead. This
 * function returns the existing element already in hashes in there is a clash,
 * otherwise it returns an error via ERR_PTR().
 */
static inline void *__rhashtable_insert_fast(
	struct rhashtable *ht, const void *key, struct rhash_head *obj,
	const struct rhashtable_params params, bool rhlist)
{
	struct rhashtable_compare_arg arg = {
		.ht = ht,
		.key = key,
	};
	struct rhash_lock_head **bkt;
	struct rhash_head __rcu **pprev;
	struct bucket_table *tbl;
	struct rhash_head *head;
	unsigned int hash;
	int elasticity;
	void *data;

	rcu_read_lock();

	tbl = rht_dereference_rcu(ht->tbl, ht);
	hash = rht_head_hashfn(ht, tbl, obj, params);
	elasticity = RHT_ELASTICITY;
	bkt = rht_bucket_insert(ht, tbl, hash);
	data = ERR_PTR(-ENOMEM);
	if (!bkt)
		goto out;
	pprev = NULL;
	rht_lock(tbl, bkt);

	if (unlikely(rcu_access_pointer(tbl->future_tbl))) {
slow_path:
		rht_unlock(tbl, bkt);
		rcu_read_unlock();
		return rhashtable_insert_slow(ht, key, obj);
	}

	rht_for_each_from(head, rht_ptr(bkt, tbl, hash), tbl, hash) {
		struct rhlist_head *plist;
		struct rhlist_head *list;

		elasticity--;
		if (!key ||
		    (params.obj_cmpfn ?
		     params.obj_cmpfn(&arg, rht_obj(ht, head)) :
		     rhashtable_compare(&arg, rht_obj(ht, head)))) {
			pprev = &head->next;
			continue;
		}

		data = rht_obj(ht, head);

		if (!rhlist)
			goto out_unlock;


		list = container_of(obj, struct rhlist_head, rhead);
		plist = container_of(head, struct rhlist_head, rhead);

		RCU_INIT_POINTER(list->next, plist);
		head = rht_dereference_bucket(head->next, tbl, hash);
		RCU_INIT_POINTER(list->rhead.next, head);
		if (pprev) {
			rcu_assign_pointer(*pprev, obj);
			rht_unlock(tbl, bkt);
		} else
			rht_assign_unlock(tbl, bkt, obj);
		data = NULL;
		goto out;
	}

	if (elasticity <= 0)
		goto slow_path;

	data = ERR_PTR(-E2BIG);
	if (unlikely(rht_grow_above_max(ht, tbl)))
		goto out_unlock;

	if (unlikely(rht_grow_above_100(ht, tbl)))
		goto slow_path;

	/* Inserting at head of list makes unlocking free. */
	head = rht_ptr(bkt, tbl, hash);

	RCU_INIT_POINTER(obj->next, head);
	if (rhlist) {
		struct rhlist_head *list;

		list = container_of(obj, struct rhlist_head, rhead);
		RCU_INIT_POINTER(list->next, NULL);
	}

	atomic_inc(&ht->nelems);
	rht_assign_unlock(tbl, bkt, obj);

	if (rht_grow_above_75(ht, tbl))
		schedule_work(&ht->run_work);

	data = NULL;
out:
	rcu_read_unlock();

	return data;

out_unlock:
	rht_unlock(tbl, bkt);
	goto out;
}

/**
 * rhashtable_insert_fast - insert object into hash table
 * @ht:		hash table
 * @obj:	pointer to hash head inside object
 * @params:	hash table parameters
 *
 * Will take the per bucket bitlock to protect against mutual mutations
 * on the same bucket. Multiple insertions may occur in parallel unless
 * they map to the same bucket.
 *
 * It is safe to call this function from atomic context.
 *
 * Will trigger an automatic deferred table resizing if residency in the
 * table grows beyond 70%.
 */
static inline int rhashtable_insert_fast(
	struct rhashtable *ht, struct rhash_head *obj,
	const struct rhashtable_params params)
{
	void *ret;

	ret = __rhashtable_insert_fast(ht, NULL, obj, params, false);
	if (IS_ERR(ret))
		return PTR_ERR(ret);

	return ret == NULL ? 0 : -EEXIST;
}

/**
 * rhltable_insert_key - insert object into hash list table
 * @hlt:	hash list table
 * @key:	the pointer to the key
 * @list:	pointer to hash list head inside object
 * @params:	hash table parameters
 *
 * Will take the per bucket bitlock to protect against mutual mutations
 * on the same bucket. Multiple insertions may occur in parallel unless
 * they map to the same bucket.
 *
 * It is safe to call this function from atomic context.
 *
 * Will trigger an automatic deferred table resizing if residency in the
 * table grows beyond 70%.
 */
static inline int rhltable_insert_key(
	struct rhltable *hlt, const void *key, struct rhlist_head *list,
	const struct rhashtable_params params)
{
	return PTR_ERR(__rhashtable_insert_fast(&hlt->ht, key, &list->rhead,
						params, true));
}

/**
 * rhltable_insert - insert object into hash list table
 * @hlt:	hash list table
 * @list:	pointer to hash list head inside object
 * @params:	hash table parameters
 *
 * Will take the per bucket bitlock to protect against mutual mutations
 * on the same bucket. Multiple insertions may occur in parallel unless
 * they map to the same bucket.
 *
 * It is safe to call this function from atomic context.
 *
 * Will trigger an automatic deferred table resizing if residency in the
 * table grows beyond 70%.
 */
static inline int rhltable_insert(
	struct rhltable *hlt, struct rhlist_head *list,
	const struct rhashtable_params params)
{
	const char *key = rht_obj(&hlt->ht, &list->rhead);

	key += params.key_offset;

	return rhltable_insert_key(hlt, key, list, params);
}

/**
 * rhashtable_lookup_insert_fast - lookup and insert object into hash table
 * @ht:		hash table
 * @obj:	pointer to hash head inside object
 * @params:	hash table parameters
 *
 * This lookup function may only be used for fixed key hash table (key_len
 * parameter set). It will BUG() if used inappropriately.
 *
 * It is safe to call this function from atomic context.
 *
 * Will trigger an automatic deferred table resizing if residency in the
 * table grows beyond 70%.
 */
static inline int rhashtable_lookup_insert_fast(
	struct rhashtable *ht, struct rhash_head *obj,
	const struct rhashtable_params params)
{
	const char *key = rht_obj(ht, obj);
	void *ret;

	BUG_ON(ht->p.obj_hashfn);

	ret = __rhashtable_insert_fast(ht, key + ht->p.key_offset, obj, params,
				       false);
	if (IS_ERR(ret))
		return PTR_ERR(ret);

	return ret == NULL ? 0 : -EEXIST;
}

/**
 * rhashtable_lookup_get_insert_fast - lookup and insert object into hash table
 * @ht:		hash table
 * @obj:	pointer to hash head inside object
 * @params:	hash table parameters
 *
 * Just like rhashtable_lookup_insert_fast(), but this function returns the
 * object if it exists, NULL if it did not and the insertion was successful,
 * and an ERR_PTR otherwise.
 */
static inline void *rhashtable_lookup_get_insert_fast(
	struct rhashtable *ht, struct rhash_head *obj,
	const struct rhashtable_params params)
{
	const char *key = rht_obj(ht, obj);

	BUG_ON(ht->p.obj_hashfn);

	return __rhashtable_insert_fast(ht, key + ht->p.key_offset, obj, params,
					false);
}

/**
 * rhashtable_lookup_insert_key - search and insert object to hash table
 *				  with explicit key
 * @ht:		hash table
 * @key:	key
 * @obj:	pointer to hash head inside object
 * @params:	hash table parameters
 *
 * Lookups may occur in parallel with hashtable mutations and resizing.
 *
 * Will trigger an automatic deferred table resizing if residency in the
 * table grows beyond 70%.
 *
 * Returns zero on success.
 */
static inline int rhashtable_lookup_insert_key(
	struct rhashtable *ht, const void *key, struct rhash_head *obj,
	const struct rhashtable_params params)
{
	void *ret;

	BUG_ON(!ht->p.obj_hashfn || !key);

	ret = __rhashtable_insert_fast(ht, key, obj, params, false);
	if (IS_ERR(ret))
		return PTR_ERR(ret);

	return ret == NULL ? 0 : -EEXIST;
}

/**
 * rhashtable_lookup_get_insert_key - lookup and insert object into hash table
 * @ht:		hash table
 * @obj:	pointer to hash head inside object
 * @params:	hash table parameters
 * @data:	pointer to element data already in hashes
 *
 * Just like rhashtable_lookup_insert_key(), but this function returns the
 * object if it exists, NULL if it does not and the insertion was successful,
 * and an ERR_PTR otherwise.
 */
static inline void *rhashtable_lookup_get_insert_key(
	struct rhashtable *ht, const void *key, struct rhash_head *obj,
	const struct rhashtable_params params)
{
	BUG_ON(!ht->p.obj_hashfn || !key);

	return __rhashtable_insert_fast(ht, key, obj, params, false);
}

/* Internal function, please use rhashtable_remove_fast() instead */
static inline int __rhashtable_remove_fast_one(
	struct rhashtable *ht, struct bucket_table *tbl,
	struct rhash_head *obj, const struct rhashtable_params params,
	bool rhlist)
{
	struct rhash_lock_head **bkt;
	struct rhash_head __rcu **pprev;
	struct rhash_head *he;
	unsigned int hash;
	int err = -ENOENT;

	hash = rht_head_hashfn(ht, tbl, obj, params);
	bkt = rht_bucket_var(tbl, hash);
	if (!bkt)
		return -ENOENT;
	pprev = NULL;
	rht_lock(tbl, bkt);

	rht_for_each_from(he, rht_ptr(bkt, tbl, hash), tbl, hash) {
		struct rhlist_head *list;

		list = container_of(he, struct rhlist_head, rhead);

		if (he != obj) {
			struct rhlist_head __rcu **lpprev;

			pprev = &he->next;

			if (!rhlist)
				continue;

			do {
				lpprev = &list->next;
				list = rht_dereference_bucket(list->next,
							      tbl, hash);
			} while (list && obj != &list->rhead);

			if (!list)
				continue;

			list = rht_dereference_bucket(list->next, tbl, hash);
			RCU_INIT_POINTER(*lpprev, list);
			err = 0;
			break;
		}

		obj = rht_dereference_bucket(obj->next, tbl, hash);
		err = 1;

		if (rhlist) {
			list = rht_dereference_bucket(list->next, tbl, hash);
			if (list) {
				RCU_INIT_POINTER(list->rhead.next, obj);
				obj = &list->rhead;
				err = 0;
			}
		}

		if (pprev) {
			rcu_assign_pointer(*pprev, obj);
			rht_unlock(tbl, bkt);
		} else {
			rht_assign_unlock(tbl, bkt, obj);
		}
		goto unlocked;
	}

	rht_unlock(tbl, bkt);
unlocked:
	if (err > 0) {
		atomic_dec(&ht->nelems);
		if (unlikely(ht->p.automatic_shrinking &&
			     rht_shrink_below_30(ht, tbl)))
			schedule_work(&ht->run_work);
		err = 0;
	}

	return err;
}

/* Internal function, please use rhashtable_remove_fast() instead */
static inline int __rhashtable_remove_fast(
	struct rhashtable *ht, struct rhash_head *obj,
	const struct rhashtable_params params, bool rhlist)
{
	struct bucket_table *tbl;
	int err;

	rcu_read_lock();

	tbl = rht_dereference_rcu(ht->tbl, ht);

	/* Because we have already taken (and released) the bucket
	 * lock in old_tbl, if we find that future_tbl is not yet
	 * visible then that guarantees the entry to still be in
	 * the old tbl if it exists.
	 */
	while ((err = __rhashtable_remove_fast_one(ht, tbl, obj, params,
						   rhlist)) &&
	       (tbl = rht_dereference_rcu(tbl->future_tbl, ht)))
		;

	rcu_read_unlock();

	return err;
}

/**
 * rhashtable_remove_fast - remove object from hash table
 * @ht:		hash table
 * @obj:	pointer to hash head inside object
 * @params:	hash table parameters
 *
 * Since the hash chain is single linked, the removal operation needs to
 * walk the bucket chain upon removal. The removal operation is thus
 * considerable slow if the hash table is not correctly sized.
 *
 * Will automatically shrink the table if permitted when residency drops
 * below 30%.
 *
 * Returns zero on success, -ENOENT if the entry could not be found.
 */
static inline int rhashtable_remove_fast(
	struct rhashtable *ht, struct rhash_head *obj,
	const struct rhashtable_params params)
{
	return __rhashtable_remove_fast(ht, obj, params, false);
}

/**
 * rhltable_remove - remove object from hash list table
 * @hlt:	hash list table
 * @list:	pointer to hash list head inside object
 * @params:	hash table parameters
 *
 * Since the hash chain is single linked, the removal operation needs to
 * walk the bucket chain upon removal. The removal operation is thus
 * considerable slow if the hash table is not correctly sized.
 *
 * Will automatically shrink the table if permitted when residency drops
 * below 30%
 *
 * Returns zero on success, -ENOENT if the entry could not be found.
 */
static inline int rhltable_remove(
	struct rhltable *hlt, struct rhlist_head *list,
	const struct rhashtable_params params)
{
	return __rhashtable_remove_fast(&hlt->ht, &list->rhead, params, true);
}

/* Internal function, please use rhashtable_replace_fast() instead */
static inline int __rhashtable_replace_fast(
	struct rhashtable *ht, struct bucket_table *tbl,
	struct rhash_head *obj_old, struct rhash_head *obj_new,
	const struct rhashtable_params params)
{
	struct rhash_lock_head **bkt;
	struct rhash_head __rcu **pprev;
	struct rhash_head *he;
	unsigned int hash;
	int err = -ENOENT;

	/* Minimally, the old and new objects must have same hash
	 * (which should mean identifiers are the same).
	 */
	hash = rht_head_hashfn(ht, tbl, obj_old, params);
	if (hash != rht_head_hashfn(ht, tbl, obj_new, params))
		return -EINVAL;

	bkt = rht_bucket_var(tbl, hash);
	if (!bkt)
		return -ENOENT;

	pprev = NULL;
	rht_lock(tbl, bkt);

	rht_for_each_from(he, rht_ptr(bkt, tbl, hash), tbl, hash) {
		if (he != obj_old) {
			pprev = &he->next;
			continue;
		}

		rcu_assign_pointer(obj_new->next, obj_old->next);
		if (pprev) {
			rcu_assign_pointer(*pprev, obj_new);
			rht_unlock(tbl, bkt);
		} else {
			rht_assign_unlock(tbl, bkt, obj_new);
		}
		err = 0;
		goto unlocked;
	}

	rht_unlock(tbl, bkt);

unlocked:
	return err;
}

/**
 * rhashtable_replace_fast - replace an object in hash table
 * @ht:		hash table
 * @obj_old:	pointer to hash head inside object being replaced
 * @obj_new:	pointer to hash head inside object which is new
 * @params:	hash table parameters
 *
 * Replacing an object doesn't affect the number of elements in the hash table
 * or bucket, so we don't need to worry about shrinking or expanding the
 * table here.
 *
 * Returns zero on success, -ENOENT if the entry could not be found,
 * -EINVAL if hash is not the same for the old and new objects.
 */
static inline int rhashtable_replace_fast(
	struct rhashtable *ht, struct rhash_head *obj_old,
	struct rhash_head *obj_new,
	const struct rhashtable_params params)
{
	struct bucket_table *tbl;
	int err;

	rcu_read_lock();

	tbl = rht_dereference_rcu(ht->tbl, ht);

	/* Because we have already taken (and released) the bucket
	 * lock in old_tbl, if we find that future_tbl is not yet
	 * visible then that guarantees the entry to still be in
	 * the old tbl if it exists.
	 */
	while ((err = __rhashtable_replace_fast(ht, tbl, obj_old,
						obj_new, params)) &&
	       (tbl = rht_dereference_rcu(tbl->future_tbl, ht)))
		;

	rcu_read_unlock();

	return err;
}

/* Obsolete function, do not use in new code. */
static inline int rhashtable_walk_init(struct rhashtable *ht,
				       struct rhashtable_iter *iter, gfp_t gfp)
{
	rhashtable_walk_enter(ht, iter);
	return 0;
}

/**
 * rhltable_walk_enter - Initialise an iterator
 * @hlt:	Table to walk over
 * @iter:	Hash table Iterator
 *
 * This function prepares a hash table walk.
 *
 * Note that if you restart a walk after rhashtable_walk_stop you
 * may see the same object twice.  Also, you may miss objects if
 * there are removals in between rhashtable_walk_stop and the next
 * call to rhashtable_walk_start.
 *
 * For a completely stable walk you should construct your own data
 * structure outside the hash table.
 *
 * This function may be called from any process context, including
 * non-preemptable context, but cannot be called from softirq or
 * hardirq context.
 *
 * You must call rhashtable_walk_exit after this function returns.
 */
static inline void rhltable_walk_enter(struct rhltable *hlt,
				       struct rhashtable_iter *iter)
{
	return rhashtable_walk_enter(&hlt->ht, iter);
}

/**
 * rhltable_free_and_destroy - free elements and destroy hash list table
 * @hlt:	the hash list table to destroy
 * @free_fn:	callback to release resources of element
 * @arg:	pointer passed to free_fn
 *
 * See documentation for rhashtable_free_and_destroy.
 */
static inline void rhltable_free_and_destroy(struct rhltable *hlt,
					     void (*free_fn)(void *ptr,
							     void *arg),
					     void *arg)
{
	return rhashtable_free_and_destroy(&hlt->ht, free_fn, arg);
}

static inline void rhltable_destroy(struct rhltable *hlt)
{
	return rhltable_free_and_destroy(hlt, NULL, NULL);
}

#endif /* _LINUX_RHASHTABLE_H */<|MERGE_RESOLUTION|>--- conflicted
+++ resolved
@@ -87,10 +87,6 @@
 	struct rhash_lock_head *buckets[] ____cacheline_aligned_in_smp;
 };
 
-<<<<<<< HEAD
-#define INIT_RHT_NULLS_HEAD(ptr)	\
-	((ptr) = (typeof(ptr)) NULLS_MARKER(0))
-=======
 /*
  * NULLS_MARKER() expects a hash value with the low
  * bits mostly likely to be significant, and it discards
@@ -108,7 +104,6 @@
 	((void *)NULLS_MARKER(((unsigned long) (ptr)) >> 1))
 #define INIT_RHT_NULLS_HEAD(ptr)	\
 	((ptr) = NULL)
->>>>>>> 407d19ab
 
 static inline bool rht_is_a_nulls(const struct rhash_head *ptr)
 {
@@ -598,10 +593,7 @@
 		.ht = ht,
 		.key = key,
 	};
-<<<<<<< HEAD
-=======
 	struct rhash_lock_head *const *bkt;
->>>>>>> 407d19ab
 	struct bucket_table *tbl;
 	struct rhash_head *he;
 	unsigned int hash;
@@ -609,15 +601,6 @@
 	tbl = rht_dereference_rcu(ht->tbl, ht);
 restart:
 	hash = rht_key_hashfn(ht, tbl, key, params);
-<<<<<<< HEAD
-	rht_for_each_rcu(he, tbl, hash) {
-		if (params.obj_cmpfn ?
-		    params.obj_cmpfn(&arg, rht_obj(ht, he)) :
-		    rhashtable_compare(&arg, rht_obj(ht, he)))
-			continue;
-		return he;
-	}
-=======
 	bkt = rht_bucket(tbl, hash);
 	do {
 		rht_for_each_rcu_from(he, rht_ptr(bkt, tbl, hash), tbl, hash) {
@@ -631,7 +614,6 @@
 		 * while we walk along it - better check and retry.
 		 */
 	} while (he != RHT_NULLS_MARKER(bkt));
->>>>>>> 407d19ab
 
 	/* Ensure we see any new tables. */
 	smp_rmb();
@@ -1249,14 +1231,6 @@
 	return err;
 }
 
-/* Obsolete function, do not use in new code. */
-static inline int rhashtable_walk_init(struct rhashtable *ht,
-				       struct rhashtable_iter *iter, gfp_t gfp)
-{
-	rhashtable_walk_enter(ht, iter);
-	return 0;
-}
-
 /**
  * rhltable_walk_enter - Initialise an iterator
  * @hlt:	Table to walk over
