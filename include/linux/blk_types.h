--- conflicted
+++ resolved
@@ -167,11 +167,11 @@
 	void			*bi_private;
 #ifdef CONFIG_BLK_CGROUP
 	/*
-	 * Optional ioc and css associated with this bio.  Put on bio
-	 * release.  Read comment on top of bio_associate_current().
+	 * Represents the association of the css and request_queue for the bio.
+	 * If a bio goes direct to device, it will not have a blkg as it will
+	 * not have a request_queue associated with it.  The reference is put
+	 * on release of the bio.
 	 */
-	struct io_context	*bi_ioc;
-	struct cgroup_subsys_state *bi_css;
 	struct blkcg_gq		*bi_blkg;
 	struct bio_issue	bi_issue;
 #endif
@@ -208,17 +208,6 @@
 /*
  * bio flags
  */
-<<<<<<< HEAD
-#define BIO_SEG_VALID	1	/* bi_phys_segments valid */
-#define BIO_CLONED	2	/* doesn't own data */
-#define BIO_BOUNCED	3	/* bio is a bounce bio */
-#define BIO_USER_MAPPED 4	/* contains user pages */
-#define BIO_NULL_MAPPED 5	/* contains invalid user pages */
-#define BIO_QUIET	6	/* Make BIO Quiet */
-#define BIO_CHAIN	7	/* chained bio, ->bi_remaining in effect */
-#define BIO_REFFED	8	/* bio has elevated ->bi_cnt */
-#define BIO_THROTTLED	9	/* This bio has already been subjected to
-=======
 enum {
 	BIO_NO_PAGE_REF,	/* don't put release vec pages */
 	BIO_SEG_VALID,		/* bi_phys_segments valid */
@@ -230,18 +219,13 @@
 	BIO_CHAIN,		/* chained bio, ->bi_remaining in effect */
 	BIO_REFFED,		/* bio has elevated ->bi_cnt */
 	BIO_THROTTLED,		/* This bio has already been subjected to
->>>>>>> 407d19ab
 				 * throttling rules. Don't do it again. */
 	BIO_TRACE_COMPLETION,	/* bio_endio() should trace the final completion
 				 * of this bio. */
-<<<<<<< HEAD
-#define BIO_QUEUE_ENTERED 11	/* can use blk_queue_enter_live() */
-=======
 	BIO_QUEUE_ENTERED,	/* can use blk_queue_enter_live() */
 	BIO_TRACKED,		/* set if bio goes through the rq_qos path */
 	BIO_FLAG_LAST
 };
->>>>>>> 407d19ab
 
 /* See BVEC_POOL_OFFSET below before adding new flags */
 
@@ -298,11 +282,9 @@
 	REQ_OP_FLUSH		= 2,
 	/* discard sectors */
 	REQ_OP_DISCARD		= 3,
-	/* get zone information */
-	REQ_OP_ZONE_REPORT	= 4,
 	/* securely erase sectors */
 	REQ_OP_SECURE_ERASE	= 5,
-	/* seset a zone write pointer */
+	/* reset a zone write pointer */
 	REQ_OP_ZONE_RESET	= 6,
 	/* write the same sector many times */
 	REQ_OP_WRITE_SAME	= 7,
@@ -339,6 +321,8 @@
 	/* command specific flags for REQ_OP_WRITE_ZEROES: */
 	__REQ_NOUNMAP,		/* do not free blocks when zeroing */
 
+	__REQ_HIPRI,
+
 	/* for driver use */
 	__REQ_DRV,
 	__REQ_SWAP,		/* swapping request. */
@@ -359,8 +343,8 @@
 #define REQ_RAHEAD		(1ULL << __REQ_RAHEAD)
 #define REQ_BACKGROUND		(1ULL << __REQ_BACKGROUND)
 #define REQ_NOWAIT		(1ULL << __REQ_NOWAIT)
-
 #define REQ_NOUNMAP		(1ULL << __REQ_NOUNMAP)
+#define REQ_HIPRI		(1ULL << __REQ_HIPRI)
 
 #define REQ_DRV			(1ULL << __REQ_DRV)
 #define REQ_SWAP		(1ULL << __REQ_SWAP)
@@ -436,17 +420,6 @@
 static inline bool blk_qc_t_valid(blk_qc_t cookie)
 {
 	return cookie != BLK_QC_T_NONE;
-}
-
-static inline blk_qc_t blk_tag_to_qc_t(unsigned int tag, unsigned int queue_num,
-				       bool internal)
-{
-	blk_qc_t ret = tag | (queue_num << BLK_QC_T_SHIFT);
-
-	if (internal)
-		ret |= BLK_QC_T_INTERNAL;
-
-	return ret;
 }
 
 static inline unsigned int blk_qc_t_to_queue_num(blk_qc_t cookie)
