--- conflicted
+++ resolved
@@ -324,10 +324,10 @@
  * Like SG_CHUNK_SIZE, but for archs that have sg chaining. This limit
  * is totally arbitrary, a setting of 2048 will get you at least 8mb ios.
  */
-#ifdef CONFIG_ARCH_HAS_SG_CHAIN
+#ifdef CONFIG_ARCH_NO_SG_CHAIN
+#define SG_MAX_SEGMENTS	SG_CHUNK_SIZE
+#else
 #define SG_MAX_SEGMENTS	2048
-#else
-#define SG_MAX_SEGMENTS	SG_CHUNK_SIZE
 #endif
 
 #ifdef CONFIG_SG_POOL
@@ -339,21 +339,12 @@
 /*
  * sg page iterator
  *
-<<<<<<< HEAD
- * Iterates over sg entries page-by-page.  On each successful iteration,
- * you can call sg_page_iter_page(@piter) and sg_page_iter_dma_address(@piter)
- * to get the current page and its dma address. @piter->sg will point to the
- * sg holding this page and @piter->sg_pgoffset to the page's page offset
- * within the sg. The iteration will stop either when a maximum number of sg
- * entries was reached or a terminating sg (sg_last(sg) == true) was reached.
-=======
  * Iterates over sg entries page-by-page.  On each successful iteration, you
  * can call sg_page_iter_page(@piter) to get the current page.
  * @piter->sg will point to the sg holding this page and @piter->sg_pgoffset to
  * the page's page offset within the sg. The iteration will stop either when a
  * maximum number of sg entries was reached or a terminating sg
  * (sg_last(sg) == true) was reached.
->>>>>>> 407d19ab
  */
 struct sg_page_iter {
 	struct scatterlist	*sg;		/* sg holding the page */
@@ -365,7 +356,19 @@
 						 * next step */
 };
 
+/*
+ * sg page iterator for DMA addresses
+ *
+ * This is the same as sg_page_iter however you can call
+ * sg_page_iter_dma_address(@dma_iter) to get the page's DMA
+ * address. sg_page_iter_page() cannot be called on this iterator.
+ */
+struct sg_dma_page_iter {
+	struct sg_page_iter base;
+};
+
 bool __sg_page_iter_next(struct sg_page_iter *piter);
+bool __sg_page_iter_dma_next(struct sg_dma_page_iter *dma_iter);
 void __sg_page_iter_start(struct sg_page_iter *piter,
 			  struct scatterlist *sglist, unsigned int nents,
 			  unsigned long pgoffset);
@@ -381,11 +384,13 @@
 /**
  * sg_page_iter_dma_address - get the dma address of the current page held by
  * the page iterator.
- * @piter:	page iterator holding the page
- */
-static inline dma_addr_t sg_page_iter_dma_address(struct sg_page_iter *piter)
-{
-	return sg_dma_address(piter->sg) + (piter->sg_pgoffset << PAGE_SHIFT);
+ * @dma_iter:	page iterator holding the page
+ */
+static inline dma_addr_t
+sg_page_iter_dma_address(struct sg_dma_page_iter *dma_iter)
+{
+	return sg_dma_address(dma_iter->base.sg) +
+	       (dma_iter->base.sg_pgoffset << PAGE_SHIFT);
 }
 
 /**
@@ -394,10 +399,27 @@
  * @piter:	page iterator to hold current page, sg, sg_pgoffset
  * @nents:	maximum number of sg entries to iterate over
  * @pgoffset:	starting page offset
+ *
+ * Callers may use sg_page_iter_page() to get each page pointer.
  */
 #define for_each_sg_page(sglist, piter, nents, pgoffset)		   \
 	for (__sg_page_iter_start((piter), (sglist), (nents), (pgoffset)); \
 	     __sg_page_iter_next(piter);)
+
+/**
+ * for_each_sg_dma_page - iterate over the pages of the given sg list
+ * @sglist:	sglist to iterate over
+ * @dma_iter:	page iterator to hold current page
+ * @dma_nents:	maximum number of sg entries to iterate over, this is the value
+ *              returned from dma_map_sg
+ * @pgoffset:	starting page offset
+ *
+ * Callers may use sg_page_iter_dma_address() to get each page's DMA address.
+ */
+#define for_each_sg_dma_page(sglist, dma_iter, dma_nents, pgoffset)            \
+	for (__sg_page_iter_start(&(dma_iter)->base, sglist, dma_nents,        \
+				  pgoffset);                                   \
+	     __sg_page_iter_dma_next(dma_iter);)
 
 /*
  * Mapping sg iterator
