--- conflicted
+++ resolved
@@ -21,14 +21,16 @@
  * walkers which rely on the fully initialized page->flags and others
  * should use this rather than pfn_valid && pfn_to_page
  */
-#define pfn_to_online_page(pfn)				\
-({							\
-	struct page *___page = NULL;			\
-	unsigned long ___nr = pfn_to_section_nr(pfn);	\
-							\
-	if (___nr < NR_MEM_SECTIONS && online_section_nr(___nr))\
-		___page = pfn_to_page(pfn);		\
-	___page;					\
+#define pfn_to_online_page(pfn)					   \
+({								   \
+	struct page *___page = NULL;				   \
+	unsigned long ___pfn = pfn;				   \
+	unsigned long ___nr = pfn_to_section_nr(___pfn);	   \
+								   \
+	if (___nr < NR_MEM_SECTIONS && online_section_nr(___nr) && \
+	    pfn_valid_within(___pfn))				   \
+		___page = pfn_to_page(___pfn);			   \
+	___page;						   \
 })
 
 /*
@@ -98,7 +100,7 @@
 extern unsigned long __offline_isolated_pages(unsigned long start_pfn,
 						unsigned long end_pfn);
 
-typedef void (*online_page_callback_t)(struct page *page);
+typedef void (*online_page_callback_t)(struct page *page, unsigned int order);
 
 extern int set_online_page_callback(online_page_callback_t callback);
 extern int restore_online_page_callback(online_page_callback_t callback);
@@ -109,13 +111,10 @@
 
 extern int try_online_node(int nid);
 
-<<<<<<< HEAD
-=======
 extern int arch_add_memory(int nid, u64 start, u64 size,
 			struct mhp_restrictions *restrictions);
 extern u64 max_mem_size;
 
->>>>>>> 407d19ab
 extern bool memhp_auto_online;
 /* If movable_node boot option specified */
 extern bool movable_node_enabled;
@@ -125,17 +124,10 @@
 }
 
 #ifdef CONFIG_MEMORY_HOTREMOVE
-<<<<<<< HEAD
-extern int arch_remove_memory(u64 start, u64 size,
-		struct vmem_altmap *altmap);
-extern int __remove_pages(struct zone *zone, unsigned long start_pfn,
-	unsigned long nr_pages, struct vmem_altmap *altmap);
-=======
 extern void arch_remove_memory(int nid, u64 start, u64 size,
 			       struct vmem_altmap *altmap);
 extern void __remove_pages(struct zone *zone, unsigned long start_pfn,
 			   unsigned long nr_pages, struct vmem_altmap *altmap);
->>>>>>> 407d19ab
 #endif /* CONFIG_MEMORY_HOTREMOVE */
 
 /*
@@ -332,12 +324,8 @@
 extern bool is_mem_section_removable(unsigned long pfn, unsigned long nr_pages);
 extern void try_offline_node(int nid);
 extern int offline_pages(unsigned long start_pfn, unsigned long nr_pages);
-<<<<<<< HEAD
-extern void remove_memory(int nid, u64 start, u64 size);
-=======
 extern int remove_memory(int nid, u64 start, u64 size);
 extern void __remove_memory(int nid, u64 start, u64 size);
->>>>>>> 407d19ab
 
 #else
 static inline bool is_mem_section_removable(unsigned long pfn,
@@ -353,36 +341,25 @@
 	return -EINVAL;
 }
 
-<<<<<<< HEAD
-static inline void remove_memory(int nid, u64 start, u64 size) {}
-=======
 static inline int remove_memory(int nid, u64 start, u64 size)
 {
 	return -EBUSY;
 }
 
 static inline void __remove_memory(int nid, u64 start, u64 size) {}
->>>>>>> 407d19ab
 #endif /* CONFIG_MEMORY_HOTREMOVE */
 
 extern void __ref free_area_init_core_hotplug(int nid);
 extern int walk_memory_range(unsigned long start_pfn, unsigned long end_pfn,
 		void *arg, int (*func)(struct memory_block *, void *));
+extern int __add_memory(int nid, u64 start, u64 size);
 extern int add_memory(int nid, u64 start, u64 size);
-<<<<<<< HEAD
-extern int add_memory_resource(int nid, struct resource *resource, bool online);
-extern int arch_add_memory(int nid, u64 start, u64 size,
-		struct vmem_altmap *altmap, bool want_memblock);
-=======
 extern int add_memory_resource(int nid, struct resource *resource);
->>>>>>> 407d19ab
 extern void move_pfn_range_to_zone(struct zone *zone, unsigned long start_pfn,
 		unsigned long nr_pages, struct vmem_altmap *altmap);
-extern int offline_pages(unsigned long start_pfn, unsigned long nr_pages);
 extern bool is_memblock_offlined(struct memory_block *mem);
-extern void remove_memory(int nid, u64 start, u64 size);
-extern int sparse_add_one_section(struct pglist_data *pgdat,
-		unsigned long start_pfn, struct vmem_altmap *altmap);
+extern int sparse_add_one_section(int nid, unsigned long start_pfn,
+				  struct vmem_altmap *altmap);
 extern void sparse_remove_one_section(struct zone *zone, struct mem_section *ms,
 		unsigned long map_offset, struct vmem_altmap *altmap);
 extern struct page *sparse_decode_mem_map(unsigned long coded_mem_map,
