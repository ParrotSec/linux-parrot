/* SPDX-License-Identifier: GPL-2.0 */
/* Copyright (c) 2018 Facebook */

#ifndef _LINUX_BTF_H
#define _LINUX_BTF_H 1

#include <linux/types.h>

struct btf;
struct btf_type;
union bpf_attr;

extern const struct file_operations btf_fops;

void btf_put(struct btf *btf);
int btf_new_fd(const union bpf_attr *attr);
struct btf *btf_get_by_fd(int fd);
int btf_get_info_by_fd(const struct btf *btf,
		       const union bpf_attr *attr,
		       union bpf_attr __user *uattr);
/* Figure out the size of a type_id.  If type_id is a modifier
 * (e.g. const), it will be resolved to find out the type with size.
 *
 * For example:
 * In describing "const void *",  type_id is "const" and "const"
 * refers to "void *".  The return type will be "void *".
 *
 * If type_id is a simple "int", then return type will be "int".
 *
 * @btf: struct btf object
 * @type_id: Find out the size of type_id. The type_id of the return
 *           type is set to *type_id.
 * @ret_size: It can be NULL.  If not NULL, the size of the return
 *            type is set to *ret_size.
 * Return: The btf_type (resolved to another type with size info if needed).
 *         NULL is returned if type_id itself does not have size info
 *         (e.g. void) or it cannot be resolved to another type that
 *         has size info.
 *         *type_id and *ret_size will not be changed in the
 *         NULL return case.
 */
const struct btf_type *btf_type_id_size(const struct btf *btf,
					u32 *type_id,
					u32 *ret_size);
void btf_type_seq_show(const struct btf *btf, u32 type_id, void *obj,
		       struct seq_file *m);
int btf_get_fd_by_id(u32 id);
u32 btf_id(const struct btf *btf);
<<<<<<< HEAD
=======
bool btf_member_is_reg_int(const struct btf *btf, const struct btf_type *s,
			   const struct btf_member *m,
			   u32 expected_offset, u32 expected_size);
int btf_find_spin_lock(const struct btf *btf, const struct btf_type *t);
bool btf_type_is_void(const struct btf_type *t);

#ifdef CONFIG_BPF_SYSCALL
const struct btf_type *btf_type_by_id(const struct btf *btf, u32 type_id);
const char *btf_name_by_offset(const struct btf *btf, u32 offset);
#else
static inline const struct btf_type *btf_type_by_id(const struct btf *btf,
						    u32 type_id)
{
	return NULL;
}
static inline const char *btf_name_by_offset(const struct btf *btf,
					     u32 offset)
{
	return NULL;
}
#endif
>>>>>>> 407d19ab

#endif<|MERGE_RESOLUTION|>--- conflicted
+++ resolved
@@ -7,6 +7,7 @@
 #include <linux/types.h>
 
 struct btf;
+struct btf_member;
 struct btf_type;
 union bpf_attr;
 
@@ -46,8 +47,6 @@
 		       struct seq_file *m);
 int btf_get_fd_by_id(u32 id);
 u32 btf_id(const struct btf *btf);
-<<<<<<< HEAD
-=======
 bool btf_member_is_reg_int(const struct btf *btf, const struct btf_type *s,
 			   const struct btf_member *m,
 			   u32 expected_offset, u32 expected_size);
@@ -69,6 +68,5 @@
 	return NULL;
 }
 #endif
->>>>>>> 407d19ab
 
 #endif