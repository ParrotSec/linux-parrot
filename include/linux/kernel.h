/* SPDX-License-Identifier: GPL-2.0 */
#ifndef _LINUX_KERNEL_H
#define _LINUX_KERNEL_H


#include <stdarg.h>
#include <linux/linkage.h>
#include <linux/stddef.h>
#include <linux/types.h>
#include <linux/compiler.h>
#include <linux/bitops.h>
#include <linux/log2.h>
#include <linux/typecheck.h>
#include <linux/printk.h>
#include <linux/build_bug.h>
#include <asm/byteorder.h>
#include <uapi/linux/kernel.h>
#include <asm/div64.h>

#define USHRT_MAX	((u16)(~0U))
#define SHRT_MAX	((s16)(USHRT_MAX>>1))
#define SHRT_MIN	((s16)(-SHRT_MAX - 1))
#define INT_MAX		((int)(~0U>>1))
#define INT_MIN		(-INT_MAX - 1)
#define UINT_MAX	(~0U)
#define LONG_MAX	((long)(~0UL>>1))
#define LONG_MIN	(-LONG_MAX - 1)
#define ULONG_MAX	(~0UL)
#define LLONG_MAX	((long long)(~0ULL>>1))
#define LLONG_MIN	(-LLONG_MAX - 1)
#define ULLONG_MAX	(~0ULL)
#define SIZE_MAX	(~(size_t)0)
#define PHYS_ADDR_MAX	(~(phys_addr_t)0)

#define U8_MAX		((u8)~0U)
#define S8_MAX		((s8)(U8_MAX>>1))
#define S8_MIN		((s8)(-S8_MAX - 1))
#define U16_MAX		((u16)~0U)
#define S16_MAX		((s16)(U16_MAX>>1))
#define S16_MIN		((s16)(-S16_MAX - 1))
#define U32_MAX		((u32)~0U)
#define S32_MAX		((s32)(U32_MAX>>1))
#define S32_MIN		((s32)(-S32_MAX - 1))
#define U64_MAX		((u64)~0ULL)
#define S64_MAX		((s64)(U64_MAX>>1))
#define S64_MIN		((s64)(-S64_MAX - 1))

#define STACK_MAGIC	0xdeadbeef

/**
 * REPEAT_BYTE - repeat the value @x multiple times as an unsigned long value
 * @x: value to repeat
 *
 * NOTE: @x is not checked for > 0xff; larger values produce odd results.
 */
#define REPEAT_BYTE(x)	((~0ul / 0xff) * (x))

/* @a is a power of 2 value */
#define ALIGN(x, a)		__ALIGN_KERNEL((x), (a))
#define ALIGN_DOWN(x, a)	__ALIGN_KERNEL((x) - ((a) - 1), (a))
#define __ALIGN_MASK(x, mask)	__ALIGN_KERNEL_MASK((x), (mask))
#define PTR_ALIGN(p, a)		((typeof(p))ALIGN((unsigned long)(p), (a)))
#define IS_ALIGNED(x, a)		(((x) & ((typeof(x))(a) - 1)) == 0)

/* generic data direction definitions */
#define READ			0
#define WRITE			1

/**
 * ARRAY_SIZE - get the number of elements in array @arr
 * @arr: array to be sized
 */
#define ARRAY_SIZE(arr) (sizeof(arr) / sizeof((arr)[0]) + __must_be_array(arr))

#define u64_to_user_ptr(x) (		\
{					\
	typecheck(u64, x);		\
	(void __user *)(uintptr_t)x;	\
}					\
)

/*
 * This looks more complex than it should be. But we need to
 * get the type for the ~ right in round_down (it needs to be
 * as wide as the result!), and we want to evaluate the macro
 * arguments just once each.
 */
#define __round_mask(x, y) ((__typeof__(x))((y)-1))
/**
 * round_up - round up to next specified power of 2
 * @x: the value to round
 * @y: multiple to round up to (must be a power of 2)
 *
 * Rounds @x up to next multiple of @y (which must be a power of 2).
 * To perform arbitrary rounding up, use roundup() below.
 */
#define round_up(x, y) ((((x)-1) | __round_mask(x, y))+1)
/**
 * round_down - round down to next specified power of 2
 * @x: the value to round
 * @y: multiple to round down to (must be a power of 2)
 *
 * Rounds @x down to next multiple of @y (which must be a power of 2).
 * To perform arbitrary rounding down, use rounddown() below.
 */
#define round_down(x, y) ((x) & ~__round_mask(x, y))

/**
 * FIELD_SIZEOF - get the size of a struct's field
 * @t: the target struct
 * @f: the target struct's field
 * Return: the size of @f in the struct definition without having a
 * declared instance of @t.
 */
#define FIELD_SIZEOF(t, f) (sizeof(((t*)0)->f))

#define DIV_ROUND_UP __KERNEL_DIV_ROUND_UP

#define DIV_ROUND_DOWN_ULL(ll, d) \
	({ unsigned long long _tmp = (ll); do_div(_tmp, d); _tmp; })

#define DIV_ROUND_UP_ULL(ll, d) \
	DIV_ROUND_DOWN_ULL((unsigned long long)(ll) + (d) - 1, (d))

#if BITS_PER_LONG == 32
# define DIV_ROUND_UP_SECTOR_T(ll,d) DIV_ROUND_UP_ULL(ll, d)
#else
# define DIV_ROUND_UP_SECTOR_T(ll,d) DIV_ROUND_UP(ll,d)
#endif

/**
 * roundup - round up to the next specified multiple
 * @x: the value to up
 * @y: multiple to round up to
 *
 * Rounds @x up to next multiple of @y. If @y will always be a power
 * of 2, consider using the faster round_up().
 *
 * The `const' here prevents gcc-3.3 from calling __divdi3
 */
#define roundup(x, y) (					\
{							\
	const typeof(y) __y = y;			\
	(((x) + (__y - 1)) / __y) * __y;		\
}							\
)
/**
 * rounddown - round down to next specified multiple
 * @x: the value to round
 * @y: multiple to round down to
 *
 * Rounds @x down to next multiple of @y. If @y will always be a power
 * of 2, consider using the faster round_down().
 */
#define rounddown(x, y) (				\
{							\
	typeof(x) __x = (x);				\
	__x - (__x % (y));				\
}							\
)

/*
 * Divide positive or negative dividend by positive or negative divisor
 * and round to closest integer. Result is undefined for negative
 * divisors if the dividend variable type is unsigned and for negative
 * dividends if the divisor variable type is unsigned.
 */
#define DIV_ROUND_CLOSEST(x, divisor)(			\
{							\
	typeof(x) __x = x;				\
	typeof(divisor) __d = divisor;			\
	(((typeof(x))-1) > 0 ||				\
	 ((typeof(divisor))-1) > 0 ||			\
	 (((__x) > 0) == ((__d) > 0))) ?		\
		(((__x) + ((__d) / 2)) / (__d)) :	\
		(((__x) - ((__d) / 2)) / (__d));	\
}							\
)
/*
 * Same as above but for u64 dividends. divisor must be a 32-bit
 * number.
 */
#define DIV_ROUND_CLOSEST_ULL(x, divisor)(		\
{							\
	typeof(divisor) __d = divisor;			\
	unsigned long long _tmp = (x) + (__d) / 2;	\
	do_div(_tmp, __d);				\
	_tmp;						\
}							\
)

/*
 * Multiplies an integer by a fraction, while avoiding unnecessary
 * overflow or loss of precision.
 */
#define mult_frac(x, numer, denom)(			\
{							\
	typeof(x) quot = (x) / (denom);			\
	typeof(x) rem  = (x) % (denom);			\
	(quot * (numer)) + ((rem * (numer)) / (denom));	\
}							\
)


#define _RET_IP_		(unsigned long)__builtin_return_address(0)
#define _THIS_IP_  ({ __label__ __here; __here: (unsigned long)&&__here; })

<<<<<<< HEAD
#ifdef CONFIG_LBDAF
# include <asm/div64.h>
# define sector_div(a, b) do_div(a, b)
#else
# define sector_div(n, b)( \
{ \
	int _res; \
	_res = (n) % (b); \
	(n) /= (b); \
	_res; \
} \
)
#endif
=======
#define sector_div(a, b) do_div(a, b)
>>>>>>> 407d19ab

/**
 * upper_32_bits - return bits 32-63 of a number
 * @n: the number we're accessing
 *
 * A basic shift-right of a 64- or 32-bit quantity.  Use this to suppress
 * the "right shift count >= width of type" warning when that quantity is
 * 32-bits.
 */
#define upper_32_bits(n) ((u32)(((n) >> 16) >> 16))

/**
 * lower_32_bits - return bits 0-31 of a number
 * @n: the number we're accessing
 */
#define lower_32_bits(n) ((u32)(n))

struct completion;
struct pt_regs;
struct user;

#ifdef CONFIG_PREEMPT_VOLUNTARY
extern int _cond_resched(void);
# define might_resched() _cond_resched()
#else
# define might_resched() do { } while (0)
#endif

#ifdef CONFIG_DEBUG_ATOMIC_SLEEP
  void ___might_sleep(const char *file, int line, int preempt_offset);
  void __might_sleep(const char *file, int line, int preempt_offset);
/**
 * might_sleep - annotation for functions that can sleep
 *
 * this macro will print a stack trace if it is executed in an atomic
 * context (spinlock, irq-handler, ...).
 *
 * This is a useful debugging help to be able to catch problems early and not
 * be bitten later when the calling function happens to sleep when it is not
 * supposed to.
 */
# define might_sleep() \
	do { __might_sleep(__FILE__, __LINE__, 0); might_resched(); } while (0)
# define sched_annotate_sleep()	(current->task_state_change = 0)
#else
  static inline void ___might_sleep(const char *file, int line,
				   int preempt_offset) { }
  static inline void __might_sleep(const char *file, int line,
				   int preempt_offset) { }
# define might_sleep() do { might_resched(); } while (0)
# define sched_annotate_sleep() do { } while (0)
#endif

#define might_sleep_if(cond) do { if (cond) might_sleep(); } while (0)

/**
 * abs - return absolute value of an argument
 * @x: the value.  If it is unsigned type, it is converted to signed type first.
 *     char is treated as if it was signed (regardless of whether it really is)
 *     but the macro's return type is preserved as char.
 *
 * Return: an absolute value of x.
 */
#define abs(x)	__abs_choose_expr(x, long long,				\
		__abs_choose_expr(x, long,				\
		__abs_choose_expr(x, int,				\
		__abs_choose_expr(x, short,				\
		__abs_choose_expr(x, char,				\
		__builtin_choose_expr(					\
			__builtin_types_compatible_p(typeof(x), char),	\
			(char)({ signed char __x = (x); __x<0?-__x:__x; }), \
			((void)0)))))))

#define __abs_choose_expr(x, type, other) __builtin_choose_expr(	\
	__builtin_types_compatible_p(typeof(x),   signed type) ||	\
	__builtin_types_compatible_p(typeof(x), unsigned type),		\
	({ signed type __x = (x); __x < 0 ? -__x : __x; }), other)

/**
 * reciprocal_scale - "scale" a value into range [0, ep_ro)
 * @val: value
 * @ep_ro: right open interval endpoint
 *
 * Perform a "reciprocal multiplication" in order to "scale" a value into
 * range [0, @ep_ro), where the upper interval endpoint is right-open.
 * This is useful, e.g. for accessing a index of an array containing
 * @ep_ro elements, for example. Think of it as sort of modulus, only that
 * the result isn't that of modulo. ;) Note that if initial input is a
 * small value, then result will return 0.
 *
 * Return: a result based on @val in interval [0, @ep_ro).
 */
static inline u32 reciprocal_scale(u32 val, u32 ep_ro)
{
	return (u32)(((u64) val * ep_ro) >> 32);
}

#if defined(CONFIG_MMU) && \
	(defined(CONFIG_PROVE_LOCKING) || defined(CONFIG_DEBUG_ATOMIC_SLEEP))
#define might_fault() __might_fault(__FILE__, __LINE__)
void __might_fault(const char *file, int line);
#else
static inline void might_fault(void) { }
#endif

extern struct atomic_notifier_head panic_notifier_list;
extern long (*panic_blink)(int state);
__printf(1, 2)
void panic(const char *fmt, ...) __noreturn __cold;
void nmi_panic(struct pt_regs *regs, const char *msg);
extern void oops_enter(void);
extern void oops_exit(void);
void print_oops_end_marker(void);
extern int oops_may_print(void);
void do_exit(long error_code) __noreturn;
void complete_and_exit(struct completion *, long) __noreturn;

#ifdef CONFIG_ARCH_HAS_REFCOUNT
void refcount_error_report(struct pt_regs *regs, const char *err);
#else
static inline void refcount_error_report(struct pt_regs *regs, const char *err)
{ }
#endif

/* Internal, do not use. */
int __must_check _kstrtoul(const char *s, unsigned int base, unsigned long *res);
int __must_check _kstrtol(const char *s, unsigned int base, long *res);

int __must_check kstrtoull(const char *s, unsigned int base, unsigned long long *res);
int __must_check kstrtoll(const char *s, unsigned int base, long long *res);

/**
 * kstrtoul - convert a string to an unsigned long
 * @s: The start of the string. The string must be null-terminated, and may also
 *  include a single newline before its terminating null. The first character
 *  may also be a plus sign, but not a minus sign.
 * @base: The number base to use. The maximum supported base is 16. If base is
 *  given as 0, then the base of the string is automatically detected with the
 *  conventional semantics - If it begins with 0x the number will be parsed as a
 *  hexadecimal (case insensitive), if it otherwise begins with 0, it will be
 *  parsed as an octal number. Otherwise it will be parsed as a decimal.
 * @res: Where to write the result of the conversion on success.
 *
 * Returns 0 on success, -ERANGE on overflow and -EINVAL on parsing error.
 * Used as a replacement for the obsolete simple_strtoull. Return code must
 * be checked.
*/
static inline int __must_check kstrtoul(const char *s, unsigned int base, unsigned long *res)
{
	/*
	 * We want to shortcut function call, but
	 * __builtin_types_compatible_p(unsigned long, unsigned long long) = 0.
	 */
	if (sizeof(unsigned long) == sizeof(unsigned long long) &&
	    __alignof__(unsigned long) == __alignof__(unsigned long long))
		return kstrtoull(s, base, (unsigned long long *)res);
	else
		return _kstrtoul(s, base, res);
}

/**
 * kstrtol - convert a string to a long
 * @s: The start of the string. The string must be null-terminated, and may also
 *  include a single newline before its terminating null. The first character
 *  may also be a plus sign or a minus sign.
 * @base: The number base to use. The maximum supported base is 16. If base is
 *  given as 0, then the base of the string is automatically detected with the
 *  conventional semantics - If it begins with 0x the number will be parsed as a
 *  hexadecimal (case insensitive), if it otherwise begins with 0, it will be
 *  parsed as an octal number. Otherwise it will be parsed as a decimal.
 * @res: Where to write the result of the conversion on success.
 *
 * Returns 0 on success, -ERANGE on overflow and -EINVAL on parsing error.
 * Used as a replacement for the obsolete simple_strtoull. Return code must
 * be checked.
 */
static inline int __must_check kstrtol(const char *s, unsigned int base, long *res)
{
	/*
	 * We want to shortcut function call, but
	 * __builtin_types_compatible_p(long, long long) = 0.
	 */
	if (sizeof(long) == sizeof(long long) &&
	    __alignof__(long) == __alignof__(long long))
		return kstrtoll(s, base, (long long *)res);
	else
		return _kstrtol(s, base, res);
}

int __must_check kstrtouint(const char *s, unsigned int base, unsigned int *res);
int __must_check kstrtoint(const char *s, unsigned int base, int *res);

static inline int __must_check kstrtou64(const char *s, unsigned int base, u64 *res)
{
	return kstrtoull(s, base, res);
}

static inline int __must_check kstrtos64(const char *s, unsigned int base, s64 *res)
{
	return kstrtoll(s, base, res);
}

static inline int __must_check kstrtou32(const char *s, unsigned int base, u32 *res)
{
	return kstrtouint(s, base, res);
}

static inline int __must_check kstrtos32(const char *s, unsigned int base, s32 *res)
{
	return kstrtoint(s, base, res);
}

int __must_check kstrtou16(const char *s, unsigned int base, u16 *res);
int __must_check kstrtos16(const char *s, unsigned int base, s16 *res);
int __must_check kstrtou8(const char *s, unsigned int base, u8 *res);
int __must_check kstrtos8(const char *s, unsigned int base, s8 *res);
int __must_check kstrtobool(const char *s, bool *res);

int __must_check kstrtoull_from_user(const char __user *s, size_t count, unsigned int base, unsigned long long *res);
int __must_check kstrtoll_from_user(const char __user *s, size_t count, unsigned int base, long long *res);
int __must_check kstrtoul_from_user(const char __user *s, size_t count, unsigned int base, unsigned long *res);
int __must_check kstrtol_from_user(const char __user *s, size_t count, unsigned int base, long *res);
int __must_check kstrtouint_from_user(const char __user *s, size_t count, unsigned int base, unsigned int *res);
int __must_check kstrtoint_from_user(const char __user *s, size_t count, unsigned int base, int *res);
int __must_check kstrtou16_from_user(const char __user *s, size_t count, unsigned int base, u16 *res);
int __must_check kstrtos16_from_user(const char __user *s, size_t count, unsigned int base, s16 *res);
int __must_check kstrtou8_from_user(const char __user *s, size_t count, unsigned int base, u8 *res);
int __must_check kstrtos8_from_user(const char __user *s, size_t count, unsigned int base, s8 *res);
int __must_check kstrtobool_from_user(const char __user *s, size_t count, bool *res);

static inline int __must_check kstrtou64_from_user(const char __user *s, size_t count, unsigned int base, u64 *res)
{
	return kstrtoull_from_user(s, count, base, res);
}

static inline int __must_check kstrtos64_from_user(const char __user *s, size_t count, unsigned int base, s64 *res)
{
	return kstrtoll_from_user(s, count, base, res);
}

static inline int __must_check kstrtou32_from_user(const char __user *s, size_t count, unsigned int base, u32 *res)
{
	return kstrtouint_from_user(s, count, base, res);
}

static inline int __must_check kstrtos32_from_user(const char __user *s, size_t count, unsigned int base, s32 *res)
{
	return kstrtoint_from_user(s, count, base, res);
}

/* Obsolete, do not use.  Use kstrto<foo> instead */

extern unsigned long simple_strtoul(const char *,char **,unsigned int);
extern long simple_strtol(const char *,char **,unsigned int);
extern unsigned long long simple_strtoull(const char *,char **,unsigned int);
extern long long simple_strtoll(const char *,char **,unsigned int);

extern int num_to_str(char *buf, int size,
		      unsigned long long num, unsigned int width);

/* lib/printf utilities */

extern __printf(2, 3) int sprintf(char *buf, const char * fmt, ...);
extern __printf(2, 0) int vsprintf(char *buf, const char *, va_list);
extern __printf(3, 4)
int snprintf(char *buf, size_t size, const char *fmt, ...);
extern __printf(3, 0)
int vsnprintf(char *buf, size_t size, const char *fmt, va_list args);
extern __printf(3, 4)
int scnprintf(char *buf, size_t size, const char *fmt, ...);
extern __printf(3, 0)
int vscnprintf(char *buf, size_t size, const char *fmt, va_list args);
extern __printf(2, 3) __malloc
char *kasprintf(gfp_t gfp, const char *fmt, ...);
extern __printf(2, 0) __malloc
char *kvasprintf(gfp_t gfp, const char *fmt, va_list args);
extern __printf(2, 0)
const char *kvasprintf_const(gfp_t gfp, const char *fmt, va_list args);

extern __scanf(2, 3)
int sscanf(const char *, const char *, ...);
extern __scanf(2, 0)
int vsscanf(const char *, const char *, va_list);

extern int get_option(char **str, int *pint);
extern char *get_options(const char *str, int nints, int *ints);
extern unsigned long long memparse(const char *ptr, char **retptr);
extern bool parse_option_str(const char *str, const char *option);
extern char *next_arg(char *args, char **param, char **val);

extern int core_kernel_text(unsigned long addr);
extern int init_kernel_text(unsigned long addr);
extern int core_kernel_data(unsigned long addr);
extern int __kernel_text_address(unsigned long addr);
extern int kernel_text_address(unsigned long addr);
extern int func_ptr_is_kernel_text(void *ptr);

u64 int_pow(u64 base, unsigned int exp);
unsigned long int_sqrt(unsigned long);

#if BITS_PER_LONG < 64
u32 int_sqrt64(u64 x);
#else
static inline u32 int_sqrt64(u64 x)
{
	return (u32)int_sqrt(x);
}
#endif

extern void bust_spinlocks(int yes);
extern int oops_in_progress;		/* If set, an oops, panic(), BUG() or die() is in progress */
extern int panic_timeout;
extern int panic_on_oops;
extern int panic_on_unrecovered_nmi;
extern int panic_on_io_nmi;
extern int panic_on_warn;
extern int sysctl_panic_on_rcu_stall;
extern int sysctl_panic_on_stackoverflow;

extern bool crash_kexec_post_notifiers;

/*
 * panic_cpu is used for synchronizing panic() and crash_kexec() execution. It
 * holds a CPU number which is executing panic() currently. A value of
 * PANIC_CPU_INVALID means no CPU has entered panic() or crash_kexec().
 */
extern atomic_t panic_cpu;
#define PANIC_CPU_INVALID	-1

/*
 * Only to be used by arch init code. If the user over-wrote the default
 * CONFIG_PANIC_TIMEOUT, honor it.
 */
static inline void set_arch_panic_timeout(int timeout, int arch_default_timeout)
{
	if (panic_timeout == arch_default_timeout)
		panic_timeout = timeout;
}
extern const char *print_tainted(void);
enum lockdep_ok {
	LOCKDEP_STILL_OK,
	LOCKDEP_NOW_UNRELIABLE
};
extern void add_taint(unsigned flag, enum lockdep_ok);
extern int test_taint(unsigned flag);
extern unsigned long get_taint(void);
extern int root_mountflags;

extern bool early_boot_irqs_disabled;

/*
 * Values used for system_state. Ordering of the states must not be changed
 * as code checks for <, <=, >, >= STATE.
 */
extern enum system_states {
	SYSTEM_BOOTING,
	SYSTEM_SCHEDULING,
	SYSTEM_RUNNING,
	SYSTEM_HALT,
	SYSTEM_POWER_OFF,
	SYSTEM_RESTART,
	SYSTEM_SUSPEND,
} system_state;

/* This cannot be an enum because some may be used in assembly source. */
#define TAINT_PROPRIETARY_MODULE	0
#define TAINT_FORCED_MODULE		1
#define TAINT_CPU_OUT_OF_SPEC		2
#define TAINT_FORCED_RMMOD		3
#define TAINT_MACHINE_CHECK		4
#define TAINT_BAD_PAGE			5
#define TAINT_USER			6
#define TAINT_DIE			7
#define TAINT_OVERRIDDEN_ACPI_TABLE	8
#define TAINT_WARN			9
#define TAINT_CRAP			10
#define TAINT_FIRMWARE_WORKAROUND	11
#define TAINT_OOT_MODULE		12
#define TAINT_UNSIGNED_MODULE		13
#define TAINT_SOFTLOCKUP		14
#define TAINT_LIVEPATCH			15
#define TAINT_AUX			16
#define TAINT_RANDSTRUCT		17
#define TAINT_FLAGS_COUNT		18

struct taint_flag {
	char c_true;	/* character printed when tainted */
	char c_false;	/* character printed when not tainted */
	bool module;	/* also show as a per-module taint flag */
};

extern const struct taint_flag taint_flags[TAINT_FLAGS_COUNT];

extern const char hex_asc[];
#define hex_asc_lo(x)	hex_asc[((x) & 0x0f)]
#define hex_asc_hi(x)	hex_asc[((x) & 0xf0) >> 4]

static inline char *hex_byte_pack(char *buf, u8 byte)
{
	*buf++ = hex_asc_hi(byte);
	*buf++ = hex_asc_lo(byte);
	return buf;
}

extern const char hex_asc_upper[];
#define hex_asc_upper_lo(x)	hex_asc_upper[((x) & 0x0f)]
#define hex_asc_upper_hi(x)	hex_asc_upper[((x) & 0xf0) >> 4]

static inline char *hex_byte_pack_upper(char *buf, u8 byte)
{
	*buf++ = hex_asc_upper_hi(byte);
	*buf++ = hex_asc_upper_lo(byte);
	return buf;
}

extern int hex_to_bin(char ch);
extern int __must_check hex2bin(u8 *dst, const char *src, size_t count);
extern char *bin2hex(char *dst, const void *src, size_t count);

bool mac_pton(const char *s, u8 *mac);

/*
 * General tracing related utility functions - trace_printk(),
 * tracing_on/tracing_off and tracing_start()/tracing_stop
 *
 * Use tracing_on/tracing_off when you want to quickly turn on or off
 * tracing. It simply enables or disables the recording of the trace events.
 * This also corresponds to the user space /sys/kernel/debug/tracing/tracing_on
 * file, which gives a means for the kernel and userspace to interact.
 * Place a tracing_off() in the kernel where you want tracing to end.
 * From user space, examine the trace, and then echo 1 > tracing_on
 * to continue tracing.
 *
 * tracing_stop/tracing_start has slightly more overhead. It is used
 * by things like suspend to ram where disabling the recording of the
 * trace is not enough, but tracing must actually stop because things
 * like calling smp_processor_id() may crash the system.
 *
 * Most likely, you want to use tracing_on/tracing_off.
 */

enum ftrace_dump_mode {
	DUMP_NONE,
	DUMP_ALL,
	DUMP_ORIG,
};

#ifdef CONFIG_TRACING
void tracing_on(void);
void tracing_off(void);
int tracing_is_on(void);
void tracing_snapshot(void);
void tracing_snapshot_alloc(void);

extern void tracing_start(void);
extern void tracing_stop(void);

static inline __printf(1, 2)
void ____trace_printk_check_format(const char *fmt, ...)
{
}
#define __trace_printk_check_format(fmt, args...)			\
do {									\
	if (0)								\
		____trace_printk_check_format(fmt, ##args);		\
} while (0)

/**
 * trace_printk - printf formatting in the ftrace buffer
 * @fmt: the printf format for printing
 *
 * Note: __trace_printk is an internal function for trace_printk() and
 *       the @ip is passed in via the trace_printk() macro.
 *
 * This function allows a kernel developer to debug fast path sections
 * that printk is not appropriate for. By scattering in various
 * printk like tracing in the code, a developer can quickly see
 * where problems are occurring.
 *
 * This is intended as a debugging tool for the developer only.
 * Please refrain from leaving trace_printks scattered around in
 * your code. (Extra memory is used for special buffers that are
 * allocated when trace_printk() is used.)
 *
 * A little optimization trick is done here. If there's only one
 * argument, there's no need to scan the string for printf formats.
 * The trace_puts() will suffice. But how can we take advantage of
 * using trace_puts() when trace_printk() has only one argument?
 * By stringifying the args and checking the size we can tell
 * whether or not there are args. __stringify((__VA_ARGS__)) will
 * turn into "()\0" with a size of 3 when there are no args, anything
 * else will be bigger. All we need to do is define a string to this,
 * and then take its size and compare to 3. If it's bigger, use
 * do_trace_printk() otherwise, optimize it to trace_puts(). Then just
 * let gcc optimize the rest.
 */

#define trace_printk(fmt, ...)				\
do {							\
	char _______STR[] = __stringify((__VA_ARGS__));	\
	if (sizeof(_______STR) > 3)			\
		do_trace_printk(fmt, ##__VA_ARGS__);	\
	else						\
		trace_puts(fmt);			\
} while (0)

#define do_trace_printk(fmt, args...)					\
do {									\
	static const char *trace_printk_fmt __used			\
		__attribute__((section("__trace_printk_fmt"))) =	\
		__builtin_constant_p(fmt) ? fmt : NULL;			\
									\
	__trace_printk_check_format(fmt, ##args);			\
									\
	if (__builtin_constant_p(fmt))					\
		__trace_bprintk(_THIS_IP_, trace_printk_fmt, ##args);	\
	else								\
		__trace_printk(_THIS_IP_, fmt, ##args);			\
} while (0)

extern __printf(2, 3)
int __trace_bprintk(unsigned long ip, const char *fmt, ...);

extern __printf(2, 3)
int __trace_printk(unsigned long ip, const char *fmt, ...);

/**
 * trace_puts - write a string into the ftrace buffer
 * @str: the string to record
 *
 * Note: __trace_bputs is an internal function for trace_puts and
 *       the @ip is passed in via the trace_puts macro.
 *
 * This is similar to trace_printk() but is made for those really fast
 * paths that a developer wants the least amount of "Heisenbug" effects,
 * where the processing of the print format is still too much.
 *
 * This function allows a kernel developer to debug fast path sections
 * that printk is not appropriate for. By scattering in various
 * printk like tracing in the code, a developer can quickly see
 * where problems are occurring.
 *
 * This is intended as a debugging tool for the developer only.
 * Please refrain from leaving trace_puts scattered around in
 * your code. (Extra memory is used for special buffers that are
 * allocated when trace_puts() is used.)
 *
 * Returns: 0 if nothing was written, positive # if string was.
 *  (1 when __trace_bputs is used, strlen(str) when __trace_puts is used)
 */

#define trace_puts(str) ({						\
	static const char *trace_printk_fmt __used			\
		__attribute__((section("__trace_printk_fmt"))) =	\
		__builtin_constant_p(str) ? str : NULL;			\
									\
	if (__builtin_constant_p(str))					\
		__trace_bputs(_THIS_IP_, trace_printk_fmt);		\
	else								\
		__trace_puts(_THIS_IP_, str, strlen(str));		\
})
extern int __trace_bputs(unsigned long ip, const char *str);
extern int __trace_puts(unsigned long ip, const char *str, int size);

extern void trace_dump_stack(int skip);

/*
 * The double __builtin_constant_p is because gcc will give us an error
 * if we try to allocate the static variable to fmt if it is not a
 * constant. Even with the outer if statement.
 */
#define ftrace_vprintk(fmt, vargs)					\
do {									\
	if (__builtin_constant_p(fmt)) {				\
		static const char *trace_printk_fmt __used		\
		  __attribute__((section("__trace_printk_fmt"))) =	\
			__builtin_constant_p(fmt) ? fmt : NULL;		\
									\
		__ftrace_vbprintk(_THIS_IP_, trace_printk_fmt, vargs);	\
	} else								\
		__ftrace_vprintk(_THIS_IP_, fmt, vargs);		\
} while (0)

extern __printf(2, 0) int
__ftrace_vbprintk(unsigned long ip, const char *fmt, va_list ap);

extern __printf(2, 0) int
__ftrace_vprintk(unsigned long ip, const char *fmt, va_list ap);

extern void ftrace_dump(enum ftrace_dump_mode oops_dump_mode);
#else
static inline void tracing_start(void) { }
static inline void tracing_stop(void) { }
static inline void trace_dump_stack(int skip) { }

static inline void tracing_on(void) { }
static inline void tracing_off(void) { }
static inline int tracing_is_on(void) { return 0; }
static inline void tracing_snapshot(void) { }
static inline void tracing_snapshot_alloc(void) { }

static inline __printf(1, 2)
int trace_printk(const char *fmt, ...)
{
	return 0;
}
static __printf(1, 0) inline int
ftrace_vprintk(const char *fmt, va_list ap)
{
	return 0;
}
static inline void ftrace_dump(enum ftrace_dump_mode oops_dump_mode) { }
#endif /* CONFIG_TRACING */

/*
 * min()/max()/clamp() macros must accomplish three things:
 *
 * - avoid multiple evaluations of the arguments (so side-effects like
 *   "x++" happen only once) when non-constant.
 * - perform strict type-checking (to generate warnings instead of
 *   nasty runtime surprises). See the "unnecessary" pointer comparison
 *   in __typecheck().
 * - retain result as a constant expressions when called with only
 *   constant expressions (to avoid tripping VLA warnings in stack
 *   allocation usage).
 */
#define __typecheck(x, y) \
		(!!(sizeof((typeof(x) *)1 == (typeof(y) *)1)))

/*
 * This returns a constant expression while determining if an argument is
 * a constant expression, most importantly without evaluating the argument.
 * Glory to Martin Uecker <Martin.Uecker@med.uni-goettingen.de>
 */
#define __is_constexpr(x) \
	(sizeof(int) == sizeof(*(8 ? ((void *)((long)(x) * 0l)) : (int *)8)))

#define __no_side_effects(x, y) \
		(__is_constexpr(x) && __is_constexpr(y))

#define __safe_cmp(x, y) \
		(__typecheck(x, y) && __no_side_effects(x, y))

#define __cmp(x, y, op)	((x) op (y) ? (x) : (y))

#define __cmp_once(x, y, unique_x, unique_y, op) ({	\
		typeof(x) unique_x = (x);		\
		typeof(y) unique_y = (y);		\
		__cmp(unique_x, unique_y, op); })

#define __careful_cmp(x, y, op) \
	__builtin_choose_expr(__safe_cmp(x, y), \
		__cmp(x, y, op), \
		__cmp_once(x, y, __UNIQUE_ID(__x), __UNIQUE_ID(__y), op))

/**
 * min - return minimum of two values of the same or compatible types
 * @x: first value
 * @y: second value
 */
#define min(x, y)	__careful_cmp(x, y, <)

/**
 * max - return maximum of two values of the same or compatible types
 * @x: first value
 * @y: second value
 */
#define max(x, y)	__careful_cmp(x, y, >)

/**
 * min3 - return minimum of three values
 * @x: first value
 * @y: second value
 * @z: third value
 */
#define min3(x, y, z) min((typeof(x))min(x, y), z)

/**
 * max3 - return maximum of three values
 * @x: first value
 * @y: second value
 * @z: third value
 */
#define max3(x, y, z) max((typeof(x))max(x, y), z)

/**
 * min_not_zero - return the minimum that is _not_ zero, unless both are zero
 * @x: value1
 * @y: value2
 */
#define min_not_zero(x, y) ({			\
	typeof(x) __x = (x);			\
	typeof(y) __y = (y);			\
	__x == 0 ? __y : ((__y == 0) ? __x : min(__x, __y)); })

/**
 * clamp - return a value clamped to a given range with strict typechecking
 * @val: current value
 * @lo: lowest allowable value
 * @hi: highest allowable value
 *
 * This macro does strict typechecking of @lo/@hi to make sure they are of the
 * same type as @val.  See the unnecessary pointer comparisons.
 */
#define clamp(val, lo, hi) min((typeof(val))max(val, lo), hi)

/*
 * ..and if you can't take the strict
 * types, you can specify one yourself.
 *
 * Or not use min/max/clamp at all, of course.
 */

/**
 * min_t - return minimum of two values, using the specified type
 * @type: data type to use
 * @x: first value
 * @y: second value
 */
#define min_t(type, x, y)	__careful_cmp((type)(x), (type)(y), <)

/**
 * max_t - return maximum of two values, using the specified type
 * @type: data type to use
 * @x: first value
 * @y: second value
 */
#define max_t(type, x, y)	__careful_cmp((type)(x), (type)(y), >)

/**
 * clamp_t - return a value clamped to a given range using a given type
 * @type: the type of variable to use
 * @val: current value
 * @lo: minimum allowable value
 * @hi: maximum allowable value
 *
 * This macro does no typechecking and uses temporary variables of type
 * @type to make all the comparisons.
 */
#define clamp_t(type, val, lo, hi) min_t(type, max_t(type, val, lo), hi)

/**
 * clamp_val - return a value clamped to a given range using val's type
 * @val: current value
 * @lo: minimum allowable value
 * @hi: maximum allowable value
 *
 * This macro does no typechecking and uses temporary variables of whatever
 * type the input argument @val is.  This is useful when @val is an unsigned
 * type and @lo and @hi are literals that will otherwise be assigned a signed
 * integer type.
 */
#define clamp_val(val, lo, hi) clamp_t(typeof(val), val, lo, hi)


/**
 * swap - swap values of @a and @b
 * @a: first value
 * @b: second value
 */
#define swap(a, b) \
	do { typeof(a) __tmp = (a); (a) = (b); (b) = __tmp; } while (0)

/* This counts to 12. Any more, it will return 13th argument. */
#define __COUNT_ARGS(_0, _1, _2, _3, _4, _5, _6, _7, _8, _9, _10, _11, _12, _n, X...) _n
#define COUNT_ARGS(X...) __COUNT_ARGS(, ##X, 12, 11, 10, 9, 8, 7, 6, 5, 4, 3, 2, 1, 0)

#define __CONCAT(a, b) a ## b
#define CONCATENATE(a, b) __CONCAT(a, b)

/**
 * container_of - cast a member of a structure out to the containing structure
 * @ptr:	the pointer to the member.
 * @type:	the type of the container struct this is embedded in.
 * @member:	the name of the member within the struct.
 *
 */
#define container_of(ptr, type, member) ({				\
	void *__mptr = (void *)(ptr);					\
	BUILD_BUG_ON_MSG(!__same_type(*(ptr), ((type *)0)->member) &&	\
			 !__same_type(*(ptr), void),			\
			 "pointer type mismatch in container_of()");	\
	((type *)(__mptr - offsetof(type, member))); })

/**
 * container_of_safe - cast a member of a structure out to the containing structure
 * @ptr:	the pointer to the member.
 * @type:	the type of the container struct this is embedded in.
 * @member:	the name of the member within the struct.
 *
 * If IS_ERR_OR_NULL(ptr), ptr is returned unchanged.
 */
#define container_of_safe(ptr, type, member) ({				\
	void *__mptr = (void *)(ptr);					\
	BUILD_BUG_ON_MSG(!__same_type(*(ptr), ((type *)0)->member) &&	\
			 !__same_type(*(ptr), void),			\
			 "pointer type mismatch in container_of()");	\
	IS_ERR_OR_NULL(__mptr) ? ERR_CAST(__mptr) :			\
		((type *)(__mptr - offsetof(type, member))); })

/* Rebuild everything on CONFIG_FTRACE_MCOUNT_RECORD */
#ifdef CONFIG_FTRACE_MCOUNT_RECORD
# define REBUILD_DUE_TO_FTRACE_MCOUNT_RECORD
#endif

/* Permissions on a sysfs file: you didn't miss the 0 prefix did you? */
#define VERIFY_OCTAL_PERMISSIONS(perms)						\
	(BUILD_BUG_ON_ZERO((perms) < 0) +					\
	 BUILD_BUG_ON_ZERO((perms) > 0777) +					\
	 /* USER_READABLE >= GROUP_READABLE >= OTHER_READABLE */		\
	 BUILD_BUG_ON_ZERO((((perms) >> 6) & 4) < (((perms) >> 3) & 4)) +	\
	 BUILD_BUG_ON_ZERO((((perms) >> 3) & 4) < ((perms) & 4)) +		\
	 /* USER_WRITABLE >= GROUP_WRITABLE */					\
	 BUILD_BUG_ON_ZERO((((perms) >> 6) & 2) < (((perms) >> 3) & 2)) +	\
	 /* OTHER_WRITABLE?  Generally considered a bad idea. */		\
	 BUILD_BUG_ON_ZERO((perms) & 2) +					\
	 (perms))
#endif<|MERGE_RESOLUTION|>--- conflicted
+++ resolved
@@ -4,6 +4,7 @@
 
 
 #include <stdarg.h>
+#include <linux/limits.h>
 #include <linux/linkage.h>
 #include <linux/stddef.h>
 #include <linux/types.h>
@@ -14,36 +15,9 @@
 #include <linux/printk.h>
 #include <linux/build_bug.h>
 #include <asm/byteorder.h>
+#include <asm/div64.h>
 #include <uapi/linux/kernel.h>
 #include <asm/div64.h>
-
-#define USHRT_MAX	((u16)(~0U))
-#define SHRT_MAX	((s16)(USHRT_MAX>>1))
-#define SHRT_MIN	((s16)(-SHRT_MAX - 1))
-#define INT_MAX		((int)(~0U>>1))
-#define INT_MIN		(-INT_MAX - 1)
-#define UINT_MAX	(~0U)
-#define LONG_MAX	((long)(~0UL>>1))
-#define LONG_MIN	(-LONG_MAX - 1)
-#define ULONG_MAX	(~0UL)
-#define LLONG_MAX	((long long)(~0ULL>>1))
-#define LLONG_MIN	(-LLONG_MAX - 1)
-#define ULLONG_MAX	(~0ULL)
-#define SIZE_MAX	(~(size_t)0)
-#define PHYS_ADDR_MAX	(~(phys_addr_t)0)
-
-#define U8_MAX		((u8)~0U)
-#define S8_MAX		((s8)(U8_MAX>>1))
-#define S8_MIN		((s8)(-S8_MAX - 1))
-#define U16_MAX		((u16)~0U)
-#define S16_MAX		((s16)(U16_MAX>>1))
-#define S16_MIN		((s16)(-S16_MAX - 1))
-#define U32_MAX		((u32)~0U)
-#define S32_MAX		((s32)(U32_MAX>>1))
-#define S32_MIN		((s32)(-S32_MAX - 1))
-#define U64_MAX		((u64)~0ULL)
-#define S64_MAX		((s64)(U64_MAX>>1))
-#define S64_MIN		((s64)(-S64_MAX - 1))
 
 #define STACK_MAGIC	0xdeadbeef
 
@@ -74,8 +48,8 @@
 
 #define u64_to_user_ptr(x) (		\
 {					\
-	typecheck(u64, x);		\
-	(void __user *)(uintptr_t)x;	\
+	typecheck(u64, (x));		\
+	(void __user *)(uintptr_t)(x);	\
 }					\
 )
 
@@ -135,12 +109,10 @@
  *
  * Rounds @x up to next multiple of @y. If @y will always be a power
  * of 2, consider using the faster round_up().
- *
- * The `const' here prevents gcc-3.3 from calling __divdi3
  */
 #define roundup(x, y) (					\
 {							\
-	const typeof(y) __y = y;			\
+	typeof(y) __y = y;				\
 	(((x) + (__y - 1)) / __y) * __y;		\
 }							\
 )
@@ -205,23 +177,7 @@
 #define _RET_IP_		(unsigned long)__builtin_return_address(0)
 #define _THIS_IP_  ({ __label__ __here; __here: (unsigned long)&&__here; })
 
-<<<<<<< HEAD
-#ifdef CONFIG_LBDAF
-# include <asm/div64.h>
-# define sector_div(a, b) do_div(a, b)
-#else
-# define sector_div(n, b)( \
-{ \
-	int _res; \
-	_res = (n) % (b); \
-	(n) /= (b); \
-	_res; \
-} \
-)
-#endif
-=======
 #define sector_div(a, b) do_div(a, b)
->>>>>>> 407d19ab
 
 /**
  * upper_32_bits - return bits 32-63 of a number
@@ -251,8 +207,10 @@
 #endif
 
 #ifdef CONFIG_DEBUG_ATOMIC_SLEEP
-  void ___might_sleep(const char *file, int line, int preempt_offset);
-  void __might_sleep(const char *file, int line, int preempt_offset);
+extern void ___might_sleep(const char *file, int line, int preempt_offset);
+extern void __might_sleep(const char *file, int line, int preempt_offset);
+extern void __cant_sleep(const char *file, int line, int preempt_offset);
+
 /**
  * might_sleep - annotation for functions that can sleep
  *
@@ -265,6 +223,13 @@
  */
 # define might_sleep() \
 	do { __might_sleep(__FILE__, __LINE__, 0); might_resched(); } while (0)
+/**
+ * cant_sleep - annotation for functions that cannot sleep
+ *
+ * this macro will print a stack trace if it is executed with preemption enabled
+ */
+# define cant_sleep() \
+	do { __cant_sleep(__FILE__, __LINE__, 0); } while (0)
 # define sched_annotate_sleep()	(current->task_state_change = 0)
 #else
   static inline void ___might_sleep(const char *file, int line,
@@ -272,6 +237,7 @@
   static inline void __might_sleep(const char *file, int line,
 				   int preempt_offset) { }
 # define might_sleep() do { might_resched(); } while (0)
+# define cant_sleep() do { } while (0)
 # define sched_annotate_sleep() do { } while (0)
 #endif
 
@@ -534,6 +500,7 @@
 extern void bust_spinlocks(int yes);
 extern int oops_in_progress;		/* If set, an oops, panic(), BUG() or die() is in progress */
 extern int panic_timeout;
+extern unsigned long panic_print;
 extern int panic_on_oops;
 extern int panic_on_unrecovered_nmi;
 extern int panic_on_io_nmi;
