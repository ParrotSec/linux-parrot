/* SPDX-License-Identifier: GPL-2.0 */
/*
 * fscrypt.h: declarations for per-file encryption
 *
 * Filesystems that implement per-file encryption include this header
 * file with the __FS_HAS_ENCRYPTION set according to whether that filesystem
 * is being built with encryption support or not.
 *
 * Copyright (C) 2015, Google, Inc.
 *
 * Written by Michael Halcrow, 2015.
 * Modified by Jaegeuk Kim, 2015.
 */
#ifndef _LINUX_FSCRYPT_H
#define _LINUX_FSCRYPT_H

#include <linux/fs.h>

#define FS_CRYPTO_BLOCK_SIZE		16

struct fscrypt_ctx;
struct fscrypt_info;

struct fscrypt_str {
	unsigned char *name;
	u32 len;
};

struct fscrypt_name {
	const struct qstr *usr_fname;
	struct fscrypt_str disk_name;
	u32 hash;
	u32 minor_hash;
	struct fscrypt_str crypto_buf;
	bool is_ciphertext_name;
};

#define FSTR_INIT(n, l)		{ .name = n, .len = l }
#define FSTR_TO_QSTR(f)		QSTR_INIT((f)->name, (f)->len)
#define fname_name(p)		((p)->disk_name.name)
#define fname_len(p)		((p)->disk_name.len)

/* Maximum value for the third parameter of fscrypt_operations.set_context(). */
#define FSCRYPT_SET_CONTEXT_MAX_SIZE	28

<<<<<<< HEAD
#if __FS_HAS_ENCRYPTION
#include <linux/fscrypt_supp.h>
#else
#include <linux/fscrypt_notsupp.h>
#endif
=======
#ifdef CONFIG_FS_ENCRYPTION
/*
 * fscrypt superblock flags
 */
#define FS_CFLG_OWN_PAGES (1U << 1)

/*
 * crypto operations for filesystems
 */
struct fscrypt_operations {
	unsigned int flags;
	const char *key_prefix;
	int (*get_context)(struct inode *, void *, size_t);
	int (*set_context)(struct inode *, const void *, size_t, void *);
	bool (*dummy_context)(struct inode *);
	bool (*empty_dir)(struct inode *);
	unsigned int max_namelen;
};

struct fscrypt_ctx {
	union {
		struct {
			struct page *bounce_page;	/* Ciphertext page */
			struct page *control_page;	/* Original page  */
		} w;
		struct {
			struct bio *bio;
			struct work_struct work;
		} r;
		struct list_head free_list;	/* Free list */
	};
	u8 flags;				/* Flags */
};

static inline bool fscrypt_has_encryption_key(const struct inode *inode)
{
	/* pairs with cmpxchg_release() in fscrypt_get_encryption_info() */
	return READ_ONCE(inode->i_crypt_info) != NULL;
}

static inline bool fscrypt_dummy_context_enabled(struct inode *inode)
{
	return inode->i_sb->s_cop->dummy_context &&
		inode->i_sb->s_cop->dummy_context(inode);
}

/*
 * When d_splice_alias() moves a directory's encrypted alias to its decrypted
 * alias as a result of the encryption key being added, DCACHE_ENCRYPTED_NAME
 * must be cleared.  Note that we don't have to support arbitrary moves of this
 * flag because fscrypt doesn't allow encrypted aliases to be the source or
 * target of a rename().
 */
static inline void fscrypt_handle_d_move(struct dentry *dentry)
{
	dentry->d_flags &= ~DCACHE_ENCRYPTED_NAME;
}

/* crypto.c */
extern void fscrypt_enqueue_decrypt_work(struct work_struct *);
extern struct fscrypt_ctx *fscrypt_get_ctx(gfp_t);
extern void fscrypt_release_ctx(struct fscrypt_ctx *);
extern struct page *fscrypt_encrypt_page(const struct inode *, struct page *,
						unsigned int, unsigned int,
						u64, gfp_t);
extern int fscrypt_decrypt_page(const struct inode *, struct page *, unsigned int,
				unsigned int, u64);

static inline struct page *fscrypt_control_page(struct page *page)
{
	return ((struct fscrypt_ctx *)page_private(page))->w.control_page;
}

extern void fscrypt_restore_control_page(struct page *);

/* policy.c */
extern int fscrypt_ioctl_set_policy(struct file *, const void __user *);
extern int fscrypt_ioctl_get_policy(struct file *, void __user *);
extern int fscrypt_has_permitted_context(struct inode *, struct inode *);
extern int fscrypt_inherit_context(struct inode *, struct inode *,
					void *, bool);
/* keyinfo.c */
extern int fscrypt_get_encryption_info(struct inode *);
extern void fscrypt_put_encryption_info(struct inode *);
extern void fscrypt_free_inode(struct inode *);

/* fname.c */
extern int fscrypt_setup_filename(struct inode *, const struct qstr *,
				int lookup, struct fscrypt_name *);

static inline void fscrypt_free_filename(struct fscrypt_name *fname)
{
	kfree(fname->crypto_buf.name);
}

extern int fscrypt_fname_alloc_buffer(const struct inode *, u32,
				struct fscrypt_str *);
extern void fscrypt_fname_free_buffer(struct fscrypt_str *);
extern int fscrypt_fname_disk_to_usr(struct inode *, u32, u32,
			const struct fscrypt_str *, struct fscrypt_str *);

#define FSCRYPT_FNAME_MAX_UNDIGESTED_SIZE	32

/* Extracts the second-to-last ciphertext block; see explanation below */
#define FSCRYPT_FNAME_DIGEST(name, len)	\
	((name) + round_down((len) - FS_CRYPTO_BLOCK_SIZE - 1, \
			     FS_CRYPTO_BLOCK_SIZE))

#define FSCRYPT_FNAME_DIGEST_SIZE	FS_CRYPTO_BLOCK_SIZE

/**
 * fscrypt_digested_name - alternate identifier for an on-disk filename
 *
 * When userspace lists an encrypted directory without access to the key,
 * filenames whose ciphertext is longer than FSCRYPT_FNAME_MAX_UNDIGESTED_SIZE
 * bytes are shown in this abbreviated form (base64-encoded) rather than as the
 * full ciphertext (base64-encoded).  This is necessary to allow supporting
 * filenames up to NAME_MAX bytes, since base64 encoding expands the length.
 *
 * To make it possible for filesystems to still find the correct directory entry
 * despite not knowing the full on-disk name, we encode any filesystem-specific
 * 'hash' and/or 'minor_hash' which the filesystem may need for its lookups,
 * followed by the second-to-last ciphertext block of the filename.  Due to the
 * use of the CBC-CTS encryption mode, the second-to-last ciphertext block
 * depends on the full plaintext.  (Note that ciphertext stealing causes the
 * last two blocks to appear "flipped".)  This makes accidental collisions very
 * unlikely: just a 1 in 2^128 chance for two filenames to collide even if they
 * share the same filesystem-specific hashes.
 *
 * However, this scheme isn't immune to intentional collisions, which can be
 * created by anyone able to create arbitrary plaintext filenames and view them
 * without the key.  Making the "digest" be a real cryptographic hash like
 * SHA-256 over the full ciphertext would prevent this, although it would be
 * less efficient and harder to implement, especially since the filesystem would
 * need to calculate it for each directory entry examined during a search.
 */
struct fscrypt_digested_name {
	u32 hash;
	u32 minor_hash;
	u8 digest[FSCRYPT_FNAME_DIGEST_SIZE];
};

/**
 * fscrypt_match_name() - test whether the given name matches a directory entry
 * @fname: the name being searched for
 * @de_name: the name from the directory entry
 * @de_name_len: the length of @de_name in bytes
 *
 * Normally @fname->disk_name will be set, and in that case we simply compare
 * that to the name stored in the directory entry.  The only exception is that
 * if we don't have the key for an encrypted directory and a filename in it is
 * very long, then we won't have the full disk_name and we'll instead need to
 * match against the fscrypt_digested_name.
 *
 * Return: %true if the name matches, otherwise %false.
 */
static inline bool fscrypt_match_name(const struct fscrypt_name *fname,
				      const u8 *de_name, u32 de_name_len)
{
	if (unlikely(!fname->disk_name.name)) {
		const struct fscrypt_digested_name *n =
			(const void *)fname->crypto_buf.name;
		if (WARN_ON_ONCE(fname->usr_fname->name[0] != '_'))
			return false;
		if (de_name_len <= FSCRYPT_FNAME_MAX_UNDIGESTED_SIZE)
			return false;
		return !memcmp(FSCRYPT_FNAME_DIGEST(de_name, de_name_len),
			       n->digest, FSCRYPT_FNAME_DIGEST_SIZE);
	}

	if (de_name_len != fname->disk_name.len)
		return false;
	return !memcmp(de_name, fname->disk_name.name, fname->disk_name.len);
}

/* bio.c */
extern void fscrypt_decrypt_bio(struct bio *);
extern void fscrypt_enqueue_decrypt_bio(struct fscrypt_ctx *ctx,
					struct bio *bio);
extern void fscrypt_pullback_bio_page(struct page **, bool);
extern int fscrypt_zeroout_range(const struct inode *, pgoff_t, sector_t,
				 unsigned int);

/* hooks.c */
extern int fscrypt_file_open(struct inode *inode, struct file *filp);
extern int __fscrypt_prepare_link(struct inode *inode, struct inode *dir,
				  struct dentry *dentry);
extern int __fscrypt_prepare_rename(struct inode *old_dir,
				    struct dentry *old_dentry,
				    struct inode *new_dir,
				    struct dentry *new_dentry,
				    unsigned int flags);
extern int __fscrypt_prepare_lookup(struct inode *dir, struct dentry *dentry,
				    struct fscrypt_name *fname);
extern int __fscrypt_prepare_symlink(struct inode *dir, unsigned int len,
				     unsigned int max_len,
				     struct fscrypt_str *disk_link);
extern int __fscrypt_encrypt_symlink(struct inode *inode, const char *target,
				     unsigned int len,
				     struct fscrypt_str *disk_link);
extern const char *fscrypt_get_symlink(struct inode *inode, const void *caddr,
				       unsigned int max_size,
				       struct delayed_call *done);
static inline void fscrypt_set_ops(struct super_block *sb,
				   const struct fscrypt_operations *s_cop)
{
	sb->s_cop = s_cop;
}
#else  /* !CONFIG_FS_ENCRYPTION */

static inline bool fscrypt_has_encryption_key(const struct inode *inode)
{
	return false;
}

static inline bool fscrypt_dummy_context_enabled(struct inode *inode)
{
	return false;
}

static inline void fscrypt_handle_d_move(struct dentry *dentry)
{
}

/* crypto.c */
static inline void fscrypt_enqueue_decrypt_work(struct work_struct *work)
{
}

static inline struct fscrypt_ctx *fscrypt_get_ctx(gfp_t gfp_flags)
{
	return ERR_PTR(-EOPNOTSUPP);
}

static inline void fscrypt_release_ctx(struct fscrypt_ctx *ctx)
{
	return;
}

static inline struct page *fscrypt_encrypt_page(const struct inode *inode,
						struct page *page,
						unsigned int len,
						unsigned int offs,
						u64 lblk_num, gfp_t gfp_flags)
{
	return ERR_PTR(-EOPNOTSUPP);
}

static inline int fscrypt_decrypt_page(const struct inode *inode,
				       struct page *page,
				       unsigned int len, unsigned int offs,
				       u64 lblk_num)
{
	return -EOPNOTSUPP;
}

static inline struct page *fscrypt_control_page(struct page *page)
{
	WARN_ON_ONCE(1);
	return ERR_PTR(-EINVAL);
}

static inline void fscrypt_restore_control_page(struct page *page)
{
	return;
}

/* policy.c */
static inline int fscrypt_ioctl_set_policy(struct file *filp,
					   const void __user *arg)
{
	return -EOPNOTSUPP;
}

static inline int fscrypt_ioctl_get_policy(struct file *filp, void __user *arg)
{
	return -EOPNOTSUPP;
}

static inline int fscrypt_has_permitted_context(struct inode *parent,
						struct inode *child)
{
	return 0;
}

static inline int fscrypt_inherit_context(struct inode *parent,
					  struct inode *child,
					  void *fs_data, bool preload)
{
	return -EOPNOTSUPP;
}

/* keyinfo.c */
static inline int fscrypt_get_encryption_info(struct inode *inode)
{
	return -EOPNOTSUPP;
}

static inline void fscrypt_put_encryption_info(struct inode *inode)
{
	return;
}

static inline void fscrypt_free_inode(struct inode *inode)
{
}

 /* fname.c */
static inline int fscrypt_setup_filename(struct inode *dir,
					 const struct qstr *iname,
					 int lookup, struct fscrypt_name *fname)
{
	if (IS_ENCRYPTED(dir))
		return -EOPNOTSUPP;

	memset(fname, 0, sizeof(*fname));
	fname->usr_fname = iname;
	fname->disk_name.name = (unsigned char *)iname->name;
	fname->disk_name.len = iname->len;
	return 0;
}

static inline void fscrypt_free_filename(struct fscrypt_name *fname)
{
	return;
}

static inline int fscrypt_fname_alloc_buffer(const struct inode *inode,
					     u32 max_encrypted_len,
					     struct fscrypt_str *crypto_str)
{
	return -EOPNOTSUPP;
}

static inline void fscrypt_fname_free_buffer(struct fscrypt_str *crypto_str)
{
	return;
}

static inline int fscrypt_fname_disk_to_usr(struct inode *inode,
					    u32 hash, u32 minor_hash,
					    const struct fscrypt_str *iname,
					    struct fscrypt_str *oname)
{
	return -EOPNOTSUPP;
}

static inline bool fscrypt_match_name(const struct fscrypt_name *fname,
				      const u8 *de_name, u32 de_name_len)
{
	/* Encryption support disabled; use standard comparison */
	if (de_name_len != fname->disk_name.len)
		return false;
	return !memcmp(de_name, fname->disk_name.name, fname->disk_name.len);
}

/* bio.c */
static inline void fscrypt_decrypt_bio(struct bio *bio)
{
}

static inline void fscrypt_enqueue_decrypt_bio(struct fscrypt_ctx *ctx,
					       struct bio *bio)
{
}

static inline void fscrypt_pullback_bio_page(struct page **page, bool restore)
{
	return;
}

static inline int fscrypt_zeroout_range(const struct inode *inode, pgoff_t lblk,
					sector_t pblk, unsigned int len)
{
	return -EOPNOTSUPP;
}

/* hooks.c */

static inline int fscrypt_file_open(struct inode *inode, struct file *filp)
{
	if (IS_ENCRYPTED(inode))
		return -EOPNOTSUPP;
	return 0;
}

static inline int __fscrypt_prepare_link(struct inode *inode, struct inode *dir,
					 struct dentry *dentry)
{
	return -EOPNOTSUPP;
}

static inline int __fscrypt_prepare_rename(struct inode *old_dir,
					   struct dentry *old_dentry,
					   struct inode *new_dir,
					   struct dentry *new_dentry,
					   unsigned int flags)
{
	return -EOPNOTSUPP;
}

static inline int __fscrypt_prepare_lookup(struct inode *dir,
					   struct dentry *dentry,
					   struct fscrypt_name *fname)
{
	return -EOPNOTSUPP;
}

static inline int __fscrypt_prepare_symlink(struct inode *dir,
					    unsigned int len,
					    unsigned int max_len,
					    struct fscrypt_str *disk_link)
{
	return -EOPNOTSUPP;
}


static inline int __fscrypt_encrypt_symlink(struct inode *inode,
					    const char *target,
					    unsigned int len,
					    struct fscrypt_str *disk_link)
{
	return -EOPNOTSUPP;
}

static inline const char *fscrypt_get_symlink(struct inode *inode,
					      const void *caddr,
					      unsigned int max_size,
					      struct delayed_call *done)
{
	return ERR_PTR(-EOPNOTSUPP);
}

static inline void fscrypt_set_ops(struct super_block *sb,
				   const struct fscrypt_operations *s_cop)
{
}

#endif	/* !CONFIG_FS_ENCRYPTION */
>>>>>>> 407d19ab

/**
 * fscrypt_require_key - require an inode's encryption key
 * @inode: the inode we need the key for
 *
 * If the inode is encrypted, set up its encryption key if not already done.
 * Then require that the key be present and return -ENOKEY otherwise.
 *
 * No locks are needed, and the key will live as long as the struct inode --- so
 * it won't go away from under you.
 *
 * Return: 0 on success, -ENOKEY if the key is missing, or another -errno code
 * if a problem occurred while setting up the encryption key.
 */
static inline int fscrypt_require_key(struct inode *inode)
{
	if (IS_ENCRYPTED(inode)) {
		int err = fscrypt_get_encryption_info(inode);

		if (err)
			return err;
		if (!fscrypt_has_encryption_key(inode))
			return -ENOKEY;
	}
	return 0;
}

/**
 * fscrypt_prepare_link - prepare to link an inode into a possibly-encrypted directory
 * @old_dentry: an existing dentry for the inode being linked
 * @dir: the target directory
 * @dentry: negative dentry for the target filename
 *
 * A new link can only be added to an encrypted directory if the directory's
 * encryption key is available --- since otherwise we'd have no way to encrypt
 * the filename.  Therefore, we first set up the directory's encryption key (if
 * not already done) and return an error if it's unavailable.
 *
 * We also verify that the link will not violate the constraint that all files
 * in an encrypted directory tree use the same encryption policy.
 *
 * Return: 0 on success, -ENOKEY if the directory's encryption key is missing,
 * -EPERM if the link would result in an inconsistent encryption policy, or
 * another -errno code.
 */
static inline int fscrypt_prepare_link(struct dentry *old_dentry,
				       struct inode *dir,
				       struct dentry *dentry)
{
	if (IS_ENCRYPTED(dir))
		return __fscrypt_prepare_link(d_inode(old_dentry), dir, dentry);
	return 0;
}

/**
 * fscrypt_prepare_rename - prepare for a rename between possibly-encrypted directories
 * @old_dir: source directory
 * @old_dentry: dentry for source file
 * @new_dir: target directory
 * @new_dentry: dentry for target location (may be negative unless exchanging)
 * @flags: rename flags (we care at least about %RENAME_EXCHANGE)
 *
 * Prepare for ->rename() where the source and/or target directories may be
 * encrypted.  A new link can only be added to an encrypted directory if the
 * directory's encryption key is available --- since otherwise we'd have no way
 * to encrypt the filename.  A rename to an existing name, on the other hand,
 * *is* cryptographically possible without the key.  However, we take the more
 * conservative approach and just forbid all no-key renames.
 *
 * We also verify that the rename will not violate the constraint that all files
 * in an encrypted directory tree use the same encryption policy.
 *
 * Return: 0 on success, -ENOKEY if an encryption key is missing, -EPERM if the
 * rename would cause inconsistent encryption policies, or another -errno code.
 */
static inline int fscrypt_prepare_rename(struct inode *old_dir,
					 struct dentry *old_dentry,
					 struct inode *new_dir,
					 struct dentry *new_dentry,
					 unsigned int flags)
{
	if (IS_ENCRYPTED(old_dir) || IS_ENCRYPTED(new_dir))
		return __fscrypt_prepare_rename(old_dir, old_dentry,
						new_dir, new_dentry, flags);
	return 0;
}

/**
 * fscrypt_prepare_lookup - prepare to lookup a name in a possibly-encrypted directory
 * @dir: directory being searched
 * @dentry: filename being looked up
 * @fname: (output) the name to use to search the on-disk directory
 *
 * Prepare for ->lookup() in a directory which may be encrypted by determining
 * the name that will actually be used to search the directory on-disk.  Lookups
 * can be done with or without the directory's encryption key; without the key,
 * filenames are presented in encrypted form.  Therefore, we'll try to set up
 * the directory's encryption key, but even without it the lookup can continue.
 *
 * This also installs a custom ->d_revalidate() method which will invalidate the
 * dentry if it was created without the key and the key is later added.
 *
 * Return: 0 on success; -ENOENT if key is unavailable but the filename isn't a
 * correctly formed encoded ciphertext name, so a negative dentry should be
 * created; or another -errno code.
 */
static inline int fscrypt_prepare_lookup(struct inode *dir,
					 struct dentry *dentry,
					 struct fscrypt_name *fname)
{
	if (IS_ENCRYPTED(dir))
		return __fscrypt_prepare_lookup(dir, dentry, fname);

	memset(fname, 0, sizeof(*fname));
	fname->usr_fname = &dentry->d_name;
	fname->disk_name.name = (unsigned char *)dentry->d_name.name;
	fname->disk_name.len = dentry->d_name.len;
	return 0;
}

/**
 * fscrypt_prepare_setattr - prepare to change a possibly-encrypted inode's attributes
 * @dentry: dentry through which the inode is being changed
 * @attr: attributes to change
 *
 * Prepare for ->setattr() on a possibly-encrypted inode.  On an encrypted file,
 * most attribute changes are allowed even without the encryption key.  However,
 * without the encryption key we do have to forbid truncates.  This is needed
 * because the size being truncated to may not be a multiple of the filesystem
 * block size, and in that case we'd have to decrypt the final block, zero the
 * portion past i_size, and re-encrypt it.  (We *could* allow truncating to a
 * filesystem block boundary, but it's simpler to just forbid all truncates ---
 * and we already forbid all other contents modifications without the key.)
 *
 * Return: 0 on success, -ENOKEY if the key is missing, or another -errno code
 * if a problem occurred while setting up the encryption key.
 */
static inline int fscrypt_prepare_setattr(struct dentry *dentry,
					  struct iattr *attr)
{
	if (attr->ia_valid & ATTR_SIZE)
		return fscrypt_require_key(d_inode(dentry));
	return 0;
}

/**
 * fscrypt_prepare_symlink - prepare to create a possibly-encrypted symlink
 * @dir: directory in which the symlink is being created
 * @target: plaintext symlink target
 * @len: length of @target excluding null terminator
 * @max_len: space the filesystem has available to store the symlink target
 * @disk_link: (out) the on-disk symlink target being prepared
 *
 * This function computes the size the symlink target will require on-disk,
 * stores it in @disk_link->len, and validates it against @max_len.  An
 * encrypted symlink may be longer than the original.
 *
 * Additionally, @disk_link->name is set to @target if the symlink will be
 * unencrypted, but left NULL if the symlink will be encrypted.  For encrypted
 * symlinks, the filesystem must call fscrypt_encrypt_symlink() to create the
 * on-disk target later.  (The reason for the two-step process is that some
 * filesystems need to know the size of the symlink target before creating the
 * inode, e.g. to determine whether it will be a "fast" or "slow" symlink.)
 *
 * Return: 0 on success, -ENAMETOOLONG if the symlink target is too long,
 * -ENOKEY if the encryption key is missing, or another -errno code if a problem
 * occurred while setting up the encryption key.
 */
static inline int fscrypt_prepare_symlink(struct inode *dir,
					  const char *target,
					  unsigned int len,
					  unsigned int max_len,
					  struct fscrypt_str *disk_link)
{
	if (IS_ENCRYPTED(dir) || fscrypt_dummy_context_enabled(dir))
		return __fscrypt_prepare_symlink(dir, len, max_len, disk_link);

	disk_link->name = (unsigned char *)target;
	disk_link->len = len + 1;
	if (disk_link->len > max_len)
		return -ENAMETOOLONG;
	return 0;
}

/**
 * fscrypt_encrypt_symlink - encrypt the symlink target if needed
 * @inode: symlink inode
 * @target: plaintext symlink target
 * @len: length of @target excluding null terminator
 * @disk_link: (in/out) the on-disk symlink target being prepared
 *
 * If the symlink target needs to be encrypted, then this function encrypts it
 * into @disk_link->name.  fscrypt_prepare_symlink() must have been called
 * previously to compute @disk_link->len.  If the filesystem did not allocate a
 * buffer for @disk_link->name after calling fscrypt_prepare_link(), then one
 * will be kmalloc()'ed and the filesystem will be responsible for freeing it.
 *
 * Return: 0 on success, -errno on failure
 */
static inline int fscrypt_encrypt_symlink(struct inode *inode,
					  const char *target,
					  unsigned int len,
					  struct fscrypt_str *disk_link)
{
	if (IS_ENCRYPTED(inode))
		return __fscrypt_encrypt_symlink(inode, target, len, disk_link);
	return 0;
}

#endif	/* _LINUX_FSCRYPT_H */<|MERGE_RESOLUTION|>--- conflicted
+++ resolved
@@ -2,9 +2,8 @@
 /*
  * fscrypt.h: declarations for per-file encryption
  *
- * Filesystems that implement per-file encryption include this header
- * file with the __FS_HAS_ENCRYPTION set according to whether that filesystem
- * is being built with encryption support or not.
+ * Filesystems that implement per-file encryption must include this header
+ * file.
  *
  * Copyright (C) 2015, Google, Inc.
  *
@@ -15,6 +14,8 @@
 #define _LINUX_FSCRYPT_H
 
 #include <linux/fs.h>
+#include <linux/mm.h>
+#include <linux/slab.h>
 
 #define FS_CRYPTO_BLOCK_SIZE		16
 
@@ -43,13 +44,6 @@
 /* Maximum value for the third parameter of fscrypt_operations.set_context(). */
 #define FSCRYPT_SET_CONTEXT_MAX_SIZE	28
 
-<<<<<<< HEAD
-#if __FS_HAS_ENCRYPTION
-#include <linux/fscrypt_supp.h>
-#else
-#include <linux/fscrypt_notsupp.h>
-#endif
-=======
 #ifdef CONFIG_FS_ENCRYPTION
 /*
  * fscrypt superblock flags
@@ -489,7 +483,6 @@
 }
 
 #endif	/* !CONFIG_FS_ENCRYPTION */
->>>>>>> 407d19ab
 
 /**
  * fscrypt_require_key - require an inode's encryption key
@@ -532,7 +525,7 @@
  * in an encrypted directory tree use the same encryption policy.
  *
  * Return: 0 on success, -ENOKEY if the directory's encryption key is missing,
- * -EPERM if the link would result in an inconsistent encryption policy, or
+ * -EXDEV if the link would result in an inconsistent encryption policy, or
  * another -errno code.
  */
 static inline int fscrypt_prepare_link(struct dentry *old_dentry,
@@ -562,7 +555,7 @@
  * We also verify that the rename will not violate the constraint that all files
  * in an encrypted directory tree use the same encryption policy.
  *
- * Return: 0 on success, -ENOKEY if an encryption key is missing, -EPERM if the
+ * Return: 0 on success, -ENOKEY if an encryption key is missing, -EXDEV if the
  * rename would cause inconsistent encryption policies, or another -errno code.
  */
 static inline int fscrypt_prepare_rename(struct inode *old_dir,
