/* SPDX-License-Identifier: GPL-2.0 */
#ifndef LINUX_MSI_H
#define LINUX_MSI_H

#include <linux/kobject.h>
#include <linux/list.h>

struct msi_msg {
	u32	address_lo;	/* low 32 bits of msi message address */
	u32	address_hi;	/* high 32 bits of msi message address */
	u32	data;		/* 16 bits of msi message data */
};

extern int pci_msi_ignore_mask;
/* Helper functions */
struct irq_data;
struct msi_desc;
struct pci_dev;
struct platform_msi_priv_data;
void __get_cached_msi_msg(struct msi_desc *entry, struct msi_msg *msg);
#ifdef CONFIG_GENERIC_MSI_IRQ
void get_cached_msi_msg(unsigned int irq, struct msi_msg *msg);
#else
static inline void get_cached_msi_msg(unsigned int irq, struct msi_msg *msg)
{
}
#endif

typedef void (*irq_write_msi_msg_t)(struct msi_desc *desc,
				    struct msi_msg *msg);

/**
 * platform_msi_desc - Platform device specific msi descriptor data
 * @msi_priv_data:	Pointer to platform private data
 * @msi_index:		The index of the MSI descriptor for multi MSI
 */
struct platform_msi_desc {
	struct platform_msi_priv_data	*msi_priv_data;
	u16				msi_index;
};

/**
 * fsl_mc_msi_desc - FSL-MC device specific msi descriptor data
 * @msi_index:		The index of the MSI descriptor
 */
struct fsl_mc_msi_desc {
	u16				msi_index;
};

/**
 * ti_sci_inta_msi_desc - TISCI based INTA specific msi descriptor data
 * @dev_index: TISCI device index
 */
struct ti_sci_inta_msi_desc {
	u16	dev_index;
};

/**
 * struct msi_desc - Descriptor structure for MSI based interrupts
 * @list:	List head for management
 * @irq:	The base interrupt number
 * @nvec_used:	The number of vectors used
 * @dev:	Pointer to the device which uses this descriptor
 * @msg:	The last set MSI message cached for reuse
 * @affinity:	Optional pointer to a cpu affinity mask for this descriptor
 *
 * @masked:	[PCI MSI/X] Mask bits
 * @is_msix:	[PCI MSI/X] True if MSI-X
 * @multiple:	[PCI MSI/X] log2 num of messages allocated
 * @multi_cap:	[PCI MSI/X] log2 num of messages supported
 * @maskbit:	[PCI MSI/X] Mask-Pending bit supported?
 * @is_64:	[PCI MSI/X] Address size: 0=32bit 1=64bit
 * @entry_nr:	[PCI MSI/X] Entry which is described by this descriptor
 * @default_irq:[PCI MSI/X] The default pre-assigned non-MSI irq
 * @mask_pos:	[PCI MSI]   Mask register position
 * @mask_base:	[PCI MSI-X] Mask register base address
 * @platform:	[platform]  Platform device specific msi descriptor data
 * @fsl_mc:	[fsl-mc]    FSL MC device specific msi descriptor data
 * @inta:	[INTA]	    TISCI based INTA specific msi descriptor data
 */
struct msi_desc {
	/* Shared device/bus type independent data */
	struct list_head		list;
	unsigned int			irq;
	unsigned int			nvec_used;
	struct device			*dev;
	struct msi_msg			msg;
<<<<<<< HEAD
	struct cpumask			*affinity;
=======
	struct irq_affinity_desc	*affinity;
#ifdef CONFIG_IRQ_MSI_IOMMU
	const void			*iommu_cookie;
#endif
>>>>>>> 407d19ab

	union {
		/* PCI MSI/X specific data */
		struct {
			u32 masked;
			struct {
				__u8	is_msix		: 1;
				__u8	multiple	: 3;
				__u8	multi_cap	: 3;
				__u8	maskbit		: 1;
				__u8	is_64		: 1;
				__u16	entry_nr;
				unsigned default_irq;
			} msi_attrib;
			union {
				u8	mask_pos;
				void __iomem *mask_base;
			};
		};

		/*
		 * Non PCI variants add their data structure here. New
		 * entries need to use a named structure. We want
		 * proper name spaces for this. The PCI part is
		 * anonymous for now as it would require an immediate
		 * tree wide cleanup.
		 */
		struct platform_msi_desc platform;
		struct fsl_mc_msi_desc fsl_mc;
		struct ti_sci_inta_msi_desc inta;
	};
};

/* Helpers to hide struct msi_desc implementation details */
#define msi_desc_to_dev(desc)		((desc)->dev)
#define dev_to_msi_list(dev)		(&(dev)->msi_list)
#define first_msi_entry(dev)		\
	list_first_entry(dev_to_msi_list((dev)), struct msi_desc, list)
#define for_each_msi_entry(desc, dev)	\
	list_for_each_entry((desc), dev_to_msi_list((dev)), list)
#define for_each_msi_entry_safe(desc, tmp, dev)	\
	list_for_each_entry_safe((desc), (tmp), dev_to_msi_list((dev)), list)

#ifdef CONFIG_IRQ_MSI_IOMMU
static inline const void *msi_desc_get_iommu_cookie(struct msi_desc *desc)
{
	return desc->iommu_cookie;
}

static inline void msi_desc_set_iommu_cookie(struct msi_desc *desc,
					     const void *iommu_cookie)
{
	desc->iommu_cookie = iommu_cookie;
}
#else
static inline const void *msi_desc_get_iommu_cookie(struct msi_desc *desc)
{
	return NULL;
}

static inline void msi_desc_set_iommu_cookie(struct msi_desc *desc,
					     const void *iommu_cookie)
{
}
#endif

#ifdef CONFIG_PCI_MSI
#define first_pci_msi_entry(pdev)	first_msi_entry(&(pdev)->dev)
#define for_each_pci_msi_entry(desc, pdev)	\
	for_each_msi_entry((desc), &(pdev)->dev)

struct pci_dev *msi_desc_to_pci_dev(struct msi_desc *desc);
void *msi_desc_to_pci_sysdata(struct msi_desc *desc);
void pci_write_msi_msg(unsigned int irq, struct msi_msg *msg);
#else /* CONFIG_PCI_MSI */
static inline void *msi_desc_to_pci_sysdata(struct msi_desc *desc)
{
	return NULL;
}
static inline void pci_write_msi_msg(unsigned int irq, struct msi_msg *msg)
{
}
#endif /* CONFIG_PCI_MSI */

struct msi_desc *alloc_msi_entry(struct device *dev, int nvec,
				 const struct cpumask *affinity);
void free_msi_entry(struct msi_desc *entry);
void __pci_read_msi_msg(struct msi_desc *entry, struct msi_msg *msg);
void __pci_write_msi_msg(struct msi_desc *entry, struct msi_msg *msg);

u32 __pci_msix_desc_mask_irq(struct msi_desc *desc, u32 flag);
u32 __pci_msi_desc_mask_irq(struct msi_desc *desc, u32 mask, u32 flag);
void pci_msi_mask_irq(struct irq_data *data);
void pci_msi_unmask_irq(struct irq_data *data);

/*
 * The arch hooks to setup up msi irqs. Those functions are
 * implemented as weak symbols so that they /can/ be overriden by
 * architecture specific code if needed.
 */
int arch_setup_msi_irq(struct pci_dev *dev, struct msi_desc *desc);
void arch_teardown_msi_irq(unsigned int irq);
int arch_setup_msi_irqs(struct pci_dev *dev, int nvec, int type);
void arch_teardown_msi_irqs(struct pci_dev *dev);
void arch_restore_msi_irqs(struct pci_dev *dev);

void default_teardown_msi_irqs(struct pci_dev *dev);
void default_restore_msi_irqs(struct pci_dev *dev);

struct msi_controller {
	struct module *owner;
	struct device *dev;
	struct device_node *of_node;
	struct list_head list;

	int (*setup_irq)(struct msi_controller *chip, struct pci_dev *dev,
			 struct msi_desc *desc);
	int (*setup_irqs)(struct msi_controller *chip, struct pci_dev *dev,
			  int nvec, int type);
	void (*teardown_irq)(struct msi_controller *chip, unsigned int irq);
};

#ifdef CONFIG_GENERIC_MSI_IRQ_DOMAIN

#include <linux/irqhandler.h>
#include <asm/msi.h>

struct irq_domain;
struct irq_domain_ops;
struct irq_chip;
struct device_node;
struct fwnode_handle;
struct msi_domain_info;

/**
 * struct msi_domain_ops - MSI interrupt domain callbacks
 * @get_hwirq:		Retrieve the resulting hw irq number
 * @msi_init:		Domain specific init function for MSI interrupts
 * @msi_free:		Domain specific function to free a MSI interrupts
 * @msi_check:		Callback for verification of the domain/info/dev data
 * @msi_prepare:	Prepare the allocation of the interrupts in the domain
 * @msi_finish:		Optional callback to finalize the allocation
 * @set_desc:		Set the msi descriptor for an interrupt
 * @handle_error:	Optional error handler if the allocation fails
 *
 * @get_hwirq, @msi_init and @msi_free are callbacks used by
 * msi_create_irq_domain() and related interfaces
 *
 * @msi_check, @msi_prepare, @msi_finish, @set_desc and @handle_error
 * are callbacks used by msi_domain_alloc_irqs() and related
 * interfaces which are based on msi_desc.
 */
struct msi_domain_ops {
	irq_hw_number_t	(*get_hwirq)(struct msi_domain_info *info,
				     msi_alloc_info_t *arg);
	int		(*msi_init)(struct irq_domain *domain,
				    struct msi_domain_info *info,
				    unsigned int virq, irq_hw_number_t hwirq,
				    msi_alloc_info_t *arg);
	void		(*msi_free)(struct irq_domain *domain,
				    struct msi_domain_info *info,
				    unsigned int virq);
	int		(*msi_check)(struct irq_domain *domain,
				     struct msi_domain_info *info,
				     struct device *dev);
	int		(*msi_prepare)(struct irq_domain *domain,
				       struct device *dev, int nvec,
				       msi_alloc_info_t *arg);
	void		(*msi_finish)(msi_alloc_info_t *arg, int retval);
	void		(*set_desc)(msi_alloc_info_t *arg,
				    struct msi_desc *desc);
	int		(*handle_error)(struct irq_domain *domain,
					struct msi_desc *desc, int error);
};

/**
 * struct msi_domain_info - MSI interrupt domain data
 * @flags:		Flags to decribe features and capabilities
 * @ops:		The callback data structure
 * @chip:		Optional: associated interrupt chip
 * @chip_data:		Optional: associated interrupt chip data
 * @handler:		Optional: associated interrupt flow handler
 * @handler_data:	Optional: associated interrupt flow handler data
 * @handler_name:	Optional: associated interrupt flow handler name
 * @data:		Optional: domain specific data
 */
struct msi_domain_info {
	u32			flags;
	struct msi_domain_ops	*ops;
	struct irq_chip		*chip;
	void			*chip_data;
	irq_flow_handler_t	handler;
	void			*handler_data;
	const char		*handler_name;
	void			*data;
};

/* Flags for msi_domain_info */
enum {
	/*
	 * Init non implemented ops callbacks with default MSI domain
	 * callbacks.
	 */
	MSI_FLAG_USE_DEF_DOM_OPS	= (1 << 0),
	/*
	 * Init non implemented chip callbacks with default MSI chip
	 * callbacks.
	 */
	MSI_FLAG_USE_DEF_CHIP_OPS	= (1 << 1),
	/* Support multiple PCI MSI interrupts */
	MSI_FLAG_MULTI_PCI_MSI		= (1 << 2),
	/* Support PCI MSIX interrupts */
	MSI_FLAG_PCI_MSIX		= (1 << 3),
	/* Needs early activate, required for PCI */
	MSI_FLAG_ACTIVATE_EARLY		= (1 << 4),
	/*
	 * Must reactivate when irq is started even when
	 * MSI_FLAG_ACTIVATE_EARLY has been set.
	 */
	MSI_FLAG_MUST_REACTIVATE	= (1 << 5),
	/* Is level-triggered capable, using two messages */
	MSI_FLAG_LEVEL_CAPABLE		= (1 << 6),
};

int msi_domain_set_affinity(struct irq_data *data, const struct cpumask *mask,
			    bool force);

struct irq_domain *msi_create_irq_domain(struct fwnode_handle *fwnode,
					 struct msi_domain_info *info,
					 struct irq_domain *parent);
int msi_domain_alloc_irqs(struct irq_domain *domain, struct device *dev,
			  int nvec);
void msi_domain_free_irqs(struct irq_domain *domain, struct device *dev);
struct msi_domain_info *msi_get_domain_info(struct irq_domain *domain);

struct irq_domain *platform_msi_create_irq_domain(struct fwnode_handle *fwnode,
						  struct msi_domain_info *info,
						  struct irq_domain *parent);
int platform_msi_domain_alloc_irqs(struct device *dev, unsigned int nvec,
				   irq_write_msi_msg_t write_msi_msg);
void platform_msi_domain_free_irqs(struct device *dev);

/* When an MSI domain is used as an intermediate domain */
int msi_domain_prepare_irqs(struct irq_domain *domain, struct device *dev,
			    int nvec, msi_alloc_info_t *args);
int msi_domain_populate_irqs(struct irq_domain *domain, struct device *dev,
			     int virq, int nvec, msi_alloc_info_t *args);
struct irq_domain *
platform_msi_create_device_domain(struct device *dev,
				  unsigned int nvec,
				  irq_write_msi_msg_t write_msi_msg,
				  const struct irq_domain_ops *ops,
				  void *host_data);
int platform_msi_domain_alloc(struct irq_domain *domain, unsigned int virq,
			      unsigned int nr_irqs);
void platform_msi_domain_free(struct irq_domain *domain, unsigned int virq,
			      unsigned int nvec);
void *platform_msi_get_host_data(struct irq_domain *domain);
#endif /* CONFIG_GENERIC_MSI_IRQ_DOMAIN */

#ifdef CONFIG_PCI_MSI_IRQ_DOMAIN
void pci_msi_domain_write_msg(struct irq_data *irq_data, struct msi_msg *msg);
struct irq_domain *pci_msi_create_irq_domain(struct fwnode_handle *fwnode,
					     struct msi_domain_info *info,
					     struct irq_domain *parent);
irq_hw_number_t pci_msi_domain_calc_hwirq(struct pci_dev *dev,
					  struct msi_desc *desc);
int pci_msi_domain_check_cap(struct irq_domain *domain,
			     struct msi_domain_info *info, struct device *dev);
u32 pci_msi_domain_get_msi_rid(struct irq_domain *domain, struct pci_dev *pdev);
struct irq_domain *pci_msi_get_device_domain(struct pci_dev *pdev);
#else
static inline struct irq_domain *pci_msi_get_device_domain(struct pci_dev *pdev)
{
	return NULL;
}
#endif /* CONFIG_PCI_MSI_IRQ_DOMAIN */

#endif /* LINUX_MSI_H */<|MERGE_RESOLUTION|>--- conflicted
+++ resolved
@@ -85,26 +85,22 @@
 	unsigned int			nvec_used;
 	struct device			*dev;
 	struct msi_msg			msg;
-<<<<<<< HEAD
-	struct cpumask			*affinity;
-=======
 	struct irq_affinity_desc	*affinity;
 #ifdef CONFIG_IRQ_MSI_IOMMU
 	const void			*iommu_cookie;
 #endif
->>>>>>> 407d19ab
 
 	union {
 		/* PCI MSI/X specific data */
 		struct {
 			u32 masked;
 			struct {
-				__u8	is_msix		: 1;
-				__u8	multiple	: 3;
-				__u8	multi_cap	: 3;
-				__u8	maskbit		: 1;
-				__u8	is_64		: 1;
-				__u16	entry_nr;
+				u8	is_msix		: 1;
+				u8	multiple	: 3;
+				u8	multi_cap	: 3;
+				u8	maskbit		: 1;
+				u8	is_64		: 1;
+				u16	entry_nr;
 				unsigned default_irq;
 			} msi_attrib;
 			union {
@@ -178,7 +174,7 @@
 #endif /* CONFIG_PCI_MSI */
 
 struct msi_desc *alloc_msi_entry(struct device *dev, int nvec,
-				 const struct cpumask *affinity);
+				 const struct irq_affinity_desc *affinity);
 void free_msi_entry(struct msi_desc *entry);
 void __pci_read_msi_msg(struct msi_desc *entry, struct msi_msg *msg);
 void __pci_write_msi_msg(struct msi_desc *entry, struct msi_msg *msg);
@@ -341,11 +337,18 @@
 int msi_domain_populate_irqs(struct irq_domain *domain, struct device *dev,
 			     int virq, int nvec, msi_alloc_info_t *args);
 struct irq_domain *
-platform_msi_create_device_domain(struct device *dev,
-				  unsigned int nvec,
-				  irq_write_msi_msg_t write_msi_msg,
-				  const struct irq_domain_ops *ops,
-				  void *host_data);
+__platform_msi_create_device_domain(struct device *dev,
+				    unsigned int nvec,
+				    bool is_tree,
+				    irq_write_msi_msg_t write_msi_msg,
+				    const struct irq_domain_ops *ops,
+				    void *host_data);
+
+#define platform_msi_create_device_domain(dev, nvec, write, ops, data)	\
+	__platform_msi_create_device_domain(dev, nvec, false, write, ops, data)
+#define platform_msi_create_device_tree_domain(dev, nvec, write, ops, data) \
+	__platform_msi_create_device_domain(dev, nvec, true, write, ops, data)
+
 int platform_msi_domain_alloc(struct irq_domain *domain, unsigned int virq,
 			      unsigned int nr_irqs);
 void platform_msi_domain_free(struct irq_domain *domain, unsigned int virq,
