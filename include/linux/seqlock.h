/* SPDX-License-Identifier: GPL-2.0 */
#ifndef __LINUX_SEQLOCK_H
#define __LINUX_SEQLOCK_H

/*
 * seqcount_t / seqlock_t - a reader-writer consistency mechanism with
 * lockless readers (read-only retry loops), and no writer starvation.
 *
 * See Documentation/locking/seqlock.rst
 *
 * Copyrights:
 * - Based on x86_64 vsyscall gettimeofday: Keith Owens, Andrea Arcangeli
 * - Sequence counters with associated locks, (C) 2020 Linutronix GmbH
 */

#include <linux/compiler.h>
#include <linux/kcsan-checks.h>
#include <linux/lockdep.h>
#include <linux/mutex.h>
#include <linux/ww_mutex.h>
#include <linux/preempt.h>
#include <linux/spinlock.h>

#include <asm/processor.h>

/*
 * The seqlock seqcount_t interface does not prescribe a precise sequence of
 * read begin/retry/end. For readers, typically there is a call to
 * read_seqcount_begin() and read_seqcount_retry(), however, there are more
 * esoteric cases which do not follow this pattern.
 *
 * As a consequence, we take the following best-effort approach for raw usage
 * via seqcount_t under KCSAN: upon beginning a seq-reader critical section,
 * pessimistically mark the next KCSAN_SEQLOCK_REGION_MAX memory accesses as
 * atomics; if there is a matching read_seqcount_retry() call, no following
 * memory operations are considered atomic. Usage of the seqlock_t interface
 * is not affected.
 */
#define KCSAN_SEQLOCK_REGION_MAX 1000

/*
 * Sequence counters (seqcount_t)
 *
 * This is the raw counting mechanism, without any writer protection.
 *
 * Write side critical sections must be serialized and non-preemptible.
 *
 * If readers can be invoked from hardirq or softirq contexts,
 * interrupts or bottom halves must also be respectively disabled before
 * entering the write section.
 *
 * This mechanism can't be used if the protected data contains pointers,
 * as the writer can invalidate a pointer that a reader is following.
 *
 * If the write serialization mechanism is one of the common kernel
 * locking primitives, use a sequence counter with associated lock
 * (seqcount_LOCKNAME_t) instead.
 *
 * If it's desired to automatically handle the sequence counter writer
 * serialization and non-preemptibility requirements, use a sequential
 * lock (seqlock_t) instead.
 *
 * See Documentation/locking/seqlock.rst
 */
typedef struct seqcount {
	unsigned sequence;
#ifdef CONFIG_DEBUG_LOCK_ALLOC
	struct lockdep_map dep_map;
#endif
} seqcount_t;

static inline void __seqcount_init(seqcount_t *s, const char *name,
					  struct lock_class_key *key)
{
	/*
	 * Make sure we are not reinitializing a held lock:
	 */
	lockdep_init_map(&s->dep_map, name, key, 0);
	s->sequence = 0;
}

#ifdef CONFIG_DEBUG_LOCK_ALLOC

# define SEQCOUNT_DEP_MAP_INIT(lockname)				\
		.dep_map = { .name = #lockname }

/**
 * seqcount_init() - runtime initializer for seqcount_t
 * @s: Pointer to the seqcount_t instance
 */
# define seqcount_init(s)						\
	do {								\
		static struct lock_class_key __key;			\
		__seqcount_init((s), #s, &__key);			\
	} while (0)

static inline void seqcount_lockdep_reader_access(const seqcount_t *s)
{
	seqcount_t *l = (seqcount_t *)s;
	unsigned long flags;

	local_irq_save(flags);
	seqcount_acquire_read(&l->dep_map, 0, 0, _RET_IP_);
	seqcount_release(&l->dep_map, _RET_IP_);
	local_irq_restore(flags);
}

#else
# define SEQCOUNT_DEP_MAP_INIT(lockname)
# define seqcount_init(s) __seqcount_init(s, NULL, NULL)
# define seqcount_lockdep_reader_access(x)
#endif

/**
 * SEQCNT_ZERO() - static initializer for seqcount_t
 * @name: Name of the seqcount_t instance
 */
#define SEQCNT_ZERO(name) { .sequence = 0, SEQCOUNT_DEP_MAP_INIT(name) }
<<<<<<< HEAD

/*
 * Sequence counters with associated locks (seqcount_LOCKNAME_t)
 *
 * A sequence counter which associates the lock used for writer
 * serialization at initialization time. This enables lockdep to validate
 * that the write side critical section is properly serialized.
 *
 * For associated locks which do not implicitly disable preemption,
 * preemption protection is enforced in the write side function.
 *
 * Lockdep is never used in any for the raw write variants.
 *
 * See Documentation/locking/seqlock.rst
 */

/*
 * For PREEMPT_RT, seqcount_LOCKNAME_t write side critical sections cannot
 * disable preemption. It can lead to higher latencies, and the write side
 * sections will not be able to acquire locks which become sleeping locks
 * (e.g. spinlock_t).
 *
 * To remain preemptible while avoiding a possible livelock caused by the
 * reader preempting the writer, use a different technique: let the reader
 * detect if a seqcount_LOCKNAME_t writer is in progress. If that is the
 * case, acquire then release the associated LOCKNAME writer serialization
 * lock. This will allow any possibly-preempted writer to make progress
 * until the end of its writer serialization lock critical section.
 *
 * This lock-unlock technique must be implemented for all of PREEMPT_RT
 * sleeping locks.  See Documentation/locking/locktypes.rst
 */
#if defined(CONFIG_LOCKDEP) || defined(CONFIG_PREEMPT_RT)
#define __SEQ_LOCK(expr)	expr
#else
#define __SEQ_LOCK(expr)
#endif

/*
 * typedef seqcount_LOCKNAME_t - sequence counter with LOCKNAME associated
 * @seqcount:	The real sequence counter
 * @lock:	Pointer to the associated lock
 *
 * A plain sequence counter with external writer synchronization by
 * LOCKNAME @lock. The lock is associated to the sequence counter in the
 * static initializer or init function. This enables lockdep to validate
 * that the write side critical section is properly serialized.
 *
 * LOCKNAME:	raw_spinlock, spinlock, rwlock, mutex, or ww_mutex.
 */

/*
 * seqcount_LOCKNAME_init() - runtime initializer for seqcount_LOCKNAME_t
 * @s:		Pointer to the seqcount_LOCKNAME_t instance
 * @lock:	Pointer to the associated lock
 */

#define seqcount_LOCKNAME_init(s, _lock, lockname)			\
	do {								\
		seqcount_##lockname##_t *____s = (s);			\
		seqcount_init(&____s->seqcount);			\
		__SEQ_LOCK(____s->lock = (_lock));			\
	} while (0)

#define seqcount_raw_spinlock_init(s, lock)	seqcount_LOCKNAME_init(s, lock, raw_spinlock)
#define seqcount_spinlock_init(s, lock)		seqcount_LOCKNAME_init(s, lock, spinlock)
#define seqcount_rwlock_init(s, lock)		seqcount_LOCKNAME_init(s, lock, rwlock);
#define seqcount_mutex_init(s, lock)		seqcount_LOCKNAME_init(s, lock, mutex);
#define seqcount_ww_mutex_init(s, lock)		seqcount_LOCKNAME_init(s, lock, ww_mutex);

/*
 * SEQCOUNT_LOCKNAME()	- Instantiate seqcount_LOCKNAME_t and helpers
 * seqprop_LOCKNAME_*()	- Property accessors for seqcount_LOCKNAME_t
 *
 * @lockname:		"LOCKNAME" part of seqcount_LOCKNAME_t
 * @locktype:		LOCKNAME canonical C data type
 * @preemptible:	preemptibility of above locktype
 * @lockmember:		argument for lockdep_assert_held()
 * @lockbase:		associated lock release function (prefix only)
 * @lock_acquire:	associated lock acquisition function (full call)
 */
#define SEQCOUNT_LOCKNAME(lockname, locktype, preemptible, lockmember, lockbase, lock_acquire) \
typedef struct seqcount_##lockname {					\
	seqcount_t		seqcount;				\
	__SEQ_LOCK(locktype	*lock);					\
} seqcount_##lockname##_t;						\
									\
static __always_inline seqcount_t *					\
__seqprop_##lockname##_ptr(seqcount_##lockname##_t *s)			\
{									\
	return &s->seqcount;						\
}									\
									\
static __always_inline unsigned						\
__seqprop_##lockname##_sequence(const seqcount_##lockname##_t *s)	\
{									\
	unsigned seq = READ_ONCE(s->seqcount.sequence);			\
									\
	if (!IS_ENABLED(CONFIG_PREEMPT_RT))				\
		return seq;						\
									\
	if (preemptible && unlikely(seq & 1)) {				\
		__SEQ_LOCK(lock_acquire);				\
		__SEQ_LOCK(lockbase##_unlock(s->lock));			\
									\
		/*							\
		 * Re-read the sequence counter since the (possibly	\
		 * preempted) writer made progress.			\
		 */							\
		seq = READ_ONCE(s->seqcount.sequence);			\
	}								\
									\
	return seq;							\
}									\
									\
static __always_inline bool						\
__seqprop_##lockname##_preemptible(const seqcount_##lockname##_t *s)	\
{									\
	if (!IS_ENABLED(CONFIG_PREEMPT_RT))				\
		return preemptible;					\
									\
	/* PREEMPT_RT relies on the above LOCK+UNLOCK */		\
	return false;							\
}									\
									\
static __always_inline void						\
__seqprop_##lockname##_assert(const seqcount_##lockname##_t *s)		\
{									\
	__SEQ_LOCK(lockdep_assert_held(lockmember));			\
}

/*
 * __seqprop() for seqcount_t
 */

static inline seqcount_t *__seqprop_ptr(seqcount_t *s)
{
	return s;
}

static inline unsigned __seqprop_sequence(const seqcount_t *s)
{
	return READ_ONCE(s->sequence);
}

static inline bool __seqprop_preemptible(const seqcount_t *s)
{
	return false;
}

static inline void __seqprop_assert(const seqcount_t *s)
{
	lockdep_assert_preemption_disabled();
}

#define __SEQ_RT	IS_ENABLED(CONFIG_PREEMPT_RT)

SEQCOUNT_LOCKNAME(raw_spinlock, raw_spinlock_t,  false,    s->lock,        raw_spin, raw_spin_lock(s->lock))
SEQCOUNT_LOCKNAME(spinlock,     spinlock_t,      __SEQ_RT, s->lock,        spin,     spin_lock(s->lock))
SEQCOUNT_LOCKNAME(rwlock,       rwlock_t,        __SEQ_RT, s->lock,        read,     read_lock(s->lock))
SEQCOUNT_LOCKNAME(mutex,        struct mutex,    true,     s->lock,        mutex,    mutex_lock(s->lock))
SEQCOUNT_LOCKNAME(ww_mutex,     struct ww_mutex, true,     &s->lock->base, ww_mutex, ww_mutex_lock(s->lock, NULL))

/*
 * SEQCNT_LOCKNAME_ZERO - static initializer for seqcount_LOCKNAME_t
 * @name:	Name of the seqcount_LOCKNAME_t instance
 * @lock:	Pointer to the associated LOCKNAME
 */

#define SEQCOUNT_LOCKNAME_ZERO(seq_name, assoc_lock) {			\
	.seqcount		= SEQCNT_ZERO(seq_name.seqcount),	\
	__SEQ_LOCK(.lock	= (assoc_lock))				\
}

#define SEQCNT_RAW_SPINLOCK_ZERO(name, lock)	SEQCOUNT_LOCKNAME_ZERO(name, lock)
#define SEQCNT_SPINLOCK_ZERO(name, lock)	SEQCOUNT_LOCKNAME_ZERO(name, lock)
#define SEQCNT_RWLOCK_ZERO(name, lock)		SEQCOUNT_LOCKNAME_ZERO(name, lock)
#define SEQCNT_MUTEX_ZERO(name, lock)		SEQCOUNT_LOCKNAME_ZERO(name, lock)
#define SEQCNT_WW_MUTEX_ZERO(name, lock) 	SEQCOUNT_LOCKNAME_ZERO(name, lock)

#define __seqprop_case(s, lockname, prop)				\
	seqcount_##lockname##_t: __seqprop_##lockname##_##prop((void *)(s))

#define __seqprop(s, prop) _Generic(*(s),				\
	seqcount_t:		__seqprop_##prop((void *)(s)),		\
	__seqprop_case((s),	raw_spinlock,	prop),			\
	__seqprop_case((s),	spinlock,	prop),			\
	__seqprop_case((s),	rwlock,		prop),			\
	__seqprop_case((s),	mutex,		prop),			\
	__seqprop_case((s),	ww_mutex,	prop))

=======

/*
 * Sequence counters with associated locks (seqcount_LOCKNAME_t)
 *
 * A sequence counter which associates the lock used for writer
 * serialization at initialization time. This enables lockdep to validate
 * that the write side critical section is properly serialized.
 *
 * For associated locks which do not implicitly disable preemption,
 * preemption protection is enforced in the write side function.
 *
 * Lockdep is never used in any for the raw write variants.
 *
 * See Documentation/locking/seqlock.rst
 */

/*
 * For PREEMPT_RT, seqcount_LOCKNAME_t write side critical sections cannot
 * disable preemption. It can lead to higher latencies, and the write side
 * sections will not be able to acquire locks which become sleeping locks
 * (e.g. spinlock_t).
 *
 * To remain preemptible while avoiding a possible livelock caused by the
 * reader preempting the writer, use a different technique: let the reader
 * detect if a seqcount_LOCKNAME_t writer is in progress. If that is the
 * case, acquire then release the associated LOCKNAME writer serialization
 * lock. This will allow any possibly-preempted writer to make progress
 * until the end of its writer serialization lock critical section.
 *
 * This lock-unlock technique must be implemented for all of PREEMPT_RT
 * sleeping locks.  See Documentation/locking/locktypes.rst
 */
#if defined(CONFIG_LOCKDEP) || defined(CONFIG_PREEMPT_RT)
#define __SEQ_LOCK(expr)	expr
#else
#define __SEQ_LOCK(expr)
#endif

/*
 * typedef seqcount_LOCKNAME_t - sequence counter with LOCKNAME associated
 * @seqcount:	The real sequence counter
 * @lock:	Pointer to the associated lock
 *
 * A plain sequence counter with external writer synchronization by
 * LOCKNAME @lock. The lock is associated to the sequence counter in the
 * static initializer or init function. This enables lockdep to validate
 * that the write side critical section is properly serialized.
 *
 * LOCKNAME:	raw_spinlock, spinlock, rwlock, mutex, or ww_mutex.
 */

/*
 * seqcount_LOCKNAME_init() - runtime initializer for seqcount_LOCKNAME_t
 * @s:		Pointer to the seqcount_LOCKNAME_t instance
 * @lock:	Pointer to the associated lock
 */

#define seqcount_LOCKNAME_init(s, _lock, lockname)			\
	do {								\
		seqcount_##lockname##_t *____s = (s);			\
		seqcount_init(&____s->seqcount);			\
		__SEQ_LOCK(____s->lock = (_lock));			\
	} while (0)

#define seqcount_raw_spinlock_init(s, lock)	seqcount_LOCKNAME_init(s, lock, raw_spinlock)
#define seqcount_spinlock_init(s, lock)		seqcount_LOCKNAME_init(s, lock, spinlock)
#define seqcount_rwlock_init(s, lock)		seqcount_LOCKNAME_init(s, lock, rwlock);
#define seqcount_mutex_init(s, lock)		seqcount_LOCKNAME_init(s, lock, mutex);
#define seqcount_ww_mutex_init(s, lock)		seqcount_LOCKNAME_init(s, lock, ww_mutex);

/*
 * SEQCOUNT_LOCKNAME()	- Instantiate seqcount_LOCKNAME_t and helpers
 * seqprop_LOCKNAME_*()	- Property accessors for seqcount_LOCKNAME_t
 *
 * @lockname:		"LOCKNAME" part of seqcount_LOCKNAME_t
 * @locktype:		LOCKNAME canonical C data type
 * @preemptible:	preemptibility of above locktype
 * @lockmember:		argument for lockdep_assert_held()
 * @lockbase:		associated lock release function (prefix only)
 * @lock_acquire:	associated lock acquisition function (full call)
 */
#define SEQCOUNT_LOCKNAME(lockname, locktype, preemptible, lockmember, lockbase, lock_acquire) \
typedef struct seqcount_##lockname {					\
	seqcount_t		seqcount;				\
	__SEQ_LOCK(locktype	*lock);					\
} seqcount_##lockname##_t;						\
									\
static __always_inline seqcount_t *					\
__seqprop_##lockname##_ptr(seqcount_##lockname##_t *s)			\
{									\
	return &s->seqcount;						\
}									\
									\
static __always_inline unsigned						\
__seqprop_##lockname##_sequence(const seqcount_##lockname##_t *s)	\
{									\
	unsigned seq = READ_ONCE(s->seqcount.sequence);			\
									\
	if (!IS_ENABLED(CONFIG_PREEMPT_RT))				\
		return seq;						\
									\
	if (preemptible && unlikely(seq & 1)) {				\
		__SEQ_LOCK(lock_acquire);				\
		__SEQ_LOCK(lockbase##_unlock(s->lock));			\
									\
		/*							\
		 * Re-read the sequence counter since the (possibly	\
		 * preempted) writer made progress.			\
		 */							\
		seq = READ_ONCE(s->seqcount.sequence);			\
	}								\
									\
	return seq;							\
}									\
									\
static __always_inline bool						\
__seqprop_##lockname##_preemptible(const seqcount_##lockname##_t *s)	\
{									\
	if (!IS_ENABLED(CONFIG_PREEMPT_RT))				\
		return preemptible;					\
									\
	/* PREEMPT_RT relies on the above LOCK+UNLOCK */		\
	return false;							\
}									\
									\
static __always_inline void						\
__seqprop_##lockname##_assert(const seqcount_##lockname##_t *s)		\
{									\
	__SEQ_LOCK(lockdep_assert_held(lockmember));			\
}

/*
 * __seqprop() for seqcount_t
 */

static inline seqcount_t *__seqprop_ptr(seqcount_t *s)
{
	return s;
}

static inline unsigned __seqprop_sequence(const seqcount_t *s)
{
	return READ_ONCE(s->sequence);
}

static inline bool __seqprop_preemptible(const seqcount_t *s)
{
	return false;
}

static inline void __seqprop_assert(const seqcount_t *s)
{
	lockdep_assert_preemption_disabled();
}

#define __SEQ_RT	IS_ENABLED(CONFIG_PREEMPT_RT)

SEQCOUNT_LOCKNAME(raw_spinlock, raw_spinlock_t,  false,    s->lock,        raw_spin, raw_spin_lock(s->lock))
SEQCOUNT_LOCKNAME(spinlock,     spinlock_t,      __SEQ_RT, s->lock,        spin,     spin_lock(s->lock))
SEQCOUNT_LOCKNAME(rwlock,       rwlock_t,        __SEQ_RT, s->lock,        read,     read_lock(s->lock))
SEQCOUNT_LOCKNAME(mutex,        struct mutex,    true,     s->lock,        mutex,    mutex_lock(s->lock))
SEQCOUNT_LOCKNAME(ww_mutex,     struct ww_mutex, true,     &s->lock->base, ww_mutex, ww_mutex_lock(s->lock, NULL))

/*
 * SEQCNT_LOCKNAME_ZERO - static initializer for seqcount_LOCKNAME_t
 * @name:	Name of the seqcount_LOCKNAME_t instance
 * @lock:	Pointer to the associated LOCKNAME
 */

#define SEQCOUNT_LOCKNAME_ZERO(seq_name, assoc_lock) {			\
	.seqcount		= SEQCNT_ZERO(seq_name.seqcount),	\
	__SEQ_LOCK(.lock	= (assoc_lock))				\
}

#define SEQCNT_RAW_SPINLOCK_ZERO(name, lock)	SEQCOUNT_LOCKNAME_ZERO(name, lock)
#define SEQCNT_SPINLOCK_ZERO(name, lock)	SEQCOUNT_LOCKNAME_ZERO(name, lock)
#define SEQCNT_RWLOCK_ZERO(name, lock)		SEQCOUNT_LOCKNAME_ZERO(name, lock)
#define SEQCNT_MUTEX_ZERO(name, lock)		SEQCOUNT_LOCKNAME_ZERO(name, lock)
#define SEQCNT_WW_MUTEX_ZERO(name, lock) 	SEQCOUNT_LOCKNAME_ZERO(name, lock)

#define __seqprop_case(s, lockname, prop)				\
	seqcount_##lockname##_t: __seqprop_##lockname##_##prop((void *)(s))

#define __seqprop(s, prop) _Generic(*(s),				\
	seqcount_t:		__seqprop_##prop((void *)(s)),		\
	__seqprop_case((s),	raw_spinlock,	prop),			\
	__seqprop_case((s),	spinlock,	prop),			\
	__seqprop_case((s),	rwlock,		prop),			\
	__seqprop_case((s),	mutex,		prop),			\
	__seqprop_case((s),	ww_mutex,	prop))

>>>>>>> 4e026225
#define __seqcount_ptr(s)		__seqprop(s, ptr)
#define __seqcount_sequence(s)		__seqprop(s, sequence)
#define __seqcount_lock_preemptible(s)	__seqprop(s, preemptible)
#define __seqcount_assert_lock_held(s)	__seqprop(s, assert)

/**
 * __read_seqcount_begin() - begin a seqcount_t read section w/o barrier
 * @s: Pointer to seqcount_t or any of the seqcount_LOCKNAME_t variants
 *
 * __read_seqcount_begin is like read_seqcount_begin, but has no smp_rmb()
 * barrier. Callers should ensure that smp_rmb() or equivalent ordering is
 * provided before actually loading any of the variables that are to be
 * protected in this critical section.
 *
 * Use carefully, only in critical code, and comment how the barrier is
 * provided.
 *
 * Return: count to be passed to read_seqcount_retry()
 */
#define __read_seqcount_begin(s)					\
({									\
	unsigned seq;							\
									\
	while ((seq = __seqcount_sequence(s)) & 1)			\
		cpu_relax();						\
									\
	kcsan_atomic_next(KCSAN_SEQLOCK_REGION_MAX);			\
	seq;								\
})

/**
 * raw_read_seqcount_begin() - begin a seqcount_t read section w/o lockdep
 * @s: Pointer to seqcount_t or any of the seqcount_LOCKNAME_t variants
 *
 * Return: count to be passed to read_seqcount_retry()
 */
#define raw_read_seqcount_begin(s)					\
({									\
	unsigned seq = __read_seqcount_begin(s);			\
									\
	smp_rmb();							\
	seq;								\
})

/**
 * read_seqcount_begin() - begin a seqcount_t read critical section
 * @s: Pointer to seqcount_t or any of the seqcount_LOCKNAME_t variants
 *
 * Return: count to be passed to read_seqcount_retry()
 */
#define read_seqcount_begin(s)						\
({									\
	seqcount_lockdep_reader_access(__seqcount_ptr(s));		\
	raw_read_seqcount_begin(s);					\
})

/**
 * raw_read_seqcount() - read the raw seqcount_t counter value
 * @s: Pointer to seqcount_t or any of the seqcount_LOCKNAME_t variants
 *
 * raw_read_seqcount opens a read critical section of the given
 * seqcount_t, without any lockdep checking, and without checking or
 * masking the sequence counter LSB. Calling code is responsible for
 * handling that.
 *
 * Return: count to be passed to read_seqcount_retry()
 */
#define raw_read_seqcount(s)						\
({									\
	unsigned seq = __seqcount_sequence(s);				\
									\
	smp_rmb();							\
	kcsan_atomic_next(KCSAN_SEQLOCK_REGION_MAX);			\
	seq;								\
})

/**
 * raw_seqcount_begin() - begin a seqcount_t read critical section w/o
 *                        lockdep and w/o counter stabilization
 * @s: Pointer to seqcount_t or any of the seqcount_LOCKNAME_t variants
<<<<<<< HEAD
 *
 * raw_seqcount_begin opens a read critical section of the given
 * seqcount_t. Unlike read_seqcount_begin(), this function will not wait
 * for the count to stabilize. If a writer is active when it begins, it
 * will fail the read_seqcount_retry() at the end of the read critical
 * section instead of stabilizing at the beginning of it.
 *
 * Use this only in special kernel hot paths where the read section is
 * small and has a high probability of success through other external
 * means. It will save a single branching instruction.
 *
=======
 *
 * raw_seqcount_begin opens a read critical section of the given
 * seqcount_t. Unlike read_seqcount_begin(), this function will not wait
 * for the count to stabilize. If a writer is active when it begins, it
 * will fail the read_seqcount_retry() at the end of the read critical
 * section instead of stabilizing at the beginning of it.
 *
 * Use this only in special kernel hot paths where the read section is
 * small and has a high probability of success through other external
 * means. It will save a single branching instruction.
 *
>>>>>>> 4e026225
 * Return: count to be passed to read_seqcount_retry()
 */
#define raw_seqcount_begin(s)						\
({									\
	/*								\
	 * If the counter is odd, let read_seqcount_retry() fail	\
	 * by decrementing the counter.					\
	 */								\
	raw_read_seqcount(s) & ~1;					\
})

/**
 * __read_seqcount_retry() - end a seqcount_t read section w/o barrier
 * @s: Pointer to seqcount_t or any of the seqcount_LOCKNAME_t variants
 * @start: count, from read_seqcount_begin()
 *
 * __read_seqcount_retry is like read_seqcount_retry, but has no smp_rmb()
 * barrier. Callers should ensure that smp_rmb() or equivalent ordering is
 * provided before actually loading any of the variables that are to be
 * protected in this critical section.
 *
 * Use carefully, only in critical code, and comment how the barrier is
 * provided.
 *
 * Return: true if a read section retry is required, else false
 */
#define __read_seqcount_retry(s, start)					\
	__read_seqcount_t_retry(__seqcount_ptr(s), start)

static inline int __read_seqcount_t_retry(const seqcount_t *s, unsigned start)
{
	kcsan_atomic_next(0);
	return unlikely(READ_ONCE(s->sequence) != start);
}

/**
 * read_seqcount_retry() - end a seqcount_t read critical section
 * @s: Pointer to seqcount_t or any of the seqcount_LOCKNAME_t variants
 * @start: count, from read_seqcount_begin()
 *
 * read_seqcount_retry closes the read critical section of given
 * seqcount_t.  If the critical section was invalid, it must be ignored
 * (and typically retried).
 *
 * Return: true if a read section retry is required, else false
 */
#define read_seqcount_retry(s, start)					\
	read_seqcount_t_retry(__seqcount_ptr(s), start)

static inline int read_seqcount_t_retry(const seqcount_t *s, unsigned start)
{
	smp_rmb();
	return __read_seqcount_t_retry(s, start);
}

/**
 * raw_write_seqcount_begin() - start a seqcount_t write section w/o lockdep
 * @s: Pointer to seqcount_t or any of the seqcount_LOCKNAME_t variants
 */
#define raw_write_seqcount_begin(s)					\
do {									\
	if (__seqcount_lock_preemptible(s))				\
		preempt_disable();					\
									\
	raw_write_seqcount_t_begin(__seqcount_ptr(s));			\
} while (0)

static inline void raw_write_seqcount_t_begin(seqcount_t *s)
{
	kcsan_nestable_atomic_begin();
	s->sequence++;
	smp_wmb();
}

/**
 * raw_write_seqcount_end() - end a seqcount_t write section w/o lockdep
 * @s: Pointer to seqcount_t or any of the seqcount_LOCKNAME_t variants
 */
#define raw_write_seqcount_end(s)					\
do {									\
	raw_write_seqcount_t_end(__seqcount_ptr(s));			\
									\
	if (__seqcount_lock_preemptible(s))				\
		preempt_enable();					\
} while (0)

static inline void raw_write_seqcount_t_end(seqcount_t *s)
{
	smp_wmb();
	s->sequence++;
	kcsan_nestable_atomic_end();
}

/**
 * write_seqcount_begin_nested() - start a seqcount_t write section with
 *                                 custom lockdep nesting level
 * @s: Pointer to seqcount_t or any of the seqcount_LOCKNAME_t variants
 * @subclass: lockdep nesting level
 *
 * See Documentation/locking/lockdep-design.rst
 */
#define write_seqcount_begin_nested(s, subclass)			\
do {									\
	__seqcount_assert_lock_held(s);					\
									\
	if (__seqcount_lock_preemptible(s))				\
		preempt_disable();					\
									\
	write_seqcount_t_begin_nested(__seqcount_ptr(s), subclass);	\
} while (0)

static inline void write_seqcount_t_begin_nested(seqcount_t *s, int subclass)
{
	raw_write_seqcount_t_begin(s);
	seqcount_acquire(&s->dep_map, subclass, 0, _RET_IP_);
}

/**
 * write_seqcount_begin() - start a seqcount_t write side critical section
 * @s: Pointer to seqcount_t or any of the seqcount_LOCKNAME_t variants
 *
 * write_seqcount_begin opens a write side critical section of the given
 * seqcount_t.
 *
 * Context: seqcount_t write side critical sections must be serialized and
 * non-preemptible. If readers can be invoked from hardirq or softirq
 * context, interrupts or bottom halves must be respectively disabled.
 */
#define write_seqcount_begin(s)						\
do {									\
	__seqcount_assert_lock_held(s);					\
									\
	if (__seqcount_lock_preemptible(s))				\
		preempt_disable();					\
									\
	write_seqcount_t_begin(__seqcount_ptr(s));			\
} while (0)

static inline void write_seqcount_t_begin(seqcount_t *s)
{
	write_seqcount_t_begin_nested(s, 0);
}

/**
 * write_seqcount_end() - end a seqcount_t write side critical section
 * @s: Pointer to seqcount_t or any of the seqcount_LOCKNAME_t variants
 *
 * The write section must've been opened with write_seqcount_begin().
 */
#define write_seqcount_end(s)						\
do {									\
	write_seqcount_t_end(__seqcount_ptr(s));			\
									\
	if (__seqcount_lock_preemptible(s))				\
		preempt_enable();					\
} while (0)

static inline void write_seqcount_t_end(seqcount_t *s)
{
	seqcount_release(&s->dep_map, _RET_IP_);
	raw_write_seqcount_t_end(s);
}

/**
 * raw_write_seqcount_barrier() - do a seqcount_t write barrier
 * @s: Pointer to seqcount_t or any of the seqcount_LOCKNAME_t variants
<<<<<<< HEAD
 *
 * This can be used to provide an ordering guarantee instead of the usual
 * consistency guarantee. It is one wmb cheaper, because it can collapse
 * the two back-to-back wmb()s.
 *
 * Note that writes surrounding the barrier should be declared atomic (e.g.
 * via WRITE_ONCE): a) to ensure the writes become visible to other threads
 * atomically, avoiding compiler optimizations; b) to document which writes are
 * meant to propagate to the reader critical section. This is necessary because
 * neither writes before and after the barrier are enclosed in a seq-writer
 * critical section that would ensure readers are aware of ongoing writes::
 *
 *	seqcount_t seq;
 *	bool X = true, Y = false;
 *
 *	void read(void)
 *	{
 *		bool x, y;
 *
=======
 *
 * This can be used to provide an ordering guarantee instead of the usual
 * consistency guarantee. It is one wmb cheaper, because it can collapse
 * the two back-to-back wmb()s.
 *
 * Note that writes surrounding the barrier should be declared atomic (e.g.
 * via WRITE_ONCE): a) to ensure the writes become visible to other threads
 * atomically, avoiding compiler optimizations; b) to document which writes are
 * meant to propagate to the reader critical section. This is necessary because
 * neither writes before and after the barrier are enclosed in a seq-writer
 * critical section that would ensure readers are aware of ongoing writes::
 *
 *	seqcount_t seq;
 *	bool X = true, Y = false;
 *
 *	void read(void)
 *	{
 *		bool x, y;
 *
>>>>>>> 4e026225
 *		do {
 *			int s = read_seqcount_begin(&seq);
 *
 *			x = X; y = Y;
 *
 *		} while (read_seqcount_retry(&seq, s));
 *
 *		BUG_ON(!x && !y);
 *      }
 *
 *      void write(void)
 *      {
 *		WRITE_ONCE(Y, true);
 *
 *		raw_write_seqcount_barrier(seq);
 *
 *		WRITE_ONCE(X, false);
 *      }
 */
#define raw_write_seqcount_barrier(s)					\
	raw_write_seqcount_t_barrier(__seqcount_ptr(s))

static inline void raw_write_seqcount_t_barrier(seqcount_t *s)
{
	kcsan_nestable_atomic_begin();
	s->sequence++;
	smp_wmb();
	s->sequence++;
	kcsan_nestable_atomic_end();
}

/**
 * write_seqcount_invalidate() - invalidate in-progress seqcount_t read
 *                               side operations
 * @s: Pointer to seqcount_t or any of the seqcount_LOCKNAME_t variants
 *
 * After write_seqcount_invalidate, no seqcount_t read side operations
 * will complete successfully and see data older than this.
 */
#define write_seqcount_invalidate(s)					\
	write_seqcount_t_invalidate(__seqcount_ptr(s))

static inline void write_seqcount_t_invalidate(seqcount_t *s)
{
	smp_wmb();
	kcsan_nestable_atomic_begin();
	s->sequence+=2;
	kcsan_nestable_atomic_end();
}

/*
 * Latch sequence counters (seqcount_latch_t)
 *
 * A sequence counter variant where the counter even/odd value is used to
 * switch between two copies of protected data. This allows the read path,
 * typically NMIs, to safely interrupt the write side critical section.
 *
 * As the write sections are fully preemptible, no special handling for
 * PREEMPT_RT is needed.
 */
typedef struct {
	seqcount_t seqcount;
} seqcount_latch_t;

/**
 * SEQCNT_LATCH_ZERO() - static initializer for seqcount_latch_t
 * @seq_name: Name of the seqcount_latch_t instance
 */
#define SEQCNT_LATCH_ZERO(seq_name) {					\
	.seqcount		= SEQCNT_ZERO(seq_name.seqcount),	\
}

/**
 * seqcount_latch_init() - runtime initializer for seqcount_latch_t
 * @s: Pointer to the seqcount_latch_t instance
 */
<<<<<<< HEAD
static inline void seqcount_latch_init(seqcount_latch_t *s)
{
	seqcount_init(&s->seqcount);
}

/**
 * raw_read_seqcount_latch() - pick even/odd latch data copy
 * @s: Pointer to seqcount_latch_t
 *
 * See raw_write_seqcount_latch() for details and a full reader/writer
 * usage example.
 *
 * Return: sequence counter raw value. Use the lowest bit as an index for
 * picking which data copy to read. The full counter must then be checked
 * with read_seqcount_latch_retry().
 */
static inline unsigned raw_read_seqcount_latch(const seqcount_latch_t *s)
{
	/*
	 * Pairs with the first smp_wmb() in raw_write_seqcount_latch().
	 * Due to the dependent load, a full smp_rmb() is not needed.
	 */
	return READ_ONCE(s->seqcount.sequence);
}

/**
 * read_seqcount_latch_retry() - end a seqcount_latch_t read section
 * @s:		Pointer to seqcount_latch_t
 * @start:	count, from raw_read_seqcount_latch()
 *
 * Return: true if a read section retry is required, else false
 */
static inline int
read_seqcount_latch_retry(const seqcount_latch_t *s, unsigned start)
{
	return read_seqcount_retry(&s->seqcount, start);
}

/**
=======
#define seqcount_latch_init(s) seqcount_init(&(s)->seqcount)

/**
 * raw_read_seqcount_latch() - pick even/odd latch data copy
 * @s: Pointer to seqcount_latch_t
 *
 * See raw_write_seqcount_latch() for details and a full reader/writer
 * usage example.
 *
 * Return: sequence counter raw value. Use the lowest bit as an index for
 * picking which data copy to read. The full counter must then be checked
 * with read_seqcount_latch_retry().
 */
static inline unsigned raw_read_seqcount_latch(const seqcount_latch_t *s)
{
	/*
	 * Pairs with the first smp_wmb() in raw_write_seqcount_latch().
	 * Due to the dependent load, a full smp_rmb() is not needed.
	 */
	return READ_ONCE(s->seqcount.sequence);
}

/**
 * read_seqcount_latch_retry() - end a seqcount_latch_t read section
 * @s:		Pointer to seqcount_latch_t
 * @start:	count, from raw_read_seqcount_latch()
 *
 * Return: true if a read section retry is required, else false
 */
static inline int
read_seqcount_latch_retry(const seqcount_latch_t *s, unsigned start)
{
	return read_seqcount_retry(&s->seqcount, start);
}

/**
>>>>>>> 4e026225
 * raw_write_seqcount_latch() - redirect latch readers to even/odd copy
 * @s: Pointer to seqcount_latch_t
 *
 * The latch technique is a multiversion concurrency control method that allows
 * queries during non-atomic modifications. If you can guarantee queries never
 * interrupt the modification -- e.g. the concurrency is strictly between CPUs
 * -- you most likely do not need this.
 *
 * Where the traditional RCU/lockless data structures rely on atomic
 * modifications to ensure queries observe either the old or the new state the
 * latch allows the same for non-atomic updates. The trade-off is doubling the
 * cost of storage; we have to maintain two copies of the entire data
 * structure.
 *
 * Very simply put: we first modify one copy and then the other. This ensures
 * there is always one copy in a stable state, ready to give us an answer.
 *
 * The basic form is a data structure like::
 *
 *	struct latch_struct {
 *		seqcount_latch_t	seq;
 *		struct data_struct	data[2];
 *	};
 *
 * Where a modification, which is assumed to be externally serialized, does the
 * following::
 *
 *	void latch_modify(struct latch_struct *latch, ...)
 *	{
 *		smp_wmb();	// Ensure that the last data[1] update is visible
 *		latch->seq.sequence++;
 *		smp_wmb();	// Ensure that the seqcount update is visible
 *
 *		modify(latch->data[0], ...);
 *
 *		smp_wmb();	// Ensure that the data[0] update is visible
 *		latch->seq.sequence++;
 *		smp_wmb();	// Ensure that the seqcount update is visible
 *
 *		modify(latch->data[1], ...);
 *	}
 *
 * The query will have a form like::
 *
 *	struct entry *latch_query(struct latch_struct *latch, ...)
 *	{
 *		struct entry *entry;
 *		unsigned seq, idx;
 *
 *		do {
 *			seq = raw_read_seqcount_latch(&latch->seq);
 *
 *			idx = seq & 0x01;
 *			entry = data_query(latch->data[idx], ...);
 *
 *		// This includes needed smp_rmb()
 *		} while (read_seqcount_latch_retry(&latch->seq, seq));
 *
 *		return entry;
 *	}
 *
 * So during the modification, queries are first redirected to data[1]. Then we
 * modify data[0]. When that is complete, we redirect queries back to data[0]
 * and we can modify data[1].
 *
 * NOTE:
 *
 *	The non-requirement for atomic modifications does _NOT_ include
 *	the publishing of new entries in the case where data is a dynamic
 *	data structure.
<<<<<<< HEAD
 *
 *	An iteration might start in data[0] and get suspended long enough
 *	to miss an entire modification sequence, once it resumes it might
 *	observe the new entry.
 *
 * NOTE2:
 *
=======
 *
 *	An iteration might start in data[0] and get suspended long enough
 *	to miss an entire modification sequence, once it resumes it might
 *	observe the new entry.
 *
 * NOTE2:
 *
>>>>>>> 4e026225
 *	When data is a dynamic data structure; one should use regular RCU
 *	patterns to manage the lifetimes of the objects within.
 */
static inline void raw_write_seqcount_latch(seqcount_latch_t *s)
{
	smp_wmb();	/* prior stores before incrementing "sequence" */
	s->seqcount.sequence++;
	smp_wmb();      /* increment "sequence" before following stores */
}

/*
 * Sequential locks (seqlock_t)
 *
 * Sequence counters with an embedded spinlock for writer serialization
 * and non-preemptibility.
 *
 * For more info, see:
 *    - Comments on top of seqcount_t
 *    - Documentation/locking/seqlock.rst
 */
typedef struct {
	/*
	 * Make sure that readers don't starve writers on PREEMPT_RT: use
	 * seqcount_spinlock_t instead of seqcount_t. Check __SEQ_LOCK().
	 */
	seqcount_spinlock_t seqcount;
	spinlock_t lock;
} seqlock_t;

#define __SEQLOCK_UNLOCKED(lockname)					\
	{								\
		.seqcount = SEQCNT_SPINLOCK_ZERO(lockname, &(lockname).lock), \
		.lock =	__SPIN_LOCK_UNLOCKED(lockname)			\
	}

/**
 * seqlock_init() - dynamic initializer for seqlock_t
 * @sl: Pointer to the seqlock_t instance
 */
#define seqlock_init(sl)						\
	do {								\
		spin_lock_init(&(sl)->lock);				\
		seqcount_spinlock_init(&(sl)->seqcount, &(sl)->lock);	\
	} while (0)

/**
 * DEFINE_SEQLOCK(sl) - Define a statically allocated seqlock_t
 * @sl: Name of the seqlock_t instance
 */
#define DEFINE_SEQLOCK(sl) \
		seqlock_t sl = __SEQLOCK_UNLOCKED(sl)

/**
 * read_seqbegin() - start a seqlock_t read side critical section
 * @sl: Pointer to seqlock_t
 *
 * Return: count, to be passed to read_seqretry()
 */
static inline unsigned read_seqbegin(const seqlock_t *sl)
{
	unsigned ret = read_seqcount_begin(&sl->seqcount);

	kcsan_atomic_next(0);  /* non-raw usage, assume closing read_seqretry() */
	kcsan_flat_atomic_begin();
	return ret;
}

/**
 * read_seqretry() - end a seqlock_t read side section
 * @sl: Pointer to seqlock_t
 * @start: count, from read_seqbegin()
 *
 * read_seqretry closes the read side critical section of given seqlock_t.
 * If the critical section was invalid, it must be ignored (and typically
 * retried).
 *
 * Return: true if a read section retry is required, else false
 */
static inline unsigned read_seqretry(const seqlock_t *sl, unsigned start)
{
	/*
	 * Assume not nested: read_seqretry() may be called multiple times when
	 * completing read critical section.
	 */
	kcsan_flat_atomic_end();

	return read_seqcount_retry(&sl->seqcount, start);
}

/*
 * For all seqlock_t write side functions, use write_seqcount_*t*_begin()
 * instead of the generic write_seqcount_begin(). This way, no redundant
 * lockdep_assert_held() checks are added.
 */

/**
 * write_seqlock() - start a seqlock_t write side critical section
 * @sl: Pointer to seqlock_t
 *
 * write_seqlock opens a write side critical section for the given
 * seqlock_t.  It also implicitly acquires the spinlock_t embedded inside
 * that sequential lock. All seqlock_t write side sections are thus
 * automatically serialized and non-preemptible.
 *
 * Context: if the seqlock_t read section, or other write side critical
 * sections, can be invoked from hardirq or softirq contexts, use the
 * _irqsave or _bh variants of this function instead.
 */
static inline void write_seqlock(seqlock_t *sl)
{
	spin_lock(&sl->lock);
	write_seqcount_t_begin(&sl->seqcount.seqcount);
}

/**
 * write_sequnlock() - end a seqlock_t write side critical section
 * @sl: Pointer to seqlock_t
 *
 * write_sequnlock closes the (serialized and non-preemptible) write side
 * critical section of given seqlock_t.
 */
static inline void write_sequnlock(seqlock_t *sl)
{
	write_seqcount_t_end(&sl->seqcount.seqcount);
	spin_unlock(&sl->lock);
}

/**
 * write_seqlock_bh() - start a softirqs-disabled seqlock_t write section
 * @sl: Pointer to seqlock_t
 *
 * _bh variant of write_seqlock(). Use only if the read side section, or
 * other write side sections, can be invoked from softirq contexts.
 */
static inline void write_seqlock_bh(seqlock_t *sl)
{
	spin_lock_bh(&sl->lock);
	write_seqcount_t_begin(&sl->seqcount.seqcount);
}

/**
 * write_sequnlock_bh() - end a softirqs-disabled seqlock_t write section
 * @sl: Pointer to seqlock_t
 *
 * write_sequnlock_bh closes the serialized, non-preemptible, and
 * softirqs-disabled, seqlock_t write side critical section opened with
 * write_seqlock_bh().
 */
static inline void write_sequnlock_bh(seqlock_t *sl)
{
	write_seqcount_t_end(&sl->seqcount.seqcount);
	spin_unlock_bh(&sl->lock);
}

/**
 * write_seqlock_irq() - start a non-interruptible seqlock_t write section
 * @sl: Pointer to seqlock_t
 *
 * _irq variant of write_seqlock(). Use only if the read side section, or
 * other write sections, can be invoked from hardirq contexts.
 */
static inline void write_seqlock_irq(seqlock_t *sl)
{
	spin_lock_irq(&sl->lock);
	write_seqcount_t_begin(&sl->seqcount.seqcount);
}

/**
 * write_sequnlock_irq() - end a non-interruptible seqlock_t write section
 * @sl: Pointer to seqlock_t
 *
 * write_sequnlock_irq closes the serialized and non-interruptible
 * seqlock_t write side section opened with write_seqlock_irq().
 */
static inline void write_sequnlock_irq(seqlock_t *sl)
{
	write_seqcount_t_end(&sl->seqcount.seqcount);
	spin_unlock_irq(&sl->lock);
}

static inline unsigned long __write_seqlock_irqsave(seqlock_t *sl)
{
	unsigned long flags;

	spin_lock_irqsave(&sl->lock, flags);
	write_seqcount_t_begin(&sl->seqcount.seqcount);
	return flags;
}

/**
 * write_seqlock_irqsave() - start a non-interruptible seqlock_t write
 *                           section
 * @lock:  Pointer to seqlock_t
 * @flags: Stack-allocated storage for saving caller's local interrupt
 *         state, to be passed to write_sequnlock_irqrestore().
 *
 * _irqsave variant of write_seqlock(). Use it only if the read side
 * section, or other write sections, can be invoked from hardirq context.
 */
#define write_seqlock_irqsave(lock, flags)				\
	do { flags = __write_seqlock_irqsave(lock); } while (0)

/**
 * write_sequnlock_irqrestore() - end non-interruptible seqlock_t write
 *                                section
 * @sl:    Pointer to seqlock_t
 * @flags: Caller's saved interrupt state, from write_seqlock_irqsave()
 *
 * write_sequnlock_irqrestore closes the serialized and non-interruptible
 * seqlock_t write section previously opened with write_seqlock_irqsave().
 */
static inline void
write_sequnlock_irqrestore(seqlock_t *sl, unsigned long flags)
{
	write_seqcount_t_end(&sl->seqcount.seqcount);
	spin_unlock_irqrestore(&sl->lock, flags);
}

/**
 * read_seqlock_excl() - begin a seqlock_t locking reader section
 * @sl:	Pointer to seqlock_t
 *
 * read_seqlock_excl opens a seqlock_t locking reader critical section.  A
 * locking reader exclusively locks out *both* other writers *and* other
 * locking readers, but it does not update the embedded sequence number.
 *
 * Locking readers act like a normal spin_lock()/spin_unlock().
 *
 * Context: if the seqlock_t write section, *or other read sections*, can
 * be invoked from hardirq or softirq contexts, use the _irqsave or _bh
 * variant of this function instead.
 *
 * The opened read section must be closed with read_sequnlock_excl().
 */
static inline void read_seqlock_excl(seqlock_t *sl)
{
	spin_lock(&sl->lock);
}

/**
 * read_sequnlock_excl() - end a seqlock_t locking reader critical section
 * @sl: Pointer to seqlock_t
 */
static inline void read_sequnlock_excl(seqlock_t *sl)
{
	spin_unlock(&sl->lock);
}

/**
 * read_seqlock_excl_bh() - start a seqlock_t locking reader section with
 *			    softirqs disabled
 * @sl: Pointer to seqlock_t
 *
 * _bh variant of read_seqlock_excl(). Use this variant only if the
 * seqlock_t write side section, *or other read sections*, can be invoked
 * from softirq contexts.
 */
static inline void read_seqlock_excl_bh(seqlock_t *sl)
{
	spin_lock_bh(&sl->lock);
}

/**
 * read_sequnlock_excl_bh() - stop a seqlock_t softirq-disabled locking
 *			      reader section
 * @sl: Pointer to seqlock_t
 */
static inline void read_sequnlock_excl_bh(seqlock_t *sl)
{
	spin_unlock_bh(&sl->lock);
}

/**
 * read_seqlock_excl_irq() - start a non-interruptible seqlock_t locking
 *			     reader section
 * @sl: Pointer to seqlock_t
 *
 * _irq variant of read_seqlock_excl(). Use this only if the seqlock_t
 * write side section, *or other read sections*, can be invoked from a
 * hardirq context.
 */
static inline void read_seqlock_excl_irq(seqlock_t *sl)
{
	spin_lock_irq(&sl->lock);
}

/**
 * read_sequnlock_excl_irq() - end an interrupts-disabled seqlock_t
 *                             locking reader section
 * @sl: Pointer to seqlock_t
 */
static inline void read_sequnlock_excl_irq(seqlock_t *sl)
{
	spin_unlock_irq(&sl->lock);
}

static inline unsigned long __read_seqlock_excl_irqsave(seqlock_t *sl)
{
	unsigned long flags;

	spin_lock_irqsave(&sl->lock, flags);
	return flags;
}

/**
 * read_seqlock_excl_irqsave() - start a non-interruptible seqlock_t
 *				 locking reader section
 * @lock:  Pointer to seqlock_t
 * @flags: Stack-allocated storage for saving caller's local interrupt
 *         state, to be passed to read_sequnlock_excl_irqrestore().
 *
 * _irqsave variant of read_seqlock_excl(). Use this only if the seqlock_t
 * write side section, *or other read sections*, can be invoked from a
 * hardirq context.
 */
#define read_seqlock_excl_irqsave(lock, flags)				\
	do { flags = __read_seqlock_excl_irqsave(lock); } while (0)

/**
 * read_sequnlock_excl_irqrestore() - end non-interruptible seqlock_t
 *				      locking reader section
 * @sl:    Pointer to seqlock_t
 * @flags: Caller saved interrupt state, from read_seqlock_excl_irqsave()
 */
static inline void
read_sequnlock_excl_irqrestore(seqlock_t *sl, unsigned long flags)
{
	spin_unlock_irqrestore(&sl->lock, flags);
}

/**
 * read_seqbegin_or_lock() - begin a seqlock_t lockless or locking reader
 * @lock: Pointer to seqlock_t
 * @seq : Marker and return parameter. If the passed value is even, the
 * reader will become a *lockless* seqlock_t reader as in read_seqbegin().
 * If the passed value is odd, the reader will become a *locking* reader
 * as in read_seqlock_excl().  In the first call to this function, the
 * caller *must* initialize and pass an even value to @seq; this way, a
 * lockless read can be optimistically tried first.
 *
 * read_seqbegin_or_lock is an API designed to optimistically try a normal
 * lockless seqlock_t read section first.  If an odd counter is found, the
 * lockless read trial has failed, and the next read iteration transforms
 * itself into a full seqlock_t locking reader.
 *
 * This is typically used to avoid seqlock_t lockless readers starvation
 * (too much retry loops) in the case of a sharp spike in write side
 * activity.
 *
 * Context: if the seqlock_t write section, *or other read sections*, can
 * be invoked from hardirq or softirq contexts, use the _irqsave or _bh
 * variant of this function instead.
 *
 * Check Documentation/locking/seqlock.rst for template example code.
 *
 * Return: the encountered sequence counter value, through the @seq
 * parameter, which is overloaded as a return parameter. This returned
 * value must be checked with need_seqretry(). If the read section need to
 * be retried, this returned value must also be passed as the @seq
 * parameter of the next read_seqbegin_or_lock() iteration.
 */
static inline void read_seqbegin_or_lock(seqlock_t *lock, int *seq)
{
	if (!(*seq & 1))	/* Even */
		*seq = read_seqbegin(lock);
	else			/* Odd */
		read_seqlock_excl(lock);
}

/**
 * need_seqretry() - validate seqlock_t "locking or lockless" read section
 * @lock: Pointer to seqlock_t
 * @seq: sequence count, from read_seqbegin_or_lock()
 *
 * Return: true if a read section retry is required, false otherwise
 */
static inline int need_seqretry(seqlock_t *lock, int seq)
{
	return !(seq & 1) && read_seqretry(lock, seq);
}

/**
 * done_seqretry() - end seqlock_t "locking or lockless" reader section
 * @lock: Pointer to seqlock_t
 * @seq: count, from read_seqbegin_or_lock()
 *
 * done_seqretry finishes the seqlock_t read side critical section started
 * with read_seqbegin_or_lock() and validated by need_seqretry().
 */
static inline void done_seqretry(seqlock_t *lock, int seq)
{
	if (seq & 1)
		read_sequnlock_excl(lock);
}

/**
 * read_seqbegin_or_lock_irqsave() - begin a seqlock_t lockless reader, or
 *                                   a non-interruptible locking reader
 * @lock: Pointer to seqlock_t
 * @seq:  Marker and return parameter. Check read_seqbegin_or_lock().
 *
 * This is the _irqsave variant of read_seqbegin_or_lock(). Use it only if
 * the seqlock_t write section, *or other read sections*, can be invoked
 * from hardirq context.
 *
 * Note: Interrupts will be disabled only for "locking reader" mode.
 *
 * Return:
 *
 *   1. The saved local interrupts state in case of a locking reader, to
 *      be passed to done_seqretry_irqrestore().
 *
 *   2. The encountered sequence counter value, returned through @seq
 *      overloaded as a return parameter. Check read_seqbegin_or_lock().
 */
static inline unsigned long
read_seqbegin_or_lock_irqsave(seqlock_t *lock, int *seq)
{
	unsigned long flags = 0;

	if (!(*seq & 1))	/* Even */
		*seq = read_seqbegin(lock);
	else			/* Odd */
		read_seqlock_excl_irqsave(lock, flags);

	return flags;
}

/**
 * done_seqretry_irqrestore() - end a seqlock_t lockless reader, or a
 *				non-interruptible locking reader section
 * @lock:  Pointer to seqlock_t
 * @seq:   Count, from read_seqbegin_or_lock_irqsave()
 * @flags: Caller's saved local interrupt state in case of a locking
 *	   reader, also from read_seqbegin_or_lock_irqsave()
 *
 * This is the _irqrestore variant of done_seqretry(). The read section
 * must've been opened with read_seqbegin_or_lock_irqsave(), and validated
 * by need_seqretry().
 */
static inline void
done_seqretry_irqrestore(seqlock_t *lock, int seq, unsigned long flags)
{
	if (seq & 1)
		read_sequnlock_excl_irqrestore(lock, flags);
}
#endif /* __LINUX_SEQLOCK_H */<|MERGE_RESOLUTION|>--- conflicted
+++ resolved
@@ -116,7 +116,6 @@
  * @name: Name of the seqcount_t instance
  */
 #define SEQCNT_ZERO(name) { .sequence = 0, SEQCOUNT_DEP_MAP_INIT(name) }
-<<<<<<< HEAD
 
 /*
  * Sequence counters with associated locks (seqcount_LOCKNAME_t)
@@ -308,199 +307,6 @@
 	__seqprop_case((s),	mutex,		prop),			\
 	__seqprop_case((s),	ww_mutex,	prop))
 
-=======
-
-/*
- * Sequence counters with associated locks (seqcount_LOCKNAME_t)
- *
- * A sequence counter which associates the lock used for writer
- * serialization at initialization time. This enables lockdep to validate
- * that the write side critical section is properly serialized.
- *
- * For associated locks which do not implicitly disable preemption,
- * preemption protection is enforced in the write side function.
- *
- * Lockdep is never used in any for the raw write variants.
- *
- * See Documentation/locking/seqlock.rst
- */
-
-/*
- * For PREEMPT_RT, seqcount_LOCKNAME_t write side critical sections cannot
- * disable preemption. It can lead to higher latencies, and the write side
- * sections will not be able to acquire locks which become sleeping locks
- * (e.g. spinlock_t).
- *
- * To remain preemptible while avoiding a possible livelock caused by the
- * reader preempting the writer, use a different technique: let the reader
- * detect if a seqcount_LOCKNAME_t writer is in progress. If that is the
- * case, acquire then release the associated LOCKNAME writer serialization
- * lock. This will allow any possibly-preempted writer to make progress
- * until the end of its writer serialization lock critical section.
- *
- * This lock-unlock technique must be implemented for all of PREEMPT_RT
- * sleeping locks.  See Documentation/locking/locktypes.rst
- */
-#if defined(CONFIG_LOCKDEP) || defined(CONFIG_PREEMPT_RT)
-#define __SEQ_LOCK(expr)	expr
-#else
-#define __SEQ_LOCK(expr)
-#endif
-
-/*
- * typedef seqcount_LOCKNAME_t - sequence counter with LOCKNAME associated
- * @seqcount:	The real sequence counter
- * @lock:	Pointer to the associated lock
- *
- * A plain sequence counter with external writer synchronization by
- * LOCKNAME @lock. The lock is associated to the sequence counter in the
- * static initializer or init function. This enables lockdep to validate
- * that the write side critical section is properly serialized.
- *
- * LOCKNAME:	raw_spinlock, spinlock, rwlock, mutex, or ww_mutex.
- */
-
-/*
- * seqcount_LOCKNAME_init() - runtime initializer for seqcount_LOCKNAME_t
- * @s:		Pointer to the seqcount_LOCKNAME_t instance
- * @lock:	Pointer to the associated lock
- */
-
-#define seqcount_LOCKNAME_init(s, _lock, lockname)			\
-	do {								\
-		seqcount_##lockname##_t *____s = (s);			\
-		seqcount_init(&____s->seqcount);			\
-		__SEQ_LOCK(____s->lock = (_lock));			\
-	} while (0)
-
-#define seqcount_raw_spinlock_init(s, lock)	seqcount_LOCKNAME_init(s, lock, raw_spinlock)
-#define seqcount_spinlock_init(s, lock)		seqcount_LOCKNAME_init(s, lock, spinlock)
-#define seqcount_rwlock_init(s, lock)		seqcount_LOCKNAME_init(s, lock, rwlock);
-#define seqcount_mutex_init(s, lock)		seqcount_LOCKNAME_init(s, lock, mutex);
-#define seqcount_ww_mutex_init(s, lock)		seqcount_LOCKNAME_init(s, lock, ww_mutex);
-
-/*
- * SEQCOUNT_LOCKNAME()	- Instantiate seqcount_LOCKNAME_t and helpers
- * seqprop_LOCKNAME_*()	- Property accessors for seqcount_LOCKNAME_t
- *
- * @lockname:		"LOCKNAME" part of seqcount_LOCKNAME_t
- * @locktype:		LOCKNAME canonical C data type
- * @preemptible:	preemptibility of above locktype
- * @lockmember:		argument for lockdep_assert_held()
- * @lockbase:		associated lock release function (prefix only)
- * @lock_acquire:	associated lock acquisition function (full call)
- */
-#define SEQCOUNT_LOCKNAME(lockname, locktype, preemptible, lockmember, lockbase, lock_acquire) \
-typedef struct seqcount_##lockname {					\
-	seqcount_t		seqcount;				\
-	__SEQ_LOCK(locktype	*lock);					\
-} seqcount_##lockname##_t;						\
-									\
-static __always_inline seqcount_t *					\
-__seqprop_##lockname##_ptr(seqcount_##lockname##_t *s)			\
-{									\
-	return &s->seqcount;						\
-}									\
-									\
-static __always_inline unsigned						\
-__seqprop_##lockname##_sequence(const seqcount_##lockname##_t *s)	\
-{									\
-	unsigned seq = READ_ONCE(s->seqcount.sequence);			\
-									\
-	if (!IS_ENABLED(CONFIG_PREEMPT_RT))				\
-		return seq;						\
-									\
-	if (preemptible && unlikely(seq & 1)) {				\
-		__SEQ_LOCK(lock_acquire);				\
-		__SEQ_LOCK(lockbase##_unlock(s->lock));			\
-									\
-		/*							\
-		 * Re-read the sequence counter since the (possibly	\
-		 * preempted) writer made progress.			\
-		 */							\
-		seq = READ_ONCE(s->seqcount.sequence);			\
-	}								\
-									\
-	return seq;							\
-}									\
-									\
-static __always_inline bool						\
-__seqprop_##lockname##_preemptible(const seqcount_##lockname##_t *s)	\
-{									\
-	if (!IS_ENABLED(CONFIG_PREEMPT_RT))				\
-		return preemptible;					\
-									\
-	/* PREEMPT_RT relies on the above LOCK+UNLOCK */		\
-	return false;							\
-}									\
-									\
-static __always_inline void						\
-__seqprop_##lockname##_assert(const seqcount_##lockname##_t *s)		\
-{									\
-	__SEQ_LOCK(lockdep_assert_held(lockmember));			\
-}
-
-/*
- * __seqprop() for seqcount_t
- */
-
-static inline seqcount_t *__seqprop_ptr(seqcount_t *s)
-{
-	return s;
-}
-
-static inline unsigned __seqprop_sequence(const seqcount_t *s)
-{
-	return READ_ONCE(s->sequence);
-}
-
-static inline bool __seqprop_preemptible(const seqcount_t *s)
-{
-	return false;
-}
-
-static inline void __seqprop_assert(const seqcount_t *s)
-{
-	lockdep_assert_preemption_disabled();
-}
-
-#define __SEQ_RT	IS_ENABLED(CONFIG_PREEMPT_RT)
-
-SEQCOUNT_LOCKNAME(raw_spinlock, raw_spinlock_t,  false,    s->lock,        raw_spin, raw_spin_lock(s->lock))
-SEQCOUNT_LOCKNAME(spinlock,     spinlock_t,      __SEQ_RT, s->lock,        spin,     spin_lock(s->lock))
-SEQCOUNT_LOCKNAME(rwlock,       rwlock_t,        __SEQ_RT, s->lock,        read,     read_lock(s->lock))
-SEQCOUNT_LOCKNAME(mutex,        struct mutex,    true,     s->lock,        mutex,    mutex_lock(s->lock))
-SEQCOUNT_LOCKNAME(ww_mutex,     struct ww_mutex, true,     &s->lock->base, ww_mutex, ww_mutex_lock(s->lock, NULL))
-
-/*
- * SEQCNT_LOCKNAME_ZERO - static initializer for seqcount_LOCKNAME_t
- * @name:	Name of the seqcount_LOCKNAME_t instance
- * @lock:	Pointer to the associated LOCKNAME
- */
-
-#define SEQCOUNT_LOCKNAME_ZERO(seq_name, assoc_lock) {			\
-	.seqcount		= SEQCNT_ZERO(seq_name.seqcount),	\
-	__SEQ_LOCK(.lock	= (assoc_lock))				\
-}
-
-#define SEQCNT_RAW_SPINLOCK_ZERO(name, lock)	SEQCOUNT_LOCKNAME_ZERO(name, lock)
-#define SEQCNT_SPINLOCK_ZERO(name, lock)	SEQCOUNT_LOCKNAME_ZERO(name, lock)
-#define SEQCNT_RWLOCK_ZERO(name, lock)		SEQCOUNT_LOCKNAME_ZERO(name, lock)
-#define SEQCNT_MUTEX_ZERO(name, lock)		SEQCOUNT_LOCKNAME_ZERO(name, lock)
-#define SEQCNT_WW_MUTEX_ZERO(name, lock) 	SEQCOUNT_LOCKNAME_ZERO(name, lock)
-
-#define __seqprop_case(s, lockname, prop)				\
-	seqcount_##lockname##_t: __seqprop_##lockname##_##prop((void *)(s))
-
-#define __seqprop(s, prop) _Generic(*(s),				\
-	seqcount_t:		__seqprop_##prop((void *)(s)),		\
-	__seqprop_case((s),	raw_spinlock,	prop),			\
-	__seqprop_case((s),	spinlock,	prop),			\
-	__seqprop_case((s),	rwlock,		prop),			\
-	__seqprop_case((s),	mutex,		prop),			\
-	__seqprop_case((s),	ww_mutex,	prop))
-
->>>>>>> 4e026225
 #define __seqcount_ptr(s)		__seqprop(s, ptr)
 #define __seqcount_sequence(s)		__seqprop(s, sequence)
 #define __seqcount_lock_preemptible(s)	__seqprop(s, preemptible)
@@ -581,7 +387,6 @@
  * raw_seqcount_begin() - begin a seqcount_t read critical section w/o
  *                        lockdep and w/o counter stabilization
  * @s: Pointer to seqcount_t or any of the seqcount_LOCKNAME_t variants
-<<<<<<< HEAD
  *
  * raw_seqcount_begin opens a read critical section of the given
  * seqcount_t. Unlike read_seqcount_begin(), this function will not wait
@@ -593,19 +398,6 @@
  * small and has a high probability of success through other external
  * means. It will save a single branching instruction.
  *
-=======
- *
- * raw_seqcount_begin opens a read critical section of the given
- * seqcount_t. Unlike read_seqcount_begin(), this function will not wait
- * for the count to stabilize. If a writer is active when it begins, it
- * will fail the read_seqcount_retry() at the end of the read critical
- * section instead of stabilizing at the beginning of it.
- *
- * Use this only in special kernel hot paths where the read section is
- * small and has a high probability of success through other external
- * means. It will save a single branching instruction.
- *
->>>>>>> 4e026225
  * Return: count to be passed to read_seqcount_retry()
  */
 #define raw_seqcount_begin(s)						\
@@ -772,7 +564,6 @@
 /**
  * raw_write_seqcount_barrier() - do a seqcount_t write barrier
  * @s: Pointer to seqcount_t or any of the seqcount_LOCKNAME_t variants
-<<<<<<< HEAD
  *
  * This can be used to provide an ordering guarantee instead of the usual
  * consistency guarantee. It is one wmb cheaper, because it can collapse
@@ -792,27 +583,6 @@
  *	{
  *		bool x, y;
  *
-=======
- *
- * This can be used to provide an ordering guarantee instead of the usual
- * consistency guarantee. It is one wmb cheaper, because it can collapse
- * the two back-to-back wmb()s.
- *
- * Note that writes surrounding the barrier should be declared atomic (e.g.
- * via WRITE_ONCE): a) to ensure the writes become visible to other threads
- * atomically, avoiding compiler optimizations; b) to document which writes are
- * meant to propagate to the reader critical section. This is necessary because
- * neither writes before and after the barrier are enclosed in a seq-writer
- * critical section that would ensure readers are aware of ongoing writes::
- *
- *	seqcount_t seq;
- *	bool X = true, Y = false;
- *
- *	void read(void)
- *	{
- *		bool x, y;
- *
->>>>>>> 4e026225
  *		do {
  *			int s = read_seqcount_begin(&seq);
  *
@@ -889,11 +659,7 @@
  * seqcount_latch_init() - runtime initializer for seqcount_latch_t
  * @s: Pointer to the seqcount_latch_t instance
  */
-<<<<<<< HEAD
-static inline void seqcount_latch_init(seqcount_latch_t *s)
-{
-	seqcount_init(&s->seqcount);
-}
+#define seqcount_latch_init(s) seqcount_init(&(s)->seqcount)
 
 /**
  * raw_read_seqcount_latch() - pick even/odd latch data copy
@@ -929,44 +695,6 @@
 }
 
 /**
-=======
-#define seqcount_latch_init(s) seqcount_init(&(s)->seqcount)
-
-/**
- * raw_read_seqcount_latch() - pick even/odd latch data copy
- * @s: Pointer to seqcount_latch_t
- *
- * See raw_write_seqcount_latch() for details and a full reader/writer
- * usage example.
- *
- * Return: sequence counter raw value. Use the lowest bit as an index for
- * picking which data copy to read. The full counter must then be checked
- * with read_seqcount_latch_retry().
- */
-static inline unsigned raw_read_seqcount_latch(const seqcount_latch_t *s)
-{
-	/*
-	 * Pairs with the first smp_wmb() in raw_write_seqcount_latch().
-	 * Due to the dependent load, a full smp_rmb() is not needed.
-	 */
-	return READ_ONCE(s->seqcount.sequence);
-}
-
-/**
- * read_seqcount_latch_retry() - end a seqcount_latch_t read section
- * @s:		Pointer to seqcount_latch_t
- * @start:	count, from raw_read_seqcount_latch()
- *
- * Return: true if a read section retry is required, else false
- */
-static inline int
-read_seqcount_latch_retry(const seqcount_latch_t *s, unsigned start)
-{
-	return read_seqcount_retry(&s->seqcount, start);
-}
-
-/**
->>>>>>> 4e026225
  * raw_write_seqcount_latch() - redirect latch readers to even/odd copy
  * @s: Pointer to seqcount_latch_t
  *
@@ -1037,7 +765,6 @@
  *	The non-requirement for atomic modifications does _NOT_ include
  *	the publishing of new entries in the case where data is a dynamic
  *	data structure.
-<<<<<<< HEAD
  *
  *	An iteration might start in data[0] and get suspended long enough
  *	to miss an entire modification sequence, once it resumes it might
@@ -1045,15 +772,6 @@
  *
  * NOTE2:
  *
-=======
- *
- *	An iteration might start in data[0] and get suspended long enough
- *	to miss an entire modification sequence, once it resumes it might
- *	observe the new entry.
- *
- * NOTE2:
- *
->>>>>>> 4e026225
  *	When data is a dynamic data structure; one should use regular RCU
  *	patterns to manage the lifetimes of the objects within.
  */
