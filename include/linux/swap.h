/* SPDX-License-Identifier: GPL-2.0 */
#ifndef _LINUX_SWAP_H
#define _LINUX_SWAP_H

#include <linux/spinlock.h>
#include <linux/linkage.h>
#include <linux/mmzone.h>
#include <linux/list.h>
#include <linux/memcontrol.h>
#include <linux/sched.h>
#include <linux/node.h>
#include <linux/fs.h>
#include <linux/atomic.h>
#include <linux/page-flags.h>
#include <asm/page.h>

struct notifier_block;

struct bio;

#define SWAP_FLAG_PREFER	0x8000	/* set if swap priority specified */
#define SWAP_FLAG_PRIO_MASK	0x7fff
#define SWAP_FLAG_PRIO_SHIFT	0
#define SWAP_FLAG_DISCARD	0x10000 /* enable discard for swap */
#define SWAP_FLAG_DISCARD_ONCE	0x20000 /* discard swap area at swapon-time */
#define SWAP_FLAG_DISCARD_PAGES 0x40000 /* discard page-clusters after use */

#define SWAP_FLAGS_VALID	(SWAP_FLAG_PRIO_MASK | SWAP_FLAG_PREFER | \
				 SWAP_FLAG_DISCARD | SWAP_FLAG_DISCARD_ONCE | \
				 SWAP_FLAG_DISCARD_PAGES)
#define SWAP_BATCH 64

static inline int current_is_kswapd(void)
{
	return current->flags & PF_KSWAPD;
}

/*
 * MAX_SWAPFILES defines the maximum number of swaptypes: things which can
 * be swapped to.  The swap type and the offset into that swap type are
 * encoded into pte's and into pgoff_t's in the swapcache.  Using five bits
 * for the type means that the maximum number of swapcache pages is 27 bits
 * on 32-bit-pgoff_t architectures.  And that assumes that the architecture packs
 * the type/offset into the pte as 5/27 as well.
 */
#define MAX_SWAPFILES_SHIFT	5

/*
 * Use some of the swap files numbers for other purposes. This
 * is a convenient way to hook into the VM to trigger special
 * actions on faults.
 */

/*
 * Unaddressable device memory support. See include/linux/hmm.h and
 * Documentation/vm/hmm.rst. Short description is we need struct pages for
 * device memory that is unaddressable (inaccessible) by CPU, so that we can
 * migrate part of a process memory to device memory.
 *
 * When a page is migrated from CPU to device, we set the CPU page table entry
 * to a special SWP_DEVICE_* entry.
 */
#ifdef CONFIG_DEVICE_PRIVATE
#define SWP_DEVICE_NUM 2
#define SWP_DEVICE_WRITE (MAX_SWAPFILES+SWP_HWPOISON_NUM+SWP_MIGRATION_NUM)
#define SWP_DEVICE_READ (MAX_SWAPFILES+SWP_HWPOISON_NUM+SWP_MIGRATION_NUM+1)
#else
#define SWP_DEVICE_NUM 0
#endif

/*
 * NUMA node memory migration support
 */
#ifdef CONFIG_MIGRATION
#define SWP_MIGRATION_NUM 2
#define SWP_MIGRATION_READ	(MAX_SWAPFILES + SWP_HWPOISON_NUM)
#define SWP_MIGRATION_WRITE	(MAX_SWAPFILES + SWP_HWPOISON_NUM + 1)
#else
#define SWP_MIGRATION_NUM 0
#endif

/*
 * Handling of hardware poisoned pages with memory corruption.
 */
#ifdef CONFIG_MEMORY_FAILURE
#define SWP_HWPOISON_NUM 1
#define SWP_HWPOISON		MAX_SWAPFILES
#else
#define SWP_HWPOISON_NUM 0
#endif

#define MAX_SWAPFILES \
	((1 << MAX_SWAPFILES_SHIFT) - SWP_DEVICE_NUM - \
	SWP_MIGRATION_NUM - SWP_HWPOISON_NUM)

/*
 * Magic header for a swap area. The first part of the union is
 * what the swap magic looks like for the old (limited to 128MB)
 * swap area format, the second part of the union adds - in the
 * old reserved area - some extra information. Note that the first
 * kilobyte is reserved for boot loader or disk label stuff...
 *
 * Having the magic at the end of the PAGE_SIZE makes detecting swap
 * areas somewhat tricky on machines that support multiple page sizes.
 * For 2.5 we'll probably want to move the magic to just beyond the
 * bootbits...
 */
union swap_header {
	struct {
		char reserved[PAGE_SIZE - 10];
		char magic[10];			/* SWAP-SPACE or SWAPSPACE2 */
	} magic;
	struct {
		char		bootbits[1024];	/* Space for disklabel etc. */
		__u32		version;
		__u32		last_page;
		__u32		nr_badpages;
		unsigned char	sws_uuid[16];
		unsigned char	sws_volume[16];
		__u32		padding[117];
		__u32		badpages[1];
	} info;
};

/*
 * current->reclaim_state points to one of these when a task is running
 * memory reclaim
 */
struct reclaim_state {
	unsigned long reclaimed_slab;
};

#ifdef __KERNEL__

struct address_space;
struct sysinfo;
struct writeback_control;
struct zone;

/*
 * A swap extent maps a range of a swapfile's PAGE_SIZE pages onto a range of
 * disk blocks.  A list of swap extents maps the entire swapfile.  (Where the
 * term `swapfile' refers to either a blockdevice or an IS_REG file.  Apart
 * from setup, they're handled identically.
 *
 * We always assume that blocks are of size PAGE_SIZE.
 */
struct swap_extent {
	struct list_head list;
	pgoff_t start_page;
	pgoff_t nr_pages;
	sector_t start_block;
};

/*
 * Max bad pages in the new format..
 */
#define MAX_SWAP_BADPAGES \
	((offsetof(union swap_header, magic.magic) - \
	  offsetof(union swap_header, info.badpages)) / sizeof(int))

enum {
	SWP_USED	= (1 << 0),	/* is slot in swap_info[] used? */
	SWP_WRITEOK	= (1 << 1),	/* ok to write to this swap?	*/
	SWP_DISCARDABLE = (1 << 2),	/* blkdev support discard */
	SWP_DISCARDING	= (1 << 3),	/* now discarding a free cluster */
	SWP_SOLIDSTATE	= (1 << 4),	/* blkdev seeks are cheap */
	SWP_CONTINUED	= (1 << 5),	/* swap_map has count continuation */
	SWP_BLKDEV	= (1 << 6),	/* its a block device */
<<<<<<< HEAD
	SWP_FILE	= (1 << 7),	/* set after swap_activate success */
	SWP_AREA_DISCARD = (1 << 8),	/* single-time swap area discards */
	SWP_PAGE_DISCARD = (1 << 9),	/* freed swap page-cluster discards */
	SWP_STABLE_WRITES = (1 << 10),	/* no overwrite PG_writeback pages */
	SWP_SYNCHRONOUS_IO = (1 << 11),	/* synchronous IO is efficient */
					/* add others here before... */
	SWP_SCANNING	= (1 << 12),	/* refcount in scan_swap_map */
=======
	SWP_ACTIVATED	= (1 << 7),	/* set after swap_activate success */
	SWP_FS		= (1 << 8),	/* swap file goes through fs */
	SWP_AREA_DISCARD = (1 << 9),	/* single-time swap area discards */
	SWP_PAGE_DISCARD = (1 << 10),	/* freed swap page-cluster discards */
	SWP_STABLE_WRITES = (1 << 11),	/* no overwrite PG_writeback pages */
	SWP_SYNCHRONOUS_IO = (1 << 12),	/* synchronous IO is efficient */
	SWP_VALID	= (1 << 13),	/* swap is valid to be operated on? */
					/* add others here before... */
	SWP_SCANNING	= (1 << 14),	/* refcount in scan_swap_map */
>>>>>>> 407d19ab
};

#define SWAP_CLUSTER_MAX 32UL
#define COMPACT_CLUSTER_MAX SWAP_CLUSTER_MAX

#define SWAP_MAP_MAX	0x3e	/* Max duplication count, in first swap_map */
#define SWAP_MAP_BAD	0x3f	/* Note pageblock is bad, in first swap_map */
#define SWAP_HAS_CACHE	0x40	/* Flag page is cached, in first swap_map */
#define SWAP_CONT_MAX	0x7f	/* Max count, in each swap_map continuation */
#define COUNT_CONTINUED	0x80	/* See swap_map continuation for full count */
#define SWAP_MAP_SHMEM	0xbf	/* Owned by shmem/tmpfs, in first swap_map */

/*
 * We use this to track usage of a cluster. A cluster is a block of swap disk
 * space with SWAPFILE_CLUSTER pages long and naturally aligns in disk. All
 * free clusters are organized into a list. We fetch an entry from the list to
 * get a free cluster.
 *
 * The data field stores next cluster if the cluster is free or cluster usage
 * counter otherwise. The flags field determines if a cluster is free. This is
 * protected by swap_info_struct.lock.
 */
struct swap_cluster_info {
	spinlock_t lock;	/*
				 * Protect swap_cluster_info fields
				 * and swap_info_struct->swap_map
				 * elements correspond to the swap
				 * cluster
				 */
	unsigned int data:24;
	unsigned int flags:8;
};
#define CLUSTER_FLAG_FREE 1 /* This cluster is free */
#define CLUSTER_FLAG_NEXT_NULL 2 /* This cluster has no next cluster */
#define CLUSTER_FLAG_HUGE 4 /* This cluster is backing a transparent huge page */

/*
 * We assign a cluster to each CPU, so each CPU can allocate swap entry from
 * its own cluster and swapout sequentially. The purpose is to optimize swapout
 * throughput.
 */
struct percpu_cluster {
	struct swap_cluster_info index; /* Current cluster index */
	unsigned int next; /* Likely next allocation offset */
};

struct swap_cluster_list {
	struct swap_cluster_info head;
	struct swap_cluster_info tail;
};

/*
 * The in-memory structure used to track swap areas.
 */
struct swap_info_struct {
	unsigned long	flags;		/* SWP_USED etc: see above */
	signed short	prio;		/* swap priority of this type */
	struct plist_node list;		/* entry in swap_active_head */
	signed char	type;		/* strange name for an index */
	unsigned int	max;		/* extent of the swap_map */
	unsigned char *swap_map;	/* vmalloc'ed array of usage counts */
	struct swap_cluster_info *cluster_info; /* cluster info. Only for SSD */
	struct swap_cluster_list free_clusters; /* free clusters list */
	unsigned int lowest_bit;	/* index of first free in swap_map */
	unsigned int highest_bit;	/* index of last free in swap_map */
	unsigned int pages;		/* total of usable pages of swap */
	unsigned int inuse_pages;	/* number of those currently in use */
	unsigned int cluster_next;	/* likely index for next allocation */
	unsigned int cluster_nr;	/* countdown to next cluster search */
	struct percpu_cluster __percpu *percpu_cluster; /* per cpu's swap location */
	struct swap_extent *curr_swap_extent;
	struct swap_extent first_swap_extent;
	struct block_device *bdev;	/* swap device or bdev of swap file */
	struct file *swap_file;		/* seldom referenced */
	unsigned int old_block_size;	/* seldom referenced */
#ifdef CONFIG_FRONTSWAP
	unsigned long *frontswap_map;	/* frontswap in-use, one bit per page */
	atomic_t frontswap_pages;	/* frontswap pages in-use counter */
#endif
	spinlock_t lock;		/*
					 * protect map scan related fields like
					 * swap_map, lowest_bit, highest_bit,
					 * inuse_pages, cluster_next,
					 * cluster_nr, lowest_alloc,
					 * highest_alloc, free/discard cluster
					 * list. other fields are only changed
					 * at swapon/swapoff, so are protected
					 * by swap_lock. changing flags need
					 * hold this lock and swap_lock. If
					 * both locks need hold, hold swap_lock
					 * first.
					 */
	spinlock_t cont_lock;		/*
					 * protect swap count continuation page
					 * list.
					 */
	struct work_struct discard_work; /* discard worker */
	struct swap_cluster_list discard_clusters; /* discard clusters list */
	struct plist_node avail_lists[0]; /*
					   * entries in swap_avail_heads, one
					   * entry per node.
					   * Must be last as the number of the
					   * array is nr_node_ids, which is not
					   * a fixed value so have to allocate
					   * dynamically.
					   * And it has to be an array so that
					   * plist_for_each_* can work.
					   */
};

#ifdef CONFIG_64BIT
#define SWAP_RA_ORDER_CEILING	5
#else
/* Avoid stack overflow, because we need to save part of page table */
#define SWAP_RA_ORDER_CEILING	3
#define SWAP_RA_PTE_CACHE_SIZE	(1 << SWAP_RA_ORDER_CEILING)
#endif

struct vma_swap_readahead {
	unsigned short win;
	unsigned short offset;
	unsigned short nr_pte;
#ifdef CONFIG_64BIT
	pte_t *ptes;
#else
	pte_t ptes[SWAP_RA_PTE_CACHE_SIZE];
#endif
};

/* linux/mm/workingset.c */
void *workingset_eviction(struct address_space *mapping, struct page *page);
bool workingset_refault(void *shadow);
void workingset_activation(struct page *page);

/* Do not use directly, use workingset_lookup_update */
void workingset_update_node(struct radix_tree_node *node);

/* Returns workingset_update_node() if the mapping has shadow entries. */
#define workingset_lookup_update(mapping)				\
({									\
	radix_tree_update_node_t __helper = workingset_update_node;	\
	if (dax_mapping(mapping) || shmem_mapping(mapping))		\
		__helper = NULL;					\
	__helper;							\
})

/* linux/mm/page_alloc.c */
extern unsigned long totalram_pages;
extern unsigned long totalreserve_pages;
extern unsigned long nr_free_buffer_pages(void);
extern unsigned long nr_free_pagecache_pages(void);

/* Definition of global_zone_page_state not available yet */
#define nr_free_pages() global_zone_page_state(NR_FREE_PAGES)


/* linux/mm/swap.c */
extern void lru_cache_add(struct page *);
extern void lru_cache_add_anon(struct page *page);
extern void lru_cache_add_file(struct page *page);
extern void lru_add_page_tail(struct page *page, struct page *page_tail,
			 struct lruvec *lruvec, struct list_head *head);
extern void activate_page(struct page *);
extern void mark_page_accessed(struct page *);
extern void lru_add_drain(void);
extern void lru_add_drain_cpu(int cpu);
extern void lru_add_drain_all(void);
extern void rotate_reclaimable_page(struct page *page);
extern void deactivate_file_page(struct page *page);
extern void mark_page_lazyfree(struct page *page);
extern void swap_setup(void);

extern void lru_cache_add_active_or_unevictable(struct page *page,
						struct vm_area_struct *vma);

/* linux/mm/vmscan.c */
extern unsigned long zone_reclaimable_pages(struct zone *zone);
extern unsigned long try_to_free_pages(struct zonelist *zonelist, int order,
					gfp_t gfp_mask, nodemask_t *mask);
extern int __isolate_lru_page(struct page *page, isolate_mode_t mode);
extern unsigned long try_to_free_mem_cgroup_pages(struct mem_cgroup *memcg,
						  unsigned long nr_pages,
						  gfp_t gfp_mask,
						  bool may_swap);
extern unsigned long mem_cgroup_shrink_node(struct mem_cgroup *mem,
						gfp_t gfp_mask, bool noswap,
						pg_data_t *pgdat,
						unsigned long *nr_scanned);
extern unsigned long shrink_all_memory(unsigned long nr_pages);
extern int vm_swappiness;
extern int remove_mapping(struct address_space *mapping, struct page *page);
extern unsigned long vm_total_pages;

#ifdef CONFIG_NUMA
extern int node_reclaim_mode;
extern int sysctl_min_unmapped_ratio;
extern int sysctl_min_slab_ratio;
extern int node_reclaim(struct pglist_data *, gfp_t, unsigned int);
#else
#define node_reclaim_mode 0
static inline int node_reclaim(struct pglist_data *pgdat, gfp_t mask,
				unsigned int order)
{
	return 0;
}
#endif

extern int page_evictable(struct page *page);
extern void check_move_unevictable_pages(struct page **, int nr_pages);

extern int kswapd_run(int nid);
extern void kswapd_stop(int nid);

#ifdef CONFIG_SWAP

#include <linux/blk_types.h> /* for bio_end_io_t */

/* linux/mm/page_io.c */
extern int swap_readpage(struct page *page, bool do_poll);
extern int swap_writepage(struct page *page, struct writeback_control *wbc);
extern void end_swap_bio_write(struct bio *bio);
extern int __swap_writepage(struct page *page, struct writeback_control *wbc,
	bio_end_io_t end_write_func);
extern int swap_set_page_dirty(struct page *page);

int add_swap_extent(struct swap_info_struct *sis, unsigned long start_page,
		unsigned long nr_pages, sector_t start_block);
int generic_swapfile_activate(struct swap_info_struct *, struct file *,
		sector_t *);

/* linux/mm/swap_state.c */
/* One swap address space for each 64M swap space */
#define SWAP_ADDRESS_SPACE_SHIFT	14
#define SWAP_ADDRESS_SPACE_PAGES	(1 << SWAP_ADDRESS_SPACE_SHIFT)
extern struct address_space *swapper_spaces[];
#define swap_address_space(entry)			    \
	(&swapper_spaces[swp_type(entry)][swp_offset(entry) \
		>> SWAP_ADDRESS_SPACE_SHIFT])
extern unsigned long total_swapcache_pages(void);
extern void show_swap_cache_info(void);
extern int add_to_swap(struct page *page);
extern int add_to_swap_cache(struct page *, swp_entry_t, gfp_t);
extern int __add_to_swap_cache(struct page *page, swp_entry_t entry);
extern void __delete_from_swap_cache(struct page *);
extern void delete_from_swap_cache(struct page *);
extern void free_page_and_swap_cache(struct page *);
extern void free_pages_and_swap_cache(struct page **, int);
extern struct page *lookup_swap_cache(swp_entry_t entry,
				      struct vm_area_struct *vma,
				      unsigned long addr);
extern struct page *read_swap_cache_async(swp_entry_t, gfp_t,
			struct vm_area_struct *vma, unsigned long addr,
			bool do_poll);
extern struct page *__read_swap_cache_async(swp_entry_t, gfp_t,
			struct vm_area_struct *vma, unsigned long addr,
			bool *new_page_allocated);
extern struct page *swap_cluster_readahead(swp_entry_t entry, gfp_t flag,
				struct vm_fault *vmf);
extern struct page *swapin_readahead(swp_entry_t entry, gfp_t flag,
				struct vm_fault *vmf);

/* linux/mm/swapfile.c */
extern atomic_long_t nr_swap_pages;
extern long total_swap_pages;
extern atomic_t nr_rotate_swap;
extern bool has_usable_swap(void);

/* Swap 50% full? Release swapcache more aggressively.. */
static inline bool vm_swap_full(void)
{
	return atomic_long_read(&nr_swap_pages) * 2 < total_swap_pages;
}

static inline long get_nr_swap_pages(void)
{
	return atomic_long_read(&nr_swap_pages);
}

extern void si_swapinfo(struct sysinfo *);
extern swp_entry_t get_swap_page(struct page *page);
extern void put_swap_page(struct page *page, swp_entry_t entry);
extern swp_entry_t get_swap_page_of_type(int);
extern int get_swap_pages(int n, swp_entry_t swp_entries[], int entry_size);
extern int add_swap_count_continuation(swp_entry_t, gfp_t);
extern void swap_shmem_alloc(swp_entry_t);
extern int swap_duplicate(swp_entry_t);
extern int swapcache_prepare(swp_entry_t);
extern void swap_free(swp_entry_t);
extern void swapcache_free_entries(swp_entry_t *entries, int n);
extern int free_swap_and_cache(swp_entry_t);
extern int swap_type_of(dev_t, sector_t, struct block_device **);
extern unsigned int count_swap_pages(int, int);
extern sector_t map_swap_page(struct page *, struct block_device **);
extern sector_t swapdev_block(int, pgoff_t);
extern int page_swapcount(struct page *);
extern int __swap_count(swp_entry_t entry);
extern int __swp_swapcount(swp_entry_t entry);
extern int swp_swapcount(swp_entry_t entry);
extern struct swap_info_struct *page_swap_info(struct page *);
extern struct swap_info_struct *swp_swap_info(swp_entry_t entry);
extern bool reuse_swap_page(struct page *, int *);
extern int try_to_free_swap(struct page *);
struct backing_dev_info;
extern int init_swap_address_space(unsigned int type, unsigned long nr_pages);
extern void exit_swap_address_space(unsigned int type);
extern struct swap_info_struct *get_swap_device(swp_entry_t entry);

static inline void put_swap_device(struct swap_info_struct *si)
{
	rcu_read_unlock();
}

#else /* CONFIG_SWAP */

static inline int swap_readpage(struct page *page, bool do_poll)
{
	return 0;
}

static inline struct swap_info_struct *swp_swap_info(swp_entry_t entry)
{
	return NULL;
}

#define swap_address_space(entry)		(NULL)
#define get_nr_swap_pages()			0L
#define total_swap_pages			0L
#define total_swapcache_pages()			0UL
#define vm_swap_full()				0

#define si_swapinfo(val) \
	do { (val)->freeswap = (val)->totalswap = 0; } while (0)
/* only sparc can not include linux/pagemap.h in this file
 * so leave put_page and release_pages undeclared... */
#define free_page_and_swap_cache(page) \
	put_page(page)
#define free_pages_and_swap_cache(pages, nr) \
	release_pages((pages), (nr));

static inline void show_swap_cache_info(void)
{
}

#define free_swap_and_cache(e) ({(is_migration_entry(e) || is_device_private_entry(e));})
#define swapcache_prepare(e) ({(is_migration_entry(e) || is_device_private_entry(e));})

static inline int add_swap_count_continuation(swp_entry_t swp, gfp_t gfp_mask)
{
	return 0;
}

static inline void swap_shmem_alloc(swp_entry_t swp)
{
}

static inline int swap_duplicate(swp_entry_t swp)
{
	return 0;
}

static inline void swap_free(swp_entry_t swp)
{
}

static inline void put_swap_page(struct page *page, swp_entry_t swp)
{
}

static inline struct page *swap_cluster_readahead(swp_entry_t entry,
				gfp_t gfp_mask, struct vm_fault *vmf)
{
	return NULL;
}

static inline struct page *swapin_readahead(swp_entry_t swp, gfp_t gfp_mask,
			struct vm_fault *vmf)
{
	return NULL;
}

static inline int swap_writepage(struct page *p, struct writeback_control *wbc)
{
	return 0;
}

static inline struct page *lookup_swap_cache(swp_entry_t swp,
					     struct vm_area_struct *vma,
					     unsigned long addr)
{
	return NULL;
}

static inline int add_to_swap(struct page *page)
{
	return 0;
}

static inline int add_to_swap_cache(struct page *page, swp_entry_t entry,
							gfp_t gfp_mask)
{
	return -1;
}

static inline void __delete_from_swap_cache(struct page *page)
{
}

static inline void delete_from_swap_cache(struct page *page)
{
}

static inline int page_swapcount(struct page *page)
{
	return 0;
}

static inline int __swap_count(swp_entry_t entry)
{
	return 0;
}

static inline int __swp_swapcount(swp_entry_t entry)
{
	return 0;
}

static inline int swp_swapcount(swp_entry_t entry)
{
	return 0;
}

#define reuse_swap_page(page, total_map_swapcount) \
	(page_trans_huge_mapcount(page, total_map_swapcount) == 1)

static inline int try_to_free_swap(struct page *page)
{
	return 0;
}

static inline swp_entry_t get_swap_page(struct page *page)
{
	swp_entry_t entry;
	entry.val = 0;
	return entry;
}

#endif /* CONFIG_SWAP */

#ifdef CONFIG_THP_SWAP
extern int split_swap_cluster(swp_entry_t entry);
#else
static inline int split_swap_cluster(swp_entry_t entry)
{
	return 0;
}
#endif

#ifdef CONFIG_MEMCG
static inline int mem_cgroup_swappiness(struct mem_cgroup *memcg)
{
	/* Cgroup2 doesn't have per-cgroup swappiness */
	if (cgroup_subsys_on_dfl(memory_cgrp_subsys))
		return vm_swappiness;

	/* root ? */
	if (mem_cgroup_disabled() || !memcg->css.parent)
		return vm_swappiness;

	return memcg->swappiness;
}
#else
static inline int mem_cgroup_swappiness(struct mem_cgroup *mem)
{
	return vm_swappiness;
}
#endif

#if defined(CONFIG_SWAP) && defined(CONFIG_MEMCG) && defined(CONFIG_BLK_CGROUP)
extern void mem_cgroup_throttle_swaprate(struct mem_cgroup *memcg, int node,
					 gfp_t gfp_mask);
#else
static inline void mem_cgroup_throttle_swaprate(struct mem_cgroup *memcg,
						int node, gfp_t gfp_mask)
{
}
#endif

#ifdef CONFIG_MEMCG_SWAP
extern void mem_cgroup_swapout(struct page *page, swp_entry_t entry);
extern int mem_cgroup_try_charge_swap(struct page *page, swp_entry_t entry);
extern void mem_cgroup_uncharge_swap(swp_entry_t entry, unsigned int nr_pages);
extern long mem_cgroup_get_nr_swap_pages(struct mem_cgroup *memcg);
extern bool mem_cgroup_swap_full(struct page *page);
#else
static inline void mem_cgroup_swapout(struct page *page, swp_entry_t entry)
{
}

static inline int mem_cgroup_try_charge_swap(struct page *page,
					     swp_entry_t entry)
{
	return 0;
}

static inline void mem_cgroup_uncharge_swap(swp_entry_t entry,
					    unsigned int nr_pages)
{
}

static inline long mem_cgroup_get_nr_swap_pages(struct mem_cgroup *memcg)
{
	return get_nr_swap_pages();
}

static inline bool mem_cgroup_swap_full(struct page *page)
{
	return vm_swap_full();
}
#endif

#endif /* __KERNEL__*/
#endif /* _LINUX_SWAP_H */<|MERGE_RESOLUTION|>--- conflicted
+++ resolved
@@ -17,6 +17,8 @@
 struct notifier_block;
 
 struct bio;
+
+struct pagevec;
 
 #define SWAP_FLAG_PREFER	0x8000	/* set if swap priority specified */
 #define SWAP_FLAG_PRIO_MASK	0x7fff
@@ -167,15 +169,6 @@
 	SWP_SOLIDSTATE	= (1 << 4),	/* blkdev seeks are cheap */
 	SWP_CONTINUED	= (1 << 5),	/* swap_map has count continuation */
 	SWP_BLKDEV	= (1 << 6),	/* its a block device */
-<<<<<<< HEAD
-	SWP_FILE	= (1 << 7),	/* set after swap_activate success */
-	SWP_AREA_DISCARD = (1 << 8),	/* single-time swap area discards */
-	SWP_PAGE_DISCARD = (1 << 9),	/* freed swap page-cluster discards */
-	SWP_STABLE_WRITES = (1 << 10),	/* no overwrite PG_writeback pages */
-	SWP_SYNCHRONOUS_IO = (1 << 11),	/* synchronous IO is efficient */
-					/* add others here before... */
-	SWP_SCANNING	= (1 << 12),	/* refcount in scan_swap_map */
-=======
 	SWP_ACTIVATED	= (1 << 7),	/* set after swap_activate success */
 	SWP_FS		= (1 << 8),	/* swap file goes through fs */
 	SWP_AREA_DISCARD = (1 << 9),	/* single-time swap area discards */
@@ -185,7 +178,6 @@
 	SWP_VALID	= (1 << 13),	/* swap is valid to be operated on? */
 					/* add others here before... */
 	SWP_SCANNING	= (1 << 14),	/* refcount in scan_swap_map */
->>>>>>> 407d19ab
 };
 
 #define SWAP_CLUSTER_MAX 32UL
@@ -316,24 +308,18 @@
 };
 
 /* linux/mm/workingset.c */
-void *workingset_eviction(struct address_space *mapping, struct page *page);
-bool workingset_refault(void *shadow);
+void *workingset_eviction(struct page *page);
+void workingset_refault(struct page *page, void *shadow);
 void workingset_activation(struct page *page);
 
-/* Do not use directly, use workingset_lookup_update */
-void workingset_update_node(struct radix_tree_node *node);
-
-/* Returns workingset_update_node() if the mapping has shadow entries. */
-#define workingset_lookup_update(mapping)				\
-({									\
-	radix_tree_update_node_t __helper = workingset_update_node;	\
-	if (dax_mapping(mapping) || shmem_mapping(mapping))		\
-		__helper = NULL;					\
-	__helper;							\
-})
+/* Only track the nodes of mappings with shadow entries */
+void workingset_update_node(struct xa_node *node);
+#define mapping_set_update(xas, mapping) do {				\
+	if (!dax_mapping(mapping) && !shmem_mapping(mapping))		\
+		xas_set_update(xas, workingset_update_node);		\
+} while (0)
 
 /* linux/mm/page_alloc.c */
-extern unsigned long totalram_pages;
 extern unsigned long totalreserve_pages;
 extern unsigned long nr_free_buffer_pages(void);
 extern unsigned long nr_free_pagecache_pages(void);
@@ -383,18 +369,12 @@
 extern int node_reclaim_mode;
 extern int sysctl_min_unmapped_ratio;
 extern int sysctl_min_slab_ratio;
-extern int node_reclaim(struct pglist_data *, gfp_t, unsigned int);
 #else
 #define node_reclaim_mode 0
-static inline int node_reclaim(struct pglist_data *pgdat, gfp_t mask,
-				unsigned int order)
-{
-	return 0;
-}
 #endif
 
 extern int page_evictable(struct page *page);
-extern void check_move_unevictable_pages(struct page **, int nr_pages);
+extern void check_move_unevictable_pages(struct pagevec *pvec);
 
 extern int kswapd_run(int nid);
 extern void kswapd_stop(int nid);
@@ -429,7 +409,7 @@
 extern int add_to_swap(struct page *page);
 extern int add_to_swap_cache(struct page *, swp_entry_t, gfp_t);
 extern int __add_to_swap_cache(struct page *page, swp_entry_t entry);
-extern void __delete_from_swap_cache(struct page *);
+extern void __delete_from_swap_cache(struct page *, swp_entry_t entry);
 extern void delete_from_swap_cache(struct page *);
 extern void free_page_and_swap_cache(struct page *);
 extern void free_pages_and_swap_cache(struct page **, int);
@@ -589,7 +569,8 @@
 	return -1;
 }
 
-static inline void __delete_from_swap_cache(struct page *page)
+static inline void __delete_from_swap_cache(struct page *page,
+							swp_entry_t entry)
 {
 }
 
@@ -651,7 +632,7 @@
 		return vm_swappiness;
 
 	/* root ? */
-	if (mem_cgroup_disabled() || !memcg->css.parent)
+	if (mem_cgroup_disabled() || mem_cgroup_is_root(memcg))
 		return vm_swappiness;
 
 	return memcg->swappiness;
