--- conflicted
+++ resolved
@@ -1,3 +1,4 @@
+/* SPDX-License-Identifier: GPL-2.0 */
 #ifndef __LINUX_COMPILER_TYPES_H
 #define __LINUX_COMPILER_TYPES_H
 
@@ -54,6 +55,9 @@
 
 #ifdef __KERNEL__
 
+/* Attributes */
+#include <linux/compiler_attributes.h>
+
 /* Compiler specific macros. */
 #ifdef __clang__
 #include <linux/compiler-clang.h>
@@ -77,12 +81,6 @@
 #ifdef CONFIG_HAVE_ARCH_COMPILER_H
 #include <asm/compiler.h>
 #endif
-
-/*
- * Generic compiler-independent macros required for kernel
- * build go below this comment. Actual compiler/compiler version
- * specific implementations come from the above header files
- */
 
 struct ftrace_branch_data {
 	const char *func;
@@ -106,11 +104,6 @@
 	unsigned long			constant;
 };
 
-<<<<<<< HEAD
-/* Don't. Just don't. */
-#define __deprecated
-#define __deprecated_for_modules
-=======
 #ifdef CONFIG_ENABLE_MUST_CHECK
 #define __must_check		__attribute__((__warn_unused_result__))
 #else
@@ -163,7 +156,6 @@
  * noinline_for_stack instead.  For documentation reasons.
  */
 #define noinline_for_stack noinline
->>>>>>> 407d19ab
 
 #endif /* __KERNEL__ */
 
@@ -174,10 +166,6 @@
  * compilers. We don't consider that to be an error, so set them to nothing.
  * For example, some of them are for compiler specific plugins.
  */
-#ifndef __designated_init
-# define __designated_init
-#endif
-
 #ifndef __latent_entropy
 # define __latent_entropy
 #endif
@@ -195,15 +183,8 @@
 # define randomized_struct_fields_end
 #endif
 
-#ifndef __visible
-#define __visible
-#endif
-
-/*
- * Assume alignment of return value.
- */
-#ifndef __assume_aligned
-#define __assume_aligned(a, ...)
+#ifndef asm_volatile_goto
+#define asm_volatile_goto(x...) asm goto(x)
 #endif
 
 #ifndef __no_fgcse
@@ -217,14 +198,6 @@
 #define __native_word(t) \
 	(sizeof(t) == sizeof(char) || sizeof(t) == sizeof(short) || \
 	 sizeof(t) == sizeof(int) || sizeof(t) == sizeof(long))
-
-#ifndef __attribute_const__
-#define __attribute_const__	__attribute__((__const__))
-#endif
-
-#ifndef __noclone
-#define __noclone
-#endif
 
 /* Helpers for emitting diagnostics in pragmas. */
 #ifndef __diag
@@ -245,100 +218,4 @@
 #define __diag_error(compiler, version, option, comment) \
 	__diag_ ## compiler(version, error, option)
 
-/*
- * From the GCC manual:
- *
- * Many functions have no effects except the return value and their
- * return value depends only on the parameters and/or global
- * variables.  Such a function can be subject to common subexpression
- * elimination and loop optimization just as an arithmetic operator
- * would be.
- * [...]
- */
-#define __pure			__attribute__((pure))
-#define __aligned(x)		__attribute__((aligned(x)))
-#define __aligned_largest	__attribute__((aligned))
-#define __printf(a, b)		__attribute__((format(printf, a, b)))
-#define __scanf(a, b)		__attribute__((format(scanf, a, b)))
-#define __maybe_unused		__attribute__((unused))
-#define __always_unused		__attribute__((unused))
-#define __mode(x)		__attribute__((mode(x)))
-#define __malloc		__attribute__((__malloc__))
-#define __used			__attribute__((__used__))
-#define __noreturn		__attribute__((noreturn))
-#define __packed		__attribute__((packed))
-#define __weak			__attribute__((weak))
-#define __alias(symbol)		__attribute__((alias(#symbol)))
-#define __cold			__attribute__((cold))
-#define __section(S)		__attribute__((__section__(#S)))
-
-
-#ifdef CONFIG_ENABLE_MUST_CHECK
-#define __must_check		__attribute__((warn_unused_result))
-#else
-#define __must_check
-#endif
-
-#if defined(CC_USING_HOTPATCH) && !defined(__CHECKER__)
-#define notrace			__attribute__((hotpatch(0, 0)))
-#else
-#define notrace			__attribute__((no_instrument_function))
-#endif
-
-/*
- * it doesn't make sense on ARM (currently the only user of __naked)
- * to trace naked functions because then mcount is called without
- * stack and frame pointer being set up and there is no chance to
- * restore the lr register to the value before mcount was called.
- */
-#define __naked			__attribute__((naked)) notrace
-
-#define __compiler_offsetof(a, b)	__builtin_offsetof(a, b)
-
-/*
- * Feature detection for gnu_inline (gnu89 extern inline semantics). Either
- * __GNUC_STDC_INLINE__ is defined (not using gnu89 extern inline semantics,
- * and we opt in to the gnu89 semantics), or __GNUC_STDC_INLINE__ is not
- * defined so the gnu89 semantics are the default.
- */
-#ifdef __GNUC_STDC_INLINE__
-# define __gnu_inline	__attribute__((gnu_inline))
-#else
-# define __gnu_inline
-#endif
-
-/*
- * Force always-inline if the user requests it so via the .config.
- * GCC does not warn about unused static inline functions for
- * -Wunused-function.  This turns out to avoid the need for complex #ifdef
- * directives.  Suppress the warning in clang as well by using "unused"
- * function attribute, which is redundant but not harmful for gcc.
- * Prefer gnu_inline, so that extern inline functions do not emit an
- * externally visible function. This makes extern inline behave as per gnu89
- * semantics rather than c99. This prevents multiple symbol definition errors
- * of extern inline functions at link time.
- * A lot of inline functions can cause havoc with function tracing.
- */
-#if !defined(CONFIG_ARCH_SUPPORTS_OPTIMIZED_INLINING) || \
-	!defined(CONFIG_OPTIMIZE_INLINING)
-#define inline \
-	inline __attribute__((always_inline, unused)) notrace __gnu_inline
-#else
-#define inline inline	__attribute__((unused)) notrace __gnu_inline
-#endif
-
-#define __inline__ inline
-#define __inline inline
-#define noinline	__attribute__((noinline))
-
-#ifndef __always_inline
-#define __always_inline inline __attribute__((always_inline))
-#endif
-
-/*
- * Rather then using noinline to prevent stack consumption, use
- * noinline_for_stack instead.  For documentation reasons.
- */
-#define noinline_for_stack noinline
-
 #endif /* __LINUX_COMPILER_TYPES_H */