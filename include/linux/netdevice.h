/* SPDX-License-Identifier: GPL-2.0-or-later */
/*
 * INET		An implementation of the TCP/IP protocol suite for the LINUX
 *		operating system.  INET is implemented using the  BSD Socket
 *		interface as the means of communication with the user level.
 *
 *		Definitions for the Interfaces handler.
 *
 * Version:	@(#)dev.h	1.0.10	08/12/93
 *
 * Authors:	Ross Biro
 *		Fred N. van Kempen, <waltje@uWalt.NL.Mugnet.ORG>
 *		Corey Minyard <wf-rch!minyard@relay.EU.net>
 *		Donald J. Becker, <becker@cesdis.gsfc.nasa.gov>
 *		Alan Cox, <alan@lxorguk.ukuu.org.uk>
 *		Bjorn Ekwall. <bj0rn@blox.se>
 *              Pekka Riikonen <priikone@poseidon.pspt.fi>
 *
 *		Moved to /usr/include/linux for NET3
 */
#ifndef _LINUX_NETDEVICE_H
#define _LINUX_NETDEVICE_H

#include <linux/timer.h>
#include <linux/bug.h>
#include <linux/delay.h>
#include <linux/atomic.h>
#include <linux/prefetch.h>
#include <asm/cache.h>
#include <asm/byteorder.h>

#include <linux/percpu.h>
#include <linux/rculist.h>
#include <linux/workqueue.h>
#include <linux/dynamic_queue_limits.h>

#include <linux/ethtool.h>
#include <net/net_namespace.h>
#ifdef CONFIG_DCB
#include <net/dcbnl.h>
#endif
#include <net/netprio_cgroup.h>
#include <net/xdp.h>

#include <linux/netdev_features.h>
#include <linux/neighbour.h>
#include <uapi/linux/netdevice.h>
#include <uapi/linux/if_bonding.h>
#include <uapi/linux/pkt_cls.h>
#include <linux/hashtable.h>

struct netpoll_info;
struct device;
struct phy_device;
struct dsa_port;

struct sfp_bus;
/* 802.11 specific */
struct wireless_dev;
/* 802.15.4 specific */
struct wpan_dev;
struct mpls_dev;
/* UDP Tunnel offloads */
struct udp_tunnel_info;
struct bpf_prog;
struct xdp_buff;

void netdev_set_default_ethtool_ops(struct net_device *dev,
				    const struct ethtool_ops *ops);

/* Backlog congestion levels */
#define NET_RX_SUCCESS		0	/* keep 'em coming, baby */
#define NET_RX_DROP		1	/* packet dropped */

/*
 * Transmit return codes: transmit return codes originate from three different
 * namespaces:
 *
 * - qdisc return codes
 * - driver transmit return codes
 * - errno values
 *
 * Drivers are allowed to return any one of those in their hard_start_xmit()
 * function. Real network devices commonly used with qdiscs should only return
 * the driver transmit return codes though - when qdiscs are used, the actual
 * transmission happens asynchronously, so the value is not propagated to
 * higher layers. Virtual network devices transmit synchronously; in this case
 * the driver transmit return codes are consumed by dev_queue_xmit(), and all
 * others are propagated to higher layers.
 */

/* qdisc ->enqueue() return codes. */
#define NET_XMIT_SUCCESS	0x00
#define NET_XMIT_DROP		0x01	/* skb dropped			*/
#define NET_XMIT_CN		0x02	/* congestion notification	*/
#define NET_XMIT_MASK		0x0f	/* qdisc flags in net/sch_generic.h */

/* NET_XMIT_CN is special. It does not guarantee that this packet is lost. It
 * indicates that the device will soon be dropping packets, or already drops
 * some packets of the same priority; prompting us to send less aggressively. */
#define net_xmit_eval(e)	((e) == NET_XMIT_CN ? 0 : (e))
#define net_xmit_errno(e)	((e) != NET_XMIT_CN ? -ENOBUFS : 0)

/* Driver transmit return codes */
#define NETDEV_TX_MASK		0xf0

enum netdev_tx {
	__NETDEV_TX_MIN	 = INT_MIN,	/* make sure enum is signed */
	NETDEV_TX_OK	 = 0x00,	/* driver took care of packet */
	NETDEV_TX_BUSY	 = 0x10,	/* driver tx path was busy*/
};
typedef enum netdev_tx netdev_tx_t;

/*
 * Current order: NETDEV_TX_MASK > NET_XMIT_MASK >= 0 is significant;
 * hard_start_xmit() return < NET_XMIT_MASK means skb was consumed.
 */
static inline bool dev_xmit_complete(int rc)
{
	/*
	 * Positive cases with an skb consumed by a driver:
	 * - successful transmission (rc == NETDEV_TX_OK)
	 * - error while transmitting (rc < 0)
	 * - error while queueing to a different device (rc & NET_XMIT_MASK)
	 */
	if (likely(rc < NET_XMIT_MASK))
		return true;

	return false;
}

/*
 *	Compute the worst-case header length according to the protocols
 *	used.
 */

#if defined(CONFIG_HYPERV_NET)
# define LL_MAX_HEADER 128
#elif defined(CONFIG_WLAN) || IS_ENABLED(CONFIG_AX25)
# if defined(CONFIG_MAC80211_MESH)
#  define LL_MAX_HEADER 128
# else
#  define LL_MAX_HEADER 96
# endif
#else
# define LL_MAX_HEADER 32
#endif

#if !IS_ENABLED(CONFIG_NET_IPIP) && !IS_ENABLED(CONFIG_NET_IPGRE) && \
    !IS_ENABLED(CONFIG_IPV6_SIT) && !IS_ENABLED(CONFIG_IPV6_TUNNEL)
#define MAX_HEADER LL_MAX_HEADER
#else
#define MAX_HEADER (LL_MAX_HEADER + 48)
#endif

/*
 *	Old network device statistics. Fields are native words
 *	(unsigned long) so they can be read and written atomically.
 */

struct net_device_stats {
	unsigned long	rx_packets;
	unsigned long	tx_packets;
	unsigned long	rx_bytes;
	unsigned long	tx_bytes;
	unsigned long	rx_errors;
	unsigned long	tx_errors;
	unsigned long	rx_dropped;
	unsigned long	tx_dropped;
	unsigned long	multicast;
	unsigned long	collisions;
	unsigned long	rx_length_errors;
	unsigned long	rx_over_errors;
	unsigned long	rx_crc_errors;
	unsigned long	rx_frame_errors;
	unsigned long	rx_fifo_errors;
	unsigned long	rx_missed_errors;
	unsigned long	tx_aborted_errors;
	unsigned long	tx_carrier_errors;
	unsigned long	tx_fifo_errors;
	unsigned long	tx_heartbeat_errors;
	unsigned long	tx_window_errors;
	unsigned long	rx_compressed;
	unsigned long	tx_compressed;
};


#include <linux/cache.h>
#include <linux/skbuff.h>

#ifdef CONFIG_RPS
#include <linux/static_key.h>
extern struct static_key_false rps_needed;
extern struct static_key_false rfs_needed;
#endif

struct neighbour;
struct neigh_parms;
struct sk_buff;

struct netdev_hw_addr {
	struct list_head	list;
	unsigned char		addr[MAX_ADDR_LEN];
	unsigned char		type;
#define NETDEV_HW_ADDR_T_LAN		1
#define NETDEV_HW_ADDR_T_SAN		2
#define NETDEV_HW_ADDR_T_SLAVE		3
#define NETDEV_HW_ADDR_T_UNICAST	4
#define NETDEV_HW_ADDR_T_MULTICAST	5
	bool			global_use;
	int			sync_cnt;
	int			refcount;
	int			synced;
	struct rcu_head		rcu_head;
};

struct netdev_hw_addr_list {
	struct list_head	list;
	int			count;
};

#define netdev_hw_addr_list_count(l) ((l)->count)
#define netdev_hw_addr_list_empty(l) (netdev_hw_addr_list_count(l) == 0)
#define netdev_hw_addr_list_for_each(ha, l) \
	list_for_each_entry(ha, &(l)->list, list)

#define netdev_uc_count(dev) netdev_hw_addr_list_count(&(dev)->uc)
#define netdev_uc_empty(dev) netdev_hw_addr_list_empty(&(dev)->uc)
#define netdev_for_each_uc_addr(ha, dev) \
	netdev_hw_addr_list_for_each(ha, &(dev)->uc)

#define netdev_mc_count(dev) netdev_hw_addr_list_count(&(dev)->mc)
#define netdev_mc_empty(dev) netdev_hw_addr_list_empty(&(dev)->mc)
#define netdev_for_each_mc_addr(ha, dev) \
	netdev_hw_addr_list_for_each(ha, &(dev)->mc)

struct hh_cache {
	unsigned int	hh_len;
	seqlock_t	hh_lock;

	/* cached hardware header; allow for machine alignment needs.        */
#define HH_DATA_MOD	16
#define HH_DATA_OFF(__len) \
	(HH_DATA_MOD - (((__len - 1) & (HH_DATA_MOD - 1)) + 1))
#define HH_DATA_ALIGN(__len) \
	(((__len)+(HH_DATA_MOD-1))&~(HH_DATA_MOD - 1))
	unsigned long	hh_data[HH_DATA_ALIGN(LL_MAX_HEADER) / sizeof(long)];
};

/* Reserve HH_DATA_MOD byte-aligned hard_header_len, but at least that much.
 * Alternative is:
 *   dev->hard_header_len ? (dev->hard_header_len +
 *                           (HH_DATA_MOD - 1)) & ~(HH_DATA_MOD - 1) : 0
 *
 * We could use other alignment values, but we must maintain the
 * relationship HH alignment <= LL alignment.
 */
#define LL_RESERVED_SPACE(dev) \
	((((dev)->hard_header_len+(dev)->needed_headroom)&~(HH_DATA_MOD - 1)) + HH_DATA_MOD)
#define LL_RESERVED_SPACE_EXTRA(dev,extra) \
	((((dev)->hard_header_len+(dev)->needed_headroom+(extra))&~(HH_DATA_MOD - 1)) + HH_DATA_MOD)

struct header_ops {
	int	(*create) (struct sk_buff *skb, struct net_device *dev,
			   unsigned short type, const void *daddr,
			   const void *saddr, unsigned int len);
	int	(*parse)(const struct sk_buff *skb, unsigned char *haddr);
	int	(*cache)(const struct neighbour *neigh, struct hh_cache *hh, __be16 type);
	void	(*cache_update)(struct hh_cache *hh,
				const struct net_device *dev,
				const unsigned char *haddr);
	bool	(*validate)(const char *ll_header, unsigned int len);
};

/* These flag bits are private to the generic network queueing
 * layer; they may not be explicitly referenced by any other
 * code.
 */

enum netdev_state_t {
	__LINK_STATE_START,
	__LINK_STATE_PRESENT,
	__LINK_STATE_NOCARRIER,
	__LINK_STATE_LINKWATCH_PENDING,
	__LINK_STATE_DORMANT,
};


/*
 * This structure holds boot-time configured netdevice settings. They
 * are then used in the device probing.
 */
struct netdev_boot_setup {
	char name[IFNAMSIZ];
	struct ifmap map;
};
#define NETDEV_BOOT_SETUP_MAX 8

int __init netdev_boot_setup(char *str);

struct gro_list {
	struct list_head	list;
	int			count;
};

/*
 * size of gro hash buckets, must less than bit number of
 * napi_struct::gro_bitmask
 */
#define GRO_HASH_BUCKETS	8

/*
 * Structure for NAPI scheduling similar to tasklet but with weighting
 */
struct napi_struct {
	/* The poll_list must only be managed by the entity which
	 * changes the state of the NAPI_STATE_SCHED bit.  This means
	 * whoever atomically sets that bit can add this napi_struct
	 * to the per-CPU poll_list, and whoever clears that bit
	 * can remove from the list right before clearing the bit.
	 */
	struct list_head	poll_list;

	unsigned long		state;
	int			weight;
	unsigned long		gro_bitmask;
	int			(*poll)(struct napi_struct *, int);
#ifdef CONFIG_NETPOLL
	int			poll_owner;
#endif
	struct net_device	*dev;
	struct gro_list		gro_hash[GRO_HASH_BUCKETS];
	struct sk_buff		*skb;
	struct hrtimer		timer;
	struct list_head	dev_list;
	struct hlist_node	napi_hash_node;
	unsigned int		napi_id;
};

enum {
	NAPI_STATE_SCHED,	/* Poll is scheduled */
	NAPI_STATE_MISSED,	/* reschedule a napi */
	NAPI_STATE_DISABLE,	/* Disable pending */
	NAPI_STATE_NPSVC,	/* Netpoll - don't dequeue from poll_list */
	NAPI_STATE_HASHED,	/* In NAPI hash (busy polling possible) */
	NAPI_STATE_NO_BUSY_POLL,/* Do not add in napi_hash, no busy polling */
	NAPI_STATE_IN_BUSY_POLL,/* sk_busy_loop() owns this NAPI */
};

enum {
	NAPIF_STATE_SCHED	 = BIT(NAPI_STATE_SCHED),
	NAPIF_STATE_MISSED	 = BIT(NAPI_STATE_MISSED),
	NAPIF_STATE_DISABLE	 = BIT(NAPI_STATE_DISABLE),
	NAPIF_STATE_NPSVC	 = BIT(NAPI_STATE_NPSVC),
	NAPIF_STATE_HASHED	 = BIT(NAPI_STATE_HASHED),
	NAPIF_STATE_NO_BUSY_POLL = BIT(NAPI_STATE_NO_BUSY_POLL),
	NAPIF_STATE_IN_BUSY_POLL = BIT(NAPI_STATE_IN_BUSY_POLL),
};

enum gro_result {
	GRO_MERGED,
	GRO_MERGED_FREE,
	GRO_HELD,
	GRO_NORMAL,
	GRO_DROP,
	GRO_CONSUMED,
};
typedef enum gro_result gro_result_t;

/*
 * enum rx_handler_result - Possible return values for rx_handlers.
 * @RX_HANDLER_CONSUMED: skb was consumed by rx_handler, do not process it
 * further.
 * @RX_HANDLER_ANOTHER: Do another round in receive path. This is indicated in
 * case skb->dev was changed by rx_handler.
 * @RX_HANDLER_EXACT: Force exact delivery, no wildcard.
 * @RX_HANDLER_PASS: Do nothing, pass the skb as if no rx_handler was called.
 *
 * rx_handlers are functions called from inside __netif_receive_skb(), to do
 * special processing of the skb, prior to delivery to protocol handlers.
 *
 * Currently, a net_device can only have a single rx_handler registered. Trying
 * to register a second rx_handler will return -EBUSY.
 *
 * To register a rx_handler on a net_device, use netdev_rx_handler_register().
 * To unregister a rx_handler on a net_device, use
 * netdev_rx_handler_unregister().
 *
 * Upon return, rx_handler is expected to tell __netif_receive_skb() what to
 * do with the skb.
 *
 * If the rx_handler consumed the skb in some way, it should return
 * RX_HANDLER_CONSUMED. This is appropriate when the rx_handler arranged for
 * the skb to be delivered in some other way.
 *
 * If the rx_handler changed skb->dev, to divert the skb to another
 * net_device, it should return RX_HANDLER_ANOTHER. The rx_handler for the
 * new device will be called if it exists.
 *
 * If the rx_handler decides the skb should be ignored, it should return
 * RX_HANDLER_EXACT. The skb will only be delivered to protocol handlers that
 * are registered on exact device (ptype->dev == skb->dev).
 *
 * If the rx_handler didn't change skb->dev, but wants the skb to be normally
 * delivered, it should return RX_HANDLER_PASS.
 *
 * A device without a registered rx_handler will behave as if rx_handler
 * returned RX_HANDLER_PASS.
 */

enum rx_handler_result {
	RX_HANDLER_CONSUMED,
	RX_HANDLER_ANOTHER,
	RX_HANDLER_EXACT,
	RX_HANDLER_PASS,
};
typedef enum rx_handler_result rx_handler_result_t;
typedef rx_handler_result_t rx_handler_func_t(struct sk_buff **pskb);

void __napi_schedule(struct napi_struct *n);
void __napi_schedule_irqoff(struct napi_struct *n);

static inline bool napi_disable_pending(struct napi_struct *n)
{
	return test_bit(NAPI_STATE_DISABLE, &n->state);
}

bool napi_schedule_prep(struct napi_struct *n);

/**
 *	napi_schedule - schedule NAPI poll
 *	@n: NAPI context
 *
 * Schedule NAPI poll routine to be called if it is not already
 * running.
 */
static inline void napi_schedule(struct napi_struct *n)
{
	if (napi_schedule_prep(n))
		__napi_schedule(n);
}

/**
 *	napi_schedule_irqoff - schedule NAPI poll
 *	@n: NAPI context
 *
 * Variant of napi_schedule(), assuming hard irqs are masked.
 */
static inline void napi_schedule_irqoff(struct napi_struct *n)
{
	if (napi_schedule_prep(n))
		__napi_schedule_irqoff(n);
}

/* Try to reschedule poll. Called by dev->poll() after napi_complete().  */
static inline bool napi_reschedule(struct napi_struct *napi)
{
	if (napi_schedule_prep(napi)) {
		__napi_schedule(napi);
		return true;
	}
	return false;
}

bool napi_complete_done(struct napi_struct *n, int work_done);
/**
 *	napi_complete - NAPI processing complete
 *	@n: NAPI context
 *
 * Mark NAPI processing as complete.
 * Consider using napi_complete_done() instead.
 * Return false if device should avoid rearming interrupts.
 */
static inline bool napi_complete(struct napi_struct *n)
{
	return napi_complete_done(n, 0);
}

/**
 *	napi_hash_del - remove a NAPI from global table
 *	@napi: NAPI context
 *
 * Warning: caller must observe RCU grace period
 * before freeing memory containing @napi, if
 * this function returns true.
 * Note: core networking stack automatically calls it
 * from netif_napi_del().
 * Drivers might want to call this helper to combine all
 * the needed RCU grace periods into a single one.
 */
bool napi_hash_del(struct napi_struct *napi);

/**
 *	napi_disable - prevent NAPI from scheduling
 *	@n: NAPI context
 *
 * Stop NAPI from being scheduled on this context.
 * Waits till any outstanding processing completes.
 */
void napi_disable(struct napi_struct *n);

/**
 *	napi_enable - enable NAPI scheduling
 *	@n: NAPI context
 *
 * Resume NAPI from being scheduled on this context.
 * Must be paired with napi_disable.
 */
static inline void napi_enable(struct napi_struct *n)
{
	BUG_ON(!test_bit(NAPI_STATE_SCHED, &n->state));
	smp_mb__before_atomic();
	clear_bit(NAPI_STATE_SCHED, &n->state);
	clear_bit(NAPI_STATE_NPSVC, &n->state);
}

/**
 *	napi_synchronize - wait until NAPI is not running
 *	@n: NAPI context
 *
 * Wait until NAPI is done being scheduled on this context.
 * Waits till any outstanding processing completes but
 * does not disable future activations.
 */
static inline void napi_synchronize(const struct napi_struct *n)
{
	if (IS_ENABLED(CONFIG_SMP))
		while (test_bit(NAPI_STATE_SCHED, &n->state))
			msleep(1);
	else
		barrier();
}

enum netdev_queue_state_t {
	__QUEUE_STATE_DRV_XOFF,
	__QUEUE_STATE_STACK_XOFF,
	__QUEUE_STATE_FROZEN,
};

#define QUEUE_STATE_DRV_XOFF	(1 << __QUEUE_STATE_DRV_XOFF)
#define QUEUE_STATE_STACK_XOFF	(1 << __QUEUE_STATE_STACK_XOFF)
#define QUEUE_STATE_FROZEN	(1 << __QUEUE_STATE_FROZEN)

#define QUEUE_STATE_ANY_XOFF	(QUEUE_STATE_DRV_XOFF | QUEUE_STATE_STACK_XOFF)
#define QUEUE_STATE_ANY_XOFF_OR_FROZEN (QUEUE_STATE_ANY_XOFF | \
					QUEUE_STATE_FROZEN)
#define QUEUE_STATE_DRV_XOFF_OR_FROZEN (QUEUE_STATE_DRV_XOFF | \
					QUEUE_STATE_FROZEN)

/*
 * __QUEUE_STATE_DRV_XOFF is used by drivers to stop the transmit queue.  The
 * netif_tx_* functions below are used to manipulate this flag.  The
 * __QUEUE_STATE_STACK_XOFF flag is used by the stack to stop the transmit
 * queue independently.  The netif_xmit_*stopped functions below are called
 * to check if the queue has been stopped by the driver or stack (either
 * of the XOFF bits are set in the state).  Drivers should not need to call
 * netif_xmit*stopped functions, they should only be using netif_tx_*.
 */

struct netdev_queue {
/*
 * read-mostly part
 */
	struct net_device	*dev;
	struct Qdisc __rcu	*qdisc;
	struct Qdisc		*qdisc_sleeping;
#ifdef CONFIG_SYSFS
	struct kobject		kobj;
#endif
#if defined(CONFIG_XPS) && defined(CONFIG_NUMA)
	int			numa_node;
#endif
	unsigned long		tx_maxrate;
	/*
	 * Number of TX timeouts for this queue
	 * (/sys/class/net/DEV/Q/trans_timeout)
	 */
	unsigned long		trans_timeout;

	/* Subordinate device that the queue has been assigned to */
	struct net_device	*sb_dev;
/*
 * write-mostly part
 */
	spinlock_t		_xmit_lock ____cacheline_aligned_in_smp;
	int			xmit_lock_owner;
	/*
	 * Time (in jiffies) of last Tx
	 */
	unsigned long		trans_start;

	unsigned long		state;

#ifdef CONFIG_BQL
	struct dql		dql;
#endif
} ____cacheline_aligned_in_smp;

extern int sysctl_fb_tunnels_only_for_init_net;

static inline bool net_has_fallback_tunnels(const struct net *net)
{
	return net == &init_net ||
	       !IS_ENABLED(CONFIG_SYSCTL) ||
	       !sysctl_fb_tunnels_only_for_init_net;
}

static inline int netdev_queue_numa_node_read(const struct netdev_queue *q)
{
#if defined(CONFIG_XPS) && defined(CONFIG_NUMA)
	return q->numa_node;
#else
	return NUMA_NO_NODE;
#endif
}

static inline void netdev_queue_numa_node_write(struct netdev_queue *q, int node)
{
#if defined(CONFIG_XPS) && defined(CONFIG_NUMA)
	q->numa_node = node;
#endif
}

#ifdef CONFIG_RPS
/*
 * This structure holds an RPS map which can be of variable length.  The
 * map is an array of CPUs.
 */
struct rps_map {
	unsigned int len;
	struct rcu_head rcu;
	u16 cpus[0];
};
#define RPS_MAP_SIZE(_num) (sizeof(struct rps_map) + ((_num) * sizeof(u16)))

/*
 * The rps_dev_flow structure contains the mapping of a flow to a CPU, the
 * tail pointer for that CPU's input queue at the time of last enqueue, and
 * a hardware filter index.
 */
struct rps_dev_flow {
	u16 cpu;
	u16 filter;
	unsigned int last_qtail;
};
#define RPS_NO_FILTER 0xffff

/*
 * The rps_dev_flow_table structure contains a table of flow mappings.
 */
struct rps_dev_flow_table {
	unsigned int mask;
	struct rcu_head rcu;
	struct rps_dev_flow flows[0];
};
#define RPS_DEV_FLOW_TABLE_SIZE(_num) (sizeof(struct rps_dev_flow_table) + \
    ((_num) * sizeof(struct rps_dev_flow)))

/*
 * The rps_sock_flow_table contains mappings of flows to the last CPU
 * on which they were processed by the application (set in recvmsg).
 * Each entry is a 32bit value. Upper part is the high-order bits
 * of flow hash, lower part is CPU number.
 * rps_cpu_mask is used to partition the space, depending on number of
 * possible CPUs : rps_cpu_mask = roundup_pow_of_two(nr_cpu_ids) - 1
 * For example, if 64 CPUs are possible, rps_cpu_mask = 0x3f,
 * meaning we use 32-6=26 bits for the hash.
 */
struct rps_sock_flow_table {
	u32	mask;

	u32	ents[0] ____cacheline_aligned_in_smp;
};
#define	RPS_SOCK_FLOW_TABLE_SIZE(_num) (offsetof(struct rps_sock_flow_table, ents[_num]))

#define RPS_NO_CPU 0xffff

extern u32 rps_cpu_mask;
extern struct rps_sock_flow_table __rcu *rps_sock_flow_table;

static inline void rps_record_sock_flow(struct rps_sock_flow_table *table,
					u32 hash)
{
	if (table && hash) {
		unsigned int index = hash & table->mask;
		u32 val = hash & ~rps_cpu_mask;

		/* We only give a hint, preemption can change CPU under us */
		val |= raw_smp_processor_id();

		if (table->ents[index] != val)
			table->ents[index] = val;
	}
}

#ifdef CONFIG_RFS_ACCEL
bool rps_may_expire_flow(struct net_device *dev, u16 rxq_index, u32 flow_id,
			 u16 filter_id);
#endif
#endif /* CONFIG_RPS */

/* This structure contains an instance of an RX queue. */
struct netdev_rx_queue {
#ifdef CONFIG_RPS
	struct rps_map __rcu		*rps_map;
	struct rps_dev_flow_table __rcu	*rps_flow_table;
#endif
	struct kobject			kobj;
	struct net_device		*dev;
	struct xdp_rxq_info		xdp_rxq;
} ____cacheline_aligned_in_smp;

/*
 * RX queue sysfs structures and functions.
 */
struct rx_queue_attribute {
	struct attribute attr;
	ssize_t (*show)(struct netdev_rx_queue *queue, char *buf);
	ssize_t (*store)(struct netdev_rx_queue *queue,
			 const char *buf, size_t len);
};

#ifdef CONFIG_XPS
/*
 * This structure holds an XPS map which can be of variable length.  The
 * map is an array of queues.
 */
struct xps_map {
	unsigned int len;
	unsigned int alloc_len;
	struct rcu_head rcu;
	u16 queues[0];
};
#define XPS_MAP_SIZE(_num) (sizeof(struct xps_map) + ((_num) * sizeof(u16)))
#define XPS_MIN_MAP_ALLOC ((L1_CACHE_ALIGN(offsetof(struct xps_map, queues[1])) \
       - sizeof(struct xps_map)) / sizeof(u16))

/*
 * This structure holds all XPS maps for device.  Maps are indexed by CPU.
 */
struct xps_dev_maps {
	struct rcu_head rcu;
	struct xps_map __rcu *attr_map[0]; /* Either CPUs map or RXQs map */
};

#define XPS_CPU_DEV_MAPS_SIZE(_tcs) (sizeof(struct xps_dev_maps) +	\
	(nr_cpu_ids * (_tcs) * sizeof(struct xps_map *)))

#define XPS_RXQ_DEV_MAPS_SIZE(_tcs, _rxqs) (sizeof(struct xps_dev_maps) +\
	(_rxqs * (_tcs) * sizeof(struct xps_map *)))

#endif /* CONFIG_XPS */

#define TC_MAX_QUEUE	16
#define TC_BITMASK	15
/* HW offloaded queuing disciplines txq count and offset maps */
struct netdev_tc_txq {
	u16 count;
	u16 offset;
};

#if defined(CONFIG_FCOE) || defined(CONFIG_FCOE_MODULE)
/*
 * This structure is to hold information about the device
 * configured to run FCoE protocol stack.
 */
struct netdev_fcoe_hbainfo {
	char	manufacturer[64];
	char	serial_number[64];
	char	hardware_version[64];
	char	driver_version[64];
	char	optionrom_version[64];
	char	firmware_version[64];
	char	model[256];
	char	model_description[256];
};
#endif

#define MAX_PHYS_ITEM_ID_LEN 32

/* This structure holds a unique identifier to identify some
 * physical item (port for example) used by a netdevice.
 */
struct netdev_phys_item_id {
	unsigned char id[MAX_PHYS_ITEM_ID_LEN];
	unsigned char id_len;
};

static inline bool netdev_phys_item_id_same(struct netdev_phys_item_id *a,
					    struct netdev_phys_item_id *b)
{
	return a->id_len == b->id_len &&
	       memcmp(a->id, b->id, a->id_len) == 0;
}

typedef u16 (*select_queue_fallback_t)(struct net_device *dev,
				       struct sk_buff *skb,
				       struct net_device *sb_dev);

enum tc_setup_type {
	TC_SETUP_QDISC_MQPRIO,
	TC_SETUP_CLSU32,
	TC_SETUP_CLSFLOWER,
	TC_SETUP_CLSMATCHALL,
	TC_SETUP_CLSBPF,
	TC_SETUP_BLOCK,
	TC_SETUP_QDISC_CBS,
	TC_SETUP_QDISC_RED,
	TC_SETUP_QDISC_PRIO,
	TC_SETUP_QDISC_MQ,
	TC_SETUP_QDISC_ETF,
};

/* These structures hold the attributes of bpf state that are being passed
 * to the netdevice through the bpf op.
 */
enum bpf_netdev_command {
	/* Set or clear a bpf program used in the earliest stages of packet
	 * rx. The prog will have been loaded as BPF_PROG_TYPE_XDP. The callee
	 * is responsible for calling bpf_prog_put on any old progs that are
	 * stored. In case of error, the callee need not release the new prog
	 * reference, but on success it takes ownership and must bpf_prog_put
	 * when it is no longer used.
	 */
	XDP_SETUP_PROG,
	XDP_SETUP_PROG_HW,
	XDP_QUERY_PROG,
	XDP_QUERY_PROG_HW,
	/* BPF program for offload callbacks, invoked at program load time. */
	BPF_OFFLOAD_VERIFIER_PREP,
	BPF_OFFLOAD_TRANSLATE,
	BPF_OFFLOAD_DESTROY,
	BPF_OFFLOAD_MAP_ALLOC,
	BPF_OFFLOAD_MAP_FREE,
	XDP_QUERY_XSK_UMEM,
	XDP_SETUP_XSK_UMEM,
};

struct bpf_prog_offload_ops;
struct netlink_ext_ack;
struct xdp_umem;

struct netdev_bpf {
	enum bpf_netdev_command command;
	union {
		/* XDP_SETUP_PROG */
		struct {
			u32 flags;
			struct bpf_prog *prog;
			struct netlink_ext_ack *extack;
		};
		/* XDP_QUERY_PROG, XDP_QUERY_PROG_HW */
		struct {
			u32 prog_id;
			/* flags with which program was installed */
			u32 prog_flags;
		};
		/* BPF_OFFLOAD_VERIFIER_PREP */
		struct {
			struct bpf_prog *prog;
			const struct bpf_prog_offload_ops *ops; /* callee set */
		} verifier;
		/* BPF_OFFLOAD_TRANSLATE, BPF_OFFLOAD_DESTROY */
		struct {
			struct bpf_prog *prog;
		} offload;
		/* BPF_OFFLOAD_MAP_ALLOC, BPF_OFFLOAD_MAP_FREE */
		struct {
			struct bpf_offloaded_map *offmap;
		};
		/* XDP_QUERY_XSK_UMEM, XDP_SETUP_XSK_UMEM */
		struct {
			struct xdp_umem *umem; /* out for query*/
			u16 queue_id; /* in for query */
		} xsk;
	};
};

#ifdef CONFIG_XFRM_OFFLOAD
struct xfrmdev_ops {
	int	(*xdo_dev_state_add) (struct xfrm_state *x);
	void	(*xdo_dev_state_delete) (struct xfrm_state *x);
	void	(*xdo_dev_state_free) (struct xfrm_state *x);
	bool	(*xdo_dev_offload_ok) (struct sk_buff *skb,
				       struct xfrm_state *x);
	void	(*xdo_dev_state_advance_esn) (struct xfrm_state *x);
};
#endif

struct dev_ifalias {
	struct rcu_head rcuhead;
	char ifalias[];
};

<<<<<<< HEAD
=======
struct devlink;
struct tlsdev_ops;

>>>>>>> 407d19ab
/*
 * This structure defines the management hooks for network devices.
 * The following hooks can be defined; unless noted otherwise, they are
 * optional and can be filled with a null pointer.
 *
 * int (*ndo_init)(struct net_device *dev);
 *     This function is called once when a network device is registered.
 *     The network device can use this for any late stage initialization
 *     or semantic validation. It can fail with an error code which will
 *     be propagated back to register_netdev.
 *
 * void (*ndo_uninit)(struct net_device *dev);
 *     This function is called when device is unregistered or when registration
 *     fails. It is not called if init fails.
 *
 * int (*ndo_open)(struct net_device *dev);
 *     This function is called when a network device transitions to the up
 *     state.
 *
 * int (*ndo_stop)(struct net_device *dev);
 *     This function is called when a network device transitions to the down
 *     state.
 *
 * netdev_tx_t (*ndo_start_xmit)(struct sk_buff *skb,
 *                               struct net_device *dev);
 *	Called when a packet needs to be transmitted.
 *	Returns NETDEV_TX_OK.  Can return NETDEV_TX_BUSY, but you should stop
 *	the queue before that can happen; it's for obsolete devices and weird
 *	corner cases, but the stack really does a non-trivial amount
 *	of useless work if you return NETDEV_TX_BUSY.
 *	Required; cannot be NULL.
 *
 * netdev_features_t (*ndo_features_check)(struct sk_buff *skb,
 *					   struct net_device *dev
 *					   netdev_features_t features);
 *	Called by core transmit path to determine if device is capable of
 *	performing offload operations on a given packet. This is to give
 *	the device an opportunity to implement any restrictions that cannot
 *	be otherwise expressed by feature flags. The check is called with
 *	the set of features that the stack has calculated and it returns
 *	those the driver believes to be appropriate.
 *
 * u16 (*ndo_select_queue)(struct net_device *dev, struct sk_buff *skb,
 *                         struct net_device *sb_dev);
 *	Called to decide which queue to use when device supports multiple
 *	transmit queues.
 *
 * void (*ndo_change_rx_flags)(struct net_device *dev, int flags);
 *	This function is called to allow device receiver to make
 *	changes to configuration when multicast or promiscuous is enabled.
 *
 * void (*ndo_set_rx_mode)(struct net_device *dev);
 *	This function is called device changes address list filtering.
 *	If driver handles unicast address filtering, it should set
 *	IFF_UNICAST_FLT in its priv_flags.
 *
 * int (*ndo_set_mac_address)(struct net_device *dev, void *addr);
 *	This function  is called when the Media Access Control address
 *	needs to be changed. If this interface is not defined, the
 *	MAC address can not be changed.
 *
 * int (*ndo_validate_addr)(struct net_device *dev);
 *	Test if Media Access Control address is valid for the device.
 *
 * int (*ndo_do_ioctl)(struct net_device *dev, struct ifreq *ifr, int cmd);
 *	Called when a user requests an ioctl which can't be handled by
 *	the generic interface code. If not defined ioctls return
 *	not supported error code.
 *
 * int (*ndo_set_config)(struct net_device *dev, struct ifmap *map);
 *	Used to set network devices bus interface parameters. This interface
 *	is retained for legacy reasons; new devices should use the bus
 *	interface (PCI) for low level management.
 *
 * int (*ndo_change_mtu)(struct net_device *dev, int new_mtu);
 *	Called when a user wants to change the Maximum Transfer Unit
 *	of a device.
 *
 * void (*ndo_tx_timeout)(struct net_device *dev);
 *	Callback used when the transmitter has not made any progress
 *	for dev->watchdog ticks.
 *
 * void (*ndo_get_stats64)(struct net_device *dev,
 *                         struct rtnl_link_stats64 *storage);
 * struct net_device_stats* (*ndo_get_stats)(struct net_device *dev);
 *	Called when a user wants to get the network device usage
 *	statistics. Drivers must do one of the following:
 *	1. Define @ndo_get_stats64 to fill in a zero-initialised
 *	   rtnl_link_stats64 structure passed by the caller.
 *	2. Define @ndo_get_stats to update a net_device_stats structure
 *	   (which should normally be dev->stats) and return a pointer to
 *	   it. The structure may be changed asynchronously only if each
 *	   field is written atomically.
 *	3. Update dev->stats asynchronously and atomically, and define
 *	   neither operation.
 *
 * bool (*ndo_has_offload_stats)(const struct net_device *dev, int attr_id)
 *	Return true if this device supports offload stats of this attr_id.
 *
 * int (*ndo_get_offload_stats)(int attr_id, const struct net_device *dev,
 *	void *attr_data)
 *	Get statistics for offload operations by attr_id. Write it into the
 *	attr_data pointer.
 *
 * int (*ndo_vlan_rx_add_vid)(struct net_device *dev, __be16 proto, u16 vid);
 *	If device supports VLAN filtering this function is called when a
 *	VLAN id is registered.
 *
 * int (*ndo_vlan_rx_kill_vid)(struct net_device *dev, __be16 proto, u16 vid);
 *	If device supports VLAN filtering this function is called when a
 *	VLAN id is unregistered.
 *
 * void (*ndo_poll_controller)(struct net_device *dev);
 *
 *	SR-IOV management functions.
 * int (*ndo_set_vf_mac)(struct net_device *dev, int vf, u8* mac);
 * int (*ndo_set_vf_vlan)(struct net_device *dev, int vf, u16 vlan,
 *			  u8 qos, __be16 proto);
 * int (*ndo_set_vf_rate)(struct net_device *dev, int vf, int min_tx_rate,
 *			  int max_tx_rate);
 * int (*ndo_set_vf_spoofchk)(struct net_device *dev, int vf, bool setting);
 * int (*ndo_set_vf_trust)(struct net_device *dev, int vf, bool setting);
 * int (*ndo_get_vf_config)(struct net_device *dev,
 *			    int vf, struct ifla_vf_info *ivf);
 * int (*ndo_set_vf_link_state)(struct net_device *dev, int vf, int link_state);
 * int (*ndo_set_vf_port)(struct net_device *dev, int vf,
 *			  struct nlattr *port[]);
 *
 *      Enable or disable the VF ability to query its RSS Redirection Table and
 *      Hash Key. This is needed since on some devices VF share this information
 *      with PF and querying it may introduce a theoretical security risk.
 * int (*ndo_set_vf_rss_query_en)(struct net_device *dev, int vf, bool setting);
 * int (*ndo_get_vf_port)(struct net_device *dev, int vf, struct sk_buff *skb);
 * int (*ndo_setup_tc)(struct net_device *dev, enum tc_setup_type type,
 *		       void *type_data);
 *	Called to setup any 'tc' scheduler, classifier or action on @dev.
 *	This is always called from the stack with the rtnl lock held and netif
 *	tx queues stopped. This allows the netdevice to perform queue
 *	management safely.
 *
 *	Fiber Channel over Ethernet (FCoE) offload functions.
 * int (*ndo_fcoe_enable)(struct net_device *dev);
 *	Called when the FCoE protocol stack wants to start using LLD for FCoE
 *	so the underlying device can perform whatever needed configuration or
 *	initialization to support acceleration of FCoE traffic.
 *
 * int (*ndo_fcoe_disable)(struct net_device *dev);
 *	Called when the FCoE protocol stack wants to stop using LLD for FCoE
 *	so the underlying device can perform whatever needed clean-ups to
 *	stop supporting acceleration of FCoE traffic.
 *
 * int (*ndo_fcoe_ddp_setup)(struct net_device *dev, u16 xid,
 *			     struct scatterlist *sgl, unsigned int sgc);
 *	Called when the FCoE Initiator wants to initialize an I/O that
 *	is a possible candidate for Direct Data Placement (DDP). The LLD can
 *	perform necessary setup and returns 1 to indicate the device is set up
 *	successfully to perform DDP on this I/O, otherwise this returns 0.
 *
 * int (*ndo_fcoe_ddp_done)(struct net_device *dev,  u16 xid);
 *	Called when the FCoE Initiator/Target is done with the DDPed I/O as
 *	indicated by the FC exchange id 'xid', so the underlying device can
 *	clean up and reuse resources for later DDP requests.
 *
 * int (*ndo_fcoe_ddp_target)(struct net_device *dev, u16 xid,
 *			      struct scatterlist *sgl, unsigned int sgc);
 *	Called when the FCoE Target wants to initialize an I/O that
 *	is a possible candidate for Direct Data Placement (DDP). The LLD can
 *	perform necessary setup and returns 1 to indicate the device is set up
 *	successfully to perform DDP on this I/O, otherwise this returns 0.
 *
 * int (*ndo_fcoe_get_hbainfo)(struct net_device *dev,
 *			       struct netdev_fcoe_hbainfo *hbainfo);
 *	Called when the FCoE Protocol stack wants information on the underlying
 *	device. This information is utilized by the FCoE protocol stack to
 *	register attributes with Fiber Channel management service as per the
 *	FC-GS Fabric Device Management Information(FDMI) specification.
 *
 * int (*ndo_fcoe_get_wwn)(struct net_device *dev, u64 *wwn, int type);
 *	Called when the underlying device wants to override default World Wide
 *	Name (WWN) generation mechanism in FCoE protocol stack to pass its own
 *	World Wide Port Name (WWPN) or World Wide Node Name (WWNN) to the FCoE
 *	protocol stack to use.
 *
 *	RFS acceleration.
 * int (*ndo_rx_flow_steer)(struct net_device *dev, const struct sk_buff *skb,
 *			    u16 rxq_index, u32 flow_id);
 *	Set hardware filter for RFS.  rxq_index is the target queue index;
 *	flow_id is a flow ID to be passed to rps_may_expire_flow() later.
 *	Return the filter ID on success, or a negative error code.
 *
 *	Slave management functions (for bridge, bonding, etc).
 * int (*ndo_add_slave)(struct net_device *dev, struct net_device *slave_dev);
 *	Called to make another netdev an underling.
 *
 * int (*ndo_del_slave)(struct net_device *dev, struct net_device *slave_dev);
 *	Called to release previously enslaved netdev.
 *
 *      Feature/offload setting functions.
 * netdev_features_t (*ndo_fix_features)(struct net_device *dev,
 *		netdev_features_t features);
 *	Adjusts the requested feature flags according to device-specific
 *	constraints, and returns the resulting flags. Must not modify
 *	the device state.
 *
 * int (*ndo_set_features)(struct net_device *dev, netdev_features_t features);
 *	Called to update device configuration to new features. Passed
 *	feature set might be less than what was returned by ndo_fix_features()).
 *	Must return >0 or -errno if it changed dev->features itself.
 *
 * int (*ndo_fdb_add)(struct ndmsg *ndm, struct nlattr *tb[],
 *		      struct net_device *dev,
 *		      const unsigned char *addr, u16 vid, u16 flags)
 *	Adds an FDB entry to dev for addr.
 * int (*ndo_fdb_del)(struct ndmsg *ndm, struct nlattr *tb[],
 *		      struct net_device *dev,
 *		      const unsigned char *addr, u16 vid)
 *	Deletes the FDB entry from dev coresponding to addr.
 * int (*ndo_fdb_dump)(struct sk_buff *skb, struct netlink_callback *cb,
 *		       struct net_device *dev, struct net_device *filter_dev,
 *		       int *idx)
 *	Used to add FDB entries to dump requests. Implementers should add
 *	entries to skb and update idx with the number of entries.
 *
 * int (*ndo_bridge_setlink)(struct net_device *dev, struct nlmsghdr *nlh,
 *			     u16 flags)
 * int (*ndo_bridge_getlink)(struct sk_buff *skb, u32 pid, u32 seq,
 *			     struct net_device *dev, u32 filter_mask,
 *			     int nlflags)
 * int (*ndo_bridge_dellink)(struct net_device *dev, struct nlmsghdr *nlh,
 *			     u16 flags);
 *
 * int (*ndo_change_carrier)(struct net_device *dev, bool new_carrier);
 *	Called to change device carrier. Soft-devices (like dummy, team, etc)
 *	which do not represent real hardware may define this to allow their
 *	userspace components to manage their virtual carrier state. Devices
 *	that determine carrier state from physical hardware properties (eg
 *	network cables) or protocol-dependent mechanisms (eg
 *	USB_CDC_NOTIFY_NETWORK_CONNECTION) should NOT implement this function.
 *
 * int (*ndo_get_phys_port_id)(struct net_device *dev,
 *			       struct netdev_phys_item_id *ppid);
 *	Called to get ID of physical port of this device. If driver does
 *	not implement this, it is assumed that the hw is not able to have
 *	multiple net devices on single physical port.
 *
 * void (*ndo_udp_tunnel_add)(struct net_device *dev,
 *			      struct udp_tunnel_info *ti);
 *	Called by UDP tunnel to notify a driver about the UDP port and socket
 *	address family that a UDP tunnel is listnening to. It is called only
 *	when a new port starts listening. The operation is protected by the
 *	RTNL.
 *
 * void (*ndo_udp_tunnel_del)(struct net_device *dev,
 *			      struct udp_tunnel_info *ti);
 *	Called by UDP tunnel to notify the driver about a UDP port and socket
 *	address family that the UDP tunnel is not listening to anymore. The
 *	operation is protected by the RTNL.
 *
 * void* (*ndo_dfwd_add_station)(struct net_device *pdev,
 *				 struct net_device *dev)
 *	Called by upper layer devices to accelerate switching or other
 *	station functionality into hardware. 'pdev is the lowerdev
 *	to use for the offload and 'dev' is the net device that will
 *	back the offload. Returns a pointer to the private structure
 *	the upper layer will maintain.
 * void (*ndo_dfwd_del_station)(struct net_device *pdev, void *priv)
 *	Called by upper layer device to delete the station created
 *	by 'ndo_dfwd_add_station'. 'pdev' is the net device backing
 *	the station and priv is the structure returned by the add
 *	operation.
 * int (*ndo_set_tx_maxrate)(struct net_device *dev,
 *			     int queue_index, u32 maxrate);
 *	Called when a user wants to set a max-rate limitation of specific
 *	TX queue.
 * int (*ndo_get_iflink)(const struct net_device *dev);
 *	Called to get the iflink value of this device.
 * void (*ndo_change_proto_down)(struct net_device *dev,
 *				 bool proto_down);
 *	This function is used to pass protocol port error state information
 *	to the switch driver. The switch driver can react to the proto_down
 *      by doing a phys down on the associated switch port.
 * int (*ndo_fill_metadata_dst)(struct net_device *dev, struct sk_buff *skb);
 *	This function is used to get egress tunnel information for given skb.
 *	This is useful for retrieving outer tunnel header parameters while
 *	sampling packet.
 * void (*ndo_set_rx_headroom)(struct net_device *dev, int needed_headroom);
 *	This function is used to specify the headroom that the skb must
 *	consider when allocation skb during packet reception. Setting
 *	appropriate rx headroom value allows avoiding skb head copy on
 *	forward. Setting a negative value resets the rx headroom to the
 *	default value.
 * int (*ndo_bpf)(struct net_device *dev, struct netdev_bpf *bpf);
 *	This function is used to set or query state related to XDP on the
 *	netdevice and manage BPF offload. See definition of
 *	enum bpf_netdev_command for details.
 * int (*ndo_xdp_xmit)(struct net_device *dev, int n, struct xdp_frame **xdp,
 *			u32 flags);
 *	This function is used to submit @n XDP packets for transmit on a
 *	netdevice. Returns number of frames successfully transmitted, frames
 *	that got dropped are freed/returned via xdp_return_frame().
 *	Returns negative number, means general error invoking ndo, meaning
 *	no frames were xmit'ed and core-caller will free all frames.
<<<<<<< HEAD
=======
 * struct devlink_port *(*ndo_get_devlink_port)(struct net_device *dev);
 *	Get devlink port instance associated with a given netdev.
 *	Called with a reference on the netdevice and devlink locks only,
 *	rtnl_lock is not held.
>>>>>>> 407d19ab
 */
struct net_device_ops {
	int			(*ndo_init)(struct net_device *dev);
	void			(*ndo_uninit)(struct net_device *dev);
	int			(*ndo_open)(struct net_device *dev);
	int			(*ndo_stop)(struct net_device *dev);
	netdev_tx_t		(*ndo_start_xmit)(struct sk_buff *skb,
						  struct net_device *dev);
	netdev_features_t	(*ndo_features_check)(struct sk_buff *skb,
						      struct net_device *dev,
						      netdev_features_t features);
	u16			(*ndo_select_queue)(struct net_device *dev,
						    struct sk_buff *skb,
						    struct net_device *sb_dev);
	void			(*ndo_change_rx_flags)(struct net_device *dev,
						       int flags);
	void			(*ndo_set_rx_mode)(struct net_device *dev);
	int			(*ndo_set_mac_address)(struct net_device *dev,
						       void *addr);
	int			(*ndo_validate_addr)(struct net_device *dev);
	int			(*ndo_do_ioctl)(struct net_device *dev,
					        struct ifreq *ifr, int cmd);
	int			(*ndo_set_config)(struct net_device *dev,
					          struct ifmap *map);
	int			(*ndo_change_mtu)(struct net_device *dev,
						  int new_mtu);
	int			(*ndo_neigh_setup)(struct net_device *dev,
						   struct neigh_parms *);
	void			(*ndo_tx_timeout) (struct net_device *dev);

	void			(*ndo_get_stats64)(struct net_device *dev,
						   struct rtnl_link_stats64 *storage);
	bool			(*ndo_has_offload_stats)(const struct net_device *dev, int attr_id);
	int			(*ndo_get_offload_stats)(int attr_id,
							 const struct net_device *dev,
							 void *attr_data);
	struct net_device_stats* (*ndo_get_stats)(struct net_device *dev);

	int			(*ndo_vlan_rx_add_vid)(struct net_device *dev,
						       __be16 proto, u16 vid);
	int			(*ndo_vlan_rx_kill_vid)(struct net_device *dev,
						        __be16 proto, u16 vid);
#ifdef CONFIG_NET_POLL_CONTROLLER
	void                    (*ndo_poll_controller)(struct net_device *dev);
	int			(*ndo_netpoll_setup)(struct net_device *dev,
						     struct netpoll_info *info);
	void			(*ndo_netpoll_cleanup)(struct net_device *dev);
#endif
	int			(*ndo_set_vf_mac)(struct net_device *dev,
						  int queue, u8 *mac);
	int			(*ndo_set_vf_vlan)(struct net_device *dev,
						   int queue, u16 vlan,
						   u8 qos, __be16 proto);
	int			(*ndo_set_vf_rate)(struct net_device *dev,
						   int vf, int min_tx_rate,
						   int max_tx_rate);
	int			(*ndo_set_vf_spoofchk)(struct net_device *dev,
						       int vf, bool setting);
	int			(*ndo_set_vf_trust)(struct net_device *dev,
						    int vf, bool setting);
	int			(*ndo_get_vf_config)(struct net_device *dev,
						     int vf,
						     struct ifla_vf_info *ivf);
	int			(*ndo_set_vf_link_state)(struct net_device *dev,
							 int vf, int link_state);
	int			(*ndo_get_vf_stats)(struct net_device *dev,
						    int vf,
						    struct ifla_vf_stats
						    *vf_stats);
	int			(*ndo_set_vf_port)(struct net_device *dev,
						   int vf,
						   struct nlattr *port[]);
	int			(*ndo_get_vf_port)(struct net_device *dev,
						   int vf, struct sk_buff *skb);
	int			(*ndo_set_vf_guid)(struct net_device *dev,
						   int vf, u64 guid,
						   int guid_type);
	int			(*ndo_set_vf_rss_query_en)(
						   struct net_device *dev,
						   int vf, bool setting);
	int			(*ndo_setup_tc)(struct net_device *dev,
						enum tc_setup_type type,
						void *type_data);
#if IS_ENABLED(CONFIG_FCOE)
	int			(*ndo_fcoe_enable)(struct net_device *dev);
	int			(*ndo_fcoe_disable)(struct net_device *dev);
	int			(*ndo_fcoe_ddp_setup)(struct net_device *dev,
						      u16 xid,
						      struct scatterlist *sgl,
						      unsigned int sgc);
	int			(*ndo_fcoe_ddp_done)(struct net_device *dev,
						     u16 xid);
	int			(*ndo_fcoe_ddp_target)(struct net_device *dev,
						       u16 xid,
						       struct scatterlist *sgl,
						       unsigned int sgc);
	int			(*ndo_fcoe_get_hbainfo)(struct net_device *dev,
							struct netdev_fcoe_hbainfo *hbainfo);
#endif

#if IS_ENABLED(CONFIG_LIBFCOE)
#define NETDEV_FCOE_WWNN 0
#define NETDEV_FCOE_WWPN 1
	int			(*ndo_fcoe_get_wwn)(struct net_device *dev,
						    u64 *wwn, int type);
#endif

#ifdef CONFIG_RFS_ACCEL
	int			(*ndo_rx_flow_steer)(struct net_device *dev,
						     const struct sk_buff *skb,
						     u16 rxq_index,
						     u32 flow_id);
#endif
	int			(*ndo_add_slave)(struct net_device *dev,
						 struct net_device *slave_dev,
						 struct netlink_ext_ack *extack);
	int			(*ndo_del_slave)(struct net_device *dev,
						 struct net_device *slave_dev);
	netdev_features_t	(*ndo_fix_features)(struct net_device *dev,
						    netdev_features_t features);
	int			(*ndo_set_features)(struct net_device *dev,
						    netdev_features_t features);
	int			(*ndo_neigh_construct)(struct net_device *dev,
						       struct neighbour *n);
	void			(*ndo_neigh_destroy)(struct net_device *dev,
						     struct neighbour *n);

	int			(*ndo_fdb_add)(struct ndmsg *ndm,
					       struct nlattr *tb[],
					       struct net_device *dev,
					       const unsigned char *addr,
					       u16 vid,
					       u16 flags);
	int			(*ndo_fdb_del)(struct ndmsg *ndm,
					       struct nlattr *tb[],
					       struct net_device *dev,
					       const unsigned char *addr,
					       u16 vid);
	int			(*ndo_fdb_dump)(struct sk_buff *skb,
						struct netlink_callback *cb,
						struct net_device *dev,
						struct net_device *filter_dev,
						int *idx);

	int			(*ndo_bridge_setlink)(struct net_device *dev,
						      struct nlmsghdr *nlh,
						      u16 flags);
	int			(*ndo_bridge_getlink)(struct sk_buff *skb,
						      u32 pid, u32 seq,
						      struct net_device *dev,
						      u32 filter_mask,
						      int nlflags);
	int			(*ndo_bridge_dellink)(struct net_device *dev,
						      struct nlmsghdr *nlh,
						      u16 flags);
	int			(*ndo_change_carrier)(struct net_device *dev,
						      bool new_carrier);
	int			(*ndo_get_phys_port_id)(struct net_device *dev,
							struct netdev_phys_item_id *ppid);
	int			(*ndo_get_phys_port_name)(struct net_device *dev,
							  char *name, size_t len);
	void			(*ndo_udp_tunnel_add)(struct net_device *dev,
						      struct udp_tunnel_info *ti);
	void			(*ndo_udp_tunnel_del)(struct net_device *dev,
						      struct udp_tunnel_info *ti);
	void*			(*ndo_dfwd_add_station)(struct net_device *pdev,
							struct net_device *dev);
	void			(*ndo_dfwd_del_station)(struct net_device *pdev,
							void *priv);

	int			(*ndo_get_lock_subclass)(struct net_device *dev);
	int			(*ndo_set_tx_maxrate)(struct net_device *dev,
						      int queue_index,
						      u32 maxrate);
	int			(*ndo_get_iflink)(const struct net_device *dev);
	int			(*ndo_change_proto_down)(struct net_device *dev,
							 bool proto_down);
	int			(*ndo_fill_metadata_dst)(struct net_device *dev,
						       struct sk_buff *skb);
	void			(*ndo_set_rx_headroom)(struct net_device *dev,
						       int needed_headroom);
	int			(*ndo_bpf)(struct net_device *dev,
					   struct netdev_bpf *bpf);
	int			(*ndo_xdp_xmit)(struct net_device *dev, int n,
						struct xdp_frame **xdp,
						u32 flags);
	int			(*ndo_xsk_async_xmit)(struct net_device *dev,
						      u32 queue_id);
<<<<<<< HEAD
=======
	struct devlink_port *	(*ndo_get_devlink_port)(struct net_device *dev);
>>>>>>> 407d19ab
};

/**
 * enum net_device_priv_flags - &struct net_device priv_flags
 *
 * These are the &struct net_device, they are only set internally
 * by drivers and used in the kernel. These flags are invisible to
 * userspace; this means that the order of these flags can change
 * during any kernel release.
 *
 * You should have a pretty good reason to be extending these flags.
 *
 * @IFF_802_1Q_VLAN: 802.1Q VLAN device
 * @IFF_EBRIDGE: Ethernet bridging device
 * @IFF_BONDING: bonding master or slave
 * @IFF_ISATAP: ISATAP interface (RFC4214)
 * @IFF_WAN_HDLC: WAN HDLC device
 * @IFF_XMIT_DST_RELEASE: dev_hard_start_xmit() is allowed to
 *	release skb->dst
 * @IFF_DONT_BRIDGE: disallow bridging this ether dev
 * @IFF_DISABLE_NETPOLL: disable netpoll at run-time
 * @IFF_MACVLAN_PORT: device used as macvlan port
 * @IFF_BRIDGE_PORT: device used as bridge port
 * @IFF_OVS_DATAPATH: device used as Open vSwitch datapath port
 * @IFF_TX_SKB_SHARING: The interface supports sharing skbs on transmit
 * @IFF_UNICAST_FLT: Supports unicast filtering
 * @IFF_TEAM_PORT: device used as team port
 * @IFF_SUPP_NOFCS: device supports sending custom FCS
 * @IFF_LIVE_ADDR_CHANGE: device supports hardware address
 *	change when it's running
 * @IFF_MACVLAN: Macvlan device
 * @IFF_XMIT_DST_RELEASE_PERM: IFF_XMIT_DST_RELEASE not taking into account
 *	underlying stacked devices
 * @IFF_L3MDEV_MASTER: device is an L3 master device
 * @IFF_NO_QUEUE: device can run without qdisc attached
 * @IFF_OPENVSWITCH: device is a Open vSwitch master
 * @IFF_L3MDEV_SLAVE: device is enslaved to an L3 master device
 * @IFF_TEAM: device is a team device
 * @IFF_RXFH_CONFIGURED: device has had Rx Flow indirection table configured
 * @IFF_PHONY_HEADROOM: the headroom value is controlled by an external
 *	entity (i.e. the master device for bridged veth)
 * @IFF_MACSEC: device is a MACsec device
 * @IFF_NO_RX_HANDLER: device doesn't support the rx_handler hook
 * @IFF_FAILOVER: device is a failover master device
 * @IFF_FAILOVER_SLAVE: device is lower dev of a failover master device
 * @IFF_L3MDEV_RX_HANDLER: only invoke the rx handler of L3 master device
 * @IFF_LIVE_RENAME_OK: rename is allowed while device is up and running
 */
enum netdev_priv_flags {
	IFF_802_1Q_VLAN			= 1<<0,
	IFF_EBRIDGE			= 1<<1,
	IFF_BONDING			= 1<<2,
	IFF_ISATAP			= 1<<3,
	IFF_WAN_HDLC			= 1<<4,
	IFF_XMIT_DST_RELEASE		= 1<<5,
	IFF_DONT_BRIDGE			= 1<<6,
	IFF_DISABLE_NETPOLL		= 1<<7,
	IFF_MACVLAN_PORT		= 1<<8,
	IFF_BRIDGE_PORT			= 1<<9,
	IFF_OVS_DATAPATH		= 1<<10,
	IFF_TX_SKB_SHARING		= 1<<11,
	IFF_UNICAST_FLT			= 1<<12,
	IFF_TEAM_PORT			= 1<<13,
	IFF_SUPP_NOFCS			= 1<<14,
	IFF_LIVE_ADDR_CHANGE		= 1<<15,
	IFF_MACVLAN			= 1<<16,
	IFF_XMIT_DST_RELEASE_PERM	= 1<<17,
	IFF_L3MDEV_MASTER		= 1<<18,
	IFF_NO_QUEUE			= 1<<19,
	IFF_OPENVSWITCH			= 1<<20,
	IFF_L3MDEV_SLAVE		= 1<<21,
	IFF_TEAM			= 1<<22,
	IFF_RXFH_CONFIGURED		= 1<<23,
	IFF_PHONY_HEADROOM		= 1<<24,
	IFF_MACSEC			= 1<<25,
	IFF_NO_RX_HANDLER		= 1<<26,
	IFF_FAILOVER			= 1<<27,
	IFF_FAILOVER_SLAVE		= 1<<28,
	IFF_L3MDEV_RX_HANDLER		= 1<<29,
	IFF_LIVE_RENAME_OK		= 1<<30,
};

#define IFF_802_1Q_VLAN			IFF_802_1Q_VLAN
#define IFF_EBRIDGE			IFF_EBRIDGE
#define IFF_BONDING			IFF_BONDING
#define IFF_ISATAP			IFF_ISATAP
#define IFF_WAN_HDLC			IFF_WAN_HDLC
#define IFF_XMIT_DST_RELEASE		IFF_XMIT_DST_RELEASE
#define IFF_DONT_BRIDGE			IFF_DONT_BRIDGE
#define IFF_DISABLE_NETPOLL		IFF_DISABLE_NETPOLL
#define IFF_MACVLAN_PORT		IFF_MACVLAN_PORT
#define IFF_BRIDGE_PORT			IFF_BRIDGE_PORT
#define IFF_OVS_DATAPATH		IFF_OVS_DATAPATH
#define IFF_TX_SKB_SHARING		IFF_TX_SKB_SHARING
#define IFF_UNICAST_FLT			IFF_UNICAST_FLT
#define IFF_TEAM_PORT			IFF_TEAM_PORT
#define IFF_SUPP_NOFCS			IFF_SUPP_NOFCS
#define IFF_LIVE_ADDR_CHANGE		IFF_LIVE_ADDR_CHANGE
#define IFF_MACVLAN			IFF_MACVLAN
#define IFF_XMIT_DST_RELEASE_PERM	IFF_XMIT_DST_RELEASE_PERM
#define IFF_L3MDEV_MASTER		IFF_L3MDEV_MASTER
#define IFF_NO_QUEUE			IFF_NO_QUEUE
#define IFF_OPENVSWITCH			IFF_OPENVSWITCH
#define IFF_L3MDEV_SLAVE		IFF_L3MDEV_SLAVE
#define IFF_TEAM			IFF_TEAM
#define IFF_RXFH_CONFIGURED		IFF_RXFH_CONFIGURED
#define IFF_MACSEC			IFF_MACSEC
#define IFF_NO_RX_HANDLER		IFF_NO_RX_HANDLER
#define IFF_FAILOVER			IFF_FAILOVER
#define IFF_FAILOVER_SLAVE		IFF_FAILOVER_SLAVE
#define IFF_L3MDEV_RX_HANDLER		IFF_L3MDEV_RX_HANDLER
#define IFF_LIVE_RENAME_OK		IFF_LIVE_RENAME_OK

/**
 *	struct net_device - The DEVICE structure.
 *
 *	Actually, this whole structure is a big mistake.  It mixes I/O
 *	data with strictly "high-level" data, and it has to know about
 *	almost every data structure used in the INET module.
 *
 *	@name:	This is the first field of the "visible" part of this structure
 *		(i.e. as seen by users in the "Space.c" file).  It is the name
 *		of the interface.
 *
 *	@name_hlist: 	Device name hash chain, please keep it close to name[]
 *	@ifalias:	SNMP alias
 *	@mem_end:	Shared memory end
 *	@mem_start:	Shared memory start
 *	@base_addr:	Device I/O address
 *	@irq:		Device IRQ number
 *
 *	@state:		Generic network queuing layer state, see netdev_state_t
 *	@dev_list:	The global list of network devices
 *	@napi_list:	List entry used for polling NAPI devices
 *	@unreg_list:	List entry  when we are unregistering the
 *			device; see the function unregister_netdev
 *	@close_list:	List entry used when we are closing the device
 *	@ptype_all:     Device-specific packet handlers for all protocols
 *	@ptype_specific: Device-specific, protocol-specific packet handlers
 *
 *	@adj_list:	Directly linked devices, like slaves for bonding
 *	@features:	Currently active device features
 *	@hw_features:	User-changeable features
 *
 *	@wanted_features:	User-requested features
 *	@vlan_features:		Mask of features inheritable by VLAN devices
 *
 *	@hw_enc_features:	Mask of features inherited by encapsulating devices
 *				This field indicates what encapsulation
 *				offloads the hardware is capable of doing,
 *				and drivers will need to set them appropriately.
 *
 *	@mpls_features:	Mask of features inheritable by MPLS
 *
 *	@ifindex:	interface index
 *	@group:		The group the device belongs to
 *
 *	@stats:		Statistics struct, which was left as a legacy, use
 *			rtnl_link_stats64 instead
 *
 *	@rx_dropped:	Dropped packets by core network,
 *			do not use this in drivers
 *	@tx_dropped:	Dropped packets by core network,
 *			do not use this in drivers
 *	@rx_nohandler:	nohandler dropped packets by core network on
 *			inactive devices, do not use this in drivers
 *	@carrier_up_count:	Number of times the carrier has been up
 *	@carrier_down_count:	Number of times the carrier has been down
 *
 *	@wireless_handlers:	List of functions to handle Wireless Extensions,
 *				instead of ioctl,
 *				see <net/iw_handler.h> for details.
 *	@wireless_data:	Instance data managed by the core of wireless extensions
 *
 *	@netdev_ops:	Includes several pointers to callbacks,
 *			if one wants to override the ndo_*() functions
 *	@ethtool_ops:	Management operations
 *	@ndisc_ops:	Includes callbacks for different IPv6 neighbour
 *			discovery handling. Necessary for e.g. 6LoWPAN.
 *	@header_ops:	Includes callbacks for creating,parsing,caching,etc
 *			of Layer 2 headers.
 *
 *	@flags:		Interface flags (a la BSD)
 *	@priv_flags:	Like 'flags' but invisible to userspace,
 *			see if.h for the definitions
 *	@gflags:	Global flags ( kept as legacy )
 *	@padded:	How much padding added by alloc_netdev()
 *	@operstate:	RFC2863 operstate
 *	@link_mode:	Mapping policy to operstate
 *	@if_port:	Selectable AUI, TP, ...
 *	@dma:		DMA channel
 *	@mtu:		Interface MTU value
 *	@min_mtu:	Interface Minimum MTU value
 *	@max_mtu:	Interface Maximum MTU value
 *	@type:		Interface hardware type
 *	@hard_header_len: Maximum hardware header length.
 *	@min_header_len:  Minimum hardware header length
 *
 *	@needed_headroom: Extra headroom the hardware may need, but not in all
 *			  cases can this be guaranteed
 *	@needed_tailroom: Extra tailroom the hardware may need, but not in all
 *			  cases can this be guaranteed. Some cases also use
 *			  LL_MAX_HEADER instead to allocate the skb
 *
 *	interface address info:
 *
 * 	@perm_addr:		Permanent hw address
 * 	@addr_assign_type:	Hw address assignment type
 * 	@addr_len:		Hardware address length
 *	@neigh_priv_len:	Used in neigh_alloc()
 * 	@dev_id:		Used to differentiate devices that share
 * 				the same link layer address
 * 	@dev_port:		Used to differentiate devices that share
 * 				the same function
 *	@addr_list_lock:	XXX: need comments on this one
 *	@uc_promisc:		Counter that indicates promiscuous mode
 *				has been enabled due to the need to listen to
 *				additional unicast addresses in a device that
 *				does not implement ndo_set_rx_mode()
 *	@uc:			unicast mac addresses
 *	@mc:			multicast mac addresses
 *	@dev_addrs:		list of device hw addresses
 *	@queues_kset:		Group of all Kobjects in the Tx and RX queues
 *	@promiscuity:		Number of times the NIC is told to work in
 *				promiscuous mode; if it becomes 0 the NIC will
 *				exit promiscuous mode
 *	@allmulti:		Counter, enables or disables allmulticast mode
 *
 *	@vlan_info:	VLAN info
 *	@dsa_ptr:	dsa specific data
 *	@tipc_ptr:	TIPC specific data
 *	@atalk_ptr:	AppleTalk link
 *	@ip_ptr:	IPv4 specific data
 *	@dn_ptr:	DECnet specific data
 *	@ip6_ptr:	IPv6 specific data
 *	@ax25_ptr:	AX.25 specific data
 *	@ieee80211_ptr:	IEEE 802.11 specific data, assign before registering
 *
 *	@dev_addr:	Hw address (before bcast,
 *			because most packets are unicast)
 *
 *	@_rx:			Array of RX queues
 *	@num_rx_queues:		Number of RX queues
 *				allocated at register_netdev() time
 *	@real_num_rx_queues: 	Number of RX queues currently active in device
 *
 *	@rx_handler:		handler for received packets
 *	@rx_handler_data: 	XXX: need comments on this one
 *	@miniq_ingress:		ingress/clsact qdisc specific data for
 *				ingress processing
 *	@ingress_queue:		XXX: need comments on this one
 *	@broadcast:		hw bcast address
 *
 *	@rx_cpu_rmap:	CPU reverse-mapping for RX completion interrupts,
 *			indexed by RX queue number. Assigned by driver.
 *			This must only be set if the ndo_rx_flow_steer
 *			operation is defined
 *	@index_hlist:		Device index hash chain
 *
 *	@_tx:			Array of TX queues
 *	@num_tx_queues:		Number of TX queues allocated at alloc_netdev_mq() time
 *	@real_num_tx_queues: 	Number of TX queues currently active in device
 *	@qdisc:			Root qdisc from userspace point of view
 *	@tx_queue_len:		Max frames per queue allowed
 *	@tx_global_lock: 	XXX: need comments on this one
 *
 *	@xps_maps:	XXX: need comments on this one
 *	@miniq_egress:		clsact qdisc specific data for
 *				egress processing
 *	@watchdog_timeo:	Represents the timeout that is used by
 *				the watchdog (see dev_watchdog())
 *	@watchdog_timer:	List of timers
 *
 *	@pcpu_refcnt:		Number of references to this device
 *	@todo_list:		Delayed register/unregister
 *	@link_watch_list:	XXX: need comments on this one
 *
 *	@reg_state:		Register/unregister state machine
 *	@dismantle:		Device is going to be freed
 *	@rtnl_link_state:	This enum represents the phases of creating
 *				a new link
 *
 *	@needs_free_netdev:	Should unregister perform free_netdev?
 *	@priv_destructor:	Called from unregister
 *	@npinfo:		XXX: need comments on this one
 * 	@nd_net:		Network namespace this network device is inside
 *
 * 	@ml_priv:	Mid-layer private
 * 	@lstats:	Loopback statistics
 * 	@tstats:	Tunnel statistics
 * 	@dstats:	Dummy statistics
 * 	@vstats:	Virtual ethernet statistics
 *
 *	@garp_port:	GARP
 *	@mrp_port:	MRP
 *
 *	@dev:		Class/net/name entry
 *	@sysfs_groups:	Space for optional device, statistics and wireless
 *			sysfs groups
 *
 *	@sysfs_rx_queue_group:	Space for optional per-rx queue attributes
 *	@rtnl_link_ops:	Rtnl_link_ops
 *
 *	@gso_max_size:	Maximum size of generic segmentation offload
 *	@gso_max_segs:	Maximum number of segments that can be passed to the
 *			NIC for GSO
 *
 *	@dcbnl_ops:	Data Center Bridging netlink ops
 *	@num_tc:	Number of traffic classes in the net device
 *	@tc_to_txq:	XXX: need comments on this one
 *	@prio_tc_map:	XXX: need comments on this one
 *
 *	@fcoe_ddp_xid:	Max exchange id for FCoE LRO by ddp
 *
 *	@priomap:	XXX: need comments on this one
 *	@phydev:	Physical device may attach itself
 *			for hardware timestamping
 *	@sfp_bus:	attached &struct sfp_bus structure.
 *
 *	@qdisc_tx_busylock: lockdep class annotating Qdisc->busylock spinlock
 *	@qdisc_running_key: lockdep class annotating Qdisc->running seqcount
 *
 *	@proto_down:	protocol port state information can be sent to the
 *			switch driver and used to set the phys state of the
 *			switch port.
 *
 *	@wol_enabled:	Wake-on-LAN is enabled
 *
 *	FIXME: cleanup struct net_device such that network protocol info
 *	moves out.
 */

struct net_device {
	char			name[IFNAMSIZ];
	struct hlist_node	name_hlist;
	struct dev_ifalias	__rcu *ifalias;
	/*
	 *	I/O specific fields
	 *	FIXME: Merge these and struct ifmap into one
	 */
	unsigned long		mem_end;
	unsigned long		mem_start;
	unsigned long		base_addr;
	int			irq;

	/*
	 *	Some hardware also needs these fields (state,dev_list,
	 *	napi_list,unreg_list,close_list) but they are not
	 *	part of the usual set specified in Space.c.
	 */

	unsigned long		state;

	struct list_head	dev_list;
	struct list_head	napi_list;
	struct list_head	unreg_list;
	struct list_head	close_list;
	struct list_head	ptype_all;
	struct list_head	ptype_specific;

	struct {
		struct list_head upper;
		struct list_head lower;
	} adj_list;

	netdev_features_t	features;
	netdev_features_t	hw_features;
	netdev_features_t	wanted_features;
	netdev_features_t	vlan_features;
	netdev_features_t	hw_enc_features;
	netdev_features_t	mpls_features;
	netdev_features_t	gso_partial_features;

	int			ifindex;
	int			group;

	struct net_device_stats	stats;

	atomic_long_t		rx_dropped;
	atomic_long_t		tx_dropped;
	atomic_long_t		rx_nohandler;

	/* Stats to monitor link on/off, flapping */
	atomic_t		carrier_up_count;
	atomic_t		carrier_down_count;

#ifdef CONFIG_WIRELESS_EXT
	const struct iw_handler_def *wireless_handlers;
	struct iw_public_data	*wireless_data;
#endif
	const struct net_device_ops *netdev_ops;
	const struct ethtool_ops *ethtool_ops;
#ifdef CONFIG_NET_SWITCHDEV
	const struct switchdev_ops *switchdev_ops;
#endif
#ifdef CONFIG_NET_L3_MASTER_DEV
	const struct l3mdev_ops	*l3mdev_ops;
#endif
#if IS_ENABLED(CONFIG_IPV6)
	const struct ndisc_ops *ndisc_ops;
#endif

#ifdef CONFIG_XFRM_OFFLOAD
	const struct xfrmdev_ops *xfrmdev_ops;
#endif

#if IS_ENABLED(CONFIG_TLS_DEVICE)
	const struct tlsdev_ops *tlsdev_ops;
#endif

	const struct header_ops *header_ops;

	unsigned int		flags;
	unsigned int		priv_flags;

	unsigned short		gflags;
	unsigned short		padded;

	unsigned char		operstate;
	unsigned char		link_mode;

	unsigned char		if_port;
	unsigned char		dma;

	unsigned int		mtu;
	unsigned int		min_mtu;
	unsigned int		max_mtu;
	unsigned short		type;
	unsigned short		hard_header_len;
	unsigned char		min_header_len;

	unsigned short		needed_headroom;
	unsigned short		needed_tailroom;

	/* Interface address info. */
	unsigned char		perm_addr[MAX_ADDR_LEN];
	unsigned char		addr_assign_type;
	unsigned char		addr_len;
	unsigned short		neigh_priv_len;
	unsigned short          dev_id;
	unsigned short          dev_port;
	spinlock_t		addr_list_lock;
	unsigned char		name_assign_type;
	bool			uc_promisc;
	struct netdev_hw_addr_list	uc;
	struct netdev_hw_addr_list	mc;
	struct netdev_hw_addr_list	dev_addrs;

#ifdef CONFIG_SYSFS
	struct kset		*queues_kset;
#endif
	unsigned int		promiscuity;
	unsigned int		allmulti;


	/* Protocol-specific pointers */

#if IS_ENABLED(CONFIG_VLAN_8021Q)
	struct vlan_info __rcu	*vlan_info;
#endif
#if IS_ENABLED(CONFIG_NET_DSA)
	struct dsa_port		*dsa_ptr;
#endif
#if IS_ENABLED(CONFIG_TIPC)
	struct tipc_bearer __rcu *tipc_ptr;
#endif
#if IS_ENABLED(CONFIG_IRDA) || IS_ENABLED(CONFIG_ATALK)
	void 			*atalk_ptr;
#endif
	struct in_device __rcu	*ip_ptr;
#if IS_ENABLED(CONFIG_DECNET)
	struct dn_dev __rcu     *dn_ptr;
#endif
	struct inet6_dev __rcu	*ip6_ptr;
#if IS_ENABLED(CONFIG_AX25)
	void			*ax25_ptr;
#endif
	struct wireless_dev	*ieee80211_ptr;
	struct wpan_dev		*ieee802154_ptr;
#if IS_ENABLED(CONFIG_MPLS_ROUTING)
	struct mpls_dev __rcu	*mpls_ptr;
#endif

/*
 * Cache lines mostly used on receive path (including eth_type_trans())
 */
	/* Interface address info used in eth_type_trans() */
	unsigned char		*dev_addr;

	struct netdev_rx_queue	*_rx;
	unsigned int		num_rx_queues;
	unsigned int		real_num_rx_queues;

	struct bpf_prog __rcu	*xdp_prog;
	unsigned long		gro_flush_timeout;
	rx_handler_func_t __rcu	*rx_handler;
	void __rcu		*rx_handler_data;

#ifdef CONFIG_NET_CLS_ACT
	struct mini_Qdisc __rcu	*miniq_ingress;
#endif
	struct netdev_queue __rcu *ingress_queue;
#ifdef CONFIG_NETFILTER_INGRESS
	struct nf_hook_entries __rcu *nf_hooks_ingress;
#endif

	unsigned char		broadcast[MAX_ADDR_LEN];
#ifdef CONFIG_RFS_ACCEL
	struct cpu_rmap		*rx_cpu_rmap;
#endif
	struct hlist_node	index_hlist;

/*
 * Cache lines mostly used on transmit path
 */
	struct netdev_queue	*_tx ____cacheline_aligned_in_smp;
	unsigned int		num_tx_queues;
	unsigned int		real_num_tx_queues;
	struct Qdisc		*qdisc;
#ifdef CONFIG_NET_SCHED
	DECLARE_HASHTABLE	(qdisc_hash, 4);
#endif
	unsigned int		tx_queue_len;
	spinlock_t		tx_global_lock;
	int			watchdog_timeo;

#ifdef CONFIG_XPS
	struct xps_dev_maps __rcu *xps_cpus_map;
	struct xps_dev_maps __rcu *xps_rxqs_map;
#endif
#ifdef CONFIG_NET_CLS_ACT
	struct mini_Qdisc __rcu	*miniq_egress;
#endif

	/* These may be needed for future network-power-down code. */
	struct timer_list	watchdog_timer;

	int __percpu		*pcpu_refcnt;
	struct list_head	todo_list;

	struct list_head	link_watch_list;

	enum { NETREG_UNINITIALIZED=0,
	       NETREG_REGISTERED,	/* completed register_netdevice */
	       NETREG_UNREGISTERING,	/* called unregister_netdevice */
	       NETREG_UNREGISTERED,	/* completed unregister todo */
	       NETREG_RELEASED,		/* called free_netdev */
	       NETREG_DUMMY,		/* dummy device for NAPI poll */
	} reg_state:8;

	bool dismantle;

	enum {
		RTNL_LINK_INITIALIZED,
		RTNL_LINK_INITIALIZING,
	} rtnl_link_state:16;

	bool needs_free_netdev;
	void (*priv_destructor)(struct net_device *dev);

#ifdef CONFIG_NETPOLL
	struct netpoll_info __rcu	*npinfo;
#endif

	possible_net_t			nd_net;

	/* mid-layer private */
	union {
		void					*ml_priv;
		struct pcpu_lstats __percpu		*lstats;
		struct pcpu_sw_netstats __percpu	*tstats;
		struct pcpu_dstats __percpu		*dstats;
		struct pcpu_vstats __percpu		*vstats;
	};

#if IS_ENABLED(CONFIG_GARP)
	struct garp_port __rcu	*garp_port;
#endif
#if IS_ENABLED(CONFIG_MRP)
	struct mrp_port __rcu	*mrp_port;
#endif

	struct device		dev;
	const struct attribute_group *sysfs_groups[4];
	const struct attribute_group *sysfs_rx_queue_group;

	const struct rtnl_link_ops *rtnl_link_ops;

	/* for setting kernel sock attribute on TCP connection setup */
#define GSO_MAX_SIZE		65536
	unsigned int		gso_max_size;
#define GSO_MAX_SEGS		65535
	u16			gso_max_segs;

#ifdef CONFIG_DCB
	const struct dcbnl_rtnl_ops *dcbnl_ops;
#endif
	s16			num_tc;
	struct netdev_tc_txq	tc_to_txq[TC_MAX_QUEUE];
	u8			prio_tc_map[TC_BITMASK + 1];

#if IS_ENABLED(CONFIG_FCOE)
	unsigned int		fcoe_ddp_xid;
#endif
#if IS_ENABLED(CONFIG_CGROUP_NET_PRIO)
	struct netprio_map __rcu *priomap;
#endif
	struct phy_device	*phydev;
	struct sfp_bus		*sfp_bus;
	struct lock_class_key	*qdisc_tx_busylock;
	struct lock_class_key	*qdisc_running_key;
	bool			proto_down;
	unsigned		wol_enabled:1;
};
#define to_net_dev(d) container_of(d, struct net_device, dev)

static inline bool netif_elide_gro(const struct net_device *dev)
{
	if (!(dev->features & NETIF_F_GRO) || dev->xdp_prog)
		return true;
	return false;
}

#define	NETDEV_ALIGN		32

static inline
int netdev_get_prio_tc_map(const struct net_device *dev, u32 prio)
{
	return dev->prio_tc_map[prio & TC_BITMASK];
}

static inline
int netdev_set_prio_tc_map(struct net_device *dev, u8 prio, u8 tc)
{
	if (tc >= dev->num_tc)
		return -EINVAL;

	dev->prio_tc_map[prio & TC_BITMASK] = tc & TC_BITMASK;
	return 0;
}

int netdev_txq_to_tc(struct net_device *dev, unsigned int txq);
void netdev_reset_tc(struct net_device *dev);
int netdev_set_tc_queue(struct net_device *dev, u8 tc, u16 count, u16 offset);
int netdev_set_num_tc(struct net_device *dev, u8 num_tc);

static inline
int netdev_get_num_tc(struct net_device *dev)
{
	return dev->num_tc;
}

void netdev_unbind_sb_channel(struct net_device *dev,
			      struct net_device *sb_dev);
int netdev_bind_sb_channel_queue(struct net_device *dev,
				 struct net_device *sb_dev,
				 u8 tc, u16 count, u16 offset);
int netdev_set_sb_channel(struct net_device *dev, u16 channel);
static inline int netdev_get_sb_channel(struct net_device *dev)
{
	return max_t(int, -dev->num_tc, 0);
}

static inline
struct netdev_queue *netdev_get_tx_queue(const struct net_device *dev,
					 unsigned int index)
{
	return &dev->_tx[index];
}

static inline struct netdev_queue *skb_get_tx_queue(const struct net_device *dev,
						    const struct sk_buff *skb)
{
	return netdev_get_tx_queue(dev, skb_get_queue_mapping(skb));
}

static inline void netdev_for_each_tx_queue(struct net_device *dev,
					    void (*f)(struct net_device *,
						      struct netdev_queue *,
						      void *),
					    void *arg)
{
	unsigned int i;

	for (i = 0; i < dev->num_tx_queues; i++)
		f(dev, &dev->_tx[i], arg);
}

#define netdev_lockdep_set_classes(dev)				\
{								\
	static struct lock_class_key qdisc_tx_busylock_key;	\
	static struct lock_class_key qdisc_running_key;		\
	static struct lock_class_key qdisc_xmit_lock_key;	\
	static struct lock_class_key dev_addr_list_lock_key;	\
	unsigned int i;						\
								\
	(dev)->qdisc_tx_busylock = &qdisc_tx_busylock_key;	\
	(dev)->qdisc_running_key = &qdisc_running_key;		\
	lockdep_set_class(&(dev)->addr_list_lock,		\
			  &dev_addr_list_lock_key); 		\
	for (i = 0; i < (dev)->num_tx_queues; i++)		\
		lockdep_set_class(&(dev)->_tx[i]._xmit_lock,	\
				  &qdisc_xmit_lock_key);	\
}

u16 netdev_pick_tx(struct net_device *dev, struct sk_buff *skb,
		     struct net_device *sb_dev);
struct netdev_queue *netdev_core_pick_tx(struct net_device *dev,
					 struct sk_buff *skb,
					 struct net_device *sb_dev);

/* returns the headroom that the master device needs to take in account
 * when forwarding to this dev
 */
static inline unsigned netdev_get_fwd_headroom(struct net_device *dev)
{
	return dev->priv_flags & IFF_PHONY_HEADROOM ? 0 : dev->needed_headroom;
}

static inline void netdev_set_rx_headroom(struct net_device *dev, int new_hr)
{
	if (dev->netdev_ops->ndo_set_rx_headroom)
		dev->netdev_ops->ndo_set_rx_headroom(dev, new_hr);
}

/* set the device rx headroom to the dev's default */
static inline void netdev_reset_rx_headroom(struct net_device *dev)
{
	netdev_set_rx_headroom(dev, -1);
}

/*
 * Net namespace inlines
 */
static inline
struct net *dev_net(const struct net_device *dev)
{
	return read_pnet(&dev->nd_net);
}

static inline
void dev_net_set(struct net_device *dev, struct net *net)
{
	write_pnet(&dev->nd_net, net);
}

/**
 *	netdev_priv - access network device private data
 *	@dev: network device
 *
 * Get network device private data
 */
static inline void *netdev_priv(const struct net_device *dev)
{
	return (char *)dev + ALIGN(sizeof(struct net_device), NETDEV_ALIGN);
}

/* Set the sysfs physical device reference for the network logical device
 * if set prior to registration will cause a symlink during initialization.
 */
#define SET_NETDEV_DEV(net, pdev)	((net)->dev.parent = (pdev))

/* Set the sysfs device type for the network logical device to allow
 * fine-grained identification of different network device types. For
 * example Ethernet, Wireless LAN, Bluetooth, WiMAX etc.
 */
#define SET_NETDEV_DEVTYPE(net, devtype)	((net)->dev.type = (devtype))

/* Default NAPI poll() weight
 * Device drivers are strongly advised to not use bigger value
 */
#define NAPI_POLL_WEIGHT 64

/**
 *	netif_napi_add - initialize a NAPI context
 *	@dev:  network device
 *	@napi: NAPI context
 *	@poll: polling function
 *	@weight: default weight
 *
 * netif_napi_add() must be used to initialize a NAPI context prior to calling
 * *any* of the other NAPI-related functions.
 */
void netif_napi_add(struct net_device *dev, struct napi_struct *napi,
		    int (*poll)(struct napi_struct *, int), int weight);

/**
 *	netif_tx_napi_add - initialize a NAPI context
 *	@dev:  network device
 *	@napi: NAPI context
 *	@poll: polling function
 *	@weight: default weight
 *
 * This variant of netif_napi_add() should be used from drivers using NAPI
 * to exclusively poll a TX queue.
 * This will avoid we add it into napi_hash[], thus polluting this hash table.
 */
static inline void netif_tx_napi_add(struct net_device *dev,
				     struct napi_struct *napi,
				     int (*poll)(struct napi_struct *, int),
				     int weight)
{
	set_bit(NAPI_STATE_NO_BUSY_POLL, &napi->state);
	netif_napi_add(dev, napi, poll, weight);
}

/**
 *  netif_napi_del - remove a NAPI context
 *  @napi: NAPI context
 *
 *  netif_napi_del() removes a NAPI context from the network device NAPI list
 */
void netif_napi_del(struct napi_struct *napi);

struct napi_gro_cb {
	/* Virtual address of skb_shinfo(skb)->frags[0].page + offset. */
	void	*frag0;

	/* Length of frag0. */
	unsigned int frag0_len;

	/* This indicates where we are processing relative to skb->data. */
	int	data_offset;

	/* This is non-zero if the packet cannot be merged with the new skb. */
	u16	flush;

	/* Save the IP ID here and check when we get to the transport layer */
	u16	flush_id;

	/* Number of segments aggregated. */
	u16	count;

	/* Start offset for remote checksum offload */
	u16	gro_remcsum_start;

	/* jiffies when first packet was created/queued */
	unsigned long age;

	/* Used in ipv6_gro_receive() and foo-over-udp */
	u16	proto;

	/* This is non-zero if the packet may be of the same flow. */
	u8	same_flow:1;

	/* Used in tunnel GRO receive */
	u8	encap_mark:1;

	/* GRO checksum is valid */
	u8	csum_valid:1;

	/* Number of checksums via CHECKSUM_UNNECESSARY */
	u8	csum_cnt:3;

	/* Free the skb? */
	u8	free:2;
#define NAPI_GRO_FREE		  1
#define NAPI_GRO_FREE_STOLEN_HEAD 2

	/* Used in foo-over-udp, set in udp[46]_gro_receive */
	u8	is_ipv6:1;

	/* Used in GRE, set in fou/gue_gro_receive */
	u8	is_fou:1;

	/* Used to determine if flush_id can be ignored */
	u8	is_atomic:1;

	/* Number of gro_receive callbacks this packet already went through */
	u8 recursion_counter:4;

	/* 1 bit hole */

	/* used to support CHECKSUM_COMPLETE for tunneling protocols */
	__wsum	csum;

	/* used in skb_gro_receive() slow path */
	struct sk_buff *last;
};

#define NAPI_GRO_CB(skb) ((struct napi_gro_cb *)(skb)->cb)

#define GRO_RECURSION_LIMIT 15
static inline int gro_recursion_inc_test(struct sk_buff *skb)
{
	return ++NAPI_GRO_CB(skb)->recursion_counter == GRO_RECURSION_LIMIT;
}

typedef struct sk_buff *(*gro_receive_t)(struct list_head *, struct sk_buff *);
static inline struct sk_buff *call_gro_receive(gro_receive_t cb,
					       struct list_head *head,
					       struct sk_buff *skb)
{
	if (unlikely(gro_recursion_inc_test(skb))) {
		NAPI_GRO_CB(skb)->flush |= 1;
		return NULL;
	}

	return cb(head, skb);
}

typedef struct sk_buff *(*gro_receive_sk_t)(struct sock *, struct list_head *,
					    struct sk_buff *);
static inline struct sk_buff *call_gro_receive_sk(gro_receive_sk_t cb,
						  struct sock *sk,
						  struct list_head *head,
						  struct sk_buff *skb)
{
	if (unlikely(gro_recursion_inc_test(skb))) {
		NAPI_GRO_CB(skb)->flush |= 1;
		return NULL;
	}

	return cb(sk, head, skb);
}

struct packet_type {
	__be16			type;	/* This is really htons(ether_type). */
	struct net_device	*dev;	/* NULL is wildcarded here	     */
	int			(*func) (struct sk_buff *,
					 struct net_device *,
					 struct packet_type *,
					 struct net_device *);
	void			(*list_func) (struct list_head *,
					      struct packet_type *,
					      struct net_device *);
	bool			(*id_match)(struct packet_type *ptype,
					    struct sock *sk);
	void			*af_packet_priv;
	struct list_head	list;
};

struct offload_callbacks {
	struct sk_buff		*(*gso_segment)(struct sk_buff *skb,
						netdev_features_t features);
	struct sk_buff		*(*gro_receive)(struct list_head *head,
						struct sk_buff *skb);
	int			(*gro_complete)(struct sk_buff *skb, int nhoff);
};

struct packet_offload {
	__be16			 type;	/* This is really htons(ether_type). */
	u16			 priority;
	struct offload_callbacks callbacks;
	struct list_head	 list;
};

/* often modified stats are per-CPU, other are shared (netdev->stats) */
struct pcpu_sw_netstats {
	u64     rx_packets;
	u64     rx_bytes;
	u64     tx_packets;
	u64     tx_bytes;
	struct u64_stats_sync   syncp;
};

#define __netdev_alloc_pcpu_stats(type, gfp)				\
({									\
	typeof(type) __percpu *pcpu_stats = alloc_percpu_gfp(type, gfp);\
	if (pcpu_stats)	{						\
		int __cpu;						\
		for_each_possible_cpu(__cpu) {				\
			typeof(type) *stat;				\
			stat = per_cpu_ptr(pcpu_stats, __cpu);		\
			u64_stats_init(&stat->syncp);			\
		}							\
	}								\
	pcpu_stats;							\
})

#define netdev_alloc_pcpu_stats(type)					\
	__netdev_alloc_pcpu_stats(type, GFP_KERNEL)

enum netdev_lag_tx_type {
	NETDEV_LAG_TX_TYPE_UNKNOWN,
	NETDEV_LAG_TX_TYPE_RANDOM,
	NETDEV_LAG_TX_TYPE_BROADCAST,
	NETDEV_LAG_TX_TYPE_ROUNDROBIN,
	NETDEV_LAG_TX_TYPE_ACTIVEBACKUP,
	NETDEV_LAG_TX_TYPE_HASH,
};

enum netdev_lag_hash {
	NETDEV_LAG_HASH_NONE,
	NETDEV_LAG_HASH_L2,
	NETDEV_LAG_HASH_L34,
	NETDEV_LAG_HASH_L23,
	NETDEV_LAG_HASH_E23,
	NETDEV_LAG_HASH_E34,
	NETDEV_LAG_HASH_UNKNOWN,
};

struct netdev_lag_upper_info {
	enum netdev_lag_tx_type tx_type;
	enum netdev_lag_hash hash_type;
};

struct netdev_lag_lower_state_info {
	u8 link_up : 1,
	   tx_enabled : 1;
};

#include <linux/notifier.h>

/* netdevice notifier chain. Please remember to update netdev_cmd_to_name()
 * and the rtnetlink notification exclusion list in rtnetlink_event() when
 * adding new types.
 */
enum netdev_cmd {
	NETDEV_UP	= 1,	/* For now you can't veto a device up/down */
	NETDEV_DOWN,
	NETDEV_REBOOT,		/* Tell a protocol stack a network interface
				   detected a hardware crash and restarted
				   - we can use this eg to kick tcp sessions
				   once done */
	NETDEV_CHANGE,		/* Notify device state change */
	NETDEV_REGISTER,
	NETDEV_UNREGISTER,
	NETDEV_CHANGEMTU,	/* notify after mtu change happened */
	NETDEV_CHANGEADDR,
	NETDEV_GOING_DOWN,
	NETDEV_CHANGENAME,
	NETDEV_FEAT_CHANGE,
	NETDEV_BONDING_FAILOVER,
	NETDEV_PRE_UP,
	NETDEV_PRE_TYPE_CHANGE,
	NETDEV_POST_TYPE_CHANGE,
	NETDEV_POST_INIT,
	NETDEV_RELEASE,
	NETDEV_NOTIFY_PEERS,
	NETDEV_JOIN,
	NETDEV_CHANGEUPPER,
	NETDEV_RESEND_IGMP,
	NETDEV_PRECHANGEMTU,	/* notify before mtu change happened */
	NETDEV_CHANGEINFODATA,
	NETDEV_BONDING_INFO,
	NETDEV_PRECHANGEUPPER,
	NETDEV_CHANGELOWERSTATE,
	NETDEV_UDP_TUNNEL_PUSH_INFO,
	NETDEV_UDP_TUNNEL_DROP_INFO,
	NETDEV_CHANGE_TX_QUEUE_LEN,
	NETDEV_CVLAN_FILTER_PUSH_INFO,
	NETDEV_CVLAN_FILTER_DROP_INFO,
	NETDEV_SVLAN_FILTER_PUSH_INFO,
	NETDEV_SVLAN_FILTER_DROP_INFO,
};
const char *netdev_cmd_to_name(enum netdev_cmd cmd);

int register_netdevice_notifier(struct notifier_block *nb);
int unregister_netdevice_notifier(struct notifier_block *nb);

struct netdev_notifier_info {
	struct net_device	*dev;
	struct netlink_ext_ack	*extack;
};

struct netdev_notifier_info_ext {
	struct netdev_notifier_info info; /* must be first */
	union {
		u32 mtu;
	} ext;
};

struct netdev_notifier_change_info {
	struct netdev_notifier_info info; /* must be first */
	unsigned int flags_changed;
};

struct netdev_notifier_changeupper_info {
	struct netdev_notifier_info info; /* must be first */
	struct net_device *upper_dev; /* new upper dev */
	bool master; /* is upper dev master */
	bool linking; /* is the notification for link or unlink */
	void *upper_info; /* upper dev info */
};

struct netdev_notifier_changelowerstate_info {
	struct netdev_notifier_info info; /* must be first */
	void *lower_state_info; /* is lower dev state */
};

static inline void netdev_notifier_info_init(struct netdev_notifier_info *info,
					     struct net_device *dev)
{
	info->dev = dev;
	info->extack = NULL;
}

static inline struct net_device *
netdev_notifier_info_to_dev(const struct netdev_notifier_info *info)
{
	return info->dev;
}

static inline struct netlink_ext_ack *
netdev_notifier_info_to_extack(const struct netdev_notifier_info *info)
{
	return info->extack;
}

int call_netdevice_notifiers(unsigned long val, struct net_device *dev);


extern rwlock_t				dev_base_lock;		/* Device list lock */

#define for_each_netdev(net, d)		\
		list_for_each_entry(d, &(net)->dev_base_head, dev_list)
#define for_each_netdev_reverse(net, d)	\
		list_for_each_entry_reverse(d, &(net)->dev_base_head, dev_list)
#define for_each_netdev_rcu(net, d)		\
		list_for_each_entry_rcu(d, &(net)->dev_base_head, dev_list)
#define for_each_netdev_safe(net, d, n)	\
		list_for_each_entry_safe(d, n, &(net)->dev_base_head, dev_list)
#define for_each_netdev_continue(net, d)		\
		list_for_each_entry_continue(d, &(net)->dev_base_head, dev_list)
#define for_each_netdev_continue_rcu(net, d)		\
	list_for_each_entry_continue_rcu(d, &(net)->dev_base_head, dev_list)
#define for_each_netdev_in_bond_rcu(bond, slave)	\
		for_each_netdev_rcu(&init_net, slave)	\
			if (netdev_master_upper_dev_get_rcu(slave) == (bond))
#define net_device_entry(lh)	list_entry(lh, struct net_device, dev_list)

static inline struct net_device *next_net_device(struct net_device *dev)
{
	struct list_head *lh;
	struct net *net;

	net = dev_net(dev);
	lh = dev->dev_list.next;
	return lh == &net->dev_base_head ? NULL : net_device_entry(lh);
}

static inline struct net_device *next_net_device_rcu(struct net_device *dev)
{
	struct list_head *lh;
	struct net *net;

	net = dev_net(dev);
	lh = rcu_dereference(list_next_rcu(&dev->dev_list));
	return lh == &net->dev_base_head ? NULL : net_device_entry(lh);
}

static inline struct net_device *first_net_device(struct net *net)
{
	return list_empty(&net->dev_base_head) ? NULL :
		net_device_entry(net->dev_base_head.next);
}

static inline struct net_device *first_net_device_rcu(struct net *net)
{
	struct list_head *lh = rcu_dereference(list_next_rcu(&net->dev_base_head));

	return lh == &net->dev_base_head ? NULL : net_device_entry(lh);
}

int netdev_boot_setup_check(struct net_device *dev);
unsigned long netdev_boot_base(const char *prefix, int unit);
struct net_device *dev_getbyhwaddr_rcu(struct net *net, unsigned short type,
				       const char *hwaddr);
struct net_device *dev_getfirstbyhwtype(struct net *net, unsigned short type);
struct net_device *__dev_getfirstbyhwtype(struct net *net, unsigned short type);
void dev_add_pack(struct packet_type *pt);
void dev_remove_pack(struct packet_type *pt);
void __dev_remove_pack(struct packet_type *pt);
void dev_add_offload(struct packet_offload *po);
void dev_remove_offload(struct packet_offload *po);

int dev_get_iflink(const struct net_device *dev);
int dev_fill_metadata_dst(struct net_device *dev, struct sk_buff *skb);
struct net_device *__dev_get_by_flags(struct net *net, unsigned short flags,
				      unsigned short mask);
struct net_device *dev_get_by_name(struct net *net, const char *name);
struct net_device *dev_get_by_name_rcu(struct net *net, const char *name);
struct net_device *__dev_get_by_name(struct net *net, const char *name);
int dev_alloc_name(struct net_device *dev, const char *name);
int dev_open(struct net_device *dev);
void dev_close(struct net_device *dev);
void dev_close_many(struct list_head *head, bool unlink);
void dev_disable_lro(struct net_device *dev);
int dev_loopback_xmit(struct net *net, struct sock *sk, struct sk_buff *newskb);
u16 dev_pick_tx_zero(struct net_device *dev, struct sk_buff *skb,
		     struct net_device *sb_dev);
u16 dev_pick_tx_cpu_id(struct net_device *dev, struct sk_buff *skb,
		       struct net_device *sb_dev);
int dev_queue_xmit(struct sk_buff *skb);
int dev_queue_xmit_accel(struct sk_buff *skb, struct net_device *sb_dev);
int dev_direct_xmit(struct sk_buff *skb, u16 queue_id);
int register_netdevice(struct net_device *dev);
void unregister_netdevice_queue(struct net_device *dev, struct list_head *head);
void unregister_netdevice_many(struct list_head *head);
static inline void unregister_netdevice(struct net_device *dev)
{
	unregister_netdevice_queue(dev, NULL);
}

int netdev_refcnt_read(const struct net_device *dev);
void free_netdev(struct net_device *dev);
void netdev_freemem(struct net_device *dev);
void synchronize_net(void);
int init_dummy_netdev(struct net_device *dev);

struct net_device *dev_get_by_index(struct net *net, int ifindex);
struct net_device *__dev_get_by_index(struct net *net, int ifindex);
struct net_device *dev_get_by_index_rcu(struct net *net, int ifindex);
struct net_device *dev_get_by_napi_id(unsigned int napi_id);
int netdev_get_name(struct net *net, char *name, int ifindex);
int dev_restart(struct net_device *dev);
int skb_gro_receive(struct sk_buff *p, struct sk_buff *skb);

static inline unsigned int skb_gro_offset(const struct sk_buff *skb)
{
	return NAPI_GRO_CB(skb)->data_offset;
}

static inline unsigned int skb_gro_len(const struct sk_buff *skb)
{
	return skb->len - NAPI_GRO_CB(skb)->data_offset;
}

static inline void skb_gro_pull(struct sk_buff *skb, unsigned int len)
{
	NAPI_GRO_CB(skb)->data_offset += len;
}

static inline void *skb_gro_header_fast(struct sk_buff *skb,
					unsigned int offset)
{
	return NAPI_GRO_CB(skb)->frag0 + offset;
}

static inline int skb_gro_header_hard(struct sk_buff *skb, unsigned int hlen)
{
	return NAPI_GRO_CB(skb)->frag0_len < hlen;
}

static inline void skb_gro_frag0_invalidate(struct sk_buff *skb)
{
	NAPI_GRO_CB(skb)->frag0 = NULL;
	NAPI_GRO_CB(skb)->frag0_len = 0;
}

static inline void *skb_gro_header_slow(struct sk_buff *skb, unsigned int hlen,
					unsigned int offset)
{
	if (!pskb_may_pull(skb, hlen))
		return NULL;

	skb_gro_frag0_invalidate(skb);
	return skb->data + offset;
}

static inline void *skb_gro_network_header(struct sk_buff *skb)
{
	return (NAPI_GRO_CB(skb)->frag0 ?: skb->data) +
	       skb_network_offset(skb);
}

static inline void skb_gro_postpull_rcsum(struct sk_buff *skb,
					const void *start, unsigned int len)
{
	if (NAPI_GRO_CB(skb)->csum_valid)
		NAPI_GRO_CB(skb)->csum = csum_sub(NAPI_GRO_CB(skb)->csum,
						  csum_partial(start, len, 0));
}

/* GRO checksum functions. These are logical equivalents of the normal
 * checksum functions (in skbuff.h) except that they operate on the GRO
 * offsets and fields in sk_buff.
 */

__sum16 __skb_gro_checksum_complete(struct sk_buff *skb);

static inline bool skb_at_gro_remcsum_start(struct sk_buff *skb)
{
	return (NAPI_GRO_CB(skb)->gro_remcsum_start == skb_gro_offset(skb));
}

static inline bool __skb_gro_checksum_validate_needed(struct sk_buff *skb,
						      bool zero_okay,
						      __sum16 check)
{
	return ((skb->ip_summed != CHECKSUM_PARTIAL ||
		skb_checksum_start_offset(skb) <
		 skb_gro_offset(skb)) &&
		!skb_at_gro_remcsum_start(skb) &&
		NAPI_GRO_CB(skb)->csum_cnt == 0 &&
		(!zero_okay || check));
}

static inline __sum16 __skb_gro_checksum_validate_complete(struct sk_buff *skb,
							   __wsum psum)
{
	if (NAPI_GRO_CB(skb)->csum_valid &&
	    !csum_fold(csum_add(psum, NAPI_GRO_CB(skb)->csum)))
		return 0;

	NAPI_GRO_CB(skb)->csum = psum;

	return __skb_gro_checksum_complete(skb);
}

static inline void skb_gro_incr_csum_unnecessary(struct sk_buff *skb)
{
	if (NAPI_GRO_CB(skb)->csum_cnt > 0) {
		/* Consume a checksum from CHECKSUM_UNNECESSARY */
		NAPI_GRO_CB(skb)->csum_cnt--;
	} else {
		/* Update skb for CHECKSUM_UNNECESSARY and csum_level when we
		 * verified a new top level checksum or an encapsulated one
		 * during GRO. This saves work if we fallback to normal path.
		 */
		__skb_incr_checksum_unnecessary(skb);
	}
}

#define __skb_gro_checksum_validate(skb, proto, zero_okay, check,	\
				    compute_pseudo)			\
({									\
	__sum16 __ret = 0;						\
	if (__skb_gro_checksum_validate_needed(skb, zero_okay, check))	\
		__ret = __skb_gro_checksum_validate_complete(skb,	\
				compute_pseudo(skb, proto));		\
	if (!__ret)							\
		skb_gro_incr_csum_unnecessary(skb);			\
	__ret;								\
})

#define skb_gro_checksum_validate(skb, proto, compute_pseudo)		\
	__skb_gro_checksum_validate(skb, proto, false, 0, compute_pseudo)

#define skb_gro_checksum_validate_zero_check(skb, proto, check,		\
					     compute_pseudo)		\
	__skb_gro_checksum_validate(skb, proto, true, check, compute_pseudo)

#define skb_gro_checksum_simple_validate(skb)				\
	__skb_gro_checksum_validate(skb, 0, false, 0, null_compute_pseudo)

static inline bool __skb_gro_checksum_convert_check(struct sk_buff *skb)
{
	return (NAPI_GRO_CB(skb)->csum_cnt == 0 &&
		!NAPI_GRO_CB(skb)->csum_valid);
}

static inline void __skb_gro_checksum_convert(struct sk_buff *skb,
					      __sum16 check, __wsum pseudo)
{
	NAPI_GRO_CB(skb)->csum = ~pseudo;
	NAPI_GRO_CB(skb)->csum_valid = 1;
}

#define skb_gro_checksum_try_convert(skb, proto, check, compute_pseudo)	\
do {									\
	if (__skb_gro_checksum_convert_check(skb))			\
		__skb_gro_checksum_convert(skb, check,			\
					   compute_pseudo(skb, proto));	\
} while (0)

struct gro_remcsum {
	int offset;
	__wsum delta;
};

static inline void skb_gro_remcsum_init(struct gro_remcsum *grc)
{
	grc->offset = 0;
	grc->delta = 0;
}

static inline void *skb_gro_remcsum_process(struct sk_buff *skb, void *ptr,
					    unsigned int off, size_t hdrlen,
					    int start, int offset,
					    struct gro_remcsum *grc,
					    bool nopartial)
{
	__wsum delta;
	size_t plen = hdrlen + max_t(size_t, offset + sizeof(u16), start);

	BUG_ON(!NAPI_GRO_CB(skb)->csum_valid);

	if (!nopartial) {
		NAPI_GRO_CB(skb)->gro_remcsum_start = off + hdrlen + start;
		return ptr;
	}

	ptr = skb_gro_header_fast(skb, off);
	if (skb_gro_header_hard(skb, off + plen)) {
		ptr = skb_gro_header_slow(skb, off + plen, off);
		if (!ptr)
			return NULL;
	}

	delta = remcsum_adjust(ptr + hdrlen, NAPI_GRO_CB(skb)->csum,
			       start, offset);

	/* Adjust skb->csum since we changed the packet */
	NAPI_GRO_CB(skb)->csum = csum_add(NAPI_GRO_CB(skb)->csum, delta);

	grc->offset = off + hdrlen + offset;
	grc->delta = delta;

	return ptr;
}

static inline void skb_gro_remcsum_cleanup(struct sk_buff *skb,
					   struct gro_remcsum *grc)
{
	void *ptr;
	size_t plen = grc->offset + sizeof(u16);

	if (!grc->delta)
		return;

	ptr = skb_gro_header_fast(skb, grc->offset);
	if (skb_gro_header_hard(skb, grc->offset + sizeof(u16))) {
		ptr = skb_gro_header_slow(skb, plen, grc->offset);
		if (!ptr)
			return;
	}

	remcsum_unadjust((__sum16 *)ptr, grc->delta);
}

#ifdef CONFIG_XFRM_OFFLOAD
static inline void skb_gro_flush_final(struct sk_buff *skb, struct sk_buff *pp, int flush)
{
	if (PTR_ERR(pp) != -EINPROGRESS)
		NAPI_GRO_CB(skb)->flush |= flush;
}
static inline void skb_gro_flush_final_remcsum(struct sk_buff *skb,
					       struct sk_buff *pp,
					       int flush,
					       struct gro_remcsum *grc)
{
	if (PTR_ERR(pp) != -EINPROGRESS) {
		NAPI_GRO_CB(skb)->flush |= flush;
		skb_gro_remcsum_cleanup(skb, grc);
		skb->remcsum_offload = 0;
	}
}
#else
static inline void skb_gro_flush_final(struct sk_buff *skb, struct sk_buff *pp, int flush)
{
	NAPI_GRO_CB(skb)->flush |= flush;
}
static inline void skb_gro_flush_final_remcsum(struct sk_buff *skb,
					       struct sk_buff *pp,
					       int flush,
					       struct gro_remcsum *grc)
{
	NAPI_GRO_CB(skb)->flush |= flush;
	skb_gro_remcsum_cleanup(skb, grc);
	skb->remcsum_offload = 0;
}
#endif

static inline int dev_hard_header(struct sk_buff *skb, struct net_device *dev,
				  unsigned short type,
				  const void *daddr, const void *saddr,
				  unsigned int len)
{
	if (!dev->header_ops || !dev->header_ops->create)
		return 0;

	return dev->header_ops->create(skb, dev, type, daddr, saddr, len);
}

static inline int dev_parse_header(const struct sk_buff *skb,
				   unsigned char *haddr)
{
	const struct net_device *dev = skb->dev;

	if (!dev->header_ops || !dev->header_ops->parse)
		return 0;
	return dev->header_ops->parse(skb, haddr);
}

/* ll_header must have at least hard_header_len allocated */
static inline bool dev_validate_header(const struct net_device *dev,
				       char *ll_header, int len)
{
	if (likely(len >= dev->hard_header_len))
		return true;
	if (len < dev->min_header_len)
		return false;

	if (capable(CAP_SYS_RAWIO)) {
		memset(ll_header + len, 0, dev->hard_header_len - len);
		return true;
	}

	if (dev->header_ops && dev->header_ops->validate)
		return dev->header_ops->validate(ll_header, len);

	return false;
}

typedef int gifconf_func_t(struct net_device * dev, char __user * bufptr,
			   int len, int size);
int register_gifconf(unsigned int family, gifconf_func_t *gifconf);
static inline int unregister_gifconf(unsigned int family)
{
	return register_gifconf(family, NULL);
}

#ifdef CONFIG_NET_FLOW_LIMIT
#define FLOW_LIMIT_HISTORY	(1 << 7)  /* must be ^2 and !overflow buckets */
struct sd_flow_limit {
	u64			count;
	unsigned int		num_buckets;
	unsigned int		history_head;
	u16			history[FLOW_LIMIT_HISTORY];
	u8			buckets[];
};

extern int netdev_flow_limit_table_len;
#endif /* CONFIG_NET_FLOW_LIMIT */

/*
 * Incoming packets are placed on per-CPU queues
 */
struct softnet_data {
	struct list_head	poll_list;
	struct sk_buff_head	process_queue;

	/* stats */
	unsigned int		processed;
	unsigned int		time_squeeze;
	unsigned int		received_rps;
#ifdef CONFIG_RPS
	struct softnet_data	*rps_ipi_list;
#endif
#ifdef CONFIG_NET_FLOW_LIMIT
	struct sd_flow_limit __rcu *flow_limit;
#endif
	struct Qdisc		*output_queue;
	struct Qdisc		**output_queue_tailp;
	struct sk_buff		*completion_queue;
#ifdef CONFIG_XFRM_OFFLOAD
	struct sk_buff_head	xfrm_backlog;
#endif
	/* written and read only by owning cpu: */
	struct {
		u16 recursion;
		u8  more;
	} xmit;
#ifdef CONFIG_RPS
	/* input_queue_head should be written by cpu owning this struct,
	 * and only read by other cpus. Worth using a cache line.
	 */
	unsigned int		input_queue_head ____cacheline_aligned_in_smp;

	/* Elements below can be accessed between CPUs for RPS/RFS */
	call_single_data_t	csd ____cacheline_aligned_in_smp;
	struct softnet_data	*rps_ipi_next;
	unsigned int		cpu;
	unsigned int		input_queue_tail;
#endif
	unsigned int		dropped;
	struct sk_buff_head	input_pkt_queue;
	struct napi_struct	backlog;

};

static inline void input_queue_head_incr(struct softnet_data *sd)
{
#ifdef CONFIG_RPS
	sd->input_queue_head++;
#endif
}

static inline void input_queue_tail_incr_save(struct softnet_data *sd,
					      unsigned int *qtail)
{
#ifdef CONFIG_RPS
	*qtail = ++sd->input_queue_tail;
#endif
}

DECLARE_PER_CPU_ALIGNED(struct softnet_data, softnet_data);

static inline int dev_recursion_level(void)
{
	return this_cpu_read(softnet_data.xmit.recursion);
}

#define XMIT_RECURSION_LIMIT	10
static inline bool dev_xmit_recursion(void)
{
	return unlikely(__this_cpu_read(softnet_data.xmit.recursion) >
			XMIT_RECURSION_LIMIT);
}

static inline void dev_xmit_recursion_inc(void)
{
	__this_cpu_inc(softnet_data.xmit.recursion);
}

static inline void dev_xmit_recursion_dec(void)
{
	__this_cpu_dec(softnet_data.xmit.recursion);
}

void __netif_schedule(struct Qdisc *q);
void netif_schedule_queue(struct netdev_queue *txq);

static inline void netif_tx_schedule_all(struct net_device *dev)
{
	unsigned int i;

	for (i = 0; i < dev->num_tx_queues; i++)
		netif_schedule_queue(netdev_get_tx_queue(dev, i));
}

static __always_inline void netif_tx_start_queue(struct netdev_queue *dev_queue)
{
	clear_bit(__QUEUE_STATE_DRV_XOFF, &dev_queue->state);
}

/**
 *	netif_start_queue - allow transmit
 *	@dev: network device
 *
 *	Allow upper layers to call the device hard_start_xmit routine.
 */
static inline void netif_start_queue(struct net_device *dev)
{
	netif_tx_start_queue(netdev_get_tx_queue(dev, 0));
}

static inline void netif_tx_start_all_queues(struct net_device *dev)
{
	unsigned int i;

	for (i = 0; i < dev->num_tx_queues; i++) {
		struct netdev_queue *txq = netdev_get_tx_queue(dev, i);
		netif_tx_start_queue(txq);
	}
}

void netif_tx_wake_queue(struct netdev_queue *dev_queue);

/**
 *	netif_wake_queue - restart transmit
 *	@dev: network device
 *
 *	Allow upper layers to call the device hard_start_xmit routine.
 *	Used for flow control when transmit resources are available.
 */
static inline void netif_wake_queue(struct net_device *dev)
{
	netif_tx_wake_queue(netdev_get_tx_queue(dev, 0));
}

static inline void netif_tx_wake_all_queues(struct net_device *dev)
{
	unsigned int i;

	for (i = 0; i < dev->num_tx_queues; i++) {
		struct netdev_queue *txq = netdev_get_tx_queue(dev, i);
		netif_tx_wake_queue(txq);
	}
}

static __always_inline void netif_tx_stop_queue(struct netdev_queue *dev_queue)
{
	set_bit(__QUEUE_STATE_DRV_XOFF, &dev_queue->state);
}

/**
 *	netif_stop_queue - stop transmitted packets
 *	@dev: network device
 *
 *	Stop upper layers calling the device hard_start_xmit routine.
 *	Used for flow control when transmit resources are unavailable.
 */
static inline void netif_stop_queue(struct net_device *dev)
{
	netif_tx_stop_queue(netdev_get_tx_queue(dev, 0));
}

void netif_tx_stop_all_queues(struct net_device *dev);

static inline bool netif_tx_queue_stopped(const struct netdev_queue *dev_queue)
{
	return test_bit(__QUEUE_STATE_DRV_XOFF, &dev_queue->state);
}

/**
 *	netif_queue_stopped - test if transmit queue is flowblocked
 *	@dev: network device
 *
 *	Test if transmit queue on device is currently unable to send.
 */
static inline bool netif_queue_stopped(const struct net_device *dev)
{
	return netif_tx_queue_stopped(netdev_get_tx_queue(dev, 0));
}

static inline bool netif_xmit_stopped(const struct netdev_queue *dev_queue)
{
	return dev_queue->state & QUEUE_STATE_ANY_XOFF;
}

static inline bool
netif_xmit_frozen_or_stopped(const struct netdev_queue *dev_queue)
{
	return dev_queue->state & QUEUE_STATE_ANY_XOFF_OR_FROZEN;
}

static inline bool
netif_xmit_frozen_or_drv_stopped(const struct netdev_queue *dev_queue)
{
	return dev_queue->state & QUEUE_STATE_DRV_XOFF_OR_FROZEN;
}

/**
 *	netdev_txq_bql_enqueue_prefetchw - prefetch bql data for write
 *	@dev_queue: pointer to transmit queue
 *
 * BQL enabled drivers might use this helper in their ndo_start_xmit(),
 * to give appropriate hint to the CPU.
 */
static inline void netdev_txq_bql_enqueue_prefetchw(struct netdev_queue *dev_queue)
{
#ifdef CONFIG_BQL
	prefetchw(&dev_queue->dql.num_queued);
#endif
}

/**
 *	netdev_txq_bql_complete_prefetchw - prefetch bql data for write
 *	@dev_queue: pointer to transmit queue
 *
 * BQL enabled drivers might use this helper in their TX completion path,
 * to give appropriate hint to the CPU.
 */
static inline void netdev_txq_bql_complete_prefetchw(struct netdev_queue *dev_queue)
{
#ifdef CONFIG_BQL
	prefetchw(&dev_queue->dql.limit);
#endif
}

static inline void netdev_tx_sent_queue(struct netdev_queue *dev_queue,
					unsigned int bytes)
{
#ifdef CONFIG_BQL
	dql_queued(&dev_queue->dql, bytes);

	if (likely(dql_avail(&dev_queue->dql) >= 0))
		return;

	set_bit(__QUEUE_STATE_STACK_XOFF, &dev_queue->state);

	/*
	 * The XOFF flag must be set before checking the dql_avail below,
	 * because in netdev_tx_completed_queue we update the dql_completed
	 * before checking the XOFF flag.
	 */
	smp_mb();

	/* check again in case another CPU has just made room avail */
	if (unlikely(dql_avail(&dev_queue->dql) >= 0))
		clear_bit(__QUEUE_STATE_STACK_XOFF, &dev_queue->state);
#endif
}

/**
 * 	netdev_sent_queue - report the number of bytes queued to hardware
 * 	@dev: network device
 * 	@bytes: number of bytes queued to the hardware device queue
 *
 * 	Report the number of bytes queued for sending/completion to the network
 * 	device hardware queue. @bytes should be a good approximation and should
 * 	exactly match netdev_completed_queue() @bytes
 */
static inline void netdev_sent_queue(struct net_device *dev, unsigned int bytes)
{
	netdev_tx_sent_queue(netdev_get_tx_queue(dev, 0), bytes);
}

static inline void netdev_tx_completed_queue(struct netdev_queue *dev_queue,
					     unsigned int pkts, unsigned int bytes)
{
#ifdef CONFIG_BQL
	if (unlikely(!bytes))
		return;

	dql_completed(&dev_queue->dql, bytes);

	/*
	 * Without the memory barrier there is a small possiblity that
	 * netdev_tx_sent_queue will miss the update and cause the queue to
	 * be stopped forever
	 */
	smp_mb();

	if (dql_avail(&dev_queue->dql) < 0)
		return;

	if (test_and_clear_bit(__QUEUE_STATE_STACK_XOFF, &dev_queue->state))
		netif_schedule_queue(dev_queue);
#endif
}

/**
 * 	netdev_completed_queue - report bytes and packets completed by device
 * 	@dev: network device
 * 	@pkts: actual number of packets sent over the medium
 * 	@bytes: actual number of bytes sent over the medium
 *
 * 	Report the number of bytes and packets transmitted by the network device
 * 	hardware queue over the physical medium, @bytes must exactly match the
 * 	@bytes amount passed to netdev_sent_queue()
 */
static inline void netdev_completed_queue(struct net_device *dev,
					  unsigned int pkts, unsigned int bytes)
{
	netdev_tx_completed_queue(netdev_get_tx_queue(dev, 0), pkts, bytes);
}

static inline void netdev_tx_reset_queue(struct netdev_queue *q)
{
#ifdef CONFIG_BQL
	clear_bit(__QUEUE_STATE_STACK_XOFF, &q->state);
	dql_reset(&q->dql);
#endif
}

/**
 * 	netdev_reset_queue - reset the packets and bytes count of a network device
 * 	@dev_queue: network device
 *
 * 	Reset the bytes and packet count of a network device and clear the
 * 	software flow control OFF bit for this network device
 */
static inline void netdev_reset_queue(struct net_device *dev_queue)
{
	netdev_tx_reset_queue(netdev_get_tx_queue(dev_queue, 0));
}

/**
 * 	netdev_cap_txqueue - check if selected tx queue exceeds device queues
 * 	@dev: network device
 * 	@queue_index: given tx queue index
 *
 * 	Returns 0 if given tx queue index >= number of device tx queues,
 * 	otherwise returns the originally passed tx queue index.
 */
static inline u16 netdev_cap_txqueue(struct net_device *dev, u16 queue_index)
{
	if (unlikely(queue_index >= dev->real_num_tx_queues)) {
		net_warn_ratelimited("%s selects TX queue %d, but real number of TX queues is %d\n",
				     dev->name, queue_index,
				     dev->real_num_tx_queues);
		return 0;
	}

	return queue_index;
}

/**
 *	netif_running - test if up
 *	@dev: network device
 *
 *	Test if the device has been brought up.
 */
static inline bool netif_running(const struct net_device *dev)
{
	return test_bit(__LINK_STATE_START, &dev->state);
}

/*
 * Routines to manage the subqueues on a device.  We only need start,
 * stop, and a check if it's stopped.  All other device management is
 * done at the overall netdevice level.
 * Also test the device if we're multiqueue.
 */

/**
 *	netif_start_subqueue - allow sending packets on subqueue
 *	@dev: network device
 *	@queue_index: sub queue index
 *
 * Start individual transmit queue of a device with multiple transmit queues.
 */
static inline void netif_start_subqueue(struct net_device *dev, u16 queue_index)
{
	struct netdev_queue *txq = netdev_get_tx_queue(dev, queue_index);

	netif_tx_start_queue(txq);
}

/**
 *	netif_stop_subqueue - stop sending packets on subqueue
 *	@dev: network device
 *	@queue_index: sub queue index
 *
 * Stop individual transmit queue of a device with multiple transmit queues.
 */
static inline void netif_stop_subqueue(struct net_device *dev, u16 queue_index)
{
	struct netdev_queue *txq = netdev_get_tx_queue(dev, queue_index);
	netif_tx_stop_queue(txq);
}

/**
 *	netif_subqueue_stopped - test status of subqueue
 *	@dev: network device
 *	@queue_index: sub queue index
 *
 * Check individual transmit queue of a device with multiple transmit queues.
 */
static inline bool __netif_subqueue_stopped(const struct net_device *dev,
					    u16 queue_index)
{
	struct netdev_queue *txq = netdev_get_tx_queue(dev, queue_index);

	return netif_tx_queue_stopped(txq);
}

static inline bool netif_subqueue_stopped(const struct net_device *dev,
					  struct sk_buff *skb)
{
	return __netif_subqueue_stopped(dev, skb_get_queue_mapping(skb));
}

/**
 *	netif_wake_subqueue - allow sending packets on subqueue
 *	@dev: network device
 *	@queue_index: sub queue index
 *
 * Resume individual transmit queue of a device with multiple transmit queues.
 */
static inline void netif_wake_subqueue(struct net_device *dev, u16 queue_index)
{
	struct netdev_queue *txq = netdev_get_tx_queue(dev, queue_index);

	netif_tx_wake_queue(txq);
}

#ifdef CONFIG_XPS
int netif_set_xps_queue(struct net_device *dev, const struct cpumask *mask,
			u16 index);
int __netif_set_xps_queue(struct net_device *dev, const unsigned long *mask,
			  u16 index, bool is_rxqs_map);

/**
 *	netif_attr_test_mask - Test a CPU or Rx queue set in a mask
 *	@j: CPU/Rx queue index
 *	@mask: bitmask of all cpus/rx queues
 *	@nr_bits: number of bits in the bitmask
 *
 * Test if a CPU or Rx queue index is set in a mask of all CPU/Rx queues.
 */
static inline bool netif_attr_test_mask(unsigned long j,
					const unsigned long *mask,
					unsigned int nr_bits)
{
	cpu_max_bits_warn(j, nr_bits);
	return test_bit(j, mask);
}

/**
 *	netif_attr_test_online - Test for online CPU/Rx queue
 *	@j: CPU/Rx queue index
 *	@online_mask: bitmask for CPUs/Rx queues that are online
 *	@nr_bits: number of bits in the bitmask
 *
 * Returns true if a CPU/Rx queue is online.
 */
static inline bool netif_attr_test_online(unsigned long j,
					  const unsigned long *online_mask,
					  unsigned int nr_bits)
{
	cpu_max_bits_warn(j, nr_bits);

	if (online_mask)
		return test_bit(j, online_mask);

	return (j < nr_bits);
}

/**
 *	netif_attrmask_next - get the next CPU/Rx queue in a cpu/Rx queues mask
 *	@n: CPU/Rx queue index
 *	@srcp: the cpumask/Rx queue mask pointer
 *	@nr_bits: number of bits in the bitmask
 *
 * Returns >= nr_bits if no further CPUs/Rx queues set.
 */
static inline unsigned int netif_attrmask_next(int n, const unsigned long *srcp,
					       unsigned int nr_bits)
{
	/* -1 is a legal arg here. */
	if (n != -1)
		cpu_max_bits_warn(n, nr_bits);

	if (srcp)
		return find_next_bit(srcp, nr_bits, n + 1);

	return n + 1;
}

/**
 *	netif_attrmask_next_and - get the next CPU/Rx queue in *src1p & *src2p
 *	@n: CPU/Rx queue index
 *	@src1p: the first CPUs/Rx queues mask pointer
 *	@src2p: the second CPUs/Rx queues mask pointer
 *	@nr_bits: number of bits in the bitmask
 *
 * Returns >= nr_bits if no further CPUs/Rx queues set in both.
 */
static inline int netif_attrmask_next_and(int n, const unsigned long *src1p,
					  const unsigned long *src2p,
					  unsigned int nr_bits)
{
	/* -1 is a legal arg here. */
	if (n != -1)
		cpu_max_bits_warn(n, nr_bits);

	if (src1p && src2p)
		return find_next_and_bit(src1p, src2p, nr_bits, n + 1);
	else if (src1p)
		return find_next_bit(src1p, nr_bits, n + 1);
	else if (src2p)
		return find_next_bit(src2p, nr_bits, n + 1);

	return n + 1;
}
#else
static inline int netif_set_xps_queue(struct net_device *dev,
				      const struct cpumask *mask,
				      u16 index)
{
	return 0;
}

static inline int __netif_set_xps_queue(struct net_device *dev,
					const unsigned long *mask,
					u16 index, bool is_rxqs_map)
{
	return 0;
}
#endif

/**
 *	netif_is_multiqueue - test if device has multiple transmit queues
 *	@dev: network device
 *
 * Check if device has multiple transmit queues
 */
static inline bool netif_is_multiqueue(const struct net_device *dev)
{
	return dev->num_tx_queues > 1;
}

int netif_set_real_num_tx_queues(struct net_device *dev, unsigned int txq);

#ifdef CONFIG_SYSFS
int netif_set_real_num_rx_queues(struct net_device *dev, unsigned int rxq);
#else
static inline int netif_set_real_num_rx_queues(struct net_device *dev,
						unsigned int rxqs)
{
	dev->real_num_rx_queues = rxqs;
	return 0;
}
#endif

static inline struct netdev_rx_queue *
__netif_get_rx_queue(struct net_device *dev, unsigned int rxq)
{
	return dev->_rx + rxq;
}

#ifdef CONFIG_SYSFS
static inline unsigned int get_netdev_rx_queue_index(
		struct netdev_rx_queue *queue)
{
	struct net_device *dev = queue->dev;
	int index = queue - dev->_rx;

	BUG_ON(index >= dev->num_rx_queues);
	return index;
}
#endif

#define DEFAULT_MAX_NUM_RSS_QUEUES	(8)
int netif_get_num_default_rss_queues(void);

enum skb_free_reason {
	SKB_REASON_CONSUMED,
	SKB_REASON_DROPPED,
};

void __dev_kfree_skb_irq(struct sk_buff *skb, enum skb_free_reason reason);
void __dev_kfree_skb_any(struct sk_buff *skb, enum skb_free_reason reason);

/*
 * It is not allowed to call kfree_skb() or consume_skb() from hardware
 * interrupt context or with hardware interrupts being disabled.
 * (in_irq() || irqs_disabled())
 *
 * We provide four helpers that can be used in following contexts :
 *
 * dev_kfree_skb_irq(skb) when caller drops a packet from irq context,
 *  replacing kfree_skb(skb)
 *
 * dev_consume_skb_irq(skb) when caller consumes a packet from irq context.
 *  Typically used in place of consume_skb(skb) in TX completion path
 *
 * dev_kfree_skb_any(skb) when caller doesn't know its current irq context,
 *  replacing kfree_skb(skb)
 *
 * dev_consume_skb_any(skb) when caller doesn't know its current irq context,
 *  and consumed a packet. Used in place of consume_skb(skb)
 */
static inline void dev_kfree_skb_irq(struct sk_buff *skb)
{
	__dev_kfree_skb_irq(skb, SKB_REASON_DROPPED);
}

static inline void dev_consume_skb_irq(struct sk_buff *skb)
{
	__dev_kfree_skb_irq(skb, SKB_REASON_CONSUMED);
}

static inline void dev_kfree_skb_any(struct sk_buff *skb)
{
	__dev_kfree_skb_any(skb, SKB_REASON_DROPPED);
}

static inline void dev_consume_skb_any(struct sk_buff *skb)
{
	__dev_kfree_skb_any(skb, SKB_REASON_CONSUMED);
}

void generic_xdp_tx(struct sk_buff *skb, struct bpf_prog *xdp_prog);
int do_xdp_generic(struct bpf_prog *xdp_prog, struct sk_buff *skb);
int netif_rx(struct sk_buff *skb);
int netif_rx_ni(struct sk_buff *skb);
int netif_receive_skb(struct sk_buff *skb);
int netif_receive_skb_core(struct sk_buff *skb);
void netif_receive_skb_list(struct list_head *head);
gro_result_t napi_gro_receive(struct napi_struct *napi, struct sk_buff *skb);
void napi_gro_flush(struct napi_struct *napi, bool flush_old);
struct sk_buff *napi_get_frags(struct napi_struct *napi);
gro_result_t napi_gro_frags(struct napi_struct *napi);
struct packet_offload *gro_find_receive_by_type(__be16 type);
struct packet_offload *gro_find_complete_by_type(__be16 type);

static inline void napi_free_frags(struct napi_struct *napi)
{
	kfree_skb(napi->skb);
	napi->skb = NULL;
}

bool netdev_is_rx_handler_busy(struct net_device *dev);
int netdev_rx_handler_register(struct net_device *dev,
			       rx_handler_func_t *rx_handler,
			       void *rx_handler_data);
void netdev_rx_handler_unregister(struct net_device *dev);

bool dev_valid_name(const char *name);
int dev_ioctl(struct net *net, unsigned int cmd, struct ifreq *ifr,
		bool *need_copyout);
int dev_ifconf(struct net *net, struct ifconf *, int);
int dev_ethtool(struct net *net, struct ifreq *);
unsigned int dev_get_flags(const struct net_device *);
int __dev_change_flags(struct net_device *, unsigned int flags);
int dev_change_flags(struct net_device *, unsigned int);
void __dev_notify_flags(struct net_device *, unsigned int old_flags,
			unsigned int gchanges);
int dev_change_name(struct net_device *, const char *);
int dev_set_alias(struct net_device *, const char *, size_t);
int dev_get_alias(const struct net_device *, char *, size_t);
int dev_change_net_namespace(struct net_device *, struct net *, const char *);
int __dev_set_mtu(struct net_device *, int);
int dev_set_mtu_ext(struct net_device *dev, int mtu,
		    struct netlink_ext_ack *extack);
int dev_set_mtu(struct net_device *, int);
int dev_change_tx_queue_len(struct net_device *, unsigned long);
void dev_set_group(struct net_device *, int);
int dev_set_mac_address(struct net_device *, struct sockaddr *);
int dev_change_carrier(struct net_device *, bool new_carrier);
int dev_get_phys_port_id(struct net_device *dev,
			 struct netdev_phys_item_id *ppid);
int dev_get_phys_port_name(struct net_device *dev,
			   char *name, size_t len);
int dev_change_proto_down(struct net_device *dev, bool proto_down);
struct sk_buff *validate_xmit_skb_list(struct sk_buff *skb, struct net_device *dev, bool *again);
struct sk_buff *dev_hard_start_xmit(struct sk_buff *skb, struct net_device *dev,
				    struct netdev_queue *txq, int *ret);

typedef int (*bpf_op_t)(struct net_device *dev, struct netdev_bpf *bpf);
int dev_change_xdp_fd(struct net_device *dev, struct netlink_ext_ack *extack,
		      int fd, u32 flags);
u32 __dev_xdp_query(struct net_device *dev, bpf_op_t xdp_op,
		    enum bpf_netdev_command cmd);
int xdp_umem_query(struct net_device *dev, u16 queue_id);

int __dev_forward_skb(struct net_device *dev, struct sk_buff *skb);
int dev_forward_skb(struct net_device *dev, struct sk_buff *skb);
bool is_skb_forwardable(const struct net_device *dev,
			const struct sk_buff *skb);

static __always_inline int ____dev_forward_skb(struct net_device *dev,
					       struct sk_buff *skb)
{
	if (skb_orphan_frags(skb, GFP_ATOMIC) ||
	    unlikely(!is_skb_forwardable(dev, skb))) {
		atomic_long_inc(&dev->rx_dropped);
		kfree_skb(skb);
		return NET_RX_DROP;
	}

	skb_scrub_packet(skb, true);
	skb->priority = 0;
	return 0;
}

void dev_queue_xmit_nit(struct sk_buff *skb, struct net_device *dev);

extern int		netdev_budget;
extern unsigned int	netdev_budget_usecs;

/* Called by rtnetlink.c:rtnl_unlock() */
void netdev_run_todo(void);

/**
 *	dev_put - release reference to device
 *	@dev: network device
 *
 * Release reference to device to allow it to be freed.
 */
static inline void dev_put(struct net_device *dev)
{
	this_cpu_dec(*dev->pcpu_refcnt);
}

/**
 *	dev_hold - get reference to device
 *	@dev: network device
 *
 * Hold reference to device to keep it from being freed.
 */
static inline void dev_hold(struct net_device *dev)
{
	this_cpu_inc(*dev->pcpu_refcnt);
}

/* Carrier loss detection, dial on demand. The functions netif_carrier_on
 * and _off may be called from IRQ context, but it is caller
 * who is responsible for serialization of these calls.
 *
 * The name carrier is inappropriate, these functions should really be
 * called netif_lowerlayer_*() because they represent the state of any
 * kind of lower layer not just hardware media.
 */

void linkwatch_init_dev(struct net_device *dev);
void linkwatch_fire_event(struct net_device *dev);
void linkwatch_forget_dev(struct net_device *dev);

/**
 *	netif_carrier_ok - test if carrier present
 *	@dev: network device
 *
 * Check if carrier is present on device
 */
static inline bool netif_carrier_ok(const struct net_device *dev)
{
	return !test_bit(__LINK_STATE_NOCARRIER, &dev->state);
}

unsigned long dev_trans_start(struct net_device *dev);

void __netdev_watchdog_up(struct net_device *dev);

void netif_carrier_on(struct net_device *dev);

void netif_carrier_off(struct net_device *dev);

/**
 *	netif_dormant_on - mark device as dormant.
 *	@dev: network device
 *
 * Mark device as dormant (as per RFC2863).
 *
 * The dormant state indicates that the relevant interface is not
 * actually in a condition to pass packets (i.e., it is not 'up') but is
 * in a "pending" state, waiting for some external event.  For "on-
 * demand" interfaces, this new state identifies the situation where the
 * interface is waiting for events to place it in the up state.
 */
static inline void netif_dormant_on(struct net_device *dev)
{
	if (!test_and_set_bit(__LINK_STATE_DORMANT, &dev->state))
		linkwatch_fire_event(dev);
}

/**
 *	netif_dormant_off - set device as not dormant.
 *	@dev: network device
 *
 * Device is not in dormant state.
 */
static inline void netif_dormant_off(struct net_device *dev)
{
	if (test_and_clear_bit(__LINK_STATE_DORMANT, &dev->state))
		linkwatch_fire_event(dev);
}

/**
 *	netif_dormant - test if device is dormant
 *	@dev: network device
 *
 * Check if device is dormant.
 */
static inline bool netif_dormant(const struct net_device *dev)
{
	return test_bit(__LINK_STATE_DORMANT, &dev->state);
}


/**
 *	netif_oper_up - test if device is operational
 *	@dev: network device
 *
 * Check if carrier is operational
 */
static inline bool netif_oper_up(const struct net_device *dev)
{
	return (dev->operstate == IF_OPER_UP ||
		dev->operstate == IF_OPER_UNKNOWN /* backward compat */);
}

/**
 *	netif_device_present - is device available or removed
 *	@dev: network device
 *
 * Check if device has not been removed from system.
 */
static inline bool netif_device_present(struct net_device *dev)
{
	return test_bit(__LINK_STATE_PRESENT, &dev->state);
}

void netif_device_detach(struct net_device *dev);

void netif_device_attach(struct net_device *dev);

/*
 * Network interface message level settings
 */

enum {
	NETIF_MSG_DRV		= 0x0001,
	NETIF_MSG_PROBE		= 0x0002,
	NETIF_MSG_LINK		= 0x0004,
	NETIF_MSG_TIMER		= 0x0008,
	NETIF_MSG_IFDOWN	= 0x0010,
	NETIF_MSG_IFUP		= 0x0020,
	NETIF_MSG_RX_ERR	= 0x0040,
	NETIF_MSG_TX_ERR	= 0x0080,
	NETIF_MSG_TX_QUEUED	= 0x0100,
	NETIF_MSG_INTR		= 0x0200,
	NETIF_MSG_TX_DONE	= 0x0400,
	NETIF_MSG_RX_STATUS	= 0x0800,
	NETIF_MSG_PKTDATA	= 0x1000,
	NETIF_MSG_HW		= 0x2000,
	NETIF_MSG_WOL		= 0x4000,
};

#define netif_msg_drv(p)	((p)->msg_enable & NETIF_MSG_DRV)
#define netif_msg_probe(p)	((p)->msg_enable & NETIF_MSG_PROBE)
#define netif_msg_link(p)	((p)->msg_enable & NETIF_MSG_LINK)
#define netif_msg_timer(p)	((p)->msg_enable & NETIF_MSG_TIMER)
#define netif_msg_ifdown(p)	((p)->msg_enable & NETIF_MSG_IFDOWN)
#define netif_msg_ifup(p)	((p)->msg_enable & NETIF_MSG_IFUP)
#define netif_msg_rx_err(p)	((p)->msg_enable & NETIF_MSG_RX_ERR)
#define netif_msg_tx_err(p)	((p)->msg_enable & NETIF_MSG_TX_ERR)
#define netif_msg_tx_queued(p)	((p)->msg_enable & NETIF_MSG_TX_QUEUED)
#define netif_msg_intr(p)	((p)->msg_enable & NETIF_MSG_INTR)
#define netif_msg_tx_done(p)	((p)->msg_enable & NETIF_MSG_TX_DONE)
#define netif_msg_rx_status(p)	((p)->msg_enable & NETIF_MSG_RX_STATUS)
#define netif_msg_pktdata(p)	((p)->msg_enable & NETIF_MSG_PKTDATA)
#define netif_msg_hw(p)		((p)->msg_enable & NETIF_MSG_HW)
#define netif_msg_wol(p)	((p)->msg_enable & NETIF_MSG_WOL)

static inline u32 netif_msg_init(int debug_value, int default_msg_enable_bits)
{
	/* use default */
	if (debug_value < 0 || debug_value >= (sizeof(u32) * 8))
		return default_msg_enable_bits;
	if (debug_value == 0)	/* no output */
		return 0;
	/* set low N bits */
	return (1 << debug_value) - 1;
}

static inline void __netif_tx_lock(struct netdev_queue *txq, int cpu)
{
	spin_lock(&txq->_xmit_lock);
	txq->xmit_lock_owner = cpu;
}

static inline bool __netif_tx_acquire(struct netdev_queue *txq)
{
	__acquire(&txq->_xmit_lock);
	return true;
}

static inline void __netif_tx_release(struct netdev_queue *txq)
{
	__release(&txq->_xmit_lock);
}

static inline void __netif_tx_lock_bh(struct netdev_queue *txq)
{
	spin_lock_bh(&txq->_xmit_lock);
	txq->xmit_lock_owner = smp_processor_id();
}

static inline bool __netif_tx_trylock(struct netdev_queue *txq)
{
	bool ok = spin_trylock(&txq->_xmit_lock);
	if (likely(ok))
		txq->xmit_lock_owner = smp_processor_id();
	return ok;
}

static inline void __netif_tx_unlock(struct netdev_queue *txq)
{
	txq->xmit_lock_owner = -1;
	spin_unlock(&txq->_xmit_lock);
}

static inline void __netif_tx_unlock_bh(struct netdev_queue *txq)
{
	txq->xmit_lock_owner = -1;
	spin_unlock_bh(&txq->_xmit_lock);
}

static inline void txq_trans_update(struct netdev_queue *txq)
{
	if (txq->xmit_lock_owner != -1)
		txq->trans_start = jiffies;
}

/* legacy drivers only, netdev_start_xmit() sets txq->trans_start */
static inline void netif_trans_update(struct net_device *dev)
{
	struct netdev_queue *txq = netdev_get_tx_queue(dev, 0);

	if (txq->trans_start != jiffies)
		txq->trans_start = jiffies;
}

/**
 *	netif_tx_lock - grab network device transmit lock
 *	@dev: network device
 *
 * Get network device transmit lock
 */
static inline void netif_tx_lock(struct net_device *dev)
{
	unsigned int i;
	int cpu;

	spin_lock(&dev->tx_global_lock);
	cpu = smp_processor_id();
	for (i = 0; i < dev->num_tx_queues; i++) {
		struct netdev_queue *txq = netdev_get_tx_queue(dev, i);

		/* We are the only thread of execution doing a
		 * freeze, but we have to grab the _xmit_lock in
		 * order to synchronize with threads which are in
		 * the ->hard_start_xmit() handler and already
		 * checked the frozen bit.
		 */
		__netif_tx_lock(txq, cpu);
		set_bit(__QUEUE_STATE_FROZEN, &txq->state);
		__netif_tx_unlock(txq);
	}
}

static inline void netif_tx_lock_bh(struct net_device *dev)
{
	local_bh_disable();
	netif_tx_lock(dev);
}

static inline void netif_tx_unlock(struct net_device *dev)
{
	unsigned int i;

	for (i = 0; i < dev->num_tx_queues; i++) {
		struct netdev_queue *txq = netdev_get_tx_queue(dev, i);

		/* No need to grab the _xmit_lock here.  If the
		 * queue is not stopped for another reason, we
		 * force a schedule.
		 */
		clear_bit(__QUEUE_STATE_FROZEN, &txq->state);
		netif_schedule_queue(txq);
	}
	spin_unlock(&dev->tx_global_lock);
}

static inline void netif_tx_unlock_bh(struct net_device *dev)
{
	netif_tx_unlock(dev);
	local_bh_enable();
}

#define HARD_TX_LOCK(dev, txq, cpu) {			\
	if ((dev->features & NETIF_F_LLTX) == 0) {	\
		__netif_tx_lock(txq, cpu);		\
	} else {					\
		__netif_tx_acquire(txq);		\
	}						\
}

#define HARD_TX_TRYLOCK(dev, txq)			\
	(((dev->features & NETIF_F_LLTX) == 0) ?	\
		__netif_tx_trylock(txq) :		\
		__netif_tx_acquire(txq))

#define HARD_TX_UNLOCK(dev, txq) {			\
	if ((dev->features & NETIF_F_LLTX) == 0) {	\
		__netif_tx_unlock(txq);			\
	} else {					\
		__netif_tx_release(txq);		\
	}						\
}

static inline void netif_tx_disable(struct net_device *dev)
{
	unsigned int i;
	int cpu;

	local_bh_disable();
	cpu = smp_processor_id();
	for (i = 0; i < dev->num_tx_queues; i++) {
		struct netdev_queue *txq = netdev_get_tx_queue(dev, i);

		__netif_tx_lock(txq, cpu);
		netif_tx_stop_queue(txq);
		__netif_tx_unlock(txq);
	}
	local_bh_enable();
}

static inline void netif_addr_lock(struct net_device *dev)
{
	spin_lock(&dev->addr_list_lock);
}

static inline void netif_addr_lock_nested(struct net_device *dev)
{
	int subclass = SINGLE_DEPTH_NESTING;

	if (dev->netdev_ops->ndo_get_lock_subclass)
		subclass = dev->netdev_ops->ndo_get_lock_subclass(dev);

	spin_lock_nested(&dev->addr_list_lock, subclass);
}

static inline void netif_addr_lock_bh(struct net_device *dev)
{
	spin_lock_bh(&dev->addr_list_lock);
}

static inline void netif_addr_unlock(struct net_device *dev)
{
	spin_unlock(&dev->addr_list_lock);
}

static inline void netif_addr_unlock_bh(struct net_device *dev)
{
	spin_unlock_bh(&dev->addr_list_lock);
}

/*
 * dev_addrs walker. Should be used only for read access. Call with
 * rcu_read_lock held.
 */
#define for_each_dev_addr(dev, ha) \
		list_for_each_entry_rcu(ha, &dev->dev_addrs.list, list)

/* These functions live elsewhere (drivers/net/net_init.c, but related) */

void ether_setup(struct net_device *dev);

/* Support for loadable net-drivers */
struct net_device *alloc_netdev_mqs(int sizeof_priv, const char *name,
				    unsigned char name_assign_type,
				    void (*setup)(struct net_device *),
				    unsigned int txqs, unsigned int rxqs);
int dev_get_valid_name(struct net *net, struct net_device *dev,
		       const char *name);

#define alloc_netdev(sizeof_priv, name, name_assign_type, setup) \
	alloc_netdev_mqs(sizeof_priv, name, name_assign_type, setup, 1, 1)

#define alloc_netdev_mq(sizeof_priv, name, name_assign_type, setup, count) \
	alloc_netdev_mqs(sizeof_priv, name, name_assign_type, setup, count, \
			 count)

int register_netdev(struct net_device *dev);
void unregister_netdev(struct net_device *dev);

/* General hardware address lists handling functions */
int __hw_addr_sync(struct netdev_hw_addr_list *to_list,
		   struct netdev_hw_addr_list *from_list, int addr_len);
void __hw_addr_unsync(struct netdev_hw_addr_list *to_list,
		      struct netdev_hw_addr_list *from_list, int addr_len);
int __hw_addr_sync_dev(struct netdev_hw_addr_list *list,
		       struct net_device *dev,
		       int (*sync)(struct net_device *, const unsigned char *),
		       int (*unsync)(struct net_device *,
				     const unsigned char *));
void __hw_addr_unsync_dev(struct netdev_hw_addr_list *list,
			  struct net_device *dev,
			  int (*unsync)(struct net_device *,
					const unsigned char *));
void __hw_addr_init(struct netdev_hw_addr_list *list);

/* Functions used for device addresses handling */
int dev_addr_add(struct net_device *dev, const unsigned char *addr,
		 unsigned char addr_type);
int dev_addr_del(struct net_device *dev, const unsigned char *addr,
		 unsigned char addr_type);
void dev_addr_flush(struct net_device *dev);
int dev_addr_init(struct net_device *dev);

/* Functions used for unicast addresses handling */
int dev_uc_add(struct net_device *dev, const unsigned char *addr);
int dev_uc_add_excl(struct net_device *dev, const unsigned char *addr);
int dev_uc_del(struct net_device *dev, const unsigned char *addr);
int dev_uc_sync(struct net_device *to, struct net_device *from);
int dev_uc_sync_multiple(struct net_device *to, struct net_device *from);
void dev_uc_unsync(struct net_device *to, struct net_device *from);
void dev_uc_flush(struct net_device *dev);
void dev_uc_init(struct net_device *dev);

/**
 *  __dev_uc_sync - Synchonize device's unicast list
 *  @dev:  device to sync
 *  @sync: function to call if address should be added
 *  @unsync: function to call if address should be removed
 *
 *  Add newly added addresses to the interface, and release
 *  addresses that have been deleted.
 */
static inline int __dev_uc_sync(struct net_device *dev,
				int (*sync)(struct net_device *,
					    const unsigned char *),
				int (*unsync)(struct net_device *,
					      const unsigned char *))
{
	return __hw_addr_sync_dev(&dev->uc, dev, sync, unsync);
}

/**
 *  __dev_uc_unsync - Remove synchronized addresses from device
 *  @dev:  device to sync
 *  @unsync: function to call if address should be removed
 *
 *  Remove all addresses that were added to the device by dev_uc_sync().
 */
static inline void __dev_uc_unsync(struct net_device *dev,
				   int (*unsync)(struct net_device *,
						 const unsigned char *))
{
	__hw_addr_unsync_dev(&dev->uc, dev, unsync);
}

/* Functions used for multicast addresses handling */
int dev_mc_add(struct net_device *dev, const unsigned char *addr);
int dev_mc_add_global(struct net_device *dev, const unsigned char *addr);
int dev_mc_add_excl(struct net_device *dev, const unsigned char *addr);
int dev_mc_del(struct net_device *dev, const unsigned char *addr);
int dev_mc_del_global(struct net_device *dev, const unsigned char *addr);
int dev_mc_sync(struct net_device *to, struct net_device *from);
int dev_mc_sync_multiple(struct net_device *to, struct net_device *from);
void dev_mc_unsync(struct net_device *to, struct net_device *from);
void dev_mc_flush(struct net_device *dev);
void dev_mc_init(struct net_device *dev);

/**
 *  __dev_mc_sync - Synchonize device's multicast list
 *  @dev:  device to sync
 *  @sync: function to call if address should be added
 *  @unsync: function to call if address should be removed
 *
 *  Add newly added addresses to the interface, and release
 *  addresses that have been deleted.
 */
static inline int __dev_mc_sync(struct net_device *dev,
				int (*sync)(struct net_device *,
					    const unsigned char *),
				int (*unsync)(struct net_device *,
					      const unsigned char *))
{
	return __hw_addr_sync_dev(&dev->mc, dev, sync, unsync);
}

/**
 *  __dev_mc_unsync - Remove synchronized addresses from device
 *  @dev:  device to sync
 *  @unsync: function to call if address should be removed
 *
 *  Remove all addresses that were added to the device by dev_mc_sync().
 */
static inline void __dev_mc_unsync(struct net_device *dev,
				   int (*unsync)(struct net_device *,
						 const unsigned char *))
{
	__hw_addr_unsync_dev(&dev->mc, dev, unsync);
}

/* Functions used for secondary unicast and multicast support */
void dev_set_rx_mode(struct net_device *dev);
void __dev_set_rx_mode(struct net_device *dev);
int dev_set_promiscuity(struct net_device *dev, int inc);
int dev_set_allmulti(struct net_device *dev, int inc);
void netdev_state_change(struct net_device *dev);
void netdev_notify_peers(struct net_device *dev);
void netdev_features_change(struct net_device *dev);
/* Load a device via the kmod */
void dev_load(struct net *net, const char *name);
struct rtnl_link_stats64 *dev_get_stats(struct net_device *dev,
					struct rtnl_link_stats64 *storage);
void netdev_stats_to_stats64(struct rtnl_link_stats64 *stats64,
			     const struct net_device_stats *netdev_stats);

extern int		netdev_max_backlog;
extern int		netdev_tstamp_prequeue;
extern int		weight_p;
extern int		dev_weight_rx_bias;
extern int		dev_weight_tx_bias;
extern int		dev_rx_weight;
extern int		dev_tx_weight;

bool netdev_has_upper_dev(struct net_device *dev, struct net_device *upper_dev);
struct net_device *netdev_upper_get_next_dev_rcu(struct net_device *dev,
						     struct list_head **iter);
struct net_device *netdev_all_upper_get_next_dev_rcu(struct net_device *dev,
						     struct list_head **iter);

/* iterate through upper list, must be called under RCU read lock */
#define netdev_for_each_upper_dev_rcu(dev, updev, iter) \
	for (iter = &(dev)->adj_list.upper, \
	     updev = netdev_upper_get_next_dev_rcu(dev, &(iter)); \
	     updev; \
	     updev = netdev_upper_get_next_dev_rcu(dev, &(iter)))

int netdev_walk_all_upper_dev_rcu(struct net_device *dev,
				  int (*fn)(struct net_device *upper_dev,
					    void *data),
				  void *data);

bool netdev_has_upper_dev_all_rcu(struct net_device *dev,
				  struct net_device *upper_dev);

bool netdev_has_any_upper_dev(struct net_device *dev);

void *netdev_lower_get_next_private(struct net_device *dev,
				    struct list_head **iter);
void *netdev_lower_get_next_private_rcu(struct net_device *dev,
					struct list_head **iter);

#define netdev_for_each_lower_private(dev, priv, iter) \
	for (iter = (dev)->adj_list.lower.next, \
	     priv = netdev_lower_get_next_private(dev, &(iter)); \
	     priv; \
	     priv = netdev_lower_get_next_private(dev, &(iter)))

#define netdev_for_each_lower_private_rcu(dev, priv, iter) \
	for (iter = &(dev)->adj_list.lower, \
	     priv = netdev_lower_get_next_private_rcu(dev, &(iter)); \
	     priv; \
	     priv = netdev_lower_get_next_private_rcu(dev, &(iter)))

void *netdev_lower_get_next(struct net_device *dev,
				struct list_head **iter);

#define netdev_for_each_lower_dev(dev, ldev, iter) \
	for (iter = (dev)->adj_list.lower.next, \
	     ldev = netdev_lower_get_next(dev, &(iter)); \
	     ldev; \
	     ldev = netdev_lower_get_next(dev, &(iter)))

struct net_device *netdev_all_lower_get_next(struct net_device *dev,
					     struct list_head **iter);
struct net_device *netdev_all_lower_get_next_rcu(struct net_device *dev,
						 struct list_head **iter);

int netdev_walk_all_lower_dev(struct net_device *dev,
			      int (*fn)(struct net_device *lower_dev,
					void *data),
			      void *data);
int netdev_walk_all_lower_dev_rcu(struct net_device *dev,
				  int (*fn)(struct net_device *lower_dev,
					    void *data),
				  void *data);

void *netdev_adjacent_get_private(struct list_head *adj_list);
void *netdev_lower_get_first_private_rcu(struct net_device *dev);
struct net_device *netdev_master_upper_dev_get(struct net_device *dev);
struct net_device *netdev_master_upper_dev_get_rcu(struct net_device *dev);
int netdev_upper_dev_link(struct net_device *dev, struct net_device *upper_dev,
			  struct netlink_ext_ack *extack);
int netdev_master_upper_dev_link(struct net_device *dev,
				 struct net_device *upper_dev,
				 void *upper_priv, void *upper_info,
				 struct netlink_ext_ack *extack);
void netdev_upper_dev_unlink(struct net_device *dev,
			     struct net_device *upper_dev);
void netdev_adjacent_rename_links(struct net_device *dev, char *oldname);
void *netdev_lower_dev_get_private(struct net_device *dev,
				   struct net_device *lower_dev);
void netdev_lower_state_changed(struct net_device *lower_dev,
				void *lower_state_info);

/* RSS keys are 40 or 52 bytes long */
#define NETDEV_RSS_KEY_LEN 52
extern u8 netdev_rss_key[NETDEV_RSS_KEY_LEN] __read_mostly;
void netdev_rss_key_fill(void *buffer, size_t len);

int dev_get_nest_level(struct net_device *dev);
int skb_checksum_help(struct sk_buff *skb);
int skb_crc32c_csum_help(struct sk_buff *skb);
int skb_csum_hwoffload_help(struct sk_buff *skb,
			    const netdev_features_t features);

struct sk_buff *__skb_gso_segment(struct sk_buff *skb,
				  netdev_features_t features, bool tx_path);
struct sk_buff *skb_mac_gso_segment(struct sk_buff *skb,
				    netdev_features_t features);

struct netdev_bonding_info {
	ifslave	slave;
	ifbond	master;
};

struct netdev_notifier_bonding_info {
	struct netdev_notifier_info info; /* must be first */
	struct netdev_bonding_info  bonding_info;
};

void netdev_bonding_info_change(struct net_device *dev,
				struct netdev_bonding_info *bonding_info);

static inline
struct sk_buff *skb_gso_segment(struct sk_buff *skb, netdev_features_t features)
{
	return __skb_gso_segment(skb, features, true);
}
__be16 skb_network_protocol(struct sk_buff *skb, int *depth);

static inline bool can_checksum_protocol(netdev_features_t features,
					 __be16 protocol)
{
	if (protocol == htons(ETH_P_FCOE))
		return !!(features & NETIF_F_FCOE_CRC);

	/* Assume this is an IP checksum (not SCTP CRC) */

	if (features & NETIF_F_HW_CSUM) {
		/* Can checksum everything */
		return true;
	}

	switch (protocol) {
	case htons(ETH_P_IP):
		return !!(features & NETIF_F_IP_CSUM);
	case htons(ETH_P_IPV6):
		return !!(features & NETIF_F_IPV6_CSUM);
	default:
		return false;
	}
}

#ifdef CONFIG_BUG
void netdev_rx_csum_fault(struct net_device *dev);
#else
static inline void netdev_rx_csum_fault(struct net_device *dev)
{
}
#endif
/* rx skb timestamps */
void net_enable_timestamp(void);
void net_disable_timestamp(void);

#ifdef CONFIG_PROC_FS
int __init dev_proc_init(void);
#else
#define dev_proc_init() 0
#endif

static inline netdev_tx_t __netdev_start_xmit(const struct net_device_ops *ops,
					      struct sk_buff *skb, struct net_device *dev,
					      bool more)
{
	__this_cpu_write(softnet_data.xmit.more, more);
	return ops->ndo_start_xmit(skb, dev);
}

static inline bool netdev_xmit_more(void)
{
	return __this_cpu_read(softnet_data.xmit.more);
}

static inline netdev_tx_t netdev_start_xmit(struct sk_buff *skb, struct net_device *dev,
					    struct netdev_queue *txq, bool more)
{
	const struct net_device_ops *ops = dev->netdev_ops;
	int rc;

	rc = __netdev_start_xmit(ops, skb, dev, more);
	if (rc == NETDEV_TX_OK)
		txq_trans_update(txq);

	return rc;
}

int netdev_class_create_file_ns(const struct class_attribute *class_attr,
				const void *ns);
void netdev_class_remove_file_ns(const struct class_attribute *class_attr,
				 const void *ns);

static inline int netdev_class_create_file(const struct class_attribute *class_attr)
{
	return netdev_class_create_file_ns(class_attr, NULL);
}

static inline void netdev_class_remove_file(const struct class_attribute *class_attr)
{
	netdev_class_remove_file_ns(class_attr, NULL);
}

extern const struct kobj_ns_type_operations net_ns_type_operations;

const char *netdev_drivername(const struct net_device *dev);

void linkwatch_run_queue(void);

static inline netdev_features_t netdev_intersect_features(netdev_features_t f1,
							  netdev_features_t f2)
{
	if ((f1 ^ f2) & NETIF_F_HW_CSUM) {
		if (f1 & NETIF_F_HW_CSUM)
			f1 |= (NETIF_F_IP_CSUM|NETIF_F_IPV6_CSUM);
		else
			f2 |= (NETIF_F_IP_CSUM|NETIF_F_IPV6_CSUM);
	}

	return f1 & f2;
}

static inline netdev_features_t netdev_get_wanted_features(
	struct net_device *dev)
{
	return (dev->features & ~dev->hw_features) | dev->wanted_features;
}
netdev_features_t netdev_increment_features(netdev_features_t all,
	netdev_features_t one, netdev_features_t mask);

/* Allow TSO being used on stacked device :
 * Performing the GSO segmentation before last device
 * is a performance improvement.
 */
static inline netdev_features_t netdev_add_tso_features(netdev_features_t features,
							netdev_features_t mask)
{
	return netdev_increment_features(features, NETIF_F_ALL_TSO, mask);
}

int __netdev_update_features(struct net_device *dev);
void netdev_update_features(struct net_device *dev);
void netdev_change_features(struct net_device *dev);

void netif_stacked_transfer_operstate(const struct net_device *rootdev,
					struct net_device *dev);

netdev_features_t passthru_features_check(struct sk_buff *skb,
					  struct net_device *dev,
					  netdev_features_t features);
netdev_features_t netif_skb_features(struct sk_buff *skb);

static inline bool net_gso_ok(netdev_features_t features, int gso_type)
{
	netdev_features_t feature = (netdev_features_t)gso_type << NETIF_F_GSO_SHIFT;

	/* check flags correspondence */
	BUILD_BUG_ON(SKB_GSO_TCPV4   != (NETIF_F_TSO >> NETIF_F_GSO_SHIFT));
	BUILD_BUG_ON(SKB_GSO_DODGY   != (NETIF_F_GSO_ROBUST >> NETIF_F_GSO_SHIFT));
	BUILD_BUG_ON(SKB_GSO_TCP_ECN != (NETIF_F_TSO_ECN >> NETIF_F_GSO_SHIFT));
	BUILD_BUG_ON(SKB_GSO_TCP_FIXEDID != (NETIF_F_TSO_MANGLEID >> NETIF_F_GSO_SHIFT));
	BUILD_BUG_ON(SKB_GSO_TCPV6   != (NETIF_F_TSO6 >> NETIF_F_GSO_SHIFT));
	BUILD_BUG_ON(SKB_GSO_FCOE    != (NETIF_F_FSO >> NETIF_F_GSO_SHIFT));
	BUILD_BUG_ON(SKB_GSO_GRE     != (NETIF_F_GSO_GRE >> NETIF_F_GSO_SHIFT));
	BUILD_BUG_ON(SKB_GSO_GRE_CSUM != (NETIF_F_GSO_GRE_CSUM >> NETIF_F_GSO_SHIFT));
	BUILD_BUG_ON(SKB_GSO_IPXIP4  != (NETIF_F_GSO_IPXIP4 >> NETIF_F_GSO_SHIFT));
	BUILD_BUG_ON(SKB_GSO_IPXIP6  != (NETIF_F_GSO_IPXIP6 >> NETIF_F_GSO_SHIFT));
	BUILD_BUG_ON(SKB_GSO_UDP_TUNNEL != (NETIF_F_GSO_UDP_TUNNEL >> NETIF_F_GSO_SHIFT));
	BUILD_BUG_ON(SKB_GSO_UDP_TUNNEL_CSUM != (NETIF_F_GSO_UDP_TUNNEL_CSUM >> NETIF_F_GSO_SHIFT));
	BUILD_BUG_ON(SKB_GSO_PARTIAL != (NETIF_F_GSO_PARTIAL >> NETIF_F_GSO_SHIFT));
	BUILD_BUG_ON(SKB_GSO_TUNNEL_REMCSUM != (NETIF_F_GSO_TUNNEL_REMCSUM >> NETIF_F_GSO_SHIFT));
	BUILD_BUG_ON(SKB_GSO_SCTP    != (NETIF_F_GSO_SCTP >> NETIF_F_GSO_SHIFT));
	BUILD_BUG_ON(SKB_GSO_ESP != (NETIF_F_GSO_ESP >> NETIF_F_GSO_SHIFT));
	BUILD_BUG_ON(SKB_GSO_UDP != (NETIF_F_GSO_UDP >> NETIF_F_GSO_SHIFT));
	BUILD_BUG_ON(SKB_GSO_UDP_L4 != (NETIF_F_GSO_UDP_L4 >> NETIF_F_GSO_SHIFT));

	return (features & feature) == feature;
}

static inline bool skb_gso_ok(struct sk_buff *skb, netdev_features_t features)
{
	return net_gso_ok(features, skb_shinfo(skb)->gso_type) &&
	       (!skb_has_frag_list(skb) || (features & NETIF_F_FRAGLIST));
}

static inline bool netif_needs_gso(struct sk_buff *skb,
				   netdev_features_t features)
{
	return skb_is_gso(skb) && (!skb_gso_ok(skb, features) ||
		unlikely((skb->ip_summed != CHECKSUM_PARTIAL) &&
			 (skb->ip_summed != CHECKSUM_UNNECESSARY)));
}

static inline void netif_set_gso_max_size(struct net_device *dev,
					  unsigned int size)
{
	dev->gso_max_size = size;
}

static inline void skb_gso_error_unwind(struct sk_buff *skb, __be16 protocol,
					int pulled_hlen, u16 mac_offset,
					int mac_len)
{
	skb->protocol = protocol;
	skb->encapsulation = 1;
	skb_push(skb, pulled_hlen);
	skb_reset_transport_header(skb);
	skb->mac_header = mac_offset;
	skb->network_header = skb->mac_header + mac_len;
	skb->mac_len = mac_len;
}

static inline bool netif_is_macsec(const struct net_device *dev)
{
	return dev->priv_flags & IFF_MACSEC;
}

static inline bool netif_is_macvlan(const struct net_device *dev)
{
	return dev->priv_flags & IFF_MACVLAN;
}

static inline bool netif_is_macvlan_port(const struct net_device *dev)
{
	return dev->priv_flags & IFF_MACVLAN_PORT;
}

static inline bool netif_is_bond_master(const struct net_device *dev)
{
	return dev->flags & IFF_MASTER && dev->priv_flags & IFF_BONDING;
}

static inline bool netif_is_bond_slave(const struct net_device *dev)
{
	return dev->flags & IFF_SLAVE && dev->priv_flags & IFF_BONDING;
}

static inline bool netif_supports_nofcs(struct net_device *dev)
{
	return dev->priv_flags & IFF_SUPP_NOFCS;
}

static inline bool netif_has_l3_rx_handler(const struct net_device *dev)
{
	return dev->priv_flags & IFF_L3MDEV_RX_HANDLER;
}

static inline bool netif_is_l3_master(const struct net_device *dev)
{
	return dev->priv_flags & IFF_L3MDEV_MASTER;
}

static inline bool netif_is_l3_slave(const struct net_device *dev)
{
	return dev->priv_flags & IFF_L3MDEV_SLAVE;
}

static inline bool netif_is_bridge_master(const struct net_device *dev)
{
	return dev->priv_flags & IFF_EBRIDGE;
}

static inline bool netif_is_bridge_port(const struct net_device *dev)
{
	return dev->priv_flags & IFF_BRIDGE_PORT;
}

static inline bool netif_is_ovs_master(const struct net_device *dev)
{
	return dev->priv_flags & IFF_OPENVSWITCH;
}

static inline bool netif_is_ovs_port(const struct net_device *dev)
{
	return dev->priv_flags & IFF_OVS_DATAPATH;
}

static inline bool netif_is_team_master(const struct net_device *dev)
{
	return dev->priv_flags & IFF_TEAM;
}

static inline bool netif_is_team_port(const struct net_device *dev)
{
	return dev->priv_flags & IFF_TEAM_PORT;
}

static inline bool netif_is_lag_master(const struct net_device *dev)
{
	return netif_is_bond_master(dev) || netif_is_team_master(dev);
}

static inline bool netif_is_lag_port(const struct net_device *dev)
{
	return netif_is_bond_slave(dev) || netif_is_team_port(dev);
}

static inline bool netif_is_rxfh_configured(const struct net_device *dev)
{
	return dev->priv_flags & IFF_RXFH_CONFIGURED;
}

static inline bool netif_is_failover(const struct net_device *dev)
{
	return dev->priv_flags & IFF_FAILOVER;
}

static inline bool netif_is_failover_slave(const struct net_device *dev)
{
	return dev->priv_flags & IFF_FAILOVER_SLAVE;
}

/* This device needs to keep skb dst for qdisc enqueue or ndo_start_xmit() */
static inline void netif_keep_dst(struct net_device *dev)
{
	dev->priv_flags &= ~(IFF_XMIT_DST_RELEASE | IFF_XMIT_DST_RELEASE_PERM);
}

/* return true if dev can't cope with mtu frames that need vlan tag insertion */
static inline bool netif_reduces_vlan_mtu(struct net_device *dev)
{
	/* TODO: reserve and use an additional IFF bit, if we get more users */
	return dev->priv_flags & IFF_MACSEC;
}

extern struct pernet_operations __net_initdata loopback_net_ops;

/* Logging, debugging and troubleshooting/diagnostic helpers. */

/* netdev_printk helpers, similar to dev_printk */

static inline const char *netdev_name(const struct net_device *dev)
{
	if (!dev->name[0] || strchr(dev->name, '%'))
		return "(unnamed net_device)";
	return dev->name;
}

static inline bool netdev_unregistering(const struct net_device *dev)
{
	return dev->reg_state == NETREG_UNREGISTERING;
}

static inline const char *netdev_reg_state(const struct net_device *dev)
{
	switch (dev->reg_state) {
	case NETREG_UNINITIALIZED: return " (uninitialized)";
	case NETREG_REGISTERED: return "";
	case NETREG_UNREGISTERING: return " (unregistering)";
	case NETREG_UNREGISTERED: return " (unregistered)";
	case NETREG_RELEASED: return " (released)";
	case NETREG_DUMMY: return " (dummy)";
	}

	WARN_ONCE(1, "%s: unknown reg_state %d\n", dev->name, dev->reg_state);
	return " (unknown)";
}

__printf(3, 4)
void netdev_printk(const char *level, const struct net_device *dev,
		   const char *format, ...);
__printf(2, 3)
void netdev_emerg(const struct net_device *dev, const char *format, ...);
__printf(2, 3)
void netdev_alert(const struct net_device *dev, const char *format, ...);
__printf(2, 3)
void netdev_crit(const struct net_device *dev, const char *format, ...);
__printf(2, 3)
void netdev_err(const struct net_device *dev, const char *format, ...);
__printf(2, 3)
void netdev_warn(const struct net_device *dev, const char *format, ...);
__printf(2, 3)
void netdev_notice(const struct net_device *dev, const char *format, ...);
__printf(2, 3)
void netdev_info(const struct net_device *dev, const char *format, ...);

#define netdev_level_once(level, dev, fmt, ...)			\
do {								\
	static bool __print_once __read_mostly;			\
								\
	if (!__print_once) {					\
		__print_once = true;				\
		netdev_printk(level, dev, fmt, ##__VA_ARGS__);	\
	}							\
} while (0)

#define netdev_emerg_once(dev, fmt, ...) \
	netdev_level_once(KERN_EMERG, dev, fmt, ##__VA_ARGS__)
#define netdev_alert_once(dev, fmt, ...) \
	netdev_level_once(KERN_ALERT, dev, fmt, ##__VA_ARGS__)
#define netdev_crit_once(dev, fmt, ...) \
	netdev_level_once(KERN_CRIT, dev, fmt, ##__VA_ARGS__)
#define netdev_err_once(dev, fmt, ...) \
	netdev_level_once(KERN_ERR, dev, fmt, ##__VA_ARGS__)
#define netdev_warn_once(dev, fmt, ...) \
	netdev_level_once(KERN_WARNING, dev, fmt, ##__VA_ARGS__)
#define netdev_notice_once(dev, fmt, ...) \
	netdev_level_once(KERN_NOTICE, dev, fmt, ##__VA_ARGS__)
#define netdev_info_once(dev, fmt, ...) \
	netdev_level_once(KERN_INFO, dev, fmt, ##__VA_ARGS__)

#define MODULE_ALIAS_NETDEV(device) \
	MODULE_ALIAS("netdev-" device)

#if defined(CONFIG_DYNAMIC_DEBUG)
#define netdev_dbg(__dev, format, args...)			\
do {								\
	dynamic_netdev_dbg(__dev, format, ##args);		\
} while (0)
#elif defined(DEBUG)
#define netdev_dbg(__dev, format, args...)			\
	netdev_printk(KERN_DEBUG, __dev, format, ##args)
#else
#define netdev_dbg(__dev, format, args...)			\
({								\
	if (0)							\
		netdev_printk(KERN_DEBUG, __dev, format, ##args); \
})
#endif

#if defined(VERBOSE_DEBUG)
#define netdev_vdbg	netdev_dbg
#else

#define netdev_vdbg(dev, format, args...)			\
({								\
	if (0)							\
		netdev_printk(KERN_DEBUG, dev, format, ##args);	\
	0;							\
})
#endif

/*
 * netdev_WARN() acts like dev_printk(), but with the key difference
 * of using a WARN/WARN_ON to get the message out, including the
 * file/line information and a backtrace.
 */
#define netdev_WARN(dev, format, args...)			\
	WARN(1, "netdevice: %s%s: " format, netdev_name(dev),	\
	     netdev_reg_state(dev), ##args)

#define netdev_WARN_ONCE(dev, format, args...)				\
	WARN_ONCE(1, "netdevice: %s%s: " format, netdev_name(dev),	\
		  netdev_reg_state(dev), ##args)

/* netif printk helpers, similar to netdev_printk */

#define netif_printk(priv, type, level, dev, fmt, args...)	\
do {					  			\
	if (netif_msg_##type(priv))				\
		netdev_printk(level, (dev), fmt, ##args);	\
} while (0)

#define netif_level(level, priv, type, dev, fmt, args...)	\
do {								\
	if (netif_msg_##type(priv))				\
		netdev_##level(dev, fmt, ##args);		\
} while (0)

#define netif_emerg(priv, type, dev, fmt, args...)		\
	netif_level(emerg, priv, type, dev, fmt, ##args)
#define netif_alert(priv, type, dev, fmt, args...)		\
	netif_level(alert, priv, type, dev, fmt, ##args)
#define netif_crit(priv, type, dev, fmt, args...)		\
	netif_level(crit, priv, type, dev, fmt, ##args)
#define netif_err(priv, type, dev, fmt, args...)		\
	netif_level(err, priv, type, dev, fmt, ##args)
#define netif_warn(priv, type, dev, fmt, args...)		\
	netif_level(warn, priv, type, dev, fmt, ##args)
#define netif_notice(priv, type, dev, fmt, args...)		\
	netif_level(notice, priv, type, dev, fmt, ##args)
#define netif_info(priv, type, dev, fmt, args...)		\
	netif_level(info, priv, type, dev, fmt, ##args)

#if defined(CONFIG_DYNAMIC_DEBUG)
#define netif_dbg(priv, type, netdev, format, args...)		\
do {								\
	if (netif_msg_##type(priv))				\
		dynamic_netdev_dbg(netdev, format, ##args);	\
} while (0)
#elif defined(DEBUG)
#define netif_dbg(priv, type, dev, format, args...)		\
	netif_printk(priv, type, KERN_DEBUG, dev, format, ##args)
#else
#define netif_dbg(priv, type, dev, format, args...)			\
({									\
	if (0)								\
		netif_printk(priv, type, KERN_DEBUG, dev, format, ##args); \
	0;								\
})
#endif

/* if @cond then downgrade to debug, else print at @level */
#define netif_cond_dbg(priv, type, netdev, cond, level, fmt, args...)     \
	do {                                                              \
		if (cond)                                                 \
			netif_dbg(priv, type, netdev, fmt, ##args);       \
		else                                                      \
			netif_ ## level(priv, type, netdev, fmt, ##args); \
	} while (0)

#if defined(VERBOSE_DEBUG)
#define netif_vdbg	netif_dbg
#else
#define netif_vdbg(priv, type, dev, format, args...)		\
({								\
	if (0)							\
		netif_printk(priv, type, KERN_DEBUG, dev, format, ##args); \
	0;							\
})
#endif

/*
 *	The list of packet types we will receive (as opposed to discard)
 *	and the routines to invoke.
 *
 *	Why 16. Because with 16 the only overlap we get on a hash of the
 *	low nibble of the protocol value is RARP/SNAP/X.25.
 *
 *		0800	IP
 *		0001	802.3
 *		0002	AX.25
 *		0004	802.2
 *		8035	RARP
 *		0005	SNAP
 *		0805	X.25
 *		0806	ARP
 *		8137	IPX
 *		0009	Localtalk
 *		86DD	IPv6
 */
#define PTYPE_HASH_SIZE	(16)
#define PTYPE_HASH_MASK	(PTYPE_HASH_SIZE - 1)

#endif	/* _LINUX_NETDEVICE_H */<|MERGE_RESOLUTION|>--- conflicted
+++ resolved
@@ -270,6 +270,7 @@
 				const struct net_device *dev,
 				const unsigned char *haddr);
 	bool	(*validate)(const char *ll_header, unsigned int len);
+	__be16	(*parse_protocol)(const struct sk_buff *skb);
 };
 
 /* These flag bits are private to the generic network queueing
@@ -531,6 +532,32 @@
 		barrier();
 }
 
+/**
+ *	napi_if_scheduled_mark_missed - if napi is running, set the
+ *	NAPIF_STATE_MISSED
+ *	@n: NAPI context
+ *
+ * If napi is running, set the NAPIF_STATE_MISSED, and return true if
+ * NAPI is scheduled.
+ **/
+static inline bool napi_if_scheduled_mark_missed(struct napi_struct *n)
+{
+	unsigned long val, new;
+
+	do {
+		val = READ_ONCE(n->state);
+		if (val & NAPIF_STATE_DISABLE)
+			return true;
+
+		if (!(val & NAPIF_STATE_SCHED))
+			return false;
+
+		new = val | NAPIF_STATE_MISSED;
+	} while (cmpxchg(&n->state, val, new) != val);
+
+	return true;
+}
+
 enum netdev_queue_state_t {
 	__QUEUE_STATE_DRV_XOFF,
 	__QUEUE_STATE_STACK_XOFF,
@@ -579,6 +606,9 @@
 
 	/* Subordinate device that the queue has been assigned to */
 	struct net_device	*sb_dev;
+#ifdef CONFIG_XDP_SOCKETS
+	struct xdp_umem         *umem;
+#endif
 /*
  * write-mostly part
  */
@@ -597,6 +627,7 @@
 } ____cacheline_aligned_in_smp;
 
 extern int sysctl_fb_tunnels_only_for_init_net;
+extern int sysctl_devconf_inherit_init_net;
 
 static inline bool net_has_fallback_tunnels(const struct net *net)
 {
@@ -708,6 +739,9 @@
 	struct kobject			kobj;
 	struct net_device		*dev;
 	struct xdp_rxq_info		xdp_rxq;
+#ifdef CONFIG_XDP_SOCKETS
+	struct xdp_umem                 *umem;
+#endif
 } ____cacheline_aligned_in_smp;
 
 /*
@@ -809,6 +843,8 @@
 	TC_SETUP_QDISC_PRIO,
 	TC_SETUP_QDISC_MQ,
 	TC_SETUP_QDISC_ETF,
+	TC_SETUP_ROOT_QDISC,
+	TC_SETUP_QDISC_GRED,
 };
 
 /* These structures hold the attributes of bpf state that are being passed
@@ -827,12 +863,8 @@
 	XDP_QUERY_PROG,
 	XDP_QUERY_PROG_HW,
 	/* BPF program for offload callbacks, invoked at program load time. */
-	BPF_OFFLOAD_VERIFIER_PREP,
-	BPF_OFFLOAD_TRANSLATE,
-	BPF_OFFLOAD_DESTROY,
 	BPF_OFFLOAD_MAP_ALLOC,
 	BPF_OFFLOAD_MAP_FREE,
-	XDP_QUERY_XSK_UMEM,
 	XDP_SETUP_XSK_UMEM,
 };
 
@@ -855,23 +887,14 @@
 			/* flags with which program was installed */
 			u32 prog_flags;
 		};
-		/* BPF_OFFLOAD_VERIFIER_PREP */
-		struct {
-			struct bpf_prog *prog;
-			const struct bpf_prog_offload_ops *ops; /* callee set */
-		} verifier;
-		/* BPF_OFFLOAD_TRANSLATE, BPF_OFFLOAD_DESTROY */
-		struct {
-			struct bpf_prog *prog;
-		} offload;
 		/* BPF_OFFLOAD_MAP_ALLOC, BPF_OFFLOAD_MAP_FREE */
 		struct {
 			struct bpf_offloaded_map *offmap;
 		};
-		/* XDP_QUERY_XSK_UMEM, XDP_SETUP_XSK_UMEM */
+		/* XDP_SETUP_XSK_UMEM */
 		struct {
-			struct xdp_umem *umem; /* out for query*/
-			u16 queue_id; /* in for query */
+			struct xdp_umem *umem;
+			u16 queue_id;
 		} xsk;
 	};
 };
@@ -892,12 +915,9 @@
 	char ifalias[];
 };
 
-<<<<<<< HEAD
-=======
 struct devlink;
 struct tlsdev_ops;
 
->>>>>>> 407d19ab
 /*
  * This structure defines the management hooks for network devices.
  * The following hooks can be defined; unless noted otherwise, they are
@@ -1109,7 +1129,8 @@
  *
  * int (*ndo_fdb_add)(struct ndmsg *ndm, struct nlattr *tb[],
  *		      struct net_device *dev,
- *		      const unsigned char *addr, u16 vid, u16 flags)
+ *		      const unsigned char *addr, u16 vid, u16 flags,
+ *		      struct netlink_ext_ack *extack);
  *	Adds an FDB entry to dev for addr.
  * int (*ndo_fdb_del)(struct ndmsg *ndm, struct nlattr *tb[],
  *		      struct net_device *dev,
@@ -1122,7 +1143,7 @@
  *	entries to skb and update idx with the number of entries.
  *
  * int (*ndo_bridge_setlink)(struct net_device *dev, struct nlmsghdr *nlh,
- *			     u16 flags)
+ *			     u16 flags, struct netlink_ext_ack *extack)
  * int (*ndo_bridge_getlink)(struct sk_buff *skb, u32 pid, u32 seq,
  *			     struct net_device *dev, u32 filter_mask,
  *			     int nlflags)
@@ -1142,6 +1163,10 @@
  *	Called to get ID of physical port of this device. If driver does
  *	not implement this, it is assumed that the hw is not able to have
  *	multiple net devices on single physical port.
+ *
+ * int (*ndo_get_port_parent_id)(struct net_device *dev,
+ *				 struct netdev_phys_item_id *ppid)
+ *	Called to get the parent ID of the physical port of this device.
  *
  * void (*ndo_udp_tunnel_add)(struct net_device *dev,
  *			      struct udp_tunnel_info *ti);
@@ -1200,13 +1225,10 @@
  *	that got dropped are freed/returned via xdp_return_frame().
  *	Returns negative number, means general error invoking ndo, meaning
  *	no frames were xmit'ed and core-caller will free all frames.
-<<<<<<< HEAD
-=======
  * struct devlink_port *(*ndo_get_devlink_port)(struct net_device *dev);
  *	Get devlink port instance associated with a given netdev.
  *	Called with a reference on the netdevice and devlink locks only,
  *	rtnl_lock is not held.
->>>>>>> 407d19ab
  */
 struct net_device_ops {
 	int			(*ndo_init)(struct net_device *dev);
@@ -1339,7 +1361,8 @@
 					       struct net_device *dev,
 					       const unsigned char *addr,
 					       u16 vid,
-					       u16 flags);
+					       u16 flags,
+					       struct netlink_ext_ack *extack);
 	int			(*ndo_fdb_del)(struct ndmsg *ndm,
 					       struct nlattr *tb[],
 					       struct net_device *dev,
@@ -1350,10 +1373,16 @@
 						struct net_device *dev,
 						struct net_device *filter_dev,
 						int *idx);
-
+	int			(*ndo_fdb_get)(struct sk_buff *skb,
+					       struct nlattr *tb[],
+					       struct net_device *dev,
+					       const unsigned char *addr,
+					       u16 vid, u32 portid, u32 seq,
+					       struct netlink_ext_ack *extack);
 	int			(*ndo_bridge_setlink)(struct net_device *dev,
 						      struct nlmsghdr *nlh,
-						      u16 flags);
+						      u16 flags,
+						      struct netlink_ext_ack *extack);
 	int			(*ndo_bridge_getlink)(struct sk_buff *skb,
 						      u32 pid, u32 seq,
 						      struct net_device *dev,
@@ -1366,6 +1395,8 @@
 						      bool new_carrier);
 	int			(*ndo_get_phys_port_id)(struct net_device *dev,
 							struct netdev_phys_item_id *ppid);
+	int			(*ndo_get_port_parent_id)(struct net_device *dev,
+							  struct netdev_phys_item_id *ppid);
 	int			(*ndo_get_phys_port_name)(struct net_device *dev,
 							  char *name, size_t len);
 	void			(*ndo_udp_tunnel_add)(struct net_device *dev,
@@ -1395,10 +1426,7 @@
 						u32 flags);
 	int			(*ndo_xsk_async_xmit)(struct net_device *dev,
 						      u32 queue_id);
-<<<<<<< HEAD
-=======
 	struct devlink_port *	(*ndo_get_devlink_port)(struct net_device *dev);
->>>>>>> 407d19ab
 };
 
 /**
@@ -1791,9 +1819,6 @@
 #endif
 	const struct net_device_ops *netdev_ops;
 	const struct ethtool_ops *ethtool_ops;
-#ifdef CONFIG_NET_SWITCHDEV
-	const struct switchdev_ops *switchdev_ops;
-#endif
 #ifdef CONFIG_NET_L3_MASTER_DEV
 	const struct l3mdev_ops	*l3mdev_ops;
 #endif
@@ -1971,7 +1996,6 @@
 		struct pcpu_lstats __percpu		*lstats;
 		struct pcpu_sw_netstats __percpu	*tstats;
 		struct pcpu_dstats __percpu		*dstats;
-		struct pcpu_vstats __percpu		*vstats;
 	};
 
 #if IS_ENABLED(CONFIG_GARP)
@@ -2317,6 +2341,7 @@
 
 struct packet_type {
 	__be16			type;	/* This is really htons(ether_type). */
+	bool			ignore_outgoing;
 	struct net_device	*dev;	/* NULL is wildcarded here	     */
 	int			(*func) (struct sk_buff *,
 					 struct net_device *,
@@ -2353,7 +2378,13 @@
 	u64     tx_packets;
 	u64     tx_bytes;
 	struct u64_stats_sync   syncp;
-};
+} __aligned(4 * sizeof(u64));
+
+struct pcpu_lstats {
+	u64 packets;
+	u64 bytes;
+	struct u64_stats_sync syncp;
+} __aligned(2 * sizeof(u64));
 
 #define __netdev_alloc_pcpu_stats(type, gfp)				\
 ({									\
@@ -2418,7 +2449,8 @@
 	NETDEV_REGISTER,
 	NETDEV_UNREGISTER,
 	NETDEV_CHANGEMTU,	/* notify after mtu change happened */
-	NETDEV_CHANGEADDR,
+	NETDEV_CHANGEADDR,	/* notify after the address change */
+	NETDEV_PRE_CHANGEADDR,	/* notify before the address change */
 	NETDEV_GOING_DOWN,
 	NETDEV_CHANGENAME,
 	NETDEV_FEAT_CHANGE,
@@ -2480,6 +2512,11 @@
 	void *lower_state_info; /* is lower dev state */
 };
 
+struct netdev_notifier_pre_changeaddr_info {
+	struct netdev_notifier_info info; /* must be first */
+	const unsigned char *dev_addr;
+};
+
 static inline void netdev_notifier_info_init(struct netdev_notifier_info *info,
 					     struct net_device *dev)
 {
@@ -2574,7 +2611,7 @@
 struct net_device *dev_get_by_name_rcu(struct net *net, const char *name);
 struct net_device *__dev_get_by_name(struct net *net, const char *name);
 int dev_alloc_name(struct net_device *dev, const char *name);
-int dev_open(struct net_device *dev);
+int dev_open(struct net_device *dev, struct netlink_ext_ack *extack);
 void dev_close(struct net_device *dev);
 void dev_close_many(struct list_head *head, bool unlink);
 void dev_disable_lro(struct net_device *dev);
@@ -2875,6 +2912,15 @@
 	return dev->header_ops->parse(skb, haddr);
 }
 
+static inline __be16 dev_parse_header_protocol(const struct sk_buff *skb)
+{
+	const struct net_device *dev = skb->dev;
+
+	if (!dev->header_ops || !dev->header_ops->parse_protocol)
+		return 0;
+	return dev->header_ops->parse_protocol(skb);
+}
+
 /* ll_header must have at least hard_header_len allocated */
 static inline bool dev_validate_header(const struct net_device *dev,
 				       char *ll_header, int len)
@@ -3166,6 +3212,26 @@
 #endif
 }
 
+/* Variant of netdev_tx_sent_queue() for drivers that are aware
+ * that they should not test BQL status themselves.
+ * We do want to change __QUEUE_STATE_STACK_XOFF only for the last
+ * skb of a batch.
+ * Returns true if the doorbell must be used to kick the NIC.
+ */
+static inline bool __netdev_tx_sent_queue(struct netdev_queue *dev_queue,
+					  unsigned int bytes,
+					  bool xmit_more)
+{
+	if (xmit_more) {
+#ifdef CONFIG_BQL
+		dql_queued(&dev_queue->dql, bytes);
+#endif
+		return netif_tx_queue_stopped(dev_queue);
+	}
+	netdev_tx_sent_queue(dev_queue, bytes);
+	return true;
+}
+
 /**
  * 	netdev_sent_queue - report the number of bytes queued to hardware
  * 	@dev: network device
@@ -3178,6 +3244,14 @@
 static inline void netdev_sent_queue(struct net_device *dev, unsigned int bytes)
 {
 	netdev_tx_sent_queue(netdev_get_tx_queue(dev, 0), bytes);
+}
+
+static inline bool __netdev_sent_queue(struct net_device *dev,
+				       unsigned int bytes,
+				       bool xmit_more)
+{
+	return __netdev_tx_sent_queue(netdev_get_tx_queue(dev, 0), bytes,
+				      xmit_more);
 }
 
 static inline void netdev_tx_completed_queue(struct netdev_queue *dev_queue,
@@ -3569,8 +3643,10 @@
 int dev_ifconf(struct net *net, struct ifconf *, int);
 int dev_ethtool(struct net *net, struct ifreq *);
 unsigned int dev_get_flags(const struct net_device *);
-int __dev_change_flags(struct net_device *, unsigned int flags);
-int dev_change_flags(struct net_device *, unsigned int);
+int __dev_change_flags(struct net_device *dev, unsigned int flags,
+		       struct netlink_ext_ack *extack);
+int dev_change_flags(struct net_device *dev, unsigned int flags,
+		     struct netlink_ext_ack *extack);
 void __dev_notify_flags(struct net_device *, unsigned int old_flags,
 			unsigned int gchanges);
 int dev_change_name(struct net_device *, const char *);
@@ -3583,13 +3659,20 @@
 int dev_set_mtu(struct net_device *, int);
 int dev_change_tx_queue_len(struct net_device *, unsigned long);
 void dev_set_group(struct net_device *, int);
-int dev_set_mac_address(struct net_device *, struct sockaddr *);
+int dev_pre_changeaddr_notify(struct net_device *dev, const char *addr,
+			      struct netlink_ext_ack *extack);
+int dev_set_mac_address(struct net_device *dev, struct sockaddr *sa,
+			struct netlink_ext_ack *extack);
 int dev_change_carrier(struct net_device *, bool new_carrier);
 int dev_get_phys_port_id(struct net_device *dev,
 			 struct netdev_phys_item_id *ppid);
 int dev_get_phys_port_name(struct net_device *dev,
 			   char *name, size_t len);
+int dev_get_port_parent_id(struct net_device *dev,
+			   struct netdev_phys_item_id *ppid, bool recurse);
+bool netdev_port_same_parent_id(struct net_device *a, struct net_device *b);
 int dev_change_proto_down(struct net_device *dev, bool proto_down);
+int dev_change_proto_down_generic(struct net_device *dev, bool proto_down);
 struct sk_buff *validate_xmit_skb_list(struct sk_buff *skb, struct net_device *dev, bool *again);
 struct sk_buff *dev_hard_start_xmit(struct sk_buff *skb, struct net_device *dev,
 				    struct netdev_queue *txq, int *ret);
@@ -3621,6 +3704,7 @@
 	return 0;
 }
 
+bool dev_nit_active(struct net_device *dev);
 void dev_queue_xmit_nit(struct sk_buff *skb, struct net_device *dev);
 
 extern int		netdev_budget;
@@ -3798,7 +3882,7 @@
 	if (debug_value == 0)	/* no output */
 		return 0;
 	/* set low N bits */
-	return (1 << debug_value) - 1;
+	return (1U << debug_value) - 1;
 }
 
 static inline void __netif_tx_lock(struct netdev_queue *txq, int cpu)
@@ -4023,6 +4107,16 @@
 		       int (*sync)(struct net_device *, const unsigned char *),
 		       int (*unsync)(struct net_device *,
 				     const unsigned char *));
+int __hw_addr_ref_sync_dev(struct netdev_hw_addr_list *list,
+			   struct net_device *dev,
+			   int (*sync)(struct net_device *,
+				       const unsigned char *, int),
+			   int (*unsync)(struct net_device *,
+					 const unsigned char *, int));
+void __hw_addr_ref_unsync_dev(struct netdev_hw_addr_list *list,
+			      struct net_device *dev,
+			      int (*unsync)(struct net_device *,
+					    const unsigned char *, int));
 void __hw_addr_unsync_dev(struct netdev_hw_addr_list *list,
 			  struct net_device *dev,
 			  int (*unsync)(struct net_device *,
@@ -4287,9 +4381,10 @@
 }
 
 #ifdef CONFIG_BUG
-void netdev_rx_csum_fault(struct net_device *dev);
+void netdev_rx_csum_fault(struct net_device *dev, struct sk_buff *skb);
 #else
-static inline void netdev_rx_csum_fault(struct net_device *dev)
+static inline void netdev_rx_csum_fault(struct net_device *dev,
+					struct sk_buff *skb)
 {
 }
 #endif
@@ -4320,7 +4415,7 @@
 					    struct netdev_queue *txq, bool more)
 {
 	const struct net_device_ops *ops = dev->netdev_ops;
-	int rc;
+	netdev_tx_t rc;
 
 	rc = __netdev_start_xmit(ops, skb, dev, more);
 	if (rc == NETDEV_TX_OK)
@@ -4599,22 +4694,22 @@
 	return " (unknown)";
 }
 
-__printf(3, 4)
+__printf(3, 4) __cold
 void netdev_printk(const char *level, const struct net_device *dev,
 		   const char *format, ...);
-__printf(2, 3)
+__printf(2, 3) __cold
 void netdev_emerg(const struct net_device *dev, const char *format, ...);
-__printf(2, 3)
+__printf(2, 3) __cold
 void netdev_alert(const struct net_device *dev, const char *format, ...);
-__printf(2, 3)
+__printf(2, 3) __cold
 void netdev_crit(const struct net_device *dev, const char *format, ...);
-__printf(2, 3)
+__printf(2, 3) __cold
 void netdev_err(const struct net_device *dev, const char *format, ...);
-__printf(2, 3)
+__printf(2, 3) __cold
 void netdev_warn(const struct net_device *dev, const char *format, ...);
-__printf(2, 3)
+__printf(2, 3) __cold
 void netdev_notice(const struct net_device *dev, const char *format, ...);
-__printf(2, 3)
+__printf(2, 3) __cold
 void netdev_info(const struct net_device *dev, const char *format, ...);
 
 #define netdev_level_once(level, dev, fmt, ...)			\
