/* SPDX-License-Identifier: GPL-2.0-only */
/*
 * Copyright © 2006-2015, Intel Corporation.
 *
 * Authors: Ashok Raj <ashok.raj@intel.com>
 *          Anil S Keshavamurthy <anil.s.keshavamurthy@intel.com>
 *          David Woodhouse <David.Woodhouse@intel.com>
 */

#ifndef _INTEL_IOMMU_H_
#define _INTEL_IOMMU_H_

#include <linux/types.h>
#include <linux/iova.h>
#include <linux/io.h>
#include <linux/idr.h>
#include <linux/dma_remapping.h>
#include <linux/mmu_notifier.h>
#include <linux/list.h>
#include <linux/iommu.h>
#include <linux/io-64-nonatomic-lo-hi.h>
#include <linux/dmar.h>

#include <asm/cacheflush.h>
#include <asm/iommu.h>

/*
 * Intel IOMMU register specification per version 1.0 public spec.
 */

#define	DMAR_VER_REG	0x0	/* Arch version supported by this IOMMU */
#define	DMAR_CAP_REG	0x8	/* Hardware supported capabilities */
#define	DMAR_ECAP_REG	0x10	/* Extended capabilities supported */
#define	DMAR_GCMD_REG	0x18	/* Global command register */
#define	DMAR_GSTS_REG	0x1c	/* Global status register */
#define	DMAR_RTADDR_REG	0x20	/* Root entry table */
#define	DMAR_CCMD_REG	0x28	/* Context command reg */
#define	DMAR_FSTS_REG	0x34	/* Fault Status register */
#define	DMAR_FECTL_REG	0x38	/* Fault control register */
#define	DMAR_FEDATA_REG	0x3c	/* Fault event interrupt data register */
#define	DMAR_FEADDR_REG	0x40	/* Fault event interrupt addr register */
#define	DMAR_FEUADDR_REG 0x44	/* Upper address register */
#define	DMAR_AFLOG_REG	0x58	/* Advanced Fault control */
#define	DMAR_PMEN_REG	0x64	/* Enable Protected Memory Region */
#define	DMAR_PLMBASE_REG 0x68	/* PMRR Low addr */
#define	DMAR_PLMLIMIT_REG 0x6c	/* PMRR low limit */
#define	DMAR_PHMBASE_REG 0x70	/* pmrr high base addr */
#define	DMAR_PHMLIMIT_REG 0x78	/* pmrr high limit */
#define DMAR_IQH_REG	0x80	/* Invalidation queue head register */
#define DMAR_IQT_REG	0x88	/* Invalidation queue tail register */
#define DMAR_IQ_SHIFT	4	/* Invalidation queue head/tail shift */
#define DMAR_IQA_REG	0x90	/* Invalidation queue addr register */
#define DMAR_ICS_REG	0x9c	/* Invalidation complete status register */
#define DMAR_IRTA_REG	0xb8    /* Interrupt remapping table addr register */
#define DMAR_PQH_REG	0xc0	/* Page request queue head register */
#define DMAR_PQT_REG	0xc8	/* Page request queue tail register */
#define DMAR_PQA_REG	0xd0	/* Page request queue address register */
#define DMAR_PRS_REG	0xdc	/* Page request status register */
#define DMAR_PECTL_REG	0xe0	/* Page request event control register */
#define	DMAR_PEDATA_REG	0xe4	/* Page request event interrupt data register */
#define	DMAR_PEADDR_REG	0xe8	/* Page request event interrupt addr register */
#define	DMAR_PEUADDR_REG 0xec	/* Page request event Upper address register */

#define OFFSET_STRIDE		(9)

#define dmar_readq(a) readq(a)
#define dmar_writeq(a,v) writeq(v,a)

#define DMAR_VER_MAJOR(v)		(((v) & 0xf0) >> 4)
#define DMAR_VER_MINOR(v)		((v) & 0x0f)

/*
 * Decoding Capability Register
 */
#define cap_5lp_support(c)	(((c) >> 60) & 1)
#define cap_pi_support(c)	(((c) >> 59) & 1)
#define cap_fl1gp_support(c)	(((c) >> 56) & 1)
#define cap_read_drain(c)	(((c) >> 55) & 1)
#define cap_write_drain(c)	(((c) >> 54) & 1)
#define cap_max_amask_val(c)	(((c) >> 48) & 0x3f)
#define cap_num_fault_regs(c)	((((c) >> 40) & 0xff) + 1)
#define cap_pgsel_inv(c)	(((c) >> 39) & 1)

#define cap_super_page_val(c)	(((c) >> 34) & 0xf)
#define cap_super_offset(c)	(((find_first_bit(&cap_super_page_val(c), 4)) \
					* OFFSET_STRIDE) + 21)

#define cap_fault_reg_offset(c)	((((c) >> 24) & 0x3ff) * 16)
#define cap_max_fault_reg_offset(c) \
	(cap_fault_reg_offset(c) + cap_num_fault_regs(c) * 16)

#define cap_zlr(c)		(((c) >> 22) & 1)
#define cap_isoch(c)		(((c) >> 23) & 1)
#define cap_mgaw(c)		((((c) >> 16) & 0x3f) + 1)
#define cap_sagaw(c)		(((c) >> 8) & 0x1f)
#define cap_caching_mode(c)	(((c) >> 7) & 1)
#define cap_phmr(c)		(((c) >> 6) & 1)
#define cap_plmr(c)		(((c) >> 5) & 1)
#define cap_rwbf(c)		(((c) >> 4) & 1)
#define cap_afl(c)		(((c) >> 3) & 1)
#define cap_ndoms(c)		(((unsigned long)1) << (4 + 2 * ((c) & 0x7)))
/*
 * Extended Capability Register
 */

#define ecap_dit(e)		((e >> 41) & 0x1)
#define ecap_pasid(e)		((e >> 40) & 0x1)
#define ecap_pss(e)		((e >> 35) & 0x1f)
#define ecap_eafs(e)		((e >> 34) & 0x1)
#define ecap_nwfs(e)		((e >> 33) & 0x1)
#define ecap_srs(e)		((e >> 31) & 0x1)
#define ecap_ers(e)		((e >> 30) & 0x1)
#define ecap_prs(e)		((e >> 29) & 0x1)
#define ecap_broken_pasid(e)	((e >> 28) & 0x1)
#define ecap_dis(e)		((e >> 27) & 0x1)
#define ecap_nest(e)		((e >> 26) & 0x1)
#define ecap_mts(e)		((e >> 25) & 0x1)
#define ecap_ecs(e)		((e >> 24) & 0x1)
#define ecap_iotlb_offset(e) 	((((e) >> 8) & 0x3ff) * 16)
#define ecap_max_iotlb_offset(e) (ecap_iotlb_offset(e) + 16)
#define ecap_coherent(e)	((e) & 0x1)
#define ecap_qis(e)		((e) & 0x2)
#define ecap_pass_through(e)	((e >> 6) & 0x1)
#define ecap_eim_support(e)	((e >> 4) & 0x1)
#define ecap_ir_support(e)	((e >> 3) & 0x1)
#define ecap_dev_iotlb_support(e)	(((e) >> 2) & 0x1)
#define ecap_max_handle_mask(e) ((e >> 20) & 0xf)
#define ecap_sc_support(e)	((e >> 7) & 0x1) /* Snooping Control */

/* IOTLB_REG */
#define DMA_TLB_FLUSH_GRANU_OFFSET  60
#define DMA_TLB_GLOBAL_FLUSH (((u64)1) << 60)
#define DMA_TLB_DSI_FLUSH (((u64)2) << 60)
#define DMA_TLB_PSI_FLUSH (((u64)3) << 60)
#define DMA_TLB_IIRG(type) ((type >> 60) & 3)
#define DMA_TLB_IAIG(val) (((val) >> 57) & 3)
#define DMA_TLB_READ_DRAIN (((u64)1) << 49)
#define DMA_TLB_WRITE_DRAIN (((u64)1) << 48)
#define DMA_TLB_DID(id)	(((u64)((id) & 0xffff)) << 32)
#define DMA_TLB_IVT (((u64)1) << 63)
#define DMA_TLB_IH_NONLEAF (((u64)1) << 6)
#define DMA_TLB_MAX_SIZE (0x3f)

/* INVALID_DESC */
#define DMA_CCMD_INVL_GRANU_OFFSET  61
#define DMA_ID_TLB_GLOBAL_FLUSH	(((u64)1) << 4)
#define DMA_ID_TLB_DSI_FLUSH	(((u64)2) << 4)
#define DMA_ID_TLB_PSI_FLUSH	(((u64)3) << 4)
#define DMA_ID_TLB_READ_DRAIN	(((u64)1) << 7)
#define DMA_ID_TLB_WRITE_DRAIN	(((u64)1) << 6)
#define DMA_ID_TLB_DID(id)	(((u64)((id & 0xffff) << 16)))
#define DMA_ID_TLB_IH_NONLEAF	(((u64)1) << 6)
#define DMA_ID_TLB_ADDR(addr)	(addr)
#define DMA_ID_TLB_ADDR_MASK(mask)	(mask)

/* PMEN_REG */
#define DMA_PMEN_EPM (((u32)1)<<31)
#define DMA_PMEN_PRS (((u32)1)<<0)

/* GCMD_REG */
#define DMA_GCMD_TE (((u32)1) << 31)
#define DMA_GCMD_SRTP (((u32)1) << 30)
#define DMA_GCMD_SFL (((u32)1) << 29)
#define DMA_GCMD_EAFL (((u32)1) << 28)
#define DMA_GCMD_WBF (((u32)1) << 27)
#define DMA_GCMD_QIE (((u32)1) << 26)
#define DMA_GCMD_SIRTP (((u32)1) << 24)
#define DMA_GCMD_IRE (((u32) 1) << 25)
#define DMA_GCMD_CFI (((u32) 1) << 23)

/* GSTS_REG */
#define DMA_GSTS_TES (((u32)1) << 31)
#define DMA_GSTS_RTPS (((u32)1) << 30)
#define DMA_GSTS_FLS (((u32)1) << 29)
#define DMA_GSTS_AFLS (((u32)1) << 28)
#define DMA_GSTS_WBFS (((u32)1) << 27)
#define DMA_GSTS_QIES (((u32)1) << 26)
#define DMA_GSTS_IRTPS (((u32)1) << 24)
#define DMA_GSTS_IRES (((u32)1) << 25)
#define DMA_GSTS_CFIS (((u32)1) << 23)

/* DMA_RTADDR_REG */
#define DMA_RTADDR_RTT (((u64)1) << 11)

/* CCMD_REG */
#define DMA_CCMD_ICC (((u64)1) << 63)
#define DMA_CCMD_GLOBAL_INVL (((u64)1) << 61)
#define DMA_CCMD_DOMAIN_INVL (((u64)2) << 61)
#define DMA_CCMD_DEVICE_INVL (((u64)3) << 61)
#define DMA_CCMD_FM(m) (((u64)((m) & 0x3)) << 32)
#define DMA_CCMD_MASK_NOBIT 0
#define DMA_CCMD_MASK_1BIT 1
#define DMA_CCMD_MASK_2BIT 2
#define DMA_CCMD_MASK_3BIT 3
#define DMA_CCMD_SID(s) (((u64)((s) & 0xffff)) << 16)
#define DMA_CCMD_DID(d) ((u64)((d) & 0xffff))

/* FECTL_REG */
#define DMA_FECTL_IM (((u32)1) << 31)

/* FSTS_REG */
#define DMA_FSTS_PFO (1 << 0) /* Primary Fault Overflow */
#define DMA_FSTS_PPF (1 << 1) /* Primary Pending Fault */
#define DMA_FSTS_IQE (1 << 4) /* Invalidation Queue Error */
#define DMA_FSTS_ICE (1 << 5) /* Invalidation Completion Error */
#define DMA_FSTS_ITE (1 << 6) /* Invalidation Time-out Error */
#define DMA_FSTS_PRO (1 << 7) /* Page Request Overflow */
#define dma_fsts_fault_record_index(s) (((s) >> 8) & 0xff)

/* FRCD_REG, 32 bits access */
#define DMA_FRCD_F (((u32)1) << 31)
#define dma_frcd_type(d) ((d >> 30) & 1)
#define dma_frcd_fault_reason(c) (c & 0xff)
#define dma_frcd_source_id(c) (c & 0xffff)
/* low 64 bit */
#define dma_frcd_page_addr(d) (d & (((u64)-1) << PAGE_SHIFT))

/* PRS_REG */
#define DMA_PRS_PPR	((u32)1)

#define IOMMU_WAIT_OP(iommu, offset, op, cond, sts)			\
do {									\
	cycles_t start_time = get_cycles();				\
	while (1) {							\
		sts = op(iommu->reg + offset);				\
		if (cond)						\
			break;						\
		if (DMAR_OPERATION_TIMEOUT < (get_cycles() - start_time))\
			panic("DMAR hardware is malfunctioning\n");	\
		cpu_relax();						\
	}								\
} while (0)

#define QI_LENGTH	256	/* queue length */

enum {
	QI_FREE,
	QI_IN_USE,
	QI_DONE,
	QI_ABORT
};

#define QI_CC_TYPE		0x1
#define QI_IOTLB_TYPE		0x2
#define QI_DIOTLB_TYPE		0x3
#define QI_IEC_TYPE		0x4
#define QI_IWD_TYPE		0x5
#define QI_EIOTLB_TYPE		0x6
#define QI_PC_TYPE		0x7
#define QI_DEIOTLB_TYPE		0x8
#define QI_PGRP_RESP_TYPE	0x9
#define QI_PSTRM_RESP_TYPE	0xa

#define QI_IEC_SELECTIVE	(((u64)1) << 4)
#define QI_IEC_IIDEX(idx)	(((u64)(idx & 0xffff) << 32))
#define QI_IEC_IM(m)		(((u64)(m & 0x1f) << 27))

#define QI_IWD_STATUS_DATA(d)	(((u64)d) << 32)
#define QI_IWD_STATUS_WRITE	(((u64)1) << 5)

#define QI_IOTLB_DID(did) 	(((u64)did) << 16)
#define QI_IOTLB_DR(dr) 	(((u64)dr) << 7)
#define QI_IOTLB_DW(dw) 	(((u64)dw) << 6)
#define QI_IOTLB_GRAN(gran) 	(((u64)gran) >> (DMA_TLB_FLUSH_GRANU_OFFSET-4))
#define QI_IOTLB_ADDR(addr)	(((u64)addr) & VTD_PAGE_MASK)
#define QI_IOTLB_IH(ih)		(((u64)ih) << 6)
#define QI_IOTLB_AM(am)		(((u8)am))

#define QI_CC_FM(fm)		(((u64)fm) << 48)
#define QI_CC_SID(sid)		(((u64)sid) << 32)
#define QI_CC_DID(did)		(((u64)did) << 16)
#define QI_CC_GRAN(gran)	(((u64)gran) >> (DMA_CCMD_INVL_GRANU_OFFSET-4))

#define QI_DEV_IOTLB_SID(sid)	((u64)((sid) & 0xffff) << 32)
#define QI_DEV_IOTLB_QDEP(qdep)	(((qdep) & 0x1f) << 16)
#define QI_DEV_IOTLB_ADDR(addr)	((u64)(addr) & VTD_PAGE_MASK)
#define QI_DEV_IOTLB_PFSID(pfsid) (((u64)(pfsid & 0xf) << 12) | ((u64)(pfsid & 0xfff) << 52))
#define QI_DEV_IOTLB_SIZE	1
#define QI_DEV_IOTLB_MAX_INVS	32

#define QI_PC_PASID(pasid)	(((u64)pasid) << 32)
#define QI_PC_DID(did)		(((u64)did) << 16)
#define QI_PC_GRAN(gran)	(((u64)gran) << 4)

#define QI_PC_ALL_PASIDS	(QI_PC_TYPE | QI_PC_GRAN(0))
#define QI_PC_PASID_SEL		(QI_PC_TYPE | QI_PC_GRAN(1))

#define QI_EIOTLB_ADDR(addr)	((u64)(addr) & VTD_PAGE_MASK)
#define QI_EIOTLB_GL(gl)	(((u64)gl) << 7)
#define QI_EIOTLB_IH(ih)	(((u64)ih) << 6)
#define QI_EIOTLB_AM(am)	(((u64)am))
#define QI_EIOTLB_PASID(pasid) 	(((u64)pasid) << 32)
#define QI_EIOTLB_DID(did)	(((u64)did) << 16)
#define QI_EIOTLB_GRAN(gran) 	(((u64)gran) << 4)

#define QI_DEV_EIOTLB_ADDR(a)	((u64)(a) & VTD_PAGE_MASK)
#define QI_DEV_EIOTLB_SIZE	(((u64)1) << 11)
#define QI_DEV_EIOTLB_GLOB(g)	((u64)g)
#define QI_DEV_EIOTLB_PASID(p)	(((u64)p) << 32)
#define QI_DEV_EIOTLB_SID(sid)	((u64)((sid) & 0xffff) << 16)
#define QI_DEV_EIOTLB_QDEP(qd)	((u64)((qd) & 0x1f) << 4)
#define QI_DEV_EIOTLB_PFSID(pfsid) (((u64)(pfsid & 0xf) << 12) | ((u64)(pfsid & 0xfff) << 52))
#define QI_DEV_EIOTLB_MAX_INVS	32

#define QI_PGRP_IDX(idx)	(((u64)(idx)) << 55)
#define QI_PGRP_PRIV(priv)	(((u64)(priv)) << 32)
#define QI_PGRP_RESP_CODE(res)	((u64)(res))
#define QI_PGRP_PASID(pasid)	(((u64)(pasid)) << 32)
#define QI_PGRP_DID(did)	(((u64)(did)) << 16)
#define QI_PGRP_PASID_P(p)	(((u64)(p)) << 4)

#define QI_PSTRM_ADDR(addr)	(((u64)(addr)) & VTD_PAGE_MASK)
#define QI_PSTRM_DEVFN(devfn)	(((u64)(devfn)) << 4)
#define QI_PSTRM_RESP_CODE(res)	((u64)(res))
#define QI_PSTRM_IDX(idx)	(((u64)(idx)) << 55)
#define QI_PSTRM_PRIV(priv)	(((u64)(priv)) << 32)
#define QI_PSTRM_BUS(bus)	(((u64)(bus)) << 24)
#define QI_PSTRM_PASID(pasid)	(((u64)(pasid)) << 4)

#define QI_RESP_SUCCESS		0x0
#define QI_RESP_INVALID		0x1
#define QI_RESP_FAILURE		0xf

#define QI_GRAN_ALL_ALL			0
#define QI_GRAN_NONG_ALL		1
#define QI_GRAN_NONG_PASID		2
#define QI_GRAN_PSI_PASID		3

struct qi_desc {
	u64 low, high;
};

struct q_inval {
	raw_spinlock_t  q_lock;
	struct qi_desc  *desc;          /* invalidation queue */
	int             *desc_status;   /* desc status */
	int             free_head;      /* first free entry */
	int             free_tail;      /* last free entry */
	int             free_cnt;
};

#ifdef CONFIG_IRQ_REMAP
/* 1MB - maximum possible interrupt remapping table size */
#define INTR_REMAP_PAGE_ORDER	8
#define INTR_REMAP_TABLE_REG_SIZE	0xf
#define INTR_REMAP_TABLE_REG_SIZE_MASK  0xf

#define INTR_REMAP_TABLE_ENTRIES	65536

struct irq_domain;

struct ir_table {
	struct irte *base;
	unsigned long *bitmap;
};
#endif

struct iommu_flush {
	void (*flush_context)(struct intel_iommu *iommu, u16 did, u16 sid,
			      u8 fm, u64 type);
	void (*flush_iotlb)(struct intel_iommu *iommu, u16 did, u64 addr,
			    unsigned int size_order, u64 type);
};

enum {
	SR_DMAR_FECTL_REG,
	SR_DMAR_FEDATA_REG,
	SR_DMAR_FEADDR_REG,
	SR_DMAR_FEUADDR_REG,
	MAX_SR_DMAR_REGS
};

#define VTD_FLAG_TRANS_PRE_ENABLED	(1 << 0)
#define VTD_FLAG_IRQ_REMAP_PRE_ENABLED	(1 << 1)

struct pasid_entry;
struct pasid_state_entry;
struct page_req_dsc;

struct dmar_domain {
	int	nid;			/* node id */

	unsigned	iommu_refcnt[DMAR_UNITS_SUPPORTED];
					/* Refcount of devices per iommu */


	u16		iommu_did[DMAR_UNITS_SUPPORTED];
					/* Domain ids per IOMMU. Use u16 since
					 * domain ids are 16 bit wide according
					 * to VT-d spec, section 9.3 */
	unsigned int	auxd_refcnt;	/* Refcount of auxiliary attaching */

	bool has_iotlb_device;
	struct list_head devices;	/* all devices' list */
	struct list_head auxd;		/* link to device's auxiliary list */
	struct iova_domain iovad;	/* iova's that belong to this domain */

	struct dma_pte	*pgd;		/* virtual address */
	int		gaw;		/* max guest address width */

	/* adjusted guest address width, 0 is level 2 30-bit */
	int		agaw;

	int		flags;		/* flags to find out type of domain */

	int		iommu_coherency;/* indicate coherency of iommu access */
	int		iommu_snooping; /* indicate snooping control feature*/
	int		iommu_count;	/* reference count of iommu */
	int		iommu_superpage;/* Level of superpages supported:
					   0 == 4KiB (no superpages), 1 == 2MiB,
					   2 == 1GiB, 3 == 512GiB, 4 == 1TiB */
	u64		max_addr;	/* maximum mapped address */

	int		default_pasid;	/*
					 * The default pasid used for non-SVM
					 * traffic on mediated devices.
					 */

	struct iommu_domain domain;	/* generic domain data structure for
					   iommu core */
};

struct intel_iommu {
	void __iomem	*reg; /* Pointer to hardware regs, virtual addr */
	u64 		reg_phys; /* physical address of hw register set */
	u64		reg_size; /* size of hw register set */
	u64		cap;
	u64		ecap;
	u32		gcmd; /* Holds TE, EAFL. Don't need SRTP, SFL, WBF */
	raw_spinlock_t	register_lock; /* protect register handling */
	int		seq_id;	/* sequence id of the iommu */
	int		agaw; /* agaw of this iommu */
	int		msagaw; /* max sagaw of this iommu */
	unsigned int 	irq, pr_irq;
	u16		segment;     /* PCI segment# */
	unsigned char 	name[13];    /* Device Name */

#ifdef CONFIG_INTEL_IOMMU
	unsigned long 	*domain_ids; /* bitmap of domains */
	struct dmar_domain ***domains; /* ptr to domains */
	spinlock_t	lock; /* protect context, domain ids */
	struct root_entry *root_entry; /* virtual address */

	struct iommu_flush flush;
#endif
#ifdef CONFIG_INTEL_IOMMU_SVM
	/* These are large and need to be contiguous, so we allocate just
	 * one for now. We'll maybe want to rethink that if we truly give
	 * devices away to userspace processes (e.g. for DPDK) and don't
	 * want to trust that userspace will use *only* the PASID it was
	 * told to. But while it's all driver-arbitrated, we're fine. */
	struct pasid_state_entry *pasid_state_table;
	struct page_req_dsc *prq;
	unsigned char prq_name[16];    /* Name for PRQ interrupt */
	u32 pasid_max;
#endif
	struct q_inval  *qi;            /* Queued invalidation info */
	u32 *iommu_state; /* Store iommu states between suspend and resume.*/

#ifdef CONFIG_IRQ_REMAP
	struct ir_table *ir_table;	/* Interrupt remapping info */
	struct irq_domain *ir_domain;
	struct irq_domain *ir_msi_domain;
#endif
	struct iommu_device iommu;  /* IOMMU core code handle */
	int		node;
	u32		flags;      /* Software defined flags */
};

/* PCI domain-device relationship */
struct device_domain_info {
	struct list_head link;	/* link to domain siblings */
	struct list_head global; /* link to global list */
	struct list_head table;	/* link to pasid table */
	struct list_head auxiliary_domains; /* auxiliary domains
					     * attached to this device
					     */
	u8 bus;			/* PCI bus number */
	u8 devfn;		/* PCI devfn number */
	u16 pfsid;		/* SRIOV physical function source ID */
	u8 pasid_supported:3;
	u8 pasid_enabled:1;
	u8 pri_supported:1;
	u8 pri_enabled:1;
	u8 ats_supported:1;
	u8 ats_enabled:1;
	u8 auxd_enabled:1;	/* Multiple domains per device */
	u8 ats_qdep;
	struct device *dev; /* it's NULL for PCIe-to-PCI bridge */
	struct intel_iommu *iommu; /* IOMMU used by this device */
	struct dmar_domain *domain; /* pointer to domain */
	struct pasid_table *pasid_table; /* pasid table */
};

static inline void __iommu_flush_cache(
	struct intel_iommu *iommu, void *addr, int size)
{
	if (!ecap_coherent(iommu->ecap))
		clflush_cache_range(addr, size);
}

extern struct dmar_drhd_unit * dmar_find_matched_drhd_unit(struct pci_dev *dev);
extern int dmar_find_matched_atsr_unit(struct pci_dev *dev);

extern int dmar_enable_qi(struct intel_iommu *iommu);
extern void dmar_disable_qi(struct intel_iommu *iommu);
extern int dmar_reenable_qi(struct intel_iommu *iommu);
extern void qi_global_iec(struct intel_iommu *iommu);

extern void qi_flush_context(struct intel_iommu *iommu, u16 did, u16 sid,
			     u8 fm, u64 type);
extern void qi_flush_iotlb(struct intel_iommu *iommu, u16 did, u64 addr,
			  unsigned int size_order, u64 type);
extern void qi_flush_dev_iotlb(struct intel_iommu *iommu, u16 sid, u16 pfsid,
			u16 qdep, u64 addr, unsigned mask);
extern int qi_submit_sync(struct qi_desc *desc, struct intel_iommu *iommu);

extern int dmar_ir_support(void);

struct dmar_domain *get_valid_domain_for_dev(struct device *dev);
void *alloc_pgtable_page(int node);
void free_pgtable_page(void *vaddr);
struct intel_iommu *domain_get_iommu(struct dmar_domain *domain);
int for_each_device_domain(int (*fn)(struct device_domain_info *info,
				     void *data), void *data);
<<<<<<< HEAD
=======
void iommu_flush_write_buffer(struct intel_iommu *iommu);
int intel_iommu_enable_pasid(struct intel_iommu *iommu, struct device *dev);
>>>>>>> 407d19ab

#ifdef CONFIG_INTEL_IOMMU_SVM
int intel_svm_init(struct intel_iommu *iommu);
int intel_svm_exit(struct intel_iommu *iommu);
extern int intel_svm_enable_prq(struct intel_iommu *iommu);
extern int intel_svm_finish_prq(struct intel_iommu *iommu);

struct svm_dev_ops;

struct intel_svm_dev {
	struct list_head list;
	struct rcu_head rcu;
	struct device *dev;
	struct svm_dev_ops *ops;
	int users;
	u16 did;
	u16 dev_iotlb:1;
	u16 sid, qdep;
};

struct intel_svm {
	struct mmu_notifier notifier;
	struct mm_struct *mm;
	struct intel_iommu *iommu;
	int flags;
	int pasid;
	struct list_head devs;
	struct list_head list;
};

extern struct intel_iommu *intel_svm_device_to_iommu(struct device *dev);
#endif

extern const struct attribute_group *intel_iommu_groups[];

#endif<|MERGE_RESOLUTION|>--- conflicted
+++ resolved
@@ -14,7 +14,6 @@
 #include <linux/iova.h>
 #include <linux/io.h>
 #include <linux/idr.h>
-#include <linux/dma_remapping.h>
 #include <linux/mmu_notifier.h>
 #include <linux/list.h>
 #include <linux/iommu.h>
@@ -25,9 +24,29 @@
 #include <asm/iommu.h>
 
 /*
+ * VT-d hardware uses 4KiB page size regardless of host page size.
+ */
+#define VTD_PAGE_SHIFT		(12)
+#define VTD_PAGE_SIZE		(1UL << VTD_PAGE_SHIFT)
+#define VTD_PAGE_MASK		(((u64)-1) << VTD_PAGE_SHIFT)
+#define VTD_PAGE_ALIGN(addr)	(((addr) + VTD_PAGE_SIZE - 1) & VTD_PAGE_MASK)
+
+#define VTD_STRIDE_SHIFT        (9)
+#define VTD_STRIDE_MASK         (((u64)-1) << VTD_STRIDE_SHIFT)
+
+#define DMA_PTE_READ (1)
+#define DMA_PTE_WRITE (2)
+#define DMA_PTE_LARGE_PAGE (1 << 7)
+#define DMA_PTE_SNP (1 << 11)
+
+#define CONTEXT_TT_MULTI_LEVEL	0
+#define CONTEXT_TT_DEV_IOTLB	1
+#define CONTEXT_TT_PASS_THROUGH 2
+#define CONTEXT_PASIDE		BIT_ULL(3)
+
+/*
  * Intel IOMMU register specification per version 1.0 public spec.
  */
-
 #define	DMAR_VER_REG	0x0	/* Arch version supported by this IOMMU */
 #define	DMAR_CAP_REG	0x8	/* Hardware supported capabilities */
 #define	DMAR_ECAP_REG	0x10	/* Extended capabilities supported */
@@ -60,6 +79,42 @@
 #define	DMAR_PEDATA_REG	0xe4	/* Page request event interrupt data register */
 #define	DMAR_PEADDR_REG	0xe8	/* Page request event interrupt addr register */
 #define	DMAR_PEUADDR_REG 0xec	/* Page request event Upper address register */
+#define DMAR_MTRRCAP_REG 0x100	/* MTRR capability register */
+#define DMAR_MTRRDEF_REG 0x108	/* MTRR default type register */
+#define DMAR_MTRR_FIX64K_00000_REG 0x120 /* MTRR Fixed range registers */
+#define DMAR_MTRR_FIX16K_80000_REG 0x128
+#define DMAR_MTRR_FIX16K_A0000_REG 0x130
+#define DMAR_MTRR_FIX4K_C0000_REG 0x138
+#define DMAR_MTRR_FIX4K_C8000_REG 0x140
+#define DMAR_MTRR_FIX4K_D0000_REG 0x148
+#define DMAR_MTRR_FIX4K_D8000_REG 0x150
+#define DMAR_MTRR_FIX4K_E0000_REG 0x158
+#define DMAR_MTRR_FIX4K_E8000_REG 0x160
+#define DMAR_MTRR_FIX4K_F0000_REG 0x168
+#define DMAR_MTRR_FIX4K_F8000_REG 0x170
+#define DMAR_MTRR_PHYSBASE0_REG 0x180 /* MTRR Variable range registers */
+#define DMAR_MTRR_PHYSMASK0_REG 0x188
+#define DMAR_MTRR_PHYSBASE1_REG 0x190
+#define DMAR_MTRR_PHYSMASK1_REG 0x198
+#define DMAR_MTRR_PHYSBASE2_REG 0x1a0
+#define DMAR_MTRR_PHYSMASK2_REG 0x1a8
+#define DMAR_MTRR_PHYSBASE3_REG 0x1b0
+#define DMAR_MTRR_PHYSMASK3_REG 0x1b8
+#define DMAR_MTRR_PHYSBASE4_REG 0x1c0
+#define DMAR_MTRR_PHYSMASK4_REG 0x1c8
+#define DMAR_MTRR_PHYSBASE5_REG 0x1d0
+#define DMAR_MTRR_PHYSMASK5_REG 0x1d8
+#define DMAR_MTRR_PHYSBASE6_REG 0x1e0
+#define DMAR_MTRR_PHYSMASK6_REG 0x1e8
+#define DMAR_MTRR_PHYSBASE7_REG 0x1f0
+#define DMAR_MTRR_PHYSMASK7_REG 0x1f8
+#define DMAR_MTRR_PHYSBASE8_REG 0x200
+#define DMAR_MTRR_PHYSMASK8_REG 0x208
+#define DMAR_MTRR_PHYSBASE9_REG 0x210
+#define DMAR_MTRR_PHYSMASK9_REG 0x218
+#define DMAR_VCCAP_REG		0xe00 /* Virtual command capability register */
+#define DMAR_VCMD_REG		0xe10 /* Virtual command register */
+#define DMAR_VCRSP_REG		0xe20 /* Virtual command response register */
 
 #define OFFSET_STRIDE		(9)
 
@@ -103,6 +158,10 @@
  * Extended Capability Register
  */
 
+#define ecap_smpwc(e)		(((e) >> 48) & 0x1)
+#define ecap_flts(e)		(((e) >> 47) & 0x1)
+#define ecap_slts(e)		(((e) >> 46) & 0x1)
+#define ecap_smts(e)		(((e) >> 43) & 0x1)
 #define ecap_dit(e)		((e >> 41) & 0x1)
 #define ecap_pasid(e)		((e >> 40) & 0x1)
 #define ecap_pss(e)		((e >> 35) & 0x1f)
@@ -181,6 +240,7 @@
 
 /* DMA_RTADDR_REG */
 #define DMA_RTADDR_RTT (((u64)1) << 11)
+#define DMA_RTADDR_SMT (((u64)1) << 10)
 
 /* CCMD_REG */
 #define DMA_CCMD_ICC (((u64)1) << 63)
@@ -302,20 +362,17 @@
 #define QI_DEV_EIOTLB_PFSID(pfsid) (((u64)(pfsid & 0xf) << 12) | ((u64)(pfsid & 0xfff) << 52))
 #define QI_DEV_EIOTLB_MAX_INVS	32
 
-#define QI_PGRP_IDX(idx)	(((u64)(idx)) << 55)
-#define QI_PGRP_PRIV(priv)	(((u64)(priv)) << 32)
-#define QI_PGRP_RESP_CODE(res)	((u64)(res))
+/* Page group response descriptor QW0 */
+#define QI_PGRP_PASID_P(p)	(((u64)(p)) << 4)
+#define QI_PGRP_PDP(p)		(((u64)(p)) << 5)
+#define QI_PGRP_RESP_CODE(res)	(((u64)(res)) << 12)
+#define QI_PGRP_DID(rid)	(((u64)(rid)) << 16)
 #define QI_PGRP_PASID(pasid)	(((u64)(pasid)) << 32)
-#define QI_PGRP_DID(did)	(((u64)(did)) << 16)
-#define QI_PGRP_PASID_P(p)	(((u64)(p)) << 4)
-
-#define QI_PSTRM_ADDR(addr)	(((u64)(addr)) & VTD_PAGE_MASK)
-#define QI_PSTRM_DEVFN(devfn)	(((u64)(devfn)) << 4)
-#define QI_PSTRM_RESP_CODE(res)	((u64)(res))
-#define QI_PSTRM_IDX(idx)	(((u64)(idx)) << 55)
-#define QI_PSTRM_PRIV(priv)	(((u64)(priv)) << 32)
-#define QI_PSTRM_BUS(bus)	(((u64)(bus)) << 24)
-#define QI_PSTRM_PASID(pasid)	(((u64)(pasid)) << 4)
+
+/* Page group response descriptor QW1 */
+#define QI_PGRP_LPIG(x)		(((u64)(x)) << 2)
+#define QI_PGRP_IDX(idx)	(((u64)(idx)) << 3)
+
 
 #define QI_RESP_SUCCESS		0x0
 #define QI_RESP_INVALID		0x1
@@ -326,13 +383,18 @@
 #define QI_GRAN_NONG_PASID		2
 #define QI_GRAN_PSI_PASID		3
 
+#define qi_shift(iommu)		(DMAR_IQ_SHIFT + !!ecap_smts((iommu)->ecap))
+
 struct qi_desc {
-	u64 low, high;
+	u64 qw0;
+	u64 qw1;
+	u64 qw2;
+	u64 qw3;
 };
 
 struct q_inval {
 	raw_spinlock_t  q_lock;
-	struct qi_desc  *desc;          /* invalidation queue */
+	void		*desc;          /* invalidation queue */
 	int             *desc_status;   /* desc status */
 	int             free_head;      /* first free entry */
 	int             free_tail;      /* last free entry */
@@ -376,6 +438,33 @@
 struct pasid_entry;
 struct pasid_state_entry;
 struct page_req_dsc;
+
+/*
+ * 0: Present
+ * 1-11: Reserved
+ * 12-63: Context Ptr (12 - (haw-1))
+ * 64-127: Reserved
+ */
+struct root_entry {
+	u64     lo;
+	u64     hi;
+};
+
+/*
+ * low 64 bits:
+ * 0: present
+ * 1: fault processing disable
+ * 2-3: translation type
+ * 12-63: address space root
+ * high 64 bits:
+ * 0-2: address width
+ * 3-6: aval
+ * 8-23: domain id
+ */
+struct context_entry {
+	u64 lo;
+	u64 hi;
+};
 
 struct dmar_domain {
 	int	nid;			/* node id */
@@ -444,15 +533,8 @@
 	struct iommu_flush flush;
 #endif
 #ifdef CONFIG_INTEL_IOMMU_SVM
-	/* These are large and need to be contiguous, so we allocate just
-	 * one for now. We'll maybe want to rethink that if we truly give
-	 * devices away to userspace processes (e.g. for DPDK) and don't
-	 * want to trust that userspace will use *only* the PASID it was
-	 * told to. But while it's all driver-arbitrated, we're fine. */
-	struct pasid_state_entry *pasid_state_table;
 	struct page_req_dsc *prq;
 	unsigned char prq_name[16];    /* Name for PRQ interrupt */
-	u32 pasid_max;
 #endif
 	struct q_inval  *qi;            /* Queued invalidation info */
 	u32 *iommu_state; /* Store iommu states between suspend and resume.*/
@@ -499,6 +581,49 @@
 		clflush_cache_range(addr, size);
 }
 
+/*
+ * 0: readable
+ * 1: writable
+ * 2-6: reserved
+ * 7: super page
+ * 8-10: available
+ * 11: snoop behavior
+ * 12-63: Host physcial address
+ */
+struct dma_pte {
+	u64 val;
+};
+
+static inline void dma_clear_pte(struct dma_pte *pte)
+{
+	pte->val = 0;
+}
+
+static inline u64 dma_pte_addr(struct dma_pte *pte)
+{
+#ifdef CONFIG_64BIT
+	return pte->val & VTD_PAGE_MASK;
+#else
+	/* Must have a full atomic 64-bit read */
+	return  __cmpxchg64(&pte->val, 0ULL, 0ULL) & VTD_PAGE_MASK;
+#endif
+}
+
+static inline bool dma_pte_present(struct dma_pte *pte)
+{
+	return (pte->val & 3) != 0;
+}
+
+static inline bool dma_pte_superpage(struct dma_pte *pte)
+{
+	return (pte->val & DMA_PTE_LARGE_PAGE);
+}
+
+static inline int first_pte_in_page(struct dma_pte *pte)
+{
+	return !((unsigned long)pte & ~VTD_PAGE_MASK);
+}
+
 extern struct dmar_drhd_unit * dmar_find_matched_drhd_unit(struct pci_dev *dev);
 extern int dmar_find_matched_atsr_unit(struct pci_dev *dev);
 
@@ -523,15 +648,11 @@
 struct intel_iommu *domain_get_iommu(struct dmar_domain *domain);
 int for_each_device_domain(int (*fn)(struct device_domain_info *info,
 				     void *data), void *data);
-<<<<<<< HEAD
-=======
 void iommu_flush_write_buffer(struct intel_iommu *iommu);
 int intel_iommu_enable_pasid(struct intel_iommu *iommu, struct device *dev);
->>>>>>> 407d19ab
 
 #ifdef CONFIG_INTEL_IOMMU_SVM
 int intel_svm_init(struct intel_iommu *iommu);
-int intel_svm_exit(struct intel_iommu *iommu);
 extern int intel_svm_enable_prq(struct intel_iommu *iommu);
 extern int intel_svm_finish_prq(struct intel_iommu *iommu);
 
@@ -561,6 +682,34 @@
 extern struct intel_iommu *intel_svm_device_to_iommu(struct device *dev);
 #endif
 
+#ifdef CONFIG_INTEL_IOMMU_DEBUGFS
+void intel_iommu_debugfs_init(void);
+#else
+static inline void intel_iommu_debugfs_init(void) {}
+#endif /* CONFIG_INTEL_IOMMU_DEBUGFS */
+
 extern const struct attribute_group *intel_iommu_groups[];
+bool context_present(struct context_entry *context);
+struct context_entry *iommu_context_addr(struct intel_iommu *iommu, u8 bus,
+					 u8 devfn, int alloc);
+
+#ifdef CONFIG_INTEL_IOMMU
+extern int iommu_calculate_agaw(struct intel_iommu *iommu);
+extern int iommu_calculate_max_sagaw(struct intel_iommu *iommu);
+extern int dmar_disabled;
+extern int intel_iommu_enabled;
+extern int intel_iommu_tboot_noforce;
+#else
+static inline int iommu_calculate_agaw(struct intel_iommu *iommu)
+{
+	return 0;
+}
+static inline int iommu_calculate_max_sagaw(struct intel_iommu *iommu)
+{
+	return 0;
+}
+#define dmar_disabled	(1)
+#define intel_iommu_enabled (0)
+#endif
 
 #endif