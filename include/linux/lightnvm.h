--- conflicted
+++ resolved
@@ -86,11 +86,11 @@
 typedef int (nvm_id_fn)(struct nvm_dev *);
 typedef int (nvm_op_bb_tbl_fn)(struct nvm_dev *, struct ppa_addr, u8 *);
 typedef int (nvm_op_set_bb_fn)(struct nvm_dev *, struct ppa_addr *, int, int);
-typedef int (nvm_get_chk_meta_fn)(struct nvm_dev *, struct nvm_chk_meta *,
-								sector_t, int);
+typedef int (nvm_get_chk_meta_fn)(struct nvm_dev *, sector_t, int,
+							struct nvm_chk_meta *);
 typedef int (nvm_submit_io_fn)(struct nvm_dev *, struct nvm_rq *);
 typedef int (nvm_submit_io_sync_fn)(struct nvm_dev *, struct nvm_rq *);
-typedef void *(nvm_create_dma_pool_fn)(struct nvm_dev *, char *);
+typedef void *(nvm_create_dma_pool_fn)(struct nvm_dev *, char *, int);
 typedef void (nvm_destroy_dma_pool_fn)(void *);
 typedef void *(nvm_dev_dma_alloc_fn)(struct nvm_dev *, void *, gfp_t,
 								dma_addr_t *);
@@ -305,6 +305,8 @@
 	u64 ppa_status; /* ppa media status */
 	int error;
 
+	int is_seq; /* Sequential hint flag. 1.2 only */
+
 	void *private;
 };
 
@@ -316,6 +318,11 @@
 static inline void *nvm_rq_to_pdu(struct nvm_rq *rqdata)
 {
 	return rqdata + 1;
+}
+
+static inline struct ppa_addr *nvm_rq_to_ppa_list(struct nvm_rq *rqd)
+{
+	return (rqd->nr_ppas > 1) ? rqd->ppa_list : &rqd->ppa_addr;
 }
 
 enum {
@@ -350,11 +357,8 @@
 	u32	clba;		/* sectors per chunk */
 	u16	csecs;		/* sector size */
 	u16	sos;		/* out-of-band area size */
-<<<<<<< HEAD
-=======
 	bool	ext;		/* metadata in extended data buffer */
 	u32	mdts;		/* Max data transfer size*/
->>>>>>> 407d19ab
 
 	/* device write constrains */
 	u32	ws_min;		/* minimum write size */
@@ -491,6 +495,144 @@
 	return l;
 }
 
+static inline u64 dev_to_chunk_addr(struct nvm_dev *dev, void *addrf,
+				    struct ppa_addr p)
+{
+	struct nvm_geo *geo = &dev->geo;
+	u64 caddr;
+
+	if (geo->version == NVM_OCSSD_SPEC_12) {
+		struct nvm_addrf_12 *ppaf = (struct nvm_addrf_12 *)addrf;
+
+		caddr = (u64)p.g.pg << ppaf->pg_offset;
+		caddr |= (u64)p.g.pl << ppaf->pln_offset;
+		caddr |= (u64)p.g.sec << ppaf->sec_offset;
+	} else {
+		caddr = p.m.sec;
+	}
+
+	return caddr;
+}
+
+static inline struct ppa_addr nvm_ppa32_to_ppa64(struct nvm_dev *dev,
+						 void *addrf, u32 ppa32)
+{
+	struct ppa_addr ppa64;
+
+	ppa64.ppa = 0;
+
+	if (ppa32 == -1) {
+		ppa64.ppa = ADDR_EMPTY;
+	} else if (ppa32 & (1U << 31)) {
+		ppa64.c.line = ppa32 & ((~0U) >> 1);
+		ppa64.c.is_cached = 1;
+	} else {
+		struct nvm_geo *geo = &dev->geo;
+
+		if (geo->version == NVM_OCSSD_SPEC_12) {
+			struct nvm_addrf_12 *ppaf = addrf;
+
+			ppa64.g.ch = (ppa32 & ppaf->ch_mask) >>
+							ppaf->ch_offset;
+			ppa64.g.lun = (ppa32 & ppaf->lun_mask) >>
+							ppaf->lun_offset;
+			ppa64.g.blk = (ppa32 & ppaf->blk_mask) >>
+							ppaf->blk_offset;
+			ppa64.g.pg = (ppa32 & ppaf->pg_mask) >>
+							ppaf->pg_offset;
+			ppa64.g.pl = (ppa32 & ppaf->pln_mask) >>
+							ppaf->pln_offset;
+			ppa64.g.sec = (ppa32 & ppaf->sec_mask) >>
+							ppaf->sec_offset;
+		} else {
+			struct nvm_addrf *lbaf = addrf;
+
+			ppa64.m.grp = (ppa32 & lbaf->ch_mask) >>
+							lbaf->ch_offset;
+			ppa64.m.pu = (ppa32 & lbaf->lun_mask) >>
+							lbaf->lun_offset;
+			ppa64.m.chk = (ppa32 & lbaf->chk_mask) >>
+							lbaf->chk_offset;
+			ppa64.m.sec = (ppa32 & lbaf->sec_mask) >>
+							lbaf->sec_offset;
+		}
+	}
+
+	return ppa64;
+}
+
+static inline u32 nvm_ppa64_to_ppa32(struct nvm_dev *dev,
+				     void *addrf, struct ppa_addr ppa64)
+{
+	u32 ppa32 = 0;
+
+	if (ppa64.ppa == ADDR_EMPTY) {
+		ppa32 = ~0U;
+	} else if (ppa64.c.is_cached) {
+		ppa32 |= ppa64.c.line;
+		ppa32 |= 1U << 31;
+	} else {
+		struct nvm_geo *geo = &dev->geo;
+
+		if (geo->version == NVM_OCSSD_SPEC_12) {
+			struct nvm_addrf_12 *ppaf = addrf;
+
+			ppa32 |= ppa64.g.ch << ppaf->ch_offset;
+			ppa32 |= ppa64.g.lun << ppaf->lun_offset;
+			ppa32 |= ppa64.g.blk << ppaf->blk_offset;
+			ppa32 |= ppa64.g.pg << ppaf->pg_offset;
+			ppa32 |= ppa64.g.pl << ppaf->pln_offset;
+			ppa32 |= ppa64.g.sec << ppaf->sec_offset;
+		} else {
+			struct nvm_addrf *lbaf = addrf;
+
+			ppa32 |= ppa64.m.grp << lbaf->ch_offset;
+			ppa32 |= ppa64.m.pu << lbaf->lun_offset;
+			ppa32 |= ppa64.m.chk << lbaf->chk_offset;
+			ppa32 |= ppa64.m.sec << lbaf->sec_offset;
+		}
+	}
+
+	return ppa32;
+}
+
+static inline int nvm_next_ppa_in_chk(struct nvm_tgt_dev *dev,
+				      struct ppa_addr *ppa)
+{
+	struct nvm_geo *geo = &dev->geo;
+	int last = 0;
+
+	if (geo->version == NVM_OCSSD_SPEC_12) {
+		int sec = ppa->g.sec;
+
+		sec++;
+		if (sec == geo->ws_min) {
+			int pg = ppa->g.pg;
+
+			sec = 0;
+			pg++;
+			if (pg == geo->num_pg) {
+				int pl = ppa->g.pl;
+
+				pg = 0;
+				pl++;
+				if (pl == geo->num_pln)
+					last = 1;
+
+				ppa->g.pl = pl;
+			}
+			ppa->g.pg = pg;
+		}
+		ppa->g.sec = sec;
+	} else {
+		ppa->m.sec++;
+		if (ppa->m.sec == geo->clba)
+			last = 1;
+	}
+
+	return last;
+}
+
 typedef blk_qc_t (nvm_tgt_make_rq_fn)(struct request_queue *, struct bio *);
 typedef sector_t (nvm_tgt_capacity_fn)(void *);
 typedef void *(nvm_tgt_init_fn)(struct nvm_tgt_dev *, struct gendisk *,
@@ -499,9 +641,15 @@
 typedef int (nvm_tgt_sysfs_init_fn)(struct gendisk *);
 typedef void (nvm_tgt_sysfs_exit_fn)(struct gendisk *);
 
+enum {
+	NVM_TGT_F_DEV_L2P = 0,
+	NVM_TGT_F_HOST_L2P = 1 << 0,
+};
+
 struct nvm_tgt_type {
 	const char *name;
 	unsigned int version[3];
+	int flags;
 
 	/* target entry points */
 	nvm_tgt_make_rq_fn *make_rq;
@@ -530,18 +678,13 @@
 extern int nvm_register(struct nvm_dev *);
 extern void nvm_unregister(struct nvm_dev *);
 
-
-extern int nvm_get_chunk_meta(struct nvm_tgt_dev *tgt_dev,
-			      struct nvm_chk_meta *meta, struct ppa_addr ppa,
-			      int nchks);
-
-extern int nvm_set_tgt_bb_tbl(struct nvm_tgt_dev *, struct ppa_addr *,
+extern int nvm_get_chunk_meta(struct nvm_tgt_dev *, struct ppa_addr,
+			      int, struct nvm_chk_meta *);
+extern int nvm_set_chunk_meta(struct nvm_tgt_dev *, struct ppa_addr *,
 			      int, int);
 extern int nvm_submit_io(struct nvm_tgt_dev *, struct nvm_rq *);
 extern int nvm_submit_io_sync(struct nvm_tgt_dev *, struct nvm_rq *);
 extern void nvm_end_io(struct nvm_rq *);
-extern int nvm_bb_tbl_fold(struct nvm_dev *, u8 *, int);
-extern int nvm_get_tgt_bb_tbl(struct nvm_tgt_dev *, struct ppa_addr, u8 *);
 
 #else /* CONFIG_NVM */
 struct nvm_dev_ops;
