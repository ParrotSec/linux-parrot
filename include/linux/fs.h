--- conflicted
+++ resolved
@@ -37,6 +37,9 @@
 #include <linux/uuid.h>
 #include <linux/errseq.h>
 #include <linux/ioprio.h>
+#include <linux/fs_types.h>
+#include <linux/build_bug.h>
+#include <linux/stddef.h>
 
 #include <asm/byteorder.h>
 #include <uapi/linux/fs.h>
@@ -61,6 +64,8 @@
 struct iov_iter;
 struct fscrypt_info;
 struct fscrypt_operations;
+struct fs_context;
+struct fs_parameter_description;
 
 extern void __init inode_init(void);
 extern void __init inode_init_early(void);
@@ -153,6 +158,9 @@
 #define FMODE_OPENED		((__force fmode_t)0x80000)
 #define FMODE_CREATED		((__force fmode_t)0x100000)
 
+/* File is stream-like */
+#define FMODE_STREAM		((__force fmode_t)0x200000)
+
 /* File was opened by fanotify and shouldn't generate fanotify events */
 #define FMODE_NONOTIFY		((__force fmode_t)0x4000000)
 
@@ -307,13 +315,20 @@
 
 struct kiocb {
 	struct file		*ki_filp;
+
+	/* The 'ki_filp' pointer is shared in a union for aio */
+	randomized_struct_fields_start
+
 	loff_t			ki_pos;
 	void (*ki_complete)(struct kiocb *iocb, long ret, long ret2);
 	void			*private;
 	int			ki_flags;
 	u16			ki_hint;
 	u16			ki_ioprio; /* See linux/ioprio.h */
-} __randomize_layout;
+	unsigned int		ki_cookie; /* for ->iopoll */
+
+	randomized_struct_fields_end
+};
 
 static inline bool is_sync_kiocb(struct kiocb *kiocb)
 {
@@ -406,24 +421,40 @@
 				loff_t pos, unsigned len, unsigned copied,
 				struct page *page, void *fsdata);
 
+/**
+ * struct address_space - Contents of a cacheable, mappable object.
+ * @host: Owner, either the inode or the block_device.
+ * @i_pages: Cached pages.
+ * @gfp_mask: Memory allocation flags to use for allocating pages.
+ * @i_mmap_writable: Number of VM_SHARED mappings.
+ * @i_mmap: Tree of private and shared mappings.
+ * @i_mmap_rwsem: Protects @i_mmap and @i_mmap_writable.
+ * @nrpages: Number of page entries, protected by the i_pages lock.
+ * @nrexceptional: Shadow or DAX entries, protected by the i_pages lock.
+ * @writeback_index: Writeback starts here.
+ * @a_ops: Methods.
+ * @flags: Error bits and flags (AS_*).
+ * @wb_err: The most recent error which has occurred.
+ * @private_lock: For use by the owner of the address_space.
+ * @private_list: For use by the owner of the address_space.
+ * @private_data: For use by the owner of the address_space.
+ */
 struct address_space {
-	struct inode		*host;		/* owner: inode, block_device */
-	struct radix_tree_root	i_pages;	/* cached pages */
-	atomic_t		i_mmap_writable;/* count VM_SHARED mappings */
-	struct rb_root_cached	i_mmap;		/* tree of private and shared mappings */
-	struct rw_semaphore	i_mmap_rwsem;	/* protect tree, count, list */
-	/* Protected by the i_pages lock */
-	unsigned long		nrpages;	/* number of total pages */
-	/* number of shadow or DAX exceptional entries */
+	struct inode		*host;
+	struct xarray		i_pages;
+	gfp_t			gfp_mask;
+	atomic_t		i_mmap_writable;
+	struct rb_root_cached	i_mmap;
+	struct rw_semaphore	i_mmap_rwsem;
+	unsigned long		nrpages;
 	unsigned long		nrexceptional;
-	pgoff_t			writeback_index;/* writeback starts here */
-	const struct address_space_operations *a_ops;	/* methods */
-	unsigned long		flags;		/* error bits */
-	spinlock_t		private_lock;	/* for use by the address_space */
-	gfp_t			gfp_mask;	/* implicit gfp mask for allocations */
-	struct list_head	private_list;	/* for use by the address_space */
-	void			*private_data;	/* ditto */
+	pgoff_t			writeback_index;
+	const struct address_space_operations *a_ops;
+	unsigned long		flags;
 	errseq_t		wb_err;
+	spinlock_t		private_lock;
+	struct list_head	private_list;
+	void			*private_data;
 } __attribute__((aligned(sizeof(long)))) __randomize_layout;
 	/*
 	 * On most architectures that alignment is already the case; but
@@ -470,15 +501,18 @@
 	struct mutex		bd_fsfreeze_mutex;
 } __randomize_layout;
 
-/*
- * Radix-tree tags, for tagging dirty and writeback pages within the pagecache
- * radix trees
- */
-#define PAGECACHE_TAG_DIRTY	0
-#define PAGECACHE_TAG_WRITEBACK	1
-#define PAGECACHE_TAG_TOWRITE	2
-
-int mapping_tagged(struct address_space *mapping, int tag);
+/* XArray tags, for tagging dirty and writeback pages in the pagecache. */
+#define PAGECACHE_TAG_DIRTY	XA_MARK_0
+#define PAGECACHE_TAG_WRITEBACK	XA_MARK_1
+#define PAGECACHE_TAG_TOWRITE	XA_MARK_2
+
+/*
+ * Returns true if any of the pages in the mapping are marked with the tag.
+ */
+static inline bool mapping_tagged(struct address_space *mapping, xa_mark_t tag)
+{
+	return xa_marked(&mapping->i_pages, tag);
+}
 
 static inline void i_mmap_lock_write(struct address_space *mapping)
 {
@@ -685,7 +719,7 @@
 	struct fsnotify_mark_connector __rcu	*i_fsnotify_marks;
 #endif
 
-#if IS_ENABLED(CONFIG_FS_ENCRYPTION)
+#ifdef CONFIG_FS_ENCRYPTION
 	struct fscrypt_info	*i_crypt_info;
 #endif
 
@@ -938,14 +972,9 @@
 	atomic_long_inc(&f->f_count);
 	return f;
 }
-<<<<<<< HEAD
-#define get_file_rcu(x) atomic_long_inc_not_zero(&(x)->f_count)
-#define fput_atomic(x)	atomic_long_add_unless(&(x)->f_count, -1, 1)
-=======
 #define get_file_rcu_many(x, cnt)	\
 	atomic_long_add_unless(&(x)->f_count, (cnt), 0)
 #define get_file_rcu(x) get_file_rcu_many((x), 1)
->>>>>>> 407d19ab
 #define file_count(x)	atomic_long_read(&(x)->f_count)
 
 #define	MAX_NON_LFS	((1UL<<31) - 1)
@@ -1037,10 +1066,15 @@
  * Obviously, the last two criteria only matter for POSIX locks.
  */
 struct file_lock {
-	struct file_lock *fl_next;	/* singly linked list for this inode  */
+	struct file_lock *fl_blocker;	/* The lock, that is blocking us */
 	struct list_head fl_list;	/* link into file_lock_context */
 	struct hlist_node fl_link;	/* node in global lists */
-	struct list_head fl_block;	/* circular list of blocked processes */
+	struct list_head fl_blocked_requests;	/* list of requests with
+						 * ->fl_blocker pointing here
+						 */
+	struct list_head fl_blocked_member;	/* node in
+						 * ->fl_blocker->fl_blocked_requests
+						 */
 	fl_owner_t fl_owner;
 	unsigned int fl_flags;
 	unsigned char fl_type;
@@ -1113,7 +1147,7 @@
 extern void locks_release_private(struct file_lock *);
 extern void posix_test_lock(struct file *, struct file_lock *);
 extern int posix_lock_file(struct file *, struct file_lock *, struct file_lock *);
-extern int posix_unblock_lock(struct file_lock *);
+extern int locks_delete_block(struct file_lock *);
 extern int vfs_test_lock(struct file *, struct file_lock *);
 extern int vfs_lock_file(struct file *, unsigned int, struct file_lock *, struct file_lock *);
 extern int vfs_cancel_lock(struct file *filp, struct file_lock *fl);
@@ -1203,7 +1237,7 @@
 	return -ENOLCK;
 }
 
-static inline int posix_unblock_lock(struct file_lock *waiter)
+static inline int locks_delete_block(struct file_lock *waiter)
 {
 	return -ENOENT;
 }
@@ -1326,6 +1360,7 @@
 
 /* These sb flags are internal to the kernel */
 #define SB_SUBMOUNT     (1<<26)
+#define SB_FORCE    	(1<<27)
 #define SB_NOSEC	(1<<28)
 #define SB_BORN		(1<<29)
 #define SB_ACTIVE	(1<<30)
@@ -1392,7 +1427,7 @@
 	void                    *s_security;
 #endif
 	const struct xattr_handler **s_xattr;
-#if IS_ENABLED(CONFIG_FS_ENCRYPTION)
+#ifdef CONFIG_FS_ENCRYPTION
 	const struct fscrypt_operations	*s_cop;
 #endif
 	struct hlist_bl_head	s_roots;	/* alternate root dentries for NFS */
@@ -1406,16 +1441,25 @@
 
 	struct sb_writers	s_writers;
 
+	/*
+	 * Keep s_fs_info, s_time_gran, s_fsnotify_mask, and
+	 * s_fsnotify_marks together for cache efficiency. They are frequently
+	 * accessed and rarely modified.
+	 */
+	void			*s_fs_info;	/* Filesystem private info */
+
+	/* Granularity of c/m/atime in ns (cannot be worse than a second) */
+	u32			s_time_gran;
+#ifdef CONFIG_FSNOTIFY
+	__u32			s_fsnotify_mask;
+	struct fsnotify_mark_connector __rcu	*s_fsnotify_marks;
+#endif
+
 	char			s_id[32];	/* Informational name */
 	uuid_t			s_uuid;		/* UUID */
 
-	void 			*s_fs_info;	/* Filesystem private info */
 	unsigned int		s_max_links;
 	fmode_t			s_mode;
-
-	/* Granularity of c/m/atime in ns.
-	   Cannot be worse than a second */
-	u32		   s_time_gran;
 
 	/*
 	 * The next field is for VFS *only*. No filesystems have any business
@@ -1427,7 +1471,7 @@
 	 * Filesystem subtype.  If non-empty the filesystem type field
 	 * in /proc/mounts will be "type.subtype"
 	 */
-	char *s_subtype;
+	const char *s_subtype;
 
 	const struct dentry_operations *s_d_op; /* default d_op for dentries */
 
@@ -1459,11 +1503,12 @@
 	struct user_namespace *s_user_ns;
 
 	/*
-	 * Keep the lru lists last in the structure so they always sit on their
-	 * own individual cachelines.
+	 * The list_lru structure is essentially just a pointer to a table
+	 * of per-node lru lists, each of which has its own spinlock.
+	 * There is no need to put them into separate cachelines.
 	 */
-	struct list_lru		s_dentry_lru ____cacheline_aligned_in_smp;
-	struct list_lru		s_inode_lru ____cacheline_aligned_in_smp;
+	struct list_lru		s_dentry_lru;
+	struct list_lru		s_inode_lru;
 	struct rcu_head		rcu;
 	struct work_struct	destroy_work;
 
@@ -1680,22 +1725,6 @@
 int fiemap_check_flags(struct fiemap_extent_info *fieinfo, u32 fs_flags);
 
 /*
- * File types
- *
- * NOTE! These match bits 12..15 of stat.st_mode
- * (ie "(i_mode >> 12) & 15").
- */
-#define DT_UNKNOWN	0
-#define DT_FIFO		1
-#define DT_CHR		2
-#define DT_DIR		4
-#define DT_BLK		6
-#define DT_REG		8
-#define DT_LNK		10
-#define DT_SOCK		12
-#define DT_WHT		14
-
-/*
  * This is the "filldir" function type, used by readdir() to let
  * the kernel specify what kind of dirent layout it wants to have.
  * This allows the kernel to read directories into kernel space or
@@ -1737,6 +1766,25 @@
 #define NOMMU_VMFLAGS \
 	(NOMMU_MAP_READ | NOMMU_MAP_WRITE | NOMMU_MAP_EXEC)
 
+/*
+ * These flags control the behavior of the remap_file_range function pointer.
+ * If it is called with len == 0 that means "remap to end of source file".
+ * See Documentation/filesystems/vfs.txt for more details about this call.
+ *
+ * REMAP_FILE_DEDUP: only remap if contents identical (i.e. deduplicate)
+ * REMAP_FILE_CAN_SHORTEN: caller can handle a shortened request
+ */
+#define REMAP_FILE_DEDUP		(1 << 0)
+#define REMAP_FILE_CAN_SHORTEN		(1 << 1)
+
+/*
+ * These flags signal that the caller is ok with altering various aspects of
+ * the behavior of the remap operation.  The changes must be made by the
+ * implementation; the vfs remap helper functions can take advantage of them.
+ * Flags in this category exist to preserve the quirky behavior of the hoisted
+ * btrfs clone/dedupe ioctls.
+ */
+#define REMAP_FILE_ADVISORY		(REMAP_FILE_CAN_SHORTEN)
 
 struct iov_iter;
 
@@ -1747,6 +1795,7 @@
 	ssize_t (*write) (struct file *, const char __user *, size_t, loff_t *);
 	ssize_t (*read_iter) (struct kiocb *, struct iov_iter *);
 	ssize_t (*write_iter) (struct kiocb *, struct iov_iter *);
+	int (*iopoll)(struct kiocb *kiocb, bool spin);
 	int (*iterate) (struct file *, struct dir_context *);
 	int (*iterate_shared) (struct file *, struct dir_context *);
 	__poll_t (*poll) (struct file *, struct poll_table_struct *);
@@ -1775,10 +1824,9 @@
 #endif
 	ssize_t (*copy_file_range)(struct file *, loff_t, struct file *,
 			loff_t, size_t, unsigned int);
-	int (*clone_file_range)(struct file *, loff_t, struct file *, loff_t,
-			u64);
-	int (*dedupe_file_range)(struct file *, loff_t, struct file *, loff_t,
-			u64);
+	loff_t (*remap_file_range)(struct file *file_in, loff_t pos_in,
+				   struct file *file_out, loff_t pos_out,
+				   loff_t len, unsigned int remap_flags);
 	int (*fadvise)(struct file *, loff_t, loff_t, int);
 } __randomize_layout;
 
@@ -1841,21 +1889,21 @@
 		unsigned long, loff_t *, rwf_t);
 extern ssize_t vfs_copy_file_range(struct file *, loff_t , struct file *,
 				   loff_t, size_t, unsigned int);
-extern int vfs_clone_file_prep_inodes(struct inode *inode_in, loff_t pos_in,
-				      struct inode *inode_out, loff_t pos_out,
-				      u64 *len, bool is_dedupe);
-extern int do_clone_file_range(struct file *file_in, loff_t pos_in,
-			       struct file *file_out, loff_t pos_out, u64 len);
-extern int vfs_clone_file_range(struct file *file_in, loff_t pos_in,
-				struct file *file_out, loff_t pos_out, u64 len);
-extern int vfs_dedupe_file_range_compare(struct inode *src, loff_t srcoff,
-					 struct inode *dest, loff_t destoff,
-					 loff_t len, bool *is_same);
+extern int generic_remap_file_range_prep(struct file *file_in, loff_t pos_in,
+					 struct file *file_out, loff_t pos_out,
+					 loff_t *count,
+					 unsigned int remap_flags);
+extern loff_t do_clone_file_range(struct file *file_in, loff_t pos_in,
+				  struct file *file_out, loff_t pos_out,
+				  loff_t len, unsigned int remap_flags);
+extern loff_t vfs_clone_file_range(struct file *file_in, loff_t pos_in,
+				   struct file *file_out, loff_t pos_out,
+				   loff_t len, unsigned int remap_flags);
 extern int vfs_dedupe_file_range(struct file *file,
 				 struct file_dedupe_range *same);
-extern int vfs_dedupe_file_range_one(struct file *src_file, loff_t src_pos,
-				     struct file *dst_file, loff_t dst_pos,
-				     u64 len);
+extern loff_t vfs_dedupe_file_range_one(struct file *src_file, loff_t src_pos,
+					struct file *dst_file, loff_t dst_pos,
+					loff_t len, unsigned int remap_flags);
 
 
 struct super_operations {
@@ -1991,7 +2039,7 @@
 		.ki_filp = filp,
 		.ki_flags = iocb_flags(filp),
 		.ki_hint = ki_hint_validate(file_write_hint(filp)),
-		.ki_ioprio = IOPRIO_PRIO_VALUE(IOPRIO_CLASS_NONE, 0),
+		.ki_ioprio = get_current_ioprio(),
 	};
 }
 
@@ -2049,7 +2097,7 @@
  * I_WB_SWITCH		Cgroup bdi_writeback switching in progress.  Used to
  *			synchronize competing switching instances and to tell
  *			wb stat updates to grab the i_pages lock.  See
- *			inode_switch_wb_work_fn() for details.
+ *			inode_switch_wbs_work_fn() for details.
  *
  * I_OVL_INUSE		Used by overlayfs to get exclusive ownership on upper
  *			and work dirs among overlayfs mounts.
@@ -2137,6 +2185,8 @@
 #define FS_HAS_SUBTYPE		4
 #define FS_USERNS_MOUNT		8	/* Can be mounted by userns root */
 #define FS_RENAME_DOES_D_MOVE	32768	/* FS will handle d_move() during rename() internally. */
+	int (*init_fs_context)(struct fs_context *);
+	const struct fs_parameter_description *parameters;
 	struct dentry *(*mount) (struct file_system_type *, int,
 		       const char *, void *);
 	void (*kill_sb) (struct super_block *);
@@ -2192,8 +2242,12 @@
 void deactivate_super(struct super_block *sb);
 void deactivate_locked_super(struct super_block *sb);
 int set_anon_super(struct super_block *s, void *data);
+int set_anon_super_fc(struct super_block *s, struct fs_context *fc);
 int get_anon_bdev(dev_t *);
 void free_anon_bdev(dev_t);
+struct super_block *sget_fc(struct fs_context *fc,
+			    int (*test)(struct super_block *, struct fs_context *),
+			    int (*set)(struct super_block *, struct fs_context *));
 struct super_block *sget_userns(struct file_system_type *type,
 			int (*test)(struct super_block *,void *),
 			int (*set)(struct super_block *,void *),
@@ -2236,8 +2290,7 @@
 
 extern int register_filesystem(struct file_system_type *);
 extern int unregister_filesystem(struct file_system_type *);
-extern struct vfsmount *kern_mount_data(struct file_system_type *, void *data);
-#define kern_mount(type) kern_mount_data(type, NULL)
+extern struct vfsmount *kern_mount(struct file_system_type *);
 extern void kern_unmount(struct vfsmount *mnt);
 extern int may_umount_tree(struct vfsmount *);
 extern int may_umount(struct vfsmount *);
@@ -2451,6 +2504,7 @@
 	struct audit_names	*aname;
 	const char		iname[];
 };
+static_assert(offsetof(struct filename, iname) % sizeof(long) == 0);
 
 extern long vfs_truncate(const struct path *, loff_t);
 extern int do_truncate(struct dentry *, loff_t start, unsigned int time_attrs,
@@ -2997,6 +3051,9 @@
 extern int generic_file_mmap(struct file *, struct vm_area_struct *);
 extern int generic_file_readonly_mmap(struct file *, struct vm_area_struct *);
 extern ssize_t generic_write_checks(struct kiocb *, struct iov_iter *);
+extern int generic_remap_checks(struct file *file_in, loff_t pos_in,
+				struct file *file_out, loff_t pos_out,
+				loff_t *count, unsigned int remap_flags);
 extern ssize_t generic_file_read_iter(struct kiocb *, struct iov_iter *);
 extern ssize_t __generic_file_write_iter(struct kiocb *, struct iov_iter *);
 extern ssize_t generic_file_write_iter(struct kiocb *, struct iov_iter *);
@@ -3040,6 +3097,7 @@
 extern loff_t no_seek_end_llseek(struct file *, loff_t, int);
 extern int generic_file_open(struct inode * inode, struct file * filp);
 extern int nonseekable_open(struct inode * inode, struct file * filp);
+extern int stream_open(struct inode * inode, struct file * filp);
 
 #ifdef CONFIG_BLOCK
 typedef void (dio_submit_t)(struct bio *bio, struct inode *inode,
@@ -3242,8 +3300,12 @@
 extern int buffer_migrate_page(struct address_space *,
 				struct page *, struct page *,
 				enum migrate_mode);
+extern int buffer_migrate_page_norefs(struct address_space *,
+				struct page *, struct page *,
+				enum migrate_mode);
 #else
 #define buffer_migrate_page NULL
+#define buffer_migrate_page_norefs NULL
 #endif
 
 extern int setattr_prepare(struct dentry *, struct iattr *);
@@ -3483,4 +3545,13 @@
 extern int vfs_fadvise(struct file *file, loff_t offset, loff_t len,
 		       int advice);
 
+#if defined(CONFIG_IO_URING)
+extern struct sock *io_uring_get_socket(struct file *file);
+#else
+static inline struct sock *io_uring_get_socket(struct file *file)
+{
+	return NULL;
+}
+#endif
+
 #endif /* _LINUX_FS_H */