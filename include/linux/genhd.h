/* SPDX-License-Identifier: GPL-2.0 */
#ifndef _LINUX_GENHD_H
#define _LINUX_GENHD_H

/*
 * 	genhd.h Copyright (C) 1992 Drew Eckhardt
 *	Generic hard disk header file by  
 * 		Drew Eckhardt
 *
 *		<drew@colorado.edu>
 */

#include <linux/types.h>
#include <linux/kdev_t.h>
#include <linux/rcupdate.h>
#include <linux/slab.h>
#include <linux/percpu-refcount.h>
#include <linux/uuid.h>
#include <linux/blk_types.h>
#include <asm/local.h>

#ifdef CONFIG_BLOCK

#define dev_to_disk(device)	container_of((device), struct gendisk, part0.__dev)
#define dev_to_part(device)	container_of((device), struct hd_struct, __dev)
#define disk_to_dev(disk)	(&(disk)->part0.__dev)
#define part_to_dev(part)	(&((part)->__dev))

extern struct device_type part_type;
extern struct class block_class;

#define DISK_MAX_PARTS			256
#define DISK_NAME_LEN			32

#include <linux/major.h>
#include <linux/device.h>
#include <linux/smp.h>
#include <linux/string.h>
#include <linux/fs.h>
#include <linux/workqueue.h>

struct disk_stats {
	u64 nsecs[NR_STAT_GROUPS];
	unsigned long sectors[NR_STAT_GROUPS];
	unsigned long ios[NR_STAT_GROUPS];
	unsigned long merges[NR_STAT_GROUPS];
	unsigned long io_ticks;
	local_t in_flight[2];
};

#define PARTITION_META_INFO_VOLNAMELTH	64
/*
 * Enough for the string representation of any kind of UUID plus NULL.
 * EFI UUID is 36 characters. MSDOS UUID is 11 characters.
 */
#define PARTITION_META_INFO_UUIDLTH	(UUID_STRING_LEN + 1)

struct partition_meta_info {
	char uuid[PARTITION_META_INFO_UUIDLTH];
	u8 volname[PARTITION_META_INFO_VOLNAMELTH];
};

struct hd_struct {
	sector_t start_sect;
	/*
	 * nr_sects is protected by sequence counter. One might extend a
	 * partition while IO is happening to it and update of nr_sects
	 * can be non-atomic on 32bit machines with 64bit sector_t.
	 */
	sector_t nr_sects;
	seqcount_t nr_sects_seq;
	sector_t alignment_offset;
	unsigned int discard_alignment;
	struct device __dev;
	struct kobject *holder_dir;
	int policy, partno;
	struct partition_meta_info *info;
#ifdef CONFIG_FAIL_MAKE_REQUEST
	int make_it_fail;
#endif
	unsigned long stamp;
#ifdef	CONFIG_SMP
	struct disk_stats __percpu *dkstats;
#else
	struct disk_stats dkstats;
#endif
	struct percpu_ref ref;
	struct rcu_work rcu_work;
};

/**
 * DOC: genhd capability flags
 *
 * ``GENHD_FL_REMOVABLE`` (0x0001): indicates that the block device
 * gives access to removable media.
 * When set, the device remains present even when media is not
 * inserted.
 * Must not be set for devices which are removed entirely when the
 * media is removed.
 *
 * ``GENHD_FL_CD`` (0x0008): the block device is a CD-ROM-style
 * device.
 * Affects responses to the ``CDROM_GET_CAPABILITY`` ioctl.
 *
 * ``GENHD_FL_UP`` (0x0010): indicates that the block device is "up",
 * with a similar meaning to network interfaces.
 *
 * ``GENHD_FL_SUPPRESS_PARTITION_INFO`` (0x0020): don't include
 * partition information in ``/proc/partitions`` or in the output of
 * printk_all_partitions().
 * Used for the null block device and some MMC devices.
 *
 * ``GENHD_FL_EXT_DEVT`` (0x0040): the driver supports extended
 * dynamic ``dev_t``, i.e. it wants extended device numbers
 * (``BLOCK_EXT_MAJOR``).
 * This affects the maximum number of partitions.
 *
 * ``GENHD_FL_NATIVE_CAPACITY`` (0x0080): based on information in the
 * partition table, the device's capacity has been extended to its
 * native capacity; i.e. the device has hidden capacity used by one
 * of the partitions (this is a flag used so that native capacity is
 * only ever unlocked once).
 *
 * ``GENHD_FL_BLOCK_EVENTS_ON_EXCL_WRITE`` (0x0100): event polling is
 * blocked whenever a writer holds an exclusive lock.
 *
 * ``GENHD_FL_NO_PART_SCAN`` (0x0200): partition scanning is disabled.
 * Used for loop devices in their default settings and some MMC
 * devices.
 *
 * ``GENHD_FL_HIDDEN`` (0x0400): the block device is hidden; it
 * doesn't produce events, doesn't appear in sysfs, and doesn't have
 * an associated ``bdev``.
 * Implies ``GENHD_FL_SUPPRESS_PARTITION_INFO`` and
 * ``GENHD_FL_NO_PART_SCAN``.
 * Used for multipath devices.
 */
#define GENHD_FL_REMOVABLE			0x0001
/* 2 is unused (used to be GENHD_FL_DRIVERFS) */
/* 4 is unused (used to be GENHD_FL_MEDIA_CHANGE_NOTIFY) */
#define GENHD_FL_CD				0x0008
#define GENHD_FL_UP				0x0010
#define GENHD_FL_SUPPRESS_PARTITION_INFO	0x0020
#define GENHD_FL_EXT_DEVT			0x0040
#define GENHD_FL_NATIVE_CAPACITY		0x0080
#define GENHD_FL_BLOCK_EVENTS_ON_EXCL_WRITE	0x0100
#define GENHD_FL_NO_PART_SCAN			0x0200
#define GENHD_FL_HIDDEN				0x0400

enum {
	DISK_EVENT_MEDIA_CHANGE			= 1 << 0, /* media changed */
	DISK_EVENT_EJECT_REQUEST		= 1 << 1, /* eject requested */
};

enum {
	/* Poll even if events_poll_msecs is unset */
	DISK_EVENT_FLAG_POLL			= 1 << 0,
	/* Forward events to udev */
	DISK_EVENT_FLAG_UEVENT			= 1 << 1,
};

struct disk_part_tbl {
	struct rcu_head rcu_head;
	int len;
	struct hd_struct __rcu *last_lookup;
	struct hd_struct __rcu *part[];
};

struct disk_events;
struct badblocks;

#if defined(CONFIG_BLK_DEV_INTEGRITY)

struct blk_integrity {
	const struct blk_integrity_profile	*profile;
	unsigned char				flags;
	unsigned char				tuple_size;
	unsigned char				interval_exp;
	unsigned char				tag_size;
};

#endif	/* CONFIG_BLK_DEV_INTEGRITY */

struct gendisk {
	/* major, first_minor and minors are input parameters only,
	 * don't use directly.  Use disk_devt() and disk_max_parts().
	 */
	int major;			/* major number of driver */
	int first_minor;
	int minors;                     /* maximum number of minors, =1 for
                                         * disks that can't be partitioned. */

	char disk_name[DISK_NAME_LEN];	/* name of major driver */

	unsigned short events;		/* supported events */
	unsigned short event_flags;	/* flags related to event processing */

	/* Array of pointers to partitions indexed by partno.
	 * Protected with matching bdev lock but stat and other
	 * non-critical accesses use RCU.  Always access through
	 * helpers.
	 */
	struct disk_part_tbl __rcu *part_tbl;
	struct hd_struct part0;

	const struct block_device_operations *fops;
	struct request_queue *queue;
	void *private_data;

	int flags;
	struct rw_semaphore lookup_sem;
	struct kobject *slave_dir;

	struct timer_rand_state *random;
	atomic_t sync_io;		/* RAID */
	struct disk_events *ev;
#ifdef  CONFIG_BLK_DEV_INTEGRITY
	struct kobject integrity_kobj;
#endif	/* CONFIG_BLK_DEV_INTEGRITY */
	int node_id;
	struct badblocks *bb;
	struct lockdep_map lockdep_map;
};

static inline struct gendisk *part_to_disk(struct hd_struct *part)
{
	if (likely(part)) {
		if (part->partno)
			return dev_to_disk(part_to_dev(part)->parent);
		else
			return dev_to_disk(part_to_dev(part));
	}
	return NULL;
}

static inline int disk_max_parts(struct gendisk *disk)
{
	if (disk->flags & GENHD_FL_EXT_DEVT)
		return DISK_MAX_PARTS;
	return disk->minors;
}

static inline bool disk_part_scan_enabled(struct gendisk *disk)
{
	return disk_max_parts(disk) > 1 &&
		!(disk->flags & GENHD_FL_NO_PART_SCAN);
}

static inline dev_t disk_devt(struct gendisk *disk)
{
	return MKDEV(disk->major, disk->first_minor);
}

static inline dev_t part_devt(struct hd_struct *part)
{
	return part_to_dev(part)->devt;
}

extern struct hd_struct *__disk_get_part(struct gendisk *disk, int partno);
extern struct hd_struct *disk_get_part(struct gendisk *disk, int partno);

static inline void disk_put_part(struct hd_struct *part)
{
	if (likely(part))
		put_device(part_to_dev(part));
}

/*
 * Smarter partition iterator without context limits.
 */
#define DISK_PITER_REVERSE	(1 << 0) /* iterate in the reverse direction */
#define DISK_PITER_INCL_EMPTY	(1 << 1) /* include 0-sized parts */
#define DISK_PITER_INCL_PART0	(1 << 2) /* include partition 0 */
#define DISK_PITER_INCL_EMPTY_PART0 (1 << 3) /* include empty partition 0 */

struct disk_part_iter {
	struct gendisk		*disk;
	struct hd_struct	*part;
	int			idx;
	unsigned int		flags;
};

extern void disk_part_iter_init(struct disk_part_iter *piter,
				 struct gendisk *disk, unsigned int flags);
extern struct hd_struct *disk_part_iter_next(struct disk_part_iter *piter);
extern void disk_part_iter_exit(struct disk_part_iter *piter);
extern bool disk_has_partitions(struct gendisk *disk);

/* block/genhd.c */
extern void device_add_disk(struct device *parent, struct gendisk *disk,
			    const struct attribute_group **groups);
static inline void add_disk(struct gendisk *disk)
{
	device_add_disk(NULL, disk, NULL);
}
extern void device_add_disk_no_queue_reg(struct device *parent, struct gendisk *disk);
static inline void add_disk_no_queue_reg(struct gendisk *disk)
{
	device_add_disk_no_queue_reg(NULL, disk);
}

extern void del_gendisk(struct gendisk *gp);
extern struct gendisk *get_gendisk(dev_t dev, int *partno);
extern struct block_device *bdget_disk(struct gendisk *disk, int partno);

extern void set_device_ro(struct block_device *bdev, int flag);
extern void set_disk_ro(struct gendisk *disk, int flag);

static inline int get_disk_ro(struct gendisk *disk)
{
	return disk->part0.policy;
}

extern void disk_block_events(struct gendisk *disk);
extern void disk_unblock_events(struct gendisk *disk);
extern void disk_flush_events(struct gendisk *disk, unsigned int mask);
extern void set_capacity_revalidate_and_notify(struct gendisk *disk,
			sector_t size, bool revalidate);
extern unsigned int disk_clear_events(struct gendisk *disk, unsigned int mask);

/* drivers/char/random.c */
extern void add_disk_randomness(struct gendisk *disk) __latent_entropy;
extern void rand_initialize_disk(struct gendisk *disk);

static inline sector_t get_start_sect(struct block_device *bdev)
{
	return bdev->bd_part->start_sect;
}
static inline sector_t get_capacity(struct gendisk *disk)
{
	return disk->part0.nr_sects;
}
static inline void set_capacity(struct gendisk *disk, sector_t size)
{
	disk->part0.nr_sects = size;
}

extern dev_t blk_lookup_devt(const char *name, int partno);

int bdev_disk_changed(struct block_device *bdev, bool invalidate);
int blk_add_partitions(struct gendisk *disk, struct block_device *bdev);
int blk_drop_partitions(struct gendisk *disk, struct block_device *bdev);
extern void printk_all_partitions(void);

extern struct gendisk *__alloc_disk_node(int minors, int node_id);
extern struct kobject *get_disk_and_module(struct gendisk *disk);
extern void put_disk(struct gendisk *disk);
extern void put_disk_and_module(struct gendisk *disk);
extern void blk_register_region(dev_t devt, unsigned long range,
			struct module *module,
			struct kobject *(*probe)(dev_t, int *, void *),
			int (*lock)(dev_t, void *),
			void *data);
extern void blk_unregister_region(dev_t devt, unsigned long range);

#define alloc_disk_node(minors, node_id)				\
({									\
	static struct lock_class_key __key;				\
	const char *__name;						\
	struct gendisk *__disk;						\
									\
	__name = "(gendisk_completion)"#minors"("#node_id")";		\
									\
	__disk = __alloc_disk_node(minors, node_id);			\
									\
	if (__disk)							\
		lockdep_init_map(&__disk->lockdep_map, __name, &__key, 0); \
									\
	__disk;								\
})

#define alloc_disk(minors) alloc_disk_node(minors, NUMA_NO_NODE)

<<<<<<< HEAD
static inline int hd_ref_init(struct hd_struct *part)
{
	if (percpu_ref_init(&part->ref, __delete_partition, 0,
				GFP_KERNEL))
		return -ENOMEM;
	return 0;
}

static inline void hd_struct_get(struct hd_struct *part)
{
	percpu_ref_get(&part->ref);
}

static inline int hd_struct_try_get(struct hd_struct *part)
{
	return percpu_ref_tryget_live(&part->ref);
}

static inline void hd_struct_put(struct hd_struct *part)
{
	percpu_ref_put(&part->ref);
}

static inline void hd_struct_kill(struct hd_struct *part)
{
	percpu_ref_kill(&part->ref);
}

static inline void hd_free_part(struct hd_struct *part)
{
	free_part_stats(part);
	free_part_info(part);
	percpu_ref_exit(&part->ref);
}

/*
 * Any access of part->nr_sects which is not protected by partition
 * bd_mutex or gendisk bdev bd_mutex, should be done using this
 * accessor function.
 *
 * Code written along the lines of i_size_read() and i_size_write().
 * CONFIG_PREEMPTION case optimizes the case of UP kernel with preemption
 * on.
 */
static inline sector_t part_nr_sects_read(struct hd_struct *part)
{
#if BITS_PER_LONG==32 && defined(CONFIG_SMP)
	sector_t nr_sects;
	unsigned seq;
	do {
		seq = read_seqcount_begin(&part->nr_sects_seq);
		nr_sects = part->nr_sects;
	} while (read_seqcount_retry(&part->nr_sects_seq, seq));
	return nr_sects;
#elif BITS_PER_LONG==32 && defined(CONFIG_PREEMPTION)
	sector_t nr_sects;

	preempt_disable();
	nr_sects = part->nr_sects;
	preempt_enable();
	return nr_sects;
#else
	return part->nr_sects;
#endif
}

/*
 * Should be called with mutex lock held (typically bd_mutex) of partition
 * to provide mutual exlusion among writers otherwise seqcount might be
 * left in wrong state leaving the readers spinning infinitely.
 */
static inline void part_nr_sects_write(struct hd_struct *part, sector_t size)
{
#if BITS_PER_LONG==32 && defined(CONFIG_SMP)
	write_seqcount_begin(&part->nr_sects_seq);
	part->nr_sects = size;
	write_seqcount_end(&part->nr_sects_seq);
#elif BITS_PER_LONG==32 && defined(CONFIG_PREEMPTION)
	preempt_disable();
	part->nr_sects = size;
	preempt_enable();
#else
	part->nr_sects = size;
#endif
}

#if defined(CONFIG_BLK_DEV_INTEGRITY)
extern void blk_integrity_add(struct gendisk *);
extern void blk_integrity_del(struct gendisk *);
#else	/* CONFIG_BLK_DEV_INTEGRITY */
static inline void blk_integrity_add(struct gendisk *disk) { }
static inline void blk_integrity_del(struct gendisk *disk) { }
#endif	/* CONFIG_BLK_DEV_INTEGRITY */

=======
>>>>>>> 675a03b4
#else /* CONFIG_BLOCK */

static inline void printk_all_partitions(void) { }

static inline dev_t blk_lookup_devt(const char *name, int partno)
{
	dev_t devt = MKDEV(0, 0);
	return devt;
}
#endif /* CONFIG_BLOCK */

#endif /* _LINUX_GENHD_H */<|MERGE_RESOLUTION|>--- conflicted
+++ resolved
@@ -371,103 +371,6 @@
 
 #define alloc_disk(minors) alloc_disk_node(minors, NUMA_NO_NODE)
 
-<<<<<<< HEAD
-static inline int hd_ref_init(struct hd_struct *part)
-{
-	if (percpu_ref_init(&part->ref, __delete_partition, 0,
-				GFP_KERNEL))
-		return -ENOMEM;
-	return 0;
-}
-
-static inline void hd_struct_get(struct hd_struct *part)
-{
-	percpu_ref_get(&part->ref);
-}
-
-static inline int hd_struct_try_get(struct hd_struct *part)
-{
-	return percpu_ref_tryget_live(&part->ref);
-}
-
-static inline void hd_struct_put(struct hd_struct *part)
-{
-	percpu_ref_put(&part->ref);
-}
-
-static inline void hd_struct_kill(struct hd_struct *part)
-{
-	percpu_ref_kill(&part->ref);
-}
-
-static inline void hd_free_part(struct hd_struct *part)
-{
-	free_part_stats(part);
-	free_part_info(part);
-	percpu_ref_exit(&part->ref);
-}
-
-/*
- * Any access of part->nr_sects which is not protected by partition
- * bd_mutex or gendisk bdev bd_mutex, should be done using this
- * accessor function.
- *
- * Code written along the lines of i_size_read() and i_size_write().
- * CONFIG_PREEMPTION case optimizes the case of UP kernel with preemption
- * on.
- */
-static inline sector_t part_nr_sects_read(struct hd_struct *part)
-{
-#if BITS_PER_LONG==32 && defined(CONFIG_SMP)
-	sector_t nr_sects;
-	unsigned seq;
-	do {
-		seq = read_seqcount_begin(&part->nr_sects_seq);
-		nr_sects = part->nr_sects;
-	} while (read_seqcount_retry(&part->nr_sects_seq, seq));
-	return nr_sects;
-#elif BITS_PER_LONG==32 && defined(CONFIG_PREEMPTION)
-	sector_t nr_sects;
-
-	preempt_disable();
-	nr_sects = part->nr_sects;
-	preempt_enable();
-	return nr_sects;
-#else
-	return part->nr_sects;
-#endif
-}
-
-/*
- * Should be called with mutex lock held (typically bd_mutex) of partition
- * to provide mutual exlusion among writers otherwise seqcount might be
- * left in wrong state leaving the readers spinning infinitely.
- */
-static inline void part_nr_sects_write(struct hd_struct *part, sector_t size)
-{
-#if BITS_PER_LONG==32 && defined(CONFIG_SMP)
-	write_seqcount_begin(&part->nr_sects_seq);
-	part->nr_sects = size;
-	write_seqcount_end(&part->nr_sects_seq);
-#elif BITS_PER_LONG==32 && defined(CONFIG_PREEMPTION)
-	preempt_disable();
-	part->nr_sects = size;
-	preempt_enable();
-#else
-	part->nr_sects = size;
-#endif
-}
-
-#if defined(CONFIG_BLK_DEV_INTEGRITY)
-extern void blk_integrity_add(struct gendisk *);
-extern void blk_integrity_del(struct gendisk *);
-#else	/* CONFIG_BLK_DEV_INTEGRITY */
-static inline void blk_integrity_add(struct gendisk *disk) { }
-static inline void blk_integrity_del(struct gendisk *disk) { }
-#endif	/* CONFIG_BLK_DEV_INTEGRITY */
-
-=======
->>>>>>> 675a03b4
 #else /* CONFIG_BLOCK */
 
 static inline void printk_all_partitions(void) { }
