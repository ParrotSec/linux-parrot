--- conflicted
+++ resolved
@@ -46,10 +46,11 @@
 #include <linux/mempool.h>
 #include <linux/interrupt.h>
 #include <linux/idr.h>
+#include <linux/notifier.h>
 
 #include <linux/mlx5/device.h>
 #include <linux/mlx5/doorbell.h>
-#include <linux/mlx5/srq.h>
+#include <linux/mlx5/eq.h>
 #include <linux/timecounter.h>
 #include <linux/ptp_clock_kernel.h>
 
@@ -84,26 +85,15 @@
 };
 
 enum {
-	MLX5_EQ_VEC_PAGES	 = 0,
-	MLX5_EQ_VEC_CMD		 = 1,
-	MLX5_EQ_VEC_ASYNC	 = 2,
-	MLX5_EQ_VEC_PFAULT	 = 3,
-	MLX5_EQ_VEC_COMP_BASE,
-};
-
-enum {
-	MLX5_MAX_IRQ_NAME	= 32
-};
-
-enum {
-	MLX5_ATOMIC_MODE_IB_COMP	= 1 << 16,
-	MLX5_ATOMIC_MODE_CX		= 2 << 16,
-	MLX5_ATOMIC_MODE_8B		= 3 << 16,
-	MLX5_ATOMIC_MODE_16B		= 4 << 16,
-	MLX5_ATOMIC_MODE_32B		= 5 << 16,
-	MLX5_ATOMIC_MODE_64B		= 6 << 16,
-	MLX5_ATOMIC_MODE_128B		= 7 << 16,
-	MLX5_ATOMIC_MODE_256B		= 8 << 16,
+	MLX5_ATOMIC_MODE_OFFSET = 16,
+	MLX5_ATOMIC_MODE_IB_COMP = 1,
+	MLX5_ATOMIC_MODE_CX = 2,
+	MLX5_ATOMIC_MODE_8B = 3,
+	MLX5_ATOMIC_MODE_16B = 4,
+	MLX5_ATOMIC_MODE_32B = 5,
+	MLX5_ATOMIC_MODE_64B = 6,
+	MLX5_ATOMIC_MODE_128B = 7,
+	MLX5_ATOMIC_MODE_256B = 8,
 };
 
 enum {
@@ -132,6 +122,7 @@
 	MLX5_REG_PVLC		 = 0x500f,
 	MLX5_REG_PCMR		 = 0x5041,
 	MLX5_REG_PMLP		 = 0x5002,
+	MLX5_REG_PPLM		 = 0x5023,
 	MLX5_REG_PCAM		 = 0x507f,
 	MLX5_REG_NODE_DESC	 = 0x6001,
 	MLX5_REG_HOST_ENDIANNESS = 0x7004,
@@ -162,16 +153,11 @@
 	MLX5E_DCBX_PARAM_VER_OPER_AUTO  = 0x3,
 };
 
-enum mlx5_dct_atomic_mode {
-	MLX5_ATOMIC_MODE_DCT_OFF        = 20,
-	MLX5_ATOMIC_MODE_DCT_NONE       = 0 << MLX5_ATOMIC_MODE_DCT_OFF,
-	MLX5_ATOMIC_MODE_DCT_IB_COMP    = 1 << MLX5_ATOMIC_MODE_DCT_OFF,
-	MLX5_ATOMIC_MODE_DCT_CX         = 2 << MLX5_ATOMIC_MODE_DCT_OFF,
-};
-
 enum {
 	MLX5_ATOMIC_OPS_CMP_SWAP	= 1 << 0,
 	MLX5_ATOMIC_OPS_FETCH_ADD	= 1 << 1,
+	MLX5_ATOMIC_OPS_EXTENDED_CMP_SWAP = 1 << 2,
+	MLX5_ATOMIC_OPS_EXTENDED_FETCH_ADD = 1 << 3,
 };
 
 enum mlx5_page_fault_resume_flags {
@@ -208,29 +194,13 @@
 };
 
 enum mlx5_dev_event {
-	MLX5_DEV_EVENT_SYS_ERROR,
-	MLX5_DEV_EVENT_PORT_UP,
-	MLX5_DEV_EVENT_PORT_DOWN,
-	MLX5_DEV_EVENT_PORT_INITIALIZED,
-	MLX5_DEV_EVENT_LID_CHANGE,
-	MLX5_DEV_EVENT_PKEY_CHANGE,
-	MLX5_DEV_EVENT_GUID_CHANGE,
-	MLX5_DEV_EVENT_CLIENT_REREG,
-	MLX5_DEV_EVENT_PPS,
-	MLX5_DEV_EVENT_DELAY_DROP_TIMEOUT,
+	MLX5_DEV_EVENT_SYS_ERROR = 128, /* 0 - 127 are FW events */
+	MLX5_DEV_EVENT_PORT_AFFINITY = 129,
 };
 
 enum mlx5_port_status {
 	MLX5_PORT_UP        = 1,
 	MLX5_PORT_DOWN      = 2,
-};
-
-enum mlx5_eq_type {
-	MLX5_EQ_TYPE_COMP,
-	MLX5_EQ_TYPE_ASYNC,
-#ifdef CONFIG_INFINIBAND_ON_DEMAND_PAGING
-	MLX5_EQ_TYPE_PF,
-#endif
 };
 
 struct mlx5_bfreg_info {
@@ -300,6 +270,8 @@
 };
 
 struct mlx5_cmd {
+	struct mlx5_nb    nb;
+
 	void	       *cmd_alloc_buf;
 	dma_addr_t	alloc_dma;
 	int		alloc_size;
@@ -360,58 +332,13 @@
 };
 
 struct mlx5_frag_buf_ctrl {
-	struct mlx5_frag_buf	frag_buf;
+	struct mlx5_buf_list   *frags;
 	u32			sz_m1;
 	u16			frag_sz_m1;
 	u16			strides_offset;
 	u8			log_sz;
 	u8			log_stride;
 	u8			log_frag_strides;
-};
-
-struct mlx5_eq_tasklet {
-	struct list_head list;
-	struct list_head process_list;
-	struct tasklet_struct task;
-	/* lock on completion tasklet list */
-	spinlock_t lock;
-};
-
-struct mlx5_eq_pagefault {
-	struct work_struct       work;
-	/* Pagefaults lock */
-	spinlock_t		 lock;
-	struct workqueue_struct *wq;
-	mempool_t		*pool;
-};
-
-struct mlx5_cq_table {
-	/* protect radix tree */
-	spinlock_t		lock;
-	struct radix_tree_root	tree;
-};
-
-struct mlx5_eq {
-	struct mlx5_core_dev   *dev;
-	struct mlx5_cq_table	cq_table;
-	__be32 __iomem	       *doorbell;
-	u32			cons_index;
-	struct mlx5_frag_buf	buf;
-	int			size;
-	unsigned int		irqn;
-	u8			eqn;
-	int			nent;
-	u64			mask;
-	struct list_head	list;
-	int			index;
-	struct mlx5_rsc_debug	*dbg;
-	enum mlx5_eq_type	type;
-	union {
-		struct mlx5_eq_tasklet   tasklet_ctx;
-#ifdef CONFIG_INFINIBAND_ON_DEMAND_PAGING
-		struct mlx5_eq_pagefault pf_ctx;
-#endif
-	};
 };
 
 struct mlx5_core_psv {
@@ -438,6 +365,7 @@
 enum {
 	MLX5_MKEY_MR = 1,
 	MLX5_MKEY_MW,
+	MLX5_MKEY_INDIRECT_DEVX,
 };
 
 struct mlx5_core_mkey {
@@ -464,35 +392,6 @@
 	enum mlx5_res_type	res;
 	atomic_t		refcount;
 	struct completion	free;
-};
-
-struct mlx5_core_srq {
-	struct mlx5_core_rsc_common	common; /* must be first */
-	u32		srqn;
-	int		max;
-	size_t		max_gs;
-	size_t		max_avail_gather;
-	int		wqe_shift;
-	void (*event)	(struct mlx5_core_srq *, enum mlx5_event);
-
-	atomic_t		refcount;
-	struct completion	free;
-};
-
-struct mlx5_eq_table {
-	void __iomem	       *update_ci;
-	void __iomem	       *update_arm_ci;
-	struct list_head	comp_eqs_list;
-	struct mlx5_eq		pages_eq;
-	struct mlx5_eq		async_eq;
-	struct mlx5_eq		cmd_eq;
-#ifdef CONFIG_INFINIBAND_ON_DEMAND_PAGING
-	struct mlx5_eq		pfault_eq;
-#endif
-	int			num_comp_vectors;
-	/* protect EQs list
-	 */
-	spinlock_t		lock;
 };
 
 struct mlx5_uars_page {
@@ -544,13 +443,8 @@
 };
 
 struct mlx5_qp_table {
-	/* protect radix tree
-	 */
-	spinlock_t		lock;
-	struct radix_tree_root	tree;
-};
-
-struct mlx5_srq_table {
+	struct notifier_block   nb;
+
 	/* protect radix tree
 	 */
 	spinlock_t		lock;
@@ -577,16 +471,12 @@
 	int			enabled_vfs;
 };
 
-struct mlx5_irq_info {
-	cpumask_var_t mask;
-	char name[MLX5_MAX_IRQ_NAME];
-};
-
 struct mlx5_fc_stats {
-	struct rb_root counters;
-	struct list_head addlist;
-	/* protect addlist add/splice operations */
-	spinlock_t addlist_lock;
+	spinlock_t counters_idr_lock; /* protects counters_idr */
+	struct idr counters_idr;
+	struct list_head counters;
+	struct llist_head addlist;
+	struct llist_head dellist;
 
 	struct workqueue_struct *wq;
 	struct delayed_work work;
@@ -594,10 +484,12 @@
 	unsigned long sampling_interval; /* jiffies */
 };
 
+struct mlx5_events;
 struct mlx5_mpfs;
 struct mlx5_eswitch;
 struct mlx5_lag;
-struct mlx5_pagefault;
+struct mlx5_devcom;
+struct mlx5_eq_table;
 
 struct mlx5_rate_limit {
 	u32			rate;
@@ -620,37 +512,6 @@
 	struct mlx5_rl_entry   *rl_entry;
 };
 
-<<<<<<< HEAD
-enum port_module_event_status_type {
-	MLX5_MODULE_STATUS_PLUGGED   = 0x1,
-	MLX5_MODULE_STATUS_UNPLUGGED = 0x2,
-	MLX5_MODULE_STATUS_ERROR     = 0x3,
-	MLX5_MODULE_STATUS_NUM       = 0x3,
-};
-
-enum  port_module_event_error_type {
-	MLX5_MODULE_EVENT_ERROR_POWER_BUDGET_EXCEEDED,
-	MLX5_MODULE_EVENT_ERROR_LONG_RANGE_FOR_NON_MLNX_CABLE_MODULE,
-	MLX5_MODULE_EVENT_ERROR_BUS_STUCK,
-	MLX5_MODULE_EVENT_ERROR_NO_EEPROM_RETRY_TIMEOUT,
-	MLX5_MODULE_EVENT_ERROR_ENFORCE_PART_NUMBER_LIST,
-	MLX5_MODULE_EVENT_ERROR_UNKNOWN_IDENTIFIER,
-	MLX5_MODULE_EVENT_ERROR_HIGH_TEMPERATURE,
-	MLX5_MODULE_EVENT_ERROR_BAD_CABLE,
-	MLX5_MODULE_EVENT_ERROR_UNKNOWN,
-	MLX5_MODULE_EVENT_ERROR_NUM,
-};
-
-struct mlx5_port_module_event_stats {
-	u64 status_counters[MLX5_MODULE_STATUS_NUM];
-	u64 error_counters[MLX5_MODULE_EVENT_ERROR_NUM];
-};
-
-struct mlx5_priv {
-	char			name[MLX5_MAX_NAME_LEN];
-	struct mlx5_eq_table	eq_table;
-	struct mlx5_irq_info	*irq_info;
-=======
 struct mlx5_core_roce {
 	struct mlx5_flow_table *ft;
 	struct mlx5_flow_group *fg;
@@ -659,19 +520,18 @@
 
 struct mlx5_priv {
 	struct mlx5_eq_table	*eq_table;
->>>>>>> 407d19ab
 
 	/* pages stuff */
+	struct mlx5_nb          pg_nb;
 	struct workqueue_struct *pg_wq;
 	struct rb_root		page_root;
 	int			fw_pages;
 	atomic_t		reg_pages;
 	struct list_head	free_list;
 	int			vfs_pages;
+	int			peer_pf_pages;
 
 	struct mlx5_core_health health;
-
-	struct mlx5_srq_table	srq_table;
 
 	/* start: qp staff */
 	struct mlx5_qp_table	qp_table;
@@ -702,29 +562,19 @@
 	struct list_head        dev_list;
 	struct list_head        ctx_list;
 	spinlock_t              ctx_lock;
-
-	struct list_head	waiting_events_list;
-	bool			is_accum_events;
+	struct mlx5_events      *events;
 
 	struct mlx5_flow_steering *steering;
 	struct mlx5_mpfs        *mpfs;
 	struct mlx5_eswitch     *eswitch;
 	struct mlx5_core_sriov	sriov;
 	struct mlx5_lag		*lag;
+	struct mlx5_devcom	*devcom;
 	unsigned long		pci_dev_data;
 	struct mlx5_core_roce	roce;
 	struct mlx5_fc_stats		fc_stats;
 	struct mlx5_rl_table            rl_table;
 
-	struct mlx5_port_module_event_stats  pme_stats;
-
-#ifdef CONFIG_INFINIBAND_ON_DEMAND_PAGING
-	void		      (*pfault)(struct mlx5_core_dev *dev,
-					void *context,
-					struct mlx5_pagefault *pfault);
-	void		       *pfault_ctx;
-	struct srcu_struct      pfault_srcu;
-#endif
 	struct mlx5_bfreg_data		bfregs;
 	struct mlx5_uars_page	       *uar;
 };
@@ -747,44 +597,6 @@
 	MLX5_PFAULT_REQUESTOR = 1 << 0,
 	MLX5_PFAULT_WRITE     = 1 << 1,
 	MLX5_PFAULT_RDMA      = 1 << 2,
-};
-
-/* Contains the details of a pagefault. */
-struct mlx5_pagefault {
-	u32			bytes_committed;
-	u32			token;
-	u8			event_subtype;
-	u8			type;
-	union {
-		/* Initiator or send message responder pagefault details. */
-		struct {
-			/* Received packet size, only valid for responders. */
-			u32	packet_size;
-			/*
-			 * Number of resource holding WQE, depends on type.
-			 */
-			u32	wq_num;
-			/*
-			 * WQE index. Refers to either the send queue or
-			 * receive queue, according to event_subtype.
-			 */
-			u16	wqe_index;
-		} wqe;
-		/* RDMA responder pagefault details */
-		struct {
-			u32	r_key;
-			/*
-			 * Received packet size, minimal size page fault
-			 * resolution required for forward progress.
-			 */
-			u32	packet_size;
-			u32	rdma_op_len;
-			u64	rdma_va;
-		} rdma;
-	};
-
-	struct mlx5_eq	       *eq;
-	struct work_struct	work;
 };
 
 struct mlx5_td {
@@ -818,14 +630,15 @@
 };
 
 struct mlx5_clock {
-	rwlock_t                   lock;
+	struct mlx5_core_dev      *mdev;
+	struct mlx5_nb             pps_nb;
+	seqlock_t                  lock;
 	struct cyclecounter        cycles;
 	struct timecounter         tc;
 	struct hwtstamp_config     hwtstamp_config;
 	u32                        nominal_c_mult;
 	unsigned long              overflow_period;
 	struct delayed_work        overflow_work;
-	struct mlx5_core_dev      *mdev;
 	struct ptp_clock          *ptp;
 	struct ptp_clock_info      ptp_info;
 	struct mlx5_pps            pps_info;
@@ -851,7 +664,9 @@
 		u32 mcam[MLX5_ST_SZ_DW(mcam_reg)];
 		u32 fpga[MLX5_ST_SZ_DW(fpga_cap)];
 		u32 qcam[MLX5_ST_SZ_DW(qcam_reg)];
+		u8  embedded_cpu;
 	} caps;
+	u64			sys_image_guid;
 	phys_addr_t		iseg_base;
 	struct mlx5_init_seg __iomem *iseg;
 	phys_addr_t             bar_addr;
@@ -859,9 +674,6 @@
 	/* sync interface state */
 	struct mutex		intf_state_mutex;
 	unsigned long		intf_state;
-	void			(*event) (struct mlx5_core_dev *dev,
-					  enum mlx5_dev_event event,
-					  unsigned long param);
 	struct mlx5_priv	priv;
 	struct mlx5_profile	*profile;
 	atomic_t		num_qps;
@@ -874,9 +686,6 @@
 	} roce;
 #ifdef CONFIG_MLX5_FPGA
 	struct mlx5_fpga_device *fpga;
-#endif
-#ifdef CONFIG_RFS_ACCEL
-	struct cpu_rmap         *rmap;
 #endif
 	struct mlx5_clock        clock;
 	struct mlx5_ib_clock_info  *clock_info;
@@ -955,8 +764,8 @@
 	u64			node_guid;
 	u32			cap_mask1;
 	u32			cap_mask1_perm;
-	u32			cap_mask2;
-	u32			cap_mask2_perm;
+	u16			cap_mask2;
+	u16			cap_mask2_perm;
 	u16			lid;
 	u8			init_type_reply; /* bitmask: see ib spec 14.2.5.6 InitTypeReply */
 	u8			lmc;
@@ -1009,10 +818,12 @@
 	return key & 0xffffff00u;
 }
 
-static inline void mlx5_fill_fbc_offset(u8 log_stride, u8 log_sz,
+static inline void mlx5_init_fbc_offset(struct mlx5_buf_list *frags,
+					u8 log_stride, u8 log_sz,
 					u16 strides_offset,
 					struct mlx5_frag_buf_ctrl *fbc)
 {
+	fbc->frags      = frags;
 	fbc->log_stride = log_stride;
 	fbc->log_sz     = log_sz;
 	fbc->sz_m1	= (1 << fbc->log_sz) - 1;
@@ -1021,18 +832,11 @@
 	fbc->strides_offset = strides_offset;
 }
 
-static inline void mlx5_fill_fbc(u8 log_stride, u8 log_sz,
+static inline void mlx5_init_fbc(struct mlx5_buf_list *frags,
+				 u8 log_stride, u8 log_sz,
 				 struct mlx5_frag_buf_ctrl *fbc)
 {
-	mlx5_fill_fbc_offset(log_stride, log_sz, 0, fbc);
-}
-
-static inline void mlx5_core_init_cq_frag_buf(struct mlx5_frag_buf_ctrl *fbc,
-					      void *cqc)
-{
-	mlx5_fill_fbc(6 + MLX5_GET(cqc, cqc, cqe_sz),
-		      MLX5_GET(cqc, cqc, log_cq_size),
-		      fbc);
+	mlx5_init_fbc_offset(frags, log_stride, log_sz, 0, fbc);
 }
 
 static inline void *mlx5_frag_buf_get_wqe(struct mlx5_frag_buf_ctrl *fbc,
@@ -1043,8 +847,7 @@
 	ix  += fbc->strides_offset;
 	frag = ix >> fbc->log_frag_strides;
 
-	return fbc->frag_buf.frags[frag].buf +
-		((fbc->frag_sz_m1 & ix) << fbc->log_stride);
+	return fbc->frags[frag].buf + ((fbc->frag_sz_m1 & ix) << fbc->log_stride);
 }
 
 static inline u32
@@ -1060,11 +863,30 @@
 void mlx5_cmd_use_events(struct mlx5_core_dev *dev);
 void mlx5_cmd_use_polling(struct mlx5_core_dev *dev);
 
+struct mlx5_async_ctx {
+	struct mlx5_core_dev *dev;
+	atomic_t num_inflight;
+	struct wait_queue_head wait;
+};
+
+struct mlx5_async_work;
+
+typedef void (*mlx5_async_cbk_t)(int status, struct mlx5_async_work *context);
+
+struct mlx5_async_work {
+	struct mlx5_async_ctx *ctx;
+	mlx5_async_cbk_t user_callback;
+};
+
+void mlx5_cmd_init_async_ctx(struct mlx5_core_dev *dev,
+			     struct mlx5_async_ctx *ctx);
+void mlx5_cmd_cleanup_async_ctx(struct mlx5_async_ctx *ctx);
+int mlx5_cmd_exec_cb(struct mlx5_async_ctx *ctx, void *in, int in_size,
+		     void *out, int out_size, mlx5_async_cbk_t callback,
+		     struct mlx5_async_work *work);
+
 int mlx5_cmd_exec(struct mlx5_core_dev *dev, void *in, int in_size, void *out,
 		  int out_size);
-int mlx5_cmd_exec_cb(struct mlx5_core_dev *dev, void *in, int in_size,
-		     void *out, int out_size, mlx5_cmd_cbk_t callback,
-		     void *context);
 int mlx5_cmd_exec_polling(struct mlx5_core_dev *dev, void *in, int in_size,
 			  void *out, int out_size);
 void mlx5_cmd_mbox_status(void *out, u8 *status, u32 *syndrome);
@@ -1092,20 +914,14 @@
 						      gfp_t flags, int npages);
 void mlx5_free_cmd_mailbox_chain(struct mlx5_core_dev *dev,
 				 struct mlx5_cmd_mailbox *head);
-int mlx5_core_create_srq(struct mlx5_core_dev *dev, struct mlx5_core_srq *srq,
-			 struct mlx5_srq_attr *in);
-int mlx5_core_destroy_srq(struct mlx5_core_dev *dev, struct mlx5_core_srq *srq);
-int mlx5_core_query_srq(struct mlx5_core_dev *dev, struct mlx5_core_srq *srq,
-			struct mlx5_srq_attr *out);
-int mlx5_core_arm_srq(struct mlx5_core_dev *dev, struct mlx5_core_srq *srq,
-		      u16 lwm, int is_srq);
 void mlx5_init_mkey_table(struct mlx5_core_dev *dev);
 void mlx5_cleanup_mkey_table(struct mlx5_core_dev *dev);
 int mlx5_core_create_mkey_cb(struct mlx5_core_dev *dev,
 			     struct mlx5_core_mkey *mkey,
-			     u32 *in, int inlen,
-			     u32 *out, int outlen,
-			     mlx5_cmd_cbk_t callback, void *context);
+			     struct mlx5_async_ctx *async_ctx, u32 *in,
+			     int inlen, u32 *out, int outlen,
+			     mlx5_async_cbk_t callback,
+			     struct mlx5_async_work *context);
 int mlx5_core_create_mkey(struct mlx5_core_dev *dev,
 			  struct mlx5_core_mkey *mkey,
 			  u32 *in, int inlen);
@@ -1115,14 +931,12 @@
 			 u32 *out, int outlen);
 int mlx5_core_alloc_pd(struct mlx5_core_dev *dev, u32 *pdn);
 int mlx5_core_dealloc_pd(struct mlx5_core_dev *dev, u32 pdn);
-int mlx5_core_mad_ifc(struct mlx5_core_dev *dev, const void *inb, void *outb,
-		      u16 opmod, u8 port);
-void mlx5_pagealloc_init(struct mlx5_core_dev *dev);
+int mlx5_pagealloc_init(struct mlx5_core_dev *dev);
 void mlx5_pagealloc_cleanup(struct mlx5_core_dev *dev);
-int mlx5_pagealloc_start(struct mlx5_core_dev *dev);
+void mlx5_pagealloc_start(struct mlx5_core_dev *dev);
 void mlx5_pagealloc_stop(struct mlx5_core_dev *dev);
 void mlx5_core_req_pages_handler(struct mlx5_core_dev *dev, u16 func_id,
-				 s32 npages);
+				 s32 npages, bool ec_function);
 int mlx5_satisfy_startup_pages(struct mlx5_core_dev *dev, int boot);
 int mlx5_reclaim_startup_pages(struct mlx5_core_dev *dev);
 void mlx5_register_debugfs(void);
@@ -1130,9 +944,6 @@
 
 void mlx5_fill_page_array(struct mlx5_frag_buf *buf, __be64 *pas);
 void mlx5_fill_page_frag_array(struct mlx5_frag_buf *frag_buf, __be64 *pas);
-void mlx5_rsc_event(struct mlx5_core_dev *dev, u32 rsn, int event_type);
-void mlx5_srq_event(struct mlx5_core_dev *dev, u32 srqn, int event_type);
-struct mlx5_core_srq *mlx5_core_get_srq(struct mlx5_core_dev *dev, u32 srqn);
 int mlx5_vector2eqn(struct mlx5_core_dev *dev, int vector, int *eqn,
 		    unsigned int *irqn);
 int mlx5_core_attach_mcg(struct mlx5_core_dev *dev, union ib_gid *mgid, u32 qpn);
@@ -1160,10 +971,6 @@
 			struct mlx5_odp_caps *odp_caps);
 int mlx5_core_query_ib_ppcnt(struct mlx5_core_dev *dev,
 			     u8 port_num, void *out, size_t sz);
-#ifdef CONFIG_INFINIBAND_ON_DEMAND_PAGING
-int mlx5_core_page_fault_resume(struct mlx5_core_dev *dev, u32 token,
-				u32 wq_num, u8 type, int error);
-#endif
 
 int mlx5_init_rl_table(struct mlx5_core_dev *dev);
 void mlx5_cleanup_rl_table(struct mlx5_core_dev *dev);
@@ -1177,6 +984,9 @@
 		     bool map_wc, bool fast_path);
 void mlx5_free_bfreg(struct mlx5_core_dev *mdev, struct mlx5_sq_bfreg *bfreg);
 
+unsigned int mlx5_comp_vectors_count(struct mlx5_core_dev *dev);
+struct cpumask *
+mlx5_comp_irq_get_affinity_mask(struct mlx5_core_dev *dev, int vector);
 unsigned int mlx5_core_reserved_gids_count(struct mlx5_core_dev *dev);
 int mlx5_core_roce_gid_set(struct mlx5_core_dev *dev, unsigned int index,
 			   u8 roce_version, u8 roce_l3_type, const u8 *gid,
@@ -1224,23 +1034,22 @@
 	void			(*remove)(struct mlx5_core_dev *dev, void *context);
 	int			(*attach)(struct mlx5_core_dev *dev, void *context);
 	void			(*detach)(struct mlx5_core_dev *dev, void *context);
-	void			(*event)(struct mlx5_core_dev *dev, void *context,
-					 enum mlx5_dev_event event, unsigned long param);
-	void			(*pfault)(struct mlx5_core_dev *dev,
-					  void *context,
-					  struct mlx5_pagefault *pfault);
-	void *                  (*get_dev)(void *context);
 	int			protocol;
 	struct list_head	list;
 };
 
-void *mlx5_get_protocol_dev(struct mlx5_core_dev *mdev, int protocol);
 int mlx5_register_interface(struct mlx5_interface *intf);
 void mlx5_unregister_interface(struct mlx5_interface *intf);
+int mlx5_notifier_register(struct mlx5_core_dev *dev, struct notifier_block *nb);
+int mlx5_notifier_unregister(struct mlx5_core_dev *dev, struct notifier_block *nb);
+
 int mlx5_core_query_vendor_id(struct mlx5_core_dev *mdev, u32 *vendor_id);
 
 int mlx5_cmd_create_vport_lag(struct mlx5_core_dev *dev);
 int mlx5_cmd_destroy_vport_lag(struct mlx5_core_dev *dev);
+bool mlx5_lag_is_roce(struct mlx5_core_dev *dev);
+bool mlx5_lag_is_sriov(struct mlx5_core_dev *dev);
+bool mlx5_lag_is_multipath(struct mlx5_core_dev *dev);
 bool mlx5_lag_is_active(struct mlx5_core_dev *dev);
 struct net_device *mlx5_lag_get_roce_netdev(struct mlx5_core_dev *dev);
 int mlx5_lag_query_cong_counters(struct mlx5_core_dev *dev,
@@ -1250,21 +1059,15 @@
 struct mlx5_uars_page *mlx5_get_uars_page(struct mlx5_core_dev *mdev);
 void mlx5_put_uars_page(struct mlx5_core_dev *mdev, struct mlx5_uars_page *up);
 
-#ifndef CONFIG_MLX5_CORE_IPOIB
-static inline
-struct net_device *mlx5_rdma_netdev_alloc(struct mlx5_core_dev *mdev,
-					  struct ib_device *ibdev,
-					  const char *name,
-					  void (*setup)(struct net_device *))
-{
-	return ERR_PTR(-EOPNOTSUPP);
-}
-#else
+#ifdef CONFIG_MLX5_CORE_IPOIB
 struct net_device *mlx5_rdma_netdev_alloc(struct mlx5_core_dev *mdev,
 					  struct ib_device *ibdev,
 					  const char *name,
 					  void (*setup)(struct net_device *));
 #endif /* CONFIG_MLX5_CORE_IPOIB */
+int mlx5_rdma_rn_get_params(struct mlx5_core_dev *mdev,
+			    struct ib_device *device,
+			    struct rdma_netdev_alloc_params *params);
 
 struct mlx5_profile {
 	u64	mask;
@@ -1284,11 +1087,29 @@
 	return !(dev->priv.pci_dev_data & MLX5_PCI_DEV_IS_VF);
 }
 
-#define MLX5_TOTAL_VPORTS(mdev) (1 + pci_sriov_get_totalvfs((mdev)->pdev))
-#define MLX5_VPORT_MANAGER(mdev) \
-	(MLX5_CAP_GEN(mdev, vport_group_manager) && \
-	 (MLX5_CAP_GEN(mdev, port_type) == MLX5_CAP_PORT_TYPE_ETH) && \
-	 mlx5_core_is_pf(mdev))
+static inline bool mlx5_core_is_ecpf(struct mlx5_core_dev *dev)
+{
+	return dev->caps.embedded_cpu;
+}
+
+static inline bool mlx5_core_is_ecpf_esw_manager(struct mlx5_core_dev *dev)
+{
+	return dev->caps.embedded_cpu && MLX5_CAP_GEN(dev, eswitch_manager);
+}
+
+static inline bool mlx5_ecpf_vport_exists(struct mlx5_core_dev *dev)
+{
+	return mlx5_core_is_pf(dev) && MLX5_CAP_ESW(dev, ecpf_vport_exists);
+}
+
+#define MLX5_HOST_PF_MAX_VFS	(127u)
+static inline u16 mlx5_core_max_vfs(struct mlx5_core_dev *dev)
+{
+	if (mlx5_core_is_ecpf_esw_manager(dev))
+		return MLX5_HOST_PF_MAX_VFS;
+	else
+		return pci_sriov_get_totalvfs(dev->pdev);
+}
 
 static inline int mlx5_get_gid_table_len(u16 param)
 {
@@ -1334,10 +1155,4 @@
 	MLX5_TRIGGERED_CMD_COMP = (u64)1 << 32,
 };
 
-static inline const struct cpumask *
-mlx5_get_vector_affinity_hint(struct mlx5_core_dev *dev, int vector)
-{
-	return dev->priv.irq_info[vector + MLX5_EQ_VEC_COMP_BASE].mask;
-}
-
 #endif /* MLX5_DRIVER_H */