--- conflicted
+++ resolved
@@ -36,15 +36,38 @@
 #include <linux/mlx5/driver.h>
 #include <linux/mlx5/device.h>
 
+#define MLX5_VPORT_PF_PLACEHOLDER		(1u)
+#define MLX5_VPORT_UPLINK_PLACEHOLDER		(1u)
+#define MLX5_VPORT_ECPF_PLACEHOLDER(mdev)	(mlx5_ecpf_vport_exists(mdev))
+
+#define MLX5_SPECIAL_VPORTS(mdev) (MLX5_VPORT_PF_PLACEHOLDER +		\
+				   MLX5_VPORT_UPLINK_PLACEHOLDER +	\
+				   MLX5_VPORT_ECPF_PLACEHOLDER(mdev))
+
+#define MLX5_TOTAL_VPORTS(mdev)	(MLX5_SPECIAL_VPORTS(mdev) +		\
+				 mlx5_core_max_vfs(mdev))
+
+#define MLX5_VPORT_MANAGER(mdev)					\
+	(MLX5_CAP_GEN(mdev, vport_group_manager) &&			\
+	 (MLX5_CAP_GEN(mdev, port_type) == MLX5_CAP_PORT_TYPE_ETH) &&	\
+	 mlx5_core_is_pf(mdev))
+
 enum {
 	MLX5_CAP_INLINE_MODE_L2,
 	MLX5_CAP_INLINE_MODE_VPORT_CONTEXT,
 	MLX5_CAP_INLINE_MODE_NOT_REQUIRED,
 };
 
+enum {
+	MLX5_VPORT_PF			= 0x0,
+	MLX5_VPORT_FIRST_VF		= 0x1,
+	MLX5_VPORT_ECPF			= 0xfffe,
+	MLX5_VPORT_UPLINK		= 0xffff
+};
+
 u8 mlx5_query_vport_state(struct mlx5_core_dev *mdev, u8 opmod, u16 vport);
 int mlx5_modify_vport_admin_state(struct mlx5_core_dev *mdev, u8 opmod,
-				  u16 vport, u8 state);
+				  u16 vport, u8 other_vport, u8 state);
 int mlx5_query_nic_vport_mac_address(struct mlx5_core_dev *mdev,
 				     u16 vport, u8 *addr);
 int mlx5_query_nic_vport_min_inline(struct mlx5_core_dev *mdev,
@@ -60,7 +83,7 @@
 					   u64 *system_image_guid);
 int mlx5_query_nic_vport_node_guid(struct mlx5_core_dev *mdev, u64 *node_guid);
 int mlx5_modify_nic_vport_node_guid(struct mlx5_core_dev *mdev,
-				    u32 vport, u64 node_guid);
+				    u16 vport, u64 node_guid);
 int mlx5_query_nic_vport_qkey_viol_cntr(struct mlx5_core_dev *mdev,
 					u16 *qkey_viol_cntr);
 int mlx5_query_hca_vport_gid(struct mlx5_core_dev *dev, u8 other_vport,
@@ -78,7 +101,7 @@
 int mlx5_query_hca_vport_node_guid(struct mlx5_core_dev *dev,
 				   u64 *node_guid);
 int mlx5_query_nic_vport_mac_list(struct mlx5_core_dev *dev,
-				  u32 vport,
+				  u16 vport,
 				  enum mlx5_list_type list_type,
 				  u8 addr_list[][ETH_ALEN],
 				  int *list_size);
@@ -87,7 +110,7 @@
 				   u8 addr_list[][ETH_ALEN],
 				   int list_size);
 int mlx5_query_nic_vport_promisc(struct mlx5_core_dev *mdev,
-				 u32 vport,
+				 u16 vport,
 				 int *promisc_uc,
 				 int *promisc_mc,
 				 int *promisc_all);
@@ -95,13 +118,6 @@
 				  int promisc_uc,
 				  int promisc_mc,
 				  int promisc_all);
-<<<<<<< HEAD
-int mlx5_query_nic_vport_vlans(struct mlx5_core_dev *dev,
-			       u32 vport,
-			       u16 vlans[],
-			       int *size);
-=======
->>>>>>> 407d19ab
 int mlx5_modify_nic_vport_vlans(struct mlx5_core_dev *dev,
 				u16 vlans[],
 				int list_size);
@@ -109,7 +125,7 @@
 int mlx5_nic_vport_enable_roce(struct mlx5_core_dev *mdev);
 int mlx5_nic_vport_disable_roce(struct mlx5_core_dev *mdev);
 int mlx5_query_vport_down_stats(struct mlx5_core_dev *mdev, u16 vport,
-				u64 *rx_discard_vport_down,
+				u8 other_vport, u64 *rx_discard_vport_down,
 				u64 *tx_discard_vport_down);
 int mlx5_core_query_vport_counter(struct mlx5_core_dev *dev, u8 other_vport,
 				  int vf, u8 port_num, void *out,
@@ -124,4 +140,6 @@
 int mlx5_nic_vport_affiliate_multiport(struct mlx5_core_dev *master_mdev,
 				       struct mlx5_core_dev *port_mdev);
 int mlx5_nic_vport_unaffiliate_multiport(struct mlx5_core_dev *port_mdev);
+
+u64 mlx5_query_nic_system_image_guid(struct mlx5_core_dev *mdev);
 #endif /* __MLX5_VPORT_H__ */