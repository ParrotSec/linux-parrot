--- conflicted
+++ resolved
@@ -22,6 +22,12 @@
 	NUM_REP_TYPES,
 };
 
+enum {
+	REP_UNREGISTERED,
+	REP_REGISTERED,
+	REP_LOADED,
+};
+
 struct mlx5_eswitch_rep;
 struct mlx5_eswitch_rep_if {
 	int		       (*load)(struct mlx5_core_dev *dev,
@@ -29,11 +35,7 @@
 	void		       (*unload)(struct mlx5_eswitch_rep *rep);
 	void		       *(*get_proto_dev)(struct mlx5_eswitch_rep *rep);
 	void			*priv;
-<<<<<<< HEAD
-	bool		       valid;
-=======
 	atomic_t		state;
->>>>>>> 407d19ab
 };
 
 struct mlx5_eswitch_rep {
@@ -44,13 +46,10 @@
 	u32		       vlan_refcount;
 };
 
-void mlx5_eswitch_register_vport_rep(struct mlx5_eswitch *esw,
-				     int vport_index,
-				     struct mlx5_eswitch_rep_if *rep_if,
-				     u8 rep_type);
-void mlx5_eswitch_unregister_vport_rep(struct mlx5_eswitch *esw,
-				       int vport_index,
-				       u8 rep_type);
+void mlx5_eswitch_register_vport_reps(struct mlx5_eswitch *esw,
+				      struct mlx5_eswitch_rep_if *rep_if,
+				      u8 rep_type);
+void mlx5_eswitch_unregister_vport_reps(struct mlx5_eswitch *esw, u8 rep_type);
 void *mlx5_eswitch_get_proto_dev(struct mlx5_eswitch *esw,
 				 u16 vport_num,
 				 u8 rep_type);
