--- conflicted
+++ resolved
@@ -12,6 +12,7 @@
 #include <linux/module.h>
 #include <linux/ftrace.h>
 #include <linux/completion.h>
+#include <linux/list.h>
 
 #if IS_ENABLED(CONFIG_LIVEPATCH)
 
@@ -28,11 +29,14 @@
  * @new_func:	pointer to the patched function code
  * @old_sympos: a hint indicating which symbol position the old function
  *		can be found (optional)
- * @old_addr:	the address of the function being patched
+ * @old_func:	pointer to the function being patched
  * @kobj:	kobject for sysfs resources
+ * @node:	list node for klp_object func_list
  * @stack_node:	list node for klp_ops func_stack list
  * @old_size:	size of the old function
  * @new_size:	size of the new function
+ * @kobj_added: @kobj has been added and needs freeing
+ * @nop:        temporary patch to use the original code again; dyn. allocated
  * @patched:	the func has been added to the klp_ops list
  * @transition:	the func is currently being applied or reverted
  *
@@ -65,14 +69,12 @@
 	unsigned long old_sympos;
 
 	/* internal */
-	unsigned long old_addr;
+	void *old_func;
 	struct kobject kobj;
+	struct list_head node;
 	struct list_head stack_node;
 	unsigned long old_size, new_size;
-<<<<<<< HEAD
-=======
 	bool nop;
->>>>>>> 407d19ab
 	bool patched;
 	bool transition;
 };
@@ -107,8 +109,12 @@
  * @funcs:	function entries for functions to be patched in the object
  * @callbacks:	functions to be executed pre/post (un)patching
  * @kobj:	kobject for sysfs resources
+ * @func_list:	dynamic list of the function entries
+ * @node:	list node for klp_patch obj_list
  * @mod:	kernel module associated with the patched object
  *		(NULL for vmlinux)
+ * @kobj_added: @kobj has been added and needs freeing
+ * @dynamic:    temporary object for nop functions; dynamically allocated
  * @patched:	the object's funcs have been added to the klp_ops list
  */
 struct klp_object {
@@ -119,11 +125,10 @@
 
 	/* internal */
 	struct kobject kobj;
+	struct list_head func_list;
+	struct list_head node;
 	struct module *mod;
-<<<<<<< HEAD
-=======
 	bool dynamic;
->>>>>>> 407d19ab
 	bool patched;
 };
 
@@ -131,39 +136,53 @@
  * struct klp_patch - patch structure for live patching
  * @mod:	reference to the live patch module
  * @objs:	object entries for kernel objects to be patched
- * @list:	list node for global list of registered patches
+ * @replace:	replace all actively used patches
+ * @list:	list node for global list of actively used patches
  * @kobj:	kobject for sysfs resources
+ * @obj_list:	dynamic list of the object entries
+ * @kobj_added: @kobj has been added and needs freeing
  * @enabled:	the patch is enabled (but operation may be incomplete)
+ * @forced:	was involved in a forced transition
+ * @free_work:	patch cleanup from workqueue-context
  * @finish:	for waiting till it is safe to remove the patch module
  */
 struct klp_patch {
 	/* external */
 	struct module *mod;
 	struct klp_object *objs;
+	bool replace;
 
 	/* internal */
 	struct list_head list;
 	struct kobject kobj;
-<<<<<<< HEAD
-=======
 	struct list_head obj_list;
->>>>>>> 407d19ab
 	bool enabled;
+	bool forced;
+	struct work_struct free_work;
 	struct completion finish;
 };
 
-#define klp_for_each_object(patch, obj) \
+#define klp_for_each_object_static(patch, obj) \
 	for (obj = patch->objs; obj->funcs || obj->name; obj++)
 
-#define klp_for_each_func(obj, func) \
+#define klp_for_each_object_safe(patch, obj, tmp_obj)		\
+	list_for_each_entry_safe(obj, tmp_obj, &patch->obj_list, node)
+
+#define klp_for_each_object(patch, obj)	\
+	list_for_each_entry(obj, &patch->obj_list, node)
+
+#define klp_for_each_func_static(obj, func) \
 	for (func = obj->funcs; \
 	     func->old_name || func->new_func || func->old_sympos; \
 	     func++)
 
-int klp_register_patch(struct klp_patch *);
-int klp_unregister_patch(struct klp_patch *);
+#define klp_for_each_func_safe(obj, func, tmp_func)			\
+	list_for_each_entry_safe(func, tmp_func, &obj->func_list, node)
+
+#define klp_for_each_func(obj, func)	\
+	list_for_each_entry(func, &obj->func_list, node)
+
 int klp_enable_patch(struct klp_patch *);
-int klp_disable_patch(struct klp_patch *);
 
 void arch_klp_init_object_loaded(struct klp_patch *patch,
 				 struct klp_object *obj);
