/*
 * Linux Security Module interfaces
 *
 * Copyright (C) 2001 WireX Communications, Inc <chris@wirex.com>
 * Copyright (C) 2001 Greg Kroah-Hartman <greg@kroah.com>
 * Copyright (C) 2001 Networks Associates Technology, Inc <ssmalley@nai.com>
 * Copyright (C) 2001 James Morris <jmorris@intercode.com.au>
 * Copyright (C) 2001 Silicon Graphics, Inc. (Trust Technology Group)
 * Copyright (C) 2015 Intel Corporation.
 * Copyright (C) 2015 Casey Schaufler <casey@schaufler-ca.com>
 * Copyright (C) 2016 Mellanox Techonologies
 *
 *	This program is free software; you can redistribute it and/or modify
 *	it under the terms of the GNU General Public License as published by
 *	the Free Software Foundation; either version 2 of the License, or
 *	(at your option) any later version.
 *
 *	Due to this file being licensed under the GPL there is controversy over
 *	whether this permits you to write a module that #includes this file
 *	without placing your module under the GPL.  Please consult a lawyer for
 *	advice before doing this.
 *
 */

#ifndef __LINUX_LSM_HOOKS_H
#define __LINUX_LSM_HOOKS_H

#include <linux/security.h>
#include <linux/init.h>
#include <linux/rculist.h>

/**
 * union security_list_options - Linux Security Module hook function list
 *
 * Security hooks for program execution operations.
 *
 * @bprm_set_creds:
 *	Save security information in the bprm->security field, typically based
 *	on information about the bprm->file, for later use by the apply_creds
 *	hook.  This hook may also optionally check permissions (e.g. for
 *	transitions between security domains).
 *	This hook may be called multiple times during a single execve, e.g. for
 *	interpreters.  The hook can tell whether it has already been called by
 *	checking to see if @bprm->security is non-NULL.  If so, then the hook
 *	may decide either to retain the security information saved earlier or
 *	to replace it.  The hook must set @bprm->secureexec to 1 if a "secure
 *	exec" has happened as a result of this hook call.  The flag is used to
 *	indicate the need for a sanitized execution environment, and is also
 *	passed in the ELF auxiliary table on the initial stack to indicate
 *	whether libc should enable secure mode.
 *	@bprm contains the linux_binprm structure.
 *	Return 0 if the hook is successful and permission is granted.
 * @bprm_check_security:
 *	This hook mediates the point when a search for a binary handler will
 *	begin.  It allows a check the @bprm->security value which is set in the
 *	preceding set_creds call.  The primary difference from set_creds is
 *	that the argv list and envp list are reliably available in @bprm.  This
 *	hook may be called multiple times during a single execve; and in each
 *	pass set_creds is called first.
 *	@bprm contains the linux_binprm structure.
 *	Return 0 if the hook is successful and permission is granted.
 * @bprm_committing_creds:
 *	Prepare to install the new security attributes of a process being
 *	transformed by an execve operation, based on the old credentials
 *	pointed to by @current->cred and the information set in @bprm->cred by
 *	the bprm_set_creds hook.  @bprm points to the linux_binprm structure.
 *	This hook is a good place to perform state changes on the process such
 *	as closing open file descriptors to which access will no longer be
 *	granted when the attributes are changed.  This is called immediately
 *	before commit_creds().
 * @bprm_committed_creds:
 *	Tidy up after the installation of the new security attributes of a
 *	process being transformed by an execve operation.  The new credentials
 *	have, by this point, been set to @current->cred.  @bprm points to the
 *	linux_binprm structure.  This hook is a good place to perform state
 *	changes on the process such as clearing out non-inheritable signal
 *	state.  This is called immediately after commit_creds().
 *
 * Security hooks for filesystem operations.
 *
 * @sb_alloc_security:
 *	Allocate and attach a security structure to the sb->s_security field.
 *	The s_security field is initialized to NULL when the structure is
 *	allocated.
 *	@sb contains the super_block structure to be modified.
 *	Return 0 if operation was successful.
 * @sb_free_security:
 *	Deallocate and clear the sb->s_security field.
 *	@sb contains the super_block structure to be modified.
 * @sb_statfs:
 *	Check permission before obtaining filesystem statistics for the @mnt
 *	mountpoint.
 *	@dentry is a handle on the superblock for the filesystem.
 *	Return 0 if permission is granted.
 * @sb_mount:
 *	Check permission before an object specified by @dev_name is mounted on
 *	the mount point named by @nd.  For an ordinary mount, @dev_name
 *	identifies a device if the file system type requires a device.  For a
 *	remount (@flags & MS_REMOUNT), @dev_name is irrelevant.  For a
 *	loopback/bind mount (@flags & MS_BIND), @dev_name identifies the
 *	pathname of the object being mounted.
 *	@dev_name contains the name for object being mounted.
 *	@path contains the path for mount point object.
 *	@type contains the filesystem type.
 *	@flags contains the mount flags.
 *	@data contains the filesystem-specific data.
 *	Return 0 if permission is granted.
 * @sb_copy_data:
 *	Allow mount option data to be copied prior to parsing by the filesystem,
 *	so that the security module can extract security-specific mount
 *	options cleanly (a filesystem may modify the data e.g. with strsep()).
 *	This also allows the original mount data to be stripped of security-
 *	specific options to avoid having to make filesystems aware of them.
 *	@orig the original mount data copied from userspace.
 *	@copy copied data which will be passed to the security module.
 *	Returns 0 if the copy was successful.
 * @sb_remount:
 *	Extracts security system specific mount options and verifies no changes
 *	are being made to those options.
 *	@sb superblock being remounted
 *	@data contains the filesystem-specific data.
 *	Return 0 if permission is granted.
 * @sb_umount:
 *	Check permission before the @mnt file system is unmounted.
 *	@mnt contains the mounted file system.
 *	@flags contains the unmount flags, e.g. MNT_FORCE.
 *	Return 0 if permission is granted.
 * @sb_pivotroot:
 *	Check permission before pivoting the root filesystem.
 *	@old_path contains the path for the new location of the
 *	current root (put_old).
 *	@new_path contains the path for the new root (new_root).
 *	Return 0 if permission is granted.
 * @sb_set_mnt_opts:
 *	Set the security relevant mount options used for a superblock
 *	@sb the superblock to set security mount options for
 *	@opts binary data structure containing all lsm mount data
 * @sb_clone_mnt_opts:
 *	Copy all security options from a given superblock to another
 *	@oldsb old superblock which contain information to clone
 *	@newsb new superblock which needs filled in
 * @sb_parse_opts_str:
 *	Parse a string of security data filling in the opts structure
 *	@options string containing all mount options known by the LSM
 *	@opts binary data structure usable by the LSM
 * @move_mount:
 *	Check permission before a mount is moved.
 *	@from_path indicates the mount that is going to be moved.
 *	@to_path indicates the mountpoint that will be mounted upon.
 * @dentry_init_security:
 *	Compute a context for a dentry as the inode is not yet available
 *	since NFSv4 has no label backed by an EA anyway.
 *	@dentry dentry to use in calculating the context.
 *	@mode mode used to determine resource type.
 *	@name name of the last path component used to create file
 *	@ctx pointer to place the pointer to the resulting context in.
 *	@ctxlen point to place the length of the resulting context.
 * @dentry_create_files_as:
 *	Compute a context for a dentry as the inode is not yet available
 *	and set that context in passed in creds so that new files are
 *	created using that context. Context is calculated using the
 *	passed in creds and not the creds of the caller.
 *	@dentry dentry to use in calculating the context.
 *	@mode mode used to determine resource type.
 *	@name name of the last path component used to create file
 *	@old creds which should be used for context calculation
 *	@new creds to modify
 *
 *
 * Security hooks for inode operations.
 *
 * @inode_alloc_security:
 *	Allocate and attach a security structure to @inode->i_security.  The
 *	i_security field is initialized to NULL when the inode structure is
 *	allocated.
 *	@inode contains the inode structure.
 *	Return 0 if operation was successful.
 * @inode_free_security:
 *	@inode contains the inode structure.
 *	Deallocate the inode security structure and set @inode->i_security to
 *	NULL.
 * @inode_init_security:
 *	Obtain the security attribute name suffix and value to set on a newly
 *	created inode and set up the incore security field for the new inode.
 *	This hook is called by the fs code as part of the inode creation
 *	transaction and provides for atomic labeling of the inode, unlike
 *	the post_create/mkdir/... hooks called by the VFS.  The hook function
 *	is expected to allocate the name and value via kmalloc, with the caller
 *	being responsible for calling kfree after using them.
 *	If the security module does not use security attributes or does
 *	not wish to put a security attribute on this particular inode,
 *	then it should return -EOPNOTSUPP to skip this processing.
 *	@inode contains the inode structure of the newly created inode.
 *	@dir contains the inode structure of the parent directory.
 *	@qstr contains the last path component of the new object
 *	@name will be set to the allocated name suffix (e.g. selinux).
 *	@value will be set to the allocated attribute value.
 *	@len will be set to the length of the value.
 *	Returns 0 if @name and @value have been successfully set,
 *	-EOPNOTSUPP if no security attribute is needed, or
 *	-ENOMEM on memory allocation failure.
 * @inode_create:
 *	Check permission to create a regular file.
 *	@dir contains inode structure of the parent of the new file.
 *	@dentry contains the dentry structure for the file to be created.
 *	@mode contains the file mode of the file to be created.
 *	Return 0 if permission is granted.
 * @inode_link:
 *	Check permission before creating a new hard link to a file.
 *	@old_dentry contains the dentry structure for an existing
 *	link to the file.
 *	@dir contains the inode structure of the parent directory
 *	of the new link.
 *	@new_dentry contains the dentry structure for the new link.
 *	Return 0 if permission is granted.
 * @path_link:
 *	Check permission before creating a new hard link to a file.
 *	@old_dentry contains the dentry structure for an existing link
 *	to the file.
 *	@new_dir contains the path structure of the parent directory of
 *	the new link.
 *	@new_dentry contains the dentry structure for the new link.
 *	Return 0 if permission is granted.
 * @inode_unlink:
 *	Check the permission to remove a hard link to a file.
 *	@dir contains the inode structure of parent directory of the file.
 *	@dentry contains the dentry structure for file to be unlinked.
 *	Return 0 if permission is granted.
 * @path_unlink:
 *	Check the permission to remove a hard link to a file.
 *	@dir contains the path structure of parent directory of the file.
 *	@dentry contains the dentry structure for file to be unlinked.
 *	Return 0 if permission is granted.
 * @inode_symlink:
 *	Check the permission to create a symbolic link to a file.
 *	@dir contains the inode structure of parent directory of
 *	the symbolic link.
 *	@dentry contains the dentry structure of the symbolic link.
 *	@old_name contains the pathname of file.
 *	Return 0 if permission is granted.
 * @path_symlink:
 *	Check the permission to create a symbolic link to a file.
 *	@dir contains the path structure of parent directory of
 *	the symbolic link.
 *	@dentry contains the dentry structure of the symbolic link.
 *	@old_name contains the pathname of file.
 *	Return 0 if permission is granted.
 * @inode_mkdir:
 *	Check permissions to create a new directory in the existing directory
 *	associated with inode structure @dir.
 *	@dir contains the inode structure of parent of the directory
 *	to be created.
 *	@dentry contains the dentry structure of new directory.
 *	@mode contains the mode of new directory.
 *	Return 0 if permission is granted.
 * @path_mkdir:
 *	Check permissions to create a new directory in the existing directory
 *	associated with path structure @path.
 *	@dir contains the path structure of parent of the directory
 *	to be created.
 *	@dentry contains the dentry structure of new directory.
 *	@mode contains the mode of new directory.
 *	Return 0 if permission is granted.
 * @inode_rmdir:
 *	Check the permission to remove a directory.
 *	@dir contains the inode structure of parent of the directory
 *	to be removed.
 *	@dentry contains the dentry structure of directory to be removed.
 *	Return 0 if permission is granted.
 * @path_rmdir:
 *	Check the permission to remove a directory.
 *	@dir contains the path structure of parent of the directory to be
 *	removed.
 *	@dentry contains the dentry structure of directory to be removed.
 *	Return 0 if permission is granted.
 * @inode_mknod:
 *	Check permissions when creating a special file (or a socket or a fifo
 *	file created via the mknod system call).  Note that if mknod operation
 *	is being done for a regular file, then the create hook will be called
 *	and not this hook.
 *	@dir contains the inode structure of parent of the new file.
 *	@dentry contains the dentry structure of the new file.
 *	@mode contains the mode of the new file.
 *	@dev contains the device number.
 *	Return 0 if permission is granted.
 * @path_mknod:
 *	Check permissions when creating a file. Note that this hook is called
 *	even if mknod operation is being done for a regular file.
 *	@dir contains the path structure of parent of the new file.
 *	@dentry contains the dentry structure of the new file.
 *	@mode contains the mode of the new file.
 *	@dev contains the undecoded device number. Use new_decode_dev() to get
 *	the decoded device number.
 *	Return 0 if permission is granted.
 * @inode_rename:
 *	Check for permission to rename a file or directory.
 *	@old_dir contains the inode structure for parent of the old link.
 *	@old_dentry contains the dentry structure of the old link.
 *	@new_dir contains the inode structure for parent of the new link.
 *	@new_dentry contains the dentry structure of the new link.
 *	Return 0 if permission is granted.
 * @path_rename:
 *	Check for permission to rename a file or directory.
 *	@old_dir contains the path structure for parent of the old link.
 *	@old_dentry contains the dentry structure of the old link.
 *	@new_dir contains the path structure for parent of the new link.
 *	@new_dentry contains the dentry structure of the new link.
 *	Return 0 if permission is granted.
 * @path_chmod:
 *	Check for permission to change a mode of the file @path. The new
 *	mode is specified in @mode.
 *	@path contains the path structure of the file to change the mode.
 *	@mode contains the new DAC's permission, which is a bitmask of
 *	constants from <include/uapi/linux/stat.h>
 *	Return 0 if permission is granted.
 * @path_chown:
 *	Check for permission to change owner/group of a file or directory.
 *	@path contains the path structure.
 *	@uid contains new owner's ID.
 *	@gid contains new group's ID.
 *	Return 0 if permission is granted.
 * @path_chroot:
 *	Check for permission to change root directory.
 *	@path contains the path structure.
 *	Return 0 if permission is granted.
 * @inode_readlink:
 *	Check the permission to read the symbolic link.
 *	@dentry contains the dentry structure for the file link.
 *	Return 0 if permission is granted.
 * @inode_follow_link:
 *	Check permission to follow a symbolic link when looking up a pathname.
 *	@dentry contains the dentry structure for the link.
 *	@inode contains the inode, which itself is not stable in RCU-walk
 *	@rcu indicates whether we are in RCU-walk mode.
 *	Return 0 if permission is granted.
 * @inode_permission:
 *	Check permission before accessing an inode.  This hook is called by the
 *	existing Linux permission function, so a security module can use it to
 *	provide additional checking for existing Linux permission checks.
 *	Notice that this hook is called when a file is opened (as well as many
 *	other operations), whereas the file_security_ops permission hook is
 *	called when the actual read/write operations are performed.
 *	@inode contains the inode structure to check.
 *	@mask contains the permission mask.
 *	Return 0 if permission is granted.
 * @inode_setattr:
 *	Check permission before setting file attributes.  Note that the kernel
 *	call to notify_change is performed from several locations, whenever
 *	file attributes change (such as when a file is truncated, chown/chmod
 *	operations, transferring disk quotas, etc).
 *	@dentry contains the dentry structure for the file.
 *	@attr is the iattr structure containing the new file attributes.
 *	Return 0 if permission is granted.
 * @path_truncate:
 *	Check permission before truncating a file.
 *	@path contains the path structure for the file.
 *	Return 0 if permission is granted.
 * @inode_getattr:
 *	Check permission before obtaining file attributes.
 *	@path contains the path structure for the file.
 *	Return 0 if permission is granted.
 * @inode_setxattr:
 *	Check permission before setting the extended attributes
 *	@value identified by @name for @dentry.
 *	Return 0 if permission is granted.
 * @inode_post_setxattr:
 *	Update inode security field after successful setxattr operation.
 *	@value identified by @name for @dentry.
 * @inode_getxattr:
 *	Check permission before obtaining the extended attributes
 *	identified by @name for @dentry.
 *	Return 0 if permission is granted.
 * @inode_listxattr:
 *	Check permission before obtaining the list of extended attribute
 *	names for @dentry.
 *	Return 0 if permission is granted.
 * @inode_removexattr:
 *	Check permission before removing the extended attribute
 *	identified by @name for @dentry.
 *	Return 0 if permission is granted.
 * @inode_getsecurity:
 *	Retrieve a copy of the extended attribute representation of the
 *	security label associated with @name for @inode via @buffer.  Note that
 *	@name is the remainder of the attribute name after the security prefix
 *	has been removed. @alloc is used to specify of the call should return a
 *	value via the buffer or just the value length Return size of buffer on
 *	success.
 * @inode_setsecurity:
 *	Set the security label associated with @name for @inode from the
 *	extended attribute value @value.  @size indicates the size of the
 *	@value in bytes.  @flags may be XATTR_CREATE, XATTR_REPLACE, or 0.
 *	Note that @name is the remainder of the attribute name after the
 *	security. prefix has been removed.
 *	Return 0 on success.
 * @inode_listsecurity:
 *	Copy the extended attribute names for the security labels
 *	associated with @inode into @buffer.  The maximum size of @buffer
 *	is specified by @buffer_size.  @buffer may be NULL to request
 *	the size of the buffer required.
 *	Returns number of bytes used/required on success.
 * @inode_need_killpriv:
 *	Called when an inode has been changed.
 *	@dentry is the dentry being changed.
 *	Return <0 on error to abort the inode change operation.
 *	Return 0 if inode_killpriv does not need to be called.
 *	Return >0 if inode_killpriv does need to be called.
 * @inode_killpriv:
 *	The setuid bit is being removed.  Remove similar security labels.
 *	Called with the dentry->d_inode->i_mutex held.
 *	@dentry is the dentry being changed.
 *	Return 0 on success.  If error is returned, then the operation
 *	causing setuid bit removal is failed.
 * @inode_getsecid:
 *	Get the secid associated with the node.
 *	@inode contains a pointer to the inode.
 *	@secid contains a pointer to the location where result will be saved.
 *	In case of failure, @secid will be set to zero.
 * @inode_copy_up:
 *	A file is about to be copied up from lower layer to upper layer of
 *	overlay filesystem. Security module can prepare a set of new creds
 *	and modify as need be and return new creds. Caller will switch to
 *	new creds temporarily to create new file and release newly allocated
 *	creds.
 *	@src indicates the union dentry of file that is being copied up.
 *	@new pointer to pointer to return newly allocated creds.
 *	Returns 0 on success or a negative error code on error.
 * @inode_copy_up_xattr:
 *	Filter the xattrs being copied up when a unioned file is copied
 *	up from a lower layer to the union/overlay layer.
 *	@name indicates the name of the xattr.
 *	Returns 0 to accept the xattr, 1 to discard the xattr, -EOPNOTSUPP if
 *	security module does not know about attribute or a negative error code
 *	to abort the copy up. Note that the caller is responsible for reading
 *	and writing the xattrs as this hook is merely a filter.
 *
 * Security hooks for kernfs node operations
 *
 * @kernfs_init_security:
 *	Initialize the security context of a newly created kernfs node based
 *	on its own and its parent's attributes.
 *
 *	@kn_dir the parent kernfs node
 *	@kn the new child kernfs node
 *
 * Security hooks for file operations
 *
 * @file_permission:
 *	Check file permissions before accessing an open file.  This hook is
 *	called by various operations that read or write files.  A security
 *	module can use this hook to perform additional checking on these
 *	operations, e.g.  to revalidate permissions on use to support privilege
 *	bracketing or policy changes.  Notice that this hook is used when the
 *	actual read/write operations are performed, whereas the
 *	inode_security_ops hook is called when a file is opened (as well as
 *	many other operations).
 *	Caveat:  Although this hook can be used to revalidate permissions for
 *	various system call operations that read or write files, it does not
 *	address the revalidation of permissions for memory-mapped files.
 *	Security modules must handle this separately if they need such
 *	revalidation.
 *	@file contains the file structure being accessed.
 *	@mask contains the requested permissions.
 *	Return 0 if permission is granted.
 * @file_alloc_security:
 *	Allocate and attach a security structure to the file->f_security field.
 *	The security field is initialized to NULL when the structure is first
 *	created.
 *	@file contains the file structure to secure.
 *	Return 0 if the hook is successful and permission is granted.
 * @file_free_security:
 *	Deallocate and free any security structures stored in file->f_security.
 *	@file contains the file structure being modified.
 * @file_ioctl:
 *	@file contains the file structure.
 *	@cmd contains the operation to perform.
 *	@arg contains the operational arguments.
 *	Check permission for an ioctl operation on @file.  Note that @arg
 *	sometimes represents a user space pointer; in other cases, it may be a
 *	simple integer value.  When @arg represents a user space pointer, it
 *	should never be used by the security module.
 *	Return 0 if permission is granted.
 * @mmap_addr :
 *	Check permissions for a mmap operation at @addr.
 *	@addr contains virtual address that will be used for the operation.
 *	Return 0 if permission is granted.
 * @mmap_file :
 *	Check permissions for a mmap operation.  The @file may be NULL, e.g.
 *	if mapping anonymous memory.
 *	@file contains the file structure for file to map (may be NULL).
 *	@reqprot contains the protection requested by the application.
 *	@prot contains the protection that will be applied by the kernel.
 *	@flags contains the operational flags.
 *	Return 0 if permission is granted.
 * @file_mprotect:
 *	Check permissions before changing memory access permissions.
 *	@vma contains the memory region to modify.
 *	@reqprot contains the protection requested by the application.
 *	@prot contains the protection that will be applied by the kernel.
 *	Return 0 if permission is granted.
 * @file_lock:
 *	Check permission before performing file locking operations.
 *	Note the hook mediates both flock and fcntl style locks.
 *	@file contains the file structure.
 *	@cmd contains the posix-translated lock operation to perform
 *	(e.g. F_RDLCK, F_WRLCK).
 *	Return 0 if permission is granted.
 * @file_fcntl:
 *	Check permission before allowing the file operation specified by @cmd
 *	from being performed on the file @file.  Note that @arg sometimes
 *	represents a user space pointer; in other cases, it may be a simple
 *	integer value.  When @arg represents a user space pointer, it should
 *	never be used by the security module.
 *	@file contains the file structure.
 *	@cmd contains the operation to be performed.
 *	@arg contains the operational arguments.
 *	Return 0 if permission is granted.
 * @file_set_fowner:
 *	Save owner security information (typically from current->security) in
 *	file->f_security for later use by the send_sigiotask hook.
 *	@file contains the file structure to update.
 *	Return 0 on success.
 * @file_send_sigiotask:
 *	Check permission for the file owner @fown to send SIGIO or SIGURG to the
 *	process @tsk.  Note that this hook is sometimes called from interrupt.
 *	Note that the fown_struct, @fown, is never outside the context of a
 *	struct file, so the file structure (and associated security information)
 *	can always be obtained: container_of(fown, struct file, f_owner)
 *	@tsk contains the structure of task receiving signal.
 *	@fown contains the file owner information.
 *	@sig is the signal that will be sent.  When 0, kernel sends SIGIO.
 *	Return 0 if permission is granted.
 * @file_receive:
 *	This hook allows security modules to control the ability of a process
 *	to receive an open file descriptor via socket IPC.
 *	@file contains the file structure being received.
 *	Return 0 if permission is granted.
 * @file_open:
 *	Save open-time permission checking state for later use upon
 *	file_permission, and recheck access if anything has changed
 *	since inode_permission.
 *
 * Security hooks for task operations.
 *
 * @task_alloc:
 *	@task task being allocated.
 *	@clone_flags contains the flags indicating what should be shared.
 *	Handle allocation of task-related resources.
 *	Returns a zero on success, negative values on failure.
 * @task_free:
 *	@task task about to be freed.
 *	Handle release of task-related resources. (Note that this can be called
 *	from interrupt context.)
 * @cred_alloc_blank:
 *	@cred points to the credentials.
 *	@gfp indicates the atomicity of any memory allocations.
 *	Only allocate sufficient memory and attach to @cred such that
 *	cred_transfer() will not get ENOMEM.
 * @cred_free:
 *	@cred points to the credentials.
 *	Deallocate and clear the cred->security field in a set of credentials.
 * @cred_prepare:
 *	@new points to the new credentials.
 *	@old points to the original credentials.
 *	@gfp indicates the atomicity of any memory allocations.
 *	Prepare a new set of credentials by copying the data from the old set.
 * @cred_transfer:
 *	@new points to the new credentials.
 *	@old points to the original credentials.
 *	Transfer data from original creds to new creds
 * @cred_getsecid:
 *	Retrieve the security identifier of the cred structure @c
 *	@c contains the credentials, secid will be placed into @secid.
 *	In case of failure, @secid will be set to zero.
 * @kernel_act_as:
 *	Set the credentials for a kernel service to act as (subjective context).
 *	@new points to the credentials to be modified.
 *	@secid specifies the security ID to be set
 *	The current task must be the one that nominated @secid.
 *	Return 0 if successful.
 * @kernel_create_files_as:
 *	Set the file creation context in a set of credentials to be the same as
 *	the objective context of the specified inode.
 *	@new points to the credentials to be modified.
 *	@inode points to the inode to use as a reference.
 *	The current task must be the one that nominated @inode.
 *	Return 0 if successful.
 * @kernel_module_request:
 *	Ability to trigger the kernel to automatically upcall to userspace for
 *	userspace to load a kernel module with the given name.
 *	@kmod_name name of the module requested by the kernel
 *	Return 0 if successful.
 * @kernel_load_data:
 *	Load data provided by userspace.
 *	@id kernel load data identifier
 *	Return 0 if permission is granted.
 * @kernel_read_file:
 *	Read a file specified by userspace.
 *	@file contains the file structure pointing to the file being read
 *	by the kernel.
 *	@id kernel read file identifier
 *	Return 0 if permission is granted.
 * @kernel_post_read_file:
 *	Read a file specified by userspace.
 *	@file contains the file structure pointing to the file being read
 *	by the kernel.
 *	@buf pointer to buffer containing the file contents.
 *	@size length of the file contents.
 *	@id kernel read file identifier
 *	Return 0 if permission is granted.
 * @task_fix_setuid:
 *	Update the module's state after setting one or more of the user
 *	identity attributes of the current process.  The @flags parameter
 *	indicates which of the set*uid system calls invoked this hook.  If
 *	@new is the set of credentials that will be installed.  Modifications
 *	should be made to this rather than to @current->cred.
 *	@old is the set of credentials that are being replaces
 *	@flags contains one of the LSM_SETID_* values.
 *	Return 0 on success.
 * @task_setpgid:
 *	Check permission before setting the process group identifier of the
 *	process @p to @pgid.
 *	@p contains the task_struct for process being modified.
 *	@pgid contains the new pgid.
 *	Return 0 if permission is granted.
 * @task_getpgid:
 *	Check permission before getting the process group identifier of the
 *	process @p.
 *	@p contains the task_struct for the process.
 *	Return 0 if permission is granted.
 * @task_getsid:
 *	Check permission before getting the session identifier of the process
 *	@p.
 *	@p contains the task_struct for the process.
 *	Return 0 if permission is granted.
 * @task_getsecid:
 *	Retrieve the security identifier of the process @p.
 *	@p contains the task_struct for the process and place is into @secid.
 *	In case of failure, @secid will be set to zero.
 *
 * @task_setnice:
 *	Check permission before setting the nice value of @p to @nice.
 *	@p contains the task_struct of process.
 *	@nice contains the new nice value.
 *	Return 0 if permission is granted.
 * @task_setioprio:
 *	Check permission before setting the ioprio value of @p to @ioprio.
 *	@p contains the task_struct of process.
 *	@ioprio contains the new ioprio value
 *	Return 0 if permission is granted.
 * @task_getioprio:
 *	Check permission before getting the ioprio value of @p.
 *	@p contains the task_struct of process.
 *	Return 0 if permission is granted.
 * @task_prlimit:
 *	Check permission before getting and/or setting the resource limits of
 *	another task.
 *	@cred points to the cred structure for the current task.
 *	@tcred points to the cred structure for the target task.
 *	@flags contains the LSM_PRLIMIT_* flag bits indicating whether the
 *	resource limits are being read, modified, or both.
 *	Return 0 if permission is granted.
 * @task_setrlimit:
 *	Check permission before setting the resource limits of process @p
 *	for @resource to @new_rlim.  The old resource limit values can
 *	be examined by dereferencing (p->signal->rlim + resource).
 *	@p points to the task_struct for the target task's group leader.
 *	@resource contains the resource whose limit is being set.
 *	@new_rlim contains the new limits for @resource.
 *	Return 0 if permission is granted.
 * @task_setscheduler:
 *	Check permission before setting scheduling policy and/or parameters of
 *	process @p.
 *	@p contains the task_struct for process.
 *	Return 0 if permission is granted.
 * @task_getscheduler:
 *	Check permission before obtaining scheduling information for process
 *	@p.
 *	@p contains the task_struct for process.
 *	Return 0 if permission is granted.
 * @task_movememory:
 *	Check permission before moving memory owned by process @p.
 *	@p contains the task_struct for process.
 *	Return 0 if permission is granted.
 * @task_kill:
 *	Check permission before sending signal @sig to @p.  @info can be NULL,
 *	the constant 1, or a pointer to a siginfo structure.  If @info is 1 or
 *	SI_FROMKERNEL(info) is true, then the signal should be viewed as coming
 *	from the kernel and should typically be permitted.
 *	SIGIO signals are handled separately by the send_sigiotask hook in
 *	file_security_ops.
 *	@p contains the task_struct for process.
 *	@info contains the signal information.
 *	@sig contains the signal value.
 *	@cred contains the cred of the process where the signal originated, or
 *	NULL if the current task is the originator.
 *	Return 0 if permission is granted.
 * @task_prctl:
 *	Check permission before performing a process control operation on the
 *	current process.
 *	@option contains the operation.
 *	@arg2 contains a argument.
 *	@arg3 contains a argument.
 *	@arg4 contains a argument.
 *	@arg5 contains a argument.
 *	Return -ENOSYS if no-one wanted to handle this op, any other value to
 *	cause prctl() to return immediately with that value.
 * @task_to_inode:
 *	Set the security attributes for an inode based on an associated task's
 *	security attributes, e.g. for /proc/pid inodes.
 *	@p contains the task_struct for the task.
 *	@inode contains the inode structure for the inode.
 *
 * Security hooks for Netlink messaging.
 *
 * @netlink_send:
 *	Save security information for a netlink message so that permission
 *	checking can be performed when the message is processed.  The security
 *	information can be saved using the eff_cap field of the
 *	netlink_skb_parms structure.  Also may be used to provide fine
 *	grained control over message transmission.
 *	@sk associated sock of task sending the message.
 *	@skb contains the sk_buff structure for the netlink message.
 *	Return 0 if the information was successfully saved and message
 *	is allowed to be transmitted.
 *
 * Security hooks for Unix domain networking.
 *
 * @unix_stream_connect:
 *	Check permissions before establishing a Unix domain stream connection
 *	between @sock and @other.
 *	@sock contains the sock structure.
 *	@other contains the peer sock structure.
 *	@newsk contains the new sock structure.
 *	Return 0 if permission is granted.
 * @unix_may_send:
 *	Check permissions before connecting or sending datagrams from @sock to
 *	@other.
 *	@sock contains the socket structure.
 *	@other contains the peer socket structure.
 *	Return 0 if permission is granted.
 *
 * The @unix_stream_connect and @unix_may_send hooks were necessary because
 * Linux provides an alternative to the conventional file name space for Unix
 * domain sockets.  Whereas binding and connecting to sockets in the file name
 * space is mediated by the typical file permissions (and caught by the mknod
 * and permission hooks in inode_security_ops), binding and connecting to
 * sockets in the abstract name space is completely unmediated.  Sufficient
 * control of Unix domain sockets in the abstract name space isn't possible
 * using only the socket layer hooks, since we need to know the actual target
 * socket, which is not looked up until we are inside the af_unix code.
 *
 * Security hooks for socket operations.
 *
 * @socket_create:
 *	Check permissions prior to creating a new socket.
 *	@family contains the requested protocol family.
 *	@type contains the requested communications type.
 *	@protocol contains the requested protocol.
 *	@kern set to 1 if a kernel socket.
 *	Return 0 if permission is granted.
 * @socket_post_create:
 *	This hook allows a module to update or allocate a per-socket security
 *	structure. Note that the security field was not added directly to the
 *	socket structure, but rather, the socket security information is stored
 *	in the associated inode.  Typically, the inode alloc_security hook will
 *	allocate and and attach security information to
 *	SOCK_INODE(sock)->i_security.  This hook may be used to update the
 *	SOCK_INODE(sock)->i_security field with additional information that
 *	wasn't available when the inode was allocated.
 *	@sock contains the newly created socket structure.
 *	@family contains the requested protocol family.
 *	@type contains the requested communications type.
 *	@protocol contains the requested protocol.
 *	@kern set to 1 if a kernel socket.
 * @socket_socketpair:
 *	Check permissions before creating a fresh pair of sockets.
 *	@socka contains the first socket structure.
 *	@sockb contains the second socket structure.
 *	Return 0 if permission is granted and the connection was established.
 * @socket_bind:
 *	Check permission before socket protocol layer bind operation is
 *	performed and the socket @sock is bound to the address specified in the
 *	@address parameter.
 *	@sock contains the socket structure.
 *	@address contains the address to bind to.
 *	@addrlen contains the length of address.
 *	Return 0 if permission is granted.
 * @socket_connect:
 *	Check permission before socket protocol layer connect operation
 *	attempts to connect socket @sock to a remote address, @address.
 *	@sock contains the socket structure.
 *	@address contains the address of remote endpoint.
 *	@addrlen contains the length of address.
 *	Return 0 if permission is granted.
 * @socket_listen:
 *	Check permission before socket protocol layer listen operation.
 *	@sock contains the socket structure.
 *	@backlog contains the maximum length for the pending connection queue.
 *	Return 0 if permission is granted.
 * @socket_accept:
 *	Check permission before accepting a new connection.  Note that the new
 *	socket, @newsock, has been created and some information copied to it,
 *	but the accept operation has not actually been performed.
 *	@sock contains the listening socket structure.
 *	@newsock contains the newly created server socket for connection.
 *	Return 0 if permission is granted.
 * @socket_sendmsg:
 *	Check permission before transmitting a message to another socket.
 *	@sock contains the socket structure.
 *	@msg contains the message to be transmitted.
 *	@size contains the size of message.
 *	Return 0 if permission is granted.
 * @socket_recvmsg:
 *	Check permission before receiving a message from a socket.
 *	@sock contains the socket structure.
 *	@msg contains the message structure.
 *	@size contains the size of message structure.
 *	@flags contains the operational flags.
 *	Return 0 if permission is granted.
 * @socket_getsockname:
 *	Check permission before the local address (name) of the socket object
 *	@sock is retrieved.
 *	@sock contains the socket structure.
 *	Return 0 if permission is granted.
 * @socket_getpeername:
 *	Check permission before the remote address (name) of a socket object
 *	@sock is retrieved.
 *	@sock contains the socket structure.
 *	Return 0 if permission is granted.
 * @socket_getsockopt:
 *	Check permissions before retrieving the options associated with socket
 *	@sock.
 *	@sock contains the socket structure.
 *	@level contains the protocol level to retrieve option from.
 *	@optname contains the name of option to retrieve.
 *	Return 0 if permission is granted.
 * @socket_setsockopt:
 *	Check permissions before setting the options associated with socket
 *	@sock.
 *	@sock contains the socket structure.
 *	@level contains the protocol level to set options for.
 *	@optname contains the name of the option to set.
 *	Return 0 if permission is granted.
 * @socket_shutdown:
 *	Checks permission before all or part of a connection on the socket
 *	@sock is shut down.
 *	@sock contains the socket structure.
 *	@how contains the flag indicating how future sends and receives
 *	are handled.
 *	Return 0 if permission is granted.
 * @socket_sock_rcv_skb:
 *	Check permissions on incoming network packets.  This hook is distinct
 *	from Netfilter's IP input hooks since it is the first time that the
 *	incoming sk_buff @skb has been associated with a particular socket, @sk.
 *	Must not sleep inside this hook because some callers hold spinlocks.
 *	@sk contains the sock (not socket) associated with the incoming sk_buff.
 *	@skb contains the incoming network data.
 * @socket_getpeersec_stream:
 *	This hook allows the security module to provide peer socket security
 *	state for unix or connected tcp sockets to userspace via getsockopt
 *	SO_GETPEERSEC.  For tcp sockets this can be meaningful if the
 *	socket is associated with an ipsec SA.
 *	@sock is the local socket.
 *	@optval userspace memory where the security state is to be copied.
 *	@optlen userspace int where the module should copy the actual length
 *	of the security state.
 *	@len as input is the maximum length to copy to userspace provided
 *	by the caller.
 *	Return 0 if all is well, otherwise, typical getsockopt return
 *	values.
 * @socket_getpeersec_dgram:
 *	This hook allows the security module to provide peer socket security
 *	state for udp sockets on a per-packet basis to userspace via
 *	getsockopt SO_GETPEERSEC. The application must first have indicated
 *	the IP_PASSSEC option via getsockopt. It can then retrieve the
 *	security state returned by this hook for a packet via the SCM_SECURITY
 *	ancillary message type.
 *	@sock contains the peer socket. May be NULL.
 *	@skb is the sk_buff for the packet being queried. May be NULL.
 *	@secid pointer to store the secid of the packet.
 *	Return 0 on success, error on failure.
 * @sk_alloc_security:
 *	Allocate and attach a security structure to the sk->sk_security field,
 *	which is used to copy security attributes between local stream sockets.
 * @sk_free_security:
 *	Deallocate security structure.
 * @sk_clone_security:
 *	Clone/copy security structure.
 * @sk_getsecid:
 *	Retrieve the LSM-specific secid for the sock to enable caching
 *	of network authorizations.
 * @sock_graft:
 *	Sets the socket's isec sid to the sock's sid.
 * @inet_conn_request:
 *	Sets the openreq's sid to socket's sid with MLS portion taken
 *	from peer sid.
 * @inet_csk_clone:
 *	Sets the new child socket's sid to the openreq sid.
 * @inet_conn_established:
 *	Sets the connection's peersid to the secmark on skb.
 * @secmark_relabel_packet:
 *	check if the process should be allowed to relabel packets to
 *	the given secid
 * @secmark_refcount_inc:
 *	tells the LSM to increment the number of secmark labeling rules loaded
 * @secmark_refcount_dec:
 *	tells the LSM to decrement the number of secmark labeling rules loaded
 * @req_classify_flow:
 *	Sets the flow's sid to the openreq sid.
 * @tun_dev_alloc_security:
 *	This hook allows a module to allocate a security structure for a TUN
 *	device.
 *	@security pointer to a security structure pointer.
 *	Returns a zero on success, negative values on failure.
 * @tun_dev_free_security:
 *	This hook allows a module to free the security structure for a TUN
 *	device.
 *	@security pointer to the TUN device's security structure
 * @tun_dev_create:
 *	Check permissions prior to creating a new TUN device.
 * @tun_dev_attach_queue:
 *	Check permissions prior to attaching to a TUN device queue.
 *	@security pointer to the TUN device's security structure.
 * @tun_dev_attach:
 *	This hook can be used by the module to update any security state
 *	associated with the TUN device's sock structure.
 *	@sk contains the existing sock structure.
 *	@security pointer to the TUN device's security structure.
 * @tun_dev_open:
 *	This hook can be used by the module to update any security state
 *	associated with the TUN device's security structure.
 *	@security pointer to the TUN devices's security structure.
 *
 * Security hooks for SCTP
 *
 * @sctp_assoc_request:
 *	Passes the @ep and @chunk->skb of the association INIT packet to
 *	the security module.
 *	@ep pointer to sctp endpoint structure.
 *	@skb pointer to skbuff of association packet.
 *	Return 0 on success, error on failure.
 * @sctp_bind_connect:
 *	Validiate permissions required for each address associated with sock
 *	@sk. Depending on @optname, the addresses will be treated as either
 *	for a connect or bind service. The @addrlen is calculated on each
 *	ipv4 and ipv6 address using sizeof(struct sockaddr_in) or
 *	sizeof(struct sockaddr_in6).
 *	@sk pointer to sock structure.
 *	@optname name of the option to validate.
 *	@address list containing one or more ipv4/ipv6 addresses.
 *	@addrlen total length of address(s).
 *	Return 0 on success, error on failure.
 * @sctp_sk_clone:
 *	Called whenever a new socket is created by accept(2) (i.e. a TCP
 *	style socket) or when a socket is 'peeled off' e.g userspace
 *	calls sctp_peeloff(3).
 *	@ep pointer to current sctp endpoint structure.
 *	@sk pointer to current sock structure.
 *	@sk pointer to new sock structure.
 *
 * Security hooks for Infiniband
 *
 * @ib_pkey_access:
 *	Check permission to access a pkey when modifing a QP.
 *	@subnet_prefix the subnet prefix of the port being used.
 *	@pkey the pkey to be accessed.
 *	@sec pointer to a security structure.
 * @ib_endport_manage_subnet:
 *	Check permissions to send and receive SMPs on a end port.
 *	@dev_name the IB device name (i.e. mlx4_0).
 *	@port_num the port number.
 *	@sec pointer to a security structure.
 * @ib_alloc_security:
 *	Allocate a security structure for Infiniband objects.
 *	@sec pointer to a security structure pointer.
 *	Returns 0 on success, non-zero on failure
 * @ib_free_security:
 *	Deallocate an Infiniband security structure.
 *	@sec contains the security structure to be freed.
 *
 * Security hooks for XFRM operations.
 *
 * @xfrm_policy_alloc_security:
 *	@ctxp is a pointer to the xfrm_sec_ctx being added to Security Policy
 *	Database used by the XFRM system.
 *	@sec_ctx contains the security context information being provided by
 *	the user-level policy update program (e.g., setkey).
 *	Allocate a security structure to the xp->security field; the security
 *	field is initialized to NULL when the xfrm_policy is allocated.
 *	Return 0 if operation was successful (memory to allocate, legal context)
 *	@gfp is to specify the context for the allocation
 * @xfrm_policy_clone_security:
 *	@old_ctx contains an existing xfrm_sec_ctx.
 *	@new_ctxp contains a new xfrm_sec_ctx being cloned from old.
 *	Allocate a security structure in new_ctxp that contains the
 *	information from the old_ctx structure.
 *	Return 0 if operation was successful (memory to allocate).
 * @xfrm_policy_free_security:
 *	@ctx contains the xfrm_sec_ctx
 *	Deallocate xp->security.
 * @xfrm_policy_delete_security:
 *	@ctx contains the xfrm_sec_ctx.
 *	Authorize deletion of xp->security.
 * @xfrm_state_alloc:
 *	@x contains the xfrm_state being added to the Security Association
 *	Database by the XFRM system.
 *	@sec_ctx contains the security context information being provided by
 *	the user-level SA generation program (e.g., setkey or racoon).
 *	Allocate a security structure to the x->security field; the security
 *	field is initialized to NULL when the xfrm_state is allocated. Set the
 *	context to correspond to sec_ctx. Return 0 if operation was successful
 *	(memory to allocate, legal context).
 * @xfrm_state_alloc_acquire:
 *	@x contains the xfrm_state being added to the Security Association
 *	Database by the XFRM system.
 *	@polsec contains the policy's security context.
 *	@secid contains the secid from which to take the mls portion of the
 *	context.
 *	Allocate a security structure to the x->security field; the security
 *	field is initialized to NULL when the xfrm_state is allocated. Set the
 *	context to correspond to secid. Return 0 if operation was successful
 *	(memory to allocate, legal context).
 * @xfrm_state_free_security:
 *	@x contains the xfrm_state.
 *	Deallocate x->security.
 * @xfrm_state_delete_security:
 *	@x contains the xfrm_state.
 *	Authorize deletion of x->security.
 * @xfrm_policy_lookup:
 *	@ctx contains the xfrm_sec_ctx for which the access control is being
 *	checked.
 *	@fl_secid contains the flow security label that is used to authorize
 *	access to the policy xp.
 *	@dir contains the direction of the flow (input or output).
 *	Check permission when a flow selects a xfrm_policy for processing
 *	XFRMs on a packet.  The hook is called when selecting either a
 *	per-socket policy or a generic xfrm policy.
 *	Return 0 if permission is granted, -ESRCH otherwise, or -errno
 *	on other errors.
 * @xfrm_state_pol_flow_match:
 *	@x contains the state to match.
 *	@xp contains the policy to check for a match.
 *	@fl contains the flow to check for a match.
 *	Return 1 if there is a match.
 * @xfrm_decode_session:
 *	@skb points to skb to decode.
 *	@secid points to the flow key secid to set.
 *	@ckall says if all xfrms used should be checked for same secid.
 *	Return 0 if ckall is zero or all xfrms used have the same secid.
 *
 * Security hooks affecting all Key Management operations
 *
 * @key_alloc:
 *	Permit allocation of a key and assign security data. Note that key does
 *	not have a serial number assigned at this point.
 *	@key points to the key.
 *	@flags is the allocation flags
 *	Return 0 if permission is granted, -ve error otherwise.
 * @key_free:
 *	Notification of destruction; free security data.
 *	@key points to the key.
 *	No return value.
 * @key_permission:
 *	See whether a specific operational right is granted to a process on a
 *	key.
 *	@key_ref refers to the key (key pointer + possession attribute bit).
 *	@cred points to the credentials to provide the context against which to
 *	evaluate the security data on the key.
 *	@perm describes the combination of permissions required of this key.
 *	Return 0 if permission is granted, -ve error otherwise.
 * @key_getsecurity:
 *	Get a textual representation of the security context attached to a key
 *	for the purposes of honouring KEYCTL_GETSECURITY.  This function
 *	allocates the storage for the NUL-terminated string and the caller
 *	should free it.
 *	@key points to the key to be queried.
 *	@_buffer points to a pointer that should be set to point to the
 *	resulting string (if no label or an error occurs).
 *	Return the length of the string (including terminating NUL) or -ve if
 *	an error.
 *	May also return 0 (and a NULL buffer pointer) if there is no label.
 *
 * Security hooks affecting all System V IPC operations.
 *
 * @ipc_permission:
 *	Check permissions for access to IPC
 *	@ipcp contains the kernel IPC permission structure
 *	@flag contains the desired (requested) permission set
 *	Return 0 if permission is granted.
 * @ipc_getsecid:
 *	Get the secid associated with the ipc object.
 *	@ipcp contains the kernel IPC permission structure.
 *	@secid contains a pointer to the location where result will be saved.
 *	In case of failure, @secid will be set to zero.
 *
 * Security hooks for individual messages held in System V IPC message queues
 * @msg_msg_alloc_security:
 *	Allocate and attach a security structure to the msg->security field.
 *	The security field is initialized to NULL when the structure is first
 *	created.
 *	@msg contains the message structure to be modified.
 *	Return 0 if operation was successful and permission is granted.
 * @msg_msg_free_security:
 *	Deallocate the security structure for this message.
 *	@msg contains the message structure to be modified.
 *
 * Security hooks for System V IPC Message Queues
 *
 * @msg_queue_alloc_security:
 *	Allocate and attach a security structure to the
 *	@perm->security field. The security field is initialized to
 *	NULL when the structure is first created.
 *	@perm contains the IPC permissions of the message queue.
 *	Return 0 if operation was successful and permission is granted.
 * @msg_queue_free_security:
 *	Deallocate security field @perm->security for the message queue.
 *	@perm contains the IPC permissions of the message queue.
 * @msg_queue_associate:
 *	Check permission when a message queue is requested through the
 *	msgget system call. This hook is only called when returning the
 *	message queue identifier for an existing message queue, not when a
 *	new message queue is created.
 *	@perm contains the IPC permissions of the message queue.
 *	@msqflg contains the operation control flags.
 *	Return 0 if permission is granted.
 * @msg_queue_msgctl:
 *	Check permission when a message control operation specified by @cmd
 *	is to be performed on the message queue with permissions @perm.
 *	The @perm may be NULL, e.g. for IPC_INFO or MSG_INFO.
 *	@perm contains the IPC permissions of the msg queue. May be NULL.
 *	@cmd contains the operation to be performed.
 *	Return 0 if permission is granted.
 * @msg_queue_msgsnd:
 *	Check permission before a message, @msg, is enqueued on the message
 *	queue with permissions @perm.
 *	@perm contains the IPC permissions of the message queue.
 *	@msg contains the message to be enqueued.
 *	@msqflg contains operational flags.
 *	Return 0 if permission is granted.
 * @msg_queue_msgrcv:
 *	Check permission before a message, @msg, is removed from the message
 *	queue. The @target task structure contains a pointer to the
 *	process that will be receiving the message (not equal to the current
 *	process when inline receives are being performed).
 *	@perm contains the IPC permissions of the message queue.
 *	@msg contains the message destination.
 *	@target contains the task structure for recipient process.
 *	@type contains the type of message requested.
 *	@mode contains the operational flags.
 *	Return 0 if permission is granted.
 *
 * Security hooks for System V Shared Memory Segments
 *
 * @shm_alloc_security:
 *	Allocate and attach a security structure to the @perm->security
 *	field. The security field is initialized to NULL when the structure is
 *	first created.
 *	@perm contains the IPC permissions of the shared memory structure.
 *	Return 0 if operation was successful and permission is granted.
 * @shm_free_security:
 *	Deallocate the security structure @perm->security for the memory segment.
 *	@perm contains the IPC permissions of the shared memory structure.
 * @shm_associate:
 *	Check permission when a shared memory region is requested through the
 *	shmget system call. This hook is only called when returning the shared
 *	memory region identifier for an existing region, not when a new shared
 *	memory region is created.
 *	@perm contains the IPC permissions of the shared memory structure.
 *	@shmflg contains the operation control flags.
 *	Return 0 if permission is granted.
 * @shm_shmctl:
 *	Check permission when a shared memory control operation specified by
 *	@cmd is to be performed on the shared memory region with permissions @perm.
 *	The @perm may be NULL, e.g. for IPC_INFO or SHM_INFO.
 *	@perm contains the IPC permissions of the shared memory structure.
 *	@cmd contains the operation to be performed.
 *	Return 0 if permission is granted.
 * @shm_shmat:
 *	Check permissions prior to allowing the shmat system call to attach the
 *	shared memory segment with permissions @perm to the data segment of the
 *	calling process. The attaching address is specified by @shmaddr.
 *	@perm contains the IPC permissions of the shared memory structure.
 *	@shmaddr contains the address to attach memory region to.
 *	@shmflg contains the operational flags.
 *	Return 0 if permission is granted.
 *
 * Security hooks for System V Semaphores
 *
 * @sem_alloc_security:
 *	Allocate and attach a security structure to the @perm->security
 *	field. The security field is initialized to NULL when the structure is
 *	first created.
 *	@perm contains the IPC permissions of the semaphore.
 *	Return 0 if operation was successful and permission is granted.
 * @sem_free_security:
 *	Deallocate security structure @perm->security for the semaphore.
 *	@perm contains the IPC permissions of the semaphore.
 * @sem_associate:
 *	Check permission when a semaphore is requested through the semget
 *	system call. This hook is only called when returning the semaphore
 *	identifier for an existing semaphore, not when a new one must be
 *	created.
 *	@perm contains the IPC permissions of the semaphore.
 *	@semflg contains the operation control flags.
 *	Return 0 if permission is granted.
 * @sem_semctl:
 *	Check permission when a semaphore operation specified by @cmd is to be
 *	performed on the semaphore. The @perm may be NULL, e.g. for
 *	IPC_INFO or SEM_INFO.
 *	@perm contains the IPC permissions of the semaphore. May be NULL.
 *	@cmd contains the operation to be performed.
 *	Return 0 if permission is granted.
 * @sem_semop:
 *	Check permissions before performing operations on members of the
 *	semaphore set. If the @alter flag is nonzero, the semaphore set
 *	may be modified.
 *	@perm contains the IPC permissions of the semaphore.
 *	@sops contains the operations to perform.
 *	@nsops contains the number of operations to perform.
 *	@alter contains the flag indicating whether changes are to be made.
 *	Return 0 if permission is granted.
 *
 * @binder_set_context_mgr:
 *	Check whether @mgr is allowed to be the binder context manager.
 *	@mgr contains the task_struct for the task being registered.
 *	Return 0 if permission is granted.
 * @binder_transaction:
 *	Check whether @from is allowed to invoke a binder transaction call
 *	to @to.
 *	@from contains the task_struct for the sending task.
 *	@to contains the task_struct for the receiving task.
 * @binder_transfer_binder:
 *	Check whether @from is allowed to transfer a binder reference to @to.
 *	@from contains the task_struct for the sending task.
 *	@to contains the task_struct for the receiving task.
 * @binder_transfer_file:
 *	Check whether @from is allowed to transfer @file to @to.
 *	@from contains the task_struct for the sending task.
 *	@file contains the struct file being transferred.
 *	@to contains the task_struct for the receiving task.
 *
 * @ptrace_access_check:
 *	Check permission before allowing the current process to trace the
 *	@child process.
 *	Security modules may also want to perform a process tracing check
 *	during an execve in the set_security or apply_creds hooks of
 *	tracing check during an execve in the bprm_set_creds hook of
 *	binprm_security_ops if the process is being traced and its security
 *	attributes would be changed by the execve.
 *	@child contains the task_struct structure for the target process.
 *	@mode contains the PTRACE_MODE flags indicating the form of access.
 *	Return 0 if permission is granted.
 * @ptrace_traceme:
 *	Check that the @parent process has sufficient permission to trace the
 *	current process before allowing the current process to present itself
 *	to the @parent process for tracing.
 *	@parent contains the task_struct structure for debugger process.
 *	Return 0 if permission is granted.
 * @capget:
 *	Get the @effective, @inheritable, and @permitted capability sets for
 *	the @target process.  The hook may also perform permission checking to
 *	determine if the current process is allowed to see the capability sets
 *	of the @target process.
 *	@target contains the task_struct structure for target process.
 *	@effective contains the effective capability set.
 *	@inheritable contains the inheritable capability set.
 *	@permitted contains the permitted capability set.
 *	Return 0 if the capability sets were successfully obtained.
 * @capset:
 *	Set the @effective, @inheritable, and @permitted capability sets for
 *	the current process.
 *	@new contains the new credentials structure for target process.
 *	@old contains the current credentials structure for target process.
 *	@effective contains the effective capability set.
 *	@inheritable contains the inheritable capability set.
 *	@permitted contains the permitted capability set.
 *	Return 0 and update @new if permission is granted.
 * @capable:
 *	Check whether the @tsk process has the @cap capability in the indicated
 *	credentials.
 *	@cred contains the credentials to use.
 *	@ns contains the user namespace we want the capability in
 *	@cap contains the capability <include/linux/capability.h>.
 *	@audit contains whether to write an audit message or not
 *	Return 0 if the capability is granted for @tsk.
 * @syslog:
 *	Check permission before accessing the kernel message ring or changing
 *	logging to the console.
 *	See the syslog(2) manual page for an explanation of the @type values.
 *	@type contains the SYSLOG_ACTION_* constant from <include/linux/syslog.h>
 *	Return 0 if permission is granted.
 * @settime:
 *	Check permission to change the system time.
 *	struct timespec64 is defined in <include/linux/time64.h> and timezone
 *	is defined in <include/linux/time.h>
 *	@ts contains new time
 *	@tz contains new timezone
 *	Return 0 if permission is granted.
 * @vm_enough_memory:
 *	Check permissions for allocating a new virtual mapping.
 *	@mm contains the mm struct it is being added to.
 *	@pages contains the number of pages.
 *	Return 0 if permission is granted.
 *
 * @ismaclabel:
 *	Check if the extended attribute specified by @name
 *	represents a MAC label. Returns 1 if name is a MAC
 *	attribute otherwise returns 0.
 *	@name full extended attribute name to check against
 *	LSM as a MAC label.
 *
 * @secid_to_secctx:
 *	Convert secid to security context.  If secdata is NULL the length of
 *	the result will be returned in seclen, but no secdata will be returned.
 *	This does mean that the length could change between calls to check the
 *	length and the next call which actually allocates and returns the
 *	secdata.
 *	@secid contains the security ID.
 *	@secdata contains the pointer that stores the converted security
 *	context.
 *	@seclen pointer which contains the length of the data
 * @secctx_to_secid:
 *	Convert security context to secid.
 *	@secid contains the pointer to the generated security ID.
 *	@secdata contains the security context.
 *
 * @release_secctx:
 *	Release the security context.
 *	@secdata contains the security context.
 *	@seclen contains the length of the security context.
 *
 * Security hooks for Audit
 *
 * @audit_rule_init:
 *	Allocate and initialize an LSM audit rule structure.
 *	@field contains the required Audit action.
 *	Fields flags are defined in <include/linux/audit.h>
 *	@op contains the operator the rule uses.
 *	@rulestr contains the context where the rule will be applied to.
 *	@lsmrule contains a pointer to receive the result.
 *	Return 0 if @lsmrule has been successfully set,
 *	-EINVAL in case of an invalid rule.
 *
 * @audit_rule_known:
 *	Specifies whether given @krule contains any fields related to
 *	current LSM.
 *	@krule contains the audit rule of interest.
 *	Return 1 in case of relation found, 0 otherwise.
 *
 * @audit_rule_match:
 *	Determine if given @secid matches a rule previously approved
 *	by @audit_rule_known.
 *	@secid contains the security id in question.
 *	@field contains the field which relates to current LSM.
 *	@op contains the operator that will be used for matching.
<<<<<<< HEAD
 *	@rule points to the audit rule that will be checked against.
 *	@actx points to the audit context associated with the check.
=======
 *	@lrule points to the audit rule that will be checked against.
>>>>>>> 407d19ab
 *	Return 1 if secid matches the rule, 0 if it does not, -ERRNO on failure.
 *
 * @audit_rule_free:
 *	Deallocate the LSM audit rule structure previously allocated by
 *	audit_rule_init.
 *	@lsmrule contains the allocated rule
 *
 * @inode_invalidate_secctx:
 *	Notify the security module that it must revalidate the security context
 *	of an inode.
 *
 * @inode_notifysecctx:
 *	Notify the security module of what the security context of an inode
 *	should be.  Initializes the incore security context managed by the
 *	security module for this inode.  Example usage:  NFS client invokes
 *	this hook to initialize the security context in its incore inode to the
 *	value provided by the server for the file when the server returned the
 *	file's attributes to the client.
 *	Must be called with inode->i_mutex locked.
 *	@inode we wish to set the security context of.
 *	@ctx contains the string which we wish to set in the inode.
 *	@ctxlen contains the length of @ctx.
 *
 * @inode_setsecctx:
 *	Change the security context of an inode.  Updates the
 *	incore security context managed by the security module and invokes the
 *	fs code as needed (via __vfs_setxattr_noperm) to update any backing
 *	xattrs that represent the context.  Example usage:  NFS server invokes
 *	this hook to change the security context in its incore inode and on the
 *	backing filesystem to a value provided by the client on a SETATTR
 *	operation.
 *	Must be called with inode->i_mutex locked.
 *	@dentry contains the inode we wish to set the security context of.
 *	@ctx contains the string which we wish to set in the inode.
 *	@ctxlen contains the length of @ctx.
 *
 * @inode_getsecctx:
 *	On success, returns 0 and fills out @ctx and @ctxlen with the security
 *	context for the given @inode.
 *	@inode we wish to get the security context of.
 *	@ctx is a pointer in which to place the allocated security context.
 *	@ctxlen points to the place to put the length of @ctx.
 *
 * Security hooks for using the eBPF maps and programs functionalities through
 * eBPF syscalls.
 *
 * @bpf:
 *	Do a initial check for all bpf syscalls after the attribute is copied
 *	into the kernel. The actual security module can implement their own
 *	rules to check the specific cmd they need.
 *
 * @bpf_map:
 *	Do a check when the kernel generate and return a file descriptor for
 *	eBPF maps.
 *
 *	@map: bpf map that we want to access
 *	@mask: the access flags
 *
 * @bpf_prog:
 *	Do a check when the kernel generate and return a file descriptor for
 *	eBPF programs.
 *
 *	@prog: bpf prog that userspace want to use.
 *
 * @bpf_map_alloc_security:
 *	Initialize the security field inside bpf map.
 *
 * @bpf_map_free_security:
 *	Clean up the security information stored inside bpf map.
 *
 * @bpf_prog_alloc_security:
 *	Initialize the security field inside bpf program.
 *
 * @bpf_prog_free_security:
 *	Clean up the security information stored inside bpf prog.
 *
 */
union security_list_options {
	int (*binder_set_context_mgr)(struct task_struct *mgr);
	int (*binder_transaction)(struct task_struct *from,
					struct task_struct *to);
	int (*binder_transfer_binder)(struct task_struct *from,
					struct task_struct *to);
	int (*binder_transfer_file)(struct task_struct *from,
					struct task_struct *to,
					struct file *file);

	int (*ptrace_access_check)(struct task_struct *child,
					unsigned int mode);
	int (*ptrace_traceme)(struct task_struct *parent);
	int (*capget)(struct task_struct *target, kernel_cap_t *effective,
			kernel_cap_t *inheritable, kernel_cap_t *permitted);
	int (*capset)(struct cred *new, const struct cred *old,
			const kernel_cap_t *effective,
			const kernel_cap_t *inheritable,
			const kernel_cap_t *permitted);
	int (*capable)(const struct cred *cred, struct user_namespace *ns,
			int cap, int audit);
	int (*quotactl)(int cmds, int type, int id, struct super_block *sb);
	int (*quota_on)(struct dentry *dentry);
	int (*syslog)(int type);
	int (*settime)(const struct timespec64 *ts, const struct timezone *tz);
	int (*vm_enough_memory)(struct mm_struct *mm, long pages);

	int (*bprm_set_creds)(struct linux_binprm *bprm);
	int (*bprm_check_security)(struct linux_binprm *bprm);
	void (*bprm_committing_creds)(struct linux_binprm *bprm);
	void (*bprm_committed_creds)(struct linux_binprm *bprm);

	int (*sb_alloc_security)(struct super_block *sb);
	void (*sb_free_security)(struct super_block *sb);
	int (*sb_copy_data)(char *orig, char *copy);
	int (*sb_remount)(struct super_block *sb, void *data);
	int (*sb_kern_mount)(struct super_block *sb, int flags, void *data);
	int (*sb_show_options)(struct seq_file *m, struct super_block *sb);
	int (*sb_statfs)(struct dentry *dentry);
	int (*sb_mount)(const char *dev_name, const struct path *path,
			const char *type, unsigned long flags, void *data);
	int (*sb_umount)(struct vfsmount *mnt, int flags);
	int (*sb_pivotroot)(const struct path *old_path, const struct path *new_path);
	int (*sb_set_mnt_opts)(struct super_block *sb,
				struct security_mnt_opts *opts,
				unsigned long kern_flags,
				unsigned long *set_kern_flags);
	int (*sb_clone_mnt_opts)(const struct super_block *oldsb,
					struct super_block *newsb,
					unsigned long kern_flags,
					unsigned long *set_kern_flags);
<<<<<<< HEAD
	int (*sb_parse_opts_str)(char *options, struct security_mnt_opts *opts);
=======
	int (*sb_add_mnt_opt)(const char *option, const char *val, int len,
			      void **mnt_opts);
	int (*move_mount)(const struct path *from_path, const struct path *to_path);
>>>>>>> 407d19ab
	int (*dentry_init_security)(struct dentry *dentry, int mode,
					const struct qstr *name, void **ctx,
					u32 *ctxlen);
	int (*dentry_create_files_as)(struct dentry *dentry, int mode,
					struct qstr *name,
					const struct cred *old,
					struct cred *new);


#ifdef CONFIG_SECURITY_PATH
	int (*path_unlink)(const struct path *dir, struct dentry *dentry);
	int (*path_mkdir)(const struct path *dir, struct dentry *dentry,
				umode_t mode);
	int (*path_rmdir)(const struct path *dir, struct dentry *dentry);
	int (*path_mknod)(const struct path *dir, struct dentry *dentry,
				umode_t mode, unsigned int dev);
	int (*path_truncate)(const struct path *path);
	int (*path_symlink)(const struct path *dir, struct dentry *dentry,
				const char *old_name);
	int (*path_link)(struct dentry *old_dentry, const struct path *new_dir,
				struct dentry *new_dentry);
	int (*path_rename)(const struct path *old_dir, struct dentry *old_dentry,
				const struct path *new_dir,
				struct dentry *new_dentry);
	int (*path_chmod)(const struct path *path, umode_t mode);
	int (*path_chown)(const struct path *path, kuid_t uid, kgid_t gid);
	int (*path_chroot)(const struct path *path);
#endif

	int (*inode_alloc_security)(struct inode *inode);
	void (*inode_free_security)(struct inode *inode);
	int (*inode_init_security)(struct inode *inode, struct inode *dir,
					const struct qstr *qstr,
					const char **name, void **value,
					size_t *len);
	int (*inode_create)(struct inode *dir, struct dentry *dentry,
				umode_t mode);
	int (*inode_link)(struct dentry *old_dentry, struct inode *dir,
				struct dentry *new_dentry);
	int (*inode_unlink)(struct inode *dir, struct dentry *dentry);
	int (*inode_symlink)(struct inode *dir, struct dentry *dentry,
				const char *old_name);
	int (*inode_mkdir)(struct inode *dir, struct dentry *dentry,
				umode_t mode);
	int (*inode_rmdir)(struct inode *dir, struct dentry *dentry);
	int (*inode_mknod)(struct inode *dir, struct dentry *dentry,
				umode_t mode, dev_t dev);
	int (*inode_rename)(struct inode *old_dir, struct dentry *old_dentry,
				struct inode *new_dir,
				struct dentry *new_dentry);
	int (*inode_readlink)(struct dentry *dentry);
	int (*inode_follow_link)(struct dentry *dentry, struct inode *inode,
				 bool rcu);
	int (*inode_permission)(struct inode *inode, int mask);
	int (*inode_setattr)(struct dentry *dentry, struct iattr *attr);
	int (*inode_getattr)(const struct path *path);
	int (*inode_setxattr)(struct dentry *dentry, const char *name,
				const void *value, size_t size, int flags);
	void (*inode_post_setxattr)(struct dentry *dentry, const char *name,
					const void *value, size_t size,
					int flags);
	int (*inode_getxattr)(struct dentry *dentry, const char *name);
	int (*inode_listxattr)(struct dentry *dentry);
	int (*inode_removexattr)(struct dentry *dentry, const char *name);
	int (*inode_need_killpriv)(struct dentry *dentry);
	int (*inode_killpriv)(struct dentry *dentry);
	int (*inode_getsecurity)(struct inode *inode, const char *name,
					void **buffer, bool alloc);
	int (*inode_setsecurity)(struct inode *inode, const char *name,
					const void *value, size_t size,
					int flags);
	int (*inode_listsecurity)(struct inode *inode, char *buffer,
					size_t buffer_size);
	void (*inode_getsecid)(struct inode *inode, u32 *secid);
	int (*inode_copy_up)(struct dentry *src, struct cred **new);
	int (*inode_copy_up_xattr)(const char *name);

	int (*kernfs_init_security)(struct kernfs_node *kn_dir,
				    struct kernfs_node *kn);

	int (*file_permission)(struct file *file, int mask);
	int (*file_alloc_security)(struct file *file);
	void (*file_free_security)(struct file *file);
	int (*file_ioctl)(struct file *file, unsigned int cmd,
				unsigned long arg);
	int (*mmap_addr)(unsigned long addr);
	int (*mmap_file)(struct file *file, unsigned long reqprot,
				unsigned long prot, unsigned long flags);
	int (*file_mprotect)(struct vm_area_struct *vma, unsigned long reqprot,
				unsigned long prot);
	int (*file_lock)(struct file *file, unsigned int cmd);
	int (*file_fcntl)(struct file *file, unsigned int cmd,
				unsigned long arg);
	void (*file_set_fowner)(struct file *file);
	int (*file_send_sigiotask)(struct task_struct *tsk,
					struct fown_struct *fown, int sig);
	int (*file_receive)(struct file *file);
	int (*file_open)(struct file *file);

	int (*task_alloc)(struct task_struct *task, unsigned long clone_flags);
	void (*task_free)(struct task_struct *task);
	int (*cred_alloc_blank)(struct cred *cred, gfp_t gfp);
	void (*cred_free)(struct cred *cred);
	int (*cred_prepare)(struct cred *new, const struct cred *old,
				gfp_t gfp);
	void (*cred_transfer)(struct cred *new, const struct cred *old);
	void (*cred_getsecid)(const struct cred *c, u32 *secid);
	int (*kernel_act_as)(struct cred *new, u32 secid);
	int (*kernel_create_files_as)(struct cred *new, struct inode *inode);
	int (*kernel_module_request)(char *kmod_name);
	int (*kernel_load_data)(enum kernel_load_data_id id);
	int (*kernel_read_file)(struct file *file, enum kernel_read_file_id id);
	int (*kernel_post_read_file)(struct file *file, char *buf, loff_t size,
				     enum kernel_read_file_id id);
	int (*task_fix_setuid)(struct cred *new, const struct cred *old,
				int flags);
	int (*task_setpgid)(struct task_struct *p, pid_t pgid);
	int (*task_getpgid)(struct task_struct *p);
	int (*task_getsid)(struct task_struct *p);
	void (*task_getsecid)(struct task_struct *p, u32 *secid);
	int (*task_setnice)(struct task_struct *p, int nice);
	int (*task_setioprio)(struct task_struct *p, int ioprio);
	int (*task_getioprio)(struct task_struct *p);
	int (*task_prlimit)(const struct cred *cred, const struct cred *tcred,
			    unsigned int flags);
	int (*task_setrlimit)(struct task_struct *p, unsigned int resource,
				struct rlimit *new_rlim);
	int (*task_setscheduler)(struct task_struct *p);
	int (*task_getscheduler)(struct task_struct *p);
	int (*task_movememory)(struct task_struct *p);
	int (*task_kill)(struct task_struct *p, struct siginfo *info,
				int sig, const struct cred *cred);
	int (*task_prctl)(int option, unsigned long arg2, unsigned long arg3,
				unsigned long arg4, unsigned long arg5);
	void (*task_to_inode)(struct task_struct *p, struct inode *inode);

	int (*ipc_permission)(struct kern_ipc_perm *ipcp, short flag);
	void (*ipc_getsecid)(struct kern_ipc_perm *ipcp, u32 *secid);

	int (*msg_msg_alloc_security)(struct msg_msg *msg);
	void (*msg_msg_free_security)(struct msg_msg *msg);

	int (*msg_queue_alloc_security)(struct kern_ipc_perm *perm);
	void (*msg_queue_free_security)(struct kern_ipc_perm *perm);
	int (*msg_queue_associate)(struct kern_ipc_perm *perm, int msqflg);
	int (*msg_queue_msgctl)(struct kern_ipc_perm *perm, int cmd);
	int (*msg_queue_msgsnd)(struct kern_ipc_perm *perm, struct msg_msg *msg,
				int msqflg);
	int (*msg_queue_msgrcv)(struct kern_ipc_perm *perm, struct msg_msg *msg,
				struct task_struct *target, long type,
				int mode);

	int (*shm_alloc_security)(struct kern_ipc_perm *perm);
	void (*shm_free_security)(struct kern_ipc_perm *perm);
	int (*shm_associate)(struct kern_ipc_perm *perm, int shmflg);
	int (*shm_shmctl)(struct kern_ipc_perm *perm, int cmd);
	int (*shm_shmat)(struct kern_ipc_perm *perm, char __user *shmaddr,
				int shmflg);

	int (*sem_alloc_security)(struct kern_ipc_perm *perm);
	void (*sem_free_security)(struct kern_ipc_perm *perm);
	int (*sem_associate)(struct kern_ipc_perm *perm, int semflg);
	int (*sem_semctl)(struct kern_ipc_perm *perm, int cmd);
	int (*sem_semop)(struct kern_ipc_perm *perm, struct sembuf *sops,
				unsigned nsops, int alter);

	int (*netlink_send)(struct sock *sk, struct sk_buff *skb);

	void (*d_instantiate)(struct dentry *dentry, struct inode *inode);

	int (*getprocattr)(struct task_struct *p, char *name, char **value);
	int (*setprocattr)(const char *name, void *value, size_t size);
	int (*ismaclabel)(const char *name);
	int (*secid_to_secctx)(u32 secid, char **secdata, u32 *seclen);
	int (*secctx_to_secid)(const char *secdata, u32 seclen, u32 *secid);
	void (*release_secctx)(char *secdata, u32 seclen);

	void (*inode_invalidate_secctx)(struct inode *inode);
	int (*inode_notifysecctx)(struct inode *inode, void *ctx, u32 ctxlen);
	int (*inode_setsecctx)(struct dentry *dentry, void *ctx, u32 ctxlen);
	int (*inode_getsecctx)(struct inode *inode, void **ctx, u32 *ctxlen);

#ifdef CONFIG_SECURITY_NETWORK
	int (*unix_stream_connect)(struct sock *sock, struct sock *other,
					struct sock *newsk);
	int (*unix_may_send)(struct socket *sock, struct socket *other);

	int (*socket_create)(int family, int type, int protocol, int kern);
	int (*socket_post_create)(struct socket *sock, int family, int type,
					int protocol, int kern);
	int (*socket_socketpair)(struct socket *socka, struct socket *sockb);
	int (*socket_bind)(struct socket *sock, struct sockaddr *address,
				int addrlen);
	int (*socket_connect)(struct socket *sock, struct sockaddr *address,
				int addrlen);
	int (*socket_listen)(struct socket *sock, int backlog);
	int (*socket_accept)(struct socket *sock, struct socket *newsock);
	int (*socket_sendmsg)(struct socket *sock, struct msghdr *msg,
				int size);
	int (*socket_recvmsg)(struct socket *sock, struct msghdr *msg,
				int size, int flags);
	int (*socket_getsockname)(struct socket *sock);
	int (*socket_getpeername)(struct socket *sock);
	int (*socket_getsockopt)(struct socket *sock, int level, int optname);
	int (*socket_setsockopt)(struct socket *sock, int level, int optname);
	int (*socket_shutdown)(struct socket *sock, int how);
	int (*socket_sock_rcv_skb)(struct sock *sk, struct sk_buff *skb);
	int (*socket_getpeersec_stream)(struct socket *sock,
					char __user *optval,
					int __user *optlen, unsigned len);
	int (*socket_getpeersec_dgram)(struct socket *sock,
					struct sk_buff *skb, u32 *secid);
	int (*sk_alloc_security)(struct sock *sk, int family, gfp_t priority);
	void (*sk_free_security)(struct sock *sk);
	void (*sk_clone_security)(const struct sock *sk, struct sock *newsk);
	void (*sk_getsecid)(struct sock *sk, u32 *secid);
	void (*sock_graft)(struct sock *sk, struct socket *parent);
	int (*inet_conn_request)(struct sock *sk, struct sk_buff *skb,
					struct request_sock *req);
	void (*inet_csk_clone)(struct sock *newsk,
				const struct request_sock *req);
	void (*inet_conn_established)(struct sock *sk, struct sk_buff *skb);
	int (*secmark_relabel_packet)(u32 secid);
	void (*secmark_refcount_inc)(void);
	void (*secmark_refcount_dec)(void);
	void (*req_classify_flow)(const struct request_sock *req,
					struct flowi *fl);
	int (*tun_dev_alloc_security)(void **security);
	void (*tun_dev_free_security)(void *security);
	int (*tun_dev_create)(void);
	int (*tun_dev_attach_queue)(void *security);
	int (*tun_dev_attach)(struct sock *sk, void *security);
	int (*tun_dev_open)(void *security);
	int (*sctp_assoc_request)(struct sctp_endpoint *ep,
				  struct sk_buff *skb);
	int (*sctp_bind_connect)(struct sock *sk, int optname,
				 struct sockaddr *address, int addrlen);
	void (*sctp_sk_clone)(struct sctp_endpoint *ep, struct sock *sk,
			      struct sock *newsk);
#endif	/* CONFIG_SECURITY_NETWORK */

#ifdef CONFIG_SECURITY_INFINIBAND
	int (*ib_pkey_access)(void *sec, u64 subnet_prefix, u16 pkey);
	int (*ib_endport_manage_subnet)(void *sec, const char *dev_name,
					u8 port_num);
	int (*ib_alloc_security)(void **sec);
	void (*ib_free_security)(void *sec);
#endif	/* CONFIG_SECURITY_INFINIBAND */

#ifdef CONFIG_SECURITY_NETWORK_XFRM
	int (*xfrm_policy_alloc_security)(struct xfrm_sec_ctx **ctxp,
					  struct xfrm_user_sec_ctx *sec_ctx,
						gfp_t gfp);
	int (*xfrm_policy_clone_security)(struct xfrm_sec_ctx *old_ctx,
						struct xfrm_sec_ctx **new_ctx);
	void (*xfrm_policy_free_security)(struct xfrm_sec_ctx *ctx);
	int (*xfrm_policy_delete_security)(struct xfrm_sec_ctx *ctx);
	int (*xfrm_state_alloc)(struct xfrm_state *x,
				struct xfrm_user_sec_ctx *sec_ctx);
	int (*xfrm_state_alloc_acquire)(struct xfrm_state *x,
					struct xfrm_sec_ctx *polsec,
					u32 secid);
	void (*xfrm_state_free_security)(struct xfrm_state *x);
	int (*xfrm_state_delete_security)(struct xfrm_state *x);
	int (*xfrm_policy_lookup)(struct xfrm_sec_ctx *ctx, u32 fl_secid,
					u8 dir);
	int (*xfrm_state_pol_flow_match)(struct xfrm_state *x,
						struct xfrm_policy *xp,
						const struct flowi *fl);
	int (*xfrm_decode_session)(struct sk_buff *skb, u32 *secid, int ckall);
#endif	/* CONFIG_SECURITY_NETWORK_XFRM */

	/* key management security hooks */
#ifdef CONFIG_KEYS
	int (*key_alloc)(struct key *key, const struct cred *cred,
				unsigned long flags);
	void (*key_free)(struct key *key);
	int (*key_permission)(key_ref_t key_ref, const struct cred *cred,
				unsigned perm);
	int (*key_getsecurity)(struct key *key, char **_buffer);
#endif	/* CONFIG_KEYS */

#ifdef CONFIG_AUDIT
	int (*audit_rule_init)(u32 field, u32 op, char *rulestr,
				void **lsmrule);
	int (*audit_rule_known)(struct audit_krule *krule);
	int (*audit_rule_match)(u32 secid, u32 field, u32 op, void *lsmrule,
				struct audit_context *actx);
	void (*audit_rule_free)(void *lsmrule);
#endif /* CONFIG_AUDIT */

#ifdef CONFIG_BPF_SYSCALL
	int (*bpf)(int cmd, union bpf_attr *attr,
				 unsigned int size);
	int (*bpf_map)(struct bpf_map *map, fmode_t fmode);
	int (*bpf_prog)(struct bpf_prog *prog);
	int (*bpf_map_alloc_security)(struct bpf_map *map);
	void (*bpf_map_free_security)(struct bpf_map *map);
	int (*bpf_prog_alloc_security)(struct bpf_prog_aux *aux);
	void (*bpf_prog_free_security)(struct bpf_prog_aux *aux);
#endif /* CONFIG_BPF_SYSCALL */
};

struct security_hook_heads {
	struct hlist_head binder_set_context_mgr;
	struct hlist_head binder_transaction;
	struct hlist_head binder_transfer_binder;
	struct hlist_head binder_transfer_file;
	struct hlist_head ptrace_access_check;
	struct hlist_head ptrace_traceme;
	struct hlist_head capget;
	struct hlist_head capset;
	struct hlist_head capable;
	struct hlist_head quotactl;
	struct hlist_head quota_on;
	struct hlist_head syslog;
	struct hlist_head settime;
	struct hlist_head vm_enough_memory;
	struct hlist_head bprm_set_creds;
	struct hlist_head bprm_check_security;
	struct hlist_head bprm_committing_creds;
	struct hlist_head bprm_committed_creds;
	struct hlist_head sb_alloc_security;
	struct hlist_head sb_free_security;
	struct hlist_head sb_copy_data;
	struct hlist_head sb_remount;
	struct hlist_head sb_kern_mount;
	struct hlist_head sb_show_options;
	struct hlist_head sb_statfs;
	struct hlist_head sb_mount;
	struct hlist_head sb_umount;
	struct hlist_head sb_pivotroot;
	struct hlist_head sb_set_mnt_opts;
	struct hlist_head sb_clone_mnt_opts;
<<<<<<< HEAD
	struct hlist_head sb_parse_opts_str;
=======
	struct hlist_head sb_add_mnt_opt;
	struct hlist_head move_mount;
>>>>>>> 407d19ab
	struct hlist_head dentry_init_security;
	struct hlist_head dentry_create_files_as;
#ifdef CONFIG_SECURITY_PATH
	struct hlist_head path_unlink;
	struct hlist_head path_mkdir;
	struct hlist_head path_rmdir;
	struct hlist_head path_mknod;
	struct hlist_head path_truncate;
	struct hlist_head path_symlink;
	struct hlist_head path_link;
	struct hlist_head path_rename;
	struct hlist_head path_chmod;
	struct hlist_head path_chown;
	struct hlist_head path_chroot;
#endif
	struct hlist_head inode_alloc_security;
	struct hlist_head inode_free_security;
	struct hlist_head inode_init_security;
	struct hlist_head inode_create;
	struct hlist_head inode_link;
	struct hlist_head inode_unlink;
	struct hlist_head inode_symlink;
	struct hlist_head inode_mkdir;
	struct hlist_head inode_rmdir;
	struct hlist_head inode_mknod;
	struct hlist_head inode_rename;
	struct hlist_head inode_readlink;
	struct hlist_head inode_follow_link;
	struct hlist_head inode_permission;
	struct hlist_head inode_setattr;
	struct hlist_head inode_getattr;
	struct hlist_head inode_setxattr;
	struct hlist_head inode_post_setxattr;
	struct hlist_head inode_getxattr;
	struct hlist_head inode_listxattr;
	struct hlist_head inode_removexattr;
	struct hlist_head inode_need_killpriv;
	struct hlist_head inode_killpriv;
	struct hlist_head inode_getsecurity;
	struct hlist_head inode_setsecurity;
	struct hlist_head inode_listsecurity;
	struct hlist_head inode_getsecid;
	struct hlist_head inode_copy_up;
	struct hlist_head inode_copy_up_xattr;
	struct hlist_head kernfs_init_security;
	struct hlist_head file_permission;
	struct hlist_head file_alloc_security;
	struct hlist_head file_free_security;
	struct hlist_head file_ioctl;
	struct hlist_head mmap_addr;
	struct hlist_head mmap_file;
	struct hlist_head file_mprotect;
	struct hlist_head file_lock;
	struct hlist_head file_fcntl;
	struct hlist_head file_set_fowner;
	struct hlist_head file_send_sigiotask;
	struct hlist_head file_receive;
	struct hlist_head file_open;
	struct hlist_head task_alloc;
	struct hlist_head task_free;
	struct hlist_head cred_alloc_blank;
	struct hlist_head cred_free;
	struct hlist_head cred_prepare;
	struct hlist_head cred_transfer;
	struct hlist_head cred_getsecid;
	struct hlist_head kernel_act_as;
	struct hlist_head kernel_create_files_as;
	struct hlist_head kernel_load_data;
	struct hlist_head kernel_read_file;
	struct hlist_head kernel_post_read_file;
	struct hlist_head kernel_module_request;
	struct hlist_head task_fix_setuid;
	struct hlist_head task_setpgid;
	struct hlist_head task_getpgid;
	struct hlist_head task_getsid;
	struct hlist_head task_getsecid;
	struct hlist_head task_setnice;
	struct hlist_head task_setioprio;
	struct hlist_head task_getioprio;
	struct hlist_head task_prlimit;
	struct hlist_head task_setrlimit;
	struct hlist_head task_setscheduler;
	struct hlist_head task_getscheduler;
	struct hlist_head task_movememory;
	struct hlist_head task_kill;
	struct hlist_head task_prctl;
	struct hlist_head task_to_inode;
	struct hlist_head ipc_permission;
	struct hlist_head ipc_getsecid;
	struct hlist_head msg_msg_alloc_security;
	struct hlist_head msg_msg_free_security;
	struct hlist_head msg_queue_alloc_security;
	struct hlist_head msg_queue_free_security;
	struct hlist_head msg_queue_associate;
	struct hlist_head msg_queue_msgctl;
	struct hlist_head msg_queue_msgsnd;
	struct hlist_head msg_queue_msgrcv;
	struct hlist_head shm_alloc_security;
	struct hlist_head shm_free_security;
	struct hlist_head shm_associate;
	struct hlist_head shm_shmctl;
	struct hlist_head shm_shmat;
	struct hlist_head sem_alloc_security;
	struct hlist_head sem_free_security;
	struct hlist_head sem_associate;
	struct hlist_head sem_semctl;
	struct hlist_head sem_semop;
	struct hlist_head netlink_send;
	struct hlist_head d_instantiate;
	struct hlist_head getprocattr;
	struct hlist_head setprocattr;
	struct hlist_head ismaclabel;
	struct hlist_head secid_to_secctx;
	struct hlist_head secctx_to_secid;
	struct hlist_head release_secctx;
	struct hlist_head inode_invalidate_secctx;
	struct hlist_head inode_notifysecctx;
	struct hlist_head inode_setsecctx;
	struct hlist_head inode_getsecctx;
#ifdef CONFIG_SECURITY_NETWORK
	struct hlist_head unix_stream_connect;
	struct hlist_head unix_may_send;
	struct hlist_head socket_create;
	struct hlist_head socket_post_create;
	struct hlist_head socket_socketpair;
	struct hlist_head socket_bind;
	struct hlist_head socket_connect;
	struct hlist_head socket_listen;
	struct hlist_head socket_accept;
	struct hlist_head socket_sendmsg;
	struct hlist_head socket_recvmsg;
	struct hlist_head socket_getsockname;
	struct hlist_head socket_getpeername;
	struct hlist_head socket_getsockopt;
	struct hlist_head socket_setsockopt;
	struct hlist_head socket_shutdown;
	struct hlist_head socket_sock_rcv_skb;
	struct hlist_head socket_getpeersec_stream;
	struct hlist_head socket_getpeersec_dgram;
	struct hlist_head sk_alloc_security;
	struct hlist_head sk_free_security;
	struct hlist_head sk_clone_security;
	struct hlist_head sk_getsecid;
	struct hlist_head sock_graft;
	struct hlist_head inet_conn_request;
	struct hlist_head inet_csk_clone;
	struct hlist_head inet_conn_established;
	struct hlist_head secmark_relabel_packet;
	struct hlist_head secmark_refcount_inc;
	struct hlist_head secmark_refcount_dec;
	struct hlist_head req_classify_flow;
	struct hlist_head tun_dev_alloc_security;
	struct hlist_head tun_dev_free_security;
	struct hlist_head tun_dev_create;
	struct hlist_head tun_dev_attach_queue;
	struct hlist_head tun_dev_attach;
	struct hlist_head tun_dev_open;
	struct hlist_head sctp_assoc_request;
	struct hlist_head sctp_bind_connect;
	struct hlist_head sctp_sk_clone;
#endif	/* CONFIG_SECURITY_NETWORK */
#ifdef CONFIG_SECURITY_INFINIBAND
	struct hlist_head ib_pkey_access;
	struct hlist_head ib_endport_manage_subnet;
	struct hlist_head ib_alloc_security;
	struct hlist_head ib_free_security;
#endif	/* CONFIG_SECURITY_INFINIBAND */
#ifdef CONFIG_SECURITY_NETWORK_XFRM
	struct hlist_head xfrm_policy_alloc_security;
	struct hlist_head xfrm_policy_clone_security;
	struct hlist_head xfrm_policy_free_security;
	struct hlist_head xfrm_policy_delete_security;
	struct hlist_head xfrm_state_alloc;
	struct hlist_head xfrm_state_alloc_acquire;
	struct hlist_head xfrm_state_free_security;
	struct hlist_head xfrm_state_delete_security;
	struct hlist_head xfrm_policy_lookup;
	struct hlist_head xfrm_state_pol_flow_match;
	struct hlist_head xfrm_decode_session;
#endif	/* CONFIG_SECURITY_NETWORK_XFRM */
#ifdef CONFIG_KEYS
	struct hlist_head key_alloc;
	struct hlist_head key_free;
	struct hlist_head key_permission;
	struct hlist_head key_getsecurity;
#endif	/* CONFIG_KEYS */
#ifdef CONFIG_AUDIT
	struct hlist_head audit_rule_init;
	struct hlist_head audit_rule_known;
	struct hlist_head audit_rule_match;
	struct hlist_head audit_rule_free;
#endif /* CONFIG_AUDIT */
#ifdef CONFIG_BPF_SYSCALL
	struct hlist_head bpf;
	struct hlist_head bpf_map;
	struct hlist_head bpf_prog;
	struct hlist_head bpf_map_alloc_security;
	struct hlist_head bpf_map_free_security;
	struct hlist_head bpf_prog_alloc_security;
	struct hlist_head bpf_prog_free_security;
#endif /* CONFIG_BPF_SYSCALL */
} __randomize_layout;

/*
 * Security module hook list structure.
 * For use with generic list macros for common operations.
 */
struct security_hook_list {
	struct hlist_node		list;
	struct hlist_head		*head;
	union security_list_options	hook;
	char				*lsm;
} __randomize_layout;

/*
 * Initializing a security_hook_list structure takes
 * up a lot of space in a source file. This macro takes
 * care of the common case and reduces the amount of
 * text involved.
 */
#define LSM_HOOK_INIT(HEAD, HOOK) \
	{ .head = &security_hook_heads.HEAD, .hook = { .HEAD = HOOK } }

extern struct security_hook_heads security_hook_heads;
extern char *lsm_names;

extern void security_add_hooks(struct security_hook_list *hooks, int count,
				char *lsm);

#ifdef CONFIG_SECURITY_SELINUX_DISABLE
/*
 * Assuring the safety of deleting a security module is up to
 * the security module involved. This may entail ordering the
 * module's hook list in a particular way, refusing to disable
 * the module once a policy is loaded or any number of other
 * actions better imagined than described.
 *
 * The name of the configuration option reflects the only module
 * that currently uses the mechanism. Any developer who thinks
 * disabling their module is a good idea needs to be at least as
 * careful as the SELinux team.
 */
static inline void security_delete_hooks(struct security_hook_list *hooks,
						int count)
{
	int i;

	for (i = 0; i < count; i++)
		hlist_del_rcu(&hooks[i].list);
}
#endif /* CONFIG_SECURITY_SELINUX_DISABLE */

/* Currently required to handle SELinux runtime hook disable. */
#ifdef CONFIG_SECURITY_WRITABLE_HOOKS
#define __lsm_ro_after_init
#else
#define __lsm_ro_after_init	__ro_after_init
#endif /* CONFIG_SECURITY_WRITABLE_HOOKS */

extern int __init security_module_enable(const char *module);
extern void __init capability_add_hooks(void);
#ifdef CONFIG_SECURITY_YAMA
extern void __init yama_add_hooks(void);
#else
static inline void __init yama_add_hooks(void) { }
#endif
#ifdef CONFIG_SECURITY_LOADPIN
void __init loadpin_add_hooks(void);
#else
static inline void loadpin_add_hooks(void) { };
#endif

#endif /* ! __LINUX_LSM_HOOKS_H */<|MERGE_RESOLUTION|>--- conflicted
+++ resolved
@@ -75,6 +75,22 @@
  *	linux_binprm structure.  This hook is a good place to perform state
  *	changes on the process such as clearing out non-inheritable signal
  *	state.  This is called immediately after commit_creds().
+ *
+ * Security hooks for mount using fs_context.
+ *	[See also Documentation/filesystems/mounting.txt]
+ *
+ * @fs_context_dup:
+ *	Allocate and attach a security structure to sc->security.  This pointer
+ *	is initialised to NULL by the caller.
+ *	@fc indicates the new filesystem context.
+ *	@src_fc indicates the original filesystem context.
+ * @fs_context_parse_param:
+ *	Userspace provided a parameter to configure a superblock.  The LSM may
+ *	reject it with an error and may use it for itself, in which case it
+ *	should return 0; otherwise it should return -ENOPARAM to pass it on to
+ *	the filesystem.
+ *	@fc indicates the filesystem context.
+ *	@param The parameter
  *
  * Security hooks for filesystem operations.
  *
@@ -683,7 +699,7 @@
  *	Return 0 if permission is granted.
  * @task_kill:
  *	Check permission before sending signal @sig to @p.  @info can be NULL,
- *	the constant 1, or a pointer to a siginfo structure.  If @info is 1 or
+ *	the constant 1, or a pointer to a kernel_siginfo structure.  If @info is 1 or
  *	SI_FROMKERNEL(info) is true, then the signal should be viewed as coming
  *	from the kernel and should typically be permitted.
  *	SIGIO signals are handled separately by the send_sigiotask hook in
@@ -1281,7 +1297,7 @@
  *	@cred contains the credentials to use.
  *	@ns contains the user namespace we want the capability in
  *	@cap contains the capability <include/linux/capability.h>.
- *	@audit contains whether to write an audit message or not
+ *	@opts contains options for the capable check <include/linux/security.h>
  *	Return 0 if the capability is granted for @tsk.
  * @syslog:
  *	Check permission before accessing the kernel message ring or changing
@@ -1353,12 +1369,7 @@
  *	@secid contains the security id in question.
  *	@field contains the field which relates to current LSM.
  *	@op contains the operator that will be used for matching.
-<<<<<<< HEAD
- *	@rule points to the audit rule that will be checked against.
- *	@actx points to the audit context associated with the check.
-=======
  *	@lrule points to the audit rule that will be checked against.
->>>>>>> 407d19ab
  *	Return 1 if secid matches the rule, 0 if it does not, -ERRNO on failure.
  *
  * @audit_rule_free:
@@ -1455,8 +1466,10 @@
 			const kernel_cap_t *effective,
 			const kernel_cap_t *inheritable,
 			const kernel_cap_t *permitted);
-	int (*capable)(const struct cred *cred, struct user_namespace *ns,
-			int cap, int audit);
+	int (*capable)(const struct cred *cred,
+			struct user_namespace *ns,
+			int cap,
+			unsigned int opts);
 	int (*quotactl)(int cmds, int type, int id, struct super_block *sb);
 	int (*quota_on)(struct dentry *dentry);
 	int (*syslog)(int type);
@@ -1468,11 +1481,15 @@
 	void (*bprm_committing_creds)(struct linux_binprm *bprm);
 	void (*bprm_committed_creds)(struct linux_binprm *bprm);
 
+	int (*fs_context_dup)(struct fs_context *fc, struct fs_context *src_sc);
+	int (*fs_context_parse_param)(struct fs_context *fc, struct fs_parameter *param);
+
 	int (*sb_alloc_security)(struct super_block *sb);
 	void (*sb_free_security)(struct super_block *sb);
-	int (*sb_copy_data)(char *orig, char *copy);
-	int (*sb_remount)(struct super_block *sb, void *data);
-	int (*sb_kern_mount)(struct super_block *sb, int flags, void *data);
+	void (*sb_free_mnt_opts)(void *mnt_opts);
+	int (*sb_eat_lsm_opts)(char *orig, void **mnt_opts);
+	int (*sb_remount)(struct super_block *sb, void *mnt_opts);
+	int (*sb_kern_mount)(struct super_block *sb);
 	int (*sb_show_options)(struct seq_file *m, struct super_block *sb);
 	int (*sb_statfs)(struct dentry *dentry);
 	int (*sb_mount)(const char *dev_name, const struct path *path,
@@ -1480,20 +1497,16 @@
 	int (*sb_umount)(struct vfsmount *mnt, int flags);
 	int (*sb_pivotroot)(const struct path *old_path, const struct path *new_path);
 	int (*sb_set_mnt_opts)(struct super_block *sb,
-				struct security_mnt_opts *opts,
+				void *mnt_opts,
 				unsigned long kern_flags,
 				unsigned long *set_kern_flags);
 	int (*sb_clone_mnt_opts)(const struct super_block *oldsb,
 					struct super_block *newsb,
 					unsigned long kern_flags,
 					unsigned long *set_kern_flags);
-<<<<<<< HEAD
-	int (*sb_parse_opts_str)(char *options, struct security_mnt_opts *opts);
-=======
 	int (*sb_add_mnt_opt)(const char *option, const char *val, int len,
 			      void **mnt_opts);
 	int (*move_mount)(const struct path *from_path, const struct path *to_path);
->>>>>>> 407d19ab
 	int (*dentry_init_security)(struct dentry *dentry, int mode,
 					const struct qstr *name, void **ctx,
 					u32 *ctxlen);
@@ -1624,7 +1637,7 @@
 	int (*task_setscheduler)(struct task_struct *p);
 	int (*task_getscheduler)(struct task_struct *p);
 	int (*task_movememory)(struct task_struct *p);
-	int (*task_kill)(struct task_struct *p, struct siginfo *info,
+	int (*task_kill)(struct task_struct *p, struct kernel_siginfo *info,
 				int sig, const struct cred *cred);
 	int (*task_prctl)(int option, unsigned long arg2, unsigned long arg3,
 				unsigned long arg4, unsigned long arg5);
@@ -1780,8 +1793,7 @@
 	int (*audit_rule_init)(u32 field, u32 op, char *rulestr,
 				void **lsmrule);
 	int (*audit_rule_known)(struct audit_krule *krule);
-	int (*audit_rule_match)(u32 secid, u32 field, u32 op, void *lsmrule,
-				struct audit_context *actx);
+	int (*audit_rule_match)(u32 secid, u32 field, u32 op, void *lsmrule);
 	void (*audit_rule_free)(void *lsmrule);
 #endif /* CONFIG_AUDIT */
 
@@ -1816,9 +1828,12 @@
 	struct hlist_head bprm_check_security;
 	struct hlist_head bprm_committing_creds;
 	struct hlist_head bprm_committed_creds;
+	struct hlist_head fs_context_dup;
+	struct hlist_head fs_context_parse_param;
 	struct hlist_head sb_alloc_security;
 	struct hlist_head sb_free_security;
-	struct hlist_head sb_copy_data;
+	struct hlist_head sb_free_mnt_opts;
+	struct hlist_head sb_eat_lsm_opts;
 	struct hlist_head sb_remount;
 	struct hlist_head sb_kern_mount;
 	struct hlist_head sb_show_options;
@@ -1828,12 +1843,8 @@
 	struct hlist_head sb_pivotroot;
 	struct hlist_head sb_set_mnt_opts;
 	struct hlist_head sb_clone_mnt_opts;
-<<<<<<< HEAD
-	struct hlist_head sb_parse_opts_str;
-=======
 	struct hlist_head sb_add_mnt_opt;
 	struct hlist_head move_mount;
->>>>>>> 407d19ab
 	struct hlist_head dentry_init_security;
 	struct hlist_head dentry_create_files_as;
 #ifdef CONFIG_SECURITY_PATH
@@ -2049,6 +2060,18 @@
 } __randomize_layout;
 
 /*
+ * Security blob size or offset data.
+ */
+struct lsm_blob_sizes {
+	int	lbs_cred;
+	int	lbs_file;
+	int	lbs_inode;
+	int	lbs_ipc;
+	int	lbs_msg_msg;
+	int	lbs_task;
+};
+
+/*
  * Initializing a security_hook_list structure takes
  * up a lot of space in a source file. This macro takes
  * care of the common case and reduces the amount of
@@ -2062,6 +2085,30 @@
 
 extern void security_add_hooks(struct security_hook_list *hooks, int count,
 				char *lsm);
+
+#define LSM_FLAG_LEGACY_MAJOR	BIT(0)
+#define LSM_FLAG_EXCLUSIVE	BIT(1)
+
+enum lsm_order {
+	LSM_ORDER_FIRST = -1,	/* This is only for capabilities. */
+	LSM_ORDER_MUTABLE = 0,
+};
+
+struct lsm_info {
+	const char *name;	/* Required. */
+	enum lsm_order order;	/* Optional: default is LSM_ORDER_MUTABLE */
+	unsigned long flags;	/* Optional: flags describing LSM */
+	int *enabled;		/* Optional: controlled by CONFIG_LSM */
+	int (*init)(void);	/* Required. */
+	struct lsm_blob_sizes *blobs; /* Optional: for blob sharing. */
+};
+
+extern struct lsm_info __start_lsm_info[], __end_lsm_info[];
+
+#define DEFINE_LSM(lsm)							\
+	static struct lsm_info __lsm_##lsm				\
+		__used __section(.lsm_info.init)			\
+		__aligned(sizeof(unsigned long))
 
 #ifdef CONFIG_SECURITY_SELINUX_DISABLE
 /*
@@ -2093,17 +2140,6 @@
 #define __lsm_ro_after_init	__ro_after_init
 #endif /* CONFIG_SECURITY_WRITABLE_HOOKS */
 
-extern int __init security_module_enable(const char *module);
-extern void __init capability_add_hooks(void);
-#ifdef CONFIG_SECURITY_YAMA
-extern void __init yama_add_hooks(void);
-#else
-static inline void __init yama_add_hooks(void) { }
-#endif
-#ifdef CONFIG_SECURITY_LOADPIN
-void __init loadpin_add_hooks(void);
-#else
-static inline void loadpin_add_hooks(void) { };
-#endif
+extern int lsm_inode_alloc(struct inode *inode);
 
 #endif /* ! __LINUX_LSM_HOOKS_H */