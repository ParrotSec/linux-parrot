/* SPDX-License-Identifier: GPL-2.0 */
#ifndef _DYNAMIC_DEBUG_H
#define _DYNAMIC_DEBUG_H

#if defined(CC_HAVE_ASM_GOTO) && defined(CONFIG_JUMP_LABEL)
#include <linux/jump_label.h>
#endif

/*
 * An instance of this structure is created in a special
 * ELF section at every dynamic debug callsite.  At runtime,
 * the special section is treated as an array of these.
 */
struct _ddebug {
	/*
	 * These fields are used to drive the user interface
	 * for selecting and displaying debug callsites.
	 */
	const char *modname;
	const char *function;
	const char *filename;
	const char *format;
	unsigned int lineno:18;
	/*
	 * The flags field controls the behaviour at the callsite.
	 * The bits here are changed dynamically when the user
	 * writes commands to <debugfs>/dynamic_debug/control
	 */
#define _DPRINTK_FLAGS_NONE	0
#define _DPRINTK_FLAGS_PRINT	(1<<0) /* printk() a message using the format */
#define _DPRINTK_FLAGS_INCL_MODNAME	(1<<1)
#define _DPRINTK_FLAGS_INCL_FUNCNAME	(1<<2)
#define _DPRINTK_FLAGS_INCL_LINENO	(1<<3)
#define _DPRINTK_FLAGS_INCL_TID		(1<<4)
#if defined DEBUG
#define _DPRINTK_FLAGS_DEFAULT _DPRINTK_FLAGS_PRINT
#else
#define _DPRINTK_FLAGS_DEFAULT 0
#endif
	unsigned int flags:8;
#ifdef HAVE_JUMP_LABEL
	union {
		struct static_key_true dd_key_true;
		struct static_key_false dd_key_false;
	} key;
#endif
} __attribute__((aligned(8)));


int ddebug_add_module(struct _ddebug *tab, unsigned int n,
				const char *modname);

#if defined(CONFIG_DYNAMIC_DEBUG)
extern int ddebug_remove_module(const char *mod_name);
extern __printf(2, 3)
void __dynamic_pr_debug(struct _ddebug *descriptor, const char *fmt, ...);

extern int ddebug_dyndbg_module_param_cb(char *param, char *val,
					const char *modname);

struct device;

extern __printf(3, 4)
void __dynamic_dev_dbg(struct _ddebug *descriptor, const struct device *dev,
		       const char *fmt, ...);

struct net_device;

extern __printf(3, 4)
void __dynamic_netdev_dbg(struct _ddebug *descriptor,
			  const struct net_device *dev,
			  const char *fmt, ...);

<<<<<<< HEAD
#define DEFINE_DYNAMIC_DEBUG_METADATA_KEY(name, fmt, key, init)	\
=======
struct ib_device;

extern __printf(3, 4)
void __dynamic_ibdev_dbg(struct _ddebug *descriptor,
			 const struct ib_device *ibdev,
			 const char *fmt, ...);

#define DEFINE_DYNAMIC_DEBUG_METADATA(name, fmt)		\
>>>>>>> 407d19ab
	static struct _ddebug  __aligned(8)			\
	__attribute__((section("__verbose"))) name = {		\
		.modname = KBUILD_MODNAME,			\
		.function = __func__,				\
		.filename = __FILE__,				\
		.format = (fmt),				\
		.lineno = __LINE__,				\
		.flags = _DPRINTK_FLAGS_DEFAULT,		\
		dd_key_init(key, init)				\
	}

#ifdef HAVE_JUMP_LABEL

#define dd_key_init(key, init) key = (init)

#ifdef DEBUG
#define DEFINE_DYNAMIC_DEBUG_METADATA(name, fmt) \
	DEFINE_DYNAMIC_DEBUG_METADATA_KEY(name, fmt, .key.dd_key_true, \
					  (STATIC_KEY_TRUE_INIT))

#define DYNAMIC_DEBUG_BRANCH(descriptor) \
	static_branch_likely(&descriptor.key.dd_key_true)
#else
#define DEFINE_DYNAMIC_DEBUG_METADATA(name, fmt) \
	DEFINE_DYNAMIC_DEBUG_METADATA_KEY(name, fmt, .key.dd_key_false, \
					  (STATIC_KEY_FALSE_INIT))

#define DYNAMIC_DEBUG_BRANCH(descriptor) \
	static_branch_unlikely(&descriptor.key.dd_key_false)
#endif

#else

#define dd_key_init(key, init)

#define DEFINE_DYNAMIC_DEBUG_METADATA(name, fmt) \
	DEFINE_DYNAMIC_DEBUG_METADATA_KEY(name, fmt, 0, 0)

#ifdef DEBUG
#define DYNAMIC_DEBUG_BRANCH(descriptor) \
	likely(descriptor.flags & _DPRINTK_FLAGS_PRINT)
#else
#define DYNAMIC_DEBUG_BRANCH(descriptor) \
	unlikely(descriptor.flags & _DPRINTK_FLAGS_PRINT)
#endif

#endif

#define dynamic_pr_debug(fmt, ...)				\
do {								\
	DEFINE_DYNAMIC_DEBUG_METADATA(descriptor, fmt);		\
	if (DYNAMIC_DEBUG_BRANCH(descriptor))			\
		__dynamic_pr_debug(&descriptor, pr_fmt(fmt),	\
				   ##__VA_ARGS__);		\
} while (0)

#define dynamic_dev_dbg(dev, fmt, ...)				\
do {								\
	DEFINE_DYNAMIC_DEBUG_METADATA(descriptor, fmt);		\
	if (DYNAMIC_DEBUG_BRANCH(descriptor))			\
		__dynamic_dev_dbg(&descriptor, dev, fmt,	\
				  ##__VA_ARGS__);		\
} while (0)

#define dynamic_netdev_dbg(dev, fmt, ...)			\
do {								\
	DEFINE_DYNAMIC_DEBUG_METADATA(descriptor, fmt);		\
	if (DYNAMIC_DEBUG_BRANCH(descriptor))			\
		__dynamic_netdev_dbg(&descriptor, dev, fmt,	\
				     ##__VA_ARGS__);		\
} while (0)

<<<<<<< HEAD
#define dynamic_hex_dump(prefix_str, prefix_type, rowsize,	\
			 groupsize, buf, len, ascii)		\
do {								\
	DEFINE_DYNAMIC_DEBUG_METADATA(descriptor,		\
		__builtin_constant_p(prefix_str) ? prefix_str : "hexdump");\
	if (DYNAMIC_DEBUG_BRANCH(descriptor))			\
		print_hex_dump(KERN_DEBUG, prefix_str,		\
			       prefix_type, rowsize, groupsize,	\
			       buf, len, ascii);		\
} while (0)
=======
#define dynamic_ibdev_dbg(dev, fmt, ...)			\
	_dynamic_func_call(fmt, __dynamic_ibdev_dbg,		\
			   dev, fmt, ##__VA_ARGS__)

#define dynamic_hex_dump(prefix_str, prefix_type, rowsize,		\
			 groupsize, buf, len, ascii)			\
	_dynamic_func_call_no_desc(__builtin_constant_p(prefix_str) ? prefix_str : "hexdump", \
				   print_hex_dump,			\
				   KERN_DEBUG, prefix_str, prefix_type,	\
				   rowsize, groupsize, buf, len, ascii)
>>>>>>> 407d19ab

#else

#include <linux/string.h>
#include <linux/errno.h>

static inline int ddebug_remove_module(const char *mod)
{
	return 0;
}

static inline int ddebug_dyndbg_module_param_cb(char *param, char *val,
						const char *modname)
{
	if (strstr(param, "dyndbg")) {
		/* avoid pr_warn(), which wants pr_fmt() fully defined */
		printk(KERN_WARNING "dyndbg param is supported only in "
			"CONFIG_DYNAMIC_DEBUG builds\n");
		return 0; /* allow and ignore */
	}
	return -EINVAL;
}

#define dynamic_pr_debug(fmt, ...)					\
	do { if (0) printk(KERN_DEBUG pr_fmt(fmt), ##__VA_ARGS__); } while (0)
#define dynamic_dev_dbg(dev, fmt, ...)					\
	do { if (0) dev_printk(KERN_DEBUG, dev, fmt, ##__VA_ARGS__); } while (0)
#endif

#endif<|MERGE_RESOLUTION|>--- conflicted
+++ resolved
@@ -2,7 +2,7 @@
 #ifndef _DYNAMIC_DEBUG_H
 #define _DYNAMIC_DEBUG_H
 
-#if defined(CC_HAVE_ASM_GOTO) && defined(CONFIG_JUMP_LABEL)
+#if defined(CONFIG_JUMP_LABEL)
 #include <linux/jump_label.h>
 #endif
 
@@ -38,7 +38,7 @@
 #define _DPRINTK_FLAGS_DEFAULT 0
 #endif
 	unsigned int flags:8;
-#ifdef HAVE_JUMP_LABEL
+#ifdef CONFIG_JUMP_LABEL
 	union {
 		struct static_key_true dd_key_true;
 		struct static_key_false dd_key_false;
@@ -47,10 +47,10 @@
 } __attribute__((aligned(8)));
 
 
+
+#if defined(CONFIG_DYNAMIC_DEBUG)
 int ddebug_add_module(struct _ddebug *tab, unsigned int n,
 				const char *modname);
-
-#if defined(CONFIG_DYNAMIC_DEBUG)
 extern int ddebug_remove_module(const char *mod_name);
 extern __printf(2, 3)
 void __dynamic_pr_debug(struct _ddebug *descriptor, const char *fmt, ...);
@@ -71,9 +71,6 @@
 			  const struct net_device *dev,
 			  const char *fmt, ...);
 
-<<<<<<< HEAD
-#define DEFINE_DYNAMIC_DEBUG_METADATA_KEY(name, fmt, key, init)	\
-=======
 struct ib_device;
 
 extern __printf(3, 4)
@@ -82,7 +79,6 @@
 			 const char *fmt, ...);
 
 #define DEFINE_DYNAMIC_DEBUG_METADATA(name, fmt)		\
->>>>>>> 407d19ab
 	static struct _ddebug  __aligned(8)			\
 	__attribute__((section("__verbose"))) name = {		\
 		.modname = KBUILD_MODNAME,			\
@@ -91,35 +87,27 @@
 		.format = (fmt),				\
 		.lineno = __LINE__,				\
 		.flags = _DPRINTK_FLAGS_DEFAULT,		\
-		dd_key_init(key, init)				\
+		_DPRINTK_KEY_INIT				\
 	}
 
-#ifdef HAVE_JUMP_LABEL
-
-#define dd_key_init(key, init) key = (init)
+#ifdef CONFIG_JUMP_LABEL
 
 #ifdef DEBUG
-#define DEFINE_DYNAMIC_DEBUG_METADATA(name, fmt) \
-	DEFINE_DYNAMIC_DEBUG_METADATA_KEY(name, fmt, .key.dd_key_true, \
-					  (STATIC_KEY_TRUE_INIT))
+
+#define _DPRINTK_KEY_INIT .key.dd_key_true = (STATIC_KEY_TRUE_INIT)
 
 #define DYNAMIC_DEBUG_BRANCH(descriptor) \
 	static_branch_likely(&descriptor.key.dd_key_true)
 #else
-#define DEFINE_DYNAMIC_DEBUG_METADATA(name, fmt) \
-	DEFINE_DYNAMIC_DEBUG_METADATA_KEY(name, fmt, .key.dd_key_false, \
-					  (STATIC_KEY_FALSE_INIT))
+#define _DPRINTK_KEY_INIT .key.dd_key_false = (STATIC_KEY_FALSE_INIT)
 
 #define DYNAMIC_DEBUG_BRANCH(descriptor) \
 	static_branch_unlikely(&descriptor.key.dd_key_false)
 #endif
 
-#else
-
-#define dd_key_init(key, init)
-
-#define DEFINE_DYNAMIC_DEBUG_METADATA(name, fmt) \
-	DEFINE_DYNAMIC_DEBUG_METADATA_KEY(name, fmt, 0, 0)
+#else /* !HAVE_JUMP_LABEL */
+
+#define _DPRINTK_KEY_INIT
 
 #ifdef DEBUG
 #define DYNAMIC_DEBUG_BRANCH(descriptor) \
@@ -131,42 +119,48 @@
 
 #endif
 
+#define __dynamic_func_call(id, fmt, func, ...) do {	\
+	DEFINE_DYNAMIC_DEBUG_METADATA(id, fmt);		\
+	if (DYNAMIC_DEBUG_BRANCH(id))			\
+		func(&id, ##__VA_ARGS__);		\
+} while (0)
+
+#define __dynamic_func_call_no_desc(id, fmt, func, ...) do {	\
+	DEFINE_DYNAMIC_DEBUG_METADATA(id, fmt);			\
+	if (DYNAMIC_DEBUG_BRANCH(id))				\
+		func(__VA_ARGS__);				\
+} while (0)
+
+/*
+ * "Factory macro" for generating a call to func, guarded by a
+ * DYNAMIC_DEBUG_BRANCH. The dynamic debug decriptor will be
+ * initialized using the fmt argument. The function will be called with
+ * the address of the descriptor as first argument, followed by all
+ * the varargs. Note that fmt is repeated in invocations of this
+ * macro.
+ */
+#define _dynamic_func_call(fmt, func, ...)				\
+	__dynamic_func_call(__UNIQUE_ID(ddebug), fmt, func, ##__VA_ARGS__)
+/*
+ * A variant that does the same, except that the descriptor is not
+ * passed as the first argument to the function; it is only called
+ * with precisely the macro's varargs.
+ */
+#define _dynamic_func_call_no_desc(fmt, func, ...)	\
+	__dynamic_func_call_no_desc(__UNIQUE_ID(ddebug), fmt, func, ##__VA_ARGS__)
+
 #define dynamic_pr_debug(fmt, ...)				\
-do {								\
-	DEFINE_DYNAMIC_DEBUG_METADATA(descriptor, fmt);		\
-	if (DYNAMIC_DEBUG_BRANCH(descriptor))			\
-		__dynamic_pr_debug(&descriptor, pr_fmt(fmt),	\
-				   ##__VA_ARGS__);		\
-} while (0)
+	_dynamic_func_call(fmt,	__dynamic_pr_debug,		\
+			   pr_fmt(fmt), ##__VA_ARGS__)
 
 #define dynamic_dev_dbg(dev, fmt, ...)				\
-do {								\
-	DEFINE_DYNAMIC_DEBUG_METADATA(descriptor, fmt);		\
-	if (DYNAMIC_DEBUG_BRANCH(descriptor))			\
-		__dynamic_dev_dbg(&descriptor, dev, fmt,	\
-				  ##__VA_ARGS__);		\
-} while (0)
+	_dynamic_func_call(fmt,__dynamic_dev_dbg, 		\
+			   dev, fmt, ##__VA_ARGS__)
 
 #define dynamic_netdev_dbg(dev, fmt, ...)			\
-do {								\
-	DEFINE_DYNAMIC_DEBUG_METADATA(descriptor, fmt);		\
-	if (DYNAMIC_DEBUG_BRANCH(descriptor))			\
-		__dynamic_netdev_dbg(&descriptor, dev, fmt,	\
-				     ##__VA_ARGS__);		\
-} while (0)
-
-<<<<<<< HEAD
-#define dynamic_hex_dump(prefix_str, prefix_type, rowsize,	\
-			 groupsize, buf, len, ascii)		\
-do {								\
-	DEFINE_DYNAMIC_DEBUG_METADATA(descriptor,		\
-		__builtin_constant_p(prefix_str) ? prefix_str : "hexdump");\
-	if (DYNAMIC_DEBUG_BRANCH(descriptor))			\
-		print_hex_dump(KERN_DEBUG, prefix_str,		\
-			       prefix_type, rowsize, groupsize,	\
-			       buf, len, ascii);		\
-} while (0)
-=======
+	_dynamic_func_call(fmt, __dynamic_netdev_dbg,		\
+			   dev, fmt, ##__VA_ARGS__)
+
 #define dynamic_ibdev_dbg(dev, fmt, ...)			\
 	_dynamic_func_call(fmt, __dynamic_ibdev_dbg,		\
 			   dev, fmt, ##__VA_ARGS__)
@@ -177,12 +171,17 @@
 				   print_hex_dump,			\
 				   KERN_DEBUG, prefix_str, prefix_type,	\
 				   rowsize, groupsize, buf, len, ascii)
->>>>>>> 407d19ab
 
 #else
 
 #include <linux/string.h>
 #include <linux/errno.h>
+
+static inline int ddebug_add_module(struct _ddebug *tab, unsigned int n,
+				    const char *modname)
+{
+	return 0;
+}
 
 static inline int ddebug_remove_module(const char *mod)
 {
