--- conflicted
+++ resolved
@@ -52,13 +52,13 @@
 struct sysinfo;
 struct timespec;
 struct timeval;
-struct timex;
+struct __kernel_timex;
 struct timezone;
 struct tms;
 struct utimbuf;
 struct mq_attr;
 struct compat_stat;
-struct compat_timeval;
+struct old_timeval32;
 struct robust_list_head;
 struct getcpu_cache;
 struct old_linux_dirent;
@@ -67,6 +67,7 @@
 struct sigaltstack;
 struct rseq;
 union bpf_attr;
+struct io_uring_params;
 
 #include <linux/types.h>
 #include <linux/aio_abi.h>
@@ -294,13 +295,31 @@
 				long min_nr,
 				long nr,
 				struct io_event __user *events,
-				struct timespec __user *timeout);
+				struct __kernel_timespec __user *timeout);
+asmlinkage long sys_io_getevents_time32(__u32 ctx_id,
+				__s32 min_nr,
+				__s32 nr,
+				struct io_event __user *events,
+				struct old_timespec32 __user *timeout);
 asmlinkage long sys_io_pgetevents(aio_context_t ctx_id,
 				long min_nr,
 				long nr,
 				struct io_event __user *events,
-				struct timespec __user *timeout,
+				struct __kernel_timespec __user *timeout,
 				const struct __aio_sigset *sig);
+asmlinkage long sys_io_pgetevents_time32(aio_context_t ctx_id,
+				long min_nr,
+				long nr,
+				struct io_event __user *events,
+				struct old_timespec32 __user *timeout,
+				const struct __aio_sigset *sig);
+asmlinkage long sys_io_uring_setup(u32 entries,
+				struct io_uring_params __user *p);
+asmlinkage long sys_io_uring_enter(unsigned int fd, u32 to_submit,
+				u32 min_complete, u32 flags,
+				const sigset_t __user *sig, size_t sigsz);
+asmlinkage long sys_io_uring_register(unsigned int fd, unsigned int op,
+				void __user *arg, unsigned int nr_args);
 
 /* fs/xattr.c */
 asmlinkage long sys_setxattr(const char __user *path, const char __user *name,
@@ -464,10 +483,16 @@
 
 /* fs/select.c */
 asmlinkage long sys_pselect6(int, fd_set __user *, fd_set __user *,
-			     fd_set __user *, struct timespec __user *,
+			     fd_set __user *, struct __kernel_timespec __user *,
+			     void __user *);
+asmlinkage long sys_pselect6_time32(int, fd_set __user *, fd_set __user *,
+			     fd_set __user *, struct old_timespec32 __user *,
 			     void __user *);
 asmlinkage long sys_ppoll(struct pollfd __user *, unsigned int,
-			  struct timespec __user *, const sigset_t __user *,
+			  struct __kernel_timespec __user *, const sigset_t __user *,
+			  size_t);
+asmlinkage long sys_ppoll_time32(struct pollfd __user *, unsigned int,
+			  struct old_timespec32 __user *, const sigset_t __user *,
 			  size_t);
 
 /* fs/signalfd.c */
@@ -508,10 +533,19 @@
 				    const struct __kernel_itimerspec __user *utmr,
 				    struct __kernel_itimerspec __user *otmr);
 asmlinkage long sys_timerfd_gettime(int ufd, struct __kernel_itimerspec __user *otmr);
+asmlinkage long sys_timerfd_gettime32(int ufd,
+				   struct old_itimerspec32 __user *otmr);
+asmlinkage long sys_timerfd_settime32(int ufd, int flags,
+				   const struct old_itimerspec32 __user *utmr,
+				   struct old_itimerspec32 __user *otmr);
 
 /* fs/utimes.c */
 asmlinkage long sys_utimensat(int dfd, const char __user *filename,
-				struct timespec __user *utimes, int flags);
+				struct __kernel_timespec __user *utimes,
+				int flags);
+asmlinkage long sys_utimensat_time32(unsigned int dfd,
+				const char __user *filename,
+				struct old_timespec32 __user *t, int flags);
 
 /* kernel/acct.c */
 asmlinkage long sys_acct(const char __user *name);
@@ -538,7 +572,10 @@
 
 /* kernel/futex.c */
 asmlinkage long sys_futex(u32 __user *uaddr, int op, u32 val,
-			struct timespec __user *utime, u32 __user *uaddr2,
+			struct __kernel_timespec __user *utime, u32 __user *uaddr2,
+			u32 val3);
+asmlinkage long sys_futex_time32(u32 __user *uaddr, int op, u32 val,
+			struct old_timespec32 __user *utime, u32 __user *uaddr2,
 			u32 val3);
 asmlinkage long sys_get_robust_list(int pid,
 				    struct robust_list_head __user * __user *head_ptr,
@@ -549,6 +586,8 @@
 /* kernel/hrtimer.c */
 asmlinkage long sys_nanosleep(struct __kernel_timespec __user *rqtp,
 			      struct __kernel_timespec __user *rmtp);
+asmlinkage long sys_nanosleep_time32(struct old_timespec32 __user *rqtp,
+				     struct old_timespec32 __user *rmtp);
 
 /* kernel/itimer.c */
 asmlinkage long sys_getitimer(int which, struct itimerval __user *value);
@@ -576,7 +615,7 @@
 asmlinkage long sys_timer_getoverrun(timer_t timer_id);
 asmlinkage long sys_timer_settime(timer_t timer_id, int flags,
 				const struct __kernel_itimerspec __user *new_setting,
-				struct itimerspec __user *old_setting);
+				struct __kernel_itimerspec __user *old_setting);
 asmlinkage long sys_timer_delete(timer_t timer_id);
 asmlinkage long sys_clock_settime(clockid_t which_clock,
 				const struct __kernel_timespec __user *tp);
@@ -587,6 +626,20 @@
 asmlinkage long sys_clock_nanosleep(clockid_t which_clock, int flags,
 				const struct __kernel_timespec __user *rqtp,
 				struct __kernel_timespec __user *rmtp);
+asmlinkage long sys_timer_gettime32(timer_t timer_id,
+				 struct old_itimerspec32 __user *setting);
+asmlinkage long sys_timer_settime32(timer_t timer_id, int flags,
+					 struct old_itimerspec32 __user *new,
+					 struct old_itimerspec32 __user *old);
+asmlinkage long sys_clock_settime32(clockid_t which_clock,
+				struct old_timespec32 __user *tp);
+asmlinkage long sys_clock_gettime32(clockid_t which_clock,
+				struct old_timespec32 __user *tp);
+asmlinkage long sys_clock_getres_time32(clockid_t which_clock,
+				struct old_timespec32 __user *tp);
+asmlinkage long sys_clock_nanosleep_time32(clockid_t which_clock, int flags,
+				struct old_timespec32 __user *rqtp,
+				struct old_timespec32 __user *rmtp);
 
 /* kernel/printk.c */
 asmlinkage long sys_syslog(int type, char __user *buf, int len);
@@ -611,7 +664,9 @@
 asmlinkage long sys_sched_get_priority_max(int policy);
 asmlinkage long sys_sched_get_priority_min(int policy);
 asmlinkage long sys_sched_rr_get_interval(pid_t pid,
-					struct timespec __user *interval);
+				struct __kernel_timespec __user *interval);
+asmlinkage long sys_sched_rr_get_interval_time32(pid_t pid,
+						 struct old_timespec32 __user *interval);
 
 /* kernel/signal.c */
 asmlinkage long sys_restart_syscall(void);
@@ -632,7 +687,11 @@
 asmlinkage long sys_rt_sigpending(sigset_t __user *set, size_t sigsetsize);
 asmlinkage long sys_rt_sigtimedwait(const sigset_t __user *uthese,
 				siginfo_t __user *uinfo,
-				const struct timespec __user *uts,
+				const struct __kernel_timespec __user *uts,
+				size_t sigsetsize);
+asmlinkage long sys_rt_sigtimedwait_time32(const sigset_t __user *uthese,
+				siginfo_t __user *uinfo,
+				const struct old_timespec32 __user *uts,
 				size_t sigsetsize);
 asmlinkage long sys_rt_sigqueueinfo(pid_t pid, int sig, siginfo_t __user *uinfo);
 
@@ -676,7 +735,8 @@
 				struct timezone __user *tz);
 asmlinkage long sys_settimeofday(struct timeval __user *tv,
 				struct timezone __user *tz);
-asmlinkage long sys_adjtimex(struct timex __user *txc_p);
+asmlinkage long sys_adjtimex(struct __kernel_timex __user *txc_p);
+asmlinkage long sys_adjtimex_time32(struct old_timex32 __user *txc_p);
 
 /* kernel/timer.c */
 asmlinkage long sys_getpid(void);
@@ -695,9 +755,18 @@
 asmlinkage long sys_mq_timedreceive(mqd_t mqdes, char __user *msg_ptr, size_t msg_len, unsigned int __user *msg_prio, const struct __kernel_timespec __user *abs_timeout);
 asmlinkage long sys_mq_notify(mqd_t mqdes, const struct sigevent __user *notification);
 asmlinkage long sys_mq_getsetattr(mqd_t mqdes, const struct mq_attr __user *mqstat, struct mq_attr __user *omqstat);
+asmlinkage long sys_mq_timedreceive_time32(mqd_t mqdes,
+			char __user *u_msg_ptr,
+			unsigned int msg_len, unsigned int __user *u_msg_prio,
+			const struct old_timespec32 __user *u_abs_timeout);
+asmlinkage long sys_mq_timedsend_time32(mqd_t mqdes,
+			const char __user *u_msg_ptr,
+			unsigned int msg_len, unsigned int msg_prio,
+			const struct old_timespec32 __user *u_abs_timeout);
 
 /* ipc/msg.c */
 asmlinkage long sys_msgget(key_t key, int msgflg);
+asmlinkage long sys_old_msgctl(int msqid, int cmd, struct msqid_ds __user *buf);
 asmlinkage long sys_msgctl(int msqid, int cmd, struct msqid_ds __user *buf);
 asmlinkage long sys_msgrcv(int msqid, struct msgbuf __user *msgp,
 				size_t msgsz, long msgtyp, int msgflg);
@@ -707,14 +776,19 @@
 /* ipc/sem.c */
 asmlinkage long sys_semget(key_t key, int nsems, int semflg);
 asmlinkage long sys_semctl(int semid, int semnum, int cmd, unsigned long arg);
+asmlinkage long sys_old_semctl(int semid, int semnum, int cmd, unsigned long arg);
 asmlinkage long sys_semtimedop(int semid, struct sembuf __user *sops,
 				unsigned nsops,
 				const struct __kernel_timespec __user *timeout);
+asmlinkage long sys_semtimedop_time32(int semid, struct sembuf __user *sops,
+				unsigned nsops,
+				const struct old_timespec32 __user *timeout);
 asmlinkage long sys_semop(int semid, struct sembuf __user *sops,
 				unsigned nsops);
 
 /* ipc/shm.c */
 asmlinkage long sys_shmget(key_t key, size_t size, int flag);
+asmlinkage long sys_old_shmctl(int shmid, int cmd, struct shmid_ds __user *buf);
 asmlinkage long sys_shmctl(int shmid, int cmd, struct shmid_ds __user *buf);
 asmlinkage long sys_shmat(int shmid, char __user *shmaddr, int shmflg);
 asmlinkage long sys_shmdt(char __user *shmaddr);
@@ -827,7 +901,10 @@
 asmlinkage long sys_accept4(int, struct sockaddr __user *, int __user *, int);
 asmlinkage long sys_recvmmsg(int fd, struct mmsghdr __user *msg,
 			     unsigned int vlen, unsigned flags,
-			     struct timespec __user *timeout);
+			     struct __kernel_timespec __user *timeout);
+asmlinkage long sys_recvmmsg_time32(int fd, struct mmsghdr __user *msg,
+			     unsigned int vlen, unsigned flags,
+			     struct old_timespec32 __user *timeout);
 
 asmlinkage long sys_wait4(pid_t pid, int __user *stat_addr,
 				int options, struct rusage __user *ru);
@@ -845,7 +922,9 @@
 				      struct file_handle __user *handle,
 				      int flags);
 asmlinkage long sys_clock_adjtime(clockid_t which_clock,
-				struct timex __user *tx);
+				struct __kernel_timex __user *tx);
+asmlinkage long sys_clock_adjtime32(clockid_t which_clock,
+				struct old_timex32 __user *tx);
 asmlinkage long sys_syncfs(int fd);
 asmlinkage long sys_setns(int fd, int nstype);
 asmlinkage long sys_sendmmsg(int fd, struct mmsghdr __user *msg,
@@ -876,7 +955,7 @@
 			      int newdfd, const char __user *newname,
 			      unsigned int flags);
 asmlinkage long sys_seccomp(unsigned int op, unsigned int flags,
-			    const char __user *uargs);
+			    void __user *uargs);
 asmlinkage long sys_getrandom(char __user *buf, size_t count,
 			      unsigned int flags);
 asmlinkage long sys_memfd_create(const char __user *uname_ptr, unsigned int flags);
@@ -904,8 +983,6 @@
 			  unsigned mask, struct statx __user *buffer);
 asmlinkage long sys_rseq(struct rseq __user *rseq, uint32_t rseq_len,
 			 int flags, uint32_t sig);
-<<<<<<< HEAD
-=======
 asmlinkage long sys_open_tree(int dfd, const char __user *path, unsigned flags);
 asmlinkage long sys_move_mount(int from_dfd, const char __user *from_path,
 			       int to_dfd, const char __user *to_path,
@@ -918,7 +995,6 @@
 asmlinkage long sys_pidfd_send_signal(int pidfd, int sig,
 				       siginfo_t __user *info,
 				       unsigned int flags);
->>>>>>> 407d19ab
 
 /*
  * Architecture-specific system calls
@@ -967,8 +1043,6 @@
 asmlinkage long sys_rename(const char __user *oldname,
 				const char __user *newname);
 asmlinkage long sys_symlink(const char __user *old, const char __user *new);
-asmlinkage long sys_utimes(char __user *filename,
-				struct timeval __user *utimes);
 #if defined(__ARCH_WANT_STAT64) || defined(__ARCH_WANT_COMPAT_STAT64)
 asmlinkage long sys_stat64(const char __user *filename,
 				struct stat64 __user *statbuf);
@@ -998,14 +1072,26 @@
 asmlinkage long sys_getpgrp(void);
 asmlinkage long sys_pause(void);
 asmlinkage long sys_time(time_t __user *tloc);
+asmlinkage long sys_time32(old_time32_t __user *tloc);
+#ifdef __ARCH_WANT_SYS_UTIME
 asmlinkage long sys_utime(char __user *filename,
 				struct utimbuf __user *times);
+asmlinkage long sys_utimes(char __user *filename,
+				struct timeval __user *utimes);
+asmlinkage long sys_futimesat(int dfd, const char __user *filename,
+			      struct timeval __user *utimes);
+#endif
+asmlinkage long sys_futimesat_time32(unsigned int dfd,
+				     const char __user *filename,
+				     struct old_timeval32 __user *t);
+asmlinkage long sys_utime32(const char __user *filename,
+				 struct old_utimbuf32 __user *t);
+asmlinkage long sys_utimes_time32(const char __user *filename,
+				  struct old_timeval32 __user *t);
 asmlinkage long sys_creat(const char __user *pathname, umode_t mode);
 asmlinkage long sys_getdents(unsigned int fd,
 				struct linux_dirent __user *dirent,
 				unsigned int count);
-asmlinkage long sys_futimesat(int dfd, const char __user *filename,
-			      struct timeval __user *utimes);
 asmlinkage long sys_select(int n, fd_set __user *inp, fd_set __user *outp,
 			fd_set __user *exp, struct timeval __user *tvp);
 asmlinkage long sys_poll(struct pollfd __user *ufds, unsigned int nfds,
@@ -1026,6 +1112,7 @@
 
 /* obsolete: kernel/time/time.c */
 asmlinkage long sys_stime(time_t __user *tptr);
+asmlinkage long sys_stime32(old_time32_t __user *tptr);
 
 /* obsolete: kernel/signal.c */
 asmlinkage long sys_sigpending(old_sigset_t __user *uset);
@@ -1176,6 +1263,10 @@
 			      unsigned long prot, unsigned long flags,
 			      unsigned long fd, unsigned long pgoff);
 ssize_t ksys_readahead(int fd, loff_t offset, size_t count);
+int ksys_ipc(unsigned int call, int first, unsigned long second,
+	unsigned long third, void __user * ptr, long fifth);
+int compat_ksys_ipc(u32 call, int first, int second,
+	u32 third, u32 ptr, u32 fifth);
 
 /*
  * The following kernel syscall equivalents are just wrappers to fs-internal
