--- conflicted
+++ resolved
@@ -164,7 +164,7 @@
  * will find the page or it will not. Likewise, the old find_get_page could run
  * either before the insertion or afterwards, depending on timing.
  */
-static inline int page_cache_get_speculative(struct page *page)
+static inline int __page_cache_add_speculative(struct page *page, int count)
 {
 #ifdef CONFIG_TINY_RCU
 # ifdef CONFIG_PREEMPT_COUNT
@@ -180,10 +180,10 @@
 	 * SMP requires.
 	 */
 	VM_BUG_ON_PAGE(page_count(page) == 0, page);
-	page_ref_inc(page);
+	page_ref_add(page, count);
 
 #else
-	if (unlikely(!get_page_unless_zero(page))) {
+	if (unlikely(!page_ref_add_unless(page, count, 0))) {
 		/*
 		 * Either the page has been freed, or will be freed.
 		 * In either case, retry here and the caller should
@@ -197,27 +197,14 @@
 	return 1;
 }
 
-/*
- * Same as above, but add instead of inc (could just be merged)
- */
+static inline int page_cache_get_speculative(struct page *page)
+{
+	return __page_cache_add_speculative(page, 1);
+}
+
 static inline int page_cache_add_speculative(struct page *page, int count)
 {
-	VM_BUG_ON(in_interrupt());
-
-#if !defined(CONFIG_SMP) && defined(CONFIG_TREE_RCU)
-# ifdef CONFIG_PREEMPT_COUNT
-	VM_BUG_ON(!in_atomic() && !irqs_disabled());
-# endif
-	VM_BUG_ON_PAGE(page_count(page) == 0, page);
-	page_ref_add(page, count);
-
-#else
-	if (unlikely(!page_ref_add_unless(page, count, 0)))
-		return 0;
-#endif
-	VM_BUG_ON_PAGE(PageCompound(page) && page != compound_head(page), page);
-
-	return 1;
+	return __page_cache_add_speculative(page, count);
 }
 
 #ifdef CONFIG_NUMA
@@ -241,9 +228,9 @@
 
 typedef int filler_t(void *, struct page *);
 
-pgoff_t page_cache_next_hole(struct address_space *mapping,
+pgoff_t page_cache_next_miss(struct address_space *mapping,
 			     pgoff_t index, unsigned long max_scan);
-pgoff_t page_cache_prev_hole(struct address_space *mapping,
+pgoff_t page_cache_prev_miss(struct address_space *mapping,
 			     pgoff_t index, unsigned long max_scan);
 
 #define FGP_ACCESSED		0x00000001
@@ -252,6 +239,7 @@
 #define FGP_WRITE		0x00000008
 #define FGP_NOFS		0x00000010
 #define FGP_NOWAIT		0x00000020
+#define FGP_FOR_MMAP		0x00000040
 
 struct page *pagecache_get_page(struct address_space *mapping, pgoff_t offset,
 		int fgp_flags, gfp_t cache_gfp_mask);
@@ -363,21 +351,15 @@
 unsigned find_get_pages_contig(struct address_space *mapping, pgoff_t start,
 			       unsigned int nr_pages, struct page **pages);
 unsigned find_get_pages_range_tag(struct address_space *mapping, pgoff_t *index,
-			pgoff_t end, int tag, unsigned int nr_pages,
+			pgoff_t end, xa_mark_t tag, unsigned int nr_pages,
 			struct page **pages);
 static inline unsigned find_get_pages_tag(struct address_space *mapping,
-			pgoff_t *index, int tag, unsigned int nr_pages,
+			pgoff_t *index, xa_mark_t tag, unsigned int nr_pages,
 			struct page **pages)
 {
 	return find_get_pages_range_tag(mapping, index, (pgoff_t)-1, tag,
 					nr_pages, pages);
 }
-<<<<<<< HEAD
-unsigned find_get_entries_tag(struct address_space *mapping, pgoff_t start,
-			int tag, unsigned int nr_entries,
-			struct page **entries, pgoff_t *indices);
-=======
->>>>>>> 407d19ab
 
 struct page *grab_cache_page_write_begin(struct address_space *mapping,
 			pgoff_t index, unsigned flags);
@@ -540,21 +522,9 @@
 	return wait_on_page_bit_killable(compound_head(page), PG_locked);
 }
 
-<<<<<<< HEAD
-/* 
- * Wait for a page to complete writeback
- */
-static inline void wait_on_page_writeback(struct page *page)
-{
-	if (PageWriteback(page))
-		wait_on_page_bit(page, PG_writeback);
-}
-
-=======
 extern void put_and_wait_on_page_locked(struct page *page);
 
 void wait_on_page_writeback(struct page *page);
->>>>>>> 407d19ab
 extern void end_page_writeback(struct page *page);
 void wait_for_stable_page(struct page *page);
 
