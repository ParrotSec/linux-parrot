--- conflicted
+++ resolved
@@ -67,7 +67,7 @@
  *
  * The (current) exceptions are mostly filesystem hooks:
  *   - the proc() hook for procfs
- *   - non-ioctl() chardev hooks:  open(), release(), read_callback()
+ *   - non-ioctl() chardev hooks:  open(), release()
  *
  * REVISIT those periodic irq calls *do* have ops_lock when they're
  * issued through ioctl() ...
@@ -79,25 +79,20 @@
 	int (*read_alarm)(struct device *, struct rtc_wkalrm *);
 	int (*set_alarm)(struct device *, struct rtc_wkalrm *);
 	int (*proc)(struct device *, struct seq_file *);
-<<<<<<< HEAD
-	int (*set_mmss64)(struct device *, time64_t secs);
-	int (*set_mmss)(struct device *, unsigned long secs);
-	int (*read_callback)(struct device *, int data);
-=======
->>>>>>> 407d19ab
 	int (*alarm_irq_enable)(struct device *, unsigned int enabled);
 	int (*read_offset)(struct device *, long *offset);
 	int (*set_offset)(struct device *, long offset);
 };
 
+struct rtc_device;
+
 struct rtc_timer {
 	struct timerqueue_node node;
 	ktime_t period;
-	void (*func)(void *private_data);
-	void *private_data;
+	void (*func)(struct rtc_device *rtc);
+	struct rtc_device *rtc;
 	int enabled;
 };
-
 
 /* flags */
 #define RTC_DEV_BUSY 0
@@ -141,7 +136,6 @@
 
 	bool registered;
 
-	struct nvmem_device *nvmem;
 	/* Old ABI support */
 	bool nvram_old_abi;
 	struct bin_attribute *nvram;
@@ -172,19 +166,12 @@
 #define RTC_TIMESTAMP_END_2099		4102444799LL /* 2099-12-31 23:59:59 */
 #define RTC_TIMESTAMP_END_9999		253402300799LL /* 9999-12-31 23:59:59 */
 
-extern struct rtc_device *rtc_device_register(const char *name,
-					struct device *dev,
-					const struct rtc_class_ops *ops,
-					struct module *owner);
 extern struct rtc_device *devm_rtc_device_register(struct device *dev,
 					const char *name,
 					const struct rtc_class_ops *ops,
 					struct module *owner);
 struct rtc_device *devm_rtc_allocate_device(struct device *dev);
 int __rtc_register_device(struct module *owner, struct rtc_device *rtc);
-extern void rtc_device_unregister(struct rtc_device *rtc);
-extern void devm_rtc_device_unregister(struct device *dev,
-					struct rtc_device *rtc);
 
 extern int rtc_read_time(struct rtc_device *rtc, struct rtc_time *tm);
 extern int rtc_set_time(struct rtc_device *rtc, struct rtc_time *tm);
@@ -210,11 +197,12 @@
 						unsigned int enabled);
 
 void rtc_handle_legacy_irq(struct rtc_device *rtc, int num, int mode);
-void rtc_aie_update_irq(void *private);
-void rtc_uie_update_irq(void *private);
+void rtc_aie_update_irq(struct rtc_device *rtc);
+void rtc_uie_update_irq(struct rtc_device *rtc);
 enum hrtimer_restart rtc_pie_update_irq(struct hrtimer *timer);
 
-void rtc_timer_init(struct rtc_timer *timer, void (*f)(void *p), void *data);
+void rtc_timer_init(struct rtc_timer *timer, void (*f)(struct rtc_device *r),
+		    struct rtc_device *rtc);
 int rtc_timer_start(struct rtc_device *rtc, struct rtc_timer *timer,
 		    ktime_t expires, ktime_t period);
 void rtc_timer_cancel(struct rtc_device *rtc, struct rtc_timer *timer);
@@ -282,4 +270,20 @@
 static inline void rtc_nvmem_unregister(struct rtc_device *rtc) {}
 #endif
 
+#ifdef CONFIG_RTC_INTF_SYSFS
+int rtc_add_group(struct rtc_device *rtc, const struct attribute_group *grp);
+int rtc_add_groups(struct rtc_device *rtc, const struct attribute_group **grps);
+#else
+static inline
+int rtc_add_group(struct rtc_device *rtc, const struct attribute_group *grp)
+{
+	return 0;
+}
+
+static inline
+int rtc_add_groups(struct rtc_device *rtc, const struct attribute_group **grps)
+{
+	return 0;
+}
+#endif
 #endif /* _LINUX_RTC_H_ */