--- conflicted
+++ resolved
@@ -159,6 +159,8 @@
 	const char		*clkdm_name;
 	struct clockdomain	*clkdm;
 	const struct clk_hw_omap_ops	*ops;
+	u32			context;
+	int			autoidle_count;
 };
 
 /*
@@ -291,14 +293,16 @@
 #define TI_CLK_DPLL4_DENY_REPROGRAM		BIT(1)
 #define TI_CLK_DISABLE_CLKDM_CONTROL		BIT(2)
 #define TI_CLK_ERRATA_I810			BIT(3)
-<<<<<<< HEAD
-=======
 #define TI_CLK_CLKCTRL_COMPAT			BIT(4)
 #define TI_CLK_DEVICE_TYPE_GP			BIT(5)
->>>>>>> 407d19ab
 
 void ti_clk_setup_features(struct ti_clk_features *features);
 const struct ti_clk_features *ti_clk_get_features(void);
+int omap3_noncore_dpll_save_context(struct clk_hw *hw);
+void omap3_noncore_dpll_restore_context(struct clk_hw *hw);
+
+int omap3_core_dpll_save_context(struct clk_hw *hw);
+void omap3_core_dpll_restore_context(struct clk_hw *hw);
 
 extern const struct clk_hw_omap_ops clkhwops_omap2xxx_dpll;
 
