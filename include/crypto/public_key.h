--- conflicted
+++ resolved
@@ -10,12 +10,9 @@
 #ifndef _LINUX_PUBLIC_KEY_H
 #define _LINUX_PUBLIC_KEY_H
 
-<<<<<<< HEAD
-=======
 #include <linux/keyctl.h>
 #include <linux/oid_registry.h>
 
->>>>>>> 407d19ab
 /*
  * Cryptographic data for the public-key subtype of the asymmetric key type.
  *
@@ -25,13 +22,10 @@
 struct public_key {
 	void *key;
 	u32 keylen;
-<<<<<<< HEAD
-=======
 	enum OID algo;
 	void *params;
 	u32 paramlen;
 	bool key_is_private;
->>>>>>> 407d19ab
 	const char *id_type;
 	const char *pkey_algo;
 };
@@ -49,6 +43,7 @@
 	u8 digest_size;		/* Number of bytes in digest */
 	const char *pkey_algo;
 	const char *hash_algo;
+	const char *encoding;
 };
 
 extern void public_key_signature_free(struct public_key_signature *sig);
@@ -74,8 +69,14 @@
 						 const union key_payload *payload,
 						 struct key *trusted);
 
-extern int verify_signature(const struct key *key,
-			    const struct public_key_signature *sig);
+extern int query_asymmetric_key(const struct kernel_pkey_params *,
+				struct kernel_pkey_query *);
+
+extern int encrypt_blob(struct kernel_pkey_params *, const void *, void *);
+extern int decrypt_blob(struct kernel_pkey_params *, const void *, void *);
+extern int create_signature(struct kernel_pkey_params *, const void *, void *);
+extern int verify_signature(const struct key *,
+			    const struct public_key_signature *);
 
 int public_key_verify_signature(const struct public_key *pkey,
 				const struct public_key_signature *sig);
