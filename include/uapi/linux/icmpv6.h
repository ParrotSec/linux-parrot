/* SPDX-License-Identifier: GPL-2.0 WITH Linux-syscall-note */
#ifndef _UAPI_LINUX_ICMPV6_H
#define _UAPI_LINUX_ICMPV6_H

#include <linux/types.h>
#include <asm/byteorder.h>

struct icmp6hdr {

	__u8		icmp6_type;
	__u8		icmp6_code;
	__sum16		icmp6_cksum;


	union {
		__be32			un_data32[1];
		__be16			un_data16[2];
		__u8			un_data8[4];

		struct icmpv6_echo {
			__be16		identifier;
			__be16		sequence;
		} u_echo;

                struct icmpv6_nd_advt {
#if defined(__LITTLE_ENDIAN_BITFIELD)
                        __u32		reserved:5,
                        		override:1,
                        		solicited:1,
                        		router:1,
					reserved2:24;
#elif defined(__BIG_ENDIAN_BITFIELD)
                        __u32		router:1,
					solicited:1,
                        		override:1,
                        		reserved:29;
#else
#error	"Please fix <asm/byteorder.h>"
#endif						
                } u_nd_advt;

                struct icmpv6_nd_ra {
			__u8		hop_limit;
#if defined(__LITTLE_ENDIAN_BITFIELD)
			__u8		reserved:3,
					router_pref:2,
					home_agent:1,
					other:1,
					managed:1;

#elif defined(__BIG_ENDIAN_BITFIELD)
			__u8		managed:1,
					other:1,
					home_agent:1,
					router_pref:2,
					reserved:3;
#else
#error	"Please fix <asm/byteorder.h>"
#endif
			__be16		rt_lifetime;
                } u_nd_ra;

	} icmp6_dataun;

#define icmp6_identifier	icmp6_dataun.u_echo.identifier
#define icmp6_sequence		icmp6_dataun.u_echo.sequence
#define icmp6_pointer		icmp6_dataun.un_data32[0]
#define icmp6_mtu		icmp6_dataun.un_data32[0]
#define icmp6_unused		icmp6_dataun.un_data32[0]
#define icmp6_maxdelay		icmp6_dataun.un_data16[0]
#define icmp6_router		icmp6_dataun.u_nd_advt.router
#define icmp6_solicited		icmp6_dataun.u_nd_advt.solicited
#define icmp6_override		icmp6_dataun.u_nd_advt.override
#define icmp6_ndiscreserved	icmp6_dataun.u_nd_advt.reserved
#define icmp6_hop_limit		icmp6_dataun.u_nd_ra.hop_limit
#define icmp6_addrconf_managed	icmp6_dataun.u_nd_ra.managed
#define icmp6_addrconf_other	icmp6_dataun.u_nd_ra.other
#define icmp6_rt_lifetime	icmp6_dataun.u_nd_ra.rt_lifetime
#define icmp6_router_pref	icmp6_dataun.u_nd_ra.router_pref
};


#define ICMPV6_ROUTER_PREF_LOW		0x3
#define ICMPV6_ROUTER_PREF_MEDIUM	0x0
#define ICMPV6_ROUTER_PREF_HIGH		0x1
#define ICMPV6_ROUTER_PREF_INVALID	0x2

#define ICMPV6_DEST_UNREACH		1
#define ICMPV6_PKT_TOOBIG		2
#define ICMPV6_TIME_EXCEED		3
#define ICMPV6_PARAMPROB		4

#define ICMPV6_ERRMSG_MAX       127

#define ICMPV6_INFOMSG_MASK		0x80

#define ICMPV6_ECHO_REQUEST		128
#define ICMPV6_ECHO_REPLY		129
#define ICMPV6_MGM_QUERY		130
#define ICMPV6_MGM_REPORT       	131
#define ICMPV6_MGM_REDUCTION    	132

#define ICMPV6_NI_QUERY			139
#define ICMPV6_NI_REPLY			140

#define ICMPV6_MLD2_REPORT		143

#define ICMPV6_DHAAD_REQUEST		144
#define ICMPV6_DHAAD_REPLY		145
#define ICMPV6_MOBILE_PREFIX_SOL	146
#define ICMPV6_MOBILE_PREFIX_ADV	147

<<<<<<< HEAD
=======
#define ICMPV6_MRDISC_ADV		151

#define ICMPV6_MSG_MAX          255

>>>>>>> 407d19ab
/*
 *	Codes for Destination Unreachable
 */
#define ICMPV6_NOROUTE			0
#define ICMPV6_ADM_PROHIBITED		1
#define ICMPV6_NOT_NEIGHBOUR		2
#define ICMPV6_ADDR_UNREACH		3
#define ICMPV6_PORT_UNREACH		4
#define ICMPV6_POLICY_FAIL		5
#define ICMPV6_REJECT_ROUTE		6

/*
 *	Codes for Time Exceeded
 */
#define ICMPV6_EXC_HOPLIMIT		0
#define ICMPV6_EXC_FRAGTIME		1

/*
 *	Codes for Parameter Problem
 */
#define ICMPV6_HDR_FIELD		0
#define ICMPV6_UNK_NEXTHDR		1
#define ICMPV6_UNK_OPTION		2

/*
 *	constants for (set|get)sockopt
 */

#define ICMPV6_FILTER			1

/*
 *	ICMPV6 filter
 */

#define ICMPV6_FILTER_BLOCK		1
#define ICMPV6_FILTER_PASS		2
#define ICMPV6_FILTER_BLOCKOTHERS	3
#define ICMPV6_FILTER_PASSONLY		4

struct icmp6_filter {
	__u32		data[8];
};

/*
 *	Definitions for MLDv2
 */
#define MLD2_MODE_IS_INCLUDE	1
#define MLD2_MODE_IS_EXCLUDE	2
#define MLD2_CHANGE_TO_INCLUDE	3
#define MLD2_CHANGE_TO_EXCLUDE	4
#define MLD2_ALLOW_NEW_SOURCES	5
#define MLD2_BLOCK_OLD_SOURCES	6

#define MLD2_ALL_MCR_INIT { { { 0xff,0x02,0,0,0,0,0,0,0,0,0,0,0,0,0,0x16 } } }


#endif /* _UAPI_LINUX_ICMPV6_H */<|MERGE_RESOLUTION|>--- conflicted
+++ resolved
@@ -110,13 +110,10 @@
 #define ICMPV6_MOBILE_PREFIX_SOL	146
 #define ICMPV6_MOBILE_PREFIX_ADV	147
 
-<<<<<<< HEAD
-=======
 #define ICMPV6_MRDISC_ADV		151
 
 #define ICMPV6_MSG_MAX          255
 
->>>>>>> 407d19ab
 /*
  *	Codes for Destination Unreachable
  */
