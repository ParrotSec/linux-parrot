--- conflicted
+++ resolved
@@ -117,8 +117,6 @@
  *
  *  7.27
  *  - add FUSE_ABORT_ERROR
-<<<<<<< HEAD
-=======
  *
  *  7.28
  *  - add FUSE_COPY_FILE_RANGE
@@ -135,7 +133,6 @@
  *
  *  7.31
  *  - add FUSE_WRITE_KILL_PRIV flag
->>>>>>> 407d19ab
  */
 
 #ifndef _LINUX_FUSE_H
@@ -171,11 +168,7 @@
 #define FUSE_KERNEL_VERSION 7
 
 /** Minor version number of this interface */
-<<<<<<< HEAD
-#define FUSE_KERNEL_MINOR_VERSION 27
-=======
 #define FUSE_KERNEL_MINOR_VERSION 31
->>>>>>> 407d19ab
 
 /** The node ID of the root inode */
 #define FUSE_ROOT_ID 1
@@ -243,20 +236,14 @@
  * FOPEN_DIRECT_IO: bypass page cache for this open file
  * FOPEN_KEEP_CACHE: don't invalidate the data cache on open
  * FOPEN_NONSEEKABLE: the file is not seekable
-<<<<<<< HEAD
-=======
  * FOPEN_CACHE_DIR: allow caching this directory
  * FOPEN_STREAM: the file is stream-like (no file position at all)
->>>>>>> 407d19ab
  */
 #define FOPEN_DIRECT_IO		(1 << 0)
 #define FOPEN_KEEP_CACHE	(1 << 1)
 #define FOPEN_NONSEEKABLE	(1 << 2)
-<<<<<<< HEAD
-=======
 #define FOPEN_CACHE_DIR		(1 << 3)
 #define FOPEN_STREAM		(1 << 4)
->>>>>>> 407d19ab
 
 /**
  * INIT request/reply flags
@@ -283,13 +270,10 @@
  * FUSE_HANDLE_KILLPRIV: fs handles killing suid/sgid/cap on write/chown/trunc
  * FUSE_POSIX_ACL: filesystem supports posix acls
  * FUSE_ABORT_ERROR: reading the device after abort returns ECONNABORTED
-<<<<<<< HEAD
-=======
  * FUSE_MAX_PAGES: init_out.max_pages contains the max number of req pages
  * FUSE_CACHE_SYMLINKS: cache READLINK responses
  * FUSE_NO_OPENDIR_SUPPORT: kernel supports zero-message opendir
  * FUSE_EXPLICIT_INVAL_DATA: only invalidate cached pages on explicit request
->>>>>>> 407d19ab
  */
 #define FUSE_ASYNC_READ		(1 << 0)
 #define FUSE_POSIX_LOCKS	(1 << 1)
@@ -313,13 +297,10 @@
 #define FUSE_HANDLE_KILLPRIV	(1 << 19)
 #define FUSE_POSIX_ACL		(1 << 20)
 #define FUSE_ABORT_ERROR	(1 << 21)
-<<<<<<< HEAD
-=======
 #define FUSE_MAX_PAGES		(1 << 22)
 #define FUSE_CACHE_SYMLINKS	(1 << 23)
 #define FUSE_NO_OPENDIR_SUPPORT (1 << 24)
 #define FUSE_EXPLICIT_INVAL_DATA (1 << 25)
->>>>>>> 407d19ab
 
 /**
  * CUSE INIT request/reply flags
@@ -396,53 +377,54 @@
 #define FUSE_FSYNC_FDATASYNC	(1 << 0)
 
 enum fuse_opcode {
-	FUSE_LOOKUP	   = 1,
-	FUSE_FORGET	   = 2,  /* no reply */
-	FUSE_GETATTR	   = 3,
-	FUSE_SETATTR	   = 4,
-	FUSE_READLINK	   = 5,
-	FUSE_SYMLINK	   = 6,
-	FUSE_MKNOD	   = 8,
-	FUSE_MKDIR	   = 9,
-	FUSE_UNLINK	   = 10,
-	FUSE_RMDIR	   = 11,
-	FUSE_RENAME	   = 12,
-	FUSE_LINK	   = 13,
-	FUSE_OPEN	   = 14,
-	FUSE_READ	   = 15,
-	FUSE_WRITE	   = 16,
-	FUSE_STATFS	   = 17,
-	FUSE_RELEASE       = 18,
-	FUSE_FSYNC         = 20,
-	FUSE_SETXATTR      = 21,
-	FUSE_GETXATTR      = 22,
-	FUSE_LISTXATTR     = 23,
-	FUSE_REMOVEXATTR   = 24,
-	FUSE_FLUSH         = 25,
-	FUSE_INIT          = 26,
-	FUSE_OPENDIR       = 27,
-	FUSE_READDIR       = 28,
-	FUSE_RELEASEDIR    = 29,
-	FUSE_FSYNCDIR      = 30,
-	FUSE_GETLK         = 31,
-	FUSE_SETLK         = 32,
-	FUSE_SETLKW        = 33,
-	FUSE_ACCESS        = 34,
-	FUSE_CREATE        = 35,
-	FUSE_INTERRUPT     = 36,
-	FUSE_BMAP          = 37,
-	FUSE_DESTROY       = 38,
-	FUSE_IOCTL         = 39,
-	FUSE_POLL          = 40,
-	FUSE_NOTIFY_REPLY  = 41,
-	FUSE_BATCH_FORGET  = 42,
-	FUSE_FALLOCATE     = 43,
-	FUSE_READDIRPLUS   = 44,
-	FUSE_RENAME2       = 45,
-	FUSE_LSEEK         = 46,
+	FUSE_LOOKUP		= 1,
+	FUSE_FORGET		= 2,  /* no reply */
+	FUSE_GETATTR		= 3,
+	FUSE_SETATTR		= 4,
+	FUSE_READLINK		= 5,
+	FUSE_SYMLINK		= 6,
+	FUSE_MKNOD		= 8,
+	FUSE_MKDIR		= 9,
+	FUSE_UNLINK		= 10,
+	FUSE_RMDIR		= 11,
+	FUSE_RENAME		= 12,
+	FUSE_LINK		= 13,
+	FUSE_OPEN		= 14,
+	FUSE_READ		= 15,
+	FUSE_WRITE		= 16,
+	FUSE_STATFS		= 17,
+	FUSE_RELEASE		= 18,
+	FUSE_FSYNC		= 20,
+	FUSE_SETXATTR		= 21,
+	FUSE_GETXATTR		= 22,
+	FUSE_LISTXATTR		= 23,
+	FUSE_REMOVEXATTR	= 24,
+	FUSE_FLUSH		= 25,
+	FUSE_INIT		= 26,
+	FUSE_OPENDIR		= 27,
+	FUSE_READDIR		= 28,
+	FUSE_RELEASEDIR		= 29,
+	FUSE_FSYNCDIR		= 30,
+	FUSE_GETLK		= 31,
+	FUSE_SETLK		= 32,
+	FUSE_SETLKW		= 33,
+	FUSE_ACCESS		= 34,
+	FUSE_CREATE		= 35,
+	FUSE_INTERRUPT		= 36,
+	FUSE_BMAP		= 37,
+	FUSE_DESTROY		= 38,
+	FUSE_IOCTL		= 39,
+	FUSE_POLL		= 40,
+	FUSE_NOTIFY_REPLY	= 41,
+	FUSE_BATCH_FORGET	= 42,
+	FUSE_FALLOCATE		= 43,
+	FUSE_READDIRPLUS	= 44,
+	FUSE_RENAME2		= 45,
+	FUSE_LSEEK		= 46,
+	FUSE_COPY_FILE_RANGE	= 47,
 
 	/* CUSE specific operations */
-	CUSE_INIT          = 4096,
+	CUSE_INIT		= 4096,
 };
 
 enum fuse_notify_code {
@@ -669,7 +651,9 @@
 	uint16_t	congestion_threshold;
 	uint32_t	max_write;
 	uint32_t	time_gran;
-	uint32_t	unused[9];
+	uint16_t	max_pages;
+	uint16_t	padding;
+	uint32_t	unused[8];
 };
 
 #define CUSE_INIT_INFO_MAX 4096
@@ -851,4 +835,14 @@
 	uint64_t	offset;
 };
 
+struct fuse_copy_file_range_in {
+	uint64_t	fh_in;
+	uint64_t	off_in;
+	uint64_t	nodeid_out;
+	uint64_t	fh_out;
+	uint64_t	off_out;
+	uint64_t	len;
+	uint64_t	flags;
+};
+
 #endif /* _LINUX_FUSE_H */