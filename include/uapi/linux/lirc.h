--- conflicted
+++ resolved
@@ -192,13 +192,10 @@
  * @RC_PROTO_XMP: XMP protocol
  * @RC_PROTO_CEC: CEC protocol
  * @RC_PROTO_IMON: iMon Pad protocol
-<<<<<<< HEAD
-=======
  * @RC_PROTO_RCMM12: RC-MM protocol 12 bits
  * @RC_PROTO_RCMM24: RC-MM protocol 24 bits
  * @RC_PROTO_RCMM32: RC-MM protocol 32 bits
  * @RC_PROTO_XBOX_DVD: Xbox DVD Movie Playback Kit protocol
->>>>>>> 407d19ab
  */
 enum rc_proto {
 	RC_PROTO_UNKNOWN	= 0,
@@ -225,13 +222,10 @@
 	RC_PROTO_XMP		= 21,
 	RC_PROTO_CEC		= 22,
 	RC_PROTO_IMON		= 23,
-<<<<<<< HEAD
-=======
 	RC_PROTO_RCMM12		= 24,
 	RC_PROTO_RCMM24		= 25,
 	RC_PROTO_RCMM32		= 26,
 	RC_PROTO_XBOX_DVD	= 27,
->>>>>>> 407d19ab
 };
 
 #endif