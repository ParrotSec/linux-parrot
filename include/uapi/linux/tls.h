/* SPDX-License-Identifier: ((GPL-2.0 WITH Linux-syscall-note) OR Linux-OpenIB) */
/*
 * Copyright (c) 2016-2017, Mellanox Technologies. All rights reserved.
 *
 * This software is available to you under a choice of one of two
 * licenses.  You may choose to be licensed under the terms of the GNU
 * General Public License (GPL) Version 2, available from the file
 * COPYING in the main directory of this source tree, or the
 * OpenIB.org BSD license below:
 *
 *     Redistribution and use in source and binary forms, with or
 *     without modification, are permitted provided that the following
 *     conditions are met:
 *
 *      - Redistributions of source code must retain the above
 *        copyright notice, this list of conditions and the following
 *        disclaimer.
 *
 *      - Redistributions in binary form must reproduce the above
 *        copyright notice, this list of conditions and the following
 *        disclaimer in the documentation and/or other materials
 *        provided with the distribution.
 *
 * THE SOFTWARE IS PROVIDED "AS IS", WITHOUT WARRANTY OF ANY KIND,
 * EXPRESS OR IMPLIED, INCLUDING BUT NOT LIMITED TO THE WARRANTIES OF
 * MERCHANTABILITY, FITNESS FOR A PARTICULAR PURPOSE AND
 * NONINFRINGEMENT. IN NO EVENT SHALL THE AUTHORS OR COPYRIGHT HOLDERS
 * BE LIABLE FOR ANY CLAIM, DAMAGES OR OTHER LIABILITY, WHETHER IN AN
 * ACTION OF CONTRACT, TORT OR OTHERWISE, ARISING FROM, OUT OF OR IN
 * CONNECTION WITH THE SOFTWARE OR THE USE OR OTHER DEALINGS IN THE
 * SOFTWARE.
 */

#ifndef _UAPI_LINUX_TLS_H
#define _UAPI_LINUX_TLS_H

#include <linux/types.h>

/* TLS socket options */
#define TLS_TX			1	/* Set transmit parameters */
#define TLS_RX			2	/* Set receive parameters */

/* Supported versions */
#define TLS_VERSION_MINOR(ver)	((ver) & 0xFF)
#define TLS_VERSION_MAJOR(ver)	(((ver) >> 8) & 0xFF)

#define TLS_VERSION_NUMBER(id)	((((id##_VERSION_MAJOR) & 0xFF) << 8) |	\
				 ((id##_VERSION_MINOR) & 0xFF))

#define TLS_1_2_VERSION_MAJOR	0x3
#define TLS_1_2_VERSION_MINOR	0x3
#define TLS_1_2_VERSION		TLS_VERSION_NUMBER(TLS_1_2)

/* Supported ciphers */
#define TLS_CIPHER_AES_GCM_128				51
#define TLS_CIPHER_AES_GCM_128_IV_SIZE			8
#define TLS_CIPHER_AES_GCM_128_KEY_SIZE		16
#define TLS_CIPHER_AES_GCM_128_SALT_SIZE		4
#define TLS_CIPHER_AES_GCM_128_TAG_SIZE		16
#define TLS_CIPHER_AES_GCM_128_REC_SEQ_SIZE		8

<<<<<<< HEAD
=======
#define TLS_CIPHER_AES_GCM_256				52
#define TLS_CIPHER_AES_GCM_256_IV_SIZE			8
#define TLS_CIPHER_AES_GCM_256_KEY_SIZE		32
#define TLS_CIPHER_AES_GCM_256_SALT_SIZE		4
#define TLS_CIPHER_AES_GCM_256_TAG_SIZE		16
#define TLS_CIPHER_AES_GCM_256_REC_SEQ_SIZE		8

#define TLS_CIPHER_AES_CCM_128				53
#define TLS_CIPHER_AES_CCM_128_IV_SIZE			8
#define TLS_CIPHER_AES_CCM_128_KEY_SIZE		16
#define TLS_CIPHER_AES_CCM_128_SALT_SIZE		4
#define TLS_CIPHER_AES_CCM_128_TAG_SIZE		16
#define TLS_CIPHER_AES_CCM_128_REC_SEQ_SIZE		8

>>>>>>> 407d19ab
#define TLS_SET_RECORD_TYPE	1
#define TLS_GET_RECORD_TYPE	2

struct tls_crypto_info {
	__u16 version;
	__u16 cipher_type;
};

struct tls12_crypto_info_aes_gcm_128 {
	struct tls_crypto_info info;
	unsigned char iv[TLS_CIPHER_AES_GCM_128_IV_SIZE];
	unsigned char key[TLS_CIPHER_AES_GCM_128_KEY_SIZE];
	unsigned char salt[TLS_CIPHER_AES_GCM_128_SALT_SIZE];
	unsigned char rec_seq[TLS_CIPHER_AES_GCM_128_REC_SEQ_SIZE];
};

<<<<<<< HEAD
=======
struct tls12_crypto_info_aes_gcm_256 {
	struct tls_crypto_info info;
	unsigned char iv[TLS_CIPHER_AES_GCM_256_IV_SIZE];
	unsigned char key[TLS_CIPHER_AES_GCM_256_KEY_SIZE];
	unsigned char salt[TLS_CIPHER_AES_GCM_256_SALT_SIZE];
	unsigned char rec_seq[TLS_CIPHER_AES_GCM_256_REC_SEQ_SIZE];
};

struct tls12_crypto_info_aes_ccm_128 {
	struct tls_crypto_info info;
	unsigned char iv[TLS_CIPHER_AES_CCM_128_IV_SIZE];
	unsigned char key[TLS_CIPHER_AES_CCM_128_KEY_SIZE];
	unsigned char salt[TLS_CIPHER_AES_CCM_128_SALT_SIZE];
	unsigned char rec_seq[TLS_CIPHER_AES_CCM_128_REC_SEQ_SIZE];
};

>>>>>>> 407d19ab
#endif /* _UAPI_LINUX_TLS_H */<|MERGE_RESOLUTION|>--- conflicted
+++ resolved
@@ -51,6 +51,10 @@
 #define TLS_1_2_VERSION_MINOR	0x3
 #define TLS_1_2_VERSION		TLS_VERSION_NUMBER(TLS_1_2)
 
+#define TLS_1_3_VERSION_MAJOR	0x3
+#define TLS_1_3_VERSION_MINOR	0x4
+#define TLS_1_3_VERSION		TLS_VERSION_NUMBER(TLS_1_3)
+
 /* Supported ciphers */
 #define TLS_CIPHER_AES_GCM_128				51
 #define TLS_CIPHER_AES_GCM_128_IV_SIZE			8
@@ -59,8 +63,6 @@
 #define TLS_CIPHER_AES_GCM_128_TAG_SIZE		16
 #define TLS_CIPHER_AES_GCM_128_REC_SEQ_SIZE		8
 
-<<<<<<< HEAD
-=======
 #define TLS_CIPHER_AES_GCM_256				52
 #define TLS_CIPHER_AES_GCM_256_IV_SIZE			8
 #define TLS_CIPHER_AES_GCM_256_KEY_SIZE		32
@@ -75,7 +77,6 @@
 #define TLS_CIPHER_AES_CCM_128_TAG_SIZE		16
 #define TLS_CIPHER_AES_CCM_128_REC_SEQ_SIZE		8
 
->>>>>>> 407d19ab
 #define TLS_SET_RECORD_TYPE	1
 #define TLS_GET_RECORD_TYPE	2
 
@@ -92,8 +93,6 @@
 	unsigned char rec_seq[TLS_CIPHER_AES_GCM_128_REC_SEQ_SIZE];
 };
 
-<<<<<<< HEAD
-=======
 struct tls12_crypto_info_aes_gcm_256 {
 	struct tls_crypto_info info;
 	unsigned char iv[TLS_CIPHER_AES_GCM_256_IV_SIZE];
@@ -110,5 +109,4 @@
 	unsigned char rec_seq[TLS_CIPHER_AES_CCM_128_REC_SEQ_SIZE];
 };
 
->>>>>>> 407d19ab
 #endif /* _UAPI_LINUX_TLS_H */