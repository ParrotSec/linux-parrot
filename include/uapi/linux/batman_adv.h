--- conflicted
+++ resolved
@@ -1,5 +1,5 @@
 /* SPDX-License-Identifier: MIT */
-/* Copyright (C) 2016-2018  B.A.T.M.A.N. contributors:
+/* Copyright (C) 2016-2019  B.A.T.M.A.N. contributors:
  *
  * Matthias Schiffer
  */
@@ -9,6 +9,7 @@
 
 #define BATADV_NL_NAME "batadv"
 
+#define BATADV_NL_MCAST_GROUP_CONFIG	"config"
 #define BATADV_NL_MCAST_GROUP_TPMETER	"tpmeter"
 
 /**
@@ -121,6 +122,20 @@
 };
 
 /**
+ * enum batadv_gw_modes - gateway mode of node
+ */
+enum batadv_gw_modes {
+	/** @BATADV_GW_MODE_OFF: gw mode disabled */
+	BATADV_GW_MODE_OFF,
+
+	/** @BATADV_GW_MODE_CLIENT: send DHCP requests to gw servers */
+	BATADV_GW_MODE_CLIENT,
+
+	/** @BATADV_GW_MODE_SERVER: announce itself as gatway server */
+	BATADV_GW_MODE_SERVER,
+};
+
+/**
  * enum batadv_nl_attrs - batman-adv netlink attributes
  */
 enum batadv_nl_attrs {
@@ -326,8 +341,6 @@
 	 */
 	BATADV_ATTR_MCAST_FLAGS_PRIV,
 
-<<<<<<< HEAD
-=======
 	/**
 	 * @BATADV_ATTR_VLANID: VLAN id on top of soft interface
 	 */
@@ -467,7 +480,6 @@
 	 */
 	BATADV_ATTR_MULTICAST_FANOUT,
 
->>>>>>> 407d19ab
 	/* add attributes above here, update the policy in netlink.c */
 
 	/**
@@ -496,10 +508,14 @@
 	BATADV_CMD_UNSPEC,
 
 	/**
-	 * @BATADV_CMD_GET_MESH_INFO: Query basic information about batman-adv
-	 * device
-	 */
-	BATADV_CMD_GET_MESH_INFO,
+	 * @BATADV_CMD_GET_MESH: Get attributes from softif/mesh
+	 */
+	BATADV_CMD_GET_MESH,
+
+	/**
+	 * @BATADV_CMD_GET_MESH_INFO: Alias for @BATADV_CMD_GET_MESH
+	 */
+	BATADV_CMD_GET_MESH_INFO = BATADV_CMD_GET_MESH,
 
 	/**
 	 * @BATADV_CMD_TP_METER: Start a tp meter session
@@ -517,9 +533,15 @@
 	BATADV_CMD_GET_ROUTING_ALGOS,
 
 	/**
-	 * @BATADV_CMD_GET_HARDIFS: Query list of hard interfaces
-	 */
-	BATADV_CMD_GET_HARDIFS,
+	 * @BATADV_CMD_GET_HARDIF: Get attributes from a hardif of the
+	 *  current softif
+	 */
+	BATADV_CMD_GET_HARDIF,
+
+	/**
+	 * @BATADV_CMD_GET_HARDIFS: Alias for @BATADV_CMD_GET_HARDIF
+	 */
+	BATADV_CMD_GET_HARDIFS = BATADV_CMD_GET_HARDIF,
 
 	/**
 	 * @BATADV_CMD_GET_TRANSTABLE_LOCAL: Query list of local translations
@@ -566,6 +588,29 @@
 	 * @BATADV_CMD_GET_MCAST_FLAGS: Query list of multicast flags
 	 */
 	BATADV_CMD_GET_MCAST_FLAGS,
+
+	/**
+	 * @BATADV_CMD_SET_MESH: Set attributes for softif/mesh
+	 */
+	BATADV_CMD_SET_MESH,
+
+	/**
+	 * @BATADV_CMD_SET_HARDIF: Set attributes for hardif of the
+	 *  current softif
+	 */
+	BATADV_CMD_SET_HARDIF,
+
+	/**
+	 * @BATADV_CMD_GET_VLAN: Get attributes from a VLAN of the
+	 *  current softif
+	 */
+	BATADV_CMD_GET_VLAN,
+
+	/**
+	 * @BATADV_CMD_SET_VLAN: Set attributes for VLAN of the
+	 *  current softif
+	 */
+	BATADV_CMD_SET_VLAN,
 
 	/* add new commands above here */
 
