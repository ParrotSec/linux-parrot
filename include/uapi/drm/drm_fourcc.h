--- conflicted
+++ resolved
@@ -997,15 +997,9 @@
  * Not all combinations are valid, and different SoCs may support different
  * combinations of layout and options.
  */
-<<<<<<< HEAD
-#define __fourcc_mod_amlogic_layout_mask 0xf
-#define __fourcc_mod_amlogic_options_shift 8
-#define __fourcc_mod_amlogic_options_mask 0xf
-=======
 #define __fourcc_mod_amlogic_layout_mask 0xff
 #define __fourcc_mod_amlogic_options_shift 8
 #define __fourcc_mod_amlogic_options_mask 0xff
->>>>>>> 4e026225
 
 #define DRM_FORMAT_MOD_AMLOGIC_FBC(__layout, __options) \
 	fourcc_mod_code(AMLOGIC, \
