--- conflicted
+++ resolved
@@ -39,8 +39,6 @@
 	MLX5_IB_UAPI_FLOW_ACTION_FLAGS_REQUIRE_METADATA	= 1 << 0,
 };
 
-<<<<<<< HEAD
-=======
 enum mlx5_ib_uapi_flow_table_type {
 	MLX5_IB_UAPI_FLOW_TABLE_TYPE_NIC_RX     = 0x0,
 	MLX5_IB_UAPI_FLOW_TABLE_TYPE_NIC_TX	= 0x1,
@@ -65,5 +63,4 @@
 	MLX5_IB_UAPI_DM_TYPE_HEADER_MODIFY_SW_ICM,
 };
 
->>>>>>> 407d19ab
 #endif
