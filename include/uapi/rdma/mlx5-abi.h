--- conflicted
+++ resolved
@@ -45,6 +45,10 @@
 	MLX5_QP_FLAG_BFREG_INDEX	= 1 << 3,
 	MLX5_QP_FLAG_TYPE_DCT		= 1 << 4,
 	MLX5_QP_FLAG_TYPE_DCI		= 1 << 5,
+	MLX5_QP_FLAG_TIR_ALLOW_SELF_LB_UC = 1 << 6,
+	MLX5_QP_FLAG_TIR_ALLOW_SELF_LB_MC = 1 << 7,
+	MLX5_QP_FLAG_ALLOW_SCATTER_CQE	= 1 << 8,
+	MLX5_QP_FLAG_PACKET_BASED_CREDIT_MODE	= 1 << 9,
 };
 
 enum {
@@ -233,6 +237,8 @@
 	/* Support 128B CQE compression */
 	MLX5_IB_QUERY_DEV_RESP_FLAGS_CQE_128B_COMP = 1 << 0,
 	MLX5_IB_QUERY_DEV_RESP_FLAGS_CQE_128B_PAD  = 1 << 1,
+	MLX5_IB_QUERY_DEV_RESP_PACKET_BASED_CREDIT_MODE = 1 << 2,
+	MLX5_IB_QUERY_DEV_RESP_FLAGS_SCAT2CQE_DCT = 1 << 3,
 };
 
 enum mlx5_ib_tunnel_offloads {
@@ -349,11 +355,6 @@
 	__u32	flags;
 };
 
-<<<<<<< HEAD
-struct mlx5_ib_create_qp_resp {
-	__u32	bfreg_index;
-	__u32   reserved;
-=======
 enum mlx5_ib_create_qp_resp_mask {
 	MLX5_IB_CREATE_QP_RESP_MASK_TIRN = 1UL << 0,
 	MLX5_IB_CREATE_QP_RESP_MASK_TISN = 1UL << 1,
@@ -372,7 +373,6 @@
 	__u32	sqn;
 	__u32   reserved1;
 	__u64	tir_icm_addr;
->>>>>>> 407d19ab
 };
 
 struct mlx5_ib_alloc_mw {
