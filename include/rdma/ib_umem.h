--- conflicted
+++ resolved
@@ -36,26 +36,20 @@
 #include <linux/list.h>
 #include <linux/scatterlist.h>
 #include <linux/workqueue.h>
+#include <rdma/ib_verbs.h>
 
 struct ib_ucontext;
 struct ib_umem_odp;
 
 struct ib_umem {
 	struct ib_ucontext     *context;
+	struct mm_struct       *owning_mm;
 	size_t			length;
 	unsigned long		address;
 	int			page_shift;
-<<<<<<< HEAD
-	int                     writable;
-	int                     hugetlb;
-=======
 	u32 writable : 1;
 	u32 is_odp : 1;
->>>>>>> 407d19ab
 	struct work_struct	work;
-	struct mm_struct       *mm;
-	unsigned long		diff;
-	struct ib_umem_odp     *odp_data;
 	struct sg_table sg_head;
 	int             nmap;
 	unsigned int    sg_nents;
@@ -86,7 +80,7 @@
 
 #ifdef CONFIG_INFINIBAND_USER_MEM
 
-struct ib_umem *ib_umem_get(struct ib_ucontext *context, unsigned long addr,
+struct ib_umem *ib_umem_get(struct ib_udata *udata, unsigned long addr,
 			    size_t size, int access, int dmasync);
 void ib_umem_release(struct ib_umem *umem);
 int ib_umem_page_count(struct ib_umem *umem);
@@ -100,9 +94,10 @@
 
 #include <linux/err.h>
 
-static inline struct ib_umem *ib_umem_get(struct ib_ucontext *context,
+static inline struct ib_umem *ib_umem_get(struct ib_udata *udata,
 					  unsigned long addr, size_t size,
-					  int access, int dmasync) {
+					  int access, int dmasync)
+{
 	return ERR_PTR(-EINVAL);
 }
 static inline void ib_umem_release(struct ib_umem *umem) { }
