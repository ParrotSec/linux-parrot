/*
 * Copyright (c) 2017, Mellanox Technologies inc.  All rights reserved.
 *
 * This software is available to you under a choice of one of two
 * licenses.  You may choose to be licensed under the terms of the GNU
 * General Public License (GPL) Version 2, available from the file
 * COPYING in the main directory of this source tree, or the
 * OpenIB.org BSD license below:
 *
 *     Redistribution and use in source and binary forms, with or
 *     without modification, are permitted provided that the following
 *     conditions are met:
 *
 *      - Redistributions of source code must retain the above
 *        copyright notice, this list of conditions and the following
 *        disclaimer.
 *
 *      - Redistributions in binary form must reproduce the above
 *        copyright notice, this list of conditions and the following
 *        disclaimer in the documentation and/or other materials
 *        provided with the distribution.
 *
 * THE SOFTWARE IS PROVIDED "AS IS", WITHOUT WARRANTY OF ANY KIND,
 * EXPRESS OR IMPLIED, INCLUDING BUT NOT LIMITED TO THE WARRANTIES OF
 * MERCHANTABILITY, FITNESS FOR A PARTICULAR PURPOSE AND
 * NONINFRINGEMENT. IN NO EVENT SHALL THE AUTHORS OR COPYRIGHT HOLDERS
 * BE LIABLE FOR ANY CLAIM, DAMAGES OR OTHER LIABILITY, WHETHER IN AN
 * ACTION OF CONTRACT, TORT OR OTHERWISE, ARISING FROM, OUT OF OR IN
 * CONNECTION WITH THE SOFTWARE OR THE USE OR OTHER DEALINGS IN THE
 * SOFTWARE.
 */

#ifndef _UVERBS_STD_TYPES__
#define _UVERBS_STD_TYPES__

#include <rdma/uverbs_types.h>
#include <rdma/uverbs_ioctl.h>
#include <rdma/ib_user_ioctl_verbs.h>

#if IS_ENABLED(CONFIG_INFINIBAND_USER_ACCESS)
const struct uverbs_object_tree_def *uverbs_default_get_objects(void);
#else
static inline const struct uverbs_object_tree_def *uverbs_default_get_objects(void)
{
	return NULL;
}
#endif

/* Returns _id, or causes a compile error if _id is not a u32.
 *
 * The uobj APIs should only be used with the write based uAPI to access
 * object IDs. The write API must use a u32 for the object handle, which is
 * checked by this macro.
 */
#define _uobj_check_id(_id) ((_id) * typecheck(u32, _id))

<<<<<<< HEAD
#define uobj_get_type(_ufile, _object)                                         \
	uapi_get_object((_ufile)->device->uapi, _object)

#define uobj_get_read(_type, _id, _ufile)                                      \
	rdma_lookup_get_uobject(uobj_get_type(_ufile, _type), _ufile,          \
				_uobj_check_id(_id), UVERBS_LOOKUP_READ)
=======
#define uobj_get_type(_attrs, _object)                                         \
	uapi_get_object((_attrs)->ufile->device->uapi, _object)

#define uobj_get_read(_type, _id, _attrs)                                      \
	rdma_lookup_get_uobject(uobj_get_type(_attrs, _type), (_attrs)->ufile, \
				_uobj_check_id(_id), UVERBS_LOOKUP_READ,       \
				_attrs)
>>>>>>> 407d19ab

#define ufd_get_read(_type, _fdnum, _ufile)                                    \
	rdma_lookup_get_uobject(uobj_get_type(_ufile, _type), _ufile,          \
				(_fdnum)*typecheck(s32, _fdnum),               \
				UVERBS_LOOKUP_READ, _attrs)

static inline void *_uobj_get_obj_read(struct ib_uobject *uobj)
{
	if (IS_ERR(uobj))
		return NULL;
	return uobj->object;
}
#define uobj_get_obj_read(_object, _type, _id, _ufile)                         \
	((struct ib_##_object *)_uobj_get_obj_read(                            \
		uobj_get_read(_type, _id, _ufile)))

<<<<<<< HEAD
#define uobj_get_write(_type, _id, _ufile)                                     \
	rdma_lookup_get_uobject(uobj_get_type(_ufile, _type), _ufile,          \
				_uobj_check_id(_id), UVERBS_LOOKUP_WRITE)

int __uobj_perform_destroy(const struct uverbs_api_object *obj, u32 id,
			   struct ib_uverbs_file *ufile, int success_res);
#define uobj_perform_destroy(_type, _id, _ufile, _success_res)                 \
	__uobj_perform_destroy(uobj_get_type(_ufile, _type),                   \
			       _uobj_check_id(_id), _ufile, _success_res)

struct ib_uobject *__uobj_get_destroy(const struct uverbs_api_object *obj,
				      u32 id, struct ib_uverbs_file *ufile);
=======
#define uobj_get_write(_type, _id, _attrs)                                     \
	rdma_lookup_get_uobject(uobj_get_type(_attrs, _type), (_attrs)->ufile, \
				_uobj_check_id(_id), UVERBS_LOOKUP_WRITE,      \
				_attrs)

int __uobj_perform_destroy(const struct uverbs_api_object *obj, u32 id,
			   struct uverbs_attr_bundle *attrs);
#define uobj_perform_destroy(_type, _id, _attrs)                               \
	__uobj_perform_destroy(uobj_get_type(_attrs, _type),                   \
			       _uobj_check_id(_id), _attrs)

struct ib_uobject *__uobj_get_destroy(const struct uverbs_api_object *obj,
				      u32 id, struct uverbs_attr_bundle *attrs);
>>>>>>> 407d19ab

#define uobj_get_destroy(_type, _id, _ufile)                                   \
	__uobj_get_destroy(uobj_get_type(_ufile, _type), _uobj_check_id(_id),  \
			   _ufile)

static inline void uobj_put_destroy(struct ib_uobject *uobj)
{
	rdma_lookup_put_uobject(uobj, UVERBS_LOOKUP_WRITE);
}

static inline void uobj_put_read(struct ib_uobject *uobj)
{
	rdma_lookup_put_uobject(uobj, UVERBS_LOOKUP_READ);
}

#define uobj_put_obj_read(_obj)					\
	uobj_put_read((_obj)->uobject)

static inline void uobj_put_write(struct ib_uobject *uobj)
{
	rdma_lookup_put_uobject(uobj, UVERBS_LOOKUP_WRITE);
}

<<<<<<< HEAD
static inline int __must_check uobj_alloc_commit(struct ib_uobject *uobj,
						 int success_res)
=======
static inline int __must_check
uobj_alloc_commit(struct ib_uobject *uobj, struct uverbs_attr_bundle *attrs)
>>>>>>> 407d19ab
{
	int ret = rdma_alloc_commit_uobject(uobj, attrs);

	if (ret)
		return ret;
	return success_res;
}

static inline void uobj_alloc_abort(struct ib_uobject *uobj,
				    struct uverbs_attr_bundle *attrs)
{
	rdma_alloc_abort_uobject(uobj, attrs);
}

static inline struct ib_uobject *
__uobj_alloc(const struct uverbs_api_object *obj, struct ib_uverbs_file *ufile,
	     struct ib_device **ib_dev)
{
<<<<<<< HEAD
	struct ib_uobject *uobj = rdma_alloc_begin_uobject(obj, ufile);

	if (!IS_ERR(uobj))
		*ib_dev = uobj->context->device;
=======
	struct ib_uobject *uobj =
		rdma_alloc_begin_uobject(obj, attrs->ufile, attrs);

	if (!IS_ERR(uobj))
		*ib_dev = attrs->context->device;
>>>>>>> 407d19ab
	return uobj;
}

#define uobj_alloc(_type, _ufile, _ib_dev)                                     \
	__uobj_alloc(uobj_get_type(_ufile, _type), _ufile, _ib_dev)

#endif
<|MERGE_RESOLUTION|>--- conflicted
+++ resolved
@@ -37,15 +37,6 @@
 #include <rdma/uverbs_ioctl.h>
 #include <rdma/ib_user_ioctl_verbs.h>
 
-#if IS_ENABLED(CONFIG_INFINIBAND_USER_ACCESS)
-const struct uverbs_object_tree_def *uverbs_default_get_objects(void);
-#else
-static inline const struct uverbs_object_tree_def *uverbs_default_get_objects(void)
-{
-	return NULL;
-}
-#endif
-
 /* Returns _id, or causes a compile error if _id is not a u32.
  *
  * The uobj APIs should only be used with the write based uAPI to access
@@ -54,14 +45,6 @@
  */
 #define _uobj_check_id(_id) ((_id) * typecheck(u32, _id))
 
-<<<<<<< HEAD
-#define uobj_get_type(_ufile, _object)                                         \
-	uapi_get_object((_ufile)->device->uapi, _object)
-
-#define uobj_get_read(_type, _id, _ufile)                                      \
-	rdma_lookup_get_uobject(uobj_get_type(_ufile, _type), _ufile,          \
-				_uobj_check_id(_id), UVERBS_LOOKUP_READ)
-=======
 #define uobj_get_type(_attrs, _object)                                         \
 	uapi_get_object((_attrs)->ufile->device->uapi, _object)
 
@@ -69,10 +52,9 @@
 	rdma_lookup_get_uobject(uobj_get_type(_attrs, _type), (_attrs)->ufile, \
 				_uobj_check_id(_id), UVERBS_LOOKUP_READ,       \
 				_attrs)
->>>>>>> 407d19ab
-
-#define ufd_get_read(_type, _fdnum, _ufile)                                    \
-	rdma_lookup_get_uobject(uobj_get_type(_ufile, _type), _ufile,          \
+
+#define ufd_get_read(_type, _fdnum, _attrs)                                    \
+	rdma_lookup_get_uobject(uobj_get_type(_attrs, _type), (_attrs)->ufile, \
 				(_fdnum)*typecheck(s32, _fdnum),               \
 				UVERBS_LOOKUP_READ, _attrs)
 
@@ -82,24 +64,10 @@
 		return NULL;
 	return uobj->object;
 }
-#define uobj_get_obj_read(_object, _type, _id, _ufile)                         \
+#define uobj_get_obj_read(_object, _type, _id, _attrs)                         \
 	((struct ib_##_object *)_uobj_get_obj_read(                            \
-		uobj_get_read(_type, _id, _ufile)))
-
-<<<<<<< HEAD
-#define uobj_get_write(_type, _id, _ufile)                                     \
-	rdma_lookup_get_uobject(uobj_get_type(_ufile, _type), _ufile,          \
-				_uobj_check_id(_id), UVERBS_LOOKUP_WRITE)
-
-int __uobj_perform_destroy(const struct uverbs_api_object *obj, u32 id,
-			   struct ib_uverbs_file *ufile, int success_res);
-#define uobj_perform_destroy(_type, _id, _ufile, _success_res)                 \
-	__uobj_perform_destroy(uobj_get_type(_ufile, _type),                   \
-			       _uobj_check_id(_id), _ufile, _success_res)
-
-struct ib_uobject *__uobj_get_destroy(const struct uverbs_api_object *obj,
-				      u32 id, struct ib_uverbs_file *ufile);
-=======
+		uobj_get_read(_type, _id, _attrs)))
+
 #define uobj_get_write(_type, _id, _attrs)                                     \
 	rdma_lookup_get_uobject(uobj_get_type(_attrs, _type), (_attrs)->ufile, \
 				_uobj_check_id(_id), UVERBS_LOOKUP_WRITE,      \
@@ -113,11 +81,10 @@
 
 struct ib_uobject *__uobj_get_destroy(const struct uverbs_api_object *obj,
 				      u32 id, struct uverbs_attr_bundle *attrs);
->>>>>>> 407d19ab
-
-#define uobj_get_destroy(_type, _id, _ufile)                                   \
-	__uobj_get_destroy(uobj_get_type(_ufile, _type), _uobj_check_id(_id),  \
-			   _ufile)
+
+#define uobj_get_destroy(_type, _id, _attrs)                                   \
+	__uobj_get_destroy(uobj_get_type(_attrs, _type), _uobj_check_id(_id),  \
+			   _attrs)
 
 static inline void uobj_put_destroy(struct ib_uobject *uobj)
 {
@@ -137,19 +104,14 @@
 	rdma_lookup_put_uobject(uobj, UVERBS_LOOKUP_WRITE);
 }
 
-<<<<<<< HEAD
-static inline int __must_check uobj_alloc_commit(struct ib_uobject *uobj,
-						 int success_res)
-=======
 static inline int __must_check
 uobj_alloc_commit(struct ib_uobject *uobj, struct uverbs_attr_bundle *attrs)
->>>>>>> 407d19ab
 {
 	int ret = rdma_alloc_commit_uobject(uobj, attrs);
 
 	if (ret)
 		return ret;
-	return success_res;
+	return 0;
 }
 
 static inline void uobj_alloc_abort(struct ib_uobject *uobj,
@@ -159,25 +121,81 @@
 }
 
 static inline struct ib_uobject *
-__uobj_alloc(const struct uverbs_api_object *obj, struct ib_uverbs_file *ufile,
-	     struct ib_device **ib_dev)
-{
-<<<<<<< HEAD
-	struct ib_uobject *uobj = rdma_alloc_begin_uobject(obj, ufile);
-
-	if (!IS_ERR(uobj))
-		*ib_dev = uobj->context->device;
-=======
+__uobj_alloc(const struct uverbs_api_object *obj,
+	     struct uverbs_attr_bundle *attrs, struct ib_device **ib_dev)
+{
 	struct ib_uobject *uobj =
 		rdma_alloc_begin_uobject(obj, attrs->ufile, attrs);
 
 	if (!IS_ERR(uobj))
 		*ib_dev = attrs->context->device;
->>>>>>> 407d19ab
 	return uobj;
 }
 
-#define uobj_alloc(_type, _ufile, _ib_dev)                                     \
-	__uobj_alloc(uobj_get_type(_ufile, _type), _ufile, _ib_dev)
+#define uobj_alloc(_type, _attrs, _ib_dev)                                     \
+	__uobj_alloc(uobj_get_type(_attrs, _type), _attrs, _ib_dev)
+
+static inline void uverbs_flow_action_fill_action(struct ib_flow_action *action,
+						  struct ib_uobject *uobj,
+						  struct ib_device *ib_dev,
+						  enum ib_flow_action_type type)
+{
+	atomic_set(&action->usecnt, 0);
+	action->device = ib_dev;
+	action->type = type;
+	action->uobject = uobj;
+	uobj->object = action;
+}
+
+struct ib_uflow_resources {
+	size_t			max;
+	size_t			num;
+	size_t			collection_num;
+	size_t			counters_num;
+	struct ib_counters	**counters;
+	struct ib_flow_action	**collection;
+};
+
+struct ib_uflow_object {
+	struct ib_uobject		uobject;
+	struct ib_uflow_resources	*resources;
+};
+
+struct ib_uflow_resources *flow_resources_alloc(size_t num_specs);
+void flow_resources_add(struct ib_uflow_resources *uflow_res,
+			enum ib_flow_spec_type type,
+			void *ibobj);
+void ib_uverbs_flow_resources_free(struct ib_uflow_resources *uflow_res);
+
+static inline void ib_set_flow(struct ib_uobject *uobj, struct ib_flow *ibflow,
+			       struct ib_qp *qp, struct ib_device *device,
+			       struct ib_uflow_resources *uflow_res)
+{
+	struct ib_uflow_object *uflow;
+
+	uobj->object = ibflow;
+	ibflow->uobject = uobj;
+
+	if (qp) {
+		atomic_inc(&qp->usecnt);
+		ibflow->qp = qp;
+	}
+
+	ibflow->device = device;
+	uflow = container_of(uobj, typeof(*uflow), uobject);
+	uflow->resources = uflow_res;
+}
+
+struct uverbs_api_object {
+	const struct uverbs_obj_type *type_attrs;
+	const struct uverbs_obj_type_class *type_class;
+	u8 disabled:1;
+	u32 id;
+};
+
+static inline u32 uobj_get_object_id(struct ib_uobject *uobj)
+{
+	return uobj->uapi_object->id;
+}
 
 #endif
