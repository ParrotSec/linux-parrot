/*
 * Copyright (c) 2005 Network Appliance, Inc. All rights reserved.
 * Copyright (c) 2005 Open Grid Computing, Inc. All rights reserved.
 *
 * This software is available to you under a choice of one of two
 * licenses.  You may choose to be licensed under the terms of the GNU
 * General Public License (GPL) Version 2, available from the file
 * COPYING in the main directory of this source tree, or the
 * OpenIB.org BSD license below:
 *
 *     Redistribution and use in source and binary forms, with or
 *     without modification, are permitted provided that the following
 *     conditions are met:
 *
 *      - Redistributions of source code must retain the above
 *        copyright notice, this list of conditions and the following
 *        disclaimer.
 *
 *      - Redistributions in binary form must reproduce the above
 *        copyright notice, this list of conditions and the following
 *        disclaimer in the documentation and/or other materials
 *        provided with the distribution.
 *
 * THE SOFTWARE IS PROVIDED "AS IS", WITHOUT WARRANTY OF ANY KIND,
 * EXPRESS OR IMPLIED, INCLUDING BUT NOT LIMITED TO THE WARRANTIES OF
 * MERCHANTABILITY, FITNESS FOR A PARTICULAR PURPOSE AND
 * NONINFRINGEMENT. IN NO EVENT SHALL THE AUTHORS OR COPYRIGHT HOLDERS
 * BE LIABLE FOR ANY CLAIM, DAMAGES OR OTHER LIABILITY, WHETHER IN AN
 * ACTION OF CONTRACT, TORT OR OTHERWISE, ARISING FROM, OUT OF OR IN
 * CONNECTION WITH THE SOFTWARE OR THE USE OR OTHER DEALINGS IN THE
 * SOFTWARE.
 */
#ifndef IW_CM_H
#define IW_CM_H

#include <linux/in.h>
#include <rdma/ib_cm.h>

struct iw_cm_id;

enum iw_cm_event_type {
	IW_CM_EVENT_CONNECT_REQUEST = 1, /* connect request received */
	IW_CM_EVENT_CONNECT_REPLY,	 /* reply from active connect request */
	IW_CM_EVENT_ESTABLISHED,	 /* passive side accept successful */
	IW_CM_EVENT_DISCONNECT,		 /* orderly shutdown */
	IW_CM_EVENT_CLOSE		 /* close complete */
};

struct iw_cm_event {
	enum iw_cm_event_type event;
	int			 status;
	struct sockaddr_storage local_addr;
	struct sockaddr_storage remote_addr;
	void *private_data;
	void *provider_data;
	u8 private_data_len;
	u8 ord;
	u8 ird;
};

/**
 * iw_cm_handler - Function to be called by the IW CM when delivering events
 * to the client.
 *
 * @cm_id: The IW CM identifier associated with the event.
 * @event: Pointer to the event structure.
 */
typedef int (*iw_cm_handler)(struct iw_cm_id *cm_id,
			     struct iw_cm_event *event);

/**
 * iw_event_handler - Function called by the provider when delivering provider
 * events to the IW CM.  Returns either 0 indicating the event was processed
 * or -errno if the event could not be processed.
 *
 * @cm_id: The IW CM identifier associated with the event.
 * @event: Pointer to the event structure.
 */
typedef int (*iw_event_handler)(struct iw_cm_id *cm_id,
				 struct iw_cm_event *event);

struct iw_cm_id {
	iw_cm_handler		cm_handler;      /* client callback function */
	void		        *context;	 /* client cb context */
	struct ib_device	*device;
	struct sockaddr_storage local_addr;      /* local addr */
	struct sockaddr_storage	remote_addr;
	struct sockaddr_storage m_local_addr;	 /* nmapped local addr */
	struct sockaddr_storage	m_remote_addr;	 /* nmapped rem addr */
	void			*provider_data;	 /* provider private data */
	iw_event_handler        event_handler;   /* cb for provider
						    events */
	/* Used by provider to add and remove refs on IW cm_id */
	void (*add_ref)(struct iw_cm_id *);
	void (*rem_ref)(struct iw_cm_id *);
	u8  tos;
	bool mapped;
};

struct iw_cm_conn_param {
	const void *private_data;
	u16 private_data_len;
	u32 ord;
	u32 ird;
	u32 qpn;
};

<<<<<<< HEAD
struct iw_cm_verbs {
	void		(*add_ref)(struct ib_qp *qp);

	void		(*rem_ref)(struct ib_qp *qp);

	struct ib_qp *	(*get_qp)(struct ib_device *device,
				  int qpn);

	int		(*connect)(struct iw_cm_id *cm_id,
				   struct iw_cm_conn_param *conn_param);

	int		(*accept)(struct iw_cm_id *cm_id,
				  struct iw_cm_conn_param *conn_param);

	int		(*reject)(struct iw_cm_id *cm_id,
				  const void *pdata, u8 pdata_len);

	int		(*create_listen)(struct iw_cm_id *cm_id,
					 int backlog);

	int		(*destroy_listen)(struct iw_cm_id *cm_id);
	char		ifname[IFNAMSIZ];
=======
enum iw_flags {

	/*
	 * This flag allows the iwcm and iwpmd to still advertise
	 * mappings but the real and mapped port numbers are the
	 * same.  Further, iwpmd will not bind any user socket to
	 * reserve the port.  This is required for soft iwarp
	 * to play in the port mapped iwarp space.
	 */
	IW_F_NO_PORT_MAP = (1 << 0),
>>>>>>> 407d19ab
};

/**
 * iw_create_cm_id - Create an IW CM identifier.
 *
 * @device: The IB device on which to create the IW CM identier.
 * @event_handler: User callback invoked to report events associated with the
 *   returned IW CM identifier.
 * @context: User specified context associated with the id.
 */
struct iw_cm_id *iw_create_cm_id(struct ib_device *device,
				 iw_cm_handler cm_handler, void *context);

/**
 * iw_destroy_cm_id - Destroy an IW CM identifier.
 *
 * @cm_id: The previously created IW CM identifier to destroy.
 *
 * The client can assume that no events will be delivered for the CM ID after
 * this function returns.
 */
void iw_destroy_cm_id(struct iw_cm_id *cm_id);

/**
 * iw_cm_bind_qp - Unbind the specified IW CM identifier and QP
 *
 * @cm_id: The IW CM idenfier to unbind from the QP.
 * @qp: The QP
 *
 * This is called by the provider when destroying the QP to ensure
 * that any references held by the IWCM are released. It may also
 * be called by the IWCM when destroying a CM_ID to that any
 * references held by the provider are released.
 */
void iw_cm_unbind_qp(struct iw_cm_id *cm_id, struct ib_qp *qp);

/**
 * iw_cm_get_qp - Return the ib_qp associated with a QPN
 *
 * @ib_device: The IB device
 * @qpn: The queue pair number
 */
struct ib_qp *iw_cm_get_qp(struct ib_device *device, int qpn);

/**
 * iw_cm_listen - Listen for incoming connection requests on the
 * specified IW CM id.
 *
 * @cm_id: The IW CM identifier.
 * @backlog: The maximum number of outstanding un-accepted inbound listen
 *   requests to queue.
 *
 * The source address and port number are specified in the IW CM identifier
 * structure.
 */
int iw_cm_listen(struct iw_cm_id *cm_id, int backlog);

/**
 * iw_cm_accept - Called to accept an incoming connect request.
 *
 * @cm_id: The IW CM identifier associated with the connection request.
 * @iw_param: Pointer to a structure containing connection establishment
 *   parameters.
 *
 * The specified cm_id will have been provided in the event data for a
 * CONNECT_REQUEST event. Subsequent events related to this connection will be
 * delivered to the specified IW CM identifier prior and may occur prior to
 * the return of this function. If this function returns a non-zero value, the
 * client can assume that no events will be delivered to the specified IW CM
 * identifier.
 */
int iw_cm_accept(struct iw_cm_id *cm_id, struct iw_cm_conn_param *iw_param);

/**
 * iw_cm_reject - Reject an incoming connection request.
 *
 * @cm_id: Connection identifier associated with the request.
 * @private_daa: Pointer to data to deliver to the remote peer as part of the
 *   reject message.
 * @private_data_len: The number of bytes in the private_data parameter.
 *
 * The client can assume that no events will be delivered to the specified IW
 * CM identifier following the return of this function. The private_data
 * buffer is available for reuse when this function returns.
 */
int iw_cm_reject(struct iw_cm_id *cm_id, const void *private_data,
		 u8 private_data_len);

/**
 * iw_cm_connect - Called to request a connection to a remote peer.
 *
 * @cm_id: The IW CM identifier for the connection.
 * @iw_param: Pointer to a structure containing connection  establishment
 *   parameters.
 *
 * Events may be delivered to the specified IW CM identifier prior to the
 * return of this function. If this function returns a non-zero value, the
 * client can assume that no events will be delivered to the specified IW CM
 * identifier.
 */
int iw_cm_connect(struct iw_cm_id *cm_id, struct iw_cm_conn_param *iw_param);

/**
 * iw_cm_disconnect - Close the specified connection.
 *
 * @cm_id: The IW CM identifier to close.
 * @abrupt: If 0, the connection will be closed gracefully, otherwise, the
 *   connection will be reset.
 *
 * The IW CM identifier is still active until the IW_CM_EVENT_CLOSE event is
 * delivered.
 */
int iw_cm_disconnect(struct iw_cm_id *cm_id, int abrupt);

/**
 * iw_cm_init_qp_attr - Called to initialize the attributes of the QP
 * associated with a IW CM identifier.
 *
 * @cm_id: The IW CM identifier associated with the QP
 * @qp_attr: Pointer to the QP attributes structure.
 * @qp_attr_mask: Pointer to a bit vector specifying which QP attributes are
 *   valid.
 */
int iw_cm_init_qp_attr(struct iw_cm_id *cm_id, struct ib_qp_attr *qp_attr,
		       int *qp_attr_mask);

/**
 * iwcm_reject_msg - return a pointer to a reject message string.
 * @reason: Value returned in the REJECT event status field.
 */
const char *__attribute_const__ iwcm_reject_msg(int reason);

#endif /* IW_CM_H */<|MERGE_RESOLUTION|>--- conflicted
+++ resolved
@@ -94,7 +94,8 @@
 	void (*add_ref)(struct iw_cm_id *);
 	void (*rem_ref)(struct iw_cm_id *);
 	u8  tos;
-	bool mapped;
+	bool tos_set:1;
+	bool mapped:1;
 };
 
 struct iw_cm_conn_param {
@@ -105,30 +106,6 @@
 	u32 qpn;
 };
 
-<<<<<<< HEAD
-struct iw_cm_verbs {
-	void		(*add_ref)(struct ib_qp *qp);
-
-	void		(*rem_ref)(struct ib_qp *qp);
-
-	struct ib_qp *	(*get_qp)(struct ib_device *device,
-				  int qpn);
-
-	int		(*connect)(struct iw_cm_id *cm_id,
-				   struct iw_cm_conn_param *conn_param);
-
-	int		(*accept)(struct iw_cm_id *cm_id,
-				  struct iw_cm_conn_param *conn_param);
-
-	int		(*reject)(struct iw_cm_id *cm_id,
-				  const void *pdata, u8 pdata_len);
-
-	int		(*create_listen)(struct iw_cm_id *cm_id,
-					 int backlog);
-
-	int		(*destroy_listen)(struct iw_cm_id *cm_id);
-	char		ifname[IFNAMSIZ];
-=======
 enum iw_flags {
 
 	/*
@@ -139,7 +116,6 @@
 	 * to play in the port mapped iwarp space.
 	 */
 	IW_F_NO_PORT_MAP = (1 << 0),
->>>>>>> 407d19ab
 };
 
 /**
