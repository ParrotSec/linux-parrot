// SPDX-License-Identifier: GPL-2.0
//
// Device driver for regulators in Hi655x IC
//
// Copyright (c) 2016 Hisilicon.
//
// Authors:
// Chen Feng <puck.chen@hisilicon.com>
// Fei  Wang <w.f@huawei.com>

#include <linux/bitops.h>
#include <linux/device.h>
#include <linux/err.h>
#include <linux/module.h>
#include <linux/io.h>
#include <linux/of.h>
#include <linux/platform_device.h>
#include <linux/regmap.h>
#include <linux/regulator/driver.h>
#include <linux/regulator/machine.h>
#include <linux/regulator/of_regulator.h>
#include <linux/mfd/hi655x-pmic.h>

struct hi655x_regulator {
	unsigned int disable_reg;
	unsigned int status_reg;
<<<<<<< HEAD
	unsigned int ctrl_regs;
	unsigned int ctrl_mask;
=======
>>>>>>> 407d19ab
	struct regulator_desc rdesc;
};

/* LDO7 & LDO10 */
static const unsigned int ldo7_voltages[] = {
	1800000, 1850000, 2850000, 2900000,
	3000000, 3100000, 3200000, 3300000,
};

static const unsigned int ldo19_voltages[] = {
	1800000, 1850000, 1900000, 1750000,
	2800000, 2850000, 2900000, 3000000,
};

static const unsigned int ldo22_voltages[] = {
	 900000, 1000000, 1050000, 1100000,
	1150000, 1175000, 1185000, 1200000,
};

enum hi655x_regulator_id {
	HI655X_LDO0,
	HI655X_LDO1,
	HI655X_LDO2,
	HI655X_LDO3,
	HI655X_LDO4,
	HI655X_LDO5,
	HI655X_LDO6,
	HI655X_LDO7,
	HI655X_LDO8,
	HI655X_LDO9,
	HI655X_LDO10,
	HI655X_LDO11,
	HI655X_LDO12,
	HI655X_LDO13,
	HI655X_LDO14,
	HI655X_LDO15,
	HI655X_LDO16,
	HI655X_LDO17,
	HI655X_LDO18,
	HI655X_LDO19,
	HI655X_LDO20,
	HI655X_LDO21,
	HI655X_LDO22,
};

static int hi655x_is_enabled(struct regulator_dev *rdev)
{
	unsigned int value = 0;
	struct hi655x_regulator *regulator = rdev_get_drvdata(rdev);

	regmap_read(rdev->regmap, regulator->status_reg, &value);
	return (value & rdev->desc->enable_mask);
}

static int hi655x_disable(struct regulator_dev *rdev)
{
	struct hi655x_regulator *regulator = rdev_get_drvdata(rdev);

	return regmap_write(rdev->regmap, regulator->disable_reg,
			    rdev->desc->enable_mask);
}

static const struct regulator_ops hi655x_regulator_ops = {
	.enable = regulator_enable_regmap,
	.disable = hi655x_disable,
	.is_enabled = hi655x_is_enabled,
	.list_voltage = regulator_list_voltage_table,
	.get_voltage_sel = regulator_get_voltage_sel_regmap,
	.set_voltage_sel = regulator_set_voltage_sel_regmap,
};

static const struct regulator_ops hi655x_ldo_linear_ops = {
	.enable = regulator_enable_regmap,
	.disable = hi655x_disable,
	.is_enabled = hi655x_is_enabled,
	.list_voltage = regulator_list_voltage_linear,
	.get_voltage_sel = regulator_get_voltage_sel_regmap,
	.set_voltage_sel = regulator_set_voltage_sel_regmap,
};

#define HI655X_LDO(_ID, vreg, vmask, ereg, dreg,                 \
		   sreg, cmask, vtable) {                        \
	.rdesc = {                                               \
		.name            = #_ID,                         \
		.of_match        = of_match_ptr(#_ID),           \
		.ops             = &hi655x_regulator_ops,        \
		.regulators_node = of_match_ptr("regulators"),   \
		.type            = REGULATOR_VOLTAGE,            \
		.id              = HI655X_##_ID,                 \
		.owner           = THIS_MODULE,                  \
		.n_voltages      = ARRAY_SIZE(vtable),           \
		.volt_table      = vtable,                       \
		.vsel_reg        = HI655X_BUS_ADDR(vreg),        \
		.vsel_mask       = vmask,                        \
		.enable_reg      = HI655X_BUS_ADDR(ereg),        \
		.enable_mask     = BIT(cmask),                   \
	},                                                       \
	.disable_reg = HI655X_BUS_ADDR(dreg),                    \
	.status_reg = HI655X_BUS_ADDR(sreg),                     \
}

#define HI655X_LDO_LINEAR(_ID, vreg, vmask, ereg, dreg,          \
			  sreg, cmask, minv, nvolt, vstep) {     \
	.rdesc = {                                               \
		.name            = #_ID,                         \
		.of_match        = of_match_ptr(#_ID),           \
		.ops             = &hi655x_ldo_linear_ops,       \
		.regulators_node = of_match_ptr("regulators"),   \
		.type            = REGULATOR_VOLTAGE,            \
		.id              = HI655X_##_ID,                 \
		.owner           = THIS_MODULE,                  \
		.min_uV          = minv,                         \
		.n_voltages      = nvolt,                        \
		.uV_step         = vstep,                        \
		.vsel_reg        = HI655X_BUS_ADDR(vreg),        \
		.vsel_mask       = vmask,                        \
		.enable_reg      = HI655X_BUS_ADDR(ereg),        \
		.enable_mask     = BIT(cmask),                   \
	},                                                       \
	.disable_reg = HI655X_BUS_ADDR(dreg),                    \
	.status_reg = HI655X_BUS_ADDR(sreg),                     \
}

static const struct hi655x_regulator regulators[] = {
	HI655X_LDO_LINEAR(LDO2, 0x72, 0x07, 0x29, 0x2a, 0x2b, 0x01,
			  2500000, 8, 100000),
	HI655X_LDO(LDO7, 0x78, 0x07, 0x29, 0x2a, 0x2b, 0x06, ldo7_voltages),
	HI655X_LDO(LDO10, 0x78, 0x07, 0x29, 0x2a, 0x2b, 0x01, ldo7_voltages),
	HI655X_LDO_LINEAR(LDO13, 0x7e, 0x07, 0x2c, 0x2d, 0x2e, 0x04,
			  1600000, 8, 50000),
	HI655X_LDO_LINEAR(LDO14, 0x7f, 0x07, 0x2c, 0x2d, 0x2e, 0x05,
			  2500000, 8, 100000),
	HI655X_LDO_LINEAR(LDO15, 0x80, 0x07, 0x2c, 0x2d, 0x2e, 0x06,
			  1600000, 8, 50000),
	HI655X_LDO_LINEAR(LDO17, 0x82, 0x07, 0x2f, 0x30, 0x31, 0x00,
			  2500000, 8, 100000),
	HI655X_LDO(LDO19, 0x84, 0x07, 0x2f, 0x30, 0x31, 0x02, ldo19_voltages),
	HI655X_LDO_LINEAR(LDO21, 0x86, 0x07, 0x2f, 0x30, 0x31, 0x04,
			  1650000, 8, 50000),
	HI655X_LDO(LDO22, 0x87, 0x07, 0x2f, 0x30, 0x31, 0x05, ldo22_voltages),
};

static int hi655x_regulator_probe(struct platform_device *pdev)
{
	unsigned int i;
	struct hi655x_regulator *regulator;
	struct hi655x_pmic *pmic;
	struct regulator_config config = { };
	struct regulator_dev *rdev;

	pmic = dev_get_drvdata(pdev->dev.parent);
	if (!pmic) {
		dev_err(&pdev->dev, "no pmic in the regulator parent node\n");
		return -ENODEV;
	}

	regulator = devm_kzalloc(&pdev->dev, sizeof(*regulator), GFP_KERNEL);
	if (!regulator)
		return -ENOMEM;

	platform_set_drvdata(pdev, regulator);

	config.dev = pdev->dev.parent;
	config.regmap = pmic->regmap;
	config.driver_data = regulator;
	for (i = 0; i < ARRAY_SIZE(regulators); i++) {
		rdev = devm_regulator_register(&pdev->dev,
					       &regulators[i].rdesc,
					       &config);
		if (IS_ERR(rdev)) {
			dev_err(&pdev->dev, "failed to register regulator %s\n",
				regulator->rdesc.name);
			return PTR_ERR(rdev);
		}
	}
	return 0;
}

static const struct platform_device_id hi655x_regulator_table[] = {
	{ .name = "hi655x-regulator" },
	{},
};
MODULE_DEVICE_TABLE(platform, hi655x_regulator_table);

static struct platform_driver hi655x_regulator_driver = {
	.id_table = hi655x_regulator_table,
	.driver = {
		.name	= "hi655x-regulator",
	},
	.probe	= hi655x_regulator_probe,
};
module_platform_driver(hi655x_regulator_driver);

MODULE_AUTHOR("Chen Feng <puck.chen@hisilicon.com>");
MODULE_DESCRIPTION("Hisilicon Hi655x regulator driver");
MODULE_LICENSE("GPL v2");<|MERGE_RESOLUTION|>--- conflicted
+++ resolved
@@ -24,11 +24,6 @@
 struct hi655x_regulator {
 	unsigned int disable_reg;
 	unsigned int status_reg;
-<<<<<<< HEAD
-	unsigned int ctrl_regs;
-	unsigned int ctrl_mask;
-=======
->>>>>>> 407d19ab
 	struct regulator_desc rdesc;
 };
 
