// SPDX-License-Identifier: GPL-2.0+
//
// Copyright (c) 2012-2014 Samsung Electronics Co., Ltd
//              http://www.samsung.com

#include <linux/bug.h>
#include <linux/err.h>
#include <linux/gpio.h>
#include <linux/slab.h>
#include <linux/module.h>
#include <linux/of.h>
#include <linux/regmap.h>
#include <linux/platform_device.h>
#include <linux/regulator/driver.h>
#include <linux/regulator/machine.h>
#include <linux/regulator/of_regulator.h>
#include <linux/of_gpio.h>
#include <linux/mfd/samsung/core.h>
#include <linux/mfd/samsung/s2mps11.h>
#include <linux/mfd/samsung/s2mps13.h>
#include <linux/mfd/samsung/s2mps14.h>
#include <linux/mfd/samsung/s2mps15.h>
#include <linux/mfd/samsung/s2mpu02.h>

/* The highest number of possible regulators for supported devices. */
#define S2MPS_REGULATOR_MAX		S2MPS13_REGULATOR_MAX
struct s2mps11_info {
	int ramp_delay2;
	int ramp_delay34;
	int ramp_delay5;
	int ramp_delay16;
	int ramp_delay7810;
	int ramp_delay9;

	enum sec_device_type dev_type;

	/*
	 * One bit for each S2MPS13/S2MPS14/S2MPU02 regulator whether
	 * the suspend mode was enabled.
	 */
	DECLARE_BITMAP(suspend_state, S2MPS_REGULATOR_MAX);

	/*
	 * Array (size: number of regulators) with GPIO-s for external
	 * sleep control.
	 */
	int *ext_control_gpio;
};

static int get_ramp_delay(int ramp_delay)
{
	unsigned char cnt = 0;

	ramp_delay /= 6250;

	while (true) {
		ramp_delay = ramp_delay >> 1;
		if (ramp_delay == 0)
			break;
		cnt++;
	}

	if (cnt > 3)
		cnt = 3;

	return cnt;
}

static int s2mps11_regulator_set_voltage_time_sel(struct regulator_dev *rdev,
				   unsigned int old_selector,
				   unsigned int new_selector)
{
	struct s2mps11_info *s2mps11 = rdev_get_drvdata(rdev);
	unsigned int ramp_delay = 0;
	int old_volt, new_volt;

	switch (rdev_get_id(rdev)) {
	case S2MPS11_BUCK2:
		ramp_delay = s2mps11->ramp_delay2;
		break;
	case S2MPS11_BUCK3:
	case S2MPS11_BUCK4:
		ramp_delay = s2mps11->ramp_delay34;
		break;
	case S2MPS11_BUCK5:
		ramp_delay = s2mps11->ramp_delay5;
		break;
	case S2MPS11_BUCK6:
	case S2MPS11_BUCK1:
		ramp_delay = s2mps11->ramp_delay16;
		break;
	case S2MPS11_BUCK7:
	case S2MPS11_BUCK8:
	case S2MPS11_BUCK10:
		ramp_delay = s2mps11->ramp_delay7810;
		break;
	case S2MPS11_BUCK9:
		ramp_delay = s2mps11->ramp_delay9;
	}

	if (ramp_delay == 0)
		ramp_delay = rdev->desc->ramp_delay;

	old_volt = rdev->desc->min_uV + (rdev->desc->uV_step * old_selector);
	new_volt = rdev->desc->min_uV + (rdev->desc->uV_step * new_selector);

	return DIV_ROUND_UP(abs(new_volt - old_volt), ramp_delay);
}

static int s2mps11_set_ramp_delay(struct regulator_dev *rdev, int ramp_delay)
{
	struct s2mps11_info *s2mps11 = rdev_get_drvdata(rdev);
	unsigned int ramp_val, ramp_shift, ramp_reg = S2MPS11_REG_RAMP_BUCK;
	unsigned int ramp_enable = 1, enable_shift = 0;
	int ret;

	switch (rdev_get_id(rdev)) {
	case S2MPS11_BUCK1:
		if (ramp_delay > s2mps11->ramp_delay16)
			s2mps11->ramp_delay16 = ramp_delay;
		else
			ramp_delay = s2mps11->ramp_delay16;

		ramp_shift = S2MPS11_BUCK16_RAMP_SHIFT;
		break;
	case S2MPS11_BUCK2:
		enable_shift = S2MPS11_BUCK2_RAMP_EN_SHIFT;
		if (!ramp_delay) {
			ramp_enable = 0;
			break;
		}

		s2mps11->ramp_delay2 = ramp_delay;
		ramp_shift = S2MPS11_BUCK2_RAMP_SHIFT;
		ramp_reg = S2MPS11_REG_RAMP;
		break;
	case S2MPS11_BUCK3:
		enable_shift = S2MPS11_BUCK3_RAMP_EN_SHIFT;
		if (!ramp_delay) {
			ramp_enable = 0;
			break;
		}

		if (ramp_delay > s2mps11->ramp_delay34)
			s2mps11->ramp_delay34 = ramp_delay;
		else
			ramp_delay = s2mps11->ramp_delay34;

		ramp_shift = S2MPS11_BUCK34_RAMP_SHIFT;
		ramp_reg = S2MPS11_REG_RAMP;
		break;
	case S2MPS11_BUCK4:
		enable_shift = S2MPS11_BUCK4_RAMP_EN_SHIFT;
		if (!ramp_delay) {
			ramp_enable = 0;
			break;
		}

		if (ramp_delay > s2mps11->ramp_delay34)
			s2mps11->ramp_delay34 = ramp_delay;
		else
			ramp_delay = s2mps11->ramp_delay34;

		ramp_shift = S2MPS11_BUCK34_RAMP_SHIFT;
		ramp_reg = S2MPS11_REG_RAMP;
		break;
	case S2MPS11_BUCK5:
		s2mps11->ramp_delay5 = ramp_delay;
		ramp_shift = S2MPS11_BUCK5_RAMP_SHIFT;
		break;
	case S2MPS11_BUCK6:
		enable_shift = S2MPS11_BUCK6_RAMP_EN_SHIFT;
		if (!ramp_delay) {
			ramp_enable = 0;
			break;
		}

		if (ramp_delay > s2mps11->ramp_delay16)
			s2mps11->ramp_delay16 = ramp_delay;
		else
			ramp_delay = s2mps11->ramp_delay16;

		ramp_shift = S2MPS11_BUCK16_RAMP_SHIFT;
		break;
	case S2MPS11_BUCK7:
	case S2MPS11_BUCK8:
	case S2MPS11_BUCK10:
		if (ramp_delay > s2mps11->ramp_delay7810)
			s2mps11->ramp_delay7810 = ramp_delay;
		else
			ramp_delay = s2mps11->ramp_delay7810;

		ramp_shift = S2MPS11_BUCK7810_RAMP_SHIFT;
		break;
	case S2MPS11_BUCK9:
		s2mps11->ramp_delay9 = ramp_delay;
		ramp_shift = S2MPS11_BUCK9_RAMP_SHIFT;
		break;
	default:
		return 0;
	}

	if (!ramp_enable)
		goto ramp_disable;

	/* Ramp delay can be enabled/disabled only for buck[2346] */
	if ((rdev_get_id(rdev) >= S2MPS11_BUCK2 &&
			rdev_get_id(rdev) <= S2MPS11_BUCK4) ||
			rdev_get_id(rdev) == S2MPS11_BUCK6)  {
		ret = regmap_update_bits(rdev->regmap, S2MPS11_REG_RAMP,
					 1 << enable_shift, 1 << enable_shift);
		if (ret) {
			dev_err(&rdev->dev, "failed to enable ramp rate\n");
			return ret;
		}
	}

	ramp_val = get_ramp_delay(ramp_delay);

	return regmap_update_bits(rdev->regmap, ramp_reg, 0x3 << ramp_shift,
				  ramp_val << ramp_shift);

ramp_disable:
	return regmap_update_bits(rdev->regmap, S2MPS11_REG_RAMP,
				  1 << enable_shift, 0);
}

static const struct regulator_ops s2mps11_ldo_ops = {
	.list_voltage		= regulator_list_voltage_linear,
	.map_voltage		= regulator_map_voltage_linear,
	.is_enabled		= regulator_is_enabled_regmap,
	.enable			= regulator_enable_regmap,
	.disable		= regulator_disable_regmap,
	.get_voltage_sel	= regulator_get_voltage_sel_regmap,
	.set_voltage_sel	= regulator_set_voltage_sel_regmap,
	.set_voltage_time_sel	= regulator_set_voltage_time_sel,
};

static const struct regulator_ops s2mps11_buck_ops = {
	.list_voltage		= regulator_list_voltage_linear,
	.map_voltage		= regulator_map_voltage_linear,
	.is_enabled		= regulator_is_enabled_regmap,
	.enable			= regulator_enable_regmap,
	.disable		= regulator_disable_regmap,
	.get_voltage_sel	= regulator_get_voltage_sel_regmap,
	.set_voltage_sel	= regulator_set_voltage_sel_regmap,
	.set_voltage_time_sel	= s2mps11_regulator_set_voltage_time_sel,
	.set_ramp_delay		= s2mps11_set_ramp_delay,
};

#define regulator_desc_s2mps11_ldo(num, step) {		\
	.name		= "LDO"#num,			\
	.id		= S2MPS11_LDO##num,		\
	.ops		= &s2mps11_ldo_ops,		\
	.type		= REGULATOR_VOLTAGE,		\
	.owner		= THIS_MODULE,			\
	.ramp_delay	= RAMP_DELAY_12_MVUS,		\
	.min_uV		= MIN_800_MV,			\
	.uV_step	= step,				\
	.n_voltages	= S2MPS11_LDO_N_VOLTAGES,	\
	.vsel_reg	= S2MPS11_REG_L1CTRL + num - 1,	\
	.vsel_mask	= S2MPS11_LDO_VSEL_MASK,	\
	.enable_reg	= S2MPS11_REG_L1CTRL + num - 1,	\
	.enable_mask	= S2MPS11_ENABLE_MASK		\
}

#define regulator_desc_s2mps11_buck1_4(num) {			\
	.name		= "BUCK"#num,				\
	.id		= S2MPS11_BUCK##num,			\
	.ops		= &s2mps11_buck_ops,			\
	.type		= REGULATOR_VOLTAGE,			\
	.owner		= THIS_MODULE,				\
	.min_uV		= MIN_600_MV,				\
	.uV_step	= STEP_6_25_MV,				\
	.n_voltages	= S2MPS11_BUCK_N_VOLTAGES,		\
	.ramp_delay	= S2MPS11_RAMP_DELAY,			\
	.vsel_reg	= S2MPS11_REG_B1CTRL2 + (num - 1) * 2,	\
	.vsel_mask	= S2MPS11_BUCK_VSEL_MASK,		\
	.enable_reg	= S2MPS11_REG_B1CTRL1 + (num - 1) * 2,	\
	.enable_mask	= S2MPS11_ENABLE_MASK			\
}

#define regulator_desc_s2mps11_buck5 {				\
	.name		= "BUCK5",				\
	.id		= S2MPS11_BUCK5,			\
	.ops		= &s2mps11_buck_ops,			\
	.type		= REGULATOR_VOLTAGE,			\
	.owner		= THIS_MODULE,				\
	.min_uV		= MIN_600_MV,				\
	.uV_step	= STEP_6_25_MV,				\
	.n_voltages	= S2MPS11_BUCK_N_VOLTAGES,		\
	.ramp_delay	= S2MPS11_RAMP_DELAY,			\
	.vsel_reg	= S2MPS11_REG_B5CTRL2,			\
	.vsel_mask	= S2MPS11_BUCK_VSEL_MASK,		\
	.enable_reg	= S2MPS11_REG_B5CTRL1,			\
	.enable_mask	= S2MPS11_ENABLE_MASK			\
}

#define regulator_desc_s2mps11_buck67810(num, min, step) {	\
	.name		= "BUCK"#num,				\
	.id		= S2MPS11_BUCK##num,			\
	.ops		= &s2mps11_buck_ops,			\
	.type		= REGULATOR_VOLTAGE,			\
	.owner		= THIS_MODULE,				\
	.min_uV		= min,					\
	.uV_step	= step,					\
	.n_voltages	= S2MPS11_BUCK_N_VOLTAGES,		\
	.ramp_delay	= S2MPS11_RAMP_DELAY,			\
	.vsel_reg	= S2MPS11_REG_B6CTRL2 + (num - 6) * 2,	\
	.vsel_mask	= S2MPS11_BUCK_VSEL_MASK,		\
	.enable_reg	= S2MPS11_REG_B6CTRL1 + (num - 6) * 2,	\
	.enable_mask	= S2MPS11_ENABLE_MASK			\
}

#define regulator_desc_s2mps11_buck9 {				\
	.name		= "BUCK9",				\
	.id		= S2MPS11_BUCK9,			\
	.ops		= &s2mps11_buck_ops,			\
	.type		= REGULATOR_VOLTAGE,			\
	.owner		= THIS_MODULE,				\
	.min_uV		= MIN_3000_MV,				\
	.uV_step	= STEP_25_MV,				\
	.n_voltages	= S2MPS11_BUCK9_N_VOLTAGES,		\
	.ramp_delay	= S2MPS11_RAMP_DELAY,			\
	.vsel_reg	= S2MPS11_REG_B9CTRL2,			\
	.vsel_mask	= S2MPS11_BUCK9_VSEL_MASK,		\
	.enable_reg	= S2MPS11_REG_B9CTRL1,			\
	.enable_mask	= S2MPS11_ENABLE_MASK			\
}

static const struct regulator_desc s2mps11_regulators[] = {
	regulator_desc_s2mps11_ldo(1, STEP_25_MV),
	regulator_desc_s2mps11_ldo(2, STEP_50_MV),
	regulator_desc_s2mps11_ldo(3, STEP_50_MV),
	regulator_desc_s2mps11_ldo(4, STEP_50_MV),
	regulator_desc_s2mps11_ldo(5, STEP_50_MV),
	regulator_desc_s2mps11_ldo(6, STEP_25_MV),
	regulator_desc_s2mps11_ldo(7, STEP_50_MV),
	regulator_desc_s2mps11_ldo(8, STEP_50_MV),
	regulator_desc_s2mps11_ldo(9, STEP_50_MV),
	regulator_desc_s2mps11_ldo(10, STEP_50_MV),
	regulator_desc_s2mps11_ldo(11, STEP_25_MV),
	regulator_desc_s2mps11_ldo(12, STEP_50_MV),
	regulator_desc_s2mps11_ldo(13, STEP_50_MV),
	regulator_desc_s2mps11_ldo(14, STEP_50_MV),
	regulator_desc_s2mps11_ldo(15, STEP_50_MV),
	regulator_desc_s2mps11_ldo(16, STEP_50_MV),
	regulator_desc_s2mps11_ldo(17, STEP_50_MV),
	regulator_desc_s2mps11_ldo(18, STEP_50_MV),
	regulator_desc_s2mps11_ldo(19, STEP_50_MV),
	regulator_desc_s2mps11_ldo(20, STEP_50_MV),
	regulator_desc_s2mps11_ldo(21, STEP_50_MV),
	regulator_desc_s2mps11_ldo(22, STEP_25_MV),
	regulator_desc_s2mps11_ldo(23, STEP_25_MV),
	regulator_desc_s2mps11_ldo(24, STEP_50_MV),
	regulator_desc_s2mps11_ldo(25, STEP_50_MV),
	regulator_desc_s2mps11_ldo(26, STEP_50_MV),
	regulator_desc_s2mps11_ldo(27, STEP_25_MV),
	regulator_desc_s2mps11_ldo(28, STEP_50_MV),
	regulator_desc_s2mps11_ldo(29, STEP_50_MV),
	regulator_desc_s2mps11_ldo(30, STEP_50_MV),
	regulator_desc_s2mps11_ldo(31, STEP_50_MV),
	regulator_desc_s2mps11_ldo(32, STEP_50_MV),
	regulator_desc_s2mps11_ldo(33, STEP_50_MV),
	regulator_desc_s2mps11_ldo(34, STEP_50_MV),
	regulator_desc_s2mps11_ldo(35, STEP_25_MV),
	regulator_desc_s2mps11_ldo(36, STEP_50_MV),
	regulator_desc_s2mps11_ldo(37, STEP_50_MV),
	regulator_desc_s2mps11_ldo(38, STEP_50_MV),
	regulator_desc_s2mps11_buck1_4(1),
	regulator_desc_s2mps11_buck1_4(2),
	regulator_desc_s2mps11_buck1_4(3),
	regulator_desc_s2mps11_buck1_4(4),
	regulator_desc_s2mps11_buck5,
	regulator_desc_s2mps11_buck67810(6, MIN_600_MV, STEP_6_25_MV),
	regulator_desc_s2mps11_buck67810(7, MIN_750_MV, STEP_12_5_MV),
	regulator_desc_s2mps11_buck67810(8, MIN_750_MV, STEP_12_5_MV),
	regulator_desc_s2mps11_buck9,
	regulator_desc_s2mps11_buck67810(10, MIN_750_MV, STEP_12_5_MV),
};

static const struct regulator_ops s2mps14_reg_ops;

#define regulator_desc_s2mps13_ldo(num, min, step, min_sel) {	\
	.name		= "LDO"#num,				\
	.id		= S2MPS13_LDO##num,			\
	.ops		= &s2mps14_reg_ops,			\
	.type		= REGULATOR_VOLTAGE,			\
	.owner		= THIS_MODULE,				\
	.min_uV		= min,					\
	.uV_step	= step,					\
	.linear_min_sel	= min_sel,				\
	.n_voltages	= S2MPS14_LDO_N_VOLTAGES,		\
	.vsel_reg	= S2MPS13_REG_L1CTRL + num - 1,		\
	.vsel_mask	= S2MPS14_LDO_VSEL_MASK,		\
	.enable_reg	= S2MPS13_REG_L1CTRL + num - 1,		\
	.enable_mask	= S2MPS14_ENABLE_MASK			\
}

#define regulator_desc_s2mps13_buck(num, min, step, min_sel) {	\
	.name		= "BUCK"#num,				\
	.id		= S2MPS13_BUCK##num,			\
	.ops		= &s2mps14_reg_ops,			\
	.type		= REGULATOR_VOLTAGE,			\
	.owner		= THIS_MODULE,				\
	.min_uV		= min,					\
	.uV_step	= step,					\
	.linear_min_sel	= min_sel,				\
	.n_voltages	= S2MPS14_BUCK_N_VOLTAGES,		\
	.ramp_delay	= S2MPS13_BUCK_RAMP_DELAY,		\
	.vsel_reg	= S2MPS13_REG_B1OUT + (num - 1) * 2,	\
	.vsel_mask	= S2MPS14_BUCK_VSEL_MASK,		\
	.enable_reg	= S2MPS13_REG_B1CTRL + (num - 1) * 2,	\
	.enable_mask	= S2MPS14_ENABLE_MASK			\
}

#define regulator_desc_s2mps13_buck7(num, min, step, min_sel) {	\
	.name		= "BUCK"#num,				\
	.id		= S2MPS13_BUCK##num,			\
	.ops		= &s2mps14_reg_ops,			\
	.type		= REGULATOR_VOLTAGE,			\
	.owner		= THIS_MODULE,				\
	.min_uV		= min,					\
	.uV_step	= step,					\
	.linear_min_sel	= min_sel,				\
	.n_voltages	= S2MPS14_BUCK_N_VOLTAGES,		\
	.ramp_delay	= S2MPS13_BUCK_RAMP_DELAY,		\
	.vsel_reg	= S2MPS13_REG_B1OUT + (num) * 2 - 1,	\
	.vsel_mask	= S2MPS14_BUCK_VSEL_MASK,		\
	.enable_reg	= S2MPS13_REG_B1CTRL + (num - 1) * 2,	\
	.enable_mask	= S2MPS14_ENABLE_MASK			\
}

#define regulator_desc_s2mps13_buck8_10(num, min, step, min_sel) {	\
	.name		= "BUCK"#num,				\
	.id		= S2MPS13_BUCK##num,			\
	.ops		= &s2mps14_reg_ops,			\
	.type		= REGULATOR_VOLTAGE,			\
	.owner		= THIS_MODULE,				\
	.min_uV		= min,					\
	.uV_step	= step,					\
	.linear_min_sel	= min_sel,				\
	.n_voltages	= S2MPS14_BUCK_N_VOLTAGES,		\
	.ramp_delay	= S2MPS13_BUCK_RAMP_DELAY,		\
	.vsel_reg	= S2MPS13_REG_B1OUT + (num) * 2 - 1,	\
	.vsel_mask	= S2MPS14_BUCK_VSEL_MASK,		\
	.enable_reg	= S2MPS13_REG_B1CTRL + (num) * 2 - 1,	\
	.enable_mask	= S2MPS14_ENABLE_MASK			\
}

static const struct regulator_desc s2mps13_regulators[] = {
	regulator_desc_s2mps13_ldo(1,  MIN_800_MV,  STEP_12_5_MV, 0x00),
	regulator_desc_s2mps13_ldo(2,  MIN_1400_MV, STEP_50_MV,   0x0C),
	regulator_desc_s2mps13_ldo(3,  MIN_1000_MV, STEP_25_MV,   0x08),
	regulator_desc_s2mps13_ldo(4,  MIN_800_MV,  STEP_12_5_MV, 0x00),
	regulator_desc_s2mps13_ldo(5,  MIN_800_MV,  STEP_12_5_MV, 0x00),
	regulator_desc_s2mps13_ldo(6,  MIN_800_MV,  STEP_12_5_MV, 0x00),
	regulator_desc_s2mps13_ldo(7,  MIN_1000_MV, STEP_25_MV,   0x08),
	regulator_desc_s2mps13_ldo(8,  MIN_1000_MV, STEP_25_MV,   0x08),
	regulator_desc_s2mps13_ldo(9,  MIN_1000_MV, STEP_25_MV,   0x08),
	regulator_desc_s2mps13_ldo(10, MIN_1400_MV, STEP_50_MV,   0x0C),
	regulator_desc_s2mps13_ldo(11, MIN_800_MV,  STEP_25_MV,   0x10),
	regulator_desc_s2mps13_ldo(12, MIN_800_MV,  STEP_25_MV,   0x10),
	regulator_desc_s2mps13_ldo(13, MIN_800_MV,  STEP_25_MV,   0x10),
	regulator_desc_s2mps13_ldo(14, MIN_800_MV,  STEP_12_5_MV, 0x00),
	regulator_desc_s2mps13_ldo(15, MIN_800_MV,  STEP_12_5_MV, 0x00),
	regulator_desc_s2mps13_ldo(16, MIN_1400_MV, STEP_50_MV,   0x0C),
	regulator_desc_s2mps13_ldo(17, MIN_1400_MV, STEP_50_MV,   0x0C),
	regulator_desc_s2mps13_ldo(18, MIN_1000_MV, STEP_25_MV,   0x08),
	regulator_desc_s2mps13_ldo(19, MIN_1000_MV, STEP_25_MV,   0x08),
	regulator_desc_s2mps13_ldo(20, MIN_1400_MV, STEP_50_MV,   0x0C),
	regulator_desc_s2mps13_ldo(21, MIN_1000_MV, STEP_25_MV,   0x08),
	regulator_desc_s2mps13_ldo(22, MIN_1000_MV, STEP_25_MV,   0x08),
	regulator_desc_s2mps13_ldo(23, MIN_800_MV,  STEP_12_5_MV, 0x00),
	regulator_desc_s2mps13_ldo(24, MIN_800_MV,  STEP_12_5_MV, 0x00),
	regulator_desc_s2mps13_ldo(25, MIN_1400_MV, STEP_50_MV,   0x0C),
	regulator_desc_s2mps13_ldo(26, MIN_1400_MV, STEP_50_MV,   0x0C),
	regulator_desc_s2mps13_ldo(27, MIN_1400_MV, STEP_50_MV,   0x0C),
	regulator_desc_s2mps13_ldo(28, MIN_1000_MV, STEP_25_MV,   0x08),
	regulator_desc_s2mps13_ldo(29, MIN_1400_MV, STEP_50_MV,   0x0C),
	regulator_desc_s2mps13_ldo(30, MIN_1400_MV, STEP_50_MV,   0x0C),
	regulator_desc_s2mps13_ldo(31, MIN_1000_MV, STEP_25_MV,   0x08),
	regulator_desc_s2mps13_ldo(32, MIN_1000_MV, STEP_25_MV,   0x08),
	regulator_desc_s2mps13_ldo(33, MIN_1400_MV, STEP_50_MV,   0x0C),
	regulator_desc_s2mps13_ldo(34, MIN_1000_MV, STEP_25_MV,   0x08),
	regulator_desc_s2mps13_ldo(35, MIN_1400_MV, STEP_50_MV,   0x0C),
	regulator_desc_s2mps13_ldo(36, MIN_800_MV,  STEP_12_5_MV, 0x00),
	regulator_desc_s2mps13_ldo(37, MIN_1000_MV, STEP_25_MV,   0x08),
	regulator_desc_s2mps13_ldo(38, MIN_1400_MV, STEP_50_MV,   0x0C),
	regulator_desc_s2mps13_ldo(39, MIN_1000_MV, STEP_25_MV,   0x08),
	regulator_desc_s2mps13_ldo(40, MIN_1400_MV, STEP_50_MV,   0x0C),
	regulator_desc_s2mps13_buck(1,  MIN_500_MV,  STEP_6_25_MV, 0x10),
	regulator_desc_s2mps13_buck(2,  MIN_500_MV,  STEP_6_25_MV, 0x10),
	regulator_desc_s2mps13_buck(3,  MIN_500_MV,  STEP_6_25_MV, 0x10),
	regulator_desc_s2mps13_buck(4,  MIN_500_MV,  STEP_6_25_MV, 0x10),
	regulator_desc_s2mps13_buck(5,  MIN_500_MV,  STEP_6_25_MV, 0x10),
	regulator_desc_s2mps13_buck(6,  MIN_500_MV,  STEP_6_25_MV, 0x10),
	regulator_desc_s2mps13_buck7(7,  MIN_500_MV,  STEP_6_25_MV, 0x10),
	regulator_desc_s2mps13_buck8_10(8,  MIN_1000_MV, STEP_12_5_MV, 0x20),
	regulator_desc_s2mps13_buck8_10(9,  MIN_1000_MV, STEP_12_5_MV, 0x20),
	regulator_desc_s2mps13_buck8_10(10, MIN_500_MV,  STEP_6_25_MV, 0x10),
};

static int s2mps14_regulator_enable(struct regulator_dev *rdev)
{
	struct s2mps11_info *s2mps11 = rdev_get_drvdata(rdev);
	unsigned int val;

	switch (s2mps11->dev_type) {
	case S2MPS13X:
	case S2MPS14X:
		if (test_bit(rdev_get_id(rdev), s2mps11->suspend_state))
			val = S2MPS14_ENABLE_SUSPEND;
		else if (gpio_is_valid(s2mps11->ext_control_gpio[rdev_get_id(rdev)]))
			val = S2MPS14_ENABLE_EXT_CONTROL;
		else
			val = rdev->desc->enable_mask;
		break;
	case S2MPU02:
		if (test_bit(rdev_get_id(rdev), s2mps11->suspend_state))
			val = S2MPU02_ENABLE_SUSPEND;
		else
			val = rdev->desc->enable_mask;
		break;
	default:
		return -EINVAL;
	}

	return regmap_update_bits(rdev->regmap, rdev->desc->enable_reg,
			rdev->desc->enable_mask, val);
}

static int s2mps14_regulator_set_suspend_disable(struct regulator_dev *rdev)
{
	int ret;
	unsigned int val, state;
	struct s2mps11_info *s2mps11 = rdev_get_drvdata(rdev);
	int rdev_id = rdev_get_id(rdev);

	/* Below LDO should be always on or does not support suspend mode. */
	switch (s2mps11->dev_type) {
	case S2MPS13X:
	case S2MPS14X:
		switch (rdev_id) {
		case S2MPS14_LDO3:
			return 0;
		default:
			state = S2MPS14_ENABLE_SUSPEND;
			break;
		}
		break;
	case S2MPU02:
		switch (rdev_id) {
		case S2MPU02_LDO13:
		case S2MPU02_LDO14:
		case S2MPU02_LDO15:
		case S2MPU02_LDO17:
		case S2MPU02_BUCK7:
			state = S2MPU02_DISABLE_SUSPEND;
			break;
		default:
			state = S2MPU02_ENABLE_SUSPEND;
			break;
		}
		break;
	default:
		return -EINVAL;
	}

	ret = regmap_read(rdev->regmap, rdev->desc->enable_reg, &val);
	if (ret < 0)
		return ret;

	set_bit(rdev_get_id(rdev), s2mps11->suspend_state);
	/*
	 * Don't enable suspend mode if regulator is already disabled because
	 * this would effectively for a short time turn on the regulator after
	 * resuming.
	 * However we still want to toggle the suspend_state bit for regulator
	 * in case if it got enabled before suspending the system.
	 */
	if (!(val & rdev->desc->enable_mask))
		return 0;

	return regmap_update_bits(rdev->regmap, rdev->desc->enable_reg,
			rdev->desc->enable_mask, state);
}

static const struct regulator_ops s2mps14_reg_ops = {
	.list_voltage		= regulator_list_voltage_linear,
	.map_voltage		= regulator_map_voltage_linear,
	.is_enabled		= regulator_is_enabled_regmap,
	.enable			= s2mps14_regulator_enable,
	.disable		= regulator_disable_regmap,
	.get_voltage_sel	= regulator_get_voltage_sel_regmap,
	.set_voltage_sel	= regulator_set_voltage_sel_regmap,
	.set_voltage_time_sel	= regulator_set_voltage_time_sel,
	.set_suspend_disable	= s2mps14_regulator_set_suspend_disable,
};

#define regulator_desc_s2mps14_ldo(num, min, step) {	\
	.name		= "LDO"#num,			\
	.id		= S2MPS14_LDO##num,		\
	.ops		= &s2mps14_reg_ops,		\
	.type		= REGULATOR_VOLTAGE,		\
	.owner		= THIS_MODULE,			\
	.min_uV		= min,				\
	.uV_step	= step,				\
	.n_voltages	= S2MPS14_LDO_N_VOLTAGES,	\
	.vsel_reg	= S2MPS14_REG_L1CTRL + num - 1,	\
	.vsel_mask	= S2MPS14_LDO_VSEL_MASK,	\
	.enable_reg	= S2MPS14_REG_L1CTRL + num - 1,	\
	.enable_mask	= S2MPS14_ENABLE_MASK		\
}

#define regulator_desc_s2mps14_buck(num, min, step, min_sel) {	\
	.name		= "BUCK"#num,				\
	.id		= S2MPS14_BUCK##num,			\
	.ops		= &s2mps14_reg_ops,			\
	.type		= REGULATOR_VOLTAGE,			\
	.owner		= THIS_MODULE,				\
	.min_uV		= min,					\
	.uV_step	= step,					\
	.n_voltages	= S2MPS14_BUCK_N_VOLTAGES,		\
	.linear_min_sel = min_sel,				\
	.ramp_delay	= S2MPS14_BUCK_RAMP_DELAY,		\
	.vsel_reg	= S2MPS14_REG_B1CTRL2 + (num - 1) * 2,	\
	.vsel_mask	= S2MPS14_BUCK_VSEL_MASK,		\
	.enable_reg	= S2MPS14_REG_B1CTRL1 + (num - 1) * 2,	\
	.enable_mask	= S2MPS14_ENABLE_MASK			\
}

static const struct regulator_desc s2mps14_regulators[] = {
	regulator_desc_s2mps14_ldo(1, MIN_800_MV, STEP_12_5_MV),
	regulator_desc_s2mps14_ldo(2, MIN_800_MV, STEP_12_5_MV),
	regulator_desc_s2mps14_ldo(3, MIN_800_MV, STEP_25_MV),
	regulator_desc_s2mps14_ldo(4, MIN_800_MV, STEP_25_MV),
	regulator_desc_s2mps14_ldo(5, MIN_800_MV, STEP_12_5_MV),
	regulator_desc_s2mps14_ldo(6, MIN_800_MV, STEP_12_5_MV),
	regulator_desc_s2mps14_ldo(7, MIN_800_MV, STEP_25_MV),
	regulator_desc_s2mps14_ldo(8, MIN_1800_MV, STEP_25_MV),
	regulator_desc_s2mps14_ldo(9, MIN_800_MV, STEP_12_5_MV),
	regulator_desc_s2mps14_ldo(10, MIN_800_MV, STEP_12_5_MV),
	regulator_desc_s2mps14_ldo(11, MIN_800_MV, STEP_25_MV),
	regulator_desc_s2mps14_ldo(12, MIN_1800_MV, STEP_25_MV),
	regulator_desc_s2mps14_ldo(13, MIN_1800_MV, STEP_25_MV),
	regulator_desc_s2mps14_ldo(14, MIN_1800_MV, STEP_25_MV),
	regulator_desc_s2mps14_ldo(15, MIN_1800_MV, STEP_25_MV),
	regulator_desc_s2mps14_ldo(16, MIN_1800_MV, STEP_25_MV),
	regulator_desc_s2mps14_ldo(17, MIN_1800_MV, STEP_25_MV),
	regulator_desc_s2mps14_ldo(18, MIN_1800_MV, STEP_25_MV),
	regulator_desc_s2mps14_ldo(19, MIN_800_MV, STEP_25_MV),
	regulator_desc_s2mps14_ldo(20, MIN_800_MV, STEP_25_MV),
	regulator_desc_s2mps14_ldo(21, MIN_800_MV, STEP_25_MV),
	regulator_desc_s2mps14_ldo(22, MIN_800_MV, STEP_12_5_MV),
	regulator_desc_s2mps14_ldo(23, MIN_800_MV, STEP_25_MV),
	regulator_desc_s2mps14_ldo(24, MIN_1800_MV, STEP_25_MV),
	regulator_desc_s2mps14_ldo(25, MIN_1800_MV, STEP_25_MV),
	regulator_desc_s2mps14_buck(1, MIN_600_MV, STEP_6_25_MV,
				    S2MPS14_BUCK1235_START_SEL),
	regulator_desc_s2mps14_buck(2, MIN_600_MV, STEP_6_25_MV,
				    S2MPS14_BUCK1235_START_SEL),
	regulator_desc_s2mps14_buck(3, MIN_600_MV, STEP_6_25_MV,
				    S2MPS14_BUCK1235_START_SEL),
	regulator_desc_s2mps14_buck(4, MIN_1400_MV, STEP_12_5_MV,
				    S2MPS14_BUCK4_START_SEL),
	regulator_desc_s2mps14_buck(5, MIN_600_MV, STEP_6_25_MV,
				    S2MPS14_BUCK1235_START_SEL),
};

static const struct regulator_ops s2mps15_reg_ldo_ops = {
	.list_voltage		= regulator_list_voltage_linear_range,
	.map_voltage		= regulator_map_voltage_linear_range,
	.is_enabled		= regulator_is_enabled_regmap,
	.enable			= regulator_enable_regmap,
	.disable		= regulator_disable_regmap,
	.get_voltage_sel	= regulator_get_voltage_sel_regmap,
	.set_voltage_sel	= regulator_set_voltage_sel_regmap,
};

static const struct regulator_ops s2mps15_reg_buck_ops = {
	.list_voltage		= regulator_list_voltage_linear_range,
	.map_voltage		= regulator_map_voltage_linear_range,
	.is_enabled		= regulator_is_enabled_regmap,
	.enable			= regulator_enable_regmap,
	.disable		= regulator_disable_regmap,
	.get_voltage_sel	= regulator_get_voltage_sel_regmap,
	.set_voltage_sel	= regulator_set_voltage_sel_regmap,
	.set_voltage_time_sel	= regulator_set_voltage_time_sel,
};

#define regulator_desc_s2mps15_ldo(num, range) {	\
	.name		= "LDO"#num,			\
	.id		= S2MPS15_LDO##num,		\
	.ops		= &s2mps15_reg_ldo_ops,		\
	.type		= REGULATOR_VOLTAGE,		\
	.owner		= THIS_MODULE,			\
	.linear_ranges	= range,			\
	.n_linear_ranges = ARRAY_SIZE(range),		\
	.n_voltages	= S2MPS15_LDO_N_VOLTAGES,	\
	.vsel_reg	= S2MPS15_REG_L1CTRL + num - 1,	\
	.vsel_mask	= S2MPS15_LDO_VSEL_MASK,	\
	.enable_reg	= S2MPS15_REG_L1CTRL + num - 1,	\
	.enable_mask	= S2MPS15_ENABLE_MASK		\
}

#define regulator_desc_s2mps15_buck(num, range) {			\
	.name		= "BUCK"#num,					\
	.id		= S2MPS15_BUCK##num,				\
	.ops		= &s2mps15_reg_buck_ops,			\
	.type		= REGULATOR_VOLTAGE,				\
	.owner		= THIS_MODULE,					\
	.linear_ranges	= range,					\
	.n_linear_ranges = ARRAY_SIZE(range),				\
	.ramp_delay	= 12500,					\
	.n_voltages	= S2MPS15_BUCK_N_VOLTAGES,			\
	.vsel_reg	= S2MPS15_REG_B1CTRL2 + ((num - 1) * 2),	\
	.vsel_mask	= S2MPS15_BUCK_VSEL_MASK,			\
	.enable_reg	= S2MPS15_REG_B1CTRL1 + ((num - 1) * 2),	\
	.enable_mask	= S2MPS15_ENABLE_MASK				\
}

/* voltage range for s2mps15 LDO 3, 5, 15, 16, 18, 20, 23 and 27 */
static const struct regulator_linear_range s2mps15_ldo_voltage_ranges1[] = {
	REGULATOR_LINEAR_RANGE(1000000, 0xc, 0x38, 25000),
};

/* voltage range for s2mps15 LDO 2, 6, 14, 17, 19, 21, 24 and 25 */
static const struct regulator_linear_range s2mps15_ldo_voltage_ranges2[] = {
	REGULATOR_LINEAR_RANGE(1800000, 0x0, 0x3f, 25000),
};

/* voltage range for s2mps15 LDO 4, 11, 12, 13, 22 and 26 */
static const struct regulator_linear_range s2mps15_ldo_voltage_ranges3[] = {
	REGULATOR_LINEAR_RANGE(700000, 0x0, 0x34, 12500),
};

/* voltage range for s2mps15 LDO 7, 8, 9 and 10 */
static const struct regulator_linear_range s2mps15_ldo_voltage_ranges4[] = {
	REGULATOR_LINEAR_RANGE(700000, 0x10, 0x20, 25000),
};

/* voltage range for s2mps15 LDO 1 */
static const struct regulator_linear_range s2mps15_ldo_voltage_ranges5[] = {
	REGULATOR_LINEAR_RANGE(500000, 0x0, 0x20, 12500),
};

/* voltage range for s2mps15 BUCK 1, 2, 3, 4, 5, 6 and 7 */
static const struct regulator_linear_range s2mps15_buck_voltage_ranges1[] = {
	REGULATOR_LINEAR_RANGE(500000, 0x20, 0xc0, 6250),
};

/* voltage range for s2mps15 BUCK 8, 9 and 10 */
static const struct regulator_linear_range s2mps15_buck_voltage_ranges2[] = {
	REGULATOR_LINEAR_RANGE(1000000, 0x20, 0x78, 12500),
};

static const struct regulator_desc s2mps15_regulators[] = {
	regulator_desc_s2mps15_ldo(1, s2mps15_ldo_voltage_ranges5),
	regulator_desc_s2mps15_ldo(2, s2mps15_ldo_voltage_ranges2),
	regulator_desc_s2mps15_ldo(3, s2mps15_ldo_voltage_ranges1),
	regulator_desc_s2mps15_ldo(4, s2mps15_ldo_voltage_ranges3),
	regulator_desc_s2mps15_ldo(5, s2mps15_ldo_voltage_ranges1),
	regulator_desc_s2mps15_ldo(6, s2mps15_ldo_voltage_ranges2),
	regulator_desc_s2mps15_ldo(7, s2mps15_ldo_voltage_ranges4),
	regulator_desc_s2mps15_ldo(8, s2mps15_ldo_voltage_ranges4),
	regulator_desc_s2mps15_ldo(9, s2mps15_ldo_voltage_ranges4),
	regulator_desc_s2mps15_ldo(10, s2mps15_ldo_voltage_ranges4),
	regulator_desc_s2mps15_ldo(11, s2mps15_ldo_voltage_ranges3),
	regulator_desc_s2mps15_ldo(12, s2mps15_ldo_voltage_ranges3),
	regulator_desc_s2mps15_ldo(13, s2mps15_ldo_voltage_ranges3),
	regulator_desc_s2mps15_ldo(14, s2mps15_ldo_voltage_ranges2),
	regulator_desc_s2mps15_ldo(15, s2mps15_ldo_voltage_ranges1),
	regulator_desc_s2mps15_ldo(16, s2mps15_ldo_voltage_ranges1),
	regulator_desc_s2mps15_ldo(17, s2mps15_ldo_voltage_ranges2),
	regulator_desc_s2mps15_ldo(18, s2mps15_ldo_voltage_ranges1),
	regulator_desc_s2mps15_ldo(19, s2mps15_ldo_voltage_ranges2),
	regulator_desc_s2mps15_ldo(20, s2mps15_ldo_voltage_ranges1),
	regulator_desc_s2mps15_ldo(21, s2mps15_ldo_voltage_ranges2),
	regulator_desc_s2mps15_ldo(22, s2mps15_ldo_voltage_ranges3),
	regulator_desc_s2mps15_ldo(23, s2mps15_ldo_voltage_ranges1),
	regulator_desc_s2mps15_ldo(24, s2mps15_ldo_voltage_ranges2),
	regulator_desc_s2mps15_ldo(25, s2mps15_ldo_voltage_ranges2),
	regulator_desc_s2mps15_ldo(26, s2mps15_ldo_voltage_ranges3),
	regulator_desc_s2mps15_ldo(27, s2mps15_ldo_voltage_ranges1),
	regulator_desc_s2mps15_buck(1, s2mps15_buck_voltage_ranges1),
	regulator_desc_s2mps15_buck(2, s2mps15_buck_voltage_ranges1),
	regulator_desc_s2mps15_buck(3, s2mps15_buck_voltage_ranges1),
	regulator_desc_s2mps15_buck(4, s2mps15_buck_voltage_ranges1),
	regulator_desc_s2mps15_buck(5, s2mps15_buck_voltage_ranges1),
	regulator_desc_s2mps15_buck(6, s2mps15_buck_voltage_ranges1),
	regulator_desc_s2mps15_buck(7, s2mps15_buck_voltage_ranges1),
	regulator_desc_s2mps15_buck(8, s2mps15_buck_voltage_ranges2),
	regulator_desc_s2mps15_buck(9, s2mps15_buck_voltage_ranges2),
	regulator_desc_s2mps15_buck(10, s2mps15_buck_voltage_ranges2),
};

static int s2mps14_pmic_enable_ext_control(struct s2mps11_info *s2mps11,
		struct regulator_dev *rdev)
{
	return regmap_update_bits(rdev->regmap, rdev->desc->enable_reg,
			rdev->desc->enable_mask, S2MPS14_ENABLE_EXT_CONTROL);
}

static void s2mps14_pmic_dt_parse_ext_control_gpio(struct platform_device *pdev,
		struct of_regulator_match *rdata, struct s2mps11_info *s2mps11)
{
	int *gpio = s2mps11->ext_control_gpio;
	unsigned int i;
	unsigned int valid_regulators[3] = { S2MPS14_LDO10, S2MPS14_LDO11,
		S2MPS14_LDO12 };

	for (i = 0; i < ARRAY_SIZE(valid_regulators); i++) {
		unsigned int reg = valid_regulators[i];

		if (!rdata[reg].init_data || !rdata[reg].of_node)
			continue;

<<<<<<< HEAD
		gpio[reg] = of_get_named_gpio(rdata[reg].of_node,
				"samsung,ext-control-gpios", 0);
		if (gpio_is_valid(gpio[reg]))
			dev_dbg(&pdev->dev, "Using GPIO %d for ext-control over %d/%s\n",
					gpio[reg], reg, rdata[reg].name);
=======
		gpio[reg] = devm_gpiod_get_from_of_node(&pdev->dev,
				rdata[reg].of_node,
				"samsung,ext-control-gpios",
				0,
				GPIOD_OUT_HIGH | GPIOD_FLAGS_BIT_NONEXCLUSIVE,
				"s2mps11-regulator");
		if (PTR_ERR(gpio[reg]) == -ENOENT)
			gpio[reg] = NULL;
		else if (IS_ERR(gpio[reg])) {
			dev_err(&pdev->dev, "Failed to get control GPIO for %d/%s\n",
				reg, rdata[reg].name);
			gpio[reg] = NULL;
			continue;
		}
		if (gpio[reg])
			dev_dbg(&pdev->dev, "Using GPIO for ext-control over %d/%s\n",
				reg, rdata[reg].name);
>>>>>>> 407d19ab
	}
}

static int s2mps11_pmic_dt_parse(struct platform_device *pdev,
		struct of_regulator_match *rdata, struct s2mps11_info *s2mps11,
		unsigned int rdev_num)
{
	struct device_node *reg_np;

	reg_np = of_get_child_by_name(pdev->dev.parent->of_node, "regulators");
	if (!reg_np) {
		dev_err(&pdev->dev, "could not find regulators sub-node\n");
		return -EINVAL;
	}

	of_regulator_match(&pdev->dev, reg_np, rdata, rdev_num);
	if (s2mps11->dev_type == S2MPS14X)
		s2mps14_pmic_dt_parse_ext_control_gpio(pdev, rdata, s2mps11);

	of_node_put(reg_np);

	return 0;
}

static int s2mpu02_set_ramp_delay(struct regulator_dev *rdev, int ramp_delay)
{
	unsigned int ramp_val, ramp_shift, ramp_reg;

	switch (rdev_get_id(rdev)) {
	case S2MPU02_BUCK1:
		ramp_shift = S2MPU02_BUCK1_RAMP_SHIFT;
		break;
	case S2MPU02_BUCK2:
		ramp_shift = S2MPU02_BUCK2_RAMP_SHIFT;
		break;
	case S2MPU02_BUCK3:
		ramp_shift = S2MPU02_BUCK3_RAMP_SHIFT;
		break;
	case S2MPU02_BUCK4:
		ramp_shift = S2MPU02_BUCK4_RAMP_SHIFT;
		break;
	default:
		return 0;
	}
	ramp_reg = S2MPU02_REG_RAMP1;
	ramp_val = get_ramp_delay(ramp_delay);

	return regmap_update_bits(rdev->regmap, ramp_reg,
				  S2MPU02_BUCK1234_RAMP_MASK << ramp_shift,
				  ramp_val << ramp_shift);
}

static const struct regulator_ops s2mpu02_ldo_ops = {
	.list_voltage		= regulator_list_voltage_linear,
	.map_voltage		= regulator_map_voltage_linear,
	.is_enabled		= regulator_is_enabled_regmap,
	.enable			= s2mps14_regulator_enable,
	.disable		= regulator_disable_regmap,
	.get_voltage_sel	= regulator_get_voltage_sel_regmap,
	.set_voltage_sel	= regulator_set_voltage_sel_regmap,
	.set_voltage_time_sel	= regulator_set_voltage_time_sel,
	.set_suspend_disable	= s2mps14_regulator_set_suspend_disable,
};

static const struct regulator_ops s2mpu02_buck_ops = {
	.list_voltage		= regulator_list_voltage_linear,
	.map_voltage		= regulator_map_voltage_linear,
	.is_enabled		= regulator_is_enabled_regmap,
	.enable			= s2mps14_regulator_enable,
	.disable		= regulator_disable_regmap,
	.get_voltage_sel	= regulator_get_voltage_sel_regmap,
	.set_voltage_sel	= regulator_set_voltage_sel_regmap,
	.set_voltage_time_sel	= regulator_set_voltage_time_sel,
	.set_suspend_disable	= s2mps14_regulator_set_suspend_disable,
	.set_ramp_delay		= s2mpu02_set_ramp_delay,
};

#define regulator_desc_s2mpu02_ldo1(num) {		\
	.name		= "LDO"#num,			\
	.id		= S2MPU02_LDO##num,		\
	.ops		= &s2mpu02_ldo_ops,		\
	.type		= REGULATOR_VOLTAGE,		\
	.owner		= THIS_MODULE,			\
	.min_uV		= S2MPU02_LDO_MIN_900MV,	\
	.uV_step	= S2MPU02_LDO_STEP_12_5MV,	\
	.linear_min_sel	= S2MPU02_LDO_GROUP1_START_SEL,	\
	.n_voltages	= S2MPU02_LDO_N_VOLTAGES,	\
	.vsel_reg	= S2MPU02_REG_L1CTRL,		\
	.vsel_mask	= S2MPU02_LDO_VSEL_MASK,	\
	.enable_reg	= S2MPU02_REG_L1CTRL,		\
	.enable_mask	= S2MPU02_ENABLE_MASK		\
}
#define regulator_desc_s2mpu02_ldo2(num) {		\
	.name		= "LDO"#num,			\
	.id		= S2MPU02_LDO##num,		\
	.ops		= &s2mpu02_ldo_ops,		\
	.type		= REGULATOR_VOLTAGE,		\
	.owner		= THIS_MODULE,			\
	.min_uV		= S2MPU02_LDO_MIN_1050MV,	\
	.uV_step	= S2MPU02_LDO_STEP_25MV,	\
	.linear_min_sel	= S2MPU02_LDO_GROUP2_START_SEL,	\
	.n_voltages	= S2MPU02_LDO_N_VOLTAGES,	\
	.vsel_reg	= S2MPU02_REG_L2CTRL1,		\
	.vsel_mask	= S2MPU02_LDO_VSEL_MASK,	\
	.enable_reg	= S2MPU02_REG_L2CTRL1,		\
	.enable_mask	= S2MPU02_ENABLE_MASK		\
}
#define regulator_desc_s2mpu02_ldo3(num) {		\
	.name		= "LDO"#num,			\
	.id		= S2MPU02_LDO##num,		\
	.ops		= &s2mpu02_ldo_ops,		\
	.type		= REGULATOR_VOLTAGE,		\
	.owner		= THIS_MODULE,			\
	.min_uV		= S2MPU02_LDO_MIN_900MV,	\
	.uV_step	= S2MPU02_LDO_STEP_12_5MV,	\
	.linear_min_sel	= S2MPU02_LDO_GROUP1_START_SEL,	\
	.n_voltages	= S2MPU02_LDO_N_VOLTAGES,	\
	.vsel_reg	= S2MPU02_REG_L3CTRL + num - 3,	\
	.vsel_mask	= S2MPU02_LDO_VSEL_MASK,	\
	.enable_reg	= S2MPU02_REG_L3CTRL + num - 3,	\
	.enable_mask	= S2MPU02_ENABLE_MASK		\
}
#define regulator_desc_s2mpu02_ldo4(num) {		\
	.name		= "LDO"#num,			\
	.id		= S2MPU02_LDO##num,		\
	.ops		= &s2mpu02_ldo_ops,		\
	.type		= REGULATOR_VOLTAGE,		\
	.owner		= THIS_MODULE,			\
	.min_uV		= S2MPU02_LDO_MIN_1050MV,	\
	.uV_step	= S2MPU02_LDO_STEP_25MV,	\
	.linear_min_sel	= S2MPU02_LDO_GROUP2_START_SEL,	\
	.n_voltages	= S2MPU02_LDO_N_VOLTAGES,	\
	.vsel_reg	= S2MPU02_REG_L3CTRL + num - 3,	\
	.vsel_mask	= S2MPU02_LDO_VSEL_MASK,	\
	.enable_reg	= S2MPU02_REG_L3CTRL + num - 3,	\
	.enable_mask	= S2MPU02_ENABLE_MASK		\
}
#define regulator_desc_s2mpu02_ldo5(num) {		\
	.name		= "LDO"#num,			\
	.id		= S2MPU02_LDO##num,		\
	.ops		= &s2mpu02_ldo_ops,		\
	.type		= REGULATOR_VOLTAGE,		\
	.owner		= THIS_MODULE,			\
	.min_uV		= S2MPU02_LDO_MIN_1600MV,	\
	.uV_step	= S2MPU02_LDO_STEP_50MV,	\
	.linear_min_sel	= S2MPU02_LDO_GROUP3_START_SEL,	\
	.n_voltages	= S2MPU02_LDO_N_VOLTAGES,	\
	.vsel_reg	= S2MPU02_REG_L3CTRL + num - 3,	\
	.vsel_mask	= S2MPU02_LDO_VSEL_MASK,	\
	.enable_reg	= S2MPU02_REG_L3CTRL + num - 3,	\
	.enable_mask	= S2MPU02_ENABLE_MASK		\
}

#define regulator_desc_s2mpu02_buck1234(num) {			\
	.name		= "BUCK"#num,				\
	.id		= S2MPU02_BUCK##num,			\
	.ops		= &s2mpu02_buck_ops,			\
	.type		= REGULATOR_VOLTAGE,			\
	.owner		= THIS_MODULE,				\
	.min_uV		= S2MPU02_BUCK1234_MIN_600MV,		\
	.uV_step	= S2MPU02_BUCK1234_STEP_6_25MV,		\
	.n_voltages	= S2MPU02_BUCK_N_VOLTAGES,		\
	.linear_min_sel = S2MPU02_BUCK1234_START_SEL,		\
	.ramp_delay	= S2MPU02_BUCK_RAMP_DELAY,		\
	.vsel_reg	= S2MPU02_REG_B1CTRL2 + (num - 1) * 2,	\
	.vsel_mask	= S2MPU02_BUCK_VSEL_MASK,		\
	.enable_reg	= S2MPU02_REG_B1CTRL1 + (num - 1) * 2,	\
	.enable_mask	= S2MPU02_ENABLE_MASK			\
}
#define regulator_desc_s2mpu02_buck5(num) {			\
	.name		= "BUCK"#num,				\
	.id		= S2MPU02_BUCK##num,			\
	.ops		= &s2mpu02_ldo_ops,			\
	.type		= REGULATOR_VOLTAGE,			\
	.owner		= THIS_MODULE,				\
	.min_uV		= S2MPU02_BUCK5_MIN_1081_25MV,		\
	.uV_step	= S2MPU02_BUCK5_STEP_6_25MV,		\
	.n_voltages	= S2MPU02_BUCK_N_VOLTAGES,		\
	.linear_min_sel = S2MPU02_BUCK5_START_SEL,		\
	.ramp_delay	= S2MPU02_BUCK_RAMP_DELAY,		\
	.vsel_reg	= S2MPU02_REG_B5CTRL2,			\
	.vsel_mask	= S2MPU02_BUCK_VSEL_MASK,		\
	.enable_reg	= S2MPU02_REG_B5CTRL1,			\
	.enable_mask	= S2MPU02_ENABLE_MASK			\
}
#define regulator_desc_s2mpu02_buck6(num) {			\
	.name		= "BUCK"#num,				\
	.id		= S2MPU02_BUCK##num,			\
	.ops		= &s2mpu02_ldo_ops,			\
	.type		= REGULATOR_VOLTAGE,			\
	.owner		= THIS_MODULE,				\
	.min_uV		= S2MPU02_BUCK6_MIN_1700MV,		\
	.uV_step	= S2MPU02_BUCK6_STEP_2_50MV,		\
	.n_voltages	= S2MPU02_BUCK_N_VOLTAGES,		\
	.linear_min_sel = S2MPU02_BUCK6_START_SEL,		\
	.ramp_delay	= S2MPU02_BUCK_RAMP_DELAY,		\
	.vsel_reg	= S2MPU02_REG_B6CTRL2,			\
	.vsel_mask	= S2MPU02_BUCK_VSEL_MASK,		\
	.enable_reg	= S2MPU02_REG_B6CTRL1,			\
	.enable_mask	= S2MPU02_ENABLE_MASK			\
}
#define regulator_desc_s2mpu02_buck7(num) {			\
	.name		= "BUCK"#num,				\
	.id		= S2MPU02_BUCK##num,			\
	.ops		= &s2mpu02_ldo_ops,			\
	.type		= REGULATOR_VOLTAGE,			\
	.owner		= THIS_MODULE,				\
	.min_uV		= S2MPU02_BUCK7_MIN_900MV,		\
	.uV_step	= S2MPU02_BUCK7_STEP_6_25MV,		\
	.n_voltages	= S2MPU02_BUCK_N_VOLTAGES,		\
	.linear_min_sel = S2MPU02_BUCK7_START_SEL,		\
	.ramp_delay	= S2MPU02_BUCK_RAMP_DELAY,		\
	.vsel_reg	= S2MPU02_REG_B7CTRL2,			\
	.vsel_mask	= S2MPU02_BUCK_VSEL_MASK,		\
	.enable_reg	= S2MPU02_REG_B7CTRL1,			\
	.enable_mask	= S2MPU02_ENABLE_MASK			\
}

static const struct regulator_desc s2mpu02_regulators[] = {
	regulator_desc_s2mpu02_ldo1(1),
	regulator_desc_s2mpu02_ldo2(2),
	regulator_desc_s2mpu02_ldo4(3),
	regulator_desc_s2mpu02_ldo5(4),
	regulator_desc_s2mpu02_ldo4(5),
	regulator_desc_s2mpu02_ldo3(6),
	regulator_desc_s2mpu02_ldo3(7),
	regulator_desc_s2mpu02_ldo4(8),
	regulator_desc_s2mpu02_ldo5(9),
	regulator_desc_s2mpu02_ldo3(10),
	regulator_desc_s2mpu02_ldo4(11),
	regulator_desc_s2mpu02_ldo5(12),
	regulator_desc_s2mpu02_ldo5(13),
	regulator_desc_s2mpu02_ldo5(14),
	regulator_desc_s2mpu02_ldo5(15),
	regulator_desc_s2mpu02_ldo5(16),
	regulator_desc_s2mpu02_ldo4(17),
	regulator_desc_s2mpu02_ldo5(18),
	regulator_desc_s2mpu02_ldo3(19),
	regulator_desc_s2mpu02_ldo4(20),
	regulator_desc_s2mpu02_ldo5(21),
	regulator_desc_s2mpu02_ldo5(22),
	regulator_desc_s2mpu02_ldo5(23),
	regulator_desc_s2mpu02_ldo4(24),
	regulator_desc_s2mpu02_ldo5(25),
	regulator_desc_s2mpu02_ldo4(26),
	regulator_desc_s2mpu02_ldo5(27),
	regulator_desc_s2mpu02_ldo5(28),
	regulator_desc_s2mpu02_buck1234(1),
	regulator_desc_s2mpu02_buck1234(2),
	regulator_desc_s2mpu02_buck1234(3),
	regulator_desc_s2mpu02_buck1234(4),
	regulator_desc_s2mpu02_buck5(5),
	regulator_desc_s2mpu02_buck6(6),
	regulator_desc_s2mpu02_buck7(7),
};

static int s2mps11_pmic_probe(struct platform_device *pdev)
{
	struct sec_pmic_dev *iodev = dev_get_drvdata(pdev->dev.parent);
	struct sec_platform_data *pdata = NULL;
	struct of_regulator_match *rdata = NULL;
	struct regulator_config config = { };
	struct s2mps11_info *s2mps11;
	unsigned int rdev_num = 0;
	int i, ret = 0;
	const struct regulator_desc *regulators;

	s2mps11 = devm_kzalloc(&pdev->dev, sizeof(struct s2mps11_info),
				GFP_KERNEL);
	if (!s2mps11)
		return -ENOMEM;

	s2mps11->dev_type = platform_get_device_id(pdev)->driver_data;
	switch (s2mps11->dev_type) {
	case S2MPS11X:
		rdev_num = ARRAY_SIZE(s2mps11_regulators);
		regulators = s2mps11_regulators;
		BUILD_BUG_ON(S2MPS_REGULATOR_MAX < ARRAY_SIZE(s2mps11_regulators));
		break;
	case S2MPS13X:
		rdev_num = ARRAY_SIZE(s2mps13_regulators);
		regulators = s2mps13_regulators;
		BUILD_BUG_ON(S2MPS_REGULATOR_MAX < ARRAY_SIZE(s2mps13_regulators));
		break;
	case S2MPS14X:
		rdev_num = ARRAY_SIZE(s2mps14_regulators);
		regulators = s2mps14_regulators;
		BUILD_BUG_ON(S2MPS_REGULATOR_MAX < ARRAY_SIZE(s2mps14_regulators));
		break;
	case S2MPS15X:
		rdev_num = ARRAY_SIZE(s2mps15_regulators);
		regulators = s2mps15_regulators;
		BUILD_BUG_ON(S2MPS_REGULATOR_MAX < ARRAY_SIZE(s2mps15_regulators));
		break;
	case S2MPU02:
		rdev_num = ARRAY_SIZE(s2mpu02_regulators);
		regulators = s2mpu02_regulators;
		BUILD_BUG_ON(S2MPS_REGULATOR_MAX < ARRAY_SIZE(s2mpu02_regulators));
		break;
	default:
		dev_err(&pdev->dev, "Invalid device type: %u\n",
				    s2mps11->dev_type);
		return -EINVAL;
	}

	s2mps11->ext_control_gpio = devm_kmalloc_array(&pdev->dev,
			rdev_num, sizeof(*s2mps11->ext_control_gpio),
			GFP_KERNEL);
	if (!s2mps11->ext_control_gpio)
		return -ENOMEM;
	/*
	 * 0 is a valid GPIO so initialize all GPIO-s to negative value
	 * to indicate that external control won't be used for this regulator.
	 */
	for (i = 0; i < rdev_num; i++)
		s2mps11->ext_control_gpio[i] = -EINVAL;

	if (!iodev->dev->of_node) {
		if (iodev->pdata) {
			pdata = iodev->pdata;
			goto common_reg;
		} else {
			dev_err(pdev->dev.parent,
				"Platform data or DT node not supplied\n");
			return -ENODEV;
		}
	}

	rdata = kcalloc(rdev_num, sizeof(*rdata), GFP_KERNEL);
	if (!rdata)
		return -ENOMEM;

	for (i = 0; i < rdev_num; i++)
		rdata[i].name = regulators[i].name;

	ret = s2mps11_pmic_dt_parse(pdev, rdata, s2mps11, rdev_num);
	if (ret)
		goto out;

common_reg:
	platform_set_drvdata(pdev, s2mps11);

	config.dev = &pdev->dev;
	config.regmap = iodev->regmap_pmic;
	config.driver_data = s2mps11;
	config.ena_gpio_flags = GPIOF_OUT_INIT_HIGH;
	config.ena_gpio_initialized = true;
	for (i = 0; i < rdev_num; i++) {
		struct regulator_dev *regulator;

		if (pdata) {
			config.init_data = pdata->regulators[i].initdata;
			config.of_node = pdata->regulators[i].reg_node;
		} else {
			config.init_data = rdata[i].init_data;
			config.of_node = rdata[i].of_node;
		}
		config.ena_gpio = s2mps11->ext_control_gpio[i];

		regulator = devm_regulator_register(&pdev->dev,
						&regulators[i], &config);
		if (IS_ERR(regulator)) {
			ret = PTR_ERR(regulator);
			dev_err(&pdev->dev, "regulator init failed for %d\n",
				i);
			goto out;
		}

		if (gpio_is_valid(s2mps11->ext_control_gpio[i])) {
			ret = s2mps14_pmic_enable_ext_control(s2mps11,
					regulator);
			if (ret < 0) {
				dev_err(&pdev->dev,
						"failed to enable GPIO control over %s: %d\n",
						regulator->desc->name, ret);
				goto out;
			}
		}
	}

out:
	kfree(rdata);

	return ret;
}

static const struct platform_device_id s2mps11_pmic_id[] = {
	{ "s2mps11-regulator", S2MPS11X},
	{ "s2mps13-regulator", S2MPS13X},
	{ "s2mps14-regulator", S2MPS14X},
	{ "s2mps15-regulator", S2MPS15X},
	{ "s2mpu02-regulator", S2MPU02},
	{ },
};
MODULE_DEVICE_TABLE(platform, s2mps11_pmic_id);

static struct platform_driver s2mps11_pmic_driver = {
	.driver = {
		.name = "s2mps11-pmic",
	},
	.probe = s2mps11_pmic_probe,
	.id_table = s2mps11_pmic_id,
};

module_platform_driver(s2mps11_pmic_driver);

/* Module information */
MODULE_AUTHOR("Sangbeom Kim <sbkim73@samsung.com>");
MODULE_DESCRIPTION("SAMSUNG S2MPS11/S2MPS14/S2MPS15/S2MPU02 Regulator Driver");
MODULE_LICENSE("GPL");<|MERGE_RESOLUTION|>--- conflicted
+++ resolved
@@ -5,7 +5,7 @@
 
 #include <linux/bug.h>
 #include <linux/err.h>
-#include <linux/gpio.h>
+#include <linux/gpio/consumer.h>
 #include <linux/slab.h>
 #include <linux/module.h>
 #include <linux/of.h>
@@ -14,7 +14,6 @@
 #include <linux/regulator/driver.h>
 #include <linux/regulator/machine.h>
 #include <linux/regulator/of_regulator.h>
-#include <linux/of_gpio.h>
 #include <linux/mfd/samsung/core.h>
 #include <linux/mfd/samsung/s2mps11.h>
 #include <linux/mfd/samsung/s2mps13.h>
@@ -44,7 +43,7 @@
 	 * Array (size: number of regulators) with GPIO-s for external
 	 * sleep control.
 	 */
-	int *ext_control_gpio;
+	struct gpio_desc **ext_control_gpiod;
 };
 
 static int get_ramp_delay(int ramp_delay)
@@ -511,7 +510,7 @@
 	case S2MPS14X:
 		if (test_bit(rdev_get_id(rdev), s2mps11->suspend_state))
 			val = S2MPS14_ENABLE_SUSPEND;
-		else if (gpio_is_valid(s2mps11->ext_control_gpio[rdev_get_id(rdev)]))
+		else if (s2mps11->ext_control_gpiod[rdev_get_id(rdev)])
 			val = S2MPS14_ENABLE_EXT_CONTROL;
 		else
 			val = rdev->desc->enable_mask;
@@ -805,7 +804,7 @@
 static void s2mps14_pmic_dt_parse_ext_control_gpio(struct platform_device *pdev,
 		struct of_regulator_match *rdata, struct s2mps11_info *s2mps11)
 {
-	int *gpio = s2mps11->ext_control_gpio;
+	struct gpio_desc **gpio = s2mps11->ext_control_gpiod;
 	unsigned int i;
 	unsigned int valid_regulators[3] = { S2MPS14_LDO10, S2MPS14_LDO11,
 		S2MPS14_LDO12 };
@@ -816,13 +815,6 @@
 		if (!rdata[reg].init_data || !rdata[reg].of_node)
 			continue;
 
-<<<<<<< HEAD
-		gpio[reg] = of_get_named_gpio(rdata[reg].of_node,
-				"samsung,ext-control-gpios", 0);
-		if (gpio_is_valid(gpio[reg]))
-			dev_dbg(&pdev->dev, "Using GPIO %d for ext-control over %d/%s\n",
-					gpio[reg], reg, rdata[reg].name);
-=======
 		gpio[reg] = devm_gpiod_get_from_of_node(&pdev->dev,
 				rdata[reg].of_node,
 				"samsung,ext-control-gpios",
@@ -840,7 +832,6 @@
 		if (gpio[reg])
 			dev_dbg(&pdev->dev, "Using GPIO for ext-control over %d/%s\n",
 				reg, rdata[reg].name);
->>>>>>> 407d19ab
 	}
 }
 
@@ -1146,17 +1137,10 @@
 		return -EINVAL;
 	}
 
-	s2mps11->ext_control_gpio = devm_kmalloc_array(&pdev->dev,
-			rdev_num, sizeof(*s2mps11->ext_control_gpio),
-			GFP_KERNEL);
-	if (!s2mps11->ext_control_gpio)
+	s2mps11->ext_control_gpiod = devm_kcalloc(&pdev->dev, rdev_num,
+			       sizeof(*s2mps11->ext_control_gpiod), GFP_KERNEL);
+	if (!s2mps11->ext_control_gpiod)
 		return -ENOMEM;
-	/*
-	 * 0 is a valid GPIO so initialize all GPIO-s to negative value
-	 * to indicate that external control won't be used for this regulator.
-	 */
-	for (i = 0; i < rdev_num; i++)
-		s2mps11->ext_control_gpio[i] = -EINVAL;
 
 	if (!iodev->dev->of_node) {
 		if (iodev->pdata) {
@@ -1186,8 +1170,6 @@
 	config.dev = &pdev->dev;
 	config.regmap = iodev->regmap_pmic;
 	config.driver_data = s2mps11;
-	config.ena_gpio_flags = GPIOF_OUT_INIT_HIGH;
-	config.ena_gpio_initialized = true;
 	for (i = 0; i < rdev_num; i++) {
 		struct regulator_dev *regulator;
 
@@ -1198,8 +1180,13 @@
 			config.init_data = rdata[i].init_data;
 			config.of_node = rdata[i].of_node;
 		}
-		config.ena_gpio = s2mps11->ext_control_gpio[i];
-
+		config.ena_gpiod = s2mps11->ext_control_gpiod[i];
+		/*
+		 * Hand the GPIO descriptor management over to the regulator
+		 * core, remove it from devres management.
+		 */
+		if (config.ena_gpiod)
+			devm_gpiod_unhinge(&pdev->dev, config.ena_gpiod);
 		regulator = devm_regulator_register(&pdev->dev,
 						&regulators[i], &config);
 		if (IS_ERR(regulator)) {
@@ -1209,7 +1196,7 @@
 			goto out;
 		}
 
-		if (gpio_is_valid(s2mps11->ext_control_gpio[i])) {
+		if (s2mps11->ext_control_gpiod[i]) {
 			ret = s2mps14_pmic_enable_ext_control(s2mps11,
 					regulator);
 			if (ret < 0) {
