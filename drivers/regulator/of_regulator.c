--- conflicted
+++ resolved
@@ -16,6 +16,7 @@
 #include "internal.h"
 
 static const char *const regulator_states[PM_SUSPEND_MAX + 1] = {
+	[PM_SUSPEND_STANDBY]	= "regulator-state-standby",
 	[PM_SUSPEND_MEM]	= "regulator-state-mem",
 	[PM_SUSPEND_MAX]	= "regulator-state-disk",
 };
@@ -91,8 +92,8 @@
 	if (!ret)
 		constraints->settling_time_up = pval;
 	if (constraints->settling_time_up && constraints->settling_time) {
-		pr_warn("%s: ambiguous configuration for settling time, ignoring 'regulator-settling-time-up-us'\n",
-			np->name);
+		pr_warn("%pOFn: ambiguous configuration for settling time, ignoring 'regulator-settling-time-up-us'\n",
+			np);
 		constraints->settling_time_up = 0;
 	}
 
@@ -101,8 +102,8 @@
 	if (!ret)
 		constraints->settling_time_down = pval;
 	if (constraints->settling_time_down && constraints->settling_time) {
-		pr_warn("%s: ambiguous configuration for settling time, ignoring 'regulator-settling-time-down-us'\n",
-			np->name);
+		pr_warn("%pOFn: ambiguous configuration for settling time, ignoring 'regulator-settling-time-down-us'\n",
+			np);
 		constraints->settling_time_down = 0;
 	}
 
@@ -123,12 +124,12 @@
 		if (desc && desc->of_map_mode) {
 			mode = desc->of_map_mode(pval);
 			if (mode == REGULATOR_MODE_INVALID)
-				pr_err("%s: invalid mode %u\n", np->name, pval);
+				pr_err("%pOFn: invalid mode %u\n", np, pval);
 			else
 				constraints->initial_mode = mode;
 		} else {
-			pr_warn("%s: mapping for mode %d not defined\n",
-				np->name, pval);
+			pr_warn("%pOFn: mapping for mode %d not defined\n",
+				np, pval);
 		}
 	}
 
@@ -140,14 +141,14 @@
 				ret = of_property_read_u32_index(np,
 					"regulator-allowed-modes", i, &pval);
 				if (ret) {
-					pr_err("%s: couldn't read allowed modes index %d, ret=%d\n",
-						np->name, i, ret);
+					pr_err("%pOFn: couldn't read allowed modes index %d, ret=%d\n",
+						np, i, ret);
 					break;
 				}
 				mode = desc->of_map_mode(pval);
 				if (mode == REGULATOR_MODE_INVALID)
-					pr_err("%s: invalid regulator-allowed-modes element %u\n",
-						np->name, pval);
+					pr_err("%pOFn: invalid regulator-allowed-modes element %u\n",
+						np, pval);
 				else
 					constraints->valid_modes_mask |= mode;
 			}
@@ -155,7 +156,7 @@
 				constraints->valid_ops_mask
 					|= REGULATOR_CHANGE_MODE;
 		} else {
-			pr_warn("%s: mode mapping not defined\n", np->name);
+			pr_warn("%pOFn: mode mapping not defined\n", np);
 		}
 	}
 
@@ -165,6 +166,10 @@
 	if (!of_property_read_u32(np, "regulator-coupled-max-spread",
 				  &pval))
 		constraints->max_spread = pval;
+
+	if (!of_property_read_u32(np, "regulator-max-step-microvolt",
+				  &pval))
+		constraints->max_uV_step = pval;
 
 	constraints->over_current_protection = of_property_read_bool(np,
 					"regulator-over-current-protection");
@@ -177,9 +182,11 @@
 		case PM_SUSPEND_MAX:
 			suspend_state = &constraints->state_disk;
 			break;
+		case PM_SUSPEND_STANDBY:
+			suspend_state = &constraints->state_standby;
+			break;
 		case PM_SUSPEND_ON:
 		case PM_SUSPEND_TO_IDLE:
-		case PM_SUSPEND_STANDBY:
 		default:
 			continue;
 		}
@@ -193,13 +200,13 @@
 			if (desc && desc->of_map_mode) {
 				mode = desc->of_map_mode(pval);
 				if (mode == REGULATOR_MODE_INVALID)
-					pr_err("%s: invalid mode %u\n",
-					       np->name, pval);
+					pr_err("%pOFn: invalid mode %u\n",
+					       np, pval);
 				else
 					suspend_state->mode = mode;
 			} else {
-				pr_warn("%s: mapping for mode %d not defined\n",
-					np->name, pval);
+				pr_warn("%pOFn: mapping for mode %d not defined\n",
+					np, pval);
 			}
 		}
 
@@ -244,7 +251,7 @@
  * @desc: regulator description
  *
  * Populates regulator_init_data structure by extracting data from device
- * tree node, returns a pointer to the populated struture or NULL if memory
+ * tree node, returns a pointer to the populated structure or NULL if memory
  * alloc fails.
  */
 struct regulator_init_data *of_get_regulator_init_data(struct device *dev,
@@ -345,8 +352,8 @@
 							   match->desc);
 			if (!match->init_data) {
 				dev_err(dev,
-					"failed to parse DT for regulator %s\n",
-					child->name);
+					"failed to parse DT for regulator %pOFn\n",
+					child);
 				of_node_put(child);
 				return -EINVAL;
 			}
@@ -360,70 +367,79 @@
 }
 EXPORT_SYMBOL_GPL(of_regulator_match);
 
-<<<<<<< HEAD
+static struct
+device_node *regulator_of_get_init_node(struct device *dev,
+					const struct regulator_desc *desc)
+{
+	struct device_node *search, *child;
+	const char *name;
+
+	if (!dev->of_node || !desc->of_match)
+		return NULL;
+
+	if (desc->regulators_node) {
+		search = of_get_child_by_name(dev->of_node,
+					      desc->regulators_node);
+	} else {
+		search = of_node_get(dev->of_node);
+
+		if (!strcmp(desc->of_match, search->name))
+			return search;
+	}
+
+	if (!search) {
+		dev_dbg(dev, "Failed to find regulator container node '%s'\n",
+			desc->regulators_node);
+		return NULL;
+	}
+
+	for_each_available_child_of_node(search, child) {
+		name = of_get_property(child, "regulator-compatible", NULL);
+		if (!name)
+			name = child->name;
+
+		if (!strcmp(desc->of_match, name))
+			return of_node_get(child);
+	}
+
+	of_node_put(search);
+
+	return NULL;
+}
+
 struct regulator_init_data *regulator_of_get_init_data(struct device *dev,
 					    const struct regulator_desc *desc,
 					    struct regulator_config *config,
 					    struct device_node **node)
-=======
-static struct
-device_node *regulator_of_get_init_node(struct device *dev,
-					const struct regulator_desc *desc)
->>>>>>> 407d19ab
-{
-	struct device_node *search, *child;
+{
+	struct device_node *child;
 	struct regulator_init_data *init_data = NULL;
-	const char *name;
-
-	if (!dev->of_node || !desc->of_match)
+
+	child = regulator_of_get_init_node(dev, desc);
+	if (!child)
 		return NULL;
 
-	if (desc->regulators_node)
-		search = of_get_child_by_name(dev->of_node,
-					      desc->regulators_node);
-	else
-		search = of_node_get(dev->of_node);
-
-	if (!search) {
-		dev_dbg(dev, "Failed to find regulator container node '%s'\n",
-			desc->regulators_node);
-		return NULL;
-	}
-
-	for_each_available_child_of_node(search, child) {
-		name = of_get_property(child, "regulator-compatible", NULL);
-		if (!name)
-			name = child->name;
-
-		if (strcmp(desc->of_match, name))
-			continue;
-
-		init_data = of_get_regulator_init_data(dev, child, desc);
-		if (!init_data) {
-			dev_err(dev,
-				"failed to parse DT for regulator %s\n",
-				child->name);
-			break;
-		}
-
-		if (desc->of_parse_cb) {
-			if (desc->of_parse_cb(child, desc, config)) {
-				dev_err(dev,
-					"driver callback failed to parse DT for regulator %s\n",
-					child->name);
-				init_data = NULL;
-				break;
-			}
-		}
-
-		of_node_get(child);
-		*node = child;
-		break;
-	}
-
-	of_node_put(search);
+	init_data = of_get_regulator_init_data(dev, child, desc);
+	if (!init_data) {
+		dev_err(dev, "failed to parse DT for regulator %pOFn\n", child);
+		goto error;
+	}
+
+	if (desc->of_parse_cb && desc->of_parse_cb(child, desc, config)) {
+		dev_err(dev,
+			"driver callback failed to parse DT for regulator %pOFn\n",
+			child);
+		goto error;
+	}
+
+	*node = child;
 
 	return init_data;
+
+error:
+	of_node_put(child);
+
+	return NULL;
 }
 
 static int of_node_match(struct device *dev, const void *data)
@@ -528,7 +544,7 @@
 							  NULL);
 
 		if (c_n_phandles != n_phandles) {
-			dev_err(&rdev->dev, "number of couped reg phandles mismatch\n");
+			dev_err(&rdev->dev, "number of coupled reg phandles mismatch\n");
 			ret = false;
 			goto clean;
 		}
