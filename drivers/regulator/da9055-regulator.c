// SPDX-License-Identifier: GPL-2.0+
//
// Regulator driver for DA9055 PMIC
//
// Copyright(c) 2012 Dialog Semiconductor Ltd.
//
// Author: David Dajun Chen <dchen@diasemi.com>

#include <linux/module.h>
#include <linux/init.h>
#include <linux/err.h>
#include <linux/gpio.h>
#include <linux/gpio/consumer.h>
#include <linux/platform_device.h>
#include <linux/regulator/driver.h>
#include <linux/regulator/machine.h>
#include <linux/of.h>
#include <linux/regulator/of_regulator.h>

#include <linux/mfd/da9055/core.h>
#include <linux/mfd/da9055/reg.h>
#include <linux/mfd/da9055/pdata.h>

#define DA9055_MIN_UA		0
#define DA9055_MAX_UA		3

#define DA9055_LDO_MODE_SYNC	0
#define DA9055_LDO_MODE_SLEEP	1

#define DA9055_BUCK_MODE_SLEEP	1
#define DA9055_BUCK_MODE_SYNC	2
#define DA9055_BUCK_MODE_AUTO	3

/* DA9055 REGULATOR IDs */
#define DA9055_ID_BUCK1	0
#define DA9055_ID_BUCK2	1
#define DA9055_ID_LDO1		2
#define DA9055_ID_LDO2		3
#define DA9055_ID_LDO3		4
#define DA9055_ID_LDO4		5
#define DA9055_ID_LDO5		6
#define DA9055_ID_LDO6		7

/* DA9055 BUCK current limit */
static const int da9055_current_limits[] = { 500000, 600000, 700000, 800000 };

struct da9055_conf_reg {
	int reg;
	int sel_mask;
	int en_mask;
};

struct da9055_volt_reg {
	int reg_a;
	int reg_b;
	int sl_shift;
	int v_mask;
};

struct da9055_mode_reg {
	int reg;
	int mask;
	int shift;
};

struct da9055_regulator_info {
	struct regulator_desc reg_desc;
	struct da9055_conf_reg conf;
	struct da9055_volt_reg volt;
	struct da9055_mode_reg mode;
};

struct da9055_regulator {
	struct da9055 *da9055;
	struct da9055_regulator_info *info;
	struct regulator_dev *rdev;
	enum gpio_select reg_rselect;
};

static unsigned int da9055_buck_get_mode(struct regulator_dev *rdev)
{
	struct da9055_regulator *regulator = rdev_get_drvdata(rdev);
	struct da9055_regulator_info *info = regulator->info;
	int ret, mode = 0;

	ret = da9055_reg_read(regulator->da9055, info->mode.reg);
	if (ret < 0)
		return ret;

	switch ((ret & info->mode.mask) >> info->mode.shift) {
	case DA9055_BUCK_MODE_SYNC:
		mode = REGULATOR_MODE_FAST;
		break;
	case DA9055_BUCK_MODE_AUTO:
		mode = REGULATOR_MODE_NORMAL;
		break;
	case DA9055_BUCK_MODE_SLEEP:
		mode = REGULATOR_MODE_STANDBY;
		break;
	}

	return mode;
}

static int da9055_buck_set_mode(struct regulator_dev *rdev,
					unsigned int mode)
{
	struct da9055_regulator *regulator = rdev_get_drvdata(rdev);
	struct da9055_regulator_info *info = regulator->info;
	int val = 0;

	switch (mode) {
	case REGULATOR_MODE_FAST:
		val = DA9055_BUCK_MODE_SYNC << info->mode.shift;
		break;
	case REGULATOR_MODE_NORMAL:
		val = DA9055_BUCK_MODE_AUTO << info->mode.shift;
		break;
	case REGULATOR_MODE_STANDBY:
		val = DA9055_BUCK_MODE_SLEEP << info->mode.shift;
		break;
	}

	return da9055_reg_update(regulator->da9055, info->mode.reg,
				 info->mode.mask, val);
}

static unsigned int da9055_ldo_get_mode(struct regulator_dev *rdev)
{
	struct da9055_regulator *regulator = rdev_get_drvdata(rdev);
	struct da9055_regulator_info *info = regulator->info;
	int ret;

	ret = da9055_reg_read(regulator->da9055, info->volt.reg_b);
	if (ret < 0)
		return ret;

	if (ret >> info->volt.sl_shift)
		return REGULATOR_MODE_STANDBY;
	else
		return REGULATOR_MODE_NORMAL;
}

static int da9055_ldo_set_mode(struct regulator_dev *rdev, unsigned int mode)
{
	struct da9055_regulator *regulator = rdev_get_drvdata(rdev);
	struct da9055_regulator_info *info = regulator->info;
	struct da9055_volt_reg volt = info->volt;
	int val = 0;

	switch (mode) {
	case REGULATOR_MODE_NORMAL:
	case REGULATOR_MODE_FAST:
		val = DA9055_LDO_MODE_SYNC;
		break;
	case REGULATOR_MODE_STANDBY:
		val = DA9055_LDO_MODE_SLEEP;
		break;
	}

	return da9055_reg_update(regulator->da9055, volt.reg_b,
				 1 << volt.sl_shift,
				 val << volt.sl_shift);
}

static int da9055_buck_get_current_limit(struct regulator_dev *rdev)
{
	struct da9055_regulator *regulator = rdev_get_drvdata(rdev);
	struct da9055_regulator_info *info = regulator->info;
	int ret;

	ret = da9055_reg_read(regulator->da9055, DA9055_REG_BUCK_LIM);
	if (ret < 0)
		return ret;

	ret &= info->mode.mask;
	return da9055_current_limits[ret >> info->mode.shift];
}

static int da9055_buck_set_current_limit(struct regulator_dev *rdev, int min_uA,
					 int max_uA)
{
	struct da9055_regulator *regulator = rdev_get_drvdata(rdev);
	struct da9055_regulator_info *info = regulator->info;
	int i;

	for (i = ARRAY_SIZE(da9055_current_limits) - 1; i >= 0; i--) {
		if ((min_uA <= da9055_current_limits[i]) &&
		    (da9055_current_limits[i] <= max_uA))
			return da9055_reg_update(regulator->da9055,
						 DA9055_REG_BUCK_LIM,
						 info->mode.mask,
						 i << info->mode.shift);
	}

	return -EINVAL;
}

static int da9055_regulator_get_voltage_sel(struct regulator_dev *rdev)
{
	struct da9055_regulator *regulator = rdev_get_drvdata(rdev);
	struct da9055_regulator_info *info = regulator->info;
	struct da9055_volt_reg volt = info->volt;
	int ret, sel;

	/*
	 * There are two voltage register set A & B for voltage ramping but
	 * either one of then can be active therefore we first determine
	 * the active register set.
	 */
	ret = da9055_reg_read(regulator->da9055, info->conf.reg);
	if (ret < 0)
		return ret;

	ret &= info->conf.sel_mask;

	/* Get the voltage for the active register set A/B */
	if (ret == DA9055_REGUALTOR_SET_A)
		ret = da9055_reg_read(regulator->da9055, volt.reg_a);
	else
		ret = da9055_reg_read(regulator->da9055, volt.reg_b);

	if (ret < 0)
		return ret;

	sel = (ret & volt.v_mask);
	return sel;
}

static int da9055_regulator_set_voltage_sel(struct regulator_dev *rdev,
					    unsigned int selector)
{
	struct da9055_regulator *regulator = rdev_get_drvdata(rdev);
	struct da9055_regulator_info *info = regulator->info;
	int ret;

	/*
	 * Regulator register set A/B is not selected through GPIO therefore
	 * we use default register set A for voltage ramping.
	 */
	if (regulator->reg_rselect == NO_GPIO) {
		/* Select register set A */
		ret = da9055_reg_update(regulator->da9055, info->conf.reg,
					info->conf.sel_mask, DA9055_SEL_REG_A);
		if (ret < 0)
			return ret;

		/* Set the voltage */
		return da9055_reg_update(regulator->da9055, info->volt.reg_a,
					 info->volt.v_mask, selector);
	}

	/*
	 * Here regulator register set A/B is selected through GPIO.
	 * Therefore we first determine the selected register set A/B and
	 * then set the desired voltage for that register set A/B.
	 */
	ret = da9055_reg_read(regulator->da9055, info->conf.reg);
	if (ret < 0)
		return ret;

	ret &= info->conf.sel_mask;

	/* Set the voltage */
	if (ret == DA9055_REGUALTOR_SET_A)
		return da9055_reg_update(regulator->da9055, info->volt.reg_a,
					 info->volt.v_mask, selector);
	else
		return da9055_reg_update(regulator->da9055, info->volt.reg_b,
					 info->volt.v_mask, selector);
}

static int da9055_regulator_set_suspend_voltage(struct regulator_dev *rdev,
						int uV)
{
	struct da9055_regulator *regulator = rdev_get_drvdata(rdev);
	struct da9055_regulator_info *info = regulator->info;
	int ret;

	/* Select register set B for suspend voltage ramping. */
	if (regulator->reg_rselect == NO_GPIO) {
		ret = da9055_reg_update(regulator->da9055, info->conf.reg,
					info->conf.sel_mask, DA9055_SEL_REG_B);
		if (ret < 0)
			return ret;
	}

	ret = regulator_map_voltage_linear(rdev, uV, uV);
	if (ret < 0)
		return ret;

	return da9055_reg_update(regulator->da9055, info->volt.reg_b,
				 info->volt.v_mask, ret);
}

static int da9055_suspend_enable(struct regulator_dev *rdev)
{
	struct da9055_regulator *regulator = rdev_get_drvdata(rdev);
	struct da9055_regulator_info *info = regulator->info;

	/* Select register set B for voltage ramping. */
	if (regulator->reg_rselect == NO_GPIO)
		return da9055_reg_update(regulator->da9055, info->conf.reg,
					info->conf.sel_mask, DA9055_SEL_REG_B);
	else
		return 0;
}

static int da9055_suspend_disable(struct regulator_dev *rdev)
{
	struct da9055_regulator *regulator = rdev_get_drvdata(rdev);
	struct da9055_regulator_info *info = regulator->info;

	/* Diselect register set B. */
	if (regulator->reg_rselect == NO_GPIO)
		return da9055_reg_update(regulator->da9055, info->conf.reg,
					info->conf.sel_mask, DA9055_SEL_REG_A);
	else
		return 0;
}

static const struct regulator_ops da9055_buck_ops = {
	.get_mode = da9055_buck_get_mode,
	.set_mode = da9055_buck_set_mode,

	.get_current_limit = da9055_buck_get_current_limit,
	.set_current_limit = da9055_buck_set_current_limit,

	.get_voltage_sel = da9055_regulator_get_voltage_sel,
	.set_voltage_sel = da9055_regulator_set_voltage_sel,
	.list_voltage = regulator_list_voltage_linear,
	.map_voltage = regulator_map_voltage_linear,
	.is_enabled = regulator_is_enabled_regmap,
	.enable = regulator_enable_regmap,
	.disable = regulator_disable_regmap,

	.set_suspend_voltage = da9055_regulator_set_suspend_voltage,
	.set_suspend_enable = da9055_suspend_enable,
	.set_suspend_disable = da9055_suspend_disable,
	.set_suspend_mode = da9055_buck_set_mode,
};

static const struct regulator_ops da9055_ldo_ops = {
	.get_mode = da9055_ldo_get_mode,
	.set_mode = da9055_ldo_set_mode,

	.get_voltage_sel = da9055_regulator_get_voltage_sel,
	.set_voltage_sel = da9055_regulator_set_voltage_sel,
	.list_voltage = regulator_list_voltage_linear,
	.map_voltage = regulator_map_voltage_linear,
	.is_enabled = regulator_is_enabled_regmap,
	.enable = regulator_enable_regmap,
	.disable = regulator_disable_regmap,

	.set_suspend_voltage = da9055_regulator_set_suspend_voltage,
	.set_suspend_enable = da9055_suspend_enable,
	.set_suspend_disable = da9055_suspend_disable,
	.set_suspend_mode = da9055_ldo_set_mode,

};

#define DA9055_LDO(_id, step, min, max, vbits, voffset) \
{\
	.reg_desc = {\
		.name = #_id,\
		.of_match = of_match_ptr(#_id),\
		.regulators_node = of_match_ptr("regulators"),\
		.ops = &da9055_ldo_ops,\
		.type = REGULATOR_VOLTAGE,\
		.id = DA9055_ID_##_id,\
		.n_voltages = (max - min) / step + 1 + (voffset), \
		.enable_reg = DA9055_REG_BCORE_CONT + DA9055_ID_##_id, \
		.enable_mask = 1, \
		.min_uV = (min) * 1000,\
		.uV_step = (step) * 1000,\
		.linear_min_sel = (voffset),\
		.owner = THIS_MODULE,\
	},\
	.conf = {\
		.reg = DA9055_REG_BCORE_CONT + DA9055_ID_##_id, \
		.sel_mask = (1 << 4),\
		.en_mask = 1,\
	},\
	.volt = {\
		.reg_a = DA9055_REG_VBCORE_A + DA9055_ID_##_id, \
		.reg_b = DA9055_REG_VBCORE_B + DA9055_ID_##_id, \
		.sl_shift = 7,\
		.v_mask = (1 << (vbits)) - 1,\
	},\
}

#define DA9055_BUCK(_id, step, min, max, vbits, voffset, mbits, sbits) \
{\
	.reg_desc = {\
		.name = #_id,\
		.of_match = of_match_ptr(#_id),\
		.regulators_node = of_match_ptr("regulators"),\
		.ops = &da9055_buck_ops,\
		.type = REGULATOR_VOLTAGE,\
		.id = DA9055_ID_##_id,\
		.n_voltages = (max - min) / step + 1 + (voffset), \
		.enable_reg = DA9055_REG_BCORE_CONT + DA9055_ID_##_id, \
		.enable_mask = 1,\
		.min_uV = (min) * 1000,\
		.uV_step = (step) * 1000,\
		.linear_min_sel = (voffset),\
		.owner = THIS_MODULE,\
	},\
	.conf = {\
		.reg = DA9055_REG_BCORE_CONT + DA9055_ID_##_id, \
		.sel_mask = (1 << 4),\
		.en_mask = 1,\
	},\
	.volt = {\
		.reg_a = DA9055_REG_VBCORE_A + DA9055_ID_##_id, \
		.reg_b = DA9055_REG_VBCORE_B + DA9055_ID_##_id, \
		.sl_shift = 7,\
		.v_mask = (1 << (vbits)) - 1,\
	},\
	.mode = {\
		.reg = DA9055_REG_BCORE_MODE,\
		.mask = (mbits),\
		.shift = (sbits),\
	},\
}

static struct da9055_regulator_info da9055_regulator_info[] = {
	DA9055_BUCK(BUCK1, 25, 725, 2075, 6, 9, 0xc, 2),
	DA9055_BUCK(BUCK2, 25, 925, 2500, 6, 0, 3, 0),
	DA9055_LDO(LDO1, 50, 900, 3300, 6, 2),
	DA9055_LDO(LDO2, 50, 900, 3300, 6, 3),
	DA9055_LDO(LDO3, 50, 900, 3300, 6, 2),
	DA9055_LDO(LDO4, 50, 900, 3300, 6, 2),
	DA9055_LDO(LDO5, 50, 900, 2750, 6, 2),
	DA9055_LDO(LDO6, 20, 900, 3300, 7, 0),
};

/*
 * Configures regulator to be controlled either through GPIO 1 or 2.
 * GPIO can control regulator state and/or select the regulator register
 * set A/B for voltage ramping.
 */
static int da9055_gpio_init(struct da9055_regulator *regulator,
			    struct regulator_config *config,
			    struct da9055_pdata *pdata, int id)
{
	struct da9055_regulator_info *info = regulator->info;
	int ret = 0;

	if (!pdata)
		return 0;

	if (pdata->gpio_ren && pdata->gpio_ren[id]) {
		char name[18];
		int gpio_mux = pdata->gpio_ren[id];

		config->ena_gpiod = pdata->ena_gpiods[id];
		config->ena_gpio_invert = 1;

		/*
		 * GPI pin is muxed with regulator to control the
		 * regulator state.
		 */
		sprintf(name, "DA9055 GPI %d", gpio_mux);
		ret = devm_gpio_request_one(config->dev, gpio_mux, GPIOF_DIR_IN,
					    name);
		if (ret < 0)
			goto err;

		/*
		 * Let the regulator know that its state is controlled
		 * through GPI.
		 */
		ret = da9055_reg_update(regulator->da9055, info->conf.reg,
					DA9055_E_GPI_MASK,
					pdata->reg_ren[id]
					<< DA9055_E_GPI_SHIFT);
		if (ret < 0)
			goto err;
	}

	if (pdata->gpio_rsel && pdata->gpio_rsel[id]) {
		char name[18];
		int gpio_mux = pdata->gpio_rsel[id];

		regulator->reg_rselect = pdata->reg_rsel[id];

		/*
		 * GPI pin is muxed with regulator to select the
		 * regulator register set A/B for voltage ramping.
		 */
		sprintf(name, "DA9055 GPI %d", gpio_mux);
		ret = devm_gpio_request_one(config->dev, gpio_mux, GPIOF_DIR_IN,
					    name);
		if (ret < 0)
			goto err;

		/*
		 * Let the regulator know that its register set A/B
		 * will be selected through GPI for voltage ramping.
		 */
		ret = da9055_reg_update(regulator->da9055, info->conf.reg,
					DA9055_V_GPI_MASK,
					pdata->reg_rsel[id]
					<< DA9055_V_GPI_SHIFT);
	}

err:
	return ret;
}

static irqreturn_t da9055_ldo5_6_oc_irq(int irq, void *data)
{
	struct da9055_regulator *regulator = data;

	regulator_lock(regulator->rdev);
	regulator_notifier_call_chain(regulator->rdev,
				      REGULATOR_EVENT_OVER_CURRENT, NULL);
	regulator_unlock(regulator->rdev);

	return IRQ_HANDLED;
}

static inline struct da9055_regulator_info *find_regulator_info(int id)
{
	struct da9055_regulator_info *info;
	int i;

	for (i = 0; i < ARRAY_SIZE(da9055_regulator_info); i++) {
		info = &da9055_regulator_info[i];
		if (info->reg_desc.id == id)
			return info;
	}

	return NULL;
}

static int da9055_regulator_probe(struct platform_device *pdev)
{
	struct regulator_config config = { };
	struct da9055_regulator *regulator;
	struct da9055 *da9055 = dev_get_drvdata(pdev->dev.parent);
	struct da9055_pdata *pdata = dev_get_platdata(da9055->dev);
	int ret, irq;

	regulator = devm_kzalloc(&pdev->dev, sizeof(struct da9055_regulator),
				 GFP_KERNEL);
	if (!regulator)
		return -ENOMEM;

	regulator->info = find_regulator_info(pdev->id);
	if (regulator->info == NULL) {
		dev_err(&pdev->dev, "invalid regulator ID specified\n");
		return -EINVAL;
	}

	regulator->da9055 = da9055;
	config.dev = da9055->dev;
	config.driver_data = regulator;
	config.regmap = da9055->regmap;

<<<<<<< HEAD
	if (pdata && pdata->regulators) {
=======
	if (pdata)
>>>>>>> 407d19ab
		config.init_data = pdata->regulators[pdev->id];

	ret = da9055_gpio_init(regulator, &config, pdata, pdev->id);
	if (ret < 0)
		return ret;

	regulator->rdev = devm_regulator_register(&pdev->dev,
						  &regulator->info->reg_desc,
						  &config);
	if (IS_ERR(regulator->rdev)) {
		dev_err(&pdev->dev, "Failed to register regulator %s\n",
			regulator->info->reg_desc.name);
		return PTR_ERR(regulator->rdev);
	}

	/* Only LDO 5 and 6 has got the over current interrupt */
	if (pdev->id == DA9055_ID_LDO5 || pdev->id ==  DA9055_ID_LDO6) {
		irq = platform_get_irq_byname(pdev, "REGULATOR");
		if (irq < 0)
			return irq;

		ret = devm_request_threaded_irq(&pdev->dev, irq, NULL,
						da9055_ldo5_6_oc_irq,
						IRQF_TRIGGER_HIGH |
						IRQF_ONESHOT |
						IRQF_PROBE_SHARED,
						pdev->name, regulator);
		if (ret != 0) {
			if (ret != -EBUSY) {
				dev_err(&pdev->dev,
				"Failed to request Regulator IRQ %d: %d\n",
				irq, ret);
				return ret;
			}
		}
	}

	platform_set_drvdata(pdev, regulator);

	return 0;
}

static struct platform_driver da9055_regulator_driver = {
	.probe = da9055_regulator_probe,
	.driver = {
		.name = "da9055-regulator",
	},
};

static int __init da9055_regulator_init(void)
{
	return platform_driver_register(&da9055_regulator_driver);
}
subsys_initcall(da9055_regulator_init);

static void __exit da9055_regulator_exit(void)
{
	platform_driver_unregister(&da9055_regulator_driver);
}
module_exit(da9055_regulator_exit);

MODULE_AUTHOR("David Dajun Chen <dchen@diasemi.com>");
MODULE_DESCRIPTION("Power Regulator driver for Dialog DA9055 PMIC");
MODULE_LICENSE("GPL");
MODULE_ALIAS("platform:da9055-regulator");<|MERGE_RESOLUTION|>--- conflicted
+++ resolved
@@ -42,7 +42,9 @@
 #define DA9055_ID_LDO6		7
 
 /* DA9055 BUCK current limit */
-static const int da9055_current_limits[] = { 500000, 600000, 700000, 800000 };
+static const unsigned int da9055_current_limits[] = {
+	500000, 600000, 700000, 800000
+};
 
 struct da9055_conf_reg {
 	int reg;
@@ -161,39 +163,6 @@
 	return da9055_reg_update(regulator->da9055, volt.reg_b,
 				 1 << volt.sl_shift,
 				 val << volt.sl_shift);
-}
-
-static int da9055_buck_get_current_limit(struct regulator_dev *rdev)
-{
-	struct da9055_regulator *regulator = rdev_get_drvdata(rdev);
-	struct da9055_regulator_info *info = regulator->info;
-	int ret;
-
-	ret = da9055_reg_read(regulator->da9055, DA9055_REG_BUCK_LIM);
-	if (ret < 0)
-		return ret;
-
-	ret &= info->mode.mask;
-	return da9055_current_limits[ret >> info->mode.shift];
-}
-
-static int da9055_buck_set_current_limit(struct regulator_dev *rdev, int min_uA,
-					 int max_uA)
-{
-	struct da9055_regulator *regulator = rdev_get_drvdata(rdev);
-	struct da9055_regulator_info *info = regulator->info;
-	int i;
-
-	for (i = ARRAY_SIZE(da9055_current_limits) - 1; i >= 0; i--) {
-		if ((min_uA <= da9055_current_limits[i]) &&
-		    (da9055_current_limits[i] <= max_uA))
-			return da9055_reg_update(regulator->da9055,
-						 DA9055_REG_BUCK_LIM,
-						 info->mode.mask,
-						 i << info->mode.shift);
-	}
-
-	return -EINVAL;
 }
 
 static int da9055_regulator_get_voltage_sel(struct regulator_dev *rdev)
@@ -323,8 +292,8 @@
 	.get_mode = da9055_buck_get_mode,
 	.set_mode = da9055_buck_set_mode,
 
-	.get_current_limit = da9055_buck_get_current_limit,
-	.set_current_limit = da9055_buck_set_current_limit,
+	.get_current_limit = regulator_get_current_limit_regmap,
+	.set_current_limit = regulator_set_current_limit_regmap,
 
 	.get_voltage_sel = da9055_regulator_get_voltage_sel,
 	.set_voltage_sel = da9055_regulator_set_voltage_sel,
@@ -405,6 +374,10 @@
 		.uV_step = (step) * 1000,\
 		.linear_min_sel = (voffset),\
 		.owner = THIS_MODULE,\
+		.curr_table = da9055_current_limits,\
+		.n_current_limits = ARRAY_SIZE(da9055_current_limits),\
+		.csel_reg = DA9055_REG_BUCK_LIM,\
+		.csel_mask = (mbits),\
 	},\
 	.conf = {\
 		.reg = DA9055_REG_BCORE_CONT + DA9055_ID_##_id, \
@@ -455,7 +428,6 @@
 		int gpio_mux = pdata->gpio_ren[id];
 
 		config->ena_gpiod = pdata->ena_gpiods[id];
-		config->ena_gpio_invert = 1;
 
 		/*
 		 * GPI pin is muxed with regulator to control the
@@ -559,11 +531,7 @@
 	config.driver_data = regulator;
 	config.regmap = da9055->regmap;
 
-<<<<<<< HEAD
-	if (pdata && pdata->regulators) {
-=======
 	if (pdata)
->>>>>>> 407d19ab
 		config.init_data = pdata->regulators[pdev->id];
 
 	ret = da9055_gpio_init(regulator, &config, pdata, pdev->id);
