--- conflicted
+++ resolved
@@ -181,6 +181,17 @@
 	  BCM590xx PMUs. This will enable support for the software
 	  controllable LDO/Switching regulators.
 
+config REGULATOR_BD70528
+	tristate "ROHM BD70528 Power Regulator"
+	depends on MFD_ROHM_BD70528
+	help
+	  This driver supports voltage regulators on ROHM BD70528 PMIC.
+	  This will enable support for the software controllable buck
+	  and LDO regulators.
+
+	  This driver can also be built as a module. If so, the module
+	  will be called bd70528-regulator.
+
 config REGULATOR_BD718XX
 	tristate "ROHM BD71837 Power Regulator"
 	depends on MFD_ROHM_BD718XX
@@ -190,7 +201,7 @@
 	  and LDO regulators.
 
 	  This driver can also be built as a module. If so, the module
-	  will be called bd71837-regulator.
+	  will be called bd718x7-regulator.
 
 config REGULATOR_BD9571MWV
 	tristate "ROHM BD9571MWV Regulators"
@@ -358,6 +369,13 @@
 	  One boost output voltage is configurable and always on.
 	  Other LDOs are used for the display module.
 
+config REGULATOR_LOCHNAGAR
+	tristate "Cirrus Logic Lochnagar regulator driver"
+	depends on MFD_LOCHNAGAR
+	help
+	  This enables regulator support on the Cirrus Logic Lochnagar audio
+	  development board.
+
 config REGULATOR_LP3971
 	tristate "National Semiconductors LP3971 PMIC regulator driver"
 	depends on I2C
@@ -452,6 +470,14 @@
 	  chip to control Step-Down DC-DC and LDOs. Say Y here to
 	  enable the regulator driver.
 
+config REGULATOR_MAX77650
+	tristate "Maxim MAX77650/77651 regulator support"
+	depends on MFD_MAX77650
+	help
+	  Regulator driver for MAX77650/77651 PMIC from Maxim
+	  Semiconductor. This device has a SIMO with three independent
+	  power rails and an LDO.
+
 config REGULATOR_MAX8649
 	tristate "Maxim 8649 voltage regulator"
 	depends on I2C
@@ -479,7 +505,7 @@
 	tristate "Maxim MAX8925 Power Management IC"
 	depends on MFD_MAX8925
 	help
-	  Say y here to support the voltage regulaltor of Maxim MAX8925 PMIC.
+	  Say y here to support the voltage regulator of Maxim MAX8925 PMIC.
 
 config REGULATOR_MAX8952
 	tristate "Maxim MAX8952 Power Management IC"
@@ -496,7 +522,7 @@
 	select REGMAP_I2C
 	help
 	  The MAXIM MAX8973 high-efficiency. three phase, DC-DC step-down
-	  switching regulator delievers up to 9A of output current. Each
+	  switching regulator delivers up to 9A of output current. Each
 	  phase operates at a 2MHz fixed frequency with a 120 deg shift
 	  from the adjacent phase, allowing the use of small magnetic component.
 
@@ -562,6 +588,16 @@
 	  Say y here to support the regulators found on the Freescale MC13892
 	  PMIC.
 
+config REGULATOR_MCP16502
+	tristate "Microchip MCP16502 PMIC"
+	depends on I2C && OF
+	select REGMAP_I2C
+	help
+	  Say y here to support the MCP16502 PMIC. This driver supports
+	  basic operations (get/set voltage, get/set operating mode)
+	  through the regulator interface. In addition it enables
+	  suspend-to-ram/standby transition.
+
 config REGULATOR_MT6311
 	tristate "MediaTek MT6311 PMIC"
 	depends on I2C
@@ -631,7 +667,7 @@
 	tristate "NXP PCF50633 regulator driver"
 	depends on MFD_PCF50633
 	help
-	 Say Y here to support the voltage regulators and convertors
+	 Say Y here to support the voltage regulators and converters
 	 on PCF50633
 
 config REGULATOR_PFUZE100
@@ -805,8 +841,6 @@
 	  This driver can also be built as a module. If so, the module
 	  will be called stm32-vrefbuf.
 
-<<<<<<< HEAD
-=======
 config REGULATOR_STM32_PWR
 	bool "STMicroelectronics STM32 PWR"
 	depends on ARCH_STM32 || COMPILE_TEST
@@ -826,7 +860,6 @@
 	  To compile this driver as a module, choose M here: the
 	  module will be called stpmic1_regulator.
 
->>>>>>> 407d19ab
 config REGULATOR_TI_ABB
 	tristate "TI Adaptive Body Bias on-chip LDO"
 	depends on ARCH_OMAP
@@ -919,7 +952,7 @@
 	select REGMAP_I2C
 	help
 	  This driver supports TPS65132 single inductor - dual output
-	  power supply specifcally designed for display panels.
+	  power supply specifically designed for display panels.
 
 config REGULATOR_TPS65217
 	tristate "TI TPS65217 Power regulators"
