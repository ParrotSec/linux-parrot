// SPDX-License-Identifier: GPL-2.0+
//
// Regulator driver for DA9063 PMIC series
//
// Copyright 2012 Dialog Semiconductors Ltd.
// Copyright 2013 Philipp Zabel, Pengutronix
//
// Author: Krystian Garbaciak <krystian.garbaciak@diasemi.com>

#include <linux/kernel.h>
#include <linux/module.h>
#include <linux/init.h>
#include <linux/err.h>
#include <linux/slab.h>
#include <linux/of.h>
#include <linux/platform_device.h>
#include <linux/regmap.h>
#include <linux/regulator/driver.h>
#include <linux/regulator/machine.h>
#include <linux/regulator/of_regulator.h>
#include <linux/mfd/da9063/core.h>
#include <linux/mfd/da9063/pdata.h>
#include <linux/mfd/da9063/registers.h>


/* Definition for registering regmap bit fields using a mask */
#define BFIELD(_reg, _mask) \
	REG_FIELD(_reg, __builtin_ffs((int)_mask) - 1, \
		sizeof(unsigned int) * 8 - __builtin_clz((_mask)) - 1)

/* Regulator capabilities and registers description */
struct da9063_regulator_info {
	struct regulator_desc desc;

	/* DA9063 main register fields */
	struct reg_field mode;		/* buck mode of operation */
	struct reg_field suspend;
	struct reg_field sleep;
	struct reg_field suspend_sleep;
	unsigned int suspend_vsel_reg;

	/* DA9063 event detection bit */
	struct reg_field oc_event;
};

/* Macros for LDO */
#define DA9063_LDO(chip, regl_name, min_mV, step_mV, max_mV) \
	.desc.id = chip##_ID_##regl_name, \
	.desc.name = __stringify(chip##_##regl_name), \
	.desc.ops = &da9063_ldo_ops, \
	.desc.min_uV = (min_mV) * 1000, \
	.desc.uV_step = (step_mV) * 1000, \
	.desc.n_voltages = (((max_mV) - (min_mV))/(step_mV) + 1 \
		+ (DA9063_V##regl_name##_BIAS)), \
	.desc.enable_reg = DA9063_REG_##regl_name##_CONT, \
	.desc.enable_mask = DA9063_LDO_EN, \
	.desc.vsel_reg = DA9063_REG_V##regl_name##_A, \
	.desc.vsel_mask = DA9063_V##regl_name##_MASK, \
	.desc.linear_min_sel = DA9063_V##regl_name##_BIAS, \
	.sleep = BFIELD(DA9063_REG_V##regl_name##_A, DA9063_LDO_SL), \
	.suspend_sleep = BFIELD(DA9063_REG_V##regl_name##_B, DA9063_LDO_SL), \
	.suspend_vsel_reg = DA9063_REG_V##regl_name##_B

/* Macros for voltage DC/DC converters (BUCKs) */
#define DA9063_BUCK(chip, regl_name, min_mV, step_mV, max_mV, limits_array, \
		    creg, cmask) \
	.desc.id = chip##_ID_##regl_name, \
	.desc.name = __stringify(chip##_##regl_name), \
	.desc.ops = &da9063_buck_ops, \
	.desc.min_uV = (min_mV) * 1000, \
	.desc.uV_step = (step_mV) * 1000, \
	.desc.n_voltages = ((max_mV) - (min_mV))/(step_mV) + 1, \
	.desc.csel_reg = (creg), \
	.desc.csel_mask = (cmask), \
	.desc.curr_table = limits_array, \
	.desc.n_current_limits = ARRAY_SIZE(limits_array)

#define DA9063_BUCK_COMMON_FIELDS(regl_name) \
	.desc.enable_reg = DA9063_REG_##regl_name##_CONT, \
	.desc.enable_mask = DA9063_BUCK_EN, \
	.desc.vsel_reg = DA9063_REG_V##regl_name##_A, \
	.desc.vsel_mask = DA9063_VBUCK_MASK, \
	.desc.linear_min_sel = DA9063_VBUCK_BIAS, \
	.sleep = BFIELD(DA9063_REG_V##regl_name##_A, DA9063_BUCK_SL), \
	.suspend_sleep = BFIELD(DA9063_REG_V##regl_name##_B, DA9063_BUCK_SL), \
	.suspend_vsel_reg = DA9063_REG_V##regl_name##_B, \
	.mode = BFIELD(DA9063_REG_##regl_name##_CFG, DA9063_BUCK_MODE_MASK)

/* Defines asignment of regulators info table to chip model */
struct da9063_dev_model {
	const struct da9063_regulator_info	*regulator_info;
	unsigned				n_regulators;
	enum da9063_type			type;
};

/* Single regulator settings */
struct da9063_regulator {
	struct regulator_desc			desc;
	struct regulator_dev			*rdev;
	struct da9063				*hw;
	const struct da9063_regulator_info	*info;

	struct regmap_field			*mode;
	struct regmap_field			*suspend;
	struct regmap_field			*sleep;
	struct regmap_field			*suspend_sleep;
};

/* Encapsulates all information for the regulators driver */
struct da9063_regulators {
	unsigned				n_regulators;
	/* Array size to be defined during init. Keep at end. */
	struct da9063_regulator			regulator[0];
};

/* BUCK modes for DA9063 */
enum {
	BUCK_MODE_MANUAL,	/* 0 */
	BUCK_MODE_SLEEP,	/* 1 */
	BUCK_MODE_SYNC,		/* 2 */
	BUCK_MODE_AUTO		/* 3 */
};

/* Regulator operations */

/* Current limits array (in uA) for BCORE1, BCORE2, BPRO.
   Entry indexes corresponds to register values. */
static const unsigned int da9063_buck_a_limits[] = {
	 500000,  600000,  700000,  800000,  900000, 1000000, 1100000, 1200000,
	1300000, 1400000, 1500000, 1600000, 1700000, 1800000, 1900000, 2000000
};

/* Current limits array (in uA) for BMEM, BIO, BPERI.
   Entry indexes corresponds to register values. */
static const unsigned int da9063_buck_b_limits[] = {
	1500000, 1600000, 1700000, 1800000, 1900000, 2000000, 2100000, 2200000,
	2300000, 2400000, 2500000, 2600000, 2700000, 2800000, 2900000, 3000000
};

/* Current limits array (in uA) for merged BCORE1 and BCORE2.
   Entry indexes corresponds to register values. */
static const unsigned int da9063_bcores_merged_limits[] = {
	1000000, 1200000, 1400000, 1600000, 1800000, 2000000, 2200000, 2400000,
	2600000, 2800000, 3000000, 3200000, 3400000, 3600000, 3800000, 4000000
};

/* Current limits array (in uA) for merged BMEM and BIO.
   Entry indexes corresponds to register values. */
static const unsigned int da9063_bmem_bio_merged_limits[] = {
	3000000, 3200000, 3400000, 3600000, 3800000, 4000000, 4200000, 4400000,
	4600000, 4800000, 5000000, 5200000, 5400000, 5600000, 5800000, 6000000
};

<<<<<<< HEAD
static int da9063_set_current_limit(struct regulator_dev *rdev,
							int min_uA, int max_uA)
{
	struct da9063_regulator *regl = rdev_get_drvdata(rdev);
	const struct da9063_regulator_info *rinfo = regl->info;
	int n, tval;

	for (n = 0; n < rinfo->n_current_limits; n++) {
		tval = rinfo->current_limits[n];
		if (tval >= min_uA && tval <= max_uA)
			return regmap_field_write(regl->ilimit, n);
	}

	return -EINVAL;
}

static int da9063_get_current_limit(struct regulator_dev *rdev)
{
	struct da9063_regulator *regl = rdev_get_drvdata(rdev);
	const struct da9063_regulator_info *rinfo = regl->info;
	unsigned int sel;
	int ret;

	ret = regmap_field_read(regl->ilimit, &sel);
	if (ret < 0)
		return ret;

	if (sel >= rinfo->n_current_limits)
		sel = rinfo->n_current_limits - 1;

	return rinfo->current_limits[sel];
}

=======
>>>>>>> 407d19ab
static int da9063_buck_set_mode(struct regulator_dev *rdev, unsigned mode)
{
	struct da9063_regulator *regl = rdev_get_drvdata(rdev);
	unsigned val;

	switch (mode) {
	case REGULATOR_MODE_FAST:
		val = BUCK_MODE_SYNC;
		break;
	case REGULATOR_MODE_NORMAL:
		val = BUCK_MODE_AUTO;
		break;
	case REGULATOR_MODE_STANDBY:
		val = BUCK_MODE_SLEEP;
		break;
	default:
		return -EINVAL;
	}

	return regmap_field_write(regl->mode, val);
}

/*
 * Bucks use single mode register field for normal operation
 * and suspend state.
 * There are 3 modes to map to: FAST, NORMAL, and STANDBY.
 */

static unsigned da9063_buck_get_mode(struct regulator_dev *rdev)
{
	struct da9063_regulator *regl = rdev_get_drvdata(rdev);
	struct regmap_field *field;
	unsigned int val, mode = 0;
	int ret;

	ret = regmap_field_read(regl->mode, &val);
	if (ret < 0)
		return ret;

	switch (val) {
	default:
	case BUCK_MODE_MANUAL:
		mode = REGULATOR_MODE_FAST | REGULATOR_MODE_STANDBY;
		/* Sleep flag bit decides the mode */
		break;
	case BUCK_MODE_SLEEP:
		return REGULATOR_MODE_STANDBY;
	case BUCK_MODE_SYNC:
		return REGULATOR_MODE_FAST;
	case BUCK_MODE_AUTO:
		return REGULATOR_MODE_NORMAL;
	}

	/* Detect current regulator state */
	ret = regmap_field_read(regl->suspend, &val);
	if (ret < 0)
		return 0;

	/* Read regulator mode from proper register, depending on state */
	if (val)
		field = regl->suspend_sleep;
	else
		field = regl->sleep;

	ret = regmap_field_read(field, &val);
	if (ret < 0)
		return 0;

	if (val)
		mode &= REGULATOR_MODE_STANDBY;
	else
		mode &= REGULATOR_MODE_NORMAL | REGULATOR_MODE_FAST;

	return mode;
}

/*
 * LDOs use sleep flags - one for normal and one for suspend state.
 * There are 2 modes to map to: NORMAL and STANDBY (sleep) for each state.
 */

static int da9063_ldo_set_mode(struct regulator_dev *rdev, unsigned mode)
{
	struct da9063_regulator *regl = rdev_get_drvdata(rdev);
	unsigned val;

	switch (mode) {
	case REGULATOR_MODE_NORMAL:
		val = 0;
		break;
	case REGULATOR_MODE_STANDBY:
		val = 1;
		break;
	default:
		return -EINVAL;
	}

	return regmap_field_write(regl->sleep, val);
}

static unsigned da9063_ldo_get_mode(struct regulator_dev *rdev)
{
	struct da9063_regulator *regl = rdev_get_drvdata(rdev);
	struct regmap_field *field;
	int ret, val;

	/* Detect current regulator state */
	ret = regmap_field_read(regl->suspend, &val);
	if (ret < 0)
		return 0;

	/* Read regulator mode from proper register, depending on state */
	if (val)
		field = regl->suspend_sleep;
	else
		field = regl->sleep;

	ret = regmap_field_read(field, &val);
	if (ret < 0)
		return 0;

	if (val)
		return REGULATOR_MODE_STANDBY;
	else
		return REGULATOR_MODE_NORMAL;
}

static int da9063_buck_get_status(struct regulator_dev *rdev)
{
	int ret = regulator_is_enabled_regmap(rdev);

	if (ret == 0) {
		ret = REGULATOR_STATUS_OFF;
	} else if (ret > 0) {
		ret = da9063_buck_get_mode(rdev);
		if (ret > 0)
			ret = regulator_mode_to_status(ret);
		else if (ret == 0)
			ret = -EIO;
	}

	return ret;
}

static int da9063_ldo_get_status(struct regulator_dev *rdev)
{
	int ret = regulator_is_enabled_regmap(rdev);

	if (ret == 0) {
		ret = REGULATOR_STATUS_OFF;
	} else if (ret > 0) {
		ret = da9063_ldo_get_mode(rdev);
		if (ret > 0)
			ret = regulator_mode_to_status(ret);
		else if (ret == 0)
			ret = -EIO;
	}

	return ret;
}

static int da9063_set_suspend_voltage(struct regulator_dev *rdev, int uV)
{
	struct da9063_regulator *regl = rdev_get_drvdata(rdev);
	const struct da9063_regulator_info *rinfo = regl->info;
	int ret, sel;

	sel = regulator_map_voltage_linear(rdev, uV, uV);
	if (sel < 0)
		return sel;

	sel <<= ffs(rdev->desc->vsel_mask) - 1;

	ret = regmap_update_bits(regl->hw->regmap, rinfo->suspend_vsel_reg,
				 rdev->desc->vsel_mask, sel);

	return ret;
}

static int da9063_suspend_enable(struct regulator_dev *rdev)
{
	struct da9063_regulator *regl = rdev_get_drvdata(rdev);

	return regmap_field_write(regl->suspend, 1);
}

static int da9063_suspend_disable(struct regulator_dev *rdev)
{
	struct da9063_regulator *regl = rdev_get_drvdata(rdev);

	return regmap_field_write(regl->suspend, 0);
}

static int da9063_buck_set_suspend_mode(struct regulator_dev *rdev, unsigned mode)
{
	struct da9063_regulator *regl = rdev_get_drvdata(rdev);
	int val;

	switch (mode) {
	case REGULATOR_MODE_FAST:
		val = BUCK_MODE_SYNC;
		break;
	case REGULATOR_MODE_NORMAL:
		val = BUCK_MODE_AUTO;
		break;
	case REGULATOR_MODE_STANDBY:
		val = BUCK_MODE_SLEEP;
		break;
	default:
		return -EINVAL;
	}

	return regmap_field_write(regl->mode, val);
}

static int da9063_ldo_set_suspend_mode(struct regulator_dev *rdev, unsigned mode)
{
	struct da9063_regulator *regl = rdev_get_drvdata(rdev);
	unsigned val;

	switch (mode) {
	case REGULATOR_MODE_NORMAL:
		val = 0;
		break;
	case REGULATOR_MODE_STANDBY:
		val = 1;
		break;
	default:
		return -EINVAL;
	}

	return regmap_field_write(regl->suspend_sleep, val);
}

static const struct regulator_ops da9063_buck_ops = {
	.enable			= regulator_enable_regmap,
	.disable		= regulator_disable_regmap,
	.is_enabled		= regulator_is_enabled_regmap,
	.get_voltage_sel	= regulator_get_voltage_sel_regmap,
	.set_voltage_sel	= regulator_set_voltage_sel_regmap,
	.list_voltage		= regulator_list_voltage_linear,
	.set_current_limit	= regulator_set_current_limit_regmap,
	.get_current_limit	= regulator_get_current_limit_regmap,
	.set_mode		= da9063_buck_set_mode,
	.get_mode		= da9063_buck_get_mode,
	.get_status		= da9063_buck_get_status,
	.set_suspend_voltage	= da9063_set_suspend_voltage,
	.set_suspend_enable	= da9063_suspend_enable,
	.set_suspend_disable	= da9063_suspend_disable,
	.set_suspend_mode	= da9063_buck_set_suspend_mode,
};

static const struct regulator_ops da9063_ldo_ops = {
	.enable			= regulator_enable_regmap,
	.disable		= regulator_disable_regmap,
	.is_enabled		= regulator_is_enabled_regmap,
	.get_voltage_sel	= regulator_get_voltage_sel_regmap,
	.set_voltage_sel	= regulator_set_voltage_sel_regmap,
	.list_voltage		= regulator_list_voltage_linear,
	.set_mode		= da9063_ldo_set_mode,
	.get_mode		= da9063_ldo_get_mode,
	.get_status		= da9063_ldo_get_status,
	.set_suspend_voltage	= da9063_set_suspend_voltage,
	.set_suspend_enable	= da9063_suspend_enable,
	.set_suspend_disable	= da9063_suspend_disable,
	.set_suspend_mode	= da9063_ldo_set_suspend_mode,
};

/* Info of regulators for DA9063 */
static const struct da9063_regulator_info da9063_regulator_info[] = {
	{
		DA9063_BUCK(DA9063, BCORE1, 300, 10, 1570,
			    da9063_buck_a_limits,
			    DA9063_REG_BUCK_ILIM_C, DA9063_BCORE1_ILIM_MASK),
		DA9063_BUCK_COMMON_FIELDS(BCORE1),
		.suspend = BFIELD(DA9063_REG_DVC_1, DA9063_VBCORE1_SEL),
	},
	{
		DA9063_BUCK(DA9063, BCORE2, 300, 10, 1570,
			    da9063_buck_a_limits,
			    DA9063_REG_BUCK_ILIM_C, DA9063_BCORE2_ILIM_MASK),
		DA9063_BUCK_COMMON_FIELDS(BCORE2),
		.suspend = BFIELD(DA9063_REG_DVC_1, DA9063_VBCORE2_SEL),
	},
	{
		DA9063_BUCK(DA9063, BPRO, 530, 10, 1800,
			    da9063_buck_a_limits,
			    DA9063_REG_BUCK_ILIM_B, DA9063_BPRO_ILIM_MASK),
		DA9063_BUCK_COMMON_FIELDS(BPRO),
		.suspend = BFIELD(DA9063_REG_DVC_1, DA9063_VBPRO_SEL),
	},
	{
		DA9063_BUCK(DA9063, BMEM, 800, 20, 3340,
			    da9063_buck_b_limits,
			    DA9063_REG_BUCK_ILIM_A, DA9063_BMEM_ILIM_MASK),
		DA9063_BUCK_COMMON_FIELDS(BMEM),
		.suspend = BFIELD(DA9063_REG_DVC_1, DA9063_VBMEM_SEL),
	},
	{
		DA9063_BUCK(DA9063, BIO, 800, 20, 3340,
			    da9063_buck_b_limits,
			    DA9063_REG_BUCK_ILIM_A, DA9063_BIO_ILIM_MASK),
		DA9063_BUCK_COMMON_FIELDS(BIO),
		.suspend = BFIELD(DA9063_REG_DVC_2, DA9063_VBIO_SEL),
	},
	{
		DA9063_BUCK(DA9063, BPERI, 800, 20, 3340,
			    da9063_buck_b_limits,
			    DA9063_REG_BUCK_ILIM_B, DA9063_BPERI_ILIM_MASK),
		DA9063_BUCK_COMMON_FIELDS(BPERI),
		.suspend = BFIELD(DA9063_REG_DVC_1, DA9063_VBPERI_SEL),
	},
	{
		DA9063_BUCK(DA9063, BCORES_MERGED, 300, 10, 1570,
			    da9063_bcores_merged_limits,
			    DA9063_REG_BUCK_ILIM_C, DA9063_BCORE1_ILIM_MASK),
		/* BCORES_MERGED uses the same register fields as BCORE1 */
		DA9063_BUCK_COMMON_FIELDS(BCORE1),
		.suspend = BFIELD(DA9063_REG_DVC_1, DA9063_VBCORE1_SEL),
	},
	{
		DA9063_BUCK(DA9063, BMEM_BIO_MERGED, 800, 20, 3340,
			    da9063_bmem_bio_merged_limits,
			    DA9063_REG_BUCK_ILIM_A, DA9063_BMEM_ILIM_MASK),
		/* BMEM_BIO_MERGED uses the same register fields as BMEM */
		DA9063_BUCK_COMMON_FIELDS(BMEM),
		.suspend = BFIELD(DA9063_REG_DVC_1, DA9063_VBMEM_SEL),
	},
	{
		DA9063_LDO(DA9063, LDO3, 900, 20, 3440),
		.suspend = BFIELD(DA9063_REG_DVC_1, DA9063_VLDO3_SEL),
		.oc_event = BFIELD(DA9063_REG_STATUS_D, DA9063_LDO3_LIM),
	},
	{
		DA9063_LDO(DA9063, LDO7, 900, 50, 3600),
		.suspend = BFIELD(DA9063_REG_LDO7_CONT, DA9063_VLDO7_SEL),
		.oc_event = BFIELD(DA9063_REG_STATUS_D, DA9063_LDO7_LIM),
	},
	{
		DA9063_LDO(DA9063, LDO8, 900, 50, 3600),
		.suspend = BFIELD(DA9063_REG_LDO8_CONT, DA9063_VLDO8_SEL),
		.oc_event = BFIELD(DA9063_REG_STATUS_D, DA9063_LDO8_LIM),
	},
	{
		DA9063_LDO(DA9063, LDO9, 950, 50, 3600),
		.suspend = BFIELD(DA9063_REG_LDO9_CONT, DA9063_VLDO9_SEL),
	},
	{
		DA9063_LDO(DA9063, LDO11, 900, 50, 3600),
		.suspend = BFIELD(DA9063_REG_LDO11_CONT, DA9063_VLDO11_SEL),
		.oc_event = BFIELD(DA9063_REG_STATUS_D, DA9063_LDO11_LIM),
	},

	/* The following LDOs are present only on DA9063, not on DA9063L */
	{
		DA9063_LDO(DA9063, LDO1, 600, 20, 1860),
		.suspend = BFIELD(DA9063_REG_DVC_1, DA9063_VLDO1_SEL),
	},
	{
		DA9063_LDO(DA9063, LDO2, 600, 20, 1860),
		.suspend = BFIELD(DA9063_REG_DVC_1, DA9063_VLDO2_SEL),
	},
	{
		DA9063_LDO(DA9063, LDO4, 900, 20, 3440),
		.suspend = BFIELD(DA9063_REG_DVC_2, DA9063_VLDO4_SEL),
		.oc_event = BFIELD(DA9063_REG_STATUS_D, DA9063_LDO4_LIM),
	},
	{
		DA9063_LDO(DA9063, LDO5, 900, 50, 3600),
		.suspend = BFIELD(DA9063_REG_LDO5_CONT, DA9063_VLDO5_SEL),
	},
	{
		DA9063_LDO(DA9063, LDO6, 900, 50, 3600),
		.suspend = BFIELD(DA9063_REG_LDO6_CONT, DA9063_VLDO6_SEL),
	},

	{
		DA9063_LDO(DA9063, LDO10, 900, 50, 3600),
		.suspend = BFIELD(DA9063_REG_LDO10_CONT, DA9063_VLDO10_SEL),
	},
};

/* Link chip model with regulators info table */
static struct da9063_dev_model regulators_models[] = {
	{
		.regulator_info = da9063_regulator_info,
		.n_regulators = ARRAY_SIZE(da9063_regulator_info),
		.type = PMIC_TYPE_DA9063,
	},
	{
		.regulator_info = da9063_regulator_info,
		.n_regulators = ARRAY_SIZE(da9063_regulator_info) - 6,
		.type = PMIC_TYPE_DA9063L,
	},
	{ }
};

/* Regulator interrupt handlers */
static irqreturn_t da9063_ldo_lim_event(int irq, void *data)
{
	struct da9063_regulators *regulators = data;
	struct da9063 *hw = regulators->regulator[0].hw;
	struct da9063_regulator *regl;
	int bits, i , ret;

	ret = regmap_read(hw->regmap, DA9063_REG_STATUS_D, &bits);
	if (ret < 0)
		return IRQ_NONE;

	for (i = regulators->n_regulators - 1; i >= 0; i--) {
		regl = &regulators->regulator[i];
		if (regl->info->oc_event.reg != DA9063_REG_STATUS_D)
			continue;

		if (BIT(regl->info->oc_event.lsb) & bits) {
		        regulator_lock(regl->rdev);
			regulator_notifier_call_chain(regl->rdev,
					REGULATOR_EVENT_OVER_CURRENT, NULL);
		        regulator_unlock(regl->rdev);
		}
	}

	return IRQ_HANDLED;
}

/*
 * Probing and Initialisation functions
 */
static const struct regulator_init_data *da9063_get_regulator_initdata(
		const struct da9063_regulators_pdata *regl_pdata, int id)
{
	int i;

	for (i = 0; i < regl_pdata->n_regulators; i++) {
		if (id == regl_pdata->regulator_data[i].id)
			return regl_pdata->regulator_data[i].initdata;
	}

	return NULL;
}

#ifdef CONFIG_OF
static struct of_regulator_match da9063_matches[] = {
	[DA9063_ID_BCORE1]           = { .name = "bcore1"           },
	[DA9063_ID_BCORE2]           = { .name = "bcore2"           },
	[DA9063_ID_BPRO]             = { .name = "bpro",            },
	[DA9063_ID_BMEM]             = { .name = "bmem",            },
	[DA9063_ID_BIO]              = { .name = "bio",             },
	[DA9063_ID_BPERI]            = { .name = "bperi",           },
	[DA9063_ID_BCORES_MERGED]    = { .name = "bcores-merged"    },
	[DA9063_ID_BMEM_BIO_MERGED]  = { .name = "bmem-bio-merged", },
	[DA9063_ID_LDO3]             = { .name = "ldo3",            },
	[DA9063_ID_LDO7]             = { .name = "ldo7",            },
	[DA9063_ID_LDO8]             = { .name = "ldo8",            },
	[DA9063_ID_LDO9]             = { .name = "ldo9",            },
	[DA9063_ID_LDO11]            = { .name = "ldo11",           },
	/* The following LDOs are present only on DA9063, not on DA9063L */
	[DA9063_ID_LDO1]             = { .name = "ldo1",            },
	[DA9063_ID_LDO2]             = { .name = "ldo2",            },
	[DA9063_ID_LDO4]             = { .name = "ldo4",            },
	[DA9063_ID_LDO5]             = { .name = "ldo5",            },
	[DA9063_ID_LDO6]             = { .name = "ldo6",            },
	[DA9063_ID_LDO10]            = { .name = "ldo10",           },
};

static struct da9063_regulators_pdata *da9063_parse_regulators_dt(
		struct platform_device *pdev,
		struct of_regulator_match **da9063_reg_matches)
{
	struct da9063 *da9063 = dev_get_drvdata(pdev->dev.parent);
	struct da9063_regulators_pdata *pdata;
	struct da9063_regulator_data *rdata;
	struct device_node *node;
	int da9063_matches_len = ARRAY_SIZE(da9063_matches);
	int i, n, num;

	if (da9063->type == PMIC_TYPE_DA9063L)
		da9063_matches_len -= 6;

	node = of_get_child_by_name(pdev->dev.parent->of_node, "regulators");
	if (!node) {
		dev_err(&pdev->dev, "Regulators device node not found\n");
		return ERR_PTR(-ENODEV);
	}

	num = of_regulator_match(&pdev->dev, node, da9063_matches,
				 da9063_matches_len);
	of_node_put(node);
	if (num < 0) {
		dev_err(&pdev->dev, "Failed to match regulators\n");
		return ERR_PTR(-EINVAL);
	}

	pdata = devm_kzalloc(&pdev->dev, sizeof(*pdata), GFP_KERNEL);
	if (!pdata)
		return ERR_PTR(-ENOMEM);

	pdata->regulator_data = devm_kcalloc(&pdev->dev,
					num, sizeof(*pdata->regulator_data),
					GFP_KERNEL);
	if (!pdata->regulator_data)
		return ERR_PTR(-ENOMEM);
	pdata->n_regulators = num;

	n = 0;
	for (i = 0; i < da9063_matches_len; i++) {
		if (!da9063_matches[i].init_data)
			continue;

		rdata = &pdata->regulator_data[n];
		rdata->id = i;
		rdata->initdata = da9063_matches[i].init_data;

		n++;
	}

	*da9063_reg_matches = da9063_matches;
	return pdata;
}
#else
static struct da9063_regulators_pdata *da9063_parse_regulators_dt(
		struct platform_device *pdev,
		struct of_regulator_match **da9063_reg_matches)
{
	*da9063_reg_matches = NULL;
	return ERR_PTR(-ENODEV);
}
#endif

static int da9063_regulator_probe(struct platform_device *pdev)
{
	struct da9063 *da9063 = dev_get_drvdata(pdev->dev.parent);
	struct da9063_pdata *da9063_pdata = dev_get_platdata(da9063->dev);
	struct of_regulator_match *da9063_reg_matches = NULL;
	struct da9063_regulators_pdata *regl_pdata;
	const struct da9063_dev_model *model;
	struct da9063_regulators *regulators;
	struct da9063_regulator *regl;
	struct regulator_config config;
	bool bcores_merged, bmem_bio_merged;
	int id, irq, n, n_regulators, ret, val;
	size_t size;

	regl_pdata = da9063_pdata ? da9063_pdata->regulators_pdata : NULL;

	if (!regl_pdata)
		regl_pdata = da9063_parse_regulators_dt(pdev,
							&da9063_reg_matches);

	if (IS_ERR(regl_pdata) || regl_pdata->n_regulators == 0) {
		dev_err(&pdev->dev,
			"No regulators defined for the platform\n");
		return -ENODEV;
	}

	/* Find regulators set for particular device model */
	for (model = regulators_models; model->regulator_info; model++) {
		if (model->type == da9063->type)
			break;
	}
	if (!model->regulator_info) {
		dev_err(&pdev->dev, "Chip model not recognised (%u)\n",
			da9063->type);
		return -ENODEV;
	}

	ret = regmap_read(da9063->regmap, DA9063_REG_CONFIG_H, &val);
	if (ret < 0) {
		dev_err(&pdev->dev,
			"Error while reading BUCKs configuration\n");
		return ret;
	}
	bcores_merged = val & DA9063_BCORE_MERGE;
	bmem_bio_merged = val & DA9063_BUCK_MERGE;

	n_regulators = model->n_regulators;
	if (bcores_merged)
		n_regulators -= 2; /* remove BCORE1, BCORE2 */
	else
		n_regulators--;    /* remove BCORES_MERGED */
	if (bmem_bio_merged)
		n_regulators -= 2; /* remove BMEM, BIO */
	else
		n_regulators--;    /* remove BMEM_BIO_MERGED */

	/* Allocate memory required by usable regulators */
	size = sizeof(struct da9063_regulators) +
		n_regulators * sizeof(struct da9063_regulator);
	regulators = devm_kzalloc(&pdev->dev, size, GFP_KERNEL);
	if (!regulators)
		return -ENOMEM;

	regulators->n_regulators = n_regulators;
	platform_set_drvdata(pdev, regulators);

	/* Register all regulators declared in platform information */
	n = 0;
	id = 0;
	while (n < regulators->n_regulators) {
		/* Skip regulator IDs depending on merge mode configuration */
		switch (id) {
		case DA9063_ID_BCORE1:
		case DA9063_ID_BCORE2:
			if (bcores_merged) {
				id++;
				continue;
			}
			break;
		case DA9063_ID_BMEM:
		case DA9063_ID_BIO:
			if (bmem_bio_merged) {
				id++;
				continue;
			}
			break;
		case DA9063_ID_BCORES_MERGED:
			if (!bcores_merged) {
				id++;
				continue;
			}
			break;
		case DA9063_ID_BMEM_BIO_MERGED:
			if (!bmem_bio_merged) {
				id++;
				continue;
			}
			break;
		}

		/* Initialise regulator structure */
		regl = &regulators->regulator[n];
		regl->hw = da9063;
		regl->info = &model->regulator_info[id];
		regl->desc = regl->info->desc;
		regl->desc.type = REGULATOR_VOLTAGE;
		regl->desc.owner = THIS_MODULE;

		if (regl->info->mode.reg)
			regl->mode = devm_regmap_field_alloc(&pdev->dev,
					da9063->regmap, regl->info->mode);
		if (regl->info->suspend.reg)
			regl->suspend = devm_regmap_field_alloc(&pdev->dev,
					da9063->regmap, regl->info->suspend);
		if (regl->info->sleep.reg)
			regl->sleep = devm_regmap_field_alloc(&pdev->dev,
					da9063->regmap, regl->info->sleep);
		if (regl->info->suspend_sleep.reg)
			regl->suspend_sleep = devm_regmap_field_alloc(&pdev->dev,
					da9063->regmap, regl->info->suspend_sleep);
<<<<<<< HEAD
		if (regl->info->ilimit.reg)
			regl->ilimit = devm_regmap_field_alloc(&pdev->dev,
					da9063->regmap, regl->info->ilimit);
=======
			if (IS_ERR(regl->suspend_sleep))
				return PTR_ERR(regl->suspend_sleep);
		}
>>>>>>> 407d19ab

		/* Register regulator */
		memset(&config, 0, sizeof(config));
		config.dev = &pdev->dev;
		config.init_data = da9063_get_regulator_initdata(regl_pdata, id);
		config.driver_data = regl;
		if (da9063_reg_matches)
			config.of_node = da9063_reg_matches[id].of_node;
		config.regmap = da9063->regmap;
		regl->rdev = devm_regulator_register(&pdev->dev, &regl->desc,
						     &config);
		if (IS_ERR(regl->rdev)) {
			dev_err(&pdev->dev,
				"Failed to register %s regulator\n",
				regl->desc.name);
			return PTR_ERR(regl->rdev);
		}
		id++;
		n++;
	}

	/* LDOs overcurrent event support */
	irq = platform_get_irq_byname(pdev, "LDO_LIM");
	if (irq < 0) {
		dev_err(&pdev->dev, "Failed to get IRQ.\n");
		return irq;
	}

	ret = devm_request_threaded_irq(&pdev->dev, irq,
				NULL, da9063_ldo_lim_event,
				IRQF_TRIGGER_LOW | IRQF_ONESHOT,
				"LDO_LIM", regulators);
	if (ret) {
		dev_err(&pdev->dev, "Failed to request LDO_LIM IRQ.\n");
		return ret;
	}

	return 0;
}

static struct platform_driver da9063_regulator_driver = {
	.driver = {
		.name = DA9063_DRVNAME_REGULATORS,
	},
	.probe = da9063_regulator_probe,
};

static int __init da9063_regulator_init(void)
{
	return platform_driver_register(&da9063_regulator_driver);
}
subsys_initcall(da9063_regulator_init);

static void __exit da9063_regulator_cleanup(void)
{
	platform_driver_unregister(&da9063_regulator_driver);
}
module_exit(da9063_regulator_cleanup);


/* Module information */
MODULE_AUTHOR("Krystian Garbaciak <krystian.garbaciak@diasemi.com>");
MODULE_DESCRIPTION("DA9063 regulators driver");
MODULE_LICENSE("GPL");
MODULE_ALIAS("platform:" DA9063_DRVNAME_REGULATORS);<|MERGE_RESOLUTION|>--- conflicted
+++ resolved
@@ -151,42 +151,6 @@
 	4600000, 4800000, 5000000, 5200000, 5400000, 5600000, 5800000, 6000000
 };
 
-<<<<<<< HEAD
-static int da9063_set_current_limit(struct regulator_dev *rdev,
-							int min_uA, int max_uA)
-{
-	struct da9063_regulator *regl = rdev_get_drvdata(rdev);
-	const struct da9063_regulator_info *rinfo = regl->info;
-	int n, tval;
-
-	for (n = 0; n < rinfo->n_current_limits; n++) {
-		tval = rinfo->current_limits[n];
-		if (tval >= min_uA && tval <= max_uA)
-			return regmap_field_write(regl->ilimit, n);
-	}
-
-	return -EINVAL;
-}
-
-static int da9063_get_current_limit(struct regulator_dev *rdev)
-{
-	struct da9063_regulator *regl = rdev_get_drvdata(rdev);
-	const struct da9063_regulator_info *rinfo = regl->info;
-	unsigned int sel;
-	int ret;
-
-	ret = regmap_field_read(regl->ilimit, &sel);
-	if (ret < 0)
-		return ret;
-
-	if (sel >= rinfo->n_current_limits)
-		sel = rinfo->n_current_limits - 1;
-
-	return rinfo->current_limits[sel];
-}
-
-=======
->>>>>>> 407d19ab
 static int da9063_buck_set_mode(struct regulator_dev *rdev, unsigned mode)
 {
 	struct da9063_regulator *regl = rdev_get_drvdata(rdev);
@@ -728,7 +692,6 @@
 	struct regulator_config config;
 	bool bcores_merged, bmem_bio_merged;
 	int id, irq, n, n_regulators, ret, val;
-	size_t size;
 
 	regl_pdata = da9063_pdata ? da9063_pdata->regulators_pdata : NULL;
 
@@ -773,9 +736,8 @@
 		n_regulators--;    /* remove BMEM_BIO_MERGED */
 
 	/* Allocate memory required by usable regulators */
-	size = sizeof(struct da9063_regulators) +
-		n_regulators * sizeof(struct da9063_regulator);
-	regulators = devm_kzalloc(&pdev->dev, size, GFP_KERNEL);
+	regulators = devm_kzalloc(&pdev->dev, struct_size(regulators,
+				  regulator, n_regulators), GFP_KERNEL);
 	if (!regulators)
 		return -ENOMEM;
 
@@ -824,27 +786,33 @@
 		regl->desc.type = REGULATOR_VOLTAGE;
 		regl->desc.owner = THIS_MODULE;
 
-		if (regl->info->mode.reg)
+		if (regl->info->mode.reg) {
 			regl->mode = devm_regmap_field_alloc(&pdev->dev,
 					da9063->regmap, regl->info->mode);
-		if (regl->info->suspend.reg)
+			if (IS_ERR(regl->mode))
+				return PTR_ERR(regl->mode);
+		}
+
+		if (regl->info->suspend.reg) {
 			regl->suspend = devm_regmap_field_alloc(&pdev->dev,
 					da9063->regmap, regl->info->suspend);
-		if (regl->info->sleep.reg)
+			if (IS_ERR(regl->suspend))
+				return PTR_ERR(regl->suspend);
+		}
+
+		if (regl->info->sleep.reg) {
 			regl->sleep = devm_regmap_field_alloc(&pdev->dev,
 					da9063->regmap, regl->info->sleep);
-		if (regl->info->suspend_sleep.reg)
+			if (IS_ERR(regl->sleep))
+				return PTR_ERR(regl->sleep);
+		}
+
+		if (regl->info->suspend_sleep.reg) {
 			regl->suspend_sleep = devm_regmap_field_alloc(&pdev->dev,
 					da9063->regmap, regl->info->suspend_sleep);
-<<<<<<< HEAD
-		if (regl->info->ilimit.reg)
-			regl->ilimit = devm_regmap_field_alloc(&pdev->dev,
-					da9063->regmap, regl->info->ilimit);
-=======
 			if (IS_ERR(regl->suspend_sleep))
 				return PTR_ERR(regl->suspend_sleep);
 		}
->>>>>>> 407d19ab
 
 		/* Register regulator */
 		memset(&config, 0, sizeof(config));
