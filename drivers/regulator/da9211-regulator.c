--- conflicted
+++ resolved
@@ -284,13 +284,6 @@
 		pdata->init_data[n] = da9211_matches[i].init_data;
 		pdata->reg_node[n] = da9211_matches[i].of_node;
 		pdata->gpiod_ren[n] = devm_gpiod_get_from_of_node(dev,
-<<<<<<< HEAD
-								  da9211_matches[i].of_node,
-								  "enable",
-								  0,
-								  GPIOD_OUT_HIGH,
-								  "da9211-enable");
-=======
 				  da9211_matches[i].of_node,
 				  "enable",
 				  0,
@@ -298,7 +291,6 @@
 				  "da9211-enable");
 		if (IS_ERR(pdata->gpiod_ren[n]))
 			pdata->gpiod_ren[n] = NULL;
->>>>>>> 407d19ab
 		n++;
 	}
 
@@ -393,6 +385,12 @@
 		else
 			config.ena_gpiod = NULL;
 
+		/*
+		 * Hand the GPIO descriptor management over to the regulator
+		 * core, remove it from GPIO devres management.
+		 */
+		if (config.ena_gpiod)
+			devm_gpiod_unhinge(chip->dev, config.ena_gpiod);
 		chip->rdev[i] = devm_regulator_register(chip->dev,
 			&da9211_regulators[i], &config);
 		if (IS_ERR(chip->rdev[i])) {
