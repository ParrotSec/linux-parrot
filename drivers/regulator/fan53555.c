--- conflicted
+++ resolved
@@ -36,7 +36,6 @@
 /* VSEL bit definitions */
 #define VSEL_BUCK_EN	(1 << 7)
 #define VSEL_MODE		(1 << 6)
-#define VSEL_NSEL_MASK	0x3F
 /* Chip ID and Verison */
 #define DIE_ID		0x0F	/* ID1 */
 #define DIE_REV		0x0F	/* ID2 */
@@ -45,12 +44,24 @@
 #define CTL_SLEW_MASK		(0x7 << 4)
 #define CTL_SLEW_SHIFT		4
 #define CTL_RESET			(1 << 2)
+#define CTL_MODE_VSEL0_MODE	BIT(0)
+#define CTL_MODE_VSEL1_MODE	BIT(1)
 
 #define FAN53555_NVOLTAGES	64	/* Numbers of voltages */
+#define FAN53526_NVOLTAGES	128
 
 enum fan53555_vendor {
-	FAN53555_VENDOR_FAIRCHILD = 0,
+	FAN53526_VENDOR_FAIRCHILD = 0,
+	FAN53555_VENDOR_FAIRCHILD,
 	FAN53555_VENDOR_SILERGY,
+};
+
+enum {
+	FAN53526_CHIP_ID_01 = 1,
+};
+
+enum {
+	FAN53526_CHIP_REV_08 = 8,
 };
 
 /* IC Type */
@@ -88,15 +99,10 @@
 	/* Voltage range and step(linear) */
 	unsigned int vsel_min;
 	unsigned int vsel_step;
-<<<<<<< HEAD
-	/* Voltage slew rate limiting */
-	unsigned int slew_rate;
-=======
 	unsigned int vsel_count;
 	/* Mode */
 	unsigned int mode_reg;
 	unsigned int mode_mask;
->>>>>>> 407d19ab
 	/* Sleep voltage cache */
 	unsigned int sleep_vol_cache;
 };
@@ -111,13 +117,8 @@
 	ret = regulator_map_voltage_linear(rdev, uV, uV);
 	if (ret < 0)
 		return ret;
-<<<<<<< HEAD
-	ret = regmap_update_bits(di->regmap, di->sleep_reg,
-					VSEL_NSEL_MASK, ret);
-=======
 	ret = regmap_update_bits(rdev->regmap, di->sleep_reg,
 				 di->desc.vsel_mask, ret);
->>>>>>> 407d19ab
 	if (ret < 0)
 		return ret;
 	/* Cache the sleep voltage setting.
@@ -149,19 +150,11 @@
 
 	switch (mode) {
 	case REGULATOR_MODE_FAST:
-<<<<<<< HEAD
-		regmap_update_bits(di->regmap, di->vol_reg,
-				VSEL_MODE, VSEL_MODE);
-		break;
-	case REGULATOR_MODE_NORMAL:
-		regmap_update_bits(di->regmap, di->vol_reg, VSEL_MODE, 0);
-=======
 		regmap_update_bits(rdev->regmap, di->mode_reg,
 				   di->mode_mask, di->mode_mask);
 		break;
 	case REGULATOR_MODE_NORMAL:
 		regmap_update_bits(rdev->regmap, di->vol_reg, di->mode_mask, 0);
->>>>>>> 407d19ab
 		break;
 	default:
 		return -EINVAL;
@@ -175,14 +168,10 @@
 	unsigned int val;
 	int ret = 0;
 
-<<<<<<< HEAD
-	ret = regmap_read(di->regmap, di->vol_reg, &val);
-=======
 	ret = regmap_read(rdev->regmap, di->mode_reg, &val);
->>>>>>> 407d19ab
 	if (ret < 0)
 		return ret;
-	if (val & VSEL_MODE)
+	if (val & di->mode_mask)
 		return REGULATOR_MODE_FAST;
 	else
 		return REGULATOR_MODE_NORMAL;
@@ -236,6 +225,34 @@
 	.set_suspend_enable = fan53555_set_suspend_enable,
 	.set_suspend_disable = fan53555_set_suspend_disable,
 };
+
+static int fan53526_voltages_setup_fairchild(struct fan53555_device_info *di)
+{
+	/* Init voltage range and step */
+	switch (di->chip_id) {
+	case FAN53526_CHIP_ID_01:
+		switch (di->chip_rev) {
+		case FAN53526_CHIP_REV_08:
+			di->vsel_min = 600000;
+			di->vsel_step = 6250;
+			break;
+		default:
+			dev_err(di->dev,
+				"Chip ID %d with rev %d not supported!\n",
+				di->chip_id, di->chip_rev);
+			return -EINVAL;
+		}
+		break;
+	default:
+		dev_err(di->dev,
+			"Chip ID %d not supported!\n", di->chip_id);
+		return -EINVAL;
+	}
+
+	di->vsel_count = FAN53526_NVOLTAGES;
+
+	return 0;
+}
 
 static int fan53555_voltages_setup_fairchild(struct fan53555_device_info *di)
 {
@@ -275,6 +292,8 @@
 		return -EINVAL;
 	}
 
+	di->vsel_count = FAN53555_NVOLTAGES;
+
 	return 0;
 }
 
@@ -291,6 +310,8 @@
 			"Chip ID %d not supported!\n", di->chip_id);
 		return -EINVAL;
 	}
+
+	di->vsel_count = FAN53555_NVOLTAGES;
 
 	return 0;
 }
@@ -320,7 +341,35 @@
 		return -EINVAL;
 	}
 
+	/* Setup mode control register */
 	switch (di->vendor) {
+	case FAN53526_VENDOR_FAIRCHILD:
+		di->mode_reg = FAN53555_CONTROL;
+
+		switch (pdata->sleep_vsel_id) {
+		case FAN53555_VSEL_ID_0:
+			di->mode_mask = CTL_MODE_VSEL1_MODE;
+			break;
+		case FAN53555_VSEL_ID_1:
+			di->mode_mask = CTL_MODE_VSEL0_MODE;
+			break;
+		}
+		break;
+	case FAN53555_VENDOR_FAIRCHILD:
+	case FAN53555_VENDOR_SILERGY:
+		di->mode_reg = di->vol_reg;
+		di->mode_mask = VSEL_MODE;
+		break;
+	default:
+		dev_err(di->dev, "vendor %d not supported!\n", di->vendor);
+		return -EINVAL;
+	}
+
+	/* Setup voltage range */
+	switch (di->vendor) {
+	case FAN53526_VENDOR_FAIRCHILD:
+		ret = fan53526_voltages_setup_fairchild(di);
+		break;
 	case FAN53555_VENDOR_FAIRCHILD:
 		ret = fan53555_voltages_setup_fairchild(di);
 		break;
@@ -345,13 +394,13 @@
 	rdesc->supply_name = "vin";
 	rdesc->ops = &fan53555_regulator_ops;
 	rdesc->type = REGULATOR_VOLTAGE;
-	rdesc->n_voltages = FAN53555_NVOLTAGES;
+	rdesc->n_voltages = di->vsel_count;
 	rdesc->enable_reg = di->vol_reg;
 	rdesc->enable_mask = VSEL_BUCK_EN;
 	rdesc->min_uV = di->vsel_min;
 	rdesc->uV_step = di->vsel_step;
 	rdesc->vsel_reg = di->vol_reg;
-	rdesc->vsel_mask = VSEL_NSEL_MASK;
+	rdesc->vsel_mask = di->vsel_count - 1;
 	rdesc->owner = THIS_MODULE;
 
 	rdev = devm_regulator_register(di->dev, &di->desc, config);
@@ -387,6 +436,9 @@
 
 static const struct of_device_id fan53555_dt_ids[] = {
 	{
+		.compatible = "fcs,fan53526",
+		.data = (void *)FAN53526_VENDOR_FAIRCHILD,
+	}, {
 		.compatible = "fcs,fan53555",
 		.data = (void *)FAN53555_VENDOR_FAIRCHILD
 	}, {
@@ -432,11 +484,13 @@
 	} else {
 		/* if no ramp constraint set, get the pdata ramp_delay */
 		if (!di->regulator->constraints.ramp_delay) {
-			int slew_idx = (pdata->slew_rate & 0x7)
-						? pdata->slew_rate : 0;
+			if (pdata->slew_rate >= ARRAY_SIZE(slew_rates)) {
+				dev_err(&client->dev, "Invalid slew_rate\n");
+				return -EINVAL;
+			}
 
 			di->regulator->constraints.ramp_delay
-						= slew_rates[slew_idx];
+					= slew_rates[pdata->slew_rate];
 		}
 
 		di->vendor = id->driver_data;
@@ -487,6 +541,9 @@
 
 static const struct i2c_device_id fan53555_id[] = {
 	{
+		.name = "fan53526",
+		.driver_data = FAN53526_VENDOR_FAIRCHILD
+	}, {
 		.name = "fan53555",
 		.driver_data = FAN53555_VENDOR_FAIRCHILD
 	}, {
