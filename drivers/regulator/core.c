--- conflicted
+++ resolved
@@ -1617,11 +1617,7 @@
 					  const char *supply_name)
 {
 	struct regulator *regulator;
-<<<<<<< HEAD
-	int err;
-=======
 	int err = 0;
->>>>>>> 4e026225
 
 	if (dev) {
 		char buf[REG_STR_SIZE];
@@ -1667,13 +1663,8 @@
 		}
 	}
 
-<<<<<<< HEAD
-	regulator->debugfs = debugfs_create_dir(supply_name,
-						rdev->debugfs);
-=======
 	if (err != -EEXIST)
 		regulator->debugfs = debugfs_create_dir(supply_name, rdev->debugfs);
->>>>>>> 4e026225
 	if (!regulator->debugfs) {
 		rdev_dbg(rdev, "Failed to create debugfs directory\n");
 	} else {
@@ -1854,15 +1845,10 @@
 	if (r == rdev) {
 		dev_err(dev, "Supply for %s (%s) resolved to itself\n",
 			rdev->desc->name, rdev->supply_name);
-<<<<<<< HEAD
-		if (!have_full_constraints())
-			return -EINVAL;
-=======
 		if (!have_full_constraints()) {
 			ret = -EINVAL;
 			goto out;
 		}
->>>>>>> 4e026225
 		r = dummy_regulator_rdev;
 		get_device(&r->dev);
 	}
