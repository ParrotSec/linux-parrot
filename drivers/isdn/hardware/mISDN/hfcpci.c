--- conflicted
+++ resolved
@@ -2018,17 +2018,19 @@
 	hc->hw.fifos = buffer;
 	pci_write_config_dword(hc->pdev, 0x80, hc->hw.dmahandle);
 	hc->hw.pci_io = ioremap((ulong) hc->hw.pci_io, 256);
+	if (unlikely(!hc->hw.pci_io)) {
+		printk(KERN_WARNING
+		       "HFC-PCI: Error in ioremap for PCI!\n");
+		pci_free_consistent(hc->pdev, 0x8000, hc->hw.fifos,
+				    hc->hw.dmahandle);
+		return 1;
+	}
+
 	printk(KERN_INFO
-<<<<<<< HEAD
-	       "HFC-PCI: defined at mem %#lx fifo %#lx(%#lx) IRQ %d HZ %d\n",
-	       (u_long) hc->hw.pci_io, (u_long) hc->hw.fifos,
-	       (u_long) hc->hw.dmahandle, hc->irq, HZ);
-=======
 	       "HFC-PCI: defined at mem %#lx fifo %p(%pad) IRQ %d HZ %d\n",
 	       (u_long) hc->hw.pci_io, hc->hw.fifos,
 	       &hc->hw.dmahandle, hc->irq, HZ);
 
->>>>>>> 407d19ab
 	/* enable memory mapped ports, disable busmaster */
 	pci_write_config_word(hc->pdev, PCI_COMMAND, PCI_ENA_MEMIO);
 	hc->hw.int_m2 = 0;
