--- conflicted
+++ resolved
@@ -1,3 +1,4 @@
+// SPDX-License-Identifier: GPL-2.0
 /*
  * Copyright (C) 2016 CNEX Labs
  * Initial release: Javier Gonzalez <javier@cnexlabs.com>
@@ -40,16 +41,8 @@
 				 struct bio *bio, sector_t blba,
 				 bool *from_cache)
 {
-<<<<<<< HEAD
-	struct pblk_sec_meta *meta_list = rqd->meta_list;
-	struct ppa_addr ppas[PBLK_MAX_REQ_ADDRS];
-	int nr_secs = rqd->nr_ppas;
-	bool advanced_bio = false;
-	int i, j = 0;
-=======
 	void *meta_list = rqd->meta_list;
 	int nr_secs, i;
->>>>>>> 407d19ab
 
 retry:
 	nr_secs = pblk_lookup_l2p_seq(pblk, rqd->ppa_list, blba, rqd->nr_ppas,
@@ -59,36 +52,6 @@
 		goto end;
 
 	for (i = 0; i < nr_secs; i++) {
-<<<<<<< HEAD
-		struct ppa_addr p = ppas[i];
-		sector_t lba = blba + i;
-
-retry:
-		if (pblk_ppa_empty(p)) {
-			WARN_ON(test_and_set_bit(i, read_bitmap));
-			meta_list[i].lba = cpu_to_le64(ADDR_EMPTY);
-
-			if (unlikely(!advanced_bio)) {
-				bio_advance(bio, (i) * PBLK_EXPOSED_PAGE_SIZE);
-				advanced_bio = true;
-			}
-
-			goto next;
-		}
-
-		/* Try to read from write buffer. The address is later checked
-		 * on the write buffer to prevent retrieving overwritten data.
-		 */
-		if (pblk_addr_in_cache(p)) {
-			if (!pblk_read_from_cache(pblk, bio, lba, p, i,
-								advanced_bio)) {
-				pblk_lookup_l2p_seq(pblk, &p, lba, 1);
-				goto retry;
-			}
-			WARN_ON(test_and_set_bit(i, read_bitmap));
-			meta_list[i].lba = cpu_to_le64(lba);
-			advanced_bio = true;
-=======
 		struct pblk_sec_meta *meta = pblk_get_meta(pblk, meta_list, i);
 		sector_t lba = blba + i;
 
@@ -124,7 +87,6 @@
 				}
 			}
 			meta->lba = cpu_to_le64(lba);
->>>>>>> 407d19ab
 #ifdef CONFIG_NVM_PBLK_DEBUG
 			atomic_long_inc(&pblk->cache_reads);
 #endif
@@ -134,9 +96,7 @@
 
 end:
 	if (pblk_io_aligned(pblk, nr_secs))
-		rqd->flags = pblk_set_read_mode(pblk, PBLK_READ_SEQUENTIAL);
-	else
-		rqd->flags = pblk_set_read_mode(pblk, PBLK_READ_RANDOM);
+		rqd->is_seq = 1;
 
 #ifdef CONFIG_NVM_PBLK_DEBUG
 	atomic_long_add(nr_secs, &pblk->inflight_reads);
@@ -149,22 +109,25 @@
 static void pblk_read_check_seq(struct pblk *pblk, struct nvm_rq *rqd,
 				sector_t blba)
 {
-	struct pblk_sec_meta *meta_lba_list = rqd->meta_list;
+	void *meta_list = rqd->meta_list;
 	int nr_lbas = rqd->nr_ppas;
 	int i;
 
+	if (!pblk_is_oob_meta_supported(pblk))
+		return;
+
 	for (i = 0; i < nr_lbas; i++) {
-		u64 lba = le64_to_cpu(meta_lba_list[i].lba);
+		struct pblk_sec_meta *meta = pblk_get_meta(pblk, meta_list, i);
+		u64 lba = le64_to_cpu(meta->lba);
 
 		if (lba == ADDR_EMPTY)
 			continue;
 
 		if (lba != blba + i) {
 #ifdef CONFIG_NVM_PBLK_DEBUG
-			struct ppa_addr *p;
-
-			p = (nr_lbas == 1) ? &rqd->ppa_list[i] : &rqd->ppa_addr;
-			print_ppa(pblk, p, "seq", i);
+			struct ppa_addr *ppa_list = nvm_rq_to_ppa_list(rqd);
+
+			print_ppa(pblk, &ppa_list[i], "seq", i);
 #endif
 			pblk_err(pblk, "corrupted read LBA (%llu/%llu)\n",
 							lba, (u64)blba + i);
@@ -179,28 +142,31 @@
 static void pblk_read_check_rand(struct pblk *pblk, struct nvm_rq *rqd,
 				 u64 *lba_list, int nr_lbas)
 {
-	struct pblk_sec_meta *meta_lba_list = rqd->meta_list;
+	void *meta_lba_list = rqd->meta_list;
 	int i, j;
 
+	if (!pblk_is_oob_meta_supported(pblk))
+		return;
+
 	for (i = 0, j = 0; i < nr_lbas; i++) {
+		struct pblk_sec_meta *meta = pblk_get_meta(pblk,
+							   meta_lba_list, j);
 		u64 lba = lba_list[i];
 		u64 meta_lba;
 
 		if (lba == ADDR_EMPTY)
 			continue;
 
-		meta_lba = le64_to_cpu(meta_lba_list[j].lba);
+		meta_lba = le64_to_cpu(meta->lba);
 
 		if (lba != meta_lba) {
 #ifdef CONFIG_NVM_PBLK_DEBUG
-			struct ppa_addr *p;
-			int nr_ppas = rqd->nr_ppas;
-
-			p = (nr_ppas == 1) ? &rqd->ppa_list[j] : &rqd->ppa_addr;
-			print_ppa(pblk, p, "seq", j);
+			struct ppa_addr *ppa_list = nvm_rq_to_ppa_list(rqd);
+
+			print_ppa(pblk, &ppa_list[j], "rnd", j);
 #endif
 			pblk_err(pblk, "corrupted read LBA (%llu/%llu)\n",
-								lba, meta_lba);
+							meta_lba, lba);
 			WARN_ON(1);
 		}
 
@@ -210,27 +176,7 @@
 	WARN_ONCE(j != rqd->nr_ppas, "pblk: corrupted random request\n");
 }
 
-<<<<<<< HEAD
-static void pblk_read_put_rqd_kref(struct pblk *pblk, struct nvm_rq *rqd)
-{
-	struct ppa_addr *ppa_list;
-	int i;
-
-	ppa_list = (rqd->nr_ppas > 1) ? rqd->ppa_list : &rqd->ppa_addr;
-
-	for (i = 0; i < rqd->nr_ppas; i++) {
-		struct ppa_addr ppa = ppa_list[i];
-		struct pblk_line *line;
-
-		line = &pblk->lines[pblk_ppa_to_line(ppa)];
-		kref_put(&line->ref, pblk_line_put_wq);
-	}
-}
-
-static void pblk_end_user_read(struct bio *bio)
-=======
 static void pblk_end_user_read(struct bio *bio, int error)
->>>>>>> 407d19ab
 {
 	if (error && error != NVM_RSP_WARN_HIGHECC)
 		bio_io_error(bio);
@@ -255,7 +201,7 @@
 	bio_put(int_bio);
 
 	if (put_line)
-		pblk_read_put_rqd_kref(pblk, rqd);
+		pblk_rq_to_line_put(pblk, rqd);
 
 #ifdef CONFIG_NVM_PBLK_DEBUG
 	atomic_long_add(rqd->nr_ppas, &pblk->sync_reads);
@@ -276,183 +222,10 @@
 	__pblk_end_io_read(pblk, rqd, true);
 }
 
-<<<<<<< HEAD
-static void pblk_end_partial_read(struct nvm_rq *rqd)
-{
-	struct pblk *pblk = rqd->private;
-	struct pblk_g_ctx *r_ctx = nvm_rq_to_pdu(rqd);
-	struct pblk_pr_ctx *pr_ctx = r_ctx->private;
-	struct bio *new_bio = rqd->bio;
-	struct bio *bio = pr_ctx->orig_bio;
-	struct bio_vec src_bv, dst_bv;
-	struct pblk_sec_meta *meta_list = rqd->meta_list;
-	int bio_init_idx = pr_ctx->bio_init_idx;
-	unsigned long *read_bitmap = pr_ctx->bitmap;
-	int nr_secs = pr_ctx->orig_nr_secs;
-	int nr_holes = nr_secs - bitmap_weight(read_bitmap, nr_secs);
-	__le64 *lba_list_mem, *lba_list_media;
-	void *src_p, *dst_p;
-	int hole, i;
-
-	if (unlikely(nr_holes == 1)) {
-		struct ppa_addr ppa;
-
-		ppa = rqd->ppa_addr;
-		rqd->ppa_list = pr_ctx->ppa_ptr;
-		rqd->dma_ppa_list = pr_ctx->dma_ppa_list;
-		rqd->ppa_list[0] = ppa;
-	}
-
-	/* Re-use allocated memory for intermediate lbas */
-	lba_list_mem = (((void *)rqd->ppa_list) + pblk_dma_ppa_size);
-	lba_list_media = (((void *)rqd->ppa_list) + 2 * pblk_dma_ppa_size);
-
-	for (i = 0; i < nr_secs; i++) {
-		lba_list_media[i] = meta_list[i].lba;
-		meta_list[i].lba = lba_list_mem[i];
-	}
-
-	/* Fill the holes in the original bio */
-	i = 0;
-	hole = find_first_zero_bit(read_bitmap, nr_secs);
-	do {
-		int line_id = pblk_ppa_to_line(rqd->ppa_list[i]);
-		struct pblk_line *line = &pblk->lines[line_id];
-
-		kref_put(&line->ref, pblk_line_put);
-
-		meta_list[hole].lba = lba_list_media[i];
-
-		src_bv = new_bio->bi_io_vec[i++];
-		dst_bv = bio->bi_io_vec[bio_init_idx + hole];
-
-		src_p = kmap_atomic(src_bv.bv_page);
-		dst_p = kmap_atomic(dst_bv.bv_page);
-
-		memcpy(dst_p + dst_bv.bv_offset,
-			src_p + src_bv.bv_offset,
-			PBLK_EXPOSED_PAGE_SIZE);
-
-		kunmap_atomic(src_p);
-		kunmap_atomic(dst_p);
-
-		mempool_free(src_bv.bv_page, &pblk->page_bio_pool);
-
-		hole = find_next_zero_bit(read_bitmap, nr_secs, hole + 1);
-	} while (hole < nr_secs);
-
-	bio_put(new_bio);
-	kfree(pr_ctx);
-
-	/* restore original request */
-	rqd->bio = NULL;
-	rqd->nr_ppas = nr_secs;
-
-	bio_endio(bio);
-	__pblk_end_io_read(pblk, rqd, false);
-}
-
-static int pblk_setup_partial_read(struct pblk *pblk, struct nvm_rq *rqd,
-			    unsigned int bio_init_idx,
-			    unsigned long *read_bitmap,
-			    int nr_holes)
-{
-	struct pblk_sec_meta *meta_list = rqd->meta_list;
-	struct pblk_g_ctx *r_ctx = nvm_rq_to_pdu(rqd);
-	struct pblk_pr_ctx *pr_ctx;
-	struct bio *new_bio, *bio = r_ctx->private;
-	__le64 *lba_list_mem;
-	int nr_secs = rqd->nr_ppas;
-	int i;
-
-	/* Re-use allocated memory for intermediate lbas */
-	lba_list_mem = (((void *)rqd->ppa_list) + pblk_dma_ppa_size);
-
-	new_bio = bio_alloc(GFP_KERNEL, nr_holes);
-
-	if (pblk_bio_add_pages(pblk, new_bio, GFP_KERNEL, nr_holes))
-		goto fail_bio_put;
-
-	if (nr_holes != new_bio->bi_vcnt) {
-		WARN_ONCE(1, "pblk: malformed bio\n");
-		goto fail_free_pages;
-	}
-
-	pr_ctx = kmalloc(sizeof(struct pblk_pr_ctx), GFP_KERNEL);
-	if (!pr_ctx)
-		goto fail_free_pages;
-
-	for (i = 0; i < nr_secs; i++)
-		lba_list_mem[i] = meta_list[i].lba;
-
-	new_bio->bi_iter.bi_sector = 0; /* internal bio */
-	bio_set_op_attrs(new_bio, REQ_OP_READ, 0);
-
-	rqd->bio = new_bio;
-	rqd->nr_ppas = nr_holes;
-	rqd->flags = pblk_set_read_mode(pblk, PBLK_READ_RANDOM);
-
-	pr_ctx->ppa_ptr = NULL;
-	pr_ctx->orig_bio = bio;
-	bitmap_copy(pr_ctx->bitmap, read_bitmap, NVM_MAX_VLBA);
-	pr_ctx->bio_init_idx = bio_init_idx;
-	pr_ctx->orig_nr_secs = nr_secs;
-	r_ctx->private = pr_ctx;
-
-	if (unlikely(nr_holes == 1)) {
-		pr_ctx->ppa_ptr = rqd->ppa_list;
-		pr_ctx->dma_ppa_list = rqd->dma_ppa_list;
-		rqd->ppa_addr = rqd->ppa_list[0];
-	}
-	return 0;
-
-fail_free_pages:
-	pblk_bio_free_pages(pblk, new_bio, 0, new_bio->bi_vcnt);
-fail_bio_put:
-	bio_put(new_bio);
-
-	return -ENOMEM;
-}
-
-static int pblk_partial_read_bio(struct pblk *pblk, struct nvm_rq *rqd,
-				 unsigned int bio_init_idx,
-				 unsigned long *read_bitmap, int nr_secs)
-{
-	int nr_holes;
-	int ret;
-
-	nr_holes = nr_secs - bitmap_weight(read_bitmap, nr_secs);
-
-	if (pblk_setup_partial_read(pblk, rqd, bio_init_idx, read_bitmap,
-				    nr_holes))
-		return NVM_IO_ERR;
-
-	rqd->end_io = pblk_end_partial_read;
-
-	ret = pblk_submit_io(pblk, rqd);
-	if (ret) {
-		bio_put(rqd->bio);
-		pblk_err(pblk, "partial read IO submission failed\n");
-		goto err;
-	}
-
-	return NVM_IO_OK;
-
-err:
-	pblk_err(pblk, "failed to perform partial read\n");
-
-	/* Free allocated pages in new bio */
-	pblk_bio_free_pages(pblk, rqd->bio, 0, rqd->bio->bi_vcnt);
-	__pblk_end_io_read(pblk, rqd, false);
-	return NVM_IO_ERR;
-}
-
-=======
->>>>>>> 407d19ab
 static void pblk_read_rq(struct pblk *pblk, struct nvm_rq *rqd, struct bio *bio,
 			 sector_t lba, bool *from_cache)
 {
-	struct pblk_sec_meta *meta_list = rqd->meta_list;
+	struct pblk_sec_meta *meta = pblk_get_meta(pblk, rqd->meta_list, 0);
 	struct ppa_addr ppa;
 
 	pblk_lookup_l2p_seq(pblk, &ppa, lba, 1, from_cache);
@@ -463,14 +236,9 @@
 
 retry:
 	if (pblk_ppa_empty(ppa)) {
-<<<<<<< HEAD
-		WARN_ON(test_and_set_bit(0, read_bitmap));
-		meta_list[0].lba = cpu_to_le64(ADDR_EMPTY);
-=======
 		__le64 addr_empty = cpu_to_le64(ADDR_EMPTY);
 
 		meta->lba = addr_empty;
->>>>>>> 407d19ab
 		return;
 	}
 
@@ -483,12 +251,7 @@
 			goto retry;
 		}
 
-<<<<<<< HEAD
-		WARN_ON(test_and_set_bit(0, read_bitmap));
-		meta_list[0].lba = cpu_to_le64(lba);
-=======
 		meta->lba = cpu_to_le64(lba);
->>>>>>> 407d19ab
 
 #ifdef CONFIG_NVM_PBLK_DEBUG
 		atomic_long_inc(&pblk->cache_reads);
@@ -496,8 +259,6 @@
 	} else {
 		rqd->ppa_addr = ppa;
 	}
-
-	rqd->flags = pblk_set_read_mode(pblk, PBLK_READ_RANDOM);
 }
 
 void pblk_submit_read(struct pblk *pblk, struct bio *bio)
@@ -511,13 +272,6 @@
 	struct nvm_rq *rqd;
 	struct bio *int_bio, *split_bio;
 
-	/* logic error: lba out-of-bounds. Ignore read request */
-	if (blba >= pblk->rl.nr_secs || nr_secs > PBLK_MAX_REQ_ADDRS) {
-		WARN(1, "pblk: read lba out of bounds (lba:%llu, nr:%d)\n",
-					(unsigned long long)blba, nr_secs);
-		return NVM_IO_ERR;
-	}
-
 	generic_start_io_acct(q, REQ_OP_READ, bio_sectors(bio),
 			      &pblk->disk->part0);
 
@@ -538,23 +292,6 @@
 		return;
 	}
 
-<<<<<<< HEAD
-	rqd->meta_list = nvm_dev_dma_alloc(dev->parent, GFP_KERNEL,
-							&rqd->dma_meta_list);
-	if (!rqd->meta_list) {
-		pblk_err(pblk, "not able to allocate ppa list\n");
-		goto fail_rqd_free;
-	}
-
-	if (nr_secs > 1) {
-		rqd->ppa_list = rqd->meta_list + pblk_dma_meta_size;
-		rqd->dma_ppa_list = rqd->dma_meta_list + pblk_dma_meta_size;
-
-		pblk_read_ppalist_rq(pblk, rqd, bio, blba, read_bitmap);
-	} else {
-		pblk_read_rq(pblk, rqd, bio, blba, read_bitmap);
-	}
-=======
 	/* Clone read bio to deal internally with:
 	 * -read errors when reading from drive
 	 * -bio_advance() calls during cache reads
@@ -566,7 +303,6 @@
 						&from_cache);
 	else
 		pblk_read_rq(pblk, rqd, int_bio, blba, &from_cache);
->>>>>>> 407d19ab
 
 split_retry:
 	r_ctx->private = bio; /* original bio */
@@ -617,7 +353,7 @@
 			      struct pblk_line *line, u64 *lba_list,
 			      u64 *paddr_list_gc, unsigned int nr_secs)
 {
-	struct ppa_addr ppa_list_l2p[PBLK_MAX_REQ_ADDRS];
+	struct ppa_addr ppa_list_l2p[NVM_MAX_VLBA];
 	struct ppa_addr ppa_gc;
 	int valid_secs = 0;
 	int i;
@@ -690,15 +426,11 @@
 
 	memset(&rqd, 0, sizeof(struct nvm_rq));
 
-	rqd.meta_list = nvm_dev_dma_alloc(dev->parent, GFP_KERNEL,
-							&rqd.dma_meta_list);
-	if (!rqd.meta_list)
-		return -ENOMEM;
+	ret = pblk_alloc_rqd_meta(pblk, &rqd);
+	if (ret)
+		return ret;
 
 	if (gc_rq->nr_secs > 1) {
-		rqd.ppa_list = rqd.meta_list + pblk_dma_meta_size;
-		rqd.dma_ppa_list = rqd.dma_meta_list + pblk_dma_meta_size;
-
 		gc_rq->secs_to_gc = read_ppalist_rq_gc(pblk, &rqd, gc_rq->line,
 							gc_rq->lba_list,
 							gc_rq->paddr_list,
@@ -719,7 +451,8 @@
 						PBLK_VMALLOC_META, GFP_KERNEL);
 	if (IS_ERR(bio)) {
 		pblk_err(pblk, "could not allocate GC bio (%lu)\n",
-				PTR_ERR(bio));
+								PTR_ERR(bio));
+		ret = PTR_ERR(bio);
 		goto err_free_dma;
 	}
 
@@ -728,7 +461,6 @@
 
 	rqd.opcode = NVM_OP_PREAD;
 	rqd.nr_ppas = gc_rq->secs_to_gc;
-	rqd.flags = pblk_set_read_mode(pblk, PBLK_READ_RANDOM);
 	rqd.bio = bio;
 
 	if (pblk_submit_io_sync(pblk, &rqd)) {
@@ -754,12 +486,12 @@
 #endif
 
 out:
-	nvm_dev_dma_free(dev->parent, rqd.meta_list, rqd.dma_meta_list);
+	pblk_free_rqd_meta(pblk, &rqd);
 	return ret;
 
 err_free_bio:
 	bio_put(bio);
 err_free_dma:
-	nvm_dev_dma_free(dev->parent, rqd.meta_list, rqd.dma_meta_list);
+	pblk_free_rqd_meta(pblk, &rqd);
 	return ret;
 }