/*
 * Copyright (C) 2015 IT University of Copenhagen (rrpc.c)
 * Copyright (C) 2016 CNEX Labs
 * Initial release: Javier Gonzalez <javier@cnexlabs.com>
 *                  Matias Bjorling <matias@cnexlabs.com>
 *
 * This program is free software; you can redistribute it and/or
 * modify it under the terms of the GNU General Public License version
 * 2 as published by the Free Software Foundation.
 *
 * This program is distributed in the hope that it will be useful, but
 * WITHOUT ANY WARRANTY; without even the implied warranty of
 * MERCHANTABILITY or FITNESS FOR A PARTICULAR PURPOSE.  See the GNU
 * General Public License for more details.
 *
 * Implementation of a physical block-device target for Open-channel SSDs.
 *
 * pblk-init.c - pblk's initialization.
 */

#include "pblk.h"

static unsigned int write_buffer_size;

module_param(write_buffer_size, uint, 0644);
MODULE_PARM_DESC(write_buffer_size, "number of entries in a write buffer");

static struct kmem_cache *pblk_ws_cache, *pblk_rec_cache, *pblk_g_rq_cache,
				*pblk_w_rq_cache;
static DECLARE_RWSEM(pblk_lock);
struct bio_set pblk_bio_set;

static blk_qc_t pblk_make_rq(struct request_queue *q, struct bio *bio)
{
	struct pblk *pblk = q->queuedata;

	if (bio_op(bio) == REQ_OP_DISCARD) {
		pblk_discard(pblk, bio);
		if (!(bio->bi_opf & REQ_PREFLUSH)) {
			bio_endio(bio);
			return BLK_QC_T_NONE;
		}
	}

	/* Read requests must be <= 256kb due to NVMe's 64 bit completion bitmap
	 * constraint. Writes can be of arbitrary size.
	 */
	if (bio_data_dir(bio) == READ) {
		blk_queue_split(q, &bio);
		pblk_submit_read(pblk, bio);
	} else {
		/* Prevent deadlock in the case of a modest LUN configuration
		 * and large user I/Os. Unless stalled, the rate limiter
		 * leaves at least 256KB available for user I/O.
		 */
		if (pblk_get_secs(bio) > pblk_rl_max_io(&pblk->rl))
			blk_queue_split(q, &bio);

		pblk_write_to_cache(pblk, bio, PBLK_IOTYPE_USER);
	}

	return BLK_QC_T_NONE;
}

static size_t pblk_trans_map_size(struct pblk *pblk)
{
	int entry_size = 8;

	if (pblk->addrf_len < 32)
		entry_size = 4;

	return entry_size * pblk->capacity;
}

#ifdef CONFIG_NVM_PBLK_DEBUG
static u32 pblk_l2p_crc(struct pblk *pblk)
{
	size_t map_size;
	u32 crc = ~(u32)0;

	map_size = pblk_trans_map_size(pblk);
	crc = crc32_le(crc, pblk->trans_map, map_size);
	return crc;
}
#endif

static void pblk_l2p_free(struct pblk *pblk)
{
	vfree(pblk->trans_map);
}

static int pblk_l2p_recover(struct pblk *pblk, bool factory_init)
{
	struct pblk_line *line = NULL;

	if (factory_init) {
		pblk_setup_uuid(pblk);
	} else {
		line = pblk_recov_l2p(pblk);
		if (IS_ERR(line)) {
			pblk_err(pblk, "could not recover l2p table\n");
			return -EFAULT;
		}
	}

#ifdef CONFIG_NVM_PBLK_DEBUG
	pblk_info(pblk, "init: L2P CRC: %x\n", pblk_l2p_crc(pblk));
#endif

	/* Free full lines directly as GC has not been started yet */
	pblk_gc_free_full_lines(pblk);

	if (!line) {
		/* Configure next line for user data */
		line = pblk_line_get_first_data(pblk);
		if (!line)
			return -EFAULT;
	}

	return 0;
}

static int pblk_l2p_init(struct pblk *pblk, bool factory_init)
{
	sector_t i;
	struct ppa_addr ppa;
	size_t map_size;
	int ret = 0;

	map_size = pblk_trans_map_size(pblk);
	pblk->trans_map = __vmalloc(map_size, GFP_KERNEL | __GFP_NOWARN
					| __GFP_RETRY_MAYFAIL | __GFP_HIGHMEM,
					PAGE_KERNEL);
	if (!pblk->trans_map) {
		pblk_err(pblk, "failed to allocate L2P (need %zu of memory)\n",
				map_size);
		return -ENOMEM;
	}

	pblk_ppa_set_empty(&ppa);

	for (i = 0; i < pblk->capacity; i++)
		pblk_trans_map_set(pblk, i, ppa);

	ret = pblk_l2p_recover(pblk, factory_init);
	if (ret)
		vfree(pblk->trans_map);

	return ret;
}

static void pblk_rwb_free(struct pblk *pblk)
{
	if (pblk_rb_tear_down_check(&pblk->rwb))
		pblk_err(pblk, "write buffer error on tear down\n");

	pblk_rb_data_free(&pblk->rwb);
	vfree(pblk_rb_entries_ref(&pblk->rwb));
}

static int pblk_rwb_init(struct pblk *pblk)
{
	struct nvm_tgt_dev *dev = pblk->dev;
	struct nvm_geo *geo = &dev->geo;
	struct pblk_rb_entry *entries;
	unsigned long nr_entries, buffer_size;
	unsigned int power_size, power_seg_sz;
	int pgs_in_buffer;

	pgs_in_buffer = max(geo->mw_cunits, geo->ws_opt) * geo->all_luns;

	if (write_buffer_size && (write_buffer_size > pgs_in_buffer))
		buffer_size = write_buffer_size;
	else
		buffer_size = pgs_in_buffer;

	nr_entries = pblk_rb_calculate_size(buffer_size);

	entries = vzalloc(array_size(nr_entries, sizeof(struct pblk_rb_entry)));
	if (!entries)
		return -ENOMEM;

	power_size = get_count_order(nr_entries);
	power_seg_sz = get_count_order(geo->csecs);

	return pblk_rb_init(&pblk->rwb, entries, power_size, power_seg_sz);
}

/* Minimum pages needed within a lun */
#define ADDR_POOL_SIZE 64

static int pblk_set_addrf_12(struct pblk *pblk, struct nvm_geo *geo,
			     struct nvm_addrf_12 *dst)
{
	struct nvm_addrf_12 *src = (struct nvm_addrf_12 *)&geo->addrf;
	int power_len;

	/* Re-calculate channel and lun format to adapt to configuration */
	power_len = get_count_order(geo->num_ch);
	if (1 << power_len != geo->num_ch) {
		pblk_err(pblk, "supports only power-of-two channel config.\n");
		return -EINVAL;
	}
	dst->ch_len = power_len;

	power_len = get_count_order(geo->num_lun);
	if (1 << power_len != geo->num_lun) {
		pblk_err(pblk, "supports only power-of-two LUN config.\n");
		return -EINVAL;
	}
	dst->lun_len = power_len;

	dst->blk_len = src->blk_len;
	dst->pg_len = src->pg_len;
	dst->pln_len = src->pln_len;
	dst->sec_len = src->sec_len;

	dst->sec_offset = 0;
	dst->pln_offset = dst->sec_len;
	dst->ch_offset = dst->pln_offset + dst->pln_len;
	dst->lun_offset = dst->ch_offset + dst->ch_len;
	dst->pg_offset = dst->lun_offset + dst->lun_len;
	dst->blk_offset = dst->pg_offset + dst->pg_len;

	dst->sec_mask = ((1ULL << dst->sec_len) - 1) << dst->sec_offset;
	dst->pln_mask = ((1ULL << dst->pln_len) - 1) << dst->pln_offset;
	dst->ch_mask = ((1ULL << dst->ch_len) - 1) << dst->ch_offset;
	dst->lun_mask = ((1ULL << dst->lun_len) - 1) << dst->lun_offset;
	dst->pg_mask = ((1ULL << dst->pg_len) - 1) << dst->pg_offset;
	dst->blk_mask = ((1ULL << dst->blk_len) - 1) << dst->blk_offset;

	return dst->blk_offset + src->blk_len;
}

static int pblk_set_addrf_20(struct nvm_geo *geo, struct nvm_addrf *adst,
			     struct pblk_addrf *udst)
{
	struct nvm_addrf *src = &geo->addrf;

	adst->ch_len = get_count_order(geo->num_ch);
	adst->lun_len = get_count_order(geo->num_lun);
	adst->chk_len = src->chk_len;
	adst->sec_len = src->sec_len;

	adst->sec_offset = 0;
	adst->ch_offset = adst->sec_len;
	adst->lun_offset = adst->ch_offset + adst->ch_len;
	adst->chk_offset = adst->lun_offset + adst->lun_len;

	adst->sec_mask = ((1ULL << adst->sec_len) - 1) << adst->sec_offset;
	adst->chk_mask = ((1ULL << adst->chk_len) - 1) << adst->chk_offset;
	adst->lun_mask = ((1ULL << adst->lun_len) - 1) << adst->lun_offset;
	adst->ch_mask = ((1ULL << adst->ch_len) - 1) << adst->ch_offset;

	udst->sec_stripe = geo->ws_opt;
	udst->ch_stripe = geo->num_ch;
	udst->lun_stripe = geo->num_lun;

	udst->sec_lun_stripe = udst->sec_stripe * udst->ch_stripe;
	udst->sec_ws_stripe = udst->sec_lun_stripe * udst->lun_stripe;

	return adst->chk_offset + adst->chk_len;
}

static int pblk_set_addrf(struct pblk *pblk)
{
	struct nvm_tgt_dev *dev = pblk->dev;
	struct nvm_geo *geo = &dev->geo;
	int mod;

	switch (geo->version) {
	case NVM_OCSSD_SPEC_12:
		div_u64_rem(geo->clba, pblk->min_write_pgs, &mod);
		if (mod) {
			pblk_err(pblk, "bad configuration of sectors/pages\n");
			return -EINVAL;
		}

		pblk->addrf_len = pblk_set_addrf_12(pblk, geo,
							(void *)&pblk->addrf);
		break;
	case NVM_OCSSD_SPEC_20:
		pblk->addrf_len = pblk_set_addrf_20(geo, (void *)&pblk->addrf,
							&pblk->uaddrf);
		break;
	default:
		pblk_err(pblk, "OCSSD revision not supported (%d)\n",
								geo->version);
		return -EINVAL;
	}

	return 0;
}

static int pblk_init_global_caches(struct pblk *pblk)
{
	down_write(&pblk_lock);
	pblk_ws_cache = kmem_cache_create("pblk_blk_ws",
				sizeof(struct pblk_line_ws), 0, 0, NULL);
	if (!pblk_ws_cache) {
		up_write(&pblk_lock);
		return -ENOMEM;
	}

	pblk_rec_cache = kmem_cache_create("pblk_rec",
				sizeof(struct pblk_rec_ctx), 0, 0, NULL);
	if (!pblk_rec_cache) {
		kmem_cache_destroy(pblk_ws_cache);
		up_write(&pblk_lock);
		return -ENOMEM;
	}

	pblk_g_rq_cache = kmem_cache_create("pblk_g_rq", pblk_g_rq_size,
				0, 0, NULL);
	if (!pblk_g_rq_cache) {
		kmem_cache_destroy(pblk_ws_cache);
		kmem_cache_destroy(pblk_rec_cache);
		up_write(&pblk_lock);
		return -ENOMEM;
	}

	pblk_w_rq_cache = kmem_cache_create("pblk_w_rq", pblk_w_rq_size,
				0, 0, NULL);
	if (!pblk_w_rq_cache) {
		kmem_cache_destroy(pblk_ws_cache);
		kmem_cache_destroy(pblk_rec_cache);
		kmem_cache_destroy(pblk_g_rq_cache);
		up_write(&pblk_lock);
		return -ENOMEM;
	}
	up_write(&pblk_lock);

	return 0;
}

static void pblk_free_global_caches(struct pblk *pblk)
{
	kmem_cache_destroy(pblk_ws_cache);
	kmem_cache_destroy(pblk_rec_cache);
	kmem_cache_destroy(pblk_g_rq_cache);
	kmem_cache_destroy(pblk_w_rq_cache);
}

static int pblk_core_init(struct pblk *pblk)
{
	struct nvm_tgt_dev *dev = pblk->dev;
	struct nvm_geo *geo = &dev->geo;
	int ret, max_write_ppas;

	atomic64_set(&pblk->user_wa, 0);
	atomic64_set(&pblk->pad_wa, 0);
	atomic64_set(&pblk->gc_wa, 0);
	pblk->user_rst_wa = 0;
	pblk->pad_rst_wa = 0;
	pblk->gc_rst_wa = 0;

	atomic64_set(&pblk->nr_flush, 0);
	pblk->nr_flush_rst = 0;

	pblk->min_write_pgs = geo->ws_opt * (geo->csecs / PAGE_SIZE);
	max_write_ppas = pblk->min_write_pgs * geo->all_luns;
	pblk->max_write_pgs = min_t(int, max_write_ppas, NVM_MAX_VLBA);
	pblk_set_sec_per_write(pblk, pblk->min_write_pgs);

	if (pblk->max_write_pgs > PBLK_MAX_REQ_ADDRS) {
		pblk_err(pblk, "vector list too big(%u > %u)\n",
				pblk->max_write_pgs, PBLK_MAX_REQ_ADDRS);
		return -EINVAL;
	}

	pblk->pad_dist = kcalloc(pblk->min_write_pgs - 1, sizeof(atomic64_t),
								GFP_KERNEL);
	if (!pblk->pad_dist)
		return -ENOMEM;

	if (pblk_init_global_caches(pblk))
		goto fail_free_pad_dist;

	/* Internal bios can be at most the sectors signaled by the device. */
	ret = mempool_init_page_pool(&pblk->page_bio_pool, NVM_MAX_VLBA, 0);
	if (ret)
		goto free_global_caches;

	ret = mempool_init_slab_pool(&pblk->gen_ws_pool, PBLK_GEN_WS_POOL_SIZE,
				     pblk_ws_cache);
	if (ret)
		goto free_page_bio_pool;

	ret = mempool_init_slab_pool(&pblk->rec_pool, geo->all_luns,
				     pblk_rec_cache);
	if (ret)
		goto free_gen_ws_pool;

	ret = mempool_init_slab_pool(&pblk->r_rq_pool, geo->all_luns,
				     pblk_g_rq_cache);
	if (ret)
		goto free_rec_pool;

	ret = mempool_init_slab_pool(&pblk->e_rq_pool, geo->all_luns,
				     pblk_g_rq_cache);
	if (ret)
		goto free_r_rq_pool;

	ret = mempool_init_slab_pool(&pblk->w_rq_pool, geo->all_luns,
				     pblk_w_rq_cache);
	if (ret)
		goto free_e_rq_pool;

	pblk->close_wq = alloc_workqueue("pblk-close-wq",
			WQ_MEM_RECLAIM | WQ_UNBOUND, PBLK_NR_CLOSE_JOBS);
	if (!pblk->close_wq)
		goto free_w_rq_pool;

	pblk->bb_wq = alloc_workqueue("pblk-bb-wq",
			WQ_MEM_RECLAIM | WQ_UNBOUND, 0);
	if (!pblk->bb_wq)
		goto free_close_wq;

	pblk->r_end_wq = alloc_workqueue("pblk-read-end-wq",
			WQ_MEM_RECLAIM | WQ_UNBOUND, 0);
	if (!pblk->r_end_wq)
		goto free_bb_wq;

	if (pblk_set_addrf(pblk))
		goto free_r_end_wq;

	INIT_LIST_HEAD(&pblk->compl_list);
	INIT_LIST_HEAD(&pblk->resubmit_list);

	return 0;

free_r_end_wq:
	destroy_workqueue(pblk->r_end_wq);
free_bb_wq:
	destroy_workqueue(pblk->bb_wq);
free_close_wq:
	destroy_workqueue(pblk->close_wq);
free_w_rq_pool:
	mempool_exit(&pblk->w_rq_pool);
free_e_rq_pool:
	mempool_exit(&pblk->e_rq_pool);
free_r_rq_pool:
	mempool_exit(&pblk->r_rq_pool);
free_rec_pool:
	mempool_exit(&pblk->rec_pool);
free_gen_ws_pool:
	mempool_exit(&pblk->gen_ws_pool);
free_page_bio_pool:
	mempool_exit(&pblk->page_bio_pool);
free_global_caches:
	pblk_free_global_caches(pblk);
fail_free_pad_dist:
	kfree(pblk->pad_dist);
	return -ENOMEM;
}

static void pblk_core_free(struct pblk *pblk)
{
	if (pblk->close_wq)
		destroy_workqueue(pblk->close_wq);

	if (pblk->r_end_wq)
		destroy_workqueue(pblk->r_end_wq);

	if (pblk->bb_wq)
		destroy_workqueue(pblk->bb_wq);

	mempool_exit(&pblk->page_bio_pool);
	mempool_exit(&pblk->gen_ws_pool);
	mempool_exit(&pblk->rec_pool);
	mempool_exit(&pblk->r_rq_pool);
	mempool_exit(&pblk->e_rq_pool);
	mempool_exit(&pblk->w_rq_pool);

	pblk_free_global_caches(pblk);
	kfree(pblk->pad_dist);
}

static void pblk_line_mg_free(struct pblk *pblk)
{
	struct pblk_line_mgmt *l_mg = &pblk->l_mg;
	int i;

	kfree(l_mg->bb_template);
	kfree(l_mg->bb_aux);
	kfree(l_mg->vsc_list);

	for (i = 0; i < PBLK_DATA_LINES; i++) {
		kfree(l_mg->sline_meta[i]);
		pblk_mfree(l_mg->eline_meta[i]->buf, l_mg->emeta_alloc_type);
		kfree(l_mg->eline_meta[i]);
	}
}

static void pblk_line_meta_free(struct pblk_line_mgmt *l_mg,
				struct pblk_line *line)
{
	struct pblk_w_err_gc *w_err_gc = line->w_err_gc;

	kfree(line->blk_bitmap);
	kfree(line->erase_bitmap);
	kfree(line->chks);

	pblk_mfree(w_err_gc->lba_list, l_mg->emeta_alloc_type);
	kfree(w_err_gc);
}

static void pblk_lines_free(struct pblk *pblk)
{
	struct pblk_line_mgmt *l_mg = &pblk->l_mg;
	struct pblk_line *line;
	int i;

	spin_lock(&l_mg->free_lock);
	for (i = 0; i < l_mg->nr_lines; i++) {
		line = &pblk->lines[i];

		pblk_line_free(line);
		pblk_line_meta_free(l_mg, line);
	}
	spin_unlock(&l_mg->free_lock);

	pblk_line_mg_free(pblk);

	kfree(pblk->luns);
	kfree(pblk->lines);
}

static int pblk_bb_get_tbl(struct nvm_tgt_dev *dev, struct pblk_lun *rlun,
			   u8 *blks, int nr_blks)
{
	struct ppa_addr ppa;
	int ret;

	ppa.ppa = 0;
	ppa.g.ch = rlun->bppa.g.ch;
	ppa.g.lun = rlun->bppa.g.lun;

	ret = nvm_get_tgt_bb_tbl(dev, ppa, blks);
	if (ret)
		return ret;

	nr_blks = nvm_bb_tbl_fold(dev->parent, blks, nr_blks);
	if (nr_blks < 0)
		return -EIO;

	return 0;
}

static void *pblk_bb_get_meta(struct pblk *pblk)
{
	struct nvm_tgt_dev *dev = pblk->dev;
	struct nvm_geo *geo = &dev->geo;
	u8 *meta;
	int i, nr_blks, blk_per_lun;
	int ret;

	blk_per_lun = geo->num_chk * geo->pln_mode;
	nr_blks = blk_per_lun * geo->all_luns;

	meta = kmalloc(nr_blks, GFP_KERNEL);
	if (!meta)
		return ERR_PTR(-ENOMEM);

	for (i = 0; i < geo->all_luns; i++) {
		struct pblk_lun *rlun = &pblk->luns[i];
		u8 *meta_pos = meta + i * blk_per_lun;

		ret = pblk_bb_get_tbl(dev, rlun, meta_pos, blk_per_lun);
		if (ret) {
			kfree(meta);
			return ERR_PTR(-EIO);
		}
	}

	return meta;
}

static void *pblk_chunk_get_meta(struct pblk *pblk)
{
	struct nvm_tgt_dev *dev = pblk->dev;
	struct nvm_geo *geo = &dev->geo;

	if (geo->version == NVM_OCSSD_SPEC_12)
		return pblk_bb_get_meta(pblk);
	else
		return pblk_chunk_get_info(pblk);
}

static int pblk_luns_init(struct pblk *pblk)
{
	struct nvm_tgt_dev *dev = pblk->dev;
	struct nvm_geo *geo = &dev->geo;
	struct pblk_lun *rlun;
	int i;

	/* TODO: Implement unbalanced LUN support */
	if (geo->num_lun < 0) {
		pblk_err(pblk, "unbalanced LUN config.\n");
		return -EINVAL;
	}

	pblk->luns = kcalloc(geo->all_luns, sizeof(struct pblk_lun),
								GFP_KERNEL);
	if (!pblk->luns)
		return -ENOMEM;

	for (i = 0; i < geo->all_luns; i++) {
		/* Stripe across channels */
		int ch = i % geo->num_ch;
		int lun_raw = i / geo->num_ch;
		int lunid = lun_raw + ch * geo->num_lun;

		rlun = &pblk->luns[i];
		rlun->bppa = dev->luns[lunid];

		sema_init(&rlun->wr_sem, 1);
	}

	return 0;
}

/* See comment over struct line_emeta definition */
static unsigned int calc_emeta_len(struct pblk *pblk)
{
	struct pblk_line_meta *lm = &pblk->lm;
	struct pblk_line_mgmt *l_mg = &pblk->l_mg;
	struct nvm_tgt_dev *dev = pblk->dev;
	struct nvm_geo *geo = &dev->geo;

	/* Round to sector size so that lba_list starts on its own sector */
	lm->emeta_sec[1] = DIV_ROUND_UP(
			sizeof(struct line_emeta) + lm->blk_bitmap_len +
			sizeof(struct wa_counters), geo->csecs);
	lm->emeta_len[1] = lm->emeta_sec[1] * geo->csecs;

	/* Round to sector size so that vsc_list starts on its own sector */
	lm->dsec_per_line = lm->sec_per_line - lm->emeta_sec[0];
	lm->emeta_sec[2] = DIV_ROUND_UP(lm->dsec_per_line * sizeof(u64),
			geo->csecs);
	lm->emeta_len[2] = lm->emeta_sec[2] * geo->csecs;

	lm->emeta_sec[3] = DIV_ROUND_UP(l_mg->nr_lines * sizeof(u32),
			geo->csecs);
	lm->emeta_len[3] = lm->emeta_sec[3] * geo->csecs;

	lm->vsc_list_len = l_mg->nr_lines * sizeof(u32);

	return (lm->emeta_len[1] + lm->emeta_len[2] + lm->emeta_len[3]);
}

static void pblk_set_provision(struct pblk *pblk, long nr_free_blks)
{
	struct nvm_tgt_dev *dev = pblk->dev;
	struct pblk_line_mgmt *l_mg = &pblk->l_mg;
	struct pblk_line_meta *lm = &pblk->lm;
	struct nvm_geo *geo = &dev->geo;
	sector_t provisioned;
	int sec_meta, blk_meta;

	if (geo->op == NVM_TARGET_DEFAULT_OP)
		pblk->op = PBLK_DEFAULT_OP;
	else
		pblk->op = geo->op;

	provisioned = nr_free_blks;
	provisioned *= (100 - pblk->op);
	sector_div(provisioned, 100);

	pblk->op_blks = nr_free_blks - provisioned;

	/* Internally pblk manages all free blocks, but all calculations based
	 * on user capacity consider only provisioned blocks
	 */
<<<<<<< HEAD
	pblk->rl.total_blocks = nr_free_blks;
	pblk->rl.nr_secs = nr_free_blks * geo->clba;
=======
	pblk->rl.total_blocks = nr_free_chks;
>>>>>>> 407d19ab

	/* Consider sectors used for metadata */
	sec_meta = (lm->smeta_sec + lm->emeta_sec[0]) * l_mg->nr_free_lines;
	blk_meta = DIV_ROUND_UP(sec_meta, geo->clba);

	pblk->capacity = (provisioned - blk_meta) * geo->clba;

	atomic_set(&pblk->rl.free_blocks, nr_free_blks);
	atomic_set(&pblk->rl.free_user_blocks, nr_free_blks);
}

static int pblk_setup_line_meta_12(struct pblk *pblk, struct pblk_line *line,
				   void *chunk_meta)
{
	struct nvm_tgt_dev *dev = pblk->dev;
	struct nvm_geo *geo = &dev->geo;
	struct pblk_line_meta *lm = &pblk->lm;
	int i, chk_per_lun, nr_bad_chks = 0;

	chk_per_lun = geo->num_chk * geo->pln_mode;

	for (i = 0; i < lm->blk_per_line; i++) {
		struct pblk_lun *rlun = &pblk->luns[i];
		struct nvm_chk_meta *chunk;
		int pos = pblk_ppa_to_pos(geo, rlun->bppa);
		u8 *lun_bb_meta = chunk_meta + pos * chk_per_lun;

		chunk = &line->chks[pos];

		/*
		 * In 1.2 spec. chunk state is not persisted by the device. Thus
		 * some of the values are reset each time pblk is instantiated,
		 * so we have to assume that the block is closed.
		 */
		if (lun_bb_meta[line->id] == NVM_BLK_T_FREE)
			chunk->state =  NVM_CHK_ST_CLOSED;
		else
			chunk->state = NVM_CHK_ST_OFFLINE;

		chunk->type = NVM_CHK_TP_W_SEQ;
		chunk->wi = 0;
		chunk->slba = -1;
		chunk->cnlb = geo->clba;
		chunk->wp = 0;

		if (!(chunk->state & NVM_CHK_ST_OFFLINE))
			continue;

		set_bit(pos, line->blk_bitmap);
		nr_bad_chks++;
	}

	return nr_bad_chks;
}

static int pblk_setup_line_meta_20(struct pblk *pblk, struct pblk_line *line,
				   struct nvm_chk_meta *meta)
{
	struct nvm_tgt_dev *dev = pblk->dev;
	struct nvm_geo *geo = &dev->geo;
	struct pblk_line_meta *lm = &pblk->lm;
	int i, nr_bad_chks = 0;

	for (i = 0; i < lm->blk_per_line; i++) {
		struct pblk_lun *rlun = &pblk->luns[i];
		struct nvm_chk_meta *chunk;
		struct nvm_chk_meta *chunk_meta;
		struct ppa_addr ppa;
		int pos;

		ppa = rlun->bppa;
		pos = pblk_ppa_to_pos(geo, ppa);
		chunk = &line->chks[pos];

		ppa.m.chk = line->id;
		chunk_meta = pblk_chunk_get_off(pblk, meta, ppa);

		chunk->state = chunk_meta->state;
		chunk->type = chunk_meta->type;
		chunk->wi = chunk_meta->wi;
		chunk->slba = chunk_meta->slba;
		chunk->cnlb = chunk_meta->cnlb;
		chunk->wp = chunk_meta->wp;

		if (chunk->type & NVM_CHK_TP_SZ_SPEC) {
			WARN_ONCE(1, "pblk: custom-sized chunks unsupported\n");
			continue;
		}

		if (!(chunk->state & NVM_CHK_ST_OFFLINE))
			continue;

		set_bit(pos, line->blk_bitmap);
		nr_bad_chks++;
	}

	return nr_bad_chks;
}

static long pblk_setup_line_meta(struct pblk *pblk, struct pblk_line *line,
				 void *chunk_meta, int line_id)
{
	struct nvm_tgt_dev *dev = pblk->dev;
	struct nvm_geo *geo = &dev->geo;
	struct pblk_line_mgmt *l_mg = &pblk->l_mg;
	struct pblk_line_meta *lm = &pblk->lm;
	long nr_bad_chks, chk_in_line;

	line->pblk = pblk;
	line->id = line_id;
	line->type = PBLK_LINETYPE_FREE;
	line->state = PBLK_LINESTATE_NEW;
	line->gc_group = PBLK_LINEGC_NONE;
	line->vsc = &l_mg->vsc_list[line_id];
	spin_lock_init(&line->lock);

	if (geo->version == NVM_OCSSD_SPEC_12)
		nr_bad_chks = pblk_setup_line_meta_12(pblk, line, chunk_meta);
	else
		nr_bad_chks = pblk_setup_line_meta_20(pblk, line, chunk_meta);

	chk_in_line = lm->blk_per_line - nr_bad_chks;
	if (nr_bad_chks < 0 || nr_bad_chks > lm->blk_per_line ||
					chk_in_line < lm->min_blk_line) {
		line->state = PBLK_LINESTATE_BAD;
		list_add_tail(&line->list, &l_mg->bad_list);
		return 0;
	}

	atomic_set(&line->blk_in_line, chk_in_line);
	list_add_tail(&line->list, &l_mg->free_list);
	l_mg->nr_free_lines++;

	return chk_in_line;
}

static int pblk_alloc_line_meta(struct pblk *pblk, struct pblk_line *line)
{
	struct pblk_line_meta *lm = &pblk->lm;

	line->blk_bitmap = kzalloc(lm->blk_bitmap_len, GFP_KERNEL);
	if (!line->blk_bitmap)
		return -ENOMEM;

	line->erase_bitmap = kzalloc(lm->blk_bitmap_len, GFP_KERNEL);
	if (!line->erase_bitmap)
		goto free_blk_bitmap;


	line->chks = kmalloc_array(lm->blk_per_line,
				   sizeof(struct nvm_chk_meta), GFP_KERNEL);
	if (!line->chks)
		goto free_erase_bitmap;

	line->w_err_gc = kzalloc(sizeof(struct pblk_w_err_gc), GFP_KERNEL);
	if (!line->w_err_gc)
		goto free_chks;

	return 0;

free_chks:
	kfree(line->chks);
free_erase_bitmap:
	kfree(line->erase_bitmap);
free_blk_bitmap:
	kfree(line->blk_bitmap);
	return -ENOMEM;
}

static int pblk_line_mg_init(struct pblk *pblk)
{
	struct nvm_tgt_dev *dev = pblk->dev;
	struct nvm_geo *geo = &dev->geo;
	struct pblk_line_mgmt *l_mg = &pblk->l_mg;
	struct pblk_line_meta *lm = &pblk->lm;
	int i, bb_distance;

	l_mg->nr_lines = geo->num_chk;
	l_mg->log_line = l_mg->data_line = NULL;
	l_mg->l_seq_nr = l_mg->d_seq_nr = 0;
	l_mg->nr_free_lines = 0;
	bitmap_zero(&l_mg->meta_bitmap, PBLK_DATA_LINES);

	INIT_LIST_HEAD(&l_mg->free_list);
	INIT_LIST_HEAD(&l_mg->corrupt_list);
	INIT_LIST_HEAD(&l_mg->bad_list);
	INIT_LIST_HEAD(&l_mg->gc_full_list);
	INIT_LIST_HEAD(&l_mg->gc_high_list);
	INIT_LIST_HEAD(&l_mg->gc_mid_list);
	INIT_LIST_HEAD(&l_mg->gc_low_list);
	INIT_LIST_HEAD(&l_mg->gc_empty_list);
	INIT_LIST_HEAD(&l_mg->gc_werr_list);

	INIT_LIST_HEAD(&l_mg->emeta_list);

	l_mg->gc_lists[0] = &l_mg->gc_werr_list;
	l_mg->gc_lists[1] = &l_mg->gc_high_list;
	l_mg->gc_lists[2] = &l_mg->gc_mid_list;
	l_mg->gc_lists[3] = &l_mg->gc_low_list;

	spin_lock_init(&l_mg->free_lock);
	spin_lock_init(&l_mg->close_lock);
	spin_lock_init(&l_mg->gc_lock);

	l_mg->vsc_list = kcalloc(l_mg->nr_lines, sizeof(__le32), GFP_KERNEL);
	if (!l_mg->vsc_list)
		goto fail;

	l_mg->bb_template = kzalloc(lm->sec_bitmap_len, GFP_KERNEL);
	if (!l_mg->bb_template)
		goto fail_free_vsc_list;

	l_mg->bb_aux = kzalloc(lm->sec_bitmap_len, GFP_KERNEL);
	if (!l_mg->bb_aux)
		goto fail_free_bb_template;

	/* smeta is always small enough to fit on a kmalloc memory allocation,
	 * emeta depends on the number of LUNs allocated to the pblk instance
	 */
	for (i = 0; i < PBLK_DATA_LINES; i++) {
		l_mg->sline_meta[i] = kmalloc(lm->smeta_len, GFP_KERNEL);
		if (!l_mg->sline_meta[i])
			goto fail_free_smeta;
	}

	/* emeta allocates three different buffers for managing metadata with
	 * in-memory and in-media layouts
	 */
	for (i = 0; i < PBLK_DATA_LINES; i++) {
		struct pblk_emeta *emeta;

		emeta = kmalloc(sizeof(struct pblk_emeta), GFP_KERNEL);
		if (!emeta)
			goto fail_free_emeta;

		if (lm->emeta_len[0] > KMALLOC_MAX_CACHE_SIZE) {
			l_mg->emeta_alloc_type = PBLK_VMALLOC_META;

			emeta->buf = vmalloc(lm->emeta_len[0]);
			if (!emeta->buf) {
				kfree(emeta);
				goto fail_free_emeta;
			}

			emeta->nr_entries = lm->emeta_sec[0];
			l_mg->eline_meta[i] = emeta;
		} else {
			l_mg->emeta_alloc_type = PBLK_KMALLOC_META;

			emeta->buf = kmalloc(lm->emeta_len[0], GFP_KERNEL);
			if (!emeta->buf) {
				kfree(emeta);
				goto fail_free_emeta;
			}

			emeta->nr_entries = lm->emeta_sec[0];
			l_mg->eline_meta[i] = emeta;
		}
	}

	for (i = 0; i < l_mg->nr_lines; i++)
		l_mg->vsc_list[i] = cpu_to_le32(EMPTY_ENTRY);

	bb_distance = (geo->all_luns) * geo->ws_opt;
	for (i = 0; i < lm->sec_per_line; i += bb_distance)
		bitmap_set(l_mg->bb_template, i, geo->ws_opt);

	return 0;

fail_free_emeta:
	while (--i >= 0) {
		if (l_mg->emeta_alloc_type == PBLK_VMALLOC_META)
			vfree(l_mg->eline_meta[i]->buf);
		else
			kfree(l_mg->eline_meta[i]->buf);
		kfree(l_mg->eline_meta[i]);
	}
fail_free_smeta:
	for (i = 0; i < PBLK_DATA_LINES; i++)
		kfree(l_mg->sline_meta[i]);
	kfree(l_mg->bb_aux);
fail_free_bb_template:
	kfree(l_mg->bb_template);
fail_free_vsc_list:
	kfree(l_mg->vsc_list);
fail:
	return -ENOMEM;
}

static int pblk_line_meta_init(struct pblk *pblk)
{
	struct nvm_tgt_dev *dev = pblk->dev;
	struct nvm_geo *geo = &dev->geo;
	struct pblk_line_meta *lm = &pblk->lm;
	unsigned int smeta_len, emeta_len;
	int i;

	lm->sec_per_line = geo->clba * geo->all_luns;
	lm->blk_per_line = geo->all_luns;
	lm->blk_bitmap_len = BITS_TO_LONGS(geo->all_luns) * sizeof(long);
	lm->sec_bitmap_len = BITS_TO_LONGS(lm->sec_per_line) * sizeof(long);
	lm->lun_bitmap_len = BITS_TO_LONGS(geo->all_luns) * sizeof(long);
	lm->mid_thrs = lm->sec_per_line / 2;
	lm->high_thrs = lm->sec_per_line / 4;
	lm->meta_distance = (geo->all_luns / 2) * pblk->min_write_pgs;

	/* Calculate necessary pages for smeta. See comment over struct
	 * line_smeta definition
	 */
	i = 1;
add_smeta_page:
	lm->smeta_sec = i * geo->ws_opt;
	lm->smeta_len = lm->smeta_sec * geo->csecs;

	smeta_len = sizeof(struct line_smeta) + lm->lun_bitmap_len;
	if (smeta_len > lm->smeta_len) {
		i++;
		goto add_smeta_page;
	}

	/* Calculate necessary pages for emeta. See comment over struct
	 * line_emeta definition
	 */
	i = 1;
add_emeta_page:
	lm->emeta_sec[0] = i * geo->ws_opt;
	lm->emeta_len[0] = lm->emeta_sec[0] * geo->csecs;

	emeta_len = calc_emeta_len(pblk);
	if (emeta_len > lm->emeta_len[0]) {
		i++;
		goto add_emeta_page;
	}

	lm->emeta_bb = geo->all_luns > i ? geo->all_luns - i : 0;

	lm->min_blk_line = 1;
	if (geo->all_luns > 1)
		lm->min_blk_line += DIV_ROUND_UP(lm->smeta_sec +
					lm->emeta_sec[0], geo->clba);

	if (lm->min_blk_line > lm->blk_per_line) {
		pblk_err(pblk, "config. not supported. Min. LUN in line:%d\n",
							lm->blk_per_line);
		return -EINVAL;
	}

	return 0;
}

static int pblk_lines_init(struct pblk *pblk)
{
	struct pblk_line_mgmt *l_mg = &pblk->l_mg;
	struct pblk_line *line;
	void *chunk_meta;
	long nr_free_chks = 0;
	int i, ret;

	ret = pblk_line_meta_init(pblk);
	if (ret)
		return ret;

	ret = pblk_line_mg_init(pblk);
	if (ret)
		return ret;

	ret = pblk_luns_init(pblk);
	if (ret)
		goto fail_free_meta;

	chunk_meta = pblk_chunk_get_meta(pblk);
	if (IS_ERR(chunk_meta)) {
		ret = PTR_ERR(chunk_meta);
		goto fail_free_luns;
	}

	pblk->lines = kcalloc(l_mg->nr_lines, sizeof(struct pblk_line),
								GFP_KERNEL);
	if (!pblk->lines) {
		ret = -ENOMEM;
		goto fail_free_chunk_meta;
	}

	for (i = 0; i < l_mg->nr_lines; i++) {
		line = &pblk->lines[i];

		ret = pblk_alloc_line_meta(pblk, line);
		if (ret)
			goto fail_free_lines;

		nr_free_chks += pblk_setup_line_meta(pblk, line, chunk_meta, i);
	}

	if (!nr_free_chks) {
		pblk_err(pblk, "too many bad blocks prevent for sane instance\n");
		return -EINTR;
	}

	pblk_set_provision(pblk, nr_free_chks);

	kfree(chunk_meta);
	return 0;

fail_free_lines:
	while (--i >= 0)
		pblk_line_meta_free(l_mg, &pblk->lines[i]);
	kfree(pblk->lines);
fail_free_chunk_meta:
	kfree(chunk_meta);
fail_free_luns:
	kfree(pblk->luns);
fail_free_meta:
	pblk_line_mg_free(pblk);

	return ret;
}

static int pblk_writer_init(struct pblk *pblk)
{
	pblk->writer_ts = kthread_create(pblk_write_ts, pblk, "pblk-writer-t");
	if (IS_ERR(pblk->writer_ts)) {
		int err = PTR_ERR(pblk->writer_ts);

		if (err != -EINTR)
			pblk_err(pblk, "could not allocate writer kthread (%d)\n",
					err);
		return err;
	}

	timer_setup(&pblk->wtimer, pblk_write_timer_fn, 0);
	mod_timer(&pblk->wtimer, jiffies + msecs_to_jiffies(100));

	return 0;
}

static void pblk_writer_stop(struct pblk *pblk)
{
	/* The pipeline must be stopped and the write buffer emptied before the
	 * write thread is stopped
	 */
	WARN(pblk_rb_read_count(&pblk->rwb),
			"Stopping not fully persisted write buffer\n");

	WARN(pblk_rb_sync_count(&pblk->rwb),
			"Stopping not fully synced write buffer\n");

	del_timer_sync(&pblk->wtimer);
	if (pblk->writer_ts)
		kthread_stop(pblk->writer_ts);
}

static void pblk_free(struct pblk *pblk)
{
	pblk_lines_free(pblk);
	pblk_l2p_free(pblk);
	pblk_rwb_free(pblk);
	pblk_core_free(pblk);

	kfree(pblk);
}

static void pblk_tear_down(struct pblk *pblk, bool graceful)
{
	if (graceful)
		__pblk_pipeline_flush(pblk);
	__pblk_pipeline_stop(pblk);
	pblk_writer_stop(pblk);
	pblk_rb_sync_l2p(&pblk->rwb);
	pblk_rl_free(&pblk->rl);

	pblk_debug(pblk, "consistent tear down (graceful:%d)\n", graceful);
}

static void pblk_exit(void *private, bool graceful)
{
	struct pblk *pblk = private;

	down_write(&pblk_lock);
	pblk_gc_exit(pblk, graceful);
	pblk_tear_down(pblk, graceful);

#ifdef CONFIG_NVM_PBLK_DEBUG
	pblk_info(pblk, "exit: L2P CRC: %x\n", pblk_l2p_crc(pblk));
#endif

	pblk_free(pblk);
	up_write(&pblk_lock);
}

static sector_t pblk_capacity(void *private)
{
	struct pblk *pblk = private;

	return pblk->capacity * NR_PHY_IN_LOG;
}

static void *pblk_init(struct nvm_tgt_dev *dev, struct gendisk *tdisk,
		       int flags)
{
	struct nvm_geo *geo = &dev->geo;
	struct request_queue *bqueue = dev->q;
	struct request_queue *tqueue = tdisk->queue;
	struct pblk *pblk;
	int ret;

	pblk = kzalloc(sizeof(struct pblk), GFP_KERNEL);
	if (!pblk)
		return ERR_PTR(-ENOMEM);

	pblk->dev = dev;
	pblk->disk = tdisk;
	pblk->state = PBLK_STATE_RUNNING;
	pblk->gc.gc_enabled = 0;

	if (!(geo->version == NVM_OCSSD_SPEC_12 ||
					geo->version == NVM_OCSSD_SPEC_20)) {
		pblk_err(pblk, "OCSSD version not supported (%u)\n",
							geo->version);
		kfree(pblk);
		return ERR_PTR(-EINVAL);
	}

	if (geo->version == NVM_OCSSD_SPEC_12 && geo->dom & NVM_RSP_L2P) {
		pblk_err(pblk, "host-side L2P table not supported. (%x)\n",
							geo->dom);
		kfree(pblk);
		return ERR_PTR(-EINVAL);
	}

	spin_lock_init(&pblk->resubmit_lock);
	spin_lock_init(&pblk->trans_lock);
	spin_lock_init(&pblk->lock);

#ifdef CONFIG_NVM_PBLK_DEBUG
	atomic_long_set(&pblk->inflight_writes, 0);
	atomic_long_set(&pblk->padded_writes, 0);
	atomic_long_set(&pblk->padded_wb, 0);
	atomic_long_set(&pblk->req_writes, 0);
	atomic_long_set(&pblk->sub_writes, 0);
	atomic_long_set(&pblk->sync_writes, 0);
	atomic_long_set(&pblk->inflight_reads, 0);
	atomic_long_set(&pblk->cache_reads, 0);
	atomic_long_set(&pblk->sync_reads, 0);
	atomic_long_set(&pblk->recov_writes, 0);
	atomic_long_set(&pblk->recov_writes, 0);
	atomic_long_set(&pblk->recov_gc_writes, 0);
	atomic_long_set(&pblk->recov_gc_reads, 0);
#endif

	atomic_long_set(&pblk->read_failed, 0);
	atomic_long_set(&pblk->read_empty, 0);
	atomic_long_set(&pblk->read_high_ecc, 0);
	atomic_long_set(&pblk->read_failed_gc, 0);
	atomic_long_set(&pblk->write_failed, 0);
	atomic_long_set(&pblk->erase_failed, 0);

	ret = pblk_core_init(pblk);
	if (ret) {
		pblk_err(pblk, "could not initialize core\n");
		goto fail;
	}

	ret = pblk_lines_init(pblk);
	if (ret) {
		pblk_err(pblk, "could not initialize lines\n");
		goto fail_free_core;
	}

	ret = pblk_rwb_init(pblk);
	if (ret) {
		pblk_err(pblk, "could not initialize write buffer\n");
		goto fail_free_lines;
	}

	ret = pblk_l2p_init(pblk, flags & NVM_TARGET_FACTORY);
	if (ret) {
		pblk_err(pblk, "could not initialize maps\n");
		goto fail_free_rwb;
	}

	ret = pblk_writer_init(pblk);
	if (ret) {
		if (ret != -EINTR)
			pblk_err(pblk, "could not initialize write thread\n");
		goto fail_free_l2p;
	}

	ret = pblk_gc_init(pblk);
	if (ret) {
		pblk_err(pblk, "could not initialize gc\n");
		goto fail_stop_writer;
	}

	/* inherit the size from the underlying device */
	blk_queue_logical_block_size(tqueue, queue_physical_block_size(bqueue));
	blk_queue_max_hw_sectors(tqueue, queue_max_hw_sectors(bqueue));

	blk_queue_write_cache(tqueue, true, false);

	tqueue->limits.discard_granularity = geo->clba * geo->csecs;
	tqueue->limits.discard_alignment = 0;
	blk_queue_max_discard_sectors(tqueue, UINT_MAX >> 9);
	blk_queue_flag_set(QUEUE_FLAG_DISCARD, tqueue);

	pblk_info(pblk, "luns:%u, lines:%d, secs:%llu, buf entries:%u\n",
			geo->all_luns, pblk->l_mg.nr_lines,
			(unsigned long long)pblk->capacity,
			pblk->rwb.nr_entries);

	wake_up_process(pblk->writer_ts);

	/* Check if we need to start GC */
	pblk_gc_should_kick(pblk);

	return pblk;

fail_stop_writer:
	pblk_writer_stop(pblk);
fail_free_l2p:
	pblk_l2p_free(pblk);
fail_free_rwb:
	pblk_rwb_free(pblk);
fail_free_lines:
	pblk_lines_free(pblk);
fail_free_core:
	pblk_core_free(pblk);
fail:
	kfree(pblk);
	return ERR_PTR(ret);
}

/* physical block device target */
static struct nvm_tgt_type tt_pblk = {
	.name		= "pblk",
	.version	= {1, 0, 0},

	.make_rq	= pblk_make_rq,
	.capacity	= pblk_capacity,

	.init		= pblk_init,
	.exit		= pblk_exit,

	.sysfs_init	= pblk_sysfs_init,
	.sysfs_exit	= pblk_sysfs_exit,
	.owner		= THIS_MODULE,
};

static int __init pblk_module_init(void)
{
	int ret;

	ret = bioset_init(&pblk_bio_set, BIO_POOL_SIZE, 0, 0);
	if (ret)
		return ret;
	ret = nvm_register_tgt_type(&tt_pblk);
	if (ret)
		bioset_exit(&pblk_bio_set);
	return ret;
}

static void pblk_module_exit(void)
{
	bioset_exit(&pblk_bio_set);
	nvm_unregister_tgt_type(&tt_pblk);
}

module_init(pblk_module_init);
module_exit(pblk_module_exit);
MODULE_AUTHOR("Javier Gonzalez <javier@cnexlabs.com>");
MODULE_AUTHOR("Matias Bjorling <matias@cnexlabs.com>");
MODULE_LICENSE("GPL v2");
MODULE_DESCRIPTION("Physical Block-Device for Open-Channel SSDs");<|MERGE_RESOLUTION|>--- conflicted
+++ resolved
@@ -1,3 +1,4 @@
+// SPDX-License-Identifier: GPL-2.0
 /*
  * Copyright (C) 2015 IT University of Copenhagen (rrpc.c)
  * Copyright (C) 2016 CNEX Labs
@@ -19,15 +20,31 @@
  */
 
 #include "pblk.h"
+#include "pblk-trace.h"
 
 static unsigned int write_buffer_size;
 
 module_param(write_buffer_size, uint, 0644);
 MODULE_PARM_DESC(write_buffer_size, "number of entries in a write buffer");
 
-static struct kmem_cache *pblk_ws_cache, *pblk_rec_cache, *pblk_g_rq_cache,
-				*pblk_w_rq_cache;
-static DECLARE_RWSEM(pblk_lock);
+struct pblk_global_caches {
+	struct kmem_cache	*ws;
+	struct kmem_cache	*rec;
+	struct kmem_cache	*g_rq;
+	struct kmem_cache	*w_rq;
+
+	struct kref		kref;
+
+	struct mutex		mutex; /* Ensures consistency between
+					* caches and kref
+					*/
+};
+
+static struct pblk_global_caches pblk_caches = {
+	.mutex = __MUTEX_INITIALIZER(pblk_caches.mutex),
+	.kref = KREF_INIT(0),
+};
+
 struct bio_set pblk_bio_set;
 
 static blk_qc_t pblk_make_rq(struct request_queue *q, struct bio *bio)
@@ -94,7 +111,7 @@
 	struct pblk_line *line = NULL;
 
 	if (factory_init) {
-		pblk_setup_uuid(pblk);
+		guid_gen(&pblk->instance_uuid);
 	} else {
 		line = pblk_recov_l2p(pblk);
 		if (IS_ERR(line)) {
@@ -154,40 +171,27 @@
 	if (pblk_rb_tear_down_check(&pblk->rwb))
 		pblk_err(pblk, "write buffer error on tear down\n");
 
-	pblk_rb_data_free(&pblk->rwb);
-	vfree(pblk_rb_entries_ref(&pblk->rwb));
+	pblk_rb_free(&pblk->rwb);
 }
 
 static int pblk_rwb_init(struct pblk *pblk)
 {
 	struct nvm_tgt_dev *dev = pblk->dev;
 	struct nvm_geo *geo = &dev->geo;
-	struct pblk_rb_entry *entries;
-	unsigned long nr_entries, buffer_size;
-	unsigned int power_size, power_seg_sz;
-	int pgs_in_buffer;
-
-	pgs_in_buffer = max(geo->mw_cunits, geo->ws_opt) * geo->all_luns;
+	unsigned long buffer_size;
+	int pgs_in_buffer, threshold;
+
+	threshold = geo->mw_cunits * geo->all_luns;
+	pgs_in_buffer = (max(geo->mw_cunits, geo->ws_opt) + geo->ws_opt)
+								* geo->all_luns;
 
 	if (write_buffer_size && (write_buffer_size > pgs_in_buffer))
 		buffer_size = write_buffer_size;
 	else
 		buffer_size = pgs_in_buffer;
 
-	nr_entries = pblk_rb_calculate_size(buffer_size);
-
-	entries = vzalloc(array_size(nr_entries, sizeof(struct pblk_rb_entry)));
-	if (!entries)
-		return -ENOMEM;
-
-	power_size = get_count_order(nr_entries);
-	power_seg_sz = get_count_order(geo->csecs);
-
-	return pblk_rb_init(&pblk->rwb, entries, power_size, power_seg_sz);
-}
-
-/* Minimum pages needed within a lun */
-#define ADDR_POOL_SIZE 64
+	return pblk_rb_init(&pblk->rwb, buffer_size, threshold, geo->csecs);
+}
 
 static int pblk_set_addrf_12(struct pblk *pblk, struct nvm_geo *geo,
 			     struct nvm_addrf_12 *dst)
@@ -292,53 +296,76 @@
 	return 0;
 }
 
-static int pblk_init_global_caches(struct pblk *pblk)
-{
-	down_write(&pblk_lock);
-	pblk_ws_cache = kmem_cache_create("pblk_blk_ws",
+static int pblk_create_global_caches(void)
+{
+
+	pblk_caches.ws = kmem_cache_create("pblk_blk_ws",
 				sizeof(struct pblk_line_ws), 0, 0, NULL);
-	if (!pblk_ws_cache) {
-		up_write(&pblk_lock);
+	if (!pblk_caches.ws)
 		return -ENOMEM;
-	}
-
-	pblk_rec_cache = kmem_cache_create("pblk_rec",
+
+	pblk_caches.rec = kmem_cache_create("pblk_rec",
 				sizeof(struct pblk_rec_ctx), 0, 0, NULL);
-	if (!pblk_rec_cache) {
-		kmem_cache_destroy(pblk_ws_cache);
-		up_write(&pblk_lock);
-		return -ENOMEM;
-	}
-
-	pblk_g_rq_cache = kmem_cache_create("pblk_g_rq", pblk_g_rq_size,
+	if (!pblk_caches.rec)
+		goto fail_destroy_ws;
+
+	pblk_caches.g_rq = kmem_cache_create("pblk_g_rq", pblk_g_rq_size,
 				0, 0, NULL);
-	if (!pblk_g_rq_cache) {
-		kmem_cache_destroy(pblk_ws_cache);
-		kmem_cache_destroy(pblk_rec_cache);
-		up_write(&pblk_lock);
-		return -ENOMEM;
-	}
-
-	pblk_w_rq_cache = kmem_cache_create("pblk_w_rq", pblk_w_rq_size,
+	if (!pblk_caches.g_rq)
+		goto fail_destroy_rec;
+
+	pblk_caches.w_rq = kmem_cache_create("pblk_w_rq", pblk_w_rq_size,
 				0, 0, NULL);
-	if (!pblk_w_rq_cache) {
-		kmem_cache_destroy(pblk_ws_cache);
-		kmem_cache_destroy(pblk_rec_cache);
-		kmem_cache_destroy(pblk_g_rq_cache);
-		up_write(&pblk_lock);
-		return -ENOMEM;
-	}
-	up_write(&pblk_lock);
+	if (!pblk_caches.w_rq)
+		goto fail_destroy_g_rq;
 
 	return 0;
-}
-
-static void pblk_free_global_caches(struct pblk *pblk)
-{
-	kmem_cache_destroy(pblk_ws_cache);
-	kmem_cache_destroy(pblk_rec_cache);
-	kmem_cache_destroy(pblk_g_rq_cache);
-	kmem_cache_destroy(pblk_w_rq_cache);
+
+fail_destroy_g_rq:
+	kmem_cache_destroy(pblk_caches.g_rq);
+fail_destroy_rec:
+	kmem_cache_destroy(pblk_caches.rec);
+fail_destroy_ws:
+	kmem_cache_destroy(pblk_caches.ws);
+
+	return -ENOMEM;
+}
+
+static int pblk_get_global_caches(void)
+{
+	int ret = 0;
+
+	mutex_lock(&pblk_caches.mutex);
+
+	if (kref_get_unless_zero(&pblk_caches.kref))
+		goto out;
+
+	ret = pblk_create_global_caches();
+	if (!ret)
+		kref_init(&pblk_caches.kref);
+
+out:
+	mutex_unlock(&pblk_caches.mutex);
+	return ret;
+}
+
+static void pblk_destroy_global_caches(struct kref *ref)
+{
+	struct pblk_global_caches *c;
+
+	c = container_of(ref, struct pblk_global_caches, kref);
+
+	kmem_cache_destroy(c->ws);
+	kmem_cache_destroy(c->rec);
+	kmem_cache_destroy(c->g_rq);
+	kmem_cache_destroy(c->w_rq);
+}
+
+static void pblk_put_global_caches(void)
+{
+	mutex_lock(&pblk_caches.mutex);
+	kref_put(&pblk_caches.kref, pblk_destroy_global_caches);
+	mutex_unlock(&pblk_caches.mutex);
 }
 
 static int pblk_core_init(struct pblk *pblk)
@@ -357,15 +384,44 @@
 	atomic64_set(&pblk->nr_flush, 0);
 	pblk->nr_flush_rst = 0;
 
-	pblk->min_write_pgs = geo->ws_opt * (geo->csecs / PAGE_SIZE);
+	pblk->min_write_pgs = geo->ws_opt;
+	pblk->min_write_pgs_data = pblk->min_write_pgs;
 	max_write_ppas = pblk->min_write_pgs * geo->all_luns;
 	pblk->max_write_pgs = min_t(int, max_write_ppas, NVM_MAX_VLBA);
+	pblk->max_write_pgs = min_t(int, pblk->max_write_pgs,
+		queue_max_hw_sectors(dev->q) / (geo->csecs >> SECTOR_SHIFT));
 	pblk_set_sec_per_write(pblk, pblk->min_write_pgs);
 
-	if (pblk->max_write_pgs > PBLK_MAX_REQ_ADDRS) {
-		pblk_err(pblk, "vector list too big(%u > %u)\n",
-				pblk->max_write_pgs, PBLK_MAX_REQ_ADDRS);
-		return -EINVAL;
+	pblk->oob_meta_size = geo->sos;
+	if (!pblk_is_oob_meta_supported(pblk)) {
+		/* For drives which does not have OOB metadata feature
+		 * in order to support recovery feature we need to use
+		 * so called packed metadata. Packed metada will store
+		 * the same information as OOB metadata (l2p table mapping,
+		 * but in the form of the single page at the end of
+		 * every write request.
+		 */
+		if (pblk->min_write_pgs
+			* sizeof(struct pblk_sec_meta) > PAGE_SIZE) {
+			/* We want to keep all the packed metadata on single
+			 * page per write requests. So we need to ensure that
+			 * it will fit.
+			 *
+			 * This is more like sanity check, since there is
+			 * no device with such a big minimal write size
+			 * (above 1 metabytes).
+			 */
+			pblk_err(pblk, "Not supported min write size\n");
+			return -EINVAL;
+		}
+		/* For packed meta approach we do some simplification.
+		 * On read path we always issue requests which size
+		 * equal to max_write_pgs, with all pages filled with
+		 * user payload except of last one page which will be
+		 * filled with packed metadata.
+		 */
+		pblk->max_write_pgs = pblk->min_write_pgs;
+		pblk->min_write_pgs_data = pblk->min_write_pgs - 1;
 	}
 
 	pblk->pad_dist = kcalloc(pblk->min_write_pgs - 1, sizeof(atomic64_t),
@@ -373,7 +429,7 @@
 	if (!pblk->pad_dist)
 		return -ENOMEM;
 
-	if (pblk_init_global_caches(pblk))
+	if (pblk_get_global_caches())
 		goto fail_free_pad_dist;
 
 	/* Internal bios can be at most the sectors signaled by the device. */
@@ -382,27 +438,27 @@
 		goto free_global_caches;
 
 	ret = mempool_init_slab_pool(&pblk->gen_ws_pool, PBLK_GEN_WS_POOL_SIZE,
-				     pblk_ws_cache);
+				     pblk_caches.ws);
 	if (ret)
 		goto free_page_bio_pool;
 
 	ret = mempool_init_slab_pool(&pblk->rec_pool, geo->all_luns,
-				     pblk_rec_cache);
+				     pblk_caches.rec);
 	if (ret)
 		goto free_gen_ws_pool;
 
 	ret = mempool_init_slab_pool(&pblk->r_rq_pool, geo->all_luns,
-				     pblk_g_rq_cache);
+				     pblk_caches.g_rq);
 	if (ret)
 		goto free_rec_pool;
 
 	ret = mempool_init_slab_pool(&pblk->e_rq_pool, geo->all_luns,
-				     pblk_g_rq_cache);
+				     pblk_caches.g_rq);
 	if (ret)
 		goto free_r_rq_pool;
 
 	ret = mempool_init_slab_pool(&pblk->w_rq_pool, geo->all_luns,
-				     pblk_w_rq_cache);
+				     pblk_caches.w_rq);
 	if (ret)
 		goto free_e_rq_pool;
 
@@ -448,7 +504,7 @@
 free_page_bio_pool:
 	mempool_exit(&pblk->page_bio_pool);
 free_global_caches:
-	pblk_free_global_caches(pblk);
+	pblk_put_global_caches();
 fail_free_pad_dist:
 	kfree(pblk->pad_dist);
 	return -ENOMEM;
@@ -472,7 +528,7 @@
 	mempool_exit(&pblk->e_rq_pool);
 	mempool_exit(&pblk->w_rq_pool);
 
-	pblk_free_global_caches(pblk);
+	pblk_put_global_caches();
 	kfree(pblk->pad_dist);
 }
 
@@ -490,6 +546,9 @@
 		pblk_mfree(l_mg->eline_meta[i]->buf, l_mg->emeta_alloc_type);
 		kfree(l_mg->eline_meta[i]);
 	}
+
+	mempool_destroy(l_mg->bitmap_pool);
+	kmem_cache_destroy(l_mg->bitmap_cache);
 }
 
 static void pblk_line_meta_free(struct pblk_line_mgmt *l_mg,
@@ -511,80 +570,17 @@
 	struct pblk_line *line;
 	int i;
 
-	spin_lock(&l_mg->free_lock);
 	for (i = 0; i < l_mg->nr_lines; i++) {
 		line = &pblk->lines[i];
 
 		pblk_line_free(line);
 		pblk_line_meta_free(l_mg, line);
 	}
-	spin_unlock(&l_mg->free_lock);
 
 	pblk_line_mg_free(pblk);
 
 	kfree(pblk->luns);
 	kfree(pblk->lines);
-}
-
-static int pblk_bb_get_tbl(struct nvm_tgt_dev *dev, struct pblk_lun *rlun,
-			   u8 *blks, int nr_blks)
-{
-	struct ppa_addr ppa;
-	int ret;
-
-	ppa.ppa = 0;
-	ppa.g.ch = rlun->bppa.g.ch;
-	ppa.g.lun = rlun->bppa.g.lun;
-
-	ret = nvm_get_tgt_bb_tbl(dev, ppa, blks);
-	if (ret)
-		return ret;
-
-	nr_blks = nvm_bb_tbl_fold(dev->parent, blks, nr_blks);
-	if (nr_blks < 0)
-		return -EIO;
-
-	return 0;
-}
-
-static void *pblk_bb_get_meta(struct pblk *pblk)
-{
-	struct nvm_tgt_dev *dev = pblk->dev;
-	struct nvm_geo *geo = &dev->geo;
-	u8 *meta;
-	int i, nr_blks, blk_per_lun;
-	int ret;
-
-	blk_per_lun = geo->num_chk * geo->pln_mode;
-	nr_blks = blk_per_lun * geo->all_luns;
-
-	meta = kmalloc(nr_blks, GFP_KERNEL);
-	if (!meta)
-		return ERR_PTR(-ENOMEM);
-
-	for (i = 0; i < geo->all_luns; i++) {
-		struct pblk_lun *rlun = &pblk->luns[i];
-		u8 *meta_pos = meta + i * blk_per_lun;
-
-		ret = pblk_bb_get_tbl(dev, rlun, meta_pos, blk_per_lun);
-		if (ret) {
-			kfree(meta);
-			return ERR_PTR(-EIO);
-		}
-	}
-
-	return meta;
-}
-
-static void *pblk_chunk_get_meta(struct pblk *pblk)
-{
-	struct nvm_tgt_dev *dev = pblk->dev;
-	struct nvm_geo *geo = &dev->geo;
-
-	if (geo->version == NVM_OCSSD_SPEC_12)
-		return pblk_bb_get_meta(pblk);
-	else
-		return pblk_chunk_get_info(pblk);
 }
 
 static int pblk_luns_init(struct pblk *pblk)
@@ -649,91 +645,63 @@
 	return (lm->emeta_len[1] + lm->emeta_len[2] + lm->emeta_len[3]);
 }
 
-static void pblk_set_provision(struct pblk *pblk, long nr_free_blks)
+static int pblk_set_provision(struct pblk *pblk, int nr_free_chks)
 {
 	struct nvm_tgt_dev *dev = pblk->dev;
 	struct pblk_line_mgmt *l_mg = &pblk->l_mg;
 	struct pblk_line_meta *lm = &pblk->lm;
 	struct nvm_geo *geo = &dev->geo;
 	sector_t provisioned;
-	int sec_meta, blk_meta;
+	int sec_meta, blk_meta, clba;
+	int minimum;
 
 	if (geo->op == NVM_TARGET_DEFAULT_OP)
 		pblk->op = PBLK_DEFAULT_OP;
 	else
 		pblk->op = geo->op;
 
-	provisioned = nr_free_blks;
+	minimum = pblk_get_min_chks(pblk);
+	provisioned = nr_free_chks;
 	provisioned *= (100 - pblk->op);
 	sector_div(provisioned, 100);
 
-	pblk->op_blks = nr_free_blks - provisioned;
+	if ((nr_free_chks - provisioned) < minimum) {
+		if (geo->op != NVM_TARGET_DEFAULT_OP) {
+			pblk_err(pblk, "OP too small to create a sane instance\n");
+			return -EINTR;
+		}
+
+		/* If the user did not specify an OP value, and PBLK_DEFAULT_OP
+		 * is not enough, calculate and set sane value
+		 */
+
+		provisioned = nr_free_chks - minimum;
+		pblk->op =  (100 * minimum) / nr_free_chks;
+		pblk_info(pblk, "Default OP insufficient, adjusting OP to %d\n",
+				pblk->op);
+	}
+
+	pblk->op_blks = nr_free_chks - provisioned;
 
 	/* Internally pblk manages all free blocks, but all calculations based
 	 * on user capacity consider only provisioned blocks
 	 */
-<<<<<<< HEAD
-	pblk->rl.total_blocks = nr_free_blks;
-	pblk->rl.nr_secs = nr_free_blks * geo->clba;
-=======
 	pblk->rl.total_blocks = nr_free_chks;
->>>>>>> 407d19ab
 
 	/* Consider sectors used for metadata */
 	sec_meta = (lm->smeta_sec + lm->emeta_sec[0]) * l_mg->nr_free_lines;
 	blk_meta = DIV_ROUND_UP(sec_meta, geo->clba);
 
-	pblk->capacity = (provisioned - blk_meta) * geo->clba;
-
-	atomic_set(&pblk->rl.free_blocks, nr_free_blks);
-	atomic_set(&pblk->rl.free_user_blocks, nr_free_blks);
-}
-
-static int pblk_setup_line_meta_12(struct pblk *pblk, struct pblk_line *line,
-				   void *chunk_meta)
-{
-	struct nvm_tgt_dev *dev = pblk->dev;
-	struct nvm_geo *geo = &dev->geo;
-	struct pblk_line_meta *lm = &pblk->lm;
-	int i, chk_per_lun, nr_bad_chks = 0;
-
-	chk_per_lun = geo->num_chk * geo->pln_mode;
-
-	for (i = 0; i < lm->blk_per_line; i++) {
-		struct pblk_lun *rlun = &pblk->luns[i];
-		struct nvm_chk_meta *chunk;
-		int pos = pblk_ppa_to_pos(geo, rlun->bppa);
-		u8 *lun_bb_meta = chunk_meta + pos * chk_per_lun;
-
-		chunk = &line->chks[pos];
-
-		/*
-		 * In 1.2 spec. chunk state is not persisted by the device. Thus
-		 * some of the values are reset each time pblk is instantiated,
-		 * so we have to assume that the block is closed.
-		 */
-		if (lun_bb_meta[line->id] == NVM_BLK_T_FREE)
-			chunk->state =  NVM_CHK_ST_CLOSED;
-		else
-			chunk->state = NVM_CHK_ST_OFFLINE;
-
-		chunk->type = NVM_CHK_TP_W_SEQ;
-		chunk->wi = 0;
-		chunk->slba = -1;
-		chunk->cnlb = geo->clba;
-		chunk->wp = 0;
-
-		if (!(chunk->state & NVM_CHK_ST_OFFLINE))
-			continue;
-
-		set_bit(pos, line->blk_bitmap);
-		nr_bad_chks++;
-	}
-
-	return nr_bad_chks;
-}
-
-static int pblk_setup_line_meta_20(struct pblk *pblk, struct pblk_line *line,
+	clba = (geo->clba / pblk->min_write_pgs) * pblk->min_write_pgs_data;
+	pblk->capacity = (provisioned - blk_meta) * clba;
+
+	atomic_set(&pblk->rl.free_blocks, nr_free_chks);
+	atomic_set(&pblk->rl.free_user_blocks, nr_free_chks);
+
+	return 0;
+}
+
+static int pblk_setup_line_meta_chk(struct pblk *pblk, struct pblk_line *line,
 				   struct nvm_chk_meta *meta)
 {
 	struct nvm_tgt_dev *dev = pblk->dev;
@@ -762,6 +730,9 @@
 		chunk->cnlb = chunk_meta->cnlb;
 		chunk->wp = chunk_meta->wp;
 
+		trace_pblk_chunk_state(pblk_disk_name(pblk), &ppa,
+					chunk->state);
+
 		if (chunk->type & NVM_CHK_TP_SZ_SPEC) {
 			WARN_ONCE(1, "pblk: custom-sized chunks unsupported\n");
 			continue;
@@ -780,8 +751,6 @@
 static long pblk_setup_line_meta(struct pblk *pblk, struct pblk_line *line,
 				 void *chunk_meta, int line_id)
 {
-	struct nvm_tgt_dev *dev = pblk->dev;
-	struct nvm_geo *geo = &dev->geo;
 	struct pblk_line_mgmt *l_mg = &pblk->l_mg;
 	struct pblk_line_meta *lm = &pblk->lm;
 	long nr_bad_chks, chk_in_line;
@@ -794,10 +763,7 @@
 	line->vsc = &l_mg->vsc_list[line_id];
 	spin_lock_init(&line->lock);
 
-	if (geo->version == NVM_OCSSD_SPEC_12)
-		nr_bad_chks = pblk_setup_line_meta_12(pblk, line, chunk_meta);
-	else
-		nr_bad_chks = pblk_setup_line_meta_20(pblk, line, chunk_meta);
+	nr_bad_chks = pblk_setup_line_meta_chk(pblk, line, chunk_meta);
 
 	chk_in_line = lm->blk_per_line - nr_bad_chks;
 	if (nr_bad_chks < 0 || nr_bad_chks > lm->blk_per_line ||
@@ -903,6 +869,17 @@
 			goto fail_free_smeta;
 	}
 
+	l_mg->bitmap_cache = kmem_cache_create("pblk_lm_bitmap",
+			lm->sec_bitmap_len, 0, 0, NULL);
+	if (!l_mg->bitmap_cache)
+		goto fail_free_smeta;
+
+	/* the bitmap pool is used for both valid and map bitmaps */
+	l_mg->bitmap_pool = mempool_create_slab_pool(PBLK_DATA_LINES * 2,
+				l_mg->bitmap_cache);
+	if (!l_mg->bitmap_pool)
+		goto fail_destroy_bitmap_cache;
+
 	/* emeta allocates three different buffers for managing metadata with
 	 * in-memory and in-media layouts
 	 */
@@ -955,6 +932,10 @@
 			kfree(l_mg->eline_meta[i]->buf);
 		kfree(l_mg->eline_meta[i]);
 	}
+
+	mempool_destroy(l_mg->bitmap_pool);
+fail_destroy_bitmap_cache:
+	kmem_cache_destroy(l_mg->bitmap_cache);
 fail_free_smeta:
 	for (i = 0; i < PBLK_DATA_LINES; i++)
 		kfree(l_mg->sline_meta[i]);
@@ -1033,7 +1014,7 @@
 	struct pblk_line_mgmt *l_mg = &pblk->l_mg;
 	struct pblk_line *line;
 	void *chunk_meta;
-	long nr_free_chks = 0;
+	int nr_free_chks = 0;
 	int i, ret;
 
 	ret = pblk_line_meta_init(pblk);
@@ -1048,7 +1029,7 @@
 	if (ret)
 		goto fail_free_meta;
 
-	chunk_meta = pblk_chunk_get_meta(pblk);
+	chunk_meta = pblk_get_chunk_meta(pblk);
 	if (IS_ERR(chunk_meta)) {
 		ret = PTR_ERR(chunk_meta);
 		goto fail_free_luns;
@@ -1069,16 +1050,22 @@
 			goto fail_free_lines;
 
 		nr_free_chks += pblk_setup_line_meta(pblk, line, chunk_meta, i);
+
+		trace_pblk_line_state(pblk_disk_name(pblk), line->id,
+								line->state);
 	}
 
 	if (!nr_free_chks) {
 		pblk_err(pblk, "too many bad blocks prevent for sane instance\n");
-		return -EINTR;
-	}
-
-	pblk_set_provision(pblk, nr_free_chks);
-
-	kfree(chunk_meta);
+		ret = -EINTR;
+		goto fail_free_lines;
+	}
+
+	ret = pblk_set_provision(pblk, nr_free_chks);
+	if (ret)
+		goto fail_free_lines;
+
+	vfree(chunk_meta);
 	return 0;
 
 fail_free_lines:
@@ -1086,7 +1073,7 @@
 		pblk_line_meta_free(l_mg, &pblk->lines[i]);
 	kfree(pblk->lines);
 fail_free_chunk_meta:
-	kfree(chunk_meta);
+	vfree(chunk_meta);
 fail_free_luns:
 	kfree(pblk->luns);
 fail_free_meta:
@@ -1155,7 +1142,6 @@
 {
 	struct pblk *pblk = private;
 
-	down_write(&pblk_lock);
 	pblk_gc_exit(pblk, graceful);
 	pblk_tear_down(pblk, graceful);
 
@@ -1164,7 +1150,6 @@
 #endif
 
 	pblk_free(pblk);
-	up_write(&pblk_lock);
 }
 
 static sector_t pblk_capacity(void *private)
@@ -1190,6 +1175,7 @@
 	pblk->dev = dev;
 	pblk->disk = tdisk;
 	pblk->state = PBLK_STATE_RUNNING;
+	trace_pblk_state(pblk_disk_name(pblk), pblk->state);
 	pblk->gc.gc_enabled = 0;
 
 	if (!(geo->version == NVM_OCSSD_SPEC_12 ||
@@ -1200,9 +1186,8 @@
 		return ERR_PTR(-EINVAL);
 	}
 
-	if (geo->version == NVM_OCSSD_SPEC_12 && geo->dom & NVM_RSP_L2P) {
-		pblk_err(pblk, "host-side L2P table not supported. (%x)\n",
-							geo->dom);
+	if (geo->ext) {
+		pblk_err(pblk, "extended metadata not supported\n");
 		kfree(pblk);
 		return ERR_PTR(-EINVAL);
 	}
