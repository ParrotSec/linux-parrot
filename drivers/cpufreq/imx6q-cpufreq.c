--- conflicted
+++ resolved
@@ -6,9 +6,9 @@
 #include <linux/clk.h>
 #include <linux/cpu.h>
 #include <linux/cpufreq.h>
-#include <linux/cpu_cooling.h>
 #include <linux/err.h>
 #include <linux/module.h>
+#include <linux/nvmem-consumer.h>
 #include <linux/of.h>
 #include <linux/of_address.h>
 #include <linux/pm_opp.h>
@@ -48,7 +48,6 @@
 };
 
 static struct device *cpu_dev;
-static struct thermal_cooling_device *cdev;
 static bool free_opp;
 static struct cpufreq_frequency_table *freq_table;
 static unsigned int max_freq;
@@ -173,36 +172,20 @@
 	/* scaling down?  scale voltage after frequency */
 	if (new_freq < old_freq) {
 		ret = regulator_set_voltage_tol(arm_reg, volt, 0);
-		if (ret) {
+		if (ret)
 			dev_warn(cpu_dev,
 				 "failed to scale vddarm down: %d\n", ret);
-			ret = 0;
-		}
 		ret = regulator_set_voltage_tol(soc_reg, imx6_soc_volt[index], 0);
-		if (ret) {
+		if (ret)
 			dev_warn(cpu_dev, "failed to scale vddsoc down: %d\n", ret);
-			ret = 0;
-		}
 		if (!IS_ERR(pu_reg)) {
 			ret = regulator_set_voltage_tol(pu_reg, imx6_soc_volt[index], 0);
-			if (ret) {
+			if (ret)
 				dev_warn(cpu_dev, "failed to scale vddpu down: %d\n", ret);
-				ret = 0;
-			}
 		}
 	}
 
 	return 0;
-}
-
-static void imx6q_cpufreq_ready(struct cpufreq_policy *policy)
-{
-	cdev = of_cpufreq_cooling_register(policy);
-
-	if (!cdev)
-		dev_err(cpu_dev,
-			"running cpufreq without cooling device: %ld\n",
-			PTR_ERR(cdev));
 }
 
 static int imx6q_cpufreq_init(struct cpufreq_policy *policy)
@@ -212,26 +195,19 @@
 	policy->clk = clks[ARM].clk;
 	ret = cpufreq_generic_init(policy, freq_table, transition_latency);
 	policy->suspend_freq = max_freq;
+	dev_pm_opp_of_register_em(policy->cpus);
 
 	return ret;
 }
 
-static int imx6q_cpufreq_exit(struct cpufreq_policy *policy)
-{
-	cpufreq_cooling_unregister(cdev);
-
-	return 0;
-}
-
 static struct cpufreq_driver imx6q_cpufreq_driver = {
-	.flags = CPUFREQ_NEED_INITIAL_FREQ_CHECK,
+	.flags = CPUFREQ_NEED_INITIAL_FREQ_CHECK |
+		 CPUFREQ_IS_COOLING_DEV,
 	.verify = cpufreq_generic_frequency_table_verify,
 	.target_index = imx6q_set_target,
 	.get = cpufreq_generic_get,
 	.init = imx6q_cpufreq_init,
-	.exit = imx6q_cpufreq_exit,
 	.name = "imx6q-cpufreq",
-	.ready = imx6q_cpufreq_ready,
 	.attr = cpufreq_generic_attr,
 	.suspend = cpufreq_generic_suspend,
 };
@@ -292,20 +268,32 @@
 #define OCOTP_CFG3_6ULL_SPEED_792MHZ	0x2
 #define OCOTP_CFG3_6ULL_SPEED_900MHZ	0x3
 
-static void imx6ul_opp_check_speed_grading(struct device *dev)
+static int imx6ul_opp_check_speed_grading(struct device *dev)
 {
-	struct device_node *np;
-	void __iomem *base;
 	u32 val;
-
-	np = of_find_compatible_node(NULL, NULL, "fsl,imx6ul-ocotp");
-	if (!np)
-		return;
-
-	base = of_iomap(np, 0);
-	if (!base) {
-		dev_err(dev, "failed to map ocotp\n");
-		goto put_node;
+	int ret = 0;
+
+	if (of_find_property(dev->of_node, "nvmem-cells", NULL)) {
+		ret = nvmem_cell_read_u32(dev, "speed_grade", &val);
+		if (ret)
+			return ret;
+	} else {
+		struct device_node *np;
+		void __iomem *base;
+
+		np = of_find_compatible_node(NULL, NULL, "fsl,imx6ul-ocotp");
+		if (!np)
+			return -ENOENT;
+
+		base = of_iomap(np, 0);
+		of_node_put(np);
+		if (!base) {
+			dev_err(dev, "failed to map ocotp\n");
+			return -EFAULT;
+		}
+
+		val = readl_relaxed(base + OCOTP_CFG3);
+		iounmap(base);
 	}
 
 	/*
@@ -316,7 +304,6 @@
 	 * 2b'11: 900000000Hz on i.MX6ULL only;
 	 * We need to set the max speed of ARM according to fuse map.
 	 */
-	val = readl_relaxed(base + OCOTP_CFG3);
 	val >>= OCOTP_CFG3_SPEED_SHIFT;
 	val &= 0x3;
 
@@ -336,9 +323,7 @@
 				dev_warn(dev, "failed to disable 900MHz OPP\n");
 	}
 
-	iounmap(base);
-put_node:
-	of_node_put(np);
+	return ret;
 }
 
 static int imx6q_cpufreq_probe(struct platform_device *pdev)
@@ -396,11 +381,6 @@
 	}
 
 	if (of_machine_is_compatible("fsl,imx6ul") ||
-<<<<<<< HEAD
-	    of_machine_is_compatible("fsl,imx6ull"))
-		imx6ul_opp_check_speed_grading(cpu_dev);
-	else
-=======
 	    of_machine_is_compatible("fsl,imx6ull")) {
 		ret = imx6ul_opp_check_speed_grading(cpu_dev);
 		if (ret) {
@@ -412,8 +392,8 @@
 			goto put_node;
 		}
 	} else {
->>>>>>> 407d19ab
 		imx6q_opp_check_speed_grading(cpu_dev);
+	}
 
 	/* Because we have added the OPPs here, we must free them */
 	free_opp = true;
