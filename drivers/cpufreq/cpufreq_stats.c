// SPDX-License-Identifier: GPL-2.0-only
/*
 *  drivers/cpufreq/cpufreq_stats.c
 *
 *  Copyright (C) 2003-2004 Venkatesh Pallipadi <venkatesh.pallipadi@intel.com>.
 *  (C) 2004 Zou Nan hai <nanhai.zou@intel.com>.
 */

#include <linux/cpu.h>
#include <linux/cpufreq.h>
#include <linux/module.h>
#include <linux/slab.h>


struct cpufreq_stats {
	unsigned int total_trans;
	unsigned long long last_time;
	unsigned int max_state;
	unsigned int state_num;
	unsigned int last_index;
	u64 *time_in_state;
	spinlock_t lock;
	unsigned int *freq_table;
	unsigned int *trans_table;
};

static void cpufreq_stats_update(struct cpufreq_stats *stats)
{
	unsigned long long cur_time = get_jiffies_64();

	spin_lock(&cpufreq_stats_lock);
	stats->time_in_state[stats->last_index] += cur_time - stats->last_time;
	stats->last_time = cur_time;
	spin_unlock(&cpufreq_stats_lock);
}

static void cpufreq_stats_clear_table(struct cpufreq_stats *stats)
{
	unsigned int count = stats->max_state;

<<<<<<< HEAD
=======
	spin_lock(&stats->lock);
>>>>>>> 407d19ab
	memset(stats->time_in_state, 0, count * sizeof(u64));
	memset(stats->trans_table, 0, count * count * sizeof(int));
	stats->last_time = get_jiffies_64();
	stats->total_trans = 0;
<<<<<<< HEAD
=======
	spin_unlock(&stats->lock);
>>>>>>> 407d19ab
}

static ssize_t show_total_trans(struct cpufreq_policy *policy, char *buf)
{
	return sprintf(buf, "%d\n", policy->stats->total_trans);
}

static ssize_t show_time_in_state(struct cpufreq_policy *policy, char *buf)
{
	struct cpufreq_stats *stats = policy->stats;
	ssize_t len = 0;
	int i;

	if (policy->fast_switch_enabled)
		return 0;

<<<<<<< HEAD
	cpufreq_stats_update(stats);
=======
	spin_lock(&stats->lock);
	cpufreq_stats_update(stats);
	spin_unlock(&stats->lock);

>>>>>>> 407d19ab
	for (i = 0; i < stats->state_num; i++) {
		len += sprintf(buf + len, "%u %llu\n", stats->freq_table[i],
			(unsigned long long)
			jiffies_64_to_clock_t(stats->time_in_state[i]));
	}
	return len;
}

static ssize_t store_reset(struct cpufreq_policy *policy, const char *buf,
			   size_t count)
{
	/* We don't care what is written to the attribute. */
	cpufreq_stats_clear_table(policy->stats);
	return count;
}

static ssize_t show_trans_table(struct cpufreq_policy *policy, char *buf)
{
	struct cpufreq_stats *stats = policy->stats;
	ssize_t len = 0;
	int i, j;

	if (policy->fast_switch_enabled)
		return 0;

	len += snprintf(buf + len, PAGE_SIZE - len, "   From  :    To\n");
	len += snprintf(buf + len, PAGE_SIZE - len, "         : ");
	for (i = 0; i < stats->state_num; i++) {
		if (len >= PAGE_SIZE)
			break;
		len += snprintf(buf + len, PAGE_SIZE - len, "%9u ",
				stats->freq_table[i]);
	}
	if (len >= PAGE_SIZE)
		return PAGE_SIZE;

	len += snprintf(buf + len, PAGE_SIZE - len, "\n");

	for (i = 0; i < stats->state_num; i++) {
		if (len >= PAGE_SIZE)
			break;

		len += snprintf(buf + len, PAGE_SIZE - len, "%9u: ",
				stats->freq_table[i]);

		for (j = 0; j < stats->state_num; j++) {
			if (len >= PAGE_SIZE)
				break;
			len += snprintf(buf + len, PAGE_SIZE - len, "%9u ",
					stats->trans_table[i*stats->max_state+j]);
		}
		if (len >= PAGE_SIZE)
			break;
		len += snprintf(buf + len, PAGE_SIZE - len, "\n");
	}

	if (len >= PAGE_SIZE) {
		pr_warn_once("cpufreq transition table exceeds PAGE_SIZE. Disabling\n");
		return -EFBIG;
	}
	return len;
}
cpufreq_freq_attr_ro(trans_table);

cpufreq_freq_attr_ro(total_trans);
cpufreq_freq_attr_ro(time_in_state);
cpufreq_freq_attr_wo(reset);

static struct attribute *default_attrs[] = {
	&total_trans.attr,
	&time_in_state.attr,
	&reset.attr,
	&trans_table.attr,
	NULL
};
static const struct attribute_group stats_attr_group = {
	.attrs = default_attrs,
	.name = "stats"
};

static int freq_table_get_index(struct cpufreq_stats *stats, unsigned int freq)
{
	int index;
	for (index = 0; index < stats->max_state; index++)
		if (stats->freq_table[index] == freq)
			return index;
	return -1;
}

void cpufreq_stats_free_table(struct cpufreq_policy *policy)
{
	struct cpufreq_stats *stats = policy->stats;

	/* Already freed */
	if (!stats)
		return;

	pr_debug("%s: Free stats table\n", __func__);

	sysfs_remove_group(&policy->kobj, &stats_attr_group);
	kfree(stats->time_in_state);
	kfree(stats);
	policy->stats = NULL;
}

void cpufreq_stats_create_table(struct cpufreq_policy *policy)
{
	unsigned int i = 0, count = 0, ret = -ENOMEM;
	struct cpufreq_stats *stats;
	unsigned int alloc_size;
	struct cpufreq_frequency_table *pos;

	count = cpufreq_table_count_valid_entries(policy);
	if (!count)
		return;

	/* stats already initialized */
	if (policy->stats)
		return;

	stats = kzalloc(sizeof(*stats), GFP_KERNEL);
	if (!stats)
		return;

	alloc_size = count * sizeof(int) + count * sizeof(u64);

	alloc_size += count * count * sizeof(int);

	/* Allocate memory for time_in_state/freq_table/trans_table in one go */
	stats->time_in_state = kzalloc(alloc_size, GFP_KERNEL);
	if (!stats->time_in_state)
		goto free_stat;

	stats->freq_table = (unsigned int *)(stats->time_in_state + count);

	stats->trans_table = stats->freq_table + count;

	stats->max_state = count;

	/* Find valid-unique entries */
	cpufreq_for_each_valid_entry(pos, policy->freq_table)
		if (freq_table_get_index(stats, pos->frequency) == -1)
			stats->freq_table[i++] = pos->frequency;

	stats->state_num = i;
	stats->last_time = get_jiffies_64();
	stats->last_index = freq_table_get_index(stats, policy->cur);
	spin_lock_init(&stats->lock);

	policy->stats = stats;
	ret = sysfs_create_group(&policy->kobj, &stats_attr_group);
	if (!ret)
		return;

	/* We failed, release resources */
	policy->stats = NULL;
	kfree(stats->time_in_state);
free_stat:
	kfree(stats);
}

void cpufreq_stats_record_transition(struct cpufreq_policy *policy,
				     unsigned int new_freq)
{
	struct cpufreq_stats *stats = policy->stats;
	int old_index, new_index;

	if (!stats) {
		pr_debug("%s: No stats found\n", __func__);
		return;
	}

	old_index = stats->last_index;
	new_index = freq_table_get_index(stats, new_freq);

	/* We can't do stats->time_in_state[-1]= .. */
	if (old_index == -1 || new_index == -1 || old_index == new_index)
		return;

<<<<<<< HEAD
=======
	spin_lock(&stats->lock);
>>>>>>> 407d19ab
	cpufreq_stats_update(stats);

	stats->last_index = new_index;
	stats->trans_table[old_index * stats->max_state + new_index]++;
	stats->total_trans++;
<<<<<<< HEAD
=======
	spin_unlock(&stats->lock);
>>>>>>> 407d19ab
}<|MERGE_RESOLUTION|>--- conflicted
+++ resolved
@@ -28,34 +28,27 @@
 {
 	unsigned long long cur_time = get_jiffies_64();
 
-	spin_lock(&cpufreq_stats_lock);
 	stats->time_in_state[stats->last_index] += cur_time - stats->last_time;
 	stats->last_time = cur_time;
-	spin_unlock(&cpufreq_stats_lock);
 }
 
 static void cpufreq_stats_clear_table(struct cpufreq_stats *stats)
 {
 	unsigned int count = stats->max_state;
 
-<<<<<<< HEAD
-=======
 	spin_lock(&stats->lock);
->>>>>>> 407d19ab
 	memset(stats->time_in_state, 0, count * sizeof(u64));
 	memset(stats->trans_table, 0, count * count * sizeof(int));
 	stats->last_time = get_jiffies_64();
 	stats->total_trans = 0;
-<<<<<<< HEAD
-=======
 	spin_unlock(&stats->lock);
->>>>>>> 407d19ab
 }
 
 static ssize_t show_total_trans(struct cpufreq_policy *policy, char *buf)
 {
 	return sprintf(buf, "%d\n", policy->stats->total_trans);
 }
+cpufreq_freq_attr_ro(total_trans);
 
 static ssize_t show_time_in_state(struct cpufreq_policy *policy, char *buf)
 {
@@ -66,14 +59,10 @@
 	if (policy->fast_switch_enabled)
 		return 0;
 
-<<<<<<< HEAD
-	cpufreq_stats_update(stats);
-=======
 	spin_lock(&stats->lock);
 	cpufreq_stats_update(stats);
 	spin_unlock(&stats->lock);
 
->>>>>>> 407d19ab
 	for (i = 0; i < stats->state_num; i++) {
 		len += sprintf(buf + len, "%u %llu\n", stats->freq_table[i],
 			(unsigned long long)
@@ -81,6 +70,7 @@
 	}
 	return len;
 }
+cpufreq_freq_attr_ro(time_in_state);
 
 static ssize_t store_reset(struct cpufreq_policy *policy, const char *buf,
 			   size_t count)
@@ -89,6 +79,7 @@
 	cpufreq_stats_clear_table(policy->stats);
 	return count;
 }
+cpufreq_freq_attr_wo(reset);
 
 static ssize_t show_trans_table(struct cpufreq_policy *policy, char *buf)
 {
@@ -137,10 +128,6 @@
 	return len;
 }
 cpufreq_freq_attr_ro(trans_table);
-
-cpufreq_freq_attr_ro(total_trans);
-cpufreq_freq_attr_ro(time_in_state);
-cpufreq_freq_attr_wo(reset);
 
 static struct attribute *default_attrs[] = {
 	&total_trans.attr,
@@ -253,17 +240,11 @@
 	if (old_index == -1 || new_index == -1 || old_index == new_index)
 		return;
 
-<<<<<<< HEAD
-=======
 	spin_lock(&stats->lock);
->>>>>>> 407d19ab
 	cpufreq_stats_update(stats);
 
 	stats->last_index = new_index;
 	stats->trans_table[old_index * stats->max_state + new_index]++;
 	stats->total_trans++;
-<<<<<<< HEAD
-=======
 	spin_unlock(&stats->lock);
->>>>>>> 407d19ab
 }