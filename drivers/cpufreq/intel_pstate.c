--- conflicted
+++ resolved
@@ -45,6 +45,8 @@
 #define FRAC_BITS 8
 #define int_tofp(X) ((int64_t)(X) << FRAC_BITS)
 #define fp_toint(X) ((X) >> FRAC_BITS)
+
+#define ONE_EIGHTH_FP ((int64_t)1 << (FRAC_BITS - 3))
 
 #define EXT_BITS 6
 #define EXT_FRAC_BITS (EXT_BITS + FRAC_BITS)
@@ -371,11 +373,27 @@
 		}
 	}
 }
-#else
+
+static int intel_pstate_get_cppc_guranteed(int cpu)
+{
+	struct cppc_perf_caps cppc_perf;
+	int ret;
+
+	ret = cppc_get_perf_caps(cpu, &cppc_perf);
+	if (ret)
+		return ret;
+
+	if (cppc_perf.guaranteed_perf)
+		return cppc_perf.guaranteed_perf;
+
+	return cppc_perf.nominal_perf;
+}
+
+#else /* CONFIG_ACPI_CPPC_LIB */
 static void intel_pstate_set_itmt_prio(int cpu)
 {
 }
-#endif
+#endif /* CONFIG_ACPI_CPPC_LIB */
 
 static void intel_pstate_init_acpi_perf_limits(struct cpufreq_policy *policy)
 {
@@ -457,7 +475,7 @@
 
 	acpi_processor_unregister_performance(policy->cpu);
 }
-#else
+#else /* CONFIG_ACPI */
 static inline void intel_pstate_init_acpi_perf_limits(struct cpufreq_policy *policy)
 {
 }
@@ -470,7 +488,14 @@
 {
 	return false;
 }
-#endif
+#endif /* CONFIG_ACPI */
+
+#ifndef CONFIG_ACPI_CPPC_LIB
+static int intel_pstate_get_cppc_guranteed(int cpu)
+{
+	return -ENOTSUPP;
+}
+#endif /* CONFIG_ACPI_CPPC_LIB */
 
 static inline void update_turbo_state(void)
 {
@@ -697,9 +722,29 @@
 
 cpufreq_freq_attr_rw(energy_performance_preference);
 
+static ssize_t show_base_frequency(struct cpufreq_policy *policy, char *buf)
+{
+	struct cpudata *cpu;
+	u64 cap;
+	int ratio;
+
+	ratio = intel_pstate_get_cppc_guranteed(policy->cpu);
+	if (ratio <= 0) {
+		rdmsrl_on_cpu(policy->cpu, MSR_HWP_CAPABILITIES, &cap);
+		ratio = HWP_GUARANTEED_PERF(cap);
+	}
+
+	cpu = all_cpu_data[policy->cpu];
+
+	return sprintf(buf, "%d\n", ratio * cpu->pstate.scaling);
+}
+
+cpufreq_freq_attr_ro(base_frequency);
+
 static struct freq_attr *hwp_cpufreq_attrs[] = {
 	&energy_performance_preference,
 	&energy_performance_available_preferences,
+	&base_frequency,
 	NULL,
 };
 
@@ -788,8 +833,6 @@
 	wrmsrl_on_cpu(cpu, MSR_HWP_REQUEST, value);
 }
 
-<<<<<<< HEAD
-=======
 static void intel_pstate_hwp_force_min_perf(int cpu)
 {
 	u64 value;
@@ -812,7 +855,6 @@
 	wrmsrl_on_cpu(cpu, MSR_HWP_REQUEST, value);
 }
 
->>>>>>> 407d19ab
 static int intel_pstate_hwp_save_state(struct cpufreq_policy *policy)
 {
 	struct cpudata *cpu_data = all_cpu_data[policy->cpu];
@@ -1448,12 +1490,6 @@
 	return ret;
 }
 
-static int intel_pstate_get_base_pstate(struct cpudata *cpu)
-{
-	return global.no_turbo || global.turbo_disabled ?
-			cpu->pstate.max_pstate : cpu->pstate.turbo_pstate;
-}
-
 static void intel_pstate_set_pstate(struct cpudata *cpu, int pstate)
 {
 	trace_cpu_frequency(pstate * cpu->pstate.scaling, cpu->cpu);
@@ -1474,11 +1510,9 @@
 
 static void intel_pstate_max_within_limits(struct cpudata *cpu)
 {
-	int pstate;
+	int pstate = max(cpu->pstate.min_pstate, cpu->max_perf_ratio);
 
 	update_turbo_state();
-	pstate = intel_pstate_get_base_pstate(cpu);
-	pstate = max(cpu->pstate.min_pstate, cpu->max_perf_ratio);
 	intel_pstate_set_pstate(cpu, pstate);
 }
 
@@ -1682,17 +1716,14 @@
 static inline int32_t get_target_pstate(struct cpudata *cpu)
 {
 	struct sample *sample = &cpu->sample;
-	int32_t busy_frac, boost;
+	int32_t busy_frac;
 	int target, avg_pstate;
 
 	busy_frac = div_fp(sample->mperf << cpu->aperf_mperf_shift,
 			   sample->tsc);
 
-	boost = cpu->iowait_boost;
-	cpu->iowait_boost >>= 1;
-
-	if (busy_frac < boost)
-		busy_frac = boost;
+	if (busy_frac < cpu->iowait_boost)
+		busy_frac = cpu->iowait_boost;
 
 	sample->busy_scaled = busy_frac * 100;
 
@@ -1719,11 +1750,9 @@
 
 static int intel_pstate_prepare_request(struct cpudata *cpu, int pstate)
 {
-	int max_pstate = intel_pstate_get_base_pstate(cpu);
-	int min_pstate;
-
-	min_pstate = max(cpu->pstate.min_pstate, cpu->min_perf_ratio);
-	max_pstate = max(min_pstate, cpu->max_perf_ratio);
+	int min_pstate = max(cpu->pstate.min_pstate, cpu->min_perf_ratio);
+	int max_pstate = max(min_pstate, cpu->max_perf_ratio);
+
 	return clamp_t(int, pstate, min_pstate, max_pstate);
 }
 
@@ -1771,29 +1800,30 @@
 	if (smp_processor_id() != cpu->cpu)
 		return;
 
+	delta_ns = time - cpu->last_update;
 	if (flags & SCHED_CPUFREQ_IOWAIT) {
-		cpu->iowait_boost = int_tofp(1);
-		cpu->last_update = time;
-		/*
-		 * The last time the busy was 100% so P-state was max anyway
-		 * so avoid overhead of computation.
-		 */
-		if (fp_toint(cpu->sample.busy_scaled) == 100)
-			return;
-
-		goto set_pstate;
+		/* Start over if the CPU may have been idle. */
+		if (delta_ns > TICK_NSEC) {
+			cpu->iowait_boost = ONE_EIGHTH_FP;
+		} else if (cpu->iowait_boost >= ONE_EIGHTH_FP) {
+			cpu->iowait_boost <<= 1;
+			if (cpu->iowait_boost > int_tofp(1))
+				cpu->iowait_boost = int_tofp(1);
+		} else {
+			cpu->iowait_boost = ONE_EIGHTH_FP;
+		}
 	} else if (cpu->iowait_boost) {
 		/* Clear iowait_boost if the CPU may have been idle. */
-		delta_ns = time - cpu->last_update;
 		if (delta_ns > TICK_NSEC)
 			cpu->iowait_boost = 0;
+		else
+			cpu->iowait_boost >>= 1;
 	}
 	cpu->last_update = time;
 	delta_ns = time - cpu->sample.time;
 	if ((s64)delta_ns < INTEL_PSTATE_SAMPLING_INTERVAL)
 		return;
 
-set_pstate:
 	if (intel_pstate_sample(cpu, time))
 		intel_pstate_adjust_pstate(cpu);
 }
@@ -1844,7 +1874,7 @@
 static const struct x86_cpu_id intel_pstate_cpu_ids[] = {
 	ICPU(INTEL_FAM6_SANDYBRIDGE, 		core_funcs),
 	ICPU(INTEL_FAM6_SANDYBRIDGE_X,		core_funcs),
-	ICPU(INTEL_FAM6_ATOM_SILVERMONT1,	silvermont_funcs),
+	ICPU(INTEL_FAM6_ATOM_SILVERMONT,	silvermont_funcs),
 	ICPU(INTEL_FAM6_IVYBRIDGE,		core_funcs),
 	ICPU(INTEL_FAM6_HASWELL_CORE,		core_funcs),
 	ICPU(INTEL_FAM6_BROADWELL_CORE,		core_funcs),
@@ -1861,7 +1891,7 @@
 	ICPU(INTEL_FAM6_XEON_PHI_KNL,		knl_funcs),
 	ICPU(INTEL_FAM6_XEON_PHI_KNM,		knl_funcs),
 	ICPU(INTEL_FAM6_ATOM_GOLDMONT,		core_funcs),
-	ICPU(INTEL_FAM6_ATOM_GEMINI_LAKE,       core_funcs),
+	ICPU(INTEL_FAM6_ATOM_GOLDMONT_PLUS,     core_funcs),
 	ICPU(INTEL_FAM6_SKYLAKE_X,		core_funcs),
 	{}
 };
@@ -1956,7 +1986,7 @@
 
 	cpufreq_remove_update_util_hook(cpu);
 	cpu_data->update_util_set = false;
-	synchronize_sched();
+	synchronize_rcu();
 }
 
 static int intel_pstate_get_max_freq(struct cpudata *cpu)
@@ -1980,7 +2010,8 @@
 	if (hwp_active) {
 		intel_pstate_get_hwp_max(cpu->cpu, &turbo_max, &max_state);
 	} else {
-		max_state = intel_pstate_get_base_pstate(cpu);
+		max_state = global.no_turbo || global.turbo_disabled ?
+			cpu->pstate.max_pstate : cpu->pstate.turbo_pstate;
 		turbo_max = cpu->pstate.turbo_pstate;
 	}
 
@@ -2110,10 +2141,12 @@
 	pr_debug("CPU %d exiting\n", policy->cpu);
 
 	intel_pstate_clear_update_util_hook(policy->cpu);
-	if (hwp_active)
+	if (hwp_active) {
 		intel_pstate_hwp_save_state(policy);
-	else
+		intel_pstate_hwp_force_min_perf(policy->cpu);
+	} else {
 		intel_cpufreq_stop_cpu(policy);
+	}
 }
 
 static int intel_pstate_cpu_exit(struct cpufreq_policy *policy)
@@ -2480,6 +2513,7 @@
 		kfree(pss);
 	}
 
+	pr_debug("ACPI _PSS not found\n");
 	return true;
 }
 
@@ -2490,9 +2524,14 @@
 
 	status = acpi_get_handle(NULL, "\\_SB", &handle);
 	if (ACPI_FAILURE(status))
-		return true;
-
-	return !acpi_has_method(handle, "PCCH");
+		goto not_found;
+
+	if (acpi_has_method(handle, "PCCH"))
+		return false;
+
+not_found:
+	pr_debug("ACPI PCCH not found\n");
+	return true;
 }
 
 static bool __init intel_pstate_has_acpi_ppc(void)
@@ -2507,6 +2546,7 @@
 		if (acpi_has_method(pr->handle, "_PPC"))
 			return true;
 	}
+	pr_debug("ACPI _PPC not found\n");
 	return false;
 }
 
@@ -2544,8 +2584,10 @@
 	id = x86_match_cpu(intel_pstate_cpu_oob_ids);
 	if (id) {
 		rdmsrl(MSR_MISC_PWR_MGMT, misc_pwr);
-		if ( misc_pwr & (1 << 8))
+		if (misc_pwr & (1 << 8)) {
+			pr_debug("Bit 8 in the MISC_PWR_MGMT MSR set\n");
 			return true;
+		}
 	}
 
 	idx = acpi_match_platform_list(plat_info);
@@ -2596,6 +2638,9 @@
 {
 	const struct x86_cpu_id *id;
 	int rc;
+
+	if (boot_cpu_data.x86_vendor != X86_VENDOR_INTEL)
+		return -ENODEV;
 
 	if (no_load)
 		return -ENODEV;
@@ -2611,22 +2656,28 @@
 		}
 	} else {
 		id = x86_match_cpu(intel_pstate_cpu_ids);
-		if (!id)
+		if (!id) {
+			pr_info("CPU model not supported\n");
 			return -ENODEV;
+		}
 
 		copy_cpu_funcs((struct pstate_funcs *)id->driver_data);
 	}
 
-	if (intel_pstate_msrs_not_valid())
+	if (intel_pstate_msrs_not_valid()) {
+		pr_info("Invalid MSRs\n");
 		return -ENODEV;
+	}
 
 hwp_cpu_matched:
 	/*
 	 * The Intel pstate driver will be ignored if the platform
 	 * firmware has its own power management modes.
 	 */
-	if (intel_pstate_platform_pwr_mgmt_exists())
+	if (intel_pstate_platform_pwr_mgmt_exists()) {
+		pr_info("P-states controlled by the platform\n");
 		return -ENODEV;
+	}
 
 	if (!hwp_active && hwp_only)
 		return -ENOTSUPP;
