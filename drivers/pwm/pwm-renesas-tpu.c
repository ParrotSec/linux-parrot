--- conflicted
+++ resolved
@@ -424,11 +424,6 @@
 		return ret;
 	}
 
-<<<<<<< HEAD
-	dev_info(&pdev->dev, "TPU PWM %d registered\n", tpu->pdev->id);
-
-=======
->>>>>>> 675a03b4
 	return 0;
 }
 
