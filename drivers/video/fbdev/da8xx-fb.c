--- conflicted
+++ resolved
@@ -1433,15 +1433,9 @@
 		da8xx_fb_fix.line_length - 1;
 
 	/* allocate palette buffer */
-<<<<<<< HEAD
-	par->v_palette_base = dma_zalloc_coherent(NULL, PALETTE_SIZE,
-						  &par->p_palette_base,
-						  GFP_KERNEL | GFP_DMA);
-=======
 	par->v_palette_base = dma_alloc_coherent(par->dev, PALETTE_SIZE,
 						 &par->p_palette_base,
 						 GFP_KERNEL | GFP_DMA);
->>>>>>> 407d19ab
 	if (!par->v_palette_base) {
 		dev_err(&device->dev,
 			"GLCD: kmalloc for palette buffer failed\n");
