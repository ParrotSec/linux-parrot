--- conflicted
+++ resolved
@@ -46,16 +46,11 @@
 
 config OMAP_USB2
 	tristate "OMAP USB2 PHY Driver"
-	depends on ARCH_OMAP2PLUS
+	depends on ARCH_OMAP2PLUS || ARCH_K3
 	depends on USB_SUPPORT
 	select GENERIC_PHY
 	select USB_PHY
-<<<<<<< HEAD
-	select OMAP_CONTROL_PHY
-	depends on OMAP_OCP2SCP
-=======
 	select OMAP_CONTROL_PHY if ARCH_OMAP2PLUS || COMPILE_TEST
->>>>>>> 407d19ab
 	help
 	  Enable this to support the transceiver that is part of SOC. This
 	  driver takes care of all the PHY functionality apart from comparator.
@@ -67,7 +62,6 @@
 	depends on ARCH_OMAP2PLUS || COMPILE_TEST
 	select GENERIC_PHY
 	select OMAP_CONTROL_PHY
-	depends on OMAP_OCP2SCP
 	help
 	  Enable this to support the PIPE3 PHY that is part of TI SOCs. This
 	  driver takes care of all the PHY functionality apart from comparator.
@@ -92,4 +86,15 @@
 	  Enable this to support the USB OTG transceiver on TWL4030
 	  family chips (including the TWL5030 and TPS659x0 devices).
 	  This transceiver supports high and full speed devices plus,
-	  in host mode, low speed.+	  in host mode, low speed.
+
+config PHY_TI_GMII_SEL
+	tristate
+	default y if TI_CPSW=y
+	depends on TI_CPSW || COMPILE_TEST
+	select GENERIC_PHY
+	select REGMAP
+	default m
+	help
+	  This driver supports configuring of the TI CPSW Port mode depending on
+	  the Ethernet PHY connected to the CPSW Port.