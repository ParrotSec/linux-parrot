// SPDX-License-Identifier: GPL-2.0+
//
// drivers/dma/imx-sdma.c
//
// This file contains a driver for the Freescale Smart DMA engine
//
// Copyright 2010 Sascha Hauer, Pengutronix <s.hauer@pengutronix.de>
//
// Based on code from Freescale:
//
// Copyright 2004-2009 Freescale Semiconductor, Inc. All Rights Reserved.

#include <linux/init.h>
#include <linux/iopoll.h>
#include <linux/module.h>
#include <linux/types.h>
#include <linux/bitops.h>
#include <linux/mm.h>
#include <linux/interrupt.h>
#include <linux/clk.h>
#include <linux/delay.h>
#include <linux/sched.h>
#include <linux/semaphore.h>
#include <linux/spinlock.h>
#include <linux/device.h>
#include <linux/dma-mapping.h>
#include <linux/firmware.h>
#include <linux/slab.h>
#include <linux/platform_device.h>
#include <linux/dmaengine.h>
#include <linux/of.h>
#include <linux/of_address.h>
#include <linux/of_device.h>
#include <linux/of_dma.h>
#include <linux/workqueue.h>

#include <asm/irq.h>
#include <linux/platform_data/dma-imx-sdma.h>
#include <linux/platform_data/dma-imx.h>
#include <linux/regmap.h>
#include <linux/mfd/syscon.h>
#include <linux/mfd/syscon/imx6q-iomuxc-gpr.h>

#include "dmaengine.h"
#include "virt-dma.h"

/* SDMA registers */
#define SDMA_H_C0PTR		0x000
#define SDMA_H_INTR		0x004
#define SDMA_H_STATSTOP		0x008
#define SDMA_H_START		0x00c
#define SDMA_H_EVTOVR		0x010
#define SDMA_H_DSPOVR		0x014
#define SDMA_H_HOSTOVR		0x018
#define SDMA_H_EVTPEND		0x01c
#define SDMA_H_DSPENBL		0x020
#define SDMA_H_RESET		0x024
#define SDMA_H_EVTERR		0x028
#define SDMA_H_INTRMSK		0x02c
#define SDMA_H_PSW		0x030
#define SDMA_H_EVTERRDBG	0x034
#define SDMA_H_CONFIG		0x038
#define SDMA_ONCE_ENB		0x040
#define SDMA_ONCE_DATA		0x044
#define SDMA_ONCE_INSTR		0x048
#define SDMA_ONCE_STAT		0x04c
#define SDMA_ONCE_CMD		0x050
#define SDMA_EVT_MIRROR		0x054
#define SDMA_ILLINSTADDR	0x058
#define SDMA_CHN0ADDR		0x05c
#define SDMA_ONCE_RTB		0x060
#define SDMA_XTRIG_CONF1	0x070
#define SDMA_XTRIG_CONF2	0x074
#define SDMA_CHNENBL0_IMX35	0x200
#define SDMA_CHNENBL0_IMX31	0x080
#define SDMA_CHNPRI_0		0x100

/*
 * Buffer descriptor status values.
 */
#define BD_DONE  0x01
#define BD_WRAP  0x02
#define BD_CONT  0x04
#define BD_INTR  0x08
#define BD_RROR  0x10
#define BD_LAST  0x20
#define BD_EXTD  0x80

/*
 * Data Node descriptor status values.
 */
#define DND_END_OF_FRAME  0x80
#define DND_END_OF_XFER   0x40
#define DND_DONE          0x20
#define DND_UNUSED        0x01

/*
 * IPCV2 descriptor status values.
 */
#define BD_IPCV2_END_OF_FRAME  0x40

#define IPCV2_MAX_NODES        50
/*
 * Error bit set in the CCB status field by the SDMA,
 * in setbd routine, in case of a transfer error
 */
#define DATA_ERROR  0x10000000

/*
 * Buffer descriptor commands.
 */
#define C0_ADDR             0x01
#define C0_LOAD             0x02
#define C0_DUMP             0x03
#define C0_SETCTX           0x07
#define C0_GETCTX           0x03
#define C0_SETDM            0x01
#define C0_SETPM            0x04
#define C0_GETDM            0x02
#define C0_GETPM            0x08
/*
 * Change endianness indicator in the BD command field
 */
#define CHANGE_ENDIANNESS   0x80

/*
 *  p_2_p watermark_level description
 *	Bits		Name			Description
 *	0-7		Lower WML		Lower watermark level
 *	8		PS			1: Pad Swallowing
 *						0: No Pad Swallowing
 *	9		PA			1: Pad Adding
 *						0: No Pad Adding
 *	10		SPDIF			If this bit is set both source
 *						and destination are on SPBA
 *	11		Source Bit(SP)		1: Source on SPBA
 *						0: Source on AIPS
 *	12		Destination Bit(DP)	1: Destination on SPBA
 *						0: Destination on AIPS
 *	13-15		---------		MUST BE 0
 *	16-23		Higher WML		HWML
 *	24-27		N			Total number of samples after
 *						which Pad adding/Swallowing
 *						must be done. It must be odd.
 *	28		Lower WML Event(LWE)	SDMA events reg to check for
 *						LWML event mask
 *						0: LWE in EVENTS register
 *						1: LWE in EVENTS2 register
 *	29		Higher WML Event(HWE)	SDMA events reg to check for
 *						HWML event mask
 *						0: HWE in EVENTS register
 *						1: HWE in EVENTS2 register
 *	30		---------		MUST BE 0
 *	31		CONT			1: Amount of samples to be
 *						transferred is unknown and
 *						script will keep on
 *						transferring samples as long as
 *						both events are detected and
 *						script must be manually stopped
 *						by the application
 *						0: The amount of samples to be
 *						transferred is equal to the
 *						count field of mode word
 */
#define SDMA_WATERMARK_LEVEL_LWML	0xFF
#define SDMA_WATERMARK_LEVEL_PS		BIT(8)
#define SDMA_WATERMARK_LEVEL_PA		BIT(9)
#define SDMA_WATERMARK_LEVEL_SPDIF	BIT(10)
#define SDMA_WATERMARK_LEVEL_SP		BIT(11)
#define SDMA_WATERMARK_LEVEL_DP		BIT(12)
#define SDMA_WATERMARK_LEVEL_HWML	(0xFF << 16)
#define SDMA_WATERMARK_LEVEL_LWE	BIT(28)
#define SDMA_WATERMARK_LEVEL_HWE	BIT(29)
#define SDMA_WATERMARK_LEVEL_CONT	BIT(31)

#define SDMA_DMA_BUSWIDTHS	(BIT(DMA_SLAVE_BUSWIDTH_1_BYTE) | \
				 BIT(DMA_SLAVE_BUSWIDTH_2_BYTES) | \
				 BIT(DMA_SLAVE_BUSWIDTH_4_BYTES))

#define SDMA_DMA_DIRECTIONS	(BIT(DMA_DEV_TO_MEM) | \
				 BIT(DMA_MEM_TO_DEV) | \
				 BIT(DMA_DEV_TO_DEV))

/*
 * Mode/Count of data node descriptors - IPCv2
 */
struct sdma_mode_count {
#define SDMA_BD_MAX_CNT	0xffff
	u32 count   : 16; /* size of the buffer pointed by this BD */
	u32 status  :  8; /* E,R,I,C,W,D status bits stored here */
	u32 command :  8; /* command mostly used for channel 0 */
};

/*
 * Buffer descriptor
 */
struct sdma_buffer_descriptor {
	struct sdma_mode_count  mode;
	u32 buffer_addr;	/* address of the buffer described */
	u32 ext_buffer_addr;	/* extended buffer address */
} __attribute__ ((packed));

/**
 * struct sdma_channel_control - Channel control Block
 *
 * @current_bd_ptr:	current buffer descriptor processed
 * @base_bd_ptr:	first element of buffer descriptor array
 * @unused:		padding. The SDMA engine expects an array of 128 byte
 *			control blocks
 */
struct sdma_channel_control {
	u32 current_bd_ptr;
	u32 base_bd_ptr;
	u32 unused[2];
} __attribute__ ((packed));

/**
 * struct sdma_state_registers - SDMA context for a channel
 *
 * @pc:		program counter
 * @unused1:	unused
 * @t:		test bit: status of arithmetic & test instruction
 * @rpc:	return program counter
 * @unused0:	unused
 * @sf:		source fault while loading data
 * @spc:	loop start program counter
 * @unused2:	unused
 * @df:		destination fault while storing data
 * @epc:	loop end program counter
 * @lm:		loop mode
 */
struct sdma_state_registers {
	u32 pc     :14;
	u32 unused1: 1;
	u32 t      : 1;
	u32 rpc    :14;
	u32 unused0: 1;
	u32 sf     : 1;
	u32 spc    :14;
	u32 unused2: 1;
	u32 df     : 1;
	u32 epc    :14;
	u32 lm     : 2;
} __attribute__ ((packed));

/**
 * struct sdma_context_data - sdma context specific to a channel
 *
 * @channel_state:	channel state bits
 * @gReg:		general registers
 * @mda:		burst dma destination address register
 * @msa:		burst dma source address register
 * @ms:			burst dma status register
 * @md:			burst dma data register
 * @pda:		peripheral dma destination address register
 * @psa:		peripheral dma source address register
 * @ps:			peripheral dma status register
 * @pd:			peripheral dma data register
 * @ca:			CRC polynomial register
 * @cs:			CRC accumulator register
 * @dda:		dedicated core destination address register
 * @dsa:		dedicated core source address register
 * @ds:			dedicated core status register
 * @dd:			dedicated core data register
 * @scratch0:		1st word of dedicated ram for context switch
 * @scratch1:		2nd word of dedicated ram for context switch
 * @scratch2:		3rd word of dedicated ram for context switch
 * @scratch3:		4th word of dedicated ram for context switch
 * @scratch4:		5th word of dedicated ram for context switch
 * @scratch5:		6th word of dedicated ram for context switch
 * @scratch6:		7th word of dedicated ram for context switch
 * @scratch7:		8th word of dedicated ram for context switch
 */
struct sdma_context_data {
	struct sdma_state_registers  channel_state;
	u32  gReg[8];
	u32  mda;
	u32  msa;
	u32  ms;
	u32  md;
	u32  pda;
	u32  psa;
	u32  ps;
	u32  pd;
	u32  ca;
	u32  cs;
	u32  dda;
	u32  dsa;
	u32  ds;
	u32  dd;
	u32  scratch0;
	u32  scratch1;
	u32  scratch2;
	u32  scratch3;
	u32  scratch4;
	u32  scratch5;
	u32  scratch6;
	u32  scratch7;
} __attribute__ ((packed));


struct sdma_engine;

/**
 * struct sdma_desc - descriptor structor for one transfer
 * @vd:			descriptor for virt dma
 * @num_bd:		number of descriptors currently handling
 * @bd_phys:		physical address of bd
 * @buf_tail:		ID of the buffer that was processed
 * @buf_ptail:		ID of the previous buffer that was processed
 * @period_len:		period length, used in cyclic.
 * @chn_real_count:	the real count updated from bd->mode.count
 * @chn_count:		the transfer count set
 * @sdmac:		sdma_channel pointer
 * @bd:			pointer of allocate bd
 */
struct sdma_desc {
	struct virt_dma_desc	vd;
	unsigned int		num_bd;
	dma_addr_t		bd_phys;
	unsigned int		buf_tail;
	unsigned int		buf_ptail;
	unsigned int		period_len;
	unsigned int		chn_real_count;
	unsigned int		chn_count;
	struct sdma_channel	*sdmac;
	struct sdma_buffer_descriptor *bd;
};

/**
 * struct sdma_channel - housekeeping for a SDMA channel
 *
 * @vc:			virt_dma base structure
 * @desc:		sdma description including vd and other special member
 * @sdma:		pointer to the SDMA engine for this channel
 * @channel:		the channel number, matches dmaengine chan_id + 1
 * @direction:		transfer type. Needed for setting SDMA script
 * @peripheral_type:	Peripheral type. Needed for setting SDMA script
 * @event_id0:		aka dma request line
 * @event_id1:		for channels that use 2 events
 * @word_size:		peripheral access size
 * @pc_from_device:	script address for those device_2_memory
 * @pc_to_device:	script address for those memory_2_device
 * @device_to_device:	script address for those device_2_device
 * @pc_to_pc:		script address for those memory_2_memory
 * @flags:		loop mode or not
 * @per_address:	peripheral source or destination address in common case
 *                      destination address in p_2_p case
 * @per_address2:	peripheral source address in p_2_p case
 * @event_mask:		event mask used in p_2_p script
 * @watermark_level:	value for gReg[7], some script will extend it from
 *			basic watermark such as p_2_p
 * @shp_addr:		value for gReg[6]
 * @per_addr:		value for gReg[2]
 * @status:		status of dma channel
 * @data:		specific sdma interface structure
 * @bd_pool:		dma_pool for bd
 */
struct sdma_channel {
	struct virt_dma_chan		vc;
	struct sdma_desc		*desc;
	struct sdma_engine		*sdma;
	unsigned int			channel;
	enum dma_transfer_direction		direction;
	enum sdma_peripheral_type	peripheral_type;
	unsigned int			event_id0;
	unsigned int			event_id1;
	enum dma_slave_buswidth		word_size;
	unsigned int			pc_from_device, pc_to_device;
	unsigned int			device_to_device;
	unsigned int                    pc_to_pc;
	unsigned long			flags;
	dma_addr_t			per_address, per_address2;
	unsigned long			event_mask[2];
	unsigned long			watermark_level;
	u32				shp_addr, per_addr;
	enum dma_status			status;
	struct imx_dma_data		data;
	struct work_struct		terminate_worker;
};

#define IMX_DMA_SG_LOOP		BIT(0)

#define MAX_DMA_CHANNELS 32
#define MXC_SDMA_DEFAULT_PRIORITY 1
#define MXC_SDMA_MIN_PRIORITY 1
#define MXC_SDMA_MAX_PRIORITY 7

#define SDMA_FIRMWARE_MAGIC 0x414d4453

/**
 * struct sdma_firmware_header - Layout of the firmware image
 *
 * @magic:		"SDMA"
 * @version_major:	increased whenever layout of struct
 *			sdma_script_start_addrs changes.
 * @version_minor:	firmware minor version (for binary compatible changes)
 * @script_addrs_start:	offset of struct sdma_script_start_addrs in this image
 * @num_script_addrs:	Number of script addresses in this image
 * @ram_code_start:	offset of SDMA ram image in this firmware image
 * @ram_code_size:	size of SDMA ram image
 * @script_addrs:	Stores the start address of the SDMA scripts
 *			(in SDMA memory space)
 */
struct sdma_firmware_header {
	u32	magic;
	u32	version_major;
	u32	version_minor;
	u32	script_addrs_start;
	u32	num_script_addrs;
	u32	ram_code_start;
	u32	ram_code_size;
};

struct sdma_driver_data {
	int chnenbl0;
	int num_events;
	struct sdma_script_start_addrs	*script_addrs;
	bool check_ratio;
};

struct sdma_engine {
	struct device			*dev;
	struct device_dma_parameters	dma_parms;
	struct sdma_channel		channel[MAX_DMA_CHANNELS];
	struct sdma_channel_control	*channel_control;
	void __iomem			*regs;
	struct sdma_context_data	*context;
	dma_addr_t			context_phys;
	struct dma_device		dma_device;
	struct clk			*clk_ipg;
	struct clk			*clk_ahb;
	spinlock_t			channel_0_lock;
	u32				script_number;
	struct sdma_script_start_addrs	*script_addrs;
	const struct sdma_driver_data	*drvdata;
	u32				spba_start_addr;
	u32				spba_end_addr;
	unsigned int			irq;
	dma_addr_t			bd0_phys;
	struct sdma_buffer_descriptor	*bd0;
};

static struct sdma_driver_data sdma_imx31 = {
	.chnenbl0 = SDMA_CHNENBL0_IMX31,
	.num_events = 32,
};

static struct sdma_script_start_addrs sdma_script_imx25 = {
	.ap_2_ap_addr = 729,
	.uart_2_mcu_addr = 904,
	.per_2_app_addr = 1255,
	.mcu_2_app_addr = 834,
	.uartsh_2_mcu_addr = 1120,
	.per_2_shp_addr = 1329,
	.mcu_2_shp_addr = 1048,
	.ata_2_mcu_addr = 1560,
	.mcu_2_ata_addr = 1479,
	.app_2_per_addr = 1189,
	.app_2_mcu_addr = 770,
	.shp_2_per_addr = 1407,
	.shp_2_mcu_addr = 979,
};

static struct sdma_driver_data sdma_imx25 = {
	.chnenbl0 = SDMA_CHNENBL0_IMX35,
	.num_events = 48,
	.script_addrs = &sdma_script_imx25,
};

static struct sdma_driver_data sdma_imx35 = {
	.chnenbl0 = SDMA_CHNENBL0_IMX35,
	.num_events = 48,
};

static struct sdma_script_start_addrs sdma_script_imx51 = {
	.ap_2_ap_addr = 642,
	.uart_2_mcu_addr = 817,
	.mcu_2_app_addr = 747,
	.mcu_2_shp_addr = 961,
	.ata_2_mcu_addr = 1473,
	.mcu_2_ata_addr = 1392,
	.app_2_per_addr = 1033,
	.app_2_mcu_addr = 683,
	.shp_2_per_addr = 1251,
	.shp_2_mcu_addr = 892,
};

static struct sdma_driver_data sdma_imx51 = {
	.chnenbl0 = SDMA_CHNENBL0_IMX35,
	.num_events = 48,
	.script_addrs = &sdma_script_imx51,
};

static struct sdma_script_start_addrs sdma_script_imx53 = {
	.ap_2_ap_addr = 642,
	.app_2_mcu_addr = 683,
	.mcu_2_app_addr = 747,
	.uart_2_mcu_addr = 817,
	.shp_2_mcu_addr = 891,
	.mcu_2_shp_addr = 960,
	.uartsh_2_mcu_addr = 1032,
	.spdif_2_mcu_addr = 1100,
	.mcu_2_spdif_addr = 1134,
	.firi_2_mcu_addr = 1193,
	.mcu_2_firi_addr = 1290,
};

static struct sdma_driver_data sdma_imx53 = {
	.chnenbl0 = SDMA_CHNENBL0_IMX35,
	.num_events = 48,
	.script_addrs = &sdma_script_imx53,
};

static struct sdma_script_start_addrs sdma_script_imx6q = {
	.ap_2_ap_addr = 642,
	.uart_2_mcu_addr = 817,
	.mcu_2_app_addr = 747,
	.per_2_per_addr = 6331,
	.uartsh_2_mcu_addr = 1032,
	.mcu_2_shp_addr = 960,
	.app_2_mcu_addr = 683,
	.shp_2_mcu_addr = 891,
	.spdif_2_mcu_addr = 1100,
	.mcu_2_spdif_addr = 1134,
};

static struct sdma_driver_data sdma_imx6q = {
	.chnenbl0 = SDMA_CHNENBL0_IMX35,
	.num_events = 48,
	.script_addrs = &sdma_script_imx6q,
};

static struct sdma_script_start_addrs sdma_script_imx7d = {
	.ap_2_ap_addr = 644,
	.uart_2_mcu_addr = 819,
	.mcu_2_app_addr = 749,
	.uartsh_2_mcu_addr = 1034,
	.mcu_2_shp_addr = 962,
	.app_2_mcu_addr = 685,
	.shp_2_mcu_addr = 893,
	.spdif_2_mcu_addr = 1102,
	.mcu_2_spdif_addr = 1136,
};

static struct sdma_driver_data sdma_imx7d = {
	.chnenbl0 = SDMA_CHNENBL0_IMX35,
	.num_events = 48,
	.script_addrs = &sdma_script_imx7d,
};

static struct sdma_driver_data sdma_imx8mq = {
	.chnenbl0 = SDMA_CHNENBL0_IMX35,
	.num_events = 48,
	.script_addrs = &sdma_script_imx7d,
	.check_ratio = 1,
};

static const struct platform_device_id sdma_devtypes[] = {
	{
		.name = "imx25-sdma",
		.driver_data = (unsigned long)&sdma_imx25,
	}, {
		.name = "imx31-sdma",
		.driver_data = (unsigned long)&sdma_imx31,
	}, {
		.name = "imx35-sdma",
		.driver_data = (unsigned long)&sdma_imx35,
	}, {
		.name = "imx51-sdma",
		.driver_data = (unsigned long)&sdma_imx51,
	}, {
		.name = "imx53-sdma",
		.driver_data = (unsigned long)&sdma_imx53,
	}, {
		.name = "imx6q-sdma",
		.driver_data = (unsigned long)&sdma_imx6q,
	}, {
		.name = "imx7d-sdma",
		.driver_data = (unsigned long)&sdma_imx7d,
	}, {
		.name = "imx8mq-sdma",
		.driver_data = (unsigned long)&sdma_imx8mq,
	}, {
		/* sentinel */
	}
};
MODULE_DEVICE_TABLE(platform, sdma_devtypes);

static const struct of_device_id sdma_dt_ids[] = {
	{ .compatible = "fsl,imx6q-sdma", .data = &sdma_imx6q, },
	{ .compatible = "fsl,imx53-sdma", .data = &sdma_imx53, },
	{ .compatible = "fsl,imx51-sdma", .data = &sdma_imx51, },
	{ .compatible = "fsl,imx35-sdma", .data = &sdma_imx35, },
	{ .compatible = "fsl,imx31-sdma", .data = &sdma_imx31, },
	{ .compatible = "fsl,imx25-sdma", .data = &sdma_imx25, },
	{ .compatible = "fsl,imx7d-sdma", .data = &sdma_imx7d, },
	{ .compatible = "fsl,imx8mq-sdma", .data = &sdma_imx8mq, },
	{ /* sentinel */ }
};
MODULE_DEVICE_TABLE(of, sdma_dt_ids);

#define SDMA_H_CONFIG_DSPDMA	BIT(12) /* indicates if the DSPDMA is used */
#define SDMA_H_CONFIG_RTD_PINS	BIT(11) /* indicates if Real-Time Debug pins are enabled */
#define SDMA_H_CONFIG_ACR	BIT(4)  /* indicates if AHB freq /core freq = 2 or 1 */
#define SDMA_H_CONFIG_CSM	(3)       /* indicates which context switch mode is selected*/

static inline u32 chnenbl_ofs(struct sdma_engine *sdma, unsigned int event)
{
	u32 chnenbl0 = sdma->drvdata->chnenbl0;
	return chnenbl0 + event * 4;
}

static int sdma_config_ownership(struct sdma_channel *sdmac,
		bool event_override, bool mcu_override, bool dsp_override)
{
	struct sdma_engine *sdma = sdmac->sdma;
	int channel = sdmac->channel;
	unsigned long evt, mcu, dsp;

	if (event_override && mcu_override && dsp_override)
		return -EINVAL;

	evt = readl_relaxed(sdma->regs + SDMA_H_EVTOVR);
	mcu = readl_relaxed(sdma->regs + SDMA_H_HOSTOVR);
	dsp = readl_relaxed(sdma->regs + SDMA_H_DSPOVR);

	if (dsp_override)
		__clear_bit(channel, &dsp);
	else
		__set_bit(channel, &dsp);

	if (event_override)
		__clear_bit(channel, &evt);
	else
		__set_bit(channel, &evt);

	if (mcu_override)
		__clear_bit(channel, &mcu);
	else
		__set_bit(channel, &mcu);

	writel_relaxed(evt, sdma->regs + SDMA_H_EVTOVR);
	writel_relaxed(mcu, sdma->regs + SDMA_H_HOSTOVR);
	writel_relaxed(dsp, sdma->regs + SDMA_H_DSPOVR);

	return 0;
}

static void sdma_enable_channel(struct sdma_engine *sdma, int channel)
{
	writel(BIT(channel), sdma->regs + SDMA_H_START);
}

/*
 * sdma_run_channel0 - run a channel and wait till it's done
 */
static int sdma_run_channel0(struct sdma_engine *sdma)
{
	int ret;
	u32 reg;

	sdma_enable_channel(sdma, 0);

	ret = readl_relaxed_poll_timeout_atomic(sdma->regs + SDMA_H_STATSTOP,
						reg, !(reg & 1), 1, 500);
	if (ret)
		dev_err(sdma->dev, "Timeout waiting for CH0 ready\n");

	/* Set bits of CONFIG register with dynamic context switching */
	if (readl(sdma->regs + SDMA_H_CONFIG) == 0)
		writel_relaxed(SDMA_H_CONFIG_CSM, sdma->regs + SDMA_H_CONFIG);

	return ret;
}

static int sdma_load_script(struct sdma_engine *sdma, void *buf, int size,
		u32 address)
{
	struct sdma_buffer_descriptor *bd0 = sdma->bd0;
	void *buf_virt;
	dma_addr_t buf_phys;
	int ret;
	unsigned long flags;

	buf_virt = dma_alloc_coherent(NULL,
			size,
			&buf_phys, GFP_KERNEL);
	if (!buf_virt) {
		return -ENOMEM;
	}

	spin_lock_irqsave(&sdma->channel_0_lock, flags);

	bd0->mode.command = C0_SETPM;
	bd0->mode.status = BD_DONE | BD_WRAP | BD_EXTD;
	bd0->mode.count = size / 2;
	bd0->buffer_addr = buf_phys;
	bd0->ext_buffer_addr = address;

	memcpy(buf_virt, buf, size);

	ret = sdma_run_channel0(sdma);

	spin_unlock_irqrestore(&sdma->channel_0_lock, flags);

	dma_free_coherent(NULL, size, buf_virt, buf_phys);

	return ret;
}

static void sdma_event_enable(struct sdma_channel *sdmac, unsigned int event)
{
	struct sdma_engine *sdma = sdmac->sdma;
	int channel = sdmac->channel;
	unsigned long val;
	u32 chnenbl = chnenbl_ofs(sdma, event);

	val = readl_relaxed(sdma->regs + chnenbl);
	__set_bit(channel, &val);
	writel_relaxed(val, sdma->regs + chnenbl);
}

static void sdma_event_disable(struct sdma_channel *sdmac, unsigned int event)
{
	struct sdma_engine *sdma = sdmac->sdma;
	int channel = sdmac->channel;
	u32 chnenbl = chnenbl_ofs(sdma, event);
	unsigned long val;

	val = readl_relaxed(sdma->regs + chnenbl);
	__clear_bit(channel, &val);
	writel_relaxed(val, sdma->regs + chnenbl);
}

static struct sdma_desc *to_sdma_desc(struct dma_async_tx_descriptor *t)
{
	return container_of(t, struct sdma_desc, vd.tx);
}

static void sdma_start_desc(struct sdma_channel *sdmac)
{
	struct virt_dma_desc *vd = vchan_next_desc(&sdmac->vc);
	struct sdma_desc *desc;
	struct sdma_engine *sdma = sdmac->sdma;
	int channel = sdmac->channel;

	if (!vd) {
		sdmac->desc = NULL;
		return;
	}
	sdmac->desc = desc = to_sdma_desc(&vd->tx);
	/*
	 * Do not delete the node in desc_issued list in cyclic mode, otherwise
	 * the desc allocated will never be freed in vchan_dma_desc_free_list
	 */
	if (!(sdmac->flags & IMX_DMA_SG_LOOP))
		list_del(&vd->node);

	sdma->channel_control[channel].base_bd_ptr = desc->bd_phys;
	sdma->channel_control[channel].current_bd_ptr = desc->bd_phys;
	sdma_enable_channel(sdma, sdmac->channel);
}

static void sdma_update_channel_loop(struct sdma_channel *sdmac)
{
	struct sdma_buffer_descriptor *bd;
	int error = 0;
	enum dma_status	old_status = sdmac->status;

	/*
	 * loop mode. Iterate over descriptors, re-setup them and
	 * call callback function.
	 */
	while (sdmac->desc) {
		struct sdma_desc *desc = sdmac->desc;

		bd = &desc->bd[desc->buf_tail];

		if (bd->mode.status & BD_DONE)
			break;

		if (bd->mode.status & BD_RROR) {
			bd->mode.status &= ~BD_RROR;
			sdmac->status = DMA_ERROR;
			error = -EIO;
		}

	       /*
		* We use bd->mode.count to calculate the residue, since contains
		* the number of bytes present in the current buffer descriptor.
		*/

		desc->chn_real_count = bd->mode.count;
		bd->mode.status |= BD_DONE;
		bd->mode.count = desc->period_len;
		desc->buf_ptail = desc->buf_tail;
		desc->buf_tail = (desc->buf_tail + 1) % desc->num_bd;

		/*
		 * The callback is called from the interrupt context in order
		 * to reduce latency and to avoid the risk of altering the
		 * SDMA transaction status by the time the client tasklet is
		 * executed.
		 */
		spin_unlock(&sdmac->vc.lock);
		dmaengine_desc_get_callback_invoke(&desc->vd.tx, NULL);
		spin_lock(&sdmac->vc.lock);

		if (error)
			sdmac->status = old_status;
	}
}

static void mxc_sdma_handle_channel_normal(struct sdma_channel *data)
{
	struct sdma_channel *sdmac = (struct sdma_channel *) data;
	struct sdma_buffer_descriptor *bd;
	int i, error = 0;

	sdmac->desc->chn_real_count = 0;
	/*
	 * non loop mode. Iterate over all descriptors, collect
	 * errors and call callback function
	 */
	for (i = 0; i < sdmac->desc->num_bd; i++) {
		bd = &sdmac->desc->bd[i];

		 if (bd->mode.status & (BD_DONE | BD_RROR))
			error = -EIO;
		 sdmac->desc->chn_real_count += bd->mode.count;
	}

	if (error)
		sdmac->status = DMA_ERROR;
	else
		sdmac->status = DMA_COMPLETE;
}

static irqreturn_t sdma_int_handler(int irq, void *dev_id)
{
	struct sdma_engine *sdma = dev_id;
	unsigned long stat;

	stat = readl_relaxed(sdma->regs + SDMA_H_INTR);
	writel_relaxed(stat, sdma->regs + SDMA_H_INTR);
	/* channel 0 is special and not handled here, see run_channel0() */
	stat &= ~1;

	while (stat) {
		int channel = fls(stat) - 1;
		struct sdma_channel *sdmac = &sdma->channel[channel];
		struct sdma_desc *desc;

		spin_lock(&sdmac->vc.lock);
		desc = sdmac->desc;
		if (desc) {
			if (sdmac->flags & IMX_DMA_SG_LOOP) {
				sdma_update_channel_loop(sdmac);
			} else {
				mxc_sdma_handle_channel_normal(sdmac);
				vchan_cookie_complete(&desc->vd);
				sdma_start_desc(sdmac);
			}
		}

		spin_unlock(&sdmac->vc.lock);
		__clear_bit(channel, &stat);
	}

	return IRQ_HANDLED;
}

/*
 * sets the pc of SDMA script according to the peripheral type
 */
static void sdma_get_pc(struct sdma_channel *sdmac,
		enum sdma_peripheral_type peripheral_type)
{
	struct sdma_engine *sdma = sdmac->sdma;
	int per_2_emi = 0, emi_2_per = 0;
	/*
	 * These are needed once we start to support transfers between
	 * two peripherals or memory-to-memory transfers
	 */
	int per_2_per = 0, emi_2_emi = 0;

	sdmac->pc_from_device = 0;
	sdmac->pc_to_device = 0;
	sdmac->device_to_device = 0;
	sdmac->pc_to_pc = 0;

	switch (peripheral_type) {
	case IMX_DMATYPE_MEMORY:
		emi_2_emi = sdma->script_addrs->ap_2_ap_addr;
		break;
	case IMX_DMATYPE_DSP:
		emi_2_per = sdma->script_addrs->bp_2_ap_addr;
		per_2_emi = sdma->script_addrs->ap_2_bp_addr;
		break;
	case IMX_DMATYPE_FIRI:
		per_2_emi = sdma->script_addrs->firi_2_mcu_addr;
		emi_2_per = sdma->script_addrs->mcu_2_firi_addr;
		break;
	case IMX_DMATYPE_UART:
		per_2_emi = sdma->script_addrs->uart_2_mcu_addr;
		emi_2_per = sdma->script_addrs->mcu_2_app_addr;
		break;
	case IMX_DMATYPE_UART_SP:
		per_2_emi = sdma->script_addrs->uartsh_2_mcu_addr;
		emi_2_per = sdma->script_addrs->mcu_2_shp_addr;
		break;
	case IMX_DMATYPE_ATA:
		per_2_emi = sdma->script_addrs->ata_2_mcu_addr;
		emi_2_per = sdma->script_addrs->mcu_2_ata_addr;
		break;
	case IMX_DMATYPE_CSPI:
	case IMX_DMATYPE_EXT:
	case IMX_DMATYPE_SSI:
	case IMX_DMATYPE_SAI:
		per_2_emi = sdma->script_addrs->app_2_mcu_addr;
		emi_2_per = sdma->script_addrs->mcu_2_app_addr;
		break;
	case IMX_DMATYPE_SSI_DUAL:
		per_2_emi = sdma->script_addrs->ssish_2_mcu_addr;
		emi_2_per = sdma->script_addrs->mcu_2_ssish_addr;
		break;
	case IMX_DMATYPE_SSI_SP:
	case IMX_DMATYPE_MMC:
	case IMX_DMATYPE_SDHC:
	case IMX_DMATYPE_CSPI_SP:
	case IMX_DMATYPE_ESAI:
	case IMX_DMATYPE_MSHC_SP:
		per_2_emi = sdma->script_addrs->shp_2_mcu_addr;
		emi_2_per = sdma->script_addrs->mcu_2_shp_addr;
		break;
	case IMX_DMATYPE_ASRC:
		per_2_emi = sdma->script_addrs->asrc_2_mcu_addr;
		emi_2_per = sdma->script_addrs->asrc_2_mcu_addr;
		per_2_per = sdma->script_addrs->per_2_per_addr;
		break;
	case IMX_DMATYPE_ASRC_SP:
		per_2_emi = sdma->script_addrs->shp_2_mcu_addr;
		emi_2_per = sdma->script_addrs->mcu_2_shp_addr;
		per_2_per = sdma->script_addrs->per_2_per_addr;
		break;
	case IMX_DMATYPE_MSHC:
		per_2_emi = sdma->script_addrs->mshc_2_mcu_addr;
		emi_2_per = sdma->script_addrs->mcu_2_mshc_addr;
		break;
	case IMX_DMATYPE_CCM:
		per_2_emi = sdma->script_addrs->dptc_dvfs_addr;
		break;
	case IMX_DMATYPE_SPDIF:
		per_2_emi = sdma->script_addrs->spdif_2_mcu_addr;
		emi_2_per = sdma->script_addrs->mcu_2_spdif_addr;
		break;
	case IMX_DMATYPE_IPU_MEMORY:
		emi_2_per = sdma->script_addrs->ext_mem_2_ipu_addr;
		break;
	default:
		break;
	}

	sdmac->pc_from_device = per_2_emi;
	sdmac->pc_to_device = emi_2_per;
	sdmac->device_to_device = per_2_per;
	sdmac->pc_to_pc = emi_2_emi;
}

static int sdma_load_context(struct sdma_channel *sdmac)
{
	struct sdma_engine *sdma = sdmac->sdma;
	int channel = sdmac->channel;
	int load_address;
	struct sdma_context_data *context = sdma->context;
	struct sdma_buffer_descriptor *bd0 = sdma->bd0;
	int ret;
	unsigned long flags;

	if (sdmac->direction == DMA_DEV_TO_MEM)
		load_address = sdmac->pc_from_device;
	else if (sdmac->direction == DMA_DEV_TO_DEV)
		load_address = sdmac->device_to_device;
	else if (sdmac->direction == DMA_MEM_TO_MEM)
		load_address = sdmac->pc_to_pc;
	else
		load_address = sdmac->pc_to_device;

	if (load_address < 0)
		return load_address;

	dev_dbg(sdma->dev, "load_address = %d\n", load_address);
	dev_dbg(sdma->dev, "wml = 0x%08x\n", (u32)sdmac->watermark_level);
	dev_dbg(sdma->dev, "shp_addr = 0x%08x\n", sdmac->shp_addr);
	dev_dbg(sdma->dev, "per_addr = 0x%08x\n", sdmac->per_addr);
	dev_dbg(sdma->dev, "event_mask0 = 0x%08x\n", (u32)sdmac->event_mask[0]);
	dev_dbg(sdma->dev, "event_mask1 = 0x%08x\n", (u32)sdmac->event_mask[1]);

	spin_lock_irqsave(&sdma->channel_0_lock, flags);

	memset(context, 0, sizeof(*context));
	context->channel_state.pc = load_address;

	/* Send by context the event mask,base address for peripheral
	 * and watermark level
	 */
	context->gReg[0] = sdmac->event_mask[1];
	context->gReg[1] = sdmac->event_mask[0];
	context->gReg[2] = sdmac->per_addr;
	context->gReg[6] = sdmac->shp_addr;
	context->gReg[7] = sdmac->watermark_level;

	bd0->mode.command = C0_SETDM;
	bd0->mode.status = BD_DONE | BD_WRAP | BD_EXTD;
	bd0->mode.count = sizeof(*context) / 4;
	bd0->buffer_addr = sdma->context_phys;
	bd0->ext_buffer_addr = 2048 + (sizeof(*context) / 4) * channel;
	ret = sdma_run_channel0(sdma);

	spin_unlock_irqrestore(&sdma->channel_0_lock, flags);

	return ret;
}

static struct sdma_channel *to_sdma_chan(struct dma_chan *chan)
{
	return container_of(chan, struct sdma_channel, vc.chan);
}

static int sdma_disable_channel(struct dma_chan *chan)
{
	struct sdma_channel *sdmac = to_sdma_chan(chan);
	struct sdma_engine *sdma = sdmac->sdma;
	int channel = sdmac->channel;

	writel_relaxed(BIT(channel), sdma->regs + SDMA_H_STATSTOP);
	sdmac->status = DMA_ERROR;

	return 0;
}
static void sdma_channel_terminate_work(struct work_struct *work)
{
	struct sdma_channel *sdmac = container_of(work, struct sdma_channel,
						  terminate_worker);
	unsigned long flags;
	LIST_HEAD(head);

	/*
	 * According to NXP R&D team a delay of one BD SDMA cost time
	 * (maximum is 1ms) should be added after disable of the channel
	 * bit, to ensure SDMA core has really been stopped after SDMA
	 * clients call .device_terminate_all.
	 */
	usleep_range(1000, 2000);

	spin_lock_irqsave(&sdmac->vc.lock, flags);
	vchan_get_all_descriptors(&sdmac->vc, &head);
	sdmac->desc = NULL;
	spin_unlock_irqrestore(&sdmac->vc.lock, flags);
	vchan_dma_desc_free_list(&sdmac->vc, &head);
}

static int sdma_disable_channel_async(struct dma_chan *chan)
{
	struct sdma_channel *sdmac = to_sdma_chan(chan);

	sdma_disable_channel(chan);

	if (sdmac->desc)
		schedule_work(&sdmac->terminate_worker);

	return 0;
}

static void sdma_channel_synchronize(struct dma_chan *chan)
{
	struct sdma_channel *sdmac = to_sdma_chan(chan);

	vchan_synchronize(&sdmac->vc);

	flush_work(&sdmac->terminate_worker);
}

static void sdma_set_watermarklevel_for_p2p(struct sdma_channel *sdmac)
{
	struct sdma_engine *sdma = sdmac->sdma;

	int lwml = sdmac->watermark_level & SDMA_WATERMARK_LEVEL_LWML;
	int hwml = (sdmac->watermark_level & SDMA_WATERMARK_LEVEL_HWML) >> 16;

	set_bit(sdmac->event_id0 % 32, &sdmac->event_mask[1]);
	set_bit(sdmac->event_id1 % 32, &sdmac->event_mask[0]);

	if (sdmac->event_id0 > 31)
		sdmac->watermark_level |= SDMA_WATERMARK_LEVEL_LWE;

	if (sdmac->event_id1 > 31)
		sdmac->watermark_level |= SDMA_WATERMARK_LEVEL_HWE;

	/*
	 * If LWML(src_maxburst) > HWML(dst_maxburst), we need
	 * swap LWML and HWML of INFO(A.3.2.5.1), also need swap
	 * r0(event_mask[1]) and r1(event_mask[0]).
	 */
	if (lwml > hwml) {
		sdmac->watermark_level &= ~(SDMA_WATERMARK_LEVEL_LWML |
						SDMA_WATERMARK_LEVEL_HWML);
		sdmac->watermark_level |= hwml;
		sdmac->watermark_level |= lwml << 16;
		swap(sdmac->event_mask[0], sdmac->event_mask[1]);
	}

	if (sdmac->per_address2 >= sdma->spba_start_addr &&
			sdmac->per_address2 <= sdma->spba_end_addr)
		sdmac->watermark_level |= SDMA_WATERMARK_LEVEL_SP;

	if (sdmac->per_address >= sdma->spba_start_addr &&
			sdmac->per_address <= sdma->spba_end_addr)
		sdmac->watermark_level |= SDMA_WATERMARK_LEVEL_DP;

	sdmac->watermark_level |= SDMA_WATERMARK_LEVEL_CONT;
}

static int sdma_config_channel(struct dma_chan *chan)
{
	struct sdma_channel *sdmac = to_sdma_chan(chan);
	int ret;

	sdma_disable_channel(chan);

	sdmac->event_mask[0] = 0;
	sdmac->event_mask[1] = 0;
	sdmac->shp_addr = 0;
	sdmac->per_addr = 0;

	if (sdmac->event_id0) {
		if (sdmac->event_id0 >= sdmac->sdma->drvdata->num_events)
			return -EINVAL;
		sdma_event_enable(sdmac, sdmac->event_id0);
	}

	if (sdmac->event_id1) {
		if (sdmac->event_id1 >= sdmac->sdma->drvdata->num_events)
			return -EINVAL;
		sdma_event_enable(sdmac, sdmac->event_id1);
	}

	switch (sdmac->peripheral_type) {
	case IMX_DMATYPE_DSP:
		sdma_config_ownership(sdmac, false, true, true);
		break;
	case IMX_DMATYPE_MEMORY:
		sdma_config_ownership(sdmac, false, true, false);
		break;
	default:
		sdma_config_ownership(sdmac, true, true, false);
		break;
	}

	sdma_get_pc(sdmac, sdmac->peripheral_type);

	if ((sdmac->peripheral_type != IMX_DMATYPE_MEMORY) &&
			(sdmac->peripheral_type != IMX_DMATYPE_DSP)) {
		/* Handle multiple event channels differently */
		if (sdmac->event_id1) {
			if (sdmac->peripheral_type == IMX_DMATYPE_ASRC_SP ||
			    sdmac->peripheral_type == IMX_DMATYPE_ASRC)
				sdma_set_watermarklevel_for_p2p(sdmac);
		} else
			__set_bit(sdmac->event_id0, sdmac->event_mask);

		/* Address */
		sdmac->shp_addr = sdmac->per_address;
		sdmac->per_addr = sdmac->per_address2;
	} else {
		sdmac->watermark_level = 0; /* FIXME: M3_BASE_ADDRESS */
	}

	ret = sdma_load_context(sdmac);

	return ret;
}

static int sdma_set_channel_priority(struct sdma_channel *sdmac,
		unsigned int priority)
{
	struct sdma_engine *sdma = sdmac->sdma;
	int channel = sdmac->channel;

	if (priority < MXC_SDMA_MIN_PRIORITY
	    || priority > MXC_SDMA_MAX_PRIORITY) {
		return -EINVAL;
	}

	writel_relaxed(priority, sdma->regs + SDMA_CHNPRI_0 + 4 * channel);

	return 0;
}

static int sdma_request_channel0(struct sdma_engine *sdma)
{
	int ret = -EBUSY;

	sdma->bd0 = dma_zalloc_coherent(NULL, PAGE_SIZE, &sdma->bd0_phys,
					GFP_NOWAIT);
	if (!sdma->bd0) {
		ret = -ENOMEM;
		goto out;
	}

	sdma->channel_control[0].base_bd_ptr = sdma->bd0_phys;
	sdma->channel_control[0].current_bd_ptr = sdma->bd0_phys;

	sdma_set_channel_priority(&sdma->channel[0], MXC_SDMA_DEFAULT_PRIORITY);
	return 0;
out:

	return ret;
}


static int sdma_alloc_bd(struct sdma_desc *desc)
{
	u32 bd_size = desc->num_bd * sizeof(struct sdma_buffer_descriptor);
	int ret = 0;

	desc->bd = dma_zalloc_coherent(NULL, bd_size, &desc->bd_phys,
					GFP_NOWAIT);
	if (!desc->bd) {
		ret = -ENOMEM;
		goto out;
	}
out:
	return ret;
}

static void sdma_free_bd(struct sdma_desc *desc)
{
	u32 bd_size = desc->num_bd * sizeof(struct sdma_buffer_descriptor);

	dma_free_coherent(NULL, bd_size, desc->bd, desc->bd_phys);
}

static void sdma_desc_free(struct virt_dma_desc *vd)
{
	struct sdma_desc *desc = container_of(vd, struct sdma_desc, vd);

	sdma_free_bd(desc);
	kfree(desc);
}

static int sdma_alloc_chan_resources(struct dma_chan *chan)
{
	struct sdma_channel *sdmac = to_sdma_chan(chan);
	struct imx_dma_data *data = chan->private;
	struct imx_dma_data mem_data;
	int prio, ret;

	/*
	 * MEMCPY may never setup chan->private by filter function such as
	 * dmatest, thus create 'struct imx_dma_data mem_data' for this case.
	 * Please note in any other slave case, you have to setup chan->private
	 * with 'struct imx_dma_data' in your own filter function if you want to
	 * request dma channel by dma_request_channel() rather than
	 * dma_request_slave_channel(). Othwise, 'MEMCPY in case?' will appear
	 * to warn you to correct your filter function.
	 */
	if (!data) {
		dev_dbg(sdmac->sdma->dev, "MEMCPY in case?\n");
		mem_data.priority = 2;
		mem_data.peripheral_type = IMX_DMATYPE_MEMORY;
		mem_data.dma_request = 0;
		mem_data.dma_request2 = 0;
		data = &mem_data;

		sdma_get_pc(sdmac, IMX_DMATYPE_MEMORY);
	}

	switch (data->priority) {
	case DMA_PRIO_HIGH:
		prio = 3;
		break;
	case DMA_PRIO_MEDIUM:
		prio = 2;
		break;
	case DMA_PRIO_LOW:
	default:
		prio = 1;
		break;
	}

	sdmac->peripheral_type = data->peripheral_type;
	sdmac->event_id0 = data->dma_request;
	sdmac->event_id1 = data->dma_request2;

	ret = clk_enable(sdmac->sdma->clk_ipg);
	if (ret)
		return ret;
	ret = clk_enable(sdmac->sdma->clk_ahb);
	if (ret)
		goto disable_clk_ipg;

	ret = sdma_set_channel_priority(sdmac, prio);
	if (ret)
		goto disable_clk_ahb;

	return 0;

disable_clk_ahb:
	clk_disable(sdmac->sdma->clk_ahb);
disable_clk_ipg:
	clk_disable(sdmac->sdma->clk_ipg);
	return ret;
}

static void sdma_free_chan_resources(struct dma_chan *chan)
{
	struct sdma_channel *sdmac = to_sdma_chan(chan);
	struct sdma_engine *sdma = sdmac->sdma;

	sdma_disable_channel_async(chan);

	sdma_channel_synchronize(chan);

	if (sdmac->event_id0)
		sdma_event_disable(sdmac, sdmac->event_id0);
	if (sdmac->event_id1)
		sdma_event_disable(sdmac, sdmac->event_id1);

	sdmac->event_id0 = 0;
	sdmac->event_id1 = 0;

	sdma_set_channel_priority(sdmac, 0);

	clk_disable(sdma->clk_ipg);
	clk_disable(sdma->clk_ahb);
}

static struct sdma_desc *sdma_transfer_init(struct sdma_channel *sdmac,
				enum dma_transfer_direction direction, u32 bds)
{
	struct sdma_desc *desc;

	desc = kzalloc((sizeof(*desc)), GFP_NOWAIT);
	if (!desc)
		goto err_out;

	sdmac->status = DMA_IN_PROGRESS;
	sdmac->direction = direction;
	sdmac->flags = 0;

	desc->chn_count = 0;
	desc->chn_real_count = 0;
	desc->buf_tail = 0;
	desc->buf_ptail = 0;
	desc->sdmac = sdmac;
	desc->num_bd = bds;

	if (sdma_alloc_bd(desc))
		goto err_desc_out;

	/* No slave_config called in MEMCPY case, so do here */
	if (direction == DMA_MEM_TO_MEM)
		sdma_config_ownership(sdmac, false, true, false);

	if (sdma_load_context(sdmac))
		goto err_desc_out;

	return desc;

err_desc_out:
	kfree(desc);
err_out:
	return NULL;
}

static struct dma_async_tx_descriptor *sdma_prep_memcpy(
		struct dma_chan *chan, dma_addr_t dma_dst,
		dma_addr_t dma_src, size_t len, unsigned long flags)
{
	struct sdma_channel *sdmac = to_sdma_chan(chan);
	struct sdma_engine *sdma = sdmac->sdma;
	int channel = sdmac->channel;
	size_t count;
	int i = 0, param;
	struct sdma_buffer_descriptor *bd;
	struct sdma_desc *desc;

	if (!chan || !len)
		return NULL;

	dev_dbg(sdma->dev, "memcpy: %pad->%pad, len=%zu, channel=%d.\n",
		&dma_src, &dma_dst, len, channel);

	desc = sdma_transfer_init(sdmac, DMA_MEM_TO_MEM,
					len / SDMA_BD_MAX_CNT + 1);
	if (!desc)
		return NULL;

	do {
		count = min_t(size_t, len, SDMA_BD_MAX_CNT);
		bd = &desc->bd[i];
		bd->buffer_addr = dma_src;
		bd->ext_buffer_addr = dma_dst;
		bd->mode.count = count;
		desc->chn_count += count;
		bd->mode.command = 0;

		dma_src += count;
		dma_dst += count;
		len -= count;
		i++;

		param = BD_DONE | BD_EXTD | BD_CONT;
		/* last bd */
		if (!len) {
			param |= BD_INTR;
			param |= BD_LAST;
			param &= ~BD_CONT;
		}

		dev_dbg(sdma->dev, "entry %d: count: %zd dma: 0x%x %s%s\n",
				i, count, bd->buffer_addr,
				param & BD_WRAP ? "wrap" : "",
				param & BD_INTR ? " intr" : "");

		bd->mode.status = param;
	} while (len);

	return vchan_tx_prep(&sdmac->vc, &desc->vd, flags);
}

static struct dma_async_tx_descriptor *sdma_prep_slave_sg(
		struct dma_chan *chan, struct scatterlist *sgl,
		unsigned int sg_len, enum dma_transfer_direction direction,
		unsigned long flags, void *context)
{
	struct sdma_channel *sdmac = to_sdma_chan(chan);
	struct sdma_engine *sdma = sdmac->sdma;
	int i, count;
	int channel = sdmac->channel;
	struct scatterlist *sg;
	struct sdma_desc *desc;

	desc = sdma_transfer_init(sdmac, direction, sg_len);
	if (!desc)
		goto err_out;

	dev_dbg(sdma->dev, "setting up %d entries for channel %d.\n",
			sg_len, channel);

	for_each_sg(sgl, sg, sg_len, i) {
		struct sdma_buffer_descriptor *bd = &desc->bd[i];
		int param;

		bd->buffer_addr = sg->dma_address;

		count = sg_dma_len(sg);

		if (count > SDMA_BD_MAX_CNT) {
			dev_err(sdma->dev, "SDMA channel %d: maximum bytes for sg entry exceeded: %d > %d\n",
					channel, count, SDMA_BD_MAX_CNT);
			goto err_bd_out;
		}

		bd->mode.count = count;
		desc->chn_count += count;

		if (sdmac->word_size > DMA_SLAVE_BUSWIDTH_4_BYTES)
			goto err_bd_out;

		switch (sdmac->word_size) {
		case DMA_SLAVE_BUSWIDTH_4_BYTES:
			bd->mode.command = 0;
			if (count & 3 || sg->dma_address & 3)
				goto err_bd_out;
			break;
		case DMA_SLAVE_BUSWIDTH_2_BYTES:
			bd->mode.command = 2;
			if (count & 1 || sg->dma_address & 1)
				goto err_bd_out;
			break;
		case DMA_SLAVE_BUSWIDTH_1_BYTE:
			bd->mode.command = 1;
			break;
		default:
			goto err_bd_out;
		}

		param = BD_DONE | BD_EXTD | BD_CONT;

		if (i + 1 == sg_len) {
			param |= BD_INTR;
			param |= BD_LAST;
			param &= ~BD_CONT;
		}

		dev_dbg(sdma->dev, "entry %d: count: %d dma: %#llx %s%s\n",
				i, count, (u64)sg->dma_address,
				param & BD_WRAP ? "wrap" : "",
				param & BD_INTR ? " intr" : "");

		bd->mode.status = param;
	}

	return vchan_tx_prep(&sdmac->vc, &desc->vd, flags);
err_bd_out:
	sdma_free_bd(desc);
	kfree(desc);
err_out:
	sdmac->status = DMA_ERROR;
	return NULL;
}

static struct dma_async_tx_descriptor *sdma_prep_dma_cyclic(
		struct dma_chan *chan, dma_addr_t dma_addr, size_t buf_len,
		size_t period_len, enum dma_transfer_direction direction,
		unsigned long flags)
{
	struct sdma_channel *sdmac = to_sdma_chan(chan);
	struct sdma_engine *sdma = sdmac->sdma;
	int num_periods = buf_len / period_len;
	int channel = sdmac->channel;
	int i = 0, buf = 0;
	struct sdma_desc *desc;

	dev_dbg(sdma->dev, "%s channel: %d\n", __func__, channel);

	desc = sdma_transfer_init(sdmac, direction, num_periods);
	if (!desc)
		goto err_out;

	desc->period_len = period_len;

	sdmac->flags |= IMX_DMA_SG_LOOP;

	if (period_len > SDMA_BD_MAX_CNT) {
		dev_err(sdma->dev, "SDMA channel %d: maximum period size exceeded: %zu > %d\n",
				channel, period_len, SDMA_BD_MAX_CNT);
		goto err_bd_out;
	}

	while (buf < buf_len) {
		struct sdma_buffer_descriptor *bd = &desc->bd[i];
		int param;

		bd->buffer_addr = dma_addr;

		bd->mode.count = period_len;

		if (sdmac->word_size > DMA_SLAVE_BUSWIDTH_4_BYTES)
			goto err_bd_out;
		if (sdmac->word_size == DMA_SLAVE_BUSWIDTH_4_BYTES)
			bd->mode.command = 0;
		else
			bd->mode.command = sdmac->word_size;

		param = BD_DONE | BD_EXTD | BD_CONT | BD_INTR;
		if (i + 1 == num_periods)
			param |= BD_WRAP;

		dev_dbg(sdma->dev, "entry %d: count: %zu dma: %#llx %s%s\n",
				i, period_len, (u64)dma_addr,
				param & BD_WRAP ? "wrap" : "",
				param & BD_INTR ? " intr" : "");

		bd->mode.status = param;

		dma_addr += period_len;
		buf += period_len;

		i++;
	}

	return vchan_tx_prep(&sdmac->vc, &desc->vd, flags);
err_bd_out:
	sdma_free_bd(desc);
	kfree(desc);
err_out:
	sdmac->status = DMA_ERROR;
	return NULL;
}

static int sdma_config(struct dma_chan *chan,
		       struct dma_slave_config *dmaengine_cfg)
{
	struct sdma_channel *sdmac = to_sdma_chan(chan);

	if (dmaengine_cfg->direction == DMA_DEV_TO_MEM) {
		sdmac->per_address = dmaengine_cfg->src_addr;
		sdmac->watermark_level = dmaengine_cfg->src_maxburst *
			dmaengine_cfg->src_addr_width;
		sdmac->word_size = dmaengine_cfg->src_addr_width;
	} else if (dmaengine_cfg->direction == DMA_DEV_TO_DEV) {
		sdmac->per_address2 = dmaengine_cfg->src_addr;
		sdmac->per_address = dmaengine_cfg->dst_addr;
		sdmac->watermark_level = dmaengine_cfg->src_maxburst &
			SDMA_WATERMARK_LEVEL_LWML;
		sdmac->watermark_level |= (dmaengine_cfg->dst_maxburst << 16) &
			SDMA_WATERMARK_LEVEL_HWML;
		sdmac->word_size = dmaengine_cfg->dst_addr_width;
	} else {
		sdmac->per_address = dmaengine_cfg->dst_addr;
		sdmac->watermark_level = dmaengine_cfg->dst_maxburst *
			dmaengine_cfg->dst_addr_width;
		sdmac->word_size = dmaengine_cfg->dst_addr_width;
	}
	sdmac->direction = dmaengine_cfg->direction;
	return sdma_config_channel(chan);
}

static enum dma_status sdma_tx_status(struct dma_chan *chan,
				      dma_cookie_t cookie,
				      struct dma_tx_state *txstate)
{
	struct sdma_channel *sdmac = to_sdma_chan(chan);
	struct sdma_desc *desc;
	u32 residue;
	struct virt_dma_desc *vd;
	enum dma_status ret;
	unsigned long flags;

	ret = dma_cookie_status(chan, cookie, txstate);
	if (ret == DMA_COMPLETE || !txstate)
		return ret;

	spin_lock_irqsave(&sdmac->vc.lock, flags);
	vd = vchan_find_desc(&sdmac->vc, cookie);
	if (vd) {
		desc = to_sdma_desc(&vd->tx);
		if (sdmac->flags & IMX_DMA_SG_LOOP)
			residue = (desc->num_bd - desc->buf_ptail) *
				desc->period_len - desc->chn_real_count;
		else
			residue = desc->chn_count - desc->chn_real_count;
	} else if (sdmac->desc && sdmac->desc->vd.tx.cookie == cookie) {
		residue = sdmac->desc->chn_count - sdmac->desc->chn_real_count;
	} else {
		residue = 0;
	}
	spin_unlock_irqrestore(&sdmac->vc.lock, flags);

	dma_set_tx_state(txstate, chan->completed_cookie, chan->cookie,
			 residue);

	return sdmac->status;
}

static void sdma_issue_pending(struct dma_chan *chan)
{
	struct sdma_channel *sdmac = to_sdma_chan(chan);
	unsigned long flags;

	spin_lock_irqsave(&sdmac->vc.lock, flags);
	if (vchan_issue_pending(&sdmac->vc) && !sdmac->desc)
		sdma_start_desc(sdmac);
	spin_unlock_irqrestore(&sdmac->vc.lock, flags);
}

#define SDMA_SCRIPT_ADDRS_ARRAY_SIZE_V1	34
#define SDMA_SCRIPT_ADDRS_ARRAY_SIZE_V2	38
#define SDMA_SCRIPT_ADDRS_ARRAY_SIZE_V3	41
#define SDMA_SCRIPT_ADDRS_ARRAY_SIZE_V4	42

static void sdma_add_scripts(struct sdma_engine *sdma,
		const struct sdma_script_start_addrs *addr)
{
	s32 *addr_arr = (u32 *)addr;
	s32 *saddr_arr = (u32 *)sdma->script_addrs;
	int i;

	/* use the default firmware in ROM if missing external firmware */
	if (!sdma->script_number)
		sdma->script_number = SDMA_SCRIPT_ADDRS_ARRAY_SIZE_V1;

	for (i = 0; i < sdma->script_number; i++)
		if (addr_arr[i] > 0)
			saddr_arr[i] = addr_arr[i];
}

static void sdma_load_firmware(const struct firmware *fw, void *context)
{
	struct sdma_engine *sdma = context;
	const struct sdma_firmware_header *header;
	const struct sdma_script_start_addrs *addr;
	unsigned short *ram_code;

	if (!fw) {
		dev_info(sdma->dev, "external firmware not found, using ROM firmware\n");
		/* In this case we just use the ROM firmware. */
		return;
	}

	if (fw->size < sizeof(*header))
		goto err_firmware;

	header = (struct sdma_firmware_header *)fw->data;

	if (header->magic != SDMA_FIRMWARE_MAGIC)
		goto err_firmware;
	if (header->ram_code_start + header->ram_code_size > fw->size)
		goto err_firmware;
	switch (header->version_major) {
	case 1:
		sdma->script_number = SDMA_SCRIPT_ADDRS_ARRAY_SIZE_V1;
		break;
	case 2:
		sdma->script_number = SDMA_SCRIPT_ADDRS_ARRAY_SIZE_V2;
		break;
	case 3:
		sdma->script_number = SDMA_SCRIPT_ADDRS_ARRAY_SIZE_V3;
		break;
	case 4:
		sdma->script_number = SDMA_SCRIPT_ADDRS_ARRAY_SIZE_V4;
		break;
	default:
		dev_err(sdma->dev, "unknown firmware version\n");
		goto err_firmware;
	}

	addr = (void *)header + header->script_addrs_start;
	ram_code = (void *)header + header->ram_code_start;

	clk_enable(sdma->clk_ipg);
	clk_enable(sdma->clk_ahb);
	/* download the RAM image for SDMA */
	sdma_load_script(sdma, ram_code,
			header->ram_code_size,
			addr->ram_code_start_addr);
	clk_disable(sdma->clk_ipg);
	clk_disable(sdma->clk_ahb);

	sdma_add_scripts(sdma, addr);

	dev_info(sdma->dev, "loaded firmware %d.%d\n",
			header->version_major,
			header->version_minor);

err_firmware:
	release_firmware(fw);
}

#define EVENT_REMAP_CELLS 3

static int sdma_event_remap(struct sdma_engine *sdma)
{
	struct device_node *np = sdma->dev->of_node;
	struct device_node *gpr_np = of_parse_phandle(np, "gpr", 0);
	struct property *event_remap;
	struct regmap *gpr;
	char propname[] = "fsl,sdma-event-remap";
	u32 reg, val, shift, num_map, i;
	int ret = 0;

	if (IS_ERR(np) || IS_ERR(gpr_np))
		goto out;

	event_remap = of_find_property(np, propname, NULL);
	num_map = event_remap ? (event_remap->length / sizeof(u32)) : 0;
	if (!num_map) {
		dev_dbg(sdma->dev, "no event needs to be remapped\n");
		goto out;
	} else if (num_map % EVENT_REMAP_CELLS) {
		dev_err(sdma->dev, "the property %s must modulo %d\n",
				propname, EVENT_REMAP_CELLS);
		ret = -EINVAL;
		goto out;
	}

	gpr = syscon_node_to_regmap(gpr_np);
	if (IS_ERR(gpr)) {
		dev_err(sdma->dev, "failed to get gpr regmap\n");
		ret = PTR_ERR(gpr);
		goto out;
	}

	for (i = 0; i < num_map; i += EVENT_REMAP_CELLS) {
		ret = of_property_read_u32_index(np, propname, i, &reg);
		if (ret) {
			dev_err(sdma->dev, "failed to read property %s index %d\n",
					propname, i);
			goto out;
		}

		ret = of_property_read_u32_index(np, propname, i + 1, &shift);
		if (ret) {
			dev_err(sdma->dev, "failed to read property %s index %d\n",
					propname, i + 1);
			goto out;
		}

		ret = of_property_read_u32_index(np, propname, i + 2, &val);
		if (ret) {
			dev_err(sdma->dev, "failed to read property %s index %d\n",
					propname, i + 2);
			goto out;
		}

		regmap_update_bits(gpr, reg, BIT(shift), val << shift);
	}

out:
	if (!IS_ERR(gpr_np))
		of_node_put(gpr_np);

	return ret;
}

static int sdma_get_firmware(struct sdma_engine *sdma,
		const char *fw_name)
{
	int ret;

	ret = request_firmware_nowait(THIS_MODULE,
			FW_ACTION_HOTPLUG, fw_name, sdma->dev,
			GFP_KERNEL, sdma, sdma_load_firmware);

	return ret;
}

static int sdma_init(struct sdma_engine *sdma)
{
	int i, ret;
	dma_addr_t ccb_phys;

	ret = clk_enable(sdma->clk_ipg);
	if (ret)
		return ret;
	ret = clk_enable(sdma->clk_ahb);
	if (ret)
		goto disable_clk_ipg;

<<<<<<< HEAD
=======
	if (sdma->drvdata->check_ratio &&
	    (clk_get_rate(sdma->clk_ahb) == clk_get_rate(sdma->clk_ipg)))
		sdma->clk_ratio = 1;

>>>>>>> 407d19ab
	/* Be sure SDMA has not started yet */
	writel_relaxed(0, sdma->regs + SDMA_H_C0PTR);

	sdma->channel_control = dma_alloc_coherent(NULL,
			MAX_DMA_CHANNELS * sizeof (struct sdma_channel_control) +
			sizeof(struct sdma_context_data),
			&ccb_phys, GFP_KERNEL);

	if (!sdma->channel_control) {
		ret = -ENOMEM;
		goto err_dma_alloc;
	}

	sdma->context = (void *)sdma->channel_control +
		MAX_DMA_CHANNELS * sizeof (struct sdma_channel_control);
	sdma->context_phys = ccb_phys +
		MAX_DMA_CHANNELS * sizeof (struct sdma_channel_control);

	/* Zero-out the CCB structures array just allocated */
	memset(sdma->channel_control, 0,
			MAX_DMA_CHANNELS * sizeof (struct sdma_channel_control));

	/* disable all channels */
	for (i = 0; i < sdma->drvdata->num_events; i++)
		writel_relaxed(0, sdma->regs + chnenbl_ofs(sdma, i));

	/* All channels have priority 0 */
	for (i = 0; i < MAX_DMA_CHANNELS; i++)
		writel_relaxed(0, sdma->regs + SDMA_CHNPRI_0 + i * 4);

	ret = sdma_request_channel0(sdma);
	if (ret)
		goto err_dma_alloc;

	sdma_config_ownership(&sdma->channel[0], false, true, false);

	/* Set Command Channel (Channel Zero) */
	writel_relaxed(0x4050, sdma->regs + SDMA_CHN0ADDR);

	/* Set bits of CONFIG register but with static context switching */
	/* FIXME: Check whether to set ACR bit depending on clock ratios */
	writel_relaxed(0, sdma->regs + SDMA_H_CONFIG);

	writel_relaxed(ccb_phys, sdma->regs + SDMA_H_C0PTR);

	/* Initializes channel's priorities */
	sdma_set_channel_priority(&sdma->channel[0], 7);

	clk_disable(sdma->clk_ipg);
	clk_disable(sdma->clk_ahb);

	return 0;

err_dma_alloc:
	clk_disable(sdma->clk_ahb);
disable_clk_ipg:
	clk_disable(sdma->clk_ipg);
	dev_err(sdma->dev, "initialisation failed with %d\n", ret);
	return ret;
}

static bool sdma_filter_fn(struct dma_chan *chan, void *fn_param)
{
	struct sdma_channel *sdmac = to_sdma_chan(chan);
	struct imx_dma_data *data = fn_param;

	if (!imx_dma_is_general_purpose(chan))
		return false;

	sdmac->data = *data;
	chan->private = &sdmac->data;

	return true;
}

static struct dma_chan *sdma_xlate(struct of_phandle_args *dma_spec,
				   struct of_dma *ofdma)
{
	struct sdma_engine *sdma = ofdma->of_dma_data;
	dma_cap_mask_t mask = sdma->dma_device.cap_mask;
	struct imx_dma_data data;

	if (dma_spec->args_count != 3)
		return NULL;

	data.dma_request = dma_spec->args[0];
	data.peripheral_type = dma_spec->args[1];
	data.priority = dma_spec->args[2];
	/*
	 * init dma_request2 to zero, which is not used by the dts.
	 * For P2P, dma_request2 is init from dma_request_channel(),
	 * chan->private will point to the imx_dma_data, and in
	 * device_alloc_chan_resources(), imx_dma_data.dma_request2 will
	 * be set to sdmac->event_id1.
	 */
	data.dma_request2 = 0;

	return dma_request_channel(mask, sdma_filter_fn, &data);
}

static int sdma_probe(struct platform_device *pdev)
{
	const struct of_device_id *of_id =
			of_match_device(sdma_dt_ids, &pdev->dev);
	struct device_node *np = pdev->dev.of_node;
	struct device_node *spba_bus;
	const char *fw_name;
	int ret;
	int irq;
	struct resource *iores;
	struct resource spba_res;
	struct sdma_platform_data *pdata = dev_get_platdata(&pdev->dev);
	int i;
	struct sdma_engine *sdma;
	s32 *saddr_arr;
	const struct sdma_driver_data *drvdata = NULL;

	if (of_id)
		drvdata = of_id->data;
	else if (pdev->id_entry)
		drvdata = (void *)pdev->id_entry->driver_data;

	if (!drvdata) {
		dev_err(&pdev->dev, "unable to find driver data\n");
		return -EINVAL;
	}

	ret = dma_coerce_mask_and_coherent(&pdev->dev, DMA_BIT_MASK(32));
	if (ret)
		return ret;

	sdma = devm_kzalloc(&pdev->dev, sizeof(*sdma), GFP_KERNEL);
	if (!sdma)
		return -ENOMEM;

	spin_lock_init(&sdma->channel_0_lock);

	sdma->dev = &pdev->dev;
	sdma->drvdata = drvdata;

	irq = platform_get_irq(pdev, 0);
	if (irq < 0)
		return irq;

	iores = platform_get_resource(pdev, IORESOURCE_MEM, 0);
	sdma->regs = devm_ioremap_resource(&pdev->dev, iores);
	if (IS_ERR(sdma->regs))
		return PTR_ERR(sdma->regs);

	sdma->clk_ipg = devm_clk_get(&pdev->dev, "ipg");
	if (IS_ERR(sdma->clk_ipg))
		return PTR_ERR(sdma->clk_ipg);

	sdma->clk_ahb = devm_clk_get(&pdev->dev, "ahb");
	if (IS_ERR(sdma->clk_ahb))
		return PTR_ERR(sdma->clk_ahb);

	ret = clk_prepare(sdma->clk_ipg);
	if (ret)
		return ret;

	ret = clk_prepare(sdma->clk_ahb);
	if (ret)
		goto err_clk;

	ret = devm_request_irq(&pdev->dev, irq, sdma_int_handler, 0, "sdma",
			       sdma);
	if (ret)
		goto err_irq;

	sdma->irq = irq;

	sdma->script_addrs = kzalloc(sizeof(*sdma->script_addrs), GFP_KERNEL);
	if (!sdma->script_addrs) {
		ret = -ENOMEM;
		goto err_irq;
	}

	/* initially no scripts available */
	saddr_arr = (s32 *)sdma->script_addrs;
	for (i = 0; i < SDMA_SCRIPT_ADDRS_ARRAY_SIZE_V1; i++)
		saddr_arr[i] = -EINVAL;

	dma_cap_set(DMA_SLAVE, sdma->dma_device.cap_mask);
	dma_cap_set(DMA_CYCLIC, sdma->dma_device.cap_mask);
	dma_cap_set(DMA_MEMCPY, sdma->dma_device.cap_mask);

	INIT_LIST_HEAD(&sdma->dma_device.channels);
	/* Initialize channel parameters */
	for (i = 0; i < MAX_DMA_CHANNELS; i++) {
		struct sdma_channel *sdmac = &sdma->channel[i];

		sdmac->sdma = sdma;

		sdmac->channel = i;
		sdmac->vc.desc_free = sdma_desc_free;
		INIT_WORK(&sdmac->terminate_worker,
				sdma_channel_terminate_work);
		/*
		 * Add the channel to the DMAC list. Do not add channel 0 though
		 * because we need it internally in the SDMA driver. This also means
		 * that channel 0 in dmaengine counting matches sdma channel 1.
		 */
		if (i)
			vchan_init(&sdmac->vc, &sdma->dma_device);
	}

	ret = sdma_init(sdma);
	if (ret)
		goto err_init;

	ret = sdma_event_remap(sdma);
	if (ret)
		goto err_init;

	if (sdma->drvdata->script_addrs)
		sdma_add_scripts(sdma, sdma->drvdata->script_addrs);
	if (pdata && pdata->script_addrs)
		sdma_add_scripts(sdma, pdata->script_addrs);

	sdma->dma_device.dev = &pdev->dev;

	sdma->dma_device.device_alloc_chan_resources = sdma_alloc_chan_resources;
	sdma->dma_device.device_free_chan_resources = sdma_free_chan_resources;
	sdma->dma_device.device_tx_status = sdma_tx_status;
	sdma->dma_device.device_prep_slave_sg = sdma_prep_slave_sg;
	sdma->dma_device.device_prep_dma_cyclic = sdma_prep_dma_cyclic;
	sdma->dma_device.device_config = sdma_config;
	sdma->dma_device.device_terminate_all = sdma_disable_channel_async;
	sdma->dma_device.device_synchronize = sdma_channel_synchronize;
	sdma->dma_device.src_addr_widths = SDMA_DMA_BUSWIDTHS;
	sdma->dma_device.dst_addr_widths = SDMA_DMA_BUSWIDTHS;
	sdma->dma_device.directions = SDMA_DMA_DIRECTIONS;
	sdma->dma_device.residue_granularity = DMA_RESIDUE_GRANULARITY_SEGMENT;
	sdma->dma_device.device_prep_dma_memcpy = sdma_prep_memcpy;
	sdma->dma_device.device_issue_pending = sdma_issue_pending;
	sdma->dma_device.dev->dma_parms = &sdma->dma_parms;
	dma_set_max_seg_size(sdma->dma_device.dev, SDMA_BD_MAX_CNT);

	platform_set_drvdata(pdev, sdma);

	ret = dma_async_device_register(&sdma->dma_device);
	if (ret) {
		dev_err(&pdev->dev, "unable to register\n");
		goto err_init;
	}

	if (np) {
		ret = of_dma_controller_register(np, sdma_xlate, sdma);
		if (ret) {
			dev_err(&pdev->dev, "failed to register controller\n");
			goto err_register;
		}

		spba_bus = of_find_compatible_node(NULL, NULL, "fsl,spba-bus");
		ret = of_address_to_resource(spba_bus, 0, &spba_res);
		if (!ret) {
			sdma->spba_start_addr = spba_res.start;
			sdma->spba_end_addr = spba_res.end;
		}
		of_node_put(spba_bus);
	}

	/*
	 * Kick off firmware loading as the very last step:
	 * attempt to load firmware only if we're not on the error path, because
	 * the firmware callback requires a fully functional and allocated sdma
	 * instance.
	 */
	if (pdata) {
		ret = sdma_get_firmware(sdma, pdata->fw_name);
		if (ret)
			dev_warn(&pdev->dev, "failed to get firmware from platform data\n");
	} else {
		/*
		 * Because that device tree does not encode ROM script address,
		 * the RAM script in firmware is mandatory for device tree
		 * probe, otherwise it fails.
		 */
		ret = of_property_read_string(np, "fsl,sdma-ram-script-name",
					      &fw_name);
		if (ret) {
			dev_warn(&pdev->dev, "failed to get firmware name\n");
		} else {
			ret = sdma_get_firmware(sdma, fw_name);
			if (ret)
				dev_warn(&pdev->dev, "failed to get firmware from device tree\n");
		}
	}

	return 0;

err_register:
	dma_async_device_unregister(&sdma->dma_device);
err_init:
	kfree(sdma->script_addrs);
err_irq:
	clk_unprepare(sdma->clk_ahb);
err_clk:
	clk_unprepare(sdma->clk_ipg);
	return ret;
}

static int sdma_remove(struct platform_device *pdev)
{
	struct sdma_engine *sdma = platform_get_drvdata(pdev);
	int i;

	devm_free_irq(&pdev->dev, sdma->irq, sdma);
	dma_async_device_unregister(&sdma->dma_device);
	kfree(sdma->script_addrs);
	clk_unprepare(sdma->clk_ahb);
	clk_unprepare(sdma->clk_ipg);
	/* Kill the tasklet */
	for (i = 0; i < MAX_DMA_CHANNELS; i++) {
		struct sdma_channel *sdmac = &sdma->channel[i];

		tasklet_kill(&sdmac->vc.task);
		sdma_free_chan_resources(&sdmac->vc.chan);
	}

	platform_set_drvdata(pdev, NULL);
	return 0;
}

static struct platform_driver sdma_driver = {
	.driver		= {
		.name	= "imx-sdma",
		.of_match_table = sdma_dt_ids,
	},
	.id_table	= sdma_devtypes,
	.remove		= sdma_remove,
	.probe		= sdma_probe,
};

module_platform_driver(sdma_driver);

MODULE_AUTHOR("Sascha Hauer, Pengutronix <s.hauer@pengutronix.de>");
MODULE_DESCRIPTION("i.MX SDMA driver");
#if IS_ENABLED(CONFIG_SOC_IMX6Q)
MODULE_FIRMWARE("imx/sdma/sdma-imx6q.bin");
#endif
#if IS_ENABLED(CONFIG_SOC_IMX7D)
MODULE_FIRMWARE("imx/sdma/sdma-imx7d.bin");
#endif
MODULE_LICENSE("GPL");<|MERGE_RESOLUTION|>--- conflicted
+++ resolved
@@ -335,6 +335,7 @@
  * @sdma:		pointer to the SDMA engine for this channel
  * @channel:		the channel number, matches dmaengine chan_id + 1
  * @direction:		transfer type. Needed for setting SDMA script
+ * @slave_config	Slave configuration
  * @peripheral_type:	Peripheral type. Needed for setting SDMA script
  * @event_id0:		aka dma request line
  * @event_id1:		for channels that use 2 events
@@ -362,6 +363,7 @@
 	struct sdma_engine		*sdma;
 	unsigned int			channel;
 	enum dma_transfer_direction		direction;
+	struct dma_slave_config		slave_config;
 	enum sdma_peripheral_type	peripheral_type;
 	unsigned int			event_id0;
 	unsigned int			event_id1;
@@ -375,6 +377,7 @@
 	unsigned long			watermark_level;
 	u32				shp_addr, per_addr;
 	enum dma_status			status;
+	bool				context_loaded;
 	struct imx_dma_data		data;
 	struct work_struct		terminate_worker;
 };
@@ -439,7 +442,13 @@
 	unsigned int			irq;
 	dma_addr_t			bd0_phys;
 	struct sdma_buffer_descriptor	*bd0;
+	/* clock ratio for AHB:SDMA core. 1:1 is 1, 2:1 is 0*/
+	bool				clk_ratio;
 };
+
+static int sdma_config_write(struct dma_chan *chan,
+		       struct dma_slave_config *dmaengine_cfg,
+		       enum dma_transfer_direction direction);
 
 static struct sdma_driver_data sdma_imx31 = {
 	.chnenbl0 = SDMA_CHNENBL0_IMX31,
@@ -668,8 +677,11 @@
 		dev_err(sdma->dev, "Timeout waiting for CH0 ready\n");
 
 	/* Set bits of CONFIG register with dynamic context switching */
-	if (readl(sdma->regs + SDMA_H_CONFIG) == 0)
-		writel_relaxed(SDMA_H_CONFIG_CSM, sdma->regs + SDMA_H_CONFIG);
+	reg = readl(sdma->regs + SDMA_H_CONFIG);
+	if ((reg & SDMA_H_CONFIG_CSM) == 0) {
+		reg |= SDMA_H_CONFIG_CSM;
+		writel_relaxed(reg, sdma->regs + SDMA_H_CONFIG);
+	}
 
 	return ret;
 }
@@ -683,9 +695,7 @@
 	int ret;
 	unsigned long flags;
 
-	buf_virt = dma_alloc_coherent(NULL,
-			size,
-			&buf_phys, GFP_KERNEL);
+	buf_virt = dma_alloc_coherent(sdma->dev, size, &buf_phys, GFP_KERNEL);
 	if (!buf_virt) {
 		return -ENOMEM;
 	}
@@ -704,7 +714,7 @@
 
 	spin_unlock_irqrestore(&sdma->channel_0_lock, flags);
 
-	dma_free_coherent(NULL, size, buf_virt, buf_phys);
+	dma_free_coherent(sdma->dev, size, buf_virt, buf_phys);
 
 	return ret;
 }
@@ -978,6 +988,9 @@
 	int ret;
 	unsigned long flags;
 
+	if (sdmac->context_loaded)
+		return 0;
+
 	if (sdmac->direction == DMA_DEV_TO_MEM)
 		load_address = sdmac->pc_from_device;
 	else if (sdmac->direction == DMA_DEV_TO_DEV)
@@ -1020,6 +1033,8 @@
 
 	spin_unlock_irqrestore(&sdma->channel_0_lock, flags);
 
+	sdmac->context_loaded = true;
+
 	return ret;
 }
 
@@ -1059,6 +1074,7 @@
 	sdmac->desc = NULL;
 	spin_unlock_irqrestore(&sdmac->vc.lock, flags);
 	vchan_dma_desc_free_list(&sdmac->vc, &head);
+	sdmac->context_loaded = false;
 }
 
 static int sdma_disable_channel_async(struct dma_chan *chan)
@@ -1134,18 +1150,6 @@
 	sdmac->shp_addr = 0;
 	sdmac->per_addr = 0;
 
-	if (sdmac->event_id0) {
-		if (sdmac->event_id0 >= sdmac->sdma->drvdata->num_events)
-			return -EINVAL;
-		sdma_event_enable(sdmac, sdmac->event_id0);
-	}
-
-	if (sdmac->event_id1) {
-		if (sdmac->event_id1 >= sdmac->sdma->drvdata->num_events)
-			return -EINVAL;
-		sdma_event_enable(sdmac, sdmac->event_id1);
-	}
-
 	switch (sdmac->peripheral_type) {
 	case IMX_DMATYPE_DSP:
 		sdma_config_ownership(sdmac, false, true, true);
@@ -1202,7 +1206,7 @@
 {
 	int ret = -EBUSY;
 
-	sdma->bd0 = dma_zalloc_coherent(NULL, PAGE_SIZE, &sdma->bd0_phys,
+	sdma->bd0 = dma_alloc_coherent(sdma->dev, PAGE_SIZE, &sdma->bd0_phys,
 					GFP_NOWAIT);
 	if (!sdma->bd0) {
 		ret = -ENOMEM;
@@ -1225,8 +1229,8 @@
 	u32 bd_size = desc->num_bd * sizeof(struct sdma_buffer_descriptor);
 	int ret = 0;
 
-	desc->bd = dma_zalloc_coherent(NULL, bd_size, &desc->bd_phys,
-					GFP_NOWAIT);
+	desc->bd = dma_alloc_coherent(desc->sdmac->sdma->dev, bd_size,
+				       &desc->bd_phys, GFP_NOWAIT);
 	if (!desc->bd) {
 		ret = -ENOMEM;
 		goto out;
@@ -1239,7 +1243,8 @@
 {
 	u32 bd_size = desc->num_bd * sizeof(struct sdma_buffer_descriptor);
 
-	dma_free_coherent(NULL, bd_size, desc->bd, desc->bd_phys);
+	dma_free_coherent(desc->sdmac->sdma->dev, bd_size, desc->bd,
+			  desc->bd_phys);
 }
 
 static void sdma_desc_free(struct virt_dma_desc *vd)
@@ -1442,6 +1447,8 @@
 	int channel = sdmac->channel;
 	struct scatterlist *sg;
 	struct sdma_desc *desc;
+
+	sdma_config_write(chan, &sdmac->slave_config, direction);
 
 	desc = sdma_transfer_init(sdmac, direction, sg_len);
 	if (!desc)
@@ -1527,6 +1534,8 @@
 
 	dev_dbg(sdma->dev, "%s channel: %d\n", __func__, channel);
 
+	sdma_config_write(chan, &sdmac->slave_config, direction);
+
 	desc = sdma_transfer_init(sdmac, direction, num_periods);
 	if (!desc)
 		goto err_out;
@@ -1582,17 +1591,18 @@
 	return NULL;
 }
 
-static int sdma_config(struct dma_chan *chan,
-		       struct dma_slave_config *dmaengine_cfg)
+static int sdma_config_write(struct dma_chan *chan,
+		       struct dma_slave_config *dmaengine_cfg,
+		       enum dma_transfer_direction direction)
 {
 	struct sdma_channel *sdmac = to_sdma_chan(chan);
 
-	if (dmaengine_cfg->direction == DMA_DEV_TO_MEM) {
+	if (direction == DMA_DEV_TO_MEM) {
 		sdmac->per_address = dmaengine_cfg->src_addr;
 		sdmac->watermark_level = dmaengine_cfg->src_maxburst *
 			dmaengine_cfg->src_addr_width;
 		sdmac->word_size = dmaengine_cfg->src_addr_width;
-	} else if (dmaengine_cfg->direction == DMA_DEV_TO_DEV) {
+	} else if (direction == DMA_DEV_TO_DEV) {
 		sdmac->per_address2 = dmaengine_cfg->src_addr;
 		sdmac->per_address = dmaengine_cfg->dst_addr;
 		sdmac->watermark_level = dmaengine_cfg->src_maxburst &
@@ -1606,8 +1616,31 @@
 			dmaengine_cfg->dst_addr_width;
 		sdmac->word_size = dmaengine_cfg->dst_addr_width;
 	}
-	sdmac->direction = dmaengine_cfg->direction;
+	sdmac->direction = direction;
 	return sdma_config_channel(chan);
+}
+
+static int sdma_config(struct dma_chan *chan,
+		       struct dma_slave_config *dmaengine_cfg)
+{
+	struct sdma_channel *sdmac = to_sdma_chan(chan);
+
+	memcpy(&sdmac->slave_config, dmaengine_cfg, sizeof(*dmaengine_cfg));
+
+	/* Set ENBLn earlier to make sure dma request triggered after that */
+	if (sdmac->event_id0) {
+		if (sdmac->event_id0 >= sdmac->sdma->drvdata->num_events)
+			return -EINVAL;
+		sdma_event_enable(sdmac, sdmac->event_id0);
+	}
+
+	if (sdmac->event_id1) {
+		if (sdmac->event_id1 >= sdmac->sdma->drvdata->num_events)
+			return -EINVAL;
+		sdma_event_enable(sdmac, sdmac->event_id1);
+	}
+
+	return 0;
 }
 
 static enum dma_status sdma_tx_status(struct dma_chan *chan,
@@ -1831,17 +1864,14 @@
 	if (ret)
 		goto disable_clk_ipg;
 
-<<<<<<< HEAD
-=======
 	if (sdma->drvdata->check_ratio &&
 	    (clk_get_rate(sdma->clk_ahb) == clk_get_rate(sdma->clk_ipg)))
 		sdma->clk_ratio = 1;
 
->>>>>>> 407d19ab
 	/* Be sure SDMA has not started yet */
 	writel_relaxed(0, sdma->regs + SDMA_H_C0PTR);
 
-	sdma->channel_control = dma_alloc_coherent(NULL,
+	sdma->channel_control = dma_alloc_coherent(sdma->dev,
 			MAX_DMA_CHANNELS * sizeof (struct sdma_channel_control) +
 			sizeof(struct sdma_context_data),
 			&ccb_phys, GFP_KERNEL);
@@ -1878,8 +1908,10 @@
 	writel_relaxed(0x4050, sdma->regs + SDMA_CHN0ADDR);
 
 	/* Set bits of CONFIG register but with static context switching */
-	/* FIXME: Check whether to set ACR bit depending on clock ratios */
-	writel_relaxed(0, sdma->regs + SDMA_H_CONFIG);
+	if (sdma->clk_ratio)
+		writel_relaxed(SDMA_H_CONFIG_ACR, sdma->regs + SDMA_H_CONFIG);
+	else
+		writel_relaxed(0, sdma->regs + SDMA_H_CONFIG);
 
 	writel_relaxed(ccb_phys, sdma->regs + SDMA_H_C0PTR);
 
@@ -1902,9 +1934,14 @@
 static bool sdma_filter_fn(struct dma_chan *chan, void *fn_param)
 {
 	struct sdma_channel *sdmac = to_sdma_chan(chan);
+	struct sdma_engine *sdma = sdmac->sdma;
 	struct imx_dma_data *data = fn_param;
 
 	if (!imx_dma_is_general_purpose(chan))
+		return false;
+
+	/* return false if it's not the right device */
+	if (sdma->dev->of_node != data->of_node)
 		return false;
 
 	sdmac->data = *data;
@@ -1934,6 +1971,7 @@
 	 * be set to sdmac->event_id1.
 	 */
 	data.dma_request2 = 0;
+	data.of_node = ofdma->of_node;
 
 	return dma_request_channel(mask, sdma_filter_fn, &data);
 }
@@ -2075,6 +2113,7 @@
 	sdma->dma_device.device_prep_dma_memcpy = sdma_prep_memcpy;
 	sdma->dma_device.device_issue_pending = sdma_issue_pending;
 	sdma->dma_device.dev->dma_parms = &sdma->dma_parms;
+	sdma->dma_device.copy_align = 2;
 	dma_set_max_seg_size(sdma->dma_device.dev, SDMA_BD_MAX_CNT);
 
 	platform_set_drvdata(pdev, sdma);
