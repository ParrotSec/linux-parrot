--- conflicted
+++ resolved
@@ -57,20 +57,10 @@
 {
 	struct device *dev = &idxd->pdev->dev;
 	union gensts_reg gensts;
-<<<<<<< HEAD
-	u32 cause, val = 0;
-	int i;
-	bool err = false;
-
-	cause = ioread32(idxd->reg_base + IDXD_INTCAUSE_OFFSET);
-	iowrite32(cause, idxd->reg_base + IDXD_INTCAUSE_OFFSET);
-
-=======
 	u32 val = 0;
 	int i;
 	bool err = false;
 
->>>>>>> 4e026225
 	if (cause & IDXD_INTC_ERR) {
 		spin_lock_bh(&idxd->dev_lock);
 		for (i = 0; i < 4; i++)
@@ -128,11 +118,7 @@
 			      val);
 
 	if (!err)
-<<<<<<< HEAD
-		goto out;
-=======
 		return 0;
->>>>>>> 4e026225
 
 	gensts.bits = ioread32(idxd->reg_base + IDXD_GENSTATS_OFFSET);
 	if (gensts.state == IDXD_DEVICE_STATE_HALT) {
@@ -153,9 +139,6 @@
 				gensts.reset_type == IDXD_DEVICE_RESET_FLR ?
 				"FLR" : "system reset");
 			spin_unlock_bh(&idxd->dev_lock);
-<<<<<<< HEAD
-		}
-=======
 			return -ENXIO;
 		}
 	}
@@ -181,10 +164,8 @@
 		cause = ioread32(idxd->reg_base + IDXD_INTCAUSE_OFFSET);
 		if (cause)
 			iowrite32(cause, idxd->reg_base + IDXD_INTCAUSE_OFFSET);
->>>>>>> 4e026225
-	}
-
- out:
+	}
+
 	idxd_unmask_msix_vector(idxd, irq_entry->id);
 	return IRQ_HANDLED;
 }
