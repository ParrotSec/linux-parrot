--- conflicted
+++ resolved
@@ -36,6 +36,8 @@
 #define SPRD_DMA_GLB_CHN_EN_STS		0x1c
 #define SPRD_DMA_GLB_DEBUG_STS		0x20
 #define SPRD_DMA_GLB_ARB_SEL_STS	0x24
+#define SPRD_DMA_GLB_2STAGE_GRP1	0x28
+#define SPRD_DMA_GLB_2STAGE_GRP2	0x2c
 #define SPRD_DMA_GLB_REQ_UID(uid)	(0x4 * ((uid) - 1))
 #define SPRD_DMA_GLB_REQ_UID_OFFSET	0x2000
 
@@ -57,8 +59,6 @@
 #define SPRD_DMA_CHN_SRC_BLK_STEP	0x38
 #define SPRD_DMA_CHN_DES_BLK_STEP	0x3c
 
-<<<<<<< HEAD
-=======
 /* SPRD_DMA_GLB_2STAGE_GRP register definition */
 #define SPRD_DMA_GLB_2STAGE_EN		BIT(24)
 #define SPRD_DMA_GLB_CHN_INT_MASK	GENMASK(23, 20)
@@ -73,7 +73,6 @@
 #define SPRD_DMA_GLB_DEST_CHN_OFFSET	8
 #define SPRD_DMA_GLB_SRC_CHN_MASK	GENMASK(5, 0)
 
->>>>>>> 407d19ab
 /* SPRD_DMA_CHN_INTC register definition */
 #define SPRD_DMA_INT_MASK		GENMASK(4, 0)
 #define SPRD_DMA_INT_CLR_OFFSET		24
@@ -85,6 +84,7 @@
 
 /* SPRD_DMA_CHN_CFG register definition */
 #define SPRD_DMA_CHN_EN			BIT(0)
+#define SPRD_DMA_LINKLIST_EN		BIT(4)
 #define SPRD_DMA_WAIT_BDONE_OFFSET	24
 #define SPRD_DMA_DONOT_WAIT_BDONE	1
 
@@ -120,7 +120,7 @@
 #define SPRD_DMA_REQ_MODE_MASK		GENMASK(1, 0)
 #define SPRD_DMA_FIX_SEL_OFFSET		21
 #define SPRD_DMA_FIX_EN_OFFSET		20
-#define SPRD_DMA_LLIST_END_OFFSET	19
+#define SPRD_DMA_LLIST_END		BIT(19)
 #define SPRD_DMA_FRG_LEN_MASK		GENMASK(16, 0)
 
 /* SPRD_DMA_CHN_BLK_LEN register definition */
@@ -134,14 +134,11 @@
 #define SPRD_DMA_SRC_TRSF_STEP_OFFSET	0
 #define SPRD_DMA_TRSF_STEP_MASK		GENMASK(15, 0)
 
-<<<<<<< HEAD
-=======
 /* define DMA channel mode & trigger mode mask */
 #define SPRD_DMA_CHN_MODE_MASK		GENMASK(7, 0)
 #define SPRD_DMA_TRG_MODE_MASK		GENMASK(7, 0)
 #define SPRD_DMA_INT_TYPE_MASK		GENMASK(7, 0)
 
->>>>>>> 407d19ab
 /* define the DMA transfer step type */
 #define SPRD_DMA_NONE_STEP		0
 #define SPRD_DMA_BYTE_STEP		1
@@ -183,21 +180,20 @@
 struct sprd_dma_desc {
 	struct virt_dma_desc	vd;
 	struct sprd_dma_chn_hw	chn_hw;
+	enum dma_transfer_direction dir;
 };
 
 /* dma channel description */
 struct sprd_dma_chn {
 	struct virt_dma_chan	vc;
 	void __iomem		*chn_base;
+	struct sprd_dma_linklist	linklist;
 	struct dma_slave_config	slave_cfg;
 	u32			chn_num;
 	u32			dev_id;
-<<<<<<< HEAD
-=======
 	enum sprd_dma_chn_mode	chn_mode;
 	enum sprd_dma_trg_mode	trg_mode;
 	enum sprd_dma_int_type	int_type;
->>>>>>> 407d19ab
 	struct sprd_dma_desc	*cur_desc;
 };
 
@@ -234,6 +230,16 @@
 	return container_of(vd, struct sprd_dma_desc, vd);
 }
 
+static void sprd_dma_glb_update(struct sprd_dma_dev *sdev, u32 reg,
+				u32 mask, u32 val)
+{
+	u32 orig = readl(sdev->glb_base + reg);
+	u32 tmp;
+
+	tmp = (orig & ~mask) | val;
+	writel(tmp, sdev->glb_base + reg);
+}
+
 static void sprd_dma_chn_update(struct sprd_dma_chn *schan, u32 reg,
 				u32 mask, u32 val)
 {
@@ -360,6 +366,17 @@
 	sprd_dma_disable_chn(schan);
 }
 
+static unsigned long sprd_dma_get_src_addr(struct sprd_dma_chn *schan)
+{
+	unsigned long addr, addr_high;
+
+	addr = readl(schan->chn_base + SPRD_DMA_CHN_SRC_ADDR);
+	addr_high = readl(schan->chn_base + SPRD_DMA_CHN_WARP_PTR) &
+		    SPRD_DMA_HIGH_ADDR_MASK;
+
+	return addr | (addr_high << SPRD_DMA_HIGH_ADDR_OFFSET);
+}
+
 static unsigned long sprd_dma_get_dst_addr(struct sprd_dma_chn *schan)
 {
 	unsigned long addr, addr_high;
@@ -406,8 +423,6 @@
 	return (frag_reg >> SPRD_DMA_REQ_MODE_OFFSET) & SPRD_DMA_REQ_MODE_MASK;
 }
 
-<<<<<<< HEAD
-=======
 static int sprd_dma_set_2stage_config(struct sprd_dma_chn *schan)
 {
 	struct sprd_dma_dev *sdev = to_sprd_dma_dev(&schan->vc.chan);
@@ -463,7 +478,6 @@
 	return 0;
 }
 
->>>>>>> 407d19ab
 static void sprd_dma_set_chn_config(struct sprd_dma_chn *schan,
 				    struct sprd_dma_desc *sdesc)
 {
@@ -498,6 +512,13 @@
 	schan->cur_desc = to_sprd_dma_desc(vd);
 
 	/*
+	 * Set 2-stage configuration if the channel starts one 2-stage
+	 * transfer.
+	 */
+	if (schan->chn_mode && sprd_dma_set_2stage_config(schan))
+		return;
+
+	/*
 	 * Copy the DMA configuration from DMA descriptor to this hardware
 	 * channel.
 	 */
@@ -516,6 +537,7 @@
 	sprd_dma_stop_and_disable(schan);
 	sprd_dma_unset_uid(schan);
 	sprd_dma_clear_int(schan);
+	schan->cur_desc = NULL;
 }
 
 static bool sprd_dma_check_trans_done(struct sprd_dma_desc *sdesc,
@@ -539,7 +561,7 @@
 	struct sprd_dma_desc *sdesc;
 	enum sprd_dma_req_mode req_type;
 	enum sprd_dma_int_type int_type;
-	bool trans_done = false;
+	bool trans_done = false, cyclic = false;
 	u32 i;
 
 	while (irq_status) {
@@ -559,17 +581,6 @@
 		req_type = sprd_dma_get_req_type(schan);
 		sprd_dma_clear_int(schan);
 
-<<<<<<< HEAD
-		sdesc = schan->cur_desc;
-
-		/* Check if the dma request descriptor is done. */
-		trans_done = sprd_dma_check_trans_done(sdesc, int_type,
-						       req_type);
-		if (trans_done == true) {
-			vchan_cookie_complete(&sdesc->vd);
-			schan->cur_desc = NULL;
-			sprd_dma_start(schan);
-=======
 		/* cyclic mode schedule callback */
 		cyclic = schan->linklist.phy_addr ? true : false;
 		if (cyclic == true) {
@@ -583,7 +594,6 @@
 				schan->cur_desc = NULL;
 				sprd_dma_start(schan);
 			}
->>>>>>> 407d19ab
 		}
 		spin_unlock(&schan->vc.lock);
 	}
@@ -593,15 +603,7 @@
 
 static int sprd_dma_alloc_chan_resources(struct dma_chan *chan)
 {
-	struct sprd_dma_chn *schan = to_sprd_dma_chan(chan);
-	int ret;
-
-	ret = pm_runtime_get_sync(chan->device->dev);
-	if (ret < 0)
-		return ret;
-
-	schan->dev_id = SPRD_DMA_SOFTWARE_UID;
-	return 0;
+	return pm_runtime_get_sync(chan->device->dev);
 }
 
 static void sprd_dma_free_chan_resources(struct dma_chan *chan)
@@ -646,16 +648,12 @@
 		else
 			pos = 0;
 	} else if (schan->cur_desc && schan->cur_desc->vd.tx.cookie == cookie) {
-<<<<<<< HEAD
-		pos = sprd_dma_get_dst_addr(schan);
-=======
 		struct sprd_dma_desc *sdesc = schan->cur_desc;
 
 		if (sdesc->dir == DMA_DEV_TO_MEM)
 			pos = sprd_dma_get_dst_addr(schan);
 		else
 			pos = sprd_dma_get_src_addr(schan);
->>>>>>> 407d19ab
 	} else {
 		pos = 0;
 	}
@@ -705,7 +703,8 @@
 }
 
 static int sprd_dma_fill_desc(struct dma_chan *chan,
-			      struct sprd_dma_desc *sdesc,
+			      struct sprd_dma_chn_hw *hw,
+			      unsigned int sglen, int sg_index,
 			      dma_addr_t src, dma_addr_t dst, u32 len,
 			      enum dma_transfer_direction dir,
 			      unsigned long flags,
@@ -713,7 +712,7 @@
 {
 	struct sprd_dma_dev *sdev = to_sprd_dma_dev(chan);
 	struct sprd_dma_chn *schan = to_sprd_dma_chan(chan);
-	struct sprd_dma_chn_hw *hw = &sdesc->chn_hw;
+	enum sprd_dma_chn_mode chn_mode = schan->chn_mode;
 	u32 req_mode = (flags >> SPRD_DMA_REQ_SHIFT) & SPRD_DMA_REQ_MODE_MASK;
 	u32 int_mode = flags & SPRD_DMA_INT_MASK;
 	int src_datawidth, dst_datawidth, src_step, dst_step;
@@ -725,7 +724,16 @@
 			dev_err(sdev->dma_dev.dev, "invalid source step\n");
 			return src_step;
 		}
-		dst_step = SPRD_DMA_NONE_STEP;
+
+		/*
+		 * For 2-stage transfer, destination channel step can not be 0,
+		 * since destination device is AON IRAM.
+		 */
+		if (chn_mode == SPRD_DMA_DST_CHN0 ||
+		    chn_mode == SPRD_DMA_DST_CHN1)
+			dst_step = src_step;
+		else
+			dst_step = SPRD_DMA_NONE_STEP;
 	} else {
 		dst_step = sprd_dma_get_step(slave_cfg->dst_addr_width);
 		if (dst_step < 0) {
@@ -793,10 +801,48 @@
 	temp |= (src_step & SPRD_DMA_TRSF_STEP_MASK) << SPRD_DMA_SRC_TRSF_STEP_OFFSET;
 	hw->trsf_step = temp;
 
+	/* link-list configuration */
+	if (schan->linklist.phy_addr) {
+		hw->cfg |= SPRD_DMA_LINKLIST_EN;
+
+		/* link-list index */
+		temp = sglen ? (sg_index + 1) % sglen : 0;
+
+		/* Next link-list configuration's physical address offset */
+		temp = temp * sizeof(*hw) + SPRD_DMA_CHN_SRC_ADDR;
+		/*
+		 * Set the link-list pointer point to next link-list
+		 * configuration's physical address.
+		 */
+		hw->llist_ptr = schan->linklist.phy_addr + temp;
+	} else {
+		hw->llist_ptr = 0;
+	}
+
 	hw->frg_step = 0;
 	hw->src_blk_step = 0;
 	hw->des_blk_step = 0;
 	return 0;
+}
+
+static int sprd_dma_fill_linklist_desc(struct dma_chan *chan,
+				       unsigned int sglen, int sg_index,
+				       dma_addr_t src, dma_addr_t dst, u32 len,
+				       enum dma_transfer_direction dir,
+				       unsigned long flags,
+				       struct dma_slave_config *slave_cfg)
+{
+	struct sprd_dma_chn *schan = to_sprd_dma_chan(chan);
+	struct sprd_dma_chn_hw *hw;
+
+	if (!schan->linklist.virt_addr)
+		return -EINVAL;
+
+	hw = (struct sprd_dma_chn_hw *)(schan->linklist.virt_addr +
+					sg_index * sizeof(*hw));
+
+	return sprd_dma_fill_desc(chan, hw, sglen, sg_index, src, dst, len,
+				  dir, flags, slave_cfg);
 }
 
 static struct dma_async_tx_descriptor *
@@ -867,12 +913,9 @@
 	u32 len = 0;
 	int ret, i;
 
-	/* TODO: now we only support one sg for each DMA configuration. */
-	if (!is_slave_direction(dir) || sglen > 1)
+	if (!is_slave_direction(dir))
 		return NULL;
 
-<<<<<<< HEAD
-=======
 	if (context) {
 		struct sprd_dma_linklist *ll_cfg =
 			(struct sprd_dma_linklist *)context;
@@ -894,10 +937,11 @@
 		(flags >> SPRD_DMA_TRG_MODE_SHIFT) & SPRD_DMA_TRG_MODE_MASK;
 	schan->int_type = flags & SPRD_DMA_INT_TYPE_MASK;
 
->>>>>>> 407d19ab
 	sdesc = kzalloc(sizeof(*sdesc), GFP_NOWAIT);
 	if (!sdesc)
 		return NULL;
+
+	sdesc->dir = dir;
 
 	for_each_sg(sgl, sg, sglen, i) {
 		len = sg_dma_len(sg);
@@ -909,15 +953,25 @@
 			src = slave_cfg->src_addr;
 			dst = sg_dma_address(sg);
 		}
-	}
-
-<<<<<<< HEAD
-	ret = sprd_dma_fill_desc(chan, sdesc, src, dst, len, dir, flags,
-				 slave_cfg);
-=======
+
+		/*
+		 * The link-list mode needs at least 2 link-list
+		 * configurations. If there is only one sg, it doesn't
+		 * need to fill the link-list configuration.
+		 */
+		if (sglen < 2)
+			break;
+
+		ret = sprd_dma_fill_linklist_desc(chan, sglen, i, src, dst, len,
+						  dir, flags, slave_cfg);
+		if (ret) {
+			kfree(sdesc);
+			return NULL;
+		}
+	}
+
 	ret = sprd_dma_fill_desc(chan, &sdesc->chn_hw, 0, 0, src, dst, len,
 				 dir, flags, slave_cfg);
->>>>>>> 407d19ab
 	if (ret) {
 		kfree(sdesc);
 		return NULL;
@@ -932,9 +986,6 @@
 	struct sprd_dma_chn *schan = to_sprd_dma_chan(chan);
 	struct dma_slave_config *slave_cfg = &schan->slave_cfg;
 
-	if (!is_slave_direction(config->direction))
-		return -EINVAL;
-
 	memcpy(slave_cfg, config, sizeof(*config));
 	return 0;
 }
@@ -989,13 +1040,10 @@
 static bool sprd_dma_filter_fn(struct dma_chan *chan, void *param)
 {
 	struct sprd_dma_chn *schan = to_sprd_dma_chan(chan);
-	struct sprd_dma_dev *sdev = to_sprd_dma_dev(&schan->vc.chan);
-	u32 req = *(u32 *)param;
-
-	if (req < sdev->total_chns)
-		return req == schan->chn_num + 1;
-	else
-		return false;
+	u32 slave_id = *(u32 *)param;
+
+	schan->dev_id = slave_id;
+	return true;
 }
 
 static int sprd_dma_probe(struct platform_device *pdev)
@@ -1194,4 +1242,5 @@
 MODULE_LICENSE("GPL v2");
 MODULE_DESCRIPTION("DMA driver for Spreadtrum");
 MODULE_AUTHOR("Baolin Wang <baolin.wang@spreadtrum.com>");
+MODULE_AUTHOR("Eric Long <eric.long@spreadtrum.com>");
 MODULE_ALIAS("platform:sprd-dma");