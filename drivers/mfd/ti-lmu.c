// SPDX-License-Identifier: GPL-2.0-only
/*
 * TI LMU (Lighting Management Unit) Core Driver
 *
 * Copyright 2017 Texas Instruments
 *
 * Author: Milo Kim <milo.kim@ti.com>
 */

#include <linux/delay.h>
#include <linux/err.h>
#include <linux/gpio.h>
#include <linux/i2c.h>
#include <linux/kernel.h>
#include <linux/mfd/core.h>
#include <linux/mfd/ti-lmu.h>
#include <linux/mfd/ti-lmu-register.h>
#include <linux/module.h>
#include <linux/of.h>
#include <linux/of_device.h>
#include <linux/of_gpio.h>
#include <linux/slab.h>

struct ti_lmu_data {
	struct mfd_cell *cells;
	int num_cells;
	unsigned int max_register;
};

static int ti_lmu_enable_hw(struct ti_lmu *lmu, enum ti_lmu_id id)
{
	int ret;

	if (gpio_is_valid(lmu->en_gpio)) {
		ret = devm_gpio_request_one(lmu->dev, lmu->en_gpio,
					    GPIOF_OUT_INIT_HIGH, "lmu_hwen");
		if (ret) {
			dev_err(lmu->dev, "Can not request enable GPIO: %d\n",
				ret);
			return ret;
		}
	}

	/* Delay about 1ms after HW enable pin control */
	usleep_range(1000, 1500);

	/* LM3631 has additional power up sequence - enable LCD_EN bit. */
	if (id == LM3631) {
		return regmap_update_bits(lmu->regmap, LM3631_REG_DEVCTRL,
					  LM3631_LCD_EN_MASK,
					  LM3631_LCD_EN_MASK);
	}

	return 0;
}

static void ti_lmu_disable_hw(struct ti_lmu *lmu)
{
	if (gpio_is_valid(lmu->en_gpio))
		gpio_set_value(lmu->en_gpio, 0);
}

<<<<<<< HEAD
static struct mfd_cell lm3532_devices[] = {
	{
		.name          = "ti-lmu-backlight",
		.id            = LM3532,
		.of_compatible = "ti,lm3532-backlight",
	},
};

=======
>>>>>>> 407d19ab
#define LM363X_REGULATOR(_id)			\
{						\
	.name          = "lm363x-regulator",	\
	.id            = _id,			\
	.of_compatible = "ti,lm363x-regulator",	\
}						\

static struct mfd_cell lm3631_devices[] = {
	LM363X_REGULATOR(LM3631_BOOST),
	LM363X_REGULATOR(LM3631_LDO_CONT),
	LM363X_REGULATOR(LM3631_LDO_OREF),
	LM363X_REGULATOR(LM3631_LDO_POS),
	LM363X_REGULATOR(LM3631_LDO_NEG),
	{
		.name          = "ti-lmu-backlight",
		.id            = LM3631,
		.of_compatible = "ti,lm3631-backlight",
	},
};

static struct mfd_cell lm3632_devices[] = {
	LM363X_REGULATOR(LM3632_BOOST),
	LM363X_REGULATOR(LM3632_LDO_POS),
	LM363X_REGULATOR(LM3632_LDO_NEG),
	{
		.name          = "ti-lmu-backlight",
		.id            = LM3632,
		.of_compatible = "ti,lm3632-backlight",
	},
};

static struct mfd_cell lm3633_devices[] = {
	{
		.name          = "ti-lmu-backlight",
		.id            = LM3633,
		.of_compatible = "ti,lm3633-backlight",
	},
	{
		.name          = "lm3633-leds",
		.of_compatible = "ti,lm3633-leds",
	},
	/* Monitoring driver for open/short circuit detection */
	{
		.name          = "ti-lmu-fault-monitor",
		.id            = LM3633,
		.of_compatible = "ti,lm3633-fault-monitor",
	},
};

static struct mfd_cell lm3695_devices[] = {
	{
		.name          = "ti-lmu-backlight",
		.id            = LM3695,
		.of_compatible = "ti,lm3695-backlight",
	},
};

static struct mfd_cell lm3697_devices[] = {
	{
		.name          = "ti-lmu-backlight",
		.id            = LM3697,
		.of_compatible = "ti,lm3697-backlight",
	},
	/* Monitoring driver for open/short circuit detection */
	{
		.name          = "ti-lmu-fault-monitor",
		.id            = LM3697,
		.of_compatible = "ti,lm3697-fault-monitor",
	},
};

#define TI_LMU_DATA(chip, max_reg)		\
static const struct ti_lmu_data chip##_data =	\
{						\
	.cells = chip##_devices,		\
	.num_cells = ARRAY_SIZE(chip##_devices),\
	.max_register = max_reg,		\
}						\

TI_LMU_DATA(lm3631, LM3631_MAX_REG);
TI_LMU_DATA(lm3632, LM3632_MAX_REG);
TI_LMU_DATA(lm3633, LM3633_MAX_REG);
TI_LMU_DATA(lm3695, LM3695_MAX_REG);
TI_LMU_DATA(lm3697, LM3697_MAX_REG);

static const struct of_device_id ti_lmu_of_match[] = {
	{ .compatible = "ti,lm3532", .data = &lm3532_data },
	{ .compatible = "ti,lm3631", .data = &lm3631_data },
	{ .compatible = "ti,lm3632", .data = &lm3632_data },
	{ .compatible = "ti,lm3633", .data = &lm3633_data },
	{ .compatible = "ti,lm3695", .data = &lm3695_data },
	{ .compatible = "ti,lm3697", .data = &lm3697_data },
	{ }
};
MODULE_DEVICE_TABLE(of, ti_lmu_of_match);

static int ti_lmu_probe(struct i2c_client *cl, const struct i2c_device_id *id)
{
	struct device *dev = &cl->dev;
	const struct of_device_id *match;
	const struct ti_lmu_data *data;
	struct regmap_config regmap_cfg;
	struct ti_lmu *lmu;
	int ret;

	match = of_match_device(ti_lmu_of_match, dev);
	if (!match)
		return -ENODEV;
	/*
	 * Get device specific data from of_match table.
	 * This data is defined by using TI_LMU_DATA() macro.
	 */
	data = (struct ti_lmu_data *)match->data;

	lmu = devm_kzalloc(dev, sizeof(*lmu), GFP_KERNEL);
	if (!lmu)
		return -ENOMEM;

	lmu->dev = &cl->dev;

	/* Setup regmap */
	memset(&regmap_cfg, 0, sizeof(struct regmap_config));
	regmap_cfg.reg_bits = 8;
	regmap_cfg.val_bits = 8;
	regmap_cfg.name = id->name;
	regmap_cfg.max_register = data->max_register;

	lmu->regmap = devm_regmap_init_i2c(cl, &regmap_cfg);
	if (IS_ERR(lmu->regmap))
		return PTR_ERR(lmu->regmap);

	/* HW enable pin control and additional power up sequence if required */
	lmu->en_gpio = of_get_named_gpio(dev->of_node, "enable-gpios", 0);
	ret = ti_lmu_enable_hw(lmu, id->driver_data);
	if (ret)
		return ret;

	/*
	 * Fault circuit(open/short) can be detected by ti-lmu-fault-monitor.
	 * After fault detection is done, some devices should re-initialize
	 * configuration. The notifier enables such kind of handling.
	 */
	BLOCKING_INIT_NOTIFIER_HEAD(&lmu->notifier);

	i2c_set_clientdata(cl, lmu);

	return mfd_add_devices(lmu->dev, 0, data->cells,
			       data->num_cells, NULL, 0, NULL);
}

<<<<<<< HEAD
static int ti_lmu_remove(struct i2c_client *cl)
{
	struct ti_lmu *lmu = i2c_get_clientdata(cl);

	ti_lmu_disable_hw(lmu);
	mfd_remove_devices(lmu->dev);
	return 0;
}
=======
static const struct of_device_id ti_lmu_of_match[] = {
	{ .compatible = "ti,lm3631", .data = &lm3631_data },
	{ .compatible = "ti,lm3632", .data = &lm3632_data },
	{ .compatible = "ti,lm3633", .data = &lm3633_data },
	{ .compatible = "ti,lm3695", .data = &lm3695_data },
	{ .compatible = "ti,lm3697", .data = &lm3697_data },
	{ }
};
MODULE_DEVICE_TABLE(of, ti_lmu_of_match);
>>>>>>> 407d19ab

static const struct i2c_device_id ti_lmu_ids[] = {
	{ "lm3631", LM3631 },
	{ "lm3632", LM3632 },
	{ "lm3633", LM3633 },
	{ "lm3695", LM3695 },
	{ "lm3697", LM3697 },
	{ }
};
MODULE_DEVICE_TABLE(i2c, ti_lmu_ids);

static struct i2c_driver ti_lmu_driver = {
	.probe = ti_lmu_probe,
	.remove = ti_lmu_remove,
	.driver = {
		.name = "ti-lmu",
		.of_match_table = ti_lmu_of_match,
	},
	.id_table = ti_lmu_ids,
};

module_i2c_driver(ti_lmu_driver);

MODULE_DESCRIPTION("TI LMU MFD Core Driver");
MODULE_AUTHOR("Milo Kim");
MODULE_LICENSE("GPL v2");<|MERGE_RESOLUTION|>--- conflicted
+++ resolved
@@ -9,7 +9,7 @@
 
 #include <linux/delay.h>
 #include <linux/err.h>
-#include <linux/gpio.h>
+#include <linux/gpio/consumer.h>
 #include <linux/i2c.h>
 #include <linux/kernel.h>
 #include <linux/mfd/core.h>
@@ -18,28 +18,18 @@
 #include <linux/module.h>
 #include <linux/of.h>
 #include <linux/of_device.h>
-#include <linux/of_gpio.h>
 #include <linux/slab.h>
 
 struct ti_lmu_data {
-	struct mfd_cell *cells;
+	const struct mfd_cell *cells;
 	int num_cells;
 	unsigned int max_register;
 };
 
 static int ti_lmu_enable_hw(struct ti_lmu *lmu, enum ti_lmu_id id)
 {
-	int ret;
-
-	if (gpio_is_valid(lmu->en_gpio)) {
-		ret = devm_gpio_request_one(lmu->dev, lmu->en_gpio,
-					    GPIOF_OUT_INIT_HIGH, "lmu_hwen");
-		if (ret) {
-			dev_err(lmu->dev, "Can not request enable GPIO: %d\n",
-				ret);
-			return ret;
-		}
-	}
+	if (lmu->en_gpio)
+		gpiod_set_value(lmu->en_gpio, 1);
 
 	/* Delay about 1ms after HW enable pin control */
 	usleep_range(1000, 1500);
@@ -54,23 +44,13 @@
 	return 0;
 }
 
-static void ti_lmu_disable_hw(struct ti_lmu *lmu)
+static void ti_lmu_disable_hw(void *data)
 {
-	if (gpio_is_valid(lmu->en_gpio))
-		gpio_set_value(lmu->en_gpio, 0);
+	struct ti_lmu *lmu = data;
+	if (lmu->en_gpio)
+		gpiod_set_value(lmu->en_gpio, 0);
 }
 
-<<<<<<< HEAD
-static struct mfd_cell lm3532_devices[] = {
-	{
-		.name          = "ti-lmu-backlight",
-		.id            = LM3532,
-		.of_compatible = "ti,lm3532-backlight",
-	},
-};
-
-=======
->>>>>>> 407d19ab
 #define LM363X_REGULATOR(_id)			\
 {						\
 	.name          = "lm363x-regulator",	\
@@ -78,7 +58,7 @@
 	.of_compatible = "ti,lm363x-regulator",	\
 }						\
 
-static struct mfd_cell lm3631_devices[] = {
+static const struct mfd_cell lm3631_devices[] = {
 	LM363X_REGULATOR(LM3631_BOOST),
 	LM363X_REGULATOR(LM3631_LDO_CONT),
 	LM363X_REGULATOR(LM3631_LDO_OREF),
@@ -91,7 +71,7 @@
 	},
 };
 
-static struct mfd_cell lm3632_devices[] = {
+static const struct mfd_cell lm3632_devices[] = {
 	LM363X_REGULATOR(LM3632_BOOST),
 	LM363X_REGULATOR(LM3632_LDO_POS),
 	LM363X_REGULATOR(LM3632_LDO_NEG),
@@ -102,7 +82,7 @@
 	},
 };
 
-static struct mfd_cell lm3633_devices[] = {
+static const struct mfd_cell lm3633_devices[] = {
 	{
 		.name          = "ti-lmu-backlight",
 		.id            = LM3633,
@@ -120,7 +100,7 @@
 	},
 };
 
-static struct mfd_cell lm3695_devices[] = {
+static const struct mfd_cell lm3695_devices[] = {
 	{
 		.name          = "ti-lmu-backlight",
 		.id            = LM3695,
@@ -128,7 +108,7 @@
 	},
 };
 
-static struct mfd_cell lm3697_devices[] = {
+static const struct mfd_cell lm3697_devices[] = {
 	{
 		.name          = "ti-lmu-backlight",
 		.id            = LM3697,
@@ -156,34 +136,21 @@
 TI_LMU_DATA(lm3695, LM3695_MAX_REG);
 TI_LMU_DATA(lm3697, LM3697_MAX_REG);
 
-static const struct of_device_id ti_lmu_of_match[] = {
-	{ .compatible = "ti,lm3532", .data = &lm3532_data },
-	{ .compatible = "ti,lm3631", .data = &lm3631_data },
-	{ .compatible = "ti,lm3632", .data = &lm3632_data },
-	{ .compatible = "ti,lm3633", .data = &lm3633_data },
-	{ .compatible = "ti,lm3695", .data = &lm3695_data },
-	{ .compatible = "ti,lm3697", .data = &lm3697_data },
-	{ }
-};
-MODULE_DEVICE_TABLE(of, ti_lmu_of_match);
-
 static int ti_lmu_probe(struct i2c_client *cl, const struct i2c_device_id *id)
 {
 	struct device *dev = &cl->dev;
-	const struct of_device_id *match;
 	const struct ti_lmu_data *data;
 	struct regmap_config regmap_cfg;
 	struct ti_lmu *lmu;
 	int ret;
 
-	match = of_match_device(ti_lmu_of_match, dev);
-	if (!match)
-		return -ENODEV;
 	/*
 	 * Get device specific data from of_match table.
 	 * This data is defined by using TI_LMU_DATA() macro.
 	 */
-	data = (struct ti_lmu_data *)match->data;
+	data = of_device_get_match_data(dev);
+	if (!data)
+		return -ENODEV;
 
 	lmu = devm_kzalloc(dev, sizeof(*lmu), GFP_KERNEL);
 	if (!lmu)
@@ -203,8 +170,18 @@
 		return PTR_ERR(lmu->regmap);
 
 	/* HW enable pin control and additional power up sequence if required */
-	lmu->en_gpio = of_get_named_gpio(dev->of_node, "enable-gpios", 0);
+	lmu->en_gpio = devm_gpiod_get_optional(dev, "enable", GPIOD_OUT_HIGH);
+	if (IS_ERR(lmu->en_gpio)) {
+		ret = PTR_ERR(lmu->en_gpio);
+		dev_err(dev, "Can not request enable GPIO: %d\n", ret);
+		return ret;
+	}
+
 	ret = ti_lmu_enable_hw(lmu, id->driver_data);
+	if (ret)
+		return ret;
+
+	ret = devm_add_action_or_reset(dev, ti_lmu_disable_hw, lmu);
 	if (ret)
 		return ret;
 
@@ -217,20 +194,10 @@
 
 	i2c_set_clientdata(cl, lmu);
 
-	return mfd_add_devices(lmu->dev, 0, data->cells,
-			       data->num_cells, NULL, 0, NULL);
+	return devm_mfd_add_devices(lmu->dev, 0, data->cells,
+				    data->num_cells, NULL, 0, NULL);
 }
 
-<<<<<<< HEAD
-static int ti_lmu_remove(struct i2c_client *cl)
-{
-	struct ti_lmu *lmu = i2c_get_clientdata(cl);
-
-	ti_lmu_disable_hw(lmu);
-	mfd_remove_devices(lmu->dev);
-	return 0;
-}
-=======
 static const struct of_device_id ti_lmu_of_match[] = {
 	{ .compatible = "ti,lm3631", .data = &lm3631_data },
 	{ .compatible = "ti,lm3632", .data = &lm3632_data },
@@ -240,7 +207,6 @@
 	{ }
 };
 MODULE_DEVICE_TABLE(of, ti_lmu_of_match);
->>>>>>> 407d19ab
 
 static const struct i2c_device_id ti_lmu_ids[] = {
 	{ "lm3631", LM3631 },
@@ -254,7 +220,6 @@
 
 static struct i2c_driver ti_lmu_driver = {
 	.probe = ti_lmu_probe,
-	.remove = ti_lmu_remove,
 	.driver = {
 		.name = "ti-lmu",
 		.of_match_table = ti_lmu_of_match,
