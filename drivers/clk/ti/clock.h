--- conflicted
+++ resolved
@@ -24,6 +24,7 @@
 	u8			flags;
 	s8			latch;
 	const struct clk_div_table	*table;
+	u32		context;
 };
 
 #define to_clk_omap_divider(_hw) container_of(_hw, struct clk_omap_divider, hw)
@@ -36,6 +37,7 @@
 	u8			shift;
 	s8			latch;
 	u8			flags;
+	u8			saved_parent;
 };
 
 #define to_clk_omap_mux(_hw) container_of(_hw, struct clk_omap_mux, hw)
@@ -191,9 +193,16 @@
 extern const struct omap_clkctrl_data omap4_clkctrl_data[];
 extern const struct omap_clkctrl_data omap5_clkctrl_data[];
 extern const struct omap_clkctrl_data dra7_clkctrl_data[];
+extern const struct omap_clkctrl_data dra7_clkctrl_compat_data[];
+extern struct ti_dt_clk dra7xx_compat_clks[];
 extern const struct omap_clkctrl_data am3_clkctrl_data[];
+extern const struct omap_clkctrl_data am3_clkctrl_compat_data[];
+extern struct ti_dt_clk am33xx_compat_clks[];
 extern const struct omap_clkctrl_data am4_clkctrl_data[];
+extern const struct omap_clkctrl_data am4_clkctrl_compat_data[];
+extern struct ti_dt_clk am43xx_compat_clks[];
 extern const struct omap_clkctrl_data am438x_clkctrl_data[];
+extern const struct omap_clkctrl_data am438x_clkctrl_compat_data[];
 extern const struct omap_clkctrl_data dm814_clkctrl_data[];
 extern const struct omap_clkctrl_data dm816_clkctrl_data[];
 
@@ -201,6 +210,8 @@
 
 struct clk *ti_clk_register(struct device *dev, struct clk_hw *hw,
 			    const char *con);
+struct clk *ti_clk_register_omap_hw(struct device *dev, struct clk_hw *hw,
+				    const char *con);
 int ti_clk_add_alias(struct device *dev, struct clk *clk, const char *con);
 void ti_clk_add_aliases(void);
 
@@ -219,7 +230,6 @@
 		      ti_of_clk_init_cb_t func);
 int ti_clk_add_component(struct device_node *node, struct clk_hw *hw, int type);
 
-void omap2_init_clk_hw_omap_clocks(struct clk_hw *hw);
 int of_ti_clk_autoidle_setup(struct device_node *node);
 void omap2_clk_enable_init_clocks(const char **clk_names, u8 num_clocks);
 
@@ -239,6 +249,8 @@
 extern const struct clk_ops ti_clk_divider_ops;
 extern const struct clk_ops ti_clk_mux_ops;
 extern const struct clk_ops omap_gate_clk_ops;
+
+extern struct ti_clk_features ti_clk_features;
 
 void omap2_init_clk_clkdm(struct clk_hw *hw);
 int omap2_clkops_enable_clkdm(struct clk_hw *hw);
@@ -297,10 +309,7 @@
 				    unsigned long *parent_rate);
 int omap4_dpll_regm4xen_determine_rate(struct clk_hw *hw,
 				       struct clk_rate_request *req);
-<<<<<<< HEAD
-=======
 int omap2_clk_for_each(int (*fn)(struct clk_hw_omap *hw));
->>>>>>> 407d19ab
 
 extern struct ti_clk_ll_ops *ti_clk_ll_ops;
 
