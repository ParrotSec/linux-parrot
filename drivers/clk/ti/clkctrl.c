/*
 * OMAP clkctrl clock support
 *
 * Copyright (C) 2017 Texas Instruments, Inc.
 *
 * Tero Kristo <t-kristo@ti.com>
 *
 * This program is free software; you can redistribute it and/or modify
 * it under the terms of the GNU General Public License version 2 as
 * published by the Free Software Foundation.
 *
 * This program is distributed "as is" WITHOUT ANY WARRANTY of any
 * kind, whether express or implied; without even the implied warranty
 * of MERCHANTABILITY or FITNESS FOR A PARTICULAR PURPOSE.  See the
 * GNU General Public License for more details.
 */

#include <linux/clk-provider.h>
#include <linux/slab.h>
#include <linux/of.h>
#include <linux/of_address.h>
#include <linux/clk/ti.h>
#include <linux/delay.h>
#include <linux/timekeeping.h>
#include "clock.h"

#define NO_IDLEST			0x1

#define OMAP4_MODULEMODE_MASK		0x3

#define MODULEMODE_HWCTRL		0x1
#define MODULEMODE_SWCTRL		0x2

#define OMAP4_IDLEST_MASK		(0x3 << 16)
#define OMAP4_IDLEST_SHIFT		16

#define CLKCTRL_IDLEST_FUNCTIONAL	0x0
#define CLKCTRL_IDLEST_INTERFACE_IDLE	0x2
#define CLKCTRL_IDLEST_DISABLED		0x3

/* These timeouts are in us */
#define OMAP4_MAX_MODULE_READY_TIME	2000
#define OMAP4_MAX_MODULE_DISABLE_TIME	5000

static bool _early_timeout = true;

struct omap_clkctrl_provider {
	void __iomem *base;
	struct list_head clocks;
	char *clkdm_name;
};

struct omap_clkctrl_clk {
	struct clk_hw *clk;
	u16 reg_offset;
	int bit_offset;
	struct list_head node;
};

union omap4_timeout {
	u32 cycles;
	ktime_t start;
};

static const struct omap_clkctrl_data default_clkctrl_data[] __initconst = {
	{ 0 },
};

static u32 _omap4_idlest(u32 val)
{
	val &= OMAP4_IDLEST_MASK;
	val >>= OMAP4_IDLEST_SHIFT;

	return val;
}

static bool _omap4_is_idle(u32 val)
{
	val = _omap4_idlest(val);

	return val == CLKCTRL_IDLEST_DISABLED;
}

static bool _omap4_is_ready(u32 val)
{
	val = _omap4_idlest(val);

	return val == CLKCTRL_IDLEST_FUNCTIONAL ||
	       val == CLKCTRL_IDLEST_INTERFACE_IDLE;
}

static bool _omap4_is_timeout(union omap4_timeout *time, u32 timeout)
{
	/*
	 * There are two special cases where ktime_to_ns() can't be
	 * used to track the timeouts. First one is during early boot
	 * when the timers haven't been initialized yet. The second
	 * one is during suspend-resume cycle while timekeeping is
	 * being suspended / resumed. Clocksource for the system
	 * can be from a timer that requires pm_runtime access, which
	 * will eventually bring us here with timekeeping_suspended,
	 * during both suspend entry and resume paths. This happens
	 * at least on am43xx platform.
	 */
	if (unlikely(_early_timeout || timekeeping_suspended)) {
		if (time->cycles++ < timeout) {
			udelay(1);
			return false;
		}
	} else {
		if (!ktime_to_ns(time->start)) {
			time->start = ktime_get();
			return false;
		}

		if (ktime_us_delta(ktime_get(), time->start) < timeout) {
			cpu_relax();
			return false;
		}
	}

	return true;
}

static int __init _omap4_disable_early_timeout(void)
{
	_early_timeout = false;

	return 0;
}
arch_initcall(_omap4_disable_early_timeout);

static int _omap4_clkctrl_clk_enable(struct clk_hw *hw)
{
	struct clk_hw_omap *clk = to_clk_hw_omap(hw);
	u32 val;
	int ret;
	union omap4_timeout timeout = { 0 };

	if (clk->clkdm) {
		ret = ti_clk_ll_ops->clkdm_clk_enable(clk->clkdm, hw->clk);
		if (ret) {
			WARN(1,
			     "%s: could not enable %s's clockdomain %s: %d\n",
			     __func__, clk_hw_get_name(hw),
			     clk->clkdm_name, ret);
			return ret;
		}
	}

	if (!clk->enable_bit)
		return 0;

	val = ti_clk_ll_ops->clk_readl(&clk->enable_reg);

	val &= ~OMAP4_MODULEMODE_MASK;
	val |= clk->enable_bit;

	ti_clk_ll_ops->clk_writel(val, &clk->enable_reg);

	if (clk->flags & NO_IDLEST)
		return 0;

	/* Wait until module is enabled */
	while (!_omap4_is_ready(ti_clk_ll_ops->clk_readl(&clk->enable_reg))) {
		if (_omap4_is_timeout(&timeout, OMAP4_MAX_MODULE_READY_TIME)) {
			pr_err("%s: failed to enable\n", clk_hw_get_name(hw));
			return -EBUSY;
		}
	}

	return 0;
}

static void _omap4_clkctrl_clk_disable(struct clk_hw *hw)
{
	struct clk_hw_omap *clk = to_clk_hw_omap(hw);
	u32 val;
	union omap4_timeout timeout = { 0 };

	if (!clk->enable_bit)
		goto exit;

	val = ti_clk_ll_ops->clk_readl(&clk->enable_reg);

	val &= ~OMAP4_MODULEMODE_MASK;

	ti_clk_ll_ops->clk_writel(val, &clk->enable_reg);

	if (clk->flags & NO_IDLEST)
		goto exit;

	/* Wait until module is disabled */
	while (!_omap4_is_idle(ti_clk_ll_ops->clk_readl(&clk->enable_reg))) {
		if (_omap4_is_timeout(&timeout,
				      OMAP4_MAX_MODULE_DISABLE_TIME)) {
			pr_err("%s: failed to disable\n", clk_hw_get_name(hw));
			break;
		}
	}

exit:
	if (clk->clkdm)
		ti_clk_ll_ops->clkdm_clk_disable(clk->clkdm, hw->clk);
}

static int _omap4_clkctrl_clk_is_enabled(struct clk_hw *hw)
{
	struct clk_hw_omap *clk = to_clk_hw_omap(hw);
	u32 val;

	val = ti_clk_ll_ops->clk_readl(&clk->enable_reg);

	if (val & clk->enable_bit)
		return 1;

	return 0;
}

static const struct clk_ops omap4_clkctrl_clk_ops = {
	.enable		= _omap4_clkctrl_clk_enable,
	.disable	= _omap4_clkctrl_clk_disable,
	.is_enabled	= _omap4_clkctrl_clk_is_enabled,
	.init		= omap2_init_clk_clkdm,
};

static struct clk_hw *_ti_omap4_clkctrl_xlate(struct of_phandle_args *clkspec,
					      void *data)
{
	struct omap_clkctrl_provider *provider = data;
	struct omap_clkctrl_clk *entry;
	bool found = false;

	if (clkspec->args_count != 2)
		return ERR_PTR(-EINVAL);

	pr_debug("%s: looking for %x:%x\n", __func__,
		 clkspec->args[0], clkspec->args[1]);

	list_for_each_entry(entry, &provider->clocks, node) {
		if (entry->reg_offset == clkspec->args[0] &&
		    entry->bit_offset == clkspec->args[1]) {
			found = true;
			break;
		}
	}

	if (!found)
		return ERR_PTR(-EINVAL);

	return entry->clk;
}

static int __init
_ti_clkctrl_clk_register(struct omap_clkctrl_provider *provider,
			 struct device_node *node, struct clk_hw *clk_hw,
			 u16 offset, u8 bit, const char * const *parents,
			 int num_parents, const struct clk_ops *ops)
{
	struct clk_init_data init = { NULL };
	struct clk *clk;
	struct omap_clkctrl_clk *clkctrl_clk;
	int ret = 0;

	init.name = kasprintf(GFP_KERNEL, "%s:%s:%04x:%d", node->parent->name,
			      node->name, offset, bit);
	clkctrl_clk = kzalloc(sizeof(*clkctrl_clk), GFP_KERNEL);
	if (!init.name || !clkctrl_clk) {
		ret = -ENOMEM;
		goto cleanup;
	}

	clk_hw->init = &init;
	init.parent_names = parents;
	init.num_parents = num_parents;
	init.ops = ops;
	init.flags = CLK_IS_BASIC;

	clk = ti_clk_register(NULL, clk_hw, init.name);
	if (IS_ERR_OR_NULL(clk)) {
		ret = -EINVAL;
		goto cleanup;
	}

	clkctrl_clk->reg_offset = offset;
	clkctrl_clk->bit_offset = bit;
	clkctrl_clk->clk = clk_hw;

	list_add(&clkctrl_clk->node, &provider->clocks);

	return 0;

cleanup:
	kfree(init.name);
	kfree(clkctrl_clk);
	return ret;
}

static void __init
_ti_clkctrl_setup_gate(struct omap_clkctrl_provider *provider,
		       struct device_node *node, u16 offset,
		       const struct omap_clkctrl_bit_data *data,
		       void __iomem *reg)
{
	struct clk_hw_omap *clk_hw;

	clk_hw = kzalloc(sizeof(*clk_hw), GFP_KERNEL);
	if (!clk_hw)
		return;

	clk_hw->enable_bit = data->bit;
	clk_hw->enable_reg.ptr = reg;

	if (_ti_clkctrl_clk_register(provider, node, &clk_hw->hw, offset,
				     data->bit, data->parents, 1,
				     &omap_gate_clk_ops))
		kfree(clk_hw);
}

static void __init
_ti_clkctrl_setup_mux(struct omap_clkctrl_provider *provider,
		      struct device_node *node, u16 offset,
		      const struct omap_clkctrl_bit_data *data,
		      void __iomem *reg)
{
	struct clk_omap_mux *mux;
	int num_parents = 0;
	const char * const *pname;

	mux = kzalloc(sizeof(*mux), GFP_KERNEL);
	if (!mux)
		return;

	pname = data->parents;
	while (*pname) {
		num_parents++;
		pname++;
	}

	mux->mask = num_parents;
	if (!(mux->flags & CLK_MUX_INDEX_ONE))
		mux->mask--;

	mux->mask = (1 << fls(mux->mask)) - 1;

	mux->shift = data->bit;
	mux->reg.ptr = reg;

	if (_ti_clkctrl_clk_register(provider, node, &mux->hw, offset,
				     data->bit, data->parents, num_parents,
				     &ti_clk_mux_ops))
		kfree(mux);
}

static void __init
_ti_clkctrl_setup_div(struct omap_clkctrl_provider *provider,
		      struct device_node *node, u16 offset,
		      const struct omap_clkctrl_bit_data *data,
		      void __iomem *reg)
{
	struct clk_omap_divider *div;
	const struct omap_clkctrl_div_data *div_data = data->data;
	u8 div_flags = 0;

	div = kzalloc(sizeof(*div), GFP_KERNEL);
	if (!div)
		return;

	div->reg.ptr = reg;
	div->shift = data->bit;
	div->flags = div_data->flags;

	if (div->flags & CLK_DIVIDER_POWER_OF_TWO)
		div_flags |= CLKF_INDEX_POWER_OF_TWO;

	if (ti_clk_parse_divider_data((int *)div_data->dividers, 0,
				      div_data->max_div, div_flags,
				      &div->width, &div->table)) {
		pr_err("%s: Data parsing for %pOF:%04x:%d failed\n", __func__,
		       node, offset, data->bit);
		kfree(div);
		return;
	}

	if (_ti_clkctrl_clk_register(provider, node, &div->hw, offset,
				     data->bit, data->parents, 1,
				     &ti_clk_divider_ops))
		kfree(div);
}

static void __init
_ti_clkctrl_setup_subclks(struct omap_clkctrl_provider *provider,
			  struct device_node *node,
			  const struct omap_clkctrl_reg_data *data,
			  void __iomem *reg)
{
	const struct omap_clkctrl_bit_data *bits = data->bit_data;

	if (!bits)
		return;

	while (bits->bit) {
		switch (bits->type) {
		case TI_CLK_GATE:
			_ti_clkctrl_setup_gate(provider, node, data->offset,
					       bits, reg);
			break;

		case TI_CLK_DIVIDER:
			_ti_clkctrl_setup_div(provider, node, data->offset,
					      bits, reg);
			break;

		case TI_CLK_MUX:
			_ti_clkctrl_setup_mux(provider, node, data->offset,
					      bits, reg);
			break;

		default:
			pr_err("%s: bad subclk type: %d\n", __func__,
			       bits->type);
			return;
		}
		bits++;
	}
}

static void __init _clkctrl_add_provider(void *data,
					 struct device_node *np)
{
	of_clk_add_hw_provider(np, _ti_omap4_clkctrl_xlate, data);
}

static void __init _ti_omap4_clkctrl_setup(struct device_node *node)
{
	struct omap_clkctrl_provider *provider;
	const struct omap_clkctrl_data *data = default_clkctrl_data;
	const struct omap_clkctrl_reg_data *reg_data;
	struct clk_init_data init = { NULL };
	struct clk_hw_omap *hw;
	struct clk *clk;
	struct omap_clkctrl_clk *clkctrl_clk;
	const __be32 *addrp;
	u32 addr;
	int ret;
<<<<<<< HEAD
=======
	char *c;
	u16 soc_mask = 0;

	if (!(ti_clk_get_features()->flags & TI_CLK_CLKCTRL_COMPAT) &&
	    of_node_name_eq(node, "clk"))
		ti_clk_features.flags |= TI_CLK_CLKCTRL_COMPAT;
>>>>>>> 407d19ab

	addrp = of_get_address(node, 0, NULL, NULL);
	addr = (u32)of_translate_address(node, addrp);

#ifdef CONFIG_ARCH_OMAP4
	if (of_machine_is_compatible("ti,omap4"))
		data = omap4_clkctrl_data;
#endif
#ifdef CONFIG_SOC_OMAP5
	if (of_machine_is_compatible("ti,omap5"))
		data = omap5_clkctrl_data;
#endif
#ifdef CONFIG_SOC_DRA7XX
<<<<<<< HEAD
	if (of_machine_is_compatible("ti,dra7"))
		data = dra7_clkctrl_data;
=======
	if (of_machine_is_compatible("ti,dra7")) {
		if (ti_clk_get_features()->flags & TI_CLK_CLKCTRL_COMPAT)
			data = dra7_clkctrl_compat_data;
		else
			data = dra7_clkctrl_data;
	}

	if (of_machine_is_compatible("ti,dra72"))
		soc_mask = CLKF_SOC_DRA72;
	if (of_machine_is_compatible("ti,dra74"))
		soc_mask = CLKF_SOC_DRA74;
	if (of_machine_is_compatible("ti,dra76"))
		soc_mask = CLKF_SOC_DRA76;
>>>>>>> 407d19ab
#endif
#ifdef CONFIG_SOC_AM33XX
	if (of_machine_is_compatible("ti,am33xx"))
		data = am3_clkctrl_data;
#endif
#ifdef CONFIG_SOC_AM43XX
	if (of_machine_is_compatible("ti,am4372"))
		data = am4_clkctrl_data;
	if (of_machine_is_compatible("ti,am438x"))
		data = am438x_clkctrl_data;
#endif
#ifdef CONFIG_SOC_TI81XX
	if (of_machine_is_compatible("ti,dm814"))
		data = dm814_clkctrl_data;

	if (of_machine_is_compatible("ti,dm816"))
		data = dm816_clkctrl_data;
#endif

	if (ti_clk_get_features()->flags & TI_CLK_DEVICE_TYPE_GP)
		soc_mask |= CLKF_SOC_NONSEC;

	while (data->addr) {
		if (addr == data->addr)
			break;

		data++;
	}

	if (!data->addr) {
		pr_err("%pOF not found from clkctrl data.\n", node);
		return;
	}

	provider = kzalloc(sizeof(*provider), GFP_KERNEL);
	if (!provider)
		return;

	provider->base = of_iomap(node, 0);

	provider->clkdm_name = kmalloc(strlen(node->parent->name) + 3,
				       GFP_KERNEL);
	if (!provider->clkdm_name) {
		kfree(provider);
		return;
	}

	/*
	 * Create default clkdm name, replace _cm from end of parent node
	 * name with _clkdm
	 */
	strcpy(provider->clkdm_name, node->parent->name);
	provider->clkdm_name[strlen(provider->clkdm_name) - 2] = 0;
	strcat(provider->clkdm_name, "clkdm");

	INIT_LIST_HEAD(&provider->clocks);

	/* Generate clocks */
	reg_data = data->regs;

	while (reg_data->parent) {
		if ((reg_data->flags & CLKF_SOC_MASK) &&
		    (reg_data->flags & soc_mask) == 0) {
			reg_data++;
			continue;
		}

		hw = kzalloc(sizeof(*hw), GFP_KERNEL);
		if (!hw)
			return;

		hw->enable_reg.ptr = provider->base + reg_data->offset;

		_ti_clkctrl_setup_subclks(provider, node, reg_data,
					  hw->enable_reg.ptr);

		if (reg_data->flags & CLKF_SW_SUP)
			hw->enable_bit = MODULEMODE_SWCTRL;
		if (reg_data->flags & CLKF_HW_SUP)
			hw->enable_bit = MODULEMODE_HWCTRL;
		if (reg_data->flags & CLKF_NO_IDLEST)
			hw->flags |= NO_IDLEST;

		if (reg_data->clkdm_name)
			hw->clkdm_name = reg_data->clkdm_name;
		else
			hw->clkdm_name = provider->clkdm_name;

		init.parent_names = &reg_data->parent;
		init.num_parents = 1;
		init.flags = 0;
		if (reg_data->flags & CLKF_SET_RATE_PARENT)
			init.flags |= CLK_SET_RATE_PARENT;
		init.name = kasprintf(GFP_KERNEL, "%s:%s:%04x:%d",
				      node->parent->name, node->name,
				      reg_data->offset, 0);
		clkctrl_clk = kzalloc(sizeof(*clkctrl_clk), GFP_KERNEL);
		if (!init.name || !clkctrl_clk)
			goto cleanup;

		init.ops = &omap4_clkctrl_clk_ops;
		hw->hw.init = &init;

		clk = ti_clk_register(NULL, &hw->hw, init.name);
		if (IS_ERR_OR_NULL(clk))
			goto cleanup;

		clkctrl_clk->reg_offset = reg_data->offset;
		clkctrl_clk->clk = &hw->hw;

		list_add(&clkctrl_clk->node, &provider->clocks);

		reg_data++;
	}

	ret = of_clk_add_hw_provider(node, _ti_omap4_clkctrl_xlate, provider);
	if (ret == -EPROBE_DEFER)
		ti_clk_retry_init(node, provider, _clkctrl_add_provider);

	return;

cleanup:
	kfree(hw);
	kfree(init.name);
	kfree(clkctrl_clk);
}
CLK_OF_DECLARE(ti_omap4_clkctrl_clock, "ti,clkctrl",
	       _ti_omap4_clkctrl_setup);<|MERGE_RESOLUTION|>--- conflicted
+++ resolved
@@ -262,8 +262,13 @@
 	struct omap_clkctrl_clk *clkctrl_clk;
 	int ret = 0;
 
-	init.name = kasprintf(GFP_KERNEL, "%s:%s:%04x:%d", node->parent->name,
-			      node->name, offset, bit);
+	if (ti_clk_get_features()->flags & TI_CLK_CLKCTRL_COMPAT)
+		init.name = kasprintf(GFP_KERNEL, "%pOFn:%pOFn:%04x:%d",
+				      node->parent, node, offset,
+				      bit);
+	else
+		init.name = kasprintf(GFP_KERNEL, "%pOFn:%04x:%d", node,
+				      offset, bit);
 	clkctrl_clk = kzalloc(sizeof(*clkctrl_clk), GFP_KERNEL);
 	if (!init.name || !clkctrl_clk) {
 		ret = -ENOMEM;
@@ -274,7 +279,7 @@
 	init.parent_names = parents;
 	init.num_parents = num_parents;
 	init.ops = ops;
-	init.flags = CLK_IS_BASIC;
+	init.flags = 0;
 
 	clk = ti_clk_register(NULL, clk_hw, init.name);
 	if (IS_ERR_OR_NULL(clk)) {
@@ -443,15 +448,12 @@
 	const __be32 *addrp;
 	u32 addr;
 	int ret;
-<<<<<<< HEAD
-=======
 	char *c;
 	u16 soc_mask = 0;
 
 	if (!(ti_clk_get_features()->flags & TI_CLK_CLKCTRL_COMPAT) &&
 	    of_node_name_eq(node, "clk"))
 		ti_clk_features.flags |= TI_CLK_CLKCTRL_COMPAT;
->>>>>>> 407d19ab
 
 	addrp = of_get_address(node, 0, NULL, NULL);
 	addr = (u32)of_translate_address(node, addrp);
@@ -465,10 +467,6 @@
 		data = omap5_clkctrl_data;
 #endif
 #ifdef CONFIG_SOC_DRA7XX
-<<<<<<< HEAD
-	if (of_machine_is_compatible("ti,dra7"))
-		data = dra7_clkctrl_data;
-=======
 	if (of_machine_is_compatible("ti,dra7")) {
 		if (ti_clk_get_features()->flags & TI_CLK_CLKCTRL_COMPAT)
 			data = dra7_clkctrl_compat_data;
@@ -482,17 +480,29 @@
 		soc_mask = CLKF_SOC_DRA74;
 	if (of_machine_is_compatible("ti,dra76"))
 		soc_mask = CLKF_SOC_DRA76;
->>>>>>> 407d19ab
 #endif
 #ifdef CONFIG_SOC_AM33XX
-	if (of_machine_is_compatible("ti,am33xx"))
-		data = am3_clkctrl_data;
+	if (of_machine_is_compatible("ti,am33xx")) {
+		if (ti_clk_get_features()->flags & TI_CLK_CLKCTRL_COMPAT)
+			data = am3_clkctrl_compat_data;
+		else
+			data = am3_clkctrl_data;
+	}
 #endif
 #ifdef CONFIG_SOC_AM43XX
-	if (of_machine_is_compatible("ti,am4372"))
-		data = am4_clkctrl_data;
-	if (of_machine_is_compatible("ti,am438x"))
-		data = am438x_clkctrl_data;
+	if (of_machine_is_compatible("ti,am4372")) {
+		if (ti_clk_get_features()->flags & TI_CLK_CLKCTRL_COMPAT)
+			data = am4_clkctrl_compat_data;
+		else
+			data = am4_clkctrl_data;
+	}
+
+	if (of_machine_is_compatible("ti,am438x")) {
+		if (ti_clk_get_features()->flags & TI_CLK_CLKCTRL_COMPAT)
+			data = am438x_clkctrl_compat_data;
+		else
+			data = am438x_clkctrl_data;
+	}
 #endif
 #ifdef CONFIG_SOC_TI81XX
 	if (of_machine_is_compatible("ti,dm814"))
@@ -523,20 +533,42 @@
 
 	provider->base = of_iomap(node, 0);
 
-	provider->clkdm_name = kmalloc(strlen(node->parent->name) + 3,
-				       GFP_KERNEL);
-	if (!provider->clkdm_name) {
-		kfree(provider);
-		return;
-	}
-
-	/*
-	 * Create default clkdm name, replace _cm from end of parent node
-	 * name with _clkdm
-	 */
-	strcpy(provider->clkdm_name, node->parent->name);
-	provider->clkdm_name[strlen(provider->clkdm_name) - 2] = 0;
+	if (ti_clk_get_features()->flags & TI_CLK_CLKCTRL_COMPAT) {
+		provider->clkdm_name = kasprintf(GFP_KERNEL, "%pOFnxxx", node->parent);
+		if (!provider->clkdm_name) {
+			kfree(provider);
+			return;
+		}
+
+		/*
+		 * Create default clkdm name, replace _cm from end of parent
+		 * node name with _clkdm
+		 */
+		provider->clkdm_name[strlen(provider->clkdm_name) - 2] = 0;
+	} else {
+		provider->clkdm_name = kasprintf(GFP_KERNEL, "%pOFn", node);
+		if (!provider->clkdm_name) {
+			kfree(provider);
+			return;
+		}
+
+		/*
+		 * Create default clkdm name, replace _clkctrl from end of
+		 * node name with _clkdm
+		 */
+		provider->clkdm_name[strlen(provider->clkdm_name) - 7] = 0;
+	}
+
 	strcat(provider->clkdm_name, "clkdm");
+
+	/* Replace any dash from the clkdm name with underscore */
+	c = provider->clkdm_name;
+
+	while (*c) {
+		if (*c == '-')
+			*c = '_';
+		c++;
+	}
 
 	INIT_LIST_HEAD(&provider->clocks);
 
@@ -576,9 +608,13 @@
 		init.flags = 0;
 		if (reg_data->flags & CLKF_SET_RATE_PARENT)
 			init.flags |= CLK_SET_RATE_PARENT;
-		init.name = kasprintf(GFP_KERNEL, "%s:%s:%04x:%d",
-				      node->parent->name, node->name,
-				      reg_data->offset, 0);
+		if (ti_clk_get_features()->flags & TI_CLK_CLKCTRL_COMPAT)
+			init.name = kasprintf(GFP_KERNEL, "%pOFn:%pOFn:%04x:%d",
+					      node->parent, node,
+					      reg_data->offset, 0);
+		else
+			init.name = kasprintf(GFP_KERNEL, "%pOFn:%04x:%d",
+					      node, reg_data->offset, 0);
 		clkctrl_clk = kzalloc(sizeof(*clkctrl_clk), GFP_KERNEL);
 		if (!init.name || !clkctrl_clk)
 			goto cleanup;
