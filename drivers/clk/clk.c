/*
 * Copyright (C) 2010-2011 Canonical Ltd <jeremy.kerr@canonical.com>
 * Copyright (C) 2011-2012 Linaro Ltd <mturquette@linaro.org>
 *
 * This program is free software; you can redistribute it and/or modify
 * it under the terms of the GNU General Public License version 2 as
 * published by the Free Software Foundation.
 *
 * Standard functionality for the common clock API.  See Documentation/driver-api/clk.rst
 */

#include <linux/clk.h>
#include <linux/clk-provider.h>
#include <linux/clk/clk-conf.h>
#include <linux/module.h>
#include <linux/mutex.h>
#include <linux/spinlock.h>
#include <linux/err.h>
#include <linux/list.h>
#include <linux/slab.h>
#include <linux/of.h>
#include <linux/device.h>
#include <linux/init.h>
#include <linux/pm_runtime.h>
#include <linux/sched.h>
#include <linux/clkdev.h>

#include "clk.h"

static DEFINE_SPINLOCK(enable_lock);
static DEFINE_MUTEX(prepare_lock);

static struct task_struct *prepare_owner;
static struct task_struct *enable_owner;

static int prepare_refcnt;
static int enable_refcnt;

static HLIST_HEAD(clk_root_list);
static HLIST_HEAD(clk_orphan_list);
static LIST_HEAD(clk_notifier_list);

/***    private data structures    ***/

struct clk_parent_map {
	const struct clk_hw	*hw;
	struct clk_core		*core;
	const char		*fw_name;
	const char		*name;
	int			index;
};

struct clk_core {
	const char		*name;
	const struct clk_ops	*ops;
	struct clk_hw		*hw;
	struct module		*owner;
	struct device		*dev;
	struct device_node	*of_node;
	struct clk_core		*parent;
	struct clk_parent_map	*parents;
	u8			num_parents;
	u8			new_parent_index;
	unsigned long		rate;
	unsigned long		req_rate;
	unsigned long		new_rate;
	struct clk_core		*new_parent;
	struct clk_core		*new_child;
	unsigned long		flags;
	bool			orphan;
	unsigned int		enable_count;
	unsigned int		prepare_count;
	unsigned int		protect_count;
	unsigned long		min_rate;
	unsigned long		max_rate;
	unsigned long		accuracy;
	int			phase;
	struct clk_duty		duty;
	struct hlist_head	children;
	struct hlist_node	child_node;
	struct hlist_head	clks;
	unsigned int		notifier_count;
#ifdef CONFIG_DEBUG_FS
	struct dentry		*dentry;
	struct hlist_node	debug_node;
#endif
	struct kref		ref;
};

#define CREATE_TRACE_POINTS
#include <trace/events/clk.h>

struct clk {
	struct clk_core	*core;
	const char *dev_id;
	const char *con_id;
	unsigned long min_rate;
	unsigned long max_rate;
	unsigned int exclusive_count;
	struct hlist_node clks_node;
};

/***           runtime pm          ***/
static int clk_pm_runtime_get(struct clk_core *core)
{
	int ret = 0;

	if (!core->dev)
		return 0;

	ret = pm_runtime_get_sync(core->dev);
	return ret < 0 ? ret : 0;
}

static void clk_pm_runtime_put(struct clk_core *core)
{
	if (!core->dev)
		return;

	pm_runtime_put_sync(core->dev);
}

/***           locking             ***/
static void clk_prepare_lock(void)
{
	if (!mutex_trylock(&prepare_lock)) {
		if (prepare_owner == current) {
			prepare_refcnt++;
			return;
		}
		mutex_lock(&prepare_lock);
	}
	WARN_ON_ONCE(prepare_owner != NULL);
	WARN_ON_ONCE(prepare_refcnt != 0);
	prepare_owner = current;
	prepare_refcnt = 1;
}

static void clk_prepare_unlock(void)
{
	WARN_ON_ONCE(prepare_owner != current);
	WARN_ON_ONCE(prepare_refcnt == 0);

	if (--prepare_refcnt)
		return;
	prepare_owner = NULL;
	mutex_unlock(&prepare_lock);
}

static unsigned long clk_enable_lock(void)
	__acquires(enable_lock)
{
	unsigned long flags;

	/*
	 * On UP systems, spin_trylock_irqsave() always returns true, even if
	 * we already hold the lock. So, in that case, we rely only on
	 * reference counting.
	 */
	if (!IS_ENABLED(CONFIG_SMP) ||
	    !spin_trylock_irqsave(&enable_lock, flags)) {
		if (enable_owner == current) {
			enable_refcnt++;
			__acquire(enable_lock);
			if (!IS_ENABLED(CONFIG_SMP))
				local_save_flags(flags);
			return flags;
		}
		spin_lock_irqsave(&enable_lock, flags);
	}
	WARN_ON_ONCE(enable_owner != NULL);
	WARN_ON_ONCE(enable_refcnt != 0);
	enable_owner = current;
	enable_refcnt = 1;
	return flags;
}

static void clk_enable_unlock(unsigned long flags)
	__releases(enable_lock)
{
	WARN_ON_ONCE(enable_owner != current);
	WARN_ON_ONCE(enable_refcnt == 0);

	if (--enable_refcnt) {
		__release(enable_lock);
		return;
	}
	enable_owner = NULL;
	spin_unlock_irqrestore(&enable_lock, flags);
}

static bool clk_core_rate_is_protected(struct clk_core *core)
{
	return core->protect_count;
}

static bool clk_core_is_prepared(struct clk_core *core)
{
	bool ret = false;

	/*
	 * .is_prepared is optional for clocks that can prepare
	 * fall back to software usage counter if it is missing
	 */
	if (!core->ops->is_prepared)
		return core->prepare_count;

	if (!clk_pm_runtime_get(core)) {
		ret = core->ops->is_prepared(core->hw);
		clk_pm_runtime_put(core);
	}

	return ret;
}

static bool clk_core_is_enabled(struct clk_core *core)
{
	bool ret = false;

	/*
	 * .is_enabled is only mandatory for clocks that gate
	 * fall back to software usage counter if .is_enabled is missing
	 */
	if (!core->ops->is_enabled)
		return core->enable_count;

	/*
	 * Check if clock controller's device is runtime active before
	 * calling .is_enabled callback. If not, assume that clock is
	 * disabled, because we might be called from atomic context, from
	 * which pm_runtime_get() is not allowed.
	 * This function is called mainly from clk_disable_unused_subtree,
	 * which ensures proper runtime pm activation of controller before
	 * taking enable spinlock, but the below check is needed if one tries
	 * to call it from other places.
	 */
	if (core->dev) {
		pm_runtime_get_noresume(core->dev);
		if (!pm_runtime_active(core->dev)) {
			ret = false;
			goto done;
		}
	}

	ret = core->ops->is_enabled(core->hw);
done:
	if (core->dev)
		pm_runtime_put(core->dev);

	return ret;
}

/***    helper functions   ***/

const char *__clk_get_name(const struct clk *clk)
{
	return !clk ? NULL : clk->core->name;
}
EXPORT_SYMBOL_GPL(__clk_get_name);

const char *clk_hw_get_name(const struct clk_hw *hw)
{
	return hw->core->name;
}
EXPORT_SYMBOL_GPL(clk_hw_get_name);

struct clk_hw *__clk_get_hw(struct clk *clk)
{
	return !clk ? NULL : clk->core->hw;
}
EXPORT_SYMBOL_GPL(__clk_get_hw);

unsigned int clk_hw_get_num_parents(const struct clk_hw *hw)
{
	return hw->core->num_parents;
}
EXPORT_SYMBOL_GPL(clk_hw_get_num_parents);

struct clk_hw *clk_hw_get_parent(const struct clk_hw *hw)
{
	return hw->core->parent ? hw->core->parent->hw : NULL;
}
EXPORT_SYMBOL_GPL(clk_hw_get_parent);

static struct clk_core *__clk_lookup_subtree(const char *name,
					     struct clk_core *core)
{
	struct clk_core *child;
	struct clk_core *ret;

	if (!strcmp(core->name, name))
		return core;

	hlist_for_each_entry(child, &core->children, child_node) {
		ret = __clk_lookup_subtree(name, child);
		if (ret)
			return ret;
	}

	return NULL;
}

static struct clk_core *clk_core_lookup(const char *name)
{
	struct clk_core *root_clk;
	struct clk_core *ret;

	if (!name)
		return NULL;

	/* search the 'proper' clk tree first */
	hlist_for_each_entry(root_clk, &clk_root_list, child_node) {
		ret = __clk_lookup_subtree(name, root_clk);
		if (ret)
			return ret;
	}

	/* if not found, then search the orphan tree */
	hlist_for_each_entry(root_clk, &clk_orphan_list, child_node) {
		ret = __clk_lookup_subtree(name, root_clk);
		if (ret)
			return ret;
	}

	return NULL;
}

/**
 * clk_core_get - Find the clk_core parent of a clk
 * @core: clk to find parent of
 * @p_index: parent index to search for
 *
 * This is the preferred method for clk providers to find the parent of a
 * clk when that parent is external to the clk controller. The parent_names
 * array is indexed and treated as a local name matching a string in the device
 * node's 'clock-names' property or as the 'con_id' matching the device's
 * dev_name() in a clk_lookup. This allows clk providers to use their own
 * namespace instead of looking for a globally unique parent string.
 *
 * For example the following DT snippet would allow a clock registered by the
 * clock-controller@c001 that has a clk_init_data::parent_data array
 * with 'xtal' in the 'name' member to find the clock provided by the
 * clock-controller@f00abcd without needing to get the globally unique name of
 * the xtal clk.
 *
 *      parent: clock-controller@f00abcd {
 *              reg = <0xf00abcd 0xabcd>;
 *              #clock-cells = <0>;
 *      };
 *
 *      clock-controller@c001 {
 *              reg = <0xc001 0xf00d>;
 *              clocks = <&parent>;
 *              clock-names = "xtal";
 *              #clock-cells = <1>;
 *      };
 *
 * Returns: -ENOENT when the provider can't be found or the clk doesn't
 * exist in the provider. -EINVAL when the name can't be found. NULL when the
 * provider knows about the clk but it isn't provided on this system.
 * A valid clk_core pointer when the clk can be found in the provider.
 */
static struct clk_core *clk_core_get(struct clk_core *core, u8 p_index)
{
	const char *name = core->parents[p_index].fw_name;
	int index = core->parents[p_index].index;
	struct clk_hw *hw = ERR_PTR(-ENOENT);
	struct device *dev = core->dev;
	const char *dev_id = dev ? dev_name(dev) : NULL;
	struct device_node *np = core->of_node;

	if (np && (name || index >= 0))
		hw = of_clk_get_hw(np, index, name);

	/*
	 * If the DT search above couldn't find the provider or the provider
	 * didn't know about this clk, fallback to looking up via clkdev based
	 * clk_lookups
	 */
	if (PTR_ERR(hw) == -ENOENT && name)
		hw = clk_find_hw(dev_id, name);

	if (IS_ERR(hw))
		return ERR_CAST(hw);

	return hw->core;
}

static void clk_core_fill_parent_index(struct clk_core *core, u8 index)
{
	struct clk_parent_map *entry = &core->parents[index];
	struct clk_core *parent = ERR_PTR(-ENOENT);

	if (entry->hw) {
		parent = entry->hw->core;
		/*
		 * We have a direct reference but it isn't registered yet?
		 * Orphan it and let clk_reparent() update the orphan status
		 * when the parent is registered.
		 */
		if (!parent)
			parent = ERR_PTR(-EPROBE_DEFER);
	} else {
		parent = clk_core_get(core, index);
		if (IS_ERR(parent) && PTR_ERR(parent) == -ENOENT)
			parent = clk_core_lookup(entry->name);
	}

	/* Only cache it if it's not an error */
	if (!IS_ERR(parent))
		entry->core = parent;
}

static struct clk_core *clk_core_get_parent_by_index(struct clk_core *core,
							 u8 index)
{
	if (!core || index >= core->num_parents || !core->parents)
		return NULL;

	if (!core->parents[index].core)
		clk_core_fill_parent_index(core, index);

	return core->parents[index].core;
}

struct clk_hw *
clk_hw_get_parent_by_index(const struct clk_hw *hw, unsigned int index)
{
	struct clk_core *parent;

	parent = clk_core_get_parent_by_index(hw->core, index);

	return !parent ? NULL : parent->hw;
}
EXPORT_SYMBOL_GPL(clk_hw_get_parent_by_index);

unsigned int __clk_get_enable_count(struct clk *clk)
{
	return !clk ? 0 : clk->core->enable_count;
}

static unsigned long clk_core_get_rate_nolock(struct clk_core *core)
{
	if (!core)
		return 0;

	if (!core->num_parents || core->parent)
		return core->rate;

	/*
	 * Clk must have a parent because num_parents > 0 but the parent isn't
	 * known yet. Best to return 0 as the rate of this clk until we can
	 * properly recalc the rate based on the parent's rate.
	 */
	return 0;
}

unsigned long clk_hw_get_rate(const struct clk_hw *hw)
{
	return clk_core_get_rate_nolock(hw->core);
}
EXPORT_SYMBOL_GPL(clk_hw_get_rate);

static unsigned long __clk_get_accuracy(struct clk_core *core)
{
	if (!core)
		return 0;

	return core->accuracy;
}

unsigned long __clk_get_flags(struct clk *clk)
{
	return !clk ? 0 : clk->core->flags;
}
EXPORT_SYMBOL_GPL(__clk_get_flags);

unsigned long clk_hw_get_flags(const struct clk_hw *hw)
{
	return hw->core->flags;
}
EXPORT_SYMBOL_GPL(clk_hw_get_flags);

bool clk_hw_is_prepared(const struct clk_hw *hw)
{
	return clk_core_is_prepared(hw->core);
}

bool clk_hw_rate_is_protected(const struct clk_hw *hw)
{
	return clk_core_rate_is_protected(hw->core);
}

bool clk_hw_is_enabled(const struct clk_hw *hw)
{
	return clk_core_is_enabled(hw->core);
}

bool __clk_is_enabled(struct clk *clk)
{
	if (!clk)
		return false;

	return clk_core_is_enabled(clk->core);
}
EXPORT_SYMBOL_GPL(__clk_is_enabled);

static bool mux_is_better_rate(unsigned long rate, unsigned long now,
			   unsigned long best, unsigned long flags)
{
	if (flags & CLK_MUX_ROUND_CLOSEST)
		return abs(now - rate) < abs(best - rate);

	return now <= rate && now > best;
}

int clk_mux_determine_rate_flags(struct clk_hw *hw,
				 struct clk_rate_request *req,
				 unsigned long flags)
{
	struct clk_core *core = hw->core, *parent, *best_parent = NULL;
	int i, num_parents, ret;
	unsigned long best = 0;
	struct clk_rate_request parent_req = *req;

	/* if NO_REPARENT flag set, pass through to current parent */
	if (core->flags & CLK_SET_RATE_NO_REPARENT) {
		parent = core->parent;
		if (core->flags & CLK_SET_RATE_PARENT) {
			ret = __clk_determine_rate(parent ? parent->hw : NULL,
						   &parent_req);
			if (ret)
				return ret;

			best = parent_req.rate;
		} else if (parent) {
			best = clk_core_get_rate_nolock(parent);
		} else {
			best = clk_core_get_rate_nolock(core);
		}

		goto out;
	}

	/* find the parent that can provide the fastest rate <= rate */
	num_parents = core->num_parents;
	for (i = 0; i < num_parents; i++) {
		parent = clk_core_get_parent_by_index(core, i);
		if (!parent)
			continue;

		if (core->flags & CLK_SET_RATE_PARENT) {
			parent_req = *req;
			ret = __clk_determine_rate(parent->hw, &parent_req);
			if (ret)
				continue;
		} else {
			parent_req.rate = clk_core_get_rate_nolock(parent);
		}

		if (mux_is_better_rate(req->rate, parent_req.rate,
				       best, flags)) {
			best_parent = parent;
			best = parent_req.rate;
		}
	}

	if (!best_parent)
		return -EINVAL;

out:
	if (best_parent)
		req->best_parent_hw = best_parent->hw;
	req->best_parent_rate = best;
	req->rate = best;

	return 0;
}
EXPORT_SYMBOL_GPL(clk_mux_determine_rate_flags);

struct clk *__clk_lookup(const char *name)
{
	struct clk_core *core = clk_core_lookup(name);

	return !core ? NULL : core->hw->clk;
}

static void clk_core_get_boundaries(struct clk_core *core,
				    unsigned long *min_rate,
				    unsigned long *max_rate)
{
	struct clk *clk_user;

	*min_rate = core->min_rate;
	*max_rate = core->max_rate;

	hlist_for_each_entry(clk_user, &core->clks, clks_node)
		*min_rate = max(*min_rate, clk_user->min_rate);

	hlist_for_each_entry(clk_user, &core->clks, clks_node)
		*max_rate = min(*max_rate, clk_user->max_rate);
}

void clk_hw_set_rate_range(struct clk_hw *hw, unsigned long min_rate,
			   unsigned long max_rate)
{
	hw->core->min_rate = min_rate;
	hw->core->max_rate = max_rate;
}
EXPORT_SYMBOL_GPL(clk_hw_set_rate_range);

/*
 * __clk_mux_determine_rate - clk_ops::determine_rate implementation for a mux type clk
 * @hw: mux type clk to determine rate on
 * @req: rate request, also used to return preferred parent and frequencies
 *
 * Helper for finding best parent to provide a given frequency. This can be used
 * directly as a determine_rate callback (e.g. for a mux), or from a more
 * complex clock that may combine a mux with other operations.
 *
 * Returns: 0 on success, -EERROR value on error
 */
int __clk_mux_determine_rate(struct clk_hw *hw,
			     struct clk_rate_request *req)
{
	return clk_mux_determine_rate_flags(hw, req, 0);
}
EXPORT_SYMBOL_GPL(__clk_mux_determine_rate);

int __clk_mux_determine_rate_closest(struct clk_hw *hw,
				     struct clk_rate_request *req)
{
	return clk_mux_determine_rate_flags(hw, req, CLK_MUX_ROUND_CLOSEST);
}
EXPORT_SYMBOL_GPL(__clk_mux_determine_rate_closest);

/***        clk api        ***/

static void clk_core_rate_unprotect(struct clk_core *core)
{
	lockdep_assert_held(&prepare_lock);

	if (!core)
		return;

	if (WARN(core->protect_count == 0,
	    "%s already unprotected\n", core->name))
		return;

	if (--core->protect_count > 0)
		return;

	clk_core_rate_unprotect(core->parent);
}

static int clk_core_rate_nuke_protect(struct clk_core *core)
{
	int ret;

	lockdep_assert_held(&prepare_lock);

	if (!core)
		return -EINVAL;

	if (core->protect_count == 0)
		return 0;

	ret = core->protect_count;
	core->protect_count = 1;
	clk_core_rate_unprotect(core);

	return ret;
}

/**
 * clk_rate_exclusive_put - release exclusivity over clock rate control
 * @clk: the clk over which the exclusivity is released
 *
 * clk_rate_exclusive_put() completes a critical section during which a clock
 * consumer cannot tolerate any other consumer making any operation on the
 * clock which could result in a rate change or rate glitch. Exclusive clocks
 * cannot have their rate changed, either directly or indirectly due to changes
 * further up the parent chain of clocks. As a result, clocks up parent chain
 * also get under exclusive control of the calling consumer.
 *
 * If exlusivity is claimed more than once on clock, even by the same consumer,
 * the rate effectively gets locked as exclusivity can't be preempted.
 *
 * Calls to clk_rate_exclusive_put() must be balanced with calls to
 * clk_rate_exclusive_get(). Calls to this function may sleep, and do not return
 * error status.
 */
void clk_rate_exclusive_put(struct clk *clk)
{
	if (!clk)
		return;

	clk_prepare_lock();

	/*
	 * if there is something wrong with this consumer protect count, stop
	 * here before messing with the provider
	 */
	if (WARN_ON(clk->exclusive_count <= 0))
		goto out;

	clk_core_rate_unprotect(clk->core);
	clk->exclusive_count--;
out:
	clk_prepare_unlock();
}
EXPORT_SYMBOL_GPL(clk_rate_exclusive_put);

static void clk_core_rate_protect(struct clk_core *core)
{
	lockdep_assert_held(&prepare_lock);

	if (!core)
		return;

	if (core->protect_count == 0)
		clk_core_rate_protect(core->parent);

	core->protect_count++;
}

static void clk_core_rate_restore_protect(struct clk_core *core, int count)
{
	lockdep_assert_held(&prepare_lock);

	if (!core)
		return;

	if (count == 0)
		return;

	clk_core_rate_protect(core);
	core->protect_count = count;
}

/**
 * clk_rate_exclusive_get - get exclusivity over the clk rate control
 * @clk: the clk over which the exclusity of rate control is requested
 *
 * clk_rate_exlusive_get() begins a critical section during which a clock
 * consumer cannot tolerate any other consumer making any operation on the
 * clock which could result in a rate change or rate glitch. Exclusive clocks
 * cannot have their rate changed, either directly or indirectly due to changes
 * further up the parent chain of clocks. As a result, clocks up parent chain
 * also get under exclusive control of the calling consumer.
 *
 * If exlusivity is claimed more than once on clock, even by the same consumer,
 * the rate effectively gets locked as exclusivity can't be preempted.
 *
 * Calls to clk_rate_exclusive_get() should be balanced with calls to
 * clk_rate_exclusive_put(). Calls to this function may sleep.
 * Returns 0 on success, -EERROR otherwise
 */
int clk_rate_exclusive_get(struct clk *clk)
{
	if (!clk)
		return 0;

	clk_prepare_lock();
	clk_core_rate_protect(clk->core);
	clk->exclusive_count++;
	clk_prepare_unlock();

	return 0;
}
EXPORT_SYMBOL_GPL(clk_rate_exclusive_get);

static void clk_core_unprepare(struct clk_core *core)
{
	lockdep_assert_held(&prepare_lock);

	if (!core)
		return;

	if (WARN(core->prepare_count == 0,
	    "%s already unprepared\n", core->name))
		return;

	if (WARN(core->prepare_count == 1 && core->flags & CLK_IS_CRITICAL,
	    "Unpreparing critical %s\n", core->name))
		return;

	if (core->flags & CLK_SET_RATE_GATE)
		clk_core_rate_unprotect(core);

	if (--core->prepare_count > 0)
		return;

	WARN(core->enable_count > 0, "Unpreparing enabled %s\n", core->name);

	trace_clk_unprepare(core);

	if (core->ops->unprepare)
		core->ops->unprepare(core->hw);

	clk_pm_runtime_put(core);

	trace_clk_unprepare_complete(core);
	clk_core_unprepare(core->parent);
}

static void clk_core_unprepare_lock(struct clk_core *core)
{
	clk_prepare_lock();
	clk_core_unprepare(core);
	clk_prepare_unlock();
}

/**
 * clk_unprepare - undo preparation of a clock source
 * @clk: the clk being unprepared
 *
 * clk_unprepare may sleep, which differentiates it from clk_disable.  In a
 * simple case, clk_unprepare can be used instead of clk_disable to gate a clk
 * if the operation may sleep.  One example is a clk which is accessed over
 * I2c.  In the complex case a clk gate operation may require a fast and a slow
 * part.  It is this reason that clk_unprepare and clk_disable are not mutually
 * exclusive.  In fact clk_disable must be called before clk_unprepare.
 */
void clk_unprepare(struct clk *clk)
{
	if (IS_ERR_OR_NULL(clk))
		return;

	clk_core_unprepare_lock(clk->core);
}
EXPORT_SYMBOL_GPL(clk_unprepare);

static int clk_core_prepare(struct clk_core *core)
{
	int ret = 0;

	lockdep_assert_held(&prepare_lock);

	if (!core)
		return 0;

	if (core->prepare_count == 0) {
		ret = clk_pm_runtime_get(core);
		if (ret)
			return ret;

		ret = clk_core_prepare(core->parent);
		if (ret)
			goto runtime_put;

		trace_clk_prepare(core);

		if (core->ops->prepare)
			ret = core->ops->prepare(core->hw);

		trace_clk_prepare_complete(core);

		if (ret)
			goto unprepare;
	}

	core->prepare_count++;

	/*
	 * CLK_SET_RATE_GATE is a special case of clock protection
	 * Instead of a consumer claiming exclusive rate control, it is
	 * actually the provider which prevents any consumer from making any
	 * operation which could result in a rate change or rate glitch while
	 * the clock is prepared.
	 */
	if (core->flags & CLK_SET_RATE_GATE)
		clk_core_rate_protect(core);

	return 0;
unprepare:
	clk_core_unprepare(core->parent);
runtime_put:
	clk_pm_runtime_put(core);
	return ret;
}

static int clk_core_prepare_lock(struct clk_core *core)
{
	int ret;

	clk_prepare_lock();
	ret = clk_core_prepare(core);
	clk_prepare_unlock();

	return ret;
}

/**
 * clk_prepare - prepare a clock source
 * @clk: the clk being prepared
 *
 * clk_prepare may sleep, which differentiates it from clk_enable.  In a simple
 * case, clk_prepare can be used instead of clk_enable to ungate a clk if the
 * operation may sleep.  One example is a clk which is accessed over I2c.  In
 * the complex case a clk ungate operation may require a fast and a slow part.
 * It is this reason that clk_prepare and clk_enable are not mutually
 * exclusive.  In fact clk_prepare must be called before clk_enable.
 * Returns 0 on success, -EERROR otherwise.
 */
int clk_prepare(struct clk *clk)
{
	if (!clk)
		return 0;

	return clk_core_prepare_lock(clk->core);
}
EXPORT_SYMBOL_GPL(clk_prepare);

static void clk_core_disable(struct clk_core *core)
{
	lockdep_assert_held(&enable_lock);

	if (!core)
		return;

	if (WARN(core->enable_count == 0, "%s already disabled\n", core->name))
		return;

	if (WARN(core->enable_count == 1 && core->flags & CLK_IS_CRITICAL,
	    "Disabling critical %s\n", core->name))
		return;

	if (--core->enable_count > 0)
		return;

	trace_clk_disable_rcuidle(core);

	if (core->ops->disable)
		core->ops->disable(core->hw);

	trace_clk_disable_complete_rcuidle(core);

	clk_core_disable(core->parent);
}

static void clk_core_disable_lock(struct clk_core *core)
{
	unsigned long flags;

	flags = clk_enable_lock();
	clk_core_disable(core);
	clk_enable_unlock(flags);
}

/**
 * clk_disable - gate a clock
 * @clk: the clk being gated
 *
 * clk_disable must not sleep, which differentiates it from clk_unprepare.  In
 * a simple case, clk_disable can be used instead of clk_unprepare to gate a
 * clk if the operation is fast and will never sleep.  One example is a
 * SoC-internal clk which is controlled via simple register writes.  In the
 * complex case a clk gate operation may require a fast and a slow part.  It is
 * this reason that clk_unprepare and clk_disable are not mutually exclusive.
 * In fact clk_disable must be called before clk_unprepare.
 */
void clk_disable(struct clk *clk)
{
	if (IS_ERR_OR_NULL(clk))
		return;

	clk_core_disable_lock(clk->core);
}
EXPORT_SYMBOL_GPL(clk_disable);

static int clk_core_enable(struct clk_core *core)
{
	int ret = 0;

	lockdep_assert_held(&enable_lock);

	if (!core)
		return 0;

	if (WARN(core->prepare_count == 0,
	    "Enabling unprepared %s\n", core->name))
		return -ESHUTDOWN;

	if (core->enable_count == 0) {
		ret = clk_core_enable(core->parent);

		if (ret)
			return ret;

		trace_clk_enable_rcuidle(core);

		if (core->ops->enable)
			ret = core->ops->enable(core->hw);

		trace_clk_enable_complete_rcuidle(core);

		if (ret) {
			clk_core_disable(core->parent);
			return ret;
		}
	}

	core->enable_count++;
	return 0;
}

static int clk_core_enable_lock(struct clk_core *core)
{
	unsigned long flags;
	int ret;

	flags = clk_enable_lock();
	ret = clk_core_enable(core);
	clk_enable_unlock(flags);

	return ret;
}

/**
 * clk_enable - ungate a clock
 * @clk: the clk being ungated
 *
 * clk_enable must not sleep, which differentiates it from clk_prepare.  In a
 * simple case, clk_enable can be used instead of clk_prepare to ungate a clk
 * if the operation will never sleep.  One example is a SoC-internal clk which
 * is controlled via simple register writes.  In the complex case a clk ungate
 * operation may require a fast and a slow part.  It is this reason that
 * clk_enable and clk_prepare are not mutually exclusive.  In fact clk_prepare
 * must be called before clk_enable.  Returns 0 on success, -EERROR
 * otherwise.
 */
int clk_enable(struct clk *clk)
{
	if (!clk)
		return 0;

	return clk_core_enable_lock(clk->core);
}
EXPORT_SYMBOL_GPL(clk_enable);

static int clk_core_prepare_enable(struct clk_core *core)
{
	int ret;

	ret = clk_core_prepare_lock(core);
	if (ret)
		return ret;

	ret = clk_core_enable_lock(core);
	if (ret)
		clk_core_unprepare_lock(core);

	return ret;
}

static void clk_core_disable_unprepare(struct clk_core *core)
{
	clk_core_disable_lock(core);
	clk_core_unprepare_lock(core);
}

static void clk_unprepare_unused_subtree(struct clk_core *core)
{
	struct clk_core *child;

	lockdep_assert_held(&prepare_lock);

	hlist_for_each_entry(child, &core->children, child_node)
		clk_unprepare_unused_subtree(child);

	if (core->prepare_count)
		return;

	if (core->flags & CLK_IGNORE_UNUSED)
		return;

	if (clk_pm_runtime_get(core))
		return;

	if (clk_core_is_prepared(core)) {
		trace_clk_unprepare(core);
		if (core->ops->unprepare_unused)
			core->ops->unprepare_unused(core->hw);
		else if (core->ops->unprepare)
			core->ops->unprepare(core->hw);
		trace_clk_unprepare_complete(core);
	}

	clk_pm_runtime_put(core);
}

static void clk_disable_unused_subtree(struct clk_core *core)
{
	struct clk_core *child;
	unsigned long flags;

	lockdep_assert_held(&prepare_lock);

	hlist_for_each_entry(child, &core->children, child_node)
		clk_disable_unused_subtree(child);

	if (core->flags & CLK_OPS_PARENT_ENABLE)
		clk_core_prepare_enable(core->parent);

	if (clk_pm_runtime_get(core))
		goto unprepare_out;

	flags = clk_enable_lock();

	if (core->enable_count)
		goto unlock_out;

	if (core->flags & CLK_IGNORE_UNUSED)
		goto unlock_out;

	/*
	 * some gate clocks have special needs during the disable-unused
	 * sequence.  call .disable_unused if available, otherwise fall
	 * back to .disable
	 */
	if (clk_core_is_enabled(core)) {
		trace_clk_disable(core);
		if (core->ops->disable_unused)
			core->ops->disable_unused(core->hw);
		else if (core->ops->disable)
			core->ops->disable(core->hw);
		trace_clk_disable_complete(core);
	}

unlock_out:
	clk_enable_unlock(flags);
	clk_pm_runtime_put(core);
unprepare_out:
	if (core->flags & CLK_OPS_PARENT_ENABLE)
		clk_core_disable_unprepare(core->parent);
}

static bool clk_ignore_unused;
static int __init clk_ignore_unused_setup(char *__unused)
{
	clk_ignore_unused = true;
	return 1;
}
__setup("clk_ignore_unused", clk_ignore_unused_setup);

static int clk_disable_unused(void)
{
	struct clk_core *core;

	if (clk_ignore_unused) {
		pr_warn("clk: Not disabling unused clocks\n");
		return 0;
	}

	clk_prepare_lock();

	hlist_for_each_entry(core, &clk_root_list, child_node)
		clk_disable_unused_subtree(core);

	hlist_for_each_entry(core, &clk_orphan_list, child_node)
		clk_disable_unused_subtree(core);

	hlist_for_each_entry(core, &clk_root_list, child_node)
		clk_unprepare_unused_subtree(core);

	hlist_for_each_entry(core, &clk_orphan_list, child_node)
		clk_unprepare_unused_subtree(core);

	clk_prepare_unlock();

	return 0;
}
late_initcall_sync(clk_disable_unused);

static int clk_core_determine_round_nolock(struct clk_core *core,
					   struct clk_rate_request *req)
{
	long rate;

	lockdep_assert_held(&prepare_lock);

	if (!core)
		return 0;

	/*
	 * At this point, core protection will be disabled if
	 * - if the provider is not protected at all
	 * - if the calling consumer is the only one which has exclusivity
	 *   over the provider
	 */
	if (clk_core_rate_is_protected(core)) {
		req->rate = core->rate;
	} else if (core->ops->determine_rate) {
		return core->ops->determine_rate(core->hw, req);
	} else if (core->ops->round_rate) {
		rate = core->ops->round_rate(core->hw, req->rate,
					     &req->best_parent_rate);
		if (rate < 0)
			return rate;

		req->rate = rate;
	} else {
		return -EINVAL;
	}

	return 0;
}

static void clk_core_init_rate_req(struct clk_core * const core,
				   struct clk_rate_request *req)
{
	struct clk_core *parent;

	if (WARN_ON(!core || !req))
		return;

	parent = core->parent;
	if (parent) {
		req->best_parent_hw = parent->hw;
		req->best_parent_rate = parent->rate;
	} else {
		req->best_parent_hw = NULL;
		req->best_parent_rate = 0;
	}
}

static bool clk_core_can_round(struct clk_core * const core)
{
	if (core->ops->determine_rate || core->ops->round_rate)
		return true;

	return false;
}

static int clk_core_round_rate_nolock(struct clk_core *core,
				      struct clk_rate_request *req)
{
	lockdep_assert_held(&prepare_lock);

	if (!core) {
		req->rate = 0;
		return 0;
	}

	clk_core_init_rate_req(core, req);

	if (clk_core_can_round(core))
		return clk_core_determine_round_nolock(core, req);
	else if (core->flags & CLK_SET_RATE_PARENT)
		return clk_core_round_rate_nolock(core->parent, req);

	req->rate = core->rate;
	return 0;
}

/**
 * __clk_determine_rate - get the closest rate actually supported by a clock
 * @hw: determine the rate of this clock
 * @req: target rate request
 *
 * Useful for clk_ops such as .set_rate and .determine_rate.
 */
int __clk_determine_rate(struct clk_hw *hw, struct clk_rate_request *req)
{
	if (!hw) {
		req->rate = 0;
		return 0;
	}

	return clk_core_round_rate_nolock(hw->core, req);
}
EXPORT_SYMBOL_GPL(__clk_determine_rate);

unsigned long clk_hw_round_rate(struct clk_hw *hw, unsigned long rate)
{
	int ret;
	struct clk_rate_request req;

	clk_core_get_boundaries(hw->core, &req.min_rate, &req.max_rate);
	req.rate = rate;

	ret = clk_core_round_rate_nolock(hw->core, &req);
	if (ret)
		return 0;

	return req.rate;
}
EXPORT_SYMBOL_GPL(clk_hw_round_rate);

/**
 * clk_round_rate - round the given rate for a clk
 * @clk: the clk for which we are rounding a rate
 * @rate: the rate which is to be rounded
 *
 * Takes in a rate as input and rounds it to a rate that the clk can actually
 * use which is then returned.  If clk doesn't support round_rate operation
 * then the parent rate is returned.
 */
long clk_round_rate(struct clk *clk, unsigned long rate)
{
	struct clk_rate_request req;
	int ret;

	if (!clk)
		return 0;

	clk_prepare_lock();

	if (clk->exclusive_count)
		clk_core_rate_unprotect(clk->core);

	clk_core_get_boundaries(clk->core, &req.min_rate, &req.max_rate);
	req.rate = rate;

	ret = clk_core_round_rate_nolock(clk->core, &req);

	if (clk->exclusive_count)
		clk_core_rate_protect(clk->core);

	clk_prepare_unlock();

	if (ret)
		return ret;

	return req.rate;
}
EXPORT_SYMBOL_GPL(clk_round_rate);

/**
 * __clk_notify - call clk notifier chain
 * @core: clk that is changing rate
 * @msg: clk notifier type (see include/linux/clk.h)
 * @old_rate: old clk rate
 * @new_rate: new clk rate
 *
 * Triggers a notifier call chain on the clk rate-change notification
 * for 'clk'.  Passes a pointer to the struct clk and the previous
 * and current rates to the notifier callback.  Intended to be called by
 * internal clock code only.  Returns NOTIFY_DONE from the last driver
 * called if all went well, or NOTIFY_STOP or NOTIFY_BAD immediately if
 * a driver returns that.
 */
static int __clk_notify(struct clk_core *core, unsigned long msg,
		unsigned long old_rate, unsigned long new_rate)
{
	struct clk_notifier *cn;
	struct clk_notifier_data cnd;
	int ret = NOTIFY_DONE;

	cnd.old_rate = old_rate;
	cnd.new_rate = new_rate;

	list_for_each_entry(cn, &clk_notifier_list, node) {
		if (cn->clk->core == core) {
			cnd.clk = cn->clk;
			ret = srcu_notifier_call_chain(&cn->notifier_head, msg,
					&cnd);
			if (ret & NOTIFY_STOP_MASK)
				return ret;
		}
	}

	return ret;
}

/**
 * __clk_recalc_accuracies
 * @core: first clk in the subtree
 *
 * Walks the subtree of clks starting with clk and recalculates accuracies as
 * it goes.  Note that if a clk does not implement the .recalc_accuracy
 * callback then it is assumed that the clock will take on the accuracy of its
 * parent.
 */
static void __clk_recalc_accuracies(struct clk_core *core)
{
	unsigned long parent_accuracy = 0;
	struct clk_core *child;

	lockdep_assert_held(&prepare_lock);

	if (core->parent)
		parent_accuracy = core->parent->accuracy;

	if (core->ops->recalc_accuracy)
		core->accuracy = core->ops->recalc_accuracy(core->hw,
							  parent_accuracy);
	else
		core->accuracy = parent_accuracy;

	hlist_for_each_entry(child, &core->children, child_node)
		__clk_recalc_accuracies(child);
}

static long clk_core_get_accuracy(struct clk_core *core)
{
	unsigned long accuracy;

	clk_prepare_lock();
	if (core && (core->flags & CLK_GET_ACCURACY_NOCACHE))
		__clk_recalc_accuracies(core);

	accuracy = __clk_get_accuracy(core);
	clk_prepare_unlock();

	return accuracy;
}

/**
 * clk_get_accuracy - return the accuracy of clk
 * @clk: the clk whose accuracy is being returned
 *
 * Simply returns the cached accuracy of the clk, unless
 * CLK_GET_ACCURACY_NOCACHE flag is set, which means a recalc_rate will be
 * issued.
 * If clk is NULL then returns 0.
 */
long clk_get_accuracy(struct clk *clk)
{
	if (!clk)
		return 0;

	return clk_core_get_accuracy(clk->core);
}
EXPORT_SYMBOL_GPL(clk_get_accuracy);

static unsigned long clk_recalc(struct clk_core *core,
				unsigned long parent_rate)
{
	unsigned long rate = parent_rate;

	if (core->ops->recalc_rate && !clk_pm_runtime_get(core)) {
		rate = core->ops->recalc_rate(core->hw, parent_rate);
		clk_pm_runtime_put(core);
	}
	return rate;
}

/**
 * __clk_recalc_rates
 * @core: first clk in the subtree
 * @msg: notification type (see include/linux/clk.h)
 *
 * Walks the subtree of clks starting with clk and recalculates rates as it
 * goes.  Note that if a clk does not implement the .recalc_rate callback then
 * it is assumed that the clock will take on the rate of its parent.
 *
 * clk_recalc_rates also propagates the POST_RATE_CHANGE notification,
 * if necessary.
 */
static void __clk_recalc_rates(struct clk_core *core, unsigned long msg)
{
	unsigned long old_rate;
	unsigned long parent_rate = 0;
	struct clk_core *child;

	lockdep_assert_held(&prepare_lock);

	old_rate = core->rate;

	if (core->parent)
		parent_rate = core->parent->rate;

	core->rate = clk_recalc(core, parent_rate);

	/*
	 * ignore NOTIFY_STOP and NOTIFY_BAD return values for POST_RATE_CHANGE
	 * & ABORT_RATE_CHANGE notifiers
	 */
	if (core->notifier_count && msg)
		__clk_notify(core, msg, old_rate, core->rate);

	hlist_for_each_entry(child, &core->children, child_node)
		__clk_recalc_rates(child, msg);
}

static unsigned long clk_core_get_rate(struct clk_core *core)
{
	unsigned long rate;

	clk_prepare_lock();

	if (core && (core->flags & CLK_GET_RATE_NOCACHE))
		__clk_recalc_rates(core, 0);

	rate = clk_core_get_rate_nolock(core);
	clk_prepare_unlock();

	return rate;
}

/**
 * clk_get_rate - return the rate of clk
 * @clk: the clk whose rate is being returned
 *
 * Simply returns the cached rate of the clk, unless CLK_GET_RATE_NOCACHE flag
 * is set, which means a recalc_rate will be issued.
 * If clk is NULL then returns 0.
 */
unsigned long clk_get_rate(struct clk *clk)
{
	if (!clk)
		return 0;

	return clk_core_get_rate(clk->core);
}
EXPORT_SYMBOL_GPL(clk_get_rate);

static int clk_fetch_parent_index(struct clk_core *core,
				  struct clk_core *parent)
{
	int i;

	if (!parent)
		return -EINVAL;

<<<<<<< HEAD
	for (i = 0; i < core->num_parents; i++)
		if (clk_core_get_parent_by_index(core, i) == parent)
			return i;
=======
	for (i = 0; i < core->num_parents; i++) {
		/* Found it first try! */
		if (core->parents[i].core == parent)
			return i;

		/* Something else is here, so keep looking */
		if (core->parents[i].core)
			continue;

		/* Maybe core hasn't been cached but the hw is all we know? */
		if (core->parents[i].hw) {
			if (core->parents[i].hw == parent->hw)
				break;

			/* Didn't match, but we're expecting a clk_hw */
			continue;
		}

		/* Maybe it hasn't been cached (clk_set_parent() path) */
		if (parent == clk_core_get(core, i))
			break;

		/* Fallback to comparing globally unique names */
		if (!strcmp(parent->name, core->parents[i].name))
			break;
	}
>>>>>>> 407d19ab

	if (i == core->num_parents)
		return -EINVAL;

	core->parents[i].core = parent;
	return i;
}

/*
 * Update the orphan status of @core and all its children.
 */
static void clk_core_update_orphan_status(struct clk_core *core, bool is_orphan)
{
	struct clk_core *child;

	core->orphan = is_orphan;

	hlist_for_each_entry(child, &core->children, child_node)
		clk_core_update_orphan_status(child, is_orphan);
}

static void clk_reparent(struct clk_core *core, struct clk_core *new_parent)
{
	bool was_orphan = core->orphan;

	hlist_del(&core->child_node);

	if (new_parent) {
		bool becomes_orphan = new_parent->orphan;

		/* avoid duplicate POST_RATE_CHANGE notifications */
		if (new_parent->new_child == core)
			new_parent->new_child = NULL;

		hlist_add_head(&core->child_node, &new_parent->children);

		if (was_orphan != becomes_orphan)
			clk_core_update_orphan_status(core, becomes_orphan);
	} else {
		hlist_add_head(&core->child_node, &clk_orphan_list);
		if (!was_orphan)
			clk_core_update_orphan_status(core, true);
	}

	core->parent = new_parent;
}

static struct clk_core *__clk_set_parent_before(struct clk_core *core,
					   struct clk_core *parent)
{
	unsigned long flags;
	struct clk_core *old_parent = core->parent;

	/*
	 * 1. enable parents for CLK_OPS_PARENT_ENABLE clock
	 *
	 * 2. Migrate prepare state between parents and prevent race with
	 * clk_enable().
	 *
	 * If the clock is not prepared, then a race with
	 * clk_enable/disable() is impossible since we already have the
	 * prepare lock (future calls to clk_enable() need to be preceded by
	 * a clk_prepare()).
	 *
	 * If the clock is prepared, migrate the prepared state to the new
	 * parent and also protect against a race with clk_enable() by
	 * forcing the clock and the new parent on.  This ensures that all
	 * future calls to clk_enable() are practically NOPs with respect to
	 * hardware and software states.
	 *
	 * See also: Comment for clk_set_parent() below.
	 */

	/* enable old_parent & parent if CLK_OPS_PARENT_ENABLE is set */
	if (core->flags & CLK_OPS_PARENT_ENABLE) {
		clk_core_prepare_enable(old_parent);
		clk_core_prepare_enable(parent);
	}

	/* migrate prepare count if > 0 */
	if (core->prepare_count) {
		clk_core_prepare_enable(parent);
		clk_core_enable_lock(core);
	}

	/* update the clk tree topology */
	flags = clk_enable_lock();
	clk_reparent(core, parent);
	clk_enable_unlock(flags);

	return old_parent;
}

static void __clk_set_parent_after(struct clk_core *core,
				   struct clk_core *parent,
				   struct clk_core *old_parent)
{
	/*
	 * Finish the migration of prepare state and undo the changes done
	 * for preventing a race with clk_enable().
	 */
	if (core->prepare_count) {
		clk_core_disable_lock(core);
		clk_core_disable_unprepare(old_parent);
	}

	/* re-balance ref counting if CLK_OPS_PARENT_ENABLE is set */
	if (core->flags & CLK_OPS_PARENT_ENABLE) {
		clk_core_disable_unprepare(parent);
		clk_core_disable_unprepare(old_parent);
	}
}

static int __clk_set_parent(struct clk_core *core, struct clk_core *parent,
			    u8 p_index)
{
	unsigned long flags;
	int ret = 0;
	struct clk_core *old_parent;

	old_parent = __clk_set_parent_before(core, parent);

	trace_clk_set_parent(core, parent);

	/* change clock input source */
	if (parent && core->ops->set_parent)
		ret = core->ops->set_parent(core->hw, p_index);

	trace_clk_set_parent_complete(core, parent);

	if (ret) {
		flags = clk_enable_lock();
		clk_reparent(core, old_parent);
		clk_enable_unlock(flags);
		__clk_set_parent_after(core, old_parent, parent);

		return ret;
	}

	__clk_set_parent_after(core, parent, old_parent);

	return 0;
}

/**
 * __clk_speculate_rates
 * @core: first clk in the subtree
 * @parent_rate: the "future" rate of clk's parent
 *
 * Walks the subtree of clks starting with clk, speculating rates as it
 * goes and firing off PRE_RATE_CHANGE notifications as necessary.
 *
 * Unlike clk_recalc_rates, clk_speculate_rates exists only for sending
 * pre-rate change notifications and returns early if no clks in the
 * subtree have subscribed to the notifications.  Note that if a clk does not
 * implement the .recalc_rate callback then it is assumed that the clock will
 * take on the rate of its parent.
 */
static int __clk_speculate_rates(struct clk_core *core,
				 unsigned long parent_rate)
{
	struct clk_core *child;
	unsigned long new_rate;
	int ret = NOTIFY_DONE;

	lockdep_assert_held(&prepare_lock);

	new_rate = clk_recalc(core, parent_rate);

	/* abort rate change if a driver returns NOTIFY_BAD or NOTIFY_STOP */
	if (core->notifier_count)
		ret = __clk_notify(core, PRE_RATE_CHANGE, core->rate, new_rate);

	if (ret & NOTIFY_STOP_MASK) {
		pr_debug("%s: clk notifier callback for clock %s aborted with error %d\n",
				__func__, core->name, ret);
		goto out;
	}

	hlist_for_each_entry(child, &core->children, child_node) {
		ret = __clk_speculate_rates(child, new_rate);
		if (ret & NOTIFY_STOP_MASK)
			break;
	}

out:
	return ret;
}

static void clk_calc_subtree(struct clk_core *core, unsigned long new_rate,
			     struct clk_core *new_parent, u8 p_index)
{
	struct clk_core *child;

	core->new_rate = new_rate;
	core->new_parent = new_parent;
	core->new_parent_index = p_index;
	/* include clk in new parent's PRE_RATE_CHANGE notifications */
	core->new_child = NULL;
	if (new_parent && new_parent != core->parent)
		new_parent->new_child = core;

	hlist_for_each_entry(child, &core->children, child_node) {
		child->new_rate = clk_recalc(child, new_rate);
		clk_calc_subtree(child, child->new_rate, NULL, 0);
	}
}

/*
 * calculate the new rates returning the topmost clock that has to be
 * changed.
 */
static struct clk_core *clk_calc_new_rates(struct clk_core *core,
					   unsigned long rate)
{
	struct clk_core *top = core;
	struct clk_core *old_parent, *parent;
	unsigned long best_parent_rate = 0;
	unsigned long new_rate;
	unsigned long min_rate;
	unsigned long max_rate;
	int p_index = 0;
	long ret;

	/* sanity */
	if (IS_ERR_OR_NULL(core))
		return NULL;

	/* save parent rate, if it exists */
	parent = old_parent = core->parent;
	if (parent)
		best_parent_rate = parent->rate;

	clk_core_get_boundaries(core, &min_rate, &max_rate);

	/* find the closest rate and parent clk/rate */
	if (clk_core_can_round(core)) {
		struct clk_rate_request req;

		req.rate = rate;
		req.min_rate = min_rate;
		req.max_rate = max_rate;

		clk_core_init_rate_req(core, &req);

		ret = clk_core_determine_round_nolock(core, &req);
		if (ret < 0)
			return NULL;

		best_parent_rate = req.best_parent_rate;
		new_rate = req.rate;
		parent = req.best_parent_hw ? req.best_parent_hw->core : NULL;

		if (new_rate < min_rate || new_rate > max_rate)
			return NULL;
	} else if (!parent || !(core->flags & CLK_SET_RATE_PARENT)) {
		/* pass-through clock without adjustable parent */
		core->new_rate = core->rate;
		return NULL;
	} else {
		/* pass-through clock with adjustable parent */
		top = clk_calc_new_rates(parent, rate);
		new_rate = parent->new_rate;
		goto out;
	}

	/* some clocks must be gated to change parent */
	if (parent != old_parent &&
	    (core->flags & CLK_SET_PARENT_GATE) && core->prepare_count) {
		pr_debug("%s: %s not gated but wants to reparent\n",
			 __func__, core->name);
		return NULL;
	}

	/* try finding the new parent index */
	if (parent && core->num_parents > 1) {
		p_index = clk_fetch_parent_index(core, parent);
		if (p_index < 0) {
			pr_debug("%s: clk %s can not be parent of clk %s\n",
				 __func__, parent->name, core->name);
			return NULL;
		}
	}

	if ((core->flags & CLK_SET_RATE_PARENT) && parent &&
	    best_parent_rate != parent->rate)
		top = clk_calc_new_rates(parent, best_parent_rate);

out:
	clk_calc_subtree(core, new_rate, parent, p_index);

	return top;
}

/*
 * Notify about rate changes in a subtree. Always walk down the whole tree
 * so that in case of an error we can walk down the whole tree again and
 * abort the change.
 */
static struct clk_core *clk_propagate_rate_change(struct clk_core *core,
						  unsigned long event)
{
	struct clk_core *child, *tmp_clk, *fail_clk = NULL;
	int ret = NOTIFY_DONE;

	if (core->rate == core->new_rate)
		return NULL;

	if (core->notifier_count) {
		ret = __clk_notify(core, event, core->rate, core->new_rate);
		if (ret & NOTIFY_STOP_MASK)
			fail_clk = core;
	}

	hlist_for_each_entry(child, &core->children, child_node) {
		/* Skip children who will be reparented to another clock */
		if (child->new_parent && child->new_parent != core)
			continue;
		tmp_clk = clk_propagate_rate_change(child, event);
		if (tmp_clk)
			fail_clk = tmp_clk;
	}

	/* handle the new child who might not be in core->children yet */
	if (core->new_child) {
		tmp_clk = clk_propagate_rate_change(core->new_child, event);
		if (tmp_clk)
			fail_clk = tmp_clk;
	}

	return fail_clk;
}

/*
 * walk down a subtree and set the new rates notifying the rate
 * change on the way
 */
static void clk_change_rate(struct clk_core *core)
{
	struct clk_core *child;
	struct hlist_node *tmp;
	unsigned long old_rate;
	unsigned long best_parent_rate = 0;
	bool skip_set_rate = false;
	struct clk_core *old_parent;
	struct clk_core *parent = NULL;

	old_rate = core->rate;

	if (core->new_parent) {
		parent = core->new_parent;
		best_parent_rate = core->new_parent->rate;
	} else if (core->parent) {
		parent = core->parent;
		best_parent_rate = core->parent->rate;
	}

	if (clk_pm_runtime_get(core))
		return;

	if (core->flags & CLK_SET_RATE_UNGATE) {
		unsigned long flags;

		clk_core_prepare(core);
		flags = clk_enable_lock();
		clk_core_enable(core);
		clk_enable_unlock(flags);
	}

	if (core->new_parent && core->new_parent != core->parent) {
		old_parent = __clk_set_parent_before(core, core->new_parent);
		trace_clk_set_parent(core, core->new_parent);

		if (core->ops->set_rate_and_parent) {
			skip_set_rate = true;
			core->ops->set_rate_and_parent(core->hw, core->new_rate,
					best_parent_rate,
					core->new_parent_index);
		} else if (core->ops->set_parent) {
			core->ops->set_parent(core->hw, core->new_parent_index);
		}

		trace_clk_set_parent_complete(core, core->new_parent);
		__clk_set_parent_after(core, core->new_parent, old_parent);
	}

	if (core->flags & CLK_OPS_PARENT_ENABLE)
		clk_core_prepare_enable(parent);

	trace_clk_set_rate(core, core->new_rate);

	if (!skip_set_rate && core->ops->set_rate)
		core->ops->set_rate(core->hw, core->new_rate, best_parent_rate);

	trace_clk_set_rate_complete(core, core->new_rate);

	core->rate = clk_recalc(core, best_parent_rate);

	if (core->flags & CLK_SET_RATE_UNGATE) {
		unsigned long flags;

		flags = clk_enable_lock();
		clk_core_disable(core);
		clk_enable_unlock(flags);
		clk_core_unprepare(core);
	}

	if (core->flags & CLK_OPS_PARENT_ENABLE)
		clk_core_disable_unprepare(parent);

	if (core->notifier_count && old_rate != core->rate)
		__clk_notify(core, POST_RATE_CHANGE, old_rate, core->rate);

	if (core->flags & CLK_RECALC_NEW_RATES)
		(void)clk_calc_new_rates(core, core->new_rate);

	/*
	 * Use safe iteration, as change_rate can actually swap parents
	 * for certain clock types.
	 */
	hlist_for_each_entry_safe(child, tmp, &core->children, child_node) {
		/* Skip children who will be reparented to another clock */
		if (child->new_parent && child->new_parent != core)
			continue;
		clk_change_rate(child);
	}

	/* handle the new child who might not be in core->children yet */
	if (core->new_child)
		clk_change_rate(core->new_child);

	clk_pm_runtime_put(core);
}

static unsigned long clk_core_req_round_rate_nolock(struct clk_core *core,
						     unsigned long req_rate)
{
	int ret, cnt;
	struct clk_rate_request req;

	lockdep_assert_held(&prepare_lock);

	if (!core)
		return 0;

	/* simulate what the rate would be if it could be freely set */
	cnt = clk_core_rate_nuke_protect(core);
	if (cnt < 0)
		return cnt;

	clk_core_get_boundaries(core, &req.min_rate, &req.max_rate);
	req.rate = req_rate;

	ret = clk_core_round_rate_nolock(core, &req);

	/* restore the protection */
	clk_core_rate_restore_protect(core, cnt);

	return ret ? 0 : req.rate;
}

static int clk_core_set_rate_nolock(struct clk_core *core,
				    unsigned long req_rate)
{
	struct clk_core *top, *fail_clk;
	unsigned long rate;
	int ret = 0;

	if (!core)
		return 0;

	rate = clk_core_req_round_rate_nolock(core, req_rate);

	/* bail early if nothing to do */
	if (rate == clk_core_get_rate_nolock(core))
		return 0;

	/* fail on a direct rate set of a protected provider */
	if (clk_core_rate_is_protected(core))
		return -EBUSY;

	/* calculate new rates and get the topmost changed clock */
	top = clk_calc_new_rates(core, req_rate);
	if (!top)
		return -EINVAL;

	ret = clk_pm_runtime_get(core);
	if (ret)
		return ret;

	/* notify that we are about to change rates */
	fail_clk = clk_propagate_rate_change(top, PRE_RATE_CHANGE);
	if (fail_clk) {
		pr_debug("%s: failed to set %s rate\n", __func__,
				fail_clk->name);
		clk_propagate_rate_change(top, ABORT_RATE_CHANGE);
		ret = -EBUSY;
		goto err;
	}

	/* change the rates */
	clk_change_rate(top);

	core->req_rate = req_rate;
err:
	clk_pm_runtime_put(core);

	return ret;
}

/**
 * clk_set_rate - specify a new rate for clk
 * @clk: the clk whose rate is being changed
 * @rate: the new rate for clk
 *
 * In the simplest case clk_set_rate will only adjust the rate of clk.
 *
 * Setting the CLK_SET_RATE_PARENT flag allows the rate change operation to
 * propagate up to clk's parent; whether or not this happens depends on the
 * outcome of clk's .round_rate implementation.  If *parent_rate is unchanged
 * after calling .round_rate then upstream parent propagation is ignored.  If
 * *parent_rate comes back with a new rate for clk's parent then we propagate
 * up to clk's parent and set its rate.  Upward propagation will continue
 * until either a clk does not support the CLK_SET_RATE_PARENT flag or
 * .round_rate stops requesting changes to clk's parent_rate.
 *
 * Rate changes are accomplished via tree traversal that also recalculates the
 * rates for the clocks and fires off POST_RATE_CHANGE notifiers.
 *
 * Returns 0 on success, -EERROR otherwise.
 */
int clk_set_rate(struct clk *clk, unsigned long rate)
{
	int ret;

	if (!clk)
		return 0;

	/* prevent racing with updates to the clock topology */
	clk_prepare_lock();

	if (clk->exclusive_count)
		clk_core_rate_unprotect(clk->core);

	ret = clk_core_set_rate_nolock(clk->core, rate);

	if (clk->exclusive_count)
		clk_core_rate_protect(clk->core);

	clk_prepare_unlock();

	return ret;
}
EXPORT_SYMBOL_GPL(clk_set_rate);

/**
 * clk_set_rate_exclusive - specify a new rate get exclusive control
 * @clk: the clk whose rate is being changed
 * @rate: the new rate for clk
 *
 * This is a combination of clk_set_rate() and clk_rate_exclusive_get()
 * within a critical section
 *
 * This can be used initially to ensure that at least 1 consumer is
 * statisfied when several consumers are competing for exclusivity over the
 * same clock provider.
 *
 * The exclusivity is not applied if setting the rate failed.
 *
 * Calls to clk_rate_exclusive_get() should be balanced with calls to
 * clk_rate_exclusive_put().
 *
 * Returns 0 on success, -EERROR otherwise.
 */
int clk_set_rate_exclusive(struct clk *clk, unsigned long rate)
{
	int ret;

	if (!clk)
		return 0;

	/* prevent racing with updates to the clock topology */
	clk_prepare_lock();

	/*
	 * The temporary protection removal is not here, on purpose
	 * This function is meant to be used instead of clk_rate_protect,
	 * so before the consumer code path protect the clock provider
	 */

	ret = clk_core_set_rate_nolock(clk->core, rate);
	if (!ret) {
		clk_core_rate_protect(clk->core);
		clk->exclusive_count++;
	}

	clk_prepare_unlock();

	return ret;
}
EXPORT_SYMBOL_GPL(clk_set_rate_exclusive);

/**
 * clk_set_rate_range - set a rate range for a clock source
 * @clk: clock source
 * @min: desired minimum clock rate in Hz, inclusive
 * @max: desired maximum clock rate in Hz, inclusive
 *
 * Returns success (0) or negative errno.
 */
int clk_set_rate_range(struct clk *clk, unsigned long min, unsigned long max)
{
	int ret = 0;
	unsigned long old_min, old_max, rate;

	if (!clk)
		return 0;

	if (min > max) {
		pr_err("%s: clk %s dev %s con %s: invalid range [%lu, %lu]\n",
		       __func__, clk->core->name, clk->dev_id, clk->con_id,
		       min, max);
		return -EINVAL;
	}

	clk_prepare_lock();

	if (clk->exclusive_count)
		clk_core_rate_unprotect(clk->core);

	/* Save the current values in case we need to rollback the change */
	old_min = clk->min_rate;
	old_max = clk->max_rate;
	clk->min_rate = min;
	clk->max_rate = max;

	rate = clk_core_get_rate_nolock(clk->core);
	if (rate < min || rate > max) {
		/*
		 * FIXME:
		 * We are in bit of trouble here, current rate is outside the
		 * the requested range. We are going try to request appropriate
		 * range boundary but there is a catch. It may fail for the
		 * usual reason (clock broken, clock protected, etc) but also
		 * because:
		 * - round_rate() was not favorable and fell on the wrong
		 *   side of the boundary
		 * - the determine_rate() callback does not really check for
		 *   this corner case when determining the rate
		 */

		if (rate < min)
			rate = min;
		else
			rate = max;

		ret = clk_core_set_rate_nolock(clk->core, rate);
		if (ret) {
			/* rollback the changes */
			clk->min_rate = old_min;
			clk->max_rate = old_max;
		}
	}

	if (clk->exclusive_count)
		clk_core_rate_protect(clk->core);

	clk_prepare_unlock();

	return ret;
}
EXPORT_SYMBOL_GPL(clk_set_rate_range);

/**
 * clk_set_min_rate - set a minimum clock rate for a clock source
 * @clk: clock source
 * @rate: desired minimum clock rate in Hz, inclusive
 *
 * Returns success (0) or negative errno.
 */
int clk_set_min_rate(struct clk *clk, unsigned long rate)
{
	if (!clk)
		return 0;

	return clk_set_rate_range(clk, rate, clk->max_rate);
}
EXPORT_SYMBOL_GPL(clk_set_min_rate);

/**
 * clk_set_max_rate - set a maximum clock rate for a clock source
 * @clk: clock source
 * @rate: desired maximum clock rate in Hz, inclusive
 *
 * Returns success (0) or negative errno.
 */
int clk_set_max_rate(struct clk *clk, unsigned long rate)
{
	if (!clk)
		return 0;

	return clk_set_rate_range(clk, clk->min_rate, rate);
}
EXPORT_SYMBOL_GPL(clk_set_max_rate);

/**
 * clk_get_parent - return the parent of a clk
 * @clk: the clk whose parent gets returned
 *
 * Simply returns clk->parent.  Returns NULL if clk is NULL.
 */
struct clk *clk_get_parent(struct clk *clk)
{
	struct clk *parent;

	if (!clk)
		return NULL;

	clk_prepare_lock();
	/* TODO: Create a per-user clk and change callers to call clk_put */
	parent = !clk->core->parent ? NULL : clk->core->parent->hw->clk;
	clk_prepare_unlock();

	return parent;
}
EXPORT_SYMBOL_GPL(clk_get_parent);

static struct clk_core *__clk_init_parent(struct clk_core *core)
{
	u8 index = 0;

	if (core->num_parents > 1 && core->ops->get_parent)
		index = core->ops->get_parent(core->hw);

	return clk_core_get_parent_by_index(core, index);
}

static void clk_core_reparent(struct clk_core *core,
				  struct clk_core *new_parent)
{
	clk_reparent(core, new_parent);
	__clk_recalc_accuracies(core);
	__clk_recalc_rates(core, POST_RATE_CHANGE);
}

void clk_hw_reparent(struct clk_hw *hw, struct clk_hw *new_parent)
{
	if (!hw)
		return;

	clk_core_reparent(hw->core, !new_parent ? NULL : new_parent->core);
}

/**
 * clk_has_parent - check if a clock is a possible parent for another
 * @clk: clock source
 * @parent: parent clock source
 *
 * This function can be used in drivers that need to check that a clock can be
 * the parent of another without actually changing the parent.
 *
 * Returns true if @parent is a possible parent for @clk, false otherwise.
 */
bool clk_has_parent(struct clk *clk, struct clk *parent)
{
	struct clk_core *core, *parent_core;
	int i;

	/* NULL clocks should be nops, so return success if either is NULL. */
	if (!clk || !parent)
		return true;

	core = clk->core;
	parent_core = parent->core;

	/* Optimize for the case where the parent is already the parent. */
	if (core->parent == parent_core)
		return true;

	for (i = 0; i < core->num_parents; i++)
		if (!strcmp(core->parents[i].name, parent_core->name))
			return true;

	return false;
}
EXPORT_SYMBOL_GPL(clk_has_parent);

static int clk_core_set_parent_nolock(struct clk_core *core,
				      struct clk_core *parent)
{
	int ret = 0;
	int p_index = 0;
	unsigned long p_rate = 0;

	lockdep_assert_held(&prepare_lock);

	if (!core)
		return 0;

	if (core->parent == parent)
		return 0;

	/* verify ops for for multi-parent clks */
	if (core->num_parents > 1 && !core->ops->set_parent)
		return -EPERM;

	/* check that we are allowed to re-parent if the clock is in use */
	if ((core->flags & CLK_SET_PARENT_GATE) && core->prepare_count)
		return -EBUSY;

	if (clk_core_rate_is_protected(core))
		return -EBUSY;

	/* try finding the new parent index */
	if (parent) {
		p_index = clk_fetch_parent_index(core, parent);
		if (p_index < 0) {
			pr_debug("%s: clk %s can not be parent of clk %s\n",
					__func__, parent->name, core->name);
			return p_index;
		}
		p_rate = parent->rate;
	}

	ret = clk_pm_runtime_get(core);
	if (ret)
		return ret;

	/* propagate PRE_RATE_CHANGE notifications */
	ret = __clk_speculate_rates(core, p_rate);

	/* abort if a driver objects */
	if (ret & NOTIFY_STOP_MASK)
		goto runtime_put;

	/* do the re-parent */
	ret = __clk_set_parent(core, parent, p_index);

	/* propagate rate an accuracy recalculation accordingly */
	if (ret) {
		__clk_recalc_rates(core, ABORT_RATE_CHANGE);
	} else {
		__clk_recalc_rates(core, POST_RATE_CHANGE);
		__clk_recalc_accuracies(core);
	}

runtime_put:
	clk_pm_runtime_put(core);

	return ret;
}

/**
 * clk_set_parent - switch the parent of a mux clk
 * @clk: the mux clk whose input we are switching
 * @parent: the new input to clk
 *
 * Re-parent clk to use parent as its new input source.  If clk is in
 * prepared state, the clk will get enabled for the duration of this call. If
 * that's not acceptable for a specific clk (Eg: the consumer can't handle
 * that, the reparenting is glitchy in hardware, etc), use the
 * CLK_SET_PARENT_GATE flag to allow reparenting only when clk is unprepared.
 *
 * After successfully changing clk's parent clk_set_parent will update the
 * clk topology, sysfs topology and propagate rate recalculation via
 * __clk_recalc_rates.
 *
 * Returns 0 on success, -EERROR otherwise.
 */
int clk_set_parent(struct clk *clk, struct clk *parent)
{
	int ret;

	if (!clk)
		return 0;

	clk_prepare_lock();

	if (clk->exclusive_count)
		clk_core_rate_unprotect(clk->core);

	ret = clk_core_set_parent_nolock(clk->core,
					 parent ? parent->core : NULL);

	if (clk->exclusive_count)
		clk_core_rate_protect(clk->core);

	clk_prepare_unlock();

	return ret;
}
EXPORT_SYMBOL_GPL(clk_set_parent);

static int clk_core_set_phase_nolock(struct clk_core *core, int degrees)
{
	int ret = -EINVAL;

	lockdep_assert_held(&prepare_lock);

	if (!core)
		return 0;

	if (clk_core_rate_is_protected(core))
		return -EBUSY;

	trace_clk_set_phase(core, degrees);

	if (core->ops->set_phase) {
		ret = core->ops->set_phase(core->hw, degrees);
		if (!ret)
			core->phase = degrees;
	}

	trace_clk_set_phase_complete(core, degrees);

	return ret;
}

/**
 * clk_set_phase - adjust the phase shift of a clock signal
 * @clk: clock signal source
 * @degrees: number of degrees the signal is shifted
 *
 * Shifts the phase of a clock signal by the specified
 * degrees. Returns 0 on success, -EERROR otherwise.
 *
 * This function makes no distinction about the input or reference
 * signal that we adjust the clock signal phase against. For example
 * phase locked-loop clock signal generators we may shift phase with
 * respect to feedback clock signal input, but for other cases the
 * clock phase may be shifted with respect to some other, unspecified
 * signal.
 *
 * Additionally the concept of phase shift does not propagate through
 * the clock tree hierarchy, which sets it apart from clock rates and
 * clock accuracy. A parent clock phase attribute does not have an
 * impact on the phase attribute of a child clock.
 */
int clk_set_phase(struct clk *clk, int degrees)
{
	int ret;

	if (!clk)
		return 0;

	/* sanity check degrees */
	degrees %= 360;
	if (degrees < 0)
		degrees += 360;

	clk_prepare_lock();

	if (clk->exclusive_count)
		clk_core_rate_unprotect(clk->core);

	ret = clk_core_set_phase_nolock(clk->core, degrees);

	if (clk->exclusive_count)
		clk_core_rate_protect(clk->core);

	clk_prepare_unlock();

	return ret;
}
EXPORT_SYMBOL_GPL(clk_set_phase);

static int clk_core_get_phase(struct clk_core *core)
{
	int ret;

	clk_prepare_lock();
	/* Always try to update cached phase if possible */
	if (core->ops->get_phase)
		core->phase = core->ops->get_phase(core->hw);
	ret = core->phase;
	clk_prepare_unlock();

	return ret;
}

/**
 * clk_get_phase - return the phase shift of a clock signal
 * @clk: clock signal source
 *
 * Returns the phase shift of a clock node in degrees, otherwise returns
 * -EERROR.
 */
int clk_get_phase(struct clk *clk)
{
	if (!clk)
		return 0;

	return clk_core_get_phase(clk->core);
}
EXPORT_SYMBOL_GPL(clk_get_phase);

static void clk_core_reset_duty_cycle_nolock(struct clk_core *core)
{
	/* Assume a default value of 50% */
	core->duty.num = 1;
	core->duty.den = 2;
}

static int clk_core_update_duty_cycle_parent_nolock(struct clk_core *core);

static int clk_core_update_duty_cycle_nolock(struct clk_core *core)
{
	struct clk_duty *duty = &core->duty;
	int ret = 0;

	if (!core->ops->get_duty_cycle)
		return clk_core_update_duty_cycle_parent_nolock(core);

	ret = core->ops->get_duty_cycle(core->hw, duty);
	if (ret)
		goto reset;

	/* Don't trust the clock provider too much */
	if (duty->den == 0 || duty->num > duty->den) {
		ret = -EINVAL;
		goto reset;
	}

	return 0;

reset:
	clk_core_reset_duty_cycle_nolock(core);
	return ret;
}

static int clk_core_update_duty_cycle_parent_nolock(struct clk_core *core)
{
	int ret = 0;

	if (core->parent &&
	    core->flags & CLK_DUTY_CYCLE_PARENT) {
		ret = clk_core_update_duty_cycle_nolock(core->parent);
		memcpy(&core->duty, &core->parent->duty, sizeof(core->duty));
	} else {
		clk_core_reset_duty_cycle_nolock(core);
	}

	return ret;
}

static int clk_core_set_duty_cycle_parent_nolock(struct clk_core *core,
						 struct clk_duty *duty);

static int clk_core_set_duty_cycle_nolock(struct clk_core *core,
					  struct clk_duty *duty)
{
	int ret;

	lockdep_assert_held(&prepare_lock);

	if (clk_core_rate_is_protected(core))
		return -EBUSY;

	trace_clk_set_duty_cycle(core, duty);

	if (!core->ops->set_duty_cycle)
		return clk_core_set_duty_cycle_parent_nolock(core, duty);

	ret = core->ops->set_duty_cycle(core->hw, duty);
	if (!ret)
		memcpy(&core->duty, duty, sizeof(*duty));

	trace_clk_set_duty_cycle_complete(core, duty);

	return ret;
}

static int clk_core_set_duty_cycle_parent_nolock(struct clk_core *core,
						 struct clk_duty *duty)
{
	int ret = 0;

	if (core->parent &&
	    core->flags & (CLK_DUTY_CYCLE_PARENT | CLK_SET_RATE_PARENT)) {
		ret = clk_core_set_duty_cycle_nolock(core->parent, duty);
		memcpy(&core->duty, &core->parent->duty, sizeof(core->duty));
	}

	return ret;
}

/**
 * clk_set_duty_cycle - adjust the duty cycle ratio of a clock signal
 * @clk: clock signal source
 * @num: numerator of the duty cycle ratio to be applied
 * @den: denominator of the duty cycle ratio to be applied
 *
 * Apply the duty cycle ratio if the ratio is valid and the clock can
 * perform this operation
 *
 * Returns (0) on success, a negative errno otherwise.
 */
int clk_set_duty_cycle(struct clk *clk, unsigned int num, unsigned int den)
{
	int ret;
	struct clk_duty duty;

	if (!clk)
		return 0;

	/* sanity check the ratio */
	if (den == 0 || num > den)
		return -EINVAL;

	duty.num = num;
	duty.den = den;

	clk_prepare_lock();

	if (clk->exclusive_count)
		clk_core_rate_unprotect(clk->core);

	ret = clk_core_set_duty_cycle_nolock(clk->core, &duty);

	if (clk->exclusive_count)
		clk_core_rate_protect(clk->core);

	clk_prepare_unlock();

	return ret;
}
EXPORT_SYMBOL_GPL(clk_set_duty_cycle);

static int clk_core_get_scaled_duty_cycle(struct clk_core *core,
					  unsigned int scale)
{
	struct clk_duty *duty = &core->duty;
	int ret;

	clk_prepare_lock();

	ret = clk_core_update_duty_cycle_nolock(core);
	if (!ret)
		ret = mult_frac(scale, duty->num, duty->den);

	clk_prepare_unlock();

	return ret;
}

/**
 * clk_get_scaled_duty_cycle - return the duty cycle ratio of a clock signal
 * @clk: clock signal source
 * @scale: scaling factor to be applied to represent the ratio as an integer
 *
 * Returns the duty cycle ratio of a clock node multiplied by the provided
 * scaling factor, or negative errno on error.
 */
int clk_get_scaled_duty_cycle(struct clk *clk, unsigned int scale)
{
	if (!clk)
		return 0;

	return clk_core_get_scaled_duty_cycle(clk->core, scale);
}
EXPORT_SYMBOL_GPL(clk_get_scaled_duty_cycle);

/**
 * clk_is_match - check if two clk's point to the same hardware clock
 * @p: clk compared against q
 * @q: clk compared against p
 *
 * Returns true if the two struct clk pointers both point to the same hardware
 * clock node. Put differently, returns true if struct clk *p and struct clk *q
 * share the same struct clk_core object.
 *
 * Returns false otherwise. Note that two NULL clks are treated as matching.
 */
bool clk_is_match(const struct clk *p, const struct clk *q)
{
	/* trivial case: identical struct clk's or both NULL */
	if (p == q)
		return true;

	/* true if clk->core pointers match. Avoid dereferencing garbage */
	if (!IS_ERR_OR_NULL(p) && !IS_ERR_OR_NULL(q))
		if (p->core == q->core)
			return true;

	return false;
}
EXPORT_SYMBOL_GPL(clk_is_match);

/***        debugfs support        ***/

#ifdef CONFIG_DEBUG_FS
#include <linux/debugfs.h>

static struct dentry *rootdir;
static int inited = 0;
static DEFINE_MUTEX(clk_debug_lock);
static HLIST_HEAD(clk_debug_list);

static struct hlist_head *all_lists[] = {
	&clk_root_list,
	&clk_orphan_list,
	NULL,
};

static struct hlist_head *orphan_list[] = {
	&clk_orphan_list,
	NULL,
};

static void clk_summary_show_one(struct seq_file *s, struct clk_core *c,
				 int level)
{
	if (!c)
		return;

	seq_printf(s, "%*s%-*s %7d %8d %8d %11lu %10lu %5d %6d\n",
		   level * 3 + 1, "",
		   30 - level * 3, c->name,
		   c->enable_count, c->prepare_count, c->protect_count,
		   clk_core_get_rate(c), clk_core_get_accuracy(c),
		   clk_core_get_phase(c),
		   clk_core_get_scaled_duty_cycle(c, 100000));
}

static void clk_summary_show_subtree(struct seq_file *s, struct clk_core *c,
				     int level)
{
	struct clk_core *child;

	if (!c)
		return;

	clk_summary_show_one(s, c, level);

	hlist_for_each_entry(child, &c->children, child_node)
		clk_summary_show_subtree(s, child, level + 1);
}

static int clk_summary_show(struct seq_file *s, void *data)
{
	struct clk_core *c;
	struct hlist_head **lists = (struct hlist_head **)s->private;

	seq_puts(s, "                                 enable  prepare  protect                                duty\n");
	seq_puts(s, "   clock                          count    count    count        rate   accuracy phase  cycle\n");
	seq_puts(s, "---------------------------------------------------------------------------------------------\n");

	clk_prepare_lock();

	for (; *lists; lists++)
		hlist_for_each_entry(c, *lists, child_node)
			clk_summary_show_subtree(s, c, 0);

	clk_prepare_unlock();

	return 0;
}
DEFINE_SHOW_ATTRIBUTE(clk_summary);

static void clk_dump_one(struct seq_file *s, struct clk_core *c, int level)
{
	if (!c)
		return;

	/* This should be JSON format, i.e. elements separated with a comma */
	seq_printf(s, "\"%s\": { ", c->name);
	seq_printf(s, "\"enable_count\": %d,", c->enable_count);
	seq_printf(s, "\"prepare_count\": %d,", c->prepare_count);
	seq_printf(s, "\"protect_count\": %d,", c->protect_count);
	seq_printf(s, "\"rate\": %lu,", clk_core_get_rate(c));
	seq_printf(s, "\"accuracy\": %lu,", clk_core_get_accuracy(c));
	seq_printf(s, "\"phase\": %d,", clk_core_get_phase(c));
	seq_printf(s, "\"duty_cycle\": %u",
		   clk_core_get_scaled_duty_cycle(c, 100000));
}

static void clk_dump_subtree(struct seq_file *s, struct clk_core *c, int level)
{
	struct clk_core *child;

	if (!c)
		return;

	clk_dump_one(s, c, level);

	hlist_for_each_entry(child, &c->children, child_node) {
		seq_putc(s, ',');
		clk_dump_subtree(s, child, level + 1);
	}

	seq_putc(s, '}');
}

static int clk_dump_show(struct seq_file *s, void *data)
{
	struct clk_core *c;
	bool first_node = true;
	struct hlist_head **lists = (struct hlist_head **)s->private;

	seq_putc(s, '{');
	clk_prepare_lock();

	for (; *lists; lists++) {
		hlist_for_each_entry(c, *lists, child_node) {
			if (!first_node)
				seq_putc(s, ',');
			first_node = false;
			clk_dump_subtree(s, c, 0);
		}
	}

	clk_prepare_unlock();

	seq_puts(s, "}\n");
	return 0;
}
DEFINE_SHOW_ATTRIBUTE(clk_dump);

static const struct {
	unsigned long flag;
	const char *name;
} clk_flags[] = {
#define ENTRY(f) { f, #f }
	ENTRY(CLK_SET_RATE_GATE),
	ENTRY(CLK_SET_PARENT_GATE),
	ENTRY(CLK_SET_RATE_PARENT),
	ENTRY(CLK_IGNORE_UNUSED),
	ENTRY(CLK_GET_RATE_NOCACHE),
	ENTRY(CLK_SET_RATE_NO_REPARENT),
	ENTRY(CLK_GET_ACCURACY_NOCACHE),
	ENTRY(CLK_RECALC_NEW_RATES),
	ENTRY(CLK_SET_RATE_UNGATE),
	ENTRY(CLK_IS_CRITICAL),
	ENTRY(CLK_OPS_PARENT_ENABLE),
	ENTRY(CLK_DUTY_CYCLE_PARENT),
#undef ENTRY
};

static int clk_flags_show(struct seq_file *s, void *data)
{
	struct clk_core *core = s->private;
	unsigned long flags = core->flags;
	unsigned int i;

	for (i = 0; flags && i < ARRAY_SIZE(clk_flags); i++) {
		if (flags & clk_flags[i].flag) {
			seq_printf(s, "%s\n", clk_flags[i].name);
			flags &= ~clk_flags[i].flag;
		}
	}
	if (flags) {
		/* Unknown flags */
		seq_printf(s, "0x%lx\n", flags);
	}

	return 0;
}
DEFINE_SHOW_ATTRIBUTE(clk_flags);

static int possible_parents_show(struct seq_file *s, void *data)
{
	struct clk_core *core = s->private;
	int i;

	for (i = 0; i < core->num_parents - 1; i++)
		seq_printf(s, "%s ", core->parents[i].name);

	seq_printf(s, "%s\n", core->parents[i].name);

	return 0;
}
DEFINE_SHOW_ATTRIBUTE(possible_parents);

static int clk_duty_cycle_show(struct seq_file *s, void *data)
{
	struct clk_core *core = s->private;
	struct clk_duty *duty = &core->duty;

	seq_printf(s, "%u/%u\n", duty->num, duty->den);

	return 0;
}
DEFINE_SHOW_ATTRIBUTE(clk_duty_cycle);

static void clk_debug_create_one(struct clk_core *core, struct dentry *pdentry)
{
	struct dentry *root;

	if (!core || !pdentry)
		return;

	root = debugfs_create_dir(core->name, pdentry);
	core->dentry = root;

	debugfs_create_ulong("clk_rate", 0444, root, &core->rate);
	debugfs_create_ulong("clk_accuracy", 0444, root, &core->accuracy);
	debugfs_create_u32("clk_phase", 0444, root, &core->phase);
	debugfs_create_file("clk_flags", 0444, root, core, &clk_flags_fops);
	debugfs_create_u32("clk_prepare_count", 0444, root, &core->prepare_count);
	debugfs_create_u32("clk_enable_count", 0444, root, &core->enable_count);
	debugfs_create_u32("clk_protect_count", 0444, root, &core->protect_count);
	debugfs_create_u32("clk_notifier_count", 0444, root, &core->notifier_count);
	debugfs_create_file("clk_duty_cycle", 0444, root, core,
			    &clk_duty_cycle_fops);

	if (core->num_parents > 1)
		debugfs_create_file("clk_possible_parents", 0444, root, core,
				    &possible_parents_fops);

	if (core->ops->debug_init)
		core->ops->debug_init(core->hw, core->dentry);
}

/**
 * clk_debug_register - add a clk node to the debugfs clk directory
 * @core: the clk being added to the debugfs clk directory
 *
 * Dynamically adds a clk to the debugfs clk directory if debugfs has been
 * initialized.  Otherwise it bails out early since the debugfs clk directory
 * will be created lazily by clk_debug_init as part of a late_initcall.
 */
static void clk_debug_register(struct clk_core *core)
{
	mutex_lock(&clk_debug_lock);
	hlist_add_head(&core->debug_node, &clk_debug_list);
	if (inited)
		clk_debug_create_one(core, rootdir);
	mutex_unlock(&clk_debug_lock);
}

 /**
 * clk_debug_unregister - remove a clk node from the debugfs clk directory
 * @core: the clk being removed from the debugfs clk directory
 *
 * Dynamically removes a clk and all its child nodes from the
 * debugfs clk directory if clk->dentry points to debugfs created by
 * clk_debug_register in __clk_core_init.
 */
static void clk_debug_unregister(struct clk_core *core)
{
	mutex_lock(&clk_debug_lock);
	hlist_del_init(&core->debug_node);
	debugfs_remove_recursive(core->dentry);
	core->dentry = NULL;
	mutex_unlock(&clk_debug_lock);
}

/**
 * clk_debug_init - lazily populate the debugfs clk directory
 *
 * clks are often initialized very early during boot before memory can be
 * dynamically allocated and well before debugfs is setup. This function
 * populates the debugfs clk directory once at boot-time when we know that
 * debugfs is setup. It should only be called once at boot-time, all other clks
 * added dynamically will be done so with clk_debug_register.
 */
static int __init clk_debug_init(void)
{
	struct clk_core *core;

	rootdir = debugfs_create_dir("clk", NULL);

	debugfs_create_file("clk_summary", 0444, rootdir, &all_lists,
			    &clk_summary_fops);
	debugfs_create_file("clk_dump", 0444, rootdir, &all_lists,
			    &clk_dump_fops);
	debugfs_create_file("clk_orphan_summary", 0444, rootdir, &orphan_list,
			    &clk_summary_fops);
	debugfs_create_file("clk_orphan_dump", 0444, rootdir, &orphan_list,
			    &clk_dump_fops);

	mutex_lock(&clk_debug_lock);
	hlist_for_each_entry(core, &clk_debug_list, debug_node)
		clk_debug_create_one(core, rootdir);

	inited = 1;
	mutex_unlock(&clk_debug_lock);

	return 0;
}
late_initcall(clk_debug_init);
#else
static inline void clk_debug_register(struct clk_core *core) { }
static inline void clk_debug_reparent(struct clk_core *core,
				      struct clk_core *new_parent)
{
}
static inline void clk_debug_unregister(struct clk_core *core)
{
}
#endif

/**
 * __clk_core_init - initialize the data structures in a struct clk_core
 * @core:	clk_core being initialized
 *
 * Initializes the lists in struct clk_core, queries the hardware for the
 * parent and rate and sets them both.
 */
static int __clk_core_init(struct clk_core *core)
{
	int ret;
	struct clk_core *orphan;
	struct hlist_node *tmp2;
	unsigned long rate;

	if (!core)
		return -EINVAL;

	clk_prepare_lock();

	ret = clk_pm_runtime_get(core);
	if (ret)
		goto unlock;

	/* check to see if a clock with this name is already registered */
	if (clk_core_lookup(core->name)) {
		pr_debug("%s: clk %s already initialized\n",
				__func__, core->name);
		ret = -EEXIST;
		goto out;
	}

	/* check that clk_ops are sane.  See Documentation/driver-api/clk.rst */
	if (core->ops->set_rate &&
	    !((core->ops->round_rate || core->ops->determine_rate) &&
	      core->ops->recalc_rate)) {
		pr_err("%s: %s must implement .round_rate or .determine_rate in addition to .recalc_rate\n",
		       __func__, core->name);
		ret = -EINVAL;
		goto out;
	}

	if (core->ops->set_parent && !core->ops->get_parent) {
		pr_err("%s: %s must implement .get_parent & .set_parent\n",
		       __func__, core->name);
		ret = -EINVAL;
		goto out;
	}

	if (core->num_parents > 1 && !core->ops->get_parent) {
		pr_err("%s: %s must implement .get_parent as it has multi parents\n",
		       __func__, core->name);
		ret = -EINVAL;
		goto out;
	}

	if (core->ops->set_rate_and_parent &&
			!(core->ops->set_parent && core->ops->set_rate)) {
		pr_err("%s: %s must implement .set_parent & .set_rate\n",
				__func__, core->name);
		ret = -EINVAL;
		goto out;
	}

	core->parent = __clk_init_parent(core);

	/*
	 * Populate core->parent if parent has already been clk_core_init'd. If
	 * parent has not yet been clk_core_init'd then place clk in the orphan
	 * list.  If clk doesn't have any parents then place it in the root
	 * clk list.
	 *
	 * Every time a new clk is clk_init'd then we walk the list of orphan
	 * clocks and re-parent any that are children of the clock currently
	 * being clk_init'd.
	 */
	if (core->parent) {
		hlist_add_head(&core->child_node,
				&core->parent->children);
		core->orphan = core->parent->orphan;
	} else if (!core->num_parents) {
		hlist_add_head(&core->child_node, &clk_root_list);
		core->orphan = false;
	} else {
		hlist_add_head(&core->child_node, &clk_orphan_list);
		core->orphan = true;
	}

	/*
	 * optional platform-specific magic
	 *
	 * The .init callback is not used by any of the basic clock types, but
	 * exists for weird hardware that must perform initialization magic.
	 * Please consider other ways of solving initialization problems before
	 * using this callback, as its use is discouraged.
	 */
	if (core->ops->init)
		core->ops->init(core->hw);

	/*
	 * Set clk's accuracy.  The preferred method is to use
	 * .recalc_accuracy. For simple clocks and lazy developers the default
	 * fallback is to use the parent's accuracy.  If a clock doesn't have a
	 * parent (or is orphaned) then accuracy is set to zero (perfect
	 * clock).
	 */
	if (core->ops->recalc_accuracy)
		core->accuracy = core->ops->recalc_accuracy(core->hw,
					__clk_get_accuracy(core->parent));
	else if (core->parent)
		core->accuracy = core->parent->accuracy;
	else
		core->accuracy = 0;

	/*
	 * Set clk's phase.
	 * Since a phase is by definition relative to its parent, just
	 * query the current clock phase, or just assume it's in phase.
	 */
	if (core->ops->get_phase)
		core->phase = core->ops->get_phase(core->hw);
	else
		core->phase = 0;

	/*
	 * Set clk's duty cycle.
	 */
	clk_core_update_duty_cycle_nolock(core);

	/*
	 * Set clk's rate.  The preferred method is to use .recalc_rate.  For
	 * simple clocks and lazy developers the default fallback is to use the
	 * parent's rate.  If a clock doesn't have a parent (or is orphaned)
	 * then rate is set to zero.
	 */
	if (core->ops->recalc_rate)
		rate = core->ops->recalc_rate(core->hw,
				clk_core_get_rate_nolock(core->parent));
	else if (core->parent)
		rate = core->parent->rate;
	else
		rate = 0;
	core->rate = core->req_rate = rate;

	/*
	 * Enable CLK_IS_CRITICAL clocks so newly added critical clocks
	 * don't get accidentally disabled when walking the orphan tree and
	 * reparenting clocks
	 */
	if (core->flags & CLK_IS_CRITICAL) {
		unsigned long flags;

		clk_core_prepare(core);

		flags = clk_enable_lock();
		clk_core_enable(core);
		clk_enable_unlock(flags);
	}

	/*
	 * walk the list of orphan clocks and reparent any that newly finds a
	 * parent.
	 */
	hlist_for_each_entry_safe(orphan, tmp2, &clk_orphan_list, child_node) {
		struct clk_core *parent = __clk_init_parent(orphan);

		/*
		 * We need to use __clk_set_parent_before() and _after() to
		 * to properly migrate any prepare/enable count of the orphan
		 * clock. This is important for CLK_IS_CRITICAL clocks, which
		 * are enabled during init but might not have a parent yet.
		 */
		if (parent) {
			/* update the clk tree topology */
			__clk_set_parent_before(orphan, parent);
			__clk_set_parent_after(orphan, parent, NULL);
			__clk_recalc_accuracies(orphan);
			__clk_recalc_rates(orphan, 0);
		}
	}

	kref_init(&core->ref);
out:
	clk_pm_runtime_put(core);
unlock:
	clk_prepare_unlock();

	if (!ret)
		clk_debug_register(core);

	return ret;
}

struct clk *__clk_create_clk(struct clk_hw *hw, const char *dev_id,
			     const char *con_id)
{
	struct clk *clk;

	/* This is to allow this function to be chained to others */
	if (IS_ERR_OR_NULL(hw))
		return ERR_CAST(hw);

	clk = kzalloc(sizeof(*clk), GFP_KERNEL);
	if (!clk)
		return ERR_PTR(-ENOMEM);

	clk->core = hw->core;
	clk->dev_id = dev_id;
	clk->con_id = kstrdup_const(con_id, GFP_KERNEL);
	clk->max_rate = ULONG_MAX;

	clk_prepare_lock();
	hlist_add_head(&clk->clks_node, &hw->core->clks);
	clk_prepare_unlock();

	return clk;
}

/* keep in sync with __clk_put */
void __clk_free_clk(struct clk *clk)
{
	clk_prepare_lock();
	hlist_del(&clk->clks_node);
	clk_prepare_unlock();

	kfree_const(clk->con_id);
	kfree(clk);
}

/**
<<<<<<< HEAD
 * clk_register - allocate a new clock, register it and return an opaque cookie
 * @dev: device that is registering this clock
 * @hw: link to hardware-specific clock data
 *
 * clk_register is the primary interface for populating the clock tree with new
 * clock nodes.  It returns a pointer to the newly allocated struct clk which
 * cannot be dereferenced by driver code but may be used in conjunction with the
 * rest of the clock API.  In the event of an error clk_register will return an
 * error code; drivers must test for an error code after calling clk_register.
 */
struct clk *clk_register(struct device *dev, struct clk_hw *hw)
=======
 * clk_hw_create_clk: Allocate and link a clk consumer to a clk_core given
 * a clk_hw
 * @dev: clk consumer device
 * @hw: clk_hw associated with the clk being consumed
 * @dev_id: string describing device name
 * @con_id: connection ID string on device
 *
 * This is the main function used to create a clk pointer for use by clk
 * consumers. It connects a consumer to the clk_core and clk_hw structures
 * used by the framework and clk provider respectively.
 */
struct clk *clk_hw_create_clk(struct device *dev, struct clk_hw *hw,
			      const char *dev_id, const char *con_id)
{
	struct clk *clk;
	struct clk_core *core;

	/* This is to allow this function to be chained to others */
	if (IS_ERR_OR_NULL(hw))
		return ERR_CAST(hw);

	core = hw->core;
	clk = alloc_clk(core, dev_id, con_id);
	if (IS_ERR(clk))
		return clk;
	clk->dev = dev;

	if (!try_module_get(core->owner)) {
		free_clk(clk);
		return ERR_PTR(-ENOENT);
	}

	kref_get(&core->ref);
	clk_core_link_consumer(core, clk);

	return clk;
}

static int clk_cpy_name(const char **dst_p, const char *src, bool must_exist)
{
	const char *dst;

	if (!src) {
		if (must_exist)
			return -EINVAL;
		return 0;
	}

	*dst_p = dst = kstrdup_const(src, GFP_KERNEL);
	if (!dst)
		return -ENOMEM;

	return 0;
}

static int clk_core_populate_parent_map(struct clk_core *core)
{
	const struct clk_init_data *init = core->hw->init;
	u8 num_parents = init->num_parents;
	const char * const *parent_names = init->parent_names;
	const struct clk_hw **parent_hws = init->parent_hws;
	const struct clk_parent_data *parent_data = init->parent_data;
	int i, ret = 0;
	struct clk_parent_map *parents, *parent;

	if (!num_parents)
		return 0;

	/*
	 * Avoid unnecessary string look-ups of clk_core's possible parents by
	 * having a cache of names/clk_hw pointers to clk_core pointers.
	 */
	parents = kcalloc(num_parents, sizeof(*parents), GFP_KERNEL);
	core->parents = parents;
	if (!parents)
		return -ENOMEM;

	/* Copy everything over because it might be __initdata */
	for (i = 0, parent = parents; i < num_parents; i++, parent++) {
		parent->index = -1;
		if (parent_names) {
			/* throw a WARN if any entries are NULL */
			WARN(!parent_names[i],
				"%s: invalid NULL in %s's .parent_names\n",
				__func__, core->name);
			ret = clk_cpy_name(&parent->name, parent_names[i],
					   true);
		} else if (parent_data) {
			parent->hw = parent_data[i].hw;
			parent->index = parent_data[i].index;
			ret = clk_cpy_name(&parent->fw_name,
					   parent_data[i].fw_name, false);
			if (!ret)
				ret = clk_cpy_name(&parent->name,
						   parent_data[i].name,
						   false);
		} else if (parent_hws) {
			parent->hw = parent_hws[i];
		} else {
			ret = -EINVAL;
			WARN(1, "Must specify parents if num_parents > 0\n");
		}

		if (ret) {
			do {
				kfree_const(parents[i].name);
				kfree_const(parents[i].fw_name);
			} while (--i >= 0);
			kfree(parents);

			return ret;
		}
	}

	return 0;
}

static void clk_core_free_parent_map(struct clk_core *core)
{
	int i = core->num_parents;

	if (!core->num_parents)
		return;

	while (--i >= 0) {
		kfree_const(core->parents[i].name);
		kfree_const(core->parents[i].fw_name);
	}

	kfree(core->parents);
}

static struct clk *
__clk_register(struct device *dev, struct device_node *np, struct clk_hw *hw)
>>>>>>> 407d19ab
{
	int ret;
	struct clk_core *core;

	core = kzalloc(sizeof(*core), GFP_KERNEL);
	if (!core) {
		ret = -ENOMEM;
		goto fail_out;
	}

	core->name = kstrdup_const(hw->init->name, GFP_KERNEL);
	if (!core->name) {
		ret = -ENOMEM;
		goto fail_name;
	}

	if (WARN_ON(!hw->init->ops)) {
		ret = -EINVAL;
		goto fail_ops;
	}
	core->ops = hw->init->ops;

	if (dev && pm_runtime_enabled(dev))
<<<<<<< HEAD
		core->dev = dev;
=======
		core->rpm_enabled = true;
	core->dev = dev;
	core->of_node = np;
>>>>>>> 407d19ab
	if (dev && dev->driver)
		core->owner = dev->driver->owner;
	core->hw = hw;
	core->flags = hw->init->flags;
	core->num_parents = hw->init->num_parents;
	core->min_rate = 0;
	core->max_rate = ULONG_MAX;
	hw->core = core;

	ret = clk_core_populate_parent_map(core);
	if (ret)
		goto fail_parents;

	INIT_HLIST_HEAD(&core->clks);

	hw->clk = __clk_create_clk(hw, NULL, NULL);
	if (IS_ERR(hw->clk)) {
		ret = PTR_ERR(hw->clk);
		goto fail_create_clk;
	}

	ret = __clk_core_init(core);
	if (!ret)
		return hw->clk;

	__clk_free_clk(hw->clk);
	hw->clk = NULL;

fail_create_clk:
	clk_core_free_parent_map(core);
fail_parents:
fail_ops:
	kfree_const(core->name);
fail_name:
	kfree(core);
fail_out:
	return ERR_PTR(ret);
}

/**
 * clk_register - allocate a new clock, register it and return an opaque cookie
 * @dev: device that is registering this clock
 * @hw: link to hardware-specific clock data
 *
 * clk_register is the *deprecated* interface for populating the clock tree with
 * new clock nodes. Use clk_hw_register() instead.
 *
 * Returns: a pointer to the newly allocated struct clk which
 * cannot be dereferenced by driver code but may be used in conjunction with the
 * rest of the clock API.  In the event of an error clk_register will return an
 * error code; drivers must test for an error code after calling clk_register.
 */
struct clk *clk_register(struct device *dev, struct clk_hw *hw)
{
	return __clk_register(dev, dev_of_node(dev), hw);
}
EXPORT_SYMBOL_GPL(clk_register);

/**
 * clk_hw_register - register a clk_hw and return an error code
 * @dev: device that is registering this clock
 * @hw: link to hardware-specific clock data
 *
 * clk_hw_register is the primary interface for populating the clock tree with
 * new clock nodes. It returns an integer equal to zero indicating success or
 * less than zero indicating failure. Drivers must test for an error code after
 * calling clk_hw_register().
 */
int clk_hw_register(struct device *dev, struct clk_hw *hw)
{
	return PTR_ERR_OR_ZERO(__clk_register(dev, dev_of_node(dev), hw));
}
EXPORT_SYMBOL_GPL(clk_hw_register);

/*
 * of_clk_hw_register - register a clk_hw and return an error code
 * @node: device_node of device that is registering this clock
 * @hw: link to hardware-specific clock data
 *
 * of_clk_hw_register() is the primary interface for populating the clock tree
 * with new clock nodes when a struct device is not available, but a struct
 * device_node is. It returns an integer equal to zero indicating success or
 * less than zero indicating failure. Drivers must test for an error code after
 * calling of_clk_hw_register().
 */
int of_clk_hw_register(struct device_node *node, struct clk_hw *hw)
{
	return PTR_ERR_OR_ZERO(__clk_register(NULL, node, hw));
}
EXPORT_SYMBOL_GPL(of_clk_hw_register);

/* Free memory allocated for a clock. */
static void __clk_release(struct kref *ref)
{
	struct clk_core *core = container_of(ref, struct clk_core, ref);

	lockdep_assert_held(&prepare_lock);

	clk_core_free_parent_map(core);
	kfree_const(core->name);
	kfree(core);
}

/*
 * Empty clk_ops for unregistered clocks. These are used temporarily
 * after clk_unregister() was called on a clock and until last clock
 * consumer calls clk_put() and the struct clk object is freed.
 */
static int clk_nodrv_prepare_enable(struct clk_hw *hw)
{
	return -ENXIO;
}

static void clk_nodrv_disable_unprepare(struct clk_hw *hw)
{
	WARN_ON_ONCE(1);
}

static int clk_nodrv_set_rate(struct clk_hw *hw, unsigned long rate,
					unsigned long parent_rate)
{
	return -ENXIO;
}

static int clk_nodrv_set_parent(struct clk_hw *hw, u8 index)
{
	return -ENXIO;
}

static const struct clk_ops clk_nodrv_ops = {
	.enable		= clk_nodrv_prepare_enable,
	.disable	= clk_nodrv_disable_unprepare,
	.prepare	= clk_nodrv_prepare_enable,
	.unprepare	= clk_nodrv_disable_unprepare,
	.set_rate	= clk_nodrv_set_rate,
	.set_parent	= clk_nodrv_set_parent,
};

/**
 * clk_unregister - unregister a currently registered clock
 * @clk: clock to unregister
 */
void clk_unregister(struct clk *clk)
{
	unsigned long flags;

	if (!clk || WARN_ON_ONCE(IS_ERR(clk)))
		return;

	clk_debug_unregister(clk->core);

	clk_prepare_lock();

	if (clk->core->ops == &clk_nodrv_ops) {
		pr_err("%s: unregistered clock: %s\n", __func__,
		       clk->core->name);
		goto unlock;
	}
	/*
	 * Assign empty clock ops for consumers that might still hold
	 * a reference to this clock.
	 */
	flags = clk_enable_lock();
	clk->core->ops = &clk_nodrv_ops;
	clk_enable_unlock(flags);

	if (!hlist_empty(&clk->core->children)) {
		struct clk_core *child;
		struct hlist_node *t;

		/* Reparent all children to the orphan list. */
		hlist_for_each_entry_safe(child, t, &clk->core->children,
					  child_node)
			clk_core_set_parent_nolock(child, NULL);
	}

	hlist_del_init(&clk->core->child_node);

	if (clk->core->prepare_count)
		pr_warn("%s: unregistering prepared clock: %s\n",
					__func__, clk->core->name);

	if (clk->core->protect_count)
		pr_warn("%s: unregistering protected clock: %s\n",
					__func__, clk->core->name);

	kref_put(&clk->core->ref, __clk_release);
unlock:
	clk_prepare_unlock();
}
EXPORT_SYMBOL_GPL(clk_unregister);

/**
 * clk_hw_unregister - unregister a currently registered clk_hw
 * @hw: hardware-specific clock data to unregister
 */
void clk_hw_unregister(struct clk_hw *hw)
{
	clk_unregister(hw->clk);
}
EXPORT_SYMBOL_GPL(clk_hw_unregister);

static void devm_clk_release(struct device *dev, void *res)
{
	clk_unregister(*(struct clk **)res);
}

static void devm_clk_hw_release(struct device *dev, void *res)
{
	clk_hw_unregister(*(struct clk_hw **)res);
}

/**
 * devm_clk_register - resource managed clk_register()
 * @dev: device that is registering this clock
 * @hw: link to hardware-specific clock data
 *
 * Managed clk_register(). This function is *deprecated*, use devm_clk_hw_register() instead.
 *
 * Clocks returned from this function are automatically clk_unregister()ed on
 * driver detach. See clk_register() for more information.
 */
struct clk *devm_clk_register(struct device *dev, struct clk_hw *hw)
{
	struct clk *clk;
	struct clk **clkp;

	clkp = devres_alloc(devm_clk_release, sizeof(*clkp), GFP_KERNEL);
	if (!clkp)
		return ERR_PTR(-ENOMEM);

	clk = clk_register(dev, hw);
	if (!IS_ERR(clk)) {
		*clkp = clk;
		devres_add(dev, clkp);
	} else {
		devres_free(clkp);
	}

	return clk;
}
EXPORT_SYMBOL_GPL(devm_clk_register);

/**
 * devm_clk_hw_register - resource managed clk_hw_register()
 * @dev: device that is registering this clock
 * @hw: link to hardware-specific clock data
 *
 * Managed clk_hw_register(). Clocks registered by this function are
 * automatically clk_hw_unregister()ed on driver detach. See clk_hw_register()
 * for more information.
 */
int devm_clk_hw_register(struct device *dev, struct clk_hw *hw)
{
	struct clk_hw **hwp;
	int ret;

	hwp = devres_alloc(devm_clk_hw_release, sizeof(*hwp), GFP_KERNEL);
	if (!hwp)
		return -ENOMEM;

	ret = clk_hw_register(dev, hw);
	if (!ret) {
		*hwp = hw;
		devres_add(dev, hwp);
	} else {
		devres_free(hwp);
	}

	return ret;
}
EXPORT_SYMBOL_GPL(devm_clk_hw_register);

static int devm_clk_match(struct device *dev, void *res, void *data)
{
	struct clk *c = res;
	if (WARN_ON(!c))
		return 0;
	return c == data;
}

static int devm_clk_hw_match(struct device *dev, void *res, void *data)
{
	struct clk_hw *hw = res;

	if (WARN_ON(!hw))
		return 0;
	return hw == data;
}

/**
 * devm_clk_unregister - resource managed clk_unregister()
 * @clk: clock to unregister
 *
 * Deallocate a clock allocated with devm_clk_register(). Normally
 * this function will not need to be called and the resource management
 * code will ensure that the resource is freed.
 */
void devm_clk_unregister(struct device *dev, struct clk *clk)
{
	WARN_ON(devres_release(dev, devm_clk_release, devm_clk_match, clk));
}
EXPORT_SYMBOL_GPL(devm_clk_unregister);

/**
 * devm_clk_hw_unregister - resource managed clk_hw_unregister()
 * @dev: device that is unregistering the hardware-specific clock data
 * @hw: link to hardware-specific clock data
 *
 * Unregister a clk_hw registered with devm_clk_hw_register(). Normally
 * this function will not need to be called and the resource management
 * code will ensure that the resource is freed.
 */
void devm_clk_hw_unregister(struct device *dev, struct clk_hw *hw)
{
	WARN_ON(devres_release(dev, devm_clk_hw_release, devm_clk_hw_match,
				hw));
}
EXPORT_SYMBOL_GPL(devm_clk_hw_unregister);

/*
 * clkdev helpers
 */
int __clk_get(struct clk *clk)
{
	struct clk_core *core = !clk ? NULL : clk->core;

	if (core) {
		if (!try_module_get(core->owner))
			return 0;

		kref_get(&core->ref);
	}
	return 1;
}

/* keep in sync with __clk_free_clk */
void __clk_put(struct clk *clk)
{
	struct module *owner;

	if (!clk || WARN_ON_ONCE(IS_ERR(clk)))
		return;

	clk_prepare_lock();

	/*
	 * Before calling clk_put, all calls to clk_rate_exclusive_get() from a
	 * given user should be balanced with calls to clk_rate_exclusive_put()
	 * and by that same consumer
	 */
	if (WARN_ON(clk->exclusive_count)) {
		/* We voiced our concern, let's sanitize the situation */
		clk->core->protect_count -= (clk->exclusive_count - 1);
		clk_core_rate_unprotect(clk->core);
		clk->exclusive_count = 0;
	}

	hlist_del(&clk->clks_node);
	if (clk->min_rate > clk->core->req_rate ||
	    clk->max_rate < clk->core->req_rate)
		clk_core_set_rate_nolock(clk->core, clk->core->req_rate);

	owner = clk->core->owner;
	kref_put(&clk->core->ref, __clk_release);

	clk_prepare_unlock();

	module_put(owner);

	kfree_const(clk->con_id);
	kfree(clk);
}

/***        clk rate change notifiers        ***/

/**
 * clk_notifier_register - add a clk rate change notifier
 * @clk: struct clk * to watch
 * @nb: struct notifier_block * with callback info
 *
 * Request notification when clk's rate changes.  This uses an SRCU
 * notifier because we want it to block and notifier unregistrations are
 * uncommon.  The callbacks associated with the notifier must not
 * re-enter into the clk framework by calling any top-level clk APIs;
 * this will cause a nested prepare_lock mutex.
 *
 * In all notification cases (pre, post and abort rate change) the original
 * clock rate is passed to the callback via struct clk_notifier_data.old_rate
 * and the new frequency is passed via struct clk_notifier_data.new_rate.
 *
 * clk_notifier_register() must be called from non-atomic context.
 * Returns -EINVAL if called with null arguments, -ENOMEM upon
 * allocation failure; otherwise, passes along the return value of
 * srcu_notifier_chain_register().
 */
int clk_notifier_register(struct clk *clk, struct notifier_block *nb)
{
	struct clk_notifier *cn;
	int ret = -ENOMEM;

	if (!clk || !nb)
		return -EINVAL;

	clk_prepare_lock();

	/* search the list of notifiers for this clk */
	list_for_each_entry(cn, &clk_notifier_list, node)
		if (cn->clk == clk)
			break;

	/* if clk wasn't in the notifier list, allocate new clk_notifier */
	if (cn->clk != clk) {
		cn = kzalloc(sizeof(*cn), GFP_KERNEL);
		if (!cn)
			goto out;

		cn->clk = clk;
		srcu_init_notifier_head(&cn->notifier_head);

		list_add(&cn->node, &clk_notifier_list);
	}

	ret = srcu_notifier_chain_register(&cn->notifier_head, nb);

	clk->core->notifier_count++;

out:
	clk_prepare_unlock();

	return ret;
}
EXPORT_SYMBOL_GPL(clk_notifier_register);

/**
 * clk_notifier_unregister - remove a clk rate change notifier
 * @clk: struct clk *
 * @nb: struct notifier_block * with callback info
 *
 * Request no further notification for changes to 'clk' and frees memory
 * allocated in clk_notifier_register.
 *
 * Returns -EINVAL if called with null arguments; otherwise, passes
 * along the return value of srcu_notifier_chain_unregister().
 */
int clk_notifier_unregister(struct clk *clk, struct notifier_block *nb)
{
	struct clk_notifier *cn = NULL;
	int ret = -EINVAL;

	if (!clk || !nb)
		return -EINVAL;

	clk_prepare_lock();

	list_for_each_entry(cn, &clk_notifier_list, node)
		if (cn->clk == clk)
			break;

	if (cn->clk == clk) {
		ret = srcu_notifier_chain_unregister(&cn->notifier_head, nb);

		clk->core->notifier_count--;

		/* XXX the notifier code should handle this better */
		if (!cn->notifier_head.head) {
			srcu_cleanup_notifier_head(&cn->notifier_head);
			list_del(&cn->node);
			kfree(cn);
		}

	} else {
		ret = -ENOENT;
	}

	clk_prepare_unlock();

	return ret;
}
EXPORT_SYMBOL_GPL(clk_notifier_unregister);

#ifdef CONFIG_OF
/**
 * struct of_clk_provider - Clock provider registration structure
 * @link: Entry in global list of clock providers
 * @node: Pointer to device tree node of clock provider
 * @get: Get clock callback.  Returns NULL or a struct clk for the
 *       given clock specifier
 * @data: context pointer to be passed into @get callback
 */
struct of_clk_provider {
	struct list_head link;

	struct device_node *node;
	struct clk *(*get)(struct of_phandle_args *clkspec, void *data);
	struct clk_hw *(*get_hw)(struct of_phandle_args *clkspec, void *data);
	void *data;
};

static const struct of_device_id __clk_of_table_sentinel
	__used __section(__clk_of_table_end);

static LIST_HEAD(of_clk_providers);
static DEFINE_MUTEX(of_clk_mutex);

struct clk *of_clk_src_simple_get(struct of_phandle_args *clkspec,
				     void *data)
{
	return data;
}
EXPORT_SYMBOL_GPL(of_clk_src_simple_get);

struct clk_hw *of_clk_hw_simple_get(struct of_phandle_args *clkspec, void *data)
{
	return data;
}
EXPORT_SYMBOL_GPL(of_clk_hw_simple_get);

struct clk *of_clk_src_onecell_get(struct of_phandle_args *clkspec, void *data)
{
	struct clk_onecell_data *clk_data = data;
	unsigned int idx = clkspec->args[0];

	if (idx >= clk_data->clk_num) {
		pr_err("%s: invalid clock index %u\n", __func__, idx);
		return ERR_PTR(-EINVAL);
	}

	return clk_data->clks[idx];
}
EXPORT_SYMBOL_GPL(of_clk_src_onecell_get);

struct clk_hw *
of_clk_hw_onecell_get(struct of_phandle_args *clkspec, void *data)
{
	struct clk_hw_onecell_data *hw_data = data;
	unsigned int idx = clkspec->args[0];

	if (idx >= hw_data->num) {
		pr_err("%s: invalid index %u\n", __func__, idx);
		return ERR_PTR(-EINVAL);
	}

	return hw_data->hws[idx];
}
EXPORT_SYMBOL_GPL(of_clk_hw_onecell_get);

/**
 * of_clk_add_provider() - Register a clock provider for a node
 * @np: Device node pointer associated with clock provider
 * @clk_src_get: callback for decoding clock
 * @data: context pointer for @clk_src_get callback.
 *
 * This function is *deprecated*. Use of_clk_add_hw_provider() instead.
 */
int of_clk_add_provider(struct device_node *np,
			struct clk *(*clk_src_get)(struct of_phandle_args *clkspec,
						   void *data),
			void *data)
{
	struct of_clk_provider *cp;
	int ret;

	cp = kzalloc(sizeof(*cp), GFP_KERNEL);
	if (!cp)
		return -ENOMEM;

	cp->node = of_node_get(np);
	cp->data = data;
	cp->get = clk_src_get;

	mutex_lock(&of_clk_mutex);
	list_add(&cp->link, &of_clk_providers);
	mutex_unlock(&of_clk_mutex);
	pr_debug("Added clock from %pOF\n", np);

	ret = of_clk_set_defaults(np, true);
	if (ret < 0)
		of_clk_del_provider(np);

	return ret;
}
EXPORT_SYMBOL_GPL(of_clk_add_provider);

/**
 * of_clk_add_hw_provider() - Register a clock provider for a node
 * @np: Device node pointer associated with clock provider
 * @get: callback for decoding clk_hw
 * @data: context pointer for @get callback.
 */
int of_clk_add_hw_provider(struct device_node *np,
			   struct clk_hw *(*get)(struct of_phandle_args *clkspec,
						 void *data),
			   void *data)
{
	struct of_clk_provider *cp;
	int ret;

	cp = kzalloc(sizeof(*cp), GFP_KERNEL);
	if (!cp)
		return -ENOMEM;

	cp->node = of_node_get(np);
	cp->data = data;
	cp->get_hw = get;

	mutex_lock(&of_clk_mutex);
	list_add(&cp->link, &of_clk_providers);
	mutex_unlock(&of_clk_mutex);
	pr_debug("Added clk_hw provider from %pOF\n", np);

	ret = of_clk_set_defaults(np, true);
	if (ret < 0)
		of_clk_del_provider(np);

	return ret;
}
EXPORT_SYMBOL_GPL(of_clk_add_hw_provider);

static void devm_of_clk_release_provider(struct device *dev, void *res)
{
	of_clk_del_provider(*(struct device_node **)res);
}

int devm_of_clk_add_hw_provider(struct device *dev,
			struct clk_hw *(*get)(struct of_phandle_args *clkspec,
					      void *data),
			void *data)
{
	struct device_node **ptr, *np;
	int ret;

	ptr = devres_alloc(devm_of_clk_release_provider, sizeof(*ptr),
			   GFP_KERNEL);
	if (!ptr)
		return -ENOMEM;

	np = dev->of_node;
	ret = of_clk_add_hw_provider(np, get, data);
	if (!ret) {
		*ptr = np;
		devres_add(dev, ptr);
	} else {
		devres_free(ptr);
	}

	return ret;
}
EXPORT_SYMBOL_GPL(devm_of_clk_add_hw_provider);

/**
 * of_clk_del_provider() - Remove a previously registered clock provider
 * @np: Device node pointer associated with clock provider
 */
void of_clk_del_provider(struct device_node *np)
{
	struct of_clk_provider *cp;

	mutex_lock(&of_clk_mutex);
	list_for_each_entry(cp, &of_clk_providers, link) {
		if (cp->node == np) {
			list_del(&cp->link);
			of_node_put(cp->node);
			kfree(cp);
			break;
		}
	}
	mutex_unlock(&of_clk_mutex);
}
EXPORT_SYMBOL_GPL(of_clk_del_provider);

static int devm_clk_provider_match(struct device *dev, void *res, void *data)
{
	struct device_node **np = res;

	if (WARN_ON(!np || !*np))
		return 0;

	return *np == data;
}

void devm_of_clk_del_provider(struct device *dev)
{
	int ret;

	ret = devres_release(dev, devm_of_clk_release_provider,
			     devm_clk_provider_match, dev->of_node);

	WARN_ON(ret);
}
EXPORT_SYMBOL(devm_of_clk_del_provider);

static struct clk_hw *
__of_clk_get_hw_from_provider(struct of_clk_provider *provider,
			      struct of_phandle_args *clkspec)
{
	struct clk *clk;

	if (provider->get_hw)
		return provider->get_hw(clkspec, provider->data);

	clk = provider->get(clkspec, provider->data);
	if (IS_ERR(clk))
		return ERR_CAST(clk);
	return __clk_get_hw(clk);
}

struct clk *__of_clk_get_from_provider(struct of_phandle_args *clkspec,
				       const char *dev_id, const char *con_id)
{
	struct of_clk_provider *provider;
	struct clk *clk = ERR_PTR(-EPROBE_DEFER);
	struct clk_hw *hw;

	if (!clkspec)
		return ERR_PTR(-EINVAL);

	/* Check if we have such a provider in our array */
	mutex_lock(&of_clk_mutex);
	list_for_each_entry(provider, &of_clk_providers, link) {
		if (provider->node == clkspec->np) {
			hw = __of_clk_get_hw_from_provider(provider, clkspec);
			clk = __clk_create_clk(hw, dev_id, con_id);
		}

		if (!IS_ERR(clk)) {
			if (!__clk_get(clk)) {
				__clk_free_clk(clk);
				clk = ERR_PTR(-ENOENT);
			}

			break;
		}
	}
	mutex_unlock(&of_clk_mutex);

	return clk;
}

/**
 * of_clk_get_from_provider() - Lookup a clock from a clock provider
 * @clkspec: pointer to a clock specifier data structure
 *
 * This function looks up a struct clk from the registered list of clock
 * providers, an input is a clock specifier data structure as returned
 * from the of_parse_phandle_with_args() function call.
 */
struct clk *of_clk_get_from_provider(struct of_phandle_args *clkspec)
{
	return __of_clk_get_from_provider(clkspec, NULL, __func__);
}
EXPORT_SYMBOL_GPL(of_clk_get_from_provider);

/**
 * of_clk_get_parent_count() - Count the number of clocks a device node has
 * @np: device node to count
 *
 * Returns: The number of clocks that are possible parents of this node
 */
unsigned int of_clk_get_parent_count(struct device_node *np)
{
	int count;

	count = of_count_phandle_with_args(np, "clocks", "#clock-cells");
	if (count < 0)
		return 0;

	return count;
}
EXPORT_SYMBOL_GPL(of_clk_get_parent_count);

const char *of_clk_get_parent_name(struct device_node *np, int index)
{
	struct of_phandle_args clkspec;
	struct property *prop;
	const char *clk_name;
	const __be32 *vp;
	u32 pv;
	int rc;
	int count;
	struct clk *clk;

	rc = of_parse_phandle_with_args(np, "clocks", "#clock-cells", index,
					&clkspec);
	if (rc)
		return NULL;

	index = clkspec.args_count ? clkspec.args[0] : 0;
	count = 0;

	/* if there is an indices property, use it to transfer the index
	 * specified into an array offset for the clock-output-names property.
	 */
	of_property_for_each_u32(clkspec.np, "clock-indices", prop, vp, pv) {
		if (index == pv) {
			index = count;
			break;
		}
		count++;
	}
	/* We went off the end of 'clock-indices' without finding it */
	if (prop && !vp)
		return NULL;

	if (of_property_read_string_index(clkspec.np, "clock-output-names",
					  index,
					  &clk_name) < 0) {
		/*
		 * Best effort to get the name if the clock has been
		 * registered with the framework. If the clock isn't
		 * registered, we return the node name as the name of
		 * the clock as long as #clock-cells = 0.
		 */
		clk = of_clk_get_from_provider(&clkspec);
		if (IS_ERR(clk)) {
			if (clkspec.args_count == 0)
				clk_name = clkspec.np->name;
			else
				clk_name = NULL;
		} else {
			clk_name = __clk_get_name(clk);
			clk_put(clk);
		}
	}


	of_node_put(clkspec.np);
	return clk_name;
}
EXPORT_SYMBOL_GPL(of_clk_get_parent_name);

/**
 * of_clk_parent_fill() - Fill @parents with names of @np's parents and return
 * number of parents
 * @np: Device node pointer associated with clock provider
 * @parents: pointer to char array that hold the parents' names
 * @size: size of the @parents array
 *
 * Return: number of parents for the clock node.
 */
int of_clk_parent_fill(struct device_node *np, const char **parents,
		       unsigned int size)
{
	unsigned int i = 0;

	while (i < size && (parents[i] = of_clk_get_parent_name(np, i)) != NULL)
		i++;

	return i;
}
EXPORT_SYMBOL_GPL(of_clk_parent_fill);

struct clock_provider {
	void (*clk_init_cb)(struct device_node *);
	struct device_node *np;
	struct list_head node;
};

/*
 * This function looks for a parent clock. If there is one, then it
 * checks that the provider for this parent clock was initialized, in
 * this case the parent clock will be ready.
 */
static int parent_ready(struct device_node *np)
{
	int i = 0;

	while (true) {
		struct clk *clk = of_clk_get(np, i);

		/* this parent is ready we can check the next one */
		if (!IS_ERR(clk)) {
			clk_put(clk);
			i++;
			continue;
		}

		/* at least one parent is not ready, we exit now */
		if (PTR_ERR(clk) == -EPROBE_DEFER)
			return 0;

		/*
		 * Here we make assumption that the device tree is
		 * written correctly. So an error means that there is
		 * no more parent. As we didn't exit yet, then the
		 * previous parent are ready. If there is no clock
		 * parent, no need to wait for them, then we can
		 * consider their absence as being ready
		 */
		return 1;
	}
}

/**
 * of_clk_detect_critical() - set CLK_IS_CRITICAL flag from Device Tree
 * @np: Device node pointer associated with clock provider
 * @index: clock index
 * @flags: pointer to top-level framework flags
 *
 * Detects if the clock-critical property exists and, if so, sets the
 * corresponding CLK_IS_CRITICAL flag.
 *
 * Do not use this function. It exists only for legacy Device Tree
 * bindings, such as the one-clock-per-node style that are outdated.
 * Those bindings typically put all clock data into .dts and the Linux
 * driver has no clock data, thus making it impossible to set this flag
 * correctly from the driver. Only those drivers may call
 * of_clk_detect_critical from their setup functions.
 *
 * Return: error code or zero on success
 */
int of_clk_detect_critical(struct device_node *np,
					  int index, unsigned long *flags)
{
	struct property *prop;
	const __be32 *cur;
	uint32_t idx;

	if (!np || !flags)
		return -EINVAL;

	of_property_for_each_u32(np, "clock-critical", prop, cur, idx)
		if (index == idx)
			*flags |= CLK_IS_CRITICAL;

	return 0;
}

/**
 * of_clk_init() - Scan and init clock providers from the DT
 * @matches: array of compatible values and init functions for providers.
 *
 * This function scans the device tree for matching clock providers
 * and calls their initialization functions. It also does it by trying
 * to follow the dependencies.
 */
void __init of_clk_init(const struct of_device_id *matches)
{
	const struct of_device_id *match;
	struct device_node *np;
	struct clock_provider *clk_provider, *next;
	bool is_init_done;
	bool force = false;
	LIST_HEAD(clk_provider_list);

	if (!matches)
		matches = &__clk_of_table;

	/* First prepare the list of the clocks providers */
	for_each_matching_node_and_match(np, matches, &match) {
		struct clock_provider *parent;

		if (!of_device_is_available(np))
			continue;

		parent = kzalloc(sizeof(*parent), GFP_KERNEL);
		if (!parent) {
			list_for_each_entry_safe(clk_provider, next,
						 &clk_provider_list, node) {
				list_del(&clk_provider->node);
				of_node_put(clk_provider->np);
				kfree(clk_provider);
			}
			of_node_put(np);
			return;
		}

		parent->clk_init_cb = match->data;
		parent->np = of_node_get(np);
		list_add_tail(&parent->node, &clk_provider_list);
	}

	while (!list_empty(&clk_provider_list)) {
		is_init_done = false;
		list_for_each_entry_safe(clk_provider, next,
					&clk_provider_list, node) {
			if (force || parent_ready(clk_provider->np)) {

				/* Don't populate platform devices */
				of_node_set_flag(clk_provider->np,
						 OF_POPULATED);

				clk_provider->clk_init_cb(clk_provider->np);
				of_clk_set_defaults(clk_provider->np, true);

				list_del(&clk_provider->node);
				of_node_put(clk_provider->np);
				kfree(clk_provider);
				is_init_done = true;
			}
		}

		/*
		 * We didn't manage to initialize any of the
		 * remaining providers during the last loop, so now we
		 * initialize all the remaining ones unconditionally
		 * in case the clock parent was not mandatory
		 */
		if (!is_init_done)
			force = true;
	}
}
#endif<|MERGE_RESOLUTION|>--- conflicted
+++ resolved
@@ -1,10 +1,7 @@
+// SPDX-License-Identifier: GPL-2.0
 /*
  * Copyright (C) 2010-2011 Canonical Ltd <jeremy.kerr@canonical.com>
  * Copyright (C) 2011-2012 Linaro Ltd <mturquette@linaro.org>
- *
- * This program is free software; you can redistribute it and/or modify
- * it under the terms of the GNU General Public License version 2 as
- * published by the Free Software Foundation.
  *
  * Standard functionality for the common clock API.  See Documentation/driver-api/clk.rst
  */
@@ -68,6 +65,7 @@
 	struct clk_core		*new_child;
 	unsigned long		flags;
 	bool			orphan;
+	bool			rpm_enabled;
 	unsigned int		enable_count;
 	unsigned int		prepare_count;
 	unsigned int		protect_count;
@@ -92,6 +90,7 @@
 
 struct clk {
 	struct clk_core	*core;
+	struct device *dev;
 	const char *dev_id;
 	const char *con_id;
 	unsigned long min_rate;
@@ -103,9 +102,9 @@
 /***           runtime pm          ***/
 static int clk_pm_runtime_get(struct clk_core *core)
 {
-	int ret = 0;
-
-	if (!core->dev)
+	int ret;
+
+	if (!core->rpm_enabled)
 		return 0;
 
 	ret = pm_runtime_get_sync(core->dev);
@@ -114,7 +113,7 @@
 
 static void clk_pm_runtime_put(struct clk_core *core)
 {
-	if (!core->dev)
+	if (!core->rpm_enabled)
 		return;
 
 	pm_runtime_put_sync(core->dev);
@@ -234,7 +233,7 @@
 	 * taking enable spinlock, but the below check is needed if one tries
 	 * to call it from other places.
 	 */
-	if (core->dev) {
+	if (core->rpm_enabled) {
 		pm_runtime_get_noresume(core->dev);
 		if (!pm_runtime_active(core->dev)) {
 			ret = false;
@@ -244,7 +243,7 @@
 
 	ret = core->ops->is_enabled(core->hw);
 done:
-	if (core->dev)
+	if (core->rpm_enabled)
 		pm_runtime_put(core->dev);
 
 	return ret;
@@ -485,16 +484,19 @@
 {
 	return clk_core_is_prepared(hw->core);
 }
+EXPORT_SYMBOL_GPL(clk_hw_is_prepared);
 
 bool clk_hw_rate_is_protected(const struct clk_hw *hw)
 {
 	return clk_core_rate_is_protected(hw->core);
 }
+EXPORT_SYMBOL_GPL(clk_hw_rate_is_protected);
 
 bool clk_hw_is_enabled(const struct clk_hw *hw)
 {
 	return clk_core_is_enabled(hw->core);
 }
+EXPORT_SYMBOL_GPL(clk_hw_is_enabled);
 
 bool __clk_is_enabled(struct clk *clk)
 {
@@ -1016,6 +1018,101 @@
 
 	return ret;
 }
+
+/**
+ * clk_gate_restore_context - restore context for poweroff
+ * @hw: the clk_hw pointer of clock whose state is to be restored
+ *
+ * The clock gate restore context function enables or disables
+ * the gate clocks based on the enable_count. This is done in cases
+ * where the clock context is lost and based on the enable_count
+ * the clock either needs to be enabled/disabled. This
+ * helps restore the state of gate clocks.
+ */
+void clk_gate_restore_context(struct clk_hw *hw)
+{
+	struct clk_core *core = hw->core;
+
+	if (core->enable_count)
+		core->ops->enable(hw);
+	else
+		core->ops->disable(hw);
+}
+EXPORT_SYMBOL_GPL(clk_gate_restore_context);
+
+static int clk_core_save_context(struct clk_core *core)
+{
+	struct clk_core *child;
+	int ret = 0;
+
+	hlist_for_each_entry(child, &core->children, child_node) {
+		ret = clk_core_save_context(child);
+		if (ret < 0)
+			return ret;
+	}
+
+	if (core->ops && core->ops->save_context)
+		ret = core->ops->save_context(core->hw);
+
+	return ret;
+}
+
+static void clk_core_restore_context(struct clk_core *core)
+{
+	struct clk_core *child;
+
+	if (core->ops && core->ops->restore_context)
+		core->ops->restore_context(core->hw);
+
+	hlist_for_each_entry(child, &core->children, child_node)
+		clk_core_restore_context(child);
+}
+
+/**
+ * clk_save_context - save clock context for poweroff
+ *
+ * Saves the context of the clock register for powerstates in which the
+ * contents of the registers will be lost. Occurs deep within the suspend
+ * code.  Returns 0 on success.
+ */
+int clk_save_context(void)
+{
+	struct clk_core *clk;
+	int ret;
+
+	hlist_for_each_entry(clk, &clk_root_list, child_node) {
+		ret = clk_core_save_context(clk);
+		if (ret < 0)
+			return ret;
+	}
+
+	hlist_for_each_entry(clk, &clk_orphan_list, child_node) {
+		ret = clk_core_save_context(clk);
+		if (ret < 0)
+			return ret;
+	}
+
+	return 0;
+}
+EXPORT_SYMBOL_GPL(clk_save_context);
+
+/**
+ * clk_restore_context - restore clock context after poweroff
+ *
+ * Restore the saved clock context upon resume.
+ *
+ */
+void clk_restore_context(void)
+{
+	struct clk_core *core;
+
+	hlist_for_each_entry(core, &clk_root_list, child_node)
+		clk_core_restore_context(core);
+
+	hlist_for_each_entry(core, &clk_orphan_list, child_node)
+		clk_core_restore_context(core);
+}
+EXPORT_SYMBOL_GPL(clk_restore_context);
 
 /**
  * clk_enable - ungate a clock
@@ -1515,11 +1612,6 @@
 	if (!parent)
 		return -EINVAL;
 
-<<<<<<< HEAD
-	for (i = 0; i < core->num_parents; i++)
-		if (clk_core_get_parent_by_index(core, i) == parent)
-			return i;
-=======
 	for (i = 0; i < core->num_parents; i++) {
 		/* Found it first try! */
 		if (core->parents[i].core == parent)
@@ -1546,7 +1638,6 @@
 		if (!strcmp(parent->name, core->parents[i].name))
 			break;
 	}
->>>>>>> 407d19ab
 
 	if (i == core->num_parents)
 		return -EINVAL;
@@ -3231,56 +3322,67 @@
 	return ret;
 }
 
-struct clk *__clk_create_clk(struct clk_hw *hw, const char *dev_id,
+/**
+ * clk_core_link_consumer - Add a clk consumer to the list of consumers in a clk_core
+ * @core: clk to add consumer to
+ * @clk: consumer to link to a clk
+ */
+static void clk_core_link_consumer(struct clk_core *core, struct clk *clk)
+{
+	clk_prepare_lock();
+	hlist_add_head(&clk->clks_node, &core->clks);
+	clk_prepare_unlock();
+}
+
+/**
+ * clk_core_unlink_consumer - Remove a clk consumer from the list of consumers in a clk_core
+ * @clk: consumer to unlink
+ */
+static void clk_core_unlink_consumer(struct clk *clk)
+{
+	lockdep_assert_held(&prepare_lock);
+	hlist_del(&clk->clks_node);
+}
+
+/**
+ * alloc_clk - Allocate a clk consumer, but leave it unlinked to the clk_core
+ * @core: clk to allocate a consumer for
+ * @dev_id: string describing device name
+ * @con_id: connection ID string on device
+ *
+ * Returns: clk consumer left unlinked from the consumer list
+ */
+static struct clk *alloc_clk(struct clk_core *core, const char *dev_id,
 			     const char *con_id)
 {
 	struct clk *clk;
-
-	/* This is to allow this function to be chained to others */
-	if (IS_ERR_OR_NULL(hw))
-		return ERR_CAST(hw);
 
 	clk = kzalloc(sizeof(*clk), GFP_KERNEL);
 	if (!clk)
 		return ERR_PTR(-ENOMEM);
 
-	clk->core = hw->core;
+	clk->core = core;
 	clk->dev_id = dev_id;
 	clk->con_id = kstrdup_const(con_id, GFP_KERNEL);
 	clk->max_rate = ULONG_MAX;
 
-	clk_prepare_lock();
-	hlist_add_head(&clk->clks_node, &hw->core->clks);
-	clk_prepare_unlock();
-
 	return clk;
 }
 
-/* keep in sync with __clk_put */
-void __clk_free_clk(struct clk *clk)
-{
-	clk_prepare_lock();
-	hlist_del(&clk->clks_node);
-	clk_prepare_unlock();
-
+/**
+ * free_clk - Free a clk consumer
+ * @clk: clk consumer to free
+ *
+ * Note, this assumes the clk has been unlinked from the clk_core consumer
+ * list.
+ */
+static void free_clk(struct clk *clk)
+{
 	kfree_const(clk->con_id);
 	kfree(clk);
 }
 
 /**
-<<<<<<< HEAD
- * clk_register - allocate a new clock, register it and return an opaque cookie
- * @dev: device that is registering this clock
- * @hw: link to hardware-specific clock data
- *
- * clk_register is the primary interface for populating the clock tree with new
- * clock nodes.  It returns a pointer to the newly allocated struct clk which
- * cannot be dereferenced by driver code but may be used in conjunction with the
- * rest of the clock API.  In the event of an error clk_register will return an
- * error code; drivers must test for an error code after calling clk_register.
- */
-struct clk *clk_register(struct device *dev, struct clk_hw *hw)
-=======
  * clk_hw_create_clk: Allocate and link a clk consumer to a clk_core given
  * a clk_hw
  * @dev: clk consumer device
@@ -3415,7 +3517,6 @@
 
 static struct clk *
 __clk_register(struct device *dev, struct device_node *np, struct clk_hw *hw)
->>>>>>> 407d19ab
 {
 	int ret;
 	struct clk_core *core;
@@ -3439,13 +3540,9 @@
 	core->ops = hw->init->ops;
 
 	if (dev && pm_runtime_enabled(dev))
-<<<<<<< HEAD
-		core->dev = dev;
-=======
 		core->rpm_enabled = true;
 	core->dev = dev;
 	core->of_node = np;
->>>>>>> 407d19ab
 	if (dev && dev->driver)
 		core->owner = dev->driver->owner;
 	core->hw = hw;
@@ -3461,17 +3558,27 @@
 
 	INIT_HLIST_HEAD(&core->clks);
 
-	hw->clk = __clk_create_clk(hw, NULL, NULL);
+	/*
+	 * Don't call clk_hw_create_clk() here because that would pin the
+	 * provider module to itself and prevent it from ever being removed.
+	 */
+	hw->clk = alloc_clk(core, NULL, NULL);
 	if (IS_ERR(hw->clk)) {
 		ret = PTR_ERR(hw->clk);
 		goto fail_create_clk;
 	}
 
+	clk_core_link_consumer(hw->core, hw->clk);
+
 	ret = __clk_core_init(core);
 	if (!ret)
 		return hw->clk;
 
-	__clk_free_clk(hw->clk);
+	clk_prepare_lock();
+	clk_core_unlink_consumer(hw->clk);
+	clk_prepare_unlock();
+
+	free_clk(hw->clk);
 	hw->clk = NULL;
 
 fail_create_clk:
@@ -3769,20 +3876,7 @@
 /*
  * clkdev helpers
  */
-int __clk_get(struct clk *clk)
-{
-	struct clk_core *core = !clk ? NULL : clk->core;
-
-	if (core) {
-		if (!try_module_get(core->owner))
-			return 0;
-
-		kref_get(&core->ref);
-	}
-	return 1;
-}
-
-/* keep in sync with __clk_free_clk */
+
 void __clk_put(struct clk *clk)
 {
 	struct module *owner;
@@ -3816,8 +3910,7 @@
 
 	module_put(owner);
 
-	kfree_const(clk->con_id);
-	kfree(clk);
+	free_clk(clk);
 }
 
 /***        clk rate change notifiers        ***/
@@ -4070,6 +4163,39 @@
 	of_clk_del_provider(*(struct device_node **)res);
 }
 
+/*
+ * We allow a child device to use its parent device as the clock provider node
+ * for cases like MFD sub-devices where the child device driver wants to use
+ * devm_*() APIs but not list the device in DT as a sub-node.
+ */
+static struct device_node *get_clk_provider_node(struct device *dev)
+{
+	struct device_node *np, *parent_np;
+
+	np = dev->of_node;
+	parent_np = dev->parent ? dev->parent->of_node : NULL;
+
+	if (!of_find_property(np, "#clock-cells", NULL))
+		if (of_find_property(parent_np, "#clock-cells", NULL))
+			np = parent_np;
+
+	return np;
+}
+
+/**
+ * devm_of_clk_add_hw_provider() - Managed clk provider node registration
+ * @dev: Device acting as the clock provider (used for DT node and lifetime)
+ * @get: callback for decoding clk_hw
+ * @data: context pointer for @get callback
+ *
+ * Registers clock provider for given device's node. If the device has no DT
+ * node or if the device node lacks of clock provider information (#clock-cells)
+ * then the parent device's node is scanned for this information. If parent node
+ * has the #clock-cells then it is used in registration. Provider is
+ * automatically released at device exit.
+ *
+ * Return: 0 on success or an errno on failure.
+ */
 int devm_of_clk_add_hw_provider(struct device *dev,
 			struct clk_hw *(*get)(struct of_phandle_args *clkspec,
 					      void *data),
@@ -4083,7 +4209,7 @@
 	if (!ptr)
 		return -ENOMEM;
 
-	np = dev->of_node;
+	np = get_clk_provider_node(dev);
 	ret = of_clk_add_hw_provider(np, get, data);
 	if (!ret) {
 		*ptr = np;
@@ -4127,16 +4253,64 @@
 	return *np == data;
 }
 
+/**
+ * devm_of_clk_del_provider() - Remove clock provider registered using devm
+ * @dev: Device to whose lifetime the clock provider was bound
+ */
 void devm_of_clk_del_provider(struct device *dev)
 {
 	int ret;
+	struct device_node *np = get_clk_provider_node(dev);
 
 	ret = devres_release(dev, devm_of_clk_release_provider,
-			     devm_clk_provider_match, dev->of_node);
+			     devm_clk_provider_match, np);
 
 	WARN_ON(ret);
 }
 EXPORT_SYMBOL(devm_of_clk_del_provider);
+
+/*
+ * Beware the return values when np is valid, but no clock provider is found.
+ * If name == NULL, the function returns -ENOENT.
+ * If name != NULL, the function returns -EINVAL. This is because
+ * of_parse_phandle_with_args() is called even if of_property_match_string()
+ * returns an error.
+ */
+static int of_parse_clkspec(const struct device_node *np, int index,
+			    const char *name, struct of_phandle_args *out_args)
+{
+	int ret = -ENOENT;
+
+	/* Walk up the tree of devices looking for a clock property that matches */
+	while (np) {
+		/*
+		 * For named clocks, first look up the name in the
+		 * "clock-names" property.  If it cannot be found, then index
+		 * will be an error code and of_parse_phandle_with_args() will
+		 * return -EINVAL.
+		 */
+		if (name)
+			index = of_property_match_string(np, "clock-names", name);
+		ret = of_parse_phandle_with_args(np, "clocks", "#clock-cells",
+						 index, out_args);
+		if (!ret)
+			break;
+		if (name && index >= 0)
+			break;
+
+		/*
+		 * No matching clock found on this node.  If the parent node
+		 * has a "clock-ranges" property, then we can try one of its
+		 * clocks.
+		 */
+		np = np->parent;
+		if (np && !of_get_property(np, "clock-ranges", NULL))
+			break;
+		index = 0;
+	}
+
+	return ret;
+}
 
 static struct clk_hw *
 __of_clk_get_hw_from_provider(struct of_clk_provider *provider,
@@ -4153,36 +4327,26 @@
 	return __clk_get_hw(clk);
 }
 
-struct clk *__of_clk_get_from_provider(struct of_phandle_args *clkspec,
-				       const char *dev_id, const char *con_id)
+static struct clk_hw *
+of_clk_get_hw_from_clkspec(struct of_phandle_args *clkspec)
 {
 	struct of_clk_provider *provider;
-	struct clk *clk = ERR_PTR(-EPROBE_DEFER);
-	struct clk_hw *hw;
+	struct clk_hw *hw = ERR_PTR(-EPROBE_DEFER);
 
 	if (!clkspec)
 		return ERR_PTR(-EINVAL);
 
-	/* Check if we have such a provider in our array */
 	mutex_lock(&of_clk_mutex);
 	list_for_each_entry(provider, &of_clk_providers, link) {
 		if (provider->node == clkspec->np) {
 			hw = __of_clk_get_hw_from_provider(provider, clkspec);
-			clk = __clk_create_clk(hw, dev_id, con_id);
+			if (!IS_ERR(hw))
+				break;
 		}
-
-		if (!IS_ERR(clk)) {
-			if (!__clk_get(clk)) {
-				__clk_free_clk(clk);
-				clk = ERR_PTR(-ENOENT);
-			}
-
-			break;
-		}
 	}
 	mutex_unlock(&of_clk_mutex);
 
-	return clk;
+	return hw;
 }
 
 /**
@@ -4195,9 +4359,61 @@
  */
 struct clk *of_clk_get_from_provider(struct of_phandle_args *clkspec)
 {
-	return __of_clk_get_from_provider(clkspec, NULL, __func__);
+	struct clk_hw *hw = of_clk_get_hw_from_clkspec(clkspec);
+
+	return clk_hw_create_clk(NULL, hw, NULL, __func__);
 }
 EXPORT_SYMBOL_GPL(of_clk_get_from_provider);
+
+struct clk_hw *of_clk_get_hw(struct device_node *np, int index,
+			     const char *con_id)
+{
+	int ret;
+	struct clk_hw *hw;
+	struct of_phandle_args clkspec;
+
+	ret = of_parse_clkspec(np, index, con_id, &clkspec);
+	if (ret)
+		return ERR_PTR(ret);
+
+	hw = of_clk_get_hw_from_clkspec(&clkspec);
+	of_node_put(clkspec.np);
+
+	return hw;
+}
+
+static struct clk *__of_clk_get(struct device_node *np,
+				int index, const char *dev_id,
+				const char *con_id)
+{
+	struct clk_hw *hw = of_clk_get_hw(np, index, con_id);
+
+	return clk_hw_create_clk(NULL, hw, dev_id, con_id);
+}
+
+struct clk *of_clk_get(struct device_node *np, int index)
+{
+	return __of_clk_get(np, index, np->full_name, NULL);
+}
+EXPORT_SYMBOL(of_clk_get);
+
+/**
+ * of_clk_get_by_name() - Parse and lookup a clock referenced by a device node
+ * @np: pointer to clock consumer node
+ * @name: name of consumer's clock input, or NULL for the first clock reference
+ *
+ * This function parses the clocks and clock-names properties,
+ * and uses them to look up the struct clk from the registered list of clock
+ * providers.
+ */
+struct clk *of_clk_get_by_name(struct device_node *np, const char *name)
+{
+	if (!np)
+		return ERR_PTR(-ENOENT);
+
+	return __of_clk_get(np, 0, np->full_name, name);
+}
+EXPORT_SYMBOL(of_clk_get_by_name);
 
 /**
  * of_clk_get_parent_count() - Count the number of clocks a device node has
