--- conflicted
+++ resolved
@@ -111,36 +111,21 @@
 
 static void zynqmp_get_divider2_val(struct clk_hw *hw,
 				    unsigned long rate,
-<<<<<<< HEAD
-				    unsigned long parent_rate,
-=======
->>>>>>> 675a03b4
 				    struct zynqmp_clk_divider *divider,
 				    int *bestdiv)
 {
 	int div1;
 	int div2;
 	long error = LONG_MAX;
-<<<<<<< HEAD
-	struct clk_hw *parent_hw = clk_hw_get_parent(hw);
-	struct zynqmp_clk_divider *pdivider = to_zynqmp_clk_divider(parent_hw);
-=======
 	unsigned long div1_prate;
 	struct clk_hw *div1_parent_hw;
 	struct clk_hw *div2_parent_hw = clk_hw_get_parent(hw);
 	struct zynqmp_clk_divider *pdivider =
 				to_zynqmp_clk_divider(div2_parent_hw);
->>>>>>> 675a03b4
 
 	if (!pdivider)
 		return;
 
-<<<<<<< HEAD
-	*bestdiv = 1;
-	for (div1 = 1; div1 <= pdivider->max_div;) {
-		for (div2 = 1; div2 <= divider->max_div;) {
-			long new_error = ((parent_rate / div1) / div2) - rate;
-=======
 	div1_parent_hw = clk_hw_get_parent(div2_parent_hw);
 	if (!div1_parent_hw)
 		return;
@@ -150,7 +135,6 @@
 	for (div1 = 1; div1 <= pdivider->max_div;) {
 		for (div2 = 1; div2 <= divider->max_div;) {
 			long new_error = ((div1_prate / div1) / div2) - rate;
->>>>>>> 675a03b4
 
 			if (abs(new_error) < abs(error)) {
 				*bestdiv = div2;
@@ -215,11 +199,7 @@
 	 */
 	if (div_type == TYPE_DIV2 &&
 	    (clk_hw_get_flags(hw) & CLK_SET_RATE_PARENT)) {
-<<<<<<< HEAD
-		zynqmp_get_divider2_val(hw, rate, *prate, divider, &bestdiv);
-=======
 		zynqmp_get_divider2_val(hw, rate, divider, &bestdiv);
->>>>>>> 675a03b4
 	}
 
 	if ((clk_hw_get_flags(hw) & CLK_SET_RATE_PARENT) && divider->is_frac)
