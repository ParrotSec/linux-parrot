<<<<<<< HEAD
=======
/* SPDX-License-Identifier: GPL-2.0 */
>>>>>>> 407d19ab
/*
 * R-Car Gen2 Clock Pulse Generator
 *
 * Copyright (C) 2016 Cogent Embedded Inc.
 *
 * This program is free software; you can redistribute it and/or modify it
 * under the terms of the GNU General Public License version 2 as published
 * by the Free Software Foundation; version 2 of the License.
 */

#ifndef __CLK_RENESAS_RCAR_GEN2_CPG_H__
#define __CLK_RENESAS_RCAR_GEN2_CPG_H__

enum rcar_gen2_clk_types {
	CLK_TYPE_GEN2_MAIN = CLK_TYPE_CUSTOM,
	CLK_TYPE_GEN2_PLL0,
	CLK_TYPE_GEN2_PLL1,
	CLK_TYPE_GEN2_PLL3,
	CLK_TYPE_GEN2_Z,
	CLK_TYPE_GEN2_LB,
	CLK_TYPE_GEN2_ADSP,
	CLK_TYPE_GEN2_SDH,
	CLK_TYPE_GEN2_SD0,
	CLK_TYPE_GEN2_SD1,
	CLK_TYPE_GEN2_QSPI,
	CLK_TYPE_GEN2_RCAN,
};

struct rcar_gen2_cpg_pll_config {
	unsigned int extal_div;
	unsigned int pll1_mult;
	unsigned int pll3_mult;
	unsigned int pll0_mult;		/* leave as zero if PLL0CR exists */
};

struct clk *rcar_gen2_cpg_clk_register(struct device *dev,
	const struct cpg_core_clk *core, const struct cpg_mssr_info *info,
	struct clk **clks, void __iomem *base,
	struct raw_notifier_head *notifiers);
int rcar_gen2_cpg_init(const struct rcar_gen2_cpg_pll_config *config,
		       unsigned int pll0_div, u32 mode);

#endif<|MERGE_RESOLUTION|>--- conflicted
+++ resolved
@@ -1,15 +1,8 @@
-<<<<<<< HEAD
-=======
 /* SPDX-License-Identifier: GPL-2.0 */
->>>>>>> 407d19ab
 /*
  * R-Car Gen2 Clock Pulse Generator
  *
  * Copyright (C) 2016 Cogent Embedded Inc.
- *
- * This program is free software; you can redistribute it and/or modify it
- * under the terms of the GNU General Public License version 2 as published
- * by the Free Software Foundation; version 2 of the License.
  */
 
 #ifndef __CLK_RENESAS_RCAR_GEN2_CPG_H__
