<<<<<<< HEAD
/*
 * R-Car Gen3 Clock Pulse Generator
 *
 * Copyright (C) 2015-2016 Glider bvba
=======
/* SPDX-License-Identifier: GPL-2.0 */
/*
 * R-Car Gen3 Clock Pulse Generator
 *
 * Copyright (C) 2015-2018 Glider bvba
 * Copyright (C) 2018 Renesas Electronics Corp.
>>>>>>> 407d19ab
 *
 * This program is free software; you can redistribute it and/or modify
 * it under the terms of the GNU General Public License as published by
 * the Free Software Foundation; version 2 of the License.
 */

#ifndef __CLK_RENESAS_RCAR_GEN3_CPG_H__
#define __CLK_RENESAS_RCAR_GEN3_CPG_H__

enum rcar_gen3_clk_types {
	CLK_TYPE_GEN3_MAIN = CLK_TYPE_CUSTOM,
	CLK_TYPE_GEN3_PLL0,
	CLK_TYPE_GEN3_PLL1,
	CLK_TYPE_GEN3_PLL2,
	CLK_TYPE_GEN3_PLL3,
	CLK_TYPE_GEN3_PLL4,
	CLK_TYPE_GEN3_SD,
	CLK_TYPE_GEN3_R,
	CLK_TYPE_GEN3_PE,
	CLK_TYPE_GEN3_Z,
<<<<<<< HEAD
	CLK_TYPE_GEN3_Z2,
=======
	CLK_TYPE_GEN3_OSC,	/* OSC EXTAL predivider and fixed divider */
	CLK_TYPE_GEN3_RCKSEL,	/* Select parent/divider using RCKCR.CKSEL */
	CLK_TYPE_GEN3_RPCSRC,
	CLK_TYPE_GEN3_RPC,
	CLK_TYPE_GEN3_RPCD2,

	/* SoC specific definitions start here */
	CLK_TYPE_GEN3_SOC_BASE,
>>>>>>> 407d19ab
};

#define DEF_GEN3_SD(_name, _id, _parent, _offset)	\
	DEF_BASE(_name, _id, CLK_TYPE_GEN3_SD, _parent, .offset = _offset)

#define DEF_GEN3_PE(_name, _id, _parent_sscg, _div_sscg, _parent_clean, \
		    _div_clean) \
	DEF_BASE(_name, _id, CLK_TYPE_GEN3_PE,			\
		 (_parent_sscg) << 16 | (_parent_clean),	\
		 .div = (_div_sscg) << 16 | (_div_clean))

#define DEF_GEN3_Z(_name, _id, _type, _parent, _div, _offset)	\
	DEF_BASE(_name, _id, _type, _parent, .div = _div, .offset = _offset)

struct rcar_gen3_cpg_pll_config {
	u8 extal_div;
	u8 pll1_mult;
	u8 pll1_div;
	u8 pll3_mult;
	u8 pll3_div;
};

#define CPG_RCKCR	0x240

struct clk *rcar_gen3_cpg_clk_register(struct device *dev,
	const struct cpg_core_clk *core, const struct cpg_mssr_info *info,
	struct clk **clks, void __iomem *base,
	struct raw_notifier_head *notifiers);
int rcar_gen3_cpg_init(const struct rcar_gen3_cpg_pll_config *config,
		       unsigned int clk_extalr, u32 mode);

#endif<|MERGE_RESOLUTION|>--- conflicted
+++ resolved
@@ -1,20 +1,10 @@
-<<<<<<< HEAD
-/*
- * R-Car Gen3 Clock Pulse Generator
- *
- * Copyright (C) 2015-2016 Glider bvba
-=======
 /* SPDX-License-Identifier: GPL-2.0 */
 /*
  * R-Car Gen3 Clock Pulse Generator
  *
  * Copyright (C) 2015-2018 Glider bvba
  * Copyright (C) 2018 Renesas Electronics Corp.
->>>>>>> 407d19ab
  *
- * This program is free software; you can redistribute it and/or modify
- * it under the terms of the GNU General Public License as published by
- * the Free Software Foundation; version 2 of the License.
  */
 
 #ifndef __CLK_RENESAS_RCAR_GEN3_CPG_H__
@@ -29,11 +19,8 @@
 	CLK_TYPE_GEN3_PLL4,
 	CLK_TYPE_GEN3_SD,
 	CLK_TYPE_GEN3_R,
-	CLK_TYPE_GEN3_PE,
+	CLK_TYPE_GEN3_MDSEL,	/* Select parent/divider using mode pin */
 	CLK_TYPE_GEN3_Z,
-<<<<<<< HEAD
-	CLK_TYPE_GEN3_Z2,
-=======
 	CLK_TYPE_GEN3_OSC,	/* OSC EXTAL predivider and fixed divider */
 	CLK_TYPE_GEN3_RCKSEL,	/* Select parent/divider using RCKCR.CKSEL */
 	CLK_TYPE_GEN3_RPCSRC,
@@ -42,17 +29,27 @@
 
 	/* SoC specific definitions start here */
 	CLK_TYPE_GEN3_SOC_BASE,
->>>>>>> 407d19ab
 };
 
 #define DEF_GEN3_SD(_name, _id, _parent, _offset)	\
 	DEF_BASE(_name, _id, CLK_TYPE_GEN3_SD, _parent, .offset = _offset)
 
+#define DEF_GEN3_MDSEL(_name, _id, _md, _parent0, _div0, _parent1, _div1) \
+	DEF_BASE(_name, _id, CLK_TYPE_GEN3_MDSEL,	\
+		 (_parent0) << 16 | (_parent1),		\
+		 .div = (_div0) << 16 | (_div1), .offset = _md)
+
 #define DEF_GEN3_PE(_name, _id, _parent_sscg, _div_sscg, _parent_clean, \
 		    _div_clean) \
-	DEF_BASE(_name, _id, CLK_TYPE_GEN3_PE,			\
-		 (_parent_sscg) << 16 | (_parent_clean),	\
-		 .div = (_div_sscg) << 16 | (_div_clean))
+	DEF_GEN3_MDSEL(_name, _id, 12, _parent_sscg, _div_sscg,	\
+		       _parent_clean, _div_clean)
+
+#define DEF_GEN3_OSC(_name, _id, _parent, _div)		\
+	DEF_BASE(_name, _id, CLK_TYPE_GEN3_OSC, _parent, .div = _div)
+
+#define DEF_GEN3_RCKSEL(_name, _id, _parent0, _div0, _parent1, _div1) \
+	DEF_BASE(_name, _id, CLK_TYPE_GEN3_RCKSEL,	\
+		 (_parent0) << 16 | (_parent1),	.div = (_div0) << 16 | (_div1))
 
 #define DEF_GEN3_Z(_name, _id, _type, _parent, _div, _offset)	\
 	DEF_BASE(_name, _id, _type, _parent, .div = _div, .offset = _offset)
@@ -63,8 +60,10 @@
 	u8 pll1_div;
 	u8 pll3_mult;
 	u8 pll3_div;
+	u8 osc_prediv;
 };
 
+#define CPG_RPCCKCR	0x238
 #define CPG_RCKCR	0x240
 
 struct clk *rcar_gen3_cpg_clk_register(struct device *dev,
