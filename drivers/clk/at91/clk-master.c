--- conflicted
+++ resolved
@@ -12,23 +12,10 @@
 
 #include "pmc.h"
 
-#define MASTER_SOURCE_MAX	4
-
 #define MASTER_PRES_MASK	0x7
 #define MASTER_PRES_MAX		MASTER_PRES_MASK
 #define MASTER_DIV_SHIFT	8
 #define MASTER_DIV_MASK		0x3
-
-struct clk_master_characteristics {
-	struct clk_range output;
-	u32 divisors[4];
-	u8 have_div3_pres;
-};
-
-struct clk_master_layout {
-	u32 mask;
-	u8 pres_shift;
-};
 
 #define to_clk_master(hw) container_of(hw, struct clk_master, hw)
 
@@ -116,7 +103,7 @@
 	.get_parent = clk_master_get_parent,
 };
 
-static struct clk_hw * __init
+struct clk_hw * __init
 at91_clk_register_master(struct regmap *regmap,
 		const char *name, int num_parents,
 		const char **parent_names,
@@ -156,103 +143,14 @@
 	return hw;
 }
 
-<<<<<<< HEAD
-
-static const struct clk_master_layout at91rm9200_master_layout = {
-=======
 const struct clk_master_layout at91rm9200_master_layout = {
->>>>>>> 407d19ab
 	.mask = 0x31F,
 	.pres_shift = 2,
 	.offset = AT91_PMC_MCKR,
 };
 
-static const struct clk_master_layout at91sam9x5_master_layout = {
+const struct clk_master_layout at91sam9x5_master_layout = {
 	.mask = 0x373,
 	.pres_shift = 4,
-<<<<<<< HEAD
-};
-
-
-static struct clk_master_characteristics * __init
-of_at91_clk_master_get_characteristics(struct device_node *np)
-{
-	struct clk_master_characteristics *characteristics;
-
-	characteristics = kzalloc(sizeof(*characteristics), GFP_KERNEL);
-	if (!characteristics)
-		return NULL;
-
-	if (of_at91_get_clk_range(np, "atmel,clk-output-range", &characteristics->output))
-		goto out_free_characteristics;
-
-	of_property_read_u32_array(np, "atmel,clk-divisors",
-				   characteristics->divisors, 4);
-
-	characteristics->have_div3_pres =
-		of_property_read_bool(np, "atmel,master-clk-have-div3-pres");
-
-	return characteristics;
-
-out_free_characteristics:
-	kfree(characteristics);
-	return NULL;
-}
-
-static void __init
-of_at91_clk_master_setup(struct device_node *np,
-			 const struct clk_master_layout *layout)
-{
-	struct clk_hw *hw;
-	unsigned int num_parents;
-	const char *parent_names[MASTER_SOURCE_MAX];
-	const char *name = np->name;
-	struct clk_master_characteristics *characteristics;
-	struct regmap *regmap;
-
-	num_parents = of_clk_get_parent_count(np);
-	if (num_parents == 0 || num_parents > MASTER_SOURCE_MAX)
-		return;
-
-	of_clk_parent_fill(np, parent_names, num_parents);
-
-	of_property_read_string(np, "clock-output-names", &name);
-
-	characteristics = of_at91_clk_master_get_characteristics(np);
-	if (!characteristics)
-		return;
-
-	regmap = syscon_node_to_regmap(of_get_parent(np));
-	if (IS_ERR(regmap))
-		return;
-
-	hw = at91_clk_register_master(regmap, name, num_parents,
-				       parent_names, layout,
-				       characteristics);
-	if (IS_ERR(hw))
-		goto out_free_characteristics;
-
-	of_clk_add_hw_provider(np, of_clk_hw_simple_get, hw);
-	return;
-
-out_free_characteristics:
-	kfree(characteristics);
-}
-
-static void __init of_at91rm9200_clk_master_setup(struct device_node *np)
-{
-	of_at91_clk_master_setup(np, &at91rm9200_master_layout);
-}
-CLK_OF_DECLARE(at91rm9200_clk_master, "atmel,at91rm9200-clk-master",
-	       of_at91rm9200_clk_master_setup);
-
-static void __init of_at91sam9x5_clk_master_setup(struct device_node *np)
-{
-	of_at91_clk_master_setup(np, &at91sam9x5_master_layout);
-}
-CLK_OF_DECLARE(at91sam9x5_clk_master, "atmel,at91sam9x5-clk-master",
-	       of_at91sam9x5_clk_master_setup);
-=======
 	.offset = AT91_PMC_MCKR,
-};
->>>>>>> 407d19ab
+};