--- conflicted
+++ resolved
@@ -11,8 +11,6 @@
 #include <linux/regmap.h>
 
 #include "pmc.h"
-
-#define USB_SOURCE_MAX		2
 
 #define SAM9X5_USB_DIV_SHIFT	8
 #define SAM9X5_USB_MAX_DIV	0xf
@@ -191,14 +189,9 @@
 };
 
 static struct clk_hw * __init
-<<<<<<< HEAD
-at91sam9x5_clk_register_usb(struct regmap *regmap, const char *name,
-			    const char **parent_names, u8 num_parents)
-=======
 _at91sam9x5_clk_register_usb(struct regmap *regmap, const char *name,
 			     const char **parent_names, u8 num_parents,
 			     u32 usbs_mask)
->>>>>>> 407d19ab
 {
 	struct at91sam9x5_clk_usb *usb;
 	struct clk_hw *hw;
@@ -230,9 +223,6 @@
 	return hw;
 }
 
-<<<<<<< HEAD
-static struct clk_hw * __init
-=======
 struct clk_hw * __init
 at91sam9x5_clk_register_usb(struct regmap *regmap, const char *name,
 			    const char **parent_names, u8 num_parents)
@@ -250,7 +240,6 @@
 }
 
 struct clk_hw * __init
->>>>>>> 407d19ab
 at91sam9n12_clk_register_usb(struct regmap *regmap, const char *name,
 			     const char *parent_name)
 {
@@ -367,7 +356,7 @@
 	.set_rate = at91rm9200_clk_usb_set_rate,
 };
 
-static struct clk_hw * __init
+struct clk_hw * __init
 at91rm9200_clk_register_usb(struct regmap *regmap, const char *name,
 			    const char *parent_name, const u32 *divisors)
 {
@@ -398,90 +387,4 @@
 	}
 
 	return hw;
-}
-
-static void __init of_at91sam9x5_clk_usb_setup(struct device_node *np)
-{
-	struct clk_hw *hw;
-	unsigned int num_parents;
-	const char *parent_names[USB_SOURCE_MAX];
-	const char *name = np->name;
-	struct regmap *regmap;
-
-	num_parents = of_clk_get_parent_count(np);
-	if (num_parents == 0 || num_parents > USB_SOURCE_MAX)
-		return;
-
-	of_clk_parent_fill(np, parent_names, num_parents);
-
-	of_property_read_string(np, "clock-output-names", &name);
-
-	regmap = syscon_node_to_regmap(of_get_parent(np));
-	if (IS_ERR(regmap))
-		return;
-
-	hw = at91sam9x5_clk_register_usb(regmap, name, parent_names,
-					 num_parents);
-	if (IS_ERR(hw))
-		return;
-
-	of_clk_add_hw_provider(np, of_clk_hw_simple_get, hw);
-}
-CLK_OF_DECLARE(at91sam9x5_clk_usb, "atmel,at91sam9x5-clk-usb",
-	       of_at91sam9x5_clk_usb_setup);
-
-static void __init of_at91sam9n12_clk_usb_setup(struct device_node *np)
-{
-	struct clk_hw *hw;
-	const char *parent_name;
-	const char *name = np->name;
-	struct regmap *regmap;
-
-	parent_name = of_clk_get_parent_name(np, 0);
-	if (!parent_name)
-		return;
-
-	of_property_read_string(np, "clock-output-names", &name);
-
-	regmap = syscon_node_to_regmap(of_get_parent(np));
-	if (IS_ERR(regmap))
-		return;
-
-	hw = at91sam9n12_clk_register_usb(regmap, name, parent_name);
-	if (IS_ERR(hw))
-		return;
-
-	of_clk_add_hw_provider(np, of_clk_hw_simple_get, hw);
-}
-CLK_OF_DECLARE(at91sam9n12_clk_usb, "atmel,at91sam9n12-clk-usb",
-	       of_at91sam9n12_clk_usb_setup);
-
-static void __init of_at91rm9200_clk_usb_setup(struct device_node *np)
-{
-	struct clk_hw *hw;
-	const char *parent_name;
-	const char *name = np->name;
-	u32 divisors[4] = {0, 0, 0, 0};
-	struct regmap *regmap;
-
-	parent_name = of_clk_get_parent_name(np, 0);
-	if (!parent_name)
-		return;
-
-	of_property_read_u32_array(np, "atmel,clk-divisors", divisors, 4);
-	if (!divisors[0])
-		return;
-
-	of_property_read_string(np, "clock-output-names", &name);
-
-	regmap = syscon_node_to_regmap(of_get_parent(np));
-	if (IS_ERR(regmap))
-		return;
-	hw = at91rm9200_clk_register_usb(regmap, name, parent_name, divisors);
-	if (IS_ERR(hw))
-		return;
-
-	of_clk_add_hw_provider(np, of_clk_hw_simple_get, hw);
-}
-CLK_OF_DECLARE(at91rm9200_clk_usb, "atmel,at91rm9200-clk-usb",
-	       of_at91rm9200_clk_usb_setup);+}