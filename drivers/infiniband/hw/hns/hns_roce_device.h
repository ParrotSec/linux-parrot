/*
 * Copyright (c) 2016 Hisilicon Limited.
 *
 * This software is available to you under a choice of one of two
 * licenses.  You may choose to be licensed under the terms of the GNU
 * General Public License (GPL) Version 2, available from the file
 * COPYING in the main directory of this source tree, or the
 * OpenIB.org BSD license below:
 *
 *     Redistribution and use in source and binary forms, with or
 *     without modification, are permitted provided that the following
 *     conditions are met:
 *
 *      - Redistributions of source code must retain the above
 *        copyright notice, this list of conditions and the following
 *        disclaimer.
 *
 *      - Redistributions in binary form must reproduce the above
 *        copyright notice, this list of conditions and the following
 *        disclaimer in the documentation and/or other materials
 *        provided with the distribution.
 *
 * THE SOFTWARE IS PROVIDED "AS IS", WITHOUT WARRANTY OF ANY KIND,
 * EXPRESS OR IMPLIED, INCLUDING BUT NOT LIMITED TO THE WARRANTIES OF
 * MERCHANTABILITY, FITNESS FOR A PARTICULAR PURPOSE AND
 * NONINFRINGEMENT. IN NO EVENT SHALL THE AUTHORS OR COPYRIGHT HOLDERS
 * BE LIABLE FOR ANY CLAIM, DAMAGES OR OTHER LIABILITY, WHETHER IN AN
 * ACTION OF CONTRACT, TORT OR OTHERWISE, ARISING FROM, OUT OF OR IN
 * CONNECTION WITH THE SOFTWARE OR THE USE OR OTHER DEALINGS IN THE
 * SOFTWARE.
 */

#ifndef _HNS_ROCE_DEVICE_H
#define _HNS_ROCE_DEVICE_H

#include <rdma/ib_verbs.h>

#define DRV_NAME "hns_roce"

#define HNS_ROCE_HW_VER1	('h' << 24 | 'i' << 16 | '0' << 8 | '6')

#define MAC_ADDR_OCTET_NUM			6
#define HNS_ROCE_MAX_MSG_LEN			0x80000000

#define HNS_ROCE_ALOGN_UP(a, b) ((((a) + (b) - 1) / (b)) * (b))

#define HNS_ROCE_IB_MIN_SQ_STRIDE		6

#define HNS_ROCE_BA_SIZE			(32 * 4096)

/* Hardware specification only for v1 engine */
#define HNS_ROCE_MIN_CQE_NUM			0x40
#define HNS_ROCE_MIN_WQE_NUM			0x20

/* Hardware specification only for v1 engine */
#define HNS_ROCE_MAX_INNER_MTPT_NUM		0x7
#define HNS_ROCE_MAX_MTPT_PBL_NUM		0x100000

#define HNS_ROCE_EACH_FREE_CQ_WAIT_MSECS	20
#define HNS_ROCE_MAX_FREE_CQ_WAIT_CNT	\
	(5000 / HNS_ROCE_EACH_FREE_CQ_WAIT_MSECS)
#define HNS_ROCE_CQE_WCMD_EMPTY_BIT		0x2
#define HNS_ROCE_MIN_CQE_CNT			16

#define HNS_ROCE_MAX_IRQ_NUM			128

#define EQ_ENABLE				1
#define EQ_DISABLE				0

#define HNS_ROCE_CEQ				0
#define HNS_ROCE_AEQ				1

#define HNS_ROCE_CEQ_ENTRY_SIZE			0x4
#define HNS_ROCE_AEQ_ENTRY_SIZE			0x10

/* 4G/4K = 1M */
#define HNS_ROCE_SL_SHIFT			28
#define HNS_ROCE_TCLASS_SHIFT			20
#define HNS_ROCE_FLOW_LABEL_MASK		0xfffff

#define HNS_ROCE_MAX_PORTS			6
#define HNS_ROCE_MAX_GID_NUM			16
#define HNS_ROCE_GID_SIZE			16

#define HNS_ROCE_HOP_NUM_0			0xff

#define BITMAP_NO_RR				0
#define BITMAP_RR				1

#define MR_TYPE_MR				0x00
#define MR_TYPE_DMA				0x03

#define PKEY_ID					0xffff
#define GUID_LEN				8
#define NODE_DESC_SIZE				64
#define DB_REG_OFFSET				0x1000

#define SERV_TYPE_RC				0
#define SERV_TYPE_RD				1
#define SERV_TYPE_UC				2
#define SERV_TYPE_UD				3

/* Configure to HW for PAGE_SIZE larger than 4KB */
#define PG_SHIFT_OFFSET				(PAGE_SHIFT - 12)

#define PAGES_SHIFT_8				8
#define PAGES_SHIFT_16				16
#define PAGES_SHIFT_24				24
#define PAGES_SHIFT_32				32

enum {
	HNS_ROCE_SUPPORT_RQ_RECORD_DB = 1 << 0,
	HNS_ROCE_SUPPORT_SQ_RECORD_DB = 1 << 1,
};

enum {
	HNS_ROCE_SUPPORT_CQ_RECORD_DB = 1 << 0,
};

enum hns_roce_qp_state {
	HNS_ROCE_QP_STATE_RST,
	HNS_ROCE_QP_STATE_INIT,
	HNS_ROCE_QP_STATE_RTR,
	HNS_ROCE_QP_STATE_RTS,
	HNS_ROCE_QP_STATE_SQD,
	HNS_ROCE_QP_STATE_ERR,
	HNS_ROCE_QP_NUM_STATE,
};

enum hns_roce_event {
	HNS_ROCE_EVENT_TYPE_PATH_MIG                  = 0x01,
	HNS_ROCE_EVENT_TYPE_PATH_MIG_FAILED           = 0x02,
	HNS_ROCE_EVENT_TYPE_COMM_EST                  = 0x03,
	HNS_ROCE_EVENT_TYPE_SQ_DRAINED                = 0x04,
	HNS_ROCE_EVENT_TYPE_WQ_CATAS_ERROR            = 0x05,
	HNS_ROCE_EVENT_TYPE_INV_REQ_LOCAL_WQ_ERROR    = 0x06,
	HNS_ROCE_EVENT_TYPE_LOCAL_WQ_ACCESS_ERROR     = 0x07,
	HNS_ROCE_EVENT_TYPE_SRQ_LIMIT_REACH           = 0x08,
	HNS_ROCE_EVENT_TYPE_SRQ_LAST_WQE_REACH        = 0x09,
	HNS_ROCE_EVENT_TYPE_SRQ_CATAS_ERROR           = 0x0a,
	HNS_ROCE_EVENT_TYPE_CQ_ACCESS_ERROR           = 0x0b,
	HNS_ROCE_EVENT_TYPE_CQ_OVERFLOW               = 0x0c,
	HNS_ROCE_EVENT_TYPE_CQ_ID_INVALID             = 0x0d,
	HNS_ROCE_EVENT_TYPE_PORT_CHANGE               = 0x0f,
	/* 0x10 and 0x11 is unused in currently application case */
	HNS_ROCE_EVENT_TYPE_DB_OVERFLOW               = 0x12,
	HNS_ROCE_EVENT_TYPE_MB                        = 0x13,
	HNS_ROCE_EVENT_TYPE_CEQ_OVERFLOW              = 0x14,
	HNS_ROCE_EVENT_TYPE_FLR			      = 0x15,
};

/* Local Work Queue Catastrophic Error,SUBTYPE 0x5 */
enum {
	HNS_ROCE_LWQCE_QPC_ERROR		= 1,
	HNS_ROCE_LWQCE_MTU_ERROR		= 2,
	HNS_ROCE_LWQCE_WQE_BA_ADDR_ERROR	= 3,
	HNS_ROCE_LWQCE_WQE_ADDR_ERROR		= 4,
	HNS_ROCE_LWQCE_SQ_WQE_SHIFT_ERROR	= 5,
	HNS_ROCE_LWQCE_SL_ERROR			= 6,
	HNS_ROCE_LWQCE_PORT_ERROR		= 7,
};

/* Local Access Violation Work Queue Error,SUBTYPE 0x7 */
enum {
	HNS_ROCE_LAVWQE_R_KEY_VIOLATION		= 1,
	HNS_ROCE_LAVWQE_LENGTH_ERROR		= 2,
	HNS_ROCE_LAVWQE_VA_ERROR		= 3,
	HNS_ROCE_LAVWQE_PD_ERROR		= 4,
	HNS_ROCE_LAVWQE_RW_ACC_ERROR		= 5,
	HNS_ROCE_LAVWQE_KEY_STATE_ERROR		= 6,
	HNS_ROCE_LAVWQE_MR_OPERATION_ERROR	= 7,
};

/* DOORBELL overflow subtype */
enum {
	HNS_ROCE_DB_SUBTYPE_SDB_OVF		= 1,
	HNS_ROCE_DB_SUBTYPE_SDB_ALM_OVF		= 2,
	HNS_ROCE_DB_SUBTYPE_ODB_OVF		= 3,
	HNS_ROCE_DB_SUBTYPE_ODB_ALM_OVF		= 4,
	HNS_ROCE_DB_SUBTYPE_SDB_ALM_EMP		= 5,
	HNS_ROCE_DB_SUBTYPE_ODB_ALM_EMP		= 6,
};

enum {
	/* RQ&SRQ related operations */
	HNS_ROCE_OPCODE_SEND_DATA_RECEIVE	= 0x06,
	HNS_ROCE_OPCODE_RDMA_WITH_IMM_RECEIVE	= 0x07,
};

enum {
	HNS_ROCE_CAP_FLAG_REREG_MR		= BIT(0),
	HNS_ROCE_CAP_FLAG_ROCE_V1_V2		= BIT(1),
	HNS_ROCE_CAP_FLAG_RQ_INLINE		= BIT(2),
	HNS_ROCE_CAP_FLAG_RECORD_DB		= BIT(3),
	HNS_ROCE_CAP_FLAG_SQ_RECORD_DB		= BIT(4),
};

enum hns_roce_mtt_type {
	MTT_TYPE_WQE,
	MTT_TYPE_CQE,
};

enum {
	HNS_ROCE_DB_PER_PAGE = PAGE_SIZE / 4
};

#define HNS_ROCE_CMD_SUCCESS			1

#define HNS_ROCE_PORT_DOWN			0
#define HNS_ROCE_PORT_UP			1

#define HNS_ROCE_MTT_ENTRY_PER_SEG		8

#define PAGE_ADDR_SHIFT				12

struct hns_roce_uar {
	u64		pfn;
	unsigned long	index;
	unsigned long	logic_idx;
};

struct hns_roce_vma_data {
	struct list_head list;
	struct vm_area_struct *vma;
	struct mutex *vma_list_mutex;
};

struct hns_roce_ucontext {
	struct ib_ucontext	ibucontext;
	struct hns_roce_uar	uar;
	struct list_head	page_list;
	struct mutex		page_mutex;
	struct list_head	vma_list;
	struct mutex		vma_list_mutex;
};

struct hns_roce_pd {
	struct ib_pd		ibpd;
	unsigned long		pdn;
};

struct hns_roce_bitmap {
	/* Bitmap Traversal last a bit which is 1 */
	unsigned long		last;
	unsigned long		top;
	unsigned long		max;
	unsigned long		reserved_top;
	unsigned long		mask;
	spinlock_t		lock;
	unsigned long		*table;
};

/* Order bitmap length -- bit num compute formula: 1 << (max_order - order) */
/* Order = 0: bitmap is biggest, order = max bitmap is least (only a bit) */
/* Every bit repesent to a partner free/used status in bitmap */
/*
 * Initial, bits of other bitmap are all 0 except that a bit of max_order is 1
 * Bit = 1 represent to idle and available; bit = 0: not available
 */
struct hns_roce_buddy {
	/* Members point to every order level bitmap */
	unsigned long **bits;
	/* Represent to avail bits of the order level bitmap */
	u32            *num_free;
	int             max_order;
	spinlock_t      lock;
};

/* For Hardware Entry Memory */
struct hns_roce_hem_table {
	/* HEM type: 0 = qpc, 1 = mtt, 2 = cqc, 3 = srq, 4 = other */
	u32		type;
	/* HEM array elment num */
	unsigned long	num_hem;
	/* HEM entry record obj total num */
	unsigned long	num_obj;
	/*Single obj size */
	unsigned long	obj_size;
	unsigned long	table_chunk_size;
	int		lowmem;
	struct mutex	mutex;
	struct hns_roce_hem **hem;
	u64		**bt_l1;
	dma_addr_t	*bt_l1_dma_addr;
	u64		**bt_l0;
	dma_addr_t	*bt_l0_dma_addr;
};

struct hns_roce_mtt {
	unsigned long		first_seg;
	int			order;
	int			page_shift;
	enum hns_roce_mtt_type	mtt_type;
};

/* Only support 4K page size for mr register */
#define MR_SIZE_4K 0

struct hns_roce_mr {
	struct ib_mr		ibmr;
	struct ib_umem		*umem;
	u64			iova; /* MR's virtual orignal addr */
	u64			size; /* Address range of MR */
	u32			key; /* Key of MR */
	u32			pd;   /* PD num of MR */
	u32			access;/* Access permission of MR */
	int			enabled; /* MR's active status */
	int			type;	/* MR's register type */
	u64			*pbl_buf;/* MR's PBL space */
	dma_addr_t		pbl_dma_addr;	/* MR's PBL space PA */
	u32			pbl_size;/* PA number in the PBL */
	u64			pbl_ba;/* page table address */
	u32			l0_chunk_last_num;/* L0 last number */
	u32			l1_chunk_last_num;/* L1 last number */
	u64			**pbl_bt_l2;/* PBL BT L2 */
	u64			**pbl_bt_l1;/* PBL BT L1 */
	u64			*pbl_bt_l0;/* PBL BT L0 */
	dma_addr_t		*pbl_l2_dma_addr;/* PBL BT L2 dma addr */
	dma_addr_t		*pbl_l1_dma_addr;/* PBL BT L1 dma addr */
	dma_addr_t		pbl_l0_dma_addr;/* PBL BT L0 dma addr */
	u32			pbl_ba_pg_sz;/* BT chunk page size */
	u32			pbl_buf_pg_sz;/* buf chunk page size */
	u32			pbl_hop_num;/* multi-hop number */
};

struct hns_roce_mr_table {
	struct hns_roce_bitmap		mtpt_bitmap;
	struct hns_roce_buddy		mtt_buddy;
	struct hns_roce_hem_table	mtt_table;
	struct hns_roce_hem_table	mtpt_table;
	struct hns_roce_buddy		mtt_cqe_buddy;
	struct hns_roce_hem_table	mtt_cqe_table;
};

struct hns_roce_wq {
	u64		*wrid;     /* Work request ID */
	spinlock_t	lock;
	int		wqe_cnt;  /* WQE num */
	u32		max_post;
	int		max_gs;
	int		offset;
	int		wqe_shift;/* WQE size */
	u32		head;
	u32		tail;
	void __iomem	*db_reg_l;
};

struct hns_roce_sge {
	int		sge_cnt;  /* SGE num */
	int		offset;
	int		sge_shift;/* SGE size */
};

struct hns_roce_buf_list {
	void		*buf;
	dma_addr_t	map;
};

struct hns_roce_buf {
	struct hns_roce_buf_list	direct;
	struct hns_roce_buf_list	*page_list;
	int				nbufs;
	u32				npages;
	int				page_shift;
};

struct hns_roce_db_pgdir {
	struct list_head	list;
	DECLARE_BITMAP(order0, HNS_ROCE_DB_PER_PAGE);
	DECLARE_BITMAP(order1, HNS_ROCE_DB_PER_PAGE / 2);
	unsigned long		*bits[2];
	u32			*page;
	dma_addr_t		db_dma;
};

struct hns_roce_user_db_page {
	struct list_head	list;
	struct ib_umem		*umem;
	unsigned long		user_virt;
	refcount_t		refcount;
};

struct hns_roce_db {
	u32		*db_record;
	union {
		struct hns_roce_db_pgdir *pgdir;
		struct hns_roce_user_db_page *user_page;
	} u;
	dma_addr_t	dma;
	void		*virt_addr;
	int		index;
	int		order;
};

struct hns_roce_cq_buf {
	struct hns_roce_buf hr_buf;
	struct hns_roce_mtt hr_mtt;
};

struct hns_roce_cq {
	struct ib_cq			ib_cq;
	struct hns_roce_cq_buf		hr_buf;
	struct hns_roce_db		db;
	u8				db_en;
	spinlock_t			lock;
	struct ib_umem			*umem;
	void (*comp)(struct hns_roce_cq *cq);
	void (*event)(struct hns_roce_cq *cq, enum hns_roce_event event_type);

	struct hns_roce_uar		*uar;
	u32				cq_depth;
	u32				cons_index;
	u32				*set_ci_db;
	void __iomem			*cq_db_l;
	u16				*tptr_addr;
	int				arm_sn;
	unsigned long			cqn;
	u32				vector;
	atomic_t			refcount;
	struct completion		free;
};

struct hns_roce_srq {
	struct ib_srq		ibsrq;
	int			srqn;
};

struct hns_roce_uar_table {
	struct hns_roce_bitmap bitmap;
};

struct hns_roce_qp_table {
	struct hns_roce_bitmap		bitmap;
	struct hns_roce_hem_table	qp_table;
	struct hns_roce_hem_table	irrl_table;
	struct hns_roce_hem_table	trrl_table;
};

struct hns_roce_cq_table {
	struct hns_roce_bitmap		bitmap;
	struct xarray			array;
	struct hns_roce_hem_table	table;
};

struct hns_roce_raq_table {
	struct hns_roce_buf_list	*e_raq_buf;
};

struct hns_roce_av {
	__le32      port_pd;
	u8          gid_index;
	u8          stat_rate;
	u8          hop_limit;
	__le32      sl_tclass_flowlabel;
	u8          dgid[HNS_ROCE_GID_SIZE];
	u8          mac[6];
	__le16      vlan;
};

struct hns_roce_ah {
	struct ib_ah		ibah;
	struct hns_roce_av	av;
};

struct hns_roce_cmd_context {
	struct completion	done;
	int			result;
	int			next;
	u64			out_param;
	u16			token;
};

struct hns_roce_cmdq {
	struct dma_pool		*pool;
	struct mutex		hcr_mutex;
	struct semaphore	poll_sem;
	/*
	 * Event mode: cmd register mutex protection,
	 * ensure to not exceed max_cmds and user use limit region
	 */
	struct semaphore	event_sem;
	int			max_cmds;
	spinlock_t		context_lock;
	int			free_head;
	struct hns_roce_cmd_context *context;
	/*
	 * Result of get integer part
	 * which max_comds compute according a power of 2
	 */
	u16			token_mask;
	/*
	 * Process whether use event mode, init default non-zero
	 * After the event queue of cmd event ready,
	 * can switch into event mode
	 * close device, switch into poll mode(non event mode)
	 */
	u8			use_events;
	u8			toggle;
};

struct hns_roce_cmd_mailbox {
	void		       *buf;
	dma_addr_t		dma;
};

struct hns_roce_dev;

struct hns_roce_rinl_sge {
	void			*addr;
	u32			len;
};

struct hns_roce_rinl_wqe {
	struct hns_roce_rinl_sge *sg_list;
	u32			 sge_cnt;
};

struct hns_roce_rinl_buf {
	struct hns_roce_rinl_wqe *wqe_list;
	u32			 wqe_cnt;
};

struct hns_roce_qp {
	struct ib_qp		ibqp;
	struct hns_roce_buf	hr_buf;
	struct hns_roce_wq	rq;
	struct hns_roce_db	rdb;
	struct hns_roce_db	sdb;
	u8			rdb_en;
	u8			sdb_en;
	u32			doorbell_qpn;
	__le32			sq_signal_bits;
	u32			sq_next_wqe;
	int			sq_max_wqes_per_wr;
	int			sq_spare_wqes;
	struct hns_roce_wq	sq;

	struct ib_umem		*umem;
	struct hns_roce_mtt	mtt;
	u32			buff_size;
	struct mutex		mutex;
	u8			port;
	u8			phy_port;
	u8			sl;
	u8			resp_depth;
	u8			state;
	u32			access_flags;
	u32                     atomic_rd_en;
	u32			pkey_index;
	u32			qkey;
	void			(*event)(struct hns_roce_qp *qp,
					 enum hns_roce_event event_type);
	unsigned long		qpn;

	atomic_t		refcount;
	struct completion	free;

	struct hns_roce_sge	sge;
	u32			next_sge;

	struct hns_roce_rinl_buf rq_inl_buf;
};

struct hns_roce_sqp {
	struct hns_roce_qp	hr_qp;
};

struct hns_roce_ib_iboe {
	spinlock_t		lock;
	struct net_device      *netdevs[HNS_ROCE_MAX_PORTS];
	struct notifier_block	nb;
	u8			phy_port[HNS_ROCE_MAX_PORTS];
};

enum {
	HNS_ROCE_EQ_STAT_INVALID  = 0,
	HNS_ROCE_EQ_STAT_VALID    = 2,
};

struct hns_roce_ceqe {
	u32			comp;
};

struct hns_roce_aeqe {
	__le32 asyn;
	union {
		struct {
			__le32 qp;
			u32 rsv0;
			u32 rsv1;
		} qp_event;

		struct {
			__le32 cq;
			u32 rsv0;
			u32 rsv1;
		} cq_event;

		struct {
			__le32 ceqe;
			u32 rsv0;
			u32 rsv1;
		} ce_event;

		struct {
			__le64  out_param;
			__le16  token;
			u8	status;
			u8	rsv0;
		} __packed cmd;
	 } event;
};

struct hns_roce_eq {
	struct hns_roce_dev		*hr_dev;
	void __iomem			*doorbell;

	int				type_flag;/* Aeq:1 ceq:0 */
	int				eqn;
	u32				entries;
	int				log_entries;
	int				eqe_size;
	int				irq;
	int				log_page_size;
	int				cons_index;
	struct hns_roce_buf_list	*buf_list;
	int				over_ignore;
	int				coalesce;
	int				arm_st;
	u64				eqe_ba;
	int				eqe_ba_pg_sz;
	int				eqe_buf_pg_sz;
	int				hop_num;
	u64				*bt_l0;	/* Base address table for L0 */
	u64				**bt_l1; /* Base address table for L1 */
	u64				**buf;
	dma_addr_t			l0_dma;
	dma_addr_t			*l1_dma;
	dma_addr_t			*buf_dma;
	u32				l0_last_num; /* L0 last chunk num */
	u32				l1_last_num; /* L1 last chunk num */
	int				eq_max_cnt;
	int				eq_period;
	int				shift;
	dma_addr_t			cur_eqe_ba;
	dma_addr_t			nxt_eqe_ba;
	int				event_type;
	int				sub_type;
};

struct hns_roce_eq_table {
	struct hns_roce_eq	*eq;
	void __iomem		**eqc_base; /* only for hw v1 */
};

struct hns_roce_caps {
	u8		num_ports;
	int		gid_table_len[HNS_ROCE_MAX_PORTS];
	int		pkey_table_len[HNS_ROCE_MAX_PORTS];
	int		local_ca_ack_delay;
	int		num_uars;
	u32		phy_num_uars;
	u32		max_sq_sg;	/* 2 */
	u32		max_sq_inline;	/* 32 */
	u32		max_rq_sg;	/* 2 */
	int		num_qps;	/* 256k */
	u32		max_wqes;	/* 16k */
	u32		max_sq_desc_sz;	/* 64 */
	u32		max_rq_desc_sz;	/* 64 */
	u32		max_srq_desc_sz;
	int		max_qp_init_rdma;
	int		max_qp_dest_rdma;
	int		num_cqs;
	int		max_cqes;
	int		min_cqes;
	u32		min_wqes;
	int		reserved_cqs;
	int		num_aeq_vectors;	/* 1 */
	int		num_comp_vectors;
	int		num_other_vectors;
	int		num_mtpts;
	u32		num_mtt_segs;
	u32		num_cqe_segs;
	int		reserved_mrws;
	int		reserved_uars;
	int		num_pds;
	int		reserved_pds;
	u32		mtt_entry_sz;
	u32		cq_entry_sz;
	u32		page_size_cap;
	u32		reserved_lkey;
	int		mtpt_entry_sz;
	int		qpc_entry_sz;
	int		irrl_entry_sz;
	int		trrl_entry_sz;
	int		cqc_entry_sz;
	u32		pbl_ba_pg_sz;
	u32		pbl_buf_pg_sz;
	u32		pbl_hop_num;
	int		aeqe_depth;
	int		ceqe_depth;
	enum ib_mtu	max_mtu;
	u32		qpc_bt_num;
	u32		srqc_bt_num;
	u32		cqc_bt_num;
	u32		mpt_bt_num;
	u32		qpc_ba_pg_sz;
	u32		qpc_buf_pg_sz;
	u32		qpc_hop_num;
	u32		srqc_ba_pg_sz;
	u32		srqc_buf_pg_sz;
	u32		srqc_hop_num;
	u32		cqc_ba_pg_sz;
	u32		cqc_buf_pg_sz;
	u32		cqc_hop_num;
	u32		mpt_ba_pg_sz;
	u32		mpt_buf_pg_sz;
	u32		mpt_hop_num;
	u32		mtt_ba_pg_sz;
	u32		mtt_buf_pg_sz;
	u32		mtt_hop_num;
	u32		cqe_ba_pg_sz;
	u32		cqe_buf_pg_sz;
	u32		cqe_hop_num;
	u32		eqe_ba_pg_sz;
	u32		eqe_buf_pg_sz;
	u32		eqe_hop_num;
	u32		sl_num;
	u32		tsq_buf_pg_sz;
	u32		tpq_buf_pg_sz;
	u32		chunk_sz;	/* chunk size in non multihop mode*/
	u64		flags;
};

struct hns_roce_work {
	struct hns_roce_dev *hr_dev;
	struct work_struct work;
	u32 qpn;
	int event_type;
	int sub_type;
};

struct hns_roce_dfx_hw {
	int (*query_cqc_info)(struct hns_roce_dev *hr_dev, u32 cqn,
			      int *buffer);
};

struct hns_roce_hw {
	int (*reset)(struct hns_roce_dev *hr_dev, bool enable);
	int (*cmq_init)(struct hns_roce_dev *hr_dev);
	void (*cmq_exit)(struct hns_roce_dev *hr_dev);
	int (*hw_profile)(struct hns_roce_dev *hr_dev);
	int (*hw_init)(struct hns_roce_dev *hr_dev);
	void (*hw_exit)(struct hns_roce_dev *hr_dev);
	int (*post_mbox)(struct hns_roce_dev *hr_dev, u64 in_param,
			 u64 out_param, u32 in_modifier, u8 op_modifier, u16 op,
			 u16 token, int event);
	int (*chk_mbox)(struct hns_roce_dev *hr_dev, unsigned long timeout);
	int (*set_gid)(struct hns_roce_dev *hr_dev, u8 port, int gid_index,
		       const union ib_gid *gid, const struct ib_gid_attr *attr);
	int (*set_mac)(struct hns_roce_dev *hr_dev, u8 phy_port, u8 *addr);
	void (*set_mtu)(struct hns_roce_dev *hr_dev, u8 phy_port,
			enum ib_mtu mtu);
	int (*write_mtpt)(void *mb_buf, struct hns_roce_mr *mr,
			  unsigned long mtpt_idx);
	int (*rereg_write_mtpt)(struct hns_roce_dev *hr_dev,
				struct hns_roce_mr *mr, int flags, u32 pdn,
				int mr_access_flags, u64 iova, u64 size,
				void *mb_buf);
	void (*write_cqc)(struct hns_roce_dev *hr_dev,
			  struct hns_roce_cq *hr_cq, void *mb_buf, u64 *mtts,
			  dma_addr_t dma_handle, int nent, u32 vector);
	int (*set_hem)(struct hns_roce_dev *hr_dev,
		       struct hns_roce_hem_table *table, int obj, int step_idx);
	int (*clear_hem)(struct hns_roce_dev *hr_dev,
			 struct hns_roce_hem_table *table, int obj,
			 int step_idx);
	int (*query_qp)(struct ib_qp *ibqp, struct ib_qp_attr *qp_attr,
			int qp_attr_mask, struct ib_qp_init_attr *qp_init_attr);
	int (*modify_qp)(struct ib_qp *ibqp, const struct ib_qp_attr *attr,
			 int attr_mask, enum ib_qp_state cur_state,
			 enum ib_qp_state new_state);
<<<<<<< HEAD
	int (*destroy_qp)(struct ib_qp *ibqp);
=======
	int (*destroy_qp)(struct ib_qp *ibqp, struct ib_udata *udata);
	int (*qp_flow_control_init)(struct hns_roce_dev *hr_dev,
			 struct hns_roce_qp *hr_qp);
>>>>>>> 407d19ab
	int (*post_send)(struct ib_qp *ibqp, const struct ib_send_wr *wr,
			 const struct ib_send_wr **bad_wr);
	int (*post_recv)(struct ib_qp *qp, const struct ib_recv_wr *recv_wr,
			 const struct ib_recv_wr **bad_recv_wr);
	int (*req_notify_cq)(struct ib_cq *ibcq, enum ib_cq_notify_flags flags);
	int (*poll_cq)(struct ib_cq *ibcq, int num_entries, struct ib_wc *wc);
	int (*dereg_mr)(struct hns_roce_dev *hr_dev, struct hns_roce_mr *mr,
			struct ib_udata *udata);
	int (*destroy_cq)(struct ib_cq *ibcq, struct ib_udata *udata);
	int (*modify_cq)(struct ib_cq *cq, u16 cq_count, u16 cq_period);
	int (*init_eq)(struct hns_roce_dev *hr_dev);
	void (*cleanup_eq)(struct hns_roce_dev *hr_dev);
};

struct hns_roce_dev {
	struct ib_device	ib_dev;
	struct platform_device  *pdev;
	struct pci_dev		*pci_dev;
	struct device		*dev;
	struct hns_roce_uar     priv_uar;
	const char		*irq_names[HNS_ROCE_MAX_IRQ_NUM];
	spinlock_t		sm_lock;
	spinlock_t		bt_cmd_lock;
	bool			active;
	bool			is_reset;
	struct hns_roce_ib_iboe iboe;

	struct list_head        pgdir_list;
	struct mutex            pgdir_mutex;
	int			irq[HNS_ROCE_MAX_IRQ_NUM];
	u8 __iomem		*reg_base;
	struct hns_roce_caps	caps;
	struct xarray		qp_table_xa;

	unsigned char	dev_addr[HNS_ROCE_MAX_PORTS][MAC_ADDR_OCTET_NUM];
	u64			sys_image_guid;
	u32                     vendor_id;
	u32                     vendor_part_id;
	u32                     hw_rev;
	void __iomem            *priv_addr;

	struct hns_roce_cmdq	cmd;
	struct hns_roce_bitmap    pd_bitmap;
	struct hns_roce_uar_table uar_table;
	struct hns_roce_mr_table  mr_table;
	struct hns_roce_cq_table  cq_table;
	struct hns_roce_qp_table  qp_table;
	struct hns_roce_eq_table  eq_table;

	int			cmd_mod;
	int			loop_idc;
	u32			sdb_offset;
	u32			odb_offset;
	dma_addr_t		tptr_dma_addr; /*only for hw v1*/
	u32			tptr_size; /*only for hw v1*/
	const struct hns_roce_hw *hw;
	void			*priv;
	struct workqueue_struct *irq_workq;
	const struct hns_roce_dfx_hw *dfx;
};

static inline struct hns_roce_dev *to_hr_dev(struct ib_device *ib_dev)
{
	return container_of(ib_dev, struct hns_roce_dev, ib_dev);
}

static inline struct hns_roce_ucontext
			*to_hr_ucontext(struct ib_ucontext *ibucontext)
{
	return container_of(ibucontext, struct hns_roce_ucontext, ibucontext);
}

static inline struct hns_roce_pd *to_hr_pd(struct ib_pd *ibpd)
{
	return container_of(ibpd, struct hns_roce_pd, ibpd);
}

static inline struct hns_roce_ah *to_hr_ah(struct ib_ah *ibah)
{
	return container_of(ibah, struct hns_roce_ah, ibah);
}

static inline struct hns_roce_mr *to_hr_mr(struct ib_mr *ibmr)
{
	return container_of(ibmr, struct hns_roce_mr, ibmr);
}

static inline struct hns_roce_qp *to_hr_qp(struct ib_qp *ibqp)
{
	return container_of(ibqp, struct hns_roce_qp, ibqp);
}

static inline struct hns_roce_cq *to_hr_cq(struct ib_cq *ib_cq)
{
	return container_of(ib_cq, struct hns_roce_cq, ib_cq);
}

static inline struct hns_roce_srq *to_hr_srq(struct ib_srq *ibsrq)
{
	return container_of(ibsrq, struct hns_roce_srq, ibsrq);
}

static inline struct hns_roce_sqp *hr_to_hr_sqp(struct hns_roce_qp *hr_qp)
{
	return container_of(hr_qp, struct hns_roce_sqp, hr_qp);
}

static inline void hns_roce_write64_k(__le32 val[2], void __iomem *dest)
{
	__raw_writeq(*(u64 *) val, dest);
}

static inline struct hns_roce_qp
	*__hns_roce_qp_lookup(struct hns_roce_dev *hr_dev, u32 qpn)
{
	return xa_load(&hr_dev->qp_table_xa, qpn & (hr_dev->caps.num_qps - 1));
}

static inline void *hns_roce_buf_offset(struct hns_roce_buf *buf, int offset)
{
	u32 page_size = 1 << buf->page_shift;

	if (buf->nbufs == 1)
		return (char *)(buf->direct.buf) + offset;
	else
		return (char *)(buf->page_list[offset >> buf->page_shift].buf) +
		       (offset & (page_size - 1));
}

int hns_roce_init_uar_table(struct hns_roce_dev *dev);
int hns_roce_uar_alloc(struct hns_roce_dev *dev, struct hns_roce_uar *uar);
void hns_roce_uar_free(struct hns_roce_dev *dev, struct hns_roce_uar *uar);
void hns_roce_cleanup_uar_table(struct hns_roce_dev *dev);

int hns_roce_cmd_init(struct hns_roce_dev *hr_dev);
void hns_roce_cmd_cleanup(struct hns_roce_dev *hr_dev);
void hns_roce_cmd_event(struct hns_roce_dev *hr_dev, u16 token, u8 status,
			u64 out_param);
int hns_roce_cmd_use_events(struct hns_roce_dev *hr_dev);
void hns_roce_cmd_use_polling(struct hns_roce_dev *hr_dev);

int hns_roce_mtt_init(struct hns_roce_dev *hr_dev, int npages, int page_shift,
		      struct hns_roce_mtt *mtt);
void hns_roce_mtt_cleanup(struct hns_roce_dev *hr_dev,
			  struct hns_roce_mtt *mtt);
int hns_roce_buf_write_mtt(struct hns_roce_dev *hr_dev,
			   struct hns_roce_mtt *mtt, struct hns_roce_buf *buf);

int hns_roce_init_pd_table(struct hns_roce_dev *hr_dev);
int hns_roce_init_mr_table(struct hns_roce_dev *hr_dev);
int hns_roce_init_eq_table(struct hns_roce_dev *hr_dev);
int hns_roce_init_cq_table(struct hns_roce_dev *hr_dev);
int hns_roce_init_qp_table(struct hns_roce_dev *hr_dev);

void hns_roce_cleanup_pd_table(struct hns_roce_dev *hr_dev);
void hns_roce_cleanup_mr_table(struct hns_roce_dev *hr_dev);
void hns_roce_cleanup_eq_table(struct hns_roce_dev *hr_dev);
void hns_roce_cleanup_cq_table(struct hns_roce_dev *hr_dev);
void hns_roce_cleanup_qp_table(struct hns_roce_dev *hr_dev);

int hns_roce_bitmap_alloc(struct hns_roce_bitmap *bitmap, unsigned long *obj);
void hns_roce_bitmap_free(struct hns_roce_bitmap *bitmap, unsigned long obj,
			 int rr);
int hns_roce_bitmap_init(struct hns_roce_bitmap *bitmap, u32 num, u32 mask,
			 u32 reserved_bot, u32 resetrved_top);
void hns_roce_bitmap_cleanup(struct hns_roce_bitmap *bitmap);
void hns_roce_cleanup_bitmap(struct hns_roce_dev *hr_dev);
int hns_roce_bitmap_alloc_range(struct hns_roce_bitmap *bitmap, int cnt,
				int align, unsigned long *obj);
void hns_roce_bitmap_free_range(struct hns_roce_bitmap *bitmap,
				unsigned long obj, int cnt,
				int rr);

<<<<<<< HEAD
struct ib_ah *hns_roce_create_ah(struct ib_pd *pd,
				 struct rdma_ah_attr *ah_attr,
				 struct ib_udata *udata);
int hns_roce_query_ah(struct ib_ah *ibah, struct rdma_ah_attr *ah_attr);
int hns_roce_destroy_ah(struct ib_ah *ah);

struct ib_pd *hns_roce_alloc_pd(struct ib_device *ib_dev,
				struct ib_ucontext *context,
				struct ib_udata *udata);
int hns_roce_dealloc_pd(struct ib_pd *pd);
=======
int hns_roce_create_ah(struct ib_ah *ah, struct rdma_ah_attr *ah_attr,
		       u32 flags, struct ib_udata *udata);
int hns_roce_query_ah(struct ib_ah *ibah, struct rdma_ah_attr *ah_attr);
void hns_roce_destroy_ah(struct ib_ah *ah, u32 flags);

int hns_roce_alloc_pd(struct ib_pd *pd, struct ib_udata *udata);
void hns_roce_dealloc_pd(struct ib_pd *pd, struct ib_udata *udata);
>>>>>>> 407d19ab

struct ib_mr *hns_roce_get_dma_mr(struct ib_pd *pd, int acc);
struct ib_mr *hns_roce_reg_user_mr(struct ib_pd *pd, u64 start, u64 length,
				   u64 virt_addr, int access_flags,
				   struct ib_udata *udata);
int hns_roce_rereg_user_mr(struct ib_mr *mr, int flags, u64 start, u64 length,
			   u64 virt_addr, int mr_access_flags, struct ib_pd *pd,
			   struct ib_udata *udata);
<<<<<<< HEAD
int hns_roce_dereg_mr(struct ib_mr *ibmr);
=======
struct ib_mr *hns_roce_alloc_mr(struct ib_pd *pd, enum ib_mr_type mr_type,
				u32 max_num_sg, struct ib_udata *udata);
int hns_roce_map_mr_sg(struct ib_mr *ibmr, struct scatterlist *sg, int sg_nents,
		       unsigned int *sg_offset);
int hns_roce_dereg_mr(struct ib_mr *ibmr, struct ib_udata *udata);
>>>>>>> 407d19ab
int hns_roce_hw2sw_mpt(struct hns_roce_dev *hr_dev,
		       struct hns_roce_cmd_mailbox *mailbox,
		       unsigned long mpt_index);
unsigned long key_to_hw_index(u32 key);

void hns_roce_buf_free(struct hns_roce_dev *hr_dev, u32 size,
		       struct hns_roce_buf *buf);
int hns_roce_buf_alloc(struct hns_roce_dev *hr_dev, u32 size, u32 max_direct,
		       struct hns_roce_buf *buf, u32 page_shift);

int hns_roce_ib_umem_write_mtt(struct hns_roce_dev *hr_dev,
			       struct hns_roce_mtt *mtt, struct ib_umem *umem);

<<<<<<< HEAD
=======
int hns_roce_create_srq(struct ib_srq *srq,
			struct ib_srq_init_attr *srq_init_attr,
			struct ib_udata *udata);
int hns_roce_modify_srq(struct ib_srq *ibsrq, struct ib_srq_attr *srq_attr,
			enum ib_srq_attr_mask srq_attr_mask,
			struct ib_udata *udata);
void hns_roce_destroy_srq(struct ib_srq *ibsrq, struct ib_udata *udata);

>>>>>>> 407d19ab
struct ib_qp *hns_roce_create_qp(struct ib_pd *ib_pd,
				 struct ib_qp_init_attr *init_attr,
				 struct ib_udata *udata);
int hns_roce_modify_qp(struct ib_qp *ibqp, struct ib_qp_attr *attr,
		       int attr_mask, struct ib_udata *udata);
void *get_recv_wqe(struct hns_roce_qp *hr_qp, int n);
void *get_send_wqe(struct hns_roce_qp *hr_qp, int n);
void *get_send_extend_sge(struct hns_roce_qp *hr_qp, int n);
bool hns_roce_wq_overflow(struct hns_roce_wq *hr_wq, int nreq,
			  struct ib_cq *ib_cq);
enum hns_roce_qp_state to_hns_roce_state(enum ib_qp_state state);
void hns_roce_lock_cqs(struct hns_roce_cq *send_cq,
		       struct hns_roce_cq *recv_cq);
void hns_roce_unlock_cqs(struct hns_roce_cq *send_cq,
			 struct hns_roce_cq *recv_cq);
void hns_roce_qp_remove(struct hns_roce_dev *hr_dev, struct hns_roce_qp *hr_qp);
void hns_roce_qp_free(struct hns_roce_dev *hr_dev, struct hns_roce_qp *hr_qp);
void hns_roce_release_range_qp(struct hns_roce_dev *hr_dev, int base_qpn,
			       int cnt);
__be32 send_ieth(const struct ib_send_wr *wr);
int to_hr_qp_type(int qp_type);

struct ib_cq *hns_roce_ib_create_cq(struct ib_device *ib_dev,
				    const struct ib_cq_init_attr *attr,
				    struct ib_udata *udata);

int hns_roce_ib_destroy_cq(struct ib_cq *ib_cq, struct ib_udata *udata);
void hns_roce_free_cq(struct hns_roce_dev *hr_dev, struct hns_roce_cq *hr_cq);

int hns_roce_db_map_user(struct hns_roce_ucontext *context, unsigned long virt,
			 struct hns_roce_db *db);
void hns_roce_db_unmap_user(struct hns_roce_ucontext *context,
			    struct hns_roce_db *db);
int hns_roce_alloc_db(struct hns_roce_dev *hr_dev, struct hns_roce_db *db,
		      int order);
void hns_roce_free_db(struct hns_roce_dev *hr_dev, struct hns_roce_db *db);

void hns_roce_cq_completion(struct hns_roce_dev *hr_dev, u32 cqn);
void hns_roce_cq_event(struct hns_roce_dev *hr_dev, u32 cqn, int event_type);
void hns_roce_qp_event(struct hns_roce_dev *hr_dev, u32 qpn, int event_type);
int hns_get_gid_index(struct hns_roce_dev *hr_dev, u8 port, int gid_index);
int hns_roce_init(struct hns_roce_dev *hr_dev);
void hns_roce_exit(struct hns_roce_dev *hr_dev);

int hns_roce_fill_res_entry(struct sk_buff *msg,
			    struct rdma_restrack_entry *res);
#endif /* _HNS_ROCE_DEVICE_H */<|MERGE_RESOLUTION|>--- conflicted
+++ resolved
@@ -88,7 +88,10 @@
 #define BITMAP_RR				1
 
 #define MR_TYPE_MR				0x00
+#define MR_TYPE_FRMR				0x01
 #define MR_TYPE_DMA				0x03
+
+#define HNS_ROCE_FRMR_MAX_PA			512
 
 #define PKEY_ID					0xffff
 #define GUID_LEN				8
@@ -107,6 +110,9 @@
 #define PAGES_SHIFT_16				16
 #define PAGES_SHIFT_24				24
 #define PAGES_SHIFT_32				32
+
+#define HNS_ROCE_IDX_QUE_ENTRY_SZ		4
+#define SRQ_DB_REG				0x230
 
 enum {
 	HNS_ROCE_SUPPORT_RQ_RECORD_DB = 1 << 0,
@@ -193,15 +199,48 @@
 	HNS_ROCE_CAP_FLAG_RQ_INLINE		= BIT(2),
 	HNS_ROCE_CAP_FLAG_RECORD_DB		= BIT(3),
 	HNS_ROCE_CAP_FLAG_SQ_RECORD_DB		= BIT(4),
+	HNS_ROCE_CAP_FLAG_SRQ			= BIT(5),
+	HNS_ROCE_CAP_FLAG_MW			= BIT(7),
+	HNS_ROCE_CAP_FLAG_FRMR                  = BIT(8),
+	HNS_ROCE_CAP_FLAG_QP_FLOW_CTRL		= BIT(9),
+	HNS_ROCE_CAP_FLAG_ATOMIC		= BIT(10),
 };
 
 enum hns_roce_mtt_type {
 	MTT_TYPE_WQE,
 	MTT_TYPE_CQE,
+	MTT_TYPE_SRQWQE,
+	MTT_TYPE_IDX
 };
 
 enum {
 	HNS_ROCE_DB_PER_PAGE = PAGE_SIZE / 4
+};
+
+enum hns_roce_reset_stage {
+	HNS_ROCE_STATE_NON_RST,
+	HNS_ROCE_STATE_RST_BEF_DOWN,
+	HNS_ROCE_STATE_RST_DOWN,
+	HNS_ROCE_STATE_RST_UNINIT,
+	HNS_ROCE_STATE_RST_INIT,
+	HNS_ROCE_STATE_RST_INITED,
+};
+
+enum hns_roce_instance_state {
+	HNS_ROCE_STATE_NON_INIT,
+	HNS_ROCE_STATE_INIT,
+	HNS_ROCE_STATE_INITED,
+	HNS_ROCE_STATE_UNINIT,
+};
+
+enum {
+	HNS_ROCE_RST_DIRECT_RETURN		= 0,
+};
+
+enum {
+	CMD_RST_PRC_OTHERS,
+	CMD_RST_PRC_SUCCESS,
+	CMD_RST_PRC_EBUSY,
 };
 
 #define HNS_ROCE_CMD_SUCCESS			1
@@ -217,12 +256,6 @@
 	u64		pfn;
 	unsigned long	index;
 	unsigned long	logic_idx;
-};
-
-struct hns_roce_vma_data {
-	struct list_head list;
-	struct vm_area_struct *vma;
-	struct mutex *vma_list_mutex;
 };
 
 struct hns_roce_ucontext {
@@ -230,8 +263,6 @@
 	struct hns_roce_uar	uar;
 	struct list_head	page_list;
 	struct mutex		page_mutex;
-	struct list_head	vma_list;
-	struct mutex		vma_list_mutex;
 };
 
 struct hns_roce_pd {
@@ -293,6 +324,16 @@
 	enum hns_roce_mtt_type	mtt_type;
 };
 
+struct hns_roce_mw {
+	struct ib_mw		ibmw;
+	u32			pdn;
+	u32			rkey;
+	int			enabled; /* MW's active status */
+	u32			pbl_hop_num;
+	u32			pbl_ba_pg_sz;
+	u32			pbl_buf_pg_sz;
+};
+
 /* Only support 4K page size for mr register */
 #define MR_SIZE_4K 0
 
@@ -304,6 +345,7 @@
 	u32			key; /* Key of MR */
 	u32			pd;   /* PD num of MR */
 	u32			access;/* Access permission of MR */
+	u32			npages;
 	int			enabled; /* MR's active status */
 	int			type;	/* MR's register type */
 	u64			*pbl_buf;/* MR's PBL space */
@@ -330,6 +372,10 @@
 	struct hns_roce_hem_table	mtpt_table;
 	struct hns_roce_buddy		mtt_cqe_buddy;
 	struct hns_roce_hem_table	mtt_cqe_table;
+	struct hns_roce_buddy		mtt_srqwqe_buddy;
+	struct hns_roce_hem_table	mtt_srqwqe_table;
+	struct hns_roce_buddy		mtt_idx_buddy;
+	struct hns_roce_hem_table	mtt_idx_table;
 };
 
 struct hns_roce_wq {
@@ -420,9 +466,37 @@
 	struct completion		free;
 };
 
+struct hns_roce_idx_que {
+	struct hns_roce_buf		idx_buf;
+	int				entry_sz;
+	u32				buf_size;
+	struct ib_umem			*umem;
+	struct hns_roce_mtt		mtt;
+	u64				*bitmap;
+};
+
 struct hns_roce_srq {
 	struct ib_srq		ibsrq;
-	int			srqn;
+	void (*event)(struct hns_roce_srq *srq, enum hns_roce_event event);
+	unsigned long		srqn;
+	int			max;
+	int			max_gs;
+	int			wqe_shift;
+	void __iomem		*db_reg_l;
+
+	atomic_t		refcount;
+	struct completion	free;
+
+	struct hns_roce_buf	buf;
+	u64		       *wrid;
+	struct ib_umem	       *umem;
+	struct hns_roce_mtt	mtt;
+	struct hns_roce_idx_que idx_que;
+	spinlock_t		lock;
+	int			head;
+	int			tail;
+	u16			wqe_ctr;
+	struct mutex		mutex;
 };
 
 struct hns_roce_uar_table {
@@ -434,11 +508,19 @@
 	struct hns_roce_hem_table	qp_table;
 	struct hns_roce_hem_table	irrl_table;
 	struct hns_roce_hem_table	trrl_table;
+	struct hns_roce_hem_table	sccc_table;
+	struct mutex			scc_mutex;
 };
 
 struct hns_roce_cq_table {
 	struct hns_roce_bitmap		bitmap;
 	struct xarray			array;
+	struct hns_roce_hem_table	table;
+};
+
+struct hns_roce_srq_table {
+	struct hns_roce_bitmap		bitmap;
+	struct xarray			xa;
 	struct hns_roce_hem_table	table;
 };
 
@@ -455,6 +537,7 @@
 	u8          dgid[HNS_ROCE_GID_SIZE];
 	u8          mac[6];
 	__le16      vlan;
+	bool	    vlan_en;
 };
 
 struct hns_roce_ah {
@@ -589,6 +672,12 @@
 			u32 rsv0;
 			u32 rsv1;
 		} qp_event;
+
+		struct {
+			__le32 srq;
+			u32 rsv0;
+			u32 rsv1;
+		} srq_event;
 
 		struct {
 			__le32 cq;
@@ -654,6 +743,7 @@
 };
 
 struct hns_roce_caps {
+	u64		fw_ver;
 	u8		num_ports;
 	int		gid_table_len[HNS_ROCE_MAX_PORTS];
 	int		pkey_table_len[HNS_ROCE_MAX_PORTS];
@@ -663,8 +753,17 @@
 	u32		max_sq_sg;	/* 2 */
 	u32		max_sq_inline;	/* 32 */
 	u32		max_rq_sg;	/* 2 */
+	u32		max_extend_sg;
 	int		num_qps;	/* 256k */
+	int             reserved_qps;
+	int		num_qpc_timer;
+	int		num_cqc_timer;
+	u32		max_srq_sg;
+	int		num_srqs;
 	u32		max_wqes;	/* 16k */
+	u32		max_srqs;
+	u32		max_srq_wrs;
+	u32		max_srq_sges;
 	u32		max_sq_desc_sz;	/* 64 */
 	u32		max_rq_desc_sz;	/* 64 */
 	u32		max_srq_desc_sz;
@@ -675,12 +774,16 @@
 	int		min_cqes;
 	u32		min_wqes;
 	int		reserved_cqs;
+	int		reserved_srqs;
+	u32		max_srqwqes;
 	int		num_aeq_vectors;	/* 1 */
 	int		num_comp_vectors;
 	int		num_other_vectors;
 	int		num_mtpts;
 	u32		num_mtt_segs;
 	u32		num_cqe_segs;
+	u32		num_srqwqe_segs;
+	u32		num_idx_segs;
 	int		reserved_mrws;
 	int		reserved_uars;
 	int		num_pds;
@@ -694,6 +797,11 @@
 	int		irrl_entry_sz;
 	int		trrl_entry_sz;
 	int		cqc_entry_sz;
+	int		sccc_entry_sz;
+	int		qpc_timer_entry_sz;
+	int		cqc_timer_entry_sz;
+	int		srqc_entry_sz;
+	int		idx_entry_sz;
 	u32		pbl_ba_pg_sz;
 	u32		pbl_buf_pg_sz;
 	u32		pbl_hop_num;
@@ -701,9 +809,12 @@
 	int		ceqe_depth;
 	enum ib_mtu	max_mtu;
 	u32		qpc_bt_num;
+	u32		qpc_timer_bt_num;
 	u32		srqc_bt_num;
 	u32		cqc_bt_num;
+	u32		cqc_timer_bt_num;
 	u32		mpt_bt_num;
+	u32		sccc_bt_num;
 	u32		qpc_ba_pg_sz;
 	u32		qpc_buf_pg_sz;
 	u32		qpc_hop_num;
@@ -719,9 +830,24 @@
 	u32		mtt_ba_pg_sz;
 	u32		mtt_buf_pg_sz;
 	u32		mtt_hop_num;
+	u32		sccc_ba_pg_sz;
+	u32		sccc_buf_pg_sz;
+	u32		sccc_hop_num;
+	u32		qpc_timer_ba_pg_sz;
+	u32		qpc_timer_buf_pg_sz;
+	u32		qpc_timer_hop_num;
+	u32		cqc_timer_ba_pg_sz;
+	u32		cqc_timer_buf_pg_sz;
+	u32		cqc_timer_hop_num;
 	u32		cqe_ba_pg_sz;
 	u32		cqe_buf_pg_sz;
 	u32		cqe_hop_num;
+	u32		srqwqe_ba_pg_sz;
+	u32		srqwqe_buf_pg_sz;
+	u32		srqwqe_hop_num;
+	u32		idx_ba_pg_sz;
+	u32		idx_buf_pg_sz;
+	u32		idx_hop_num;
 	u32		eqe_ba_pg_sz;
 	u32		eqe_buf_pg_sz;
 	u32		eqe_hop_num;
@@ -736,6 +862,7 @@
 	struct hns_roce_dev *hr_dev;
 	struct work_struct work;
 	u32 qpn;
+	u32 cqn;
 	int event_type;
 	int sub_type;
 };
@@ -756,6 +883,7 @@
 			 u64 out_param, u32 in_modifier, u8 op_modifier, u16 op,
 			 u16 token, int event);
 	int (*chk_mbox)(struct hns_roce_dev *hr_dev, unsigned long timeout);
+	int (*rst_prc_mbox)(struct hns_roce_dev *hr_dev);
 	int (*set_gid)(struct hns_roce_dev *hr_dev, u8 port, int gid_index,
 		       const union ib_gid *gid, const struct ib_gid_attr *attr);
 	int (*set_mac)(struct hns_roce_dev *hr_dev, u8 phy_port, u8 *addr);
@@ -767,6 +895,8 @@
 				struct hns_roce_mr *mr, int flags, u32 pdn,
 				int mr_access_flags, u64 iova, u64 size,
 				void *mb_buf);
+	int (*frmr_write_mtpt)(void *mb_buf, struct hns_roce_mr *mr);
+	int (*mw_write_mtpt)(void *mb_buf, struct hns_roce_mw *mw);
 	void (*write_cqc)(struct hns_roce_dev *hr_dev,
 			  struct hns_roce_cq *hr_cq, void *mb_buf, u64 *mtts,
 			  dma_addr_t dma_handle, int nent, u32 vector);
@@ -780,13 +910,9 @@
 	int (*modify_qp)(struct ib_qp *ibqp, const struct ib_qp_attr *attr,
 			 int attr_mask, enum ib_qp_state cur_state,
 			 enum ib_qp_state new_state);
-<<<<<<< HEAD
-	int (*destroy_qp)(struct ib_qp *ibqp);
-=======
 	int (*destroy_qp)(struct ib_qp *ibqp, struct ib_udata *udata);
 	int (*qp_flow_control_init)(struct hns_roce_dev *hr_dev,
 			 struct hns_roce_qp *hr_qp);
->>>>>>> 407d19ab
 	int (*post_send)(struct ib_qp *ibqp, const struct ib_send_wr *wr,
 			 const struct ib_send_wr **bad_wr);
 	int (*post_recv)(struct ib_qp *qp, const struct ib_recv_wr *recv_wr,
@@ -799,6 +925,19 @@
 	int (*modify_cq)(struct ib_cq *cq, u16 cq_count, u16 cq_period);
 	int (*init_eq)(struct hns_roce_dev *hr_dev);
 	void (*cleanup_eq)(struct hns_roce_dev *hr_dev);
+	void (*write_srqc)(struct hns_roce_dev *hr_dev,
+			   struct hns_roce_srq *srq, u32 pdn, u16 xrcd, u32 cqn,
+			   void *mb_buf, u64 *mtts_wqe, u64 *mtts_idx,
+			   dma_addr_t dma_handle_wqe,
+			   dma_addr_t dma_handle_idx);
+	int (*modify_srq)(struct ib_srq *ibsrq, struct ib_srq_attr *srq_attr,
+		       enum ib_srq_attr_mask srq_attr_mask,
+		       struct ib_udata *udata);
+	int (*query_srq)(struct ib_srq *ibsrq, struct ib_srq_attr *attr);
+	int (*post_srq_recv)(struct ib_srq *ibsrq, const struct ib_recv_wr *wr,
+			     const struct ib_recv_wr **bad_wr);
+	const struct ib_device_ops *hns_roce_dev_ops;
+	const struct ib_device_ops *hns_roce_dev_srq_ops;
 };
 
 struct hns_roce_dev {
@@ -812,6 +951,8 @@
 	spinlock_t		bt_cmd_lock;
 	bool			active;
 	bool			is_reset;
+	bool			dis_db;
+	unsigned long		reset_cnt;
 	struct hns_roce_ib_iboe iboe;
 
 	struct list_head        pgdir_list;
@@ -833,8 +974,11 @@
 	struct hns_roce_uar_table uar_table;
 	struct hns_roce_mr_table  mr_table;
 	struct hns_roce_cq_table  cq_table;
+	struct hns_roce_srq_table srq_table;
 	struct hns_roce_qp_table  qp_table;
 	struct hns_roce_eq_table  eq_table;
+	struct hns_roce_hem_table  qpc_timer_table;
+	struct hns_roce_hem_table  cqc_timer_table;
 
 	int			cmd_mod;
 	int			loop_idc;
@@ -874,6 +1018,11 @@
 	return container_of(ibmr, struct hns_roce_mr, ibmr);
 }
 
+static inline struct hns_roce_mw *to_hr_mw(struct ib_mw *ibmw)
+{
+	return container_of(ibmw, struct hns_roce_mw, ibmw);
+}
+
 static inline struct hns_roce_qp *to_hr_qp(struct ib_qp *ibqp)
 {
 	return container_of(ibqp, struct hns_roce_qp, ibqp);
@@ -940,12 +1089,14 @@
 int hns_roce_init_eq_table(struct hns_roce_dev *hr_dev);
 int hns_roce_init_cq_table(struct hns_roce_dev *hr_dev);
 int hns_roce_init_qp_table(struct hns_roce_dev *hr_dev);
+int hns_roce_init_srq_table(struct hns_roce_dev *hr_dev);
 
 void hns_roce_cleanup_pd_table(struct hns_roce_dev *hr_dev);
 void hns_roce_cleanup_mr_table(struct hns_roce_dev *hr_dev);
 void hns_roce_cleanup_eq_table(struct hns_roce_dev *hr_dev);
 void hns_roce_cleanup_cq_table(struct hns_roce_dev *hr_dev);
 void hns_roce_cleanup_qp_table(struct hns_roce_dev *hr_dev);
+void hns_roce_cleanup_srq_table(struct hns_roce_dev *hr_dev);
 
 int hns_roce_bitmap_alloc(struct hns_roce_bitmap *bitmap, unsigned long *obj);
 void hns_roce_bitmap_free(struct hns_roce_bitmap *bitmap, unsigned long obj,
@@ -960,18 +1111,6 @@
 				unsigned long obj, int cnt,
 				int rr);
 
-<<<<<<< HEAD
-struct ib_ah *hns_roce_create_ah(struct ib_pd *pd,
-				 struct rdma_ah_attr *ah_attr,
-				 struct ib_udata *udata);
-int hns_roce_query_ah(struct ib_ah *ibah, struct rdma_ah_attr *ah_attr);
-int hns_roce_destroy_ah(struct ib_ah *ah);
-
-struct ib_pd *hns_roce_alloc_pd(struct ib_device *ib_dev,
-				struct ib_ucontext *context,
-				struct ib_udata *udata);
-int hns_roce_dealloc_pd(struct ib_pd *pd);
-=======
 int hns_roce_create_ah(struct ib_ah *ah, struct rdma_ah_attr *ah_attr,
 		       u32 flags, struct ib_udata *udata);
 int hns_roce_query_ah(struct ib_ah *ibah, struct rdma_ah_attr *ah_attr);
@@ -979,7 +1118,6 @@
 
 int hns_roce_alloc_pd(struct ib_pd *pd, struct ib_udata *udata);
 void hns_roce_dealloc_pd(struct ib_pd *pd, struct ib_udata *udata);
->>>>>>> 407d19ab
 
 struct ib_mr *hns_roce_get_dma_mr(struct ib_pd *pd, int acc);
 struct ib_mr *hns_roce_reg_user_mr(struct ib_pd *pd, u64 start, u64 length,
@@ -988,20 +1126,20 @@
 int hns_roce_rereg_user_mr(struct ib_mr *mr, int flags, u64 start, u64 length,
 			   u64 virt_addr, int mr_access_flags, struct ib_pd *pd,
 			   struct ib_udata *udata);
-<<<<<<< HEAD
-int hns_roce_dereg_mr(struct ib_mr *ibmr);
-=======
 struct ib_mr *hns_roce_alloc_mr(struct ib_pd *pd, enum ib_mr_type mr_type,
 				u32 max_num_sg, struct ib_udata *udata);
 int hns_roce_map_mr_sg(struct ib_mr *ibmr, struct scatterlist *sg, int sg_nents,
 		       unsigned int *sg_offset);
 int hns_roce_dereg_mr(struct ib_mr *ibmr, struct ib_udata *udata);
->>>>>>> 407d19ab
 int hns_roce_hw2sw_mpt(struct hns_roce_dev *hr_dev,
 		       struct hns_roce_cmd_mailbox *mailbox,
 		       unsigned long mpt_index);
 unsigned long key_to_hw_index(u32 key);
 
+struct ib_mw *hns_roce_alloc_mw(struct ib_pd *pd, enum ib_mw_type,
+				struct ib_udata *udata);
+int hns_roce_dealloc_mw(struct ib_mw *ibmw);
+
 void hns_roce_buf_free(struct hns_roce_dev *hr_dev, u32 size,
 		       struct hns_roce_buf *buf);
 int hns_roce_buf_alloc(struct hns_roce_dev *hr_dev, u32 size, u32 max_direct,
@@ -1010,8 +1148,6 @@
 int hns_roce_ib_umem_write_mtt(struct hns_roce_dev *hr_dev,
 			       struct hns_roce_mtt *mtt, struct ib_umem *umem);
 
-<<<<<<< HEAD
-=======
 int hns_roce_create_srq(struct ib_srq *srq,
 			struct ib_srq_init_attr *srq_init_attr,
 			struct ib_udata *udata);
@@ -1020,7 +1156,6 @@
 			struct ib_udata *udata);
 void hns_roce_destroy_srq(struct ib_srq *ibsrq, struct ib_udata *udata);
 
->>>>>>> 407d19ab
 struct ib_qp *hns_roce_create_qp(struct ib_pd *ib_pd,
 				 struct ib_qp_init_attr *init_attr,
 				 struct ib_udata *udata);
@@ -1050,7 +1185,8 @@
 int hns_roce_ib_destroy_cq(struct ib_cq *ib_cq, struct ib_udata *udata);
 void hns_roce_free_cq(struct hns_roce_dev *hr_dev, struct hns_roce_cq *hr_cq);
 
-int hns_roce_db_map_user(struct hns_roce_ucontext *context, unsigned long virt,
+int hns_roce_db_map_user(struct hns_roce_ucontext *context,
+			 struct ib_udata *udata, unsigned long virt,
 			 struct hns_roce_db *db);
 void hns_roce_db_unmap_user(struct hns_roce_ucontext *context,
 			    struct hns_roce_db *db);
@@ -1061,6 +1197,7 @@
 void hns_roce_cq_completion(struct hns_roce_dev *hr_dev, u32 cqn);
 void hns_roce_cq_event(struct hns_roce_dev *hr_dev, u32 cqn, int event_type);
 void hns_roce_qp_event(struct hns_roce_dev *hr_dev, u32 qpn, int event_type);
+void hns_roce_srq_event(struct hns_roce_dev *hr_dev, u32 srqn, int event_type);
 int hns_get_gid_index(struct hns_roce_dev *hr_dev, u8 port, int gid_index);
 int hns_roce_init(struct hns_roce_dev *hr_dev);
 void hns_roce_exit(struct hns_roce_dev *hr_dev);
