/*
 * Copyright (c) 2016 Hisilicon Limited.
 *
 * This software is available to you under a choice of one of two
 * licenses.  You may choose to be licensed under the terms of the GNU
 * General Public License (GPL) Version 2, available from the file
 * COPYING in the main directory of this source tree, or the
 * OpenIB.org BSD license below:
 *
 *     Redistribution and use in source and binary forms, with or
 *     without modification, are permitted provided that the following
 *     conditions are met:
 *
 *      - Redistributions of source code must retain the above
 *        copyright notice, this list of conditions and the following
 *        disclaimer.
 *
 *      - Redistributions in binary form must reproduce the above
 *        copyright notice, this list of conditions and the following
 *        disclaimer in the documentation and/or other materials
 *        provided with the distribution.
 *
 * THE SOFTWARE IS PROVIDED "AS IS", WITHOUT WARRANTY OF ANY KIND,
 * EXPRESS OR IMPLIED, INCLUDING BUT NOT LIMITED TO THE WARRANTIES OF
 * MERCHANTABILITY, FITNESS FOR A PARTICULAR PURPOSE AND
 * NONINFRINGEMENT. IN NO EVENT SHALL THE AUTHORS OR COPYRIGHT HOLDERS
 * BE LIABLE FOR ANY CLAIM, DAMAGES OR OTHER LIABILITY, WHETHER IN AN
 * ACTION OF CONTRACT, TORT OR OTHERWISE, ARISING FROM, OUT OF OR IN
 * CONNECTION WITH THE SOFTWARE OR THE USE OR OTHER DEALINGS IN THE
 * SOFTWARE.
 */

#include <linux/platform_device.h>
#include <linux/pci.h>
#include <uapi/rdma/hns-abi.h>
#include "hns_roce_device.h"

static int hns_roce_pd_alloc(struct hns_roce_dev *hr_dev, unsigned long *pdn)
{
	return hns_roce_bitmap_alloc(&hr_dev->pd_bitmap, pdn) ? -ENOMEM : 0;
}

static void hns_roce_pd_free(struct hns_roce_dev *hr_dev, unsigned long pdn)
{
	hns_roce_bitmap_free(&hr_dev->pd_bitmap, pdn, BITMAP_NO_RR);
}

int hns_roce_init_pd_table(struct hns_roce_dev *hr_dev)
{
	return hns_roce_bitmap_init(&hr_dev->pd_bitmap, hr_dev->caps.num_pds,
				    hr_dev->caps.num_pds - 1,
				    hr_dev->caps.reserved_pds, 0);
}

void hns_roce_cleanup_pd_table(struct hns_roce_dev *hr_dev)
{
	hns_roce_bitmap_cleanup(&hr_dev->pd_bitmap);
}

<<<<<<< HEAD
struct ib_pd *hns_roce_alloc_pd(struct ib_device *ib_dev,
				struct ib_ucontext *context,
				struct ib_udata *udata)
=======
int hns_roce_alloc_pd(struct ib_pd *ibpd, struct ib_udata *udata)
>>>>>>> 407d19ab
{
	struct hns_roce_dev *hr_dev = to_hr_dev(ib_dev);
	struct device *dev = hr_dev->dev;
	struct hns_roce_pd *pd;
	int ret;

	pd = kmalloc(sizeof(*pd), GFP_KERNEL);
	if (!pd)
		return ERR_PTR(-ENOMEM);

	ret = hns_roce_pd_alloc(to_hr_dev(ib_dev), &pd->pdn);
	if (ret) {
		kfree(pd);
		dev_err(dev, "[alloc_pd]hns_roce_pd_alloc failed!\n");
		return ERR_PTR(ret);
	}

	if (udata) {
		struct hns_roce_ib_alloc_pd_resp uresp = {.pdn = pd->pdn};

		if (ib_copy_to_udata(udata, &uresp, sizeof(uresp))) {
			hns_roce_pd_free(to_hr_dev(ib_dev), pd->pdn);
			dev_err(dev, "[alloc_pd]ib_copy_to_udata failed!\n");
			kfree(pd);
			return ERR_PTR(-EFAULT);
		}
	}

	return &pd->ibpd;
}
EXPORT_SYMBOL_GPL(hns_roce_alloc_pd);

<<<<<<< HEAD
int hns_roce_dealloc_pd(struct ib_pd *pd)
=======
void hns_roce_dealloc_pd(struct ib_pd *pd, struct ib_udata *udata)
>>>>>>> 407d19ab
{
	hns_roce_pd_free(to_hr_dev(pd->device), to_hr_pd(pd)->pdn);
	kfree(to_hr_pd(pd));

	return 0;
}
EXPORT_SYMBOL_GPL(hns_roce_dealloc_pd);

int hns_roce_uar_alloc(struct hns_roce_dev *hr_dev, struct hns_roce_uar *uar)
{
	struct resource *res;
	int ret = 0;

	/* Using bitmap to manager UAR index */
	ret = hns_roce_bitmap_alloc(&hr_dev->uar_table.bitmap, &uar->logic_idx);
	if (ret == -1)
		return -ENOMEM;

	if (uar->logic_idx > 0 && hr_dev->caps.phy_num_uars > 1)
		uar->index = (uar->logic_idx - 1) %
			     (hr_dev->caps.phy_num_uars - 1) + 1;
	else
		uar->index = 0;

	if (!dev_is_pci(hr_dev->dev)) {
		res = platform_get_resource(hr_dev->pdev, IORESOURCE_MEM, 0);
		if (!res) {
			dev_err(&hr_dev->pdev->dev, "memory resource not found!\n");
			return -EINVAL;
		}
		uar->pfn = ((res->start) >> PAGE_SHIFT) + uar->index;
	} else {
		uar->pfn = ((pci_resource_start(hr_dev->pci_dev, 2))
			   >> PAGE_SHIFT);
	}

	return 0;
}

void hns_roce_uar_free(struct hns_roce_dev *hr_dev, struct hns_roce_uar *uar)
{
	hns_roce_bitmap_free(&hr_dev->uar_table.bitmap, uar->logic_idx,
			     BITMAP_NO_RR);
}

int hns_roce_init_uar_table(struct hns_roce_dev *hr_dev)
{
	return hns_roce_bitmap_init(&hr_dev->uar_table.bitmap,
				    hr_dev->caps.num_uars,
				    hr_dev->caps.num_uars - 1,
				    hr_dev->caps.reserved_uars, 0);
}

void hns_roce_cleanup_uar_table(struct hns_roce_dev *hr_dev)
{
	hns_roce_bitmap_cleanup(&hr_dev->uar_table.bitmap);
}<|MERGE_RESOLUTION|>--- conflicted
+++ resolved
@@ -57,28 +57,18 @@
 	hns_roce_bitmap_cleanup(&hr_dev->pd_bitmap);
 }
 
-<<<<<<< HEAD
-struct ib_pd *hns_roce_alloc_pd(struct ib_device *ib_dev,
-				struct ib_ucontext *context,
-				struct ib_udata *udata)
-=======
 int hns_roce_alloc_pd(struct ib_pd *ibpd, struct ib_udata *udata)
->>>>>>> 407d19ab
 {
+	struct ib_device *ib_dev = ibpd->device;
 	struct hns_roce_dev *hr_dev = to_hr_dev(ib_dev);
 	struct device *dev = hr_dev->dev;
-	struct hns_roce_pd *pd;
+	struct hns_roce_pd *pd = to_hr_pd(ibpd);
 	int ret;
-
-	pd = kmalloc(sizeof(*pd), GFP_KERNEL);
-	if (!pd)
-		return ERR_PTR(-ENOMEM);
 
 	ret = hns_roce_pd_alloc(to_hr_dev(ib_dev), &pd->pdn);
 	if (ret) {
-		kfree(pd);
 		dev_err(dev, "[alloc_pd]hns_roce_pd_alloc failed!\n");
-		return ERR_PTR(ret);
+		return ret;
 	}
 
 	if (udata) {
@@ -87,25 +77,17 @@
 		if (ib_copy_to_udata(udata, &uresp, sizeof(uresp))) {
 			hns_roce_pd_free(to_hr_dev(ib_dev), pd->pdn);
 			dev_err(dev, "[alloc_pd]ib_copy_to_udata failed!\n");
-			kfree(pd);
-			return ERR_PTR(-EFAULT);
+			return -EFAULT;
 		}
 	}
 
-	return &pd->ibpd;
+	return 0;
 }
 EXPORT_SYMBOL_GPL(hns_roce_alloc_pd);
 
-<<<<<<< HEAD
-int hns_roce_dealloc_pd(struct ib_pd *pd)
-=======
 void hns_roce_dealloc_pd(struct ib_pd *pd, struct ib_udata *udata)
->>>>>>> 407d19ab
 {
 	hns_roce_pd_free(to_hr_dev(pd->device), to_hr_pd(pd)->pdn);
-	kfree(to_hr_pd(pd));
-
-	return 0;
 }
 EXPORT_SYMBOL_GPL(hns_roce_dealloc_pd);
 
