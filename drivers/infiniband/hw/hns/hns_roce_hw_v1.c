/*
 * Copyright (c) 2016 Hisilicon Limited.
 *
 * This software is available to you under a choice of one of two
 * licenses.  You may choose to be licensed under the terms of the GNU
 * General Public License (GPL) Version 2, available from the file
 * COPYING in the main directory of this source tree, or the
 * OpenIB.org BSD license below:
 *
 *     Redistribution and use in source and binary forms, with or
 *     without modification, are permitted provided that the following
 *     conditions are met:
 *
 *      - Redistributions of source code must retain the above
 *        copyright notice, this list of conditions and the following
 *        disclaimer.
 *
 *      - Redistributions in binary form must reproduce the above
 *        copyright notice, this list of conditions and the following
 *        disclaimer in the documentation and/or other materials
 *        provided with the distribution.
 *
 * THE SOFTWARE IS PROVIDED "AS IS", WITHOUT WARRANTY OF ANY KIND,
 * EXPRESS OR IMPLIED, INCLUDING BUT NOT LIMITED TO THE WARRANTIES OF
 * MERCHANTABILITY, FITNESS FOR A PARTICULAR PURPOSE AND
 * NONINFRINGEMENT. IN NO EVENT SHALL THE AUTHORS OR COPYRIGHT HOLDERS
 * BE LIABLE FOR ANY CLAIM, DAMAGES OR OTHER LIABILITY, WHETHER IN AN
 * ACTION OF CONTRACT, TORT OR OTHERWISE, ARISING FROM, OUT OF OR IN
 * CONNECTION WITH THE SOFTWARE OR THE USE OR OTHER DEALINGS IN THE
 * SOFTWARE.
 */

#include <linux/platform_device.h>
#include <linux/acpi.h>
#include <linux/etherdevice.h>
#include <linux/interrupt.h>
#include <linux/of.h>
#include <linux/of_platform.h>
#include <rdma/ib_umem.h>
#include "hns_roce_common.h"
#include "hns_roce_device.h"
#include "hns_roce_cmd.h"
#include "hns_roce_hem.h"
#include "hns_roce_hw_v1.h"

static void set_data_seg(struct hns_roce_wqe_data_seg *dseg, struct ib_sge *sg)
{
	dseg->lkey = cpu_to_le32(sg->lkey);
	dseg->addr = cpu_to_le64(sg->addr);
	dseg->len  = cpu_to_le32(sg->length);
}

static void set_raddr_seg(struct hns_roce_wqe_raddr_seg *rseg, u64 remote_addr,
			  u32 rkey)
{
	rseg->raddr = cpu_to_le64(remote_addr);
	rseg->rkey  = cpu_to_le32(rkey);
	rseg->len   = 0;
}

static int hns_roce_v1_post_send(struct ib_qp *ibqp,
				 const struct ib_send_wr *wr,
				 const struct ib_send_wr **bad_wr)
{
	struct hns_roce_dev *hr_dev = to_hr_dev(ibqp->device);
	struct hns_roce_ah *ah = to_hr_ah(ud_wr(wr)->ah);
	struct hns_roce_ud_send_wqe *ud_sq_wqe = NULL;
	struct hns_roce_wqe_ctrl_seg *ctrl = NULL;
	struct hns_roce_wqe_data_seg *dseg = NULL;
	struct hns_roce_qp *qp = to_hr_qp(ibqp);
	struct device *dev = &hr_dev->pdev->dev;
	struct hns_roce_sq_db sq_db;
	int ps_opcode = 0, i = 0;
	unsigned long flags = 0;
	void *wqe = NULL;
	u32 doorbell[2];
	int nreq = 0;
	u32 ind = 0;
	int ret = 0;
	u8 *smac;
	int loopback;

	if (unlikely(ibqp->qp_type != IB_QPT_GSI &&
		ibqp->qp_type != IB_QPT_RC)) {
		dev_err(dev, "un-supported QP type\n");
		*bad_wr = NULL;
		return -EOPNOTSUPP;
	}

	spin_lock_irqsave(&qp->sq.lock, flags);
	ind = qp->sq_next_wqe;
	for (nreq = 0; wr; ++nreq, wr = wr->next) {
		if (hns_roce_wq_overflow(&qp->sq, nreq, qp->ibqp.send_cq)) {
			ret = -ENOMEM;
			*bad_wr = wr;
			goto out;
		}

		if (unlikely(wr->num_sge > qp->sq.max_gs)) {
			dev_err(dev, "num_sge=%d > qp->sq.max_gs=%d\n",
				wr->num_sge, qp->sq.max_gs);
			ret = -EINVAL;
			*bad_wr = wr;
			goto out;
		}

		wqe = get_send_wqe(qp, ind & (qp->sq.wqe_cnt - 1));
		qp->sq.wrid[(qp->sq.head + nreq) & (qp->sq.wqe_cnt - 1)] =
								      wr->wr_id;

		/* Corresponding to the RC and RD type wqe process separately */
		if (ibqp->qp_type == IB_QPT_GSI) {
			ud_sq_wqe = wqe;
			roce_set_field(ud_sq_wqe->dmac_h,
				       UD_SEND_WQE_U32_4_DMAC_0_M,
				       UD_SEND_WQE_U32_4_DMAC_0_S,
				       ah->av.mac[0]);
			roce_set_field(ud_sq_wqe->dmac_h,
				       UD_SEND_WQE_U32_4_DMAC_1_M,
				       UD_SEND_WQE_U32_4_DMAC_1_S,
				       ah->av.mac[1]);
			roce_set_field(ud_sq_wqe->dmac_h,
				       UD_SEND_WQE_U32_4_DMAC_2_M,
				       UD_SEND_WQE_U32_4_DMAC_2_S,
				       ah->av.mac[2]);
			roce_set_field(ud_sq_wqe->dmac_h,
				       UD_SEND_WQE_U32_4_DMAC_3_M,
				       UD_SEND_WQE_U32_4_DMAC_3_S,
				       ah->av.mac[3]);

			roce_set_field(ud_sq_wqe->u32_8,
				       UD_SEND_WQE_U32_8_DMAC_4_M,
				       UD_SEND_WQE_U32_8_DMAC_4_S,
				       ah->av.mac[4]);
			roce_set_field(ud_sq_wqe->u32_8,
				       UD_SEND_WQE_U32_8_DMAC_5_M,
				       UD_SEND_WQE_U32_8_DMAC_5_S,
				       ah->av.mac[5]);

			smac = (u8 *)hr_dev->dev_addr[qp->port];
			loopback = ether_addr_equal_unaligned(ah->av.mac,
							      smac) ? 1 : 0;
			roce_set_bit(ud_sq_wqe->u32_8,
				     UD_SEND_WQE_U32_8_LOOPBACK_INDICATOR_S,
				     loopback);

			roce_set_field(ud_sq_wqe->u32_8,
				       UD_SEND_WQE_U32_8_OPERATION_TYPE_M,
				       UD_SEND_WQE_U32_8_OPERATION_TYPE_S,
				       HNS_ROCE_WQE_OPCODE_SEND);
			roce_set_field(ud_sq_wqe->u32_8,
				       UD_SEND_WQE_U32_8_NUMBER_OF_DATA_SEG_M,
				       UD_SEND_WQE_U32_8_NUMBER_OF_DATA_SEG_S,
				       2);
			roce_set_bit(ud_sq_wqe->u32_8,
				UD_SEND_WQE_U32_8_SEND_GL_ROUTING_HDR_FLAG_S,
				1);

			ud_sq_wqe->u32_8 |= (wr->send_flags & IB_SEND_SIGNALED ?
				cpu_to_le32(HNS_ROCE_WQE_CQ_NOTIFY) : 0) |
				(wr->send_flags & IB_SEND_SOLICITED ?
				cpu_to_le32(HNS_ROCE_WQE_SE) : 0) |
				((wr->opcode == IB_WR_SEND_WITH_IMM) ?
				cpu_to_le32(HNS_ROCE_WQE_IMM) : 0);

			roce_set_field(ud_sq_wqe->u32_16,
				       UD_SEND_WQE_U32_16_DEST_QP_M,
				       UD_SEND_WQE_U32_16_DEST_QP_S,
				       ud_wr(wr)->remote_qpn);
			roce_set_field(ud_sq_wqe->u32_16,
				       UD_SEND_WQE_U32_16_MAX_STATIC_RATE_M,
				       UD_SEND_WQE_U32_16_MAX_STATIC_RATE_S,
				       ah->av.stat_rate);

			roce_set_field(ud_sq_wqe->u32_36,
				       UD_SEND_WQE_U32_36_FLOW_LABEL_M,
				       UD_SEND_WQE_U32_36_FLOW_LABEL_S,
				       ah->av.sl_tclass_flowlabel &
				       HNS_ROCE_FLOW_LABEL_MASK);
			roce_set_field(ud_sq_wqe->u32_36,
				      UD_SEND_WQE_U32_36_PRIORITY_M,
				      UD_SEND_WQE_U32_36_PRIORITY_S,
				      le32_to_cpu(ah->av.sl_tclass_flowlabel) >>
				      HNS_ROCE_SL_SHIFT);
			roce_set_field(ud_sq_wqe->u32_36,
				       UD_SEND_WQE_U32_36_SGID_INDEX_M,
				       UD_SEND_WQE_U32_36_SGID_INDEX_S,
				       hns_get_gid_index(hr_dev, qp->phy_port,
							 ah->av.gid_index));

			roce_set_field(ud_sq_wqe->u32_40,
				       UD_SEND_WQE_U32_40_HOP_LIMIT_M,
				       UD_SEND_WQE_U32_40_HOP_LIMIT_S,
				       ah->av.hop_limit);
			roce_set_field(ud_sq_wqe->u32_40,
				       UD_SEND_WQE_U32_40_TRAFFIC_CLASS_M,
				       UD_SEND_WQE_U32_40_TRAFFIC_CLASS_S,
				       ah->av.sl_tclass_flowlabel >>
				       HNS_ROCE_TCLASS_SHIFT);

			memcpy(&ud_sq_wqe->dgid[0], &ah->av.dgid[0], GID_LEN);

			ud_sq_wqe->va0_l =
				       cpu_to_le32((u32)wr->sg_list[0].addr);
			ud_sq_wqe->va0_h =
				       cpu_to_le32((wr->sg_list[0].addr) >> 32);
			ud_sq_wqe->l_key0 =
				       cpu_to_le32(wr->sg_list[0].lkey);

			ud_sq_wqe->va1_l =
				       cpu_to_le32((u32)wr->sg_list[1].addr);
			ud_sq_wqe->va1_h =
				       cpu_to_le32((wr->sg_list[1].addr) >> 32);
			ud_sq_wqe->l_key1 =
				       cpu_to_le32(wr->sg_list[1].lkey);
			ind++;
		} else if (ibqp->qp_type == IB_QPT_RC) {
			u32 tmp_len = 0;

			ctrl = wqe;
			memset(ctrl, 0, sizeof(struct hns_roce_wqe_ctrl_seg));
			for (i = 0; i < wr->num_sge; i++)
				tmp_len += wr->sg_list[i].length;

			ctrl->msg_length =
			  cpu_to_le32(le32_to_cpu(ctrl->msg_length) + tmp_len);

			ctrl->sgl_pa_h = 0;
			ctrl->flag = 0;

			switch (wr->opcode) {
			case IB_WR_SEND_WITH_IMM:
			case IB_WR_RDMA_WRITE_WITH_IMM:
				ctrl->imm_data = wr->ex.imm_data;
				break;
			case IB_WR_SEND_WITH_INV:
				ctrl->inv_key =
					cpu_to_le32(wr->ex.invalidate_rkey);
				break;
			default:
				ctrl->imm_data = 0;
				break;
			}

			/*Ctrl field, ctrl set type: sig, solic, imm, fence */
			/* SO wait for conforming application scenarios */
			ctrl->flag |= (wr->send_flags & IB_SEND_SIGNALED ?
				      cpu_to_le32(HNS_ROCE_WQE_CQ_NOTIFY) : 0) |
				      (wr->send_flags & IB_SEND_SOLICITED ?
				      cpu_to_le32(HNS_ROCE_WQE_SE) : 0) |
				      ((wr->opcode == IB_WR_SEND_WITH_IMM ||
				      wr->opcode == IB_WR_RDMA_WRITE_WITH_IMM) ?
				      cpu_to_le32(HNS_ROCE_WQE_IMM) : 0) |
				      (wr->send_flags & IB_SEND_FENCE ?
				      (cpu_to_le32(HNS_ROCE_WQE_FENCE)) : 0);

			wqe += sizeof(struct hns_roce_wqe_ctrl_seg);

			switch (wr->opcode) {
			case IB_WR_RDMA_READ:
				ps_opcode = HNS_ROCE_WQE_OPCODE_RDMA_READ;
				set_raddr_seg(wqe,  rdma_wr(wr)->remote_addr,
					       rdma_wr(wr)->rkey);
				break;
			case IB_WR_RDMA_WRITE:
			case IB_WR_RDMA_WRITE_WITH_IMM:
				ps_opcode = HNS_ROCE_WQE_OPCODE_RDMA_WRITE;
				set_raddr_seg(wqe,  rdma_wr(wr)->remote_addr,
					      rdma_wr(wr)->rkey);
				break;
			case IB_WR_SEND:
			case IB_WR_SEND_WITH_INV:
			case IB_WR_SEND_WITH_IMM:
				ps_opcode = HNS_ROCE_WQE_OPCODE_SEND;
				break;
			case IB_WR_LOCAL_INV:
				break;
			case IB_WR_ATOMIC_CMP_AND_SWP:
			case IB_WR_ATOMIC_FETCH_AND_ADD:
			case IB_WR_LSO:
			default:
				ps_opcode = HNS_ROCE_WQE_OPCODE_MASK;
				break;
			}
			ctrl->flag |= cpu_to_le32(ps_opcode);
			wqe += sizeof(struct hns_roce_wqe_raddr_seg);

			dseg = wqe;
			if (wr->send_flags & IB_SEND_INLINE && wr->num_sge) {
				if (le32_to_cpu(ctrl->msg_length) >
				    hr_dev->caps.max_sq_inline) {
					ret = -EINVAL;
					*bad_wr = wr;
					dev_err(dev, "inline len(1-%d)=%d, illegal",
						ctrl->msg_length,
						hr_dev->caps.max_sq_inline);
					goto out;
				}
				for (i = 0; i < wr->num_sge; i++) {
					memcpy(wqe, ((void *) (uintptr_t)
					       wr->sg_list[i].addr),
					       wr->sg_list[i].length);
					wqe += wr->sg_list[i].length;
				}
				ctrl->flag |= cpu_to_le32(HNS_ROCE_WQE_INLINE);
			} else {
				/*sqe num is two */
				for (i = 0; i < wr->num_sge; i++)
					set_data_seg(dseg + i, wr->sg_list + i);

				ctrl->flag |= cpu_to_le32(wr->num_sge <<
					      HNS_ROCE_WQE_SGE_NUM_BIT);
			}
			ind++;
		}
	}

out:
	/* Set DB return */
	if (likely(nreq)) {
		qp->sq.head += nreq;
		/* Memory barrier */
		wmb();

		sq_db.u32_4 = 0;
		sq_db.u32_8 = 0;
		roce_set_field(sq_db.u32_4, SQ_DOORBELL_U32_4_SQ_HEAD_M,
			       SQ_DOORBELL_U32_4_SQ_HEAD_S,
			      (qp->sq.head & ((qp->sq.wqe_cnt << 1) - 1)));
		roce_set_field(sq_db.u32_4, SQ_DOORBELL_U32_4_SL_M,
			       SQ_DOORBELL_U32_4_SL_S, qp->sl);
		roce_set_field(sq_db.u32_4, SQ_DOORBELL_U32_4_PORT_M,
			       SQ_DOORBELL_U32_4_PORT_S, qp->phy_port);
		roce_set_field(sq_db.u32_8, SQ_DOORBELL_U32_8_QPN_M,
			       SQ_DOORBELL_U32_8_QPN_S, qp->doorbell_qpn);
		roce_set_bit(sq_db.u32_8, SQ_DOORBELL_HW_SYNC_S, 1);

		doorbell[0] = le32_to_cpu(sq_db.u32_4);
		doorbell[1] = le32_to_cpu(sq_db.u32_8);

		hns_roce_write64_k((__le32 *)doorbell, qp->sq.db_reg_l);
		qp->sq_next_wqe = ind;
	}

	spin_unlock_irqrestore(&qp->sq.lock, flags);

	return ret;
}

static int hns_roce_v1_post_recv(struct ib_qp *ibqp,
				 const struct ib_recv_wr *wr,
				 const struct ib_recv_wr **bad_wr)
{
	int ret = 0;
	int nreq = 0;
	int ind = 0;
	int i = 0;
	u32 reg_val;
	unsigned long flags = 0;
	struct hns_roce_rq_wqe_ctrl *ctrl = NULL;
	struct hns_roce_wqe_data_seg *scat = NULL;
	struct hns_roce_qp *hr_qp = to_hr_qp(ibqp);
	struct hns_roce_dev *hr_dev = to_hr_dev(ibqp->device);
	struct device *dev = &hr_dev->pdev->dev;
	struct hns_roce_rq_db rq_db;
	uint32_t doorbell[2] = {0};

	spin_lock_irqsave(&hr_qp->rq.lock, flags);
	ind = hr_qp->rq.head & (hr_qp->rq.wqe_cnt - 1);

	for (nreq = 0; wr; ++nreq, wr = wr->next) {
		if (hns_roce_wq_overflow(&hr_qp->rq, nreq,
			hr_qp->ibqp.recv_cq)) {
			ret = -ENOMEM;
			*bad_wr = wr;
			goto out;
		}

		if (unlikely(wr->num_sge > hr_qp->rq.max_gs)) {
			dev_err(dev, "rq:num_sge=%d > qp->sq.max_gs=%d\n",
				wr->num_sge, hr_qp->rq.max_gs);
			ret = -EINVAL;
			*bad_wr = wr;
			goto out;
		}

		ctrl = get_recv_wqe(hr_qp, ind);

		roce_set_field(ctrl->rwqe_byte_12,
			       RQ_WQE_CTRL_RWQE_BYTE_12_RWQE_SGE_NUM_M,
			       RQ_WQE_CTRL_RWQE_BYTE_12_RWQE_SGE_NUM_S,
			       wr->num_sge);

		scat = (struct hns_roce_wqe_data_seg *)(ctrl + 1);

		for (i = 0; i < wr->num_sge; i++)
			set_data_seg(scat + i, wr->sg_list + i);

		hr_qp->rq.wrid[ind] = wr->wr_id;

		ind = (ind + 1) & (hr_qp->rq.wqe_cnt - 1);
	}

out:
	if (likely(nreq)) {
		hr_qp->rq.head += nreq;
		/* Memory barrier */
		wmb();

		if (ibqp->qp_type == IB_QPT_GSI) {
			__le32 tmp;

			/* SW update GSI rq header */
			reg_val = roce_read(to_hr_dev(ibqp->device),
					    ROCEE_QP1C_CFG3_0_REG +
					    QP1C_CFGN_OFFSET * hr_qp->phy_port);
			tmp = cpu_to_le32(reg_val);
			roce_set_field(tmp,
				       ROCEE_QP1C_CFG3_0_ROCEE_QP1C_RQ_HEAD_M,
				       ROCEE_QP1C_CFG3_0_ROCEE_QP1C_RQ_HEAD_S,
				       hr_qp->rq.head);
			reg_val = le32_to_cpu(tmp);
			roce_write(to_hr_dev(ibqp->device),
				   ROCEE_QP1C_CFG3_0_REG +
				   QP1C_CFGN_OFFSET * hr_qp->phy_port, reg_val);
		} else {
			rq_db.u32_4 = 0;
			rq_db.u32_8 = 0;

			roce_set_field(rq_db.u32_4, RQ_DOORBELL_U32_4_RQ_HEAD_M,
				       RQ_DOORBELL_U32_4_RQ_HEAD_S,
				       hr_qp->rq.head);
			roce_set_field(rq_db.u32_8, RQ_DOORBELL_U32_8_QPN_M,
				       RQ_DOORBELL_U32_8_QPN_S, hr_qp->qpn);
			roce_set_field(rq_db.u32_8, RQ_DOORBELL_U32_8_CMD_M,
				       RQ_DOORBELL_U32_8_CMD_S, 1);
			roce_set_bit(rq_db.u32_8, RQ_DOORBELL_U32_8_HW_SYNC_S,
				     1);

			doorbell[0] = le32_to_cpu(rq_db.u32_4);
			doorbell[1] = le32_to_cpu(rq_db.u32_8);

			hns_roce_write64_k((__le32 *)doorbell,
					   hr_qp->rq.db_reg_l);
		}
	}
	spin_unlock_irqrestore(&hr_qp->rq.lock, flags);

	return ret;
}

static void hns_roce_set_db_event_mode(struct hns_roce_dev *hr_dev,
				       int sdb_mode, int odb_mode)
{
	__le32 tmp;
	u32 val;

	val = roce_read(hr_dev, ROCEE_GLB_CFG_REG);
	tmp = cpu_to_le32(val);
	roce_set_bit(tmp, ROCEE_GLB_CFG_ROCEE_DB_SQ_MODE_S, sdb_mode);
	roce_set_bit(tmp, ROCEE_GLB_CFG_ROCEE_DB_OTH_MODE_S, odb_mode);
	val = le32_to_cpu(tmp);
	roce_write(hr_dev, ROCEE_GLB_CFG_REG, val);
}

static void hns_roce_set_db_ext_mode(struct hns_roce_dev *hr_dev, u32 sdb_mode,
				     u32 odb_mode)
{
	__le32 tmp;
	u32 val;

	/* Configure SDB/ODB extend mode */
	val = roce_read(hr_dev, ROCEE_GLB_CFG_REG);
	tmp = cpu_to_le32(val);
	roce_set_bit(tmp, ROCEE_GLB_CFG_SQ_EXT_DB_MODE_S, sdb_mode);
	roce_set_bit(tmp, ROCEE_GLB_CFG_OTH_EXT_DB_MODE_S, odb_mode);
	val = le32_to_cpu(tmp);
	roce_write(hr_dev, ROCEE_GLB_CFG_REG, val);
}

static void hns_roce_set_sdb(struct hns_roce_dev *hr_dev, u32 sdb_alept,
			     u32 sdb_alful)
{
	__le32 tmp;
	u32 val;

	/* Configure SDB */
	val = roce_read(hr_dev, ROCEE_DB_SQ_WL_REG);
	tmp = cpu_to_le32(val);
	roce_set_field(tmp, ROCEE_DB_SQ_WL_ROCEE_DB_SQ_WL_M,
		       ROCEE_DB_SQ_WL_ROCEE_DB_SQ_WL_S, sdb_alful);
	roce_set_field(tmp, ROCEE_DB_SQ_WL_ROCEE_DB_SQ_WL_EMPTY_M,
		       ROCEE_DB_SQ_WL_ROCEE_DB_SQ_WL_EMPTY_S, sdb_alept);
	val = le32_to_cpu(tmp);
	roce_write(hr_dev, ROCEE_DB_SQ_WL_REG, val);
}

static void hns_roce_set_odb(struct hns_roce_dev *hr_dev, u32 odb_alept,
			     u32 odb_alful)
{
	__le32 tmp;
	u32 val;

	/* Configure ODB */
	val = roce_read(hr_dev, ROCEE_DB_OTHERS_WL_REG);
	tmp = cpu_to_le32(val);
	roce_set_field(tmp, ROCEE_DB_OTHERS_WL_ROCEE_DB_OTH_WL_M,
		       ROCEE_DB_OTHERS_WL_ROCEE_DB_OTH_WL_S, odb_alful);
	roce_set_field(tmp, ROCEE_DB_OTHERS_WL_ROCEE_DB_OTH_WL_EMPTY_M,
		       ROCEE_DB_OTHERS_WL_ROCEE_DB_OTH_WL_EMPTY_S, odb_alept);
	val = le32_to_cpu(tmp);
	roce_write(hr_dev, ROCEE_DB_OTHERS_WL_REG, val);
}

static void hns_roce_set_sdb_ext(struct hns_roce_dev *hr_dev, u32 ext_sdb_alept,
				 u32 ext_sdb_alful)
{
	struct device *dev = &hr_dev->pdev->dev;
	struct hns_roce_v1_priv *priv;
	struct hns_roce_db_table *db;
	dma_addr_t sdb_dma_addr;
	__le32 tmp;
	u32 val;

	priv = (struct hns_roce_v1_priv *)hr_dev->priv;
	db = &priv->db_table;

	/* Configure extend SDB threshold */
	roce_write(hr_dev, ROCEE_EXT_DB_SQ_WL_EMPTY_REG, ext_sdb_alept);
	roce_write(hr_dev, ROCEE_EXT_DB_SQ_WL_REG, ext_sdb_alful);

	/* Configure extend SDB base addr */
	sdb_dma_addr = db->ext_db->sdb_buf_list->map;
	roce_write(hr_dev, ROCEE_EXT_DB_SQ_REG, (u32)(sdb_dma_addr >> 12));

	/* Configure extend SDB depth */
	val = roce_read(hr_dev, ROCEE_EXT_DB_SQ_H_REG);
	tmp = cpu_to_le32(val);
	roce_set_field(tmp, ROCEE_EXT_DB_SQ_H_EXT_DB_SQ_SHIFT_M,
		       ROCEE_EXT_DB_SQ_H_EXT_DB_SQ_SHIFT_S,
		       db->ext_db->esdb_dep);
	/*
	 * 44 = 32 + 12, When evaluating addr to hardware, shift 12 because of
	 * using 4K page, and shift more 32 because of
	 * caculating the high 32 bit value evaluated to hardware.
	 */
	roce_set_field(tmp, ROCEE_EXT_DB_SQ_H_EXT_DB_SQ_BA_H_M,
		       ROCEE_EXT_DB_SQ_H_EXT_DB_SQ_BA_H_S, sdb_dma_addr >> 44);
	val = le32_to_cpu(tmp);
	roce_write(hr_dev, ROCEE_EXT_DB_SQ_H_REG, val);

	dev_dbg(dev, "ext SDB depth: 0x%x\n", db->ext_db->esdb_dep);
	dev_dbg(dev, "ext SDB threshold: epmty: 0x%x, ful: 0x%x\n",
		ext_sdb_alept, ext_sdb_alful);
}

static void hns_roce_set_odb_ext(struct hns_roce_dev *hr_dev, u32 ext_odb_alept,
				 u32 ext_odb_alful)
{
	struct device *dev = &hr_dev->pdev->dev;
	struct hns_roce_v1_priv *priv;
	struct hns_roce_db_table *db;
	dma_addr_t odb_dma_addr;
	__le32 tmp;
	u32 val;

	priv = (struct hns_roce_v1_priv *)hr_dev->priv;
	db = &priv->db_table;

	/* Configure extend ODB threshold */
	roce_write(hr_dev, ROCEE_EXT_DB_OTHERS_WL_EMPTY_REG, ext_odb_alept);
	roce_write(hr_dev, ROCEE_EXT_DB_OTHERS_WL_REG, ext_odb_alful);

	/* Configure extend ODB base addr */
	odb_dma_addr = db->ext_db->odb_buf_list->map;
	roce_write(hr_dev, ROCEE_EXT_DB_OTH_REG, (u32)(odb_dma_addr >> 12));

	/* Configure extend ODB depth */
	val = roce_read(hr_dev, ROCEE_EXT_DB_OTH_H_REG);
	tmp = cpu_to_le32(val);
	roce_set_field(tmp, ROCEE_EXT_DB_OTH_H_EXT_DB_OTH_SHIFT_M,
		       ROCEE_EXT_DB_OTH_H_EXT_DB_OTH_SHIFT_S,
		       db->ext_db->eodb_dep);
	roce_set_field(tmp, ROCEE_EXT_DB_SQ_H_EXT_DB_OTH_BA_H_M,
		       ROCEE_EXT_DB_SQ_H_EXT_DB_OTH_BA_H_S,
		       db->ext_db->eodb_dep);
	val = le32_to_cpu(tmp);
	roce_write(hr_dev, ROCEE_EXT_DB_OTH_H_REG, val);

	dev_dbg(dev, "ext ODB depth: 0x%x\n", db->ext_db->eodb_dep);
	dev_dbg(dev, "ext ODB threshold: empty: 0x%x, ful: 0x%x\n",
		ext_odb_alept, ext_odb_alful);
}

static int hns_roce_db_ext_init(struct hns_roce_dev *hr_dev, u32 sdb_ext_mod,
				u32 odb_ext_mod)
{
	struct device *dev = &hr_dev->pdev->dev;
	struct hns_roce_v1_priv *priv;
	struct hns_roce_db_table *db;
	dma_addr_t sdb_dma_addr;
	dma_addr_t odb_dma_addr;
	int ret = 0;

	priv = (struct hns_roce_v1_priv *)hr_dev->priv;
	db = &priv->db_table;

	db->ext_db = kmalloc(sizeof(*db->ext_db), GFP_KERNEL);
	if (!db->ext_db)
		return -ENOMEM;

	if (sdb_ext_mod) {
		db->ext_db->sdb_buf_list = kmalloc(
				sizeof(*db->ext_db->sdb_buf_list), GFP_KERNEL);
		if (!db->ext_db->sdb_buf_list) {
			ret = -ENOMEM;
			goto ext_sdb_buf_fail_out;
		}

		db->ext_db->sdb_buf_list->buf = dma_alloc_coherent(dev,
						     HNS_ROCE_V1_EXT_SDB_SIZE,
						     &sdb_dma_addr, GFP_KERNEL);
		if (!db->ext_db->sdb_buf_list->buf) {
			ret = -ENOMEM;
			goto alloc_sq_db_buf_fail;
		}
		db->ext_db->sdb_buf_list->map = sdb_dma_addr;

		db->ext_db->esdb_dep = ilog2(HNS_ROCE_V1_EXT_SDB_DEPTH);
		hns_roce_set_sdb_ext(hr_dev, HNS_ROCE_V1_EXT_SDB_ALEPT,
				     HNS_ROCE_V1_EXT_SDB_ALFUL);
	} else
		hns_roce_set_sdb(hr_dev, HNS_ROCE_V1_SDB_ALEPT,
				 HNS_ROCE_V1_SDB_ALFUL);

	if (odb_ext_mod) {
		db->ext_db->odb_buf_list = kmalloc(
				sizeof(*db->ext_db->odb_buf_list), GFP_KERNEL);
		if (!db->ext_db->odb_buf_list) {
			ret = -ENOMEM;
			goto ext_odb_buf_fail_out;
		}

		db->ext_db->odb_buf_list->buf = dma_alloc_coherent(dev,
						     HNS_ROCE_V1_EXT_ODB_SIZE,
						     &odb_dma_addr, GFP_KERNEL);
		if (!db->ext_db->odb_buf_list->buf) {
			ret = -ENOMEM;
			goto alloc_otr_db_buf_fail;
		}
		db->ext_db->odb_buf_list->map = odb_dma_addr;

		db->ext_db->eodb_dep = ilog2(HNS_ROCE_V1_EXT_ODB_DEPTH);
		hns_roce_set_odb_ext(hr_dev, HNS_ROCE_V1_EXT_ODB_ALEPT,
				     HNS_ROCE_V1_EXT_ODB_ALFUL);
	} else
		hns_roce_set_odb(hr_dev, HNS_ROCE_V1_ODB_ALEPT,
				 HNS_ROCE_V1_ODB_ALFUL);

	hns_roce_set_db_ext_mode(hr_dev, sdb_ext_mod, odb_ext_mod);

	return 0;

alloc_otr_db_buf_fail:
	kfree(db->ext_db->odb_buf_list);

ext_odb_buf_fail_out:
	if (sdb_ext_mod) {
		dma_free_coherent(dev, HNS_ROCE_V1_EXT_SDB_SIZE,
				  db->ext_db->sdb_buf_list->buf,
				  db->ext_db->sdb_buf_list->map);
	}

alloc_sq_db_buf_fail:
	if (sdb_ext_mod)
		kfree(db->ext_db->sdb_buf_list);

ext_sdb_buf_fail_out:
	kfree(db->ext_db);
	return ret;
}

static struct hns_roce_qp *hns_roce_v1_create_lp_qp(struct hns_roce_dev *hr_dev,
						    struct ib_pd *pd)
{
	struct device *dev = &hr_dev->pdev->dev;
	struct ib_qp_init_attr init_attr;
	struct ib_qp *qp;

	memset(&init_attr, 0, sizeof(struct ib_qp_init_attr));
	init_attr.qp_type		= IB_QPT_RC;
	init_attr.sq_sig_type		= IB_SIGNAL_ALL_WR;
	init_attr.cap.max_recv_wr	= HNS_ROCE_MIN_WQE_NUM;
	init_attr.cap.max_send_wr	= HNS_ROCE_MIN_WQE_NUM;

	qp = hns_roce_create_qp(pd, &init_attr, NULL);
	if (IS_ERR(qp)) {
		dev_err(dev, "Create loop qp for mr free failed!");
		return NULL;
	}

	return to_hr_qp(qp);
}

static int hns_roce_v1_rsv_lp_qp(struct hns_roce_dev *hr_dev)
{
	struct hns_roce_caps *caps = &hr_dev->caps;
	struct device *dev = &hr_dev->pdev->dev;
	struct ib_cq_init_attr cq_init_attr;
	struct hns_roce_free_mr *free_mr;
	struct ib_qp_attr attr = { 0 };
	struct hns_roce_v1_priv *priv;
	struct hns_roce_qp *hr_qp;
	struct ib_cq *cq;
	struct ib_pd *pd;
	union ib_gid dgid;
	u64 subnet_prefix;
	int attr_mask = 0;
	int i, j;
	int ret;
	u8 queue_en[HNS_ROCE_V1_RESV_QP] = { 0 };
	u8 phy_port;
	u8 port = 0;
	u8 sl;

	priv = (struct hns_roce_v1_priv *)hr_dev->priv;
	free_mr = &priv->free_mr;

	/* Reserved cq for loop qp */
	cq_init_attr.cqe		= HNS_ROCE_MIN_WQE_NUM * 2;
	cq_init_attr.comp_vector	= 0;
	cq = hns_roce_ib_create_cq(&hr_dev->ib_dev, &cq_init_attr, NULL);
	if (IS_ERR(cq)) {
		dev_err(dev, "Create cq for reseved loop qp failed!");
		return -ENOMEM;
	}
	free_mr->mr_free_cq = to_hr_cq(cq);
	free_mr->mr_free_cq->ib_cq.device		= &hr_dev->ib_dev;
	free_mr->mr_free_cq->ib_cq.uobject		= NULL;
	free_mr->mr_free_cq->ib_cq.comp_handler		= NULL;
	free_mr->mr_free_cq->ib_cq.event_handler	= NULL;
	free_mr->mr_free_cq->ib_cq.cq_context		= NULL;
	atomic_set(&free_mr->mr_free_cq->ib_cq.usecnt, 0);

<<<<<<< HEAD
	pd = hns_roce_alloc_pd(&hr_dev->ib_dev, NULL, NULL);
	if (IS_ERR(pd)) {
		dev_err(dev, "Create pd for reseved loop qp failed!");
		ret = -ENOMEM;
=======
	ibdev = &hr_dev->ib_dev;
	pd = rdma_zalloc_drv_obj(ibdev, ib_pd);
	if (!pd)
		goto alloc_mem_failed;

	pd->device  = ibdev;
	ret = hns_roce_alloc_pd(pd, NULL);
	if (ret)
>>>>>>> 407d19ab
		goto alloc_pd_failed;
	}
	free_mr->mr_free_pd = to_hr_pd(pd);
	free_mr->mr_free_pd->ibpd.device  = &hr_dev->ib_dev;
	free_mr->mr_free_pd->ibpd.uobject = NULL;
	free_mr->mr_free_pd->ibpd.__internal_mr = NULL;
	atomic_set(&free_mr->mr_free_pd->ibpd.usecnt, 0);

	attr.qp_access_flags	= IB_ACCESS_REMOTE_WRITE;
	attr.pkey_index		= 0;
	attr.min_rnr_timer	= 0;
	/* Disable read ability */
	attr.max_dest_rd_atomic = 0;
	attr.max_rd_atomic	= 0;
	/* Use arbitrary values as rq_psn and sq_psn */
	attr.rq_psn		= 0x0808;
	attr.sq_psn		= 0x0808;
	attr.retry_cnt		= 7;
	attr.rnr_retry		= 7;
	attr.timeout		= 0x12;
	attr.path_mtu		= IB_MTU_256;
	attr.ah_attr.type	= RDMA_AH_ATTR_TYPE_ROCE;
	rdma_ah_set_grh(&attr.ah_attr, NULL, 0, 0, 1, 0);
	rdma_ah_set_static_rate(&attr.ah_attr, 3);

	subnet_prefix = cpu_to_be64(0xfe80000000000000LL);
	for (i = 0; i < HNS_ROCE_V1_RESV_QP; i++) {
		phy_port = (i >= HNS_ROCE_MAX_PORTS) ? (i - 2) :
				(i % HNS_ROCE_MAX_PORTS);
		sl = i / HNS_ROCE_MAX_PORTS;

		for (j = 0; j < caps->num_ports; j++) {
			if (hr_dev->iboe.phy_port[j] == phy_port) {
				queue_en[i] = 1;
				port = j;
				break;
			}
		}

		if (!queue_en[i])
			continue;

		free_mr->mr_free_qp[i] = hns_roce_v1_create_lp_qp(hr_dev, pd);
		if (!free_mr->mr_free_qp[i]) {
			dev_err(dev, "Create loop qp failed!\n");
			ret = -ENOMEM;
			goto create_lp_qp_failed;
		}
		hr_qp = free_mr->mr_free_qp[i];

		hr_qp->port		= port;
		hr_qp->phy_port		= phy_port;
		hr_qp->ibqp.qp_type	= IB_QPT_RC;
		hr_qp->ibqp.device	= &hr_dev->ib_dev;
		hr_qp->ibqp.uobject	= NULL;
		atomic_set(&hr_qp->ibqp.usecnt, 0);
		hr_qp->ibqp.pd		= pd;
		hr_qp->ibqp.recv_cq	= cq;
		hr_qp->ibqp.send_cq	= cq;

		rdma_ah_set_port_num(&attr.ah_attr, port + 1);
		rdma_ah_set_sl(&attr.ah_attr, sl);
		attr.port_num		= port + 1;

		attr.dest_qp_num	= hr_qp->qpn;
		memcpy(rdma_ah_retrieve_dmac(&attr.ah_attr),
		       hr_dev->dev_addr[port],
		       MAC_ADDR_OCTET_NUM);

		memcpy(&dgid.raw, &subnet_prefix, sizeof(u64));
		memcpy(&dgid.raw[8], hr_dev->dev_addr[port], 3);
		memcpy(&dgid.raw[13], hr_dev->dev_addr[port] + 3, 3);
		dgid.raw[11] = 0xff;
		dgid.raw[12] = 0xfe;
		dgid.raw[8] ^= 2;
		rdma_ah_set_dgid_raw(&attr.ah_attr, dgid.raw);

		ret = hr_dev->hw->modify_qp(&hr_qp->ibqp, &attr, attr_mask,
					    IB_QPS_RESET, IB_QPS_INIT);
		if (ret) {
			dev_err(dev, "modify qp failed(%d)!\n", ret);
			goto create_lp_qp_failed;
		}

		ret = hr_dev->hw->modify_qp(&hr_qp->ibqp, &attr, IB_QP_DEST_QPN,
					    IB_QPS_INIT, IB_QPS_RTR);
		if (ret) {
			dev_err(dev, "modify qp failed(%d)!\n", ret);
			goto create_lp_qp_failed;
		}

		ret = hr_dev->hw->modify_qp(&hr_qp->ibqp, &attr, attr_mask,
					    IB_QPS_RTR, IB_QPS_RTS);
		if (ret) {
			dev_err(dev, "modify qp failed(%d)!\n", ret);
			goto create_lp_qp_failed;
		}
	}

	return 0;

create_lp_qp_failed:
	for (i -= 1; i >= 0; i--) {
		hr_qp = free_mr->mr_free_qp[i];
		if (hns_roce_v1_destroy_qp(&hr_qp->ibqp, NULL))
			dev_err(dev, "Destroy qp %d for mr free failed!\n", i);
	}

<<<<<<< HEAD
	if (hns_roce_dealloc_pd(pd))
		dev_err(dev, "Destroy pd for create_lp_qp failed!\n");

alloc_pd_failed:
	if (hns_roce_ib_destroy_cq(cq))
=======
	hns_roce_dealloc_pd(pd, NULL);

alloc_pd_failed:
	kfree(pd);

alloc_mem_failed:
	if (hns_roce_ib_destroy_cq(cq, NULL))
>>>>>>> 407d19ab
		dev_err(dev, "Destroy cq for create_lp_qp failed!\n");

	return ret;
}

static void hns_roce_v1_release_lp_qp(struct hns_roce_dev *hr_dev)
{
	struct device *dev = &hr_dev->pdev->dev;
	struct hns_roce_free_mr *free_mr;
	struct hns_roce_v1_priv *priv;
	struct hns_roce_qp *hr_qp;
	int ret;
	int i;

	priv = (struct hns_roce_v1_priv *)hr_dev->priv;
	free_mr = &priv->free_mr;

	for (i = 0; i < HNS_ROCE_V1_RESV_QP; i++) {
		hr_qp = free_mr->mr_free_qp[i];
		if (!hr_qp)
			continue;

		ret = hns_roce_v1_destroy_qp(&hr_qp->ibqp, NULL);
		if (ret)
			dev_err(dev, "Destroy qp %d for mr free failed(%d)!\n",
				i, ret);
	}

	ret = hns_roce_ib_destroy_cq(&free_mr->mr_free_cq->ib_cq, NULL);
	if (ret)
		dev_err(dev, "Destroy cq for mr_free failed(%d)!\n", ret);

<<<<<<< HEAD
	ret = hns_roce_dealloc_pd(&free_mr->mr_free_pd->ibpd);
	if (ret)
		dev_err(dev, "Destroy pd for mr_free failed(%d)!\n", ret);
=======
	hns_roce_dealloc_pd(&free_mr->mr_free_pd->ibpd, NULL);
	kfree(&free_mr->mr_free_pd->ibpd);
>>>>>>> 407d19ab
}

static int hns_roce_db_init(struct hns_roce_dev *hr_dev)
{
	struct device *dev = &hr_dev->pdev->dev;
	struct hns_roce_v1_priv *priv;
	struct hns_roce_db_table *db;
	u32 sdb_ext_mod;
	u32 odb_ext_mod;
	u32 sdb_evt_mod;
	u32 odb_evt_mod;
	int ret = 0;

	priv = (struct hns_roce_v1_priv *)hr_dev->priv;
	db = &priv->db_table;

	memset(db, 0, sizeof(*db));

	/* Default DB mode */
	sdb_ext_mod = HNS_ROCE_SDB_EXTEND_MODE;
	odb_ext_mod = HNS_ROCE_ODB_EXTEND_MODE;
	sdb_evt_mod = HNS_ROCE_SDB_NORMAL_MODE;
	odb_evt_mod = HNS_ROCE_ODB_POLL_MODE;

	db->sdb_ext_mod = sdb_ext_mod;
	db->odb_ext_mod = odb_ext_mod;

	/* Init extend DB */
	ret = hns_roce_db_ext_init(hr_dev, sdb_ext_mod, odb_ext_mod);
	if (ret) {
		dev_err(dev, "Failed in extend DB configuration.\n");
		return ret;
	}

	hns_roce_set_db_event_mode(hr_dev, sdb_evt_mod, odb_evt_mod);

	return 0;
}

static void hns_roce_v1_recreate_lp_qp_work_fn(struct work_struct *work)
{
	struct hns_roce_recreate_lp_qp_work *lp_qp_work;
	struct hns_roce_dev *hr_dev;

	lp_qp_work = container_of(work, struct hns_roce_recreate_lp_qp_work,
				  work);
	hr_dev = to_hr_dev(lp_qp_work->ib_dev);

	hns_roce_v1_release_lp_qp(hr_dev);

	if (hns_roce_v1_rsv_lp_qp(hr_dev))
		dev_err(&hr_dev->pdev->dev, "create reserver qp failed\n");

	if (lp_qp_work->comp_flag)
		complete(lp_qp_work->comp);

	kfree(lp_qp_work);
}

static int hns_roce_v1_recreate_lp_qp(struct hns_roce_dev *hr_dev)
{
	struct device *dev = &hr_dev->pdev->dev;
	struct hns_roce_recreate_lp_qp_work *lp_qp_work;
	struct hns_roce_free_mr *free_mr;
	struct hns_roce_v1_priv *priv;
	struct completion comp;
	unsigned long end =
	  msecs_to_jiffies(HNS_ROCE_V1_RECREATE_LP_QP_TIMEOUT_MSECS) + jiffies;

	priv = (struct hns_roce_v1_priv *)hr_dev->priv;
	free_mr = &priv->free_mr;

	lp_qp_work = kzalloc(sizeof(struct hns_roce_recreate_lp_qp_work),
			     GFP_KERNEL);
	if (!lp_qp_work)
		return -ENOMEM;

	INIT_WORK(&(lp_qp_work->work), hns_roce_v1_recreate_lp_qp_work_fn);

	lp_qp_work->ib_dev = &(hr_dev->ib_dev);
	lp_qp_work->comp = &comp;
	lp_qp_work->comp_flag = 1;

	init_completion(lp_qp_work->comp);

	queue_work(free_mr->free_mr_wq, &(lp_qp_work->work));

	while (time_before_eq(jiffies, end)) {
		if (try_wait_for_completion(&comp))
			return 0;
		msleep(HNS_ROCE_V1_RECREATE_LP_QP_WAIT_VALUE);
	}

	lp_qp_work->comp_flag = 0;
	if (try_wait_for_completion(&comp))
		return 0;

	dev_warn(dev, "recreate lp qp failed 20s timeout and return failed!\n");
	return -ETIMEDOUT;
}

static int hns_roce_v1_send_lp_wqe(struct hns_roce_qp *hr_qp)
{
	struct hns_roce_dev *hr_dev = to_hr_dev(hr_qp->ibqp.device);
	struct device *dev = &hr_dev->pdev->dev;
	struct ib_send_wr send_wr;
	const struct ib_send_wr *bad_wr;
	int ret;

	memset(&send_wr, 0, sizeof(send_wr));
	send_wr.next	= NULL;
	send_wr.num_sge	= 0;
	send_wr.send_flags = 0;
	send_wr.sg_list	= NULL;
	send_wr.wr_id	= (unsigned long long)&send_wr;
	send_wr.opcode	= IB_WR_RDMA_WRITE;

	ret = hns_roce_v1_post_send(&hr_qp->ibqp, &send_wr, &bad_wr);
	if (ret) {
		dev_err(dev, "Post write wqe for mr free failed(%d)!", ret);
		return ret;
	}

	return 0;
}

static void hns_roce_v1_mr_free_work_fn(struct work_struct *work)
{
	struct hns_roce_mr_free_work *mr_work;
	struct ib_wc wc[HNS_ROCE_V1_RESV_QP];
	struct hns_roce_free_mr *free_mr;
	struct hns_roce_cq *mr_free_cq;
	struct hns_roce_v1_priv *priv;
	struct hns_roce_dev *hr_dev;
	struct hns_roce_mr *hr_mr;
	struct hns_roce_qp *hr_qp;
	struct device *dev;
	unsigned long end =
		msecs_to_jiffies(HNS_ROCE_V1_FREE_MR_TIMEOUT_MSECS) + jiffies;
	int i;
	int ret;
	int ne = 0;

	mr_work = container_of(work, struct hns_roce_mr_free_work, work);
	hr_mr = (struct hns_roce_mr *)mr_work->mr;
	hr_dev = to_hr_dev(mr_work->ib_dev);
	dev = &hr_dev->pdev->dev;

	priv = (struct hns_roce_v1_priv *)hr_dev->priv;
	free_mr = &priv->free_mr;
	mr_free_cq = free_mr->mr_free_cq;

	for (i = 0; i < HNS_ROCE_V1_RESV_QP; i++) {
		hr_qp = free_mr->mr_free_qp[i];
		if (!hr_qp)
			continue;
		ne++;

		ret = hns_roce_v1_send_lp_wqe(hr_qp);
		if (ret) {
			dev_err(dev,
			     "Send wqe (qp:0x%lx) for mr free failed(%d)!\n",
			     hr_qp->qpn, ret);
			goto free_work;
		}
	}

	if (!ne) {
		dev_err(dev, "Reserved loop qp is absent!\n");
		goto free_work;
	}

	do {
		ret = hns_roce_v1_poll_cq(&mr_free_cq->ib_cq, ne, wc);
		if (ret < 0 && hr_qp) {
			dev_err(dev,
			   "(qp:0x%lx) starts, Poll cqe failed(%d) for mr 0x%x free! Remain %d cqe\n",
			   hr_qp->qpn, ret, hr_mr->key, ne);
			goto free_work;
		}
		ne -= ret;
		usleep_range(HNS_ROCE_V1_FREE_MR_WAIT_VALUE * 1000,
			     (1 + HNS_ROCE_V1_FREE_MR_WAIT_VALUE) * 1000);
	} while (ne && time_before_eq(jiffies, end));

	if (ne != 0)
		dev_err(dev,
			"Poll cqe for mr 0x%x free timeout! Remain %d cqe\n",
			hr_mr->key, ne);

free_work:
	if (mr_work->comp_flag)
		complete(mr_work->comp);
	kfree(mr_work);
}

static int hns_roce_v1_dereg_mr(struct hns_roce_dev *hr_dev,
				struct hns_roce_mr *mr, struct ib_udata *udata)
{
	struct device *dev = &hr_dev->pdev->dev;
	struct hns_roce_mr_free_work *mr_work;
	struct hns_roce_free_mr *free_mr;
	struct hns_roce_v1_priv *priv;
	struct completion comp;
	unsigned long end =
		msecs_to_jiffies(HNS_ROCE_V1_FREE_MR_TIMEOUT_MSECS) + jiffies;
	unsigned long start = jiffies;
	int npages;
	int ret = 0;

	priv = (struct hns_roce_v1_priv *)hr_dev->priv;
	free_mr = &priv->free_mr;

	if (mr->enabled) {
		if (hns_roce_hw2sw_mpt(hr_dev, NULL, key_to_hw_index(mr->key)
				       & (hr_dev->caps.num_mtpts - 1)))
			dev_warn(dev, "HW2SW_MPT failed!\n");
	}

	mr_work = kzalloc(sizeof(*mr_work), GFP_KERNEL);
	if (!mr_work) {
		ret = -ENOMEM;
		goto free_mr;
	}

	INIT_WORK(&(mr_work->work), hns_roce_v1_mr_free_work_fn);

	mr_work->ib_dev = &(hr_dev->ib_dev);
	mr_work->comp = &comp;
	mr_work->comp_flag = 1;
	mr_work->mr = (void *)mr;
	init_completion(mr_work->comp);

	queue_work(free_mr->free_mr_wq, &(mr_work->work));

	while (time_before_eq(jiffies, end)) {
		if (try_wait_for_completion(&comp))
			goto free_mr;
		msleep(HNS_ROCE_V1_FREE_MR_WAIT_VALUE);
	}

	mr_work->comp_flag = 0;
	if (try_wait_for_completion(&comp))
		goto free_mr;

	dev_warn(dev, "Free mr work 0x%x over 50s and failed!\n", mr->key);
	ret = -ETIMEDOUT;

free_mr:
	dev_dbg(dev, "Free mr 0x%x use 0x%x us.\n",
		mr->key, jiffies_to_usecs(jiffies) - jiffies_to_usecs(start));

	if (mr->size != ~0ULL) {
		npages = ib_umem_page_count(mr->umem);
		dma_free_coherent(dev, npages * 8, mr->pbl_buf,
				  mr->pbl_dma_addr);
	}

	hns_roce_bitmap_free(&hr_dev->mr_table.mtpt_bitmap,
			     key_to_hw_index(mr->key), 0);

	if (mr->umem)
		ib_umem_release(mr->umem);

	kfree(mr);

	return ret;
}

static void hns_roce_db_free(struct hns_roce_dev *hr_dev)
{
	struct device *dev = &hr_dev->pdev->dev;
	struct hns_roce_v1_priv *priv;
	struct hns_roce_db_table *db;

	priv = (struct hns_roce_v1_priv *)hr_dev->priv;
	db = &priv->db_table;

	if (db->sdb_ext_mod) {
		dma_free_coherent(dev, HNS_ROCE_V1_EXT_SDB_SIZE,
				  db->ext_db->sdb_buf_list->buf,
				  db->ext_db->sdb_buf_list->map);
		kfree(db->ext_db->sdb_buf_list);
	}

	if (db->odb_ext_mod) {
		dma_free_coherent(dev, HNS_ROCE_V1_EXT_ODB_SIZE,
				  db->ext_db->odb_buf_list->buf,
				  db->ext_db->odb_buf_list->map);
		kfree(db->ext_db->odb_buf_list);
	}

	kfree(db->ext_db);
}

static int hns_roce_raq_init(struct hns_roce_dev *hr_dev)
{
	int ret;
	u32 val;
	__le32 tmp;
	int raq_shift = 0;
	dma_addr_t addr;
	struct hns_roce_v1_priv *priv;
	struct hns_roce_raq_table *raq;
	struct device *dev = &hr_dev->pdev->dev;

	priv = (struct hns_roce_v1_priv *)hr_dev->priv;
	raq = &priv->raq_table;

	raq->e_raq_buf = kzalloc(sizeof(*(raq->e_raq_buf)), GFP_KERNEL);
	if (!raq->e_raq_buf)
		return -ENOMEM;

	raq->e_raq_buf->buf = dma_alloc_coherent(dev, HNS_ROCE_V1_RAQ_SIZE,
						 &addr, GFP_KERNEL);
	if (!raq->e_raq_buf->buf) {
		ret = -ENOMEM;
		goto err_dma_alloc_raq;
	}
	raq->e_raq_buf->map = addr;

	/* Configure raq extended address. 48bit 4K align*/
	roce_write(hr_dev, ROCEE_EXT_RAQ_REG, raq->e_raq_buf->map >> 12);

	/* Configure raq_shift */
	raq_shift = ilog2(HNS_ROCE_V1_RAQ_SIZE / HNS_ROCE_V1_RAQ_ENTRY);
	val = roce_read(hr_dev, ROCEE_EXT_RAQ_H_REG);
	tmp = cpu_to_le32(val);
	roce_set_field(tmp, ROCEE_EXT_RAQ_H_EXT_RAQ_SHIFT_M,
		       ROCEE_EXT_RAQ_H_EXT_RAQ_SHIFT_S, raq_shift);
	/*
	 * 44 = 32 + 12, When evaluating addr to hardware, shift 12 because of
	 * using 4K page, and shift more 32 because of
	 * caculating the high 32 bit value evaluated to hardware.
	 */
	roce_set_field(tmp, ROCEE_EXT_RAQ_H_EXT_RAQ_BA_H_M,
		       ROCEE_EXT_RAQ_H_EXT_RAQ_BA_H_S,
		       raq->e_raq_buf->map >> 44);
	val = le32_to_cpu(tmp);
	roce_write(hr_dev, ROCEE_EXT_RAQ_H_REG, val);
	dev_dbg(dev, "Configure raq_shift 0x%x.\n", val);

	/* Configure raq threshold */
	val = roce_read(hr_dev, ROCEE_RAQ_WL_REG);
	tmp = cpu_to_le32(val);
	roce_set_field(tmp, ROCEE_RAQ_WL_ROCEE_RAQ_WL_M,
		       ROCEE_RAQ_WL_ROCEE_RAQ_WL_S,
		       HNS_ROCE_V1_EXT_RAQ_WF);
	val = le32_to_cpu(tmp);
	roce_write(hr_dev, ROCEE_RAQ_WL_REG, val);
	dev_dbg(dev, "Configure raq_wl 0x%x.\n", val);

	/* Enable extend raq */
	val = roce_read(hr_dev, ROCEE_WRMS_POL_TIME_INTERVAL_REG);
	tmp = cpu_to_le32(val);
	roce_set_field(tmp,
		       ROCEE_WRMS_POL_TIME_INTERVAL_WRMS_POL_TIME_INTERVAL_M,
		       ROCEE_WRMS_POL_TIME_INTERVAL_WRMS_POL_TIME_INTERVAL_S,
		       POL_TIME_INTERVAL_VAL);
	roce_set_bit(tmp, ROCEE_WRMS_POL_TIME_INTERVAL_WRMS_EXT_RAQ_MODE, 1);
	roce_set_field(tmp,
		       ROCEE_WRMS_POL_TIME_INTERVAL_WRMS_RAQ_TIMEOUT_CHK_CFG_M,
		       ROCEE_WRMS_POL_TIME_INTERVAL_WRMS_RAQ_TIMEOUT_CHK_CFG_S,
		       2);
	roce_set_bit(tmp,
		     ROCEE_WRMS_POL_TIME_INTERVAL_WRMS_RAQ_TIMEOUT_CHK_EN_S, 1);
	val = le32_to_cpu(tmp);
	roce_write(hr_dev, ROCEE_WRMS_POL_TIME_INTERVAL_REG, val);
	dev_dbg(dev, "Configure WrmsPolTimeInterval 0x%x.\n", val);

	/* Enable raq drop */
	val = roce_read(hr_dev, ROCEE_GLB_CFG_REG);
	tmp = cpu_to_le32(val);
	roce_set_bit(tmp, ROCEE_GLB_CFG_TRP_RAQ_DROP_EN_S, 1);
	val = le32_to_cpu(tmp);
	roce_write(hr_dev, ROCEE_GLB_CFG_REG, val);
	dev_dbg(dev, "Configure GlbCfg = 0x%x.\n", val);

	return 0;

err_dma_alloc_raq:
	kfree(raq->e_raq_buf);
	return ret;
}

static void hns_roce_raq_free(struct hns_roce_dev *hr_dev)
{
	struct device *dev = &hr_dev->pdev->dev;
	struct hns_roce_v1_priv *priv;
	struct hns_roce_raq_table *raq;

	priv = (struct hns_roce_v1_priv *)hr_dev->priv;
	raq = &priv->raq_table;

	dma_free_coherent(dev, HNS_ROCE_V1_RAQ_SIZE, raq->e_raq_buf->buf,
			  raq->e_raq_buf->map);
	kfree(raq->e_raq_buf);
}

static void hns_roce_port_enable(struct hns_roce_dev *hr_dev, int enable_flag)
{
	__le32 tmp;
	u32 val;

	if (enable_flag) {
		val = roce_read(hr_dev, ROCEE_GLB_CFG_REG);
		 /* Open all ports */
		tmp = cpu_to_le32(val);
		roce_set_field(tmp, ROCEE_GLB_CFG_ROCEE_PORT_ST_M,
			       ROCEE_GLB_CFG_ROCEE_PORT_ST_S,
			       ALL_PORT_VAL_OPEN);
		val = le32_to_cpu(tmp);
		roce_write(hr_dev, ROCEE_GLB_CFG_REG, val);
	} else {
		val = roce_read(hr_dev, ROCEE_GLB_CFG_REG);
		/* Close all ports */
		tmp = cpu_to_le32(val);
		roce_set_field(tmp, ROCEE_GLB_CFG_ROCEE_PORT_ST_M,
			       ROCEE_GLB_CFG_ROCEE_PORT_ST_S, 0x0);
		val = le32_to_cpu(tmp);
		roce_write(hr_dev, ROCEE_GLB_CFG_REG, val);
	}
}

static int hns_roce_bt_init(struct hns_roce_dev *hr_dev)
{
	struct device *dev = &hr_dev->pdev->dev;
	struct hns_roce_v1_priv *priv;
	int ret;

	priv = (struct hns_roce_v1_priv *)hr_dev->priv;

	priv->bt_table.qpc_buf.buf = dma_alloc_coherent(dev,
		HNS_ROCE_BT_RSV_BUF_SIZE, &priv->bt_table.qpc_buf.map,
		GFP_KERNEL);
	if (!priv->bt_table.qpc_buf.buf)
		return -ENOMEM;

	priv->bt_table.mtpt_buf.buf = dma_alloc_coherent(dev,
		HNS_ROCE_BT_RSV_BUF_SIZE, &priv->bt_table.mtpt_buf.map,
		GFP_KERNEL);
	if (!priv->bt_table.mtpt_buf.buf) {
		ret = -ENOMEM;
		goto err_failed_alloc_mtpt_buf;
	}

	priv->bt_table.cqc_buf.buf = dma_alloc_coherent(dev,
		HNS_ROCE_BT_RSV_BUF_SIZE, &priv->bt_table.cqc_buf.map,
		GFP_KERNEL);
	if (!priv->bt_table.cqc_buf.buf) {
		ret = -ENOMEM;
		goto err_failed_alloc_cqc_buf;
	}

	return 0;

err_failed_alloc_cqc_buf:
	dma_free_coherent(dev, HNS_ROCE_BT_RSV_BUF_SIZE,
		priv->bt_table.mtpt_buf.buf, priv->bt_table.mtpt_buf.map);

err_failed_alloc_mtpt_buf:
	dma_free_coherent(dev, HNS_ROCE_BT_RSV_BUF_SIZE,
		priv->bt_table.qpc_buf.buf, priv->bt_table.qpc_buf.map);

	return ret;
}

static void hns_roce_bt_free(struct hns_roce_dev *hr_dev)
{
	struct device *dev = &hr_dev->pdev->dev;
	struct hns_roce_v1_priv *priv;

	priv = (struct hns_roce_v1_priv *)hr_dev->priv;

	dma_free_coherent(dev, HNS_ROCE_BT_RSV_BUF_SIZE,
		priv->bt_table.cqc_buf.buf, priv->bt_table.cqc_buf.map);

	dma_free_coherent(dev, HNS_ROCE_BT_RSV_BUF_SIZE,
		priv->bt_table.mtpt_buf.buf, priv->bt_table.mtpt_buf.map);

	dma_free_coherent(dev, HNS_ROCE_BT_RSV_BUF_SIZE,
		priv->bt_table.qpc_buf.buf, priv->bt_table.qpc_buf.map);
}

static int hns_roce_tptr_init(struct hns_roce_dev *hr_dev)
{
	struct device *dev = &hr_dev->pdev->dev;
	struct hns_roce_buf_list *tptr_buf;
	struct hns_roce_v1_priv *priv;

	priv = (struct hns_roce_v1_priv *)hr_dev->priv;
	tptr_buf = &priv->tptr_table.tptr_buf;

	/*
	 * This buffer will be used for CQ's tptr(tail pointer), also
	 * named ci(customer index). Every CQ will use 2 bytes to save
	 * cqe ci in hip06. Hardware will read this area to get new ci
	 * when the queue is almost full.
	 */
	tptr_buf->buf = dma_alloc_coherent(dev, HNS_ROCE_V1_TPTR_BUF_SIZE,
					   &tptr_buf->map, GFP_KERNEL);
	if (!tptr_buf->buf)
		return -ENOMEM;

	hr_dev->tptr_dma_addr = tptr_buf->map;
	hr_dev->tptr_size = HNS_ROCE_V1_TPTR_BUF_SIZE;

	return 0;
}

static void hns_roce_tptr_free(struct hns_roce_dev *hr_dev)
{
	struct device *dev = &hr_dev->pdev->dev;
	struct hns_roce_buf_list *tptr_buf;
	struct hns_roce_v1_priv *priv;

	priv = (struct hns_roce_v1_priv *)hr_dev->priv;
	tptr_buf = &priv->tptr_table.tptr_buf;

	dma_free_coherent(dev, HNS_ROCE_V1_TPTR_BUF_SIZE,
			  tptr_buf->buf, tptr_buf->map);
}

static int hns_roce_free_mr_init(struct hns_roce_dev *hr_dev)
{
	struct device *dev = &hr_dev->pdev->dev;
	struct hns_roce_free_mr *free_mr;
	struct hns_roce_v1_priv *priv;
	int ret = 0;

	priv = (struct hns_roce_v1_priv *)hr_dev->priv;
	free_mr = &priv->free_mr;

	free_mr->free_mr_wq = create_singlethread_workqueue("hns_roce_free_mr");
	if (!free_mr->free_mr_wq) {
		dev_err(dev, "Create free mr workqueue failed!\n");
		return -ENOMEM;
	}

	ret = hns_roce_v1_rsv_lp_qp(hr_dev);
	if (ret) {
		dev_err(dev, "Reserved loop qp failed(%d)!\n", ret);
		flush_workqueue(free_mr->free_mr_wq);
		destroy_workqueue(free_mr->free_mr_wq);
	}

	return ret;
}

static void hns_roce_free_mr_free(struct hns_roce_dev *hr_dev)
{
	struct hns_roce_free_mr *free_mr;
	struct hns_roce_v1_priv *priv;

	priv = (struct hns_roce_v1_priv *)hr_dev->priv;
	free_mr = &priv->free_mr;

	flush_workqueue(free_mr->free_mr_wq);
	destroy_workqueue(free_mr->free_mr_wq);

	hns_roce_v1_release_lp_qp(hr_dev);
}

/**
 * hns_roce_v1_reset - reset RoCE
 * @hr_dev: RoCE device struct pointer
 * @enable: true -- drop reset, false -- reset
 * return 0 - success , negative --fail
 */
static int hns_roce_v1_reset(struct hns_roce_dev *hr_dev, bool dereset)
{
	struct device_node *dsaf_node;
	struct device *dev = &hr_dev->pdev->dev;
	struct device_node *np = dev->of_node;
	struct fwnode_handle *fwnode;
	int ret;

	/* check if this is DT/ACPI case */
	if (dev_of_node(dev)) {
		dsaf_node = of_parse_phandle(np, "dsaf-handle", 0);
		if (!dsaf_node) {
			dev_err(dev, "could not find dsaf-handle\n");
			return -EINVAL;
		}
		fwnode = &dsaf_node->fwnode;
	} else if (is_acpi_device_node(dev->fwnode)) {
		struct fwnode_reference_args args;

		ret = acpi_node_get_property_reference(dev->fwnode,
						       "dsaf-handle", 0, &args);
		if (ret) {
			dev_err(dev, "could not find dsaf-handle\n");
			return ret;
		}
		fwnode = args.fwnode;
	} else {
		dev_err(dev, "cannot read data from DT or ACPI\n");
		return -ENXIO;
	}

	ret = hns_dsaf_roce_reset(fwnode, false);
	if (ret)
		return ret;

	if (dereset) {
		msleep(SLEEP_TIME_INTERVAL);
		ret = hns_dsaf_roce_reset(fwnode, true);
	}

	return ret;
}

static int hns_roce_v1_profile(struct hns_roce_dev *hr_dev)
{
	int i = 0;
	struct hns_roce_caps *caps = &hr_dev->caps;

	hr_dev->vendor_id = roce_read(hr_dev, ROCEE_VENDOR_ID_REG);
	hr_dev->vendor_part_id = roce_read(hr_dev, ROCEE_VENDOR_PART_ID_REG);
	hr_dev->sys_image_guid = roce_read(hr_dev, ROCEE_SYS_IMAGE_GUID_L_REG) |
				((u64)roce_read(hr_dev,
					    ROCEE_SYS_IMAGE_GUID_H_REG) << 32);
	hr_dev->hw_rev		= HNS_ROCE_HW_VER1;

	caps->num_qps		= HNS_ROCE_V1_MAX_QP_NUM;
	caps->max_wqes		= HNS_ROCE_V1_MAX_WQE_NUM;
	caps->min_wqes		= HNS_ROCE_MIN_WQE_NUM;
	caps->num_cqs		= HNS_ROCE_V1_MAX_CQ_NUM;
	caps->min_cqes		= HNS_ROCE_MIN_CQE_NUM;
	caps->max_cqes		= HNS_ROCE_V1_MAX_CQE_NUM;
	caps->max_sq_sg		= HNS_ROCE_V1_SG_NUM;
	caps->max_rq_sg		= HNS_ROCE_V1_SG_NUM;
	caps->max_sq_inline	= HNS_ROCE_V1_INLINE_SIZE;
	caps->num_uars		= HNS_ROCE_V1_UAR_NUM;
	caps->phy_num_uars	= HNS_ROCE_V1_PHY_UAR_NUM;
	caps->num_aeq_vectors	= HNS_ROCE_V1_AEQE_VEC_NUM;
	caps->num_comp_vectors	= HNS_ROCE_V1_COMP_VEC_NUM;
	caps->num_other_vectors	= HNS_ROCE_V1_ABNORMAL_VEC_NUM;
	caps->num_mtpts		= HNS_ROCE_V1_MAX_MTPT_NUM;
	caps->num_mtt_segs	= HNS_ROCE_V1_MAX_MTT_SEGS;
	caps->num_pds		= HNS_ROCE_V1_MAX_PD_NUM;
	caps->max_qp_init_rdma	= HNS_ROCE_V1_MAX_QP_INIT_RDMA;
	caps->max_qp_dest_rdma	= HNS_ROCE_V1_MAX_QP_DEST_RDMA;
	caps->max_sq_desc_sz	= HNS_ROCE_V1_MAX_SQ_DESC_SZ;
	caps->max_rq_desc_sz	= HNS_ROCE_V1_MAX_RQ_DESC_SZ;
	caps->qpc_entry_sz	= HNS_ROCE_V1_QPC_ENTRY_SIZE;
	caps->irrl_entry_sz	= HNS_ROCE_V1_IRRL_ENTRY_SIZE;
	caps->cqc_entry_sz	= HNS_ROCE_V1_CQC_ENTRY_SIZE;
	caps->mtpt_entry_sz	= HNS_ROCE_V1_MTPT_ENTRY_SIZE;
	caps->mtt_entry_sz	= HNS_ROCE_V1_MTT_ENTRY_SIZE;
	caps->cq_entry_sz	= HNS_ROCE_V1_CQE_ENTRY_SIZE;
	caps->page_size_cap	= HNS_ROCE_V1_PAGE_SIZE_SUPPORT;
	caps->reserved_lkey	= 0;
	caps->reserved_pds	= 0;
	caps->reserved_mrws	= 1;
	caps->reserved_uars	= 0;
	caps->reserved_cqs	= 0;
	caps->chunk_sz		= HNS_ROCE_V1_TABLE_CHUNK_SIZE;

	for (i = 0; i < caps->num_ports; i++)
		caps->pkey_table_len[i] = 1;

	for (i = 0; i < caps->num_ports; i++) {
		/* Six ports shared 16 GID in v1 engine */
		if (i >= (HNS_ROCE_V1_GID_NUM % caps->num_ports))
			caps->gid_table_len[i] = HNS_ROCE_V1_GID_NUM /
						 caps->num_ports;
		else
			caps->gid_table_len[i] = HNS_ROCE_V1_GID_NUM /
						 caps->num_ports + 1;
	}

	caps->ceqe_depth = HNS_ROCE_V1_COMP_EQE_NUM;
	caps->aeqe_depth = HNS_ROCE_V1_ASYNC_EQE_NUM;
	caps->local_ca_ack_delay = roce_read(hr_dev, ROCEE_ACK_DELAY_REG);
	caps->max_mtu = IB_MTU_2048;

	return 0;
}

static int hns_roce_v1_init(struct hns_roce_dev *hr_dev)
{
	int ret;
	u32 val;
	__le32 tmp;
	struct device *dev = &hr_dev->pdev->dev;

	/* DMAE user config */
	val = roce_read(hr_dev, ROCEE_DMAE_USER_CFG1_REG);
	tmp = cpu_to_le32(val);
	roce_set_field(tmp, ROCEE_DMAE_USER_CFG1_ROCEE_CACHE_TB_CFG_M,
		       ROCEE_DMAE_USER_CFG1_ROCEE_CACHE_TB_CFG_S, 0xf);
	roce_set_field(tmp, ROCEE_DMAE_USER_CFG1_ROCEE_STREAM_ID_TB_CFG_M,
		       ROCEE_DMAE_USER_CFG1_ROCEE_STREAM_ID_TB_CFG_S,
		       1 << PAGES_SHIFT_16);
	val = le32_to_cpu(tmp);
	roce_write(hr_dev, ROCEE_DMAE_USER_CFG1_REG, val);

	val = roce_read(hr_dev, ROCEE_DMAE_USER_CFG2_REG);
	tmp = cpu_to_le32(val);
	roce_set_field(tmp, ROCEE_DMAE_USER_CFG2_ROCEE_CACHE_PKT_CFG_M,
		       ROCEE_DMAE_USER_CFG2_ROCEE_CACHE_PKT_CFG_S, 0xf);
	roce_set_field(tmp, ROCEE_DMAE_USER_CFG2_ROCEE_STREAM_ID_PKT_CFG_M,
		       ROCEE_DMAE_USER_CFG2_ROCEE_STREAM_ID_PKT_CFG_S,
		       1 << PAGES_SHIFT_16);

	ret = hns_roce_db_init(hr_dev);
	if (ret) {
		dev_err(dev, "doorbell init failed!\n");
		return ret;
	}

	ret = hns_roce_raq_init(hr_dev);
	if (ret) {
		dev_err(dev, "raq init failed!\n");
		goto error_failed_raq_init;
	}

	ret = hns_roce_bt_init(hr_dev);
	if (ret) {
		dev_err(dev, "bt init failed!\n");
		goto error_failed_bt_init;
	}

	ret = hns_roce_tptr_init(hr_dev);
	if (ret) {
		dev_err(dev, "tptr init failed!\n");
		goto error_failed_tptr_init;
	}

	ret = hns_roce_free_mr_init(hr_dev);
	if (ret) {
		dev_err(dev, "free mr init failed!\n");
		goto error_failed_free_mr_init;
	}

	hns_roce_port_enable(hr_dev, HNS_ROCE_PORT_UP);

	return 0;

error_failed_free_mr_init:
	hns_roce_tptr_free(hr_dev);

error_failed_tptr_init:
	hns_roce_bt_free(hr_dev);

error_failed_bt_init:
	hns_roce_raq_free(hr_dev);

error_failed_raq_init:
	hns_roce_db_free(hr_dev);
	return ret;
}

static void hns_roce_v1_exit(struct hns_roce_dev *hr_dev)
{
	hns_roce_port_enable(hr_dev, HNS_ROCE_PORT_DOWN);
	hns_roce_free_mr_free(hr_dev);
	hns_roce_tptr_free(hr_dev);
	hns_roce_bt_free(hr_dev);
	hns_roce_raq_free(hr_dev);
	hns_roce_db_free(hr_dev);
}

static int hns_roce_v1_cmd_pending(struct hns_roce_dev *hr_dev)
{
	u32 status = readl(hr_dev->reg_base + ROCEE_MB6_REG);

	return (!!(status & (1 << HCR_GO_BIT)));
}

static int hns_roce_v1_post_mbox(struct hns_roce_dev *hr_dev, u64 in_param,
				 u64 out_param, u32 in_modifier, u8 op_modifier,
				 u16 op, u16 token, int event)
{
	u32 __iomem *hcr = (u32 __iomem *)(hr_dev->reg_base + ROCEE_MB1_REG);
	unsigned long end;
	u32 val = 0;
	__le32 tmp;

	end = msecs_to_jiffies(GO_BIT_TIMEOUT_MSECS) + jiffies;
	while (hns_roce_v1_cmd_pending(hr_dev)) {
		if (time_after(jiffies, end)) {
			dev_err(hr_dev->dev, "jiffies=%d end=%d\n",
				(int)jiffies, (int)end);
			return -EAGAIN;
		}
		cond_resched();
	}

	tmp = cpu_to_le32(val);
	roce_set_field(tmp, ROCEE_MB6_ROCEE_MB_CMD_M, ROCEE_MB6_ROCEE_MB_CMD_S,
		       op);
	roce_set_field(tmp, ROCEE_MB6_ROCEE_MB_CMD_MDF_M,
		       ROCEE_MB6_ROCEE_MB_CMD_MDF_S, op_modifier);
	roce_set_bit(tmp, ROCEE_MB6_ROCEE_MB_EVENT_S, event);
	roce_set_bit(tmp, ROCEE_MB6_ROCEE_MB_HW_RUN_S, 1);
	roce_set_field(tmp, ROCEE_MB6_ROCEE_MB_TOKEN_M,
		       ROCEE_MB6_ROCEE_MB_TOKEN_S, token);

	val = le32_to_cpu(tmp);
	writeq(in_param, hcr + 0);
	writeq(out_param, hcr + 2);
	writel(in_modifier, hcr + 4);
	/* Memory barrier */
	wmb();

	writel(val, hcr + 5);

	return 0;
}

static int hns_roce_v1_chk_mbox(struct hns_roce_dev *hr_dev,
				unsigned long timeout)
{
	u8 __iomem *hcr = hr_dev->reg_base + ROCEE_MB1_REG;
	unsigned long end = 0;
	u32 status = 0;

	end = msecs_to_jiffies(timeout) + jiffies;
	while (hns_roce_v1_cmd_pending(hr_dev) && time_before(jiffies, end))
		cond_resched();

	if (hns_roce_v1_cmd_pending(hr_dev)) {
		dev_err(hr_dev->dev, "[cmd_poll]hw run cmd TIMEDOUT!\n");
		return -ETIMEDOUT;
	}

	status = le32_to_cpu((__force __le32)
			      __raw_readl(hcr + HCR_STATUS_OFFSET));
	if ((status & STATUS_MASK) != 0x1) {
		dev_err(hr_dev->dev, "mailbox status 0x%x!\n", status);
		return -EBUSY;
	}

	return 0;
}

static int hns_roce_v1_set_gid(struct hns_roce_dev *hr_dev, u8 port,
			       int gid_index, const union ib_gid *gid,
			       const struct ib_gid_attr *attr)
{
	u32 *p = NULL;
	u8 gid_idx = 0;

	gid_idx = hns_get_gid_index(hr_dev, port, gid_index);

	p = (u32 *)&gid->raw[0];
	roce_raw_write(*p, hr_dev->reg_base + ROCEE_PORT_GID_L_0_REG +
		       (HNS_ROCE_V1_GID_NUM * gid_idx));

	p = (u32 *)&gid->raw[4];
	roce_raw_write(*p, hr_dev->reg_base + ROCEE_PORT_GID_ML_0_REG +
		       (HNS_ROCE_V1_GID_NUM * gid_idx));

	p = (u32 *)&gid->raw[8];
	roce_raw_write(*p, hr_dev->reg_base + ROCEE_PORT_GID_MH_0_REG +
		       (HNS_ROCE_V1_GID_NUM * gid_idx));

	p = (u32 *)&gid->raw[0xc];
	roce_raw_write(*p, hr_dev->reg_base + ROCEE_PORT_GID_H_0_REG +
		       (HNS_ROCE_V1_GID_NUM * gid_idx));

	return 0;
}

static int hns_roce_v1_set_mac(struct hns_roce_dev *hr_dev, u8 phy_port,
			       u8 *addr)
{
	u32 reg_smac_l;
	u16 reg_smac_h;
	__le32 tmp;
	u16 *p_h;
	u32 *p;
	u32 val;

	/*
	 * When mac changed, loopback may fail
	 * because of smac not equal to dmac.
	 * We Need to release and create reserved qp again.
	 */
	if (hr_dev->hw->dereg_mr) {
		int ret;

		ret = hns_roce_v1_recreate_lp_qp(hr_dev);
		if (ret && ret != -ETIMEDOUT)
			return ret;
	}

	p = (u32 *)(&addr[0]);
	reg_smac_l = *p;
	roce_raw_write(reg_smac_l, hr_dev->reg_base + ROCEE_SMAC_L_0_REG +
		       PHY_PORT_OFFSET * phy_port);

	val = roce_read(hr_dev,
			ROCEE_SMAC_H_0_REG + phy_port * PHY_PORT_OFFSET);
	tmp = cpu_to_le32(val);
	p_h = (u16 *)(&addr[4]);
	reg_smac_h  = *p_h;
	roce_set_field(tmp, ROCEE_SMAC_H_ROCEE_SMAC_H_M,
		       ROCEE_SMAC_H_ROCEE_SMAC_H_S, reg_smac_h);
	val = le32_to_cpu(tmp);
	roce_write(hr_dev, ROCEE_SMAC_H_0_REG + phy_port * PHY_PORT_OFFSET,
		   val);

	return 0;
}

static void hns_roce_v1_set_mtu(struct hns_roce_dev *hr_dev, u8 phy_port,
				enum ib_mtu mtu)
{
	__le32 tmp;
	u32 val;

	val = roce_read(hr_dev,
			ROCEE_SMAC_H_0_REG + phy_port * PHY_PORT_OFFSET);
	tmp = cpu_to_le32(val);
	roce_set_field(tmp, ROCEE_SMAC_H_ROCEE_PORT_MTU_M,
		       ROCEE_SMAC_H_ROCEE_PORT_MTU_S, mtu);
	val = le32_to_cpu(tmp);
	roce_write(hr_dev, ROCEE_SMAC_H_0_REG + phy_port * PHY_PORT_OFFSET,
		   val);
}

static int hns_roce_v1_write_mtpt(void *mb_buf, struct hns_roce_mr *mr,
				  unsigned long mtpt_idx)
{
	struct hns_roce_v1_mpt_entry *mpt_entry;
	struct scatterlist *sg;
	u64 *pages;
	int entry;
	int i;

	/* MPT filled into mailbox buf */
	mpt_entry = (struct hns_roce_v1_mpt_entry *)mb_buf;
	memset(mpt_entry, 0, sizeof(*mpt_entry));

	roce_set_field(mpt_entry->mpt_byte_4, MPT_BYTE_4_KEY_STATE_M,
		       MPT_BYTE_4_KEY_STATE_S, KEY_VALID);
	roce_set_field(mpt_entry->mpt_byte_4, MPT_BYTE_4_KEY_M,
		       MPT_BYTE_4_KEY_S, mr->key);
	roce_set_field(mpt_entry->mpt_byte_4, MPT_BYTE_4_PAGE_SIZE_M,
		       MPT_BYTE_4_PAGE_SIZE_S, MR_SIZE_4K);
	roce_set_bit(mpt_entry->mpt_byte_4, MPT_BYTE_4_MW_TYPE_S, 0);
	roce_set_bit(mpt_entry->mpt_byte_4, MPT_BYTE_4_MW_BIND_ENABLE_S,
		     (mr->access & IB_ACCESS_MW_BIND ? 1 : 0));
	roce_set_bit(mpt_entry->mpt_byte_4, MPT_BYTE_4_OWN_S, 0);
	roce_set_field(mpt_entry->mpt_byte_4, MPT_BYTE_4_MEMORY_LOCATION_TYPE_M,
		       MPT_BYTE_4_MEMORY_LOCATION_TYPE_S, mr->type);
	roce_set_bit(mpt_entry->mpt_byte_4, MPT_BYTE_4_REMOTE_ATOMIC_S, 0);
	roce_set_bit(mpt_entry->mpt_byte_4, MPT_BYTE_4_LOCAL_WRITE_S,
		     (mr->access & IB_ACCESS_LOCAL_WRITE ? 1 : 0));
	roce_set_bit(mpt_entry->mpt_byte_4, MPT_BYTE_4_REMOTE_WRITE_S,
		     (mr->access & IB_ACCESS_REMOTE_WRITE ? 1 : 0));
	roce_set_bit(mpt_entry->mpt_byte_4, MPT_BYTE_4_REMOTE_READ_S,
		     (mr->access & IB_ACCESS_REMOTE_READ ? 1 : 0));
	roce_set_bit(mpt_entry->mpt_byte_4, MPT_BYTE_4_REMOTE_INVAL_ENABLE_S,
		     0);
	roce_set_bit(mpt_entry->mpt_byte_4, MPT_BYTE_4_ADDRESS_TYPE_S, 0);

	roce_set_field(mpt_entry->mpt_byte_12, MPT_BYTE_12_PBL_ADDR_H_M,
		       MPT_BYTE_12_PBL_ADDR_H_S, 0);
	roce_set_field(mpt_entry->mpt_byte_12, MPT_BYTE_12_MW_BIND_COUNTER_M,
		       MPT_BYTE_12_MW_BIND_COUNTER_S, 0);

	mpt_entry->virt_addr_l = cpu_to_le32((u32)mr->iova);
	mpt_entry->virt_addr_h = cpu_to_le32((u32)(mr->iova >> 32));
	mpt_entry->length = cpu_to_le32((u32)mr->size);

	roce_set_field(mpt_entry->mpt_byte_28, MPT_BYTE_28_PD_M,
		       MPT_BYTE_28_PD_S, mr->pd);
	roce_set_field(mpt_entry->mpt_byte_28, MPT_BYTE_28_L_KEY_IDX_L_M,
		       MPT_BYTE_28_L_KEY_IDX_L_S, mtpt_idx);
	roce_set_field(mpt_entry->mpt_byte_64, MPT_BYTE_64_L_KEY_IDX_H_M,
		       MPT_BYTE_64_L_KEY_IDX_H_S, mtpt_idx >> MTPT_IDX_SHIFT);

	/* DMA memory register */
	if (mr->type == MR_TYPE_DMA)
		return 0;

	pages = (u64 *) __get_free_page(GFP_KERNEL);
	if (!pages)
		return -ENOMEM;

	i = 0;
	for_each_sg(mr->umem->sg_head.sgl, sg, mr->umem->nmap, entry) {
		pages[i] = ((u64)sg_dma_address(sg)) >> 12;

		/* Directly record to MTPT table firstly 7 entry */
		if (i >= HNS_ROCE_MAX_INNER_MTPT_NUM)
			break;
		i++;
	}

	/* Register user mr */
	for (i = 0; i < HNS_ROCE_MAX_INNER_MTPT_NUM; i++) {
		switch (i) {
		case 0:
			mpt_entry->pa0_l = cpu_to_le32((u32)(pages[i]));
			roce_set_field(mpt_entry->mpt_byte_36,
				MPT_BYTE_36_PA0_H_M,
				MPT_BYTE_36_PA0_H_S,
				(u32)(pages[i] >> PAGES_SHIFT_32));
			break;
		case 1:
			roce_set_field(mpt_entry->mpt_byte_36,
				       MPT_BYTE_36_PA1_L_M,
				       MPT_BYTE_36_PA1_L_S, (u32)(pages[i]));
			roce_set_field(mpt_entry->mpt_byte_40,
				MPT_BYTE_40_PA1_H_M,
				MPT_BYTE_40_PA1_H_S,
				(u32)(pages[i] >> PAGES_SHIFT_24));
			break;
		case 2:
			roce_set_field(mpt_entry->mpt_byte_40,
				       MPT_BYTE_40_PA2_L_M,
				       MPT_BYTE_40_PA2_L_S, (u32)(pages[i]));
			roce_set_field(mpt_entry->mpt_byte_44,
				MPT_BYTE_44_PA2_H_M,
				MPT_BYTE_44_PA2_H_S,
				(u32)(pages[i] >> PAGES_SHIFT_16));
			break;
		case 3:
			roce_set_field(mpt_entry->mpt_byte_44,
				       MPT_BYTE_44_PA3_L_M,
				       MPT_BYTE_44_PA3_L_S, (u32)(pages[i]));
			roce_set_field(mpt_entry->mpt_byte_48,
				MPT_BYTE_48_PA3_H_M,
				MPT_BYTE_48_PA3_H_S,
				(u32)(pages[i] >> PAGES_SHIFT_8));
			break;
		case 4:
			mpt_entry->pa4_l = cpu_to_le32((u32)(pages[i]));
			roce_set_field(mpt_entry->mpt_byte_56,
				MPT_BYTE_56_PA4_H_M,
				MPT_BYTE_56_PA4_H_S,
				(u32)(pages[i] >> PAGES_SHIFT_32));
			break;
		case 5:
			roce_set_field(mpt_entry->mpt_byte_56,
				       MPT_BYTE_56_PA5_L_M,
				       MPT_BYTE_56_PA5_L_S, (u32)(pages[i]));
			roce_set_field(mpt_entry->mpt_byte_60,
				MPT_BYTE_60_PA5_H_M,
				MPT_BYTE_60_PA5_H_S,
				(u32)(pages[i] >> PAGES_SHIFT_24));
			break;
		case 6:
			roce_set_field(mpt_entry->mpt_byte_60,
				       MPT_BYTE_60_PA6_L_M,
				       MPT_BYTE_60_PA6_L_S, (u32)(pages[i]));
			roce_set_field(mpt_entry->mpt_byte_64,
				MPT_BYTE_64_PA6_H_M,
				MPT_BYTE_64_PA6_H_S,
				(u32)(pages[i] >> PAGES_SHIFT_16));
			break;
		default:
			break;
		}
	}

	free_page((unsigned long) pages);

	mpt_entry->pbl_addr_l = cpu_to_le32((u32)(mr->pbl_dma_addr));

	roce_set_field(mpt_entry->mpt_byte_12, MPT_BYTE_12_PBL_ADDR_H_M,
		       MPT_BYTE_12_PBL_ADDR_H_S,
		       ((u32)(mr->pbl_dma_addr >> 32)));

	return 0;
}

static void *get_cqe(struct hns_roce_cq *hr_cq, int n)
{
	return hns_roce_buf_offset(&hr_cq->hr_buf.hr_buf,
				   n * HNS_ROCE_V1_CQE_ENTRY_SIZE);
}

static void *get_sw_cqe(struct hns_roce_cq *hr_cq, int n)
{
	struct hns_roce_cqe *hr_cqe = get_cqe(hr_cq, n & hr_cq->ib_cq.cqe);

	/* Get cqe when Owner bit is Conversely with the MSB of cons_idx */
	return (roce_get_bit(hr_cqe->cqe_byte_4, CQE_BYTE_4_OWNER_S) ^
		!!(n & (hr_cq->ib_cq.cqe + 1))) ? hr_cqe : NULL;
}

static struct hns_roce_cqe *next_cqe_sw(struct hns_roce_cq *hr_cq)
{
	return get_sw_cqe(hr_cq, hr_cq->cons_index);
}

static void hns_roce_v1_cq_set_ci(struct hns_roce_cq *hr_cq, u32 cons_index)
{
	__le32 doorbell[2];

	doorbell[0] = cpu_to_le32(cons_index & ((hr_cq->cq_depth << 1) - 1));
	doorbell[1] = 0;
	roce_set_bit(doorbell[1], ROCEE_DB_OTHERS_H_ROCEE_DB_OTH_HW_SYNS_S, 1);
	roce_set_field(doorbell[1], ROCEE_DB_OTHERS_H_ROCEE_DB_OTH_CMD_M,
		       ROCEE_DB_OTHERS_H_ROCEE_DB_OTH_CMD_S, 3);
	roce_set_field(doorbell[1], ROCEE_DB_OTHERS_H_ROCEE_DB_OTH_CMD_MDF_M,
		       ROCEE_DB_OTHERS_H_ROCEE_DB_OTH_CMD_MDF_S, 0);
	roce_set_field(doorbell[1], ROCEE_DB_OTHERS_H_ROCEE_DB_OTH_INP_H_M,
		       ROCEE_DB_OTHERS_H_ROCEE_DB_OTH_INP_H_S, hr_cq->cqn);

	hns_roce_write64_k(doorbell, hr_cq->cq_db_l);
}

static void __hns_roce_v1_cq_clean(struct hns_roce_cq *hr_cq, u32 qpn,
				   struct hns_roce_srq *srq)
{
	struct hns_roce_cqe *cqe, *dest;
	u32 prod_index;
	int nfreed = 0;
	u8 owner_bit;

	for (prod_index = hr_cq->cons_index; get_sw_cqe(hr_cq, prod_index);
	     ++prod_index) {
		if (prod_index == hr_cq->cons_index + hr_cq->ib_cq.cqe)
			break;
	}

	/*
	 * Now backwards through the CQ, removing CQ entries
	 * that match our QP by overwriting them with next entries.
	 */
	while ((int) --prod_index - (int) hr_cq->cons_index >= 0) {
		cqe = get_cqe(hr_cq, prod_index & hr_cq->ib_cq.cqe);
		if ((roce_get_field(cqe->cqe_byte_16, CQE_BYTE_16_LOCAL_QPN_M,
				     CQE_BYTE_16_LOCAL_QPN_S) &
				     HNS_ROCE_CQE_QPN_MASK) == qpn) {
			/* In v1 engine, not support SRQ */
			++nfreed;
		} else if (nfreed) {
			dest = get_cqe(hr_cq, (prod_index + nfreed) &
				       hr_cq->ib_cq.cqe);
			owner_bit = roce_get_bit(dest->cqe_byte_4,
						 CQE_BYTE_4_OWNER_S);
			memcpy(dest, cqe, sizeof(*cqe));
			roce_set_bit(dest->cqe_byte_4, CQE_BYTE_4_OWNER_S,
				     owner_bit);
		}
	}

	if (nfreed) {
		hr_cq->cons_index += nfreed;
		/*
		 * Make sure update of buffer contents is done before
		 * updating consumer index.
		 */
		wmb();

		hns_roce_v1_cq_set_ci(hr_cq, hr_cq->cons_index);
	}
}

static void hns_roce_v1_cq_clean(struct hns_roce_cq *hr_cq, u32 qpn,
				 struct hns_roce_srq *srq)
{
	spin_lock_irq(&hr_cq->lock);
	__hns_roce_v1_cq_clean(hr_cq, qpn, srq);
	spin_unlock_irq(&hr_cq->lock);
}

static void hns_roce_v1_write_cqc(struct hns_roce_dev *hr_dev,
				  struct hns_roce_cq *hr_cq, void *mb_buf,
				  u64 *mtts, dma_addr_t dma_handle, int nent,
				  u32 vector)
{
	struct hns_roce_cq_context *cq_context = NULL;
	struct hns_roce_buf_list *tptr_buf;
	struct hns_roce_v1_priv *priv;
	dma_addr_t tptr_dma_addr;
	int offset;

	priv = (struct hns_roce_v1_priv *)hr_dev->priv;
	tptr_buf = &priv->tptr_table.tptr_buf;

	cq_context = mb_buf;
	memset(cq_context, 0, sizeof(*cq_context));

	/* Get the tptr for this CQ. */
	offset = hr_cq->cqn * HNS_ROCE_V1_TPTR_ENTRY_SIZE;
	tptr_dma_addr = tptr_buf->map + offset;
	hr_cq->tptr_addr = (u16 *)(tptr_buf->buf + offset);

	/* Register cq_context members */
	roce_set_field(cq_context->cqc_byte_4,
		       CQ_CONTEXT_CQC_BYTE_4_CQC_STATE_M,
		       CQ_CONTEXT_CQC_BYTE_4_CQC_STATE_S, CQ_STATE_VALID);
	roce_set_field(cq_context->cqc_byte_4, CQ_CONTEXT_CQC_BYTE_4_CQN_M,
		       CQ_CONTEXT_CQC_BYTE_4_CQN_S, hr_cq->cqn);

	cq_context->cq_bt_l = cpu_to_le32((u32)dma_handle);

	roce_set_field(cq_context->cqc_byte_12,
		       CQ_CONTEXT_CQC_BYTE_12_CQ_BT_H_M,
		       CQ_CONTEXT_CQC_BYTE_12_CQ_BT_H_S,
		       ((u64)dma_handle >> 32));
	roce_set_field(cq_context->cqc_byte_12,
		       CQ_CONTEXT_CQC_BYTE_12_CQ_CQE_SHIFT_M,
		       CQ_CONTEXT_CQC_BYTE_12_CQ_CQE_SHIFT_S,
		       ilog2((unsigned int)nent));
	roce_set_field(cq_context->cqc_byte_12, CQ_CONTEXT_CQC_BYTE_12_CEQN_M,
		       CQ_CONTEXT_CQC_BYTE_12_CEQN_S, vector);

	cq_context->cur_cqe_ba0_l = cpu_to_le32((u32)(mtts[0]));

	roce_set_field(cq_context->cqc_byte_20,
		       CQ_CONTEXT_CQC_BYTE_20_CUR_CQE_BA0_H_M,
		       CQ_CONTEXT_CQC_BYTE_20_CUR_CQE_BA0_H_S, (mtts[0]) >> 32);
	/* Dedicated hardware, directly set 0 */
	roce_set_field(cq_context->cqc_byte_20,
		       CQ_CONTEXT_CQC_BYTE_20_CQ_CUR_INDEX_M,
		       CQ_CONTEXT_CQC_BYTE_20_CQ_CUR_INDEX_S, 0);
	/**
	 * 44 = 32 + 12, When evaluating addr to hardware, shift 12 because of
	 * using 4K page, and shift more 32 because of
	 * caculating the high 32 bit value evaluated to hardware.
	 */
	roce_set_field(cq_context->cqc_byte_20,
		       CQ_CONTEXT_CQC_BYTE_20_CQE_TPTR_ADDR_H_M,
		       CQ_CONTEXT_CQC_BYTE_20_CQE_TPTR_ADDR_H_S,
		       tptr_dma_addr >> 44);

	cq_context->cqe_tptr_addr_l = cpu_to_le32((u32)(tptr_dma_addr >> 12));

	roce_set_field(cq_context->cqc_byte_32,
		       CQ_CONTEXT_CQC_BYTE_32_CUR_CQE_BA1_H_M,
		       CQ_CONTEXT_CQC_BYTE_32_CUR_CQE_BA1_H_S, 0);
	roce_set_bit(cq_context->cqc_byte_32,
		     CQ_CONTEXT_CQC_BYTE_32_SE_FLAG_S, 0);
	roce_set_bit(cq_context->cqc_byte_32,
		     CQ_CONTEXT_CQC_BYTE_32_CE_FLAG_S, 0);
	roce_set_bit(cq_context->cqc_byte_32,
		     CQ_CONTEXT_CQC_BYTE_32_NOTIFICATION_FLAG_S, 0);
	roce_set_bit(cq_context->cqc_byte_32,
		     CQ_CQNTEXT_CQC_BYTE_32_TYPE_OF_COMPLETION_NOTIFICATION_S,
		     0);
	/* The initial value of cq's ci is 0 */
	roce_set_field(cq_context->cqc_byte_32,
		       CQ_CONTEXT_CQC_BYTE_32_CQ_CONS_IDX_M,
		       CQ_CONTEXT_CQC_BYTE_32_CQ_CONS_IDX_S, 0);
}

static int hns_roce_v1_modify_cq(struct ib_cq *cq, u16 cq_count, u16 cq_period)
{
	return -EOPNOTSUPP;
}

static int hns_roce_v1_req_notify_cq(struct ib_cq *ibcq,
				     enum ib_cq_notify_flags flags)
{
	struct hns_roce_cq *hr_cq = to_hr_cq(ibcq);
	u32 notification_flag;
	__le32 doorbell[2];

	notification_flag = (flags & IB_CQ_SOLICITED_MASK) ==
			    IB_CQ_SOLICITED ? CQ_DB_REQ_NOT : CQ_DB_REQ_NOT_SOL;
	/*
	 * flags = 0; Notification Flag = 1, next
	 * flags = 1; Notification Flag = 0, solocited
	 */
	doorbell[0] =
		cpu_to_le32(hr_cq->cons_index & ((hr_cq->cq_depth << 1) - 1));
	roce_set_bit(doorbell[1], ROCEE_DB_OTHERS_H_ROCEE_DB_OTH_HW_SYNS_S, 1);
	roce_set_field(doorbell[1], ROCEE_DB_OTHERS_H_ROCEE_DB_OTH_CMD_M,
		       ROCEE_DB_OTHERS_H_ROCEE_DB_OTH_CMD_S, 3);
	roce_set_field(doorbell[1], ROCEE_DB_OTHERS_H_ROCEE_DB_OTH_CMD_MDF_M,
		       ROCEE_DB_OTHERS_H_ROCEE_DB_OTH_CMD_MDF_S, 1);
	roce_set_field(doorbell[1], ROCEE_DB_OTHERS_H_ROCEE_DB_OTH_INP_H_M,
		       ROCEE_DB_OTHERS_H_ROCEE_DB_OTH_INP_H_S,
		       hr_cq->cqn | notification_flag);

	hns_roce_write64_k(doorbell, hr_cq->cq_db_l);

	return 0;
}

static int hns_roce_v1_poll_one(struct hns_roce_cq *hr_cq,
				struct hns_roce_qp **cur_qp, struct ib_wc *wc)
{
	int qpn;
	int is_send;
	u16 wqe_ctr;
	u32 status;
	u32 opcode;
	struct hns_roce_cqe *cqe;
	struct hns_roce_qp *hr_qp;
	struct hns_roce_wq *wq;
	struct hns_roce_wqe_ctrl_seg *sq_wqe;
	struct hns_roce_dev *hr_dev = to_hr_dev(hr_cq->ib_cq.device);
	struct device *dev = &hr_dev->pdev->dev;

	/* Find cqe according consumer index */
	cqe = next_cqe_sw(hr_cq);
	if (!cqe)
		return -EAGAIN;

	++hr_cq->cons_index;
	/* Memory barrier */
	rmb();
	/* 0->SQ, 1->RQ */
	is_send  = !(roce_get_bit(cqe->cqe_byte_4, CQE_BYTE_4_SQ_RQ_FLAG_S));

	/* Local_qpn in UD cqe is always 1, so it needs to compute new qpn */
	if (roce_get_field(cqe->cqe_byte_16, CQE_BYTE_16_LOCAL_QPN_M,
			   CQE_BYTE_16_LOCAL_QPN_S) <= 1) {
		qpn = roce_get_field(cqe->cqe_byte_20, CQE_BYTE_20_PORT_NUM_M,
				     CQE_BYTE_20_PORT_NUM_S) +
		      roce_get_field(cqe->cqe_byte_16, CQE_BYTE_16_LOCAL_QPN_M,
				     CQE_BYTE_16_LOCAL_QPN_S) *
				     HNS_ROCE_MAX_PORTS;
	} else {
		qpn = roce_get_field(cqe->cqe_byte_16, CQE_BYTE_16_LOCAL_QPN_M,
				     CQE_BYTE_16_LOCAL_QPN_S);
	}

	if (!*cur_qp || (qpn & HNS_ROCE_CQE_QPN_MASK) != (*cur_qp)->qpn) {
		hr_qp = __hns_roce_qp_lookup(hr_dev, qpn);
		if (unlikely(!hr_qp)) {
			dev_err(dev, "CQ %06lx with entry for unknown QPN %06x\n",
				hr_cq->cqn, (qpn & HNS_ROCE_CQE_QPN_MASK));
			return -EINVAL;
		}

		*cur_qp = hr_qp;
	}

	wc->qp = &(*cur_qp)->ibqp;
	wc->vendor_err = 0;

	status = roce_get_field(cqe->cqe_byte_4,
				CQE_BYTE_4_STATUS_OF_THE_OPERATION_M,
				CQE_BYTE_4_STATUS_OF_THE_OPERATION_S) &
				HNS_ROCE_CQE_STATUS_MASK;
	switch (status) {
	case HNS_ROCE_CQE_SUCCESS:
		wc->status = IB_WC_SUCCESS;
		break;
	case HNS_ROCE_CQE_SYNDROME_LOCAL_LENGTH_ERR:
		wc->status = IB_WC_LOC_LEN_ERR;
		break;
	case HNS_ROCE_CQE_SYNDROME_LOCAL_QP_OP_ERR:
		wc->status = IB_WC_LOC_QP_OP_ERR;
		break;
	case HNS_ROCE_CQE_SYNDROME_LOCAL_PROT_ERR:
		wc->status = IB_WC_LOC_PROT_ERR;
		break;
	case HNS_ROCE_CQE_SYNDROME_WR_FLUSH_ERR:
		wc->status = IB_WC_WR_FLUSH_ERR;
		break;
	case HNS_ROCE_CQE_SYNDROME_MEM_MANAGE_OPERATE_ERR:
		wc->status = IB_WC_MW_BIND_ERR;
		break;
	case HNS_ROCE_CQE_SYNDROME_BAD_RESP_ERR:
		wc->status = IB_WC_BAD_RESP_ERR;
		break;
	case HNS_ROCE_CQE_SYNDROME_LOCAL_ACCESS_ERR:
		wc->status = IB_WC_LOC_ACCESS_ERR;
		break;
	case HNS_ROCE_CQE_SYNDROME_REMOTE_INVAL_REQ_ERR:
		wc->status = IB_WC_REM_INV_REQ_ERR;
		break;
	case HNS_ROCE_CQE_SYNDROME_REMOTE_ACCESS_ERR:
		wc->status = IB_WC_REM_ACCESS_ERR;
		break;
	case HNS_ROCE_CQE_SYNDROME_REMOTE_OP_ERR:
		wc->status = IB_WC_REM_OP_ERR;
		break;
	case HNS_ROCE_CQE_SYNDROME_TRANSPORT_RETRY_EXC_ERR:
		wc->status = IB_WC_RETRY_EXC_ERR;
		break;
	case HNS_ROCE_CQE_SYNDROME_RNR_RETRY_EXC_ERR:
		wc->status = IB_WC_RNR_RETRY_EXC_ERR;
		break;
	default:
		wc->status = IB_WC_GENERAL_ERR;
		break;
	}

	/* CQE status error, directly return */
	if (wc->status != IB_WC_SUCCESS)
		return 0;

	if (is_send) {
		/* SQ conrespond to CQE */
		sq_wqe = get_send_wqe(*cur_qp, roce_get_field(cqe->cqe_byte_4,
						CQE_BYTE_4_WQE_INDEX_M,
						CQE_BYTE_4_WQE_INDEX_S)&
						((*cur_qp)->sq.wqe_cnt-1));
		switch (le32_to_cpu(sq_wqe->flag) & HNS_ROCE_WQE_OPCODE_MASK) {
		case HNS_ROCE_WQE_OPCODE_SEND:
			wc->opcode = IB_WC_SEND;
			break;
		case HNS_ROCE_WQE_OPCODE_RDMA_READ:
			wc->opcode = IB_WC_RDMA_READ;
			wc->byte_len = le32_to_cpu(cqe->byte_cnt);
			break;
		case HNS_ROCE_WQE_OPCODE_RDMA_WRITE:
			wc->opcode = IB_WC_RDMA_WRITE;
			break;
		case HNS_ROCE_WQE_OPCODE_LOCAL_INV:
			wc->opcode = IB_WC_LOCAL_INV;
			break;
		case HNS_ROCE_WQE_OPCODE_UD_SEND:
			wc->opcode = IB_WC_SEND;
			break;
		default:
			wc->status = IB_WC_GENERAL_ERR;
			break;
		}
		wc->wc_flags = (le32_to_cpu(sq_wqe->flag) & HNS_ROCE_WQE_IMM ?
				IB_WC_WITH_IMM : 0);

		wq = &(*cur_qp)->sq;
		if ((*cur_qp)->sq_signal_bits) {
			/*
			 * If sg_signal_bit is 1,
			 * firstly tail pointer updated to wqe
			 * which current cqe correspond to
			 */
			wqe_ctr = (u16)roce_get_field(cqe->cqe_byte_4,
						      CQE_BYTE_4_WQE_INDEX_M,
						      CQE_BYTE_4_WQE_INDEX_S);
			wq->tail += (wqe_ctr - (u16)wq->tail) &
				    (wq->wqe_cnt - 1);
		}
		wc->wr_id = wq->wrid[wq->tail & (wq->wqe_cnt - 1)];
		++wq->tail;
	} else {
		/* RQ conrespond to CQE */
		wc->byte_len = le32_to_cpu(cqe->byte_cnt);
		opcode = roce_get_field(cqe->cqe_byte_4,
					CQE_BYTE_4_OPERATION_TYPE_M,
					CQE_BYTE_4_OPERATION_TYPE_S) &
					HNS_ROCE_CQE_OPCODE_MASK;
		switch (opcode) {
		case HNS_ROCE_OPCODE_RDMA_WITH_IMM_RECEIVE:
			wc->opcode = IB_WC_RECV_RDMA_WITH_IMM;
			wc->wc_flags = IB_WC_WITH_IMM;
			wc->ex.imm_data =
				cpu_to_be32(le32_to_cpu(cqe->immediate_data));
			break;
		case HNS_ROCE_OPCODE_SEND_DATA_RECEIVE:
			if (roce_get_bit(cqe->cqe_byte_4,
					 CQE_BYTE_4_IMM_INDICATOR_S)) {
				wc->opcode = IB_WC_RECV;
				wc->wc_flags = IB_WC_WITH_IMM;
				wc->ex.imm_data = cpu_to_be32(
					le32_to_cpu(cqe->immediate_data));
			} else {
				wc->opcode = IB_WC_RECV;
				wc->wc_flags = 0;
			}
			break;
		default:
			wc->status = IB_WC_GENERAL_ERR;
			break;
		}

		/* Update tail pointer, record wr_id */
		wq = &(*cur_qp)->rq;
		wc->wr_id = wq->wrid[wq->tail & (wq->wqe_cnt - 1)];
		++wq->tail;
		wc->sl = (u8)roce_get_field(cqe->cqe_byte_20, CQE_BYTE_20_SL_M,
					    CQE_BYTE_20_SL_S);
		wc->src_qp = (u8)roce_get_field(cqe->cqe_byte_20,
						CQE_BYTE_20_REMOTE_QPN_M,
						CQE_BYTE_20_REMOTE_QPN_S);
		wc->wc_flags |= (roce_get_bit(cqe->cqe_byte_20,
					      CQE_BYTE_20_GRH_PRESENT_S) ?
					      IB_WC_GRH : 0);
		wc->pkey_index = (u16)roce_get_field(cqe->cqe_byte_28,
						     CQE_BYTE_28_P_KEY_IDX_M,
						     CQE_BYTE_28_P_KEY_IDX_S);
	}

	return 0;
}

int hns_roce_v1_poll_cq(struct ib_cq *ibcq, int num_entries, struct ib_wc *wc)
{
	struct hns_roce_cq *hr_cq = to_hr_cq(ibcq);
	struct hns_roce_qp *cur_qp = NULL;
	unsigned long flags;
	int npolled;
	int ret = 0;

	spin_lock_irqsave(&hr_cq->lock, flags);

	for (npolled = 0; npolled < num_entries; ++npolled) {
		ret = hns_roce_v1_poll_one(hr_cq, &cur_qp, wc + npolled);
		if (ret)
			break;
	}

	if (npolled) {
		*hr_cq->tptr_addr = hr_cq->cons_index &
			((hr_cq->cq_depth << 1) - 1);

		/* Memroy barrier */
		wmb();
		hns_roce_v1_cq_set_ci(hr_cq, hr_cq->cons_index);
	}

	spin_unlock_irqrestore(&hr_cq->lock, flags);

	if (ret == 0 || ret == -EAGAIN)
		return npolled;
	else
		return ret;
}

static int hns_roce_v1_clear_hem(struct hns_roce_dev *hr_dev,
				 struct hns_roce_hem_table *table, int obj,
				 int step_idx)
{
	struct device *dev = &hr_dev->pdev->dev;
	struct hns_roce_v1_priv *priv;
	unsigned long end = 0, flags = 0;
	__le32 bt_cmd_val[2] = {0};
	void __iomem *bt_cmd;
	u64 bt_ba = 0;

	priv = (struct hns_roce_v1_priv *)hr_dev->priv;

	switch (table->type) {
	case HEM_TYPE_QPC:
		roce_set_field(bt_cmd_val[1], ROCEE_BT_CMD_H_ROCEE_BT_CMD_MDF_M,
			ROCEE_BT_CMD_H_ROCEE_BT_CMD_MDF_S, HEM_TYPE_QPC);
		bt_ba = priv->bt_table.qpc_buf.map >> 12;
		break;
	case HEM_TYPE_MTPT:
		roce_set_field(bt_cmd_val[1], ROCEE_BT_CMD_H_ROCEE_BT_CMD_MDF_M,
			ROCEE_BT_CMD_H_ROCEE_BT_CMD_MDF_S, HEM_TYPE_MTPT);
		bt_ba = priv->bt_table.mtpt_buf.map >> 12;
		break;
	case HEM_TYPE_CQC:
		roce_set_field(bt_cmd_val[1], ROCEE_BT_CMD_H_ROCEE_BT_CMD_MDF_M,
			ROCEE_BT_CMD_H_ROCEE_BT_CMD_MDF_S, HEM_TYPE_CQC);
		bt_ba = priv->bt_table.cqc_buf.map >> 12;
		break;
	case HEM_TYPE_SRQC:
		dev_dbg(dev, "HEM_TYPE_SRQC not support.\n");
		return -EINVAL;
	default:
		return 0;
	}
	roce_set_field(bt_cmd_val[1], ROCEE_BT_CMD_H_ROCEE_BT_CMD_IN_MDF_M,
		ROCEE_BT_CMD_H_ROCEE_BT_CMD_IN_MDF_S, obj);
	roce_set_bit(bt_cmd_val[1], ROCEE_BT_CMD_H_ROCEE_BT_CMD_S, 0);
	roce_set_bit(bt_cmd_val[1], ROCEE_BT_CMD_H_ROCEE_BT_CMD_HW_SYNS_S, 1);

	spin_lock_irqsave(&hr_dev->bt_cmd_lock, flags);

	bt_cmd = hr_dev->reg_base + ROCEE_BT_CMD_H_REG;

	end = msecs_to_jiffies(HW_SYNC_TIMEOUT_MSECS) + jiffies;
	while (1) {
		if (readl(bt_cmd) >> BT_CMD_SYNC_SHIFT) {
			if (!(time_before(jiffies, end))) {
				dev_err(dev, "Write bt_cmd err,hw_sync is not zero.\n");
				spin_unlock_irqrestore(&hr_dev->bt_cmd_lock,
					flags);
				return -EBUSY;
			}
		} else {
			break;
		}
		msleep(HW_SYNC_SLEEP_TIME_INTERVAL);
	}

	bt_cmd_val[0] = (__le32)bt_ba;
	roce_set_field(bt_cmd_val[1], ROCEE_BT_CMD_H_ROCEE_BT_CMD_BA_H_M,
		ROCEE_BT_CMD_H_ROCEE_BT_CMD_BA_H_S, bt_ba >> 32);
	hns_roce_write64_k(bt_cmd_val, hr_dev->reg_base + ROCEE_BT_CMD_L_REG);

	spin_unlock_irqrestore(&hr_dev->bt_cmd_lock, flags);

	return 0;
}

static int hns_roce_v1_qp_modify(struct hns_roce_dev *hr_dev,
				 struct hns_roce_mtt *mtt,
				 enum hns_roce_qp_state cur_state,
				 enum hns_roce_qp_state new_state,
				 struct hns_roce_qp_context *context,
				 struct hns_roce_qp *hr_qp)
{
	static const u16
	op[HNS_ROCE_QP_NUM_STATE][HNS_ROCE_QP_NUM_STATE] = {
		[HNS_ROCE_QP_STATE_RST] = {
		[HNS_ROCE_QP_STATE_RST] = HNS_ROCE_CMD_2RST_QP,
		[HNS_ROCE_QP_STATE_ERR] = HNS_ROCE_CMD_2ERR_QP,
		[HNS_ROCE_QP_STATE_INIT] = HNS_ROCE_CMD_RST2INIT_QP,
		},
		[HNS_ROCE_QP_STATE_INIT] = {
		[HNS_ROCE_QP_STATE_RST] = HNS_ROCE_CMD_2RST_QP,
		[HNS_ROCE_QP_STATE_ERR] = HNS_ROCE_CMD_2ERR_QP,
		/* Note: In v1 engine, HW doesn't support RST2INIT.
		 * We use RST2INIT cmd instead of INIT2INIT.
		 */
		[HNS_ROCE_QP_STATE_INIT] = HNS_ROCE_CMD_RST2INIT_QP,
		[HNS_ROCE_QP_STATE_RTR] = HNS_ROCE_CMD_INIT2RTR_QP,
		},
		[HNS_ROCE_QP_STATE_RTR] = {
		[HNS_ROCE_QP_STATE_RST] = HNS_ROCE_CMD_2RST_QP,
		[HNS_ROCE_QP_STATE_ERR] = HNS_ROCE_CMD_2ERR_QP,
		[HNS_ROCE_QP_STATE_RTS] = HNS_ROCE_CMD_RTR2RTS_QP,
		},
		[HNS_ROCE_QP_STATE_RTS] = {
		[HNS_ROCE_QP_STATE_RST] = HNS_ROCE_CMD_2RST_QP,
		[HNS_ROCE_QP_STATE_ERR] = HNS_ROCE_CMD_2ERR_QP,
		[HNS_ROCE_QP_STATE_RTS] = HNS_ROCE_CMD_RTS2RTS_QP,
		[HNS_ROCE_QP_STATE_SQD] = HNS_ROCE_CMD_RTS2SQD_QP,
		},
		[HNS_ROCE_QP_STATE_SQD] = {
		[HNS_ROCE_QP_STATE_RST] = HNS_ROCE_CMD_2RST_QP,
		[HNS_ROCE_QP_STATE_ERR] = HNS_ROCE_CMD_2ERR_QP,
		[HNS_ROCE_QP_STATE_RTS] = HNS_ROCE_CMD_SQD2RTS_QP,
		[HNS_ROCE_QP_STATE_SQD] = HNS_ROCE_CMD_SQD2SQD_QP,
		},
		[HNS_ROCE_QP_STATE_ERR] = {
		[HNS_ROCE_QP_STATE_RST] = HNS_ROCE_CMD_2RST_QP,
		[HNS_ROCE_QP_STATE_ERR] = HNS_ROCE_CMD_2ERR_QP,
		}
	};

	struct hns_roce_cmd_mailbox *mailbox;
	struct device *dev = &hr_dev->pdev->dev;
	int ret = 0;

	if (cur_state >= HNS_ROCE_QP_NUM_STATE ||
	    new_state >= HNS_ROCE_QP_NUM_STATE ||
	    !op[cur_state][new_state]) {
		dev_err(dev, "[modify_qp]not support state %d to %d\n",
			cur_state, new_state);
		return -EINVAL;
	}

	if (op[cur_state][new_state] == HNS_ROCE_CMD_2RST_QP)
		return hns_roce_cmd_mbox(hr_dev, 0, 0, hr_qp->qpn, 2,
					 HNS_ROCE_CMD_2RST_QP,
					 HNS_ROCE_CMD_TIMEOUT_MSECS);

	if (op[cur_state][new_state] == HNS_ROCE_CMD_2ERR_QP)
		return hns_roce_cmd_mbox(hr_dev, 0, 0, hr_qp->qpn, 2,
					 HNS_ROCE_CMD_2ERR_QP,
					 HNS_ROCE_CMD_TIMEOUT_MSECS);

	mailbox = hns_roce_alloc_cmd_mailbox(hr_dev);
	if (IS_ERR(mailbox))
		return PTR_ERR(mailbox);

	memcpy(mailbox->buf, context, sizeof(*context));

	ret = hns_roce_cmd_mbox(hr_dev, mailbox->dma, 0, hr_qp->qpn, 0,
				op[cur_state][new_state],
				HNS_ROCE_CMD_TIMEOUT_MSECS);

	hns_roce_free_cmd_mailbox(hr_dev, mailbox);
	return ret;
}

static int hns_roce_v1_m_sqp(struct ib_qp *ibqp, const struct ib_qp_attr *attr,
			     int attr_mask, enum ib_qp_state cur_state,
			     enum ib_qp_state new_state)
{
	struct hns_roce_dev *hr_dev = to_hr_dev(ibqp->device);
	struct hns_roce_qp *hr_qp = to_hr_qp(ibqp);
	struct hns_roce_sqp_context *context;
	struct device *dev = &hr_dev->pdev->dev;
	dma_addr_t dma_handle = 0;
	u32 __iomem *addr;
	int rq_pa_start;
	__le32 tmp;
	u32 reg_val;
	u64 *mtts;

	context = kzalloc(sizeof(*context), GFP_KERNEL);
	if (!context)
		return -ENOMEM;

	/* Search QP buf's MTTs */
	mtts = hns_roce_table_find(hr_dev, &hr_dev->mr_table.mtt_table,
				   hr_qp->mtt.first_seg, &dma_handle);
	if (!mtts) {
		dev_err(dev, "qp buf pa find failed\n");
		goto out;
	}

	if (cur_state == IB_QPS_RESET && new_state == IB_QPS_INIT) {
		roce_set_field(context->qp1c_bytes_4,
			       QP1C_BYTES_4_SQ_WQE_SHIFT_M,
			       QP1C_BYTES_4_SQ_WQE_SHIFT_S,
			       ilog2((unsigned int)hr_qp->sq.wqe_cnt));
		roce_set_field(context->qp1c_bytes_4,
			       QP1C_BYTES_4_RQ_WQE_SHIFT_M,
			       QP1C_BYTES_4_RQ_WQE_SHIFT_S,
			       ilog2((unsigned int)hr_qp->rq.wqe_cnt));
		roce_set_field(context->qp1c_bytes_4, QP1C_BYTES_4_PD_M,
			       QP1C_BYTES_4_PD_S, to_hr_pd(ibqp->pd)->pdn);

		context->sq_rq_bt_l = cpu_to_le32((u32)(dma_handle));
		roce_set_field(context->qp1c_bytes_12,
			       QP1C_BYTES_12_SQ_RQ_BT_H_M,
			       QP1C_BYTES_12_SQ_RQ_BT_H_S,
			       ((u32)(dma_handle >> 32)));

		roce_set_field(context->qp1c_bytes_16, QP1C_BYTES_16_RQ_HEAD_M,
			       QP1C_BYTES_16_RQ_HEAD_S, hr_qp->rq.head);
		roce_set_field(context->qp1c_bytes_16, QP1C_BYTES_16_PORT_NUM_M,
			       QP1C_BYTES_16_PORT_NUM_S, hr_qp->phy_port);
		roce_set_bit(context->qp1c_bytes_16,
			     QP1C_BYTES_16_SIGNALING_TYPE_S,
			     le32_to_cpu(hr_qp->sq_signal_bits));
		roce_set_bit(context->qp1c_bytes_16, QP1C_BYTES_16_RQ_BA_FLG_S,
			     1);
		roce_set_bit(context->qp1c_bytes_16, QP1C_BYTES_16_SQ_BA_FLG_S,
			     1);
		roce_set_bit(context->qp1c_bytes_16, QP1C_BYTES_16_QP1_ERR_S,
			     0);

		roce_set_field(context->qp1c_bytes_20, QP1C_BYTES_20_SQ_HEAD_M,
			       QP1C_BYTES_20_SQ_HEAD_S, hr_qp->sq.head);
		roce_set_field(context->qp1c_bytes_20, QP1C_BYTES_20_PKEY_IDX_M,
			       QP1C_BYTES_20_PKEY_IDX_S, attr->pkey_index);

		rq_pa_start = (u32)hr_qp->rq.offset / PAGE_SIZE;
		context->cur_rq_wqe_ba_l =
				cpu_to_le32((u32)(mtts[rq_pa_start]));

		roce_set_field(context->qp1c_bytes_28,
			       QP1C_BYTES_28_CUR_RQ_WQE_BA_H_M,
			       QP1C_BYTES_28_CUR_RQ_WQE_BA_H_S,
			       (mtts[rq_pa_start]) >> 32);
		roce_set_field(context->qp1c_bytes_28,
			       QP1C_BYTES_28_RQ_CUR_IDX_M,
			       QP1C_BYTES_28_RQ_CUR_IDX_S, 0);

		roce_set_field(context->qp1c_bytes_32,
			       QP1C_BYTES_32_RX_CQ_NUM_M,
			       QP1C_BYTES_32_RX_CQ_NUM_S,
			       to_hr_cq(ibqp->recv_cq)->cqn);
		roce_set_field(context->qp1c_bytes_32,
			       QP1C_BYTES_32_TX_CQ_NUM_M,
			       QP1C_BYTES_32_TX_CQ_NUM_S,
			       to_hr_cq(ibqp->send_cq)->cqn);

		context->cur_sq_wqe_ba_l  = cpu_to_le32((u32)mtts[0]);

		roce_set_field(context->qp1c_bytes_40,
			       QP1C_BYTES_40_CUR_SQ_WQE_BA_H_M,
			       QP1C_BYTES_40_CUR_SQ_WQE_BA_H_S,
			       (mtts[0]) >> 32);
		roce_set_field(context->qp1c_bytes_40,
			       QP1C_BYTES_40_SQ_CUR_IDX_M,
			       QP1C_BYTES_40_SQ_CUR_IDX_S, 0);

		/* Copy context to QP1C register */
		addr = (u32 __iomem *)(hr_dev->reg_base +
				       ROCEE_QP1C_CFG0_0_REG +
				       hr_qp->phy_port * sizeof(*context));

		writel(le32_to_cpu(context->qp1c_bytes_4), addr);
		writel(le32_to_cpu(context->sq_rq_bt_l), addr + 1);
		writel(le32_to_cpu(context->qp1c_bytes_12), addr + 2);
		writel(le32_to_cpu(context->qp1c_bytes_16), addr + 3);
		writel(le32_to_cpu(context->qp1c_bytes_20), addr + 4);
		writel(le32_to_cpu(context->cur_rq_wqe_ba_l), addr + 5);
		writel(le32_to_cpu(context->qp1c_bytes_28), addr + 6);
		writel(le32_to_cpu(context->qp1c_bytes_32), addr + 7);
		writel(le32_to_cpu(context->cur_sq_wqe_ba_l), addr + 8);
		writel(le32_to_cpu(context->qp1c_bytes_40), addr + 9);
	}

	/* Modify QP1C status */
	reg_val = roce_read(hr_dev, ROCEE_QP1C_CFG0_0_REG +
			    hr_qp->phy_port * sizeof(*context));
	tmp = cpu_to_le32(reg_val);
	roce_set_field(tmp, ROCEE_QP1C_CFG0_0_ROCEE_QP1C_QP_ST_M,
		       ROCEE_QP1C_CFG0_0_ROCEE_QP1C_QP_ST_S, new_state);
	reg_val = le32_to_cpu(tmp);
	roce_write(hr_dev, ROCEE_QP1C_CFG0_0_REG +
		    hr_qp->phy_port * sizeof(*context), reg_val);

	hr_qp->state = new_state;
	if (new_state == IB_QPS_RESET) {
		hns_roce_v1_cq_clean(to_hr_cq(ibqp->recv_cq), hr_qp->qpn,
				     ibqp->srq ? to_hr_srq(ibqp->srq) : NULL);
		if (ibqp->send_cq != ibqp->recv_cq)
			hns_roce_v1_cq_clean(to_hr_cq(ibqp->send_cq),
					     hr_qp->qpn, NULL);

		hr_qp->rq.head = 0;
		hr_qp->rq.tail = 0;
		hr_qp->sq.head = 0;
		hr_qp->sq.tail = 0;
		hr_qp->sq_next_wqe = 0;
	}

	kfree(context);
	return 0;

out:
	kfree(context);
	return -EINVAL;
}

static int hns_roce_v1_m_qp(struct ib_qp *ibqp, const struct ib_qp_attr *attr,
			    int attr_mask, enum ib_qp_state cur_state,
			    enum ib_qp_state new_state)
{
	struct hns_roce_dev *hr_dev = to_hr_dev(ibqp->device);
	struct hns_roce_qp *hr_qp = to_hr_qp(ibqp);
	struct device *dev = &hr_dev->pdev->dev;
	struct hns_roce_qp_context *context;
	const struct ib_global_route *grh = rdma_ah_read_grh(&attr->ah_attr);
	dma_addr_t dma_handle_2 = 0;
	dma_addr_t dma_handle = 0;
	__le32 doorbell[2] = {0};
	int rq_pa_start = 0;
	u64 *mtts_2 = NULL;
	int ret = -EINVAL;
	u64 *mtts = NULL;
	int port;
	u8 port_num;
	u8 *dmac;
	u8 *smac;

	context = kzalloc(sizeof(*context), GFP_KERNEL);
	if (!context)
		return -ENOMEM;

	/* Search qp buf's mtts */
	mtts = hns_roce_table_find(hr_dev, &hr_dev->mr_table.mtt_table,
				   hr_qp->mtt.first_seg, &dma_handle);
	if (mtts == NULL) {
		dev_err(dev, "qp buf pa find failed\n");
		goto out;
	}

	/* Search IRRL's mtts */
	mtts_2 = hns_roce_table_find(hr_dev, &hr_dev->qp_table.irrl_table,
				     hr_qp->qpn, &dma_handle_2);
	if (mtts_2 == NULL) {
		dev_err(dev, "qp irrl_table find failed\n");
		goto out;
	}

	/*
	 * Reset to init
	 *	Mandatory param:
	 *	IB_QP_STATE | IB_QP_PKEY_INDEX | IB_QP_PORT | IB_QP_ACCESS_FLAGS
	 *	Optional param: NA
	 */
	if (cur_state == IB_QPS_RESET && new_state == IB_QPS_INIT) {
		roce_set_field(context->qpc_bytes_4,
			       QP_CONTEXT_QPC_BYTES_4_TRANSPORT_SERVICE_TYPE_M,
			       QP_CONTEXT_QPC_BYTES_4_TRANSPORT_SERVICE_TYPE_S,
			       to_hr_qp_type(hr_qp->ibqp.qp_type));

		roce_set_bit(context->qpc_bytes_4,
			     QP_CONTEXT_QPC_BYTE_4_ENABLE_FPMR_S, 0);
		roce_set_bit(context->qpc_bytes_4,
			     QP_CONTEXT_QPC_BYTE_4_RDMA_READ_ENABLE_S,
			     !!(attr->qp_access_flags & IB_ACCESS_REMOTE_READ));
		roce_set_bit(context->qpc_bytes_4,
			     QP_CONTEXT_QPC_BYTE_4_RDMA_WRITE_ENABLE_S,
			     !!(attr->qp_access_flags & IB_ACCESS_REMOTE_WRITE)
			     );
		roce_set_bit(context->qpc_bytes_4,
			     QP_CONTEXT_QPC_BYTE_4_ATOMIC_OPERATION_ENABLE_S,
			     !!(attr->qp_access_flags & IB_ACCESS_REMOTE_ATOMIC)
			     );
		roce_set_bit(context->qpc_bytes_4,
			     QP_CONTEXT_QPC_BYTE_4_RDMAR_USE_S, 1);
		roce_set_field(context->qpc_bytes_4,
			       QP_CONTEXT_QPC_BYTES_4_SQ_WQE_SHIFT_M,
			       QP_CONTEXT_QPC_BYTES_4_SQ_WQE_SHIFT_S,
			       ilog2((unsigned int)hr_qp->sq.wqe_cnt));
		roce_set_field(context->qpc_bytes_4,
			       QP_CONTEXT_QPC_BYTES_4_RQ_WQE_SHIFT_M,
			       QP_CONTEXT_QPC_BYTES_4_RQ_WQE_SHIFT_S,
			       ilog2((unsigned int)hr_qp->rq.wqe_cnt));
		roce_set_field(context->qpc_bytes_4,
			       QP_CONTEXT_QPC_BYTES_4_PD_M,
			       QP_CONTEXT_QPC_BYTES_4_PD_S,
			       to_hr_pd(ibqp->pd)->pdn);
		hr_qp->access_flags = attr->qp_access_flags;
		roce_set_field(context->qpc_bytes_8,
			       QP_CONTEXT_QPC_BYTES_8_TX_COMPLETION_M,
			       QP_CONTEXT_QPC_BYTES_8_TX_COMPLETION_S,
			       to_hr_cq(ibqp->send_cq)->cqn);
		roce_set_field(context->qpc_bytes_8,
			       QP_CONTEXT_QPC_BYTES_8_RX_COMPLETION_M,
			       QP_CONTEXT_QPC_BYTES_8_RX_COMPLETION_S,
			       to_hr_cq(ibqp->recv_cq)->cqn);

		if (ibqp->srq)
			roce_set_field(context->qpc_bytes_12,
				       QP_CONTEXT_QPC_BYTES_12_SRQ_NUMBER_M,
				       QP_CONTEXT_QPC_BYTES_12_SRQ_NUMBER_S,
				       to_hr_srq(ibqp->srq)->srqn);

		roce_set_field(context->qpc_bytes_12,
			       QP_CONTEXT_QPC_BYTES_12_P_KEY_INDEX_M,
			       QP_CONTEXT_QPC_BYTES_12_P_KEY_INDEX_S,
			       attr->pkey_index);
		hr_qp->pkey_index = attr->pkey_index;
		roce_set_field(context->qpc_bytes_16,
			       QP_CONTEXT_QPC_BYTES_16_QP_NUM_M,
			       QP_CONTEXT_QPC_BYTES_16_QP_NUM_S, hr_qp->qpn);

	} else if (cur_state == IB_QPS_INIT && new_state == IB_QPS_INIT) {
		roce_set_field(context->qpc_bytes_4,
			       QP_CONTEXT_QPC_BYTES_4_TRANSPORT_SERVICE_TYPE_M,
			       QP_CONTEXT_QPC_BYTES_4_TRANSPORT_SERVICE_TYPE_S,
			       to_hr_qp_type(hr_qp->ibqp.qp_type));
		roce_set_bit(context->qpc_bytes_4,
			     QP_CONTEXT_QPC_BYTE_4_ENABLE_FPMR_S, 0);
		if (attr_mask & IB_QP_ACCESS_FLAGS) {
			roce_set_bit(context->qpc_bytes_4,
				     QP_CONTEXT_QPC_BYTE_4_RDMA_READ_ENABLE_S,
				     !!(attr->qp_access_flags &
				     IB_ACCESS_REMOTE_READ));
			roce_set_bit(context->qpc_bytes_4,
				     QP_CONTEXT_QPC_BYTE_4_RDMA_WRITE_ENABLE_S,
				     !!(attr->qp_access_flags &
				     IB_ACCESS_REMOTE_WRITE));
		} else {
			roce_set_bit(context->qpc_bytes_4,
				     QP_CONTEXT_QPC_BYTE_4_RDMA_READ_ENABLE_S,
				     !!(hr_qp->access_flags &
				     IB_ACCESS_REMOTE_READ));
			roce_set_bit(context->qpc_bytes_4,
				     QP_CONTEXT_QPC_BYTE_4_RDMA_WRITE_ENABLE_S,
				     !!(hr_qp->access_flags &
				     IB_ACCESS_REMOTE_WRITE));
		}

		roce_set_bit(context->qpc_bytes_4,
			     QP_CONTEXT_QPC_BYTE_4_RDMAR_USE_S, 1);
		roce_set_field(context->qpc_bytes_4,
			       QP_CONTEXT_QPC_BYTES_4_SQ_WQE_SHIFT_M,
			       QP_CONTEXT_QPC_BYTES_4_SQ_WQE_SHIFT_S,
			       ilog2((unsigned int)hr_qp->sq.wqe_cnt));
		roce_set_field(context->qpc_bytes_4,
			       QP_CONTEXT_QPC_BYTES_4_RQ_WQE_SHIFT_M,
			       QP_CONTEXT_QPC_BYTES_4_RQ_WQE_SHIFT_S,
			       ilog2((unsigned int)hr_qp->rq.wqe_cnt));
		roce_set_field(context->qpc_bytes_4,
			       QP_CONTEXT_QPC_BYTES_4_PD_M,
			       QP_CONTEXT_QPC_BYTES_4_PD_S,
			       to_hr_pd(ibqp->pd)->pdn);

		roce_set_field(context->qpc_bytes_8,
			       QP_CONTEXT_QPC_BYTES_8_TX_COMPLETION_M,
			       QP_CONTEXT_QPC_BYTES_8_TX_COMPLETION_S,
			       to_hr_cq(ibqp->send_cq)->cqn);
		roce_set_field(context->qpc_bytes_8,
			       QP_CONTEXT_QPC_BYTES_8_RX_COMPLETION_M,
			       QP_CONTEXT_QPC_BYTES_8_RX_COMPLETION_S,
			       to_hr_cq(ibqp->recv_cq)->cqn);

		if (ibqp->srq)
			roce_set_field(context->qpc_bytes_12,
				       QP_CONTEXT_QPC_BYTES_12_SRQ_NUMBER_M,
				       QP_CONTEXT_QPC_BYTES_12_SRQ_NUMBER_S,
				       to_hr_srq(ibqp->srq)->srqn);
		if (attr_mask & IB_QP_PKEY_INDEX)
			roce_set_field(context->qpc_bytes_12,
				       QP_CONTEXT_QPC_BYTES_12_P_KEY_INDEX_M,
				       QP_CONTEXT_QPC_BYTES_12_P_KEY_INDEX_S,
				       attr->pkey_index);
		else
			roce_set_field(context->qpc_bytes_12,
				       QP_CONTEXT_QPC_BYTES_12_P_KEY_INDEX_M,
				       QP_CONTEXT_QPC_BYTES_12_P_KEY_INDEX_S,
				       hr_qp->pkey_index);

		roce_set_field(context->qpc_bytes_16,
			       QP_CONTEXT_QPC_BYTES_16_QP_NUM_M,
			       QP_CONTEXT_QPC_BYTES_16_QP_NUM_S, hr_qp->qpn);
	} else if (cur_state == IB_QPS_INIT && new_state == IB_QPS_RTR) {
		if ((attr_mask & IB_QP_ALT_PATH) ||
		    (attr_mask & IB_QP_ACCESS_FLAGS) ||
		    (attr_mask & IB_QP_PKEY_INDEX) ||
		    (attr_mask & IB_QP_QKEY)) {
			dev_err(dev, "INIT2RTR attr_mask error\n");
			goto out;
		}

		dmac = (u8 *)attr->ah_attr.roce.dmac;

		context->sq_rq_bt_l = cpu_to_le32((u32)(dma_handle));
		roce_set_field(context->qpc_bytes_24,
			       QP_CONTEXT_QPC_BYTES_24_SQ_RQ_BT_H_M,
			       QP_CONTEXT_QPC_BYTES_24_SQ_RQ_BT_H_S,
			       ((u32)(dma_handle >> 32)));
		roce_set_bit(context->qpc_bytes_24,
			     QP_CONTEXT_QPC_BYTE_24_REMOTE_ENABLE_E2E_CREDITS_S,
			     1);
		roce_set_field(context->qpc_bytes_24,
			       QP_CONTEXT_QPC_BYTES_24_MINIMUM_RNR_NAK_TIMER_M,
			       QP_CONTEXT_QPC_BYTES_24_MINIMUM_RNR_NAK_TIMER_S,
			       attr->min_rnr_timer);
		context->irrl_ba_l = cpu_to_le32((u32)(dma_handle_2));
		roce_set_field(context->qpc_bytes_32,
			       QP_CONTEXT_QPC_BYTES_32_IRRL_BA_H_M,
			       QP_CONTEXT_QPC_BYTES_32_IRRL_BA_H_S,
			       ((u32)(dma_handle_2 >> 32)) &
				QP_CONTEXT_QPC_BYTES_32_IRRL_BA_H_M);
		roce_set_field(context->qpc_bytes_32,
			       QP_CONTEXT_QPC_BYTES_32_MIG_STATE_M,
			       QP_CONTEXT_QPC_BYTES_32_MIG_STATE_S, 0);
		roce_set_bit(context->qpc_bytes_32,
			     QP_CONTEXT_QPC_BYTE_32_LOCAL_ENABLE_E2E_CREDITS_S,
			     1);
		roce_set_bit(context->qpc_bytes_32,
			     QP_CONTEXT_QPC_BYTE_32_SIGNALING_TYPE_S,
			     le32_to_cpu(hr_qp->sq_signal_bits));

		port = (attr_mask & IB_QP_PORT) ? (attr->port_num - 1) :
			hr_qp->port;
		smac = (u8 *)hr_dev->dev_addr[port];
		/* when dmac equals smac or loop_idc is 1, it should loopback */
		if (ether_addr_equal_unaligned(dmac, smac) ||
		    hr_dev->loop_idc == 0x1)
			roce_set_bit(context->qpc_bytes_32,
			      QP_CONTEXT_QPC_BYTE_32_LOOPBACK_INDICATOR_S, 1);

		roce_set_bit(context->qpc_bytes_32,
			     QP_CONTEXT_QPC_BYTE_32_GLOBAL_HEADER_S,
			     rdma_ah_get_ah_flags(&attr->ah_attr));
		roce_set_field(context->qpc_bytes_32,
			       QP_CONTEXT_QPC_BYTES_32_RESPONDER_RESOURCES_M,
			       QP_CONTEXT_QPC_BYTES_32_RESPONDER_RESOURCES_S,
			       ilog2((unsigned int)attr->max_dest_rd_atomic));

		if (attr_mask & IB_QP_DEST_QPN)
			roce_set_field(context->qpc_bytes_36,
				       QP_CONTEXT_QPC_BYTES_36_DEST_QP_M,
				       QP_CONTEXT_QPC_BYTES_36_DEST_QP_S,
				       attr->dest_qp_num);

		/* Configure GID index */
		port_num = rdma_ah_get_port_num(&attr->ah_attr);
		roce_set_field(context->qpc_bytes_36,
			       QP_CONTEXT_QPC_BYTES_36_SGID_INDEX_M,
			       QP_CONTEXT_QPC_BYTES_36_SGID_INDEX_S,
				hns_get_gid_index(hr_dev,
						  port_num - 1,
						  grh->sgid_index));

		memcpy(&(context->dmac_l), dmac, 4);

		roce_set_field(context->qpc_bytes_44,
			       QP_CONTEXT_QPC_BYTES_44_DMAC_H_M,
			       QP_CONTEXT_QPC_BYTES_44_DMAC_H_S,
			       *((u16 *)(&dmac[4])));
		roce_set_field(context->qpc_bytes_44,
			       QP_CONTEXT_QPC_BYTES_44_MAXIMUM_STATIC_RATE_M,
			       QP_CONTEXT_QPC_BYTES_44_MAXIMUM_STATIC_RATE_S,
			       rdma_ah_get_static_rate(&attr->ah_attr));
		roce_set_field(context->qpc_bytes_44,
			       QP_CONTEXT_QPC_BYTES_44_HOPLMT_M,
			       QP_CONTEXT_QPC_BYTES_44_HOPLMT_S,
			       grh->hop_limit);

		roce_set_field(context->qpc_bytes_48,
			       QP_CONTEXT_QPC_BYTES_48_FLOWLABEL_M,
			       QP_CONTEXT_QPC_BYTES_48_FLOWLABEL_S,
			       grh->flow_label);
		roce_set_field(context->qpc_bytes_48,
			       QP_CONTEXT_QPC_BYTES_48_TCLASS_M,
			       QP_CONTEXT_QPC_BYTES_48_TCLASS_S,
			       grh->traffic_class);
		roce_set_field(context->qpc_bytes_48,
			       QP_CONTEXT_QPC_BYTES_48_MTU_M,
			       QP_CONTEXT_QPC_BYTES_48_MTU_S, attr->path_mtu);

		memcpy(context->dgid, grh->dgid.raw,
		       sizeof(grh->dgid.raw));

		dev_dbg(dev, "dmac:%x :%lx\n", context->dmac_l,
			roce_get_field(context->qpc_bytes_44,
				       QP_CONTEXT_QPC_BYTES_44_DMAC_H_M,
				       QP_CONTEXT_QPC_BYTES_44_DMAC_H_S));

		roce_set_field(context->qpc_bytes_68,
			       QP_CONTEXT_QPC_BYTES_68_RQ_HEAD_M,
			       QP_CONTEXT_QPC_BYTES_68_RQ_HEAD_S,
			       hr_qp->rq.head);
		roce_set_field(context->qpc_bytes_68,
			       QP_CONTEXT_QPC_BYTES_68_RQ_CUR_INDEX_M,
			       QP_CONTEXT_QPC_BYTES_68_RQ_CUR_INDEX_S, 0);

		rq_pa_start = (u32)hr_qp->rq.offset / PAGE_SIZE;
		context->cur_rq_wqe_ba_l =
				cpu_to_le32((u32)(mtts[rq_pa_start]));

		roce_set_field(context->qpc_bytes_76,
			QP_CONTEXT_QPC_BYTES_76_CUR_RQ_WQE_BA_H_M,
			QP_CONTEXT_QPC_BYTES_76_CUR_RQ_WQE_BA_H_S,
			mtts[rq_pa_start] >> 32);
		roce_set_field(context->qpc_bytes_76,
			       QP_CONTEXT_QPC_BYTES_76_RX_REQ_MSN_M,
			       QP_CONTEXT_QPC_BYTES_76_RX_REQ_MSN_S, 0);

		context->rx_rnr_time = 0;

		roce_set_field(context->qpc_bytes_84,
			       QP_CONTEXT_QPC_BYTES_84_LAST_ACK_PSN_M,
			       QP_CONTEXT_QPC_BYTES_84_LAST_ACK_PSN_S,
			       attr->rq_psn - 1);
		roce_set_field(context->qpc_bytes_84,
			       QP_CONTEXT_QPC_BYTES_84_TRRL_HEAD_M,
			       QP_CONTEXT_QPC_BYTES_84_TRRL_HEAD_S, 0);

		roce_set_field(context->qpc_bytes_88,
			       QP_CONTEXT_QPC_BYTES_88_RX_REQ_EPSN_M,
			       QP_CONTEXT_QPC_BYTES_88_RX_REQ_EPSN_S,
			       attr->rq_psn);
		roce_set_bit(context->qpc_bytes_88,
			     QP_CONTEXT_QPC_BYTES_88_RX_REQ_PSN_ERR_FLAG_S, 0);
		roce_set_bit(context->qpc_bytes_88,
			     QP_CONTEXT_QPC_BYTES_88_RX_LAST_OPCODE_FLG_S, 0);
		roce_set_field(context->qpc_bytes_88,
			QP_CONTEXT_QPC_BYTES_88_RQ_REQ_LAST_OPERATION_TYPE_M,
			QP_CONTEXT_QPC_BYTES_88_RQ_REQ_LAST_OPERATION_TYPE_S,
			0);
		roce_set_field(context->qpc_bytes_88,
			       QP_CONTEXT_QPC_BYTES_88_RQ_REQ_RDMA_WR_FLAG_M,
			       QP_CONTEXT_QPC_BYTES_88_RQ_REQ_RDMA_WR_FLAG_S,
			       0);

		context->dma_length = 0;
		context->r_key = 0;
		context->va_l = 0;
		context->va_h = 0;

		roce_set_field(context->qpc_bytes_108,
			       QP_CONTEXT_QPC_BYTES_108_TRRL_SDB_PSN_M,
			       QP_CONTEXT_QPC_BYTES_108_TRRL_SDB_PSN_S, 0);
		roce_set_bit(context->qpc_bytes_108,
			     QP_CONTEXT_QPC_BYTES_108_TRRL_SDB_PSN_FLG_S, 0);
		roce_set_bit(context->qpc_bytes_108,
			     QP_CONTEXT_QPC_BYTES_108_TRRL_TDB_PSN_FLG_S, 0);

		roce_set_field(context->qpc_bytes_112,
			       QP_CONTEXT_QPC_BYTES_112_TRRL_TDB_PSN_M,
			       QP_CONTEXT_QPC_BYTES_112_TRRL_TDB_PSN_S, 0);
		roce_set_field(context->qpc_bytes_112,
			       QP_CONTEXT_QPC_BYTES_112_TRRL_TAIL_M,
			       QP_CONTEXT_QPC_BYTES_112_TRRL_TAIL_S, 0);

		/* For chip resp ack */
		roce_set_field(context->qpc_bytes_156,
			       QP_CONTEXT_QPC_BYTES_156_PORT_NUM_M,
			       QP_CONTEXT_QPC_BYTES_156_PORT_NUM_S,
			       hr_qp->phy_port);
		roce_set_field(context->qpc_bytes_156,
			       QP_CONTEXT_QPC_BYTES_156_SL_M,
			       QP_CONTEXT_QPC_BYTES_156_SL_S,
			       rdma_ah_get_sl(&attr->ah_attr));
		hr_qp->sl = rdma_ah_get_sl(&attr->ah_attr);
	} else if (cur_state == IB_QPS_RTR &&
		new_state == IB_QPS_RTS) {
		/* If exist optional param, return error */
		if ((attr_mask & IB_QP_ALT_PATH) ||
		    (attr_mask & IB_QP_ACCESS_FLAGS) ||
		    (attr_mask & IB_QP_QKEY) ||
		    (attr_mask & IB_QP_PATH_MIG_STATE) ||
		    (attr_mask & IB_QP_CUR_STATE) ||
		    (attr_mask & IB_QP_MIN_RNR_TIMER)) {
			dev_err(dev, "RTR2RTS attr_mask error\n");
			goto out;
		}

		context->rx_cur_sq_wqe_ba_l = cpu_to_le32((u32)(mtts[0]));

		roce_set_field(context->qpc_bytes_120,
			       QP_CONTEXT_QPC_BYTES_120_RX_CUR_SQ_WQE_BA_H_M,
			       QP_CONTEXT_QPC_BYTES_120_RX_CUR_SQ_WQE_BA_H_S,
			       (mtts[0]) >> 32);

		roce_set_field(context->qpc_bytes_124,
			       QP_CONTEXT_QPC_BYTES_124_RX_ACK_MSN_M,
			       QP_CONTEXT_QPC_BYTES_124_RX_ACK_MSN_S, 0);
		roce_set_field(context->qpc_bytes_124,
			       QP_CONTEXT_QPC_BYTES_124_IRRL_MSG_IDX_M,
			       QP_CONTEXT_QPC_BYTES_124_IRRL_MSG_IDX_S, 0);

		roce_set_field(context->qpc_bytes_128,
			       QP_CONTEXT_QPC_BYTES_128_RX_ACK_EPSN_M,
			       QP_CONTEXT_QPC_BYTES_128_RX_ACK_EPSN_S,
			       attr->sq_psn);
		roce_set_bit(context->qpc_bytes_128,
			     QP_CONTEXT_QPC_BYTES_128_RX_ACK_PSN_ERR_FLG_S, 0);
		roce_set_field(context->qpc_bytes_128,
			     QP_CONTEXT_QPC_BYTES_128_ACK_LAST_OPERATION_TYPE_M,
			     QP_CONTEXT_QPC_BYTES_128_ACK_LAST_OPERATION_TYPE_S,
			     0);
		roce_set_bit(context->qpc_bytes_128,
			     QP_CONTEXT_QPC_BYTES_128_IRRL_PSN_VLD_FLG_S, 0);

		roce_set_field(context->qpc_bytes_132,
			       QP_CONTEXT_QPC_BYTES_132_IRRL_PSN_M,
			       QP_CONTEXT_QPC_BYTES_132_IRRL_PSN_S, 0);
		roce_set_field(context->qpc_bytes_132,
			       QP_CONTEXT_QPC_BYTES_132_IRRL_TAIL_M,
			       QP_CONTEXT_QPC_BYTES_132_IRRL_TAIL_S, 0);

		roce_set_field(context->qpc_bytes_136,
			       QP_CONTEXT_QPC_BYTES_136_RETRY_MSG_PSN_M,
			       QP_CONTEXT_QPC_BYTES_136_RETRY_MSG_PSN_S,
			       attr->sq_psn);
		roce_set_field(context->qpc_bytes_136,
			       QP_CONTEXT_QPC_BYTES_136_RETRY_MSG_FPKT_PSN_L_M,
			       QP_CONTEXT_QPC_BYTES_136_RETRY_MSG_FPKT_PSN_L_S,
			       attr->sq_psn);

		roce_set_field(context->qpc_bytes_140,
			       QP_CONTEXT_QPC_BYTES_140_RETRY_MSG_FPKT_PSN_H_M,
			       QP_CONTEXT_QPC_BYTES_140_RETRY_MSG_FPKT_PSN_H_S,
			       (attr->sq_psn >> SQ_PSN_SHIFT));
		roce_set_field(context->qpc_bytes_140,
			       QP_CONTEXT_QPC_BYTES_140_RETRY_MSG_MSN_M,
			       QP_CONTEXT_QPC_BYTES_140_RETRY_MSG_MSN_S, 0);
		roce_set_bit(context->qpc_bytes_140,
			     QP_CONTEXT_QPC_BYTES_140_RNR_RETRY_FLG_S, 0);

		roce_set_field(context->qpc_bytes_148,
			       QP_CONTEXT_QPC_BYTES_148_CHECK_FLAG_M,
			       QP_CONTEXT_QPC_BYTES_148_CHECK_FLAG_S, 0);
		roce_set_field(context->qpc_bytes_148,
			       QP_CONTEXT_QPC_BYTES_148_RETRY_COUNT_M,
			       QP_CONTEXT_QPC_BYTES_148_RETRY_COUNT_S,
			       attr->retry_cnt);
		roce_set_field(context->qpc_bytes_148,
			       QP_CONTEXT_QPC_BYTES_148_RNR_RETRY_COUNT_M,
			       QP_CONTEXT_QPC_BYTES_148_RNR_RETRY_COUNT_S,
			       attr->rnr_retry);
		roce_set_field(context->qpc_bytes_148,
			       QP_CONTEXT_QPC_BYTES_148_LSN_M,
			       QP_CONTEXT_QPC_BYTES_148_LSN_S, 0x100);

		context->rnr_retry = 0;

		roce_set_field(context->qpc_bytes_156,
			       QP_CONTEXT_QPC_BYTES_156_RETRY_COUNT_INIT_M,
			       QP_CONTEXT_QPC_BYTES_156_RETRY_COUNT_INIT_S,
			       attr->retry_cnt);
		if (attr->timeout < 0x12) {
			dev_info(dev, "ack timeout value(0x%x) must bigger than 0x12.\n",
				 attr->timeout);
			roce_set_field(context->qpc_bytes_156,
				       QP_CONTEXT_QPC_BYTES_156_ACK_TIMEOUT_M,
				       QP_CONTEXT_QPC_BYTES_156_ACK_TIMEOUT_S,
				       0x12);
		} else {
			roce_set_field(context->qpc_bytes_156,
				       QP_CONTEXT_QPC_BYTES_156_ACK_TIMEOUT_M,
				       QP_CONTEXT_QPC_BYTES_156_ACK_TIMEOUT_S,
				       attr->timeout);
		}
		roce_set_field(context->qpc_bytes_156,
			       QP_CONTEXT_QPC_BYTES_156_RNR_RETRY_COUNT_INIT_M,
			       QP_CONTEXT_QPC_BYTES_156_RNR_RETRY_COUNT_INIT_S,
			       attr->rnr_retry);
		roce_set_field(context->qpc_bytes_156,
			       QP_CONTEXT_QPC_BYTES_156_PORT_NUM_M,
			       QP_CONTEXT_QPC_BYTES_156_PORT_NUM_S,
			       hr_qp->phy_port);
		roce_set_field(context->qpc_bytes_156,
			       QP_CONTEXT_QPC_BYTES_156_SL_M,
			       QP_CONTEXT_QPC_BYTES_156_SL_S,
			       rdma_ah_get_sl(&attr->ah_attr));
		hr_qp->sl = rdma_ah_get_sl(&attr->ah_attr);
		roce_set_field(context->qpc_bytes_156,
			       QP_CONTEXT_QPC_BYTES_156_INITIATOR_DEPTH_M,
			       QP_CONTEXT_QPC_BYTES_156_INITIATOR_DEPTH_S,
			       ilog2((unsigned int)attr->max_rd_atomic));
		roce_set_field(context->qpc_bytes_156,
			       QP_CONTEXT_QPC_BYTES_156_ACK_REQ_IND_M,
			       QP_CONTEXT_QPC_BYTES_156_ACK_REQ_IND_S, 0);
		context->pkt_use_len = 0;

		roce_set_field(context->qpc_bytes_164,
			       QP_CONTEXT_QPC_BYTES_164_SQ_PSN_M,
			       QP_CONTEXT_QPC_BYTES_164_SQ_PSN_S, attr->sq_psn);
		roce_set_field(context->qpc_bytes_164,
			       QP_CONTEXT_QPC_BYTES_164_IRRL_HEAD_M,
			       QP_CONTEXT_QPC_BYTES_164_IRRL_HEAD_S, 0);

		roce_set_field(context->qpc_bytes_168,
			       QP_CONTEXT_QPC_BYTES_168_RETRY_SQ_PSN_M,
			       QP_CONTEXT_QPC_BYTES_168_RETRY_SQ_PSN_S,
			       attr->sq_psn);
		roce_set_field(context->qpc_bytes_168,
			       QP_CONTEXT_QPC_BYTES_168_SGE_USE_FLA_M,
			       QP_CONTEXT_QPC_BYTES_168_SGE_USE_FLA_S, 0);
		roce_set_field(context->qpc_bytes_168,
			       QP_CONTEXT_QPC_BYTES_168_DB_TYPE_M,
			       QP_CONTEXT_QPC_BYTES_168_DB_TYPE_S, 0);
		roce_set_bit(context->qpc_bytes_168,
			     QP_CONTEXT_QPC_BYTES_168_MSG_LP_IND_S, 0);
		roce_set_bit(context->qpc_bytes_168,
			     QP_CONTEXT_QPC_BYTES_168_CSDB_LP_IND_S, 0);
		roce_set_bit(context->qpc_bytes_168,
			     QP_CONTEXT_QPC_BYTES_168_QP_ERR_FLG_S, 0);
		context->sge_use_len = 0;

		roce_set_field(context->qpc_bytes_176,
			       QP_CONTEXT_QPC_BYTES_176_DB_CUR_INDEX_M,
			       QP_CONTEXT_QPC_BYTES_176_DB_CUR_INDEX_S, 0);
		roce_set_field(context->qpc_bytes_176,
			       QP_CONTEXT_QPC_BYTES_176_RETRY_DB_CUR_INDEX_M,
			       QP_CONTEXT_QPC_BYTES_176_RETRY_DB_CUR_INDEX_S,
			       0);
		roce_set_field(context->qpc_bytes_180,
			       QP_CONTEXT_QPC_BYTES_180_SQ_CUR_INDEX_M,
			       QP_CONTEXT_QPC_BYTES_180_SQ_CUR_INDEX_S, 0);
		roce_set_field(context->qpc_bytes_180,
			       QP_CONTEXT_QPC_BYTES_180_SQ_HEAD_M,
			       QP_CONTEXT_QPC_BYTES_180_SQ_HEAD_S, 0);

		context->tx_cur_sq_wqe_ba_l = cpu_to_le32((u32)(mtts[0]));

		roce_set_field(context->qpc_bytes_188,
			       QP_CONTEXT_QPC_BYTES_188_TX_CUR_SQ_WQE_BA_H_M,
			       QP_CONTEXT_QPC_BYTES_188_TX_CUR_SQ_WQE_BA_H_S,
			       (mtts[0]) >> 32);
		roce_set_bit(context->qpc_bytes_188,
			     QP_CONTEXT_QPC_BYTES_188_PKT_RETRY_FLG_S, 0);
		roce_set_field(context->qpc_bytes_188,
			       QP_CONTEXT_QPC_BYTES_188_TX_RETRY_CUR_INDEX_M,
			       QP_CONTEXT_QPC_BYTES_188_TX_RETRY_CUR_INDEX_S,
			       0);
	} else if (!((cur_state == IB_QPS_INIT && new_state == IB_QPS_RESET) ||
		   (cur_state == IB_QPS_INIT && new_state == IB_QPS_ERR) ||
		   (cur_state == IB_QPS_RTR && new_state == IB_QPS_RESET) ||
		   (cur_state == IB_QPS_RTR && new_state == IB_QPS_ERR) ||
		   (cur_state == IB_QPS_RTS && new_state == IB_QPS_RESET) ||
		   (cur_state == IB_QPS_RTS && new_state == IB_QPS_ERR) ||
		   (cur_state == IB_QPS_ERR && new_state == IB_QPS_RESET) ||
		   (cur_state == IB_QPS_ERR && new_state == IB_QPS_ERR))) {
		dev_err(dev, "not support this status migration\n");
		goto out;
	}

	/* Every status migrate must change state */
	roce_set_field(context->qpc_bytes_144,
		       QP_CONTEXT_QPC_BYTES_144_QP_STATE_M,
		       QP_CONTEXT_QPC_BYTES_144_QP_STATE_S, new_state);

	/* SW pass context to HW */
	ret = hns_roce_v1_qp_modify(hr_dev, &hr_qp->mtt,
				    to_hns_roce_state(cur_state),
				    to_hns_roce_state(new_state), context,
				    hr_qp);
	if (ret) {
		dev_err(dev, "hns_roce_qp_modify failed\n");
		goto out;
	}

	/*
	 * Use rst2init to instead of init2init with drv,
	 * need to hw to flash RQ HEAD by DB again
	 */
	if (cur_state == IB_QPS_INIT && new_state == IB_QPS_INIT) {
		/* Memory barrier */
		wmb();

		roce_set_field(doorbell[0], RQ_DOORBELL_U32_4_RQ_HEAD_M,
			       RQ_DOORBELL_U32_4_RQ_HEAD_S, hr_qp->rq.head);
		roce_set_field(doorbell[1], RQ_DOORBELL_U32_8_QPN_M,
			       RQ_DOORBELL_U32_8_QPN_S, hr_qp->qpn);
		roce_set_field(doorbell[1], RQ_DOORBELL_U32_8_CMD_M,
			       RQ_DOORBELL_U32_8_CMD_S, 1);
		roce_set_bit(doorbell[1], RQ_DOORBELL_U32_8_HW_SYNC_S, 1);

		if (ibqp->uobject) {
			hr_qp->rq.db_reg_l = hr_dev->reg_base +
				     hr_dev->odb_offset +
				     DB_REG_OFFSET * hr_dev->priv_uar.index;
		}

		hns_roce_write64_k(doorbell, hr_qp->rq.db_reg_l);
	}

	hr_qp->state = new_state;

	if (attr_mask & IB_QP_MAX_DEST_RD_ATOMIC)
		hr_qp->resp_depth = attr->max_dest_rd_atomic;
	if (attr_mask & IB_QP_PORT) {
		hr_qp->port = attr->port_num - 1;
		hr_qp->phy_port = hr_dev->iboe.phy_port[hr_qp->port];
	}

	if (new_state == IB_QPS_RESET && !ibqp->uobject) {
		hns_roce_v1_cq_clean(to_hr_cq(ibqp->recv_cq), hr_qp->qpn,
				     ibqp->srq ? to_hr_srq(ibqp->srq) : NULL);
		if (ibqp->send_cq != ibqp->recv_cq)
			hns_roce_v1_cq_clean(to_hr_cq(ibqp->send_cq),
					     hr_qp->qpn, NULL);

		hr_qp->rq.head = 0;
		hr_qp->rq.tail = 0;
		hr_qp->sq.head = 0;
		hr_qp->sq.tail = 0;
		hr_qp->sq_next_wqe = 0;
	}
out:
	kfree(context);
	return ret;
}

static int hns_roce_v1_modify_qp(struct ib_qp *ibqp,
				 const struct ib_qp_attr *attr, int attr_mask,
				 enum ib_qp_state cur_state,
				 enum ib_qp_state new_state)
{

	if (ibqp->qp_type == IB_QPT_GSI || ibqp->qp_type == IB_QPT_SMI)
		return hns_roce_v1_m_sqp(ibqp, attr, attr_mask, cur_state,
					 new_state);
	else
		return hns_roce_v1_m_qp(ibqp, attr, attr_mask, cur_state,
					new_state);
}

static enum ib_qp_state to_ib_qp_state(enum hns_roce_qp_state state)
{
	switch (state) {
	case HNS_ROCE_QP_STATE_RST:
		return IB_QPS_RESET;
	case HNS_ROCE_QP_STATE_INIT:
		return IB_QPS_INIT;
	case HNS_ROCE_QP_STATE_RTR:
		return IB_QPS_RTR;
	case HNS_ROCE_QP_STATE_RTS:
		return IB_QPS_RTS;
	case HNS_ROCE_QP_STATE_SQD:
		return IB_QPS_SQD;
	case HNS_ROCE_QP_STATE_ERR:
		return IB_QPS_ERR;
	default:
		return IB_QPS_ERR;
	}
}

static int hns_roce_v1_query_qpc(struct hns_roce_dev *hr_dev,
				 struct hns_roce_qp *hr_qp,
				 struct hns_roce_qp_context *hr_context)
{
	struct hns_roce_cmd_mailbox *mailbox;
	int ret;

	mailbox = hns_roce_alloc_cmd_mailbox(hr_dev);
	if (IS_ERR(mailbox))
		return PTR_ERR(mailbox);

	ret = hns_roce_cmd_mbox(hr_dev, 0, mailbox->dma, hr_qp->qpn, 0,
				HNS_ROCE_CMD_QUERY_QP,
				HNS_ROCE_CMD_TIMEOUT_MSECS);
	if (!ret)
		memcpy(hr_context, mailbox->buf, sizeof(*hr_context));
	else
		dev_err(&hr_dev->pdev->dev, "QUERY QP cmd process error\n");

	hns_roce_free_cmd_mailbox(hr_dev, mailbox);

	return ret;
}

static int hns_roce_v1_q_sqp(struct ib_qp *ibqp, struct ib_qp_attr *qp_attr,
			     int qp_attr_mask,
			     struct ib_qp_init_attr *qp_init_attr)
{
	struct hns_roce_dev *hr_dev = to_hr_dev(ibqp->device);
	struct hns_roce_qp *hr_qp = to_hr_qp(ibqp);
	struct hns_roce_sqp_context context;
	u32 addr;

	mutex_lock(&hr_qp->mutex);

	if (hr_qp->state == IB_QPS_RESET) {
		qp_attr->qp_state = IB_QPS_RESET;
		goto done;
	}

	addr = ROCEE_QP1C_CFG0_0_REG +
		hr_qp->port * sizeof(struct hns_roce_sqp_context);
	context.qp1c_bytes_4 = cpu_to_le32(roce_read(hr_dev, addr));
	context.sq_rq_bt_l = cpu_to_le32(roce_read(hr_dev, addr + 1));
	context.qp1c_bytes_12 = cpu_to_le32(roce_read(hr_dev, addr + 2));
	context.qp1c_bytes_16 = cpu_to_le32(roce_read(hr_dev, addr + 3));
	context.qp1c_bytes_20 = cpu_to_le32(roce_read(hr_dev, addr + 4));
	context.cur_rq_wqe_ba_l = cpu_to_le32(roce_read(hr_dev, addr + 5));
	context.qp1c_bytes_28 = cpu_to_le32(roce_read(hr_dev, addr + 6));
	context.qp1c_bytes_32 = cpu_to_le32(roce_read(hr_dev, addr + 7));
	context.cur_sq_wqe_ba_l = cpu_to_le32(roce_read(hr_dev, addr + 8));
	context.qp1c_bytes_40 = cpu_to_le32(roce_read(hr_dev, addr + 9));

	hr_qp->state = roce_get_field(context.qp1c_bytes_4,
				      QP1C_BYTES_4_QP_STATE_M,
				      QP1C_BYTES_4_QP_STATE_S);
	qp_attr->qp_state	= hr_qp->state;
	qp_attr->path_mtu	= IB_MTU_256;
	qp_attr->path_mig_state	= IB_MIG_ARMED;
	qp_attr->qkey		= QKEY_VAL;
	qp_attr->ah_attr.type   = RDMA_AH_ATTR_TYPE_ROCE;
	qp_attr->rq_psn		= 0;
	qp_attr->sq_psn		= 0;
	qp_attr->dest_qp_num	= 1;
	qp_attr->qp_access_flags = 6;

	qp_attr->pkey_index = roce_get_field(context.qp1c_bytes_20,
					     QP1C_BYTES_20_PKEY_IDX_M,
					     QP1C_BYTES_20_PKEY_IDX_S);
	qp_attr->port_num = hr_qp->port + 1;
	qp_attr->sq_draining = 0;
	qp_attr->max_rd_atomic = 0;
	qp_attr->max_dest_rd_atomic = 0;
	qp_attr->min_rnr_timer = 0;
	qp_attr->timeout = 0;
	qp_attr->retry_cnt = 0;
	qp_attr->rnr_retry = 0;
	qp_attr->alt_timeout = 0;

done:
	qp_attr->cur_qp_state = qp_attr->qp_state;
	qp_attr->cap.max_recv_wr = hr_qp->rq.wqe_cnt;
	qp_attr->cap.max_recv_sge = hr_qp->rq.max_gs;
	qp_attr->cap.max_send_wr = hr_qp->sq.wqe_cnt;
	qp_attr->cap.max_send_sge = hr_qp->sq.max_gs;
	qp_attr->cap.max_inline_data = 0;
	qp_init_attr->cap = qp_attr->cap;
	qp_init_attr->create_flags = 0;

	mutex_unlock(&hr_qp->mutex);

	return 0;
}

static int hns_roce_v1_q_qp(struct ib_qp *ibqp, struct ib_qp_attr *qp_attr,
			    int qp_attr_mask,
			    struct ib_qp_init_attr *qp_init_attr)
{
	struct hns_roce_dev *hr_dev = to_hr_dev(ibqp->device);
	struct hns_roce_qp *hr_qp = to_hr_qp(ibqp);
	struct device *dev = &hr_dev->pdev->dev;
	struct hns_roce_qp_context *context;
	int tmp_qp_state = 0;
	int ret = 0;
	int state;

	context = kzalloc(sizeof(*context), GFP_KERNEL);
	if (!context)
		return -ENOMEM;

	memset(qp_attr, 0, sizeof(*qp_attr));
	memset(qp_init_attr, 0, sizeof(*qp_init_attr));

	mutex_lock(&hr_qp->mutex);

	if (hr_qp->state == IB_QPS_RESET) {
		qp_attr->qp_state = IB_QPS_RESET;
		goto done;
	}

	ret = hns_roce_v1_query_qpc(hr_dev, hr_qp, context);
	if (ret) {
		dev_err(dev, "query qpc error\n");
		ret = -EINVAL;
		goto out;
	}

	state = roce_get_field(context->qpc_bytes_144,
			       QP_CONTEXT_QPC_BYTES_144_QP_STATE_M,
			       QP_CONTEXT_QPC_BYTES_144_QP_STATE_S);
	tmp_qp_state = (int)to_ib_qp_state((enum hns_roce_qp_state)state);
	if (tmp_qp_state == -1) {
		dev_err(dev, "to_ib_qp_state error\n");
		ret = -EINVAL;
		goto out;
	}
	hr_qp->state = (u8)tmp_qp_state;
	qp_attr->qp_state = (enum ib_qp_state)hr_qp->state;
	qp_attr->path_mtu = (enum ib_mtu)roce_get_field(context->qpc_bytes_48,
					       QP_CONTEXT_QPC_BYTES_48_MTU_M,
					       QP_CONTEXT_QPC_BYTES_48_MTU_S);
	qp_attr->path_mig_state = IB_MIG_ARMED;
	qp_attr->ah_attr.type   = RDMA_AH_ATTR_TYPE_ROCE;
	if (hr_qp->ibqp.qp_type == IB_QPT_UD)
		qp_attr->qkey = QKEY_VAL;

	qp_attr->rq_psn = roce_get_field(context->qpc_bytes_88,
					 QP_CONTEXT_QPC_BYTES_88_RX_REQ_EPSN_M,
					 QP_CONTEXT_QPC_BYTES_88_RX_REQ_EPSN_S);
	qp_attr->sq_psn = (u32)roce_get_field(context->qpc_bytes_164,
					     QP_CONTEXT_QPC_BYTES_164_SQ_PSN_M,
					     QP_CONTEXT_QPC_BYTES_164_SQ_PSN_S);
	qp_attr->dest_qp_num = (u8)roce_get_field(context->qpc_bytes_36,
					QP_CONTEXT_QPC_BYTES_36_DEST_QP_M,
					QP_CONTEXT_QPC_BYTES_36_DEST_QP_S);
	qp_attr->qp_access_flags = ((roce_get_bit(context->qpc_bytes_4,
			QP_CONTEXT_QPC_BYTE_4_RDMA_READ_ENABLE_S)) << 2) |
				   ((roce_get_bit(context->qpc_bytes_4,
			QP_CONTEXT_QPC_BYTE_4_RDMA_WRITE_ENABLE_S)) << 1) |
				   ((roce_get_bit(context->qpc_bytes_4,
			QP_CONTEXT_QPC_BYTE_4_ATOMIC_OPERATION_ENABLE_S)) << 3);

	if (hr_qp->ibqp.qp_type == IB_QPT_RC ||
	    hr_qp->ibqp.qp_type == IB_QPT_UC) {
		struct ib_global_route *grh =
			rdma_ah_retrieve_grh(&qp_attr->ah_attr);

		rdma_ah_set_sl(&qp_attr->ah_attr,
			       roce_get_field(context->qpc_bytes_156,
					      QP_CONTEXT_QPC_BYTES_156_SL_M,
					      QP_CONTEXT_QPC_BYTES_156_SL_S));
		rdma_ah_set_ah_flags(&qp_attr->ah_attr, IB_AH_GRH);
		grh->flow_label =
			roce_get_field(context->qpc_bytes_48,
				       QP_CONTEXT_QPC_BYTES_48_FLOWLABEL_M,
				       QP_CONTEXT_QPC_BYTES_48_FLOWLABEL_S);
		grh->sgid_index =
			roce_get_field(context->qpc_bytes_36,
				       QP_CONTEXT_QPC_BYTES_36_SGID_INDEX_M,
				       QP_CONTEXT_QPC_BYTES_36_SGID_INDEX_S);
		grh->hop_limit =
			roce_get_field(context->qpc_bytes_44,
				       QP_CONTEXT_QPC_BYTES_44_HOPLMT_M,
				       QP_CONTEXT_QPC_BYTES_44_HOPLMT_S);
		grh->traffic_class =
			roce_get_field(context->qpc_bytes_48,
				       QP_CONTEXT_QPC_BYTES_48_TCLASS_M,
				       QP_CONTEXT_QPC_BYTES_48_TCLASS_S);

		memcpy(grh->dgid.raw, context->dgid,
		       sizeof(grh->dgid.raw));
	}

	qp_attr->pkey_index = roce_get_field(context->qpc_bytes_12,
			      QP_CONTEXT_QPC_BYTES_12_P_KEY_INDEX_M,
			      QP_CONTEXT_QPC_BYTES_12_P_KEY_INDEX_S);
	qp_attr->port_num = hr_qp->port + 1;
	qp_attr->sq_draining = 0;
	qp_attr->max_rd_atomic = 1 << roce_get_field(context->qpc_bytes_156,
				 QP_CONTEXT_QPC_BYTES_156_INITIATOR_DEPTH_M,
				 QP_CONTEXT_QPC_BYTES_156_INITIATOR_DEPTH_S);
	qp_attr->max_dest_rd_atomic = 1 << roce_get_field(context->qpc_bytes_32,
				 QP_CONTEXT_QPC_BYTES_32_RESPONDER_RESOURCES_M,
				 QP_CONTEXT_QPC_BYTES_32_RESPONDER_RESOURCES_S);
	qp_attr->min_rnr_timer = (u8)(roce_get_field(context->qpc_bytes_24,
			QP_CONTEXT_QPC_BYTES_24_MINIMUM_RNR_NAK_TIMER_M,
			QP_CONTEXT_QPC_BYTES_24_MINIMUM_RNR_NAK_TIMER_S));
	qp_attr->timeout = (u8)(roce_get_field(context->qpc_bytes_156,
			    QP_CONTEXT_QPC_BYTES_156_ACK_TIMEOUT_M,
			    QP_CONTEXT_QPC_BYTES_156_ACK_TIMEOUT_S));
	qp_attr->retry_cnt = roce_get_field(context->qpc_bytes_148,
			     QP_CONTEXT_QPC_BYTES_148_RETRY_COUNT_M,
			     QP_CONTEXT_QPC_BYTES_148_RETRY_COUNT_S);
	qp_attr->rnr_retry = (u8)context->rnr_retry;

done:
	qp_attr->cur_qp_state = qp_attr->qp_state;
	qp_attr->cap.max_recv_wr = hr_qp->rq.wqe_cnt;
	qp_attr->cap.max_recv_sge = hr_qp->rq.max_gs;

	if (!ibqp->uobject) {
		qp_attr->cap.max_send_wr = hr_qp->sq.wqe_cnt;
		qp_attr->cap.max_send_sge = hr_qp->sq.max_gs;
	} else {
		qp_attr->cap.max_send_wr = 0;
		qp_attr->cap.max_send_sge = 0;
	}

	qp_init_attr->cap = qp_attr->cap;

out:
	mutex_unlock(&hr_qp->mutex);
	kfree(context);
	return ret;
}

static int hns_roce_v1_query_qp(struct ib_qp *ibqp, struct ib_qp_attr *qp_attr,
				int qp_attr_mask,
				struct ib_qp_init_attr *qp_init_attr)
{
	struct hns_roce_qp *hr_qp = to_hr_qp(ibqp);

	return hr_qp->doorbell_qpn <= 1 ?
		hns_roce_v1_q_sqp(ibqp, qp_attr, qp_attr_mask, qp_init_attr) :
		hns_roce_v1_q_qp(ibqp, qp_attr, qp_attr_mask, qp_init_attr);
}

int hns_roce_v1_destroy_qp(struct ib_qp *ibqp, struct ib_udata *udata)
{
	struct hns_roce_dev *hr_dev = to_hr_dev(ibqp->device);
	struct hns_roce_qp *hr_qp = to_hr_qp(ibqp);
	struct hns_roce_cq *send_cq, *recv_cq;
<<<<<<< HEAD
	int is_user = !!ibqp->pd->uobject;
	int is_timeout = 0;
=======
>>>>>>> 407d19ab
	int ret;

	ret = hns_roce_v1_modify_qp(ibqp, NULL, 0, hr_qp->state, IB_QPS_RESET);
	if (ret)
		return ret;

	send_cq = to_hr_cq(hr_qp->ibqp.send_cq);
	recv_cq = to_hr_cq(hr_qp->ibqp.recv_cq);

	hns_roce_lock_cqs(send_cq, recv_cq);
	if (!udata) {
		__hns_roce_v1_cq_clean(recv_cq, hr_qp->qpn, hr_qp->ibqp.srq ?
				       to_hr_srq(hr_qp->ibqp.srq) : NULL);
		if (send_cq != recv_cq)
			__hns_roce_v1_cq_clean(send_cq, hr_qp->qpn, NULL);
	}
	hns_roce_unlock_cqs(send_cq, recv_cq);

	hns_roce_qp_remove(hr_dev, hr_qp);
	hns_roce_qp_free(hr_dev, hr_qp);

	/* RC QP, release QPN */
	if (hr_qp->ibqp.qp_type == IB_QPT_RC)
		hns_roce_release_range_qp(hr_dev, hr_qp->qpn, 1);

	hns_roce_mtt_cleanup(hr_dev, &hr_qp->mtt);

	if (udata)
		ib_umem_release(hr_qp->umem);
	else {
		kfree(hr_qp->sq.wrid);
		kfree(hr_qp->rq.wrid);

		hns_roce_buf_free(hr_dev, hr_qp->buff_size, &hr_qp->hr_buf);
	}

	if (hr_qp->ibqp.qp_type == IB_QPT_RC)
		kfree(hr_qp);
	else
		kfree(hr_to_hr_sqp(hr_qp));
	return 0;
}

static int hns_roce_v1_destroy_cq(struct ib_cq *ibcq, struct ib_udata *udata)
{
	struct hns_roce_dev *hr_dev = to_hr_dev(ibcq->device);
	struct hns_roce_cq *hr_cq = to_hr_cq(ibcq);
	struct device *dev = &hr_dev->pdev->dev;
	u32 cqe_cnt_ori;
	u32 cqe_cnt_cur;
	u32 cq_buf_size;
	int wait_time = 0;
	int ret = 0;

	hns_roce_free_cq(hr_dev, hr_cq);

	/*
	 * Before freeing cq buffer, we need to ensure that the outstanding CQE
	 * have been written by checking the CQE counter.
	 */
	cqe_cnt_ori = roce_read(hr_dev, ROCEE_SCAEP_WR_CQE_CNT);
	while (1) {
		if (roce_read(hr_dev, ROCEE_CAEP_CQE_WCMD_EMPTY) &
		    HNS_ROCE_CQE_WCMD_EMPTY_BIT)
			break;

		cqe_cnt_cur = roce_read(hr_dev, ROCEE_SCAEP_WR_CQE_CNT);
		if ((cqe_cnt_cur - cqe_cnt_ori) >= HNS_ROCE_MIN_CQE_CNT)
			break;

		msleep(HNS_ROCE_EACH_FREE_CQ_WAIT_MSECS);
		if (wait_time > HNS_ROCE_MAX_FREE_CQ_WAIT_CNT) {
			dev_warn(dev, "Destroy cq 0x%lx timeout!\n",
				hr_cq->cqn);
			ret = -ETIMEDOUT;
			break;
		}
		wait_time++;
	}

	hns_roce_mtt_cleanup(hr_dev, &hr_cq->hr_buf.hr_mtt);

	if (ibcq->uobject)
		ib_umem_release(hr_cq->umem);
	else {
		/* Free the buff of stored cq */
		cq_buf_size = (ibcq->cqe + 1) * hr_dev->caps.cq_entry_sz;
		hns_roce_buf_free(hr_dev, cq_buf_size, &hr_cq->hr_buf.hr_buf);
	}

	kfree(hr_cq);

	return ret;
}

static void set_eq_cons_index_v1(struct hns_roce_eq *eq, int req_not)
{
	roce_raw_write((eq->cons_index & HNS_ROCE_V1_CONS_IDX_M) |
		      (req_not << eq->log_entries), eq->doorbell);
}

static void hns_roce_v1_wq_catas_err_handle(struct hns_roce_dev *hr_dev,
					    struct hns_roce_aeqe *aeqe, int qpn)
{
	struct device *dev = &hr_dev->pdev->dev;

	dev_warn(dev, "Local Work Queue Catastrophic Error.\n");
	switch (roce_get_field(aeqe->asyn, HNS_ROCE_AEQE_U32_4_EVENT_SUB_TYPE_M,
			       HNS_ROCE_AEQE_U32_4_EVENT_SUB_TYPE_S)) {
	case HNS_ROCE_LWQCE_QPC_ERROR:
		dev_warn(dev, "QP %d, QPC error.\n", qpn);
		break;
	case HNS_ROCE_LWQCE_MTU_ERROR:
		dev_warn(dev, "QP %d, MTU error.\n", qpn);
		break;
	case HNS_ROCE_LWQCE_WQE_BA_ADDR_ERROR:
		dev_warn(dev, "QP %d, WQE BA addr error.\n", qpn);
		break;
	case HNS_ROCE_LWQCE_WQE_ADDR_ERROR:
		dev_warn(dev, "QP %d, WQE addr error.\n", qpn);
		break;
	case HNS_ROCE_LWQCE_SQ_WQE_SHIFT_ERROR:
		dev_warn(dev, "QP %d, WQE shift error\n", qpn);
		break;
	case HNS_ROCE_LWQCE_SL_ERROR:
		dev_warn(dev, "QP %d, SL error.\n", qpn);
		break;
	case HNS_ROCE_LWQCE_PORT_ERROR:
		dev_warn(dev, "QP %d, port error.\n", qpn);
		break;
	default:
		break;
	}
}

static void hns_roce_v1_local_wq_access_err_handle(struct hns_roce_dev *hr_dev,
						   struct hns_roce_aeqe *aeqe,
						   int qpn)
{
	struct device *dev = &hr_dev->pdev->dev;

	dev_warn(dev, "Local Access Violation Work Queue Error.\n");
	switch (roce_get_field(aeqe->asyn, HNS_ROCE_AEQE_U32_4_EVENT_SUB_TYPE_M,
			       HNS_ROCE_AEQE_U32_4_EVENT_SUB_TYPE_S)) {
	case HNS_ROCE_LAVWQE_R_KEY_VIOLATION:
		dev_warn(dev, "QP %d, R_key violation.\n", qpn);
		break;
	case HNS_ROCE_LAVWQE_LENGTH_ERROR:
		dev_warn(dev, "QP %d, length error.\n", qpn);
		break;
	case HNS_ROCE_LAVWQE_VA_ERROR:
		dev_warn(dev, "QP %d, VA error.\n", qpn);
		break;
	case HNS_ROCE_LAVWQE_PD_ERROR:
		dev_err(dev, "QP %d, PD error.\n", qpn);
		break;
	case HNS_ROCE_LAVWQE_RW_ACC_ERROR:
		dev_warn(dev, "QP %d, rw acc error.\n", qpn);
		break;
	case HNS_ROCE_LAVWQE_KEY_STATE_ERROR:
		dev_warn(dev, "QP %d, key state error.\n", qpn);
		break;
	case HNS_ROCE_LAVWQE_MR_OPERATION_ERROR:
		dev_warn(dev, "QP %d, MR operation error.\n", qpn);
		break;
	default:
		break;
	}
}

static void hns_roce_v1_qp_err_handle(struct hns_roce_dev *hr_dev,
				      struct hns_roce_aeqe *aeqe,
				      int event_type)
{
	struct device *dev = &hr_dev->pdev->dev;
	int phy_port;
	int qpn;

	qpn = roce_get_field(aeqe->event.qp_event.qp,
			     HNS_ROCE_AEQE_EVENT_QP_EVENT_QP_QPN_M,
			     HNS_ROCE_AEQE_EVENT_QP_EVENT_QP_QPN_S);
	phy_port = roce_get_field(aeqe->event.qp_event.qp,
				  HNS_ROCE_AEQE_EVENT_QP_EVENT_PORT_NUM_M,
				  HNS_ROCE_AEQE_EVENT_QP_EVENT_PORT_NUM_S);
	if (qpn <= 1)
		qpn = HNS_ROCE_MAX_PORTS * qpn + phy_port;

	switch (event_type) {
	case HNS_ROCE_EVENT_TYPE_INV_REQ_LOCAL_WQ_ERROR:
		dev_warn(dev, "Invalid Req Local Work Queue Error.\n"
			 "QP %d, phy_port %d.\n", qpn, phy_port);
		break;
	case HNS_ROCE_EVENT_TYPE_WQ_CATAS_ERROR:
		hns_roce_v1_wq_catas_err_handle(hr_dev, aeqe, qpn);
		break;
	case HNS_ROCE_EVENT_TYPE_LOCAL_WQ_ACCESS_ERROR:
		hns_roce_v1_local_wq_access_err_handle(hr_dev, aeqe, qpn);
		break;
	default:
		break;
	}

	hns_roce_qp_event(hr_dev, qpn, event_type);
}

static void hns_roce_v1_cq_err_handle(struct hns_roce_dev *hr_dev,
				      struct hns_roce_aeqe *aeqe,
				      int event_type)
{
	struct device *dev = &hr_dev->pdev->dev;
	u32 cqn;

	cqn = roce_get_field(aeqe->event.cq_event.cq,
			  HNS_ROCE_AEQE_EVENT_CQ_EVENT_CQ_CQN_M,
			  HNS_ROCE_AEQE_EVENT_CQ_EVENT_CQ_CQN_S);

	switch (event_type) {
	case HNS_ROCE_EVENT_TYPE_CQ_ACCESS_ERROR:
		dev_warn(dev, "CQ 0x%x access err.\n", cqn);
		break;
	case HNS_ROCE_EVENT_TYPE_CQ_OVERFLOW:
		dev_warn(dev, "CQ 0x%x overflow\n", cqn);
		break;
	case HNS_ROCE_EVENT_TYPE_CQ_ID_INVALID:
		dev_warn(dev, "CQ 0x%x ID invalid.\n", cqn);
		break;
	default:
		break;
	}

	hns_roce_cq_event(hr_dev, cqn, event_type);
}

static void hns_roce_v1_db_overflow_handle(struct hns_roce_dev *hr_dev,
					   struct hns_roce_aeqe *aeqe)
{
	struct device *dev = &hr_dev->pdev->dev;

	switch (roce_get_field(aeqe->asyn, HNS_ROCE_AEQE_U32_4_EVENT_SUB_TYPE_M,
			       HNS_ROCE_AEQE_U32_4_EVENT_SUB_TYPE_S)) {
	case HNS_ROCE_DB_SUBTYPE_SDB_OVF:
		dev_warn(dev, "SDB overflow.\n");
		break;
	case HNS_ROCE_DB_SUBTYPE_SDB_ALM_OVF:
		dev_warn(dev, "SDB almost overflow.\n");
		break;
	case HNS_ROCE_DB_SUBTYPE_SDB_ALM_EMP:
		dev_warn(dev, "SDB almost empty.\n");
		break;
	case HNS_ROCE_DB_SUBTYPE_ODB_OVF:
		dev_warn(dev, "ODB overflow.\n");
		break;
	case HNS_ROCE_DB_SUBTYPE_ODB_ALM_OVF:
		dev_warn(dev, "ODB almost overflow.\n");
		break;
	case HNS_ROCE_DB_SUBTYPE_ODB_ALM_EMP:
		dev_warn(dev, "SDB almost empty.\n");
		break;
	default:
		break;
	}
}

static struct hns_roce_aeqe *get_aeqe_v1(struct hns_roce_eq *eq, u32 entry)
{
	unsigned long off = (entry & (eq->entries - 1)) *
			     HNS_ROCE_AEQ_ENTRY_SIZE;

	return (struct hns_roce_aeqe *)((u8 *)
		(eq->buf_list[off / HNS_ROCE_BA_SIZE].buf) +
		off % HNS_ROCE_BA_SIZE);
}

static struct hns_roce_aeqe *next_aeqe_sw_v1(struct hns_roce_eq *eq)
{
	struct hns_roce_aeqe *aeqe = get_aeqe_v1(eq, eq->cons_index);

	return (roce_get_bit(aeqe->asyn, HNS_ROCE_AEQE_U32_4_OWNER_S) ^
		!!(eq->cons_index & eq->entries)) ? aeqe : NULL;
}

static int hns_roce_v1_aeq_int(struct hns_roce_dev *hr_dev,
			       struct hns_roce_eq *eq)
{
	struct device *dev = &hr_dev->pdev->dev;
	struct hns_roce_aeqe *aeqe;
	int aeqes_found = 0;
	int event_type;

	while ((aeqe = next_aeqe_sw_v1(eq))) {

		/* Make sure we read the AEQ entry after we have checked the
		 * ownership bit
		 */
		dma_rmb();

		dev_dbg(dev, "aeqe = %p, aeqe->asyn.event_type = 0x%lx\n", aeqe,
			roce_get_field(aeqe->asyn,
				       HNS_ROCE_AEQE_U32_4_EVENT_TYPE_M,
				       HNS_ROCE_AEQE_U32_4_EVENT_TYPE_S));
		event_type = roce_get_field(aeqe->asyn,
					    HNS_ROCE_AEQE_U32_4_EVENT_TYPE_M,
					    HNS_ROCE_AEQE_U32_4_EVENT_TYPE_S);
		switch (event_type) {
		case HNS_ROCE_EVENT_TYPE_PATH_MIG:
			dev_warn(dev, "PATH MIG not supported\n");
			break;
		case HNS_ROCE_EVENT_TYPE_COMM_EST:
			dev_warn(dev, "COMMUNICATION established\n");
			break;
		case HNS_ROCE_EVENT_TYPE_SQ_DRAINED:
			dev_warn(dev, "SQ DRAINED not supported\n");
			break;
		case HNS_ROCE_EVENT_TYPE_PATH_MIG_FAILED:
			dev_warn(dev, "PATH MIG failed\n");
			break;
		case HNS_ROCE_EVENT_TYPE_INV_REQ_LOCAL_WQ_ERROR:
		case HNS_ROCE_EVENT_TYPE_WQ_CATAS_ERROR:
		case HNS_ROCE_EVENT_TYPE_LOCAL_WQ_ACCESS_ERROR:
			hns_roce_v1_qp_err_handle(hr_dev, aeqe, event_type);
			break;
		case HNS_ROCE_EVENT_TYPE_SRQ_LIMIT_REACH:
		case HNS_ROCE_EVENT_TYPE_SRQ_CATAS_ERROR:
		case HNS_ROCE_EVENT_TYPE_SRQ_LAST_WQE_REACH:
			dev_warn(dev, "SRQ not support!\n");
			break;
		case HNS_ROCE_EVENT_TYPE_CQ_ACCESS_ERROR:
		case HNS_ROCE_EVENT_TYPE_CQ_OVERFLOW:
		case HNS_ROCE_EVENT_TYPE_CQ_ID_INVALID:
			hns_roce_v1_cq_err_handle(hr_dev, aeqe, event_type);
			break;
		case HNS_ROCE_EVENT_TYPE_PORT_CHANGE:
			dev_warn(dev, "port change.\n");
			break;
		case HNS_ROCE_EVENT_TYPE_MB:
			hns_roce_cmd_event(hr_dev,
					   le16_to_cpu(aeqe->event.cmd.token),
					   aeqe->event.cmd.status,
					   le64_to_cpu(aeqe->event.cmd.out_param
					   ));
			break;
		case HNS_ROCE_EVENT_TYPE_DB_OVERFLOW:
			hns_roce_v1_db_overflow_handle(hr_dev, aeqe);
			break;
		case HNS_ROCE_EVENT_TYPE_CEQ_OVERFLOW:
			dev_warn(dev, "CEQ 0x%lx overflow.\n",
			roce_get_field(aeqe->event.ce_event.ceqe,
				     HNS_ROCE_AEQE_EVENT_CE_EVENT_CEQE_CEQN_M,
				     HNS_ROCE_AEQE_EVENT_CE_EVENT_CEQE_CEQN_S));
			break;
		default:
			dev_warn(dev, "Unhandled event %d on EQ %d at idx %u.\n",
				 event_type, eq->eqn, eq->cons_index);
			break;
		}

		eq->cons_index++;
		aeqes_found = 1;

		if (eq->cons_index > 2 * hr_dev->caps.aeqe_depth - 1) {
			dev_warn(dev, "cons_index overflow, set back to 0.\n");
			eq->cons_index = 0;
		}
	}

	set_eq_cons_index_v1(eq, 0);

	return aeqes_found;
}

static struct hns_roce_ceqe *get_ceqe_v1(struct hns_roce_eq *eq, u32 entry)
{
	unsigned long off = (entry & (eq->entries - 1)) *
			     HNS_ROCE_CEQ_ENTRY_SIZE;

	return (struct hns_roce_ceqe *)((u8 *)
			(eq->buf_list[off / HNS_ROCE_BA_SIZE].buf) +
			off % HNS_ROCE_BA_SIZE);
}

static struct hns_roce_ceqe *next_ceqe_sw_v1(struct hns_roce_eq *eq)
{
	struct hns_roce_ceqe *ceqe = get_ceqe_v1(eq, eq->cons_index);

	return (!!(roce_get_bit(ceqe->comp,
		HNS_ROCE_CEQE_CEQE_COMP_OWNER_S))) ^
		(!!(eq->cons_index & eq->entries)) ? ceqe : NULL;
}

static int hns_roce_v1_ceq_int(struct hns_roce_dev *hr_dev,
			       struct hns_roce_eq *eq)
{
	struct hns_roce_ceqe *ceqe;
	int ceqes_found = 0;
	u32 cqn;

	while ((ceqe = next_ceqe_sw_v1(eq))) {

		/* Make sure we read CEQ entry after we have checked the
		 * ownership bit
		 */
		dma_rmb();

		cqn = roce_get_field(ceqe->comp,
				     HNS_ROCE_CEQE_CEQE_COMP_CQN_M,
				     HNS_ROCE_CEQE_CEQE_COMP_CQN_S);
		hns_roce_cq_completion(hr_dev, cqn);

		++eq->cons_index;
		ceqes_found = 1;

		if (eq->cons_index > 2 * hr_dev->caps.ceqe_depth - 1) {
			dev_warn(&eq->hr_dev->pdev->dev,
				"cons_index overflow, set back to 0.\n");
			eq->cons_index = 0;
		}
	}

	set_eq_cons_index_v1(eq, 0);

	return ceqes_found;
}

static irqreturn_t hns_roce_v1_msix_interrupt_eq(int irq, void *eq_ptr)
{
	struct hns_roce_eq  *eq  = eq_ptr;
	struct hns_roce_dev *hr_dev = eq->hr_dev;
	int int_work = 0;

	if (eq->type_flag == HNS_ROCE_CEQ)
		/* CEQ irq routine, CEQ is pulse irq, not clear */
		int_work = hns_roce_v1_ceq_int(hr_dev, eq);
	else
		/* AEQ irq routine, AEQ is pulse irq, not clear */
		int_work = hns_roce_v1_aeq_int(hr_dev, eq);

	return IRQ_RETVAL(int_work);
}

static irqreturn_t hns_roce_v1_msix_interrupt_abn(int irq, void *dev_id)
{
	struct hns_roce_dev *hr_dev = dev_id;
	struct device *dev = &hr_dev->pdev->dev;
	int int_work = 0;
	u32 caepaemask_val;
	u32 cealmovf_val;
	u32 caepaest_val;
	u32 aeshift_val;
	u32 ceshift_val;
	u32 cemask_val;
	__le32 tmp;
	int i;

	/*
	 * Abnormal interrupt:
	 * AEQ overflow, ECC multi-bit err, CEQ overflow must clear
	 * interrupt, mask irq, clear irq, cancel mask operation
	 */
	aeshift_val = roce_read(hr_dev, ROCEE_CAEP_AEQC_AEQE_SHIFT_REG);
	tmp = cpu_to_le32(aeshift_val);

	/* AEQE overflow */
	if (roce_get_bit(tmp,
		ROCEE_CAEP_AEQC_AEQE_SHIFT_CAEP_AEQ_ALM_OVF_INT_ST_S) == 1) {
		dev_warn(dev, "AEQ overflow!\n");

		/* Set mask */
		caepaemask_val = roce_read(hr_dev, ROCEE_CAEP_AE_MASK_REG);
		tmp = cpu_to_le32(caepaemask_val);
		roce_set_bit(tmp, ROCEE_CAEP_AE_MASK_CAEP_AEQ_ALM_OVF_MASK_S,
			     HNS_ROCE_INT_MASK_ENABLE);
		caepaemask_val = le32_to_cpu(tmp);
		roce_write(hr_dev, ROCEE_CAEP_AE_MASK_REG, caepaemask_val);

		/* Clear int state(INT_WC : write 1 clear) */
		caepaest_val = roce_read(hr_dev, ROCEE_CAEP_AE_ST_REG);
		tmp = cpu_to_le32(caepaest_val);
		roce_set_bit(tmp, ROCEE_CAEP_AE_ST_CAEP_AEQ_ALM_OVF_S, 1);
		caepaest_val = le32_to_cpu(tmp);
		roce_write(hr_dev, ROCEE_CAEP_AE_ST_REG, caepaest_val);

		/* Clear mask */
		caepaemask_val = roce_read(hr_dev, ROCEE_CAEP_AE_MASK_REG);
		tmp = cpu_to_le32(caepaemask_val);
		roce_set_bit(tmp, ROCEE_CAEP_AE_MASK_CAEP_AEQ_ALM_OVF_MASK_S,
			     HNS_ROCE_INT_MASK_DISABLE);
		caepaemask_val = le32_to_cpu(tmp);
		roce_write(hr_dev, ROCEE_CAEP_AE_MASK_REG, caepaemask_val);
	}

	/* CEQ almost overflow */
	for (i = 0; i < hr_dev->caps.num_comp_vectors; i++) {
		ceshift_val = roce_read(hr_dev, ROCEE_CAEP_CEQC_SHIFT_0_REG +
					i * CEQ_REG_OFFSET);
		tmp = cpu_to_le32(ceshift_val);

		if (roce_get_bit(tmp,
			ROCEE_CAEP_CEQC_SHIFT_CAEP_CEQ_ALM_OVF_INT_ST_S) == 1) {
			dev_warn(dev, "CEQ[%d] almost overflow!\n", i);
			int_work++;

			/* Set mask */
			cemask_val = roce_read(hr_dev,
					       ROCEE_CAEP_CE_IRQ_MASK_0_REG +
					       i * CEQ_REG_OFFSET);
			tmp = cpu_to_le32(cemask_val);
			roce_set_bit(tmp,
				ROCEE_CAEP_CE_IRQ_MASK_CAEP_CEQ_ALM_OVF_MASK_S,
				HNS_ROCE_INT_MASK_ENABLE);
			cemask_val = le32_to_cpu(tmp);
			roce_write(hr_dev, ROCEE_CAEP_CE_IRQ_MASK_0_REG +
				   i * CEQ_REG_OFFSET, cemask_val);

			/* Clear int state(INT_WC : write 1 clear) */
			cealmovf_val = roce_read(hr_dev,
				       ROCEE_CAEP_CEQ_ALM_OVF_0_REG +
				       i * CEQ_REG_OFFSET);
			tmp = cpu_to_le32(cealmovf_val);
			roce_set_bit(tmp,
				     ROCEE_CAEP_CEQ_ALM_OVF_CAEP_CEQ_ALM_OVF_S,
				     1);
			cealmovf_val = le32_to_cpu(tmp);
			roce_write(hr_dev, ROCEE_CAEP_CEQ_ALM_OVF_0_REG +
				   i * CEQ_REG_OFFSET, cealmovf_val);

			/* Clear mask */
			cemask_val = roce_read(hr_dev,
				     ROCEE_CAEP_CE_IRQ_MASK_0_REG +
				     i * CEQ_REG_OFFSET);
			tmp = cpu_to_le32(cemask_val);
			roce_set_bit(tmp,
			       ROCEE_CAEP_CE_IRQ_MASK_CAEP_CEQ_ALM_OVF_MASK_S,
			       HNS_ROCE_INT_MASK_DISABLE);
			cemask_val = le32_to_cpu(tmp);
			roce_write(hr_dev, ROCEE_CAEP_CE_IRQ_MASK_0_REG +
				   i * CEQ_REG_OFFSET, cemask_val);
		}
	}

	/* ECC multi-bit error alarm */
	dev_warn(dev, "ECC UCERR ALARM: 0x%x, 0x%x, 0x%x\n",
		 roce_read(hr_dev, ROCEE_ECC_UCERR_ALM0_REG),
		 roce_read(hr_dev, ROCEE_ECC_UCERR_ALM1_REG),
		 roce_read(hr_dev, ROCEE_ECC_UCERR_ALM2_REG));

	dev_warn(dev, "ECC CERR ALARM: 0x%x, 0x%x, 0x%x\n",
		 roce_read(hr_dev, ROCEE_ECC_CERR_ALM0_REG),
		 roce_read(hr_dev, ROCEE_ECC_CERR_ALM1_REG),
		 roce_read(hr_dev, ROCEE_ECC_CERR_ALM2_REG));

	return IRQ_RETVAL(int_work);
}

static void hns_roce_v1_int_mask_enable(struct hns_roce_dev *hr_dev)
{
	u32 aemask_val;
	int masken = 0;
	__le32 tmp;
	int i;

	/* AEQ INT */
	aemask_val = roce_read(hr_dev, ROCEE_CAEP_AE_MASK_REG);
	tmp = cpu_to_le32(aemask_val);
	roce_set_bit(tmp, ROCEE_CAEP_AE_MASK_CAEP_AEQ_ALM_OVF_MASK_S,
		     masken);
	roce_set_bit(tmp, ROCEE_CAEP_AE_MASK_CAEP_AE_IRQ_MASK_S, masken);
	aemask_val = le32_to_cpu(tmp);
	roce_write(hr_dev, ROCEE_CAEP_AE_MASK_REG, aemask_val);

	/* CEQ INT */
	for (i = 0; i < hr_dev->caps.num_comp_vectors; i++) {
		/* IRQ mask */
		roce_write(hr_dev, ROCEE_CAEP_CE_IRQ_MASK_0_REG +
			   i * CEQ_REG_OFFSET, masken);
	}
}

static void hns_roce_v1_free_eq(struct hns_roce_dev *hr_dev,
				struct hns_roce_eq *eq)
{
	int npages = (PAGE_ALIGN(eq->eqe_size * eq->entries) +
		      HNS_ROCE_BA_SIZE - 1) / HNS_ROCE_BA_SIZE;
	int i;

	if (!eq->buf_list)
		return;

	for (i = 0; i < npages; ++i)
		dma_free_coherent(&hr_dev->pdev->dev, HNS_ROCE_BA_SIZE,
				  eq->buf_list[i].buf, eq->buf_list[i].map);

	kfree(eq->buf_list);
}

static void hns_roce_v1_enable_eq(struct hns_roce_dev *hr_dev, int eq_num,
				  int enable_flag)
{
	void __iomem *eqc = hr_dev->eq_table.eqc_base[eq_num];
	__le32 tmp;
	u32 val;

	val = readl(eqc);
	tmp = cpu_to_le32(val);

	if (enable_flag)
		roce_set_field(tmp,
			       ROCEE_CAEP_AEQC_AEQE_SHIFT_CAEP_AEQC_STATE_M,
			       ROCEE_CAEP_AEQC_AEQE_SHIFT_CAEP_AEQC_STATE_S,
			       HNS_ROCE_EQ_STAT_VALID);
	else
		roce_set_field(tmp,
			       ROCEE_CAEP_AEQC_AEQE_SHIFT_CAEP_AEQC_STATE_M,
			       ROCEE_CAEP_AEQC_AEQE_SHIFT_CAEP_AEQC_STATE_S,
			       HNS_ROCE_EQ_STAT_INVALID);

	val = le32_to_cpu(tmp);
	writel(val, eqc);
}

static int hns_roce_v1_create_eq(struct hns_roce_dev *hr_dev,
				 struct hns_roce_eq *eq)
{
	void __iomem *eqc = hr_dev->eq_table.eqc_base[eq->eqn];
	struct device *dev = &hr_dev->pdev->dev;
	dma_addr_t tmp_dma_addr;
	u32 eqconsindx_val = 0;
	u32 eqcuridx_val = 0;
	u32 eqshift_val = 0;
	__le32 tmp2 = 0;
	__le32 tmp1 = 0;
	__le32 tmp = 0;
	int num_bas;
	int ret;
	int i;

	num_bas = (PAGE_ALIGN(eq->entries * eq->eqe_size) +
		   HNS_ROCE_BA_SIZE - 1) / HNS_ROCE_BA_SIZE;

	if ((eq->entries * eq->eqe_size) > HNS_ROCE_BA_SIZE) {
		dev_err(dev, "[error]eq buf %d gt ba size(%d) need bas=%d\n",
			(eq->entries * eq->eqe_size), HNS_ROCE_BA_SIZE,
			num_bas);
		return -EINVAL;
	}

	eq->buf_list = kcalloc(num_bas, sizeof(*eq->buf_list), GFP_KERNEL);
	if (!eq->buf_list)
		return -ENOMEM;

	for (i = 0; i < num_bas; ++i) {
		eq->buf_list[i].buf = dma_alloc_coherent(dev, HNS_ROCE_BA_SIZE,
							 &tmp_dma_addr,
							 GFP_KERNEL);
		if (!eq->buf_list[i].buf) {
			ret = -ENOMEM;
			goto err_out_free_pages;
		}

		eq->buf_list[i].map = tmp_dma_addr;
		memset(eq->buf_list[i].buf, 0, HNS_ROCE_BA_SIZE);
	}
	eq->cons_index = 0;
	roce_set_field(tmp, ROCEE_CAEP_AEQC_AEQE_SHIFT_CAEP_AEQC_STATE_M,
		       ROCEE_CAEP_AEQC_AEQE_SHIFT_CAEP_AEQC_STATE_S,
		       HNS_ROCE_EQ_STAT_INVALID);
	roce_set_field(tmp, ROCEE_CAEP_AEQC_AEQE_SHIFT_CAEP_AEQC_AEQE_SHIFT_M,
		       ROCEE_CAEP_AEQC_AEQE_SHIFT_CAEP_AEQC_AEQE_SHIFT_S,
		       eq->log_entries);
	eqshift_val = le32_to_cpu(tmp);
	writel(eqshift_val, eqc);

	/* Configure eq extended address 12~44bit */
	writel((u32)(eq->buf_list[0].map >> 12), eqc + 4);

	/*
	 * Configure eq extended address 45~49 bit.
	 * 44 = 32 + 12, When evaluating addr to hardware, shift 12 because of
	 * using 4K page, and shift more 32 because of
	 * caculating the high 32 bit value evaluated to hardware.
	 */
	roce_set_field(tmp1, ROCEE_CAEP_AEQE_CUR_IDX_CAEP_AEQ_BT_H_M,
		       ROCEE_CAEP_AEQE_CUR_IDX_CAEP_AEQ_BT_H_S,
		       eq->buf_list[0].map >> 44);
	roce_set_field(tmp1, ROCEE_CAEP_AEQE_CUR_IDX_CAEP_AEQE_CUR_IDX_M,
		       ROCEE_CAEP_AEQE_CUR_IDX_CAEP_AEQE_CUR_IDX_S, 0);
	eqcuridx_val = le32_to_cpu(tmp1);
	writel(eqcuridx_val, eqc + 8);

	/* Configure eq consumer index */
	roce_set_field(tmp2, ROCEE_CAEP_AEQE_CONS_IDX_CAEP_AEQE_CONS_IDX_M,
		       ROCEE_CAEP_AEQE_CONS_IDX_CAEP_AEQE_CONS_IDX_S, 0);
	eqconsindx_val = le32_to_cpu(tmp2);
	writel(eqconsindx_val, eqc + 0xc);

	return 0;

err_out_free_pages:
	for (i -= 1; i >= 0; i--)
		dma_free_coherent(dev, HNS_ROCE_BA_SIZE, eq->buf_list[i].buf,
				  eq->buf_list[i].map);

	kfree(eq->buf_list);
	return ret;
}

static int hns_roce_v1_init_eq_table(struct hns_roce_dev *hr_dev)
{
	struct hns_roce_eq_table *eq_table = &hr_dev->eq_table;
	struct device *dev = &hr_dev->pdev->dev;
	struct hns_roce_eq *eq;
	int irq_num;
	int eq_num;
	int ret;
	int i, j;

	eq_num = hr_dev->caps.num_comp_vectors + hr_dev->caps.num_aeq_vectors;
	irq_num = eq_num + hr_dev->caps.num_other_vectors;

	eq_table->eq = kcalloc(eq_num, sizeof(*eq_table->eq), GFP_KERNEL);
	if (!eq_table->eq)
		return -ENOMEM;

	eq_table->eqc_base = kcalloc(eq_num, sizeof(*eq_table->eqc_base),
				     GFP_KERNEL);
	if (!eq_table->eqc_base) {
		ret = -ENOMEM;
		goto err_eqc_base_alloc_fail;
	}

	for (i = 0; i < eq_num; i++) {
		eq = &eq_table->eq[i];
		eq->hr_dev = hr_dev;
		eq->eqn = i;
		eq->irq = hr_dev->irq[i];
		eq->log_page_size = PAGE_SHIFT;

		if (i < hr_dev->caps.num_comp_vectors) {
			/* CEQ */
			eq_table->eqc_base[i] = hr_dev->reg_base +
						ROCEE_CAEP_CEQC_SHIFT_0_REG +
						CEQ_REG_OFFSET * i;
			eq->type_flag = HNS_ROCE_CEQ;
			eq->doorbell = hr_dev->reg_base +
				       ROCEE_CAEP_CEQC_CONS_IDX_0_REG +
				       CEQ_REG_OFFSET * i;
			eq->entries = hr_dev->caps.ceqe_depth;
			eq->log_entries = ilog2(eq->entries);
			eq->eqe_size = HNS_ROCE_CEQ_ENTRY_SIZE;
		} else {
			/* AEQ */
			eq_table->eqc_base[i] = hr_dev->reg_base +
						ROCEE_CAEP_AEQC_AEQE_SHIFT_REG;
			eq->type_flag = HNS_ROCE_AEQ;
			eq->doorbell = hr_dev->reg_base +
				       ROCEE_CAEP_AEQE_CONS_IDX_REG;
			eq->entries = hr_dev->caps.aeqe_depth;
			eq->log_entries = ilog2(eq->entries);
			eq->eqe_size = HNS_ROCE_AEQ_ENTRY_SIZE;
		}
	}

	/* Disable irq */
	hns_roce_v1_int_mask_enable(hr_dev);

	/* Configure ce int interval */
	roce_write(hr_dev, ROCEE_CAEP_CE_INTERVAL_CFG_REG,
		   HNS_ROCE_CEQ_DEFAULT_INTERVAL);

	/* Configure ce int burst num */
	roce_write(hr_dev, ROCEE_CAEP_CE_BURST_NUM_CFG_REG,
		   HNS_ROCE_CEQ_DEFAULT_BURST_NUM);

	for (i = 0; i < eq_num; i++) {
		ret = hns_roce_v1_create_eq(hr_dev, &eq_table->eq[i]);
		if (ret) {
			dev_err(dev, "eq create failed\n");
			goto err_create_eq_fail;
		}
	}

	for (j = 0; j < irq_num; j++) {
		if (j < eq_num)
			ret = request_irq(hr_dev->irq[j],
					  hns_roce_v1_msix_interrupt_eq, 0,
					  hr_dev->irq_names[j],
					  &eq_table->eq[j]);
		else
			ret = request_irq(hr_dev->irq[j],
					  hns_roce_v1_msix_interrupt_abn, 0,
					  hr_dev->irq_names[j], hr_dev);

		if (ret) {
			dev_err(dev, "request irq error!\n");
			goto err_request_irq_fail;
		}
	}

	for (i = 0; i < eq_num; i++)
		hns_roce_v1_enable_eq(hr_dev, i, EQ_ENABLE);

	return 0;

err_request_irq_fail:
	for (j -= 1; j >= 0; j--)
		free_irq(hr_dev->irq[j], &eq_table->eq[j]);

err_create_eq_fail:
	for (i -= 1; i >= 0; i--)
		hns_roce_v1_free_eq(hr_dev, &eq_table->eq[i]);

	kfree(eq_table->eqc_base);

err_eqc_base_alloc_fail:
	kfree(eq_table->eq);

	return ret;
}

static void hns_roce_v1_cleanup_eq_table(struct hns_roce_dev *hr_dev)
{
	struct hns_roce_eq_table *eq_table = &hr_dev->eq_table;
	int irq_num;
	int eq_num;
	int i;

	eq_num = hr_dev->caps.num_comp_vectors + hr_dev->caps.num_aeq_vectors;
	irq_num = eq_num + hr_dev->caps.num_other_vectors;
	for (i = 0; i < eq_num; i++) {
		/* Disable EQ */
		hns_roce_v1_enable_eq(hr_dev, i, EQ_DISABLE);

		free_irq(hr_dev->irq[i], &eq_table->eq[i]);

		hns_roce_v1_free_eq(hr_dev, &eq_table->eq[i]);
	}
	for (i = eq_num; i < irq_num; i++)
		free_irq(hr_dev->irq[i], hr_dev);

	kfree(eq_table->eqc_base);
	kfree(eq_table->eq);
}

static const struct hns_roce_hw hns_roce_hw_v1 = {
	.reset = hns_roce_v1_reset,
	.hw_profile = hns_roce_v1_profile,
	.hw_init = hns_roce_v1_init,
	.hw_exit = hns_roce_v1_exit,
	.post_mbox = hns_roce_v1_post_mbox,
	.chk_mbox = hns_roce_v1_chk_mbox,
	.set_gid = hns_roce_v1_set_gid,
	.set_mac = hns_roce_v1_set_mac,
	.set_mtu = hns_roce_v1_set_mtu,
	.write_mtpt = hns_roce_v1_write_mtpt,
	.write_cqc = hns_roce_v1_write_cqc,
	.modify_cq = hns_roce_v1_modify_cq,
	.clear_hem = hns_roce_v1_clear_hem,
	.modify_qp = hns_roce_v1_modify_qp,
	.query_qp = hns_roce_v1_query_qp,
	.destroy_qp = hns_roce_v1_destroy_qp,
	.post_send = hns_roce_v1_post_send,
	.post_recv = hns_roce_v1_post_recv,
	.req_notify_cq = hns_roce_v1_req_notify_cq,
	.poll_cq = hns_roce_v1_poll_cq,
	.dereg_mr = hns_roce_v1_dereg_mr,
	.destroy_cq = hns_roce_v1_destroy_cq,
	.init_eq = hns_roce_v1_init_eq_table,
	.cleanup_eq = hns_roce_v1_cleanup_eq_table,
};

static const struct of_device_id hns_roce_of_match[] = {
	{ .compatible = "hisilicon,hns-roce-v1", .data = &hns_roce_hw_v1, },
	{},
};
MODULE_DEVICE_TABLE(of, hns_roce_of_match);

static const struct acpi_device_id hns_roce_acpi_match[] = {
	{ "HISI00D1", (kernel_ulong_t)&hns_roce_hw_v1 },
	{},
};
MODULE_DEVICE_TABLE(acpi, hns_roce_acpi_match);

static int hns_roce_node_match(struct device *dev, void *fwnode)
{
	return dev->fwnode == fwnode;
}

static struct
platform_device *hns_roce_find_pdev(struct fwnode_handle *fwnode)
{
	struct device *dev;

	/* get the 'device' corresponding to the matching 'fwnode' */
	dev = bus_find_device(&platform_bus_type, NULL,
			      fwnode, hns_roce_node_match);
	/* get the platform device */
	return dev ? to_platform_device(dev) : NULL;
}

static int hns_roce_get_cfg(struct hns_roce_dev *hr_dev)
{
	struct device *dev = &hr_dev->pdev->dev;
	struct platform_device *pdev = NULL;
	struct net_device *netdev = NULL;
	struct device_node *net_node;
	struct resource *res;
	int port_cnt = 0;
	u8 phy_port;
	int ret;
	int i;

	/* check if we are compatible with the underlying SoC */
	if (dev_of_node(dev)) {
		const struct of_device_id *of_id;

		of_id = of_match_node(hns_roce_of_match, dev->of_node);
		if (!of_id) {
			dev_err(dev, "device is not compatible!\n");
			return -ENXIO;
		}
		hr_dev->hw = (const struct hns_roce_hw *)of_id->data;
		if (!hr_dev->hw) {
			dev_err(dev, "couldn't get H/W specific DT data!\n");
			return -ENXIO;
		}
	} else if (is_acpi_device_node(dev->fwnode)) {
		const struct acpi_device_id *acpi_id;

		acpi_id = acpi_match_device(hns_roce_acpi_match, dev);
		if (!acpi_id) {
			dev_err(dev, "device is not compatible!\n");
			return -ENXIO;
		}
		hr_dev->hw = (const struct hns_roce_hw *) acpi_id->driver_data;
		if (!hr_dev->hw) {
			dev_err(dev, "couldn't get H/W specific ACPI data!\n");
			return -ENXIO;
		}
	} else {
		dev_err(dev, "can't read compatibility data from DT or ACPI\n");
		return -ENXIO;
	}

	/* get the mapped register base address */
	res = platform_get_resource(hr_dev->pdev, IORESOURCE_MEM, 0);
	hr_dev->reg_base = devm_ioremap_resource(dev, res);
	if (IS_ERR(hr_dev->reg_base))
		return PTR_ERR(hr_dev->reg_base);

	/* read the node_guid of IB device from the DT or ACPI */
	ret = device_property_read_u8_array(dev, "node-guid",
					    (u8 *)&hr_dev->ib_dev.node_guid,
					    GUID_LEN);
	if (ret) {
		dev_err(dev, "couldn't get node_guid from DT or ACPI!\n");
		return ret;
	}

	/* get the RoCE associated ethernet ports or netdevices */
	for (i = 0; i < HNS_ROCE_MAX_PORTS; i++) {
		if (dev_of_node(dev)) {
			net_node = of_parse_phandle(dev->of_node, "eth-handle",
						    i);
			if (!net_node)
				continue;
			pdev = of_find_device_by_node(net_node);
		} else if (is_acpi_device_node(dev->fwnode)) {
			struct fwnode_reference_args args;

			ret = acpi_node_get_property_reference(dev->fwnode,
							       "eth-handle",
							       i, &args);
			if (ret)
				continue;
			pdev = hns_roce_find_pdev(args.fwnode);
		} else {
			dev_err(dev, "cannot read data from DT or ACPI\n");
			return -ENXIO;
		}

		if (pdev) {
			netdev = platform_get_drvdata(pdev);
			phy_port = (u8)i;
			if (netdev) {
				hr_dev->iboe.netdevs[port_cnt] = netdev;
				hr_dev->iboe.phy_port[port_cnt] = phy_port;
			} else {
				dev_err(dev, "no netdev found with pdev %s\n",
					pdev->name);
				return -ENODEV;
			}
			port_cnt++;
		}
	}

	if (port_cnt == 0) {
		dev_err(dev, "unable to get eth-handle for available ports!\n");
		return -EINVAL;
	}

	hr_dev->caps.num_ports = port_cnt;

	/* cmd issue mode: 0 is poll, 1 is event */
	hr_dev->cmd_mod = 1;
	hr_dev->loop_idc = 0;
	hr_dev->sdb_offset = ROCEE_DB_SQ_L_0_REG;
	hr_dev->odb_offset = ROCEE_DB_OTHERS_L_0_REG;

	/* read the interrupt names from the DT or ACPI */
	ret = device_property_read_string_array(dev, "interrupt-names",
						hr_dev->irq_names,
						HNS_ROCE_V1_MAX_IRQ_NUM);
	if (ret < 0) {
		dev_err(dev, "couldn't get interrupt names from DT or ACPI!\n");
		return ret;
	}

	/* fetch the interrupt numbers */
	for (i = 0; i < HNS_ROCE_V1_MAX_IRQ_NUM; i++) {
		hr_dev->irq[i] = platform_get_irq(hr_dev->pdev, i);
		if (hr_dev->irq[i] <= 0) {
			dev_err(dev, "platform get of irq[=%d] failed!\n", i);
			return -EINVAL;
		}
	}

	return 0;
}

/**
 * hns_roce_probe - RoCE driver entrance
 * @pdev: pointer to platform device
 * Return : int
 *
 */
static int hns_roce_probe(struct platform_device *pdev)
{
	int ret;
	struct hns_roce_dev *hr_dev;
	struct device *dev = &pdev->dev;

	hr_dev = (struct hns_roce_dev *)ib_alloc_device(sizeof(*hr_dev));
	if (!hr_dev)
		return -ENOMEM;

	hr_dev->priv = kzalloc(sizeof(struct hns_roce_v1_priv), GFP_KERNEL);
	if (!hr_dev->priv) {
		ret = -ENOMEM;
		goto error_failed_kzalloc;
	}

	hr_dev->pdev = pdev;
	hr_dev->dev = dev;
	platform_set_drvdata(pdev, hr_dev);

	if (dma_set_mask_and_coherent(dev, DMA_BIT_MASK(64ULL)) &&
	    dma_set_mask_and_coherent(dev, DMA_BIT_MASK(32ULL))) {
		dev_err(dev, "Not usable DMA addressing mode\n");
		ret = -EIO;
		goto error_failed_get_cfg;
	}

	ret = hns_roce_get_cfg(hr_dev);
	if (ret) {
		dev_err(dev, "Get Configuration failed!\n");
		goto error_failed_get_cfg;
	}

	ret = hns_roce_init(hr_dev);
	if (ret) {
		dev_err(dev, "RoCE engine init failed!\n");
		goto error_failed_get_cfg;
	}

	return 0;

error_failed_get_cfg:
	kfree(hr_dev->priv);

error_failed_kzalloc:
	ib_dealloc_device(&hr_dev->ib_dev);

	return ret;
}

/**
 * hns_roce_remove - remove RoCE device
 * @pdev: pointer to platform device
 */
static int hns_roce_remove(struct platform_device *pdev)
{
	struct hns_roce_dev *hr_dev = platform_get_drvdata(pdev);

	hns_roce_exit(hr_dev);
	kfree(hr_dev->priv);
	ib_dealloc_device(&hr_dev->ib_dev);

	return 0;
}

static struct platform_driver hns_roce_driver = {
	.probe = hns_roce_probe,
	.remove = hns_roce_remove,
	.driver = {
		.name = DRV_NAME,
		.of_match_table = hns_roce_of_match,
		.acpi_match_table = ACPI_PTR(hns_roce_acpi_match),
	},
};

module_platform_driver(hns_roce_driver);

MODULE_LICENSE("Dual BSD/GPL");
MODULE_AUTHOR("Wei Hu <xavier.huwei@huawei.com>");
MODULE_AUTHOR("Nenglong Zhao <zhaonenglong@hisilicon.com>");
MODULE_AUTHOR("Lijun Ou <oulijun@huawei.com>");
MODULE_DESCRIPTION("Hisilicon Hip06 Family RoCE Driver");<|MERGE_RESOLUTION|>--- conflicted
+++ resolved
@@ -711,13 +711,14 @@
 	struct ib_qp_attr attr = { 0 };
 	struct hns_roce_v1_priv *priv;
 	struct hns_roce_qp *hr_qp;
+	struct ib_device *ibdev;
 	struct ib_cq *cq;
 	struct ib_pd *pd;
 	union ib_gid dgid;
 	u64 subnet_prefix;
 	int attr_mask = 0;
+	int ret = -ENOMEM;
 	int i, j;
-	int ret;
 	u8 queue_en[HNS_ROCE_V1_RESV_QP] = { 0 };
 	u8 phy_port;
 	u8 port = 0;
@@ -731,7 +732,7 @@
 	cq_init_attr.comp_vector	= 0;
 	cq = hns_roce_ib_create_cq(&hr_dev->ib_dev, &cq_init_attr, NULL);
 	if (IS_ERR(cq)) {
-		dev_err(dev, "Create cq for reseved loop qp failed!");
+		dev_err(dev, "Create cq for reserved loop qp failed!");
 		return -ENOMEM;
 	}
 	free_mr->mr_free_cq = to_hr_cq(cq);
@@ -742,12 +743,6 @@
 	free_mr->mr_free_cq->ib_cq.cq_context		= NULL;
 	atomic_set(&free_mr->mr_free_cq->ib_cq.usecnt, 0);
 
-<<<<<<< HEAD
-	pd = hns_roce_alloc_pd(&hr_dev->ib_dev, NULL, NULL);
-	if (IS_ERR(pd)) {
-		dev_err(dev, "Create pd for reseved loop qp failed!");
-		ret = -ENOMEM;
-=======
 	ibdev = &hr_dev->ib_dev;
 	pd = rdma_zalloc_drv_obj(ibdev, ib_pd);
 	if (!pd)
@@ -756,9 +751,8 @@
 	pd->device  = ibdev;
 	ret = hns_roce_alloc_pd(pd, NULL);
 	if (ret)
->>>>>>> 407d19ab
 		goto alloc_pd_failed;
-	}
+
 	free_mr->mr_free_pd = to_hr_pd(pd);
 	free_mr->mr_free_pd->ibpd.device  = &hr_dev->ib_dev;
 	free_mr->mr_free_pd->ibpd.uobject = NULL;
@@ -865,13 +859,6 @@
 			dev_err(dev, "Destroy qp %d for mr free failed!\n", i);
 	}
 
-<<<<<<< HEAD
-	if (hns_roce_dealloc_pd(pd))
-		dev_err(dev, "Destroy pd for create_lp_qp failed!\n");
-
-alloc_pd_failed:
-	if (hns_roce_ib_destroy_cq(cq))
-=======
 	hns_roce_dealloc_pd(pd, NULL);
 
 alloc_pd_failed:
@@ -879,7 +866,6 @@
 
 alloc_mem_failed:
 	if (hns_roce_ib_destroy_cq(cq, NULL))
->>>>>>> 407d19ab
 		dev_err(dev, "Destroy cq for create_lp_qp failed!\n");
 
 	return ret;
@@ -912,14 +898,8 @@
 	if (ret)
 		dev_err(dev, "Destroy cq for mr_free failed(%d)!\n", ret);
 
-<<<<<<< HEAD
-	ret = hns_roce_dealloc_pd(&free_mr->mr_free_pd->ibpd);
-	if (ret)
-		dev_err(dev, "Destroy pd for mr_free failed(%d)!\n", ret);
-=======
 	hns_roce_dealloc_pd(&free_mr->mr_free_pd->ibpd, NULL);
 	kfree(&free_mr->mr_free_pd->ibpd);
->>>>>>> 407d19ab
 }
 
 static int hns_roce_db_init(struct hns_roce_dev *hr_dev)
@@ -1848,9 +1828,8 @@
 				  unsigned long mtpt_idx)
 {
 	struct hns_roce_v1_mpt_entry *mpt_entry;
-	struct scatterlist *sg;
+	struct sg_dma_page_iter sg_iter;
 	u64 *pages;
-	int entry;
 	int i;
 
 	/* MPT filled into mailbox buf */
@@ -1905,8 +1884,8 @@
 		return -ENOMEM;
 
 	i = 0;
-	for_each_sg(mr->umem->sg_head.sgl, sg, mr->umem->nmap, entry) {
-		pages[i] = ((u64)sg_dma_address(sg)) >> 12;
+	for_each_sg_dma_page(mr->umem->sg_head.sgl, &sg_iter, mr->umem->nmap, 0) {
+		pages[i] = ((u64)sg_page_iter_dma_address(&sg_iter)) >> 12;
 
 		/* Directly record to MTPT table firstly 7 entry */
 		if (i >= HNS_ROCE_MAX_INNER_MTPT_NUM)
@@ -3627,11 +3606,6 @@
 	struct hns_roce_dev *hr_dev = to_hr_dev(ibqp->device);
 	struct hns_roce_qp *hr_qp = to_hr_qp(ibqp);
 	struct hns_roce_cq *send_cq, *recv_cq;
-<<<<<<< HEAD
-	int is_user = !!ibqp->pd->uobject;
-	int is_timeout = 0;
-=======
->>>>>>> 407d19ab
 	int ret;
 
 	ret = hns_roce_v1_modify_qp(ibqp, NULL, 0, hr_qp->state, IB_QPS_RESET);
@@ -4474,6 +4448,16 @@
 	kfree(eq_table->eq);
 }
 
+static const struct ib_device_ops hns_roce_v1_dev_ops = {
+	.destroy_qp = hns_roce_v1_destroy_qp,
+	.modify_cq = hns_roce_v1_modify_cq,
+	.poll_cq = hns_roce_v1_poll_cq,
+	.post_recv = hns_roce_v1_post_recv,
+	.post_send = hns_roce_v1_post_send,
+	.query_qp = hns_roce_v1_query_qp,
+	.req_notify_cq = hns_roce_v1_req_notify_cq,
+};
+
 static const struct hns_roce_hw hns_roce_hw_v1 = {
 	.reset = hns_roce_v1_reset,
 	.hw_profile = hns_roce_v1_profile,
@@ -4499,6 +4483,7 @@
 	.destroy_cq = hns_roce_v1_destroy_cq,
 	.init_eq = hns_roce_v1_init_eq_table,
 	.cleanup_eq = hns_roce_v1_cleanup_eq_table,
+	.hns_roce_dev_ops = &hns_roce_v1_dev_ops,
 };
 
 static const struct of_device_id hns_roce_of_match[] = {
@@ -4672,7 +4657,7 @@
 	struct hns_roce_dev *hr_dev;
 	struct device *dev = &pdev->dev;
 
-	hr_dev = (struct hns_roce_dev *)ib_alloc_device(sizeof(*hr_dev));
+	hr_dev = ib_alloc_device(hns_roce_dev, ib_dev);
 	if (!hr_dev)
 		return -ENOMEM;
 
