--- conflicted
+++ resolved
@@ -196,6 +196,7 @@
 
 	memset(props, 0, sizeof(*props));
 
+	props->fw_ver = hr_dev->caps.fw_ver;
 	props->sys_image_guid = cpu_to_be64(hr_dev->sys_image_guid);
 	props->max_mr_size = (u64)(~(0ULL));
 	props->page_size_cap = hr_dev->caps.page_size_cap;
@@ -215,9 +216,20 @@
 	props->max_pd = hr_dev->caps.num_pds;
 	props->max_qp_rd_atom = hr_dev->caps.max_qp_dest_rdma;
 	props->max_qp_init_rd_atom = hr_dev->caps.max_qp_init_rdma;
-	props->atomic_cap = IB_ATOMIC_NONE;
+	props->atomic_cap = hr_dev->caps.flags & HNS_ROCE_CAP_FLAG_ATOMIC ?
+			    IB_ATOMIC_HCA : IB_ATOMIC_NONE;
 	props->max_pkeys = 1;
 	props->local_ca_ack_delay = hr_dev->caps.local_ca_ack_delay;
+	if (hr_dev->caps.flags & HNS_ROCE_CAP_FLAG_SRQ) {
+		props->max_srq = hr_dev->caps.max_srqs;
+		props->max_srq_wr = hr_dev->caps.max_srq_wrs;
+		props->max_srq_sge = hr_dev->caps.max_srq_sges;
+	}
+
+	if (hr_dev->caps.flags & HNS_ROCE_CAP_FLAG_FRMR) {
+		props->device_cap_flags |= IB_DEVICE_MEM_MGT_EXTENSIONS;
+		props->max_fast_reg_page_list_len = HNS_ROCE_FRMR_MAX_PA;
+	}
 
 	return 0;
 }
@@ -304,29 +316,23 @@
 	return 0;
 }
 
-static struct ib_ucontext *hns_roce_alloc_ucontext(struct ib_device *ib_dev,
-						   struct ib_udata *udata)
+static int hns_roce_alloc_ucontext(struct ib_ucontext *uctx,
+				   struct ib_udata *udata)
 {
 	int ret = 0;
-	struct hns_roce_ucontext *context;
+	struct hns_roce_ucontext *context = to_hr_ucontext(uctx);
 	struct hns_roce_ib_alloc_ucontext_resp resp = {};
-	struct hns_roce_dev *hr_dev = to_hr_dev(ib_dev);
+	struct hns_roce_dev *hr_dev = to_hr_dev(uctx->device);
 
 	if (!hr_dev->active)
-		return ERR_PTR(-EAGAIN);
+		return -EAGAIN;
 
 	resp.qp_tab_size = hr_dev->caps.num_qps;
-
-	context = kmalloc(sizeof(*context), GFP_KERNEL);
-	if (!context)
-		return ERR_PTR(-ENOMEM);
 
 	ret = hns_roce_uar_alloc(hr_dev, &context->uar);
 	if (ret)
 		goto error_fail_uar_alloc;
 
-	INIT_LIST_HEAD(&context->vma_list);
-	mutex_init(&context->vma_list_mutex);
 	if (hr_dev->caps.flags & HNS_ROCE_CAP_FLAG_RECORD_DB) {
 		INIT_LIST_HEAD(&context->page_list);
 		mutex_init(&context->page_mutex);
@@ -336,69 +342,20 @@
 	if (ret)
 		goto error_fail_copy_to_udata;
 
-	return &context->ibucontext;
+	return 0;
 
 error_fail_copy_to_udata:
 	hns_roce_uar_free(hr_dev, &context->uar);
 
 error_fail_uar_alloc:
-	kfree(context);
-
-	return ERR_PTR(ret);
-}
-
-static int hns_roce_dealloc_ucontext(struct ib_ucontext *ibcontext)
+	return ret;
+}
+
+static void hns_roce_dealloc_ucontext(struct ib_ucontext *ibcontext)
 {
 	struct hns_roce_ucontext *context = to_hr_ucontext(ibcontext);
 
 	hns_roce_uar_free(to_hr_dev(ibcontext->device), &context->uar);
-	kfree(context);
-
-	return 0;
-}
-
-static void hns_roce_vma_open(struct vm_area_struct *vma)
-{
-	vma->vm_ops = NULL;
-}
-
-static void hns_roce_vma_close(struct vm_area_struct *vma)
-{
-	struct hns_roce_vma_data *vma_data;
-
-	vma_data = (struct hns_roce_vma_data *)vma->vm_private_data;
-	vma_data->vma = NULL;
-	mutex_lock(vma_data->vma_list_mutex);
-	list_del(&vma_data->list);
-	mutex_unlock(vma_data->vma_list_mutex);
-	kfree(vma_data);
-}
-
-static const struct vm_operations_struct hns_roce_vm_ops = {
-	.open = hns_roce_vma_open,
-	.close = hns_roce_vma_close,
-};
-
-static int hns_roce_set_vma_data(struct vm_area_struct *vma,
-				 struct hns_roce_ucontext *context)
-{
-	struct list_head *vma_head = &context->vma_list;
-	struct hns_roce_vma_data *vma_data;
-
-	vma_data = kzalloc(sizeof(*vma_data), GFP_KERNEL);
-	if (!vma_data)
-		return -ENOMEM;
-
-	vma_data->vma = vma;
-	vma_data->vma_list_mutex = &context->vma_list_mutex;
-	vma->vm_private_data = vma_data;
-	vma->vm_ops = &hns_roce_vm_ops;
-
-	mutex_lock(&context->vma_list_mutex);
-	list_add(&vma_data->list, vma_head);
-	mutex_unlock(&context->vma_list_mutex);
-
-	return 0;
 }
 
 static int hns_roce_mmap(struct ib_ucontext *context,
@@ -406,27 +363,29 @@
 {
 	struct hns_roce_dev *hr_dev = to_hr_dev(context->device);
 
-	if (((vma->vm_end - vma->vm_start) % PAGE_SIZE) != 0)
+	switch (vma->vm_pgoff) {
+	case 0:
+		return rdma_user_mmap_io(context, vma,
+					 to_hr_ucontext(context)->uar.pfn,
+					 PAGE_SIZE,
+					 pgprot_noncached(vma->vm_page_prot));
+
+	/* vm_pgoff: 1 -- TPTR */
+	case 1:
+		if (!hr_dev->tptr_dma_addr || !hr_dev->tptr_size)
+			return -EINVAL;
+		/*
+		 * FIXME: using io_remap_pfn_range on the dma address returned
+		 * by dma_alloc_coherent is totally wrong.
+		 */
+		return rdma_user_mmap_io(context, vma,
+					 hr_dev->tptr_dma_addr >> PAGE_SHIFT,
+					 hr_dev->tptr_size,
+					 vma->vm_page_prot);
+
+	default:
 		return -EINVAL;
-
-	if (vma->vm_pgoff == 0) {
-		vma->vm_page_prot = pgprot_noncached(vma->vm_page_prot);
-		if (io_remap_pfn_range(vma, vma->vm_start,
-				       to_hr_ucontext(context)->uar.pfn,
-				       PAGE_SIZE, vma->vm_page_prot))
-			return -EAGAIN;
-	} else if (vma->vm_pgoff == 1 && hr_dev->tptr_dma_addr &&
-		   hr_dev->tptr_size) {
-		/* vm_pgoff: 1 -- TPTR */
-		if (io_remap_pfn_range(vma, vma->vm_start,
-				       hr_dev->tptr_dma_addr >> PAGE_SHIFT,
-				       hr_dev->tptr_size,
-				       vma->vm_page_prot))
-			return -EAGAIN;
-	} else
-		return -EINVAL;
-
-	return hns_roce_set_vma_data(vma, to_hr_ucontext(context));
+	}
 }
 
 static int hns_roce_port_immutable(struct ib_device *ib_dev, u8 port_num,
@@ -452,21 +411,6 @@
 
 static void hns_roce_disassociate_ucontext(struct ib_ucontext *ibcontext)
 {
-	struct hns_roce_ucontext *context = to_hr_ucontext(ibcontext);
-	struct hns_roce_vma_data *vma_data, *n;
-	struct vm_area_struct *vma;
-
-	mutex_lock(&context->vma_list_mutex);
-	list_for_each_entry_safe(vma_data, n, &context->vma_list, list) {
-		vma = vma_data->vma;
-		zap_vma_ptes(vma, vma->vm_start, PAGE_SIZE);
-
-		vma->vm_flags &= ~(VM_SHARED | VM_MAYSHARE);
-		vma->vm_ops = NULL;
-		list_del(&vma_data->list);
-		kfree(vma_data);
-	}
-	mutex_unlock(&context->vma_list_mutex);
 }
 
 static void hns_roce_unregister_device(struct hns_roce_dev *hr_dev)
@@ -478,8 +422,6 @@
 	ib_unregister_device(&hr_dev->ib_dev);
 }
 
-<<<<<<< HEAD
-=======
 static const struct ib_device_ops hns_roce_dev_ops = {
 	.add_gid = hns_roce_add_gid,
 	.alloc_pd = hns_roce_alloc_pd,
@@ -534,7 +476,6 @@
 	INIT_RDMA_OBJ_SIZE(ib_srq, hns_roce_srq, ibsrq),
 };
 
->>>>>>> 407d19ab
 static int hns_roce_register_device(struct hns_roce_dev *hr_dev)
 {
 	int ret;
@@ -547,7 +488,6 @@
 	spin_lock_init(&iboe->lock);
 
 	ib_dev = &hr_dev->ib_dev;
-	strlcpy(ib_dev->name, "hns_%d", IB_DEVICE_NAME_MAX);
 
 	ib_dev->owner			= THIS_MODULE;
 	ib_dev->node_type		= RDMA_NODE_IB_CA;
@@ -576,61 +516,36 @@
 	ib_dev->uverbs_ex_cmd_mask |=
 		(1ULL << IB_USER_VERBS_EX_CMD_MODIFY_CQ);
 
-	/* HCA||device||port */
-	ib_dev->modify_device		= hns_roce_modify_device;
-	ib_dev->query_device		= hns_roce_query_device;
-	ib_dev->query_port		= hns_roce_query_port;
-	ib_dev->modify_port		= hns_roce_modify_port;
-	ib_dev->get_link_layer		= hns_roce_get_link_layer;
-	ib_dev->get_netdev		= hns_roce_get_netdev;
-	ib_dev->add_gid			= hns_roce_add_gid;
-	ib_dev->del_gid			= hns_roce_del_gid;
-	ib_dev->query_pkey		= hns_roce_query_pkey;
-	ib_dev->alloc_ucontext		= hns_roce_alloc_ucontext;
-	ib_dev->dealloc_ucontext	= hns_roce_dealloc_ucontext;
-	ib_dev->mmap			= hns_roce_mmap;
-
-	/* PD */
-	ib_dev->alloc_pd		= hns_roce_alloc_pd;
-	ib_dev->dealloc_pd		= hns_roce_dealloc_pd;
-
-	/* AH */
-	ib_dev->create_ah		= hns_roce_create_ah;
-	ib_dev->query_ah		= hns_roce_query_ah;
-	ib_dev->destroy_ah		= hns_roce_destroy_ah;
-
-	/* QP */
-	ib_dev->create_qp		= hns_roce_create_qp;
-	ib_dev->modify_qp		= hns_roce_modify_qp;
-	ib_dev->query_qp		= hr_dev->hw->query_qp;
-	ib_dev->destroy_qp		= hr_dev->hw->destroy_qp;
-	ib_dev->post_send		= hr_dev->hw->post_send;
-	ib_dev->post_recv		= hr_dev->hw->post_recv;
-
-	/* CQ */
-	ib_dev->create_cq		= hns_roce_ib_create_cq;
-	ib_dev->modify_cq		= hr_dev->hw->modify_cq;
-	ib_dev->destroy_cq		= hns_roce_ib_destroy_cq;
-	ib_dev->req_notify_cq		= hr_dev->hw->req_notify_cq;
-	ib_dev->poll_cq			= hr_dev->hw->poll_cq;
-
-	/* MR */
-	ib_dev->get_dma_mr		= hns_roce_get_dma_mr;
-	ib_dev->reg_user_mr		= hns_roce_reg_user_mr;
-	ib_dev->dereg_mr		= hns_roce_dereg_mr;
 	if (hr_dev->caps.flags & HNS_ROCE_CAP_FLAG_REREG_MR) {
-		ib_dev->rereg_user_mr	= hns_roce_rereg_user_mr;
 		ib_dev->uverbs_cmd_mask |= (1ULL << IB_USER_VERBS_CMD_REREG_MR);
-	}
-
-	/* OTHERS */
-	ib_dev->get_port_immutable	= hns_roce_port_immutable;
-	ib_dev->disassociate_ucontext	= hns_roce_disassociate_ucontext;
+		ib_set_device_ops(ib_dev, &hns_roce_dev_mr_ops);
+	}
+
+	/* MW */
+	if (hr_dev->caps.flags & HNS_ROCE_CAP_FLAG_MW) {
+		ib_dev->uverbs_cmd_mask |=
+					(1ULL << IB_USER_VERBS_CMD_ALLOC_MW) |
+					(1ULL << IB_USER_VERBS_CMD_DEALLOC_MW);
+		ib_set_device_ops(ib_dev, &hns_roce_dev_mw_ops);
+	}
+
+	/* FRMR */
+	if (hr_dev->caps.flags & HNS_ROCE_CAP_FLAG_FRMR)
+		ib_set_device_ops(ib_dev, &hns_roce_dev_frmr_ops);
+
+	/* SRQ */
+	if (hr_dev->caps.flags & HNS_ROCE_CAP_FLAG_SRQ) {
+		ib_dev->uverbs_cmd_mask |=
+				(1ULL << IB_USER_VERBS_CMD_CREATE_SRQ) |
+				(1ULL << IB_USER_VERBS_CMD_MODIFY_SRQ) |
+				(1ULL << IB_USER_VERBS_CMD_QUERY_SRQ) |
+				(1ULL << IB_USER_VERBS_CMD_DESTROY_SRQ) |
+				(1ULL << IB_USER_VERBS_CMD_POST_SRQ_RECV);
+		ib_set_device_ops(ib_dev, &hns_roce_dev_srq_ops);
+		ib_set_device_ops(ib_dev, hr_dev->hw->hns_roce_dev_srq_ops);
+	}
 
 	ib_dev->driver_id = RDMA_DRIVER_HNS;
-<<<<<<< HEAD
-	ret = ib_register_device(ib_dev, NULL);
-=======
 	ib_set_device_ops(ib_dev, hr_dev->hw->hns_roce_dev_ops);
 	ib_set_device_ops(ib_dev, &hns_roce_dev_ops);
 	for (i = 0; i < hr_dev->caps.num_ports; i++) {
@@ -643,7 +558,6 @@
 			return ret;
 	}
 	ret = ib_register_device(ib_dev, "hns_%d");
->>>>>>> 407d19ab
 	if (ret) {
 		dev_err(dev, "ib_register_device failed!\n");
 		return ret;
@@ -743,7 +657,111 @@
 		goto err_unmap_trrl;
 	}
 
-	return 0;
+	if (hr_dev->caps.srqc_entry_sz) {
+		ret = hns_roce_init_hem_table(hr_dev, &hr_dev->srq_table.table,
+					      HEM_TYPE_SRQC,
+					      hr_dev->caps.srqc_entry_sz,
+					      hr_dev->caps.num_srqs, 1);
+		if (ret) {
+			dev_err(dev,
+			      "Failed to init SRQ context memory, aborting.\n");
+			goto err_unmap_cq;
+		}
+	}
+
+	if (hr_dev->caps.num_srqwqe_segs) {
+		ret = hns_roce_init_hem_table(hr_dev,
+					     &hr_dev->mr_table.mtt_srqwqe_table,
+					     HEM_TYPE_SRQWQE,
+					     hr_dev->caps.mtt_entry_sz,
+					     hr_dev->caps.num_srqwqe_segs, 1);
+		if (ret) {
+			dev_err(dev,
+				"Failed to init MTT srqwqe memory, aborting.\n");
+			goto err_unmap_srq;
+		}
+	}
+
+	if (hr_dev->caps.num_idx_segs) {
+		ret = hns_roce_init_hem_table(hr_dev,
+					      &hr_dev->mr_table.mtt_idx_table,
+					      HEM_TYPE_IDX,
+					      hr_dev->caps.idx_entry_sz,
+					      hr_dev->caps.num_idx_segs, 1);
+		if (ret) {
+			dev_err(dev,
+				"Failed to init MTT idx memory, aborting.\n");
+			goto err_unmap_srqwqe;
+		}
+	}
+
+	if (hr_dev->caps.sccc_entry_sz) {
+		ret = hns_roce_init_hem_table(hr_dev,
+					      &hr_dev->qp_table.sccc_table,
+					      HEM_TYPE_SCCC,
+					      hr_dev->caps.sccc_entry_sz,
+					      hr_dev->caps.num_qps, 1);
+		if (ret) {
+			dev_err(dev,
+			      "Failed to init SCC context memory, aborting.\n");
+			goto err_unmap_idx;
+		}
+	}
+
+	if (hr_dev->caps.qpc_timer_entry_sz) {
+		ret = hns_roce_init_hem_table(hr_dev,
+					      &hr_dev->qpc_timer_table,
+					      HEM_TYPE_QPC_TIMER,
+					      hr_dev->caps.qpc_timer_entry_sz,
+					      hr_dev->caps.num_qpc_timer, 1);
+		if (ret) {
+			dev_err(dev,
+			      "Failed to init QPC timer memory, aborting.\n");
+			goto err_unmap_ctx;
+		}
+	}
+
+	if (hr_dev->caps.cqc_timer_entry_sz) {
+		ret = hns_roce_init_hem_table(hr_dev,
+					      &hr_dev->cqc_timer_table,
+					      HEM_TYPE_CQC_TIMER,
+					      hr_dev->caps.cqc_timer_entry_sz,
+					      hr_dev->caps.num_cqc_timer, 1);
+		if (ret) {
+			dev_err(dev,
+			      "Failed to init CQC timer memory, aborting.\n");
+			goto err_unmap_qpc_timer;
+		}
+	}
+
+	return 0;
+
+err_unmap_qpc_timer:
+	if (hr_dev->caps.qpc_timer_entry_sz)
+		hns_roce_cleanup_hem_table(hr_dev,
+					   &hr_dev->qpc_timer_table);
+
+err_unmap_ctx:
+	if (hr_dev->caps.sccc_entry_sz)
+		hns_roce_cleanup_hem_table(hr_dev,
+					   &hr_dev->qp_table.sccc_table);
+
+err_unmap_idx:
+	if (hr_dev->caps.num_idx_segs)
+		hns_roce_cleanup_hem_table(hr_dev,
+					   &hr_dev->mr_table.mtt_idx_table);
+
+err_unmap_srqwqe:
+	if (hr_dev->caps.num_srqwqe_segs)
+		hns_roce_cleanup_hem_table(hr_dev,
+					   &hr_dev->mr_table.mtt_srqwqe_table);
+
+err_unmap_srq:
+	if (hr_dev->caps.srqc_entry_sz)
+		hns_roce_cleanup_hem_table(hr_dev, &hr_dev->srq_table.table);
+
+err_unmap_cq:
+	hns_roce_cleanup_hem_table(hr_dev, &hr_dev->cq_table.table);
 
 err_unmap_trrl:
 	if (hr_dev->caps.trrl_entry_sz)
@@ -824,7 +842,20 @@
 		goto err_cq_table_free;
 	}
 
-	return 0;
+	if (hr_dev->caps.flags & HNS_ROCE_CAP_FLAG_SRQ) {
+		ret = hns_roce_init_srq_table(hr_dev);
+		if (ret) {
+			dev_err(dev,
+				"Failed to init share receive queue table.\n");
+			goto err_qp_table_free;
+		}
+	}
+
+	return 0;
+
+err_qp_table_free:
+	if (hr_dev->caps.flags & HNS_ROCE_CAP_FLAG_SRQ)
+		hns_roce_cleanup_qp_table(hr_dev);
 
 err_cq_table_free:
 	hns_roce_cleanup_cq_table(hr_dev);
