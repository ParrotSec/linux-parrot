/*
 * Copyright (c) 2016 Hisilicon Limited.
 *
 * This software is available to you under a choice of one of two
 * licenses.  You may choose to be licensed under the terms of the GNU
 * General Public License (GPL) Version 2, available from the file
 * COPYING in the main directory of this source tree, or the
 * OpenIB.org BSD license below:
 *
 *     Redistribution and use in source and binary forms, with or
 *     without modification, are permitted provided that the following
 *     conditions are met:
 *
 *      - Redistributions of source code must retain the above
 *        copyright notice, this list of conditions and the following
 *        disclaimer.
 *
 *      - Redistributions in binary form must reproduce the above
 *        copyright notice, this list of conditions and the following
 *        disclaimer in the documentation and/or other materials
 *        provided with the distribution.
 *
 * THE SOFTWARE IS PROVIDED "AS IS", WITHOUT WARRANTY OF ANY KIND,
 * EXPRESS OR IMPLIED, INCLUDING BUT NOT LIMITED TO THE WARRANTIES OF
 * MERCHANTABILITY, FITNESS FOR A PARTICULAR PURPOSE AND
 * NONINFRINGEMENT. IN NO EVENT SHALL THE AUTHORS OR COPYRIGHT HOLDERS
 * BE LIABLE FOR ANY CLAIM, DAMAGES OR OTHER LIABILITY, WHETHER IN AN
 * ACTION OF CONTRACT, TORT OR OTHERWISE, ARISING FROM, OUT OF OR IN
 * CONNECTION WITH THE SOFTWARE OR THE USE OR OTHER DEALINGS IN THE
 * SOFTWARE.
 */

#include <linux/platform_device.h>
#include <rdma/ib_addr.h>
#include <rdma/ib_cache.h>
#include "hns_roce_device.h"

#define HNS_ROCE_PORT_NUM_SHIFT		24
#define HNS_ROCE_VLAN_SL_BIT_MASK	7
#define HNS_ROCE_VLAN_SL_SHIFT		13

<<<<<<< HEAD
struct ib_ah *hns_roce_create_ah(struct ib_pd *ibpd,
				 struct rdma_ah_attr *ah_attr,
				 struct ib_udata *udata)
=======
int hns_roce_create_ah(struct ib_ah *ibah, struct rdma_ah_attr *ah_attr,
		       u32 flags, struct ib_udata *udata)
>>>>>>> 407d19ab
{
	struct hns_roce_dev *hr_dev = to_hr_dev(ibah->device);
	const struct ib_gid_attr *gid_attr;
	struct device *dev = hr_dev->dev;
	struct hns_roce_ah *ah = to_hr_ah(ibah);
	u16 vlan_tag = 0xffff;
	const struct ib_global_route *grh = rdma_ah_read_grh(ah_attr);
<<<<<<< HEAD
=======
	bool vlan_en = false;
	int ret;
>>>>>>> 407d19ab

	gid_attr = ah_attr->grh.sgid_attr;
	ret = rdma_read_gid_l2_fields(gid_attr, &vlan_tag, NULL);
	if (ret)
		return ret;

	/* Get mac address */
	memcpy(ah->av.mac, ah_attr->roce.dmac, ETH_ALEN);

<<<<<<< HEAD
	gid_attr = ah_attr->grh.sgid_attr;
	if (is_vlan_dev(gid_attr->ndev))
		vlan_tag = vlan_dev_vlan_id(gid_attr->ndev);

	if (vlan_tag < 0x1000)
=======
	if (vlan_tag < VLAN_CFI_MASK) {
		vlan_en = true;
>>>>>>> 407d19ab
		vlan_tag |= (rdma_ah_get_sl(ah_attr) &
			     HNS_ROCE_VLAN_SL_BIT_MASK) <<
			     HNS_ROCE_VLAN_SL_SHIFT;
	}

	ah->av.port_pd = cpu_to_le32(to_hr_pd(ibah->pd)->pdn |
				     (rdma_ah_get_port_num(ah_attr) <<
				     HNS_ROCE_PORT_NUM_SHIFT));
	ah->av.gid_index = grh->sgid_index;
	ah->av.vlan = cpu_to_le16(vlan_tag);
	dev_dbg(dev, "gid_index = 0x%x,vlan = 0x%x\n", ah->av.gid_index,
		ah->av.vlan);

	if (rdma_ah_get_static_rate(ah_attr))
		ah->av.stat_rate = IB_RATE_10_GBPS;

	memcpy(ah->av.dgid, grh->dgid.raw, HNS_ROCE_GID_SIZE);
	ah->av.sl_tclass_flowlabel = cpu_to_le32(rdma_ah_get_sl(ah_attr) <<
						 HNS_ROCE_SL_SHIFT);

	return 0;
}

int hns_roce_query_ah(struct ib_ah *ibah, struct rdma_ah_attr *ah_attr)
{
	struct hns_roce_ah *ah = to_hr_ah(ibah);

	memset(ah_attr, 0, sizeof(*ah_attr));

	rdma_ah_set_sl(ah_attr, (le32_to_cpu(ah->av.sl_tclass_flowlabel) >>
				 HNS_ROCE_SL_SHIFT));
	rdma_ah_set_port_num(ah_attr, (le32_to_cpu(ah->av.port_pd) >>
				       HNS_ROCE_PORT_NUM_SHIFT));
	rdma_ah_set_static_rate(ah_attr, ah->av.stat_rate);
	rdma_ah_set_grh(ah_attr, NULL,
			(le32_to_cpu(ah->av.sl_tclass_flowlabel) &
			 HNS_ROCE_FLOW_LABEL_MASK), ah->av.gid_index,
			ah->av.hop_limit,
			(le32_to_cpu(ah->av.sl_tclass_flowlabel) >>
			 HNS_ROCE_TCLASS_SHIFT));
	rdma_ah_set_dgid_raw(ah_attr, ah->av.dgid);

	return 0;
}

<<<<<<< HEAD
int hns_roce_destroy_ah(struct ib_ah *ah)
=======
void hns_roce_destroy_ah(struct ib_ah *ah, u32 flags)
>>>>>>> 407d19ab
{
	return;
}<|MERGE_RESOLUTION|>--- conflicted
+++ resolved
@@ -39,14 +39,8 @@
 #define HNS_ROCE_VLAN_SL_BIT_MASK	7
 #define HNS_ROCE_VLAN_SL_SHIFT		13
 
-<<<<<<< HEAD
-struct ib_ah *hns_roce_create_ah(struct ib_pd *ibpd,
-				 struct rdma_ah_attr *ah_attr,
-				 struct ib_udata *udata)
-=======
 int hns_roce_create_ah(struct ib_ah *ibah, struct rdma_ah_attr *ah_attr,
 		       u32 flags, struct ib_udata *udata)
->>>>>>> 407d19ab
 {
 	struct hns_roce_dev *hr_dev = to_hr_dev(ibah->device);
 	const struct ib_gid_attr *gid_attr;
@@ -54,11 +48,8 @@
 	struct hns_roce_ah *ah = to_hr_ah(ibah);
 	u16 vlan_tag = 0xffff;
 	const struct ib_global_route *grh = rdma_ah_read_grh(ah_attr);
-<<<<<<< HEAD
-=======
 	bool vlan_en = false;
 	int ret;
->>>>>>> 407d19ab
 
 	gid_attr = ah_attr->grh.sgid_attr;
 	ret = rdma_read_gid_l2_fields(gid_attr, &vlan_tag, NULL);
@@ -68,16 +59,8 @@
 	/* Get mac address */
 	memcpy(ah->av.mac, ah_attr->roce.dmac, ETH_ALEN);
 
-<<<<<<< HEAD
-	gid_attr = ah_attr->grh.sgid_attr;
-	if (is_vlan_dev(gid_attr->ndev))
-		vlan_tag = vlan_dev_vlan_id(gid_attr->ndev);
-
-	if (vlan_tag < 0x1000)
-=======
 	if (vlan_tag < VLAN_CFI_MASK) {
 		vlan_en = true;
->>>>>>> 407d19ab
 		vlan_tag |= (rdma_ah_get_sl(ah_attr) &
 			     HNS_ROCE_VLAN_SL_BIT_MASK) <<
 			     HNS_ROCE_VLAN_SL_SHIFT;
@@ -88,6 +71,7 @@
 				     HNS_ROCE_PORT_NUM_SHIFT));
 	ah->av.gid_index = grh->sgid_index;
 	ah->av.vlan = cpu_to_le16(vlan_tag);
+	ah->av.vlan_en = vlan_en;
 	dev_dbg(dev, "gid_index = 0x%x,vlan = 0x%x\n", ah->av.gid_index,
 		ah->av.vlan);
 
@@ -123,11 +107,7 @@
 	return 0;
 }
 
-<<<<<<< HEAD
-int hns_roce_destroy_ah(struct ib_ah *ah)
-=======
 void hns_roce_destroy_ah(struct ib_ah *ah, u32 flags)
->>>>>>> 407d19ab
 {
 	return;
 }