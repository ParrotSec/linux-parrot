/*
 * Copyright (c) 2016 Hisilicon Limited.
 * Copyright (c) 2007, 2008 Mellanox Technologies. All rights reserved.
 *
 * This software is available to you under a choice of one of two
 * licenses.  You may choose to be licensed under the terms of the GNU
 * General Public License (GPL) Version 2, available from the file
 * COPYING in the main directory of this source tree, or the
 * OpenIB.org BSD license below:
 *
 *     Redistribution and use in source and binary forms, with or
 *     without modification, are permitted provided that the following
 *     conditions are met:
 *
 *      - Redistributions of source code must retain the above
 *        copyright notice, this list of conditions and the following
 *        disclaimer.
 *
 *      - Redistributions in binary form must reproduce the above
 *        copyright notice, this list of conditions and the following
 *        disclaimer in the documentation and/or other materials
 *        provided with the distribution.
 *
 * THE SOFTWARE IS PROVIDED "AS IS", WITHOUT WARRANTY OF ANY KIND,
 * EXPRESS OR IMPLIED, INCLUDING BUT NOT LIMITED TO THE WARRANTIES OF
 * MERCHANTABILITY, FITNESS FOR A PARTICULAR PURPOSE AND
 * NONINFRINGEMENT. IN NO EVENT SHALL THE AUTHORS OR COPYRIGHT HOLDERS
 * BE LIABLE FOR ANY CLAIM, DAMAGES OR OTHER LIABILITY, WHETHER IN AN
 * ACTION OF CONTRACT, TORT OR OTHERWISE, ARISING FROM, OUT OF OR IN
 * CONNECTION WITH THE SOFTWARE OR THE USE OR OTHER DEALINGS IN THE
 * SOFTWARE.
 */

#include <linux/platform_device.h>
#include <rdma/ib_addr.h>
#include <rdma/ib_umem.h>
#include "hns_roce_common.h"
#include "hns_roce_device.h"
#include "hns_roce_hem.h"
#include <rdma/hns-abi.h>

#define SQP_NUM				(2 * HNS_ROCE_MAX_PORTS)

void hns_roce_qp_event(struct hns_roce_dev *hr_dev, u32 qpn, int event_type)
{
	struct device *dev = hr_dev->dev;
	struct hns_roce_qp *qp;

	xa_lock(&hr_dev->qp_table_xa);
	qp = __hns_roce_qp_lookup(hr_dev, qpn);
	if (qp)
		atomic_inc(&qp->refcount);
	xa_unlock(&hr_dev->qp_table_xa);

	if (!qp) {
		dev_warn(dev, "Async event for bogus QP %08x\n", qpn);
		return;
	}

	qp->event(qp, (enum hns_roce_event)event_type);

	if (atomic_dec_and_test(&qp->refcount))
		complete(&qp->free);
}
EXPORT_SYMBOL_GPL(hns_roce_qp_event);

static void hns_roce_ib_qp_event(struct hns_roce_qp *hr_qp,
				 enum hns_roce_event type)
{
	struct ib_event event;
	struct ib_qp *ibqp = &hr_qp->ibqp;

	if (ibqp->event_handler) {
		event.device = ibqp->device;
		event.element.qp = ibqp;
		switch (type) {
		case HNS_ROCE_EVENT_TYPE_PATH_MIG:
			event.event = IB_EVENT_PATH_MIG;
			break;
		case HNS_ROCE_EVENT_TYPE_COMM_EST:
			event.event = IB_EVENT_COMM_EST;
			break;
		case HNS_ROCE_EVENT_TYPE_SQ_DRAINED:
			event.event = IB_EVENT_SQ_DRAINED;
			break;
		case HNS_ROCE_EVENT_TYPE_SRQ_LAST_WQE_REACH:
			event.event = IB_EVENT_QP_LAST_WQE_REACHED;
			break;
		case HNS_ROCE_EVENT_TYPE_WQ_CATAS_ERROR:
			event.event = IB_EVENT_QP_FATAL;
			break;
		case HNS_ROCE_EVENT_TYPE_PATH_MIG_FAILED:
			event.event = IB_EVENT_PATH_MIG_ERR;
			break;
		case HNS_ROCE_EVENT_TYPE_INV_REQ_LOCAL_WQ_ERROR:
			event.event = IB_EVENT_QP_REQ_ERR;
			break;
		case HNS_ROCE_EVENT_TYPE_LOCAL_WQ_ACCESS_ERROR:
			event.event = IB_EVENT_QP_ACCESS_ERR;
			break;
		default:
			dev_dbg(ibqp->device->dev.parent, "roce_ib: Unexpected event type %d on QP %06lx\n",
				type, hr_qp->qpn);
			return;
		}
		ibqp->event_handler(&event, ibqp->qp_context);
	}
}

static int hns_roce_reserve_range_qp(struct hns_roce_dev *hr_dev, int cnt,
				     int align, unsigned long *base)
{
	struct hns_roce_qp_table *qp_table = &hr_dev->qp_table;

	return hns_roce_bitmap_alloc_range(&qp_table->bitmap, cnt, align,
					   base) ?
		       -ENOMEM :
		       0;
}

enum hns_roce_qp_state to_hns_roce_state(enum ib_qp_state state)
{
	switch (state) {
	case IB_QPS_RESET:
		return HNS_ROCE_QP_STATE_RST;
	case IB_QPS_INIT:
		return HNS_ROCE_QP_STATE_INIT;
	case IB_QPS_RTR:
		return HNS_ROCE_QP_STATE_RTR;
	case IB_QPS_RTS:
		return HNS_ROCE_QP_STATE_RTS;
	case IB_QPS_SQD:
		return HNS_ROCE_QP_STATE_SQD;
	case IB_QPS_ERR:
		return HNS_ROCE_QP_STATE_ERR;
	default:
		return HNS_ROCE_QP_NUM_STATE;
	}
}
EXPORT_SYMBOL_GPL(to_hns_roce_state);

static int hns_roce_gsi_qp_alloc(struct hns_roce_dev *hr_dev, unsigned long qpn,
				 struct hns_roce_qp *hr_qp)
{
	struct xarray *xa = &hr_dev->qp_table_xa;
	int ret;

	if (!qpn)
		return -EINVAL;

	hr_qp->qpn = qpn;
	atomic_set(&hr_qp->refcount, 1);
	init_completion(&hr_qp->free);

	ret = xa_err(xa_store_irq(xa, hr_qp->qpn & (hr_dev->caps.num_qps - 1),
				hr_qp, GFP_KERNEL));
	if (ret)
		dev_err(hr_dev->dev, "QPC xa_store failed\n");

	return ret;
}

static int hns_roce_qp_alloc(struct hns_roce_dev *hr_dev, unsigned long qpn,
			     struct hns_roce_qp *hr_qp)
{
	struct hns_roce_qp_table *qp_table = &hr_dev->qp_table;
	struct device *dev = hr_dev->dev;
	int ret;

	if (!qpn)
		return -EINVAL;

	hr_qp->qpn = qpn;

	/* Alloc memory for QPC */
	ret = hns_roce_table_get(hr_dev, &qp_table->qp_table, hr_qp->qpn);
	if (ret) {
		dev_err(dev, "QPC table get failed\n");
		goto err_out;
	}

	/* Alloc memory for IRRL */
	ret = hns_roce_table_get(hr_dev, &qp_table->irrl_table, hr_qp->qpn);
	if (ret) {
		dev_err(dev, "IRRL table get failed\n");
		goto err_put_qp;
	}

	if (hr_dev->caps.trrl_entry_sz) {
		/* Alloc memory for TRRL */
		ret = hns_roce_table_get(hr_dev, &qp_table->trrl_table,
					 hr_qp->qpn);
		if (ret) {
			dev_err(dev, "TRRL table get failed\n");
			goto err_put_irrl;
		}
	}

<<<<<<< HEAD
	spin_lock_irq(&qp_table->lock);
	ret = radix_tree_insert(&hr_dev->qp_table_tree,
				hr_qp->qpn & (hr_dev->caps.num_qps - 1), hr_qp);
	spin_unlock_irq(&qp_table->lock);
	if (ret) {
		dev_err(dev, "QPC radix_tree_insert failed\n");
		goto err_put_trrl;
	}

	atomic_set(&hr_qp->refcount, 1);
	init_completion(&hr_qp->free);
=======
	if (hr_dev->caps.sccc_entry_sz) {
		/* Alloc memory for SCC CTX */
		ret = hns_roce_table_get(hr_dev, &qp_table->sccc_table,
					 hr_qp->qpn);
		if (ret) {
			dev_err(dev, "SCC CTX table get failed\n");
			goto err_put_trrl;
		}
	}

	ret = hns_roce_gsi_qp_alloc(hr_dev, qpn, hr_qp);
	if (ret)
		goto err_put_sccc;
>>>>>>> 407d19ab

	return 0;

err_put_trrl:
	if (hr_dev->caps.trrl_entry_sz)
		hns_roce_table_put(hr_dev, &qp_table->trrl_table, hr_qp->qpn);

err_put_irrl:
	hns_roce_table_put(hr_dev, &qp_table->irrl_table, hr_qp->qpn);

err_put_qp:
	hns_roce_table_put(hr_dev, &qp_table->qp_table, hr_qp->qpn);

err_out:
	return ret;
}

void hns_roce_qp_remove(struct hns_roce_dev *hr_dev, struct hns_roce_qp *hr_qp)
{
	struct xarray *xa = &hr_dev->qp_table_xa;
	unsigned long flags;

	xa_lock_irqsave(xa, flags);
	__xa_erase(xa, hr_qp->qpn & (hr_dev->caps.num_qps - 1));
	xa_unlock_irqrestore(xa, flags);
}
EXPORT_SYMBOL_GPL(hns_roce_qp_remove);

void hns_roce_qp_free(struct hns_roce_dev *hr_dev, struct hns_roce_qp *hr_qp)
{
	struct hns_roce_qp_table *qp_table = &hr_dev->qp_table;

	if (atomic_dec_and_test(&hr_qp->refcount))
		complete(&hr_qp->free);
	wait_for_completion(&hr_qp->free);

	if ((hr_qp->ibqp.qp_type) != IB_QPT_GSI) {
		if (hr_dev->caps.trrl_entry_sz)
			hns_roce_table_put(hr_dev, &qp_table->trrl_table,
					   hr_qp->qpn);
		hns_roce_table_put(hr_dev, &qp_table->irrl_table, hr_qp->qpn);
		hns_roce_table_put(hr_dev, &qp_table->qp_table, hr_qp->qpn);
	}
}
EXPORT_SYMBOL_GPL(hns_roce_qp_free);

void hns_roce_release_range_qp(struct hns_roce_dev *hr_dev, int base_qpn,
			       int cnt)
{
	struct hns_roce_qp_table *qp_table = &hr_dev->qp_table;

	if (base_qpn < SQP_NUM)
		return;

	hns_roce_bitmap_free_range(&qp_table->bitmap, base_qpn, cnt, BITMAP_RR);
}
EXPORT_SYMBOL_GPL(hns_roce_release_range_qp);

static int hns_roce_set_rq_size(struct hns_roce_dev *hr_dev,
				struct ib_qp_cap *cap, int is_user, int has_srq,
				struct hns_roce_qp *hr_qp)
{
	struct device *dev = hr_dev->dev;
	u32 max_cnt;

	/* Check the validity of QP support capacity */
	if (cap->max_recv_wr > hr_dev->caps.max_wqes ||
	    cap->max_recv_sge > hr_dev->caps.max_rq_sg) {
		dev_err(dev, "RQ WR or sge error!max_recv_wr=%d max_recv_sge=%d\n",
			cap->max_recv_wr, cap->max_recv_sge);
		return -EINVAL;
	}

	/* If srq exit, set zero for relative number of rq */
	if (has_srq) {
		if (cap->max_recv_wr) {
			dev_dbg(dev, "srq no need config max_recv_wr\n");
			return -EINVAL;
		}

		hr_qp->rq.wqe_cnt = hr_qp->rq.max_gs = 0;
	} else {
		if (is_user && (!cap->max_recv_wr || !cap->max_recv_sge)) {
			dev_err(dev, "user space no need config max_recv_wr max_recv_sge\n");
			return -EINVAL;
		}

		if (hr_dev->caps.min_wqes)
			max_cnt = max(cap->max_recv_wr, hr_dev->caps.min_wqes);
		else
			max_cnt = cap->max_recv_wr;

		hr_qp->rq.wqe_cnt = roundup_pow_of_two(max_cnt);

		if ((u32)hr_qp->rq.wqe_cnt > hr_dev->caps.max_wqes) {
			dev_err(dev, "while setting rq size, rq.wqe_cnt too large\n");
			return -EINVAL;
		}

		max_cnt = max(1U, cap->max_recv_sge);
		hr_qp->rq.max_gs = roundup_pow_of_two(max_cnt);
		if (hr_dev->caps.max_rq_sg <= 2)
			hr_qp->rq.wqe_shift =
					ilog2(hr_dev->caps.max_rq_desc_sz);
		else
			hr_qp->rq.wqe_shift =
					ilog2(hr_dev->caps.max_rq_desc_sz
					      * hr_qp->rq.max_gs);
	}

	cap->max_recv_wr = hr_qp->rq.max_post = hr_qp->rq.wqe_cnt;
	cap->max_recv_sge = hr_qp->rq.max_gs;

	return 0;
}

static int hns_roce_set_user_sq_size(struct hns_roce_dev *hr_dev,
				     struct ib_qp_cap *cap,
				     struct hns_roce_qp *hr_qp,
				     struct hns_roce_ib_create_qp *ucmd)
{
	u32 roundup_sq_stride = roundup_pow_of_two(hr_dev->caps.max_sq_desc_sz);
	u8 max_sq_stride = ilog2(roundup_sq_stride);
	u32 page_size;
	u32 max_cnt;

	/* Sanity check SQ size before proceeding */
	if ((u32)(1 << ucmd->log_sq_bb_count) > hr_dev->caps.max_wqes ||
	     ucmd->log_sq_stride > max_sq_stride ||
	     ucmd->log_sq_stride < HNS_ROCE_IB_MIN_SQ_STRIDE) {
		dev_err(hr_dev->dev, "check SQ size error!\n");
		return -EINVAL;
	}

	if (cap->max_send_sge > hr_dev->caps.max_sq_sg) {
		dev_err(hr_dev->dev, "SQ sge error! max_send_sge=%d\n",
			cap->max_send_sge);
		return -EINVAL;
	}

	hr_qp->sq.wqe_cnt = 1 << ucmd->log_sq_bb_count;
	hr_qp->sq.wqe_shift = ucmd->log_sq_stride;

	max_cnt = max(1U, cap->max_send_sge);
	if (hr_dev->caps.max_sq_sg <= 2)
		hr_qp->sq.max_gs = roundup_pow_of_two(max_cnt);
	else
		hr_qp->sq.max_gs = max_cnt;

	if (hr_qp->sq.max_gs > 2)
		hr_qp->sge.sge_cnt = roundup_pow_of_two(hr_qp->sq.wqe_cnt *
							(hr_qp->sq.max_gs - 2));
	hr_qp->sge.sge_shift = 4;

	/* Get buf size, SQ and RQ  are aligned to page_szie */
	if (hr_dev->caps.max_sq_sg <= 2) {
		hr_qp->buff_size = HNS_ROCE_ALOGN_UP((hr_qp->rq.wqe_cnt <<
					     hr_qp->rq.wqe_shift), PAGE_SIZE) +
				   HNS_ROCE_ALOGN_UP((hr_qp->sq.wqe_cnt <<
					     hr_qp->sq.wqe_shift), PAGE_SIZE);

		hr_qp->sq.offset = 0;
		hr_qp->rq.offset = HNS_ROCE_ALOGN_UP((hr_qp->sq.wqe_cnt <<
					     hr_qp->sq.wqe_shift), PAGE_SIZE);
	} else {
		page_size = 1 << (hr_dev->caps.mtt_buf_pg_sz + PAGE_SHIFT);
		hr_qp->buff_size = HNS_ROCE_ALOGN_UP((hr_qp->rq.wqe_cnt <<
					     hr_qp->rq.wqe_shift), page_size) +
				   HNS_ROCE_ALOGN_UP((hr_qp->sge.sge_cnt <<
					     hr_qp->sge.sge_shift), page_size) +
				   HNS_ROCE_ALOGN_UP((hr_qp->sq.wqe_cnt <<
					     hr_qp->sq.wqe_shift), page_size);

		hr_qp->sq.offset = 0;
		if (hr_qp->sge.sge_cnt) {
			hr_qp->sge.offset = HNS_ROCE_ALOGN_UP(
							(hr_qp->sq.wqe_cnt <<
							hr_qp->sq.wqe_shift),
							page_size);
			hr_qp->rq.offset = hr_qp->sge.offset +
					HNS_ROCE_ALOGN_UP((hr_qp->sge.sge_cnt <<
						hr_qp->sge.sge_shift),
						page_size);
		} else {
			hr_qp->rq.offset = HNS_ROCE_ALOGN_UP(
							(hr_qp->sq.wqe_cnt <<
							hr_qp->sq.wqe_shift),
							page_size);
		}
	}

	return 0;
}

static int hns_roce_set_kernel_sq_size(struct hns_roce_dev *hr_dev,
				       struct ib_qp_cap *cap,
				       struct hns_roce_qp *hr_qp)
{
	struct device *dev = hr_dev->dev;
	u32 page_size;
	u32 max_cnt;
	int size;

	if (cap->max_send_wr  > hr_dev->caps.max_wqes  ||
	    cap->max_send_sge > hr_dev->caps.max_sq_sg ||
	    cap->max_inline_data > hr_dev->caps.max_sq_inline) {
		dev_err(dev, "SQ WR or sge or inline data error!\n");
		return -EINVAL;
	}

	hr_qp->sq.wqe_shift = ilog2(hr_dev->caps.max_sq_desc_sz);
	hr_qp->sq_max_wqes_per_wr = 1;
	hr_qp->sq_spare_wqes = 0;

	if (hr_dev->caps.min_wqes)
		max_cnt = max(cap->max_send_wr, hr_dev->caps.min_wqes);
	else
		max_cnt = cap->max_send_wr;

	hr_qp->sq.wqe_cnt = roundup_pow_of_two(max_cnt);
	if ((u32)hr_qp->sq.wqe_cnt > hr_dev->caps.max_wqes) {
		dev_err(dev, "while setting kernel sq size, sq.wqe_cnt too large\n");
		return -EINVAL;
	}

	/* Get data_seg numbers */
	max_cnt = max(1U, cap->max_send_sge);
	if (hr_dev->caps.max_sq_sg <= 2)
		hr_qp->sq.max_gs = roundup_pow_of_two(max_cnt);
	else
		hr_qp->sq.max_gs = max_cnt;

	if (hr_qp->sq.max_gs > 2) {
		hr_qp->sge.sge_cnt = roundup_pow_of_two(hr_qp->sq.wqe_cnt *
				     (hr_qp->sq.max_gs - 2));
		hr_qp->sge.sge_shift = 4;
	}

	/* ud sqwqe's sge use extend sge */
	if (hr_dev->caps.max_sq_sg > 2 && hr_qp->ibqp.qp_type == IB_QPT_GSI) {
		hr_qp->sge.sge_cnt = roundup_pow_of_two(hr_qp->sq.wqe_cnt *
				     hr_qp->sq.max_gs);
		hr_qp->sge.sge_shift = 4;
	}

	/* Get buf size, SQ and RQ are aligned to PAGE_SIZE */
	page_size = 1 << (hr_dev->caps.mtt_buf_pg_sz + PAGE_SHIFT);
	hr_qp->sq.offset = 0;
	size = HNS_ROCE_ALOGN_UP(hr_qp->sq.wqe_cnt << hr_qp->sq.wqe_shift,
				 page_size);

	if (hr_dev->caps.max_sq_sg > 2 && hr_qp->sge.sge_cnt) {
		hr_qp->sge.offset = size;
		size += HNS_ROCE_ALOGN_UP(hr_qp->sge.sge_cnt <<
					  hr_qp->sge.sge_shift, page_size);
	}

	hr_qp->rq.offset = size;
	size += HNS_ROCE_ALOGN_UP((hr_qp->rq.wqe_cnt << hr_qp->rq.wqe_shift),
				  page_size);
	hr_qp->buff_size = size;

	/* Get wr and sge number which send */
	cap->max_send_wr = hr_qp->sq.max_post = hr_qp->sq.wqe_cnt;
	cap->max_send_sge = hr_qp->sq.max_gs;

	/* We don't support inline sends for kernel QPs (yet) */
	cap->max_inline_data = 0;

	return 0;
}

static int hns_roce_qp_has_sq(struct ib_qp_init_attr *attr)
{
	if (attr->qp_type == IB_QPT_XRC_TGT)
		return 0;

	return 1;
}

static int hns_roce_qp_has_rq(struct ib_qp_init_attr *attr)
{
	if (attr->qp_type == IB_QPT_XRC_INI ||
	    attr->qp_type == IB_QPT_XRC_TGT || attr->srq)
		return 0;

	return 1;
}

static int hns_roce_create_qp_common(struct hns_roce_dev *hr_dev,
				     struct ib_pd *ib_pd,
				     struct ib_qp_init_attr *init_attr,
				     struct ib_udata *udata, unsigned long sqpn,
				     struct hns_roce_qp *hr_qp)
{
	struct device *dev = hr_dev->dev;
	struct hns_roce_ib_create_qp ucmd;
	struct hns_roce_ib_create_qp_resp resp = {};
	unsigned long qpn = 0;
	int ret = 0;
	u32 page_shift;
	u32 npages;
	int i;

	mutex_init(&hr_qp->mutex);
	spin_lock_init(&hr_qp->sq.lock);
	spin_lock_init(&hr_qp->rq.lock);

	hr_qp->state = IB_QPS_RESET;

	hr_qp->ibqp.qp_type = init_attr->qp_type;

	if (init_attr->sq_sig_type == IB_SIGNAL_ALL_WR)
		hr_qp->sq_signal_bits = cpu_to_le32(IB_SIGNAL_ALL_WR);
	else
		hr_qp->sq_signal_bits = cpu_to_le32(IB_SIGNAL_REQ_WR);

	ret = hns_roce_set_rq_size(hr_dev, &init_attr->cap, !!ib_pd->uobject,
				   !!init_attr->srq, hr_qp);
	if (ret) {
		dev_err(dev, "hns_roce_set_rq_size failed\n");
		goto err_out;
	}

	if (hr_dev->caps.flags & HNS_ROCE_CAP_FLAG_RQ_INLINE) {
		/* allocate recv inline buf */
		hr_qp->rq_inl_buf.wqe_list = kcalloc(hr_qp->rq.wqe_cnt,
					       sizeof(struct hns_roce_rinl_wqe),
					       GFP_KERNEL);
		if (!hr_qp->rq_inl_buf.wqe_list) {
			ret = -ENOMEM;
			goto err_out;
		}

		hr_qp->rq_inl_buf.wqe_cnt = hr_qp->rq.wqe_cnt;

		/* Firstly, allocate a list of sge space buffer */
		hr_qp->rq_inl_buf.wqe_list[0].sg_list =
					kcalloc(hr_qp->rq_inl_buf.wqe_cnt,
					       init_attr->cap.max_recv_sge *
					       sizeof(struct hns_roce_rinl_sge),
					       GFP_KERNEL);
		if (!hr_qp->rq_inl_buf.wqe_list[0].sg_list) {
			ret = -ENOMEM;
			goto err_wqe_list;
		}

		for (i = 1; i < hr_qp->rq_inl_buf.wqe_cnt; i++)
			/* Secondly, reallocate the buffer */
			hr_qp->rq_inl_buf.wqe_list[i].sg_list =
				&hr_qp->rq_inl_buf.wqe_list[0].sg_list[i *
				init_attr->cap.max_recv_sge];
	}

	if (ib_pd->uobject) {
		if (ib_copy_from_udata(&ucmd, udata, sizeof(ucmd))) {
			dev_err(dev, "ib_copy_from_udata error for create qp\n");
			ret = -EFAULT;
			goto err_rq_sge_list;
		}

		ret = hns_roce_set_user_sq_size(hr_dev, &init_attr->cap, hr_qp,
						&ucmd);
		if (ret) {
			dev_err(dev, "hns_roce_set_user_sq_size error for create qp\n");
			goto err_rq_sge_list;
		}

		hr_qp->umem = ib_umem_get(ib_pd->uobject->context,
					  ucmd.buf_addr, hr_qp->buff_size, 0,
					  0);
		if (IS_ERR(hr_qp->umem)) {
			dev_err(dev, "ib_umem_get error for create qp\n");
			ret = PTR_ERR(hr_qp->umem);
			goto err_rq_sge_list;
		}

		hr_qp->mtt.mtt_type = MTT_TYPE_WQE;
		if (hr_dev->caps.mtt_buf_pg_sz) {
			npages = (ib_umem_page_count(hr_qp->umem) +
				  (1 << hr_dev->caps.mtt_buf_pg_sz) - 1) /
				  (1 << hr_dev->caps.mtt_buf_pg_sz);
			page_shift = PAGE_SHIFT + hr_dev->caps.mtt_buf_pg_sz;
			ret = hns_roce_mtt_init(hr_dev, npages,
				    page_shift,
				    &hr_qp->mtt);
		} else {
			ret = hns_roce_mtt_init(hr_dev,
				    ib_umem_page_count(hr_qp->umem),
				    hr_qp->umem->page_shift,
				    &hr_qp->mtt);
		}
		if (ret) {
			dev_err(dev, "hns_roce_mtt_init error for create qp\n");
			goto err_buf;
		}

		ret = hns_roce_ib_umem_write_mtt(hr_dev, &hr_qp->mtt,
						 hr_qp->umem);
		if (ret) {
			dev_err(dev, "hns_roce_ib_umem_write_mtt error for create qp\n");
			goto err_mtt;
		}

		if ((hr_dev->caps.flags & HNS_ROCE_CAP_FLAG_SQ_RECORD_DB) &&
		    (udata->inlen >= sizeof(ucmd)) &&
		    (udata->outlen >= sizeof(resp)) &&
		    hns_roce_qp_has_sq(init_attr)) {
			ret = hns_roce_db_map_user(
					to_hr_ucontext(ib_pd->uobject->context),
					ucmd.sdb_addr, &hr_qp->sdb);
			if (ret) {
				dev_err(dev, "sq record doorbell map failed!\n");
				goto err_mtt;
			}

			/* indicate kernel supports sq record db */
			resp.cap_flags |= HNS_ROCE_SUPPORT_SQ_RECORD_DB;
			hr_qp->sdb_en = 1;
		}

		if ((hr_dev->caps.flags & HNS_ROCE_CAP_FLAG_RECORD_DB) &&
		    (udata->outlen >= sizeof(resp)) &&
		    hns_roce_qp_has_rq(init_attr)) {
			ret = hns_roce_db_map_user(
					to_hr_ucontext(ib_pd->uobject->context),
					ucmd.db_addr, &hr_qp->rdb);
			if (ret) {
				dev_err(dev, "rq record doorbell map failed!\n");
				goto err_sq_dbmap;
			}
		}
	} else {
		if (init_attr->create_flags &
		    IB_QP_CREATE_BLOCK_MULTICAST_LOOPBACK) {
			dev_err(dev, "init_attr->create_flags error!\n");
			ret = -EINVAL;
			goto err_rq_sge_list;
		}

		if (init_attr->create_flags & IB_QP_CREATE_IPOIB_UD_LSO) {
			dev_err(dev, "init_attr->create_flags error!\n");
			ret = -EINVAL;
			goto err_rq_sge_list;
		}

		/* Set SQ size */
		ret = hns_roce_set_kernel_sq_size(hr_dev, &init_attr->cap,
						  hr_qp);
		if (ret) {
			dev_err(dev, "hns_roce_set_kernel_sq_size error!\n");
			goto err_rq_sge_list;
		}

		/* QP doorbell register address */
		hr_qp->sq.db_reg_l = hr_dev->reg_base + hr_dev->sdb_offset +
				     DB_REG_OFFSET * hr_dev->priv_uar.index;
		hr_qp->rq.db_reg_l = hr_dev->reg_base + hr_dev->odb_offset +
				     DB_REG_OFFSET * hr_dev->priv_uar.index;

		if ((hr_dev->caps.flags & HNS_ROCE_CAP_FLAG_RECORD_DB) &&
		    hns_roce_qp_has_rq(init_attr)) {
			ret = hns_roce_alloc_db(hr_dev, &hr_qp->rdb, 0);
			if (ret) {
				dev_err(dev, "rq record doorbell alloc failed!\n");
				goto err_rq_sge_list;
			}
			*hr_qp->rdb.db_record = 0;
			hr_qp->rdb_en = 1;
		}

		/* Allocate QP buf */
		page_shift = PAGE_SHIFT + hr_dev->caps.mtt_buf_pg_sz;
		if (hns_roce_buf_alloc(hr_dev, hr_qp->buff_size,
				       (1 << page_shift) * 2,
				       &hr_qp->hr_buf, page_shift)) {
			dev_err(dev, "hns_roce_buf_alloc error!\n");
			ret = -ENOMEM;
			goto err_db;
		}

		hr_qp->mtt.mtt_type = MTT_TYPE_WQE;
		/* Write MTT */
		ret = hns_roce_mtt_init(hr_dev, hr_qp->hr_buf.npages,
					hr_qp->hr_buf.page_shift, &hr_qp->mtt);
		if (ret) {
			dev_err(dev, "hns_roce_mtt_init error for kernel create qp\n");
			goto err_buf;
		}

		ret = hns_roce_buf_write_mtt(hr_dev, &hr_qp->mtt,
					     &hr_qp->hr_buf);
		if (ret) {
			dev_err(dev, "hns_roce_buf_write_mtt error for kernel create qp\n");
			goto err_mtt;
		}

		hr_qp->sq.wrid = kmalloc_array(hr_qp->sq.wqe_cnt, sizeof(u64),
					       GFP_KERNEL);
		hr_qp->rq.wrid = kmalloc_array(hr_qp->rq.wqe_cnt, sizeof(u64),
					       GFP_KERNEL);
		if (!hr_qp->sq.wrid || !hr_qp->rq.wrid) {
			ret = -ENOMEM;
			goto err_wrid;
		}
	}

	if (sqpn) {
		qpn = sqpn;
	} else {
		/* Get QPN */
		ret = hns_roce_reserve_range_qp(hr_dev, 1, 1, &qpn);
		if (ret) {
			dev_err(dev, "hns_roce_reserve_range_qp alloc qpn error\n");
			goto err_wrid;
		}
	}

	if (init_attr->qp_type == IB_QPT_GSI &&
	    hr_dev->hw_rev == HNS_ROCE_HW_VER1) {
		/* In v1 engine, GSI QP context in RoCE engine's register */
		ret = hns_roce_gsi_qp_alloc(hr_dev, qpn, hr_qp);
		if (ret) {
			dev_err(dev, "hns_roce_qp_alloc failed!\n");
			goto err_qpn;
		}
	} else {
		ret = hns_roce_qp_alloc(hr_dev, qpn, hr_qp);
		if (ret) {
			dev_err(dev, "hns_roce_qp_alloc failed!\n");
			goto err_qpn;
		}
	}

	if (sqpn)
		hr_qp->doorbell_qpn = 1;
	else
		hr_qp->doorbell_qpn = cpu_to_le64(hr_qp->qpn);

	if (ib_pd->uobject && (udata->outlen >= sizeof(resp)) &&
		(hr_dev->caps.flags & HNS_ROCE_CAP_FLAG_RECORD_DB)) {

		/* indicate kernel supports rq record db */
		resp.cap_flags |= HNS_ROCE_SUPPORT_RQ_RECORD_DB;
		ret = ib_copy_to_udata(udata, &resp, sizeof(resp));
		if (ret)
			goto err_qp;

		hr_qp->rdb_en = 1;
	}
	hr_qp->event = hns_roce_ib_qp_event;

	return 0;

err_qp:
	if (init_attr->qp_type == IB_QPT_GSI &&
		hr_dev->hw_rev == HNS_ROCE_HW_VER1)
		hns_roce_qp_remove(hr_dev, hr_qp);
	else
		hns_roce_qp_free(hr_dev, hr_qp);

err_qpn:
	if (!sqpn)
		hns_roce_release_range_qp(hr_dev, qpn, 1);

err_wrid:
	if (ib_pd->uobject) {
		if ((hr_dev->caps.flags & HNS_ROCE_CAP_FLAG_RECORD_DB) &&
		    (udata->outlen >= sizeof(resp)) &&
		    hns_roce_qp_has_rq(init_attr))
			hns_roce_db_unmap_user(
					to_hr_ucontext(ib_pd->uobject->context),
					&hr_qp->rdb);
	} else {
		kfree(hr_qp->sq.wrid);
		kfree(hr_qp->rq.wrid);
	}

err_sq_dbmap:
	if (ib_pd->uobject)
		if ((hr_dev->caps.flags & HNS_ROCE_CAP_FLAG_SQ_RECORD_DB) &&
		    (udata->inlen >= sizeof(ucmd)) &&
		    (udata->outlen >= sizeof(resp)) &&
		    hns_roce_qp_has_sq(init_attr))
			hns_roce_db_unmap_user(
					to_hr_ucontext(ib_pd->uobject->context),
					&hr_qp->sdb);

err_mtt:
	hns_roce_mtt_cleanup(hr_dev, &hr_qp->mtt);

err_buf:
	if (ib_pd->uobject)
		ib_umem_release(hr_qp->umem);
	else
		hns_roce_buf_free(hr_dev, hr_qp->buff_size, &hr_qp->hr_buf);

err_db:
	if (!ib_pd->uobject && hns_roce_qp_has_rq(init_attr) &&
	    (hr_dev->caps.flags & HNS_ROCE_CAP_FLAG_RECORD_DB))
		hns_roce_free_db(hr_dev, &hr_qp->rdb);

err_rq_sge_list:
	if (hr_dev->caps.flags & HNS_ROCE_CAP_FLAG_RQ_INLINE)
		kfree(hr_qp->rq_inl_buf.wqe_list[0].sg_list);

err_wqe_list:
	if (hr_dev->caps.flags & HNS_ROCE_CAP_FLAG_RQ_INLINE)
		kfree(hr_qp->rq_inl_buf.wqe_list);

err_out:
	return ret;
}

struct ib_qp *hns_roce_create_qp(struct ib_pd *pd,
				 struct ib_qp_init_attr *init_attr,
				 struct ib_udata *udata)
{
	struct hns_roce_dev *hr_dev = to_hr_dev(pd->device);
	struct device *dev = hr_dev->dev;
	struct hns_roce_sqp *hr_sqp;
	struct hns_roce_qp *hr_qp;
	int ret;

	switch (init_attr->qp_type) {
	case IB_QPT_RC: {
		hr_qp = kzalloc(sizeof(*hr_qp), GFP_KERNEL);
		if (!hr_qp)
			return ERR_PTR(-ENOMEM);

		ret = hns_roce_create_qp_common(hr_dev, pd, init_attr, udata, 0,
						hr_qp);
		if (ret) {
			dev_err(dev, "Create RC QP failed\n");
			kfree(hr_qp);
			return ERR_PTR(ret);
		}

		hr_qp->ibqp.qp_num = hr_qp->qpn;

		break;
	}
	case IB_QPT_GSI: {
		/* Userspace is not allowed to create special QPs: */
		if (pd->uobject) {
			dev_err(dev, "not support usr space GSI\n");
			return ERR_PTR(-EINVAL);
		}

		hr_sqp = kzalloc(sizeof(*hr_sqp), GFP_KERNEL);
		if (!hr_sqp)
			return ERR_PTR(-ENOMEM);

		hr_qp = &hr_sqp->hr_qp;
		hr_qp->port = init_attr->port_num - 1;
		hr_qp->phy_port = hr_dev->iboe.phy_port[hr_qp->port];

		/* when hw version is v1, the sqpn is allocated */
		if (hr_dev->caps.max_sq_sg <= 2)
			hr_qp->ibqp.qp_num = HNS_ROCE_MAX_PORTS +
					     hr_dev->iboe.phy_port[hr_qp->port];
		else
			hr_qp->ibqp.qp_num = 1;

		ret = hns_roce_create_qp_common(hr_dev, pd, init_attr, udata,
						hr_qp->ibqp.qp_num, hr_qp);
		if (ret) {
			dev_err(dev, "Create GSI QP failed!\n");
			kfree(hr_sqp);
			return ERR_PTR(ret);
		}

		break;
	}
	default:{
		dev_err(dev, "not support QP type %d\n", init_attr->qp_type);
		return ERR_PTR(-EINVAL);
	}
	}

	return &hr_qp->ibqp;
}
EXPORT_SYMBOL_GPL(hns_roce_create_qp);

int to_hr_qp_type(int qp_type)
{
	int transport_type;

	if (qp_type == IB_QPT_RC)
		transport_type = SERV_TYPE_RC;
	else if (qp_type == IB_QPT_UC)
		transport_type = SERV_TYPE_UC;
	else if (qp_type == IB_QPT_UD)
		transport_type = SERV_TYPE_UD;
	else if (qp_type == IB_QPT_GSI)
		transport_type = SERV_TYPE_UD;
	else
		transport_type = -1;

	return transport_type;
}
EXPORT_SYMBOL_GPL(to_hr_qp_type);

int hns_roce_modify_qp(struct ib_qp *ibqp, struct ib_qp_attr *attr,
		       int attr_mask, struct ib_udata *udata)
{
	struct hns_roce_dev *hr_dev = to_hr_dev(ibqp->device);
	struct hns_roce_qp *hr_qp = to_hr_qp(ibqp);
	enum ib_qp_state cur_state, new_state;
	struct device *dev = hr_dev->dev;
	int ret = -EINVAL;
	int p;
	enum ib_mtu active_mtu;

	mutex_lock(&hr_qp->mutex);

	cur_state = attr_mask & IB_QP_CUR_STATE ?
		    attr->cur_qp_state : (enum ib_qp_state)hr_qp->state;
	new_state = attr_mask & IB_QP_STATE ?
		    attr->qp_state : cur_state;

	if (ibqp->uobject &&
	    (attr_mask & IB_QP_STATE) && new_state == IB_QPS_ERR) {
		if (hr_qp->sdb_en == 1) {
			hr_qp->sq.head = *(int *)(hr_qp->sdb.virt_addr);
			hr_qp->rq.head = *(int *)(hr_qp->rdb.virt_addr);
		} else {
			dev_warn(dev, "flush cqe is not supported in userspace!\n");
			goto out;
		}
	}

	if (!ib_modify_qp_is_ok(cur_state, new_state, ibqp->qp_type, attr_mask,
				IB_LINK_LAYER_ETHERNET)) {
		dev_err(dev, "ib_modify_qp_is_ok failed\n");
		goto out;
	}

	if ((attr_mask & IB_QP_PORT) &&
	    (attr->port_num == 0 || attr->port_num > hr_dev->caps.num_ports)) {
		dev_err(dev, "attr port_num invalid.attr->port_num=%d\n",
			attr->port_num);
		goto out;
	}

	if (attr_mask & IB_QP_PKEY_INDEX) {
		p = attr_mask & IB_QP_PORT ? (attr->port_num - 1) : hr_qp->port;
		if (attr->pkey_index >= hr_dev->caps.pkey_table_len[p]) {
			dev_err(dev, "attr pkey_index invalid.attr->pkey_index=%d\n",
				attr->pkey_index);
			goto out;
		}
	}

	if (attr_mask & IB_QP_PATH_MTU) {
		p = attr_mask & IB_QP_PORT ? (attr->port_num - 1) : hr_qp->port;
		active_mtu = iboe_get_mtu(hr_dev->iboe.netdevs[p]->mtu);

		if ((hr_dev->caps.max_mtu == IB_MTU_4096 &&
		    attr->path_mtu > IB_MTU_4096) ||
		    (hr_dev->caps.max_mtu == IB_MTU_2048 &&
		    attr->path_mtu > IB_MTU_2048) ||
		    attr->path_mtu < IB_MTU_256 ||
		    attr->path_mtu > active_mtu) {
			dev_err(dev, "attr path_mtu(%d)invalid while modify qp",
				attr->path_mtu);
			goto out;
		}
	}

	if (attr_mask & IB_QP_MAX_QP_RD_ATOMIC &&
	    attr->max_rd_atomic > hr_dev->caps.max_qp_init_rdma) {
		dev_err(dev, "attr max_rd_atomic invalid.attr->max_rd_atomic=%d\n",
			attr->max_rd_atomic);
		goto out;
	}

	if (attr_mask & IB_QP_MAX_DEST_RD_ATOMIC &&
	    attr->max_dest_rd_atomic > hr_dev->caps.max_qp_dest_rdma) {
		dev_err(dev, "attr max_dest_rd_atomic invalid.attr->max_dest_rd_atomic=%d\n",
			attr->max_dest_rd_atomic);
		goto out;
	}

	if (cur_state == new_state && cur_state == IB_QPS_RESET) {
		if (hr_dev->caps.min_wqes) {
			ret = -EPERM;
			dev_err(dev, "cur_state=%d new_state=%d\n", cur_state,
				new_state);
		} else {
			ret = 0;
		}

		goto out;
	}

	ret = hr_dev->hw->modify_qp(ibqp, attr, attr_mask, cur_state,
				    new_state);

out:
	mutex_unlock(&hr_qp->mutex);

	return ret;
}

void hns_roce_lock_cqs(struct hns_roce_cq *send_cq, struct hns_roce_cq *recv_cq)
		       __acquires(&send_cq->lock) __acquires(&recv_cq->lock)
{
	if (send_cq == recv_cq) {
		spin_lock_irq(&send_cq->lock);
		__acquire(&recv_cq->lock);
	} else if (send_cq->cqn < recv_cq->cqn) {
		spin_lock_irq(&send_cq->lock);
		spin_lock_nested(&recv_cq->lock, SINGLE_DEPTH_NESTING);
	} else {
		spin_lock_irq(&recv_cq->lock);
		spin_lock_nested(&send_cq->lock, SINGLE_DEPTH_NESTING);
	}
}
EXPORT_SYMBOL_GPL(hns_roce_lock_cqs);

void hns_roce_unlock_cqs(struct hns_roce_cq *send_cq,
			 struct hns_roce_cq *recv_cq) __releases(&send_cq->lock)
			 __releases(&recv_cq->lock)
{
	if (send_cq == recv_cq) {
		__release(&recv_cq->lock);
		spin_unlock_irq(&send_cq->lock);
	} else if (send_cq->cqn < recv_cq->cqn) {
		spin_unlock(&recv_cq->lock);
		spin_unlock_irq(&send_cq->lock);
	} else {
		spin_unlock(&send_cq->lock);
		spin_unlock_irq(&recv_cq->lock);
	}
}
EXPORT_SYMBOL_GPL(hns_roce_unlock_cqs);

static void *get_wqe(struct hns_roce_qp *hr_qp, int offset)
{

	return hns_roce_buf_offset(&hr_qp->hr_buf, offset);
}

void *get_recv_wqe(struct hns_roce_qp *hr_qp, int n)
{
	return get_wqe(hr_qp, hr_qp->rq.offset + (n << hr_qp->rq.wqe_shift));
}
EXPORT_SYMBOL_GPL(get_recv_wqe);

void *get_send_wqe(struct hns_roce_qp *hr_qp, int n)
{
	return get_wqe(hr_qp, hr_qp->sq.offset + (n << hr_qp->sq.wqe_shift));
}
EXPORT_SYMBOL_GPL(get_send_wqe);

void *get_send_extend_sge(struct hns_roce_qp *hr_qp, int n)
{
	return hns_roce_buf_offset(&hr_qp->hr_buf, hr_qp->sge.offset +
					(n << hr_qp->sge.sge_shift));
}
EXPORT_SYMBOL_GPL(get_send_extend_sge);

bool hns_roce_wq_overflow(struct hns_roce_wq *hr_wq, int nreq,
			  struct ib_cq *ib_cq)
{
	struct hns_roce_cq *hr_cq;
	u32 cur;

	cur = hr_wq->head - hr_wq->tail;
	if (likely(cur + nreq < hr_wq->max_post))
		return false;

	hr_cq = to_hr_cq(ib_cq);
	spin_lock(&hr_cq->lock);
	cur = hr_wq->head - hr_wq->tail;
	spin_unlock(&hr_cq->lock);

	return cur + nreq >= hr_wq->max_post;
}
EXPORT_SYMBOL_GPL(hns_roce_wq_overflow);

int hns_roce_init_qp_table(struct hns_roce_dev *hr_dev)
{
	struct hns_roce_qp_table *qp_table = &hr_dev->qp_table;
	int reserved_from_top = 0;
	int ret;

<<<<<<< HEAD
	spin_lock_init(&qp_table->lock);
	INIT_RADIX_TREE(&hr_dev->qp_table_tree, GFP_ATOMIC);
=======
	mutex_init(&qp_table->scc_mutex);
	xa_init(&hr_dev->qp_table_xa);
>>>>>>> 407d19ab

	/* A port include two SQP, six port total 12 */
	ret = hns_roce_bitmap_init(&qp_table->bitmap, hr_dev->caps.num_qps,
				   hr_dev->caps.num_qps - 1, SQP_NUM,
				   reserved_from_top);
	if (ret) {
		dev_err(hr_dev->dev, "qp bitmap init failed!error=%d\n",
			ret);
		return ret;
	}

	return 0;
}

void hns_roce_cleanup_qp_table(struct hns_roce_dev *hr_dev)
{
	hns_roce_bitmap_cleanup(&hr_dev->qp_table.bitmap);
}<|MERGE_RESOLUTION|>--- conflicted
+++ resolved
@@ -31,9 +31,11 @@
  * SOFTWARE.
  */
 
+#include <linux/pci.h>
 #include <linux/platform_device.h>
 #include <rdma/ib_addr.h>
 #include <rdma/ib_umem.h>
+#include <rdma/uverbs_ioctl.h>
 #include "hns_roce_common.h"
 #include "hns_roce_device.h"
 #include "hns_roce_hem.h"
@@ -196,19 +198,6 @@
 		}
 	}
 
-<<<<<<< HEAD
-	spin_lock_irq(&qp_table->lock);
-	ret = radix_tree_insert(&hr_dev->qp_table_tree,
-				hr_qp->qpn & (hr_dev->caps.num_qps - 1), hr_qp);
-	spin_unlock_irq(&qp_table->lock);
-	if (ret) {
-		dev_err(dev, "QPC radix_tree_insert failed\n");
-		goto err_put_trrl;
-	}
-
-	atomic_set(&hr_qp->refcount, 1);
-	init_completion(&hr_qp->free);
-=======
 	if (hr_dev->caps.sccc_entry_sz) {
 		/* Alloc memory for SCC CTX */
 		ret = hns_roce_table_get(hr_dev, &qp_table->sccc_table,
@@ -222,9 +211,13 @@
 	ret = hns_roce_gsi_qp_alloc(hr_dev, qpn, hr_qp);
 	if (ret)
 		goto err_put_sccc;
->>>>>>> 407d19ab
 
 	return 0;
+
+err_put_sccc:
+	if (hr_dev->caps.sccc_entry_sz)
+		hns_roce_table_put(hr_dev, &qp_table->sccc_table,
+				   hr_qp->qpn);
 
 err_put_trrl:
 	if (hr_dev->caps.trrl_entry_sz)
@@ -282,7 +275,7 @@
 EXPORT_SYMBOL_GPL(hns_roce_release_range_qp);
 
 static int hns_roce_set_rq_size(struct hns_roce_dev *hr_dev,
-				struct ib_qp_cap *cap, int is_user, int has_srq,
+				struct ib_qp_cap *cap, bool is_user, int has_rq,
 				struct hns_roce_qp *hr_qp)
 {
 	struct device *dev = hr_dev->dev;
@@ -296,14 +289,12 @@
 		return -EINVAL;
 	}
 
-	/* If srq exit, set zero for relative number of rq */
-	if (has_srq) {
-		if (cap->max_recv_wr) {
-			dev_dbg(dev, "srq no need config max_recv_wr\n");
-			return -EINVAL;
-		}
-
-		hr_qp->rq.wqe_cnt = hr_qp->rq.max_gs = 0;
+	/* If srq exist, set zero for relative number of rq */
+	if (!has_rq) {
+		hr_qp->rq.wqe_cnt = 0;
+		hr_qp->rq.max_gs = 0;
+		cap->max_recv_wr = 0;
+		cap->max_recv_sge = 0;
 	} else {
 		if (is_user && (!cap->max_recv_wr || !cap->max_recv_sge)) {
 			dev_err(dev, "user space no need config max_recv_wr max_recv_sge\n");
@@ -346,6 +337,7 @@
 {
 	u32 roundup_sq_stride = roundup_pow_of_two(hr_dev->caps.max_sq_desc_sz);
 	u8 max_sq_stride = ilog2(roundup_sq_stride);
+	u32 ex_sge_num;
 	u32 page_size;
 	u32 max_cnt;
 
@@ -375,7 +367,18 @@
 	if (hr_qp->sq.max_gs > 2)
 		hr_qp->sge.sge_cnt = roundup_pow_of_two(hr_qp->sq.wqe_cnt *
 							(hr_qp->sq.max_gs - 2));
+
+	if ((hr_qp->sq.max_gs > 2) && (hr_dev->pci_dev->revision == 0x20)) {
+		if (hr_qp->sge.sge_cnt > hr_dev->caps.max_extend_sg) {
+			dev_err(hr_dev->dev,
+				"The extended sge cnt error! sge_cnt=%d\n",
+				hr_qp->sge.sge_cnt);
+			return -EINVAL;
+		}
+	}
+
 	hr_qp->sge.sge_shift = 4;
+	ex_sge_num = hr_qp->sge.sge_cnt;
 
 	/* Get buf size, SQ and RQ  are aligned to page_szie */
 	if (hr_dev->caps.max_sq_sg <= 2) {
@@ -389,6 +392,8 @@
 					     hr_qp->sq.wqe_shift), PAGE_SIZE);
 	} else {
 		page_size = 1 << (hr_dev->caps.mtt_buf_pg_sz + PAGE_SHIFT);
+		hr_qp->sge.sge_cnt =
+		       max(page_size / (1 << hr_qp->sge.sge_shift), ex_sge_num);
 		hr_qp->buff_size = HNS_ROCE_ALOGN_UP((hr_qp->rq.wqe_cnt <<
 					     hr_qp->rq.wqe_shift), page_size) +
 				   HNS_ROCE_ALOGN_UP((hr_qp->sge.sge_cnt <<
@@ -397,7 +402,7 @@
 					     hr_qp->sq.wqe_shift), page_size);
 
 		hr_qp->sq.offset = 0;
-		if (hr_qp->sge.sge_cnt) {
+		if (ex_sge_num) {
 			hr_qp->sge.offset = HNS_ROCE_ALOGN_UP(
 							(hr_qp->sq.wqe_cnt <<
 							hr_qp->sq.wqe_shift),
@@ -468,6 +473,14 @@
 		hr_qp->sge.sge_shift = 4;
 	}
 
+	if ((hr_qp->sq.max_gs > 2) && hr_dev->pci_dev->revision == 0x20) {
+		if (hr_qp->sge.sge_cnt > hr_dev->caps.max_extend_sg) {
+			dev_err(dev, "The extended sge cnt error! sge_cnt=%d\n",
+				hr_qp->sge.sge_cnt);
+			return -EINVAL;
+		}
+	}
+
 	/* Get buf size, SQ and RQ are aligned to PAGE_SIZE */
 	page_size = 1 << (hr_dev->caps.mtt_buf_pg_sz + PAGE_SHIFT);
 	hr_qp->sq.offset = 0;
@@ -475,6 +488,8 @@
 				 page_size);
 
 	if (hr_dev->caps.max_sq_sg > 2 && hr_qp->sge.sge_cnt) {
+		hr_qp->sge.sge_cnt = max(page_size/(1 << hr_qp->sge.sge_shift),
+					(u32)hr_qp->sge.sge_cnt);
 		hr_qp->sge.offset = size;
 		size += HNS_ROCE_ALOGN_UP(hr_qp->sge.sge_cnt <<
 					  hr_qp->sge.sge_shift, page_size);
@@ -497,7 +512,7 @@
 
 static int hns_roce_qp_has_sq(struct ib_qp_init_attr *attr)
 {
-	if (attr->qp_type == IB_QPT_XRC_TGT)
+	if (attr->qp_type == IB_QPT_XRC_TGT || !attr->cap.max_send_wr)
 		return 0;
 
 	return 1;
@@ -506,7 +521,8 @@
 static int hns_roce_qp_has_rq(struct ib_qp_init_attr *attr)
 {
 	if (attr->qp_type == IB_QPT_XRC_INI ||
-	    attr->qp_type == IB_QPT_XRC_TGT || attr->srq)
+	    attr->qp_type == IB_QPT_XRC_TGT || attr->srq ||
+	    !attr->cap.max_recv_wr)
 		return 0;
 
 	return 1;
@@ -521,6 +537,8 @@
 	struct device *dev = hr_dev->dev;
 	struct hns_roce_ib_create_qp ucmd;
 	struct hns_roce_ib_create_qp_resp resp = {};
+	struct hns_roce_ucontext *uctx = rdma_udata_to_drv_context(
+		udata, struct hns_roce_ucontext, ibucontext);
 	unsigned long qpn = 0;
 	int ret = 0;
 	u32 page_shift;
@@ -540,14 +558,15 @@
 	else
 		hr_qp->sq_signal_bits = cpu_to_le32(IB_SIGNAL_REQ_WR);
 
-	ret = hns_roce_set_rq_size(hr_dev, &init_attr->cap, !!ib_pd->uobject,
-				   !!init_attr->srq, hr_qp);
+	ret = hns_roce_set_rq_size(hr_dev, &init_attr->cap, udata,
+				   hns_roce_qp_has_rq(init_attr), hr_qp);
 	if (ret) {
 		dev_err(dev, "hns_roce_set_rq_size failed\n");
 		goto err_out;
 	}
 
-	if (hr_dev->caps.flags & HNS_ROCE_CAP_FLAG_RQ_INLINE) {
+	if ((hr_dev->caps.flags & HNS_ROCE_CAP_FLAG_RQ_INLINE) &&
+	    hns_roce_qp_has_rq(init_attr)) {
 		/* allocate recv inline buf */
 		hr_qp->rq_inl_buf.wqe_list = kcalloc(hr_qp->rq.wqe_cnt,
 					       sizeof(struct hns_roce_rinl_wqe),
@@ -577,7 +596,7 @@
 				init_attr->cap.max_recv_sge];
 	}
 
-	if (ib_pd->uobject) {
+	if (udata) {
 		if (ib_copy_from_udata(&ucmd, udata, sizeof(ucmd))) {
 			dev_err(dev, "ib_copy_from_udata error for create qp\n");
 			ret = -EFAULT;
@@ -591,9 +610,8 @@
 			goto err_rq_sge_list;
 		}
 
-		hr_qp->umem = ib_umem_get(ib_pd->uobject->context,
-					  ucmd.buf_addr, hr_qp->buff_size, 0,
-					  0);
+		hr_qp->umem = ib_umem_get(udata, ucmd.buf_addr,
+					  hr_qp->buff_size, 0, 0);
 		if (IS_ERR(hr_qp->umem)) {
 			dev_err(dev, "ib_umem_get error for create qp\n");
 			ret = PTR_ERR(hr_qp->umem);
@@ -601,19 +619,19 @@
 		}
 
 		hr_qp->mtt.mtt_type = MTT_TYPE_WQE;
+		page_shift = PAGE_SHIFT;
 		if (hr_dev->caps.mtt_buf_pg_sz) {
 			npages = (ib_umem_page_count(hr_qp->umem) +
 				  (1 << hr_dev->caps.mtt_buf_pg_sz) - 1) /
-				  (1 << hr_dev->caps.mtt_buf_pg_sz);
-			page_shift = PAGE_SHIFT + hr_dev->caps.mtt_buf_pg_sz;
+				 (1 << hr_dev->caps.mtt_buf_pg_sz);
+			page_shift += hr_dev->caps.mtt_buf_pg_sz;
 			ret = hns_roce_mtt_init(hr_dev, npages,
 				    page_shift,
 				    &hr_qp->mtt);
 		} else {
 			ret = hns_roce_mtt_init(hr_dev,
-				    ib_umem_page_count(hr_qp->umem),
-				    hr_qp->umem->page_shift,
-				    &hr_qp->mtt);
+						ib_umem_page_count(hr_qp->umem),
+						page_shift, &hr_qp->mtt);
 		}
 		if (ret) {
 			dev_err(dev, "hns_roce_mtt_init error for create qp\n");
@@ -631,9 +649,8 @@
 		    (udata->inlen >= sizeof(ucmd)) &&
 		    (udata->outlen >= sizeof(resp)) &&
 		    hns_roce_qp_has_sq(init_attr)) {
-			ret = hns_roce_db_map_user(
-					to_hr_ucontext(ib_pd->uobject->context),
-					ucmd.sdb_addr, &hr_qp->sdb);
+			ret = hns_roce_db_map_user(uctx, udata, ucmd.sdb_addr,
+						   &hr_qp->sdb);
 			if (ret) {
 				dev_err(dev, "sq record doorbell map failed!\n");
 				goto err_mtt;
@@ -647,13 +664,16 @@
 		if ((hr_dev->caps.flags & HNS_ROCE_CAP_FLAG_RECORD_DB) &&
 		    (udata->outlen >= sizeof(resp)) &&
 		    hns_roce_qp_has_rq(init_attr)) {
-			ret = hns_roce_db_map_user(
-					to_hr_ucontext(ib_pd->uobject->context),
-					ucmd.db_addr, &hr_qp->rdb);
+			ret = hns_roce_db_map_user(uctx, udata, ucmd.db_addr,
+						   &hr_qp->rdb);
 			if (ret) {
 				dev_err(dev, "rq record doorbell map failed!\n");
 				goto err_sq_dbmap;
 			}
+
+			/* indicate kernel supports rq record db */
+			resp.cap_flags |= HNS_ROCE_SUPPORT_RQ_RECORD_DB;
+			hr_qp->rdb_en = 1;
 		}
 	} else {
 		if (init_attr->create_flags &
@@ -720,10 +740,10 @@
 			goto err_mtt;
 		}
 
-		hr_qp->sq.wrid = kmalloc_array(hr_qp->sq.wqe_cnt, sizeof(u64),
-					       GFP_KERNEL);
-		hr_qp->rq.wrid = kmalloc_array(hr_qp->rq.wqe_cnt, sizeof(u64),
-					       GFP_KERNEL);
+		hr_qp->sq.wrid = kcalloc(hr_qp->sq.wqe_cnt, sizeof(u64),
+					 GFP_KERNEL);
+		hr_qp->rq.wrid = kcalloc(hr_qp->rq.wqe_cnt, sizeof(u64),
+					 GFP_KERNEL);
 		if (!hr_qp->sq.wrid || !hr_qp->rq.wrid) {
 			ret = -ENOMEM;
 			goto err_wrid;
@@ -762,17 +782,19 @@
 	else
 		hr_qp->doorbell_qpn = cpu_to_le64(hr_qp->qpn);
 
-	if (ib_pd->uobject && (udata->outlen >= sizeof(resp)) &&
-		(hr_dev->caps.flags & HNS_ROCE_CAP_FLAG_RECORD_DB)) {
-
-		/* indicate kernel supports rq record db */
-		resp.cap_flags |= HNS_ROCE_SUPPORT_RQ_RECORD_DB;
-		ret = ib_copy_to_udata(udata, &resp, sizeof(resp));
+	if (udata) {
+		ret = ib_copy_to_udata(udata, &resp,
+				       min(udata->outlen, sizeof(resp)));
 		if (ret)
 			goto err_qp;
-
-		hr_qp->rdb_en = 1;
-	}
+	}
+
+	if (hr_dev->caps.flags & HNS_ROCE_CAP_FLAG_QP_FLOW_CTRL) {
+		ret = hr_dev->hw->qp_flow_control_init(hr_dev, hr_qp);
+		if (ret)
+			goto err_qp;
+	}
+
 	hr_qp->event = hns_roce_ib_qp_event;
 
 	return 0;
@@ -789,39 +811,35 @@
 		hns_roce_release_range_qp(hr_dev, qpn, 1);
 
 err_wrid:
-	if (ib_pd->uobject) {
+	if (udata) {
 		if ((hr_dev->caps.flags & HNS_ROCE_CAP_FLAG_RECORD_DB) &&
 		    (udata->outlen >= sizeof(resp)) &&
 		    hns_roce_qp_has_rq(init_attr))
-			hns_roce_db_unmap_user(
-					to_hr_ucontext(ib_pd->uobject->context),
-					&hr_qp->rdb);
+			hns_roce_db_unmap_user(uctx, &hr_qp->rdb);
 	} else {
 		kfree(hr_qp->sq.wrid);
 		kfree(hr_qp->rq.wrid);
 	}
 
 err_sq_dbmap:
-	if (ib_pd->uobject)
+	if (udata)
 		if ((hr_dev->caps.flags & HNS_ROCE_CAP_FLAG_SQ_RECORD_DB) &&
 		    (udata->inlen >= sizeof(ucmd)) &&
 		    (udata->outlen >= sizeof(resp)) &&
 		    hns_roce_qp_has_sq(init_attr))
-			hns_roce_db_unmap_user(
-					to_hr_ucontext(ib_pd->uobject->context),
-					&hr_qp->sdb);
+			hns_roce_db_unmap_user(uctx, &hr_qp->sdb);
 
 err_mtt:
 	hns_roce_mtt_cleanup(hr_dev, &hr_qp->mtt);
 
 err_buf:
-	if (ib_pd->uobject)
+	if (hr_qp->umem)
 		ib_umem_release(hr_qp->umem);
 	else
 		hns_roce_buf_free(hr_dev, hr_qp->buff_size, &hr_qp->hr_buf);
 
 err_db:
-	if (!ib_pd->uobject && hns_roce_qp_has_rq(init_attr) &&
+	if (!udata && hns_roce_qp_has_rq(init_attr) &&
 	    (hr_dev->caps.flags & HNS_ROCE_CAP_FLAG_RECORD_DB))
 		hns_roce_free_db(hr_dev, &hr_qp->rdb);
 
@@ -867,7 +885,7 @@
 	}
 	case IB_QPT_GSI: {
 		/* Userspace is not allowed to create special QPs: */
-		if (pd->uobject) {
+		if (udata) {
 			dev_err(dev, "not support usr space GSI\n");
 			return ERR_PTR(-EINVAL);
 		}
@@ -948,15 +966,17 @@
 	    (attr_mask & IB_QP_STATE) && new_state == IB_QPS_ERR) {
 		if (hr_qp->sdb_en == 1) {
 			hr_qp->sq.head = *(int *)(hr_qp->sdb.virt_addr);
-			hr_qp->rq.head = *(int *)(hr_qp->rdb.virt_addr);
+
+			if (hr_qp->rdb_en == 1)
+				hr_qp->rq.head = *(int *)(hr_qp->rdb.virt_addr);
 		} else {
 			dev_warn(dev, "flush cqe is not supported in userspace!\n");
 			goto out;
 		}
 	}
 
-	if (!ib_modify_qp_is_ok(cur_state, new_state, ibqp->qp_type, attr_mask,
-				IB_LINK_LAYER_ETHERNET)) {
+	if (!ib_modify_qp_is_ok(cur_state, new_state, ibqp->qp_type,
+				attr_mask)) {
 		dev_err(dev, "ib_modify_qp_is_ok failed\n");
 		goto out;
 	}
@@ -1109,19 +1129,20 @@
 {
 	struct hns_roce_qp_table *qp_table = &hr_dev->qp_table;
 	int reserved_from_top = 0;
+	int reserved_from_bot;
 	int ret;
 
-<<<<<<< HEAD
-	spin_lock_init(&qp_table->lock);
-	INIT_RADIX_TREE(&hr_dev->qp_table_tree, GFP_ATOMIC);
-=======
 	mutex_init(&qp_table->scc_mutex);
 	xa_init(&hr_dev->qp_table_xa);
->>>>>>> 407d19ab
-
-	/* A port include two SQP, six port total 12 */
+
+	/* In hw v1, a port include two SQP, six ports total 12 */
+	if (hr_dev->caps.max_sq_sg <= 2)
+		reserved_from_bot = SQP_NUM;
+	else
+		reserved_from_bot = hr_dev->caps.reserved_qps;
+
 	ret = hns_roce_bitmap_init(&qp_table->bitmap, hr_dev->caps.num_qps,
-				   hr_dev->caps.num_qps - 1, SQP_NUM,
+				   hr_dev->caps.num_qps - 1, reserved_from_bot,
 				   reserved_from_top);
 	if (ret) {
 		dev_err(hr_dev->dev, "qp bitmap init failed!error=%d\n",
