/*
 * Copyright (c) 2006 - 2011 Intel Corporation.  All rights reserved.
 *
 * This software is available to you under a choice of one of two
 * licenses.  You may choose to be licensed under the terms of the GNU
 * General Public License (GPL) Version 2, available from the file
 * COPYING in the main directory of this source tree, or the
 * OpenIB.org BSD license below:
 *
 *     Redistribution and use in source and binary forms, with or
 *     without modification, are permitted provided that the following
 *     conditions are met:
 *
 *      - Redistributions of source code must retain the above
 *        copyright notice, this list of conditions and the following
 *        disclaimer.
 *
 *      - Redistributions in binary form must reproduce the above
 *        copyright notice, this list of conditions and the following
 *        disclaimer in the documentation and/or other materials
 *        provided with the distribution.
 *
 * THE SOFTWARE IS PROVIDED "AS IS", WITHOUT WARRANTY OF ANY KIND,
 * EXPRESS OR IMPLIED, INCLUDING BUT NOT LIMITED TO THE WARRANTIES OF
 * MERCHANTABILITY, FITNESS FOR A PARTICULAR PURPOSE AND
 * NONINFRINGEMENT. IN NO EVENT SHALL THE AUTHORS OR COPYRIGHT HOLDERS
 * BE LIABLE FOR ANY CLAIM, DAMAGES OR OTHER LIABILITY, WHETHER IN AN
 * ACTION OF CONTRACT, TORT OR OTHERWISE, ARISING FROM, OUT OF OR IN
 * CONNECTION WITH THE SOFTWARE OR THE USE OR OTHER DEALINGS IN THE
 * SOFTWARE.
 *
 */

#include <linux/module.h>
#include <linux/moduleparam.h>
#include <linux/random.h>
#include <linux/highmem.h>
#include <linux/slab.h>
#include <asm/byteorder.h>

#include <rdma/ib_verbs.h>
#include <rdma/iw_cm.h>
#include <rdma/ib_user_verbs.h>

#include "nes.h"

#include <rdma/ib_umem.h>

atomic_t mod_qp_timouts;
atomic_t qps_created;
atomic_t sw_qps_destroyed;

static void nes_unregister_ofa_device(struct nes_ib_device *nesibdev);
static int nes_dereg_mr(struct ib_mr *ib_mr, struct ib_udata *udata);

/**
 * nes_alloc_mw
 */
static struct ib_mw *nes_alloc_mw(struct ib_pd *ibpd, enum ib_mw_type type,
				  struct ib_udata *udata)
{
	struct nes_pd *nespd = to_nespd(ibpd);
	struct nes_vnic *nesvnic = to_nesvnic(ibpd->device);
	struct nes_device *nesdev = nesvnic->nesdev;
	struct nes_adapter *nesadapter = nesdev->nesadapter;
	struct nes_cqp_request *cqp_request;
	struct nes_mr *nesmr;
	struct ib_mw *ibmw;
	struct nes_hw_cqp_wqe *cqp_wqe;
	int ret;
	u32 stag;
	u32 stag_index = 0;
	u32 next_stag_index = 0;
	u32 driver_key = 0;
	u8 stag_key = 0;

	if (type != IB_MW_TYPE_1)
		return ERR_PTR(-EINVAL);

	get_random_bytes(&next_stag_index, sizeof(next_stag_index));
	stag_key = (u8)next_stag_index;

	driver_key = 0;

	next_stag_index >>= 8;
	next_stag_index %= nesadapter->max_mr;

	ret = nes_alloc_resource(nesadapter, nesadapter->allocated_mrs,
			nesadapter->max_mr, &stag_index, &next_stag_index, NES_RESOURCE_MW);
	if (ret) {
		return ERR_PTR(ret);
	}

	nesmr = kzalloc(sizeof(*nesmr), GFP_KERNEL);
	if (!nesmr) {
		nes_free_resource(nesadapter, nesadapter->allocated_mrs, stag_index);
		return ERR_PTR(-ENOMEM);
	}

	stag = stag_index << 8;
	stag |= driver_key;
	stag += (u32)stag_key;

	nes_debug(NES_DBG_MR, "Registering STag 0x%08X, index = 0x%08X\n",
			stag, stag_index);

	/* Register the region with the adapter */
	cqp_request = nes_get_cqp_request(nesdev);
	if (cqp_request == NULL) {
		kfree(nesmr);
		nes_free_resource(nesadapter, nesadapter->allocated_mrs, stag_index);
		return ERR_PTR(-ENOMEM);
	}

	cqp_request->waiting = 1;
	cqp_wqe = &cqp_request->cqp_wqe;

	cqp_wqe->wqe_words[NES_CQP_WQE_OPCODE_IDX] =
			cpu_to_le32( NES_CQP_ALLOCATE_STAG | NES_CQP_STAG_RIGHTS_REMOTE_READ |
			NES_CQP_STAG_RIGHTS_REMOTE_WRITE | NES_CQP_STAG_VA_TO |
			NES_CQP_STAG_REM_ACC_EN);

	nes_fill_init_cqp_wqe(cqp_wqe, nesdev);
	set_wqe_32bit_value(cqp_wqe->wqe_words, NES_CQP_STAG_WQE_LEN_HIGH_PD_IDX, (nespd->pd_id & 0x00007fff));
	set_wqe_32bit_value(cqp_wqe->wqe_words, NES_CQP_STAG_WQE_STAG_IDX, stag);

	atomic_set(&cqp_request->refcount, 2);
	nes_post_cqp_request(nesdev, cqp_request);

	/* Wait for CQP */
	ret = wait_event_timeout(cqp_request->waitq, (cqp_request->request_done != 0),
			NES_EVENT_TIMEOUT);
	nes_debug(NES_DBG_MR, "Register STag 0x%08X completed, wait_event_timeout ret = %u,"
			" CQP Major:Minor codes = 0x%04X:0x%04X.\n",
			stag, ret, cqp_request->major_code, cqp_request->minor_code);
	if ((!ret) || (cqp_request->major_code)) {
		nes_put_cqp_request(nesdev, cqp_request);
		kfree(nesmr);
		nes_free_resource(nesadapter, nesadapter->allocated_mrs, stag_index);
		if (!ret) {
			return ERR_PTR(-ETIME);
		} else {
			return ERR_PTR(-ENOMEM);
		}
	}
	nes_put_cqp_request(nesdev, cqp_request);

	nesmr->ibmw.rkey = stag;
	nesmr->mode = IWNES_MEMREG_TYPE_MW;
	ibmw = &nesmr->ibmw;
	nesmr->pbl_4k = 0;
	nesmr->pbls_used = 0;

	return ibmw;
}


/**
 * nes_dealloc_mw
 */
static int nes_dealloc_mw(struct ib_mw *ibmw)
{
	struct nes_mr *nesmr = to_nesmw(ibmw);
	struct nes_vnic *nesvnic = to_nesvnic(ibmw->device);
	struct nes_device *nesdev = nesvnic->nesdev;
	struct nes_adapter *nesadapter = nesdev->nesadapter;
	struct nes_hw_cqp_wqe *cqp_wqe;
	struct nes_cqp_request *cqp_request;
	int err = 0;
	int ret;

	/* Deallocate the window with the adapter */
	cqp_request = nes_get_cqp_request(nesdev);
	if (cqp_request == NULL) {
		nes_debug(NES_DBG_MR, "Failed to get a cqp_request.\n");
		return -ENOMEM;
	}
	cqp_request->waiting = 1;
	cqp_wqe = &cqp_request->cqp_wqe;
	nes_fill_init_cqp_wqe(cqp_wqe, nesdev);
	set_wqe_32bit_value(cqp_wqe->wqe_words, NES_CQP_WQE_OPCODE_IDX, NES_CQP_DEALLOCATE_STAG);
	set_wqe_32bit_value(cqp_wqe->wqe_words, NES_CQP_STAG_WQE_STAG_IDX, ibmw->rkey);

	atomic_set(&cqp_request->refcount, 2);
	nes_post_cqp_request(nesdev, cqp_request);

	/* Wait for CQP */
	nes_debug(NES_DBG_MR, "Waiting for deallocate STag 0x%08X to complete.\n",
			ibmw->rkey);
	ret = wait_event_timeout(cqp_request->waitq, (0 != cqp_request->request_done),
			NES_EVENT_TIMEOUT);
	nes_debug(NES_DBG_MR, "Deallocate STag completed, wait_event_timeout ret = %u,"
			" CQP Major:Minor codes = 0x%04X:0x%04X.\n",
			ret, cqp_request->major_code, cqp_request->minor_code);
	if (!ret)
		err = -ETIME;
	else if (cqp_request->major_code)
		err = -EIO;

	nes_put_cqp_request(nesdev, cqp_request);

	nes_free_resource(nesadapter, nesadapter->allocated_mrs,
			(ibmw->rkey & 0x0fffff00) >> 8);
	kfree(nesmr);

	return err;
}


/*
 * nes_alloc_fast_mr
 */
static int alloc_fast_reg_mr(struct nes_device *nesdev, struct nes_pd *nespd,
			     u32 stag, u32 page_count)
{
	struct nes_hw_cqp_wqe *cqp_wqe;
	struct nes_cqp_request *cqp_request;
	unsigned long flags;
	int ret;
	struct nes_adapter *nesadapter = nesdev->nesadapter;
	u32 opcode = 0;
	u16 major_code;
	u64 region_length = page_count * PAGE_SIZE;


	cqp_request = nes_get_cqp_request(nesdev);
	if (cqp_request == NULL) {
		nes_debug(NES_DBG_MR, "Failed to get a cqp_request.\n");
		return -ENOMEM;
	}
	nes_debug(NES_DBG_MR, "alloc_fast_reg_mr: page_count = %d, "
			      "region_length = %llu\n",
			      page_count, region_length);
	cqp_request->waiting = 1;
	cqp_wqe = &cqp_request->cqp_wqe;

	spin_lock_irqsave(&nesadapter->pbl_lock, flags);
	if (nesadapter->free_4kpbl > 0) {
		nesadapter->free_4kpbl--;
		spin_unlock_irqrestore(&nesadapter->pbl_lock, flags);
	} else {
		/* No 4kpbl's available: */
		spin_unlock_irqrestore(&nesadapter->pbl_lock, flags);
		nes_debug(NES_DBG_MR, "Out of Pbls\n");
		nes_free_cqp_request(nesdev, cqp_request);
		return -ENOMEM;
	}

	opcode = NES_CQP_ALLOCATE_STAG | NES_CQP_STAG_MR |
		 NES_CQP_STAG_PBL_BLK_SIZE | NES_CQP_STAG_VA_TO |
		 NES_CQP_STAG_REM_ACC_EN;
	/*
	 * The current OFED API does not support the zero based TO option.
	 * If added then need to changed the NES_CQP_STAG_VA* option.  Also,
	 * the API does not support that ability to have the MR set for local
	 * access only when created and not allow the SQ op to override. Given
	 * this the remote enable must be set here.
	 */

	nes_fill_init_cqp_wqe(cqp_wqe, nesdev);
	set_wqe_32bit_value(cqp_wqe->wqe_words, NES_CQP_WQE_OPCODE_IDX, opcode);
	set_wqe_32bit_value(cqp_wqe->wqe_words, NES_CQP_STAG_WQE_PBL_BLK_COUNT_IDX, 1);

	cqp_wqe->wqe_words[NES_CQP_STAG_WQE_LEN_HIGH_PD_IDX] =
			cpu_to_le32((u32)(region_length >> 8) & 0xff000000);
	cqp_wqe->wqe_words[NES_CQP_STAG_WQE_LEN_HIGH_PD_IDX] |=
			cpu_to_le32(nespd->pd_id & 0x00007fff);

	set_wqe_32bit_value(cqp_wqe->wqe_words, NES_CQP_STAG_WQE_STAG_IDX, stag);
	set_wqe_64bit_value(cqp_wqe->wqe_words, NES_CQP_STAG_WQE_VA_LOW_IDX, 0);
	set_wqe_32bit_value(cqp_wqe->wqe_words, NES_CQP_STAG_WQE_LEN_LOW_IDX, 0);
	set_wqe_64bit_value(cqp_wqe->wqe_words, NES_CQP_STAG_WQE_PA_LOW_IDX, 0);
	set_wqe_32bit_value(cqp_wqe->wqe_words, NES_CQP_STAG_WQE_PBL_LEN_IDX, (page_count * 8));
	cqp_wqe->wqe_words[NES_CQP_WQE_OPCODE_IDX] |= cpu_to_le32(NES_CQP_STAG_PBL_BLK_SIZE);
	barrier();

	atomic_set(&cqp_request->refcount, 2);
	nes_post_cqp_request(nesdev, cqp_request);

	/* Wait for CQP */
	ret = wait_event_timeout(cqp_request->waitq,
				 (0 != cqp_request->request_done),
				 NES_EVENT_TIMEOUT);

	nes_debug(NES_DBG_MR, "Allocate STag 0x%08X completed, "
		  "wait_event_timeout ret = %u, CQP Major:Minor codes = "
		  "0x%04X:0x%04X.\n", stag, ret, cqp_request->major_code,
		  cqp_request->minor_code);
	major_code = cqp_request->major_code;
	nes_put_cqp_request(nesdev, cqp_request);

	if (!ret || major_code) {
		spin_lock_irqsave(&nesadapter->pbl_lock, flags);
		nesadapter->free_4kpbl++;
		spin_unlock_irqrestore(&nesadapter->pbl_lock, flags);
	}

	if (!ret)
		return -ETIME;
	else if (major_code)
		return -EIO;
	return 0;
}

/*
 * nes_alloc_mr
 */
static struct ib_mr *nes_alloc_mr(struct ib_pd *ibpd, enum ib_mr_type mr_type,
				  u32 max_num_sg, struct ib_udata *udata)
{
	struct nes_pd *nespd = to_nespd(ibpd);
	struct nes_vnic *nesvnic = to_nesvnic(ibpd->device);
	struct nes_device *nesdev = nesvnic->nesdev;
	struct nes_adapter *nesadapter = nesdev->nesadapter;

	u32 next_stag_index;
	u8 stag_key = 0;
	u32 driver_key = 0;
	int err = 0;
	u32 stag_index = 0;
	struct nes_mr *nesmr;
	u32 stag;
	int ret;
	struct ib_mr *ibmr;

	if (mr_type != IB_MR_TYPE_MEM_REG)
		return ERR_PTR(-EINVAL);

	if (max_num_sg > (NES_4K_PBL_CHUNK_SIZE / sizeof(u64)))
		return ERR_PTR(-E2BIG);

/*
 * Note:  Set to always use a fixed length single page entry PBL.  This is to allow
 *	 for the fast_reg_mr operation to always know the size of the PBL.
 */
	if (max_num_sg > (NES_4K_PBL_CHUNK_SIZE / sizeof(u64)))
		return ERR_PTR(-E2BIG);

	get_random_bytes(&next_stag_index, sizeof(next_stag_index));
	stag_key = (u8)next_stag_index;
	next_stag_index >>= 8;
	next_stag_index %= nesadapter->max_mr;

	err = nes_alloc_resource(nesadapter, nesadapter->allocated_mrs,
				 nesadapter->max_mr, &stag_index,
				 &next_stag_index, NES_RESOURCE_FAST_MR);
	if (err)
		return ERR_PTR(err);

	nesmr = kzalloc(sizeof(*nesmr), GFP_KERNEL);
	if (!nesmr) {
		nes_free_resource(nesadapter, nesadapter->allocated_mrs, stag_index);
		return ERR_PTR(-ENOMEM);
	}

	stag = stag_index << 8;
	stag |= driver_key;
	stag += (u32)stag_key;

	nes_debug(NES_DBG_MR, "Allocating STag 0x%08X index = 0x%08X\n",
		  stag, stag_index);

	ret = alloc_fast_reg_mr(nesdev, nespd, stag, max_num_sg);

	if (ret == 0) {
		nesmr->ibmr.rkey = stag;
		nesmr->ibmr.lkey = stag;
		nesmr->mode = IWNES_MEMREG_TYPE_FMEM;
		ibmr = &nesmr->ibmr;
	} else {
		kfree(nesmr);
		nes_free_resource(nesadapter, nesadapter->allocated_mrs, stag_index);
		return ERR_PTR(-ENOMEM);
	}

	nesmr->pages = pci_alloc_consistent(nesdev->pcidev,
					    max_num_sg * sizeof(u64),
					    &nesmr->paddr);
	if (!nesmr->paddr)
		goto err;

	nesmr->max_pages = max_num_sg;

	return ibmr;

err:
	nes_dereg_mr(ibmr, udata);

	return ERR_PTR(-ENOMEM);
}

static int nes_set_page(struct ib_mr *ibmr, u64 addr)
{
	struct nes_mr *nesmr = to_nesmr(ibmr);

	if (unlikely(nesmr->npages == nesmr->max_pages))
		return -ENOMEM;

	nesmr->pages[nesmr->npages++] = cpu_to_le64(addr);

	return 0;
}

static int nes_map_mr_sg(struct ib_mr *ibmr, struct scatterlist *sg,
			 int sg_nents, unsigned int *sg_offset)
{
	struct nes_mr *nesmr = to_nesmr(ibmr);

	nesmr->npages = 0;

	return ib_sg_to_pages(ibmr, sg, sg_nents, sg_offset, nes_set_page);
}

/**
 * nes_query_device
 */
static int nes_query_device(struct ib_device *ibdev, struct ib_device_attr *props,
			    struct ib_udata *uhw)
{
	struct nes_vnic *nesvnic = to_nesvnic(ibdev);
	struct nes_device *nesdev = nesvnic->nesdev;
	struct nes_ib_device *nesibdev = nesvnic->nesibdev;

	if (uhw->inlen || uhw->outlen)
		return -EINVAL;

	memset(props, 0, sizeof(*props));
	memcpy(&props->sys_image_guid, nesvnic->netdev->dev_addr, 6);

	props->fw_ver = nesdev->nesadapter->firmware_version;
	props->device_cap_flags = nesdev->nesadapter->device_cap_flags;
	props->vendor_id = nesdev->nesadapter->vendor_id;
	props->vendor_part_id = nesdev->nesadapter->vendor_part_id;
	props->hw_ver = nesdev->nesadapter->hw_rev;
	props->max_mr_size = 0x80000000;
	props->max_qp = nesibdev->max_qp;
	props->max_qp_wr = nesdev->nesadapter->max_qp_wr - 2;
	props->max_send_sge = nesdev->nesadapter->max_sge;
	props->max_recv_sge = nesdev->nesadapter->max_sge;
	props->max_cq = nesibdev->max_cq;
	props->max_cqe = nesdev->nesadapter->max_cqe;
	props->max_mr = nesibdev->max_mr;
	props->max_mw = nesibdev->max_mr;
	props->max_pd = nesibdev->max_pd;
	props->max_sge_rd = 1;
	switch (nesdev->nesadapter->max_irrq_wr) {
		case 0:
			props->max_qp_rd_atom = 2;
			break;
		case 1:
			props->max_qp_rd_atom = 8;
			break;
		case 2:
			props->max_qp_rd_atom = 32;
			break;
		case 3:
			props->max_qp_rd_atom = 64;
			break;
		default:
			props->max_qp_rd_atom = 0;
	}
	props->max_qp_init_rd_atom = props->max_qp_rd_atom;
	props->atomic_cap = IB_ATOMIC_NONE;
	props->max_map_per_fmr = 1;

	return 0;
}


/**
 * nes_query_port
 */
static int nes_query_port(struct ib_device *ibdev, u8 port, struct ib_port_attr *props)
{
	struct nes_vnic *nesvnic = to_nesvnic(ibdev);
	struct net_device *netdev = nesvnic->netdev;

	/* props being zeroed by the caller, avoid zeroing it here */

	props->max_mtu = IB_MTU_4096;
	props->active_mtu = ib_mtu_int_to_enum(netdev->mtu);

	props->lid = 1;
	if (netif_queue_stopped(netdev))
		props->state = IB_PORT_DOWN;
	else if (nesvnic->linkup)
		props->state = IB_PORT_ACTIVE;
	else
		props->state = IB_PORT_DOWN;
	props->port_cap_flags = IB_PORT_CM_SUP | IB_PORT_REINIT_SUP |
			IB_PORT_VENDOR_CLASS_SUP | IB_PORT_BOOT_MGMT_SUP;
	props->gid_tbl_len = 1;
	props->pkey_tbl_len = 1;
	props->active_width = IB_WIDTH_4X;
	props->active_speed = IB_SPEED_SDR;
	props->max_msg_sz = 0x80000000;

	return 0;
}

/**
 * nes_query_pkey
 */
static int nes_query_pkey(struct ib_device *ibdev, u8 port, u16 index, u16 *pkey)
{
	*pkey = 0;
	return 0;
}


/**
 * nes_query_gid
 */
static int nes_query_gid(struct ib_device *ibdev, u8 port,
		int index, union ib_gid *gid)
{
	struct nes_vnic *nesvnic = to_nesvnic(ibdev);

	memset(&(gid->raw[0]), 0, sizeof(gid->raw));
	memcpy(&(gid->raw[0]), nesvnic->netdev->dev_addr, 6);

	return 0;
}


/**
 * nes_alloc_ucontext - Allocate the user context data structure. This keeps track
 * of all objects associated with a particular user-mode client.
 */
static struct ib_ucontext *nes_alloc_ucontext(struct ib_device *ibdev,
		struct ib_udata *udata)
{
	struct nes_vnic *nesvnic = to_nesvnic(ibdev);
	struct nes_device *nesdev = nesvnic->nesdev;
	struct nes_adapter *nesadapter = nesdev->nesadapter;
	struct nes_alloc_ucontext_req req;
	struct nes_alloc_ucontext_resp uresp;
	struct nes_ucontext *nes_ucontext;
	struct nes_ib_device *nesibdev = nesvnic->nesibdev;


	if (ib_copy_from_udata(&req, udata, sizeof(struct nes_alloc_ucontext_req))) {
		printk(KERN_ERR PFX "Invalid structure size on allocate user context.\n");
		return ERR_PTR(-EINVAL);
	}

	if (req.userspace_ver != NES_ABI_USERSPACE_VER) {
		printk(KERN_ERR PFX "Invalid userspace driver version detected. Detected version %d, should be %d\n",
			req.userspace_ver, NES_ABI_USERSPACE_VER);
		return ERR_PTR(-EINVAL);
	}


	memset(&uresp, 0, sizeof uresp);

	uresp.max_qps = nesibdev->max_qp;
	uresp.max_pds = nesibdev->max_pd;
	uresp.wq_size = nesdev->nesadapter->max_qp_wr * 2;
	uresp.virtwq = nesadapter->virtwq;
	uresp.kernel_ver = NES_ABI_KERNEL_VER;

	nes_ucontext = kzalloc(sizeof *nes_ucontext, GFP_KERNEL);
	if (!nes_ucontext)
		return ERR_PTR(-ENOMEM);

	nes_ucontext->nesdev = nesdev;
	nes_ucontext->mmap_wq_offset = uresp.max_pds;
	nes_ucontext->mmap_cq_offset = nes_ucontext->mmap_wq_offset +
			((sizeof(struct nes_hw_qp_wqe) * uresp.max_qps * 2) + PAGE_SIZE-1) /
			PAGE_SIZE;


	if (ib_copy_to_udata(udata, &uresp, sizeof uresp)) {
		kfree(nes_ucontext);
		return ERR_PTR(-EFAULT);
	}

	INIT_LIST_HEAD(&nes_ucontext->cq_reg_mem_list);
	INIT_LIST_HEAD(&nes_ucontext->qp_reg_mem_list);
	atomic_set(&nes_ucontext->usecnt, 1);
	return &nes_ucontext->ibucontext;
}


/**
 * nes_dealloc_ucontext
 */
static int nes_dealloc_ucontext(struct ib_ucontext *context)
{
	/* struct nes_vnic *nesvnic = to_nesvnic(context->device); */
	/* struct nes_device *nesdev = nesvnic->nesdev; */
	struct nes_ucontext *nes_ucontext = to_nesucontext(context);

	if (!atomic_dec_and_test(&nes_ucontext->usecnt))
	  return 0;
	kfree(nes_ucontext);
	return 0;
}


/**
 * nes_mmap
 */
static int nes_mmap(struct ib_ucontext *context, struct vm_area_struct *vma)
{
	unsigned long index;
	struct nes_vnic *nesvnic = to_nesvnic(context->device);
	struct nes_device *nesdev = nesvnic->nesdev;
	/* struct nes_adapter *nesadapter = nesdev->nesadapter; */
	struct nes_ucontext *nes_ucontext;
	struct nes_qp *nesqp;

	nes_ucontext = to_nesucontext(context);


	if (vma->vm_pgoff >= nes_ucontext->mmap_wq_offset) {
		index = (vma->vm_pgoff - nes_ucontext->mmap_wq_offset) * PAGE_SIZE;
		index /= ((sizeof(struct nes_hw_qp_wqe) * nesdev->nesadapter->max_qp_wr * 2) +
				PAGE_SIZE-1) & (~(PAGE_SIZE-1));
		if (!test_bit(index, nes_ucontext->allocated_wqs)) {
			nes_debug(NES_DBG_MMAP, "wq %lu not allocated\n", index);
			return -EFAULT;
		}
		nesqp = nes_ucontext->mmap_nesqp[index];
		if (nesqp == NULL) {
			nes_debug(NES_DBG_MMAP, "wq %lu has a NULL QP base.\n", index);
			return -EFAULT;
		}
		if (remap_pfn_range(vma, vma->vm_start,
				virt_to_phys(nesqp->hwqp.sq_vbase) >> PAGE_SHIFT,
				vma->vm_end - vma->vm_start,
				vma->vm_page_prot)) {
			nes_debug(NES_DBG_MMAP, "remap_pfn_range failed.\n");
			return -EAGAIN;
		}
		vma->vm_private_data = nesqp;
		return 0;
	} else {
		index = vma->vm_pgoff;
		if (!test_bit(index, nes_ucontext->allocated_doorbells))
			return -EFAULT;

		vma->vm_page_prot = pgprot_noncached(vma->vm_page_prot);
		if (io_remap_pfn_range(vma, vma->vm_start,
				(nesdev->doorbell_start +
				((nes_ucontext->mmap_db_index[index] - nesdev->base_doorbell_index) * 4096))
				>> PAGE_SHIFT, PAGE_SIZE, vma->vm_page_prot))
			return -EAGAIN;
		vma->vm_private_data = nes_ucontext;
		return 0;
	}

	return -ENOSYS;
}


/**
 * nes_alloc_pd
 */
<<<<<<< HEAD
static struct ib_pd *nes_alloc_pd(struct ib_device *ibdev,
		struct ib_ucontext *context, struct ib_udata *udata)
=======
static int nes_alloc_pd(struct ib_pd *pd, struct ib_udata *udata)
>>>>>>> 407d19ab
{
	struct nes_pd *nespd;
	struct nes_vnic *nesvnic = to_nesvnic(ibdev);
	struct nes_device *nesdev = nesvnic->nesdev;
	struct nes_adapter *nesadapter = nesdev->nesadapter;
	struct nes_alloc_pd_resp uresp;
	u32 pd_num = 0;
	int err;
	struct nes_ucontext *nesucontext = rdma_udata_to_drv_context(
		udata, struct nes_ucontext, ibucontext);

	nes_debug(
		NES_DBG_PD,
		"nesvnic=%p, netdev=%p %s, ibdev=%p, context=%p, netdev refcnt=%u\n",
		nesvnic, nesdev->netdev[0], nesdev->netdev[0]->name, ibdev,
		&nesucontext->ibucontext, netdev_refcnt_read(nesvnic->netdev));

	err = nes_alloc_resource(nesadapter, nesadapter->allocated_pds,
			nesadapter->max_pd, &pd_num, &nesadapter->next_pd, NES_RESOURCE_PD);
	if (err) {
		return ERR_PTR(err);
	}

	nespd = kzalloc(sizeof (struct nes_pd), GFP_KERNEL);
	if (!nespd) {
		nes_free_resource(nesadapter, nesadapter->allocated_pds, pd_num);
		return ERR_PTR(-ENOMEM);
	}

	nes_debug(NES_DBG_PD, "Allocating PD (%p) for ib device %s\n",
			nespd, nesvnic->nesibdev->ibdev.name);

	nespd->pd_id = (pd_num << (PAGE_SHIFT-12)) + nesadapter->base_pd;

	if (udata) {
		nespd->mmap_db_index = find_next_zero_bit(nesucontext->allocated_doorbells,
				NES_MAX_USER_DB_REGIONS, nesucontext->first_free_db);
		nes_debug(NES_DBG_PD, "find_first_zero_biton doorbells returned %u, mapping pd_id %u.\n",
				nespd->mmap_db_index, nespd->pd_id);
		if (nespd->mmap_db_index >= NES_MAX_USER_DB_REGIONS) {
			nes_debug(NES_DBG_PD, "mmap_db_index > MAX\n");
			nes_free_resource(nesadapter, nesadapter->allocated_pds, pd_num);
			kfree(nespd);
			return ERR_PTR(-ENOMEM);
		}

		uresp.pd_id = nespd->pd_id;
		uresp.mmap_db_index = nespd->mmap_db_index;
		if (ib_copy_to_udata(udata, &uresp, sizeof (struct nes_alloc_pd_resp))) {
			nes_free_resource(nesadapter, nesadapter->allocated_pds, pd_num);
			kfree(nespd);
			return ERR_PTR(-EFAULT);
		}

		set_bit(nespd->mmap_db_index, nesucontext->allocated_doorbells);
		nesucontext->mmap_db_index[nespd->mmap_db_index] = nespd->pd_id;
		nesucontext->first_free_db = nespd->mmap_db_index + 1;
	}

	nes_debug(NES_DBG_PD, "PD%u structure located @%p.\n", nespd->pd_id, nespd);
	return &nespd->ibpd;
}


/**
 * nes_dealloc_pd
 */
<<<<<<< HEAD
static int nes_dealloc_pd(struct ib_pd *ibpd)
=======
static void nes_dealloc_pd(struct ib_pd *ibpd, struct ib_udata *udata)
>>>>>>> 407d19ab
{
	struct nes_ucontext *nesucontext;
	struct nes_pd *nespd = to_nespd(ibpd);
	struct nes_vnic *nesvnic = to_nesvnic(ibpd->device);
	struct nes_device *nesdev = nesvnic->nesdev;
	struct nes_adapter *nesadapter = nesdev->nesadapter;

	if (udata) {
		nesucontext =
			rdma_udata_to_drv_context(
				udata,
				struct nes_ucontext,
				ibucontext);
		nes_debug(NES_DBG_PD, "Clearing bit %u from allocated doorbells\n",
				nespd->mmap_db_index);
		clear_bit(nespd->mmap_db_index, nesucontext->allocated_doorbells);
		nesucontext->mmap_db_index[nespd->mmap_db_index] = 0;
		if (nesucontext->first_free_db > nespd->mmap_db_index) {
			nesucontext->first_free_db = nespd->mmap_db_index;
		}
	}

	nes_debug(NES_DBG_PD, "Deallocating PD%u structure located @%p.\n",
			nespd->pd_id, nespd);
	nes_free_resource(nesadapter, nesadapter->allocated_pds,
			(nespd->pd_id-nesadapter->base_pd)>>(PAGE_SHIFT-12));
	kfree(nespd);

	return 0;
}


/**
 * nes_get_encoded_size
 */
static inline u8 nes_get_encoded_size(int *size)
{
	u8 encoded_size = 0;
	if (*size <= 32) {
		*size = 32;
		encoded_size = 1;
	} else if (*size <= 128) {
		*size = 128;
		encoded_size = 2;
	} else if (*size <= 512) {
		*size = 512;
		encoded_size = 3;
	}
	return (encoded_size);
}



/**
 * nes_setup_virt_qp
 */
static int nes_setup_virt_qp(struct nes_qp *nesqp, struct nes_pbl *nespbl,
		struct nes_vnic *nesvnic, int sq_size, int rq_size)
{
	unsigned long flags;
	void *mem;
	__le64 *pbl = NULL;
	__le64 *tpbl;
	__le64 *pblbuffer;
	struct nes_device *nesdev = nesvnic->nesdev;
	struct nes_adapter *nesadapter = nesdev->nesadapter;
	u32 pbl_entries;
	u8 rq_pbl_entries;
	u8 sq_pbl_entries;

	pbl_entries = nespbl->pbl_size >> 3;
	nes_debug(NES_DBG_QP, "Userspace PBL, pbl_size=%u, pbl_entries = %d pbl_vbase=%p, pbl_pbase=%lx\n",
			nespbl->pbl_size, pbl_entries,
			(void *)nespbl->pbl_vbase,
			(unsigned long) nespbl->pbl_pbase);
	pbl = (__le64 *) nespbl->pbl_vbase; /* points to first pbl entry */
	/* now lets set the sq_vbase as well as rq_vbase addrs we will assign */
	/* the first pbl to be fro the rq_vbase... */
	rq_pbl_entries = (rq_size * sizeof(struct nes_hw_qp_wqe)) >> 12;
	sq_pbl_entries = (sq_size * sizeof(struct nes_hw_qp_wqe)) >> 12;
	nesqp->hwqp.sq_pbase = (le32_to_cpu(((__le32 *)pbl)[0])) | ((u64)((le32_to_cpu(((__le32 *)pbl)[1]))) << 32);
	if (!nespbl->page) {
		nes_debug(NES_DBG_QP, "QP nespbl->page is NULL \n");
		kfree(nespbl);
		return -ENOMEM;
	}

	nesqp->hwqp.sq_vbase = kmap(nespbl->page);
	nesqp->page = nespbl->page;
	if (!nesqp->hwqp.sq_vbase) {
		nes_debug(NES_DBG_QP, "QP sq_vbase kmap failed\n");
		kfree(nespbl);
		return -ENOMEM;
	}

	/* Now to get to sq.. we need to calculate how many */
	/* PBL entries were used by the rq.. */
	pbl += sq_pbl_entries;
	nesqp->hwqp.rq_pbase = (le32_to_cpu(((__le32 *)pbl)[0])) | ((u64)((le32_to_cpu(((__le32 *)pbl)[1]))) << 32);
	/* nesqp->hwqp.rq_vbase = bus_to_virt(*pbl); */
	/*nesqp->hwqp.rq_vbase = phys_to_virt(*pbl); */

	nes_debug(NES_DBG_QP, "QP sq_vbase= %p sq_pbase=%lx rq_vbase=%p rq_pbase=%lx\n",
		  nesqp->hwqp.sq_vbase, (unsigned long) nesqp->hwqp.sq_pbase,
		  nesqp->hwqp.rq_vbase, (unsigned long) nesqp->hwqp.rq_pbase);
	spin_lock_irqsave(&nesadapter->pbl_lock, flags);
	if (!nesadapter->free_256pbl) {
		pci_free_consistent(nesdev->pcidev, nespbl->pbl_size, nespbl->pbl_vbase,
				nespbl->pbl_pbase);
		spin_unlock_irqrestore(&nesadapter->pbl_lock, flags);
		kunmap(nesqp->page);
		kfree(nespbl);
		return -ENOMEM;
	}
	nesadapter->free_256pbl--;
	spin_unlock_irqrestore(&nesadapter->pbl_lock, flags);

	nesqp->pbl_vbase = pci_alloc_consistent(nesdev->pcidev, 256, &nesqp->pbl_pbase);
	pblbuffer = nesqp->pbl_vbase;
	if (!nesqp->pbl_vbase) {
		/* memory allocated during nes_reg_user_mr() */
		pci_free_consistent(nesdev->pcidev, nespbl->pbl_size, nespbl->pbl_vbase,
				    nespbl->pbl_pbase);
		kfree(nespbl);
		spin_lock_irqsave(&nesadapter->pbl_lock, flags);
		nesadapter->free_256pbl++;
		spin_unlock_irqrestore(&nesadapter->pbl_lock, flags);
		kunmap(nesqp->page);
		return -ENOMEM;
	}
	memset(nesqp->pbl_vbase, 0, 256);
	/* fill in the page address in the pbl buffer.. */
	tpbl = pblbuffer + 16;
	pbl = (__le64 *)nespbl->pbl_vbase;
	while (sq_pbl_entries--)
		*tpbl++ = *pbl++;
	tpbl = pblbuffer;
	while (rq_pbl_entries--)
		*tpbl++ = *pbl++;

	/* done with memory allocated during nes_reg_user_mr() */
	pci_free_consistent(nesdev->pcidev, nespbl->pbl_size, nespbl->pbl_vbase,
			    nespbl->pbl_pbase);
	kfree(nespbl);

	nesqp->qp_mem_size =
			max((u32)sizeof(struct nes_qp_context), ((u32)256)) + 256;     /* this is Q2 */
	/* Round up to a multiple of a page */
	nesqp->qp_mem_size += PAGE_SIZE - 1;
	nesqp->qp_mem_size &= ~(PAGE_SIZE - 1);

	mem = pci_alloc_consistent(nesdev->pcidev, nesqp->qp_mem_size,
			&nesqp->hwqp.q2_pbase);

	if (!mem) {
		pci_free_consistent(nesdev->pcidev, 256, nesqp->pbl_vbase, nesqp->pbl_pbase);
		nesqp->pbl_vbase = NULL;
		spin_lock_irqsave(&nesadapter->pbl_lock, flags);
		nesadapter->free_256pbl++;
		spin_unlock_irqrestore(&nesadapter->pbl_lock, flags);
		kunmap(nesqp->page);
		return -ENOMEM;
	}
	nesqp->sq_kmapped = 1;
	nesqp->hwqp.q2_vbase = mem;
	mem += 256;
	memset(nesqp->hwqp.q2_vbase, 0, 256);
	nesqp->nesqp_context = mem;
	memset(nesqp->nesqp_context, 0, sizeof(*nesqp->nesqp_context));
	nesqp->nesqp_context_pbase = nesqp->hwqp.q2_pbase + 256;

	return 0;
}


/**
 * nes_setup_mmap_qp
 */
static int nes_setup_mmap_qp(struct nes_qp *nesqp, struct nes_vnic *nesvnic,
		int sq_size, int rq_size)
{
	void *mem;
	struct nes_device *nesdev = nesvnic->nesdev;

	nesqp->qp_mem_size = (sizeof(struct nes_hw_qp_wqe) * sq_size) +
			(sizeof(struct nes_hw_qp_wqe) * rq_size) +
			max((u32)sizeof(struct nes_qp_context), ((u32)256)) +
			256; /* this is Q2 */
	/* Round up to a multiple of a page */
	nesqp->qp_mem_size += PAGE_SIZE - 1;
	nesqp->qp_mem_size &= ~(PAGE_SIZE - 1);

	mem = pci_alloc_consistent(nesdev->pcidev, nesqp->qp_mem_size,
			&nesqp->hwqp.sq_pbase);
	if (!mem)
		return -ENOMEM;
	nes_debug(NES_DBG_QP, "PCI consistent memory for "
			"host descriptor rings located @ %p (pa = 0x%08lX.) size = %u.\n",
			mem, (unsigned long)nesqp->hwqp.sq_pbase, nesqp->qp_mem_size);

	memset(mem, 0, nesqp->qp_mem_size);

	nesqp->hwqp.sq_vbase = mem;
	mem += sizeof(struct nes_hw_qp_wqe) * sq_size;

	nesqp->hwqp.rq_vbase = mem;
	nesqp->hwqp.rq_pbase = nesqp->hwqp.sq_pbase +
			sizeof(struct nes_hw_qp_wqe) * sq_size;
	mem += sizeof(struct nes_hw_qp_wqe) * rq_size;

	nesqp->hwqp.q2_vbase = mem;
	nesqp->hwqp.q2_pbase = nesqp->hwqp.rq_pbase +
			sizeof(struct nes_hw_qp_wqe) * rq_size;
	mem += 256;
	memset(nesqp->hwqp.q2_vbase, 0, 256);

	nesqp->nesqp_context = mem;
	nesqp->nesqp_context_pbase = nesqp->hwqp.q2_pbase + 256;
	memset(nesqp->nesqp_context, 0, sizeof(*nesqp->nesqp_context));
	return 0;
}


/**
 * nes_free_qp_mem() is to free up the qp's pci_alloc_consistent() memory.
 */
static void nes_free_qp_mem(struct nes_device *nesdev,
		struct nes_qp *nesqp, int virt_wqs)
{
	unsigned long flags;
	struct nes_adapter *nesadapter = nesdev->nesadapter;
	if (!virt_wqs) {
		pci_free_consistent(nesdev->pcidev, nesqp->qp_mem_size,
				nesqp->hwqp.sq_vbase, nesqp->hwqp.sq_pbase);
	}else {
		spin_lock_irqsave(&nesadapter->pbl_lock, flags);
		nesadapter->free_256pbl++;
		spin_unlock_irqrestore(&nesadapter->pbl_lock, flags);
		pci_free_consistent(nesdev->pcidev, nesqp->qp_mem_size, nesqp->hwqp.q2_vbase, nesqp->hwqp.q2_pbase);
		pci_free_consistent(nesdev->pcidev, 256, nesqp->pbl_vbase, nesqp->pbl_pbase );
		nesqp->pbl_vbase = NULL;
		if (nesqp->sq_kmapped) {
			nesqp->sq_kmapped = 0;
			kunmap(nesqp->page);
		}
	}
}


/**
 * nes_create_qp
 */
static struct ib_qp *nes_create_qp(struct ib_pd *ibpd,
		struct ib_qp_init_attr *init_attr, struct ib_udata *udata)
{
	u64 u64temp= 0;
	u64 u64nesqp = 0;
	struct nes_pd *nespd = to_nespd(ibpd);
	struct nes_vnic *nesvnic = to_nesvnic(ibpd->device);
	struct nes_device *nesdev = nesvnic->nesdev;
	struct nes_adapter *nesadapter = nesdev->nesadapter;
	struct nes_qp *nesqp;
	struct nes_cq *nescq;
	struct nes_ucontext *nes_ucontext;
	struct nes_hw_cqp_wqe *cqp_wqe;
	struct nes_cqp_request *cqp_request;
	struct nes_create_qp_req req;
	struct nes_create_qp_resp uresp;
	struct nes_pbl  *nespbl = NULL;
	u32 qp_num = 0;
	u32 opcode = 0;
	/* u32 counter = 0; */
	void *mem;
	unsigned long flags;
	int ret;
	int err;
	int virt_wqs = 0;
	int sq_size;
	int rq_size;
	u8 sq_encoded_size;
	u8 rq_encoded_size;
	/* int counter; */

	if (init_attr->create_flags)
		return ERR_PTR(-EINVAL);

	atomic_inc(&qps_created);
	switch (init_attr->qp_type) {
		case IB_QPT_RC:
			if (nes_drv_opt & NES_DRV_OPT_NO_INLINE_DATA) {
				init_attr->cap.max_inline_data = 0;
			} else {
				init_attr->cap.max_inline_data = 64;
			}
			sq_size = init_attr->cap.max_send_wr;
			rq_size = init_attr->cap.max_recv_wr;

			/* check if the encoded sizes are OK or not... */
			sq_encoded_size = nes_get_encoded_size(&sq_size);
			rq_encoded_size = nes_get_encoded_size(&rq_size);

			if ((!sq_encoded_size) || (!rq_encoded_size)) {
				nes_debug(NES_DBG_QP, "ERROR bad rq (%u) or sq (%u) size\n",
						rq_size, sq_size);
				return ERR_PTR(-EINVAL);
			}

			init_attr->cap.max_send_wr = sq_size -2;
			init_attr->cap.max_recv_wr = rq_size -1;
			nes_debug(NES_DBG_QP, "RQ size=%u, SQ Size=%u\n", rq_size, sq_size);

			ret = nes_alloc_resource(nesadapter, nesadapter->allocated_qps,
					nesadapter->max_qp, &qp_num, &nesadapter->next_qp, NES_RESOURCE_QP);
			if (ret) {
				return ERR_PTR(ret);
			}

			/* Need 512 (actually now 1024) byte alignment on this structure */
			mem = kzalloc(sizeof(*nesqp)+NES_SW_CONTEXT_ALIGN-1, GFP_KERNEL);
			if (!mem) {
				nes_free_resource(nesadapter, nesadapter->allocated_qps, qp_num);
				return ERR_PTR(-ENOMEM);
			}
			u64nesqp = (unsigned long)mem;
			u64nesqp += ((u64)NES_SW_CONTEXT_ALIGN) - 1;
			u64temp = ((u64)NES_SW_CONTEXT_ALIGN) - 1;
			u64nesqp &= ~u64temp;
			nesqp = (struct nes_qp *)(unsigned long)u64nesqp;
			/* nes_debug(NES_DBG_QP, "nesqp=%p, allocated buffer=%p.  Rounded to closest %u\n",
					nesqp, mem, NES_SW_CONTEXT_ALIGN); */
			nesqp->allocated_buffer = mem;

			if (udata) {
				if (ib_copy_from_udata(&req, udata, sizeof(struct nes_create_qp_req))) {
					nes_free_resource(nesadapter, nesadapter->allocated_qps, qp_num);
					kfree(nesqp->allocated_buffer);
					nes_debug(NES_DBG_QP, "ib_copy_from_udata() Failed \n");
					return ERR_PTR(-EFAULT);
				}
				if (req.user_wqe_buffers) {
					virt_wqs = 1;
				}
				if (req.user_qp_buffer)
					nesqp->nesuqp_addr = req.user_qp_buffer;
<<<<<<< HEAD
				if ((ibpd->uobject) && (ibpd->uobject->context)) {
					nesqp->user_mode = 1;
					nes_ucontext = to_nesucontext(ibpd->uobject->context);
					if (virt_wqs) {
						err = 1;
						list_for_each_entry(nespbl, &nes_ucontext->qp_reg_mem_list, list) {
							if (nespbl->user_base == (unsigned long )req.user_wqe_buffers) {
								list_del(&nespbl->list);
								err = 0;
								nes_debug(NES_DBG_QP, "Found PBL for virtual QP. nespbl=%p. user_base=0x%lx\n",
									  nespbl, nespbl->user_base);
								break;
							}
						}
						if (err) {
							nes_debug(NES_DBG_QP, "Didn't Find PBL for virtual QP. address = %llx.\n",
								  (long long unsigned int)req.user_wqe_buffers);
							nes_free_resource(nesadapter, nesadapter->allocated_qps, qp_num);
							kfree(nesqp->allocated_buffer);
							return ERR_PTR(-EFAULT);
						}
					}

					nes_ucontext = to_nesucontext(ibpd->uobject->context);
					nesqp->mmap_sq_db_index =
						find_next_zero_bit(nes_ucontext->allocated_wqs,
								   NES_MAX_USER_WQ_REGIONS, nes_ucontext->first_free_wq);
					/* nes_debug(NES_DBG_QP, "find_first_zero_biton wqs returned %u\n",
							nespd->mmap_db_index); */
					if (nesqp->mmap_sq_db_index >= NES_MAX_USER_WQ_REGIONS) {
						nes_debug(NES_DBG_QP,
							  "db index > max user regions, failing create QP\n");
=======

				nesqp->user_mode = 1;
				if (virt_wqs) {
					err = 1;
					list_for_each_entry(nespbl, &nes_ucontext->qp_reg_mem_list, list) {
						if (nespbl->user_base == (unsigned long )req.user_wqe_buffers) {
							list_del(&nespbl->list);
							err = 0;
							nes_debug(NES_DBG_QP, "Found PBL for virtual QP. nespbl=%p. user_base=0x%lx\n",
								  nespbl, nespbl->user_base);
							break;
						}
					}
					if (err) {
						nes_debug(NES_DBG_QP, "Didn't Find PBL for virtual QP. address = %llx.\n",
							  (long long unsigned int)req.user_wqe_buffers);
>>>>>>> 407d19ab
						nes_free_resource(nesadapter, nesadapter->allocated_qps, qp_num);
						kfree(nesqp->allocated_buffer);
						return ERR_PTR(-EFAULT);
					}
				}

				nesqp->mmap_sq_db_index =
					find_next_zero_bit(nes_ucontext->allocated_wqs,
							   NES_MAX_USER_WQ_REGIONS, nes_ucontext->first_free_wq);
				/* nes_debug(NES_DBG_QP, "find_first_zero_biton wqs returned %u\n",
						nespd->mmap_db_index); */
				if (nesqp->mmap_sq_db_index >= NES_MAX_USER_WQ_REGIONS) {
					nes_debug(NES_DBG_QP,
						  "db index > max user regions, failing create QP\n");
					nes_free_resource(nesadapter, nesadapter->allocated_qps, qp_num);
					if (virt_wqs) {
						pci_free_consistent(nesdev->pcidev, nespbl->pbl_size, nespbl->pbl_vbase,
								    nespbl->pbl_pbase);
						kfree(nespbl);
					}
					kfree(nesqp->allocated_buffer);
					return ERR_PTR(-ENOMEM);
				}
				set_bit(nesqp->mmap_sq_db_index, nes_ucontext->allocated_wqs);
				nes_ucontext->mmap_nesqp[nesqp->mmap_sq_db_index] = nesqp;
				nes_ucontext->first_free_wq = nesqp->mmap_sq_db_index + 1;
			}
			err = (!virt_wqs) ? nes_setup_mmap_qp(nesqp, nesvnic, sq_size, rq_size) :
					nes_setup_virt_qp(nesqp, nespbl, nesvnic, sq_size, rq_size);
			if (err) {
				nes_debug(NES_DBG_QP,
					  "error geting qp mem code = %d\n", err);
				nes_free_resource(nesadapter, nesadapter->allocated_qps, qp_num);
				kfree(nesqp->allocated_buffer);
				return ERR_PTR(-ENOMEM);
			}

			nesqp->hwqp.sq_size = sq_size;
			nesqp->hwqp.sq_encoded_size = sq_encoded_size;
			nesqp->hwqp.sq_head = 1;
			nesqp->hwqp.rq_size = rq_size;
			nesqp->hwqp.rq_encoded_size = rq_encoded_size;
			/* nes_debug(NES_DBG_QP, "nesqp->nesqp_context_pbase = %p\n",
					(void *)nesqp->nesqp_context_pbase);
			*/
			nesqp->hwqp.qp_id = qp_num;
			nesqp->ibqp.qp_num = nesqp->hwqp.qp_id;
			nesqp->nespd = nespd;

			nescq = to_nescq(init_attr->send_cq);
			nesqp->nesscq = nescq;
			nescq = to_nescq(init_attr->recv_cq);
			nesqp->nesrcq = nescq;

			nesqp->nesqp_context->misc |= cpu_to_le32((u32)PCI_FUNC(nesdev->pcidev->devfn) <<
					NES_QPCONTEXT_MISC_PCI_FCN_SHIFT);
			nesqp->nesqp_context->misc |= cpu_to_le32((u32)nesqp->hwqp.rq_encoded_size <<
					NES_QPCONTEXT_MISC_RQ_SIZE_SHIFT);
			nesqp->nesqp_context->misc |= cpu_to_le32((u32)nesqp->hwqp.sq_encoded_size <<
					NES_QPCONTEXT_MISC_SQ_SIZE_SHIFT);
			if (!udata) {
				nesqp->nesqp_context->misc |= cpu_to_le32(NES_QPCONTEXT_MISC_PRIV_EN);
				nesqp->nesqp_context->misc |= cpu_to_le32(NES_QPCONTEXT_MISC_FAST_REGISTER_EN);
			}
			nesqp->nesqp_context->cqs = cpu_to_le32(nesqp->nesscq->hw_cq.cq_number +
					((u32)nesqp->nesrcq->hw_cq.cq_number << 16));
			u64temp = (u64)nesqp->hwqp.sq_pbase;
			nesqp->nesqp_context->sq_addr_low = cpu_to_le32((u32)u64temp);
			nesqp->nesqp_context->sq_addr_high = cpu_to_le32((u32)(u64temp >> 32));


			if (!virt_wqs) {
				u64temp = (u64)nesqp->hwqp.sq_pbase;
				nesqp->nesqp_context->sq_addr_low = cpu_to_le32((u32)u64temp);
				nesqp->nesqp_context->sq_addr_high = cpu_to_le32((u32)(u64temp >> 32));
				u64temp = (u64)nesqp->hwqp.rq_pbase;
				nesqp->nesqp_context->rq_addr_low = cpu_to_le32((u32)u64temp);
				nesqp->nesqp_context->rq_addr_high = cpu_to_le32((u32)(u64temp >> 32));
			} else {
				u64temp = (u64)nesqp->pbl_pbase;
				nesqp->nesqp_context->rq_addr_low = cpu_to_le32((u32)u64temp);
				nesqp->nesqp_context->rq_addr_high = cpu_to_le32((u32)(u64temp >> 32));
			}

			/* nes_debug(NES_DBG_QP, "next_qp_nic_index=%u, using nic_index=%d\n",
					nesvnic->next_qp_nic_index,
					nesvnic->qp_nic_index[nesvnic->next_qp_nic_index]); */
			spin_lock_irqsave(&nesdev->cqp.lock, flags);
			nesqp->nesqp_context->misc2 |= cpu_to_le32(
					(u32)nesvnic->qp_nic_index[nesvnic->next_qp_nic_index] <<
					NES_QPCONTEXT_MISC2_NIC_INDEX_SHIFT);
			nesvnic->next_qp_nic_index++;
			if ((nesvnic->next_qp_nic_index > 3) ||
					(nesvnic->qp_nic_index[nesvnic->next_qp_nic_index] == 0xf)) {
				nesvnic->next_qp_nic_index = 0;
			}
			spin_unlock_irqrestore(&nesdev->cqp.lock, flags);

			nesqp->nesqp_context->pd_index_wscale |= cpu_to_le32((u32)nesqp->nespd->pd_id << 16);
			u64temp = (u64)nesqp->hwqp.q2_pbase;
			nesqp->nesqp_context->q2_addr_low = cpu_to_le32((u32)u64temp);
			nesqp->nesqp_context->q2_addr_high = cpu_to_le32((u32)(u64temp >> 32));
			nesqp->nesqp_context->aeq_token_low =  cpu_to_le32((u32)((unsigned long)(nesqp)));
			nesqp->nesqp_context->aeq_token_high =  cpu_to_le32((u32)(upper_32_bits((unsigned long)(nesqp))));
			nesqp->nesqp_context->ird_ord_sizes = cpu_to_le32(NES_QPCONTEXT_ORDIRD_ALSMM |
					NES_QPCONTEXT_ORDIRD_AAH |
					((((u32)nesadapter->max_irrq_wr) <<
					NES_QPCONTEXT_ORDIRD_IRDSIZE_SHIFT) & NES_QPCONTEXT_ORDIRD_IRDSIZE_MASK));
			if (disable_mpa_crc) {
				nes_debug(NES_DBG_QP, "Disabling MPA crc checking due to module option.\n");
				nesqp->nesqp_context->ird_ord_sizes |= cpu_to_le32(NES_QPCONTEXT_ORDIRD_RNMC);
			}


			/* Create the QP */
			cqp_request = nes_get_cqp_request(nesdev);
			if (cqp_request == NULL) {
				nes_debug(NES_DBG_QP, "Failed to get a cqp_request\n");
				nes_free_resource(nesadapter, nesadapter->allocated_qps, qp_num);
				nes_free_qp_mem(nesdev, nesqp,virt_wqs);
				kfree(nesqp->allocated_buffer);
				return ERR_PTR(-ENOMEM);
			}
			cqp_request->waiting = 1;
			cqp_wqe = &cqp_request->cqp_wqe;

			if (!virt_wqs) {
				opcode = NES_CQP_CREATE_QP | NES_CQP_QP_TYPE_IWARP |
					NES_CQP_QP_IWARP_STATE_IDLE;
			} else {
				opcode = NES_CQP_CREATE_QP | NES_CQP_QP_TYPE_IWARP | NES_CQP_QP_VIRT_WQS |
					NES_CQP_QP_IWARP_STATE_IDLE;
			}
			opcode |= NES_CQP_QP_CQS_VALID;
			nes_fill_init_cqp_wqe(cqp_wqe, nesdev);
			set_wqe_32bit_value(cqp_wqe->wqe_words, NES_CQP_WQE_OPCODE_IDX, opcode);
			set_wqe_32bit_value(cqp_wqe->wqe_words, NES_CQP_WQE_ID_IDX, nesqp->hwqp.qp_id);

			u64temp = (u64)nesqp->nesqp_context_pbase;
			set_wqe_64bit_value(cqp_wqe->wqe_words, NES_CQP_QP_WQE_CONTEXT_LOW_IDX, u64temp);

			atomic_set(&cqp_request->refcount, 2);
			nes_post_cqp_request(nesdev, cqp_request);

			/* Wait for CQP */
			nes_debug(NES_DBG_QP, "Waiting for create iWARP QP%u to complete.\n",
					nesqp->hwqp.qp_id);
			ret = wait_event_timeout(cqp_request->waitq,
					(cqp_request->request_done != 0), NES_EVENT_TIMEOUT);
			nes_debug(NES_DBG_QP, "Create iwarp QP%u completed, wait_event_timeout ret=%u,"
					" nesdev->cqp_head = %u, nesdev->cqp.sq_tail = %u,"
					" CQP Major:Minor codes = 0x%04X:0x%04X.\n",
					nesqp->hwqp.qp_id, ret, nesdev->cqp.sq_head, nesdev->cqp.sq_tail,
					cqp_request->major_code, cqp_request->minor_code);
			if ((!ret) || (cqp_request->major_code)) {
				nes_put_cqp_request(nesdev, cqp_request);
				nes_free_resource(nesadapter, nesadapter->allocated_qps, qp_num);
				nes_free_qp_mem(nesdev, nesqp,virt_wqs);
				kfree(nesqp->allocated_buffer);
				if (!ret) {
					return ERR_PTR(-ETIME);
				} else {
					return ERR_PTR(-EIO);
				}
			}

			nes_put_cqp_request(nesdev, cqp_request);

			if (ibpd->uobject) {
				uresp.mmap_sq_db_index = nesqp->mmap_sq_db_index;
				uresp.mmap_rq_db_index = 0;
				uresp.actual_sq_size = sq_size;
				uresp.actual_rq_size = rq_size;
				uresp.qp_id = nesqp->hwqp.qp_id;
				uresp.nes_drv_opt = nes_drv_opt;
				if (ib_copy_to_udata(udata, &uresp, sizeof uresp)) {
					nes_free_resource(nesadapter, nesadapter->allocated_qps, qp_num);
					nes_free_qp_mem(nesdev, nesqp,virt_wqs);
					kfree(nesqp->allocated_buffer);
					return ERR_PTR(-EFAULT);
				}
			}

			nes_debug(NES_DBG_QP, "QP%u structure located @%p.Size = %u.\n",
					nesqp->hwqp.qp_id, nesqp, (u32)sizeof(*nesqp));
			spin_lock_init(&nesqp->lock);
			nes_add_ref(&nesqp->ibqp);
			break;
		default:
			nes_debug(NES_DBG_QP, "Invalid QP type: %d\n", init_attr->qp_type);
			return ERR_PTR(-EINVAL);
	}
	init_completion(&nesqp->sq_drained);
	init_completion(&nesqp->rq_drained);

	nesqp->sig_all = (init_attr->sq_sig_type == IB_SIGNAL_ALL_WR);
	timer_setup(&nesqp->terminate_timer, nes_terminate_timeout, 0);

	/* update the QP table */
	nesdev->nesadapter->qp_table[nesqp->hwqp.qp_id-NES_FIRST_QPN] = nesqp;
	nes_debug(NES_DBG_QP, "netdev refcnt=%u\n",
			netdev_refcnt_read(nesvnic->netdev));

	return &nesqp->ibqp;
}

/**
 * nes_clean_cq
 */
static void nes_clean_cq(struct nes_qp *nesqp, struct nes_cq *nescq)
{
	u32 cq_head;
	u32 lo;
	u32 hi;
	u64 u64temp;
	unsigned long flags = 0;

	spin_lock_irqsave(&nescq->lock, flags);

	cq_head = nescq->hw_cq.cq_head;
	while (le32_to_cpu(nescq->hw_cq.cq_vbase[cq_head].cqe_words[NES_CQE_OPCODE_IDX]) & NES_CQE_VALID) {
		rmb();
		lo = le32_to_cpu(nescq->hw_cq.cq_vbase[cq_head].cqe_words[NES_CQE_COMP_COMP_CTX_LOW_IDX]);
		hi = le32_to_cpu(nescq->hw_cq.cq_vbase[cq_head].cqe_words[NES_CQE_COMP_COMP_CTX_HIGH_IDX]);
		u64temp = (((u64)hi) << 32) | ((u64)lo);
		u64temp &= ~(NES_SW_CONTEXT_ALIGN-1);
		if (u64temp == (u64)(unsigned long)nesqp) {
			/* Zero the context value so cqe will be ignored */
			nescq->hw_cq.cq_vbase[cq_head].cqe_words[NES_CQE_COMP_COMP_CTX_LOW_IDX] = 0;
			nescq->hw_cq.cq_vbase[cq_head].cqe_words[NES_CQE_COMP_COMP_CTX_HIGH_IDX] = 0;
		}

		if (++cq_head >= nescq->hw_cq.cq_size)
			cq_head = 0;
	}

	spin_unlock_irqrestore(&nescq->lock, flags);
}


/**
 * nes_destroy_qp
 */
static int nes_destroy_qp(struct ib_qp *ibqp, struct ib_udata *udata)
{
	struct nes_qp *nesqp = to_nesqp(ibqp);
	struct nes_ucontext *nes_ucontext;
	struct ib_qp_attr attr;
	struct iw_cm_id *cm_id;
	struct iw_cm_event cm_event;
	int ret = 0;

	atomic_inc(&sw_qps_destroyed);
	nesqp->destroyed = 1;

	/* Blow away the connection if it exists. */
	if (nesqp->ibqp_state >= IB_QPS_INIT && nesqp->ibqp_state <= IB_QPS_RTS) {
		/* if (nesqp->ibqp_state == IB_QPS_RTS) { */
		attr.qp_state = IB_QPS_ERR;
		nes_modify_qp(&nesqp->ibqp, &attr, IB_QP_STATE, NULL);
	}

	if (((nesqp->ibqp_state == IB_QPS_INIT) ||
			(nesqp->ibqp_state == IB_QPS_RTR)) && (nesqp->cm_id)) {
		cm_id = nesqp->cm_id;
		cm_event.event = IW_CM_EVENT_CONNECT_REPLY;
		cm_event.status = -ETIMEDOUT;
		cm_event.local_addr = cm_id->local_addr;
		cm_event.remote_addr = cm_id->remote_addr;
		cm_event.private_data = NULL;
		cm_event.private_data_len = 0;

		nes_debug(NES_DBG_QP, "Generating a CM Timeout Event for "
				"QP%u. cm_id = %p, refcount = %u. \n",
				nesqp->hwqp.qp_id, cm_id, atomic_read(&nesqp->refcount));

		cm_id->rem_ref(cm_id);
		ret = cm_id->event_handler(cm_id, &cm_event);
		if (ret)
			nes_debug(NES_DBG_QP, "OFA CM event_handler returned, ret=%d\n", ret);
	}

	if (nesqp->user_mode) {
		if (udata) {
			nes_ucontext =
				rdma_udata_to_drv_context(
					udata,
					struct nes_ucontext,
					ibucontext);
			clear_bit(nesqp->mmap_sq_db_index, nes_ucontext->allocated_wqs);
			nes_ucontext->mmap_nesqp[nesqp->mmap_sq_db_index] = NULL;
			if (nes_ucontext->first_free_wq > nesqp->mmap_sq_db_index) {
				nes_ucontext->first_free_wq = nesqp->mmap_sq_db_index;
			}
		}
		if (nesqp->pbl_pbase && nesqp->sq_kmapped) {
			nesqp->sq_kmapped = 0;
			kunmap(nesqp->page);
		}
	} else {
		/* Clean any pending completions from the cq(s) */
		if (nesqp->nesscq)
			nes_clean_cq(nesqp, nesqp->nesscq);

		if ((nesqp->nesrcq) && (nesqp->nesrcq != nesqp->nesscq))
			nes_clean_cq(nesqp, nesqp->nesrcq);
	}
	nes_rem_ref(&nesqp->ibqp);
	return 0;
}


/**
 * nes_create_cq
 */
static struct ib_cq *nes_create_cq(struct ib_device *ibdev,
				   const struct ib_cq_init_attr *attr,
				   struct ib_udata *udata)
{
	int entries = attr->cqe;
	u64 u64temp;
	struct nes_vnic *nesvnic = to_nesvnic(ibdev);
	struct nes_device *nesdev = nesvnic->nesdev;
	struct nes_adapter *nesadapter = nesdev->nesadapter;
	struct nes_cq *nescq;
	struct nes_ucontext *nes_ucontext = NULL;
	struct nes_cqp_request *cqp_request;
	void *mem = NULL;
	struct nes_hw_cqp_wqe *cqp_wqe;
	struct nes_pbl *nespbl = NULL;
	struct nes_create_cq_req req;
	struct nes_create_cq_resp resp;
	u32 cq_num = 0;
	u32 opcode = 0;
	u32 pbl_entries = 1;
	int err;
	unsigned long flags;
	int ret;

	if (attr->flags)
		return ERR_PTR(-EINVAL);

	if (entries > nesadapter->max_cqe)
		return ERR_PTR(-EINVAL);

	err = nes_alloc_resource(nesadapter, nesadapter->allocated_cqs,
			nesadapter->max_cq, &cq_num, &nesadapter->next_cq, NES_RESOURCE_CQ);
	if (err) {
		return ERR_PTR(err);
	}

	nescq = kzalloc(sizeof(struct nes_cq), GFP_KERNEL);
	if (!nescq) {
		nes_free_resource(nesadapter, nesadapter->allocated_cqs, cq_num);
		return ERR_PTR(-ENOMEM);
	}

	nescq->hw_cq.cq_size = max(entries + 1, 5);
	nescq->hw_cq.cq_number = cq_num;
	nescq->ibcq.cqe = nescq->hw_cq.cq_size - 1;

	if (udata) {
		struct nes_ucontext *nes_ucontext = rdma_udata_to_drv_context(
			udata, struct nes_ucontext, ibucontext);

		if (ib_copy_from_udata(&req, udata, sizeof (struct nes_create_cq_req))) {
			nes_free_resource(nesadapter, nesadapter->allocated_cqs, cq_num);
			kfree(nescq);
			return ERR_PTR(-EFAULT);
		}
		nesvnic->mcrq_ucontext = nes_ucontext;
		nes_ucontext->mcrqf = req.mcrqf;
		if (nes_ucontext->mcrqf) {
			if (nes_ucontext->mcrqf & 0x80000000)
				nescq->hw_cq.cq_number = nesvnic->nic.qp_id + 28 + 2 * ((nes_ucontext->mcrqf & 0xf) - 1);
			else if (nes_ucontext->mcrqf & 0x40000000)
				nescq->hw_cq.cq_number = nes_ucontext->mcrqf & 0xffff;
			else
				nescq->hw_cq.cq_number = nesvnic->mcrq_qp_id + nes_ucontext->mcrqf-1;
			nescq->mcrqf = nes_ucontext->mcrqf;
			nes_free_resource(nesadapter, nesadapter->allocated_cqs, cq_num);
		}
		nes_debug(NES_DBG_CQ, "CQ Virtual Address = %08lX, size = %u.\n",
				(unsigned long)req.user_cq_buffer, entries);
		err = 1;
		list_for_each_entry(nespbl, &nes_ucontext->cq_reg_mem_list, list) {
			if (nespbl->user_base == (unsigned long )req.user_cq_buffer) {
				list_del(&nespbl->list);
				err = 0;
				nes_debug(NES_DBG_CQ, "Found PBL for virtual CQ. nespbl=%p.\n",
						nespbl);
				break;
			}
		}
		if (err) {
			nes_free_resource(nesadapter, nesadapter->allocated_cqs, cq_num);
			kfree(nescq);
			return ERR_PTR(-EFAULT);
		}

		pbl_entries = nespbl->pbl_size >> 3;
		nescq->cq_mem_size = 0;
	} else {
		nescq->cq_mem_size = nescq->hw_cq.cq_size * sizeof(struct nes_hw_cqe);
		nes_debug(NES_DBG_CQ, "Attempting to allocate pci memory (%u entries, %u bytes) for CQ%u.\n",
				entries, nescq->cq_mem_size, nescq->hw_cq.cq_number);

		/* allocate the physical buffer space */
		mem = pci_zalloc_consistent(nesdev->pcidev, nescq->cq_mem_size,
					    &nescq->hw_cq.cq_pbase);
		if (!mem) {
			printk(KERN_ERR PFX "Unable to allocate pci memory for cq\n");
			nes_free_resource(nesadapter, nesadapter->allocated_cqs, cq_num);
			kfree(nescq);
			return ERR_PTR(-ENOMEM);
		}

		nescq->hw_cq.cq_vbase = mem;
		nescq->hw_cq.cq_head = 0;
		nes_debug(NES_DBG_CQ, "CQ%u virtual address @ %p, phys = 0x%08X\n",
				nescq->hw_cq.cq_number, nescq->hw_cq.cq_vbase,
				(u32)nescq->hw_cq.cq_pbase);
	}

	nescq->hw_cq.ce_handler = nes_iwarp_ce_handler;
	spin_lock_init(&nescq->lock);

	/* send CreateCQ request to CQP */
	cqp_request = nes_get_cqp_request(nesdev);
	if (cqp_request == NULL) {
		nes_debug(NES_DBG_CQ, "Failed to get a cqp_request.\n");
		if (!udata)
			pci_free_consistent(nesdev->pcidev, nescq->cq_mem_size, mem,
					nescq->hw_cq.cq_pbase);
		else {
			pci_free_consistent(nesdev->pcidev, nespbl->pbl_size,
					    nespbl->pbl_vbase, nespbl->pbl_pbase);
			kfree(nespbl);
		}

		nes_free_resource(nesadapter, nesadapter->allocated_cqs, cq_num);
		kfree(nescq);
		return ERR_PTR(-ENOMEM);
	}
	cqp_request->waiting = 1;
	cqp_wqe = &cqp_request->cqp_wqe;

	opcode = NES_CQP_CREATE_CQ | NES_CQP_CQ_CEQ_VALID |
			NES_CQP_CQ_CHK_OVERFLOW |
			NES_CQP_CQ_CEQE_MASK | ((u32)nescq->hw_cq.cq_size << 16);

	spin_lock_irqsave(&nesadapter->pbl_lock, flags);

	if (pbl_entries != 1) {
		if (pbl_entries > 32) {
			/* use 4k pbl */
			nes_debug(NES_DBG_CQ, "pbl_entries=%u, use a 4k PBL\n", pbl_entries);
			if (nesadapter->free_4kpbl == 0) {
				spin_unlock_irqrestore(&nesadapter->pbl_lock, flags);
				nes_free_cqp_request(nesdev, cqp_request);
				if (!udata)
					pci_free_consistent(nesdev->pcidev, nescq->cq_mem_size, mem,
							nescq->hw_cq.cq_pbase);
				else {
					pci_free_consistent(nesdev->pcidev, nespbl->pbl_size,
							    nespbl->pbl_vbase, nespbl->pbl_pbase);
					kfree(nespbl);
				}
				nes_free_resource(nesadapter, nesadapter->allocated_cqs, cq_num);
				kfree(nescq);
				return ERR_PTR(-ENOMEM);
			} else {
				opcode |= (NES_CQP_CQ_VIRT | NES_CQP_CQ_4KB_CHUNK);
				nescq->virtual_cq = 2;
				nesadapter->free_4kpbl--;
			}
		} else {
			/* use 256 byte pbl */
			nes_debug(NES_DBG_CQ, "pbl_entries=%u, use a 256 byte PBL\n", pbl_entries);
			if (nesadapter->free_256pbl == 0) {
				spin_unlock_irqrestore(&nesadapter->pbl_lock, flags);
				nes_free_cqp_request(nesdev, cqp_request);
				if (!udata)
					pci_free_consistent(nesdev->pcidev, nescq->cq_mem_size, mem,
							nescq->hw_cq.cq_pbase);
				else {
					pci_free_consistent(nesdev->pcidev, nespbl->pbl_size,
							    nespbl->pbl_vbase, nespbl->pbl_pbase);
					kfree(nespbl);
				}
				nes_free_resource(nesadapter, nesadapter->allocated_cqs, cq_num);
				kfree(nescq);
				return ERR_PTR(-ENOMEM);
			} else {
				opcode |= NES_CQP_CQ_VIRT;
				nescq->virtual_cq = 1;
				nesadapter->free_256pbl--;
			}
		}
	}

	spin_unlock_irqrestore(&nesadapter->pbl_lock, flags);

	nes_fill_init_cqp_wqe(cqp_wqe, nesdev);
	set_wqe_32bit_value(cqp_wqe->wqe_words, NES_CQP_WQE_OPCODE_IDX, opcode);
	set_wqe_32bit_value(cqp_wqe->wqe_words, NES_CQP_WQE_ID_IDX,
			(nescq->hw_cq.cq_number | ((u32)nesdev->ceq_index << 16)));

	if (udata) {
		if (pbl_entries != 1)
			u64temp = (u64)nespbl->pbl_pbase;
		else
			u64temp	= le64_to_cpu(nespbl->pbl_vbase[0]);
		set_wqe_32bit_value(cqp_wqe->wqe_words, NES_CQP_CQ_WQE_DOORBELL_INDEX_HIGH_IDX,
				nes_ucontext->mmap_db_index[0]);
	} else {
		u64temp = (u64)nescq->hw_cq.cq_pbase;
		cqp_wqe->wqe_words[NES_CQP_CQ_WQE_DOORBELL_INDEX_HIGH_IDX] = 0;
	}
	set_wqe_64bit_value(cqp_wqe->wqe_words, NES_CQP_CQ_WQE_PBL_LOW_IDX, u64temp);
	cqp_wqe->wqe_words[NES_CQP_CQ_WQE_CQ_CONTEXT_HIGH_IDX] = 0;
	u64temp = (u64)(unsigned long)&nescq->hw_cq;
	cqp_wqe->wqe_words[NES_CQP_CQ_WQE_CQ_CONTEXT_LOW_IDX] =
			cpu_to_le32((u32)(u64temp >> 1));
	cqp_wqe->wqe_words[NES_CQP_CQ_WQE_CQ_CONTEXT_HIGH_IDX] =
			cpu_to_le32(((u32)((u64temp) >> 33)) & 0x7FFFFFFF);

	atomic_set(&cqp_request->refcount, 2);
	nes_post_cqp_request(nesdev, cqp_request);

	/* Wait for CQP */
	nes_debug(NES_DBG_CQ, "Waiting for create iWARP CQ%u to complete.\n",
			nescq->hw_cq.cq_number);
	ret = wait_event_timeout(cqp_request->waitq, (0 != cqp_request->request_done),
			NES_EVENT_TIMEOUT * 2);
	nes_debug(NES_DBG_CQ, "Create iWARP CQ%u completed, wait_event_timeout ret = %d.\n",
			nescq->hw_cq.cq_number, ret);
	if ((!ret) || (cqp_request->major_code)) {
		nes_put_cqp_request(nesdev, cqp_request);
		if (!udata)
			pci_free_consistent(nesdev->pcidev, nescq->cq_mem_size, mem,
					nescq->hw_cq.cq_pbase);
		else {
			pci_free_consistent(nesdev->pcidev, nespbl->pbl_size,
					    nespbl->pbl_vbase, nespbl->pbl_pbase);
			kfree(nespbl);
		}
		nes_free_resource(nesadapter, nesadapter->allocated_cqs, cq_num);
		kfree(nescq);
		return ERR_PTR(-EIO);
	}
	nes_put_cqp_request(nesdev, cqp_request);

	if (udata) {
		/* free the nespbl */
		pci_free_consistent(nesdev->pcidev, nespbl->pbl_size, nespbl->pbl_vbase,
				nespbl->pbl_pbase);
		kfree(nespbl);
		resp.cq_id = nescq->hw_cq.cq_number;
		resp.cq_size = nescq->hw_cq.cq_size;
		resp.mmap_db_index = 0;
		if (ib_copy_to_udata(udata, &resp, sizeof resp - sizeof resp.reserved)) {
			nes_free_resource(nesadapter, nesadapter->allocated_cqs, cq_num);
			kfree(nescq);
			return ERR_PTR(-EFAULT);
		}
	}

	return &nescq->ibcq;
}


/**
 * nes_destroy_cq
 */
static int nes_destroy_cq(struct ib_cq *ib_cq, struct ib_udata *udata)
{
	struct nes_cq *nescq;
	struct nes_device *nesdev;
	struct nes_vnic *nesvnic;
	struct nes_adapter *nesadapter;
	struct nes_hw_cqp_wqe *cqp_wqe;
	struct nes_cqp_request *cqp_request;
	unsigned long flags;
	u32 opcode = 0;
	int ret;

	if (ib_cq == NULL)
		return 0;

	nescq = to_nescq(ib_cq);
	nesvnic = to_nesvnic(ib_cq->device);
	nesdev = nesvnic->nesdev;
	nesadapter = nesdev->nesadapter;

	nes_debug(NES_DBG_CQ, "Destroy CQ%u\n", nescq->hw_cq.cq_number);

	/* Send DestroyCQ request to CQP */
	cqp_request = nes_get_cqp_request(nesdev);
	if (cqp_request == NULL) {
		nes_debug(NES_DBG_CQ, "Failed to get a cqp_request.\n");
		return -ENOMEM;
	}
	cqp_request->waiting = 1;
	cqp_wqe = &cqp_request->cqp_wqe;
	opcode = NES_CQP_DESTROY_CQ | (nescq->hw_cq.cq_size << 16);
	spin_lock_irqsave(&nesadapter->pbl_lock, flags);
	if (nescq->virtual_cq == 1) {
		nesadapter->free_256pbl++;
		if (nesadapter->free_256pbl > nesadapter->max_256pbl) {
			printk(KERN_ERR PFX "%s: free 256B PBLs(%u) has exceeded the max(%u)\n",
					__func__, nesadapter->free_256pbl, nesadapter->max_256pbl);
		}
	} else if (nescq->virtual_cq == 2) {
		nesadapter->free_4kpbl++;
		if (nesadapter->free_4kpbl > nesadapter->max_4kpbl) {
			printk(KERN_ERR PFX "%s: free 4K PBLs(%u) has exceeded the max(%u)\n",
					__func__, nesadapter->free_4kpbl, nesadapter->max_4kpbl);
		}
		opcode |= NES_CQP_CQ_4KB_CHUNK;
	}

	spin_unlock_irqrestore(&nesadapter->pbl_lock, flags);

	nes_fill_init_cqp_wqe(cqp_wqe, nesdev);
	set_wqe_32bit_value(cqp_wqe->wqe_words, NES_CQP_WQE_OPCODE_IDX, opcode);
	set_wqe_32bit_value(cqp_wqe->wqe_words, NES_CQP_WQE_ID_IDX,
		(nescq->hw_cq.cq_number | ((u32)PCI_FUNC(nesdev->pcidev->devfn) << 16)));
	if (!nescq->mcrqf)
		nes_free_resource(nesadapter, nesadapter->allocated_cqs, nescq->hw_cq.cq_number);

	atomic_set(&cqp_request->refcount, 2);
	nes_post_cqp_request(nesdev, cqp_request);

	/* Wait for CQP */
	nes_debug(NES_DBG_CQ, "Waiting for destroy iWARP CQ%u to complete.\n",
			nescq->hw_cq.cq_number);
	ret = wait_event_timeout(cqp_request->waitq, (0 != cqp_request->request_done),
			NES_EVENT_TIMEOUT);
	nes_debug(NES_DBG_CQ, "Destroy iWARP CQ%u completed, wait_event_timeout ret = %u,"
			" CQP Major:Minor codes = 0x%04X:0x%04X.\n",
			nescq->hw_cq.cq_number, ret, cqp_request->major_code,
			cqp_request->minor_code);
	if (!ret) {
		nes_debug(NES_DBG_CQ, "iWARP CQ%u destroy timeout expired\n",
					nescq->hw_cq.cq_number);
		ret = -ETIME;
	} else if (cqp_request->major_code) {
		nes_debug(NES_DBG_CQ, "iWARP CQ%u destroy failed\n",
					nescq->hw_cq.cq_number);
		ret = -EIO;
	} else {
		ret = 0;
	}
	nes_put_cqp_request(nesdev, cqp_request);

	if (nescq->cq_mem_size)
		pci_free_consistent(nesdev->pcidev, nescq->cq_mem_size,
				    nescq->hw_cq.cq_vbase, nescq->hw_cq.cq_pbase);
	kfree(nescq);

	return ret;
}

/**
 * root_256
 */
static u32 root_256(struct nes_device *nesdev,
		    struct nes_root_vpbl *root_vpbl,
		    struct nes_root_vpbl *new_root,
		    u16 pbl_count_4k)
{
	u64 leaf_pbl;
	int i, j, k;

	if (pbl_count_4k == 1) {
		new_root->pbl_vbase = pci_alloc_consistent(nesdev->pcidev,
						512, &new_root->pbl_pbase);

		if (new_root->pbl_vbase == NULL)
			return 0;

		leaf_pbl = (u64)root_vpbl->pbl_pbase;
		for (i = 0; i < 16; i++) {
			new_root->pbl_vbase[i].pa_low =
				cpu_to_le32((u32)leaf_pbl);
			new_root->pbl_vbase[i].pa_high =
				cpu_to_le32((u32)((((u64)leaf_pbl) >> 32)));
			leaf_pbl += 256;
		}
	} else {
		for (i = 3; i >= 0; i--) {
			j = i * 16;
			root_vpbl->pbl_vbase[j] = root_vpbl->pbl_vbase[i];
			leaf_pbl = le32_to_cpu(root_vpbl->pbl_vbase[j].pa_low) +
			    (((u64)le32_to_cpu(root_vpbl->pbl_vbase[j].pa_high))
				<< 32);
			for (k = 1; k < 16; k++) {
				leaf_pbl += 256;
				root_vpbl->pbl_vbase[j + k].pa_low =
						cpu_to_le32((u32)leaf_pbl);
				root_vpbl->pbl_vbase[j + k].pa_high =
				    cpu_to_le32((u32)((((u64)leaf_pbl) >> 32)));
			}
		}
	}

	return 1;
}


/**
 * nes_reg_mr
 */
static int nes_reg_mr(struct nes_device *nesdev, struct nes_pd *nespd,
		u32 stag, u64 region_length, struct nes_root_vpbl *root_vpbl,
		dma_addr_t single_buffer, u16 pbl_count_4k,
		u16 residual_page_count_4k, int acc, u64 *iova_start,
		u16 *actual_pbl_cnt, u8 *used_4k_pbls)
{
	struct nes_hw_cqp_wqe *cqp_wqe;
	struct nes_cqp_request *cqp_request;
	unsigned long flags;
	int ret;
	struct nes_adapter *nesadapter = nesdev->nesadapter;
	uint pg_cnt = 0;
	u16 pbl_count_256 = 0;
	u16 pbl_count = 0;
	u8  use_256_pbls = 0;
	u8  use_4k_pbls = 0;
	u16 use_two_level = (pbl_count_4k > 1) ? 1 : 0;
	struct nes_root_vpbl new_root = { 0, NULL, NULL };
	u32 opcode = 0;
	u16 major_code;

	/* Register the region with the adapter */
	cqp_request = nes_get_cqp_request(nesdev);
	if (cqp_request == NULL) {
		nes_debug(NES_DBG_MR, "Failed to get a cqp_request.\n");
		return -ENOMEM;
	}
	cqp_request->waiting = 1;
	cqp_wqe = &cqp_request->cqp_wqe;

	if (pbl_count_4k) {
		spin_lock_irqsave(&nesadapter->pbl_lock, flags);

		pg_cnt = ((pbl_count_4k - 1) * 512) + residual_page_count_4k;
		pbl_count_256 = (pg_cnt + 31) / 32;
		if (pg_cnt <= 32) {
			if (pbl_count_256 <= nesadapter->free_256pbl)
				use_256_pbls = 1;
			else if (pbl_count_4k <= nesadapter->free_4kpbl)
				use_4k_pbls = 1;
		} else if (pg_cnt <= 2048) {
			if (((pbl_count_4k + use_two_level) <= nesadapter->free_4kpbl) &&
			    (nesadapter->free_4kpbl > (nesadapter->max_4kpbl >> 1))) {
				use_4k_pbls = 1;
			} else if ((pbl_count_256 + 1) <= nesadapter->free_256pbl) {
				use_256_pbls = 1;
				use_two_level = 1;
			} else if ((pbl_count_4k + use_two_level) <= nesadapter->free_4kpbl) {
				use_4k_pbls = 1;
			}
		} else {
			if ((pbl_count_4k + 1) <= nesadapter->free_4kpbl)
				use_4k_pbls = 1;
		}

		if (use_256_pbls) {
			pbl_count = pbl_count_256;
			nesadapter->free_256pbl -= pbl_count + use_two_level;
		} else if (use_4k_pbls) {
			pbl_count =  pbl_count_4k;
			nesadapter->free_4kpbl -= pbl_count + use_two_level;
		} else {
			spin_unlock_irqrestore(&nesadapter->pbl_lock, flags);
			nes_debug(NES_DBG_MR, "Out of Pbls\n");
			nes_free_cqp_request(nesdev, cqp_request);
			return -ENOMEM;
		}

		spin_unlock_irqrestore(&nesadapter->pbl_lock, flags);
	}

	if (use_256_pbls && use_two_level) {
		if (root_256(nesdev, root_vpbl, &new_root, pbl_count_4k) == 1) {
			if (new_root.pbl_pbase != 0)
				root_vpbl = &new_root;
		} else {
			spin_lock_irqsave(&nesadapter->pbl_lock, flags);
			nesadapter->free_256pbl += pbl_count_256 + use_two_level;
			use_256_pbls = 0;

			if (pbl_count_4k == 1)
				use_two_level = 0;
			pbl_count = pbl_count_4k;

			if ((pbl_count_4k + use_two_level) <= nesadapter->free_4kpbl) {
				nesadapter->free_4kpbl -= pbl_count + use_two_level;
				use_4k_pbls = 1;
			}
			spin_unlock_irqrestore(&nesadapter->pbl_lock, flags);

			if (use_4k_pbls == 0)
				return -ENOMEM;
		}
	}

	opcode = NES_CQP_REGISTER_STAG | NES_CQP_STAG_RIGHTS_LOCAL_READ |
					NES_CQP_STAG_VA_TO | NES_CQP_STAG_MR;
	if (acc & IB_ACCESS_LOCAL_WRITE)
		opcode |= NES_CQP_STAG_RIGHTS_LOCAL_WRITE;
	if (acc & IB_ACCESS_REMOTE_WRITE)
		opcode |= NES_CQP_STAG_RIGHTS_REMOTE_WRITE | NES_CQP_STAG_REM_ACC_EN;
	if (acc & IB_ACCESS_REMOTE_READ)
		opcode |= NES_CQP_STAG_RIGHTS_REMOTE_READ | NES_CQP_STAG_REM_ACC_EN;
	if (acc & IB_ACCESS_MW_BIND)
		opcode |= NES_CQP_STAG_RIGHTS_WINDOW_BIND | NES_CQP_STAG_REM_ACC_EN;

	nes_fill_init_cqp_wqe(cqp_wqe, nesdev);
	set_wqe_32bit_value(cqp_wqe->wqe_words, NES_CQP_WQE_OPCODE_IDX, opcode);
	set_wqe_64bit_value(cqp_wqe->wqe_words, NES_CQP_STAG_WQE_VA_LOW_IDX, *iova_start);
	set_wqe_32bit_value(cqp_wqe->wqe_words, NES_CQP_STAG_WQE_LEN_LOW_IDX, region_length);

	cqp_wqe->wqe_words[NES_CQP_STAG_WQE_LEN_HIGH_PD_IDX] =
			cpu_to_le32((u32)(region_length >> 8) & 0xff000000);
	cqp_wqe->wqe_words[NES_CQP_STAG_WQE_LEN_HIGH_PD_IDX] |=
			cpu_to_le32(nespd->pd_id & 0x00007fff);
	set_wqe_32bit_value(cqp_wqe->wqe_words, NES_CQP_STAG_WQE_STAG_IDX, stag);

	if (pbl_count == 0) {
		set_wqe_64bit_value(cqp_wqe->wqe_words, NES_CQP_STAG_WQE_PA_LOW_IDX, single_buffer);
	} else {
		set_wqe_64bit_value(cqp_wqe->wqe_words, NES_CQP_STAG_WQE_PA_LOW_IDX, root_vpbl->pbl_pbase);
		set_wqe_32bit_value(cqp_wqe->wqe_words, NES_CQP_STAG_WQE_PBL_BLK_COUNT_IDX, pbl_count);
		set_wqe_32bit_value(cqp_wqe->wqe_words, NES_CQP_STAG_WQE_PBL_LEN_IDX, (pg_cnt * 8));

		if (use_4k_pbls)
			cqp_wqe->wqe_words[NES_CQP_WQE_OPCODE_IDX] |= cpu_to_le32(NES_CQP_STAG_PBL_BLK_SIZE);
	}
	barrier();

	atomic_set(&cqp_request->refcount, 2);
	nes_post_cqp_request(nesdev, cqp_request);

	/* Wait for CQP */
	ret = wait_event_timeout(cqp_request->waitq, (0 != cqp_request->request_done),
			NES_EVENT_TIMEOUT);
	nes_debug(NES_DBG_MR, "Register STag 0x%08X completed, wait_event_timeout ret = %u,"
			" CQP Major:Minor codes = 0x%04X:0x%04X.\n",
			stag, ret, cqp_request->major_code, cqp_request->minor_code);
	major_code = cqp_request->major_code;
	nes_put_cqp_request(nesdev, cqp_request);

	if ((!ret || major_code) && pbl_count != 0) {
		spin_lock_irqsave(&nesadapter->pbl_lock, flags);
		if (use_256_pbls)
			nesadapter->free_256pbl += pbl_count + use_two_level;
		else if (use_4k_pbls)
			nesadapter->free_4kpbl += pbl_count + use_two_level;
		spin_unlock_irqrestore(&nesadapter->pbl_lock, flags);
	}
	if (new_root.pbl_pbase)
		pci_free_consistent(nesdev->pcidev, 512, new_root.pbl_vbase,
				    new_root.pbl_pbase);

	if (!ret)
		return -ETIME;
	else if (major_code)
		return -EIO;

	*actual_pbl_cnt = pbl_count + use_two_level;
	*used_4k_pbls = use_4k_pbls;
	return 0;
}


/**
 * nes_reg_phys_mr
 */
struct ib_mr *nes_reg_phys_mr(struct ib_pd *ib_pd, u64 addr, u64 size,
		int acc, u64 *iova_start)
{
	u64 region_length;
	struct nes_pd *nespd = to_nespd(ib_pd);
	struct nes_vnic *nesvnic = to_nesvnic(ib_pd->device);
	struct nes_device *nesdev = nesvnic->nesdev;
	struct nes_adapter *nesadapter = nesdev->nesadapter;
	struct nes_mr *nesmr;
	struct ib_mr *ibmr;
	struct nes_vpbl vpbl;
	struct nes_root_vpbl root_vpbl;
	u32 stag;
	unsigned long mask;
	u32 stag_index = 0;
	u32 next_stag_index = 0;
	u32 driver_key = 0;
	int err = 0;
	int ret = 0;
	u16 pbl_count = 0;
	u8 single_page = 1;
	u8 stag_key = 0;

	region_length = 0;
	vpbl.pbl_vbase = NULL;
	root_vpbl.pbl_vbase = NULL;
	root_vpbl.pbl_pbase = 0;

	get_random_bytes(&next_stag_index, sizeof(next_stag_index));
	stag_key = (u8)next_stag_index;

	driver_key = 0;

	next_stag_index >>= 8;
	next_stag_index %= nesadapter->max_mr;

	if ((addr ^ *iova_start) & ~PAGE_MASK)
		return ERR_PTR(-EINVAL);

	err = nes_alloc_resource(nesadapter, nesadapter->allocated_mrs, nesadapter->max_mr,
			&stag_index, &next_stag_index, NES_RESOURCE_PHYS_MR);
	if (err) {
		return ERR_PTR(err);
	}

	nesmr = kzalloc(sizeof(*nesmr), GFP_KERNEL);
	if (!nesmr) {
		nes_free_resource(nesadapter, nesadapter->allocated_mrs, stag_index);
		return ERR_PTR(-ENOMEM);
	}

	/* Allocate a 4K buffer for the PBL */
	vpbl.pbl_vbase = pci_alloc_consistent(nesdev->pcidev, 4096,
			&vpbl.pbl_pbase);
	nes_debug(NES_DBG_MR, "Allocating leaf PBL, va = %p, pa = 0x%016lX\n",
			vpbl.pbl_vbase, (unsigned long)vpbl.pbl_pbase);
	if (!vpbl.pbl_vbase) {
		nes_free_resource(nesadapter, nesadapter->allocated_mrs, stag_index);
		ibmr = ERR_PTR(-ENOMEM);
		kfree(nesmr);
		goto reg_phys_err;
	}


	mask = !size;

	if (mask & ~PAGE_MASK) {
		nes_free_resource(nesadapter, nesadapter->allocated_mrs, stag_index);
		nes_debug(NES_DBG_MR, "Invalid buffer addr or size\n");
		ibmr = ERR_PTR(-EINVAL);
		kfree(nesmr);
		goto reg_phys_err;
	}

	region_length += size;
	vpbl.pbl_vbase[0].pa_low = cpu_to_le32((u32)addr & PAGE_MASK);
	vpbl.pbl_vbase[0].pa_high = cpu_to_le32((u32)((((u64)addr) >> 32)));

	stag = stag_index << 8;
	stag |= driver_key;
	stag += (u32)stag_key;

	nes_debug(NES_DBG_MR, "Registering STag 0x%08X, VA = 0x%016lX,"
			" length = 0x%016lX, index = 0x%08X\n",
			stag, (unsigned long)*iova_start, (unsigned long)region_length, stag_index);

	/* Make the leaf PBL the root if only one PBL */
	root_vpbl.pbl_pbase = vpbl.pbl_pbase;

	if (single_page) {
		pbl_count = 0;
	} else {
		pbl_count = 1;
	}
	ret = nes_reg_mr(nesdev, nespd, stag, region_length, &root_vpbl,
			addr, pbl_count, 1, acc, iova_start,
			&nesmr->pbls_used, &nesmr->pbl_4k);

	if (ret == 0) {
		nesmr->ibmr.rkey = stag;
		nesmr->ibmr.lkey = stag;
		nesmr->mode = IWNES_MEMREG_TYPE_MEM;
		ibmr = &nesmr->ibmr;
	} else {
		kfree(nesmr);
		ibmr = ERR_PTR(-ENOMEM);
	}

reg_phys_err:
	/* single PBL case */
	pci_free_consistent(nesdev->pcidev, 4096, vpbl.pbl_vbase, vpbl.pbl_pbase);
	return ibmr;
}


/**
 * nes_get_dma_mr
 */
static struct ib_mr *nes_get_dma_mr(struct ib_pd *pd, int acc)
{
	u64 kva = 0;

	nes_debug(NES_DBG_MR, "\n");

	return nes_reg_phys_mr(pd, 0, 0xffffffffffULL, acc, &kva);
}

/**
 * nes_reg_user_mr
 */
static struct ib_mr *nes_reg_user_mr(struct ib_pd *pd, u64 start, u64 length,
		u64 virt, int acc, struct ib_udata *udata)
{
	u64 iova_start;
	__le64 *pbl;
	u64 region_length;
	dma_addr_t last_dma_addr = 0;
	dma_addr_t first_dma_addr = 0;
	struct nes_pd *nespd = to_nespd(pd);
	struct nes_vnic *nesvnic = to_nesvnic(pd->device);
	struct nes_device *nesdev = nesvnic->nesdev;
	struct nes_adapter *nesadapter = nesdev->nesadapter;
	struct ib_mr *ibmr = ERR_PTR(-EINVAL);
	struct scatterlist *sg;
	struct nes_ucontext *nes_ucontext;
	struct nes_pbl *nespbl;
	struct nes_mr *nesmr;
	struct ib_umem *region;
	struct nes_mem_reg_req req;
	struct nes_vpbl vpbl;
	struct nes_root_vpbl root_vpbl;
	int entry, page_index;
	int page_count = 0;
	int err, pbl_depth = 0;
	int chunk_pages;
	int ret;
	u32 stag;
	u32 stag_index = 0;
	u32 next_stag_index;
	u32 driver_key;
	u32 root_pbl_index = 0;
	u32 cur_pbl_index = 0;
	u32 skip_pages;
	u16 pbl_count;
	u8 single_page = 1;
	u8 stag_key;
	int first_page = 1;

	region = ib_umem_get(pd->uobject->context, start, length, acc, 0);
	if (IS_ERR(region)) {
		return (struct ib_mr *)region;
	}

	nes_debug(NES_DBG_MR, "User base = 0x%lX, Virt base = 0x%lX, length = %u,"
			" offset = %u, page size = %lu.\n",
			(unsigned long int)start, (unsigned long int)virt, (u32)length,
			ib_umem_offset(region), BIT(region->page_shift));

	skip_pages = ((u32)ib_umem_offset(region)) >> 12;

	if (ib_copy_from_udata(&req, udata, sizeof(req))) {
		ib_umem_release(region);
		return ERR_PTR(-EFAULT);
	}
	nes_debug(NES_DBG_MR, "Memory Registration type = %08X.\n", req.reg_type);

	switch (req.reg_type) {
		case IWNES_MEMREG_TYPE_MEM:
			pbl_depth = 0;
			region_length = 0;
			vpbl.pbl_vbase = NULL;
			root_vpbl.pbl_vbase = NULL;
			root_vpbl.pbl_pbase = 0;

			get_random_bytes(&next_stag_index, sizeof(next_stag_index));
			stag_key = (u8)next_stag_index;

			driver_key = next_stag_index & 0x70000000;

			next_stag_index >>= 8;
			next_stag_index %= nesadapter->max_mr;

			err = nes_alloc_resource(nesadapter, nesadapter->allocated_mrs,
					nesadapter->max_mr, &stag_index, &next_stag_index, NES_RESOURCE_USER_MR);
			if (err) {
				ib_umem_release(region);
				return ERR_PTR(err);
			}

			nesmr = kzalloc(sizeof(*nesmr), GFP_KERNEL);
			if (!nesmr) {
				ib_umem_release(region);
				nes_free_resource(nesadapter, nesadapter->allocated_mrs, stag_index);
				return ERR_PTR(-ENOMEM);
			}
			nesmr->region = region;

			for_each_sg(region->sg_head.sgl, sg, region->nmap, entry) {
				if (sg_dma_address(sg) & ~PAGE_MASK) {
					ib_umem_release(region);
					nes_free_resource(nesadapter, nesadapter->allocated_mrs, stag_index);
					nes_debug(NES_DBG_MR, "Unaligned Memory Buffer: 0x%x\n",
						  (unsigned int) sg_dma_address(sg));
					ibmr = ERR_PTR(-EINVAL);
					kfree(nesmr);
					goto reg_user_mr_err;
				}

				if (!sg_dma_len(sg)) {
					ib_umem_release(region);
					nes_free_resource(nesadapter, nesadapter->allocated_mrs,
							  stag_index);
					nes_debug(NES_DBG_MR, "Invalid Buffer Size\n");
					ibmr = ERR_PTR(-EINVAL);
					kfree(nesmr);
					goto reg_user_mr_err;
				}

				region_length += sg_dma_len(sg);
				chunk_pages = sg_dma_len(sg) >> 12;
				region_length -= skip_pages << 12;
				for (page_index = skip_pages; page_index < chunk_pages; page_index++) {
					skip_pages = 0;
					if ((page_count != 0) && (page_count << 12) - (ib_umem_offset(region) & (4096 - 1)) >= region->length)
						goto enough_pages;
					if ((page_count&0x01FF) == 0) {
						if (page_count >= 1024 * 512) {
							ib_umem_release(region);
							nes_free_resource(nesadapter,
									  nesadapter->allocated_mrs, stag_index);
							kfree(nesmr);
							ibmr = ERR_PTR(-E2BIG);
							goto reg_user_mr_err;
						}
						if (root_pbl_index == 1) {
							root_vpbl.pbl_vbase = pci_alloc_consistent(nesdev->pcidev,
									8192, &root_vpbl.pbl_pbase);
							nes_debug(NES_DBG_MR, "Allocating root PBL, va = %p, pa = 0x%08X\n",
								  root_vpbl.pbl_vbase, (unsigned int)root_vpbl.pbl_pbase);
							if (!root_vpbl.pbl_vbase) {
								ib_umem_release(region);
								pci_free_consistent(nesdev->pcidev, 4096, vpbl.pbl_vbase,
										    vpbl.pbl_pbase);
								nes_free_resource(nesadapter, nesadapter->allocated_mrs,
										  stag_index);
								kfree(nesmr);
								ibmr = ERR_PTR(-ENOMEM);
								goto reg_user_mr_err;
							}
							root_vpbl.leaf_vpbl = kcalloc(1024,
										      sizeof(*root_vpbl.leaf_vpbl),
										      GFP_KERNEL);
							if (!root_vpbl.leaf_vpbl) {
								ib_umem_release(region);
								pci_free_consistent(nesdev->pcidev, 8192, root_vpbl.pbl_vbase,
										    root_vpbl.pbl_pbase);
								pci_free_consistent(nesdev->pcidev, 4096, vpbl.pbl_vbase,
										    vpbl.pbl_pbase);
								nes_free_resource(nesadapter, nesadapter->allocated_mrs,
										  stag_index);
								kfree(nesmr);
								ibmr = ERR_PTR(-ENOMEM);
								goto reg_user_mr_err;
							}
							root_vpbl.pbl_vbase[0].pa_low =
									cpu_to_le32((u32)vpbl.pbl_pbase);
							root_vpbl.pbl_vbase[0].pa_high =
									cpu_to_le32((u32)((((u64)vpbl.pbl_pbase) >> 32)));
							root_vpbl.leaf_vpbl[0] = vpbl;
						}
						vpbl.pbl_vbase = pci_alloc_consistent(nesdev->pcidev, 4096,
								&vpbl.pbl_pbase);
						nes_debug(NES_DBG_MR, "Allocating leaf PBL, va = %p, pa = 0x%08X\n",
							  vpbl.pbl_vbase, (unsigned int)vpbl.pbl_pbase);
						if (!vpbl.pbl_vbase) {
							ib_umem_release(region);
							nes_free_resource(nesadapter, nesadapter->allocated_mrs, stag_index);
							ibmr = ERR_PTR(-ENOMEM);
							kfree(nesmr);
							goto reg_user_mr_err;
						}
						if (1 <= root_pbl_index) {
							root_vpbl.pbl_vbase[root_pbl_index].pa_low =
									cpu_to_le32((u32)vpbl.pbl_pbase);
							root_vpbl.pbl_vbase[root_pbl_index].pa_high =
									cpu_to_le32((u32)((((u64)vpbl.pbl_pbase)>>32)));
							root_vpbl.leaf_vpbl[root_pbl_index] = vpbl;
						}
						root_pbl_index++;
						cur_pbl_index = 0;
					}
					if (single_page) {
						if (page_count != 0) {
							if ((last_dma_addr+4096) !=
									(sg_dma_address(sg)+
									(page_index*4096)))
								single_page = 0;
							last_dma_addr = sg_dma_address(sg)+
									(page_index*4096);
						} else {
							first_dma_addr = sg_dma_address(sg)+
									(page_index*4096);
							last_dma_addr = first_dma_addr;
						}
					}

					vpbl.pbl_vbase[cur_pbl_index].pa_low =
							cpu_to_le32((u32)(sg_dma_address(sg)+
							(page_index*4096)));
					vpbl.pbl_vbase[cur_pbl_index].pa_high =
							cpu_to_le32((u32)((((u64)(sg_dma_address(sg)+
							(page_index*4096))) >> 32)));
					cur_pbl_index++;
					page_count++;
				}
			}

			enough_pages:
			nes_debug(NES_DBG_MR, "calculating stag, stag_index=0x%08x, driver_key=0x%08x,"
					" stag_key=0x%08x\n",
					stag_index, driver_key, stag_key);
			stag = stag_index << 8;
			stag |= driver_key;
			stag += (u32)stag_key;

			iova_start = virt;
			/* Make the leaf PBL the root if only one PBL */
			if (root_pbl_index == 1) {
				root_vpbl.pbl_pbase = vpbl.pbl_pbase;
			}

			if (single_page) {
				pbl_count = 0;
			} else {
				pbl_count = root_pbl_index;
				first_dma_addr = 0;
			}
			nes_debug(NES_DBG_MR, "Registering STag 0x%08X, VA = 0x%08X, length = 0x%08X,"
					" index = 0x%08X, region->length=0x%08llx, pbl_count = %u\n",
					stag, (unsigned int)iova_start,
					(unsigned int)region_length, stag_index,
					(unsigned long long)region->length, pbl_count);
			ret = nes_reg_mr(nesdev, nespd, stag, region->length, &root_vpbl,
					 first_dma_addr, pbl_count, (u16)cur_pbl_index, acc,
					 &iova_start, &nesmr->pbls_used, &nesmr->pbl_4k);

			nes_debug(NES_DBG_MR, "ret=%d\n", ret);

			if (ret == 0) {
				nesmr->ibmr.rkey = stag;
				nesmr->ibmr.lkey = stag;
				nesmr->mode = IWNES_MEMREG_TYPE_MEM;
				ibmr = &nesmr->ibmr;
			} else {
				ib_umem_release(region);
				kfree(nesmr);
				ibmr = ERR_PTR(-ENOMEM);
			}

			reg_user_mr_err:
			/* free the resources */
			if (root_pbl_index == 1) {
				pci_free_consistent(nesdev->pcidev, 4096, vpbl.pbl_vbase,
						vpbl.pbl_pbase);
			} else {
				for (page_index=0; page_index<root_pbl_index; page_index++) {
					pci_free_consistent(nesdev->pcidev, 4096,
							root_vpbl.leaf_vpbl[page_index].pbl_vbase,
							root_vpbl.leaf_vpbl[page_index].pbl_pbase);
				}
				kfree(root_vpbl.leaf_vpbl);
				pci_free_consistent(nesdev->pcidev, 8192, root_vpbl.pbl_vbase,
						root_vpbl.pbl_pbase);
			}

			nes_debug(NES_DBG_MR, "Leaving, ibmr=%p", ibmr);

			return ibmr;
		case IWNES_MEMREG_TYPE_QP:
		case IWNES_MEMREG_TYPE_CQ:
			if (!region->length) {
				nes_debug(NES_DBG_MR, "Unable to register zero length region for CQ\n");
				ib_umem_release(region);
				return ERR_PTR(-EINVAL);
			}
			nespbl = kzalloc(sizeof(*nespbl), GFP_KERNEL);
			if (!nespbl) {
				ib_umem_release(region);
				return ERR_PTR(-ENOMEM);
			}
			nesmr = kzalloc(sizeof(*nesmr), GFP_KERNEL);
			if (!nesmr) {
				ib_umem_release(region);
				kfree(nespbl);
				return ERR_PTR(-ENOMEM);
			}
			nesmr->region = region;
			nes_ucontext = to_nesucontext(pd->uobject->context);
			pbl_depth = region->length >> 12;
			pbl_depth += (region->length & (4096-1)) ? 1 : 0;
			nespbl->pbl_size = pbl_depth*sizeof(u64);
			if (req.reg_type == IWNES_MEMREG_TYPE_QP) {
				nes_debug(NES_DBG_MR, "Attempting to allocate QP PBL memory");
			} else {
				nes_debug(NES_DBG_MR, "Attempting to allocate CP PBL memory");
			}

			nes_debug(NES_DBG_MR, " %u bytes, %u entries.\n",
					nespbl->pbl_size, pbl_depth);
			pbl = pci_alloc_consistent(nesdev->pcidev, nespbl->pbl_size,
					&nespbl->pbl_pbase);
			if (!pbl) {
				ib_umem_release(region);
				kfree(nesmr);
				kfree(nespbl);
				nes_debug(NES_DBG_MR, "Unable to allocate PBL memory\n");
				return ERR_PTR(-ENOMEM);
			}

			nespbl->pbl_vbase = (u64 *)pbl;
			nespbl->user_base = start;
			nes_debug(NES_DBG_MR, "Allocated PBL memory, %u bytes, pbl_pbase=%lx,"
					" pbl_vbase=%p user_base=0x%lx\n",
				  nespbl->pbl_size, (unsigned long) nespbl->pbl_pbase,
				  (void *) nespbl->pbl_vbase, nespbl->user_base);

			for_each_sg(region->sg_head.sgl, sg, region->nmap, entry) {
				chunk_pages = sg_dma_len(sg) >> 12;
				chunk_pages += (sg_dma_len(sg) & (4096-1)) ? 1 : 0;
				if (first_page) {
					nespbl->page = sg_page(sg);
					first_page = 0;
				}

				for (page_index = 0; page_index < chunk_pages; page_index++) {
					((__le32 *)pbl)[0] = cpu_to_le32((u32)
							(sg_dma_address(sg)+
							(page_index*4096)));
					((__le32 *)pbl)[1] = cpu_to_le32(((u64)
							(sg_dma_address(sg)+
							(page_index*4096)))>>32);
					nes_debug(NES_DBG_MR, "pbl=%p, *pbl=0x%016llx, 0x%08x%08x\n", pbl,
						  (unsigned long long)*pbl,
						  le32_to_cpu(((__le32 *)pbl)[1]), le32_to_cpu(((__le32 *)pbl)[0]));
					pbl++;
				}
			}

			if (req.reg_type == IWNES_MEMREG_TYPE_QP) {
				list_add_tail(&nespbl->list, &nes_ucontext->qp_reg_mem_list);
			} else {
				list_add_tail(&nespbl->list, &nes_ucontext->cq_reg_mem_list);
			}
			nesmr->ibmr.rkey = -1;
			nesmr->ibmr.lkey = -1;
			nesmr->mode = req.reg_type;
			return &nesmr->ibmr;
	}

	ib_umem_release(region);
	return ERR_PTR(-ENOSYS);
}


/**
 * nes_dereg_mr
 */
static int nes_dereg_mr(struct ib_mr *ib_mr, struct ib_udata *udata)
{
	struct nes_mr *nesmr = to_nesmr(ib_mr);
	struct nes_vnic *nesvnic = to_nesvnic(ib_mr->device);
	struct nes_device *nesdev = nesvnic->nesdev;
	struct nes_adapter *nesadapter = nesdev->nesadapter;
	struct nes_hw_cqp_wqe *cqp_wqe;
	struct nes_cqp_request *cqp_request;
	unsigned long flags;
	int ret;
	u16 major_code;
	u16 minor_code;


	if (nesmr->pages)
		pci_free_consistent(nesdev->pcidev,
				    nesmr->max_pages * sizeof(u64),
				    nesmr->pages,
				    nesmr->paddr);

	if (nesmr->region) {
		ib_umem_release(nesmr->region);
	}
	if (nesmr->mode != IWNES_MEMREG_TYPE_MEM) {
		kfree(nesmr);
		return 0;
	}

	/* Deallocate the region with the adapter */

	cqp_request = nes_get_cqp_request(nesdev);
	if (cqp_request == NULL) {
		nes_debug(NES_DBG_MR, "Failed to get a cqp_request.\n");
		return -ENOMEM;
	}
	cqp_request->waiting = 1;
	cqp_wqe = &cqp_request->cqp_wqe;

	nes_fill_init_cqp_wqe(cqp_wqe, nesdev);
	set_wqe_32bit_value(cqp_wqe->wqe_words, NES_CQP_WQE_OPCODE_IDX,
			NES_CQP_DEALLOCATE_STAG | NES_CQP_STAG_VA_TO |
			NES_CQP_STAG_DEALLOC_PBLS | NES_CQP_STAG_MR);
	set_wqe_32bit_value(cqp_wqe->wqe_words, NES_CQP_STAG_WQE_STAG_IDX, ib_mr->rkey);

	atomic_set(&cqp_request->refcount, 2);
	nes_post_cqp_request(nesdev, cqp_request);

	/* Wait for CQP */
	nes_debug(NES_DBG_MR, "Waiting for deallocate STag 0x%08X completed\n", ib_mr->rkey);
	ret = wait_event_timeout(cqp_request->waitq, (cqp_request->request_done != 0),
			NES_EVENT_TIMEOUT);
	nes_debug(NES_DBG_MR, "Deallocate STag 0x%08X completed, wait_event_timeout ret = %u,"
			" CQP Major:Minor codes = 0x%04X:0x%04X\n",
			ib_mr->rkey, ret, cqp_request->major_code, cqp_request->minor_code);

	major_code = cqp_request->major_code;
	minor_code = cqp_request->minor_code;

	nes_put_cqp_request(nesdev, cqp_request);

	if (!ret) {
		nes_debug(NES_DBG_MR, "Timeout waiting to destroy STag,"
				" ib_mr=%p, rkey = 0x%08X\n",
				ib_mr, ib_mr->rkey);
		return -ETIME;
	} else if (major_code) {
		nes_debug(NES_DBG_MR, "Error (0x%04X:0x%04X) while attempting"
				" to destroy STag, ib_mr=%p, rkey = 0x%08X\n",
				major_code, minor_code, ib_mr, ib_mr->rkey);
		return -EIO;
	}

	if (nesmr->pbls_used != 0) {
		spin_lock_irqsave(&nesadapter->pbl_lock, flags);
		if (nesmr->pbl_4k) {
			nesadapter->free_4kpbl += nesmr->pbls_used;
			if (nesadapter->free_4kpbl > nesadapter->max_4kpbl)
				printk(KERN_ERR PFX "free 4KB PBLs(%u) has "
					"exceeded the max(%u)\n",
					nesadapter->free_4kpbl,
					nesadapter->max_4kpbl);
		} else {
			nesadapter->free_256pbl += nesmr->pbls_used;
			if (nesadapter->free_256pbl > nesadapter->max_256pbl)
				printk(KERN_ERR PFX "free 256B PBLs(%u) has "
					"exceeded the max(%u)\n",
					nesadapter->free_256pbl,
					nesadapter->max_256pbl);
		}
		spin_unlock_irqrestore(&nesadapter->pbl_lock, flags);
	}
	nes_free_resource(nesadapter, nesadapter->allocated_mrs,
			(ib_mr->rkey & 0x0fffff00) >> 8);

	kfree(nesmr);

	return 0;
}


/**
 * show_rev
 */
static ssize_t show_rev(struct device *dev, struct device_attribute *attr,
			char *buf)
{
	struct nes_ib_device *nesibdev =
			container_of(dev, struct nes_ib_device, ibdev.dev);
	struct nes_vnic *nesvnic = nesibdev->nesvnic;

	nes_debug(NES_DBG_INIT, "\n");
	return sprintf(buf, "%x\n", nesvnic->nesdev->nesadapter->hw_rev);
}


/**
 * show_hca
 */
static ssize_t show_hca(struct device *dev, struct device_attribute *attr,
		        char *buf)
{
	nes_debug(NES_DBG_INIT, "\n");
	return sprintf(buf, "NES020\n");
}


/**
 * show_board
 */
static ssize_t show_board(struct device *dev, struct device_attribute *attr,
			  char *buf)
{
	nes_debug(NES_DBG_INIT, "\n");
	return sprintf(buf, "%.*s\n", 32, "NES020 Board ID");
}


static DEVICE_ATTR(hw_rev, S_IRUGO, show_rev, NULL);
static DEVICE_ATTR(hca_type, S_IRUGO, show_hca, NULL);
static DEVICE_ATTR(board_id, S_IRUGO, show_board, NULL);

static struct device_attribute *nes_dev_attributes[] = {
	&dev_attr_hw_rev,
	&dev_attr_hca_type,
	&dev_attr_board_id
};


/**
 * nes_query_qp
 */
static int nes_query_qp(struct ib_qp *ibqp, struct ib_qp_attr *attr,
		int attr_mask, struct ib_qp_init_attr *init_attr)
{
	struct nes_qp *nesqp = to_nesqp(ibqp);

	nes_debug(NES_DBG_QP, "\n");

	attr->qp_access_flags = 0;
	attr->cap.max_send_wr = nesqp->hwqp.sq_size;
	attr->cap.max_recv_wr = nesqp->hwqp.rq_size;
	attr->cap.max_recv_sge = 1;
	if (nes_drv_opt & NES_DRV_OPT_NO_INLINE_DATA)
		attr->cap.max_inline_data = 0;
	else
		attr->cap.max_inline_data = 64;

	init_attr->event_handler = nesqp->ibqp.event_handler;
	init_attr->qp_context = nesqp->ibqp.qp_context;
	init_attr->send_cq = nesqp->ibqp.send_cq;
	init_attr->recv_cq = nesqp->ibqp.recv_cq;
	init_attr->srq = nesqp->ibqp.srq;
	init_attr->cap = attr->cap;

	return 0;
}


/**
 * nes_hw_modify_qp
 */
int nes_hw_modify_qp(struct nes_device *nesdev, struct nes_qp *nesqp,
		u32 next_iwarp_state, u32 termlen, u32 wait_completion)
{
	struct nes_hw_cqp_wqe *cqp_wqe;
	/* struct iw_cm_id *cm_id = nesqp->cm_id; */
	/* struct iw_cm_event cm_event; */
	struct nes_cqp_request *cqp_request;
	int ret;
	u16 major_code;

	nes_debug(NES_DBG_MOD_QP, "QP%u, refcount=%d\n",
			nesqp->hwqp.qp_id, atomic_read(&nesqp->refcount));

	cqp_request = nes_get_cqp_request(nesdev);
	if (cqp_request == NULL) {
		nes_debug(NES_DBG_MOD_QP, "Failed to get a cqp_request.\n");
		return -ENOMEM;
	}
	if (wait_completion) {
		cqp_request->waiting = 1;
	} else {
		cqp_request->waiting = 0;
	}
	cqp_wqe = &cqp_request->cqp_wqe;

	set_wqe_32bit_value(cqp_wqe->wqe_words, NES_CQP_WQE_OPCODE_IDX,
			NES_CQP_MODIFY_QP | NES_CQP_QP_TYPE_IWARP | next_iwarp_state);
	nes_debug(NES_DBG_MOD_QP, "using next_iwarp_state=%08x, wqe_words=%08x\n",
			next_iwarp_state, le32_to_cpu(cqp_wqe->wqe_words[NES_CQP_WQE_OPCODE_IDX]));
	nes_fill_init_cqp_wqe(cqp_wqe, nesdev);
	set_wqe_32bit_value(cqp_wqe->wqe_words, NES_CQP_WQE_ID_IDX, nesqp->hwqp.qp_id);
	set_wqe_64bit_value(cqp_wqe->wqe_words, NES_CQP_QP_WQE_CONTEXT_LOW_IDX, (u64)nesqp->nesqp_context_pbase);

	/* If sending a terminate message, fill in the length (in words) */
	if (((next_iwarp_state & NES_CQP_QP_IWARP_STATE_MASK) == NES_CQP_QP_IWARP_STATE_TERMINATE) &&
	    !(next_iwarp_state & NES_CQP_QP_TERM_DONT_SEND_TERM_MSG)) {
		termlen = ((termlen + 3) >> 2) << NES_CQP_OP_TERMLEN_SHIFT;
		set_wqe_32bit_value(cqp_wqe->wqe_words, NES_CQP_QP_WQE_NEW_MSS_IDX, termlen);
	}

	atomic_set(&cqp_request->refcount, 2);
	nes_post_cqp_request(nesdev, cqp_request);

	/* Wait for CQP */
	if (wait_completion) {
		/* nes_debug(NES_DBG_MOD_QP, "Waiting for modify iWARP QP%u to complete.\n",
				nesqp->hwqp.qp_id); */
		ret = wait_event_timeout(cqp_request->waitq, (cqp_request->request_done != 0),
				NES_EVENT_TIMEOUT);
		nes_debug(NES_DBG_MOD_QP, "Modify iwarp QP%u completed, wait_event_timeout ret=%u, "
				"CQP Major:Minor codes = 0x%04X:0x%04X.\n",
				nesqp->hwqp.qp_id, ret, cqp_request->major_code, cqp_request->minor_code);
		major_code = cqp_request->major_code;
		if (major_code) {
			nes_debug(NES_DBG_MOD_QP, "Modify iwarp QP%u failed"
					"CQP Major:Minor codes = 0x%04X:0x%04X, intended next state = 0x%08X.\n",
					nesqp->hwqp.qp_id, cqp_request->major_code,
					cqp_request->minor_code, next_iwarp_state);
		}

		nes_put_cqp_request(nesdev, cqp_request);

		if (!ret)
			return -ETIME;
		else if (major_code)
			return -EIO;
		else
			return 0;
	} else {
		return 0;
	}
}


/**
 * nes_modify_qp
 */
int nes_modify_qp(struct ib_qp *ibqp, struct ib_qp_attr *attr,
		int attr_mask, struct ib_udata *udata)
{
	struct nes_qp *nesqp = to_nesqp(ibqp);
	struct nes_vnic *nesvnic = to_nesvnic(ibqp->device);
	struct nes_device *nesdev = nesvnic->nesdev;
	/* u32 cqp_head; */
	/* u32 counter; */
	u32 next_iwarp_state = 0;
	int err;
	unsigned long qplockflags;
	int ret;
	u16 original_last_aeq;
	u8 issue_modify_qp = 0;
	u8 dont_wait = 0;

	nes_debug(NES_DBG_MOD_QP, "QP%u: QP State=%u, cur QP State=%u,"
			" iwarp_state=0x%X, refcount=%d\n",
			nesqp->hwqp.qp_id, attr->qp_state, nesqp->ibqp_state,
			nesqp->iwarp_state, atomic_read(&nesqp->refcount));

	spin_lock_irqsave(&nesqp->lock, qplockflags);

	nes_debug(NES_DBG_MOD_QP, "QP%u: hw_iwarp_state=0x%X, hw_tcp_state=0x%X,"
			" QP Access Flags=0x%X, attr_mask = 0x%0x\n",
			nesqp->hwqp.qp_id, nesqp->hw_iwarp_state,
			nesqp->hw_tcp_state, attr->qp_access_flags, attr_mask);

	if (attr_mask & IB_QP_STATE) {
		switch (attr->qp_state) {
			case IB_QPS_INIT:
				nes_debug(NES_DBG_MOD_QP, "QP%u: new state = init\n",
						nesqp->hwqp.qp_id);
				if (nesqp->iwarp_state > (u32)NES_CQP_QP_IWARP_STATE_IDLE) {
					spin_unlock_irqrestore(&nesqp->lock, qplockflags);
					return -EINVAL;
				}
				next_iwarp_state = NES_CQP_QP_IWARP_STATE_IDLE;
				issue_modify_qp = 1;
				break;
			case IB_QPS_RTR:
				nes_debug(NES_DBG_MOD_QP, "QP%u: new state = rtr\n",
						nesqp->hwqp.qp_id);
				if (nesqp->iwarp_state>(u32)NES_CQP_QP_IWARP_STATE_IDLE) {
					spin_unlock_irqrestore(&nesqp->lock, qplockflags);
					return -EINVAL;
				}
				next_iwarp_state = NES_CQP_QP_IWARP_STATE_IDLE;
				issue_modify_qp = 1;
				break;
			case IB_QPS_RTS:
				nes_debug(NES_DBG_MOD_QP, "QP%u: new state = rts\n",
						nesqp->hwqp.qp_id);
				if (nesqp->iwarp_state>(u32)NES_CQP_QP_IWARP_STATE_RTS) {
					spin_unlock_irqrestore(&nesqp->lock, qplockflags);
					return -EINVAL;
				}
				if (nesqp->cm_id == NULL) {
					nes_debug(NES_DBG_MOD_QP, "QP%u: Failing attempt to move QP to RTS without a CM_ID. \n",
							nesqp->hwqp.qp_id );
					spin_unlock_irqrestore(&nesqp->lock, qplockflags);
					return -EINVAL;
				}
				next_iwarp_state = NES_CQP_QP_IWARP_STATE_RTS;
				if (nesqp->iwarp_state != NES_CQP_QP_IWARP_STATE_RTS)
					next_iwarp_state |= NES_CQP_QP_CONTEXT_VALID |
							NES_CQP_QP_ARP_VALID | NES_CQP_QP_ORD_VALID;
				issue_modify_qp = 1;
				nesqp->hw_tcp_state = NES_AEQE_TCP_STATE_ESTABLISHED;
				nesqp->hw_iwarp_state = NES_AEQE_IWARP_STATE_RTS;
				nesqp->hte_added = 1;
				break;
			case IB_QPS_SQD:
				issue_modify_qp = 1;
				nes_debug(NES_DBG_MOD_QP, "QP%u: new state=closing. SQ head=%u, SQ tail=%u\n",
						nesqp->hwqp.qp_id, nesqp->hwqp.sq_head, nesqp->hwqp.sq_tail);
				if (nesqp->iwarp_state == (u32)NES_CQP_QP_IWARP_STATE_CLOSING) {
					spin_unlock_irqrestore(&nesqp->lock, qplockflags);
					return 0;
				} else {
					if (nesqp->iwarp_state > (u32)NES_CQP_QP_IWARP_STATE_CLOSING) {
						nes_debug(NES_DBG_MOD_QP, "QP%u: State change to closing"
								" ignored due to current iWARP state\n",
								nesqp->hwqp.qp_id);
						spin_unlock_irqrestore(&nesqp->lock, qplockflags);
						return -EINVAL;
					}
					if (nesqp->hw_iwarp_state != NES_AEQE_IWARP_STATE_RTS) {
						nes_debug(NES_DBG_MOD_QP, "QP%u: State change to closing"
								" already done based on hw state.\n",
								nesqp->hwqp.qp_id);
						issue_modify_qp = 0;
					}
					switch (nesqp->hw_iwarp_state) {
						case NES_AEQE_IWARP_STATE_CLOSING:
							next_iwarp_state = NES_CQP_QP_IWARP_STATE_CLOSING;
							break;
						case NES_AEQE_IWARP_STATE_TERMINATE:
							next_iwarp_state = NES_CQP_QP_IWARP_STATE_TERMINATE;
							break;
						case NES_AEQE_IWARP_STATE_ERROR:
							next_iwarp_state = NES_CQP_QP_IWARP_STATE_ERROR;
							break;
						default:
							next_iwarp_state = NES_CQP_QP_IWARP_STATE_CLOSING;
							nesqp->hw_iwarp_state = NES_AEQE_IWARP_STATE_CLOSING;
							break;
					}
				}
				break;
			case IB_QPS_SQE:
				nes_debug(NES_DBG_MOD_QP, "QP%u: new state = terminate\n",
						nesqp->hwqp.qp_id);
				if (nesqp->iwarp_state>=(u32)NES_CQP_QP_IWARP_STATE_TERMINATE) {
					spin_unlock_irqrestore(&nesqp->lock, qplockflags);
					return -EINVAL;
				}
				/* next_iwarp_state = (NES_CQP_QP_IWARP_STATE_TERMINATE | 0x02000000); */
				next_iwarp_state = NES_CQP_QP_IWARP_STATE_TERMINATE;
				nesqp->hw_iwarp_state = NES_AEQE_IWARP_STATE_TERMINATE;
				issue_modify_qp = 1;
				break;
			case IB_QPS_ERR:
			case IB_QPS_RESET:
				if (nesqp->iwarp_state == (u32)NES_CQP_QP_IWARP_STATE_ERROR) {
					spin_unlock_irqrestore(&nesqp->lock, qplockflags);
					return -EINVAL;
				}
				nes_debug(NES_DBG_MOD_QP, "QP%u: new state = error\n",
						nesqp->hwqp.qp_id);
				if (nesqp->term_flags)
					del_timer(&nesqp->terminate_timer);

				next_iwarp_state = NES_CQP_QP_IWARP_STATE_ERROR;
				/* next_iwarp_state = (NES_CQP_QP_IWARP_STATE_TERMINATE | 0x02000000); */
				if (nesqp->hte_added) {
					nes_debug(NES_DBG_MOD_QP, "set CQP_QP_DEL_HTE\n");
					next_iwarp_state |= NES_CQP_QP_DEL_HTE;
					nesqp->hte_added = 0;
				}
				if ((nesqp->hw_tcp_state > NES_AEQE_TCP_STATE_CLOSED) &&
						(nesdev->iw_status) &&
						(nesqp->hw_tcp_state != NES_AEQE_TCP_STATE_TIME_WAIT)) {
					next_iwarp_state |= NES_CQP_QP_RESET;
				} else {
					nes_debug(NES_DBG_MOD_QP, "QP%u NOT setting NES_CQP_QP_RESET since TCP state = %u\n",
							nesqp->hwqp.qp_id, nesqp->hw_tcp_state);
					dont_wait = 1;
				}
				issue_modify_qp = 1;
				nesqp->hw_iwarp_state = NES_AEQE_IWARP_STATE_ERROR;
				break;
			default:
				spin_unlock_irqrestore(&nesqp->lock, qplockflags);
				return -EINVAL;
				break;
		}

		nesqp->ibqp_state = attr->qp_state;
		nesqp->iwarp_state = next_iwarp_state & NES_CQP_QP_IWARP_STATE_MASK;
		nes_debug(NES_DBG_MOD_QP, "Change nesqp->iwarp_state=%08x\n",
				nesqp->iwarp_state);
	}

	if (attr_mask & IB_QP_ACCESS_FLAGS) {
		if (attr->qp_access_flags & IB_ACCESS_LOCAL_WRITE) {
			nesqp->nesqp_context->misc |= cpu_to_le32(NES_QPCONTEXT_MISC_RDMA_WRITE_EN |
					NES_QPCONTEXT_MISC_RDMA_READ_EN);
			issue_modify_qp = 1;
		}
		if (attr->qp_access_flags & IB_ACCESS_REMOTE_WRITE) {
			nesqp->nesqp_context->misc |= cpu_to_le32(NES_QPCONTEXT_MISC_RDMA_WRITE_EN);
			issue_modify_qp = 1;
		}
		if (attr->qp_access_flags & IB_ACCESS_REMOTE_READ) {
			nesqp->nesqp_context->misc |= cpu_to_le32(NES_QPCONTEXT_MISC_RDMA_READ_EN);
			issue_modify_qp = 1;
		}
		if (attr->qp_access_flags & IB_ACCESS_MW_BIND) {
			nesqp->nesqp_context->misc |= cpu_to_le32(NES_QPCONTEXT_MISC_WBIND_EN);
			issue_modify_qp = 1;
		}

		if (nesqp->user_mode) {
			nesqp->nesqp_context->misc |= cpu_to_le32(NES_QPCONTEXT_MISC_RDMA_WRITE_EN |
					NES_QPCONTEXT_MISC_RDMA_READ_EN);
			issue_modify_qp = 1;
		}
	}

	original_last_aeq = nesqp->last_aeq;
	spin_unlock_irqrestore(&nesqp->lock, qplockflags);

	nes_debug(NES_DBG_MOD_QP, "issue_modify_qp=%u\n", issue_modify_qp);

	ret = 0;


	if (issue_modify_qp) {
		nes_debug(NES_DBG_MOD_QP, "call nes_hw_modify_qp\n");
		ret = nes_hw_modify_qp(nesdev, nesqp, next_iwarp_state, 0, 1);
		if (ret)
			nes_debug(NES_DBG_MOD_QP, "nes_hw_modify_qp (next_iwarp_state = 0x%08X)"
					" failed for QP%u.\n",
					next_iwarp_state, nesqp->hwqp.qp_id);

	}

	if ((issue_modify_qp) && (nesqp->ibqp_state > IB_QPS_RTS)) {
		nes_debug(NES_DBG_MOD_QP, "QP%u Issued ModifyQP refcount (%d),"
				" original_last_aeq = 0x%04X. last_aeq = 0x%04X.\n",
				nesqp->hwqp.qp_id, atomic_read(&nesqp->refcount),
				original_last_aeq, nesqp->last_aeq);
		if (!ret || original_last_aeq != NES_AEQE_AEID_RDMAP_ROE_BAD_LLP_CLOSE) {
			if (dont_wait) {
				if (nesqp->cm_id && nesqp->hw_tcp_state != 0) {
					nes_debug(NES_DBG_MOD_QP, "QP%u Queuing fake disconnect for QP refcount (%d),"
							" original_last_aeq = 0x%04X. last_aeq = 0x%04X.\n",
							nesqp->hwqp.qp_id, atomic_read(&nesqp->refcount),
							original_last_aeq, nesqp->last_aeq);
					/* this one is for the cm_disconnect thread */
					spin_lock_irqsave(&nesqp->lock, qplockflags);
					nesqp->hw_tcp_state = NES_AEQE_TCP_STATE_CLOSED;
					nesqp->last_aeq = NES_AEQE_AEID_RESET_SENT;
					spin_unlock_irqrestore(&nesqp->lock, qplockflags);
					nes_cm_disconn(nesqp);
				} else {
					nes_debug(NES_DBG_MOD_QP, "QP%u No fake disconnect, QP refcount=%d\n",
							nesqp->hwqp.qp_id, atomic_read(&nesqp->refcount));
				}
			} else {
				spin_lock_irqsave(&nesqp->lock, qplockflags);
				if (nesqp->cm_id) {
					/* These two are for the timer thread */
					if (atomic_inc_return(&nesqp->close_timer_started) == 1) {
						nesqp->cm_id->add_ref(nesqp->cm_id);
						nes_debug(NES_DBG_MOD_QP, "QP%u Not decrementing QP refcount (%d),"
								" need ae to finish up, original_last_aeq = 0x%04X."
								" last_aeq = 0x%04X, scheduling timer.\n",
								nesqp->hwqp.qp_id, atomic_read(&nesqp->refcount),
								original_last_aeq, nesqp->last_aeq);
						schedule_nes_timer(nesqp->cm_node, (struct sk_buff *) nesqp, NES_TIMER_TYPE_CLOSE, 1, 0);
					}
					spin_unlock_irqrestore(&nesqp->lock, qplockflags);
				} else {
					spin_unlock_irqrestore(&nesqp->lock, qplockflags);
					nes_debug(NES_DBG_MOD_QP, "QP%u Not decrementing QP refcount (%d),"
							" need ae to finish up, original_last_aeq = 0x%04X."
							" last_aeq = 0x%04X.\n",
							nesqp->hwqp.qp_id, atomic_read(&nesqp->refcount),
							original_last_aeq, nesqp->last_aeq);
				}
			}
		} else {
			nes_debug(NES_DBG_MOD_QP, "QP%u Decrementing QP refcount (%d), No ae to finish up,"
					" original_last_aeq = 0x%04X. last_aeq = 0x%04X.\n",
					nesqp->hwqp.qp_id, atomic_read(&nesqp->refcount),
					original_last_aeq, nesqp->last_aeq);
		}
	} else {
		nes_debug(NES_DBG_MOD_QP, "QP%u Decrementing QP refcount (%d), No ae to finish up,"
				" original_last_aeq = 0x%04X. last_aeq = 0x%04X.\n",
				nesqp->hwqp.qp_id, atomic_read(&nesqp->refcount),
				original_last_aeq, nesqp->last_aeq);
	}

	err = 0;

	nes_debug(NES_DBG_MOD_QP, "QP%u Leaving, refcount=%d\n",
			nesqp->hwqp.qp_id, atomic_read(&nesqp->refcount));

	return err;
}

static inline void
fill_wqe_sg_send(struct nes_hw_qp_wqe *wqe, const struct ib_send_wr *ib_wr,
		 u32 uselkey)
{
	int sge_index;
	int total_payload_length = 0;
	for (sge_index = 0; sge_index < ib_wr->num_sge; sge_index++) {
		set_wqe_64bit_value(wqe->wqe_words, NES_IWARP_SQ_WQE_FRAG0_LOW_IDX+(sge_index*4),
			ib_wr->sg_list[sge_index].addr);
		set_wqe_32bit_value(wqe->wqe_words, NES_IWARP_SQ_WQE_LENGTH0_IDX + (sge_index*4),
			ib_wr->sg_list[sge_index].length);
		if (uselkey)
			set_wqe_32bit_value(wqe->wqe_words, NES_IWARP_SQ_WQE_STAG0_IDX + (sge_index*4),
						(ib_wr->sg_list[sge_index].lkey));
		else
			set_wqe_32bit_value(wqe->wqe_words, NES_IWARP_SQ_WQE_STAG0_IDX + (sge_index*4), 0);

		total_payload_length += ib_wr->sg_list[sge_index].length;
	}
	nes_debug(NES_DBG_IW_TX, "UC UC UC, sending total_payload_length=%u \n",
			total_payload_length);
	set_wqe_32bit_value(wqe->wqe_words, NES_IWARP_SQ_WQE_TOTAL_PAYLOAD_IDX,
				total_payload_length);
}

/**
 * nes_post_send
 */
static int nes_post_send(struct ib_qp *ibqp, const struct ib_send_wr *ib_wr,
			 const struct ib_send_wr **bad_wr)
{
	u64 u64temp;
	unsigned long flags = 0;
	struct nes_vnic *nesvnic = to_nesvnic(ibqp->device);
	struct nes_device *nesdev = nesvnic->nesdev;
	struct nes_qp *nesqp = to_nesqp(ibqp);
	struct nes_hw_qp_wqe *wqe;
	int err = 0;
	u32 qsize = nesqp->hwqp.sq_size;
	u32 head;
	u32 wqe_misc = 0;
	u32 wqe_count = 0;
	u32 counter;

	if (nesqp->ibqp_state > IB_QPS_RTS) {
		err = -EINVAL;
		goto out;
	}

	spin_lock_irqsave(&nesqp->lock, flags);

	head = nesqp->hwqp.sq_head;

	while (ib_wr) {
		/* Check for QP error */
		if (nesqp->term_flags) {
			err = -EINVAL;
			break;
		}

		/* Check for SQ overflow */
		if (((head + (2 * qsize) - nesqp->hwqp.sq_tail) % qsize) == (qsize - 1)) {
			err = -ENOMEM;
			break;
		}

		wqe = &nesqp->hwqp.sq_vbase[head];
		/* nes_debug(NES_DBG_IW_TX, "processing sq wqe for QP%u at %p, head = %u.\n",
				nesqp->hwqp.qp_id, wqe, head); */
		nes_fill_init_qp_wqe(wqe, nesqp, head);
		u64temp = (u64)(ib_wr->wr_id);
		set_wqe_64bit_value(wqe->wqe_words, NES_IWARP_SQ_WQE_COMP_SCRATCH_LOW_IDX,
					u64temp);
		switch (ib_wr->opcode) {
		case IB_WR_SEND:
		case IB_WR_SEND_WITH_INV:
			if (IB_WR_SEND == ib_wr->opcode) {
				if (ib_wr->send_flags & IB_SEND_SOLICITED)
					wqe_misc = NES_IWARP_SQ_OP_SENDSE;
				else
					wqe_misc = NES_IWARP_SQ_OP_SEND;
			} else {
				if (ib_wr->send_flags & IB_SEND_SOLICITED)
					wqe_misc = NES_IWARP_SQ_OP_SENDSEINV;
				else
					wqe_misc = NES_IWARP_SQ_OP_SENDINV;

				set_wqe_32bit_value(wqe->wqe_words, NES_IWARP_SQ_WQE_INV_STAG_LOW_IDX,
						    ib_wr->ex.invalidate_rkey);
			}

			if (ib_wr->num_sge > nesdev->nesadapter->max_sge) {
				err = -EINVAL;
				break;
			}

			if (ib_wr->send_flags & IB_SEND_FENCE)
				wqe_misc |= NES_IWARP_SQ_WQE_LOCAL_FENCE;

			if ((ib_wr->send_flags & IB_SEND_INLINE) &&
			    ((nes_drv_opt & NES_DRV_OPT_NO_INLINE_DATA) == 0) &&
			     (ib_wr->sg_list[0].length <= 64)) {
				memcpy(&wqe->wqe_words[NES_IWARP_SQ_WQE_IMM_DATA_START_IDX],
				       (void *)(unsigned long)ib_wr->sg_list[0].addr, ib_wr->sg_list[0].length);
				set_wqe_32bit_value(wqe->wqe_words, NES_IWARP_SQ_WQE_TOTAL_PAYLOAD_IDX,
						    ib_wr->sg_list[0].length);
				wqe_misc |= NES_IWARP_SQ_WQE_IMM_DATA;
			} else {
				fill_wqe_sg_send(wqe, ib_wr, 1);
			}

			break;
		case IB_WR_RDMA_WRITE:
			wqe_misc = NES_IWARP_SQ_OP_RDMAW;
			if (ib_wr->num_sge > nesdev->nesadapter->max_sge) {
				nes_debug(NES_DBG_IW_TX, "Exceeded max sge, ib_wr=%u, max=%u\n",
					  ib_wr->num_sge, nesdev->nesadapter->max_sge);
				err = -EINVAL;
				break;
			}

			if (ib_wr->send_flags & IB_SEND_FENCE)
				wqe_misc |= NES_IWARP_SQ_WQE_LOCAL_FENCE;

			set_wqe_32bit_value(wqe->wqe_words, NES_IWARP_SQ_WQE_RDMA_STAG_IDX,
					    rdma_wr(ib_wr)->rkey);
			set_wqe_64bit_value(wqe->wqe_words, NES_IWARP_SQ_WQE_RDMA_TO_LOW_IDX,
					    rdma_wr(ib_wr)->remote_addr);

			if ((ib_wr->send_flags & IB_SEND_INLINE) &&
			    ((nes_drv_opt & NES_DRV_OPT_NO_INLINE_DATA) == 0) &&
			     (ib_wr->sg_list[0].length <= 64)) {
				memcpy(&wqe->wqe_words[NES_IWARP_SQ_WQE_IMM_DATA_START_IDX],
				       (void *)(unsigned long)ib_wr->sg_list[0].addr, ib_wr->sg_list[0].length);
				set_wqe_32bit_value(wqe->wqe_words, NES_IWARP_SQ_WQE_TOTAL_PAYLOAD_IDX,
						    ib_wr->sg_list[0].length);
				wqe_misc |= NES_IWARP_SQ_WQE_IMM_DATA;
			} else {
				fill_wqe_sg_send(wqe, ib_wr, 1);
			}

			wqe->wqe_words[NES_IWARP_SQ_WQE_RDMA_LENGTH_IDX] =
				wqe->wqe_words[NES_IWARP_SQ_WQE_TOTAL_PAYLOAD_IDX];
			break;
		case IB_WR_RDMA_READ:
		case IB_WR_RDMA_READ_WITH_INV:
			/* iWARP only supports 1 sge for RDMA reads */
			if (ib_wr->num_sge > 1) {
				nes_debug(NES_DBG_IW_TX, "Exceeded max sge, ib_wr=%u, max=1\n",
					  ib_wr->num_sge);
				err = -EINVAL;
				break;
			}
			if (ib_wr->opcode == IB_WR_RDMA_READ) {
				wqe_misc = NES_IWARP_SQ_OP_RDMAR;
			} else {
				wqe_misc = NES_IWARP_SQ_OP_RDMAR_LOCINV;
				set_wqe_32bit_value(wqe->wqe_words, NES_IWARP_SQ_WQE_INV_STAG_LOW_IDX,
						    ib_wr->ex.invalidate_rkey);
			}

			set_wqe_64bit_value(wqe->wqe_words, NES_IWARP_SQ_WQE_RDMA_TO_LOW_IDX,
					    rdma_wr(ib_wr)->remote_addr);
			set_wqe_32bit_value(wqe->wqe_words, NES_IWARP_SQ_WQE_RDMA_STAG_IDX,
					    rdma_wr(ib_wr)->rkey);
			set_wqe_32bit_value(wqe->wqe_words, NES_IWARP_SQ_WQE_RDMA_LENGTH_IDX,
					    ib_wr->sg_list->length);
			set_wqe_64bit_value(wqe->wqe_words, NES_IWARP_SQ_WQE_FRAG0_LOW_IDX,
					    ib_wr->sg_list->addr);
			set_wqe_32bit_value(wqe->wqe_words, NES_IWARP_SQ_WQE_STAG0_IDX,
					    ib_wr->sg_list->lkey);
			break;
		case IB_WR_LOCAL_INV:
			wqe_misc = NES_IWARP_SQ_OP_LOCINV;
			set_wqe_32bit_value(wqe->wqe_words,
					    NES_IWARP_SQ_LOCINV_WQE_INV_STAG_IDX,
					    ib_wr->ex.invalidate_rkey);
			break;
		case IB_WR_REG_MR:
		{
			struct nes_mr *mr = to_nesmr(reg_wr(ib_wr)->mr);
			int page_shift = ilog2(reg_wr(ib_wr)->mr->page_size);
			int flags = reg_wr(ib_wr)->access;

			if (mr->npages > (NES_4K_PBL_CHUNK_SIZE / sizeof(u64))) {
				nes_debug(NES_DBG_IW_TX, "SQ_FMR: bad page_list_len\n");
				err = -EINVAL;
				break;
			}
			wqe_misc = NES_IWARP_SQ_OP_FAST_REG;
			set_wqe_64bit_value(wqe->wqe_words,
					    NES_IWARP_SQ_FMR_WQE_VA_FBO_LOW_IDX,
					    mr->ibmr.iova);
			set_wqe_32bit_value(wqe->wqe_words,
					    NES_IWARP_SQ_FMR_WQE_LENGTH_LOW_IDX,
					    lower_32_bits(mr->ibmr.length));
			set_wqe_32bit_value(wqe->wqe_words,
					    NES_IWARP_SQ_FMR_WQE_LENGTH_HIGH_IDX, 0);
			set_wqe_32bit_value(wqe->wqe_words,
					    NES_IWARP_SQ_FMR_WQE_MR_STAG_IDX,
					    reg_wr(ib_wr)->key);

			if (page_shift == 12) {
				wqe_misc |= NES_IWARP_SQ_FMR_WQE_PAGE_SIZE_4K;
			} else if (page_shift == 21) {
				wqe_misc |= NES_IWARP_SQ_FMR_WQE_PAGE_SIZE_2M;
			} else {
				nes_debug(NES_DBG_IW_TX, "Invalid page shift,"
					  " ib_wr=%u, max=1\n", ib_wr->num_sge);
				err = -EINVAL;
				break;
			}

			/* Set access_flags */
			wqe_misc |= NES_IWARP_SQ_FMR_WQE_RIGHTS_ENABLE_LOCAL_READ;
			if (flags & IB_ACCESS_LOCAL_WRITE)
				wqe_misc |= NES_IWARP_SQ_FMR_WQE_RIGHTS_ENABLE_LOCAL_WRITE;

			if (flags & IB_ACCESS_REMOTE_WRITE)
				wqe_misc |= NES_IWARP_SQ_FMR_WQE_RIGHTS_ENABLE_REMOTE_WRITE;

			if (flags & IB_ACCESS_REMOTE_READ)
				wqe_misc |= NES_IWARP_SQ_FMR_WQE_RIGHTS_ENABLE_REMOTE_READ;

			if (flags & IB_ACCESS_MW_BIND)
				wqe_misc |= NES_IWARP_SQ_FMR_WQE_RIGHTS_ENABLE_WINDOW_BIND;

			/* Fill in PBL info: */
			set_wqe_64bit_value(wqe->wqe_words,
					    NES_IWARP_SQ_FMR_WQE_PBL_ADDR_LOW_IDX,
					    mr->paddr);

			set_wqe_32bit_value(wqe->wqe_words,
					    NES_IWARP_SQ_FMR_WQE_PBL_LENGTH_IDX,
					    mr->npages * 8);

			nes_debug(NES_DBG_IW_TX, "SQ_REG_MR: iova_start: %llx, "
				  "length: %lld, rkey: %0x, pgl_paddr: %llx, "
				  "page_list_len: %u, wqe_misc: %x\n",
				  (unsigned long long) mr->ibmr.iova,
				  mr->ibmr.length,
				  reg_wr(ib_wr)->key,
				  (unsigned long long) mr->paddr,
				  mr->npages,
				  wqe_misc);
			break;
		}
		default:
			/* error */
			err = -EINVAL;
			break;
		}

		if (err)
			break;

		if ((ib_wr->send_flags & IB_SEND_SIGNALED) || nesqp->sig_all)
			wqe_misc |= NES_IWARP_SQ_WQE_SIGNALED_COMPL;

		wqe->wqe_words[NES_IWARP_SQ_WQE_MISC_IDX] = cpu_to_le32(wqe_misc);

		ib_wr = ib_wr->next;
		head++;
		wqe_count++;
		if (head >= qsize)
			head = 0;

	}

	nesqp->hwqp.sq_head = head;
	barrier();
	while (wqe_count) {
		counter = min(wqe_count, ((u32)255));
		wqe_count -= counter;
		nes_write32(nesdev->regs + NES_WQE_ALLOC,
				(counter << 24) | 0x00800000 | nesqp->hwqp.qp_id);
	}

	spin_unlock_irqrestore(&nesqp->lock, flags);

out:
	if (err)
		*bad_wr = ib_wr;
	return err;
}


/**
 * nes_post_recv
 */
static int nes_post_recv(struct ib_qp *ibqp, const struct ib_recv_wr *ib_wr,
			 const struct ib_recv_wr **bad_wr)
{
	u64 u64temp;
	unsigned long flags = 0;
	struct nes_vnic *nesvnic = to_nesvnic(ibqp->device);
	struct nes_device *nesdev = nesvnic->nesdev;
	struct nes_qp *nesqp = to_nesqp(ibqp);
	struct nes_hw_qp_wqe *wqe;
	int err = 0;
	int sge_index;
	u32 qsize = nesqp->hwqp.rq_size;
	u32 head;
	u32 wqe_count = 0;
	u32 counter;
	u32 total_payload_length;

	if (nesqp->ibqp_state > IB_QPS_RTS) {
		err = -EINVAL;
		goto out;
	}

	spin_lock_irqsave(&nesqp->lock, flags);

	head = nesqp->hwqp.rq_head;

	while (ib_wr) {
		/* Check for QP error */
		if (nesqp->term_flags) {
			err = -EINVAL;
			break;
		}

		if (ib_wr->num_sge > nesdev->nesadapter->max_sge) {
			err = -EINVAL;
			break;
		}
		/* Check for RQ overflow */
		if (((head + (2 * qsize) - nesqp->hwqp.rq_tail) % qsize) == (qsize - 1)) {
			err = -ENOMEM;
			break;
		}

		nes_debug(NES_DBG_IW_RX, "ibwr sge count = %u.\n", ib_wr->num_sge);
		wqe = &nesqp->hwqp.rq_vbase[head];

		/* nes_debug(NES_DBG_IW_RX, "QP%u:processing rq wqe at %p, head = %u.\n",
				nesqp->hwqp.qp_id, wqe, head); */
		nes_fill_init_qp_wqe(wqe, nesqp, head);
		u64temp = (u64)(ib_wr->wr_id);
		set_wqe_64bit_value(wqe->wqe_words, NES_IWARP_SQ_WQE_COMP_SCRATCH_LOW_IDX,
					u64temp);
		total_payload_length = 0;
		for (sge_index=0; sge_index < ib_wr->num_sge; sge_index++) {
			set_wqe_64bit_value(wqe->wqe_words, NES_IWARP_RQ_WQE_FRAG0_LOW_IDX+(sge_index*4),
					ib_wr->sg_list[sge_index].addr);
			set_wqe_32bit_value(wqe->wqe_words, NES_IWARP_RQ_WQE_LENGTH0_IDX+(sge_index*4),
					ib_wr->sg_list[sge_index].length);
			set_wqe_32bit_value(wqe->wqe_words,NES_IWARP_RQ_WQE_STAG0_IDX+(sge_index*4),
					ib_wr->sg_list[sge_index].lkey);

			total_payload_length += ib_wr->sg_list[sge_index].length;
		}
		set_wqe_32bit_value(wqe->wqe_words, NES_IWARP_RQ_WQE_TOTAL_PAYLOAD_IDX,
					total_payload_length);

		ib_wr = ib_wr->next;
		head++;
		wqe_count++;
		if (head >= qsize)
			head = 0;
	}

	nesqp->hwqp.rq_head = head;
	barrier();
	while (wqe_count) {
		counter = min(wqe_count, ((u32)255));
		wqe_count -= counter;
		nes_write32(nesdev->regs+NES_WQE_ALLOC, (counter<<24) | nesqp->hwqp.qp_id);
	}

	spin_unlock_irqrestore(&nesqp->lock, flags);

out:
	if (err)
		*bad_wr = ib_wr;
	return err;
}

/**
 * nes_drain_sq - drain sq
 * @ibqp: pointer to ibqp
 */
static void nes_drain_sq(struct ib_qp *ibqp)
{
	struct nes_qp *nesqp = to_nesqp(ibqp);

	if (nesqp->hwqp.sq_tail != nesqp->hwqp.sq_head)
		wait_for_completion(&nesqp->sq_drained);
}

/**
 * nes_drain_rq - drain rq
 * @ibqp: pointer to ibqp
 */
static void nes_drain_rq(struct ib_qp *ibqp)
{
	struct nes_qp *nesqp = to_nesqp(ibqp);

	if (nesqp->hwqp.rq_tail != nesqp->hwqp.rq_head)
		wait_for_completion(&nesqp->rq_drained);
}

/**
 * nes_poll_cq
 */
static int nes_poll_cq(struct ib_cq *ibcq, int num_entries, struct ib_wc *entry)
{
	u64 u64temp;
	u64 wrid;
	unsigned long flags = 0;
	struct nes_vnic *nesvnic = to_nesvnic(ibcq->device);
	struct nes_device *nesdev = nesvnic->nesdev;
	struct nes_cq *nescq = to_nescq(ibcq);
	struct nes_qp *nesqp;
	struct nes_hw_cqe cqe;
	u32 head;
	u32 wq_tail = 0;
	u32 cq_size;
	u32 cqe_count = 0;
	u32 wqe_index;
	u32 u32temp;
	u32 move_cq_head = 1;
	u32 err_code;

	nes_debug(NES_DBG_CQ, "\n");

	spin_lock_irqsave(&nescq->lock, flags);

	head = nescq->hw_cq.cq_head;
	cq_size = nescq->hw_cq.cq_size;

	while (cqe_count < num_entries) {
		if ((le32_to_cpu(nescq->hw_cq.cq_vbase[head].cqe_words[NES_CQE_OPCODE_IDX]) &
				NES_CQE_VALID) == 0)
			break;

		/*
		 * Make sure we read CQ entry contents *after*
		 * we've checked the valid bit.
		 */
		rmb();

		cqe = nescq->hw_cq.cq_vbase[head];
		u32temp = le32_to_cpu(cqe.cqe_words[NES_CQE_COMP_COMP_CTX_LOW_IDX]);
		wqe_index = u32temp & (nesdev->nesadapter->max_qp_wr - 1);
		u32temp &= ~(NES_SW_CONTEXT_ALIGN-1);
		/* parse CQE, get completion context from WQE (either rq or sq) */
		u64temp = (((u64)(le32_to_cpu(cqe.cqe_words[NES_CQE_COMP_COMP_CTX_HIGH_IDX])))<<32) |
				((u64)u32temp);

		if (u64temp) {
			nesqp = (struct nes_qp *)(unsigned long)u64temp;
			memset(entry, 0, sizeof *entry);
			if (cqe.cqe_words[NES_CQE_ERROR_CODE_IDX] == 0) {
				entry->status = IB_WC_SUCCESS;
			} else {
				err_code = le32_to_cpu(cqe.cqe_words[NES_CQE_ERROR_CODE_IDX]);
				if (NES_IWARP_CQE_MAJOR_DRV == (err_code >> 16)) {
					entry->status = err_code & 0x0000ffff;

					/* The rest of the cqe's will be marked as flushed */
					nescq->hw_cq.cq_vbase[head].cqe_words[NES_CQE_ERROR_CODE_IDX] =
						cpu_to_le32((NES_IWARP_CQE_MAJOR_FLUSH << 16) |
							    NES_IWARP_CQE_MINOR_FLUSH);
				} else
					entry->status = IB_WC_WR_FLUSH_ERR;
			}

			entry->qp = &nesqp->ibqp;
			entry->src_qp = nesqp->hwqp.qp_id;

			if (le32_to_cpu(cqe.cqe_words[NES_CQE_OPCODE_IDX]) & NES_CQE_SQ) {
				if (nesqp->skip_lsmm) {
					nesqp->skip_lsmm = 0;
					nesqp->hwqp.sq_tail++;
				}

				/* Working on a SQ Completion*/
				wrid = (((u64)(cpu_to_le32((u32)nesqp->hwqp.sq_vbase[wqe_index].
						wqe_words[NES_IWARP_SQ_WQE_COMP_SCRATCH_HIGH_IDX]))) << 32) |
						((u64)(cpu_to_le32((u32)nesqp->hwqp.sq_vbase[wqe_index].
						wqe_words[NES_IWARP_SQ_WQE_COMP_SCRATCH_LOW_IDX])));
				entry->byte_len = le32_to_cpu(nesqp->hwqp.sq_vbase[wqe_index].
						wqe_words[NES_IWARP_SQ_WQE_TOTAL_PAYLOAD_IDX]);

				switch (le32_to_cpu(nesqp->hwqp.sq_vbase[wqe_index].
						wqe_words[NES_IWARP_SQ_WQE_MISC_IDX]) & 0x3f) {
					case NES_IWARP_SQ_OP_RDMAW:
						nes_debug(NES_DBG_CQ, "Operation = RDMA WRITE.\n");
						entry->opcode = IB_WC_RDMA_WRITE;
						break;
					case NES_IWARP_SQ_OP_RDMAR:
						nes_debug(NES_DBG_CQ, "Operation = RDMA READ.\n");
						entry->opcode = IB_WC_RDMA_READ;
						entry->byte_len = le32_to_cpu(nesqp->hwqp.sq_vbase[wqe_index].
								wqe_words[NES_IWARP_SQ_WQE_RDMA_LENGTH_IDX]);
						break;
					case NES_IWARP_SQ_OP_SENDINV:
					case NES_IWARP_SQ_OP_SENDSEINV:
					case NES_IWARP_SQ_OP_SEND:
					case NES_IWARP_SQ_OP_SENDSE:
						nes_debug(NES_DBG_CQ, "Operation = Send.\n");
						entry->opcode = IB_WC_SEND;
						break;
					case NES_IWARP_SQ_OP_LOCINV:
						entry->opcode = IB_WC_LOCAL_INV;
						break;
					case NES_IWARP_SQ_OP_FAST_REG:
						entry->opcode = IB_WC_REG_MR;
						break;
				}

				nesqp->hwqp.sq_tail = (wqe_index+1)&(nesqp->hwqp.sq_size - 1);
				if ((entry->status != IB_WC_SUCCESS) && (nesqp->hwqp.sq_tail != nesqp->hwqp.sq_head)) {
					move_cq_head = 0;
					wq_tail = nesqp->hwqp.sq_tail;
				}
			} else {
				/* Working on a RQ Completion*/
				entry->byte_len = le32_to_cpu(cqe.cqe_words[NES_CQE_PAYLOAD_LENGTH_IDX]);
				wrid = ((u64)(le32_to_cpu(nesqp->hwqp.rq_vbase[wqe_index].wqe_words[NES_IWARP_RQ_WQE_COMP_SCRATCH_LOW_IDX]))) |
					((u64)(le32_to_cpu(nesqp->hwqp.rq_vbase[wqe_index].wqe_words[NES_IWARP_RQ_WQE_COMP_SCRATCH_HIGH_IDX]))<<32);
				entry->opcode = IB_WC_RECV;

				nesqp->hwqp.rq_tail = (wqe_index+1)&(nesqp->hwqp.rq_size - 1);
				if ((entry->status != IB_WC_SUCCESS) && (nesqp->hwqp.rq_tail != nesqp->hwqp.rq_head)) {
					move_cq_head = 0;
					wq_tail = nesqp->hwqp.rq_tail;
				}
			}

			if (nesqp->iwarp_state > NES_CQP_QP_IWARP_STATE_RTS) {
				if (nesqp->hwqp.sq_tail == nesqp->hwqp.sq_head)
					complete(&nesqp->sq_drained);
				if (nesqp->hwqp.rq_tail == nesqp->hwqp.rq_head)
					complete(&nesqp->rq_drained);
			}

			entry->wr_id = wrid;
			entry++;
			cqe_count++;
		}

		if (move_cq_head) {
			nescq->hw_cq.cq_vbase[head].cqe_words[NES_CQE_OPCODE_IDX] = 0;
			if (++head >= cq_size)
				head = 0;
			nescq->polled_completions++;

			if ((nescq->polled_completions > (cq_size / 2)) ||
					(nescq->polled_completions == 255)) {
				nes_debug(NES_DBG_CQ, "CQ%u Issuing CQE Allocate since more than half of cqes"
					" are pending %u of %u.\n",
					nescq->hw_cq.cq_number, nescq->polled_completions, cq_size);
				nes_write32(nesdev->regs+NES_CQE_ALLOC,
					nescq->hw_cq.cq_number | (nescq->polled_completions << 16));
				nescq->polled_completions = 0;
			}
		} else {
			/* Update the wqe index and set status to flush */
			wqe_index = le32_to_cpu(cqe.cqe_words[NES_CQE_COMP_COMP_CTX_LOW_IDX]);
			wqe_index = (wqe_index & (~(nesdev->nesadapter->max_qp_wr - 1))) | wq_tail;
			nescq->hw_cq.cq_vbase[head].cqe_words[NES_CQE_COMP_COMP_CTX_LOW_IDX] =
				cpu_to_le32(wqe_index);
			move_cq_head = 1; /* ready for next pass */
		}
	}

	if (nescq->polled_completions) {
		nes_write32(nesdev->regs+NES_CQE_ALLOC,
				nescq->hw_cq.cq_number | (nescq->polled_completions << 16));
		nescq->polled_completions = 0;
	}

	nescq->hw_cq.cq_head = head;
	nes_debug(NES_DBG_CQ, "Reporting %u completions for CQ%u.\n",
			cqe_count, nescq->hw_cq.cq_number);

	spin_unlock_irqrestore(&nescq->lock, flags);

	return cqe_count;
}


/**
 * nes_req_notify_cq
 */
static int nes_req_notify_cq(struct ib_cq *ibcq, enum ib_cq_notify_flags notify_flags)
		{
	struct nes_vnic *nesvnic = to_nesvnic(ibcq->device);
	struct nes_device *nesdev = nesvnic->nesdev;
	struct nes_cq *nescq = to_nescq(ibcq);
	u32 cq_arm;

	nes_debug(NES_DBG_CQ, "Requesting notification for CQ%u.\n",
			nescq->hw_cq.cq_number);

	cq_arm = nescq->hw_cq.cq_number;
	if ((notify_flags & IB_CQ_SOLICITED_MASK) == IB_CQ_NEXT_COMP)
		cq_arm |= NES_CQE_ALLOC_NOTIFY_NEXT;
	else if ((notify_flags & IB_CQ_SOLICITED_MASK) == IB_CQ_SOLICITED)
		cq_arm |= NES_CQE_ALLOC_NOTIFY_SE;
	else
		return -EINVAL;

	nes_write32(nesdev->regs+NES_CQE_ALLOC, cq_arm);
	nes_read32(nesdev->regs+NES_CQE_ALLOC);

	return 0;
}

static int nes_port_immutable(struct ib_device *ibdev, u8 port_num,
			      struct ib_port_immutable *immutable)
{
	struct ib_port_attr attr;
	int err;

	immutable->core_cap_flags = RDMA_CORE_PORT_IWARP;

	err = nes_query_port(ibdev, port_num, &attr);
	if (err)
		return err;

	immutable->pkey_tbl_len = attr.pkey_tbl_len;
	immutable->gid_tbl_len = attr.gid_tbl_len;

	return 0;
}

static void get_dev_fw_str(struct ib_device *dev, char *str)
{
	struct nes_ib_device *nesibdev =
			container_of(dev, struct nes_ib_device, ibdev);
	struct nes_vnic *nesvnic = nesibdev->nesvnic;

	nes_debug(NES_DBG_INIT, "\n");
	snprintf(str, IB_FW_VERSION_NAME_MAX, "%u.%u",
		 (nesvnic->nesdev->nesadapter->firmware_version >> 16),
		 (nesvnic->nesdev->nesadapter->firmware_version & 0x000000ff));
}

<<<<<<< HEAD
=======
static const struct ib_device_ops nes_dev_ops = {
	.alloc_mr = nes_alloc_mr,
	.alloc_mw = nes_alloc_mw,
	.alloc_pd = nes_alloc_pd,
	.alloc_ucontext = nes_alloc_ucontext,
	.create_cq = nes_create_cq,
	.create_qp = nes_create_qp,
	.dealloc_mw = nes_dealloc_mw,
	.dealloc_pd = nes_dealloc_pd,
	.dealloc_ucontext = nes_dealloc_ucontext,
	.dereg_mr = nes_dereg_mr,
	.destroy_cq = nes_destroy_cq,
	.destroy_qp = nes_destroy_qp,
	.drain_rq = nes_drain_rq,
	.drain_sq = nes_drain_sq,
	.get_dev_fw_str = get_dev_fw_str,
	.get_dma_mr = nes_get_dma_mr,
	.get_port_immutable = nes_port_immutable,
	.iw_accept = nes_accept,
	.iw_add_ref = nes_add_ref,
	.iw_connect = nes_connect,
	.iw_create_listen = nes_create_listen,
	.iw_destroy_listen = nes_destroy_listen,
	.iw_get_qp = nes_get_qp,
	.iw_reject = nes_reject,
	.iw_rem_ref = nes_rem_ref,
	.map_mr_sg = nes_map_mr_sg,
	.mmap = nes_mmap,
	.modify_qp = nes_modify_qp,
	.poll_cq = nes_poll_cq,
	.post_recv = nes_post_recv,
	.post_send = nes_post_send,
	.query_device = nes_query_device,
	.query_gid = nes_query_gid,
	.query_pkey = nes_query_pkey,
	.query_port = nes_query_port,
	.query_qp = nes_query_qp,
	.reg_user_mr = nes_reg_user_mr,
	.req_notify_cq = nes_req_notify_cq,
	INIT_RDMA_OBJ_SIZE(ib_pd, nes_pd, ibpd),
	INIT_RDMA_OBJ_SIZE(ib_ucontext, nes_ucontext, ibucontext),
};

>>>>>>> 407d19ab
/**
 * nes_init_ofa_device
 */
struct nes_ib_device *nes_init_ofa_device(struct net_device *netdev)
{
	struct nes_ib_device *nesibdev;
	struct nes_vnic *nesvnic = netdev_priv(netdev);
	struct nes_device *nesdev = nesvnic->nesdev;

	nesibdev = (struct nes_ib_device *)ib_alloc_device(sizeof(struct nes_ib_device));
	if (nesibdev == NULL) {
		return NULL;
	}
	strlcpy(nesibdev->ibdev.name, "nes%d", IB_DEVICE_NAME_MAX);
	nesibdev->ibdev.owner = THIS_MODULE;

	nesibdev->ibdev.node_type = RDMA_NODE_RNIC;
	memset(&nesibdev->ibdev.node_guid, 0, sizeof(nesibdev->ibdev.node_guid));
	memcpy(&nesibdev->ibdev.node_guid, netdev->dev_addr, 6);

	nesibdev->ibdev.uverbs_cmd_mask =
			(1ull << IB_USER_VERBS_CMD_GET_CONTEXT) |
			(1ull << IB_USER_VERBS_CMD_QUERY_DEVICE) |
			(1ull << IB_USER_VERBS_CMD_QUERY_PORT) |
			(1ull << IB_USER_VERBS_CMD_ALLOC_PD) |
			(1ull << IB_USER_VERBS_CMD_DEALLOC_PD) |
			(1ull << IB_USER_VERBS_CMD_REG_MR) |
			(1ull << IB_USER_VERBS_CMD_DEREG_MR) |
			(1ull << IB_USER_VERBS_CMD_CREATE_COMP_CHANNEL) |
			(1ull << IB_USER_VERBS_CMD_CREATE_CQ) |
			(1ull << IB_USER_VERBS_CMD_DESTROY_CQ) |
			(1ull << IB_USER_VERBS_CMD_CREATE_AH) |
			(1ull << IB_USER_VERBS_CMD_DESTROY_AH) |
			(1ull << IB_USER_VERBS_CMD_REQ_NOTIFY_CQ) |
			(1ull << IB_USER_VERBS_CMD_CREATE_QP) |
			(1ull << IB_USER_VERBS_CMD_MODIFY_QP) |
			(1ull << IB_USER_VERBS_CMD_POLL_CQ) |
			(1ull << IB_USER_VERBS_CMD_DESTROY_QP) |
			(1ull << IB_USER_VERBS_CMD_ALLOC_MW) |
			(1ull << IB_USER_VERBS_CMD_BIND_MW) |
			(1ull << IB_USER_VERBS_CMD_DEALLOC_MW) |
			(1ull << IB_USER_VERBS_CMD_POST_RECV) |
			(1ull << IB_USER_VERBS_CMD_POST_SEND);

	nesibdev->ibdev.phys_port_cnt = 1;
	nesibdev->ibdev.num_comp_vectors = 1;
	nesibdev->ibdev.dev.parent = &nesdev->pcidev->dev;
	nesibdev->ibdev.query_device = nes_query_device;
	nesibdev->ibdev.query_port = nes_query_port;
	nesibdev->ibdev.query_pkey = nes_query_pkey;
	nesibdev->ibdev.query_gid = nes_query_gid;
	nesibdev->ibdev.alloc_ucontext = nes_alloc_ucontext;
	nesibdev->ibdev.dealloc_ucontext = nes_dealloc_ucontext;
	nesibdev->ibdev.mmap = nes_mmap;
	nesibdev->ibdev.alloc_pd = nes_alloc_pd;
	nesibdev->ibdev.dealloc_pd = nes_dealloc_pd;
	nesibdev->ibdev.create_qp = nes_create_qp;
	nesibdev->ibdev.modify_qp = nes_modify_qp;
	nesibdev->ibdev.query_qp = nes_query_qp;
	nesibdev->ibdev.destroy_qp = nes_destroy_qp;
	nesibdev->ibdev.create_cq = nes_create_cq;
	nesibdev->ibdev.destroy_cq = nes_destroy_cq;
	nesibdev->ibdev.poll_cq = nes_poll_cq;
	nesibdev->ibdev.get_dma_mr = nes_get_dma_mr;
	nesibdev->ibdev.reg_user_mr = nes_reg_user_mr;
	nesibdev->ibdev.dereg_mr = nes_dereg_mr;
	nesibdev->ibdev.alloc_mw = nes_alloc_mw;
	nesibdev->ibdev.dealloc_mw = nes_dealloc_mw;

	nesibdev->ibdev.alloc_mr = nes_alloc_mr;
	nesibdev->ibdev.map_mr_sg = nes_map_mr_sg;

	nesibdev->ibdev.req_notify_cq = nes_req_notify_cq;
	nesibdev->ibdev.post_send = nes_post_send;
	nesibdev->ibdev.post_recv = nes_post_recv;
	nesibdev->ibdev.drain_sq = nes_drain_sq;
	nesibdev->ibdev.drain_rq = nes_drain_rq;

<<<<<<< HEAD
	nesibdev->ibdev.iwcm = kzalloc(sizeof(*nesibdev->ibdev.iwcm), GFP_KERNEL);
	if (nesibdev->ibdev.iwcm == NULL) {
		ib_dealloc_device(&nesibdev->ibdev);
		return NULL;
	}
	nesibdev->ibdev.iwcm->add_ref = nes_add_ref;
	nesibdev->ibdev.iwcm->rem_ref = nes_rem_ref;
	nesibdev->ibdev.iwcm->get_qp = nes_get_qp;
	nesibdev->ibdev.iwcm->connect = nes_connect;
	nesibdev->ibdev.iwcm->accept = nes_accept;
	nesibdev->ibdev.iwcm->reject = nes_reject;
	nesibdev->ibdev.iwcm->create_listen = nes_create_listen;
	nesibdev->ibdev.iwcm->destroy_listen = nes_destroy_listen;
	nesibdev->ibdev.get_port_immutable   = nes_port_immutable;
	nesibdev->ibdev.get_dev_fw_str   = get_dev_fw_str;
	memcpy(nesibdev->ibdev.iwcm->ifname, netdev->name,
	       sizeof(nesibdev->ibdev.iwcm->ifname));
=======
	ib_set_device_ops(&nesibdev->ibdev, &nes_dev_ops);
	memcpy(nesibdev->ibdev.iw_ifname, netdev->name,
	       sizeof(nesibdev->ibdev.iw_ifname));
>>>>>>> 407d19ab

	return nesibdev;
}


/**
 * nes_handle_delayed_event
 */
static void nes_handle_delayed_event(struct timer_list *t)
{
	struct nes_vnic *nesvnic = from_timer(nesvnic, t, event_timer);

	if (nesvnic->delayed_event != nesvnic->last_dispatched_event) {
		struct ib_event event;

		event.device = &nesvnic->nesibdev->ibdev;
		if (!event.device)
			goto stop_timer;
		event.event = nesvnic->delayed_event;
		event.element.port_num = nesvnic->logical_port + 1;
		ib_dispatch_event(&event);
	}

stop_timer:
	nesvnic->event_timer.function = NULL;
}


void  nes_port_ibevent(struct nes_vnic *nesvnic)
{
	struct nes_ib_device *nesibdev = nesvnic->nesibdev;
	struct nes_device *nesdev = nesvnic->nesdev;
	struct ib_event event;
	event.device = &nesibdev->ibdev;
	event.element.port_num = nesvnic->logical_port + 1;
	event.event = nesdev->iw_status ? IB_EVENT_PORT_ACTIVE : IB_EVENT_PORT_ERR;

	if (!nesvnic->event_timer.function) {
		ib_dispatch_event(&event);
		nesvnic->last_dispatched_event = event.event;
		nesvnic->event_timer.function = nes_handle_delayed_event;
		nesvnic->event_timer.expires = jiffies + NES_EVENT_DELAY;
		add_timer(&nesvnic->event_timer);
	} else {
		mod_timer(&nesvnic->event_timer, jiffies + NES_EVENT_DELAY);
	}
	nesvnic->delayed_event = event.event;
}


/**
 * nes_destroy_ofa_device
 */
void nes_destroy_ofa_device(struct nes_ib_device *nesibdev)
{
	if (nesibdev == NULL)
		return;

	nes_unregister_ofa_device(nesibdev);

	ib_dealloc_device(&nesibdev->ibdev);
}


/**
 * nes_register_ofa_device
 */
int nes_register_ofa_device(struct nes_ib_device *nesibdev)
{
	struct nes_vnic *nesvnic = nesibdev->nesvnic;
	struct nes_device *nesdev = nesvnic->nesdev;
	struct nes_adapter *nesadapter = nesdev->nesadapter;
	int i, ret;

	nesvnic->nesibdev->ibdev.driver_id = RDMA_DRIVER_NES;
	ret = ib_register_device(&nesvnic->nesibdev->ibdev, NULL);
	if (ret) {
		return ret;
	}

	/* Get the resources allocated to this device */
	nesibdev->max_cq = (nesadapter->max_cq-NES_FIRST_QPN) / nesadapter->port_count;
	nesibdev->max_mr = nesadapter->max_mr / nesadapter->port_count;
	nesibdev->max_qp = (nesadapter->max_qp-NES_FIRST_QPN) / nesadapter->port_count;
	nesibdev->max_pd = nesadapter->max_pd / nesadapter->port_count;

	for (i = 0; i < ARRAY_SIZE(nes_dev_attributes); ++i) {
		ret = device_create_file(&nesibdev->ibdev.dev, nes_dev_attributes[i]);
		if (ret) {
			while (i > 0) {
				i--;
				device_remove_file(&nesibdev->ibdev.dev,
						   nes_dev_attributes[i]);
			}
			ib_unregister_device(&nesibdev->ibdev);
			return ret;
		}
	}

	nesvnic->of_device_registered = 1;

	return 0;
}


/**
 * nes_unregister_ofa_device
 */
static void nes_unregister_ofa_device(struct nes_ib_device *nesibdev)
{
	struct nes_vnic *nesvnic = nesibdev->nesvnic;
	int i;

	for (i = 0; i < ARRAY_SIZE(nes_dev_attributes); ++i) {
		device_remove_file(&nesibdev->ibdev.dev, nes_dev_attributes[i]);
	}

	if (nesvnic->of_device_registered) {
		ib_unregister_device(&nesibdev->ibdev);
	}

	nesvnic->of_device_registered = 0;
}<|MERGE_RESOLUTION|>--- conflicted
+++ resolved
@@ -41,6 +41,7 @@
 #include <rdma/ib_verbs.h>
 #include <rdma/iw_cm.h>
 #include <rdma/ib_user_verbs.h>
+#include <rdma/uverbs_ioctl.h>
 
 #include "nes.h"
 
@@ -527,31 +528,29 @@
  * nes_alloc_ucontext - Allocate the user context data structure. This keeps track
  * of all objects associated with a particular user-mode client.
  */
-static struct ib_ucontext *nes_alloc_ucontext(struct ib_device *ibdev,
-		struct ib_udata *udata)
-{
+static int nes_alloc_ucontext(struct ib_ucontext *uctx, struct ib_udata *udata)
+{
+	struct ib_device *ibdev = uctx->device;
 	struct nes_vnic *nesvnic = to_nesvnic(ibdev);
 	struct nes_device *nesdev = nesvnic->nesdev;
 	struct nes_adapter *nesadapter = nesdev->nesadapter;
 	struct nes_alloc_ucontext_req req;
-	struct nes_alloc_ucontext_resp uresp;
-	struct nes_ucontext *nes_ucontext;
+	struct nes_alloc_ucontext_resp uresp = {};
+	struct nes_ucontext *nes_ucontext = to_nesucontext(uctx);
 	struct nes_ib_device *nesibdev = nesvnic->nesibdev;
 
 
 	if (ib_copy_from_udata(&req, udata, sizeof(struct nes_alloc_ucontext_req))) {
 		printk(KERN_ERR PFX "Invalid structure size on allocate user context.\n");
-		return ERR_PTR(-EINVAL);
+		return -EINVAL;
 	}
 
 	if (req.userspace_ver != NES_ABI_USERSPACE_VER) {
 		printk(KERN_ERR PFX "Invalid userspace driver version detected. Detected version %d, should be %d\n",
 			req.userspace_ver, NES_ABI_USERSPACE_VER);
-		return ERR_PTR(-EINVAL);
-	}
-
-
-	memset(&uresp, 0, sizeof uresp);
+		return -EINVAL;
+	}
+
 
 	uresp.max_qps = nesibdev->max_qp;
 	uresp.max_pds = nesibdev->max_pd;
@@ -559,10 +558,6 @@
 	uresp.virtwq = nesadapter->virtwq;
 	uresp.kernel_ver = NES_ABI_KERNEL_VER;
 
-	nes_ucontext = kzalloc(sizeof *nes_ucontext, GFP_KERNEL);
-	if (!nes_ucontext)
-		return ERR_PTR(-ENOMEM);
-
 	nes_ucontext->nesdev = nesdev;
 	nes_ucontext->mmap_wq_offset = uresp.max_pds;
 	nes_ucontext->mmap_cq_offset = nes_ucontext->mmap_wq_offset +
@@ -570,33 +565,21 @@
 			PAGE_SIZE;
 
 
-	if (ib_copy_to_udata(udata, &uresp, sizeof uresp)) {
-		kfree(nes_ucontext);
-		return ERR_PTR(-EFAULT);
-	}
+	if (ib_copy_to_udata(udata, &uresp, sizeof(uresp)))
+		return -EFAULT;
 
 	INIT_LIST_HEAD(&nes_ucontext->cq_reg_mem_list);
 	INIT_LIST_HEAD(&nes_ucontext->qp_reg_mem_list);
-	atomic_set(&nes_ucontext->usecnt, 1);
-	return &nes_ucontext->ibucontext;
-}
-
+	return 0;
+}
 
 /**
  * nes_dealloc_ucontext
  */
-static int nes_dealloc_ucontext(struct ib_ucontext *context)
-{
-	/* struct nes_vnic *nesvnic = to_nesvnic(context->device); */
-	/* struct nes_device *nesdev = nesvnic->nesdev; */
-	struct nes_ucontext *nes_ucontext = to_nesucontext(context);
-
-	if (!atomic_dec_and_test(&nes_ucontext->usecnt))
-	  return 0;
-	kfree(nes_ucontext);
-	return 0;
-}
-
+static void nes_dealloc_ucontext(struct ib_ucontext *context)
+{
+	return;
+}
 
 /**
  * nes_mmap
@@ -657,14 +640,10 @@
 /**
  * nes_alloc_pd
  */
-<<<<<<< HEAD
-static struct ib_pd *nes_alloc_pd(struct ib_device *ibdev,
-		struct ib_ucontext *context, struct ib_udata *udata)
-=======
 static int nes_alloc_pd(struct ib_pd *pd, struct ib_udata *udata)
->>>>>>> 407d19ab
-{
-	struct nes_pd *nespd;
+{
+	struct ib_device *ibdev = pd->device;
+	struct nes_pd *nespd = to_nespd(pd);
 	struct nes_vnic *nesvnic = to_nesvnic(ibdev);
 	struct nes_device *nesdev = nesvnic->nesdev;
 	struct nes_adapter *nesadapter = nesdev->nesadapter;
@@ -682,18 +661,11 @@
 
 	err = nes_alloc_resource(nesadapter, nesadapter->allocated_pds,
 			nesadapter->max_pd, &pd_num, &nesadapter->next_pd, NES_RESOURCE_PD);
-	if (err) {
-		return ERR_PTR(err);
-	}
-
-	nespd = kzalloc(sizeof (struct nes_pd), GFP_KERNEL);
-	if (!nespd) {
-		nes_free_resource(nesadapter, nesadapter->allocated_pds, pd_num);
-		return ERR_PTR(-ENOMEM);
-	}
+	if (err)
+		return err;
 
 	nes_debug(NES_DBG_PD, "Allocating PD (%p) for ib device %s\n",
-			nespd, nesvnic->nesibdev->ibdev.name);
+			nespd, dev_name(&nesvnic->nesibdev->ibdev.dev));
 
 	nespd->pd_id = (pd_num << (PAGE_SHIFT-12)) + nesadapter->base_pd;
 
@@ -705,16 +677,14 @@
 		if (nespd->mmap_db_index >= NES_MAX_USER_DB_REGIONS) {
 			nes_debug(NES_DBG_PD, "mmap_db_index > MAX\n");
 			nes_free_resource(nesadapter, nesadapter->allocated_pds, pd_num);
-			kfree(nespd);
-			return ERR_PTR(-ENOMEM);
+			return -ENOMEM;
 		}
 
 		uresp.pd_id = nespd->pd_id;
 		uresp.mmap_db_index = nespd->mmap_db_index;
 		if (ib_copy_to_udata(udata, &uresp, sizeof (struct nes_alloc_pd_resp))) {
 			nes_free_resource(nesadapter, nesadapter->allocated_pds, pd_num);
-			kfree(nespd);
-			return ERR_PTR(-EFAULT);
+			return -EFAULT;
 		}
 
 		set_bit(nespd->mmap_db_index, nesucontext->allocated_doorbells);
@@ -723,18 +693,14 @@
 	}
 
 	nes_debug(NES_DBG_PD, "PD%u structure located @%p.\n", nespd->pd_id, nespd);
-	return &nespd->ibpd;
+	return 0;
 }
 
 
 /**
  * nes_dealloc_pd
  */
-<<<<<<< HEAD
-static int nes_dealloc_pd(struct ib_pd *ibpd)
-=======
 static void nes_dealloc_pd(struct ib_pd *ibpd, struct ib_udata *udata)
->>>>>>> 407d19ab
 {
 	struct nes_ucontext *nesucontext;
 	struct nes_pd *nespd = to_nespd(ibpd);
@@ -761,9 +727,6 @@
 			nespd->pd_id, nespd);
 	nes_free_resource(nesadapter, nesadapter->allocated_pds,
 			(nespd->pd_id-nesadapter->base_pd)>>(PAGE_SHIFT-12));
-	kfree(nespd);
-
-	return 0;
 }
 
 
@@ -998,7 +961,8 @@
 	struct nes_adapter *nesadapter = nesdev->nesadapter;
 	struct nes_qp *nesqp;
 	struct nes_cq *nescq;
-	struct nes_ucontext *nes_ucontext;
+	struct nes_ucontext *nes_ucontext = rdma_udata_to_drv_context(
+		udata, struct nes_ucontext, ibucontext);
 	struct nes_hw_cqp_wqe *cqp_wqe;
 	struct nes_cqp_request *cqp_request;
 	struct nes_create_qp_req req;
@@ -1079,40 +1043,6 @@
 				}
 				if (req.user_qp_buffer)
 					nesqp->nesuqp_addr = req.user_qp_buffer;
-<<<<<<< HEAD
-				if ((ibpd->uobject) && (ibpd->uobject->context)) {
-					nesqp->user_mode = 1;
-					nes_ucontext = to_nesucontext(ibpd->uobject->context);
-					if (virt_wqs) {
-						err = 1;
-						list_for_each_entry(nespbl, &nes_ucontext->qp_reg_mem_list, list) {
-							if (nespbl->user_base == (unsigned long )req.user_wqe_buffers) {
-								list_del(&nespbl->list);
-								err = 0;
-								nes_debug(NES_DBG_QP, "Found PBL for virtual QP. nespbl=%p. user_base=0x%lx\n",
-									  nespbl, nespbl->user_base);
-								break;
-							}
-						}
-						if (err) {
-							nes_debug(NES_DBG_QP, "Didn't Find PBL for virtual QP. address = %llx.\n",
-								  (long long unsigned int)req.user_wqe_buffers);
-							nes_free_resource(nesadapter, nesadapter->allocated_qps, qp_num);
-							kfree(nesqp->allocated_buffer);
-							return ERR_PTR(-EFAULT);
-						}
-					}
-
-					nes_ucontext = to_nesucontext(ibpd->uobject->context);
-					nesqp->mmap_sq_db_index =
-						find_next_zero_bit(nes_ucontext->allocated_wqs,
-								   NES_MAX_USER_WQ_REGIONS, nes_ucontext->first_free_wq);
-					/* nes_debug(NES_DBG_QP, "find_first_zero_biton wqs returned %u\n",
-							nespd->mmap_db_index); */
-					if (nesqp->mmap_sq_db_index >= NES_MAX_USER_WQ_REGIONS) {
-						nes_debug(NES_DBG_QP,
-							  "db index > max user regions, failing create QP\n");
-=======
 
 				nesqp->user_mode = 1;
 				if (virt_wqs) {
@@ -1129,7 +1059,6 @@
 					if (err) {
 						nes_debug(NES_DBG_QP, "Didn't Find PBL for virtual QP. address = %llx.\n",
 							  (long long unsigned int)req.user_wqe_buffers);
->>>>>>> 407d19ab
 						nes_free_resource(nesadapter, nesadapter->allocated_qps, qp_num);
 						kfree(nesqp->allocated_buffer);
 						return ERR_PTR(-EFAULT);
@@ -1298,7 +1227,7 @@
 
 			nes_put_cqp_request(nesdev, cqp_request);
 
-			if (ibpd->uobject) {
+			if (udata) {
 				uresp.mmap_sq_db_index = nesqp->mmap_sq_db_index;
 				uresp.mmap_rq_db_index = 0;
 				uresp.actual_sq_size = sq_size;
@@ -2154,18 +2083,18 @@
 	struct nes_device *nesdev = nesvnic->nesdev;
 	struct nes_adapter *nesadapter = nesdev->nesadapter;
 	struct ib_mr *ibmr = ERR_PTR(-EINVAL);
-	struct scatterlist *sg;
-	struct nes_ucontext *nes_ucontext;
+	struct sg_dma_page_iter dma_iter;
+	struct nes_ucontext *nes_ucontext = rdma_udata_to_drv_context(
+		udata, struct nes_ucontext, ibucontext);
 	struct nes_pbl *nespbl;
 	struct nes_mr *nesmr;
 	struct ib_umem *region;
 	struct nes_mem_reg_req req;
 	struct nes_vpbl vpbl;
 	struct nes_root_vpbl root_vpbl;
-	int entry, page_index;
+	int page_index;
 	int page_count = 0;
 	int err, pbl_depth = 0;
-	int chunk_pages;
 	int ret;
 	u32 stag;
 	u32 stag_index = 0;
@@ -2177,9 +2106,8 @@
 	u16 pbl_count;
 	u8 single_page = 1;
 	u8 stag_key;
-	int first_page = 1;
-
-	region = ib_umem_get(pd->uobject->context, start, length, acc, 0);
+
+	region = ib_umem_get(udata, start, length, acc, 0);
 	if (IS_ERR(region)) {
 		return (struct ib_mr *)region;
 	}
@@ -2228,127 +2156,99 @@
 			}
 			nesmr->region = region;
 
-			for_each_sg(region->sg_head.sgl, sg, region->nmap, entry) {
-				if (sg_dma_address(sg) & ~PAGE_MASK) {
-					ib_umem_release(region);
-					nes_free_resource(nesadapter, nesadapter->allocated_mrs, stag_index);
-					nes_debug(NES_DBG_MR, "Unaligned Memory Buffer: 0x%x\n",
-						  (unsigned int) sg_dma_address(sg));
-					ibmr = ERR_PTR(-EINVAL);
-					kfree(nesmr);
-					goto reg_user_mr_err;
-				}
-
-				if (!sg_dma_len(sg)) {
-					ib_umem_release(region);
-					nes_free_resource(nesadapter, nesadapter->allocated_mrs,
-							  stag_index);
-					nes_debug(NES_DBG_MR, "Invalid Buffer Size\n");
-					ibmr = ERR_PTR(-EINVAL);
-					kfree(nesmr);
-					goto reg_user_mr_err;
-				}
-
-				region_length += sg_dma_len(sg);
-				chunk_pages = sg_dma_len(sg) >> 12;
+			for_each_sg_dma_page (region->sg_head.sgl, &dma_iter, region->nmap, 0) {
+
+				region_length += PAGE_SIZE;
 				region_length -= skip_pages << 12;
-				for (page_index = skip_pages; page_index < chunk_pages; page_index++) {
-					skip_pages = 0;
-					if ((page_count != 0) && (page_count << 12) - (ib_umem_offset(region) & (4096 - 1)) >= region->length)
-						goto enough_pages;
-					if ((page_count&0x01FF) == 0) {
-						if (page_count >= 1024 * 512) {
+				skip_pages = 0;
+				if ((page_count != 0) && (page_count << 12) - (ib_umem_offset(region) & (4096 - 1)) >= region->length)
+					goto enough_pages;
+				if ((page_count & 0x01FF) == 0) {
+					if (page_count >= 1024 * 512) {
+						ib_umem_release(region);
+						nes_free_resource(nesadapter,
+								  nesadapter->allocated_mrs, stag_index);
+						kfree(nesmr);
+						ibmr = ERR_PTR(-E2BIG);
+						goto reg_user_mr_err;
+					}
+					if (root_pbl_index == 1) {
+						root_vpbl.pbl_vbase = pci_alloc_consistent(nesdev->pcidev,
+								8192, &root_vpbl.pbl_pbase);
+						nes_debug(NES_DBG_MR, "Allocating root PBL, va = %p, pa = 0x%08X\n",
+							  root_vpbl.pbl_vbase, (unsigned int)root_vpbl.pbl_pbase);
+						if (!root_vpbl.pbl_vbase) {
 							ib_umem_release(region);
-							nes_free_resource(nesadapter,
-									  nesadapter->allocated_mrs, stag_index);
+							pci_free_consistent(nesdev->pcidev, 4096, vpbl.pbl_vbase,
+									    vpbl.pbl_pbase);
+							nes_free_resource(nesadapter, nesadapter->allocated_mrs,
+									  stag_index);
 							kfree(nesmr);
-							ibmr = ERR_PTR(-E2BIG);
+							ibmr = ERR_PTR(-ENOMEM);
 							goto reg_user_mr_err;
 						}
-						if (root_pbl_index == 1) {
-							root_vpbl.pbl_vbase = pci_alloc_consistent(nesdev->pcidev,
-									8192, &root_vpbl.pbl_pbase);
-							nes_debug(NES_DBG_MR, "Allocating root PBL, va = %p, pa = 0x%08X\n",
-								  root_vpbl.pbl_vbase, (unsigned int)root_vpbl.pbl_pbase);
-							if (!root_vpbl.pbl_vbase) {
-								ib_umem_release(region);
-								pci_free_consistent(nesdev->pcidev, 4096, vpbl.pbl_vbase,
-										    vpbl.pbl_pbase);
-								nes_free_resource(nesadapter, nesadapter->allocated_mrs,
-										  stag_index);
-								kfree(nesmr);
-								ibmr = ERR_PTR(-ENOMEM);
-								goto reg_user_mr_err;
-							}
-							root_vpbl.leaf_vpbl = kcalloc(1024,
-										      sizeof(*root_vpbl.leaf_vpbl),
-										      GFP_KERNEL);
-							if (!root_vpbl.leaf_vpbl) {
-								ib_umem_release(region);
-								pci_free_consistent(nesdev->pcidev, 8192, root_vpbl.pbl_vbase,
-										    root_vpbl.pbl_pbase);
-								pci_free_consistent(nesdev->pcidev, 4096, vpbl.pbl_vbase,
-										    vpbl.pbl_pbase);
-								nes_free_resource(nesadapter, nesadapter->allocated_mrs,
-										  stag_index);
-								kfree(nesmr);
-								ibmr = ERR_PTR(-ENOMEM);
-								goto reg_user_mr_err;
-							}
-							root_vpbl.pbl_vbase[0].pa_low =
-									cpu_to_le32((u32)vpbl.pbl_pbase);
-							root_vpbl.pbl_vbase[0].pa_high =
-									cpu_to_le32((u32)((((u64)vpbl.pbl_pbase) >> 32)));
-							root_vpbl.leaf_vpbl[0] = vpbl;
-						}
-						vpbl.pbl_vbase = pci_alloc_consistent(nesdev->pcidev, 4096,
-								&vpbl.pbl_pbase);
-						nes_debug(NES_DBG_MR, "Allocating leaf PBL, va = %p, pa = 0x%08X\n",
-							  vpbl.pbl_vbase, (unsigned int)vpbl.pbl_pbase);
-						if (!vpbl.pbl_vbase) {
+						root_vpbl.leaf_vpbl = kcalloc(1024,
+									      sizeof(*root_vpbl.leaf_vpbl),
+									      GFP_KERNEL);
+						if (!root_vpbl.leaf_vpbl) {
 							ib_umem_release(region);
-							nes_free_resource(nesadapter, nesadapter->allocated_mrs, stag_index);
+							pci_free_consistent(nesdev->pcidev, 8192, root_vpbl.pbl_vbase,
+									    root_vpbl.pbl_pbase);
+							pci_free_consistent(nesdev->pcidev, 4096, vpbl.pbl_vbase,
+									    vpbl.pbl_pbase);
+							nes_free_resource(nesadapter, nesadapter->allocated_mrs,
+									  stag_index);
+							kfree(nesmr);
 							ibmr = ERR_PTR(-ENOMEM);
-							kfree(nesmr);
 							goto reg_user_mr_err;
 						}
-						if (1 <= root_pbl_index) {
-							root_vpbl.pbl_vbase[root_pbl_index].pa_low =
-									cpu_to_le32((u32)vpbl.pbl_pbase);
-							root_vpbl.pbl_vbase[root_pbl_index].pa_high =
-									cpu_to_le32((u32)((((u64)vpbl.pbl_pbase)>>32)));
-							root_vpbl.leaf_vpbl[root_pbl_index] = vpbl;
-						}
-						root_pbl_index++;
-						cur_pbl_index = 0;
+						root_vpbl.pbl_vbase[0].pa_low =
+								cpu_to_le32((u32)vpbl.pbl_pbase);
+						root_vpbl.pbl_vbase[0].pa_high =
+								cpu_to_le32((u32)((((u64)vpbl.pbl_pbase) >> 32)));
+						root_vpbl.leaf_vpbl[0] = vpbl;
 					}
-					if (single_page) {
-						if (page_count != 0) {
-							if ((last_dma_addr+4096) !=
-									(sg_dma_address(sg)+
-									(page_index*4096)))
-								single_page = 0;
-							last_dma_addr = sg_dma_address(sg)+
-									(page_index*4096);
-						} else {
-							first_dma_addr = sg_dma_address(sg)+
-									(page_index*4096);
-							last_dma_addr = first_dma_addr;
-						}
+					vpbl.pbl_vbase = pci_alloc_consistent(nesdev->pcidev, 4096,
+							&vpbl.pbl_pbase);
+					nes_debug(NES_DBG_MR, "Allocating leaf PBL, va = %p, pa = 0x%08X\n",
+						  vpbl.pbl_vbase, (unsigned int)vpbl.pbl_pbase);
+					if (!vpbl.pbl_vbase) {
+						ib_umem_release(region);
+						nes_free_resource(nesadapter, nesadapter->allocated_mrs, stag_index);
+						ibmr = ERR_PTR(-ENOMEM);
+						kfree(nesmr);
+						goto reg_user_mr_err;
 					}
-
-					vpbl.pbl_vbase[cur_pbl_index].pa_low =
-							cpu_to_le32((u32)(sg_dma_address(sg)+
-							(page_index*4096)));
-					vpbl.pbl_vbase[cur_pbl_index].pa_high =
-							cpu_to_le32((u32)((((u64)(sg_dma_address(sg)+
-							(page_index*4096))) >> 32)));
-					cur_pbl_index++;
-					page_count++;
+					if (1 <= root_pbl_index) {
+						root_vpbl.pbl_vbase[root_pbl_index].pa_low =
+								cpu_to_le32((u32)vpbl.pbl_pbase);
+						root_vpbl.pbl_vbase[root_pbl_index].pa_high =
+								cpu_to_le32((u32)((((u64)vpbl.pbl_pbase) >> 32)));
+						root_vpbl.leaf_vpbl[root_pbl_index] = vpbl;
+					}
+					root_pbl_index++;
+					cur_pbl_index = 0;
 				}
-			}
-
-			enough_pages:
+				if (single_page) {
+					if (page_count != 0) {
+						if ((last_dma_addr + 4096) != sg_page_iter_dma_address(&dma_iter))
+							single_page = 0;
+						last_dma_addr = sg_page_iter_dma_address(&dma_iter);
+					} else {
+						first_dma_addr = sg_page_iter_dma_address(&dma_iter);
+						last_dma_addr = first_dma_addr;
+					}
+				}
+
+				vpbl.pbl_vbase[cur_pbl_index].pa_low =
+						cpu_to_le32((u32)(sg_page_iter_dma_address(&dma_iter)));
+				vpbl.pbl_vbase[cur_pbl_index].pa_high =
+						cpu_to_le32((u32)((u64)(sg_page_iter_dma_address(&dma_iter))));
+				cur_pbl_index++;
+				page_count++;
+			}
+
+enough_pages:
 			nes_debug(NES_DBG_MR, "calculating stag, stag_index=0x%08x, driver_key=0x%08x,"
 					" stag_key=0x%08x\n",
 					stag_index, driver_key, stag_key);
@@ -2390,7 +2290,7 @@
 				ibmr = ERR_PTR(-ENOMEM);
 			}
 
-			reg_user_mr_err:
+reg_user_mr_err:
 			/* free the resources */
 			if (root_pbl_index == 1) {
 				pci_free_consistent(nesdev->pcidev, 4096, vpbl.pbl_vbase,
@@ -2428,7 +2328,6 @@
 				return ERR_PTR(-ENOMEM);
 			}
 			nesmr->region = region;
-			nes_ucontext = to_nesucontext(pd->uobject->context);
 			pbl_depth = region->length >> 12;
 			pbl_depth += (region->length & (4096-1)) ? 1 : 0;
 			nespbl->pbl_size = pbl_depth*sizeof(u64);
@@ -2457,26 +2356,14 @@
 				  nespbl->pbl_size, (unsigned long) nespbl->pbl_pbase,
 				  (void *) nespbl->pbl_vbase, nespbl->user_base);
 
-			for_each_sg(region->sg_head.sgl, sg, region->nmap, entry) {
-				chunk_pages = sg_dma_len(sg) >> 12;
-				chunk_pages += (sg_dma_len(sg) & (4096-1)) ? 1 : 0;
-				if (first_page) {
-					nespbl->page = sg_page(sg);
-					first_page = 0;
-				}
-
-				for (page_index = 0; page_index < chunk_pages; page_index++) {
-					((__le32 *)pbl)[0] = cpu_to_le32((u32)
-							(sg_dma_address(sg)+
-							(page_index*4096)));
-					((__le32 *)pbl)[1] = cpu_to_le32(((u64)
-							(sg_dma_address(sg)+
-							(page_index*4096)))>>32);
-					nes_debug(NES_DBG_MR, "pbl=%p, *pbl=0x%016llx, 0x%08x%08x\n", pbl,
-						  (unsigned long long)*pbl,
-						  le32_to_cpu(((__le32 *)pbl)[1]), le32_to_cpu(((__le32 *)pbl)[0]));
-					pbl++;
-				}
+			nespbl->page = sg_page(region->sg_head.sgl);
+			for_each_sg_dma_page(region->sg_head.sgl, &dma_iter, region->nmap, 0) {
+				((__le32 *)pbl)[0] = cpu_to_le32((u32)(sg_page_iter_dma_address(&dma_iter)));
+				((__le32 *)pbl)[1] = cpu_to_le32(((u64)(sg_page_iter_dma_address(&dma_iter)))>>32);
+				nes_debug(NES_DBG_MR, "pbl=%p, *pbl=0x%016llx, 0x%08x%08x\n", pbl,
+					  (unsigned long long)*pbl,
+					  le32_to_cpu(((__le32 *)pbl)[1]), le32_to_cpu(((__le32 *)pbl)[0]));
+				pbl++;
 			}
 
 			if (req.reg_type == IWNES_MEMREG_TYPE_QP) {
@@ -2601,50 +2488,50 @@
 /**
  * show_rev
  */
-static ssize_t show_rev(struct device *dev, struct device_attribute *attr,
-			char *buf)
+static ssize_t hw_rev_show(struct device *dev,
+			   struct device_attribute *attr, char *buf)
 {
 	struct nes_ib_device *nesibdev =
-			container_of(dev, struct nes_ib_device, ibdev.dev);
+		rdma_device_to_drv_device(dev, struct nes_ib_device, ibdev);
 	struct nes_vnic *nesvnic = nesibdev->nesvnic;
 
 	nes_debug(NES_DBG_INIT, "\n");
 	return sprintf(buf, "%x\n", nesvnic->nesdev->nesadapter->hw_rev);
 }
-
+static DEVICE_ATTR_RO(hw_rev);
 
 /**
  * show_hca
  */
-static ssize_t show_hca(struct device *dev, struct device_attribute *attr,
-		        char *buf)
+static ssize_t hca_type_show(struct device *dev,
+			     struct device_attribute *attr, char *buf)
 {
 	nes_debug(NES_DBG_INIT, "\n");
 	return sprintf(buf, "NES020\n");
 }
-
+static DEVICE_ATTR_RO(hca_type);
 
 /**
  * show_board
  */
-static ssize_t show_board(struct device *dev, struct device_attribute *attr,
-			  char *buf)
+static ssize_t board_id_show(struct device *dev,
+			     struct device_attribute *attr, char *buf)
 {
 	nes_debug(NES_DBG_INIT, "\n");
 	return sprintf(buf, "%.*s\n", 32, "NES020 Board ID");
 }
-
-
-static DEVICE_ATTR(hw_rev, S_IRUGO, show_rev, NULL);
-static DEVICE_ATTR(hca_type, S_IRUGO, show_hca, NULL);
-static DEVICE_ATTR(board_id, S_IRUGO, show_board, NULL);
-
-static struct device_attribute *nes_dev_attributes[] = {
-	&dev_attr_hw_rev,
-	&dev_attr_hca_type,
-	&dev_attr_board_id
+static DEVICE_ATTR_RO(board_id);
+
+static struct attribute *nes_dev_attributes[] = {
+	&dev_attr_hw_rev.attr,
+	&dev_attr_hca_type.attr,
+	&dev_attr_board_id.attr,
+	NULL
 };
 
+static const struct attribute_group nes_attr_group = {
+	.attrs = nes_dev_attributes,
+};
 
 /**
  * nes_query_qp
@@ -3672,8 +3559,6 @@
 		 (nesvnic->nesdev->nesadapter->firmware_version & 0x000000ff));
 }
 
-<<<<<<< HEAD
-=======
 static const struct ib_device_ops nes_dev_ops = {
 	.alloc_mr = nes_alloc_mr,
 	.alloc_mw = nes_alloc_mw,
@@ -3717,7 +3602,6 @@
 	INIT_RDMA_OBJ_SIZE(ib_ucontext, nes_ucontext, ibucontext),
 };
 
->>>>>>> 407d19ab
 /**
  * nes_init_ofa_device
  */
@@ -3727,11 +3611,10 @@
 	struct nes_vnic *nesvnic = netdev_priv(netdev);
 	struct nes_device *nesdev = nesvnic->nesdev;
 
-	nesibdev = (struct nes_ib_device *)ib_alloc_device(sizeof(struct nes_ib_device));
+	nesibdev = ib_alloc_device(nes_ib_device, ibdev);
 	if (nesibdev == NULL) {
 		return NULL;
 	}
-	strlcpy(nesibdev->ibdev.name, "nes%d", IB_DEVICE_NAME_MAX);
 	nesibdev->ibdev.owner = THIS_MODULE;
 
 	nesibdev->ibdev.node_type = RDMA_NODE_RNIC;
@@ -3765,60 +3648,10 @@
 	nesibdev->ibdev.phys_port_cnt = 1;
 	nesibdev->ibdev.num_comp_vectors = 1;
 	nesibdev->ibdev.dev.parent = &nesdev->pcidev->dev;
-	nesibdev->ibdev.query_device = nes_query_device;
-	nesibdev->ibdev.query_port = nes_query_port;
-	nesibdev->ibdev.query_pkey = nes_query_pkey;
-	nesibdev->ibdev.query_gid = nes_query_gid;
-	nesibdev->ibdev.alloc_ucontext = nes_alloc_ucontext;
-	nesibdev->ibdev.dealloc_ucontext = nes_dealloc_ucontext;
-	nesibdev->ibdev.mmap = nes_mmap;
-	nesibdev->ibdev.alloc_pd = nes_alloc_pd;
-	nesibdev->ibdev.dealloc_pd = nes_dealloc_pd;
-	nesibdev->ibdev.create_qp = nes_create_qp;
-	nesibdev->ibdev.modify_qp = nes_modify_qp;
-	nesibdev->ibdev.query_qp = nes_query_qp;
-	nesibdev->ibdev.destroy_qp = nes_destroy_qp;
-	nesibdev->ibdev.create_cq = nes_create_cq;
-	nesibdev->ibdev.destroy_cq = nes_destroy_cq;
-	nesibdev->ibdev.poll_cq = nes_poll_cq;
-	nesibdev->ibdev.get_dma_mr = nes_get_dma_mr;
-	nesibdev->ibdev.reg_user_mr = nes_reg_user_mr;
-	nesibdev->ibdev.dereg_mr = nes_dereg_mr;
-	nesibdev->ibdev.alloc_mw = nes_alloc_mw;
-	nesibdev->ibdev.dealloc_mw = nes_dealloc_mw;
-
-	nesibdev->ibdev.alloc_mr = nes_alloc_mr;
-	nesibdev->ibdev.map_mr_sg = nes_map_mr_sg;
-
-	nesibdev->ibdev.req_notify_cq = nes_req_notify_cq;
-	nesibdev->ibdev.post_send = nes_post_send;
-	nesibdev->ibdev.post_recv = nes_post_recv;
-	nesibdev->ibdev.drain_sq = nes_drain_sq;
-	nesibdev->ibdev.drain_rq = nes_drain_rq;
-
-<<<<<<< HEAD
-	nesibdev->ibdev.iwcm = kzalloc(sizeof(*nesibdev->ibdev.iwcm), GFP_KERNEL);
-	if (nesibdev->ibdev.iwcm == NULL) {
-		ib_dealloc_device(&nesibdev->ibdev);
-		return NULL;
-	}
-	nesibdev->ibdev.iwcm->add_ref = nes_add_ref;
-	nesibdev->ibdev.iwcm->rem_ref = nes_rem_ref;
-	nesibdev->ibdev.iwcm->get_qp = nes_get_qp;
-	nesibdev->ibdev.iwcm->connect = nes_connect;
-	nesibdev->ibdev.iwcm->accept = nes_accept;
-	nesibdev->ibdev.iwcm->reject = nes_reject;
-	nesibdev->ibdev.iwcm->create_listen = nes_create_listen;
-	nesibdev->ibdev.iwcm->destroy_listen = nes_destroy_listen;
-	nesibdev->ibdev.get_port_immutable   = nes_port_immutable;
-	nesibdev->ibdev.get_dev_fw_str   = get_dev_fw_str;
-	memcpy(nesibdev->ibdev.iwcm->ifname, netdev->name,
-	       sizeof(nesibdev->ibdev.iwcm->ifname));
-=======
+
 	ib_set_device_ops(&nesibdev->ibdev, &nes_dev_ops);
 	memcpy(nesibdev->ibdev.iw_ifname, netdev->name,
 	       sizeof(nesibdev->ibdev.iw_ifname));
->>>>>>> 407d19ab
 
 	return nesibdev;
 }
@@ -3891,10 +3724,11 @@
 	struct nes_vnic *nesvnic = nesibdev->nesvnic;
 	struct nes_device *nesdev = nesvnic->nesdev;
 	struct nes_adapter *nesadapter = nesdev->nesadapter;
-	int i, ret;
-
+	int ret;
+
+	rdma_set_device_sysfs_group(&nesvnic->nesibdev->ibdev, &nes_attr_group);
 	nesvnic->nesibdev->ibdev.driver_id = RDMA_DRIVER_NES;
-	ret = ib_register_device(&nesvnic->nesibdev->ibdev, NULL);
+	ret = ib_register_device(&nesvnic->nesibdev->ibdev, "nes%d");
 	if (ret) {
 		return ret;
 	}
@@ -3905,19 +3739,6 @@
 	nesibdev->max_qp = (nesadapter->max_qp-NES_FIRST_QPN) / nesadapter->port_count;
 	nesibdev->max_pd = nesadapter->max_pd / nesadapter->port_count;
 
-	for (i = 0; i < ARRAY_SIZE(nes_dev_attributes); ++i) {
-		ret = device_create_file(&nesibdev->ibdev.dev, nes_dev_attributes[i]);
-		if (ret) {
-			while (i > 0) {
-				i--;
-				device_remove_file(&nesibdev->ibdev.dev,
-						   nes_dev_attributes[i]);
-			}
-			ib_unregister_device(&nesibdev->ibdev);
-			return ret;
-		}
-	}
-
 	nesvnic->of_device_registered = 1;
 
 	return 0;
@@ -3930,15 +3751,9 @@
 static void nes_unregister_ofa_device(struct nes_ib_device *nesibdev)
 {
 	struct nes_vnic *nesvnic = nesibdev->nesvnic;
-	int i;
-
-	for (i = 0; i < ARRAY_SIZE(nes_dev_attributes); ++i) {
-		device_remove_file(&nesibdev->ibdev.dev, nes_dev_attributes[i]);
-	}
-
-	if (nesvnic->of_device_registered) {
+
+	if (nesvnic->of_device_registered)
 		ib_unregister_device(&nesibdev->ibdev);
-	}
 
 	nesvnic->of_device_registered = 0;
 }