/*******************************************************************************
*
* Copyright (c) 2015-2016 Intel Corporation.  All rights reserved.
*
* This software is available to you under a choice of one of two
* licenses.  You may choose to be licensed under the terms of the GNU
* General Public License (GPL) Version 2, available from the file
* COPYING in the main directory of this source tree, or the
* OpenFabrics.org BSD license below:
*
*   Redistribution and use in source and binary forms, with or
*   without modification, are permitted provided that the following
*   conditions are met:
*
*    - Redistributions of source code must retain the above
*	copyright notice, this list of conditions and the following
*	disclaimer.
*
*    - Redistributions in binary form must reproduce the above
*	copyright notice, this list of conditions and the following
*	disclaimer in the documentation and/or other materials
*	provided with the distribution.
*
* THE SOFTWARE IS PROVIDED "AS IS", WITHOUT WARRANTY OF ANY KIND,
* EXPRESS OR IMPLIED, INCLUDING BUT NOT LIMITED TO THE WARRANTIES OF
* MERCHANTABILITY, FITNESS FOR A PARTICULAR PURPOSE AND
* NONINFRINGEMENT. IN NO EVENT SHALL THE AUTHORS OR COPYRIGHT HOLDERS
* BE LIABLE FOR ANY CLAIM, DAMAGES OR OTHER LIABILITY, WHETHER IN AN
* ACTION OF CONTRACT, TORT OR OTHERWISE, ARISING FROM, OUT OF OR IN
* CONNECTION WITH THE SOFTWARE OR THE USE OR OTHER DEALINGS IN THE
* SOFTWARE.
*
*******************************************************************************/

#include <linux/atomic.h>
#include <linux/ip.h>
#include <linux/tcp.h>
#include <linux/init.h>
#include <linux/if_arp.h>
#include <linux/if_vlan.h>
#include <linux/notifier.h>
#include <linux/net.h>
#include <linux/types.h>
#include <linux/timer.h>
#include <linux/time.h>
#include <linux/delay.h>
#include <linux/etherdevice.h>
#include <linux/netdevice.h>
#include <linux/random.h>
#include <linux/list.h>
#include <linux/threads.h>
#include <linux/highmem.h>
#include <net/arp.h>
#include <net/ndisc.h>
#include <net/neighbour.h>
#include <net/route.h>
#include <net/addrconf.h>
#include <net/ip6_route.h>
#include <net/ip_fib.h>
#include <net/secure_seq.h>
#include <net/tcp.h>
#include <asm/checksum.h>

#include "i40iw.h"

static void i40iw_rem_ref_cm_node(struct i40iw_cm_node *);
static void i40iw_cm_post_event(struct i40iw_cm_event *event);
static void i40iw_disconnect_worker(struct work_struct *work);

/**
 * i40iw_free_sqbuf - put back puda buffer if refcount = 0
 * @vsi: pointer to vsi structure
 * @buf: puda buffer to free
 */
void i40iw_free_sqbuf(struct i40iw_sc_vsi *vsi, void *bufp)
{
	struct i40iw_puda_buf *buf = (struct i40iw_puda_buf *)bufp;
	struct i40iw_puda_rsrc *ilq = vsi->ilq;

	if (!atomic_dec_return(&buf->refcount))
		i40iw_puda_ret_bufpool(ilq, buf);
}

/**
 * i40iw_derive_hw_ird_setting - Calculate IRD
 *
 * @cm_ird: IRD of connection's node
 *
 * The ird from the connection is rounded to a supported HW
 * setting (2,8,32,64) and then encoded for ird_size field of
 * qp_ctx
 */
static u8 i40iw_derive_hw_ird_setting(u16 cm_ird)
{
	u8 encoded_ird_size;

	/* ird_size field is encoded in qp_ctx */
	switch (cm_ird ? roundup_pow_of_two(cm_ird) : 0) {
	case I40IW_HW_IRD_SETTING_64:
		encoded_ird_size = 3;
		break;
	case I40IW_HW_IRD_SETTING_32:
	case I40IW_HW_IRD_SETTING_16:
		encoded_ird_size = 2;
		break;
	case I40IW_HW_IRD_SETTING_8:
	case I40IW_HW_IRD_SETTING_4:
		encoded_ird_size = 1;
		break;
	case I40IW_HW_IRD_SETTING_2:
	default:
		encoded_ird_size = 0;
		break;
	}
	return encoded_ird_size;
}

/**
 * i40iw_record_ird_ord - Record IRD/ORD passed in
 * @cm_node: connection's node
 * @conn_ird: connection IRD
 * @conn_ord: connection ORD
 */
static void i40iw_record_ird_ord(struct i40iw_cm_node *cm_node, u32 conn_ird,
				 u32 conn_ord)
{
	if (conn_ird > I40IW_MAX_IRD_SIZE)
		conn_ird = I40IW_MAX_IRD_SIZE;

	if (conn_ord > I40IW_MAX_ORD_SIZE)
		conn_ord = I40IW_MAX_ORD_SIZE;
	else if (!conn_ord && cm_node->send_rdma0_op == SEND_RDMA_READ_ZERO)
		conn_ord = 1;

	cm_node->ird_size = conn_ird;
	cm_node->ord_size = conn_ord;
}

/**
 * i40iw_copy_ip_ntohl - change network to host ip
 * @dst: host ip
 * @src: big endian
 */
void i40iw_copy_ip_ntohl(u32 *dst, __be32 *src)
{
	*dst++ = ntohl(*src++);
	*dst++ = ntohl(*src++);
	*dst++ = ntohl(*src++);
	*dst = ntohl(*src);
}

/**
 * i40iw_copy_ip_htonl - change host addr to network ip
 * @dst: host ip
 * @src: little endian
 */
static inline void i40iw_copy_ip_htonl(__be32 *dst, u32 *src)
{
	*dst++ = htonl(*src++);
	*dst++ = htonl(*src++);
	*dst++ = htonl(*src++);
	*dst = htonl(*src);
}

/**
 * i40iw_fill_sockaddr4 - get addr info for passive connection
 * @cm_node: connection's node
 * @event: upper layer's cm event
 */
static inline void i40iw_fill_sockaddr4(struct i40iw_cm_node *cm_node,
					struct iw_cm_event *event)
{
	struct sockaddr_in *laddr = (struct sockaddr_in *)&event->local_addr;
	struct sockaddr_in *raddr = (struct sockaddr_in *)&event->remote_addr;

	laddr->sin_family = AF_INET;
	raddr->sin_family = AF_INET;

	laddr->sin_port = htons(cm_node->loc_port);
	raddr->sin_port = htons(cm_node->rem_port);

	laddr->sin_addr.s_addr = htonl(cm_node->loc_addr[0]);
	raddr->sin_addr.s_addr = htonl(cm_node->rem_addr[0]);
}

/**
 * i40iw_fill_sockaddr6 - get ipv6 addr info for passive side
 * @cm_node: connection's node
 * @event: upper layer's cm event
 */
static inline void i40iw_fill_sockaddr6(struct i40iw_cm_node *cm_node,
					struct iw_cm_event *event)
{
	struct sockaddr_in6 *laddr6 = (struct sockaddr_in6 *)&event->local_addr;
	struct sockaddr_in6 *raddr6 = (struct sockaddr_in6 *)&event->remote_addr;

	laddr6->sin6_family = AF_INET6;
	raddr6->sin6_family = AF_INET6;

	laddr6->sin6_port = htons(cm_node->loc_port);
	raddr6->sin6_port = htons(cm_node->rem_port);

	i40iw_copy_ip_htonl(laddr6->sin6_addr.in6_u.u6_addr32,
			    cm_node->loc_addr);
	i40iw_copy_ip_htonl(raddr6->sin6_addr.in6_u.u6_addr32,
			    cm_node->rem_addr);
}

/**
 * i40iw_get_addr_info
 * @cm_node: contains ip/tcp info
 * @cm_info: to get a copy of the cm_node ip/tcp info
*/
static void i40iw_get_addr_info(struct i40iw_cm_node *cm_node,
				struct i40iw_cm_info *cm_info)
{
	cm_info->ipv4 = cm_node->ipv4;
	cm_info->vlan_id = cm_node->vlan_id;
	memcpy(cm_info->loc_addr, cm_node->loc_addr, sizeof(cm_info->loc_addr));
	memcpy(cm_info->rem_addr, cm_node->rem_addr, sizeof(cm_info->rem_addr));
	cm_info->loc_port = cm_node->loc_port;
	cm_info->rem_port = cm_node->rem_port;
	cm_info->user_pri = cm_node->user_pri;
}

/**
 * i40iw_get_cmevent_info - for cm event upcall
 * @cm_node: connection's node
 * @cm_id: upper layers cm struct for the event
 * @event: upper layer's cm event
 */
static inline void i40iw_get_cmevent_info(struct i40iw_cm_node *cm_node,
					  struct iw_cm_id *cm_id,
					  struct iw_cm_event *event)
{
	memcpy(&event->local_addr, &cm_id->m_local_addr,
	       sizeof(event->local_addr));
	memcpy(&event->remote_addr, &cm_id->m_remote_addr,
	       sizeof(event->remote_addr));
	if (cm_node) {
		event->private_data = (void *)cm_node->pdata_buf;
		event->private_data_len = (u8)cm_node->pdata.size;
		event->ird = cm_node->ird_size;
		event->ord = cm_node->ord_size;
	}
}

/**
 * i40iw_send_cm_event - upcall cm's event handler
 * @cm_node: connection's node
 * @cm_id: upper layer's cm info struct
 * @type: Event type to indicate
 * @status: status for the event type
 */
static int i40iw_send_cm_event(struct i40iw_cm_node *cm_node,
			       struct iw_cm_id *cm_id,
			       enum iw_cm_event_type type,
			       int status)
{
	struct iw_cm_event event;

	memset(&event, 0, sizeof(event));
	event.event = type;
	event.status = status;
	switch (type) {
	case IW_CM_EVENT_CONNECT_REQUEST:
		if (cm_node->ipv4)
			i40iw_fill_sockaddr4(cm_node, &event);
		else
			i40iw_fill_sockaddr6(cm_node, &event);
		event.provider_data = (void *)cm_node;
		event.private_data = (void *)cm_node->pdata_buf;
		event.private_data_len = (u8)cm_node->pdata.size;
		event.ird = cm_node->ird_size;
		break;
	case IW_CM_EVENT_CONNECT_REPLY:
		i40iw_get_cmevent_info(cm_node, cm_id, &event);
		break;
	case IW_CM_EVENT_ESTABLISHED:
		event.ird = cm_node->ird_size;
		event.ord = cm_node->ord_size;
		break;
	case IW_CM_EVENT_DISCONNECT:
		break;
	case IW_CM_EVENT_CLOSE:
		break;
	default:
		i40iw_pr_err("event type received type = %d\n", type);
		return -1;
	}
	return cm_id->event_handler(cm_id, &event);
}

/**
 * i40iw_create_event - create cm event
 * @cm_node: connection's node
 * @type: Event type to generate
 */
static struct i40iw_cm_event *i40iw_create_event(struct i40iw_cm_node *cm_node,
						 enum i40iw_cm_event_type type)
{
	struct i40iw_cm_event *event;

	if (!cm_node->cm_id)
		return NULL;

	event = kzalloc(sizeof(*event), GFP_ATOMIC);

	if (!event)
		return NULL;

	event->type = type;
	event->cm_node = cm_node;
	memcpy(event->cm_info.rem_addr, cm_node->rem_addr, sizeof(event->cm_info.rem_addr));
	memcpy(event->cm_info.loc_addr, cm_node->loc_addr, sizeof(event->cm_info.loc_addr));
	event->cm_info.rem_port = cm_node->rem_port;
	event->cm_info.loc_port = cm_node->loc_port;
	event->cm_info.cm_id = cm_node->cm_id;

	i40iw_debug(cm_node->dev,
		    I40IW_DEBUG_CM,
		    "node=%p event=%p type=%u dst=%pI4 src=%pI4\n",
		    cm_node,
		    event,
		    type,
		    event->cm_info.loc_addr,
		    event->cm_info.rem_addr);

	i40iw_cm_post_event(event);
	return event;
}

/**
 * i40iw_free_retrans_entry - free send entry
 * @cm_node: connection's node
 */
static void i40iw_free_retrans_entry(struct i40iw_cm_node *cm_node)
{
	struct i40iw_device *iwdev = cm_node->iwdev;
	struct i40iw_timer_entry *send_entry;

	send_entry = cm_node->send_entry;
	if (send_entry) {
		cm_node->send_entry = NULL;
		i40iw_free_sqbuf(&iwdev->vsi, (void *)send_entry->sqbuf);
		kfree(send_entry);
		atomic_dec(&cm_node->ref_count);
	}
}

/**
 * i40iw_cleanup_retrans_entry - free send entry with lock
 * @cm_node: connection's node
 */
static void i40iw_cleanup_retrans_entry(struct i40iw_cm_node *cm_node)
{
	unsigned long flags;

	spin_lock_irqsave(&cm_node->retrans_list_lock, flags);
	i40iw_free_retrans_entry(cm_node);
	spin_unlock_irqrestore(&cm_node->retrans_list_lock, flags);
}

/**
 * i40iw_form_cm_frame - get a free packet and build frame
 * @cm_node: connection's node ionfo to use in frame
 * @options: pointer to options info
 * @hdr: pointer mpa header
 * @pdata: pointer to private data
 * @flags:  indicates FIN or ACK
 */
static struct i40iw_puda_buf *i40iw_form_cm_frame(struct i40iw_cm_node *cm_node,
						  struct i40iw_kmem_info *options,
						  struct i40iw_kmem_info *hdr,
						  struct i40iw_kmem_info *pdata,
						  u8 flags)
{
	struct i40iw_puda_buf *sqbuf;
	struct i40iw_sc_vsi *vsi = &cm_node->iwdev->vsi;
	u8 *buf;

	struct tcphdr *tcph;
	struct iphdr *iph;
	struct ipv6hdr *ip6h;
	struct ethhdr *ethh;
	u16 packetsize;
	u16 eth_hlen = ETH_HLEN;
	u32 opts_len = 0;
	u32 pd_len = 0;
	u32 hdr_len = 0;
	u16 vtag;

	sqbuf = i40iw_puda_get_bufpool(vsi->ilq);
	if (!sqbuf)
		return NULL;
	buf = sqbuf->mem.va;

	if (options)
		opts_len = (u32)options->size;

	if (hdr)
		hdr_len = hdr->size;

	if (pdata)
		pd_len = pdata->size;

	if (cm_node->vlan_id < VLAN_TAG_PRESENT)
		eth_hlen += 4;

	if (cm_node->ipv4)
		packetsize = sizeof(*iph) + sizeof(*tcph);
	else
		packetsize = sizeof(*ip6h) + sizeof(*tcph);
	packetsize += opts_len + hdr_len + pd_len;

	memset(buf, 0x00, eth_hlen + packetsize);

	sqbuf->totallen = packetsize + eth_hlen;
	sqbuf->maclen = eth_hlen;
	sqbuf->tcphlen = sizeof(*tcph) + opts_len;
	sqbuf->scratch = (void *)cm_node;

	ethh = (struct ethhdr *)buf;
	buf += eth_hlen;

	if (cm_node->ipv4) {
		sqbuf->ipv4 = true;

		iph = (struct iphdr *)buf;
		buf += sizeof(*iph);
		tcph = (struct tcphdr *)buf;
		buf += sizeof(*tcph);

		ether_addr_copy(ethh->h_dest, cm_node->rem_mac);
		ether_addr_copy(ethh->h_source, cm_node->loc_mac);
		if (cm_node->vlan_id < VLAN_TAG_PRESENT) {
			((struct vlan_ethhdr *)ethh)->h_vlan_proto = htons(ETH_P_8021Q);
			vtag = (cm_node->user_pri << VLAN_PRIO_SHIFT) | cm_node->vlan_id;
			((struct vlan_ethhdr *)ethh)->h_vlan_TCI = htons(vtag);

			((struct vlan_ethhdr *)ethh)->h_vlan_encapsulated_proto = htons(ETH_P_IP);
		} else {
			ethh->h_proto = htons(ETH_P_IP);
		}

		iph->version = IPVERSION;
		iph->ihl = 5;	/* 5 * 4Byte words, IP headr len */
		iph->tos = cm_node->tos;
		iph->tot_len = htons(packetsize);
		iph->id = htons(++cm_node->tcp_cntxt.loc_id);

		iph->frag_off = htons(0x4000);
		iph->ttl = 0x40;
		iph->protocol = IPPROTO_TCP;
		iph->saddr = htonl(cm_node->loc_addr[0]);
		iph->daddr = htonl(cm_node->rem_addr[0]);
	} else {
		sqbuf->ipv4 = false;
		ip6h = (struct ipv6hdr *)buf;
		buf += sizeof(*ip6h);
		tcph = (struct tcphdr *)buf;
		buf += sizeof(*tcph);

		ether_addr_copy(ethh->h_dest, cm_node->rem_mac);
		ether_addr_copy(ethh->h_source, cm_node->loc_mac);
		if (cm_node->vlan_id < VLAN_TAG_PRESENT) {
			((struct vlan_ethhdr *)ethh)->h_vlan_proto = htons(ETH_P_8021Q);
			vtag = (cm_node->user_pri << VLAN_PRIO_SHIFT) | cm_node->vlan_id;
			((struct vlan_ethhdr *)ethh)->h_vlan_TCI = htons(vtag);
			((struct vlan_ethhdr *)ethh)->h_vlan_encapsulated_proto = htons(ETH_P_IPV6);
		} else {
			ethh->h_proto = htons(ETH_P_IPV6);
		}
		ip6h->version = 6;
		ip6h->priority = cm_node->tos >> 4;
		ip6h->flow_lbl[0] = cm_node->tos << 4;
		ip6h->flow_lbl[1] = 0;
		ip6h->flow_lbl[2] = 0;
		ip6h->payload_len = htons(packetsize - sizeof(*ip6h));
		ip6h->nexthdr = 6;
		ip6h->hop_limit = 128;
		i40iw_copy_ip_htonl(ip6h->saddr.in6_u.u6_addr32,
				    cm_node->loc_addr);
		i40iw_copy_ip_htonl(ip6h->daddr.in6_u.u6_addr32,
				    cm_node->rem_addr);
	}

	tcph->source = htons(cm_node->loc_port);
	tcph->dest = htons(cm_node->rem_port);

	tcph->seq = htonl(cm_node->tcp_cntxt.loc_seq_num);

	if (flags & SET_ACK) {
		cm_node->tcp_cntxt.loc_ack_num = cm_node->tcp_cntxt.rcv_nxt;
		tcph->ack_seq = htonl(cm_node->tcp_cntxt.loc_ack_num);
		tcph->ack = 1;
	} else {
		tcph->ack_seq = 0;
	}

	if (flags & SET_SYN) {
		cm_node->tcp_cntxt.loc_seq_num++;
		tcph->syn = 1;
	} else {
		cm_node->tcp_cntxt.loc_seq_num += hdr_len + pd_len;
	}

	if (flags & SET_FIN) {
		cm_node->tcp_cntxt.loc_seq_num++;
		tcph->fin = 1;
	}

	if (flags & SET_RST)
		tcph->rst = 1;

	tcph->doff = (u16)((sizeof(*tcph) + opts_len + 3) >> 2);
	sqbuf->tcphlen = tcph->doff << 2;
	tcph->window = htons(cm_node->tcp_cntxt.rcv_wnd);
	tcph->urg_ptr = 0;

	if (opts_len) {
		memcpy(buf, options->addr, opts_len);
		buf += opts_len;
	}

	if (hdr_len) {
		memcpy(buf, hdr->addr, hdr_len);
		buf += hdr_len;
	}

	if (pdata && pdata->addr)
		memcpy(buf, pdata->addr, pdata->size);

	atomic_set(&sqbuf->refcount, 1);

	return sqbuf;
}

/**
 * i40iw_send_reset - Send RST packet
 * @cm_node: connection's node
 */
int i40iw_send_reset(struct i40iw_cm_node *cm_node)
{
	struct i40iw_puda_buf *sqbuf;
	int flags = SET_RST | SET_ACK;

	sqbuf = i40iw_form_cm_frame(cm_node, NULL, NULL, NULL, flags);
	if (!sqbuf) {
		i40iw_pr_err("no sqbuf\n");
		return -1;
	}

	return i40iw_schedule_cm_timer(cm_node, sqbuf, I40IW_TIMER_TYPE_SEND, 0, 1);
}

/**
 * i40iw_active_open_err - send event for active side cm error
 * @cm_node: connection's node
 * @reset: Flag to send reset or not
 */
static void i40iw_active_open_err(struct i40iw_cm_node *cm_node, bool reset)
{
	i40iw_cleanup_retrans_entry(cm_node);
	cm_node->cm_core->stats_connect_errs++;
	if (reset) {
		i40iw_debug(cm_node->dev,
			    I40IW_DEBUG_CM,
			    "%s cm_node=%p state=%d\n",
			    __func__,
			    cm_node,
			    cm_node->state);
		atomic_inc(&cm_node->ref_count);
		i40iw_send_reset(cm_node);
	}

	cm_node->state = I40IW_CM_STATE_CLOSED;
	i40iw_create_event(cm_node, I40IW_CM_EVENT_ABORTED);
}

/**
 * i40iw_passive_open_err - handle passive side cm error
 * @cm_node: connection's node
 * @reset: send reset or just free cm_node
 */
static void i40iw_passive_open_err(struct i40iw_cm_node *cm_node, bool reset)
{
	i40iw_cleanup_retrans_entry(cm_node);
	cm_node->cm_core->stats_passive_errs++;
	cm_node->state = I40IW_CM_STATE_CLOSED;
	i40iw_debug(cm_node->dev,
		    I40IW_DEBUG_CM,
		    "%s cm_node=%p state =%d\n",
		    __func__,
		    cm_node,
		    cm_node->state);
	if (reset)
		i40iw_send_reset(cm_node);
	else
		i40iw_rem_ref_cm_node(cm_node);
}

/**
 * i40iw_event_connect_error - to create connect error event
 * @event: cm information for connect event
 */
static void i40iw_event_connect_error(struct i40iw_cm_event *event)
{
	struct i40iw_qp *iwqp;
	struct iw_cm_id *cm_id;

	cm_id = event->cm_node->cm_id;
	if (!cm_id)
		return;

	iwqp = cm_id->provider_data;

	if (!iwqp || !iwqp->iwdev)
		return;

	iwqp->cm_id = NULL;
	cm_id->provider_data = NULL;
	i40iw_send_cm_event(event->cm_node, cm_id,
			    IW_CM_EVENT_CONNECT_REPLY,
			    -ECONNRESET);
	cm_id->rem_ref(cm_id);
	i40iw_rem_ref_cm_node(event->cm_node);
}

/**
 * i40iw_process_options
 * @cm_node: connection's node
 * @optionsloc: point to start of options
 * @optionsize: size of all options
 * @syn_packet: flag if syn packet
 */
static int i40iw_process_options(struct i40iw_cm_node *cm_node,
				 u8 *optionsloc,
				 u32 optionsize,
				 u32 syn_packet)
{
	u32 tmp;
	u32 offset = 0;
	union all_known_options *all_options;
	char got_mss_option = 0;

	while (offset < optionsize) {
		all_options = (union all_known_options *)(optionsloc + offset);
		switch (all_options->as_base.optionnum) {
		case OPTION_NUMBER_END:
			offset = optionsize;
			break;
		case OPTION_NUMBER_NONE:
			offset += 1;
			continue;
		case OPTION_NUMBER_MSS:
			i40iw_debug(cm_node->dev,
				    I40IW_DEBUG_CM,
				    "%s: MSS Length: %d Offset: %d Size: %d\n",
				    __func__,
				    all_options->as_mss.length,
				    offset,
				    optionsize);
			got_mss_option = 1;
			if (all_options->as_mss.length != 4)
				return -1;
			tmp = ntohs(all_options->as_mss.mss);
			if (tmp > 0 && tmp < cm_node->tcp_cntxt.mss)
				cm_node->tcp_cntxt.mss = tmp;
			break;
		case OPTION_NUMBER_WINDOW_SCALE:
			cm_node->tcp_cntxt.snd_wscale =
			    all_options->as_windowscale.shiftcount;
			break;
		default:
			i40iw_debug(cm_node->dev,
				    I40IW_DEBUG_CM,
				    "TCP Option not understood: %x\n",
				    all_options->as_base.optionnum);
			break;
		}
		offset += all_options->as_base.length;
	}
	if (!got_mss_option && syn_packet)
		cm_node->tcp_cntxt.mss = I40IW_CM_DEFAULT_MSS;
	return 0;
}

/**
 * i40iw_handle_tcp_options -
 * @cm_node: connection's node
 * @tcph: pointer tcp header
 * @optionsize: size of options rcvd
 * @passive: active or passive flag
 */
static int i40iw_handle_tcp_options(struct i40iw_cm_node *cm_node,
				    struct tcphdr *tcph,
				    int optionsize,
				    int passive)
{
	u8 *optionsloc = (u8 *)&tcph[1];

	if (optionsize) {
		if (i40iw_process_options(cm_node,
					  optionsloc,
					  optionsize,
					  (u32)tcph->syn)) {
			i40iw_debug(cm_node->dev,
				    I40IW_DEBUG_CM,
				    "%s: Node %p, Sending RESET\n",
				    __func__,
				    cm_node);
			if (passive)
				i40iw_passive_open_err(cm_node, true);
			else
				i40iw_active_open_err(cm_node, true);
			return -1;
		}
	}

	cm_node->tcp_cntxt.snd_wnd = ntohs(tcph->window) <<
	    cm_node->tcp_cntxt.snd_wscale;

	if (cm_node->tcp_cntxt.snd_wnd > cm_node->tcp_cntxt.max_snd_wnd)
		cm_node->tcp_cntxt.max_snd_wnd = cm_node->tcp_cntxt.snd_wnd;
	return 0;
}

/**
 * i40iw_build_mpa_v1 - build a MPA V1 frame
 * @cm_node: connection's node
 * @mpa_key: to do read0 or write0
 */
static void i40iw_build_mpa_v1(struct i40iw_cm_node *cm_node,
			       void *start_addr,
			       u8 mpa_key)
{
	struct ietf_mpa_v1 *mpa_frame = (struct ietf_mpa_v1 *)start_addr;

	switch (mpa_key) {
	case MPA_KEY_REQUEST:
		memcpy(mpa_frame->key, IEFT_MPA_KEY_REQ, IETF_MPA_KEY_SIZE);
		break;
	case MPA_KEY_REPLY:
		memcpy(mpa_frame->key, IEFT_MPA_KEY_REP, IETF_MPA_KEY_SIZE);
		break;
	default:
		break;
	}
	mpa_frame->flags = IETF_MPA_FLAGS_CRC;
	mpa_frame->rev = cm_node->mpa_frame_rev;
	mpa_frame->priv_data_len = htons(cm_node->pdata.size);
}

/**
 * i40iw_build_mpa_v2 - build a MPA V2 frame
 * @cm_node: connection's node
 * @start_addr: buffer start address
 * @mpa_key: to do read0 or write0
 */
static void i40iw_build_mpa_v2(struct i40iw_cm_node *cm_node,
			       void *start_addr,
			       u8 mpa_key)
{
	struct ietf_mpa_v2 *mpa_frame = (struct ietf_mpa_v2 *)start_addr;
	struct ietf_rtr_msg *rtr_msg = &mpa_frame->rtr_msg;
	u16 ctrl_ird, ctrl_ord;

	/* initialize the upper 5 bytes of the frame */
	i40iw_build_mpa_v1(cm_node, start_addr, mpa_key);
	mpa_frame->flags |= IETF_MPA_V2_FLAG;
	mpa_frame->priv_data_len += htons(IETF_RTR_MSG_SIZE);

	/* initialize RTR msg */
	if (cm_node->mpav2_ird_ord == IETF_NO_IRD_ORD) {
		ctrl_ird = IETF_NO_IRD_ORD;
		ctrl_ord = IETF_NO_IRD_ORD;
	} else {
		ctrl_ird = (cm_node->ird_size > IETF_NO_IRD_ORD) ?
			IETF_NO_IRD_ORD : cm_node->ird_size;
		ctrl_ord = (cm_node->ord_size > IETF_NO_IRD_ORD) ?
			IETF_NO_IRD_ORD : cm_node->ord_size;
	}

	ctrl_ird |= IETF_PEER_TO_PEER;

	switch (mpa_key) {
	case MPA_KEY_REQUEST:
		ctrl_ord |= IETF_RDMA0_WRITE;
		ctrl_ord |= IETF_RDMA0_READ;
		break;
	case MPA_KEY_REPLY:
		switch (cm_node->send_rdma0_op) {
		case SEND_RDMA_WRITE_ZERO:
			ctrl_ord |= IETF_RDMA0_WRITE;
			break;
		case SEND_RDMA_READ_ZERO:
			ctrl_ord |= IETF_RDMA0_READ;
			break;
		}
		break;
	default:
		break;
	}
	rtr_msg->ctrl_ird = htons(ctrl_ird);
	rtr_msg->ctrl_ord = htons(ctrl_ord);
}

/**
 * i40iw_cm_build_mpa_frame - build mpa frame for mpa version 1 or version 2
 * @cm_node: connection's node
 * @mpa: mpa: data buffer
 * @mpa_key: to do read0 or write0
 */
static int i40iw_cm_build_mpa_frame(struct i40iw_cm_node *cm_node,
				    struct i40iw_kmem_info *mpa,
				    u8 mpa_key)
{
	int hdr_len = 0;

	switch (cm_node->mpa_frame_rev) {
	case IETF_MPA_V1:
		hdr_len = sizeof(struct ietf_mpa_v1);
		i40iw_build_mpa_v1(cm_node, mpa->addr, mpa_key);
		break;
	case IETF_MPA_V2:
		hdr_len = sizeof(struct ietf_mpa_v2);
		i40iw_build_mpa_v2(cm_node, mpa->addr, mpa_key);
		break;
	default:
		break;
	}

	return hdr_len;
}

/**
 * i40iw_send_mpa_request - active node send mpa request to passive node
 * @cm_node: connection's node
 */
static int i40iw_send_mpa_request(struct i40iw_cm_node *cm_node)
{
	struct i40iw_puda_buf *sqbuf;

	if (!cm_node) {
		i40iw_pr_err("cm_node == NULL\n");
		return -1;
	}

	cm_node->mpa_hdr.addr = &cm_node->mpa_frame;
	cm_node->mpa_hdr.size = i40iw_cm_build_mpa_frame(cm_node,
							 &cm_node->mpa_hdr,
							 MPA_KEY_REQUEST);
	if (!cm_node->mpa_hdr.size) {
		i40iw_pr_err("mpa size = %d\n", cm_node->mpa_hdr.size);
		return -1;
	}

	sqbuf = i40iw_form_cm_frame(cm_node,
				    NULL,
				    &cm_node->mpa_hdr,
				    &cm_node->pdata,
				    SET_ACK);
	if (!sqbuf) {
		i40iw_pr_err("sq_buf == NULL\n");
		return -1;
	}
	return i40iw_schedule_cm_timer(cm_node, sqbuf, I40IW_TIMER_TYPE_SEND, 1, 0);
}

/**
 * i40iw_send_mpa_reject -
 * @cm_node: connection's node
 * @pdata: reject data for connection
 * @plen: length of reject data
 */
static int i40iw_send_mpa_reject(struct i40iw_cm_node *cm_node,
				 const void *pdata,
				 u8 plen)
{
	struct i40iw_puda_buf *sqbuf;
	struct i40iw_kmem_info priv_info;

	cm_node->mpa_hdr.addr = &cm_node->mpa_frame;
	cm_node->mpa_hdr.size = i40iw_cm_build_mpa_frame(cm_node,
							 &cm_node->mpa_hdr,
							 MPA_KEY_REPLY);

	cm_node->mpa_frame.flags |= IETF_MPA_FLAGS_REJECT;
	priv_info.addr = (void *)pdata;
	priv_info.size = plen;

	sqbuf = i40iw_form_cm_frame(cm_node,
				    NULL,
				    &cm_node->mpa_hdr,
				    &priv_info,
				    SET_ACK | SET_FIN);
	if (!sqbuf) {
		i40iw_pr_err("no sqbuf\n");
		return -ENOMEM;
	}
	cm_node->state = I40IW_CM_STATE_FIN_WAIT1;
	return i40iw_schedule_cm_timer(cm_node, sqbuf, I40IW_TIMER_TYPE_SEND, 1, 0);
}

/**
 * recv_mpa - process an IETF MPA frame
 * @cm_node: connection's node
 * @buffer: Data pointer
 * @type: to return accept or reject
 * @len: Len of mpa buffer
 */
static int i40iw_parse_mpa(struct i40iw_cm_node *cm_node, u8 *buffer, u32 *type, u32 len)
{
	struct ietf_mpa_v1 *mpa_frame;
	struct ietf_mpa_v2 *mpa_v2_frame;
	struct ietf_rtr_msg *rtr_msg;
	int mpa_hdr_len;
	int priv_data_len;

	*type = I40IW_MPA_REQUEST_ACCEPT;

	if (len < sizeof(struct ietf_mpa_v1)) {
		i40iw_pr_err("ietf buffer small (%x)\n", len);
		return -1;
	}

	mpa_frame = (struct ietf_mpa_v1 *)buffer;
	mpa_hdr_len = sizeof(struct ietf_mpa_v1);
	priv_data_len = ntohs(mpa_frame->priv_data_len);

	if (priv_data_len > IETF_MAX_PRIV_DATA_LEN) {
		i40iw_pr_err("large pri_data %d\n", priv_data_len);
		return -1;
	}
	if (mpa_frame->rev != IETF_MPA_V1 && mpa_frame->rev != IETF_MPA_V2) {
		i40iw_pr_err("unsupported mpa rev = %d\n", mpa_frame->rev);
		return -1;
	}
	if (mpa_frame->rev > cm_node->mpa_frame_rev) {
		i40iw_pr_err("rev %d\n", mpa_frame->rev);
		return -1;
	}
	cm_node->mpa_frame_rev = mpa_frame->rev;

	if (cm_node->state != I40IW_CM_STATE_MPAREQ_SENT) {
		if (memcmp(mpa_frame->key, IEFT_MPA_KEY_REQ, IETF_MPA_KEY_SIZE)) {
			i40iw_pr_err("Unexpected MPA Key received\n");
			return -1;
		}
	} else {
		if (memcmp(mpa_frame->key, IEFT_MPA_KEY_REP, IETF_MPA_KEY_SIZE)) {
			i40iw_pr_err("Unexpected MPA Key received\n");
			return -1;
		}
	}

	if (priv_data_len + mpa_hdr_len > len) {
		i40iw_pr_err("ietf buffer len(%x + %x != %x)\n",
			     priv_data_len, mpa_hdr_len, len);
		return -1;
	}
	if (len > MAX_CM_BUFFER) {
		i40iw_pr_err("ietf buffer large len = %d\n", len);
		return -1;
	}

	switch (mpa_frame->rev) {
	case IETF_MPA_V2:{
			u16 ird_size;
			u16 ord_size;
			u16 ctrl_ord;
			u16 ctrl_ird;

			mpa_v2_frame = (struct ietf_mpa_v2 *)buffer;
			mpa_hdr_len += IETF_RTR_MSG_SIZE;
			rtr_msg = &mpa_v2_frame->rtr_msg;

			/* parse rtr message */
			ctrl_ord = ntohs(rtr_msg->ctrl_ord);
			ctrl_ird = ntohs(rtr_msg->ctrl_ird);
			ird_size = ctrl_ird & IETF_NO_IRD_ORD;
			ord_size = ctrl_ord & IETF_NO_IRD_ORD;

			if (!(ctrl_ird & IETF_PEER_TO_PEER))
				return -1;

			if (ird_size == IETF_NO_IRD_ORD || ord_size == IETF_NO_IRD_ORD) {
				cm_node->mpav2_ird_ord = IETF_NO_IRD_ORD;
				goto negotiate_done;
			}

			if (cm_node->state != I40IW_CM_STATE_MPAREQ_SENT) {
				/* responder */
				if (!ord_size && (ctrl_ord & IETF_RDMA0_READ))
					cm_node->ird_size = 1;
				if (cm_node->ord_size > ird_size)
					cm_node->ord_size = ird_size;
			} else {
				/* initiator */
				if (!ird_size && (ctrl_ord & IETF_RDMA0_READ))
					return -1;
				if (cm_node->ord_size > ird_size)
					cm_node->ord_size = ird_size;

				if (cm_node->ird_size < ord_size)
					/* no resources available */
					return -1;
			}

negotiate_done:
			if (ctrl_ord & IETF_RDMA0_READ)
				cm_node->send_rdma0_op = SEND_RDMA_READ_ZERO;
			else if (ctrl_ord & IETF_RDMA0_WRITE)
				cm_node->send_rdma0_op = SEND_RDMA_WRITE_ZERO;
			else	/* Not supported RDMA0 operation */
				return -1;
			i40iw_debug(cm_node->dev, I40IW_DEBUG_CM,
				    "MPAV2: Negotiated ORD: %d, IRD: %d\n",
				    cm_node->ord_size, cm_node->ird_size);
			break;
		}
		break;
	case IETF_MPA_V1:
	default:
		break;
	}

	memcpy(cm_node->pdata_buf, buffer + mpa_hdr_len, priv_data_len);
	cm_node->pdata.size = priv_data_len;

	if (mpa_frame->flags & IETF_MPA_FLAGS_REJECT)
		*type = I40IW_MPA_REQUEST_REJECT;

	if (mpa_frame->flags & IETF_MPA_FLAGS_MARKERS)
		cm_node->snd_mark_en = true;

	return 0;
}

/**
 * i40iw_schedule_cm_timer
 * @@cm_node: connection's node
 * @sqbuf: buffer to send
 * @type: if it is send or close
 * @send_retrans: if rexmits to be done
 * @close_when_complete: is cm_node to be removed
 *
 * note - cm_node needs to be protected before calling this. Encase in:
 *		i40iw_rem_ref_cm_node(cm_core, cm_node);
 *		i40iw_schedule_cm_timer(...)
 *		atomic_inc(&cm_node->ref_count);
 */
int i40iw_schedule_cm_timer(struct i40iw_cm_node *cm_node,
			    struct i40iw_puda_buf *sqbuf,
			    enum i40iw_timer_type type,
			    int send_retrans,
			    int close_when_complete)
{
	struct i40iw_sc_vsi *vsi = &cm_node->iwdev->vsi;
	struct i40iw_cm_core *cm_core = cm_node->cm_core;
	struct i40iw_timer_entry *new_send;
	int ret = 0;
	u32 was_timer_set;
	unsigned long flags;

	new_send = kzalloc(sizeof(*new_send), GFP_ATOMIC);
	if (!new_send) {
		if (type != I40IW_TIMER_TYPE_CLOSE)
			i40iw_free_sqbuf(vsi, (void *)sqbuf);
		return -ENOMEM;
	}
	new_send->retrycount = I40IW_DEFAULT_RETRYS;
	new_send->retranscount = I40IW_DEFAULT_RETRANS;
	new_send->sqbuf = sqbuf;
	new_send->timetosend = jiffies;
	new_send->type = type;
	new_send->send_retrans = send_retrans;
	new_send->close_when_complete = close_when_complete;

	if (type == I40IW_TIMER_TYPE_CLOSE) {
		new_send->timetosend += (HZ / 10);
		if (cm_node->close_entry) {
			kfree(new_send);
			i40iw_pr_err("already close entry\n");
			return -EINVAL;
		}
		cm_node->close_entry = new_send;
	}

	if (type == I40IW_TIMER_TYPE_SEND) {
		spin_lock_irqsave(&cm_node->retrans_list_lock, flags);
		cm_node->send_entry = new_send;
		atomic_inc(&cm_node->ref_count);
		spin_unlock_irqrestore(&cm_node->retrans_list_lock, flags);
		new_send->timetosend = jiffies + I40IW_RETRY_TIMEOUT;

		atomic_inc(&sqbuf->refcount);
		i40iw_puda_send_buf(vsi->ilq, sqbuf);
		if (!send_retrans) {
			i40iw_cleanup_retrans_entry(cm_node);
			if (close_when_complete)
				i40iw_rem_ref_cm_node(cm_node);
			return ret;
		}
	}

	spin_lock_irqsave(&cm_core->ht_lock, flags);
	was_timer_set = timer_pending(&cm_core->tcp_timer);

	if (!was_timer_set) {
		cm_core->tcp_timer.expires = new_send->timetosend;
		add_timer(&cm_core->tcp_timer);
	}
	spin_unlock_irqrestore(&cm_core->ht_lock, flags);

	return ret;
}

/**
 * i40iw_retrans_expired - Could not rexmit the packet
 * @cm_node: connection's node
 */
static void i40iw_retrans_expired(struct i40iw_cm_node *cm_node)
{
	struct iw_cm_id *cm_id = cm_node->cm_id;
	enum i40iw_cm_node_state state = cm_node->state;

	cm_node->state = I40IW_CM_STATE_CLOSED;
	switch (state) {
	case I40IW_CM_STATE_SYN_RCVD:
	case I40IW_CM_STATE_CLOSING:
		i40iw_rem_ref_cm_node(cm_node);
		break;
	case I40IW_CM_STATE_FIN_WAIT1:
	case I40IW_CM_STATE_LAST_ACK:
		if (cm_node->cm_id)
			cm_id->rem_ref(cm_id);
		i40iw_send_reset(cm_node);
		break;
	default:
		atomic_inc(&cm_node->ref_count);
		i40iw_send_reset(cm_node);
		i40iw_create_event(cm_node, I40IW_CM_EVENT_ABORTED);
		break;
	}
}

/**
 * i40iw_handle_close_entry - for handling retry/timeouts
 * @cm_node: connection's node
 * @rem_node: flag for remove cm_node
 */
static void i40iw_handle_close_entry(struct i40iw_cm_node *cm_node, u32 rem_node)
{
	struct i40iw_timer_entry *close_entry = cm_node->close_entry;
	struct iw_cm_id *cm_id = cm_node->cm_id;
	struct i40iw_qp *iwqp;
	unsigned long flags;

	if (!close_entry)
		return;
	iwqp = (struct i40iw_qp *)close_entry->sqbuf;
	if (iwqp) {
		spin_lock_irqsave(&iwqp->lock, flags);
		if (iwqp->cm_id) {
			iwqp->hw_tcp_state = I40IW_TCP_STATE_CLOSED;
			iwqp->hw_iwarp_state = I40IW_QP_STATE_ERROR;
			iwqp->last_aeq = I40IW_AE_RESET_SENT;
			iwqp->ibqp_state = IB_QPS_ERR;
			spin_unlock_irqrestore(&iwqp->lock, flags);
			i40iw_cm_disconn(iwqp);
		} else {
			spin_unlock_irqrestore(&iwqp->lock, flags);
		}
	} else if (rem_node) {
		/* TIME_WAIT state */
		i40iw_rem_ref_cm_node(cm_node);
	}
	if (cm_id)
		cm_id->rem_ref(cm_id);
	kfree(close_entry);
	cm_node->close_entry = NULL;
}

/**
 * i40iw_build_timer_list - Add cm_nodes to timer list
 * @timer_list: ptr to timer list
 * @hte: ptr to accelerated or non-accelerated list
 */
static void i40iw_build_timer_list(struct list_head *timer_list,
				   struct list_head *hte)
{
	struct i40iw_cm_node *cm_node;
	struct list_head *list_core_temp, *list_node;

	list_for_each_safe(list_node, list_core_temp, hte) {
		cm_node = container_of(list_node, struct i40iw_cm_node, list);
		if (cm_node->close_entry || cm_node->send_entry) {
			atomic_inc(&cm_node->ref_count);
			list_add(&cm_node->timer_entry, timer_list);
		}
	}
}

/**
 * i40iw_cm_timer_tick - system's timer expired callback
 * @pass: Pointing to cm_core
 */
static void i40iw_cm_timer_tick(struct timer_list *t)
{
	unsigned long nexttimeout = jiffies + I40IW_LONG_TIME;
	struct i40iw_cm_node *cm_node;
	struct i40iw_timer_entry *send_entry, *close_entry;
	struct list_head *list_core_temp;
	struct i40iw_sc_vsi *vsi;
	struct list_head *list_node;
	struct i40iw_cm_core *cm_core = from_timer(cm_core, t, tcp_timer);
	u32 settimer = 0;
	unsigned long timetosend;
	unsigned long flags;

	struct list_head timer_list;

	INIT_LIST_HEAD(&timer_list);

	spin_lock_irqsave(&cm_core->ht_lock, flags);
	i40iw_build_timer_list(&timer_list, &cm_core->non_accelerated_list);
	i40iw_build_timer_list(&timer_list, &cm_core->accelerated_list);
	spin_unlock_irqrestore(&cm_core->ht_lock, flags);

	list_for_each_safe(list_node, list_core_temp, &timer_list) {
		cm_node = container_of(list_node,
				       struct i40iw_cm_node,
				       timer_entry);
		close_entry = cm_node->close_entry;

		if (close_entry) {
			if (time_after(close_entry->timetosend, jiffies)) {
				if (nexttimeout > close_entry->timetosend ||
				    !settimer) {
					nexttimeout = close_entry->timetosend;
					settimer = 1;
				}
			} else {
				i40iw_handle_close_entry(cm_node, 1);
			}
		}

		spin_lock_irqsave(&cm_node->retrans_list_lock, flags);

		send_entry = cm_node->send_entry;
		if (!send_entry)
			goto done;
		if (time_after(send_entry->timetosend, jiffies)) {
			if (cm_node->state != I40IW_CM_STATE_OFFLOADED) {
				if ((nexttimeout > send_entry->timetosend) ||
				    !settimer) {
					nexttimeout = send_entry->timetosend;
					settimer = 1;
				}
			} else {
				i40iw_free_retrans_entry(cm_node);
			}
			goto done;
		}

		if ((cm_node->state == I40IW_CM_STATE_OFFLOADED) ||
		    (cm_node->state == I40IW_CM_STATE_CLOSED)) {
			i40iw_free_retrans_entry(cm_node);
			goto done;
		}

		if (!send_entry->retranscount || !send_entry->retrycount) {
			i40iw_free_retrans_entry(cm_node);

			spin_unlock_irqrestore(&cm_node->retrans_list_lock, flags);
			i40iw_retrans_expired(cm_node);
			cm_node->state = I40IW_CM_STATE_CLOSED;
			spin_lock_irqsave(&cm_node->retrans_list_lock, flags);
			goto done;
		}
		spin_unlock_irqrestore(&cm_node->retrans_list_lock, flags);

		vsi = &cm_node->iwdev->vsi;

		if (!cm_node->ack_rcvd) {
			atomic_inc(&send_entry->sqbuf->refcount);
			i40iw_puda_send_buf(vsi->ilq, send_entry->sqbuf);
			cm_node->cm_core->stats_pkt_retrans++;
		}
		spin_lock_irqsave(&cm_node->retrans_list_lock, flags);
		if (send_entry->send_retrans) {
			send_entry->retranscount--;
			timetosend = (I40IW_RETRY_TIMEOUT <<
				      (I40IW_DEFAULT_RETRANS -
				       send_entry->retranscount));

			send_entry->timetosend = jiffies +
			    min(timetosend, I40IW_MAX_TIMEOUT);
			if (nexttimeout > send_entry->timetosend || !settimer) {
				nexttimeout = send_entry->timetosend;
				settimer = 1;
			}
		} else {
			int close_when_complete;

			close_when_complete = send_entry->close_when_complete;
			i40iw_debug(cm_node->dev,
				    I40IW_DEBUG_CM,
				    "cm_node=%p state=%d\n",
				    cm_node,
				    cm_node->state);
			i40iw_free_retrans_entry(cm_node);
			if (close_when_complete)
				i40iw_rem_ref_cm_node(cm_node);
		}
done:
		spin_unlock_irqrestore(&cm_node->retrans_list_lock, flags);
		i40iw_rem_ref_cm_node(cm_node);
	}

	if (settimer) {
		spin_lock_irqsave(&cm_core->ht_lock, flags);
		if (!timer_pending(&cm_core->tcp_timer)) {
			cm_core->tcp_timer.expires = nexttimeout;
			add_timer(&cm_core->tcp_timer);
		}
		spin_unlock_irqrestore(&cm_core->ht_lock, flags);
	}
}

/**
 * i40iw_send_syn - send SYN packet
 * @cm_node: connection's node
 * @sendack: flag to set ACK bit or not
 */
int i40iw_send_syn(struct i40iw_cm_node *cm_node, u32 sendack)
{
	struct i40iw_puda_buf *sqbuf;
	int flags = SET_SYN;
	char optionsbuffer[sizeof(struct option_mss) +
			   sizeof(struct option_windowscale) +
			   sizeof(struct option_base) + TCP_OPTIONS_PADDING];
	struct i40iw_kmem_info opts;

	int optionssize = 0;
	/* Sending MSS option */
	union all_known_options *options;

	opts.addr = optionsbuffer;
	if (!cm_node) {
		i40iw_pr_err("no cm_node\n");
		return -EINVAL;
	}

	options = (union all_known_options *)&optionsbuffer[optionssize];
	options->as_mss.optionnum = OPTION_NUMBER_MSS;
	options->as_mss.length = sizeof(struct option_mss);
	options->as_mss.mss = htons(cm_node->tcp_cntxt.mss);
	optionssize += sizeof(struct option_mss);

	options = (union all_known_options *)&optionsbuffer[optionssize];
	options->as_windowscale.optionnum = OPTION_NUMBER_WINDOW_SCALE;
	options->as_windowscale.length = sizeof(struct option_windowscale);
	options->as_windowscale.shiftcount = cm_node->tcp_cntxt.rcv_wscale;
	optionssize += sizeof(struct option_windowscale);
	options = (union all_known_options *)&optionsbuffer[optionssize];
	options->as_end = OPTION_NUMBER_END;
	optionssize += 1;

	if (sendack)
		flags |= SET_ACK;

	opts.size = optionssize;

	sqbuf = i40iw_form_cm_frame(cm_node, &opts, NULL, NULL, flags);
	if (!sqbuf) {
		i40iw_pr_err("no sqbuf\n");
		return -1;
	}
	return i40iw_schedule_cm_timer(cm_node, sqbuf, I40IW_TIMER_TYPE_SEND, 1, 0);
}

/**
 * i40iw_send_ack - Send ACK packet
 * @cm_node: connection's node
 */
static void i40iw_send_ack(struct i40iw_cm_node *cm_node)
{
	struct i40iw_puda_buf *sqbuf;
	struct i40iw_sc_vsi *vsi = &cm_node->iwdev->vsi;

	sqbuf = i40iw_form_cm_frame(cm_node, NULL, NULL, NULL, SET_ACK);
	if (sqbuf)
		i40iw_puda_send_buf(vsi->ilq, sqbuf);
	else
		i40iw_pr_err("no sqbuf\n");
}

/**
 * i40iw_send_fin - Send FIN pkt
 * @cm_node: connection's node
 */
static int i40iw_send_fin(struct i40iw_cm_node *cm_node)
{
	struct i40iw_puda_buf *sqbuf;

	sqbuf = i40iw_form_cm_frame(cm_node, NULL, NULL, NULL, SET_ACK | SET_FIN);
	if (!sqbuf) {
		i40iw_pr_err("no sqbuf\n");
		return -1;
	}
	return i40iw_schedule_cm_timer(cm_node, sqbuf, I40IW_TIMER_TYPE_SEND, 1, 0);
}

/**
 * i40iw_find_node - find a cm node that matches the reference cm node
 * @cm_core: cm's core
 * @rem_port: remote tcp port num
 * @rem_addr: remote ip addr
 * @loc_port: local tcp port num
 * @loc_addr: loc ip addr
 * @add_refcnt: flag to increment refcount of cm_node
 * @accelerated_list: flag for accelerated vs non-accelerated list to search
 */
struct i40iw_cm_node *i40iw_find_node(struct i40iw_cm_core *cm_core,
				      u16 rem_port,
				      u32 *rem_addr,
				      u16 loc_port,
				      u32 *loc_addr,
				      bool add_refcnt,
				      bool accelerated_list)
{
	struct list_head *hte;
	struct i40iw_cm_node *cm_node;
	unsigned long flags;

	hte = accelerated_list ?
	      &cm_core->accelerated_list : &cm_core->non_accelerated_list;

	/* walk list and find cm_node associated with this session ID */
	spin_lock_irqsave(&cm_core->ht_lock, flags);
	list_for_each_entry(cm_node, hte, list) {
		if (!memcmp(cm_node->loc_addr, loc_addr, sizeof(cm_node->loc_addr)) &&
		    (cm_node->loc_port == loc_port) &&
		    !memcmp(cm_node->rem_addr, rem_addr, sizeof(cm_node->rem_addr)) &&
		    (cm_node->rem_port == rem_port)) {
			if (add_refcnt)
				atomic_inc(&cm_node->ref_count);
			spin_unlock_irqrestore(&cm_core->ht_lock, flags);
			return cm_node;
		}
	}
	spin_unlock_irqrestore(&cm_core->ht_lock, flags);

	/* no owner node */
	return NULL;
}

/**
 * i40iw_find_listener - find a cm node listening on this addr-port pair
 * @cm_core: cm's core
 * @dst_port: listener tcp port num
 * @dst_addr: listener ip addr
 * @listener_state: state to match with listen node's
 */
static struct i40iw_cm_listener *i40iw_find_listener(
						     struct i40iw_cm_core *cm_core,
						     u32 *dst_addr,
						     u16 dst_port,
						     u16 vlan_id,
						     enum i40iw_cm_listener_state
						     listener_state)
{
	struct i40iw_cm_listener *listen_node;
	static const u32 ip_zero[4] = { 0, 0, 0, 0 };
	u32 listen_addr[4];
	u16 listen_port;
	unsigned long flags;

	/* walk list and find cm_node associated with this session ID */
	spin_lock_irqsave(&cm_core->listen_list_lock, flags);
	list_for_each_entry(listen_node, &cm_core->listen_nodes, list) {
		memcpy(listen_addr, listen_node->loc_addr, sizeof(listen_addr));
		listen_port = listen_node->loc_port;
		/* compare node pair, return node handle if a match */
		if ((!memcmp(listen_addr, dst_addr, sizeof(listen_addr)) ||
		     !memcmp(listen_addr, ip_zero, sizeof(listen_addr))) &&
		     (listen_port == dst_port) &&
		     (listener_state & listen_node->listener_state)) {
			atomic_inc(&listen_node->ref_count);
			spin_unlock_irqrestore(&cm_core->listen_list_lock, flags);
			return listen_node;
		}
	}
	spin_unlock_irqrestore(&cm_core->listen_list_lock, flags);
	return NULL;
}

/**
 * i40iw_add_hte_node - add a cm node to the hash table
 * @cm_core: cm's core
 * @cm_node: connection's node
 */
static void i40iw_add_hte_node(struct i40iw_cm_core *cm_core,
			       struct i40iw_cm_node *cm_node)
{
	unsigned long flags;

	if (!cm_node || !cm_core) {
		i40iw_pr_err("cm_node or cm_core == NULL\n");
		return;
	}

	spin_lock_irqsave(&cm_core->ht_lock, flags);
	list_add_tail(&cm_node->list, &cm_core->non_accelerated_list);
	spin_unlock_irqrestore(&cm_core->ht_lock, flags);
}

/**
 * i40iw_find_port - find port that matches reference port
 * @hte: ptr to accelerated or non-accelerated list
 * @accelerated_list: flag for accelerated vs non-accelerated list
 */
static bool i40iw_find_port(struct list_head *hte, u16 port)
{
	struct i40iw_cm_node *cm_node;

	list_for_each_entry(cm_node, hte, list) {
		if (cm_node->loc_port == port)
			return true;
	}
	return false;
}

/**
 * i40iw_port_in_use - determine if port is in use
 * @cm_core: cm's core
 * @port: port number
 */
bool i40iw_port_in_use(struct i40iw_cm_core *cm_core, u16 port)
{
	struct i40iw_cm_listener *listen_node;
	unsigned long flags;

	spin_lock_irqsave(&cm_core->ht_lock, flags);
	if (i40iw_find_port(&cm_core->accelerated_list, port) ||
	    i40iw_find_port(&cm_core->non_accelerated_list, port)) {
		spin_unlock_irqrestore(&cm_core->ht_lock, flags);
		return true;
	}
	spin_unlock_irqrestore(&cm_core->ht_lock, flags);

	spin_lock_irqsave(&cm_core->listen_list_lock, flags);
	list_for_each_entry(listen_node, &cm_core->listen_nodes, list) {
		if (listen_node->loc_port == port) {
			spin_unlock_irqrestore(&cm_core->listen_list_lock, flags);
			return true;
		}
	}
	spin_unlock_irqrestore(&cm_core->listen_list_lock, flags);

	return false;
}

/**
 * i40iw_del_multiple_qhash - Remove qhash and child listens
 * @iwdev: iWarp device
 * @cm_info: CM info for parent listen node
 * @cm_parent_listen_node: The parent listen node
 */
static enum i40iw_status_code i40iw_del_multiple_qhash(
						       struct i40iw_device *iwdev,
						       struct i40iw_cm_info *cm_info,
						       struct i40iw_cm_listener *cm_parent_listen_node)
{
	struct i40iw_cm_listener *child_listen_node;
	enum i40iw_status_code ret = I40IW_ERR_CONFIG;
	struct list_head *pos, *tpos;
	unsigned long flags;

	spin_lock_irqsave(&iwdev->cm_core.listen_list_lock, flags);
	list_for_each_safe(pos, tpos, &cm_parent_listen_node->child_listen_list) {
		child_listen_node = list_entry(pos, struct i40iw_cm_listener, child_listen_list);
		if (child_listen_node->ipv4)
			i40iw_debug(&iwdev->sc_dev,
				    I40IW_DEBUG_CM,
				    "removing child listen for IP=%pI4, port=%d, vlan=%d\n",
				    child_listen_node->loc_addr,
				    child_listen_node->loc_port,
				    child_listen_node->vlan_id);
		else
			i40iw_debug(&iwdev->sc_dev, I40IW_DEBUG_CM,
				    "removing child listen for IP=%pI6, port=%d, vlan=%d\n",
				    child_listen_node->loc_addr,
				    child_listen_node->loc_port,
				    child_listen_node->vlan_id);
		list_del(pos);
		memcpy(cm_info->loc_addr, child_listen_node->loc_addr,
		       sizeof(cm_info->loc_addr));
		cm_info->vlan_id = child_listen_node->vlan_id;
		if (child_listen_node->qhash_set) {
			ret = i40iw_manage_qhash(iwdev, cm_info,
						 I40IW_QHASH_TYPE_TCP_SYN,
						 I40IW_QHASH_MANAGE_TYPE_DELETE,
						 NULL, false);
			child_listen_node->qhash_set = false;
		} else {
			ret = I40IW_SUCCESS;
		}
		i40iw_debug(&iwdev->sc_dev,
			    I40IW_DEBUG_CM,
			    "freed pointer = %p\n",
			    child_listen_node);
		kfree(child_listen_node);
		cm_parent_listen_node->cm_core->stats_listen_nodes_destroyed++;
	}
	spin_unlock_irqrestore(&iwdev->cm_core.listen_list_lock, flags);

	return ret;
}

/**
 * i40iw_netdev_vlan_ipv6 - Gets the netdev and vlan
 * @addr: local IPv6 address
 * @vlan_id: vlan id for the given IPv6 address
 *
 * Returns the net_device of the IPv6 address and also sets the
 * vlan id for that address.
 */
static struct net_device *i40iw_netdev_vlan_ipv6(u32 *addr, u16 *vlan_id)
{
	struct net_device *ip_dev = NULL;
	struct in6_addr laddr6;

	if (!IS_ENABLED(CONFIG_IPV6))
		return NULL;
	i40iw_copy_ip_htonl(laddr6.in6_u.u6_addr32, addr);
	if (vlan_id)
		*vlan_id = I40IW_NO_VLAN;
	rcu_read_lock();
	for_each_netdev_rcu(&init_net, ip_dev) {
		if (ipv6_chk_addr(&init_net, &laddr6, ip_dev, 1)) {
			if (vlan_id)
				*vlan_id = rdma_vlan_dev_vlan_id(ip_dev);
			break;
		}
	}
	rcu_read_unlock();
	return ip_dev;
}

/**
 * i40iw_get_vlan_ipv4 - Returns the vlan_id for IPv4 address
 * @addr: local IPv4 address
 */
static u16 i40iw_get_vlan_ipv4(u32 *addr)
{
	struct net_device *netdev;
	u16 vlan_id = I40IW_NO_VLAN;

	netdev = ip_dev_find(&init_net, htonl(addr[0]));
	if (netdev) {
		vlan_id = rdma_vlan_dev_vlan_id(netdev);
		dev_put(netdev);
	}
	return vlan_id;
}

/**
 * i40iw_add_mqh_6 - Adds multiple qhashes for IPv6
 * @iwdev: iWarp device
 * @cm_info: CM info for parent listen node
 * @cm_parent_listen_node: The parent listen node
 *
 * Adds a qhash and a child listen node for every IPv6 address
 * on the adapter and adds the associated qhash filter
 */
static enum i40iw_status_code i40iw_add_mqh_6(struct i40iw_device *iwdev,
					      struct i40iw_cm_info *cm_info,
					      struct i40iw_cm_listener *cm_parent_listen_node)
{
	struct net_device *ip_dev;
	struct inet6_dev *idev;
	struct inet6_ifaddr *ifp, *tmp;
	enum i40iw_status_code ret = 0;
	struct i40iw_cm_listener *child_listen_node;
	unsigned long flags;

	rtnl_lock();
	for_each_netdev_rcu(&init_net, ip_dev) {
		if ((((rdma_vlan_dev_vlan_id(ip_dev) < I40IW_NO_VLAN) &&
		      (rdma_vlan_dev_real_dev(ip_dev) == iwdev->netdev)) ||
		     (ip_dev == iwdev->netdev)) && (ip_dev->flags & IFF_UP)) {
			idev = __in6_dev_get(ip_dev);
			if (!idev) {
				i40iw_pr_err("idev == NULL\n");
				break;
			}
			list_for_each_entry_safe(ifp, tmp, &idev->addr_list, if_list) {
				i40iw_debug(&iwdev->sc_dev,
					    I40IW_DEBUG_CM,
					    "IP=%pI6, vlan_id=%d, MAC=%pM\n",
					    &ifp->addr,
					    rdma_vlan_dev_vlan_id(ip_dev),
					    ip_dev->dev_addr);
				child_listen_node =
					kzalloc(sizeof(*child_listen_node), GFP_ATOMIC);
				i40iw_debug(&iwdev->sc_dev,
					    I40IW_DEBUG_CM,
					    "Allocating child listener %p\n",
					    child_listen_node);
				if (!child_listen_node) {
					ret = I40IW_ERR_NO_MEMORY;
					goto exit;
				}
				cm_info->vlan_id = rdma_vlan_dev_vlan_id(ip_dev);
				cm_parent_listen_node->vlan_id = cm_info->vlan_id;

				memcpy(child_listen_node, cm_parent_listen_node,
				       sizeof(*child_listen_node));

				i40iw_copy_ip_ntohl(child_listen_node->loc_addr,
						    ifp->addr.in6_u.u6_addr32);
				memcpy(cm_info->loc_addr, child_listen_node->loc_addr,
				       sizeof(cm_info->loc_addr));

				ret = i40iw_manage_qhash(iwdev, cm_info,
							 I40IW_QHASH_TYPE_TCP_SYN,
							 I40IW_QHASH_MANAGE_TYPE_ADD,
							 NULL, true);
				if (!ret) {
					child_listen_node->qhash_set = true;
					spin_lock_irqsave(&iwdev->cm_core.listen_list_lock, flags);
					list_add(&child_listen_node->child_listen_list,
						 &cm_parent_listen_node->child_listen_list);
					spin_unlock_irqrestore(&iwdev->cm_core.listen_list_lock, flags);
					cm_parent_listen_node->cm_core->stats_listen_nodes_created++;
				} else {
					kfree(child_listen_node);
				}
			}
		}
	}
exit:
	rtnl_unlock();
	return ret;
}

/**
 * i40iw_add_mqh_4 - Adds multiple qhashes for IPv4
 * @iwdev: iWarp device
 * @cm_info: CM info for parent listen node
 * @cm_parent_listen_node: The parent listen node
 *
 * Adds a qhash and a child listen node for every IPv4 address
 * on the adapter and adds the associated qhash filter
 */
static enum i40iw_status_code i40iw_add_mqh_4(
				struct i40iw_device *iwdev,
				struct i40iw_cm_info *cm_info,
				struct i40iw_cm_listener *cm_parent_listen_node)
{
	struct net_device *dev;
	struct in_device *idev;
	struct i40iw_cm_listener *child_listen_node;
	enum i40iw_status_code ret = 0;
	unsigned long flags;

	rtnl_lock();
	for_each_netdev(&init_net, dev) {
		if ((((rdma_vlan_dev_vlan_id(dev) < I40IW_NO_VLAN) &&
		      (rdma_vlan_dev_real_dev(dev) == iwdev->netdev)) ||
		    (dev == iwdev->netdev)) && (dev->flags & IFF_UP)) {
			idev = in_dev_get(dev);
			for_ifa(idev) {
				i40iw_debug(&iwdev->sc_dev,
					    I40IW_DEBUG_CM,
					    "Allocating child CM Listener forIP=%pI4, vlan_id=%d, MAC=%pM\n",
					    &ifa->ifa_address,
					    rdma_vlan_dev_vlan_id(dev),
					    dev->dev_addr);
				child_listen_node = kzalloc(sizeof(*child_listen_node), GFP_KERNEL);
				cm_parent_listen_node->cm_core->stats_listen_nodes_created++;
				i40iw_debug(&iwdev->sc_dev,
					    I40IW_DEBUG_CM,
					    "Allocating child listener %p\n",
					    child_listen_node);
				if (!child_listen_node) {
					in_dev_put(idev);
					ret = I40IW_ERR_NO_MEMORY;
					goto exit;
				}
				cm_info->vlan_id = rdma_vlan_dev_vlan_id(dev);
				cm_parent_listen_node->vlan_id = cm_info->vlan_id;
				memcpy(child_listen_node,
				       cm_parent_listen_node,
				       sizeof(*child_listen_node));

				child_listen_node->loc_addr[0] = ntohl(ifa->ifa_address);
				memcpy(cm_info->loc_addr, child_listen_node->loc_addr,
				       sizeof(cm_info->loc_addr));

				ret = i40iw_manage_qhash(iwdev,
							 cm_info,
							 I40IW_QHASH_TYPE_TCP_SYN,
							 I40IW_QHASH_MANAGE_TYPE_ADD,
							 NULL,
							 true);
				if (!ret) {
					child_listen_node->qhash_set = true;
					spin_lock_irqsave(&iwdev->cm_core.listen_list_lock, flags);
					list_add(&child_listen_node->child_listen_list,
						 &cm_parent_listen_node->child_listen_list);
					spin_unlock_irqrestore(&iwdev->cm_core.listen_list_lock, flags);
				} else {
					kfree(child_listen_node);
					cm_parent_listen_node->cm_core->stats_listen_nodes_created--;
				}
			}
			endfor_ifa(idev);
			in_dev_put(idev);
		}
	}
exit:
	rtnl_unlock();
	return ret;
}

/**
 * i40iw_dec_refcnt_listen - delete listener and associated cm nodes
 * @cm_core: cm's core
 * @free_hanging_nodes: to free associated cm_nodes
 * @apbvt_del: flag to delete the apbvt
 */
static int i40iw_dec_refcnt_listen(struct i40iw_cm_core *cm_core,
				   struct i40iw_cm_listener *listener,
				   int free_hanging_nodes, bool apbvt_del)
{
	int ret = -EINVAL;
	int err = 0;
	struct list_head *list_pos;
	struct list_head *list_temp;
	struct i40iw_cm_node *cm_node;
	struct list_head reset_list;
	struct i40iw_cm_info nfo;
	struct i40iw_cm_node *loopback;
	enum i40iw_cm_node_state old_state;
	unsigned long flags;

	/* free non-accelerated child nodes for this listener */
	INIT_LIST_HEAD(&reset_list);
	if (free_hanging_nodes) {
		spin_lock_irqsave(&cm_core->ht_lock, flags);
		list_for_each_safe(list_pos,
				   list_temp, &cm_core->non_accelerated_list) {
			cm_node = container_of(list_pos, struct i40iw_cm_node, list);
			if ((cm_node->listener == listener) &&
			    !cm_node->accelerated) {
				atomic_inc(&cm_node->ref_count);
				list_add(&cm_node->reset_entry, &reset_list);
			}
		}
		spin_unlock_irqrestore(&cm_core->ht_lock, flags);
	}

	list_for_each_safe(list_pos, list_temp, &reset_list) {
		cm_node = container_of(list_pos, struct i40iw_cm_node, reset_entry);
		loopback = cm_node->loopbackpartner;
		if (cm_node->state >= I40IW_CM_STATE_FIN_WAIT1) {
			i40iw_rem_ref_cm_node(cm_node);
		} else {
			if (!loopback) {
				i40iw_cleanup_retrans_entry(cm_node);
				err = i40iw_send_reset(cm_node);
				if (err) {
					cm_node->state = I40IW_CM_STATE_CLOSED;
					i40iw_pr_err("send reset\n");
				} else {
					old_state = cm_node->state;
					cm_node->state = I40IW_CM_STATE_LISTENER_DESTROYED;
					if (old_state != I40IW_CM_STATE_MPAREQ_RCVD)
						i40iw_rem_ref_cm_node(cm_node);
				}
			} else {
				struct i40iw_cm_event event;

				event.cm_node = loopback;
				memcpy(event.cm_info.rem_addr,
				       loopback->rem_addr, sizeof(event.cm_info.rem_addr));
				memcpy(event.cm_info.loc_addr,
				       loopback->loc_addr, sizeof(event.cm_info.loc_addr));
				event.cm_info.rem_port = loopback->rem_port;
				event.cm_info.loc_port = loopback->loc_port;
				event.cm_info.cm_id = loopback->cm_id;
				event.cm_info.ipv4 = loopback->ipv4;
				atomic_inc(&loopback->ref_count);
				loopback->state = I40IW_CM_STATE_CLOSED;
				i40iw_event_connect_error(&event);
				cm_node->state = I40IW_CM_STATE_LISTENER_DESTROYED;
				i40iw_rem_ref_cm_node(cm_node);
			}
		}
	}

	if (!atomic_dec_return(&listener->ref_count)) {
		spin_lock_irqsave(&cm_core->listen_list_lock, flags);
		list_del(&listener->list);
		spin_unlock_irqrestore(&cm_core->listen_list_lock, flags);

		if (listener->iwdev) {
			if (apbvt_del)
				i40iw_manage_apbvt(listener->iwdev,
						   listener->loc_port,
						   I40IW_MANAGE_APBVT_DEL);

			memcpy(nfo.loc_addr, listener->loc_addr, sizeof(nfo.loc_addr));
			nfo.loc_port = listener->loc_port;
			nfo.ipv4 = listener->ipv4;
			nfo.vlan_id = listener->vlan_id;
			nfo.user_pri = listener->user_pri;

			if (!list_empty(&listener->child_listen_list)) {
				i40iw_del_multiple_qhash(listener->iwdev, &nfo, listener);
			} else {
				if (listener->qhash_set)
					i40iw_manage_qhash(listener->iwdev,
							   &nfo,
							   I40IW_QHASH_TYPE_TCP_SYN,
							   I40IW_QHASH_MANAGE_TYPE_DELETE,
							   NULL,
							   false);
			}
		}

		cm_core->stats_listen_destroyed++;
		kfree(listener);
		cm_core->stats_listen_nodes_destroyed++;
		listener = NULL;
		ret = 0;
	}

	if (listener) {
		if (atomic_read(&listener->pend_accepts_cnt) > 0)
			i40iw_debug(cm_core->dev,
				    I40IW_DEBUG_CM,
				    "%s: listener (%p) pending accepts=%u\n",
				    __func__,
				    listener,
				    atomic_read(&listener->pend_accepts_cnt));
	}

	return ret;
}

/**
 * i40iw_cm_del_listen - delete a linstener
 * @cm_core: cm's core
  * @listener: passive connection's listener
 * @apbvt_del: flag to delete apbvt
 */
static int i40iw_cm_del_listen(struct i40iw_cm_core *cm_core,
			       struct i40iw_cm_listener *listener,
			       bool apbvt_del)
{
	listener->listener_state = I40IW_CM_LISTENER_PASSIVE_STATE;
	listener->cm_id = NULL;	/* going to be destroyed pretty soon */
	return i40iw_dec_refcnt_listen(cm_core, listener, 1, apbvt_del);
}

/**
 * i40iw_addr_resolve_neigh - resolve neighbor address
 * @iwdev: iwarp device structure
 * @src_ip: local ip address
 * @dst_ip: remote ip address
 * @arpindex: if there is an arp entry
 */
static int i40iw_addr_resolve_neigh(struct i40iw_device *iwdev,
				    u32 src_ip,
				    u32 dst_ip,
				    int arpindex)
{
	struct rtable *rt;
	struct neighbour *neigh;
	int rc = arpindex;
	struct net_device *netdev = iwdev->netdev;
	__be32 dst_ipaddr = htonl(dst_ip);
	__be32 src_ipaddr = htonl(src_ip);

	rt = ip_route_output(&init_net, dst_ipaddr, src_ipaddr, 0, 0);
	if (IS_ERR(rt)) {
		i40iw_pr_err("ip_route_output\n");
		return rc;
	}

	if (netif_is_bond_slave(netdev))
		netdev = netdev_master_upper_dev_get(netdev);

	neigh = dst_neigh_lookup(&rt->dst, &dst_ipaddr);

	rcu_read_lock();
	if (neigh) {
		if (neigh->nud_state & NUD_VALID) {
			if (arpindex >= 0) {
				if (ether_addr_equal(iwdev->arp_table[arpindex].mac_addr,
						     neigh->ha))
					/* Mac address same as arp table */
					goto resolve_neigh_exit;
				i40iw_manage_arp_cache(iwdev,
						       iwdev->arp_table[arpindex].mac_addr,
						       &dst_ip,
						       true,
						       I40IW_ARP_DELETE);
			}

			i40iw_manage_arp_cache(iwdev, neigh->ha, &dst_ip, true, I40IW_ARP_ADD);
			rc = i40iw_arp_table(iwdev, &dst_ip, true, NULL, I40IW_ARP_RESOLVE);
		} else {
			neigh_event_send(neigh, NULL);
		}
	}
 resolve_neigh_exit:

	rcu_read_unlock();
	if (neigh)
		neigh_release(neigh);

	ip_rt_put(rt);
	return rc;
}

/**
 * i40iw_get_dst_ipv6
 */
static struct dst_entry *i40iw_get_dst_ipv6(struct sockaddr_in6 *src_addr,
					    struct sockaddr_in6 *dst_addr)
{
	struct dst_entry *dst;
	struct flowi6 fl6;

	memset(&fl6, 0, sizeof(fl6));
	fl6.daddr = dst_addr->sin6_addr;
	fl6.saddr = src_addr->sin6_addr;
	if (ipv6_addr_type(&fl6.daddr) & IPV6_ADDR_LINKLOCAL)
		fl6.flowi6_oif = dst_addr->sin6_scope_id;

	dst = ip6_route_output(&init_net, NULL, &fl6);
	return dst;
}

/**
 * i40iw_addr_resolve_neigh_ipv6 - resolve neighbor ipv6 address
 * @iwdev: iwarp device structure
 * @dst_ip: remote ip address
 * @arpindex: if there is an arp entry
 */
static int i40iw_addr_resolve_neigh_ipv6(struct i40iw_device *iwdev,
					 u32 *src,
					 u32 *dest,
					 int arpindex)
{
	struct neighbour *neigh;
	int rc = arpindex;
	struct net_device *netdev = iwdev->netdev;
	struct dst_entry *dst;
	struct sockaddr_in6 dst_addr;
	struct sockaddr_in6 src_addr;

	memset(&dst_addr, 0, sizeof(dst_addr));
	dst_addr.sin6_family = AF_INET6;
	i40iw_copy_ip_htonl(dst_addr.sin6_addr.in6_u.u6_addr32, dest);
	memset(&src_addr, 0, sizeof(src_addr));
	src_addr.sin6_family = AF_INET6;
	i40iw_copy_ip_htonl(src_addr.sin6_addr.in6_u.u6_addr32, src);
	dst = i40iw_get_dst_ipv6(&src_addr, &dst_addr);
	if (!dst || dst->error) {
		if (dst) {
			dst_release(dst);
			i40iw_pr_err("ip6_route_output returned dst->error = %d\n",
				     dst->error);
		}
		return rc;
	}

	if (netif_is_bond_slave(netdev))
		netdev = netdev_master_upper_dev_get(netdev);

	neigh = dst_neigh_lookup(dst, dst_addr.sin6_addr.in6_u.u6_addr32);

	rcu_read_lock();
	if (neigh) {
		i40iw_debug(&iwdev->sc_dev, I40IW_DEBUG_CM, "dst_neigh_lookup MAC=%pM\n", neigh->ha);
		if (neigh->nud_state & NUD_VALID) {
			if (arpindex >= 0) {
				if (ether_addr_equal
				    (iwdev->arp_table[arpindex].mac_addr,
				     neigh->ha)) {
					/* Mac address same as in arp table */
					goto resolve_neigh_exit6;
				}
				i40iw_manage_arp_cache(iwdev,
						       iwdev->arp_table[arpindex].mac_addr,
						       dest,
						       false,
						       I40IW_ARP_DELETE);
			}
			i40iw_manage_arp_cache(iwdev,
					       neigh->ha,
					       dest,
					       false,
					       I40IW_ARP_ADD);
			rc = i40iw_arp_table(iwdev,
					     dest,
					     false,
					     NULL,
					     I40IW_ARP_RESOLVE);
		} else {
			neigh_event_send(neigh, NULL);
		}
	}

 resolve_neigh_exit6:
	rcu_read_unlock();
	if (neigh)
		neigh_release(neigh);
	dst_release(dst);
	return rc;
}

/**
 * i40iw_ipv4_is_loopback - check if loopback
 * @loc_addr: local addr to compare
 * @rem_addr: remote address
 */
static bool i40iw_ipv4_is_loopback(u32 loc_addr, u32 rem_addr)
{
	return ipv4_is_loopback(htonl(rem_addr)) || (loc_addr == rem_addr);
}

/**
 * i40iw_ipv6_is_loopback - check if loopback
 * @loc_addr: local addr to compare
 * @rem_addr: remote address
 */
static bool i40iw_ipv6_is_loopback(u32 *loc_addr, u32 *rem_addr)
{
	struct in6_addr raddr6;

	i40iw_copy_ip_htonl(raddr6.in6_u.u6_addr32, rem_addr);
	return !memcmp(loc_addr, rem_addr, 16) || ipv6_addr_loopback(&raddr6);
}

/**
 * i40iw_make_cm_node - create a new instance of a cm node
 * @cm_core: cm's core
 * @iwdev: iwarp device structure
 * @cm_info: quad info for connection
 * @listener: passive connection's listener
 */
static struct i40iw_cm_node *i40iw_make_cm_node(
				   struct i40iw_cm_core *cm_core,
				   struct i40iw_device *iwdev,
				   struct i40iw_cm_info *cm_info,
				   struct i40iw_cm_listener *listener)
{
	struct i40iw_cm_node *cm_node;
	int oldarpindex;
	int arpindex;
	struct net_device *netdev = iwdev->netdev;

	/* create an hte and cm_node for this instance */
	cm_node = kzalloc(sizeof(*cm_node), GFP_ATOMIC);
	if (!cm_node)
		return NULL;

	/* set our node specific transport info */
	cm_node->ipv4 = cm_info->ipv4;
	cm_node->vlan_id = cm_info->vlan_id;
	if ((cm_node->vlan_id == I40IW_NO_VLAN) && iwdev->dcb)
		cm_node->vlan_id = 0;
	cm_node->tos = cm_info->tos;
	cm_node->user_pri = cm_info->user_pri;
	if (listener) {
		if (listener->tos != cm_info->tos)
			i40iw_debug(&iwdev->sc_dev, I40IW_DEBUG_DCB,
				    "application TOS[%d] and remote client TOS[%d] mismatch\n",
				     listener->tos, cm_info->tos);
		cm_node->tos = max(listener->tos, cm_info->tos);
		cm_node->user_pri = rt_tos2priority(cm_node->tos);
		i40iw_debug(&iwdev->sc_dev, I40IW_DEBUG_DCB, "listener: TOS:[%d] UP:[%d]\n",
			    cm_node->tos, cm_node->user_pri);
	}
	memcpy(cm_node->loc_addr, cm_info->loc_addr, sizeof(cm_node->loc_addr));
	memcpy(cm_node->rem_addr, cm_info->rem_addr, sizeof(cm_node->rem_addr));
	cm_node->loc_port = cm_info->loc_port;
	cm_node->rem_port = cm_info->rem_port;

	cm_node->mpa_frame_rev = iwdev->mpa_version;
	cm_node->send_rdma0_op = SEND_RDMA_READ_ZERO;
	cm_node->ird_size = I40IW_MAX_IRD_SIZE;
	cm_node->ord_size = I40IW_MAX_ORD_SIZE;

	cm_node->listener = listener;
	cm_node->cm_id = cm_info->cm_id;
	ether_addr_copy(cm_node->loc_mac, netdev->dev_addr);
	spin_lock_init(&cm_node->retrans_list_lock);
	cm_node->ack_rcvd = false;

	atomic_set(&cm_node->ref_count, 1);
	/* associate our parent CM core */
	cm_node->cm_core = cm_core;
	cm_node->tcp_cntxt.loc_id = I40IW_CM_DEF_LOCAL_ID;
	cm_node->tcp_cntxt.rcv_wscale = I40IW_CM_DEFAULT_RCV_WND_SCALE;
	cm_node->tcp_cntxt.rcv_wnd =
			I40IW_CM_DEFAULT_RCV_WND_SCALED >> I40IW_CM_DEFAULT_RCV_WND_SCALE;
	if (cm_node->ipv4) {
		cm_node->tcp_cntxt.loc_seq_num = secure_tcp_seq(htonl(cm_node->loc_addr[0]),
							htonl(cm_node->rem_addr[0]),
							htons(cm_node->loc_port),
							htons(cm_node->rem_port));
		cm_node->tcp_cntxt.mss = iwdev->vsi.mtu - I40IW_MTU_TO_MSS_IPV4;
	} else if (IS_ENABLED(CONFIG_IPV6)) {
		__be32 loc[4] = {
			htonl(cm_node->loc_addr[0]), htonl(cm_node->loc_addr[1]),
			htonl(cm_node->loc_addr[2]), htonl(cm_node->loc_addr[3])
		};
		__be32 rem[4] = {
			htonl(cm_node->rem_addr[0]), htonl(cm_node->rem_addr[1]),
			htonl(cm_node->rem_addr[2]), htonl(cm_node->rem_addr[3])
		};
		cm_node->tcp_cntxt.loc_seq_num = secure_tcpv6_seq(loc, rem,
							htons(cm_node->loc_port),
							htons(cm_node->rem_port));
		cm_node->tcp_cntxt.mss = iwdev->vsi.mtu - I40IW_MTU_TO_MSS_IPV6;
	}

	cm_node->iwdev = iwdev;
	cm_node->dev = &iwdev->sc_dev;

	if ((cm_node->ipv4 &&
	     i40iw_ipv4_is_loopback(cm_node->loc_addr[0], cm_node->rem_addr[0])) ||
	     (!cm_node->ipv4 && i40iw_ipv6_is_loopback(cm_node->loc_addr,
						       cm_node->rem_addr))) {
		arpindex = i40iw_arp_table(iwdev,
					   cm_node->rem_addr,
					   false,
					   NULL,
					   I40IW_ARP_RESOLVE);
	} else {
		oldarpindex = i40iw_arp_table(iwdev,
					      cm_node->rem_addr,
					      false,
					      NULL,
					      I40IW_ARP_RESOLVE);
		if (cm_node->ipv4)
			arpindex = i40iw_addr_resolve_neigh(iwdev,
							    cm_info->loc_addr[0],
							    cm_info->rem_addr[0],
							    oldarpindex);
		else if (IS_ENABLED(CONFIG_IPV6))
			arpindex = i40iw_addr_resolve_neigh_ipv6(iwdev,
								 cm_info->loc_addr,
								 cm_info->rem_addr,
								 oldarpindex);
		else
			arpindex = -EINVAL;
	}
	if (arpindex < 0) {
		i40iw_pr_err("cm_node arpindex\n");
		kfree(cm_node);
		return NULL;
	}
	ether_addr_copy(cm_node->rem_mac, iwdev->arp_table[arpindex].mac_addr);
	i40iw_add_hte_node(cm_core, cm_node);
	cm_core->stats_nodes_created++;
	return cm_node;
}

/**
 * i40iw_rem_ref_cm_node - destroy an instance of a cm node
 * @cm_node: connection's node
 */
static void i40iw_rem_ref_cm_node(struct i40iw_cm_node *cm_node)
{
	struct i40iw_cm_core *cm_core = cm_node->cm_core;
	struct i40iw_qp *iwqp;
	struct i40iw_cm_info nfo;
	unsigned long flags;

	spin_lock_irqsave(&cm_node->cm_core->ht_lock, flags);
	if (atomic_dec_return(&cm_node->ref_count)) {
		spin_unlock_irqrestore(&cm_node->cm_core->ht_lock, flags);
		return;
	}
	list_del(&cm_node->list);
	spin_unlock_irqrestore(&cm_node->cm_core->ht_lock, flags);

	/* if the node is destroyed before connection was accelerated */
	if (!cm_node->accelerated && cm_node->accept_pend) {
		pr_err("node destroyed before established\n");
		atomic_dec(&cm_node->listener->pend_accepts_cnt);
	}
	if (cm_node->close_entry)
		i40iw_handle_close_entry(cm_node, 0);
	if (cm_node->listener) {
		i40iw_dec_refcnt_listen(cm_core, cm_node->listener, 0, true);
	} else {
		if (cm_node->apbvt_set) {
			i40iw_manage_apbvt(cm_node->iwdev,
					   cm_node->loc_port,
					   I40IW_MANAGE_APBVT_DEL);
			cm_node->apbvt_set = 0;
		}
		i40iw_get_addr_info(cm_node, &nfo);
		if (cm_node->qhash_set) {
			i40iw_manage_qhash(cm_node->iwdev,
					   &nfo,
					   I40IW_QHASH_TYPE_TCP_ESTABLISHED,
					   I40IW_QHASH_MANAGE_TYPE_DELETE,
					   NULL,
					   false);
			cm_node->qhash_set = 0;
		}
	}

	iwqp = cm_node->iwqp;
	if (iwqp) {
		iwqp->cm_node = NULL;
		i40iw_rem_ref(&iwqp->ibqp);
		cm_node->iwqp = NULL;
	} else if (cm_node->qhash_set) {
		i40iw_get_addr_info(cm_node, &nfo);
		i40iw_manage_qhash(cm_node->iwdev,
				   &nfo,
				   I40IW_QHASH_TYPE_TCP_ESTABLISHED,
				   I40IW_QHASH_MANAGE_TYPE_DELETE,
				   NULL,
				   false);
		cm_node->qhash_set = 0;
	}

	cm_node->cm_core->stats_nodes_destroyed++;
	kfree(cm_node);
}

/**
 * i40iw_handle_fin_pkt - FIN packet received
 * @cm_node: connection's node
 */
static void i40iw_handle_fin_pkt(struct i40iw_cm_node *cm_node)
{
	u32 ret;

	switch (cm_node->state) {
	case I40IW_CM_STATE_SYN_RCVD:
	case I40IW_CM_STATE_SYN_SENT:
	case I40IW_CM_STATE_ESTABLISHED:
	case I40IW_CM_STATE_MPAREJ_RCVD:
		cm_node->tcp_cntxt.rcv_nxt++;
		i40iw_cleanup_retrans_entry(cm_node);
		cm_node->state = I40IW_CM_STATE_LAST_ACK;
		i40iw_send_fin(cm_node);
		break;
	case I40IW_CM_STATE_MPAREQ_SENT:
		i40iw_create_event(cm_node, I40IW_CM_EVENT_ABORTED);
		cm_node->tcp_cntxt.rcv_nxt++;
		i40iw_cleanup_retrans_entry(cm_node);
		cm_node->state = I40IW_CM_STATE_CLOSED;
		atomic_inc(&cm_node->ref_count);
		i40iw_send_reset(cm_node);
		break;
	case I40IW_CM_STATE_FIN_WAIT1:
		cm_node->tcp_cntxt.rcv_nxt++;
		i40iw_cleanup_retrans_entry(cm_node);
		cm_node->state = I40IW_CM_STATE_CLOSING;
		i40iw_send_ack(cm_node);
		/*
		 * Wait for ACK as this is simultaneous close.
		 * After we receive ACK, do not send anything.
		 * Just rm the node.
		 */
		break;
	case I40IW_CM_STATE_FIN_WAIT2:
		cm_node->tcp_cntxt.rcv_nxt++;
		i40iw_cleanup_retrans_entry(cm_node);
		cm_node->state = I40IW_CM_STATE_TIME_WAIT;
		i40iw_send_ack(cm_node);
		ret =
		    i40iw_schedule_cm_timer(cm_node, NULL, I40IW_TIMER_TYPE_CLOSE, 1, 0);
		if (ret)
			i40iw_pr_err("node %p state = %d\n", cm_node, cm_node->state);
		break;
	case I40IW_CM_STATE_TIME_WAIT:
		cm_node->tcp_cntxt.rcv_nxt++;
		i40iw_cleanup_retrans_entry(cm_node);
		cm_node->state = I40IW_CM_STATE_CLOSED;
		i40iw_rem_ref_cm_node(cm_node);
		break;
	case I40IW_CM_STATE_OFFLOADED:
	default:
		i40iw_pr_err("bad state node %p state = %d\n", cm_node, cm_node->state);
		break;
	}
}

/**
 * i40iw_handle_rst_pkt - process received RST packet
 * @cm_node: connection's node
 * @rbuf: receive buffer
 */
static void i40iw_handle_rst_pkt(struct i40iw_cm_node *cm_node,
				 struct i40iw_puda_buf *rbuf)
{
	i40iw_cleanup_retrans_entry(cm_node);
	switch (cm_node->state) {
	case I40IW_CM_STATE_SYN_SENT:
	case I40IW_CM_STATE_MPAREQ_SENT:
		switch (cm_node->mpa_frame_rev) {
		case IETF_MPA_V2:
			cm_node->mpa_frame_rev = IETF_MPA_V1;
			/* send a syn and goto syn sent state */
			cm_node->state = I40IW_CM_STATE_SYN_SENT;
			if (i40iw_send_syn(cm_node, 0))
				i40iw_active_open_err(cm_node, false);
			break;
		case IETF_MPA_V1:
		default:
			i40iw_active_open_err(cm_node, false);
			break;
		}
		break;
	case I40IW_CM_STATE_MPAREQ_RCVD:
		atomic_add_return(1, &cm_node->passive_state);
		break;
	case I40IW_CM_STATE_ESTABLISHED:
	case I40IW_CM_STATE_SYN_RCVD:
	case I40IW_CM_STATE_LISTENING:
		i40iw_pr_err("Bad state state = %d\n", cm_node->state);
		i40iw_passive_open_err(cm_node, false);
		break;
	case I40IW_CM_STATE_OFFLOADED:
		i40iw_active_open_err(cm_node, false);
		break;
	case I40IW_CM_STATE_CLOSED:
		break;
	case I40IW_CM_STATE_FIN_WAIT2:
	case I40IW_CM_STATE_FIN_WAIT1:
	case I40IW_CM_STATE_LAST_ACK:
		cm_node->cm_id->rem_ref(cm_node->cm_id);
		/* fall through */
	case I40IW_CM_STATE_TIME_WAIT:
		cm_node->state = I40IW_CM_STATE_CLOSED;
		i40iw_rem_ref_cm_node(cm_node);
		break;
	default:
		break;
	}
}

/**
 * i40iw_handle_rcv_mpa - Process a recv'd mpa buffer
 * @cm_node: connection's node
 * @rbuf: receive buffer
 */
static void i40iw_handle_rcv_mpa(struct i40iw_cm_node *cm_node,
				 struct i40iw_puda_buf *rbuf)
{
	int ret;
	int datasize = rbuf->datalen;
	u8 *dataloc = rbuf->data;

	enum i40iw_cm_event_type type = I40IW_CM_EVENT_UNKNOWN;
	u32 res_type;

	ret = i40iw_parse_mpa(cm_node, dataloc, &res_type, datasize);
	if (ret) {
		if (cm_node->state == I40IW_CM_STATE_MPAREQ_SENT)
			i40iw_active_open_err(cm_node, true);
		else
			i40iw_passive_open_err(cm_node, true);
		return;
	}

	switch (cm_node->state) {
	case I40IW_CM_STATE_ESTABLISHED:
		if (res_type == I40IW_MPA_REQUEST_REJECT)
			i40iw_pr_err("state for reject\n");
		cm_node->state = I40IW_CM_STATE_MPAREQ_RCVD;
		type = I40IW_CM_EVENT_MPA_REQ;
		i40iw_send_ack(cm_node);	/* ACK received MPA request */
		atomic_set(&cm_node->passive_state,
			   I40IW_PASSIVE_STATE_INDICATED);
		break;
	case I40IW_CM_STATE_MPAREQ_SENT:
		i40iw_cleanup_retrans_entry(cm_node);
		if (res_type == I40IW_MPA_REQUEST_REJECT) {
			type = I40IW_CM_EVENT_MPA_REJECT;
			cm_node->state = I40IW_CM_STATE_MPAREJ_RCVD;
		} else {
			type = I40IW_CM_EVENT_CONNECTED;
			cm_node->state = I40IW_CM_STATE_OFFLOADED;
		}
		i40iw_send_ack(cm_node);
		break;
	default:
		pr_err("%s wrong cm_node state =%d\n", __func__, cm_node->state);
		break;
	}
	i40iw_create_event(cm_node, type);
}

/**
 * i40iw_indicate_pkt_err - Send up err event to cm
 * @cm_node: connection's node
 */
static void i40iw_indicate_pkt_err(struct i40iw_cm_node *cm_node)
{
	switch (cm_node->state) {
	case I40IW_CM_STATE_SYN_SENT:
	case I40IW_CM_STATE_MPAREQ_SENT:
		i40iw_active_open_err(cm_node, true);
		break;
	case I40IW_CM_STATE_ESTABLISHED:
	case I40IW_CM_STATE_SYN_RCVD:
		i40iw_passive_open_err(cm_node, true);
		break;
	case I40IW_CM_STATE_OFFLOADED:
	default:
		break;
	}
}

/**
 * i40iw_check_syn - Check for error on received syn ack
 * @cm_node: connection's node
 * @tcph: pointer tcp header
 */
static int i40iw_check_syn(struct i40iw_cm_node *cm_node, struct tcphdr *tcph)
{
	int err = 0;

	if (ntohl(tcph->ack_seq) != cm_node->tcp_cntxt.loc_seq_num) {
		err = 1;
		i40iw_active_open_err(cm_node, true);
	}
	return err;
}

/**
 * i40iw_check_seq - check seq numbers if OK
 * @cm_node: connection's node
 * @tcph: pointer tcp header
 */
static int i40iw_check_seq(struct i40iw_cm_node *cm_node, struct tcphdr *tcph)
{
	int err = 0;
	u32 seq;
	u32 ack_seq;
	u32 loc_seq_num = cm_node->tcp_cntxt.loc_seq_num;
	u32 rcv_nxt = cm_node->tcp_cntxt.rcv_nxt;
	u32 rcv_wnd;

	seq = ntohl(tcph->seq);
	ack_seq = ntohl(tcph->ack_seq);
	rcv_wnd = cm_node->tcp_cntxt.rcv_wnd;
	if (ack_seq != loc_seq_num)
		err = -1;
	else if (!between(seq, rcv_nxt, (rcv_nxt + rcv_wnd)))
		err = -1;
	if (err) {
		i40iw_pr_err("seq number\n");
		i40iw_indicate_pkt_err(cm_node);
	}
	return err;
}

/**
 * i40iw_handle_syn_pkt - is for Passive node
 * @cm_node: connection's node
 * @rbuf: receive buffer
 */
static void i40iw_handle_syn_pkt(struct i40iw_cm_node *cm_node,
				 struct i40iw_puda_buf *rbuf)
{
	struct tcphdr *tcph = (struct tcphdr *)rbuf->tcph;
	int ret;
	u32 inc_sequence;
	int optionsize;
	struct i40iw_cm_info nfo;

	optionsize = (tcph->doff << 2) - sizeof(struct tcphdr);
	inc_sequence = ntohl(tcph->seq);

	switch (cm_node->state) {
	case I40IW_CM_STATE_SYN_SENT:
	case I40IW_CM_STATE_MPAREQ_SENT:
		/* Rcvd syn on active open connection */
		i40iw_active_open_err(cm_node, 1);
		break;
	case I40IW_CM_STATE_LISTENING:
		/* Passive OPEN */
		if (atomic_read(&cm_node->listener->pend_accepts_cnt) >
		    cm_node->listener->backlog) {
			cm_node->cm_core->stats_backlog_drops++;
			i40iw_passive_open_err(cm_node, false);
			break;
		}
		ret = i40iw_handle_tcp_options(cm_node, tcph, optionsize, 1);
		if (ret) {
			i40iw_passive_open_err(cm_node, false);
			/* drop pkt */
			break;
		}
		cm_node->tcp_cntxt.rcv_nxt = inc_sequence + 1;
		cm_node->accept_pend = 1;
		atomic_inc(&cm_node->listener->pend_accepts_cnt);

		cm_node->state = I40IW_CM_STATE_SYN_RCVD;
		i40iw_get_addr_info(cm_node, &nfo);
		ret = i40iw_manage_qhash(cm_node->iwdev,
					 &nfo,
					 I40IW_QHASH_TYPE_TCP_ESTABLISHED,
					 I40IW_QHASH_MANAGE_TYPE_ADD,
					 (void *)cm_node,
					 false);
		cm_node->qhash_set = true;
		break;
	case I40IW_CM_STATE_CLOSED:
		i40iw_cleanup_retrans_entry(cm_node);
		atomic_inc(&cm_node->ref_count);
		i40iw_send_reset(cm_node);
		break;
	case I40IW_CM_STATE_OFFLOADED:
	case I40IW_CM_STATE_ESTABLISHED:
	case I40IW_CM_STATE_FIN_WAIT1:
	case I40IW_CM_STATE_FIN_WAIT2:
	case I40IW_CM_STATE_MPAREQ_RCVD:
	case I40IW_CM_STATE_LAST_ACK:
	case I40IW_CM_STATE_CLOSING:
	case I40IW_CM_STATE_UNKNOWN:
	default:
		break;
	}
}

/**
 * i40iw_handle_synack_pkt - Process SYN+ACK packet (active side)
 * @cm_node: connection's node
 * @rbuf: receive buffer
 */
static void i40iw_handle_synack_pkt(struct i40iw_cm_node *cm_node,
				    struct i40iw_puda_buf *rbuf)
{
	struct tcphdr *tcph = (struct tcphdr *)rbuf->tcph;
	int ret;
	u32 inc_sequence;
	int optionsize;

	optionsize = (tcph->doff << 2) - sizeof(struct tcphdr);
	inc_sequence = ntohl(tcph->seq);
	switch (cm_node->state) {
	case I40IW_CM_STATE_SYN_SENT:
		i40iw_cleanup_retrans_entry(cm_node);
		/* active open */
		if (i40iw_check_syn(cm_node, tcph)) {
			i40iw_pr_err("check syn fail\n");
			return;
		}
		cm_node->tcp_cntxt.rem_ack_num = ntohl(tcph->ack_seq);
		/* setup options */
		ret = i40iw_handle_tcp_options(cm_node, tcph, optionsize, 0);
		if (ret) {
			i40iw_debug(cm_node->dev,
				    I40IW_DEBUG_CM,
				    "cm_node=%p tcp_options failed\n",
				    cm_node);
			break;
		}
		i40iw_cleanup_retrans_entry(cm_node);
		cm_node->tcp_cntxt.rcv_nxt = inc_sequence + 1;
		i40iw_send_ack(cm_node);	/* ACK  for the syn_ack */
		ret = i40iw_send_mpa_request(cm_node);
		if (ret) {
			i40iw_debug(cm_node->dev,
				    I40IW_DEBUG_CM,
				    "cm_node=%p i40iw_send_mpa_request failed\n",
				    cm_node);
			break;
		}
		cm_node->state = I40IW_CM_STATE_MPAREQ_SENT;
		break;
	case I40IW_CM_STATE_MPAREQ_RCVD:
		i40iw_passive_open_err(cm_node, true);
		break;
	case I40IW_CM_STATE_LISTENING:
		cm_node->tcp_cntxt.loc_seq_num = ntohl(tcph->ack_seq);
		i40iw_cleanup_retrans_entry(cm_node);
		cm_node->state = I40IW_CM_STATE_CLOSED;
		i40iw_send_reset(cm_node);
		break;
	case I40IW_CM_STATE_CLOSED:
		cm_node->tcp_cntxt.loc_seq_num = ntohl(tcph->ack_seq);
		i40iw_cleanup_retrans_entry(cm_node);
		atomic_inc(&cm_node->ref_count);
		i40iw_send_reset(cm_node);
		break;
	case I40IW_CM_STATE_ESTABLISHED:
	case I40IW_CM_STATE_FIN_WAIT1:
	case I40IW_CM_STATE_FIN_WAIT2:
	case I40IW_CM_STATE_LAST_ACK:
	case I40IW_CM_STATE_OFFLOADED:
	case I40IW_CM_STATE_CLOSING:
	case I40IW_CM_STATE_UNKNOWN:
	case I40IW_CM_STATE_MPAREQ_SENT:
	default:
		break;
	}
}

/**
 * i40iw_handle_ack_pkt - process packet with ACK
 * @cm_node: connection's node
 * @rbuf: receive buffer
 */
static int i40iw_handle_ack_pkt(struct i40iw_cm_node *cm_node,
				struct i40iw_puda_buf *rbuf)
{
	struct tcphdr *tcph = (struct tcphdr *)rbuf->tcph;
	u32 inc_sequence;
	int ret = 0;
	int optionsize;
	u32 datasize = rbuf->datalen;

	optionsize = (tcph->doff << 2) - sizeof(struct tcphdr);

	if (i40iw_check_seq(cm_node, tcph))
		return -EINVAL;

	inc_sequence = ntohl(tcph->seq);
	switch (cm_node->state) {
	case I40IW_CM_STATE_SYN_RCVD:
		i40iw_cleanup_retrans_entry(cm_node);
		ret = i40iw_handle_tcp_options(cm_node, tcph, optionsize, 1);
		if (ret)
			break;
		cm_node->tcp_cntxt.rem_ack_num = ntohl(tcph->ack_seq);
		cm_node->state = I40IW_CM_STATE_ESTABLISHED;
		if (datasize) {
			cm_node->tcp_cntxt.rcv_nxt = inc_sequence + datasize;
			i40iw_handle_rcv_mpa(cm_node, rbuf);
		}
		break;
	case I40IW_CM_STATE_ESTABLISHED:
		i40iw_cleanup_retrans_entry(cm_node);
		if (datasize) {
			cm_node->tcp_cntxt.rcv_nxt = inc_sequence + datasize;
			i40iw_handle_rcv_mpa(cm_node, rbuf);
		}
		break;
	case I40IW_CM_STATE_MPAREQ_SENT:
		cm_node->tcp_cntxt.rem_ack_num = ntohl(tcph->ack_seq);
		if (datasize) {
			cm_node->tcp_cntxt.rcv_nxt = inc_sequence + datasize;
			cm_node->ack_rcvd = false;
			i40iw_handle_rcv_mpa(cm_node, rbuf);
		} else {
			cm_node->ack_rcvd = true;
		}
		break;
	case I40IW_CM_STATE_LISTENING:
		i40iw_cleanup_retrans_entry(cm_node);
		cm_node->state = I40IW_CM_STATE_CLOSED;
		i40iw_send_reset(cm_node);
		break;
	case I40IW_CM_STATE_CLOSED:
		i40iw_cleanup_retrans_entry(cm_node);
		atomic_inc(&cm_node->ref_count);
		i40iw_send_reset(cm_node);
		break;
	case I40IW_CM_STATE_LAST_ACK:
	case I40IW_CM_STATE_CLOSING:
		i40iw_cleanup_retrans_entry(cm_node);
		cm_node->state = I40IW_CM_STATE_CLOSED;
		if (!cm_node->accept_pend)
			cm_node->cm_id->rem_ref(cm_node->cm_id);
		i40iw_rem_ref_cm_node(cm_node);
		break;
	case I40IW_CM_STATE_FIN_WAIT1:
		i40iw_cleanup_retrans_entry(cm_node);
		cm_node->state = I40IW_CM_STATE_FIN_WAIT2;
		break;
	case I40IW_CM_STATE_SYN_SENT:
	case I40IW_CM_STATE_FIN_WAIT2:
	case I40IW_CM_STATE_OFFLOADED:
	case I40IW_CM_STATE_MPAREQ_RCVD:
	case I40IW_CM_STATE_UNKNOWN:
	default:
		i40iw_cleanup_retrans_entry(cm_node);
		break;
	}
	return ret;
}

/**
 * i40iw_process_packet - process cm packet
 * @cm_node: connection's node
 * @rbuf: receive buffer
 */
static void i40iw_process_packet(struct i40iw_cm_node *cm_node,
				 struct i40iw_puda_buf *rbuf)
{
	enum i40iw_tcpip_pkt_type pkt_type = I40IW_PKT_TYPE_UNKNOWN;
	struct tcphdr *tcph = (struct tcphdr *)rbuf->tcph;
	u32 fin_set = 0;
	int ret;

	if (tcph->rst) {
		pkt_type = I40IW_PKT_TYPE_RST;
	} else if (tcph->syn) {
		pkt_type = I40IW_PKT_TYPE_SYN;
		if (tcph->ack)
			pkt_type = I40IW_PKT_TYPE_SYNACK;
	} else if (tcph->ack) {
		pkt_type = I40IW_PKT_TYPE_ACK;
	}
	if (tcph->fin)
		fin_set = 1;

	switch (pkt_type) {
	case I40IW_PKT_TYPE_SYN:
		i40iw_handle_syn_pkt(cm_node, rbuf);
		break;
	case I40IW_PKT_TYPE_SYNACK:
		i40iw_handle_synack_pkt(cm_node, rbuf);
		break;
	case I40IW_PKT_TYPE_ACK:
		ret = i40iw_handle_ack_pkt(cm_node, rbuf);
		if (fin_set && !ret)
			i40iw_handle_fin_pkt(cm_node);
		break;
	case I40IW_PKT_TYPE_RST:
		i40iw_handle_rst_pkt(cm_node, rbuf);
		break;
	default:
		if (fin_set &&
		    (!i40iw_check_seq(cm_node, (struct tcphdr *)rbuf->tcph)))
			i40iw_handle_fin_pkt(cm_node);
		break;
	}
}

/**
 * i40iw_make_listen_node - create a listen node with params
 * @cm_core: cm's core
 * @iwdev: iwarp device structure
 * @cm_info: quad info for connection
 */
static struct i40iw_cm_listener *i40iw_make_listen_node(
					struct i40iw_cm_core *cm_core,
					struct i40iw_device *iwdev,
					struct i40iw_cm_info *cm_info)
{
	struct i40iw_cm_listener *listener;
	unsigned long flags;

	/* cannot have multiple matching listeners */
	listener = i40iw_find_listener(cm_core, cm_info->loc_addr,
				       cm_info->loc_port,
				       cm_info->vlan_id,
				       I40IW_CM_LISTENER_EITHER_STATE);
	if (listener &&
	    (listener->listener_state == I40IW_CM_LISTENER_ACTIVE_STATE)) {
		atomic_dec(&listener->ref_count);
		i40iw_debug(cm_core->dev,
			    I40IW_DEBUG_CM,
			    "Not creating listener since it already exists\n");
		return NULL;
	}

	if (!listener) {
		/* create a CM listen node (1/2 node to compare incoming traffic to) */
		listener = kzalloc(sizeof(*listener), GFP_KERNEL);
		if (!listener)
			return NULL;
		cm_core->stats_listen_nodes_created++;
		memcpy(listener->loc_addr, cm_info->loc_addr, sizeof(listener->loc_addr));
		listener->loc_port = cm_info->loc_port;

		INIT_LIST_HEAD(&listener->child_listen_list);

		atomic_set(&listener->ref_count, 1);
	} else {
		listener->reused_node = 1;
	}

	listener->cm_id = cm_info->cm_id;
	listener->ipv4 = cm_info->ipv4;
	listener->vlan_id = cm_info->vlan_id;
	atomic_set(&listener->pend_accepts_cnt, 0);
	listener->cm_core = cm_core;
	listener->iwdev = iwdev;

	listener->backlog = cm_info->backlog;
	listener->listener_state = I40IW_CM_LISTENER_ACTIVE_STATE;

	if (!listener->reused_node) {
		spin_lock_irqsave(&cm_core->listen_list_lock, flags);
		list_add(&listener->list, &cm_core->listen_nodes);
		spin_unlock_irqrestore(&cm_core->listen_list_lock, flags);
	}

	return listener;
}

/**
 * i40iw_create_cm_node - make a connection node with params
 * @cm_core: cm's core
 * @iwdev: iwarp device structure
 * @conn_param: upper layer connection parameters
 * @cm_info: quad info for connection
 */
static struct i40iw_cm_node *i40iw_create_cm_node(
					struct i40iw_cm_core *cm_core,
					struct i40iw_device *iwdev,
					struct iw_cm_conn_param *conn_param,
					struct i40iw_cm_info *cm_info)
{
	struct i40iw_cm_node *cm_node;
	struct i40iw_cm_listener *loopback_remotelistener;
	struct i40iw_cm_node *loopback_remotenode;
	struct i40iw_cm_info loopback_cm_info;

	u16 private_data_len = conn_param->private_data_len;
	const void *private_data = conn_param->private_data;

	/* create a CM connection node */
	cm_node = i40iw_make_cm_node(cm_core, iwdev, cm_info, NULL);
	if (!cm_node)
		return ERR_PTR(-ENOMEM);
	/* set our node side to client (active) side */
	cm_node->tcp_cntxt.client = 1;
	cm_node->tcp_cntxt.rcv_wscale = I40IW_CM_DEFAULT_RCV_WND_SCALE;

	i40iw_record_ird_ord(cm_node, conn_param->ird, conn_param->ord);

	if (!memcmp(cm_info->loc_addr, cm_info->rem_addr, sizeof(cm_info->loc_addr))) {
		loopback_remotelistener = i40iw_find_listener(
						cm_core,
						cm_info->rem_addr,
						cm_node->rem_port,
						cm_node->vlan_id,
						I40IW_CM_LISTENER_ACTIVE_STATE);
		if (!loopback_remotelistener) {
			i40iw_rem_ref_cm_node(cm_node);
			return ERR_PTR(-ECONNREFUSED);
		} else {
			loopback_cm_info = *cm_info;
			loopback_cm_info.loc_port = cm_info->rem_port;
			loopback_cm_info.rem_port = cm_info->loc_port;
			loopback_cm_info.cm_id = loopback_remotelistener->cm_id;
			loopback_cm_info.ipv4 = cm_info->ipv4;
			loopback_remotenode = i40iw_make_cm_node(cm_core,
								 iwdev,
								 &loopback_cm_info,
								 loopback_remotelistener);
			if (!loopback_remotenode) {
				i40iw_rem_ref_cm_node(cm_node);
				return ERR_PTR(-ENOMEM);
			}
			cm_core->stats_loopbacks++;
			loopback_remotenode->loopbackpartner = cm_node;
			loopback_remotenode->tcp_cntxt.rcv_wscale =
				I40IW_CM_DEFAULT_RCV_WND_SCALE;
			cm_node->loopbackpartner = loopback_remotenode;
			memcpy(loopback_remotenode->pdata_buf, private_data,
			       private_data_len);
			loopback_remotenode->pdata.size = private_data_len;

			if (loopback_remotenode->ord_size > cm_node->ird_size)
				loopback_remotenode->ord_size =
					cm_node->ird_size;

			cm_node->state = I40IW_CM_STATE_OFFLOADED;
			cm_node->tcp_cntxt.rcv_nxt =
				loopback_remotenode->tcp_cntxt.loc_seq_num;
			loopback_remotenode->tcp_cntxt.rcv_nxt =
				cm_node->tcp_cntxt.loc_seq_num;
			cm_node->tcp_cntxt.max_snd_wnd =
				loopback_remotenode->tcp_cntxt.rcv_wnd;
			loopback_remotenode->tcp_cntxt.max_snd_wnd = cm_node->tcp_cntxt.rcv_wnd;
			cm_node->tcp_cntxt.snd_wnd = loopback_remotenode->tcp_cntxt.rcv_wnd;
			loopback_remotenode->tcp_cntxt.snd_wnd = cm_node->tcp_cntxt.rcv_wnd;
			cm_node->tcp_cntxt.snd_wscale = loopback_remotenode->tcp_cntxt.rcv_wscale;
			loopback_remotenode->tcp_cntxt.snd_wscale = cm_node->tcp_cntxt.rcv_wscale;
		}
		return cm_node;
	}

	cm_node->pdata.size = private_data_len;
	cm_node->pdata.addr = cm_node->pdata_buf;

	memcpy(cm_node->pdata_buf, private_data, private_data_len);

	cm_node->state = I40IW_CM_STATE_SYN_SENT;
	return cm_node;
}

/**
 * i40iw_cm_reject - reject and teardown a connection
 * @cm_node: connection's node
 * @pdate: ptr to private data for reject
 * @plen: size of private data
 */
static int i40iw_cm_reject(struct i40iw_cm_node *cm_node, const void *pdata, u8 plen)
{
	int ret = 0;
	int err;
	int passive_state;
	struct iw_cm_id *cm_id = cm_node->cm_id;
	struct i40iw_cm_node *loopback = cm_node->loopbackpartner;

	if (cm_node->tcp_cntxt.client)
		return ret;
	i40iw_cleanup_retrans_entry(cm_node);

	if (!loopback) {
		passive_state = atomic_add_return(1, &cm_node->passive_state);
		if (passive_state == I40IW_SEND_RESET_EVENT) {
			cm_node->state = I40IW_CM_STATE_CLOSED;
			i40iw_rem_ref_cm_node(cm_node);
		} else {
			if (cm_node->state == I40IW_CM_STATE_LISTENER_DESTROYED) {
				i40iw_rem_ref_cm_node(cm_node);
			} else {
				ret = i40iw_send_mpa_reject(cm_node, pdata, plen);
				if (ret) {
					cm_node->state = I40IW_CM_STATE_CLOSED;
					err = i40iw_send_reset(cm_node);
					if (err)
						i40iw_pr_err("send reset failed\n");
				} else {
					cm_id->add_ref(cm_id);
				}
			}
		}
	} else {
		cm_node->cm_id = NULL;
		if (cm_node->state == I40IW_CM_STATE_LISTENER_DESTROYED) {
			i40iw_rem_ref_cm_node(cm_node);
			i40iw_rem_ref_cm_node(loopback);
		} else {
			ret = i40iw_send_cm_event(loopback,
						  loopback->cm_id,
						  IW_CM_EVENT_CONNECT_REPLY,
						  -ECONNREFUSED);
			i40iw_rem_ref_cm_node(cm_node);
			loopback->state = I40IW_CM_STATE_CLOSING;

			cm_id = loopback->cm_id;
			i40iw_rem_ref_cm_node(loopback);
			cm_id->rem_ref(cm_id);
		}
	}

	return ret;
}

/**
 * i40iw_cm_close - close of cm connection
 * @cm_node: connection's node
 */
static int i40iw_cm_close(struct i40iw_cm_node *cm_node)
{
	int ret = 0;

	if (!cm_node)
		return -EINVAL;

	switch (cm_node->state) {
	case I40IW_CM_STATE_SYN_RCVD:
	case I40IW_CM_STATE_SYN_SENT:
	case I40IW_CM_STATE_ONE_SIDE_ESTABLISHED:
	case I40IW_CM_STATE_ESTABLISHED:
	case I40IW_CM_STATE_ACCEPTING:
	case I40IW_CM_STATE_MPAREQ_SENT:
	case I40IW_CM_STATE_MPAREQ_RCVD:
		i40iw_cleanup_retrans_entry(cm_node);
		i40iw_send_reset(cm_node);
		break;
	case I40IW_CM_STATE_CLOSE_WAIT:
		cm_node->state = I40IW_CM_STATE_LAST_ACK;
		i40iw_send_fin(cm_node);
		break;
	case I40IW_CM_STATE_FIN_WAIT1:
	case I40IW_CM_STATE_FIN_WAIT2:
	case I40IW_CM_STATE_LAST_ACK:
	case I40IW_CM_STATE_TIME_WAIT:
	case I40IW_CM_STATE_CLOSING:
		ret = -1;
		break;
	case I40IW_CM_STATE_LISTENING:
		i40iw_cleanup_retrans_entry(cm_node);
		i40iw_send_reset(cm_node);
		break;
	case I40IW_CM_STATE_MPAREJ_RCVD:
	case I40IW_CM_STATE_UNKNOWN:
	case I40IW_CM_STATE_INITED:
	case I40IW_CM_STATE_CLOSED:
	case I40IW_CM_STATE_LISTENER_DESTROYED:
		i40iw_rem_ref_cm_node(cm_node);
		break;
	case I40IW_CM_STATE_OFFLOADED:
		if (cm_node->send_entry)
			i40iw_pr_err("send_entry\n");
		i40iw_rem_ref_cm_node(cm_node);
		break;
	}
	return ret;
}

/**
 * i40iw_receive_ilq - recv an ETHERNET packet, and process it
 * through CM
 * @vsi: pointer to the vsi structure
 * @rbuf: receive buffer
 */
void i40iw_receive_ilq(struct i40iw_sc_vsi *vsi, struct i40iw_puda_buf *rbuf)
{
	struct i40iw_cm_node *cm_node;
	struct i40iw_cm_listener *listener;
	struct iphdr *iph;
	struct ipv6hdr *ip6h;
	struct tcphdr *tcph;
	struct i40iw_cm_info cm_info;
	struct i40iw_sc_dev *dev = vsi->dev;
	struct i40iw_device *iwdev = (struct i40iw_device *)dev->back_dev;
	struct i40iw_cm_core *cm_core = &iwdev->cm_core;
	struct vlan_ethhdr *ethh;
	u16 vtag;

	/* if vlan, then maclen = 18 else 14 */
	iph = (struct iphdr *)rbuf->iph;
	memset(&cm_info, 0, sizeof(cm_info));

	i40iw_debug_buf(dev,
			I40IW_DEBUG_ILQ,
			"RECEIVE ILQ BUFFER",
			rbuf->mem.va,
			rbuf->totallen);
	ethh = (struct vlan_ethhdr *)rbuf->mem.va;

	if (ethh->h_vlan_proto == htons(ETH_P_8021Q)) {
		vtag = ntohs(ethh->h_vlan_TCI);
		cm_info.user_pri = (vtag & VLAN_PRIO_MASK) >> VLAN_PRIO_SHIFT;
		cm_info.vlan_id = vtag & VLAN_VID_MASK;
		i40iw_debug(cm_core->dev,
			    I40IW_DEBUG_CM,
			    "%s vlan_id=%d\n",
			    __func__,
			    cm_info.vlan_id);
	} else {
		cm_info.vlan_id = I40IW_NO_VLAN;
	}
	tcph = (struct tcphdr *)rbuf->tcph;

	if (rbuf->ipv4) {
		cm_info.loc_addr[0] = ntohl(iph->daddr);
		cm_info.rem_addr[0] = ntohl(iph->saddr);
		cm_info.ipv4 = true;
		cm_info.tos = iph->tos;
	} else {
		ip6h = (struct ipv6hdr *)rbuf->iph;
		i40iw_copy_ip_ntohl(cm_info.loc_addr,
				    ip6h->daddr.in6_u.u6_addr32);
		i40iw_copy_ip_ntohl(cm_info.rem_addr,
				    ip6h->saddr.in6_u.u6_addr32);
		cm_info.ipv4 = false;
		cm_info.tos = (ip6h->priority << 4) | (ip6h->flow_lbl[0] >> 4);
	}
	cm_info.loc_port = ntohs(tcph->dest);
	cm_info.rem_port = ntohs(tcph->source);
	cm_node = i40iw_find_node(cm_core,
				  cm_info.rem_port,
				  cm_info.rem_addr,
				  cm_info.loc_port,
				  cm_info.loc_addr,
				  true,
				  false);

	if (!cm_node) {
		/* Only type of packet accepted are for */
		/* the PASSIVE open (syn only) */
		if (!tcph->syn || tcph->ack)
			return;
		listener =
		    i40iw_find_listener(cm_core,
					cm_info.loc_addr,
					cm_info.loc_port,
					cm_info.vlan_id,
					I40IW_CM_LISTENER_ACTIVE_STATE);
		if (!listener) {
			cm_info.cm_id = NULL;
			i40iw_debug(cm_core->dev,
				    I40IW_DEBUG_CM,
				    "%s no listener found\n",
				    __func__);
			return;
		}
		cm_info.cm_id = listener->cm_id;
		cm_node = i40iw_make_cm_node(cm_core, iwdev, &cm_info, listener);
		if (!cm_node) {
			i40iw_debug(cm_core->dev,
				    I40IW_DEBUG_CM,
				    "%s allocate node failed\n",
				    __func__);
			atomic_dec(&listener->ref_count);
			return;
		}
		if (!tcph->rst && !tcph->fin) {
			cm_node->state = I40IW_CM_STATE_LISTENING;
		} else {
			i40iw_rem_ref_cm_node(cm_node);
			return;
		}
		atomic_inc(&cm_node->ref_count);
	} else if (cm_node->state == I40IW_CM_STATE_OFFLOADED) {
		i40iw_rem_ref_cm_node(cm_node);
		return;
	}
	i40iw_process_packet(cm_node, rbuf);
	i40iw_rem_ref_cm_node(cm_node);
}

/**
 * i40iw_setup_cm_core - allocate a top level instance of a cm
 * core
 * @iwdev: iwarp device structure
 */
int i40iw_setup_cm_core(struct i40iw_device *iwdev)
{
	struct i40iw_cm_core *cm_core = &iwdev->cm_core;

	cm_core->iwdev = iwdev;
	cm_core->dev = &iwdev->sc_dev;

	INIT_LIST_HEAD(&cm_core->accelerated_list);
	INIT_LIST_HEAD(&cm_core->non_accelerated_list);
	INIT_LIST_HEAD(&cm_core->listen_nodes);

	timer_setup(&cm_core->tcp_timer, i40iw_cm_timer_tick, 0);

	spin_lock_init(&cm_core->ht_lock);
	spin_lock_init(&cm_core->listen_list_lock);
	spin_lock_init(&cm_core->apbvt_lock);

	cm_core->event_wq = alloc_ordered_workqueue("iwewq",
						    WQ_MEM_RECLAIM);
	if (!cm_core->event_wq)
		goto error;

	cm_core->disconn_wq = alloc_ordered_workqueue("iwdwq",
						      WQ_MEM_RECLAIM);
	if (!cm_core->disconn_wq)
		goto error;

	return 0;
error:
	i40iw_cleanup_cm_core(&iwdev->cm_core);

	return -ENOMEM;
}

/**
 * i40iw_cleanup_cm_core - deallocate a top level instance of a
 * cm core
 * @cm_core: cm's core
 */
void i40iw_cleanup_cm_core(struct i40iw_cm_core *cm_core)
{
	unsigned long flags;

	if (!cm_core)
		return;

	spin_lock_irqsave(&cm_core->ht_lock, flags);
	if (timer_pending(&cm_core->tcp_timer))
		del_timer_sync(&cm_core->tcp_timer);
	spin_unlock_irqrestore(&cm_core->ht_lock, flags);

	if (cm_core->event_wq)
		destroy_workqueue(cm_core->event_wq);
	if (cm_core->disconn_wq)
		destroy_workqueue(cm_core->disconn_wq);
}

/**
 * i40iw_init_tcp_ctx - setup qp context
 * @cm_node: connection's node
 * @tcp_info: offload info for tcp
 * @iwqp: associate qp for the connection
 */
static void i40iw_init_tcp_ctx(struct i40iw_cm_node *cm_node,
			       struct i40iw_tcp_offload_info *tcp_info,
			       struct i40iw_qp *iwqp)
{
	tcp_info->ipv4 = cm_node->ipv4;
	tcp_info->drop_ooo_seg = true;
	tcp_info->wscale = true;
	tcp_info->ignore_tcp_opt = true;
	tcp_info->ignore_tcp_uns_opt = true;
	tcp_info->no_nagle = false;

	tcp_info->ttl = I40IW_DEFAULT_TTL;
	tcp_info->rtt_var = cpu_to_le32(I40IW_DEFAULT_RTT_VAR);
	tcp_info->ss_thresh = cpu_to_le32(I40IW_DEFAULT_SS_THRESH);
	tcp_info->rexmit_thresh = I40IW_DEFAULT_REXMIT_THRESH;

	tcp_info->tcp_state = I40IW_TCP_STATE_ESTABLISHED;
	tcp_info->snd_wscale = cm_node->tcp_cntxt.snd_wscale;
	tcp_info->rcv_wscale = cm_node->tcp_cntxt.rcv_wscale;

	tcp_info->snd_nxt = cpu_to_le32(cm_node->tcp_cntxt.loc_seq_num);
	tcp_info->snd_wnd = cpu_to_le32(cm_node->tcp_cntxt.snd_wnd);
	tcp_info->rcv_nxt = cpu_to_le32(cm_node->tcp_cntxt.rcv_nxt);
	tcp_info->snd_max = cpu_to_le32(cm_node->tcp_cntxt.loc_seq_num);

	tcp_info->snd_una = cpu_to_le32(cm_node->tcp_cntxt.loc_seq_num);
	tcp_info->cwnd = cpu_to_le32(2 * cm_node->tcp_cntxt.mss);
	tcp_info->snd_wl1 = cpu_to_le32(cm_node->tcp_cntxt.rcv_nxt);
	tcp_info->snd_wl2 = cpu_to_le32(cm_node->tcp_cntxt.loc_seq_num);
	tcp_info->max_snd_window = cpu_to_le32(cm_node->tcp_cntxt.max_snd_wnd);
	tcp_info->rcv_wnd = cpu_to_le32(cm_node->tcp_cntxt.rcv_wnd <<
					cm_node->tcp_cntxt.rcv_wscale);

	tcp_info->flow_label = 0;
	tcp_info->snd_mss = cpu_to_le32(((u32)cm_node->tcp_cntxt.mss));
	if (cm_node->vlan_id < VLAN_TAG_PRESENT) {
		tcp_info->insert_vlan_tag = true;
		tcp_info->vlan_tag = cpu_to_le16(((u16)cm_node->user_pri << I40IW_VLAN_PRIO_SHIFT) |
						  cm_node->vlan_id);
	}
	if (cm_node->ipv4) {
		tcp_info->src_port = cpu_to_le16(cm_node->loc_port);
		tcp_info->dst_port = cpu_to_le16(cm_node->rem_port);

		tcp_info->dest_ip_addr3 = cpu_to_le32(cm_node->rem_addr[0]);
		tcp_info->local_ipaddr3 = cpu_to_le32(cm_node->loc_addr[0]);
		tcp_info->arp_idx =
			cpu_to_le16((u16)i40iw_arp_table(
							 iwqp->iwdev,
							 &tcp_info->dest_ip_addr3,
							 true,
							 NULL,
							 I40IW_ARP_RESOLVE));
	} else {
		tcp_info->src_port = cpu_to_le16(cm_node->loc_port);
		tcp_info->dst_port = cpu_to_le16(cm_node->rem_port);
		tcp_info->dest_ip_addr0 = cpu_to_le32(cm_node->rem_addr[0]);
		tcp_info->dest_ip_addr1 = cpu_to_le32(cm_node->rem_addr[1]);
		tcp_info->dest_ip_addr2 = cpu_to_le32(cm_node->rem_addr[2]);
		tcp_info->dest_ip_addr3 = cpu_to_le32(cm_node->rem_addr[3]);
		tcp_info->local_ipaddr0 = cpu_to_le32(cm_node->loc_addr[0]);
		tcp_info->local_ipaddr1 = cpu_to_le32(cm_node->loc_addr[1]);
		tcp_info->local_ipaddr2 = cpu_to_le32(cm_node->loc_addr[2]);
		tcp_info->local_ipaddr3 = cpu_to_le32(cm_node->loc_addr[3]);
		tcp_info->arp_idx =
			cpu_to_le16((u16)i40iw_arp_table(
							 iwqp->iwdev,
							 &tcp_info->dest_ip_addr0,
							 false,
							 NULL,
							 I40IW_ARP_RESOLVE));
	}
}

/**
 * i40iw_cm_init_tsa_conn - setup qp for RTS
 * @iwqp: associate qp for the connection
 * @cm_node: connection's node
 */
static void i40iw_cm_init_tsa_conn(struct i40iw_qp *iwqp,
				   struct i40iw_cm_node *cm_node)
{
	struct i40iw_tcp_offload_info tcp_info;
	struct i40iwarp_offload_info *iwarp_info;
	struct i40iw_qp_host_ctx_info *ctx_info;
	struct i40iw_device *iwdev = iwqp->iwdev;
	struct i40iw_sc_dev *dev = &iwqp->iwdev->sc_dev;

	memset(&tcp_info, 0x00, sizeof(struct i40iw_tcp_offload_info));
	iwarp_info = &iwqp->iwarp_info;
	ctx_info = &iwqp->ctx_info;

	ctx_info->tcp_info = &tcp_info;
	ctx_info->send_cq_num = iwqp->iwscq->sc_cq.cq_uk.cq_id;
	ctx_info->rcv_cq_num = iwqp->iwrcq->sc_cq.cq_uk.cq_id;

	iwarp_info->ord_size = cm_node->ord_size;
	iwarp_info->ird_size = i40iw_derive_hw_ird_setting(cm_node->ird_size);

	if (iwarp_info->ord_size == 1)
		iwarp_info->ord_size = 2;

	iwarp_info->rd_enable = true;
	iwarp_info->rdmap_ver = 1;
	iwarp_info->ddp_ver = 1;

	iwarp_info->pd_id = iwqp->iwpd->sc_pd.pd_id;

	ctx_info->tcp_info_valid = true;
	ctx_info->iwarp_info_valid = true;
	ctx_info->add_to_qoslist = true;
	ctx_info->user_pri = cm_node->user_pri;

	i40iw_init_tcp_ctx(cm_node, &tcp_info, iwqp);
	if (cm_node->snd_mark_en) {
		iwarp_info->snd_mark_en = true;
		iwarp_info->snd_mark_offset = (tcp_info.snd_nxt &
				SNDMARKER_SEQNMASK) + cm_node->lsmm_size;
	}

	cm_node->state = I40IW_CM_STATE_OFFLOADED;
	tcp_info.tcp_state = I40IW_TCP_STATE_ESTABLISHED;
	tcp_info.src_mac_addr_idx = iwdev->mac_ip_table_idx;
	tcp_info.tos = cm_node->tos;

	dev->iw_priv_qp_ops->qp_setctx(&iwqp->sc_qp, (u64 *)(iwqp->host_ctx.va), ctx_info);

	/* once tcp_info is set, no need to do it again */
	ctx_info->tcp_info_valid = false;
	ctx_info->iwarp_info_valid = false;
	ctx_info->add_to_qoslist = false;
}

/**
 * i40iw_cm_disconn - when a connection is being closed
 * @iwqp: associate qp for the connection
 */
void i40iw_cm_disconn(struct i40iw_qp *iwqp)
{
	struct disconn_work *work;
	struct i40iw_device *iwdev = iwqp->iwdev;
	struct i40iw_cm_core *cm_core = &iwdev->cm_core;
	unsigned long flags;

	work = kzalloc(sizeof(*work), GFP_ATOMIC);
	if (!work)
		return;	/* Timer will clean up */

	spin_lock_irqsave(&iwdev->qptable_lock, flags);
	if (!iwdev->qp_table[iwqp->ibqp.qp_num]) {
		spin_unlock_irqrestore(&iwdev->qptable_lock, flags);
		i40iw_debug(&iwdev->sc_dev, I40IW_DEBUG_CM,
			    "%s qp_id %d is already freed\n",
			     __func__, iwqp->ibqp.qp_num);
		kfree(work);
		return;
	}
	i40iw_add_ref(&iwqp->ibqp);
	spin_unlock_irqrestore(&iwdev->qptable_lock, flags);

	work->iwqp = iwqp;
	INIT_WORK(&work->work, i40iw_disconnect_worker);
	queue_work(cm_core->disconn_wq, &work->work);
	return;
}

/**
 * i40iw_qp_disconnect - free qp and close cm
 * @iwqp: associate qp for the connection
 */
static void i40iw_qp_disconnect(struct i40iw_qp *iwqp)
{
	struct i40iw_device *iwdev;
	struct i40iw_ib_device *iwibdev;

	iwdev = to_iwdev(iwqp->ibqp.device);
	if (!iwdev) {
		i40iw_pr_err("iwdev == NULL\n");
		return;
	}

	iwibdev = iwdev->iwibdev;

	if (iwqp->active_conn) {
		/* indicate this connection is NOT active */
		iwqp->active_conn = 0;
	} else {
		/* Need to free the Last Streaming Mode Message */
		if (iwqp->ietf_mem.va) {
			if (iwqp->lsmm_mr)
<<<<<<< HEAD
				iwibdev->ibdev.dereg_mr(iwqp->lsmm_mr);
=======
				iwibdev->ibdev.ops.dereg_mr(iwqp->lsmm_mr,
							    NULL);
>>>>>>> 407d19ab
			i40iw_free_dma_mem(iwdev->sc_dev.hw, &iwqp->ietf_mem);
		}
	}

	/* close the CM node down if it is still active */
	if (iwqp->cm_node) {
		i40iw_debug(&iwdev->sc_dev, I40IW_DEBUG_CM, "%s Call close API\n", __func__);
		i40iw_cm_close(iwqp->cm_node);
	}
}

/**
 * i40iw_cm_disconn_true - called by worker thread to disconnect qp
 * @iwqp: associate qp for the connection
 */
static void i40iw_cm_disconn_true(struct i40iw_qp *iwqp)
{
	struct iw_cm_id *cm_id;
	struct i40iw_device *iwdev;
	struct i40iw_sc_qp *qp = &iwqp->sc_qp;
	u16 last_ae;
	u8 original_hw_tcp_state;
	u8 original_ibqp_state;
	int disconn_status = 0;
	int issue_disconn = 0;
	int issue_close = 0;
	int issue_flush = 0;
	struct ib_event ibevent;
	unsigned long flags;
	int ret;

	if (!iwqp) {
		i40iw_pr_err("iwqp == NULL\n");
		return;
	}

	spin_lock_irqsave(&iwqp->lock, flags);
	cm_id = iwqp->cm_id;
	/* make sure we havent already closed this connection */
	if (!cm_id) {
		spin_unlock_irqrestore(&iwqp->lock, flags);
		return;
	}

	iwdev = to_iwdev(iwqp->ibqp.device);

	original_hw_tcp_state = iwqp->hw_tcp_state;
	original_ibqp_state = iwqp->ibqp_state;
	last_ae = iwqp->last_aeq;

	if (qp->term_flags) {
		issue_disconn = 1;
		issue_close = 1;
		iwqp->cm_id = NULL;
		/*When term timer expires after cm_timer, don't want
		 *terminate-handler to issue cm_disconn which can re-free
		 *a QP even after its refcnt=0.
		 */
		i40iw_terminate_del_timer(qp);
		if (!iwqp->flush_issued) {
			iwqp->flush_issued = 1;
			issue_flush = 1;
		}
	} else if ((original_hw_tcp_state == I40IW_TCP_STATE_CLOSE_WAIT) ||
		   ((original_ibqp_state == IB_QPS_RTS) &&
		    (last_ae == I40IW_AE_LLP_CONNECTION_RESET))) {
		issue_disconn = 1;
		if (last_ae == I40IW_AE_LLP_CONNECTION_RESET)
			disconn_status = -ECONNRESET;
	}

	if (((original_hw_tcp_state == I40IW_TCP_STATE_CLOSED) ||
	     (original_hw_tcp_state == I40IW_TCP_STATE_TIME_WAIT) ||
	     (last_ae == I40IW_AE_RDMAP_ROE_BAD_LLP_CLOSE) ||
	     (last_ae == I40IW_AE_LLP_CONNECTION_RESET) ||
	      iwdev->reset)) {
		issue_close = 1;
		iwqp->cm_id = NULL;
		if (!iwqp->flush_issued) {
			iwqp->flush_issued = 1;
			issue_flush = 1;
		}
	}

	spin_unlock_irqrestore(&iwqp->lock, flags);
	if (issue_flush && !iwqp->destroyed) {
		/* Flush the queues */
		i40iw_flush_wqes(iwdev, iwqp);

		if (qp->term_flags && iwqp->ibqp.event_handler) {
			ibevent.device = iwqp->ibqp.device;
			ibevent.event = (qp->eventtype == TERM_EVENT_QP_FATAL) ?
					IB_EVENT_QP_FATAL : IB_EVENT_QP_ACCESS_ERR;
			ibevent.element.qp = &iwqp->ibqp;
			iwqp->ibqp.event_handler(&ibevent, iwqp->ibqp.qp_context);
		}
	}

	if (cm_id && cm_id->event_handler) {
		if (issue_disconn) {
			ret = i40iw_send_cm_event(NULL,
						  cm_id,
						  IW_CM_EVENT_DISCONNECT,
						  disconn_status);

			if (ret)
				i40iw_debug(&iwdev->sc_dev,
					    I40IW_DEBUG_CM,
					    "disconnect event failed %s: - cm_id = %p\n",
					    __func__, cm_id);
		}
		if (issue_close) {
			i40iw_qp_disconnect(iwqp);
			cm_id->provider_data = iwqp;
			ret = i40iw_send_cm_event(NULL, cm_id, IW_CM_EVENT_CLOSE, 0);
			if (ret)
				i40iw_debug(&iwdev->sc_dev,
					    I40IW_DEBUG_CM,
					    "close event failed %s: - cm_id = %p\n",
					    __func__, cm_id);
			cm_id->rem_ref(cm_id);
		}
	}
}

/**
 * i40iw_disconnect_worker - worker for connection close
 * @work: points or disconn structure
 */
static void i40iw_disconnect_worker(struct work_struct *work)
{
	struct disconn_work *dwork = container_of(work, struct disconn_work, work);
	struct i40iw_qp *iwqp = dwork->iwqp;

	kfree(dwork);
	i40iw_cm_disconn_true(iwqp);
	i40iw_rem_ref(&iwqp->ibqp);
}

/**
 * i40iw_accept - registered call for connection to be accepted
 * @cm_id: cm information for passive connection
 * @conn_param: accpet parameters
 */
int i40iw_accept(struct iw_cm_id *cm_id, struct iw_cm_conn_param *conn_param)
{
	struct ib_qp *ibqp;
	struct i40iw_qp *iwqp;
	struct i40iw_device *iwdev;
	struct i40iw_sc_dev *dev;
	struct i40iw_cm_core *cm_core;
	struct i40iw_cm_node *cm_node;
	struct ib_qp_attr attr;
	int passive_state;
	struct ib_mr *ibmr;
	struct i40iw_pd *iwpd;
	u16 buf_len = 0;
	struct i40iw_kmem_info accept;
	enum i40iw_status_code status;
	u64 tagged_offset;
	unsigned long flags;

	memset(&attr, 0, sizeof(attr));
	ibqp = i40iw_get_qp(cm_id->device, conn_param->qpn);
	if (!ibqp)
		return -EINVAL;

	iwqp = to_iwqp(ibqp);
	iwdev = iwqp->iwdev;
	dev = &iwdev->sc_dev;
	cm_core = &iwdev->cm_core;
	cm_node = (struct i40iw_cm_node *)cm_id->provider_data;

	if (((struct sockaddr_in *)&cm_id->local_addr)->sin_family == AF_INET) {
		cm_node->ipv4 = true;
		cm_node->vlan_id = i40iw_get_vlan_ipv4(cm_node->loc_addr);
	} else {
		cm_node->ipv4 = false;
		i40iw_netdev_vlan_ipv6(cm_node->loc_addr, &cm_node->vlan_id);
	}
	i40iw_debug(cm_node->dev,
		    I40IW_DEBUG_CM,
		    "Accept vlan_id=%d\n",
		    cm_node->vlan_id);
	if (cm_node->state == I40IW_CM_STATE_LISTENER_DESTROYED) {
		if (cm_node->loopbackpartner)
			i40iw_rem_ref_cm_node(cm_node->loopbackpartner);
		i40iw_rem_ref_cm_node(cm_node);
		return -EINVAL;
	}

	passive_state = atomic_add_return(1, &cm_node->passive_state);
	if (passive_state == I40IW_SEND_RESET_EVENT) {
		i40iw_rem_ref_cm_node(cm_node);
		return -ECONNRESET;
	}

	cm_node->cm_core->stats_accepts++;
	iwqp->cm_node = (void *)cm_node;
	cm_node->iwqp = iwqp;

	buf_len = conn_param->private_data_len + I40IW_MAX_IETF_SIZE;

	status = i40iw_allocate_dma_mem(dev->hw, &iwqp->ietf_mem, buf_len, 1);

	if (status)
		return -ENOMEM;
	cm_node->pdata.size = conn_param->private_data_len;
	accept.addr = iwqp->ietf_mem.va;
	accept.size = i40iw_cm_build_mpa_frame(cm_node, &accept, MPA_KEY_REPLY);
	memcpy(accept.addr + accept.size, conn_param->private_data,
	       conn_param->private_data_len);

	/* setup our first outgoing iWarp send WQE (the IETF frame response) */
	if ((cm_node->ipv4 &&
	     !i40iw_ipv4_is_loopback(cm_node->loc_addr[0], cm_node->rem_addr[0])) ||
	    (!cm_node->ipv4 &&
	     !i40iw_ipv6_is_loopback(cm_node->loc_addr, cm_node->rem_addr))) {
		iwpd = iwqp->iwpd;
		tagged_offset = (uintptr_t)iwqp->ietf_mem.va;
		ibmr = i40iw_reg_phys_mr(&iwpd->ibpd,
					 iwqp->ietf_mem.pa,
					 buf_len,
					 IB_ACCESS_LOCAL_WRITE,
					 &tagged_offset);
		if (IS_ERR(ibmr)) {
			i40iw_free_dma_mem(dev->hw, &iwqp->ietf_mem);
			return -ENOMEM;
		}

		ibmr->pd = &iwpd->ibpd;
		ibmr->device = iwpd->ibpd.device;
		iwqp->lsmm_mr = ibmr;
		if (iwqp->page)
			iwqp->sc_qp.qp_uk.sq_base = kmap(iwqp->page);
		dev->iw_priv_qp_ops->qp_send_lsmm(&iwqp->sc_qp,
							iwqp->ietf_mem.va,
							(accept.size + conn_param->private_data_len),
							ibmr->lkey);

	} else {
		if (iwqp->page)
			iwqp->sc_qp.qp_uk.sq_base = kmap(iwqp->page);
		dev->iw_priv_qp_ops->qp_send_lsmm(&iwqp->sc_qp, NULL, 0, 0);
	}

	if (iwqp->page)
		kunmap(iwqp->page);

	iwqp->cm_id = cm_id;
	cm_node->cm_id = cm_id;

	cm_id->provider_data = (void *)iwqp;
	iwqp->active_conn = 0;

	cm_node->lsmm_size = accept.size + conn_param->private_data_len;
	i40iw_cm_init_tsa_conn(iwqp, cm_node);
	cm_id->add_ref(cm_id);
	i40iw_add_ref(&iwqp->ibqp);

	attr.qp_state = IB_QPS_RTS;
	cm_node->qhash_set = false;
	i40iw_modify_qp(&iwqp->ibqp, &attr, IB_QP_STATE, NULL);

	cm_node->accelerated = true;
	spin_lock_irqsave(&cm_core->ht_lock, flags);
	list_move_tail(&cm_node->list, &cm_core->accelerated_list);
	spin_unlock_irqrestore(&cm_core->ht_lock, flags);

	status =
		i40iw_send_cm_event(cm_node, cm_id, IW_CM_EVENT_ESTABLISHED, 0);
	if (status)
		i40iw_debug(dev, I40IW_DEBUG_CM, "error sending cm event - ESTABLISHED\n");

	if (cm_node->loopbackpartner) {
		cm_node->loopbackpartner->pdata.size = conn_param->private_data_len;

		/* copy entire MPA frame to our cm_node's frame */
		memcpy(cm_node->loopbackpartner->pdata_buf,
		       conn_param->private_data,
		       conn_param->private_data_len);
		i40iw_create_event(cm_node->loopbackpartner, I40IW_CM_EVENT_CONNECTED);
	}

	if (cm_node->accept_pend) {
		atomic_dec(&cm_node->listener->pend_accepts_cnt);
		cm_node->accept_pend = 0;
	}
	return 0;
}

/**
 * i40iw_reject - registered call for connection to be rejected
 * @cm_id: cm information for passive connection
 * @pdata: private data to be sent
 * @pdata_len: private data length
 */
int i40iw_reject(struct iw_cm_id *cm_id, const void *pdata, u8 pdata_len)
{
	struct i40iw_device *iwdev;
	struct i40iw_cm_node *cm_node;
	struct i40iw_cm_node *loopback;

	cm_node = (struct i40iw_cm_node *)cm_id->provider_data;
	loopback = cm_node->loopbackpartner;
	cm_node->cm_id = cm_id;
	cm_node->pdata.size = pdata_len;

	iwdev = to_iwdev(cm_id->device);
	if (!iwdev)
		return -EINVAL;
	cm_node->cm_core->stats_rejects++;

	if (pdata_len + sizeof(struct ietf_mpa_v2) > MAX_CM_BUFFER)
		return -EINVAL;

	if (loopback) {
		memcpy(&loopback->pdata_buf, pdata, pdata_len);
		loopback->pdata.size = pdata_len;
	}

	return i40iw_cm_reject(cm_node, pdata, pdata_len);
}

/**
 * i40iw_connect - registered call for connection to be established
 * @cm_id: cm information for passive connection
 * @conn_param: Information about the connection
 */
int i40iw_connect(struct iw_cm_id *cm_id, struct iw_cm_conn_param *conn_param)
{
	struct ib_qp *ibqp;
	struct i40iw_qp *iwqp;
	struct i40iw_device *iwdev;
	struct i40iw_cm_node *cm_node;
	struct i40iw_cm_info cm_info;
	struct sockaddr_in *laddr;
	struct sockaddr_in *raddr;
	struct sockaddr_in6 *laddr6;
	struct sockaddr_in6 *raddr6;
	int ret = 0;

	ibqp = i40iw_get_qp(cm_id->device, conn_param->qpn);
	if (!ibqp)
		return -EINVAL;
	iwqp = to_iwqp(ibqp);
	if (!iwqp)
		return -EINVAL;
	iwdev = to_iwdev(iwqp->ibqp.device);
	if (!iwdev)
		return -EINVAL;

	laddr = (struct sockaddr_in *)&cm_id->m_local_addr;
	raddr = (struct sockaddr_in *)&cm_id->m_remote_addr;
	laddr6 = (struct sockaddr_in6 *)&cm_id->m_local_addr;
	raddr6 = (struct sockaddr_in6 *)&cm_id->m_remote_addr;

	if (!(laddr->sin_port) || !(raddr->sin_port))
		return -EINVAL;

	iwqp->active_conn = 1;
	iwqp->cm_id = NULL;
	cm_id->provider_data = iwqp;

	/* set up the connection params for the node */
	if (cm_id->remote_addr.ss_family == AF_INET) {
		cm_info.ipv4 = true;
		memset(cm_info.loc_addr, 0, sizeof(cm_info.loc_addr));
		memset(cm_info.rem_addr, 0, sizeof(cm_info.rem_addr));
		cm_info.loc_addr[0] = ntohl(laddr->sin_addr.s_addr);
		cm_info.rem_addr[0] = ntohl(raddr->sin_addr.s_addr);
		cm_info.loc_port = ntohs(laddr->sin_port);
		cm_info.rem_port = ntohs(raddr->sin_port);
		cm_info.vlan_id = i40iw_get_vlan_ipv4(cm_info.loc_addr);
	} else {
		cm_info.ipv4 = false;
		i40iw_copy_ip_ntohl(cm_info.loc_addr,
				    laddr6->sin6_addr.in6_u.u6_addr32);
		i40iw_copy_ip_ntohl(cm_info.rem_addr,
				    raddr6->sin6_addr.in6_u.u6_addr32);
		cm_info.loc_port = ntohs(laddr6->sin6_port);
		cm_info.rem_port = ntohs(raddr6->sin6_port);
		i40iw_netdev_vlan_ipv6(cm_info.loc_addr, &cm_info.vlan_id);
	}
	cm_info.cm_id = cm_id;
	cm_info.tos = cm_id->tos;
	cm_info.user_pri = rt_tos2priority(cm_id->tos);
	i40iw_debug(&iwdev->sc_dev, I40IW_DEBUG_DCB, "%s TOS:[%d] UP:[%d]\n",
		    __func__, cm_id->tos, cm_info.user_pri);
	cm_id->add_ref(cm_id);
	cm_node = i40iw_create_cm_node(&iwdev->cm_core, iwdev,
				       conn_param, &cm_info);

	if (IS_ERR(cm_node)) {
		ret = PTR_ERR(cm_node);
		cm_id->rem_ref(cm_id);
		return ret;
	}

	if ((cm_info.ipv4 && (laddr->sin_addr.s_addr != raddr->sin_addr.s_addr)) ||
	    (!cm_info.ipv4 && memcmp(laddr6->sin6_addr.in6_u.u6_addr32,
				     raddr6->sin6_addr.in6_u.u6_addr32,
				     sizeof(laddr6->sin6_addr.in6_u.u6_addr32)))) {
		if (i40iw_manage_qhash(iwdev, &cm_info, I40IW_QHASH_TYPE_TCP_ESTABLISHED,
				       I40IW_QHASH_MANAGE_TYPE_ADD, NULL, true)) {
			ret = -EINVAL;
			goto err;
		}
		cm_node->qhash_set = true;
	}

	if (i40iw_manage_apbvt(iwdev, cm_info.loc_port,
			       I40IW_MANAGE_APBVT_ADD)) {
		ret =  -EINVAL;
		goto err;
	}

	cm_node->apbvt_set = true;
	iwqp->cm_node = cm_node;
	cm_node->iwqp = iwqp;
	iwqp->cm_id = cm_id;
	i40iw_add_ref(&iwqp->ibqp);

	if (cm_node->state != I40IW_CM_STATE_OFFLOADED) {
		cm_node->state = I40IW_CM_STATE_SYN_SENT;
		ret = i40iw_send_syn(cm_node, 0);
		if (ret)
			goto err;
	}

	if (cm_node->loopbackpartner) {
		cm_node->loopbackpartner->state = I40IW_CM_STATE_MPAREQ_RCVD;
		i40iw_create_event(cm_node->loopbackpartner,
				   I40IW_CM_EVENT_MPA_REQ);
	}

	i40iw_debug(cm_node->dev,
		    I40IW_DEBUG_CM,
		    "Api - connect(): port=0x%04x, cm_node=%p, cm_id = %p.\n",
		    cm_node->rem_port,
		    cm_node,
		    cm_node->cm_id);

	return 0;

err:
	if (cm_info.ipv4)
		i40iw_debug(&iwdev->sc_dev,
			    I40IW_DEBUG_CM,
			    "Api - connect() FAILED: dest addr=%pI4",
			    cm_info.rem_addr);
	else
		i40iw_debug(&iwdev->sc_dev,
			    I40IW_DEBUG_CM,
			    "Api - connect() FAILED: dest addr=%pI6",
			    cm_info.rem_addr);

	i40iw_rem_ref_cm_node(cm_node);
	cm_id->rem_ref(cm_id);
	iwdev->cm_core.stats_connect_errs++;
	return ret;
}

/**
 * i40iw_create_listen - registered call creating listener
 * @cm_id: cm information for passive connection
 * @backlog: to max accept pending count
 */
int i40iw_create_listen(struct iw_cm_id *cm_id, int backlog)
{
	struct i40iw_device *iwdev;
	struct i40iw_cm_listener *cm_listen_node;
	struct i40iw_cm_info cm_info;
	enum i40iw_status_code ret;
	struct sockaddr_in *laddr;
	struct sockaddr_in6 *laddr6;
	bool wildcard = false;

	iwdev = to_iwdev(cm_id->device);
	if (!iwdev)
		return -EINVAL;

	laddr = (struct sockaddr_in *)&cm_id->m_local_addr;
	laddr6 = (struct sockaddr_in6 *)&cm_id->m_local_addr;
	memset(&cm_info, 0, sizeof(cm_info));
	if (laddr->sin_family == AF_INET) {
		cm_info.ipv4 = true;
		cm_info.loc_addr[0] = ntohl(laddr->sin_addr.s_addr);
		cm_info.loc_port = ntohs(laddr->sin_port);

		if (laddr->sin_addr.s_addr != INADDR_ANY)
			cm_info.vlan_id = i40iw_get_vlan_ipv4(cm_info.loc_addr);
		else
			wildcard = true;

	} else {
		cm_info.ipv4 = false;
		i40iw_copy_ip_ntohl(cm_info.loc_addr,
				    laddr6->sin6_addr.in6_u.u6_addr32);
		cm_info.loc_port = ntohs(laddr6->sin6_port);
		if (ipv6_addr_type(&laddr6->sin6_addr) != IPV6_ADDR_ANY)
			i40iw_netdev_vlan_ipv6(cm_info.loc_addr,
					       &cm_info.vlan_id);
		else
			wildcard = true;
	}
	cm_info.backlog = backlog;
	cm_info.cm_id = cm_id;

	cm_listen_node = i40iw_make_listen_node(&iwdev->cm_core, iwdev, &cm_info);
	if (!cm_listen_node) {
		i40iw_pr_err("cm_listen_node == NULL\n");
		return -ENOMEM;
	}

	cm_id->provider_data = cm_listen_node;

	cm_listen_node->tos = cm_id->tos;
	cm_listen_node->user_pri = rt_tos2priority(cm_id->tos);
	cm_info.user_pri = cm_listen_node->user_pri;

	if (!cm_listen_node->reused_node) {
		if (wildcard) {
			if (cm_info.ipv4)
				ret = i40iw_add_mqh_4(iwdev,
						      &cm_info,
						      cm_listen_node);
			else
				ret = i40iw_add_mqh_6(iwdev,
						      &cm_info,
						      cm_listen_node);
			if (ret)
				goto error;

			ret = i40iw_manage_apbvt(iwdev,
						 cm_info.loc_port,
						 I40IW_MANAGE_APBVT_ADD);

			if (ret)
				goto error;
		} else {
			ret = i40iw_manage_qhash(iwdev,
						 &cm_info,
						 I40IW_QHASH_TYPE_TCP_SYN,
						 I40IW_QHASH_MANAGE_TYPE_ADD,
						 NULL,
						 true);
			if (ret)
				goto error;
			cm_listen_node->qhash_set = true;
			ret = i40iw_manage_apbvt(iwdev,
						 cm_info.loc_port,
						 I40IW_MANAGE_APBVT_ADD);
			if (ret)
				goto error;
		}
	}
	cm_id->add_ref(cm_id);
	cm_listen_node->cm_core->stats_listen_created++;
	return 0;
 error:
	i40iw_cm_del_listen(&iwdev->cm_core, (void *)cm_listen_node, false);
	return -EINVAL;
}

/**
 * i40iw_destroy_listen - registered call to destroy listener
 * @cm_id: cm information for passive connection
 */
int i40iw_destroy_listen(struct iw_cm_id *cm_id)
{
	struct i40iw_device *iwdev;

	iwdev = to_iwdev(cm_id->device);
	if (cm_id->provider_data)
		i40iw_cm_del_listen(&iwdev->cm_core, cm_id->provider_data, true);
	else
		i40iw_pr_err("cm_id->provider_data was NULL\n");

	cm_id->rem_ref(cm_id);

	return 0;
}

/**
 * i40iw_cm_event_connected - handle connected active node
 * @event: the info for cm_node of connection
 */
static void i40iw_cm_event_connected(struct i40iw_cm_event *event)
{
	struct i40iw_qp *iwqp;
	struct i40iw_device *iwdev;
	struct i40iw_cm_core *cm_core;
	struct i40iw_cm_node *cm_node;
	struct i40iw_sc_dev *dev;
	struct ib_qp_attr attr;
	struct iw_cm_id *cm_id;
	unsigned long flags;
	int status;
	bool read0;

	cm_node = event->cm_node;
	cm_id = cm_node->cm_id;
	iwqp = (struct i40iw_qp *)cm_id->provider_data;
	iwdev = to_iwdev(iwqp->ibqp.device);
	dev = &iwdev->sc_dev;
	cm_core = &iwdev->cm_core;

	if (iwqp->destroyed) {
		status = -ETIMEDOUT;
		goto error;
	}
	i40iw_cm_init_tsa_conn(iwqp, cm_node);
	read0 = (cm_node->send_rdma0_op == SEND_RDMA_READ_ZERO);
	if (iwqp->page)
		iwqp->sc_qp.qp_uk.sq_base = kmap(iwqp->page);
	dev->iw_priv_qp_ops->qp_send_rtt(&iwqp->sc_qp, read0);
	if (iwqp->page)
		kunmap(iwqp->page);

	memset(&attr, 0, sizeof(attr));
	attr.qp_state = IB_QPS_RTS;
	cm_node->qhash_set = false;
	i40iw_modify_qp(&iwqp->ibqp, &attr, IB_QP_STATE, NULL);

	cm_node->accelerated = true;
	spin_lock_irqsave(&cm_core->ht_lock, flags);
	list_move_tail(&cm_node->list, &cm_core->accelerated_list);
	spin_unlock_irqrestore(&cm_core->ht_lock, flags);
	status = i40iw_send_cm_event(cm_node, cm_id, IW_CM_EVENT_CONNECT_REPLY,
				     0);
	if (status)
		i40iw_debug(dev, I40IW_DEBUG_CM, "error sending cm event - CONNECT_REPLY\n");

	return;

error:
	iwqp->cm_id = NULL;
	cm_id->provider_data = NULL;
	i40iw_send_cm_event(event->cm_node,
			    cm_id,
			    IW_CM_EVENT_CONNECT_REPLY,
			    status);
	cm_id->rem_ref(cm_id);
	i40iw_rem_ref_cm_node(event->cm_node);
}

/**
 * i40iw_cm_event_reset - handle reset
 * @event: the info for cm_node of connection
 */
static void i40iw_cm_event_reset(struct i40iw_cm_event *event)
{
	struct i40iw_cm_node *cm_node = event->cm_node;
	struct iw_cm_id   *cm_id = cm_node->cm_id;
	struct i40iw_qp *iwqp;

	if (!cm_id)
		return;

	iwqp = cm_id->provider_data;
	if (!iwqp)
		return;

	i40iw_debug(cm_node->dev,
		    I40IW_DEBUG_CM,
		    "reset event %p - cm_id = %p\n",
		     event->cm_node, cm_id);
	iwqp->cm_id = NULL;

	i40iw_send_cm_event(cm_node, cm_node->cm_id, IW_CM_EVENT_DISCONNECT, -ECONNRESET);
	i40iw_send_cm_event(cm_node, cm_node->cm_id, IW_CM_EVENT_CLOSE, 0);
}

/**
 * i40iw_cm_event_handler - worker thread callback to send event to cm upper layer
 * @work: pointer of cm event info.
 */
static void i40iw_cm_event_handler(struct work_struct *work)
{
	struct i40iw_cm_event *event = container_of(work,
						    struct i40iw_cm_event,
						    event_work);
	struct i40iw_cm_node *cm_node;

	if (!event || !event->cm_node || !event->cm_node->cm_core)
		return;

	cm_node = event->cm_node;

	switch (event->type) {
	case I40IW_CM_EVENT_MPA_REQ:
		i40iw_send_cm_event(cm_node,
				    cm_node->cm_id,
				    IW_CM_EVENT_CONNECT_REQUEST,
				    0);
		break;
	case I40IW_CM_EVENT_RESET:
		i40iw_cm_event_reset(event);
		break;
	case I40IW_CM_EVENT_CONNECTED:
		if (!event->cm_node->cm_id ||
		    (event->cm_node->state != I40IW_CM_STATE_OFFLOADED))
			break;
		i40iw_cm_event_connected(event);
		break;
	case I40IW_CM_EVENT_MPA_REJECT:
		if (!event->cm_node->cm_id ||
		    (cm_node->state == I40IW_CM_STATE_OFFLOADED))
			break;
		i40iw_send_cm_event(cm_node,
				    cm_node->cm_id,
				    IW_CM_EVENT_CONNECT_REPLY,
				    -ECONNREFUSED);
		break;
	case I40IW_CM_EVENT_ABORTED:
		if (!event->cm_node->cm_id ||
		    (event->cm_node->state == I40IW_CM_STATE_OFFLOADED))
			break;
		i40iw_event_connect_error(event);
		break;
	default:
		i40iw_pr_err("event type = %d\n", event->type);
		break;
	}

	event->cm_info.cm_id->rem_ref(event->cm_info.cm_id);
	i40iw_rem_ref_cm_node(event->cm_node);
	kfree(event);
}

/**
 * i40iw_cm_post_event - queue event request for worker thread
 * @event: cm node's info for up event call
 */
static void i40iw_cm_post_event(struct i40iw_cm_event *event)
{
	atomic_inc(&event->cm_node->ref_count);
	event->cm_info.cm_id->add_ref(event->cm_info.cm_id);
	INIT_WORK(&event->event_work, i40iw_cm_event_handler);

	queue_work(event->cm_node->cm_core->event_wq, &event->event_work);
}

/**
 * i40iw_qhash_ctrl - enable/disable qhash for list
 * @iwdev: device pointer
 * @parent_listen_node: parent listen node
 * @nfo: cm info node
 * @ipaddr: Pointer to IPv4 or IPv6 address
 * @ipv4: flag indicating IPv4 when true
 * @ifup: flag indicating interface up when true
 *
 * Enables or disables the qhash for the node in the child
 * listen list that matches ipaddr. If no matching IP was found
 * it will allocate and add a new child listen node to the
 * parent listen node. The listen_list_lock is assumed to be
 * held when called.
 */
static void i40iw_qhash_ctrl(struct i40iw_device *iwdev,
			     struct i40iw_cm_listener *parent_listen_node,
			     struct i40iw_cm_info *nfo,
			     u32 *ipaddr, bool ipv4, bool ifup)
{
	struct list_head *child_listen_list = &parent_listen_node->child_listen_list;
	struct i40iw_cm_listener *child_listen_node;
	struct list_head *pos, *tpos;
	enum i40iw_status_code ret;
	bool node_allocated = false;
	enum i40iw_quad_hash_manage_type op =
		ifup ? I40IW_QHASH_MANAGE_TYPE_ADD : I40IW_QHASH_MANAGE_TYPE_DELETE;

	list_for_each_safe(pos, tpos, child_listen_list) {
		child_listen_node =
			list_entry(pos,
				   struct i40iw_cm_listener,
				   child_listen_list);
		if (!memcmp(child_listen_node->loc_addr, ipaddr, ipv4 ? 4 : 16))
			goto set_qhash;
	}

	/* if not found then add a child listener if interface is going up */
	if (!ifup)
		return;
	child_listen_node = kzalloc(sizeof(*child_listen_node), GFP_ATOMIC);
	if (!child_listen_node)
		return;
	node_allocated = true;
	memcpy(child_listen_node, parent_listen_node, sizeof(*child_listen_node));

	memcpy(child_listen_node->loc_addr, ipaddr,  ipv4 ? 4 : 16);

set_qhash:
	memcpy(nfo->loc_addr,
	       child_listen_node->loc_addr,
	       sizeof(nfo->loc_addr));
	nfo->vlan_id = child_listen_node->vlan_id;
	ret = i40iw_manage_qhash(iwdev, nfo,
				 I40IW_QHASH_TYPE_TCP_SYN,
				 op,
				 NULL, false);
	if (!ret) {
		child_listen_node->qhash_set = ifup;
		if (node_allocated)
			list_add(&child_listen_node->child_listen_list,
				 &parent_listen_node->child_listen_list);
	} else if (node_allocated) {
		kfree(child_listen_node);
	}
}

/**
 * i40iw_cm_teardown_connections - teardown QPs
 * @iwdev: device pointer
 * @ipaddr: Pointer to IPv4 or IPv6 address
 * @ipv4: flag indicating IPv4 when true
 * @disconnect_all: flag indicating disconnect all QPs
 * teardown QPs where source or destination addr matches ip addr
 */
void i40iw_cm_teardown_connections(struct i40iw_device *iwdev, u32 *ipaddr,
				   struct i40iw_cm_info *nfo,
				   bool disconnect_all)
{
	struct i40iw_cm_core *cm_core = &iwdev->cm_core;
	struct list_head *list_core_temp;
	struct list_head *list_node;
	struct i40iw_cm_node *cm_node;
	unsigned long flags;
	struct list_head teardown_list;
	struct ib_qp_attr attr;

	INIT_LIST_HEAD(&teardown_list);
	spin_lock_irqsave(&cm_core->ht_lock, flags);
	list_for_each_safe(list_node, list_core_temp,
			   &cm_core->accelerated_list) {
		cm_node = container_of(list_node, struct i40iw_cm_node, list);
		if (disconnect_all ||
		    (nfo->vlan_id == cm_node->vlan_id &&
		    (!memcmp(cm_node->loc_addr, ipaddr, nfo->ipv4 ? 4 : 16) ||
		     !memcmp(cm_node->rem_addr, ipaddr, nfo->ipv4 ? 4 : 16)))) {
			atomic_inc(&cm_node->ref_count);
			list_add(&cm_node->teardown_entry, &teardown_list);
		}
	}
	list_for_each_safe(list_node, list_core_temp,
			   &cm_core->non_accelerated_list) {
		cm_node = container_of(list_node, struct i40iw_cm_node, list);
		if (disconnect_all ||
		    (nfo->vlan_id == cm_node->vlan_id &&
		    (!memcmp(cm_node->loc_addr, ipaddr, nfo->ipv4 ? 4 : 16) ||
		     !memcmp(cm_node->rem_addr, ipaddr, nfo->ipv4 ? 4 : 16)))) {
			atomic_inc(&cm_node->ref_count);
			list_add(&cm_node->teardown_entry, &teardown_list);
		}
	}
	spin_unlock_irqrestore(&cm_core->ht_lock, flags);

	list_for_each_safe(list_node, list_core_temp, &teardown_list) {
		cm_node = container_of(list_node, struct i40iw_cm_node,
				       teardown_entry);
		attr.qp_state = IB_QPS_ERR;
		i40iw_modify_qp(&cm_node->iwqp->ibqp, &attr, IB_QP_STATE, NULL);
		if (iwdev->reset)
			i40iw_cm_disconn(cm_node->iwqp);
		i40iw_rem_ref_cm_node(cm_node);
	}
}

/**
 * i40iw_ifdown_notify - process an ifdown on an interface
 * @iwdev: device pointer
 * @ipaddr: Pointer to IPv4 or IPv6 address
 * @ipv4: flag indicating IPv4 when true
 * @ifup: flag indicating interface up when true
 */
void i40iw_if_notify(struct i40iw_device *iwdev, struct net_device *netdev,
		     u32 *ipaddr, bool ipv4, bool ifup)
{
	struct i40iw_cm_core *cm_core = &iwdev->cm_core;
	unsigned long flags;
	struct i40iw_cm_listener *listen_node;
	static const u32 ip_zero[4] = { 0, 0, 0, 0 };
	struct i40iw_cm_info nfo;
	u16 vlan_id = rdma_vlan_dev_vlan_id(netdev);
	enum i40iw_status_code ret;
	enum i40iw_quad_hash_manage_type op =
		ifup ? I40IW_QHASH_MANAGE_TYPE_ADD : I40IW_QHASH_MANAGE_TYPE_DELETE;

	nfo.vlan_id = vlan_id;
	nfo.ipv4 = ipv4;

	/* Disable or enable qhash for listeners */
	spin_lock_irqsave(&cm_core->listen_list_lock, flags);
	list_for_each_entry(listen_node, &cm_core->listen_nodes, list) {
		if (vlan_id == listen_node->vlan_id &&
		    (!memcmp(listen_node->loc_addr, ipaddr, ipv4 ? 4 : 16) ||
		    !memcmp(listen_node->loc_addr, ip_zero, ipv4 ? 4 : 16))) {
			memcpy(nfo.loc_addr, listen_node->loc_addr,
			       sizeof(nfo.loc_addr));
			nfo.loc_port = listen_node->loc_port;
			nfo.user_pri = listen_node->user_pri;
			if (!list_empty(&listen_node->child_listen_list)) {
				i40iw_qhash_ctrl(iwdev,
						 listen_node,
						 &nfo,
						 ipaddr, ipv4, ifup);
			} else if (memcmp(listen_node->loc_addr, ip_zero,
					  ipv4 ? 4 : 16)) {
				ret = i40iw_manage_qhash(iwdev,
							 &nfo,
							 I40IW_QHASH_TYPE_TCP_SYN,
							 op,
							 NULL,
							 false);
				if (!ret)
					listen_node->qhash_set = ifup;
			}
		}
	}
	spin_unlock_irqrestore(&cm_core->listen_list_lock, flags);

	/* teardown connected qp's on ifdown */
	if (!ifup)
		i40iw_cm_teardown_connections(iwdev, ipaddr, &nfo, false);
}<|MERGE_RESOLUTION|>--- conflicted
+++ resolved
@@ -404,7 +404,7 @@
 	if (pdata)
 		pd_len = pdata->size;
 
-	if (cm_node->vlan_id < VLAN_TAG_PRESENT)
+	if (cm_node->vlan_id <= VLAN_VID_MASK)
 		eth_hlen += 4;
 
 	if (cm_node->ipv4)
@@ -433,7 +433,7 @@
 
 		ether_addr_copy(ethh->h_dest, cm_node->rem_mac);
 		ether_addr_copy(ethh->h_source, cm_node->loc_mac);
-		if (cm_node->vlan_id < VLAN_TAG_PRESENT) {
+		if (cm_node->vlan_id <= VLAN_VID_MASK) {
 			((struct vlan_ethhdr *)ethh)->h_vlan_proto = htons(ETH_P_8021Q);
 			vtag = (cm_node->user_pri << VLAN_PRIO_SHIFT) | cm_node->vlan_id;
 			((struct vlan_ethhdr *)ethh)->h_vlan_TCI = htons(vtag);
@@ -463,7 +463,7 @@
 
 		ether_addr_copy(ethh->h_dest, cm_node->rem_mac);
 		ether_addr_copy(ethh->h_source, cm_node->loc_mac);
-		if (cm_node->vlan_id < VLAN_TAG_PRESENT) {
+		if (cm_node->vlan_id <= VLAN_VID_MASK) {
 			((struct vlan_ethhdr *)ethh)->h_vlan_proto = htons(ETH_P_8021Q);
 			vtag = (cm_node->user_pri << VLAN_PRIO_SHIFT) | cm_node->vlan_id;
 			((struct vlan_ethhdr *)ethh)->h_vlan_TCI = htons(vtag);
@@ -1689,7 +1689,7 @@
 	unsigned long flags;
 
 	rtnl_lock();
-	for_each_netdev_rcu(&init_net, ip_dev) {
+	for_each_netdev(&init_net, ip_dev) {
 		if ((((rdma_vlan_dev_vlan_id(ip_dev) < I40IW_NO_VLAN) &&
 		      (rdma_vlan_dev_real_dev(ip_dev) == iwdev->netdev)) ||
 		     (ip_dev == iwdev->netdev)) && (ip_dev->flags & IFF_UP)) {
@@ -3335,7 +3335,7 @@
 
 	tcp_info->flow_label = 0;
 	tcp_info->snd_mss = cpu_to_le32(((u32)cm_node->tcp_cntxt.mss));
-	if (cm_node->vlan_id < VLAN_TAG_PRESENT) {
+	if (cm_node->vlan_id <= VLAN_VID_MASK) {
 		tcp_info->insert_vlan_tag = true;
 		tcp_info->vlan_tag = cpu_to_le16(((u16)cm_node->user_pri << I40IW_VLAN_PRIO_SHIFT) |
 						  cm_node->vlan_id);
@@ -3490,12 +3490,8 @@
 		/* Need to free the Last Streaming Mode Message */
 		if (iwqp->ietf_mem.va) {
 			if (iwqp->lsmm_mr)
-<<<<<<< HEAD
-				iwibdev->ibdev.dereg_mr(iwqp->lsmm_mr);
-=======
 				iwibdev->ibdev.ops.dereg_mr(iwqp->lsmm_mr,
 							    NULL);
->>>>>>> 407d19ab
 			i40iw_free_dma_mem(iwdev->sc_dev.hw, &iwqp->ietf_mem);
 		}
 	}
