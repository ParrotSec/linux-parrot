--- conflicted
+++ resolved
@@ -45,6 +45,7 @@
 #include <rdma/iw_cm.h>
 #include <rdma/ib_user_verbs.h>
 #include <rdma/ib_umem.h>
+#include <rdma/uverbs_ioctl.h>
 #include "i40iw.h"
 
 /**
@@ -120,78 +121,55 @@
 
 /**
  * i40iw_alloc_ucontext - Allocate the user context data structure
- * @ibdev: device pointer from stack
+ * @uctx: Uverbs context pointer from stack
  * @udata: user data
  *
  * This keeps track of all objects associated with a particular
  * user-mode client.
  */
-static struct ib_ucontext *i40iw_alloc_ucontext(struct ib_device *ibdev,
-						struct ib_udata *udata)
-{
+static int i40iw_alloc_ucontext(struct ib_ucontext *uctx,
+				struct ib_udata *udata)
+{
+	struct ib_device *ibdev = uctx->device;
 	struct i40iw_device *iwdev = to_iwdev(ibdev);
 	struct i40iw_alloc_ucontext_req req;
-	struct i40iw_alloc_ucontext_resp uresp;
-	struct i40iw_ucontext *ucontext;
+	struct i40iw_alloc_ucontext_resp uresp = {};
+	struct i40iw_ucontext *ucontext = to_ucontext(uctx);
 
 	if (ib_copy_from_udata(&req, udata, sizeof(req)))
-		return ERR_PTR(-EINVAL);
+		return -EINVAL;
 
 	if (req.userspace_ver < 4 || req.userspace_ver > I40IW_ABI_VER) {
 		i40iw_pr_err("Unsupported provider library version %u.\n", req.userspace_ver);
-		return ERR_PTR(-EINVAL);
-	}
-
-	memset(&uresp, 0, sizeof(uresp));
+		return -EINVAL;
+	}
+
 	uresp.max_qps = iwdev->max_qp;
 	uresp.max_pds = iwdev->max_pd;
 	uresp.wq_size = iwdev->max_qp_wr * 2;
 	uresp.kernel_ver = req.userspace_ver;
 
-	ucontext = kzalloc(sizeof(*ucontext), GFP_KERNEL);
-	if (!ucontext)
-		return ERR_PTR(-ENOMEM);
-
 	ucontext->iwdev = iwdev;
 	ucontext->abi_ver = req.userspace_ver;
 
-	if (ib_copy_to_udata(udata, &uresp, sizeof(uresp))) {
-		kfree(ucontext);
-		return ERR_PTR(-EFAULT);
-	}
+	if (ib_copy_to_udata(udata, &uresp, sizeof(uresp)))
+		return -EFAULT;
 
 	INIT_LIST_HEAD(&ucontext->cq_reg_mem_list);
 	spin_lock_init(&ucontext->cq_reg_mem_list_lock);
 	INIT_LIST_HEAD(&ucontext->qp_reg_mem_list);
 	spin_lock_init(&ucontext->qp_reg_mem_list_lock);
 
-	return &ucontext->ibucontext;
+	return 0;
 }
 
 /**
  * i40iw_dealloc_ucontext - deallocate the user context data structure
  * @context: user context created during alloc
  */
-static int i40iw_dealloc_ucontext(struct ib_ucontext *context)
-{
-	struct i40iw_ucontext *ucontext = to_ucontext(context);
-	unsigned long flags;
-
-	spin_lock_irqsave(&ucontext->cq_reg_mem_list_lock, flags);
-	if (!list_empty(&ucontext->cq_reg_mem_list)) {
-		spin_unlock_irqrestore(&ucontext->cq_reg_mem_list_lock, flags);
-		return -EBUSY;
-	}
-	spin_unlock_irqrestore(&ucontext->cq_reg_mem_list_lock, flags);
-	spin_lock_irqsave(&ucontext->qp_reg_mem_list_lock, flags);
-	if (!list_empty(&ucontext->qp_reg_mem_list)) {
-		spin_unlock_irqrestore(&ucontext->qp_reg_mem_list_lock, flags);
-		return -EBUSY;
-	}
-	spin_unlock_irqrestore(&ucontext->qp_reg_mem_list_lock, flags);
-
-	kfree(ucontext);
-	return 0;
+static void i40iw_dealloc_ucontext(struct ib_ucontext *context)
+{
+	return;
 }
 
 /**
@@ -312,23 +290,13 @@
 
 /**
  * i40iw_alloc_pd - allocate protection domain
-<<<<<<< HEAD
- * @ibdev: device pointer from stack
- * @context: user context created during alloc
- * @udata: user data
- */
-static struct ib_pd *i40iw_alloc_pd(struct ib_device *ibdev,
-				    struct ib_ucontext *context,
-				    struct ib_udata *udata)
-=======
  * @pd: PD pointer
  * @udata: user data
  */
 static int i40iw_alloc_pd(struct ib_pd *pd, struct ib_udata *udata)
->>>>>>> 407d19ab
-{
-	struct i40iw_pd *iwpd;
-	struct i40iw_device *iwdev = to_iwdev(ibdev);
+{
+	struct i40iw_pd *iwpd = to_iwpd(pd);
+	struct i40iw_device *iwdev = to_iwdev(pd->device);
 	struct i40iw_sc_dev *dev = &iwdev->sc_dev;
 	struct i40iw_alloc_pd_resp uresp;
 	struct i40iw_sc_pd *sc_pd;
@@ -336,19 +304,13 @@
 	int err;
 
 	if (iwdev->closing)
-		return ERR_PTR(-ENODEV);
+		return -ENODEV;
 
 	err = i40iw_alloc_resource(iwdev, iwdev->allocated_pds,
 				   iwdev->max_pd, &pd_id, &iwdev->next_pd);
 	if (err) {
 		i40iw_pr_err("alloc resource failed\n");
-		return ERR_PTR(err);
-	}
-
-	iwpd = kzalloc(sizeof(*iwpd), GFP_KERNEL);
-	if (!iwpd) {
-		err = -ENOMEM;
-		goto free_res;
+		return err;
 	}
 
 	sc_pd = &iwpd->sc_pd;
@@ -368,12 +330,11 @@
 	}
 
 	i40iw_add_pdusecount(iwpd);
-	return &iwpd->ibpd;
+	return 0;
+
 error:
-	kfree(iwpd);
-free_res:
 	i40iw_free_resource(iwdev, iwdev->allocated_pds, pd_id);
-	return ERR_PTR(err);
+	return err;
 }
 
 /**
@@ -381,17 +342,12 @@
  * @ibpd: ptr of pd to be deallocated
  * @udata: user data or null for kernel object
  */
-<<<<<<< HEAD
-static int i40iw_dealloc_pd(struct ib_pd *ibpd)
-=======
 static void i40iw_dealloc_pd(struct ib_pd *ibpd, struct ib_udata *udata)
->>>>>>> 407d19ab
 {
 	struct i40iw_pd *iwpd = to_iwpd(ibpd);
 	struct i40iw_device *iwdev = to_iwdev(ibpd->device);
 
 	i40iw_rem_pdusecount(iwpd, iwdev);
-	return 0;
 }
 
 /**
@@ -577,7 +533,8 @@
 	struct i40iw_device *iwdev = to_iwdev(ibpd->device);
 	struct i40iw_cqp *iwcqp = &iwdev->cqp;
 	struct i40iw_qp *iwqp;
-	struct i40iw_ucontext *ucontext;
+	struct i40iw_ucontext *ucontext = rdma_udata_to_drv_context(
+		udata, struct i40iw_ucontext, ibucontext);
 	struct i40iw_create_qp_req req;
 	struct i40iw_create_qp_resp uresp;
 	u32 qp_num = 0;
@@ -685,28 +642,25 @@
 			goto error;
 		}
 		iwqp->ctx_info.qp_compl_ctx = req.user_compl_ctx;
-		if (ibpd->uobject && ibpd->uobject->context) {
-			iwqp->user_mode = 1;
-			ucontext = to_ucontext(ibpd->uobject->context);
-
-			if (req.user_wqe_buffers) {
-				struct i40iw_pbl *iwpbl;
-
-				spin_lock_irqsave(
-				    &ucontext->qp_reg_mem_list_lock, flags);
-				iwpbl = i40iw_get_pbl(
-				    (unsigned long)req.user_wqe_buffers,
-				    &ucontext->qp_reg_mem_list);
-				spin_unlock_irqrestore(
-				    &ucontext->qp_reg_mem_list_lock, flags);
-
-				if (!iwpbl) {
-					err_code = -ENODATA;
-					i40iw_pr_err("no pbl info\n");
-					goto error;
-				}
-				memcpy(&iwqp->iwpbl, iwpbl, sizeof(iwqp->iwpbl));
+		iwqp->user_mode = 1;
+
+		if (req.user_wqe_buffers) {
+			struct i40iw_pbl *iwpbl;
+
+			spin_lock_irqsave(
+			    &ucontext->qp_reg_mem_list_lock, flags);
+			iwpbl = i40iw_get_pbl(
+			    (unsigned long)req.user_wqe_buffers,
+			    &ucontext->qp_reg_mem_list);
+			spin_unlock_irqrestore(
+			    &ucontext->qp_reg_mem_list_lock, flags);
+
+			if (!iwpbl) {
+				err_code = -ENODATA;
+				i40iw_pr_err("no pbl info\n");
+				goto error;
 			}
+			memcpy(&iwqp->iwpbl, iwpbl, sizeof(iwqp->iwpbl));
 		}
 		err_code = i40iw_setup_virt_qp(iwdev, iwqp, &init_info);
 	} else {
@@ -780,7 +734,7 @@
 	iwdev->qp_table[qp_num] = iwqp;
 	i40iw_add_pdusecount(iwqp->iwpd);
 	i40iw_add_devusecount(iwdev);
-	if (ibpd->uobject && udata) {
+	if (udata) {
 		memset(&uresp, 0, sizeof(uresp));
 		uresp.actual_sq_size = sq_size;
 		uresp.actual_rq_size = rq_size;
@@ -1384,38 +1338,13 @@
 {
 	struct ib_umem *region = iwmr->region;
 	struct i40iw_pbl *iwpbl = &iwmr->iwpbl;
-	int chunk_pages, entry, i;
 	struct i40iw_pble_alloc *palloc = &iwpbl->pble_alloc;
 	struct i40iw_pble_info *pinfo;
-<<<<<<< HEAD
-	struct scatterlist *sg;
-	u64 pg_addr = 0;
-=======
 	struct ib_block_iter biter;
->>>>>>> 407d19ab
 	u32 idx = 0;
 
 	pinfo = (level == I40IW_LEVEL_1) ? NULL : palloc->level2.leaf;
 
-<<<<<<< HEAD
-	for_each_sg(region->sg_head.sgl, sg, region->nmap, entry) {
-		chunk_pages = sg_dma_len(sg) >> region->page_shift;
-		if ((iwmr->type == IW_MEMREG_TYPE_QP) &&
-		    !iwpbl->qp_mr.sq_page)
-			iwpbl->qp_mr.sq_page = sg_page(sg);
-		for (i = 0; i < chunk_pages; i++) {
-			pg_addr = sg_dma_address(sg) +
-				(i << region->page_shift);
-
-			if ((entry + i) == 0)
-				*pbl = cpu_to_le64(pg_addr & iwmr->page_msk);
-			else if (!(pg_addr & ~iwmr->page_msk))
-				*pbl = cpu_to_le64(pg_addr);
-			else
-				continue;
-			pbl = i40iw_next_pbl_addr(pbl, &pinfo, &idx);
-		}
-=======
 	if (iwmr->type == IW_MEMREG_TYPE_QP)
 		iwpbl->qp_mr.sq_page = sg_page(region->sg_head.sgl);
 
@@ -1423,7 +1352,6 @@
 			    iwmr->page_size) {
 		*pbl = rdma_block_iter_dma_address(&biter);
 		pbl = i40iw_next_pbl_addr(pbl, &pinfo, &idx);
->>>>>>> 407d19ab
 	}
 }
 
@@ -1838,7 +1766,8 @@
 {
 	struct i40iw_pd *iwpd = to_iwpd(pd);
 	struct i40iw_device *iwdev = to_iwdev(pd->device);
-	struct i40iw_ucontext *ucontext;
+	struct i40iw_ucontext *ucontext = rdma_udata_to_drv_context(
+		udata, struct i40iw_ucontext, ibucontext);
 	struct i40iw_pble_alloc *palloc;
 	struct i40iw_pbl *iwpbl;
 	struct i40iw_mr *iwmr;
@@ -1859,7 +1788,7 @@
 
 	if (length > I40IW_MAX_MR_SIZE)
 		return ERR_PTR(-EINVAL);
-	region = ib_umem_get(pd->uobject->context, start, length, acc, 0);
+	region = ib_umem_get(udata, start, length, acc, 0);
 	if (IS_ERR(region))
 		return (struct ib_mr *)region;
 
@@ -1879,7 +1808,6 @@
 	iwmr->region = region;
 	iwmr->ibmr.pd = pd;
 	iwmr->ibmr.device = pd->device;
-	ucontext = to_ucontext(pd->uobject->context);
 
 	iwmr->page_size = PAGE_SIZE;
 	if (req.reg_type == IW_MEMREG_TYPE_MEM)
@@ -2096,10 +2024,6 @@
 		ib_umem_release(iwmr->region);
 
 	if (iwmr->type != IW_MEMREG_TYPE_MEM) {
-<<<<<<< HEAD
-		if (ibpd->uobject) {
-			struct i40iw_ucontext *ucontext;
-=======
 		/* region is released. only test for userness. */
 		if (iwmr->region) {
 			struct i40iw_ucontext *ucontext =
@@ -2107,7 +2031,6 @@
 					udata,
 					struct i40iw_ucontext,
 					ibucontext);
->>>>>>> 407d19ab
 
 			i40iw_del_memlist(iwmr, ucontext);
 		}
@@ -2148,46 +2071,48 @@
 }
 
 /**
- * i40iw_show_rev
- */
-static ssize_t i40iw_show_rev(struct device *dev,
-			      struct device_attribute *attr, char *buf)
-{
-	struct i40iw_ib_device *iwibdev = container_of(dev,
-						       struct i40iw_ib_device,
-						       ibdev.dev);
+ * hw_rev_show
+ */
+static ssize_t hw_rev_show(struct device *dev,
+			   struct device_attribute *attr, char *buf)
+{
+	struct i40iw_ib_device *iwibdev =
+		rdma_device_to_drv_device(dev, struct i40iw_ib_device, ibdev);
 	u32 hw_rev = iwibdev->iwdev->sc_dev.hw_rev;
 
 	return sprintf(buf, "%x\n", hw_rev);
 }
-
-/**
- * i40iw_show_hca
- */
-static ssize_t i40iw_show_hca(struct device *dev,
-			      struct device_attribute *attr, char *buf)
+static DEVICE_ATTR_RO(hw_rev);
+
+/**
+ * hca_type_show
+ */
+static ssize_t hca_type_show(struct device *dev,
+			     struct device_attribute *attr, char *buf)
 {
 	return sprintf(buf, "I40IW\n");
 }
-
-/**
- * i40iw_show_board
- */
-static ssize_t i40iw_show_board(struct device *dev,
-				struct device_attribute *attr,
-				char *buf)
+static DEVICE_ATTR_RO(hca_type);
+
+/**
+ * board_id_show
+ */
+static ssize_t board_id_show(struct device *dev,
+			     struct device_attribute *attr, char *buf)
 {
 	return sprintf(buf, "%.*s\n", 32, "I40IW Board ID");
 }
-
-static DEVICE_ATTR(hw_rev, S_IRUGO, i40iw_show_rev, NULL);
-static DEVICE_ATTR(hca_type, S_IRUGO, i40iw_show_hca, NULL);
-static DEVICE_ATTR(board_id, S_IRUGO, i40iw_show_board, NULL);
-
-static struct device_attribute *i40iw_dev_attributes[] = {
-	&dev_attr_hw_rev,
-	&dev_attr_hca_type,
-	&dev_attr_board_id
+static DEVICE_ATTR_RO(board_id);
+
+static struct attribute *i40iw_dev_attributes[] = {
+	&dev_attr_hw_rev.attr,
+	&dev_attr_hca_type.attr,
+	&dev_attr_board_id.attr,
+	NULL
+};
+
+static const struct attribute_group i40iw_attr_group = {
+	.attrs = i40iw_dev_attributes,
 };
 
 /**
@@ -2731,26 +2656,6 @@
 	return 0;
 }
 
-<<<<<<< HEAD
-/**
- * i40iw_get_vector_affinity - report IRQ affinity mask
- * @ibdev: IB device
- * @comp_vector: completion vector index
- */
-static const struct cpumask *i40iw_get_vector_affinity(struct ib_device *ibdev,
-						       int comp_vector)
-{
-	struct i40iw_device *iwdev = to_iwdev(ibdev);
-	struct i40iw_msix_vector *msix_vec;
-
-	if (iwdev->msix_shared)
-		msix_vec = &iwdev->iw_msixtbl[comp_vector];
-	else
-		msix_vec = &iwdev->iw_msixtbl[comp_vector + 1];
-
-	return irq_get_affinity_mask(msix_vec->irq);
-}
-=======
 static const struct ib_device_ops i40iw_dev_ops = {
 	.alloc_hw_stats = i40iw_alloc_hw_stats,
 	.alloc_mr = i40iw_alloc_mr,
@@ -2793,7 +2698,6 @@
 	INIT_RDMA_OBJ_SIZE(ib_pd, i40iw_pd, ibpd),
 	INIT_RDMA_OBJ_SIZE(ib_ucontext, i40iw_ucontext, ibucontext),
 };
->>>>>>> 407d19ab
 
 /**
  * i40iw_init_rdma_device - initialization of iwarp device
@@ -2805,12 +2709,11 @@
 	struct net_device *netdev = iwdev->netdev;
 	struct pci_dev *pcidev = (struct pci_dev *)iwdev->hw.dev_context;
 
-	iwibdev = (struct i40iw_ib_device *)ib_alloc_device(sizeof(*iwibdev));
+	iwibdev = ib_alloc_device(i40iw_ib_device, ibdev);
 	if (!iwibdev) {
 		i40iw_pr_err("iwdev == NULL\n");
 		return NULL;
 	}
-	strlcpy(iwibdev->ibdev.name, "i40iw%d", IB_DEVICE_NAME_MAX);
 	iwibdev->ibdev.owner = THIS_MODULE;
 	iwdev->iwibdev = iwibdev;
 	iwibdev->iwdev = iwdev;
@@ -2842,59 +2745,9 @@
 	iwibdev->ibdev.phys_port_cnt = 1;
 	iwibdev->ibdev.num_comp_vectors = iwdev->ceqs_count;
 	iwibdev->ibdev.dev.parent = &pcidev->dev;
-<<<<<<< HEAD
-	iwibdev->ibdev.query_port = i40iw_query_port;
-	iwibdev->ibdev.query_pkey = i40iw_query_pkey;
-	iwibdev->ibdev.query_gid = i40iw_query_gid;
-	iwibdev->ibdev.alloc_ucontext = i40iw_alloc_ucontext;
-	iwibdev->ibdev.dealloc_ucontext = i40iw_dealloc_ucontext;
-	iwibdev->ibdev.mmap = i40iw_mmap;
-	iwibdev->ibdev.alloc_pd = i40iw_alloc_pd;
-	iwibdev->ibdev.dealloc_pd = i40iw_dealloc_pd;
-	iwibdev->ibdev.create_qp = i40iw_create_qp;
-	iwibdev->ibdev.modify_qp = i40iw_modify_qp;
-	iwibdev->ibdev.query_qp = i40iw_query_qp;
-	iwibdev->ibdev.destroy_qp = i40iw_destroy_qp;
-	iwibdev->ibdev.create_cq = i40iw_create_cq;
-	iwibdev->ibdev.destroy_cq = i40iw_destroy_cq;
-	iwibdev->ibdev.get_dma_mr = i40iw_get_dma_mr;
-	iwibdev->ibdev.reg_user_mr = i40iw_reg_user_mr;
-	iwibdev->ibdev.dereg_mr = i40iw_dereg_mr;
-	iwibdev->ibdev.alloc_hw_stats = i40iw_alloc_hw_stats;
-	iwibdev->ibdev.get_hw_stats = i40iw_get_hw_stats;
-	iwibdev->ibdev.query_device = i40iw_query_device;
-	iwibdev->ibdev.drain_sq = i40iw_drain_sq;
-	iwibdev->ibdev.drain_rq = i40iw_drain_rq;
-	iwibdev->ibdev.alloc_mr = i40iw_alloc_mr;
-	iwibdev->ibdev.map_mr_sg = i40iw_map_mr_sg;
-	iwibdev->ibdev.iwcm = kzalloc(sizeof(*iwibdev->ibdev.iwcm), GFP_KERNEL);
-	if (!iwibdev->ibdev.iwcm) {
-		ib_dealloc_device(&iwibdev->ibdev);
-		return NULL;
-	}
-
-	iwibdev->ibdev.iwcm->add_ref = i40iw_add_ref;
-	iwibdev->ibdev.iwcm->rem_ref = i40iw_rem_ref;
-	iwibdev->ibdev.iwcm->get_qp = i40iw_get_qp;
-	iwibdev->ibdev.iwcm->connect = i40iw_connect;
-	iwibdev->ibdev.iwcm->accept = i40iw_accept;
-	iwibdev->ibdev.iwcm->reject = i40iw_reject;
-	iwibdev->ibdev.iwcm->create_listen = i40iw_create_listen;
-	iwibdev->ibdev.iwcm->destroy_listen = i40iw_destroy_listen;
-	memcpy(iwibdev->ibdev.iwcm->ifname, netdev->name,
-	       sizeof(iwibdev->ibdev.iwcm->ifname));
-	iwibdev->ibdev.get_port_immutable   = i40iw_port_immutable;
-	iwibdev->ibdev.get_dev_fw_str       = i40iw_get_dev_fw_str;
-	iwibdev->ibdev.poll_cq = i40iw_poll_cq;
-	iwibdev->ibdev.req_notify_cq = i40iw_req_notify_cq;
-	iwibdev->ibdev.post_send = i40iw_post_send;
-	iwibdev->ibdev.post_recv = i40iw_post_recv;
-	iwibdev->ibdev.get_vector_affinity = i40iw_get_vector_affinity;
-=======
 	memcpy(iwibdev->ibdev.iw_ifname, netdev->name,
 	       sizeof(iwibdev->ibdev.iw_ifname));
 	ib_set_device_ops(&iwibdev->ibdev, &i40iw_dev_ops);
->>>>>>> 407d19ab
 
 	return iwibdev;
 }
@@ -2915,20 +2768,6 @@
 }
 
 /**
- * i40iw_unregister_rdma_device - unregister of iwarp from IB
- * @iwibdev: rdma device ptr
- */
-static void i40iw_unregister_rdma_device(struct i40iw_ib_device *iwibdev)
-{
-	int i;
-
-	for (i = 0; i < ARRAY_SIZE(i40iw_dev_attributes); ++i)
-		device_remove_file(&iwibdev->ibdev.dev,
-				   i40iw_dev_attributes[i]);
-	ib_unregister_device(&iwibdev->ibdev);
-}
-
-/**
  * i40iw_destroy_rdma_device - destroy rdma device and free resources
  * @iwibdev: IB device ptr
  */
@@ -2937,13 +2776,7 @@
 	if (!iwibdev)
 		return;
 
-<<<<<<< HEAD
-	i40iw_unregister_rdma_device(iwibdev);
-	kfree(iwibdev->ibdev.iwcm);
-	iwibdev->ibdev.iwcm = NULL;
-=======
 	ib_unregister_device(&iwibdev->ibdev);
->>>>>>> 407d19ab
 	wait_event_timeout(iwibdev->iwdev->close_wq,
 			   !atomic64_read(&iwibdev->iwdev->use_count),
 			   I40IW_EVENT_TIMEOUT);
@@ -2956,32 +2789,19 @@
  */
 int i40iw_register_rdma_device(struct i40iw_device *iwdev)
 {
-	int i, ret;
+	int ret;
 	struct i40iw_ib_device *iwibdev;
 
 	iwdev->iwibdev = i40iw_init_rdma_device(iwdev);
 	if (!iwdev->iwibdev)
 		return -ENOMEM;
 	iwibdev = iwdev->iwibdev;
-
+	rdma_set_device_sysfs_group(&iwibdev->ibdev, &i40iw_attr_group);
 	iwibdev->ibdev.driver_id = RDMA_DRIVER_I40IW;
-	ret = ib_register_device(&iwibdev->ibdev, NULL);
+	ret = ib_register_device(&iwibdev->ibdev, "i40iw%d");
 	if (ret)
 		goto error;
 
-	for (i = 0; i < ARRAY_SIZE(i40iw_dev_attributes); ++i) {
-		ret =
-		    device_create_file(&iwibdev->ibdev.dev,
-				       i40iw_dev_attributes[i]);
-		if (ret) {
-			while (i > 0) {
-				i--;
-				device_remove_file(&iwibdev->ibdev.dev, i40iw_dev_attributes[i]);
-			}
-			ib_unregister_device(&iwibdev->ibdev);
-			goto error;
-		}
-	}
 	return 0;
 error:
 	ib_dealloc_device(&iwdev->iwibdev->ibdev);
