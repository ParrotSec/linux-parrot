/*
 * Copyright (c) 2009-2010 Chelsio, Inc. All rights reserved.
 *
 * This software is available to you under a choice of one of two
 * licenses.  You may choose to be licensed under the terms of the GNU
 * General Public License (GPL) Version 2, available from the file
 * COPYING in the main directory of this source tree, or the
 * OpenIB.org BSD license below:
 *
 *     Redistribution and use in source and binary forms, with or
 *     without modification, are permitted provided that the following
 *     conditions are met:
 *
 *      - Redistributions of source code must retain the above
 *        copyright notice, this list of conditions and the following
 *        disclaimer.
 *
 *      - Redistributions in binary form must reproduce the above
 *        copyright notice, this list of conditions and the following
 *        disclaimer in the documentation and/or other materials
 *        provided with the distribution.
 *
 * THE SOFTWARE IS PROVIDED "AS IS", WITHOUT WARRANTY OF ANY KIND,
 * EXPRESS OR IMPLIED, INCLUDING BUT NOT LIMITED TO THE WARRANTIES OF
 * MERCHANTABILITY, FITNESS FOR A PARTICULAR PURPOSE AND
 * NONINFRINGEMENT. IN NO EVENT SHALL THE AUTHORS OR COPYRIGHT HOLDERS
 * BE LIABLE FOR ANY CLAIM, DAMAGES OR OTHER LIABILITY, WHETHER IN AN
 * ACTION OF CONTRACT, TORT OR OTHERWISE, ARISING FROM, OUT OF OR IN
 * CONNECTION WITH THE SOFTWARE OR THE USE OR OTHER DEALINGS IN THE
 * SOFTWARE.
 */
#include <linux/module.h>
#include <linux/moduleparam.h>
#include <linux/device.h>
#include <linux/netdevice.h>
#include <linux/etherdevice.h>
#include <linux/delay.h>
#include <linux/errno.h>
#include <linux/list.h>
#include <linux/spinlock.h>
#include <linux/ethtool.h>
#include <linux/rtnetlink.h>
#include <linux/inetdevice.h>
#include <linux/io.h>

#include <asm/irq.h>
#include <asm/byteorder.h>

#include <rdma/iw_cm.h>
#include <rdma/ib_verbs.h>
#include <rdma/ib_smi.h>
#include <rdma/ib_umem.h>
#include <rdma/ib_user_verbs.h>

#include "iw_cxgb4.h"

static int fastreg_support = 1;
module_param(fastreg_support, int, 0644);
MODULE_PARM_DESC(fastreg_support, "Advertise fastreg support (default=1)");

void _c4iw_free_ucontext(struct kref *kref)
{
	struct c4iw_ucontext *ucontext;
	struct c4iw_dev *rhp;
	struct c4iw_mm_entry *mm, *tmp;

	ucontext = container_of(kref, struct c4iw_ucontext, kref);
	rhp = to_c4iw_dev(ucontext->ibucontext.device);

	pr_debug("ucontext %p\n", ucontext);
	list_for_each_entry_safe(mm, tmp, &ucontext->mmaps, entry)
		kfree(mm);
	c4iw_release_dev_ucontext(&rhp->rdev, &ucontext->uctx);
	kfree(ucontext);
}

static int c4iw_dealloc_ucontext(struct ib_ucontext *context)
{
	struct c4iw_ucontext *ucontext = to_c4iw_ucontext(context);

	pr_debug("context %p\n", context);
	c4iw_put_ucontext(ucontext);
	return 0;
}

static struct ib_ucontext *c4iw_alloc_ucontext(struct ib_device *ibdev,
					       struct ib_udata *udata)
{
	struct c4iw_ucontext *context;
	struct c4iw_dev *rhp = to_c4iw_dev(ibdev);
	struct c4iw_alloc_ucontext_resp uresp;
	int ret = 0;
	struct c4iw_mm_entry *mm = NULL;

	pr_debug("ibdev %p\n", ibdev);
	context = kzalloc(sizeof(*context), GFP_KERNEL);
	if (!context) {
		ret = -ENOMEM;
		goto err;
	}

	c4iw_init_dev_ucontext(&rhp->rdev, &context->uctx);
	INIT_LIST_HEAD(&context->mmaps);
	spin_lock_init(&context->mmap_lock);
	kref_init(&context->kref);

	if (udata->outlen < sizeof(uresp) - sizeof(uresp.reserved)) {
		pr_err_once("Warning - downlevel libcxgb4 (non-fatal), device status page disabled\n");
		rhp->rdev.flags |= T4_STATUS_PAGE_DISABLED;
	} else {
		mm = kmalloc(sizeof(*mm), GFP_KERNEL);
		if (!mm) {
			ret = -ENOMEM;
			goto err_free;
		}

		uresp.status_page_size = PAGE_SIZE;

		spin_lock(&context->mmap_lock);
		uresp.status_page_key = context->key;
		context->key += PAGE_SIZE;
		spin_unlock(&context->mmap_lock);

		ret = ib_copy_to_udata(udata, &uresp,
				       sizeof(uresp) - sizeof(uresp.reserved));
		if (ret)
			goto err_mm;

		mm->key = uresp.status_page_key;
		mm->addr = virt_to_phys(rhp->rdev.status_page);
		mm->len = PAGE_SIZE;
		insert_mmap(context, mm);
	}
	return &context->ibucontext;
err_mm:
	kfree(mm);
err_free:
	kfree(context);
err:
	return ERR_PTR(ret);
}

static int c4iw_mmap(struct ib_ucontext *context, struct vm_area_struct *vma)
{
	int len = vma->vm_end - vma->vm_start;
	u32 key = vma->vm_pgoff << PAGE_SHIFT;
	struct c4iw_rdev *rdev;
	int ret = 0;
	struct c4iw_mm_entry *mm;
	struct c4iw_ucontext *ucontext;
	u64 addr;

	pr_debug("pgoff 0x%lx key 0x%x len %d\n", vma->vm_pgoff,
		 key, len);

	if (vma->vm_start & (PAGE_SIZE-1))
		return -EINVAL;

	rdev = &(to_c4iw_dev(context->device)->rdev);
	ucontext = to_c4iw_ucontext(context);

	mm = remove_mmap(ucontext, key, len);
	if (!mm)
		return -EINVAL;
	addr = mm->addr;
	kfree(mm);

	if ((addr >= pci_resource_start(rdev->lldi.pdev, 0)) &&
	    (addr < (pci_resource_start(rdev->lldi.pdev, 0) +
		    pci_resource_len(rdev->lldi.pdev, 0)))) {

		/*
		 * MA_SYNC register...
		 */
		vma->vm_page_prot = pgprot_noncached(vma->vm_page_prot);
		ret = io_remap_pfn_range(vma, vma->vm_start,
					 addr >> PAGE_SHIFT,
					 len, vma->vm_page_prot);
	} else if ((addr >= pci_resource_start(rdev->lldi.pdev, 2)) &&
		   (addr < (pci_resource_start(rdev->lldi.pdev, 2) +
		    pci_resource_len(rdev->lldi.pdev, 2)))) {

		/*
		 * Map user DB or OCQP memory...
		 */
		if (addr >= rdev->oc_mw_pa)
			vma->vm_page_prot = t4_pgprot_wc(vma->vm_page_prot);
		else {
			if (!is_t4(rdev->lldi.adapter_type))
				vma->vm_page_prot =
					t4_pgprot_wc(vma->vm_page_prot);
			else
				vma->vm_page_prot =
					pgprot_noncached(vma->vm_page_prot);
		}
		ret = io_remap_pfn_range(vma, vma->vm_start,
					 addr >> PAGE_SHIFT,
					 len, vma->vm_page_prot);
	} else {

		/*
		 * Map WQ or CQ contig dma memory...
		 */
		ret = remap_pfn_range(vma, vma->vm_start,
				      addr >> PAGE_SHIFT,
				      len, vma->vm_page_prot);
	}

	return ret;
}

<<<<<<< HEAD
static int c4iw_deallocate_pd(struct ib_pd *pd)
=======
static void c4iw_deallocate_pd(struct ib_pd *pd, struct ib_udata *udata)
>>>>>>> 407d19ab
{
	struct c4iw_dev *rhp;
	struct c4iw_pd *php;

	php = to_c4iw_pd(pd);
	rhp = php->rhp;
	pr_debug("ibpd %p pdid 0x%x\n", pd, php->pdid);
	c4iw_put_resource(&rhp->rdev.resource.pdid_table, php->pdid);
	mutex_lock(&rhp->rdev.stats.lock);
	rhp->rdev.stats.pd.cur--;
	mutex_unlock(&rhp->rdev.stats.lock);
	kfree(php);
	return 0;
}

<<<<<<< HEAD
static struct ib_pd *c4iw_allocate_pd(struct ib_device *ibdev,
				      struct ib_ucontext *context,
				      struct ib_udata *udata)
=======
static int c4iw_allocate_pd(struct ib_pd *pd, struct ib_udata *udata)
>>>>>>> 407d19ab
{
	struct c4iw_pd *php;
	u32 pdid;
	struct c4iw_dev *rhp;

	pr_debug("ibdev %p\n", ibdev);
	rhp = (struct c4iw_dev *) ibdev;
	pdid =  c4iw_get_resource(&rhp->rdev.resource.pdid_table);
	if (!pdid)
		return ERR_PTR(-EINVAL);
	php = kzalloc(sizeof(*php), GFP_KERNEL);
	if (!php) {
		c4iw_put_resource(&rhp->rdev.resource.pdid_table, pdid);
		return ERR_PTR(-ENOMEM);
	}
	php->pdid = pdid;
	php->rhp = rhp;
	if (udata) {
		struct c4iw_alloc_pd_resp uresp = {.pdid = php->pdid};

		if (ib_copy_to_udata(udata, &uresp, sizeof(uresp))) {
<<<<<<< HEAD
			c4iw_deallocate_pd(&php->ibpd);
			return ERR_PTR(-EFAULT);
=======
			c4iw_deallocate_pd(&php->ibpd, udata);
			return -EFAULT;
>>>>>>> 407d19ab
		}
	}
	mutex_lock(&rhp->rdev.stats.lock);
	rhp->rdev.stats.pd.cur++;
	if (rhp->rdev.stats.pd.cur > rhp->rdev.stats.pd.max)
		rhp->rdev.stats.pd.max = rhp->rdev.stats.pd.cur;
	mutex_unlock(&rhp->rdev.stats.lock);
	pr_debug("pdid 0x%0x ptr 0x%p\n", pdid, php);
	return &php->ibpd;
}

static int c4iw_query_pkey(struct ib_device *ibdev, u8 port, u16 index,
			   u16 *pkey)
{
	pr_debug("ibdev %p\n", ibdev);
	*pkey = 0;
	return 0;
}

static int c4iw_query_gid(struct ib_device *ibdev, u8 port, int index,
			  union ib_gid *gid)
{
	struct c4iw_dev *dev;

	pr_debug("ibdev %p, port %d, index %d, gid %p\n",
		 ibdev, port, index, gid);
	if (!port)
		return -EINVAL;
	dev = to_c4iw_dev(ibdev);
	memset(&(gid->raw[0]), 0, sizeof(gid->raw));
	memcpy(&(gid->raw[0]), dev->rdev.lldi.ports[port-1]->dev_addr, 6);
	return 0;
}

static int c4iw_query_device(struct ib_device *ibdev, struct ib_device_attr *props,
			     struct ib_udata *uhw)
{

	struct c4iw_dev *dev;

	pr_debug("ibdev %p\n", ibdev);

	if (uhw->inlen || uhw->outlen)
		return -EINVAL;

	dev = to_c4iw_dev(ibdev);
	memset(props, 0, sizeof *props);
	memcpy(&props->sys_image_guid, dev->rdev.lldi.ports[0]->dev_addr, 6);
	props->hw_ver = CHELSIO_CHIP_RELEASE(dev->rdev.lldi.adapter_type);
	props->fw_ver = dev->rdev.lldi.fw_vers;
	props->device_cap_flags = dev->device_cap_flags;
	props->page_size_cap = T4_PAGESIZE_MASK;
	props->vendor_id = (u32)dev->rdev.lldi.pdev->vendor;
	props->vendor_part_id = (u32)dev->rdev.lldi.pdev->device;
	props->max_mr_size = T4_MAX_MR_SIZE;
	props->max_qp = dev->rdev.lldi.vr->qp.size / 2;
	props->max_srq = dev->rdev.lldi.vr->srq.size;
	props->max_qp_wr = dev->rdev.hw_queue.t4_max_qp_depth;
	props->max_srq_wr = dev->rdev.hw_queue.t4_max_qp_depth;
	props->max_send_sge = min(T4_MAX_SEND_SGE, T4_MAX_WRITE_SGE);
	props->max_recv_sge = T4_MAX_RECV_SGE;
	props->max_srq_sge = T4_MAX_RECV_SGE;
	props->max_sge_rd = 1;
	props->max_res_rd_atom = dev->rdev.lldi.max_ird_adapter;
	props->max_qp_rd_atom = min(dev->rdev.lldi.max_ordird_qp,
				    c4iw_max_read_depth);
	props->max_qp_init_rd_atom = props->max_qp_rd_atom;
	props->max_cq = dev->rdev.lldi.vr->qp.size;
	props->max_cqe = dev->rdev.hw_queue.t4_max_cq_depth;
	props->max_mr = c4iw_num_stags(&dev->rdev);
	props->max_pd = T4_MAX_NUM_PD;
	props->local_ca_ack_delay = 0;
	props->max_fast_reg_page_list_len =
		t4_max_fr_depth(dev->rdev.lldi.ulptx_memwrite_dsgl && use_dsgl);

	return 0;
}

static int c4iw_query_port(struct ib_device *ibdev, u8 port,
			   struct ib_port_attr *props)
{
	struct c4iw_dev *dev;
	struct net_device *netdev;
	struct in_device *inetdev;

	pr_debug("ibdev %p\n", ibdev);

	dev = to_c4iw_dev(ibdev);
	netdev = dev->rdev.lldi.ports[port-1];
	/* props being zeroed by the caller, avoid zeroing it here */
	props->max_mtu = IB_MTU_4096;
	props->active_mtu = ib_mtu_int_to_enum(netdev->mtu);

	if (!netif_carrier_ok(netdev))
		props->state = IB_PORT_DOWN;
	else {
		inetdev = in_dev_get(netdev);
		if (inetdev) {
			if (inetdev->ifa_list)
				props->state = IB_PORT_ACTIVE;
			else
				props->state = IB_PORT_INIT;
			in_dev_put(inetdev);
		} else
			props->state = IB_PORT_INIT;
	}

	props->port_cap_flags =
	    IB_PORT_CM_SUP |
	    IB_PORT_SNMP_TUNNEL_SUP |
	    IB_PORT_REINIT_SUP |
	    IB_PORT_DEVICE_MGMT_SUP |
	    IB_PORT_VENDOR_CLASS_SUP | IB_PORT_BOOT_MGMT_SUP;
	props->gid_tbl_len = 1;
	props->pkey_tbl_len = 1;
	props->active_width = 2;
	props->active_speed = IB_SPEED_DDR;
	props->max_msg_sz = -1;

	return 0;
}

static ssize_t show_rev(struct device *dev, struct device_attribute *attr,
			char *buf)
{
	struct c4iw_dev *c4iw_dev = container_of(dev, struct c4iw_dev,
						 ibdev.dev);
	pr_debug("dev 0x%p\n", dev);
	return sprintf(buf, "%d\n",
		       CHELSIO_CHIP_RELEASE(c4iw_dev->rdev.lldi.adapter_type));
}

static ssize_t show_hca(struct device *dev, struct device_attribute *attr,
			char *buf)
{
	struct c4iw_dev *c4iw_dev = container_of(dev, struct c4iw_dev,
						 ibdev.dev);
	struct ethtool_drvinfo info;
	struct net_device *lldev = c4iw_dev->rdev.lldi.ports[0];

	pr_debug("dev 0x%p\n", dev);
	lldev->ethtool_ops->get_drvinfo(lldev, &info);
	return sprintf(buf, "%s\n", info.driver);
}

static ssize_t show_board(struct device *dev, struct device_attribute *attr,
			  char *buf)
{
	struct c4iw_dev *c4iw_dev = container_of(dev, struct c4iw_dev,
						 ibdev.dev);
	pr_debug("dev 0x%p\n", dev);
	return sprintf(buf, "%x.%x\n", c4iw_dev->rdev.lldi.pdev->vendor,
		       c4iw_dev->rdev.lldi.pdev->device);
}

enum counters {
	IP4INSEGS,
	IP4OUTSEGS,
	IP4RETRANSSEGS,
	IP4OUTRSTS,
	IP6INSEGS,
	IP6OUTSEGS,
	IP6RETRANSSEGS,
	IP6OUTRSTS,
	NR_COUNTERS
};

static const char * const names[] = {
	[IP4INSEGS] = "ip4InSegs",
	[IP4OUTSEGS] = "ip4OutSegs",
	[IP4RETRANSSEGS] = "ip4RetransSegs",
	[IP4OUTRSTS] = "ip4OutRsts",
	[IP6INSEGS] = "ip6InSegs",
	[IP6OUTSEGS] = "ip6OutSegs",
	[IP6RETRANSSEGS] = "ip6RetransSegs",
	[IP6OUTRSTS] = "ip6OutRsts"
};

static struct rdma_hw_stats *c4iw_alloc_stats(struct ib_device *ibdev,
					      u8 port_num)
{
	BUILD_BUG_ON(ARRAY_SIZE(names) != NR_COUNTERS);

	if (port_num != 0)
		return NULL;

	return rdma_alloc_hw_stats_struct(names, NR_COUNTERS,
					  RDMA_HW_STATS_DEFAULT_LIFESPAN);
}

static int c4iw_get_mib(struct ib_device *ibdev,
			struct rdma_hw_stats *stats,
			u8 port, int index)
{
	struct tp_tcp_stats v4, v6;
	struct c4iw_dev *c4iw_dev = to_c4iw_dev(ibdev);

	cxgb4_get_tcp_stats(c4iw_dev->rdev.lldi.pdev, &v4, &v6);
	stats->value[IP4INSEGS] = v4.tcp_in_segs;
	stats->value[IP4OUTSEGS] = v4.tcp_out_segs;
	stats->value[IP4RETRANSSEGS] = v4.tcp_retrans_segs;
	stats->value[IP4OUTRSTS] = v4.tcp_out_rsts;
	stats->value[IP6INSEGS] = v6.tcp_in_segs;
	stats->value[IP6OUTSEGS] = v6.tcp_out_segs;
	stats->value[IP6RETRANSSEGS] = v6.tcp_retrans_segs;
	stats->value[IP6OUTRSTS] = v6.tcp_out_rsts;

	return stats->num_counters;
}

static DEVICE_ATTR(hw_rev, S_IRUGO, show_rev, NULL);
static DEVICE_ATTR(hca_type, S_IRUGO, show_hca, NULL);
static DEVICE_ATTR(board_id, S_IRUGO, show_board, NULL);

static struct device_attribute *c4iw_class_attributes[] = {
	&dev_attr_hw_rev,
	&dev_attr_hca_type,
	&dev_attr_board_id,
};

static int c4iw_port_immutable(struct ib_device *ibdev, u8 port_num,
			       struct ib_port_immutable *immutable)
{
	struct ib_port_attr attr;
	int err;

	immutable->core_cap_flags = RDMA_CORE_PORT_IWARP;

	err = ib_query_port(ibdev, port_num, &attr);
	if (err)
		return err;

	immutable->pkey_tbl_len = attr.pkey_tbl_len;
	immutable->gid_tbl_len = attr.gid_tbl_len;

	return 0;
}

static void get_dev_fw_str(struct ib_device *dev, char *str)
{
	struct c4iw_dev *c4iw_dev = container_of(dev, struct c4iw_dev,
						 ibdev);
	pr_debug("dev 0x%p\n", dev);

	snprintf(str, IB_FW_VERSION_NAME_MAX, "%u.%u.%u.%u",
		 FW_HDR_FW_VER_MAJOR_G(c4iw_dev->rdev.lldi.fw_vers),
		 FW_HDR_FW_VER_MINOR_G(c4iw_dev->rdev.lldi.fw_vers),
		 FW_HDR_FW_VER_MICRO_G(c4iw_dev->rdev.lldi.fw_vers),
		 FW_HDR_FW_VER_BUILD_G(c4iw_dev->rdev.lldi.fw_vers));
}

static int fill_res_entry(struct sk_buff *msg, struct rdma_restrack_entry *res)
{
	return (res->type < ARRAY_SIZE(c4iw_restrack_funcs) &&
		c4iw_restrack_funcs[res->type]) ?
		c4iw_restrack_funcs[res->type](msg, res) : 0;
}

<<<<<<< HEAD
=======
static const struct ib_device_ops c4iw_dev_ops = {
	.alloc_hw_stats = c4iw_alloc_stats,
	.alloc_mr = c4iw_alloc_mr,
	.alloc_mw = c4iw_alloc_mw,
	.alloc_pd = c4iw_allocate_pd,
	.alloc_ucontext = c4iw_alloc_ucontext,
	.create_cq = c4iw_create_cq,
	.create_qp = c4iw_create_qp,
	.create_srq = c4iw_create_srq,
	.dealloc_mw = c4iw_dealloc_mw,
	.dealloc_pd = c4iw_deallocate_pd,
	.dealloc_ucontext = c4iw_dealloc_ucontext,
	.dereg_mr = c4iw_dereg_mr,
	.destroy_cq = c4iw_destroy_cq,
	.destroy_qp = c4iw_destroy_qp,
	.destroy_srq = c4iw_destroy_srq,
	.fill_res_entry = fill_res_entry,
	.get_dev_fw_str = get_dev_fw_str,
	.get_dma_mr = c4iw_get_dma_mr,
	.get_hw_stats = c4iw_get_mib,
	.get_port_immutable = c4iw_port_immutable,
	.iw_accept = c4iw_accept_cr,
	.iw_add_ref = c4iw_qp_add_ref,
	.iw_connect = c4iw_connect,
	.iw_create_listen = c4iw_create_listen,
	.iw_destroy_listen = c4iw_destroy_listen,
	.iw_get_qp = c4iw_get_qp,
	.iw_reject = c4iw_reject_cr,
	.iw_rem_ref = c4iw_qp_rem_ref,
	.map_mr_sg = c4iw_map_mr_sg,
	.mmap = c4iw_mmap,
	.modify_qp = c4iw_ib_modify_qp,
	.modify_srq = c4iw_modify_srq,
	.poll_cq = c4iw_poll_cq,
	.post_recv = c4iw_post_receive,
	.post_send = c4iw_post_send,
	.post_srq_recv = c4iw_post_srq_recv,
	.query_device = c4iw_query_device,
	.query_gid = c4iw_query_gid,
	.query_pkey = c4iw_query_pkey,
	.query_port = c4iw_query_port,
	.query_qp = c4iw_ib_query_qp,
	.reg_user_mr = c4iw_reg_user_mr,
	.req_notify_cq = c4iw_arm_cq,
	INIT_RDMA_OBJ_SIZE(ib_pd, c4iw_pd, ibpd),
	INIT_RDMA_OBJ_SIZE(ib_srq, c4iw_srq, ibsrq),
	INIT_RDMA_OBJ_SIZE(ib_ucontext, c4iw_ucontext, ibucontext),
};

static int set_netdevs(struct ib_device *ib_dev, struct c4iw_rdev *rdev)
{
	int ret;
	int i;

	for (i = 0; i < rdev->lldi.nports; i++) {
		ret = ib_device_set_netdev(ib_dev, rdev->lldi.ports[i],
					   i + 1);
		if (ret)
			return ret;
	}
	return 0;
}

>>>>>>> 407d19ab
void c4iw_register_device(struct work_struct *work)
{
	int ret;
	int i;
	struct uld_ctx *ctx = container_of(work, struct uld_ctx, reg_work);
	struct c4iw_dev *dev = ctx->dev;

	pr_debug("c4iw_dev %p\n", dev);
	strlcpy(dev->ibdev.name, "cxgb4_%d", IB_DEVICE_NAME_MAX);
	memset(&dev->ibdev.node_guid, 0, sizeof(dev->ibdev.node_guid));
	memcpy(&dev->ibdev.node_guid, dev->rdev.lldi.ports[0]->dev_addr, 6);
	dev->ibdev.owner = THIS_MODULE;
	dev->device_cap_flags = IB_DEVICE_LOCAL_DMA_LKEY | IB_DEVICE_MEM_WINDOW;
	if (fastreg_support)
		dev->device_cap_flags |= IB_DEVICE_MEM_MGT_EXTENSIONS;
	dev->ibdev.local_dma_lkey = 0;
	dev->ibdev.uverbs_cmd_mask =
	    (1ull << IB_USER_VERBS_CMD_GET_CONTEXT) |
	    (1ull << IB_USER_VERBS_CMD_QUERY_DEVICE) |
	    (1ull << IB_USER_VERBS_CMD_QUERY_PORT) |
	    (1ull << IB_USER_VERBS_CMD_ALLOC_PD) |
	    (1ull << IB_USER_VERBS_CMD_DEALLOC_PD) |
	    (1ull << IB_USER_VERBS_CMD_REG_MR) |
	    (1ull << IB_USER_VERBS_CMD_DEREG_MR) |
	    (1ull << IB_USER_VERBS_CMD_CREATE_COMP_CHANNEL) |
	    (1ull << IB_USER_VERBS_CMD_CREATE_CQ) |
	    (1ull << IB_USER_VERBS_CMD_DESTROY_CQ) |
	    (1ull << IB_USER_VERBS_CMD_REQ_NOTIFY_CQ) |
	    (1ull << IB_USER_VERBS_CMD_CREATE_QP) |
	    (1ull << IB_USER_VERBS_CMD_MODIFY_QP) |
	    (1ull << IB_USER_VERBS_CMD_QUERY_QP) |
	    (1ull << IB_USER_VERBS_CMD_POLL_CQ) |
	    (1ull << IB_USER_VERBS_CMD_DESTROY_QP) |
	    (1ull << IB_USER_VERBS_CMD_POST_SEND) |
	    (1ull << IB_USER_VERBS_CMD_POST_RECV) |
	    (1ull << IB_USER_VERBS_CMD_CREATE_SRQ) |
	    (1ull << IB_USER_VERBS_CMD_MODIFY_SRQ) |
	    (1ull << IB_USER_VERBS_CMD_DESTROY_SRQ);
	dev->ibdev.node_type = RDMA_NODE_RNIC;
	BUILD_BUG_ON(sizeof(C4IW_NODE_DESC) > IB_DEVICE_NODE_DESC_MAX);
	memcpy(dev->ibdev.node_desc, C4IW_NODE_DESC, sizeof(C4IW_NODE_DESC));
	dev->ibdev.phys_port_cnt = dev->rdev.lldi.nports;
	dev->ibdev.num_comp_vectors =  dev->rdev.lldi.nciq;
	dev->ibdev.dev.parent = &dev->rdev.lldi.pdev->dev;
	dev->ibdev.query_device = c4iw_query_device;
	dev->ibdev.query_port = c4iw_query_port;
	dev->ibdev.query_pkey = c4iw_query_pkey;
	dev->ibdev.query_gid = c4iw_query_gid;
	dev->ibdev.alloc_ucontext = c4iw_alloc_ucontext;
	dev->ibdev.dealloc_ucontext = c4iw_dealloc_ucontext;
	dev->ibdev.mmap = c4iw_mmap;
	dev->ibdev.alloc_pd = c4iw_allocate_pd;
	dev->ibdev.dealloc_pd = c4iw_deallocate_pd;
	dev->ibdev.create_qp = c4iw_create_qp;
	dev->ibdev.modify_qp = c4iw_ib_modify_qp;
	dev->ibdev.query_qp = c4iw_ib_query_qp;
	dev->ibdev.destroy_qp = c4iw_destroy_qp;
	dev->ibdev.create_srq = c4iw_create_srq;
	dev->ibdev.modify_srq = c4iw_modify_srq;
	dev->ibdev.destroy_srq = c4iw_destroy_srq;
	dev->ibdev.create_cq = c4iw_create_cq;
	dev->ibdev.destroy_cq = c4iw_destroy_cq;
	dev->ibdev.poll_cq = c4iw_poll_cq;
	dev->ibdev.get_dma_mr = c4iw_get_dma_mr;
	dev->ibdev.reg_user_mr = c4iw_reg_user_mr;
	dev->ibdev.dereg_mr = c4iw_dereg_mr;
	dev->ibdev.alloc_mw = c4iw_alloc_mw;
	dev->ibdev.dealloc_mw = c4iw_dealloc_mw;
	dev->ibdev.alloc_mr = c4iw_alloc_mr;
	dev->ibdev.map_mr_sg = c4iw_map_mr_sg;
	dev->ibdev.req_notify_cq = c4iw_arm_cq;
	dev->ibdev.post_send = c4iw_post_send;
	dev->ibdev.post_recv = c4iw_post_receive;
	dev->ibdev.post_srq_recv = c4iw_post_srq_recv;
	dev->ibdev.alloc_hw_stats = c4iw_alloc_stats;
	dev->ibdev.get_hw_stats = c4iw_get_mib;
	dev->ibdev.uverbs_abi_ver = C4IW_UVERBS_ABI_VERSION;
	dev->ibdev.get_port_immutable = c4iw_port_immutable;
	dev->ibdev.get_dev_fw_str = get_dev_fw_str;
	dev->ibdev.get_netdev = get_netdev;

<<<<<<< HEAD
	dev->ibdev.iwcm = kmalloc(sizeof(struct iw_cm_verbs), GFP_KERNEL);
	if (!dev->ibdev.iwcm) {
		ret = -ENOMEM;
		goto err_dealloc_ctx;
	}

	dev->ibdev.iwcm->connect = c4iw_connect;
	dev->ibdev.iwcm->accept = c4iw_accept_cr;
	dev->ibdev.iwcm->reject = c4iw_reject_cr;
	dev->ibdev.iwcm->create_listen = c4iw_create_listen;
	dev->ibdev.iwcm->destroy_listen = c4iw_destroy_listen;
	dev->ibdev.iwcm->add_ref = c4iw_qp_add_ref;
	dev->ibdev.iwcm->rem_ref = c4iw_qp_rem_ref;
	dev->ibdev.iwcm->get_qp = c4iw_get_qp;
	dev->ibdev.res.fill_res_entry = fill_res_entry;
	memcpy(dev->ibdev.iwcm->ifname, dev->rdev.lldi.ports[0]->name,
	       sizeof(dev->ibdev.iwcm->ifname));
=======
	memcpy(dev->ibdev.iw_ifname, dev->rdev.lldi.ports[0]->name,
	       sizeof(dev->ibdev.iw_ifname));
>>>>>>> 407d19ab

	dev->ibdev.driver_id = RDMA_DRIVER_CXGB4;
<<<<<<< HEAD
	ret = ib_register_device(&dev->ibdev, NULL);
	if (ret)
		goto err_kfree_iwcm;

	for (i = 0; i < ARRAY_SIZE(c4iw_class_attributes); ++i) {
		ret = device_create_file(&dev->ibdev.dev,
					 c4iw_class_attributes[i]);
		if (ret)
			goto err_unregister_device;
	}
	return;
err_unregister_device:
	ib_unregister_device(&dev->ibdev);
err_kfree_iwcm:
	kfree(dev->ibdev.iwcm);
=======
	ib_set_device_ops(&dev->ibdev, &c4iw_dev_ops);
	ret = set_netdevs(&dev->ibdev, &dev->rdev);
	if (ret)
		goto err_dealloc_ctx;
	ret = ib_register_device(&dev->ibdev, "cxgb4_%d");
	if (ret)
		goto err_dealloc_ctx;
	return;

>>>>>>> 407d19ab
err_dealloc_ctx:
	pr_err("%s - Failed registering iwarp device: %d\n",
	       pci_name(ctx->lldi.pdev), ret);
	c4iw_dealloc(ctx);
	return;
}

void c4iw_unregister_device(struct c4iw_dev *dev)
{
	int i;

	pr_debug("c4iw_dev %p\n", dev);
	for (i = 0; i < ARRAY_SIZE(c4iw_class_attributes); ++i)
		device_remove_file(&dev->ibdev.dev,
				   c4iw_class_attributes[i]);
	ib_unregister_device(&dev->ibdev);
	return;
}<|MERGE_RESOLUTION|>--- conflicted
+++ resolved
@@ -58,51 +58,34 @@
 module_param(fastreg_support, int, 0644);
 MODULE_PARM_DESC(fastreg_support, "Advertise fastreg support (default=1)");
 
-void _c4iw_free_ucontext(struct kref *kref)
-{
-	struct c4iw_ucontext *ucontext;
+static void c4iw_dealloc_ucontext(struct ib_ucontext *context)
+{
+	struct c4iw_ucontext *ucontext = to_c4iw_ucontext(context);
 	struct c4iw_dev *rhp;
 	struct c4iw_mm_entry *mm, *tmp;
 
-	ucontext = container_of(kref, struct c4iw_ucontext, kref);
+	pr_debug("context %p\n", context);
 	rhp = to_c4iw_dev(ucontext->ibucontext.device);
 
-	pr_debug("ucontext %p\n", ucontext);
 	list_for_each_entry_safe(mm, tmp, &ucontext->mmaps, entry)
 		kfree(mm);
 	c4iw_release_dev_ucontext(&rhp->rdev, &ucontext->uctx);
-	kfree(ucontext);
-}
-
-static int c4iw_dealloc_ucontext(struct ib_ucontext *context)
-{
-	struct c4iw_ucontext *ucontext = to_c4iw_ucontext(context);
-
-	pr_debug("context %p\n", context);
-	c4iw_put_ucontext(ucontext);
-	return 0;
-}
-
-static struct ib_ucontext *c4iw_alloc_ucontext(struct ib_device *ibdev,
-					       struct ib_udata *udata)
-{
-	struct c4iw_ucontext *context;
+}
+
+static int c4iw_alloc_ucontext(struct ib_ucontext *ucontext,
+			       struct ib_udata *udata)
+{
+	struct ib_device *ibdev = ucontext->device;
+	struct c4iw_ucontext *context = to_c4iw_ucontext(ucontext);
 	struct c4iw_dev *rhp = to_c4iw_dev(ibdev);
 	struct c4iw_alloc_ucontext_resp uresp;
 	int ret = 0;
 	struct c4iw_mm_entry *mm = NULL;
 
 	pr_debug("ibdev %p\n", ibdev);
-	context = kzalloc(sizeof(*context), GFP_KERNEL);
-	if (!context) {
-		ret = -ENOMEM;
-		goto err;
-	}
-
 	c4iw_init_dev_ucontext(&rhp->rdev, &context->uctx);
 	INIT_LIST_HEAD(&context->mmaps);
 	spin_lock_init(&context->mmap_lock);
-	kref_init(&context->kref);
 
 	if (udata->outlen < sizeof(uresp) - sizeof(uresp.reserved)) {
 		pr_err_once("Warning - downlevel libcxgb4 (non-fatal), device status page disabled\n");
@@ -111,7 +94,7 @@
 		mm = kmalloc(sizeof(*mm), GFP_KERNEL);
 		if (!mm) {
 			ret = -ENOMEM;
-			goto err_free;
+			goto err;
 		}
 
 		uresp.status_page_size = PAGE_SIZE;
@@ -131,13 +114,11 @@
 		mm->len = PAGE_SIZE;
 		insert_mmap(context, mm);
 	}
-	return &context->ibucontext;
+	return 0;
 err_mm:
 	kfree(mm);
-err_free:
-	kfree(context);
 err:
-	return ERR_PTR(ret);
+	return ret;
 }
 
 static int c4iw_mmap(struct ib_ucontext *context, struct vm_area_struct *vma)
@@ -209,11 +190,7 @@
 	return ret;
 }
 
-<<<<<<< HEAD
-static int c4iw_deallocate_pd(struct ib_pd *pd)
-=======
 static void c4iw_deallocate_pd(struct ib_pd *pd, struct ib_udata *udata)
->>>>>>> 407d19ab
 {
 	struct c4iw_dev *rhp;
 	struct c4iw_pd *php;
@@ -225,19 +202,12 @@
 	mutex_lock(&rhp->rdev.stats.lock);
 	rhp->rdev.stats.pd.cur--;
 	mutex_unlock(&rhp->rdev.stats.lock);
-	kfree(php);
-	return 0;
-}
-
-<<<<<<< HEAD
-static struct ib_pd *c4iw_allocate_pd(struct ib_device *ibdev,
-				      struct ib_ucontext *context,
-				      struct ib_udata *udata)
-=======
+}
+
 static int c4iw_allocate_pd(struct ib_pd *pd, struct ib_udata *udata)
->>>>>>> 407d19ab
-{
-	struct c4iw_pd *php;
+{
+	struct c4iw_pd *php = to_c4iw_pd(pd);
+	struct ib_device *ibdev = pd->device;
 	u32 pdid;
 	struct c4iw_dev *rhp;
 
@@ -245,25 +215,16 @@
 	rhp = (struct c4iw_dev *) ibdev;
 	pdid =  c4iw_get_resource(&rhp->rdev.resource.pdid_table);
 	if (!pdid)
-		return ERR_PTR(-EINVAL);
-	php = kzalloc(sizeof(*php), GFP_KERNEL);
-	if (!php) {
-		c4iw_put_resource(&rhp->rdev.resource.pdid_table, pdid);
-		return ERR_PTR(-ENOMEM);
-	}
+		return -EINVAL;
+
 	php->pdid = pdid;
 	php->rhp = rhp;
 	if (udata) {
 		struct c4iw_alloc_pd_resp uresp = {.pdid = php->pdid};
 
 		if (ib_copy_to_udata(udata, &uresp, sizeof(uresp))) {
-<<<<<<< HEAD
-			c4iw_deallocate_pd(&php->ibpd);
-			return ERR_PTR(-EFAULT);
-=======
 			c4iw_deallocate_pd(&php->ibpd, udata);
 			return -EFAULT;
->>>>>>> 407d19ab
 		}
 	}
 	mutex_lock(&rhp->rdev.stats.lock);
@@ -272,7 +233,7 @@
 		rhp->rdev.stats.pd.max = rhp->rdev.stats.pd.cur;
 	mutex_unlock(&rhp->rdev.stats.lock);
 	pr_debug("pdid 0x%0x ptr 0x%p\n", pdid, php);
-	return &php->ibpd;
+	return 0;
 }
 
 static int c4iw_query_pkey(struct ib_device *ibdev, u8 port, u16 index,
@@ -386,21 +347,23 @@
 	return 0;
 }
 
-static ssize_t show_rev(struct device *dev, struct device_attribute *attr,
-			char *buf)
-{
-	struct c4iw_dev *c4iw_dev = container_of(dev, struct c4iw_dev,
-						 ibdev.dev);
+static ssize_t hw_rev_show(struct device *dev,
+			   struct device_attribute *attr, char *buf)
+{
+	struct c4iw_dev *c4iw_dev =
+			rdma_device_to_drv_device(dev, struct c4iw_dev, ibdev);
+
 	pr_debug("dev 0x%p\n", dev);
 	return sprintf(buf, "%d\n",
 		       CHELSIO_CHIP_RELEASE(c4iw_dev->rdev.lldi.adapter_type));
 }
-
-static ssize_t show_hca(struct device *dev, struct device_attribute *attr,
-			char *buf)
-{
-	struct c4iw_dev *c4iw_dev = container_of(dev, struct c4iw_dev,
-						 ibdev.dev);
+static DEVICE_ATTR_RO(hw_rev);
+
+static ssize_t hca_type_show(struct device *dev,
+			     struct device_attribute *attr, char *buf)
+{
+	struct c4iw_dev *c4iw_dev =
+			rdma_device_to_drv_device(dev, struct c4iw_dev, ibdev);
 	struct ethtool_drvinfo info;
 	struct net_device *lldev = c4iw_dev->rdev.lldi.ports[0];
 
@@ -408,16 +371,19 @@
 	lldev->ethtool_ops->get_drvinfo(lldev, &info);
 	return sprintf(buf, "%s\n", info.driver);
 }
-
-static ssize_t show_board(struct device *dev, struct device_attribute *attr,
-			  char *buf)
-{
-	struct c4iw_dev *c4iw_dev = container_of(dev, struct c4iw_dev,
-						 ibdev.dev);
+static DEVICE_ATTR_RO(hca_type);
+
+static ssize_t board_id_show(struct device *dev, struct device_attribute *attr,
+			     char *buf)
+{
+	struct c4iw_dev *c4iw_dev =
+			rdma_device_to_drv_device(dev, struct c4iw_dev, ibdev);
+
 	pr_debug("dev 0x%p\n", dev);
 	return sprintf(buf, "%x.%x\n", c4iw_dev->rdev.lldi.pdev->vendor,
 		       c4iw_dev->rdev.lldi.pdev->device);
 }
+static DEVICE_ATTR_RO(board_id);
 
 enum counters {
 	IP4INSEGS,
@@ -474,14 +440,15 @@
 	return stats->num_counters;
 }
 
-static DEVICE_ATTR(hw_rev, S_IRUGO, show_rev, NULL);
-static DEVICE_ATTR(hca_type, S_IRUGO, show_hca, NULL);
-static DEVICE_ATTR(board_id, S_IRUGO, show_board, NULL);
-
-static struct device_attribute *c4iw_class_attributes[] = {
-	&dev_attr_hw_rev,
-	&dev_attr_hca_type,
-	&dev_attr_board_id,
+static struct attribute *c4iw_class_attributes[] = {
+	&dev_attr_hw_rev.attr,
+	&dev_attr_hca_type.attr,
+	&dev_attr_board_id.attr,
+	NULL
+};
+
+static const struct attribute_group c4iw_attr_group = {
+	.attrs = c4iw_class_attributes,
 };
 
 static int c4iw_port_immutable(struct ib_device *ibdev, u8 port_num,
@@ -522,8 +489,6 @@
 		c4iw_restrack_funcs[res->type](msg, res) : 0;
 }
 
-<<<<<<< HEAD
-=======
 static const struct ib_device_ops c4iw_dev_ops = {
 	.alloc_hw_stats = c4iw_alloc_stats,
 	.alloc_mr = c4iw_alloc_mr,
@@ -587,16 +552,13 @@
 	return 0;
 }
 
->>>>>>> 407d19ab
 void c4iw_register_device(struct work_struct *work)
 {
 	int ret;
-	int i;
 	struct uld_ctx *ctx = container_of(work, struct uld_ctx, reg_work);
 	struct c4iw_dev *dev = ctx->dev;
 
 	pr_debug("c4iw_dev %p\n", dev);
-	strlcpy(dev->ibdev.name, "cxgb4_%d", IB_DEVICE_NAME_MAX);
 	memset(&dev->ibdev.node_guid, 0, sizeof(dev->ibdev.node_guid));
 	memcpy(&dev->ibdev.node_guid, dev->rdev.lldi.ports[0]->dev_addr, 6);
 	dev->ibdev.owner = THIS_MODULE;
@@ -632,84 +594,13 @@
 	dev->ibdev.phys_port_cnt = dev->rdev.lldi.nports;
 	dev->ibdev.num_comp_vectors =  dev->rdev.lldi.nciq;
 	dev->ibdev.dev.parent = &dev->rdev.lldi.pdev->dev;
-	dev->ibdev.query_device = c4iw_query_device;
-	dev->ibdev.query_port = c4iw_query_port;
-	dev->ibdev.query_pkey = c4iw_query_pkey;
-	dev->ibdev.query_gid = c4iw_query_gid;
-	dev->ibdev.alloc_ucontext = c4iw_alloc_ucontext;
-	dev->ibdev.dealloc_ucontext = c4iw_dealloc_ucontext;
-	dev->ibdev.mmap = c4iw_mmap;
-	dev->ibdev.alloc_pd = c4iw_allocate_pd;
-	dev->ibdev.dealloc_pd = c4iw_deallocate_pd;
-	dev->ibdev.create_qp = c4iw_create_qp;
-	dev->ibdev.modify_qp = c4iw_ib_modify_qp;
-	dev->ibdev.query_qp = c4iw_ib_query_qp;
-	dev->ibdev.destroy_qp = c4iw_destroy_qp;
-	dev->ibdev.create_srq = c4iw_create_srq;
-	dev->ibdev.modify_srq = c4iw_modify_srq;
-	dev->ibdev.destroy_srq = c4iw_destroy_srq;
-	dev->ibdev.create_cq = c4iw_create_cq;
-	dev->ibdev.destroy_cq = c4iw_destroy_cq;
-	dev->ibdev.poll_cq = c4iw_poll_cq;
-	dev->ibdev.get_dma_mr = c4iw_get_dma_mr;
-	dev->ibdev.reg_user_mr = c4iw_reg_user_mr;
-	dev->ibdev.dereg_mr = c4iw_dereg_mr;
-	dev->ibdev.alloc_mw = c4iw_alloc_mw;
-	dev->ibdev.dealloc_mw = c4iw_dealloc_mw;
-	dev->ibdev.alloc_mr = c4iw_alloc_mr;
-	dev->ibdev.map_mr_sg = c4iw_map_mr_sg;
-	dev->ibdev.req_notify_cq = c4iw_arm_cq;
-	dev->ibdev.post_send = c4iw_post_send;
-	dev->ibdev.post_recv = c4iw_post_receive;
-	dev->ibdev.post_srq_recv = c4iw_post_srq_recv;
-	dev->ibdev.alloc_hw_stats = c4iw_alloc_stats;
-	dev->ibdev.get_hw_stats = c4iw_get_mib;
 	dev->ibdev.uverbs_abi_ver = C4IW_UVERBS_ABI_VERSION;
-	dev->ibdev.get_port_immutable = c4iw_port_immutable;
-	dev->ibdev.get_dev_fw_str = get_dev_fw_str;
-	dev->ibdev.get_netdev = get_netdev;
-
-<<<<<<< HEAD
-	dev->ibdev.iwcm = kmalloc(sizeof(struct iw_cm_verbs), GFP_KERNEL);
-	if (!dev->ibdev.iwcm) {
-		ret = -ENOMEM;
-		goto err_dealloc_ctx;
-	}
-
-	dev->ibdev.iwcm->connect = c4iw_connect;
-	dev->ibdev.iwcm->accept = c4iw_accept_cr;
-	dev->ibdev.iwcm->reject = c4iw_reject_cr;
-	dev->ibdev.iwcm->create_listen = c4iw_create_listen;
-	dev->ibdev.iwcm->destroy_listen = c4iw_destroy_listen;
-	dev->ibdev.iwcm->add_ref = c4iw_qp_add_ref;
-	dev->ibdev.iwcm->rem_ref = c4iw_qp_rem_ref;
-	dev->ibdev.iwcm->get_qp = c4iw_get_qp;
-	dev->ibdev.res.fill_res_entry = fill_res_entry;
-	memcpy(dev->ibdev.iwcm->ifname, dev->rdev.lldi.ports[0]->name,
-	       sizeof(dev->ibdev.iwcm->ifname));
-=======
+
 	memcpy(dev->ibdev.iw_ifname, dev->rdev.lldi.ports[0]->name,
 	       sizeof(dev->ibdev.iw_ifname));
->>>>>>> 407d19ab
-
+
+	rdma_set_device_sysfs_group(&dev->ibdev, &c4iw_attr_group);
 	dev->ibdev.driver_id = RDMA_DRIVER_CXGB4;
-<<<<<<< HEAD
-	ret = ib_register_device(&dev->ibdev, NULL);
-	if (ret)
-		goto err_kfree_iwcm;
-
-	for (i = 0; i < ARRAY_SIZE(c4iw_class_attributes); ++i) {
-		ret = device_create_file(&dev->ibdev.dev,
-					 c4iw_class_attributes[i]);
-		if (ret)
-			goto err_unregister_device;
-	}
-	return;
-err_unregister_device:
-	ib_unregister_device(&dev->ibdev);
-err_kfree_iwcm:
-	kfree(dev->ibdev.iwcm);
-=======
 	ib_set_device_ops(&dev->ibdev, &c4iw_dev_ops);
 	ret = set_netdevs(&dev->ibdev, &dev->rdev);
 	if (ret)
@@ -719,7 +610,6 @@
 		goto err_dealloc_ctx;
 	return;
 
->>>>>>> 407d19ab
 err_dealloc_ctx:
 	pr_err("%s - Failed registering iwarp device: %d\n",
 	       pci_name(ctx->lldi.pdev), ret);
@@ -729,12 +619,7 @@
 
 void c4iw_unregister_device(struct c4iw_dev *dev)
 {
-	int i;
-
 	pr_debug("c4iw_dev %p\n", dev);
-	for (i = 0; i < ARRAY_SIZE(c4iw_class_attributes); ++i)
-		device_remove_file(&dev->ibdev.dev,
-				   c4iw_class_attributes[i]);
 	ib_unregister_device(&dev->ibdev);
 	return;
 }