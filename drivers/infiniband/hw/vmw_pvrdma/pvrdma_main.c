/*
 * Copyright (c) 2012-2016 VMware, Inc.  All rights reserved.
 *
 * This program is free software; you can redistribute it and/or
 * modify it under the terms of EITHER the GNU General Public License
 * version 2 as published by the Free Software Foundation or the BSD
 * 2-Clause License. This program is distributed in the hope that it
 * will be useful, but WITHOUT ANY WARRANTY; WITHOUT EVEN THE IMPLIED
 * WARRANTY OF MERCHANTABILITY OR FITNESS FOR A PARTICULAR PURPOSE.
 * See the GNU General Public License version 2 for more details at
 * http://www.gnu.org/licenses/old-licenses/gpl-2.0.en.html.
 *
 * You should have received a copy of the GNU General Public License
 * along with this program available in the file COPYING in the main
 * directory of this source tree.
 *
 * The BSD 2-Clause License
 *
 *     Redistribution and use in source and binary forms, with or
 *     without modification, are permitted provided that the following
 *     conditions are met:
 *
 *      - Redistributions of source code must retain the above
 *        copyright notice, this list of conditions and the following
 *        disclaimer.
 *
 *      - Redistributions in binary form must reproduce the above
 *        copyright notice, this list of conditions and the following
 *        disclaimer in the documentation and/or other materials
 *        provided with the distribution.
 *
 * THIS SOFTWARE IS PROVIDED BY THE COPYRIGHT HOLDERS AND CONTRIBUTORS
 * "AS IS" AND ANY EXPRESS OR IMPLIED WARRANTIES, INCLUDING, BUT NOT
 * LIMITED TO, THE IMPLIED WARRANTIES OF MERCHANTABILITY AND FITNESS
 * FOR A PARTICULAR PURPOSE ARE DISCLAIMED. IN NO EVENT SHALL THE
 * COPYRIGHT HOLDER OR CONTRIBUTORS BE LIABLE FOR ANY DIRECT,
 * INDIRECT, INCIDENTAL, SPECIAL, EXEMPLARY, OR CONSEQUENTIAL DAMAGES
 * (INCLUDING, BUT NOT LIMITED TO, PROCUREMENT OF SUBSTITUTE GOODS OR
 * SERVICES; LOSS OF USE, DATA, OR PROFITS; OR BUSINESS INTERRUPTION)
 * HOWEVER CAUSED AND ON ANY THEORY OF LIABILITY, WHETHER IN CONTRACT,
 * STRICT LIABILITY, OR TORT (INCLUDING NEGLIGENCE OR OTHERWISE)
 * ARISING IN ANY WAY OUT OF THE USE OF THIS SOFTWARE, EVEN IF ADVISED
 * OF THE POSSIBILITY OF SUCH DAMAGE.
 */

#include <linux/errno.h>
#include <linux/inetdevice.h>
#include <linux/init.h>
#include <linux/module.h>
#include <linux/slab.h>
#include <rdma/ib_addr.h>
#include <rdma/ib_smi.h>
#include <rdma/ib_user_verbs.h>
#include <net/addrconf.h>

#include "pvrdma.h"

#define DRV_NAME	"vmw_pvrdma"
#define DRV_VERSION	"1.0.1.0-k"

static DEFINE_MUTEX(pvrdma_device_list_lock);
static LIST_HEAD(pvrdma_device_list);
static struct workqueue_struct *event_wq;

static int pvrdma_add_gid(const struct ib_gid_attr *attr, void **context);
static int pvrdma_del_gid(const struct ib_gid_attr *attr, void **context);

static ssize_t show_hca(struct device *device, struct device_attribute *attr,
			char *buf)
{
	return sprintf(buf, "VMW_PVRDMA-%s\n", DRV_VERSION);
}

static ssize_t show_rev(struct device *device, struct device_attribute *attr,
			char *buf)
{
	return sprintf(buf, "%d\n", PVRDMA_REV_ID);
}

static ssize_t show_board(struct device *device, struct device_attribute *attr,
			  char *buf)
{
	return sprintf(buf, "%d\n", PVRDMA_BOARD_ID);
}

static DEVICE_ATTR(hw_rev,   S_IRUGO, show_rev,	   NULL);
static DEVICE_ATTR(hca_type, S_IRUGO, show_hca,	   NULL);
static DEVICE_ATTR(board_id, S_IRUGO, show_board,  NULL);

static struct device_attribute *pvrdma_class_attributes[] = {
	&dev_attr_hw_rev,
	&dev_attr_hca_type,
	&dev_attr_board_id
};

static void pvrdma_get_fw_ver_str(struct ib_device *device, char *str)
{
	struct pvrdma_dev *dev =
		container_of(device, struct pvrdma_dev, ib_dev);
	snprintf(str, IB_FW_VERSION_NAME_MAX, "%d.%d.%d\n",
		 (int) (dev->dsr->caps.fw_ver >> 32),
		 (int) (dev->dsr->caps.fw_ver >> 16) & 0xffff,
		 (int) dev->dsr->caps.fw_ver & 0xffff);
}

static int pvrdma_init_device(struct pvrdma_dev *dev)
{
	/*  Initialize some device related stuff */
	spin_lock_init(&dev->cmd_lock);
	sema_init(&dev->cmd_sema, 1);
	atomic_set(&dev->num_qps, 0);
	atomic_set(&dev->num_srqs, 0);
	atomic_set(&dev->num_cqs, 0);
	atomic_set(&dev->num_pds, 0);
	atomic_set(&dev->num_ahs, 0);

	return 0;
}

static int pvrdma_port_immutable(struct ib_device *ibdev, u8 port_num,
				 struct ib_port_immutable *immutable)
{
	struct pvrdma_dev *dev = to_vdev(ibdev);
	struct ib_port_attr attr;
	int err;

	if (dev->dsr->caps.gid_types == PVRDMA_GID_TYPE_FLAG_ROCE_V1)
		immutable->core_cap_flags |= RDMA_CORE_PORT_IBA_ROCE;
	else if (dev->dsr->caps.gid_types == PVRDMA_GID_TYPE_FLAG_ROCE_V2)
		immutable->core_cap_flags |= RDMA_CORE_PORT_IBA_ROCE_UDP_ENCAP;

	err = ib_query_port(ibdev, port_num, &attr);
	if (err)
		return err;

	immutable->pkey_tbl_len = attr.pkey_tbl_len;
	immutable->gid_tbl_len = attr.gid_tbl_len;
	immutable->max_mad_size = IB_MGMT_MAD_SIZE;
	return 0;
}

<<<<<<< HEAD
static struct net_device *pvrdma_get_netdev(struct ib_device *ibdev,
					    u8 port_num)
{
	struct net_device *netdev;
	struct pvrdma_dev *dev = to_vdev(ibdev);

	if (port_num != 1)
		return NULL;

	rcu_read_lock();
	netdev = dev->netdev;
	if (netdev)
		dev_hold(netdev);
	rcu_read_unlock();

	return netdev;
}
=======
static const struct ib_device_ops pvrdma_dev_ops = {
	.add_gid = pvrdma_add_gid,
	.alloc_mr = pvrdma_alloc_mr,
	.alloc_pd = pvrdma_alloc_pd,
	.alloc_ucontext = pvrdma_alloc_ucontext,
	.create_ah = pvrdma_create_ah,
	.create_cq = pvrdma_create_cq,
	.create_qp = pvrdma_create_qp,
	.dealloc_pd = pvrdma_dealloc_pd,
	.dealloc_ucontext = pvrdma_dealloc_ucontext,
	.del_gid = pvrdma_del_gid,
	.dereg_mr = pvrdma_dereg_mr,
	.destroy_ah = pvrdma_destroy_ah,
	.destroy_cq = pvrdma_destroy_cq,
	.destroy_qp = pvrdma_destroy_qp,
	.get_dev_fw_str = pvrdma_get_fw_ver_str,
	.get_dma_mr = pvrdma_get_dma_mr,
	.get_link_layer = pvrdma_port_link_layer,
	.get_port_immutable = pvrdma_port_immutable,
	.map_mr_sg = pvrdma_map_mr_sg,
	.mmap = pvrdma_mmap,
	.modify_port = pvrdma_modify_port,
	.modify_qp = pvrdma_modify_qp,
	.poll_cq = pvrdma_poll_cq,
	.post_recv = pvrdma_post_recv,
	.post_send = pvrdma_post_send,
	.query_device = pvrdma_query_device,
	.query_gid = pvrdma_query_gid,
	.query_pkey = pvrdma_query_pkey,
	.query_port = pvrdma_query_port,
	.query_qp = pvrdma_query_qp,
	.reg_user_mr = pvrdma_reg_user_mr,
	.req_notify_cq = pvrdma_req_notify_cq,

	INIT_RDMA_OBJ_SIZE(ib_ah, pvrdma_ah, ibah),
	INIT_RDMA_OBJ_SIZE(ib_pd, pvrdma_pd, ibpd),
	INIT_RDMA_OBJ_SIZE(ib_ucontext, pvrdma_ucontext, ibucontext),
};

static const struct ib_device_ops pvrdma_dev_srq_ops = {
	.create_srq = pvrdma_create_srq,
	.destroy_srq = pvrdma_destroy_srq,
	.modify_srq = pvrdma_modify_srq,
	.query_srq = pvrdma_query_srq,

	INIT_RDMA_OBJ_SIZE(ib_srq, pvrdma_srq, ibsrq),
};
>>>>>>> 407d19ab

static int pvrdma_register_device(struct pvrdma_dev *dev)
{
	int ret = -1;
	int i = 0;

	strlcpy(dev->ib_dev.name, "vmw_pvrdma%d", IB_DEVICE_NAME_MAX);
	dev->ib_dev.node_guid = dev->dsr->caps.node_guid;
	dev->sys_image_guid = dev->dsr->caps.sys_image_guid;
	dev->flags = 0;
	dev->ib_dev.owner = THIS_MODULE;
	dev->ib_dev.num_comp_vectors = 1;
	dev->ib_dev.dev.parent = &dev->pdev->dev;
	dev->ib_dev.uverbs_abi_ver = PVRDMA_UVERBS_ABI_VERSION;
	dev->ib_dev.uverbs_cmd_mask =
		(1ull << IB_USER_VERBS_CMD_GET_CONTEXT)		|
		(1ull << IB_USER_VERBS_CMD_QUERY_DEVICE)	|
		(1ull << IB_USER_VERBS_CMD_QUERY_PORT)		|
		(1ull << IB_USER_VERBS_CMD_ALLOC_PD)		|
		(1ull << IB_USER_VERBS_CMD_DEALLOC_PD)		|
		(1ull << IB_USER_VERBS_CMD_REG_MR)		|
		(1ull << IB_USER_VERBS_CMD_DEREG_MR)		|
		(1ull << IB_USER_VERBS_CMD_CREATE_COMP_CHANNEL)	|
		(1ull << IB_USER_VERBS_CMD_CREATE_CQ)		|
		(1ull << IB_USER_VERBS_CMD_POLL_CQ)		|
		(1ull << IB_USER_VERBS_CMD_REQ_NOTIFY_CQ)	|
		(1ull << IB_USER_VERBS_CMD_DESTROY_CQ)		|
		(1ull << IB_USER_VERBS_CMD_CREATE_QP)		|
		(1ull << IB_USER_VERBS_CMD_MODIFY_QP)		|
		(1ull << IB_USER_VERBS_CMD_QUERY_QP)		|
		(1ull << IB_USER_VERBS_CMD_DESTROY_QP)		|
		(1ull << IB_USER_VERBS_CMD_POST_SEND)		|
		(1ull << IB_USER_VERBS_CMD_POST_RECV)		|
		(1ull << IB_USER_VERBS_CMD_CREATE_AH)		|
		(1ull << IB_USER_VERBS_CMD_DESTROY_AH);

	dev->ib_dev.node_type = RDMA_NODE_IB_CA;
	dev->ib_dev.phys_port_cnt = dev->dsr->caps.phys_port_cnt;

	dev->ib_dev.query_device = pvrdma_query_device;
	dev->ib_dev.query_port = pvrdma_query_port;
	dev->ib_dev.query_gid = pvrdma_query_gid;
	dev->ib_dev.query_pkey = pvrdma_query_pkey;
	dev->ib_dev.modify_port	= pvrdma_modify_port;
	dev->ib_dev.alloc_ucontext = pvrdma_alloc_ucontext;
	dev->ib_dev.dealloc_ucontext = pvrdma_dealloc_ucontext;
	dev->ib_dev.mmap = pvrdma_mmap;
	dev->ib_dev.alloc_pd = pvrdma_alloc_pd;
	dev->ib_dev.dealloc_pd = pvrdma_dealloc_pd;
	dev->ib_dev.create_ah = pvrdma_create_ah;
	dev->ib_dev.destroy_ah = pvrdma_destroy_ah;
	dev->ib_dev.create_qp = pvrdma_create_qp;
	dev->ib_dev.modify_qp = pvrdma_modify_qp;
	dev->ib_dev.query_qp = pvrdma_query_qp;
	dev->ib_dev.destroy_qp = pvrdma_destroy_qp;
	dev->ib_dev.post_send = pvrdma_post_send;
	dev->ib_dev.post_recv = pvrdma_post_recv;
	dev->ib_dev.create_cq = pvrdma_create_cq;
	dev->ib_dev.destroy_cq = pvrdma_destroy_cq;
	dev->ib_dev.poll_cq = pvrdma_poll_cq;
	dev->ib_dev.req_notify_cq = pvrdma_req_notify_cq;
	dev->ib_dev.get_dma_mr = pvrdma_get_dma_mr;
	dev->ib_dev.reg_user_mr	= pvrdma_reg_user_mr;
	dev->ib_dev.dereg_mr = pvrdma_dereg_mr;
	dev->ib_dev.alloc_mr = pvrdma_alloc_mr;
	dev->ib_dev.map_mr_sg = pvrdma_map_mr_sg;
	dev->ib_dev.add_gid = pvrdma_add_gid;
	dev->ib_dev.del_gid = pvrdma_del_gid;
	dev->ib_dev.get_netdev = pvrdma_get_netdev;
	dev->ib_dev.get_port_immutable = pvrdma_port_immutable;
	dev->ib_dev.get_link_layer = pvrdma_port_link_layer;
	dev->ib_dev.get_dev_fw_str = pvrdma_get_fw_ver_str;

	mutex_init(&dev->port_mutex);
	spin_lock_init(&dev->desc_lock);

	dev->cq_tbl = kcalloc(dev->dsr->caps.max_cq, sizeof(struct pvrdma_cq *),
			      GFP_KERNEL);
	if (!dev->cq_tbl)
		return ret;
	spin_lock_init(&dev->cq_tbl_lock);

	dev->qp_tbl = kcalloc(dev->dsr->caps.max_qp, sizeof(struct pvrdma_qp *),
			      GFP_KERNEL);
	if (!dev->qp_tbl)
		goto err_cq_free;
	spin_lock_init(&dev->qp_tbl_lock);

	/* Check if SRQ is supported by backend */
	if (dev->dsr->caps.max_srq) {
		dev->ib_dev.uverbs_cmd_mask |=
			(1ull << IB_USER_VERBS_CMD_CREATE_SRQ)	|
			(1ull << IB_USER_VERBS_CMD_MODIFY_SRQ)	|
			(1ull << IB_USER_VERBS_CMD_QUERY_SRQ)	|
			(1ull << IB_USER_VERBS_CMD_DESTROY_SRQ)	|
			(1ull << IB_USER_VERBS_CMD_POST_SRQ_RECV);

		dev->ib_dev.create_srq = pvrdma_create_srq;
		dev->ib_dev.modify_srq = pvrdma_modify_srq;
		dev->ib_dev.query_srq = pvrdma_query_srq;
		dev->ib_dev.destroy_srq = pvrdma_destroy_srq;

		dev->srq_tbl = kcalloc(dev->dsr->caps.max_srq,
				       sizeof(struct pvrdma_srq *),
				       GFP_KERNEL);
		if (!dev->srq_tbl)
			goto err_qp_free;
	}
	dev->ib_dev.driver_id = RDMA_DRIVER_VMW_PVRDMA;
	ret = ib_device_set_netdev(&dev->ib_dev, dev->netdev, 1);
	if (ret)
		return ret;
	spin_lock_init(&dev->srq_tbl_lock);

	ret = ib_register_device(&dev->ib_dev, NULL);
	if (ret)
		goto err_srq_free;

	for (i = 0; i < ARRAY_SIZE(pvrdma_class_attributes); ++i) {
		ret = device_create_file(&dev->ib_dev.dev,
					 pvrdma_class_attributes[i]);
		if (ret)
			goto err_class;
	}

	dev->ib_active = true;

	return 0;

err_class:
	ib_unregister_device(&dev->ib_dev);
err_srq_free:
	kfree(dev->srq_tbl);
err_qp_free:
	kfree(dev->qp_tbl);
err_cq_free:
	kfree(dev->cq_tbl);

	return ret;
}

static irqreturn_t pvrdma_intr0_handler(int irq, void *dev_id)
{
	u32 icr = PVRDMA_INTR_CAUSE_RESPONSE;
	struct pvrdma_dev *dev = dev_id;

	dev_dbg(&dev->pdev->dev, "interrupt 0 (response) handler\n");

	if (!dev->pdev->msix_enabled) {
		/* Legacy intr */
		icr = pvrdma_read_reg(dev, PVRDMA_REG_ICR);
		if (icr == 0)
			return IRQ_NONE;
	}

	if (icr == PVRDMA_INTR_CAUSE_RESPONSE)
		complete(&dev->cmd_done);

	return IRQ_HANDLED;
}

static void pvrdma_qp_event(struct pvrdma_dev *dev, u32 qpn, int type)
{
	struct pvrdma_qp *qp;
	unsigned long flags;

	spin_lock_irqsave(&dev->qp_tbl_lock, flags);
	qp = dev->qp_tbl[qpn % dev->dsr->caps.max_qp];
	if (qp)
		refcount_inc(&qp->refcnt);
	spin_unlock_irqrestore(&dev->qp_tbl_lock, flags);

	if (qp && qp->ibqp.event_handler) {
		struct ib_qp *ibqp = &qp->ibqp;
		struct ib_event e;

		e.device = ibqp->device;
		e.element.qp = ibqp;
		e.event = type; /* 1:1 mapping for now. */
		ibqp->event_handler(&e, ibqp->qp_context);
	}
	if (qp) {
		if (refcount_dec_and_test(&qp->refcnt))
			complete(&qp->free);
	}
}

static void pvrdma_cq_event(struct pvrdma_dev *dev, u32 cqn, int type)
{
	struct pvrdma_cq *cq;
	unsigned long flags;

	spin_lock_irqsave(&dev->cq_tbl_lock, flags);
	cq = dev->cq_tbl[cqn % dev->dsr->caps.max_cq];
	if (cq)
		refcount_inc(&cq->refcnt);
	spin_unlock_irqrestore(&dev->cq_tbl_lock, flags);

	if (cq && cq->ibcq.event_handler) {
		struct ib_cq *ibcq = &cq->ibcq;
		struct ib_event e;

		e.device = ibcq->device;
		e.element.cq = ibcq;
		e.event = type; /* 1:1 mapping for now. */
		ibcq->event_handler(&e, ibcq->cq_context);
	}
	if (cq) {
		if (refcount_dec_and_test(&cq->refcnt))
			complete(&cq->free);
	}
}

static void pvrdma_srq_event(struct pvrdma_dev *dev, u32 srqn, int type)
{
	struct pvrdma_srq *srq;
	unsigned long flags;

	spin_lock_irqsave(&dev->srq_tbl_lock, flags);
	if (dev->srq_tbl)
		srq = dev->srq_tbl[srqn % dev->dsr->caps.max_srq];
	else
		srq = NULL;
	if (srq)
		refcount_inc(&srq->refcnt);
	spin_unlock_irqrestore(&dev->srq_tbl_lock, flags);

	if (srq && srq->ibsrq.event_handler) {
		struct ib_srq *ibsrq = &srq->ibsrq;
		struct ib_event e;

		e.device = ibsrq->device;
		e.element.srq = ibsrq;
		e.event = type; /* 1:1 mapping for now. */
		ibsrq->event_handler(&e, ibsrq->srq_context);
	}
	if (srq) {
		if (refcount_dec_and_test(&srq->refcnt))
			complete(&srq->free);
	}
}

static void pvrdma_dispatch_event(struct pvrdma_dev *dev, int port,
				  enum ib_event_type event)
{
	struct ib_event ib_event;

	memset(&ib_event, 0, sizeof(ib_event));
	ib_event.device = &dev->ib_dev;
	ib_event.element.port_num = port;
	ib_event.event = event;
	ib_dispatch_event(&ib_event);
}

static void pvrdma_dev_event(struct pvrdma_dev *dev, u8 port, int type)
{
	if (port < 1 || port > dev->dsr->caps.phys_port_cnt) {
		dev_warn(&dev->pdev->dev, "event on port %d\n", port);
		return;
	}

	pvrdma_dispatch_event(dev, port, type);
}

static inline struct pvrdma_eqe *get_eqe(struct pvrdma_dev *dev, unsigned int i)
{
	return (struct pvrdma_eqe *)pvrdma_page_dir_get_ptr(
					&dev->async_pdir,
					PAGE_SIZE +
					sizeof(struct pvrdma_eqe) * i);
}

static irqreturn_t pvrdma_intr1_handler(int irq, void *dev_id)
{
	struct pvrdma_dev *dev = dev_id;
	struct pvrdma_ring *ring = &dev->async_ring_state->rx;
	int ring_slots = (dev->dsr->async_ring_pages.num_pages - 1) *
			 PAGE_SIZE / sizeof(struct pvrdma_eqe);
	unsigned int head;

	dev_dbg(&dev->pdev->dev, "interrupt 1 (async event) handler\n");

	/*
	 * Don't process events until the IB device is registered. Otherwise
	 * we'll try to ib_dispatch_event() on an invalid device.
	 */
	if (!dev->ib_active)
		return IRQ_HANDLED;

	while (pvrdma_idx_ring_has_data(ring, ring_slots, &head) > 0) {
		struct pvrdma_eqe *eqe;

		eqe = get_eqe(dev, head);

		switch (eqe->type) {
		case PVRDMA_EVENT_QP_FATAL:
		case PVRDMA_EVENT_QP_REQ_ERR:
		case PVRDMA_EVENT_QP_ACCESS_ERR:
		case PVRDMA_EVENT_COMM_EST:
		case PVRDMA_EVENT_SQ_DRAINED:
		case PVRDMA_EVENT_PATH_MIG:
		case PVRDMA_EVENT_PATH_MIG_ERR:
		case PVRDMA_EVENT_QP_LAST_WQE_REACHED:
			pvrdma_qp_event(dev, eqe->info, eqe->type);
			break;

		case PVRDMA_EVENT_CQ_ERR:
			pvrdma_cq_event(dev, eqe->info, eqe->type);
			break;

		case PVRDMA_EVENT_SRQ_ERR:
		case PVRDMA_EVENT_SRQ_LIMIT_REACHED:
			pvrdma_srq_event(dev, eqe->info, eqe->type);
			break;

		case PVRDMA_EVENT_PORT_ACTIVE:
		case PVRDMA_EVENT_PORT_ERR:
		case PVRDMA_EVENT_LID_CHANGE:
		case PVRDMA_EVENT_PKEY_CHANGE:
		case PVRDMA_EVENT_SM_CHANGE:
		case PVRDMA_EVENT_CLIENT_REREGISTER:
		case PVRDMA_EVENT_GID_CHANGE:
			pvrdma_dev_event(dev, eqe->info, eqe->type);
			break;

		case PVRDMA_EVENT_DEVICE_FATAL:
			pvrdma_dev_event(dev, 1, eqe->type);
			break;

		default:
			break;
		}

		pvrdma_idx_ring_inc(&ring->cons_head, ring_slots);
	}

	return IRQ_HANDLED;
}

static inline struct pvrdma_cqne *get_cqne(struct pvrdma_dev *dev,
					   unsigned int i)
{
	return (struct pvrdma_cqne *)pvrdma_page_dir_get_ptr(
					&dev->cq_pdir,
					PAGE_SIZE +
					sizeof(struct pvrdma_cqne) * i);
}

static irqreturn_t pvrdma_intrx_handler(int irq, void *dev_id)
{
	struct pvrdma_dev *dev = dev_id;
	struct pvrdma_ring *ring = &dev->cq_ring_state->rx;
	int ring_slots = (dev->dsr->cq_ring_pages.num_pages - 1) * PAGE_SIZE /
			 sizeof(struct pvrdma_cqne);
	unsigned int head;
	unsigned long flags;

	dev_dbg(&dev->pdev->dev, "interrupt x (completion) handler\n");

	while (pvrdma_idx_ring_has_data(ring, ring_slots, &head) > 0) {
		struct pvrdma_cqne *cqne;
		struct pvrdma_cq *cq;

		cqne = get_cqne(dev, head);
		spin_lock_irqsave(&dev->cq_tbl_lock, flags);
		cq = dev->cq_tbl[cqne->info % dev->dsr->caps.max_cq];
		if (cq)
			refcount_inc(&cq->refcnt);
		spin_unlock_irqrestore(&dev->cq_tbl_lock, flags);

		if (cq && cq->ibcq.comp_handler)
			cq->ibcq.comp_handler(&cq->ibcq, cq->ibcq.cq_context);
		if (cq) {
			if (refcount_dec_and_test(&cq->refcnt))
				complete(&cq->free);
		}
		pvrdma_idx_ring_inc(&ring->cons_head, ring_slots);
	}

	return IRQ_HANDLED;
}

static void pvrdma_free_irq(struct pvrdma_dev *dev)
{
	int i;

	dev_dbg(&dev->pdev->dev, "freeing interrupts\n");
	for (i = 0; i < dev->nr_vectors; i++)
		free_irq(pci_irq_vector(dev->pdev, i), dev);
}

static void pvrdma_enable_intrs(struct pvrdma_dev *dev)
{
	dev_dbg(&dev->pdev->dev, "enable interrupts\n");
	pvrdma_write_reg(dev, PVRDMA_REG_IMR, 0);
}

static void pvrdma_disable_intrs(struct pvrdma_dev *dev)
{
	dev_dbg(&dev->pdev->dev, "disable interrupts\n");
	pvrdma_write_reg(dev, PVRDMA_REG_IMR, ~0);
}

static int pvrdma_alloc_intrs(struct pvrdma_dev *dev)
{
	struct pci_dev *pdev = dev->pdev;
	int ret = 0, i;

	ret = pci_alloc_irq_vectors(pdev, 1, PVRDMA_MAX_INTERRUPTS,
			PCI_IRQ_MSIX);
	if (ret < 0) {
		ret = pci_alloc_irq_vectors(pdev, 1, 1,
				PCI_IRQ_MSI | PCI_IRQ_LEGACY);
		if (ret < 0)
			return ret;
	}
	dev->nr_vectors = ret;

	ret = request_irq(pci_irq_vector(dev->pdev, 0), pvrdma_intr0_handler,
			pdev->msix_enabled ? 0 : IRQF_SHARED, DRV_NAME, dev);
	if (ret) {
		dev_err(&dev->pdev->dev,
			"failed to request interrupt 0\n");
		goto out_free_vectors;
	}

	for (i = 1; i < dev->nr_vectors; i++) {
		ret = request_irq(pci_irq_vector(dev->pdev, i),
				i == 1 ? pvrdma_intr1_handler :
					 pvrdma_intrx_handler,
				0, DRV_NAME, dev);
		if (ret) {
			dev_err(&dev->pdev->dev,
				"failed to request interrupt %d\n", i);
			goto free_irqs;
		}
	}

	return 0;

free_irqs:
	while (--i >= 0)
		free_irq(pci_irq_vector(dev->pdev, i), dev);
out_free_vectors:
	pci_free_irq_vectors(pdev);
	return ret;
}

static void pvrdma_free_slots(struct pvrdma_dev *dev)
{
	struct pci_dev *pdev = dev->pdev;

	if (dev->resp_slot)
		dma_free_coherent(&pdev->dev, PAGE_SIZE, dev->resp_slot,
				  dev->dsr->resp_slot_dma);
	if (dev->cmd_slot)
		dma_free_coherent(&pdev->dev, PAGE_SIZE, dev->cmd_slot,
				  dev->dsr->cmd_slot_dma);
}

static int pvrdma_add_gid_at_index(struct pvrdma_dev *dev,
				   const union ib_gid *gid,
				   u8 gid_type,
				   int index)
{
	int ret;
	union pvrdma_cmd_req req;
	struct pvrdma_cmd_create_bind *cmd_bind = &req.create_bind;

	if (!dev->sgid_tbl) {
		dev_warn(&dev->pdev->dev, "sgid table not initialized\n");
		return -EINVAL;
	}

	memset(cmd_bind, 0, sizeof(*cmd_bind));
	cmd_bind->hdr.cmd = PVRDMA_CMD_CREATE_BIND;
	memcpy(cmd_bind->new_gid, gid->raw, 16);
	cmd_bind->mtu = ib_mtu_enum_to_int(IB_MTU_1024);
	cmd_bind->vlan = 0xfff;
	cmd_bind->index = index;
	cmd_bind->gid_type = gid_type;

	ret = pvrdma_cmd_post(dev, &req, NULL, 0);
	if (ret < 0) {
		dev_warn(&dev->pdev->dev,
			 "could not create binding, error: %d\n", ret);
		return -EFAULT;
	}
	memcpy(&dev->sgid_tbl[index], gid, sizeof(*gid));
	return 0;
}

static int pvrdma_add_gid(const struct ib_gid_attr *attr, void **context)
{
	struct pvrdma_dev *dev = to_vdev(attr->device);

	return pvrdma_add_gid_at_index(dev, &attr->gid,
				       ib_gid_type_to_pvrdma(attr->gid_type),
				       attr->index);
}

static int pvrdma_del_gid_at_index(struct pvrdma_dev *dev, int index)
{
	int ret;
	union pvrdma_cmd_req req;
	struct pvrdma_cmd_destroy_bind *cmd_dest = &req.destroy_bind;

	/* Update sgid table. */
	if (!dev->sgid_tbl) {
		dev_warn(&dev->pdev->dev, "sgid table not initialized\n");
		return -EINVAL;
	}

	memset(cmd_dest, 0, sizeof(*cmd_dest));
	cmd_dest->hdr.cmd = PVRDMA_CMD_DESTROY_BIND;
	memcpy(cmd_dest->dest_gid, &dev->sgid_tbl[index], 16);
	cmd_dest->index = index;

	ret = pvrdma_cmd_post(dev, &req, NULL, 0);
	if (ret < 0) {
		dev_warn(&dev->pdev->dev,
			 "could not destroy binding, error: %d\n", ret);
		return ret;
	}
	memset(&dev->sgid_tbl[index], 0, 16);
	return 0;
}

static int pvrdma_del_gid(const struct ib_gid_attr *attr, void **context)
{
	struct pvrdma_dev *dev = to_vdev(attr->device);

	dev_dbg(&dev->pdev->dev, "removing gid at index %u from %s",
		attr->index, dev->netdev->name);

	return pvrdma_del_gid_at_index(dev, attr->index);
}

static void pvrdma_netdevice_event_handle(struct pvrdma_dev *dev,
					  struct net_device *ndev,
					  unsigned long event)
{
	struct pci_dev *pdev_net;
	unsigned int slot;

	switch (event) {
	case NETDEV_REBOOT:
	case NETDEV_DOWN:
		pvrdma_dispatch_event(dev, 1, IB_EVENT_PORT_ERR);
		break;
	case NETDEV_UP:
		pvrdma_write_reg(dev, PVRDMA_REG_CTL,
				 PVRDMA_DEVICE_CTL_UNQUIESCE);

		mb();

		if (pvrdma_read_reg(dev, PVRDMA_REG_ERR))
			dev_err(&dev->pdev->dev,
				"failed to activate device during link up\n");
		else
			pvrdma_dispatch_event(dev, 1, IB_EVENT_PORT_ACTIVE);
		break;
	case NETDEV_UNREGISTER:
		ib_device_set_netdev(&dev->ib_dev, NULL, 1);
		dev_put(dev->netdev);
		dev->netdev = NULL;
		break;
	case NETDEV_REGISTER:
		/* vmxnet3 will have same bus, slot. But func will be 0 */
		slot = PCI_SLOT(dev->pdev->devfn);
		pdev_net = pci_get_slot(dev->pdev->bus,
					PCI_DEVFN(slot, 0));
		if ((dev->netdev == NULL) &&
		    (pci_get_drvdata(pdev_net) == ndev)) {
			/* this is our netdev */
			ib_device_set_netdev(&dev->ib_dev, ndev, 1);
			dev->netdev = ndev;
			dev_hold(ndev);
		}
		pci_dev_put(pdev_net);
		break;

	default:
		dev_dbg(&dev->pdev->dev, "ignore netdevice event %ld on %s\n",
			event, dev->ib_dev.name);
		break;
	}
}

static void pvrdma_netdevice_event_work(struct work_struct *work)
{
	struct pvrdma_netdevice_work *netdev_work;
	struct pvrdma_dev *dev;

	netdev_work = container_of(work, struct pvrdma_netdevice_work, work);

	mutex_lock(&pvrdma_device_list_lock);
	list_for_each_entry(dev, &pvrdma_device_list, device_link) {
		if ((netdev_work->event == NETDEV_REGISTER) ||
		    (dev->netdev == netdev_work->event_netdev)) {
			pvrdma_netdevice_event_handle(dev,
						      netdev_work->event_netdev,
						      netdev_work->event);
			break;
		}
	}
	mutex_unlock(&pvrdma_device_list_lock);

	kfree(netdev_work);
}

static int pvrdma_netdevice_event(struct notifier_block *this,
				  unsigned long event, void *ptr)
{
	struct net_device *event_netdev = netdev_notifier_info_to_dev(ptr);
	struct pvrdma_netdevice_work *netdev_work;

	netdev_work = kmalloc(sizeof(*netdev_work), GFP_ATOMIC);
	if (!netdev_work)
		return NOTIFY_BAD;

	INIT_WORK(&netdev_work->work, pvrdma_netdevice_event_work);
	netdev_work->event_netdev = event_netdev;
	netdev_work->event = event;
	queue_work(event_wq, &netdev_work->work);

	return NOTIFY_DONE;
}

static int pvrdma_pci_probe(struct pci_dev *pdev,
			    const struct pci_device_id *id)
{
	struct pci_dev *pdev_net;
	struct pvrdma_dev *dev;
	int ret;
	unsigned long start;
	unsigned long len;
	dma_addr_t slot_dma = 0;

	dev_dbg(&pdev->dev, "initializing driver %s\n", pci_name(pdev));

	/* Allocate zero-out device */
	dev = (struct pvrdma_dev *)ib_alloc_device(sizeof(*dev));
	if (!dev) {
		dev_err(&pdev->dev, "failed to allocate IB device\n");
		return -ENOMEM;
	}

	mutex_lock(&pvrdma_device_list_lock);
	list_add(&dev->device_link, &pvrdma_device_list);
	mutex_unlock(&pvrdma_device_list_lock);

	ret = pvrdma_init_device(dev);
	if (ret)
		goto err_free_device;

	dev->pdev = pdev;
	pci_set_drvdata(pdev, dev);

	ret = pci_enable_device(pdev);
	if (ret) {
		dev_err(&pdev->dev, "cannot enable PCI device\n");
		goto err_free_device;
	}

	dev_dbg(&pdev->dev, "PCI resource flags BAR0 %#lx\n",
		pci_resource_flags(pdev, 0));
	dev_dbg(&pdev->dev, "PCI resource len %#llx\n",
		(unsigned long long)pci_resource_len(pdev, 0));
	dev_dbg(&pdev->dev, "PCI resource start %#llx\n",
		(unsigned long long)pci_resource_start(pdev, 0));
	dev_dbg(&pdev->dev, "PCI resource flags BAR1 %#lx\n",
		pci_resource_flags(pdev, 1));
	dev_dbg(&pdev->dev, "PCI resource len %#llx\n",
		(unsigned long long)pci_resource_len(pdev, 1));
	dev_dbg(&pdev->dev, "PCI resource start %#llx\n",
		(unsigned long long)pci_resource_start(pdev, 1));

	if (!(pci_resource_flags(pdev, 0) & IORESOURCE_MEM) ||
	    !(pci_resource_flags(pdev, 1) & IORESOURCE_MEM)) {
		dev_err(&pdev->dev, "PCI BAR region not MMIO\n");
		ret = -ENOMEM;
		goto err_free_device;
	}

	ret = pci_request_regions(pdev, DRV_NAME);
	if (ret) {
		dev_err(&pdev->dev, "cannot request PCI resources\n");
		goto err_disable_pdev;
	}

	/* Enable 64-Bit DMA */
	if (pci_set_dma_mask(pdev, DMA_BIT_MASK(64)) == 0) {
		ret = pci_set_consistent_dma_mask(pdev, DMA_BIT_MASK(64));
		if (ret != 0) {
			dev_err(&pdev->dev,
				"pci_set_consistent_dma_mask failed\n");
			goto err_free_resource;
		}
	} else {
		ret = pci_set_dma_mask(pdev, DMA_BIT_MASK(32));
		if (ret != 0) {
			dev_err(&pdev->dev,
				"pci_set_dma_mask failed\n");
			goto err_free_resource;
		}
	}

	pci_set_master(pdev);

	/* Map register space */
	start = pci_resource_start(dev->pdev, PVRDMA_PCI_RESOURCE_REG);
	len = pci_resource_len(dev->pdev, PVRDMA_PCI_RESOURCE_REG);
	dev->regs = ioremap(start, len);
	if (!dev->regs) {
		dev_err(&pdev->dev, "register mapping failed\n");
		ret = -ENOMEM;
		goto err_free_resource;
	}

	/* Setup per-device UAR. */
	dev->driver_uar.index = 0;
	dev->driver_uar.pfn =
		pci_resource_start(dev->pdev, PVRDMA_PCI_RESOURCE_UAR) >>
		PAGE_SHIFT;
	dev->driver_uar.map =
		ioremap(dev->driver_uar.pfn << PAGE_SHIFT, PAGE_SIZE);
	if (!dev->driver_uar.map) {
		dev_err(&pdev->dev, "failed to remap UAR pages\n");
		ret = -ENOMEM;
		goto err_unmap_regs;
	}

	dev->dsr_version = pvrdma_read_reg(dev, PVRDMA_REG_VERSION);
	dev_info(&pdev->dev, "device version %d, driver version %d\n",
		 dev->dsr_version, PVRDMA_VERSION);

	dev->dsr = dma_zalloc_coherent(&pdev->dev, sizeof(*dev->dsr),
				       &dev->dsrbase, GFP_KERNEL);
	if (!dev->dsr) {
		dev_err(&pdev->dev, "failed to allocate shared region\n");
		ret = -ENOMEM;
		goto err_uar_unmap;
	}

	/* Setup the shared region */
	dev->dsr->driver_version = PVRDMA_VERSION;
	dev->dsr->gos_info.gos_bits = sizeof(void *) == 4 ?
		PVRDMA_GOS_BITS_32 :
		PVRDMA_GOS_BITS_64;
	dev->dsr->gos_info.gos_type = PVRDMA_GOS_TYPE_LINUX;
	dev->dsr->gos_info.gos_ver = 1;
	dev->dsr->uar_pfn = dev->driver_uar.pfn;

	/* Command slot. */
	dev->cmd_slot = dma_alloc_coherent(&pdev->dev, PAGE_SIZE,
					   &slot_dma, GFP_KERNEL);
	if (!dev->cmd_slot) {
		ret = -ENOMEM;
		goto err_free_dsr;
	}

	dev->dsr->cmd_slot_dma = (u64)slot_dma;

	/* Response slot. */
	dev->resp_slot = dma_alloc_coherent(&pdev->dev, PAGE_SIZE,
					    &slot_dma, GFP_KERNEL);
	if (!dev->resp_slot) {
		ret = -ENOMEM;
		goto err_free_slots;
	}

	dev->dsr->resp_slot_dma = (u64)slot_dma;

	/* Async event ring */
	dev->dsr->async_ring_pages.num_pages = PVRDMA_NUM_RING_PAGES;
	ret = pvrdma_page_dir_init(dev, &dev->async_pdir,
				   dev->dsr->async_ring_pages.num_pages, true);
	if (ret)
		goto err_free_slots;
	dev->async_ring_state = dev->async_pdir.pages[0];
	dev->dsr->async_ring_pages.pdir_dma = dev->async_pdir.dir_dma;

	/* CQ notification ring */
	dev->dsr->cq_ring_pages.num_pages = PVRDMA_NUM_RING_PAGES;
	ret = pvrdma_page_dir_init(dev, &dev->cq_pdir,
				   dev->dsr->cq_ring_pages.num_pages, true);
	if (ret)
		goto err_free_async_ring;
	dev->cq_ring_state = dev->cq_pdir.pages[0];
	dev->dsr->cq_ring_pages.pdir_dma = dev->cq_pdir.dir_dma;

	/*
	 * Write the PA of the shared region to the device. The writes must be
	 * ordered such that the high bits are written last. When the writes
	 * complete, the device will have filled out the capabilities.
	 */

	pvrdma_write_reg(dev, PVRDMA_REG_DSRLOW, (u32)dev->dsrbase);
	pvrdma_write_reg(dev, PVRDMA_REG_DSRHIGH,
			 (u32)((u64)(dev->dsrbase) >> 32));

	/* Make sure the write is complete before reading status. */
	mb();

	/* The driver supports RoCE V1 and V2. */
	if (!PVRDMA_SUPPORTED(dev)) {
		dev_err(&pdev->dev, "driver needs RoCE v1 or v2 support\n");
		ret = -EFAULT;
		goto err_free_cq_ring;
	}

	/* Paired vmxnet3 will have same bus, slot. But func will be 0 */
	pdev_net = pci_get_slot(pdev->bus, PCI_DEVFN(PCI_SLOT(pdev->devfn), 0));
	if (!pdev_net) {
		dev_err(&pdev->dev, "failed to find paired net device\n");
		ret = -ENODEV;
		goto err_free_cq_ring;
	}

	if (pdev_net->vendor != PCI_VENDOR_ID_VMWARE ||
	    pdev_net->device != PCI_DEVICE_ID_VMWARE_VMXNET3) {
		dev_err(&pdev->dev, "failed to find paired vmxnet3 device\n");
		pci_dev_put(pdev_net);
		ret = -ENODEV;
		goto err_free_cq_ring;
	}

	dev->netdev = pci_get_drvdata(pdev_net);
	pci_dev_put(pdev_net);
	if (!dev->netdev) {
		dev_err(&pdev->dev, "failed to get vmxnet3 device\n");
		ret = -ENODEV;
		goto err_free_cq_ring;
	}
	dev_hold(dev->netdev);

	dev_info(&pdev->dev, "paired device to %s\n", dev->netdev->name);

	/* Interrupt setup */
	ret = pvrdma_alloc_intrs(dev);
	if (ret) {
		dev_err(&pdev->dev, "failed to allocate interrupts\n");
		ret = -ENOMEM;
		goto err_free_cq_ring;
	}

	/* Allocate UAR table. */
	ret = pvrdma_uar_table_init(dev);
	if (ret) {
		dev_err(&pdev->dev, "failed to allocate UAR table\n");
		ret = -ENOMEM;
		goto err_free_intrs;
	}

	/* Allocate GID table */
	dev->sgid_tbl = kcalloc(dev->dsr->caps.gid_tbl_len,
				sizeof(union ib_gid), GFP_KERNEL);
	if (!dev->sgid_tbl) {
		ret = -ENOMEM;
		goto err_free_uar_table;
	}
	dev_dbg(&pdev->dev, "gid table len %d\n", dev->dsr->caps.gid_tbl_len);

	pvrdma_enable_intrs(dev);

	/* Activate pvrdma device */
	pvrdma_write_reg(dev, PVRDMA_REG_CTL, PVRDMA_DEVICE_CTL_ACTIVATE);

	/* Make sure the write is complete before reading status. */
	mb();

	/* Check if device was successfully activated */
	ret = pvrdma_read_reg(dev, PVRDMA_REG_ERR);
	if (ret != 0) {
		dev_err(&pdev->dev, "failed to activate device\n");
		ret = -EFAULT;
		goto err_disable_intr;
	}

	/* Register IB device */
	ret = pvrdma_register_device(dev);
	if (ret) {
		dev_err(&pdev->dev, "failed to register IB device\n");
		goto err_disable_intr;
	}

	dev->nb_netdev.notifier_call = pvrdma_netdevice_event;
	ret = register_netdevice_notifier(&dev->nb_netdev);
	if (ret) {
		dev_err(&pdev->dev, "failed to register netdevice events\n");
		goto err_unreg_ibdev;
	}

	dev_info(&pdev->dev, "attached to device\n");
	return 0;

err_unreg_ibdev:
	ib_unregister_device(&dev->ib_dev);
err_disable_intr:
	pvrdma_disable_intrs(dev);
	kfree(dev->sgid_tbl);
err_free_uar_table:
	pvrdma_uar_table_cleanup(dev);
err_free_intrs:
	pvrdma_free_irq(dev);
	pci_free_irq_vectors(pdev);
err_free_cq_ring:
	if (dev->netdev) {
		dev_put(dev->netdev);
		dev->netdev = NULL;
	}
	pvrdma_page_dir_cleanup(dev, &dev->cq_pdir);
err_free_async_ring:
	pvrdma_page_dir_cleanup(dev, &dev->async_pdir);
err_free_slots:
	pvrdma_free_slots(dev);
err_free_dsr:
	dma_free_coherent(&pdev->dev, sizeof(*dev->dsr), dev->dsr,
			  dev->dsrbase);
err_uar_unmap:
	iounmap(dev->driver_uar.map);
err_unmap_regs:
	iounmap(dev->regs);
err_free_resource:
	pci_release_regions(pdev);
err_disable_pdev:
	pci_disable_device(pdev);
	pci_set_drvdata(pdev, NULL);
err_free_device:
	mutex_lock(&pvrdma_device_list_lock);
	list_del(&dev->device_link);
	mutex_unlock(&pvrdma_device_list_lock);
	ib_dealloc_device(&dev->ib_dev);
	return ret;
}

static void pvrdma_pci_remove(struct pci_dev *pdev)
{
	struct pvrdma_dev *dev = pci_get_drvdata(pdev);

	if (!dev)
		return;

	dev_info(&pdev->dev, "detaching from device\n");

	unregister_netdevice_notifier(&dev->nb_netdev);
	dev->nb_netdev.notifier_call = NULL;

	flush_workqueue(event_wq);

	if (dev->netdev) {
		dev_put(dev->netdev);
		dev->netdev = NULL;
	}

	/* Unregister ib device */
	ib_unregister_device(&dev->ib_dev);

	mutex_lock(&pvrdma_device_list_lock);
	list_del(&dev->device_link);
	mutex_unlock(&pvrdma_device_list_lock);

	pvrdma_disable_intrs(dev);
	pvrdma_free_irq(dev);
	pci_free_irq_vectors(pdev);

	/* Deactivate pvrdma device */
	pvrdma_write_reg(dev, PVRDMA_REG_CTL, PVRDMA_DEVICE_CTL_RESET);
	pvrdma_page_dir_cleanup(dev, &dev->cq_pdir);
	pvrdma_page_dir_cleanup(dev, &dev->async_pdir);
	pvrdma_free_slots(dev);

	iounmap(dev->regs);
	kfree(dev->sgid_tbl);
	kfree(dev->cq_tbl);
	kfree(dev->srq_tbl);
	kfree(dev->qp_tbl);
	pvrdma_uar_table_cleanup(dev);
	iounmap(dev->driver_uar.map);

	ib_dealloc_device(&dev->ib_dev);

	/* Free pci resources */
	pci_release_regions(pdev);
	pci_disable_device(pdev);
	pci_set_drvdata(pdev, NULL);
}

static const struct pci_device_id pvrdma_pci_table[] = {
	{ PCI_DEVICE(PCI_VENDOR_ID_VMWARE, PCI_DEVICE_ID_VMWARE_PVRDMA), },
	{ 0 },
};

MODULE_DEVICE_TABLE(pci, pvrdma_pci_table);

static struct pci_driver pvrdma_driver = {
	.name		= DRV_NAME,
	.id_table	= pvrdma_pci_table,
	.probe		= pvrdma_pci_probe,
	.remove		= pvrdma_pci_remove,
};

static int __init pvrdma_init(void)
{
	int err;

	event_wq = alloc_ordered_workqueue("pvrdma_event_wq", WQ_MEM_RECLAIM);
	if (!event_wq)
		return -ENOMEM;

	err = pci_register_driver(&pvrdma_driver);
	if (err)
		destroy_workqueue(event_wq);

	return err;
}

static void __exit pvrdma_cleanup(void)
{
	pci_unregister_driver(&pvrdma_driver);

	destroy_workqueue(event_wq);
}

module_init(pvrdma_init);
module_exit(pvrdma_cleanup);

MODULE_AUTHOR("VMware, Inc");
MODULE_DESCRIPTION("VMware Paravirtual RDMA driver");
MODULE_LICENSE("Dual BSD/GPL");<|MERGE_RESOLUTION|>--- conflicted
+++ resolved
@@ -65,32 +65,36 @@
 static int pvrdma_add_gid(const struct ib_gid_attr *attr, void **context);
 static int pvrdma_del_gid(const struct ib_gid_attr *attr, void **context);
 
-static ssize_t show_hca(struct device *device, struct device_attribute *attr,
-			char *buf)
+static ssize_t hca_type_show(struct device *device,
+			     struct device_attribute *attr, char *buf)
 {
 	return sprintf(buf, "VMW_PVRDMA-%s\n", DRV_VERSION);
 }
-
-static ssize_t show_rev(struct device *device, struct device_attribute *attr,
-			char *buf)
+static DEVICE_ATTR_RO(hca_type);
+
+static ssize_t hw_rev_show(struct device *device,
+			   struct device_attribute *attr, char *buf)
 {
 	return sprintf(buf, "%d\n", PVRDMA_REV_ID);
 }
-
-static ssize_t show_board(struct device *device, struct device_attribute *attr,
-			  char *buf)
+static DEVICE_ATTR_RO(hw_rev);
+
+static ssize_t board_id_show(struct device *device,
+			     struct device_attribute *attr, char *buf)
 {
 	return sprintf(buf, "%d\n", PVRDMA_BOARD_ID);
 }
-
-static DEVICE_ATTR(hw_rev,   S_IRUGO, show_rev,	   NULL);
-static DEVICE_ATTR(hca_type, S_IRUGO, show_hca,	   NULL);
-static DEVICE_ATTR(board_id, S_IRUGO, show_board,  NULL);
-
-static struct device_attribute *pvrdma_class_attributes[] = {
-	&dev_attr_hw_rev,
-	&dev_attr_hca_type,
-	&dev_attr_board_id
+static DEVICE_ATTR_RO(board_id);
+
+static struct attribute *pvrdma_class_attributes[] = {
+	&dev_attr_hw_rev.attr,
+	&dev_attr_hca_type.attr,
+	&dev_attr_board_id.attr,
+	NULL,
+};
+
+static const struct attribute_group pvrdma_attr_group = {
+	.attrs = pvrdma_class_attributes,
 };
 
 static void pvrdma_get_fw_ver_str(struct ib_device *device, char *str)
@@ -139,25 +143,6 @@
 	return 0;
 }
 
-<<<<<<< HEAD
-static struct net_device *pvrdma_get_netdev(struct ib_device *ibdev,
-					    u8 port_num)
-{
-	struct net_device *netdev;
-	struct pvrdma_dev *dev = to_vdev(ibdev);
-
-	if (port_num != 1)
-		return NULL;
-
-	rcu_read_lock();
-	netdev = dev->netdev;
-	if (netdev)
-		dev_hold(netdev);
-	rcu_read_unlock();
-
-	return netdev;
-}
-=======
 static const struct ib_device_ops pvrdma_dev_ops = {
 	.add_gid = pvrdma_add_gid,
 	.alloc_mr = pvrdma_alloc_mr,
@@ -205,14 +190,11 @@
 
 	INIT_RDMA_OBJ_SIZE(ib_srq, pvrdma_srq, ibsrq),
 };
->>>>>>> 407d19ab
 
 static int pvrdma_register_device(struct pvrdma_dev *dev)
 {
 	int ret = -1;
-	int i = 0;
-
-	strlcpy(dev->ib_dev.name, "vmw_pvrdma%d", IB_DEVICE_NAME_MAX);
+
 	dev->ib_dev.node_guid = dev->dsr->caps.node_guid;
 	dev->sys_image_guid = dev->dsr->caps.sys_image_guid;
 	dev->flags = 0;
@@ -245,39 +227,7 @@
 	dev->ib_dev.node_type = RDMA_NODE_IB_CA;
 	dev->ib_dev.phys_port_cnt = dev->dsr->caps.phys_port_cnt;
 
-	dev->ib_dev.query_device = pvrdma_query_device;
-	dev->ib_dev.query_port = pvrdma_query_port;
-	dev->ib_dev.query_gid = pvrdma_query_gid;
-	dev->ib_dev.query_pkey = pvrdma_query_pkey;
-	dev->ib_dev.modify_port	= pvrdma_modify_port;
-	dev->ib_dev.alloc_ucontext = pvrdma_alloc_ucontext;
-	dev->ib_dev.dealloc_ucontext = pvrdma_dealloc_ucontext;
-	dev->ib_dev.mmap = pvrdma_mmap;
-	dev->ib_dev.alloc_pd = pvrdma_alloc_pd;
-	dev->ib_dev.dealloc_pd = pvrdma_dealloc_pd;
-	dev->ib_dev.create_ah = pvrdma_create_ah;
-	dev->ib_dev.destroy_ah = pvrdma_destroy_ah;
-	dev->ib_dev.create_qp = pvrdma_create_qp;
-	dev->ib_dev.modify_qp = pvrdma_modify_qp;
-	dev->ib_dev.query_qp = pvrdma_query_qp;
-	dev->ib_dev.destroy_qp = pvrdma_destroy_qp;
-	dev->ib_dev.post_send = pvrdma_post_send;
-	dev->ib_dev.post_recv = pvrdma_post_recv;
-	dev->ib_dev.create_cq = pvrdma_create_cq;
-	dev->ib_dev.destroy_cq = pvrdma_destroy_cq;
-	dev->ib_dev.poll_cq = pvrdma_poll_cq;
-	dev->ib_dev.req_notify_cq = pvrdma_req_notify_cq;
-	dev->ib_dev.get_dma_mr = pvrdma_get_dma_mr;
-	dev->ib_dev.reg_user_mr	= pvrdma_reg_user_mr;
-	dev->ib_dev.dereg_mr = pvrdma_dereg_mr;
-	dev->ib_dev.alloc_mr = pvrdma_alloc_mr;
-	dev->ib_dev.map_mr_sg = pvrdma_map_mr_sg;
-	dev->ib_dev.add_gid = pvrdma_add_gid;
-	dev->ib_dev.del_gid = pvrdma_del_gid;
-	dev->ib_dev.get_netdev = pvrdma_get_netdev;
-	dev->ib_dev.get_port_immutable = pvrdma_port_immutable;
-	dev->ib_dev.get_link_layer = pvrdma_port_link_layer;
-	dev->ib_dev.get_dev_fw_str = pvrdma_get_fw_ver_str;
+	ib_set_device_ops(&dev->ib_dev, &pvrdma_dev_ops);
 
 	mutex_init(&dev->port_mutex);
 	spin_lock_init(&dev->desc_lock);
@@ -303,10 +253,7 @@
 			(1ull << IB_USER_VERBS_CMD_DESTROY_SRQ)	|
 			(1ull << IB_USER_VERBS_CMD_POST_SRQ_RECV);
 
-		dev->ib_dev.create_srq = pvrdma_create_srq;
-		dev->ib_dev.modify_srq = pvrdma_modify_srq;
-		dev->ib_dev.query_srq = pvrdma_query_srq;
-		dev->ib_dev.destroy_srq = pvrdma_destroy_srq;
+		ib_set_device_ops(&dev->ib_dev, &pvrdma_dev_srq_ops);
 
 		dev->srq_tbl = kcalloc(dev->dsr->caps.max_srq,
 				       sizeof(struct pvrdma_srq *),
@@ -319,24 +266,16 @@
 	if (ret)
 		return ret;
 	spin_lock_init(&dev->srq_tbl_lock);
-
-	ret = ib_register_device(&dev->ib_dev, NULL);
+	rdma_set_device_sysfs_group(&dev->ib_dev, &pvrdma_attr_group);
+
+	ret = ib_register_device(&dev->ib_dev, "vmw_pvrdma%d");
 	if (ret)
 		goto err_srq_free;
 
-	for (i = 0; i < ARRAY_SIZE(pvrdma_class_attributes); ++i) {
-		ret = device_create_file(&dev->ib_dev.dev,
-					 pvrdma_class_attributes[i]);
-		if (ret)
-			goto err_class;
-	}
-
 	dev->ib_active = true;
 
 	return 0;
 
-err_class:
-	ib_unregister_device(&dev->ib_dev);
 err_srq_free:
 	kfree(dev->srq_tbl);
 err_qp_free:
@@ -790,7 +729,7 @@
 
 	default:
 		dev_dbg(&dev->pdev->dev, "ignore netdevice event %ld on %s\n",
-			event, dev->ib_dev.name);
+			event, dev_name(&dev->ib_dev.dev));
 		break;
 	}
 }
@@ -848,7 +787,7 @@
 	dev_dbg(&pdev->dev, "initializing driver %s\n", pci_name(pdev));
 
 	/* Allocate zero-out device */
-	dev = (struct pvrdma_dev *)ib_alloc_device(sizeof(*dev));
+	dev = ib_alloc_device(pvrdma_dev, ib_dev);
 	if (!dev) {
 		dev_err(&pdev->dev, "failed to allocate IB device\n");
 		return -ENOMEM;
@@ -943,8 +882,8 @@
 	dev_info(&pdev->dev, "device version %d, driver version %d\n",
 		 dev->dsr_version, PVRDMA_VERSION);
 
-	dev->dsr = dma_zalloc_coherent(&pdev->dev, sizeof(*dev->dsr),
-				       &dev->dsrbase, GFP_KERNEL);
+	dev->dsr = dma_alloc_coherent(&pdev->dev, sizeof(*dev->dsr),
+				      &dev->dsrbase, GFP_KERNEL);
 	if (!dev->dsr) {
 		dev_err(&pdev->dev, "failed to allocate shared region\n");
 		ret = -ENOMEM;
@@ -958,7 +897,11 @@
 		PVRDMA_GOS_BITS_64;
 	dev->dsr->gos_info.gos_type = PVRDMA_GOS_TYPE_LINUX;
 	dev->dsr->gos_info.gos_ver = 1;
-	dev->dsr->uar_pfn = dev->driver_uar.pfn;
+
+	if (dev->dsr_version < PVRDMA_PPN64_VERSION)
+		dev->dsr->uar_pfn = dev->driver_uar.pfn;
+	else
+		dev->dsr->uar_pfn64 = dev->driver_uar.pfn;
 
 	/* Command slot. */
 	dev->cmd_slot = dma_alloc_coherent(&pdev->dev, PAGE_SIZE,
@@ -1178,6 +1121,8 @@
 	pvrdma_page_dir_cleanup(dev, &dev->cq_pdir);
 	pvrdma_page_dir_cleanup(dev, &dev->async_pdir);
 	pvrdma_free_slots(dev);
+	dma_free_coherent(&pdev->dev, sizeof(*dev->dsr), dev->dsr,
+			  dev->dsrbase);
 
 	iounmap(dev->regs);
 	kfree(dev->sgid_tbl);
