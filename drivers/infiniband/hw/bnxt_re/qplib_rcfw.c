/*
 * Broadcom NetXtreme-E RoCE driver.
 *
 * Copyright (c) 2016 - 2017, Broadcom. All rights reserved.  The term
 * Broadcom refers to Broadcom Limited and/or its subsidiaries.
 *
 * This software is available to you under a choice of one of two
 * licenses.  You may choose to be licensed under the terms of the GNU
 * General Public License (GPL) Version 2, available from the file
 * COPYING in the main directory of this source tree, or the
 * BSD license below:
 *
 * Redistribution and use in source and binary forms, with or without
 * modification, are permitted provided that the following conditions
 * are met:
 *
 * 1. Redistributions of source code must retain the above copyright
 *    notice, this list of conditions and the following disclaimer.
 * 2. Redistributions in binary form must reproduce the above copyright
 *    notice, this list of conditions and the following disclaimer in
 *    the documentation and/or other materials provided with the
 *    distribution.
 *
 * THIS SOFTWARE IS PROVIDED BY THE AUTHOR AND CONTRIBUTORS ``AS IS''
 * AND ANY EXPRESS OR IMPLIED WARRANTIES, INCLUDING, BUT NOT LIMITED TO,
 * THE IMPLIED WARRANTIES OF MERCHANTABILITY AND FITNESS FOR A PARTICULAR
 * PURPOSE ARE DISCLAIMED. IN NO EVENT SHALL THE AUTHOR OR CONTRIBUTORS
 * BE LIABLE FOR ANY DIRECT, INDIRECT, INCIDENTAL, SPECIAL, EXEMPLARY, OR
 * CONSEQUENTIAL DAMAGES (INCLUDING, BUT NOT LIMITED TO, PROCUREMENT OF
 * SUBSTITUTE GOODS OR SERVICES; LOSS OF USE, DATA, OR PROFITS; OR
 * BUSINESS INTERRUPTION) HOWEVER CAUSED AND ON ANY THEORY OF LIABILITY,
 * WHETHER IN CONTRACT, STRICT LIABILITY, OR TORT (INCLUDING NEGLIGENCE
 * OR OTHERWISE) ARISING IN ANY WAY OUT OF THE USE OF THIS SOFTWARE, EVEN
 * IF ADVISED OF THE POSSIBILITY OF SUCH DAMAGE.
 *
 * Description: RDMA Controller HW interface
 */
#include <linux/interrupt.h>
#include <linux/spinlock.h>
#include <linux/pci.h>
#include <linux/prefetch.h>
#include <linux/delay.h>

#include "roce_hsi.h"
#include "qplib_res.h"
#include "qplib_rcfw.h"
#include "qplib_sp.h"
#include "qplib_fp.h"

static void bnxt_qplib_service_creq(unsigned long data);

/* Hardware communication channel */
static int __wait_for_resp(struct bnxt_qplib_rcfw *rcfw, u16 cookie)
{
	u16 cbit;
	int rc;

	cbit = cookie % RCFW_MAX_OUTSTANDING_CMD;
	rc = wait_event_timeout(rcfw->waitq,
				!test_bit(cbit, rcfw->cmdq_bitmap),
				msecs_to_jiffies(RCFW_CMD_WAIT_TIME_MS));
	return rc ? 0 : -ETIMEDOUT;
};

static int __block_for_resp(struct bnxt_qplib_rcfw *rcfw, u16 cookie)
{
	u32 count = RCFW_BLOCKED_CMD_WAIT_COUNT;
	u16 cbit;

	cbit = cookie % RCFW_MAX_OUTSTANDING_CMD;
	if (!test_bit(cbit, rcfw->cmdq_bitmap))
		goto done;
	do {
		mdelay(1); /* 1m sec */
		bnxt_qplib_service_creq((unsigned long)rcfw);
	} while (test_bit(cbit, rcfw->cmdq_bitmap) && --count);
done:
	return count ? 0 : -ETIMEDOUT;
};

static int __send_message(struct bnxt_qplib_rcfw *rcfw, struct cmdq_base *req,
			  struct creq_base *resp, void *sb, u8 is_block)
{
	struct bnxt_qplib_cmdqe *cmdqe, **cmdq_ptr;
	struct bnxt_qplib_hwq *cmdq = &rcfw->cmdq;
	struct bnxt_qplib_crsq *crsqe;
	u32 sw_prod, cmdq_prod;
	unsigned long flags;
	u32 size, opcode;
	u16 cookie, cbit;
	u8 *preq;

	opcode = req->opcode;
	if (!test_bit(FIRMWARE_INITIALIZED_FLAG, &rcfw->flags) &&
	    (opcode != CMDQ_BASE_OPCODE_QUERY_FUNC &&
	     opcode != CMDQ_BASE_OPCODE_INITIALIZE_FW &&
	     opcode != CMDQ_BASE_OPCODE_QUERY_VERSION)) {
		dev_err(&rcfw->pdev->dev,
			"QPLIB: RCFW not initialized, reject opcode 0x%x",
			opcode);
		return -EINVAL;
	}

	if (test_bit(FIRMWARE_INITIALIZED_FLAG, &rcfw->flags) &&
	    opcode == CMDQ_BASE_OPCODE_INITIALIZE_FW) {
		dev_err(&rcfw->pdev->dev, "QPLIB: RCFW already initialized!");
		return -EINVAL;
	}

	if (test_bit(FIRMWARE_TIMED_OUT, &rcfw->flags))
		return -ETIMEDOUT;

	/* Cmdq are in 16-byte units, each request can consume 1 or more
	 * cmdqe
	 */
	spin_lock_irqsave(&cmdq->lock, flags);
	if (req->cmd_size >= HWQ_FREE_SLOTS(cmdq)) {
		dev_err(&rcfw->pdev->dev, "QPLIB: RCFW: CMDQ is full!");
		spin_unlock_irqrestore(&cmdq->lock, flags);
		return -EAGAIN;
	}


	cookie = rcfw->seq_num & RCFW_MAX_COOKIE_VALUE;
	cbit = cookie % RCFW_MAX_OUTSTANDING_CMD;
	if (is_block)
		cookie |= RCFW_CMD_IS_BLOCKING;

	set_bit(cbit, rcfw->cmdq_bitmap);
	req->cookie = cpu_to_le16(cookie);
	crsqe = &rcfw->crsqe_tbl[cbit];
	if (crsqe->resp) {
		spin_unlock_irqrestore(&cmdq->lock, flags);
		return -EBUSY;
	}
	memset(resp, 0, sizeof(*resp));
	crsqe->resp = (struct creq_qp_event *)resp;
	crsqe->resp->cookie = req->cookie;
	crsqe->req_size = req->cmd_size;
	if (req->resp_size && sb) {
		struct bnxt_qplib_rcfw_sbuf *sbuf = sb;

		req->resp_addr = cpu_to_le64(sbuf->dma_addr);
		req->resp_size = (sbuf->size + BNXT_QPLIB_CMDQE_UNITS - 1) /
				  BNXT_QPLIB_CMDQE_UNITS;
	}

	cmdq_ptr = (struct bnxt_qplib_cmdqe **)cmdq->pbl_ptr;
	preq = (u8 *)req;
	size = req->cmd_size * BNXT_QPLIB_CMDQE_UNITS;
	do {
		/* Locate the next cmdq slot */
		sw_prod = HWQ_CMP(cmdq->prod, cmdq);
		cmdqe = &cmdq_ptr[get_cmdq_pg(sw_prod)][get_cmdq_idx(sw_prod)];
		if (!cmdqe) {
			dev_err(&rcfw->pdev->dev,
				"QPLIB: RCFW request failed with no cmdqe!");
			goto done;
		}
		/* Copy a segment of the req cmd to the cmdq */
		memset(cmdqe, 0, sizeof(*cmdqe));
		memcpy(cmdqe, preq, min_t(u32, size, sizeof(*cmdqe)));
		preq += min_t(u32, size, sizeof(*cmdqe));
		size -= min_t(u32, size, sizeof(*cmdqe));
		cmdq->prod++;
		rcfw->seq_num++;
	} while (size > 0);

	rcfw->seq_num++;

	cmdq_prod = cmdq->prod;
	if (test_bit(FIRMWARE_FIRST_FLAG, &rcfw->flags)) {
		/* The very first doorbell write
		 * is required to set this flag
		 * which prompts the FW to reset
		 * its internal pointers
		 */
		cmdq_prod |= BIT(FIRMWARE_FIRST_FLAG);
		clear_bit(FIRMWARE_FIRST_FLAG, &rcfw->flags);
	}

	/* ring CMDQ DB */
	wmb();
	writel(cmdq_prod, rcfw->cmdq_bar_reg_iomem +
	       rcfw->cmdq_bar_reg_prod_off);
	writel(RCFW_CMDQ_TRIG_VAL, rcfw->cmdq_bar_reg_iomem +
	       rcfw->cmdq_bar_reg_trig_off);
done:
	spin_unlock_irqrestore(&cmdq->lock, flags);
	/* Return the CREQ response pointer */
	return 0;
}

int bnxt_qplib_rcfw_send_message(struct bnxt_qplib_rcfw *rcfw,
				 struct cmdq_base *req,
				 struct creq_base *resp,
				 void *sb, u8 is_block)
{
	struct creq_qp_event *evnt = (struct creq_qp_event *)resp;
	u16 cookie;
	u8 opcode, retry_cnt = 0xFF;
	int rc = 0;

	do {
		opcode = req->opcode;
		rc = __send_message(rcfw, req, resp, sb, is_block);
		cookie = le16_to_cpu(req->cookie) & RCFW_MAX_COOKIE_VALUE;
		if (!rc)
			break;

		if (!retry_cnt || (rc != -EAGAIN && rc != -EBUSY)) {
			/* send failed */
			dev_err(&rcfw->pdev->dev, "QPLIB: cmdq[%#x]=%#x send failed",
				cookie, opcode);
			return rc;
		}
		is_block ? mdelay(1) : usleep_range(500, 1000);

	} while (retry_cnt--);

	if (is_block)
		rc = __block_for_resp(rcfw, cookie);
	else
		rc = __wait_for_resp(rcfw, cookie);
	if (rc) {
		/* timed out */
		dev_err(&rcfw->pdev->dev, "QPLIB: cmdq[%#x]=%#x timedout (%d)msec",
			cookie, opcode, RCFW_CMD_WAIT_TIME_MS);
		set_bit(FIRMWARE_TIMED_OUT, &rcfw->flags);
		return rc;
	}

	if (evnt->status) {
		/* failed with status */
		dev_err(&rcfw->pdev->dev, "QPLIB: cmdq[%#x]=%#x status %#x",
			cookie, opcode, evnt->status);
		rc = -EFAULT;
	}

	return rc;
}
/* Completions */
static int bnxt_qplib_process_func_event(struct bnxt_qplib_rcfw *rcfw,
					 struct creq_func_event *func_event)
{
	switch (func_event->event) {
	case CREQ_FUNC_EVENT_EVENT_TX_WQE_ERROR:
		break;
	case CREQ_FUNC_EVENT_EVENT_TX_DATA_ERROR:
		break;
	case CREQ_FUNC_EVENT_EVENT_RX_WQE_ERROR:
		break;
	case CREQ_FUNC_EVENT_EVENT_RX_DATA_ERROR:
		break;
	case CREQ_FUNC_EVENT_EVENT_CQ_ERROR:
		break;
	case CREQ_FUNC_EVENT_EVENT_TQM_ERROR:
		break;
	case CREQ_FUNC_EVENT_EVENT_CFCQ_ERROR:
		break;
	case CREQ_FUNC_EVENT_EVENT_CFCS_ERROR:
		/* SRQ ctx error, call srq_handler??
		 * But there's no SRQ handle!
		 */
		break;
	case CREQ_FUNC_EVENT_EVENT_CFCC_ERROR:
		break;
	case CREQ_FUNC_EVENT_EVENT_CFCM_ERROR:
		break;
	case CREQ_FUNC_EVENT_EVENT_TIM_ERROR:
		break;
	case CREQ_FUNC_EVENT_EVENT_VF_COMM_REQUEST:
		break;
	case CREQ_FUNC_EVENT_EVENT_RESOURCE_EXHAUSTED:
		break;
	default:
		return -EINVAL;
	}
	return 0;
}

static int bnxt_qplib_process_qp_event(struct bnxt_qplib_rcfw *rcfw,
				       struct creq_qp_event *qp_event)
{
	struct bnxt_qplib_hwq *cmdq = &rcfw->cmdq;
	struct creq_qp_error_notification *err_event;
	struct bnxt_qplib_crsq *crsqe;
	unsigned long flags;
	struct bnxt_qplib_qp *qp;
	u16 cbit, blocked = 0;
	u16 cookie;
	__le16  mcookie;
	u32 qp_id;

	switch (qp_event->event) {
	case CREQ_QP_EVENT_EVENT_QP_ERROR_NOTIFICATION:
		err_event = (struct creq_qp_error_notification *)qp_event;
		qp_id = le32_to_cpu(err_event->xid);
		qp = rcfw->qp_tbl[qp_id].qp_handle;
		dev_dbg(&rcfw->pdev->dev,
			"QPLIB: Received QP error notification");
		dev_dbg(&rcfw->pdev->dev,
			"QPLIB: qpid 0x%x, req_err=0x%x, resp_err=0x%x\n",
			qp_id, err_event->req_err_state_reason,
			err_event->res_err_state_reason);
		if (!qp)
			break;
		bnxt_qplib_mark_qp_error(qp);
		rcfw->aeq_handler(rcfw, qp_event, qp);
		break;
	default:
		/*
		 * Command Response
		 * cmdq->lock needs to be acquired to synchronie
		 * the command send and completion reaping. This function
		 * is always called with creq->lock held. Using
		 * the nested variant of spin_lock.
		 *
		 */

		spin_lock_irqsave_nested(&cmdq->lock, flags,
					 SINGLE_DEPTH_NESTING);
		cookie = le16_to_cpu(qp_event->cookie);
		mcookie = qp_event->cookie;
		blocked = cookie & RCFW_CMD_IS_BLOCKING;
		cookie &= RCFW_MAX_COOKIE_VALUE;
		cbit = cookie % RCFW_MAX_OUTSTANDING_CMD;
		crsqe = &rcfw->crsqe_tbl[cbit];
		if (crsqe->resp &&
		    crsqe->resp->cookie  == mcookie) {
			memcpy(crsqe->resp, qp_event, sizeof(*qp_event));
			crsqe->resp = NULL;
		} else {
			dev_err(&rcfw->pdev->dev,
				"QPLIB: CMD %s resp->cookie = %#x, evnt->cookie = %#x",
				crsqe->resp ? "mismatch" : "collision",
				crsqe->resp ? crsqe->resp->cookie : 0, mcookie);
		}
		if (!test_and_clear_bit(cbit, rcfw->cmdq_bitmap))
			dev_warn(&rcfw->pdev->dev,
				 "QPLIB: CMD bit %d was not requested", cbit);
		cmdq->cons += crsqe->req_size;
		crsqe->req_size = 0;

		if (!blocked)
			wake_up(&rcfw->waitq);
		spin_unlock_irqrestore(&cmdq->lock, flags);
	}
	return 0;
}

/* SP - CREQ Completion handlers */
static void bnxt_qplib_service_creq(unsigned long data)
{
	struct bnxt_qplib_rcfw *rcfw = (struct bnxt_qplib_rcfw *)data;
	struct bnxt_qplib_hwq *creq = &rcfw->creq;
	struct creq_base *creqe, **creq_ptr;
	u32 sw_cons, raw_cons;
	unsigned long flags;
	u32 type, budget = CREQ_ENTRY_POLL_BUDGET;

	/* Service the CREQ until budget is over */
	spin_lock_irqsave(&creq->lock, flags);
	raw_cons = creq->cons;
	while (budget > 0) {
		sw_cons = HWQ_CMP(raw_cons, creq);
		creq_ptr = (struct creq_base **)creq->pbl_ptr;
		creqe = &creq_ptr[get_creq_pg(sw_cons)][get_creq_idx(sw_cons)];
		if (!CREQ_CMP_VALID(creqe, raw_cons, creq->max_elements))
			break;
		/* The valid test of the entry must be done first before
		 * reading any further.
		 */
		dma_rmb();

		type = creqe->type & CREQ_BASE_TYPE_MASK;
		switch (type) {
		case CREQ_BASE_TYPE_QP_EVENT:
			bnxt_qplib_process_qp_event
				(rcfw, (struct creq_qp_event *)creqe);
			rcfw->creq_qp_event_processed++;
			break;
		case CREQ_BASE_TYPE_FUNC_EVENT:
			if (!bnxt_qplib_process_func_event
			    (rcfw, (struct creq_func_event *)creqe))
				rcfw->creq_func_event_processed++;
			else
				dev_warn
				(&rcfw->pdev->dev, "QPLIB:aeqe:%#x Not handled",
				 type);
			break;
		default:
			dev_warn(&rcfw->pdev->dev, "QPLIB: creqe with ");
			dev_warn(&rcfw->pdev->dev,
				 "QPLIB: op_event = 0x%x not handled", type);
			break;
		}
		raw_cons++;
		budget--;
	}

	if (creq->cons != raw_cons) {
		creq->cons = raw_cons;
		CREQ_DB_REARM(rcfw->creq_bar_reg_iomem, raw_cons,
			      creq->max_elements);
	}
	spin_unlock_irqrestore(&creq->lock, flags);
}

static irqreturn_t bnxt_qplib_creq_irq(int irq, void *dev_instance)
{
	struct bnxt_qplib_rcfw *rcfw = dev_instance;
	struct bnxt_qplib_hwq *creq = &rcfw->creq;
	struct creq_base **creq_ptr;
	u32 sw_cons;

	/* Prefetch the CREQ element */
	sw_cons = HWQ_CMP(creq->cons, creq);
	creq_ptr = (struct creq_base **)rcfw->creq.pbl_ptr;
	prefetch(&creq_ptr[get_creq_pg(sw_cons)][get_creq_idx(sw_cons)]);

	tasklet_schedule(&rcfw->worker);

	return IRQ_HANDLED;
}

/* RCFW */
int bnxt_qplib_deinit_rcfw(struct bnxt_qplib_rcfw *rcfw)
{
	struct cmdq_deinitialize_fw req;
	struct creq_deinitialize_fw_resp resp;
	u16 cmd_flags = 0;
	int rc;

	RCFW_CMD_PREP(req, DEINITIALIZE_FW, cmd_flags);
	rc = bnxt_qplib_rcfw_send_message(rcfw, (void *)&req, (void *)&resp,
					  NULL, 0);
	if (rc)
		return rc;

	clear_bit(FIRMWARE_INITIALIZED_FLAG, &rcfw->flags);
	return 0;
}

static int __get_pbl_pg_idx(struct bnxt_qplib_pbl *pbl)
{
	return (pbl->pg_size == ROCE_PG_SIZE_4K ?
				      CMDQ_INITIALIZE_FW_QPC_PG_SIZE_PG_4K :
		pbl->pg_size == ROCE_PG_SIZE_8K ?
				      CMDQ_INITIALIZE_FW_QPC_PG_SIZE_PG_8K :
		pbl->pg_size == ROCE_PG_SIZE_64K ?
				      CMDQ_INITIALIZE_FW_QPC_PG_SIZE_PG_64K :
		pbl->pg_size == ROCE_PG_SIZE_2M ?
				      CMDQ_INITIALIZE_FW_QPC_PG_SIZE_PG_2M :
		pbl->pg_size == ROCE_PG_SIZE_8M ?
				      CMDQ_INITIALIZE_FW_QPC_PG_SIZE_PG_8M :
		pbl->pg_size == ROCE_PG_SIZE_1G ?
				      CMDQ_INITIALIZE_FW_QPC_PG_SIZE_PG_1G :
				      CMDQ_INITIALIZE_FW_QPC_PG_SIZE_PG_4K);
}

int bnxt_qplib_init_rcfw(struct bnxt_qplib_rcfw *rcfw,
			 struct bnxt_qplib_ctx *ctx, int is_virtfn)
{
	struct cmdq_initialize_fw req;
	struct creq_initialize_fw_resp resp;
	u16 cmd_flags = 0, level;
	int rc;

	RCFW_CMD_PREP(req, INITIALIZE_FW, cmd_flags);
	/* Supply (log-base-2-of-host-page-size - base-page-shift)
	 * to bono to adjust the doorbell page sizes.
	 */
	req.log2_dbr_pg_size = cpu_to_le16(PAGE_SHIFT -
					   RCFW_DBR_BASE_PAGE_SHIFT);
	/*
	 * VFs need not setup the HW context area, PF
	 * shall setup this area for VF. Skipping the
	 * HW programming
	 */
	if (is_virtfn)
		goto skip_ctx_setup;

	level = ctx->qpc_tbl.level;
	req.qpc_pg_size_qpc_lvl = (level << CMDQ_INITIALIZE_FW_QPC_LVL_SFT) |
				__get_pbl_pg_idx(&ctx->qpc_tbl.pbl[level]);
	level = ctx->mrw_tbl.level;
	req.mrw_pg_size_mrw_lvl = (level << CMDQ_INITIALIZE_FW_MRW_LVL_SFT) |
				__get_pbl_pg_idx(&ctx->mrw_tbl.pbl[level]);
	level = ctx->srqc_tbl.level;
	req.srq_pg_size_srq_lvl = (level << CMDQ_INITIALIZE_FW_SRQ_LVL_SFT) |
				__get_pbl_pg_idx(&ctx->srqc_tbl.pbl[level]);
	level = ctx->cq_tbl.level;
	req.cq_pg_size_cq_lvl = (level << CMDQ_INITIALIZE_FW_CQ_LVL_SFT) |
				__get_pbl_pg_idx(&ctx->cq_tbl.pbl[level]);
	level = ctx->srqc_tbl.level;
	req.srq_pg_size_srq_lvl = (level << CMDQ_INITIALIZE_FW_SRQ_LVL_SFT) |
				__get_pbl_pg_idx(&ctx->srqc_tbl.pbl[level]);
	level = ctx->cq_tbl.level;
	req.cq_pg_size_cq_lvl = (level << CMDQ_INITIALIZE_FW_CQ_LVL_SFT) |
				__get_pbl_pg_idx(&ctx->cq_tbl.pbl[level]);
	level = ctx->tim_tbl.level;
	req.tim_pg_size_tim_lvl = (level << CMDQ_INITIALIZE_FW_TIM_LVL_SFT) |
				  __get_pbl_pg_idx(&ctx->tim_tbl.pbl[level]);
	level = ctx->tqm_pde_level;
	req.tqm_pg_size_tqm_lvl = (level << CMDQ_INITIALIZE_FW_TQM_LVL_SFT) |
				  __get_pbl_pg_idx(&ctx->tqm_pde.pbl[level]);

	req.qpc_page_dir =
		cpu_to_le64(ctx->qpc_tbl.pbl[PBL_LVL_0].pg_map_arr[0]);
	req.mrw_page_dir =
		cpu_to_le64(ctx->mrw_tbl.pbl[PBL_LVL_0].pg_map_arr[0]);
	req.srq_page_dir =
		cpu_to_le64(ctx->srqc_tbl.pbl[PBL_LVL_0].pg_map_arr[0]);
	req.cq_page_dir =
		cpu_to_le64(ctx->cq_tbl.pbl[PBL_LVL_0].pg_map_arr[0]);
	req.tim_page_dir =
		cpu_to_le64(ctx->tim_tbl.pbl[PBL_LVL_0].pg_map_arr[0]);
	req.tqm_page_dir =
		cpu_to_le64(ctx->tqm_pde.pbl[PBL_LVL_0].pg_map_arr[0]);

	req.number_of_qp = cpu_to_le32(ctx->qpc_tbl.max_elements);
	req.number_of_mrw = cpu_to_le32(ctx->mrw_tbl.max_elements);
	req.number_of_srq = cpu_to_le32(ctx->srqc_tbl.max_elements);
	req.number_of_cq = cpu_to_le32(ctx->cq_tbl.max_elements);

	req.max_qp_per_vf = cpu_to_le32(ctx->vf_res.max_qp_per_vf);
	req.max_mrw_per_vf = cpu_to_le32(ctx->vf_res.max_mrw_per_vf);
	req.max_srq_per_vf = cpu_to_le32(ctx->vf_res.max_srq_per_vf);
	req.max_cq_per_vf = cpu_to_le32(ctx->vf_res.max_cq_per_vf);
	req.max_gid_per_vf = cpu_to_le32(ctx->vf_res.max_gid_per_vf);

skip_ctx_setup:
	req.stat_ctx_id = cpu_to_le32(ctx->stats.fw_id);
	rc = bnxt_qplib_rcfw_send_message(rcfw, (void *)&req, (void *)&resp,
					  NULL, 0);
	if (rc)
		return rc;
	set_bit(FIRMWARE_INITIALIZED_FLAG, &rcfw->flags);
	return 0;
}

void bnxt_qplib_free_rcfw_channel(struct bnxt_qplib_rcfw *rcfw)
{
	kfree(rcfw->qp_tbl);
	kfree(rcfw->crsqe_tbl);
	bnxt_qplib_free_hwq(rcfw->pdev, &rcfw->cmdq);
	bnxt_qplib_free_hwq(rcfw->pdev, &rcfw->creq);
	rcfw->pdev = NULL;
}

int bnxt_qplib_alloc_rcfw_channel(struct pci_dev *pdev,
				  struct bnxt_qplib_rcfw *rcfw,
				  int qp_tbl_sz)
{
	rcfw->pdev = pdev;
	rcfw->creq.max_elements = BNXT_QPLIB_CREQE_MAX_CNT;
<<<<<<< HEAD
	if (bnxt_qplib_alloc_init_hwq(rcfw->pdev, &rcfw->creq, NULL, 0,
=======
	hwq_type = bnxt_qplib_get_hwq_type(rcfw->res);
	if (bnxt_qplib_alloc_init_hwq(rcfw->pdev, &rcfw->creq, NULL,
>>>>>>> 407d19ab
				      &rcfw->creq.max_elements,
				      BNXT_QPLIB_CREQE_UNITS, 0, PAGE_SIZE,
				      HWQ_TYPE_L2_CMPL)) {
		dev_err(&rcfw->pdev->dev,
			"QPLIB: HW channel CREQ allocation failed");
		goto fail;
	}
<<<<<<< HEAD
	rcfw->cmdq.max_elements = BNXT_QPLIB_CMDQE_MAX_CNT;
	if (bnxt_qplib_alloc_init_hwq(rcfw->pdev, &rcfw->cmdq, NULL, 0,
				      &rcfw->cmdq.max_elements,
				      BNXT_QPLIB_CMDQE_UNITS, 0, PAGE_SIZE,
				      HWQ_TYPE_CTX)) {
=======
	if (ctx->hwrm_intf_ver < HWRM_VERSION_RCFW_CMDQ_DEPTH_CHECK)
		rcfw->cmdq_depth = BNXT_QPLIB_CMDQE_MAX_CNT_256;
	else
		rcfw->cmdq_depth = BNXT_QPLIB_CMDQE_MAX_CNT_8192;

	rcfw->cmdq.max_elements = rcfw->cmdq_depth;
	if (bnxt_qplib_alloc_init_hwq
			(rcfw->pdev, &rcfw->cmdq, NULL,
			 &rcfw->cmdq.max_elements,
			 BNXT_QPLIB_CMDQE_UNITS, 0,
			 bnxt_qplib_cmdqe_page_size(rcfw->cmdq_depth),
			 HWQ_TYPE_CTX)) {
>>>>>>> 407d19ab
		dev_err(&rcfw->pdev->dev,
			"QPLIB: HW channel CMDQ allocation failed");
		goto fail;
	}

	rcfw->crsqe_tbl = kcalloc(rcfw->cmdq.max_elements,
				  sizeof(*rcfw->crsqe_tbl), GFP_KERNEL);
	if (!rcfw->crsqe_tbl)
		goto fail;

	rcfw->qp_tbl_size = qp_tbl_sz;
	rcfw->qp_tbl = kcalloc(qp_tbl_sz, sizeof(struct bnxt_qplib_qp_node),
			       GFP_KERNEL);
	if (!rcfw->qp_tbl)
		goto fail;

	return 0;

fail:
	bnxt_qplib_free_rcfw_channel(rcfw);
	return -ENOMEM;
}

void bnxt_qplib_rcfw_stop_irq(struct bnxt_qplib_rcfw *rcfw, bool kill)
{
	tasklet_disable(&rcfw->worker);
	/* Mask h/w interrupts */
	CREQ_DB(rcfw->creq_bar_reg_iomem, rcfw->creq.cons,
		rcfw->creq.max_elements);
	/* Sync with last running IRQ-handler */
	synchronize_irq(rcfw->vector);
	if (kill)
		tasklet_kill(&rcfw->worker);

	if (rcfw->requested) {
		free_irq(rcfw->vector, rcfw);
		rcfw->requested = false;
	}
}

void bnxt_qplib_disable_rcfw_channel(struct bnxt_qplib_rcfw *rcfw)
{
	unsigned long indx;

	bnxt_qplib_rcfw_stop_irq(rcfw, true);

	if (rcfw->cmdq_bar_reg_iomem)
		iounmap(rcfw->cmdq_bar_reg_iomem);
	rcfw->cmdq_bar_reg_iomem = NULL;

	if (rcfw->creq_bar_reg_iomem)
		iounmap(rcfw->creq_bar_reg_iomem);
	rcfw->creq_bar_reg_iomem = NULL;

	indx = find_first_bit(rcfw->cmdq_bitmap, rcfw->bmap_size);
	if (indx != rcfw->bmap_size)
		dev_err(&rcfw->pdev->dev,
			"QPLIB: disabling RCFW with pending cmd-bit %lx", indx);
	kfree(rcfw->cmdq_bitmap);
	rcfw->bmap_size = 0;

	rcfw->aeq_handler = NULL;
	rcfw->vector = 0;
}

int bnxt_qplib_rcfw_start_irq(struct bnxt_qplib_rcfw *rcfw, int msix_vector,
			      bool need_init)
{
	int rc;

	if (rcfw->requested)
		return -EFAULT;

	rcfw->vector = msix_vector;
	if (need_init)
		tasklet_init(&rcfw->worker,
			     bnxt_qplib_service_creq, (unsigned long)rcfw);
	else
		tasklet_enable(&rcfw->worker);
	rc = request_irq(rcfw->vector, bnxt_qplib_creq_irq, 0,
			 "bnxt_qplib_creq", rcfw);
	if (rc)
		return rc;
	rcfw->requested = true;
	CREQ_DB_REARM(rcfw->creq_bar_reg_iomem, rcfw->creq.cons,
		      rcfw->creq.max_elements);

	return 0;
}

int bnxt_qplib_enable_rcfw_channel(struct pci_dev *pdev,
				   struct bnxt_qplib_rcfw *rcfw,
				   int msix_vector,
				   int cp_bar_reg_off, int virt_fn,
				   int (*aeq_handler)(struct bnxt_qplib_rcfw *,
						      void *, void *))
{
	resource_size_t res_base;
	struct cmdq_init init;
	u16 bmap_size;
	int rc;

	/* General */
	rcfw->seq_num = 0;
	set_bit(FIRMWARE_FIRST_FLAG, &rcfw->flags);
	bmap_size = BITS_TO_LONGS(RCFW_MAX_OUTSTANDING_CMD *
				  sizeof(unsigned long));
	rcfw->cmdq_bitmap = kzalloc(bmap_size, GFP_KERNEL);
	if (!rcfw->cmdq_bitmap)
		return -ENOMEM;
	rcfw->bmap_size = bmap_size;

	/* CMDQ */
	rcfw->cmdq_bar_reg = RCFW_COMM_PCI_BAR_REGION;
	res_base = pci_resource_start(pdev, rcfw->cmdq_bar_reg);
	if (!res_base)
		return -ENOMEM;

	rcfw->cmdq_bar_reg_iomem = ioremap_nocache(res_base +
					      RCFW_COMM_BASE_OFFSET,
					      RCFW_COMM_SIZE);
	if (!rcfw->cmdq_bar_reg_iomem) {
		dev_err(&rcfw->pdev->dev,
			"QPLIB: CMDQ BAR region %d mapping failed",
			rcfw->cmdq_bar_reg);
		return -ENOMEM;
	}

	rcfw->cmdq_bar_reg_prod_off = virt_fn ? RCFW_VF_COMM_PROD_OFFSET :
					RCFW_PF_COMM_PROD_OFFSET;

	rcfw->cmdq_bar_reg_trig_off = RCFW_COMM_TRIG_OFFSET;

	/* CREQ */
	rcfw->creq_bar_reg = RCFW_COMM_CONS_PCI_BAR_REGION;
	res_base = pci_resource_start(pdev, rcfw->creq_bar_reg);
	if (!res_base)
		dev_err(&rcfw->pdev->dev,
			"QPLIB: CREQ BAR region %d resc start is 0!",
			rcfw->creq_bar_reg);
	rcfw->creq_bar_reg_iomem = ioremap_nocache(res_base + cp_bar_reg_off,
						   4);
	if (!rcfw->creq_bar_reg_iomem) {
		dev_err(&rcfw->pdev->dev,
			"QPLIB: CREQ BAR region %d mapping failed",
			rcfw->creq_bar_reg);
		return -ENOMEM;
	}
	rcfw->creq_qp_event_processed = 0;
	rcfw->creq_func_event_processed = 0;

	if (aeq_handler)
		rcfw->aeq_handler = aeq_handler;
	init_waitqueue_head(&rcfw->waitq);

	rc = bnxt_qplib_rcfw_start_irq(rcfw, msix_vector, true);
	if (rc) {
		dev_err(&rcfw->pdev->dev,
			"QPLIB: Failed to request IRQ for CREQ rc = 0x%x", rc);
		bnxt_qplib_disable_rcfw_channel(rcfw);
		return rc;
	}

	init.cmdq_pbl = cpu_to_le64(rcfw->cmdq.pbl[PBL_LVL_0].pg_map_arr[0]);
	init.cmdq_size_cmdq_lvl = cpu_to_le16(
		((BNXT_QPLIB_CMDQE_MAX_CNT << CMDQ_INIT_CMDQ_SIZE_SFT) &
		 CMDQ_INIT_CMDQ_SIZE_MASK) |
		((rcfw->cmdq.level << CMDQ_INIT_CMDQ_LVL_SFT) &
		 CMDQ_INIT_CMDQ_LVL_MASK));
	init.creq_ring_id = cpu_to_le16(rcfw->creq_ring_id);

	/* Write to the Bono mailbox register */
	__iowrite32_copy(rcfw->cmdq_bar_reg_iomem, &init, sizeof(init) / 4);
	return 0;
}

struct bnxt_qplib_rcfw_sbuf *bnxt_qplib_rcfw_alloc_sbuf(
		struct bnxt_qplib_rcfw *rcfw,
		u32 size)
{
	struct bnxt_qplib_rcfw_sbuf *sbuf;

	sbuf = kzalloc(sizeof(*sbuf), GFP_ATOMIC);
	if (!sbuf)
		return NULL;

	sbuf->size = size;
	sbuf->sb = dma_zalloc_coherent(&rcfw->pdev->dev, sbuf->size,
				       &sbuf->dma_addr, GFP_ATOMIC);
	if (!sbuf->sb)
		goto bail;

	return sbuf;
bail:
	kfree(sbuf);
	return NULL;
}

void bnxt_qplib_rcfw_free_sbuf(struct bnxt_qplib_rcfw *rcfw,
			       struct bnxt_qplib_rcfw_sbuf *sbuf)
{
	if (sbuf->sb)
		dma_free_coherent(&rcfw->pdev->dev, sbuf->size,
				  sbuf->sb, sbuf->dma_addr);
	kfree(sbuf);
}<|MERGE_RESOLUTION|>--- conflicted
+++ resolved
@@ -35,6 +35,9 @@
  *
  * Description: RDMA Controller HW interface
  */
+
+#define dev_fmt(fmt) "QPLIB: " fmt
+
 #include <linux/interrupt.h>
 #include <linux/spinlock.h>
 #include <linux/pci.h>
@@ -55,7 +58,7 @@
 	u16 cbit;
 	int rc;
 
-	cbit = cookie % RCFW_MAX_OUTSTANDING_CMD;
+	cbit = cookie % rcfw->cmdq_depth;
 	rc = wait_event_timeout(rcfw->waitq,
 				!test_bit(cbit, rcfw->cmdq_bitmap),
 				msecs_to_jiffies(RCFW_CMD_WAIT_TIME_MS));
@@ -67,7 +70,7 @@
 	u32 count = RCFW_BLOCKED_CMD_WAIT_COUNT;
 	u16 cbit;
 
-	cbit = cookie % RCFW_MAX_OUTSTANDING_CMD;
+	cbit = cookie % rcfw->cmdq_depth;
 	if (!test_bit(cbit, rcfw->cmdq_bitmap))
 		goto done;
 	do {
@@ -83,6 +86,7 @@
 {
 	struct bnxt_qplib_cmdqe *cmdqe, **cmdq_ptr;
 	struct bnxt_qplib_hwq *cmdq = &rcfw->cmdq;
+	u32 cmdq_depth = rcfw->cmdq_depth;
 	struct bnxt_qplib_crsq *crsqe;
 	u32 sw_prod, cmdq_prod;
 	unsigned long flags;
@@ -96,14 +100,13 @@
 	     opcode != CMDQ_BASE_OPCODE_INITIALIZE_FW &&
 	     opcode != CMDQ_BASE_OPCODE_QUERY_VERSION)) {
 		dev_err(&rcfw->pdev->dev,
-			"QPLIB: RCFW not initialized, reject opcode 0x%x",
-			opcode);
+			"RCFW not initialized, reject opcode 0x%x\n", opcode);
 		return -EINVAL;
 	}
 
 	if (test_bit(FIRMWARE_INITIALIZED_FLAG, &rcfw->flags) &&
 	    opcode == CMDQ_BASE_OPCODE_INITIALIZE_FW) {
-		dev_err(&rcfw->pdev->dev, "QPLIB: RCFW already initialized!");
+		dev_err(&rcfw->pdev->dev, "RCFW already initialized!\n");
 		return -EINVAL;
 	}
 
@@ -115,14 +118,14 @@
 	 */
 	spin_lock_irqsave(&cmdq->lock, flags);
 	if (req->cmd_size >= HWQ_FREE_SLOTS(cmdq)) {
-		dev_err(&rcfw->pdev->dev, "QPLIB: RCFW: CMDQ is full!");
+		dev_err(&rcfw->pdev->dev, "RCFW: CMDQ is full!\n");
 		spin_unlock_irqrestore(&cmdq->lock, flags);
 		return -EAGAIN;
 	}
 
 
 	cookie = rcfw->seq_num & RCFW_MAX_COOKIE_VALUE;
-	cbit = cookie % RCFW_MAX_OUTSTANDING_CMD;
+	cbit = cookie % rcfw->cmdq_depth;
 	if (is_block)
 		cookie |= RCFW_CMD_IS_BLOCKING;
 
@@ -151,10 +154,11 @@
 	do {
 		/* Locate the next cmdq slot */
 		sw_prod = HWQ_CMP(cmdq->prod, cmdq);
-		cmdqe = &cmdq_ptr[get_cmdq_pg(sw_prod)][get_cmdq_idx(sw_prod)];
+		cmdqe = &cmdq_ptr[get_cmdq_pg(sw_prod, cmdq_depth)]
+				[get_cmdq_idx(sw_prod, cmdq_depth)];
 		if (!cmdqe) {
 			dev_err(&rcfw->pdev->dev,
-				"QPLIB: RCFW request failed with no cmdqe!");
+				"RCFW request failed with no cmdqe!\n");
 			goto done;
 		}
 		/* Copy a segment of the req cmd to the cmdq */
@@ -210,7 +214,7 @@
 
 		if (!retry_cnt || (rc != -EAGAIN && rc != -EBUSY)) {
 			/* send failed */
-			dev_err(&rcfw->pdev->dev, "QPLIB: cmdq[%#x]=%#x send failed",
+			dev_err(&rcfw->pdev->dev, "cmdq[%#x]=%#x send failed\n",
 				cookie, opcode);
 			return rc;
 		}
@@ -224,7 +228,7 @@
 		rc = __wait_for_resp(rcfw, cookie);
 	if (rc) {
 		/* timed out */
-		dev_err(&rcfw->pdev->dev, "QPLIB: cmdq[%#x]=%#x timedout (%d)msec",
+		dev_err(&rcfw->pdev->dev, "cmdq[%#x]=%#x timedout (%d)msec\n",
 			cookie, opcode, RCFW_CMD_WAIT_TIME_MS);
 		set_bit(FIRMWARE_TIMED_OUT, &rcfw->flags);
 		return rc;
@@ -232,7 +236,7 @@
 
 	if (evnt->status) {
 		/* failed with status */
-		dev_err(&rcfw->pdev->dev, "QPLIB: cmdq[%#x]=%#x status %#x",
+		dev_err(&rcfw->pdev->dev, "cmdq[%#x]=%#x status %#x\n",
 			cookie, opcode, evnt->status);
 		rc = -EFAULT;
 	}
@@ -298,9 +302,9 @@
 		qp_id = le32_to_cpu(err_event->xid);
 		qp = rcfw->qp_tbl[qp_id].qp_handle;
 		dev_dbg(&rcfw->pdev->dev,
-			"QPLIB: Received QP error notification");
+			"Received QP error notification\n");
 		dev_dbg(&rcfw->pdev->dev,
-			"QPLIB: qpid 0x%x, req_err=0x%x, resp_err=0x%x\n",
+			"qpid 0x%x, req_err=0x%x, resp_err=0x%x\n",
 			qp_id, err_event->req_err_state_reason,
 			err_event->res_err_state_reason);
 		if (!qp)
@@ -324,21 +328,23 @@
 		mcookie = qp_event->cookie;
 		blocked = cookie & RCFW_CMD_IS_BLOCKING;
 		cookie &= RCFW_MAX_COOKIE_VALUE;
-		cbit = cookie % RCFW_MAX_OUTSTANDING_CMD;
+		cbit = cookie % rcfw->cmdq_depth;
 		crsqe = &rcfw->crsqe_tbl[cbit];
 		if (crsqe->resp &&
 		    crsqe->resp->cookie  == mcookie) {
 			memcpy(crsqe->resp, qp_event, sizeof(*qp_event));
 			crsqe->resp = NULL;
 		} else {
-			dev_err(&rcfw->pdev->dev,
-				"QPLIB: CMD %s resp->cookie = %#x, evnt->cookie = %#x",
-				crsqe->resp ? "mismatch" : "collision",
-				crsqe->resp ? crsqe->resp->cookie : 0, mcookie);
+			if (crsqe->resp && crsqe->resp->cookie)
+				dev_err(&rcfw->pdev->dev,
+					"CMD %s cookie sent=%#x, recd=%#x\n",
+					crsqe->resp ? "mismatch" : "collision",
+					crsqe->resp ? crsqe->resp->cookie : 0,
+					mcookie);
 		}
 		if (!test_and_clear_bit(cbit, rcfw->cmdq_bitmap))
 			dev_warn(&rcfw->pdev->dev,
-				 "QPLIB: CMD bit %d was not requested", cbit);
+				 "CMD bit %d was not requested\n", cbit);
 		cmdq->cons += crsqe->req_size;
 		crsqe->req_size = 0;
 
@@ -353,11 +359,12 @@
 static void bnxt_qplib_service_creq(unsigned long data)
 {
 	struct bnxt_qplib_rcfw *rcfw = (struct bnxt_qplib_rcfw *)data;
+	bool gen_p5 = bnxt_qplib_is_chip_gen_p5(rcfw->res->cctx);
 	struct bnxt_qplib_hwq *creq = &rcfw->creq;
+	u32 type, budget = CREQ_ENTRY_POLL_BUDGET;
 	struct creq_base *creqe, **creq_ptr;
 	u32 sw_cons, raw_cons;
 	unsigned long flags;
-	u32 type, budget = CREQ_ENTRY_POLL_BUDGET;
 
 	/* Service the CREQ until budget is over */
 	spin_lock_irqsave(&creq->lock, flags);
@@ -385,14 +392,14 @@
 			    (rcfw, (struct creq_func_event *)creqe))
 				rcfw->creq_func_event_processed++;
 			else
-				dev_warn
-				(&rcfw->pdev->dev, "QPLIB:aeqe:%#x Not handled",
-				 type);
+				dev_warn(&rcfw->pdev->dev,
+					 "aeqe:%#x Not handled\n", type);
 			break;
 		default:
-			dev_warn(&rcfw->pdev->dev, "QPLIB: creqe with ");
-			dev_warn(&rcfw->pdev->dev,
-				 "QPLIB: op_event = 0x%x not handled", type);
+			if (type != ASYNC_EVENT_CMPL_TYPE_HWRM_ASYNC_EVENT)
+				dev_warn(&rcfw->pdev->dev,
+					 "creqe with event 0x%x not handled\n",
+					 type);
 			break;
 		}
 		raw_cons++;
@@ -401,8 +408,9 @@
 
 	if (creq->cons != raw_cons) {
 		creq->cons = raw_cons;
-		CREQ_DB_REARM(rcfw->creq_bar_reg_iomem, raw_cons,
-			      creq->max_elements);
+		bnxt_qplib_ring_creq_db_rearm(rcfw->creq_bar_reg_iomem,
+					      raw_cons, creq->max_elements,
+					      rcfw->creq_ring_id, gen_p5);
 	}
 	spin_unlock_irqrestore(&creq->lock, flags);
 }
@@ -474,11 +482,13 @@
 	req.log2_dbr_pg_size = cpu_to_le16(PAGE_SHIFT -
 					   RCFW_DBR_BASE_PAGE_SHIFT);
 	/*
-	 * VFs need not setup the HW context area, PF
+	 * Gen P5 devices doesn't require this allocation
+	 * as the L2 driver does the same for RoCE also.
+	 * Also, VFs need not setup the HW context area, PF
 	 * shall setup this area for VF. Skipping the
 	 * HW programming
 	 */
-	if (is_virtfn)
+	if (is_virtfn || bnxt_qplib_is_chip_gen_p5(rcfw->res->cctx))
 		goto skip_ctx_setup;
 
 	level = ctx->qpc_tbl.level;
@@ -551,30 +561,22 @@
 
 int bnxt_qplib_alloc_rcfw_channel(struct pci_dev *pdev,
 				  struct bnxt_qplib_rcfw *rcfw,
+				  struct bnxt_qplib_ctx *ctx,
 				  int qp_tbl_sz)
 {
+	u8 hwq_type;
+
 	rcfw->pdev = pdev;
 	rcfw->creq.max_elements = BNXT_QPLIB_CREQE_MAX_CNT;
-<<<<<<< HEAD
-	if (bnxt_qplib_alloc_init_hwq(rcfw->pdev, &rcfw->creq, NULL, 0,
-=======
 	hwq_type = bnxt_qplib_get_hwq_type(rcfw->res);
 	if (bnxt_qplib_alloc_init_hwq(rcfw->pdev, &rcfw->creq, NULL,
->>>>>>> 407d19ab
 				      &rcfw->creq.max_elements,
-				      BNXT_QPLIB_CREQE_UNITS, 0, PAGE_SIZE,
-				      HWQ_TYPE_L2_CMPL)) {
+				      BNXT_QPLIB_CREQE_UNITS,
+				      0, PAGE_SIZE, hwq_type)) {
 		dev_err(&rcfw->pdev->dev,
-			"QPLIB: HW channel CREQ allocation failed");
+			"HW channel CREQ allocation failed\n");
 		goto fail;
 	}
-<<<<<<< HEAD
-	rcfw->cmdq.max_elements = BNXT_QPLIB_CMDQE_MAX_CNT;
-	if (bnxt_qplib_alloc_init_hwq(rcfw->pdev, &rcfw->cmdq, NULL, 0,
-				      &rcfw->cmdq.max_elements,
-				      BNXT_QPLIB_CMDQE_UNITS, 0, PAGE_SIZE,
-				      HWQ_TYPE_CTX)) {
-=======
 	if (ctx->hwrm_intf_ver < HWRM_VERSION_RCFW_CMDQ_DEPTH_CHECK)
 		rcfw->cmdq_depth = BNXT_QPLIB_CMDQE_MAX_CNT_256;
 	else
@@ -587,9 +589,8 @@
 			 BNXT_QPLIB_CMDQE_UNITS, 0,
 			 bnxt_qplib_cmdqe_page_size(rcfw->cmdq_depth),
 			 HWQ_TYPE_CTX)) {
->>>>>>> 407d19ab
 		dev_err(&rcfw->pdev->dev,
-			"QPLIB: HW channel CMDQ allocation failed");
+			"HW channel CMDQ allocation failed\n");
 		goto fail;
 	}
 
@@ -613,10 +614,13 @@
 
 void bnxt_qplib_rcfw_stop_irq(struct bnxt_qplib_rcfw *rcfw, bool kill)
 {
+	bool gen_p5 = bnxt_qplib_is_chip_gen_p5(rcfw->res->cctx);
+
 	tasklet_disable(&rcfw->worker);
 	/* Mask h/w interrupts */
-	CREQ_DB(rcfw->creq_bar_reg_iomem, rcfw->creq.cons,
-		rcfw->creq.max_elements);
+	bnxt_qplib_ring_creq_db(rcfw->creq_bar_reg_iomem, rcfw->creq.cons,
+				rcfw->creq.max_elements, rcfw->creq_ring_id,
+				gen_p5);
 	/* Sync with last running IRQ-handler */
 	synchronize_irq(rcfw->vector);
 	if (kill)
@@ -634,21 +638,18 @@
 
 	bnxt_qplib_rcfw_stop_irq(rcfw, true);
 
-	if (rcfw->cmdq_bar_reg_iomem)
-		iounmap(rcfw->cmdq_bar_reg_iomem);
-	rcfw->cmdq_bar_reg_iomem = NULL;
-
-	if (rcfw->creq_bar_reg_iomem)
-		iounmap(rcfw->creq_bar_reg_iomem);
-	rcfw->creq_bar_reg_iomem = NULL;
+	iounmap(rcfw->cmdq_bar_reg_iomem);
+	iounmap(rcfw->creq_bar_reg_iomem);
 
 	indx = find_first_bit(rcfw->cmdq_bitmap, rcfw->bmap_size);
 	if (indx != rcfw->bmap_size)
 		dev_err(&rcfw->pdev->dev,
-			"QPLIB: disabling RCFW with pending cmd-bit %lx", indx);
+			"disabling RCFW with pending cmd-bit %lx\n", indx);
 	kfree(rcfw->cmdq_bitmap);
 	rcfw->bmap_size = 0;
 
+	rcfw->cmdq_bar_reg_iomem = NULL;
+	rcfw->creq_bar_reg_iomem = NULL;
 	rcfw->aeq_handler = NULL;
 	rcfw->vector = 0;
 }
@@ -656,6 +657,7 @@
 int bnxt_qplib_rcfw_start_irq(struct bnxt_qplib_rcfw *rcfw, int msix_vector,
 			      bool need_init)
 {
+	bool gen_p5 = bnxt_qplib_is_chip_gen_p5(rcfw->res->cctx);
 	int rc;
 
 	if (rcfw->requested)
@@ -672,8 +674,9 @@
 	if (rc)
 		return rc;
 	rcfw->requested = true;
-	CREQ_DB_REARM(rcfw->creq_bar_reg_iomem, rcfw->creq.cons,
-		      rcfw->creq.max_elements);
+	bnxt_qplib_ring_creq_db_rearm(rcfw->creq_bar_reg_iomem,
+				      rcfw->creq.cons, rcfw->creq.max_elements,
+				      rcfw->creq_ring_id, gen_p5);
 
 	return 0;
 }
@@ -693,8 +696,7 @@
 	/* General */
 	rcfw->seq_num = 0;
 	set_bit(FIRMWARE_FIRST_FLAG, &rcfw->flags);
-	bmap_size = BITS_TO_LONGS(RCFW_MAX_OUTSTANDING_CMD *
-				  sizeof(unsigned long));
+	bmap_size = BITS_TO_LONGS(rcfw->cmdq_depth) * sizeof(unsigned long);
 	rcfw->cmdq_bitmap = kzalloc(bmap_size, GFP_KERNEL);
 	if (!rcfw->cmdq_bitmap)
 		return -ENOMEM;
@@ -710,8 +712,7 @@
 					      RCFW_COMM_BASE_OFFSET,
 					      RCFW_COMM_SIZE);
 	if (!rcfw->cmdq_bar_reg_iomem) {
-		dev_err(&rcfw->pdev->dev,
-			"QPLIB: CMDQ BAR region %d mapping failed",
+		dev_err(&rcfw->pdev->dev, "CMDQ BAR region %d mapping failed\n",
 			rcfw->cmdq_bar_reg);
 		return -ENOMEM;
 	}
@@ -726,14 +727,16 @@
 	res_base = pci_resource_start(pdev, rcfw->creq_bar_reg);
 	if (!res_base)
 		dev_err(&rcfw->pdev->dev,
-			"QPLIB: CREQ BAR region %d resc start is 0!",
+			"CREQ BAR region %d resc start is 0!\n",
 			rcfw->creq_bar_reg);
+	/* Unconditionally map 8 bytes to support 57500 series */
 	rcfw->creq_bar_reg_iomem = ioremap_nocache(res_base + cp_bar_reg_off,
-						   4);
+						   8);
 	if (!rcfw->creq_bar_reg_iomem) {
-		dev_err(&rcfw->pdev->dev,
-			"QPLIB: CREQ BAR region %d mapping failed",
+		dev_err(&rcfw->pdev->dev, "CREQ BAR region %d mapping failed\n",
 			rcfw->creq_bar_reg);
+		iounmap(rcfw->cmdq_bar_reg_iomem);
+		rcfw->cmdq_bar_reg_iomem = NULL;
 		return -ENOMEM;
 	}
 	rcfw->creq_qp_event_processed = 0;
@@ -746,14 +749,14 @@
 	rc = bnxt_qplib_rcfw_start_irq(rcfw, msix_vector, true);
 	if (rc) {
 		dev_err(&rcfw->pdev->dev,
-			"QPLIB: Failed to request IRQ for CREQ rc = 0x%x", rc);
+			"Failed to request IRQ for CREQ rc = 0x%x\n", rc);
 		bnxt_qplib_disable_rcfw_channel(rcfw);
 		return rc;
 	}
 
 	init.cmdq_pbl = cpu_to_le64(rcfw->cmdq.pbl[PBL_LVL_0].pg_map_arr[0]);
 	init.cmdq_size_cmdq_lvl = cpu_to_le16(
-		((BNXT_QPLIB_CMDQE_MAX_CNT << CMDQ_INIT_CMDQ_SIZE_SFT) &
+		((rcfw->cmdq_depth << CMDQ_INIT_CMDQ_SIZE_SFT) &
 		 CMDQ_INIT_CMDQ_SIZE_MASK) |
 		((rcfw->cmdq.level << CMDQ_INIT_CMDQ_LVL_SFT) &
 		 CMDQ_INIT_CMDQ_LVL_MASK));
@@ -775,8 +778,8 @@
 		return NULL;
 
 	sbuf->size = size;
-	sbuf->sb = dma_zalloc_coherent(&rcfw->pdev->dev, sbuf->size,
-				       &sbuf->dma_addr, GFP_ATOMIC);
+	sbuf->sb = dma_alloc_coherent(&rcfw->pdev->dev, sbuf->size,
+				      &sbuf->dma_addr, GFP_ATOMIC);
 	if (!sbuf->sb)
 		goto bail;
 
