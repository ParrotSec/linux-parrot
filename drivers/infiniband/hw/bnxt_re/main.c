--- conflicted
+++ resolved
@@ -67,7 +67,7 @@
 #include "hw_counters.h"
 
 static char version[] =
-		BNXT_RE_DESC " v" ROCE_DRV_MODULE_VERSION "\n";
+		BNXT_RE_DESC "\n";
 
 MODULE_AUTHOR("Eddie Wai <eddie.wai@broadcom.com>");
 MODULE_DESCRIPTION(BNXT_RE_DESC " Driver");
@@ -79,6 +79,29 @@
 static DEFINE_MUTEX(bnxt_re_dev_lock);
 static struct workqueue_struct *bnxt_re_wq;
 static void bnxt_re_ib_unreg(struct bnxt_re_dev *rdev);
+
+static void bnxt_re_destroy_chip_ctx(struct bnxt_re_dev *rdev)
+{
+	rdev->rcfw.res = NULL;
+	rdev->qplib_res.cctx = NULL;
+}
+
+static int bnxt_re_setup_chip_ctx(struct bnxt_re_dev *rdev)
+{
+	struct bnxt_en_dev *en_dev;
+	struct bnxt *bp;
+
+	en_dev = rdev->en_dev;
+	bp = netdev_priv(en_dev->net);
+
+	rdev->chip_ctx.chip_num = bp->chip_num;
+	/* rest members to follow eventually */
+
+	rdev->qplib_res.cctx = &rdev->chip_ctx;
+	rdev->rcfw.res = &rdev->qplib_res;
+
+	return 0;
+}
 
 /* SR-IOV helper functions */
 
@@ -278,6 +301,7 @@
 
 	rc = en_dev->en_ops->bnxt_register_device(en_dev, BNXT_ROCE_ULP,
 						  &bnxt_re_ulp_ops, rdev);
+	rdev->qplib_res.pdev = rdev->en_dev->pdev;
 	return rc;
 }
 
@@ -345,7 +369,8 @@
 	fw_msg->timeout = timeout;
 }
 
-static int bnxt_re_net_ring_free(struct bnxt_re_dev *rdev, u16 fw_ring_id)
+static int bnxt_re_net_ring_free(struct bnxt_re_dev *rdev,
+				 u16 fw_ring_id, int type)
 {
 	struct bnxt_en_dev *en_dev = rdev->en_dev;
 	struct hwrm_ring_free_input req = {0};
@@ -359,7 +384,7 @@
 	memset(&fw_msg, 0, sizeof(fw_msg));
 
 	bnxt_re_init_hwrm_hdr(rdev, (void *)&req, HWRM_RING_FREE, -1, -1);
-	req.ring_type = RING_ALLOC_REQ_RING_TYPE_L2_CMPL;
+	req.ring_type = type;
 	req.ring_id = cpu_to_le16(fw_ring_id);
 	bnxt_re_fill_fw_msg(&fw_msg, (void *)&req, sizeof(req), (void *)&resp,
 			    sizeof(resp), DFLT_HWRM_CMD_TIMEOUT);
@@ -396,7 +421,7 @@
 	/* Association of ring index with doorbell index and MSIX number */
 	req.logical_id = cpu_to_le16(map_index);
 	req.length = cpu_to_le32(ring_mask + 1);
-	req.ring_type = RING_ALLOC_REQ_RING_TYPE_L2_CMPL;
+	req.ring_type = type;
 	req.int_mode = RING_ALLOC_REQ_INT_MODE_MSIX;
 	bnxt_re_fill_fw_msg(&fw_msg, (void *)&req, sizeof(req), (void *)&resp,
 			    sizeof(resp), DFLT_HWRM_CMD_TIMEOUT);
@@ -535,13 +560,41 @@
 	return en_dev;
 }
 
+static ssize_t hw_rev_show(struct device *device, struct device_attribute *attr,
+			   char *buf)
+{
+	struct bnxt_re_dev *rdev =
+		rdma_device_to_drv_device(device, struct bnxt_re_dev, ibdev);
+
+	return scnprintf(buf, PAGE_SIZE, "0x%x\n", rdev->en_dev->pdev->vendor);
+}
+static DEVICE_ATTR_RO(hw_rev);
+
+static ssize_t hca_type_show(struct device *device,
+			     struct device_attribute *attr, char *buf)
+{
+	struct bnxt_re_dev *rdev =
+		rdma_device_to_drv_device(device, struct bnxt_re_dev, ibdev);
+
+	return scnprintf(buf, PAGE_SIZE, "%s\n", rdev->ibdev.node_desc);
+}
+static DEVICE_ATTR_RO(hca_type);
+
+static struct attribute *bnxt_re_attributes[] = {
+	&dev_attr_hw_rev.attr,
+	&dev_attr_hca_type.attr,
+	NULL
+};
+
+static const struct attribute_group bnxt_re_dev_attr_group = {
+	.attrs = bnxt_re_attributes,
+};
+
 static void bnxt_re_unregister_ib(struct bnxt_re_dev *rdev)
 {
 	ib_unregister_device(&rdev->ibdev);
 }
 
-<<<<<<< HEAD
-=======
 static const struct ib_device_ops bnxt_re_dev_ops = {
 	.add_gid = bnxt_re_add_gid,
 	.alloc_hw_stats = bnxt_re_ib_alloc_hw_stats,
@@ -589,7 +642,6 @@
 	INIT_RDMA_OBJ_SIZE(ib_ucontext, bnxt_re_ucontext, ib_uctx),
 };
 
->>>>>>> 407d19ab
 static int bnxt_re_register_ib(struct bnxt_re_dev *rdev)
 {
 	struct ib_device *ibdev = &rdev->ibdev;
@@ -598,7 +650,6 @@
 	/* ib device init */
 	ibdev->owner = THIS_MODULE;
 	ibdev->node_type = RDMA_NODE_IB_CA;
-	strlcpy(ibdev->name, "bnxt_re%d", IB_DEVICE_NAME_MAX);
 	strlcpy(ibdev->node_desc, BNXT_RE_DESC " HCA",
 		strlen(BNXT_RE_DESC) + 5);
 	ibdev->phys_port_cnt = 1;
@@ -638,94 +689,16 @@
 			(1ull << IB_USER_VERBS_CMD_DESTROY_AH);
 	/* POLL_CQ and REQ_NOTIFY_CQ is directly handled in libbnxt_re */
 
-	/* Kernel verbs */
-	ibdev->query_device		= bnxt_re_query_device;
-	ibdev->modify_device		= bnxt_re_modify_device;
-
-	ibdev->query_port		= bnxt_re_query_port;
-	ibdev->get_port_immutable	= bnxt_re_get_port_immutable;
-	ibdev->get_dev_fw_str           = bnxt_re_query_fw_str;
-	ibdev->query_pkey		= bnxt_re_query_pkey;
-	ibdev->get_netdev		= bnxt_re_get_netdev;
-	ibdev->add_gid			= bnxt_re_add_gid;
-	ibdev->del_gid			= bnxt_re_del_gid;
-	ibdev->get_link_layer		= bnxt_re_get_link_layer;
-
-	ibdev->alloc_pd			= bnxt_re_alloc_pd;
-	ibdev->dealloc_pd		= bnxt_re_dealloc_pd;
-
-	ibdev->create_ah		= bnxt_re_create_ah;
-	ibdev->modify_ah		= bnxt_re_modify_ah;
-	ibdev->query_ah			= bnxt_re_query_ah;
-	ibdev->destroy_ah		= bnxt_re_destroy_ah;
-
-	ibdev->create_srq		= bnxt_re_create_srq;
-	ibdev->modify_srq		= bnxt_re_modify_srq;
-	ibdev->query_srq		= bnxt_re_query_srq;
-	ibdev->destroy_srq		= bnxt_re_destroy_srq;
-	ibdev->post_srq_recv		= bnxt_re_post_srq_recv;
-
-	ibdev->create_qp		= bnxt_re_create_qp;
-	ibdev->modify_qp		= bnxt_re_modify_qp;
-	ibdev->query_qp			= bnxt_re_query_qp;
-	ibdev->destroy_qp		= bnxt_re_destroy_qp;
-
-	ibdev->post_send		= bnxt_re_post_send;
-	ibdev->post_recv		= bnxt_re_post_recv;
-
-	ibdev->create_cq		= bnxt_re_create_cq;
-	ibdev->destroy_cq		= bnxt_re_destroy_cq;
-	ibdev->poll_cq			= bnxt_re_poll_cq;
-	ibdev->req_notify_cq		= bnxt_re_req_notify_cq;
-
-	ibdev->get_dma_mr		= bnxt_re_get_dma_mr;
-	ibdev->dereg_mr			= bnxt_re_dereg_mr;
-	ibdev->alloc_mr			= bnxt_re_alloc_mr;
-	ibdev->map_mr_sg		= bnxt_re_map_mr_sg;
-
-	ibdev->reg_user_mr		= bnxt_re_reg_user_mr;
-	ibdev->alloc_ucontext		= bnxt_re_alloc_ucontext;
-	ibdev->dealloc_ucontext		= bnxt_re_dealloc_ucontext;
-	ibdev->mmap			= bnxt_re_mmap;
-	ibdev->get_hw_stats             = bnxt_re_ib_get_hw_stats;
-	ibdev->alloc_hw_stats           = bnxt_re_ib_alloc_hw_stats;
-
+
+	rdma_set_device_sysfs_group(ibdev, &bnxt_re_dev_attr_group);
 	ibdev->driver_id = RDMA_DRIVER_BNXT_RE;
-<<<<<<< HEAD
-	return ib_register_device(ibdev, NULL);
-}
-
-static ssize_t show_rev(struct device *device, struct device_attribute *attr,
-			char *buf)
-{
-	struct bnxt_re_dev *rdev = to_bnxt_re_dev(device, ibdev.dev);
-
-	return scnprintf(buf, PAGE_SIZE, "0x%x\n", rdev->en_dev->pdev->vendor);
-}
-
-static ssize_t show_hca(struct device *device, struct device_attribute *attr,
-			char *buf)
-{
-	struct bnxt_re_dev *rdev = to_bnxt_re_dev(device, ibdev.dev);
-
-	return scnprintf(buf, PAGE_SIZE, "%s\n", rdev->ibdev.node_desc);
-=======
 	ib_set_device_ops(ibdev, &bnxt_re_dev_ops);
 	ret = ib_device_set_netdev(&rdev->ibdev, rdev->netdev, 1);
 	if (ret)
 		return ret;
 
 	return ib_register_device(ibdev, "bnxt_re%d");
->>>>>>> 407d19ab
-}
-
-static DEVICE_ATTR(hw_rev, 0444, show_rev, NULL);
-static DEVICE_ATTR(hca_type, 0444, show_hca, NULL);
-
-static struct device_attribute *bnxt_re_attributes[] = {
-	&dev_attr_hw_rev,
-	&dev_attr_hca_type
-};
+}
 
 static void bnxt_re_dev_remove(struct bnxt_re_dev *rdev)
 {
@@ -748,7 +721,7 @@
 	struct bnxt_re_dev *rdev;
 
 	/* Allocate bnxt_re_dev instance here */
-	rdev = (struct bnxt_re_dev *)ib_alloc_device(sizeof(*rdev));
+	rdev = ib_alloc_device(bnxt_re_dev, ibdev);
 	if (!rdev) {
 		dev_err(NULL, "%s: bnxt_re_dev allocation failure!",
 			ROCE_DRV_MODULE_NAME);
@@ -920,14 +893,18 @@
 	return 0;
 }
 
+static u32 bnxt_re_get_nqdb_offset(struct bnxt_re_dev *rdev, u16 indx)
+{
+	return bnxt_qplib_is_chip_gen_p5(&rdev->chip_ctx) ?
+				0x10000 : rdev->msix_entries[indx].db_offset;
+}
+
 static void bnxt_re_cleanup_res(struct bnxt_re_dev *rdev)
 {
 	int i;
 
-	if (rdev->nq[0].hwq.max_elements) {
-		for (i = 1; i < rdev->num_msix; i++)
-			bnxt_qplib_disable_nq(&rdev->nq[i - 1]);
-	}
+	for (i = 1; i < rdev->num_msix; i++)
+		bnxt_qplib_disable_nq(&rdev->nq[i - 1]);
 
 	if (rdev->qplib_res.rcfw)
 		bnxt_qplib_cleanup_res(&rdev->qplib_res);
@@ -935,34 +912,41 @@
 
 static int bnxt_re_init_res(struct bnxt_re_dev *rdev)
 {
+	int num_vec_enabled = 0;
 	int rc = 0, i;
+	u32 db_offt;
 
 	bnxt_qplib_init_res(&rdev->qplib_res);
 
 	for (i = 1; i < rdev->num_msix ; i++) {
+		db_offt = bnxt_re_get_nqdb_offset(rdev, i);
 		rc = bnxt_qplib_enable_nq(rdev->en_dev->pdev, &rdev->nq[i - 1],
 					  i - 1, rdev->msix_entries[i].vector,
-					  rdev->msix_entries[i].db_offset,
-					  &bnxt_re_cqn_handler,
+					  db_offt, &bnxt_re_cqn_handler,
 					  &bnxt_re_srqn_handler);
-
 		if (rc) {
 			dev_err(rdev_to_dev(rdev),
 				"Failed to enable NQ with rc = 0x%x", rc);
 			goto fail;
 		}
+		num_vec_enabled++;
 	}
 	return 0;
 fail:
+	for (i = num_vec_enabled; i >= 0; i--)
+		bnxt_qplib_disable_nq(&rdev->nq[i]);
 	return rc;
 }
 
 static void bnxt_re_free_nq_res(struct bnxt_re_dev *rdev)
 {
+	u8 type;
 	int i;
 
 	for (i = 0; i < rdev->num_msix - 1; i++) {
-		bnxt_re_net_ring_free(rdev, rdev->nq[i].ring_id);
+		type = bnxt_qplib_get_ring_type(&rdev->chip_ctx);
+		bnxt_re_net_ring_free(rdev, rdev->nq[i].ring_id, type);
+		rdev->nq[i].res = NULL;
 		bnxt_qplib_free_nq(&rdev->nq[i]);
 	}
 }
@@ -984,7 +968,11 @@
 
 static int bnxt_re_alloc_res(struct bnxt_re_dev *rdev)
 {
+	int num_vec_created = 0;
+	dma_addr_t *pg_map;
 	int rc = 0, i;
+	int pages;
+	u8 type;
 
 	/* Configure and allocate resources for qplib */
 	rdev->qplib_res.rcfw = &rdev->rcfw;
@@ -1005,33 +993,38 @@
 		goto dealloc_res;
 
 	for (i = 0; i < rdev->num_msix - 1; i++) {
+		rdev->nq[i].res = &rdev->qplib_res;
 		rdev->nq[i].hwq.max_elements = BNXT_RE_MAX_CQ_COUNT +
 			BNXT_RE_MAX_SRQC_COUNT + 2;
 		rc = bnxt_qplib_alloc_nq(rdev->en_dev->pdev, &rdev->nq[i]);
 		if (rc) {
 			dev_err(rdev_to_dev(rdev), "Alloc Failed NQ%d rc:%#x",
 				i, rc);
-			goto dealloc_dpi;
+			goto free_nq;
 		}
-		rc = bnxt_re_net_ring_alloc
-			(rdev, rdev->nq[i].hwq.pbl[PBL_LVL_0].pg_map_arr,
-			 rdev->nq[i].hwq.pbl[rdev->nq[i].hwq.level].pg_count,
-			 HWRM_RING_ALLOC_CMPL,
-			 BNXT_QPLIB_NQE_MAX_CNT - 1,
-			 rdev->msix_entries[i + 1].ring_idx,
-			 &rdev->nq[i].ring_id);
+		type = bnxt_qplib_get_ring_type(&rdev->chip_ctx);
+		pg_map = rdev->nq[i].hwq.pbl[PBL_LVL_0].pg_map_arr;
+		pages = rdev->nq[i].hwq.pbl[rdev->nq[i].hwq.level].pg_count;
+		rc = bnxt_re_net_ring_alloc(rdev, pg_map, pages, type,
+					    BNXT_QPLIB_NQE_MAX_CNT - 1,
+					    rdev->msix_entries[i + 1].ring_idx,
+					    &rdev->nq[i].ring_id);
 		if (rc) {
 			dev_err(rdev_to_dev(rdev),
 				"Failed to allocate NQ fw id with rc = 0x%x",
 				rc);
+			bnxt_qplib_free_nq(&rdev->nq[i]);
 			goto free_nq;
 		}
+		num_vec_created++;
 	}
 	return 0;
 free_nq:
-	for (i = 0; i < rdev->num_msix - 1; i++)
+	for (i = num_vec_created; i >= 0; i--) {
+		type = bnxt_qplib_get_ring_type(&rdev->chip_ctx);
+		bnxt_re_net_ring_free(rdev, rdev->nq[i].ring_id, type);
 		bnxt_qplib_free_nq(&rdev->nq[i]);
-dealloc_dpi:
+	}
 	bnxt_qplib_dealloc_dpi(&rdev->qplib_res,
 			       &rdev->qplib_res.dpi_tbl,
 			       &rdev->dpi_privileged);
@@ -1049,12 +1042,17 @@
 	struct ib_event ib_event;
 
 	ib_event.device = ibdev;
-	if (qp)
+	if (qp) {
 		ib_event.element.qp = qp;
-	else
+		ib_event.event = event;
+		if (qp->event_handler)
+			qp->event_handler(&ib_event, qp->qp_context);
+
+	} else {
 		ib_event.element.port_num = port_num;
-	ib_event.event = event;
-	ib_dispatch_event(&ib_event);
+		ib_event.event = event;
+		ib_dispatch_event(&ib_event);
+	}
 }
 
 #define HWRM_QUEUE_PRI2COS_QCFG_INPUT_FLAGS_IVLAN      0x02
@@ -1247,22 +1245,52 @@
 	return 0;
 }
 
+static void bnxt_re_query_hwrm_intf_version(struct bnxt_re_dev *rdev)
+{
+	struct bnxt_en_dev *en_dev = rdev->en_dev;
+	struct hwrm_ver_get_output resp = {0};
+	struct hwrm_ver_get_input req = {0};
+	struct bnxt_fw_msg fw_msg;
+	int rc = 0;
+
+	memset(&fw_msg, 0, sizeof(fw_msg));
+	bnxt_re_init_hwrm_hdr(rdev, (void *)&req,
+			      HWRM_VER_GET, -1, -1);
+	req.hwrm_intf_maj = HWRM_VERSION_MAJOR;
+	req.hwrm_intf_min = HWRM_VERSION_MINOR;
+	req.hwrm_intf_upd = HWRM_VERSION_UPDATE;
+	bnxt_re_fill_fw_msg(&fw_msg, (void *)&req, sizeof(req), (void *)&resp,
+			    sizeof(resp), DFLT_HWRM_CMD_TIMEOUT);
+	rc = en_dev->en_ops->bnxt_send_fw_msg(en_dev, BNXT_ROCE_ULP, &fw_msg);
+	if (rc) {
+		dev_err(rdev_to_dev(rdev),
+			"Failed to query HW version, rc = 0x%x", rc);
+		return;
+	}
+	rdev->qplib_ctx.hwrm_intf_ver =
+		(u64)resp.hwrm_intf_major << 48 |
+		(u64)resp.hwrm_intf_minor << 32 |
+		(u64)resp.hwrm_intf_build << 16 |
+		resp.hwrm_intf_patch;
+}
+
 static void bnxt_re_ib_unreg(struct bnxt_re_dev *rdev)
 {
-	int i, rc;
+	u8 type;
+	int rc;
 
 	if (test_and_clear_bit(BNXT_RE_FLAG_IBDEV_REGISTERED, &rdev->flags)) {
-		for (i = 0; i < ARRAY_SIZE(bnxt_re_attributes); i++)
-			device_remove_file(&rdev->ibdev.dev,
-					   bnxt_re_attributes[i]);
 		/* Cleanup ib dev */
 		bnxt_re_unregister_ib(rdev);
 	}
 	if (test_and_clear_bit(BNXT_RE_FLAG_QOS_WORK_REG, &rdev->flags))
-		cancel_delayed_work(&rdev->worker);
-
-	bnxt_re_cleanup_res(rdev);
-	bnxt_re_free_res(rdev);
+		cancel_delayed_work_sync(&rdev->worker);
+
+	if (test_and_clear_bit(BNXT_RE_FLAG_RESOURCES_INITIALIZED,
+			       &rdev->flags))
+		bnxt_re_cleanup_res(rdev);
+	if (test_and_clear_bit(BNXT_RE_FLAG_RESOURCES_ALLOCATED, &rdev->flags))
+		bnxt_re_free_res(rdev);
 
 	if (test_and_clear_bit(BNXT_RE_FLAG_RCFW_CHANNEL_EN, &rdev->flags)) {
 		rc = bnxt_qplib_deinit_rcfw(&rdev->rcfw);
@@ -1272,7 +1300,8 @@
 		bnxt_re_net_stats_ctx_free(rdev, rdev->qplib_ctx.stats.fw_id);
 		bnxt_qplib_free_ctx(rdev->en_dev->pdev, &rdev->qplib_ctx);
 		bnxt_qplib_disable_rcfw_channel(&rdev->rcfw);
-		bnxt_re_net_ring_free(rdev, rdev->rcfw.creq_ring_id);
+		type = bnxt_qplib_get_ring_type(&rdev->chip_ctx);
+		bnxt_re_net_ring_free(rdev, rdev->rcfw.creq_ring_id, type);
 		bnxt_qplib_free_rcfw_channel(&rdev->rcfw);
 	}
 	if (test_and_clear_bit(BNXT_RE_FLAG_GOT_MSIX, &rdev->flags)) {
@@ -1281,6 +1310,8 @@
 			dev_warn(rdev_to_dev(rdev),
 				 "Failed to free MSI-X vectors: %#x", rc);
 	}
+
+	bnxt_re_destroy_chip_ctx(rdev);
 	if (test_and_clear_bit(BNXT_RE_FLAG_NETDEV_REGISTERED, &rdev->flags)) {
 		rc = bnxt_re_unregister_netdev(rdev);
 		if (rc)
@@ -1301,9 +1332,12 @@
 
 static int bnxt_re_ib_reg(struct bnxt_re_dev *rdev)
 {
-	int i, j, rc;
-
+	dma_addr_t *pg_map;
+	u32 db_offt, ridx;
+	int pages, vid;
 	bool locked;
+	u8 type;
+	int rc;
 
 	/* Acquire rtnl lock through out this function */
 	rtnl_lock();
@@ -1318,6 +1352,12 @@
 	}
 	set_bit(BNXT_RE_FLAG_NETDEV_REGISTERED, &rdev->flags);
 
+	rc = bnxt_re_setup_chip_ctx(rdev);
+	if (rc) {
+		dev_err(rdev_to_dev(rdev), "Failed to get chip context\n");
+		return -EINVAL;
+	}
+
 	/* Check whether VF or PF */
 	bnxt_re_get_sriov_func_type(rdev);
 
@@ -1329,30 +1369,34 @@
 	}
 	set_bit(BNXT_RE_FLAG_GOT_MSIX, &rdev->flags);
 
+	bnxt_re_query_hwrm_intf_version(rdev);
+
 	/* Establish RCFW Communication Channel to initialize the context
 	 * memory for the function and all child VFs
 	 */
 	rc = bnxt_qplib_alloc_rcfw_channel(rdev->en_dev->pdev, &rdev->rcfw,
+					   &rdev->qplib_ctx,
 					   BNXT_RE_MAX_QPC_COUNT);
 	if (rc) {
 		pr_err("Failed to allocate RCFW Channel: %#x\n", rc);
 		goto fail;
 	}
-	rc = bnxt_re_net_ring_alloc
-			(rdev, rdev->rcfw.creq.pbl[PBL_LVL_0].pg_map_arr,
-			 rdev->rcfw.creq.pbl[rdev->rcfw.creq.level].pg_count,
-			 HWRM_RING_ALLOC_CMPL, BNXT_QPLIB_CREQE_MAX_CNT - 1,
-			 rdev->msix_entries[BNXT_RE_AEQ_IDX].ring_idx,
-			 &rdev->rcfw.creq_ring_id);
+	type = bnxt_qplib_get_ring_type(&rdev->chip_ctx);
+	pg_map = rdev->rcfw.creq.pbl[PBL_LVL_0].pg_map_arr;
+	pages = rdev->rcfw.creq.pbl[rdev->rcfw.creq.level].pg_count;
+	ridx = rdev->msix_entries[BNXT_RE_AEQ_IDX].ring_idx;
+	rc = bnxt_re_net_ring_alloc(rdev, pg_map, pages, type,
+				    BNXT_QPLIB_CREQE_MAX_CNT - 1,
+				    ridx, &rdev->rcfw.creq_ring_id);
 	if (rc) {
 		pr_err("Failed to allocate CREQ: %#x\n", rc);
 		goto free_rcfw;
 	}
-	rc = bnxt_qplib_enable_rcfw_channel
-				(rdev->en_dev->pdev, &rdev->rcfw,
-				 rdev->msix_entries[BNXT_RE_AEQ_IDX].vector,
-				 rdev->msix_entries[BNXT_RE_AEQ_IDX].db_offset,
-				 rdev->is_virtfn, &bnxt_re_aeq_handler);
+	db_offt = bnxt_re_get_nqdb_offset(rdev, BNXT_RE_AEQ_IDX);
+	vid = rdev->msix_entries[BNXT_RE_AEQ_IDX].vector;
+	rc = bnxt_qplib_enable_rcfw_channel(rdev->en_dev->pdev, &rdev->rcfw,
+					    vid, db_offt, rdev->is_virtfn,
+					    &bnxt_re_aeq_handler);
 	if (rc) {
 		pr_err("Failed to enable RCFW channel: %#x\n", rc);
 		goto free_ring;
@@ -1365,7 +1409,8 @@
 	if (!rdev->is_virtfn)
 		bnxt_re_set_resource_limits(rdev);
 
-	rc = bnxt_qplib_alloc_ctx(rdev->en_dev->pdev, &rdev->qplib_ctx, 0);
+	rc = bnxt_qplib_alloc_ctx(rdev->en_dev->pdev, &rdev->qplib_ctx, 0,
+				  bnxt_qplib_is_chip_gen_p5(&rdev->chip_ctx));
 	if (rc) {
 		pr_err("Failed to allocate QPLIB context: %#x\n", rc);
 		goto disable_rcfw;
@@ -1392,11 +1437,14 @@
 		pr_err("Failed to allocate resources: %#x\n", rc);
 		goto fail;
 	}
+	set_bit(BNXT_RE_FLAG_RESOURCES_ALLOCATED, &rdev->flags);
 	rc = bnxt_re_init_res(rdev);
 	if (rc) {
 		pr_err("Failed to initialize resources: %#x\n", rc);
 		goto fail;
 	}
+
+	set_bit(BNXT_RE_FLAG_RESOURCES_INITIALIZED, &rdev->flags);
 
 	if (!rdev->is_virtfn) {
 		rc = bnxt_re_setup_qos(rdev);
@@ -1419,20 +1467,6 @@
 	}
 	set_bit(BNXT_RE_FLAG_IBDEV_REGISTERED, &rdev->flags);
 	dev_info(rdev_to_dev(rdev), "Device registered successfully");
-	for (i = 0; i < ARRAY_SIZE(bnxt_re_attributes); i++) {
-		rc = device_create_file(&rdev->ibdev.dev,
-					bnxt_re_attributes[i]);
-		if (rc) {
-			dev_err(rdev_to_dev(rdev),
-				"Failed to create IB sysfs: %#x", rc);
-			/* Must clean up all created device files */
-			for (j = 0; j < i; j++)
-				device_remove_file(&rdev->ibdev.dev,
-						   bnxt_re_attributes[j]);
-			bnxt_re_unregister_ib(rdev);
-			goto fail;
-		}
-	}
 	ib_get_eth_speed(&rdev->ibdev, 1, &rdev->active_speed,
 			 &rdev->active_width);
 	set_bit(BNXT_RE_FLAG_ISSUE_ROCE_STATS, &rdev->flags);
@@ -1447,7 +1481,8 @@
 disable_rcfw:
 	bnxt_qplib_disable_rcfw_channel(&rdev->rcfw);
 free_ring:
-	bnxt_re_net_ring_free(rdev, rdev->rcfw.creq_ring_id);
+	type = bnxt_qplib_get_ring_type(&rdev->chip_ctx);
+	bnxt_re_net_ring_free(rdev, rdev->rcfw.creq_ring_id, type);
 free_rcfw:
 	bnxt_qplib_free_rcfw_channel(&rdev->rcfw);
 fail:
