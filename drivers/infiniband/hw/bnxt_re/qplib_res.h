/*
 * Broadcom NetXtreme-E RoCE driver.
 *
 * Copyright (c) 2016 - 2017, Broadcom. All rights reserved.  The term
 * Broadcom refers to Broadcom Limited and/or its subsidiaries.
 *
 * This software is available to you under a choice of one of two
 * licenses.  You may choose to be licensed under the terms of the GNU
 * General Public License (GPL) Version 2, available from the file
 * COPYING in the main directory of this source tree, or the
 * BSD license below:
 *
 * Redistribution and use in source and binary forms, with or without
 * modification, are permitted provided that the following conditions
 * are met:
 *
 * 1. Redistributions of source code must retain the above copyright
 *    notice, this list of conditions and the following disclaimer.
 * 2. Redistributions in binary form must reproduce the above copyright
 *    notice, this list of conditions and the following disclaimer in
 *    the documentation and/or other materials provided with the
 *    distribution.
 *
 * THIS SOFTWARE IS PROVIDED BY THE AUTHOR AND CONTRIBUTORS ``AS IS''
 * AND ANY EXPRESS OR IMPLIED WARRANTIES, INCLUDING, BUT NOT LIMITED TO,
 * THE IMPLIED WARRANTIES OF MERCHANTABILITY AND FITNESS FOR A PARTICULAR
 * PURPOSE ARE DISCLAIMED. IN NO EVENT SHALL THE AUTHOR OR CONTRIBUTORS
 * BE LIABLE FOR ANY DIRECT, INDIRECT, INCIDENTAL, SPECIAL, EXEMPLARY, OR
 * CONSEQUENTIAL DAMAGES (INCLUDING, BUT NOT LIMITED TO, PROCUREMENT OF
 * SUBSTITUTE GOODS OR SERVICES; LOSS OF USE, DATA, OR PROFITS; OR
 * BUSINESS INTERRUPTION) HOWEVER CAUSED AND ON ANY THEORY OF LIABILITY,
 * WHETHER IN CONTRACT, STRICT LIABILITY, OR TORT (INCLUDING NEGLIGENCE
 * OR OTHERWISE) ARISING IN ANY WAY OUT OF THE USE OF THIS SOFTWARE, EVEN
 * IF ADVISED OF THE POSSIBILITY OF SUCH DAMAGE.
 *
 * Description: QPLib resource manager (header)
 */

#ifndef __BNXT_QPLIB_RES_H__
#define __BNXT_QPLIB_RES_H__

extern const struct bnxt_qplib_gid bnxt_qplib_gid_zero;

#define PTR_CNT_PER_PG		(PAGE_SIZE / sizeof(void *))
#define PTR_MAX_IDX_PER_PG	(PTR_CNT_PER_PG - 1)
#define PTR_PG(x)		(((x) & ~PTR_MAX_IDX_PER_PG) / PTR_CNT_PER_PG)
#define PTR_IDX(x)		((x) & PTR_MAX_IDX_PER_PG)

#define HWQ_CMP(idx, hwq)	((idx) & ((hwq)->max_elements - 1))

#define HWQ_FREE_SLOTS(hwq)	(hwq->max_elements - \
				((HWQ_CMP(hwq->prod, hwq)\
				- HWQ_CMP(hwq->cons, hwq))\
				& (hwq->max_elements - 1)))
enum bnxt_qplib_hwq_type {
	HWQ_TYPE_CTX,
	HWQ_TYPE_QUEUE,
	HWQ_TYPE_L2_CMPL
};

#define MAX_PBL_LVL_0_PGS		1
#define MAX_PBL_LVL_1_PGS		512
#define MAX_PBL_LVL_1_PGS_SHIFT		9
#define MAX_PBL_LVL_1_PGS_FOR_LVL_2	256
#define MAX_PBL_LVL_2_PGS		(256 * 512)

enum bnxt_qplib_pbl_lvl {
	PBL_LVL_0,
	PBL_LVL_1,
	PBL_LVL_2,
	PBL_LVL_MAX
};

#define ROCE_PG_SIZE_4K		(4 * 1024)
#define ROCE_PG_SIZE_8K		(8 * 1024)
#define ROCE_PG_SIZE_64K	(64 * 1024)
#define ROCE_PG_SIZE_2M		(2 * 1024 * 1024)
#define ROCE_PG_SIZE_8M		(8 * 1024 * 1024)
#define ROCE_PG_SIZE_1G		(1024 * 1024 * 1024)

struct bnxt_qplib_pbl {
	u32				pg_count;
	u32				pg_size;
	void				**pg_arr;
	dma_addr_t			*pg_map_arr;
};

struct bnxt_qplib_hwq {
	struct pci_dev			*pdev;
	/* lock to protect qplib_hwq */
	spinlock_t			lock;
	struct bnxt_qplib_pbl		pbl[PBL_LVL_MAX];
	enum bnxt_qplib_pbl_lvl		level;		/* 0, 1, or 2 */
	/* ptr for easy access to the PBL entries */
	void				**pbl_ptr;
	/* ptr for easy access to the dma_addr */
	dma_addr_t			*pbl_dma_ptr;
	u32				max_elements;
	u16				element_size;	/* Size of each entry */

	u32				prod;		/* raw */
	u32				cons;		/* raw */
	u8				cp_bit;
	u8				is_user;
};

/* Tables */
struct bnxt_qplib_pd_tbl {
	unsigned long			*tbl;
	u32				max;
};

struct bnxt_qplib_sgid_tbl {
	struct bnxt_qplib_gid_info	*tbl;
	u16				*hw_id;
	u16				max;
	u16				active;
	void				*ctx;
	u8				*vlan;
};

struct bnxt_qplib_pkey_tbl {
	u16				*tbl;
	u16				max;
	u16				active;
};

struct bnxt_qplib_dpi {
	u32				dpi;
	void __iomem			*dbr;
	u64				umdbr;
};

struct bnxt_qplib_dpi_tbl {
	void				**app_tbl;
	unsigned long			*tbl;
	u16				max;
	void __iomem			*dbr_bar_reg_iomem;
	u64				unmapped_dbr;
};

struct bnxt_qplib_stats {
	dma_addr_t			dma_map;
	void				*dma;
	u32				size;
	u32				fw_id;
};

struct bnxt_qplib_vf_res {
	u32 max_qp_per_vf;
	u32 max_mrw_per_vf;
	u32 max_srq_per_vf;
	u32 max_cq_per_vf;
	u32 max_gid_per_vf;
};

#define BNXT_QPLIB_MAX_QP_CTX_ENTRY_SIZE	448
#define BNXT_QPLIB_MAX_SRQ_CTX_ENTRY_SIZE	64
#define BNXT_QPLIB_MAX_CQ_CTX_ENTRY_SIZE	64
#define BNXT_QPLIB_MAX_MRW_CTX_ENTRY_SIZE	128

struct bnxt_qplib_ctx {
	u32				qpc_count;
	struct bnxt_qplib_hwq		qpc_tbl;
	u32				mrw_count;
	struct bnxt_qplib_hwq		mrw_tbl;
	u32				srqc_count;
	struct bnxt_qplib_hwq		srqc_tbl;
	u32				cq_count;
	struct bnxt_qplib_hwq		cq_tbl;
	struct bnxt_qplib_hwq		tim_tbl;
#define MAX_TQM_ALLOC_REQ		48
#define MAX_TQM_ALLOC_BLK_SIZE		8
	u8				tqm_count[MAX_TQM_ALLOC_REQ];
	struct bnxt_qplib_hwq		tqm_pde;
	u32				tqm_pde_level;
	struct bnxt_qplib_hwq		tqm_tbl[MAX_TQM_ALLOC_REQ];
	struct bnxt_qplib_stats		stats;
	struct bnxt_qplib_vf_res	vf_res;
};

struct bnxt_qplib_res {
	struct pci_dev			*pdev;
	struct net_device		*netdev;

	struct bnxt_qplib_rcfw		*rcfw;

	struct bnxt_qplib_pd_tbl	pd_tbl;
	struct bnxt_qplib_sgid_tbl	sgid_tbl;
	struct bnxt_qplib_pkey_tbl	pkey_tbl;
	struct bnxt_qplib_dpi_tbl	dpi_tbl;
	bool				prio;
};

<<<<<<< HEAD
=======
static inline bool bnxt_qplib_is_chip_gen_p5(struct bnxt_qplib_chip_ctx *cctx)
{
	return (cctx->chip_num == CHIP_NUM_57500);
}

static inline u8 bnxt_qplib_get_hwq_type(struct bnxt_qplib_res *res)
{
	return bnxt_qplib_is_chip_gen_p5(res->cctx) ?
					HWQ_TYPE_QUEUE : HWQ_TYPE_L2_CMPL;
}

static inline u8 bnxt_qplib_get_ring_type(struct bnxt_qplib_chip_ctx *cctx)
{
	return bnxt_qplib_is_chip_gen_p5(cctx) ?
	       RING_ALLOC_REQ_RING_TYPE_NQ :
	       RING_ALLOC_REQ_RING_TYPE_ROCE_CMPL;
}

struct bnxt_qplib_sg_info {
	struct scatterlist		*sglist;
	u32				nmap;
	u32				npages;
};

>>>>>>> 407d19ab
#define to_bnxt_qplib(ptr, type, member)	\
	container_of(ptr, type, member)

struct bnxt_qplib_pd;
struct bnxt_qplib_dev_attr;

void bnxt_qplib_free_hwq(struct pci_dev *pdev, struct bnxt_qplib_hwq *hwq);
int bnxt_qplib_alloc_init_hwq(struct pci_dev *pdev, struct bnxt_qplib_hwq *hwq,
			      struct bnxt_qplib_sg_info *sg_info, u32 *elements,
			      u32 elements_per_page, u32 aux, u32 pg_size,
			      enum bnxt_qplib_hwq_type hwq_type);
void bnxt_qplib_get_guid(u8 *dev_addr, u8 *guid);
int bnxt_qplib_alloc_pd(struct bnxt_qplib_pd_tbl *pd_tbl,
			struct bnxt_qplib_pd *pd);
int bnxt_qplib_dealloc_pd(struct bnxt_qplib_res *res,
			  struct bnxt_qplib_pd_tbl *pd_tbl,
			  struct bnxt_qplib_pd *pd);
int bnxt_qplib_alloc_dpi(struct bnxt_qplib_dpi_tbl *dpit,
			 struct bnxt_qplib_dpi     *dpi,
			 void                      *app);
int bnxt_qplib_dealloc_dpi(struct bnxt_qplib_res *res,
			   struct bnxt_qplib_dpi_tbl *dpi_tbl,
			   struct bnxt_qplib_dpi *dpi);
void bnxt_qplib_cleanup_res(struct bnxt_qplib_res *res);
int bnxt_qplib_init_res(struct bnxt_qplib_res *res);
void bnxt_qplib_free_res(struct bnxt_qplib_res *res);
int bnxt_qplib_alloc_res(struct bnxt_qplib_res *res, struct pci_dev *pdev,
			 struct net_device *netdev,
			 struct bnxt_qplib_dev_attr *dev_attr);
void bnxt_qplib_free_ctx(struct pci_dev *pdev,
			 struct bnxt_qplib_ctx *ctx);
int bnxt_qplib_alloc_ctx(struct pci_dev *pdev,
			 struct bnxt_qplib_ctx *ctx,
			 bool virt_fn);
#endif /* __BNXT_QPLIB_RES_H__ */<|MERGE_RESOLUTION|>--- conflicted
+++ resolved
@@ -177,14 +177,23 @@
 	struct bnxt_qplib_hwq		tqm_tbl[MAX_TQM_ALLOC_REQ];
 	struct bnxt_qplib_stats		stats;
 	struct bnxt_qplib_vf_res	vf_res;
-};
+	u64				hwrm_intf_ver;
+};
+
+struct bnxt_qplib_chip_ctx {
+	u16	chip_num;
+	u8	chip_rev;
+	u8	chip_metal;
+};
+
+#define CHIP_NUM_57500          0x1750
 
 struct bnxt_qplib_res {
 	struct pci_dev			*pdev;
+	struct bnxt_qplib_chip_ctx	*cctx;
 	struct net_device		*netdev;
 
 	struct bnxt_qplib_rcfw		*rcfw;
-
 	struct bnxt_qplib_pd_tbl	pd_tbl;
 	struct bnxt_qplib_sgid_tbl	sgid_tbl;
 	struct bnxt_qplib_pkey_tbl	pkey_tbl;
@@ -192,8 +201,6 @@
 	bool				prio;
 };
 
-<<<<<<< HEAD
-=======
 static inline bool bnxt_qplib_is_chip_gen_p5(struct bnxt_qplib_chip_ctx *cctx)
 {
 	return (cctx->chip_num == CHIP_NUM_57500);
@@ -218,7 +225,6 @@
 	u32				npages;
 };
 
->>>>>>> 407d19ab
 #define to_bnxt_qplib(ptr, type, member)	\
 	container_of(ptr, type, member)
 
@@ -252,5 +258,5 @@
 			 struct bnxt_qplib_ctx *ctx);
 int bnxt_qplib_alloc_ctx(struct pci_dev *pdev,
 			 struct bnxt_qplib_ctx *ctx,
-			 bool virt_fn);
+			 bool virt_fn, bool is_p5);
 #endif /* __BNXT_QPLIB_RES_H__ */