--- conflicted
+++ resolved
@@ -36,6 +36,8 @@
  * Description: Slow Path Operators
  */
 
+#define dev_fmt(fmt) "QPLIB: " fmt
+
 #include <linux/interrupt.h>
 #include <linux/spinlock.h>
 #include <linux/sched.h>
@@ -89,7 +91,7 @@
 	sbuf = bnxt_qplib_rcfw_alloc_sbuf(rcfw, sizeof(*sb));
 	if (!sbuf) {
 		dev_err(&rcfw->pdev->dev,
-			"QPLIB: SP: QUERY_FUNC alloc side buffer failed");
+			"SP: QUERY_FUNC alloc side buffer failed\n");
 		return -ENOMEM;
 	}
 
@@ -117,7 +119,8 @@
 	 * reporting the max number
 	 */
 	attr->max_qp_wqes -= BNXT_QPLIB_RESERVED_QP_WRS;
-	attr->max_qp_sges = sb->max_sge;
+	attr->max_qp_sges = bnxt_qplib_is_chip_gen_p5(rcfw->res->cctx) ?
+			    6 : sb->max_sge;
 	attr->max_cq = le32_to_cpu(sb->max_cq);
 	attr->max_cq_wqes = le32_to_cpu(sb->max_cqe);
 	attr->max_cq_sges = attr->max_qp_sges;
@@ -135,8 +138,16 @@
 	attr->max_srq = le16_to_cpu(sb->max_srq);
 	attr->max_srq_wqes = le32_to_cpu(sb->max_srq_wr) - 1;
 	attr->max_srq_sges = sb->max_srq_sge;
-	/* Bono only reports 1 PKEY for now, but it can support > 1 */
 	attr->max_pkey = le32_to_cpu(sb->max_pkeys);
+	/*
+	 * Some versions of FW reports more than 0xFFFF.
+	 * Restrict it for now to 0xFFFF to avoid
+	 * reporting trucated value
+	 */
+	if (attr->max_pkey > 0xFFFF) {
+		/* ib_port_attr::pkey_tbl_len is u16 */
+		attr->max_pkey = 0xFFFF;
+	}
 
 	attr->max_inline_data = le32_to_cpu(sb->max_inline_data);
 	attr->l2_db_size = (sb->l2_db_space_size + 1) *
@@ -186,8 +197,7 @@
 					  (void *)&resp,
 					  NULL, 0);
 	if (rc) {
-		dev_err(&res->pdev->dev,
-			"QPLIB: Failed to set function resources");
+		dev_err(&res->pdev->dev, "Failed to set function resources\n");
 	}
 	return rc;
 }
@@ -199,7 +209,7 @@
 {
 	if (index >= sgid_tbl->max) {
 		dev_err(&res->pdev->dev,
-			"QPLIB: Index %d exceeded SGID table max (%d)",
+			"Index %d exceeded SGID table max (%d)\n",
 			index, sgid_tbl->max);
 		return -EINVAL;
 	}
@@ -217,13 +227,12 @@
 	int index;
 
 	if (!sgid_tbl) {
-		dev_err(&res->pdev->dev, "QPLIB: SGID table not allocated");
+		dev_err(&res->pdev->dev, "SGID table not allocated\n");
 		return -EINVAL;
 	}
 	/* Do we need a sgid_lock here? */
 	if (!sgid_tbl->active) {
-		dev_err(&res->pdev->dev,
-			"QPLIB: SGID table has no active entries");
+		dev_err(&res->pdev->dev, "SGID table has no active entries\n");
 		return -ENOMEM;
 	}
 	for (index = 0; index < sgid_tbl->max; index++) {
@@ -232,7 +241,7 @@
 			break;
 	}
 	if (index == sgid_tbl->max) {
-		dev_warn(&res->pdev->dev, "GID not found in the SGID table");
+		dev_warn(&res->pdev->dev, "GID not found in the SGID table\n");
 		return 0;
 	}
 	/* Remove GID from the SGID table */
@@ -245,7 +254,7 @@
 		RCFW_CMD_PREP(req, DELETE_GID, cmd_flags);
 		if (sgid_tbl->hw_id[index] == 0xFFFF) {
 			dev_err(&res->pdev->dev,
-				"QPLIB: GID entry contains an invalid HW id");
+				"GID entry contains an invalid HW id\n");
 			return -EINVAL;
 		}
 		req.gid_index = cpu_to_le16(sgid_tbl->hw_id[index]);
@@ -260,7 +269,7 @@
 	sgid_tbl->vlan[index] = 0;
 	sgid_tbl->active--;
 	dev_dbg(&res->pdev->dev,
-		"QPLIB: SGID deleted hw_id[0x%x] = 0x%x active = 0x%x",
+		"SGID deleted hw_id[0x%x] = 0x%x active = 0x%x\n",
 		 index, sgid_tbl->hw_id[index], sgid_tbl->active);
 	sgid_tbl->hw_id[index] = (u16)-1;
 
@@ -279,12 +288,12 @@
 	int i, free_idx;
 
 	if (!sgid_tbl) {
-		dev_err(&res->pdev->dev, "QPLIB: SGID table not allocated");
+		dev_err(&res->pdev->dev, "SGID table not allocated\n");
 		return -EINVAL;
 	}
 	/* Do we need a sgid_lock here? */
 	if (sgid_tbl->active == sgid_tbl->max) {
-		dev_err(&res->pdev->dev, "QPLIB: SGID table is full");
+		dev_err(&res->pdev->dev, "SGID table is full\n");
 		return -ENOMEM;
 	}
 	free_idx = sgid_tbl->max;
@@ -292,8 +301,7 @@
 		if (!memcmp(&sgid_tbl->tbl[i], gid, sizeof(*gid)) &&
 		    sgid_tbl->tbl[i].vlan_id == vlan_id) {
 			dev_dbg(&res->pdev->dev,
-				"QPLIB: SGID entry already exist in entry %d!",
-				i);
+				"SGID entry already exist in entry %d!\n", i);
 			*index = i;
 			return -EALREADY;
 		} else if (!memcmp(&sgid_tbl->tbl[i], &bnxt_qplib_gid_zero,
@@ -304,7 +312,7 @@
 	}
 	if (free_idx == sgid_tbl->max) {
 		dev_err(&res->pdev->dev,
-			"QPLIB: SGID table is FULL but count is not MAX??");
+			"SGID table is FULL but count is not MAX??\n");
 		return -ENOMEM;
 	}
 	if (update) {
@@ -352,7 +360,7 @@
 		sgid_tbl->vlan[free_idx] = 1;
 
 	dev_dbg(&res->pdev->dev,
-		"QPLIB: SGID added hw_id[0x%x] = 0x%x active = 0x%x",
+		"SGID added hw_id[0x%x] = 0x%x active = 0x%x\n",
 		 free_idx, sgid_tbl->hw_id[free_idx], sgid_tbl->active);
 
 	*index = free_idx;
@@ -408,7 +416,7 @@
 	}
 	if (index >= pkey_tbl->max) {
 		dev_err(&res->pdev->dev,
-			"QPLIB: Index %d exceeded PKEY table max (%d)",
+			"Index %d exceeded PKEY table max (%d)\n",
 			index, pkey_tbl->max);
 		return -EINVAL;
 	}
@@ -423,14 +431,13 @@
 	int i, rc = 0;
 
 	if (!pkey_tbl) {
-		dev_err(&res->pdev->dev, "QPLIB: PKEY table not allocated");
+		dev_err(&res->pdev->dev, "PKEY table not allocated\n");
 		return -EINVAL;
 	}
 
 	/* Do we need a pkey_lock here? */
 	if (!pkey_tbl->active) {
-		dev_err(&res->pdev->dev,
-			"QPLIB: PKEY table has no active entries");
+		dev_err(&res->pdev->dev, "PKEY table has no active entries\n");
 		return -ENOMEM;
 	}
 	for (i = 0; i < pkey_tbl->max; i++) {
@@ -439,8 +446,7 @@
 	}
 	if (i == pkey_tbl->max) {
 		dev_err(&res->pdev->dev,
-			"QPLIB: PKEY 0x%04x not found in the pkey table",
-			*pkey);
+			"PKEY 0x%04x not found in the pkey table\n", *pkey);
 		return -ENOMEM;
 	}
 	memset(&pkey_tbl->tbl[i], 0, sizeof(*pkey));
@@ -457,13 +463,13 @@
 	int i, free_idx, rc = 0;
 
 	if (!pkey_tbl) {
-		dev_err(&res->pdev->dev, "QPLIB: PKEY table not allocated");
+		dev_err(&res->pdev->dev, "PKEY table not allocated\n");
 		return -EINVAL;
 	}
 
 	/* Do we need a pkey_lock here? */
 	if (pkey_tbl->active == pkey_tbl->max) {
-		dev_err(&res->pdev->dev, "QPLIB: PKEY table is full");
+		dev_err(&res->pdev->dev, "PKEY table is full\n");
 		return -ENOMEM;
 	}
 	free_idx = pkey_tbl->max;
@@ -475,7 +481,7 @@
 	}
 	if (free_idx == pkey_tbl->max) {
 		dev_err(&res->pdev->dev,
-			"QPLIB: PKEY table is FULL but count is not MAX??");
+			"PKEY table is FULL but count is not MAX??\n");
 		return -ENOMEM;
 	}
 	/* Add PKEY to the pkey_tbl */
@@ -487,7 +493,8 @@
 }
 
 /* AH */
-int bnxt_qplib_create_ah(struct bnxt_qplib_res *res, struct bnxt_qplib_ah *ah)
+int bnxt_qplib_create_ah(struct bnxt_qplib_res *res, struct bnxt_qplib_ah *ah,
+			 bool block)
 {
 	struct bnxt_qplib_rcfw *rcfw = res->rcfw;
 	struct cmdq_create_ah req;
@@ -521,7 +528,7 @@
 	req.dest_mac[2] = cpu_to_le16(temp16[2]);
 
 	rc = bnxt_qplib_rcfw_send_message(rcfw, (void *)&req, (void *)&resp,
-					  NULL, 1);
+					  NULL, block);
 	if (rc)
 		return rc;
 
@@ -529,12 +536,8 @@
 	return 0;
 }
 
-<<<<<<< HEAD
-int bnxt_qplib_destroy_ah(struct bnxt_qplib_res *res, struct bnxt_qplib_ah *ah)
-=======
 void bnxt_qplib_destroy_ah(struct bnxt_qplib_res *res, struct bnxt_qplib_ah *ah,
 			   bool block)
->>>>>>> 407d19ab
 {
 	struct bnxt_qplib_rcfw *rcfw = res->rcfw;
 	struct cmdq_destroy_ah req;
@@ -546,16 +549,8 @@
 
 	req.ah_cid = cpu_to_le32(ah->id);
 
-<<<<<<< HEAD
-	rc = bnxt_qplib_rcfw_send_message(rcfw, (void *)&req, (void *)&resp,
-					  NULL, 1);
-	if (rc)
-		return rc;
-	return 0;
-=======
 	bnxt_qplib_rcfw_send_message(rcfw, (void *)&req, (void *)&resp, NULL,
 				     block);
->>>>>>> 407d19ab
 }
 
 /* MRW */
@@ -568,8 +563,7 @@
 	int rc;
 
 	if (mrw->lkey == 0xFFFFFFFF) {
-		dev_info(&res->pdev->dev,
-			 "QPLIB: SP: Free a reserved lkey MRW");
+		dev_info(&res->pdev->dev, "SP: Free a reserved lkey MRW\n");
 		return 0;
 	}
 
@@ -679,9 +673,8 @@
 			pages++;
 
 		if (pages > MAX_PBL_LVL_1_PGS) {
-			dev_err(&res->pdev->dev, "QPLIB: SP: Reg MR pages ");
 			dev_err(&res->pdev->dev,
-				"requested (0x%x) exceeded max (0x%x)",
+				"SP: Reg MR pages requested (0x%x) exceeded max (0x%x)\n",
 				pages, MAX_PBL_LVL_1_PGS);
 			return -ENOMEM;
 		}
@@ -697,7 +690,7 @@
 					       HWQ_TYPE_CTX);
 		if (rc) {
 			dev_err(&res->pdev->dev,
-				"SP: Reg MR memory allocation failed");
+				"SP: Reg MR memory allocation failed\n");
 			return -ENOMEM;
 		}
 		/* Write to the hwq */
@@ -788,9 +781,8 @@
 	req.cos0 = cpu_to_le16(cids[0]);
 	req.cos1 = cpu_to_le16(cids[1]);
 
-	bnxt_qplib_rcfw_send_message(rcfw, (void *)&req, (void *)&resp, NULL,
-				     0);
-	return 0;
+	return bnxt_qplib_rcfw_send_message(rcfw, (void *)&req, (void *)&resp,
+						NULL, 0);
 }
 
 int bnxt_qplib_get_roce_stats(struct bnxt_qplib_rcfw *rcfw,
@@ -808,7 +800,7 @@
 	sbuf = bnxt_qplib_rcfw_alloc_sbuf(rcfw, sizeof(*sb));
 	if (!sbuf) {
 		dev_err(&rcfw->pdev->dev,
-			"QPLIB: SP: QUERY_ROCE_STATS alloc side buffer failed");
+			"SP: QUERY_ROCE_STATS alloc side buffer failed\n");
 		return -ENOMEM;
 	}
 
@@ -858,6 +850,16 @@
 	stats->res_srq_load_err = le64_to_cpu(sb->res_srq_load_err);
 	stats->res_tx_pci_err = le64_to_cpu(sb->res_tx_pci_err);
 	stats->res_rx_pci_err = le64_to_cpu(sb->res_rx_pci_err);
+	if (!rcfw->init_oos_stats) {
+		rcfw->oos_prev = le64_to_cpu(sb->res_oos_drop_count);
+		rcfw->init_oos_stats = 1;
+	} else {
+		stats->res_oos_drop_count +=
+				(le64_to_cpu(sb->res_oos_drop_count) -
+				 rcfw->oos_prev) & BNXT_QPLIB_OOS_COUNT_MASK;
+		rcfw->oos_prev = le64_to_cpu(sb->res_oos_drop_count);
+	}
+
 bail:
 	bnxt_qplib_rcfw_free_sbuf(rcfw, sbuf);
 	return rc;
