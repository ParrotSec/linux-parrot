--- conflicted
+++ resolved
@@ -349,7 +349,7 @@
 	default:
 		DP_NOTICE(dev, "Unknown event received %d\n", params->event);
 		break;
-	};
+	}
 	return 0;
 }
 
@@ -491,13 +491,9 @@
 	int rc = 0;
 	int i;
 
-<<<<<<< HEAD
-	qp = idr_find(&dev->qpidr.idr, conn_param->qpn);
-=======
 	qp = xa_load(&dev->qps, conn_param->qpn);
 	if (unlikely(!qp))
 		return -EINVAL;
->>>>>>> 407d19ab
 
 	laddr = (struct sockaddr_in *)&cm_id->m_local_addr;
 	raddr = (struct sockaddr_in *)&cm_id->m_remote_addr;
