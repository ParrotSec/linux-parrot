/* QLogic qedr NIC Driver
 * Copyright (c) 2015-2016  QLogic Corporation
 *
 * This software is available to you under a choice of one of two
 * licenses.  You may choose to be licensed under the terms of the GNU
 * General Public License (GPL) Version 2, available from the file
 * COPYING in the main directory of this source tree, or the
 * OpenIB.org BSD license below:
 *
 *     Redistribution and use in source and binary forms, with or
 *     without modification, are permitted provided that the following
 *     conditions are met:
 *
 *      - Redistributions of source code must retain the above
 *        copyright notice, this list of conditions and the following
 *        disclaimer.
 *
 *      - Redistributions in binary form must reproduce the above
 *        copyright notice, this list of conditions and the following
 *        disclaimer in the documentation and /or other materials
 *        provided with the distribution.
 *
 * THE SOFTWARE IS PROVIDED "AS IS", WITHOUT WARRANTY OF ANY KIND,
 * EXPRESS OR IMPLIED, INCLUDING BUT NOT LIMITED TO THE WARRANTIES OF
 * MERCHANTABILITY, FITNESS FOR A PARTICULAR PURPOSE AND
 * NONINFRINGEMENT. IN NO EVENT SHALL THE AUTHORS OR COPYRIGHT HOLDERS
 * BE LIABLE FOR ANY CLAIM, DAMAGES OR OTHER LIABILITY, WHETHER IN AN
 * ACTION OF CONTRACT, TORT OR OTHERWISE, ARISING FROM, OUT OF OR IN
 * CONNECTION WITH THE SOFTWARE OR THE USE OR OTHER DEALINGS IN THE
 * SOFTWARE.
 */
#include <linux/module.h>
#include <rdma/ib_verbs.h>
#include <rdma/ib_addr.h>
#include <rdma/ib_user_verbs.h>
#include <rdma/iw_cm.h>
#include <rdma/ib_mad.h>
#include <linux/netdevice.h>
#include <linux/iommu.h>
#include <linux/pci.h>
#include <net/addrconf.h>

#include <linux/qed/qed_chain.h>
#include <linux/qed/qed_if.h>
#include "qedr.h"
#include "verbs.h"
#include <rdma/qedr-abi.h>
#include "qedr_iw_cm.h"

MODULE_DESCRIPTION("QLogic 40G/100G ROCE Driver");
MODULE_AUTHOR("QLogic Corporation");
MODULE_LICENSE("Dual BSD/GPL");

#define QEDR_WQ_MULTIPLIER_DFT	(3)

static void qedr_ib_dispatch_event(struct qedr_dev *dev, u8 port_num,
				   enum ib_event_type type)
{
	struct ib_event ibev;

	ibev.device = &dev->ibdev;
	ibev.element.port_num = port_num;
	ibev.event = type;

	ib_dispatch_event(&ibev);
}

static enum rdma_link_layer qedr_link_layer(struct ib_device *device,
					    u8 port_num)
{
	return IB_LINK_LAYER_ETHERNET;
}

static void qedr_get_dev_fw_str(struct ib_device *ibdev, char *str)
{
	struct qedr_dev *qedr = get_qedr_dev(ibdev);
	u32 fw_ver = (u32)qedr->attr.fw_ver;

	snprintf(str, IB_FW_VERSION_NAME_MAX, "%d. %d. %d. %d",
		 (fw_ver >> 24) & 0xFF, (fw_ver >> 16) & 0xFF,
		 (fw_ver >> 8) & 0xFF, fw_ver & 0xFF);
}

static int qedr_roce_port_immutable(struct ib_device *ibdev, u8 port_num,
				    struct ib_port_immutable *immutable)
{
	struct ib_port_attr attr;
	int err;

	err = qedr_query_port(ibdev, port_num, &attr);
	if (err)
		return err;

	immutable->pkey_tbl_len = attr.pkey_tbl_len;
	immutable->gid_tbl_len = attr.gid_tbl_len;
	immutable->core_cap_flags = RDMA_CORE_PORT_IBA_ROCE |
	    RDMA_CORE_PORT_IBA_ROCE_UDP_ENCAP;
	immutable->max_mad_size = IB_MGMT_MAD_SIZE;

	return 0;
}

static int qedr_iw_port_immutable(struct ib_device *ibdev, u8 port_num,
				  struct ib_port_immutable *immutable)
{
	struct ib_port_attr attr;
	int err;

	err = qedr_query_port(ibdev, port_num, &attr);
	if (err)
		return err;

	immutable->pkey_tbl_len = 1;
	immutable->gid_tbl_len = 1;
	immutable->core_cap_flags = RDMA_CORE_PORT_IWARP;
	immutable->max_mad_size = 0;

	return 0;
}

<<<<<<< HEAD
=======
/* QEDR sysfs interface */
static ssize_t hw_rev_show(struct device *device, struct device_attribute *attr,
			   char *buf)
{
	struct qedr_dev *dev =
		rdma_device_to_drv_device(device, struct qedr_dev, ibdev);

	return scnprintf(buf, PAGE_SIZE, "0x%x\n", dev->pdev->vendor);
}
static DEVICE_ATTR_RO(hw_rev);

static ssize_t hca_type_show(struct device *device,
			     struct device_attribute *attr, char *buf)
{
	return scnprintf(buf, PAGE_SIZE, "%s\n", "HCA_TYPE_TO_SET");
}
static DEVICE_ATTR_RO(hca_type);

static struct attribute *qedr_attributes[] = {
	&dev_attr_hw_rev.attr,
	&dev_attr_hca_type.attr,
	NULL
};

static const struct attribute_group qedr_attr_group = {
	.attrs = qedr_attributes,
};

static const struct ib_device_ops qedr_iw_dev_ops = {
	.get_port_immutable = qedr_iw_port_immutable,
	.iw_accept = qedr_iw_accept,
	.iw_add_ref = qedr_iw_qp_add_ref,
	.iw_connect = qedr_iw_connect,
	.iw_create_listen = qedr_iw_create_listen,
	.iw_destroy_listen = qedr_iw_destroy_listen,
	.iw_get_qp = qedr_iw_get_qp,
	.iw_reject = qedr_iw_reject,
	.iw_rem_ref = qedr_iw_qp_rem_ref,
	.query_gid = qedr_iw_query_gid,
};

>>>>>>> 407d19ab
static int qedr_iw_register_device(struct qedr_dev *dev)
{
	dev->ibdev.node_type = RDMA_NODE_RNIC;
	dev->ibdev.query_gid = qedr_iw_query_gid;

	dev->ibdev.get_port_immutable = qedr_iw_port_immutable;

	memcpy(dev->ibdev.iw_ifname,
	       dev->ndev->name, sizeof(dev->ibdev.iw_ifname));

	return 0;
}

static void qedr_roce_register_device(struct qedr_dev *dev)
{
	dev->ibdev.node_type = RDMA_NODE_IB_CA;

	dev->ibdev.get_port_immutable = qedr_roce_port_immutable;
}

<<<<<<< HEAD
=======
static const struct ib_device_ops qedr_dev_ops = {
	.alloc_mr = qedr_alloc_mr,
	.alloc_pd = qedr_alloc_pd,
	.alloc_ucontext = qedr_alloc_ucontext,
	.create_ah = qedr_create_ah,
	.create_cq = qedr_create_cq,
	.create_qp = qedr_create_qp,
	.create_srq = qedr_create_srq,
	.dealloc_pd = qedr_dealloc_pd,
	.dealloc_ucontext = qedr_dealloc_ucontext,
	.dereg_mr = qedr_dereg_mr,
	.destroy_ah = qedr_destroy_ah,
	.destroy_cq = qedr_destroy_cq,
	.destroy_qp = qedr_destroy_qp,
	.destroy_srq = qedr_destroy_srq,
	.get_dev_fw_str = qedr_get_dev_fw_str,
	.get_dma_mr = qedr_get_dma_mr,
	.get_link_layer = qedr_link_layer,
	.map_mr_sg = qedr_map_mr_sg,
	.mmap = qedr_mmap,
	.modify_port = qedr_modify_port,
	.modify_qp = qedr_modify_qp,
	.modify_srq = qedr_modify_srq,
	.poll_cq = qedr_poll_cq,
	.post_recv = qedr_post_recv,
	.post_send = qedr_post_send,
	.post_srq_recv = qedr_post_srq_recv,
	.process_mad = qedr_process_mad,
	.query_device = qedr_query_device,
	.query_pkey = qedr_query_pkey,
	.query_port = qedr_query_port,
	.query_qp = qedr_query_qp,
	.query_srq = qedr_query_srq,
	.reg_user_mr = qedr_reg_user_mr,
	.req_notify_cq = qedr_arm_cq,
	.resize_cq = qedr_resize_cq,

	INIT_RDMA_OBJ_SIZE(ib_ah, qedr_ah, ibah),
	INIT_RDMA_OBJ_SIZE(ib_pd, qedr_pd, ibpd),
	INIT_RDMA_OBJ_SIZE(ib_srq, qedr_srq, ibsrq),
	INIT_RDMA_OBJ_SIZE(ib_ucontext, qedr_ucontext, ibucontext),
};

>>>>>>> 407d19ab
static int qedr_register_device(struct qedr_dev *dev)
{
	int rc;

	strlcpy(dev->ibdev.name, "qedr%d", IB_DEVICE_NAME_MAX);

	dev->ibdev.node_guid = dev->attr.node_guid;
	memcpy(dev->ibdev.node_desc, QEDR_NODE_DESC, sizeof(QEDR_NODE_DESC));
	dev->ibdev.owner = THIS_MODULE;
	dev->ibdev.uverbs_abi_ver = QEDR_ABI_VERSION;

	dev->ibdev.uverbs_cmd_mask = QEDR_UVERBS(GET_CONTEXT) |
				     QEDR_UVERBS(QUERY_DEVICE) |
				     QEDR_UVERBS(QUERY_PORT) |
				     QEDR_UVERBS(ALLOC_PD) |
				     QEDR_UVERBS(DEALLOC_PD) |
				     QEDR_UVERBS(CREATE_COMP_CHANNEL) |
				     QEDR_UVERBS(CREATE_CQ) |
				     QEDR_UVERBS(RESIZE_CQ) |
				     QEDR_UVERBS(DESTROY_CQ) |
				     QEDR_UVERBS(REQ_NOTIFY_CQ) |
				     QEDR_UVERBS(CREATE_QP) |
				     QEDR_UVERBS(MODIFY_QP) |
				     QEDR_UVERBS(QUERY_QP) |
				     QEDR_UVERBS(DESTROY_QP) |
				     QEDR_UVERBS(CREATE_SRQ) |
				     QEDR_UVERBS(DESTROY_SRQ) |
				     QEDR_UVERBS(QUERY_SRQ) |
				     QEDR_UVERBS(MODIFY_SRQ) |
				     QEDR_UVERBS(POST_SRQ_RECV) |
				     QEDR_UVERBS(REG_MR) |
				     QEDR_UVERBS(DEREG_MR) |
				     QEDR_UVERBS(POLL_CQ) |
				     QEDR_UVERBS(POST_SEND) |
				     QEDR_UVERBS(POST_RECV);

	if (IS_IWARP(dev)) {
		rc = qedr_iw_register_device(dev);
		if (rc)
			return rc;
	} else {
		qedr_roce_register_device(dev);
	}

	dev->ibdev.phys_port_cnt = 1;
	dev->ibdev.num_comp_vectors = dev->num_cnq;

	dev->ibdev.query_device = qedr_query_device;
	dev->ibdev.query_port = qedr_query_port;
	dev->ibdev.modify_port = qedr_modify_port;

	dev->ibdev.alloc_ucontext = qedr_alloc_ucontext;
	dev->ibdev.dealloc_ucontext = qedr_dealloc_ucontext;
	dev->ibdev.mmap = qedr_mmap;

	dev->ibdev.alloc_pd = qedr_alloc_pd;
	dev->ibdev.dealloc_pd = qedr_dealloc_pd;

	dev->ibdev.create_cq = qedr_create_cq;
	dev->ibdev.destroy_cq = qedr_destroy_cq;
	dev->ibdev.resize_cq = qedr_resize_cq;
	dev->ibdev.req_notify_cq = qedr_arm_cq;

	dev->ibdev.create_qp = qedr_create_qp;
	dev->ibdev.modify_qp = qedr_modify_qp;
	dev->ibdev.query_qp = qedr_query_qp;
	dev->ibdev.destroy_qp = qedr_destroy_qp;

	dev->ibdev.create_srq = qedr_create_srq;
	dev->ibdev.destroy_srq = qedr_destroy_srq;
	dev->ibdev.modify_srq = qedr_modify_srq;
	dev->ibdev.query_srq = qedr_query_srq;
	dev->ibdev.post_srq_recv = qedr_post_srq_recv;
	dev->ibdev.query_pkey = qedr_query_pkey;

	dev->ibdev.create_ah = qedr_create_ah;
	dev->ibdev.destroy_ah = qedr_destroy_ah;

	dev->ibdev.get_dma_mr = qedr_get_dma_mr;
	dev->ibdev.dereg_mr = qedr_dereg_mr;
	dev->ibdev.reg_user_mr = qedr_reg_user_mr;
	dev->ibdev.alloc_mr = qedr_alloc_mr;
	dev->ibdev.map_mr_sg = qedr_map_mr_sg;

	dev->ibdev.poll_cq = qedr_poll_cq;
	dev->ibdev.post_send = qedr_post_send;
	dev->ibdev.post_recv = qedr_post_recv;

	dev->ibdev.process_mad = qedr_process_mad;

	dev->ibdev.get_netdev = qedr_get_netdev;

	dev->ibdev.dev.parent = &dev->pdev->dev;

	dev->ibdev.get_link_layer = qedr_link_layer;
	dev->ibdev.get_dev_fw_str = qedr_get_dev_fw_str;

	dev->ibdev.driver_id = RDMA_DRIVER_QEDR;
<<<<<<< HEAD
	return ib_register_device(&dev->ibdev, NULL);
=======
	rc = ib_device_set_netdev(&dev->ibdev, dev->ndev, 1);
	if (rc)
		return rc;

	return ib_register_device(&dev->ibdev, "qedr%d");
>>>>>>> 407d19ab
}

/* This function allocates fast-path status block memory */
static int qedr_alloc_mem_sb(struct qedr_dev *dev,
			     struct qed_sb_info *sb_info, u16 sb_id)
{
	struct status_block_e4 *sb_virt;
	dma_addr_t sb_phys;
	int rc;

	sb_virt = dma_alloc_coherent(&dev->pdev->dev,
				     sizeof(*sb_virt), &sb_phys, GFP_KERNEL);
	if (!sb_virt)
		return -ENOMEM;

	rc = dev->ops->common->sb_init(dev->cdev, sb_info,
				       sb_virt, sb_phys, sb_id,
				       QED_SB_TYPE_CNQ);
	if (rc) {
		pr_err("Status block initialization failed\n");
		dma_free_coherent(&dev->pdev->dev, sizeof(*sb_virt),
				  sb_virt, sb_phys);
		return rc;
	}

	return 0;
}

static void qedr_free_mem_sb(struct qedr_dev *dev,
			     struct qed_sb_info *sb_info, int sb_id)
{
	if (sb_info->sb_virt) {
		dev->ops->common->sb_release(dev->cdev, sb_info, sb_id);
		dma_free_coherent(&dev->pdev->dev, sizeof(*sb_info->sb_virt),
				  (void *)sb_info->sb_virt, sb_info->sb_phys);
	}
}

static void qedr_free_resources(struct qedr_dev *dev)
{
	int i;

	if (IS_IWARP(dev))
		destroy_workqueue(dev->iwarp_wq);

	for (i = 0; i < dev->num_cnq; i++) {
		qedr_free_mem_sb(dev, &dev->sb_array[i], dev->sb_start + i);
		dev->ops->common->chain_free(dev->cdev, &dev->cnq_array[i].pbl);
	}

	kfree(dev->cnq_array);
	kfree(dev->sb_array);
	kfree(dev->sgid_tbl);
}

static int qedr_alloc_resources(struct qedr_dev *dev)
{
	struct qedr_cnq *cnq;
	__le16 *cons_pi;
	u16 n_entries;
	int i, rc;

	dev->sgid_tbl = kcalloc(QEDR_MAX_SGID, sizeof(union ib_gid),
				GFP_KERNEL);
	if (!dev->sgid_tbl)
		return -ENOMEM;

	spin_lock_init(&dev->sgid_lock);

	if (IS_IWARP(dev)) {
		xa_init_flags(&dev->qps, XA_FLAGS_LOCK_IRQ);
		dev->iwarp_wq = create_singlethread_workqueue("qedr_iwarpq");
	}

	/* Allocate Status blocks for CNQ */
	dev->sb_array = kcalloc(dev->num_cnq, sizeof(*dev->sb_array),
				GFP_KERNEL);
	if (!dev->sb_array) {
		rc = -ENOMEM;
		goto err1;
	}

	dev->cnq_array = kcalloc(dev->num_cnq,
				 sizeof(*dev->cnq_array), GFP_KERNEL);
	if (!dev->cnq_array) {
		rc = -ENOMEM;
		goto err2;
	}

	dev->sb_start = dev->ops->rdma_get_start_sb(dev->cdev);

	/* Allocate CNQ PBLs */
	n_entries = min_t(u32, QED_RDMA_MAX_CNQ_SIZE, QEDR_ROCE_MAX_CNQ_SIZE);
	for (i = 0; i < dev->num_cnq; i++) {
		cnq = &dev->cnq_array[i];

		rc = qedr_alloc_mem_sb(dev, &dev->sb_array[i],
				       dev->sb_start + i);
		if (rc)
			goto err3;

		rc = dev->ops->common->chain_alloc(dev->cdev,
						   QED_CHAIN_USE_TO_CONSUME,
						   QED_CHAIN_MODE_PBL,
						   QED_CHAIN_CNT_TYPE_U16,
						   n_entries,
						   sizeof(struct regpair *),
						   &cnq->pbl, NULL);
		if (rc)
			goto err4;

		cnq->dev = dev;
		cnq->sb = &dev->sb_array[i];
		cons_pi = dev->sb_array[i].sb_virt->pi_array;
		cnq->hw_cons_ptr = &cons_pi[QED_ROCE_PROTOCOL_INDEX];
		cnq->index = i;
		sprintf(cnq->name, "qedr%d@pci:%s", i, pci_name(dev->pdev));

		DP_DEBUG(dev, QEDR_MSG_INIT, "cnq[%d].cons=%d\n",
			 i, qed_chain_get_cons_idx(&cnq->pbl));
	}

	return 0;
err4:
	qedr_free_mem_sb(dev, &dev->sb_array[i], dev->sb_start + i);
err3:
	for (--i; i >= 0; i--) {
		dev->ops->common->chain_free(dev->cdev, &dev->cnq_array[i].pbl);
		qedr_free_mem_sb(dev, &dev->sb_array[i], dev->sb_start + i);
	}
	kfree(dev->cnq_array);
err2:
	kfree(dev->sb_array);
err1:
	kfree(dev->sgid_tbl);
	return rc;
}

/* QEDR sysfs interface */
static ssize_t show_rev(struct device *device, struct device_attribute *attr,
			char *buf)
{
	struct qedr_dev *dev = dev_get_drvdata(device);

	return scnprintf(buf, PAGE_SIZE, "0x%x\n", dev->pdev->vendor);
}

static ssize_t show_hca_type(struct device *device,
			     struct device_attribute *attr, char *buf)
{
	return scnprintf(buf, PAGE_SIZE, "%s\n", "HCA_TYPE_TO_SET");
}

static DEVICE_ATTR(hw_rev, S_IRUGO, show_rev, NULL);
static DEVICE_ATTR(hca_type, S_IRUGO, show_hca_type, NULL);

static struct device_attribute *qedr_attributes[] = {
	&dev_attr_hw_rev,
	&dev_attr_hca_type
};

static void qedr_remove_sysfiles(struct qedr_dev *dev)
{
	int i;

	for (i = 0; i < ARRAY_SIZE(qedr_attributes); i++)
		device_remove_file(&dev->ibdev.dev, qedr_attributes[i]);
}

static void qedr_pci_set_atomic(struct qedr_dev *dev, struct pci_dev *pdev)
{
	int rc = pci_enable_atomic_ops_to_root(pdev,
					       PCI_EXP_DEVCAP2_ATOMIC_COMP64);

	if (rc) {
		dev->atomic_cap = IB_ATOMIC_NONE;
		DP_DEBUG(dev, QEDR_MSG_INIT, "Atomic capability disabled\n");
	} else {
		dev->atomic_cap = IB_ATOMIC_GLOB;
		DP_DEBUG(dev, QEDR_MSG_INIT, "Atomic capability enabled\n");
	}
}

static const struct qed_rdma_ops *qed_ops;

#define HILO_U64(hi, lo)		((((u64)(hi)) << 32) + (lo))

static irqreturn_t qedr_irq_handler(int irq, void *handle)
{
	u16 hw_comp_cons, sw_comp_cons;
	struct qedr_cnq *cnq = handle;
	struct regpair *cq_handle;
	struct qedr_cq *cq;

	qed_sb_ack(cnq->sb, IGU_INT_DISABLE, 0);

	qed_sb_update_sb_idx(cnq->sb);

	hw_comp_cons = le16_to_cpu(*cnq->hw_cons_ptr);
	sw_comp_cons = qed_chain_get_cons_idx(&cnq->pbl);

	/* Align protocol-index and chain reads */
	rmb();

	while (sw_comp_cons != hw_comp_cons) {
		cq_handle = (struct regpair *)qed_chain_consume(&cnq->pbl);
		cq = (struct qedr_cq *)(uintptr_t)HILO_U64(cq_handle->hi,
				cq_handle->lo);

		if (cq == NULL) {
			DP_ERR(cnq->dev,
			       "Received NULL CQ cq_handle->hi=%d cq_handle->lo=%d sw_comp_cons=%d hw_comp_cons=%d\n",
			       cq_handle->hi, cq_handle->lo, sw_comp_cons,
			       hw_comp_cons);

			break;
		}

		if (cq->sig != QEDR_CQ_MAGIC_NUMBER) {
			DP_ERR(cnq->dev,
			       "Problem with cq signature, cq_handle->hi=%d ch_handle->lo=%d cq=%p\n",
			       cq_handle->hi, cq_handle->lo, cq);
			break;
		}

		cq->arm_flags = 0;

		if (!cq->destroyed && cq->ibcq.comp_handler)
			(*cq->ibcq.comp_handler)
				(&cq->ibcq, cq->ibcq.cq_context);

		/* The CQ's CNQ notification counter is checked before
		 * destroying the CQ in a busy-wait loop that waits for all of
		 * the CQ's CNQ interrupts to be processed. It is increased
		 * here, only after the completion handler, to ensure that the
		 * the handler is not running when the CQ is destroyed.
		 */
		cq->cnq_notif++;

		sw_comp_cons = qed_chain_get_cons_idx(&cnq->pbl);

		cnq->n_comp++;
	}

	qed_ops->rdma_cnq_prod_update(cnq->dev->rdma_ctx, cnq->index,
				      sw_comp_cons);

	qed_sb_ack(cnq->sb, IGU_INT_ENABLE, 1);

	return IRQ_HANDLED;
}

static void qedr_sync_free_irqs(struct qedr_dev *dev)
{
	u32 vector;
	int i;

	for (i = 0; i < dev->int_info.used_cnt; i++) {
		if (dev->int_info.msix_cnt) {
			vector = dev->int_info.msix[i * dev->num_hwfns].vector;
			synchronize_irq(vector);
			free_irq(vector, &dev->cnq_array[i]);
		}
	}

	dev->int_info.used_cnt = 0;
}

static int qedr_req_msix_irqs(struct qedr_dev *dev)
{
	int i, rc = 0;

	if (dev->num_cnq > dev->int_info.msix_cnt) {
		DP_ERR(dev,
		       "Interrupt mismatch: %d CNQ queues > %d MSI-x vectors\n",
		       dev->num_cnq, dev->int_info.msix_cnt);
		return -EINVAL;
	}

	for (i = 0; i < dev->num_cnq; i++) {
		rc = request_irq(dev->int_info.msix[i * dev->num_hwfns].vector,
				 qedr_irq_handler, 0, dev->cnq_array[i].name,
				 &dev->cnq_array[i]);
		if (rc) {
			DP_ERR(dev, "Request cnq %d irq failed\n", i);
			qedr_sync_free_irqs(dev);
		} else {
			DP_DEBUG(dev, QEDR_MSG_INIT,
				 "Requested cnq irq for %s [entry %d]. Cookie is at %p\n",
				 dev->cnq_array[i].name, i,
				 &dev->cnq_array[i]);
			dev->int_info.used_cnt++;
		}
	}

	return rc;
}

static int qedr_setup_irqs(struct qedr_dev *dev)
{
	int rc;

	DP_DEBUG(dev, QEDR_MSG_INIT, "qedr_setup_irqs\n");

	/* Learn Interrupt configuration */
	rc = dev->ops->rdma_set_rdma_int(dev->cdev, dev->num_cnq);
	if (rc < 0)
		return rc;

	rc = dev->ops->rdma_get_rdma_int(dev->cdev, &dev->int_info);
	if (rc) {
		DP_DEBUG(dev, QEDR_MSG_INIT, "get_rdma_int failed\n");
		return rc;
	}

	if (dev->int_info.msix_cnt) {
		DP_DEBUG(dev, QEDR_MSG_INIT, "rdma msix_cnt = %d\n",
			 dev->int_info.msix_cnt);
		rc = qedr_req_msix_irqs(dev);
		if (rc)
			return rc;
	}

	DP_DEBUG(dev, QEDR_MSG_INIT, "qedr_setup_irqs succeeded\n");

	return 0;
}

static int qedr_set_device_attr(struct qedr_dev *dev)
{
	struct qed_rdma_device *qed_attr;
	struct qedr_device_attr *attr;
	u32 page_size;

	/* Part 1 - query core capabilities */
	qed_attr = dev->ops->rdma_query_device(dev->rdma_ctx);

	/* Part 2 - check capabilities */
	page_size = ~dev->attr.page_size_caps + 1;
	if (page_size > PAGE_SIZE) {
		DP_ERR(dev,
		       "Kernel PAGE_SIZE is %ld which is smaller than minimum page size (%d) required by qedr\n",
		       PAGE_SIZE, page_size);
		return -ENODEV;
	}

	/* Part 3 - copy and update capabilities */
	attr = &dev->attr;
	attr->vendor_id = qed_attr->vendor_id;
	attr->vendor_part_id = qed_attr->vendor_part_id;
	attr->hw_ver = qed_attr->hw_ver;
	attr->fw_ver = qed_attr->fw_ver;
	attr->node_guid = qed_attr->node_guid;
	attr->sys_image_guid = qed_attr->sys_image_guid;
	attr->max_cnq = qed_attr->max_cnq;
	attr->max_sge = qed_attr->max_sge;
	attr->max_inline = qed_attr->max_inline;
	attr->max_sqe = min_t(u32, qed_attr->max_wqe, QEDR_MAX_SQE);
	attr->max_rqe = min_t(u32, qed_attr->max_wqe, QEDR_MAX_RQE);
	attr->max_qp_resp_rd_atomic_resc = qed_attr->max_qp_resp_rd_atomic_resc;
	attr->max_qp_req_rd_atomic_resc = qed_attr->max_qp_req_rd_atomic_resc;
	attr->max_dev_resp_rd_atomic_resc =
	    qed_attr->max_dev_resp_rd_atomic_resc;
	attr->max_cq = qed_attr->max_cq;
	attr->max_qp = qed_attr->max_qp;
	attr->max_mr = qed_attr->max_mr;
	attr->max_mr_size = qed_attr->max_mr_size;
	attr->max_cqe = min_t(u64, qed_attr->max_cqe, QEDR_MAX_CQES);
	attr->max_mw = qed_attr->max_mw;
	attr->max_fmr = qed_attr->max_fmr;
	attr->max_mr_mw_fmr_pbl = qed_attr->max_mr_mw_fmr_pbl;
	attr->max_mr_mw_fmr_size = qed_attr->max_mr_mw_fmr_size;
	attr->max_pd = qed_attr->max_pd;
	attr->max_ah = qed_attr->max_ah;
	attr->max_pkey = qed_attr->max_pkey;
	attr->max_srq = qed_attr->max_srq;
	attr->max_srq_wr = qed_attr->max_srq_wr;
	attr->dev_caps = qed_attr->dev_caps;
	attr->page_size_caps = qed_attr->page_size_caps;
	attr->dev_ack_delay = qed_attr->dev_ack_delay;
	attr->reserved_lkey = qed_attr->reserved_lkey;
	attr->bad_pkey_counter = qed_attr->bad_pkey_counter;
	attr->max_stats_queues = qed_attr->max_stats_queues;

	return 0;
}

static void qedr_unaffiliated_event(void *context, u8 event_code)
{
	pr_err("unaffiliated event not implemented yet\n");
}

static void qedr_affiliated_event(void *context, u8 e_code, void *fw_handle)
{
#define EVENT_TYPE_NOT_DEFINED	0
#define EVENT_TYPE_CQ		1
#define EVENT_TYPE_QP		2
#define EVENT_TYPE_SRQ		3
	struct qedr_dev *dev = (struct qedr_dev *)context;
	struct regpair *async_handle = (struct regpair *)fw_handle;
	u64 roce_handle64 = ((u64) async_handle->hi << 32) + async_handle->lo;
	u8 event_type = EVENT_TYPE_NOT_DEFINED;
	struct ib_event event;
	struct ib_srq *ibsrq;
	struct qedr_srq *srq;
	unsigned long flags;
	struct ib_cq *ibcq;
	struct ib_qp *ibqp;
	struct qedr_cq *cq;
	struct qedr_qp *qp;
	u16 srq_id;

	if (IS_ROCE(dev)) {
		switch (e_code) {
		case ROCE_ASYNC_EVENT_CQ_OVERFLOW_ERR:
			event.event = IB_EVENT_CQ_ERR;
			event_type = EVENT_TYPE_CQ;
			break;
		case ROCE_ASYNC_EVENT_SQ_DRAINED:
			event.event = IB_EVENT_SQ_DRAINED;
			event_type = EVENT_TYPE_QP;
			break;
		case ROCE_ASYNC_EVENT_QP_CATASTROPHIC_ERR:
			event.event = IB_EVENT_QP_FATAL;
			event_type = EVENT_TYPE_QP;
			break;
		case ROCE_ASYNC_EVENT_LOCAL_INVALID_REQUEST_ERR:
			event.event = IB_EVENT_QP_REQ_ERR;
			event_type = EVENT_TYPE_QP;
			break;
		case ROCE_ASYNC_EVENT_LOCAL_ACCESS_ERR:
			event.event = IB_EVENT_QP_ACCESS_ERR;
			event_type = EVENT_TYPE_QP;
			break;
		case ROCE_ASYNC_EVENT_SRQ_LIMIT:
			event.event = IB_EVENT_SRQ_LIMIT_REACHED;
			event_type = EVENT_TYPE_SRQ;
			break;
		case ROCE_ASYNC_EVENT_SRQ_EMPTY:
			event.event = IB_EVENT_SRQ_ERR;
			event_type = EVENT_TYPE_SRQ;
			break;
		default:
			DP_ERR(dev, "unsupported event %d on handle=%llx\n",
			       e_code, roce_handle64);
		}
	} else {
		switch (e_code) {
		case QED_IWARP_EVENT_SRQ_LIMIT:
			event.event = IB_EVENT_SRQ_LIMIT_REACHED;
			event_type = EVENT_TYPE_SRQ;
			break;
		case QED_IWARP_EVENT_SRQ_EMPTY:
			event.event = IB_EVENT_SRQ_ERR;
			event_type = EVENT_TYPE_SRQ;
			break;
		default:
		DP_ERR(dev, "unsupported event %d on handle=%llx\n", e_code,
		       roce_handle64);
		}
	}
	switch (event_type) {
	case EVENT_TYPE_CQ:
		cq = (struct qedr_cq *)(uintptr_t)roce_handle64;
		if (cq) {
			ibcq = &cq->ibcq;
			if (ibcq->event_handler) {
				event.device = ibcq->device;
				event.element.cq = ibcq;
				ibcq->event_handler(&event, ibcq->cq_context);
			}
		} else {
			WARN(1,
			     "Error: CQ event with NULL pointer ibcq. Handle=%llx\n",
			     roce_handle64);
		}
		DP_ERR(dev, "CQ event %d on handle %p\n", e_code, cq);
		break;
	case EVENT_TYPE_QP:
		qp = (struct qedr_qp *)(uintptr_t)roce_handle64;
		if (qp) {
			ibqp = &qp->ibqp;
			if (ibqp->event_handler) {
				event.device = ibqp->device;
				event.element.qp = ibqp;
				ibqp->event_handler(&event, ibqp->qp_context);
			}
		} else {
			WARN(1,
			     "Error: QP event with NULL pointer ibqp. Handle=%llx\n",
			     roce_handle64);
		}
		DP_ERR(dev, "QP event %d on handle %p\n", e_code, qp);
		break;
	case EVENT_TYPE_SRQ:
		srq_id = (u16)roce_handle64;
		xa_lock_irqsave(&dev->srqs, flags);
		srq = xa_load(&dev->srqs, srq_id);
		if (srq) {
			ibsrq = &srq->ibsrq;
			if (ibsrq->event_handler) {
				event.device = ibsrq->device;
				event.element.srq = ibsrq;
				ibsrq->event_handler(&event,
						     ibsrq->srq_context);
			}
		} else {
			DP_NOTICE(dev,
				  "SRQ event with NULL pointer ibsrq. Handle=%llx\n",
				  roce_handle64);
		}
		xa_unlock_irqrestore(&dev->srqs, flags);
		DP_NOTICE(dev, "SRQ event %d on handle %p\n", e_code, srq);
	default:
		break;
	}
}

static int qedr_init_hw(struct qedr_dev *dev)
{
	struct qed_rdma_add_user_out_params out_params;
	struct qed_rdma_start_in_params *in_params;
	struct qed_rdma_cnq_params *cur_pbl;
	struct qed_rdma_events events;
	dma_addr_t p_phys_table;
	u32 page_cnt;
	int rc = 0;
	int i;

	in_params =  kzalloc(sizeof(*in_params), GFP_KERNEL);
	if (!in_params) {
		rc = -ENOMEM;
		goto out;
	}

	in_params->desired_cnq = dev->num_cnq;
	for (i = 0; i < dev->num_cnq; i++) {
		cur_pbl = &in_params->cnq_pbl_list[i];

		page_cnt = qed_chain_get_page_cnt(&dev->cnq_array[i].pbl);
		cur_pbl->num_pbl_pages = page_cnt;

		p_phys_table = qed_chain_get_pbl_phys(&dev->cnq_array[i].pbl);
		cur_pbl->pbl_ptr = (u64)p_phys_table;
	}

	events.affiliated_event = qedr_affiliated_event;
	events.unaffiliated_event = qedr_unaffiliated_event;
	events.context = dev;

	in_params->events = &events;
	in_params->cq_mode = QED_RDMA_CQ_MODE_32_BITS;
	in_params->max_mtu = dev->ndev->mtu;
	dev->iwarp_max_mtu = dev->ndev->mtu;
	ether_addr_copy(&in_params->mac_addr[0], dev->ndev->dev_addr);

	rc = dev->ops->rdma_init(dev->cdev, in_params);
	if (rc)
		goto out;

	rc = dev->ops->rdma_add_user(dev->rdma_ctx, &out_params);
	if (rc)
		goto out;

	dev->db_addr = (void __iomem *)(uintptr_t)out_params.dpi_addr;
	dev->db_phys_addr = out_params.dpi_phys_addr;
	dev->db_size = out_params.dpi_size;
	dev->dpi = out_params.dpi;

	rc = qedr_set_device_attr(dev);
out:
	kfree(in_params);
	if (rc)
		DP_ERR(dev, "Init HW Failed rc = %d\n", rc);

	return rc;
}

static void qedr_stop_hw(struct qedr_dev *dev)
{
	dev->ops->rdma_remove_user(dev->rdma_ctx, dev->dpi);
	dev->ops->rdma_stop(dev->rdma_ctx);
}

static struct qedr_dev *qedr_add(struct qed_dev *cdev, struct pci_dev *pdev,
				 struct net_device *ndev)
{
	struct qed_dev_rdma_info dev_info;
	struct qedr_dev *dev;
	int rc = 0, i;

	dev = (struct qedr_dev *)ib_alloc_device(sizeof(*dev));
	if (!dev) {
		pr_err("Unable to allocate ib device\n");
		return NULL;
	}

	DP_DEBUG(dev, QEDR_MSG_INIT, "qedr add device called\n");

	dev->pdev = pdev;
	dev->ndev = ndev;
	dev->cdev = cdev;

	qed_ops = qed_get_rdma_ops();
	if (!qed_ops) {
		DP_ERR(dev, "Failed to get qed roce operations\n");
		goto init_err;
	}

	dev->ops = qed_ops;
	rc = qed_ops->fill_dev_info(cdev, &dev_info);
	if (rc)
		goto init_err;

	dev->user_dpm_enabled = dev_info.user_dpm_enabled;
	dev->rdma_type = dev_info.rdma_type;
	dev->num_hwfns = dev_info.common.num_hwfns;
	dev->rdma_ctx = dev->ops->rdma_get_rdma_ctx(cdev);

	dev->num_cnq = dev->ops->rdma_get_min_cnq_msix(cdev);
	if (!dev->num_cnq) {
		DP_ERR(dev, "Failed. At least one CNQ is required.\n");
		rc = -ENOMEM;
		goto init_err;
	}

	dev->wq_multiplier = QEDR_WQ_MULTIPLIER_DFT;

	qedr_pci_set_atomic(dev, pdev);

	rc = qedr_alloc_resources(dev);
	if (rc)
		goto init_err;

	rc = qedr_init_hw(dev);
	if (rc)
		goto alloc_err;

	rc = qedr_setup_irqs(dev);
	if (rc)
		goto irq_err;

	rc = qedr_register_device(dev);
	if (rc) {
		DP_ERR(dev, "Unable to allocate register device\n");
		goto reg_err;
	}

	for (i = 0; i < ARRAY_SIZE(qedr_attributes); i++)
		if (device_create_file(&dev->ibdev.dev, qedr_attributes[i]))
			goto sysfs_err;

	if (!test_and_set_bit(QEDR_ENET_STATE_BIT, &dev->enet_state))
		qedr_ib_dispatch_event(dev, QEDR_PORT, IB_EVENT_PORT_ACTIVE);

	DP_DEBUG(dev, QEDR_MSG_INIT, "qedr driver loaded successfully\n");
	return dev;

sysfs_err:
	ib_unregister_device(&dev->ibdev);
reg_err:
	qedr_sync_free_irqs(dev);
irq_err:
	qedr_stop_hw(dev);
alloc_err:
	qedr_free_resources(dev);
init_err:
	ib_dealloc_device(&dev->ibdev);
	DP_ERR(dev, "qedr driver load failed rc=%d\n", rc);

	return NULL;
}

static void qedr_remove(struct qedr_dev *dev)
{
	/* First unregister with stack to stop all the active traffic
	 * of the registered clients.
	 */
	qedr_remove_sysfiles(dev);
	ib_unregister_device(&dev->ibdev);

	qedr_stop_hw(dev);
	qedr_sync_free_irqs(dev);
	qedr_free_resources(dev);
	ib_dealloc_device(&dev->ibdev);
}

static void qedr_close(struct qedr_dev *dev)
{
	if (test_and_clear_bit(QEDR_ENET_STATE_BIT, &dev->enet_state))
		qedr_ib_dispatch_event(dev, QEDR_PORT, IB_EVENT_PORT_ERR);
}

static void qedr_shutdown(struct qedr_dev *dev)
{
	qedr_close(dev);
	qedr_remove(dev);
}

static void qedr_open(struct qedr_dev *dev)
{
	if (!test_and_set_bit(QEDR_ENET_STATE_BIT, &dev->enet_state))
		qedr_ib_dispatch_event(dev, QEDR_PORT, IB_EVENT_PORT_ACTIVE);
}

static void qedr_mac_address_change(struct qedr_dev *dev)
{
	union ib_gid *sgid = &dev->sgid_tbl[0];
	u8 guid[8], mac_addr[6];
	int rc;

	/* Update SGID */
	ether_addr_copy(&mac_addr[0], dev->ndev->dev_addr);
	guid[0] = mac_addr[0] ^ 2;
	guid[1] = mac_addr[1];
	guid[2] = mac_addr[2];
	guid[3] = 0xff;
	guid[4] = 0xfe;
	guid[5] = mac_addr[3];
	guid[6] = mac_addr[4];
	guid[7] = mac_addr[5];
	sgid->global.subnet_prefix = cpu_to_be64(0xfe80000000000000LL);
	memcpy(&sgid->raw[8], guid, sizeof(guid));

	/* Update LL2 */
	rc = dev->ops->ll2_set_mac_filter(dev->cdev,
					  dev->gsi_ll2_mac_address,
					  dev->ndev->dev_addr);

	ether_addr_copy(dev->gsi_ll2_mac_address, dev->ndev->dev_addr);

	qedr_ib_dispatch_event(dev, QEDR_PORT, IB_EVENT_GID_CHANGE);

	if (rc)
		DP_ERR(dev, "Error updating mac filter\n");
}

/* event handling via NIC driver ensures that all the NIC specific
 * initialization done before RoCE driver notifies
 * event to stack.
 */
static void qedr_notify(struct qedr_dev *dev, enum qede_rdma_event event)
{
	switch (event) {
	case QEDE_UP:
		qedr_open(dev);
		break;
	case QEDE_DOWN:
		qedr_close(dev);
		break;
	case QEDE_CLOSE:
		qedr_shutdown(dev);
		break;
	case QEDE_CHANGE_ADDR:
		qedr_mac_address_change(dev);
		break;
	default:
		pr_err("Event not supported\n");
	}
}

static struct qedr_driver qedr_drv = {
	.name = "qedr_driver",
	.add = qedr_add,
	.remove = qedr_remove,
	.notify = qedr_notify,
};

static int __init qedr_init_module(void)
{
	return qede_rdma_register_driver(&qedr_drv);
}

static void __exit qedr_exit_module(void)
{
	qede_rdma_unregister_driver(&qedr_drv);
}

module_init(qedr_init_module);
module_exit(qedr_exit_module);<|MERGE_RESOLUTION|>--- conflicted
+++ resolved
@@ -118,8 +118,6 @@
 	return 0;
 }
 
-<<<<<<< HEAD
-=======
 /* QEDR sysfs interface */
 static ssize_t hw_rev_show(struct device *device, struct device_attribute *attr,
 			   char *buf)
@@ -161,13 +159,11 @@
 	.query_gid = qedr_iw_query_gid,
 };
 
->>>>>>> 407d19ab
 static int qedr_iw_register_device(struct qedr_dev *dev)
 {
 	dev->ibdev.node_type = RDMA_NODE_RNIC;
-	dev->ibdev.query_gid = qedr_iw_query_gid;
-
-	dev->ibdev.get_port_immutable = qedr_iw_port_immutable;
+
+	ib_set_device_ops(&dev->ibdev, &qedr_iw_dev_ops);
 
 	memcpy(dev->ibdev.iw_ifname,
 	       dev->ndev->name, sizeof(dev->ibdev.iw_ifname));
@@ -175,15 +171,17 @@
 	return 0;
 }
 
+static const struct ib_device_ops qedr_roce_dev_ops = {
+	.get_port_immutable = qedr_roce_port_immutable,
+};
+
 static void qedr_roce_register_device(struct qedr_dev *dev)
 {
 	dev->ibdev.node_type = RDMA_NODE_IB_CA;
 
-	dev->ibdev.get_port_immutable = qedr_roce_port_immutable;
-}
-
-<<<<<<< HEAD
-=======
+	ib_set_device_ops(&dev->ibdev, &qedr_roce_dev_ops);
+}
+
 static const struct ib_device_ops qedr_dev_ops = {
 	.alloc_mr = qedr_alloc_mr,
 	.alloc_pd = qedr_alloc_pd,
@@ -227,12 +225,9 @@
 	INIT_RDMA_OBJ_SIZE(ib_ucontext, qedr_ucontext, ibucontext),
 };
 
->>>>>>> 407d19ab
 static int qedr_register_device(struct qedr_dev *dev)
 {
 	int rc;
-
-	strlcpy(dev->ibdev.name, "qedr%d", IB_DEVICE_NAME_MAX);
 
 	dev->ibdev.node_guid = dev->attr.node_guid;
 	memcpy(dev->ibdev.node_desc, QEDR_NODE_DESC, sizeof(QEDR_NODE_DESC));
@@ -274,67 +269,17 @@
 
 	dev->ibdev.phys_port_cnt = 1;
 	dev->ibdev.num_comp_vectors = dev->num_cnq;
-
-	dev->ibdev.query_device = qedr_query_device;
-	dev->ibdev.query_port = qedr_query_port;
-	dev->ibdev.modify_port = qedr_modify_port;
-
-	dev->ibdev.alloc_ucontext = qedr_alloc_ucontext;
-	dev->ibdev.dealloc_ucontext = qedr_dealloc_ucontext;
-	dev->ibdev.mmap = qedr_mmap;
-
-	dev->ibdev.alloc_pd = qedr_alloc_pd;
-	dev->ibdev.dealloc_pd = qedr_dealloc_pd;
-
-	dev->ibdev.create_cq = qedr_create_cq;
-	dev->ibdev.destroy_cq = qedr_destroy_cq;
-	dev->ibdev.resize_cq = qedr_resize_cq;
-	dev->ibdev.req_notify_cq = qedr_arm_cq;
-
-	dev->ibdev.create_qp = qedr_create_qp;
-	dev->ibdev.modify_qp = qedr_modify_qp;
-	dev->ibdev.query_qp = qedr_query_qp;
-	dev->ibdev.destroy_qp = qedr_destroy_qp;
-
-	dev->ibdev.create_srq = qedr_create_srq;
-	dev->ibdev.destroy_srq = qedr_destroy_srq;
-	dev->ibdev.modify_srq = qedr_modify_srq;
-	dev->ibdev.query_srq = qedr_query_srq;
-	dev->ibdev.post_srq_recv = qedr_post_srq_recv;
-	dev->ibdev.query_pkey = qedr_query_pkey;
-
-	dev->ibdev.create_ah = qedr_create_ah;
-	dev->ibdev.destroy_ah = qedr_destroy_ah;
-
-	dev->ibdev.get_dma_mr = qedr_get_dma_mr;
-	dev->ibdev.dereg_mr = qedr_dereg_mr;
-	dev->ibdev.reg_user_mr = qedr_reg_user_mr;
-	dev->ibdev.alloc_mr = qedr_alloc_mr;
-	dev->ibdev.map_mr_sg = qedr_map_mr_sg;
-
-	dev->ibdev.poll_cq = qedr_poll_cq;
-	dev->ibdev.post_send = qedr_post_send;
-	dev->ibdev.post_recv = qedr_post_recv;
-
-	dev->ibdev.process_mad = qedr_process_mad;
-
-	dev->ibdev.get_netdev = qedr_get_netdev;
-
 	dev->ibdev.dev.parent = &dev->pdev->dev;
 
-	dev->ibdev.get_link_layer = qedr_link_layer;
-	dev->ibdev.get_dev_fw_str = qedr_get_dev_fw_str;
+	rdma_set_device_sysfs_group(&dev->ibdev, &qedr_attr_group);
+	ib_set_device_ops(&dev->ibdev, &qedr_dev_ops);
 
 	dev->ibdev.driver_id = RDMA_DRIVER_QEDR;
-<<<<<<< HEAD
-	return ib_register_device(&dev->ibdev, NULL);
-=======
 	rc = ib_device_set_netdev(&dev->ibdev, dev->ndev, 1);
 	if (rc)
 		return rc;
 
 	return ib_register_device(&dev->ibdev, "qedr%d");
->>>>>>> 407d19ab
 }
 
 /* This function allocates fast-path status block memory */
@@ -471,37 +416,6 @@
 err1:
 	kfree(dev->sgid_tbl);
 	return rc;
-}
-
-/* QEDR sysfs interface */
-static ssize_t show_rev(struct device *device, struct device_attribute *attr,
-			char *buf)
-{
-	struct qedr_dev *dev = dev_get_drvdata(device);
-
-	return scnprintf(buf, PAGE_SIZE, "0x%x\n", dev->pdev->vendor);
-}
-
-static ssize_t show_hca_type(struct device *device,
-			     struct device_attribute *attr, char *buf)
-{
-	return scnprintf(buf, PAGE_SIZE, "%s\n", "HCA_TYPE_TO_SET");
-}
-
-static DEVICE_ATTR(hw_rev, S_IRUGO, show_rev, NULL);
-static DEVICE_ATTR(hca_type, S_IRUGO, show_hca_type, NULL);
-
-static struct device_attribute *qedr_attributes[] = {
-	&dev_attr_hw_rev,
-	&dev_attr_hca_type
-};
-
-static void qedr_remove_sysfiles(struct qedr_dev *dev)
-{
-	int i;
-
-	for (i = 0; i < ARRAY_SIZE(qedr_attributes); i++)
-		device_remove_file(&dev->ibdev.dev, qedr_attributes[i]);
 }
 
 static void qedr_pci_set_atomic(struct qedr_dev *dev, struct pci_dev *pdev)
@@ -924,9 +838,9 @@
 {
 	struct qed_dev_rdma_info dev_info;
 	struct qedr_dev *dev;
-	int rc = 0, i;
-
-	dev = (struct qedr_dev *)ib_alloc_device(sizeof(*dev));
+	int rc = 0;
+
+	dev = ib_alloc_device(qedr_dev, ibdev);
 	if (!dev) {
 		pr_err("Unable to allocate ib device\n");
 		return NULL;
@@ -983,18 +897,12 @@
 		goto reg_err;
 	}
 
-	for (i = 0; i < ARRAY_SIZE(qedr_attributes); i++)
-		if (device_create_file(&dev->ibdev.dev, qedr_attributes[i]))
-			goto sysfs_err;
-
 	if (!test_and_set_bit(QEDR_ENET_STATE_BIT, &dev->enet_state))
 		qedr_ib_dispatch_event(dev, QEDR_PORT, IB_EVENT_PORT_ACTIVE);
 
 	DP_DEBUG(dev, QEDR_MSG_INIT, "qedr driver loaded successfully\n");
 	return dev;
 
-sysfs_err:
-	ib_unregister_device(&dev->ibdev);
 reg_err:
 	qedr_sync_free_irqs(dev);
 irq_err:
@@ -1013,7 +921,6 @@
 	/* First unregister with stack to stop all the active traffic
 	 * of the registered clients.
 	 */
-	qedr_remove_sysfiles(dev);
 	ib_unregister_device(&dev->ibdev);
 
 	qedr_stop_hw(dev);
