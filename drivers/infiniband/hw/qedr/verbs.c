/* QLogic qedr NIC Driver
 * Copyright (c) 2015-2016  QLogic Corporation
 *
 * This software is available to you under a choice of one of two
 * licenses.  You may choose to be licensed under the terms of the GNU
 * General Public License (GPL) Version 2, available from the file
 * COPYING in the main directory of this source tree, or the
 * OpenIB.org BSD license below:
 *
 *     Redistribution and use in source and binary forms, with or
 *     without modification, are permitted provided that the following
 *     conditions are met:
 *
 *      - Redistributions of source code must retain the above
 *        copyright notice, this list of conditions and the following
 *        disclaimer.
 *
 *      - Redistributions in binary form must reproduce the above
 *        copyright notice, this list of conditions and the following
 *        disclaimer in the documentation and /or other materials
 *        provided with the distribution.
 *
 * THE SOFTWARE IS PROVIDED "AS IS", WITHOUT WARRANTY OF ANY KIND,
 * EXPRESS OR IMPLIED, INCLUDING BUT NOT LIMITED TO THE WARRANTIES OF
 * MERCHANTABILITY, FITNESS FOR A PARTICULAR PURPOSE AND
 * NONINFRINGEMENT. IN NO EVENT SHALL THE AUTHORS OR COPYRIGHT HOLDERS
 * BE LIABLE FOR ANY CLAIM, DAMAGES OR OTHER LIABILITY, WHETHER IN AN
 * ACTION OF CONTRACT, TORT OR OTHERWISE, ARISING FROM, OUT OF OR IN
 * CONNECTION WITH THE SOFTWARE OR THE USE OR OTHER DEALINGS IN THE
 * SOFTWARE.
 */
#include <linux/dma-mapping.h>
#include <linux/crc32.h>
#include <net/ip.h>
#include <net/ipv6.h>
#include <net/udp.h>
#include <linux/iommu.h>

#include <rdma/ib_verbs.h>
#include <rdma/ib_user_verbs.h>
#include <rdma/iw_cm.h>
#include <rdma/ib_umem.h>
#include <rdma/ib_addr.h>
#include <rdma/ib_cache.h>
#include <rdma/uverbs_ioctl.h>

#include <linux/qed/common_hsi.h>
#include "qedr_hsi_rdma.h"
#include <linux/qed/qed_if.h>
#include "qedr.h"
#include "verbs.h"
#include <rdma/qedr-abi.h>
#include "qedr_roce_cm.h"

#define QEDR_SRQ_WQE_ELEM_SIZE	sizeof(union rdma_srq_elm)
#define	RDMA_MAX_SGE_PER_SRQ	(4)
#define RDMA_MAX_SRQ_WQE_SIZE	(RDMA_MAX_SGE_PER_SRQ + 1)

#define DB_ADDR_SHIFT(addr)		((addr) << DB_PWM_ADDR_OFFSET_SHIFT)

static inline int qedr_ib_copy_to_udata(struct ib_udata *udata, void *src,
					size_t len)
{
	size_t min_len = min_t(size_t, len, udata->outlen);

	return ib_copy_to_udata(udata, src, min_len);
}

int qedr_query_pkey(struct ib_device *ibdev, u8 port, u16 index, u16 *pkey)
{
	if (index > QEDR_ROCE_PKEY_TABLE_LEN)
		return -EINVAL;

	*pkey = QEDR_ROCE_PKEY_DEFAULT;
	return 0;
}

int qedr_iw_query_gid(struct ib_device *ibdev, u8 port,
		      int index, union ib_gid *sgid)
{
	struct qedr_dev *dev = get_qedr_dev(ibdev);

	memset(sgid->raw, 0, sizeof(sgid->raw));
	ether_addr_copy(sgid->raw, dev->ndev->dev_addr);

	DP_DEBUG(dev, QEDR_MSG_INIT, "QUERY sgid[%d]=%llx:%llx\n", index,
		 sgid->global.interface_id, sgid->global.subnet_prefix);

	return 0;
}

int qedr_query_srq(struct ib_srq *ibsrq, struct ib_srq_attr *srq_attr)
{
	struct qedr_dev *dev = get_qedr_dev(ibsrq->device);
	struct qedr_device_attr *qattr = &dev->attr;
	struct qedr_srq *srq = get_qedr_srq(ibsrq);

	srq_attr->srq_limit = srq->srq_limit;
	srq_attr->max_wr = qattr->max_srq_wr;
	srq_attr->max_sge = qattr->max_sge;

	return 0;
}

int qedr_query_device(struct ib_device *ibdev,
		      struct ib_device_attr *attr, struct ib_udata *udata)
{
	struct qedr_dev *dev = get_qedr_dev(ibdev);
	struct qedr_device_attr *qattr = &dev->attr;

	if (!dev->rdma_ctx) {
		DP_ERR(dev,
		       "qedr_query_device called with invalid params rdma_ctx=%p\n",
		       dev->rdma_ctx);
		return -EINVAL;
	}

	memset(attr, 0, sizeof(*attr));

	attr->fw_ver = qattr->fw_ver;
	attr->sys_image_guid = qattr->sys_image_guid;
	attr->max_mr_size = qattr->max_mr_size;
	attr->page_size_cap = qattr->page_size_caps;
	attr->vendor_id = qattr->vendor_id;
	attr->vendor_part_id = qattr->vendor_part_id;
	attr->hw_ver = qattr->hw_ver;
	attr->max_qp = qattr->max_qp;
	attr->max_qp_wr = max_t(u32, qattr->max_sqe, qattr->max_rqe);
	attr->device_cap_flags = IB_DEVICE_CURR_QP_STATE_MOD |
	    IB_DEVICE_RC_RNR_NAK_GEN |
	    IB_DEVICE_LOCAL_DMA_LKEY | IB_DEVICE_MEM_MGT_EXTENSIONS;

	attr->max_send_sge = qattr->max_sge;
	attr->max_recv_sge = qattr->max_sge;
	attr->max_sge_rd = qattr->max_sge;
	attr->max_cq = qattr->max_cq;
	attr->max_cqe = qattr->max_cqe;
	attr->max_mr = qattr->max_mr;
	attr->max_mw = qattr->max_mw;
	attr->max_pd = qattr->max_pd;
	attr->atomic_cap = dev->atomic_cap;
	attr->max_fmr = qattr->max_fmr;
	attr->max_map_per_fmr = 16;
	attr->max_qp_init_rd_atom =
	    1 << (fls(qattr->max_qp_req_rd_atomic_resc) - 1);
	attr->max_qp_rd_atom =
	    min(1 << (fls(qattr->max_qp_resp_rd_atomic_resc) - 1),
		attr->max_qp_init_rd_atom);

	attr->max_srq = qattr->max_srq;
	attr->max_srq_sge = qattr->max_srq_sge;
	attr->max_srq_wr = qattr->max_srq_wr;

	attr->local_ca_ack_delay = qattr->dev_ack_delay;
	attr->max_fast_reg_page_list_len = qattr->max_mr / 8;
	attr->max_pkeys = QEDR_ROCE_PKEY_MAX;
	attr->max_ah = qattr->max_ah;

	return 0;
}

#define QEDR_SPEED_SDR		(1)
#define QEDR_SPEED_DDR		(2)
#define QEDR_SPEED_QDR		(4)
#define QEDR_SPEED_FDR10	(8)
#define QEDR_SPEED_FDR		(16)
#define QEDR_SPEED_EDR		(32)

static inline void get_link_speed_and_width(int speed, u8 *ib_speed,
					    u8 *ib_width)
{
	switch (speed) {
	case 1000:
		*ib_speed = QEDR_SPEED_SDR;
		*ib_width = IB_WIDTH_1X;
		break;
	case 10000:
		*ib_speed = QEDR_SPEED_QDR;
		*ib_width = IB_WIDTH_1X;
		break;

	case 20000:
		*ib_speed = QEDR_SPEED_DDR;
		*ib_width = IB_WIDTH_4X;
		break;

	case 25000:
		*ib_speed = QEDR_SPEED_EDR;
		*ib_width = IB_WIDTH_1X;
		break;

	case 40000:
		*ib_speed = QEDR_SPEED_QDR;
		*ib_width = IB_WIDTH_4X;
		break;

	case 50000:
		*ib_speed = QEDR_SPEED_QDR;
		*ib_width = IB_WIDTH_4X;
		break;

	case 100000:
		*ib_speed = QEDR_SPEED_EDR;
		*ib_width = IB_WIDTH_4X;
		break;

	default:
		/* Unsupported */
		*ib_speed = QEDR_SPEED_SDR;
		*ib_width = IB_WIDTH_1X;
	}
}

int qedr_query_port(struct ib_device *ibdev, u8 port, struct ib_port_attr *attr)
{
	struct qedr_dev *dev;
	struct qed_rdma_port *rdma_port;

	dev = get_qedr_dev(ibdev);
	if (port > 1) {
		DP_ERR(dev, "invalid_port=0x%x\n", port);
		return -EINVAL;
	}

	if (!dev->rdma_ctx) {
		DP_ERR(dev, "rdma_ctx is NULL\n");
		return -EINVAL;
	}

	rdma_port = dev->ops->rdma_query_port(dev->rdma_ctx);

	/* *attr being zeroed by the caller, avoid zeroing it here */
	if (rdma_port->port_state == QED_RDMA_PORT_UP) {
		attr->state = IB_PORT_ACTIVE;
		attr->phys_state = 5;
	} else {
		attr->state = IB_PORT_DOWN;
		attr->phys_state = 3;
	}
	attr->max_mtu = IB_MTU_4096;
	attr->active_mtu = iboe_get_mtu(dev->ndev->mtu);
	attr->lid = 0;
	attr->lmc = 0;
	attr->sm_lid = 0;
	attr->sm_sl = 0;
	attr->ip_gids = true;
	if (rdma_protocol_iwarp(&dev->ibdev, 1)) {
		attr->gid_tbl_len = 1;
		attr->pkey_tbl_len = 1;
	} else {
		attr->gid_tbl_len = QEDR_MAX_SGID;
		attr->pkey_tbl_len = QEDR_ROCE_PKEY_TABLE_LEN;
	}
	attr->bad_pkey_cntr = rdma_port->pkey_bad_counter;
	attr->qkey_viol_cntr = 0;
	get_link_speed_and_width(rdma_port->link_speed,
				 &attr->active_speed, &attr->active_width);
	attr->max_msg_sz = rdma_port->max_msg_size;
	attr->max_vl_num = 4;

	return 0;
}

int qedr_modify_port(struct ib_device *ibdev, u8 port, int mask,
		     struct ib_port_modify *props)
{
	struct qedr_dev *dev;

	dev = get_qedr_dev(ibdev);
	if (port > 1) {
		DP_ERR(dev, "invalid_port=0x%x\n", port);
		return -EINVAL;
	}

	return 0;
}

static int qedr_add_mmap(struct qedr_ucontext *uctx, u64 phy_addr,
			 unsigned long len)
{
	struct qedr_mm *mm;

	mm = kzalloc(sizeof(*mm), GFP_KERNEL);
	if (!mm)
		return -ENOMEM;

	mm->key.phy_addr = phy_addr;
	/* This function might be called with a length which is not a multiple
	 * of PAGE_SIZE, while the mapping is PAGE_SIZE grained and the kernel
	 * forces this granularity by increasing the requested size if needed.
	 * When qedr_mmap is called, it will search the list with the updated
	 * length as a key. To prevent search failures, the length is rounded up
	 * in advance to PAGE_SIZE.
	 */
	mm->key.len = roundup(len, PAGE_SIZE);
	INIT_LIST_HEAD(&mm->entry);

	mutex_lock(&uctx->mm_list_lock);
	list_add(&mm->entry, &uctx->mm_head);
	mutex_unlock(&uctx->mm_list_lock);

	DP_DEBUG(uctx->dev, QEDR_MSG_MISC,
		 "added (addr=0x%llx,len=0x%lx) for ctx=%p\n",
		 (unsigned long long)mm->key.phy_addr,
		 (unsigned long)mm->key.len, uctx);

	return 0;
}

static bool qedr_search_mmap(struct qedr_ucontext *uctx, u64 phy_addr,
			     unsigned long len)
{
	bool found = false;
	struct qedr_mm *mm;

	mutex_lock(&uctx->mm_list_lock);
	list_for_each_entry(mm, &uctx->mm_head, entry) {
		if (len != mm->key.len || phy_addr != mm->key.phy_addr)
			continue;

		found = true;
		break;
	}
	mutex_unlock(&uctx->mm_list_lock);
	DP_DEBUG(uctx->dev, QEDR_MSG_MISC,
		 "searched for (addr=0x%llx,len=0x%lx) for ctx=%p, result=%d\n",
		 mm->key.phy_addr, mm->key.len, uctx, found);

	return found;
}

struct ib_ucontext *qedr_alloc_ucontext(struct ib_device *ibdev,
					struct ib_udata *udata)
{
	int rc;
	struct qedr_ucontext *ctx;
	struct qedr_alloc_ucontext_resp uresp;
	struct qedr_dev *dev = get_qedr_dev(ibdev);
	struct qed_rdma_add_user_out_params oparams;

	if (!udata)
		return ERR_PTR(-EFAULT);

	ctx = kzalloc(sizeof(*ctx), GFP_KERNEL);
	if (!ctx)
		return ERR_PTR(-ENOMEM);

	rc = dev->ops->rdma_add_user(dev->rdma_ctx, &oparams);
	if (rc) {
		DP_ERR(dev,
		       "failed to allocate a DPI for a new RoCE application, rc=%d. To overcome this consider to increase the number of DPIs, increase the doorbell BAR size or just close unnecessary RoCE applications. In order to increase the number of DPIs consult the qedr readme\n",
		       rc);
		goto err;
	}

	ctx->dpi = oparams.dpi;
	ctx->dpi_addr = oparams.dpi_addr;
	ctx->dpi_phys_addr = oparams.dpi_phys_addr;
	ctx->dpi_size = oparams.dpi_size;
	INIT_LIST_HEAD(&ctx->mm_head);
	mutex_init(&ctx->mm_list_lock);

	memset(&uresp, 0, sizeof(uresp));

	uresp.dpm_enabled = dev->user_dpm_enabled;
	uresp.wids_enabled = 1;
	uresp.wid_count = oparams.wid_count;
	uresp.db_pa = ctx->dpi_phys_addr;
	uresp.db_size = ctx->dpi_size;
	uresp.max_send_wr = dev->attr.max_sqe;
	uresp.max_recv_wr = dev->attr.max_rqe;
	uresp.max_srq_wr = dev->attr.max_srq_wr;
	uresp.sges_per_send_wr = QEDR_MAX_SQE_ELEMENTS_PER_SQE;
	uresp.sges_per_recv_wr = QEDR_MAX_RQE_ELEMENTS_PER_RQE;
	uresp.sges_per_srq_wr = dev->attr.max_srq_sge;
	uresp.max_cqes = QEDR_MAX_CQES;

	rc = qedr_ib_copy_to_udata(udata, &uresp, sizeof(uresp));
	if (rc)
		goto err;

	ctx->dev = dev;

	rc = qedr_add_mmap(ctx, ctx->dpi_phys_addr, ctx->dpi_size);
	if (rc)
		goto err;

	DP_DEBUG(dev, QEDR_MSG_INIT, "Allocating user context %p\n",
		 &ctx->ibucontext);
	return &ctx->ibucontext;

err:
	kfree(ctx);
	return ERR_PTR(rc);
}

int qedr_dealloc_ucontext(struct ib_ucontext *ibctx)
{
	struct qedr_ucontext *uctx = get_qedr_ucontext(ibctx);
	struct qedr_mm *mm, *tmp;
	int status = 0;

	DP_DEBUG(uctx->dev, QEDR_MSG_INIT, "Deallocating user context %p\n",
		 uctx);
	uctx->dev->ops->rdma_remove_user(uctx->dev->rdma_ctx, uctx->dpi);

	list_for_each_entry_safe(mm, tmp, &uctx->mm_head, entry) {
		DP_DEBUG(uctx->dev, QEDR_MSG_MISC,
			 "deleted (addr=0x%llx,len=0x%lx) for ctx=%p\n",
			 mm->key.phy_addr, mm->key.len, uctx);
		list_del(&mm->entry);
		kfree(mm);
	}

	kfree(uctx);
	return status;
}

int qedr_mmap(struct ib_ucontext *context, struct vm_area_struct *vma)
{
	struct qedr_ucontext *ucontext = get_qedr_ucontext(context);
	struct qedr_dev *dev = get_qedr_dev(context->device);
	unsigned long phys_addr = vma->vm_pgoff << PAGE_SHIFT;
	unsigned long len = (vma->vm_end - vma->vm_start);
	unsigned long dpi_start;

	dpi_start = dev->db_phys_addr + (ucontext->dpi * ucontext->dpi_size);

	DP_DEBUG(dev, QEDR_MSG_INIT,
		 "mmap invoked with vm_start=0x%pK, vm_end=0x%pK,vm_pgoff=0x%pK; dpi_start=0x%pK dpi_size=0x%x\n",
		 (void *)vma->vm_start, (void *)vma->vm_end,
		 (void *)vma->vm_pgoff, (void *)dpi_start, ucontext->dpi_size);

	if ((vma->vm_start & (PAGE_SIZE - 1)) || (len & (PAGE_SIZE - 1))) {
		DP_ERR(dev,
		       "failed mmap, addresses must be page aligned: start=0x%pK, end=0x%pK\n",
		       (void *)vma->vm_start, (void *)vma->vm_end);
		return -EINVAL;
	}

	if (!qedr_search_mmap(ucontext, phys_addr, len)) {
		DP_ERR(dev, "failed mmap, vm_pgoff=0x%lx is not authorized\n",
		       vma->vm_pgoff);
		return -EINVAL;
	}

	if (phys_addr < dpi_start ||
	    ((phys_addr + len) > (dpi_start + ucontext->dpi_size))) {
		DP_ERR(dev,
		       "failed mmap, pages are outside of dpi; page address=0x%pK, dpi_start=0x%pK, dpi_size=0x%x\n",
		       (void *)phys_addr, (void *)dpi_start,
		       ucontext->dpi_size);
		return -EINVAL;
	}

	if (vma->vm_flags & VM_READ) {
		DP_ERR(dev, "failed mmap, cannot map doorbell bar for read\n");
		return -EINVAL;
	}

	vma->vm_page_prot = pgprot_writecombine(vma->vm_page_prot);
	return io_remap_pfn_range(vma, vma->vm_start, vma->vm_pgoff, len,
				  vma->vm_page_prot);
}

<<<<<<< HEAD
struct ib_pd *qedr_alloc_pd(struct ib_device *ibdev,
			    struct ib_ucontext *context, struct ib_udata *udata)
=======
int qedr_alloc_pd(struct ib_pd *ibpd, struct ib_udata *udata)
>>>>>>> 407d19ab
{
	struct qedr_dev *dev = get_qedr_dev(ibdev);
	struct qedr_pd *pd;
	u16 pd_id;
	int rc;

	DP_DEBUG(dev, QEDR_MSG_INIT, "Function called from: %s\n",
		 udata ? "User Lib" : "Kernel");

	if (!dev->rdma_ctx) {
		DP_ERR(dev, "invalid RDMA context\n");
		return ERR_PTR(-EINVAL);
	}

	pd = kzalloc(sizeof(*pd), GFP_KERNEL);
	if (!pd)
		return ERR_PTR(-ENOMEM);

	rc = dev->ops->rdma_alloc_pd(dev->rdma_ctx, &pd_id);
	if (rc)
		goto err;

	pd->pd_id = pd_id;

	if (udata) {
		struct qedr_alloc_pd_uresp uresp = {
			.pd_id = pd_id,
		};
		struct qedr_ucontext *context = rdma_udata_to_drv_context(
			udata, struct qedr_ucontext, ibucontext);

		rc = qedr_ib_copy_to_udata(udata, &uresp, sizeof(uresp));
		if (rc) {
			DP_ERR(dev, "copy error pd_id=0x%x.\n", pd_id);
			dev->ops->rdma_dealloc_pd(dev->rdma_ctx, pd_id);
			goto err;
		}

		pd->uctx = context;
		pd->uctx->pd = pd;
	}

	return &pd->ibpd;

err:
	kfree(pd);
	return ERR_PTR(rc);
}

<<<<<<< HEAD
int qedr_dealloc_pd(struct ib_pd *ibpd)
=======
void qedr_dealloc_pd(struct ib_pd *ibpd, struct ib_udata *udata)
>>>>>>> 407d19ab
{
	struct qedr_dev *dev = get_qedr_dev(ibpd->device);
	struct qedr_pd *pd = get_qedr_pd(ibpd);

	if (!pd) {
		pr_err("Invalid PD received in dealloc_pd\n");
		return -EINVAL;
	}

	DP_DEBUG(dev, QEDR_MSG_INIT, "Deallocating PD %d\n", pd->pd_id);
	dev->ops->rdma_dealloc_pd(dev->rdma_ctx, pd->pd_id);

	kfree(pd);

	return 0;
}

static void qedr_free_pbl(struct qedr_dev *dev,
			  struct qedr_pbl_info *pbl_info, struct qedr_pbl *pbl)
{
	struct pci_dev *pdev = dev->pdev;
	int i;

	for (i = 0; i < pbl_info->num_pbls; i++) {
		if (!pbl[i].va)
			continue;
		dma_free_coherent(&pdev->dev, pbl_info->pbl_size,
				  pbl[i].va, pbl[i].pa);
	}

	kfree(pbl);
}

#define MIN_FW_PBL_PAGE_SIZE (4 * 1024)
#define MAX_FW_PBL_PAGE_SIZE (64 * 1024)

#define NUM_PBES_ON_PAGE(_page_size) (_page_size / sizeof(u64))
#define MAX_PBES_ON_PAGE NUM_PBES_ON_PAGE(MAX_FW_PBL_PAGE_SIZE)
#define MAX_PBES_TWO_LAYER (MAX_PBES_ON_PAGE * MAX_PBES_ON_PAGE)

static struct qedr_pbl *qedr_alloc_pbl_tbl(struct qedr_dev *dev,
					   struct qedr_pbl_info *pbl_info,
					   gfp_t flags)
{
	struct pci_dev *pdev = dev->pdev;
	struct qedr_pbl *pbl_table;
	dma_addr_t *pbl_main_tbl;
	dma_addr_t pa;
	void *va;
	int i;

	pbl_table = kcalloc(pbl_info->num_pbls, sizeof(*pbl_table), flags);
	if (!pbl_table)
		return ERR_PTR(-ENOMEM);

	for (i = 0; i < pbl_info->num_pbls; i++) {
		va = dma_zalloc_coherent(&pdev->dev, pbl_info->pbl_size,
					 &pa, flags);
		if (!va)
			goto err;

		pbl_table[i].va = va;
		pbl_table[i].pa = pa;
	}

	/* Two-Layer PBLs, if we have more than one pbl we need to initialize
	 * the first one with physical pointers to all of the rest
	 */
	pbl_main_tbl = (dma_addr_t *)pbl_table[0].va;
	for (i = 0; i < pbl_info->num_pbls - 1; i++)
		pbl_main_tbl[i] = pbl_table[i + 1].pa;

	return pbl_table;

err:
	for (i--; i >= 0; i--)
		dma_free_coherent(&pdev->dev, pbl_info->pbl_size,
				  pbl_table[i].va, pbl_table[i].pa);

	qedr_free_pbl(dev, pbl_info, pbl_table);

	return ERR_PTR(-ENOMEM);
}

static int qedr_prepare_pbl_tbl(struct qedr_dev *dev,
				struct qedr_pbl_info *pbl_info,
				u32 num_pbes, int two_layer_capable)
{
	u32 pbl_capacity;
	u32 pbl_size;
	u32 num_pbls;

	if ((num_pbes > MAX_PBES_ON_PAGE) && two_layer_capable) {
		if (num_pbes > MAX_PBES_TWO_LAYER) {
			DP_ERR(dev, "prepare pbl table: too many pages %d\n",
			       num_pbes);
			return -EINVAL;
		}

		/* calculate required pbl page size */
		pbl_size = MIN_FW_PBL_PAGE_SIZE;
		pbl_capacity = NUM_PBES_ON_PAGE(pbl_size) *
			       NUM_PBES_ON_PAGE(pbl_size);

		while (pbl_capacity < num_pbes) {
			pbl_size *= 2;
			pbl_capacity = pbl_size / sizeof(u64);
			pbl_capacity = pbl_capacity * pbl_capacity;
		}

		num_pbls = DIV_ROUND_UP(num_pbes, NUM_PBES_ON_PAGE(pbl_size));
		num_pbls++;	/* One for the layer0 ( points to the pbls) */
		pbl_info->two_layered = true;
	} else {
		/* One layered PBL */
		num_pbls = 1;
		pbl_size = max_t(u32, MIN_FW_PBL_PAGE_SIZE,
				 roundup_pow_of_two((num_pbes * sizeof(u64))));
		pbl_info->two_layered = false;
	}

	pbl_info->num_pbls = num_pbls;
	pbl_info->pbl_size = pbl_size;
	pbl_info->num_pbes = num_pbes;

	DP_DEBUG(dev, QEDR_MSG_MR,
		 "prepare pbl table: num_pbes=%d, num_pbls=%d, pbl_size=%d\n",
		 pbl_info->num_pbes, pbl_info->num_pbls, pbl_info->pbl_size);

	return 0;
}

static void qedr_populate_pbls(struct qedr_dev *dev, struct ib_umem *umem,
			       struct qedr_pbl *pbl,
			       struct qedr_pbl_info *pbl_info, u32 pg_shift)
{
	int shift, pg_cnt, pages, pbe_cnt, total_num_pbes = 0;
	u32 fw_pg_cnt, fw_pg_per_umem_pg;
	struct qedr_pbl *pbl_tbl;
	struct scatterlist *sg;
	struct regpair *pbe;
	u64 pg_addr;
	int entry;

	if (!pbl_info->num_pbes)
		return;

	/* If we have a two layered pbl, the first pbl points to the rest
	 * of the pbls and the first entry lays on the second pbl in the table
	 */
	if (pbl_info->two_layered)
		pbl_tbl = &pbl[1];
	else
		pbl_tbl = pbl;

	pbe = (struct regpair *)pbl_tbl->va;
	if (!pbe) {
		DP_ERR(dev, "cannot populate PBL due to a NULL PBE\n");
		return;
	}

	pbe_cnt = 0;

	shift = umem->page_shift;

	fw_pg_per_umem_pg = BIT(umem->page_shift - pg_shift);

	for_each_sg(umem->sg_head.sgl, sg, umem->nmap, entry) {
		pages = sg_dma_len(sg) >> shift;
		pg_addr = sg_dma_address(sg);
		for (pg_cnt = 0; pg_cnt < pages; pg_cnt++) {
			for (fw_pg_cnt = 0; fw_pg_cnt < fw_pg_per_umem_pg;) {
				pbe->lo = cpu_to_le32(pg_addr);
				pbe->hi = cpu_to_le32(upper_32_bits(pg_addr));

				pg_addr += BIT(pg_shift);
				pbe_cnt++;
				total_num_pbes++;
				pbe++;

				if (total_num_pbes == pbl_info->num_pbes)
					return;

				/* If the given pbl is full storing the pbes,
				 * move to next pbl.
				 */
				if (pbe_cnt ==
				    (pbl_info->pbl_size / sizeof(u64))) {
					pbl_tbl++;
					pbe = (struct regpair *)pbl_tbl->va;
					pbe_cnt = 0;
				}

				fw_pg_cnt++;
			}
		}
	}
}

static int qedr_copy_cq_uresp(struct qedr_dev *dev,
			      struct qedr_cq *cq, struct ib_udata *udata)
{
	struct qedr_create_cq_uresp uresp;
	int rc;

	memset(&uresp, 0, sizeof(uresp));

	uresp.db_offset = DB_ADDR_SHIFT(DQ_PWM_OFFSET_UCM_RDMA_CQ_CONS_32BIT);
	uresp.icid = cq->icid;

	rc = qedr_ib_copy_to_udata(udata, &uresp, sizeof(uresp));
	if (rc)
		DP_ERR(dev, "copy error cqid=0x%x.\n", cq->icid);

	return rc;
}

static void consume_cqe(struct qedr_cq *cq)
{
	if (cq->latest_cqe == cq->toggle_cqe)
		cq->pbl_toggle ^= RDMA_CQE_REQUESTER_TOGGLE_BIT_MASK;

	cq->latest_cqe = qed_chain_consume(&cq->pbl);
}

static inline int qedr_align_cq_entries(int entries)
{
	u64 size, aligned_size;

	/* We allocate an extra entry that we don't report to the FW. */
	size = (entries + 1) * QEDR_CQE_SIZE;
	aligned_size = ALIGN(size, PAGE_SIZE);

	return aligned_size / QEDR_CQE_SIZE;
}

static inline int qedr_init_user_queue(struct ib_ucontext *ib_ctx,
				       struct qedr_dev *dev,
				       struct qedr_userq *q,
				       u64 buf_addr, size_t buf_len,
				       int access, int dmasync,
				       int alloc_and_init)
{
	u32 fw_pages;
	int rc;

	q->buf_addr = buf_addr;
	q->buf_len = buf_len;
	q->umem = ib_umem_get(ib_ctx, q->buf_addr, q->buf_len, access, dmasync);
	if (IS_ERR(q->umem)) {
		DP_ERR(dev, "create user queue: failed ib_umem_get, got %ld\n",
		       PTR_ERR(q->umem));
		return PTR_ERR(q->umem);
	}

	fw_pages = ib_umem_page_count(q->umem) <<
	    (q->umem->page_shift - FW_PAGE_SHIFT);

	rc = qedr_prepare_pbl_tbl(dev, &q->pbl_info, fw_pages, 0);
	if (rc)
		goto err0;

	if (alloc_and_init) {
		q->pbl_tbl = qedr_alloc_pbl_tbl(dev, &q->pbl_info, GFP_KERNEL);
		if (IS_ERR(q->pbl_tbl)) {
			rc = PTR_ERR(q->pbl_tbl);
			goto err0;
		}
		qedr_populate_pbls(dev, q->umem, q->pbl_tbl, &q->pbl_info,
				   FW_PAGE_SHIFT);
	} else {
		q->pbl_tbl = kzalloc(sizeof(*q->pbl_tbl), GFP_KERNEL);
		if (!q->pbl_tbl) {
			rc = -ENOMEM;
			goto err0;
		}
	}

	return 0;

err0:
	ib_umem_release(q->umem);
	q->umem = NULL;

	return rc;
}

static inline void qedr_init_cq_params(struct qedr_cq *cq,
				       struct qedr_ucontext *ctx,
				       struct qedr_dev *dev, int vector,
				       int chain_entries, int page_cnt,
				       u64 pbl_ptr,
				       struct qed_rdma_create_cq_in_params
				       *params)
{
	memset(params, 0, sizeof(*params));
	params->cq_handle_hi = upper_32_bits((uintptr_t)cq);
	params->cq_handle_lo = lower_32_bits((uintptr_t)cq);
	params->cnq_id = vector;
	params->cq_size = chain_entries - 1;
	params->dpi = (ctx) ? ctx->dpi : dev->dpi;
	params->pbl_num_pages = page_cnt;
	params->pbl_ptr = pbl_ptr;
	params->pbl_two_level = 0;
}

static void doorbell_cq(struct qedr_cq *cq, u32 cons, u8 flags)
{
	cq->db.data.agg_flags = flags;
	cq->db.data.value = cpu_to_le32(cons);
	writeq(cq->db.raw, cq->db_addr);
}

int qedr_arm_cq(struct ib_cq *ibcq, enum ib_cq_notify_flags flags)
{
	struct qedr_cq *cq = get_qedr_cq(ibcq);
	unsigned long sflags;
	struct qedr_dev *dev;

	dev = get_qedr_dev(ibcq->device);

	if (cq->destroyed) {
		DP_ERR(dev,
		       "warning: arm was invoked after destroy for cq %p (icid=%d)\n",
		       cq, cq->icid);
		return -EINVAL;
	}


	if (cq->cq_type == QEDR_CQ_TYPE_GSI)
		return 0;

	spin_lock_irqsave(&cq->cq_lock, sflags);

	cq->arm_flags = 0;

	if (flags & IB_CQ_SOLICITED)
		cq->arm_flags |= DQ_UCM_ROCE_CQ_ARM_SE_CF_CMD;

	if (flags & IB_CQ_NEXT_COMP)
		cq->arm_flags |= DQ_UCM_ROCE_CQ_ARM_CF_CMD;

	doorbell_cq(cq, cq->cq_cons - 1, cq->arm_flags);

	spin_unlock_irqrestore(&cq->cq_lock, sflags);

	return 0;
}

struct ib_cq *qedr_create_cq(struct ib_device *ibdev,
			     const struct ib_cq_init_attr *attr,
			     struct ib_udata *udata)
{
	struct qedr_ucontext *ctx = rdma_udata_to_drv_context(
		udata, struct qedr_ucontext, ibucontext);
	struct qed_rdma_destroy_cq_out_params destroy_oparams;
	struct qed_rdma_destroy_cq_in_params destroy_iparams;
	struct qedr_dev *dev = get_qedr_dev(ibdev);
	struct qed_rdma_create_cq_in_params params;
	struct qedr_create_cq_ureq ureq;
	int vector = attr->comp_vector;
	int entries = attr->cqe;
	struct qedr_cq *cq;
	int chain_entries;
	int page_cnt;
	u64 pbl_ptr;
	u16 icid;
	int rc;

	DP_DEBUG(dev, QEDR_MSG_INIT,
		 "create_cq: called from %s. entries=%d, vector=%d\n",
		 udata ? "User Lib" : "Kernel", entries, vector);

	if (entries > QEDR_MAX_CQES) {
		DP_ERR(dev,
		       "create cq: the number of entries %d is too high. Must be equal or below %d.\n",
		       entries, QEDR_MAX_CQES);
		return ERR_PTR(-EINVAL);
	}

	chain_entries = qedr_align_cq_entries(entries);
	chain_entries = min_t(int, chain_entries, QEDR_MAX_CQES);

	cq = kzalloc(sizeof(*cq), GFP_KERNEL);
	if (!cq)
		return ERR_PTR(-ENOMEM);

	if (udata) {
		memset(&ureq, 0, sizeof(ureq));
		if (ib_copy_from_udata(&ureq, udata, sizeof(ureq))) {
			DP_ERR(dev,
			       "create cq: problem copying data from user space\n");
			goto err0;
		}

		if (!ureq.len) {
			DP_ERR(dev,
			       "create cq: cannot create a cq with 0 entries\n");
			goto err0;
		}

		cq->cq_type = QEDR_CQ_TYPE_USER;

		rc = qedr_init_user_queue(ib_ctx, dev, &cq->q, ureq.addr,
					  ureq.len, IB_ACCESS_LOCAL_WRITE,
					  1, 1);
		if (rc)
			goto err0;

		pbl_ptr = cq->q.pbl_tbl->pa;
		page_cnt = cq->q.pbl_info.num_pbes;

		cq->ibcq.cqe = chain_entries;
	} else {
		cq->cq_type = QEDR_CQ_TYPE_KERNEL;

		rc = dev->ops->common->chain_alloc(dev->cdev,
						   QED_CHAIN_USE_TO_CONSUME,
						   QED_CHAIN_MODE_PBL,
						   QED_CHAIN_CNT_TYPE_U32,
						   chain_entries,
						   sizeof(union rdma_cqe),
						   &cq->pbl, NULL);
		if (rc)
			goto err1;

		page_cnt = qed_chain_get_page_cnt(&cq->pbl);
		pbl_ptr = qed_chain_get_pbl_phys(&cq->pbl);
		cq->ibcq.cqe = cq->pbl.capacity;
	}

	qedr_init_cq_params(cq, ctx, dev, vector, chain_entries, page_cnt,
			    pbl_ptr, &params);

	rc = dev->ops->rdma_create_cq(dev->rdma_ctx, &params, &icid);
	if (rc)
		goto err2;

	cq->icid = icid;
	cq->sig = QEDR_CQ_MAGIC_NUMBER;
	spin_lock_init(&cq->cq_lock);

	if (udata) {
		rc = qedr_copy_cq_uresp(dev, cq, udata);
		if (rc)
			goto err3;
	} else {
		/* Generate doorbell address. */
		cq->db_addr = dev->db_addr +
		    DB_ADDR_SHIFT(DQ_PWM_OFFSET_UCM_RDMA_CQ_CONS_32BIT);
		cq->db.data.icid = cq->icid;
		cq->db.data.params = DB_AGG_CMD_SET <<
		    RDMA_PWM_VAL32_DATA_AGG_CMD_SHIFT;

		/* point to the very last element, passing it we will toggle */
		cq->toggle_cqe = qed_chain_get_last_elem(&cq->pbl);
		cq->pbl_toggle = RDMA_CQE_REQUESTER_TOGGLE_BIT_MASK;
		cq->latest_cqe = NULL;
		consume_cqe(cq);
		cq->cq_cons = qed_chain_get_cons_idx_u32(&cq->pbl);
	}

	DP_DEBUG(dev, QEDR_MSG_CQ,
		 "create cq: icid=0x%0x, addr=%p, size(entries)=0x%0x\n",
		 cq->icid, cq, params.cq_size);

	return &cq->ibcq;

err3:
	destroy_iparams.icid = cq->icid;
	dev->ops->rdma_destroy_cq(dev->rdma_ctx, &destroy_iparams,
				  &destroy_oparams);
err2:
	if (udata)
		qedr_free_pbl(dev, &cq->q.pbl_info, cq->q.pbl_tbl);
	else
		dev->ops->common->chain_free(dev->cdev, &cq->pbl);
err1:
	if (udata)
		ib_umem_release(cq->q.umem);
err0:
	kfree(cq);
	return ERR_PTR(-EINVAL);
}

int qedr_resize_cq(struct ib_cq *ibcq, int new_cnt, struct ib_udata *udata)
{
	struct qedr_dev *dev = get_qedr_dev(ibcq->device);
	struct qedr_cq *cq = get_qedr_cq(ibcq);

	DP_ERR(dev, "cq %p RESIZE NOT SUPPORTED\n", cq);

	return 0;
}

#define QEDR_DESTROY_CQ_MAX_ITERATIONS		(10)
#define QEDR_DESTROY_CQ_ITER_DURATION		(10)

int qedr_destroy_cq(struct ib_cq *ibcq, struct ib_udata *udata)
{
	struct qedr_dev *dev = get_qedr_dev(ibcq->device);
	struct qed_rdma_destroy_cq_out_params oparams;
	struct qed_rdma_destroy_cq_in_params iparams;
	struct qedr_cq *cq = get_qedr_cq(ibcq);
	int iter;
	int rc;

	DP_DEBUG(dev, QEDR_MSG_CQ, "destroy cq %p (icid=%d)\n", cq, cq->icid);

	cq->destroyed = 1;

	/* GSIs CQs are handled by driver, so they don't exist in the FW */
	if (cq->cq_type == QEDR_CQ_TYPE_GSI)
		goto done;

	iparams.icid = cq->icid;
	rc = dev->ops->rdma_destroy_cq(dev->rdma_ctx, &iparams, &oparams);
	if (rc)
		return rc;

	dev->ops->common->chain_free(dev->cdev, &cq->pbl);

	if (udata) {
		qedr_free_pbl(dev, &cq->q.pbl_info, cq->q.pbl_tbl);
		ib_umem_release(cq->q.umem);
	}

	/* We don't want the IRQ handler to handle a non-existing CQ so we
	 * wait until all CNQ interrupts, if any, are received. This will always
	 * happen and will always happen very fast. If not, then a serious error
	 * has occured. That is why we can use a long delay.
	 * We spin for a short time so we don’t lose time on context switching
	 * in case all the completions are handled in that span. Otherwise
	 * we sleep for a while and check again. Since the CNQ may be
	 * associated with (only) the current CPU we use msleep to allow the
	 * current CPU to be freed.
	 * The CNQ notification is increased in qedr_irq_handler().
	 */
	iter = QEDR_DESTROY_CQ_MAX_ITERATIONS;
	while (oparams.num_cq_notif != READ_ONCE(cq->cnq_notif) && iter) {
		udelay(QEDR_DESTROY_CQ_ITER_DURATION);
		iter--;
	}

	iter = QEDR_DESTROY_CQ_MAX_ITERATIONS;
	while (oparams.num_cq_notif != READ_ONCE(cq->cnq_notif) && iter) {
		msleep(QEDR_DESTROY_CQ_ITER_DURATION);
		iter--;
	}

	if (oparams.num_cq_notif != cq->cnq_notif)
		goto err;

	/* Note that we don't need to have explicit code to wait for the
	 * completion of the event handler because it is invoked from the EQ.
	 * Since the destroy CQ ramrod has also been received on the EQ we can
	 * be certain that there's no event handler in process.
	 */
done:
	cq->sig = ~cq->sig;

	kfree(cq);

	return 0;

err:
	DP_ERR(dev,
	       "CQ %p (icid=%d) not freed, expecting %d ints but got %d ints\n",
	       cq, cq->icid, oparams.num_cq_notif, cq->cnq_notif);

	return -EINVAL;
}

static inline int get_gid_info_from_table(struct ib_qp *ibqp,
					  struct ib_qp_attr *attr,
					  int attr_mask,
					  struct qed_rdma_modify_qp_in_params
					  *qp_params)
{
	const struct ib_gid_attr *gid_attr;
	enum rdma_network_type nw_type;
	const struct ib_global_route *grh = rdma_ah_read_grh(&attr->ah_attr);
	u32 ipv4_addr;
	int ret;
	int i;

	gid_attr = grh->sgid_attr;
	ret = rdma_read_gid_l2_fields(gid_attr, &qp_params->vlan_id, NULL);
	if (ret)
		return ret;

	nw_type = rdma_gid_attr_network_type(gid_attr);
	switch (nw_type) {
	case RDMA_NETWORK_IPV6:
		memcpy(&qp_params->sgid.bytes[0], &gid_attr->gid.raw[0],
		       sizeof(qp_params->sgid));
		memcpy(&qp_params->dgid.bytes[0],
		       &grh->dgid,
		       sizeof(qp_params->dgid));
		qp_params->roce_mode = ROCE_V2_IPV6;
		SET_FIELD(qp_params->modify_flags,
			  QED_ROCE_MODIFY_QP_VALID_ROCE_MODE, 1);
		break;
	case RDMA_NETWORK_IB:
		memcpy(&qp_params->sgid.bytes[0], &gid_attr->gid.raw[0],
		       sizeof(qp_params->sgid));
		memcpy(&qp_params->dgid.bytes[0],
		       &grh->dgid,
		       sizeof(qp_params->dgid));
		qp_params->roce_mode = ROCE_V1;
		break;
	case RDMA_NETWORK_IPV4:
		memset(&qp_params->sgid, 0, sizeof(qp_params->sgid));
		memset(&qp_params->dgid, 0, sizeof(qp_params->dgid));
		ipv4_addr = qedr_get_ipv4_from_gid(gid_attr->gid.raw);
		qp_params->sgid.ipv4_addr = ipv4_addr;
		ipv4_addr =
		    qedr_get_ipv4_from_gid(grh->dgid.raw);
		qp_params->dgid.ipv4_addr = ipv4_addr;
		SET_FIELD(qp_params->modify_flags,
			  QED_ROCE_MODIFY_QP_VALID_ROCE_MODE, 1);
		qp_params->roce_mode = ROCE_V2_IPV4;
		break;
	}

	for (i = 0; i < 4; i++) {
		qp_params->sgid.dwords[i] = ntohl(qp_params->sgid.dwords[i]);
		qp_params->dgid.dwords[i] = ntohl(qp_params->dgid.dwords[i]);
	}

	if (qp_params->vlan_id >= VLAN_CFI_MASK)
		qp_params->vlan_id = 0;

	return 0;
}

static int qedr_check_qp_attrs(struct ib_pd *ibpd, struct qedr_dev *dev,
			       struct ib_qp_init_attr *attrs)
{
	struct qedr_device_attr *qattr = &dev->attr;

	/* QP0... attrs->qp_type == IB_QPT_GSI */
	if (attrs->qp_type != IB_QPT_RC && attrs->qp_type != IB_QPT_GSI) {
		DP_DEBUG(dev, QEDR_MSG_QP,
			 "create qp: unsupported qp type=0x%x requested\n",
			 attrs->qp_type);
		return -EINVAL;
	}

	if (attrs->cap.max_send_wr > qattr->max_sqe) {
		DP_ERR(dev,
		       "create qp: cannot create a SQ with %d elements (max_send_wr=0x%x)\n",
		       attrs->cap.max_send_wr, qattr->max_sqe);
		return -EINVAL;
	}

	if (attrs->cap.max_inline_data > qattr->max_inline) {
		DP_ERR(dev,
		       "create qp: unsupported inline data size=0x%x requested (max_inline=0x%x)\n",
		       attrs->cap.max_inline_data, qattr->max_inline);
		return -EINVAL;
	}

	if (attrs->cap.max_send_sge > qattr->max_sge) {
		DP_ERR(dev,
		       "create qp: unsupported send_sge=0x%x requested (max_send_sge=0x%x)\n",
		       attrs->cap.max_send_sge, qattr->max_sge);
		return -EINVAL;
	}

	if (attrs->cap.max_recv_sge > qattr->max_sge) {
		DP_ERR(dev,
		       "create qp: unsupported recv_sge=0x%x requested (max_recv_sge=0x%x)\n",
		       attrs->cap.max_recv_sge, qattr->max_sge);
		return -EINVAL;
	}

	/* Unprivileged user space cannot create special QP */
	if (ibpd->uobject && attrs->qp_type == IB_QPT_GSI) {
		DP_ERR(dev,
		       "create qp: userspace can't create special QPs of type=0x%x\n",
		       attrs->qp_type);
		return -EINVAL;
	}

	return 0;
}

static int qedr_copy_srq_uresp(struct qedr_dev *dev,
			       struct qedr_srq *srq, struct ib_udata *udata)
{
	struct qedr_create_srq_uresp uresp = {};
	int rc;

	uresp.srq_id = srq->srq_id;

	rc = ib_copy_to_udata(udata, &uresp, sizeof(uresp));
	if (rc)
		DP_ERR(dev, "create srq: problem copying data to user space\n");

	return rc;
}

static void qedr_copy_rq_uresp(struct qedr_dev *dev,
			       struct qedr_create_qp_uresp *uresp,
			       struct qedr_qp *qp)
{
	/* iWARP requires two doorbells per RQ. */
	if (rdma_protocol_iwarp(&dev->ibdev, 1)) {
		uresp->rq_db_offset =
		    DB_ADDR_SHIFT(DQ_PWM_OFFSET_TCM_IWARP_RQ_PROD);
		uresp->rq_db2_offset = DB_ADDR_SHIFT(DQ_PWM_OFFSET_TCM_FLAGS);
	} else {
		uresp->rq_db_offset =
		    DB_ADDR_SHIFT(DQ_PWM_OFFSET_TCM_ROCE_RQ_PROD);
	}

	uresp->rq_icid = qp->icid;
}

static void qedr_copy_sq_uresp(struct qedr_dev *dev,
			       struct qedr_create_qp_uresp *uresp,
			       struct qedr_qp *qp)
{
	uresp->sq_db_offset = DB_ADDR_SHIFT(DQ_PWM_OFFSET_XCM_RDMA_SQ_PROD);

	/* iWARP uses the same cid for rq and sq */
	if (rdma_protocol_iwarp(&dev->ibdev, 1))
		uresp->sq_icid = qp->icid;
	else
		uresp->sq_icid = qp->icid + 1;
}

static int qedr_copy_qp_uresp(struct qedr_dev *dev,
			      struct qedr_qp *qp, struct ib_udata *udata)
{
	struct qedr_create_qp_uresp uresp;
	int rc;

	memset(&uresp, 0, sizeof(uresp));
	qedr_copy_sq_uresp(dev, &uresp, qp);
	qedr_copy_rq_uresp(dev, &uresp, qp);

	uresp.atomic_supported = dev->atomic_cap != IB_ATOMIC_NONE;
	uresp.qp_id = qp->qp_id;

	rc = qedr_ib_copy_to_udata(udata, &uresp, sizeof(uresp));
	if (rc)
		DP_ERR(dev,
		       "create qp: failed a copy to user space with qp icid=0x%x.\n",
		       qp->icid);

	return rc;
}

static void qedr_set_common_qp_params(struct qedr_dev *dev,
				      struct qedr_qp *qp,
				      struct qedr_pd *pd,
				      struct ib_qp_init_attr *attrs)
{
	spin_lock_init(&qp->q_lock);
	atomic_set(&qp->refcnt, 1);
	qp->pd = pd;
	qp->qp_type = attrs->qp_type;
	qp->max_inline_data = attrs->cap.max_inline_data;
	qp->sq.max_sges = attrs->cap.max_send_sge;
	qp->state = QED_ROCE_QP_STATE_RESET;
	qp->signaled = (attrs->sq_sig_type == IB_SIGNAL_ALL_WR) ? true : false;
	qp->sq_cq = get_qedr_cq(attrs->send_cq);
	qp->dev = dev;

	if (attrs->srq) {
		qp->srq = get_qedr_srq(attrs->srq);
	} else {
		qp->rq_cq = get_qedr_cq(attrs->recv_cq);
		qp->rq.max_sges = attrs->cap.max_recv_sge;
		DP_DEBUG(dev, QEDR_MSG_QP,
			 "RQ params:\trq_max_sges = %d, rq_cq_id = %d\n",
			 qp->rq.max_sges, qp->rq_cq->icid);
	}

	DP_DEBUG(dev, QEDR_MSG_QP,
		 "QP params:\tpd = %d, qp_type = %d, max_inline_data = %d, state = %d, signaled = %d, use_srq=%d\n",
		 pd->pd_id, qp->qp_type, qp->max_inline_data,
		 qp->state, qp->signaled, (attrs->srq) ? 1 : 0);
	DP_DEBUG(dev, QEDR_MSG_QP,
		 "SQ params:\tsq_max_sges = %d, sq_cq_id = %d\n",
		 qp->sq.max_sges, qp->sq_cq->icid);
}

static void qedr_set_roce_db_info(struct qedr_dev *dev, struct qedr_qp *qp)
{
	qp->sq.db = dev->db_addr +
		    DB_ADDR_SHIFT(DQ_PWM_OFFSET_XCM_RDMA_SQ_PROD);
	qp->sq.db_data.data.icid = qp->icid + 1;
	if (!qp->srq) {
		qp->rq.db = dev->db_addr +
			    DB_ADDR_SHIFT(DQ_PWM_OFFSET_TCM_ROCE_RQ_PROD);
		qp->rq.db_data.data.icid = qp->icid;
	}
}

static int qedr_check_srq_params(struct qedr_dev *dev,
				 struct ib_srq_init_attr *attrs,
				 struct ib_udata *udata)
{
	struct qedr_device_attr *qattr = &dev->attr;

	if (attrs->attr.max_wr > qattr->max_srq_wr) {
		DP_ERR(dev,
		       "create srq: unsupported srq_wr=0x%x requested (max_srq_wr=0x%x)\n",
		       attrs->attr.max_wr, qattr->max_srq_wr);
		return -EINVAL;
	}

	if (attrs->attr.max_sge > qattr->max_sge) {
		DP_ERR(dev,
		       "create srq: unsupported sge=0x%x requested (max_srq_sge=0x%x)\n",
		       attrs->attr.max_sge, qattr->max_sge);
		return -EINVAL;
	}

	return 0;
}

static void qedr_free_srq_user_params(struct qedr_srq *srq)
{
	qedr_free_pbl(srq->dev, &srq->usrq.pbl_info, srq->usrq.pbl_tbl);
	ib_umem_release(srq->usrq.umem);
	ib_umem_release(srq->prod_umem);
}

static void qedr_free_srq_kernel_params(struct qedr_srq *srq)
{
	struct qedr_srq_hwq_info *hw_srq = &srq->hw_srq;
	struct qedr_dev *dev = srq->dev;

	dev->ops->common->chain_free(dev->cdev, &hw_srq->pbl);

	dma_free_coherent(&dev->pdev->dev, sizeof(struct rdma_srq_producers),
			  hw_srq->virt_prod_pair_addr,
			  hw_srq->phy_prod_pair_addr);
}

static int qedr_init_srq_user_params(struct ib_ucontext *ib_ctx,
				     struct qedr_srq *srq,
				     struct qedr_create_srq_ureq *ureq,
				     int access, int dmasync)
{
	struct scatterlist *sg;
	int rc;

	rc = qedr_init_user_queue(ib_ctx, srq->dev, &srq->usrq, ureq->srq_addr,
				  ureq->srq_len, access, dmasync, 1);
	if (rc)
		return rc;

	srq->prod_umem = ib_umem_get(ib_ctx, ureq->prod_pair_addr,
				     sizeof(struct rdma_srq_producers),
				     access, dmasync);
	if (IS_ERR(srq->prod_umem)) {
		qedr_free_pbl(srq->dev, &srq->usrq.pbl_info, srq->usrq.pbl_tbl);
		ib_umem_release(srq->usrq.umem);
		DP_ERR(srq->dev,
		       "create srq: failed ib_umem_get for producer, got %ld\n",
		       PTR_ERR(srq->prod_umem));
		return PTR_ERR(srq->prod_umem);
	}

	sg = srq->prod_umem->sg_head.sgl;
	srq->hw_srq.phy_prod_pair_addr = sg_dma_address(sg);

	return 0;
}

static int qedr_alloc_srq_kernel_params(struct qedr_srq *srq,
					struct qedr_dev *dev,
					struct ib_srq_init_attr *init_attr)
{
	struct qedr_srq_hwq_info *hw_srq = &srq->hw_srq;
	dma_addr_t phy_prod_pair_addr;
	u32 num_elems;
	void *va;
	int rc;

	va = dma_alloc_coherent(&dev->pdev->dev,
				sizeof(struct rdma_srq_producers),
				&phy_prod_pair_addr, GFP_KERNEL);
	if (!va) {
		DP_ERR(dev,
		       "create srq: failed to allocate dma memory for producer\n");
		return -ENOMEM;
	}

	hw_srq->phy_prod_pair_addr = phy_prod_pair_addr;
	hw_srq->virt_prod_pair_addr = va;

	num_elems = init_attr->attr.max_wr * RDMA_MAX_SRQ_WQE_SIZE;
	rc = dev->ops->common->chain_alloc(dev->cdev,
					   QED_CHAIN_USE_TO_CONSUME_PRODUCE,
					   QED_CHAIN_MODE_PBL,
					   QED_CHAIN_CNT_TYPE_U32,
					   num_elems,
					   QEDR_SRQ_WQE_ELEM_SIZE,
					   &hw_srq->pbl, NULL);
	if (rc)
		goto err0;

	hw_srq->num_elems = num_elems;

	return 0;

err0:
	dma_free_coherent(&dev->pdev->dev, sizeof(struct rdma_srq_producers),
			  va, phy_prod_pair_addr);
	return rc;
}

int qedr_create_srq(struct ib_srq *ibsrq, struct ib_srq_init_attr *init_attr,
		    struct ib_udata *udata)
{
	struct qed_rdma_destroy_srq_in_params destroy_in_params;
	struct qed_rdma_create_srq_in_params in_params = {};
	struct qedr_dev *dev = get_qedr_dev(ibsrq->device);
	struct qed_rdma_create_srq_out_params out_params;
	struct qedr_pd *pd = get_qedr_pd(ibsrq->pd);
	struct qedr_create_srq_ureq ureq = {};
	u64 pbl_base_addr, phy_prod_pair_addr;
	struct ib_ucontext *ib_ctx = NULL;
	struct qedr_srq_hwq_info *hw_srq;
	struct qedr_ucontext *ctx = NULL;
	u32 page_cnt, page_size;
	struct qedr_srq *srq = get_qedr_srq(ibsrq);
	int rc = 0;

	DP_DEBUG(dev, QEDR_MSG_QP,
		 "create SRQ called from %s (pd %p)\n",
		 (udata) ? "User lib" : "kernel", pd);

	rc = qedr_check_srq_params(dev, init_attr, udata);
	if (rc)
		return -EINVAL;

	srq->dev = dev;
	hw_srq = &srq->hw_srq;
	spin_lock_init(&srq->lock);

	hw_srq->max_wr = init_attr->attr.max_wr;
	hw_srq->max_sges = init_attr->attr.max_sge;

	if (udata && ibpd->uobject && ibpd->uobject->context) {
		ib_ctx = ibpd->uobject->context;
		ctx = get_qedr_ucontext(ib_ctx);

		if (ib_copy_from_udata(&ureq, udata, sizeof(ureq))) {
			DP_ERR(dev,
			       "create srq: problem copying data from user space\n");
			goto err0;
		}

		rc = qedr_init_srq_user_params(ib_ctx, srq, &ureq, 0, 0);
		if (rc)
			goto err0;

		page_cnt = srq->usrq.pbl_info.num_pbes;
		pbl_base_addr = srq->usrq.pbl_tbl->pa;
		phy_prod_pair_addr = hw_srq->phy_prod_pair_addr;
		page_size = BIT(srq->usrq.umem->page_shift);
	} else {
		struct qed_chain *pbl;

		rc = qedr_alloc_srq_kernel_params(srq, dev, init_attr);
		if (rc)
			goto err0;

		pbl = &hw_srq->pbl;
		page_cnt = qed_chain_get_page_cnt(pbl);
		pbl_base_addr = qed_chain_get_pbl_phys(pbl);
		phy_prod_pair_addr = hw_srq->phy_prod_pair_addr;
		page_size = QED_CHAIN_PAGE_SIZE;
	}

	in_params.pd_id = pd->pd_id;
	in_params.pbl_base_addr = pbl_base_addr;
	in_params.prod_pair_addr = phy_prod_pair_addr;
	in_params.num_pages = page_cnt;
	in_params.page_size = page_size;

	rc = dev->ops->rdma_create_srq(dev->rdma_ctx, &in_params, &out_params);
	if (rc)
		goto err1;

	srq->srq_id = out_params.srq_id;

	if (udata) {
		rc = qedr_copy_srq_uresp(dev, srq, udata);
		if (rc)
			goto err2;
	}

	rc = xa_insert_irq(&dev->srqs, srq->srq_id, srq, GFP_KERNEL);
	if (rc)
		goto err2;

	DP_DEBUG(dev, QEDR_MSG_SRQ,
		 "create srq: created srq with srq_id=0x%0x\n", srq->srq_id);
	return 0;

err2:
	destroy_in_params.srq_id = srq->srq_id;

	dev->ops->rdma_destroy_srq(dev->rdma_ctx, &destroy_in_params);
err1:
	if (udata)
		qedr_free_srq_user_params(srq);
	else
		qedr_free_srq_kernel_params(srq);
err0:
	return -EFAULT;
}

void qedr_destroy_srq(struct ib_srq *ibsrq, struct ib_udata *udata)
{
	struct qed_rdma_destroy_srq_in_params in_params = {};
	struct qedr_dev *dev = get_qedr_dev(ibsrq->device);
	struct qedr_srq *srq = get_qedr_srq(ibsrq);

	xa_erase_irq(&dev->srqs, srq->srq_id);
	in_params.srq_id = srq->srq_id;
	dev->ops->rdma_destroy_srq(dev->rdma_ctx, &in_params);

	if (ibsrq->pd->uobject)
		qedr_free_srq_user_params(srq);
	else
		qedr_free_srq_kernel_params(srq);

	DP_DEBUG(dev, QEDR_MSG_SRQ,
		 "destroy srq: destroyed srq with srq_id=0x%0x\n",
		 srq->srq_id);
}

int qedr_modify_srq(struct ib_srq *ibsrq, struct ib_srq_attr *attr,
		    enum ib_srq_attr_mask attr_mask, struct ib_udata *udata)
{
	struct qed_rdma_modify_srq_in_params in_params = {};
	struct qedr_dev *dev = get_qedr_dev(ibsrq->device);
	struct qedr_srq *srq = get_qedr_srq(ibsrq);
	int rc;

	if (attr_mask & IB_SRQ_MAX_WR) {
		DP_ERR(dev,
		       "modify srq: invalid attribute mask=0x%x specified for %p\n",
		       attr_mask, srq);
		return -EINVAL;
	}

	if (attr_mask & IB_SRQ_LIMIT) {
		if (attr->srq_limit >= srq->hw_srq.max_wr) {
			DP_ERR(dev,
			       "modify srq: invalid srq_limit=0x%x (max_srq_limit=0x%x)\n",
			       attr->srq_limit, srq->hw_srq.max_wr);
			return -EINVAL;
		}

		in_params.srq_id = srq->srq_id;
		in_params.wqe_limit = attr->srq_limit;
		rc = dev->ops->rdma_modify_srq(dev->rdma_ctx, &in_params);
		if (rc)
			return rc;
	}

	srq->srq_limit = attr->srq_limit;

	DP_DEBUG(dev, QEDR_MSG_SRQ,
		 "modify srq: modified srq with srq_id=0x%0x\n", srq->srq_id);

	return 0;
}

static inline void
qedr_init_common_qp_in_params(struct qedr_dev *dev,
			      struct qedr_pd *pd,
			      struct qedr_qp *qp,
			      struct ib_qp_init_attr *attrs,
			      bool fmr_and_reserved_lkey,
			      struct qed_rdma_create_qp_in_params *params)
{
	/* QP handle to be written in an async event */
	params->qp_handle_async_lo = lower_32_bits((uintptr_t) qp);
	params->qp_handle_async_hi = upper_32_bits((uintptr_t) qp);

	params->signal_all = (attrs->sq_sig_type == IB_SIGNAL_ALL_WR);
	params->fmr_and_reserved_lkey = fmr_and_reserved_lkey;
	params->pd = pd->pd_id;
	params->dpi = pd->uctx ? pd->uctx->dpi : dev->dpi;
	params->sq_cq_id = get_qedr_cq(attrs->send_cq)->icid;
	params->stats_queue = 0;
	params->srq_id = 0;
	params->use_srq = false;

	if (!qp->srq) {
		params->rq_cq_id = get_qedr_cq(attrs->recv_cq)->icid;

	} else {
		params->rq_cq_id = get_qedr_cq(attrs->recv_cq)->icid;
		params->srq_id = qp->srq->srq_id;
		params->use_srq = true;
	}
}

static inline void qedr_qp_user_print(struct qedr_dev *dev, struct qedr_qp *qp)
{
	DP_DEBUG(dev, QEDR_MSG_QP, "create qp: successfully created user QP. "
		 "qp=%p. "
		 "sq_addr=0x%llx, "
		 "sq_len=%zd, "
		 "rq_addr=0x%llx, "
		 "rq_len=%zd"
		 "\n",
		 qp,
		 qp->usq.buf_addr,
		 qp->usq.buf_len, qp->urq.buf_addr, qp->urq.buf_len);
}

static inline void
qedr_iwarp_populate_user_qp(struct qedr_dev *dev,
			    struct qedr_qp *qp,
			    struct qed_rdma_create_qp_out_params *out_params)
{
	qp->usq.pbl_tbl->va = out_params->sq_pbl_virt;
	qp->usq.pbl_tbl->pa = out_params->sq_pbl_phys;

	qedr_populate_pbls(dev, qp->usq.umem, qp->usq.pbl_tbl,
			   &qp->usq.pbl_info, FW_PAGE_SHIFT);
	if (!qp->srq) {
		qp->urq.pbl_tbl->va = out_params->rq_pbl_virt;
		qp->urq.pbl_tbl->pa = out_params->rq_pbl_phys;
	}

	qedr_populate_pbls(dev, qp->urq.umem, qp->urq.pbl_tbl,
			   &qp->urq.pbl_info, FW_PAGE_SHIFT);
}

static void qedr_cleanup_user(struct qedr_dev *dev, struct qedr_qp *qp)
{
	if (qp->usq.umem)
		ib_umem_release(qp->usq.umem);
	qp->usq.umem = NULL;

	if (qp->urq.umem)
		ib_umem_release(qp->urq.umem);
	qp->urq.umem = NULL;
}

static int qedr_create_user_qp(struct qedr_dev *dev,
			       struct qedr_qp *qp,
			       struct ib_pd *ibpd,
			       struct ib_udata *udata,
			       struct ib_qp_init_attr *attrs)
{
	struct qed_rdma_create_qp_in_params in_params;
	struct qed_rdma_create_qp_out_params out_params;
	struct qedr_pd *pd = get_qedr_pd(ibpd);
	struct ib_ucontext *ib_ctx = NULL;
	struct qedr_create_qp_ureq ureq;
	int alloc_and_init = rdma_protocol_roce(&dev->ibdev, 1);
	int rc = -EINVAL;

	ib_ctx = ibpd->uobject->context;

	memset(&ureq, 0, sizeof(ureq));
	rc = ib_copy_from_udata(&ureq, udata, sizeof(ureq));
	if (rc) {
		DP_ERR(dev, "Problem copying data from user space\n");
		return rc;
	}

	/* SQ - read access only (0), dma sync not required (0) */
	rc = qedr_init_user_queue(ib_ctx, dev, &qp->usq, ureq.sq_addr,
				  ureq.sq_len, 0, 0, alloc_and_init);
	if (rc)
		return rc;

	if (!qp->srq) {
		/* RQ - read access only (0), dma sync not required (0) */
		rc = qedr_init_user_queue(ib_ctx, dev, &qp->urq, ureq.rq_addr,
					  ureq.rq_len, 0, 0, alloc_and_init);
		if (rc)
			return rc;
	}

	memset(&in_params, 0, sizeof(in_params));
	qedr_init_common_qp_in_params(dev, pd, qp, attrs, false, &in_params);
	in_params.qp_handle_lo = ureq.qp_handle_lo;
	in_params.qp_handle_hi = ureq.qp_handle_hi;
	in_params.sq_num_pages = qp->usq.pbl_info.num_pbes;
	in_params.sq_pbl_ptr = qp->usq.pbl_tbl->pa;
	if (!qp->srq) {
		in_params.rq_num_pages = qp->urq.pbl_info.num_pbes;
		in_params.rq_pbl_ptr = qp->urq.pbl_tbl->pa;
	}

	qp->qed_qp = dev->ops->rdma_create_qp(dev->rdma_ctx,
					      &in_params, &out_params);

	if (!qp->qed_qp) {
		rc = -ENOMEM;
		goto err1;
	}

	if (rdma_protocol_iwarp(&dev->ibdev, 1))
		qedr_iwarp_populate_user_qp(dev, qp, &out_params);

	qp->qp_id = out_params.qp_id;
	qp->icid = out_params.icid;

	rc = qedr_copy_qp_uresp(dev, qp, udata);
	if (rc)
		goto err;

	qedr_qp_user_print(dev, qp);

	return 0;
err:
	rc = dev->ops->rdma_destroy_qp(dev->rdma_ctx, qp->qed_qp);
	if (rc)
		DP_ERR(dev, "create qp: fatal fault. rc=%d", rc);

err1:
	qedr_cleanup_user(dev, qp);
	return rc;
}

static void qedr_set_iwarp_db_info(struct qedr_dev *dev, struct qedr_qp *qp)
{
	qp->sq.db = dev->db_addr +
	    DB_ADDR_SHIFT(DQ_PWM_OFFSET_XCM_RDMA_SQ_PROD);
	qp->sq.db_data.data.icid = qp->icid;

	qp->rq.db = dev->db_addr +
		    DB_ADDR_SHIFT(DQ_PWM_OFFSET_TCM_IWARP_RQ_PROD);
	qp->rq.db_data.data.icid = qp->icid;
	qp->rq.iwarp_db2 = dev->db_addr +
			   DB_ADDR_SHIFT(DQ_PWM_OFFSET_TCM_FLAGS);
	qp->rq.iwarp_db2_data.data.icid = qp->icid;
	qp->rq.iwarp_db2_data.data.value = DQ_TCM_IWARP_POST_RQ_CF_CMD;
}

static int
qedr_roce_create_kernel_qp(struct qedr_dev *dev,
			   struct qedr_qp *qp,
			   struct qed_rdma_create_qp_in_params *in_params,
			   u32 n_sq_elems, u32 n_rq_elems)
{
	struct qed_rdma_create_qp_out_params out_params;
	int rc;

	rc = dev->ops->common->chain_alloc(dev->cdev,
					   QED_CHAIN_USE_TO_PRODUCE,
					   QED_CHAIN_MODE_PBL,
					   QED_CHAIN_CNT_TYPE_U32,
					   n_sq_elems,
					   QEDR_SQE_ELEMENT_SIZE,
					   &qp->sq.pbl, NULL);

	if (rc)
		return rc;

	in_params->sq_num_pages = qed_chain_get_page_cnt(&qp->sq.pbl);
	in_params->sq_pbl_ptr = qed_chain_get_pbl_phys(&qp->sq.pbl);

	rc = dev->ops->common->chain_alloc(dev->cdev,
					   QED_CHAIN_USE_TO_CONSUME_PRODUCE,
					   QED_CHAIN_MODE_PBL,
					   QED_CHAIN_CNT_TYPE_U32,
					   n_rq_elems,
					   QEDR_RQE_ELEMENT_SIZE,
					   &qp->rq.pbl, NULL);
	if (rc)
		return rc;

	in_params->rq_num_pages = qed_chain_get_page_cnt(&qp->rq.pbl);
	in_params->rq_pbl_ptr = qed_chain_get_pbl_phys(&qp->rq.pbl);

	qp->qed_qp = dev->ops->rdma_create_qp(dev->rdma_ctx,
					      in_params, &out_params);

	if (!qp->qed_qp)
		return -EINVAL;

	qp->qp_id = out_params.qp_id;
	qp->icid = out_params.icid;

	qedr_set_roce_db_info(dev, qp);
	return rc;
}

static int
qedr_iwarp_create_kernel_qp(struct qedr_dev *dev,
			    struct qedr_qp *qp,
			    struct qed_rdma_create_qp_in_params *in_params,
			    u32 n_sq_elems, u32 n_rq_elems)
{
	struct qed_rdma_create_qp_out_params out_params;
	struct qed_chain_ext_pbl ext_pbl;
	int rc;

	in_params->sq_num_pages = QED_CHAIN_PAGE_CNT(n_sq_elems,
						     QEDR_SQE_ELEMENT_SIZE,
						     QED_CHAIN_MODE_PBL);
	in_params->rq_num_pages = QED_CHAIN_PAGE_CNT(n_rq_elems,
						     QEDR_RQE_ELEMENT_SIZE,
						     QED_CHAIN_MODE_PBL);

	qp->qed_qp = dev->ops->rdma_create_qp(dev->rdma_ctx,
					      in_params, &out_params);

	if (!qp->qed_qp)
		return -EINVAL;

	/* Now we allocate the chain */
	ext_pbl.p_pbl_virt = out_params.sq_pbl_virt;
	ext_pbl.p_pbl_phys = out_params.sq_pbl_phys;

	rc = dev->ops->common->chain_alloc(dev->cdev,
					   QED_CHAIN_USE_TO_PRODUCE,
					   QED_CHAIN_MODE_PBL,
					   QED_CHAIN_CNT_TYPE_U32,
					   n_sq_elems,
					   QEDR_SQE_ELEMENT_SIZE,
					   &qp->sq.pbl, &ext_pbl);

	if (rc)
		goto err;

	ext_pbl.p_pbl_virt = out_params.rq_pbl_virt;
	ext_pbl.p_pbl_phys = out_params.rq_pbl_phys;

	rc = dev->ops->common->chain_alloc(dev->cdev,
					   QED_CHAIN_USE_TO_CONSUME_PRODUCE,
					   QED_CHAIN_MODE_PBL,
					   QED_CHAIN_CNT_TYPE_U32,
					   n_rq_elems,
					   QEDR_RQE_ELEMENT_SIZE,
					   &qp->rq.pbl, &ext_pbl);

	if (rc)
		goto err;

	qp->qp_id = out_params.qp_id;
	qp->icid = out_params.icid;

	qedr_set_iwarp_db_info(dev, qp);
	return rc;

err:
	dev->ops->rdma_destroy_qp(dev->rdma_ctx, qp->qed_qp);

	return rc;
}

static void qedr_cleanup_kernel(struct qedr_dev *dev, struct qedr_qp *qp)
{
	dev->ops->common->chain_free(dev->cdev, &qp->sq.pbl);
	kfree(qp->wqe_wr_id);

	dev->ops->common->chain_free(dev->cdev, &qp->rq.pbl);
	kfree(qp->rqe_wr_id);
}

static int qedr_create_kernel_qp(struct qedr_dev *dev,
				 struct qedr_qp *qp,
				 struct ib_pd *ibpd,
				 struct ib_qp_init_attr *attrs)
{
	struct qed_rdma_create_qp_in_params in_params;
	struct qedr_pd *pd = get_qedr_pd(ibpd);
	int rc = -EINVAL;
	u32 n_rq_elems;
	u32 n_sq_elems;
	u32 n_sq_entries;

	memset(&in_params, 0, sizeof(in_params));

	/* A single work request may take up to QEDR_MAX_SQ_WQE_SIZE elements in
	 * the ring. The ring should allow at least a single WR, even if the
	 * user requested none, due to allocation issues.
	 * We should add an extra WR since the prod and cons indices of
	 * wqe_wr_id are managed in such a way that the WQ is considered full
	 * when (prod+1)%max_wr==cons. We currently don't do that because we
	 * double the number of entries due an iSER issue that pushes far more
	 * WRs than indicated. If we decline its ib_post_send() then we get
	 * error prints in the dmesg we'd like to avoid.
	 */
	qp->sq.max_wr = min_t(u32, attrs->cap.max_send_wr * dev->wq_multiplier,
			      dev->attr.max_sqe);

	qp->wqe_wr_id = kcalloc(qp->sq.max_wr, sizeof(*qp->wqe_wr_id),
				GFP_KERNEL);
	if (!qp->wqe_wr_id) {
		DP_ERR(dev, "create qp: failed SQ shadow memory allocation\n");
		return -ENOMEM;
	}

	/* QP handle to be written in CQE */
	in_params.qp_handle_lo = lower_32_bits((uintptr_t) qp);
	in_params.qp_handle_hi = upper_32_bits((uintptr_t) qp);

	/* A single work request may take up to QEDR_MAX_RQ_WQE_SIZE elements in
	 * the ring. There ring should allow at least a single WR, even if the
	 * user requested none, due to allocation issues.
	 */
	qp->rq.max_wr = (u16) max_t(u32, attrs->cap.max_recv_wr, 1);

	/* Allocate driver internal RQ array */
	qp->rqe_wr_id = kcalloc(qp->rq.max_wr, sizeof(*qp->rqe_wr_id),
				GFP_KERNEL);
	if (!qp->rqe_wr_id) {
		DP_ERR(dev,
		       "create qp: failed RQ shadow memory allocation\n");
		kfree(qp->wqe_wr_id);
		return -ENOMEM;
	}

	qedr_init_common_qp_in_params(dev, pd, qp, attrs, true, &in_params);

	n_sq_entries = attrs->cap.max_send_wr;
	n_sq_entries = min_t(u32, n_sq_entries, dev->attr.max_sqe);
	n_sq_entries = max_t(u32, n_sq_entries, 1);
	n_sq_elems = n_sq_entries * QEDR_MAX_SQE_ELEMENTS_PER_SQE;

	n_rq_elems = qp->rq.max_wr * QEDR_MAX_RQE_ELEMENTS_PER_RQE;

	if (rdma_protocol_iwarp(&dev->ibdev, 1))
		rc = qedr_iwarp_create_kernel_qp(dev, qp, &in_params,
						 n_sq_elems, n_rq_elems);
	else
		rc = qedr_roce_create_kernel_qp(dev, qp, &in_params,
						n_sq_elems, n_rq_elems);
	if (rc)
		qedr_cleanup_kernel(dev, qp);

	return rc;
}

struct ib_qp *qedr_create_qp(struct ib_pd *ibpd,
			     struct ib_qp_init_attr *attrs,
			     struct ib_udata *udata)
{
	struct qedr_dev *dev = get_qedr_dev(ibpd->device);
	struct qedr_pd *pd = get_qedr_pd(ibpd);
	struct qedr_qp *qp;
	struct ib_qp *ibqp;
	int rc = 0;

	DP_DEBUG(dev, QEDR_MSG_QP, "create qp: called from %s, pd=%p\n",
		 udata ? "user library" : "kernel", pd);

	rc = qedr_check_qp_attrs(ibpd, dev, attrs);
	if (rc)
		return ERR_PTR(rc);

	DP_DEBUG(dev, QEDR_MSG_QP,
		 "create qp: called from %s, event_handler=%p, eepd=%p sq_cq=%p, sq_icid=%d, rq_cq=%p, rq_icid=%d\n",
		 udata ? "user library" : "kernel", attrs->event_handler, pd,
		 get_qedr_cq(attrs->send_cq),
		 get_qedr_cq(attrs->send_cq)->icid,
		 get_qedr_cq(attrs->recv_cq),
		 attrs->recv_cq ? get_qedr_cq(attrs->recv_cq)->icid : 0);

	qp = kzalloc(sizeof(*qp), GFP_KERNEL);
	if (!qp) {
		DP_ERR(dev, "create qp: failed allocating memory\n");
		return ERR_PTR(-ENOMEM);
	}

	qedr_set_common_qp_params(dev, qp, pd, attrs);

	if (attrs->qp_type == IB_QPT_GSI) {
		ibqp = qedr_create_gsi_qp(dev, attrs, qp);
		if (IS_ERR(ibqp))
			kfree(qp);
		return ibqp;
	}

	if (udata)
		rc = qedr_create_user_qp(dev, qp, ibpd, udata, attrs);
	else
		rc = qedr_create_kernel_qp(dev, qp, ibpd, attrs);

	if (rc)
		goto err;

	qp->ibqp.qp_num = qp->qp_id;

	if (rdma_protocol_iwarp(&dev->ibdev, 1)) {
		rc = xa_insert_irq(&dev->qps, qp->qp_id, qp, GFP_KERNEL);
		if (rc)
			goto err;
	}

	return &qp->ibqp;

err:
	kfree(qp);

	return ERR_PTR(-EFAULT);
}

static enum ib_qp_state qedr_get_ibqp_state(enum qed_roce_qp_state qp_state)
{
	switch (qp_state) {
	case QED_ROCE_QP_STATE_RESET:
		return IB_QPS_RESET;
	case QED_ROCE_QP_STATE_INIT:
		return IB_QPS_INIT;
	case QED_ROCE_QP_STATE_RTR:
		return IB_QPS_RTR;
	case QED_ROCE_QP_STATE_RTS:
		return IB_QPS_RTS;
	case QED_ROCE_QP_STATE_SQD:
		return IB_QPS_SQD;
	case QED_ROCE_QP_STATE_ERR:
		return IB_QPS_ERR;
	case QED_ROCE_QP_STATE_SQE:
		return IB_QPS_SQE;
	}
	return IB_QPS_ERR;
}

static enum qed_roce_qp_state qedr_get_state_from_ibqp(
					enum ib_qp_state qp_state)
{
	switch (qp_state) {
	case IB_QPS_RESET:
		return QED_ROCE_QP_STATE_RESET;
	case IB_QPS_INIT:
		return QED_ROCE_QP_STATE_INIT;
	case IB_QPS_RTR:
		return QED_ROCE_QP_STATE_RTR;
	case IB_QPS_RTS:
		return QED_ROCE_QP_STATE_RTS;
	case IB_QPS_SQD:
		return QED_ROCE_QP_STATE_SQD;
	case IB_QPS_ERR:
		return QED_ROCE_QP_STATE_ERR;
	default:
		return QED_ROCE_QP_STATE_ERR;
	}
}

static void qedr_reset_qp_hwq_info(struct qedr_qp_hwq_info *qph)
{
	qed_chain_reset(&qph->pbl);
	qph->prod = 0;
	qph->cons = 0;
	qph->wqe_cons = 0;
	qph->db_data.data.value = cpu_to_le16(0);
}

static int qedr_update_qp_state(struct qedr_dev *dev,
				struct qedr_qp *qp,
				enum qed_roce_qp_state cur_state,
				enum qed_roce_qp_state new_state)
{
	int status = 0;

	if (new_state == cur_state)
		return 0;

	switch (cur_state) {
	case QED_ROCE_QP_STATE_RESET:
		switch (new_state) {
		case QED_ROCE_QP_STATE_INIT:
			qp->prev_wqe_size = 0;
			qedr_reset_qp_hwq_info(&qp->sq);
			qedr_reset_qp_hwq_info(&qp->rq);
			break;
		default:
			status = -EINVAL;
			break;
		};
		break;
	case QED_ROCE_QP_STATE_INIT:
		switch (new_state) {
		case QED_ROCE_QP_STATE_RTR:
			/* Update doorbell (in case post_recv was
			 * done before move to RTR)
			 */

			if (rdma_protocol_roce(&dev->ibdev, 1)) {
				writel(qp->rq.db_data.raw, qp->rq.db);
			}
			break;
		case QED_ROCE_QP_STATE_ERR:
			break;
		default:
			/* Invalid state change. */
			status = -EINVAL;
			break;
		};
		break;
	case QED_ROCE_QP_STATE_RTR:
		/* RTR->XXX */
		switch (new_state) {
		case QED_ROCE_QP_STATE_RTS:
			break;
		case QED_ROCE_QP_STATE_ERR:
			break;
		default:
			/* Invalid state change. */
			status = -EINVAL;
			break;
		};
		break;
	case QED_ROCE_QP_STATE_RTS:
		/* RTS->XXX */
		switch (new_state) {
		case QED_ROCE_QP_STATE_SQD:
			break;
		case QED_ROCE_QP_STATE_ERR:
			break;
		default:
			/* Invalid state change. */
			status = -EINVAL;
			break;
		};
		break;
	case QED_ROCE_QP_STATE_SQD:
		/* SQD->XXX */
		switch (new_state) {
		case QED_ROCE_QP_STATE_RTS:
		case QED_ROCE_QP_STATE_ERR:
			break;
		default:
			/* Invalid state change. */
			status = -EINVAL;
			break;
		};
		break;
	case QED_ROCE_QP_STATE_ERR:
		/* ERR->XXX */
		switch (new_state) {
		case QED_ROCE_QP_STATE_RESET:
			if ((qp->rq.prod != qp->rq.cons) ||
			    (qp->sq.prod != qp->sq.cons)) {
				DP_NOTICE(dev,
					  "Error->Reset with rq/sq not empty rq.prod=%x rq.cons=%x sq.prod=%x sq.cons=%x\n",
					  qp->rq.prod, qp->rq.cons, qp->sq.prod,
					  qp->sq.cons);
				status = -EINVAL;
			}
			break;
		default:
			status = -EINVAL;
			break;
		};
		break;
	default:
		status = -EINVAL;
		break;
	};

	return status;
}

int qedr_modify_qp(struct ib_qp *ibqp, struct ib_qp_attr *attr,
		   int attr_mask, struct ib_udata *udata)
{
	struct qedr_qp *qp = get_qedr_qp(ibqp);
	struct qed_rdma_modify_qp_in_params qp_params = { 0 };
	struct qedr_dev *dev = get_qedr_dev(&qp->dev->ibdev);
	const struct ib_global_route *grh = rdma_ah_read_grh(&attr->ah_attr);
	enum ib_qp_state old_qp_state, new_qp_state;
	enum qed_roce_qp_state cur_state;
	int rc = 0;

	DP_DEBUG(dev, QEDR_MSG_QP,
		 "modify qp: qp %p attr_mask=0x%x, state=%d", qp, attr_mask,
		 attr->qp_state);

	old_qp_state = qedr_get_ibqp_state(qp->state);
	if (attr_mask & IB_QP_STATE)
		new_qp_state = attr->qp_state;
	else
		new_qp_state = old_qp_state;

	if (rdma_protocol_roce(&dev->ibdev, 1)) {
		if (!ib_modify_qp_is_ok(old_qp_state, new_qp_state,
					ibqp->qp_type, attr_mask,
					IB_LINK_LAYER_ETHERNET)) {
			DP_ERR(dev,
			       "modify qp: invalid attribute mask=0x%x specified for\n"
			       "qpn=0x%x of type=0x%x old_qp_state=0x%x, new_qp_state=0x%x\n",
			       attr_mask, qp->qp_id, ibqp->qp_type,
			       old_qp_state, new_qp_state);
			rc = -EINVAL;
			goto err;
		}
	}

	/* Translate the masks... */
	if (attr_mask & IB_QP_STATE) {
		SET_FIELD(qp_params.modify_flags,
			  QED_RDMA_MODIFY_QP_VALID_NEW_STATE, 1);
		qp_params.new_state = qedr_get_state_from_ibqp(attr->qp_state);
	}

	if (attr_mask & IB_QP_EN_SQD_ASYNC_NOTIFY)
		qp_params.sqd_async = true;

	if (attr_mask & IB_QP_PKEY_INDEX) {
		SET_FIELD(qp_params.modify_flags,
			  QED_ROCE_MODIFY_QP_VALID_PKEY, 1);
		if (attr->pkey_index >= QEDR_ROCE_PKEY_TABLE_LEN) {
			rc = -EINVAL;
			goto err;
		}

		qp_params.pkey = QEDR_ROCE_PKEY_DEFAULT;
	}

	if (attr_mask & IB_QP_QKEY)
		qp->qkey = attr->qkey;

	if (attr_mask & IB_QP_ACCESS_FLAGS) {
		SET_FIELD(qp_params.modify_flags,
			  QED_RDMA_MODIFY_QP_VALID_RDMA_OPS_EN, 1);
		qp_params.incoming_rdma_read_en = attr->qp_access_flags &
						  IB_ACCESS_REMOTE_READ;
		qp_params.incoming_rdma_write_en = attr->qp_access_flags &
						   IB_ACCESS_REMOTE_WRITE;
		qp_params.incoming_atomic_en = attr->qp_access_flags &
					       IB_ACCESS_REMOTE_ATOMIC;
	}

	if (attr_mask & (IB_QP_AV | IB_QP_PATH_MTU)) {
		if (rdma_protocol_iwarp(&dev->ibdev, 1))
			return -EINVAL;

		if (attr_mask & IB_QP_PATH_MTU) {
			if (attr->path_mtu < IB_MTU_256 ||
			    attr->path_mtu > IB_MTU_4096) {
				pr_err("error: Only MTU sizes of 256, 512, 1024, 2048 and 4096 are supported by RoCE\n");
				rc = -EINVAL;
				goto err;
			}
			qp->mtu = min(ib_mtu_enum_to_int(attr->path_mtu),
				      ib_mtu_enum_to_int(iboe_get_mtu
							 (dev->ndev->mtu)));
		}

		if (!qp->mtu) {
			qp->mtu =
			ib_mtu_enum_to_int(iboe_get_mtu(dev->ndev->mtu));
			pr_err("Fixing zeroed MTU to qp->mtu = %d\n", qp->mtu);
		}

		SET_FIELD(qp_params.modify_flags,
			  QED_ROCE_MODIFY_QP_VALID_ADDRESS_VECTOR, 1);

		qp_params.traffic_class_tos = grh->traffic_class;
		qp_params.flow_label = grh->flow_label;
		qp_params.hop_limit_ttl = grh->hop_limit;

		qp->sgid_idx = grh->sgid_index;

		rc = get_gid_info_from_table(ibqp, attr, attr_mask, &qp_params);
		if (rc) {
			DP_ERR(dev,
			       "modify qp: problems with GID index %d (rc=%d)\n",
			       grh->sgid_index, rc);
			return rc;
		}

		rc = qedr_get_dmac(dev, &attr->ah_attr,
				   qp_params.remote_mac_addr);
		if (rc)
			return rc;

		qp_params.use_local_mac = true;
		ether_addr_copy(qp_params.local_mac_addr, dev->ndev->dev_addr);

		DP_DEBUG(dev, QEDR_MSG_QP, "dgid=%x:%x:%x:%x\n",
			 qp_params.dgid.dwords[0], qp_params.dgid.dwords[1],
			 qp_params.dgid.dwords[2], qp_params.dgid.dwords[3]);
		DP_DEBUG(dev, QEDR_MSG_QP, "sgid=%x:%x:%x:%x\n",
			 qp_params.sgid.dwords[0], qp_params.sgid.dwords[1],
			 qp_params.sgid.dwords[2], qp_params.sgid.dwords[3]);
		DP_DEBUG(dev, QEDR_MSG_QP, "remote_mac=[%pM]\n",
			 qp_params.remote_mac_addr);

		qp_params.mtu = qp->mtu;
		qp_params.lb_indication = false;
	}

	if (!qp_params.mtu) {
		/* Stay with current MTU */
		if (qp->mtu)
			qp_params.mtu = qp->mtu;
		else
			qp_params.mtu =
			    ib_mtu_enum_to_int(iboe_get_mtu(dev->ndev->mtu));
	}

	if (attr_mask & IB_QP_TIMEOUT) {
		SET_FIELD(qp_params.modify_flags,
			  QED_ROCE_MODIFY_QP_VALID_ACK_TIMEOUT, 1);

		/* The received timeout value is an exponent used like this:
		 *    "12.7.34 LOCAL ACK TIMEOUT
		 *    Value representing the transport (ACK) timeout for use by
		 *    the remote, expressed as: 4.096 * 2^timeout [usec]"
		 * The FW expects timeout in msec so we need to divide the usec
		 * result by 1000. We'll approximate 1000~2^10, and 4.096 ~ 2^2,
		 * so we get: 2^2 * 2^timeout / 2^10 = 2^(timeout - 8).
		 * The value of zero means infinite so we use a 'max_t' to make
		 * sure that sub 1 msec values will be configured as 1 msec.
		 */
		if (attr->timeout)
			qp_params.ack_timeout =
					1 << max_t(int, attr->timeout - 8, 0);
		else
			qp_params.ack_timeout = 0;
	}

	if (attr_mask & IB_QP_RETRY_CNT) {
		SET_FIELD(qp_params.modify_flags,
			  QED_ROCE_MODIFY_QP_VALID_RETRY_CNT, 1);
		qp_params.retry_cnt = attr->retry_cnt;
	}

	if (attr_mask & IB_QP_RNR_RETRY) {
		SET_FIELD(qp_params.modify_flags,
			  QED_ROCE_MODIFY_QP_VALID_RNR_RETRY_CNT, 1);
		qp_params.rnr_retry_cnt = attr->rnr_retry;
	}

	if (attr_mask & IB_QP_RQ_PSN) {
		SET_FIELD(qp_params.modify_flags,
			  QED_ROCE_MODIFY_QP_VALID_RQ_PSN, 1);
		qp_params.rq_psn = attr->rq_psn;
		qp->rq_psn = attr->rq_psn;
	}

	if (attr_mask & IB_QP_MAX_QP_RD_ATOMIC) {
		if (attr->max_rd_atomic > dev->attr.max_qp_req_rd_atomic_resc) {
			rc = -EINVAL;
			DP_ERR(dev,
			       "unsupported max_rd_atomic=%d, supported=%d\n",
			       attr->max_rd_atomic,
			       dev->attr.max_qp_req_rd_atomic_resc);
			goto err;
		}

		SET_FIELD(qp_params.modify_flags,
			  QED_RDMA_MODIFY_QP_VALID_MAX_RD_ATOMIC_REQ, 1);
		qp_params.max_rd_atomic_req = attr->max_rd_atomic;
	}

	if (attr_mask & IB_QP_MIN_RNR_TIMER) {
		SET_FIELD(qp_params.modify_flags,
			  QED_ROCE_MODIFY_QP_VALID_MIN_RNR_NAK_TIMER, 1);
		qp_params.min_rnr_nak_timer = attr->min_rnr_timer;
	}

	if (attr_mask & IB_QP_SQ_PSN) {
		SET_FIELD(qp_params.modify_flags,
			  QED_ROCE_MODIFY_QP_VALID_SQ_PSN, 1);
		qp_params.sq_psn = attr->sq_psn;
		qp->sq_psn = attr->sq_psn;
	}

	if (attr_mask & IB_QP_MAX_DEST_RD_ATOMIC) {
		if (attr->max_dest_rd_atomic >
		    dev->attr.max_qp_resp_rd_atomic_resc) {
			DP_ERR(dev,
			       "unsupported max_dest_rd_atomic=%d, supported=%d\n",
			       attr->max_dest_rd_atomic,
			       dev->attr.max_qp_resp_rd_atomic_resc);

			rc = -EINVAL;
			goto err;
		}

		SET_FIELD(qp_params.modify_flags,
			  QED_RDMA_MODIFY_QP_VALID_MAX_RD_ATOMIC_RESP, 1);
		qp_params.max_rd_atomic_resp = attr->max_dest_rd_atomic;
	}

	if (attr_mask & IB_QP_DEST_QPN) {
		SET_FIELD(qp_params.modify_flags,
			  QED_ROCE_MODIFY_QP_VALID_DEST_QP, 1);

		qp_params.dest_qp = attr->dest_qp_num;
		qp->dest_qp_num = attr->dest_qp_num;
	}

	cur_state = qp->state;

	/* Update the QP state before the actual ramrod to prevent a race with
	 * fast path. Modifying the QP state to error will cause the device to
	 * flush the CQEs and while polling the flushed CQEs will considered as
	 * a potential issue if the QP isn't in error state.
	 */
	if ((attr_mask & IB_QP_STATE) && qp->qp_type != IB_QPT_GSI &&
	    !udata && qp_params.new_state == QED_ROCE_QP_STATE_ERR)
		qp->state = QED_ROCE_QP_STATE_ERR;

	if (qp->qp_type != IB_QPT_GSI)
		rc = dev->ops->rdma_modify_qp(dev->rdma_ctx,
					      qp->qed_qp, &qp_params);

	if (attr_mask & IB_QP_STATE) {
		if ((qp->qp_type != IB_QPT_GSI) && (!udata))
			rc = qedr_update_qp_state(dev, qp, cur_state,
						  qp_params.new_state);
		qp->state = qp_params.new_state;
	}

err:
	return rc;
}

static int qedr_to_ib_qp_acc_flags(struct qed_rdma_query_qp_out_params *params)
{
	int ib_qp_acc_flags = 0;

	if (params->incoming_rdma_write_en)
		ib_qp_acc_flags |= IB_ACCESS_REMOTE_WRITE;
	if (params->incoming_rdma_read_en)
		ib_qp_acc_flags |= IB_ACCESS_REMOTE_READ;
	if (params->incoming_atomic_en)
		ib_qp_acc_flags |= IB_ACCESS_REMOTE_ATOMIC;
	ib_qp_acc_flags |= IB_ACCESS_LOCAL_WRITE;
	return ib_qp_acc_flags;
}

int qedr_query_qp(struct ib_qp *ibqp,
		  struct ib_qp_attr *qp_attr,
		  int attr_mask, struct ib_qp_init_attr *qp_init_attr)
{
	struct qed_rdma_query_qp_out_params params;
	struct qedr_qp *qp = get_qedr_qp(ibqp);
	struct qedr_dev *dev = qp->dev;
	int rc = 0;

	memset(&params, 0, sizeof(params));

	rc = dev->ops->rdma_query_qp(dev->rdma_ctx, qp->qed_qp, &params);
	if (rc)
		goto err;

	memset(qp_attr, 0, sizeof(*qp_attr));
	memset(qp_init_attr, 0, sizeof(*qp_init_attr));

	qp_attr->qp_state = qedr_get_ibqp_state(params.state);
	qp_attr->cur_qp_state = qedr_get_ibqp_state(params.state);
	qp_attr->path_mtu = ib_mtu_int_to_enum(params.mtu);
	qp_attr->path_mig_state = IB_MIG_MIGRATED;
	qp_attr->rq_psn = params.rq_psn;
	qp_attr->sq_psn = params.sq_psn;
	qp_attr->dest_qp_num = params.dest_qp;

	qp_attr->qp_access_flags = qedr_to_ib_qp_acc_flags(&params);

	qp_attr->cap.max_send_wr = qp->sq.max_wr;
	qp_attr->cap.max_recv_wr = qp->rq.max_wr;
	qp_attr->cap.max_send_sge = qp->sq.max_sges;
	qp_attr->cap.max_recv_sge = qp->rq.max_sges;
	qp_attr->cap.max_inline_data = ROCE_REQ_MAX_INLINE_DATA_SIZE;
	qp_init_attr->cap = qp_attr->cap;

	qp_attr->ah_attr.type = RDMA_AH_ATTR_TYPE_ROCE;
	rdma_ah_set_grh(&qp_attr->ah_attr, NULL,
			params.flow_label, qp->sgid_idx,
			params.hop_limit_ttl, params.traffic_class_tos);
	rdma_ah_set_dgid_raw(&qp_attr->ah_attr, &params.dgid.bytes[0]);
	rdma_ah_set_port_num(&qp_attr->ah_attr, 1);
	rdma_ah_set_sl(&qp_attr->ah_attr, 0);
	qp_attr->timeout = params.timeout;
	qp_attr->rnr_retry = params.rnr_retry;
	qp_attr->retry_cnt = params.retry_cnt;
	qp_attr->min_rnr_timer = params.min_rnr_nak_timer;
	qp_attr->pkey_index = params.pkey_index;
	qp_attr->port_num = 1;
	rdma_ah_set_path_bits(&qp_attr->ah_attr, 0);
	rdma_ah_set_static_rate(&qp_attr->ah_attr, 0);
	qp_attr->alt_pkey_index = 0;
	qp_attr->alt_port_num = 0;
	qp_attr->alt_timeout = 0;
	memset(&qp_attr->alt_ah_attr, 0, sizeof(qp_attr->alt_ah_attr));

	qp_attr->sq_draining = (params.state == QED_ROCE_QP_STATE_SQD) ? 1 : 0;
	qp_attr->max_dest_rd_atomic = params.max_dest_rd_atomic;
	qp_attr->max_rd_atomic = params.max_rd_atomic;
	qp_attr->en_sqd_async_notify = (params.sqd_async) ? 1 : 0;

	DP_DEBUG(dev, QEDR_MSG_QP, "QEDR_QUERY_QP: max_inline_data=%d\n",
		 qp_attr->cap.max_inline_data);

err:
	return rc;
}

static int qedr_free_qp_resources(struct qedr_dev *dev, struct qedr_qp *qp,
				  struct ib_udata *udata)
{
	int rc = 0;

	if (qp->qp_type != IB_QPT_GSI) {
		rc = dev->ops->rdma_destroy_qp(dev->rdma_ctx, qp->qed_qp);
		if (rc)
			return rc;
	}

	if (udata)
		qedr_cleanup_user(dev, qp);
	else
		qedr_cleanup_kernel(dev, qp);

	return 0;
}

int qedr_destroy_qp(struct ib_qp *ibqp, struct ib_udata *udata)
{
	struct qedr_qp *qp = get_qedr_qp(ibqp);
	struct qedr_dev *dev = qp->dev;
	struct ib_qp_attr attr;
	int attr_mask = 0;
	int rc = 0;

	DP_DEBUG(dev, QEDR_MSG_QP, "destroy qp: destroying %p, qp type=%d\n",
		 qp, qp->qp_type);

	if (rdma_protocol_roce(&dev->ibdev, 1)) {
		if ((qp->state != QED_ROCE_QP_STATE_RESET) &&
		    (qp->state != QED_ROCE_QP_STATE_ERR) &&
		    (qp->state != QED_ROCE_QP_STATE_INIT)) {

			attr.qp_state = IB_QPS_ERR;
			attr_mask |= IB_QP_STATE;

			/* Change the QP state to ERROR */
			qedr_modify_qp(ibqp, &attr, attr_mask, NULL);
		}
	} else {
		/* Wait for the connect/accept to complete */
		if (qp->ep) {
			int wait_count = 1;

			while (qp->ep->during_connect) {
				DP_DEBUG(dev, QEDR_MSG_QP,
					 "Still in during connect/accept\n");

				msleep(100);
				if (wait_count++ > 200) {
					DP_NOTICE(dev,
						  "during connect timeout\n");
					break;
				}
			}
		}
	}

	if (qp->qp_type == IB_QPT_GSI)
		qedr_destroy_gsi_qp(dev);

	qedr_free_qp_resources(dev, qp, udata);

	if (atomic_dec_and_test(&qp->refcnt) &&
	    rdma_protocol_iwarp(&dev->ibdev, 1)) {
		xa_erase_irq(&dev->qps, qp->qp_id);
		kfree(qp);
	}
	return rc;
}

<<<<<<< HEAD
struct ib_ah *qedr_create_ah(struct ib_pd *ibpd, struct rdma_ah_attr *attr,
			     struct ib_udata *udata)
=======
int qedr_create_ah(struct ib_ah *ibah, struct rdma_ah_attr *attr, u32 flags,
		   struct ib_udata *udata)
>>>>>>> 407d19ab
{
	struct qedr_ah *ah = get_qedr_ah(ibah);

	rdma_copy_ah_attr(&ah->attr, attr);

	return 0;
}

<<<<<<< HEAD
int qedr_destroy_ah(struct ib_ah *ibah)
=======
void qedr_destroy_ah(struct ib_ah *ibah, u32 flags)
>>>>>>> 407d19ab
{
	struct qedr_ah *ah = get_qedr_ah(ibah);

	rdma_destroy_ah_attr(&ah->attr);
}

static void free_mr_info(struct qedr_dev *dev, struct mr_info *info)
{
	struct qedr_pbl *pbl, *tmp;

	if (info->pbl_table)
		list_add_tail(&info->pbl_table->list_entry,
			      &info->free_pbl_list);

	if (!list_empty(&info->inuse_pbl_list))
		list_splice(&info->inuse_pbl_list, &info->free_pbl_list);

	list_for_each_entry_safe(pbl, tmp, &info->free_pbl_list, list_entry) {
		list_del(&pbl->list_entry);
		qedr_free_pbl(dev, &info->pbl_info, pbl);
	}
}

static int init_mr_info(struct qedr_dev *dev, struct mr_info *info,
			size_t page_list_len, bool two_layered)
{
	struct qedr_pbl *tmp;
	int rc;

	INIT_LIST_HEAD(&info->free_pbl_list);
	INIT_LIST_HEAD(&info->inuse_pbl_list);

	rc = qedr_prepare_pbl_tbl(dev, &info->pbl_info,
				  page_list_len, two_layered);
	if (rc)
		goto done;

	info->pbl_table = qedr_alloc_pbl_tbl(dev, &info->pbl_info, GFP_KERNEL);
	if (IS_ERR(info->pbl_table)) {
		rc = PTR_ERR(info->pbl_table);
		goto done;
	}

	DP_DEBUG(dev, QEDR_MSG_MR, "pbl_table_pa = %pa\n",
		 &info->pbl_table->pa);

	/* in usual case we use 2 PBLs, so we add one to free
	 * list and allocating another one
	 */
	tmp = qedr_alloc_pbl_tbl(dev, &info->pbl_info, GFP_KERNEL);
	if (IS_ERR(tmp)) {
		DP_DEBUG(dev, QEDR_MSG_MR, "Extra PBL is not allocated\n");
		goto done;
	}

	list_add_tail(&tmp->list_entry, &info->free_pbl_list);

	DP_DEBUG(dev, QEDR_MSG_MR, "extra pbl_table_pa = %pa\n", &tmp->pa);

done:
	if (rc)
		free_mr_info(dev, info);

	return rc;
}

struct ib_mr *qedr_reg_user_mr(struct ib_pd *ibpd, u64 start, u64 len,
			       u64 usr_addr, int acc, struct ib_udata *udata)
{
	struct qedr_dev *dev = get_qedr_dev(ibpd->device);
	struct qedr_mr *mr;
	struct qedr_pd *pd;
	int rc = -ENOMEM;

	pd = get_qedr_pd(ibpd);
	DP_DEBUG(dev, QEDR_MSG_MR,
		 "qedr_register user mr pd = %d start = %lld, len = %lld, usr_addr = %lld, acc = %d\n",
		 pd->pd_id, start, len, usr_addr, acc);

	if (acc & IB_ACCESS_REMOTE_WRITE && !(acc & IB_ACCESS_LOCAL_WRITE))
		return ERR_PTR(-EINVAL);

	mr = kzalloc(sizeof(*mr), GFP_KERNEL);
	if (!mr)
		return ERR_PTR(rc);

	mr->type = QEDR_MR_USER;

	mr->umem = ib_umem_get(ibpd->uobject->context, start, len, acc, 0);
	if (IS_ERR(mr->umem)) {
		rc = -EFAULT;
		goto err0;
	}

	rc = init_mr_info(dev, &mr->info, ib_umem_page_count(mr->umem), 1);
	if (rc)
		goto err1;

	qedr_populate_pbls(dev, mr->umem, mr->info.pbl_table,
			   &mr->info.pbl_info, mr->umem->page_shift);

	rc = dev->ops->rdma_alloc_tid(dev->rdma_ctx, &mr->hw_mr.itid);
	if (rc) {
		DP_ERR(dev, "roce alloc tid returned an error %d\n", rc);
		goto err1;
	}

	/* Index only, 18 bit long, lkey = itid << 8 | key */
	mr->hw_mr.tid_type = QED_RDMA_TID_REGISTERED_MR;
	mr->hw_mr.key = 0;
	mr->hw_mr.pd = pd->pd_id;
	mr->hw_mr.local_read = 1;
	mr->hw_mr.local_write = (acc & IB_ACCESS_LOCAL_WRITE) ? 1 : 0;
	mr->hw_mr.remote_read = (acc & IB_ACCESS_REMOTE_READ) ? 1 : 0;
	mr->hw_mr.remote_write = (acc & IB_ACCESS_REMOTE_WRITE) ? 1 : 0;
	mr->hw_mr.remote_atomic = (acc & IB_ACCESS_REMOTE_ATOMIC) ? 1 : 0;
	mr->hw_mr.mw_bind = false;
	mr->hw_mr.pbl_ptr = mr->info.pbl_table[0].pa;
	mr->hw_mr.pbl_two_level = mr->info.pbl_info.two_layered;
	mr->hw_mr.pbl_page_size_log = ilog2(mr->info.pbl_info.pbl_size);
	mr->hw_mr.page_size_log = mr->umem->page_shift;
	mr->hw_mr.fbo = ib_umem_offset(mr->umem);
	mr->hw_mr.length = len;
	mr->hw_mr.vaddr = usr_addr;
	mr->hw_mr.zbva = false;
	mr->hw_mr.phy_mr = false;
	mr->hw_mr.dma_mr = false;

	rc = dev->ops->rdma_register_tid(dev->rdma_ctx, &mr->hw_mr);
	if (rc) {
		DP_ERR(dev, "roce register tid returned an error %d\n", rc);
		goto err2;
	}

	mr->ibmr.lkey = mr->hw_mr.itid << 8 | mr->hw_mr.key;
	if (mr->hw_mr.remote_write || mr->hw_mr.remote_read ||
	    mr->hw_mr.remote_atomic)
		mr->ibmr.rkey = mr->hw_mr.itid << 8 | mr->hw_mr.key;

	DP_DEBUG(dev, QEDR_MSG_MR, "register user mr lkey: %x\n",
		 mr->ibmr.lkey);
	return &mr->ibmr;

err2:
	dev->ops->rdma_free_tid(dev->rdma_ctx, mr->hw_mr.itid);
err1:
	qedr_free_pbl(dev, &mr->info.pbl_info, mr->info.pbl_table);
err0:
	kfree(mr);
	return ERR_PTR(rc);
}

int qedr_dereg_mr(struct ib_mr *ib_mr, struct ib_udata *udata)
{
	struct qedr_mr *mr = get_qedr_mr(ib_mr);
	struct qedr_dev *dev = get_qedr_dev(ib_mr->device);
	int rc = 0;

	rc = dev->ops->rdma_deregister_tid(dev->rdma_ctx, mr->hw_mr.itid);
	if (rc)
		return rc;

	dev->ops->rdma_free_tid(dev->rdma_ctx, mr->hw_mr.itid);

	if ((mr->type != QEDR_MR_DMA) && (mr->type != QEDR_MR_FRMR))
		qedr_free_pbl(dev, &mr->info.pbl_info, mr->info.pbl_table);

	/* it could be user registered memory. */
	if (mr->umem)
		ib_umem_release(mr->umem);

	kfree(mr);

	return rc;
}

static struct qedr_mr *__qedr_alloc_mr(struct ib_pd *ibpd,
				       int max_page_list_len)
{
	struct qedr_pd *pd = get_qedr_pd(ibpd);
	struct qedr_dev *dev = get_qedr_dev(ibpd->device);
	struct qedr_mr *mr;
	int rc = -ENOMEM;

	DP_DEBUG(dev, QEDR_MSG_MR,
		 "qedr_alloc_frmr pd = %d max_page_list_len= %d\n", pd->pd_id,
		 max_page_list_len);

	mr = kzalloc(sizeof(*mr), GFP_KERNEL);
	if (!mr)
		return ERR_PTR(rc);

	mr->dev = dev;
	mr->type = QEDR_MR_FRMR;

	rc = init_mr_info(dev, &mr->info, max_page_list_len, 1);
	if (rc)
		goto err0;

	rc = dev->ops->rdma_alloc_tid(dev->rdma_ctx, &mr->hw_mr.itid);
	if (rc) {
		DP_ERR(dev, "roce alloc tid returned an error %d\n", rc);
		goto err0;
	}

	/* Index only, 18 bit long, lkey = itid << 8 | key */
	mr->hw_mr.tid_type = QED_RDMA_TID_FMR;
	mr->hw_mr.key = 0;
	mr->hw_mr.pd = pd->pd_id;
	mr->hw_mr.local_read = 1;
	mr->hw_mr.local_write = 0;
	mr->hw_mr.remote_read = 0;
	mr->hw_mr.remote_write = 0;
	mr->hw_mr.remote_atomic = 0;
	mr->hw_mr.mw_bind = false;
	mr->hw_mr.pbl_ptr = 0;
	mr->hw_mr.pbl_two_level = mr->info.pbl_info.two_layered;
	mr->hw_mr.pbl_page_size_log = ilog2(mr->info.pbl_info.pbl_size);
	mr->hw_mr.fbo = 0;
	mr->hw_mr.length = 0;
	mr->hw_mr.vaddr = 0;
	mr->hw_mr.zbva = false;
	mr->hw_mr.phy_mr = true;
	mr->hw_mr.dma_mr = false;

	rc = dev->ops->rdma_register_tid(dev->rdma_ctx, &mr->hw_mr);
	if (rc) {
		DP_ERR(dev, "roce register tid returned an error %d\n", rc);
		goto err1;
	}

	mr->ibmr.lkey = mr->hw_mr.itid << 8 | mr->hw_mr.key;
	mr->ibmr.rkey = mr->ibmr.lkey;

	DP_DEBUG(dev, QEDR_MSG_MR, "alloc frmr: %x\n", mr->ibmr.lkey);
	return mr;

err1:
	dev->ops->rdma_free_tid(dev->rdma_ctx, mr->hw_mr.itid);
err0:
	kfree(mr);
	return ERR_PTR(rc);
}

struct ib_mr *qedr_alloc_mr(struct ib_pd *ibpd, enum ib_mr_type mr_type,
			    u32 max_num_sg, struct ib_udata *udata)
{
	struct qedr_mr *mr;

	if (mr_type != IB_MR_TYPE_MEM_REG)
		return ERR_PTR(-EINVAL);

	mr = __qedr_alloc_mr(ibpd, max_num_sg);

	if (IS_ERR(mr))
		return ERR_PTR(-EINVAL);

	return &mr->ibmr;
}

static int qedr_set_page(struct ib_mr *ibmr, u64 addr)
{
	struct qedr_mr *mr = get_qedr_mr(ibmr);
	struct qedr_pbl *pbl_table;
	struct regpair *pbe;
	u32 pbes_in_page;

	if (unlikely(mr->npages == mr->info.pbl_info.num_pbes)) {
		DP_ERR(mr->dev, "qedr_set_page fails when %d\n", mr->npages);
		return -ENOMEM;
	}

	DP_DEBUG(mr->dev, QEDR_MSG_MR, "qedr_set_page pages[%d] = 0x%llx\n",
		 mr->npages, addr);

	pbes_in_page = mr->info.pbl_info.pbl_size / sizeof(u64);
	pbl_table = mr->info.pbl_table + (mr->npages / pbes_in_page);
	pbe = (struct regpair *)pbl_table->va;
	pbe +=  mr->npages % pbes_in_page;
	pbe->lo = cpu_to_le32((u32)addr);
	pbe->hi = cpu_to_le32((u32)upper_32_bits(addr));

	mr->npages++;

	return 0;
}

static void handle_completed_mrs(struct qedr_dev *dev, struct mr_info *info)
{
	int work = info->completed - info->completed_handled - 1;

	DP_DEBUG(dev, QEDR_MSG_MR, "Special FMR work = %d\n", work);
	while (work-- > 0 && !list_empty(&info->inuse_pbl_list)) {
		struct qedr_pbl *pbl;

		/* Free all the page list that are possible to be freed
		 * (all the ones that were invalidated), under the assumption
		 * that if an FMR was completed successfully that means that
		 * if there was an invalidate operation before it also ended
		 */
		pbl = list_first_entry(&info->inuse_pbl_list,
				       struct qedr_pbl, list_entry);
		list_move_tail(&pbl->list_entry, &info->free_pbl_list);
		info->completed_handled++;
	}
}

int qedr_map_mr_sg(struct ib_mr *ibmr, struct scatterlist *sg,
		   int sg_nents, unsigned int *sg_offset)
{
	struct qedr_mr *mr = get_qedr_mr(ibmr);

	mr->npages = 0;

	handle_completed_mrs(mr->dev, &mr->info);
	return ib_sg_to_pages(ibmr, sg, sg_nents, NULL, qedr_set_page);
}

struct ib_mr *qedr_get_dma_mr(struct ib_pd *ibpd, int acc)
{
	struct qedr_dev *dev = get_qedr_dev(ibpd->device);
	struct qedr_pd *pd = get_qedr_pd(ibpd);
	struct qedr_mr *mr;
	int rc;

	mr = kzalloc(sizeof(*mr), GFP_KERNEL);
	if (!mr)
		return ERR_PTR(-ENOMEM);

	mr->type = QEDR_MR_DMA;

	rc = dev->ops->rdma_alloc_tid(dev->rdma_ctx, &mr->hw_mr.itid);
	if (rc) {
		DP_ERR(dev, "roce alloc tid returned an error %d\n", rc);
		goto err1;
	}

	/* index only, 18 bit long, lkey = itid << 8 | key */
	mr->hw_mr.tid_type = QED_RDMA_TID_REGISTERED_MR;
	mr->hw_mr.pd = pd->pd_id;
	mr->hw_mr.local_read = 1;
	mr->hw_mr.local_write = (acc & IB_ACCESS_LOCAL_WRITE) ? 1 : 0;
	mr->hw_mr.remote_read = (acc & IB_ACCESS_REMOTE_READ) ? 1 : 0;
	mr->hw_mr.remote_write = (acc & IB_ACCESS_REMOTE_WRITE) ? 1 : 0;
	mr->hw_mr.remote_atomic = (acc & IB_ACCESS_REMOTE_ATOMIC) ? 1 : 0;
	mr->hw_mr.dma_mr = true;

	rc = dev->ops->rdma_register_tid(dev->rdma_ctx, &mr->hw_mr);
	if (rc) {
		DP_ERR(dev, "roce register tid returned an error %d\n", rc);
		goto err2;
	}

	mr->ibmr.lkey = mr->hw_mr.itid << 8 | mr->hw_mr.key;
	if (mr->hw_mr.remote_write || mr->hw_mr.remote_read ||
	    mr->hw_mr.remote_atomic)
		mr->ibmr.rkey = mr->hw_mr.itid << 8 | mr->hw_mr.key;

	DP_DEBUG(dev, QEDR_MSG_MR, "get dma mr: lkey = %x\n", mr->ibmr.lkey);
	return &mr->ibmr;

err2:
	dev->ops->rdma_free_tid(dev->rdma_ctx, mr->hw_mr.itid);
err1:
	kfree(mr);
	return ERR_PTR(rc);
}

static inline int qedr_wq_is_full(struct qedr_qp_hwq_info *wq)
{
	return (((wq->prod + 1) % wq->max_wr) == wq->cons);
}

static int sge_data_len(struct ib_sge *sg_list, int num_sge)
{
	int i, len = 0;

	for (i = 0; i < num_sge; i++)
		len += sg_list[i].length;

	return len;
}

static void swap_wqe_data64(u64 *p)
{
	int i;

	for (i = 0; i < QEDR_SQE_ELEMENT_SIZE / sizeof(u64); i++, p++)
		*p = cpu_to_be64(cpu_to_le64(*p));
}

static u32 qedr_prepare_sq_inline_data(struct qedr_dev *dev,
				       struct qedr_qp *qp, u8 *wqe_size,
				       const struct ib_send_wr *wr,
				       const struct ib_send_wr **bad_wr,
				       u8 *bits, u8 bit)
{
	u32 data_size = sge_data_len(wr->sg_list, wr->num_sge);
	char *seg_prt, *wqe;
	int i, seg_siz;

	if (data_size > ROCE_REQ_MAX_INLINE_DATA_SIZE) {
		DP_ERR(dev, "Too much inline data in WR: %d\n", data_size);
		*bad_wr = wr;
		return 0;
	}

	if (!data_size)
		return data_size;

	*bits |= bit;

	seg_prt = NULL;
	wqe = NULL;
	seg_siz = 0;

	/* Copy data inline */
	for (i = 0; i < wr->num_sge; i++) {
		u32 len = wr->sg_list[i].length;
		void *src = (void *)(uintptr_t)wr->sg_list[i].addr;

		while (len > 0) {
			u32 cur;

			/* New segment required */
			if (!seg_siz) {
				wqe = (char *)qed_chain_produce(&qp->sq.pbl);
				seg_prt = wqe;
				seg_siz = sizeof(struct rdma_sq_common_wqe);
				(*wqe_size)++;
			}

			/* Calculate currently allowed length */
			cur = min_t(u32, len, seg_siz);
			memcpy(seg_prt, src, cur);

			/* Update segment variables */
			seg_prt += cur;
			seg_siz -= cur;

			/* Update sge variables */
			src += cur;
			len -= cur;

			/* Swap fully-completed segments */
			if (!seg_siz)
				swap_wqe_data64((u64 *)wqe);
		}
	}

	/* swap last not completed segment */
	if (seg_siz)
		swap_wqe_data64((u64 *)wqe);

	return data_size;
}

#define RQ_SGE_SET(sge, vaddr, vlength, vflags)			\
	do {							\
		DMA_REGPAIR_LE(sge->addr, vaddr);		\
		(sge)->length = cpu_to_le32(vlength);		\
		(sge)->flags = cpu_to_le32(vflags);		\
	} while (0)

#define SRQ_HDR_SET(hdr, vwr_id, num_sge)			\
	do {							\
		DMA_REGPAIR_LE(hdr->wr_id, vwr_id);		\
		(hdr)->num_sges = num_sge;			\
	} while (0)

#define SRQ_SGE_SET(sge, vaddr, vlength, vlkey)			\
	do {							\
		DMA_REGPAIR_LE(sge->addr, vaddr);		\
		(sge)->length = cpu_to_le32(vlength);		\
		(sge)->l_key = cpu_to_le32(vlkey);		\
	} while (0)

static u32 qedr_prepare_sq_sges(struct qedr_qp *qp, u8 *wqe_size,
				const struct ib_send_wr *wr)
{
	u32 data_size = 0;
	int i;

	for (i = 0; i < wr->num_sge; i++) {
		struct rdma_sq_sge *sge = qed_chain_produce(&qp->sq.pbl);

		DMA_REGPAIR_LE(sge->addr, wr->sg_list[i].addr);
		sge->l_key = cpu_to_le32(wr->sg_list[i].lkey);
		sge->length = cpu_to_le32(wr->sg_list[i].length);
		data_size += wr->sg_list[i].length;
	}

	if (wqe_size)
		*wqe_size += wr->num_sge;

	return data_size;
}

static u32 qedr_prepare_sq_rdma_data(struct qedr_dev *dev,
				     struct qedr_qp *qp,
				     struct rdma_sq_rdma_wqe_1st *rwqe,
				     struct rdma_sq_rdma_wqe_2nd *rwqe2,
				     const struct ib_send_wr *wr,
				     const struct ib_send_wr **bad_wr)
{
	rwqe2->r_key = cpu_to_le32(rdma_wr(wr)->rkey);
	DMA_REGPAIR_LE(rwqe2->remote_va, rdma_wr(wr)->remote_addr);

	if (wr->send_flags & IB_SEND_INLINE &&
	    (wr->opcode == IB_WR_RDMA_WRITE_WITH_IMM ||
	     wr->opcode == IB_WR_RDMA_WRITE)) {
		u8 flags = 0;

		SET_FIELD2(flags, RDMA_SQ_RDMA_WQE_1ST_INLINE_FLG, 1);
		return qedr_prepare_sq_inline_data(dev, qp, &rwqe->wqe_size, wr,
						   bad_wr, &rwqe->flags, flags);
	}

	return qedr_prepare_sq_sges(qp, &rwqe->wqe_size, wr);
}

static u32 qedr_prepare_sq_send_data(struct qedr_dev *dev,
				     struct qedr_qp *qp,
				     struct rdma_sq_send_wqe_1st *swqe,
				     struct rdma_sq_send_wqe_2st *swqe2,
				     const struct ib_send_wr *wr,
				     const struct ib_send_wr **bad_wr)
{
	memset(swqe2, 0, sizeof(*swqe2));
	if (wr->send_flags & IB_SEND_INLINE) {
		u8 flags = 0;

		SET_FIELD2(flags, RDMA_SQ_SEND_WQE_INLINE_FLG, 1);
		return qedr_prepare_sq_inline_data(dev, qp, &swqe->wqe_size, wr,
						   bad_wr, &swqe->flags, flags);
	}

	return qedr_prepare_sq_sges(qp, &swqe->wqe_size, wr);
}

static int qedr_prepare_reg(struct qedr_qp *qp,
			    struct rdma_sq_fmr_wqe_1st *fwqe1,
			    const struct ib_reg_wr *wr)
{
	struct qedr_mr *mr = get_qedr_mr(wr->mr);
	struct rdma_sq_fmr_wqe_2nd *fwqe2;

	fwqe2 = (struct rdma_sq_fmr_wqe_2nd *)qed_chain_produce(&qp->sq.pbl);
	fwqe1->addr.hi = upper_32_bits(mr->ibmr.iova);
	fwqe1->addr.lo = lower_32_bits(mr->ibmr.iova);
	fwqe1->l_key = wr->key;

	fwqe2->access_ctrl = 0;

	SET_FIELD2(fwqe2->access_ctrl, RDMA_SQ_FMR_WQE_2ND_REMOTE_READ,
		   !!(wr->access & IB_ACCESS_REMOTE_READ));
	SET_FIELD2(fwqe2->access_ctrl, RDMA_SQ_FMR_WQE_2ND_REMOTE_WRITE,
		   !!(wr->access & IB_ACCESS_REMOTE_WRITE));
	SET_FIELD2(fwqe2->access_ctrl, RDMA_SQ_FMR_WQE_2ND_ENABLE_ATOMIC,
		   !!(wr->access & IB_ACCESS_REMOTE_ATOMIC));
	SET_FIELD2(fwqe2->access_ctrl, RDMA_SQ_FMR_WQE_2ND_LOCAL_READ, 1);
	SET_FIELD2(fwqe2->access_ctrl, RDMA_SQ_FMR_WQE_2ND_LOCAL_WRITE,
		   !!(wr->access & IB_ACCESS_LOCAL_WRITE));
	fwqe2->fmr_ctrl = 0;

	SET_FIELD2(fwqe2->fmr_ctrl, RDMA_SQ_FMR_WQE_2ND_PAGE_SIZE_LOG,
		   ilog2(mr->ibmr.page_size) - 12);

	fwqe2->length_hi = 0;
	fwqe2->length_lo = mr->ibmr.length;
	fwqe2->pbl_addr.hi = upper_32_bits(mr->info.pbl_table->pa);
	fwqe2->pbl_addr.lo = lower_32_bits(mr->info.pbl_table->pa);

	qp->wqe_wr_id[qp->sq.prod].mr = mr;

	return 0;
}

static enum ib_wc_opcode qedr_ib_to_wc_opcode(enum ib_wr_opcode opcode)
{
	switch (opcode) {
	case IB_WR_RDMA_WRITE:
	case IB_WR_RDMA_WRITE_WITH_IMM:
		return IB_WC_RDMA_WRITE;
	case IB_WR_SEND_WITH_IMM:
	case IB_WR_SEND:
	case IB_WR_SEND_WITH_INV:
		return IB_WC_SEND;
	case IB_WR_RDMA_READ:
	case IB_WR_RDMA_READ_WITH_INV:
		return IB_WC_RDMA_READ;
	case IB_WR_ATOMIC_CMP_AND_SWP:
		return IB_WC_COMP_SWAP;
	case IB_WR_ATOMIC_FETCH_AND_ADD:
		return IB_WC_FETCH_ADD;
	case IB_WR_REG_MR:
		return IB_WC_REG_MR;
	case IB_WR_LOCAL_INV:
		return IB_WC_LOCAL_INV;
	default:
		return IB_WC_SEND;
	}
}

static inline bool qedr_can_post_send(struct qedr_qp *qp,
				      const struct ib_send_wr *wr)
{
	int wq_is_full, err_wr, pbl_is_full;
	struct qedr_dev *dev = qp->dev;

	/* prevent SQ overflow and/or processing of a bad WR */
	err_wr = wr->num_sge > qp->sq.max_sges;
	wq_is_full = qedr_wq_is_full(&qp->sq);
	pbl_is_full = qed_chain_get_elem_left_u32(&qp->sq.pbl) <
		      QEDR_MAX_SQE_ELEMENTS_PER_SQE;
	if (wq_is_full || err_wr || pbl_is_full) {
		if (wq_is_full && !(qp->err_bitmap & QEDR_QP_ERR_SQ_FULL)) {
			DP_ERR(dev,
			       "error: WQ is full. Post send on QP %p failed (this error appears only once)\n",
			       qp);
			qp->err_bitmap |= QEDR_QP_ERR_SQ_FULL;
		}

		if (err_wr && !(qp->err_bitmap & QEDR_QP_ERR_BAD_SR)) {
			DP_ERR(dev,
			       "error: WR is bad. Post send on QP %p failed (this error appears only once)\n",
			       qp);
			qp->err_bitmap |= QEDR_QP_ERR_BAD_SR;
		}

		if (pbl_is_full &&
		    !(qp->err_bitmap & QEDR_QP_ERR_SQ_PBL_FULL)) {
			DP_ERR(dev,
			       "error: WQ PBL is full. Post send on QP %p failed (this error appears only once)\n",
			       qp);
			qp->err_bitmap |= QEDR_QP_ERR_SQ_PBL_FULL;
		}
		return false;
	}
	return true;
}

static int __qedr_post_send(struct ib_qp *ibqp, const struct ib_send_wr *wr,
			    const struct ib_send_wr **bad_wr)
{
	struct qedr_dev *dev = get_qedr_dev(ibqp->device);
	struct qedr_qp *qp = get_qedr_qp(ibqp);
	struct rdma_sq_atomic_wqe_1st *awqe1;
	struct rdma_sq_atomic_wqe_2nd *awqe2;
	struct rdma_sq_atomic_wqe_3rd *awqe3;
	struct rdma_sq_send_wqe_2st *swqe2;
	struct rdma_sq_local_inv_wqe *iwqe;
	struct rdma_sq_rdma_wqe_2nd *rwqe2;
	struct rdma_sq_send_wqe_1st *swqe;
	struct rdma_sq_rdma_wqe_1st *rwqe;
	struct rdma_sq_fmr_wqe_1st *fwqe1;
	struct rdma_sq_common_wqe *wqe;
	u32 length;
	int rc = 0;
	bool comp;

	if (!qedr_can_post_send(qp, wr)) {
		*bad_wr = wr;
		return -ENOMEM;
	}

	wqe = qed_chain_produce(&qp->sq.pbl);
	qp->wqe_wr_id[qp->sq.prod].signaled =
		!!(wr->send_flags & IB_SEND_SIGNALED) || qp->signaled;

	wqe->flags = 0;
	SET_FIELD2(wqe->flags, RDMA_SQ_SEND_WQE_SE_FLG,
		   !!(wr->send_flags & IB_SEND_SOLICITED));
	comp = (!!(wr->send_flags & IB_SEND_SIGNALED)) || qp->signaled;
	SET_FIELD2(wqe->flags, RDMA_SQ_SEND_WQE_COMP_FLG, comp);
	SET_FIELD2(wqe->flags, RDMA_SQ_SEND_WQE_RD_FENCE_FLG,
		   !!(wr->send_flags & IB_SEND_FENCE));
	wqe->prev_wqe_size = qp->prev_wqe_size;

	qp->wqe_wr_id[qp->sq.prod].opcode = qedr_ib_to_wc_opcode(wr->opcode);

	switch (wr->opcode) {
	case IB_WR_SEND_WITH_IMM:
		if (unlikely(rdma_protocol_iwarp(&dev->ibdev, 1))) {
			rc = -EINVAL;
			*bad_wr = wr;
			break;
		}
		wqe->req_type = RDMA_SQ_REQ_TYPE_SEND_WITH_IMM;
		swqe = (struct rdma_sq_send_wqe_1st *)wqe;
		swqe->wqe_size = 2;
		swqe2 = qed_chain_produce(&qp->sq.pbl);

		swqe->inv_key_or_imm_data = cpu_to_le32(be32_to_cpu(wr->ex.imm_data));
		length = qedr_prepare_sq_send_data(dev, qp, swqe, swqe2,
						   wr, bad_wr);
		swqe->length = cpu_to_le32(length);
		qp->wqe_wr_id[qp->sq.prod].wqe_size = swqe->wqe_size;
		qp->prev_wqe_size = swqe->wqe_size;
		qp->wqe_wr_id[qp->sq.prod].bytes_len = swqe->length;
		break;
	case IB_WR_SEND:
		wqe->req_type = RDMA_SQ_REQ_TYPE_SEND;
		swqe = (struct rdma_sq_send_wqe_1st *)wqe;

		swqe->wqe_size = 2;
		swqe2 = qed_chain_produce(&qp->sq.pbl);
		length = qedr_prepare_sq_send_data(dev, qp, swqe, swqe2,
						   wr, bad_wr);
		swqe->length = cpu_to_le32(length);
		qp->wqe_wr_id[qp->sq.prod].wqe_size = swqe->wqe_size;
		qp->prev_wqe_size = swqe->wqe_size;
		qp->wqe_wr_id[qp->sq.prod].bytes_len = swqe->length;
		break;
	case IB_WR_SEND_WITH_INV:
		wqe->req_type = RDMA_SQ_REQ_TYPE_SEND_WITH_INVALIDATE;
		swqe = (struct rdma_sq_send_wqe_1st *)wqe;
		swqe2 = qed_chain_produce(&qp->sq.pbl);
		swqe->wqe_size = 2;
		swqe->inv_key_or_imm_data = cpu_to_le32(wr->ex.invalidate_rkey);
		length = qedr_prepare_sq_send_data(dev, qp, swqe, swqe2,
						   wr, bad_wr);
		swqe->length = cpu_to_le32(length);
		qp->wqe_wr_id[qp->sq.prod].wqe_size = swqe->wqe_size;
		qp->prev_wqe_size = swqe->wqe_size;
		qp->wqe_wr_id[qp->sq.prod].bytes_len = swqe->length;
		break;

	case IB_WR_RDMA_WRITE_WITH_IMM:
		if (unlikely(rdma_protocol_iwarp(&dev->ibdev, 1))) {
			rc = -EINVAL;
			*bad_wr = wr;
			break;
		}
		wqe->req_type = RDMA_SQ_REQ_TYPE_RDMA_WR_WITH_IMM;
		rwqe = (struct rdma_sq_rdma_wqe_1st *)wqe;

		rwqe->wqe_size = 2;
		rwqe->imm_data = htonl(cpu_to_le32(wr->ex.imm_data));
		rwqe2 = qed_chain_produce(&qp->sq.pbl);
		length = qedr_prepare_sq_rdma_data(dev, qp, rwqe, rwqe2,
						   wr, bad_wr);
		rwqe->length = cpu_to_le32(length);
		qp->wqe_wr_id[qp->sq.prod].wqe_size = rwqe->wqe_size;
		qp->prev_wqe_size = rwqe->wqe_size;
		qp->wqe_wr_id[qp->sq.prod].bytes_len = rwqe->length;
		break;
	case IB_WR_RDMA_WRITE:
		wqe->req_type = RDMA_SQ_REQ_TYPE_RDMA_WR;
		rwqe = (struct rdma_sq_rdma_wqe_1st *)wqe;

		rwqe->wqe_size = 2;
		rwqe2 = qed_chain_produce(&qp->sq.pbl);
		length = qedr_prepare_sq_rdma_data(dev, qp, rwqe, rwqe2,
						   wr, bad_wr);
		rwqe->length = cpu_to_le32(length);
		qp->wqe_wr_id[qp->sq.prod].wqe_size = rwqe->wqe_size;
		qp->prev_wqe_size = rwqe->wqe_size;
		qp->wqe_wr_id[qp->sq.prod].bytes_len = rwqe->length;
		break;
	case IB_WR_RDMA_READ_WITH_INV:
		SET_FIELD2(wqe->flags, RDMA_SQ_RDMA_WQE_1ST_READ_INV_FLG, 1);
		/* fallthrough -- same is identical to RDMA READ */

	case IB_WR_RDMA_READ:
		wqe->req_type = RDMA_SQ_REQ_TYPE_RDMA_RD;
		rwqe = (struct rdma_sq_rdma_wqe_1st *)wqe;

		rwqe->wqe_size = 2;
		rwqe2 = qed_chain_produce(&qp->sq.pbl);
		length = qedr_prepare_sq_rdma_data(dev, qp, rwqe, rwqe2,
						   wr, bad_wr);
		rwqe->length = cpu_to_le32(length);
		qp->wqe_wr_id[qp->sq.prod].wqe_size = rwqe->wqe_size;
		qp->prev_wqe_size = rwqe->wqe_size;
		qp->wqe_wr_id[qp->sq.prod].bytes_len = rwqe->length;
		break;

	case IB_WR_ATOMIC_CMP_AND_SWP:
	case IB_WR_ATOMIC_FETCH_AND_ADD:
		awqe1 = (struct rdma_sq_atomic_wqe_1st *)wqe;
		awqe1->wqe_size = 4;

		awqe2 = qed_chain_produce(&qp->sq.pbl);
		DMA_REGPAIR_LE(awqe2->remote_va, atomic_wr(wr)->remote_addr);
		awqe2->r_key = cpu_to_le32(atomic_wr(wr)->rkey);

		awqe3 = qed_chain_produce(&qp->sq.pbl);

		if (wr->opcode == IB_WR_ATOMIC_FETCH_AND_ADD) {
			wqe->req_type = RDMA_SQ_REQ_TYPE_ATOMIC_ADD;
			DMA_REGPAIR_LE(awqe3->swap_data,
				       atomic_wr(wr)->compare_add);
		} else {
			wqe->req_type = RDMA_SQ_REQ_TYPE_ATOMIC_CMP_AND_SWAP;
			DMA_REGPAIR_LE(awqe3->swap_data,
				       atomic_wr(wr)->swap);
			DMA_REGPAIR_LE(awqe3->cmp_data,
				       atomic_wr(wr)->compare_add);
		}

		qedr_prepare_sq_sges(qp, NULL, wr);

		qp->wqe_wr_id[qp->sq.prod].wqe_size = awqe1->wqe_size;
		qp->prev_wqe_size = awqe1->wqe_size;
		break;

	case IB_WR_LOCAL_INV:
		iwqe = (struct rdma_sq_local_inv_wqe *)wqe;
		iwqe->wqe_size = 1;

		iwqe->req_type = RDMA_SQ_REQ_TYPE_LOCAL_INVALIDATE;
		iwqe->inv_l_key = wr->ex.invalidate_rkey;
		qp->wqe_wr_id[qp->sq.prod].wqe_size = iwqe->wqe_size;
		qp->prev_wqe_size = iwqe->wqe_size;
		break;
	case IB_WR_REG_MR:
		DP_DEBUG(dev, QEDR_MSG_CQ, "REG_MR\n");
		wqe->req_type = RDMA_SQ_REQ_TYPE_FAST_MR;
		fwqe1 = (struct rdma_sq_fmr_wqe_1st *)wqe;
		fwqe1->wqe_size = 2;

		rc = qedr_prepare_reg(qp, fwqe1, reg_wr(wr));
		if (rc) {
			DP_ERR(dev, "IB_REG_MR failed rc=%d\n", rc);
			*bad_wr = wr;
			break;
		}

		qp->wqe_wr_id[qp->sq.prod].wqe_size = fwqe1->wqe_size;
		qp->prev_wqe_size = fwqe1->wqe_size;
		break;
	default:
		DP_ERR(dev, "invalid opcode 0x%x!\n", wr->opcode);
		rc = -EINVAL;
		*bad_wr = wr;
		break;
	}

	if (*bad_wr) {
		u16 value;

		/* Restore prod to its position before
		 * this WR was processed
		 */
		value = le16_to_cpu(qp->sq.db_data.data.value);
		qed_chain_set_prod(&qp->sq.pbl, value, wqe);

		/* Restore prev_wqe_size */
		qp->prev_wqe_size = wqe->prev_wqe_size;
		rc = -EINVAL;
		DP_ERR(dev, "POST SEND FAILED\n");
	}

	return rc;
}

int qedr_post_send(struct ib_qp *ibqp, const struct ib_send_wr *wr,
		   const struct ib_send_wr **bad_wr)
{
	struct qedr_dev *dev = get_qedr_dev(ibqp->device);
	struct qedr_qp *qp = get_qedr_qp(ibqp);
	unsigned long flags;
	int rc = 0;

	*bad_wr = NULL;

	if (qp->qp_type == IB_QPT_GSI)
		return qedr_gsi_post_send(ibqp, wr, bad_wr);

	spin_lock_irqsave(&qp->q_lock, flags);

	if (rdma_protocol_roce(&dev->ibdev, 1)) {
		if ((qp->state != QED_ROCE_QP_STATE_RTS) &&
		    (qp->state != QED_ROCE_QP_STATE_ERR) &&
		    (qp->state != QED_ROCE_QP_STATE_SQD)) {
			spin_unlock_irqrestore(&qp->q_lock, flags);
			*bad_wr = wr;
			DP_DEBUG(dev, QEDR_MSG_CQ,
				 "QP in wrong state! QP icid=0x%x state %d\n",
				 qp->icid, qp->state);
			return -EINVAL;
		}
	}

	while (wr) {
		rc = __qedr_post_send(ibqp, wr, bad_wr);
		if (rc)
			break;

		qp->wqe_wr_id[qp->sq.prod].wr_id = wr->wr_id;

		qedr_inc_sw_prod(&qp->sq);

		qp->sq.db_data.data.value++;

		wr = wr->next;
	}

	/* Trigger doorbell
	 * If there was a failure in the first WR then it will be triggered in
	 * vane. However this is not harmful (as long as the producer value is
	 * unchanged). For performance reasons we avoid checking for this
	 * redundant doorbell.
	 *
	 * qp->wqe_wr_id is accessed during qedr_poll_cq, as
	 * soon as we give the doorbell, we could get a completion
	 * for this wr, therefore we need to make sure that the
	 * memory is updated before giving the doorbell.
	 * During qedr_poll_cq, rmb is called before accessing the
	 * cqe. This covers for the smp_rmb as well.
	 */
	smp_wmb();
	writel(qp->sq.db_data.raw, qp->sq.db);

	spin_unlock_irqrestore(&qp->q_lock, flags);

	return rc;
}

static u32 qedr_srq_elem_left(struct qedr_srq_hwq_info *hw_srq)
{
	u32 used;

	/* Calculate number of elements used based on producer
	 * count and consumer count and subtract it from max
	 * work request supported so that we get elements left.
	 */
	used = hw_srq->wr_prod_cnt - hw_srq->wr_cons_cnt;

	return hw_srq->max_wr - used;
}

int qedr_post_srq_recv(struct ib_srq *ibsrq, const struct ib_recv_wr *wr,
		       const struct ib_recv_wr **bad_wr)
{
	struct qedr_srq *srq = get_qedr_srq(ibsrq);
	struct qedr_srq_hwq_info *hw_srq;
	struct qedr_dev *dev = srq->dev;
	struct qed_chain *pbl;
	unsigned long flags;
	int status = 0;
	u32 num_sge;
	u32 offset;

	spin_lock_irqsave(&srq->lock, flags);

	hw_srq = &srq->hw_srq;
	pbl = &srq->hw_srq.pbl;
	while (wr) {
		struct rdma_srq_wqe_header *hdr;
		int i;

		if (!qedr_srq_elem_left(hw_srq) ||
		    wr->num_sge > srq->hw_srq.max_sges) {
			DP_ERR(dev, "Can't post WR  (%d,%d) || (%d > %d)\n",
			       hw_srq->wr_prod_cnt, hw_srq->wr_cons_cnt,
			       wr->num_sge, srq->hw_srq.max_sges);
			status = -ENOMEM;
			*bad_wr = wr;
			break;
		}

		hdr = qed_chain_produce(pbl);
		num_sge = wr->num_sge;
		/* Set number of sge and work request id in header */
		SRQ_HDR_SET(hdr, wr->wr_id, num_sge);

		srq->hw_srq.wr_prod_cnt++;
		hw_srq->wqe_prod++;
		hw_srq->sge_prod++;

		DP_DEBUG(dev, QEDR_MSG_SRQ,
			 "SRQ WR: SGEs: %d with wr_id[%d] = %llx\n",
			 wr->num_sge, hw_srq->wqe_prod, wr->wr_id);

		for (i = 0; i < wr->num_sge; i++) {
			struct rdma_srq_sge *srq_sge = qed_chain_produce(pbl);

			/* Set SGE length, lkey and address */
			SRQ_SGE_SET(srq_sge, wr->sg_list[i].addr,
				    wr->sg_list[i].length, wr->sg_list[i].lkey);

			DP_DEBUG(dev, QEDR_MSG_SRQ,
				 "[%d]: len %d key %x addr %x:%x\n",
				 i, srq_sge->length, srq_sge->l_key,
				 srq_sge->addr.hi, srq_sge->addr.lo);
			hw_srq->sge_prod++;
		}

		/* Flush WQE and SGE information before
		 * updating producer.
		 */
		wmb();

		/* SRQ producer is 8 bytes. Need to update SGE producer index
		 * in first 4 bytes and need to update WQE producer in
		 * next 4 bytes.
		 */
		*srq->hw_srq.virt_prod_pair_addr = hw_srq->sge_prod;
		offset = offsetof(struct rdma_srq_producers, wqe_prod);
		*((u8 *)srq->hw_srq.virt_prod_pair_addr + offset) =
			hw_srq->wqe_prod;

		/* Flush producer after updating it. */
		wmb();
		wr = wr->next;
	}

	DP_DEBUG(dev, QEDR_MSG_SRQ, "POST: Elements in S-RQ: %d\n",
		 qed_chain_get_elem_left(pbl));
	spin_unlock_irqrestore(&srq->lock, flags);

	return status;
}

int qedr_post_recv(struct ib_qp *ibqp, const struct ib_recv_wr *wr,
		   const struct ib_recv_wr **bad_wr)
{
	struct qedr_qp *qp = get_qedr_qp(ibqp);
	struct qedr_dev *dev = qp->dev;
	unsigned long flags;
	int status = 0;

	if (qp->qp_type == IB_QPT_GSI)
		return qedr_gsi_post_recv(ibqp, wr, bad_wr);

	spin_lock_irqsave(&qp->q_lock, flags);

	if (qp->state == QED_ROCE_QP_STATE_RESET) {
		spin_unlock_irqrestore(&qp->q_lock, flags);
		*bad_wr = wr;
		return -EINVAL;
	}

	while (wr) {
		int i;

		if (qed_chain_get_elem_left_u32(&qp->rq.pbl) <
		    QEDR_MAX_RQE_ELEMENTS_PER_RQE ||
		    wr->num_sge > qp->rq.max_sges) {
			DP_ERR(dev, "Can't post WR  (%d < %d) || (%d > %d)\n",
			       qed_chain_get_elem_left_u32(&qp->rq.pbl),
			       QEDR_MAX_RQE_ELEMENTS_PER_RQE, wr->num_sge,
			       qp->rq.max_sges);
			status = -ENOMEM;
			*bad_wr = wr;
			break;
		}
		for (i = 0; i < wr->num_sge; i++) {
			u32 flags = 0;
			struct rdma_rq_sge *rqe =
			    qed_chain_produce(&qp->rq.pbl);

			/* First one must include the number
			 * of SGE in the list
			 */
			if (!i)
				SET_FIELD(flags, RDMA_RQ_SGE_NUM_SGES,
					  wr->num_sge);

			SET_FIELD(flags, RDMA_RQ_SGE_L_KEY_LO,
				  wr->sg_list[i].lkey);

			RQ_SGE_SET(rqe, wr->sg_list[i].addr,
				   wr->sg_list[i].length, flags);
		}

		/* Special case of no sges. FW requires between 1-4 sges...
		 * in this case we need to post 1 sge with length zero. this is
		 * because rdma write with immediate consumes an RQ.
		 */
		if (!wr->num_sge) {
			u32 flags = 0;
			struct rdma_rq_sge *rqe =
			    qed_chain_produce(&qp->rq.pbl);

			/* First one must include the number
			 * of SGE in the list
			 */
			SET_FIELD(flags, RDMA_RQ_SGE_L_KEY_LO, 0);
			SET_FIELD(flags, RDMA_RQ_SGE_NUM_SGES, 1);

			RQ_SGE_SET(rqe, 0, 0, flags);
			i = 1;
		}

		qp->rqe_wr_id[qp->rq.prod].wr_id = wr->wr_id;
		qp->rqe_wr_id[qp->rq.prod].wqe_size = i;

		qedr_inc_sw_prod(&qp->rq);

		/* qp->rqe_wr_id is accessed during qedr_poll_cq, as
		 * soon as we give the doorbell, we could get a completion
		 * for this wr, therefore we need to make sure that the
		 * memory is update before giving the doorbell.
		 * During qedr_poll_cq, rmb is called before accessing the
		 * cqe. This covers for the smp_rmb as well.
		 */
		smp_wmb();

		qp->rq.db_data.data.value++;

		writel(qp->rq.db_data.raw, qp->rq.db);

		if (rdma_protocol_iwarp(&dev->ibdev, 1)) {
			writel(qp->rq.iwarp_db2_data.raw, qp->rq.iwarp_db2);
		}

		wr = wr->next;
	}

	spin_unlock_irqrestore(&qp->q_lock, flags);

	return status;
}

static int is_valid_cqe(struct qedr_cq *cq, union rdma_cqe *cqe)
{
	struct rdma_cqe_requester *resp_cqe = &cqe->req;

	return (resp_cqe->flags & RDMA_CQE_REQUESTER_TOGGLE_BIT_MASK) ==
		cq->pbl_toggle;
}

static struct qedr_qp *cqe_get_qp(union rdma_cqe *cqe)
{
	struct rdma_cqe_requester *resp_cqe = &cqe->req;
	struct qedr_qp *qp;

	qp = (struct qedr_qp *)(uintptr_t)HILO_GEN(resp_cqe->qp_handle.hi,
						   resp_cqe->qp_handle.lo,
						   u64);
	return qp;
}

static enum rdma_cqe_type cqe_get_type(union rdma_cqe *cqe)
{
	struct rdma_cqe_requester *resp_cqe = &cqe->req;

	return GET_FIELD(resp_cqe->flags, RDMA_CQE_REQUESTER_TYPE);
}

/* Return latest CQE (needs processing) */
static union rdma_cqe *get_cqe(struct qedr_cq *cq)
{
	return cq->latest_cqe;
}

/* In fmr we need to increase the number of fmr completed counter for the fmr
 * algorithm determining whether we can free a pbl or not.
 * we need to perform this whether the work request was signaled or not. for
 * this purpose we call this function from the condition that checks if a wr
 * should be skipped, to make sure we don't miss it ( possibly this fmr
 * operation was not signalted)
 */
static inline void qedr_chk_if_fmr(struct qedr_qp *qp)
{
	if (qp->wqe_wr_id[qp->sq.cons].opcode == IB_WC_REG_MR)
		qp->wqe_wr_id[qp->sq.cons].mr->info.completed++;
}

static int process_req(struct qedr_dev *dev, struct qedr_qp *qp,
		       struct qedr_cq *cq, int num_entries,
		       struct ib_wc *wc, u16 hw_cons, enum ib_wc_status status,
		       int force)
{
	u16 cnt = 0;

	while (num_entries && qp->sq.wqe_cons != hw_cons) {
		if (!qp->wqe_wr_id[qp->sq.cons].signaled && !force) {
			qedr_chk_if_fmr(qp);
			/* skip WC */
			goto next_cqe;
		}

		/* fill WC */
		wc->status = status;
		wc->vendor_err = 0;
		wc->wc_flags = 0;
		wc->src_qp = qp->id;
		wc->qp = &qp->ibqp;

		wc->wr_id = qp->wqe_wr_id[qp->sq.cons].wr_id;
		wc->opcode = qp->wqe_wr_id[qp->sq.cons].opcode;

		switch (wc->opcode) {
		case IB_WC_RDMA_WRITE:
			wc->byte_len = qp->wqe_wr_id[qp->sq.cons].bytes_len;
			break;
		case IB_WC_COMP_SWAP:
		case IB_WC_FETCH_ADD:
			wc->byte_len = 8;
			break;
		case IB_WC_REG_MR:
			qp->wqe_wr_id[qp->sq.cons].mr->info.completed++;
			break;
		case IB_WC_RDMA_READ:
		case IB_WC_SEND:
			wc->byte_len = qp->wqe_wr_id[qp->sq.cons].bytes_len;
			break;
		default:
			break;
		}

		num_entries--;
		wc++;
		cnt++;
next_cqe:
		while (qp->wqe_wr_id[qp->sq.cons].wqe_size--)
			qed_chain_consume(&qp->sq.pbl);
		qedr_inc_sw_cons(&qp->sq);
	}

	return cnt;
}

static int qedr_poll_cq_req(struct qedr_dev *dev,
			    struct qedr_qp *qp, struct qedr_cq *cq,
			    int num_entries, struct ib_wc *wc,
			    struct rdma_cqe_requester *req)
{
	int cnt = 0;

	switch (req->status) {
	case RDMA_CQE_REQ_STS_OK:
		cnt = process_req(dev, qp, cq, num_entries, wc, req->sq_cons,
				  IB_WC_SUCCESS, 0);
		break;
	case RDMA_CQE_REQ_STS_WORK_REQUEST_FLUSHED_ERR:
		if (qp->state != QED_ROCE_QP_STATE_ERR)
			DP_DEBUG(dev, QEDR_MSG_CQ,
				 "Error: POLL CQ with RDMA_CQE_REQ_STS_WORK_REQUEST_FLUSHED_ERR. CQ icid=0x%x, QP icid=0x%x\n",
				 cq->icid, qp->icid);
		cnt = process_req(dev, qp, cq, num_entries, wc, req->sq_cons,
				  IB_WC_WR_FLUSH_ERR, 1);
		break;
	default:
		/* process all WQE before the cosumer */
		qp->state = QED_ROCE_QP_STATE_ERR;
		cnt = process_req(dev, qp, cq, num_entries, wc,
				  req->sq_cons - 1, IB_WC_SUCCESS, 0);
		wc += cnt;
		/* if we have extra WC fill it with actual error info */
		if (cnt < num_entries) {
			enum ib_wc_status wc_status;

			switch (req->status) {
			case RDMA_CQE_REQ_STS_BAD_RESPONSE_ERR:
				DP_ERR(dev,
				       "Error: POLL CQ with RDMA_CQE_REQ_STS_BAD_RESPONSE_ERR. CQ icid=0x%x, QP icid=0x%x\n",
				       cq->icid, qp->icid);
				wc_status = IB_WC_BAD_RESP_ERR;
				break;
			case RDMA_CQE_REQ_STS_LOCAL_LENGTH_ERR:
				DP_ERR(dev,
				       "Error: POLL CQ with RDMA_CQE_REQ_STS_LOCAL_LENGTH_ERR. CQ icid=0x%x, QP icid=0x%x\n",
				       cq->icid, qp->icid);
				wc_status = IB_WC_LOC_LEN_ERR;
				break;
			case RDMA_CQE_REQ_STS_LOCAL_QP_OPERATION_ERR:
				DP_ERR(dev,
				       "Error: POLL CQ with RDMA_CQE_REQ_STS_LOCAL_QP_OPERATION_ERR. CQ icid=0x%x, QP icid=0x%x\n",
				       cq->icid, qp->icid);
				wc_status = IB_WC_LOC_QP_OP_ERR;
				break;
			case RDMA_CQE_REQ_STS_LOCAL_PROTECTION_ERR:
				DP_ERR(dev,
				       "Error: POLL CQ with RDMA_CQE_REQ_STS_LOCAL_PROTECTION_ERR. CQ icid=0x%x, QP icid=0x%x\n",
				       cq->icid, qp->icid);
				wc_status = IB_WC_LOC_PROT_ERR;
				break;
			case RDMA_CQE_REQ_STS_MEMORY_MGT_OPERATION_ERR:
				DP_ERR(dev,
				       "Error: POLL CQ with RDMA_CQE_REQ_STS_MEMORY_MGT_OPERATION_ERR. CQ icid=0x%x, QP icid=0x%x\n",
				       cq->icid, qp->icid);
				wc_status = IB_WC_MW_BIND_ERR;
				break;
			case RDMA_CQE_REQ_STS_REMOTE_INVALID_REQUEST_ERR:
				DP_ERR(dev,
				       "Error: POLL CQ with RDMA_CQE_REQ_STS_REMOTE_INVALID_REQUEST_ERR. CQ icid=0x%x, QP icid=0x%x\n",
				       cq->icid, qp->icid);
				wc_status = IB_WC_REM_INV_REQ_ERR;
				break;
			case RDMA_CQE_REQ_STS_REMOTE_ACCESS_ERR:
				DP_ERR(dev,
				       "Error: POLL CQ with RDMA_CQE_REQ_STS_REMOTE_ACCESS_ERR. CQ icid=0x%x, QP icid=0x%x\n",
				       cq->icid, qp->icid);
				wc_status = IB_WC_REM_ACCESS_ERR;
				break;
			case RDMA_CQE_REQ_STS_REMOTE_OPERATION_ERR:
				DP_ERR(dev,
				       "Error: POLL CQ with RDMA_CQE_REQ_STS_REMOTE_OPERATION_ERR. CQ icid=0x%x, QP icid=0x%x\n",
				       cq->icid, qp->icid);
				wc_status = IB_WC_REM_OP_ERR;
				break;
			case RDMA_CQE_REQ_STS_RNR_NAK_RETRY_CNT_ERR:
				DP_ERR(dev,
				       "Error: POLL CQ with RDMA_CQE_REQ_STS_RNR_NAK_RETRY_CNT_ERR. CQ icid=0x%x, QP icid=0x%x\n",
				       cq->icid, qp->icid);
				wc_status = IB_WC_RNR_RETRY_EXC_ERR;
				break;
			case RDMA_CQE_REQ_STS_TRANSPORT_RETRY_CNT_ERR:
				DP_ERR(dev,
				       "Error: POLL CQ with ROCE_CQE_REQ_STS_TRANSPORT_RETRY_CNT_ERR. CQ icid=0x%x, QP icid=0x%x\n",
				       cq->icid, qp->icid);
				wc_status = IB_WC_RETRY_EXC_ERR;
				break;
			default:
				DP_ERR(dev,
				       "Error: POLL CQ with IB_WC_GENERAL_ERR. CQ icid=0x%x, QP icid=0x%x\n",
				       cq->icid, qp->icid);
				wc_status = IB_WC_GENERAL_ERR;
			}
			cnt += process_req(dev, qp, cq, 1, wc, req->sq_cons,
					   wc_status, 1);
		}
	}

	return cnt;
}

static inline int qedr_cqe_resp_status_to_ib(u8 status)
{
	switch (status) {
	case RDMA_CQE_RESP_STS_LOCAL_ACCESS_ERR:
		return IB_WC_LOC_ACCESS_ERR;
	case RDMA_CQE_RESP_STS_LOCAL_LENGTH_ERR:
		return IB_WC_LOC_LEN_ERR;
	case RDMA_CQE_RESP_STS_LOCAL_QP_OPERATION_ERR:
		return IB_WC_LOC_QP_OP_ERR;
	case RDMA_CQE_RESP_STS_LOCAL_PROTECTION_ERR:
		return IB_WC_LOC_PROT_ERR;
	case RDMA_CQE_RESP_STS_MEMORY_MGT_OPERATION_ERR:
		return IB_WC_MW_BIND_ERR;
	case RDMA_CQE_RESP_STS_REMOTE_INVALID_REQUEST_ERR:
		return IB_WC_REM_INV_RD_REQ_ERR;
	case RDMA_CQE_RESP_STS_OK:
		return IB_WC_SUCCESS;
	default:
		return IB_WC_GENERAL_ERR;
	}
}

static inline int qedr_set_ok_cqe_resp_wc(struct rdma_cqe_responder *resp,
					  struct ib_wc *wc)
{
	wc->status = IB_WC_SUCCESS;
	wc->byte_len = le32_to_cpu(resp->length);

	if (resp->flags & QEDR_RESP_IMM) {
		wc->ex.imm_data = cpu_to_be32(le32_to_cpu(resp->imm_data_or_inv_r_Key));
		wc->wc_flags |= IB_WC_WITH_IMM;

		if (resp->flags & QEDR_RESP_RDMA)
			wc->opcode = IB_WC_RECV_RDMA_WITH_IMM;

		if (resp->flags & QEDR_RESP_INV)
			return -EINVAL;

	} else if (resp->flags & QEDR_RESP_INV) {
		wc->ex.imm_data = le32_to_cpu(resp->imm_data_or_inv_r_Key);
		wc->wc_flags |= IB_WC_WITH_INVALIDATE;

		if (resp->flags & QEDR_RESP_RDMA)
			return -EINVAL;

	} else if (resp->flags & QEDR_RESP_RDMA) {
		return -EINVAL;
	}

	return 0;
}

static void __process_resp_one(struct qedr_dev *dev, struct qedr_qp *qp,
			       struct qedr_cq *cq, struct ib_wc *wc,
			       struct rdma_cqe_responder *resp, u64 wr_id)
{
	/* Must fill fields before qedr_set_ok_cqe_resp_wc() */
	wc->opcode = IB_WC_RECV;
	wc->wc_flags = 0;

	if (likely(resp->status == RDMA_CQE_RESP_STS_OK)) {
		if (qedr_set_ok_cqe_resp_wc(resp, wc))
			DP_ERR(dev,
			       "CQ %p (icid=%d) has invalid CQE responder flags=0x%x\n",
			       cq, cq->icid, resp->flags);

	} else {
		wc->status = qedr_cqe_resp_status_to_ib(resp->status);
		if (wc->status == IB_WC_GENERAL_ERR)
			DP_ERR(dev,
			       "CQ %p (icid=%d) contains an invalid CQE status %d\n",
			       cq, cq->icid, resp->status);
	}

	/* Fill the rest of the WC */
	wc->vendor_err = 0;
	wc->src_qp = qp->id;
	wc->qp = &qp->ibqp;
	wc->wr_id = wr_id;
}

static int process_resp_one_srq(struct qedr_dev *dev, struct qedr_qp *qp,
				struct qedr_cq *cq, struct ib_wc *wc,
				struct rdma_cqe_responder *resp)
{
	struct qedr_srq *srq = qp->srq;
	u64 wr_id;

	wr_id = HILO_GEN(le32_to_cpu(resp->srq_wr_id.hi),
			 le32_to_cpu(resp->srq_wr_id.lo), u64);

	if (resp->status == RDMA_CQE_RESP_STS_WORK_REQUEST_FLUSHED_ERR) {
		wc->status = IB_WC_WR_FLUSH_ERR;
		wc->vendor_err = 0;
		wc->wr_id = wr_id;
		wc->byte_len = 0;
		wc->src_qp = qp->id;
		wc->qp = &qp->ibqp;
		wc->wr_id = wr_id;
	} else {
		__process_resp_one(dev, qp, cq, wc, resp, wr_id);
	}
	srq->hw_srq.wr_cons_cnt++;

	return 1;
}
static int process_resp_one(struct qedr_dev *dev, struct qedr_qp *qp,
			    struct qedr_cq *cq, struct ib_wc *wc,
			    struct rdma_cqe_responder *resp)
{
	u64 wr_id = qp->rqe_wr_id[qp->rq.cons].wr_id;

	__process_resp_one(dev, qp, cq, wc, resp, wr_id);

	while (qp->rqe_wr_id[qp->rq.cons].wqe_size--)
		qed_chain_consume(&qp->rq.pbl);
	qedr_inc_sw_cons(&qp->rq);

	return 1;
}

static int process_resp_flush(struct qedr_qp *qp, struct qedr_cq *cq,
			      int num_entries, struct ib_wc *wc, u16 hw_cons)
{
	u16 cnt = 0;

	while (num_entries && qp->rq.wqe_cons != hw_cons) {
		/* fill WC */
		wc->status = IB_WC_WR_FLUSH_ERR;
		wc->vendor_err = 0;
		wc->wc_flags = 0;
		wc->src_qp = qp->id;
		wc->byte_len = 0;
		wc->wr_id = qp->rqe_wr_id[qp->rq.cons].wr_id;
		wc->qp = &qp->ibqp;
		num_entries--;
		wc++;
		cnt++;
		while (qp->rqe_wr_id[qp->rq.cons].wqe_size--)
			qed_chain_consume(&qp->rq.pbl);
		qedr_inc_sw_cons(&qp->rq);
	}

	return cnt;
}

static void try_consume_resp_cqe(struct qedr_cq *cq, struct qedr_qp *qp,
				 struct rdma_cqe_responder *resp, int *update)
{
	if (le16_to_cpu(resp->rq_cons_or_srq_id) == qp->rq.wqe_cons) {
		consume_cqe(cq);
		*update |= 1;
	}
}

static int qedr_poll_cq_resp_srq(struct qedr_dev *dev, struct qedr_qp *qp,
				 struct qedr_cq *cq, int num_entries,
				 struct ib_wc *wc,
				 struct rdma_cqe_responder *resp)
{
	int cnt;

	cnt = process_resp_one_srq(dev, qp, cq, wc, resp);
	consume_cqe(cq);

	return cnt;
}

static int qedr_poll_cq_resp(struct qedr_dev *dev, struct qedr_qp *qp,
			     struct qedr_cq *cq, int num_entries,
			     struct ib_wc *wc, struct rdma_cqe_responder *resp,
			     int *update)
{
	int cnt;

	if (resp->status == RDMA_CQE_RESP_STS_WORK_REQUEST_FLUSHED_ERR) {
		cnt = process_resp_flush(qp, cq, num_entries, wc,
					 resp->rq_cons_or_srq_id);
		try_consume_resp_cqe(cq, qp, resp, update);
	} else {
		cnt = process_resp_one(dev, qp, cq, wc, resp);
		consume_cqe(cq);
		*update |= 1;
	}

	return cnt;
}

static void try_consume_req_cqe(struct qedr_cq *cq, struct qedr_qp *qp,
				struct rdma_cqe_requester *req, int *update)
{
	if (le16_to_cpu(req->sq_cons) == qp->sq.wqe_cons) {
		consume_cqe(cq);
		*update |= 1;
	}
}

int qedr_poll_cq(struct ib_cq *ibcq, int num_entries, struct ib_wc *wc)
{
	struct qedr_dev *dev = get_qedr_dev(ibcq->device);
	struct qedr_cq *cq = get_qedr_cq(ibcq);
	union rdma_cqe *cqe;
	u32 old_cons, new_cons;
	unsigned long flags;
	int update = 0;
	int done = 0;

	if (cq->destroyed) {
		DP_ERR(dev,
		       "warning: poll was invoked after destroy for cq %p (icid=%d)\n",
		       cq, cq->icid);
		return 0;
	}

	if (cq->cq_type == QEDR_CQ_TYPE_GSI)
		return qedr_gsi_poll_cq(ibcq, num_entries, wc);

	spin_lock_irqsave(&cq->cq_lock, flags);
	cqe = cq->latest_cqe;
	old_cons = qed_chain_get_cons_idx_u32(&cq->pbl);
	while (num_entries && is_valid_cqe(cq, cqe)) {
		struct qedr_qp *qp;
		int cnt = 0;

		/* prevent speculative reads of any field of CQE */
		rmb();

		qp = cqe_get_qp(cqe);
		if (!qp) {
			WARN(1, "Error: CQE QP pointer is NULL. CQE=%p\n", cqe);
			break;
		}

		wc->qp = &qp->ibqp;

		switch (cqe_get_type(cqe)) {
		case RDMA_CQE_TYPE_REQUESTER:
			cnt = qedr_poll_cq_req(dev, qp, cq, num_entries, wc,
					       &cqe->req);
			try_consume_req_cqe(cq, qp, &cqe->req, &update);
			break;
		case RDMA_CQE_TYPE_RESPONDER_RQ:
			cnt = qedr_poll_cq_resp(dev, qp, cq, num_entries, wc,
						&cqe->resp, &update);
			break;
		case RDMA_CQE_TYPE_RESPONDER_SRQ:
			cnt = qedr_poll_cq_resp_srq(dev, qp, cq, num_entries,
						    wc, &cqe->resp);
			update = 1;
			break;
		case RDMA_CQE_TYPE_INVALID:
		default:
			DP_ERR(dev, "Error: invalid CQE type = %d\n",
			       cqe_get_type(cqe));
		}
		num_entries -= cnt;
		wc += cnt;
		done += cnt;

		cqe = get_cqe(cq);
	}
	new_cons = qed_chain_get_cons_idx_u32(&cq->pbl);

	cq->cq_cons += new_cons - old_cons;

	if (update)
		/* doorbell notifies abount latest VALID entry,
		 * but chain already point to the next INVALID one
		 */
		doorbell_cq(cq, cq->cq_cons - 1, cq->arm_flags);

	spin_unlock_irqrestore(&cq->cq_lock, flags);
	return done;
}

int qedr_process_mad(struct ib_device *ibdev, int process_mad_flags,
		     u8 port_num,
		     const struct ib_wc *in_wc,
		     const struct ib_grh *in_grh,
		     const struct ib_mad_hdr *mad_hdr,
		     size_t in_mad_size, struct ib_mad_hdr *out_mad,
		     size_t *out_mad_size, u16 *out_mad_pkey_index)
{
	struct qedr_dev *dev = get_qedr_dev(ibdev);

	DP_DEBUG(dev, QEDR_MSG_GSI,
		 "QEDR_PROCESS_MAD in_mad %x %x %x %x %x %x %x %x\n",
		 mad_hdr->attr_id, mad_hdr->base_version, mad_hdr->attr_mod,
		 mad_hdr->class_specific, mad_hdr->class_version,
		 mad_hdr->method, mad_hdr->mgmt_class, mad_hdr->status);
	return IB_MAD_RESULT_SUCCESS;
}<|MERGE_RESOLUTION|>--- conflicted
+++ resolved
@@ -68,7 +68,7 @@
 
 int qedr_query_pkey(struct ib_device *ibdev, u8 port, u16 index, u16 *pkey)
 {
-	if (index > QEDR_ROCE_PKEY_TABLE_LEN)
+	if (index >= QEDR_ROCE_PKEY_TABLE_LEN)
 		return -EINVAL;
 
 	*pkey = QEDR_ROCE_PKEY_DEFAULT;
@@ -217,10 +217,6 @@
 	struct qed_rdma_port *rdma_port;
 
 	dev = get_qedr_dev(ibdev);
-	if (port > 1) {
-		DP_ERR(dev, "invalid_port=0x%x\n", port);
-		return -EINVAL;
-	}
 
 	if (!dev->rdma_ctx) {
 		DP_ERR(dev, "rdma_ctx is NULL\n");
@@ -264,14 +260,6 @@
 int qedr_modify_port(struct ib_device *ibdev, u8 port, int mask,
 		     struct ib_port_modify *props)
 {
-	struct qedr_dev *dev;
-
-	dev = get_qedr_dev(ibdev);
-	if (port > 1) {
-		DP_ERR(dev, "invalid_port=0x%x\n", port);
-		return -EINVAL;
-	}
-
 	return 0;
 }
 
@@ -329,28 +317,24 @@
 	return found;
 }
 
-struct ib_ucontext *qedr_alloc_ucontext(struct ib_device *ibdev,
-					struct ib_udata *udata)
-{
+int qedr_alloc_ucontext(struct ib_ucontext *uctx, struct ib_udata *udata)
+{
+	struct ib_device *ibdev = uctx->device;
 	int rc;
-	struct qedr_ucontext *ctx;
-	struct qedr_alloc_ucontext_resp uresp;
+	struct qedr_ucontext *ctx = get_qedr_ucontext(uctx);
+	struct qedr_alloc_ucontext_resp uresp = {};
 	struct qedr_dev *dev = get_qedr_dev(ibdev);
 	struct qed_rdma_add_user_out_params oparams;
 
 	if (!udata)
-		return ERR_PTR(-EFAULT);
-
-	ctx = kzalloc(sizeof(*ctx), GFP_KERNEL);
-	if (!ctx)
-		return ERR_PTR(-ENOMEM);
+		return -EFAULT;
 
 	rc = dev->ops->rdma_add_user(dev->rdma_ctx, &oparams);
 	if (rc) {
 		DP_ERR(dev,
 		       "failed to allocate a DPI for a new RoCE application, rc=%d. To overcome this consider to increase the number of DPIs, increase the doorbell BAR size or just close unnecessary RoCE applications. In order to increase the number of DPIs consult the qedr readme\n",
 		       rc);
-		goto err;
+		return rc;
 	}
 
 	ctx->dpi = oparams.dpi;
@@ -359,8 +343,6 @@
 	ctx->dpi_size = oparams.dpi_size;
 	INIT_LIST_HEAD(&ctx->mm_head);
 	mutex_init(&ctx->mm_list_lock);
-
-	memset(&uresp, 0, sizeof(uresp));
 
 	uresp.dpm_enabled = dev->user_dpm_enabled;
 	uresp.wids_enabled = 1;
@@ -377,28 +359,23 @@
 
 	rc = qedr_ib_copy_to_udata(udata, &uresp, sizeof(uresp));
 	if (rc)
-		goto err;
+		return rc;
 
 	ctx->dev = dev;
 
 	rc = qedr_add_mmap(ctx, ctx->dpi_phys_addr, ctx->dpi_size);
 	if (rc)
-		goto err;
+		return rc;
 
 	DP_DEBUG(dev, QEDR_MSG_INIT, "Allocating user context %p\n",
 		 &ctx->ibucontext);
-	return &ctx->ibucontext;
-
-err:
-	kfree(ctx);
-	return ERR_PTR(rc);
-}
-
-int qedr_dealloc_ucontext(struct ib_ucontext *ibctx)
+	return 0;
+}
+
+void qedr_dealloc_ucontext(struct ib_ucontext *ibctx)
 {
 	struct qedr_ucontext *uctx = get_qedr_ucontext(ibctx);
 	struct qedr_mm *mm, *tmp;
-	int status = 0;
 
 	DP_DEBUG(uctx->dev, QEDR_MSG_INIT, "Deallocating user context %p\n",
 		 uctx);
@@ -411,9 +388,6 @@
 		list_del(&mm->entry);
 		kfree(mm);
 	}
-
-	kfree(uctx);
-	return status;
 }
 
 int qedr_mmap(struct ib_ucontext *context, struct vm_area_struct *vma)
@@ -463,15 +437,11 @@
 				  vma->vm_page_prot);
 }
 
-<<<<<<< HEAD
-struct ib_pd *qedr_alloc_pd(struct ib_device *ibdev,
-			    struct ib_ucontext *context, struct ib_udata *udata)
-=======
 int qedr_alloc_pd(struct ib_pd *ibpd, struct ib_udata *udata)
->>>>>>> 407d19ab
-{
+{
+	struct ib_device *ibdev = ibpd->device;
 	struct qedr_dev *dev = get_qedr_dev(ibdev);
-	struct qedr_pd *pd;
+	struct qedr_pd *pd = get_qedr_pd(ibpd);
 	u16 pd_id;
 	int rc;
 
@@ -480,16 +450,12 @@
 
 	if (!dev->rdma_ctx) {
 		DP_ERR(dev, "invalid RDMA context\n");
-		return ERR_PTR(-EINVAL);
-	}
-
-	pd = kzalloc(sizeof(*pd), GFP_KERNEL);
-	if (!pd)
-		return ERR_PTR(-ENOMEM);
+		return -EINVAL;
+	}
 
 	rc = dev->ops->rdma_alloc_pd(dev->rdma_ctx, &pd_id);
 	if (rc)
-		goto err;
+		return rc;
 
 	pd->pd_id = pd_id;
 
@@ -504,40 +470,23 @@
 		if (rc) {
 			DP_ERR(dev, "copy error pd_id=0x%x.\n", pd_id);
 			dev->ops->rdma_dealloc_pd(dev->rdma_ctx, pd_id);
-			goto err;
+			return rc;
 		}
 
 		pd->uctx = context;
 		pd->uctx->pd = pd;
 	}
 
-	return &pd->ibpd;
-
-err:
-	kfree(pd);
-	return ERR_PTR(rc);
-}
-
-<<<<<<< HEAD
-int qedr_dealloc_pd(struct ib_pd *ibpd)
-=======
+	return 0;
+}
+
 void qedr_dealloc_pd(struct ib_pd *ibpd, struct ib_udata *udata)
->>>>>>> 407d19ab
 {
 	struct qedr_dev *dev = get_qedr_dev(ibpd->device);
 	struct qedr_pd *pd = get_qedr_pd(ibpd);
 
-	if (!pd) {
-		pr_err("Invalid PD received in dealloc_pd\n");
-		return -EINVAL;
-	}
-
 	DP_DEBUG(dev, QEDR_MSG_INIT, "Deallocating PD %d\n", pd->pd_id);
 	dev->ops->rdma_dealloc_pd(dev->rdma_ctx, pd->pd_id);
-
-	kfree(pd);
-
-	return 0;
 }
 
 static void qedr_free_pbl(struct qedr_dev *dev,
@@ -579,8 +528,8 @@
 		return ERR_PTR(-ENOMEM);
 
 	for (i = 0; i < pbl_info->num_pbls; i++) {
-		va = dma_zalloc_coherent(&pdev->dev, pbl_info->pbl_size,
-					 &pa, flags);
+		va = dma_alloc_coherent(&pdev->dev, pbl_info->pbl_size, &pa,
+					flags);
 		if (!va)
 			goto err;
 
@@ -659,13 +608,12 @@
 			       struct qedr_pbl *pbl,
 			       struct qedr_pbl_info *pbl_info, u32 pg_shift)
 {
-	int shift, pg_cnt, pages, pbe_cnt, total_num_pbes = 0;
+	int pbe_cnt, total_num_pbes = 0;
 	u32 fw_pg_cnt, fw_pg_per_umem_pg;
 	struct qedr_pbl *pbl_tbl;
-	struct scatterlist *sg;
+	struct sg_dma_page_iter sg_iter;
 	struct regpair *pbe;
 	u64 pg_addr;
-	int entry;
 
 	if (!pbl_info->num_pbes)
 		return;
@@ -686,38 +634,32 @@
 
 	pbe_cnt = 0;
 
-	shift = umem->page_shift;
-
-	fw_pg_per_umem_pg = BIT(umem->page_shift - pg_shift);
-
-	for_each_sg(umem->sg_head.sgl, sg, umem->nmap, entry) {
-		pages = sg_dma_len(sg) >> shift;
-		pg_addr = sg_dma_address(sg);
-		for (pg_cnt = 0; pg_cnt < pages; pg_cnt++) {
-			for (fw_pg_cnt = 0; fw_pg_cnt < fw_pg_per_umem_pg;) {
-				pbe->lo = cpu_to_le32(pg_addr);
-				pbe->hi = cpu_to_le32(upper_32_bits(pg_addr));
-
-				pg_addr += BIT(pg_shift);
-				pbe_cnt++;
-				total_num_pbes++;
-				pbe++;
-
-				if (total_num_pbes == pbl_info->num_pbes)
-					return;
-
-				/* If the given pbl is full storing the pbes,
-				 * move to next pbl.
-				 */
-				if (pbe_cnt ==
-				    (pbl_info->pbl_size / sizeof(u64))) {
-					pbl_tbl++;
-					pbe = (struct regpair *)pbl_tbl->va;
-					pbe_cnt = 0;
-				}
-
-				fw_pg_cnt++;
+	fw_pg_per_umem_pg = BIT(PAGE_SHIFT - pg_shift);
+
+	for_each_sg_dma_page (umem->sg_head.sgl, &sg_iter, umem->nmap, 0) {
+		pg_addr = sg_page_iter_dma_address(&sg_iter);
+		for (fw_pg_cnt = 0; fw_pg_cnt < fw_pg_per_umem_pg;) {
+			pbe->lo = cpu_to_le32(pg_addr);
+			pbe->hi = cpu_to_le32(upper_32_bits(pg_addr));
+
+			pg_addr += BIT(pg_shift);
+			pbe_cnt++;
+			total_num_pbes++;
+			pbe++;
+
+			if (total_num_pbes == pbl_info->num_pbes)
+				return;
+
+			/* If the given pbl is full storing the pbes,
+			 * move to next pbl.
+			 */
+			if (pbe_cnt == (pbl_info->pbl_size / sizeof(u64))) {
+				pbl_tbl++;
+				pbe = (struct regpair *)pbl_tbl->va;
+				pbe_cnt = 0;
 			}
+
+			fw_pg_cnt++;
 		}
 	}
 }
@@ -759,11 +701,10 @@
 	return aligned_size / QEDR_CQE_SIZE;
 }
 
-static inline int qedr_init_user_queue(struct ib_ucontext *ib_ctx,
+static inline int qedr_init_user_queue(struct ib_udata *udata,
 				       struct qedr_dev *dev,
-				       struct qedr_userq *q,
-				       u64 buf_addr, size_t buf_len,
-				       int access, int dmasync,
+				       struct qedr_userq *q, u64 buf_addr,
+				       size_t buf_len, int access, int dmasync,
 				       int alloc_and_init)
 {
 	u32 fw_pages;
@@ -771,7 +712,7 @@
 
 	q->buf_addr = buf_addr;
 	q->buf_len = buf_len;
-	q->umem = ib_umem_get(ib_ctx, q->buf_addr, q->buf_len, access, dmasync);
+	q->umem = ib_umem_get(udata, q->buf_addr, q->buf_len, access, dmasync);
 	if (IS_ERR(q->umem)) {
 		DP_ERR(dev, "create user queue: failed ib_umem_get, got %ld\n",
 		       PTR_ERR(q->umem));
@@ -779,7 +720,7 @@
 	}
 
 	fw_pages = ib_umem_page_count(q->umem) <<
-	    (q->umem->page_shift - FW_PAGE_SHIFT);
+	    (PAGE_SHIFT - FW_PAGE_SHIFT);
 
 	rc = qedr_prepare_pbl_tbl(dev, &q->pbl_info, fw_pages, 0);
 	if (rc)
@@ -926,9 +867,9 @@
 
 		cq->cq_type = QEDR_CQ_TYPE_USER;
 
-		rc = qedr_init_user_queue(ib_ctx, dev, &cq->q, ureq.addr,
-					  ureq.len, IB_ACCESS_LOCAL_WRITE,
-					  1, 1);
+		rc = qedr_init_user_queue(udata, dev, &cq->q, ureq.addr,
+					  ureq.len, IB_ACCESS_LOCAL_WRITE, 1,
+					  1);
 		if (rc)
 			goto err0;
 
@@ -1160,7 +1101,8 @@
 }
 
 static int qedr_check_qp_attrs(struct ib_pd *ibpd, struct qedr_dev *dev,
-			       struct ib_qp_init_attr *attrs)
+			       struct ib_qp_init_attr *attrs,
+			       struct ib_udata *udata)
 {
 	struct qedr_device_attr *qattr = &dev->attr;
 
@@ -1201,7 +1143,7 @@
 	}
 
 	/* Unprivileged user space cannot create special QP */
-	if (ibpd->uobject && attrs->qp_type == IB_QPT_GSI) {
+	if (udata && attrs->qp_type == IB_QPT_GSI) {
 		DP_ERR(dev,
 		       "create qp: userspace can't create special QPs of type=0x%x\n",
 		       attrs->qp_type);
@@ -1367,7 +1309,7 @@
 			  hw_srq->phy_prod_pair_addr);
 }
 
-static int qedr_init_srq_user_params(struct ib_ucontext *ib_ctx,
+static int qedr_init_srq_user_params(struct ib_udata *udata,
 				     struct qedr_srq *srq,
 				     struct qedr_create_srq_ureq *ureq,
 				     int access, int dmasync)
@@ -1375,14 +1317,14 @@
 	struct scatterlist *sg;
 	int rc;
 
-	rc = qedr_init_user_queue(ib_ctx, srq->dev, &srq->usrq, ureq->srq_addr,
+	rc = qedr_init_user_queue(udata, srq->dev, &srq->usrq, ureq->srq_addr,
 				  ureq->srq_len, access, dmasync, 1);
 	if (rc)
 		return rc;
 
-	srq->prod_umem = ib_umem_get(ib_ctx, ureq->prod_pair_addr,
-				     sizeof(struct rdma_srq_producers),
-				     access, dmasync);
+	srq->prod_umem =
+		ib_umem_get(udata, ureq->prod_pair_addr,
+			    sizeof(struct rdma_srq_producers), access, dmasync);
 	if (IS_ERR(srq->prod_umem)) {
 		qedr_free_pbl(srq->dev, &srq->usrq.pbl_info, srq->usrq.pbl_tbl);
 		ib_umem_release(srq->usrq.umem);
@@ -1451,9 +1393,7 @@
 	struct qedr_pd *pd = get_qedr_pd(ibsrq->pd);
 	struct qedr_create_srq_ureq ureq = {};
 	u64 pbl_base_addr, phy_prod_pair_addr;
-	struct ib_ucontext *ib_ctx = NULL;
 	struct qedr_srq_hwq_info *hw_srq;
-	struct qedr_ucontext *ctx = NULL;
 	u32 page_cnt, page_size;
 	struct qedr_srq *srq = get_qedr_srq(ibsrq);
 	int rc = 0;
@@ -1473,24 +1413,21 @@
 	hw_srq->max_wr = init_attr->attr.max_wr;
 	hw_srq->max_sges = init_attr->attr.max_sge;
 
-	if (udata && ibpd->uobject && ibpd->uobject->context) {
-		ib_ctx = ibpd->uobject->context;
-		ctx = get_qedr_ucontext(ib_ctx);
-
+	if (udata) {
 		if (ib_copy_from_udata(&ureq, udata, sizeof(ureq))) {
 			DP_ERR(dev,
 			       "create srq: problem copying data from user space\n");
 			goto err0;
 		}
 
-		rc = qedr_init_srq_user_params(ib_ctx, srq, &ureq, 0, 0);
+		rc = qedr_init_srq_user_params(udata, srq, &ureq, 0, 0);
 		if (rc)
 			goto err0;
 
 		page_cnt = srq->usrq.pbl_info.num_pbes;
 		pbl_base_addr = srq->usrq.pbl_tbl->pa;
 		phy_prod_pair_addr = hw_srq->phy_prod_pair_addr;
-		page_size = BIT(srq->usrq.umem->page_shift);
+		page_size = PAGE_SIZE;
 	} else {
 		struct qed_chain *pbl;
 
@@ -1554,7 +1491,7 @@
 	in_params.srq_id = srq->srq_id;
 	dev->ops->rdma_destroy_srq(dev->rdma_ctx, &in_params);
 
-	if (ibsrq->pd->uobject)
+	if (ibsrq->uobject)
 		qedr_free_srq_user_params(srq);
 	else
 		qedr_free_srq_kernel_params(srq);
@@ -1686,12 +1623,9 @@
 	struct qed_rdma_create_qp_in_params in_params;
 	struct qed_rdma_create_qp_out_params out_params;
 	struct qedr_pd *pd = get_qedr_pd(ibpd);
-	struct ib_ucontext *ib_ctx = NULL;
 	struct qedr_create_qp_ureq ureq;
 	int alloc_and_init = rdma_protocol_roce(&dev->ibdev, 1);
 	int rc = -EINVAL;
-
-	ib_ctx = ibpd->uobject->context;
 
 	memset(&ureq, 0, sizeof(ureq));
 	rc = ib_copy_from_udata(&ureq, udata, sizeof(ureq));
@@ -1701,14 +1635,14 @@
 	}
 
 	/* SQ - read access only (0), dma sync not required (0) */
-	rc = qedr_init_user_queue(ib_ctx, dev, &qp->usq, ureq.sq_addr,
+	rc = qedr_init_user_queue(udata, dev, &qp->usq, ureq.sq_addr,
 				  ureq.sq_len, 0, 0, alloc_and_init);
 	if (rc)
 		return rc;
 
 	if (!qp->srq) {
 		/* RQ - read access only (0), dma sync not required (0) */
-		rc = qedr_init_user_queue(ib_ctx, dev, &qp->urq, ureq.rq_addr,
+		rc = qedr_init_user_queue(udata, dev, &qp->urq, ureq.rq_addr,
 					  ureq.rq_len, 0, 0, alloc_and_init);
 		if (rc)
 			return rc;
@@ -1981,7 +1915,7 @@
 	DP_DEBUG(dev, QEDR_MSG_QP, "create qp: called from %s, pd=%p\n",
 		 udata ? "user library" : "kernel", pd);
 
-	rc = qedr_check_qp_attrs(ibpd, dev, attrs);
+	rc = qedr_check_qp_attrs(ibpd, dev, attrs, udata);
 	if (rc)
 		return ERR_PTR(rc);
 
@@ -2104,7 +2038,7 @@
 		default:
 			status = -EINVAL;
 			break;
-		};
+		}
 		break;
 	case QED_ROCE_QP_STATE_INIT:
 		switch (new_state) {
@@ -2123,7 +2057,7 @@
 			/* Invalid state change. */
 			status = -EINVAL;
 			break;
-		};
+		}
 		break;
 	case QED_ROCE_QP_STATE_RTR:
 		/* RTR->XXX */
@@ -2136,7 +2070,7 @@
 			/* Invalid state change. */
 			status = -EINVAL;
 			break;
-		};
+		}
 		break;
 	case QED_ROCE_QP_STATE_RTS:
 		/* RTS->XXX */
@@ -2149,7 +2083,7 @@
 			/* Invalid state change. */
 			status = -EINVAL;
 			break;
-		};
+		}
 		break;
 	case QED_ROCE_QP_STATE_SQD:
 		/* SQD->XXX */
@@ -2161,7 +2095,7 @@
 			/* Invalid state change. */
 			status = -EINVAL;
 			break;
-		};
+		}
 		break;
 	case QED_ROCE_QP_STATE_ERR:
 		/* ERR->XXX */
@@ -2179,12 +2113,12 @@
 		default:
 			status = -EINVAL;
 			break;
-		};
+		}
 		break;
 	default:
 		status = -EINVAL;
 		break;
-	};
+	}
 
 	return status;
 }
@@ -2212,8 +2146,7 @@
 
 	if (rdma_protocol_roce(&dev->ibdev, 1)) {
 		if (!ib_modify_qp_is_ok(old_qp_state, new_qp_state,
-					ibqp->qp_type, attr_mask,
-					IB_LINK_LAYER_ETHERNET)) {
+					ibqp->qp_type, attr_mask)) {
 			DP_ERR(dev,
 			       "modify qp: invalid attribute mask=0x%x specified for\n"
 			       "qpn=0x%x of type=0x%x old_qp_state=0x%x, new_qp_state=0x%x\n",
@@ -2601,13 +2534,8 @@
 	return rc;
 }
 
-<<<<<<< HEAD
-struct ib_ah *qedr_create_ah(struct ib_pd *ibpd, struct rdma_ah_attr *attr,
-			     struct ib_udata *udata)
-=======
 int qedr_create_ah(struct ib_ah *ibah, struct rdma_ah_attr *attr, u32 flags,
 		   struct ib_udata *udata)
->>>>>>> 407d19ab
 {
 	struct qedr_ah *ah = get_qedr_ah(ibah);
 
@@ -2616,11 +2544,7 @@
 	return 0;
 }
 
-<<<<<<< HEAD
-int qedr_destroy_ah(struct ib_ah *ibah)
-=======
 void qedr_destroy_ah(struct ib_ah *ibah, u32 flags)
->>>>>>> 407d19ab
 {
 	struct qedr_ah *ah = get_qedr_ah(ibah);
 
@@ -2709,7 +2633,7 @@
 
 	mr->type = QEDR_MR_USER;
 
-	mr->umem = ib_umem_get(ibpd->uobject->context, start, len, acc, 0);
+	mr->umem = ib_umem_get(udata, start, len, acc, 0);
 	if (IS_ERR(mr->umem)) {
 		rc = -EFAULT;
 		goto err0;
@@ -2720,7 +2644,7 @@
 		goto err1;
 
 	qedr_populate_pbls(dev, mr->umem, mr->info.pbl_table,
-			   &mr->info.pbl_info, mr->umem->page_shift);
+			   &mr->info.pbl_info, PAGE_SHIFT);
 
 	rc = dev->ops->rdma_alloc_tid(dev->rdma_ctx, &mr->hw_mr.itid);
 	if (rc) {
@@ -2741,7 +2665,7 @@
 	mr->hw_mr.pbl_ptr = mr->info.pbl_table[0].pa;
 	mr->hw_mr.pbl_two_level = mr->info.pbl_info.two_layered;
 	mr->hw_mr.pbl_page_size_log = ilog2(mr->info.pbl_info.pbl_size);
-	mr->hw_mr.page_size_log = mr->umem->page_shift;
+	mr->hw_mr.page_size_log = PAGE_SHIFT;
 	mr->hw_mr.fbo = ib_umem_offset(mr->umem);
 	mr->hw_mr.length = len;
 	mr->hw_mr.vaddr = usr_addr;
