--- conflicted
+++ resolved
@@ -43,18 +43,12 @@
 
 int qedr_query_pkey(struct ib_device *, u8 port, u16 index, u16 *pkey);
 
-struct ib_ucontext *qedr_alloc_ucontext(struct ib_device *, struct ib_udata *);
-int qedr_dealloc_ucontext(struct ib_ucontext *);
+int qedr_alloc_ucontext(struct ib_ucontext *uctx, struct ib_udata *udata);
+void qedr_dealloc_ucontext(struct ib_ucontext *uctx);
 
 int qedr_mmap(struct ib_ucontext *, struct vm_area_struct *vma);
-<<<<<<< HEAD
-struct ib_pd *qedr_alloc_pd(struct ib_device *,
-			    struct ib_ucontext *, struct ib_udata *);
-int qedr_dealloc_pd(struct ib_pd *pd);
-=======
 int qedr_alloc_pd(struct ib_pd *pd, struct ib_udata *udata);
 void qedr_dealloc_pd(struct ib_pd *pd, struct ib_udata *udata);
->>>>>>> 407d19ab
 
 struct ib_cq *qedr_create_cq(struct ib_device *ibdev,
 			     const struct ib_cq_init_attr *attr,
@@ -78,15 +72,9 @@
 void qedr_destroy_srq(struct ib_srq *ibsrq, struct ib_udata *udata);
 int qedr_post_srq_recv(struct ib_srq *ibsrq, const struct ib_recv_wr *wr,
 		       const struct ib_recv_wr **bad_recv_wr);
-<<<<<<< HEAD
-struct ib_ah *qedr_create_ah(struct ib_pd *ibpd, struct rdma_ah_attr *attr,
-			     struct ib_udata *udata);
-int qedr_destroy_ah(struct ib_ah *ibah);
-=======
 int qedr_create_ah(struct ib_ah *ibah, struct rdma_ah_attr *attr, u32 flags,
 		   struct ib_udata *udata);
 void qedr_destroy_ah(struct ib_ah *ibah, u32 flags);
->>>>>>> 407d19ab
 
 int qedr_dereg_mr(struct ib_mr *ib_mr, struct ib_udata *udata);
 struct ib_mr *qedr_get_dma_mr(struct ib_pd *, int acc);
