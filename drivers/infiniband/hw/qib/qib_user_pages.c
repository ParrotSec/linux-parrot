/*
 * Copyright (c) 2006, 2007, 2008, 2009 QLogic Corporation. All rights reserved.
 * Copyright (c) 2003, 2004, 2005, 2006 PathScale, Inc. All rights reserved.
 *
 * This software is available to you under a choice of one of two
 * licenses.  You may choose to be licensed under the terms of the GNU
 * General Public License (GPL) Version 2, available from the file
 * COPYING in the main directory of this source tree, or the
 * OpenIB.org BSD license below:
 *
 *     Redistribution and use in source and binary forms, with or
 *     without modification, are permitted provided that the following
 *     conditions are met:
 *
 *      - Redistributions of source code must retain the above
 *        copyright notice, this list of conditions and the following
 *        disclaimer.
 *
 *      - Redistributions in binary form must reproduce the above
 *        copyright notice, this list of conditions and the following
 *        disclaimer in the documentation and/or other materials
 *        provided with the distribution.
 *
 * THE SOFTWARE IS PROVIDED "AS IS", WITHOUT WARRANTY OF ANY KIND,
 * EXPRESS OR IMPLIED, INCLUDING BUT NOT LIMITED TO THE WARRANTIES OF
 * MERCHANTABILITY, FITNESS FOR A PARTICULAR PURPOSE AND
 * NONINFRINGEMENT. IN NO EVENT SHALL THE AUTHORS OR COPYRIGHT HOLDERS
 * BE LIABLE FOR ANY CLAIM, DAMAGES OR OTHER LIABILITY, WHETHER IN AN
 * ACTION OF CONTRACT, TORT OR OTHERWISE, ARISING FROM, OUT OF OR IN
 * CONNECTION WITH THE SOFTWARE OR THE USE OR OTHER DEALINGS IN THE
 * SOFTWARE.
 */

#include <linux/mm.h>
#include <linux/sched/signal.h>
#include <linux/device.h>

#include "qib.h"

static void __qib_release_user_pages(struct page **p, size_t num_pages,
				     int dirty)
{
	size_t i;

	for (i = 0; i < num_pages; i++) {
		if (dirty)
			set_page_dirty_lock(p[i]);
		put_page(p[i]);
	}
}

/*
 * Call with current->mm->mmap_sem held.
 */
static int __qib_get_user_pages(unsigned long start_page, size_t num_pages,
				struct page **p)
{
	unsigned long lock_limit;
	size_t got;
	int ret;

	lock_limit = rlimit(RLIMIT_MEMLOCK) >> PAGE_SHIFT;

	if (num_pages > lock_limit && !capable(CAP_IPC_LOCK)) {
		ret = -ENOMEM;
		goto bail;
	}

	for (got = 0; got < num_pages; got += ret) {
		ret = get_user_pages(start_page + got * PAGE_SIZE,
				     num_pages - got,
				     FOLL_WRITE | FOLL_FORCE,
				     p + got, NULL);
		if (ret < 0)
			goto bail_release;
	}

	current->mm->pinned_vm += num_pages;

	ret = 0;
	goto bail;

bail_release:
	__qib_release_user_pages(p, got, 0);
bail:
	return ret;
}

/**
 * qib_map_page - a safety wrapper around pci_map_page()
 *
 * A dma_addr of all 0's is interpreted by the chip as "disabled".
 * Unfortunately, it can also be a valid dma_addr returned on some
 * architectures.
 *
 * The powerpc iommu assigns dma_addrs in ascending order, so we don't
 * have to bother with retries or mapping a dummy page to insure we
 * don't just get the same mapping again.
 *
 * I'm sure we won't be so lucky with other iommu's, so FIXME.
 */
int qib_map_page(struct pci_dev *hwdev, struct page *page, dma_addr_t *daddr)
{
	dma_addr_t phys;

	phys = pci_map_page(hwdev, page, 0, PAGE_SIZE, PCI_DMA_FROMDEVICE);
	if (pci_dma_mapping_error(hwdev, phys))
		return -ENOMEM;

	if (!phys) {
		pci_unmap_page(hwdev, phys, PAGE_SIZE, PCI_DMA_FROMDEVICE);
		phys = pci_map_page(hwdev, page, 0, PAGE_SIZE,
				    PCI_DMA_FROMDEVICE);
		if (pci_dma_mapping_error(hwdev, phys))
			return -ENOMEM;
		/*
		 * FIXME: If we get 0 again, we should keep this page,
		 * map another, then free the 0 page.
		 */
	}
	*daddr = phys;
	return 0;
}

/**
 * qib_get_user_pages - lock user pages into memory
 * @start_page: the start page
 * @num_pages: the number of pages
 * @p: the output page structures
 *
 * This function takes a given start page (page aligned user virtual
 * address) and pins it and the following specified number of pages.  For
 * now, num_pages is always 1, but that will probably change at some point
 * (because caller is doing expected sends on a single virtually contiguous
 * buffer, so we can do all pages at once).
 */
int qib_get_user_pages(unsigned long start_page, size_t num_pages,
		       struct page **p)
{
	int ret;

	down_write(&current->mm->mmap_sem);

	ret = __qib_get_user_pages(start_page, num_pages, p);

<<<<<<< HEAD
	up_write(&current->mm->mmap_sem);
=======
	down_read(&current->mm->mmap_sem);
	for (got = 0; got < num_pages; got += ret) {
		ret = get_user_pages(start_page + got * PAGE_SIZE,
				     num_pages - got,
				     FOLL_LONGTERM | FOLL_WRITE | FOLL_FORCE,
				     p + got, NULL);
		if (ret < 0) {
			up_read(&current->mm->mmap_sem);
			goto bail_release;
		}
	}
	up_read(&current->mm->mmap_sem);
>>>>>>> 407d19ab

	return ret;
}

void qib_release_user_pages(struct page **p, size_t num_pages)
{
	if (current->mm) /* during close after signal, mm can be NULL */
		down_write(&current->mm->mmap_sem);

	__qib_release_user_pages(p, num_pages, 1);

	if (current->mm) {
		current->mm->pinned_vm -= num_pages;
		up_write(&current->mm->mmap_sem);
	}
}<|MERGE_RESOLUTION|>--- conflicted
+++ resolved
@@ -47,43 +47,6 @@
 			set_page_dirty_lock(p[i]);
 		put_page(p[i]);
 	}
-}
-
-/*
- * Call with current->mm->mmap_sem held.
- */
-static int __qib_get_user_pages(unsigned long start_page, size_t num_pages,
-				struct page **p)
-{
-	unsigned long lock_limit;
-	size_t got;
-	int ret;
-
-	lock_limit = rlimit(RLIMIT_MEMLOCK) >> PAGE_SHIFT;
-
-	if (num_pages > lock_limit && !capable(CAP_IPC_LOCK)) {
-		ret = -ENOMEM;
-		goto bail;
-	}
-
-	for (got = 0; got < num_pages; got += ret) {
-		ret = get_user_pages(start_page + got * PAGE_SIZE,
-				     num_pages - got,
-				     FOLL_WRITE | FOLL_FORCE,
-				     p + got, NULL);
-		if (ret < 0)
-			goto bail_release;
-	}
-
-	current->mm->pinned_vm += num_pages;
-
-	ret = 0;
-	goto bail;
-
-bail_release:
-	__qib_release_user_pages(p, got, 0);
-bail:
-	return ret;
 }
 
 /**
@@ -137,15 +100,18 @@
 int qib_get_user_pages(unsigned long start_page, size_t num_pages,
 		       struct page **p)
 {
+	unsigned long locked, lock_limit;
+	size_t got;
 	int ret;
 
-	down_write(&current->mm->mmap_sem);
+	lock_limit = rlimit(RLIMIT_MEMLOCK) >> PAGE_SHIFT;
+	locked = atomic64_add_return(num_pages, &current->mm->pinned_vm);
 
-	ret = __qib_get_user_pages(start_page, num_pages, p);
+	if (locked > lock_limit && !capable(CAP_IPC_LOCK)) {
+		ret = -ENOMEM;
+		goto bail;
+	}
 
-<<<<<<< HEAD
-	up_write(&current->mm->mmap_sem);
-=======
 	down_read(&current->mm->mmap_sem);
 	for (got = 0; got < num_pages; got += ret) {
 		ret = get_user_pages(start_page + got * PAGE_SIZE,
@@ -158,20 +124,20 @@
 		}
 	}
 	up_read(&current->mm->mmap_sem);
->>>>>>> 407d19ab
 
+	return 0;
+bail_release:
+	__qib_release_user_pages(p, got, 0);
+bail:
+	atomic64_sub(num_pages, &current->mm->pinned_vm);
 	return ret;
 }
 
 void qib_release_user_pages(struct page **p, size_t num_pages)
 {
-	if (current->mm) /* during close after signal, mm can be NULL */
-		down_write(&current->mm->mmap_sem);
-
 	__qib_release_user_pages(p, num_pages, 1);
 
-	if (current->mm) {
-		current->mm->pinned_vm -= num_pages;
-		up_write(&current->mm->mmap_sem);
-	}
+	/* during close after signal, mm can be NULL */
+	if (current->mm)
+		atomic64_sub(num_pages, &current->mm->pinned_vm);
 }