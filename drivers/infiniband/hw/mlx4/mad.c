/*
 * Copyright (c) 2007 Cisco Systems, Inc. All rights reserved.
 *
 * This software is available to you under a choice of one of two
 * licenses.  You may choose to be licensed under the terms of the GNU
 * General Public License (GPL) Version 2, available from the file
 * COPYING in the main directory of this source tree, or the
 * OpenIB.org BSD license below:
 *
 *     Redistribution and use in source and binary forms, with or
 *     without modification, are permitted provided that the following
 *     conditions are met:
 *
 *      - Redistributions of source code must retain the above
 *        copyright notice, this list of conditions and the following
 *        disclaimer.
 *
 *      - Redistributions in binary form must reproduce the above
 *        copyright notice, this list of conditions and the following
 *        disclaimer in the documentation and/or other materials
 *        provided with the distribution.
 *
 * THE SOFTWARE IS PROVIDED "AS IS", WITHOUT WARRANTY OF ANY KIND,
 * EXPRESS OR IMPLIED, INCLUDING BUT NOT LIMITED TO THE WARRANTIES OF
 * MERCHANTABILITY, FITNESS FOR A PARTICULAR PURPOSE AND
 * NONINFRINGEMENT. IN NO EVENT SHALL THE AUTHORS OR COPYRIGHT HOLDERS
 * BE LIABLE FOR ANY CLAIM, DAMAGES OR OTHER LIABILITY, WHETHER IN AN
 * ACTION OF CONTRACT, TORT OR OTHERWISE, ARISING FROM, OUT OF OR IN
 * CONNECTION WITH THE SOFTWARE OR THE USE OR OTHER DEALINGS IN THE
 * SOFTWARE.
 */

#include <rdma/ib_mad.h>
#include <rdma/ib_smi.h>
#include <rdma/ib_sa.h>
#include <rdma/ib_cache.h>

#include <linux/random.h>
#include <linux/mlx4/cmd.h>
#include <linux/gfp.h>
#include <rdma/ib_pma.h>
#include <linux/ip.h>
#include <net/ipv6.h>

#include <linux/mlx4/driver.h>
#include "mlx4_ib.h"

enum {
	MLX4_IB_VENDOR_CLASS1 = 0x9,
	MLX4_IB_VENDOR_CLASS2 = 0xa
};

#define MLX4_TUN_SEND_WRID_SHIFT 34
#define MLX4_TUN_QPN_SHIFT 32
#define MLX4_TUN_WRID_RECV (((u64) 1) << MLX4_TUN_SEND_WRID_SHIFT)
#define MLX4_TUN_SET_WRID_QPN(a) (((u64) ((a) & 0x3)) << MLX4_TUN_QPN_SHIFT)

#define MLX4_TUN_IS_RECV(a)  (((a) >>  MLX4_TUN_SEND_WRID_SHIFT) & 0x1)
#define MLX4_TUN_WRID_QPN(a) (((a) >> MLX4_TUN_QPN_SHIFT) & 0x3)

 /* Port mgmt change event handling */

#define GET_BLK_PTR_FROM_EQE(eqe) be32_to_cpu(eqe->event.port_mgmt_change.params.tbl_change_info.block_ptr)
#define GET_MASK_FROM_EQE(eqe) be32_to_cpu(eqe->event.port_mgmt_change.params.tbl_change_info.tbl_entries_mask)
#define NUM_IDX_IN_PKEY_TBL_BLK 32
#define GUID_TBL_ENTRY_SIZE 8	   /* size in bytes */
#define GUID_TBL_BLK_NUM_ENTRIES 8
#define GUID_TBL_BLK_SIZE (GUID_TBL_ENTRY_SIZE * GUID_TBL_BLK_NUM_ENTRIES)

struct mlx4_mad_rcv_buf {
	struct ib_grh grh;
	u8 payload[256];
} __packed;

struct mlx4_mad_snd_buf {
	u8 payload[256];
} __packed;

struct mlx4_tunnel_mad {
	struct ib_grh grh;
	struct mlx4_ib_tunnel_header hdr;
	struct ib_mad mad;
} __packed;

struct mlx4_rcv_tunnel_mad {
	struct mlx4_rcv_tunnel_hdr hdr;
	struct ib_grh grh;
	struct ib_mad mad;
} __packed;

static void handle_client_rereg_event(struct mlx4_ib_dev *dev, u8 port_num);
static void handle_lid_change_event(struct mlx4_ib_dev *dev, u8 port_num);
static void __propagate_pkey_ev(struct mlx4_ib_dev *dev, int port_num,
				int block, u32 change_bitmap);

__be64 mlx4_ib_gen_node_guid(void)
{
#define NODE_GUID_HI	((u64) (((u64)IB_OPENIB_OUI) << 40))
	return cpu_to_be64(NODE_GUID_HI | prandom_u32());
}

__be64 mlx4_ib_get_new_demux_tid(struct mlx4_ib_demux_ctx *ctx)
{
	return cpu_to_be64(atomic_inc_return(&ctx->tid)) |
		cpu_to_be64(0xff00000000000000LL);
}

int mlx4_MAD_IFC(struct mlx4_ib_dev *dev, int mad_ifc_flags,
		 int port, const struct ib_wc *in_wc,
		 const struct ib_grh *in_grh,
		 const void *in_mad, void *response_mad)
{
	struct mlx4_cmd_mailbox *inmailbox, *outmailbox;
	void *inbox;
	int err;
	u32 in_modifier = port;
	u8 op_modifier = 0;

	inmailbox = mlx4_alloc_cmd_mailbox(dev->dev);
	if (IS_ERR(inmailbox))
		return PTR_ERR(inmailbox);
	inbox = inmailbox->buf;

	outmailbox = mlx4_alloc_cmd_mailbox(dev->dev);
	if (IS_ERR(outmailbox)) {
		mlx4_free_cmd_mailbox(dev->dev, inmailbox);
		return PTR_ERR(outmailbox);
	}

	memcpy(inbox, in_mad, 256);

	/*
	 * Key check traps can't be generated unless we have in_wc to
	 * tell us where to send the trap.
	 */
	if ((mad_ifc_flags & MLX4_MAD_IFC_IGNORE_MKEY) || !in_wc)
		op_modifier |= 0x1;
	if ((mad_ifc_flags & MLX4_MAD_IFC_IGNORE_BKEY) || !in_wc)
		op_modifier |= 0x2;
	if (mlx4_is_mfunc(dev->dev) &&
	    (mad_ifc_flags & MLX4_MAD_IFC_NET_VIEW || in_wc))
		op_modifier |= 0x8;

	if (in_wc) {
		struct {
			__be32		my_qpn;
			u32		reserved1;
			__be32		rqpn;
			u8		sl;
			u8		g_path;
			u16		reserved2[2];
			__be16		pkey;
			u32		reserved3[11];
			u8		grh[40];
		} *ext_info;

		memset(inbox + 256, 0, 256);
		ext_info = inbox + 256;

		ext_info->my_qpn = cpu_to_be32(in_wc->qp->qp_num);
		ext_info->rqpn   = cpu_to_be32(in_wc->src_qp);
		ext_info->sl     = in_wc->sl << 4;
		ext_info->g_path = in_wc->dlid_path_bits |
			(in_wc->wc_flags & IB_WC_GRH ? 0x80 : 0);
		ext_info->pkey   = cpu_to_be16(in_wc->pkey_index);

		if (in_grh)
			memcpy(ext_info->grh, in_grh, 40);

		op_modifier |= 0x4;

		in_modifier |= ib_lid_cpu16(in_wc->slid) << 16;
	}

	err = mlx4_cmd_box(dev->dev, inmailbox->dma, outmailbox->dma, in_modifier,
			   mlx4_is_master(dev->dev) ? (op_modifier & ~0x8) : op_modifier,
			   MLX4_CMD_MAD_IFC, MLX4_CMD_TIME_CLASS_C,
			   (op_modifier & 0x8) ? MLX4_CMD_NATIVE : MLX4_CMD_WRAPPED);

	if (!err)
		memcpy(response_mad, outmailbox->buf, 256);

	mlx4_free_cmd_mailbox(dev->dev, inmailbox);
	mlx4_free_cmd_mailbox(dev->dev, outmailbox);

	return err;
}

static void update_sm_ah(struct mlx4_ib_dev *dev, u8 port_num, u16 lid, u8 sl)
{
	struct ib_ah *new_ah;
	struct rdma_ah_attr ah_attr;
	unsigned long flags;

	if (!dev->send_agent[port_num - 1][0])
		return;

	memset(&ah_attr, 0, sizeof ah_attr);
	ah_attr.type = rdma_ah_find_type(&dev->ib_dev, port_num);
	rdma_ah_set_dlid(&ah_attr, lid);
	rdma_ah_set_sl(&ah_attr, sl);
	rdma_ah_set_port_num(&ah_attr, port_num);

	new_ah = rdma_create_ah(dev->send_agent[port_num - 1][0]->qp->pd,
				&ah_attr);
	if (IS_ERR(new_ah))
		return;

	spin_lock_irqsave(&dev->sm_lock, flags);
	if (dev->sm_ah[port_num - 1])
		rdma_destroy_ah(dev->sm_ah[port_num - 1]);
	dev->sm_ah[port_num - 1] = new_ah;
	spin_unlock_irqrestore(&dev->sm_lock, flags);
}

/*
 * Snoop SM MADs for port info, GUID info, and  P_Key table sets, so we can
 * synthesize LID change, Client-Rereg, GID change, and P_Key change events.
 */
static void smp_snoop(struct ib_device *ibdev, u8 port_num, const struct ib_mad *mad,
		      u16 prev_lid)
{
	struct ib_port_info *pinfo;
	u16 lid;
	__be16 *base;
	u32 bn, pkey_change_bitmap;
	int i;


	struct mlx4_ib_dev *dev = to_mdev(ibdev);
	if ((mad->mad_hdr.mgmt_class == IB_MGMT_CLASS_SUBN_LID_ROUTED ||
	     mad->mad_hdr.mgmt_class == IB_MGMT_CLASS_SUBN_DIRECTED_ROUTE) &&
	    mad->mad_hdr.method == IB_MGMT_METHOD_SET)
		switch (mad->mad_hdr.attr_id) {
		case IB_SMP_ATTR_PORT_INFO:
			if (dev->dev->caps.flags & MLX4_DEV_CAP_FLAG_PORT_MNG_CHG_EV)
				return;
			pinfo = (struct ib_port_info *) ((struct ib_smp *) mad)->data;
			lid = be16_to_cpu(pinfo->lid);

			update_sm_ah(dev, port_num,
				     be16_to_cpu(pinfo->sm_lid),
				     pinfo->neighbormtu_mastersmsl & 0xf);

			if (pinfo->clientrereg_resv_subnetto & 0x80)
				handle_client_rereg_event(dev, port_num);

			if (prev_lid != lid)
				handle_lid_change_event(dev, port_num);
			break;

		case IB_SMP_ATTR_PKEY_TABLE:
			if (dev->dev->caps.flags & MLX4_DEV_CAP_FLAG_PORT_MNG_CHG_EV)
				return;
			if (!mlx4_is_mfunc(dev->dev)) {
				mlx4_ib_dispatch_event(dev, port_num,
						       IB_EVENT_PKEY_CHANGE);
				break;
			}

			/* at this point, we are running in the master.
			 * Slaves do not receive SMPs.
			 */
			bn  = be32_to_cpu(((struct ib_smp *)mad)->attr_mod) & 0xFFFF;
			base = (__be16 *) &(((struct ib_smp *)mad)->data[0]);
			pkey_change_bitmap = 0;
			for (i = 0; i < 32; i++) {
				pr_debug("PKEY[%d] = x%x\n",
					 i + bn*32, be16_to_cpu(base[i]));
				if (be16_to_cpu(base[i]) !=
				    dev->pkeys.phys_pkey_cache[port_num - 1][i + bn*32]) {
					pkey_change_bitmap |= (1 << i);
					dev->pkeys.phys_pkey_cache[port_num - 1][i + bn*32] =
						be16_to_cpu(base[i]);
				}
			}
			pr_debug("PKEY Change event: port=%d, "
				 "block=0x%x, change_bitmap=0x%x\n",
				 port_num, bn, pkey_change_bitmap);

			if (pkey_change_bitmap) {
				mlx4_ib_dispatch_event(dev, port_num,
						       IB_EVENT_PKEY_CHANGE);
				if (!dev->sriov.is_going_down)
					__propagate_pkey_ev(dev, port_num, bn,
							    pkey_change_bitmap);
			}
			break;

		case IB_SMP_ATTR_GUID_INFO:
			if (dev->dev->caps.flags & MLX4_DEV_CAP_FLAG_PORT_MNG_CHG_EV)
				return;
			/* paravirtualized master's guid is guid 0 -- does not change */
			if (!mlx4_is_master(dev->dev))
				mlx4_ib_dispatch_event(dev, port_num,
						       IB_EVENT_GID_CHANGE);
			/*if master, notify relevant slaves*/
			if (mlx4_is_master(dev->dev) &&
			    !dev->sriov.is_going_down) {
				bn = be32_to_cpu(((struct ib_smp *)mad)->attr_mod);
				mlx4_ib_update_cache_on_guid_change(dev, bn, port_num,
								    (u8 *)(&((struct ib_smp *)mad)->data));
				mlx4_ib_notify_slaves_on_guid_change(dev, bn, port_num,
								     (u8 *)(&((struct ib_smp *)mad)->data));
			}
			break;

		case IB_SMP_ATTR_SL_TO_VL_TABLE:
			/* cache sl to vl mapping changes for use in
			 * filling QP1 LRH VL field when sending packets
			 */
			if (dev->dev->caps.flags & MLX4_DEV_CAP_FLAG_PORT_MNG_CHG_EV &&
			    dev->dev->caps.flags2 & MLX4_DEV_CAP_FLAG2_SL_TO_VL_CHANGE_EVENT)
				return;
			if (!mlx4_is_slave(dev->dev)) {
				union sl2vl_tbl_to_u64 sl2vl64;
				int jj;

				for (jj = 0; jj < 8; jj++) {
					sl2vl64.sl8[jj] = ((struct ib_smp *)mad)->data[jj];
					pr_debug("port %u, sl2vl[%d] = %02x\n",
						 port_num, jj, sl2vl64.sl8[jj]);
				}
				atomic64_set(&dev->sl2vl[port_num - 1], sl2vl64.sl64);
			}
			break;

		default:
			break;
		}
}

static void __propagate_pkey_ev(struct mlx4_ib_dev *dev, int port_num,
				int block, u32 change_bitmap)
{
	int i, ix, slave, err;
	int have_event = 0;

	for (slave = 0; slave < dev->dev->caps.sqp_demux; slave++) {
		if (slave == mlx4_master_func_num(dev->dev))
			continue;
		if (!mlx4_is_slave_active(dev->dev, slave))
			continue;

		have_event = 0;
		for (i = 0; i < 32; i++) {
			if (!(change_bitmap & (1 << i)))
				continue;
			for (ix = 0;
			     ix < dev->dev->caps.pkey_table_len[port_num]; ix++) {
				if (dev->pkeys.virt2phys_pkey[slave][port_num - 1]
				    [ix] == i + 32 * block) {
					err = mlx4_gen_pkey_eqe(dev->dev, slave, port_num);
					pr_debug("propagate_pkey_ev: slave %d,"
						 " port %d, ix %d (%d)\n",
						 slave, port_num, ix, err);
					have_event = 1;
					break;
				}
			}
			if (have_event)
				break;
		}
	}
}

static void node_desc_override(struct ib_device *dev,
			       struct ib_mad *mad)
{
	unsigned long flags;

	if ((mad->mad_hdr.mgmt_class == IB_MGMT_CLASS_SUBN_LID_ROUTED ||
	     mad->mad_hdr.mgmt_class == IB_MGMT_CLASS_SUBN_DIRECTED_ROUTE) &&
	    mad->mad_hdr.method == IB_MGMT_METHOD_GET_RESP &&
	    mad->mad_hdr.attr_id == IB_SMP_ATTR_NODE_DESC) {
		spin_lock_irqsave(&to_mdev(dev)->sm_lock, flags);
		memcpy(((struct ib_smp *) mad)->data, dev->node_desc,
		       IB_DEVICE_NODE_DESC_MAX);
		spin_unlock_irqrestore(&to_mdev(dev)->sm_lock, flags);
	}
}

static void forward_trap(struct mlx4_ib_dev *dev, u8 port_num, const struct ib_mad *mad)
{
	int qpn = mad->mad_hdr.mgmt_class != IB_MGMT_CLASS_SUBN_LID_ROUTED;
	struct ib_mad_send_buf *send_buf;
	struct ib_mad_agent *agent = dev->send_agent[port_num - 1][qpn];
	int ret;
	unsigned long flags;

	if (agent) {
		send_buf = ib_create_send_mad(agent, qpn, 0, 0, IB_MGMT_MAD_HDR,
					      IB_MGMT_MAD_DATA, GFP_ATOMIC,
					      IB_MGMT_BASE_VERSION);
		if (IS_ERR(send_buf))
			return;
		/*
		 * We rely here on the fact that MLX QPs don't use the
		 * address handle after the send is posted (this is
		 * wrong following the IB spec strictly, but we know
		 * it's OK for our devices).
		 */
		spin_lock_irqsave(&dev->sm_lock, flags);
		memcpy(send_buf->mad, mad, sizeof *mad);
		if ((send_buf->ah = dev->sm_ah[port_num - 1]))
			ret = ib_post_send_mad(send_buf, NULL);
		else
			ret = -EINVAL;
		spin_unlock_irqrestore(&dev->sm_lock, flags);

		if (ret)
			ib_free_send_mad(send_buf);
	}
}

static int mlx4_ib_demux_sa_handler(struct ib_device *ibdev, int port, int slave,
							     struct ib_sa_mad *sa_mad)
{
	int ret = 0;

	/* dispatch to different sa handlers */
	switch (be16_to_cpu(sa_mad->mad_hdr.attr_id)) {
	case IB_SA_ATTR_MC_MEMBER_REC:
		ret = mlx4_ib_mcg_demux_handler(ibdev, port, slave, sa_mad);
		break;
	default:
		break;
	}
	return ret;
}

int mlx4_ib_find_real_gid(struct ib_device *ibdev, u8 port, __be64 guid)
{
	struct mlx4_ib_dev *dev = to_mdev(ibdev);
	int i;

	for (i = 0; i < dev->dev->caps.sqp_demux; i++) {
		if (dev->sriov.demux[port - 1].guid_cache[i] == guid)
			return i;
	}
	return -1;
}


static int find_slave_port_pkey_ix(struct mlx4_ib_dev *dev, int slave,
				   u8 port, u16 pkey, u16 *ix)
{
	int i, ret;
	u8 unassigned_pkey_ix, pkey_ix, partial_ix = 0xFF;
	u16 slot_pkey;

	if (slave == mlx4_master_func_num(dev->dev))
		return ib_find_cached_pkey(&dev->ib_dev, port, pkey, ix);

	unassigned_pkey_ix = dev->dev->phys_caps.pkey_phys_table_len[port] - 1;

	for (i = 0; i < dev->dev->caps.pkey_table_len[port]; i++) {
		if (dev->pkeys.virt2phys_pkey[slave][port - 1][i] == unassigned_pkey_ix)
			continue;

		pkey_ix = dev->pkeys.virt2phys_pkey[slave][port - 1][i];

		ret = ib_get_cached_pkey(&dev->ib_dev, port, pkey_ix, &slot_pkey);
		if (ret)
			continue;
		if ((slot_pkey & 0x7FFF) == (pkey & 0x7FFF)) {
			if (slot_pkey & 0x8000) {
				*ix = (u16) pkey_ix;
				return 0;
			} else {
				/* take first partial pkey index found */
				if (partial_ix == 0xFF)
					partial_ix = pkey_ix;
			}
		}
	}

	if (partial_ix < 0xFF) {
		*ix = (u16) partial_ix;
		return 0;
	}

	return -EINVAL;
}

static int get_gids_from_l3_hdr(struct ib_grh *grh, union ib_gid *sgid,
				union ib_gid *dgid)
{
	int version = ib_get_rdma_header_version((const union rdma_network_hdr *)grh);
	enum rdma_network_type net_type;

	if (version == 4)
		net_type = RDMA_NETWORK_IPV4;
	else if (version == 6)
		net_type = RDMA_NETWORK_IPV6;
	else
		return -EINVAL;

	return ib_get_gids_from_rdma_hdr((union rdma_network_hdr *)grh, net_type,
					 sgid, dgid);
}

int mlx4_ib_send_to_slave(struct mlx4_ib_dev *dev, int slave, u8 port,
			  enum ib_qp_type dest_qpt, struct ib_wc *wc,
			  struct ib_grh *grh, struct ib_mad *mad)
{
	struct ib_sge list;
	struct ib_ud_wr wr;
	const struct ib_send_wr *bad_wr;
	struct mlx4_ib_demux_pv_ctx *tun_ctx;
	struct mlx4_ib_demux_pv_qp *tun_qp;
	struct mlx4_rcv_tunnel_mad *tun_mad;
	struct rdma_ah_attr attr;
	struct ib_ah *ah;
	struct ib_qp *src_qp = NULL;
	unsigned tun_tx_ix = 0;
	int dqpn;
	int ret = 0;
	u16 tun_pkey_ix;
	u16 cached_pkey;
	u8 is_eth = dev->dev->caps.port_type[port] == MLX4_PORT_TYPE_ETH;

	if (dest_qpt > IB_QPT_GSI)
		return -EINVAL;

	tun_ctx = dev->sriov.demux[port-1].tun[slave];

	/* check if proxy qp created */
	if (!tun_ctx || tun_ctx->state != DEMUX_PV_STATE_ACTIVE)
		return -EAGAIN;

	if (!dest_qpt)
		tun_qp = &tun_ctx->qp[0];
	else
		tun_qp = &tun_ctx->qp[1];

	/* compute P_Key index to put in tunnel header for slave */
	if (dest_qpt) {
		u16 pkey_ix;
		ret = ib_get_cached_pkey(&dev->ib_dev, port, wc->pkey_index, &cached_pkey);
		if (ret)
			return -EINVAL;

		ret = find_slave_port_pkey_ix(dev, slave, port, cached_pkey, &pkey_ix);
		if (ret)
			return -EINVAL;
		tun_pkey_ix = pkey_ix;
	} else
		tun_pkey_ix = dev->pkeys.virt2phys_pkey[slave][port - 1][0];

	dqpn = dev->dev->phys_caps.base_proxy_sqpn + 8 * slave + port + (dest_qpt * 2) - 1;

	/* get tunnel tx data buf for slave */
	src_qp = tun_qp->qp;

	/* create ah. Just need an empty one with the port num for the post send.
	 * The driver will set the force loopback bit in post_send */
	memset(&attr, 0, sizeof attr);
	attr.type = rdma_ah_find_type(&dev->ib_dev, port);

	rdma_ah_set_port_num(&attr, port);
	if (is_eth) {
		union ib_gid sgid;
		union ib_gid dgid;

		if (get_gids_from_l3_hdr(grh, &sgid, &dgid))
			return -EINVAL;
		rdma_ah_set_grh(&attr, &dgid, 0, 0, 0, 0);
	}
	ah = rdma_create_ah(tun_ctx->pd, &attr);
	if (IS_ERR(ah))
		return -ENOMEM;

	/* allocate tunnel tx buf after pass failure returns */
	spin_lock(&tun_qp->tx_lock);
	if (tun_qp->tx_ix_head - tun_qp->tx_ix_tail >=
	    (MLX4_NUM_TUNNEL_BUFS - 1))
		ret = -EAGAIN;
	else
		tun_tx_ix = (++tun_qp->tx_ix_head) & (MLX4_NUM_TUNNEL_BUFS - 1);
	spin_unlock(&tun_qp->tx_lock);
	if (ret)
		goto end;

	tun_mad = (struct mlx4_rcv_tunnel_mad *) (tun_qp->tx_ring[tun_tx_ix].buf.addr);
	if (tun_qp->tx_ring[tun_tx_ix].ah)
		rdma_destroy_ah(tun_qp->tx_ring[tun_tx_ix].ah);
	tun_qp->tx_ring[tun_tx_ix].ah = ah;
	ib_dma_sync_single_for_cpu(&dev->ib_dev,
				   tun_qp->tx_ring[tun_tx_ix].buf.map,
				   sizeof (struct mlx4_rcv_tunnel_mad),
				   DMA_TO_DEVICE);

	/* copy over to tunnel buffer */
	if (grh)
		memcpy(&tun_mad->grh, grh, sizeof *grh);
	memcpy(&tun_mad->mad, mad, sizeof *mad);

	/* adjust tunnel data */
	tun_mad->hdr.pkey_index = cpu_to_be16(tun_pkey_ix);
	tun_mad->hdr.flags_src_qp = cpu_to_be32(wc->src_qp & 0xFFFFFF);
	tun_mad->hdr.g_ml_path = (grh && (wc->wc_flags & IB_WC_GRH)) ? 0x80 : 0;

	if (is_eth) {
		u16 vlan = 0;
		if (mlx4_get_slave_default_vlan(dev->dev, port, slave, &vlan,
						NULL)) {
			/* VST mode */
			if (vlan != wc->vlan_id)
				/* Packet vlan is not the VST-assigned vlan.
				 * Drop the packet.
				 */
				goto out;
			 else
				/* Remove the vlan tag before forwarding
				 * the packet to the VF.
				 */
				vlan = 0xffff;
		} else {
			vlan = wc->vlan_id;
		}

		tun_mad->hdr.sl_vid = cpu_to_be16(vlan);
		memcpy((char *)&tun_mad->hdr.mac_31_0, &(wc->smac[0]), 4);
		memcpy((char *)&tun_mad->hdr.slid_mac_47_32, &(wc->smac[4]), 2);
	} else {
		tun_mad->hdr.sl_vid = cpu_to_be16(((u16)(wc->sl)) << 12);
		tun_mad->hdr.slid_mac_47_32 = ib_lid_be16(wc->slid);
	}

	ib_dma_sync_single_for_device(&dev->ib_dev,
				      tun_qp->tx_ring[tun_tx_ix].buf.map,
				      sizeof (struct mlx4_rcv_tunnel_mad),
				      DMA_TO_DEVICE);

	list.addr = tun_qp->tx_ring[tun_tx_ix].buf.map;
	list.length = sizeof (struct mlx4_rcv_tunnel_mad);
	list.lkey = tun_ctx->pd->local_dma_lkey;

	wr.ah = ah;
	wr.port_num = port;
	wr.remote_qkey = IB_QP_SET_QKEY;
	wr.remote_qpn = dqpn;
	wr.wr.next = NULL;
	wr.wr.wr_id = ((u64) tun_tx_ix) | MLX4_TUN_SET_WRID_QPN(dest_qpt);
	wr.wr.sg_list = &list;
	wr.wr.num_sge = 1;
	wr.wr.opcode = IB_WR_SEND;
	wr.wr.send_flags = IB_SEND_SIGNALED;

	ret = ib_post_send(src_qp, &wr.wr, &bad_wr);
	if (!ret)
		return 0;
 out:
	spin_lock(&tun_qp->tx_lock);
	tun_qp->tx_ix_tail++;
	spin_unlock(&tun_qp->tx_lock);
	tun_qp->tx_ring[tun_tx_ix].ah = NULL;
end:
	rdma_destroy_ah(ah);
	return ret;
}

static int mlx4_ib_demux_mad(struct ib_device *ibdev, u8 port,
			struct ib_wc *wc, struct ib_grh *grh,
			struct ib_mad *mad)
{
	struct mlx4_ib_dev *dev = to_mdev(ibdev);
	int err, other_port;
	int slave = -1;
	u8 *slave_id;
	int is_eth = 0;

	if (rdma_port_get_link_layer(ibdev, port) == IB_LINK_LAYER_INFINIBAND)
		is_eth = 0;
	else
		is_eth = 1;

	if (is_eth) {
		union ib_gid dgid;
		union ib_gid sgid;

		if (get_gids_from_l3_hdr(grh, &sgid, &dgid))
			return -EINVAL;
		if (!(wc->wc_flags & IB_WC_GRH)) {
			mlx4_ib_warn(ibdev, "RoCE grh not present.\n");
			return -EINVAL;
		}
		if (mad->mad_hdr.mgmt_class != IB_MGMT_CLASS_CM) {
			mlx4_ib_warn(ibdev, "RoCE mgmt class is not CM\n");
			return -EINVAL;
		}
		err = mlx4_get_slave_from_roce_gid(dev->dev, port, dgid.raw, &slave);
		if (err && mlx4_is_mf_bonded(dev->dev)) {
			other_port = (port == 1) ? 2 : 1;
			err = mlx4_get_slave_from_roce_gid(dev->dev, other_port, dgid.raw, &slave);
			if (!err) {
				port = other_port;
				pr_debug("resolved slave %d from gid %pI6 wire port %d other %d\n",
					 slave, grh->dgid.raw, port, other_port);
			}
		}
		if (err) {
			mlx4_ib_warn(ibdev, "failed matching grh\n");
			return -ENOENT;
		}
		if (slave >= dev->dev->caps.sqp_demux) {
			mlx4_ib_warn(ibdev, "slave id: %d is bigger than allowed:%d\n",
				     slave, dev->dev->caps.sqp_demux);
			return -ENOENT;
		}

		if (mlx4_ib_demux_cm_handler(ibdev, port, NULL, mad))
			return 0;

		err = mlx4_ib_send_to_slave(dev, slave, port, wc->qp->qp_type, wc, grh, mad);
		if (err)
			pr_debug("failed sending to slave %d via tunnel qp (%d)\n",
				 slave, err);
		return 0;
	}

	/* Initially assume that this mad is for us */
	slave = mlx4_master_func_num(dev->dev);

	/* See if the slave id is encoded in a response mad */
	if (mad->mad_hdr.method & 0x80) {
		slave_id = (u8 *) &mad->mad_hdr.tid;
		slave = *slave_id;
		if (slave != 255) /*255 indicates the dom0*/
			*slave_id = 0; /* remap tid */
	}

	/* If a grh is present, we demux according to it */
	if (wc->wc_flags & IB_WC_GRH) {
		if (grh->dgid.global.interface_id ==
			cpu_to_be64(IB_SA_WELL_KNOWN_GUID) &&
		    grh->dgid.global.subnet_prefix == cpu_to_be64(
			atomic64_read(&dev->sriov.demux[port - 1].subnet_prefix))) {
			slave = 0;
		} else {
			slave = mlx4_ib_find_real_gid(ibdev, port,
						      grh->dgid.global.interface_id);
			if (slave < 0) {
				mlx4_ib_warn(ibdev, "failed matching grh\n");
				return -ENOENT;
			}
		}
	}
	/* Class-specific handling */
	switch (mad->mad_hdr.mgmt_class) {
	case IB_MGMT_CLASS_SUBN_LID_ROUTED:
	case IB_MGMT_CLASS_SUBN_DIRECTED_ROUTE:
		/* 255 indicates the dom0 */
		if (slave != 255 && slave != mlx4_master_func_num(dev->dev)) {
			if (!mlx4_vf_smi_enabled(dev->dev, slave, port))
				return -EPERM;
			/* for a VF. drop unsolicited MADs */
			if (!(mad->mad_hdr.method & IB_MGMT_METHOD_RESP)) {
				mlx4_ib_warn(ibdev, "demux QP0. rejecting unsolicited mad for slave %d class 0x%x, method 0x%x\n",
					     slave, mad->mad_hdr.mgmt_class,
					     mad->mad_hdr.method);
				return -EINVAL;
			}
		}
		break;
	case IB_MGMT_CLASS_SUBN_ADM:
		if (mlx4_ib_demux_sa_handler(ibdev, port, slave,
					     (struct ib_sa_mad *) mad))
			return 0;
		break;
	case IB_MGMT_CLASS_CM:
		if (mlx4_ib_demux_cm_handler(ibdev, port, &slave, mad))
			return 0;
		break;
	case IB_MGMT_CLASS_DEVICE_MGMT:
		if (mad->mad_hdr.method != IB_MGMT_METHOD_GET_RESP)
			return 0;
		break;
	default:
		/* Drop unsupported classes for slaves in tunnel mode */
		if (slave != mlx4_master_func_num(dev->dev)) {
			pr_debug("dropping unsupported ingress mad from class:%d "
				 "for slave:%d\n", mad->mad_hdr.mgmt_class, slave);
			return 0;
		}
	}
	/*make sure that no slave==255 was not handled yet.*/
	if (slave >= dev->dev->caps.sqp_demux) {
		mlx4_ib_warn(ibdev, "slave id: %d is bigger than allowed:%d\n",
			     slave, dev->dev->caps.sqp_demux);
		return -ENOENT;
	}

	err = mlx4_ib_send_to_slave(dev, slave, port, wc->qp->qp_type, wc, grh, mad);
	if (err)
		pr_debug("failed sending to slave %d via tunnel qp (%d)\n",
			 slave, err);
	return 0;
}

static int ib_process_mad(struct ib_device *ibdev, int mad_flags, u8 port_num,
			const struct ib_wc *in_wc, const struct ib_grh *in_grh,
			const struct ib_mad *in_mad, struct ib_mad *out_mad)
{
	u16 slid, prev_lid = 0;
	int err;
	struct ib_port_attr pattr;

	if (in_wc && in_wc->qp->qp_num) {
		pr_debug("received MAD: slid:%d sqpn:%d "
			"dlid_bits:%d dqpn:%d wc_flags:0x%x, cls %x, mtd %x, atr %x\n",
			in_wc->slid, in_wc->src_qp,
			in_wc->dlid_path_bits,
			in_wc->qp->qp_num,
			in_wc->wc_flags,
			in_mad->mad_hdr.mgmt_class, in_mad->mad_hdr.method,
			be16_to_cpu(in_mad->mad_hdr.attr_id));
		if (in_wc->wc_flags & IB_WC_GRH) {
			pr_debug("sgid_hi:0x%016llx sgid_lo:0x%016llx\n",
				 be64_to_cpu(in_grh->sgid.global.subnet_prefix),
				 be64_to_cpu(in_grh->sgid.global.interface_id));
			pr_debug("dgid_hi:0x%016llx dgid_lo:0x%016llx\n",
				 be64_to_cpu(in_grh->dgid.global.subnet_prefix),
				 be64_to_cpu(in_grh->dgid.global.interface_id));
		}
	}

	slid = in_wc ? ib_lid_cpu16(in_wc->slid) : be16_to_cpu(IB_LID_PERMISSIVE);

	if (in_mad->mad_hdr.method == IB_MGMT_METHOD_TRAP && slid == 0) {
		forward_trap(to_mdev(ibdev), port_num, in_mad);
		return IB_MAD_RESULT_SUCCESS | IB_MAD_RESULT_CONSUMED;
	}

	if (in_mad->mad_hdr.mgmt_class == IB_MGMT_CLASS_SUBN_LID_ROUTED ||
	    in_mad->mad_hdr.mgmt_class == IB_MGMT_CLASS_SUBN_DIRECTED_ROUTE) {
		if (in_mad->mad_hdr.method   != IB_MGMT_METHOD_GET &&
		    in_mad->mad_hdr.method   != IB_MGMT_METHOD_SET &&
		    in_mad->mad_hdr.method   != IB_MGMT_METHOD_TRAP_REPRESS)
			return IB_MAD_RESULT_SUCCESS;

		/*
		 * Don't process SMInfo queries -- the SMA can't handle them.
		 */
		if (in_mad->mad_hdr.attr_id == IB_SMP_ATTR_SM_INFO)
			return IB_MAD_RESULT_SUCCESS;
	} else if (in_mad->mad_hdr.mgmt_class == IB_MGMT_CLASS_PERF_MGMT ||
		   in_mad->mad_hdr.mgmt_class == MLX4_IB_VENDOR_CLASS1   ||
		   in_mad->mad_hdr.mgmt_class == MLX4_IB_VENDOR_CLASS2   ||
		   in_mad->mad_hdr.mgmt_class == IB_MGMT_CLASS_CONG_MGMT) {
		if (in_mad->mad_hdr.method  != IB_MGMT_METHOD_GET &&
		    in_mad->mad_hdr.method  != IB_MGMT_METHOD_SET)
			return IB_MAD_RESULT_SUCCESS;
	} else
		return IB_MAD_RESULT_SUCCESS;

	if ((in_mad->mad_hdr.mgmt_class == IB_MGMT_CLASS_SUBN_LID_ROUTED ||
	     in_mad->mad_hdr.mgmt_class == IB_MGMT_CLASS_SUBN_DIRECTED_ROUTE) &&
	    in_mad->mad_hdr.method == IB_MGMT_METHOD_SET &&
	    in_mad->mad_hdr.attr_id == IB_SMP_ATTR_PORT_INFO &&
	    !ib_query_port(ibdev, port_num, &pattr))
		prev_lid = ib_lid_cpu16(pattr.lid);

	err = mlx4_MAD_IFC(to_mdev(ibdev),
			   (mad_flags & IB_MAD_IGNORE_MKEY ? MLX4_MAD_IFC_IGNORE_MKEY : 0) |
			   (mad_flags & IB_MAD_IGNORE_BKEY ? MLX4_MAD_IFC_IGNORE_BKEY : 0) |
			   MLX4_MAD_IFC_NET_VIEW,
			   port_num, in_wc, in_grh, in_mad, out_mad);
	if (err)
		return IB_MAD_RESULT_FAILURE;

	if (!out_mad->mad_hdr.status) {
		smp_snoop(ibdev, port_num, in_mad, prev_lid);
		/* slaves get node desc from FW */
		if (!mlx4_is_slave(to_mdev(ibdev)->dev))
			node_desc_override(ibdev, out_mad);
	}

	/* set return bit in status of directed route responses */
	if (in_mad->mad_hdr.mgmt_class == IB_MGMT_CLASS_SUBN_DIRECTED_ROUTE)
		out_mad->mad_hdr.status |= cpu_to_be16(1 << 15);

	if (in_mad->mad_hdr.method == IB_MGMT_METHOD_TRAP_REPRESS)
		/* no response for trap repress */
		return IB_MAD_RESULT_SUCCESS | IB_MAD_RESULT_CONSUMED;

	return IB_MAD_RESULT_SUCCESS | IB_MAD_RESULT_REPLY;
}

static void edit_counter(struct mlx4_counter *cnt, void *counters,
			 __be16 attr_id)
{
	switch (attr_id) {
	case IB_PMA_PORT_COUNTERS:
	{
		struct ib_pma_portcounters *pma_cnt =
			(struct ib_pma_portcounters *)counters;

		ASSIGN_32BIT_COUNTER(pma_cnt->port_xmit_data,
				     (be64_to_cpu(cnt->tx_bytes) >> 2));
		ASSIGN_32BIT_COUNTER(pma_cnt->port_rcv_data,
				     (be64_to_cpu(cnt->rx_bytes) >> 2));
		ASSIGN_32BIT_COUNTER(pma_cnt->port_xmit_packets,
				     be64_to_cpu(cnt->tx_frames));
		ASSIGN_32BIT_COUNTER(pma_cnt->port_rcv_packets,
				     be64_to_cpu(cnt->rx_frames));
		break;
	}
	case IB_PMA_PORT_COUNTERS_EXT:
	{
		struct ib_pma_portcounters_ext *pma_cnt_ext =
			(struct ib_pma_portcounters_ext *)counters;

		pma_cnt_ext->port_xmit_data =
			cpu_to_be64(be64_to_cpu(cnt->tx_bytes) >> 2);
		pma_cnt_ext->port_rcv_data =
			cpu_to_be64(be64_to_cpu(cnt->rx_bytes) >> 2);
		pma_cnt_ext->port_xmit_packets = cnt->tx_frames;
		pma_cnt_ext->port_rcv_packets = cnt->rx_frames;
		break;
	}
	}
}

static int iboe_process_mad_port_info(void *out_mad)
{
	struct ib_class_port_info cpi = {};

	cpi.capability_mask = IB_PMA_CLASS_CAP_EXT_WIDTH;
	memcpy(out_mad, &cpi, sizeof(cpi));
	return IB_MAD_RESULT_SUCCESS | IB_MAD_RESULT_REPLY;
}

static int iboe_process_mad(struct ib_device *ibdev, int mad_flags, u8 port_num,
			const struct ib_wc *in_wc, const struct ib_grh *in_grh,
			const struct ib_mad *in_mad, struct ib_mad *out_mad)
{
	struct mlx4_counter counter_stats;
	struct mlx4_ib_dev *dev = to_mdev(ibdev);
	struct counter_index *tmp_counter;
	int err = IB_MAD_RESULT_FAILURE, stats_avail = 0;

	if (in_mad->mad_hdr.mgmt_class != IB_MGMT_CLASS_PERF_MGMT)
		return -EINVAL;

	if (in_mad->mad_hdr.attr_id == IB_PMA_CLASS_PORT_INFO)
		return iboe_process_mad_port_info((void *)(out_mad->data + 40));

	memset(&counter_stats, 0, sizeof(counter_stats));
	mutex_lock(&dev->counters_table[port_num - 1].mutex);
	list_for_each_entry(tmp_counter,
			    &dev->counters_table[port_num - 1].counters_list,
			    list) {
		err = mlx4_get_counter_stats(dev->dev,
					     tmp_counter->index,
					     &counter_stats, 0);
		if (err) {
			err = IB_MAD_RESULT_FAILURE;
			stats_avail = 0;
			break;
		}
		stats_avail = 1;
	}
	mutex_unlock(&dev->counters_table[port_num - 1].mutex);
	if (stats_avail) {
		memset(out_mad->data, 0, sizeof out_mad->data);
		switch (counter_stats.counter_mode & 0xf) {
		case 0:
			edit_counter(&counter_stats,
				     (void *)(out_mad->data + 40),
				     in_mad->mad_hdr.attr_id);
			err = IB_MAD_RESULT_SUCCESS | IB_MAD_RESULT_REPLY;
			break;
		default:
			err = IB_MAD_RESULT_FAILURE;
		}
	}

	return err;
}

int mlx4_ib_process_mad(struct ib_device *ibdev, int mad_flags, u8 port_num,
			const struct ib_wc *in_wc, const struct ib_grh *in_grh,
			const struct ib_mad_hdr *in, size_t in_mad_size,
			struct ib_mad_hdr *out, size_t *out_mad_size,
			u16 *out_mad_pkey_index)
{
	struct mlx4_ib_dev *dev = to_mdev(ibdev);
	const struct ib_mad *in_mad = (const struct ib_mad *)in;
	struct ib_mad *out_mad = (struct ib_mad *)out;
	enum rdma_link_layer link = rdma_port_get_link_layer(ibdev, port_num);

	if (WARN_ON_ONCE(in_mad_size != sizeof(*in_mad) ||
			 *out_mad_size != sizeof(*out_mad)))
		return IB_MAD_RESULT_FAILURE;

	/* iboe_process_mad() which uses the HCA flow-counters to implement IB PMA
	 * queries, should be called only by VFs and for that specific purpose
	 */
	if (link == IB_LINK_LAYER_INFINIBAND) {
		if (mlx4_is_slave(dev->dev) &&
		    (in_mad->mad_hdr.mgmt_class == IB_MGMT_CLASS_PERF_MGMT &&
		     (in_mad->mad_hdr.attr_id == IB_PMA_PORT_COUNTERS ||
		      in_mad->mad_hdr.attr_id == IB_PMA_PORT_COUNTERS_EXT ||
		      in_mad->mad_hdr.attr_id == IB_PMA_CLASS_PORT_INFO)))
			return iboe_process_mad(ibdev, mad_flags, port_num, in_wc,
						in_grh, in_mad, out_mad);

		return ib_process_mad(ibdev, mad_flags, port_num, in_wc,
				      in_grh, in_mad, out_mad);
	}

	if (link == IB_LINK_LAYER_ETHERNET)
		return iboe_process_mad(ibdev, mad_flags, port_num, in_wc,
					in_grh, in_mad, out_mad);

	return -EINVAL;
}

static void send_handler(struct ib_mad_agent *agent,
			 struct ib_mad_send_wc *mad_send_wc)
{
	if (mad_send_wc->send_buf->context[0])
		rdma_destroy_ah(mad_send_wc->send_buf->context[0]);
	ib_free_send_mad(mad_send_wc->send_buf);
}

int mlx4_ib_mad_init(struct mlx4_ib_dev *dev)
{
	struct ib_mad_agent *agent;
	int p, q;
	int ret;
	enum rdma_link_layer ll;

	for (p = 0; p < dev->num_ports; ++p) {
		ll = rdma_port_get_link_layer(&dev->ib_dev, p + 1);
		for (q = 0; q <= 1; ++q) {
			if (ll == IB_LINK_LAYER_INFINIBAND) {
				agent = ib_register_mad_agent(&dev->ib_dev, p + 1,
							      q ? IB_QPT_GSI : IB_QPT_SMI,
							      NULL, 0, send_handler,
							      NULL, NULL, 0);
				if (IS_ERR(agent)) {
					ret = PTR_ERR(agent);
					goto err;
				}
				dev->send_agent[p][q] = agent;
			} else
				dev->send_agent[p][q] = NULL;
		}
	}

	return 0;

err:
	for (p = 0; p < dev->num_ports; ++p)
		for (q = 0; q <= 1; ++q)
			if (dev->send_agent[p][q])
				ib_unregister_mad_agent(dev->send_agent[p][q]);

	return ret;
}

void mlx4_ib_mad_cleanup(struct mlx4_ib_dev *dev)
{
	struct ib_mad_agent *agent;
	int p, q;

	for (p = 0; p < dev->num_ports; ++p) {
		for (q = 0; q <= 1; ++q) {
			agent = dev->send_agent[p][q];
			if (agent) {
				dev->send_agent[p][q] = NULL;
				ib_unregister_mad_agent(agent);
			}
		}

		if (dev->sm_ah[p])
			rdma_destroy_ah(dev->sm_ah[p]);
	}
}

static void handle_lid_change_event(struct mlx4_ib_dev *dev, u8 port_num)
{
	mlx4_ib_dispatch_event(dev, port_num, IB_EVENT_LID_CHANGE);

	if (mlx4_is_master(dev->dev) && !dev->sriov.is_going_down)
		mlx4_gen_slaves_port_mgt_ev(dev->dev, port_num,
					    MLX4_EQ_PORT_INFO_LID_CHANGE_MASK);
}

static void handle_client_rereg_event(struct mlx4_ib_dev *dev, u8 port_num)
{
	/* re-configure the alias-guid and mcg's */
	if (mlx4_is_master(dev->dev)) {
		mlx4_ib_invalidate_all_guid_record(dev, port_num);

		if (!dev->sriov.is_going_down) {
			mlx4_ib_mcg_port_cleanup(&dev->sriov.demux[port_num - 1], 0);
			mlx4_gen_slaves_port_mgt_ev(dev->dev, port_num,
						    MLX4_EQ_PORT_INFO_CLIENT_REREG_MASK);
		}
	}

	/* Update the sl to vl table from inside client rereg
	 * only if in secure-host mode (snooping is not possible)
	 * and the sl-to-vl change event is not generated by FW.
	 */
	if (!mlx4_is_slave(dev->dev) &&
	    dev->dev->flags & MLX4_FLAG_SECURE_HOST &&
	    !(dev->dev->caps.flags2 & MLX4_DEV_CAP_FLAG2_SL_TO_VL_CHANGE_EVENT)) {
		if (mlx4_is_master(dev->dev))
			/* already in work queue from mlx4_ib_event queueing
			 * mlx4_handle_port_mgmt_change_event, which calls
			 * this procedure. Therefore, call sl2vl_update directly.
			 */
			mlx4_ib_sl2vl_update(dev, port_num);
		else
			mlx4_sched_ib_sl2vl_update_work(dev, port_num);
	}
	mlx4_ib_dispatch_event(dev, port_num, IB_EVENT_CLIENT_REREGISTER);
}

static void propagate_pkey_ev(struct mlx4_ib_dev *dev, int port_num,
			      struct mlx4_eqe *eqe)
{
	__propagate_pkey_ev(dev, port_num, GET_BLK_PTR_FROM_EQE(eqe),
			    GET_MASK_FROM_EQE(eqe));
}

static void handle_slaves_guid_change(struct mlx4_ib_dev *dev, u8 port_num,
				      u32 guid_tbl_blk_num, u32 change_bitmap)
{
	struct ib_smp *in_mad  = NULL;
	struct ib_smp *out_mad  = NULL;
	u16 i;

	if (!mlx4_is_mfunc(dev->dev) || !mlx4_is_master(dev->dev))
		return;

	in_mad  = kmalloc(sizeof *in_mad, GFP_KERNEL);
	out_mad = kmalloc(sizeof *out_mad, GFP_KERNEL);
	if (!in_mad || !out_mad)
		goto out;

	guid_tbl_blk_num  *= 4;

	for (i = 0; i < 4; i++) {
		if (change_bitmap && (!((change_bitmap >> (8 * i)) & 0xff)))
			continue;
		memset(in_mad, 0, sizeof *in_mad);
		memset(out_mad, 0, sizeof *out_mad);

		in_mad->base_version  = 1;
		in_mad->mgmt_class    = IB_MGMT_CLASS_SUBN_LID_ROUTED;
		in_mad->class_version = 1;
		in_mad->method        = IB_MGMT_METHOD_GET;
		in_mad->attr_id       = IB_SMP_ATTR_GUID_INFO;
		in_mad->attr_mod      = cpu_to_be32(guid_tbl_blk_num + i);

		if (mlx4_MAD_IFC(dev,
				 MLX4_MAD_IFC_IGNORE_KEYS | MLX4_MAD_IFC_NET_VIEW,
				 port_num, NULL, NULL, in_mad, out_mad)) {
			mlx4_ib_warn(&dev->ib_dev, "Failed in get GUID INFO MAD_IFC\n");
			goto out;
		}

		mlx4_ib_update_cache_on_guid_change(dev, guid_tbl_blk_num + i,
						    port_num,
						    (u8 *)(&((struct ib_smp *)out_mad)->data));
		mlx4_ib_notify_slaves_on_guid_change(dev, guid_tbl_blk_num + i,
						     port_num,
						     (u8 *)(&((struct ib_smp *)out_mad)->data));
	}

out:
	kfree(in_mad);
	kfree(out_mad);
	return;
}

void handle_port_mgmt_change_event(struct work_struct *work)
{
	struct ib_event_work *ew = container_of(work, struct ib_event_work, work);
	struct mlx4_ib_dev *dev = ew->ib_dev;
	struct mlx4_eqe *eqe = &(ew->ib_eqe);
	u8 port = eqe->event.port_mgmt_change.port;
	u32 changed_attr;
	u32 tbl_block;
	u32 change_bitmap;

	switch (eqe->subtype) {
	case MLX4_DEV_PMC_SUBTYPE_PORT_INFO:
		changed_attr = be32_to_cpu(eqe->event.port_mgmt_change.params.port_info.changed_attr);

		/* Update the SM ah - This should be done before handling
		   the other changed attributes so that MADs can be sent to the SM */
		if (changed_attr & MSTR_SM_CHANGE_MASK) {
			u16 lid = be16_to_cpu(eqe->event.port_mgmt_change.params.port_info.mstr_sm_lid);
			u8 sl = eqe->event.port_mgmt_change.params.port_info.mstr_sm_sl & 0xf;
			update_sm_ah(dev, port, lid, sl);
		}

		/* Check if it is a lid change event */
		if (changed_attr & MLX4_EQ_PORT_INFO_LID_CHANGE_MASK)
			handle_lid_change_event(dev, port);

		/* Generate GUID changed event */
		if (changed_attr & MLX4_EQ_PORT_INFO_GID_PFX_CHANGE_MASK) {
			if (mlx4_is_master(dev->dev)) {
				union ib_gid gid;
				int err = 0;

				if (!eqe->event.port_mgmt_change.params.port_info.gid_prefix)
					err = __mlx4_ib_query_gid(&dev->ib_dev, port, 0, &gid, 1);
				else
					gid.global.subnet_prefix =
						eqe->event.port_mgmt_change.params.port_info.gid_prefix;
				if (err) {
					pr_warn("Could not change QP1 subnet prefix for port %d: query_gid error (%d)\n",
						port, err);
				} else {
					pr_debug("Changing QP1 subnet prefix for port %d. old=0x%llx. new=0x%llx\n",
						 port,
						 (u64)atomic64_read(&dev->sriov.demux[port - 1].subnet_prefix),
						 be64_to_cpu(gid.global.subnet_prefix));
					atomic64_set(&dev->sriov.demux[port - 1].subnet_prefix,
						     be64_to_cpu(gid.global.subnet_prefix));
				}
			}
			mlx4_ib_dispatch_event(dev, port, IB_EVENT_GID_CHANGE);
			/*if master, notify all slaves*/
			if (mlx4_is_master(dev->dev))
				mlx4_gen_slaves_port_mgt_ev(dev->dev, port,
							    MLX4_EQ_PORT_INFO_GID_PFX_CHANGE_MASK);
		}

		if (changed_attr & MLX4_EQ_PORT_INFO_CLIENT_REREG_MASK)
			handle_client_rereg_event(dev, port);
		break;

	case MLX4_DEV_PMC_SUBTYPE_PKEY_TABLE:
		mlx4_ib_dispatch_event(dev, port, IB_EVENT_PKEY_CHANGE);
		if (mlx4_is_master(dev->dev) && !dev->sriov.is_going_down)
			propagate_pkey_ev(dev, port, eqe);
		break;
	case MLX4_DEV_PMC_SUBTYPE_GUID_INFO:
		/* paravirtualized master's guid is guid 0 -- does not change */
		if (!mlx4_is_master(dev->dev))
			mlx4_ib_dispatch_event(dev, port, IB_EVENT_GID_CHANGE);
		/*if master, notify relevant slaves*/
		else if (!dev->sriov.is_going_down) {
			tbl_block = GET_BLK_PTR_FROM_EQE(eqe);
			change_bitmap = GET_MASK_FROM_EQE(eqe);
			handle_slaves_guid_change(dev, port, tbl_block, change_bitmap);
		}
		break;

	case MLX4_DEV_PMC_SUBTYPE_SL_TO_VL_MAP:
		/* cache sl to vl mapping changes for use in
		 * filling QP1 LRH VL field when sending packets
		 */
		if (!mlx4_is_slave(dev->dev)) {
			union sl2vl_tbl_to_u64 sl2vl64;
			int jj;

			for (jj = 0; jj < 8; jj++) {
				sl2vl64.sl8[jj] =
					eqe->event.port_mgmt_change.params.sl2vl_tbl_change_info.sl2vl_table[jj];
				pr_debug("port %u, sl2vl[%d] = %02x\n",
					 port, jj, sl2vl64.sl8[jj]);
			}
			atomic64_set(&dev->sl2vl[port - 1], sl2vl64.sl64);
		}
		break;
	default:
		pr_warn("Unsupported subtype 0x%x for "
			"Port Management Change event\n", eqe->subtype);
	}

	kfree(ew);
}

void mlx4_ib_dispatch_event(struct mlx4_ib_dev *dev, u8 port_num,
			    enum ib_event_type type)
{
	struct ib_event event;

	event.device		= &dev->ib_dev;
	event.element.port_num	= port_num;
	event.event		= type;

	ib_dispatch_event(&event);
}

static void mlx4_ib_tunnel_comp_handler(struct ib_cq *cq, void *arg)
{
	unsigned long flags;
	struct mlx4_ib_demux_pv_ctx *ctx = cq->cq_context;
	struct mlx4_ib_dev *dev = to_mdev(ctx->ib_dev);
	spin_lock_irqsave(&dev->sriov.going_down_lock, flags);
	if (!dev->sriov.is_going_down && ctx->state == DEMUX_PV_STATE_ACTIVE)
		queue_work(ctx->wq, &ctx->work);
	spin_unlock_irqrestore(&dev->sriov.going_down_lock, flags);
}

static int mlx4_ib_post_pv_qp_buf(struct mlx4_ib_demux_pv_ctx *ctx,
				  struct mlx4_ib_demux_pv_qp *tun_qp,
				  int index)
{
	struct ib_sge sg_list;
	struct ib_recv_wr recv_wr;
	const struct ib_recv_wr *bad_recv_wr;
	int size;

	size = (tun_qp->qp->qp_type == IB_QPT_UD) ?
		sizeof (struct mlx4_tunnel_mad) : sizeof (struct mlx4_mad_rcv_buf);

	sg_list.addr = tun_qp->ring[index].map;
	sg_list.length = size;
	sg_list.lkey = ctx->pd->local_dma_lkey;

	recv_wr.next = NULL;
	recv_wr.sg_list = &sg_list;
	recv_wr.num_sge = 1;
	recv_wr.wr_id = (u64) index | MLX4_TUN_WRID_RECV |
		MLX4_TUN_SET_WRID_QPN(tun_qp->proxy_qpt);
	ib_dma_sync_single_for_device(ctx->ib_dev, tun_qp->ring[index].map,
				      size, DMA_FROM_DEVICE);
	return ib_post_recv(tun_qp->qp, &recv_wr, &bad_recv_wr);
}

static int mlx4_ib_multiplex_sa_handler(struct ib_device *ibdev, int port,
		int slave, struct ib_sa_mad *sa_mad)
{
	int ret = 0;

	/* dispatch to different sa handlers */
	switch (be16_to_cpu(sa_mad->mad_hdr.attr_id)) {
	case IB_SA_ATTR_MC_MEMBER_REC:
		ret = mlx4_ib_mcg_multiplex_handler(ibdev, port, slave, sa_mad);
		break;
	default:
		break;
	}
	return ret;
}

static int is_proxy_qp0(struct mlx4_ib_dev *dev, int qpn, int slave)
{
	int proxy_start = dev->dev->phys_caps.base_proxy_sqpn + 8 * slave;

	return (qpn >= proxy_start && qpn <= proxy_start + 1);
}


int mlx4_ib_send_to_wire(struct mlx4_ib_dev *dev, int slave, u8 port,
			 enum ib_qp_type dest_qpt, u16 pkey_index,
			 u32 remote_qpn, u32 qkey, struct rdma_ah_attr *attr,
			 u8 *s_mac, u16 vlan_id, struct ib_mad *mad)
{
	struct ib_sge list;
	struct ib_ud_wr wr;
	const struct ib_send_wr *bad_wr;
	struct mlx4_ib_demux_pv_ctx *sqp_ctx;
	struct mlx4_ib_demux_pv_qp *sqp;
	struct mlx4_mad_snd_buf *sqp_mad;
	struct ib_ah *ah;
	struct ib_qp *send_qp = NULL;
	unsigned wire_tx_ix = 0;
	u16 wire_pkey_ix;
	int src_qpnum;
	int ret;

	sqp_ctx = dev->sriov.sqps[port-1];

	/* check if proxy qp created */
	if (!sqp_ctx || sqp_ctx->state != DEMUX_PV_STATE_ACTIVE)
		return -EAGAIN;

	if (dest_qpt == IB_QPT_SMI) {
		src_qpnum = 0;
		sqp = &sqp_ctx->qp[0];
		wire_pkey_ix = dev->pkeys.virt2phys_pkey[slave][port - 1][0];
	} else {
		src_qpnum = 1;
		sqp = &sqp_ctx->qp[1];
		wire_pkey_ix = dev->pkeys.virt2phys_pkey[slave][port - 1][pkey_index];
	}

	send_qp = sqp->qp;

	ah = rdma_zalloc_drv_obj(sqp_ctx->pd->device, ib_ah);
	if (!ah)
		return -ENOMEM;

	ah->device = sqp_ctx->pd->device;
	ah->pd = sqp_ctx->pd;

	/* create ah */
	ret = mlx4_ib_create_ah_slave(ah, attr,
				      rdma_ah_retrieve_grh(attr)->sgid_index,
				      s_mac, vlan_id);
	if (ret)
		goto out;

	spin_lock(&sqp->tx_lock);
	if (sqp->tx_ix_head - sqp->tx_ix_tail >=
	    (MLX4_NUM_TUNNEL_BUFS - 1))
		ret = -EAGAIN;
	else
		wire_tx_ix = (++sqp->tx_ix_head) & (MLX4_NUM_TUNNEL_BUFS - 1);
	spin_unlock(&sqp->tx_lock);
	if (ret)
		goto out;

	sqp_mad = (struct mlx4_mad_snd_buf *) (sqp->tx_ring[wire_tx_ix].buf.addr);
<<<<<<< HEAD
	if (sqp->tx_ring[wire_tx_ix].ah)
		rdma_destroy_ah(sqp->tx_ring[wire_tx_ix].ah);
=======
	kfree(sqp->tx_ring[wire_tx_ix].ah);
>>>>>>> 407d19ab
	sqp->tx_ring[wire_tx_ix].ah = ah;
	ib_dma_sync_single_for_cpu(&dev->ib_dev,
				   sqp->tx_ring[wire_tx_ix].buf.map,
				   sizeof (struct mlx4_mad_snd_buf),
				   DMA_TO_DEVICE);

	memcpy(&sqp_mad->payload, mad, sizeof *mad);

	ib_dma_sync_single_for_device(&dev->ib_dev,
				      sqp->tx_ring[wire_tx_ix].buf.map,
				      sizeof (struct mlx4_mad_snd_buf),
				      DMA_TO_DEVICE);

	list.addr = sqp->tx_ring[wire_tx_ix].buf.map;
	list.length = sizeof (struct mlx4_mad_snd_buf);
	list.lkey = sqp_ctx->pd->local_dma_lkey;

	wr.ah = ah;
	wr.port_num = port;
	wr.pkey_index = wire_pkey_ix;
	wr.remote_qkey = qkey;
	wr.remote_qpn = remote_qpn;
	wr.wr.next = NULL;
	wr.wr.wr_id = ((u64) wire_tx_ix) | MLX4_TUN_SET_WRID_QPN(src_qpnum);
	wr.wr.sg_list = &list;
	wr.wr.num_sge = 1;
	wr.wr.opcode = IB_WR_SEND;
	wr.wr.send_flags = IB_SEND_SIGNALED;

	ret = ib_post_send(send_qp, &wr.wr, &bad_wr);
	if (!ret)
		return 0;

	spin_lock(&sqp->tx_lock);
	sqp->tx_ix_tail++;
	spin_unlock(&sqp->tx_lock);
	sqp->tx_ring[wire_tx_ix].ah = NULL;
out:
<<<<<<< HEAD
	mlx4_ib_destroy_ah(ah);
=======
	kfree(ah);
>>>>>>> 407d19ab
	return ret;
}

static int get_slave_base_gid_ix(struct mlx4_ib_dev *dev, int slave, int port)
{
	if (rdma_port_get_link_layer(&dev->ib_dev, port) == IB_LINK_LAYER_INFINIBAND)
		return slave;
	return mlx4_get_base_gid_ix(dev->dev, slave, port);
}

static void fill_in_real_sgid_index(struct mlx4_ib_dev *dev, int slave, int port,
				    struct rdma_ah_attr *ah_attr)
{
	struct ib_global_route *grh = rdma_ah_retrieve_grh(ah_attr);
	if (rdma_port_get_link_layer(&dev->ib_dev, port) == IB_LINK_LAYER_INFINIBAND)
		grh->sgid_index = slave;
	else
		grh->sgid_index += get_slave_base_gid_ix(dev, slave, port);
}

static void mlx4_ib_multiplex_mad(struct mlx4_ib_demux_pv_ctx *ctx, struct ib_wc *wc)
{
	struct mlx4_ib_dev *dev = to_mdev(ctx->ib_dev);
	struct mlx4_ib_demux_pv_qp *tun_qp = &ctx->qp[MLX4_TUN_WRID_QPN(wc->wr_id)];
	int wr_ix = wc->wr_id & (MLX4_NUM_TUNNEL_BUFS - 1);
	struct mlx4_tunnel_mad *tunnel = tun_qp->ring[wr_ix].addr;
	struct mlx4_ib_ah ah;
	struct rdma_ah_attr ah_attr;
	u8 *slave_id;
	int slave;
	int port;
	u16 vlan_id;
	u8 qos;
	u8 *dmac;

	/* Get slave that sent this packet */
	if (wc->src_qp < dev->dev->phys_caps.base_proxy_sqpn ||
	    wc->src_qp >= dev->dev->phys_caps.base_proxy_sqpn + 8 * MLX4_MFUNC_MAX ||
	    (wc->src_qp & 0x1) != ctx->port - 1 ||
	    wc->src_qp & 0x4) {
		mlx4_ib_warn(ctx->ib_dev, "can't multiplex bad sqp:%d\n", wc->src_qp);
		return;
	}
	slave = ((wc->src_qp & ~0x7) - dev->dev->phys_caps.base_proxy_sqpn) / 8;
	if (slave != ctx->slave) {
		mlx4_ib_warn(ctx->ib_dev, "can't multiplex bad sqp:%d: "
			     "belongs to another slave\n", wc->src_qp);
		return;
	}

	/* Map transaction ID */
	ib_dma_sync_single_for_cpu(ctx->ib_dev, tun_qp->ring[wr_ix].map,
				   sizeof (struct mlx4_tunnel_mad),
				   DMA_FROM_DEVICE);
	switch (tunnel->mad.mad_hdr.method) {
	case IB_MGMT_METHOD_SET:
	case IB_MGMT_METHOD_GET:
	case IB_MGMT_METHOD_REPORT:
	case IB_SA_METHOD_GET_TABLE:
	case IB_SA_METHOD_DELETE:
	case IB_SA_METHOD_GET_MULTI:
	case IB_SA_METHOD_GET_TRACE_TBL:
		slave_id = (u8 *) &tunnel->mad.mad_hdr.tid;
		if (*slave_id) {
			mlx4_ib_warn(ctx->ib_dev, "egress mad has non-null tid msb:%d "
				     "class:%d slave:%d\n", *slave_id,
				     tunnel->mad.mad_hdr.mgmt_class, slave);
			return;
		} else
			*slave_id = slave;
	default:
		/* nothing */;
	}

	/* Class-specific handling */
	switch (tunnel->mad.mad_hdr.mgmt_class) {
	case IB_MGMT_CLASS_SUBN_LID_ROUTED:
	case IB_MGMT_CLASS_SUBN_DIRECTED_ROUTE:
		if (slave != mlx4_master_func_num(dev->dev) &&
		    !mlx4_vf_smi_enabled(dev->dev, slave, ctx->port))
			return;
		break;
	case IB_MGMT_CLASS_SUBN_ADM:
		if (mlx4_ib_multiplex_sa_handler(ctx->ib_dev, ctx->port, slave,
			      (struct ib_sa_mad *) &tunnel->mad))
			return;
		break;
	case IB_MGMT_CLASS_CM:
		if (mlx4_ib_multiplex_cm_handler(ctx->ib_dev, ctx->port, slave,
			      (struct ib_mad *) &tunnel->mad))
			return;
		break;
	case IB_MGMT_CLASS_DEVICE_MGMT:
		if (tunnel->mad.mad_hdr.method != IB_MGMT_METHOD_GET &&
		    tunnel->mad.mad_hdr.method != IB_MGMT_METHOD_SET)
			return;
		break;
	default:
		/* Drop unsupported classes for slaves in tunnel mode */
		if (slave != mlx4_master_func_num(dev->dev)) {
			mlx4_ib_warn(ctx->ib_dev, "dropping unsupported egress mad from class:%d "
				     "for slave:%d\n", tunnel->mad.mad_hdr.mgmt_class, slave);
			return;
		}
	}

	/* We are using standard ib_core services to send the mad, so generate a
	 * stadard address handle by decoding the tunnelled mlx4_ah fields */
	memcpy(&ah.av, &tunnel->hdr.av, sizeof (struct mlx4_av));
	ah.ibah.device = ctx->ib_dev;

	port = be32_to_cpu(ah.av.ib.port_pd) >> 24;
	port = mlx4_slave_convert_port(dev->dev, slave, port);
	if (port < 0)
		return;
	ah.av.ib.port_pd = cpu_to_be32(port << 24 | (be32_to_cpu(ah.av.ib.port_pd) & 0xffffff));
	ah.ibah.type = rdma_ah_find_type(&dev->ib_dev, port);

	mlx4_ib_query_ah(&ah.ibah, &ah_attr);
	if (rdma_ah_get_ah_flags(&ah_attr) & IB_AH_GRH)
		fill_in_real_sgid_index(dev, slave, ctx->port, &ah_attr);
	dmac = rdma_ah_retrieve_dmac(&ah_attr);
	if (dmac)
		memcpy(dmac, tunnel->hdr.mac, ETH_ALEN);
	vlan_id = be16_to_cpu(tunnel->hdr.vlan);
	/* if slave have default vlan use it */
	if (mlx4_get_slave_default_vlan(dev->dev, ctx->port, slave,
					&vlan_id, &qos))
		rdma_ah_set_sl(&ah_attr, qos);

	mlx4_ib_send_to_wire(dev, slave, ctx->port,
			     is_proxy_qp0(dev, wc->src_qp, slave) ?
			     IB_QPT_SMI : IB_QPT_GSI,
			     be16_to_cpu(tunnel->hdr.pkey_index),
			     be32_to_cpu(tunnel->hdr.remote_qpn),
			     be32_to_cpu(tunnel->hdr.qkey),
			     &ah_attr, wc->smac, vlan_id, &tunnel->mad);
}

static int mlx4_ib_alloc_pv_bufs(struct mlx4_ib_demux_pv_ctx *ctx,
				 enum ib_qp_type qp_type, int is_tun)
{
	int i;
	struct mlx4_ib_demux_pv_qp *tun_qp;
	int rx_buf_size, tx_buf_size;

	if (qp_type > IB_QPT_GSI)
		return -EINVAL;

	tun_qp = &ctx->qp[qp_type];

	tun_qp->ring = kcalloc(MLX4_NUM_TUNNEL_BUFS,
			       sizeof(struct mlx4_ib_buf),
			       GFP_KERNEL);
	if (!tun_qp->ring)
		return -ENOMEM;

	tun_qp->tx_ring = kcalloc(MLX4_NUM_TUNNEL_BUFS,
				  sizeof (struct mlx4_ib_tun_tx_buf),
				  GFP_KERNEL);
	if (!tun_qp->tx_ring) {
		kfree(tun_qp->ring);
		tun_qp->ring = NULL;
		return -ENOMEM;
	}

	if (is_tun) {
		rx_buf_size = sizeof (struct mlx4_tunnel_mad);
		tx_buf_size = sizeof (struct mlx4_rcv_tunnel_mad);
	} else {
		rx_buf_size = sizeof (struct mlx4_mad_rcv_buf);
		tx_buf_size = sizeof (struct mlx4_mad_snd_buf);
	}

	for (i = 0; i < MLX4_NUM_TUNNEL_BUFS; i++) {
		tun_qp->ring[i].addr = kmalloc(rx_buf_size, GFP_KERNEL);
		if (!tun_qp->ring[i].addr)
			goto err;
		tun_qp->ring[i].map = ib_dma_map_single(ctx->ib_dev,
							tun_qp->ring[i].addr,
							rx_buf_size,
							DMA_FROM_DEVICE);
		if (ib_dma_mapping_error(ctx->ib_dev, tun_qp->ring[i].map)) {
			kfree(tun_qp->ring[i].addr);
			goto err;
		}
	}

	for (i = 0; i < MLX4_NUM_TUNNEL_BUFS; i++) {
		tun_qp->tx_ring[i].buf.addr =
			kmalloc(tx_buf_size, GFP_KERNEL);
		if (!tun_qp->tx_ring[i].buf.addr)
			goto tx_err;
		tun_qp->tx_ring[i].buf.map =
			ib_dma_map_single(ctx->ib_dev,
					  tun_qp->tx_ring[i].buf.addr,
					  tx_buf_size,
					  DMA_TO_DEVICE);
		if (ib_dma_mapping_error(ctx->ib_dev,
					 tun_qp->tx_ring[i].buf.map)) {
			kfree(tun_qp->tx_ring[i].buf.addr);
			goto tx_err;
		}
		tun_qp->tx_ring[i].ah = NULL;
	}
	spin_lock_init(&tun_qp->tx_lock);
	tun_qp->tx_ix_head = 0;
	tun_qp->tx_ix_tail = 0;
	tun_qp->proxy_qpt = qp_type;

	return 0;

tx_err:
	while (i > 0) {
		--i;
		ib_dma_unmap_single(ctx->ib_dev, tun_qp->tx_ring[i].buf.map,
				    tx_buf_size, DMA_TO_DEVICE);
		kfree(tun_qp->tx_ring[i].buf.addr);
	}
	kfree(tun_qp->tx_ring);
	tun_qp->tx_ring = NULL;
	i = MLX4_NUM_TUNNEL_BUFS;
err:
	while (i > 0) {
		--i;
		ib_dma_unmap_single(ctx->ib_dev, tun_qp->ring[i].map,
				    rx_buf_size, DMA_FROM_DEVICE);
		kfree(tun_qp->ring[i].addr);
	}
	kfree(tun_qp->ring);
	tun_qp->ring = NULL;
	return -ENOMEM;
}

static void mlx4_ib_free_pv_qp_bufs(struct mlx4_ib_demux_pv_ctx *ctx,
				     enum ib_qp_type qp_type, int is_tun)
{
	int i;
	struct mlx4_ib_demux_pv_qp *tun_qp;
	int rx_buf_size, tx_buf_size;

	if (qp_type > IB_QPT_GSI)
		return;

	tun_qp = &ctx->qp[qp_type];
	if (is_tun) {
		rx_buf_size = sizeof (struct mlx4_tunnel_mad);
		tx_buf_size = sizeof (struct mlx4_rcv_tunnel_mad);
	} else {
		rx_buf_size = sizeof (struct mlx4_mad_rcv_buf);
		tx_buf_size = sizeof (struct mlx4_mad_snd_buf);
	}


	for (i = 0; i < MLX4_NUM_TUNNEL_BUFS; i++) {
		ib_dma_unmap_single(ctx->ib_dev, tun_qp->ring[i].map,
				    rx_buf_size, DMA_FROM_DEVICE);
		kfree(tun_qp->ring[i].addr);
	}

	for (i = 0; i < MLX4_NUM_TUNNEL_BUFS; i++) {
		ib_dma_unmap_single(ctx->ib_dev, tun_qp->tx_ring[i].buf.map,
				    tx_buf_size, DMA_TO_DEVICE);
		kfree(tun_qp->tx_ring[i].buf.addr);
		if (tun_qp->tx_ring[i].ah)
			rdma_destroy_ah(tun_qp->tx_ring[i].ah);
	}
	kfree(tun_qp->tx_ring);
	kfree(tun_qp->ring);
}

static void mlx4_ib_tunnel_comp_worker(struct work_struct *work)
{
	struct mlx4_ib_demux_pv_ctx *ctx;
	struct mlx4_ib_demux_pv_qp *tun_qp;
	struct ib_wc wc;
	int ret;
	ctx = container_of(work, struct mlx4_ib_demux_pv_ctx, work);
	ib_req_notify_cq(ctx->cq, IB_CQ_NEXT_COMP);

	while (ib_poll_cq(ctx->cq, 1, &wc) == 1) {
		tun_qp = &ctx->qp[MLX4_TUN_WRID_QPN(wc.wr_id)];
		if (wc.status == IB_WC_SUCCESS) {
			switch (wc.opcode) {
			case IB_WC_RECV:
				mlx4_ib_multiplex_mad(ctx, &wc);
				ret = mlx4_ib_post_pv_qp_buf(ctx, tun_qp,
							     wc.wr_id &
							     (MLX4_NUM_TUNNEL_BUFS - 1));
				if (ret)
					pr_err("Failed reposting tunnel "
					       "buf:%lld\n", wc.wr_id);
				break;
			case IB_WC_SEND:
				pr_debug("received tunnel send completion:"
					 "wrid=0x%llx, status=0x%x\n",
					 wc.wr_id, wc.status);
				rdma_destroy_ah(tun_qp->tx_ring[wc.wr_id &
					      (MLX4_NUM_TUNNEL_BUFS - 1)].ah);
				tun_qp->tx_ring[wc.wr_id & (MLX4_NUM_TUNNEL_BUFS - 1)].ah
					= NULL;
				spin_lock(&tun_qp->tx_lock);
				tun_qp->tx_ix_tail++;
				spin_unlock(&tun_qp->tx_lock);

				break;
			default:
				break;
			}
		} else  {
			pr_debug("mlx4_ib: completion error in tunnel: %d."
				 " status = %d, wrid = 0x%llx\n",
				 ctx->slave, wc.status, wc.wr_id);
			if (!MLX4_TUN_IS_RECV(wc.wr_id)) {
				rdma_destroy_ah(tun_qp->tx_ring[wc.wr_id &
					      (MLX4_NUM_TUNNEL_BUFS - 1)].ah);
				tun_qp->tx_ring[wc.wr_id & (MLX4_NUM_TUNNEL_BUFS - 1)].ah
					= NULL;
				spin_lock(&tun_qp->tx_lock);
				tun_qp->tx_ix_tail++;
				spin_unlock(&tun_qp->tx_lock);
			}
		}
	}
}

static void pv_qp_event_handler(struct ib_event *event, void *qp_context)
{
	struct mlx4_ib_demux_pv_ctx *sqp = qp_context;

	/* It's worse than that! He's dead, Jim! */
	pr_err("Fatal error (%d) on a MAD QP on port %d\n",
	       event->event, sqp->port);
}

static int create_pv_sqp(struct mlx4_ib_demux_pv_ctx *ctx,
			    enum ib_qp_type qp_type, int create_tun)
{
	int i, ret;
	struct mlx4_ib_demux_pv_qp *tun_qp;
	struct mlx4_ib_qp_tunnel_init_attr qp_init_attr;
	struct ib_qp_attr attr;
	int qp_attr_mask_INIT;

	if (qp_type > IB_QPT_GSI)
		return -EINVAL;

	tun_qp = &ctx->qp[qp_type];

	memset(&qp_init_attr, 0, sizeof qp_init_attr);
	qp_init_attr.init_attr.send_cq = ctx->cq;
	qp_init_attr.init_attr.recv_cq = ctx->cq;
	qp_init_attr.init_attr.sq_sig_type = IB_SIGNAL_ALL_WR;
	qp_init_attr.init_attr.cap.max_send_wr = MLX4_NUM_TUNNEL_BUFS;
	qp_init_attr.init_attr.cap.max_recv_wr = MLX4_NUM_TUNNEL_BUFS;
	qp_init_attr.init_attr.cap.max_send_sge = 1;
	qp_init_attr.init_attr.cap.max_recv_sge = 1;
	if (create_tun) {
		qp_init_attr.init_attr.qp_type = IB_QPT_UD;
		qp_init_attr.init_attr.create_flags = MLX4_IB_SRIOV_TUNNEL_QP;
		qp_init_attr.port = ctx->port;
		qp_init_attr.slave = ctx->slave;
		qp_init_attr.proxy_qp_type = qp_type;
		qp_attr_mask_INIT = IB_QP_STATE | IB_QP_PKEY_INDEX |
			   IB_QP_QKEY | IB_QP_PORT;
	} else {
		qp_init_attr.init_attr.qp_type = qp_type;
		qp_init_attr.init_attr.create_flags = MLX4_IB_SRIOV_SQP;
		qp_attr_mask_INIT = IB_QP_STATE | IB_QP_PKEY_INDEX | IB_QP_QKEY;
	}
	qp_init_attr.init_attr.port_num = ctx->port;
	qp_init_attr.init_attr.qp_context = ctx;
	qp_init_attr.init_attr.event_handler = pv_qp_event_handler;
	tun_qp->qp = ib_create_qp(ctx->pd, &qp_init_attr.init_attr);
	if (IS_ERR(tun_qp->qp)) {
		ret = PTR_ERR(tun_qp->qp);
		tun_qp->qp = NULL;
		pr_err("Couldn't create %s QP (%d)\n",
		       create_tun ? "tunnel" : "special", ret);
		return ret;
	}

	memset(&attr, 0, sizeof attr);
	attr.qp_state = IB_QPS_INIT;
	ret = 0;
	if (create_tun)
		ret = find_slave_port_pkey_ix(to_mdev(ctx->ib_dev), ctx->slave,
					      ctx->port, IB_DEFAULT_PKEY_FULL,
					      &attr.pkey_index);
	if (ret || !create_tun)
		attr.pkey_index =
			to_mdev(ctx->ib_dev)->pkeys.virt2phys_pkey[ctx->slave][ctx->port - 1][0];
	attr.qkey = IB_QP1_QKEY;
	attr.port_num = ctx->port;
	ret = ib_modify_qp(tun_qp->qp, &attr, qp_attr_mask_INIT);
	if (ret) {
		pr_err("Couldn't change %s qp state to INIT (%d)\n",
		       create_tun ? "tunnel" : "special", ret);
		goto err_qp;
	}
	attr.qp_state = IB_QPS_RTR;
	ret = ib_modify_qp(tun_qp->qp, &attr, IB_QP_STATE);
	if (ret) {
		pr_err("Couldn't change %s qp state to RTR (%d)\n",
		       create_tun ? "tunnel" : "special", ret);
		goto err_qp;
	}
	attr.qp_state = IB_QPS_RTS;
	attr.sq_psn = 0;
	ret = ib_modify_qp(tun_qp->qp, &attr, IB_QP_STATE | IB_QP_SQ_PSN);
	if (ret) {
		pr_err("Couldn't change %s qp state to RTS (%d)\n",
		       create_tun ? "tunnel" : "special", ret);
		goto err_qp;
	}

	for (i = 0; i < MLX4_NUM_TUNNEL_BUFS; i++) {
		ret = mlx4_ib_post_pv_qp_buf(ctx, tun_qp, i);
		if (ret) {
			pr_err(" mlx4_ib_post_pv_buf error"
			       " (err = %d, i = %d)\n", ret, i);
			goto err_qp;
		}
	}
	return 0;

err_qp:
	ib_destroy_qp(tun_qp->qp);
	tun_qp->qp = NULL;
	return ret;
}

/*
 * IB MAD completion callback for real SQPs
 */
static void mlx4_ib_sqp_comp_worker(struct work_struct *work)
{
	struct mlx4_ib_demux_pv_ctx *ctx;
	struct mlx4_ib_demux_pv_qp *sqp;
	struct ib_wc wc;
	struct ib_grh *grh;
	struct ib_mad *mad;

	ctx = container_of(work, struct mlx4_ib_demux_pv_ctx, work);
	ib_req_notify_cq(ctx->cq, IB_CQ_NEXT_COMP);

	while (mlx4_ib_poll_cq(ctx->cq, 1, &wc) == 1) {
		sqp = &ctx->qp[MLX4_TUN_WRID_QPN(wc.wr_id)];
		if (wc.status == IB_WC_SUCCESS) {
			switch (wc.opcode) {
			case IB_WC_SEND:
<<<<<<< HEAD
				rdma_destroy_ah(sqp->tx_ring[wc.wr_id &
					      (MLX4_NUM_TUNNEL_BUFS - 1)].ah);
=======
				kfree(sqp->tx_ring[wc.wr_id &
				      (MLX4_NUM_TUNNEL_BUFS - 1)].ah);
>>>>>>> 407d19ab
				sqp->tx_ring[wc.wr_id & (MLX4_NUM_TUNNEL_BUFS - 1)].ah
					= NULL;
				spin_lock(&sqp->tx_lock);
				sqp->tx_ix_tail++;
				spin_unlock(&sqp->tx_lock);
				break;
			case IB_WC_RECV:
				mad = (struct ib_mad *) &(((struct mlx4_mad_rcv_buf *)
						(sqp->ring[wc.wr_id &
						(MLX4_NUM_TUNNEL_BUFS - 1)].addr))->payload);
				grh = &(((struct mlx4_mad_rcv_buf *)
						(sqp->ring[wc.wr_id &
						(MLX4_NUM_TUNNEL_BUFS - 1)].addr))->grh);
				mlx4_ib_demux_mad(ctx->ib_dev, ctx->port, &wc, grh, mad);
				if (mlx4_ib_post_pv_qp_buf(ctx, sqp, wc.wr_id &
							   (MLX4_NUM_TUNNEL_BUFS - 1)))
					pr_err("Failed reposting SQP "
					       "buf:%lld\n", wc.wr_id);
				break;
			default:
				break;
			}
		} else  {
			pr_debug("mlx4_ib: completion error in tunnel: %d."
				 " status = %d, wrid = 0x%llx\n",
				 ctx->slave, wc.status, wc.wr_id);
			if (!MLX4_TUN_IS_RECV(wc.wr_id)) {
<<<<<<< HEAD
				rdma_destroy_ah(sqp->tx_ring[wc.wr_id &
					      (MLX4_NUM_TUNNEL_BUFS - 1)].ah);
=======
				kfree(sqp->tx_ring[wc.wr_id &
				      (MLX4_NUM_TUNNEL_BUFS - 1)].ah);
>>>>>>> 407d19ab
				sqp->tx_ring[wc.wr_id & (MLX4_NUM_TUNNEL_BUFS - 1)].ah
					= NULL;
				spin_lock(&sqp->tx_lock);
				sqp->tx_ix_tail++;
				spin_unlock(&sqp->tx_lock);
			}
		}
	}
}

static int alloc_pv_object(struct mlx4_ib_dev *dev, int slave, int port,
			       struct mlx4_ib_demux_pv_ctx **ret_ctx)
{
	struct mlx4_ib_demux_pv_ctx *ctx;

	*ret_ctx = NULL;
	ctx = kzalloc(sizeof (struct mlx4_ib_demux_pv_ctx), GFP_KERNEL);
	if (!ctx)
		return -ENOMEM;

	ctx->ib_dev = &dev->ib_dev;
	ctx->port = port;
	ctx->slave = slave;
	*ret_ctx = ctx;
	return 0;
}

static void free_pv_object(struct mlx4_ib_dev *dev, int slave, int port)
{
	if (dev->sriov.demux[port - 1].tun[slave]) {
		kfree(dev->sriov.demux[port - 1].tun[slave]);
		dev->sriov.demux[port - 1].tun[slave] = NULL;
	}
}

static int create_pv_resources(struct ib_device *ibdev, int slave, int port,
			       int create_tun, struct mlx4_ib_demux_pv_ctx *ctx)
{
	int ret, cq_size;
	struct ib_cq_init_attr cq_attr = {};

	if (ctx->state != DEMUX_PV_STATE_DOWN)
		return -EEXIST;

	ctx->state = DEMUX_PV_STATE_STARTING;
	/* have QP0 only if link layer is IB */
	if (rdma_port_get_link_layer(ibdev, ctx->port) ==
	    IB_LINK_LAYER_INFINIBAND)
		ctx->has_smi = 1;

	if (ctx->has_smi) {
		ret = mlx4_ib_alloc_pv_bufs(ctx, IB_QPT_SMI, create_tun);
		if (ret) {
			pr_err("Failed allocating qp0 tunnel bufs (%d)\n", ret);
			goto err_out;
		}
	}

	ret = mlx4_ib_alloc_pv_bufs(ctx, IB_QPT_GSI, create_tun);
	if (ret) {
		pr_err("Failed allocating qp1 tunnel bufs (%d)\n", ret);
		goto err_out_qp0;
	}

	cq_size = 2 * MLX4_NUM_TUNNEL_BUFS;
	if (ctx->has_smi)
		cq_size *= 2;

	cq_attr.cqe = cq_size;
	ctx->cq = ib_create_cq(ctx->ib_dev, mlx4_ib_tunnel_comp_handler,
			       NULL, ctx, &cq_attr);
	if (IS_ERR(ctx->cq)) {
		ret = PTR_ERR(ctx->cq);
		pr_err("Couldn't create tunnel CQ (%d)\n", ret);
		goto err_buf;
	}

	ctx->pd = ib_alloc_pd(ctx->ib_dev, 0);
	if (IS_ERR(ctx->pd)) {
		ret = PTR_ERR(ctx->pd);
		pr_err("Couldn't create tunnel PD (%d)\n", ret);
		goto err_cq;
	}

	if (ctx->has_smi) {
		ret = create_pv_sqp(ctx, IB_QPT_SMI, create_tun);
		if (ret) {
			pr_err("Couldn't create %s QP0 (%d)\n",
			       create_tun ? "tunnel for" : "",  ret);
			goto err_pd;
		}
	}

	ret = create_pv_sqp(ctx, IB_QPT_GSI, create_tun);
	if (ret) {
		pr_err("Couldn't create %s QP1 (%d)\n",
		       create_tun ? "tunnel for" : "",  ret);
		goto err_qp0;
	}

	if (create_tun)
		INIT_WORK(&ctx->work, mlx4_ib_tunnel_comp_worker);
	else
		INIT_WORK(&ctx->work, mlx4_ib_sqp_comp_worker);

	ctx->wq = to_mdev(ibdev)->sriov.demux[port - 1].wq;

	ret = ib_req_notify_cq(ctx->cq, IB_CQ_NEXT_COMP);
	if (ret) {
		pr_err("Couldn't arm tunnel cq (%d)\n", ret);
		goto err_wq;
	}
	ctx->state = DEMUX_PV_STATE_ACTIVE;
	return 0;

err_wq:
	ctx->wq = NULL;
	ib_destroy_qp(ctx->qp[1].qp);
	ctx->qp[1].qp = NULL;


err_qp0:
	if (ctx->has_smi)
		ib_destroy_qp(ctx->qp[0].qp);
	ctx->qp[0].qp = NULL;

err_pd:
	ib_dealloc_pd(ctx->pd);
	ctx->pd = NULL;

err_cq:
	ib_destroy_cq(ctx->cq);
	ctx->cq = NULL;

err_buf:
	mlx4_ib_free_pv_qp_bufs(ctx, IB_QPT_GSI, create_tun);

err_out_qp0:
	if (ctx->has_smi)
		mlx4_ib_free_pv_qp_bufs(ctx, IB_QPT_SMI, create_tun);
err_out:
	ctx->state = DEMUX_PV_STATE_DOWN;
	return ret;
}

static void destroy_pv_resources(struct mlx4_ib_dev *dev, int slave, int port,
				 struct mlx4_ib_demux_pv_ctx *ctx, int flush)
{
	if (!ctx)
		return;
	if (ctx->state > DEMUX_PV_STATE_DOWN) {
		ctx->state = DEMUX_PV_STATE_DOWNING;
		if (flush)
			flush_workqueue(ctx->wq);
		if (ctx->has_smi) {
			ib_destroy_qp(ctx->qp[0].qp);
			ctx->qp[0].qp = NULL;
			mlx4_ib_free_pv_qp_bufs(ctx, IB_QPT_SMI, 1);
		}
		ib_destroy_qp(ctx->qp[1].qp);
		ctx->qp[1].qp = NULL;
		mlx4_ib_free_pv_qp_bufs(ctx, IB_QPT_GSI, 1);
		ib_dealloc_pd(ctx->pd);
		ctx->pd = NULL;
		ib_destroy_cq(ctx->cq);
		ctx->cq = NULL;
		ctx->state = DEMUX_PV_STATE_DOWN;
	}
}

static int mlx4_ib_tunnels_update(struct mlx4_ib_dev *dev, int slave,
				  int port, int do_init)
{
	int ret = 0;

	if (!do_init) {
		clean_vf_mcast(&dev->sriov.demux[port - 1], slave);
		/* for master, destroy real sqp resources */
		if (slave == mlx4_master_func_num(dev->dev))
			destroy_pv_resources(dev, slave, port,
					     dev->sriov.sqps[port - 1], 1);
		/* destroy the tunnel qp resources */
		destroy_pv_resources(dev, slave, port,
				     dev->sriov.demux[port - 1].tun[slave], 1);
		return 0;
	}

	/* create the tunnel qp resources */
	ret = create_pv_resources(&dev->ib_dev, slave, port, 1,
				  dev->sriov.demux[port - 1].tun[slave]);

	/* for master, create the real sqp resources */
	if (!ret && slave == mlx4_master_func_num(dev->dev))
		ret = create_pv_resources(&dev->ib_dev, slave, port, 0,
					  dev->sriov.sqps[port - 1]);
	return ret;
}

void mlx4_ib_tunnels_update_work(struct work_struct *work)
{
	struct mlx4_ib_demux_work *dmxw;

	dmxw = container_of(work, struct mlx4_ib_demux_work, work);
	mlx4_ib_tunnels_update(dmxw->dev, dmxw->slave, (int) dmxw->port,
			       dmxw->do_init);
	kfree(dmxw);
	return;
}

static int mlx4_ib_alloc_demux_ctx(struct mlx4_ib_dev *dev,
				       struct mlx4_ib_demux_ctx *ctx,
				       int port)
{
	char name[12];
	int ret = 0;
	int i;

	ctx->tun = kcalloc(dev->dev->caps.sqp_demux,
			   sizeof (struct mlx4_ib_demux_pv_ctx *), GFP_KERNEL);
	if (!ctx->tun)
		return -ENOMEM;

	ctx->dev = dev;
	ctx->port = port;
	ctx->ib_dev = &dev->ib_dev;

	for (i = 0;
	     i < min(dev->dev->caps.sqp_demux,
	     (u16)(dev->dev->persist->num_vfs + 1));
	     i++) {
		struct mlx4_active_ports actv_ports =
			mlx4_get_active_ports(dev->dev, i);

		if (!test_bit(port - 1, actv_ports.ports))
			continue;

		ret = alloc_pv_object(dev, i, port, &ctx->tun[i]);
		if (ret) {
			ret = -ENOMEM;
			goto err_mcg;
		}
	}

	ret = mlx4_ib_mcg_port_init(ctx);
	if (ret) {
		pr_err("Failed initializing mcg para-virt (%d)\n", ret);
		goto err_mcg;
	}

	snprintf(name, sizeof name, "mlx4_ibt%d", port);
	ctx->wq = alloc_ordered_workqueue(name, WQ_MEM_RECLAIM);
	if (!ctx->wq) {
		pr_err("Failed to create tunnelling WQ for port %d\n", port);
		ret = -ENOMEM;
		goto err_wq;
	}

	snprintf(name, sizeof name, "mlx4_ibud%d", port);
	ctx->ud_wq = alloc_ordered_workqueue(name, WQ_MEM_RECLAIM);
	if (!ctx->ud_wq) {
		pr_err("Failed to create up/down WQ for port %d\n", port);
		ret = -ENOMEM;
		goto err_udwq;
	}

	return 0;

err_udwq:
	destroy_workqueue(ctx->wq);
	ctx->wq = NULL;

err_wq:
	mlx4_ib_mcg_port_cleanup(ctx, 1);
err_mcg:
	for (i = 0; i < dev->dev->caps.sqp_demux; i++)
		free_pv_object(dev, i, port);
	kfree(ctx->tun);
	ctx->tun = NULL;
	return ret;
}

static void mlx4_ib_free_sqp_ctx(struct mlx4_ib_demux_pv_ctx *sqp_ctx)
{
	if (sqp_ctx->state > DEMUX_PV_STATE_DOWN) {
		sqp_ctx->state = DEMUX_PV_STATE_DOWNING;
		flush_workqueue(sqp_ctx->wq);
		if (sqp_ctx->has_smi) {
			ib_destroy_qp(sqp_ctx->qp[0].qp);
			sqp_ctx->qp[0].qp = NULL;
			mlx4_ib_free_pv_qp_bufs(sqp_ctx, IB_QPT_SMI, 0);
		}
		ib_destroy_qp(sqp_ctx->qp[1].qp);
		sqp_ctx->qp[1].qp = NULL;
		mlx4_ib_free_pv_qp_bufs(sqp_ctx, IB_QPT_GSI, 0);
		ib_dealloc_pd(sqp_ctx->pd);
		sqp_ctx->pd = NULL;
		ib_destroy_cq(sqp_ctx->cq);
		sqp_ctx->cq = NULL;
		sqp_ctx->state = DEMUX_PV_STATE_DOWN;
	}
}

static void mlx4_ib_free_demux_ctx(struct mlx4_ib_demux_ctx *ctx)
{
	int i;
	if (ctx) {
		struct mlx4_ib_dev *dev = to_mdev(ctx->ib_dev);
		mlx4_ib_mcg_port_cleanup(ctx, 1);
		for (i = 0; i < dev->dev->caps.sqp_demux; i++) {
			if (!ctx->tun[i])
				continue;
			if (ctx->tun[i]->state > DEMUX_PV_STATE_DOWN)
				ctx->tun[i]->state = DEMUX_PV_STATE_DOWNING;
		}
		flush_workqueue(ctx->wq);
		for (i = 0; i < dev->dev->caps.sqp_demux; i++) {
			destroy_pv_resources(dev, i, ctx->port, ctx->tun[i], 0);
			free_pv_object(dev, i, ctx->port);
		}
		kfree(ctx->tun);
		destroy_workqueue(ctx->ud_wq);
		destroy_workqueue(ctx->wq);
	}
}

static void mlx4_ib_master_tunnels(struct mlx4_ib_dev *dev, int do_init)
{
	int i;

	if (!mlx4_is_master(dev->dev))
		return;
	/* initialize or tear down tunnel QPs for the master */
	for (i = 0; i < dev->dev->caps.num_ports; i++)
		mlx4_ib_tunnels_update(dev, mlx4_master_func_num(dev->dev), i + 1, do_init);
	return;
}

int mlx4_ib_init_sriov(struct mlx4_ib_dev *dev)
{
	int i = 0;
	int err;

	if (!mlx4_is_mfunc(dev->dev))
		return 0;

	dev->sriov.is_going_down = 0;
	spin_lock_init(&dev->sriov.going_down_lock);
	mlx4_ib_cm_paravirt_init(dev);

	mlx4_ib_warn(&dev->ib_dev, "multi-function enabled\n");

	if (mlx4_is_slave(dev->dev)) {
		mlx4_ib_warn(&dev->ib_dev, "operating in qp1 tunnel mode\n");
		return 0;
	}

	for (i = 0; i < dev->dev->caps.sqp_demux; i++) {
		if (i == mlx4_master_func_num(dev->dev))
			mlx4_put_slave_node_guid(dev->dev, i, dev->ib_dev.node_guid);
		else
			mlx4_put_slave_node_guid(dev->dev, i, mlx4_ib_gen_node_guid());
	}

	err = mlx4_ib_init_alias_guid_service(dev);
	if (err) {
		mlx4_ib_warn(&dev->ib_dev, "Failed init alias guid process.\n");
		goto paravirt_err;
	}
	err = mlx4_ib_device_register_sysfs(dev);
	if (err) {
		mlx4_ib_warn(&dev->ib_dev, "Failed to register sysfs\n");
		goto sysfs_err;
	}

	mlx4_ib_warn(&dev->ib_dev, "initializing demux service for %d qp1 clients\n",
		     dev->dev->caps.sqp_demux);
	for (i = 0; i < dev->num_ports; i++) {
		union ib_gid gid;
		err = __mlx4_ib_query_gid(&dev->ib_dev, i + 1, 0, &gid, 1);
		if (err)
			goto demux_err;
		dev->sriov.demux[i].guid_cache[0] = gid.global.interface_id;
		atomic64_set(&dev->sriov.demux[i].subnet_prefix,
			     be64_to_cpu(gid.global.subnet_prefix));
		err = alloc_pv_object(dev, mlx4_master_func_num(dev->dev), i + 1,
				      &dev->sriov.sqps[i]);
		if (err)
			goto demux_err;
		err = mlx4_ib_alloc_demux_ctx(dev, &dev->sriov.demux[i], i + 1);
		if (err)
			goto free_pv;
	}
	mlx4_ib_master_tunnels(dev, 1);
	return 0;

free_pv:
	free_pv_object(dev, mlx4_master_func_num(dev->dev), i + 1);
demux_err:
	while (--i >= 0) {
		free_pv_object(dev, mlx4_master_func_num(dev->dev), i + 1);
		mlx4_ib_free_demux_ctx(&dev->sriov.demux[i]);
	}
	mlx4_ib_device_unregister_sysfs(dev);

sysfs_err:
	mlx4_ib_destroy_alias_guid_service(dev);

paravirt_err:
	mlx4_ib_cm_paravirt_clean(dev, -1);

	return err;
}

void mlx4_ib_close_sriov(struct mlx4_ib_dev *dev)
{
	int i;
	unsigned long flags;

	if (!mlx4_is_mfunc(dev->dev))
		return;

	spin_lock_irqsave(&dev->sriov.going_down_lock, flags);
	dev->sriov.is_going_down = 1;
	spin_unlock_irqrestore(&dev->sriov.going_down_lock, flags);
	if (mlx4_is_master(dev->dev)) {
		for (i = 0; i < dev->num_ports; i++) {
			flush_workqueue(dev->sriov.demux[i].ud_wq);
			mlx4_ib_free_sqp_ctx(dev->sriov.sqps[i]);
			kfree(dev->sriov.sqps[i]);
			dev->sriov.sqps[i] = NULL;
			mlx4_ib_free_demux_ctx(&dev->sriov.demux[i]);
		}

		mlx4_ib_cm_paravirt_clean(dev, -1);
		mlx4_ib_destroy_alias_guid_service(dev);
		mlx4_ib_device_unregister_sysfs(dev);
	}
}<|MERGE_RESOLUTION|>--- conflicted
+++ resolved
@@ -202,13 +202,13 @@
 	rdma_ah_set_port_num(&ah_attr, port_num);
 
 	new_ah = rdma_create_ah(dev->send_agent[port_num - 1][0]->qp->pd,
-				&ah_attr);
+				&ah_attr, 0);
 	if (IS_ERR(new_ah))
 		return;
 
 	spin_lock_irqsave(&dev->sm_lock, flags);
 	if (dev->sm_ah[port_num - 1])
-		rdma_destroy_ah(dev->sm_ah[port_num - 1]);
+		rdma_destroy_ah(dev->sm_ah[port_num - 1], 0);
 	dev->sm_ah[port_num - 1] = new_ah;
 	spin_unlock_irqrestore(&dev->sm_lock, flags);
 }
@@ -567,7 +567,7 @@
 			return -EINVAL;
 		rdma_ah_set_grh(&attr, &dgid, 0, 0, 0, 0);
 	}
-	ah = rdma_create_ah(tun_ctx->pd, &attr);
+	ah = rdma_create_ah(tun_ctx->pd, &attr, 0);
 	if (IS_ERR(ah))
 		return -ENOMEM;
 
@@ -584,7 +584,7 @@
 
 	tun_mad = (struct mlx4_rcv_tunnel_mad *) (tun_qp->tx_ring[tun_tx_ix].buf.addr);
 	if (tun_qp->tx_ring[tun_tx_ix].ah)
-		rdma_destroy_ah(tun_qp->tx_ring[tun_tx_ix].ah);
+		rdma_destroy_ah(tun_qp->tx_ring[tun_tx_ix].ah, 0);
 	tun_qp->tx_ring[tun_tx_ix].ah = ah;
 	ib_dma_sync_single_for_cpu(&dev->ib_dev,
 				   tun_qp->tx_ring[tun_tx_ix].buf.map,
@@ -657,7 +657,7 @@
 	spin_unlock(&tun_qp->tx_lock);
 	tun_qp->tx_ring[tun_tx_ix].ah = NULL;
 end:
-	rdma_destroy_ah(ah);
+	rdma_destroy_ah(ah, 0);
 	return ret;
 }
 
@@ -807,15 +807,17 @@
 	int err;
 	struct ib_port_attr pattr;
 
-	if (in_wc && in_wc->qp->qp_num) {
-		pr_debug("received MAD: slid:%d sqpn:%d "
-			"dlid_bits:%d dqpn:%d wc_flags:0x%x, cls %x, mtd %x, atr %x\n",
-			in_wc->slid, in_wc->src_qp,
-			in_wc->dlid_path_bits,
-			in_wc->qp->qp_num,
-			in_wc->wc_flags,
-			in_mad->mad_hdr.mgmt_class, in_mad->mad_hdr.method,
-			be16_to_cpu(in_mad->mad_hdr.attr_id));
+	if (in_wc && in_wc->qp) {
+		pr_debug("received MAD: port:%d slid:%d sqpn:%d "
+			 "dlid_bits:%d dqpn:%d wc_flags:0x%x tid:%016llx cls:%x mtd:%x atr:%x\n",
+			 port_num,
+			 in_wc->slid, in_wc->src_qp,
+			 in_wc->dlid_path_bits,
+			 in_wc->qp->qp_num,
+			 in_wc->wc_flags,
+			 be64_to_cpu(in_mad->mad_hdr.tid),
+			 in_mad->mad_hdr.mgmt_class, in_mad->mad_hdr.method,
+			 be16_to_cpu(in_mad->mad_hdr.attr_id));
 		if (in_wc->wc_flags & IB_WC_GRH) {
 			pr_debug("sgid_hi:0x%016llx sgid_lo:0x%016llx\n",
 				 be64_to_cpu(in_grh->sgid.global.subnet_prefix),
@@ -1022,7 +1024,7 @@
 			 struct ib_mad_send_wc *mad_send_wc)
 {
 	if (mad_send_wc->send_buf->context[0])
-		rdma_destroy_ah(mad_send_wc->send_buf->context[0]);
+		rdma_destroy_ah(mad_send_wc->send_buf->context[0], 0);
 	ib_free_send_mad(mad_send_wc->send_buf);
 }
 
@@ -1077,7 +1079,7 @@
 		}
 
 		if (dev->sm_ah[p])
-			rdma_destroy_ah(dev->sm_ah[p]);
+			rdma_destroy_ah(dev->sm_ah[p], 0);
 	}
 }
 
@@ -1416,12 +1418,7 @@
 		goto out;
 
 	sqp_mad = (struct mlx4_mad_snd_buf *) (sqp->tx_ring[wire_tx_ix].buf.addr);
-<<<<<<< HEAD
-	if (sqp->tx_ring[wire_tx_ix].ah)
-		rdma_destroy_ah(sqp->tx_ring[wire_tx_ix].ah);
-=======
 	kfree(sqp->tx_ring[wire_tx_ix].ah);
->>>>>>> 407d19ab
 	sqp->tx_ring[wire_tx_ix].ah = ah;
 	ib_dma_sync_single_for_cpu(&dev->ib_dev,
 				   sqp->tx_ring[wire_tx_ix].buf.map,
@@ -1460,11 +1457,7 @@
 	spin_unlock(&sqp->tx_lock);
 	sqp->tx_ring[wire_tx_ix].ah = NULL;
 out:
-<<<<<<< HEAD
-	mlx4_ib_destroy_ah(ah);
-=======
 	kfree(ah);
->>>>>>> 407d19ab
 	return ret;
 }
 
@@ -1730,7 +1723,7 @@
 				    tx_buf_size, DMA_TO_DEVICE);
 		kfree(tun_qp->tx_ring[i].buf.addr);
 		if (tun_qp->tx_ring[i].ah)
-			rdma_destroy_ah(tun_qp->tx_ring[i].ah);
+			rdma_destroy_ah(tun_qp->tx_ring[i].ah, 0);
 	}
 	kfree(tun_qp->tx_ring);
 	kfree(tun_qp->ring);
@@ -1763,7 +1756,7 @@
 					 "wrid=0x%llx, status=0x%x\n",
 					 wc.wr_id, wc.status);
 				rdma_destroy_ah(tun_qp->tx_ring[wc.wr_id &
-					      (MLX4_NUM_TUNNEL_BUFS - 1)].ah);
+					      (MLX4_NUM_TUNNEL_BUFS - 1)].ah, 0);
 				tun_qp->tx_ring[wc.wr_id & (MLX4_NUM_TUNNEL_BUFS - 1)].ah
 					= NULL;
 				spin_lock(&tun_qp->tx_lock);
@@ -1780,7 +1773,7 @@
 				 ctx->slave, wc.status, wc.wr_id);
 			if (!MLX4_TUN_IS_RECV(wc.wr_id)) {
 				rdma_destroy_ah(tun_qp->tx_ring[wc.wr_id &
-					      (MLX4_NUM_TUNNEL_BUFS - 1)].ah);
+					      (MLX4_NUM_TUNNEL_BUFS - 1)].ah, 0);
 				tun_qp->tx_ring[wc.wr_id & (MLX4_NUM_TUNNEL_BUFS - 1)].ah
 					= NULL;
 				spin_lock(&tun_qp->tx_lock);
@@ -1916,13 +1909,8 @@
 		if (wc.status == IB_WC_SUCCESS) {
 			switch (wc.opcode) {
 			case IB_WC_SEND:
-<<<<<<< HEAD
-				rdma_destroy_ah(sqp->tx_ring[wc.wr_id &
-					      (MLX4_NUM_TUNNEL_BUFS - 1)].ah);
-=======
 				kfree(sqp->tx_ring[wc.wr_id &
 				      (MLX4_NUM_TUNNEL_BUFS - 1)].ah);
->>>>>>> 407d19ab
 				sqp->tx_ring[wc.wr_id & (MLX4_NUM_TUNNEL_BUFS - 1)].ah
 					= NULL;
 				spin_lock(&sqp->tx_lock);
@@ -1950,13 +1938,8 @@
 				 " status = %d, wrid = 0x%llx\n",
 				 ctx->slave, wc.status, wc.wr_id);
 			if (!MLX4_TUN_IS_RECV(wc.wr_id)) {
-<<<<<<< HEAD
-				rdma_destroy_ah(sqp->tx_ring[wc.wr_id &
-					      (MLX4_NUM_TUNNEL_BUFS - 1)].ah);
-=======
 				kfree(sqp->tx_ring[wc.wr_id &
 				      (MLX4_NUM_TUNNEL_BUFS - 1)].ah);
->>>>>>> 407d19ab
 				sqp->tx_ring[wc.wr_id & (MLX4_NUM_TUNNEL_BUFS - 1)].ah
 					= NULL;
 				spin_lock(&sqp->tx_lock);
