--- conflicted
+++ resolved
@@ -80,16 +80,11 @@
 	HW_BAR_COUNT
 };
 
-struct mlx4_ib_vma_private_data {
-	struct vm_area_struct *vma;
-};
-
 struct mlx4_ib_ucontext {
 	struct ib_ucontext	ibucontext;
 	struct mlx4_uar		uar;
 	struct list_head	db_page_list;
 	struct mutex		db_page_mutex;
-	struct mlx4_ib_vma_private_data hw_bar_info[HW_BAR_COUNT];
 	struct list_head	wqn_ranges_list;
 	struct mutex		wqn_ranges_mutex; /* protect wqn_ranges_list */
 };
@@ -525,6 +520,7 @@
 	atomic64_t		mac[MLX4_MAX_PORTS];
 	struct notifier_block 	nb;
 	struct mlx4_port_gid_table gids[MLX4_MAX_PORTS];
+	enum ib_port_state	last_port_state[MLX4_MAX_PORTS];
 };
 
 struct pkey_mgt {
@@ -727,11 +723,7 @@
 int mlx4_ib_init_sriov(struct mlx4_ib_dev *dev);
 void mlx4_ib_close_sriov(struct mlx4_ib_dev *dev);
 
-<<<<<<< HEAD
-int mlx4_ib_db_map_user(struct mlx4_ib_ucontext *context, unsigned long virt,
-=======
 int mlx4_ib_db_map_user(struct ib_udata *udata, unsigned long virt,
->>>>>>> 407d19ab
 			struct mlx4_db *db);
 void mlx4_ib_db_unmap_user(struct mlx4_ib_ucontext *context, struct mlx4_db *db);
 
@@ -760,23 +752,12 @@
 void __mlx4_ib_cq_clean(struct mlx4_ib_cq *cq, u32 qpn, struct mlx4_ib_srq *srq);
 void mlx4_ib_cq_clean(struct mlx4_ib_cq *cq, u32 qpn, struct mlx4_ib_srq *srq);
 
-<<<<<<< HEAD
-struct ib_ah *mlx4_ib_create_ah(struct ib_pd *pd, struct rdma_ah_attr *ah_attr,
-				struct ib_udata *udata);
-struct ib_ah *mlx4_ib_create_ah_slave(struct ib_pd *pd,
-				      struct rdma_ah_attr *ah_attr,
-				      int slave_sgid_index, u8 *s_mac,
-				      u16 vlan_tag);
-int mlx4_ib_query_ah(struct ib_ah *ibah, struct rdma_ah_attr *ah_attr);
-int mlx4_ib_destroy_ah(struct ib_ah *ah);
-=======
 int mlx4_ib_create_ah(struct ib_ah *ah, struct rdma_ah_attr *ah_attr, u32 flags,
 		      struct ib_udata *udata);
 int mlx4_ib_create_ah_slave(struct ib_ah *ah, struct rdma_ah_attr *ah_attr,
 			    int slave_sgid_index, u8 *s_mac, u16 vlan_tag);
 int mlx4_ib_query_ah(struct ib_ah *ibah, struct rdma_ah_attr *ah_attr);
 void mlx4_ib_destroy_ah(struct ib_ah *ah, u32 flags);
->>>>>>> 407d19ab
 
 int mlx4_ib_create_srq(struct ib_srq *srq, struct ib_srq_init_attr *init_attr,
 		       struct ib_udata *udata);
