--- conflicted
+++ resolved
@@ -37,6 +37,7 @@
 
 #include "mlx4_ib.h"
 #include <rdma/mlx4-abi.h>
+#include <rdma/uverbs_ioctl.h>
 
 static void *get_wqe(struct mlx4_ib_srq *srq, int n)
 {
@@ -72,15 +73,10 @@
 		       struct ib_srq_init_attr *init_attr,
 		       struct ib_udata *udata)
 {
-<<<<<<< HEAD
-	struct mlx4_ib_dev *dev = to_mdev(pd->device);
-	struct mlx4_ib_srq *srq;
-=======
 	struct mlx4_ib_dev *dev = to_mdev(ib_srq->device);
 	struct mlx4_ib_ucontext *ucontext = rdma_udata_to_drv_context(
 		udata, struct mlx4_ib_ucontext, ibucontext);
 	struct mlx4_ib_srq *srq = to_msrq(ib_srq);
->>>>>>> 407d19ab
 	struct mlx4_wqe_srq_next_seg *next;
 	struct mlx4_wqe_data_seg *scatter;
 	u32 cqn;
@@ -108,24 +104,15 @@
 
 	buf_size = srq->msrq.max * desc_size;
 
-	if (pd->uobject) {
+	if (udata) {
 		struct mlx4_ib_create_srq ucmd;
 
 		if (ib_copy_from_udata(&ucmd, udata, sizeof(ucmd)))
 			return -EFAULT;
 
-<<<<<<< HEAD
-		srq->umem = ib_umem_get(pd->uobject->context, ucmd.buf_addr,
-					buf_size, 0, 0);
-		if (IS_ERR(srq->umem)) {
-			err = PTR_ERR(srq->umem);
-			goto err_srq;
-		}
-=======
 		srq->umem = ib_umem_get(udata, ucmd.buf_addr, buf_size, 0, 0);
 		if (IS_ERR(srq->umem))
 			return PTR_ERR(srq->umem);
->>>>>>> 407d19ab
 
 		err = mlx4_mtt_init(dev->dev, ib_umem_page_count(srq->umem),
 				    srq->umem->page_shift, &srq->mtt);
@@ -136,12 +123,7 @@
 		if (err)
 			goto err_mtt;
 
-<<<<<<< HEAD
-		err = mlx4_ib_db_map_user(to_mucontext(pd->uobject->context),
-					  ucmd.db_addr, &srq->db);
-=======
 		err = mlx4_ib_db_map_user(udata, ucmd.db_addr, &srq->db);
->>>>>>> 407d19ab
 		if (err)
 			goto err_mtt;
 	} else {
@@ -202,7 +184,7 @@
 	srq->msrq.event = mlx4_ib_srq_event;
 	srq->ibsrq.ext.xrc.srq_num = srq->msrq.srqn;
 
-	if (pd->uobject)
+	if (udata)
 		if (ib_copy_to_udata(udata, &srq->msrq.srqn, sizeof (__u32))) {
 			err = -EFAULT;
 			goto err_wrid;
@@ -213,8 +195,8 @@
 	return 0;
 
 err_wrid:
-	if (pd->uobject)
-		mlx4_ib_db_unmap_user(to_mucontext(pd->uobject->context), &srq->db);
+	if (udata)
+		mlx4_ib_db_unmap_user(ucontext, &srq->db);
 	else
 		kvfree(srq->wrid);
 
@@ -222,13 +204,13 @@
 	mlx4_mtt_cleanup(dev->dev, &srq->mtt);
 
 err_buf:
-	if (pd->uobject)
+	if (srq->umem)
 		ib_umem_release(srq->umem);
 	else
 		mlx4_buf_free(dev->dev, buf_size, &srq->buf);
 
 err_db:
-	if (!pd->uobject)
+	if (!udata)
 		mlx4_db_free(dev->dev, &srq->db);
 
 	return err;
