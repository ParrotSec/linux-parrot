--- conflicted
+++ resolved
@@ -3,48 +3,10 @@
  * Copyright (c) 2018 Mellanox Technologies. All rights reserved.
  */
 
+#include <linux/mlx5/vport.h>
 #include "ib_rep.h"
+#include "srq.h"
 
-<<<<<<< HEAD
-static const struct mlx5_ib_profile rep_profile = {
-	STAGE_CREATE(MLX5_IB_STAGE_INIT,
-		     mlx5_ib_stage_init_init,
-		     mlx5_ib_stage_init_cleanup),
-	STAGE_CREATE(MLX5_IB_STAGE_FLOW_DB,
-		     mlx5_ib_stage_rep_flow_db_init,
-		     NULL),
-	STAGE_CREATE(MLX5_IB_STAGE_CAPS,
-		     mlx5_ib_stage_caps_init,
-		     NULL),
-	STAGE_CREATE(MLX5_IB_STAGE_NON_DEFAULT_CB,
-		     mlx5_ib_stage_rep_non_default_cb,
-		     NULL),
-	STAGE_CREATE(MLX5_IB_STAGE_ROCE,
-		     mlx5_ib_stage_rep_roce_init,
-		     mlx5_ib_stage_rep_roce_cleanup),
-	STAGE_CREATE(MLX5_IB_STAGE_DEVICE_RESOURCES,
-		     mlx5_ib_stage_dev_res_init,
-		     mlx5_ib_stage_dev_res_cleanup),
-	STAGE_CREATE(MLX5_IB_STAGE_COUNTERS,
-		     mlx5_ib_stage_counters_init,
-		     mlx5_ib_stage_counters_cleanup),
-	STAGE_CREATE(MLX5_IB_STAGE_BFREG,
-		     mlx5_ib_stage_bfrag_init,
-		     mlx5_ib_stage_bfrag_cleanup),
-	STAGE_CREATE(MLX5_IB_STAGE_PRE_IB_REG_UMR,
-		     NULL,
-		     mlx5_ib_stage_pre_ib_reg_umr_cleanup),
-	STAGE_CREATE(MLX5_IB_STAGE_IB_REG,
-		     mlx5_ib_stage_ib_reg_init,
-		     mlx5_ib_stage_ib_reg_cleanup),
-	STAGE_CREATE(MLX5_IB_STAGE_POST_IB_REG_UMR,
-		     mlx5_ib_stage_post_ib_reg_umr_init,
-		     NULL),
-	STAGE_CREATE(MLX5_IB_STAGE_CLASS_ATTR,
-		     mlx5_ib_stage_class_attr_init,
-		     NULL),
-};
-=======
 static int
 mlx5_ib_set_vport_rep(struct mlx5_core_dev *dev, struct mlx5_eswitch_rep *rep)
 {
@@ -62,43 +24,15 @@
 
 	return 0;
 }
->>>>>>> 407d19ab
-
-static int
-mlx5_ib_nic_rep_load(struct mlx5_core_dev *dev, struct mlx5_eswitch_rep *rep)
-{
-	return 0;
-}
-
-static void
-mlx5_ib_nic_rep_unload(struct mlx5_eswitch_rep *rep)
-{
-	rep->rep_if[REP_IB].priv = NULL;
-}
 
 static int
 mlx5_ib_vport_rep_load(struct mlx5_core_dev *dev, struct mlx5_eswitch_rep *rep)
 {
-<<<<<<< HEAD
-=======
 	int num_ports = MLX5_TOTAL_VPORTS(dev);
 	const struct mlx5_ib_profile *profile;
->>>>>>> 407d19ab
 	struct mlx5_ib_dev *ibdev;
 	int vport_index;
 
-<<<<<<< HEAD
-	ibdev = (struct mlx5_ib_dev *)ib_alloc_device(sizeof(*ibdev));
-	if (!ibdev)
-		return -ENOMEM;
-
-	ibdev->rep = rep;
-	ibdev->mdev = dev;
-	ibdev->num_ports = max(MLX5_CAP_GEN(dev, num_ports),
-			       MLX5_CAP_GEN(dev, num_vhca_ports));
-	if (!__mlx5_ib_add(ibdev, &rep_profile))
-		return -EINVAL;
-=======
 	if (rep->vport == MLX5_VPORT_UPLINK)
 		profile = &uplink_rep_profile;
 	else
@@ -114,7 +48,6 @@
 		ib_dealloc_device(&ibdev->ib_dev);
 		return -ENOMEM;
 	}
->>>>>>> 407d19ab
 
 	ibdev->is_rep = true;
 	vport_index = ibdev->free_port++;
@@ -151,53 +84,23 @@
 	return mlx5_ib_rep_to_dev(rep);
 }
 
-static void mlx5_ib_rep_register_vf_vports(struct mlx5_ib_dev *dev)
+void mlx5_ib_register_vport_reps(struct mlx5_core_dev *mdev)
 {
-	struct mlx5_eswitch *esw   = dev->mdev->priv.eswitch;
-	int total_vfs = MLX5_TOTAL_VPORTS(dev->mdev);
-	int vport;
+	struct mlx5_eswitch *esw = mdev->priv.eswitch;
+	struct mlx5_eswitch_rep_if rep_if = {};
 
-	for (vport = 1; vport < total_vfs; vport++) {
-		struct mlx5_eswitch_rep_if rep_if = {};
+	rep_if.load = mlx5_ib_vport_rep_load;
+	rep_if.unload = mlx5_ib_vport_rep_unload;
+	rep_if.get_proto_dev = mlx5_ib_vport_get_proto_dev;
 
-		rep_if.load = mlx5_ib_vport_rep_load;
-		rep_if.unload = mlx5_ib_vport_rep_unload;
-		rep_if.get_proto_dev = mlx5_ib_vport_get_proto_dev;
-		mlx5_eswitch_register_vport_rep(esw, vport, &rep_if, REP_IB);
-	}
+	mlx5_eswitch_register_vport_reps(esw, &rep_if, REP_IB);
 }
 
-static void mlx5_ib_rep_unregister_vf_vports(struct mlx5_ib_dev *dev)
+void mlx5_ib_unregister_vport_reps(struct mlx5_core_dev *mdev)
 {
-	struct mlx5_eswitch *esw   = dev->mdev->priv.eswitch;
-	int total_vfs = MLX5_TOTAL_VPORTS(dev->mdev);
-	int vport;
+	struct mlx5_eswitch *esw = mdev->priv.eswitch;
 
-	for (vport = 1; vport < total_vfs; vport++)
-		mlx5_eswitch_unregister_vport_rep(esw, vport, REP_IB);
-}
-
-void mlx5_ib_register_vport_reps(struct mlx5_ib_dev *dev)
-{
-	struct mlx5_eswitch *esw = dev->mdev->priv.eswitch;
-	struct mlx5_eswitch_rep_if rep_if = {};
-
-	rep_if.load = mlx5_ib_nic_rep_load;
-	rep_if.unload = mlx5_ib_nic_rep_unload;
-	rep_if.get_proto_dev = mlx5_ib_vport_get_proto_dev;
-	rep_if.priv = dev;
-
-	mlx5_eswitch_register_vport_rep(esw, 0, &rep_if, REP_IB);
-
-	mlx5_ib_rep_register_vf_vports(dev);
-}
-
-void mlx5_ib_unregister_vport_reps(struct mlx5_ib_dev *dev)
-{
-	struct mlx5_eswitch *esw   = dev->mdev->priv.eswitch;
-
-	mlx5_ib_rep_unregister_vf_vports(dev); /* VFs vports */
-	mlx5_eswitch_unregister_vport_rep(esw, 0, REP_IB); /* UPLINK PF*/
+	mlx5_eswitch_unregister_vport_reps(esw, REP_IB);
 }
 
 u8 mlx5_ib_eswitch_mode(struct mlx5_eswitch *esw)
