/*
 * Copyright (c) 2013-2015, Mellanox Technologies. All rights reserved.
 *
 * This software is available to you under a choice of one of two
 * licenses.  You may choose to be licensed under the terms of the GNU
 * General Public License (GPL) Version 2, available from the file
 * COPYING in the main directory of this source tree, or the
 * OpenIB.org BSD license below:
 *
 *     Redistribution and use in source and binary forms, with or
 *     without modification, are permitted provided that the following
 *     conditions are met:
 *
 *      - Redistributions of source code must retain the above
 *        copyright notice, this list of conditions and the following
 *        disclaimer.
 *
 *      - Redistributions in binary form must reproduce the above
 *        copyright notice, this list of conditions and the following
 *        disclaimer in the documentation and/or other materials
 *        provided with the distribution.
 *
 * THE SOFTWARE IS PROVIDED "AS IS", WITHOUT WARRANTY OF ANY KIND,
 * EXPRESS OR IMPLIED, INCLUDING BUT NOT LIMITED TO THE WARRANTIES OF
 * MERCHANTABILITY, FITNESS FOR A PARTICULAR PURPOSE AND
 * NONINFRINGEMENT. IN NO EVENT SHALL THE AUTHORS OR COPYRIGHT HOLDERS
 * BE LIABLE FOR ANY CLAIM, DAMAGES OR OTHER LIABILITY, WHETHER IN AN
 * ACTION OF CONTRACT, TORT OR OTHERWISE, ARISING FROM, OUT OF OR IN
 * CONNECTION WITH THE SOFTWARE OR THE USE OR OTHER DEALINGS IN THE
 * SOFTWARE.
 */

#include <linux/kref.h>
#include <rdma/ib_umem.h>
#include <rdma/ib_user_verbs.h>
#include <rdma/ib_cache.h>
#include "mlx5_ib.h"

static void mlx5_ib_cq_comp(struct mlx5_core_cq *cq)
{
	struct ib_cq *ibcq = &to_mibcq(cq)->ibcq;

	ibcq->comp_handler(ibcq, ibcq->cq_context);
}

static void mlx5_ib_cq_event(struct mlx5_core_cq *mcq, enum mlx5_event type)
{
	struct mlx5_ib_cq *cq = container_of(mcq, struct mlx5_ib_cq, mcq);
	struct mlx5_ib_dev *dev = to_mdev(cq->ibcq.device);
	struct ib_cq *ibcq = &cq->ibcq;
	struct ib_event event;

	if (type != MLX5_EVENT_TYPE_CQ_ERROR) {
		mlx5_ib_warn(dev, "Unexpected event type %d on CQ %06x\n",
			     type, mcq->cqn);
		return;
	}

	if (ibcq->event_handler) {
		event.device     = &dev->ib_dev;
		event.event      = IB_EVENT_CQ_ERR;
		event.element.cq = ibcq;
		ibcq->event_handler(&event, ibcq->cq_context);
	}
}

static void *get_cqe(struct mlx5_ib_cq *cq, int n)
{
	return mlx5_frag_buf_get_wqe(&cq->buf.fbc, n);
}

static u8 sw_ownership_bit(int n, int nent)
{
	return (n & nent) ? 1 : 0;
}

static void *get_sw_cqe(struct mlx5_ib_cq *cq, int n)
{
	void *cqe = get_cqe(cq, n & cq->ibcq.cqe);
	struct mlx5_cqe64 *cqe64;

	cqe64 = (cq->mcq.cqe_sz == 64) ? cqe : cqe + 64;

	if (likely((cqe64->op_own) >> 4 != MLX5_CQE_INVALID) &&
	    !((cqe64->op_own & MLX5_CQE_OWNER_MASK) ^ !!(n & (cq->ibcq.cqe + 1)))) {
		return cqe;
	} else {
		return NULL;
	}
}

static void *next_cqe_sw(struct mlx5_ib_cq *cq)
{
	return get_sw_cqe(cq, cq->mcq.cons_index);
}

static enum ib_wc_opcode get_umr_comp(struct mlx5_ib_wq *wq, int idx)
{
	switch (wq->wr_data[idx]) {
	case MLX5_IB_WR_UMR:
		return 0;

	case IB_WR_LOCAL_INV:
		return IB_WC_LOCAL_INV;

	case IB_WR_REG_MR:
		return IB_WC_REG_MR;

	default:
		pr_warn("unknown completion status\n");
		return 0;
	}
}

static void handle_good_req(struct ib_wc *wc, struct mlx5_cqe64 *cqe,
			    struct mlx5_ib_wq *wq, int idx)
{
	wc->wc_flags = 0;
	switch (be32_to_cpu(cqe->sop_drop_qpn) >> 24) {
	case MLX5_OPCODE_RDMA_WRITE_IMM:
		wc->wc_flags |= IB_WC_WITH_IMM;
		/* fall through */
	case MLX5_OPCODE_RDMA_WRITE:
		wc->opcode    = IB_WC_RDMA_WRITE;
		break;
	case MLX5_OPCODE_SEND_IMM:
		wc->wc_flags |= IB_WC_WITH_IMM;
		/* fall through */
	case MLX5_OPCODE_SEND:
	case MLX5_OPCODE_SEND_INVAL:
		wc->opcode    = IB_WC_SEND;
		break;
	case MLX5_OPCODE_RDMA_READ:
		wc->opcode    = IB_WC_RDMA_READ;
		wc->byte_len  = be32_to_cpu(cqe->byte_cnt);
		break;
	case MLX5_OPCODE_ATOMIC_CS:
		wc->opcode    = IB_WC_COMP_SWAP;
		wc->byte_len  = 8;
		break;
	case MLX5_OPCODE_ATOMIC_FA:
		wc->opcode    = IB_WC_FETCH_ADD;
		wc->byte_len  = 8;
		break;
	case MLX5_OPCODE_ATOMIC_MASKED_CS:
		wc->opcode    = IB_WC_MASKED_COMP_SWAP;
		wc->byte_len  = 8;
		break;
	case MLX5_OPCODE_ATOMIC_MASKED_FA:
		wc->opcode    = IB_WC_MASKED_FETCH_ADD;
		wc->byte_len  = 8;
		break;
	case MLX5_OPCODE_UMR:
		wc->opcode = get_umr_comp(wq, idx);
		break;
	}
}

enum {
	MLX5_GRH_IN_BUFFER = 1,
	MLX5_GRH_IN_CQE	   = 2,
};

static void handle_responder(struct ib_wc *wc, struct mlx5_cqe64 *cqe,
			     struct mlx5_ib_qp *qp)
{
	enum rdma_link_layer ll = rdma_port_get_link_layer(qp->ibqp.device, 1);
	struct mlx5_ib_dev *dev = to_mdev(qp->ibqp.device);
	struct mlx5_ib_srq *srq;
	struct mlx5_ib_wq *wq;
	u16 wqe_ctr;
	u8  roce_packet_type;
	bool vlan_present;
	u8 g;

	if (qp->ibqp.srq || qp->ibqp.xrcd) {
		struct mlx5_core_srq *msrq = NULL;

		if (qp->ibqp.xrcd) {
			msrq = mlx5_core_get_srq(dev->mdev,
						 be32_to_cpu(cqe->srqn));
			srq = to_mibsrq(msrq);
		} else {
			srq = to_msrq(qp->ibqp.srq);
		}
		if (srq) {
			wqe_ctr = be16_to_cpu(cqe->wqe_counter);
			wc->wr_id = srq->wrid[wqe_ctr];
			mlx5_ib_free_srq_wqe(srq, wqe_ctr);
			if (msrq && atomic_dec_and_test(&msrq->refcount))
				complete(&msrq->free);
		}
	} else {
		wq	  = &qp->rq;
		wc->wr_id = wq->wrid[wq->tail & (wq->wqe_cnt - 1)];
		++wq->tail;
	}
	wc->byte_len = be32_to_cpu(cqe->byte_cnt);

	switch (cqe->op_own >> 4) {
	case MLX5_CQE_RESP_WR_IMM:
		wc->opcode	= IB_WC_RECV_RDMA_WITH_IMM;
		wc->wc_flags	= IB_WC_WITH_IMM;
		wc->ex.imm_data = cqe->imm_inval_pkey;
		break;
	case MLX5_CQE_RESP_SEND:
		wc->opcode   = IB_WC_RECV;
		wc->wc_flags = IB_WC_IP_CSUM_OK;
		if (unlikely(!((cqe->hds_ip_ext & CQE_L3_OK) &&
			       (cqe->hds_ip_ext & CQE_L4_OK))))
			wc->wc_flags = 0;
		break;
	case MLX5_CQE_RESP_SEND_IMM:
		wc->opcode	= IB_WC_RECV;
		wc->wc_flags	= IB_WC_WITH_IMM;
		wc->ex.imm_data = cqe->imm_inval_pkey;
		break;
	case MLX5_CQE_RESP_SEND_INV:
		wc->opcode	= IB_WC_RECV;
		wc->wc_flags	= IB_WC_WITH_INVALIDATE;
		wc->ex.invalidate_rkey = be32_to_cpu(cqe->imm_inval_pkey);
		break;
	}
	wc->src_qp	   = be32_to_cpu(cqe->flags_rqpn) & 0xffffff;
	wc->dlid_path_bits = cqe->ml_path;
	g = (be32_to_cpu(cqe->flags_rqpn) >> 28) & 3;
	wc->wc_flags |= g ? IB_WC_GRH : 0;
	if (unlikely(is_qp1(qp->ibqp.qp_type))) {
		u16 pkey = be32_to_cpu(cqe->imm_inval_pkey) & 0xffff;

		ib_find_cached_pkey(&dev->ib_dev, qp->port, pkey,
				    &wc->pkey_index);
	} else {
		wc->pkey_index = 0;
	}

	if (ll != IB_LINK_LAYER_ETHERNET) {
		wc->slid = be16_to_cpu(cqe->slid);
		wc->sl = (be32_to_cpu(cqe->flags_rqpn) >> 24) & 0xf;
		return;
	}

	wc->slid = 0;
	vlan_present = cqe->l4_l3_hdr_type & 0x1;
	roce_packet_type   = (be32_to_cpu(cqe->flags_rqpn) >> 24) & 0x3;
	if (vlan_present) {
		wc->vlan_id = (be16_to_cpu(cqe->vlan_info)) & 0xfff;
		wc->sl = (be16_to_cpu(cqe->vlan_info) >> 13) & 0x7;
		wc->wc_flags |= IB_WC_WITH_VLAN;
	} else {
		wc->sl = 0;
	}

	switch (roce_packet_type) {
	case MLX5_CQE_ROCE_L3_HEADER_TYPE_GRH:
		wc->network_hdr_type = RDMA_NETWORK_IB;
		break;
	case MLX5_CQE_ROCE_L3_HEADER_TYPE_IPV6:
		wc->network_hdr_type = RDMA_NETWORK_IPV6;
		break;
	case MLX5_CQE_ROCE_L3_HEADER_TYPE_IPV4:
		wc->network_hdr_type = RDMA_NETWORK_IPV4;
		break;
	}
	wc->wc_flags |= IB_WC_WITH_NETWORK_HDR_TYPE;
}

static void dump_cqe(struct mlx5_ib_dev *dev, struct mlx5_err_cqe *cqe)
{
	mlx5_ib_warn(dev, "dump error cqe\n");
	mlx5_dump_err_cqe(dev->mdev, cqe);
}

static void mlx5_handle_error_cqe(struct mlx5_ib_dev *dev,
				  struct mlx5_err_cqe *cqe,
				  struct ib_wc *wc)
{
	int dump = 1;

	switch (cqe->syndrome) {
	case MLX5_CQE_SYNDROME_LOCAL_LENGTH_ERR:
		wc->status = IB_WC_LOC_LEN_ERR;
		break;
	case MLX5_CQE_SYNDROME_LOCAL_QP_OP_ERR:
		wc->status = IB_WC_LOC_QP_OP_ERR;
		break;
	case MLX5_CQE_SYNDROME_LOCAL_PROT_ERR:
		wc->status = IB_WC_LOC_PROT_ERR;
		break;
	case MLX5_CQE_SYNDROME_WR_FLUSH_ERR:
		dump = 0;
		wc->status = IB_WC_WR_FLUSH_ERR;
		break;
	case MLX5_CQE_SYNDROME_MW_BIND_ERR:
		wc->status = IB_WC_MW_BIND_ERR;
		break;
	case MLX5_CQE_SYNDROME_BAD_RESP_ERR:
		wc->status = IB_WC_BAD_RESP_ERR;
		break;
	case MLX5_CQE_SYNDROME_LOCAL_ACCESS_ERR:
		wc->status = IB_WC_LOC_ACCESS_ERR;
		break;
	case MLX5_CQE_SYNDROME_REMOTE_INVAL_REQ_ERR:
		wc->status = IB_WC_REM_INV_REQ_ERR;
		break;
	case MLX5_CQE_SYNDROME_REMOTE_ACCESS_ERR:
		wc->status = IB_WC_REM_ACCESS_ERR;
		break;
	case MLX5_CQE_SYNDROME_REMOTE_OP_ERR:
		wc->status = IB_WC_REM_OP_ERR;
		break;
	case MLX5_CQE_SYNDROME_TRANSPORT_RETRY_EXC_ERR:
		wc->status = IB_WC_RETRY_EXC_ERR;
		dump = 0;
		break;
	case MLX5_CQE_SYNDROME_RNR_RETRY_EXC_ERR:
		wc->status = IB_WC_RNR_RETRY_EXC_ERR;
		dump = 0;
		break;
	case MLX5_CQE_SYNDROME_REMOTE_ABORTED_ERR:
		wc->status = IB_WC_REM_ABORT_ERR;
		break;
	default:
		wc->status = IB_WC_GENERAL_ERR;
		break;
	}

	wc->vendor_err = cqe->vendor_err_synd;
	if (dump)
		dump_cqe(dev, cqe);
}

static int is_atomic_response(struct mlx5_ib_qp *qp, uint16_t idx)
{
	/* TBD: waiting decision
	*/
	return 0;
}

static void *mlx5_get_atomic_laddr(struct mlx5_ib_qp *qp, uint16_t idx)
{
	struct mlx5_wqe_data_seg *dpseg;
	void *addr;

	dpseg = mlx5_get_send_wqe(qp, idx) + sizeof(struct mlx5_wqe_ctrl_seg) +
		sizeof(struct mlx5_wqe_raddr_seg) +
		sizeof(struct mlx5_wqe_atomic_seg);
	addr = (void *)(unsigned long)be64_to_cpu(dpseg->addr);
	return addr;
}

static void handle_atomic(struct mlx5_ib_qp *qp, struct mlx5_cqe64 *cqe64,
			  uint16_t idx)
{
	void *addr;
	int byte_count;
	int i;

	if (!is_atomic_response(qp, idx))
		return;

	byte_count = be32_to_cpu(cqe64->byte_cnt);
	addr = mlx5_get_atomic_laddr(qp, idx);

	if (byte_count == 4) {
		*(uint32_t *)addr = be32_to_cpu(*((__be32 *)addr));
	} else {
		for (i = 0; i < byte_count; i += 8) {
			*(uint64_t *)addr = be64_to_cpu(*((__be64 *)addr));
			addr += 8;
		}
	}

	return;
}

static void handle_atomics(struct mlx5_ib_qp *qp, struct mlx5_cqe64 *cqe64,
			   u16 tail, u16 head)
{
	u16 idx;

	do {
		idx = tail & (qp->sq.wqe_cnt - 1);
		handle_atomic(qp, cqe64, idx);
		if (idx == head)
			break;

		tail = qp->sq.w_list[idx].next;
	} while (1);
	tail = qp->sq.w_list[idx].next;
	qp->sq.last_poll = tail;
}

static void free_cq_buf(struct mlx5_ib_dev *dev, struct mlx5_ib_cq_buf *buf)
{
	mlx5_frag_buf_free(dev->mdev, &buf->fbc.frag_buf);
}

static void get_sig_err_item(struct mlx5_sig_err_cqe *cqe,
			     struct ib_sig_err *item)
{
	u16 syndrome = be16_to_cpu(cqe->syndrome);

#define GUARD_ERR   (1 << 13)
#define APPTAG_ERR  (1 << 12)
#define REFTAG_ERR  (1 << 11)

	if (syndrome & GUARD_ERR) {
		item->err_type = IB_SIG_BAD_GUARD;
		item->expected = be32_to_cpu(cqe->expected_trans_sig) >> 16;
		item->actual = be32_to_cpu(cqe->actual_trans_sig) >> 16;
	} else
	if (syndrome & REFTAG_ERR) {
		item->err_type = IB_SIG_BAD_REFTAG;
		item->expected = be32_to_cpu(cqe->expected_reftag);
		item->actual = be32_to_cpu(cqe->actual_reftag);
	} else
	if (syndrome & APPTAG_ERR) {
		item->err_type = IB_SIG_BAD_APPTAG;
		item->expected = be32_to_cpu(cqe->expected_trans_sig) & 0xffff;
		item->actual = be32_to_cpu(cqe->actual_trans_sig) & 0xffff;
	} else {
		pr_err("Got signature completion error with bad syndrome %04x\n",
		       syndrome);
	}

	item->sig_err_offset = be64_to_cpu(cqe->err_offset);
	item->key = be32_to_cpu(cqe->mkey);
}

static void sw_send_comp(struct mlx5_ib_qp *qp, int num_entries,
			 struct ib_wc *wc, int *npolled)
{
	struct mlx5_ib_wq *wq;
	unsigned int cur;
	unsigned int idx;
	int np;
	int i;

	wq = &qp->sq;
	cur = wq->head - wq->tail;
	np = *npolled;

	if (cur == 0)
		return;

	for (i = 0;  i < cur && np < num_entries; i++) {
		idx = wq->last_poll & (wq->wqe_cnt - 1);
		wc->wr_id = wq->wrid[idx];
		wc->status = IB_WC_WR_FLUSH_ERR;
		wc->vendor_err = MLX5_CQE_SYNDROME_WR_FLUSH_ERR;
		wq->tail++;
		np++;
		wc->qp = &qp->ibqp;
		wc++;
		wq->last_poll = wq->w_list[idx].next;
	}
	*npolled = np;
}

static void sw_recv_comp(struct mlx5_ib_qp *qp, int num_entries,
			 struct ib_wc *wc, int *npolled)
{
	struct mlx5_ib_wq *wq;
	unsigned int cur;
	int np;
	int i;

	wq = &qp->rq;
	cur = wq->head - wq->tail;
	np = *npolled;

	if (cur == 0)
		return;

	for (i = 0;  i < cur && np < num_entries; i++) {
		wc->wr_id = wq->wrid[wq->tail & (wq->wqe_cnt - 1)];
		wc->status = IB_WC_WR_FLUSH_ERR;
		wc->vendor_err = MLX5_CQE_SYNDROME_WR_FLUSH_ERR;
		wq->tail++;
		np++;
		wc->qp = &qp->ibqp;
		wc++;
	}
	*npolled = np;
}

static void mlx5_ib_poll_sw_comp(struct mlx5_ib_cq *cq, int num_entries,
				 struct ib_wc *wc, int *npolled)
{
	struct mlx5_ib_qp *qp;

	*npolled = 0;
	/* Find uncompleted WQEs belonging to that cq and return mmics ones */
	list_for_each_entry(qp, &cq->list_send_qp, cq_send_list) {
		sw_send_comp(qp, num_entries, wc + *npolled, npolled);
		if (*npolled >= num_entries)
			return;
	}

	list_for_each_entry(qp, &cq->list_recv_qp, cq_recv_list) {
		sw_recv_comp(qp, num_entries, wc + *npolled, npolled);
		if (*npolled >= num_entries)
			return;
	}
}

static int mlx5_poll_one(struct mlx5_ib_cq *cq,
			 struct mlx5_ib_qp **cur_qp,
			 struct ib_wc *wc)
{
	struct mlx5_ib_dev *dev = to_mdev(cq->ibcq.device);
	struct mlx5_err_cqe *err_cqe;
	struct mlx5_cqe64 *cqe64;
	struct mlx5_core_qp *mqp;
	struct mlx5_ib_wq *wq;
	struct mlx5_sig_err_cqe *sig_err_cqe;
	struct mlx5_core_mkey *mmkey;
	struct mlx5_ib_mr *mr;
	uint8_t opcode;
	uint32_t qpn;
	u16 wqe_ctr;
	void *cqe;
	int idx;

repoll:
	cqe = next_cqe_sw(cq);
	if (!cqe)
		return -EAGAIN;

	cqe64 = (cq->mcq.cqe_sz == 64) ? cqe : cqe + 64;

	++cq->mcq.cons_index;

	/* Make sure we read CQ entry contents after we've checked the
	 * ownership bit.
	 */
	rmb();

	opcode = cqe64->op_own >> 4;
	if (unlikely(opcode == MLX5_CQE_RESIZE_CQ)) {
		if (likely(cq->resize_buf)) {
			free_cq_buf(dev, &cq->buf);
			cq->buf = *cq->resize_buf;
			kfree(cq->resize_buf);
			cq->resize_buf = NULL;
			goto repoll;
		} else {
			mlx5_ib_warn(dev, "unexpected resize cqe\n");
		}
	}

	qpn = ntohl(cqe64->sop_drop_qpn) & 0xffffff;
	if (!*cur_qp || (qpn != (*cur_qp)->ibqp.qp_num)) {
		/* We do not have to take the QP table lock here,
		 * because CQs will be locked while QPs are removed
		 * from the table.
		 */
		mqp = __mlx5_qp_lookup(dev->mdev, qpn);
		*cur_qp = to_mibqp(mqp);
	}

	wc->qp  = &(*cur_qp)->ibqp;
	switch (opcode) {
	case MLX5_CQE_REQ:
		wq = &(*cur_qp)->sq;
		wqe_ctr = be16_to_cpu(cqe64->wqe_counter);
		idx = wqe_ctr & (wq->wqe_cnt - 1);
		handle_good_req(wc, cqe64, wq, idx);
		handle_atomics(*cur_qp, cqe64, wq->last_poll, idx);
		wc->wr_id = wq->wrid[idx];
		wq->tail = wq->wqe_head[idx] + 1;
		wc->status = IB_WC_SUCCESS;
		break;
	case MLX5_CQE_RESP_WR_IMM:
	case MLX5_CQE_RESP_SEND:
	case MLX5_CQE_RESP_SEND_IMM:
	case MLX5_CQE_RESP_SEND_INV:
		handle_responder(wc, cqe64, *cur_qp);
		wc->status = IB_WC_SUCCESS;
		break;
	case MLX5_CQE_RESIZE_CQ:
		break;
	case MLX5_CQE_REQ_ERR:
	case MLX5_CQE_RESP_ERR:
		err_cqe = (struct mlx5_err_cqe *)cqe64;
		mlx5_handle_error_cqe(dev, err_cqe, wc);
		mlx5_ib_dbg(dev, "%s error cqe on cqn 0x%x:\n",
			    opcode == MLX5_CQE_REQ_ERR ?
			    "Requestor" : "Responder", cq->mcq.cqn);
		mlx5_ib_dbg(dev, "syndrome 0x%x, vendor syndrome 0x%x\n",
			    err_cqe->syndrome, err_cqe->vendor_err_synd);
		if (opcode == MLX5_CQE_REQ_ERR) {
			wq = &(*cur_qp)->sq;
			wqe_ctr = be16_to_cpu(cqe64->wqe_counter);
			idx = wqe_ctr & (wq->wqe_cnt - 1);
			wc->wr_id = wq->wrid[idx];
			wq->tail = wq->wqe_head[idx] + 1;
		} else {
			struct mlx5_ib_srq *srq;

			if ((*cur_qp)->ibqp.srq) {
				srq = to_msrq((*cur_qp)->ibqp.srq);
				wqe_ctr = be16_to_cpu(cqe64->wqe_counter);
				wc->wr_id = srq->wrid[wqe_ctr];
				mlx5_ib_free_srq_wqe(srq, wqe_ctr);
			} else {
				wq = &(*cur_qp)->rq;
				wc->wr_id = wq->wrid[wq->tail & (wq->wqe_cnt - 1)];
				++wq->tail;
			}
		}
		break;
	case MLX5_CQE_SIG_ERR:
		sig_err_cqe = (struct mlx5_sig_err_cqe *)cqe64;

		read_lock(&dev->mdev->priv.mkey_table.lock);
		mmkey = __mlx5_mr_lookup(dev->mdev,
					 mlx5_base_mkey(be32_to_cpu(sig_err_cqe->mkey)));
		mr = to_mibmr(mmkey);
		get_sig_err_item(sig_err_cqe, &mr->sig->err_item);
		mr->sig->sig_err_exists = true;
		mr->sig->sigerr_count++;

		mlx5_ib_warn(dev, "CQN: 0x%x Got SIGERR on key: 0x%x err_type %x err_offset %llx expected %x actual %x\n",
			     cq->mcq.cqn, mr->sig->err_item.key,
			     mr->sig->err_item.err_type,
			     mr->sig->err_item.sig_err_offset,
			     mr->sig->err_item.expected,
			     mr->sig->err_item.actual);

		read_unlock(&dev->mdev->priv.mkey_table.lock);
		goto repoll;
	}

	return 0;
}

static int poll_soft_wc(struct mlx5_ib_cq *cq, int num_entries,
			struct ib_wc *wc, bool is_fatal_err)
{
	struct mlx5_ib_dev *dev = to_mdev(cq->ibcq.device);
	struct mlx5_ib_wc *soft_wc, *next;
	int npolled = 0;

	list_for_each_entry_safe(soft_wc, next, &cq->wc_list, list) {
		if (npolled >= num_entries)
			break;

		mlx5_ib_dbg(dev, "polled software generated completion on CQ 0x%x\n",
			    cq->mcq.cqn);

		if (unlikely(is_fatal_err)) {
			soft_wc->wc.status = IB_WC_WR_FLUSH_ERR;
			soft_wc->wc.vendor_err = MLX5_CQE_SYNDROME_WR_FLUSH_ERR;
		}
		wc[npolled++] = soft_wc->wc;
		list_del(&soft_wc->list);
		kfree(soft_wc);
	}

	return npolled;
}

int mlx5_ib_poll_cq(struct ib_cq *ibcq, int num_entries, struct ib_wc *wc)
{
	struct mlx5_ib_cq *cq = to_mcq(ibcq);
	struct mlx5_ib_qp *cur_qp = NULL;
	struct mlx5_ib_dev *dev = to_mdev(cq->ibcq.device);
	struct mlx5_core_dev *mdev = dev->mdev;
	unsigned long flags;
	int soft_polled = 0;
	int npolled;

	spin_lock_irqsave(&cq->lock, flags);
	if (mdev->state == MLX5_DEVICE_STATE_INTERNAL_ERROR) {
		/* make sure no soft wqe's are waiting */
		if (unlikely(!list_empty(&cq->wc_list)))
			soft_polled = poll_soft_wc(cq, num_entries, wc, true);

		mlx5_ib_poll_sw_comp(cq, num_entries - soft_polled,
				     wc + soft_polled, &npolled);
		goto out;
	}

	if (unlikely(!list_empty(&cq->wc_list)))
		soft_polled = poll_soft_wc(cq, num_entries, wc, false);

	for (npolled = 0; npolled < num_entries - soft_polled; npolled++) {
		if (mlx5_poll_one(cq, &cur_qp, wc + soft_polled + npolled))
			break;
	}

	if (npolled)
		mlx5_cq_set_ci(&cq->mcq);
out:
	spin_unlock_irqrestore(&cq->lock, flags);

	return soft_polled + npolled;
}

int mlx5_ib_arm_cq(struct ib_cq *ibcq, enum ib_cq_notify_flags flags)
{
	struct mlx5_core_dev *mdev = to_mdev(ibcq->device)->mdev;
	struct mlx5_ib_cq *cq = to_mcq(ibcq);
	void __iomem *uar_page = mdev->priv.uar->map;
	unsigned long irq_flags;
	int ret = 0;

	spin_lock_irqsave(&cq->lock, irq_flags);
	if (cq->notify_flags != IB_CQ_NEXT_COMP)
		cq->notify_flags = flags & IB_CQ_SOLICITED_MASK;

	if ((flags & IB_CQ_REPORT_MISSED_EVENTS) && !list_empty(&cq->wc_list))
		ret = 1;
	spin_unlock_irqrestore(&cq->lock, irq_flags);

	mlx5_cq_arm(&cq->mcq,
		    (flags & IB_CQ_SOLICITED_MASK) == IB_CQ_SOLICITED ?
		    MLX5_CQ_DB_REQ_NOT_SOL : MLX5_CQ_DB_REQ_NOT,
		    uar_page, to_mcq(ibcq)->mcq.cons_index);

	return ret;
}

static int alloc_cq_frag_buf(struct mlx5_ib_dev *dev,
			     struct mlx5_ib_cq_buf *buf,
			     int nent,
			     int cqe_size)
{
	struct mlx5_frag_buf_ctrl *c = &buf->fbc;
	struct mlx5_frag_buf *frag_buf = &c->frag_buf;
	u32 cqc_buff[MLX5_ST_SZ_DW(cqc)] = {0};
	int err;

	MLX5_SET(cqc, cqc_buff, log_cq_size, ilog2(cqe_size));
	MLX5_SET(cqc, cqc_buff, cqe_sz, (cqe_size == 128) ? 1 : 0);

	mlx5_core_init_cq_frag_buf(&buf->fbc, cqc_buff);

	err = mlx5_frag_buf_alloc_node(dev->mdev,
				       nent * cqe_size,
				       frag_buf,
				       dev->mdev->priv.numa_node);
	if (err)
		return err;

	buf->cqe_size = cqe_size;
	buf->nent = nent;

	return 0;
}

enum {
	MLX5_CQE_RES_FORMAT_HASH = 0,
	MLX5_CQE_RES_FORMAT_CSUM = 1,
	MLX5_CQE_RES_FORMAT_CSUM_STRIDX = 3,
};

static int mini_cqe_res_format_to_hw(struct mlx5_ib_dev *dev, u8 format)
{
	switch (format) {
	case MLX5_IB_CQE_RES_FORMAT_HASH:
		return MLX5_CQE_RES_FORMAT_HASH;
	case MLX5_IB_CQE_RES_FORMAT_CSUM:
		return MLX5_CQE_RES_FORMAT_CSUM;
	case MLX5_IB_CQE_RES_FORMAT_CSUM_STRIDX:
		if (MLX5_CAP_GEN(dev->mdev, mini_cqe_resp_stride_index))
			return MLX5_CQE_RES_FORMAT_CSUM_STRIDX;
		return -EOPNOTSUPP;
	default:
		return -EINVAL;
	}
}

static int create_cq_user(struct mlx5_ib_dev *dev, struct ib_udata *udata,
			  struct mlx5_ib_cq *cq, int entries, u32 **cqb,
			  int *cqe_size, int *index, int *inlen)
{
	struct mlx5_ib_create_cq ucmd = {};
	size_t ucmdlen;
	int page_shift;
	__be64 *pas;
	int npages;
	int ncont;
	void *cqc;
	int err;
	struct mlx5_ib_ucontext *context = rdma_udata_to_drv_context(
		udata, struct mlx5_ib_ucontext, ibucontext);

	ucmdlen = udata->inlen < sizeof(ucmd) ?
		  (sizeof(ucmd) - sizeof(ucmd.flags)) : sizeof(ucmd);

	if (ib_copy_from_udata(&ucmd, udata, ucmdlen))
		return -EFAULT;

	if (ucmdlen == sizeof(ucmd) &&
	    (ucmd.flags & ~(MLX5_IB_CREATE_CQ_FLAGS_CQE_128B_PAD)))
		return -EINVAL;

	if (ucmd.cqe_size != 64 && ucmd.cqe_size != 128)
		return -EINVAL;

	*cqe_size = ucmd.cqe_size;

	cq->buf.umem = ib_umem_get(context, ucmd.buf_addr,
				   entries * ucmd.cqe_size,
				   IB_ACCESS_LOCAL_WRITE, 1);
	if (IS_ERR(cq->buf.umem)) {
		err = PTR_ERR(cq->buf.umem);
		return err;
	}

<<<<<<< HEAD
	err = mlx5_ib_db_map_user(to_mucontext(context), ucmd.db_addr,
				  &cq->db);
=======
	err = mlx5_ib_db_map_user(context, udata, ucmd.db_addr, &cq->db);
>>>>>>> 407d19ab
	if (err)
		goto err_umem;

	mlx5_ib_cont_pages(cq->buf.umem, ucmd.buf_addr, 0, &npages, &page_shift,
			   &ncont, NULL);
	mlx5_ib_dbg(dev, "addr 0x%llx, size %u, npages %d, page_shift %d, ncont %d\n",
		    ucmd.buf_addr, entries * ucmd.cqe_size, npages, page_shift, ncont);

	*inlen = MLX5_ST_SZ_BYTES(create_cq_in) +
		 MLX5_FLD_SZ_BYTES(create_cq_in, pas[0]) * ncont;
	*cqb = kvzalloc(*inlen, GFP_KERNEL);
	if (!*cqb) {
		err = -ENOMEM;
		goto err_db;
	}

	pas = (__be64 *)MLX5_ADDR_OF(create_cq_in, *cqb, pas);
	mlx5_ib_populate_pas(dev, cq->buf.umem, page_shift, pas, 0);

	cqc = MLX5_ADDR_OF(create_cq_in, *cqb, cq_context);
	MLX5_SET(cqc, cqc, log_page_size,
		 page_shift - MLX5_ADAPTER_PAGE_SHIFT);

	*index = context->bfregi.sys_pages[0];

	if (ucmd.cqe_comp_en == 1) {
		int mini_cqe_format;

		if (!((*cqe_size == 128 &&
		       MLX5_CAP_GEN(dev->mdev, cqe_compression_128)) ||
		      (*cqe_size == 64  &&
		       MLX5_CAP_GEN(dev->mdev, cqe_compression)))) {
			err = -EOPNOTSUPP;
			mlx5_ib_warn(dev, "CQE compression is not supported for size %d!\n",
				     *cqe_size);
			goto err_cqb;
		}

		mini_cqe_format =
			mini_cqe_res_format_to_hw(dev,
						  ucmd.cqe_comp_res_format);
		if (mini_cqe_format < 0) {
			err = mini_cqe_format;
			mlx5_ib_dbg(dev, "CQE compression res format %d error: %d\n",
				    ucmd.cqe_comp_res_format, err);
			goto err_cqb;
		}

		MLX5_SET(cqc, cqc, cqe_comp_en, 1);
		MLX5_SET(cqc, cqc, mini_cqe_res_format, mini_cqe_format);
	}

	if (ucmd.flags & MLX5_IB_CREATE_CQ_FLAGS_CQE_128B_PAD) {
		if (*cqe_size != 128 ||
		    !MLX5_CAP_GEN(dev->mdev, cqe_128_always)) {
			err = -EOPNOTSUPP;
			mlx5_ib_warn(dev,
				     "CQE padding is not supported for CQE size of %dB!\n",
				     *cqe_size);
			goto err_cqb;
		}

		cq->private_flags |= MLX5_IB_CQ_PR_FLAGS_CQE_128_PAD;
	}

<<<<<<< HEAD
=======
	MLX5_SET(create_cq_in, *cqb, uid, context->devx_uid);
>>>>>>> 407d19ab
	return 0;

err_cqb:
	kvfree(*cqb);

err_db:
	mlx5_ib_db_unmap_user(context, &cq->db);

err_umem:
	ib_umem_release(cq->buf.umem);
	return err;
}

static void destroy_cq_user(struct mlx5_ib_cq *cq, struct ib_udata *udata)
{
	struct mlx5_ib_ucontext *context = rdma_udata_to_drv_context(
		udata, struct mlx5_ib_ucontext, ibucontext);

	mlx5_ib_db_unmap_user(context, &cq->db);
	ib_umem_release(cq->buf.umem);
}

static void init_cq_frag_buf(struct mlx5_ib_cq *cq,
			     struct mlx5_ib_cq_buf *buf)
{
	int i;
	void *cqe;
	struct mlx5_cqe64 *cqe64;

	for (i = 0; i < buf->nent; i++) {
		cqe = get_cqe(cq, i);
		cqe64 = buf->cqe_size == 64 ? cqe : cqe + 64;
		cqe64->op_own = MLX5_CQE_INVALID << 4;
	}
}

static int create_cq_kernel(struct mlx5_ib_dev *dev, struct mlx5_ib_cq *cq,
			    int entries, int cqe_size,
			    u32 **cqb, int *index, int *inlen)
{
	__be64 *pas;
	void *cqc;
	int err;

	err = mlx5_db_alloc(dev->mdev, &cq->db);
	if (err)
		return err;

	cq->mcq.set_ci_db  = cq->db.db;
	cq->mcq.arm_db     = cq->db.db + 1;
	cq->mcq.cqe_sz = cqe_size;

	err = alloc_cq_frag_buf(dev, &cq->buf, entries, cqe_size);
	if (err)
		goto err_db;

	init_cq_frag_buf(cq, &cq->buf);

	*inlen = MLX5_ST_SZ_BYTES(create_cq_in) +
		 MLX5_FLD_SZ_BYTES(create_cq_in, pas[0]) *
		 cq->buf.fbc.frag_buf.npages;
	*cqb = kvzalloc(*inlen, GFP_KERNEL);
	if (!*cqb) {
		err = -ENOMEM;
		goto err_buf;
	}

	pas = (__be64 *)MLX5_ADDR_OF(create_cq_in, *cqb, pas);
	mlx5_fill_page_frag_array(&cq->buf.fbc.frag_buf, pas);

	cqc = MLX5_ADDR_OF(create_cq_in, *cqb, cq_context);
	MLX5_SET(cqc, cqc, log_page_size,
		 cq->buf.fbc.frag_buf.page_shift -
		 MLX5_ADAPTER_PAGE_SHIFT);

	*index = dev->mdev->priv.uar->index;

	return 0;

err_buf:
	free_cq_buf(dev, &cq->buf);

err_db:
	mlx5_db_free(dev->mdev, &cq->db);
	return err;
}

static void destroy_cq_kernel(struct mlx5_ib_dev *dev, struct mlx5_ib_cq *cq)
{
	free_cq_buf(dev, &cq->buf);
	mlx5_db_free(dev->mdev, &cq->db);
}

static void notify_soft_wc_handler(struct work_struct *work)
{
	struct mlx5_ib_cq *cq = container_of(work, struct mlx5_ib_cq,
					     notify_work);

	cq->ibcq.comp_handler(&cq->ibcq, cq->ibcq.cq_context);
}

struct ib_cq *mlx5_ib_create_cq(struct ib_device *ibdev,
				const struct ib_cq_init_attr *attr,
				struct ib_udata *udata)
{
	int entries = attr->cqe;
	int vector = attr->comp_vector;
	struct mlx5_ib_dev *dev = to_mdev(ibdev);
	struct mlx5_ib_cq *cq;
	int uninitialized_var(index);
	int uninitialized_var(inlen);
	u32 *cqb = NULL;
	void *cqc;
	int cqe_size;
	unsigned int irqn;
	int eqn;
	int err;

	if (entries < 0 ||
	    (entries > (1 << MLX5_CAP_GEN(dev->mdev, log_max_cq_sz))))
		return ERR_PTR(-EINVAL);

	if (check_cq_create_flags(attr->flags))
		return ERR_PTR(-EOPNOTSUPP);

	entries = roundup_pow_of_two(entries + 1);
	if (entries > (1 << MLX5_CAP_GEN(dev->mdev, log_max_cq_sz)))
		return ERR_PTR(-EINVAL);

	cq = kzalloc(sizeof(*cq), GFP_KERNEL);
	if (!cq)
		return ERR_PTR(-ENOMEM);

	cq->ibcq.cqe = entries - 1;
	mutex_init(&cq->resize_mutex);
	spin_lock_init(&cq->lock);
	cq->resize_buf = NULL;
	cq->resize_umem = NULL;
	cq->create_flags = attr->flags;
	INIT_LIST_HEAD(&cq->list_send_qp);
	INIT_LIST_HEAD(&cq->list_recv_qp);

	if (udata) {
		err = create_cq_user(dev, udata, cq, entries, &cqb, &cqe_size,
				     &index, &inlen);
		if (err)
			goto err_create;
	} else {
		cqe_size = cache_line_size() == 128 ? 128 : 64;
		err = create_cq_kernel(dev, cq, entries, cqe_size, &cqb,
				       &index, &inlen);
		if (err)
			goto err_create;

		INIT_WORK(&cq->notify_work, notify_soft_wc_handler);
	}

	err = mlx5_vector2eqn(dev->mdev, vector, &eqn, &irqn);
	if (err)
		goto err_cqb;

	cq->cqe_size = cqe_size;

	cqc = MLX5_ADDR_OF(create_cq_in, cqb, cq_context);
	MLX5_SET(cqc, cqc, cqe_sz,
		 cqe_sz_to_mlx_sz(cqe_size,
				  cq->private_flags &
				  MLX5_IB_CQ_PR_FLAGS_CQE_128_PAD));
	MLX5_SET(cqc, cqc, log_cq_size, ilog2(entries));
	MLX5_SET(cqc, cqc, uar_page, index);
	MLX5_SET(cqc, cqc, c_eqn, eqn);
	MLX5_SET64(cqc, cqc, dbr_addr, cq->db.dma);
	if (cq->create_flags & IB_UVERBS_CQ_FLAGS_IGNORE_OVERRUN)
		MLX5_SET(cqc, cqc, oi, 1);

	err = mlx5_core_create_cq(dev->mdev, &cq->mcq, cqb, inlen);
	if (err)
		goto err_cqb;

	mlx5_ib_dbg(dev, "cqn 0x%x\n", cq->mcq.cqn);
	cq->mcq.irqn = irqn;
	if (udata)
		cq->mcq.tasklet_ctx.comp = mlx5_ib_cq_comp;
	else
		cq->mcq.comp  = mlx5_ib_cq_comp;
	cq->mcq.event = mlx5_ib_cq_event;

	INIT_LIST_HEAD(&cq->wc_list);

	if (udata)
		if (ib_copy_to_udata(udata, &cq->mcq.cqn, sizeof(__u32))) {
			err = -EFAULT;
			goto err_cmd;
		}


	kvfree(cqb);
	return &cq->ibcq;

err_cmd:
	mlx5_core_destroy_cq(dev->mdev, &cq->mcq);

err_cqb:
	kvfree(cqb);
	if (udata)
		destroy_cq_user(cq, udata);
	else
		destroy_cq_kernel(dev, cq);

err_create:
	kfree(cq);

	return ERR_PTR(err);
}

int mlx5_ib_destroy_cq(struct ib_cq *cq, struct ib_udata *udata)
{
	struct mlx5_ib_dev *dev = to_mdev(cq->device);
	struct mlx5_ib_cq *mcq = to_mcq(cq);

	mlx5_core_destroy_cq(dev->mdev, &mcq->mcq);
	if (udata)
		destroy_cq_user(mcq, udata);
	else
		destroy_cq_kernel(dev, mcq);

	kfree(mcq);

	return 0;
}

static int is_equal_rsn(struct mlx5_cqe64 *cqe64, u32 rsn)
{
	return rsn == (ntohl(cqe64->sop_drop_qpn) & 0xffffff);
}

void __mlx5_ib_cq_clean(struct mlx5_ib_cq *cq, u32 rsn, struct mlx5_ib_srq *srq)
{
	struct mlx5_cqe64 *cqe64, *dest64;
	void *cqe, *dest;
	u32 prod_index;
	int nfreed = 0;
	u8 owner_bit;

	if (!cq)
		return;

	/* First we need to find the current producer index, so we
	 * know where to start cleaning from.  It doesn't matter if HW
	 * adds new entries after this loop -- the QP we're worried
	 * about is already in RESET, so the new entries won't come
	 * from our QP and therefore don't need to be checked.
	 */
	for (prod_index = cq->mcq.cons_index; get_sw_cqe(cq, prod_index); prod_index++)
		if (prod_index == cq->mcq.cons_index + cq->ibcq.cqe)
			break;

	/* Now sweep backwards through the CQ, removing CQ entries
	 * that match our QP by copying older entries on top of them.
	 */
	while ((int) --prod_index - (int) cq->mcq.cons_index >= 0) {
		cqe = get_cqe(cq, prod_index & cq->ibcq.cqe);
		cqe64 = (cq->mcq.cqe_sz == 64) ? cqe : cqe + 64;
		if (is_equal_rsn(cqe64, rsn)) {
			if (srq && (ntohl(cqe64->srqn) & 0xffffff))
				mlx5_ib_free_srq_wqe(srq, be16_to_cpu(cqe64->wqe_counter));
			++nfreed;
		} else if (nfreed) {
			dest = get_cqe(cq, (prod_index + nfreed) & cq->ibcq.cqe);
			dest64 = (cq->mcq.cqe_sz == 64) ? dest : dest + 64;
			owner_bit = dest64->op_own & MLX5_CQE_OWNER_MASK;
			memcpy(dest, cqe, cq->mcq.cqe_sz);
			dest64->op_own = owner_bit |
				(dest64->op_own & ~MLX5_CQE_OWNER_MASK);
		}
	}

	if (nfreed) {
		cq->mcq.cons_index += nfreed;
		/* Make sure update of buffer contents is done before
		 * updating consumer index.
		 */
		wmb();
		mlx5_cq_set_ci(&cq->mcq);
	}
}

void mlx5_ib_cq_clean(struct mlx5_ib_cq *cq, u32 qpn, struct mlx5_ib_srq *srq)
{
	if (!cq)
		return;

	spin_lock_irq(&cq->lock);
	__mlx5_ib_cq_clean(cq, qpn, srq);
	spin_unlock_irq(&cq->lock);
}

int mlx5_ib_modify_cq(struct ib_cq *cq, u16 cq_count, u16 cq_period)
{
	struct mlx5_ib_dev *dev = to_mdev(cq->device);
	struct mlx5_ib_cq *mcq = to_mcq(cq);
	int err;

	if (!MLX5_CAP_GEN(dev->mdev, cq_moderation))
		return -EOPNOTSUPP;

	if (cq_period > MLX5_MAX_CQ_PERIOD)
		return -EINVAL;

	err = mlx5_core_modify_cq_moderation(dev->mdev, &mcq->mcq,
					     cq_period, cq_count);
	if (err)
		mlx5_ib_warn(dev, "modify cq 0x%x failed\n", mcq->mcq.cqn);

	return err;
}

static int resize_user(struct mlx5_ib_dev *dev, struct mlx5_ib_cq *cq,
		       int entries, struct ib_udata *udata, int *npas,
		       int *page_shift, int *cqe_size)
{
	struct mlx5_ib_resize_cq ucmd;
	struct ib_umem *umem;
	int err;
	int npages;
	struct ib_ucontext *context = cq->buf.umem->context;

	err = ib_copy_from_udata(&ucmd, udata, sizeof(ucmd));
	if (err)
		return err;

	if (ucmd.reserved0 || ucmd.reserved1)
		return -EINVAL;

	/* check multiplication overflow */
	if (ucmd.cqe_size && SIZE_MAX / ucmd.cqe_size <= entries - 1)
		return -EINVAL;

	umem = ib_umem_get(context, ucmd.buf_addr,
			   (size_t)ucmd.cqe_size * entries,
			   IB_ACCESS_LOCAL_WRITE, 1);
	if (IS_ERR(umem)) {
		err = PTR_ERR(umem);
		return err;
	}

	mlx5_ib_cont_pages(umem, ucmd.buf_addr, 0, &npages, page_shift,
			   npas, NULL);

	cq->resize_umem = umem;
	*cqe_size = ucmd.cqe_size;

	return 0;
}

static void un_resize_user(struct mlx5_ib_cq *cq)
{
	ib_umem_release(cq->resize_umem);
}

static int resize_kernel(struct mlx5_ib_dev *dev, struct mlx5_ib_cq *cq,
			 int entries, int cqe_size)
{
	int err;

	cq->resize_buf = kzalloc(sizeof(*cq->resize_buf), GFP_KERNEL);
	if (!cq->resize_buf)
		return -ENOMEM;

	err = alloc_cq_frag_buf(dev, cq->resize_buf, entries, cqe_size);
	if (err)
		goto ex;

	init_cq_frag_buf(cq, cq->resize_buf);

	return 0;

ex:
	kfree(cq->resize_buf);
	return err;
}

static void un_resize_kernel(struct mlx5_ib_dev *dev, struct mlx5_ib_cq *cq)
{
	free_cq_buf(dev, cq->resize_buf);
	cq->resize_buf = NULL;
}

static int copy_resize_cqes(struct mlx5_ib_cq *cq)
{
	struct mlx5_ib_dev *dev = to_mdev(cq->ibcq.device);
	struct mlx5_cqe64 *scqe64;
	struct mlx5_cqe64 *dcqe64;
	void *start_cqe;
	void *scqe;
	void *dcqe;
	int ssize;
	int dsize;
	int i;
	u8 sw_own;

	ssize = cq->buf.cqe_size;
	dsize = cq->resize_buf->cqe_size;
	if (ssize != dsize) {
		mlx5_ib_warn(dev, "resize from different cqe size is not supported\n");
		return -EINVAL;
	}

	i = cq->mcq.cons_index;
	scqe = get_sw_cqe(cq, i);
	scqe64 = ssize == 64 ? scqe : scqe + 64;
	start_cqe = scqe;
	if (!scqe) {
		mlx5_ib_warn(dev, "expected cqe in sw ownership\n");
		return -EINVAL;
	}

	while ((scqe64->op_own >> 4) != MLX5_CQE_RESIZE_CQ) {
		dcqe = mlx5_frag_buf_get_wqe(&cq->resize_buf->fbc,
					     (i + 1) & cq->resize_buf->nent);
		dcqe64 = dsize == 64 ? dcqe : dcqe + 64;
		sw_own = sw_ownership_bit(i + 1, cq->resize_buf->nent);
		memcpy(dcqe, scqe, dsize);
		dcqe64->op_own = (dcqe64->op_own & ~MLX5_CQE_OWNER_MASK) | sw_own;

		++i;
		scqe = get_sw_cqe(cq, i);
		scqe64 = ssize == 64 ? scqe : scqe + 64;
		if (!scqe) {
			mlx5_ib_warn(dev, "expected cqe in sw ownership\n");
			return -EINVAL;
		}

		if (scqe == start_cqe) {
			pr_warn("resize CQ failed to get resize CQE, CQN 0x%x\n",
				cq->mcq.cqn);
			return -ENOMEM;
		}
	}
	++cq->mcq.cons_index;
	return 0;
}

int mlx5_ib_resize_cq(struct ib_cq *ibcq, int entries, struct ib_udata *udata)
{
	struct mlx5_ib_dev *dev = to_mdev(ibcq->device);
	struct mlx5_ib_cq *cq = to_mcq(ibcq);
	void *cqc;
	u32 *in;
	int err;
	int npas;
	__be64 *pas;
	int page_shift;
	int inlen;
	int uninitialized_var(cqe_size);
	unsigned long flags;

	if (!MLX5_CAP_GEN(dev->mdev, cq_resize)) {
		pr_info("Firmware does not support resize CQ\n");
		return -ENOSYS;
	}

	if (entries < 1 ||
	    entries > (1 << MLX5_CAP_GEN(dev->mdev, log_max_cq_sz))) {
		mlx5_ib_warn(dev, "wrong entries number %d, max %d\n",
			     entries,
			     1 << MLX5_CAP_GEN(dev->mdev, log_max_cq_sz));
		return -EINVAL;
	}

	entries = roundup_pow_of_two(entries + 1);
	if (entries > (1 << MLX5_CAP_GEN(dev->mdev, log_max_cq_sz)) + 1)
		return -EINVAL;

	if (entries == ibcq->cqe + 1)
		return 0;

	mutex_lock(&cq->resize_mutex);
	if (udata) {
		err = resize_user(dev, cq, entries, udata, &npas, &page_shift,
				  &cqe_size);
	} else {
		cqe_size = 64;
		err = resize_kernel(dev, cq, entries, cqe_size);
		if (!err) {
			struct mlx5_frag_buf_ctrl *c;

			c = &cq->resize_buf->fbc;
			npas = c->frag_buf.npages;
			page_shift = c->frag_buf.page_shift;
		}
	}

	if (err)
		goto ex;

	inlen = MLX5_ST_SZ_BYTES(modify_cq_in) +
		MLX5_FLD_SZ_BYTES(modify_cq_in, pas[0]) * npas;

	in = kvzalloc(inlen, GFP_KERNEL);
	if (!in) {
		err = -ENOMEM;
		goto ex_resize;
	}

	pas = (__be64 *)MLX5_ADDR_OF(modify_cq_in, in, pas);
	if (udata)
		mlx5_ib_populate_pas(dev, cq->resize_umem, page_shift,
				     pas, 0);
	else
		mlx5_fill_page_frag_array(&cq->resize_buf->fbc.frag_buf,
					  pas);

	MLX5_SET(modify_cq_in, in,
		 modify_field_select_resize_field_select.resize_field_select.resize_field_select,
		 MLX5_MODIFY_CQ_MASK_LOG_SIZE  |
		 MLX5_MODIFY_CQ_MASK_PG_OFFSET |
		 MLX5_MODIFY_CQ_MASK_PG_SIZE);

	cqc = MLX5_ADDR_OF(modify_cq_in, in, cq_context);

	MLX5_SET(cqc, cqc, log_page_size,
		 page_shift - MLX5_ADAPTER_PAGE_SHIFT);
	MLX5_SET(cqc, cqc, cqe_sz,
		 cqe_sz_to_mlx_sz(cqe_size,
				  cq->private_flags &
				  MLX5_IB_CQ_PR_FLAGS_CQE_128_PAD));
	MLX5_SET(cqc, cqc, log_cq_size, ilog2(entries));

	MLX5_SET(modify_cq_in, in, op_mod, MLX5_CQ_OPMOD_RESIZE);
	MLX5_SET(modify_cq_in, in, cqn, cq->mcq.cqn);

	err = mlx5_core_modify_cq(dev->mdev, &cq->mcq, in, inlen);
	if (err)
		goto ex_alloc;

	if (udata) {
		cq->ibcq.cqe = entries - 1;
		ib_umem_release(cq->buf.umem);
		cq->buf.umem = cq->resize_umem;
		cq->resize_umem = NULL;
	} else {
		struct mlx5_ib_cq_buf tbuf;
		int resized = 0;

		spin_lock_irqsave(&cq->lock, flags);
		if (cq->resize_buf) {
			err = copy_resize_cqes(cq);
			if (!err) {
				tbuf = cq->buf;
				cq->buf = *cq->resize_buf;
				kfree(cq->resize_buf);
				cq->resize_buf = NULL;
				resized = 1;
			}
		}
		cq->ibcq.cqe = entries - 1;
		spin_unlock_irqrestore(&cq->lock, flags);
		if (resized)
			free_cq_buf(dev, &tbuf);
	}
	mutex_unlock(&cq->resize_mutex);

	kvfree(in);
	return 0;

ex_alloc:
	kvfree(in);

ex_resize:
	if (udata)
		un_resize_user(cq);
	else
		un_resize_kernel(dev, cq);
ex:
	mutex_unlock(&cq->resize_mutex);
	return err;
}

int mlx5_ib_get_cqe_size(struct mlx5_ib_dev *dev, struct ib_cq *ibcq)
{
	struct mlx5_ib_cq *cq;

	if (!ibcq)
		return 128;

	cq = to_mcq(ibcq);
	return cq->cqe_size;
}

/* Called from atomic context */
int mlx5_ib_generate_wc(struct ib_cq *ibcq, struct ib_wc *wc)
{
	struct mlx5_ib_wc *soft_wc;
	struct mlx5_ib_cq *cq = to_mcq(ibcq);
	unsigned long flags;

	soft_wc = kmalloc(sizeof(*soft_wc), GFP_ATOMIC);
	if (!soft_wc)
		return -ENOMEM;

	soft_wc->wc = *wc;
	spin_lock_irqsave(&cq->lock, flags);
	list_add_tail(&soft_wc->list, &cq->wc_list);
	if (cq->notify_flags == IB_CQ_NEXT_COMP ||
	    wc->status != IB_WC_SUCCESS) {
		cq->notify_flags = 0;
		schedule_work(&cq->notify_work);
	}
	spin_unlock_irqrestore(&cq->lock, flags);

	return 0;
}<|MERGE_RESOLUTION|>--- conflicted
+++ resolved
@@ -35,6 +35,7 @@
 #include <rdma/ib_user_verbs.h>
 #include <rdma/ib_cache.h>
 #include "mlx5_ib.h"
+#include "srq.h"
 
 static void mlx5_ib_cq_comp(struct mlx5_core_cq *cq)
 {
@@ -81,7 +82,7 @@
 
 	cqe64 = (cq->mcq.cqe_sz == 64) ? cqe : cqe + 64;
 
-	if (likely((cqe64->op_own) >> 4 != MLX5_CQE_INVALID) &&
+	if (likely(get_cqe_opcode(cqe64) != MLX5_CQE_INVALID) &&
 	    !((cqe64->op_own & MLX5_CQE_OWNER_MASK) ^ !!(n & (cq->ibcq.cqe + 1)))) {
 		return cqe;
 	} else {
@@ -177,8 +178,7 @@
 		struct mlx5_core_srq *msrq = NULL;
 
 		if (qp->ibqp.xrcd) {
-			msrq = mlx5_core_get_srq(dev->mdev,
-						 be32_to_cpu(cqe->srqn));
+			msrq = mlx5_cmd_get_srq(dev, be32_to_cpu(cqe->srqn));
 			srq = to_mibsrq(msrq);
 		} else {
 			srq = to_msrq(qp->ibqp.srq);
@@ -187,8 +187,8 @@
 			wqe_ctr = be16_to_cpu(cqe->wqe_counter);
 			wc->wr_id = srq->wrid[wqe_ctr];
 			mlx5_ib_free_srq_wqe(srq, wqe_ctr);
-			if (msrq && atomic_dec_and_test(&msrq->refcount))
-				complete(&msrq->free);
+			if (msrq)
+				mlx5_core_res_put(&msrq->common);
 		}
 	} else {
 		wq	  = &qp->rq;
@@ -197,7 +197,7 @@
 	}
 	wc->byte_len = be32_to_cpu(cqe->byte_cnt);
 
-	switch (cqe->op_own >> 4) {
+	switch (get_cqe_opcode(cqe)) {
 	case MLX5_CQE_RESP_WR_IMM:
 		wc->opcode	= IB_WC_RECV_RDMA_WITH_IMM;
 		wc->wc_flags	= IB_WC_WITH_IMM;
@@ -330,70 +330,9 @@
 		dump_cqe(dev, cqe);
 }
 
-static int is_atomic_response(struct mlx5_ib_qp *qp, uint16_t idx)
-{
-	/* TBD: waiting decision
-	*/
-	return 0;
-}
-
-static void *mlx5_get_atomic_laddr(struct mlx5_ib_qp *qp, uint16_t idx)
-{
-	struct mlx5_wqe_data_seg *dpseg;
-	void *addr;
-
-	dpseg = mlx5_get_send_wqe(qp, idx) + sizeof(struct mlx5_wqe_ctrl_seg) +
-		sizeof(struct mlx5_wqe_raddr_seg) +
-		sizeof(struct mlx5_wqe_atomic_seg);
-	addr = (void *)(unsigned long)be64_to_cpu(dpseg->addr);
-	return addr;
-}
-
-static void handle_atomic(struct mlx5_ib_qp *qp, struct mlx5_cqe64 *cqe64,
-			  uint16_t idx)
-{
-	void *addr;
-	int byte_count;
-	int i;
-
-	if (!is_atomic_response(qp, idx))
-		return;
-
-	byte_count = be32_to_cpu(cqe64->byte_cnt);
-	addr = mlx5_get_atomic_laddr(qp, idx);
-
-	if (byte_count == 4) {
-		*(uint32_t *)addr = be32_to_cpu(*((__be32 *)addr));
-	} else {
-		for (i = 0; i < byte_count; i += 8) {
-			*(uint64_t *)addr = be64_to_cpu(*((__be64 *)addr));
-			addr += 8;
-		}
-	}
-
-	return;
-}
-
-static void handle_atomics(struct mlx5_ib_qp *qp, struct mlx5_cqe64 *cqe64,
-			   u16 tail, u16 head)
-{
-	u16 idx;
-
-	do {
-		idx = tail & (qp->sq.wqe_cnt - 1);
-		handle_atomic(qp, cqe64, idx);
-		if (idx == head)
-			break;
-
-		tail = qp->sq.w_list[idx].next;
-	} while (1);
-	tail = qp->sq.w_list[idx].next;
-	qp->sq.last_poll = tail;
-}
-
 static void free_cq_buf(struct mlx5_ib_dev *dev, struct mlx5_ib_cq_buf *buf)
 {
-	mlx5_frag_buf_free(dev->mdev, &buf->fbc.frag_buf);
+	mlx5_frag_buf_free(dev->mdev, &buf->frag_buf);
 }
 
 static void get_sig_err_item(struct mlx5_sig_err_cqe *cqe,
@@ -428,45 +367,15 @@
 	item->key = be32_to_cpu(cqe->mkey);
 }
 
-static void sw_send_comp(struct mlx5_ib_qp *qp, int num_entries,
-			 struct ib_wc *wc, int *npolled)
-{
-	struct mlx5_ib_wq *wq;
-	unsigned int cur;
-	unsigned int idx;
-	int np;
-	int i;
-
-	wq = &qp->sq;
-	cur = wq->head - wq->tail;
-	np = *npolled;
-
-	if (cur == 0)
-		return;
-
-	for (i = 0;  i < cur && np < num_entries; i++) {
-		idx = wq->last_poll & (wq->wqe_cnt - 1);
-		wc->wr_id = wq->wrid[idx];
-		wc->status = IB_WC_WR_FLUSH_ERR;
-		wc->vendor_err = MLX5_CQE_SYNDROME_WR_FLUSH_ERR;
-		wq->tail++;
-		np++;
-		wc->qp = &qp->ibqp;
-		wc++;
-		wq->last_poll = wq->w_list[idx].next;
-	}
-	*npolled = np;
-}
-
-static void sw_recv_comp(struct mlx5_ib_qp *qp, int num_entries,
-			 struct ib_wc *wc, int *npolled)
+static void sw_comp(struct mlx5_ib_qp *qp, int num_entries, struct ib_wc *wc,
+		    int *npolled, int is_send)
 {
 	struct mlx5_ib_wq *wq;
 	unsigned int cur;
 	int np;
 	int i;
 
-	wq = &qp->rq;
+	wq = (is_send) ? &qp->sq : &qp->rq;
 	cur = wq->head - wq->tail;
 	np = *npolled;
 
@@ -493,13 +402,13 @@
 	*npolled = 0;
 	/* Find uncompleted WQEs belonging to that cq and return mmics ones */
 	list_for_each_entry(qp, &cq->list_send_qp, cq_send_list) {
-		sw_send_comp(qp, num_entries, wc + *npolled, npolled);
+		sw_comp(qp, num_entries, wc + *npolled, npolled, true);
 		if (*npolled >= num_entries)
 			return;
 	}
 
 	list_for_each_entry(qp, &cq->list_recv_qp, cq_recv_list) {
-		sw_recv_comp(qp, num_entries, wc + *npolled, npolled);
+		sw_comp(qp, num_entries, wc + *npolled, npolled, false);
 		if (*npolled >= num_entries)
 			return;
 	}
@@ -537,7 +446,7 @@
 	 */
 	rmb();
 
-	opcode = cqe64->op_own >> 4;
+	opcode = get_cqe_opcode(cqe64);
 	if (unlikely(opcode == MLX5_CQE_RESIZE_CQ)) {
 		if (likely(cq->resize_buf)) {
 			free_cq_buf(dev, &cq->buf);
@@ -567,7 +476,6 @@
 		wqe_ctr = be16_to_cpu(cqe64->wqe_counter);
 		idx = wqe_ctr & (wq->wqe_cnt - 1);
 		handle_good_req(wc, cqe64, wq, idx);
-		handle_atomics(*cur_qp, cqe64, wq->last_poll, idx);
 		wc->wr_id = wq->wrid[idx];
 		wq->tail = wq->wqe_head[idx] + 1;
 		wc->status = IB_WC_SUCCESS;
@@ -728,15 +636,10 @@
 			     int nent,
 			     int cqe_size)
 {
-	struct mlx5_frag_buf_ctrl *c = &buf->fbc;
-	struct mlx5_frag_buf *frag_buf = &c->frag_buf;
-	u32 cqc_buff[MLX5_ST_SZ_DW(cqc)] = {0};
+	struct mlx5_frag_buf *frag_buf = &buf->frag_buf;
+	u8 log_wq_stride = 6 + (cqe_size == 128 ? 1 : 0);
+	u8 log_wq_sz     = ilog2(cqe_size);
 	int err;
-
-	MLX5_SET(cqc, cqc_buff, log_cq_size, ilog2(cqe_size));
-	MLX5_SET(cqc, cqc_buff, cqe_sz, (cqe_size == 128) ? 1 : 0);
-
-	mlx5_core_init_cq_frag_buf(&buf->fbc, cqc_buff);
 
 	err = mlx5_frag_buf_alloc_node(dev->mdev,
 				       nent * cqe_size,
@@ -744,6 +647,8 @@
 				       dev->mdev->priv.numa_node);
 	if (err)
 		return err;
+
+	mlx5_init_fbc(frag_buf->frags, log_wq_stride, log_wq_sz, &buf->fbc);
 
 	buf->cqe_size = cqe_size;
 	buf->nent = nent;
@@ -803,20 +708,15 @@
 
 	*cqe_size = ucmd.cqe_size;
 
-	cq->buf.umem = ib_umem_get(context, ucmd.buf_addr,
-				   entries * ucmd.cqe_size,
-				   IB_ACCESS_LOCAL_WRITE, 1);
+	cq->buf.umem =
+		ib_umem_get(udata, ucmd.buf_addr, entries * ucmd.cqe_size,
+			    IB_ACCESS_LOCAL_WRITE, 1);
 	if (IS_ERR(cq->buf.umem)) {
 		err = PTR_ERR(cq->buf.umem);
 		return err;
 	}
 
-<<<<<<< HEAD
-	err = mlx5_ib_db_map_user(to_mucontext(context), ucmd.db_addr,
-				  &cq->db);
-=======
 	err = mlx5_ib_db_map_user(context, udata, ucmd.db_addr, &cq->db);
->>>>>>> 407d19ab
 	if (err)
 		goto err_umem;
 
@@ -882,10 +782,7 @@
 		cq->private_flags |= MLX5_IB_CQ_PR_FLAGS_CQE_128_PAD;
 	}
 
-<<<<<<< HEAD
-=======
 	MLX5_SET(create_cq_in, *cqb, uid, context->devx_uid);
->>>>>>> 407d19ab
 	return 0;
 
 err_cqb:
@@ -946,7 +843,7 @@
 
 	*inlen = MLX5_ST_SZ_BYTES(create_cq_in) +
 		 MLX5_FLD_SZ_BYTES(create_cq_in, pas[0]) *
-		 cq->buf.fbc.frag_buf.npages;
+		 cq->buf.frag_buf.npages;
 	*cqb = kvzalloc(*inlen, GFP_KERNEL);
 	if (!*cqb) {
 		err = -ENOMEM;
@@ -954,11 +851,11 @@
 	}
 
 	pas = (__be64 *)MLX5_ADDR_OF(create_cq_in, *cqb, pas);
-	mlx5_fill_page_frag_array(&cq->buf.fbc.frag_buf, pas);
+	mlx5_fill_page_frag_array(&cq->buf.frag_buf, pas);
 
 	cqc = MLX5_ADDR_OF(create_cq_in, *cqb, cq_context);
 	MLX5_SET(cqc, cqc, log_page_size,
-		 cq->buf.fbc.frag_buf.page_shift -
+		 cq->buf.frag_buf.page_shift -
 		 MLX5_ADAPTER_PAGE_SHIFT);
 
 	*index = dev->mdev->priv.uar->index;
@@ -1211,7 +1108,6 @@
 	struct ib_umem *umem;
 	int err;
 	int npages;
-	struct ib_ucontext *context = cq->buf.umem->context;
 
 	err = ib_copy_from_udata(&ucmd, udata, sizeof(ucmd));
 	if (err)
@@ -1224,7 +1120,7 @@
 	if (ucmd.cqe_size && SIZE_MAX / ucmd.cqe_size <= entries - 1)
 		return -EINVAL;
 
-	umem = ib_umem_get(context, ucmd.buf_addr,
+	umem = ib_umem_get(udata, ucmd.buf_addr,
 			   (size_t)ucmd.cqe_size * entries,
 			   IB_ACCESS_LOCAL_WRITE, 1);
 	if (IS_ERR(umem)) {
@@ -1303,7 +1199,7 @@
 		return -EINVAL;
 	}
 
-	while ((scqe64->op_own >> 4) != MLX5_CQE_RESIZE_CQ) {
+	while (get_cqe_opcode(scqe64) != MLX5_CQE_RESIZE_CQ) {
 		dcqe = mlx5_frag_buf_get_wqe(&cq->resize_buf->fbc,
 					     (i + 1) & cq->resize_buf->nent);
 		dcqe64 = dsize == 64 ? dcqe : dcqe + 64;
@@ -1371,11 +1267,10 @@
 		cqe_size = 64;
 		err = resize_kernel(dev, cq, entries, cqe_size);
 		if (!err) {
-			struct mlx5_frag_buf_ctrl *c;
-
-			c = &cq->resize_buf->fbc;
-			npas = c->frag_buf.npages;
-			page_shift = c->frag_buf.page_shift;
+			struct mlx5_frag_buf *frag_buf = &cq->resize_buf->frag_buf;
+
+			npas = frag_buf->npages;
+			page_shift = frag_buf->page_shift;
 		}
 	}
 
@@ -1396,8 +1291,7 @@
 		mlx5_ib_populate_pas(dev, cq->resize_umem, page_shift,
 				     pas, 0);
 	else
-		mlx5_fill_page_frag_array(&cq->resize_buf->fbc.frag_buf,
-					  pas);
+		mlx5_fill_page_frag_array(&cq->resize_buf->frag_buf, pas);
 
 	MLX5_SET(modify_cq_in, in,
 		 modify_field_select_resize_field_select.resize_field_select.resize_field_select,
@@ -1465,7 +1359,7 @@
 	return err;
 }
 
-int mlx5_ib_get_cqe_size(struct mlx5_ib_dev *dev, struct ib_cq *ibcq)
+int mlx5_ib_get_cqe_size(struct ib_cq *ibcq)
 {
 	struct mlx5_ib_cq *cq;
 
