--- conflicted
+++ resolved
@@ -71,10 +71,9 @@
 {
 	int err = mlx5_core_destroy_mkey(dev->mdev, &mr->mmkey);
 
-#ifdef CONFIG_INFINIBAND_ON_DEMAND_PAGING
-	/* Wait until all page fault handlers using the mr complete. */
-	synchronize_srcu(&dev->mr_srcu);
-#endif
+	if (IS_ENABLED(CONFIG_INFINIBAND_ON_DEMAND_PAGING))
+		/* Wait until all page fault handlers using the mr complete. */
+		synchronize_srcu(&dev->mr_srcu);
 
 	return err;
 }
@@ -95,10 +94,9 @@
 		length + (start & (MLX5_ADAPTER_PAGE_SIZE - 1));
 }
 
-#ifdef CONFIG_INFINIBAND_ON_DEMAND_PAGING
 static void update_odp_mr(struct mlx5_ib_mr *mr)
 {
-	if (mr->umem->odp_data) {
+	if (is_odp_mr(mr)) {
 		/*
 		 * This barrier prevents the compiler from moving the
 		 * setting of umem->odp_data->private to point to our
@@ -107,7 +105,7 @@
 		 * handle invalidations.
 		 */
 		smp_wmb();
-		mr->umem->odp_data->private = mr;
+		to_ib_umem_odp(mr->umem)->private = mr;
 		/*
 		 * Make sure we will see the new
 		 * umem->odp_data->private value in the invalidation
@@ -121,11 +119,11 @@
 		smp_wmb();
 	}
 }
-#endif
-
-static void reg_mr_callback(int status, void *context)
-{
-	struct mlx5_ib_mr *mr = context;
+
+static void reg_mr_callback(int status, struct mlx5_async_work *context)
+{
+	struct mlx5_ib_mr *mr =
+		container_of(context, struct mlx5_ib_mr, cb_work);
 	struct mlx5_ib_dev *dev = mr->dev;
 	struct mlx5_mr_cache *cache = &dev->cache;
 	int c = order2idx(dev, mr->order);
@@ -216,9 +214,9 @@
 		ent->pending++;
 		spin_unlock_irq(&ent->lock);
 		err = mlx5_core_create_mkey_cb(dev->mdev, &mr->mmkey,
-					       in, inlen,
+					       &dev->async_ctx, in, inlen,
 					       mr->out, sizeof(mr->out),
-					       reg_mr_callback, mr);
+					       reg_mr_callback, &mr->cb_work);
 		if (err) {
 			spin_lock_irq(&ent->lock);
 			ent->pending--;
@@ -256,9 +254,8 @@
 		mlx5_core_destroy_mkey(dev->mdev, &mr->mmkey);
 	}
 
-#ifdef CONFIG_INFINIBAND_ON_DEMAND_PAGING
-	synchronize_srcu(&dev->mr_srcu);
-#endif
+	if (IS_ENABLED(CONFIG_INFINIBAND_ON_DEMAND_PAGING))
+		synchronize_srcu(&dev->mr_srcu);
 
 	list_for_each_entry_safe(mr, tmp_mr, &del_list, list) {
 		list_del(&mr->list);
@@ -613,57 +610,27 @@
 	dev->cache.root = NULL;
 }
 
-static int mlx5_mr_cache_debugfs_init(struct mlx5_ib_dev *dev)
+static void mlx5_mr_cache_debugfs_init(struct mlx5_ib_dev *dev)
 {
 	struct mlx5_mr_cache *cache = &dev->cache;
 	struct mlx5_cache_ent *ent;
+	struct dentry *dir;
 	int i;
 
-<<<<<<< HEAD
-	if (!mlx5_debugfs_root || dev->rep)
-		return 0;
-=======
 	if (!mlx5_debugfs_root || dev->is_rep)
 		return;
->>>>>>> 407d19ab
 
 	cache->root = debugfs_create_dir("mr_cache", dev->mdev->priv.dbg_root);
-	if (!cache->root)
-		return -ENOMEM;
 
 	for (i = 0; i < MAX_MR_CACHE_ENTRIES; i++) {
 		ent = &cache->ent[i];
 		sprintf(ent->name, "%d", ent->order);
-		ent->dir = debugfs_create_dir(ent->name,  cache->root);
-		if (!ent->dir)
-			goto err;
-
-		ent->fsize = debugfs_create_file("size", 0600, ent->dir, ent,
-						 &size_fops);
-		if (!ent->fsize)
-			goto err;
-
-		ent->flimit = debugfs_create_file("limit", 0600, ent->dir, ent,
-						  &limit_fops);
-		if (!ent->flimit)
-			goto err;
-
-		ent->fcur = debugfs_create_u32("cur", 0400, ent->dir,
-					       &ent->cur);
-		if (!ent->fcur)
-			goto err;
-
-		ent->fmiss = debugfs_create_u32("miss", 0600, ent->dir,
-						&ent->miss);
-		if (!ent->fmiss)
-			goto err;
-	}
-
-	return 0;
-err:
-	mlx5_mr_cache_debugfs_cleanup(dev);
-
-	return -ENOMEM;
+		dir = debugfs_create_dir(ent->name, cache->root);
+		debugfs_create_file("size", 0600, dir, ent, &size_fops);
+		debugfs_create_file("limit", 0600, dir, ent, &limit_fops);
+		debugfs_create_u32("cur", 0400, dir, &ent->cur);
+		debugfs_create_u32("miss", 0600, dir, &ent->miss);
+	}
 }
 
 static void delay_time_func(struct timer_list *t)
@@ -677,7 +644,6 @@
 {
 	struct mlx5_mr_cache *cache = &dev->cache;
 	struct mlx5_cache_ent *ent;
-	int err;
 	int i;
 
 	mutex_init(&dev->slow_path_mutex);
@@ -687,6 +653,7 @@
 		return -ENOMEM;
 	}
 
+	mlx5_cmd_init_async_ctx(dev->mdev, &dev->async_ctx);
 	timer_setup(&dev->delay_timer, delay_time_func, 0);
 	for (i = 0; i < MAX_MR_CACHE_ENTRIES; i++) {
 		ent = &cache->ent[i];
@@ -721,43 +688,9 @@
 		queue_work(cache->wq, &ent->work);
 	}
 
-	err = mlx5_mr_cache_debugfs_init(dev);
-	if (err)
-		mlx5_ib_warn(dev, "cache debugfs failure\n");
-
-	/*
-	 * We don't want to fail driver if debugfs failed to initialize,
-	 * so we are not forwarding error to the user.
-	 */
+	mlx5_mr_cache_debugfs_init(dev);
 
 	return 0;
-}
-
-static void wait_for_async_commands(struct mlx5_ib_dev *dev)
-{
-	struct mlx5_mr_cache *cache = &dev->cache;
-	struct mlx5_cache_ent *ent;
-	int total = 0;
-	int i;
-	int j;
-
-	for (i = 0; i < MAX_MR_CACHE_ENTRIES; i++) {
-		ent = &cache->ent[i];
-		for (j = 0 ; j < 1000; j++) {
-			if (!ent->pending)
-				break;
-			msleep(50);
-		}
-	}
-	for (i = 0; i < MAX_MR_CACHE_ENTRIES; i++) {
-		ent = &cache->ent[i];
-		total += ent->pending;
-	}
-
-	if (total)
-		mlx5_ib_warn(dev, "aborted while there are %d pending mr requests\n", total);
-	else
-		mlx5_ib_warn(dev, "done with all pending requests\n");
 }
 
 int mlx5_mr_cache_cleanup(struct mlx5_ib_dev *dev)
@@ -771,12 +704,12 @@
 	flush_workqueue(dev->cache.wq);
 
 	mlx5_mr_cache_debugfs_cleanup(dev);
+	mlx5_cmd_cleanup_async_ctx(&dev->async_ctx);
 
 	for (i = 0; i < MAX_MR_CACHE_ENTRIES; i++)
 		clean_keys(dev, i);
 
 	destroy_workqueue(dev->cache.wq);
-	wait_for_async_commands(dev);
 	del_timer_sync(&dev->delay_timer);
 
 	return 0;
@@ -855,18 +788,17 @@
 	return MLX5_MAX_UMR_SHIFT;
 }
 
-static int mr_umem_get(struct ib_pd *pd, u64 start, u64 length,
-		       int access_flags, struct ib_umem **umem,
-		       int *npages, int *page_shift, int *ncont,
-		       int *order)
-{
-	struct mlx5_ib_dev *dev = to_mdev(pd->device);
+static int mr_umem_get(struct mlx5_ib_dev *dev, struct ib_udata *udata,
+		       u64 start, u64 length, int access_flags,
+		       struct ib_umem **umem, int *npages, int *page_shift,
+		       int *ncont, int *order)
+{
 	struct ib_umem *u;
 	int err;
 
 	*umem = NULL;
 
-	u = ib_umem_get(pd->uobject->context, start, length, access_flags, 0);
+	u = ib_umem_get(udata, start, length, access_flags, 0);
 	err = PTR_ERR_OR_ZERO(u);
 	if (err) {
 		mlx5_ib_dbg(dev, "umem get failed (%d)\n", err);
@@ -1219,7 +1151,7 @@
 	return ERR_PTR(err);
 }
 
-static void set_mr_fileds(struct mlx5_ib_dev *dev, struct mlx5_ib_mr *mr,
+static void set_mr_fields(struct mlx5_ib_dev *dev, struct mlx5_ib_mr *mr,
 			  int npages, u64 length, int access_flags)
 {
 	mr->npages = npages;
@@ -1273,7 +1205,7 @@
 	kfree(in);
 
 	mr->umem = NULL;
-	set_mr_fileds(dev, mr, 0, length, acc);
+	set_mr_fields(dev, mr, 0, length, acc);
 
 	return &mr->ibmr;
 
@@ -1284,6 +1216,21 @@
 	kfree(mr);
 
 	return ERR_PTR(err);
+}
+
+int mlx5_ib_advise_mr(struct ib_pd *pd,
+		      enum ib_uverbs_advise_mr_advice advice,
+		      u32 flags,
+		      struct ib_sge *sg_list,
+		      u32 num_sge,
+		      struct uverbs_attr_bundle *attrs)
+{
+	if (advice != IB_UVERBS_ADVISE_MR_ADVICE_PREFETCH &&
+	    advice != IB_UVERBS_ADVISE_MR_ADVICE_PREFETCH_WRITE)
+		return -EOPNOTSUPP;
+
+	return mlx5_ib_advise_mr_prefetch(pd, advice, flags,
+					 sg_list, num_sge);
 }
 
 struct ib_mr *mlx5_ib_reg_dm_mr(struct ib_pd *pd, struct ib_dm *dm,
@@ -1338,21 +1285,20 @@
 	mlx5_ib_dbg(dev, "start 0x%llx, virt_addr 0x%llx, length 0x%llx, access_flags 0x%x\n",
 		    start, virt_addr, length, access_flags);
 
-#ifdef CONFIG_INFINIBAND_ON_DEMAND_PAGING
-	if (!start && length == U64_MAX) {
+	if (IS_ENABLED(CONFIG_INFINIBAND_ON_DEMAND_PAGING) && !start &&
+	    length == U64_MAX) {
 		if (!(access_flags & IB_ACCESS_ON_DEMAND) ||
 		    !(dev->odp_caps.general_caps & IB_ODP_SUPPORT_IMPLICIT))
 			return ERR_PTR(-EINVAL);
 
-		mr = mlx5_ib_alloc_implicit_mr(to_mpd(pd), access_flags);
+		mr = mlx5_ib_alloc_implicit_mr(to_mpd(pd), udata, access_flags);
 		if (IS_ERR(mr))
 			return ERR_CAST(mr);
 		return &mr->ibmr;
 	}
-#endif
-
-	err = mr_umem_get(pd, start, length, access_flags, &umem, &npages,
-			   &page_shift, &ncont, &order);
+
+	err = mr_umem_get(dev, udata, start, length, access_flags, &umem,
+			  &npages, &page_shift, &ncont, &order);
 
 	if (err < 0)
 		return ERR_PTR(err);
@@ -1391,11 +1337,9 @@
 	mlx5_ib_dbg(dev, "mkey 0x%x\n", mr->mmkey.key);
 
 	mr->umem = umem;
-	set_mr_fileds(dev, mr, npages, length, access_flags);
-
-#ifdef CONFIG_INFINIBAND_ON_DEMAND_PAGING
+	set_mr_fields(dev, mr, npages, length, access_flags);
+
 	update_odp_mr(mr);
-#endif
 
 	if (!populate_mtts) {
 		int update_xlt_flags = MLX5_IB_UPD_XLT_ENABLE;
@@ -1412,9 +1356,11 @@
 		}
 	}
 
-#ifdef CONFIG_INFINIBAND_ON_DEMAND_PAGING
-	mr->live = 1;
-#endif
+	if (IS_ENABLED(CONFIG_INFINIBAND_ON_DEMAND_PAGING)) {
+		mr->live = 1;
+		atomic_set(&mr->num_pending_prefetch, 0);
+	}
+
 	return &mr->ibmr;
 error:
 	ib_umem_release(umem);
@@ -1504,8 +1450,9 @@
 		flags |= IB_MR_REREG_TRANS;
 		ib_umem_release(mr->umem);
 		mr->umem = NULL;
-		err = mr_umem_get(pd, addr, len, access_flags, &mr->umem,
-				  &npages, &page_shift, &ncont, &order);
+		err = mr_umem_get(dev, udata, addr, len, access_flags,
+				  &mr->umem, &npages, &page_shift, &ncont,
+				  &order);
 		if (err)
 			goto err;
 	}
@@ -1531,9 +1478,8 @@
 		}
 
 		mr->allocated_from_cache = 0;
-#ifdef CONFIG_INFINIBAND_ON_DEMAND_PAGING
-		mr->live = 1;
-#endif
+		if (IS_ENABLED(CONFIG_INFINIBAND_ON_DEMAND_PAGING))
+			mr->live = 1;
 	} else {
 		/*
 		 * Send a UMR WQE
@@ -1560,11 +1506,9 @@
 			goto err;
 	}
 
-	set_mr_fileds(dev, mr, npages, len, access_flags);
-
-#ifdef CONFIG_INFINIBAND_ON_DEMAND_PAGING
+	set_mr_fields(dev, mr, npages, len, access_flags);
+
 	update_odp_mr(mr);
-#endif
 	return 0;
 
 err:
@@ -1650,15 +1594,24 @@
 	int npages = mr->npages;
 	struct ib_umem *umem = mr->umem;
 
-#ifdef CONFIG_INFINIBAND_ON_DEMAND_PAGING
-	if (umem && umem->odp_data) {
-		/* Prevent new page faults from succeeding */
+	if (is_odp_mr(mr)) {
+		struct ib_umem_odp *umem_odp = to_ib_umem_odp(umem);
+
+		/* Prevent new page faults and
+		 * prefetch requests from succeeding
+		 */
 		mr->live = 0;
+
+		/* dequeue pending prefetch requests for the mr */
+		if (atomic_read(&mr->num_pending_prefetch))
+			flush_workqueue(system_unbound_wq);
+		WARN_ON(atomic_read(&mr->num_pending_prefetch));
+
 		/* Wait for all running page-fault handlers to finish. */
 		synchronize_srcu(&dev->mr_srcu);
 		/* Destroy all page mappings */
-		if (umem->odp_data->page_list)
-			mlx5_ib_invalidate_range(umem, ib_umem_start(umem),
+		if (umem_odp->page_list)
+			mlx5_ib_invalidate_range(umem_odp, ib_umem_start(umem),
 						 ib_umem_end(umem));
 		else
 			mlx5_ib_free_implicit_mr(mr);
@@ -1673,7 +1626,7 @@
 		/* Avoid double-freeing the umem. */
 		umem = NULL;
 	}
-#endif
+
 	clean_mr(dev, mr);
 
 	/*
