// SPDX-License-Identifier: GPL-2.0 OR Linux-OpenIB
/*
 * Copyright (c) 2013-2020, Mellanox Technologies inc. All rights reserved.
 */

#include <linux/debugfs.h>
#include <linux/highmem.h>
#include <linux/module.h>
#include <linux/init.h>
#include <linux/errno.h>
#include <linux/pci.h>
#include <linux/dma-mapping.h>
#include <linux/slab.h>
#include <linux/bitmap.h>
#include <linux/sched.h>
#include <linux/sched/mm.h>
#include <linux/sched/task.h>
#include <linux/delay.h>
#include <rdma/ib_user_verbs.h>
#include <rdma/ib_addr.h>
#include <rdma/ib_cache.h>
#include <linux/mlx5/port.h>
#include <linux/mlx5/vport.h>
#include <linux/mlx5/fs.h>
#include <linux/mlx5/eswitch.h>
#include <linux/list.h>
#include <rdma/ib_smi.h>
#include <rdma/ib_umem.h>
#include <rdma/lag.h>
#include <linux/in.h>
#include <linux/etherdevice.h>
#include "mlx5_ib.h"
#include "ib_rep.h"
#include "cmd.h"
#include "devx.h"
#include "fs.h"
#include "srq.h"
#include "qp.h"
#include "wr.h"
#include "restrack.h"
#include "counters.h"
#include <linux/mlx5/accel.h>
#include <rdma/uverbs_std_types.h>
#include <rdma/mlx5_user_ioctl_verbs.h>
#include <rdma/mlx5_user_ioctl_cmds.h>
#include <rdma/ib_umem_odp.h>

#define UVERBS_MODULE_NAME mlx5_ib
#include <rdma/uverbs_named_ioctl.h>

MODULE_AUTHOR("Eli Cohen <eli@mellanox.com>");
MODULE_DESCRIPTION("Mellanox 5th generation network adapters (ConnectX series) IB driver");
MODULE_LICENSE("Dual BSD/GPL");

struct mlx5_ib_event_work {
	struct work_struct	work;
	union {
		struct mlx5_ib_dev	      *dev;
		struct mlx5_ib_multiport_info *mpi;
	};
	bool			is_slave;
	unsigned int		event;
	void			*param;
};

enum {
	MLX5_ATOMIC_SIZE_QP_8BYTES = 1 << 3,
};

static struct workqueue_struct *mlx5_ib_event_wq;
static LIST_HEAD(mlx5_ib_unaffiliated_port_list);
static LIST_HEAD(mlx5_ib_dev_list);
/*
 * This mutex should be held when accessing either of the above lists
 */
static DEFINE_MUTEX(mlx5_ib_multiport_mutex);

/* We can't use an array for xlt_emergency_page because dma_map_single
 * doesn't work on kernel modules memory
 */
static unsigned long xlt_emergency_page;
static struct mutex xlt_emergency_page_mutex;

struct mlx5_ib_dev *mlx5_ib_get_ibdev_from_mpi(struct mlx5_ib_multiport_info *mpi)
{
	struct mlx5_ib_dev *dev;

	mutex_lock(&mlx5_ib_multiport_mutex);
	dev = mpi->ibdev;
	mutex_unlock(&mlx5_ib_multiport_mutex);
	return dev;
}

static enum rdma_link_layer
mlx5_port_type_cap_to_rdma_ll(int port_type_cap)
{
	switch (port_type_cap) {
	case MLX5_CAP_PORT_TYPE_IB:
		return IB_LINK_LAYER_INFINIBAND;
	case MLX5_CAP_PORT_TYPE_ETH:
		return IB_LINK_LAYER_ETHERNET;
	default:
		return IB_LINK_LAYER_UNSPECIFIED;
	}
}

static enum rdma_link_layer
mlx5_ib_port_link_layer(struct ib_device *device, u8 port_num)
{
	struct mlx5_ib_dev *dev = to_mdev(device);
	int port_type_cap = MLX5_CAP_GEN(dev->mdev, port_type);

	return mlx5_port_type_cap_to_rdma_ll(port_type_cap);
}

static int get_port_state(struct ib_device *ibdev,
			  u8 port_num,
			  enum ib_port_state *state)
{
	struct ib_port_attr attr;
	int ret;

	memset(&attr, 0, sizeof(attr));
	ret = ibdev->ops.query_port(ibdev, port_num, &attr);
	if (!ret)
		*state = attr.state;
	return ret;
}

static struct mlx5_roce *mlx5_get_rep_roce(struct mlx5_ib_dev *dev,
					   struct net_device *ndev,
					   u8 *port_num)
{
	struct mlx5_eswitch *esw = dev->mdev->priv.eswitch;
	struct net_device *rep_ndev;
	struct mlx5_ib_port *port;
	int i;

	for (i = 0; i < dev->num_ports; i++) {
		port  = &dev->port[i];
		if (!port->rep)
			continue;

		read_lock(&port->roce.netdev_lock);
		rep_ndev = mlx5_ib_get_rep_netdev(esw,
						  port->rep->vport);
		if (rep_ndev == ndev) {
			read_unlock(&port->roce.netdev_lock);
			*port_num = i + 1;
			return &port->roce;
		}
		read_unlock(&port->roce.netdev_lock);
	}

	return NULL;
}

static int mlx5_netdev_event(struct notifier_block *this,
			     unsigned long event, void *ptr)
{
	struct mlx5_roce *roce = container_of(this, struct mlx5_roce, nb);
	struct net_device *ndev = netdev_notifier_info_to_dev(ptr);
	u8 port_num = roce->native_port_num;
	struct mlx5_core_dev *mdev;
	struct mlx5_ib_dev *ibdev;

	ibdev = roce->dev;
	mdev = mlx5_ib_get_native_port_mdev(ibdev, port_num, NULL);
	if (!mdev)
		return NOTIFY_DONE;

	switch (event) {
	case NETDEV_REGISTER:
		/* Should already be registered during the load */
		if (ibdev->is_rep)
			break;
		write_lock(&roce->netdev_lock);
		if (ndev->dev.parent == mdev->device)
			roce->netdev = ndev;
		write_unlock(&roce->netdev_lock);
		break;

	case NETDEV_UNREGISTER:
		/* In case of reps, ib device goes away before the netdevs */
		write_lock(&roce->netdev_lock);
		if (roce->netdev == ndev)
			roce->netdev = NULL;
		write_unlock(&roce->netdev_lock);
		break;

	case NETDEV_CHANGE:
	case NETDEV_UP:
	case NETDEV_DOWN: {
		struct net_device *lag_ndev = mlx5_lag_get_roce_netdev(mdev);
		struct net_device *upper = NULL;

		if (lag_ndev) {
			upper = netdev_master_upper_dev_get(lag_ndev);
			dev_put(lag_ndev);
		}

		if (ibdev->is_rep)
			roce = mlx5_get_rep_roce(ibdev, ndev, &port_num);
		if (!roce)
			return NOTIFY_DONE;
		if ((upper == ndev || (!upper && ndev == roce->netdev))
		    && ibdev->ib_active) {
			struct ib_event ibev = { };
			enum ib_port_state port_state;

			if (get_port_state(&ibdev->ib_dev, port_num,
					   &port_state))
				goto done;

			if (roce->last_port_state == port_state)
				goto done;

			roce->last_port_state = port_state;
			ibev.device = &ibdev->ib_dev;
			if (port_state == IB_PORT_DOWN)
				ibev.event = IB_EVENT_PORT_ERR;
			else if (port_state == IB_PORT_ACTIVE)
				ibev.event = IB_EVENT_PORT_ACTIVE;
			else
				goto done;

			ibev.element.port_num = port_num;
			ib_dispatch_event(&ibev);
		}
		break;
	}

	default:
		break;
	}
done:
	mlx5_ib_put_native_port_mdev(ibdev, port_num);
	return NOTIFY_DONE;
}

static struct net_device *mlx5_ib_get_netdev(struct ib_device *device,
					     u8 port_num)
{
	struct mlx5_ib_dev *ibdev = to_mdev(device);
	struct net_device *ndev;
	struct mlx5_core_dev *mdev;

	mdev = mlx5_ib_get_native_port_mdev(ibdev, port_num, NULL);
	if (!mdev)
		return NULL;

	ndev = mlx5_lag_get_roce_netdev(mdev);
	if (ndev)
		goto out;

	/* Ensure ndev does not disappear before we invoke dev_hold()
	 */
	read_lock(&ibdev->port[port_num - 1].roce.netdev_lock);
	ndev = ibdev->port[port_num - 1].roce.netdev;
	if (ndev)
		dev_hold(ndev);
	read_unlock(&ibdev->port[port_num - 1].roce.netdev_lock);

out:
	mlx5_ib_put_native_port_mdev(ibdev, port_num);
	return ndev;
}

struct mlx5_core_dev *mlx5_ib_get_native_port_mdev(struct mlx5_ib_dev *ibdev,
						   u8 ib_port_num,
						   u8 *native_port_num)
{
	enum rdma_link_layer ll = mlx5_ib_port_link_layer(&ibdev->ib_dev,
							  ib_port_num);
	struct mlx5_core_dev *mdev = NULL;
	struct mlx5_ib_multiport_info *mpi;
	struct mlx5_ib_port *port;

	if (!mlx5_core_mp_enabled(ibdev->mdev) ||
	    ll != IB_LINK_LAYER_ETHERNET) {
		if (native_port_num)
			*native_port_num = ib_port_num;
		return ibdev->mdev;
	}

	if (native_port_num)
		*native_port_num = 1;

	port = &ibdev->port[ib_port_num - 1];
	spin_lock(&port->mp.mpi_lock);
	mpi = ibdev->port[ib_port_num - 1].mp.mpi;
	if (mpi && !mpi->unaffiliate) {
		mdev = mpi->mdev;
		/* If it's the master no need to refcount, it'll exist
		 * as long as the ib_dev exists.
		 */
		if (!mpi->is_master)
			mpi->mdev_refcnt++;
	}
	spin_unlock(&port->mp.mpi_lock);

	return mdev;
}

void mlx5_ib_put_native_port_mdev(struct mlx5_ib_dev *ibdev, u8 port_num)
{
	enum rdma_link_layer ll = mlx5_ib_port_link_layer(&ibdev->ib_dev,
							  port_num);
	struct mlx5_ib_multiport_info *mpi;
	struct mlx5_ib_port *port;

	if (!mlx5_core_mp_enabled(ibdev->mdev) || ll != IB_LINK_LAYER_ETHERNET)
		return;

	port = &ibdev->port[port_num - 1];

	spin_lock(&port->mp.mpi_lock);
	mpi = ibdev->port[port_num - 1].mp.mpi;
	if (mpi->is_master)
		goto out;

	mpi->mdev_refcnt--;
	if (mpi->unaffiliate)
		complete(&mpi->unref_comp);
out:
	spin_unlock(&port->mp.mpi_lock);
}

static int translate_eth_legacy_proto_oper(u32 eth_proto_oper,
					   u16 *active_speed, u8 *active_width)
{
	switch (eth_proto_oper) {
	case MLX5E_PROT_MASK(MLX5E_1000BASE_CX_SGMII):
	case MLX5E_PROT_MASK(MLX5E_1000BASE_KX):
	case MLX5E_PROT_MASK(MLX5E_100BASE_TX):
	case MLX5E_PROT_MASK(MLX5E_1000BASE_T):
		*active_width = IB_WIDTH_1X;
		*active_speed = IB_SPEED_SDR;
		break;
	case MLX5E_PROT_MASK(MLX5E_10GBASE_T):
	case MLX5E_PROT_MASK(MLX5E_10GBASE_CX4):
	case MLX5E_PROT_MASK(MLX5E_10GBASE_KX4):
	case MLX5E_PROT_MASK(MLX5E_10GBASE_KR):
	case MLX5E_PROT_MASK(MLX5E_10GBASE_CR):
	case MLX5E_PROT_MASK(MLX5E_10GBASE_SR):
	case MLX5E_PROT_MASK(MLX5E_10GBASE_ER):
		*active_width = IB_WIDTH_1X;
		*active_speed = IB_SPEED_QDR;
		break;
	case MLX5E_PROT_MASK(MLX5E_25GBASE_CR):
	case MLX5E_PROT_MASK(MLX5E_25GBASE_KR):
	case MLX5E_PROT_MASK(MLX5E_25GBASE_SR):
		*active_width = IB_WIDTH_1X;
		*active_speed = IB_SPEED_EDR;
		break;
	case MLX5E_PROT_MASK(MLX5E_40GBASE_CR4):
	case MLX5E_PROT_MASK(MLX5E_40GBASE_KR4):
	case MLX5E_PROT_MASK(MLX5E_40GBASE_SR4):
	case MLX5E_PROT_MASK(MLX5E_40GBASE_LR4):
		*active_width = IB_WIDTH_4X;
		*active_speed = IB_SPEED_QDR;
		break;
	case MLX5E_PROT_MASK(MLX5E_50GBASE_CR2):
	case MLX5E_PROT_MASK(MLX5E_50GBASE_KR2):
	case MLX5E_PROT_MASK(MLX5E_50GBASE_SR2):
		*active_width = IB_WIDTH_1X;
		*active_speed = IB_SPEED_HDR;
		break;
	case MLX5E_PROT_MASK(MLX5E_56GBASE_R4):
		*active_width = IB_WIDTH_4X;
		*active_speed = IB_SPEED_FDR;
		break;
	case MLX5E_PROT_MASK(MLX5E_100GBASE_CR4):
	case MLX5E_PROT_MASK(MLX5E_100GBASE_SR4):
	case MLX5E_PROT_MASK(MLX5E_100GBASE_KR4):
	case MLX5E_PROT_MASK(MLX5E_100GBASE_LR4):
		*active_width = IB_WIDTH_4X;
		*active_speed = IB_SPEED_EDR;
		break;
	default:
		return -EINVAL;
	}

	return 0;
}

static int translate_eth_ext_proto_oper(u32 eth_proto_oper, u16 *active_speed,
					u8 *active_width)
{
	switch (eth_proto_oper) {
	case MLX5E_PROT_MASK(MLX5E_SGMII_100M):
	case MLX5E_PROT_MASK(MLX5E_1000BASE_X_SGMII):
		*active_width = IB_WIDTH_1X;
		*active_speed = IB_SPEED_SDR;
		break;
	case MLX5E_PROT_MASK(MLX5E_5GBASE_R):
		*active_width = IB_WIDTH_1X;
		*active_speed = IB_SPEED_DDR;
		break;
	case MLX5E_PROT_MASK(MLX5E_10GBASE_XFI_XAUI_1):
		*active_width = IB_WIDTH_1X;
		*active_speed = IB_SPEED_QDR;
		break;
	case MLX5E_PROT_MASK(MLX5E_40GBASE_XLAUI_4_XLPPI_4):
		*active_width = IB_WIDTH_4X;
		*active_speed = IB_SPEED_QDR;
		break;
	case MLX5E_PROT_MASK(MLX5E_25GAUI_1_25GBASE_CR_KR):
		*active_width = IB_WIDTH_1X;
		*active_speed = IB_SPEED_EDR;
		break;
	case MLX5E_PROT_MASK(MLX5E_50GAUI_2_LAUI_2_50GBASE_CR2_KR2):
		*active_width = IB_WIDTH_2X;
		*active_speed = IB_SPEED_EDR;
		break;
	case MLX5E_PROT_MASK(MLX5E_50GAUI_1_LAUI_1_50GBASE_CR_KR):
		*active_width = IB_WIDTH_1X;
		*active_speed = IB_SPEED_HDR;
		break;
	case MLX5E_PROT_MASK(MLX5E_CAUI_4_100GBASE_CR4_KR4):
		*active_width = IB_WIDTH_4X;
		*active_speed = IB_SPEED_EDR;
		break;
	case MLX5E_PROT_MASK(MLX5E_100GAUI_2_100GBASE_CR2_KR2):
		*active_width = IB_WIDTH_2X;
		*active_speed = IB_SPEED_HDR;
		break;
	case MLX5E_PROT_MASK(MLX5E_200GAUI_4_200GBASE_CR4_KR4):
		*active_width = IB_WIDTH_4X;
		*active_speed = IB_SPEED_HDR;
		break;
	default:
		return -EINVAL;
	}

	return 0;
}

static int translate_eth_proto_oper(u32 eth_proto_oper, u16 *active_speed,
				    u8 *active_width, bool ext)
{
	return ext ?
		translate_eth_ext_proto_oper(eth_proto_oper, active_speed,
					     active_width) :
		translate_eth_legacy_proto_oper(eth_proto_oper, active_speed,
						active_width);
}

static int mlx5_query_port_roce(struct ib_device *device, u8 port_num,
				struct ib_port_attr *props)
{
	struct mlx5_ib_dev *dev = to_mdev(device);
	u32 out[MLX5_ST_SZ_DW(ptys_reg)] = {0};
	struct mlx5_core_dev *mdev;
	struct net_device *ndev, *upper;
	enum ib_mtu ndev_ib_mtu;
	bool put_mdev = true;
	u16 qkey_viol_cntr;
	u32 eth_prot_oper;
	u8 mdev_port_num;
	bool ext;
	int err;

	mdev = mlx5_ib_get_native_port_mdev(dev, port_num, &mdev_port_num);
	if (!mdev) {
		/* This means the port isn't affiliated yet. Get the
		 * info for the master port instead.
		 */
		put_mdev = false;
		mdev = dev->mdev;
		mdev_port_num = 1;
		port_num = 1;
	}

	/* Possible bad flows are checked before filling out props so in case
	 * of an error it will still be zeroed out.
	 * Use native port in case of reps
	 */
	if (dev->is_rep)
		err = mlx5_query_port_ptys(mdev, out, sizeof(out), MLX5_PTYS_EN,
					   1);
	else
		err = mlx5_query_port_ptys(mdev, out, sizeof(out), MLX5_PTYS_EN,
					   mdev_port_num);
	if (err)
		goto out;
	ext = !!MLX5_GET_ETH_PROTO(ptys_reg, out, true, eth_proto_capability);
	eth_prot_oper = MLX5_GET_ETH_PROTO(ptys_reg, out, ext, eth_proto_oper);

	props->active_width     = IB_WIDTH_4X;
	props->active_speed     = IB_SPEED_QDR;

	translate_eth_proto_oper(eth_prot_oper, &props->active_speed,
				 &props->active_width, ext);

	props->port_cap_flags |= IB_PORT_CM_SUP;
	props->ip_gids = true;

	props->gid_tbl_len      = MLX5_CAP_ROCE(dev->mdev,
						roce_address_table_size);
	props->max_mtu          = IB_MTU_4096;
	props->max_msg_sz       = 1 << MLX5_CAP_GEN(dev->mdev, log_max_msg);
	props->pkey_tbl_len     = 1;
	props->state            = IB_PORT_DOWN;
	props->phys_state       = IB_PORT_PHYS_STATE_DISABLED;

	mlx5_query_nic_vport_qkey_viol_cntr(mdev, &qkey_viol_cntr);
	props->qkey_viol_cntr = qkey_viol_cntr;

	/* If this is a stub query for an unaffiliated port stop here */
	if (!put_mdev)
		goto out;

	ndev = mlx5_ib_get_netdev(device, port_num);
	if (!ndev)
		goto out;

	if (dev->lag_active) {
		rcu_read_lock();
		upper = netdev_master_upper_dev_get_rcu(ndev);
		if (upper) {
			dev_put(ndev);
			ndev = upper;
			dev_hold(ndev);
		}
		rcu_read_unlock();
	}

	if (netif_running(ndev) && netif_carrier_ok(ndev)) {
		props->state      = IB_PORT_ACTIVE;
		props->phys_state = IB_PORT_PHYS_STATE_LINK_UP;
	}

	ndev_ib_mtu = iboe_get_mtu(ndev->mtu);

	dev_put(ndev);

	props->active_mtu	= min(props->max_mtu, ndev_ib_mtu);
out:
	if (put_mdev)
		mlx5_ib_put_native_port_mdev(dev, port_num);
	return err;
}

static int set_roce_addr(struct mlx5_ib_dev *dev, u8 port_num,
			 unsigned int index, const union ib_gid *gid,
			 const struct ib_gid_attr *attr)
{
	enum ib_gid_type gid_type = IB_GID_TYPE_ROCE;
	u16 vlan_id = 0xffff;
	u8 roce_version = 0;
	u8 roce_l3_type = 0;
	u8 mac[ETH_ALEN];
	int ret;

	if (gid) {
		gid_type = attr->gid_type;
		ret = rdma_read_gid_l2_fields(attr, &vlan_id, &mac[0]);
		if (ret)
			return ret;
	}

	switch (gid_type) {
	case IB_GID_TYPE_ROCE:
		roce_version = MLX5_ROCE_VERSION_1;
		break;
	case IB_GID_TYPE_ROCE_UDP_ENCAP:
		roce_version = MLX5_ROCE_VERSION_2;
		if (ipv6_addr_v4mapped((void *)gid))
			roce_l3_type = MLX5_ROCE_L3_TYPE_IPV4;
		else
			roce_l3_type = MLX5_ROCE_L3_TYPE_IPV6;
		break;

	default:
		mlx5_ib_warn(dev, "Unexpected GID type %u\n", gid_type);
	}

	return mlx5_core_roce_gid_set(dev->mdev, index, roce_version,
				      roce_l3_type, gid->raw, mac,
				      vlan_id < VLAN_CFI_MASK, vlan_id,
				      port_num);
}

static int mlx5_ib_add_gid(const struct ib_gid_attr *attr,
			   __always_unused void **context)
{
	return set_roce_addr(to_mdev(attr->device), attr->port_num,
			     attr->index, &attr->gid, attr);
}

static int mlx5_ib_del_gid(const struct ib_gid_attr *attr,
			   __always_unused void **context)
{
	return set_roce_addr(to_mdev(attr->device), attr->port_num,
			     attr->index, NULL, NULL);
}

__be16 mlx5_get_roce_udp_sport_min(const struct mlx5_ib_dev *dev,
				   const struct ib_gid_attr *attr)
{
	if (attr->gid_type != IB_GID_TYPE_ROCE_UDP_ENCAP)
		return 0;

	return cpu_to_be16(MLX5_CAP_ROCE(dev->mdev, r_roce_min_src_udp_port));
}

static int mlx5_use_mad_ifc(struct mlx5_ib_dev *dev)
{
	if (MLX5_CAP_GEN(dev->mdev, port_type) == MLX5_CAP_PORT_TYPE_IB)
		return !MLX5_CAP_GEN(dev->mdev, ib_virt);
	return 0;
}

enum {
	MLX5_VPORT_ACCESS_METHOD_MAD,
	MLX5_VPORT_ACCESS_METHOD_HCA,
	MLX5_VPORT_ACCESS_METHOD_NIC,
};

static int mlx5_get_vport_access_method(struct ib_device *ibdev)
{
	if (mlx5_use_mad_ifc(to_mdev(ibdev)))
		return MLX5_VPORT_ACCESS_METHOD_MAD;

	if (mlx5_ib_port_link_layer(ibdev, 1) ==
	    IB_LINK_LAYER_ETHERNET)
		return MLX5_VPORT_ACCESS_METHOD_NIC;

	return MLX5_VPORT_ACCESS_METHOD_HCA;
}

static void get_atomic_caps(struct mlx5_ib_dev *dev,
			    u8 atomic_size_qp,
			    struct ib_device_attr *props)
{
	u8 tmp;
	u8 atomic_operations = MLX5_CAP_ATOMIC(dev->mdev, atomic_operations);
	u8 atomic_req_8B_endianness_mode =
		MLX5_CAP_ATOMIC(dev->mdev, atomic_req_8B_endianness_mode);

	/* Check if HW supports 8 bytes standard atomic operations and capable
	 * of host endianness respond
	 */
	tmp = MLX5_ATOMIC_OPS_CMP_SWAP | MLX5_ATOMIC_OPS_FETCH_ADD;
	if (((atomic_operations & tmp) == tmp) &&
	    (atomic_size_qp & MLX5_ATOMIC_SIZE_QP_8BYTES) &&
	    (atomic_req_8B_endianness_mode)) {
		props->atomic_cap = IB_ATOMIC_HCA;
	} else {
		props->atomic_cap = IB_ATOMIC_NONE;
	}
}

static void get_atomic_caps_qp(struct mlx5_ib_dev *dev,
			       struct ib_device_attr *props)
{
	u8 atomic_size_qp = MLX5_CAP_ATOMIC(dev->mdev, atomic_size_qp);

	get_atomic_caps(dev, atomic_size_qp, props);
}

static int mlx5_query_system_image_guid(struct ib_device *ibdev,
					__be64 *sys_image_guid)
{
	struct mlx5_ib_dev *dev = to_mdev(ibdev);
	struct mlx5_core_dev *mdev = dev->mdev;
	u64 tmp;
	int err;

	switch (mlx5_get_vport_access_method(ibdev)) {
	case MLX5_VPORT_ACCESS_METHOD_MAD:
		return mlx5_query_mad_ifc_system_image_guid(ibdev,
							    sys_image_guid);

	case MLX5_VPORT_ACCESS_METHOD_HCA:
		err = mlx5_query_hca_vport_system_image_guid(mdev, &tmp);
		break;

	case MLX5_VPORT_ACCESS_METHOD_NIC:
		err = mlx5_query_nic_vport_system_image_guid(mdev, &tmp);
		break;

	default:
		return -EINVAL;
	}

	if (!err)
		*sys_image_guid = cpu_to_be64(tmp);

	return err;

}

static int mlx5_query_max_pkeys(struct ib_device *ibdev,
				u16 *max_pkeys)
{
	struct mlx5_ib_dev *dev = to_mdev(ibdev);
	struct mlx5_core_dev *mdev = dev->mdev;

	switch (mlx5_get_vport_access_method(ibdev)) {
	case MLX5_VPORT_ACCESS_METHOD_MAD:
		return mlx5_query_mad_ifc_max_pkeys(ibdev, max_pkeys);

	case MLX5_VPORT_ACCESS_METHOD_HCA:
	case MLX5_VPORT_ACCESS_METHOD_NIC:
		*max_pkeys = mlx5_to_sw_pkey_sz(MLX5_CAP_GEN(mdev,
						pkey_table_size));
		return 0;

	default:
		return -EINVAL;
	}
}

static int mlx5_query_vendor_id(struct ib_device *ibdev,
				u32 *vendor_id)
{
	struct mlx5_ib_dev *dev = to_mdev(ibdev);

	switch (mlx5_get_vport_access_method(ibdev)) {
	case MLX5_VPORT_ACCESS_METHOD_MAD:
		return mlx5_query_mad_ifc_vendor_id(ibdev, vendor_id);

	case MLX5_VPORT_ACCESS_METHOD_HCA:
	case MLX5_VPORT_ACCESS_METHOD_NIC:
		return mlx5_core_query_vendor_id(dev->mdev, vendor_id);

	default:
		return -EINVAL;
	}
}

static int mlx5_query_node_guid(struct mlx5_ib_dev *dev,
				__be64 *node_guid)
{
	u64 tmp;
	int err;

	switch (mlx5_get_vport_access_method(&dev->ib_dev)) {
	case MLX5_VPORT_ACCESS_METHOD_MAD:
		return mlx5_query_mad_ifc_node_guid(dev, node_guid);

	case MLX5_VPORT_ACCESS_METHOD_HCA:
		err = mlx5_query_hca_vport_node_guid(dev->mdev, &tmp);
		break;

	case MLX5_VPORT_ACCESS_METHOD_NIC:
		err = mlx5_query_nic_vport_node_guid(dev->mdev, &tmp);
		break;

	default:
		return -EINVAL;
	}

	if (!err)
		*node_guid = cpu_to_be64(tmp);

	return err;
}

struct mlx5_reg_node_desc {
	u8	desc[IB_DEVICE_NODE_DESC_MAX];
};

static int mlx5_query_node_desc(struct mlx5_ib_dev *dev, char *node_desc)
{
	struct mlx5_reg_node_desc in;

	if (mlx5_use_mad_ifc(dev))
		return mlx5_query_mad_ifc_node_desc(dev, node_desc);

	memset(&in, 0, sizeof(in));

	return mlx5_core_access_reg(dev->mdev, &in, sizeof(in), node_desc,
				    sizeof(struct mlx5_reg_node_desc),
				    MLX5_REG_NODE_DESC, 0, 0);
}

static int mlx5_ib_query_device(struct ib_device *ibdev,
				struct ib_device_attr *props,
				struct ib_udata *uhw)
{
	size_t uhw_outlen = (uhw) ? uhw->outlen : 0;
	struct mlx5_ib_dev *dev = to_mdev(ibdev);
	struct mlx5_core_dev *mdev = dev->mdev;
	int err = -ENOMEM;
	int max_sq_desc;
	int max_rq_sg;
	int max_sq_sg;
	u64 min_page_size = 1ull << MLX5_CAP_GEN(mdev, log_pg_sz);
	bool raw_support = !mlx5_core_mp_enabled(mdev);
	struct mlx5_ib_query_device_resp resp = {};
	size_t resp_len;
	u64 max_tso;

	resp_len = sizeof(resp.comp_mask) + sizeof(resp.response_length);
	if (uhw_outlen && uhw_outlen < resp_len)
		return -EINVAL;

	resp.response_length = resp_len;

	if (uhw && uhw->inlen && !ib_is_udata_cleared(uhw, 0, uhw->inlen))
		return -EINVAL;

	memset(props, 0, sizeof(*props));
	err = mlx5_query_system_image_guid(ibdev,
					   &props->sys_image_guid);
	if (err)
		return err;

	err = mlx5_query_max_pkeys(ibdev, &props->max_pkeys);
	if (err)
		return err;

	err = mlx5_query_vendor_id(ibdev, &props->vendor_id);
	if (err)
		return err;

	props->fw_ver = ((u64)fw_rev_maj(dev->mdev) << 32) |
		(fw_rev_min(dev->mdev) << 16) |
		fw_rev_sub(dev->mdev);
	props->device_cap_flags    = IB_DEVICE_CHANGE_PHY_PORT |
		IB_DEVICE_PORT_ACTIVE_EVENT		|
		IB_DEVICE_SYS_IMAGE_GUID		|
		IB_DEVICE_RC_RNR_NAK_GEN;

	if (MLX5_CAP_GEN(mdev, pkv))
		props->device_cap_flags |= IB_DEVICE_BAD_PKEY_CNTR;
	if (MLX5_CAP_GEN(mdev, qkv))
		props->device_cap_flags |= IB_DEVICE_BAD_QKEY_CNTR;
	if (MLX5_CAP_GEN(mdev, apm))
		props->device_cap_flags |= IB_DEVICE_AUTO_PATH_MIG;
	if (MLX5_CAP_GEN(mdev, xrc))
		props->device_cap_flags |= IB_DEVICE_XRC;
	if (MLX5_CAP_GEN(mdev, imaicl)) {
		props->device_cap_flags |= IB_DEVICE_MEM_WINDOW |
					   IB_DEVICE_MEM_WINDOW_TYPE_2B;
		props->max_mw = 1 << MLX5_CAP_GEN(mdev, log_max_mkey);
		/* We support 'Gappy' memory registration too */
		props->device_cap_flags |= IB_DEVICE_SG_GAPS_REG;
	}
	/* IB_WR_REG_MR always requires changing the entity size with UMR */
	if (!MLX5_CAP_GEN(dev->mdev, umr_modify_entity_size_disabled))
		props->device_cap_flags |= IB_DEVICE_MEM_MGT_EXTENSIONS;
	if (MLX5_CAP_GEN(mdev, sho)) {
		props->device_cap_flags |= IB_DEVICE_INTEGRITY_HANDOVER;
		/* At this stage no support for signature handover */
		props->sig_prot_cap = IB_PROT_T10DIF_TYPE_1 |
				      IB_PROT_T10DIF_TYPE_2 |
				      IB_PROT_T10DIF_TYPE_3;
		props->sig_guard_cap = IB_GUARD_T10DIF_CRC |
				       IB_GUARD_T10DIF_CSUM;
	}
	if (MLX5_CAP_GEN(mdev, block_lb_mc))
		props->device_cap_flags |= IB_DEVICE_BLOCK_MULTICAST_LOOPBACK;

	if (MLX5_CAP_GEN(dev->mdev, eth_net_offloads) && raw_support) {
		if (MLX5_CAP_ETH(mdev, csum_cap)) {
			/* Legacy bit to support old userspace libraries */
			props->device_cap_flags |= IB_DEVICE_RAW_IP_CSUM;
			props->raw_packet_caps |= IB_RAW_PACKET_CAP_IP_CSUM;
		}

		if (MLX5_CAP_ETH(dev->mdev, vlan_cap))
			props->raw_packet_caps |=
				IB_RAW_PACKET_CAP_CVLAN_STRIPPING;

		if (offsetofend(typeof(resp), tso_caps) <= uhw_outlen) {
			max_tso = MLX5_CAP_ETH(mdev, max_lso_cap);
			if (max_tso) {
				resp.tso_caps.max_tso = 1 << max_tso;
				resp.tso_caps.supported_qpts |=
					1 << IB_QPT_RAW_PACKET;
				resp.response_length += sizeof(resp.tso_caps);
			}
		}

		if (offsetofend(typeof(resp), rss_caps) <= uhw_outlen) {
			resp.rss_caps.rx_hash_function =
						MLX5_RX_HASH_FUNC_TOEPLITZ;
			resp.rss_caps.rx_hash_fields_mask =
						MLX5_RX_HASH_SRC_IPV4 |
						MLX5_RX_HASH_DST_IPV4 |
						MLX5_RX_HASH_SRC_IPV6 |
						MLX5_RX_HASH_DST_IPV6 |
						MLX5_RX_HASH_SRC_PORT_TCP |
						MLX5_RX_HASH_DST_PORT_TCP |
						MLX5_RX_HASH_SRC_PORT_UDP |
						MLX5_RX_HASH_DST_PORT_UDP |
						MLX5_RX_HASH_INNER;
			if (mlx5_accel_ipsec_device_caps(dev->mdev) &
			    MLX5_ACCEL_IPSEC_CAP_DEVICE)
				resp.rss_caps.rx_hash_fields_mask |=
					MLX5_RX_HASH_IPSEC_SPI;
			resp.response_length += sizeof(resp.rss_caps);
		}
	} else {
		if (offsetofend(typeof(resp), tso_caps) <= uhw_outlen)
			resp.response_length += sizeof(resp.tso_caps);
		if (offsetofend(typeof(resp), rss_caps) <= uhw_outlen)
			resp.response_length += sizeof(resp.rss_caps);
	}

	if (MLX5_CAP_GEN(mdev, ipoib_basic_offloads)) {
		props->device_cap_flags |= IB_DEVICE_UD_IP_CSUM;
		props->device_cap_flags |= IB_DEVICE_UD_TSO;
	}

	if (MLX5_CAP_GEN(dev->mdev, rq_delay_drop) &&
	    MLX5_CAP_GEN(dev->mdev, general_notification_event) &&
	    raw_support)
		props->raw_packet_caps |= IB_RAW_PACKET_CAP_DELAY_DROP;

	if (MLX5_CAP_GEN(mdev, ipoib_enhanced_offloads) &&
	    MLX5_CAP_IPOIB_ENHANCED(mdev, csum_cap))
		props->device_cap_flags |= IB_DEVICE_UD_IP_CSUM;

	if (MLX5_CAP_GEN(dev->mdev, eth_net_offloads) &&
	    MLX5_CAP_ETH(dev->mdev, scatter_fcs) &&
	    raw_support) {
		/* Legacy bit to support old userspace libraries */
		props->device_cap_flags |= IB_DEVICE_RAW_SCATTER_FCS;
		props->raw_packet_caps |= IB_RAW_PACKET_CAP_SCATTER_FCS;
	}

	if (MLX5_CAP_DEV_MEM(mdev, memic)) {
		props->max_dm_size =
			MLX5_CAP_DEV_MEM(mdev, max_memic_size);
	}

	if (mlx5_get_flow_namespace(dev->mdev, MLX5_FLOW_NAMESPACE_BYPASS))
		props->device_cap_flags |= IB_DEVICE_MANAGED_FLOW_STEERING;

	if (MLX5_CAP_GEN(mdev, end_pad))
		props->device_cap_flags |= IB_DEVICE_PCI_WRITE_END_PADDING;

	props->vendor_part_id	   = mdev->pdev->device;
	props->hw_ver		   = mdev->pdev->revision;

	props->max_mr_size	   = ~0ull;
	props->page_size_cap	   = ~(min_page_size - 1);
	props->max_qp		   = 1 << MLX5_CAP_GEN(mdev, log_max_qp);
	props->max_qp_wr	   = 1 << MLX5_CAP_GEN(mdev, log_max_qp_sz);
	max_rq_sg =  MLX5_CAP_GEN(mdev, max_wqe_sz_rq) /
		     sizeof(struct mlx5_wqe_data_seg);
	max_sq_desc = min_t(int, MLX5_CAP_GEN(mdev, max_wqe_sz_sq), 512);
	max_sq_sg = (max_sq_desc - sizeof(struct mlx5_wqe_ctrl_seg) -
		     sizeof(struct mlx5_wqe_raddr_seg)) /
		sizeof(struct mlx5_wqe_data_seg);
	props->max_send_sge = max_sq_sg;
	props->max_recv_sge = max_rq_sg;
	props->max_sge_rd	   = MLX5_MAX_SGE_RD;
	props->max_cq		   = 1 << MLX5_CAP_GEN(mdev, log_max_cq);
	props->max_cqe = (1 << MLX5_CAP_GEN(mdev, log_max_cq_sz)) - 1;
	props->max_mr		   = 1 << MLX5_CAP_GEN(mdev, log_max_mkey);
	props->max_pd		   = 1 << MLX5_CAP_GEN(mdev, log_max_pd);
	props->max_qp_rd_atom	   = 1 << MLX5_CAP_GEN(mdev, log_max_ra_req_qp);
	props->max_qp_init_rd_atom = 1 << MLX5_CAP_GEN(mdev, log_max_ra_res_qp);
	props->max_srq		   = 1 << MLX5_CAP_GEN(mdev, log_max_srq);
	props->max_srq_wr = (1 << MLX5_CAP_GEN(mdev, log_max_srq_sz)) - 1;
	props->local_ca_ack_delay  = MLX5_CAP_GEN(mdev, local_ca_ack_delay);
	props->max_res_rd_atom	   = props->max_qp_rd_atom * props->max_qp;
	props->max_srq_sge	   = max_rq_sg - 1;
	props->max_fast_reg_page_list_len =
		1 << MLX5_CAP_GEN(mdev, log_max_klm_list_size);
	props->max_pi_fast_reg_page_list_len =
		props->max_fast_reg_page_list_len / 2;
	props->max_sgl_rd =
		MLX5_CAP_GEN(mdev, max_sgl_for_optimized_performance);
	get_atomic_caps_qp(dev, props);
	props->masked_atomic_cap   = IB_ATOMIC_NONE;
	props->max_mcast_grp	   = 1 << MLX5_CAP_GEN(mdev, log_max_mcg);
	props->max_mcast_qp_attach = MLX5_CAP_GEN(mdev, max_qp_mcg);
	props->max_total_mcast_qp_attach = props->max_mcast_qp_attach *
					   props->max_mcast_grp;
	props->max_ah = INT_MAX;
	props->hca_core_clock = MLX5_CAP_GEN(mdev, device_frequency_khz);
	props->timestamp_mask = 0x7FFFFFFFFFFFFFFFULL;

	if (IS_ENABLED(CONFIG_INFINIBAND_ON_DEMAND_PAGING)) {
		if (dev->odp_caps.general_caps & IB_ODP_SUPPORT)
			props->device_cap_flags |= IB_DEVICE_ON_DEMAND_PAGING;
		props->odp_caps = dev->odp_caps;
		if (!uhw) {
			/* ODP for kernel QPs is not implemented for receive
			 * WQEs and SRQ WQEs
			 */
			props->odp_caps.per_transport_caps.rc_odp_caps &=
				~(IB_ODP_SUPPORT_READ |
				  IB_ODP_SUPPORT_SRQ_RECV);
			props->odp_caps.per_transport_caps.uc_odp_caps &=
				~(IB_ODP_SUPPORT_READ |
				  IB_ODP_SUPPORT_SRQ_RECV);
			props->odp_caps.per_transport_caps.ud_odp_caps &=
				~(IB_ODP_SUPPORT_READ |
				  IB_ODP_SUPPORT_SRQ_RECV);
			props->odp_caps.per_transport_caps.xrc_odp_caps &=
				~(IB_ODP_SUPPORT_READ |
				  IB_ODP_SUPPORT_SRQ_RECV);
		}
	}

	if (MLX5_CAP_GEN(mdev, cd))
		props->device_cap_flags |= IB_DEVICE_CROSS_CHANNEL;

	if (mlx5_core_is_vf(mdev))
		props->device_cap_flags |= IB_DEVICE_VIRTUAL_FUNCTION;

	if (mlx5_ib_port_link_layer(ibdev, 1) ==
	    IB_LINK_LAYER_ETHERNET && raw_support) {
		props->rss_caps.max_rwq_indirection_tables =
			1 << MLX5_CAP_GEN(dev->mdev, log_max_rqt);
		props->rss_caps.max_rwq_indirection_table_size =
			1 << MLX5_CAP_GEN(dev->mdev, log_max_rqt_size);
		props->rss_caps.supported_qpts = 1 << IB_QPT_RAW_PACKET;
		props->max_wq_type_rq =
			1 << MLX5_CAP_GEN(dev->mdev, log_max_rq);
	}

	if (MLX5_CAP_GEN(mdev, tag_matching)) {
		props->tm_caps.max_num_tags =
			(1 << MLX5_CAP_GEN(mdev, log_tag_matching_list_sz)) - 1;
		props->tm_caps.max_ops =
			1 << MLX5_CAP_GEN(mdev, log_max_qp_sz);
		props->tm_caps.max_sge = MLX5_TM_MAX_SGE;
	}

	if (MLX5_CAP_GEN(mdev, tag_matching) &&
	    MLX5_CAP_GEN(mdev, rndv_offload_rc)) {
		props->tm_caps.flags = IB_TM_CAP_RNDV_RC;
		props->tm_caps.max_rndv_hdr_size = MLX5_TM_MAX_RNDV_MSG_SIZE;
	}

	if (MLX5_CAP_GEN(dev->mdev, cq_moderation)) {
		props->cq_caps.max_cq_moderation_count =
						MLX5_MAX_CQ_COUNT;
		props->cq_caps.max_cq_moderation_period =
						MLX5_MAX_CQ_PERIOD;
	}

	if (offsetofend(typeof(resp), cqe_comp_caps) <= uhw_outlen) {
		resp.response_length += sizeof(resp.cqe_comp_caps);

		if (MLX5_CAP_GEN(dev->mdev, cqe_compression)) {
			resp.cqe_comp_caps.max_num =
				MLX5_CAP_GEN(dev->mdev,
					     cqe_compression_max_num);

			resp.cqe_comp_caps.supported_format =
				MLX5_IB_CQE_RES_FORMAT_HASH |
				MLX5_IB_CQE_RES_FORMAT_CSUM;

			if (MLX5_CAP_GEN(dev->mdev, mini_cqe_resp_stride_index))
				resp.cqe_comp_caps.supported_format |=
					MLX5_IB_CQE_RES_FORMAT_CSUM_STRIDX;
		}
	}

	if (offsetofend(typeof(resp), packet_pacing_caps) <= uhw_outlen &&
	    raw_support) {
		if (MLX5_CAP_QOS(mdev, packet_pacing) &&
		    MLX5_CAP_GEN(mdev, qos)) {
			resp.packet_pacing_caps.qp_rate_limit_max =
				MLX5_CAP_QOS(mdev, packet_pacing_max_rate);
			resp.packet_pacing_caps.qp_rate_limit_min =
				MLX5_CAP_QOS(mdev, packet_pacing_min_rate);
			resp.packet_pacing_caps.supported_qpts |=
				1 << IB_QPT_RAW_PACKET;
			if (MLX5_CAP_QOS(mdev, packet_pacing_burst_bound) &&
			    MLX5_CAP_QOS(mdev, packet_pacing_typical_size))
				resp.packet_pacing_caps.cap_flags |=
					MLX5_IB_PP_SUPPORT_BURST;
		}
		resp.response_length += sizeof(resp.packet_pacing_caps);
	}

	if (offsetofend(typeof(resp), mlx5_ib_support_multi_pkt_send_wqes) <=
	    uhw_outlen) {
		if (MLX5_CAP_ETH(mdev, multi_pkt_send_wqe))
			resp.mlx5_ib_support_multi_pkt_send_wqes =
				MLX5_IB_ALLOW_MPW;

		if (MLX5_CAP_ETH(mdev, enhanced_multi_pkt_send_wqe))
			resp.mlx5_ib_support_multi_pkt_send_wqes |=
				MLX5_IB_SUPPORT_EMPW;

		resp.response_length +=
			sizeof(resp.mlx5_ib_support_multi_pkt_send_wqes);
	}

	if (offsetofend(typeof(resp), flags) <= uhw_outlen) {
		resp.response_length += sizeof(resp.flags);

		if (MLX5_CAP_GEN(mdev, cqe_compression_128))
			resp.flags |=
				MLX5_IB_QUERY_DEV_RESP_FLAGS_CQE_128B_COMP;

		if (MLX5_CAP_GEN(mdev, cqe_128_always))
			resp.flags |= MLX5_IB_QUERY_DEV_RESP_FLAGS_CQE_128B_PAD;
		if (MLX5_CAP_GEN(mdev, qp_packet_based))
			resp.flags |=
				MLX5_IB_QUERY_DEV_RESP_PACKET_BASED_CREDIT_MODE;

		resp.flags |= MLX5_IB_QUERY_DEV_RESP_FLAGS_SCAT2CQE_DCT;
	}

	if (offsetofend(typeof(resp), sw_parsing_caps) <= uhw_outlen) {
		resp.response_length += sizeof(resp.sw_parsing_caps);
		if (MLX5_CAP_ETH(mdev, swp)) {
			resp.sw_parsing_caps.sw_parsing_offloads |=
				MLX5_IB_SW_PARSING;

			if (MLX5_CAP_ETH(mdev, swp_csum))
				resp.sw_parsing_caps.sw_parsing_offloads |=
					MLX5_IB_SW_PARSING_CSUM;

			if (MLX5_CAP_ETH(mdev, swp_lso))
				resp.sw_parsing_caps.sw_parsing_offloads |=
					MLX5_IB_SW_PARSING_LSO;

			if (resp.sw_parsing_caps.sw_parsing_offloads)
				resp.sw_parsing_caps.supported_qpts =
					BIT(IB_QPT_RAW_PACKET);
		}
	}

	if (offsetofend(typeof(resp), striding_rq_caps) <= uhw_outlen &&
	    raw_support) {
		resp.response_length += sizeof(resp.striding_rq_caps);
		if (MLX5_CAP_GEN(mdev, striding_rq)) {
			resp.striding_rq_caps.min_single_stride_log_num_of_bytes =
				MLX5_MIN_SINGLE_STRIDE_LOG_NUM_BYTES;
			resp.striding_rq_caps.max_single_stride_log_num_of_bytes =
				MLX5_MAX_SINGLE_STRIDE_LOG_NUM_BYTES;
			if (MLX5_CAP_GEN(dev->mdev, ext_stride_num_range))
				resp.striding_rq_caps
					.min_single_wqe_log_num_of_strides =
					MLX5_EXT_MIN_SINGLE_WQE_LOG_NUM_STRIDES;
			else
				resp.striding_rq_caps
					.min_single_wqe_log_num_of_strides =
					MLX5_MIN_SINGLE_WQE_LOG_NUM_STRIDES;
			resp.striding_rq_caps.max_single_wqe_log_num_of_strides =
				MLX5_MAX_SINGLE_WQE_LOG_NUM_STRIDES;
			resp.striding_rq_caps.supported_qpts =
				BIT(IB_QPT_RAW_PACKET);
		}
	}

	if (offsetofend(typeof(resp), tunnel_offloads_caps) <= uhw_outlen) {
		resp.response_length += sizeof(resp.tunnel_offloads_caps);
		if (MLX5_CAP_ETH(mdev, tunnel_stateless_vxlan))
			resp.tunnel_offloads_caps |=
				MLX5_IB_TUNNELED_OFFLOADS_VXLAN;
		if (MLX5_CAP_ETH(mdev, tunnel_stateless_geneve_rx))
			resp.tunnel_offloads_caps |=
				MLX5_IB_TUNNELED_OFFLOADS_GENEVE;
		if (MLX5_CAP_ETH(mdev, tunnel_stateless_gre))
			resp.tunnel_offloads_caps |=
				MLX5_IB_TUNNELED_OFFLOADS_GRE;
		if (MLX5_CAP_ETH(mdev, tunnel_stateless_mpls_over_gre))
			resp.tunnel_offloads_caps |=
				MLX5_IB_TUNNELED_OFFLOADS_MPLS_GRE;
		if (MLX5_CAP_ETH(mdev, tunnel_stateless_mpls_over_udp))
			resp.tunnel_offloads_caps |=
				MLX5_IB_TUNNELED_OFFLOADS_MPLS_UDP;
	}

	if (uhw_outlen) {
		err = ib_copy_to_udata(uhw, &resp, resp.response_length);

		if (err)
			return err;
	}

	return 0;
}

static void translate_active_width(struct ib_device *ibdev, u16 active_width,
				   u8 *ib_width)
{
	struct mlx5_ib_dev *dev = to_mdev(ibdev);

	if (active_width & MLX5_PTYS_WIDTH_1X)
		*ib_width = IB_WIDTH_1X;
	else if (active_width & MLX5_PTYS_WIDTH_2X)
		*ib_width = IB_WIDTH_2X;
	else if (active_width & MLX5_PTYS_WIDTH_4X)
		*ib_width = IB_WIDTH_4X;
	else if (active_width & MLX5_PTYS_WIDTH_8X)
		*ib_width = IB_WIDTH_8X;
	else if (active_width & MLX5_PTYS_WIDTH_12X)
		*ib_width = IB_WIDTH_12X;
	else {
		mlx5_ib_dbg(dev, "Invalid active_width %d, setting width to default value: 4x\n",
			    active_width);
		*ib_width = IB_WIDTH_4X;
	}

	return;
}

static int mlx5_mtu_to_ib_mtu(int mtu)
{
	switch (mtu) {
	case 256: return 1;
	case 512: return 2;
	case 1024: return 3;
	case 2048: return 4;
	case 4096: return 5;
	default:
		pr_warn("invalid mtu\n");
		return -1;
	}
}

enum ib_max_vl_num {
	__IB_MAX_VL_0		= 1,
	__IB_MAX_VL_0_1		= 2,
	__IB_MAX_VL_0_3		= 3,
	__IB_MAX_VL_0_7		= 4,
	__IB_MAX_VL_0_14	= 5,
};

enum mlx5_vl_hw_cap {
	MLX5_VL_HW_0	= 1,
	MLX5_VL_HW_0_1	= 2,
	MLX5_VL_HW_0_2	= 3,
	MLX5_VL_HW_0_3	= 4,
	MLX5_VL_HW_0_4	= 5,
	MLX5_VL_HW_0_5	= 6,
	MLX5_VL_HW_0_6	= 7,
	MLX5_VL_HW_0_7	= 8,
	MLX5_VL_HW_0_14	= 15
};

static int translate_max_vl_num(struct ib_device *ibdev, u8 vl_hw_cap,
				u8 *max_vl_num)
{
	switch (vl_hw_cap) {
	case MLX5_VL_HW_0:
		*max_vl_num = __IB_MAX_VL_0;
		break;
	case MLX5_VL_HW_0_1:
		*max_vl_num = __IB_MAX_VL_0_1;
		break;
	case MLX5_VL_HW_0_3:
		*max_vl_num = __IB_MAX_VL_0_3;
		break;
	case MLX5_VL_HW_0_7:
		*max_vl_num = __IB_MAX_VL_0_7;
		break;
	case MLX5_VL_HW_0_14:
		*max_vl_num = __IB_MAX_VL_0_14;
		break;

	default:
		return -EINVAL;
	}

	return 0;
}

static int mlx5_query_hca_port(struct ib_device *ibdev, u8 port,
			       struct ib_port_attr *props)
{
	struct mlx5_ib_dev *dev = to_mdev(ibdev);
	struct mlx5_core_dev *mdev = dev->mdev;
	struct mlx5_hca_vport_context *rep;
	u16 max_mtu;
	u16 oper_mtu;
	int err;
	u16 ib_link_width_oper;
	u8 vl_hw_cap;

	rep = kzalloc(sizeof(*rep), GFP_KERNEL);
	if (!rep) {
		err = -ENOMEM;
		goto out;
	}

	/* props being zeroed by the caller, avoid zeroing it here */

	err = mlx5_query_hca_vport_context(mdev, 0, port, 0, rep);
	if (err)
		goto out;

	props->lid		= rep->lid;
	props->lmc		= rep->lmc;
	props->sm_lid		= rep->sm_lid;
	props->sm_sl		= rep->sm_sl;
	props->state		= rep->vport_state;
	props->phys_state	= rep->port_physical_state;
	props->port_cap_flags	= rep->cap_mask1;
	props->gid_tbl_len	= mlx5_get_gid_table_len(MLX5_CAP_GEN(mdev, gid_table_size));
	props->max_msg_sz	= 1 << MLX5_CAP_GEN(mdev, log_max_msg);
	props->pkey_tbl_len	= mlx5_to_sw_pkey_sz(MLX5_CAP_GEN(mdev, pkey_table_size));
	props->bad_pkey_cntr	= rep->pkey_violation_counter;
	props->qkey_viol_cntr	= rep->qkey_violation_counter;
	props->subnet_timeout	= rep->subnet_timeout;
	props->init_type_reply	= rep->init_type_reply;

	if (props->port_cap_flags & IB_PORT_CAP_MASK2_SUP)
		props->port_cap_flags2 = rep->cap_mask2;

	err = mlx5_query_ib_port_oper(mdev, &ib_link_width_oper,
				      &props->active_speed, port);
	if (err)
		goto out;

	translate_active_width(ibdev, ib_link_width_oper, &props->active_width);

	mlx5_query_port_max_mtu(mdev, &max_mtu, port);

	props->max_mtu = mlx5_mtu_to_ib_mtu(max_mtu);

	mlx5_query_port_oper_mtu(mdev, &oper_mtu, port);

	props->active_mtu = mlx5_mtu_to_ib_mtu(oper_mtu);

	err = mlx5_query_port_vl_hw_cap(mdev, &vl_hw_cap, port);
	if (err)
		goto out;

	err = translate_max_vl_num(ibdev, vl_hw_cap,
				   &props->max_vl_num);
out:
	kfree(rep);
	return err;
}

int mlx5_ib_query_port(struct ib_device *ibdev, u8 port,
		       struct ib_port_attr *props)
{
	unsigned int count;
	int ret;

	switch (mlx5_get_vport_access_method(ibdev)) {
	case MLX5_VPORT_ACCESS_METHOD_MAD:
		ret = mlx5_query_mad_ifc_port(ibdev, port, props);
		break;

	case MLX5_VPORT_ACCESS_METHOD_HCA:
		ret = mlx5_query_hca_port(ibdev, port, props);
		break;

	case MLX5_VPORT_ACCESS_METHOD_NIC:
		ret = mlx5_query_port_roce(ibdev, port, props);
		break;

	default:
		ret = -EINVAL;
	}

	if (!ret && props) {
		struct mlx5_ib_dev *dev = to_mdev(ibdev);
		struct mlx5_core_dev *mdev;
		bool put_mdev = true;

		mdev = mlx5_ib_get_native_port_mdev(dev, port, NULL);
		if (!mdev) {
			/* If the port isn't affiliated yet query the master.
			 * The master and slave will have the same values.
			 */
			mdev = dev->mdev;
			port = 1;
			put_mdev = false;
		}
		count = mlx5_core_reserved_gids_count(mdev);
		if (put_mdev)
			mlx5_ib_put_native_port_mdev(dev, port);
		props->gid_tbl_len -= count;
	}
	return ret;
}

static int mlx5_ib_rep_query_port(struct ib_device *ibdev, u8 port,
				  struct ib_port_attr *props)
{
	int ret;

	/* Only link layer == ethernet is valid for representors
	 * and we always use port 1
	 */
	ret = mlx5_query_port_roce(ibdev, port, props);
	if (ret || !props)
		return ret;

	/* We don't support GIDS */
	props->gid_tbl_len = 0;

	return ret;
}

static int mlx5_ib_query_gid(struct ib_device *ibdev, u8 port, int index,
			     union ib_gid *gid)
{
	struct mlx5_ib_dev *dev = to_mdev(ibdev);
	struct mlx5_core_dev *mdev = dev->mdev;

	switch (mlx5_get_vport_access_method(ibdev)) {
	case MLX5_VPORT_ACCESS_METHOD_MAD:
		return mlx5_query_mad_ifc_gids(ibdev, port, index, gid);

	case MLX5_VPORT_ACCESS_METHOD_HCA:
		return mlx5_query_hca_vport_gid(mdev, 0, port, 0, index, gid);

	default:
		return -EINVAL;
	}

}

static int mlx5_query_hca_nic_pkey(struct ib_device *ibdev, u8 port,
				   u16 index, u16 *pkey)
{
	struct mlx5_ib_dev *dev = to_mdev(ibdev);
	struct mlx5_core_dev *mdev;
	bool put_mdev = true;
	u8 mdev_port_num;
	int err;

	mdev = mlx5_ib_get_native_port_mdev(dev, port, &mdev_port_num);
	if (!mdev) {
		/* The port isn't affiliated yet, get the PKey from the master
		 * port. For RoCE the PKey tables will be the same.
		 */
		put_mdev = false;
		mdev = dev->mdev;
		mdev_port_num = 1;
	}

	err = mlx5_query_hca_vport_pkey(mdev, 0, mdev_port_num, 0,
					index, pkey);
	if (put_mdev)
		mlx5_ib_put_native_port_mdev(dev, port);

	return err;
}

static int mlx5_ib_query_pkey(struct ib_device *ibdev, u8 port, u16 index,
			      u16 *pkey)
{
	switch (mlx5_get_vport_access_method(ibdev)) {
	case MLX5_VPORT_ACCESS_METHOD_MAD:
		return mlx5_query_mad_ifc_pkey(ibdev, port, index, pkey);

	case MLX5_VPORT_ACCESS_METHOD_HCA:
	case MLX5_VPORT_ACCESS_METHOD_NIC:
		return mlx5_query_hca_nic_pkey(ibdev, port, index, pkey);
	default:
		return -EINVAL;
	}
}

static int mlx5_ib_modify_device(struct ib_device *ibdev, int mask,
				 struct ib_device_modify *props)
{
	struct mlx5_ib_dev *dev = to_mdev(ibdev);
	struct mlx5_reg_node_desc in;
	struct mlx5_reg_node_desc out;
	int err;

	if (mask & ~IB_DEVICE_MODIFY_NODE_DESC)
		return -EOPNOTSUPP;

	if (!(mask & IB_DEVICE_MODIFY_NODE_DESC))
		return 0;

	/*
	 * If possible, pass node desc to FW, so it can generate
	 * a 144 trap.  If cmd fails, just ignore.
	 */
	memcpy(&in, props->node_desc, IB_DEVICE_NODE_DESC_MAX);
	err = mlx5_core_access_reg(dev->mdev, &in, sizeof(in), &out,
				   sizeof(out), MLX5_REG_NODE_DESC, 0, 1);
	if (err)
		return err;

	memcpy(ibdev->node_desc, props->node_desc, IB_DEVICE_NODE_DESC_MAX);

	return err;
}

static int set_port_caps_atomic(struct mlx5_ib_dev *dev, u8 port_num, u32 mask,
				u32 value)
{
	struct mlx5_hca_vport_context ctx = {};
	struct mlx5_core_dev *mdev;
	u8 mdev_port_num;
	int err;

	mdev = mlx5_ib_get_native_port_mdev(dev, port_num, &mdev_port_num);
	if (!mdev)
		return -ENODEV;

	err = mlx5_query_hca_vport_context(mdev, 0, mdev_port_num, 0, &ctx);
	if (err)
		goto out;

	if (~ctx.cap_mask1_perm & mask) {
		mlx5_ib_warn(dev, "trying to change bitmask 0x%X but change supported 0x%X\n",
			     mask, ctx.cap_mask1_perm);
		err = -EINVAL;
		goto out;
	}

	ctx.cap_mask1 = value;
	ctx.cap_mask1_perm = mask;
	err = mlx5_core_modify_hca_vport_context(mdev, 0, mdev_port_num,
						 0, &ctx);

out:
	mlx5_ib_put_native_port_mdev(dev, port_num);

	return err;
}

static int mlx5_ib_modify_port(struct ib_device *ibdev, u8 port, int mask,
			       struct ib_port_modify *props)
{
	struct mlx5_ib_dev *dev = to_mdev(ibdev);
	struct ib_port_attr attr;
	u32 tmp;
	int err;
	u32 change_mask;
	u32 value;
	bool is_ib = (mlx5_ib_port_link_layer(ibdev, port) ==
		      IB_LINK_LAYER_INFINIBAND);

	/* CM layer calls ib_modify_port() regardless of the link layer. For
	 * Ethernet ports, qkey violation and Port capabilities are meaningless.
	 */
	if (!is_ib)
		return 0;

	if (MLX5_CAP_GEN(dev->mdev, ib_virt) && is_ib) {
		change_mask = props->clr_port_cap_mask | props->set_port_cap_mask;
		value = ~props->clr_port_cap_mask | props->set_port_cap_mask;
		return set_port_caps_atomic(dev, port, change_mask, value);
	}

	mutex_lock(&dev->cap_mask_mutex);

	err = ib_query_port(ibdev, port, &attr);
	if (err)
		goto out;

	tmp = (attr.port_cap_flags | props->set_port_cap_mask) &
		~props->clr_port_cap_mask;

	err = mlx5_set_port_caps(dev->mdev, port, tmp);

out:
	mutex_unlock(&dev->cap_mask_mutex);
	return err;
}

static void print_lib_caps(struct mlx5_ib_dev *dev, u64 caps)
{
	mlx5_ib_dbg(dev, "MLX5_LIB_CAP_4K_UAR = %s\n",
		    caps & MLX5_LIB_CAP_4K_UAR ? "y" : "n");
}

static u16 calc_dynamic_bfregs(int uars_per_sys_page)
{
	/* Large page with non 4k uar support might limit the dynamic size */
	if (uars_per_sys_page == 1  && PAGE_SIZE > 4096)
		return MLX5_MIN_DYN_BFREGS;

	return MLX5_MAX_DYN_BFREGS;
}

static int calc_total_bfregs(struct mlx5_ib_dev *dev, bool lib_uar_4k,
			     struct mlx5_ib_alloc_ucontext_req_v2 *req,
			     struct mlx5_bfreg_info *bfregi)
{
	int uars_per_sys_page;
	int bfregs_per_sys_page;
	int ref_bfregs = req->total_num_bfregs;

	if (req->total_num_bfregs == 0)
		return -EINVAL;

	BUILD_BUG_ON(MLX5_MAX_BFREGS % MLX5_NON_FP_BFREGS_IN_PAGE);
	BUILD_BUG_ON(MLX5_MAX_BFREGS < MLX5_NON_FP_BFREGS_IN_PAGE);

	if (req->total_num_bfregs > MLX5_MAX_BFREGS)
		return -ENOMEM;

	uars_per_sys_page = get_uars_per_sys_page(dev, lib_uar_4k);
	bfregs_per_sys_page = uars_per_sys_page * MLX5_NON_FP_BFREGS_PER_UAR;
	/* This holds the required static allocation asked by the user */
	req->total_num_bfregs = ALIGN(req->total_num_bfregs, bfregs_per_sys_page);
	if (req->num_low_latency_bfregs > req->total_num_bfregs - 1)
		return -EINVAL;

	bfregi->num_static_sys_pages = req->total_num_bfregs / bfregs_per_sys_page;
	bfregi->num_dyn_bfregs = ALIGN(calc_dynamic_bfregs(uars_per_sys_page), bfregs_per_sys_page);
	bfregi->total_num_bfregs = req->total_num_bfregs + bfregi->num_dyn_bfregs;
	bfregi->num_sys_pages = bfregi->total_num_bfregs / bfregs_per_sys_page;

	mlx5_ib_dbg(dev, "uar_4k: fw support %s, lib support %s, user requested %d bfregs, allocated %d, total bfregs %d, using %d sys pages\n",
		    MLX5_CAP_GEN(dev->mdev, uar_4k) ? "yes" : "no",
		    lib_uar_4k ? "yes" : "no", ref_bfregs,
		    req->total_num_bfregs, bfregi->total_num_bfregs,
		    bfregi->num_sys_pages);

	return 0;
}

static int allocate_uars(struct mlx5_ib_dev *dev, struct mlx5_ib_ucontext *context)
{
	struct mlx5_bfreg_info *bfregi;
	int err;
	int i;

	bfregi = &context->bfregi;
	for (i = 0; i < bfregi->num_static_sys_pages; i++) {
		err = mlx5_cmd_alloc_uar(dev->mdev, &bfregi->sys_pages[i]);
		if (err)
			goto error;

		mlx5_ib_dbg(dev, "allocated uar %d\n", bfregi->sys_pages[i]);
	}

	for (i = bfregi->num_static_sys_pages; i < bfregi->num_sys_pages; i++)
		bfregi->sys_pages[i] = MLX5_IB_INVALID_UAR_INDEX;

	return 0;

error:
	for (--i; i >= 0; i--)
		if (mlx5_cmd_free_uar(dev->mdev, bfregi->sys_pages[i]))
			mlx5_ib_warn(dev, "failed to free uar %d\n", i);

	return err;
}

static void deallocate_uars(struct mlx5_ib_dev *dev,
			    struct mlx5_ib_ucontext *context)
{
	struct mlx5_bfreg_info *bfregi;
	int i;

	bfregi = &context->bfregi;
	for (i = 0; i < bfregi->num_sys_pages; i++)
		if (i < bfregi->num_static_sys_pages ||
		    bfregi->sys_pages[i] != MLX5_IB_INVALID_UAR_INDEX)
			mlx5_cmd_free_uar(dev->mdev, bfregi->sys_pages[i]);
}

int mlx5_ib_enable_lb(struct mlx5_ib_dev *dev, bool td, bool qp)
{
	int err = 0;

	mutex_lock(&dev->lb.mutex);
	if (td)
		dev->lb.user_td++;
	if (qp)
		dev->lb.qps++;

	if (dev->lb.user_td == 2 ||
	    dev->lb.qps == 1) {
		if (!dev->lb.enabled) {
			err = mlx5_nic_vport_update_local_lb(dev->mdev, true);
			dev->lb.enabled = true;
		}
	}

	mutex_unlock(&dev->lb.mutex);

	return err;
}

void mlx5_ib_disable_lb(struct mlx5_ib_dev *dev, bool td, bool qp)
{
	mutex_lock(&dev->lb.mutex);
	if (td)
		dev->lb.user_td--;
	if (qp)
		dev->lb.qps--;

	if (dev->lb.user_td == 1 &&
	    dev->lb.qps == 0) {
		if (dev->lb.enabled) {
			mlx5_nic_vport_update_local_lb(dev->mdev, false);
			dev->lb.enabled = false;
		}
	}

	mutex_unlock(&dev->lb.mutex);
}

static int mlx5_ib_alloc_transport_domain(struct mlx5_ib_dev *dev, u32 *tdn,
					  u16 uid)
{
	int err;

	if (!MLX5_CAP_GEN(dev->mdev, log_max_transport_domain))
		return 0;

	err = mlx5_cmd_alloc_transport_domain(dev->mdev, tdn, uid);
	if (err)
		return err;

	if ((MLX5_CAP_GEN(dev->mdev, port_type) != MLX5_CAP_PORT_TYPE_ETH) ||
	    (!MLX5_CAP_GEN(dev->mdev, disable_local_lb_uc) &&
	     !MLX5_CAP_GEN(dev->mdev, disable_local_lb_mc)))
		return err;

	return mlx5_ib_enable_lb(dev, true, false);
}

static void mlx5_ib_dealloc_transport_domain(struct mlx5_ib_dev *dev, u32 tdn,
					     u16 uid)
{
	if (!MLX5_CAP_GEN(dev->mdev, log_max_transport_domain))
		return;

	mlx5_cmd_dealloc_transport_domain(dev->mdev, tdn, uid);

	if ((MLX5_CAP_GEN(dev->mdev, port_type) != MLX5_CAP_PORT_TYPE_ETH) ||
	    (!MLX5_CAP_GEN(dev->mdev, disable_local_lb_uc) &&
	     !MLX5_CAP_GEN(dev->mdev, disable_local_lb_mc)))
		return;

	mlx5_ib_disable_lb(dev, true, false);
}

static int set_ucontext_resp(struct ib_ucontext *uctx,
			     struct mlx5_ib_alloc_ucontext_resp *resp)
{
	struct ib_device *ibdev = uctx->device;
	struct mlx5_ib_dev *dev = to_mdev(ibdev);
	struct mlx5_ib_ucontext *context = to_mucontext(uctx);
	struct mlx5_bfreg_info *bfregi = &context->bfregi;
	int err;

	if (MLX5_CAP_GEN(dev->mdev, dump_fill_mkey)) {
		err = mlx5_cmd_dump_fill_mkey(dev->mdev,
					      &resp->dump_fill_mkey);
		if (err)
			return err;
		resp->comp_mask |=
			MLX5_IB_ALLOC_UCONTEXT_RESP_MASK_DUMP_FILL_MKEY;
	}

	resp->qp_tab_size = 1 << MLX5_CAP_GEN(dev->mdev, log_max_qp);
	if (dev->wc_support)
		resp->bf_reg_size = 1 << MLX5_CAP_GEN(dev->mdev,
						      log_bf_reg_size);
	resp->cache_line_size = cache_line_size();
	resp->max_sq_desc_sz = MLX5_CAP_GEN(dev->mdev, max_wqe_sz_sq);
	resp->max_rq_desc_sz = MLX5_CAP_GEN(dev->mdev, max_wqe_sz_rq);
	resp->max_send_wqebb = 1 << MLX5_CAP_GEN(dev->mdev, log_max_qp_sz);
	resp->max_recv_wr = 1 << MLX5_CAP_GEN(dev->mdev, log_max_qp_sz);
	resp->max_srq_recv_wr = 1 << MLX5_CAP_GEN(dev->mdev, log_max_srq_sz);
	resp->cqe_version = context->cqe_version;
	resp->log_uar_size = MLX5_CAP_GEN(dev->mdev, uar_4k) ?
				MLX5_ADAPTER_PAGE_SHIFT : PAGE_SHIFT;
	resp->num_uars_per_page = MLX5_CAP_GEN(dev->mdev, uar_4k) ?
					MLX5_CAP_GEN(dev->mdev,
						     num_of_uars_per_page) : 1;

	if (mlx5_accel_ipsec_device_caps(dev->mdev) &
				MLX5_ACCEL_IPSEC_CAP_DEVICE) {
		if (mlx5_get_flow_namespace(dev->mdev,
				MLX5_FLOW_NAMESPACE_EGRESS))
			resp->flow_action_flags |= MLX5_USER_ALLOC_UCONTEXT_FLOW_ACTION_FLAGS_ESP_AES_GCM;
		if (mlx5_accel_ipsec_device_caps(dev->mdev) &
				MLX5_ACCEL_IPSEC_CAP_REQUIRED_METADATA)
			resp->flow_action_flags |= MLX5_USER_ALLOC_UCONTEXT_FLOW_ACTION_FLAGS_ESP_AES_GCM_REQ_METADATA;
		if (MLX5_CAP_FLOWTABLE(dev->mdev, flow_table_properties_nic_receive.ft_field_support.outer_esp_spi))
			resp->flow_action_flags |= MLX5_USER_ALLOC_UCONTEXT_FLOW_ACTION_FLAGS_ESP_AES_GCM_SPI_STEERING;
		if (mlx5_accel_ipsec_device_caps(dev->mdev) &
				MLX5_ACCEL_IPSEC_CAP_TX_IV_IS_ESN)
			resp->flow_action_flags |= MLX5_USER_ALLOC_UCONTEXT_FLOW_ACTION_FLAGS_ESP_AES_GCM_TX_IV_IS_ESN;
		/* MLX5_USER_ALLOC_UCONTEXT_FLOW_ACTION_FLAGS_ESP_AES_GCM_FULL_OFFLOAD is currently always 0 */
	}

	resp->tot_bfregs = bfregi->lib_uar_dyn ? 0 :
			bfregi->total_num_bfregs - bfregi->num_dyn_bfregs;
	resp->num_ports = dev->num_ports;
	resp->cmds_supp_uhw |= MLX5_USER_CMDS_SUPP_UHW_QUERY_DEVICE |
				      MLX5_USER_CMDS_SUPP_UHW_CREATE_AH;

	if (mlx5_ib_port_link_layer(ibdev, 1) == IB_LINK_LAYER_ETHERNET) {
		mlx5_query_min_inline(dev->mdev, &resp->eth_min_inline);
		resp->eth_min_inline++;
	}

	if (dev->mdev->clock_info)
		resp->clock_info_versions = BIT(MLX5_IB_CLOCK_INFO_V1);

	/*
	 * We don't want to expose information from the PCI bar that is located
	 * after 4096 bytes, so if the arch only supports larger pages, let's
	 * pretend we don't support reading the HCA's core clock. This is also
	 * forced by mmap function.
	 */
	if (PAGE_SIZE <= 4096) {
		resp->comp_mask |=
			MLX5_IB_ALLOC_UCONTEXT_RESP_MASK_CORE_CLOCK_OFFSET;
		resp->hca_core_clock_offset =
			offsetof(struct mlx5_init_seg,
				 internal_timer_h) % PAGE_SIZE;
	}

	if (MLX5_CAP_GEN(dev->mdev, ece_support))
		resp->comp_mask |= MLX5_IB_ALLOC_UCONTEXT_RESP_MASK_ECE;

	resp->num_dyn_bfregs = bfregi->num_dyn_bfregs;
	return 0;
}

static int mlx5_ib_alloc_ucontext(struct ib_ucontext *uctx,
				  struct ib_udata *udata)
{
	struct ib_device *ibdev = uctx->device;
	struct mlx5_ib_dev *dev = to_mdev(ibdev);
	struct mlx5_ib_alloc_ucontext_req_v2 req = {};
	struct mlx5_ib_alloc_ucontext_resp resp = {};
	struct mlx5_ib_ucontext *context = to_mucontext(uctx);
	struct mlx5_bfreg_info *bfregi;
	int ver;
	int err;
	size_t min_req_v2 = offsetof(struct mlx5_ib_alloc_ucontext_req_v2,
				     max_cqe_version);
	bool lib_uar_4k;
	bool lib_uar_dyn;

	if (!dev->ib_active)
		return -EAGAIN;

	if (udata->inlen == sizeof(struct mlx5_ib_alloc_ucontext_req))
		ver = 0;
	else if (udata->inlen >= min_req_v2)
		ver = 2;
	else
		return -EINVAL;

	err = ib_copy_from_udata(&req, udata, min(udata->inlen, sizeof(req)));
	if (err)
		return err;

	if (req.flags & ~MLX5_IB_ALLOC_UCTX_DEVX)
		return -EOPNOTSUPP;

	if (req.comp_mask || req.reserved0 || req.reserved1 || req.reserved2)
		return -EOPNOTSUPP;

	req.total_num_bfregs = ALIGN(req.total_num_bfregs,
				    MLX5_NON_FP_BFREGS_PER_UAR);
	if (req.num_low_latency_bfregs > req.total_num_bfregs - 1)
		return -EINVAL;

	lib_uar_4k = req.lib_caps & MLX5_LIB_CAP_4K_UAR;
	lib_uar_dyn = req.lib_caps & MLX5_LIB_CAP_DYN_UAR;
	bfregi = &context->bfregi;

	if (lib_uar_dyn) {
		bfregi->lib_uar_dyn = lib_uar_dyn;
		goto uar_done;
	}

	/* updates req->total_num_bfregs */
	err = calc_total_bfregs(dev, lib_uar_4k, &req, bfregi);
	if (err)
		goto out_ctx;

	mutex_init(&bfregi->lock);
	bfregi->lib_uar_4k = lib_uar_4k;
	bfregi->count = kcalloc(bfregi->total_num_bfregs, sizeof(*bfregi->count),
				GFP_KERNEL);
	if (!bfregi->count) {
		err = -ENOMEM;
		goto out_ctx;
	}

	bfregi->sys_pages = kcalloc(bfregi->num_sys_pages,
				    sizeof(*bfregi->sys_pages),
				    GFP_KERNEL);
	if (!bfregi->sys_pages) {
		err = -ENOMEM;
		goto out_count;
	}

	err = allocate_uars(dev, context);
	if (err)
		goto out_sys_pages;

uar_done:
	if (req.flags & MLX5_IB_ALLOC_UCTX_DEVX) {
		err = mlx5_ib_devx_create(dev, true);
		if (err < 0)
			goto out_uars;
		context->devx_uid = err;
	}

	err = mlx5_ib_alloc_transport_domain(dev, &context->tdn,
					     context->devx_uid);
	if (err)
		goto out_devx;

	INIT_LIST_HEAD(&context->db_page_list);
	mutex_init(&context->db_page_mutex);

	context->cqe_version = min_t(__u8,
				 (__u8)MLX5_CAP_GEN(dev->mdev, cqe_version),
				 req.max_cqe_version);

	err = set_ucontext_resp(uctx, &resp);
	if (err)
		goto out_mdev;

	resp.response_length = min(udata->outlen, sizeof(resp));
	err = ib_copy_to_udata(udata, &resp, resp.response_length);
	if (err)
		goto out_mdev;

	bfregi->ver = ver;
	bfregi->num_low_latency_bfregs = req.num_low_latency_bfregs;
	context->lib_caps = req.lib_caps;
	print_lib_caps(dev, context->lib_caps);

	if (mlx5_ib_lag_should_assign_affinity(dev)) {
		u8 port = mlx5_core_native_port_num(dev->mdev) - 1;

		atomic_set(&context->tx_port_affinity,
			   atomic_add_return(
				   1, &dev->port[port].roce.tx_port_affinity));
	}

	return 0;

out_mdev:
	mlx5_ib_dealloc_transport_domain(dev, context->tdn, context->devx_uid);
out_devx:
	if (req.flags & MLX5_IB_ALLOC_UCTX_DEVX)
		mlx5_ib_devx_destroy(dev, context->devx_uid);

out_uars:
	deallocate_uars(dev, context);

out_sys_pages:
	kfree(bfregi->sys_pages);

out_count:
	kfree(bfregi->count);

out_ctx:
	return err;
}

static int mlx5_ib_query_ucontext(struct ib_ucontext *ibcontext,
				  struct uverbs_attr_bundle *attrs)
{
	struct mlx5_ib_alloc_ucontext_resp uctx_resp = {};
	int ret;

	ret = set_ucontext_resp(ibcontext, &uctx_resp);
	if (ret)
		return ret;

	uctx_resp.response_length =
		min_t(size_t,
		      uverbs_attr_get_len(attrs,
				MLX5_IB_ATTR_QUERY_CONTEXT_RESP_UCTX),
		      sizeof(uctx_resp));

	ret = uverbs_copy_to_struct_or_zero(attrs,
					MLX5_IB_ATTR_QUERY_CONTEXT_RESP_UCTX,
					&uctx_resp,
					sizeof(uctx_resp));
	return ret;
}

static void mlx5_ib_dealloc_ucontext(struct ib_ucontext *ibcontext)
{
	struct mlx5_ib_ucontext *context = to_mucontext(ibcontext);
	struct mlx5_ib_dev *dev = to_mdev(ibcontext->device);
	struct mlx5_bfreg_info *bfregi;

	bfregi = &context->bfregi;
	mlx5_ib_dealloc_transport_domain(dev, context->tdn, context->devx_uid);

	if (context->devx_uid)
		mlx5_ib_devx_destroy(dev, context->devx_uid);

	deallocate_uars(dev, context);
	kfree(bfregi->sys_pages);
	kfree(bfregi->count);
}

static phys_addr_t uar_index2pfn(struct mlx5_ib_dev *dev,
				 int uar_idx)
{
	int fw_uars_per_page;

	fw_uars_per_page = MLX5_CAP_GEN(dev->mdev, uar_4k) ? MLX5_UARS_IN_PAGE : 1;

	return (dev->mdev->bar_addr >> PAGE_SHIFT) + uar_idx / fw_uars_per_page;
}

static u64 uar_index2paddress(struct mlx5_ib_dev *dev,
				 int uar_idx)
{
	unsigned int fw_uars_per_page;

	fw_uars_per_page = MLX5_CAP_GEN(dev->mdev, uar_4k) ?
				MLX5_UARS_IN_PAGE : 1;

	return (dev->mdev->bar_addr + (uar_idx / fw_uars_per_page) * PAGE_SIZE);
}

static int get_command(unsigned long offset)
{
	return (offset >> MLX5_IB_MMAP_CMD_SHIFT) & MLX5_IB_MMAP_CMD_MASK;
}

static int get_arg(unsigned long offset)
{
	return offset & ((1 << MLX5_IB_MMAP_CMD_SHIFT) - 1);
}

static int get_index(unsigned long offset)
{
	return get_arg(offset);
}

/* Index resides in an extra byte to enable larger values than 255 */
static int get_extended_index(unsigned long offset)
{
	return get_arg(offset) | ((offset >> 16) & 0xff) << 8;
}


static void mlx5_ib_disassociate_ucontext(struct ib_ucontext *ibcontext)
{
}

static inline char *mmap_cmd2str(enum mlx5_ib_mmap_cmd cmd)
{
	switch (cmd) {
	case MLX5_IB_MMAP_WC_PAGE:
		return "WC";
	case MLX5_IB_MMAP_REGULAR_PAGE:
		return "best effort WC";
	case MLX5_IB_MMAP_NC_PAGE:
		return "NC";
	case MLX5_IB_MMAP_DEVICE_MEM:
		return "Device Memory";
	default:
		return NULL;
	}
}

static int mlx5_ib_mmap_clock_info_page(struct mlx5_ib_dev *dev,
					struct vm_area_struct *vma,
					struct mlx5_ib_ucontext *context)
{
	if ((vma->vm_end - vma->vm_start != PAGE_SIZE) ||
	    !(vma->vm_flags & VM_SHARED))
		return -EINVAL;

	if (get_index(vma->vm_pgoff) != MLX5_IB_CLOCK_INFO_V1)
		return -EOPNOTSUPP;

	if (vma->vm_flags & (VM_WRITE | VM_EXEC))
		return -EPERM;
	vma->vm_flags &= ~VM_MAYWRITE;

	if (!dev->mdev->clock_info)
		return -EOPNOTSUPP;

	return vm_insert_page(vma, vma->vm_start,
			      virt_to_page(dev->mdev->clock_info));
}

static void mlx5_ib_mmap_free(struct rdma_user_mmap_entry *entry)
{
	struct mlx5_user_mmap_entry *mentry = to_mmmap(entry);
	struct mlx5_ib_dev *dev = to_mdev(entry->ucontext->device);
	struct mlx5_var_table *var_table = &dev->var_table;
	struct mlx5_ib_dm *mdm;

	switch (mentry->mmap_flag) {
	case MLX5_IB_MMAP_TYPE_MEMIC:
		mdm = container_of(mentry, struct mlx5_ib_dm, mentry);
		mlx5_cmd_dealloc_memic(&dev->dm, mdm->dev_addr,
				       mdm->size);
		kfree(mdm);
		break;
	case MLX5_IB_MMAP_TYPE_VAR:
		mutex_lock(&var_table->bitmap_lock);
		clear_bit(mentry->page_idx, var_table->bitmap);
		mutex_unlock(&var_table->bitmap_lock);
		kfree(mentry);
		break;
	case MLX5_IB_MMAP_TYPE_UAR_WC:
	case MLX5_IB_MMAP_TYPE_UAR_NC:
		mlx5_cmd_free_uar(dev->mdev, mentry->page_idx);
		kfree(mentry);
		break;
	default:
		WARN_ON(true);
	}
}

static int uar_mmap(struct mlx5_ib_dev *dev, enum mlx5_ib_mmap_cmd cmd,
		    struct vm_area_struct *vma,
		    struct mlx5_ib_ucontext *context)
{
	struct mlx5_bfreg_info *bfregi = &context->bfregi;
	int err;
	unsigned long idx;
	phys_addr_t pfn;
	pgprot_t prot;
	u32 bfreg_dyn_idx = 0;
	u32 uar_index;
	int dyn_uar = (cmd == MLX5_IB_MMAP_ALLOC_WC);
	int max_valid_idx = dyn_uar ? bfregi->num_sys_pages :
				bfregi->num_static_sys_pages;

	if (bfregi->lib_uar_dyn)
		return -EINVAL;

	if (vma->vm_end - vma->vm_start != PAGE_SIZE)
		return -EINVAL;

	if (dyn_uar)
		idx = get_extended_index(vma->vm_pgoff) + bfregi->num_static_sys_pages;
	else
		idx = get_index(vma->vm_pgoff);

	if (idx >= max_valid_idx) {
		mlx5_ib_warn(dev, "invalid uar index %lu, max=%d\n",
			     idx, max_valid_idx);
		return -EINVAL;
	}

	switch (cmd) {
	case MLX5_IB_MMAP_WC_PAGE:
	case MLX5_IB_MMAP_ALLOC_WC:
	case MLX5_IB_MMAP_REGULAR_PAGE:
		/* For MLX5_IB_MMAP_REGULAR_PAGE do the best effort to get WC */
		prot = pgprot_writecombine(vma->vm_page_prot);
		break;
	case MLX5_IB_MMAP_NC_PAGE:
		prot = pgprot_noncached(vma->vm_page_prot);
		break;
	default:
		return -EINVAL;
	}

	if (dyn_uar) {
		int uars_per_page;

		uars_per_page = get_uars_per_sys_page(dev, bfregi->lib_uar_4k);
		bfreg_dyn_idx = idx * (uars_per_page * MLX5_NON_FP_BFREGS_PER_UAR);
		if (bfreg_dyn_idx >= bfregi->total_num_bfregs) {
			mlx5_ib_warn(dev, "invalid bfreg_dyn_idx %u, max=%u\n",
				     bfreg_dyn_idx, bfregi->total_num_bfregs);
			return -EINVAL;
		}

		mutex_lock(&bfregi->lock);
		/* Fail if uar already allocated, first bfreg index of each
		 * page holds its count.
		 */
		if (bfregi->count[bfreg_dyn_idx]) {
			mlx5_ib_warn(dev, "wrong offset, idx %lu is busy, bfregn=%u\n", idx, bfreg_dyn_idx);
			mutex_unlock(&bfregi->lock);
			return -EINVAL;
		}

		bfregi->count[bfreg_dyn_idx]++;
		mutex_unlock(&bfregi->lock);

		err = mlx5_cmd_alloc_uar(dev->mdev, &uar_index);
		if (err) {
			mlx5_ib_warn(dev, "UAR alloc failed\n");
			goto free_bfreg;
		}
	} else {
		uar_index = bfregi->sys_pages[idx];
	}

	pfn = uar_index2pfn(dev, uar_index);
	mlx5_ib_dbg(dev, "uar idx 0x%lx, pfn %pa\n", idx, &pfn);

	err = rdma_user_mmap_io(&context->ibucontext, vma, pfn, PAGE_SIZE,
				prot, NULL);
	if (err) {
		mlx5_ib_err(dev,
			    "rdma_user_mmap_io failed with error=%d, mmap_cmd=%s\n",
			    err, mmap_cmd2str(cmd));
		goto err;
	}

	if (dyn_uar)
		bfregi->sys_pages[idx] = uar_index;
	return 0;

err:
	if (!dyn_uar)
		return err;

	mlx5_cmd_free_uar(dev->mdev, idx);

free_bfreg:
	mlx5_ib_free_bfreg(dev, bfregi, bfreg_dyn_idx);

	return err;
}

static int add_dm_mmap_entry(struct ib_ucontext *context,
			     struct mlx5_ib_dm *mdm,
			     u64 address)
{
	mdm->mentry.mmap_flag = MLX5_IB_MMAP_TYPE_MEMIC;
	mdm->mentry.address = address;
	return rdma_user_mmap_entry_insert_range(
			context, &mdm->mentry.rdma_entry,
			mdm->size,
			MLX5_IB_MMAP_DEVICE_MEM << 16,
			(MLX5_IB_MMAP_DEVICE_MEM << 16) + (1UL << 16) - 1);
}

static unsigned long mlx5_vma_to_pgoff(struct vm_area_struct *vma)
{
	unsigned long idx;
	u8 command;

	command = get_command(vma->vm_pgoff);
	idx = get_extended_index(vma->vm_pgoff);

	return (command << 16 | idx);
}

static int mlx5_ib_mmap_offset(struct mlx5_ib_dev *dev,
			       struct vm_area_struct *vma,
			       struct ib_ucontext *ucontext)
{
	struct mlx5_user_mmap_entry *mentry;
	struct rdma_user_mmap_entry *entry;
	unsigned long pgoff;
	pgprot_t prot;
	phys_addr_t pfn;
	int ret;

	pgoff = mlx5_vma_to_pgoff(vma);
	entry = rdma_user_mmap_entry_get_pgoff(ucontext, pgoff);
	if (!entry)
		return -EINVAL;

	mentry = to_mmmap(entry);
	pfn = (mentry->address >> PAGE_SHIFT);
	if (mentry->mmap_flag == MLX5_IB_MMAP_TYPE_VAR ||
	    mentry->mmap_flag == MLX5_IB_MMAP_TYPE_UAR_NC)
		prot = pgprot_noncached(vma->vm_page_prot);
	else
		prot = pgprot_writecombine(vma->vm_page_prot);
	ret = rdma_user_mmap_io(ucontext, vma, pfn,
				entry->npages * PAGE_SIZE,
				prot,
				entry);
	rdma_user_mmap_entry_put(&mentry->rdma_entry);
	return ret;
}

static u64 mlx5_entry_to_mmap_offset(struct mlx5_user_mmap_entry *entry)
{
	u64 cmd = (entry->rdma_entry.start_pgoff >> 16) & 0xFFFF;
	u64 index = entry->rdma_entry.start_pgoff & 0xFFFF;

	return (((index >> 8) << 16) | (cmd << MLX5_IB_MMAP_CMD_SHIFT) |
		(index & 0xFF)) << PAGE_SHIFT;
}

static int mlx5_ib_mmap(struct ib_ucontext *ibcontext, struct vm_area_struct *vma)
{
	struct mlx5_ib_ucontext *context = to_mucontext(ibcontext);
	struct mlx5_ib_dev *dev = to_mdev(ibcontext->device);
	unsigned long command;
	phys_addr_t pfn;

	command = get_command(vma->vm_pgoff);
	switch (command) {
	case MLX5_IB_MMAP_WC_PAGE:
	case MLX5_IB_MMAP_ALLOC_WC:
		if (!dev->wc_support)
			return -EPERM;
		fallthrough;
	case MLX5_IB_MMAP_NC_PAGE:
	case MLX5_IB_MMAP_REGULAR_PAGE:
		return uar_mmap(dev, command, vma, context);

	case MLX5_IB_MMAP_GET_CONTIGUOUS_PAGES:
		return -ENOSYS;

	case MLX5_IB_MMAP_CORE_CLOCK:
		if (vma->vm_end - vma->vm_start != PAGE_SIZE)
			return -EINVAL;

		if (vma->vm_flags & VM_WRITE)
			return -EPERM;
		vma->vm_flags &= ~VM_MAYWRITE;

		/* Don't expose to user-space information it shouldn't have */
		if (PAGE_SIZE > 4096)
			return -EOPNOTSUPP;

		pfn = (dev->mdev->iseg_base +
		       offsetof(struct mlx5_init_seg, internal_timer_h)) >>
			PAGE_SHIFT;
		return rdma_user_mmap_io(&context->ibucontext, vma, pfn,
					 PAGE_SIZE,
					 pgprot_noncached(vma->vm_page_prot),
					 NULL);
	case MLX5_IB_MMAP_CLOCK_INFO:
		return mlx5_ib_mmap_clock_info_page(dev, vma, context);

	default:
		return mlx5_ib_mmap_offset(dev, vma, ibcontext);
	}

	return 0;
}

static inline int check_dm_type_support(struct mlx5_ib_dev *dev,
					u32 type)
{
	switch (type) {
	case MLX5_IB_UAPI_DM_TYPE_MEMIC:
		if (!MLX5_CAP_DEV_MEM(dev->mdev, memic))
			return -EOPNOTSUPP;
		break;
	case MLX5_IB_UAPI_DM_TYPE_STEERING_SW_ICM:
	case MLX5_IB_UAPI_DM_TYPE_HEADER_MODIFY_SW_ICM:
		if (!capable(CAP_SYS_RAWIO) ||
		    !capable(CAP_NET_RAW))
			return -EPERM;

		if (!(MLX5_CAP_FLOWTABLE_NIC_RX(dev->mdev, sw_owner) ||
		      MLX5_CAP_FLOWTABLE_NIC_TX(dev->mdev, sw_owner) ||
		      MLX5_CAP_FLOWTABLE_NIC_RX(dev->mdev, sw_owner_v2) ||
		      MLX5_CAP_FLOWTABLE_NIC_TX(dev->mdev, sw_owner_v2)))
			return -EOPNOTSUPP;
		break;
	}

	return 0;
}

static int handle_alloc_dm_memic(struct ib_ucontext *ctx,
				 struct mlx5_ib_dm *dm,
				 struct ib_dm_alloc_attr *attr,
				 struct uverbs_attr_bundle *attrs)
{
	struct mlx5_dm *dm_db = &to_mdev(ctx->device)->dm;
	u64 start_offset;
	u16 page_idx;
	int err;
	u64 address;

	dm->size = roundup(attr->length, MLX5_MEMIC_BASE_SIZE);

	err = mlx5_cmd_alloc_memic(dm_db, &dm->dev_addr,
				   dm->size, attr->alignment);
	if (err)
		return err;

	address = dm->dev_addr & PAGE_MASK;
	err = add_dm_mmap_entry(ctx, dm, address);
	if (err)
		goto err_dealloc;

	page_idx = dm->mentry.rdma_entry.start_pgoff & 0xFFFF;
	err = uverbs_copy_to(attrs,
			     MLX5_IB_ATTR_ALLOC_DM_RESP_PAGE_INDEX,
			     &page_idx,
			     sizeof(page_idx));
	if (err)
		goto err_copy;

	start_offset = dm->dev_addr & ~PAGE_MASK;
	err = uverbs_copy_to(attrs,
			     MLX5_IB_ATTR_ALLOC_DM_RESP_START_OFFSET,
			     &start_offset, sizeof(start_offset));
	if (err)
		goto err_copy;

	return 0;

err_copy:
	rdma_user_mmap_entry_remove(&dm->mentry.rdma_entry);
err_dealloc:
	mlx5_cmd_dealloc_memic(dm_db, dm->dev_addr, dm->size);

	return err;
}

static int handle_alloc_dm_sw_icm(struct ib_ucontext *ctx,
				  struct mlx5_ib_dm *dm,
				  struct ib_dm_alloc_attr *attr,
				  struct uverbs_attr_bundle *attrs,
				  int type)
{
	struct mlx5_core_dev *dev = to_mdev(ctx->device)->mdev;
	u64 act_size;
	int err;

	/* Allocation size must a multiple of the basic block size
	 * and a power of 2.
	 */
	act_size = round_up(attr->length, MLX5_SW_ICM_BLOCK_SIZE(dev));
	act_size = roundup_pow_of_two(act_size);

	dm->size = act_size;
	err = mlx5_dm_sw_icm_alloc(dev, type, act_size, attr->alignment,
				   to_mucontext(ctx)->devx_uid, &dm->dev_addr,
				   &dm->icm_dm.obj_id);
	if (err)
		return err;

	err = uverbs_copy_to(attrs,
			     MLX5_IB_ATTR_ALLOC_DM_RESP_START_OFFSET,
			     &dm->dev_addr, sizeof(dm->dev_addr));
	if (err)
		mlx5_dm_sw_icm_dealloc(dev, type, dm->size,
				       to_mucontext(ctx)->devx_uid, dm->dev_addr,
				       dm->icm_dm.obj_id);

	return err;
}

struct ib_dm *mlx5_ib_alloc_dm(struct ib_device *ibdev,
			       struct ib_ucontext *context,
			       struct ib_dm_alloc_attr *attr,
			       struct uverbs_attr_bundle *attrs)
{
	struct mlx5_ib_dm *dm;
	enum mlx5_ib_uapi_dm_type type;
	int err;

	err = uverbs_get_const_default(&type, attrs,
				       MLX5_IB_ATTR_ALLOC_DM_REQ_TYPE,
				       MLX5_IB_UAPI_DM_TYPE_MEMIC);
	if (err)
		return ERR_PTR(err);

	mlx5_ib_dbg(to_mdev(ibdev), "alloc_dm req: dm_type=%d user_length=0x%llx log_alignment=%d\n",
		    type, attr->length, attr->alignment);

	err = check_dm_type_support(to_mdev(ibdev), type);
	if (err)
		return ERR_PTR(err);

	dm = kzalloc(sizeof(*dm), GFP_KERNEL);
	if (!dm)
		return ERR_PTR(-ENOMEM);

	dm->type = type;

	switch (type) {
	case MLX5_IB_UAPI_DM_TYPE_MEMIC:
		err = handle_alloc_dm_memic(context, dm,
					    attr,
					    attrs);
		break;
	case MLX5_IB_UAPI_DM_TYPE_STEERING_SW_ICM:
		err = handle_alloc_dm_sw_icm(context, dm,
					     attr, attrs,
					     MLX5_SW_ICM_TYPE_STEERING);
		break;
	case MLX5_IB_UAPI_DM_TYPE_HEADER_MODIFY_SW_ICM:
		err = handle_alloc_dm_sw_icm(context, dm,
					     attr, attrs,
					     MLX5_SW_ICM_TYPE_HEADER_MODIFY);
		break;
	default:
		err = -EOPNOTSUPP;
	}

	if (err)
		goto err_free;

	return &dm->ibdm;

err_free:
	kfree(dm);
	return ERR_PTR(err);
}

int mlx5_ib_dealloc_dm(struct ib_dm *ibdm, struct uverbs_attr_bundle *attrs)
{
	struct mlx5_ib_ucontext *ctx = rdma_udata_to_drv_context(
		&attrs->driver_udata, struct mlx5_ib_ucontext, ibucontext);
	struct mlx5_core_dev *dev = to_mdev(ibdm->device)->mdev;
	struct mlx5_ib_dm *dm = to_mdm(ibdm);
	int ret;

	switch (dm->type) {
	case MLX5_IB_UAPI_DM_TYPE_MEMIC:
		rdma_user_mmap_entry_remove(&dm->mentry.rdma_entry);
		return 0;
	case MLX5_IB_UAPI_DM_TYPE_STEERING_SW_ICM:
		ret = mlx5_dm_sw_icm_dealloc(dev, MLX5_SW_ICM_TYPE_STEERING,
					     dm->size, ctx->devx_uid, dm->dev_addr,
					     dm->icm_dm.obj_id);
		if (ret)
			return ret;
		break;
	case MLX5_IB_UAPI_DM_TYPE_HEADER_MODIFY_SW_ICM:
		ret = mlx5_dm_sw_icm_dealloc(dev, MLX5_SW_ICM_TYPE_HEADER_MODIFY,
					     dm->size, ctx->devx_uid, dm->dev_addr,
					     dm->icm_dm.obj_id);
		if (ret)
			return ret;
		break;
	default:
		return -EOPNOTSUPP;
	}

	kfree(dm);

	return 0;
}

static int mlx5_ib_alloc_pd(struct ib_pd *ibpd, struct ib_udata *udata)
{
	struct mlx5_ib_pd *pd = to_mpd(ibpd);
	struct ib_device *ibdev = ibpd->device;
	struct mlx5_ib_alloc_pd_resp resp;
	int err;
	u32 out[MLX5_ST_SZ_DW(alloc_pd_out)] = {};
	u32 in[MLX5_ST_SZ_DW(alloc_pd_in)] = {};
	u16 uid = 0;
	struct mlx5_ib_ucontext *context = rdma_udata_to_drv_context(
		udata, struct mlx5_ib_ucontext, ibucontext);

	uid = context ? context->devx_uid : 0;
	MLX5_SET(alloc_pd_in, in, opcode, MLX5_CMD_OP_ALLOC_PD);
	MLX5_SET(alloc_pd_in, in, uid, uid);
	err = mlx5_cmd_exec_inout(to_mdev(ibdev)->mdev, alloc_pd, in, out);
	if (err)
		return err;

	pd->pdn = MLX5_GET(alloc_pd_out, out, pd);
	pd->uid = uid;
	if (udata) {
		resp.pdn = pd->pdn;
		if (ib_copy_to_udata(udata, &resp, sizeof(resp))) {
			mlx5_cmd_dealloc_pd(to_mdev(ibdev)->mdev, pd->pdn, uid);
			return -EFAULT;
		}
	}

	return 0;
}

static int mlx5_ib_dealloc_pd(struct ib_pd *pd, struct ib_udata *udata)
{
	struct mlx5_ib_dev *mdev = to_mdev(pd->device);
	struct mlx5_ib_pd *mpd = to_mpd(pd);

	return mlx5_cmd_dealloc_pd(mdev->mdev, mpd->pdn, mpd->uid);
}

static int mlx5_ib_mcg_attach(struct ib_qp *ibqp, union ib_gid *gid, u16 lid)
{
	struct mlx5_ib_dev *dev = to_mdev(ibqp->device);
	struct mlx5_ib_qp *mqp = to_mqp(ibqp);
	int err;
	u16 uid;

	uid = ibqp->pd ?
		to_mpd(ibqp->pd)->uid : 0;

	if (mqp->flags & IB_QP_CREATE_SOURCE_QPN) {
		mlx5_ib_dbg(dev, "Attaching a multi cast group to underlay QP is not supported\n");
		return -EOPNOTSUPP;
	}

	err = mlx5_cmd_attach_mcg(dev->mdev, gid, ibqp->qp_num, uid);
	if (err)
		mlx5_ib_warn(dev, "failed attaching QPN 0x%x, MGID %pI6\n",
			     ibqp->qp_num, gid->raw);

	return err;
}

static int mlx5_ib_mcg_detach(struct ib_qp *ibqp, union ib_gid *gid, u16 lid)
{
	struct mlx5_ib_dev *dev = to_mdev(ibqp->device);
	int err;
	u16 uid;

	uid = ibqp->pd ?
		to_mpd(ibqp->pd)->uid : 0;
	err = mlx5_cmd_detach_mcg(dev->mdev, gid, ibqp->qp_num, uid);
	if (err)
		mlx5_ib_warn(dev, "failed detaching QPN 0x%x, MGID %pI6\n",
			     ibqp->qp_num, gid->raw);

	return err;
}

static int init_node_data(struct mlx5_ib_dev *dev)
{
	int err;

	err = mlx5_query_node_desc(dev, dev->ib_dev.node_desc);
	if (err)
		return err;

	dev->mdev->rev_id = dev->mdev->pdev->revision;

	return mlx5_query_node_guid(dev, &dev->ib_dev.node_guid);
}

static ssize_t fw_pages_show(struct device *device,
			     struct device_attribute *attr, char *buf)
{
	struct mlx5_ib_dev *dev =
		rdma_device_to_drv_device(device, struct mlx5_ib_dev, ib_dev);

	return sprintf(buf, "%d\n", dev->mdev->priv.fw_pages);
}
static DEVICE_ATTR_RO(fw_pages);

static ssize_t reg_pages_show(struct device *device,
			      struct device_attribute *attr, char *buf)
{
	struct mlx5_ib_dev *dev =
		rdma_device_to_drv_device(device, struct mlx5_ib_dev, ib_dev);

	return sprintf(buf, "%d\n", atomic_read(&dev->mdev->priv.reg_pages));
}
static DEVICE_ATTR_RO(reg_pages);

static ssize_t hca_type_show(struct device *device,
			     struct device_attribute *attr, char *buf)
{
	struct mlx5_ib_dev *dev =
		rdma_device_to_drv_device(device, struct mlx5_ib_dev, ib_dev);

	return sprintf(buf, "MT%d\n", dev->mdev->pdev->device);
}
static DEVICE_ATTR_RO(hca_type);

static ssize_t hw_rev_show(struct device *device,
			   struct device_attribute *attr, char *buf)
{
	struct mlx5_ib_dev *dev =
		rdma_device_to_drv_device(device, struct mlx5_ib_dev, ib_dev);

	return sprintf(buf, "%x\n", dev->mdev->rev_id);
}
static DEVICE_ATTR_RO(hw_rev);

static ssize_t board_id_show(struct device *device,
			     struct device_attribute *attr, char *buf)
{
	struct mlx5_ib_dev *dev =
		rdma_device_to_drv_device(device, struct mlx5_ib_dev, ib_dev);

	return sprintf(buf, "%.*s\n", MLX5_BOARD_ID_LEN,
		       dev->mdev->board_id);
}
static DEVICE_ATTR_RO(board_id);

static struct attribute *mlx5_class_attributes[] = {
	&dev_attr_hw_rev.attr,
	&dev_attr_hca_type.attr,
	&dev_attr_board_id.attr,
	&dev_attr_fw_pages.attr,
	&dev_attr_reg_pages.attr,
	NULL,
};

static const struct attribute_group mlx5_attr_group = {
	.attrs = mlx5_class_attributes,
};

static void pkey_change_handler(struct work_struct *work)
{
	struct mlx5_ib_port_resources *ports =
		container_of(work, struct mlx5_ib_port_resources,
			     pkey_change_work);

	mlx5_ib_gsi_pkey_change(ports->gsi);
}

static void mlx5_ib_handle_internal_error(struct mlx5_ib_dev *ibdev)
{
	struct mlx5_ib_qp *mqp;
	struct mlx5_ib_cq *send_mcq, *recv_mcq;
	struct mlx5_core_cq *mcq;
	struct list_head cq_armed_list;
	unsigned long flags_qp;
	unsigned long flags_cq;
	unsigned long flags;

	INIT_LIST_HEAD(&cq_armed_list);

	/* Go over qp list reside on that ibdev, sync with create/destroy qp.*/
	spin_lock_irqsave(&ibdev->reset_flow_resource_lock, flags);
	list_for_each_entry(mqp, &ibdev->qp_list, qps_list) {
		spin_lock_irqsave(&mqp->sq.lock, flags_qp);
		if (mqp->sq.tail != mqp->sq.head) {
			send_mcq = to_mcq(mqp->ibqp.send_cq);
			spin_lock_irqsave(&send_mcq->lock, flags_cq);
			if (send_mcq->mcq.comp &&
			    mqp->ibqp.send_cq->comp_handler) {
				if (!send_mcq->mcq.reset_notify_added) {
					send_mcq->mcq.reset_notify_added = 1;
					list_add_tail(&send_mcq->mcq.reset_notify,
						      &cq_armed_list);
				}
			}
			spin_unlock_irqrestore(&send_mcq->lock, flags_cq);
		}
		spin_unlock_irqrestore(&mqp->sq.lock, flags_qp);
		spin_lock_irqsave(&mqp->rq.lock, flags_qp);
		/* no handling is needed for SRQ */
		if (!mqp->ibqp.srq) {
			if (mqp->rq.tail != mqp->rq.head) {
				recv_mcq = to_mcq(mqp->ibqp.recv_cq);
				spin_lock_irqsave(&recv_mcq->lock, flags_cq);
				if (recv_mcq->mcq.comp &&
				    mqp->ibqp.recv_cq->comp_handler) {
					if (!recv_mcq->mcq.reset_notify_added) {
						recv_mcq->mcq.reset_notify_added = 1;
						list_add_tail(&recv_mcq->mcq.reset_notify,
							      &cq_armed_list);
					}
				}
				spin_unlock_irqrestore(&recv_mcq->lock,
						       flags_cq);
			}
		}
		spin_unlock_irqrestore(&mqp->rq.lock, flags_qp);
	}
	/*At that point all inflight post send were put to be executed as of we
	 * lock/unlock above locks Now need to arm all involved CQs.
	 */
	list_for_each_entry(mcq, &cq_armed_list, reset_notify) {
		mcq->comp(mcq, NULL);
	}
	spin_unlock_irqrestore(&ibdev->reset_flow_resource_lock, flags);
}

static void delay_drop_handler(struct work_struct *work)
{
	int err;
	struct mlx5_ib_delay_drop *delay_drop =
		container_of(work, struct mlx5_ib_delay_drop,
			     delay_drop_work);

	atomic_inc(&delay_drop->events_cnt);

	mutex_lock(&delay_drop->lock);
	err = mlx5_core_set_delay_drop(delay_drop->dev, delay_drop->timeout);
	if (err) {
		mlx5_ib_warn(delay_drop->dev, "Failed to set delay drop, timeout=%u\n",
			     delay_drop->timeout);
		delay_drop->activate = false;
	}
	mutex_unlock(&delay_drop->lock);
}

static void handle_general_event(struct mlx5_ib_dev *ibdev, struct mlx5_eqe *eqe,
				 struct ib_event *ibev)
{
	u8 port = (eqe->data.port.port >> 4) & 0xf;

	switch (eqe->sub_type) {
	case MLX5_GENERAL_SUBTYPE_DELAY_DROP_TIMEOUT:
		if (mlx5_ib_port_link_layer(&ibdev->ib_dev, port) ==
					    IB_LINK_LAYER_ETHERNET)
			schedule_work(&ibdev->delay_drop.delay_drop_work);
		break;
	default: /* do nothing */
		return;
	}
}

static int handle_port_change(struct mlx5_ib_dev *ibdev, struct mlx5_eqe *eqe,
			      struct ib_event *ibev)
{
	u8 port = (eqe->data.port.port >> 4) & 0xf;

	ibev->element.port_num = port;

	switch (eqe->sub_type) {
	case MLX5_PORT_CHANGE_SUBTYPE_ACTIVE:
	case MLX5_PORT_CHANGE_SUBTYPE_DOWN:
	case MLX5_PORT_CHANGE_SUBTYPE_INITIALIZED:
		/* In RoCE, port up/down events are handled in
		 * mlx5_netdev_event().
		 */
		if (mlx5_ib_port_link_layer(&ibdev->ib_dev, port) ==
					    IB_LINK_LAYER_ETHERNET)
			return -EINVAL;

		ibev->event = (eqe->sub_type == MLX5_PORT_CHANGE_SUBTYPE_ACTIVE) ?
				IB_EVENT_PORT_ACTIVE : IB_EVENT_PORT_ERR;
		break;

	case MLX5_PORT_CHANGE_SUBTYPE_LID:
		ibev->event = IB_EVENT_LID_CHANGE;
		break;

	case MLX5_PORT_CHANGE_SUBTYPE_PKEY:
		ibev->event = IB_EVENT_PKEY_CHANGE;
		schedule_work(&ibdev->devr.ports[port - 1].pkey_change_work);
		break;

	case MLX5_PORT_CHANGE_SUBTYPE_GUID:
		ibev->event = IB_EVENT_GID_CHANGE;
		break;

	case MLX5_PORT_CHANGE_SUBTYPE_CLIENT_REREG:
		ibev->event = IB_EVENT_CLIENT_REREGISTER;
		break;
	default:
		return -EINVAL;
	}

	return 0;
}

static void mlx5_ib_handle_event(struct work_struct *_work)
{
	struct mlx5_ib_event_work *work =
		container_of(_work, struct mlx5_ib_event_work, work);
	struct mlx5_ib_dev *ibdev;
	struct ib_event ibev;
	bool fatal = false;

	if (work->is_slave) {
		ibdev = mlx5_ib_get_ibdev_from_mpi(work->mpi);
		if (!ibdev)
			goto out;
	} else {
		ibdev = work->dev;
	}

	switch (work->event) {
	case MLX5_DEV_EVENT_SYS_ERROR:
		ibev.event = IB_EVENT_DEVICE_FATAL;
		mlx5_ib_handle_internal_error(ibdev);
		ibev.element.port_num  = (u8)(unsigned long)work->param;
		fatal = true;
		break;
	case MLX5_EVENT_TYPE_PORT_CHANGE:
		if (handle_port_change(ibdev, work->param, &ibev))
			goto out;
		break;
	case MLX5_EVENT_TYPE_GENERAL_EVENT:
		handle_general_event(ibdev, work->param, &ibev);
		fallthrough;
	default:
		goto out;
	}

	ibev.device = &ibdev->ib_dev;

	if (!rdma_is_port_valid(&ibdev->ib_dev, ibev.element.port_num)) {
		mlx5_ib_warn(ibdev, "warning: event on port %d\n",  ibev.element.port_num);
		goto out;
	}

	if (ibdev->ib_active)
		ib_dispatch_event(&ibev);

	if (fatal)
		ibdev->ib_active = false;
out:
	kfree(work);
}

static int mlx5_ib_event(struct notifier_block *nb,
			 unsigned long event, void *param)
{
	struct mlx5_ib_event_work *work;

	work = kmalloc(sizeof(*work), GFP_ATOMIC);
	if (!work)
		return NOTIFY_DONE;

	INIT_WORK(&work->work, mlx5_ib_handle_event);
	work->dev = container_of(nb, struct mlx5_ib_dev, mdev_events);
	work->is_slave = false;
	work->param = param;
	work->event = event;

	queue_work(mlx5_ib_event_wq, &work->work);

	return NOTIFY_OK;
}

static int mlx5_ib_event_slave_port(struct notifier_block *nb,
				    unsigned long event, void *param)
{
	struct mlx5_ib_event_work *work;

	work = kmalloc(sizeof(*work), GFP_ATOMIC);
	if (!work)
		return NOTIFY_DONE;

	INIT_WORK(&work->work, mlx5_ib_handle_event);
	work->mpi = container_of(nb, struct mlx5_ib_multiport_info, mdev_events);
	work->is_slave = true;
	work->param = param;
	work->event = event;
	queue_work(mlx5_ib_event_wq, &work->work);

	return NOTIFY_OK;
}

static int set_has_smi_cap(struct mlx5_ib_dev *dev)
{
	struct mlx5_hca_vport_context vport_ctx;
	int err;
	int port;

	for (port = 1; port <= ARRAY_SIZE(dev->mdev->port_caps); port++) {
		dev->mdev->port_caps[port - 1].has_smi = false;
		if (MLX5_CAP_GEN(dev->mdev, port_type) ==
		    MLX5_CAP_PORT_TYPE_IB) {
			if (MLX5_CAP_GEN(dev->mdev, ib_virt)) {
				err = mlx5_query_hca_vport_context(dev->mdev, 0,
								   port, 0,
								   &vport_ctx);
				if (err) {
					mlx5_ib_err(dev, "query_hca_vport_context for port=%d failed %d\n",
						    port, err);
					return err;
				}
				dev->mdev->port_caps[port - 1].has_smi =
					vport_ctx.has_smi;
			} else {
				dev->mdev->port_caps[port - 1].has_smi = true;
			}
		}
	}
	return 0;
}

static void get_ext_port_caps(struct mlx5_ib_dev *dev)
{
	int port;

	for (port = 1; port <= dev->num_ports; port++)
		mlx5_query_ext_port_caps(dev, port);
}

static int __get_port_caps(struct mlx5_ib_dev *dev, u8 port)
{
	struct ib_device_attr *dprops = NULL;
	struct ib_port_attr *pprops = NULL;
	int err = -ENOMEM;

	pprops = kzalloc(sizeof(*pprops), GFP_KERNEL);
	if (!pprops)
		goto out;

	dprops = kmalloc(sizeof(*dprops), GFP_KERNEL);
	if (!dprops)
		goto out;

	err = mlx5_ib_query_device(&dev->ib_dev, dprops, NULL);
	if (err) {
		mlx5_ib_warn(dev, "query_device failed %d\n", err);
		goto out;
	}

	err = mlx5_ib_query_port(&dev->ib_dev, port, pprops);
	if (err) {
		mlx5_ib_warn(dev, "query_port %d failed %d\n",
			     port, err);
		goto out;
	}

	dev->mdev->port_caps[port - 1].pkey_table_len =
					dprops->max_pkeys;
	dev->mdev->port_caps[port - 1].gid_table_len =
					pprops->gid_tbl_len;
	mlx5_ib_dbg(dev, "port %d: pkey_table_len %d, gid_table_len %d\n",
		    port, dprops->max_pkeys, pprops->gid_tbl_len);

out:
	kfree(pprops);
	kfree(dprops);

	return err;
}

static int get_port_caps(struct mlx5_ib_dev *dev, u8 port)
{
	/* For representors use port 1, is this is the only native
	 * port
	 */
	if (dev->is_rep)
		return __get_port_caps(dev, 1);
	return __get_port_caps(dev, port);
}

static u8 mlx5_get_umr_fence(u8 umr_fence_cap)
{
	switch (umr_fence_cap) {
	case MLX5_CAP_UMR_FENCE_NONE:
		return MLX5_FENCE_MODE_NONE;
	case MLX5_CAP_UMR_FENCE_SMALL:
		return MLX5_FENCE_MODE_INITIATOR_SMALL;
	default:
		return MLX5_FENCE_MODE_STRONG_ORDERING;
	}
}

static int mlx5_ib_dev_res_init(struct mlx5_ib_dev *dev)
{
	struct mlx5_ib_resources *devr = &dev->devr;
	struct ib_srq_init_attr attr;
	struct ib_device *ibdev;
	struct ib_cq_init_attr cq_attr = {.cqe = 1};
	int port;
	int ret = 0;

	ibdev = &dev->ib_dev;

	if (!MLX5_CAP_GEN(dev->mdev, xrc))
		return -EOPNOTSUPP;

	mutex_init(&devr->mutex);

	devr->p0 = rdma_zalloc_drv_obj(ibdev, ib_pd);
	if (!devr->p0)
		return -ENOMEM;

	devr->p0->device  = ibdev;
	devr->p0->uobject = NULL;
	atomic_set(&devr->p0->usecnt, 0);

	ret = mlx5_ib_alloc_pd(devr->p0, NULL);
	if (ret)
		goto error0;

	devr->c0 = rdma_zalloc_drv_obj(ibdev, ib_cq);
	if (!devr->c0) {
		ret = -ENOMEM;
		goto error1;
	}

	devr->c0->device = &dev->ib_dev;
	atomic_set(&devr->c0->usecnt, 0);

	ret = mlx5_ib_create_cq(devr->c0, &cq_attr, NULL);
	if (ret)
		goto err_create_cq;

	ret = mlx5_cmd_xrcd_alloc(dev->mdev, &devr->xrcdn0, 0);
	if (ret)
		goto error2;

	ret = mlx5_cmd_xrcd_alloc(dev->mdev, &devr->xrcdn1, 0);
	if (ret)
		goto error3;

	memset(&attr, 0, sizeof(attr));
	attr.attr.max_sge = 1;
	attr.attr.max_wr = 1;
	attr.srq_type = IB_SRQT_XRC;
	attr.ext.cq = devr->c0;

	devr->s0 = rdma_zalloc_drv_obj(ibdev, ib_srq);
	if (!devr->s0) {
		ret = -ENOMEM;
		goto error4;
	}

	devr->s0->device	= &dev->ib_dev;
	devr->s0->pd		= devr->p0;
	devr->s0->srq_type      = IB_SRQT_XRC;
	devr->s0->ext.cq	= devr->c0;
	ret = mlx5_ib_create_srq(devr->s0, &attr, NULL);
	if (ret)
		goto err_create;

	atomic_inc(&devr->s0->ext.cq->usecnt);
	atomic_inc(&devr->p0->usecnt);
	atomic_set(&devr->s0->usecnt, 0);

	memset(&attr, 0, sizeof(attr));
	attr.attr.max_sge = 1;
	attr.attr.max_wr = 1;
	attr.srq_type = IB_SRQT_BASIC;
	devr->s1 = rdma_zalloc_drv_obj(ibdev, ib_srq);
	if (!devr->s1) {
		ret = -ENOMEM;
		goto error5;
	}

	devr->s1->device	= &dev->ib_dev;
	devr->s1->pd		= devr->p0;
	devr->s1->srq_type      = IB_SRQT_BASIC;
	devr->s1->ext.cq	= devr->c0;

	ret = mlx5_ib_create_srq(devr->s1, &attr, NULL);
	if (ret)
		goto error6;

	atomic_inc(&devr->p0->usecnt);
	atomic_set(&devr->s1->usecnt, 0);

	for (port = 0; port < ARRAY_SIZE(devr->ports); ++port)
		INIT_WORK(&devr->ports[port].pkey_change_work,
			  pkey_change_handler);

	return 0;

error6:
	kfree(devr->s1);
error5:
	mlx5_ib_destroy_srq(devr->s0, NULL);
err_create:
	kfree(devr->s0);
error4:
	mlx5_cmd_xrcd_dealloc(dev->mdev, devr->xrcdn1, 0);
error3:
	mlx5_cmd_xrcd_dealloc(dev->mdev, devr->xrcdn0, 0);
error2:
	mlx5_ib_destroy_cq(devr->c0, NULL);
err_create_cq:
	kfree(devr->c0);
error1:
	mlx5_ib_dealloc_pd(devr->p0, NULL);
error0:
	kfree(devr->p0);
	return ret;
}

static void mlx5_ib_dev_res_cleanup(struct mlx5_ib_dev *dev)
{
	struct mlx5_ib_resources *devr = &dev->devr;
	int port;

	mlx5_ib_destroy_srq(devr->s1, NULL);
	kfree(devr->s1);
	mlx5_ib_destroy_srq(devr->s0, NULL);
	kfree(devr->s0);
	mlx5_cmd_xrcd_dealloc(dev->mdev, devr->xrcdn1, 0);
	mlx5_cmd_xrcd_dealloc(dev->mdev, devr->xrcdn0, 0);
	mlx5_ib_destroy_cq(devr->c0, NULL);
	kfree(devr->c0);
	mlx5_ib_dealloc_pd(devr->p0, NULL);
	kfree(devr->p0);

	/* Make sure no change P_Key work items are still executing */
	for (port = 0; port < ARRAY_SIZE(devr->ports); ++port)
		cancel_work_sync(&devr->ports[port].pkey_change_work);
}

static u32 get_core_cap_flags(struct ib_device *ibdev,
			      struct mlx5_hca_vport_context *rep)
{
	struct mlx5_ib_dev *dev = to_mdev(ibdev);
	enum rdma_link_layer ll = mlx5_ib_port_link_layer(ibdev, 1);
	u8 l3_type_cap = MLX5_CAP_ROCE(dev->mdev, l3_type);
	u8 roce_version_cap = MLX5_CAP_ROCE(dev->mdev, roce_version);
	bool raw_support = !mlx5_core_mp_enabled(dev->mdev);
	u32 ret = 0;

	if (rep->grh_required)
		ret |= RDMA_CORE_CAP_IB_GRH_REQUIRED;

	if (ll == IB_LINK_LAYER_INFINIBAND)
		return ret | RDMA_CORE_PORT_IBA_IB;

	if (raw_support)
		ret |= RDMA_CORE_PORT_RAW_PACKET;

	if (!(l3_type_cap & MLX5_ROCE_L3_TYPE_IPV4_CAP))
		return ret;

	if (!(l3_type_cap & MLX5_ROCE_L3_TYPE_IPV6_CAP))
		return ret;

	if (roce_version_cap & MLX5_ROCE_VERSION_1_CAP)
		ret |= RDMA_CORE_PORT_IBA_ROCE;

	if (roce_version_cap & MLX5_ROCE_VERSION_2_CAP)
		ret |= RDMA_CORE_PORT_IBA_ROCE_UDP_ENCAP;

	return ret;
}

static int mlx5_port_immutable(struct ib_device *ibdev, u8 port_num,
			       struct ib_port_immutable *immutable)
{
	struct ib_port_attr attr;
	struct mlx5_ib_dev *dev = to_mdev(ibdev);
	enum rdma_link_layer ll = mlx5_ib_port_link_layer(ibdev, port_num);
	struct mlx5_hca_vport_context rep = {0};
	int err;

	err = ib_query_port(ibdev, port_num, &attr);
	if (err)
		return err;

	if (ll == IB_LINK_LAYER_INFINIBAND) {
		err = mlx5_query_hca_vport_context(dev->mdev, 0, port_num, 0,
						   &rep);
		if (err)
			return err;
	}

	immutable->pkey_tbl_len = attr.pkey_tbl_len;
	immutable->gid_tbl_len = attr.gid_tbl_len;
	immutable->core_cap_flags = get_core_cap_flags(ibdev, &rep);
	immutable->max_mad_size = IB_MGMT_MAD_SIZE;

	return 0;
}

static int mlx5_port_rep_immutable(struct ib_device *ibdev, u8 port_num,
				   struct ib_port_immutable *immutable)
{
	struct ib_port_attr attr;
	int err;

	immutable->core_cap_flags = RDMA_CORE_PORT_RAW_PACKET;

	err = ib_query_port(ibdev, port_num, &attr);
	if (err)
		return err;

	immutable->pkey_tbl_len = attr.pkey_tbl_len;
	immutable->gid_tbl_len = attr.gid_tbl_len;
	immutable->core_cap_flags = RDMA_CORE_PORT_RAW_PACKET;

	return 0;
}

static void get_dev_fw_str(struct ib_device *ibdev, char *str)
{
	struct mlx5_ib_dev *dev =
		container_of(ibdev, struct mlx5_ib_dev, ib_dev);
	snprintf(str, IB_FW_VERSION_NAME_MAX, "%d.%d.%04d",
		 fw_rev_maj(dev->mdev), fw_rev_min(dev->mdev),
		 fw_rev_sub(dev->mdev));
}

static int mlx5_eth_lag_init(struct mlx5_ib_dev *dev)
{
	struct mlx5_core_dev *mdev = dev->mdev;
	struct mlx5_flow_namespace *ns = mlx5_get_flow_namespace(mdev,
								 MLX5_FLOW_NAMESPACE_LAG);
	struct mlx5_flow_table *ft;
	int err;

	if (!ns || !mlx5_lag_is_roce(mdev))
		return 0;

	err = mlx5_cmd_create_vport_lag(mdev);
	if (err)
		return err;

	ft = mlx5_create_lag_demux_flow_table(ns, 0, 0);
	if (IS_ERR(ft)) {
		err = PTR_ERR(ft);
		goto err_destroy_vport_lag;
	}

	dev->flow_db->lag_demux_ft = ft;
	dev->lag_active = true;
	return 0;

err_destroy_vport_lag:
	mlx5_cmd_destroy_vport_lag(mdev);
	return err;
}

static void mlx5_eth_lag_cleanup(struct mlx5_ib_dev *dev)
{
	struct mlx5_core_dev *mdev = dev->mdev;

	if (dev->lag_active) {
		dev->lag_active = false;

		mlx5_destroy_flow_table(dev->flow_db->lag_demux_ft);
		dev->flow_db->lag_demux_ft = NULL;

		mlx5_cmd_destroy_vport_lag(mdev);
	}
}

static int mlx5_add_netdev_notifier(struct mlx5_ib_dev *dev, u8 port_num)
{
	int err;

	dev->port[port_num].roce.nb.notifier_call = mlx5_netdev_event;
	err = register_netdevice_notifier(&dev->port[port_num].roce.nb);
	if (err) {
		dev->port[port_num].roce.nb.notifier_call = NULL;
		return err;
	}

	return 0;
}

static void mlx5_remove_netdev_notifier(struct mlx5_ib_dev *dev, u8 port_num)
{
	if (dev->port[port_num].roce.nb.notifier_call) {
		unregister_netdevice_notifier(&dev->port[port_num].roce.nb);
		dev->port[port_num].roce.nb.notifier_call = NULL;
	}
}

static int mlx5_enable_eth(struct mlx5_ib_dev *dev)
{
	int err;

	err = mlx5_nic_vport_enable_roce(dev->mdev);
	if (err)
		return err;

	err = mlx5_eth_lag_init(dev);
	if (err)
		goto err_disable_roce;

	return 0;

err_disable_roce:
	mlx5_nic_vport_disable_roce(dev->mdev);

	return err;
}

static void mlx5_disable_eth(struct mlx5_ib_dev *dev)
{
	mlx5_eth_lag_cleanup(dev);
	mlx5_nic_vport_disable_roce(dev->mdev);
}

static int mlx5_ib_rn_get_params(struct ib_device *device, u8 port_num,
				 enum rdma_netdev_t type,
				 struct rdma_netdev_alloc_params *params)
{
	if (type != RDMA_NETDEV_IPOIB)
		return -EOPNOTSUPP;

	return mlx5_rdma_rn_get_params(to_mdev(device)->mdev, device, params);
}

static ssize_t delay_drop_timeout_read(struct file *filp, char __user *buf,
				       size_t count, loff_t *pos)
{
	struct mlx5_ib_delay_drop *delay_drop = filp->private_data;
	char lbuf[20];
	int len;

	len = snprintf(lbuf, sizeof(lbuf), "%u\n", delay_drop->timeout);
	return simple_read_from_buffer(buf, count, pos, lbuf, len);
}

static ssize_t delay_drop_timeout_write(struct file *filp, const char __user *buf,
					size_t count, loff_t *pos)
{
	struct mlx5_ib_delay_drop *delay_drop = filp->private_data;
	u32 timeout;
	u32 var;

	if (kstrtouint_from_user(buf, count, 0, &var))
		return -EFAULT;

	timeout = min_t(u32, roundup(var, 100), MLX5_MAX_DELAY_DROP_TIMEOUT_MS *
			1000);
	if (timeout != var)
		mlx5_ib_dbg(delay_drop->dev, "Round delay drop timeout to %u usec\n",
			    timeout);

	delay_drop->timeout = timeout;

	return count;
}

static const struct file_operations fops_delay_drop_timeout = {
	.owner	= THIS_MODULE,
	.open	= simple_open,
	.write	= delay_drop_timeout_write,
	.read	= delay_drop_timeout_read,
};

static void mlx5_ib_unbind_slave_port(struct mlx5_ib_dev *ibdev,
				      struct mlx5_ib_multiport_info *mpi)
{
	u8 port_num = mlx5_core_native_port_num(mpi->mdev) - 1;
	struct mlx5_ib_port *port = &ibdev->port[port_num];
	int comps;
	int err;
	int i;

	lockdep_assert_held(&mlx5_ib_multiport_mutex);

	mlx5_ib_cleanup_cong_debugfs(ibdev, port_num);

	spin_lock(&port->mp.mpi_lock);
	if (!mpi->ibdev) {
		spin_unlock(&port->mp.mpi_lock);
		return;
	}

	mpi->ibdev = NULL;

	spin_unlock(&port->mp.mpi_lock);
	if (mpi->mdev_events.notifier_call)
		mlx5_notifier_unregister(mpi->mdev, &mpi->mdev_events);
	mpi->mdev_events.notifier_call = NULL;
	mlx5_remove_netdev_notifier(ibdev, port_num);
	spin_lock(&port->mp.mpi_lock);

	comps = mpi->mdev_refcnt;
	if (comps) {
		mpi->unaffiliate = true;
		init_completion(&mpi->unref_comp);
		spin_unlock(&port->mp.mpi_lock);

		for (i = 0; i < comps; i++)
			wait_for_completion(&mpi->unref_comp);

		spin_lock(&port->mp.mpi_lock);
		mpi->unaffiliate = false;
	}

	port->mp.mpi = NULL;

	list_add_tail(&mpi->list, &mlx5_ib_unaffiliated_port_list);

	spin_unlock(&port->mp.mpi_lock);

	err = mlx5_nic_vport_unaffiliate_multiport(mpi->mdev);

	mlx5_ib_dbg(ibdev, "unaffiliated port %d\n", port_num + 1);
	/* Log an error, still needed to cleanup the pointers and add
	 * it back to the list.
	 */
	if (err)
		mlx5_ib_err(ibdev, "Failed to unaffiliate port %u\n",
			    port_num + 1);

	ibdev->port[port_num].roce.last_port_state = IB_PORT_DOWN;
}

static bool mlx5_ib_bind_slave_port(struct mlx5_ib_dev *ibdev,
				    struct mlx5_ib_multiport_info *mpi)
{
	u8 port_num = mlx5_core_native_port_num(mpi->mdev) - 1;
	int err;

	lockdep_assert_held(&mlx5_ib_multiport_mutex);

	spin_lock(&ibdev->port[port_num].mp.mpi_lock);
	if (ibdev->port[port_num].mp.mpi) {
		mlx5_ib_dbg(ibdev, "port %d already affiliated.\n",
			    port_num + 1);
		spin_unlock(&ibdev->port[port_num].mp.mpi_lock);
		return false;
	}

	ibdev->port[port_num].mp.mpi = mpi;
	mpi->ibdev = ibdev;
	mpi->mdev_events.notifier_call = NULL;
	spin_unlock(&ibdev->port[port_num].mp.mpi_lock);

	err = mlx5_nic_vport_affiliate_multiport(ibdev->mdev, mpi->mdev);
	if (err)
		goto unbind;

	err = get_port_caps(ibdev, mlx5_core_native_port_num(mpi->mdev));
	if (err)
		goto unbind;

	err = mlx5_add_netdev_notifier(ibdev, port_num);
	if (err) {
		mlx5_ib_err(ibdev, "failed adding netdev notifier for port %u\n",
			    port_num + 1);
		goto unbind;
	}

	mpi->mdev_events.notifier_call = mlx5_ib_event_slave_port;
	mlx5_notifier_register(mpi->mdev, &mpi->mdev_events);

	mlx5_ib_init_cong_debugfs(ibdev, port_num);

	return true;

unbind:
	mlx5_ib_unbind_slave_port(ibdev, mpi);
	return false;
}

static int mlx5_ib_init_multiport_master(struct mlx5_ib_dev *dev)
{
	int port_num = mlx5_core_native_port_num(dev->mdev) - 1;
	enum rdma_link_layer ll = mlx5_ib_port_link_layer(&dev->ib_dev,
							  port_num + 1);
	struct mlx5_ib_multiport_info *mpi;
	int err;
	int i;

	if (!mlx5_core_is_mp_master(dev->mdev) || ll != IB_LINK_LAYER_ETHERNET)
		return 0;

	err = mlx5_query_nic_vport_system_image_guid(dev->mdev,
						     &dev->sys_image_guid);
	if (err)
		return err;

	err = mlx5_nic_vport_enable_roce(dev->mdev);
	if (err)
		return err;

	mutex_lock(&mlx5_ib_multiport_mutex);
	for (i = 0; i < dev->num_ports; i++) {
		bool bound = false;

		/* build a stub multiport info struct for the native port. */
		if (i == port_num) {
			mpi = kzalloc(sizeof(*mpi), GFP_KERNEL);
			if (!mpi) {
				mutex_unlock(&mlx5_ib_multiport_mutex);
				mlx5_nic_vport_disable_roce(dev->mdev);
				return -ENOMEM;
			}

			mpi->is_master = true;
			mpi->mdev = dev->mdev;
			mpi->sys_image_guid = dev->sys_image_guid;
			dev->port[i].mp.mpi = mpi;
			mpi->ibdev = dev;
			mpi = NULL;
			continue;
		}

		list_for_each_entry(mpi, &mlx5_ib_unaffiliated_port_list,
				    list) {
			if (dev->sys_image_guid == mpi->sys_image_guid &&
			    (mlx5_core_native_port_num(mpi->mdev) - 1) == i) {
				bound = mlx5_ib_bind_slave_port(dev, mpi);
			}

			if (bound) {
				dev_dbg(mpi->mdev->device,
					"removing port from unaffiliated list.\n");
				mlx5_ib_dbg(dev, "port %d bound\n", i + 1);
				list_del(&mpi->list);
				break;
			}
		}
		if (!bound) {
			get_port_caps(dev, i + 1);
			mlx5_ib_dbg(dev, "no free port found for port %d\n",
				    i + 1);
		}
	}

	list_add_tail(&dev->ib_dev_list, &mlx5_ib_dev_list);
	mutex_unlock(&mlx5_ib_multiport_mutex);
	return err;
}

static void mlx5_ib_cleanup_multiport_master(struct mlx5_ib_dev *dev)
{
	int port_num = mlx5_core_native_port_num(dev->mdev) - 1;
	enum rdma_link_layer ll = mlx5_ib_port_link_layer(&dev->ib_dev,
							  port_num + 1);
	int i;

	if (!mlx5_core_is_mp_master(dev->mdev) || ll != IB_LINK_LAYER_ETHERNET)
		return;

	mutex_lock(&mlx5_ib_multiport_mutex);
	for (i = 0; i < dev->num_ports; i++) {
		if (dev->port[i].mp.mpi) {
			/* Destroy the native port stub */
			if (i == port_num) {
				kfree(dev->port[i].mp.mpi);
				dev->port[i].mp.mpi = NULL;
			} else {
				mlx5_ib_dbg(dev, "unbinding port_num: %d\n", i + 1);
				mlx5_ib_unbind_slave_port(dev, dev->port[i].mp.mpi);
			}
		}
	}

	mlx5_ib_dbg(dev, "removing from devlist\n");
	list_del(&dev->ib_dev_list);
	mutex_unlock(&mlx5_ib_multiport_mutex);

	mlx5_nic_vport_disable_roce(dev->mdev);
}

static int mmap_obj_cleanup(struct ib_uobject *uobject,
			    enum rdma_remove_reason why,
			    struct uverbs_attr_bundle *attrs)
{
	struct mlx5_user_mmap_entry *obj = uobject->object;

	rdma_user_mmap_entry_remove(&obj->rdma_entry);
	return 0;
}

static int mlx5_rdma_user_mmap_entry_insert(struct mlx5_ib_ucontext *c,
					    struct mlx5_user_mmap_entry *entry,
					    size_t length)
{
	return rdma_user_mmap_entry_insert_range(
		&c->ibucontext, &entry->rdma_entry, length,
		(MLX5_IB_MMAP_OFFSET_START << 16),
		((MLX5_IB_MMAP_OFFSET_END << 16) + (1UL << 16) - 1));
}

static struct mlx5_user_mmap_entry *
alloc_var_entry(struct mlx5_ib_ucontext *c)
{
	struct mlx5_user_mmap_entry *entry;
	struct mlx5_var_table *var_table;
	u32 page_idx;
	int err;

	var_table = &to_mdev(c->ibucontext.device)->var_table;
	entry = kzalloc(sizeof(*entry), GFP_KERNEL);
	if (!entry)
		return ERR_PTR(-ENOMEM);

	mutex_lock(&var_table->bitmap_lock);
	page_idx = find_first_zero_bit(var_table->bitmap,
				       var_table->num_var_hw_entries);
	if (page_idx >= var_table->num_var_hw_entries) {
		err = -ENOSPC;
		mutex_unlock(&var_table->bitmap_lock);
		goto end;
	}

	set_bit(page_idx, var_table->bitmap);
	mutex_unlock(&var_table->bitmap_lock);

	entry->address = var_table->hw_start_addr +
				(page_idx * var_table->stride_size);
	entry->page_idx = page_idx;
	entry->mmap_flag = MLX5_IB_MMAP_TYPE_VAR;

	err = mlx5_rdma_user_mmap_entry_insert(c, entry,
					       var_table->stride_size);
	if (err)
		goto err_insert;

	return entry;

err_insert:
	mutex_lock(&var_table->bitmap_lock);
	clear_bit(page_idx, var_table->bitmap);
	mutex_unlock(&var_table->bitmap_lock);
end:
	kfree(entry);
	return ERR_PTR(err);
}

static int UVERBS_HANDLER(MLX5_IB_METHOD_VAR_OBJ_ALLOC)(
	struct uverbs_attr_bundle *attrs)
{
	struct ib_uobject *uobj = uverbs_attr_get_uobject(
		attrs, MLX5_IB_ATTR_VAR_OBJ_ALLOC_HANDLE);
	struct mlx5_ib_ucontext *c;
	struct mlx5_user_mmap_entry *entry;
	u64 mmap_offset;
	u32 length;
	int err;

	c = to_mucontext(ib_uverbs_get_ucontext(attrs));
	if (IS_ERR(c))
		return PTR_ERR(c);

	entry = alloc_var_entry(c);
	if (IS_ERR(entry))
		return PTR_ERR(entry);

	mmap_offset = mlx5_entry_to_mmap_offset(entry);
	length = entry->rdma_entry.npages * PAGE_SIZE;
	uobj->object = entry;
	uverbs_finalize_uobj_create(attrs, MLX5_IB_ATTR_VAR_OBJ_ALLOC_HANDLE);

	err = uverbs_copy_to(attrs, MLX5_IB_ATTR_VAR_OBJ_ALLOC_MMAP_OFFSET,
			     &mmap_offset, sizeof(mmap_offset));
	if (err)
		return err;

	err = uverbs_copy_to(attrs, MLX5_IB_ATTR_VAR_OBJ_ALLOC_PAGE_ID,
			     &entry->page_idx, sizeof(entry->page_idx));
	if (err)
		return err;

	err = uverbs_copy_to(attrs, MLX5_IB_ATTR_VAR_OBJ_ALLOC_MMAP_LENGTH,
			     &length, sizeof(length));
	return err;
}

DECLARE_UVERBS_NAMED_METHOD(
	MLX5_IB_METHOD_VAR_OBJ_ALLOC,
	UVERBS_ATTR_IDR(MLX5_IB_ATTR_VAR_OBJ_ALLOC_HANDLE,
			MLX5_IB_OBJECT_VAR,
			UVERBS_ACCESS_NEW,
			UA_MANDATORY),
	UVERBS_ATTR_PTR_OUT(MLX5_IB_ATTR_VAR_OBJ_ALLOC_PAGE_ID,
			   UVERBS_ATTR_TYPE(u32),
			   UA_MANDATORY),
	UVERBS_ATTR_PTR_OUT(MLX5_IB_ATTR_VAR_OBJ_ALLOC_MMAP_LENGTH,
			   UVERBS_ATTR_TYPE(u32),
			   UA_MANDATORY),
	UVERBS_ATTR_PTR_OUT(MLX5_IB_ATTR_VAR_OBJ_ALLOC_MMAP_OFFSET,
			    UVERBS_ATTR_TYPE(u64),
			    UA_MANDATORY));

DECLARE_UVERBS_NAMED_METHOD_DESTROY(
	MLX5_IB_METHOD_VAR_OBJ_DESTROY,
	UVERBS_ATTR_IDR(MLX5_IB_ATTR_VAR_OBJ_DESTROY_HANDLE,
			MLX5_IB_OBJECT_VAR,
			UVERBS_ACCESS_DESTROY,
			UA_MANDATORY));

DECLARE_UVERBS_NAMED_OBJECT(MLX5_IB_OBJECT_VAR,
			    UVERBS_TYPE_ALLOC_IDR(mmap_obj_cleanup),
			    &UVERBS_METHOD(MLX5_IB_METHOD_VAR_OBJ_ALLOC),
			    &UVERBS_METHOD(MLX5_IB_METHOD_VAR_OBJ_DESTROY));

static bool var_is_supported(struct ib_device *device)
{
	struct mlx5_ib_dev *dev = to_mdev(device);

	return (MLX5_CAP_GEN_64(dev->mdev, general_obj_types) &
			MLX5_GENERAL_OBJ_TYPES_CAP_VIRTIO_NET_Q);
}

static struct mlx5_user_mmap_entry *
alloc_uar_entry(struct mlx5_ib_ucontext *c,
		enum mlx5_ib_uapi_uar_alloc_type alloc_type)
{
	struct mlx5_user_mmap_entry *entry;
	struct mlx5_ib_dev *dev;
	u32 uar_index;
	int err;

	entry = kzalloc(sizeof(*entry), GFP_KERNEL);
	if (!entry)
		return ERR_PTR(-ENOMEM);

	dev = to_mdev(c->ibucontext.device);
	err = mlx5_cmd_alloc_uar(dev->mdev, &uar_index);
	if (err)
		goto end;

	entry->page_idx = uar_index;
	entry->address = uar_index2paddress(dev, uar_index);
	if (alloc_type == MLX5_IB_UAPI_UAR_ALLOC_TYPE_BF)
		entry->mmap_flag = MLX5_IB_MMAP_TYPE_UAR_WC;
	else
		entry->mmap_flag = MLX5_IB_MMAP_TYPE_UAR_NC;

	err = mlx5_rdma_user_mmap_entry_insert(c, entry, PAGE_SIZE);
	if (err)
		goto err_insert;

	return entry;

err_insert:
	mlx5_cmd_free_uar(dev->mdev, uar_index);
end:
	kfree(entry);
	return ERR_PTR(err);
}

static int UVERBS_HANDLER(MLX5_IB_METHOD_UAR_OBJ_ALLOC)(
	struct uverbs_attr_bundle *attrs)
{
	struct ib_uobject *uobj = uverbs_attr_get_uobject(
		attrs, MLX5_IB_ATTR_UAR_OBJ_ALLOC_HANDLE);
	enum mlx5_ib_uapi_uar_alloc_type alloc_type;
	struct mlx5_ib_ucontext *c;
	struct mlx5_user_mmap_entry *entry;
	u64 mmap_offset;
	u32 length;
	int err;

	c = to_mucontext(ib_uverbs_get_ucontext(attrs));
	if (IS_ERR(c))
		return PTR_ERR(c);

	err = uverbs_get_const(&alloc_type, attrs,
			       MLX5_IB_ATTR_UAR_OBJ_ALLOC_TYPE);
	if (err)
		return err;

	if (alloc_type != MLX5_IB_UAPI_UAR_ALLOC_TYPE_BF &&
	    alloc_type != MLX5_IB_UAPI_UAR_ALLOC_TYPE_NC)
		return -EOPNOTSUPP;

	if (!to_mdev(c->ibucontext.device)->wc_support &&
	    alloc_type == MLX5_IB_UAPI_UAR_ALLOC_TYPE_BF)
		return -EOPNOTSUPP;

	entry = alloc_uar_entry(c, alloc_type);
	if (IS_ERR(entry))
		return PTR_ERR(entry);

	mmap_offset = mlx5_entry_to_mmap_offset(entry);
	length = entry->rdma_entry.npages * PAGE_SIZE;
	uobj->object = entry;
	uverbs_finalize_uobj_create(attrs, MLX5_IB_ATTR_UAR_OBJ_ALLOC_HANDLE);

	err = uverbs_copy_to(attrs, MLX5_IB_ATTR_UAR_OBJ_ALLOC_MMAP_OFFSET,
			     &mmap_offset, sizeof(mmap_offset));
	if (err)
		return err;

	err = uverbs_copy_to(attrs, MLX5_IB_ATTR_UAR_OBJ_ALLOC_PAGE_ID,
			     &entry->page_idx, sizeof(entry->page_idx));
	if (err)
		return err;

	err = uverbs_copy_to(attrs, MLX5_IB_ATTR_UAR_OBJ_ALLOC_MMAP_LENGTH,
			     &length, sizeof(length));
	return err;
}

DECLARE_UVERBS_NAMED_METHOD(
	MLX5_IB_METHOD_UAR_OBJ_ALLOC,
	UVERBS_ATTR_IDR(MLX5_IB_ATTR_UAR_OBJ_ALLOC_HANDLE,
			MLX5_IB_OBJECT_UAR,
			UVERBS_ACCESS_NEW,
			UA_MANDATORY),
	UVERBS_ATTR_CONST_IN(MLX5_IB_ATTR_UAR_OBJ_ALLOC_TYPE,
			     enum mlx5_ib_uapi_uar_alloc_type,
			     UA_MANDATORY),
	UVERBS_ATTR_PTR_OUT(MLX5_IB_ATTR_UAR_OBJ_ALLOC_PAGE_ID,
			   UVERBS_ATTR_TYPE(u32),
			   UA_MANDATORY),
	UVERBS_ATTR_PTR_OUT(MLX5_IB_ATTR_UAR_OBJ_ALLOC_MMAP_LENGTH,
			   UVERBS_ATTR_TYPE(u32),
			   UA_MANDATORY),
	UVERBS_ATTR_PTR_OUT(MLX5_IB_ATTR_UAR_OBJ_ALLOC_MMAP_OFFSET,
			    UVERBS_ATTR_TYPE(u64),
			    UA_MANDATORY));

DECLARE_UVERBS_NAMED_METHOD_DESTROY(
	MLX5_IB_METHOD_UAR_OBJ_DESTROY,
	UVERBS_ATTR_IDR(MLX5_IB_ATTR_UAR_OBJ_DESTROY_HANDLE,
			MLX5_IB_OBJECT_UAR,
			UVERBS_ACCESS_DESTROY,
			UA_MANDATORY));

DECLARE_UVERBS_NAMED_OBJECT(MLX5_IB_OBJECT_UAR,
			    UVERBS_TYPE_ALLOC_IDR(mmap_obj_cleanup),
			    &UVERBS_METHOD(MLX5_IB_METHOD_UAR_OBJ_ALLOC),
			    &UVERBS_METHOD(MLX5_IB_METHOD_UAR_OBJ_DESTROY));

ADD_UVERBS_ATTRIBUTES_SIMPLE(
	mlx5_ib_dm,
	UVERBS_OBJECT_DM,
	UVERBS_METHOD_DM_ALLOC,
	UVERBS_ATTR_PTR_OUT(MLX5_IB_ATTR_ALLOC_DM_RESP_START_OFFSET,
			    UVERBS_ATTR_TYPE(u64),
			    UA_MANDATORY),
	UVERBS_ATTR_PTR_OUT(MLX5_IB_ATTR_ALLOC_DM_RESP_PAGE_INDEX,
			    UVERBS_ATTR_TYPE(u16),
			    UA_OPTIONAL),
	UVERBS_ATTR_CONST_IN(MLX5_IB_ATTR_ALLOC_DM_REQ_TYPE,
			     enum mlx5_ib_uapi_dm_type,
			     UA_OPTIONAL));

ADD_UVERBS_ATTRIBUTES_SIMPLE(
	mlx5_ib_flow_action,
	UVERBS_OBJECT_FLOW_ACTION,
	UVERBS_METHOD_FLOW_ACTION_ESP_CREATE,
	UVERBS_ATTR_FLAGS_IN(MLX5_IB_ATTR_CREATE_FLOW_ACTION_FLAGS,
			     enum mlx5_ib_uapi_flow_action_flags));

ADD_UVERBS_ATTRIBUTES_SIMPLE(
	mlx5_ib_query_context,
	UVERBS_OBJECT_DEVICE,
	UVERBS_METHOD_QUERY_CONTEXT,
	UVERBS_ATTR_PTR_OUT(
		MLX5_IB_ATTR_QUERY_CONTEXT_RESP_UCTX,
		UVERBS_ATTR_STRUCT(struct mlx5_ib_alloc_ucontext_resp,
				   dump_fill_mkey),
		UA_MANDATORY));

static const struct uapi_definition mlx5_ib_defs[] = {
	UAPI_DEF_CHAIN(mlx5_ib_devx_defs),
	UAPI_DEF_CHAIN(mlx5_ib_flow_defs),
	UAPI_DEF_CHAIN(mlx5_ib_qos_defs),
	UAPI_DEF_CHAIN(mlx5_ib_std_types_defs),

	UAPI_DEF_CHAIN_OBJ_TREE(UVERBS_OBJECT_FLOW_ACTION,
				&mlx5_ib_flow_action),
	UAPI_DEF_CHAIN_OBJ_TREE(UVERBS_OBJECT_DM, &mlx5_ib_dm),
	UAPI_DEF_CHAIN_OBJ_TREE(UVERBS_OBJECT_DEVICE, &mlx5_ib_query_context),
	UAPI_DEF_CHAIN_OBJ_TREE_NAMED(MLX5_IB_OBJECT_VAR,
				UAPI_DEF_IS_OBJ_SUPPORTED(var_is_supported)),
	UAPI_DEF_CHAIN_OBJ_TREE_NAMED(MLX5_IB_OBJECT_UAR),
	{}
};

static void mlx5_ib_stage_init_cleanup(struct mlx5_ib_dev *dev)
{
	mlx5_ib_cleanup_multiport_master(dev);
	WARN_ON(!xa_empty(&dev->odp_mkeys));
	cleanup_srcu_struct(&dev->odp_srcu);
	mutex_destroy(&dev->cap_mask_mutex);
	WARN_ON(!xa_empty(&dev->sig_mrs));
	WARN_ON(!bitmap_empty(dev->dm.memic_alloc_pages, MLX5_MAX_MEMIC_PAGES));
}

static int mlx5_ib_stage_init_init(struct mlx5_ib_dev *dev)
{
	struct mlx5_core_dev *mdev = dev->mdev;
	int err;
	int i;

	for (i = 0; i < dev->num_ports; i++) {
		spin_lock_init(&dev->port[i].mp.mpi_lock);
		rwlock_init(&dev->port[i].roce.netdev_lock);
		dev->port[i].roce.dev = dev;
		dev->port[i].roce.native_port_num = i + 1;
		dev->port[i].roce.last_port_state = IB_PORT_DOWN;
	}

	mlx5_ib_internal_fill_odp_caps(dev);

	err = mlx5_ib_init_multiport_master(dev);
	if (err)
		return err;

	err = set_has_smi_cap(dev);
	if (err)
		goto err_mp;

	if (!mlx5_core_mp_enabled(mdev)) {
		for (i = 1; i <= dev->num_ports; i++) {
			err = get_port_caps(dev, i);
			if (err)
				break;
		}
	} else {
		err = get_port_caps(dev, mlx5_core_native_port_num(mdev));
	}
	if (err)
		goto err_mp;

	if (mlx5_use_mad_ifc(dev))
		get_ext_port_caps(dev);

	dev->ib_dev.node_type		= RDMA_NODE_IB_CA;
	dev->ib_dev.local_dma_lkey	= 0 /* not supported for now */;
	dev->ib_dev.phys_port_cnt	= dev->num_ports;
	dev->ib_dev.num_comp_vectors    = mlx5_comp_vectors_count(mdev);
	dev->ib_dev.dev.parent		= mdev->device;
	dev->ib_dev.lag_flags		= RDMA_LAG_FLAGS_HASH_ALL_SLAVES;
<<<<<<< HEAD
=======

	err = init_srcu_struct(&dev->odp_srcu);
	if (err)
		goto err_mp;
>>>>>>> 4e026225

	mutex_init(&dev->cap_mask_mutex);
	INIT_LIST_HEAD(&dev->qp_list);
	spin_lock_init(&dev->reset_flow_resource_lock);
	xa_init(&dev->odp_mkeys);
	xa_init(&dev->sig_mrs);
	atomic_set(&dev->mkey_var, 0);

	spin_lock_init(&dev->dm.lock);
	dev->dm.dev = mdev;
	return 0;

err_mp:
	mlx5_ib_cleanup_multiport_master(dev);
	return err;
}

static int mlx5_ib_enable_driver(struct ib_device *dev)
{
	struct mlx5_ib_dev *mdev = to_mdev(dev);
	int ret;

	ret = mlx5_ib_test_wc(mdev);
	mlx5_ib_dbg(mdev, "Write-Combining %s",
		    mdev->wc_support ? "supported" : "not supported");

	return ret;
}

static const struct ib_device_ops mlx5_ib_dev_ops = {
	.owner = THIS_MODULE,
	.driver_id = RDMA_DRIVER_MLX5,
	.uverbs_abi_ver	= MLX5_IB_UVERBS_ABI_VERSION,

	.add_gid = mlx5_ib_add_gid,
	.alloc_mr = mlx5_ib_alloc_mr,
	.alloc_mr_integrity = mlx5_ib_alloc_mr_integrity,
	.alloc_pd = mlx5_ib_alloc_pd,
	.alloc_ucontext = mlx5_ib_alloc_ucontext,
	.attach_mcast = mlx5_ib_mcg_attach,
	.check_mr_status = mlx5_ib_check_mr_status,
	.create_ah = mlx5_ib_create_ah,
	.create_cq = mlx5_ib_create_cq,
	.create_qp = mlx5_ib_create_qp,
	.create_srq = mlx5_ib_create_srq,
	.dealloc_pd = mlx5_ib_dealloc_pd,
	.dealloc_ucontext = mlx5_ib_dealloc_ucontext,
	.del_gid = mlx5_ib_del_gid,
	.dereg_mr = mlx5_ib_dereg_mr,
	.destroy_ah = mlx5_ib_destroy_ah,
	.destroy_cq = mlx5_ib_destroy_cq,
	.destroy_qp = mlx5_ib_destroy_qp,
	.destroy_srq = mlx5_ib_destroy_srq,
	.detach_mcast = mlx5_ib_mcg_detach,
	.disassociate_ucontext = mlx5_ib_disassociate_ucontext,
	.drain_rq = mlx5_ib_drain_rq,
	.drain_sq = mlx5_ib_drain_sq,
	.enable_driver = mlx5_ib_enable_driver,
	.get_dev_fw_str = get_dev_fw_str,
	.get_dma_mr = mlx5_ib_get_dma_mr,
	.get_link_layer = mlx5_ib_port_link_layer,
	.map_mr_sg = mlx5_ib_map_mr_sg,
	.map_mr_sg_pi = mlx5_ib_map_mr_sg_pi,
	.mmap = mlx5_ib_mmap,
	.mmap_free = mlx5_ib_mmap_free,
	.modify_cq = mlx5_ib_modify_cq,
	.modify_device = mlx5_ib_modify_device,
	.modify_port = mlx5_ib_modify_port,
	.modify_qp = mlx5_ib_modify_qp,
	.modify_srq = mlx5_ib_modify_srq,
	.poll_cq = mlx5_ib_poll_cq,
	.post_recv = mlx5_ib_post_recv_nodrain,
	.post_send = mlx5_ib_post_send_nodrain,
	.post_srq_recv = mlx5_ib_post_srq_recv,
	.process_mad = mlx5_ib_process_mad,
	.query_ah = mlx5_ib_query_ah,
	.query_device = mlx5_ib_query_device,
	.query_gid = mlx5_ib_query_gid,
	.query_pkey = mlx5_ib_query_pkey,
	.query_qp = mlx5_ib_query_qp,
	.query_srq = mlx5_ib_query_srq,
	.query_ucontext = mlx5_ib_query_ucontext,
	.reg_user_mr = mlx5_ib_reg_user_mr,
	.req_notify_cq = mlx5_ib_arm_cq,
	.rereg_user_mr = mlx5_ib_rereg_user_mr,
	.resize_cq = mlx5_ib_resize_cq,

	INIT_RDMA_OBJ_SIZE(ib_ah, mlx5_ib_ah, ibah),
	INIT_RDMA_OBJ_SIZE(ib_counters, mlx5_ib_mcounters, ibcntrs),
	INIT_RDMA_OBJ_SIZE(ib_cq, mlx5_ib_cq, ibcq),
	INIT_RDMA_OBJ_SIZE(ib_pd, mlx5_ib_pd, ibpd),
	INIT_RDMA_OBJ_SIZE(ib_srq, mlx5_ib_srq, ibsrq),
	INIT_RDMA_OBJ_SIZE(ib_ucontext, mlx5_ib_ucontext, ibucontext),
};

static const struct ib_device_ops mlx5_ib_dev_ipoib_enhanced_ops = {
	.rdma_netdev_get_params = mlx5_ib_rn_get_params,
};

static const struct ib_device_ops mlx5_ib_dev_sriov_ops = {
	.get_vf_config = mlx5_ib_get_vf_config,
	.get_vf_guid = mlx5_ib_get_vf_guid,
	.get_vf_stats = mlx5_ib_get_vf_stats,
	.set_vf_guid = mlx5_ib_set_vf_guid,
	.set_vf_link_state = mlx5_ib_set_vf_link_state,
};

static const struct ib_device_ops mlx5_ib_dev_mw_ops = {
	.alloc_mw = mlx5_ib_alloc_mw,
	.dealloc_mw = mlx5_ib_dealloc_mw,

	INIT_RDMA_OBJ_SIZE(ib_mw, mlx5_ib_mw, ibmw),
};

static const struct ib_device_ops mlx5_ib_dev_xrc_ops = {
	.alloc_xrcd = mlx5_ib_alloc_xrcd,
	.dealloc_xrcd = mlx5_ib_dealloc_xrcd,

	INIT_RDMA_OBJ_SIZE(ib_xrcd, mlx5_ib_xrcd, ibxrcd),
};

static const struct ib_device_ops mlx5_ib_dev_dm_ops = {
	.alloc_dm = mlx5_ib_alloc_dm,
	.dealloc_dm = mlx5_ib_dealloc_dm,
	.reg_dm_mr = mlx5_ib_reg_dm_mr,
};

static int mlx5_ib_init_var_table(struct mlx5_ib_dev *dev)
{
	struct mlx5_core_dev *mdev = dev->mdev;
	struct mlx5_var_table *var_table = &dev->var_table;
	u8 log_doorbell_bar_size;
	u8 log_doorbell_stride;
	u64 bar_size;

	log_doorbell_bar_size = MLX5_CAP_DEV_VDPA_EMULATION(mdev,
					log_doorbell_bar_size);
	log_doorbell_stride = MLX5_CAP_DEV_VDPA_EMULATION(mdev,
					log_doorbell_stride);
	var_table->hw_start_addr = dev->mdev->bar_addr +
				MLX5_CAP64_DEV_VDPA_EMULATION(mdev,
					doorbell_bar_offset);
	bar_size = (1ULL << log_doorbell_bar_size) * 4096;
	var_table->stride_size = 1ULL << log_doorbell_stride;
	var_table->num_var_hw_entries = div_u64(bar_size,
						var_table->stride_size);
	mutex_init(&var_table->bitmap_lock);
	var_table->bitmap = bitmap_zalloc(var_table->num_var_hw_entries,
					  GFP_KERNEL);
	return (var_table->bitmap) ? 0 : -ENOMEM;
}

static void mlx5_ib_stage_caps_cleanup(struct mlx5_ib_dev *dev)
{
	bitmap_free(dev->var_table.bitmap);
}

static int mlx5_ib_stage_caps_init(struct mlx5_ib_dev *dev)
{
	struct mlx5_core_dev *mdev = dev->mdev;
	int err;

	dev->ib_dev.uverbs_cmd_mask	=
		(1ull << IB_USER_VERBS_CMD_GET_CONTEXT)		|
		(1ull << IB_USER_VERBS_CMD_QUERY_DEVICE)	|
		(1ull << IB_USER_VERBS_CMD_QUERY_PORT)		|
		(1ull << IB_USER_VERBS_CMD_ALLOC_PD)		|
		(1ull << IB_USER_VERBS_CMD_DEALLOC_PD)		|
		(1ull << IB_USER_VERBS_CMD_CREATE_AH)		|
		(1ull << IB_USER_VERBS_CMD_DESTROY_AH)		|
		(1ull << IB_USER_VERBS_CMD_REG_MR)		|
		(1ull << IB_USER_VERBS_CMD_REREG_MR)		|
		(1ull << IB_USER_VERBS_CMD_DEREG_MR)		|
		(1ull << IB_USER_VERBS_CMD_CREATE_COMP_CHANNEL)	|
		(1ull << IB_USER_VERBS_CMD_CREATE_CQ)		|
		(1ull << IB_USER_VERBS_CMD_RESIZE_CQ)		|
		(1ull << IB_USER_VERBS_CMD_DESTROY_CQ)		|
		(1ull << IB_USER_VERBS_CMD_CREATE_QP)		|
		(1ull << IB_USER_VERBS_CMD_MODIFY_QP)		|
		(1ull << IB_USER_VERBS_CMD_QUERY_QP)		|
		(1ull << IB_USER_VERBS_CMD_DESTROY_QP)		|
		(1ull << IB_USER_VERBS_CMD_ATTACH_MCAST)	|
		(1ull << IB_USER_VERBS_CMD_DETACH_MCAST)	|
		(1ull << IB_USER_VERBS_CMD_CREATE_SRQ)		|
		(1ull << IB_USER_VERBS_CMD_MODIFY_SRQ)		|
		(1ull << IB_USER_VERBS_CMD_QUERY_SRQ)		|
		(1ull << IB_USER_VERBS_CMD_DESTROY_SRQ)		|
		(1ull << IB_USER_VERBS_CMD_CREATE_XSRQ)		|
		(1ull << IB_USER_VERBS_CMD_OPEN_QP);
	dev->ib_dev.uverbs_ex_cmd_mask =
		(1ull << IB_USER_VERBS_EX_CMD_QUERY_DEVICE)	|
		(1ull << IB_USER_VERBS_EX_CMD_CREATE_CQ)	|
		(1ull << IB_USER_VERBS_EX_CMD_CREATE_QP)	|
		(1ull << IB_USER_VERBS_EX_CMD_MODIFY_QP)	|
		(1ull << IB_USER_VERBS_EX_CMD_MODIFY_CQ)	|
		(1ull << IB_USER_VERBS_EX_CMD_CREATE_FLOW)	|
		(1ull << IB_USER_VERBS_EX_CMD_DESTROY_FLOW);

	if (MLX5_CAP_GEN(mdev, ipoib_enhanced_offloads) &&
	    IS_ENABLED(CONFIG_MLX5_CORE_IPOIB))
		ib_set_device_ops(&dev->ib_dev,
				  &mlx5_ib_dev_ipoib_enhanced_ops);

	if (mlx5_core_is_pf(mdev))
		ib_set_device_ops(&dev->ib_dev, &mlx5_ib_dev_sriov_ops);

	dev->umr_fence = mlx5_get_umr_fence(MLX5_CAP_GEN(mdev, umr_fence));

	if (MLX5_CAP_GEN(mdev, imaicl)) {
		dev->ib_dev.uverbs_cmd_mask |=
			(1ull << IB_USER_VERBS_CMD_ALLOC_MW)	|
			(1ull << IB_USER_VERBS_CMD_DEALLOC_MW);
		ib_set_device_ops(&dev->ib_dev, &mlx5_ib_dev_mw_ops);
	}

	if (MLX5_CAP_GEN(mdev, xrc)) {
		dev->ib_dev.uverbs_cmd_mask |=
			(1ull << IB_USER_VERBS_CMD_OPEN_XRCD) |
			(1ull << IB_USER_VERBS_CMD_CLOSE_XRCD);
		ib_set_device_ops(&dev->ib_dev, &mlx5_ib_dev_xrc_ops);
	}

	if (MLX5_CAP_DEV_MEM(mdev, memic) ||
	    MLX5_CAP_GEN_64(dev->mdev, general_obj_types) &
	    MLX5_GENERAL_OBJ_TYPES_CAP_SW_ICM)
		ib_set_device_ops(&dev->ib_dev, &mlx5_ib_dev_dm_ops);

	ib_set_device_ops(&dev->ib_dev, &mlx5_ib_dev_ops);

	if (IS_ENABLED(CONFIG_INFINIBAND_USER_ACCESS))
		dev->ib_dev.driver_def = mlx5_ib_defs;

	err = init_node_data(dev);
	if (err)
		return err;

	if ((MLX5_CAP_GEN(dev->mdev, port_type) == MLX5_CAP_PORT_TYPE_ETH) &&
	    (MLX5_CAP_GEN(dev->mdev, disable_local_lb_uc) ||
	     MLX5_CAP_GEN(dev->mdev, disable_local_lb_mc)))
		mutex_init(&dev->lb.mutex);

	if (MLX5_CAP_GEN_64(dev->mdev, general_obj_types) &
			MLX5_GENERAL_OBJ_TYPES_CAP_VIRTIO_NET_Q) {
		err = mlx5_ib_init_var_table(dev);
		if (err)
			return err;
	}

	dev->ib_dev.use_cq_dim = true;

	return 0;
}

static const struct ib_device_ops mlx5_ib_dev_port_ops = {
	.get_port_immutable = mlx5_port_immutable,
	.query_port = mlx5_ib_query_port,
};

static int mlx5_ib_stage_non_default_cb(struct mlx5_ib_dev *dev)
{
	ib_set_device_ops(&dev->ib_dev, &mlx5_ib_dev_port_ops);
	return 0;
}

static const struct ib_device_ops mlx5_ib_dev_port_rep_ops = {
	.get_port_immutable = mlx5_port_rep_immutable,
	.query_port = mlx5_ib_rep_query_port,
};

static int mlx5_ib_stage_raw_eth_non_default_cb(struct mlx5_ib_dev *dev)
{
	ib_set_device_ops(&dev->ib_dev, &mlx5_ib_dev_port_rep_ops);
	return 0;
}

static const struct ib_device_ops mlx5_ib_dev_common_roce_ops = {
	.create_rwq_ind_table = mlx5_ib_create_rwq_ind_table,
	.create_wq = mlx5_ib_create_wq,
	.destroy_rwq_ind_table = mlx5_ib_destroy_rwq_ind_table,
	.destroy_wq = mlx5_ib_destroy_wq,
	.get_netdev = mlx5_ib_get_netdev,
	.modify_wq = mlx5_ib_modify_wq,

	INIT_RDMA_OBJ_SIZE(ib_rwq_ind_table, mlx5_ib_rwq_ind_table,
			   ib_rwq_ind_tbl),
};

static int mlx5_ib_roce_init(struct mlx5_ib_dev *dev)
{
	struct mlx5_core_dev *mdev = dev->mdev;
	enum rdma_link_layer ll;
	int port_type_cap;
	u8 port_num = 0;
	int err;

	port_type_cap = MLX5_CAP_GEN(mdev, port_type);
	ll = mlx5_port_type_cap_to_rdma_ll(port_type_cap);

	if (ll == IB_LINK_LAYER_ETHERNET) {
		dev->ib_dev.uverbs_ex_cmd_mask |=
			(1ull << IB_USER_VERBS_EX_CMD_CREATE_WQ) |
			(1ull << IB_USER_VERBS_EX_CMD_MODIFY_WQ) |
			(1ull << IB_USER_VERBS_EX_CMD_DESTROY_WQ) |
			(1ull << IB_USER_VERBS_EX_CMD_CREATE_RWQ_IND_TBL) |
			(1ull << IB_USER_VERBS_EX_CMD_DESTROY_RWQ_IND_TBL);
		ib_set_device_ops(&dev->ib_dev, &mlx5_ib_dev_common_roce_ops);

		port_num = mlx5_core_native_port_num(dev->mdev) - 1;

		/* Register only for native ports */
		err = mlx5_add_netdev_notifier(dev, port_num);
		if (err || dev->is_rep || !mlx5_is_roce_enabled(mdev))
			/*
			 * We don't enable ETH interface for
			 * 1. IB representors
			 * 2. User disabled ROCE through devlink interface
			 */
			return err;

		err = mlx5_enable_eth(dev);
		if (err)
			goto cleanup;
	}

	return 0;
cleanup:
	mlx5_remove_netdev_notifier(dev, port_num);
	return err;
}

static void mlx5_ib_roce_cleanup(struct mlx5_ib_dev *dev)
{
	struct mlx5_core_dev *mdev = dev->mdev;
	enum rdma_link_layer ll;
	int port_type_cap;
	u8 port_num;

	port_type_cap = MLX5_CAP_GEN(mdev, port_type);
	ll = mlx5_port_type_cap_to_rdma_ll(port_type_cap);

	if (ll == IB_LINK_LAYER_ETHERNET) {
		if (!dev->is_rep)
			mlx5_disable_eth(dev);

		port_num = mlx5_core_native_port_num(dev->mdev) - 1;
		mlx5_remove_netdev_notifier(dev, port_num);
	}
}

static int mlx5_ib_stage_cong_debugfs_init(struct mlx5_ib_dev *dev)
{
	mlx5_ib_init_cong_debugfs(dev,
				  mlx5_core_native_port_num(dev->mdev) - 1);
	return 0;
}

static void mlx5_ib_stage_cong_debugfs_cleanup(struct mlx5_ib_dev *dev)
{
	mlx5_ib_cleanup_cong_debugfs(dev,
				     mlx5_core_native_port_num(dev->mdev) - 1);
}

static int mlx5_ib_stage_uar_init(struct mlx5_ib_dev *dev)
{
	dev->mdev->priv.uar = mlx5_get_uars_page(dev->mdev);
	return PTR_ERR_OR_ZERO(dev->mdev->priv.uar);
}

static void mlx5_ib_stage_uar_cleanup(struct mlx5_ib_dev *dev)
{
	mlx5_put_uars_page(dev->mdev, dev->mdev->priv.uar);
}

static int mlx5_ib_stage_bfrag_init(struct mlx5_ib_dev *dev)
{
	int err;

	err = mlx5_alloc_bfreg(dev->mdev, &dev->bfreg, false, false);
	if (err)
		return err;

	err = mlx5_alloc_bfreg(dev->mdev, &dev->fp_bfreg, false, true);
	if (err)
		mlx5_free_bfreg(dev->mdev, &dev->bfreg);

	return err;
}

static void mlx5_ib_stage_bfrag_cleanup(struct mlx5_ib_dev *dev)
{
	mlx5_free_bfreg(dev->mdev, &dev->fp_bfreg);
	mlx5_free_bfreg(dev->mdev, &dev->bfreg);
}

static int mlx5_ib_stage_ib_reg_init(struct mlx5_ib_dev *dev)
{
	const char *name;

	rdma_set_device_sysfs_group(&dev->ib_dev, &mlx5_attr_group);
	if (!mlx5_lag_is_roce(dev->mdev))
		name = "mlx5_%d";
	else
		name = "mlx5_bond_%d";
	return ib_register_device(&dev->ib_dev, name, &dev->mdev->pdev->dev);
}

static void mlx5_ib_stage_pre_ib_reg_umr_cleanup(struct mlx5_ib_dev *dev)
{
	int err;

	err = mlx5_mr_cache_cleanup(dev);
	if (err)
		mlx5_ib_warn(dev, "mr cache cleanup failed\n");

	if (dev->umrc.qp)
		mlx5_ib_destroy_qp(dev->umrc.qp, NULL);
	if (dev->umrc.cq)
		ib_free_cq(dev->umrc.cq);
	if (dev->umrc.pd)
		ib_dealloc_pd(dev->umrc.pd);
}

static void mlx5_ib_stage_ib_reg_cleanup(struct mlx5_ib_dev *dev)
{
	ib_unregister_device(&dev->ib_dev);
}

enum {
	MAX_UMR_WR = 128,
};

static int mlx5_ib_stage_post_ib_reg_umr_init(struct mlx5_ib_dev *dev)
{
	struct ib_qp_init_attr *init_attr = NULL;
	struct ib_qp_attr *attr = NULL;
	struct ib_pd *pd;
	struct ib_cq *cq;
	struct ib_qp *qp;
	int ret;

	attr = kzalloc(sizeof(*attr), GFP_KERNEL);
	init_attr = kzalloc(sizeof(*init_attr), GFP_KERNEL);
	if (!attr || !init_attr) {
		ret = -ENOMEM;
		goto error_0;
	}

	pd = ib_alloc_pd(&dev->ib_dev, 0);
	if (IS_ERR(pd)) {
		mlx5_ib_dbg(dev, "Couldn't create PD for sync UMR QP\n");
		ret = PTR_ERR(pd);
		goto error_0;
	}

	cq = ib_alloc_cq(&dev->ib_dev, NULL, 128, 0, IB_POLL_SOFTIRQ);
	if (IS_ERR(cq)) {
		mlx5_ib_dbg(dev, "Couldn't create CQ for sync UMR QP\n");
		ret = PTR_ERR(cq);
		goto error_2;
	}

	init_attr->send_cq = cq;
	init_attr->recv_cq = cq;
	init_attr->sq_sig_type = IB_SIGNAL_ALL_WR;
	init_attr->cap.max_send_wr = MAX_UMR_WR;
	init_attr->cap.max_send_sge = 1;
	init_attr->qp_type = MLX5_IB_QPT_REG_UMR;
	init_attr->port_num = 1;
	qp = mlx5_ib_create_qp(pd, init_attr, NULL);
	if (IS_ERR(qp)) {
		mlx5_ib_dbg(dev, "Couldn't create sync UMR QP\n");
		ret = PTR_ERR(qp);
		goto error_3;
	}
	qp->device     = &dev->ib_dev;
	qp->real_qp    = qp;
	qp->uobject    = NULL;
	qp->qp_type    = MLX5_IB_QPT_REG_UMR;
	qp->send_cq    = init_attr->send_cq;
	qp->recv_cq    = init_attr->recv_cq;

	attr->qp_state = IB_QPS_INIT;
	attr->port_num = 1;
	ret = mlx5_ib_modify_qp(qp, attr, IB_QP_STATE | IB_QP_PKEY_INDEX |
				IB_QP_PORT, NULL);
	if (ret) {
		mlx5_ib_dbg(dev, "Couldn't modify UMR QP\n");
		goto error_4;
	}

	memset(attr, 0, sizeof(*attr));
	attr->qp_state = IB_QPS_RTR;
	attr->path_mtu = IB_MTU_256;

	ret = mlx5_ib_modify_qp(qp, attr, IB_QP_STATE, NULL);
	if (ret) {
		mlx5_ib_dbg(dev, "Couldn't modify umr QP to rtr\n");
		goto error_4;
	}

	memset(attr, 0, sizeof(*attr));
	attr->qp_state = IB_QPS_RTS;
	ret = mlx5_ib_modify_qp(qp, attr, IB_QP_STATE, NULL);
	if (ret) {
		mlx5_ib_dbg(dev, "Couldn't modify umr QP to rts\n");
		goto error_4;
	}

	dev->umrc.qp = qp;
	dev->umrc.cq = cq;
	dev->umrc.pd = pd;

	sema_init(&dev->umrc.sem, MAX_UMR_WR);
	ret = mlx5_mr_cache_init(dev);
	if (ret) {
		mlx5_ib_warn(dev, "mr cache init failed %d\n", ret);
		goto error_4;
	}

	kfree(attr);
	kfree(init_attr);

	return 0;

error_4:
	mlx5_ib_destroy_qp(qp, NULL);
	dev->umrc.qp = NULL;

error_3:
	ib_free_cq(cq);
	dev->umrc.cq = NULL;

error_2:
	ib_dealloc_pd(pd);
	dev->umrc.pd = NULL;

error_0:
	kfree(attr);
	kfree(init_attr);
	return ret;
}

static int mlx5_ib_stage_delay_drop_init(struct mlx5_ib_dev *dev)
{
	struct dentry *root;

	if (!(dev->ib_dev.attrs.raw_packet_caps & IB_RAW_PACKET_CAP_DELAY_DROP))
		return 0;

	mutex_init(&dev->delay_drop.lock);
	dev->delay_drop.dev = dev;
	dev->delay_drop.activate = false;
	dev->delay_drop.timeout = MLX5_MAX_DELAY_DROP_TIMEOUT_MS * 1000;
	INIT_WORK(&dev->delay_drop.delay_drop_work, delay_drop_handler);
	atomic_set(&dev->delay_drop.rqs_cnt, 0);
	atomic_set(&dev->delay_drop.events_cnt, 0);

	if (!mlx5_debugfs_root)
		return 0;

	root = debugfs_create_dir("delay_drop", dev->mdev->priv.dbg_root);
	dev->delay_drop.dir_debugfs = root;

	debugfs_create_atomic_t("num_timeout_events", 0400, root,
				&dev->delay_drop.events_cnt);
	debugfs_create_atomic_t("num_rqs", 0400, root,
				&dev->delay_drop.rqs_cnt);
	debugfs_create_file("timeout", 0600, root, &dev->delay_drop,
			    &fops_delay_drop_timeout);
	return 0;
}

static void mlx5_ib_stage_delay_drop_cleanup(struct mlx5_ib_dev *dev)
{
	if (!(dev->ib_dev.attrs.raw_packet_caps & IB_RAW_PACKET_CAP_DELAY_DROP))
		return;

	cancel_work_sync(&dev->delay_drop.delay_drop_work);
	if (!dev->delay_drop.dir_debugfs)
		return;

	debugfs_remove_recursive(dev->delay_drop.dir_debugfs);
	dev->delay_drop.dir_debugfs = NULL;
}

static int mlx5_ib_stage_dev_notifier_init(struct mlx5_ib_dev *dev)
{
	dev->mdev_events.notifier_call = mlx5_ib_event;
	mlx5_notifier_register(dev->mdev, &dev->mdev_events);
	return 0;
}

static void mlx5_ib_stage_dev_notifier_cleanup(struct mlx5_ib_dev *dev)
{
	mlx5_notifier_unregister(dev->mdev, &dev->mdev_events);
}

void __mlx5_ib_remove(struct mlx5_ib_dev *dev,
		      const struct mlx5_ib_profile *profile,
		      int stage)
{
	dev->ib_active = false;

	/* Number of stages to cleanup */
	while (stage) {
		stage--;
		if (profile->stage[stage].cleanup)
			profile->stage[stage].cleanup(dev);
	}

	kfree(dev->port);
	ib_dealloc_device(&dev->ib_dev);
}

void *__mlx5_ib_add(struct mlx5_ib_dev *dev,
		    const struct mlx5_ib_profile *profile)
{
	int err;
	int i;

	dev->profile = profile;

	for (i = 0; i < MLX5_IB_STAGE_MAX; i++) {
		if (profile->stage[i].init) {
			err = profile->stage[i].init(dev);
			if (err)
				goto err_out;
		}
	}

	dev->ib_active = true;

	return dev;

err_out:
	__mlx5_ib_remove(dev, profile, i);

	return NULL;
}

static const struct mlx5_ib_profile pf_profile = {
	STAGE_CREATE(MLX5_IB_STAGE_INIT,
		     mlx5_ib_stage_init_init,
		     mlx5_ib_stage_init_cleanup),
	STAGE_CREATE(MLX5_IB_STAGE_FS,
		     mlx5_ib_fs_init,
		     mlx5_ib_fs_cleanup),
	STAGE_CREATE(MLX5_IB_STAGE_CAPS,
		     mlx5_ib_stage_caps_init,
		     mlx5_ib_stage_caps_cleanup),
	STAGE_CREATE(MLX5_IB_STAGE_NON_DEFAULT_CB,
		     mlx5_ib_stage_non_default_cb,
		     NULL),
	STAGE_CREATE(MLX5_IB_STAGE_ROCE,
		     mlx5_ib_roce_init,
		     mlx5_ib_roce_cleanup),
	STAGE_CREATE(MLX5_IB_STAGE_QP,
		     mlx5_init_qp_table,
		     mlx5_cleanup_qp_table),
	STAGE_CREATE(MLX5_IB_STAGE_SRQ,
		     mlx5_init_srq_table,
		     mlx5_cleanup_srq_table),
	STAGE_CREATE(MLX5_IB_STAGE_DEVICE_RESOURCES,
		     mlx5_ib_dev_res_init,
		     mlx5_ib_dev_res_cleanup),
	STAGE_CREATE(MLX5_IB_STAGE_DEVICE_NOTIFIER,
		     mlx5_ib_stage_dev_notifier_init,
		     mlx5_ib_stage_dev_notifier_cleanup),
	STAGE_CREATE(MLX5_IB_STAGE_ODP,
		     mlx5_ib_odp_init_one,
		     mlx5_ib_odp_cleanup_one),
	STAGE_CREATE(MLX5_IB_STAGE_COUNTERS,
		     mlx5_ib_counters_init,
		     mlx5_ib_counters_cleanup),
	STAGE_CREATE(MLX5_IB_STAGE_CONG_DEBUGFS,
		     mlx5_ib_stage_cong_debugfs_init,
		     mlx5_ib_stage_cong_debugfs_cleanup),
	STAGE_CREATE(MLX5_IB_STAGE_UAR,
		     mlx5_ib_stage_uar_init,
		     mlx5_ib_stage_uar_cleanup),
	STAGE_CREATE(MLX5_IB_STAGE_BFREG,
		     mlx5_ib_stage_bfrag_init,
		     mlx5_ib_stage_bfrag_cleanup),
	STAGE_CREATE(MLX5_IB_STAGE_PRE_IB_REG_UMR,
		     NULL,
		     mlx5_ib_stage_pre_ib_reg_umr_cleanup),
	STAGE_CREATE(MLX5_IB_STAGE_WHITELIST_UID,
		     mlx5_ib_devx_init,
		     mlx5_ib_devx_cleanup),
	STAGE_CREATE(MLX5_IB_STAGE_IB_REG,
		     mlx5_ib_stage_ib_reg_init,
		     mlx5_ib_stage_ib_reg_cleanup),
	STAGE_CREATE(MLX5_IB_STAGE_POST_IB_REG_UMR,
		     mlx5_ib_stage_post_ib_reg_umr_init,
		     NULL),
	STAGE_CREATE(MLX5_IB_STAGE_DELAY_DROP,
		     mlx5_ib_stage_delay_drop_init,
		     mlx5_ib_stage_delay_drop_cleanup),
	STAGE_CREATE(MLX5_IB_STAGE_RESTRACK,
		     mlx5_ib_restrack_init,
		     NULL),
};

const struct mlx5_ib_profile raw_eth_profile = {
	STAGE_CREATE(MLX5_IB_STAGE_INIT,
		     mlx5_ib_stage_init_init,
		     mlx5_ib_stage_init_cleanup),
	STAGE_CREATE(MLX5_IB_STAGE_FS,
		     mlx5_ib_fs_init,
		     mlx5_ib_fs_cleanup),
	STAGE_CREATE(MLX5_IB_STAGE_CAPS,
		     mlx5_ib_stage_caps_init,
		     mlx5_ib_stage_caps_cleanup),
	STAGE_CREATE(MLX5_IB_STAGE_NON_DEFAULT_CB,
		     mlx5_ib_stage_raw_eth_non_default_cb,
		     NULL),
	STAGE_CREATE(MLX5_IB_STAGE_ROCE,
		     mlx5_ib_roce_init,
		     mlx5_ib_roce_cleanup),
	STAGE_CREATE(MLX5_IB_STAGE_QP,
		     mlx5_init_qp_table,
		     mlx5_cleanup_qp_table),
	STAGE_CREATE(MLX5_IB_STAGE_SRQ,
		     mlx5_init_srq_table,
		     mlx5_cleanup_srq_table),
	STAGE_CREATE(MLX5_IB_STAGE_DEVICE_RESOURCES,
		     mlx5_ib_dev_res_init,
		     mlx5_ib_dev_res_cleanup),
	STAGE_CREATE(MLX5_IB_STAGE_DEVICE_NOTIFIER,
		     mlx5_ib_stage_dev_notifier_init,
		     mlx5_ib_stage_dev_notifier_cleanup),
	STAGE_CREATE(MLX5_IB_STAGE_COUNTERS,
		     mlx5_ib_counters_init,
		     mlx5_ib_counters_cleanup),
	STAGE_CREATE(MLX5_IB_STAGE_CONG_DEBUGFS,
		     mlx5_ib_stage_cong_debugfs_init,
		     mlx5_ib_stage_cong_debugfs_cleanup),
	STAGE_CREATE(MLX5_IB_STAGE_UAR,
		     mlx5_ib_stage_uar_init,
		     mlx5_ib_stage_uar_cleanup),
	STAGE_CREATE(MLX5_IB_STAGE_BFREG,
		     mlx5_ib_stage_bfrag_init,
		     mlx5_ib_stage_bfrag_cleanup),
	STAGE_CREATE(MLX5_IB_STAGE_PRE_IB_REG_UMR,
		     NULL,
		     mlx5_ib_stage_pre_ib_reg_umr_cleanup),
	STAGE_CREATE(MLX5_IB_STAGE_WHITELIST_UID,
		     mlx5_ib_devx_init,
		     mlx5_ib_devx_cleanup),
	STAGE_CREATE(MLX5_IB_STAGE_IB_REG,
		     mlx5_ib_stage_ib_reg_init,
		     mlx5_ib_stage_ib_reg_cleanup),
	STAGE_CREATE(MLX5_IB_STAGE_POST_IB_REG_UMR,
		     mlx5_ib_stage_post_ib_reg_umr_init,
		     NULL),
	STAGE_CREATE(MLX5_IB_STAGE_RESTRACK,
		     mlx5_ib_restrack_init,
		     NULL),
};

static void *mlx5_ib_add_slave_port(struct mlx5_core_dev *mdev)
{
	struct mlx5_ib_multiport_info *mpi;
	struct mlx5_ib_dev *dev;
	bool bound = false;
	int err;

	mpi = kzalloc(sizeof(*mpi), GFP_KERNEL);
	if (!mpi)
		return NULL;

	mpi->mdev = mdev;

	err = mlx5_query_nic_vport_system_image_guid(mdev,
						     &mpi->sys_image_guid);
	if (err) {
		kfree(mpi);
		return NULL;
	}

	mutex_lock(&mlx5_ib_multiport_mutex);
	list_for_each_entry(dev, &mlx5_ib_dev_list, ib_dev_list) {
		if (dev->sys_image_guid == mpi->sys_image_guid)
			bound = mlx5_ib_bind_slave_port(dev, mpi);

		if (bound) {
			rdma_roce_rescan_device(&dev->ib_dev);
			break;
		}
	}

	if (!bound) {
		list_add_tail(&mpi->list, &mlx5_ib_unaffiliated_port_list);
		dev_dbg(mdev->device,
			"no suitable IB device found to bind to, added to unaffiliated list.\n");
	}
	mutex_unlock(&mlx5_ib_multiport_mutex);

	return mpi;
}

static void *mlx5_ib_add(struct mlx5_core_dev *mdev)
{
	const struct mlx5_ib_profile *profile;
	enum rdma_link_layer ll;
	struct mlx5_ib_dev *dev;
	int port_type_cap;
	int num_ports;

	if (MLX5_ESWITCH_MANAGER(mdev) &&
	    mlx5_ib_eswitch_mode(mdev->priv.eswitch) == MLX5_ESWITCH_OFFLOADS) {
		if (!mlx5_core_mp_enabled(mdev))
			mlx5_ib_register_vport_reps(mdev);
		return mdev;
	}

	port_type_cap = MLX5_CAP_GEN(mdev, port_type);
	ll = mlx5_port_type_cap_to_rdma_ll(port_type_cap);

	if (mlx5_core_is_mp_slave(mdev) && ll == IB_LINK_LAYER_ETHERNET)
		return mlx5_ib_add_slave_port(mdev);

	num_ports = max(MLX5_CAP_GEN(mdev, num_ports),
			MLX5_CAP_GEN(mdev, num_vhca_ports));
	dev = ib_alloc_device(mlx5_ib_dev, ib_dev);
	if (!dev)
		return NULL;
	dev->port = kcalloc(num_ports, sizeof(*dev->port),
			     GFP_KERNEL);
	if (!dev->port) {
		ib_dealloc_device(&dev->ib_dev);
		return NULL;
	}

	dev->mdev = mdev;
	dev->num_ports = num_ports;

	if (ll == IB_LINK_LAYER_ETHERNET && !mlx5_is_roce_enabled(mdev))
		profile = &raw_eth_profile;
	else
		profile = &pf_profile;

	return __mlx5_ib_add(dev, profile);
}

static void mlx5_ib_remove(struct mlx5_core_dev *mdev, void *context)
{
	struct mlx5_ib_multiport_info *mpi;
	struct mlx5_ib_dev *dev;

	if (MLX5_ESWITCH_MANAGER(mdev) && context == mdev) {
		mlx5_ib_unregister_vport_reps(mdev);
		return;
	}

	if (mlx5_core_is_mp_slave(mdev)) {
		mpi = context;
		mutex_lock(&mlx5_ib_multiport_mutex);
		if (mpi->ibdev)
			mlx5_ib_unbind_slave_port(mpi->ibdev, mpi);
		list_del(&mpi->list);
		mutex_unlock(&mlx5_ib_multiport_mutex);
		kfree(mpi);
		return;
	}

	dev = context;
	__mlx5_ib_remove(dev, dev->profile, MLX5_IB_STAGE_MAX);
}

static struct mlx5_interface mlx5_ib_interface = {
	.add            = mlx5_ib_add,
	.remove         = mlx5_ib_remove,
	.protocol	= MLX5_INTERFACE_PROTOCOL_IB,
};

unsigned long mlx5_ib_get_xlt_emergency_page(void)
{
	mutex_lock(&xlt_emergency_page_mutex);
	return xlt_emergency_page;
}

void mlx5_ib_put_xlt_emergency_page(void)
{
	mutex_unlock(&xlt_emergency_page_mutex);
}

static int __init mlx5_ib_init(void)
{
	int err;

	xlt_emergency_page = __get_free_page(GFP_KERNEL);
	if (!xlt_emergency_page)
		return -ENOMEM;

	mutex_init(&xlt_emergency_page_mutex);

	mlx5_ib_event_wq = alloc_ordered_workqueue("mlx5_ib_event_wq", 0);
	if (!mlx5_ib_event_wq) {
		free_page(xlt_emergency_page);
		return -ENOMEM;
	}

	mlx5_ib_odp_init();

	err = mlx5_register_interface(&mlx5_ib_interface);

	return err;
}

static void __exit mlx5_ib_cleanup(void)
{
	mlx5_unregister_interface(&mlx5_ib_interface);
	destroy_workqueue(mlx5_ib_event_wq);
	mutex_destroy(&xlt_emergency_page_mutex);
	free_page(xlt_emergency_page);
}

module_init(mlx5_ib_init);
module_exit(mlx5_ib_cleanup);<|MERGE_RESOLUTION|>--- conflicted
+++ resolved
@@ -3971,13 +3971,10 @@
 	dev->ib_dev.num_comp_vectors    = mlx5_comp_vectors_count(mdev);
 	dev->ib_dev.dev.parent		= mdev->device;
 	dev->ib_dev.lag_flags		= RDMA_LAG_FLAGS_HASH_ALL_SLAVES;
-<<<<<<< HEAD
-=======
 
 	err = init_srcu_struct(&dev->odp_srcu);
 	if (err)
 		goto err_mp;
->>>>>>> 4e026225
 
 	mutex_init(&dev->cap_mask_mutex);
 	INIT_LIST_HEAD(&dev->qp_list);
