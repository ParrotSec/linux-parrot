/*
 * Copyright (c) 2013-2015, Mellanox Technologies. All rights reserved.
 *
 * This software is available to you under a choice of one of two
 * licenses.  You may choose to be licensed under the terms of the GNU
 * General Public License (GPL) Version 2, available from the file
 * COPYING in the main directory of this source tree, or the
 * OpenIB.org BSD license below:
 *
 *     Redistribution and use in source and binary forms, with or
 *     without modification, are permitted provided that the following
 *     conditions are met:
 *
 *      - Redistributions of source code must retain the above
 *        copyright notice, this list of conditions and the following
 *        disclaimer.
 *
 *      - Redistributions in binary form must reproduce the above
 *        copyright notice, this list of conditions and the following
 *        disclaimer in the documentation and/or other materials
 *        provided with the distribution.
 *
 * THE SOFTWARE IS PROVIDED "AS IS", WITHOUT WARRANTY OF ANY KIND,
 * EXPRESS OR IMPLIED, INCLUDING BUT NOT LIMITED TO THE WARRANTIES OF
 * MERCHANTABILITY, FITNESS FOR A PARTICULAR PURPOSE AND
 * NONINFRINGEMENT. IN NO EVENT SHALL THE AUTHORS OR COPYRIGHT HOLDERS
 * BE LIABLE FOR ANY CLAIM, DAMAGES OR OTHER LIABILITY, WHETHER IN AN
 * ACTION OF CONTRACT, TORT OR OTHERWISE, ARISING FROM, OUT OF OR IN
 * CONNECTION WITH THE SOFTWARE OR THE USE OR OTHER DEALINGS IN THE
 * SOFTWARE.
 */

#include <linux/debugfs.h>
#include <linux/highmem.h>
#include <linux/module.h>
#include <linux/init.h>
#include <linux/errno.h>
#include <linux/pci.h>
#include <linux/dma-mapping.h>
#include <linux/slab.h>
#include <linux/bitmap.h>
<<<<<<< HEAD
#if defined(CONFIG_X86)
#include <asm/memtype.h>
#endif
=======
>>>>>>> 675a03b4
#include <linux/sched.h>
#include <linux/sched/mm.h>
#include <linux/sched/task.h>
#include <linux/delay.h>
#include <rdma/ib_user_verbs.h>
#include <rdma/ib_addr.h>
#include <rdma/ib_cache.h>
#include <linux/mlx5/port.h>
#include <linux/mlx5/vport.h>
#include <linux/mlx5/fs.h>
#include <linux/mlx5/eswitch.h>
#include <linux/list.h>
#include <rdma/ib_smi.h>
#include <rdma/ib_umem.h>
#include <linux/in.h>
#include <linux/etherdevice.h>
#include "mlx5_ib.h"
#include "ib_rep.h"
#include "cmd.h"
#include "srq.h"
#include <linux/mlx5/fs_helpers.h>
#include <linux/mlx5/accel.h>
#include <rdma/uverbs_std_types.h>
#include <rdma/mlx5_user_ioctl_verbs.h>
#include <rdma/mlx5_user_ioctl_cmds.h>
#include <rdma/ib_umem_odp.h>

#define UVERBS_MODULE_NAME mlx5_ib
#include <rdma/uverbs_named_ioctl.h>

#define DRIVER_NAME "mlx5_ib"
#define DRIVER_VERSION "5.0-0"

MODULE_AUTHOR("Eli Cohen <eli@mellanox.com>");
MODULE_DESCRIPTION("Mellanox Connect-IB HCA IB driver");
MODULE_LICENSE("Dual BSD/GPL");

static char mlx5_version[] =
	DRIVER_NAME ": Mellanox Connect-IB Infiniband driver v"
	DRIVER_VERSION "\n";

struct mlx5_ib_event_work {
	struct work_struct	work;
	union {
		struct mlx5_ib_dev	      *dev;
		struct mlx5_ib_multiport_info *mpi;
	};
	bool			is_slave;
	unsigned int		event;
	void			*param;
};

enum {
	MLX5_ATOMIC_SIZE_QP_8BYTES = 1 << 3,
};

static struct workqueue_struct *mlx5_ib_event_wq;
static LIST_HEAD(mlx5_ib_unaffiliated_port_list);
static LIST_HEAD(mlx5_ib_dev_list);
/*
 * This mutex should be held when accessing either of the above lists
 */
static DEFINE_MUTEX(mlx5_ib_multiport_mutex);

/* We can't use an array for xlt_emergency_page because dma_map_single
 * doesn't work on kernel modules memory
 */
static unsigned long xlt_emergency_page;
static struct mutex xlt_emergency_page_mutex;

struct mlx5_ib_dev *mlx5_ib_get_ibdev_from_mpi(struct mlx5_ib_multiport_info *mpi)
{
	struct mlx5_ib_dev *dev;

	mutex_lock(&mlx5_ib_multiport_mutex);
	dev = mpi->ibdev;
	mutex_unlock(&mlx5_ib_multiport_mutex);
	return dev;
}

static enum rdma_link_layer
mlx5_port_type_cap_to_rdma_ll(int port_type_cap)
{
	switch (port_type_cap) {
	case MLX5_CAP_PORT_TYPE_IB:
		return IB_LINK_LAYER_INFINIBAND;
	case MLX5_CAP_PORT_TYPE_ETH:
		return IB_LINK_LAYER_ETHERNET;
	default:
		return IB_LINK_LAYER_UNSPECIFIED;
	}
}

static enum rdma_link_layer
mlx5_ib_port_link_layer(struct ib_device *device, u8 port_num)
{
	struct mlx5_ib_dev *dev = to_mdev(device);
	int port_type_cap = MLX5_CAP_GEN(dev->mdev, port_type);

	return mlx5_port_type_cap_to_rdma_ll(port_type_cap);
}

static int get_port_state(struct ib_device *ibdev,
			  u8 port_num,
			  enum ib_port_state *state)
{
	struct ib_port_attr attr;
	int ret;

	memset(&attr, 0, sizeof(attr));
	ret = ibdev->ops.query_port(ibdev, port_num, &attr);
	if (!ret)
		*state = attr.state;
	return ret;
}

static struct mlx5_roce *mlx5_get_rep_roce(struct mlx5_ib_dev *dev,
					   struct net_device *ndev,
					   u8 *port_num)
{
	struct mlx5_eswitch *esw = dev->mdev->priv.eswitch;
	struct net_device *rep_ndev;
	struct mlx5_ib_port *port;
	int i;

	for (i = 0; i < dev->num_ports; i++) {
		port  = &dev->port[i];
		if (!port->rep)
			continue;

		read_lock(&port->roce.netdev_lock);
		rep_ndev = mlx5_ib_get_rep_netdev(esw,
						  port->rep->vport);
		if (rep_ndev == ndev) {
			read_unlock(&port->roce.netdev_lock);
			*port_num = i + 1;
			return &port->roce;
		}
		read_unlock(&port->roce.netdev_lock);
	}

	return NULL;
}

static int mlx5_netdev_event(struct notifier_block *this,
			     unsigned long event, void *ptr)
{
	struct mlx5_roce *roce = container_of(this, struct mlx5_roce, nb);
	struct net_device *ndev = netdev_notifier_info_to_dev(ptr);
	u8 port_num = roce->native_port_num;
	struct mlx5_core_dev *mdev;
	struct mlx5_ib_dev *ibdev;

	ibdev = roce->dev;
	mdev = mlx5_ib_get_native_port_mdev(ibdev, port_num, NULL);
	if (!mdev)
		return NOTIFY_DONE;

	switch (event) {
	case NETDEV_REGISTER:
		/* Should already be registered during the load */
		if (ibdev->is_rep)
			break;
		write_lock(&roce->netdev_lock);
		if (ndev->dev.parent == mdev->device)
			roce->netdev = ndev;
		write_unlock(&roce->netdev_lock);
		break;

	case NETDEV_UNREGISTER:
		/* In case of reps, ib device goes away before the netdevs */
		write_lock(&roce->netdev_lock);
		if (roce->netdev == ndev)
			roce->netdev = NULL;
		write_unlock(&roce->netdev_lock);
		break;

	case NETDEV_CHANGE:
	case NETDEV_UP:
	case NETDEV_DOWN: {
		struct net_device *lag_ndev = mlx5_lag_get_roce_netdev(mdev);
		struct net_device *upper = NULL;

		if (lag_ndev) {
			upper = netdev_master_upper_dev_get(lag_ndev);
			dev_put(lag_ndev);
		}

		if (ibdev->is_rep)
			roce = mlx5_get_rep_roce(ibdev, ndev, &port_num);
		if (!roce)
			return NOTIFY_DONE;
		if ((upper == ndev || (!upper && ndev == roce->netdev))
		    && ibdev->ib_active) {
			struct ib_event ibev = { };
			enum ib_port_state port_state;

			if (get_port_state(&ibdev->ib_dev, port_num,
					   &port_state))
				goto done;

			if (roce->last_port_state == port_state)
				goto done;

			roce->last_port_state = port_state;
			ibev.device = &ibdev->ib_dev;
			if (port_state == IB_PORT_DOWN)
				ibev.event = IB_EVENT_PORT_ERR;
			else if (port_state == IB_PORT_ACTIVE)
				ibev.event = IB_EVENT_PORT_ACTIVE;
			else
				goto done;

			ibev.element.port_num = port_num;
			ib_dispatch_event(&ibev);
		}
		break;
	}

	default:
		break;
	}
done:
	mlx5_ib_put_native_port_mdev(ibdev, port_num);
	return NOTIFY_DONE;
}

static struct net_device *mlx5_ib_get_netdev(struct ib_device *device,
					     u8 port_num)
{
	struct mlx5_ib_dev *ibdev = to_mdev(device);
	struct net_device *ndev;
	struct mlx5_core_dev *mdev;

	mdev = mlx5_ib_get_native_port_mdev(ibdev, port_num, NULL);
	if (!mdev)
		return NULL;

	ndev = mlx5_lag_get_roce_netdev(mdev);
	if (ndev)
		goto out;

	/* Ensure ndev does not disappear before we invoke dev_hold()
	 */
	read_lock(&ibdev->port[port_num - 1].roce.netdev_lock);
	ndev = ibdev->port[port_num - 1].roce.netdev;
	if (ndev)
		dev_hold(ndev);
	read_unlock(&ibdev->port[port_num - 1].roce.netdev_lock);

out:
	mlx5_ib_put_native_port_mdev(ibdev, port_num);
	return ndev;
}

struct mlx5_core_dev *mlx5_ib_get_native_port_mdev(struct mlx5_ib_dev *ibdev,
						   u8 ib_port_num,
						   u8 *native_port_num)
{
	enum rdma_link_layer ll = mlx5_ib_port_link_layer(&ibdev->ib_dev,
							  ib_port_num);
	struct mlx5_core_dev *mdev = NULL;
	struct mlx5_ib_multiport_info *mpi;
	struct mlx5_ib_port *port;

	if (!mlx5_core_mp_enabled(ibdev->mdev) ||
	    ll != IB_LINK_LAYER_ETHERNET) {
		if (native_port_num)
			*native_port_num = ib_port_num;
		return ibdev->mdev;
	}

	if (native_port_num)
		*native_port_num = 1;

	port = &ibdev->port[ib_port_num - 1];
	if (!port)
		return NULL;

	spin_lock(&port->mp.mpi_lock);
	mpi = ibdev->port[ib_port_num - 1].mp.mpi;
	if (mpi && !mpi->unaffiliate) {
		mdev = mpi->mdev;
		/* If it's the master no need to refcount, it'll exist
		 * as long as the ib_dev exists.
		 */
		if (!mpi->is_master)
			mpi->mdev_refcnt++;
	}
	spin_unlock(&port->mp.mpi_lock);

	return mdev;
}

void mlx5_ib_put_native_port_mdev(struct mlx5_ib_dev *ibdev, u8 port_num)
{
	enum rdma_link_layer ll = mlx5_ib_port_link_layer(&ibdev->ib_dev,
							  port_num);
	struct mlx5_ib_multiport_info *mpi;
	struct mlx5_ib_port *port;

	if (!mlx5_core_mp_enabled(ibdev->mdev) || ll != IB_LINK_LAYER_ETHERNET)
		return;

	port = &ibdev->port[port_num - 1];

	spin_lock(&port->mp.mpi_lock);
	mpi = ibdev->port[port_num - 1].mp.mpi;
	if (mpi->is_master)
		goto out;

	mpi->mdev_refcnt--;
	if (mpi->unaffiliate)
		complete(&mpi->unref_comp);
out:
	spin_unlock(&port->mp.mpi_lock);
}

static int translate_eth_legacy_proto_oper(u32 eth_proto_oper, u8 *active_speed,
					   u8 *active_width)
{
	switch (eth_proto_oper) {
	case MLX5E_PROT_MASK(MLX5E_1000BASE_CX_SGMII):
	case MLX5E_PROT_MASK(MLX5E_1000BASE_KX):
	case MLX5E_PROT_MASK(MLX5E_100BASE_TX):
	case MLX5E_PROT_MASK(MLX5E_1000BASE_T):
		*active_width = IB_WIDTH_1X;
		*active_speed = IB_SPEED_SDR;
		break;
	case MLX5E_PROT_MASK(MLX5E_10GBASE_T):
	case MLX5E_PROT_MASK(MLX5E_10GBASE_CX4):
	case MLX5E_PROT_MASK(MLX5E_10GBASE_KX4):
	case MLX5E_PROT_MASK(MLX5E_10GBASE_KR):
	case MLX5E_PROT_MASK(MLX5E_10GBASE_CR):
	case MLX5E_PROT_MASK(MLX5E_10GBASE_SR):
	case MLX5E_PROT_MASK(MLX5E_10GBASE_ER):
		*active_width = IB_WIDTH_1X;
		*active_speed = IB_SPEED_QDR;
		break;
	case MLX5E_PROT_MASK(MLX5E_25GBASE_CR):
	case MLX5E_PROT_MASK(MLX5E_25GBASE_KR):
	case MLX5E_PROT_MASK(MLX5E_25GBASE_SR):
		*active_width = IB_WIDTH_1X;
		*active_speed = IB_SPEED_EDR;
		break;
	case MLX5E_PROT_MASK(MLX5E_40GBASE_CR4):
	case MLX5E_PROT_MASK(MLX5E_40GBASE_KR4):
	case MLX5E_PROT_MASK(MLX5E_40GBASE_SR4):
	case MLX5E_PROT_MASK(MLX5E_40GBASE_LR4):
		*active_width = IB_WIDTH_4X;
		*active_speed = IB_SPEED_QDR;
		break;
	case MLX5E_PROT_MASK(MLX5E_50GBASE_CR2):
	case MLX5E_PROT_MASK(MLX5E_50GBASE_KR2):
	case MLX5E_PROT_MASK(MLX5E_50GBASE_SR2):
		*active_width = IB_WIDTH_1X;
		*active_speed = IB_SPEED_HDR;
		break;
	case MLX5E_PROT_MASK(MLX5E_56GBASE_R4):
		*active_width = IB_WIDTH_4X;
		*active_speed = IB_SPEED_FDR;
		break;
	case MLX5E_PROT_MASK(MLX5E_100GBASE_CR4):
	case MLX5E_PROT_MASK(MLX5E_100GBASE_SR4):
	case MLX5E_PROT_MASK(MLX5E_100GBASE_KR4):
	case MLX5E_PROT_MASK(MLX5E_100GBASE_LR4):
		*active_width = IB_WIDTH_4X;
		*active_speed = IB_SPEED_EDR;
		break;
	default:
		return -EINVAL;
	}

	return 0;
}

static int translate_eth_ext_proto_oper(u32 eth_proto_oper, u8 *active_speed,
					u8 *active_width)
{
	switch (eth_proto_oper) {
	case MLX5E_PROT_MASK(MLX5E_SGMII_100M):
	case MLX5E_PROT_MASK(MLX5E_1000BASE_X_SGMII):
		*active_width = IB_WIDTH_1X;
		*active_speed = IB_SPEED_SDR;
		break;
	case MLX5E_PROT_MASK(MLX5E_5GBASE_R):
		*active_width = IB_WIDTH_1X;
		*active_speed = IB_SPEED_DDR;
		break;
	case MLX5E_PROT_MASK(MLX5E_10GBASE_XFI_XAUI_1):
		*active_width = IB_WIDTH_1X;
		*active_speed = IB_SPEED_QDR;
		break;
	case MLX5E_PROT_MASK(MLX5E_40GBASE_XLAUI_4_XLPPI_4):
		*active_width = IB_WIDTH_4X;
		*active_speed = IB_SPEED_QDR;
		break;
	case MLX5E_PROT_MASK(MLX5E_25GAUI_1_25GBASE_CR_KR):
		*active_width = IB_WIDTH_1X;
		*active_speed = IB_SPEED_EDR;
		break;
	case MLX5E_PROT_MASK(MLX5E_50GAUI_2_LAUI_2_50GBASE_CR2_KR2):
		*active_width = IB_WIDTH_2X;
		*active_speed = IB_SPEED_EDR;
		break;
	case MLX5E_PROT_MASK(MLX5E_50GAUI_1_LAUI_1_50GBASE_CR_KR):
		*active_width = IB_WIDTH_1X;
		*active_speed = IB_SPEED_HDR;
		break;
	case MLX5E_PROT_MASK(MLX5E_CAUI_4_100GBASE_CR4_KR4):
		*active_width = IB_WIDTH_4X;
		*active_speed = IB_SPEED_EDR;
		break;
	case MLX5E_PROT_MASK(MLX5E_100GAUI_2_100GBASE_CR2_KR2):
		*active_width = IB_WIDTH_2X;
		*active_speed = IB_SPEED_HDR;
		break;
	case MLX5E_PROT_MASK(MLX5E_200GAUI_4_200GBASE_CR4_KR4):
		*active_width = IB_WIDTH_4X;
		*active_speed = IB_SPEED_HDR;
		break;
	default:
		return -EINVAL;
	}

	return 0;
}

static int translate_eth_proto_oper(u32 eth_proto_oper, u8 *active_speed,
				    u8 *active_width, bool ext)
{
	return ext ?
		translate_eth_ext_proto_oper(eth_proto_oper, active_speed,
					     active_width) :
		translate_eth_legacy_proto_oper(eth_proto_oper, active_speed,
						active_width);
}

static int mlx5_query_port_roce(struct ib_device *device, u8 port_num,
				struct ib_port_attr *props)
{
	struct mlx5_ib_dev *dev = to_mdev(device);
	u32 out[MLX5_ST_SZ_DW(ptys_reg)] = {0};
	struct mlx5_core_dev *mdev;
	struct net_device *ndev, *upper;
	enum ib_mtu ndev_ib_mtu;
	bool put_mdev = true;
	u16 qkey_viol_cntr;
	u32 eth_prot_oper;
	u8 mdev_port_num;
	bool ext;
	int err;

	mdev = mlx5_ib_get_native_port_mdev(dev, port_num, &mdev_port_num);
	if (!mdev) {
		/* This means the port isn't affiliated yet. Get the
		 * info for the master port instead.
		 */
		put_mdev = false;
		mdev = dev->mdev;
		mdev_port_num = 1;
		port_num = 1;
	}

	/* Possible bad flows are checked before filling out props so in case
	 * of an error it will still be zeroed out.
	 * Use native port in case of reps
	 */
	if (dev->is_rep)
		err = mlx5_query_port_ptys(mdev, out, sizeof(out), MLX5_PTYS_EN,
					   1);
	else
		err = mlx5_query_port_ptys(mdev, out, sizeof(out), MLX5_PTYS_EN,
					   mdev_port_num);
	if (err)
		goto out;
	ext = MLX5_CAP_PCAM_FEATURE(dev->mdev, ptys_extended_ethernet);
	eth_prot_oper = MLX5_GET_ETH_PROTO(ptys_reg, out, ext, eth_proto_oper);

	props->active_width     = IB_WIDTH_4X;
	props->active_speed     = IB_SPEED_QDR;

	translate_eth_proto_oper(eth_prot_oper, &props->active_speed,
				 &props->active_width, ext);

	props->port_cap_flags |= IB_PORT_CM_SUP;
	props->ip_gids = true;

	props->gid_tbl_len      = MLX5_CAP_ROCE(dev->mdev,
						roce_address_table_size);
	props->max_mtu          = IB_MTU_4096;
	props->max_msg_sz       = 1 << MLX5_CAP_GEN(dev->mdev, log_max_msg);
	props->pkey_tbl_len     = 1;
	props->state            = IB_PORT_DOWN;
	props->phys_state       = IB_PORT_PHYS_STATE_DISABLED;

	mlx5_query_nic_vport_qkey_viol_cntr(mdev, &qkey_viol_cntr);
	props->qkey_viol_cntr = qkey_viol_cntr;

	/* If this is a stub query for an unaffiliated port stop here */
	if (!put_mdev)
		goto out;

	ndev = mlx5_ib_get_netdev(device, port_num);
	if (!ndev)
		goto out;

	if (dev->lag_active) {
		rcu_read_lock();
		upper = netdev_master_upper_dev_get_rcu(ndev);
		if (upper) {
			dev_put(ndev);
			ndev = upper;
			dev_hold(ndev);
		}
		rcu_read_unlock();
	}

	if (netif_running(ndev) && netif_carrier_ok(ndev)) {
		props->state      = IB_PORT_ACTIVE;
		props->phys_state = IB_PORT_PHYS_STATE_LINK_UP;
	}

	ndev_ib_mtu = iboe_get_mtu(ndev->mtu);

	dev_put(ndev);

	props->active_mtu	= min(props->max_mtu, ndev_ib_mtu);
out:
	if (put_mdev)
		mlx5_ib_put_native_port_mdev(dev, port_num);
	return err;
}

static int set_roce_addr(struct mlx5_ib_dev *dev, u8 port_num,
			 unsigned int index, const union ib_gid *gid,
			 const struct ib_gid_attr *attr)
{
	enum ib_gid_type gid_type = IB_GID_TYPE_IB;
	u16 vlan_id = 0xffff;
	u8 roce_version = 0;
	u8 roce_l3_type = 0;
	u8 mac[ETH_ALEN];
	int ret;

	if (gid) {
		gid_type = attr->gid_type;
		ret = rdma_read_gid_l2_fields(attr, &vlan_id, &mac[0]);
		if (ret)
			return ret;
	}

	switch (gid_type) {
	case IB_GID_TYPE_IB:
		roce_version = MLX5_ROCE_VERSION_1;
		break;
	case IB_GID_TYPE_ROCE_UDP_ENCAP:
		roce_version = MLX5_ROCE_VERSION_2;
		if (ipv6_addr_v4mapped((void *)gid))
			roce_l3_type = MLX5_ROCE_L3_TYPE_IPV4;
		else
			roce_l3_type = MLX5_ROCE_L3_TYPE_IPV6;
		break;

	default:
		mlx5_ib_warn(dev, "Unexpected GID type %u\n", gid_type);
	}

	return mlx5_core_roce_gid_set(dev->mdev, index, roce_version,
				      roce_l3_type, gid->raw, mac,
				      vlan_id < VLAN_CFI_MASK, vlan_id,
				      port_num);
}

static int mlx5_ib_add_gid(const struct ib_gid_attr *attr,
			   __always_unused void **context)
{
	return set_roce_addr(to_mdev(attr->device), attr->port_num,
			     attr->index, &attr->gid, attr);
}

static int mlx5_ib_del_gid(const struct ib_gid_attr *attr,
			   __always_unused void **context)
{
	return set_roce_addr(to_mdev(attr->device), attr->port_num,
			     attr->index, NULL, NULL);
}

__be16 mlx5_get_roce_udp_sport(struct mlx5_ib_dev *dev,
			       const struct ib_gid_attr *attr)
{
	if (attr->gid_type != IB_GID_TYPE_ROCE_UDP_ENCAP)
		return 0;

	return cpu_to_be16(MLX5_CAP_ROCE(dev->mdev, r_roce_min_src_udp_port));
}

static int mlx5_use_mad_ifc(struct mlx5_ib_dev *dev)
{
	if (MLX5_CAP_GEN(dev->mdev, port_type) == MLX5_CAP_PORT_TYPE_IB)
		return !MLX5_CAP_GEN(dev->mdev, ib_virt);
	return 0;
}

enum {
	MLX5_VPORT_ACCESS_METHOD_MAD,
	MLX5_VPORT_ACCESS_METHOD_HCA,
	MLX5_VPORT_ACCESS_METHOD_NIC,
};

static int mlx5_get_vport_access_method(struct ib_device *ibdev)
{
	if (mlx5_use_mad_ifc(to_mdev(ibdev)))
		return MLX5_VPORT_ACCESS_METHOD_MAD;

	if (mlx5_ib_port_link_layer(ibdev, 1) ==
	    IB_LINK_LAYER_ETHERNET)
		return MLX5_VPORT_ACCESS_METHOD_NIC;

	return MLX5_VPORT_ACCESS_METHOD_HCA;
}

static void get_atomic_caps(struct mlx5_ib_dev *dev,
			    u8 atomic_size_qp,
			    struct ib_device_attr *props)
{
	u8 tmp;
	u8 atomic_operations = MLX5_CAP_ATOMIC(dev->mdev, atomic_operations);
	u8 atomic_req_8B_endianness_mode =
		MLX5_CAP_ATOMIC(dev->mdev, atomic_req_8B_endianness_mode);

	/* Check if HW supports 8 bytes standard atomic operations and capable
	 * of host endianness respond
	 */
	tmp = MLX5_ATOMIC_OPS_CMP_SWAP | MLX5_ATOMIC_OPS_FETCH_ADD;
	if (((atomic_operations & tmp) == tmp) &&
	    (atomic_size_qp & MLX5_ATOMIC_SIZE_QP_8BYTES) &&
	    (atomic_req_8B_endianness_mode)) {
		props->atomic_cap = IB_ATOMIC_HCA;
	} else {
		props->atomic_cap = IB_ATOMIC_NONE;
	}
}

static void get_atomic_caps_qp(struct mlx5_ib_dev *dev,
			       struct ib_device_attr *props)
{
	u8 atomic_size_qp = MLX5_CAP_ATOMIC(dev->mdev, atomic_size_qp);

	get_atomic_caps(dev, atomic_size_qp, props);
}

static int mlx5_query_system_image_guid(struct ib_device *ibdev,
					__be64 *sys_image_guid)
{
	struct mlx5_ib_dev *dev = to_mdev(ibdev);
	struct mlx5_core_dev *mdev = dev->mdev;
	u64 tmp;
	int err;

	switch (mlx5_get_vport_access_method(ibdev)) {
	case MLX5_VPORT_ACCESS_METHOD_MAD:
		return mlx5_query_mad_ifc_system_image_guid(ibdev,
							    sys_image_guid);

	case MLX5_VPORT_ACCESS_METHOD_HCA:
		err = mlx5_query_hca_vport_system_image_guid(mdev, &tmp);
		break;

	case MLX5_VPORT_ACCESS_METHOD_NIC:
		err = mlx5_query_nic_vport_system_image_guid(mdev, &tmp);
		break;

	default:
		return -EINVAL;
	}

	if (!err)
		*sys_image_guid = cpu_to_be64(tmp);

	return err;

}

static int mlx5_query_max_pkeys(struct ib_device *ibdev,
				u16 *max_pkeys)
{
	struct mlx5_ib_dev *dev = to_mdev(ibdev);
	struct mlx5_core_dev *mdev = dev->mdev;

	switch (mlx5_get_vport_access_method(ibdev)) {
	case MLX5_VPORT_ACCESS_METHOD_MAD:
		return mlx5_query_mad_ifc_max_pkeys(ibdev, max_pkeys);

	case MLX5_VPORT_ACCESS_METHOD_HCA:
	case MLX5_VPORT_ACCESS_METHOD_NIC:
		*max_pkeys = mlx5_to_sw_pkey_sz(MLX5_CAP_GEN(mdev,
						pkey_table_size));
		return 0;

	default:
		return -EINVAL;
	}
}

static int mlx5_query_vendor_id(struct ib_device *ibdev,
				u32 *vendor_id)
{
	struct mlx5_ib_dev *dev = to_mdev(ibdev);

	switch (mlx5_get_vport_access_method(ibdev)) {
	case MLX5_VPORT_ACCESS_METHOD_MAD:
		return mlx5_query_mad_ifc_vendor_id(ibdev, vendor_id);

	case MLX5_VPORT_ACCESS_METHOD_HCA:
	case MLX5_VPORT_ACCESS_METHOD_NIC:
		return mlx5_core_query_vendor_id(dev->mdev, vendor_id);

	default:
		return -EINVAL;
	}
}

static int mlx5_query_node_guid(struct mlx5_ib_dev *dev,
				__be64 *node_guid)
{
	u64 tmp;
	int err;

	switch (mlx5_get_vport_access_method(&dev->ib_dev)) {
	case MLX5_VPORT_ACCESS_METHOD_MAD:
		return mlx5_query_mad_ifc_node_guid(dev, node_guid);

	case MLX5_VPORT_ACCESS_METHOD_HCA:
		err = mlx5_query_hca_vport_node_guid(dev->mdev, &tmp);
		break;

	case MLX5_VPORT_ACCESS_METHOD_NIC:
		err = mlx5_query_nic_vport_node_guid(dev->mdev, &tmp);
		break;

	default:
		return -EINVAL;
	}

	if (!err)
		*node_guid = cpu_to_be64(tmp);

	return err;
}

struct mlx5_reg_node_desc {
	u8	desc[IB_DEVICE_NODE_DESC_MAX];
};

static int mlx5_query_node_desc(struct mlx5_ib_dev *dev, char *node_desc)
{
	struct mlx5_reg_node_desc in;

	if (mlx5_use_mad_ifc(dev))
		return mlx5_query_mad_ifc_node_desc(dev, node_desc);

	memset(&in, 0, sizeof(in));

	return mlx5_core_access_reg(dev->mdev, &in, sizeof(in), node_desc,
				    sizeof(struct mlx5_reg_node_desc),
				    MLX5_REG_NODE_DESC, 0, 0);
}

static int mlx5_ib_query_device(struct ib_device *ibdev,
				struct ib_device_attr *props,
				struct ib_udata *uhw)
{
	size_t uhw_outlen = (uhw) ? uhw->outlen : 0;
	struct mlx5_ib_dev *dev = to_mdev(ibdev);
	struct mlx5_core_dev *mdev = dev->mdev;
	int err = -ENOMEM;
	int max_sq_desc;
	int max_rq_sg;
	int max_sq_sg;
	u64 min_page_size = 1ull << MLX5_CAP_GEN(mdev, log_pg_sz);
	bool raw_support = !mlx5_core_mp_enabled(mdev);
	struct mlx5_ib_query_device_resp resp = {};
	size_t resp_len;
	u64 max_tso;

	resp_len = sizeof(resp.comp_mask) + sizeof(resp.response_length);
	if (uhw_outlen && uhw_outlen < resp_len)
		return -EINVAL;

	resp.response_length = resp_len;

	if (uhw && uhw->inlen && !ib_is_udata_cleared(uhw, 0, uhw->inlen))
		return -EINVAL;

	memset(props, 0, sizeof(*props));
	err = mlx5_query_system_image_guid(ibdev,
					   &props->sys_image_guid);
	if (err)
		return err;

	err = mlx5_query_max_pkeys(ibdev, &props->max_pkeys);
	if (err)
		return err;

	err = mlx5_query_vendor_id(ibdev, &props->vendor_id);
	if (err)
		return err;

	props->fw_ver = ((u64)fw_rev_maj(dev->mdev) << 32) |
		(fw_rev_min(dev->mdev) << 16) |
		fw_rev_sub(dev->mdev);
	props->device_cap_flags    = IB_DEVICE_CHANGE_PHY_PORT |
		IB_DEVICE_PORT_ACTIVE_EVENT		|
		IB_DEVICE_SYS_IMAGE_GUID		|
		IB_DEVICE_RC_RNR_NAK_GEN;

	if (MLX5_CAP_GEN(mdev, pkv))
		props->device_cap_flags |= IB_DEVICE_BAD_PKEY_CNTR;
	if (MLX5_CAP_GEN(mdev, qkv))
		props->device_cap_flags |= IB_DEVICE_BAD_QKEY_CNTR;
	if (MLX5_CAP_GEN(mdev, apm))
		props->device_cap_flags |= IB_DEVICE_AUTO_PATH_MIG;
	if (MLX5_CAP_GEN(mdev, xrc))
		props->device_cap_flags |= IB_DEVICE_XRC;
	if (MLX5_CAP_GEN(mdev, imaicl)) {
		props->device_cap_flags |= IB_DEVICE_MEM_WINDOW |
					   IB_DEVICE_MEM_WINDOW_TYPE_2B;
		props->max_mw = 1 << MLX5_CAP_GEN(mdev, log_max_mkey);
		/* We support 'Gappy' memory registration too */
		props->device_cap_flags |= IB_DEVICE_SG_GAPS_REG;
	}
	props->device_cap_flags |= IB_DEVICE_MEM_MGT_EXTENSIONS;
	if (MLX5_CAP_GEN(mdev, sho)) {
		props->device_cap_flags |= IB_DEVICE_INTEGRITY_HANDOVER;
		/* At this stage no support for signature handover */
		props->sig_prot_cap = IB_PROT_T10DIF_TYPE_1 |
				      IB_PROT_T10DIF_TYPE_2 |
				      IB_PROT_T10DIF_TYPE_3;
		props->sig_guard_cap = IB_GUARD_T10DIF_CRC |
				       IB_GUARD_T10DIF_CSUM;
	}
	if (MLX5_CAP_GEN(mdev, block_lb_mc))
		props->device_cap_flags |= IB_DEVICE_BLOCK_MULTICAST_LOOPBACK;

	if (MLX5_CAP_GEN(dev->mdev, eth_net_offloads) && raw_support) {
		if (MLX5_CAP_ETH(mdev, csum_cap)) {
			/* Legacy bit to support old userspace libraries */
			props->device_cap_flags |= IB_DEVICE_RAW_IP_CSUM;
			props->raw_packet_caps |= IB_RAW_PACKET_CAP_IP_CSUM;
		}

		if (MLX5_CAP_ETH(dev->mdev, vlan_cap))
			props->raw_packet_caps |=
				IB_RAW_PACKET_CAP_CVLAN_STRIPPING;

		if (offsetofend(typeof(resp), tso_caps) <= uhw_outlen) {
			max_tso = MLX5_CAP_ETH(mdev, max_lso_cap);
			if (max_tso) {
				resp.tso_caps.max_tso = 1 << max_tso;
				resp.tso_caps.supported_qpts |=
					1 << IB_QPT_RAW_PACKET;
				resp.response_length += sizeof(resp.tso_caps);
			}
		}

		if (offsetofend(typeof(resp), rss_caps) <= uhw_outlen) {
			resp.rss_caps.rx_hash_function =
						MLX5_RX_HASH_FUNC_TOEPLITZ;
			resp.rss_caps.rx_hash_fields_mask =
						MLX5_RX_HASH_SRC_IPV4 |
						MLX5_RX_HASH_DST_IPV4 |
						MLX5_RX_HASH_SRC_IPV6 |
						MLX5_RX_HASH_DST_IPV6 |
						MLX5_RX_HASH_SRC_PORT_TCP |
						MLX5_RX_HASH_DST_PORT_TCP |
						MLX5_RX_HASH_SRC_PORT_UDP |
						MLX5_RX_HASH_DST_PORT_UDP |
						MLX5_RX_HASH_INNER;
			if (mlx5_accel_ipsec_device_caps(dev->mdev) &
			    MLX5_ACCEL_IPSEC_CAP_DEVICE)
				resp.rss_caps.rx_hash_fields_mask |=
					MLX5_RX_HASH_IPSEC_SPI;
			resp.response_length += sizeof(resp.rss_caps);
		}
	} else {
		if (offsetofend(typeof(resp), tso_caps) <= uhw_outlen)
			resp.response_length += sizeof(resp.tso_caps);
		if (offsetofend(typeof(resp), rss_caps) <= uhw_outlen)
			resp.response_length += sizeof(resp.rss_caps);
	}

	if (MLX5_CAP_GEN(mdev, ipoib_basic_offloads)) {
		props->device_cap_flags |= IB_DEVICE_UD_IP_CSUM;
		props->device_cap_flags |= IB_DEVICE_UD_TSO;
	}

	if (MLX5_CAP_GEN(dev->mdev, rq_delay_drop) &&
	    MLX5_CAP_GEN(dev->mdev, general_notification_event) &&
	    raw_support)
		props->raw_packet_caps |= IB_RAW_PACKET_CAP_DELAY_DROP;

	if (MLX5_CAP_GEN(mdev, ipoib_enhanced_offloads) &&
	    MLX5_CAP_IPOIB_ENHANCED(mdev, csum_cap))
		props->device_cap_flags |= IB_DEVICE_UD_IP_CSUM;

	if (MLX5_CAP_GEN(dev->mdev, eth_net_offloads) &&
	    MLX5_CAP_ETH(dev->mdev, scatter_fcs) &&
	    raw_support) {
		/* Legacy bit to support old userspace libraries */
		props->device_cap_flags |= IB_DEVICE_RAW_SCATTER_FCS;
		props->raw_packet_caps |= IB_RAW_PACKET_CAP_SCATTER_FCS;
	}

	if (MLX5_CAP_DEV_MEM(mdev, memic)) {
		props->max_dm_size =
			MLX5_CAP_DEV_MEM(mdev, max_memic_size);
	}

	if (mlx5_get_flow_namespace(dev->mdev, MLX5_FLOW_NAMESPACE_BYPASS))
		props->device_cap_flags |= IB_DEVICE_MANAGED_FLOW_STEERING;

	if (MLX5_CAP_GEN(mdev, end_pad))
		props->device_cap_flags |= IB_DEVICE_PCI_WRITE_END_PADDING;

	props->vendor_part_id	   = mdev->pdev->device;
	props->hw_ver		   = mdev->pdev->revision;

	props->max_mr_size	   = ~0ull;
	props->page_size_cap	   = ~(min_page_size - 1);
	props->max_qp		   = 1 << MLX5_CAP_GEN(mdev, log_max_qp);
	props->max_qp_wr	   = 1 << MLX5_CAP_GEN(mdev, log_max_qp_sz);
	max_rq_sg =  MLX5_CAP_GEN(mdev, max_wqe_sz_rq) /
		     sizeof(struct mlx5_wqe_data_seg);
	max_sq_desc = min_t(int, MLX5_CAP_GEN(mdev, max_wqe_sz_sq), 512);
	max_sq_sg = (max_sq_desc - sizeof(struct mlx5_wqe_ctrl_seg) -
		     sizeof(struct mlx5_wqe_raddr_seg)) /
		sizeof(struct mlx5_wqe_data_seg);
	props->max_send_sge = max_sq_sg;
	props->max_recv_sge = max_rq_sg;
	props->max_sge_rd	   = MLX5_MAX_SGE_RD;
	props->max_cq		   = 1 << MLX5_CAP_GEN(mdev, log_max_cq);
	props->max_cqe = (1 << MLX5_CAP_GEN(mdev, log_max_cq_sz)) - 1;
	props->max_mr		   = 1 << MLX5_CAP_GEN(mdev, log_max_mkey);
	props->max_pd		   = 1 << MLX5_CAP_GEN(mdev, log_max_pd);
	props->max_qp_rd_atom	   = 1 << MLX5_CAP_GEN(mdev, log_max_ra_req_qp);
	props->max_qp_init_rd_atom = 1 << MLX5_CAP_GEN(mdev, log_max_ra_res_qp);
	props->max_srq		   = 1 << MLX5_CAP_GEN(mdev, log_max_srq);
	props->max_srq_wr = (1 << MLX5_CAP_GEN(mdev, log_max_srq_sz)) - 1;
	props->local_ca_ack_delay  = MLX5_CAP_GEN(mdev, local_ca_ack_delay);
	props->max_res_rd_atom	   = props->max_qp_rd_atom * props->max_qp;
	props->max_srq_sge	   = max_rq_sg - 1;
	props->max_fast_reg_page_list_len =
		1 << MLX5_CAP_GEN(mdev, log_max_klm_list_size);
	props->max_pi_fast_reg_page_list_len =
		props->max_fast_reg_page_list_len / 2;
	props->max_sgl_rd =
		MLX5_CAP_GEN(mdev, max_sgl_for_optimized_performance);
	get_atomic_caps_qp(dev, props);
	props->masked_atomic_cap   = IB_ATOMIC_NONE;
	props->max_mcast_grp	   = 1 << MLX5_CAP_GEN(mdev, log_max_mcg);
	props->max_mcast_qp_attach = MLX5_CAP_GEN(mdev, max_qp_mcg);
	props->max_total_mcast_qp_attach = props->max_mcast_qp_attach *
					   props->max_mcast_grp;
	props->max_map_per_fmr = INT_MAX; /* no limit in ConnectIB */
	props->max_ah = INT_MAX;
	props->hca_core_clock = MLX5_CAP_GEN(mdev, device_frequency_khz);
	props->timestamp_mask = 0x7FFFFFFFFFFFFFFFULL;

	if (IS_ENABLED(CONFIG_INFINIBAND_ON_DEMAND_PAGING)) {
		if (dev->odp_caps.general_caps & IB_ODP_SUPPORT)
			props->device_cap_flags |= IB_DEVICE_ON_DEMAND_PAGING;
		props->odp_caps = dev->odp_caps;
		if (!uhw) {
			/* ODP for kernel QPs is not implemented for receive
			 * WQEs and SRQ WQEs
			 */
			props->odp_caps.per_transport_caps.rc_odp_caps &=
				~(IB_ODP_SUPPORT_READ |
				  IB_ODP_SUPPORT_SRQ_RECV);
			props->odp_caps.per_transport_caps.uc_odp_caps &=
				~(IB_ODP_SUPPORT_READ |
				  IB_ODP_SUPPORT_SRQ_RECV);
			props->odp_caps.per_transport_caps.ud_odp_caps &=
				~(IB_ODP_SUPPORT_READ |
				  IB_ODP_SUPPORT_SRQ_RECV);
			props->odp_caps.per_transport_caps.xrc_odp_caps &=
				~(IB_ODP_SUPPORT_READ |
				  IB_ODP_SUPPORT_SRQ_RECV);
		}
	}

	if (MLX5_CAP_GEN(mdev, cd))
		props->device_cap_flags |= IB_DEVICE_CROSS_CHANNEL;

	if (mlx5_core_is_vf(mdev))
		props->device_cap_flags |= IB_DEVICE_VIRTUAL_FUNCTION;

	if (mlx5_ib_port_link_layer(ibdev, 1) ==
	    IB_LINK_LAYER_ETHERNET && raw_support) {
		props->rss_caps.max_rwq_indirection_tables =
			1 << MLX5_CAP_GEN(dev->mdev, log_max_rqt);
		props->rss_caps.max_rwq_indirection_table_size =
			1 << MLX5_CAP_GEN(dev->mdev, log_max_rqt_size);
		props->rss_caps.supported_qpts = 1 << IB_QPT_RAW_PACKET;
		props->max_wq_type_rq =
			1 << MLX5_CAP_GEN(dev->mdev, log_max_rq);
	}

	if (MLX5_CAP_GEN(mdev, tag_matching)) {
		props->tm_caps.max_num_tags =
			(1 << MLX5_CAP_GEN(mdev, log_tag_matching_list_sz)) - 1;
		props->tm_caps.max_ops =
			1 << MLX5_CAP_GEN(mdev, log_max_qp_sz);
		props->tm_caps.max_sge = MLX5_TM_MAX_SGE;
	}

	if (MLX5_CAP_GEN(mdev, tag_matching) &&
	    MLX5_CAP_GEN(mdev, rndv_offload_rc)) {
		props->tm_caps.flags = IB_TM_CAP_RNDV_RC;
		props->tm_caps.max_rndv_hdr_size = MLX5_TM_MAX_RNDV_MSG_SIZE;
	}

	if (MLX5_CAP_GEN(dev->mdev, cq_moderation)) {
		props->cq_caps.max_cq_moderation_count =
						MLX5_MAX_CQ_COUNT;
		props->cq_caps.max_cq_moderation_period =
						MLX5_MAX_CQ_PERIOD;
	}

	if (offsetofend(typeof(resp), cqe_comp_caps) <= uhw_outlen) {
		resp.response_length += sizeof(resp.cqe_comp_caps);

		if (MLX5_CAP_GEN(dev->mdev, cqe_compression)) {
			resp.cqe_comp_caps.max_num =
				MLX5_CAP_GEN(dev->mdev,
					     cqe_compression_max_num);

			resp.cqe_comp_caps.supported_format =
				MLX5_IB_CQE_RES_FORMAT_HASH |
				MLX5_IB_CQE_RES_FORMAT_CSUM;

			if (MLX5_CAP_GEN(dev->mdev, mini_cqe_resp_stride_index))
				resp.cqe_comp_caps.supported_format |=
					MLX5_IB_CQE_RES_FORMAT_CSUM_STRIDX;
		}
	}

	if (offsetofend(typeof(resp), packet_pacing_caps) <= uhw_outlen &&
	    raw_support) {
		if (MLX5_CAP_QOS(mdev, packet_pacing) &&
		    MLX5_CAP_GEN(mdev, qos)) {
			resp.packet_pacing_caps.qp_rate_limit_max =
				MLX5_CAP_QOS(mdev, packet_pacing_max_rate);
			resp.packet_pacing_caps.qp_rate_limit_min =
				MLX5_CAP_QOS(mdev, packet_pacing_min_rate);
			resp.packet_pacing_caps.supported_qpts |=
				1 << IB_QPT_RAW_PACKET;
			if (MLX5_CAP_QOS(mdev, packet_pacing_burst_bound) &&
			    MLX5_CAP_QOS(mdev, packet_pacing_typical_size))
				resp.packet_pacing_caps.cap_flags |=
					MLX5_IB_PP_SUPPORT_BURST;
		}
		resp.response_length += sizeof(resp.packet_pacing_caps);
	}

	if (offsetofend(typeof(resp), mlx5_ib_support_multi_pkt_send_wqes) <=
	    uhw_outlen) {
		if (MLX5_CAP_ETH(mdev, multi_pkt_send_wqe))
			resp.mlx5_ib_support_multi_pkt_send_wqes =
				MLX5_IB_ALLOW_MPW;

		if (MLX5_CAP_ETH(mdev, enhanced_multi_pkt_send_wqe))
			resp.mlx5_ib_support_multi_pkt_send_wqes |=
				MLX5_IB_SUPPORT_EMPW;

		resp.response_length +=
			sizeof(resp.mlx5_ib_support_multi_pkt_send_wqes);
	}

	if (offsetofend(typeof(resp), flags) <= uhw_outlen) {
		resp.response_length += sizeof(resp.flags);

		if (MLX5_CAP_GEN(mdev, cqe_compression_128))
			resp.flags |=
				MLX5_IB_QUERY_DEV_RESP_FLAGS_CQE_128B_COMP;

		if (MLX5_CAP_GEN(mdev, cqe_128_always))
			resp.flags |= MLX5_IB_QUERY_DEV_RESP_FLAGS_CQE_128B_PAD;
		if (MLX5_CAP_GEN(mdev, qp_packet_based))
			resp.flags |=
				MLX5_IB_QUERY_DEV_RESP_PACKET_BASED_CREDIT_MODE;

		resp.flags |= MLX5_IB_QUERY_DEV_RESP_FLAGS_SCAT2CQE_DCT;
	}

	if (offsetofend(typeof(resp), sw_parsing_caps) <= uhw_outlen) {
		resp.response_length += sizeof(resp.sw_parsing_caps);
		if (MLX5_CAP_ETH(mdev, swp)) {
			resp.sw_parsing_caps.sw_parsing_offloads |=
				MLX5_IB_SW_PARSING;

			if (MLX5_CAP_ETH(mdev, swp_csum))
				resp.sw_parsing_caps.sw_parsing_offloads |=
					MLX5_IB_SW_PARSING_CSUM;

			if (MLX5_CAP_ETH(mdev, swp_lso))
				resp.sw_parsing_caps.sw_parsing_offloads |=
					MLX5_IB_SW_PARSING_LSO;

			if (resp.sw_parsing_caps.sw_parsing_offloads)
				resp.sw_parsing_caps.supported_qpts =
					BIT(IB_QPT_RAW_PACKET);
		}
	}

	if (offsetofend(typeof(resp), striding_rq_caps) <= uhw_outlen &&
	    raw_support) {
		resp.response_length += sizeof(resp.striding_rq_caps);
		if (MLX5_CAP_GEN(mdev, striding_rq)) {
			resp.striding_rq_caps.min_single_stride_log_num_of_bytes =
				MLX5_MIN_SINGLE_STRIDE_LOG_NUM_BYTES;
			resp.striding_rq_caps.max_single_stride_log_num_of_bytes =
				MLX5_MAX_SINGLE_STRIDE_LOG_NUM_BYTES;
			if (MLX5_CAP_GEN(dev->mdev, ext_stride_num_range))
				resp.striding_rq_caps
					.min_single_wqe_log_num_of_strides =
					MLX5_EXT_MIN_SINGLE_WQE_LOG_NUM_STRIDES;
			else
				resp.striding_rq_caps
					.min_single_wqe_log_num_of_strides =
					MLX5_MIN_SINGLE_WQE_LOG_NUM_STRIDES;
			resp.striding_rq_caps.max_single_wqe_log_num_of_strides =
				MLX5_MAX_SINGLE_WQE_LOG_NUM_STRIDES;
			resp.striding_rq_caps.supported_qpts =
				BIT(IB_QPT_RAW_PACKET);
		}
	}

	if (offsetofend(typeof(resp), tunnel_offloads_caps) <= uhw_outlen) {
		resp.response_length += sizeof(resp.tunnel_offloads_caps);
		if (MLX5_CAP_ETH(mdev, tunnel_stateless_vxlan))
			resp.tunnel_offloads_caps |=
				MLX5_IB_TUNNELED_OFFLOADS_VXLAN;
		if (MLX5_CAP_ETH(mdev, tunnel_stateless_geneve_rx))
			resp.tunnel_offloads_caps |=
				MLX5_IB_TUNNELED_OFFLOADS_GENEVE;
		if (MLX5_CAP_ETH(mdev, tunnel_stateless_gre))
			resp.tunnel_offloads_caps |=
				MLX5_IB_TUNNELED_OFFLOADS_GRE;
		if (MLX5_CAP_ETH(mdev, tunnel_stateless_mpls_over_gre))
			resp.tunnel_offloads_caps |=
				MLX5_IB_TUNNELED_OFFLOADS_MPLS_GRE;
		if (MLX5_CAP_ETH(mdev, tunnel_stateless_mpls_over_udp))
			resp.tunnel_offloads_caps |=
				MLX5_IB_TUNNELED_OFFLOADS_MPLS_UDP;
	}

	if (uhw_outlen) {
		err = ib_copy_to_udata(uhw, &resp, resp.response_length);

		if (err)
			return err;
	}

	return 0;
}

enum mlx5_ib_width {
	MLX5_IB_WIDTH_1X	= 1 << 0,
	MLX5_IB_WIDTH_2X	= 1 << 1,
	MLX5_IB_WIDTH_4X	= 1 << 2,
	MLX5_IB_WIDTH_8X	= 1 << 3,
	MLX5_IB_WIDTH_12X	= 1 << 4
};

static void translate_active_width(struct ib_device *ibdev, u8 active_width,
				  u8 *ib_width)
{
	struct mlx5_ib_dev *dev = to_mdev(ibdev);

	if (active_width & MLX5_IB_WIDTH_1X)
		*ib_width = IB_WIDTH_1X;
	else if (active_width & MLX5_IB_WIDTH_2X)
		*ib_width = IB_WIDTH_2X;
	else if (active_width & MLX5_IB_WIDTH_4X)
		*ib_width = IB_WIDTH_4X;
	else if (active_width & MLX5_IB_WIDTH_8X)
		*ib_width = IB_WIDTH_8X;
	else if (active_width & MLX5_IB_WIDTH_12X)
		*ib_width = IB_WIDTH_12X;
	else {
		mlx5_ib_dbg(dev, "Invalid active_width %d, setting width to default value: 4x\n",
			    (int)active_width);
		*ib_width = IB_WIDTH_4X;
	}

	return;
}

static int mlx5_mtu_to_ib_mtu(int mtu)
{
	switch (mtu) {
	case 256: return 1;
	case 512: return 2;
	case 1024: return 3;
	case 2048: return 4;
	case 4096: return 5;
	default:
		pr_warn("invalid mtu\n");
		return -1;
	}
}

enum ib_max_vl_num {
	__IB_MAX_VL_0		= 1,
	__IB_MAX_VL_0_1		= 2,
	__IB_MAX_VL_0_3		= 3,
	__IB_MAX_VL_0_7		= 4,
	__IB_MAX_VL_0_14	= 5,
};

enum mlx5_vl_hw_cap {
	MLX5_VL_HW_0	= 1,
	MLX5_VL_HW_0_1	= 2,
	MLX5_VL_HW_0_2	= 3,
	MLX5_VL_HW_0_3	= 4,
	MLX5_VL_HW_0_4	= 5,
	MLX5_VL_HW_0_5	= 6,
	MLX5_VL_HW_0_6	= 7,
	MLX5_VL_HW_0_7	= 8,
	MLX5_VL_HW_0_14	= 15
};

static int translate_max_vl_num(struct ib_device *ibdev, u8 vl_hw_cap,
				u8 *max_vl_num)
{
	switch (vl_hw_cap) {
	case MLX5_VL_HW_0:
		*max_vl_num = __IB_MAX_VL_0;
		break;
	case MLX5_VL_HW_0_1:
		*max_vl_num = __IB_MAX_VL_0_1;
		break;
	case MLX5_VL_HW_0_3:
		*max_vl_num = __IB_MAX_VL_0_3;
		break;
	case MLX5_VL_HW_0_7:
		*max_vl_num = __IB_MAX_VL_0_7;
		break;
	case MLX5_VL_HW_0_14:
		*max_vl_num = __IB_MAX_VL_0_14;
		break;

	default:
		return -EINVAL;
	}

	return 0;
}

static int mlx5_query_hca_port(struct ib_device *ibdev, u8 port,
			       struct ib_port_attr *props)
{
	struct mlx5_ib_dev *dev = to_mdev(ibdev);
	struct mlx5_core_dev *mdev = dev->mdev;
	struct mlx5_hca_vport_context *rep;
	u16 max_mtu;
	u16 oper_mtu;
	int err;
	u8 ib_link_width_oper;
	u8 vl_hw_cap;

	rep = kzalloc(sizeof(*rep), GFP_KERNEL);
	if (!rep) {
		err = -ENOMEM;
		goto out;
	}

	/* props being zeroed by the caller, avoid zeroing it here */

	err = mlx5_query_hca_vport_context(mdev, 0, port, 0, rep);
	if (err)
		goto out;

	props->lid		= rep->lid;
	props->lmc		= rep->lmc;
	props->sm_lid		= rep->sm_lid;
	props->sm_sl		= rep->sm_sl;
	props->state		= rep->vport_state;
	props->phys_state	= rep->port_physical_state;
	props->port_cap_flags	= rep->cap_mask1;
	props->gid_tbl_len	= mlx5_get_gid_table_len(MLX5_CAP_GEN(mdev, gid_table_size));
	props->max_msg_sz	= 1 << MLX5_CAP_GEN(mdev, log_max_msg);
	props->pkey_tbl_len	= mlx5_to_sw_pkey_sz(MLX5_CAP_GEN(mdev, pkey_table_size));
	props->bad_pkey_cntr	= rep->pkey_violation_counter;
	props->qkey_viol_cntr	= rep->qkey_violation_counter;
	props->subnet_timeout	= rep->subnet_timeout;
	props->init_type_reply	= rep->init_type_reply;

	if (props->port_cap_flags & IB_PORT_CAP_MASK2_SUP)
		props->port_cap_flags2 = rep->cap_mask2;

	err = mlx5_query_port_link_width_oper(mdev, &ib_link_width_oper, port);
	if (err)
		goto out;

	translate_active_width(ibdev, ib_link_width_oper, &props->active_width);

	err = mlx5_query_port_ib_proto_oper(mdev, &props->active_speed, port);
	if (err)
		goto out;

	mlx5_query_port_max_mtu(mdev, &max_mtu, port);

	props->max_mtu = mlx5_mtu_to_ib_mtu(max_mtu);

	mlx5_query_port_oper_mtu(mdev, &oper_mtu, port);

	props->active_mtu = mlx5_mtu_to_ib_mtu(oper_mtu);

	err = mlx5_query_port_vl_hw_cap(mdev, &vl_hw_cap, port);
	if (err)
		goto out;

	err = translate_max_vl_num(ibdev, vl_hw_cap,
				   &props->max_vl_num);
out:
	kfree(rep);
	return err;
}

int mlx5_ib_query_port(struct ib_device *ibdev, u8 port,
		       struct ib_port_attr *props)
{
	unsigned int count;
	int ret;

	switch (mlx5_get_vport_access_method(ibdev)) {
	case MLX5_VPORT_ACCESS_METHOD_MAD:
		ret = mlx5_query_mad_ifc_port(ibdev, port, props);
		break;

	case MLX5_VPORT_ACCESS_METHOD_HCA:
		ret = mlx5_query_hca_port(ibdev, port, props);
		break;

	case MLX5_VPORT_ACCESS_METHOD_NIC:
		ret = mlx5_query_port_roce(ibdev, port, props);
		break;

	default:
		ret = -EINVAL;
	}

	if (!ret && props) {
		struct mlx5_ib_dev *dev = to_mdev(ibdev);
		struct mlx5_core_dev *mdev;
		bool put_mdev = true;

		mdev = mlx5_ib_get_native_port_mdev(dev, port, NULL);
		if (!mdev) {
			/* If the port isn't affiliated yet query the master.
			 * The master and slave will have the same values.
			 */
			mdev = dev->mdev;
			port = 1;
			put_mdev = false;
		}
		count = mlx5_core_reserved_gids_count(mdev);
		if (put_mdev)
			mlx5_ib_put_native_port_mdev(dev, port);
		props->gid_tbl_len -= count;
	}
	return ret;
}

static int mlx5_ib_rep_query_port(struct ib_device *ibdev, u8 port,
				  struct ib_port_attr *props)
{
	int ret;

	/* Only link layer == ethernet is valid for representors
	 * and we always use port 1
	 */
	ret = mlx5_query_port_roce(ibdev, port, props);
	if (ret || !props)
		return ret;

	/* We don't support GIDS */
	props->gid_tbl_len = 0;

	return ret;
}

static int mlx5_ib_query_gid(struct ib_device *ibdev, u8 port, int index,
			     union ib_gid *gid)
{
	struct mlx5_ib_dev *dev = to_mdev(ibdev);
	struct mlx5_core_dev *mdev = dev->mdev;

	switch (mlx5_get_vport_access_method(ibdev)) {
	case MLX5_VPORT_ACCESS_METHOD_MAD:
		return mlx5_query_mad_ifc_gids(ibdev, port, index, gid);

	case MLX5_VPORT_ACCESS_METHOD_HCA:
		return mlx5_query_hca_vport_gid(mdev, 0, port, 0, index, gid);

	default:
		return -EINVAL;
	}

}

static int mlx5_query_hca_nic_pkey(struct ib_device *ibdev, u8 port,
				   u16 index, u16 *pkey)
{
	struct mlx5_ib_dev *dev = to_mdev(ibdev);
	struct mlx5_core_dev *mdev;
	bool put_mdev = true;
	u8 mdev_port_num;
	int err;

	mdev = mlx5_ib_get_native_port_mdev(dev, port, &mdev_port_num);
	if (!mdev) {
		/* The port isn't affiliated yet, get the PKey from the master
		 * port. For RoCE the PKey tables will be the same.
		 */
		put_mdev = false;
		mdev = dev->mdev;
		mdev_port_num = 1;
	}

	err = mlx5_query_hca_vport_pkey(mdev, 0, mdev_port_num, 0,
					index, pkey);
	if (put_mdev)
		mlx5_ib_put_native_port_mdev(dev, port);

	return err;
}

static int mlx5_ib_query_pkey(struct ib_device *ibdev, u8 port, u16 index,
			      u16 *pkey)
{
	switch (mlx5_get_vport_access_method(ibdev)) {
	case MLX5_VPORT_ACCESS_METHOD_MAD:
		return mlx5_query_mad_ifc_pkey(ibdev, port, index, pkey);

	case MLX5_VPORT_ACCESS_METHOD_HCA:
	case MLX5_VPORT_ACCESS_METHOD_NIC:
		return mlx5_query_hca_nic_pkey(ibdev, port, index, pkey);
	default:
		return -EINVAL;
	}
}

static int mlx5_ib_modify_device(struct ib_device *ibdev, int mask,
				 struct ib_device_modify *props)
{
	struct mlx5_ib_dev *dev = to_mdev(ibdev);
	struct mlx5_reg_node_desc in;
	struct mlx5_reg_node_desc out;
	int err;

	if (mask & ~IB_DEVICE_MODIFY_NODE_DESC)
		return -EOPNOTSUPP;

	if (!(mask & IB_DEVICE_MODIFY_NODE_DESC))
		return 0;

	/*
	 * If possible, pass node desc to FW, so it can generate
	 * a 144 trap.  If cmd fails, just ignore.
	 */
	memcpy(&in, props->node_desc, IB_DEVICE_NODE_DESC_MAX);
	err = mlx5_core_access_reg(dev->mdev, &in, sizeof(in), &out,
				   sizeof(out), MLX5_REG_NODE_DESC, 0, 1);
	if (err)
		return err;

	memcpy(ibdev->node_desc, props->node_desc, IB_DEVICE_NODE_DESC_MAX);

	return err;
}

static int set_port_caps_atomic(struct mlx5_ib_dev *dev, u8 port_num, u32 mask,
				u32 value)
{
	struct mlx5_hca_vport_context ctx = {};
	struct mlx5_core_dev *mdev;
	u8 mdev_port_num;
	int err;

	mdev = mlx5_ib_get_native_port_mdev(dev, port_num, &mdev_port_num);
	if (!mdev)
		return -ENODEV;

	err = mlx5_query_hca_vport_context(mdev, 0, mdev_port_num, 0, &ctx);
	if (err)
		goto out;

	if (~ctx.cap_mask1_perm & mask) {
		mlx5_ib_warn(dev, "trying to change bitmask 0x%X but change supported 0x%X\n",
			     mask, ctx.cap_mask1_perm);
		err = -EINVAL;
		goto out;
	}

	ctx.cap_mask1 = value;
	ctx.cap_mask1_perm = mask;
	err = mlx5_core_modify_hca_vport_context(mdev, 0, mdev_port_num,
						 0, &ctx);

out:
	mlx5_ib_put_native_port_mdev(dev, port_num);

	return err;
}

static int mlx5_ib_modify_port(struct ib_device *ibdev, u8 port, int mask,
			       struct ib_port_modify *props)
{
	struct mlx5_ib_dev *dev = to_mdev(ibdev);
	struct ib_port_attr attr;
	u32 tmp;
	int err;
	u32 change_mask;
	u32 value;
	bool is_ib = (mlx5_ib_port_link_layer(ibdev, port) ==
		      IB_LINK_LAYER_INFINIBAND);

	/* CM layer calls ib_modify_port() regardless of the link layer. For
	 * Ethernet ports, qkey violation and Port capabilities are meaningless.
	 */
	if (!is_ib)
		return 0;

	if (MLX5_CAP_GEN(dev->mdev, ib_virt) && is_ib) {
		change_mask = props->clr_port_cap_mask | props->set_port_cap_mask;
		value = ~props->clr_port_cap_mask | props->set_port_cap_mask;
		return set_port_caps_atomic(dev, port, change_mask, value);
	}

	mutex_lock(&dev->cap_mask_mutex);

	err = ib_query_port(ibdev, port, &attr);
	if (err)
		goto out;

	tmp = (attr.port_cap_flags | props->set_port_cap_mask) &
		~props->clr_port_cap_mask;

	err = mlx5_set_port_caps(dev->mdev, port, tmp);

out:
	mutex_unlock(&dev->cap_mask_mutex);
	return err;
}

static void print_lib_caps(struct mlx5_ib_dev *dev, u64 caps)
{
	mlx5_ib_dbg(dev, "MLX5_LIB_CAP_4K_UAR = %s\n",
		    caps & MLX5_LIB_CAP_4K_UAR ? "y" : "n");
}

static u16 calc_dynamic_bfregs(int uars_per_sys_page)
{
	/* Large page with non 4k uar support might limit the dynamic size */
	if (uars_per_sys_page == 1  && PAGE_SIZE > 4096)
		return MLX5_MIN_DYN_BFREGS;

	return MLX5_MAX_DYN_BFREGS;
}

static int calc_total_bfregs(struct mlx5_ib_dev *dev, bool lib_uar_4k,
			     struct mlx5_ib_alloc_ucontext_req_v2 *req,
			     struct mlx5_bfreg_info *bfregi)
{
	int uars_per_sys_page;
	int bfregs_per_sys_page;
	int ref_bfregs = req->total_num_bfregs;

	if (req->total_num_bfregs == 0)
		return -EINVAL;

	BUILD_BUG_ON(MLX5_MAX_BFREGS % MLX5_NON_FP_BFREGS_IN_PAGE);
	BUILD_BUG_ON(MLX5_MAX_BFREGS < MLX5_NON_FP_BFREGS_IN_PAGE);

	if (req->total_num_bfregs > MLX5_MAX_BFREGS)
		return -ENOMEM;

	uars_per_sys_page = get_uars_per_sys_page(dev, lib_uar_4k);
	bfregs_per_sys_page = uars_per_sys_page * MLX5_NON_FP_BFREGS_PER_UAR;
	/* This holds the required static allocation asked by the user */
	req->total_num_bfregs = ALIGN(req->total_num_bfregs, bfregs_per_sys_page);
	if (req->num_low_latency_bfregs > req->total_num_bfregs - 1)
		return -EINVAL;

	bfregi->num_static_sys_pages = req->total_num_bfregs / bfregs_per_sys_page;
	bfregi->num_dyn_bfregs = ALIGN(calc_dynamic_bfregs(uars_per_sys_page), bfregs_per_sys_page);
	bfregi->total_num_bfregs = req->total_num_bfregs + bfregi->num_dyn_bfregs;
	bfregi->num_sys_pages = bfregi->total_num_bfregs / bfregs_per_sys_page;

	mlx5_ib_dbg(dev, "uar_4k: fw support %s, lib support %s, user requested %d bfregs, allocated %d, total bfregs %d, using %d sys pages\n",
		    MLX5_CAP_GEN(dev->mdev, uar_4k) ? "yes" : "no",
		    lib_uar_4k ? "yes" : "no", ref_bfregs,
		    req->total_num_bfregs, bfregi->total_num_bfregs,
		    bfregi->num_sys_pages);

	return 0;
}

static int allocate_uars(struct mlx5_ib_dev *dev, struct mlx5_ib_ucontext *context)
{
	struct mlx5_bfreg_info *bfregi;
	int err;
	int i;

	bfregi = &context->bfregi;
	for (i = 0; i < bfregi->num_static_sys_pages; i++) {
		err = mlx5_cmd_alloc_uar(dev->mdev, &bfregi->sys_pages[i]);
		if (err)
			goto error;

		mlx5_ib_dbg(dev, "allocated uar %d\n", bfregi->sys_pages[i]);
	}

	for (i = bfregi->num_static_sys_pages; i < bfregi->num_sys_pages; i++)
		bfregi->sys_pages[i] = MLX5_IB_INVALID_UAR_INDEX;

	return 0;

error:
	for (--i; i >= 0; i--)
		if (mlx5_cmd_free_uar(dev->mdev, bfregi->sys_pages[i]))
			mlx5_ib_warn(dev, "failed to free uar %d\n", i);

	return err;
}

static void deallocate_uars(struct mlx5_ib_dev *dev,
			    struct mlx5_ib_ucontext *context)
{
	struct mlx5_bfreg_info *bfregi;
	int i;

	bfregi = &context->bfregi;
	for (i = 0; i < bfregi->num_sys_pages; i++)
		if (i < bfregi->num_static_sys_pages ||
		    bfregi->sys_pages[i] != MLX5_IB_INVALID_UAR_INDEX)
			mlx5_cmd_free_uar(dev->mdev, bfregi->sys_pages[i]);
}

int mlx5_ib_enable_lb(struct mlx5_ib_dev *dev, bool td, bool qp)
{
	int err = 0;

	mutex_lock(&dev->lb.mutex);
	if (td)
		dev->lb.user_td++;
	if (qp)
		dev->lb.qps++;

	if (dev->lb.user_td == 2 ||
	    dev->lb.qps == 1) {
		if (!dev->lb.enabled) {
			err = mlx5_nic_vport_update_local_lb(dev->mdev, true);
			dev->lb.enabled = true;
		}
	}

	mutex_unlock(&dev->lb.mutex);

	return err;
}

void mlx5_ib_disable_lb(struct mlx5_ib_dev *dev, bool td, bool qp)
{
	mutex_lock(&dev->lb.mutex);
	if (td)
		dev->lb.user_td--;
	if (qp)
		dev->lb.qps--;

	if (dev->lb.user_td == 1 &&
	    dev->lb.qps == 0) {
		if (dev->lb.enabled) {
			mlx5_nic_vport_update_local_lb(dev->mdev, false);
			dev->lb.enabled = false;
		}
	}

	mutex_unlock(&dev->lb.mutex);
}

static int mlx5_ib_alloc_transport_domain(struct mlx5_ib_dev *dev, u32 *tdn,
					  u16 uid)
{
	int err;

	if (!MLX5_CAP_GEN(dev->mdev, log_max_transport_domain))
		return 0;

	err = mlx5_cmd_alloc_transport_domain(dev->mdev, tdn, uid);
	if (err)
		return err;

	if ((MLX5_CAP_GEN(dev->mdev, port_type) != MLX5_CAP_PORT_TYPE_ETH) ||
	    (!MLX5_CAP_GEN(dev->mdev, disable_local_lb_uc) &&
	     !MLX5_CAP_GEN(dev->mdev, disable_local_lb_mc)))
		return err;

	return mlx5_ib_enable_lb(dev, true, false);
}

static void mlx5_ib_dealloc_transport_domain(struct mlx5_ib_dev *dev, u32 tdn,
					     u16 uid)
{
	if (!MLX5_CAP_GEN(dev->mdev, log_max_transport_domain))
		return;

	mlx5_cmd_dealloc_transport_domain(dev->mdev, tdn, uid);

	if ((MLX5_CAP_GEN(dev->mdev, port_type) != MLX5_CAP_PORT_TYPE_ETH) ||
	    (!MLX5_CAP_GEN(dev->mdev, disable_local_lb_uc) &&
	     !MLX5_CAP_GEN(dev->mdev, disable_local_lb_mc)))
		return;

	mlx5_ib_disable_lb(dev, true, false);
}

static int mlx5_ib_alloc_ucontext(struct ib_ucontext *uctx,
				  struct ib_udata *udata)
{
	struct ib_device *ibdev = uctx->device;
	struct mlx5_ib_dev *dev = to_mdev(ibdev);
	struct mlx5_ib_alloc_ucontext_req_v2 req = {};
	struct mlx5_ib_alloc_ucontext_resp resp = {};
	struct mlx5_core_dev *mdev = dev->mdev;
	struct mlx5_ib_ucontext *context = to_mucontext(uctx);
	struct mlx5_bfreg_info *bfregi;
	int ver;
	int err;
	size_t min_req_v2 = offsetof(struct mlx5_ib_alloc_ucontext_req_v2,
				     max_cqe_version);
	u32 dump_fill_mkey;
	bool lib_uar_4k;
	bool lib_uar_dyn;

	if (!dev->ib_active)
		return -EAGAIN;

	if (udata->inlen == sizeof(struct mlx5_ib_alloc_ucontext_req))
		ver = 0;
	else if (udata->inlen >= min_req_v2)
		ver = 2;
	else
		return -EINVAL;

	err = ib_copy_from_udata(&req, udata, min(udata->inlen, sizeof(req)));
	if (err)
		return err;

	if (req.flags & ~MLX5_IB_ALLOC_UCTX_DEVX)
		return -EOPNOTSUPP;

	if (req.comp_mask || req.reserved0 || req.reserved1 || req.reserved2)
		return -EOPNOTSUPP;

	req.total_num_bfregs = ALIGN(req.total_num_bfregs,
				    MLX5_NON_FP_BFREGS_PER_UAR);
	if (req.num_low_latency_bfregs > req.total_num_bfregs - 1)
		return -EINVAL;

	resp.qp_tab_size = 1 << MLX5_CAP_GEN(dev->mdev, log_max_qp);
	if (dev->wc_support)
		resp.bf_reg_size = 1 << MLX5_CAP_GEN(dev->mdev, log_bf_reg_size);
	resp.cache_line_size = cache_line_size();
	resp.max_sq_desc_sz = MLX5_CAP_GEN(dev->mdev, max_wqe_sz_sq);
	resp.max_rq_desc_sz = MLX5_CAP_GEN(dev->mdev, max_wqe_sz_rq);
	resp.max_send_wqebb = 1 << MLX5_CAP_GEN(dev->mdev, log_max_qp_sz);
	resp.max_recv_wr = 1 << MLX5_CAP_GEN(dev->mdev, log_max_qp_sz);
	resp.max_srq_recv_wr = 1 << MLX5_CAP_GEN(dev->mdev, log_max_srq_sz);
	resp.cqe_version = min_t(__u8,
				 (__u8)MLX5_CAP_GEN(dev->mdev, cqe_version),
				 req.max_cqe_version);
	resp.log_uar_size = MLX5_CAP_GEN(dev->mdev, uar_4k) ?
				MLX5_ADAPTER_PAGE_SHIFT : PAGE_SHIFT;
	resp.num_uars_per_page = MLX5_CAP_GEN(dev->mdev, uar_4k) ?
					MLX5_CAP_GEN(dev->mdev, num_of_uars_per_page) : 1;
	resp.response_length = min(offsetof(typeof(resp), response_length) +
				   sizeof(resp.response_length), udata->outlen);

	if (mlx5_accel_ipsec_device_caps(dev->mdev) & MLX5_ACCEL_IPSEC_CAP_DEVICE) {
		if (mlx5_get_flow_namespace(dev->mdev, MLX5_FLOW_NAMESPACE_EGRESS))
			resp.flow_action_flags |= MLX5_USER_ALLOC_UCONTEXT_FLOW_ACTION_FLAGS_ESP_AES_GCM;
		if (mlx5_accel_ipsec_device_caps(dev->mdev) & MLX5_ACCEL_IPSEC_CAP_REQUIRED_METADATA)
			resp.flow_action_flags |= MLX5_USER_ALLOC_UCONTEXT_FLOW_ACTION_FLAGS_ESP_AES_GCM_REQ_METADATA;
		if (MLX5_CAP_FLOWTABLE(dev->mdev, flow_table_properties_nic_receive.ft_field_support.outer_esp_spi))
			resp.flow_action_flags |= MLX5_USER_ALLOC_UCONTEXT_FLOW_ACTION_FLAGS_ESP_AES_GCM_SPI_STEERING;
		if (mlx5_accel_ipsec_device_caps(dev->mdev) & MLX5_ACCEL_IPSEC_CAP_TX_IV_IS_ESN)
			resp.flow_action_flags |= MLX5_USER_ALLOC_UCONTEXT_FLOW_ACTION_FLAGS_ESP_AES_GCM_TX_IV_IS_ESN;
		/* MLX5_USER_ALLOC_UCONTEXT_FLOW_ACTION_FLAGS_ESP_AES_GCM_FULL_OFFLOAD is currently always 0 */
	}

	lib_uar_4k = req.lib_caps & MLX5_LIB_CAP_4K_UAR;
	lib_uar_dyn = req.lib_caps & MLX5_LIB_CAP_DYN_UAR;
	bfregi = &context->bfregi;

	if (lib_uar_dyn) {
		bfregi->lib_uar_dyn = lib_uar_dyn;
		goto uar_done;
	}

	/* updates req->total_num_bfregs */
	err = calc_total_bfregs(dev, lib_uar_4k, &req, bfregi);
	if (err)
		goto out_ctx;

	mutex_init(&bfregi->lock);
	bfregi->lib_uar_4k = lib_uar_4k;
	bfregi->count = kcalloc(bfregi->total_num_bfregs, sizeof(*bfregi->count),
				GFP_KERNEL);
	if (!bfregi->count) {
		err = -ENOMEM;
		goto out_ctx;
	}

	bfregi->sys_pages = kcalloc(bfregi->num_sys_pages,
				    sizeof(*bfregi->sys_pages),
				    GFP_KERNEL);
	if (!bfregi->sys_pages) {
		err = -ENOMEM;
		goto out_count;
	}

	err = allocate_uars(dev, context);
	if (err)
		goto out_sys_pages;

uar_done:
	if (req.flags & MLX5_IB_ALLOC_UCTX_DEVX) {
		err = mlx5_ib_devx_create(dev, true);
		if (err < 0)
			goto out_uars;
		context->devx_uid = err;
	}

	err = mlx5_ib_alloc_transport_domain(dev, &context->tdn,
					     context->devx_uid);
	if (err)
		goto out_devx;

	if (MLX5_CAP_GEN(dev->mdev, dump_fill_mkey)) {
		err = mlx5_cmd_dump_fill_mkey(dev->mdev, &dump_fill_mkey);
		if (err)
			goto out_mdev;
	}

	INIT_LIST_HEAD(&context->db_page_list);
	mutex_init(&context->db_page_mutex);

	resp.tot_bfregs = lib_uar_dyn ? 0 : req.total_num_bfregs;
	resp.num_ports = dev->num_ports;

	if (offsetofend(typeof(resp), cqe_version) <= udata->outlen)
		resp.response_length += sizeof(resp.cqe_version);

	if (offsetofend(typeof(resp), cmds_supp_uhw) <= udata->outlen) {
		resp.cmds_supp_uhw |= MLX5_USER_CMDS_SUPP_UHW_QUERY_DEVICE |
				      MLX5_USER_CMDS_SUPP_UHW_CREATE_AH;
		resp.response_length += sizeof(resp.cmds_supp_uhw);
	}

	if (offsetofend(typeof(resp), eth_min_inline) <= udata->outlen) {
		if (mlx5_ib_port_link_layer(ibdev, 1) == IB_LINK_LAYER_ETHERNET) {
			mlx5_query_min_inline(dev->mdev, &resp.eth_min_inline);
			resp.eth_min_inline++;
		}
		resp.response_length += sizeof(resp.eth_min_inline);
	}

	if (offsetofend(typeof(resp), clock_info_versions) <= udata->outlen) {
		if (mdev->clock_info)
			resp.clock_info_versions = BIT(MLX5_IB_CLOCK_INFO_V1);
		resp.response_length += sizeof(resp.clock_info_versions);
	}

	/*
	 * We don't want to expose information from the PCI bar that is located
	 * after 4096 bytes, so if the arch only supports larger pages, let's
	 * pretend we don't support reading the HCA's core clock. This is also
	 * forced by mmap function.
	 */
	if (offsetofend(typeof(resp), hca_core_clock_offset) <= udata->outlen) {
		if (PAGE_SIZE <= 4096) {
			resp.comp_mask |=
				MLX5_IB_ALLOC_UCONTEXT_RESP_MASK_CORE_CLOCK_OFFSET;
			resp.hca_core_clock_offset =
				offsetof(struct mlx5_init_seg, internal_timer_h) % PAGE_SIZE;
		}
		resp.response_length += sizeof(resp.hca_core_clock_offset);
	}

	if (offsetofend(typeof(resp), log_uar_size) <= udata->outlen)
		resp.response_length += sizeof(resp.log_uar_size);

	if (offsetofend(typeof(resp), num_uars_per_page) <= udata->outlen)
		resp.response_length += sizeof(resp.num_uars_per_page);

	if (offsetofend(typeof(resp), num_dyn_bfregs) <= udata->outlen) {
		resp.num_dyn_bfregs = bfregi->num_dyn_bfregs;
		resp.response_length += sizeof(resp.num_dyn_bfregs);
	}

	if (offsetofend(typeof(resp), dump_fill_mkey) <= udata->outlen) {
		if (MLX5_CAP_GEN(dev->mdev, dump_fill_mkey)) {
			resp.dump_fill_mkey = dump_fill_mkey;
			resp.comp_mask |=
				MLX5_IB_ALLOC_UCONTEXT_RESP_MASK_DUMP_FILL_MKEY;
		}
		resp.response_length += sizeof(resp.dump_fill_mkey);
	}

	err = ib_copy_to_udata(udata, &resp, resp.response_length);
	if (err)
		goto out_mdev;

	bfregi->ver = ver;
	bfregi->num_low_latency_bfregs = req.num_low_latency_bfregs;
	context->cqe_version = resp.cqe_version;
	context->lib_caps = req.lib_caps;
	print_lib_caps(dev, context->lib_caps);

	if (dev->lag_active) {
		u8 port = mlx5_core_native_port_num(dev->mdev) - 1;

		atomic_set(&context->tx_port_affinity,
			   atomic_add_return(
				   1, &dev->port[port].roce.tx_port_affinity));
	}

	return 0;

out_mdev:
	mlx5_ib_dealloc_transport_domain(dev, context->tdn, context->devx_uid);
out_devx:
	if (req.flags & MLX5_IB_ALLOC_UCTX_DEVX)
		mlx5_ib_devx_destroy(dev, context->devx_uid);

out_uars:
	deallocate_uars(dev, context);

out_sys_pages:
	kfree(bfregi->sys_pages);

out_count:
	kfree(bfregi->count);

out_ctx:
	return err;
}

static void mlx5_ib_dealloc_ucontext(struct ib_ucontext *ibcontext)
{
	struct mlx5_ib_ucontext *context = to_mucontext(ibcontext);
	struct mlx5_ib_dev *dev = to_mdev(ibcontext->device);
	struct mlx5_bfreg_info *bfregi;

	bfregi = &context->bfregi;
	mlx5_ib_dealloc_transport_domain(dev, context->tdn, context->devx_uid);

	if (context->devx_uid)
		mlx5_ib_devx_destroy(dev, context->devx_uid);

	deallocate_uars(dev, context);
	kfree(bfregi->sys_pages);
	kfree(bfregi->count);
}

static phys_addr_t uar_index2pfn(struct mlx5_ib_dev *dev,
				 int uar_idx)
{
	int fw_uars_per_page;

	fw_uars_per_page = MLX5_CAP_GEN(dev->mdev, uar_4k) ? MLX5_UARS_IN_PAGE : 1;

	return (dev->mdev->bar_addr >> PAGE_SHIFT) + uar_idx / fw_uars_per_page;
}

static u64 uar_index2paddress(struct mlx5_ib_dev *dev,
				 int uar_idx)
{
	unsigned int fw_uars_per_page;

	fw_uars_per_page = MLX5_CAP_GEN(dev->mdev, uar_4k) ?
				MLX5_UARS_IN_PAGE : 1;

	return (dev->mdev->bar_addr + (uar_idx / fw_uars_per_page) * PAGE_SIZE);
}

static int get_command(unsigned long offset)
{
	return (offset >> MLX5_IB_MMAP_CMD_SHIFT) & MLX5_IB_MMAP_CMD_MASK;
}

static int get_arg(unsigned long offset)
{
	return offset & ((1 << MLX5_IB_MMAP_CMD_SHIFT) - 1);
}

static int get_index(unsigned long offset)
{
	return get_arg(offset);
}

/* Index resides in an extra byte to enable larger values than 255 */
static int get_extended_index(unsigned long offset)
{
	return get_arg(offset) | ((offset >> 16) & 0xff) << 8;
}


static void mlx5_ib_disassociate_ucontext(struct ib_ucontext *ibcontext)
{
}

static inline char *mmap_cmd2str(enum mlx5_ib_mmap_cmd cmd)
{
	switch (cmd) {
	case MLX5_IB_MMAP_WC_PAGE:
		return "WC";
	case MLX5_IB_MMAP_REGULAR_PAGE:
		return "best effort WC";
	case MLX5_IB_MMAP_NC_PAGE:
		return "NC";
	case MLX5_IB_MMAP_DEVICE_MEM:
		return "Device Memory";
	default:
		return NULL;
	}
}

static int mlx5_ib_mmap_clock_info_page(struct mlx5_ib_dev *dev,
					struct vm_area_struct *vma,
					struct mlx5_ib_ucontext *context)
{
	if ((vma->vm_end - vma->vm_start != PAGE_SIZE) ||
	    !(vma->vm_flags & VM_SHARED))
		return -EINVAL;

	if (get_index(vma->vm_pgoff) != MLX5_IB_CLOCK_INFO_V1)
		return -EOPNOTSUPP;

	if (vma->vm_flags & (VM_WRITE | VM_EXEC))
		return -EPERM;
	vma->vm_flags &= ~VM_MAYWRITE;

	if (!dev->mdev->clock_info)
		return -EOPNOTSUPP;

	return vm_insert_page(vma, vma->vm_start,
			      virt_to_page(dev->mdev->clock_info));
}

static void mlx5_ib_mmap_free(struct rdma_user_mmap_entry *entry)
{
	struct mlx5_user_mmap_entry *mentry = to_mmmap(entry);
	struct mlx5_ib_dev *dev = to_mdev(entry->ucontext->device);
	struct mlx5_var_table *var_table = &dev->var_table;
	struct mlx5_ib_dm *mdm;

	switch (mentry->mmap_flag) {
	case MLX5_IB_MMAP_TYPE_MEMIC:
		mdm = container_of(mentry, struct mlx5_ib_dm, mentry);
		mlx5_cmd_dealloc_memic(&dev->dm, mdm->dev_addr,
				       mdm->size);
		kfree(mdm);
		break;
	case MLX5_IB_MMAP_TYPE_VAR:
		mutex_lock(&var_table->bitmap_lock);
		clear_bit(mentry->page_idx, var_table->bitmap);
		mutex_unlock(&var_table->bitmap_lock);
		kfree(mentry);
		break;
<<<<<<< HEAD
=======
	case MLX5_IB_MMAP_TYPE_UAR_WC:
	case MLX5_IB_MMAP_TYPE_UAR_NC:
		mlx5_cmd_free_uar(dev->mdev, mentry->page_idx);
		kfree(mentry);
		break;
>>>>>>> 675a03b4
	default:
		WARN_ON(true);
	}
}

static int uar_mmap(struct mlx5_ib_dev *dev, enum mlx5_ib_mmap_cmd cmd,
		    struct vm_area_struct *vma,
		    struct mlx5_ib_ucontext *context)
{
	struct mlx5_bfreg_info *bfregi = &context->bfregi;
	int err;
	unsigned long idx;
	phys_addr_t pfn;
	pgprot_t prot;
	u32 bfreg_dyn_idx = 0;
	u32 uar_index;
	int dyn_uar = (cmd == MLX5_IB_MMAP_ALLOC_WC);
	int max_valid_idx = dyn_uar ? bfregi->num_sys_pages :
				bfregi->num_static_sys_pages;

	if (bfregi->lib_uar_dyn)
		return -EINVAL;

	if (vma->vm_end - vma->vm_start != PAGE_SIZE)
		return -EINVAL;

	if (dyn_uar)
		idx = get_extended_index(vma->vm_pgoff) + bfregi->num_static_sys_pages;
	else
		idx = get_index(vma->vm_pgoff);

	if (idx >= max_valid_idx) {
		mlx5_ib_warn(dev, "invalid uar index %lu, max=%d\n",
			     idx, max_valid_idx);
		return -EINVAL;
	}

	switch (cmd) {
	case MLX5_IB_MMAP_WC_PAGE:
	case MLX5_IB_MMAP_ALLOC_WC:
	case MLX5_IB_MMAP_REGULAR_PAGE:
		/* For MLX5_IB_MMAP_REGULAR_PAGE do the best effort to get WC */
		prot = pgprot_writecombine(vma->vm_page_prot);
		break;
	case MLX5_IB_MMAP_NC_PAGE:
		prot = pgprot_noncached(vma->vm_page_prot);
		break;
	default:
		return -EINVAL;
	}

	if (dyn_uar) {
		int uars_per_page;

		uars_per_page = get_uars_per_sys_page(dev, bfregi->lib_uar_4k);
		bfreg_dyn_idx = idx * (uars_per_page * MLX5_NON_FP_BFREGS_PER_UAR);
		if (bfreg_dyn_idx >= bfregi->total_num_bfregs) {
			mlx5_ib_warn(dev, "invalid bfreg_dyn_idx %u, max=%u\n",
				     bfreg_dyn_idx, bfregi->total_num_bfregs);
			return -EINVAL;
		}

		mutex_lock(&bfregi->lock);
		/* Fail if uar already allocated, first bfreg index of each
		 * page holds its count.
		 */
		if (bfregi->count[bfreg_dyn_idx]) {
			mlx5_ib_warn(dev, "wrong offset, idx %lu is busy, bfregn=%u\n", idx, bfreg_dyn_idx);
			mutex_unlock(&bfregi->lock);
			return -EINVAL;
		}

		bfregi->count[bfreg_dyn_idx]++;
		mutex_unlock(&bfregi->lock);

		err = mlx5_cmd_alloc_uar(dev->mdev, &uar_index);
		if (err) {
			mlx5_ib_warn(dev, "UAR alloc failed\n");
			goto free_bfreg;
		}
	} else {
		uar_index = bfregi->sys_pages[idx];
	}

	pfn = uar_index2pfn(dev, uar_index);
	mlx5_ib_dbg(dev, "uar idx 0x%lx, pfn %pa\n", idx, &pfn);

	err = rdma_user_mmap_io(&context->ibucontext, vma, pfn, PAGE_SIZE,
				prot, NULL);
	if (err) {
		mlx5_ib_err(dev,
			    "rdma_user_mmap_io failed with error=%d, mmap_cmd=%s\n",
			    err, mmap_cmd2str(cmd));
		goto err;
	}

	if (dyn_uar)
		bfregi->sys_pages[idx] = uar_index;
	return 0;

err:
	if (!dyn_uar)
		return err;

	mlx5_cmd_free_uar(dev->mdev, idx);

free_bfreg:
	mlx5_ib_free_bfreg(dev, bfregi, bfreg_dyn_idx);

	return err;
}

static int add_dm_mmap_entry(struct ib_ucontext *context,
			     struct mlx5_ib_dm *mdm,
			     u64 address)
{
	mdm->mentry.mmap_flag = MLX5_IB_MMAP_TYPE_MEMIC;
	mdm->mentry.address = address;
	return rdma_user_mmap_entry_insert_range(
			context, &mdm->mentry.rdma_entry,
			mdm->size,
			MLX5_IB_MMAP_DEVICE_MEM << 16,
			(MLX5_IB_MMAP_DEVICE_MEM << 16) + (1UL << 16) - 1);
}

static unsigned long mlx5_vma_to_pgoff(struct vm_area_struct *vma)
{
	unsigned long idx;
	u8 command;

	command = get_command(vma->vm_pgoff);
	idx = get_extended_index(vma->vm_pgoff);

	return (command << 16 | idx);
}

static int mlx5_ib_mmap_offset(struct mlx5_ib_dev *dev,
			       struct vm_area_struct *vma,
			       struct ib_ucontext *ucontext)
{
	struct mlx5_user_mmap_entry *mentry;
	struct rdma_user_mmap_entry *entry;
	unsigned long pgoff;
	pgprot_t prot;
	phys_addr_t pfn;
	int ret;

	pgoff = mlx5_vma_to_pgoff(vma);
	entry = rdma_user_mmap_entry_get_pgoff(ucontext, pgoff);
	if (!entry)
		return -EINVAL;

	mentry = to_mmmap(entry);
	pfn = (mentry->address >> PAGE_SHIFT);
<<<<<<< HEAD
	if (mentry->mmap_flag == MLX5_IB_MMAP_TYPE_VAR)
=======
	if (mentry->mmap_flag == MLX5_IB_MMAP_TYPE_VAR ||
	    mentry->mmap_flag == MLX5_IB_MMAP_TYPE_UAR_NC)
>>>>>>> 675a03b4
		prot = pgprot_noncached(vma->vm_page_prot);
	else
		prot = pgprot_writecombine(vma->vm_page_prot);
	ret = rdma_user_mmap_io(ucontext, vma, pfn,
				entry->npages * PAGE_SIZE,
				prot,
				entry);
	rdma_user_mmap_entry_put(&mentry->rdma_entry);
	return ret;
}

static u64 mlx5_entry_to_mmap_offset(struct mlx5_user_mmap_entry *entry)
{
	u64 cmd = (entry->rdma_entry.start_pgoff >> 16) & 0xFFFF;
	u64 index = entry->rdma_entry.start_pgoff & 0xFFFF;

	return (((index >> 8) << 16) | (cmd << MLX5_IB_MMAP_CMD_SHIFT) |
		(index & 0xFF)) << PAGE_SHIFT;
}

static int mlx5_ib_mmap(struct ib_ucontext *ibcontext, struct vm_area_struct *vma)
{
	struct mlx5_ib_ucontext *context = to_mucontext(ibcontext);
	struct mlx5_ib_dev *dev = to_mdev(ibcontext->device);
	unsigned long command;
	phys_addr_t pfn;

	command = get_command(vma->vm_pgoff);
	switch (command) {
	case MLX5_IB_MMAP_WC_PAGE:
	case MLX5_IB_MMAP_ALLOC_WC:
		if (!dev->wc_support)
			return -EPERM;
		fallthrough;
	case MLX5_IB_MMAP_NC_PAGE:
	case MLX5_IB_MMAP_REGULAR_PAGE:
		return uar_mmap(dev, command, vma, context);

	case MLX5_IB_MMAP_GET_CONTIGUOUS_PAGES:
		return -ENOSYS;

	case MLX5_IB_MMAP_CORE_CLOCK:
		if (vma->vm_end - vma->vm_start != PAGE_SIZE)
			return -EINVAL;

		if (vma->vm_flags & VM_WRITE)
			return -EPERM;
		vma->vm_flags &= ~VM_MAYWRITE;

		/* Don't expose to user-space information it shouldn't have */
		if (PAGE_SIZE > 4096)
			return -EOPNOTSUPP;

		pfn = (dev->mdev->iseg_base +
		       offsetof(struct mlx5_init_seg, internal_timer_h)) >>
			PAGE_SHIFT;
		return rdma_user_mmap_io(&context->ibucontext, vma, pfn,
					 PAGE_SIZE,
					 pgprot_noncached(vma->vm_page_prot),
					 NULL);
	case MLX5_IB_MMAP_CLOCK_INFO:
		return mlx5_ib_mmap_clock_info_page(dev, vma, context);

	default:
		return mlx5_ib_mmap_offset(dev, vma, ibcontext);
	}

	return 0;
}

static inline int check_dm_type_support(struct mlx5_ib_dev *dev,
					u32 type)
{
	switch (type) {
	case MLX5_IB_UAPI_DM_TYPE_MEMIC:
		if (!MLX5_CAP_DEV_MEM(dev->mdev, memic))
			return -EOPNOTSUPP;
		break;
	case MLX5_IB_UAPI_DM_TYPE_STEERING_SW_ICM:
	case MLX5_IB_UAPI_DM_TYPE_HEADER_MODIFY_SW_ICM:
		if (!capable(CAP_SYS_RAWIO) ||
		    !capable(CAP_NET_RAW))
			return -EPERM;

		if (!(MLX5_CAP_FLOWTABLE_NIC_RX(dev->mdev, sw_owner) ||
		      MLX5_CAP_FLOWTABLE_NIC_TX(dev->mdev, sw_owner)))
			return -EOPNOTSUPP;
		break;
	}

	return 0;
}

static int handle_alloc_dm_memic(struct ib_ucontext *ctx,
				 struct mlx5_ib_dm *dm,
				 struct ib_dm_alloc_attr *attr,
				 struct uverbs_attr_bundle *attrs)
{
	struct mlx5_dm *dm_db = &to_mdev(ctx->device)->dm;
	u64 start_offset;
	u16 page_idx;
	int err;
	u64 address;

	dm->size = roundup(attr->length, MLX5_MEMIC_BASE_SIZE);

	err = mlx5_cmd_alloc_memic(dm_db, &dm->dev_addr,
				   dm->size, attr->alignment);
	if (err)
		return err;

	address = dm->dev_addr & PAGE_MASK;
	err = add_dm_mmap_entry(ctx, dm, address);
	if (err)
		goto err_dealloc;

	page_idx = dm->mentry.rdma_entry.start_pgoff & 0xFFFF;
	err = uverbs_copy_to(attrs,
			     MLX5_IB_ATTR_ALLOC_DM_RESP_PAGE_INDEX,
			     &page_idx,
			     sizeof(page_idx));
	if (err)
		goto err_copy;

	start_offset = dm->dev_addr & ~PAGE_MASK;
	err = uverbs_copy_to(attrs,
			     MLX5_IB_ATTR_ALLOC_DM_RESP_START_OFFSET,
			     &start_offset, sizeof(start_offset));
	if (err)
		goto err_copy;

	return 0;

err_copy:
	rdma_user_mmap_entry_remove(&dm->mentry.rdma_entry);
err_dealloc:
	mlx5_cmd_dealloc_memic(dm_db, dm->dev_addr, dm->size);

	return err;
}

static int handle_alloc_dm_sw_icm(struct ib_ucontext *ctx,
				  struct mlx5_ib_dm *dm,
				  struct ib_dm_alloc_attr *attr,
				  struct uverbs_attr_bundle *attrs,
				  int type)
{
	struct mlx5_core_dev *dev = to_mdev(ctx->device)->mdev;
	u64 act_size;
	int err;

	/* Allocation size must a multiple of the basic block size
	 * and a power of 2.
	 */
	act_size = round_up(attr->length, MLX5_SW_ICM_BLOCK_SIZE(dev));
	act_size = roundup_pow_of_two(act_size);

	dm->size = act_size;
	err = mlx5_dm_sw_icm_alloc(dev, type, act_size,
				   to_mucontext(ctx)->devx_uid, &dm->dev_addr,
				   &dm->icm_dm.obj_id);
	if (err)
		return err;

	err = uverbs_copy_to(attrs,
			     MLX5_IB_ATTR_ALLOC_DM_RESP_START_OFFSET,
			     &dm->dev_addr, sizeof(dm->dev_addr));
	if (err)
		mlx5_dm_sw_icm_dealloc(dev, type, dm->size,
				       to_mucontext(ctx)->devx_uid, dm->dev_addr,
				       dm->icm_dm.obj_id);

	return err;
}

struct ib_dm *mlx5_ib_alloc_dm(struct ib_device *ibdev,
			       struct ib_ucontext *context,
			       struct ib_dm_alloc_attr *attr,
			       struct uverbs_attr_bundle *attrs)
{
	struct mlx5_ib_dm *dm;
	enum mlx5_ib_uapi_dm_type type;
	int err;

	err = uverbs_get_const_default(&type, attrs,
				       MLX5_IB_ATTR_ALLOC_DM_REQ_TYPE,
				       MLX5_IB_UAPI_DM_TYPE_MEMIC);
	if (err)
		return ERR_PTR(err);

	mlx5_ib_dbg(to_mdev(ibdev), "alloc_dm req: dm_type=%d user_length=0x%llx log_alignment=%d\n",
		    type, attr->length, attr->alignment);

	err = check_dm_type_support(to_mdev(ibdev), type);
	if (err)
		return ERR_PTR(err);

	dm = kzalloc(sizeof(*dm), GFP_KERNEL);
	if (!dm)
		return ERR_PTR(-ENOMEM);

	dm->type = type;

	switch (type) {
	case MLX5_IB_UAPI_DM_TYPE_MEMIC:
		err = handle_alloc_dm_memic(context, dm,
					    attr,
					    attrs);
		break;
	case MLX5_IB_UAPI_DM_TYPE_STEERING_SW_ICM:
		err = handle_alloc_dm_sw_icm(context, dm,
					     attr, attrs,
					     MLX5_SW_ICM_TYPE_STEERING);
		break;
	case MLX5_IB_UAPI_DM_TYPE_HEADER_MODIFY_SW_ICM:
		err = handle_alloc_dm_sw_icm(context, dm,
					     attr, attrs,
					     MLX5_SW_ICM_TYPE_HEADER_MODIFY);
		break;
	default:
		err = -EOPNOTSUPP;
	}

	if (err)
		goto err_free;

	return &dm->ibdm;

err_free:
	kfree(dm);
	return ERR_PTR(err);
}

int mlx5_ib_dealloc_dm(struct ib_dm *ibdm, struct uverbs_attr_bundle *attrs)
{
	struct mlx5_ib_ucontext *ctx = rdma_udata_to_drv_context(
		&attrs->driver_udata, struct mlx5_ib_ucontext, ibucontext);
	struct mlx5_core_dev *dev = to_mdev(ibdm->device)->mdev;
	struct mlx5_ib_dm *dm = to_mdm(ibdm);
	int ret;

	switch (dm->type) {
	case MLX5_IB_UAPI_DM_TYPE_MEMIC:
		rdma_user_mmap_entry_remove(&dm->mentry.rdma_entry);
		return 0;
	case MLX5_IB_UAPI_DM_TYPE_STEERING_SW_ICM:
		ret = mlx5_dm_sw_icm_dealloc(dev, MLX5_SW_ICM_TYPE_STEERING,
					     dm->size, ctx->devx_uid, dm->dev_addr,
					     dm->icm_dm.obj_id);
		if (ret)
			return ret;
		break;
	case MLX5_IB_UAPI_DM_TYPE_HEADER_MODIFY_SW_ICM:
		ret = mlx5_dm_sw_icm_dealloc(dev, MLX5_SW_ICM_TYPE_HEADER_MODIFY,
					     dm->size, ctx->devx_uid, dm->dev_addr,
					     dm->icm_dm.obj_id);
		if (ret)
			return ret;
		break;
	default:
		return -EOPNOTSUPP;
	}

	kfree(dm);

	return 0;
}

static int mlx5_ib_alloc_pd(struct ib_pd *ibpd, struct ib_udata *udata)
{
	struct mlx5_ib_pd *pd = to_mpd(ibpd);
	struct ib_device *ibdev = ibpd->device;
	struct mlx5_ib_alloc_pd_resp resp;
	int err;
	u32 out[MLX5_ST_SZ_DW(alloc_pd_out)] = {};
	u32 in[MLX5_ST_SZ_DW(alloc_pd_in)]   = {};
	u16 uid = 0;
	struct mlx5_ib_ucontext *context = rdma_udata_to_drv_context(
		udata, struct mlx5_ib_ucontext, ibucontext);

	uid = context ? context->devx_uid : 0;
	MLX5_SET(alloc_pd_in, in, opcode, MLX5_CMD_OP_ALLOC_PD);
	MLX5_SET(alloc_pd_in, in, uid, uid);
	err = mlx5_cmd_exec(to_mdev(ibdev)->mdev, in, sizeof(in),
			    out, sizeof(out));
	if (err)
		return err;

	pd->pdn = MLX5_GET(alloc_pd_out, out, pd);
	pd->uid = uid;
	if (udata) {
		resp.pdn = pd->pdn;
		if (ib_copy_to_udata(udata, &resp, sizeof(resp))) {
			mlx5_cmd_dealloc_pd(to_mdev(ibdev)->mdev, pd->pdn, uid);
			return -EFAULT;
		}
	}

	return 0;
}

static void mlx5_ib_dealloc_pd(struct ib_pd *pd, struct ib_udata *udata)
{
	struct mlx5_ib_dev *mdev = to_mdev(pd->device);
	struct mlx5_ib_pd *mpd = to_mpd(pd);

	mlx5_cmd_dealloc_pd(mdev->mdev, mpd->pdn, mpd->uid);
}

enum {
	MATCH_CRITERIA_ENABLE_OUTER_BIT,
	MATCH_CRITERIA_ENABLE_MISC_BIT,
	MATCH_CRITERIA_ENABLE_INNER_BIT,
	MATCH_CRITERIA_ENABLE_MISC2_BIT
};

#define HEADER_IS_ZERO(match_criteria, headers)			           \
	!(memchr_inv(MLX5_ADDR_OF(fte_match_param, match_criteria, headers), \
		    0, MLX5_FLD_SZ_BYTES(fte_match_param, headers)))       \

static u8 get_match_criteria_enable(u32 *match_criteria)
{
	u8 match_criteria_enable;

	match_criteria_enable =
		(!HEADER_IS_ZERO(match_criteria, outer_headers)) <<
		MATCH_CRITERIA_ENABLE_OUTER_BIT;
	match_criteria_enable |=
		(!HEADER_IS_ZERO(match_criteria, misc_parameters)) <<
		MATCH_CRITERIA_ENABLE_MISC_BIT;
	match_criteria_enable |=
		(!HEADER_IS_ZERO(match_criteria, inner_headers)) <<
		MATCH_CRITERIA_ENABLE_INNER_BIT;
	match_criteria_enable |=
		(!HEADER_IS_ZERO(match_criteria, misc_parameters_2)) <<
		MATCH_CRITERIA_ENABLE_MISC2_BIT;

	return match_criteria_enable;
}

static int set_proto(void *outer_c, void *outer_v, u8 mask, u8 val)
{
	u8 entry_mask;
	u8 entry_val;
	int err = 0;

	if (!mask)
		goto out;

	entry_mask = MLX5_GET(fte_match_set_lyr_2_4, outer_c,
			      ip_protocol);
	entry_val = MLX5_GET(fte_match_set_lyr_2_4, outer_v,
			     ip_protocol);
	if (!entry_mask) {
		MLX5_SET(fte_match_set_lyr_2_4, outer_c, ip_protocol, mask);
		MLX5_SET(fte_match_set_lyr_2_4, outer_v, ip_protocol, val);
		goto out;
	}
	/* Don't override existing ip protocol */
	if (mask != entry_mask || val != entry_val)
		err = -EINVAL;
out:
	return err;
}

static void set_flow_label(void *misc_c, void *misc_v, u32 mask, u32 val,
			   bool inner)
{
	if (inner) {
		MLX5_SET(fte_match_set_misc,
			 misc_c, inner_ipv6_flow_label, mask);
		MLX5_SET(fte_match_set_misc,
			 misc_v, inner_ipv6_flow_label, val);
	} else {
		MLX5_SET(fte_match_set_misc,
			 misc_c, outer_ipv6_flow_label, mask);
		MLX5_SET(fte_match_set_misc,
			 misc_v, outer_ipv6_flow_label, val);
	}
}

static void set_tos(void *outer_c, void *outer_v, u8 mask, u8 val)
{
	MLX5_SET(fte_match_set_lyr_2_4, outer_c, ip_ecn, mask);
	MLX5_SET(fte_match_set_lyr_2_4, outer_v, ip_ecn, val);
	MLX5_SET(fte_match_set_lyr_2_4, outer_c, ip_dscp, mask >> 2);
	MLX5_SET(fte_match_set_lyr_2_4, outer_v, ip_dscp, val >> 2);
}

static int check_mpls_supp_fields(u32 field_support, const __be32 *set_mask)
{
	if (MLX5_GET(fte_match_mpls, set_mask, mpls_label) &&
	    !(field_support & MLX5_FIELD_SUPPORT_MPLS_LABEL))
		return -EOPNOTSUPP;

	if (MLX5_GET(fte_match_mpls, set_mask, mpls_exp) &&
	    !(field_support & MLX5_FIELD_SUPPORT_MPLS_EXP))
		return -EOPNOTSUPP;

	if (MLX5_GET(fte_match_mpls, set_mask, mpls_s_bos) &&
	    !(field_support & MLX5_FIELD_SUPPORT_MPLS_S_BOS))
		return -EOPNOTSUPP;

	if (MLX5_GET(fte_match_mpls, set_mask, mpls_ttl) &&
	    !(field_support & MLX5_FIELD_SUPPORT_MPLS_TTL))
		return -EOPNOTSUPP;

	return 0;
}

#define LAST_ETH_FIELD vlan_tag
#define LAST_IB_FIELD sl
#define LAST_IPV4_FIELD tos
#define LAST_IPV6_FIELD traffic_class
#define LAST_TCP_UDP_FIELD src_port
#define LAST_TUNNEL_FIELD tunnel_id
#define LAST_FLOW_TAG_FIELD tag_id
#define LAST_DROP_FIELD size
#define LAST_COUNTERS_FIELD counters

/* Field is the last supported field */
#define FIELDS_NOT_SUPPORTED(filter, field)\
	memchr_inv((void *)&filter.field  +\
		   sizeof(filter.field), 0,\
		   sizeof(filter) -\
		   offsetof(typeof(filter), field) -\
		   sizeof(filter.field))

int parse_flow_flow_action(struct mlx5_ib_flow_action *maction,
			   bool is_egress,
			   struct mlx5_flow_act *action)
{

	switch (maction->ib_action.type) {
	case IB_FLOW_ACTION_ESP:
		if (action->action & (MLX5_FLOW_CONTEXT_ACTION_ENCRYPT |
				      MLX5_FLOW_CONTEXT_ACTION_DECRYPT))
			return -EINVAL;
		/* Currently only AES_GCM keymat is supported by the driver */
		action->esp_id = (uintptr_t)maction->esp_aes_gcm.ctx;
		action->action |= is_egress ?
			MLX5_FLOW_CONTEXT_ACTION_ENCRYPT :
			MLX5_FLOW_CONTEXT_ACTION_DECRYPT;
		return 0;
	case IB_FLOW_ACTION_UNSPECIFIED:
		if (maction->flow_action_raw.sub_type ==
		    MLX5_IB_FLOW_ACTION_MODIFY_HEADER) {
			if (action->action & MLX5_FLOW_CONTEXT_ACTION_MOD_HDR)
				return -EINVAL;
			action->action |= MLX5_FLOW_CONTEXT_ACTION_MOD_HDR;
			action->modify_hdr =
				maction->flow_action_raw.modify_hdr;
			return 0;
		}
		if (maction->flow_action_raw.sub_type ==
		    MLX5_IB_FLOW_ACTION_DECAP) {
			if (action->action & MLX5_FLOW_CONTEXT_ACTION_DECAP)
				return -EINVAL;
			action->action |= MLX5_FLOW_CONTEXT_ACTION_DECAP;
			return 0;
		}
		if (maction->flow_action_raw.sub_type ==
		    MLX5_IB_FLOW_ACTION_PACKET_REFORMAT) {
			if (action->action &
			    MLX5_FLOW_CONTEXT_ACTION_PACKET_REFORMAT)
				return -EINVAL;
			action->action |=
				MLX5_FLOW_CONTEXT_ACTION_PACKET_REFORMAT;
			action->pkt_reformat =
				maction->flow_action_raw.pkt_reformat;
			return 0;
		}
		/* fall through */
	default:
		return -EOPNOTSUPP;
	}
}

static int parse_flow_attr(struct mlx5_core_dev *mdev,
			   struct mlx5_flow_spec *spec,
			   const union ib_flow_spec *ib_spec,
			   const struct ib_flow_attr *flow_attr,
			   struct mlx5_flow_act *action, u32 prev_type)
{
	struct mlx5_flow_context *flow_context = &spec->flow_context;
	u32 *match_c = spec->match_criteria;
	u32 *match_v = spec->match_value;
	void *misc_params_c = MLX5_ADDR_OF(fte_match_param, match_c,
					   misc_parameters);
	void *misc_params_v = MLX5_ADDR_OF(fte_match_param, match_v,
					   misc_parameters);
	void *misc_params2_c = MLX5_ADDR_OF(fte_match_param, match_c,
					    misc_parameters_2);
	void *misc_params2_v = MLX5_ADDR_OF(fte_match_param, match_v,
					    misc_parameters_2);
	void *headers_c;
	void *headers_v;
	int match_ipv;
	int ret;

	if (ib_spec->type & IB_FLOW_SPEC_INNER) {
		headers_c = MLX5_ADDR_OF(fte_match_param, match_c,
					 inner_headers);
		headers_v = MLX5_ADDR_OF(fte_match_param, match_v,
					 inner_headers);
		match_ipv = MLX5_CAP_FLOWTABLE_NIC_RX(mdev,
					ft_field_support.inner_ip_version);
	} else {
		headers_c = MLX5_ADDR_OF(fte_match_param, match_c,
					 outer_headers);
		headers_v = MLX5_ADDR_OF(fte_match_param, match_v,
					 outer_headers);
		match_ipv = MLX5_CAP_FLOWTABLE_NIC_RX(mdev,
					ft_field_support.outer_ip_version);
	}

	switch (ib_spec->type & ~IB_FLOW_SPEC_INNER) {
	case IB_FLOW_SPEC_ETH:
		if (FIELDS_NOT_SUPPORTED(ib_spec->eth.mask, LAST_ETH_FIELD))
			return -EOPNOTSUPP;

		ether_addr_copy(MLX5_ADDR_OF(fte_match_set_lyr_2_4, headers_c,
					     dmac_47_16),
				ib_spec->eth.mask.dst_mac);
		ether_addr_copy(MLX5_ADDR_OF(fte_match_set_lyr_2_4, headers_v,
					     dmac_47_16),
				ib_spec->eth.val.dst_mac);

		ether_addr_copy(MLX5_ADDR_OF(fte_match_set_lyr_2_4, headers_c,
					     smac_47_16),
				ib_spec->eth.mask.src_mac);
		ether_addr_copy(MLX5_ADDR_OF(fte_match_set_lyr_2_4, headers_v,
					     smac_47_16),
				ib_spec->eth.val.src_mac);

		if (ib_spec->eth.mask.vlan_tag) {
			MLX5_SET(fte_match_set_lyr_2_4, headers_c,
				 cvlan_tag, 1);
			MLX5_SET(fte_match_set_lyr_2_4, headers_v,
				 cvlan_tag, 1);

			MLX5_SET(fte_match_set_lyr_2_4, headers_c,
				 first_vid, ntohs(ib_spec->eth.mask.vlan_tag));
			MLX5_SET(fte_match_set_lyr_2_4, headers_v,
				 first_vid, ntohs(ib_spec->eth.val.vlan_tag));

			MLX5_SET(fte_match_set_lyr_2_4, headers_c,
				 first_cfi,
				 ntohs(ib_spec->eth.mask.vlan_tag) >> 12);
			MLX5_SET(fte_match_set_lyr_2_4, headers_v,
				 first_cfi,
				 ntohs(ib_spec->eth.val.vlan_tag) >> 12);

			MLX5_SET(fte_match_set_lyr_2_4, headers_c,
				 first_prio,
				 ntohs(ib_spec->eth.mask.vlan_tag) >> 13);
			MLX5_SET(fte_match_set_lyr_2_4, headers_v,
				 first_prio,
				 ntohs(ib_spec->eth.val.vlan_tag) >> 13);
		}
		MLX5_SET(fte_match_set_lyr_2_4, headers_c,
			 ethertype, ntohs(ib_spec->eth.mask.ether_type));
		MLX5_SET(fte_match_set_lyr_2_4, headers_v,
			 ethertype, ntohs(ib_spec->eth.val.ether_type));
		break;
	case IB_FLOW_SPEC_IPV4:
		if (FIELDS_NOT_SUPPORTED(ib_spec->ipv4.mask, LAST_IPV4_FIELD))
			return -EOPNOTSUPP;

		if (match_ipv) {
			MLX5_SET(fte_match_set_lyr_2_4, headers_c,
				 ip_version, 0xf);
			MLX5_SET(fte_match_set_lyr_2_4, headers_v,
				 ip_version, MLX5_FS_IPV4_VERSION);
		} else {
			MLX5_SET(fte_match_set_lyr_2_4, headers_c,
				 ethertype, 0xffff);
			MLX5_SET(fte_match_set_lyr_2_4, headers_v,
				 ethertype, ETH_P_IP);
		}

		memcpy(MLX5_ADDR_OF(fte_match_set_lyr_2_4, headers_c,
				    src_ipv4_src_ipv6.ipv4_layout.ipv4),
		       &ib_spec->ipv4.mask.src_ip,
		       sizeof(ib_spec->ipv4.mask.src_ip));
		memcpy(MLX5_ADDR_OF(fte_match_set_lyr_2_4, headers_v,
				    src_ipv4_src_ipv6.ipv4_layout.ipv4),
		       &ib_spec->ipv4.val.src_ip,
		       sizeof(ib_spec->ipv4.val.src_ip));
		memcpy(MLX5_ADDR_OF(fte_match_set_lyr_2_4, headers_c,
				    dst_ipv4_dst_ipv6.ipv4_layout.ipv4),
		       &ib_spec->ipv4.mask.dst_ip,
		       sizeof(ib_spec->ipv4.mask.dst_ip));
		memcpy(MLX5_ADDR_OF(fte_match_set_lyr_2_4, headers_v,
				    dst_ipv4_dst_ipv6.ipv4_layout.ipv4),
		       &ib_spec->ipv4.val.dst_ip,
		       sizeof(ib_spec->ipv4.val.dst_ip));

		set_tos(headers_c, headers_v,
			ib_spec->ipv4.mask.tos, ib_spec->ipv4.val.tos);

		if (set_proto(headers_c, headers_v,
			      ib_spec->ipv4.mask.proto,
			      ib_spec->ipv4.val.proto))
			return -EINVAL;
		break;
	case IB_FLOW_SPEC_IPV6:
		if (FIELDS_NOT_SUPPORTED(ib_spec->ipv6.mask, LAST_IPV6_FIELD))
			return -EOPNOTSUPP;

		if (match_ipv) {
			MLX5_SET(fte_match_set_lyr_2_4, headers_c,
				 ip_version, 0xf);
			MLX5_SET(fte_match_set_lyr_2_4, headers_v,
				 ip_version, MLX5_FS_IPV6_VERSION);
		} else {
			MLX5_SET(fte_match_set_lyr_2_4, headers_c,
				 ethertype, 0xffff);
			MLX5_SET(fte_match_set_lyr_2_4, headers_v,
				 ethertype, ETH_P_IPV6);
		}

		memcpy(MLX5_ADDR_OF(fte_match_set_lyr_2_4, headers_c,
				    src_ipv4_src_ipv6.ipv6_layout.ipv6),
		       &ib_spec->ipv6.mask.src_ip,
		       sizeof(ib_spec->ipv6.mask.src_ip));
		memcpy(MLX5_ADDR_OF(fte_match_set_lyr_2_4, headers_v,
				    src_ipv4_src_ipv6.ipv6_layout.ipv6),
		       &ib_spec->ipv6.val.src_ip,
		       sizeof(ib_spec->ipv6.val.src_ip));
		memcpy(MLX5_ADDR_OF(fte_match_set_lyr_2_4, headers_c,
				    dst_ipv4_dst_ipv6.ipv6_layout.ipv6),
		       &ib_spec->ipv6.mask.dst_ip,
		       sizeof(ib_spec->ipv6.mask.dst_ip));
		memcpy(MLX5_ADDR_OF(fte_match_set_lyr_2_4, headers_v,
				    dst_ipv4_dst_ipv6.ipv6_layout.ipv6),
		       &ib_spec->ipv6.val.dst_ip,
		       sizeof(ib_spec->ipv6.val.dst_ip));

		set_tos(headers_c, headers_v,
			ib_spec->ipv6.mask.traffic_class,
			ib_spec->ipv6.val.traffic_class);

		if (set_proto(headers_c, headers_v,
			      ib_spec->ipv6.mask.next_hdr,
			      ib_spec->ipv6.val.next_hdr))
			return -EINVAL;

		set_flow_label(misc_params_c, misc_params_v,
			       ntohl(ib_spec->ipv6.mask.flow_label),
			       ntohl(ib_spec->ipv6.val.flow_label),
			       ib_spec->type & IB_FLOW_SPEC_INNER);
		break;
	case IB_FLOW_SPEC_ESP:
		if (ib_spec->esp.mask.seq)
			return -EOPNOTSUPP;

		MLX5_SET(fte_match_set_misc, misc_params_c, outer_esp_spi,
			 ntohl(ib_spec->esp.mask.spi));
		MLX5_SET(fte_match_set_misc, misc_params_v, outer_esp_spi,
			 ntohl(ib_spec->esp.val.spi));
		break;
	case IB_FLOW_SPEC_TCP:
		if (FIELDS_NOT_SUPPORTED(ib_spec->tcp_udp.mask,
					 LAST_TCP_UDP_FIELD))
			return -EOPNOTSUPP;

		if (set_proto(headers_c, headers_v, 0xff, IPPROTO_TCP))
			return -EINVAL;

		MLX5_SET(fte_match_set_lyr_2_4, headers_c, tcp_sport,
			 ntohs(ib_spec->tcp_udp.mask.src_port));
		MLX5_SET(fte_match_set_lyr_2_4, headers_v, tcp_sport,
			 ntohs(ib_spec->tcp_udp.val.src_port));

		MLX5_SET(fte_match_set_lyr_2_4, headers_c, tcp_dport,
			 ntohs(ib_spec->tcp_udp.mask.dst_port));
		MLX5_SET(fte_match_set_lyr_2_4, headers_v, tcp_dport,
			 ntohs(ib_spec->tcp_udp.val.dst_port));
		break;
	case IB_FLOW_SPEC_UDP:
		if (FIELDS_NOT_SUPPORTED(ib_spec->tcp_udp.mask,
					 LAST_TCP_UDP_FIELD))
			return -EOPNOTSUPP;

		if (set_proto(headers_c, headers_v, 0xff, IPPROTO_UDP))
			return -EINVAL;

		MLX5_SET(fte_match_set_lyr_2_4, headers_c, udp_sport,
			 ntohs(ib_spec->tcp_udp.mask.src_port));
		MLX5_SET(fte_match_set_lyr_2_4, headers_v, udp_sport,
			 ntohs(ib_spec->tcp_udp.val.src_port));

		MLX5_SET(fte_match_set_lyr_2_4, headers_c, udp_dport,
			 ntohs(ib_spec->tcp_udp.mask.dst_port));
		MLX5_SET(fte_match_set_lyr_2_4, headers_v, udp_dport,
			 ntohs(ib_spec->tcp_udp.val.dst_port));
		break;
	case IB_FLOW_SPEC_GRE:
		if (ib_spec->gre.mask.c_ks_res0_ver)
			return -EOPNOTSUPP;

		if (set_proto(headers_c, headers_v, 0xff, IPPROTO_GRE))
			return -EINVAL;

		MLX5_SET(fte_match_set_lyr_2_4, headers_c, ip_protocol,
			 0xff);
		MLX5_SET(fte_match_set_lyr_2_4, headers_v, ip_protocol,
			 IPPROTO_GRE);

		MLX5_SET(fte_match_set_misc, misc_params_c, gre_protocol,
			 ntohs(ib_spec->gre.mask.protocol));
		MLX5_SET(fte_match_set_misc, misc_params_v, gre_protocol,
			 ntohs(ib_spec->gre.val.protocol));

		memcpy(MLX5_ADDR_OF(fte_match_set_misc, misc_params_c,
				    gre_key.nvgre.hi),
		       &ib_spec->gre.mask.key,
		       sizeof(ib_spec->gre.mask.key));
		memcpy(MLX5_ADDR_OF(fte_match_set_misc, misc_params_v,
				    gre_key.nvgre.hi),
		       &ib_spec->gre.val.key,
		       sizeof(ib_spec->gre.val.key));
		break;
	case IB_FLOW_SPEC_MPLS:
		switch (prev_type) {
		case IB_FLOW_SPEC_UDP:
			if (check_mpls_supp_fields(MLX5_CAP_FLOWTABLE_NIC_RX(mdev,
						   ft_field_support.outer_first_mpls_over_udp),
						   &ib_spec->mpls.mask.tag))
				return -EOPNOTSUPP;

			memcpy(MLX5_ADDR_OF(fte_match_set_misc2, misc_params2_v,
					    outer_first_mpls_over_udp),
			       &ib_spec->mpls.val.tag,
			       sizeof(ib_spec->mpls.val.tag));
			memcpy(MLX5_ADDR_OF(fte_match_set_misc2, misc_params2_c,
					    outer_first_mpls_over_udp),
			       &ib_spec->mpls.mask.tag,
			       sizeof(ib_spec->mpls.mask.tag));
			break;
		case IB_FLOW_SPEC_GRE:
			if (check_mpls_supp_fields(MLX5_CAP_FLOWTABLE_NIC_RX(mdev,
						   ft_field_support.outer_first_mpls_over_gre),
						   &ib_spec->mpls.mask.tag))
				return -EOPNOTSUPP;

			memcpy(MLX5_ADDR_OF(fte_match_set_misc2, misc_params2_v,
					    outer_first_mpls_over_gre),
			       &ib_spec->mpls.val.tag,
			       sizeof(ib_spec->mpls.val.tag));
			memcpy(MLX5_ADDR_OF(fte_match_set_misc2, misc_params2_c,
					    outer_first_mpls_over_gre),
			       &ib_spec->mpls.mask.tag,
			       sizeof(ib_spec->mpls.mask.tag));
			break;
		default:
			if (ib_spec->type & IB_FLOW_SPEC_INNER) {
				if (check_mpls_supp_fields(MLX5_CAP_FLOWTABLE_NIC_RX(mdev,
							   ft_field_support.inner_first_mpls),
							   &ib_spec->mpls.mask.tag))
					return -EOPNOTSUPP;

				memcpy(MLX5_ADDR_OF(fte_match_set_misc2, misc_params2_v,
						    inner_first_mpls),
				       &ib_spec->mpls.val.tag,
				       sizeof(ib_spec->mpls.val.tag));
				memcpy(MLX5_ADDR_OF(fte_match_set_misc2, misc_params2_c,
						    inner_first_mpls),
				       &ib_spec->mpls.mask.tag,
				       sizeof(ib_spec->mpls.mask.tag));
			} else {
				if (check_mpls_supp_fields(MLX5_CAP_FLOWTABLE_NIC_RX(mdev,
							   ft_field_support.outer_first_mpls),
							   &ib_spec->mpls.mask.tag))
					return -EOPNOTSUPP;

				memcpy(MLX5_ADDR_OF(fte_match_set_misc2, misc_params2_v,
						    outer_first_mpls),
				       &ib_spec->mpls.val.tag,
				       sizeof(ib_spec->mpls.val.tag));
				memcpy(MLX5_ADDR_OF(fte_match_set_misc2, misc_params2_c,
						    outer_first_mpls),
				       &ib_spec->mpls.mask.tag,
				       sizeof(ib_spec->mpls.mask.tag));
			}
		}
		break;
	case IB_FLOW_SPEC_VXLAN_TUNNEL:
		if (FIELDS_NOT_SUPPORTED(ib_spec->tunnel.mask,
					 LAST_TUNNEL_FIELD))
			return -EOPNOTSUPP;

		MLX5_SET(fte_match_set_misc, misc_params_c, vxlan_vni,
			 ntohl(ib_spec->tunnel.mask.tunnel_id));
		MLX5_SET(fte_match_set_misc, misc_params_v, vxlan_vni,
			 ntohl(ib_spec->tunnel.val.tunnel_id));
		break;
	case IB_FLOW_SPEC_ACTION_TAG:
		if (FIELDS_NOT_SUPPORTED(ib_spec->flow_tag,
					 LAST_FLOW_TAG_FIELD))
			return -EOPNOTSUPP;
		if (ib_spec->flow_tag.tag_id >= BIT(24))
			return -EINVAL;

		flow_context->flow_tag = ib_spec->flow_tag.tag_id;
		flow_context->flags |= FLOW_CONTEXT_HAS_TAG;
		break;
	case IB_FLOW_SPEC_ACTION_DROP:
		if (FIELDS_NOT_SUPPORTED(ib_spec->drop,
					 LAST_DROP_FIELD))
			return -EOPNOTSUPP;
		action->action |= MLX5_FLOW_CONTEXT_ACTION_DROP;
		break;
	case IB_FLOW_SPEC_ACTION_HANDLE:
		ret = parse_flow_flow_action(to_mflow_act(ib_spec->action.act),
			flow_attr->flags & IB_FLOW_ATTR_FLAGS_EGRESS, action);
		if (ret)
			return ret;
		break;
	case IB_FLOW_SPEC_ACTION_COUNT:
		if (FIELDS_NOT_SUPPORTED(ib_spec->flow_count,
					 LAST_COUNTERS_FIELD))
			return -EOPNOTSUPP;

		/* for now support only one counters spec per flow */
		if (action->action & MLX5_FLOW_CONTEXT_ACTION_COUNT)
			return -EINVAL;

		action->counters = ib_spec->flow_count.counters;
		action->action |= MLX5_FLOW_CONTEXT_ACTION_COUNT;
		break;
	default:
		return -EINVAL;
	}

	return 0;
}

/* If a flow could catch both multicast and unicast packets,
 * it won't fall into the multicast flow steering table and this rule
 * could steal other multicast packets.
 */
static bool flow_is_multicast_only(const struct ib_flow_attr *ib_attr)
{
	union ib_flow_spec *flow_spec;

	if (ib_attr->type != IB_FLOW_ATTR_NORMAL ||
	    ib_attr->num_of_specs < 1)
		return false;

	flow_spec = (union ib_flow_spec *)(ib_attr + 1);
	if (flow_spec->type == IB_FLOW_SPEC_IPV4) {
		struct ib_flow_spec_ipv4 *ipv4_spec;

		ipv4_spec = (struct ib_flow_spec_ipv4 *)flow_spec;
		if (ipv4_is_multicast(ipv4_spec->val.dst_ip))
			return true;

		return false;
	}

	if (flow_spec->type == IB_FLOW_SPEC_ETH) {
		struct ib_flow_spec_eth *eth_spec;

		eth_spec = (struct ib_flow_spec_eth *)flow_spec;
		return is_multicast_ether_addr(eth_spec->mask.dst_mac) &&
		       is_multicast_ether_addr(eth_spec->val.dst_mac);
	}

	return false;
}

enum valid_spec {
	VALID_SPEC_INVALID,
	VALID_SPEC_VALID,
	VALID_SPEC_NA,
};

static enum valid_spec
is_valid_esp_aes_gcm(struct mlx5_core_dev *mdev,
		     const struct mlx5_flow_spec *spec,
		     const struct mlx5_flow_act *flow_act,
		     bool egress)
{
	const u32 *match_c = spec->match_criteria;
	bool is_crypto =
		(flow_act->action & (MLX5_FLOW_CONTEXT_ACTION_ENCRYPT |
				     MLX5_FLOW_CONTEXT_ACTION_DECRYPT));
	bool is_ipsec = mlx5_fs_is_ipsec_flow(match_c);
	bool is_drop = flow_act->action & MLX5_FLOW_CONTEXT_ACTION_DROP;

	/*
	 * Currently only crypto is supported in egress, when regular egress
	 * rules would be supported, always return VALID_SPEC_NA.
	 */
	if (!is_crypto)
		return VALID_SPEC_NA;

	return is_crypto && is_ipsec &&
		(!egress || (!is_drop &&
			     !(spec->flow_context.flags & FLOW_CONTEXT_HAS_TAG))) ?
		VALID_SPEC_VALID : VALID_SPEC_INVALID;
}

static bool is_valid_spec(struct mlx5_core_dev *mdev,
			  const struct mlx5_flow_spec *spec,
			  const struct mlx5_flow_act *flow_act,
			  bool egress)
{
	/* We curretly only support ipsec egress flow */
	return is_valid_esp_aes_gcm(mdev, spec, flow_act, egress) != VALID_SPEC_INVALID;
}

static bool is_valid_ethertype(struct mlx5_core_dev *mdev,
			       const struct ib_flow_attr *flow_attr,
			       bool check_inner)
{
	union ib_flow_spec *ib_spec = (union ib_flow_spec *)(flow_attr + 1);
	int match_ipv = check_inner ?
			MLX5_CAP_FLOWTABLE_NIC_RX(mdev,
					ft_field_support.inner_ip_version) :
			MLX5_CAP_FLOWTABLE_NIC_RX(mdev,
					ft_field_support.outer_ip_version);
	int inner_bit = check_inner ? IB_FLOW_SPEC_INNER : 0;
	bool ipv4_spec_valid, ipv6_spec_valid;
	unsigned int ip_spec_type = 0;
	bool has_ethertype = false;
	unsigned int spec_index;
	bool mask_valid = true;
	u16 eth_type = 0;
	bool type_valid;

	/* Validate that ethertype is correct */
	for (spec_index = 0; spec_index < flow_attr->num_of_specs; spec_index++) {
		if ((ib_spec->type == (IB_FLOW_SPEC_ETH | inner_bit)) &&
		    ib_spec->eth.mask.ether_type) {
			mask_valid = (ib_spec->eth.mask.ether_type ==
				      htons(0xffff));
			has_ethertype = true;
			eth_type = ntohs(ib_spec->eth.val.ether_type);
		} else if ((ib_spec->type == (IB_FLOW_SPEC_IPV4 | inner_bit)) ||
			   (ib_spec->type == (IB_FLOW_SPEC_IPV6 | inner_bit))) {
			ip_spec_type = ib_spec->type;
		}
		ib_spec = (void *)ib_spec + ib_spec->size;
	}

	type_valid = (!has_ethertype) || (!ip_spec_type);
	if (!type_valid && mask_valid) {
		ipv4_spec_valid = (eth_type == ETH_P_IP) &&
			(ip_spec_type == (IB_FLOW_SPEC_IPV4 | inner_bit));
		ipv6_spec_valid = (eth_type == ETH_P_IPV6) &&
			(ip_spec_type == (IB_FLOW_SPEC_IPV6 | inner_bit));

		type_valid = (ipv4_spec_valid) || (ipv6_spec_valid) ||
			     (((eth_type == ETH_P_MPLS_UC) ||
			       (eth_type == ETH_P_MPLS_MC)) && match_ipv);
	}

	return type_valid;
}

static bool is_valid_attr(struct mlx5_core_dev *mdev,
			  const struct ib_flow_attr *flow_attr)
{
	return is_valid_ethertype(mdev, flow_attr, false) &&
	       is_valid_ethertype(mdev, flow_attr, true);
}

static void put_flow_table(struct mlx5_ib_dev *dev,
			   struct mlx5_ib_flow_prio *prio, bool ft_added)
{
	prio->refcount -= !!ft_added;
	if (!prio->refcount) {
		mlx5_destroy_flow_table(prio->flow_table);
		prio->flow_table = NULL;
	}
}

static void counters_clear_description(struct ib_counters *counters)
{
	struct mlx5_ib_mcounters *mcounters = to_mcounters(counters);

	mutex_lock(&mcounters->mcntrs_mutex);
	kfree(mcounters->counters_data);
	mcounters->counters_data = NULL;
	mcounters->cntrs_max_index = 0;
	mutex_unlock(&mcounters->mcntrs_mutex);
}

static int mlx5_ib_destroy_flow(struct ib_flow *flow_id)
{
	struct mlx5_ib_flow_handler *handler = container_of(flow_id,
							  struct mlx5_ib_flow_handler,
							  ibflow);
	struct mlx5_ib_flow_handler *iter, *tmp;
	struct mlx5_ib_dev *dev = handler->dev;

	mutex_lock(&dev->flow_db->lock);

	list_for_each_entry_safe(iter, tmp, &handler->list, list) {
		mlx5_del_flow_rules(iter->rule);
		put_flow_table(dev, iter->prio, true);
		list_del(&iter->list);
		kfree(iter);
	}

	mlx5_del_flow_rules(handler->rule);
	put_flow_table(dev, handler->prio, true);
	if (handler->ibcounters &&
	    atomic_read(&handler->ibcounters->usecnt) == 1)
		counters_clear_description(handler->ibcounters);

	mutex_unlock(&dev->flow_db->lock);
	if (handler->flow_matcher)
		atomic_dec(&handler->flow_matcher->usecnt);
	kfree(handler);

	return 0;
}

static int ib_prio_to_core_prio(unsigned int priority, bool dont_trap)
{
	priority *= 2;
	if (!dont_trap)
		priority++;
	return priority;
}

enum flow_table_type {
	MLX5_IB_FT_RX,
	MLX5_IB_FT_TX
};

#define MLX5_FS_MAX_TYPES	 6
#define MLX5_FS_MAX_ENTRIES	 BIT(16)

static struct mlx5_ib_flow_prio *_get_prio(struct mlx5_flow_namespace *ns,
					   struct mlx5_ib_flow_prio *prio,
					   int priority,
					   int num_entries, int num_groups,
					   u32 flags)
{
	struct mlx5_flow_table_attr ft_attr = {};
	struct mlx5_flow_table *ft;

	ft_attr.prio = priority;
	ft_attr.max_fte = num_entries;
	ft_attr.flags = flags;
	ft_attr.autogroup.max_num_groups = num_groups;
	ft = mlx5_create_auto_grouped_flow_table(ns, &ft_attr);
	if (IS_ERR(ft))
		return ERR_CAST(ft);

	prio->flow_table = ft;
	prio->refcount = 0;
	return prio;
}

static struct mlx5_ib_flow_prio *get_flow_table(struct mlx5_ib_dev *dev,
						struct ib_flow_attr *flow_attr,
						enum flow_table_type ft_type)
{
	bool dont_trap = flow_attr->flags & IB_FLOW_ATTR_FLAGS_DONT_TRAP;
	struct mlx5_flow_namespace *ns = NULL;
	struct mlx5_ib_flow_prio *prio;
	struct mlx5_flow_table *ft;
	int max_table_size;
	int num_entries;
	int num_groups;
	bool esw_encap;
	u32 flags = 0;
	int priority;

	max_table_size = BIT(MLX5_CAP_FLOWTABLE_NIC_RX(dev->mdev,
						       log_max_ft_size));
	esw_encap = mlx5_eswitch_get_encap_mode(dev->mdev) !=
		DEVLINK_ESWITCH_ENCAP_MODE_NONE;
	if (flow_attr->type == IB_FLOW_ATTR_NORMAL) {
		enum mlx5_flow_namespace_type fn_type;

		if (flow_is_multicast_only(flow_attr) &&
		    !dont_trap)
			priority = MLX5_IB_FLOW_MCAST_PRIO;
		else
			priority = ib_prio_to_core_prio(flow_attr->priority,
							dont_trap);
		if (ft_type == MLX5_IB_FT_RX) {
			fn_type = MLX5_FLOW_NAMESPACE_BYPASS;
			prio = &dev->flow_db->prios[priority];
			if (!dev->is_rep && !esw_encap &&
			    MLX5_CAP_FLOWTABLE_NIC_RX(dev->mdev, decap))
				flags |= MLX5_FLOW_TABLE_TUNNEL_EN_DECAP;
			if (!dev->is_rep && !esw_encap &&
			    MLX5_CAP_FLOWTABLE_NIC_RX(dev->mdev,
					reformat_l3_tunnel_to_l2))
				flags |= MLX5_FLOW_TABLE_TUNNEL_EN_REFORMAT;
		} else {
			max_table_size =
				BIT(MLX5_CAP_FLOWTABLE_NIC_TX(dev->mdev,
							      log_max_ft_size));
			fn_type = MLX5_FLOW_NAMESPACE_EGRESS;
			prio = &dev->flow_db->egress_prios[priority];
			if (!dev->is_rep && !esw_encap &&
			    MLX5_CAP_FLOWTABLE_NIC_TX(dev->mdev, reformat))
				flags |= MLX5_FLOW_TABLE_TUNNEL_EN_REFORMAT;
		}
		ns = mlx5_get_flow_namespace(dev->mdev, fn_type);
		num_entries = MLX5_FS_MAX_ENTRIES;
		num_groups = MLX5_FS_MAX_TYPES;
	} else if (flow_attr->type == IB_FLOW_ATTR_ALL_DEFAULT ||
		   flow_attr->type == IB_FLOW_ATTR_MC_DEFAULT) {
		ns = mlx5_get_flow_namespace(dev->mdev,
					     MLX5_FLOW_NAMESPACE_LEFTOVERS);
		build_leftovers_ft_param(&priority,
					 &num_entries,
					 &num_groups);
		prio = &dev->flow_db->prios[MLX5_IB_FLOW_LEFTOVERS_PRIO];
	} else if (flow_attr->type == IB_FLOW_ATTR_SNIFFER) {
		if (!MLX5_CAP_FLOWTABLE(dev->mdev,
					allow_sniffer_and_nic_rx_shared_tir))
			return ERR_PTR(-ENOTSUPP);

		ns = mlx5_get_flow_namespace(dev->mdev, ft_type == MLX5_IB_FT_RX ?
					     MLX5_FLOW_NAMESPACE_SNIFFER_RX :
					     MLX5_FLOW_NAMESPACE_SNIFFER_TX);

		prio = &dev->flow_db->sniffer[ft_type];
		priority = 0;
		num_entries = 1;
		num_groups = 1;
	}

	if (!ns)
		return ERR_PTR(-ENOTSUPP);

	max_table_size = min_t(int, num_entries, max_table_size);

	ft = prio->flow_table;
	if (!ft)
		return _get_prio(ns, prio, priority, max_table_size, num_groups,
				 flags);

	return prio;
}

static void set_underlay_qp(struct mlx5_ib_dev *dev,
			    struct mlx5_flow_spec *spec,
			    u32 underlay_qpn)
{
	void *misc_params_c = MLX5_ADDR_OF(fte_match_param,
					   spec->match_criteria,
					   misc_parameters);
	void *misc_params_v = MLX5_ADDR_OF(fte_match_param, spec->match_value,
					   misc_parameters);

	if (underlay_qpn &&
	    MLX5_CAP_FLOWTABLE_NIC_RX(dev->mdev,
				      ft_field_support.bth_dst_qp)) {
		MLX5_SET(fte_match_set_misc,
			 misc_params_v, bth_dst_qp, underlay_qpn);
		MLX5_SET(fte_match_set_misc,
			 misc_params_c, bth_dst_qp, 0xffffff);
	}
}

static int read_flow_counters(struct ib_device *ibdev,
			      struct mlx5_read_counters_attr *read_attr)
{
	struct mlx5_fc *fc = read_attr->hw_cntrs_hndl;
	struct mlx5_ib_dev *dev = to_mdev(ibdev);

	return mlx5_fc_query(dev->mdev, fc,
			     &read_attr->out[IB_COUNTER_PACKETS],
			     &read_attr->out[IB_COUNTER_BYTES]);
}

/* flow counters currently expose two counters packets and bytes */
#define FLOW_COUNTERS_NUM 2
static int counters_set_description(struct ib_counters *counters,
				    enum mlx5_ib_counters_type counters_type,
				    struct mlx5_ib_flow_counters_desc *desc_data,
				    u32 ncounters)
{
	struct mlx5_ib_mcounters *mcounters = to_mcounters(counters);
	u32 cntrs_max_index = 0;
	int i;

	if (counters_type != MLX5_IB_COUNTERS_FLOW)
		return -EINVAL;

	/* init the fields for the object */
	mcounters->type = counters_type;
	mcounters->read_counters = read_flow_counters;
	mcounters->counters_num = FLOW_COUNTERS_NUM;
	mcounters->ncounters = ncounters;
	/* each counter entry have both description and index pair */
	for (i = 0; i < ncounters; i++) {
		if (desc_data[i].description > IB_COUNTER_BYTES)
			return -EINVAL;

		if (cntrs_max_index <= desc_data[i].index)
			cntrs_max_index = desc_data[i].index + 1;
	}

	mutex_lock(&mcounters->mcntrs_mutex);
	mcounters->counters_data = desc_data;
	mcounters->cntrs_max_index = cntrs_max_index;
	mutex_unlock(&mcounters->mcntrs_mutex);

	return 0;
}

#define MAX_COUNTERS_NUM (USHRT_MAX / (sizeof(u32) * 2))
static int flow_counters_set_data(struct ib_counters *ibcounters,
				  struct mlx5_ib_create_flow *ucmd)
{
	struct mlx5_ib_mcounters *mcounters = to_mcounters(ibcounters);
	struct mlx5_ib_flow_counters_data *cntrs_data = NULL;
	struct mlx5_ib_flow_counters_desc *desc_data = NULL;
	bool hw_hndl = false;
	int ret = 0;

	if (ucmd && ucmd->ncounters_data != 0) {
		cntrs_data = ucmd->data;
		if (cntrs_data->ncounters > MAX_COUNTERS_NUM)
			return -EINVAL;

		desc_data = kcalloc(cntrs_data->ncounters,
				    sizeof(*desc_data),
				    GFP_KERNEL);
		if (!desc_data)
			return  -ENOMEM;

		if (copy_from_user(desc_data,
				   u64_to_user_ptr(cntrs_data->counters_data),
				   sizeof(*desc_data) * cntrs_data->ncounters)) {
			ret = -EFAULT;
			goto free;
		}
	}

	if (!mcounters->hw_cntrs_hndl) {
		mcounters->hw_cntrs_hndl = mlx5_fc_create(
			to_mdev(ibcounters->device)->mdev, false);
		if (IS_ERR(mcounters->hw_cntrs_hndl)) {
			ret = PTR_ERR(mcounters->hw_cntrs_hndl);
			goto free;
		}
		hw_hndl = true;
	}

	if (desc_data) {
		/* counters already bound to at least one flow */
		if (mcounters->cntrs_max_index) {
			ret = -EINVAL;
			goto free_hndl;
		}

		ret = counters_set_description(ibcounters,
					       MLX5_IB_COUNTERS_FLOW,
					       desc_data,
					       cntrs_data->ncounters);
		if (ret)
			goto free_hndl;

	} else if (!mcounters->cntrs_max_index) {
		/* counters not bound yet, must have udata passed */
		ret = -EINVAL;
		goto free_hndl;
	}

	return 0;

free_hndl:
	if (hw_hndl) {
		mlx5_fc_destroy(to_mdev(ibcounters->device)->mdev,
				mcounters->hw_cntrs_hndl);
		mcounters->hw_cntrs_hndl = NULL;
	}
free:
	kfree(desc_data);
	return ret;
}

static void mlx5_ib_set_rule_source_port(struct mlx5_ib_dev *dev,
					 struct mlx5_flow_spec *spec,
					 struct mlx5_eswitch_rep *rep)
{
	struct mlx5_eswitch *esw = dev->mdev->priv.eswitch;
	void *misc;

	if (mlx5_eswitch_vport_match_metadata_enabled(esw)) {
		misc = MLX5_ADDR_OF(fte_match_param, spec->match_value,
				    misc_parameters_2);

		MLX5_SET(fte_match_set_misc2, misc, metadata_reg_c_0,
			 mlx5_eswitch_get_vport_metadata_for_match(esw,
								   rep->vport));
		misc = MLX5_ADDR_OF(fte_match_param, spec->match_criteria,
				    misc_parameters_2);

		MLX5_SET(fte_match_set_misc2, misc, metadata_reg_c_0,
			 mlx5_eswitch_get_vport_metadata_mask());
	} else {
		misc = MLX5_ADDR_OF(fte_match_param, spec->match_value,
				    misc_parameters);

		MLX5_SET(fte_match_set_misc, misc, source_port, rep->vport);

		misc = MLX5_ADDR_OF(fte_match_param, spec->match_criteria,
				    misc_parameters);

		MLX5_SET_TO_ONES(fte_match_set_misc, misc, source_port);
	}
}

static struct mlx5_ib_flow_handler *_create_flow_rule(struct mlx5_ib_dev *dev,
						      struct mlx5_ib_flow_prio *ft_prio,
						      const struct ib_flow_attr *flow_attr,
						      struct mlx5_flow_destination *dst,
						      u32 underlay_qpn,
						      struct mlx5_ib_create_flow *ucmd)
{
	struct mlx5_flow_table	*ft = ft_prio->flow_table;
	struct mlx5_ib_flow_handler *handler;
	struct mlx5_flow_act flow_act = {};
	struct mlx5_flow_spec *spec;
	struct mlx5_flow_destination dest_arr[2] = {};
	struct mlx5_flow_destination *rule_dst = dest_arr;
	const void *ib_flow = (const void *)flow_attr + sizeof(*flow_attr);
	unsigned int spec_index;
	u32 prev_type = 0;
	int err = 0;
	int dest_num = 0;
	bool is_egress = flow_attr->flags & IB_FLOW_ATTR_FLAGS_EGRESS;

	if (!is_valid_attr(dev->mdev, flow_attr))
		return ERR_PTR(-EINVAL);

	if (dev->is_rep && is_egress)
		return ERR_PTR(-EINVAL);

	spec = kvzalloc(sizeof(*spec), GFP_KERNEL);
	handler = kzalloc(sizeof(*handler), GFP_KERNEL);
	if (!handler || !spec) {
		err = -ENOMEM;
		goto free;
	}

	INIT_LIST_HEAD(&handler->list);

	for (spec_index = 0; spec_index < flow_attr->num_of_specs; spec_index++) {
		err = parse_flow_attr(dev->mdev, spec,
				      ib_flow, flow_attr, &flow_act,
				      prev_type);
		if (err < 0)
			goto free;

		prev_type = ((union ib_flow_spec *)ib_flow)->type;
		ib_flow += ((union ib_flow_spec *)ib_flow)->size;
	}

	if (dst && !(flow_act.action & MLX5_FLOW_CONTEXT_ACTION_DROP)) {
		memcpy(&dest_arr[0], dst, sizeof(*dst));
		dest_num++;
	}

	if (!flow_is_multicast_only(flow_attr))
		set_underlay_qp(dev, spec, underlay_qpn);

	if (dev->is_rep) {
		struct mlx5_eswitch_rep *rep;

		rep = dev->port[flow_attr->port - 1].rep;
		if (!rep) {
			err = -EINVAL;
			goto free;
		}

		mlx5_ib_set_rule_source_port(dev, spec, rep);
	}

	spec->match_criteria_enable = get_match_criteria_enable(spec->match_criteria);

	if (is_egress &&
	    !is_valid_spec(dev->mdev, spec, &flow_act, is_egress)) {
		err = -EINVAL;
		goto free;
	}

	if (flow_act.action & MLX5_FLOW_CONTEXT_ACTION_COUNT) {
		struct mlx5_ib_mcounters *mcounters;

		err = flow_counters_set_data(flow_act.counters, ucmd);
		if (err)
			goto free;

		mcounters = to_mcounters(flow_act.counters);
		handler->ibcounters = flow_act.counters;
		dest_arr[dest_num].type =
			MLX5_FLOW_DESTINATION_TYPE_COUNTER;
		dest_arr[dest_num].counter_id =
			mlx5_fc_id(mcounters->hw_cntrs_hndl);
		dest_num++;
	}

	if (flow_act.action & MLX5_FLOW_CONTEXT_ACTION_DROP) {
		if (!dest_num)
			rule_dst = NULL;
	} else {
		if (is_egress)
			flow_act.action |= MLX5_FLOW_CONTEXT_ACTION_ALLOW;
		else
			flow_act.action |=
				dest_num ?  MLX5_FLOW_CONTEXT_ACTION_FWD_DEST :
					MLX5_FLOW_CONTEXT_ACTION_FWD_NEXT_PRIO;
	}

	if ((spec->flow_context.flags & FLOW_CONTEXT_HAS_TAG)  &&
	    (flow_attr->type == IB_FLOW_ATTR_ALL_DEFAULT ||
	     flow_attr->type == IB_FLOW_ATTR_MC_DEFAULT)) {
		mlx5_ib_warn(dev, "Flow tag %u and attribute type %x isn't allowed in leftovers\n",
			     spec->flow_context.flow_tag, flow_attr->type);
		err = -EINVAL;
		goto free;
	}
	handler->rule = mlx5_add_flow_rules(ft, spec,
					    &flow_act,
					    rule_dst, dest_num);

	if (IS_ERR(handler->rule)) {
		err = PTR_ERR(handler->rule);
		goto free;
	}

	ft_prio->refcount++;
	handler->prio = ft_prio;
	handler->dev = dev;

	ft_prio->flow_table = ft;
free:
	if (err && handler) {
		if (handler->ibcounters &&
		    atomic_read(&handler->ibcounters->usecnt) == 1)
			counters_clear_description(handler->ibcounters);
		kfree(handler);
	}
	kvfree(spec);
	return err ? ERR_PTR(err) : handler;
}

static struct mlx5_ib_flow_handler *create_flow_rule(struct mlx5_ib_dev *dev,
						     struct mlx5_ib_flow_prio *ft_prio,
						     const struct ib_flow_attr *flow_attr,
						     struct mlx5_flow_destination *dst)
{
	return _create_flow_rule(dev, ft_prio, flow_attr, dst, 0, NULL);
}

static struct mlx5_ib_flow_handler *create_dont_trap_rule(struct mlx5_ib_dev *dev,
							  struct mlx5_ib_flow_prio *ft_prio,
							  struct ib_flow_attr *flow_attr,
							  struct mlx5_flow_destination *dst)
{
	struct mlx5_ib_flow_handler *handler_dst = NULL;
	struct mlx5_ib_flow_handler *handler = NULL;

	handler = create_flow_rule(dev, ft_prio, flow_attr, NULL);
	if (!IS_ERR(handler)) {
		handler_dst = create_flow_rule(dev, ft_prio,
					       flow_attr, dst);
		if (IS_ERR(handler_dst)) {
			mlx5_del_flow_rules(handler->rule);
			ft_prio->refcount--;
			kfree(handler);
			handler = handler_dst;
		} else {
			list_add(&handler_dst->list, &handler->list);
		}
	}

	return handler;
}
enum {
	LEFTOVERS_MC,
	LEFTOVERS_UC,
};

static struct mlx5_ib_flow_handler *create_leftovers_rule(struct mlx5_ib_dev *dev,
							  struct mlx5_ib_flow_prio *ft_prio,
							  struct ib_flow_attr *flow_attr,
							  struct mlx5_flow_destination *dst)
{
	struct mlx5_ib_flow_handler *handler_ucast = NULL;
	struct mlx5_ib_flow_handler *handler = NULL;

	static struct {
		struct ib_flow_attr	flow_attr;
		struct ib_flow_spec_eth eth_flow;
	} leftovers_specs[] = {
		[LEFTOVERS_MC] = {
			.flow_attr = {
				.num_of_specs = 1,
				.size = sizeof(leftovers_specs[0])
			},
			.eth_flow = {
				.type = IB_FLOW_SPEC_ETH,
				.size = sizeof(struct ib_flow_spec_eth),
				.mask = {.dst_mac = {0x1} },
				.val =  {.dst_mac = {0x1} }
			}
		},
		[LEFTOVERS_UC] = {
			.flow_attr = {
				.num_of_specs = 1,
				.size = sizeof(leftovers_specs[0])
			},
			.eth_flow = {
				.type = IB_FLOW_SPEC_ETH,
				.size = sizeof(struct ib_flow_spec_eth),
				.mask = {.dst_mac = {0x1} },
				.val = {.dst_mac = {} }
			}
		}
	};

	handler = create_flow_rule(dev, ft_prio,
				   &leftovers_specs[LEFTOVERS_MC].flow_attr,
				   dst);
	if (!IS_ERR(handler) &&
	    flow_attr->type == IB_FLOW_ATTR_ALL_DEFAULT) {
		handler_ucast = create_flow_rule(dev, ft_prio,
						 &leftovers_specs[LEFTOVERS_UC].flow_attr,
						 dst);
		if (IS_ERR(handler_ucast)) {
			mlx5_del_flow_rules(handler->rule);
			ft_prio->refcount--;
			kfree(handler);
			handler = handler_ucast;
		} else {
			list_add(&handler_ucast->list, &handler->list);
		}
	}

	return handler;
}

static struct mlx5_ib_flow_handler *create_sniffer_rule(struct mlx5_ib_dev *dev,
							struct mlx5_ib_flow_prio *ft_rx,
							struct mlx5_ib_flow_prio *ft_tx,
							struct mlx5_flow_destination *dst)
{
	struct mlx5_ib_flow_handler *handler_rx;
	struct mlx5_ib_flow_handler *handler_tx;
	int err;
	static const struct ib_flow_attr flow_attr  = {
		.num_of_specs = 0,
		.size = sizeof(flow_attr)
	};

	handler_rx = create_flow_rule(dev, ft_rx, &flow_attr, dst);
	if (IS_ERR(handler_rx)) {
		err = PTR_ERR(handler_rx);
		goto err;
	}

	handler_tx = create_flow_rule(dev, ft_tx, &flow_attr, dst);
	if (IS_ERR(handler_tx)) {
		err = PTR_ERR(handler_tx);
		goto err_tx;
	}

	list_add(&handler_tx->list, &handler_rx->list);

	return handler_rx;

err_tx:
	mlx5_del_flow_rules(handler_rx->rule);
	ft_rx->refcount--;
	kfree(handler_rx);
err:
	return ERR_PTR(err);
}

static struct ib_flow *mlx5_ib_create_flow(struct ib_qp *qp,
					   struct ib_flow_attr *flow_attr,
					   int domain,
					   struct ib_udata *udata)
{
	struct mlx5_ib_dev *dev = to_mdev(qp->device);
	struct mlx5_ib_qp *mqp = to_mqp(qp);
	struct mlx5_ib_flow_handler *handler = NULL;
	struct mlx5_flow_destination *dst = NULL;
	struct mlx5_ib_flow_prio *ft_prio_tx = NULL;
	struct mlx5_ib_flow_prio *ft_prio;
	bool is_egress = flow_attr->flags & IB_FLOW_ATTR_FLAGS_EGRESS;
	struct mlx5_ib_create_flow *ucmd = NULL, ucmd_hdr;
	size_t min_ucmd_sz, required_ucmd_sz;
	int err;
	int underlay_qpn;

	if (udata && udata->inlen) {
		min_ucmd_sz = offsetof(typeof(ucmd_hdr), reserved) +
				sizeof(ucmd_hdr.reserved);
		if (udata->inlen < min_ucmd_sz)
			return ERR_PTR(-EOPNOTSUPP);

		err = ib_copy_from_udata(&ucmd_hdr, udata, min_ucmd_sz);
		if (err)
			return ERR_PTR(err);

		/* currently supports only one counters data */
		if (ucmd_hdr.ncounters_data > 1)
			return ERR_PTR(-EINVAL);

		required_ucmd_sz = min_ucmd_sz +
			sizeof(struct mlx5_ib_flow_counters_data) *
			ucmd_hdr.ncounters_data;
		if (udata->inlen > required_ucmd_sz &&
		    !ib_is_udata_cleared(udata, required_ucmd_sz,
					 udata->inlen - required_ucmd_sz))
			return ERR_PTR(-EOPNOTSUPP);

		ucmd = kzalloc(required_ucmd_sz, GFP_KERNEL);
		if (!ucmd)
			return ERR_PTR(-ENOMEM);

		err = ib_copy_from_udata(ucmd, udata, required_ucmd_sz);
		if (err)
			goto free_ucmd;
	}

	if (flow_attr->priority > MLX5_IB_FLOW_LAST_PRIO) {
		err = -ENOMEM;
		goto free_ucmd;
	}

	if (domain != IB_FLOW_DOMAIN_USER ||
	    flow_attr->port > dev->num_ports ||
	    (flow_attr->flags & ~(IB_FLOW_ATTR_FLAGS_DONT_TRAP |
				  IB_FLOW_ATTR_FLAGS_EGRESS))) {
		err = -EINVAL;
		goto free_ucmd;
	}

	if (is_egress &&
	    (flow_attr->type == IB_FLOW_ATTR_ALL_DEFAULT ||
	     flow_attr->type == IB_FLOW_ATTR_MC_DEFAULT)) {
		err = -EINVAL;
		goto free_ucmd;
	}

	dst = kzalloc(sizeof(*dst), GFP_KERNEL);
	if (!dst) {
		err = -ENOMEM;
		goto free_ucmd;
	}

	mutex_lock(&dev->flow_db->lock);

	ft_prio = get_flow_table(dev, flow_attr,
				 is_egress ? MLX5_IB_FT_TX : MLX5_IB_FT_RX);
	if (IS_ERR(ft_prio)) {
		err = PTR_ERR(ft_prio);
		goto unlock;
	}
	if (flow_attr->type == IB_FLOW_ATTR_SNIFFER) {
		ft_prio_tx = get_flow_table(dev, flow_attr, MLX5_IB_FT_TX);
		if (IS_ERR(ft_prio_tx)) {
			err = PTR_ERR(ft_prio_tx);
			ft_prio_tx = NULL;
			goto destroy_ft;
		}
	}

	if (is_egress) {
		dst->type = MLX5_FLOW_DESTINATION_TYPE_PORT;
	} else {
		dst->type = MLX5_FLOW_DESTINATION_TYPE_TIR;
		if (mqp->flags & MLX5_IB_QP_RSS)
			dst->tir_num = mqp->rss_qp.tirn;
		else
			dst->tir_num = mqp->raw_packet_qp.rq.tirn;
	}

	if (flow_attr->type == IB_FLOW_ATTR_NORMAL) {
		if (flow_attr->flags & IB_FLOW_ATTR_FLAGS_DONT_TRAP)  {
			handler = create_dont_trap_rule(dev, ft_prio,
							flow_attr, dst);
		} else {
			underlay_qpn = (mqp->flags & MLX5_IB_QP_UNDERLAY) ?
					mqp->underlay_qpn : 0;
			handler = _create_flow_rule(dev, ft_prio, flow_attr,
						    dst, underlay_qpn, ucmd);
		}
	} else if (flow_attr->type == IB_FLOW_ATTR_ALL_DEFAULT ||
		   flow_attr->type == IB_FLOW_ATTR_MC_DEFAULT) {
		handler = create_leftovers_rule(dev, ft_prio, flow_attr,
						dst);
	} else if (flow_attr->type == IB_FLOW_ATTR_SNIFFER) {
		handler = create_sniffer_rule(dev, ft_prio, ft_prio_tx, dst);
	} else {
		err = -EINVAL;
		goto destroy_ft;
	}

	if (IS_ERR(handler)) {
		err = PTR_ERR(handler);
		handler = NULL;
		goto destroy_ft;
	}

	mutex_unlock(&dev->flow_db->lock);
	kfree(dst);
	kfree(ucmd);

	return &handler->ibflow;

destroy_ft:
	put_flow_table(dev, ft_prio, false);
	if (ft_prio_tx)
		put_flow_table(dev, ft_prio_tx, false);
unlock:
	mutex_unlock(&dev->flow_db->lock);
	kfree(dst);
free_ucmd:
	kfree(ucmd);
	return ERR_PTR(err);
}

static struct mlx5_ib_flow_prio *
_get_flow_table(struct mlx5_ib_dev *dev,
		struct mlx5_ib_flow_matcher *fs_matcher,
		bool mcast)
{
	struct mlx5_flow_namespace *ns = NULL;
	struct mlx5_ib_flow_prio *prio = NULL;
	int max_table_size = 0;
	bool esw_encap;
	u32 flags = 0;
	int priority;

	if (mcast)
		priority = MLX5_IB_FLOW_MCAST_PRIO;
	else
		priority = ib_prio_to_core_prio(fs_matcher->priority, false);

	esw_encap = mlx5_eswitch_get_encap_mode(dev->mdev) !=
		DEVLINK_ESWITCH_ENCAP_MODE_NONE;
	if (fs_matcher->ns_type == MLX5_FLOW_NAMESPACE_BYPASS) {
		max_table_size = BIT(MLX5_CAP_FLOWTABLE_NIC_RX(dev->mdev,
					log_max_ft_size));
		if (MLX5_CAP_FLOWTABLE_NIC_RX(dev->mdev, decap) && !esw_encap)
			flags |= MLX5_FLOW_TABLE_TUNNEL_EN_DECAP;
		if (MLX5_CAP_FLOWTABLE_NIC_RX(dev->mdev,
					      reformat_l3_tunnel_to_l2) &&
		    !esw_encap)
			flags |= MLX5_FLOW_TABLE_TUNNEL_EN_REFORMAT;
	} else if (fs_matcher->ns_type == MLX5_FLOW_NAMESPACE_EGRESS) {
		max_table_size = BIT(
			MLX5_CAP_FLOWTABLE_NIC_TX(dev->mdev, log_max_ft_size));
		if (MLX5_CAP_FLOWTABLE_NIC_TX(dev->mdev, reformat) && !esw_encap)
			flags |= MLX5_FLOW_TABLE_TUNNEL_EN_REFORMAT;
	} else if (fs_matcher->ns_type == MLX5_FLOW_NAMESPACE_FDB) {
		max_table_size = BIT(
			MLX5_CAP_ESW_FLOWTABLE_FDB(dev->mdev, log_max_ft_size));
		if (MLX5_CAP_ESW_FLOWTABLE_FDB(dev->mdev, decap) && esw_encap)
			flags |= MLX5_FLOW_TABLE_TUNNEL_EN_DECAP;
		if (MLX5_CAP_ESW_FLOWTABLE_FDB(dev->mdev, reformat_l3_tunnel_to_l2) &&
		    esw_encap)
			flags |= MLX5_FLOW_TABLE_TUNNEL_EN_REFORMAT;
		priority = FDB_BYPASS_PATH;
	} else if (fs_matcher->ns_type == MLX5_FLOW_NAMESPACE_RDMA_RX) {
		max_table_size =
			BIT(MLX5_CAP_FLOWTABLE_RDMA_RX(dev->mdev,
						       log_max_ft_size));
		priority = fs_matcher->priority;
	} else if (fs_matcher->ns_type == MLX5_FLOW_NAMESPACE_RDMA_TX) {
		max_table_size =
			BIT(MLX5_CAP_FLOWTABLE_RDMA_TX(dev->mdev,
						       log_max_ft_size));
		priority = fs_matcher->priority;
	}

	max_table_size = min_t(int, max_table_size, MLX5_FS_MAX_ENTRIES);

	ns = mlx5_get_flow_namespace(dev->mdev, fs_matcher->ns_type);
	if (!ns)
		return ERR_PTR(-ENOTSUPP);

	if (fs_matcher->ns_type == MLX5_FLOW_NAMESPACE_BYPASS)
		prio = &dev->flow_db->prios[priority];
	else if (fs_matcher->ns_type == MLX5_FLOW_NAMESPACE_EGRESS)
		prio = &dev->flow_db->egress_prios[priority];
	else if (fs_matcher->ns_type == MLX5_FLOW_NAMESPACE_FDB)
		prio = &dev->flow_db->fdb;
	else if (fs_matcher->ns_type == MLX5_FLOW_NAMESPACE_RDMA_RX)
		prio = &dev->flow_db->rdma_rx[priority];
	else if (fs_matcher->ns_type == MLX5_FLOW_NAMESPACE_RDMA_TX)
		prio = &dev->flow_db->rdma_tx[priority];

	if (!prio)
		return ERR_PTR(-EINVAL);

	if (prio->flow_table)
		return prio;

	return _get_prio(ns, prio, priority, max_table_size,
			 MLX5_FS_MAX_TYPES, flags);
}

static struct mlx5_ib_flow_handler *
_create_raw_flow_rule(struct mlx5_ib_dev *dev,
		      struct mlx5_ib_flow_prio *ft_prio,
		      struct mlx5_flow_destination *dst,
		      struct mlx5_ib_flow_matcher  *fs_matcher,
		      struct mlx5_flow_context *flow_context,
		      struct mlx5_flow_act *flow_act,
		      void *cmd_in, int inlen,
		      int dst_num)
{
	struct mlx5_ib_flow_handler *handler;
	struct mlx5_flow_spec *spec;
	struct mlx5_flow_table *ft = ft_prio->flow_table;
	int err = 0;

	spec = kvzalloc(sizeof(*spec), GFP_KERNEL);
	handler = kzalloc(sizeof(*handler), GFP_KERNEL);
	if (!handler || !spec) {
		err = -ENOMEM;
		goto free;
	}

	INIT_LIST_HEAD(&handler->list);

	memcpy(spec->match_value, cmd_in, inlen);
	memcpy(spec->match_criteria, fs_matcher->matcher_mask.match_params,
	       fs_matcher->mask_len);
	spec->match_criteria_enable = fs_matcher->match_criteria_enable;
	spec->flow_context = *flow_context;

	handler->rule = mlx5_add_flow_rules(ft, spec,
					    flow_act, dst, dst_num);

	if (IS_ERR(handler->rule)) {
		err = PTR_ERR(handler->rule);
		goto free;
	}

	ft_prio->refcount++;
	handler->prio = ft_prio;
	handler->dev = dev;
	ft_prio->flow_table = ft;

free:
	if (err)
		kfree(handler);
	kvfree(spec);
	return err ? ERR_PTR(err) : handler;
}

static bool raw_fs_is_multicast(struct mlx5_ib_flow_matcher *fs_matcher,
				void *match_v)
{
	void *match_c;
	void *match_v_set_lyr_2_4, *match_c_set_lyr_2_4;
	void *dmac, *dmac_mask;
	void *ipv4, *ipv4_mask;

	if (!(fs_matcher->match_criteria_enable &
	      (1 << MATCH_CRITERIA_ENABLE_OUTER_BIT)))
		return false;

	match_c = fs_matcher->matcher_mask.match_params;
	match_v_set_lyr_2_4 = MLX5_ADDR_OF(fte_match_param, match_v,
					   outer_headers);
	match_c_set_lyr_2_4 = MLX5_ADDR_OF(fte_match_param, match_c,
					   outer_headers);

	dmac = MLX5_ADDR_OF(fte_match_set_lyr_2_4, match_v_set_lyr_2_4,
			    dmac_47_16);
	dmac_mask = MLX5_ADDR_OF(fte_match_set_lyr_2_4, match_c_set_lyr_2_4,
				 dmac_47_16);

	if (is_multicast_ether_addr(dmac) &&
	    is_multicast_ether_addr(dmac_mask))
		return true;

	ipv4 = MLX5_ADDR_OF(fte_match_set_lyr_2_4, match_v_set_lyr_2_4,
			    dst_ipv4_dst_ipv6.ipv4_layout.ipv4);

	ipv4_mask = MLX5_ADDR_OF(fte_match_set_lyr_2_4, match_c_set_lyr_2_4,
				 dst_ipv4_dst_ipv6.ipv4_layout.ipv4);

	if (ipv4_is_multicast(*(__be32 *)(ipv4)) &&
	    ipv4_is_multicast(*(__be32 *)(ipv4_mask)))
		return true;

	return false;
}

struct mlx5_ib_flow_handler *
mlx5_ib_raw_fs_rule_add(struct mlx5_ib_dev *dev,
			struct mlx5_ib_flow_matcher *fs_matcher,
			struct mlx5_flow_context *flow_context,
			struct mlx5_flow_act *flow_act,
			u32 counter_id,
			void *cmd_in, int inlen, int dest_id,
			int dest_type)
{
	struct mlx5_flow_destination *dst;
	struct mlx5_ib_flow_prio *ft_prio;
	struct mlx5_ib_flow_handler *handler;
	int dst_num = 0;
	bool mcast;
	int err;

	if (fs_matcher->flow_type != MLX5_IB_FLOW_TYPE_NORMAL)
		return ERR_PTR(-EOPNOTSUPP);

	if (fs_matcher->priority > MLX5_IB_FLOW_LAST_PRIO)
		return ERR_PTR(-ENOMEM);

	dst = kcalloc(2, sizeof(*dst), GFP_KERNEL);
	if (!dst)
		return ERR_PTR(-ENOMEM);

	mcast = raw_fs_is_multicast(fs_matcher, cmd_in);
	mutex_lock(&dev->flow_db->lock);

	ft_prio = _get_flow_table(dev, fs_matcher, mcast);
	if (IS_ERR(ft_prio)) {
		err = PTR_ERR(ft_prio);
		goto unlock;
	}

	if (dest_type == MLX5_FLOW_DESTINATION_TYPE_TIR) {
		dst[dst_num].type = dest_type;
		dst[dst_num].tir_num = dest_id;
		flow_act->action |= MLX5_FLOW_CONTEXT_ACTION_FWD_DEST;
	} else if (dest_type == MLX5_FLOW_DESTINATION_TYPE_FLOW_TABLE) {
		dst[dst_num].type = MLX5_FLOW_DESTINATION_TYPE_FLOW_TABLE_NUM;
		dst[dst_num].ft_num = dest_id;
		flow_act->action |= MLX5_FLOW_CONTEXT_ACTION_FWD_DEST;
	} else {
		dst[dst_num].type = MLX5_FLOW_DESTINATION_TYPE_PORT;
		flow_act->action |= MLX5_FLOW_CONTEXT_ACTION_ALLOW;
	}

	dst_num++;

	if (flow_act->action & MLX5_FLOW_CONTEXT_ACTION_COUNT) {
		dst[dst_num].type = MLX5_FLOW_DESTINATION_TYPE_COUNTER;
		dst[dst_num].counter_id = counter_id;
		dst_num++;
	}

	handler = _create_raw_flow_rule(dev, ft_prio, dst, fs_matcher,
					flow_context, flow_act,
					cmd_in, inlen, dst_num);

	if (IS_ERR(handler)) {
		err = PTR_ERR(handler);
		goto destroy_ft;
	}

	mutex_unlock(&dev->flow_db->lock);
	atomic_inc(&fs_matcher->usecnt);
	handler->flow_matcher = fs_matcher;

	kfree(dst);

	return handler;

destroy_ft:
	put_flow_table(dev, ft_prio, false);
unlock:
	mutex_unlock(&dev->flow_db->lock);
	kfree(dst);

	return ERR_PTR(err);
}

static u32 mlx5_ib_flow_action_flags_to_accel_xfrm_flags(u32 mlx5_flags)
{
	u32 flags = 0;

	if (mlx5_flags & MLX5_IB_UAPI_FLOW_ACTION_FLAGS_REQUIRE_METADATA)
		flags |= MLX5_ACCEL_XFRM_FLAG_REQUIRE_METADATA;

	return flags;
}

#define MLX5_FLOW_ACTION_ESP_CREATE_LAST_SUPPORTED	MLX5_IB_UAPI_FLOW_ACTION_FLAGS_REQUIRE_METADATA
static struct ib_flow_action *
mlx5_ib_create_flow_action_esp(struct ib_device *device,
			       const struct ib_flow_action_attrs_esp *attr,
			       struct uverbs_attr_bundle *attrs)
{
	struct mlx5_ib_dev *mdev = to_mdev(device);
	struct ib_uverbs_flow_action_esp_keymat_aes_gcm *aes_gcm;
	struct mlx5_accel_esp_xfrm_attrs accel_attrs = {};
	struct mlx5_ib_flow_action *action;
	u64 action_flags;
	u64 flags;
	int err = 0;

	err = uverbs_get_flags64(
		&action_flags, attrs, MLX5_IB_ATTR_CREATE_FLOW_ACTION_FLAGS,
		((MLX5_FLOW_ACTION_ESP_CREATE_LAST_SUPPORTED << 1) - 1));
	if (err)
		return ERR_PTR(err);

	flags = mlx5_ib_flow_action_flags_to_accel_xfrm_flags(action_flags);

	/* We current only support a subset of the standard features. Only a
	 * keymat of type AES_GCM, with icv_len == 16, iv_algo == SEQ and esn
	 * (with overlap). Full offload mode isn't supported.
	 */
	if (!attr->keymat || attr->replay || attr->encap ||
	    attr->spi || attr->seq || attr->tfc_pad ||
	    attr->hard_limit_pkts ||
	    (attr->flags & ~(IB_FLOW_ACTION_ESP_FLAGS_ESN_TRIGGERED |
			     IB_UVERBS_FLOW_ACTION_ESP_FLAGS_ENCRYPT)))
		return ERR_PTR(-EOPNOTSUPP);

	if (attr->keymat->protocol !=
	    IB_UVERBS_FLOW_ACTION_ESP_KEYMAT_AES_GCM)
		return ERR_PTR(-EOPNOTSUPP);

	aes_gcm = &attr->keymat->keymat.aes_gcm;

	if (aes_gcm->icv_len != 16 ||
	    aes_gcm->iv_algo != IB_UVERBS_FLOW_ACTION_IV_ALGO_SEQ)
		return ERR_PTR(-EOPNOTSUPP);

	action = kmalloc(sizeof(*action), GFP_KERNEL);
	if (!action)
		return ERR_PTR(-ENOMEM);

	action->esp_aes_gcm.ib_flags = attr->flags;
	memcpy(&accel_attrs.keymat.aes_gcm.aes_key, &aes_gcm->aes_key,
	       sizeof(accel_attrs.keymat.aes_gcm.aes_key));
	accel_attrs.keymat.aes_gcm.key_len = aes_gcm->key_len * 8;
	memcpy(&accel_attrs.keymat.aes_gcm.salt, &aes_gcm->salt,
	       sizeof(accel_attrs.keymat.aes_gcm.salt));
	memcpy(&accel_attrs.keymat.aes_gcm.seq_iv, &aes_gcm->iv,
	       sizeof(accel_attrs.keymat.aes_gcm.seq_iv));
	accel_attrs.keymat.aes_gcm.icv_len = aes_gcm->icv_len * 8;
	accel_attrs.keymat.aes_gcm.iv_algo = MLX5_ACCEL_ESP_AES_GCM_IV_ALGO_SEQ;
	accel_attrs.keymat_type = MLX5_ACCEL_ESP_KEYMAT_AES_GCM;

	accel_attrs.esn = attr->esn;
	if (attr->flags & IB_FLOW_ACTION_ESP_FLAGS_ESN_TRIGGERED)
		accel_attrs.flags |= MLX5_ACCEL_ESP_FLAGS_ESN_TRIGGERED;
	if (attr->flags & IB_UVERBS_FLOW_ACTION_ESP_FLAGS_ESN_NEW_WINDOW)
		accel_attrs.flags |= MLX5_ACCEL_ESP_FLAGS_ESN_STATE_OVERLAP;

	if (attr->flags & IB_UVERBS_FLOW_ACTION_ESP_FLAGS_ENCRYPT)
		accel_attrs.action |= MLX5_ACCEL_ESP_ACTION_ENCRYPT;

	action->esp_aes_gcm.ctx =
		mlx5_accel_esp_create_xfrm(mdev->mdev, &accel_attrs, flags);
	if (IS_ERR(action->esp_aes_gcm.ctx)) {
		err = PTR_ERR(action->esp_aes_gcm.ctx);
		goto err_parse;
	}

	action->esp_aes_gcm.ib_flags = attr->flags;

	return &action->ib_action;

err_parse:
	kfree(action);
	return ERR_PTR(err);
}

static int
mlx5_ib_modify_flow_action_esp(struct ib_flow_action *action,
			       const struct ib_flow_action_attrs_esp *attr,
			       struct uverbs_attr_bundle *attrs)
{
	struct mlx5_ib_flow_action *maction = to_mflow_act(action);
	struct mlx5_accel_esp_xfrm_attrs accel_attrs;
	int err = 0;

	if (attr->keymat || attr->replay || attr->encap ||
	    attr->spi || attr->seq || attr->tfc_pad ||
	    attr->hard_limit_pkts ||
	    (attr->flags & ~(IB_FLOW_ACTION_ESP_FLAGS_ESN_TRIGGERED |
			     IB_FLOW_ACTION_ESP_FLAGS_MOD_ESP_ATTRS |
			     IB_UVERBS_FLOW_ACTION_ESP_FLAGS_ESN_NEW_WINDOW)))
		return -EOPNOTSUPP;

	/* Only the ESN value or the MLX5_ACCEL_ESP_FLAGS_ESN_STATE_OVERLAP can
	 * be modified.
	 */
	if (!(maction->esp_aes_gcm.ib_flags &
	      IB_FLOW_ACTION_ESP_FLAGS_ESN_TRIGGERED) &&
	    attr->flags & (IB_FLOW_ACTION_ESP_FLAGS_ESN_TRIGGERED |
			   IB_UVERBS_FLOW_ACTION_ESP_FLAGS_ESN_NEW_WINDOW))
		return -EINVAL;

	memcpy(&accel_attrs, &maction->esp_aes_gcm.ctx->attrs,
	       sizeof(accel_attrs));

	accel_attrs.esn = attr->esn;
	if (attr->flags & IB_UVERBS_FLOW_ACTION_ESP_FLAGS_ESN_NEW_WINDOW)
		accel_attrs.flags |= MLX5_ACCEL_ESP_FLAGS_ESN_STATE_OVERLAP;
	else
		accel_attrs.flags &= ~MLX5_ACCEL_ESP_FLAGS_ESN_STATE_OVERLAP;

	err = mlx5_accel_esp_modify_xfrm(maction->esp_aes_gcm.ctx,
					 &accel_attrs);
	if (err)
		return err;

	maction->esp_aes_gcm.ib_flags &=
		~IB_UVERBS_FLOW_ACTION_ESP_FLAGS_ESN_NEW_WINDOW;
	maction->esp_aes_gcm.ib_flags |=
		attr->flags & IB_UVERBS_FLOW_ACTION_ESP_FLAGS_ESN_NEW_WINDOW;

	return 0;
}

static int mlx5_ib_destroy_flow_action(struct ib_flow_action *action)
{
	struct mlx5_ib_flow_action *maction = to_mflow_act(action);

	switch (action->type) {
	case IB_FLOW_ACTION_ESP:
		/*
		 * We only support aes_gcm by now, so we implicitly know this is
		 * the underline crypto.
		 */
		mlx5_accel_esp_destroy_xfrm(maction->esp_aes_gcm.ctx);
		break;
	case IB_FLOW_ACTION_UNSPECIFIED:
		mlx5_ib_destroy_flow_action_raw(maction);
		break;
	default:
		WARN_ON(true);
		break;
	}

	kfree(maction);
	return 0;
}

static int mlx5_ib_mcg_attach(struct ib_qp *ibqp, union ib_gid *gid, u16 lid)
{
	struct mlx5_ib_dev *dev = to_mdev(ibqp->device);
	struct mlx5_ib_qp *mqp = to_mqp(ibqp);
	int err;
	u16 uid;

	uid = ibqp->pd ?
		to_mpd(ibqp->pd)->uid : 0;

	if (mqp->flags & MLX5_IB_QP_UNDERLAY) {
		mlx5_ib_dbg(dev, "Attaching a multi cast group to underlay QP is not supported\n");
		return -EOPNOTSUPP;
	}

	err = mlx5_cmd_attach_mcg(dev->mdev, gid, ibqp->qp_num, uid);
	if (err)
		mlx5_ib_warn(dev, "failed attaching QPN 0x%x, MGID %pI6\n",
			     ibqp->qp_num, gid->raw);

	return err;
}

static int mlx5_ib_mcg_detach(struct ib_qp *ibqp, union ib_gid *gid, u16 lid)
{
	struct mlx5_ib_dev *dev = to_mdev(ibqp->device);
	int err;
	u16 uid;

	uid = ibqp->pd ?
		to_mpd(ibqp->pd)->uid : 0;
	err = mlx5_cmd_detach_mcg(dev->mdev, gid, ibqp->qp_num, uid);
	if (err)
		mlx5_ib_warn(dev, "failed detaching QPN 0x%x, MGID %pI6\n",
			     ibqp->qp_num, gid->raw);

	return err;
}

static int init_node_data(struct mlx5_ib_dev *dev)
{
	int err;

	err = mlx5_query_node_desc(dev, dev->ib_dev.node_desc);
	if (err)
		return err;

	dev->mdev->rev_id = dev->mdev->pdev->revision;

	return mlx5_query_node_guid(dev, &dev->ib_dev.node_guid);
}

static ssize_t fw_pages_show(struct device *device,
			     struct device_attribute *attr, char *buf)
{
	struct mlx5_ib_dev *dev =
		rdma_device_to_drv_device(device, struct mlx5_ib_dev, ib_dev);

	return sprintf(buf, "%d\n", dev->mdev->priv.fw_pages);
}
static DEVICE_ATTR_RO(fw_pages);

static ssize_t reg_pages_show(struct device *device,
			      struct device_attribute *attr, char *buf)
{
	struct mlx5_ib_dev *dev =
		rdma_device_to_drv_device(device, struct mlx5_ib_dev, ib_dev);

	return sprintf(buf, "%d\n", atomic_read(&dev->mdev->priv.reg_pages));
}
static DEVICE_ATTR_RO(reg_pages);

static ssize_t hca_type_show(struct device *device,
			     struct device_attribute *attr, char *buf)
{
	struct mlx5_ib_dev *dev =
		rdma_device_to_drv_device(device, struct mlx5_ib_dev, ib_dev);

	return sprintf(buf, "MT%d\n", dev->mdev->pdev->device);
}
static DEVICE_ATTR_RO(hca_type);

static ssize_t hw_rev_show(struct device *device,
			   struct device_attribute *attr, char *buf)
{
	struct mlx5_ib_dev *dev =
		rdma_device_to_drv_device(device, struct mlx5_ib_dev, ib_dev);

	return sprintf(buf, "%x\n", dev->mdev->rev_id);
}
static DEVICE_ATTR_RO(hw_rev);

static ssize_t board_id_show(struct device *device,
			     struct device_attribute *attr, char *buf)
{
	struct mlx5_ib_dev *dev =
		rdma_device_to_drv_device(device, struct mlx5_ib_dev, ib_dev);

	return sprintf(buf, "%.*s\n", MLX5_BOARD_ID_LEN,
		       dev->mdev->board_id);
}
static DEVICE_ATTR_RO(board_id);

static struct attribute *mlx5_class_attributes[] = {
	&dev_attr_hw_rev.attr,
	&dev_attr_hca_type.attr,
	&dev_attr_board_id.attr,
	&dev_attr_fw_pages.attr,
	&dev_attr_reg_pages.attr,
	NULL,
};

static const struct attribute_group mlx5_attr_group = {
	.attrs = mlx5_class_attributes,
};

static void pkey_change_handler(struct work_struct *work)
{
	struct mlx5_ib_port_resources *ports =
		container_of(work, struct mlx5_ib_port_resources,
			     pkey_change_work);

	mutex_lock(&ports->devr->mutex);
	mlx5_ib_gsi_pkey_change(ports->gsi);
	mutex_unlock(&ports->devr->mutex);
}

static void mlx5_ib_handle_internal_error(struct mlx5_ib_dev *ibdev)
{
	struct mlx5_ib_qp *mqp;
	struct mlx5_ib_cq *send_mcq, *recv_mcq;
	struct mlx5_core_cq *mcq;
	struct list_head cq_armed_list;
	unsigned long flags_qp;
	unsigned long flags_cq;
	unsigned long flags;

	INIT_LIST_HEAD(&cq_armed_list);

	/* Go over qp list reside on that ibdev, sync with create/destroy qp.*/
	spin_lock_irqsave(&ibdev->reset_flow_resource_lock, flags);
	list_for_each_entry(mqp, &ibdev->qp_list, qps_list) {
		spin_lock_irqsave(&mqp->sq.lock, flags_qp);
		if (mqp->sq.tail != mqp->sq.head) {
			send_mcq = to_mcq(mqp->ibqp.send_cq);
			spin_lock_irqsave(&send_mcq->lock, flags_cq);
			if (send_mcq->mcq.comp &&
			    mqp->ibqp.send_cq->comp_handler) {
				if (!send_mcq->mcq.reset_notify_added) {
					send_mcq->mcq.reset_notify_added = 1;
					list_add_tail(&send_mcq->mcq.reset_notify,
						      &cq_armed_list);
				}
			}
			spin_unlock_irqrestore(&send_mcq->lock, flags_cq);
		}
		spin_unlock_irqrestore(&mqp->sq.lock, flags_qp);
		spin_lock_irqsave(&mqp->rq.lock, flags_qp);
		/* no handling is needed for SRQ */
		if (!mqp->ibqp.srq) {
			if (mqp->rq.tail != mqp->rq.head) {
				recv_mcq = to_mcq(mqp->ibqp.recv_cq);
				spin_lock_irqsave(&recv_mcq->lock, flags_cq);
				if (recv_mcq->mcq.comp &&
				    mqp->ibqp.recv_cq->comp_handler) {
					if (!recv_mcq->mcq.reset_notify_added) {
						recv_mcq->mcq.reset_notify_added = 1;
						list_add_tail(&recv_mcq->mcq.reset_notify,
							      &cq_armed_list);
					}
				}
				spin_unlock_irqrestore(&recv_mcq->lock,
						       flags_cq);
			}
		}
		spin_unlock_irqrestore(&mqp->rq.lock, flags_qp);
	}
	/*At that point all inflight post send were put to be executed as of we
	 * lock/unlock above locks Now need to arm all involved CQs.
	 */
	list_for_each_entry(mcq, &cq_armed_list, reset_notify) {
		mcq->comp(mcq, NULL);
	}
	spin_unlock_irqrestore(&ibdev->reset_flow_resource_lock, flags);
}

static void delay_drop_handler(struct work_struct *work)
{
	int err;
	struct mlx5_ib_delay_drop *delay_drop =
		container_of(work, struct mlx5_ib_delay_drop,
			     delay_drop_work);

	atomic_inc(&delay_drop->events_cnt);

	mutex_lock(&delay_drop->lock);
	err = mlx5_core_set_delay_drop(delay_drop->dev->mdev,
				       delay_drop->timeout);
	if (err) {
		mlx5_ib_warn(delay_drop->dev, "Failed to set delay drop, timeout=%u\n",
			     delay_drop->timeout);
		delay_drop->activate = false;
	}
	mutex_unlock(&delay_drop->lock);
}

static void handle_general_event(struct mlx5_ib_dev *ibdev, struct mlx5_eqe *eqe,
				 struct ib_event *ibev)
{
	u8 port = (eqe->data.port.port >> 4) & 0xf;

	switch (eqe->sub_type) {
	case MLX5_GENERAL_SUBTYPE_DELAY_DROP_TIMEOUT:
		if (mlx5_ib_port_link_layer(&ibdev->ib_dev, port) ==
					    IB_LINK_LAYER_ETHERNET)
			schedule_work(&ibdev->delay_drop.delay_drop_work);
		break;
	default: /* do nothing */
		return;
	}
}

static int handle_port_change(struct mlx5_ib_dev *ibdev, struct mlx5_eqe *eqe,
			      struct ib_event *ibev)
{
	u8 port = (eqe->data.port.port >> 4) & 0xf;

	ibev->element.port_num = port;

	switch (eqe->sub_type) {
	case MLX5_PORT_CHANGE_SUBTYPE_ACTIVE:
	case MLX5_PORT_CHANGE_SUBTYPE_DOWN:
	case MLX5_PORT_CHANGE_SUBTYPE_INITIALIZED:
		/* In RoCE, port up/down events are handled in
		 * mlx5_netdev_event().
		 */
		if (mlx5_ib_port_link_layer(&ibdev->ib_dev, port) ==
					    IB_LINK_LAYER_ETHERNET)
			return -EINVAL;

		ibev->event = (eqe->sub_type == MLX5_PORT_CHANGE_SUBTYPE_ACTIVE) ?
				IB_EVENT_PORT_ACTIVE : IB_EVENT_PORT_ERR;
		break;

	case MLX5_PORT_CHANGE_SUBTYPE_LID:
		ibev->event = IB_EVENT_LID_CHANGE;
		break;

	case MLX5_PORT_CHANGE_SUBTYPE_PKEY:
		ibev->event = IB_EVENT_PKEY_CHANGE;
		schedule_work(&ibdev->devr.ports[port - 1].pkey_change_work);
		break;

	case MLX5_PORT_CHANGE_SUBTYPE_GUID:
		ibev->event = IB_EVENT_GID_CHANGE;
		break;

	case MLX5_PORT_CHANGE_SUBTYPE_CLIENT_REREG:
		ibev->event = IB_EVENT_CLIENT_REREGISTER;
		break;
	default:
		return -EINVAL;
	}

	return 0;
}

static void mlx5_ib_handle_event(struct work_struct *_work)
{
	struct mlx5_ib_event_work *work =
		container_of(_work, struct mlx5_ib_event_work, work);
	struct mlx5_ib_dev *ibdev;
	struct ib_event ibev;
	bool fatal = false;

	if (work->is_slave) {
		ibdev = mlx5_ib_get_ibdev_from_mpi(work->mpi);
		if (!ibdev)
			goto out;
	} else {
		ibdev = work->dev;
	}

	switch (work->event) {
	case MLX5_DEV_EVENT_SYS_ERROR:
		ibev.event = IB_EVENT_DEVICE_FATAL;
		mlx5_ib_handle_internal_error(ibdev);
		ibev.element.port_num  = (u8)(unsigned long)work->param;
		fatal = true;
		break;
	case MLX5_EVENT_TYPE_PORT_CHANGE:
		if (handle_port_change(ibdev, work->param, &ibev))
			goto out;
		break;
	case MLX5_EVENT_TYPE_GENERAL_EVENT:
		handle_general_event(ibdev, work->param, &ibev);
		/* fall through */
	default:
		goto out;
	}

	ibev.device = &ibdev->ib_dev;

	if (!rdma_is_port_valid(&ibdev->ib_dev, ibev.element.port_num)) {
		mlx5_ib_warn(ibdev, "warning: event on port %d\n",  ibev.element.port_num);
		goto out;
	}

	if (ibdev->ib_active)
		ib_dispatch_event(&ibev);

	if (fatal)
		ibdev->ib_active = false;
out:
	kfree(work);
}

static int mlx5_ib_event(struct notifier_block *nb,
			 unsigned long event, void *param)
{
	struct mlx5_ib_event_work *work;

	work = kmalloc(sizeof(*work), GFP_ATOMIC);
	if (!work)
		return NOTIFY_DONE;

	INIT_WORK(&work->work, mlx5_ib_handle_event);
	work->dev = container_of(nb, struct mlx5_ib_dev, mdev_events);
	work->is_slave = false;
	work->param = param;
	work->event = event;

	queue_work(mlx5_ib_event_wq, &work->work);

	return NOTIFY_OK;
}

static int mlx5_ib_event_slave_port(struct notifier_block *nb,
				    unsigned long event, void *param)
{
	struct mlx5_ib_event_work *work;

	work = kmalloc(sizeof(*work), GFP_ATOMIC);
	if (!work)
		return NOTIFY_DONE;

	INIT_WORK(&work->work, mlx5_ib_handle_event);
	work->mpi = container_of(nb, struct mlx5_ib_multiport_info, mdev_events);
	work->is_slave = true;
	work->param = param;
	work->event = event;
	queue_work(mlx5_ib_event_wq, &work->work);

	return NOTIFY_OK;
}

static int set_has_smi_cap(struct mlx5_ib_dev *dev)
{
	struct mlx5_hca_vport_context vport_ctx;
	int err;
	int port;

	for (port = 1; port <= ARRAY_SIZE(dev->mdev->port_caps); port++) {
		dev->mdev->port_caps[port - 1].has_smi = false;
		if (MLX5_CAP_GEN(dev->mdev, port_type) ==
		    MLX5_CAP_PORT_TYPE_IB) {
			if (MLX5_CAP_GEN(dev->mdev, ib_virt)) {
				err = mlx5_query_hca_vport_context(dev->mdev, 0,
								   port, 0,
								   &vport_ctx);
				if (err) {
					mlx5_ib_err(dev, "query_hca_vport_context for port=%d failed %d\n",
						    port, err);
					return err;
				}
				dev->mdev->port_caps[port - 1].has_smi =
					vport_ctx.has_smi;
			} else {
				dev->mdev->port_caps[port - 1].has_smi = true;
			}
		}
	}
	return 0;
}

static void get_ext_port_caps(struct mlx5_ib_dev *dev)
{
	int port;

	for (port = 1; port <= dev->num_ports; port++)
		mlx5_query_ext_port_caps(dev, port);
}

static int __get_port_caps(struct mlx5_ib_dev *dev, u8 port)
{
	struct ib_device_attr *dprops = NULL;
	struct ib_port_attr *pprops = NULL;
	int err = -ENOMEM;

	pprops = kzalloc(sizeof(*pprops), GFP_KERNEL);
	if (!pprops)
		goto out;

	dprops = kmalloc(sizeof(*dprops), GFP_KERNEL);
	if (!dprops)
		goto out;

	err = mlx5_ib_query_device(&dev->ib_dev, dprops, NULL);
	if (err) {
		mlx5_ib_warn(dev, "query_device failed %d\n", err);
		goto out;
	}

	err = mlx5_ib_query_port(&dev->ib_dev, port, pprops);
	if (err) {
		mlx5_ib_warn(dev, "query_port %d failed %d\n",
			     port, err);
		goto out;
	}

	dev->mdev->port_caps[port - 1].pkey_table_len =
					dprops->max_pkeys;
	dev->mdev->port_caps[port - 1].gid_table_len =
					pprops->gid_tbl_len;
	mlx5_ib_dbg(dev, "port %d: pkey_table_len %d, gid_table_len %d\n",
		    port, dprops->max_pkeys, pprops->gid_tbl_len);

out:
	kfree(pprops);
	kfree(dprops);

	return err;
}

static int get_port_caps(struct mlx5_ib_dev *dev, u8 port)
{
	/* For representors use port 1, is this is the only native
	 * port
	 */
	if (dev->is_rep)
		return __get_port_caps(dev, 1);
	return __get_port_caps(dev, port);
}

static void destroy_umrc_res(struct mlx5_ib_dev *dev)
{
	int err;

	err = mlx5_mr_cache_cleanup(dev);
	if (err)
		mlx5_ib_warn(dev, "mr cache cleanup failed\n");

	if (dev->umrc.qp)
		mlx5_ib_destroy_qp(dev->umrc.qp, NULL);
	if (dev->umrc.cq)
		ib_free_cq(dev->umrc.cq);
	if (dev->umrc.pd)
		ib_dealloc_pd(dev->umrc.pd);
}

enum {
	MAX_UMR_WR = 128,
};

static int create_umr_res(struct mlx5_ib_dev *dev)
{
	struct ib_qp_init_attr *init_attr = NULL;
	struct ib_qp_attr *attr = NULL;
	struct ib_pd *pd;
	struct ib_cq *cq;
	struct ib_qp *qp;
	int ret;

	attr = kzalloc(sizeof(*attr), GFP_KERNEL);
	init_attr = kzalloc(sizeof(*init_attr), GFP_KERNEL);
	if (!attr || !init_attr) {
		ret = -ENOMEM;
		goto error_0;
	}

	pd = ib_alloc_pd(&dev->ib_dev, 0);
	if (IS_ERR(pd)) {
		mlx5_ib_dbg(dev, "Couldn't create PD for sync UMR QP\n");
		ret = PTR_ERR(pd);
		goto error_0;
	}

	cq = ib_alloc_cq(&dev->ib_dev, NULL, 128, 0, IB_POLL_SOFTIRQ);
	if (IS_ERR(cq)) {
		mlx5_ib_dbg(dev, "Couldn't create CQ for sync UMR QP\n");
		ret = PTR_ERR(cq);
		goto error_2;
	}

	init_attr->send_cq = cq;
	init_attr->recv_cq = cq;
	init_attr->sq_sig_type = IB_SIGNAL_ALL_WR;
	init_attr->cap.max_send_wr = MAX_UMR_WR;
	init_attr->cap.max_send_sge = 1;
	init_attr->qp_type = MLX5_IB_QPT_REG_UMR;
	init_attr->port_num = 1;
	qp = mlx5_ib_create_qp(pd, init_attr, NULL);
	if (IS_ERR(qp)) {
		mlx5_ib_dbg(dev, "Couldn't create sync UMR QP\n");
		ret = PTR_ERR(qp);
		goto error_3;
	}
	qp->device     = &dev->ib_dev;
	qp->real_qp    = qp;
	qp->uobject    = NULL;
	qp->qp_type    = MLX5_IB_QPT_REG_UMR;
	qp->send_cq    = init_attr->send_cq;
	qp->recv_cq    = init_attr->recv_cq;

	attr->qp_state = IB_QPS_INIT;
	attr->port_num = 1;
	ret = mlx5_ib_modify_qp(qp, attr, IB_QP_STATE | IB_QP_PKEY_INDEX |
				IB_QP_PORT, NULL);
	if (ret) {
		mlx5_ib_dbg(dev, "Couldn't modify UMR QP\n");
		goto error_4;
	}

	memset(attr, 0, sizeof(*attr));
	attr->qp_state = IB_QPS_RTR;
	attr->path_mtu = IB_MTU_256;

	ret = mlx5_ib_modify_qp(qp, attr, IB_QP_STATE, NULL);
	if (ret) {
		mlx5_ib_dbg(dev, "Couldn't modify umr QP to rtr\n");
		goto error_4;
	}

	memset(attr, 0, sizeof(*attr));
	attr->qp_state = IB_QPS_RTS;
	ret = mlx5_ib_modify_qp(qp, attr, IB_QP_STATE, NULL);
	if (ret) {
		mlx5_ib_dbg(dev, "Couldn't modify umr QP to rts\n");
		goto error_4;
	}

	dev->umrc.qp = qp;
	dev->umrc.cq = cq;
	dev->umrc.pd = pd;

	sema_init(&dev->umrc.sem, MAX_UMR_WR);
	ret = mlx5_mr_cache_init(dev);
	if (ret) {
		mlx5_ib_warn(dev, "mr cache init failed %d\n", ret);
		goto error_4;
	}

	kfree(attr);
	kfree(init_attr);

	return 0;

error_4:
	mlx5_ib_destroy_qp(qp, NULL);
	dev->umrc.qp = NULL;

error_3:
	ib_free_cq(cq);
	dev->umrc.cq = NULL;

error_2:
	ib_dealloc_pd(pd);
	dev->umrc.pd = NULL;

error_0:
	kfree(attr);
	kfree(init_attr);
	return ret;
}

static u8 mlx5_get_umr_fence(u8 umr_fence_cap)
{
	switch (umr_fence_cap) {
	case MLX5_CAP_UMR_FENCE_NONE:
		return MLX5_FENCE_MODE_NONE;
	case MLX5_CAP_UMR_FENCE_SMALL:
		return MLX5_FENCE_MODE_INITIATOR_SMALL;
	default:
		return MLX5_FENCE_MODE_STRONG_ORDERING;
	}
}

static int create_dev_resources(struct mlx5_ib_resources *devr)
{
	struct ib_srq_init_attr attr;
	struct mlx5_ib_dev *dev;
	struct ib_device *ibdev;
	struct ib_cq_init_attr cq_attr = {.cqe = 1};
	int port;
	int ret = 0;

	dev = container_of(devr, struct mlx5_ib_dev, devr);
	ibdev = &dev->ib_dev;

	mutex_init(&devr->mutex);

	devr->p0 = rdma_zalloc_drv_obj(ibdev, ib_pd);
	if (!devr->p0)
		return -ENOMEM;

	devr->p0->device  = ibdev;
	devr->p0->uobject = NULL;
	atomic_set(&devr->p0->usecnt, 0);

	ret = mlx5_ib_alloc_pd(devr->p0, NULL);
	if (ret)
		goto error0;

	devr->c0 = rdma_zalloc_drv_obj(ibdev, ib_cq);
	if (!devr->c0) {
		ret = -ENOMEM;
		goto error1;
	}

	devr->c0->device = &dev->ib_dev;
	atomic_set(&devr->c0->usecnt, 0);

	ret = mlx5_ib_create_cq(devr->c0, &cq_attr, NULL);
	if (ret)
		goto err_create_cq;

	devr->x0 = mlx5_ib_alloc_xrcd(&dev->ib_dev, NULL);
	if (IS_ERR(devr->x0)) {
		ret = PTR_ERR(devr->x0);
		goto error2;
	}
	devr->x0->device = &dev->ib_dev;
	devr->x0->inode = NULL;
	atomic_set(&devr->x0->usecnt, 0);
	mutex_init(&devr->x0->tgt_qp_mutex);
	INIT_LIST_HEAD(&devr->x0->tgt_qp_list);

	devr->x1 = mlx5_ib_alloc_xrcd(&dev->ib_dev, NULL);
	if (IS_ERR(devr->x1)) {
		ret = PTR_ERR(devr->x1);
		goto error3;
	}
	devr->x1->device = &dev->ib_dev;
	devr->x1->inode = NULL;
	atomic_set(&devr->x1->usecnt, 0);
	mutex_init(&devr->x1->tgt_qp_mutex);
	INIT_LIST_HEAD(&devr->x1->tgt_qp_list);

	memset(&attr, 0, sizeof(attr));
	attr.attr.max_sge = 1;
	attr.attr.max_wr = 1;
	attr.srq_type = IB_SRQT_XRC;
	attr.ext.cq = devr->c0;
	attr.ext.xrc.xrcd = devr->x0;

	devr->s0 = rdma_zalloc_drv_obj(ibdev, ib_srq);
	if (!devr->s0) {
		ret = -ENOMEM;
		goto error4;
	}

	devr->s0->device	= &dev->ib_dev;
	devr->s0->pd		= devr->p0;
	devr->s0->srq_type      = IB_SRQT_XRC;
	devr->s0->ext.xrc.xrcd	= devr->x0;
	devr->s0->ext.cq	= devr->c0;
	ret = mlx5_ib_create_srq(devr->s0, &attr, NULL);
	if (ret)
		goto err_create;

	atomic_inc(&devr->s0->ext.xrc.xrcd->usecnt);
	atomic_inc(&devr->s0->ext.cq->usecnt);
	atomic_inc(&devr->p0->usecnt);
	atomic_set(&devr->s0->usecnt, 0);

	memset(&attr, 0, sizeof(attr));
	attr.attr.max_sge = 1;
	attr.attr.max_wr = 1;
	attr.srq_type = IB_SRQT_BASIC;
	devr->s1 = rdma_zalloc_drv_obj(ibdev, ib_srq);
	if (!devr->s1) {
		ret = -ENOMEM;
		goto error5;
	}

	devr->s1->device	= &dev->ib_dev;
	devr->s1->pd		= devr->p0;
	devr->s1->srq_type      = IB_SRQT_BASIC;
	devr->s1->ext.cq	= devr->c0;

	ret = mlx5_ib_create_srq(devr->s1, &attr, NULL);
	if (ret)
		goto error6;

	atomic_inc(&devr->p0->usecnt);
	atomic_set(&devr->s1->usecnt, 0);

	for (port = 0; port < ARRAY_SIZE(devr->ports); ++port) {
		INIT_WORK(&devr->ports[port].pkey_change_work,
			  pkey_change_handler);
		devr->ports[port].devr = devr;
	}

	return 0;

error6:
	kfree(devr->s1);
error5:
	mlx5_ib_destroy_srq(devr->s0, NULL);
err_create:
	kfree(devr->s0);
error4:
	mlx5_ib_dealloc_xrcd(devr->x1, NULL);
error3:
	mlx5_ib_dealloc_xrcd(devr->x0, NULL);
error2:
	mlx5_ib_destroy_cq(devr->c0, NULL);
err_create_cq:
	kfree(devr->c0);
error1:
	mlx5_ib_dealloc_pd(devr->p0, NULL);
error0:
	kfree(devr->p0);
	return ret;
}

static void destroy_dev_resources(struct mlx5_ib_resources *devr)
{
	int port;

	mlx5_ib_destroy_srq(devr->s1, NULL);
	kfree(devr->s1);
	mlx5_ib_destroy_srq(devr->s0, NULL);
	kfree(devr->s0);
	mlx5_ib_dealloc_xrcd(devr->x0, NULL);
	mlx5_ib_dealloc_xrcd(devr->x1, NULL);
	mlx5_ib_destroy_cq(devr->c0, NULL);
	kfree(devr->c0);
	mlx5_ib_dealloc_pd(devr->p0, NULL);
	kfree(devr->p0);

	/* Make sure no change P_Key work items are still executing */
	for (port = 0; port < ARRAY_SIZE(devr->ports); ++port)
		cancel_work_sync(&devr->ports[port].pkey_change_work);
}

static u32 get_core_cap_flags(struct ib_device *ibdev,
			      struct mlx5_hca_vport_context *rep)
{
	struct mlx5_ib_dev *dev = to_mdev(ibdev);
	enum rdma_link_layer ll = mlx5_ib_port_link_layer(ibdev, 1);
	u8 l3_type_cap = MLX5_CAP_ROCE(dev->mdev, l3_type);
	u8 roce_version_cap = MLX5_CAP_ROCE(dev->mdev, roce_version);
	bool raw_support = !mlx5_core_mp_enabled(dev->mdev);
	u32 ret = 0;

	if (rep->grh_required)
		ret |= RDMA_CORE_CAP_IB_GRH_REQUIRED;

	if (ll == IB_LINK_LAYER_INFINIBAND)
		return ret | RDMA_CORE_PORT_IBA_IB;

	if (raw_support)
		ret |= RDMA_CORE_PORT_RAW_PACKET;

	if (!(l3_type_cap & MLX5_ROCE_L3_TYPE_IPV4_CAP))
		return ret;

	if (!(l3_type_cap & MLX5_ROCE_L3_TYPE_IPV6_CAP))
		return ret;

	if (roce_version_cap & MLX5_ROCE_VERSION_1_CAP)
		ret |= RDMA_CORE_PORT_IBA_ROCE;

	if (roce_version_cap & MLX5_ROCE_VERSION_2_CAP)
		ret |= RDMA_CORE_PORT_IBA_ROCE_UDP_ENCAP;

	return ret;
}

static int mlx5_port_immutable(struct ib_device *ibdev, u8 port_num,
			       struct ib_port_immutable *immutable)
{
	struct ib_port_attr attr;
	struct mlx5_ib_dev *dev = to_mdev(ibdev);
	enum rdma_link_layer ll = mlx5_ib_port_link_layer(ibdev, port_num);
	struct mlx5_hca_vport_context rep = {0};
	int err;

	err = ib_query_port(ibdev, port_num, &attr);
	if (err)
		return err;

	if (ll == IB_LINK_LAYER_INFINIBAND) {
		err = mlx5_query_hca_vport_context(dev->mdev, 0, port_num, 0,
						   &rep);
		if (err)
			return err;
	}

	immutable->pkey_tbl_len = attr.pkey_tbl_len;
	immutable->gid_tbl_len = attr.gid_tbl_len;
	immutable->core_cap_flags = get_core_cap_flags(ibdev, &rep);
	immutable->max_mad_size = IB_MGMT_MAD_SIZE;

	return 0;
}

static int mlx5_port_rep_immutable(struct ib_device *ibdev, u8 port_num,
				   struct ib_port_immutable *immutable)
{
	struct ib_port_attr attr;
	int err;

	immutable->core_cap_flags = RDMA_CORE_PORT_RAW_PACKET;

	err = ib_query_port(ibdev, port_num, &attr);
	if (err)
		return err;

	immutable->pkey_tbl_len = attr.pkey_tbl_len;
	immutable->gid_tbl_len = attr.gid_tbl_len;
	immutable->core_cap_flags = RDMA_CORE_PORT_RAW_PACKET;

	return 0;
}

static void get_dev_fw_str(struct ib_device *ibdev, char *str)
{
	struct mlx5_ib_dev *dev =
		container_of(ibdev, struct mlx5_ib_dev, ib_dev);
	snprintf(str, IB_FW_VERSION_NAME_MAX, "%d.%d.%04d",
		 fw_rev_maj(dev->mdev), fw_rev_min(dev->mdev),
		 fw_rev_sub(dev->mdev));
}

static int mlx5_eth_lag_init(struct mlx5_ib_dev *dev)
{
	struct mlx5_core_dev *mdev = dev->mdev;
	struct mlx5_flow_namespace *ns = mlx5_get_flow_namespace(mdev,
								 MLX5_FLOW_NAMESPACE_LAG);
	struct mlx5_flow_table *ft;
	int err;

	if (!ns || !mlx5_lag_is_roce(mdev))
		return 0;

	err = mlx5_cmd_create_vport_lag(mdev);
	if (err)
		return err;

	ft = mlx5_create_lag_demux_flow_table(ns, 0, 0);
	if (IS_ERR(ft)) {
		err = PTR_ERR(ft);
		goto err_destroy_vport_lag;
	}

	dev->flow_db->lag_demux_ft = ft;
	dev->lag_active = true;
	return 0;

err_destroy_vport_lag:
	mlx5_cmd_destroy_vport_lag(mdev);
	return err;
}

static void mlx5_eth_lag_cleanup(struct mlx5_ib_dev *dev)
{
	struct mlx5_core_dev *mdev = dev->mdev;

	if (dev->lag_active) {
		dev->lag_active = false;

		mlx5_destroy_flow_table(dev->flow_db->lag_demux_ft);
		dev->flow_db->lag_demux_ft = NULL;

		mlx5_cmd_destroy_vport_lag(mdev);
	}
}

static int mlx5_add_netdev_notifier(struct mlx5_ib_dev *dev, u8 port_num)
{
	int err;

	dev->port[port_num].roce.nb.notifier_call = mlx5_netdev_event;
	err = register_netdevice_notifier(&dev->port[port_num].roce.nb);
	if (err) {
		dev->port[port_num].roce.nb.notifier_call = NULL;
		return err;
	}

	return 0;
}

static void mlx5_remove_netdev_notifier(struct mlx5_ib_dev *dev, u8 port_num)
{
	if (dev->port[port_num].roce.nb.notifier_call) {
		unregister_netdevice_notifier(&dev->port[port_num].roce.nb);
		dev->port[port_num].roce.nb.notifier_call = NULL;
	}
}

static int mlx5_enable_eth(struct mlx5_ib_dev *dev)
{
	int err;

	err = mlx5_nic_vport_enable_roce(dev->mdev);
	if (err)
		return err;

	err = mlx5_eth_lag_init(dev);
	if (err)
		goto err_disable_roce;

	return 0;

err_disable_roce:
	mlx5_nic_vport_disable_roce(dev->mdev);

	return err;
}

static void mlx5_disable_eth(struct mlx5_ib_dev *dev)
{
	mlx5_eth_lag_cleanup(dev);
	mlx5_nic_vport_disable_roce(dev->mdev);
}

struct mlx5_ib_counter {
	const char *name;
	size_t offset;
};

#define INIT_Q_COUNTER(_name)		\
	{ .name = #_name, .offset = MLX5_BYTE_OFF(query_q_counter_out, _name)}

static const struct mlx5_ib_counter basic_q_cnts[] = {
	INIT_Q_COUNTER(rx_write_requests),
	INIT_Q_COUNTER(rx_read_requests),
	INIT_Q_COUNTER(rx_atomic_requests),
	INIT_Q_COUNTER(out_of_buffer),
};

static const struct mlx5_ib_counter out_of_seq_q_cnts[] = {
	INIT_Q_COUNTER(out_of_sequence),
};

static const struct mlx5_ib_counter retrans_q_cnts[] = {
	INIT_Q_COUNTER(duplicate_request),
	INIT_Q_COUNTER(rnr_nak_retry_err),
	INIT_Q_COUNTER(packet_seq_err),
	INIT_Q_COUNTER(implied_nak_seq_err),
	INIT_Q_COUNTER(local_ack_timeout_err),
};

#define INIT_CONG_COUNTER(_name)		\
	{ .name = #_name, .offset =	\
		MLX5_BYTE_OFF(query_cong_statistics_out, _name ## _high)}

static const struct mlx5_ib_counter cong_cnts[] = {
	INIT_CONG_COUNTER(rp_cnp_ignored),
	INIT_CONG_COUNTER(rp_cnp_handled),
	INIT_CONG_COUNTER(np_ecn_marked_roce_packets),
	INIT_CONG_COUNTER(np_cnp_sent),
};

static const struct mlx5_ib_counter extended_err_cnts[] = {
	INIT_Q_COUNTER(resp_local_length_error),
	INIT_Q_COUNTER(resp_cqe_error),
	INIT_Q_COUNTER(req_cqe_error),
	INIT_Q_COUNTER(req_remote_invalid_request),
	INIT_Q_COUNTER(req_remote_access_errors),
	INIT_Q_COUNTER(resp_remote_access_errors),
	INIT_Q_COUNTER(resp_cqe_flush_error),
	INIT_Q_COUNTER(req_cqe_flush_error),
};

static const struct mlx5_ib_counter roce_accl_cnts[] = {
	INIT_Q_COUNTER(roce_adp_retrans),
	INIT_Q_COUNTER(roce_adp_retrans_to),
	INIT_Q_COUNTER(roce_slow_restart),
	INIT_Q_COUNTER(roce_slow_restart_cnps),
	INIT_Q_COUNTER(roce_slow_restart_trans),
};

#define INIT_EXT_PPCNT_COUNTER(_name)		\
	{ .name = #_name, .offset =	\
	MLX5_BYTE_OFF(ppcnt_reg, \
		      counter_set.eth_extended_cntrs_grp_data_layout._name##_high)}

static const struct mlx5_ib_counter ext_ppcnt_cnts[] = {
	INIT_EXT_PPCNT_COUNTER(rx_icrc_encapsulated),
};

static bool is_mdev_switchdev_mode(const struct mlx5_core_dev *mdev)
{
	return MLX5_ESWITCH_MANAGER(mdev) &&
	       mlx5_ib_eswitch_mode(mdev->priv.eswitch) ==
		       MLX5_ESWITCH_OFFLOADS;
}

static void mlx5_ib_dealloc_counters(struct mlx5_ib_dev *dev)
{
	int num_cnt_ports;
	int i;

	num_cnt_ports = is_mdev_switchdev_mode(dev->mdev) ? 1 : dev->num_ports;

	for (i = 0; i < num_cnt_ports; i++) {
		if (dev->port[i].cnts.set_id_valid)
			mlx5_core_dealloc_q_counter(dev->mdev,
						    dev->port[i].cnts.set_id);
		kfree(dev->port[i].cnts.names);
		kfree(dev->port[i].cnts.offsets);
	}
}

static int __mlx5_ib_alloc_counters(struct mlx5_ib_dev *dev,
				    struct mlx5_ib_counters *cnts)
{
	u32 num_counters;

	num_counters = ARRAY_SIZE(basic_q_cnts);

	if (MLX5_CAP_GEN(dev->mdev, out_of_seq_cnt))
		num_counters += ARRAY_SIZE(out_of_seq_q_cnts);

	if (MLX5_CAP_GEN(dev->mdev, retransmission_q_counters))
		num_counters += ARRAY_SIZE(retrans_q_cnts);

	if (MLX5_CAP_GEN(dev->mdev, enhanced_error_q_counters))
		num_counters += ARRAY_SIZE(extended_err_cnts);

	if (MLX5_CAP_GEN(dev->mdev, roce_accl))
		num_counters += ARRAY_SIZE(roce_accl_cnts);

	cnts->num_q_counters = num_counters;

	if (MLX5_CAP_GEN(dev->mdev, cc_query_allowed)) {
		cnts->num_cong_counters = ARRAY_SIZE(cong_cnts);
		num_counters += ARRAY_SIZE(cong_cnts);
	}
	if (MLX5_CAP_PCAM_FEATURE(dev->mdev, rx_icrc_encapsulated_counter)) {
		cnts->num_ext_ppcnt_counters = ARRAY_SIZE(ext_ppcnt_cnts);
		num_counters += ARRAY_SIZE(ext_ppcnt_cnts);
	}
	cnts->names = kcalloc(num_counters, sizeof(cnts->names), GFP_KERNEL);
	if (!cnts->names)
		return -ENOMEM;

	cnts->offsets = kcalloc(num_counters,
				sizeof(cnts->offsets), GFP_KERNEL);
	if (!cnts->offsets)
		goto err_names;

	return 0;

err_names:
	kfree(cnts->names);
	cnts->names = NULL;
	return -ENOMEM;
}

static void mlx5_ib_fill_counters(struct mlx5_ib_dev *dev,
				  const char **names,
				  size_t *offsets)
{
	int i;
	int j = 0;

	for (i = 0; i < ARRAY_SIZE(basic_q_cnts); i++, j++) {
		names[j] = basic_q_cnts[i].name;
		offsets[j] = basic_q_cnts[i].offset;
	}

	if (MLX5_CAP_GEN(dev->mdev, out_of_seq_cnt)) {
		for (i = 0; i < ARRAY_SIZE(out_of_seq_q_cnts); i++, j++) {
			names[j] = out_of_seq_q_cnts[i].name;
			offsets[j] = out_of_seq_q_cnts[i].offset;
		}
	}

	if (MLX5_CAP_GEN(dev->mdev, retransmission_q_counters)) {
		for (i = 0; i < ARRAY_SIZE(retrans_q_cnts); i++, j++) {
			names[j] = retrans_q_cnts[i].name;
			offsets[j] = retrans_q_cnts[i].offset;
		}
	}

	if (MLX5_CAP_GEN(dev->mdev, enhanced_error_q_counters)) {
		for (i = 0; i < ARRAY_SIZE(extended_err_cnts); i++, j++) {
			names[j] = extended_err_cnts[i].name;
			offsets[j] = extended_err_cnts[i].offset;
		}
	}

	if (MLX5_CAP_GEN(dev->mdev, roce_accl)) {
		for (i = 0; i < ARRAY_SIZE(roce_accl_cnts); i++, j++) {
			names[j] = roce_accl_cnts[i].name;
			offsets[j] = roce_accl_cnts[i].offset;
		}
	}

	if (MLX5_CAP_GEN(dev->mdev, cc_query_allowed)) {
		for (i = 0; i < ARRAY_SIZE(cong_cnts); i++, j++) {
			names[j] = cong_cnts[i].name;
			offsets[j] = cong_cnts[i].offset;
		}
	}

	if (MLX5_CAP_PCAM_FEATURE(dev->mdev, rx_icrc_encapsulated_counter)) {
		for (i = 0; i < ARRAY_SIZE(ext_ppcnt_cnts); i++, j++) {
			names[j] = ext_ppcnt_cnts[i].name;
			offsets[j] = ext_ppcnt_cnts[i].offset;
		}
	}
}

static int mlx5_ib_alloc_counters(struct mlx5_ib_dev *dev)
{
	int num_cnt_ports;
	int err = 0;
	int i;
	bool is_shared;

	is_shared = MLX5_CAP_GEN(dev->mdev, log_max_uctx) != 0;
	num_cnt_ports = is_mdev_switchdev_mode(dev->mdev) ? 1 : dev->num_ports;

	for (i = 0; i < num_cnt_ports; i++) {
		err = __mlx5_ib_alloc_counters(dev, &dev->port[i].cnts);
		if (err)
			goto err_alloc;

		mlx5_ib_fill_counters(dev, dev->port[i].cnts.names,
				      dev->port[i].cnts.offsets);

		err = mlx5_cmd_alloc_q_counter(dev->mdev,
					       &dev->port[i].cnts.set_id,
					       is_shared ?
					       MLX5_SHARED_RESOURCE_UID : 0);
		if (err) {
			mlx5_ib_warn(dev,
				     "couldn't allocate queue counter for port %d, err %d\n",
				     i + 1, err);
			goto err_alloc;
		}
		dev->port[i].cnts.set_id_valid = true;
	}
	return 0;

err_alloc:
	mlx5_ib_dealloc_counters(dev);
	return err;
}

static const struct mlx5_ib_counters *get_counters(struct mlx5_ib_dev *dev,
						   u8 port_num)
{
	return is_mdev_switchdev_mode(dev->mdev) ? &dev->port[0].cnts :
						   &dev->port[port_num].cnts;
}

/**
 * mlx5_ib_get_counters_id - Returns counters id to use for device+port
 * @dev:	Pointer to mlx5 IB device
 * @port_num:	Zero based port number
 *
 * mlx5_ib_get_counters_id() Returns counters set id to use for given
 * device port combination in switchdev and non switchdev mode of the
 * parent device.
 */
u16 mlx5_ib_get_counters_id(struct mlx5_ib_dev *dev, u8 port_num)
{
	const struct mlx5_ib_counters *cnts = get_counters(dev, port_num);

	return cnts->set_id;
}

static struct rdma_hw_stats *mlx5_ib_alloc_hw_stats(struct ib_device *ibdev,
						    u8 port_num)
{
	struct mlx5_ib_dev *dev = to_mdev(ibdev);
	const struct mlx5_ib_counters *cnts;
	bool is_switchdev = is_mdev_switchdev_mode(dev->mdev);

	if ((is_switchdev && port_num) || (!is_switchdev && !port_num))
		return NULL;

	cnts = get_counters(dev, port_num - 1);

	return rdma_alloc_hw_stats_struct(cnts->names,
					  cnts->num_q_counters +
					  cnts->num_cong_counters +
					  cnts->num_ext_ppcnt_counters,
					  RDMA_HW_STATS_DEFAULT_LIFESPAN);
}

static int mlx5_ib_query_q_counters(struct mlx5_core_dev *mdev,
				    const struct mlx5_ib_counters *cnts,
				    struct rdma_hw_stats *stats,
				    u16 set_id)
{
	int outlen = MLX5_ST_SZ_BYTES(query_q_counter_out);
	void *out;
	__be32 val;
	int ret, i;

	out = kvzalloc(outlen, GFP_KERNEL);
	if (!out)
		return -ENOMEM;

	ret = mlx5_core_query_q_counter(mdev, set_id, 0, out, outlen);
	if (ret)
		goto free;

	for (i = 0; i < cnts->num_q_counters; i++) {
		val = *(__be32 *)(out + cnts->offsets[i]);
		stats->value[i] = (u64)be32_to_cpu(val);
	}

free:
	kvfree(out);
	return ret;
}

static int mlx5_ib_query_ext_ppcnt_counters(struct mlx5_ib_dev *dev,
					    const struct mlx5_ib_counters *cnts,
					    struct rdma_hw_stats *stats)
{
	int offset = cnts->num_q_counters + cnts->num_cong_counters;
	int sz = MLX5_ST_SZ_BYTES(ppcnt_reg);
	int ret, i;
	void *out;

	out = kvzalloc(sz, GFP_KERNEL);
	if (!out)
		return -ENOMEM;

	ret = mlx5_cmd_query_ext_ppcnt_counters(dev->mdev, out);
	if (ret)
		goto free;

	for (i = 0; i < cnts->num_ext_ppcnt_counters; i++)
		stats->value[i + offset] =
			be64_to_cpup((__be64 *)(out +
				    cnts->offsets[i + offset]));
free:
	kvfree(out);
	return ret;
}

static int mlx5_ib_get_hw_stats(struct ib_device *ibdev,
				struct rdma_hw_stats *stats,
				u8 port_num, int index)
{
	struct mlx5_ib_dev *dev = to_mdev(ibdev);
	const struct mlx5_ib_counters *cnts = get_counters(dev, port_num - 1);
	struct mlx5_core_dev *mdev;
	int ret, num_counters;
	u8 mdev_port_num;

	if (!stats)
		return -EINVAL;

	num_counters = cnts->num_q_counters +
		       cnts->num_cong_counters +
		       cnts->num_ext_ppcnt_counters;

	/* q_counters are per IB device, query the master mdev */
	ret = mlx5_ib_query_q_counters(dev->mdev, cnts, stats, cnts->set_id);
	if (ret)
		return ret;

	if (MLX5_CAP_PCAM_FEATURE(dev->mdev, rx_icrc_encapsulated_counter)) {
		ret =  mlx5_ib_query_ext_ppcnt_counters(dev, cnts, stats);
		if (ret)
			return ret;
	}

	if (MLX5_CAP_GEN(dev->mdev, cc_query_allowed)) {
		mdev = mlx5_ib_get_native_port_mdev(dev, port_num,
						    &mdev_port_num);
		if (!mdev) {
			/* If port is not affiliated yet, its in down state
			 * which doesn't have any counters yet, so it would be
			 * zero. So no need to read from the HCA.
			 */
			goto done;
		}
		ret = mlx5_lag_query_cong_counters(dev->mdev,
						   stats->value +
						   cnts->num_q_counters,
						   cnts->num_cong_counters,
						   cnts->offsets +
						   cnts->num_q_counters);

		mlx5_ib_put_native_port_mdev(dev, port_num);
		if (ret)
			return ret;
	}

done:
	return num_counters;
}

static struct rdma_hw_stats *
mlx5_ib_counter_alloc_stats(struct rdma_counter *counter)
{
	struct mlx5_ib_dev *dev = to_mdev(counter->device);
	const struct mlx5_ib_counters *cnts =
		get_counters(dev, counter->port - 1);

	return rdma_alloc_hw_stats_struct(cnts->names,
					  cnts->num_q_counters +
					  cnts->num_cong_counters +
					  cnts->num_ext_ppcnt_counters,
					  RDMA_HW_STATS_DEFAULT_LIFESPAN);
}

static int mlx5_ib_counter_update_stats(struct rdma_counter *counter)
{
	struct mlx5_ib_dev *dev = to_mdev(counter->device);
	const struct mlx5_ib_counters *cnts =
		get_counters(dev, counter->port - 1);

	return mlx5_ib_query_q_counters(dev->mdev, cnts,
					counter->stats, counter->id);
}

static int mlx5_ib_counter_bind_qp(struct rdma_counter *counter,
				   struct ib_qp *qp)
{
	struct mlx5_ib_dev *dev = to_mdev(qp->device);
	u16 cnt_set_id = 0;
	int err;

	if (!counter->id) {
		err = mlx5_cmd_alloc_q_counter(dev->mdev,
					       &cnt_set_id,
					       MLX5_SHARED_RESOURCE_UID);
		if (err)
			return err;
		counter->id = cnt_set_id;
	}

	err = mlx5_ib_qp_set_counter(qp, counter);
	if (err)
		goto fail_set_counter;

	return 0;

fail_set_counter:
	mlx5_core_dealloc_q_counter(dev->mdev, cnt_set_id);
	counter->id = 0;

	return err;
}

static int mlx5_ib_counter_unbind_qp(struct ib_qp *qp)
{
	return mlx5_ib_qp_set_counter(qp, NULL);
}

static int mlx5_ib_counter_dealloc(struct rdma_counter *counter)
{
	struct mlx5_ib_dev *dev = to_mdev(counter->device);

	return mlx5_core_dealloc_q_counter(dev->mdev, counter->id);
}

static int mlx5_ib_rn_get_params(struct ib_device *device, u8 port_num,
				 enum rdma_netdev_t type,
				 struct rdma_netdev_alloc_params *params)
{
	if (type != RDMA_NETDEV_IPOIB)
		return -EOPNOTSUPP;

	return mlx5_rdma_rn_get_params(to_mdev(device)->mdev, device, params);
}

static void delay_drop_debugfs_cleanup(struct mlx5_ib_dev *dev)
{
	if (!dev->delay_drop.dir_debugfs)
		return;
	debugfs_remove_recursive(dev->delay_drop.dir_debugfs);
	dev->delay_drop.dir_debugfs = NULL;
}

static void cancel_delay_drop(struct mlx5_ib_dev *dev)
{
	if (!(dev->ib_dev.attrs.raw_packet_caps & IB_RAW_PACKET_CAP_DELAY_DROP))
		return;

	cancel_work_sync(&dev->delay_drop.delay_drop_work);
	delay_drop_debugfs_cleanup(dev);
}

static ssize_t delay_drop_timeout_read(struct file *filp, char __user *buf,
				       size_t count, loff_t *pos)
{
	struct mlx5_ib_delay_drop *delay_drop = filp->private_data;
	char lbuf[20];
	int len;

	len = snprintf(lbuf, sizeof(lbuf), "%u\n", delay_drop->timeout);
	return simple_read_from_buffer(buf, count, pos, lbuf, len);
}

static ssize_t delay_drop_timeout_write(struct file *filp, const char __user *buf,
					size_t count, loff_t *pos)
{
	struct mlx5_ib_delay_drop *delay_drop = filp->private_data;
	u32 timeout;
	u32 var;

	if (kstrtouint_from_user(buf, count, 0, &var))
		return -EFAULT;

	timeout = min_t(u32, roundup(var, 100), MLX5_MAX_DELAY_DROP_TIMEOUT_MS *
			1000);
	if (timeout != var)
		mlx5_ib_dbg(delay_drop->dev, "Round delay drop timeout to %u usec\n",
			    timeout);

	delay_drop->timeout = timeout;

	return count;
}

static const struct file_operations fops_delay_drop_timeout = {
	.owner	= THIS_MODULE,
	.open	= simple_open,
	.write	= delay_drop_timeout_write,
	.read	= delay_drop_timeout_read,
};

static void delay_drop_debugfs_init(struct mlx5_ib_dev *dev)
{
	struct dentry *root;

	if (!mlx5_debugfs_root)
		return;

	root = debugfs_create_dir("delay_drop", dev->mdev->priv.dbg_root);
	dev->delay_drop.dir_debugfs = root;

	debugfs_create_atomic_t("num_timeout_events", 0400, root,
				&dev->delay_drop.events_cnt);
	debugfs_create_atomic_t("num_rqs", 0400, root,
				&dev->delay_drop.rqs_cnt);
	debugfs_create_file("timeout", 0600, root, &dev->delay_drop,
			    &fops_delay_drop_timeout);
}

static void init_delay_drop(struct mlx5_ib_dev *dev)
{
	if (!(dev->ib_dev.attrs.raw_packet_caps & IB_RAW_PACKET_CAP_DELAY_DROP))
		return;

	mutex_init(&dev->delay_drop.lock);
	dev->delay_drop.dev = dev;
	dev->delay_drop.activate = false;
	dev->delay_drop.timeout = MLX5_MAX_DELAY_DROP_TIMEOUT_MS * 1000;
	INIT_WORK(&dev->delay_drop.delay_drop_work, delay_drop_handler);
	atomic_set(&dev->delay_drop.rqs_cnt, 0);
	atomic_set(&dev->delay_drop.events_cnt, 0);

	delay_drop_debugfs_init(dev);
}

static void mlx5_ib_unbind_slave_port(struct mlx5_ib_dev *ibdev,
				      struct mlx5_ib_multiport_info *mpi)
{
	u8 port_num = mlx5_core_native_port_num(mpi->mdev) - 1;
	struct mlx5_ib_port *port = &ibdev->port[port_num];
	int comps;
	int err;
	int i;

	lockdep_assert_held(&mlx5_ib_multiport_mutex);

	mlx5_ib_cleanup_cong_debugfs(ibdev, port_num);

	spin_lock(&port->mp.mpi_lock);
	if (!mpi->ibdev) {
		spin_unlock(&port->mp.mpi_lock);
		return;
	}

	mpi->ibdev = NULL;

	spin_unlock(&port->mp.mpi_lock);
	if (mpi->mdev_events.notifier_call)
		mlx5_notifier_unregister(mpi->mdev, &mpi->mdev_events);
	mpi->mdev_events.notifier_call = NULL;
	mlx5_remove_netdev_notifier(ibdev, port_num);
	spin_lock(&port->mp.mpi_lock);

	comps = mpi->mdev_refcnt;
	if (comps) {
		mpi->unaffiliate = true;
		init_completion(&mpi->unref_comp);
		spin_unlock(&port->mp.mpi_lock);

		for (i = 0; i < comps; i++)
			wait_for_completion(&mpi->unref_comp);

		spin_lock(&port->mp.mpi_lock);
		mpi->unaffiliate = false;
	}

	port->mp.mpi = NULL;

	list_add_tail(&mpi->list, &mlx5_ib_unaffiliated_port_list);

	spin_unlock(&port->mp.mpi_lock);

	err = mlx5_nic_vport_unaffiliate_multiport(mpi->mdev);

	mlx5_ib_dbg(ibdev, "unaffiliated port %d\n", port_num + 1);
	/* Log an error, still needed to cleanup the pointers and add
	 * it back to the list.
	 */
	if (err)
		mlx5_ib_err(ibdev, "Failed to unaffiliate port %u\n",
			    port_num + 1);

	ibdev->port[port_num].roce.last_port_state = IB_PORT_DOWN;
}

static bool mlx5_ib_bind_slave_port(struct mlx5_ib_dev *ibdev,
				    struct mlx5_ib_multiport_info *mpi)
{
	u8 port_num = mlx5_core_native_port_num(mpi->mdev) - 1;
	int err;

	lockdep_assert_held(&mlx5_ib_multiport_mutex);

	spin_lock(&ibdev->port[port_num].mp.mpi_lock);
	if (ibdev->port[port_num].mp.mpi) {
		mlx5_ib_dbg(ibdev, "port %d already affiliated.\n",
			    port_num + 1);
		spin_unlock(&ibdev->port[port_num].mp.mpi_lock);
		return false;
	}

	ibdev->port[port_num].mp.mpi = mpi;
	mpi->ibdev = ibdev;
	mpi->mdev_events.notifier_call = NULL;
	spin_unlock(&ibdev->port[port_num].mp.mpi_lock);

	err = mlx5_nic_vport_affiliate_multiport(ibdev->mdev, mpi->mdev);
	if (err)
		goto unbind;

	err = get_port_caps(ibdev, mlx5_core_native_port_num(mpi->mdev));
	if (err)
		goto unbind;

	err = mlx5_add_netdev_notifier(ibdev, port_num);
	if (err) {
		mlx5_ib_err(ibdev, "failed adding netdev notifier for port %u\n",
			    port_num + 1);
		goto unbind;
	}

	mpi->mdev_events.notifier_call = mlx5_ib_event_slave_port;
	mlx5_notifier_register(mpi->mdev, &mpi->mdev_events);

	mlx5_ib_init_cong_debugfs(ibdev, port_num);

	return true;

unbind:
	mlx5_ib_unbind_slave_port(ibdev, mpi);
	return false;
}

static int mlx5_ib_init_multiport_master(struct mlx5_ib_dev *dev)
{
	int port_num = mlx5_core_native_port_num(dev->mdev) - 1;
	enum rdma_link_layer ll = mlx5_ib_port_link_layer(&dev->ib_dev,
							  port_num + 1);
	struct mlx5_ib_multiport_info *mpi;
	int err;
	int i;

	if (!mlx5_core_is_mp_master(dev->mdev) || ll != IB_LINK_LAYER_ETHERNET)
		return 0;

	err = mlx5_query_nic_vport_system_image_guid(dev->mdev,
						     &dev->sys_image_guid);
	if (err)
		return err;

	err = mlx5_nic_vport_enable_roce(dev->mdev);
	if (err)
		return err;

	mutex_lock(&mlx5_ib_multiport_mutex);
	for (i = 0; i < dev->num_ports; i++) {
		bool bound = false;

		/* build a stub multiport info struct for the native port. */
		if (i == port_num) {
			mpi = kzalloc(sizeof(*mpi), GFP_KERNEL);
			if (!mpi) {
				mutex_unlock(&mlx5_ib_multiport_mutex);
				mlx5_nic_vport_disable_roce(dev->mdev);
				return -ENOMEM;
			}

			mpi->is_master = true;
			mpi->mdev = dev->mdev;
			mpi->sys_image_guid = dev->sys_image_guid;
			dev->port[i].mp.mpi = mpi;
			mpi->ibdev = dev;
			mpi = NULL;
			continue;
		}

		list_for_each_entry(mpi, &mlx5_ib_unaffiliated_port_list,
				    list) {
			if (dev->sys_image_guid == mpi->sys_image_guid &&
			    (mlx5_core_native_port_num(mpi->mdev) - 1) == i) {
				bound = mlx5_ib_bind_slave_port(dev, mpi);
			}

			if (bound) {
				dev_dbg(mpi->mdev->device,
					"removing port from unaffiliated list.\n");
				mlx5_ib_dbg(dev, "port %d bound\n", i + 1);
				list_del(&mpi->list);
				break;
			}
		}
		if (!bound) {
			get_port_caps(dev, i + 1);
			mlx5_ib_dbg(dev, "no free port found for port %d\n",
				    i + 1);
		}
	}

	list_add_tail(&dev->ib_dev_list, &mlx5_ib_dev_list);
	mutex_unlock(&mlx5_ib_multiport_mutex);
	return err;
}

static void mlx5_ib_cleanup_multiport_master(struct mlx5_ib_dev *dev)
{
	int port_num = mlx5_core_native_port_num(dev->mdev) - 1;
	enum rdma_link_layer ll = mlx5_ib_port_link_layer(&dev->ib_dev,
							  port_num + 1);
	int i;

	if (!mlx5_core_is_mp_master(dev->mdev) || ll != IB_LINK_LAYER_ETHERNET)
		return;

	mutex_lock(&mlx5_ib_multiport_mutex);
	for (i = 0; i < dev->num_ports; i++) {
		if (dev->port[i].mp.mpi) {
			/* Destroy the native port stub */
			if (i == port_num) {
				kfree(dev->port[i].mp.mpi);
				dev->port[i].mp.mpi = NULL;
			} else {
				mlx5_ib_dbg(dev, "unbinding port_num: %d\n", i + 1);
				mlx5_ib_unbind_slave_port(dev, dev->port[i].mp.mpi);
			}
		}
	}

	mlx5_ib_dbg(dev, "removing from devlist\n");
	list_del(&dev->ib_dev_list);
	mutex_unlock(&mlx5_ib_multiport_mutex);

	mlx5_nic_vport_disable_roce(dev->mdev);
}

<<<<<<< HEAD
static int var_obj_cleanup(struct ib_uobject *uobject,
			   enum rdma_remove_reason why,
			   struct uverbs_attr_bundle *attrs)
=======
static int mmap_obj_cleanup(struct ib_uobject *uobject,
			    enum rdma_remove_reason why,
			    struct uverbs_attr_bundle *attrs)
>>>>>>> 675a03b4
{
	struct mlx5_user_mmap_entry *obj = uobject->object;

	rdma_user_mmap_entry_remove(&obj->rdma_entry);
	return 0;
}

<<<<<<< HEAD
=======
static int mlx5_rdma_user_mmap_entry_insert(struct mlx5_ib_ucontext *c,
					    struct mlx5_user_mmap_entry *entry,
					    size_t length)
{
	return rdma_user_mmap_entry_insert_range(
		&c->ibucontext, &entry->rdma_entry, length,
		(MLX5_IB_MMAP_OFFSET_START << 16),
		((MLX5_IB_MMAP_OFFSET_END << 16) + (1UL << 16) - 1));
}

>>>>>>> 675a03b4
static struct mlx5_user_mmap_entry *
alloc_var_entry(struct mlx5_ib_ucontext *c)
{
	struct mlx5_user_mmap_entry *entry;
	struct mlx5_var_table *var_table;
	u32 page_idx;
	int err;

	var_table = &to_mdev(c->ibucontext.device)->var_table;
	entry = kzalloc(sizeof(*entry), GFP_KERNEL);
	if (!entry)
		return ERR_PTR(-ENOMEM);

	mutex_lock(&var_table->bitmap_lock);
	page_idx = find_first_zero_bit(var_table->bitmap,
				       var_table->num_var_hw_entries);
	if (page_idx >= var_table->num_var_hw_entries) {
		err = -ENOSPC;
		mutex_unlock(&var_table->bitmap_lock);
		goto end;
	}

	set_bit(page_idx, var_table->bitmap);
	mutex_unlock(&var_table->bitmap_lock);

	entry->address = var_table->hw_start_addr +
				(page_idx * var_table->stride_size);
	entry->page_idx = page_idx;
	entry->mmap_flag = MLX5_IB_MMAP_TYPE_VAR;

<<<<<<< HEAD
	err = rdma_user_mmap_entry_insert_range(
		&c->ibucontext, &entry->rdma_entry, var_table->stride_size,
		MLX5_IB_MMAP_OFFSET_START << 16,
		(MLX5_IB_MMAP_OFFSET_END << 16) + (1UL << 16) - 1);
=======
	err = mlx5_rdma_user_mmap_entry_insert(c, entry,
					       var_table->stride_size);
>>>>>>> 675a03b4
	if (err)
		goto err_insert;

	return entry;

err_insert:
	mutex_lock(&var_table->bitmap_lock);
	clear_bit(page_idx, var_table->bitmap);
	mutex_unlock(&var_table->bitmap_lock);
end:
	kfree(entry);
	return ERR_PTR(err);
}

static int UVERBS_HANDLER(MLX5_IB_METHOD_VAR_OBJ_ALLOC)(
	struct uverbs_attr_bundle *attrs)
{
	struct ib_uobject *uobj = uverbs_attr_get_uobject(
		attrs, MLX5_IB_ATTR_VAR_OBJ_ALLOC_HANDLE);
	struct mlx5_ib_ucontext *c;
	struct mlx5_user_mmap_entry *entry;
	u64 mmap_offset;
	u32 length;
	int err;

	c = to_mucontext(ib_uverbs_get_ucontext(attrs));
	if (IS_ERR(c))
		return PTR_ERR(c);

	entry = alloc_var_entry(c);
	if (IS_ERR(entry))
		return PTR_ERR(entry);

	mmap_offset = mlx5_entry_to_mmap_offset(entry);
	length = entry->rdma_entry.npages * PAGE_SIZE;
	uobj->object = entry;

	err = uverbs_copy_to(attrs, MLX5_IB_ATTR_VAR_OBJ_ALLOC_MMAP_OFFSET,
			     &mmap_offset, sizeof(mmap_offset));
	if (err)
		goto err;

	err = uverbs_copy_to(attrs, MLX5_IB_ATTR_VAR_OBJ_ALLOC_PAGE_ID,
			     &entry->page_idx, sizeof(entry->page_idx));
	if (err)
		goto err;

	err = uverbs_copy_to(attrs, MLX5_IB_ATTR_VAR_OBJ_ALLOC_MMAP_LENGTH,
			     &length, sizeof(length));
	if (err)
		goto err;

	return 0;

err:
	rdma_user_mmap_entry_remove(&entry->rdma_entry);
	return err;
}

DECLARE_UVERBS_NAMED_METHOD(
	MLX5_IB_METHOD_VAR_OBJ_ALLOC,
	UVERBS_ATTR_IDR(MLX5_IB_ATTR_VAR_OBJ_ALLOC_HANDLE,
			MLX5_IB_OBJECT_VAR,
			UVERBS_ACCESS_NEW,
			UA_MANDATORY),
	UVERBS_ATTR_PTR_OUT(MLX5_IB_ATTR_VAR_OBJ_ALLOC_PAGE_ID,
			   UVERBS_ATTR_TYPE(u32),
			   UA_MANDATORY),
	UVERBS_ATTR_PTR_OUT(MLX5_IB_ATTR_VAR_OBJ_ALLOC_MMAP_LENGTH,
			   UVERBS_ATTR_TYPE(u32),
			   UA_MANDATORY),
	UVERBS_ATTR_PTR_OUT(MLX5_IB_ATTR_VAR_OBJ_ALLOC_MMAP_OFFSET,
			    UVERBS_ATTR_TYPE(u64),
			    UA_MANDATORY));

DECLARE_UVERBS_NAMED_METHOD_DESTROY(
	MLX5_IB_METHOD_VAR_OBJ_DESTROY,
	UVERBS_ATTR_IDR(MLX5_IB_ATTR_VAR_OBJ_DESTROY_HANDLE,
			MLX5_IB_OBJECT_VAR,
			UVERBS_ACCESS_DESTROY,
			UA_MANDATORY));

DECLARE_UVERBS_NAMED_OBJECT(MLX5_IB_OBJECT_VAR,
<<<<<<< HEAD
			    UVERBS_TYPE_ALLOC_IDR(var_obj_cleanup),
=======
			    UVERBS_TYPE_ALLOC_IDR(mmap_obj_cleanup),
>>>>>>> 675a03b4
			    &UVERBS_METHOD(MLX5_IB_METHOD_VAR_OBJ_ALLOC),
			    &UVERBS_METHOD(MLX5_IB_METHOD_VAR_OBJ_DESTROY));

static bool var_is_supported(struct ib_device *device)
{
	struct mlx5_ib_dev *dev = to_mdev(device);

	return (MLX5_CAP_GEN_64(dev->mdev, general_obj_types) &
			MLX5_GENERAL_OBJ_TYPES_CAP_VIRTIO_NET_Q);
}

<<<<<<< HEAD
=======
static struct mlx5_user_mmap_entry *
alloc_uar_entry(struct mlx5_ib_ucontext *c,
		enum mlx5_ib_uapi_uar_alloc_type alloc_type)
{
	struct mlx5_user_mmap_entry *entry;
	struct mlx5_ib_dev *dev;
	u32 uar_index;
	int err;

	entry = kzalloc(sizeof(*entry), GFP_KERNEL);
	if (!entry)
		return ERR_PTR(-ENOMEM);

	dev = to_mdev(c->ibucontext.device);
	err = mlx5_cmd_alloc_uar(dev->mdev, &uar_index);
	if (err)
		goto end;

	entry->page_idx = uar_index;
	entry->address = uar_index2paddress(dev, uar_index);
	if (alloc_type == MLX5_IB_UAPI_UAR_ALLOC_TYPE_BF)
		entry->mmap_flag = MLX5_IB_MMAP_TYPE_UAR_WC;
	else
		entry->mmap_flag = MLX5_IB_MMAP_TYPE_UAR_NC;

	err = mlx5_rdma_user_mmap_entry_insert(c, entry, PAGE_SIZE);
	if (err)
		goto err_insert;

	return entry;

err_insert:
	mlx5_cmd_free_uar(dev->mdev, uar_index);
end:
	kfree(entry);
	return ERR_PTR(err);
}

static int UVERBS_HANDLER(MLX5_IB_METHOD_UAR_OBJ_ALLOC)(
	struct uverbs_attr_bundle *attrs)
{
	struct ib_uobject *uobj = uverbs_attr_get_uobject(
		attrs, MLX5_IB_ATTR_UAR_OBJ_ALLOC_HANDLE);
	enum mlx5_ib_uapi_uar_alloc_type alloc_type;
	struct mlx5_ib_ucontext *c;
	struct mlx5_user_mmap_entry *entry;
	u64 mmap_offset;
	u32 length;
	int err;

	c = to_mucontext(ib_uverbs_get_ucontext(attrs));
	if (IS_ERR(c))
		return PTR_ERR(c);

	err = uverbs_get_const(&alloc_type, attrs,
			       MLX5_IB_ATTR_UAR_OBJ_ALLOC_TYPE);
	if (err)
		return err;

	if (alloc_type != MLX5_IB_UAPI_UAR_ALLOC_TYPE_BF &&
	    alloc_type != MLX5_IB_UAPI_UAR_ALLOC_TYPE_NC)
		return -EOPNOTSUPP;

	if (!to_mdev(c->ibucontext.device)->wc_support &&
	    alloc_type == MLX5_IB_UAPI_UAR_ALLOC_TYPE_BF)
		return -EOPNOTSUPP;

	entry = alloc_uar_entry(c, alloc_type);
	if (IS_ERR(entry))
		return PTR_ERR(entry);

	mmap_offset = mlx5_entry_to_mmap_offset(entry);
	length = entry->rdma_entry.npages * PAGE_SIZE;
	uobj->object = entry;

	err = uverbs_copy_to(attrs, MLX5_IB_ATTR_UAR_OBJ_ALLOC_MMAP_OFFSET,
			     &mmap_offset, sizeof(mmap_offset));
	if (err)
		goto err;

	err = uverbs_copy_to(attrs, MLX5_IB_ATTR_UAR_OBJ_ALLOC_PAGE_ID,
			     &entry->page_idx, sizeof(entry->page_idx));
	if (err)
		goto err;

	err = uverbs_copy_to(attrs, MLX5_IB_ATTR_UAR_OBJ_ALLOC_MMAP_LENGTH,
			     &length, sizeof(length));
	if (err)
		goto err;

	return 0;

err:
	rdma_user_mmap_entry_remove(&entry->rdma_entry);
	return err;
}

DECLARE_UVERBS_NAMED_METHOD(
	MLX5_IB_METHOD_UAR_OBJ_ALLOC,
	UVERBS_ATTR_IDR(MLX5_IB_ATTR_UAR_OBJ_ALLOC_HANDLE,
			MLX5_IB_OBJECT_UAR,
			UVERBS_ACCESS_NEW,
			UA_MANDATORY),
	UVERBS_ATTR_CONST_IN(MLX5_IB_ATTR_UAR_OBJ_ALLOC_TYPE,
			     enum mlx5_ib_uapi_uar_alloc_type,
			     UA_MANDATORY),
	UVERBS_ATTR_PTR_OUT(MLX5_IB_ATTR_UAR_OBJ_ALLOC_PAGE_ID,
			   UVERBS_ATTR_TYPE(u32),
			   UA_MANDATORY),
	UVERBS_ATTR_PTR_OUT(MLX5_IB_ATTR_UAR_OBJ_ALLOC_MMAP_LENGTH,
			   UVERBS_ATTR_TYPE(u32),
			   UA_MANDATORY),
	UVERBS_ATTR_PTR_OUT(MLX5_IB_ATTR_UAR_OBJ_ALLOC_MMAP_OFFSET,
			    UVERBS_ATTR_TYPE(u64),
			    UA_MANDATORY));

DECLARE_UVERBS_NAMED_METHOD_DESTROY(
	MLX5_IB_METHOD_UAR_OBJ_DESTROY,
	UVERBS_ATTR_IDR(MLX5_IB_ATTR_UAR_OBJ_DESTROY_HANDLE,
			MLX5_IB_OBJECT_UAR,
			UVERBS_ACCESS_DESTROY,
			UA_MANDATORY));

DECLARE_UVERBS_NAMED_OBJECT(MLX5_IB_OBJECT_UAR,
			    UVERBS_TYPE_ALLOC_IDR(mmap_obj_cleanup),
			    &UVERBS_METHOD(MLX5_IB_METHOD_UAR_OBJ_ALLOC),
			    &UVERBS_METHOD(MLX5_IB_METHOD_UAR_OBJ_DESTROY));

>>>>>>> 675a03b4
ADD_UVERBS_ATTRIBUTES_SIMPLE(
	mlx5_ib_dm,
	UVERBS_OBJECT_DM,
	UVERBS_METHOD_DM_ALLOC,
	UVERBS_ATTR_PTR_OUT(MLX5_IB_ATTR_ALLOC_DM_RESP_START_OFFSET,
			    UVERBS_ATTR_TYPE(u64),
			    UA_MANDATORY),
	UVERBS_ATTR_PTR_OUT(MLX5_IB_ATTR_ALLOC_DM_RESP_PAGE_INDEX,
			    UVERBS_ATTR_TYPE(u16),
			    UA_OPTIONAL),
	UVERBS_ATTR_CONST_IN(MLX5_IB_ATTR_ALLOC_DM_REQ_TYPE,
			     enum mlx5_ib_uapi_dm_type,
			     UA_OPTIONAL));

ADD_UVERBS_ATTRIBUTES_SIMPLE(
	mlx5_ib_flow_action,
	UVERBS_OBJECT_FLOW_ACTION,
	UVERBS_METHOD_FLOW_ACTION_ESP_CREATE,
	UVERBS_ATTR_FLAGS_IN(MLX5_IB_ATTR_CREATE_FLOW_ACTION_FLAGS,
			     enum mlx5_ib_uapi_flow_action_flags));

static const struct uapi_definition mlx5_ib_defs[] = {
	UAPI_DEF_CHAIN(mlx5_ib_devx_defs),
	UAPI_DEF_CHAIN(mlx5_ib_flow_defs),
<<<<<<< HEAD
=======
	UAPI_DEF_CHAIN(mlx5_ib_qos_defs),
>>>>>>> 675a03b4

	UAPI_DEF_CHAIN_OBJ_TREE(UVERBS_OBJECT_FLOW_ACTION,
				&mlx5_ib_flow_action),
	UAPI_DEF_CHAIN_OBJ_TREE(UVERBS_OBJECT_DM, &mlx5_ib_dm),
	UAPI_DEF_CHAIN_OBJ_TREE_NAMED(MLX5_IB_OBJECT_VAR,
				UAPI_DEF_IS_OBJ_SUPPORTED(var_is_supported)),
<<<<<<< HEAD
=======
	UAPI_DEF_CHAIN_OBJ_TREE_NAMED(MLX5_IB_OBJECT_UAR),
>>>>>>> 675a03b4
	{}
};

static int mlx5_ib_read_counters(struct ib_counters *counters,
				 struct ib_counters_read_attr *read_attr,
				 struct uverbs_attr_bundle *attrs)
{
	struct mlx5_ib_mcounters *mcounters = to_mcounters(counters);
	struct mlx5_read_counters_attr mread_attr = {};
	struct mlx5_ib_flow_counters_desc *desc;
	int ret, i;

	mutex_lock(&mcounters->mcntrs_mutex);
	if (mcounters->cntrs_max_index > read_attr->ncounters) {
		ret = -EINVAL;
		goto err_bound;
	}

	mread_attr.out = kcalloc(mcounters->counters_num, sizeof(u64),
				 GFP_KERNEL);
	if (!mread_attr.out) {
		ret = -ENOMEM;
		goto err_bound;
	}

	mread_attr.hw_cntrs_hndl = mcounters->hw_cntrs_hndl;
	mread_attr.flags = read_attr->flags;
	ret = mcounters->read_counters(counters->device, &mread_attr);
	if (ret)
		goto err_read;

	/* do the pass over the counters data array to assign according to the
	 * descriptions and indexing pairs
	 */
	desc = mcounters->counters_data;
	for (i = 0; i < mcounters->ncounters; i++)
		read_attr->counters_buff[desc[i].index] += mread_attr.out[desc[i].description];

err_read:
	kfree(mread_attr.out);
err_bound:
	mutex_unlock(&mcounters->mcntrs_mutex);
	return ret;
}

static int mlx5_ib_destroy_counters(struct ib_counters *counters)
{
	struct mlx5_ib_mcounters *mcounters = to_mcounters(counters);

	counters_clear_description(counters);
	if (mcounters->hw_cntrs_hndl)
		mlx5_fc_destroy(to_mdev(counters->device)->mdev,
				mcounters->hw_cntrs_hndl);

	kfree(mcounters);

	return 0;
}

static struct ib_counters *mlx5_ib_create_counters(struct ib_device *device,
						   struct uverbs_attr_bundle *attrs)
{
	struct mlx5_ib_mcounters *mcounters;

	mcounters = kzalloc(sizeof(*mcounters), GFP_KERNEL);
	if (!mcounters)
		return ERR_PTR(-ENOMEM);

	mutex_init(&mcounters->mcntrs_mutex);

	return &mcounters->ibcntrs;
}

static void mlx5_ib_stage_init_cleanup(struct mlx5_ib_dev *dev)
{
	mlx5_ib_cleanup_multiport_master(dev);
	WARN_ON(!xa_empty(&dev->odp_mkeys));
	cleanup_srcu_struct(&dev->odp_srcu);

	WARN_ON(!xa_empty(&dev->sig_mrs));
	WARN_ON(!bitmap_empty(dev->dm.memic_alloc_pages, MLX5_MAX_MEMIC_PAGES));
}

static int mlx5_ib_stage_init_init(struct mlx5_ib_dev *dev)
{
	struct mlx5_core_dev *mdev = dev->mdev;
	int err;
	int i;

	for (i = 0; i < dev->num_ports; i++) {
		spin_lock_init(&dev->port[i].mp.mpi_lock);
		rwlock_init(&dev->port[i].roce.netdev_lock);
		dev->port[i].roce.dev = dev;
		dev->port[i].roce.native_port_num = i + 1;
		dev->port[i].roce.last_port_state = IB_PORT_DOWN;
	}

	mlx5_ib_internal_fill_odp_caps(dev);

	err = mlx5_ib_init_multiport_master(dev);
	if (err)
		return err;

	err = set_has_smi_cap(dev);
	if (err)
		return err;

	if (!mlx5_core_mp_enabled(mdev)) {
		for (i = 1; i <= dev->num_ports; i++) {
			err = get_port_caps(dev, i);
			if (err)
				break;
		}
	} else {
		err = get_port_caps(dev, mlx5_core_native_port_num(mdev));
	}
	if (err)
		goto err_mp;

	if (mlx5_use_mad_ifc(dev))
		get_ext_port_caps(dev);

	dev->ib_dev.node_type		= RDMA_NODE_IB_CA;
	dev->ib_dev.local_dma_lkey	= 0 /* not supported for now */;
	dev->ib_dev.phys_port_cnt	= dev->num_ports;
	dev->ib_dev.num_comp_vectors    = mlx5_comp_vectors_count(mdev);
	dev->ib_dev.dev.parent		= mdev->device;

	mutex_init(&dev->cap_mask_mutex);
	INIT_LIST_HEAD(&dev->qp_list);
	spin_lock_init(&dev->reset_flow_resource_lock);
	xa_init(&dev->odp_mkeys);
	xa_init(&dev->sig_mrs);
	atomic_set(&dev->mkey_var, 0);

	spin_lock_init(&dev->dm.lock);
	dev->dm.dev = mdev;

	err = init_srcu_struct(&dev->odp_srcu);
	if (err)
		goto err_mp;

	return 0;

err_mp:
	mlx5_ib_cleanup_multiport_master(dev);

	return -ENOMEM;
}

static int mlx5_ib_stage_flow_db_init(struct mlx5_ib_dev *dev)
{
	dev->flow_db = kzalloc(sizeof(*dev->flow_db), GFP_KERNEL);

	if (!dev->flow_db)
		return -ENOMEM;

	mutex_init(&dev->flow_db->lock);

	return 0;
}

static void mlx5_ib_stage_flow_db_cleanup(struct mlx5_ib_dev *dev)
{
	kfree(dev->flow_db);
}

static const struct ib_device_ops mlx5_ib_dev_ops = {
	.owner = THIS_MODULE,
	.driver_id = RDMA_DRIVER_MLX5,
	.uverbs_abi_ver	= MLX5_IB_UVERBS_ABI_VERSION,

	.add_gid = mlx5_ib_add_gid,
	.alloc_mr = mlx5_ib_alloc_mr,
	.alloc_mr_integrity = mlx5_ib_alloc_mr_integrity,
	.alloc_pd = mlx5_ib_alloc_pd,
	.alloc_ucontext = mlx5_ib_alloc_ucontext,
	.attach_mcast = mlx5_ib_mcg_attach,
	.check_mr_status = mlx5_ib_check_mr_status,
	.create_ah = mlx5_ib_create_ah,
	.create_counters = mlx5_ib_create_counters,
	.create_cq = mlx5_ib_create_cq,
	.create_flow = mlx5_ib_create_flow,
	.create_qp = mlx5_ib_create_qp,
	.create_srq = mlx5_ib_create_srq,
	.dealloc_pd = mlx5_ib_dealloc_pd,
	.dealloc_ucontext = mlx5_ib_dealloc_ucontext,
	.del_gid = mlx5_ib_del_gid,
	.dereg_mr = mlx5_ib_dereg_mr,
	.destroy_ah = mlx5_ib_destroy_ah,
	.destroy_counters = mlx5_ib_destroy_counters,
	.destroy_cq = mlx5_ib_destroy_cq,
	.destroy_flow = mlx5_ib_destroy_flow,
	.destroy_flow_action = mlx5_ib_destroy_flow_action,
	.destroy_qp = mlx5_ib_destroy_qp,
	.destroy_srq = mlx5_ib_destroy_srq,
	.detach_mcast = mlx5_ib_mcg_detach,
	.disassociate_ucontext = mlx5_ib_disassociate_ucontext,
	.drain_rq = mlx5_ib_drain_rq,
	.drain_sq = mlx5_ib_drain_sq,
	.enable_driver = mlx5_ib_enable_driver,
	.fill_res_entry = mlx5_ib_fill_res_entry,
	.fill_stat_entry = mlx5_ib_fill_stat_entry,
	.get_dev_fw_str = get_dev_fw_str,
	.get_dma_mr = mlx5_ib_get_dma_mr,
	.get_link_layer = mlx5_ib_port_link_layer,
	.map_mr_sg = mlx5_ib_map_mr_sg,
	.map_mr_sg_pi = mlx5_ib_map_mr_sg_pi,
	.mmap = mlx5_ib_mmap,
	.mmap_free = mlx5_ib_mmap_free,
	.modify_cq = mlx5_ib_modify_cq,
	.modify_device = mlx5_ib_modify_device,
	.modify_port = mlx5_ib_modify_port,
	.modify_qp = mlx5_ib_modify_qp,
	.modify_srq = mlx5_ib_modify_srq,
	.poll_cq = mlx5_ib_poll_cq,
	.post_recv = mlx5_ib_post_recv,
	.post_send = mlx5_ib_post_send,
	.post_srq_recv = mlx5_ib_post_srq_recv,
	.process_mad = mlx5_ib_process_mad,
	.query_ah = mlx5_ib_query_ah,
	.query_device = mlx5_ib_query_device,
	.query_gid = mlx5_ib_query_gid,
	.query_pkey = mlx5_ib_query_pkey,
	.query_qp = mlx5_ib_query_qp,
	.query_srq = mlx5_ib_query_srq,
	.read_counters = mlx5_ib_read_counters,
	.reg_user_mr = mlx5_ib_reg_user_mr,
	.req_notify_cq = mlx5_ib_arm_cq,
	.rereg_user_mr = mlx5_ib_rereg_user_mr,
	.resize_cq = mlx5_ib_resize_cq,

	INIT_RDMA_OBJ_SIZE(ib_ah, mlx5_ib_ah, ibah),
	INIT_RDMA_OBJ_SIZE(ib_cq, mlx5_ib_cq, ibcq),
	INIT_RDMA_OBJ_SIZE(ib_pd, mlx5_ib_pd, ibpd),
	INIT_RDMA_OBJ_SIZE(ib_srq, mlx5_ib_srq, ibsrq),
	INIT_RDMA_OBJ_SIZE(ib_ucontext, mlx5_ib_ucontext, ibucontext),
};

static const struct ib_device_ops mlx5_ib_dev_flow_ipsec_ops = {
	.create_flow_action_esp = mlx5_ib_create_flow_action_esp,
	.modify_flow_action_esp = mlx5_ib_modify_flow_action_esp,
};

static const struct ib_device_ops mlx5_ib_dev_ipoib_enhanced_ops = {
	.rdma_netdev_get_params = mlx5_ib_rn_get_params,
};

static const struct ib_device_ops mlx5_ib_dev_sriov_ops = {
	.get_vf_config = mlx5_ib_get_vf_config,
	.get_vf_guid = mlx5_ib_get_vf_guid,
	.get_vf_stats = mlx5_ib_get_vf_stats,
	.set_vf_guid = mlx5_ib_set_vf_guid,
	.set_vf_link_state = mlx5_ib_set_vf_link_state,
};

static const struct ib_device_ops mlx5_ib_dev_mw_ops = {
	.alloc_mw = mlx5_ib_alloc_mw,
	.dealloc_mw = mlx5_ib_dealloc_mw,
};

static const struct ib_device_ops mlx5_ib_dev_xrc_ops = {
	.alloc_xrcd = mlx5_ib_alloc_xrcd,
	.dealloc_xrcd = mlx5_ib_dealloc_xrcd,
};

static const struct ib_device_ops mlx5_ib_dev_dm_ops = {
	.alloc_dm = mlx5_ib_alloc_dm,
	.dealloc_dm = mlx5_ib_dealloc_dm,
	.reg_dm_mr = mlx5_ib_reg_dm_mr,
};

static int mlx5_ib_init_var_table(struct mlx5_ib_dev *dev)
{
	struct mlx5_core_dev *mdev = dev->mdev;
	struct mlx5_var_table *var_table = &dev->var_table;
	u8 log_doorbell_bar_size;
	u8 log_doorbell_stride;
	u64 bar_size;

	log_doorbell_bar_size = MLX5_CAP_DEV_VDPA_EMULATION(mdev,
					log_doorbell_bar_size);
	log_doorbell_stride = MLX5_CAP_DEV_VDPA_EMULATION(mdev,
					log_doorbell_stride);
	var_table->hw_start_addr = dev->mdev->bar_addr +
				MLX5_CAP64_DEV_VDPA_EMULATION(mdev,
					doorbell_bar_offset);
	bar_size = (1ULL << log_doorbell_bar_size) * 4096;
	var_table->stride_size = 1ULL << log_doorbell_stride;
<<<<<<< HEAD
	var_table->num_var_hw_entries = div64_u64(bar_size, var_table->stride_size);
=======
	var_table->num_var_hw_entries = div_u64(bar_size,
						var_table->stride_size);
>>>>>>> 675a03b4
	mutex_init(&var_table->bitmap_lock);
	var_table->bitmap = bitmap_zalloc(var_table->num_var_hw_entries,
					  GFP_KERNEL);
	return (var_table->bitmap) ? 0 : -ENOMEM;
}

static void mlx5_ib_stage_caps_cleanup(struct mlx5_ib_dev *dev)
{
	bitmap_free(dev->var_table.bitmap);
}

static int mlx5_ib_stage_caps_init(struct mlx5_ib_dev *dev)
{
	struct mlx5_core_dev *mdev = dev->mdev;
	int err;

	dev->ib_dev.uverbs_cmd_mask	=
		(1ull << IB_USER_VERBS_CMD_GET_CONTEXT)		|
		(1ull << IB_USER_VERBS_CMD_QUERY_DEVICE)	|
		(1ull << IB_USER_VERBS_CMD_QUERY_PORT)		|
		(1ull << IB_USER_VERBS_CMD_ALLOC_PD)		|
		(1ull << IB_USER_VERBS_CMD_DEALLOC_PD)		|
		(1ull << IB_USER_VERBS_CMD_CREATE_AH)		|
		(1ull << IB_USER_VERBS_CMD_DESTROY_AH)		|
		(1ull << IB_USER_VERBS_CMD_REG_MR)		|
		(1ull << IB_USER_VERBS_CMD_REREG_MR)		|
		(1ull << IB_USER_VERBS_CMD_DEREG_MR)		|
		(1ull << IB_USER_VERBS_CMD_CREATE_COMP_CHANNEL)	|
		(1ull << IB_USER_VERBS_CMD_CREATE_CQ)		|
		(1ull << IB_USER_VERBS_CMD_RESIZE_CQ)		|
		(1ull << IB_USER_VERBS_CMD_DESTROY_CQ)		|
		(1ull << IB_USER_VERBS_CMD_CREATE_QP)		|
		(1ull << IB_USER_VERBS_CMD_MODIFY_QP)		|
		(1ull << IB_USER_VERBS_CMD_QUERY_QP)		|
		(1ull << IB_USER_VERBS_CMD_DESTROY_QP)		|
		(1ull << IB_USER_VERBS_CMD_ATTACH_MCAST)	|
		(1ull << IB_USER_VERBS_CMD_DETACH_MCAST)	|
		(1ull << IB_USER_VERBS_CMD_CREATE_SRQ)		|
		(1ull << IB_USER_VERBS_CMD_MODIFY_SRQ)		|
		(1ull << IB_USER_VERBS_CMD_QUERY_SRQ)		|
		(1ull << IB_USER_VERBS_CMD_DESTROY_SRQ)		|
		(1ull << IB_USER_VERBS_CMD_CREATE_XSRQ)		|
		(1ull << IB_USER_VERBS_CMD_OPEN_QP);
	dev->ib_dev.uverbs_ex_cmd_mask =
		(1ull << IB_USER_VERBS_EX_CMD_QUERY_DEVICE)	|
		(1ull << IB_USER_VERBS_EX_CMD_CREATE_CQ)	|
		(1ull << IB_USER_VERBS_EX_CMD_CREATE_QP)	|
		(1ull << IB_USER_VERBS_EX_CMD_MODIFY_QP)	|
		(1ull << IB_USER_VERBS_EX_CMD_MODIFY_CQ)	|
		(1ull << IB_USER_VERBS_EX_CMD_CREATE_FLOW)	|
		(1ull << IB_USER_VERBS_EX_CMD_DESTROY_FLOW);

	if (MLX5_CAP_GEN(mdev, ipoib_enhanced_offloads) &&
	    IS_ENABLED(CONFIG_MLX5_CORE_IPOIB))
		ib_set_device_ops(&dev->ib_dev,
				  &mlx5_ib_dev_ipoib_enhanced_ops);

	if (mlx5_core_is_pf(mdev))
		ib_set_device_ops(&dev->ib_dev, &mlx5_ib_dev_sriov_ops);

	dev->umr_fence = mlx5_get_umr_fence(MLX5_CAP_GEN(mdev, umr_fence));

	if (MLX5_CAP_GEN(mdev, imaicl)) {
		dev->ib_dev.uverbs_cmd_mask |=
			(1ull << IB_USER_VERBS_CMD_ALLOC_MW)	|
			(1ull << IB_USER_VERBS_CMD_DEALLOC_MW);
		ib_set_device_ops(&dev->ib_dev, &mlx5_ib_dev_mw_ops);
	}

	if (MLX5_CAP_GEN(mdev, xrc)) {
		dev->ib_dev.uverbs_cmd_mask |=
			(1ull << IB_USER_VERBS_CMD_OPEN_XRCD) |
			(1ull << IB_USER_VERBS_CMD_CLOSE_XRCD);
		ib_set_device_ops(&dev->ib_dev, &mlx5_ib_dev_xrc_ops);
	}

	if (MLX5_CAP_DEV_MEM(mdev, memic) ||
	    MLX5_CAP_GEN_64(dev->mdev, general_obj_types) &
	    MLX5_GENERAL_OBJ_TYPES_CAP_SW_ICM)
		ib_set_device_ops(&dev->ib_dev, &mlx5_ib_dev_dm_ops);

	if (mlx5_accel_ipsec_device_caps(dev->mdev) &
	    MLX5_ACCEL_IPSEC_CAP_DEVICE)
		ib_set_device_ops(&dev->ib_dev, &mlx5_ib_dev_flow_ipsec_ops);
	ib_set_device_ops(&dev->ib_dev, &mlx5_ib_dev_ops);

	if (IS_ENABLED(CONFIG_INFINIBAND_USER_ACCESS))
		dev->ib_dev.driver_def = mlx5_ib_defs;

	err = init_node_data(dev);
	if (err)
		return err;

	if ((MLX5_CAP_GEN(dev->mdev, port_type) == MLX5_CAP_PORT_TYPE_ETH) &&
	    (MLX5_CAP_GEN(dev->mdev, disable_local_lb_uc) ||
	     MLX5_CAP_GEN(dev->mdev, disable_local_lb_mc)))
		mutex_init(&dev->lb.mutex);

	if (MLX5_CAP_GEN_64(dev->mdev, general_obj_types) &
			MLX5_GENERAL_OBJ_TYPES_CAP_VIRTIO_NET_Q) {
		err = mlx5_ib_init_var_table(dev);
		if (err)
			return err;
	}

	dev->ib_dev.use_cq_dim = true;

	return 0;
}

static const struct ib_device_ops mlx5_ib_dev_port_ops = {
	.get_port_immutable = mlx5_port_immutable,
	.query_port = mlx5_ib_query_port,
};

static int mlx5_ib_stage_non_default_cb(struct mlx5_ib_dev *dev)
{
	ib_set_device_ops(&dev->ib_dev, &mlx5_ib_dev_port_ops);
	return 0;
}

static const struct ib_device_ops mlx5_ib_dev_port_rep_ops = {
	.get_port_immutable = mlx5_port_rep_immutable,
	.query_port = mlx5_ib_rep_query_port,
};

static int mlx5_ib_stage_raw_eth_non_default_cb(struct mlx5_ib_dev *dev)
{
	ib_set_device_ops(&dev->ib_dev, &mlx5_ib_dev_port_rep_ops);
	return 0;
}

static const struct ib_device_ops mlx5_ib_dev_common_roce_ops = {
	.create_rwq_ind_table = mlx5_ib_create_rwq_ind_table,
	.create_wq = mlx5_ib_create_wq,
	.destroy_rwq_ind_table = mlx5_ib_destroy_rwq_ind_table,
	.destroy_wq = mlx5_ib_destroy_wq,
	.get_netdev = mlx5_ib_get_netdev,
	.modify_wq = mlx5_ib_modify_wq,
};

static int mlx5_ib_stage_common_roce_init(struct mlx5_ib_dev *dev)
{
	u8 port_num;

	dev->ib_dev.uverbs_ex_cmd_mask |=
			(1ull << IB_USER_VERBS_EX_CMD_CREATE_WQ) |
			(1ull << IB_USER_VERBS_EX_CMD_MODIFY_WQ) |
			(1ull << IB_USER_VERBS_EX_CMD_DESTROY_WQ) |
			(1ull << IB_USER_VERBS_EX_CMD_CREATE_RWQ_IND_TBL) |
			(1ull << IB_USER_VERBS_EX_CMD_DESTROY_RWQ_IND_TBL);
	ib_set_device_ops(&dev->ib_dev, &mlx5_ib_dev_common_roce_ops);

	port_num = mlx5_core_native_port_num(dev->mdev) - 1;

	/* Register only for native ports */
	return mlx5_add_netdev_notifier(dev, port_num);
}

static void mlx5_ib_stage_common_roce_cleanup(struct mlx5_ib_dev *dev)
{
	u8 port_num = mlx5_core_native_port_num(dev->mdev) - 1;

	mlx5_remove_netdev_notifier(dev, port_num);
}

static int mlx5_ib_stage_raw_eth_roce_init(struct mlx5_ib_dev *dev)
{
	struct mlx5_core_dev *mdev = dev->mdev;
	enum rdma_link_layer ll;
	int port_type_cap;
	int err = 0;

	port_type_cap = MLX5_CAP_GEN(mdev, port_type);
	ll = mlx5_port_type_cap_to_rdma_ll(port_type_cap);

	if (ll == IB_LINK_LAYER_ETHERNET)
		err = mlx5_ib_stage_common_roce_init(dev);

	return err;
}

static void mlx5_ib_stage_raw_eth_roce_cleanup(struct mlx5_ib_dev *dev)
{
	mlx5_ib_stage_common_roce_cleanup(dev);
}

static int mlx5_ib_stage_roce_init(struct mlx5_ib_dev *dev)
{
	struct mlx5_core_dev *mdev = dev->mdev;
	enum rdma_link_layer ll;
	int port_type_cap;
	int err;

	port_type_cap = MLX5_CAP_GEN(mdev, port_type);
	ll = mlx5_port_type_cap_to_rdma_ll(port_type_cap);

	if (ll == IB_LINK_LAYER_ETHERNET) {
		err = mlx5_ib_stage_common_roce_init(dev);
		if (err)
			return err;

		err = mlx5_enable_eth(dev);
		if (err)
			goto cleanup;
	}

	return 0;
cleanup:
	mlx5_ib_stage_common_roce_cleanup(dev);

	return err;
}

static void mlx5_ib_stage_roce_cleanup(struct mlx5_ib_dev *dev)
{
	struct mlx5_core_dev *mdev = dev->mdev;
	enum rdma_link_layer ll;
	int port_type_cap;

	port_type_cap = MLX5_CAP_GEN(mdev, port_type);
	ll = mlx5_port_type_cap_to_rdma_ll(port_type_cap);

	if (ll == IB_LINK_LAYER_ETHERNET) {
		mlx5_disable_eth(dev);
		mlx5_ib_stage_common_roce_cleanup(dev);
	}
}

static int mlx5_ib_stage_dev_res_init(struct mlx5_ib_dev *dev)
{
	return create_dev_resources(&dev->devr);
}

static void mlx5_ib_stage_dev_res_cleanup(struct mlx5_ib_dev *dev)
{
	destroy_dev_resources(&dev->devr);
}

static int mlx5_ib_stage_odp_init(struct mlx5_ib_dev *dev)
{
	return mlx5_ib_odp_init_one(dev);
}

static void mlx5_ib_stage_odp_cleanup(struct mlx5_ib_dev *dev)
{
	mlx5_ib_odp_cleanup_one(dev);
}

static const struct ib_device_ops mlx5_ib_dev_hw_stats_ops = {
	.alloc_hw_stats = mlx5_ib_alloc_hw_stats,
	.get_hw_stats = mlx5_ib_get_hw_stats,
	.counter_bind_qp = mlx5_ib_counter_bind_qp,
	.counter_unbind_qp = mlx5_ib_counter_unbind_qp,
	.counter_dealloc = mlx5_ib_counter_dealloc,
	.counter_alloc_stats = mlx5_ib_counter_alloc_stats,
	.counter_update_stats = mlx5_ib_counter_update_stats,
};

static int mlx5_ib_stage_counters_init(struct mlx5_ib_dev *dev)
{
	if (MLX5_CAP_GEN(dev->mdev, max_qp_cnt)) {
		ib_set_device_ops(&dev->ib_dev, &mlx5_ib_dev_hw_stats_ops);

		return mlx5_ib_alloc_counters(dev);
	}

	return 0;
}

static void mlx5_ib_stage_counters_cleanup(struct mlx5_ib_dev *dev)
{
	if (MLX5_CAP_GEN(dev->mdev, max_qp_cnt))
		mlx5_ib_dealloc_counters(dev);
}

static int mlx5_ib_stage_cong_debugfs_init(struct mlx5_ib_dev *dev)
{
	mlx5_ib_init_cong_debugfs(dev,
				  mlx5_core_native_port_num(dev->mdev) - 1);
	return 0;
}

static void mlx5_ib_stage_cong_debugfs_cleanup(struct mlx5_ib_dev *dev)
{
	mlx5_ib_cleanup_cong_debugfs(dev,
				     mlx5_core_native_port_num(dev->mdev) - 1);
}

static int mlx5_ib_stage_uar_init(struct mlx5_ib_dev *dev)
{
	dev->mdev->priv.uar = mlx5_get_uars_page(dev->mdev);
	return PTR_ERR_OR_ZERO(dev->mdev->priv.uar);
}

static void mlx5_ib_stage_uar_cleanup(struct mlx5_ib_dev *dev)
{
	mlx5_put_uars_page(dev->mdev, dev->mdev->priv.uar);
}

static int mlx5_ib_stage_bfrag_init(struct mlx5_ib_dev *dev)
{
	int err;

	err = mlx5_alloc_bfreg(dev->mdev, &dev->bfreg, false, false);
	if (err)
		return err;

	err = mlx5_alloc_bfreg(dev->mdev, &dev->fp_bfreg, false, true);
	if (err)
		mlx5_free_bfreg(dev->mdev, &dev->fp_bfreg);

	return err;
}

static void mlx5_ib_stage_bfrag_cleanup(struct mlx5_ib_dev *dev)
{
	mlx5_free_bfreg(dev->mdev, &dev->fp_bfreg);
	mlx5_free_bfreg(dev->mdev, &dev->bfreg);
}

static int mlx5_ib_stage_ib_reg_init(struct mlx5_ib_dev *dev)
{
	const char *name;

	rdma_set_device_sysfs_group(&dev->ib_dev, &mlx5_attr_group);
	if (!mlx5_lag_is_roce(dev->mdev))
		name = "mlx5_%d";
	else
		name = "mlx5_bond_%d";
	return ib_register_device(&dev->ib_dev, name);
}

static void mlx5_ib_stage_pre_ib_reg_umr_cleanup(struct mlx5_ib_dev *dev)
{
	destroy_umrc_res(dev);
}

static void mlx5_ib_stage_ib_reg_cleanup(struct mlx5_ib_dev *dev)
{
	ib_unregister_device(&dev->ib_dev);
}

static int mlx5_ib_stage_post_ib_reg_umr_init(struct mlx5_ib_dev *dev)
{
	return create_umr_res(dev);
}

static int mlx5_ib_stage_delay_drop_init(struct mlx5_ib_dev *dev)
{
	init_delay_drop(dev);

	return 0;
}

static void mlx5_ib_stage_delay_drop_cleanup(struct mlx5_ib_dev *dev)
{
	cancel_delay_drop(dev);
}

static int mlx5_ib_stage_dev_notifier_init(struct mlx5_ib_dev *dev)
{
	dev->mdev_events.notifier_call = mlx5_ib_event;
	mlx5_notifier_register(dev->mdev, &dev->mdev_events);
	return 0;
}

static void mlx5_ib_stage_dev_notifier_cleanup(struct mlx5_ib_dev *dev)
{
	mlx5_notifier_unregister(dev->mdev, &dev->mdev_events);
}

static int mlx5_ib_stage_devx_init(struct mlx5_ib_dev *dev)
{
	int uid;

	uid = mlx5_ib_devx_create(dev, false);
	if (uid > 0) {
		dev->devx_whitelist_uid = uid;
		mlx5_ib_devx_init_event_table(dev);
	}

	return 0;
}
static void mlx5_ib_stage_devx_cleanup(struct mlx5_ib_dev *dev)
{
	if (dev->devx_whitelist_uid) {
		mlx5_ib_devx_cleanup_event_table(dev);
		mlx5_ib_devx_destroy(dev, dev->devx_whitelist_uid);
	}
}

int mlx5_ib_enable_driver(struct ib_device *dev)
{
	struct mlx5_ib_dev *mdev = to_mdev(dev);
	int ret;

	ret = mlx5_ib_test_wc(mdev);
	mlx5_ib_dbg(mdev, "Write-Combining %s",
		    mdev->wc_support ? "supported" : "not supported");

	return ret;
}

void __mlx5_ib_remove(struct mlx5_ib_dev *dev,
		      const struct mlx5_ib_profile *profile,
		      int stage)
{
	dev->ib_active = false;

	/* Number of stages to cleanup */
	while (stage) {
		stage--;
		if (profile->stage[stage].cleanup)
			profile->stage[stage].cleanup(dev);
	}

	kfree(dev->port);
	ib_dealloc_device(&dev->ib_dev);
}

void *__mlx5_ib_add(struct mlx5_ib_dev *dev,
		    const struct mlx5_ib_profile *profile)
{
	int err;
	int i;

	for (i = 0; i < MLX5_IB_STAGE_MAX; i++) {
		if (profile->stage[i].init) {
			err = profile->stage[i].init(dev);
			if (err)
				goto err_out;
		}
	}

	dev->profile = profile;
	dev->ib_active = true;

	return dev;

err_out:
	__mlx5_ib_remove(dev, profile, i);

	return NULL;
}

static const struct mlx5_ib_profile pf_profile = {
	STAGE_CREATE(MLX5_IB_STAGE_INIT,
		     mlx5_ib_stage_init_init,
		     mlx5_ib_stage_init_cleanup),
	STAGE_CREATE(MLX5_IB_STAGE_FLOW_DB,
		     mlx5_ib_stage_flow_db_init,
		     mlx5_ib_stage_flow_db_cleanup),
	STAGE_CREATE(MLX5_IB_STAGE_CAPS,
		     mlx5_ib_stage_caps_init,
		     mlx5_ib_stage_caps_cleanup),
	STAGE_CREATE(MLX5_IB_STAGE_NON_DEFAULT_CB,
		     mlx5_ib_stage_non_default_cb,
		     NULL),
	STAGE_CREATE(MLX5_IB_STAGE_ROCE,
		     mlx5_ib_stage_roce_init,
		     mlx5_ib_stage_roce_cleanup),
	STAGE_CREATE(MLX5_IB_STAGE_SRQ,
		     mlx5_init_srq_table,
		     mlx5_cleanup_srq_table),
	STAGE_CREATE(MLX5_IB_STAGE_DEVICE_RESOURCES,
		     mlx5_ib_stage_dev_res_init,
		     mlx5_ib_stage_dev_res_cleanup),
	STAGE_CREATE(MLX5_IB_STAGE_DEVICE_NOTIFIER,
		     mlx5_ib_stage_dev_notifier_init,
		     mlx5_ib_stage_dev_notifier_cleanup),
	STAGE_CREATE(MLX5_IB_STAGE_ODP,
		     mlx5_ib_stage_odp_init,
		     mlx5_ib_stage_odp_cleanup),
	STAGE_CREATE(MLX5_IB_STAGE_COUNTERS,
		     mlx5_ib_stage_counters_init,
		     mlx5_ib_stage_counters_cleanup),
	STAGE_CREATE(MLX5_IB_STAGE_CONG_DEBUGFS,
		     mlx5_ib_stage_cong_debugfs_init,
		     mlx5_ib_stage_cong_debugfs_cleanup),
	STAGE_CREATE(MLX5_IB_STAGE_UAR,
		     mlx5_ib_stage_uar_init,
		     mlx5_ib_stage_uar_cleanup),
	STAGE_CREATE(MLX5_IB_STAGE_BFREG,
		     mlx5_ib_stage_bfrag_init,
		     mlx5_ib_stage_bfrag_cleanup),
	STAGE_CREATE(MLX5_IB_STAGE_PRE_IB_REG_UMR,
		     NULL,
		     mlx5_ib_stage_pre_ib_reg_umr_cleanup),
	STAGE_CREATE(MLX5_IB_STAGE_WHITELIST_UID,
		     mlx5_ib_stage_devx_init,
		     mlx5_ib_stage_devx_cleanup),
	STAGE_CREATE(MLX5_IB_STAGE_IB_REG,
		     mlx5_ib_stage_ib_reg_init,
		     mlx5_ib_stage_ib_reg_cleanup),
	STAGE_CREATE(MLX5_IB_STAGE_POST_IB_REG_UMR,
		     mlx5_ib_stage_post_ib_reg_umr_init,
		     NULL),
	STAGE_CREATE(MLX5_IB_STAGE_DELAY_DROP,
		     mlx5_ib_stage_delay_drop_init,
		     mlx5_ib_stage_delay_drop_cleanup),
};

const struct mlx5_ib_profile raw_eth_profile = {
	STAGE_CREATE(MLX5_IB_STAGE_INIT,
		     mlx5_ib_stage_init_init,
		     mlx5_ib_stage_init_cleanup),
	STAGE_CREATE(MLX5_IB_STAGE_FLOW_DB,
		     mlx5_ib_stage_flow_db_init,
		     mlx5_ib_stage_flow_db_cleanup),
	STAGE_CREATE(MLX5_IB_STAGE_CAPS,
		     mlx5_ib_stage_caps_init,
		     mlx5_ib_stage_caps_cleanup),
	STAGE_CREATE(MLX5_IB_STAGE_NON_DEFAULT_CB,
		     mlx5_ib_stage_raw_eth_non_default_cb,
		     NULL),
	STAGE_CREATE(MLX5_IB_STAGE_ROCE,
		     mlx5_ib_stage_raw_eth_roce_init,
		     mlx5_ib_stage_raw_eth_roce_cleanup),
	STAGE_CREATE(MLX5_IB_STAGE_SRQ,
		     mlx5_init_srq_table,
		     mlx5_cleanup_srq_table),
	STAGE_CREATE(MLX5_IB_STAGE_DEVICE_RESOURCES,
		     mlx5_ib_stage_dev_res_init,
		     mlx5_ib_stage_dev_res_cleanup),
	STAGE_CREATE(MLX5_IB_STAGE_DEVICE_NOTIFIER,
		     mlx5_ib_stage_dev_notifier_init,
		     mlx5_ib_stage_dev_notifier_cleanup),
	STAGE_CREATE(MLX5_IB_STAGE_COUNTERS,
		     mlx5_ib_stage_counters_init,
		     mlx5_ib_stage_counters_cleanup),
	STAGE_CREATE(MLX5_IB_STAGE_CONG_DEBUGFS,
		     mlx5_ib_stage_cong_debugfs_init,
		     mlx5_ib_stage_cong_debugfs_cleanup),
	STAGE_CREATE(MLX5_IB_STAGE_UAR,
		     mlx5_ib_stage_uar_init,
		     mlx5_ib_stage_uar_cleanup),
	STAGE_CREATE(MLX5_IB_STAGE_BFREG,
		     mlx5_ib_stage_bfrag_init,
		     mlx5_ib_stage_bfrag_cleanup),
	STAGE_CREATE(MLX5_IB_STAGE_PRE_IB_REG_UMR,
		     NULL,
		     mlx5_ib_stage_pre_ib_reg_umr_cleanup),
	STAGE_CREATE(MLX5_IB_STAGE_WHITELIST_UID,
		     mlx5_ib_stage_devx_init,
		     mlx5_ib_stage_devx_cleanup),
	STAGE_CREATE(MLX5_IB_STAGE_IB_REG,
		     mlx5_ib_stage_ib_reg_init,
		     mlx5_ib_stage_ib_reg_cleanup),
	STAGE_CREATE(MLX5_IB_STAGE_POST_IB_REG_UMR,
		     mlx5_ib_stage_post_ib_reg_umr_init,
		     NULL),
};

static void *mlx5_ib_add_slave_port(struct mlx5_core_dev *mdev)
{
	struct mlx5_ib_multiport_info *mpi;
	struct mlx5_ib_dev *dev;
	bool bound = false;
	int err;

	mpi = kzalloc(sizeof(*mpi), GFP_KERNEL);
	if (!mpi)
		return NULL;

	mpi->mdev = mdev;

	err = mlx5_query_nic_vport_system_image_guid(mdev,
						     &mpi->sys_image_guid);
	if (err) {
		kfree(mpi);
		return NULL;
	}

	mutex_lock(&mlx5_ib_multiport_mutex);
	list_for_each_entry(dev, &mlx5_ib_dev_list, ib_dev_list) {
		if (dev->sys_image_guid == mpi->sys_image_guid)
			bound = mlx5_ib_bind_slave_port(dev, mpi);

		if (bound) {
			rdma_roce_rescan_device(&dev->ib_dev);
			break;
		}
	}

	if (!bound) {
		list_add_tail(&mpi->list, &mlx5_ib_unaffiliated_port_list);
		dev_dbg(mdev->device,
			"no suitable IB device found to bind to, added to unaffiliated list.\n");
	}
	mutex_unlock(&mlx5_ib_multiport_mutex);

	return mpi;
}

static void *mlx5_ib_add(struct mlx5_core_dev *mdev)
{
	const struct mlx5_ib_profile *profile;
	enum rdma_link_layer ll;
	struct mlx5_ib_dev *dev;
	int port_type_cap;
	int num_ports;

	printk_once(KERN_INFO "%s", mlx5_version);

	if (MLX5_ESWITCH_MANAGER(mdev) &&
	    mlx5_ib_eswitch_mode(mdev->priv.eswitch) == MLX5_ESWITCH_OFFLOADS) {
		if (!mlx5_core_mp_enabled(mdev))
			mlx5_ib_register_vport_reps(mdev);
		return mdev;
	}

	port_type_cap = MLX5_CAP_GEN(mdev, port_type);
	ll = mlx5_port_type_cap_to_rdma_ll(port_type_cap);

	if (mlx5_core_is_mp_slave(mdev) && ll == IB_LINK_LAYER_ETHERNET)
		return mlx5_ib_add_slave_port(mdev);

	num_ports = max(MLX5_CAP_GEN(mdev, num_ports),
			MLX5_CAP_GEN(mdev, num_vhca_ports));
	dev = ib_alloc_device(mlx5_ib_dev, ib_dev);
	if (!dev)
		return NULL;
	dev->port = kcalloc(num_ports, sizeof(*dev->port),
			     GFP_KERNEL);
	if (!dev->port) {
		ib_dealloc_device(&dev->ib_dev);
		return NULL;
	}

	dev->mdev = mdev;
	dev->num_ports = num_ports;

	if (ll == IB_LINK_LAYER_ETHERNET && !mlx5_is_roce_enabled(mdev))
		profile = &raw_eth_profile;
	else
		profile = &pf_profile;

	return __mlx5_ib_add(dev, profile);
}

static void mlx5_ib_remove(struct mlx5_core_dev *mdev, void *context)
{
	struct mlx5_ib_multiport_info *mpi;
	struct mlx5_ib_dev *dev;

	if (MLX5_ESWITCH_MANAGER(mdev) && context == mdev) {
		mlx5_ib_unregister_vport_reps(mdev);
		return;
	}

	if (mlx5_core_is_mp_slave(mdev)) {
		mpi = context;
		mutex_lock(&mlx5_ib_multiport_mutex);
		if (mpi->ibdev)
			mlx5_ib_unbind_slave_port(mpi->ibdev, mpi);
		list_del(&mpi->list);
		mutex_unlock(&mlx5_ib_multiport_mutex);
		kfree(mpi);
		return;
	}

	dev = context;
	__mlx5_ib_remove(dev, dev->profile, MLX5_IB_STAGE_MAX);
}

static struct mlx5_interface mlx5_ib_interface = {
	.add            = mlx5_ib_add,
	.remove         = mlx5_ib_remove,
	.protocol	= MLX5_INTERFACE_PROTOCOL_IB,
};

unsigned long mlx5_ib_get_xlt_emergency_page(void)
{
	mutex_lock(&xlt_emergency_page_mutex);
	return xlt_emergency_page;
}

void mlx5_ib_put_xlt_emergency_page(void)
{
	mutex_unlock(&xlt_emergency_page_mutex);
}

static int __init mlx5_ib_init(void)
{
	int err;

	xlt_emergency_page = __get_free_page(GFP_KERNEL);
	if (!xlt_emergency_page)
		return -ENOMEM;

	mutex_init(&xlt_emergency_page_mutex);

	mlx5_ib_event_wq = alloc_ordered_workqueue("mlx5_ib_event_wq", 0);
	if (!mlx5_ib_event_wq) {
		free_page(xlt_emergency_page);
		return -ENOMEM;
	}

	mlx5_ib_odp_init();

	err = mlx5_register_interface(&mlx5_ib_interface);

	return err;
}

static void __exit mlx5_ib_cleanup(void)
{
	mlx5_unregister_interface(&mlx5_ib_interface);
	destroy_workqueue(mlx5_ib_event_wq);
	mutex_destroy(&xlt_emergency_page_mutex);
	free_page(xlt_emergency_page);
}

module_init(mlx5_ib_init);
module_exit(mlx5_ib_cleanup);<|MERGE_RESOLUTION|>--- conflicted
+++ resolved
@@ -39,12 +39,6 @@
 #include <linux/dma-mapping.h>
 #include <linux/slab.h>
 #include <linux/bitmap.h>
-<<<<<<< HEAD
-#if defined(CONFIG_X86)
-#include <asm/memtype.h>
-#endif
-=======
->>>>>>> 675a03b4
 #include <linux/sched.h>
 #include <linux/sched/mm.h>
 #include <linux/sched/task.h>
@@ -2130,14 +2124,11 @@
 		mutex_unlock(&var_table->bitmap_lock);
 		kfree(mentry);
 		break;
-<<<<<<< HEAD
-=======
 	case MLX5_IB_MMAP_TYPE_UAR_WC:
 	case MLX5_IB_MMAP_TYPE_UAR_NC:
 		mlx5_cmd_free_uar(dev->mdev, mentry->page_idx);
 		kfree(mentry);
 		break;
->>>>>>> 675a03b4
 	default:
 		WARN_ON(true);
 	}
@@ -2292,12 +2283,8 @@
 
 	mentry = to_mmmap(entry);
 	pfn = (mentry->address >> PAGE_SHIFT);
-<<<<<<< HEAD
-	if (mentry->mmap_flag == MLX5_IB_MMAP_TYPE_VAR)
-=======
 	if (mentry->mmap_flag == MLX5_IB_MMAP_TYPE_VAR ||
 	    mentry->mmap_flag == MLX5_IB_MMAP_TYPE_UAR_NC)
->>>>>>> 675a03b4
 		prot = pgprot_noncached(vma->vm_page_prot);
 	else
 		prot = pgprot_writecombine(vma->vm_page_prot);
@@ -6128,15 +6115,9 @@
 	mlx5_nic_vport_disable_roce(dev->mdev);
 }
 
-<<<<<<< HEAD
-static int var_obj_cleanup(struct ib_uobject *uobject,
-			   enum rdma_remove_reason why,
-			   struct uverbs_attr_bundle *attrs)
-=======
 static int mmap_obj_cleanup(struct ib_uobject *uobject,
 			    enum rdma_remove_reason why,
 			    struct uverbs_attr_bundle *attrs)
->>>>>>> 675a03b4
 {
 	struct mlx5_user_mmap_entry *obj = uobject->object;
 
@@ -6144,8 +6125,6 @@
 	return 0;
 }
 
-<<<<<<< HEAD
-=======
 static int mlx5_rdma_user_mmap_entry_insert(struct mlx5_ib_ucontext *c,
 					    struct mlx5_user_mmap_entry *entry,
 					    size_t length)
@@ -6156,7 +6135,6 @@
 		((MLX5_IB_MMAP_OFFSET_END << 16) + (1UL << 16) - 1));
 }
 
->>>>>>> 675a03b4
 static struct mlx5_user_mmap_entry *
 alloc_var_entry(struct mlx5_ib_ucontext *c)
 {
@@ -6187,15 +6165,8 @@
 	entry->page_idx = page_idx;
 	entry->mmap_flag = MLX5_IB_MMAP_TYPE_VAR;
 
-<<<<<<< HEAD
-	err = rdma_user_mmap_entry_insert_range(
-		&c->ibucontext, &entry->rdma_entry, var_table->stride_size,
-		MLX5_IB_MMAP_OFFSET_START << 16,
-		(MLX5_IB_MMAP_OFFSET_END << 16) + (1UL << 16) - 1);
-=======
 	err = mlx5_rdma_user_mmap_entry_insert(c, entry,
 					       var_table->stride_size);
->>>>>>> 675a03b4
 	if (err)
 		goto err_insert;
 
@@ -6279,11 +6250,7 @@
 			UA_MANDATORY));
 
 DECLARE_UVERBS_NAMED_OBJECT(MLX5_IB_OBJECT_VAR,
-<<<<<<< HEAD
-			    UVERBS_TYPE_ALLOC_IDR(var_obj_cleanup),
-=======
 			    UVERBS_TYPE_ALLOC_IDR(mmap_obj_cleanup),
->>>>>>> 675a03b4
 			    &UVERBS_METHOD(MLX5_IB_METHOD_VAR_OBJ_ALLOC),
 			    &UVERBS_METHOD(MLX5_IB_METHOD_VAR_OBJ_DESTROY));
 
@@ -6295,8 +6262,6 @@
 			MLX5_GENERAL_OBJ_TYPES_CAP_VIRTIO_NET_Q);
 }
 
-<<<<<<< HEAD
-=======
 static struct mlx5_user_mmap_entry *
 alloc_uar_entry(struct mlx5_ib_ucontext *c,
 		enum mlx5_ib_uapi_uar_alloc_type alloc_type)
@@ -6425,7 +6390,6 @@
 			    &UVERBS_METHOD(MLX5_IB_METHOD_UAR_OBJ_ALLOC),
 			    &UVERBS_METHOD(MLX5_IB_METHOD_UAR_OBJ_DESTROY));
 
->>>>>>> 675a03b4
 ADD_UVERBS_ATTRIBUTES_SIMPLE(
 	mlx5_ib_dm,
 	UVERBS_OBJECT_DM,
@@ -6450,20 +6414,14 @@
 static const struct uapi_definition mlx5_ib_defs[] = {
 	UAPI_DEF_CHAIN(mlx5_ib_devx_defs),
 	UAPI_DEF_CHAIN(mlx5_ib_flow_defs),
-<<<<<<< HEAD
-=======
 	UAPI_DEF_CHAIN(mlx5_ib_qos_defs),
->>>>>>> 675a03b4
 
 	UAPI_DEF_CHAIN_OBJ_TREE(UVERBS_OBJECT_FLOW_ACTION,
 				&mlx5_ib_flow_action),
 	UAPI_DEF_CHAIN_OBJ_TREE(UVERBS_OBJECT_DM, &mlx5_ib_dm),
 	UAPI_DEF_CHAIN_OBJ_TREE_NAMED(MLX5_IB_OBJECT_VAR,
 				UAPI_DEF_IS_OBJ_SUPPORTED(var_is_supported)),
-<<<<<<< HEAD
-=======
 	UAPI_DEF_CHAIN_OBJ_TREE_NAMED(MLX5_IB_OBJECT_UAR),
->>>>>>> 675a03b4
 	{}
 };
 
@@ -6753,12 +6711,8 @@
 					doorbell_bar_offset);
 	bar_size = (1ULL << log_doorbell_bar_size) * 4096;
 	var_table->stride_size = 1ULL << log_doorbell_stride;
-<<<<<<< HEAD
-	var_table->num_var_hw_entries = div64_u64(bar_size, var_table->stride_size);
-=======
 	var_table->num_var_hw_entries = div_u64(bar_size,
 						var_table->stride_size);
->>>>>>> 675a03b4
 	mutex_init(&var_table->bitmap_lock);
 	var_table->bitmap = bitmap_zalloc(var_table->num_var_hw_entries,
 					  GFP_KERNEL);
