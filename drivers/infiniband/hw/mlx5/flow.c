// SPDX-License-Identifier: GPL-2.0 OR Linux-OpenIB
/*
 * Copyright (c) 2018, Mellanox Technologies inc.  All rights reserved.
 */

#include <rdma/ib_user_verbs.h>
#include <rdma/ib_verbs.h>
#include <rdma/uverbs_types.h>
#include <rdma/uverbs_ioctl.h>
#include <rdma/mlx5_user_ioctl_cmds.h>
#include <rdma/ib_umem.h>
#include <linux/mlx5/driver.h>
#include <linux/mlx5/fs.h>
#include "mlx5_ib.h"

#define UVERBS_MODULE_NAME mlx5_ib
#include <rdma/uverbs_named_ioctl.h>

<<<<<<< HEAD
=======
static int
mlx5_ib_ft_type_to_namespace(enum mlx5_ib_uapi_flow_table_type table_type,
			     enum mlx5_flow_namespace_type *namespace)
{
	switch (table_type) {
	case MLX5_IB_UAPI_FLOW_TABLE_TYPE_NIC_RX:
		*namespace = MLX5_FLOW_NAMESPACE_BYPASS;
		break;
	case MLX5_IB_UAPI_FLOW_TABLE_TYPE_NIC_TX:
		*namespace = MLX5_FLOW_NAMESPACE_EGRESS;
		break;
	case MLX5_IB_UAPI_FLOW_TABLE_TYPE_FDB:
		*namespace = MLX5_FLOW_NAMESPACE_FDB;
		break;
	default:
		return -EINVAL;
	}

	return 0;
}

>>>>>>> 407d19ab
static const struct uverbs_attr_spec mlx5_ib_flow_type[] = {
	[MLX5_IB_FLOW_TYPE_NORMAL] = {
		.type = UVERBS_ATTR_TYPE_PTR_IN,
		.u.ptr = {
			.len = sizeof(u16), /* data is priority */
			.min_len = sizeof(u16),
		}
	},
	[MLX5_IB_FLOW_TYPE_SNIFFER] = {
		.type = UVERBS_ATTR_TYPE_PTR_IN,
		UVERBS_ATTR_NO_DATA(),
	},
	[MLX5_IB_FLOW_TYPE_ALL_DEFAULT] = {
		.type = UVERBS_ATTR_TYPE_PTR_IN,
		UVERBS_ATTR_NO_DATA(),
	},
	[MLX5_IB_FLOW_TYPE_MC_DEFAULT] = {
		.type = UVERBS_ATTR_TYPE_PTR_IN,
		UVERBS_ATTR_NO_DATA(),
	},
};

static int UVERBS_HANDLER(MLX5_IB_METHOD_CREATE_FLOW)(
	struct ib_uverbs_file *file, struct uverbs_attr_bundle *attrs)
{
	struct mlx5_ib_flow_handler *flow_handler;
	struct mlx5_ib_flow_matcher *fs_matcher;
	void *devx_obj;
	int dest_id, dest_type;
	void *cmd_in;
	int inlen;
	bool dest_devx, dest_qp;
	struct ib_qp *qp = NULL;
	struct ib_uobject *uobj =
		uverbs_attr_get_uobject(attrs, MLX5_IB_ATTR_CREATE_FLOW_HANDLE);
<<<<<<< HEAD
	struct mlx5_ib_dev *dev = to_mdev(uobj->context->device);
=======
	struct mlx5_ib_dev *dev = mlx5_udata_to_mdev(&attrs->driver_udata);
	int len, ret, i;
	u32 counter_id = 0;
>>>>>>> 407d19ab

	if (!capable(CAP_NET_RAW))
		return -EPERM;

	dest_devx =
		uverbs_attr_is_valid(attrs, MLX5_IB_ATTR_CREATE_FLOW_DEST_DEVX);
	dest_qp = uverbs_attr_is_valid(attrs,
				       MLX5_IB_ATTR_CREATE_FLOW_DEST_QP);

	if ((dest_devx && dest_qp) || (!dest_devx && !dest_qp))
		return -EINVAL;

	/* Allow only DEVX object as dest when inserting to FDB */
	if (fs_matcher->ns_type == MLX5_FLOW_NAMESPACE_FDB && !dest_devx)
		return -EINVAL;

	if (dest_devx) {
		devx_obj = uverbs_attr_get_obj(
			attrs, MLX5_IB_ATTR_CREATE_FLOW_DEST_DEVX);
		if (IS_ERR(devx_obj))
			return PTR_ERR(devx_obj);

		/* Verify that the given DEVX object is a flow
		 * steering destination.
		 */
		if (!mlx5_ib_devx_is_flow_dest(devx_obj, &dest_id, &dest_type))
			return -EINVAL;
<<<<<<< HEAD
	} else {
=======
		/* Allow only flow table as dest when inserting to FDB */
		if (fs_matcher->ns_type == MLX5_FLOW_NAMESPACE_FDB &&
		    dest_type != MLX5_FLOW_DESTINATION_TYPE_FLOW_TABLE)
			return -EINVAL;
	} else if (dest_qp) {
>>>>>>> 407d19ab
		struct mlx5_ib_qp *mqp;

		qp = uverbs_attr_get_obj(attrs,
					 MLX5_IB_ATTR_CREATE_FLOW_DEST_QP);
		if (IS_ERR(qp))
			return PTR_ERR(qp);

		if (qp->qp_type != IB_QPT_RAW_PACKET)
			return -EINVAL;

		mqp = to_mqp(qp);
		if (mqp->flags & MLX5_IB_QP_RSS)
			dest_id = mqp->rss_qp.tirn;
		else
			dest_id = mqp->raw_packet_qp.rq.tirn;
		dest_type = MLX5_FLOW_DESTINATION_TYPE_TIR;
	}

	if (dev->rep)
		return -ENOTSUPP;

	cmd_in = uverbs_attr_get_alloced_ptr(
		attrs, MLX5_IB_ATTR_CREATE_FLOW_MATCH_VALUE);
	inlen = uverbs_attr_get_len(attrs,
				    MLX5_IB_ATTR_CREATE_FLOW_MATCH_VALUE);
	fs_matcher = uverbs_attr_get_obj(attrs,
					 MLX5_IB_ATTR_CREATE_FLOW_MATCHER);
	flow_handler = mlx5_ib_raw_fs_rule_add(dev, fs_matcher, cmd_in, inlen,
					       dest_id, dest_type);
	if (IS_ERR(flow_handler))
		return PTR_ERR(flow_handler);

	ib_set_flow(uobj, &flow_handler->ibflow, qp, &dev->ib_dev);

	return 0;
}

static int flow_matcher_cleanup(struct ib_uobject *uobject,
				enum rdma_remove_reason why,
				struct uverbs_attr_bundle *attrs)
{
	struct mlx5_ib_flow_matcher *obj = uobject->object;
	int ret;

	ret = ib_destroy_usecnt(&obj->usecnt, why, uobject);
	if (ret)
		return ret;

	kfree(obj);
	return 0;
}

static int mlx5_ib_matcher_ns(struct uverbs_attr_bundle *attrs,
			      struct mlx5_ib_flow_matcher *obj)
{
	enum mlx5_ib_uapi_flow_table_type ft_type =
		MLX5_IB_UAPI_FLOW_TABLE_TYPE_NIC_RX;
	u32 flags;
	int err;

	/* New users should use MLX5_IB_ATTR_FLOW_MATCHER_FT_TYPE and older
	 * users should switch to it. We leave this to not break userspace
	 */
	if (uverbs_attr_is_valid(attrs, MLX5_IB_ATTR_FLOW_MATCHER_FT_TYPE) &&
	    uverbs_attr_is_valid(attrs, MLX5_IB_ATTR_FLOW_MATCHER_FLOW_FLAGS))
		return -EINVAL;

	if (uverbs_attr_is_valid(attrs, MLX5_IB_ATTR_FLOW_MATCHER_FT_TYPE)) {
		err = uverbs_get_const(&ft_type, attrs,
				       MLX5_IB_ATTR_FLOW_MATCHER_FT_TYPE);
		if (err)
			return err;

		err = mlx5_ib_ft_type_to_namespace(ft_type, &obj->ns_type);
		if (err)
			return err;

		return 0;
	}

	if (uverbs_attr_is_valid(attrs, MLX5_IB_ATTR_FLOW_MATCHER_FLOW_FLAGS)) {
		err = uverbs_get_flags32(&flags, attrs,
					 MLX5_IB_ATTR_FLOW_MATCHER_FLOW_FLAGS,
					 IB_FLOW_ATTR_FLAGS_EGRESS);
		if (err)
			return err;

		if (flags) {
			mlx5_ib_ft_type_to_namespace(
				MLX5_IB_UAPI_FLOW_TABLE_TYPE_NIC_TX,
				&obj->ns_type);
			return 0;
		}
	}

	obj->ns_type = MLX5_FLOW_NAMESPACE_BYPASS;

	return 0;
}

static int UVERBS_HANDLER(MLX5_IB_METHOD_FLOW_MATCHER_CREATE)(
	struct ib_uverbs_file *file, struct uverbs_attr_bundle *attrs)
{
	struct ib_uobject *uobj = uverbs_attr_get_uobject(
		attrs, MLX5_IB_ATTR_FLOW_MATCHER_CREATE_HANDLE);
	struct mlx5_ib_dev *dev = mlx5_udata_to_mdev(&attrs->driver_udata);
	struct mlx5_ib_flow_matcher *obj;
	int err;

	obj = kzalloc(sizeof(struct mlx5_ib_flow_matcher), GFP_KERNEL);
	if (!obj)
		return -ENOMEM;

	obj->mask_len = uverbs_attr_get_len(
		attrs, MLX5_IB_ATTR_FLOW_MATCHER_MATCH_MASK);
	err = uverbs_copy_from(&obj->matcher_mask,
			       attrs,
			       MLX5_IB_ATTR_FLOW_MATCHER_MATCH_MASK);
	if (err)
		goto end;

	obj->flow_type = uverbs_attr_get_enum_id(
		attrs, MLX5_IB_ATTR_FLOW_MATCHER_FLOW_TYPE);

	if (obj->flow_type == MLX5_IB_FLOW_TYPE_NORMAL) {
		err = uverbs_copy_from(&obj->priority,
				       attrs,
				       MLX5_IB_ATTR_FLOW_MATCHER_FLOW_TYPE);
		if (err)
			goto end;
	}

	err = uverbs_copy_from(&obj->match_criteria_enable,
			       attrs,
			       MLX5_IB_ATTR_FLOW_MATCHER_MATCH_CRITERIA);
	if (err)
		goto end;

<<<<<<< HEAD
=======
	err = mlx5_ib_matcher_ns(attrs, obj);
	if (err)
		goto end;

>>>>>>> 407d19ab
	uobj->object = obj;
	obj->mdev = dev->mdev;
	atomic_set(&obj->usecnt, 0);
	return 0;

end:
	kfree(obj);
	return err;
}

<<<<<<< HEAD
=======
void mlx5_ib_destroy_flow_action_raw(struct mlx5_ib_flow_action *maction)
{
	switch (maction->flow_action_raw.sub_type) {
	case MLX5_IB_FLOW_ACTION_MODIFY_HEADER:
		mlx5_modify_header_dealloc(maction->flow_action_raw.dev->mdev,
					   maction->flow_action_raw.action_id);
		break;
	case MLX5_IB_FLOW_ACTION_PACKET_REFORMAT:
		mlx5_packet_reformat_dealloc(maction->flow_action_raw.dev->mdev,
			maction->flow_action_raw.action_id);
		break;
	case MLX5_IB_FLOW_ACTION_DECAP:
		break;
	default:
		break;
	}
}

static struct ib_flow_action *
mlx5_ib_create_modify_header(struct mlx5_ib_dev *dev,
			     enum mlx5_ib_uapi_flow_table_type ft_type,
			     u8 num_actions, void *in)
{
	enum mlx5_flow_namespace_type namespace;
	struct mlx5_ib_flow_action *maction;
	int ret;

	ret = mlx5_ib_ft_type_to_namespace(ft_type, &namespace);
	if (ret)
		return ERR_PTR(-EINVAL);

	maction = kzalloc(sizeof(*maction), GFP_KERNEL);
	if (!maction)
		return ERR_PTR(-ENOMEM);

	ret = mlx5_modify_header_alloc(dev->mdev, namespace, num_actions, in,
				       &maction->flow_action_raw.action_id);

	if (ret) {
		kfree(maction);
		return ERR_PTR(ret);
	}
	maction->flow_action_raw.sub_type =
		MLX5_IB_FLOW_ACTION_MODIFY_HEADER;
	maction->flow_action_raw.dev = dev;

	return &maction->ib_action;
}

static bool mlx5_ib_modify_header_supported(struct mlx5_ib_dev *dev)
{
	return MLX5_CAP_FLOWTABLE_NIC_RX(dev->mdev,
					 max_modify_header_actions) ||
	       MLX5_CAP_FLOWTABLE_NIC_TX(dev->mdev, max_modify_header_actions);
}

static int UVERBS_HANDLER(MLX5_IB_METHOD_FLOW_ACTION_CREATE_MODIFY_HEADER)(
	struct uverbs_attr_bundle *attrs)
{
	struct ib_uobject *uobj = uverbs_attr_get_uobject(
		attrs, MLX5_IB_ATTR_CREATE_MODIFY_HEADER_HANDLE);
	struct mlx5_ib_dev *mdev = mlx5_udata_to_mdev(&attrs->driver_udata);
	enum mlx5_ib_uapi_flow_table_type ft_type;
	struct ib_flow_action *action;
	int num_actions;
	void *in;
	int ret;

	if (!mlx5_ib_modify_header_supported(mdev))
		return -EOPNOTSUPP;

	in = uverbs_attr_get_alloced_ptr(attrs,
		MLX5_IB_ATTR_CREATE_MODIFY_HEADER_ACTIONS_PRM);

	num_actions = uverbs_attr_ptr_get_array_size(
		attrs, MLX5_IB_ATTR_CREATE_MODIFY_HEADER_ACTIONS_PRM,
		MLX5_UN_SZ_BYTES(set_action_in_add_action_in_auto));
	if (num_actions < 0)
		return num_actions;

	ret = uverbs_get_const(&ft_type, attrs,
			       MLX5_IB_ATTR_CREATE_MODIFY_HEADER_FT_TYPE);
	if (ret)
		return ret;
	action = mlx5_ib_create_modify_header(mdev, ft_type, num_actions, in);
	if (IS_ERR(action))
		return PTR_ERR(action);

	uverbs_flow_action_fill_action(action, uobj, &mdev->ib_dev,
				       IB_FLOW_ACTION_UNSPECIFIED);

	return 0;
}

static bool mlx5_ib_flow_action_packet_reformat_valid(struct mlx5_ib_dev *ibdev,
						      u8 packet_reformat_type,
						      u8 ft_type)
{
	switch (packet_reformat_type) {
	case MLX5_IB_UAPI_FLOW_ACTION_PACKET_REFORMAT_TYPE_L2_TO_L2_TUNNEL:
		if (ft_type == MLX5_IB_UAPI_FLOW_TABLE_TYPE_NIC_TX)
			return MLX5_CAP_FLOWTABLE(ibdev->mdev,
						  encap_general_header);
		break;
	case MLX5_IB_UAPI_FLOW_ACTION_PACKET_REFORMAT_TYPE_L2_TO_L3_TUNNEL:
		if (ft_type == MLX5_IB_UAPI_FLOW_TABLE_TYPE_NIC_TX)
			return MLX5_CAP_FLOWTABLE_NIC_TX(ibdev->mdev,
				reformat_l2_to_l3_tunnel);
		break;
	case MLX5_IB_UAPI_FLOW_ACTION_PACKET_REFORMAT_TYPE_L3_TUNNEL_TO_L2:
		if (ft_type == MLX5_IB_UAPI_FLOW_TABLE_TYPE_NIC_RX)
			return MLX5_CAP_FLOWTABLE_NIC_RX(ibdev->mdev,
				reformat_l3_tunnel_to_l2);
		break;
	case MLX5_IB_UAPI_FLOW_ACTION_PACKET_REFORMAT_TYPE_L2_TUNNEL_TO_L2:
		if (ft_type == MLX5_IB_UAPI_FLOW_TABLE_TYPE_NIC_RX)
			return MLX5_CAP_FLOWTABLE_NIC_RX(ibdev->mdev, decap);
		break;
	default:
		break;
	}

	return false;
}

static int mlx5_ib_dv_to_prm_packet_reforamt_type(u8 dv_prt, u8 *prm_prt)
{
	switch (dv_prt) {
	case MLX5_IB_UAPI_FLOW_ACTION_PACKET_REFORMAT_TYPE_L2_TO_L2_TUNNEL:
		*prm_prt = MLX5_REFORMAT_TYPE_L2_TO_L2_TUNNEL;
		break;
	case MLX5_IB_UAPI_FLOW_ACTION_PACKET_REFORMAT_TYPE_L3_TUNNEL_TO_L2:
		*prm_prt = MLX5_REFORMAT_TYPE_L3_TUNNEL_TO_L2;
		break;
	case MLX5_IB_UAPI_FLOW_ACTION_PACKET_REFORMAT_TYPE_L2_TO_L3_TUNNEL:
		*prm_prt = MLX5_REFORMAT_TYPE_L2_TO_L3_TUNNEL;
		break;
	default:
		return -EINVAL;
	}

	return 0;
}

static int mlx5_ib_flow_action_create_packet_reformat_ctx(
	struct mlx5_ib_dev *dev,
	struct mlx5_ib_flow_action *maction,
	u8 ft_type, u8 dv_prt,
	void *in, size_t len)
{
	enum mlx5_flow_namespace_type namespace;
	u8 prm_prt;
	int ret;

	ret = mlx5_ib_ft_type_to_namespace(ft_type, &namespace);
	if (ret)
		return ret;

	ret = mlx5_ib_dv_to_prm_packet_reforamt_type(dv_prt, &prm_prt);
	if (ret)
		return ret;

	ret = mlx5_packet_reformat_alloc(dev->mdev, prm_prt, len,
					 in, namespace,
					 &maction->flow_action_raw.action_id);
	if (ret)
		return ret;

	maction->flow_action_raw.sub_type =
		MLX5_IB_FLOW_ACTION_PACKET_REFORMAT;
	maction->flow_action_raw.dev = dev;

	return 0;
}

static int UVERBS_HANDLER(MLX5_IB_METHOD_FLOW_ACTION_CREATE_PACKET_REFORMAT)(
	struct uverbs_attr_bundle *attrs)
{
	struct ib_uobject *uobj = uverbs_attr_get_uobject(attrs,
		MLX5_IB_ATTR_CREATE_PACKET_REFORMAT_HANDLE);
	struct mlx5_ib_dev *mdev = mlx5_udata_to_mdev(&attrs->driver_udata);
	enum mlx5_ib_uapi_flow_action_packet_reformat_type dv_prt;
	enum mlx5_ib_uapi_flow_table_type ft_type;
	struct mlx5_ib_flow_action *maction;
	int ret;

	ret = uverbs_get_const(&ft_type, attrs,
			       MLX5_IB_ATTR_CREATE_PACKET_REFORMAT_FT_TYPE);
	if (ret)
		return ret;

	ret = uverbs_get_const(&dv_prt, attrs,
			       MLX5_IB_ATTR_CREATE_PACKET_REFORMAT_TYPE);
	if (ret)
		return ret;

	if (!mlx5_ib_flow_action_packet_reformat_valid(mdev, dv_prt, ft_type))
		return -EOPNOTSUPP;

	maction = kzalloc(sizeof(*maction), GFP_KERNEL);
	if (!maction)
		return -ENOMEM;

	if (dv_prt ==
	    MLX5_IB_UAPI_FLOW_ACTION_PACKET_REFORMAT_TYPE_L2_TUNNEL_TO_L2) {
		maction->flow_action_raw.sub_type =
			MLX5_IB_FLOW_ACTION_DECAP;
		maction->flow_action_raw.dev = mdev;
	} else {
		void *in;
		int len;

		in = uverbs_attr_get_alloced_ptr(attrs,
			MLX5_IB_ATTR_CREATE_PACKET_REFORMAT_DATA_BUF);
		if (IS_ERR(in)) {
			ret = PTR_ERR(in);
			goto free_maction;
		}

		len = uverbs_attr_get_len(attrs,
			MLX5_IB_ATTR_CREATE_PACKET_REFORMAT_DATA_BUF);

		ret = mlx5_ib_flow_action_create_packet_reformat_ctx(mdev,
			maction, ft_type, dv_prt, in, len);
		if (ret)
			goto free_maction;
	}

	uverbs_flow_action_fill_action(&maction->ib_action, uobj, &mdev->ib_dev,
				       IB_FLOW_ACTION_UNSPECIFIED);
	return 0;

free_maction:
	kfree(maction);
	return ret;
}

>>>>>>> 407d19ab
DECLARE_UVERBS_NAMED_METHOD(
	MLX5_IB_METHOD_CREATE_FLOW,
	UVERBS_ATTR_IDR(MLX5_IB_ATTR_CREATE_FLOW_HANDLE,
			UVERBS_OBJECT_FLOW,
			UVERBS_ACCESS_NEW,
			UA_MANDATORY),
	UVERBS_ATTR_PTR_IN(
		MLX5_IB_ATTR_CREATE_FLOW_MATCH_VALUE,
		UVERBS_ATTR_SIZE(1, sizeof(struct mlx5_ib_match_params)),
		UA_MANDATORY,
		UA_ALLOC_AND_COPY),
	UVERBS_ATTR_IDR(MLX5_IB_ATTR_CREATE_FLOW_MATCHER,
			MLX5_IB_OBJECT_FLOW_MATCHER,
			UVERBS_ACCESS_READ,
			UA_MANDATORY),
	UVERBS_ATTR_IDR(MLX5_IB_ATTR_CREATE_FLOW_DEST_QP,
			UVERBS_OBJECT_QP,
			UVERBS_ACCESS_READ),
	UVERBS_ATTR_IDR(MLX5_IB_ATTR_CREATE_FLOW_DEST_DEVX,
			MLX5_IB_OBJECT_DEVX_OBJ,
			UVERBS_ACCESS_READ));

DECLARE_UVERBS_NAMED_METHOD_DESTROY(
	MLX5_IB_METHOD_DESTROY_FLOW,
	UVERBS_ATTR_IDR(MLX5_IB_ATTR_CREATE_FLOW_HANDLE,
			UVERBS_OBJECT_FLOW,
			UVERBS_ACCESS_DESTROY,
			UA_MANDATORY));

ADD_UVERBS_METHODS(mlx5_ib_fs,
		   UVERBS_OBJECT_FLOW,
		   &UVERBS_METHOD(MLX5_IB_METHOD_CREATE_FLOW),
		   &UVERBS_METHOD(MLX5_IB_METHOD_DESTROY_FLOW));

DECLARE_UVERBS_NAMED_METHOD(
	MLX5_IB_METHOD_FLOW_MATCHER_CREATE,
	UVERBS_ATTR_IDR(MLX5_IB_ATTR_FLOW_MATCHER_CREATE_HANDLE,
			MLX5_IB_OBJECT_FLOW_MATCHER,
			UVERBS_ACCESS_NEW,
			UA_MANDATORY),
	UVERBS_ATTR_PTR_IN(
		MLX5_IB_ATTR_FLOW_MATCHER_MATCH_MASK,
		UVERBS_ATTR_SIZE(1, sizeof(struct mlx5_ib_match_params)),
		UA_MANDATORY),
	UVERBS_ATTR_ENUM_IN(MLX5_IB_ATTR_FLOW_MATCHER_FLOW_TYPE,
			    mlx5_ib_flow_type,
			    UA_MANDATORY),
	UVERBS_ATTR_PTR_IN(MLX5_IB_ATTR_FLOW_MATCHER_MATCH_CRITERIA,
			   UVERBS_ATTR_TYPE(u8),
<<<<<<< HEAD
			   UA_MANDATORY));
=======
			   UA_MANDATORY),
	UVERBS_ATTR_FLAGS_IN(MLX5_IB_ATTR_FLOW_MATCHER_FLOW_FLAGS,
			     enum ib_flow_flags,
			     UA_OPTIONAL),
	UVERBS_ATTR_CONST_IN(MLX5_IB_ATTR_FLOW_MATCHER_FT_TYPE,
			     enum mlx5_ib_uapi_flow_table_type,
			     UA_OPTIONAL));
>>>>>>> 407d19ab

DECLARE_UVERBS_NAMED_METHOD_DESTROY(
	MLX5_IB_METHOD_FLOW_MATCHER_DESTROY,
	UVERBS_ATTR_IDR(MLX5_IB_ATTR_FLOW_MATCHER_DESTROY_HANDLE,
			MLX5_IB_OBJECT_FLOW_MATCHER,
			UVERBS_ACCESS_DESTROY,
			UA_MANDATORY));

DECLARE_UVERBS_NAMED_OBJECT(MLX5_IB_OBJECT_FLOW_MATCHER,
			    UVERBS_TYPE_ALLOC_IDR(flow_matcher_cleanup),
			    &UVERBS_METHOD(MLX5_IB_METHOD_FLOW_MATCHER_CREATE),
			    &UVERBS_METHOD(MLX5_IB_METHOD_FLOW_MATCHER_DESTROY));

<<<<<<< HEAD
DECLARE_UVERBS_OBJECT_TREE(flow_objects,
			   &UVERBS_OBJECT(MLX5_IB_OBJECT_FLOW_MATCHER));

int mlx5_ib_get_flow_trees(const struct uverbs_object_tree_def **root)
{
	int i = 0;

	root[i++] = &flow_objects;
	root[i++] = &mlx5_ib_fs;

	return i;
}
=======
const struct uapi_definition mlx5_ib_flow_defs[] = {
	UAPI_DEF_CHAIN_OBJ_TREE_NAMED(
		MLX5_IB_OBJECT_FLOW_MATCHER),
	UAPI_DEF_CHAIN_OBJ_TREE(
		UVERBS_OBJECT_FLOW,
		&mlx5_ib_fs),
	UAPI_DEF_CHAIN_OBJ_TREE(UVERBS_OBJECT_FLOW_ACTION,
				&mlx5_ib_flow_actions),
	{},
};
>>>>>>> 407d19ab
<|MERGE_RESOLUTION|>--- conflicted
+++ resolved
@@ -7,7 +7,9 @@
 #include <rdma/ib_verbs.h>
 #include <rdma/uverbs_types.h>
 #include <rdma/uverbs_ioctl.h>
+#include <rdma/uverbs_std_types.h>
 #include <rdma/mlx5_user_ioctl_cmds.h>
+#include <rdma/mlx5_user_ioctl_verbs.h>
 #include <rdma/ib_umem.h>
 #include <linux/mlx5/driver.h>
 #include <linux/mlx5/fs.h>
@@ -16,8 +18,6 @@
 #define UVERBS_MODULE_NAME mlx5_ib
 #include <rdma/uverbs_named_ioctl.h>
 
-<<<<<<< HEAD
-=======
 static int
 mlx5_ib_ft_type_to_namespace(enum mlx5_ib_uapi_flow_table_type table_type,
 			     enum mlx5_flow_namespace_type *namespace)
@@ -39,7 +39,6 @@
 	return 0;
 }
 
->>>>>>> 407d19ab
 static const struct uverbs_attr_spec mlx5_ib_flow_type[] = {
 	[MLX5_IB_FLOW_TYPE_NORMAL] = {
 		.type = UVERBS_ATTR_TYPE_PTR_IN,
@@ -62,11 +61,15 @@
 	},
 };
 
+#define MLX5_IB_CREATE_FLOW_MAX_FLOW_ACTIONS 2
 static int UVERBS_HANDLER(MLX5_IB_METHOD_CREATE_FLOW)(
-	struct ib_uverbs_file *file, struct uverbs_attr_bundle *attrs)
-{
+	struct uverbs_attr_bundle *attrs)
+{
+	struct mlx5_flow_act flow_act = {.flow_tag = MLX5_FS_DEFAULT_FLOW_TAG};
 	struct mlx5_ib_flow_handler *flow_handler;
 	struct mlx5_ib_flow_matcher *fs_matcher;
+	struct ib_uobject **arr_flow_actions;
+	struct ib_uflow_resources *uflow_res;
 	void *devx_obj;
 	int dest_id, dest_type;
 	void *cmd_in;
@@ -75,13 +78,9 @@
 	struct ib_qp *qp = NULL;
 	struct ib_uobject *uobj =
 		uverbs_attr_get_uobject(attrs, MLX5_IB_ATTR_CREATE_FLOW_HANDLE);
-<<<<<<< HEAD
-	struct mlx5_ib_dev *dev = to_mdev(uobj->context->device);
-=======
 	struct mlx5_ib_dev *dev = mlx5_udata_to_mdev(&attrs->driver_udata);
 	int len, ret, i;
 	u32 counter_id = 0;
->>>>>>> 407d19ab
 
 	if (!capable(CAP_NET_RAW))
 		return -EPERM;
@@ -91,7 +90,10 @@
 	dest_qp = uverbs_attr_is_valid(attrs,
 				       MLX5_IB_ATTR_CREATE_FLOW_DEST_QP);
 
-	if ((dest_devx && dest_qp) || (!dest_devx && !dest_qp))
+	fs_matcher = uverbs_attr_get_obj(attrs,
+					 MLX5_IB_ATTR_CREATE_FLOW_MATCHER);
+	if (fs_matcher->ns_type == MLX5_FLOW_NAMESPACE_BYPASS &&
+	    ((dest_devx && dest_qp) || (!dest_devx && !dest_qp)))
 		return -EINVAL;
 
 	/* Allow only DEVX object as dest when inserting to FDB */
@@ -109,15 +111,11 @@
 		 */
 		if (!mlx5_ib_devx_is_flow_dest(devx_obj, &dest_id, &dest_type))
 			return -EINVAL;
-<<<<<<< HEAD
-	} else {
-=======
 		/* Allow only flow table as dest when inserting to FDB */
 		if (fs_matcher->ns_type == MLX5_FLOW_NAMESPACE_FDB &&
 		    dest_type != MLX5_FLOW_DESTINATION_TYPE_FLOW_TABLE)
 			return -EINVAL;
 	} else if (dest_qp) {
->>>>>>> 407d19ab
 		struct mlx5_ib_qp *mqp;
 
 		qp = uverbs_attr_get_obj(attrs,
@@ -134,25 +132,71 @@
 		else
 			dest_id = mqp->raw_packet_qp.rq.tirn;
 		dest_type = MLX5_FLOW_DESTINATION_TYPE_TIR;
-	}
-
-	if (dev->rep)
-		return -ENOTSUPP;
+	} else {
+		dest_type = MLX5_FLOW_DESTINATION_TYPE_PORT;
+	}
+
+	len = uverbs_attr_get_uobjs_arr(attrs,
+		MLX5_IB_ATTR_CREATE_FLOW_ARR_COUNTERS_DEVX, &arr_flow_actions);
+	if (len) {
+		devx_obj = arr_flow_actions[0]->object;
+
+		if (!mlx5_ib_devx_is_flow_counter(devx_obj, &counter_id))
+			return -EINVAL;
+		flow_act.action |= MLX5_FLOW_CONTEXT_ACTION_COUNT;
+	}
+
+	if (dest_type == MLX5_FLOW_DESTINATION_TYPE_TIR &&
+	    fs_matcher->ns_type == MLX5_FLOW_NAMESPACE_EGRESS)
+		return -EINVAL;
 
 	cmd_in = uverbs_attr_get_alloced_ptr(
 		attrs, MLX5_IB_ATTR_CREATE_FLOW_MATCH_VALUE);
 	inlen = uverbs_attr_get_len(attrs,
 				    MLX5_IB_ATTR_CREATE_FLOW_MATCH_VALUE);
-	fs_matcher = uverbs_attr_get_obj(attrs,
-					 MLX5_IB_ATTR_CREATE_FLOW_MATCHER);
-	flow_handler = mlx5_ib_raw_fs_rule_add(dev, fs_matcher, cmd_in, inlen,
+
+	uflow_res = flow_resources_alloc(MLX5_IB_CREATE_FLOW_MAX_FLOW_ACTIONS);
+	if (!uflow_res)
+		return -ENOMEM;
+
+	len = uverbs_attr_get_uobjs_arr(attrs,
+		MLX5_IB_ATTR_CREATE_FLOW_ARR_FLOW_ACTIONS, &arr_flow_actions);
+	for (i = 0; i < len; i++) {
+		struct mlx5_ib_flow_action *maction =
+			to_mflow_act(arr_flow_actions[i]->object);
+
+		ret = parse_flow_flow_action(maction, false, &flow_act);
+		if (ret)
+			goto err_out;
+		flow_resources_add(uflow_res, IB_FLOW_SPEC_ACTION_HANDLE,
+				   arr_flow_actions[i]->object);
+	}
+
+	ret = uverbs_copy_from(&flow_act.flow_tag, attrs,
+			       MLX5_IB_ATTR_CREATE_FLOW_TAG);
+	if (!ret) {
+		if (flow_act.flow_tag >= BIT(24)) {
+			ret = -EINVAL;
+			goto err_out;
+		}
+		flow_act.flags |= FLOW_ACT_HAS_TAG;
+	}
+
+	flow_handler = mlx5_ib_raw_fs_rule_add(dev, fs_matcher, &flow_act,
+					       counter_id,
+					       cmd_in, inlen,
 					       dest_id, dest_type);
-	if (IS_ERR(flow_handler))
-		return PTR_ERR(flow_handler);
-
-	ib_set_flow(uobj, &flow_handler->ibflow, qp, &dev->ib_dev);
-
-	return 0;
+	if (IS_ERR(flow_handler)) {
+		ret = PTR_ERR(flow_handler);
+		goto err_out;
+	}
+
+	ib_set_flow(uobj, &flow_handler->ibflow, qp, &dev->ib_dev, uflow_res);
+
+	return 0;
+err_out:
+	ib_uverbs_flow_resources_free(uflow_res);
+	return ret;
 }
 
 static int flow_matcher_cleanup(struct ib_uobject *uobject,
@@ -219,7 +263,7 @@
 }
 
 static int UVERBS_HANDLER(MLX5_IB_METHOD_FLOW_MATCHER_CREATE)(
-	struct ib_uverbs_file *file, struct uverbs_attr_bundle *attrs)
+	struct uverbs_attr_bundle *attrs)
 {
 	struct ib_uobject *uobj = uverbs_attr_get_uobject(
 		attrs, MLX5_IB_ATTR_FLOW_MATCHER_CREATE_HANDLE);
@@ -256,13 +300,10 @@
 	if (err)
 		goto end;
 
-<<<<<<< HEAD
-=======
 	err = mlx5_ib_matcher_ns(attrs, obj);
 	if (err)
 		goto end;
 
->>>>>>> 407d19ab
 	uobj->object = obj;
 	obj->mdev = dev->mdev;
 	atomic_set(&obj->usecnt, 0);
@@ -273,8 +314,6 @@
 	return err;
 }
 
-<<<<<<< HEAD
-=======
 void mlx5_ib_destroy_flow_action_raw(struct mlx5_ib_flow_action *maction)
 {
 	switch (maction->flow_action_raw.sub_type) {
@@ -512,7 +551,6 @@
 	return ret;
 }
 
->>>>>>> 407d19ab
 DECLARE_UVERBS_NAMED_METHOD(
 	MLX5_IB_METHOD_CREATE_FLOW,
 	UVERBS_ATTR_IDR(MLX5_IB_ATTR_CREATE_FLOW_HANDLE,
@@ -533,7 +571,19 @@
 			UVERBS_ACCESS_READ),
 	UVERBS_ATTR_IDR(MLX5_IB_ATTR_CREATE_FLOW_DEST_DEVX,
 			MLX5_IB_OBJECT_DEVX_OBJ,
-			UVERBS_ACCESS_READ));
+			UVERBS_ACCESS_READ),
+	UVERBS_ATTR_IDRS_ARR(MLX5_IB_ATTR_CREATE_FLOW_ARR_FLOW_ACTIONS,
+			     UVERBS_OBJECT_FLOW_ACTION,
+			     UVERBS_ACCESS_READ, 1,
+			     MLX5_IB_CREATE_FLOW_MAX_FLOW_ACTIONS,
+			     UA_OPTIONAL),
+	UVERBS_ATTR_PTR_IN(MLX5_IB_ATTR_CREATE_FLOW_TAG,
+			   UVERBS_ATTR_TYPE(u32),
+			   UA_OPTIONAL),
+	UVERBS_ATTR_IDRS_ARR(MLX5_IB_ATTR_CREATE_FLOW_ARR_COUNTERS_DEVX,
+			     MLX5_IB_OBJECT_DEVX_OBJ,
+			     UVERBS_ACCESS_READ, 1, 1,
+			     UA_OPTIONAL));
 
 DECLARE_UVERBS_NAMED_METHOD_DESTROY(
 	MLX5_IB_METHOD_DESTROY_FLOW,
@@ -546,6 +596,44 @@
 		   UVERBS_OBJECT_FLOW,
 		   &UVERBS_METHOD(MLX5_IB_METHOD_CREATE_FLOW),
 		   &UVERBS_METHOD(MLX5_IB_METHOD_DESTROY_FLOW));
+
+DECLARE_UVERBS_NAMED_METHOD(
+	MLX5_IB_METHOD_FLOW_ACTION_CREATE_MODIFY_HEADER,
+	UVERBS_ATTR_IDR(MLX5_IB_ATTR_CREATE_MODIFY_HEADER_HANDLE,
+			UVERBS_OBJECT_FLOW_ACTION,
+			UVERBS_ACCESS_NEW,
+			UA_MANDATORY),
+	UVERBS_ATTR_PTR_IN(MLX5_IB_ATTR_CREATE_MODIFY_HEADER_ACTIONS_PRM,
+			   UVERBS_ATTR_MIN_SIZE(MLX5_UN_SZ_BYTES(
+				   set_action_in_add_action_in_auto)),
+			   UA_MANDATORY,
+			   UA_ALLOC_AND_COPY),
+	UVERBS_ATTR_CONST_IN(MLX5_IB_ATTR_CREATE_MODIFY_HEADER_FT_TYPE,
+			     enum mlx5_ib_uapi_flow_table_type,
+			     UA_MANDATORY));
+
+DECLARE_UVERBS_NAMED_METHOD(
+	MLX5_IB_METHOD_FLOW_ACTION_CREATE_PACKET_REFORMAT,
+	UVERBS_ATTR_IDR(MLX5_IB_ATTR_CREATE_PACKET_REFORMAT_HANDLE,
+			UVERBS_OBJECT_FLOW_ACTION,
+			UVERBS_ACCESS_NEW,
+			UA_MANDATORY),
+	UVERBS_ATTR_PTR_IN(MLX5_IB_ATTR_CREATE_PACKET_REFORMAT_DATA_BUF,
+			   UVERBS_ATTR_MIN_SIZE(1),
+			   UA_ALLOC_AND_COPY,
+			   UA_OPTIONAL),
+	UVERBS_ATTR_CONST_IN(MLX5_IB_ATTR_CREATE_PACKET_REFORMAT_TYPE,
+			     enum mlx5_ib_uapi_flow_action_packet_reformat_type,
+			     UA_MANDATORY),
+	UVERBS_ATTR_CONST_IN(MLX5_IB_ATTR_CREATE_PACKET_REFORMAT_FT_TYPE,
+			     enum mlx5_ib_uapi_flow_table_type,
+			     UA_MANDATORY));
+
+ADD_UVERBS_METHODS(
+	mlx5_ib_flow_actions,
+	UVERBS_OBJECT_FLOW_ACTION,
+	&UVERBS_METHOD(MLX5_IB_METHOD_FLOW_ACTION_CREATE_MODIFY_HEADER),
+	&UVERBS_METHOD(MLX5_IB_METHOD_FLOW_ACTION_CREATE_PACKET_REFORMAT));
 
 DECLARE_UVERBS_NAMED_METHOD(
 	MLX5_IB_METHOD_FLOW_MATCHER_CREATE,
@@ -562,9 +650,6 @@
 			    UA_MANDATORY),
 	UVERBS_ATTR_PTR_IN(MLX5_IB_ATTR_FLOW_MATCHER_MATCH_CRITERIA,
 			   UVERBS_ATTR_TYPE(u8),
-<<<<<<< HEAD
-			   UA_MANDATORY));
-=======
 			   UA_MANDATORY),
 	UVERBS_ATTR_FLAGS_IN(MLX5_IB_ATTR_FLOW_MATCHER_FLOW_FLAGS,
 			     enum ib_flow_flags,
@@ -572,7 +657,6 @@
 	UVERBS_ATTR_CONST_IN(MLX5_IB_ATTR_FLOW_MATCHER_FT_TYPE,
 			     enum mlx5_ib_uapi_flow_table_type,
 			     UA_OPTIONAL));
->>>>>>> 407d19ab
 
 DECLARE_UVERBS_NAMED_METHOD_DESTROY(
 	MLX5_IB_METHOD_FLOW_MATCHER_DESTROY,
@@ -586,20 +670,6 @@
 			    &UVERBS_METHOD(MLX5_IB_METHOD_FLOW_MATCHER_CREATE),
 			    &UVERBS_METHOD(MLX5_IB_METHOD_FLOW_MATCHER_DESTROY));
 
-<<<<<<< HEAD
-DECLARE_UVERBS_OBJECT_TREE(flow_objects,
-			   &UVERBS_OBJECT(MLX5_IB_OBJECT_FLOW_MATCHER));
-
-int mlx5_ib_get_flow_trees(const struct uverbs_object_tree_def **root)
-{
-	int i = 0;
-
-	root[i++] = &flow_objects;
-	root[i++] = &mlx5_ib_fs;
-
-	return i;
-}
-=======
 const struct uapi_definition mlx5_ib_flow_defs[] = {
 	UAPI_DEF_CHAIN_OBJ_TREE_NAMED(
 		MLX5_IB_OBJECT_FLOW_MATCHER),
@@ -609,5 +679,4 @@
 	UAPI_DEF_CHAIN_OBJ_TREE(UVERBS_OBJECT_FLOW_ACTION,
 				&mlx5_ib_flow_actions),
 	{},
-};
->>>>>>> 407d19ab
+};