/* This file is part of the Emulex RoCE Device Driver for
 * RoCE (RDMA over Converged Ethernet) adapters.
 * Copyright (C) 2012-2015 Emulex. All rights reserved.
 * EMULEX and SLI are trademarks of Emulex.
 * www.emulex.com
 *
 * This software is available to you under a choice of one of two licenses.
 * You may choose to be licensed under the terms of the GNU General Public
 * License (GPL) Version 2, available from the file COPYING in the main
 * directory of this source tree, or the BSD license below:
 *
 * Redistribution and use in source and binary forms, with or without
 * modification, are permitted provided that the following conditions
 * are met:
 *
 * - Redistributions of source code must retain the above copyright notice,
 *   this list of conditions and the following disclaimer.
 *
 * - Redistributions in binary form must reproduce the above copyright
 *   notice, this list of conditions and the following disclaimer in
 *   the documentation and/or other materials provided with the distribution.
 *
 * THIS SOFTWARE IS PROVIDED BY THE COPYRIGHT HOLDERS AND CONTRIBUTORS "AS IS"
 * AND ANY EXPRESS OR IMPLIED WARRANTIES, INCLUDING, BUT NOT LIMITED TO,THE
 * IMPLIED WARRANTIES OF MERCHANTABILITY AND FITNESS FOR A PARTICULAR PURPOSE
 * ARE DISCLAIMED. IN NO EVENT SHALL THE COPYRIGHT HOLDER OR CONTRIBUTORS BE
 * LIABLE FOR ANY DIRECT, INDIRECT, INCIDENTAL, SPECIAL, EXEMPLARY, OR
 * CONSEQUENTIAL DAMAGES (INCLUDING, BUT NOT LIMITED TO, PROCUREMENT OF
 * SUBSTITUTE GOODS OR SERVICES; LOSS OF USE, DATA, OR PROFITS; OR
 * BUSINESS INTERRUPTION) HOWEVER CAUSED AND ON ANY THEORY OF LIABILITY,
 * WHETHER IN CONTRACT, STRICT LIABILITY, OR TORT (INCLUDING NEGLIGENCE OR
 * OTHERWISE) ARISING IN ANY WAY OUT OF THE USE OF THIS SOFTWARE, EVEN IF
 * ADVISED OF THE POSSIBILITY OF SUCH DAMAGE.
 *
 * Contact Information:
 * linux-drivers@emulex.com
 *
 * Emulex
 * 3333 Susan Street
 * Costa Mesa, CA 92626
 */

#ifndef __OCRDMA_VERBS_H__
#define __OCRDMA_VERBS_H__

int ocrdma_post_send(struct ib_qp *, const struct ib_send_wr *,
		     const struct ib_send_wr **bad_wr);
int ocrdma_post_recv(struct ib_qp *, const struct ib_recv_wr *,
		     const struct ib_recv_wr **bad_wr);

int ocrdma_poll_cq(struct ib_cq *, int num_entries, struct ib_wc *wc);
int ocrdma_arm_cq(struct ib_cq *, enum ib_cq_notify_flags flags);

int ocrdma_query_device(struct ib_device *, struct ib_device_attr *props,
			struct ib_udata *uhw);
int ocrdma_query_port(struct ib_device *, u8 port, struct ib_port_attr *props);
int ocrdma_modify_port(struct ib_device *, u8 port, int mask,
		       struct ib_port_modify *props);

enum rdma_protocol_type
ocrdma_query_protocol(struct ib_device *device, u8 port_num);

void ocrdma_get_guid(struct ocrdma_dev *, u8 *guid);
int ocrdma_query_pkey(struct ib_device *, u8 port, u16 index, u16 *pkey);

struct ib_ucontext *ocrdma_alloc_ucontext(struct ib_device *,
					  struct ib_udata *);
int ocrdma_dealloc_ucontext(struct ib_ucontext *);

int ocrdma_mmap(struct ib_ucontext *, struct vm_area_struct *vma);

<<<<<<< HEAD
struct ib_pd *ocrdma_alloc_pd(struct ib_device *,
			      struct ib_ucontext *, struct ib_udata *);
int ocrdma_dealloc_pd(struct ib_pd *pd);
=======
int ocrdma_alloc_pd(struct ib_pd *pd, struct ib_udata *udata);
void ocrdma_dealloc_pd(struct ib_pd *pd, struct ib_udata *udata);
>>>>>>> 407d19ab

struct ib_cq *ocrdma_create_cq(struct ib_device *ibdev,
			       const struct ib_cq_init_attr *attr,
			       struct ib_udata *udata);
int ocrdma_resize_cq(struct ib_cq *, int cqe, struct ib_udata *);
int ocrdma_destroy_cq(struct ib_cq *ibcq, struct ib_udata *udata);

struct ib_qp *ocrdma_create_qp(struct ib_pd *,
			       struct ib_qp_init_attr *attrs,
			       struct ib_udata *);
int _ocrdma_modify_qp(struct ib_qp *, struct ib_qp_attr *attr,
		      int attr_mask);
int ocrdma_modify_qp(struct ib_qp *, struct ib_qp_attr *attr,
		     int attr_mask, struct ib_udata *udata);
int ocrdma_query_qp(struct ib_qp *,
		    struct ib_qp_attr *qp_attr,
		    int qp_attr_mask, struct ib_qp_init_attr *);
int ocrdma_destroy_qp(struct ib_qp *ibqp, struct ib_udata *udata);
void ocrdma_del_flush_qp(struct ocrdma_qp *qp);

int ocrdma_create_srq(struct ib_srq *srq, struct ib_srq_init_attr *attr,
		      struct ib_udata *udata);
int ocrdma_modify_srq(struct ib_srq *, struct ib_srq_attr *,
		      enum ib_srq_attr_mask, struct ib_udata *);
int ocrdma_query_srq(struct ib_srq *, struct ib_srq_attr *);
void ocrdma_destroy_srq(struct ib_srq *ibsrq, struct ib_udata *udata);
int ocrdma_post_srq_recv(struct ib_srq *, const struct ib_recv_wr *,
			 const struct ib_recv_wr **bad_recv_wr);

int ocrdma_dereg_mr(struct ib_mr *ib_mr, struct ib_udata *udata);
struct ib_mr *ocrdma_get_dma_mr(struct ib_pd *, int acc);
struct ib_mr *ocrdma_reg_user_mr(struct ib_pd *, u64 start, u64 length,
				 u64 virt, int acc, struct ib_udata *);
struct ib_mr *ocrdma_alloc_mr(struct ib_pd *pd, enum ib_mr_type mr_type,
			      u32 max_num_sg, struct ib_udata *udata);
int ocrdma_map_mr_sg(struct ib_mr *ibmr, struct scatterlist *sg, int sg_nents,
		     unsigned int *sg_offset);

#endif				/* __OCRDMA_VERBS_H__ */<|MERGE_RESOLUTION|>--- conflicted
+++ resolved
@@ -63,20 +63,13 @@
 void ocrdma_get_guid(struct ocrdma_dev *, u8 *guid);
 int ocrdma_query_pkey(struct ib_device *, u8 port, u16 index, u16 *pkey);
 
-struct ib_ucontext *ocrdma_alloc_ucontext(struct ib_device *,
-					  struct ib_udata *);
-int ocrdma_dealloc_ucontext(struct ib_ucontext *);
+int ocrdma_alloc_ucontext(struct ib_ucontext *uctx, struct ib_udata *udata);
+void ocrdma_dealloc_ucontext(struct ib_ucontext *uctx);
 
 int ocrdma_mmap(struct ib_ucontext *, struct vm_area_struct *vma);
 
-<<<<<<< HEAD
-struct ib_pd *ocrdma_alloc_pd(struct ib_device *,
-			      struct ib_ucontext *, struct ib_udata *);
-int ocrdma_dealloc_pd(struct ib_pd *pd);
-=======
 int ocrdma_alloc_pd(struct ib_pd *pd, struct ib_udata *udata);
 void ocrdma_dealloc_pd(struct ib_pd *pd, struct ib_udata *udata);
->>>>>>> 407d19ab
 
 struct ib_cq *ocrdma_create_cq(struct ib_device *ibdev,
 			       const struct ib_cq_init_attr *attr,
