/* This file is part of the Emulex RoCE Device Driver for
 * RoCE (RDMA over Converged Ethernet) adapters.
 * Copyright (C) 2012-2015 Emulex. All rights reserved.
 * EMULEX and SLI are trademarks of Emulex.
 * www.emulex.com
 *
 * This software is available to you under a choice of one of two licenses.
 * You may choose to be licensed under the terms of the GNU General Public
 * License (GPL) Version 2, available from the file COPYING in the main
 * directory of this source tree, or the BSD license below:
 *
 * Redistribution and use in source and binary forms, with or without
 * modification, are permitted provided that the following conditions
 * are met:
 *
 * - Redistributions of source code must retain the above copyright notice,
 *   this list of conditions and the following disclaimer.
 *
 * - Redistributions in binary form must reproduce the above copyright
 *   notice, this list of conditions and the following disclaimer in
 *   the documentation and/or other materials provided with the distribution.
 *
 * THIS SOFTWARE IS PROVIDED BY THE COPYRIGHT HOLDERS AND CONTRIBUTORS "AS IS"
 * AND ANY EXPRESS OR IMPLIED WARRANTIES, INCLUDING, BUT NOT LIMITED TO,THE
 * IMPLIED WARRANTIES OF MERCHANTABILITY AND FITNESS FOR A PARTICULAR PURPOSE
 * ARE DISCLAIMED. IN NO EVENT SHALL THE COPYRIGHT HOLDER OR CONTRIBUTORS BE
 * LIABLE FOR ANY DIRECT, INDIRECT, INCIDENTAL, SPECIAL, EXEMPLARY, OR
 * CONSEQUENTIAL DAMAGES (INCLUDING, BUT NOT LIMITED TO, PROCUREMENT OF
 * SUBSTITUTE GOODS OR SERVICES; LOSS OF USE, DATA, OR PROFITS; OR
 * BUSINESS INTERRUPTION) HOWEVER CAUSED AND ON ANY THEORY OF LIABILITY,
 * WHETHER IN CONTRACT, STRICT LIABILITY, OR TORT (INCLUDING NEGLIGENCE OR
 * OTHERWISE) ARISING IN ANY WAY OUT OF THE USE OF THIS SOFTWARE, EVEN IF
 * ADVISED OF THE POSSIBILITY OF SUCH DAMAGE.
 *
 * Contact Information:
 * linux-drivers@emulex.com
 *
 * Emulex
 * 3333 Susan Street
 * Costa Mesa, CA 92626
 */

#include <linux/module.h>
#include <linux/idr.h>
#include <rdma/ib_verbs.h>
#include <rdma/ib_user_verbs.h>
#include <rdma/ib_addr.h>
#include <rdma/ib_mad.h>

#include <linux/netdevice.h>
#include <net/addrconf.h>

#include "ocrdma.h"
#include "ocrdma_verbs.h"
#include "ocrdma_ah.h"
#include "be_roce.h"
#include "ocrdma_hw.h"
#include "ocrdma_stats.h"
#include <rdma/ocrdma-abi.h>

MODULE_DESCRIPTION(OCRDMA_ROCE_DRV_DESC " " OCRDMA_ROCE_DRV_VERSION);
MODULE_AUTHOR("Emulex Corporation");
MODULE_LICENSE("Dual BSD/GPL");

void ocrdma_get_guid(struct ocrdma_dev *dev, u8 *guid)
{
	u8 mac_addr[6];

	memcpy(&mac_addr[0], &dev->nic_info.mac_addr[0], ETH_ALEN);
	guid[0] = mac_addr[0] ^ 2;
	guid[1] = mac_addr[1];
	guid[2] = mac_addr[2];
	guid[3] = 0xff;
	guid[4] = 0xfe;
	guid[5] = mac_addr[3];
	guid[6] = mac_addr[4];
	guid[7] = mac_addr[5];
}
static enum rdma_link_layer ocrdma_link_layer(struct ib_device *device,
					      u8 port_num)
{
	return IB_LINK_LAYER_ETHERNET;
}

static int ocrdma_port_immutable(struct ib_device *ibdev, u8 port_num,
			         struct ib_port_immutable *immutable)
{
	struct ib_port_attr attr;
	struct ocrdma_dev *dev;
	int err;

	dev = get_ocrdma_dev(ibdev);
	immutable->core_cap_flags = RDMA_CORE_PORT_IBA_ROCE;
	if (ocrdma_is_udp_encap_supported(dev))
		immutable->core_cap_flags |= RDMA_CORE_CAP_PROT_ROCE_UDP_ENCAP;

	err = ib_query_port(ibdev, port_num, &attr);
	if (err)
		return err;

	immutable->pkey_tbl_len = attr.pkey_tbl_len;
	immutable->gid_tbl_len = attr.gid_tbl_len;
	immutable->max_mad_size = IB_MGMT_MAD_SIZE;

	return 0;
}

static void get_dev_fw_str(struct ib_device *device, char *str)
{
	struct ocrdma_dev *dev = get_ocrdma_dev(device);

	snprintf(str, IB_FW_VERSION_NAME_MAX, "%s", &dev->attr.fw_ver[0]);
}

<<<<<<< HEAD
static int ocrdma_register_device(struct ocrdma_dev *dev)
{
	strlcpy(dev->ibdev.name, "ocrdma%d", IB_DEVICE_NAME_MAX);
=======
/* OCRDMA sysfs interface */
static ssize_t hw_rev_show(struct device *device,
			   struct device_attribute *attr, char *buf)
{
	struct ocrdma_dev *dev =
		rdma_device_to_drv_device(device, struct ocrdma_dev, ibdev);

	return scnprintf(buf, PAGE_SIZE, "0x%x\n", dev->nic_info.pdev->vendor);
}
static DEVICE_ATTR_RO(hw_rev);

static ssize_t hca_type_show(struct device *device,
			     struct device_attribute *attr, char *buf)
{
	struct ocrdma_dev *dev =
		rdma_device_to_drv_device(device, struct ocrdma_dev, ibdev);

	return scnprintf(buf, PAGE_SIZE, "%s\n", &dev->model_number[0]);
}
static DEVICE_ATTR_RO(hca_type);

static struct attribute *ocrdma_attributes[] = {
	&dev_attr_hw_rev.attr,
	&dev_attr_hca_type.attr,
	NULL
};

static const struct attribute_group ocrdma_attr_group = {
	.attrs = ocrdma_attributes,
};

static const struct ib_device_ops ocrdma_dev_ops = {
	.alloc_mr = ocrdma_alloc_mr,
	.alloc_pd = ocrdma_alloc_pd,
	.alloc_ucontext = ocrdma_alloc_ucontext,
	.create_ah = ocrdma_create_ah,
	.create_cq = ocrdma_create_cq,
	.create_qp = ocrdma_create_qp,
	.dealloc_pd = ocrdma_dealloc_pd,
	.dealloc_ucontext = ocrdma_dealloc_ucontext,
	.dereg_mr = ocrdma_dereg_mr,
	.destroy_ah = ocrdma_destroy_ah,
	.destroy_cq = ocrdma_destroy_cq,
	.destroy_qp = ocrdma_destroy_qp,
	.get_dev_fw_str = get_dev_fw_str,
	.get_dma_mr = ocrdma_get_dma_mr,
	.get_link_layer = ocrdma_link_layer,
	.get_port_immutable = ocrdma_port_immutable,
	.map_mr_sg = ocrdma_map_mr_sg,
	.mmap = ocrdma_mmap,
	.modify_port = ocrdma_modify_port,
	.modify_qp = ocrdma_modify_qp,
	.poll_cq = ocrdma_poll_cq,
	.post_recv = ocrdma_post_recv,
	.post_send = ocrdma_post_send,
	.process_mad = ocrdma_process_mad,
	.query_ah = ocrdma_query_ah,
	.query_device = ocrdma_query_device,
	.query_pkey = ocrdma_query_pkey,
	.query_port = ocrdma_query_port,
	.query_qp = ocrdma_query_qp,
	.reg_user_mr = ocrdma_reg_user_mr,
	.req_notify_cq = ocrdma_arm_cq,
	.resize_cq = ocrdma_resize_cq,

	INIT_RDMA_OBJ_SIZE(ib_ah, ocrdma_ah, ibah),
	INIT_RDMA_OBJ_SIZE(ib_pd, ocrdma_pd, ibpd),
	INIT_RDMA_OBJ_SIZE(ib_ucontext, ocrdma_ucontext, ibucontext),
};

static const struct ib_device_ops ocrdma_dev_srq_ops = {
	.create_srq = ocrdma_create_srq,
	.destroy_srq = ocrdma_destroy_srq,
	.modify_srq = ocrdma_modify_srq,
	.post_srq_recv = ocrdma_post_srq_recv,
	.query_srq = ocrdma_query_srq,

	INIT_RDMA_OBJ_SIZE(ib_srq, ocrdma_srq, ibsrq),
};

static int ocrdma_register_device(struct ocrdma_dev *dev)
{
	int ret;

>>>>>>> 407d19ab
	ocrdma_get_guid(dev, (u8 *)&dev->ibdev.node_guid);
	BUILD_BUG_ON(sizeof(OCRDMA_NODE_DESC) > IB_DEVICE_NODE_DESC_MAX);
	memcpy(dev->ibdev.node_desc, OCRDMA_NODE_DESC,
	       sizeof(OCRDMA_NODE_DESC));
	dev->ibdev.owner = THIS_MODULE;
	dev->ibdev.uverbs_abi_ver = OCRDMA_ABI_VERSION;
	dev->ibdev.uverbs_cmd_mask =
	    OCRDMA_UVERBS(GET_CONTEXT) |
	    OCRDMA_UVERBS(QUERY_DEVICE) |
	    OCRDMA_UVERBS(QUERY_PORT) |
	    OCRDMA_UVERBS(ALLOC_PD) |
	    OCRDMA_UVERBS(DEALLOC_PD) |
	    OCRDMA_UVERBS(REG_MR) |
	    OCRDMA_UVERBS(DEREG_MR) |
	    OCRDMA_UVERBS(CREATE_COMP_CHANNEL) |
	    OCRDMA_UVERBS(CREATE_CQ) |
	    OCRDMA_UVERBS(RESIZE_CQ) |
	    OCRDMA_UVERBS(DESTROY_CQ) |
	    OCRDMA_UVERBS(REQ_NOTIFY_CQ) |
	    OCRDMA_UVERBS(CREATE_QP) |
	    OCRDMA_UVERBS(MODIFY_QP) |
	    OCRDMA_UVERBS(QUERY_QP) |
	    OCRDMA_UVERBS(DESTROY_QP) |
	    OCRDMA_UVERBS(POLL_CQ) |
	    OCRDMA_UVERBS(POST_SEND) |
	    OCRDMA_UVERBS(POST_RECV);

	dev->ibdev.uverbs_cmd_mask |=
	    OCRDMA_UVERBS(CREATE_AH) |
	     OCRDMA_UVERBS(MODIFY_AH) |
	     OCRDMA_UVERBS(QUERY_AH) |
	     OCRDMA_UVERBS(DESTROY_AH);

	dev->ibdev.node_type = RDMA_NODE_IB_CA;
	dev->ibdev.phys_port_cnt = 1;
	dev->ibdev.num_comp_vectors = dev->eq_cnt;

	/* mandatory verbs. */
	dev->ibdev.query_device = ocrdma_query_device;
	dev->ibdev.query_port = ocrdma_query_port;
	dev->ibdev.modify_port = ocrdma_modify_port;
	dev->ibdev.get_netdev = ocrdma_get_netdev;
	dev->ibdev.get_link_layer = ocrdma_link_layer;
	dev->ibdev.alloc_pd = ocrdma_alloc_pd;
	dev->ibdev.dealloc_pd = ocrdma_dealloc_pd;

	dev->ibdev.create_cq = ocrdma_create_cq;
	dev->ibdev.destroy_cq = ocrdma_destroy_cq;
	dev->ibdev.resize_cq = ocrdma_resize_cq;

	dev->ibdev.create_qp = ocrdma_create_qp;
	dev->ibdev.modify_qp = ocrdma_modify_qp;
	dev->ibdev.query_qp = ocrdma_query_qp;
	dev->ibdev.destroy_qp = ocrdma_destroy_qp;

	dev->ibdev.query_pkey = ocrdma_query_pkey;
	dev->ibdev.create_ah = ocrdma_create_ah;
	dev->ibdev.destroy_ah = ocrdma_destroy_ah;
	dev->ibdev.query_ah = ocrdma_query_ah;

	dev->ibdev.poll_cq = ocrdma_poll_cq;
	dev->ibdev.post_send = ocrdma_post_send;
	dev->ibdev.post_recv = ocrdma_post_recv;
	dev->ibdev.req_notify_cq = ocrdma_arm_cq;

	dev->ibdev.get_dma_mr = ocrdma_get_dma_mr;
	dev->ibdev.dereg_mr = ocrdma_dereg_mr;
	dev->ibdev.reg_user_mr = ocrdma_reg_user_mr;

	dev->ibdev.alloc_mr = ocrdma_alloc_mr;
	dev->ibdev.map_mr_sg = ocrdma_map_mr_sg;

	/* mandatory to support user space verbs consumer. */
	dev->ibdev.alloc_ucontext = ocrdma_alloc_ucontext;
	dev->ibdev.dealloc_ucontext = ocrdma_dealloc_ucontext;
	dev->ibdev.mmap = ocrdma_mmap;
	dev->ibdev.dev.parent = &dev->nic_info.pdev->dev;

	dev->ibdev.process_mad = ocrdma_process_mad;
	dev->ibdev.get_port_immutable = ocrdma_port_immutable;
	dev->ibdev.get_dev_fw_str     = get_dev_fw_str;

	if (ocrdma_get_asic_type(dev) == OCRDMA_ASIC_GEN_SKH_R) {
		dev->ibdev.uverbs_cmd_mask |=
		     OCRDMA_UVERBS(CREATE_SRQ) |
		     OCRDMA_UVERBS(MODIFY_SRQ) |
		     OCRDMA_UVERBS(QUERY_SRQ) |
		     OCRDMA_UVERBS(DESTROY_SRQ) |
		     OCRDMA_UVERBS(POST_SRQ_RECV);

		dev->ibdev.create_srq = ocrdma_create_srq;
		dev->ibdev.modify_srq = ocrdma_modify_srq;
		dev->ibdev.query_srq = ocrdma_query_srq;
		dev->ibdev.destroy_srq = ocrdma_destroy_srq;
		dev->ibdev.post_srq_recv = ocrdma_post_srq_recv;
	}
	dev->ibdev.driver_id = RDMA_DRIVER_OCRDMA;
<<<<<<< HEAD
	return ib_register_device(&dev->ibdev, NULL);
=======
	ret = ib_device_set_netdev(&dev->ibdev, dev->nic_info.netdev, 1);
	if (ret)
		return ret;

	return ib_register_device(&dev->ibdev, "ocrdma%d");
>>>>>>> 407d19ab
}

static int ocrdma_alloc_resources(struct ocrdma_dev *dev)
{
	mutex_init(&dev->dev_lock);
	dev->cq_tbl = kcalloc(OCRDMA_MAX_CQ, sizeof(struct ocrdma_cq *),
			      GFP_KERNEL);
	if (!dev->cq_tbl)
		goto alloc_err;

	if (dev->attr.max_qp) {
		dev->qp_tbl = kcalloc(OCRDMA_MAX_QP,
				      sizeof(struct ocrdma_qp *),
				      GFP_KERNEL);
		if (!dev->qp_tbl)
			goto alloc_err;
	}

	dev->stag_arr = kcalloc(OCRDMA_MAX_STAG, sizeof(u64), GFP_KERNEL);
	if (dev->stag_arr == NULL)
		goto alloc_err;

	ocrdma_alloc_pd_pool(dev);

	if (!ocrdma_alloc_stats_resources(dev)) {
		pr_err("%s: stats resource allocation failed\n", __func__);
		goto alloc_err;
	}

	spin_lock_init(&dev->av_tbl.lock);
	spin_lock_init(&dev->flush_q_lock);
	return 0;
alloc_err:
	pr_err("%s(%d) error.\n", __func__, dev->id);
	return -ENOMEM;
}

static void ocrdma_free_resources(struct ocrdma_dev *dev)
{
	ocrdma_release_stats_resources(dev);
	kfree(dev->stag_arr);
	kfree(dev->qp_tbl);
	kfree(dev->cq_tbl);
}

/* OCRDMA sysfs interface */
static ssize_t show_rev(struct device *device, struct device_attribute *attr,
			char *buf)
{
	struct ocrdma_dev *dev = dev_get_drvdata(device);

	return scnprintf(buf, PAGE_SIZE, "0x%x\n", dev->nic_info.pdev->vendor);
}

static ssize_t show_hca_type(struct device *device,
			     struct device_attribute *attr, char *buf)
{
	struct ocrdma_dev *dev = dev_get_drvdata(device);

	return scnprintf(buf, PAGE_SIZE, "%s\n", &dev->model_number[0]);
}

static DEVICE_ATTR(hw_rev, S_IRUGO, show_rev, NULL);
static DEVICE_ATTR(hca_type, S_IRUGO, show_hca_type, NULL);

static struct device_attribute *ocrdma_attributes[] = {
	&dev_attr_hw_rev,
	&dev_attr_hca_type
};

static void ocrdma_remove_sysfiles(struct ocrdma_dev *dev)
{
	int i;

	for (i = 0; i < ARRAY_SIZE(ocrdma_attributes); i++)
		device_remove_file(&dev->ibdev.dev, ocrdma_attributes[i]);
}

static struct ocrdma_dev *ocrdma_add(struct be_dev_info *dev_info)
{
	int status = 0, i;
	u8 lstate = 0;
	struct ocrdma_dev *dev;

	dev = (struct ocrdma_dev *)ib_alloc_device(sizeof(struct ocrdma_dev));
	if (!dev) {
		pr_err("Unable to allocate ib device\n");
		return NULL;
	}

	dev->mbx_cmd = kzalloc(sizeof(struct ocrdma_mqe_emb_cmd), GFP_KERNEL);
	if (!dev->mbx_cmd)
		goto init_err;

	memcpy(&dev->nic_info, dev_info, sizeof(*dev_info));
	dev->id = PCI_FUNC(dev->nic_info.pdev->devfn);
	status = ocrdma_init_hw(dev);
	if (status)
		goto init_err;

	status = ocrdma_alloc_resources(dev);
	if (status)
		goto alloc_err;

	ocrdma_init_service_level(dev);
	status = ocrdma_register_device(dev);
	if (status)
		goto alloc_err;

	/* Query Link state and update */
	status = ocrdma_mbx_get_link_speed(dev, NULL, &lstate);
	if (!status)
		ocrdma_update_link_state(dev, lstate);

	for (i = 0; i < ARRAY_SIZE(ocrdma_attributes); i++)
		if (device_create_file(&dev->ibdev.dev, ocrdma_attributes[i]))
			goto sysfs_err;
	/* Init stats */
	ocrdma_add_port_stats(dev);
	/* Interrupt Moderation */
	INIT_DELAYED_WORK(&dev->eqd_work, ocrdma_eqd_set_task);
	schedule_delayed_work(&dev->eqd_work, msecs_to_jiffies(1000));

	pr_info("%s %s: %s \"%s\" port %d\n",
		dev_name(&dev->nic_info.pdev->dev), hca_name(dev),
		port_speed_string(dev), dev->model_number,
		dev->hba_port_num);
	pr_info("%s ocrdma%d driver loaded successfully\n",
		dev_name(&dev->nic_info.pdev->dev), dev->id);
	return dev;

sysfs_err:
	ocrdma_remove_sysfiles(dev);
alloc_err:
	ocrdma_free_resources(dev);
	ocrdma_cleanup_hw(dev);
init_err:
	kfree(dev->mbx_cmd);
	ib_dealloc_device(&dev->ibdev);
	pr_err("%s() leaving. ret=%d\n", __func__, status);
	return NULL;
}

static void ocrdma_remove_free(struct ocrdma_dev *dev)
{

	kfree(dev->mbx_cmd);
	ib_dealloc_device(&dev->ibdev);
}

static void ocrdma_remove(struct ocrdma_dev *dev)
{
	/* first unregister with stack to stop all the active traffic
	 * of the registered clients.
	 */
	cancel_delayed_work_sync(&dev->eqd_work);
	ocrdma_remove_sysfiles(dev);
	ib_unregister_device(&dev->ibdev);

	ocrdma_rem_port_stats(dev);
	ocrdma_free_resources(dev);
	ocrdma_cleanup_hw(dev);
	ocrdma_remove_free(dev);
}

static int ocrdma_dispatch_port_active(struct ocrdma_dev *dev)
{
	struct ib_event port_event;

	port_event.event = IB_EVENT_PORT_ACTIVE;
	port_event.element.port_num = 1;
	port_event.device = &dev->ibdev;
	ib_dispatch_event(&port_event);
	return 0;
}

static int ocrdma_dispatch_port_error(struct ocrdma_dev *dev)
{
	struct ib_event err_event;

	err_event.event = IB_EVENT_PORT_ERR;
	err_event.element.port_num = 1;
	err_event.device = &dev->ibdev;
	ib_dispatch_event(&err_event);
	return 0;
}

static void ocrdma_shutdown(struct ocrdma_dev *dev)
{
	ocrdma_dispatch_port_error(dev);
	ocrdma_remove(dev);
}

/* event handling via NIC driver ensures that all the NIC specific
 * initialization done before RoCE driver notifies
 * event to stack.
 */
static void ocrdma_event_handler(struct ocrdma_dev *dev, u32 event)
{
	switch (event) {
	case BE_DEV_SHUTDOWN:
		ocrdma_shutdown(dev);
		break;
	default:
		break;
	}
}

void ocrdma_update_link_state(struct ocrdma_dev *dev, u8 lstate)
{
	if (!(dev->flags & OCRDMA_FLAGS_LINK_STATUS_INIT)) {
		dev->flags |= OCRDMA_FLAGS_LINK_STATUS_INIT;
		if (!lstate)
			return;
	}

	if (!lstate)
		ocrdma_dispatch_port_error(dev);
	else
		ocrdma_dispatch_port_active(dev);
}

static struct ocrdma_driver ocrdma_drv = {
	.name			= "ocrdma_driver",
	.add			= ocrdma_add,
	.remove			= ocrdma_remove,
	.state_change_handler	= ocrdma_event_handler,
	.be_abi_version		= OCRDMA_BE_ROCE_ABI_VERSION,
};

static int __init ocrdma_init_module(void)
{
	int status;

	ocrdma_init_debugfs();

	status = be_roce_register_driver(&ocrdma_drv);
	if (status)
		goto err_be_reg;

	return 0;

err_be_reg:

	return status;
}

static void __exit ocrdma_exit_module(void)
{
	be_roce_unregister_driver(&ocrdma_drv);
	ocrdma_rem_debugfs();
}

module_init(ocrdma_init_module);
module_exit(ocrdma_exit_module);<|MERGE_RESOLUTION|>--- conflicted
+++ resolved
@@ -112,11 +112,6 @@
 	snprintf(str, IB_FW_VERSION_NAME_MAX, "%s", &dev->attr.fw_ver[0]);
 }
 
-<<<<<<< HEAD
-static int ocrdma_register_device(struct ocrdma_dev *dev)
-{
-	strlcpy(dev->ibdev.name, "ocrdma%d", IB_DEVICE_NAME_MAX);
-=======
 /* OCRDMA sysfs interface */
 static ssize_t hw_rev_show(struct device *device,
 			   struct device_attribute *attr, char *buf)
@@ -201,7 +196,6 @@
 {
 	int ret;
 
->>>>>>> 407d19ab
 	ocrdma_get_guid(dev, (u8 *)&dev->ibdev.node_guid);
 	BUILD_BUG_ON(sizeof(OCRDMA_NODE_DESC) > IB_DEVICE_NODE_DESC_MAX);
 	memcpy(dev->ibdev.node_desc, OCRDMA_NODE_DESC,
@@ -239,50 +233,10 @@
 	dev->ibdev.phys_port_cnt = 1;
 	dev->ibdev.num_comp_vectors = dev->eq_cnt;
 
-	/* mandatory verbs. */
-	dev->ibdev.query_device = ocrdma_query_device;
-	dev->ibdev.query_port = ocrdma_query_port;
-	dev->ibdev.modify_port = ocrdma_modify_port;
-	dev->ibdev.get_netdev = ocrdma_get_netdev;
-	dev->ibdev.get_link_layer = ocrdma_link_layer;
-	dev->ibdev.alloc_pd = ocrdma_alloc_pd;
-	dev->ibdev.dealloc_pd = ocrdma_dealloc_pd;
-
-	dev->ibdev.create_cq = ocrdma_create_cq;
-	dev->ibdev.destroy_cq = ocrdma_destroy_cq;
-	dev->ibdev.resize_cq = ocrdma_resize_cq;
-
-	dev->ibdev.create_qp = ocrdma_create_qp;
-	dev->ibdev.modify_qp = ocrdma_modify_qp;
-	dev->ibdev.query_qp = ocrdma_query_qp;
-	dev->ibdev.destroy_qp = ocrdma_destroy_qp;
-
-	dev->ibdev.query_pkey = ocrdma_query_pkey;
-	dev->ibdev.create_ah = ocrdma_create_ah;
-	dev->ibdev.destroy_ah = ocrdma_destroy_ah;
-	dev->ibdev.query_ah = ocrdma_query_ah;
-
-	dev->ibdev.poll_cq = ocrdma_poll_cq;
-	dev->ibdev.post_send = ocrdma_post_send;
-	dev->ibdev.post_recv = ocrdma_post_recv;
-	dev->ibdev.req_notify_cq = ocrdma_arm_cq;
-
-	dev->ibdev.get_dma_mr = ocrdma_get_dma_mr;
-	dev->ibdev.dereg_mr = ocrdma_dereg_mr;
-	dev->ibdev.reg_user_mr = ocrdma_reg_user_mr;
-
-	dev->ibdev.alloc_mr = ocrdma_alloc_mr;
-	dev->ibdev.map_mr_sg = ocrdma_map_mr_sg;
-
 	/* mandatory to support user space verbs consumer. */
-	dev->ibdev.alloc_ucontext = ocrdma_alloc_ucontext;
-	dev->ibdev.dealloc_ucontext = ocrdma_dealloc_ucontext;
-	dev->ibdev.mmap = ocrdma_mmap;
 	dev->ibdev.dev.parent = &dev->nic_info.pdev->dev;
 
-	dev->ibdev.process_mad = ocrdma_process_mad;
-	dev->ibdev.get_port_immutable = ocrdma_port_immutable;
-	dev->ibdev.get_dev_fw_str     = get_dev_fw_str;
+	ib_set_device_ops(&dev->ibdev, &ocrdma_dev_ops);
 
 	if (ocrdma_get_asic_type(dev) == OCRDMA_ASIC_GEN_SKH_R) {
 		dev->ibdev.uverbs_cmd_mask |=
@@ -292,22 +246,15 @@
 		     OCRDMA_UVERBS(DESTROY_SRQ) |
 		     OCRDMA_UVERBS(POST_SRQ_RECV);
 
-		dev->ibdev.create_srq = ocrdma_create_srq;
-		dev->ibdev.modify_srq = ocrdma_modify_srq;
-		dev->ibdev.query_srq = ocrdma_query_srq;
-		dev->ibdev.destroy_srq = ocrdma_destroy_srq;
-		dev->ibdev.post_srq_recv = ocrdma_post_srq_recv;
-	}
+		ib_set_device_ops(&dev->ibdev, &ocrdma_dev_srq_ops);
+	}
+	rdma_set_device_sysfs_group(&dev->ibdev, &ocrdma_attr_group);
 	dev->ibdev.driver_id = RDMA_DRIVER_OCRDMA;
-<<<<<<< HEAD
-	return ib_register_device(&dev->ibdev, NULL);
-=======
 	ret = ib_device_set_netdev(&dev->ibdev, dev->nic_info.netdev, 1);
 	if (ret)
 		return ret;
 
 	return ib_register_device(&dev->ibdev, "ocrdma%d");
->>>>>>> 407d19ab
 }
 
 static int ocrdma_alloc_resources(struct ocrdma_dev *dev)
@@ -353,46 +300,13 @@
 	kfree(dev->cq_tbl);
 }
 
-/* OCRDMA sysfs interface */
-static ssize_t show_rev(struct device *device, struct device_attribute *attr,
-			char *buf)
-{
-	struct ocrdma_dev *dev = dev_get_drvdata(device);
-
-	return scnprintf(buf, PAGE_SIZE, "0x%x\n", dev->nic_info.pdev->vendor);
-}
-
-static ssize_t show_hca_type(struct device *device,
-			     struct device_attribute *attr, char *buf)
-{
-	struct ocrdma_dev *dev = dev_get_drvdata(device);
-
-	return scnprintf(buf, PAGE_SIZE, "%s\n", &dev->model_number[0]);
-}
-
-static DEVICE_ATTR(hw_rev, S_IRUGO, show_rev, NULL);
-static DEVICE_ATTR(hca_type, S_IRUGO, show_hca_type, NULL);
-
-static struct device_attribute *ocrdma_attributes[] = {
-	&dev_attr_hw_rev,
-	&dev_attr_hca_type
-};
-
-static void ocrdma_remove_sysfiles(struct ocrdma_dev *dev)
-{
-	int i;
-
-	for (i = 0; i < ARRAY_SIZE(ocrdma_attributes); i++)
-		device_remove_file(&dev->ibdev.dev, ocrdma_attributes[i]);
-}
-
 static struct ocrdma_dev *ocrdma_add(struct be_dev_info *dev_info)
 {
-	int status = 0, i;
+	int status = 0;
 	u8 lstate = 0;
 	struct ocrdma_dev *dev;
 
-	dev = (struct ocrdma_dev *)ib_alloc_device(sizeof(struct ocrdma_dev));
+	dev = ib_alloc_device(ocrdma_dev, ibdev);
 	if (!dev) {
 		pr_err("Unable to allocate ib device\n");
 		return NULL;
@@ -422,9 +336,6 @@
 	if (!status)
 		ocrdma_update_link_state(dev, lstate);
 
-	for (i = 0; i < ARRAY_SIZE(ocrdma_attributes); i++)
-		if (device_create_file(&dev->ibdev.dev, ocrdma_attributes[i]))
-			goto sysfs_err;
 	/* Init stats */
 	ocrdma_add_port_stats(dev);
 	/* Interrupt Moderation */
@@ -439,8 +350,6 @@
 		dev_name(&dev->nic_info.pdev->dev), dev->id);
 	return dev;
 
-sysfs_err:
-	ocrdma_remove_sysfiles(dev);
 alloc_err:
 	ocrdma_free_resources(dev);
 	ocrdma_cleanup_hw(dev);
@@ -464,7 +373,6 @@
 	 * of the registered clients.
 	 */
 	cancel_delayed_work_sync(&dev->eqd_work);
-	ocrdma_remove_sysfiles(dev);
 	ib_unregister_device(&dev->ibdev);
 
 	ocrdma_rem_port_stats(dev);
