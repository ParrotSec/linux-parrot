--- conflicted
+++ resolved
@@ -130,8 +130,6 @@
 module_param(piothreshold, ushort, S_IRUGO);
 MODULE_PARM_DESC(piothreshold, "size used to determine sdma vs. pio");
 
-#define COPY_CACHELESS 1
-#define COPY_ADAPTIVE  2
 static unsigned int sge_copy_mode;
 module_param(sge_copy_mode, uint, S_IRUGO);
 MODULE_PARM_DESC(sge_copy_mode,
@@ -152,168 +150,24 @@
 /* 16B trailing buffer */
 static const u8 trail_buf[MAX_16B_PADDING];
 
-static uint wss_threshold;
+static uint wss_threshold = 80;
 module_param(wss_threshold, uint, S_IRUGO);
 MODULE_PARM_DESC(wss_threshold, "Percentage (1-100) of LLC to use as a threshold for a cacheless copy");
 static uint wss_clean_period = 256;
 module_param(wss_clean_period, uint, S_IRUGO);
 MODULE_PARM_DESC(wss_clean_period, "Count of verbs copies before an entry in the page copy table is cleaned");
 
-/* memory working set size */
-struct hfi1_wss {
-	unsigned long *entries;
-	atomic_t total_count;
-	atomic_t clean_counter;
-	atomic_t clean_entry;
-
-	int threshold;
-	int num_entries;
-	long pages_mask;
-};
-
-static struct hfi1_wss wss;
-
-int hfi1_wss_init(void)
-{
-	long llc_size;
-	long llc_bits;
-	long table_size;
-	long table_bits;
-
-	/* check for a valid percent range - default to 80 if none or invalid */
-	if (wss_threshold < 1 || wss_threshold > 100)
-		wss_threshold = 80;
-	/* reject a wildly large period */
-	if (wss_clean_period > 1000000)
-		wss_clean_period = 256;
-	/* reject a zero period */
-	if (wss_clean_period == 0)
-		wss_clean_period = 1;
-
-	/*
-	 * Calculate the table size - the next power of 2 larger than the
-	 * LLC size.  LLC size is in KiB.
-	 */
-	llc_size = wss_llc_size() * 1024;
-	table_size = roundup_pow_of_two(llc_size);
-
-	/* one bit per page in rounded up table */
-	llc_bits = llc_size / PAGE_SIZE;
-	table_bits = table_size / PAGE_SIZE;
-	wss.pages_mask = table_bits - 1;
-	wss.num_entries = table_bits / BITS_PER_LONG;
-
-	wss.threshold = (llc_bits * wss_threshold) / 100;
-	if (wss.threshold == 0)
-		wss.threshold = 1;
-
-	atomic_set(&wss.clean_counter, wss_clean_period);
-
-	wss.entries = kcalloc(wss.num_entries, sizeof(*wss.entries),
-			      GFP_KERNEL);
-	if (!wss.entries) {
-		hfi1_wss_exit();
-		return -ENOMEM;
-	}
-
-	return 0;
-}
-
-void hfi1_wss_exit(void)
-{
-	/* coded to handle partially initialized and repeat callers */
-	kfree(wss.entries);
-	wss.entries = NULL;
-}
-
-/*
- * Advance the clean counter.  When the clean period has expired,
- * clean an entry.
- *
- * This is implemented in atomics to avoid locking.  Because multiple
- * variables are involved, it can be racy which can lead to slightly
- * inaccurate information.  Since this is only a heuristic, this is
- * OK.  Any innaccuracies will clean themselves out as the counter
- * advances.  That said, it is unlikely the entry clean operation will
- * race - the next possible racer will not start until the next clean
- * period.
- *
- * The clean counter is implemented as a decrement to zero.  When zero
- * is reached an entry is cleaned.
- */
-static void wss_advance_clean_counter(void)
-{
-	int entry;
-	int weight;
-	unsigned long bits;
-
-	/* become the cleaner if we decrement the counter to zero */
-	if (atomic_dec_and_test(&wss.clean_counter)) {
-		/*
-		 * Set, not add, the clean period.  This avoids an issue
-		 * where the counter could decrement below the clean period.
-		 * Doing a set can result in lost decrements, slowing the
-		 * clean advance.  Since this a heuristic, this possible
-		 * slowdown is OK.
-		 *
-		 * An alternative is to loop, advancing the counter by a
-		 * clean period until the result is > 0. However, this could
-		 * lead to several threads keeping another in the clean loop.
-		 * This could be mitigated by limiting the number of times
-		 * we stay in the loop.
-		 */
-		atomic_set(&wss.clean_counter, wss_clean_period);
-
-		/*
-		 * Uniquely grab the entry to clean and move to next.
-		 * The current entry is always the lower bits of
-		 * wss.clean_entry.  The table size, wss.num_entries,
-		 * is always a power-of-2.
-		 */
-		entry = (atomic_inc_return(&wss.clean_entry) - 1)
-			& (wss.num_entries - 1);
-
-		/* clear the entry and count the bits */
-		bits = xchg(&wss.entries[entry], 0);
-		weight = hweight64((u64)bits);
-		/* only adjust the contended total count if needed */
-		if (weight)
-			atomic_sub(weight, &wss.total_count);
-	}
-}
-
-/*
- * Insert the given address into the working set array.
- */
-static void wss_insert(void *address)
-{
-	u32 page = ((unsigned long)address >> PAGE_SHIFT) & wss.pages_mask;
-	u32 entry = page / BITS_PER_LONG; /* assumes this ends up a shift */
-	u32 nr = page & (BITS_PER_LONG - 1);
-
-	if (!test_and_set_bit(nr, &wss.entries[entry]))
-		atomic_inc(&wss.total_count);
-
-	wss_advance_clean_counter();
-}
-
-/*
- * Is the working set larger than the threshold?
- */
-static inline bool wss_exceeds_threshold(void)
-{
-	return atomic_read(&wss.total_count) >= wss.threshold;
-}
-
 /*
  * Translate ib_wr_opcode into ib_wc_opcode.
  */
 const enum ib_wc_opcode ib_hfi1_wc_opcode[] = {
 	[IB_WR_RDMA_WRITE] = IB_WC_RDMA_WRITE,
+	[IB_WR_TID_RDMA_WRITE] = IB_WC_RDMA_WRITE,
 	[IB_WR_RDMA_WRITE_WITH_IMM] = IB_WC_RDMA_WRITE,
 	[IB_WR_SEND] = IB_WC_SEND,
 	[IB_WR_SEND_WITH_IMM] = IB_WC_SEND,
 	[IB_WR_RDMA_READ] = IB_WC_RDMA_READ,
+	[IB_WR_TID_RDMA_READ] = IB_WC_RDMA_READ,
 	[IB_WR_ATOMIC_CMP_AND_SWP] = IB_WC_COMP_SWAP,
 	[IB_WR_ATOMIC_FETCH_AND_ADD] = IB_WC_FETCH_ADD,
 	[IB_WR_SEND_WITH_INV] = IB_WC_SEND,
@@ -349,6 +203,14 @@
 	[IB_OPCODE_RC_FETCH_ADD]                      = 12 + 8 + 28,
 	[IB_OPCODE_RC_SEND_LAST_WITH_INVALIDATE]      = 12 + 8 + 4,
 	[IB_OPCODE_RC_SEND_ONLY_WITH_INVALIDATE]      = 12 + 8 + 4,
+	[IB_OPCODE_TID_RDMA_READ_REQ]                 = 12 + 8 + 36,
+	[IB_OPCODE_TID_RDMA_READ_RESP]                = 12 + 8 + 36,
+	[IB_OPCODE_TID_RDMA_WRITE_REQ]                = 12 + 8 + 36,
+	[IB_OPCODE_TID_RDMA_WRITE_RESP]               = 12 + 8 + 36,
+	[IB_OPCODE_TID_RDMA_WRITE_DATA]               = 12 + 8 + 36,
+	[IB_OPCODE_TID_RDMA_WRITE_DATA_LAST]          = 12 + 8 + 36,
+	[IB_OPCODE_TID_RDMA_ACK]                      = 12 + 8 + 36,
+	[IB_OPCODE_TID_RDMA_RESYNC]                   = 12 + 8 + 36,
 	/* UC */
 	[IB_OPCODE_UC_SEND_FIRST]                     = 12 + 8,
 	[IB_OPCODE_UC_SEND_MIDDLE]                    = 12 + 8,
@@ -392,6 +254,17 @@
 	[IB_OPCODE_RC_FETCH_ADD]                      = &hfi1_rc_rcv,
 	[IB_OPCODE_RC_SEND_LAST_WITH_INVALIDATE]      = &hfi1_rc_rcv,
 	[IB_OPCODE_RC_SEND_ONLY_WITH_INVALIDATE]      = &hfi1_rc_rcv,
+
+	/* TID RDMA has separate handlers for different opcodes.*/
+	[IB_OPCODE_TID_RDMA_WRITE_REQ]       = &hfi1_rc_rcv_tid_rdma_write_req,
+	[IB_OPCODE_TID_RDMA_WRITE_RESP]      = &hfi1_rc_rcv_tid_rdma_write_resp,
+	[IB_OPCODE_TID_RDMA_WRITE_DATA]      = &hfi1_rc_rcv_tid_rdma_write_data,
+	[IB_OPCODE_TID_RDMA_WRITE_DATA_LAST] = &hfi1_rc_rcv_tid_rdma_write_data,
+	[IB_OPCODE_TID_RDMA_READ_REQ]        = &hfi1_rc_rcv_tid_rdma_read_req,
+	[IB_OPCODE_TID_RDMA_READ_RESP]       = &hfi1_rc_rcv_tid_rdma_read_resp,
+	[IB_OPCODE_TID_RDMA_RESYNC]          = &hfi1_rc_rcv_tid_rdma_resync,
+	[IB_OPCODE_TID_RDMA_ACK]             = &hfi1_rc_rcv_tid_rdma_ack,
+
 	/* UC */
 	[IB_OPCODE_UC_SEND_FIRST]                     = &hfi1_uc_rcv,
 	[IB_OPCODE_UC_SEND_MIDDLE]                    = &hfi1_uc_rcv,
@@ -439,79 +312,6 @@
  */
 __be64 ib_hfi1_sys_image_guid;
 
-/**
- * hfi1_copy_sge - copy data to SGE memory
- * @ss: the SGE state
- * @data: the data to copy
- * @length: the length of the data
- * @release: boolean to release MR
- * @copy_last: do a separate copy of the last 8 bytes
- */
-void hfi1_copy_sge(
-	struct rvt_sge_state *ss,
-	void *data, u32 length,
-	bool release,
-	bool copy_last)
-{
-	struct rvt_sge *sge = &ss->sge;
-	int i;
-	bool in_last = false;
-	bool cacheless_copy = false;
-
-	if (sge_copy_mode == COPY_CACHELESS) {
-		cacheless_copy = length >= PAGE_SIZE;
-	} else if (sge_copy_mode == COPY_ADAPTIVE) {
-		if (length >= PAGE_SIZE) {
-			/*
-			 * NOTE: this *assumes*:
-			 * o The first vaddr is the dest.
-			 * o If multiple pages, then vaddr is sequential.
-			 */
-			wss_insert(sge->vaddr);
-			if (length >= (2 * PAGE_SIZE))
-				wss_insert(sge->vaddr + PAGE_SIZE);
-
-			cacheless_copy = wss_exceeds_threshold();
-		} else {
-			wss_advance_clean_counter();
-		}
-	}
-	if (copy_last) {
-		if (length > 8) {
-			length -= 8;
-		} else {
-			copy_last = false;
-			in_last = true;
-		}
-	}
-
-again:
-	while (length) {
-		u32 len = rvt_get_sge_length(sge, length);
-
-		WARN_ON_ONCE(len == 0);
-		if (unlikely(in_last)) {
-			/* enforce byte transfer ordering */
-			for (i = 0; i < len; i++)
-				((u8 *)sge->vaddr)[i] = ((u8 *)data)[i];
-		} else if (cacheless_copy) {
-			cacheless_memcpy(sge->vaddr, data, len);
-		} else {
-			memcpy(sge->vaddr, data, len);
-		}
-		rvt_update_sge(ss, len, release);
-		data += len;
-		length -= len;
-	}
-
-	if (copy_last) {
-		copy_last = false;
-		in_last = true;
-		length = 8;
-		goto again;
-	}
-}
-
 /*
  * Make sure the QP is ready and able to accept the given opcode.
  */
@@ -530,7 +330,7 @@
 static u64 hfi1_fault_tx(struct rvt_qp *qp, u8 opcode, u64 pbc)
 {
 #ifdef CONFIG_FAULT_INJECTION
-	if ((opcode & IB_OPCODE_MSP) == IB_OPCODE_MSP)
+	if ((opcode & IB_OPCODE_MSP) == IB_OPCODE_MSP) {
 		/*
 		 * In order to drop non-IB traffic we
 		 * set PbcInsertHrc to NONE (0x2).
@@ -541,8 +341,9 @@
 		 * packet will not be delivered to the
 		 * correct context.
 		 */
+		pbc &= ~PBC_INSERT_HCRC_SMASK;
 		pbc |= (u64)PBC_IHCRC_NONE << PBC_INSERT_HCRC_SHIFT;
-	else
+	} else {
 		/*
 		 * In order to drop regular verbs
 		 * traffic we set the PbcTestEbp
@@ -552,8 +353,127 @@
 		 * triggered and will be dropped.
 		 */
 		pbc |= PBC_TEST_EBP;
+	}
 #endif
 	return pbc;
+}
+
+static opcode_handler tid_qp_ok(int opcode, struct hfi1_packet *packet)
+{
+	if (packet->qp->ibqp.qp_type != IB_QPT_RC ||
+	    !(ib_rvt_state_ops[packet->qp->state] & RVT_PROCESS_RECV_OK))
+		return NULL;
+	if ((opcode & RVT_OPCODE_QP_MASK) == IB_OPCODE_TID_RDMA)
+		return opcode_handler_tbl[opcode];
+	return NULL;
+}
+
+void hfi1_kdeth_eager_rcv(struct hfi1_packet *packet)
+{
+	struct hfi1_ctxtdata *rcd = packet->rcd;
+	struct ib_header *hdr = packet->hdr;
+	u32 tlen = packet->tlen;
+	struct hfi1_pportdata *ppd = rcd->ppd;
+	struct hfi1_ibport *ibp = &ppd->ibport_data;
+	struct rvt_dev_info *rdi = &ppd->dd->verbs_dev.rdi;
+	opcode_handler opcode_handler;
+	unsigned long flags;
+	u32 qp_num;
+	int lnh;
+	u8 opcode;
+
+	/* DW == LRH (2) + BTH (3) + KDETH (9) + CRC (1) */
+	if (unlikely(tlen < 15 * sizeof(u32)))
+		goto drop;
+
+	lnh = be16_to_cpu(hdr->lrh[0]) & 3;
+	if (lnh != HFI1_LRH_BTH)
+		goto drop;
+
+	packet->ohdr = &hdr->u.oth;
+	trace_input_ibhdr(rcd->dd, packet, !!(rhf_dc_info(packet->rhf)));
+
+	opcode = (be32_to_cpu(packet->ohdr->bth[0]) >> 24);
+	inc_opstats(tlen, &rcd->opstats->stats[opcode]);
+
+	/* verbs_qp can be picked up from any tid_rdma header struct */
+	qp_num = be32_to_cpu(packet->ohdr->u.tid_rdma.r_req.verbs_qp) &
+		RVT_QPN_MASK;
+
+	rcu_read_lock();
+	packet->qp = rvt_lookup_qpn(rdi, &ibp->rvp, qp_num);
+	if (!packet->qp)
+		goto drop_rcu;
+	spin_lock_irqsave(&packet->qp->r_lock, flags);
+	opcode_handler = tid_qp_ok(opcode, packet);
+	if (likely(opcode_handler))
+		opcode_handler(packet);
+	else
+		goto drop_unlock;
+	spin_unlock_irqrestore(&packet->qp->r_lock, flags);
+	rcu_read_unlock();
+
+	return;
+drop_unlock:
+	spin_unlock_irqrestore(&packet->qp->r_lock, flags);
+drop_rcu:
+	rcu_read_unlock();
+drop:
+	ibp->rvp.n_pkt_drops++;
+}
+
+void hfi1_kdeth_expected_rcv(struct hfi1_packet *packet)
+{
+	struct hfi1_ctxtdata *rcd = packet->rcd;
+	struct ib_header *hdr = packet->hdr;
+	u32 tlen = packet->tlen;
+	struct hfi1_pportdata *ppd = rcd->ppd;
+	struct hfi1_ibport *ibp = &ppd->ibport_data;
+	struct rvt_dev_info *rdi = &ppd->dd->verbs_dev.rdi;
+	opcode_handler opcode_handler;
+	unsigned long flags;
+	u32 qp_num;
+	int lnh;
+	u8 opcode;
+
+	/* DW == LRH (2) + BTH (3) + KDETH (9) + CRC (1) */
+	if (unlikely(tlen < 15 * sizeof(u32)))
+		goto drop;
+
+	lnh = be16_to_cpu(hdr->lrh[0]) & 3;
+	if (lnh != HFI1_LRH_BTH)
+		goto drop;
+
+	packet->ohdr = &hdr->u.oth;
+	trace_input_ibhdr(rcd->dd, packet, !!(rhf_dc_info(packet->rhf)));
+
+	opcode = (be32_to_cpu(packet->ohdr->bth[0]) >> 24);
+	inc_opstats(tlen, &rcd->opstats->stats[opcode]);
+
+	/* verbs_qp can be picked up from any tid_rdma header struct */
+	qp_num = be32_to_cpu(packet->ohdr->u.tid_rdma.r_rsp.verbs_qp) &
+		RVT_QPN_MASK;
+
+	rcu_read_lock();
+	packet->qp = rvt_lookup_qpn(rdi, &ibp->rvp, qp_num);
+	if (!packet->qp)
+		goto drop_rcu;
+	spin_lock_irqsave(&packet->qp->r_lock, flags);
+	opcode_handler = tid_qp_ok(opcode, packet);
+	if (likely(opcode_handler))
+		opcode_handler(packet);
+	else
+		goto drop_unlock;
+	spin_unlock_irqrestore(&packet->qp->r_lock, flags);
+	rcu_read_unlock();
+
+	return;
+drop_unlock:
+	spin_unlock_irqrestore(&packet->qp->r_lock, flags);
+drop_rcu:
+	rcu_read_unlock();
+drop:
+	ibp->rvp.n_pkt_drops++;
 }
 
 static int hfi1_do_pkey_check(struct hfi1_packet *packet)
@@ -714,7 +634,7 @@
 
 	spin_lock(&qp->s_lock);
 	if (tx->wqe) {
-		hfi1_send_complete(qp, tx->wqe, IB_WC_SUCCESS);
+		rvt_send_complete(qp, tx->wqe, IB_WC_SUCCESS);
 	} else if (qp->ibqp.qp_type == IB_QPT_RC) {
 		struct hfi1_opa_header *hdr;
 
@@ -728,11 +648,28 @@
 	hfi1_put_txreq(tx);
 }
 
+void hfi1_wait_kmem(struct rvt_qp *qp)
+{
+	struct hfi1_qp_priv *priv = qp->priv;
+	struct ib_qp *ibqp = &qp->ibqp;
+	struct ib_device *ibdev = ibqp->device;
+	struct hfi1_ibdev *dev = to_idev(ibdev);
+
+	if (list_empty(&priv->s_iowait.list)) {
+		if (list_empty(&dev->memwait))
+			mod_timer(&dev->mem_timer, jiffies + 1);
+		qp->s_flags |= RVT_S_WAIT_KMEM;
+		list_add_tail(&priv->s_iowait.list, &dev->memwait);
+		priv->s_iowait.lock = &dev->iowait_lock;
+		trace_hfi1_qpsleep(qp, RVT_S_WAIT_KMEM);
+		rvt_get_qp(qp);
+	}
+}
+
 static int wait_kmem(struct hfi1_ibdev *dev,
 		     struct rvt_qp *qp,
 		     struct hfi1_pkt_state *ps)
 {
-	struct hfi1_qp_priv *priv = qp->priv;
 	unsigned long flags;
 	int ret = 0;
 
@@ -740,18 +677,10 @@
 	if (ib_rvt_state_ops[qp->state] & RVT_PROCESS_RECV_OK) {
 		write_seqlock(&dev->iowait_lock);
 		list_add_tail(&ps->s_txreq->txreq.list,
-			      &priv->s_iowait.tx_head);
-		if (list_empty(&priv->s_iowait.list)) {
-			if (list_empty(&dev->memwait))
-				mod_timer(&dev->mem_timer, jiffies + 1);
-			qp->s_flags |= RVT_S_WAIT_KMEM;
-			list_add_tail(&priv->s_iowait.list, &dev->memwait);
-			priv->s_iowait.lock = &dev->iowait_lock;
-			trace_hfi1_qpsleep(qp, RVT_S_WAIT_KMEM);
-			rvt_get_qp(qp);
-		}
+			      &ps->wait->tx_head);
+		hfi1_wait_kmem(qp);
 		write_sequnlock(&dev->iowait_lock);
-		qp->s_flags &= ~RVT_S_BUSY;
+		hfi1_qp_unbusy(qp, ps->wait);
 		ret = -EBUSY;
 	}
 	spin_unlock_irqrestore(&qp->s_lock, flags);
@@ -777,11 +706,7 @@
 	int ret = 0;
 
 	while (length) {
-		len = ss->sge.length;
-		if (len > length)
-			len = length;
-		if (len > ss->sge.sge_length)
-			len = ss->sge.sge_length;
+		len = rvt_get_sge_length(&ss->sge, length);
 		WARN_ON_ONCE(len == 0);
 		ret = sdma_txadd_kvaddr(
 			sde->dd,
@@ -902,6 +827,15 @@
 	return ret;
 }
 
+static u64 update_hcrc(u8 opcode, u64 pbc)
+{
+	if ((opcode & IB_OPCODE_TID_RDMA) == IB_OPCODE_TID_RDMA) {
+		pbc &= ~PBC_INSERT_HCRC_SMASK;
+		pbc |= (u64)PBC_IHCRC_LKDETH << PBC_INSERT_HCRC_SHIFT;
+	}
+	return pbc;
+}
+
 int hfi1_verbs_send_dma(struct rvt_qp *qp, struct hfi1_pkt_state *ps,
 			u64 pbc)
 {
@@ -947,14 +881,16 @@
 					 qp->srate_mbps,
 					 vl,
 					 plen);
+
+			/* Update HCRC based on packet opcode */
+			pbc = update_hcrc(ps->opcode, pbc);
 		}
 		tx->wqe = qp->s_wqe;
 		ret = build_verbs_tx_desc(tx->sde, len, tx, ahg_info, pbc);
 		if (unlikely(ret))
 			goto bail_build;
 	}
-	ret =  sdma_send_txreq(tx->sde, &priv->s_iowait, &tx->txreq,
-			       ps->pkts_sent);
+	ret =  sdma_send_txreq(tx->sde, ps->wait, &tx->txreq, ps->pkts_sent);
 	if (unlikely(ret < 0)) {
 		if (ret == -ECOMM)
 			goto bail_ecomm;
@@ -990,7 +926,6 @@
 {
 	struct hfi1_qp_priv *priv = qp->priv;
 	struct hfi1_devdata *dd = sc->dd;
-	struct hfi1_ibdev *dev = &dd->verbs_dev;
 	unsigned long flags;
 	int ret = 0;
 
@@ -1002,9 +937,9 @@
 	 */
 	spin_lock_irqsave(&qp->s_lock, flags);
 	if (ib_rvt_state_ops[qp->state] & RVT_PROCESS_RECV_OK) {
-		write_seqlock(&dev->iowait_lock);
+		write_seqlock(&sc->waitlock);
 		list_add_tail(&ps->s_txreq->txreq.list,
-			      &priv->s_iowait.tx_head);
+			      &ps->wait->tx_head);
 		if (list_empty(&priv->s_iowait.list)) {
 			struct hfi1_ibdev *dev = &dd->verbs_dev;
 			int was_empty;
@@ -1013,17 +948,18 @@
 			dev->n_piodrain += !!(flag & HFI1_S_WAIT_PIO_DRAIN);
 			qp->s_flags |= flag;
 			was_empty = list_empty(&sc->piowait);
+			iowait_get_priority(&priv->s_iowait);
 			iowait_queue(ps->pkts_sent, &priv->s_iowait,
 				     &sc->piowait);
-			priv->s_iowait.lock = &dev->iowait_lock;
+			priv->s_iowait.lock = &sc->waitlock;
 			trace_hfi1_qpsleep(qp, RVT_S_WAIT_PIO);
 			rvt_get_qp(qp);
 			/* counting: only call wantpiobuf_intr if first user */
 			if (was_empty)
 				hfi1_sc_wantpiobuf_intr(sc, 1);
 		}
-		write_sequnlock(&dev->iowait_lock);
-		qp->s_flags &= ~RVT_S_BUSY;
+		write_sequnlock(&sc->waitlock);
+		hfi1_qp_unbusy(qp, ps->wait);
 		ret = -EBUSY;
 	}
 	spin_unlock_irqrestore(&qp->s_lock, flags);
@@ -1097,6 +1033,9 @@
 		if (unlikely(hfi1_dbg_should_fault_tx(qp, ps->opcode)))
 			pbc = hfi1_fault_tx(qp, ps->opcode, pbc);
 		pbc = create_pbc(ppd, pbc, qp->srate_mbps, vl, plen);
+
+		/* Update HCRC based on packet opcode */
+		pbc = update_hcrc(ps->opcode, pbc);
 	}
 	if (cb)
 		iowait_pio_inc(&priv->s_iowait);
@@ -1140,12 +1079,8 @@
 		if (ss) {
 			while (len) {
 				void *addr = ss->sge.vaddr;
-				u32 slen = ss->sge.length;
-
-				if (slen > len)
-					slen = len;
-				if (slen > ss->sge.sge_length)
-					slen = ss->sge.sge_length;
+				u32 slen = rvt_get_sge_length(&ss->sge, len);
+
 				rvt_update_sge(ss, slen, false);
 				seg_pio_copy_mid(pbuf, addr, slen);
 				len -= slen;
@@ -1165,13 +1100,7 @@
 pio_bail:
 	spin_lock_irqsave(&qp->s_lock, flags);
 	if (qp->s_wqe) {
-<<<<<<< HEAD
-		spin_lock_irqsave(&qp->s_lock, flags);
-		hfi1_send_complete(qp, qp->s_wqe, wc_status);
-		spin_unlock_irqrestore(&qp->s_lock, flags);
-=======
 		rvt_send_complete(qp, qp->s_wqe, wc_status);
->>>>>>> 407d19ab
 	} else if (qp->ibqp.qp_type == IB_QPT_RC) {
 		if (unlikely(wc_status == IB_WC_GENERAL_ERR))
 			hfi1_rc_verbs_aborted(qp, &ps->s_txreq->phdr.hdr);
@@ -1379,7 +1308,7 @@
 			hfi1_cdbg(PIO, "%s() Failed. Completing with err",
 				  __func__);
 			spin_lock_irqsave(&qp->s_lock, flags);
-			hfi1_send_complete(qp, qp->s_wqe, IB_WC_GENERAL_ERR);
+			rvt_send_complete(qp, qp->s_wqe, IB_WC_GENERAL_ERR);
 			spin_unlock_irqrestore(&qp->s_lock, flags);
 		}
 		return -EINVAL;
@@ -1421,7 +1350,9 @@
 	rdi->dparms.props.max_mr_size = U64_MAX;
 	rdi->dparms.props.max_fast_reg_page_list_len = UINT_MAX;
 	rdi->dparms.props.max_qp = hfi1_max_qps;
-	rdi->dparms.props.max_qp_wr = hfi1_max_qp_wrs;
+	rdi->dparms.props.max_qp_wr =
+		(hfi1_max_qp_wrs >= HFI1_QP_WQE_INVALID ?
+		 HFI1_QP_WQE_INVALID - 1 : hfi1_max_qp_wrs);
 	rdi->dparms.props.max_send_sge = hfi1_max_sges;
 	rdi->dparms.props.max_recv_sge = hfi1_max_sges;
 	rdi->dparms.props.max_sge_rd = hfi1_max_sges;
@@ -1849,6 +1780,17 @@
 	return count;
 }
 
+static const struct ib_device_ops hfi1_dev_ops = {
+	.alloc_hw_stats = alloc_hw_stats,
+	.alloc_rdma_netdev = hfi1_vnic_alloc_rn,
+	.get_dev_fw_str = hfi1_get_dev_fw_str,
+	.get_hw_stats = get_hw_stats,
+	.init_port = hfi1_create_port_files,
+	.modify_device = modify_device,
+	/* keep process mad in the driver */
+	.process_mad = hfi1_process_mad,
+};
+
 /**
  * hfi1_register_ib_device - register our device with the infiniband core
  * @dd: the device data structure
@@ -1892,14 +1834,8 @@
 	ibdev->owner = THIS_MODULE;
 	ibdev->phys_port_cnt = dd->num_pports;
 	ibdev->dev.parent = &dd->pcidev->dev;
-	ibdev->modify_device = modify_device;
-	ibdev->alloc_hw_stats = alloc_hw_stats;
-	ibdev->get_hw_stats = get_hw_stats;
-	ibdev->alloc_rdma_netdev = hfi1_vnic_alloc_rn;
-
-	/* keep process mad in the driver */
-	ibdev->process_mad = hfi1_process_mad;
-	ibdev->get_dev_fw_str = hfi1_get_dev_fw_str;
+
+	ib_set_device_ops(ibdev, &hfi1_dev_ops);
 
 	strlcpy(ibdev->node_desc, init_utsname()->nodename,
 		sizeof(ibdev->node_desc));
@@ -1907,7 +1843,6 @@
 	/*
 	 * Fill in rvt info object.
 	 */
-	dd->verbs_dev.rdi.driver_f.port_callback = hfi1_create_port_files;
 	dd->verbs_dev.rdi.driver_f.get_pci_dev = get_pci_dev;
 	dd->verbs_dev.rdi.driver_f.check_ah = hfi1_check_ah;
 	dd->verbs_dev.rdi.driver_f.notify_new_ah = hfi1_notify_new_ah;
@@ -1937,6 +1872,7 @@
 	dd->verbs_dev.rdi.dparms.max_mad_size = OPA_MGMT_MAD_SIZE;
 
 	dd->verbs_dev.rdi.driver_f.qp_priv_alloc = qp_priv_alloc;
+	dd->verbs_dev.rdi.driver_f.qp_priv_init = hfi1_qp_priv_init;
 	dd->verbs_dev.rdi.driver_f.qp_priv_free = qp_priv_free;
 	dd->verbs_dev.rdi.driver_f.free_all_qps = free_all_qps;
 	dd->verbs_dev.rdi.driver_f.notify_qp_reset = notify_qp_reset;
@@ -1954,7 +1890,7 @@
 	dd->verbs_dev.rdi.driver_f.check_modify_qp = hfi1_check_modify_qp;
 	dd->verbs_dev.rdi.driver_f.modify_qp = hfi1_modify_qp;
 	dd->verbs_dev.rdi.driver_f.notify_restart_rc = hfi1_restart_rc;
-	dd->verbs_dev.rdi.driver_f.check_send_wqe = hfi1_check_send_wqe;
+	dd->verbs_dev.rdi.driver_f.setup_wqe = hfi1_setup_wqe;
 	dd->verbs_dev.rdi.driver_f.comp_vect_cpu_lookup =
 						hfi1_comp_vect_mappings_lookup;
 
@@ -1967,9 +1903,17 @@
 	dd->verbs_dev.rdi.dparms.lkey_table_size = hfi1_lkey_table_size;
 	dd->verbs_dev.rdi.dparms.nports = dd->num_pports;
 	dd->verbs_dev.rdi.dparms.npkeys = hfi1_get_npkeys(dd);
+	dd->verbs_dev.rdi.dparms.sge_copy_mode = sge_copy_mode;
+	dd->verbs_dev.rdi.dparms.wss_threshold = wss_threshold;
+	dd->verbs_dev.rdi.dparms.wss_clean_period = wss_clean_period;
+	dd->verbs_dev.rdi.dparms.reserved_operations = 1;
+	dd->verbs_dev.rdi.dparms.extra_rdma_atomic = HFI1_TID_RDMA_WRITE_CNT;
 
 	/* post send table */
 	dd->verbs_dev.rdi.post_parms = hfi1_post_parms;
+
+	/* opcode translation table */
+	dd->verbs_dev.rdi.wc_opcode = ib_hfi1_wc_opcode;
 
 	ppd = dd->pport;
 	for (i = 0; i < dd->num_pports; i++, ppd++)
@@ -1977,6 +1921,9 @@
 			      &ppd->ibport_data.rvp,
 			      i,
 			      ppd->pkeys);
+
+	rdma_set_device_sysfs_group(&dd->verbs_dev.rdi.ibdev,
+				    &ib_hfi1_attr_group);
 
 	ret = rvt_register_device(&dd->verbs_dev.rdi, RDMA_DRIVER_HFI1);
 	if (ret)
