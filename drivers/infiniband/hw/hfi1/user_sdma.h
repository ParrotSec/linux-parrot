#ifndef _HFI1_USER_SDMA_H
#define _HFI1_USER_SDMA_H
/*
 * Copyright(c) 2015 - 2018 Intel Corporation.
 *
 * This file is provided under a dual BSD/GPLv2 license.  When using or
 * redistributing this file, you may do so under either license.
 *
 * GPL LICENSE SUMMARY
 *
 * This program is free software; you can redistribute it and/or modify
 * it under the terms of version 2 of the GNU General Public License as
 * published by the Free Software Foundation.
 *
 * This program is distributed in the hope that it will be useful, but
 * WITHOUT ANY WARRANTY; without even the implied warranty of
 * MERCHANTABILITY or FITNESS FOR A PARTICULAR PURPOSE.  See the GNU
 * General Public License for more details.
 *
 * BSD LICENSE
 *
 * Redistribution and use in source and binary forms, with or without
 * modification, are permitted provided that the following conditions
 * are met:
 *
 *  - Redistributions of source code must retain the above copyright
 *    notice, this list of conditions and the following disclaimer.
 *  - Redistributions in binary form must reproduce the above copyright
 *    notice, this list of conditions and the following disclaimer in
 *    the documentation and/or other materials provided with the
 *    distribution.
 *  - Neither the name of Intel Corporation nor the names of its
 *    contributors may be used to endorse or promote products derived
 *    from this software without specific prior written permission.
 *
 * THIS SOFTWARE IS PROVIDED BY THE COPYRIGHT HOLDERS AND CONTRIBUTORS
 * "AS IS" AND ANY EXPRESS OR IMPLIED WARRANTIES, INCLUDING, BUT NOT
 * LIMITED TO, THE IMPLIED WARRANTIES OF MERCHANTABILITY AND FITNESS FOR
 * A PARTICULAR PURPOSE ARE DISCLAIMED. IN NO EVENT SHALL THE COPYRIGHT
 * OWNER OR CONTRIBUTORS BE LIABLE FOR ANY DIRECT, INDIRECT, INCIDENTAL,
 * SPECIAL, EXEMPLARY, OR CONSEQUENTIAL DAMAGES (INCLUDING, BUT NOT
 * LIMITED TO, PROCUREMENT OF SUBSTITUTE GOODS OR SERVICES; LOSS OF USE,
 * DATA, OR PROFITS; OR BUSINESS INTERRUPTION) HOWEVER CAUSED AND ON ANY
 * THEORY OF LIABILITY, WHETHER IN CONTRACT, STRICT LIABILITY, OR TORT
 * (INCLUDING NEGLIGENCE OR OTHERWISE) ARISING IN ANY WAY OUT OF THE USE
 * OF THIS SOFTWARE, EVEN IF ADVISED OF THE POSSIBILITY OF SUCH DAMAGE.
 *
 */
#include <linux/device.h>
#include <linux/wait.h>

#include "common.h"
#include "iowait.h"
#include "user_exp_rcv.h"

/* The maximum number of Data io vectors per message/request */
#define MAX_VECTORS_PER_REQ 8
/*
 * Maximum number of packet to send from each message/request
 * before moving to the next one.
 */
#define MAX_PKTS_PER_QUEUE 16

#define num_pages(x) (1 + ((((x) - 1) & PAGE_MASK) >> PAGE_SHIFT))

#define req_opcode(x) \
	(((x) >> HFI1_SDMA_REQ_OPCODE_SHIFT) & HFI1_SDMA_REQ_OPCODE_MASK)
#define req_version(x) \
	(((x) >> HFI1_SDMA_REQ_VERSION_SHIFT) & HFI1_SDMA_REQ_OPCODE_MASK)
#define req_iovcnt(x) \
	(((x) >> HFI1_SDMA_REQ_IOVCNT_SHIFT) & HFI1_SDMA_REQ_IOVCNT_MASK)

/* Number of BTH.PSN bits used for sequence number in expected rcvs */
#define BTH_SEQ_MASK 0x7ffull

#define AHG_KDETH_INTR_SHIFT 12
#define AHG_KDETH_SH_SHIFT   13
#define AHG_KDETH_ARRAY_SIZE  9

#define PBC2LRH(x) ((((x) & 0xfff) << 2) - 4)
#define LRH2PBC(x) ((((x) >> 2) + 1) & 0xfff)

/**
 * Build an SDMA AHG header update descriptor and save it to an array.
 * @arr        - Array to save the descriptor to.
 * @idx        - Index of the array at which the descriptor will be saved.
 * @array_size - Size of the array arr.
 * @dw         - Update index into the header in DWs.
 * @bit        - Start bit.
 * @width      - Field width.
 * @value      - 16 bits of immediate data to write into the field.
 * Returns -ERANGE if idx is invalid. If successful, returns the next index
 * (idx + 1) of the array to be used for the next descriptor.
 */
static inline int ahg_header_set(u32 *arr, int idx, size_t array_size,
				 u8 dw, u8 bit, u8 width, u16 value)
{
	if ((size_t)idx >= array_size)
		return -ERANGE;
	arr[idx++] = sdma_build_ahg_descriptor(value, dw, bit, width);
	return idx;
}

/* Tx request flag bits */
#define TXREQ_FLAGS_REQ_ACK   BIT(0)      /* Set the ACK bit in the header */
#define TXREQ_FLAGS_REQ_DISABLE_SH BIT(1) /* Disable header suppression */

enum pkt_q_sdma_state {
	SDMA_PKT_Q_ACTIVE,
	SDMA_PKT_Q_DEFERRED,
};

/*
 * Maximum retry attempts to submit a TX request
 * before putting the process to sleep.
 */
#define MAX_DEFER_RETRY_COUNT 1

#define SDMA_IOWAIT_TIMEOUT 1000 /* in milliseconds */

#define SDMA_DBG(req, fmt, ...)				     \
	hfi1_cdbg(SDMA, "[%u:%u:%u:%u] " fmt, (req)->pq->dd->unit, \
		 (req)->pq->ctxt, (req)->pq->subctxt, (req)->info.comp_idx, \
		 ##__VA_ARGS__)

struct hfi1_user_sdma_pkt_q {
	u16 ctxt;
	u16 subctxt;
	u16 n_max_reqs;
	atomic_t n_reqs;
	u16 reqidx;
	struct hfi1_devdata *dd;
	struct kmem_cache *txreq_cache;
	struct user_sdma_request *reqs;
	unsigned long *req_in_use;
	struct iowait busy;
	enum pkt_q_sdma_state state;
	wait_queue_head_t wait;
	unsigned long unpinned;
	struct mmu_rb_handler *handler;
	atomic_t n_locked;
	struct mm_struct *mm;
};

struct hfi1_user_sdma_comp_q {
	u16 nentries;
	struct hfi1_sdma_comp_entry *comps;
};

struct sdma_mmu_node {
	struct mmu_rb_node rb;
	struct hfi1_user_sdma_pkt_q *pq;
	atomic_t refcount;
	struct page **pages;
	unsigned int npages;
};

struct user_sdma_iovec {
	struct list_head list;
	struct iovec iov;
	/* number of pages in this vector */
	unsigned int npages;
	/* array of pinned pages for this vector */
	struct page **pages;
	/*
	 * offset into the virtual address space of the vector at
	 * which we last left off.
	 */
	u64 offset;
	struct sdma_mmu_node *node;
};

/* evict operation argument */
struct evict_data {
	u32 cleared;	/* count evicted so far */
	u32 target;	/* target count to evict */
};

struct user_sdma_request {
	/* This is the original header from user space */
	struct hfi1_pkt_header hdr;

	/* Read mostly fields */
	struct hfi1_user_sdma_pkt_q *pq ____cacheline_aligned_in_smp;
	struct hfi1_user_sdma_comp_q *cq;
	/*
	 * Pointer to the SDMA engine for this request.
	 * Since different request could be on different VLs,
	 * each request will need it's own engine pointer.
	 */
	struct sdma_engine *sde;
	struct sdma_req_info info;
	/* TID array values copied from the tid_iov vector */
	u32 *tids;
	/* total length of the data in the request */
	u32 data_len;
	/* number of elements copied to the tids array */
	u16 n_tids;
	/*
	 * We copy the iovs for this request (based on
	 * info.iovcnt). These are only the data vectors
	 */
	u8 data_iovs;
	s8 ahg_idx;

	/* Writeable fields shared with interrupt */
	u64 seqcomp ____cacheline_aligned_in_smp;
	u64 seqsubmitted;

	/* Send side fields */
	struct list_head txps ____cacheline_aligned_in_smp;
	u64 seqnum;
	/*
	 * KDETH.OFFSET (TID) field
	 * The offset can cover multiple packets, depending on the
	 * size of the TID entry.
	 */
	u32 tidoffset;
	/*
	 * KDETH.Offset (Eager) field
	 * We need to remember the initial value so the headers
	 * can be updated properly.
	 */
	u32 koffset;
	u32 sent;
	/* TID index copied from the tid_iov vector */
	u16 tididx;
	/* progress index moving along the iovs array */
	u8 iov_idx;
	u8 has_error;

	struct user_sdma_iovec iovs[MAX_VECTORS_PER_REQ];
} ____cacheline_aligned_in_smp;

/*
 * A single txreq could span up to 3 physical pages when the MTU
 * is sufficiently large (> 4K). Each of the IOV pointers also
 * needs it's own set of flags so the vector has been handled
 * independently of each other.
 */
struct user_sdma_txreq {
	/* Packet header for the txreq */
	struct hfi1_pkt_header hdr;
	struct sdma_txreq txreq;
	struct list_head list;
	struct user_sdma_request *req;
	u16 flags;
<<<<<<< HEAD
	unsigned int busycount;
	u64 seqnum;
=======
	u16 seqnum;
>>>>>>> 407d19ab
};

int hfi1_user_sdma_alloc_queues(struct hfi1_ctxtdata *uctxt,
				struct hfi1_filedata *fd);
int hfi1_user_sdma_free_queues(struct hfi1_filedata *fd,
			       struct hfi1_ctxtdata *uctxt);
int hfi1_user_sdma_process_request(struct hfi1_filedata *fd,
				   struct iovec *iovec, unsigned long dim,
				   unsigned long *count);

#endif /* _HFI1_USER_SDMA_H */<|MERGE_RESOLUTION|>--- conflicted
+++ resolved
@@ -204,12 +204,12 @@
 	s8 ahg_idx;
 
 	/* Writeable fields shared with interrupt */
-	u64 seqcomp ____cacheline_aligned_in_smp;
-	u64 seqsubmitted;
+	u16 seqcomp ____cacheline_aligned_in_smp;
+	u16 seqsubmitted;
 
 	/* Send side fields */
 	struct list_head txps ____cacheline_aligned_in_smp;
-	u64 seqnum;
+	u16 seqnum;
 	/*
 	 * KDETH.OFFSET (TID) field
 	 * The offset can cover multiple packets, depending on the
@@ -245,12 +245,7 @@
 	struct list_head list;
 	struct user_sdma_request *req;
 	u16 flags;
-<<<<<<< HEAD
-	unsigned int busycount;
-	u64 seqnum;
-=======
 	u16 seqnum;
->>>>>>> 407d19ab
 };
 
 int hfi1_user_sdma_alloc_queues(struct hfi1_ctxtdata *uctxt,
