/*
 * Copyright(c) 2015 - 2017 Intel Corporation.
 *
 * This file is provided under a dual BSD/GPLv2 license.  When using or
 * redistributing this file, you may do so under either license.
 *
 * GPL LICENSE SUMMARY
 *
 * This program is free software; you can redistribute it and/or modify
 * it under the terms of version 2 of the GNU General Public License as
 * published by the Free Software Foundation.
 *
 * This program is distributed in the hope that it will be useful, but
 * WITHOUT ANY WARRANTY; without even the implied warranty of
 * MERCHANTABILITY or FITNESS FOR A PARTICULAR PURPOSE.  See the GNU
 * General Public License for more details.
 *
 * BSD LICENSE
 *
 * Redistribution and use in source and binary forms, with or without
 * modification, are permitted provided that the following conditions
 * are met:
 *
 *  - Redistributions of source code must retain the above copyright
 *    notice, this list of conditions and the following disclaimer.
 *  - Redistributions in binary form must reproduce the above copyright
 *    notice, this list of conditions and the following disclaimer in
 *    the documentation and/or other materials provided with the
 *    distribution.
 *  - Neither the name of Intel Corporation nor the names of its
 *    contributors may be used to endorse or promote products derived
 *    from this software without specific prior written permission.
 *
 * THIS SOFTWARE IS PROVIDED BY THE COPYRIGHT HOLDERS AND CONTRIBUTORS
 * "AS IS" AND ANY EXPRESS OR IMPLIED WARRANTIES, INCLUDING, BUT NOT
 * LIMITED TO, THE IMPLIED WARRANTIES OF MERCHANTABILITY AND FITNESS FOR
 * A PARTICULAR PURPOSE ARE DISCLAIMED. IN NO EVENT SHALL THE COPYRIGHT
 * OWNER OR CONTRIBUTORS BE LIABLE FOR ANY DIRECT, INDIRECT, INCIDENTAL,
 * SPECIAL, EXEMPLARY, OR CONSEQUENTIAL DAMAGES (INCLUDING, BUT NOT
 * LIMITED TO, PROCUREMENT OF SUBSTITUTE GOODS OR SERVICES; LOSS OF USE,
 * DATA, OR PROFITS; OR BUSINESS INTERRUPTION) HOWEVER CAUSED AND ON ANY
 * THEORY OF LIABILITY, WHETHER IN CONTRACT, STRICT LIABILITY, OR TORT
 * (INCLUDING NEGLIGENCE OR OTHERWISE) ARISING IN ANY WAY OUT OF THE USE
 * OF THIS SOFTWARE, EVEN IF ADVISED OF THE POSSIBILITY OF SUCH DAMAGE.
 *
 */
#include <linux/mm.h>
#include <linux/types.h>
#include <linux/device.h>
#include <linux/dmapool.h>
#include <linux/slab.h>
#include <linux/list.h>
#include <linux/highmem.h>
#include <linux/io.h>
#include <linux/uio.h>
#include <linux/rbtree.h>
#include <linux/spinlock.h>
#include <linux/delay.h>
#include <linux/kthread.h>
#include <linux/mmu_context.h>
#include <linux/module.h>
#include <linux/vmalloc.h>
#include <linux/string.h>

#include "hfi.h"
#include "sdma.h"
#include "mmu_rb.h"
#include "user_sdma.h"
#include "verbs.h"  /* for the headers */
#include "common.h" /* for struct hfi1_tid_info */
#include "trace.h"

static uint hfi1_sdma_comp_ring_size = 128;
module_param_named(sdma_comp_size, hfi1_sdma_comp_ring_size, uint, S_IRUGO);
MODULE_PARM_DESC(sdma_comp_size, "Size of User SDMA completion ring. Default: 128");

static unsigned initial_pkt_count = 8;

static int user_sdma_send_pkts(struct user_sdma_request *req,
			       unsigned maxpkts);
static void user_sdma_txreq_cb(struct sdma_txreq *txreq, int status);
static inline void pq_update(struct hfi1_user_sdma_pkt_q *pq);
static void user_sdma_free_request(struct user_sdma_request *req, bool unpin);
static int pin_vector_pages(struct user_sdma_request *req,
			    struct user_sdma_iovec *iovec);
static void unpin_vector_pages(struct mm_struct *mm, struct page **pages,
			       unsigned start, unsigned npages);
static int check_header_template(struct user_sdma_request *req,
				 struct hfi1_pkt_header *hdr, u32 lrhlen,
				 u32 datalen);
static int set_txreq_header(struct user_sdma_request *req,
			    struct user_sdma_txreq *tx, u32 datalen);
static int set_txreq_header_ahg(struct user_sdma_request *req,
				struct user_sdma_txreq *tx, u32 len);
static inline void set_comp_state(struct hfi1_user_sdma_pkt_q *pq,
				  struct hfi1_user_sdma_comp_q *cq,
				  u16 idx, enum hfi1_sdma_comp_state state,
				  int ret);
static inline u32 set_pkt_bth_psn(__be32 bthpsn, u8 expct, u32 frags);
static inline u32 get_lrh_len(struct hfi1_pkt_header, u32 len);

static int defer_packet_queue(
	struct sdma_engine *sde,
	struct iowait *wait,
	struct sdma_txreq *txreq,
	uint seq,
	bool pkts_sent);
static void activate_packet_queue(struct iowait *wait, int reason);
static bool sdma_rb_filter(struct mmu_rb_node *node, unsigned long addr,
			   unsigned long len);
static int sdma_rb_insert(void *arg, struct mmu_rb_node *mnode);
static int sdma_rb_evict(void *arg, struct mmu_rb_node *mnode,
			 void *arg2, bool *stop);
static void sdma_rb_remove(void *arg, struct mmu_rb_node *mnode);
static int sdma_rb_invalidate(void *arg, struct mmu_rb_node *mnode);

static struct mmu_rb_ops sdma_rb_ops = {
	.filter = sdma_rb_filter,
	.insert = sdma_rb_insert,
	.evict = sdma_rb_evict,
	.remove = sdma_rb_remove,
	.invalidate = sdma_rb_invalidate
};

static int defer_packet_queue(
	struct sdma_engine *sde,
	struct iowait *wait,
	struct sdma_txreq *txreq,
	uint seq,
	bool pkts_sent)
{
	struct hfi1_user_sdma_pkt_q *pq =
<<<<<<< HEAD
		container_of(wait, struct hfi1_user_sdma_pkt_q, busy);
	struct hfi1_ibdev *dev = &pq->dd->verbs_dev;
	struct user_sdma_txreq *tx =
		container_of(txreq, struct user_sdma_txreq, txreq);
=======
		container_of(wait->iow, struct hfi1_user_sdma_pkt_q, busy);
>>>>>>> 407d19ab

	write_seqlock(&sde->waitlock);
	if (sdma_progress(sde, seq, txreq))
		goto eagain;
	/*
	 * We are assuming that if the list is enqueued somewhere, it
	 * is to the dmawait list since that is the only place where
	 * it is supposed to be enqueued.
	 */
	xchg(&pq->state, SDMA_PKT_Q_DEFERRED);
<<<<<<< HEAD
	write_seqlock(&dev->iowait_lock);
	if (list_empty(&pq->busy.list))
=======
	if (list_empty(&pq->busy.list)) {
		iowait_get_priority(&pq->busy);
>>>>>>> 407d19ab
		iowait_queue(pkts_sent, &pq->busy, &sde->dmawait);
	write_sequnlock(&dev->iowait_lock);
	return -EBUSY;
eagain:
	write_sequnlock(&sde->waitlock);
	return -EAGAIN;
}

static void activate_packet_queue(struct iowait *wait, int reason)
{
	struct hfi1_user_sdma_pkt_q *pq =
		container_of(wait, struct hfi1_user_sdma_pkt_q, busy);
	xchg(&pq->state, SDMA_PKT_Q_ACTIVE);
	wake_up(&wait->wait_dma);
};

int hfi1_user_sdma_alloc_queues(struct hfi1_ctxtdata *uctxt,
				struct hfi1_filedata *fd)
{
	int ret = -ENOMEM;
	char buf[64];
	struct hfi1_devdata *dd;
	struct hfi1_user_sdma_comp_q *cq;
	struct hfi1_user_sdma_pkt_q *pq;

	if (!uctxt || !fd)
		return -EBADF;

	if (!hfi1_sdma_comp_ring_size)
		return -EINVAL;

	dd = uctxt->dd;

	pq = kzalloc(sizeof(*pq), GFP_KERNEL);
	if (!pq)
		return -ENOMEM;

	pq->dd = dd;
	pq->ctxt = uctxt->ctxt;
	pq->subctxt = fd->subctxt;
	pq->n_max_reqs = hfi1_sdma_comp_ring_size;
	atomic_set(&pq->n_reqs, 0);
	init_waitqueue_head(&pq->wait);
	atomic_set(&pq->n_locked, 0);
	pq->mm = fd->mm;

	iowait_init(&pq->busy, 0, NULL, defer_packet_queue,
		    activate_packet_queue, NULL);
	pq->reqidx = 0;

	pq->reqs = kcalloc(hfi1_sdma_comp_ring_size,
			   sizeof(*pq->reqs),
			   GFP_KERNEL);
	if (!pq->reqs)
		goto pq_reqs_nomem;

	pq->req_in_use = kcalloc(BITS_TO_LONGS(hfi1_sdma_comp_ring_size),
				 sizeof(*pq->req_in_use),
				 GFP_KERNEL);
	if (!pq->req_in_use)
		goto pq_reqs_no_in_use;

	snprintf(buf, 64, "txreq-kmem-cache-%u-%u-%u", dd->unit, uctxt->ctxt,
		 fd->subctxt);
	pq->txreq_cache = kmem_cache_create(buf,
					    sizeof(struct user_sdma_txreq),
					    L1_CACHE_BYTES,
					    SLAB_HWCACHE_ALIGN,
					    NULL);
	if (!pq->txreq_cache) {
		dd_dev_err(dd, "[%u] Failed to allocate TxReq cache\n",
			   uctxt->ctxt);
		goto pq_txreq_nomem;
	}

	cq = kzalloc(sizeof(*cq), GFP_KERNEL);
	if (!cq)
		goto cq_nomem;

	cq->comps = vmalloc_user(PAGE_ALIGN(sizeof(*cq->comps)
				 * hfi1_sdma_comp_ring_size));
	if (!cq->comps)
		goto cq_comps_nomem;

	cq->nentries = hfi1_sdma_comp_ring_size;

	ret = hfi1_mmu_rb_register(pq, pq->mm, &sdma_rb_ops, dd->pport->hfi1_wq,
				   &pq->handler);
	if (ret) {
		dd_dev_err(dd, "Failed to register with MMU %d", ret);
		goto pq_mmu_fail;
	}

	fd->pq = pq;
	fd->cq = cq;

	return 0;

pq_mmu_fail:
	vfree(cq->comps);
cq_comps_nomem:
	kfree(cq);
cq_nomem:
	kmem_cache_destroy(pq->txreq_cache);
pq_txreq_nomem:
	kfree(pq->req_in_use);
pq_reqs_no_in_use:
	kfree(pq->reqs);
pq_reqs_nomem:
	kfree(pq);

	return ret;
}

int hfi1_user_sdma_free_queues(struct hfi1_filedata *fd,
			       struct hfi1_ctxtdata *uctxt)
{
	struct hfi1_user_sdma_pkt_q *pq;

	trace_hfi1_sdma_user_free_queues(uctxt->dd, uctxt->ctxt, fd->subctxt);

	pq = fd->pq;
	if (pq) {
		if (pq->handler)
			hfi1_mmu_rb_unregister(pq->handler);
		iowait_sdma_drain(&pq->busy);
		/* Wait until all requests have been freed. */
		wait_event_interruptible(
			pq->wait,
			!atomic_read(&pq->n_reqs));
		kfree(pq->reqs);
		kfree(pq->req_in_use);
		kmem_cache_destroy(pq->txreq_cache);
		kfree(pq);
		fd->pq = NULL;
	}
	if (fd->cq) {
		vfree(fd->cq->comps);
		kfree(fd->cq);
		fd->cq = NULL;
	}
	return 0;
}

static u8 dlid_to_selector(u16 dlid)
{
	static u8 mapping[256];
	static int initialized;
	static u8 next;
	int hash;

	if (!initialized) {
		memset(mapping, 0xFF, 256);
		initialized = 1;
	}

	hash = ((dlid >> 8) ^ dlid) & 0xFF;
	if (mapping[hash] == 0xFF) {
		mapping[hash] = next;
		next = (next + 1) & 0x7F;
	}

	return mapping[hash];
}

/**
 * hfi1_user_sdma_process_request() - Process and start a user sdma request
 * @fd: valid file descriptor
 * @iovec: array of io vectors to process
 * @dim: overall iovec array size
 * @count: number of io vector array entries processed
 */
int hfi1_user_sdma_process_request(struct hfi1_filedata *fd,
				   struct iovec *iovec, unsigned long dim,
				   unsigned long *count)
{
	int ret = 0, i;
	struct hfi1_ctxtdata *uctxt = fd->uctxt;
	struct hfi1_user_sdma_pkt_q *pq = fd->pq;
	struct hfi1_user_sdma_comp_q *cq = fd->cq;
	struct hfi1_devdata *dd = pq->dd;
	unsigned long idx = 0;
	u8 pcount = initial_pkt_count;
	struct sdma_req_info info;
	struct user_sdma_request *req;
	u8 opcode, sc, vl;
	u16 pkey;
	u32 slid;
	u16 dlid;
	u32 selector;

	if (iovec[idx].iov_len < sizeof(info) + sizeof(req->hdr)) {
		hfi1_cdbg(
		   SDMA,
		   "[%u:%u:%u] First vector not big enough for header %lu/%lu",
		   dd->unit, uctxt->ctxt, fd->subctxt,
		   iovec[idx].iov_len, sizeof(info) + sizeof(req->hdr));
		return -EINVAL;
	}
	ret = copy_from_user(&info, iovec[idx].iov_base, sizeof(info));
	if (ret) {
		hfi1_cdbg(SDMA, "[%u:%u:%u] Failed to copy info QW (%d)",
			  dd->unit, uctxt->ctxt, fd->subctxt, ret);
		return -EFAULT;
	}

	trace_hfi1_sdma_user_reqinfo(dd, uctxt->ctxt, fd->subctxt,
				     (u16 *)&info);
	if (info.comp_idx >= hfi1_sdma_comp_ring_size) {
		hfi1_cdbg(SDMA,
			  "[%u:%u:%u:%u] Invalid comp index",
			  dd->unit, uctxt->ctxt, fd->subctxt, info.comp_idx);
		return -EINVAL;
	}

	/*
	 * Sanity check the header io vector count.  Need at least 1 vector
	 * (header) and cannot be larger than the actual io vector count.
	 */
	if (req_iovcnt(info.ctrl) < 1 || req_iovcnt(info.ctrl) > dim) {
		hfi1_cdbg(SDMA,
			  "[%u:%u:%u:%u] Invalid iov count %d, dim %ld",
			  dd->unit, uctxt->ctxt, fd->subctxt, info.comp_idx,
			  req_iovcnt(info.ctrl), dim);
		return -EINVAL;
	}

	if (!info.fragsize) {
		hfi1_cdbg(SDMA,
			  "[%u:%u:%u:%u] Request does not specify fragsize",
			  dd->unit, uctxt->ctxt, fd->subctxt, info.comp_idx);
		return -EINVAL;
	}

	/* Try to claim the request. */
	if (test_and_set_bit(info.comp_idx, pq->req_in_use)) {
		hfi1_cdbg(SDMA, "[%u:%u:%u] Entry %u is in use",
			  dd->unit, uctxt->ctxt, fd->subctxt,
			  info.comp_idx);
		return -EBADSLT;
	}
	/*
	 * All safety checks have been done and this request has been claimed.
	 */
	trace_hfi1_sdma_user_process_request(dd, uctxt->ctxt, fd->subctxt,
					     info.comp_idx);
	req = pq->reqs + info.comp_idx;
	req->data_iovs = req_iovcnt(info.ctrl) - 1; /* subtract header vector */
	req->data_len  = 0;
	req->pq = pq;
	req->cq = cq;
	req->ahg_idx = -1;
	req->iov_idx = 0;
	req->sent = 0;
	req->seqnum = 0;
	req->seqcomp = 0;
	req->seqsubmitted = 0;
	req->tids = NULL;
	req->has_error = 0;
	INIT_LIST_HEAD(&req->txps);

	memcpy(&req->info, &info, sizeof(info));

	/* The request is initialized, count it */
	atomic_inc(&pq->n_reqs);

	if (req_opcode(info.ctrl) == EXPECTED) {
		/* expected must have a TID info and at least one data vector */
		if (req->data_iovs < 2) {
			SDMA_DBG(req,
				 "Not enough vectors for expected request");
			ret = -EINVAL;
			goto free_req;
		}
		req->data_iovs--;
	}

	if (!info.npkts || req->data_iovs > MAX_VECTORS_PER_REQ) {
		SDMA_DBG(req, "Too many vectors (%u/%u)", req->data_iovs,
			 MAX_VECTORS_PER_REQ);
		ret = -EINVAL;
		goto free_req;
	}
	/* Copy the header from the user buffer */
	ret = copy_from_user(&req->hdr, iovec[idx].iov_base + sizeof(info),
			     sizeof(req->hdr));
	if (ret) {
		SDMA_DBG(req, "Failed to copy header template (%d)", ret);
		ret = -EFAULT;
		goto free_req;
	}

	/* If Static rate control is not enabled, sanitize the header. */
	if (!HFI1_CAP_IS_USET(STATIC_RATE_CTRL))
		req->hdr.pbc[2] = 0;

	/* Validate the opcode. Do not trust packets from user space blindly. */
	opcode = (be32_to_cpu(req->hdr.bth[0]) >> 24) & 0xff;
	if ((opcode & USER_OPCODE_CHECK_MASK) !=
	     USER_OPCODE_CHECK_VAL) {
		SDMA_DBG(req, "Invalid opcode (%d)", opcode);
		ret = -EINVAL;
		goto free_req;
	}
	/*
	 * Validate the vl. Do not trust packets from user space blindly.
	 * VL comes from PBC, SC comes from LRH, and the VL needs to
	 * match the SC look up.
	 */
	vl = (le16_to_cpu(req->hdr.pbc[0]) >> 12) & 0xF;
	sc = (((be16_to_cpu(req->hdr.lrh[0]) >> 12) & 0xF) |
	      (((le16_to_cpu(req->hdr.pbc[1]) >> 14) & 0x1) << 4));
	if (vl >= dd->pport->vls_operational ||
	    vl != sc_to_vlt(dd, sc)) {
		SDMA_DBG(req, "Invalid SC(%u)/VL(%u)", sc, vl);
		ret = -EINVAL;
		goto free_req;
	}

	/* Checking P_KEY for requests from user-space */
	pkey = (u16)be32_to_cpu(req->hdr.bth[0]);
	slid = be16_to_cpu(req->hdr.lrh[3]);
	if (egress_pkey_check(dd->pport, slid, pkey, sc, PKEY_CHECK_INVALID)) {
		ret = -EINVAL;
		goto free_req;
	}

	/*
	 * Also should check the BTH.lnh. If it says the next header is GRH then
	 * the RXE parsing will be off and will land in the middle of the KDETH
	 * or miss it entirely.
	 */
	if ((be16_to_cpu(req->hdr.lrh[0]) & 0x3) == HFI1_LRH_GRH) {
		SDMA_DBG(req, "User tried to pass in a GRH");
		ret = -EINVAL;
		goto free_req;
	}

	req->koffset = le32_to_cpu(req->hdr.kdeth.swdata[6]);
	/*
	 * Calculate the initial TID offset based on the values of
	 * KDETH.OFFSET and KDETH.OM that are passed in.
	 */
	req->tidoffset = KDETH_GET(req->hdr.kdeth.ver_tid_offset, OFFSET) *
		(KDETH_GET(req->hdr.kdeth.ver_tid_offset, OM) ?
		 KDETH_OM_LARGE : KDETH_OM_SMALL);
	trace_hfi1_sdma_user_initial_tidoffset(dd, uctxt->ctxt, fd->subctxt,
					       info.comp_idx, req->tidoffset);
	idx++;

	/* Save all the IO vector structures */
	for (i = 0; i < req->data_iovs; i++) {
		req->iovs[i].offset = 0;
		INIT_LIST_HEAD(&req->iovs[i].list);
		memcpy(&req->iovs[i].iov,
		       iovec + idx++,
		       sizeof(req->iovs[i].iov));
		ret = pin_vector_pages(req, &req->iovs[i]);
		if (ret) {
			req->data_iovs = i;
			goto free_req;
		}
		req->data_len += req->iovs[i].iov.iov_len;
	}
	trace_hfi1_sdma_user_data_length(dd, uctxt->ctxt, fd->subctxt,
					 info.comp_idx, req->data_len);
	if (pcount > req->info.npkts)
		pcount = req->info.npkts;
	/*
	 * Copy any TID info
	 * User space will provide the TID info only when the
	 * request type is EXPECTED. This is true even if there is
	 * only one packet in the request and the header is already
	 * setup. The reason for the singular TID case is that the
	 * driver needs to perform safety checks.
	 */
	if (req_opcode(req->info.ctrl) == EXPECTED) {
		u16 ntids = iovec[idx].iov_len / sizeof(*req->tids);
		u32 *tmp;

		if (!ntids || ntids > MAX_TID_PAIR_ENTRIES) {
			ret = -EINVAL;
			goto free_req;
		}

		/*
		 * We have to copy all of the tids because they may vary
		 * in size and, therefore, the TID count might not be
		 * equal to the pkt count. However, there is no way to
		 * tell at this point.
		 */
		tmp = memdup_user(iovec[idx].iov_base,
				  ntids * sizeof(*req->tids));
		if (IS_ERR(tmp)) {
			ret = PTR_ERR(tmp);
			SDMA_DBG(req, "Failed to copy %d TIDs (%d)",
				 ntids, ret);
			goto free_req;
		}
		req->tids = tmp;
		req->n_tids = ntids;
		req->tididx = 0;
		idx++;
	}

	dlid = be16_to_cpu(req->hdr.lrh[1]);
	selector = dlid_to_selector(dlid);
	selector += uctxt->ctxt + fd->subctxt;
	req->sde = sdma_select_user_engine(dd, selector, vl);

	if (!req->sde || !sdma_running(req->sde)) {
		ret = -ECOMM;
		goto free_req;
	}

	/* We don't need an AHG entry if the request contains only one packet */
	if (req->info.npkts > 1 && HFI1_CAP_IS_USET(SDMA_AHG))
		req->ahg_idx = sdma_ahg_alloc(req->sde);

	set_comp_state(pq, cq, info.comp_idx, QUEUED, 0);
	pq->state = SDMA_PKT_Q_ACTIVE;
	/* Send the first N packets in the request to buy us some time */
	ret = user_sdma_send_pkts(req, pcount);
	if (unlikely(ret < 0 && ret != -EBUSY))
		goto free_req;

	/*
	 * This is a somewhat blocking send implementation.
	 * The driver will block the caller until all packets of the
	 * request have been submitted to the SDMA engine. However, it
	 * will not wait for send completions.
	 */
	while (req->seqsubmitted != req->info.npkts) {
		ret = user_sdma_send_pkts(req, pcount);
		if (ret < 0) {
			if (ret != -EBUSY)
				goto free_req;
			wait_event_interruptible_timeout(
				pq->busy.wait_dma,
				(pq->state == SDMA_PKT_Q_ACTIVE),
				msecs_to_jiffies(
					SDMA_IOWAIT_TIMEOUT));
		}
	}
	*count += idx;
	return 0;
free_req:
	/*
	 * If the submitted seqsubmitted == npkts, the completion routine
	 * controls the final state.  If sequbmitted < npkts, wait for any
	 * outstanding packets to finish before cleaning up.
	 */
	if (req->seqsubmitted < req->info.npkts) {
		if (req->seqsubmitted)
			wait_event(pq->busy.wait_dma,
				   (req->seqcomp == req->seqsubmitted - 1));
		user_sdma_free_request(req, true);
		pq_update(pq);
		set_comp_state(pq, cq, info.comp_idx, ERROR, ret);
	}
	return ret;
}

static inline u32 compute_data_length(struct user_sdma_request *req,
				      struct user_sdma_txreq *tx)
{
	/*
	 * Determine the proper size of the packet data.
	 * The size of the data of the first packet is in the header
	 * template. However, it includes the header and ICRC, which need
	 * to be subtracted.
	 * The minimum representable packet data length in a header is 4 bytes,
	 * therefore, when the data length request is less than 4 bytes, there's
	 * only one packet, and the packet data length is equal to that of the
	 * request data length.
	 * The size of the remaining packets is the minimum of the frag
	 * size (MTU) or remaining data in the request.
	 */
	u32 len;

	if (!req->seqnum) {
		if (req->data_len < sizeof(u32))
			len = req->data_len;
		else
			len = ((be16_to_cpu(req->hdr.lrh[2]) << 2) -
			       (sizeof(tx->hdr) - 4));
	} else if (req_opcode(req->info.ctrl) == EXPECTED) {
		u32 tidlen = EXP_TID_GET(req->tids[req->tididx], LEN) *
			PAGE_SIZE;
		/*
		 * Get the data length based on the remaining space in the
		 * TID pair.
		 */
		len = min(tidlen - req->tidoffset, (u32)req->info.fragsize);
		/* If we've filled up the TID pair, move to the next one. */
		if (unlikely(!len) && ++req->tididx < req->n_tids &&
		    req->tids[req->tididx]) {
			tidlen = EXP_TID_GET(req->tids[req->tididx],
					     LEN) * PAGE_SIZE;
			req->tidoffset = 0;
			len = min_t(u32, tidlen, req->info.fragsize);
		}
		/*
		 * Since the TID pairs map entire pages, make sure that we
		 * are not going to try to send more data that we have
		 * remaining.
		 */
		len = min(len, req->data_len - req->sent);
	} else {
		len = min(req->data_len - req->sent, (u32)req->info.fragsize);
	}
	trace_hfi1_sdma_user_compute_length(req->pq->dd,
					    req->pq->ctxt,
					    req->pq->subctxt,
					    req->info.comp_idx,
					    len);
	return len;
}

static inline u32 pad_len(u32 len)
{
	if (len & (sizeof(u32) - 1))
		len += sizeof(u32) - (len & (sizeof(u32) - 1));
	return len;
}

static inline u32 get_lrh_len(struct hfi1_pkt_header hdr, u32 len)
{
	/* (Size of complete header - size of PBC) + 4B ICRC + data length */
	return ((sizeof(hdr) - sizeof(hdr.pbc)) + 4 + len);
}

static int user_sdma_txadd_ahg(struct user_sdma_request *req,
			       struct user_sdma_txreq *tx,
			       u32 datalen)
{
	int ret;
	u16 pbclen = le16_to_cpu(req->hdr.pbc[0]);
	u32 lrhlen = get_lrh_len(req->hdr, pad_len(datalen));
	struct hfi1_user_sdma_pkt_q *pq = req->pq;

	/*
	 * Copy the request header into the tx header
	 * because the HW needs a cacheline-aligned
	 * address.
	 * This copy can be optimized out if the hdr
	 * member of user_sdma_request were also
	 * cacheline aligned.
	 */
	memcpy(&tx->hdr, &req->hdr, sizeof(tx->hdr));
	if (PBC2LRH(pbclen) != lrhlen) {
		pbclen = (pbclen & 0xf000) | LRH2PBC(lrhlen);
		tx->hdr.pbc[0] = cpu_to_le16(pbclen);
	}
	ret = check_header_template(req, &tx->hdr, lrhlen, datalen);
	if (ret)
		return ret;
	ret = sdma_txinit_ahg(&tx->txreq, SDMA_TXREQ_F_AHG_COPY,
			      sizeof(tx->hdr) + datalen, req->ahg_idx,
			      0, NULL, 0, user_sdma_txreq_cb);
	if (ret)
		return ret;
	ret = sdma_txadd_kvaddr(pq->dd, &tx->txreq, &tx->hdr, sizeof(tx->hdr));
	if (ret)
		sdma_txclean(pq->dd, &tx->txreq);
	return ret;
}

static int user_sdma_txadd(struct user_sdma_request *req,
			   struct user_sdma_txreq *tx,
			   struct user_sdma_iovec *iovec, u32 datalen,
			   u32 *queued_ptr, u32 *data_sent_ptr,
			   u64 *iov_offset_ptr)
{
	int ret;
	unsigned int pageidx, len;
	unsigned long base, offset;
	u64 iov_offset = *iov_offset_ptr;
	u32 queued = *queued_ptr, data_sent = *data_sent_ptr;
	struct hfi1_user_sdma_pkt_q *pq = req->pq;

	base = (unsigned long)iovec->iov.iov_base;
	offset = offset_in_page(base + iovec->offset + iov_offset);
	pageidx = (((iovec->offset + iov_offset + base) - (base & PAGE_MASK)) >>
		   PAGE_SHIFT);
	len = offset + req->info.fragsize > PAGE_SIZE ?
		PAGE_SIZE - offset : req->info.fragsize;
	len = min((datalen - queued), len);
	ret = sdma_txadd_page(pq->dd, &tx->txreq, iovec->pages[pageidx],
			      offset, len);
	if (ret) {
		SDMA_DBG(req, "SDMA txreq add page failed %d\n", ret);
		return ret;
	}
	iov_offset += len;
	queued += len;
	data_sent += len;
	if (unlikely(queued < datalen && pageidx == iovec->npages &&
		     req->iov_idx < req->data_iovs - 1)) {
		iovec->offset += iov_offset;
		iovec = &req->iovs[++req->iov_idx];
		iov_offset = 0;
	}

	*queued_ptr = queued;
	*data_sent_ptr = data_sent;
	*iov_offset_ptr = iov_offset;
	return ret;
}

static int user_sdma_send_pkts(struct user_sdma_request *req, unsigned maxpkts)
{
	int ret = 0, count;
	unsigned npkts = 0;
	struct user_sdma_txreq *tx = NULL;
	struct hfi1_user_sdma_pkt_q *pq = NULL;
	struct user_sdma_iovec *iovec = NULL;

	if (!req->pq)
		return -EINVAL;

	pq = req->pq;

	/* If tx completion has reported an error, we are done. */
	if (READ_ONCE(req->has_error))
		return -EFAULT;

	/*
	 * Check if we might have sent the entire request already
	 */
	if (unlikely(req->seqnum == req->info.npkts)) {
		if (!list_empty(&req->txps))
			goto dosend;
		return ret;
	}

	if (!maxpkts || maxpkts > req->info.npkts - req->seqnum)
		maxpkts = req->info.npkts - req->seqnum;

	while (npkts < maxpkts) {
		u32 datalen = 0, queued = 0, data_sent = 0;
		u64 iov_offset = 0;

		/*
		 * Check whether any of the completions have come back
		 * with errors. If so, we are not going to process any
		 * more packets from this request.
		 */
		if (READ_ONCE(req->has_error))
			return -EFAULT;

		tx = kmem_cache_alloc(pq->txreq_cache, GFP_KERNEL);
		if (!tx)
			return -ENOMEM;

		tx->flags = 0;
		tx->req = req;
		INIT_LIST_HEAD(&tx->list);

		/*
		 * For the last packet set the ACK request
		 * and disable header suppression.
		 */
		if (req->seqnum == req->info.npkts - 1)
			tx->flags |= (TXREQ_FLAGS_REQ_ACK |
				      TXREQ_FLAGS_REQ_DISABLE_SH);

		/*
		 * Calculate the payload size - this is min of the fragment
		 * (MTU) size or the remaining bytes in the request but only
		 * if we have payload data.
		 */
		if (req->data_len) {
			iovec = &req->iovs[req->iov_idx];
			if (READ_ONCE(iovec->offset) == iovec->iov.iov_len) {
				if (++req->iov_idx == req->data_iovs) {
					ret = -EFAULT;
					goto free_tx;
				}
				iovec = &req->iovs[req->iov_idx];
				WARN_ON(iovec->offset);
			}

			datalen = compute_data_length(req, tx);

			/*
			 * Disable header suppression for the payload <= 8DWS.
			 * If there is an uncorrectable error in the receive
			 * data FIFO when the received payload size is less than
			 * or equal to 8DWS then the RxDmaDataFifoRdUncErr is
			 * not reported.There is set RHF.EccErr if the header
			 * is not suppressed.
			 */
			if (!datalen) {
				SDMA_DBG(req,
					 "Request has data but pkt len is 0");
				ret = -EFAULT;
				goto free_tx;
			} else if (datalen <= 32) {
				tx->flags |= TXREQ_FLAGS_REQ_DISABLE_SH;
			}
		}

		if (req->ahg_idx >= 0) {
			if (!req->seqnum) {
				ret = user_sdma_txadd_ahg(req, tx, datalen);
				if (ret)
					goto free_tx;
			} else {
				int changes;

				changes = set_txreq_header_ahg(req, tx,
							       datalen);
				if (changes < 0)
					goto free_tx;
			}
		} else {
			ret = sdma_txinit(&tx->txreq, 0, sizeof(req->hdr) +
					  datalen, user_sdma_txreq_cb);
			if (ret)
				goto free_tx;
			/*
			 * Modify the header for this packet. This only needs
			 * to be done if we are not going to use AHG. Otherwise,
			 * the HW will do it based on the changes we gave it
			 * during sdma_txinit_ahg().
			 */
			ret = set_txreq_header(req, tx, datalen);
			if (ret)
				goto free_txreq;
		}

		/*
		 * If the request contains any data vectors, add up to
		 * fragsize bytes to the descriptor.
		 */
		while (queued < datalen &&
		       (req->sent + data_sent) < req->data_len) {
			ret = user_sdma_txadd(req, tx, iovec, datalen,
					      &queued, &data_sent, &iov_offset);
			if (ret)
				goto free_txreq;
		}
		/*
		 * The txreq was submitted successfully so we can update
		 * the counters.
		 */
		req->koffset += datalen;
		if (req_opcode(req->info.ctrl) == EXPECTED)
			req->tidoffset += datalen;
		req->sent += data_sent;
		if (req->data_len)
			iovec->offset += iov_offset;
		list_add_tail(&tx->txreq.list, &req->txps);
		/*
		 * It is important to increment this here as it is used to
		 * generate the BTH.PSN and, therefore, can't be bulk-updated
		 * outside of the loop.
		 */
		tx->seqnum = req->seqnum++;
		npkts++;
	}
dosend:
	ret = sdma_send_txlist(req->sde, &pq->busy, &req->txps, &count);
	req->seqsubmitted += count;
	if (req->seqsubmitted == req->info.npkts) {
		/*
		 * The txreq has already been submitted to the HW queue
		 * so we can free the AHG entry now. Corruption will not
		 * happen due to the sequential manner in which
		 * descriptors are processed.
		 */
		if (req->ahg_idx >= 0)
			sdma_ahg_free(req->sde, req->ahg_idx);
	}
	return ret;

free_txreq:
	sdma_txclean(pq->dd, &tx->txreq);
free_tx:
	kmem_cache_free(pq->txreq_cache, tx);
	return ret;
}

static u32 sdma_cache_evict(struct hfi1_user_sdma_pkt_q *pq, u32 npages)
{
	struct evict_data evict_data;

	evict_data.cleared = 0;
	evict_data.target = npages;
	hfi1_mmu_rb_evict(pq->handler, &evict_data);
	return evict_data.cleared;
}

static int pin_sdma_pages(struct user_sdma_request *req,
			  struct user_sdma_iovec *iovec,
			  struct sdma_mmu_node *node,
			  int npages)
{
	int pinned, cleared;
	struct page **pages;
	struct hfi1_user_sdma_pkt_q *pq = req->pq;

	pages = kcalloc(npages, sizeof(*pages), GFP_KERNEL);
	if (!pages)
		return -ENOMEM;
	memcpy(pages, node->pages, node->npages * sizeof(*pages));

	npages -= node->npages;
retry:
	if (!hfi1_can_pin_pages(pq->dd, pq->mm,
				atomic_read(&pq->n_locked), npages)) {
		cleared = sdma_cache_evict(pq, npages);
		if (cleared >= npages)
			goto retry;
	}
	pinned = hfi1_acquire_user_pages(pq->mm,
					 ((unsigned long)iovec->iov.iov_base +
					 (node->npages * PAGE_SIZE)), npages, 0,
					 pages + node->npages);
	if (pinned < 0) {
		kfree(pages);
		return pinned;
	}
	if (pinned != npages) {
		unpin_vector_pages(pq->mm, pages, node->npages, pinned);
		return -EFAULT;
	}
	kfree(node->pages);
	node->rb.len = iovec->iov.iov_len;
	node->pages = pages;
	atomic_add(pinned, &pq->n_locked);
	return pinned;
}

static void unpin_sdma_pages(struct sdma_mmu_node *node)
{
	if (node->npages) {
		unpin_vector_pages(node->pq->mm, node->pages, 0, node->npages);
		atomic_sub(node->npages, &node->pq->n_locked);
	}
}

static int pin_vector_pages(struct user_sdma_request *req,
			    struct user_sdma_iovec *iovec)
{
	int ret = 0, pinned, npages;
	struct hfi1_user_sdma_pkt_q *pq = req->pq;
	struct sdma_mmu_node *node = NULL;
	struct mmu_rb_node *rb_node;
	struct iovec *iov;
	bool extracted;

	extracted =
		hfi1_mmu_rb_remove_unless_exact(pq->handler,
						(unsigned long)
						iovec->iov.iov_base,
						iovec->iov.iov_len, &rb_node);
	if (rb_node) {
		node = container_of(rb_node, struct sdma_mmu_node, rb);
		if (!extracted) {
			atomic_inc(&node->refcount);
			iovec->pages = node->pages;
			iovec->npages = node->npages;
			iovec->node = node;
			return 0;
		}
	}

	if (!node) {
		node = kzalloc(sizeof(*node), GFP_KERNEL);
		if (!node)
			return -ENOMEM;

		node->rb.addr = (unsigned long)iovec->iov.iov_base;
		node->pq = pq;
		atomic_set(&node->refcount, 0);
	}

	iov = &iovec->iov;
	npages = num_user_pages((unsigned long)iov->iov_base, iov->iov_len);
	if (node->npages < npages) {
		pinned = pin_sdma_pages(req, iovec, node, npages);
		if (pinned < 0) {
			ret = pinned;
			goto bail;
		}
		node->npages += pinned;
		npages = node->npages;
	}
	iovec->pages = node->pages;
	iovec->npages = npages;
	iovec->node = node;

	ret = hfi1_mmu_rb_insert(req->pq->handler, &node->rb);
	if (ret) {
		iovec->node = NULL;
		goto bail;
	}
	return 0;
bail:
	unpin_sdma_pages(node);
	kfree(node);
	return ret;
}

static void unpin_vector_pages(struct mm_struct *mm, struct page **pages,
			       unsigned start, unsigned npages)
{
	hfi1_release_user_pages(mm, pages + start, npages, false);
	kfree(pages);
}

static int check_header_template(struct user_sdma_request *req,
				 struct hfi1_pkt_header *hdr, u32 lrhlen,
				 u32 datalen)
{
	/*
	 * Perform safety checks for any type of packet:
	 *    - transfer size is multiple of 64bytes
	 *    - packet length is multiple of 4 bytes
	 *    - packet length is not larger than MTU size
	 *
	 * These checks are only done for the first packet of the
	 * transfer since the header is "given" to us by user space.
	 * For the remainder of the packets we compute the values.
	 */
	if (req->info.fragsize % PIO_BLOCK_SIZE || lrhlen & 0x3 ||
	    lrhlen > get_lrh_len(*hdr, req->info.fragsize))
		return -EINVAL;

	if (req_opcode(req->info.ctrl) == EXPECTED) {
		/*
		 * The header is checked only on the first packet. Furthermore,
		 * we ensure that at least one TID entry is copied when the
		 * request is submitted. Therefore, we don't have to verify that
		 * tididx points to something sane.
		 */
		u32 tidval = req->tids[req->tididx],
			tidlen = EXP_TID_GET(tidval, LEN) * PAGE_SIZE,
			tididx = EXP_TID_GET(tidval, IDX),
			tidctrl = EXP_TID_GET(tidval, CTRL),
			tidoff;
		__le32 kval = hdr->kdeth.ver_tid_offset;

		tidoff = KDETH_GET(kval, OFFSET) *
			  (KDETH_GET(req->hdr.kdeth.ver_tid_offset, OM) ?
			   KDETH_OM_LARGE : KDETH_OM_SMALL);
		/*
		 * Expected receive packets have the following
		 * additional checks:
		 *     - offset is not larger than the TID size
		 *     - TIDCtrl values match between header and TID array
		 *     - TID indexes match between header and TID array
		 */
		if ((tidoff + datalen > tidlen) ||
		    KDETH_GET(kval, TIDCTRL) != tidctrl ||
		    KDETH_GET(kval, TID) != tididx)
			return -EINVAL;
	}
	return 0;
}

/*
 * Correctly set the BTH.PSN field based on type of
 * transfer - eager packets can just increment the PSN but
 * expected packets encode generation and sequence in the
 * BTH.PSN field so just incrementing will result in errors.
 */
static inline u32 set_pkt_bth_psn(__be32 bthpsn, u8 expct, u32 frags)
{
	u32 val = be32_to_cpu(bthpsn),
		mask = (HFI1_CAP_IS_KSET(EXTENDED_PSN) ? 0x7fffffffull :
			0xffffffull),
		psn = val & mask;
	if (expct)
		psn = (psn & ~BTH_SEQ_MASK) | ((psn + frags) & BTH_SEQ_MASK);
	else
		psn = psn + frags;
	return psn & mask;
}

static int set_txreq_header(struct user_sdma_request *req,
			    struct user_sdma_txreq *tx, u32 datalen)
{
	struct hfi1_user_sdma_pkt_q *pq = req->pq;
	struct hfi1_pkt_header *hdr = &tx->hdr;
	u8 omfactor; /* KDETH.OM */
	u16 pbclen;
	int ret;
	u32 tidval = 0, lrhlen = get_lrh_len(*hdr, pad_len(datalen));

	/* Copy the header template to the request before modification */
	memcpy(hdr, &req->hdr, sizeof(*hdr));

	/*
	 * Check if the PBC and LRH length are mismatched. If so
	 * adjust both in the header.
	 */
	pbclen = le16_to_cpu(hdr->pbc[0]);
	if (PBC2LRH(pbclen) != lrhlen) {
		pbclen = (pbclen & 0xf000) | LRH2PBC(lrhlen);
		hdr->pbc[0] = cpu_to_le16(pbclen);
		hdr->lrh[2] = cpu_to_be16(lrhlen >> 2);
		/*
		 * Third packet
		 * This is the first packet in the sequence that has
		 * a "static" size that can be used for the rest of
		 * the packets (besides the last one).
		 */
		if (unlikely(req->seqnum == 2)) {
			/*
			 * From this point on the lengths in both the
			 * PBC and LRH are the same until the last
			 * packet.
			 * Adjust the template so we don't have to update
			 * every packet
			 */
			req->hdr.pbc[0] = hdr->pbc[0];
			req->hdr.lrh[2] = hdr->lrh[2];
		}
	}
	/*
	 * We only have to modify the header if this is not the
	 * first packet in the request. Otherwise, we use the
	 * header given to us.
	 */
	if (unlikely(!req->seqnum)) {
		ret = check_header_template(req, hdr, lrhlen, datalen);
		if (ret)
			return ret;
		goto done;
	}

	hdr->bth[2] = cpu_to_be32(
		set_pkt_bth_psn(hdr->bth[2],
				(req_opcode(req->info.ctrl) == EXPECTED),
				req->seqnum));

	/* Set ACK request on last packet */
	if (unlikely(tx->flags & TXREQ_FLAGS_REQ_ACK))
		hdr->bth[2] |= cpu_to_be32(1UL << 31);

	/* Set the new offset */
	hdr->kdeth.swdata[6] = cpu_to_le32(req->koffset);
	/* Expected packets have to fill in the new TID information */
	if (req_opcode(req->info.ctrl) == EXPECTED) {
		tidval = req->tids[req->tididx];
		/*
		 * If the offset puts us at the end of the current TID,
		 * advance everything.
		 */
		if ((req->tidoffset) == (EXP_TID_GET(tidval, LEN) *
					 PAGE_SIZE)) {
			req->tidoffset = 0;
			/*
			 * Since we don't copy all the TIDs, all at once,
			 * we have to check again.
			 */
			if (++req->tididx > req->n_tids - 1 ||
			    !req->tids[req->tididx]) {
				return -EINVAL;
			}
			tidval = req->tids[req->tididx];
		}
		omfactor = EXP_TID_GET(tidval, LEN) * PAGE_SIZE >=
			KDETH_OM_MAX_SIZE ? KDETH_OM_LARGE_SHIFT :
			KDETH_OM_SMALL_SHIFT;
		/* Set KDETH.TIDCtrl based on value for this TID. */
		KDETH_SET(hdr->kdeth.ver_tid_offset, TIDCTRL,
			  EXP_TID_GET(tidval, CTRL));
		/* Set KDETH.TID based on value for this TID */
		KDETH_SET(hdr->kdeth.ver_tid_offset, TID,
			  EXP_TID_GET(tidval, IDX));
		/* Clear KDETH.SH when DISABLE_SH flag is set */
		if (unlikely(tx->flags & TXREQ_FLAGS_REQ_DISABLE_SH))
			KDETH_SET(hdr->kdeth.ver_tid_offset, SH, 0);
		/*
		 * Set the KDETH.OFFSET and KDETH.OM based on size of
		 * transfer.
		 */
		trace_hfi1_sdma_user_tid_info(
			pq->dd, pq->ctxt, pq->subctxt, req->info.comp_idx,
			req->tidoffset, req->tidoffset >> omfactor,
			omfactor != KDETH_OM_SMALL_SHIFT);
		KDETH_SET(hdr->kdeth.ver_tid_offset, OFFSET,
			  req->tidoffset >> omfactor);
		KDETH_SET(hdr->kdeth.ver_tid_offset, OM,
			  omfactor != KDETH_OM_SMALL_SHIFT);
	}
done:
	trace_hfi1_sdma_user_header(pq->dd, pq->ctxt, pq->subctxt,
				    req->info.comp_idx, hdr, tidval);
	return sdma_txadd_kvaddr(pq->dd, &tx->txreq, hdr, sizeof(*hdr));
}

static int set_txreq_header_ahg(struct user_sdma_request *req,
				struct user_sdma_txreq *tx, u32 datalen)
{
	u32 ahg[AHG_KDETH_ARRAY_SIZE];
	int idx = 0;
	u8 omfactor; /* KDETH.OM */
	struct hfi1_user_sdma_pkt_q *pq = req->pq;
	struct hfi1_pkt_header *hdr = &req->hdr;
	u16 pbclen = le16_to_cpu(hdr->pbc[0]);
	u32 val32, tidval = 0, lrhlen = get_lrh_len(*hdr, pad_len(datalen));
	size_t array_size = ARRAY_SIZE(ahg);

	if (PBC2LRH(pbclen) != lrhlen) {
		/* PBC.PbcLengthDWs */
		idx = ahg_header_set(ahg, idx, array_size, 0, 0, 12,
				     (__force u16)cpu_to_le16(LRH2PBC(lrhlen)));
		if (idx < 0)
			return idx;
		/* LRH.PktLen (we need the full 16 bits due to byte swap) */
		idx = ahg_header_set(ahg, idx, array_size, 3, 0, 16,
				     (__force u16)cpu_to_be16(lrhlen >> 2));
		if (idx < 0)
			return idx;
	}

	/*
	 * Do the common updates
	 */
	/* BTH.PSN and BTH.A */
	val32 = (be32_to_cpu(hdr->bth[2]) + req->seqnum) &
		(HFI1_CAP_IS_KSET(EXTENDED_PSN) ? 0x7fffffff : 0xffffff);
	if (unlikely(tx->flags & TXREQ_FLAGS_REQ_ACK))
		val32 |= 1UL << 31;
	idx = ahg_header_set(ahg, idx, array_size, 6, 0, 16,
			     (__force u16)cpu_to_be16(val32 >> 16));
	if (idx < 0)
		return idx;
	idx = ahg_header_set(ahg, idx, array_size, 6, 16, 16,
			     (__force u16)cpu_to_be16(val32 & 0xffff));
	if (idx < 0)
		return idx;
	/* KDETH.Offset */
	idx = ahg_header_set(ahg, idx, array_size, 15, 0, 16,
			     (__force u16)cpu_to_le16(req->koffset & 0xffff));
	if (idx < 0)
		return idx;
	idx = ahg_header_set(ahg, idx, array_size, 15, 16, 16,
			     (__force u16)cpu_to_le16(req->koffset >> 16));
	if (idx < 0)
		return idx;
	if (req_opcode(req->info.ctrl) == EXPECTED) {
		__le16 val;

		tidval = req->tids[req->tididx];

		/*
		 * If the offset puts us at the end of the current TID,
		 * advance everything.
		 */
		if ((req->tidoffset) == (EXP_TID_GET(tidval, LEN) *
					 PAGE_SIZE)) {
			req->tidoffset = 0;
			/*
			 * Since we don't copy all the TIDs, all at once,
			 * we have to check again.
			 */
			if (++req->tididx > req->n_tids - 1 ||
			    !req->tids[req->tididx])
				return -EINVAL;
			tidval = req->tids[req->tididx];
		}
		omfactor = ((EXP_TID_GET(tidval, LEN) *
				  PAGE_SIZE) >=
				 KDETH_OM_MAX_SIZE) ? KDETH_OM_LARGE_SHIFT :
				 KDETH_OM_SMALL_SHIFT;
		/* KDETH.OM and KDETH.OFFSET (TID) */
		idx = ahg_header_set(
				ahg, idx, array_size, 7, 0, 16,
				((!!(omfactor - KDETH_OM_SMALL_SHIFT)) << 15 |
				((req->tidoffset >> omfactor)
				& 0x7fff)));
		if (idx < 0)
			return idx;
		/* KDETH.TIDCtrl, KDETH.TID, KDETH.Intr, KDETH.SH */
		val = cpu_to_le16(((EXP_TID_GET(tidval, CTRL) & 0x3) << 10) |
				   (EXP_TID_GET(tidval, IDX) & 0x3ff));

		if (unlikely(tx->flags & TXREQ_FLAGS_REQ_DISABLE_SH)) {
			val |= cpu_to_le16((KDETH_GET(hdr->kdeth.ver_tid_offset,
						      INTR) <<
					    AHG_KDETH_INTR_SHIFT));
		} else {
			val |= KDETH_GET(hdr->kdeth.ver_tid_offset, SH) ?
			       cpu_to_le16(0x1 << AHG_KDETH_SH_SHIFT) :
			       cpu_to_le16((KDETH_GET(hdr->kdeth.ver_tid_offset,
						      INTR) <<
					     AHG_KDETH_INTR_SHIFT));
		}

		idx = ahg_header_set(ahg, idx, array_size,
				     7, 16, 14, (__force u16)val);
		if (idx < 0)
			return idx;
	}

	trace_hfi1_sdma_user_header_ahg(pq->dd, pq->ctxt, pq->subctxt,
					req->info.comp_idx, req->sde->this_idx,
					req->ahg_idx, ahg, idx, tidval);
	sdma_txinit_ahg(&tx->txreq,
			SDMA_TXREQ_F_USE_AHG,
			datalen, req->ahg_idx, idx,
			ahg, sizeof(req->hdr),
			user_sdma_txreq_cb);

	return idx;
}

/**
 * user_sdma_txreq_cb() - SDMA tx request completion callback.
 * @txreq: valid sdma tx request
 * @status: success/failure of request
 *
 * Called when the SDMA progress state machine gets notification that
 * the SDMA descriptors for this tx request have been processed by the
 * DMA engine. Called in interrupt context.
 * Only do work on completed sequences.
 */
static void user_sdma_txreq_cb(struct sdma_txreq *txreq, int status)
{
	struct user_sdma_txreq *tx =
		container_of(txreq, struct user_sdma_txreq, txreq);
	struct user_sdma_request *req;
	struct hfi1_user_sdma_pkt_q *pq;
	struct hfi1_user_sdma_comp_q *cq;
	enum hfi1_sdma_comp_state state = COMPLETE;

	if (!tx->req)
		return;

	req = tx->req;
	pq = req->pq;
	cq = req->cq;

	if (status != SDMA_TXREQ_S_OK) {
		SDMA_DBG(req, "SDMA completion with error %d",
			 status);
		WRITE_ONCE(req->has_error, 1);
		state = ERROR;
	}

	req->seqcomp = tx->seqnum;
	kmem_cache_free(pq->txreq_cache, tx);

	/* sequence isn't complete?  We are done */
	if (req->seqcomp != req->info.npkts - 1)
		return;

	user_sdma_free_request(req, false);
	set_comp_state(pq, cq, req->info.comp_idx, state, status);
	pq_update(pq);
}

static inline void pq_update(struct hfi1_user_sdma_pkt_q *pq)
{
	if (atomic_dec_and_test(&pq->n_reqs))
		wake_up(&pq->wait);
}

static void user_sdma_free_request(struct user_sdma_request *req, bool unpin)
{
	int i;

	if (!list_empty(&req->txps)) {
		struct sdma_txreq *t, *p;

		list_for_each_entry_safe(t, p, &req->txps, list) {
			struct user_sdma_txreq *tx =
				container_of(t, struct user_sdma_txreq, txreq);
			list_del_init(&t->list);
			sdma_txclean(req->pq->dd, t);
			kmem_cache_free(req->pq->txreq_cache, tx);
		}
	}

	for (i = 0; i < req->data_iovs; i++) {
		struct sdma_mmu_node *node = req->iovs[i].node;

		if (!node)
			continue;

		req->iovs[i].node = NULL;

		if (unpin)
			hfi1_mmu_rb_remove(req->pq->handler,
					   &node->rb);
		else
			atomic_dec(&node->refcount);
	}

	kfree(req->tids);
	clear_bit(req->info.comp_idx, req->pq->req_in_use);
}

static inline void set_comp_state(struct hfi1_user_sdma_pkt_q *pq,
				  struct hfi1_user_sdma_comp_q *cq,
				  u16 idx, enum hfi1_sdma_comp_state state,
				  int ret)
{
	if (state == ERROR)
		cq->comps[idx].errcode = -ret;
	smp_wmb(); /* make sure errcode is visible first */
	cq->comps[idx].status = state;
	trace_hfi1_sdma_user_completion(pq->dd, pq->ctxt, pq->subctxt,
					idx, state, ret);
}

static bool sdma_rb_filter(struct mmu_rb_node *node, unsigned long addr,
			   unsigned long len)
{
	return (bool)(node->addr == addr);
}

static int sdma_rb_insert(void *arg, struct mmu_rb_node *mnode)
{
	struct sdma_mmu_node *node =
		container_of(mnode, struct sdma_mmu_node, rb);

	atomic_inc(&node->refcount);
	return 0;
}

/*
 * Return 1 to remove the node from the rb tree and call the remove op.
 *
 * Called with the rb tree lock held.
 */
static int sdma_rb_evict(void *arg, struct mmu_rb_node *mnode,
			 void *evict_arg, bool *stop)
{
	struct sdma_mmu_node *node =
		container_of(mnode, struct sdma_mmu_node, rb);
	struct evict_data *evict_data = evict_arg;

	/* is this node still being used? */
	if (atomic_read(&node->refcount))
		return 0; /* keep this node */

	/* this node will be evicted, add its pages to our count */
	evict_data->cleared += node->npages;

	/* have enough pages been cleared? */
	if (evict_data->cleared >= evict_data->target)
		*stop = true;

	return 1; /* remove this node */
}

static void sdma_rb_remove(void *arg, struct mmu_rb_node *mnode)
{
	struct sdma_mmu_node *node =
		container_of(mnode, struct sdma_mmu_node, rb);

	unpin_sdma_pages(node);
	kfree(node);
}

static int sdma_rb_invalidate(void *arg, struct mmu_rb_node *mnode)
{
	struct sdma_mmu_node *node =
		container_of(mnode, struct sdma_mmu_node, rb);

	if (!atomic_read(&node->refcount))
		return 1;
	return 0;
}<|MERGE_RESOLUTION|>--- conflicted
+++ resolved
@@ -1,5 +1,5 @@
 /*
- * Copyright(c) 2015 - 2017 Intel Corporation.
+ * Copyright(c) 2015 - 2018 Intel Corporation.
  *
  * This file is provided under a dual BSD/GPLv2 license.  When using or
  * redistributing this file, you may do so under either license.
@@ -76,8 +76,7 @@
 
 static unsigned initial_pkt_count = 8;
 
-static int user_sdma_send_pkts(struct user_sdma_request *req,
-			       unsigned maxpkts);
+static int user_sdma_send_pkts(struct user_sdma_request *req, u16 maxpkts);
 static void user_sdma_txreq_cb(struct sdma_txreq *txreq, int status);
 static inline void pq_update(struct hfi1_user_sdma_pkt_q *pq);
 static void user_sdma_free_request(struct user_sdma_request *req, bool unpin);
@@ -101,7 +100,7 @@
 
 static int defer_packet_queue(
 	struct sdma_engine *sde,
-	struct iowait *wait,
+	struct iowait_work *wait,
 	struct sdma_txreq *txreq,
 	uint seq,
 	bool pkts_sent);
@@ -124,20 +123,13 @@
 
 static int defer_packet_queue(
 	struct sdma_engine *sde,
-	struct iowait *wait,
+	struct iowait_work *wait,
 	struct sdma_txreq *txreq,
 	uint seq,
 	bool pkts_sent)
 {
 	struct hfi1_user_sdma_pkt_q *pq =
-<<<<<<< HEAD
-		container_of(wait, struct hfi1_user_sdma_pkt_q, busy);
-	struct hfi1_ibdev *dev = &pq->dd->verbs_dev;
-	struct user_sdma_txreq *tx =
-		container_of(txreq, struct user_sdma_txreq, txreq);
-=======
 		container_of(wait->iow, struct hfi1_user_sdma_pkt_q, busy);
->>>>>>> 407d19ab
 
 	write_seqlock(&sde->waitlock);
 	if (sdma_progress(sde, seq, txreq))
@@ -148,15 +140,11 @@
 	 * it is supposed to be enqueued.
 	 */
 	xchg(&pq->state, SDMA_PKT_Q_DEFERRED);
-<<<<<<< HEAD
-	write_seqlock(&dev->iowait_lock);
-	if (list_empty(&pq->busy.list))
-=======
 	if (list_empty(&pq->busy.list)) {
 		iowait_get_priority(&pq->busy);
->>>>>>> 407d19ab
 		iowait_queue(pkts_sent, &pq->busy, &sde->dmawait);
-	write_sequnlock(&dev->iowait_lock);
+	}
+	write_sequnlock(&sde->waitlock);
 	return -EBUSY;
 eagain:
 	write_sequnlock(&sde->waitlock);
@@ -201,8 +189,8 @@
 	atomic_set(&pq->n_locked, 0);
 	pq->mm = fd->mm;
 
-	iowait_init(&pq->busy, 0, NULL, defer_packet_queue,
-		    activate_packet_queue, NULL);
+	iowait_init(&pq->busy, 0, NULL, NULL, defer_packet_queue,
+		    activate_packet_queue, NULL, NULL);
 	pq->reqidx = 0;
 
 	pq->reqs = kcalloc(hfi1_sdma_comp_ring_size,
@@ -765,9 +753,10 @@
 	return ret;
 }
 
-static int user_sdma_send_pkts(struct user_sdma_request *req, unsigned maxpkts)
-{
-	int ret = 0, count;
+static int user_sdma_send_pkts(struct user_sdma_request *req, u16 maxpkts)
+{
+	int ret = 0;
+	u16 count;
 	unsigned npkts = 0;
 	struct user_sdma_txreq *tx = NULL;
 	struct hfi1_user_sdma_pkt_q *pq = NULL;
@@ -868,8 +857,10 @@
 
 				changes = set_txreq_header_ahg(req, tx,
 							       datalen);
-				if (changes < 0)
+				if (changes < 0) {
+					ret = changes;
 					goto free_tx;
+				}
 			}
 		} else {
 			ret = sdma_txinit(&tx->txreq, 0, sizeof(req->hdr) +
@@ -918,7 +909,9 @@
 		npkts++;
 	}
 dosend:
-	ret = sdma_send_txlist(req->sde, &pq->busy, &req->txps, &count);
+	ret = sdma_send_txlist(req->sde,
+			       iowait_get_ib_work(&pq->busy),
+			       &req->txps, &count);
 	req->seqsubmitted += count;
 	if (req->seqsubmitted == req->info.npkts) {
 		/*
@@ -1131,7 +1124,8 @@
 			0xffffffull),
 		psn = val & mask;
 	if (expct)
-		psn = (psn & ~BTH_SEQ_MASK) | ((psn + frags) & BTH_SEQ_MASK);
+		psn = (psn & ~HFI1_KDETH_BTH_SEQ_MASK) |
+			((psn + frags) & HFI1_KDETH_BTH_SEQ_MASK);
 	else
 		psn = psn + frags;
 	return psn & mask;
