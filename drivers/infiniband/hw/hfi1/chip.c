/*
 * Copyright(c) 2015 - 2018 Intel Corporation.
 *
 * This file is provided under a dual BSD/GPLv2 license.  When using or
 * redistributing this file, you may do so under either license.
 *
 * GPL LICENSE SUMMARY
 *
 * This program is free software; you can redistribute it and/or modify
 * it under the terms of version 2 of the GNU General Public License as
 * published by the Free Software Foundation.
 *
 * This program is distributed in the hope that it will be useful, but
 * WITHOUT ANY WARRANTY; without even the implied warranty of
 * MERCHANTABILITY or FITNESS FOR A PARTICULAR PURPOSE.  See the GNU
 * General Public License for more details.
 *
 * BSD LICENSE
 *
 * Redistribution and use in source and binary forms, with or without
 * modification, are permitted provided that the following conditions
 * are met:
 *
 *  - Redistributions of source code must retain the above copyright
 *    notice, this list of conditions and the following disclaimer.
 *  - Redistributions in binary form must reproduce the above copyright
 *    notice, this list of conditions and the following disclaimer in
 *    the documentation and/or other materials provided with the
 *    distribution.
 *  - Neither the name of Intel Corporation nor the names of its
 *    contributors may be used to endorse or promote products derived
 *    from this software without specific prior written permission.
 *
 * THIS SOFTWARE IS PROVIDED BY THE COPYRIGHT HOLDERS AND CONTRIBUTORS
 * "AS IS" AND ANY EXPRESS OR IMPLIED WARRANTIES, INCLUDING, BUT NOT
 * LIMITED TO, THE IMPLIED WARRANTIES OF MERCHANTABILITY AND FITNESS FOR
 * A PARTICULAR PURPOSE ARE DISCLAIMED. IN NO EVENT SHALL THE COPYRIGHT
 * OWNER OR CONTRIBUTORS BE LIABLE FOR ANY DIRECT, INDIRECT, INCIDENTAL,
 * SPECIAL, EXEMPLARY, OR CONSEQUENTIAL DAMAGES (INCLUDING, BUT NOT
 * LIMITED TO, PROCUREMENT OF SUBSTITUTE GOODS OR SERVICES; LOSS OF USE,
 * DATA, OR PROFITS; OR BUSINESS INTERRUPTION) HOWEVER CAUSED AND ON ANY
 * THEORY OF LIABILITY, WHETHER IN CONTRACT, STRICT LIABILITY, OR TORT
 * (INCLUDING NEGLIGENCE OR OTHERWISE) ARISING IN ANY WAY OUT OF THE USE
 * OF THIS SOFTWARE, EVEN IF ADVISED OF THE POSSIBILITY OF SUCH DAMAGE.
 *
 */

/*
 * This file contains all of the code that is specific to the HFI chip
 */

#include <linux/pci.h>
#include <linux/delay.h>
#include <linux/interrupt.h>
#include <linux/module.h>

#include "hfi.h"
#include "trace.h"
#include "mad.h"
#include "pio.h"
#include "sdma.h"
#include "eprom.h"
#include "efivar.h"
#include "platform.h"
#include "aspm.h"
#include "affinity.h"
#include "debugfs.h"
#include "fault.h"

#define NUM_IB_PORTS 1

uint kdeth_qp;
module_param_named(kdeth_qp, kdeth_qp, uint, S_IRUGO);
MODULE_PARM_DESC(kdeth_qp, "Set the KDETH queue pair prefix");

uint num_vls = HFI1_MAX_VLS_SUPPORTED;
module_param(num_vls, uint, S_IRUGO);
MODULE_PARM_DESC(num_vls, "Set number of Virtual Lanes to use (1-8)");

/*
 * Default time to aggregate two 10K packets from the idle state
 * (timer not running). The timer starts at the end of the first packet,
 * so only the time for one 10K packet and header plus a bit extra is needed.
 * 10 * 1024 + 64 header byte = 10304 byte
 * 10304 byte / 12.5 GB/s = 824.32ns
 */
uint rcv_intr_timeout = (824 + 16); /* 16 is for coalescing interrupt */
module_param(rcv_intr_timeout, uint, S_IRUGO);
MODULE_PARM_DESC(rcv_intr_timeout, "Receive interrupt mitigation timeout in ns");

uint rcv_intr_count = 16; /* same as qib */
module_param(rcv_intr_count, uint, S_IRUGO);
MODULE_PARM_DESC(rcv_intr_count, "Receive interrupt mitigation count");

ushort link_crc_mask = SUPPORTED_CRCS;
module_param(link_crc_mask, ushort, S_IRUGO);
MODULE_PARM_DESC(link_crc_mask, "CRCs to use on the link");

uint loopback;
module_param_named(loopback, loopback, uint, S_IRUGO);
MODULE_PARM_DESC(loopback, "Put into loopback mode (1 = serdes, 3 = external cable");

/* Other driver tunables */
uint rcv_intr_dynamic = 1; /* enable dynamic mode for rcv int mitigation*/
static ushort crc_14b_sideband = 1;
static uint use_flr = 1;
uint quick_linkup; /* skip LNI */

struct flag_table {
	u64 flag;	/* the flag */
	char *str;	/* description string */
	u16 extra;	/* extra information */
	u16 unused0;
	u32 unused1;
};

/* str must be a string constant */
#define FLAG_ENTRY(str, extra, flag) {flag, str, extra}
#define FLAG_ENTRY0(str, flag) {flag, str, 0}

/* Send Error Consequences */
#define SEC_WRITE_DROPPED	0x1
#define SEC_PACKET_DROPPED	0x2
#define SEC_SC_HALTED		0x4	/* per-context only */
#define SEC_SPC_FREEZE		0x8	/* per-HFI only */

#define DEFAULT_KRCVQS		  2
#define MIN_KERNEL_KCTXTS         2
#define FIRST_KERNEL_KCTXT        1

/*
 * RSM instance allocation
 *   0 - Verbs
 *   1 - User Fecn Handling
 *   2 - Vnic
 */
#define RSM_INS_VERBS             0
#define RSM_INS_FECN              1
#define RSM_INS_VNIC              2

/* Bit offset into the GUID which carries HFI id information */
#define GUID_HFI_INDEX_SHIFT     39

/* extract the emulation revision */
#define emulator_rev(dd) ((dd)->irev >> 8)
/* parallel and serial emulation versions are 3 and 4 respectively */
#define is_emulator_p(dd) ((((dd)->irev) & 0xf) == 3)
#define is_emulator_s(dd) ((((dd)->irev) & 0xf) == 4)

/* RSM fields for Verbs */
/* packet type */
#define IB_PACKET_TYPE         2ull
#define QW_SHIFT               6ull
/* QPN[7..1] */
#define QPN_WIDTH              7ull

/* LRH.BTH: QW 0, OFFSET 48 - for match */
#define LRH_BTH_QW             0ull
#define LRH_BTH_BIT_OFFSET     48ull
#define LRH_BTH_OFFSET(off)    ((LRH_BTH_QW << QW_SHIFT) | (off))
#define LRH_BTH_MATCH_OFFSET   LRH_BTH_OFFSET(LRH_BTH_BIT_OFFSET)
#define LRH_BTH_SELECT
#define LRH_BTH_MASK           3ull
#define LRH_BTH_VALUE          2ull

/* LRH.SC[3..0] QW 0, OFFSET 56 - for match */
#define LRH_SC_QW              0ull
#define LRH_SC_BIT_OFFSET      56ull
#define LRH_SC_OFFSET(off)     ((LRH_SC_QW << QW_SHIFT) | (off))
#define LRH_SC_MATCH_OFFSET    LRH_SC_OFFSET(LRH_SC_BIT_OFFSET)
#define LRH_SC_MASK            128ull
#define LRH_SC_VALUE           0ull

/* SC[n..0] QW 0, OFFSET 60 - for select */
#define LRH_SC_SELECT_OFFSET  ((LRH_SC_QW << QW_SHIFT) | (60ull))

/* QPN[m+n:1] QW 1, OFFSET 1 */
#define QPN_SELECT_OFFSET      ((1ull << QW_SHIFT) | (1ull))

/* RSM fields for Vnic */
/* L2_TYPE: QW 0, OFFSET 61 - for match */
#define L2_TYPE_QW             0ull
#define L2_TYPE_BIT_OFFSET     61ull
#define L2_TYPE_OFFSET(off)    ((L2_TYPE_QW << QW_SHIFT) | (off))
#define L2_TYPE_MATCH_OFFSET   L2_TYPE_OFFSET(L2_TYPE_BIT_OFFSET)
#define L2_TYPE_MASK           3ull
#define L2_16B_VALUE           2ull

/* L4_TYPE QW 1, OFFSET 0 - for match */
#define L4_TYPE_QW              1ull
#define L4_TYPE_BIT_OFFSET      0ull
#define L4_TYPE_OFFSET(off)     ((L4_TYPE_QW << QW_SHIFT) | (off))
#define L4_TYPE_MATCH_OFFSET    L4_TYPE_OFFSET(L4_TYPE_BIT_OFFSET)
#define L4_16B_TYPE_MASK        0xFFull
#define L4_16B_ETH_VALUE        0x78ull

/* 16B VESWID - for select */
#define L4_16B_HDR_VESWID_OFFSET  ((2 << QW_SHIFT) | (16ull))
/* 16B ENTROPY - for select */
#define L2_16B_ENTROPY_OFFSET     ((1 << QW_SHIFT) | (32ull))

/* defines to build power on SC2VL table */
#define SC2VL_VAL( \
	num, \
	sc0, sc0val, \
	sc1, sc1val, \
	sc2, sc2val, \
	sc3, sc3val, \
	sc4, sc4val, \
	sc5, sc5val, \
	sc6, sc6val, \
	sc7, sc7val) \
( \
	((u64)(sc0val) << SEND_SC2VLT##num##_SC##sc0##_SHIFT) | \
	((u64)(sc1val) << SEND_SC2VLT##num##_SC##sc1##_SHIFT) | \
	((u64)(sc2val) << SEND_SC2VLT##num##_SC##sc2##_SHIFT) | \
	((u64)(sc3val) << SEND_SC2VLT##num##_SC##sc3##_SHIFT) | \
	((u64)(sc4val) << SEND_SC2VLT##num##_SC##sc4##_SHIFT) | \
	((u64)(sc5val) << SEND_SC2VLT##num##_SC##sc5##_SHIFT) | \
	((u64)(sc6val) << SEND_SC2VLT##num##_SC##sc6##_SHIFT) | \
	((u64)(sc7val) << SEND_SC2VLT##num##_SC##sc7##_SHIFT)   \
)

#define DC_SC_VL_VAL( \
	range, \
	e0, e0val, \
	e1, e1val, \
	e2, e2val, \
	e3, e3val, \
	e4, e4val, \
	e5, e5val, \
	e6, e6val, \
	e7, e7val, \
	e8, e8val, \
	e9, e9val, \
	e10, e10val, \
	e11, e11val, \
	e12, e12val, \
	e13, e13val, \
	e14, e14val, \
	e15, e15val) \
( \
	((u64)(e0val) << DCC_CFG_SC_VL_TABLE_##range##_ENTRY##e0##_SHIFT) | \
	((u64)(e1val) << DCC_CFG_SC_VL_TABLE_##range##_ENTRY##e1##_SHIFT) | \
	((u64)(e2val) << DCC_CFG_SC_VL_TABLE_##range##_ENTRY##e2##_SHIFT) | \
	((u64)(e3val) << DCC_CFG_SC_VL_TABLE_##range##_ENTRY##e3##_SHIFT) | \
	((u64)(e4val) << DCC_CFG_SC_VL_TABLE_##range##_ENTRY##e4##_SHIFT) | \
	((u64)(e5val) << DCC_CFG_SC_VL_TABLE_##range##_ENTRY##e5##_SHIFT) | \
	((u64)(e6val) << DCC_CFG_SC_VL_TABLE_##range##_ENTRY##e6##_SHIFT) | \
	((u64)(e7val) << DCC_CFG_SC_VL_TABLE_##range##_ENTRY##e7##_SHIFT) | \
	((u64)(e8val) << DCC_CFG_SC_VL_TABLE_##range##_ENTRY##e8##_SHIFT) | \
	((u64)(e9val) << DCC_CFG_SC_VL_TABLE_##range##_ENTRY##e9##_SHIFT) | \
	((u64)(e10val) << DCC_CFG_SC_VL_TABLE_##range##_ENTRY##e10##_SHIFT) | \
	((u64)(e11val) << DCC_CFG_SC_VL_TABLE_##range##_ENTRY##e11##_SHIFT) | \
	((u64)(e12val) << DCC_CFG_SC_VL_TABLE_##range##_ENTRY##e12##_SHIFT) | \
	((u64)(e13val) << DCC_CFG_SC_VL_TABLE_##range##_ENTRY##e13##_SHIFT) | \
	((u64)(e14val) << DCC_CFG_SC_VL_TABLE_##range##_ENTRY##e14##_SHIFT) | \
	((u64)(e15val) << DCC_CFG_SC_VL_TABLE_##range##_ENTRY##e15##_SHIFT) \
)

/* all CceStatus sub-block freeze bits */
#define ALL_FROZE (CCE_STATUS_SDMA_FROZE_SMASK \
			| CCE_STATUS_RXE_FROZE_SMASK \
			| CCE_STATUS_TXE_FROZE_SMASK \
			| CCE_STATUS_TXE_PIO_FROZE_SMASK)
/* all CceStatus sub-block TXE pause bits */
#define ALL_TXE_PAUSE (CCE_STATUS_TXE_PIO_PAUSED_SMASK \
			| CCE_STATUS_TXE_PAUSED_SMASK \
			| CCE_STATUS_SDMA_PAUSED_SMASK)
/* all CceStatus sub-block RXE pause bits */
#define ALL_RXE_PAUSE CCE_STATUS_RXE_PAUSED_SMASK

#define CNTR_MAX 0xFFFFFFFFFFFFFFFFULL
#define CNTR_32BIT_MAX 0x00000000FFFFFFFF

/*
 * CCE Error flags.
 */
static struct flag_table cce_err_status_flags[] = {
/* 0*/	FLAG_ENTRY0("CceCsrParityErr",
		CCE_ERR_STATUS_CCE_CSR_PARITY_ERR_SMASK),
/* 1*/	FLAG_ENTRY0("CceCsrReadBadAddrErr",
		CCE_ERR_STATUS_CCE_CSR_READ_BAD_ADDR_ERR_SMASK),
/* 2*/	FLAG_ENTRY0("CceCsrWriteBadAddrErr",
		CCE_ERR_STATUS_CCE_CSR_WRITE_BAD_ADDR_ERR_SMASK),
/* 3*/	FLAG_ENTRY0("CceTrgtAsyncFifoParityErr",
		CCE_ERR_STATUS_CCE_TRGT_ASYNC_FIFO_PARITY_ERR_SMASK),
/* 4*/	FLAG_ENTRY0("CceTrgtAccessErr",
		CCE_ERR_STATUS_CCE_TRGT_ACCESS_ERR_SMASK),
/* 5*/	FLAG_ENTRY0("CceRspdDataParityErr",
		CCE_ERR_STATUS_CCE_RSPD_DATA_PARITY_ERR_SMASK),
/* 6*/	FLAG_ENTRY0("CceCli0AsyncFifoParityErr",
		CCE_ERR_STATUS_CCE_CLI0_ASYNC_FIFO_PARITY_ERR_SMASK),
/* 7*/	FLAG_ENTRY0("CceCsrCfgBusParityErr",
		CCE_ERR_STATUS_CCE_CSR_CFG_BUS_PARITY_ERR_SMASK),
/* 8*/	FLAG_ENTRY0("CceCli2AsyncFifoParityErr",
		CCE_ERR_STATUS_CCE_CLI2_ASYNC_FIFO_PARITY_ERR_SMASK),
/* 9*/	FLAG_ENTRY0("CceCli1AsyncFifoPioCrdtParityErr",
	    CCE_ERR_STATUS_CCE_CLI1_ASYNC_FIFO_PIO_CRDT_PARITY_ERR_SMASK),
/*10*/	FLAG_ENTRY0("CceCli1AsyncFifoPioCrdtParityErr",
	    CCE_ERR_STATUS_CCE_CLI1_ASYNC_FIFO_SDMA_HD_PARITY_ERR_SMASK),
/*11*/	FLAG_ENTRY0("CceCli1AsyncFifoRxdmaParityError",
	    CCE_ERR_STATUS_CCE_CLI1_ASYNC_FIFO_RXDMA_PARITY_ERROR_SMASK),
/*12*/	FLAG_ENTRY0("CceCli1AsyncFifoDbgParityError",
		CCE_ERR_STATUS_CCE_CLI1_ASYNC_FIFO_DBG_PARITY_ERROR_SMASK),
/*13*/	FLAG_ENTRY0("PcicRetryMemCorErr",
		CCE_ERR_STATUS_PCIC_RETRY_MEM_COR_ERR_SMASK),
/*14*/	FLAG_ENTRY0("PcicRetryMemCorErr",
		CCE_ERR_STATUS_PCIC_RETRY_SOT_MEM_COR_ERR_SMASK),
/*15*/	FLAG_ENTRY0("PcicPostHdQCorErr",
		CCE_ERR_STATUS_PCIC_POST_HD_QCOR_ERR_SMASK),
/*16*/	FLAG_ENTRY0("PcicPostHdQCorErr",
		CCE_ERR_STATUS_PCIC_POST_DAT_QCOR_ERR_SMASK),
/*17*/	FLAG_ENTRY0("PcicPostHdQCorErr",
		CCE_ERR_STATUS_PCIC_CPL_HD_QCOR_ERR_SMASK),
/*18*/	FLAG_ENTRY0("PcicCplDatQCorErr",
		CCE_ERR_STATUS_PCIC_CPL_DAT_QCOR_ERR_SMASK),
/*19*/	FLAG_ENTRY0("PcicNPostHQParityErr",
		CCE_ERR_STATUS_PCIC_NPOST_HQ_PARITY_ERR_SMASK),
/*20*/	FLAG_ENTRY0("PcicNPostDatQParityErr",
		CCE_ERR_STATUS_PCIC_NPOST_DAT_QPARITY_ERR_SMASK),
/*21*/	FLAG_ENTRY0("PcicRetryMemUncErr",
		CCE_ERR_STATUS_PCIC_RETRY_MEM_UNC_ERR_SMASK),
/*22*/	FLAG_ENTRY0("PcicRetrySotMemUncErr",
		CCE_ERR_STATUS_PCIC_RETRY_SOT_MEM_UNC_ERR_SMASK),
/*23*/	FLAG_ENTRY0("PcicPostHdQUncErr",
		CCE_ERR_STATUS_PCIC_POST_HD_QUNC_ERR_SMASK),
/*24*/	FLAG_ENTRY0("PcicPostDatQUncErr",
		CCE_ERR_STATUS_PCIC_POST_DAT_QUNC_ERR_SMASK),
/*25*/	FLAG_ENTRY0("PcicCplHdQUncErr",
		CCE_ERR_STATUS_PCIC_CPL_HD_QUNC_ERR_SMASK),
/*26*/	FLAG_ENTRY0("PcicCplDatQUncErr",
		CCE_ERR_STATUS_PCIC_CPL_DAT_QUNC_ERR_SMASK),
/*27*/	FLAG_ENTRY0("PcicTransmitFrontParityErr",
		CCE_ERR_STATUS_PCIC_TRANSMIT_FRONT_PARITY_ERR_SMASK),
/*28*/	FLAG_ENTRY0("PcicTransmitBackParityErr",
		CCE_ERR_STATUS_PCIC_TRANSMIT_BACK_PARITY_ERR_SMASK),
/*29*/	FLAG_ENTRY0("PcicReceiveParityErr",
		CCE_ERR_STATUS_PCIC_RECEIVE_PARITY_ERR_SMASK),
/*30*/	FLAG_ENTRY0("CceTrgtCplTimeoutErr",
		CCE_ERR_STATUS_CCE_TRGT_CPL_TIMEOUT_ERR_SMASK),
/*31*/	FLAG_ENTRY0("LATriggered",
		CCE_ERR_STATUS_LA_TRIGGERED_SMASK),
/*32*/	FLAG_ENTRY0("CceSegReadBadAddrErr",
		CCE_ERR_STATUS_CCE_SEG_READ_BAD_ADDR_ERR_SMASK),
/*33*/	FLAG_ENTRY0("CceSegWriteBadAddrErr",
		CCE_ERR_STATUS_CCE_SEG_WRITE_BAD_ADDR_ERR_SMASK),
/*34*/	FLAG_ENTRY0("CceRcplAsyncFifoParityErr",
		CCE_ERR_STATUS_CCE_RCPL_ASYNC_FIFO_PARITY_ERR_SMASK),
/*35*/	FLAG_ENTRY0("CceRxdmaConvFifoParityErr",
		CCE_ERR_STATUS_CCE_RXDMA_CONV_FIFO_PARITY_ERR_SMASK),
/*36*/	FLAG_ENTRY0("CceMsixTableCorErr",
		CCE_ERR_STATUS_CCE_MSIX_TABLE_COR_ERR_SMASK),
/*37*/	FLAG_ENTRY0("CceMsixTableUncErr",
		CCE_ERR_STATUS_CCE_MSIX_TABLE_UNC_ERR_SMASK),
/*38*/	FLAG_ENTRY0("CceIntMapCorErr",
		CCE_ERR_STATUS_CCE_INT_MAP_COR_ERR_SMASK),
/*39*/	FLAG_ENTRY0("CceIntMapUncErr",
		CCE_ERR_STATUS_CCE_INT_MAP_UNC_ERR_SMASK),
/*40*/	FLAG_ENTRY0("CceMsixCsrParityErr",
		CCE_ERR_STATUS_CCE_MSIX_CSR_PARITY_ERR_SMASK),
/*41-63 reserved*/
};

/*
 * Misc Error flags
 */
#define MES(text) MISC_ERR_STATUS_MISC_##text##_ERR_SMASK
static struct flag_table misc_err_status_flags[] = {
/* 0*/	FLAG_ENTRY0("CSR_PARITY", MES(CSR_PARITY)),
/* 1*/	FLAG_ENTRY0("CSR_READ_BAD_ADDR", MES(CSR_READ_BAD_ADDR)),
/* 2*/	FLAG_ENTRY0("CSR_WRITE_BAD_ADDR", MES(CSR_WRITE_BAD_ADDR)),
/* 3*/	FLAG_ENTRY0("SBUS_WRITE_FAILED", MES(SBUS_WRITE_FAILED)),
/* 4*/	FLAG_ENTRY0("KEY_MISMATCH", MES(KEY_MISMATCH)),
/* 5*/	FLAG_ENTRY0("FW_AUTH_FAILED", MES(FW_AUTH_FAILED)),
/* 6*/	FLAG_ENTRY0("EFUSE_CSR_PARITY", MES(EFUSE_CSR_PARITY)),
/* 7*/	FLAG_ENTRY0("EFUSE_READ_BAD_ADDR", MES(EFUSE_READ_BAD_ADDR)),
/* 8*/	FLAG_ENTRY0("EFUSE_WRITE", MES(EFUSE_WRITE)),
/* 9*/	FLAG_ENTRY0("EFUSE_DONE_PARITY", MES(EFUSE_DONE_PARITY)),
/*10*/	FLAG_ENTRY0("INVALID_EEP_CMD", MES(INVALID_EEP_CMD)),
/*11*/	FLAG_ENTRY0("MBIST_FAIL", MES(MBIST_FAIL)),
/*12*/	FLAG_ENTRY0("PLL_LOCK_FAIL", MES(PLL_LOCK_FAIL))
};

/*
 * TXE PIO Error flags and consequences
 */
static struct flag_table pio_err_status_flags[] = {
/* 0*/	FLAG_ENTRY("PioWriteBadCtxt",
	SEC_WRITE_DROPPED,
	SEND_PIO_ERR_STATUS_PIO_WRITE_BAD_CTXT_ERR_SMASK),
/* 1*/	FLAG_ENTRY("PioWriteAddrParity",
	SEC_SPC_FREEZE,
	SEND_PIO_ERR_STATUS_PIO_WRITE_ADDR_PARITY_ERR_SMASK),
/* 2*/	FLAG_ENTRY("PioCsrParity",
	SEC_SPC_FREEZE,
	SEND_PIO_ERR_STATUS_PIO_CSR_PARITY_ERR_SMASK),
/* 3*/	FLAG_ENTRY("PioSbMemFifo0",
	SEC_SPC_FREEZE,
	SEND_PIO_ERR_STATUS_PIO_SB_MEM_FIFO0_ERR_SMASK),
/* 4*/	FLAG_ENTRY("PioSbMemFifo1",
	SEC_SPC_FREEZE,
	SEND_PIO_ERR_STATUS_PIO_SB_MEM_FIFO1_ERR_SMASK),
/* 5*/	FLAG_ENTRY("PioPccFifoParity",
	SEC_SPC_FREEZE,
	SEND_PIO_ERR_STATUS_PIO_PCC_FIFO_PARITY_ERR_SMASK),
/* 6*/	FLAG_ENTRY("PioPecFifoParity",
	SEC_SPC_FREEZE,
	SEND_PIO_ERR_STATUS_PIO_PEC_FIFO_PARITY_ERR_SMASK),
/* 7*/	FLAG_ENTRY("PioSbrdctlCrrelParity",
	SEC_SPC_FREEZE,
	SEND_PIO_ERR_STATUS_PIO_SBRDCTL_CRREL_PARITY_ERR_SMASK),
/* 8*/	FLAG_ENTRY("PioSbrdctrlCrrelFifoParity",
	SEC_SPC_FREEZE,
	SEND_PIO_ERR_STATUS_PIO_SBRDCTRL_CRREL_FIFO_PARITY_ERR_SMASK),
/* 9*/	FLAG_ENTRY("PioPktEvictFifoParityErr",
	SEC_SPC_FREEZE,
	SEND_PIO_ERR_STATUS_PIO_PKT_EVICT_FIFO_PARITY_ERR_SMASK),
/*10*/	FLAG_ENTRY("PioSmPktResetParity",
	SEC_SPC_FREEZE,
	SEND_PIO_ERR_STATUS_PIO_SM_PKT_RESET_PARITY_ERR_SMASK),
/*11*/	FLAG_ENTRY("PioVlLenMemBank0Unc",
	SEC_SPC_FREEZE,
	SEND_PIO_ERR_STATUS_PIO_VL_LEN_MEM_BANK0_UNC_ERR_SMASK),
/*12*/	FLAG_ENTRY("PioVlLenMemBank1Unc",
	SEC_SPC_FREEZE,
	SEND_PIO_ERR_STATUS_PIO_VL_LEN_MEM_BANK1_UNC_ERR_SMASK),
/*13*/	FLAG_ENTRY("PioVlLenMemBank0Cor",
	0,
	SEND_PIO_ERR_STATUS_PIO_VL_LEN_MEM_BANK0_COR_ERR_SMASK),
/*14*/	FLAG_ENTRY("PioVlLenMemBank1Cor",
	0,
	SEND_PIO_ERR_STATUS_PIO_VL_LEN_MEM_BANK1_COR_ERR_SMASK),
/*15*/	FLAG_ENTRY("PioCreditRetFifoParity",
	SEC_SPC_FREEZE,
	SEND_PIO_ERR_STATUS_PIO_CREDIT_RET_FIFO_PARITY_ERR_SMASK),
/*16*/	FLAG_ENTRY("PioPpmcPblFifo",
	SEC_SPC_FREEZE,
	SEND_PIO_ERR_STATUS_PIO_PPMC_PBL_FIFO_ERR_SMASK),
/*17*/	FLAG_ENTRY("PioInitSmIn",
	0,
	SEND_PIO_ERR_STATUS_PIO_INIT_SM_IN_ERR_SMASK),
/*18*/	FLAG_ENTRY("PioPktEvictSmOrArbSm",
	SEC_SPC_FREEZE,
	SEND_PIO_ERR_STATUS_PIO_PKT_EVICT_SM_OR_ARB_SM_ERR_SMASK),
/*19*/	FLAG_ENTRY("PioHostAddrMemUnc",
	SEC_SPC_FREEZE,
	SEND_PIO_ERR_STATUS_PIO_HOST_ADDR_MEM_UNC_ERR_SMASK),
/*20*/	FLAG_ENTRY("PioHostAddrMemCor",
	0,
	SEND_PIO_ERR_STATUS_PIO_HOST_ADDR_MEM_COR_ERR_SMASK),
/*21*/	FLAG_ENTRY("PioWriteDataParity",
	SEC_SPC_FREEZE,
	SEND_PIO_ERR_STATUS_PIO_WRITE_DATA_PARITY_ERR_SMASK),
/*22*/	FLAG_ENTRY("PioStateMachine",
	SEC_SPC_FREEZE,
	SEND_PIO_ERR_STATUS_PIO_STATE_MACHINE_ERR_SMASK),
/*23*/	FLAG_ENTRY("PioWriteQwValidParity",
	SEC_WRITE_DROPPED | SEC_SPC_FREEZE,
	SEND_PIO_ERR_STATUS_PIO_WRITE_QW_VALID_PARITY_ERR_SMASK),
/*24*/	FLAG_ENTRY("PioBlockQwCountParity",
	SEC_WRITE_DROPPED | SEC_SPC_FREEZE,
	SEND_PIO_ERR_STATUS_PIO_BLOCK_QW_COUNT_PARITY_ERR_SMASK),
/*25*/	FLAG_ENTRY("PioVlfVlLenParity",
	SEC_SPC_FREEZE,
	SEND_PIO_ERR_STATUS_PIO_VLF_VL_LEN_PARITY_ERR_SMASK),
/*26*/	FLAG_ENTRY("PioVlfSopParity",
	SEC_SPC_FREEZE,
	SEND_PIO_ERR_STATUS_PIO_VLF_SOP_PARITY_ERR_SMASK),
/*27*/	FLAG_ENTRY("PioVlFifoParity",
	SEC_SPC_FREEZE,
	SEND_PIO_ERR_STATUS_PIO_VL_FIFO_PARITY_ERR_SMASK),
/*28*/	FLAG_ENTRY("PioPpmcBqcMemParity",
	SEC_SPC_FREEZE,
	SEND_PIO_ERR_STATUS_PIO_PPMC_BQC_MEM_PARITY_ERR_SMASK),
/*29*/	FLAG_ENTRY("PioPpmcSopLen",
	SEC_SPC_FREEZE,
	SEND_PIO_ERR_STATUS_PIO_PPMC_SOP_LEN_ERR_SMASK),
/*30-31 reserved*/
/*32*/	FLAG_ENTRY("PioCurrentFreeCntParity",
	SEC_SPC_FREEZE,
	SEND_PIO_ERR_STATUS_PIO_CURRENT_FREE_CNT_PARITY_ERR_SMASK),
/*33*/	FLAG_ENTRY("PioLastReturnedCntParity",
	SEC_SPC_FREEZE,
	SEND_PIO_ERR_STATUS_PIO_LAST_RETURNED_CNT_PARITY_ERR_SMASK),
/*34*/	FLAG_ENTRY("PioPccSopHeadParity",
	SEC_SPC_FREEZE,
	SEND_PIO_ERR_STATUS_PIO_PCC_SOP_HEAD_PARITY_ERR_SMASK),
/*35*/	FLAG_ENTRY("PioPecSopHeadParityErr",
	SEC_SPC_FREEZE,
	SEND_PIO_ERR_STATUS_PIO_PEC_SOP_HEAD_PARITY_ERR_SMASK),
/*36-63 reserved*/
};

/* TXE PIO errors that cause an SPC freeze */
#define ALL_PIO_FREEZE_ERR \
	(SEND_PIO_ERR_STATUS_PIO_WRITE_ADDR_PARITY_ERR_SMASK \
	| SEND_PIO_ERR_STATUS_PIO_CSR_PARITY_ERR_SMASK \
	| SEND_PIO_ERR_STATUS_PIO_SB_MEM_FIFO0_ERR_SMASK \
	| SEND_PIO_ERR_STATUS_PIO_SB_MEM_FIFO1_ERR_SMASK \
	| SEND_PIO_ERR_STATUS_PIO_PCC_FIFO_PARITY_ERR_SMASK \
	| SEND_PIO_ERR_STATUS_PIO_PEC_FIFO_PARITY_ERR_SMASK \
	| SEND_PIO_ERR_STATUS_PIO_SBRDCTL_CRREL_PARITY_ERR_SMASK \
	| SEND_PIO_ERR_STATUS_PIO_SBRDCTRL_CRREL_FIFO_PARITY_ERR_SMASK \
	| SEND_PIO_ERR_STATUS_PIO_PKT_EVICT_FIFO_PARITY_ERR_SMASK \
	| SEND_PIO_ERR_STATUS_PIO_SM_PKT_RESET_PARITY_ERR_SMASK \
	| SEND_PIO_ERR_STATUS_PIO_VL_LEN_MEM_BANK0_UNC_ERR_SMASK \
	| SEND_PIO_ERR_STATUS_PIO_VL_LEN_MEM_BANK1_UNC_ERR_SMASK \
	| SEND_PIO_ERR_STATUS_PIO_CREDIT_RET_FIFO_PARITY_ERR_SMASK \
	| SEND_PIO_ERR_STATUS_PIO_PPMC_PBL_FIFO_ERR_SMASK \
	| SEND_PIO_ERR_STATUS_PIO_PKT_EVICT_SM_OR_ARB_SM_ERR_SMASK \
	| SEND_PIO_ERR_STATUS_PIO_HOST_ADDR_MEM_UNC_ERR_SMASK \
	| SEND_PIO_ERR_STATUS_PIO_WRITE_DATA_PARITY_ERR_SMASK \
	| SEND_PIO_ERR_STATUS_PIO_STATE_MACHINE_ERR_SMASK \
	| SEND_PIO_ERR_STATUS_PIO_WRITE_QW_VALID_PARITY_ERR_SMASK \
	| SEND_PIO_ERR_STATUS_PIO_BLOCK_QW_COUNT_PARITY_ERR_SMASK \
	| SEND_PIO_ERR_STATUS_PIO_VLF_VL_LEN_PARITY_ERR_SMASK \
	| SEND_PIO_ERR_STATUS_PIO_VLF_SOP_PARITY_ERR_SMASK \
	| SEND_PIO_ERR_STATUS_PIO_VL_FIFO_PARITY_ERR_SMASK \
	| SEND_PIO_ERR_STATUS_PIO_PPMC_BQC_MEM_PARITY_ERR_SMASK \
	| SEND_PIO_ERR_STATUS_PIO_PPMC_SOP_LEN_ERR_SMASK \
	| SEND_PIO_ERR_STATUS_PIO_CURRENT_FREE_CNT_PARITY_ERR_SMASK \
	| SEND_PIO_ERR_STATUS_PIO_LAST_RETURNED_CNT_PARITY_ERR_SMASK \
	| SEND_PIO_ERR_STATUS_PIO_PCC_SOP_HEAD_PARITY_ERR_SMASK \
	| SEND_PIO_ERR_STATUS_PIO_PEC_SOP_HEAD_PARITY_ERR_SMASK)

/*
 * TXE SDMA Error flags
 */
static struct flag_table sdma_err_status_flags[] = {
/* 0*/	FLAG_ENTRY0("SDmaRpyTagErr",
		SEND_DMA_ERR_STATUS_SDMA_RPY_TAG_ERR_SMASK),
/* 1*/	FLAG_ENTRY0("SDmaCsrParityErr",
		SEND_DMA_ERR_STATUS_SDMA_CSR_PARITY_ERR_SMASK),
/* 2*/	FLAG_ENTRY0("SDmaPcieReqTrackingUncErr",
		SEND_DMA_ERR_STATUS_SDMA_PCIE_REQ_TRACKING_UNC_ERR_SMASK),
/* 3*/	FLAG_ENTRY0("SDmaPcieReqTrackingCorErr",
		SEND_DMA_ERR_STATUS_SDMA_PCIE_REQ_TRACKING_COR_ERR_SMASK),
/*04-63 reserved*/
};

/* TXE SDMA errors that cause an SPC freeze */
#define ALL_SDMA_FREEZE_ERR  \
		(SEND_DMA_ERR_STATUS_SDMA_RPY_TAG_ERR_SMASK \
		| SEND_DMA_ERR_STATUS_SDMA_CSR_PARITY_ERR_SMASK \
		| SEND_DMA_ERR_STATUS_SDMA_PCIE_REQ_TRACKING_UNC_ERR_SMASK)

/* SendEgressErrInfo bits that correspond to a PortXmitDiscard counter */
#define PORT_DISCARD_EGRESS_ERRS \
	(SEND_EGRESS_ERR_INFO_TOO_LONG_IB_PACKET_ERR_SMASK \
	| SEND_EGRESS_ERR_INFO_VL_MAPPING_ERR_SMASK \
	| SEND_EGRESS_ERR_INFO_VL_ERR_SMASK)

/*
 * TXE Egress Error flags
 */
#define SEES(text) SEND_EGRESS_ERR_STATUS_##text##_ERR_SMASK
static struct flag_table egress_err_status_flags[] = {
/* 0*/	FLAG_ENTRY0("TxPktIntegrityMemCorErr", SEES(TX_PKT_INTEGRITY_MEM_COR)),
/* 1*/	FLAG_ENTRY0("TxPktIntegrityMemUncErr", SEES(TX_PKT_INTEGRITY_MEM_UNC)),
/* 2 reserved */
/* 3*/	FLAG_ENTRY0("TxEgressFifoUnderrunOrParityErr",
		SEES(TX_EGRESS_FIFO_UNDERRUN_OR_PARITY)),
/* 4*/	FLAG_ENTRY0("TxLinkdownErr", SEES(TX_LINKDOWN)),
/* 5*/	FLAG_ENTRY0("TxIncorrectLinkStateErr", SEES(TX_INCORRECT_LINK_STATE)),
/* 6 reserved */
/* 7*/	FLAG_ENTRY0("TxPioLaunchIntfParityErr",
		SEES(TX_PIO_LAUNCH_INTF_PARITY)),
/* 8*/	FLAG_ENTRY0("TxSdmaLaunchIntfParityErr",
		SEES(TX_SDMA_LAUNCH_INTF_PARITY)),
/* 9-10 reserved */
/*11*/	FLAG_ENTRY0("TxSbrdCtlStateMachineParityErr",
		SEES(TX_SBRD_CTL_STATE_MACHINE_PARITY)),
/*12*/	FLAG_ENTRY0("TxIllegalVLErr", SEES(TX_ILLEGAL_VL)),
/*13*/	FLAG_ENTRY0("TxLaunchCsrParityErr", SEES(TX_LAUNCH_CSR_PARITY)),
/*14*/	FLAG_ENTRY0("TxSbrdCtlCsrParityErr", SEES(TX_SBRD_CTL_CSR_PARITY)),
/*15*/	FLAG_ENTRY0("TxConfigParityErr", SEES(TX_CONFIG_PARITY)),
/*16*/	FLAG_ENTRY0("TxSdma0DisallowedPacketErr",
		SEES(TX_SDMA0_DISALLOWED_PACKET)),
/*17*/	FLAG_ENTRY0("TxSdma1DisallowedPacketErr",
		SEES(TX_SDMA1_DISALLOWED_PACKET)),
/*18*/	FLAG_ENTRY0("TxSdma2DisallowedPacketErr",
		SEES(TX_SDMA2_DISALLOWED_PACKET)),
/*19*/	FLAG_ENTRY0("TxSdma3DisallowedPacketErr",
		SEES(TX_SDMA3_DISALLOWED_PACKET)),
/*20*/	FLAG_ENTRY0("TxSdma4DisallowedPacketErr",
		SEES(TX_SDMA4_DISALLOWED_PACKET)),
/*21*/	FLAG_ENTRY0("TxSdma5DisallowedPacketErr",
		SEES(TX_SDMA5_DISALLOWED_PACKET)),
/*22*/	FLAG_ENTRY0("TxSdma6DisallowedPacketErr",
		SEES(TX_SDMA6_DISALLOWED_PACKET)),
/*23*/	FLAG_ENTRY0("TxSdma7DisallowedPacketErr",
		SEES(TX_SDMA7_DISALLOWED_PACKET)),
/*24*/	FLAG_ENTRY0("TxSdma8DisallowedPacketErr",
		SEES(TX_SDMA8_DISALLOWED_PACKET)),
/*25*/	FLAG_ENTRY0("TxSdma9DisallowedPacketErr",
		SEES(TX_SDMA9_DISALLOWED_PACKET)),
/*26*/	FLAG_ENTRY0("TxSdma10DisallowedPacketErr",
		SEES(TX_SDMA10_DISALLOWED_PACKET)),
/*27*/	FLAG_ENTRY0("TxSdma11DisallowedPacketErr",
		SEES(TX_SDMA11_DISALLOWED_PACKET)),
/*28*/	FLAG_ENTRY0("TxSdma12DisallowedPacketErr",
		SEES(TX_SDMA12_DISALLOWED_PACKET)),
/*29*/	FLAG_ENTRY0("TxSdma13DisallowedPacketErr",
		SEES(TX_SDMA13_DISALLOWED_PACKET)),
/*30*/	FLAG_ENTRY0("TxSdma14DisallowedPacketErr",
		SEES(TX_SDMA14_DISALLOWED_PACKET)),
/*31*/	FLAG_ENTRY0("TxSdma15DisallowedPacketErr",
		SEES(TX_SDMA15_DISALLOWED_PACKET)),
/*32*/	FLAG_ENTRY0("TxLaunchFifo0UncOrParityErr",
		SEES(TX_LAUNCH_FIFO0_UNC_OR_PARITY)),
/*33*/	FLAG_ENTRY0("TxLaunchFifo1UncOrParityErr",
		SEES(TX_LAUNCH_FIFO1_UNC_OR_PARITY)),
/*34*/	FLAG_ENTRY0("TxLaunchFifo2UncOrParityErr",
		SEES(TX_LAUNCH_FIFO2_UNC_OR_PARITY)),
/*35*/	FLAG_ENTRY0("TxLaunchFifo3UncOrParityErr",
		SEES(TX_LAUNCH_FIFO3_UNC_OR_PARITY)),
/*36*/	FLAG_ENTRY0("TxLaunchFifo4UncOrParityErr",
		SEES(TX_LAUNCH_FIFO4_UNC_OR_PARITY)),
/*37*/	FLAG_ENTRY0("TxLaunchFifo5UncOrParityErr",
		SEES(TX_LAUNCH_FIFO5_UNC_OR_PARITY)),
/*38*/	FLAG_ENTRY0("TxLaunchFifo6UncOrParityErr",
		SEES(TX_LAUNCH_FIFO6_UNC_OR_PARITY)),
/*39*/	FLAG_ENTRY0("TxLaunchFifo7UncOrParityErr",
		SEES(TX_LAUNCH_FIFO7_UNC_OR_PARITY)),
/*40*/	FLAG_ENTRY0("TxLaunchFifo8UncOrParityErr",
		SEES(TX_LAUNCH_FIFO8_UNC_OR_PARITY)),
/*41*/	FLAG_ENTRY0("TxCreditReturnParityErr", SEES(TX_CREDIT_RETURN_PARITY)),
/*42*/	FLAG_ENTRY0("TxSbHdrUncErr", SEES(TX_SB_HDR_UNC)),
/*43*/	FLAG_ENTRY0("TxReadSdmaMemoryUncErr", SEES(TX_READ_SDMA_MEMORY_UNC)),
/*44*/	FLAG_ENTRY0("TxReadPioMemoryUncErr", SEES(TX_READ_PIO_MEMORY_UNC)),
/*45*/	FLAG_ENTRY0("TxEgressFifoUncErr", SEES(TX_EGRESS_FIFO_UNC)),
/*46*/	FLAG_ENTRY0("TxHcrcInsertionErr", SEES(TX_HCRC_INSERTION)),
/*47*/	FLAG_ENTRY0("TxCreditReturnVLErr", SEES(TX_CREDIT_RETURN_VL)),
/*48*/	FLAG_ENTRY0("TxLaunchFifo0CorErr", SEES(TX_LAUNCH_FIFO0_COR)),
/*49*/	FLAG_ENTRY0("TxLaunchFifo1CorErr", SEES(TX_LAUNCH_FIFO1_COR)),
/*50*/	FLAG_ENTRY0("TxLaunchFifo2CorErr", SEES(TX_LAUNCH_FIFO2_COR)),
/*51*/	FLAG_ENTRY0("TxLaunchFifo3CorErr", SEES(TX_LAUNCH_FIFO3_COR)),
/*52*/	FLAG_ENTRY0("TxLaunchFifo4CorErr", SEES(TX_LAUNCH_FIFO4_COR)),
/*53*/	FLAG_ENTRY0("TxLaunchFifo5CorErr", SEES(TX_LAUNCH_FIFO5_COR)),
/*54*/	FLAG_ENTRY0("TxLaunchFifo6CorErr", SEES(TX_LAUNCH_FIFO6_COR)),
/*55*/	FLAG_ENTRY0("TxLaunchFifo7CorErr", SEES(TX_LAUNCH_FIFO7_COR)),
/*56*/	FLAG_ENTRY0("TxLaunchFifo8CorErr", SEES(TX_LAUNCH_FIFO8_COR)),
/*57*/	FLAG_ENTRY0("TxCreditOverrunErr", SEES(TX_CREDIT_OVERRUN)),
/*58*/	FLAG_ENTRY0("TxSbHdrCorErr", SEES(TX_SB_HDR_COR)),
/*59*/	FLAG_ENTRY0("TxReadSdmaMemoryCorErr", SEES(TX_READ_SDMA_MEMORY_COR)),
/*60*/	FLAG_ENTRY0("TxReadPioMemoryCorErr", SEES(TX_READ_PIO_MEMORY_COR)),
/*61*/	FLAG_ENTRY0("TxEgressFifoCorErr", SEES(TX_EGRESS_FIFO_COR)),
/*62*/	FLAG_ENTRY0("TxReadSdmaMemoryCsrUncErr",
		SEES(TX_READ_SDMA_MEMORY_CSR_UNC)),
/*63*/	FLAG_ENTRY0("TxReadPioMemoryCsrUncErr",
		SEES(TX_READ_PIO_MEMORY_CSR_UNC)),
};

/*
 * TXE Egress Error Info flags
 */
#define SEEI(text) SEND_EGRESS_ERR_INFO_##text##_ERR_SMASK
static struct flag_table egress_err_info_flags[] = {
/* 0*/	FLAG_ENTRY0("Reserved", 0ull),
/* 1*/	FLAG_ENTRY0("VLErr", SEEI(VL)),
/* 2*/	FLAG_ENTRY0("JobKeyErr", SEEI(JOB_KEY)),
/* 3*/	FLAG_ENTRY0("JobKeyErr", SEEI(JOB_KEY)),
/* 4*/	FLAG_ENTRY0("PartitionKeyErr", SEEI(PARTITION_KEY)),
/* 5*/	FLAG_ENTRY0("SLIDErr", SEEI(SLID)),
/* 6*/	FLAG_ENTRY0("OpcodeErr", SEEI(OPCODE)),
/* 7*/	FLAG_ENTRY0("VLMappingErr", SEEI(VL_MAPPING)),
/* 8*/	FLAG_ENTRY0("RawErr", SEEI(RAW)),
/* 9*/	FLAG_ENTRY0("RawIPv6Err", SEEI(RAW_IPV6)),
/*10*/	FLAG_ENTRY0("GRHErr", SEEI(GRH)),
/*11*/	FLAG_ENTRY0("BypassErr", SEEI(BYPASS)),
/*12*/	FLAG_ENTRY0("KDETHPacketsErr", SEEI(KDETH_PACKETS)),
/*13*/	FLAG_ENTRY0("NonKDETHPacketsErr", SEEI(NON_KDETH_PACKETS)),
/*14*/	FLAG_ENTRY0("TooSmallIBPacketsErr", SEEI(TOO_SMALL_IB_PACKETS)),
/*15*/	FLAG_ENTRY0("TooSmallBypassPacketsErr", SEEI(TOO_SMALL_BYPASS_PACKETS)),
/*16*/	FLAG_ENTRY0("PbcTestErr", SEEI(PBC_TEST)),
/*17*/	FLAG_ENTRY0("BadPktLenErr", SEEI(BAD_PKT_LEN)),
/*18*/	FLAG_ENTRY0("TooLongIBPacketErr", SEEI(TOO_LONG_IB_PACKET)),
/*19*/	FLAG_ENTRY0("TooLongBypassPacketsErr", SEEI(TOO_LONG_BYPASS_PACKETS)),
/*20*/	FLAG_ENTRY0("PbcStaticRateControlErr", SEEI(PBC_STATIC_RATE_CONTROL)),
/*21*/	FLAG_ENTRY0("BypassBadPktLenErr", SEEI(BAD_PKT_LEN)),
};

/* TXE Egress errors that cause an SPC freeze */
#define ALL_TXE_EGRESS_FREEZE_ERR \
	(SEES(TX_EGRESS_FIFO_UNDERRUN_OR_PARITY) \
	| SEES(TX_PIO_LAUNCH_INTF_PARITY) \
	| SEES(TX_SDMA_LAUNCH_INTF_PARITY) \
	| SEES(TX_SBRD_CTL_STATE_MACHINE_PARITY) \
	| SEES(TX_LAUNCH_CSR_PARITY) \
	| SEES(TX_SBRD_CTL_CSR_PARITY) \
	| SEES(TX_CONFIG_PARITY) \
	| SEES(TX_LAUNCH_FIFO0_UNC_OR_PARITY) \
	| SEES(TX_LAUNCH_FIFO1_UNC_OR_PARITY) \
	| SEES(TX_LAUNCH_FIFO2_UNC_OR_PARITY) \
	| SEES(TX_LAUNCH_FIFO3_UNC_OR_PARITY) \
	| SEES(TX_LAUNCH_FIFO4_UNC_OR_PARITY) \
	| SEES(TX_LAUNCH_FIFO5_UNC_OR_PARITY) \
	| SEES(TX_LAUNCH_FIFO6_UNC_OR_PARITY) \
	| SEES(TX_LAUNCH_FIFO7_UNC_OR_PARITY) \
	| SEES(TX_LAUNCH_FIFO8_UNC_OR_PARITY) \
	| SEES(TX_CREDIT_RETURN_PARITY))

/*
 * TXE Send error flags
 */
#define SES(name) SEND_ERR_STATUS_SEND_##name##_ERR_SMASK
static struct flag_table send_err_status_flags[] = {
/* 0*/	FLAG_ENTRY0("SendCsrParityErr", SES(CSR_PARITY)),
/* 1*/	FLAG_ENTRY0("SendCsrReadBadAddrErr", SES(CSR_READ_BAD_ADDR)),
/* 2*/	FLAG_ENTRY0("SendCsrWriteBadAddrErr", SES(CSR_WRITE_BAD_ADDR))
};

/*
 * TXE Send Context Error flags and consequences
 */
static struct flag_table sc_err_status_flags[] = {
/* 0*/	FLAG_ENTRY("InconsistentSop",
		SEC_PACKET_DROPPED | SEC_SC_HALTED,
		SEND_CTXT_ERR_STATUS_PIO_INCONSISTENT_SOP_ERR_SMASK),
/* 1*/	FLAG_ENTRY("DisallowedPacket",
		SEC_PACKET_DROPPED | SEC_SC_HALTED,
		SEND_CTXT_ERR_STATUS_PIO_DISALLOWED_PACKET_ERR_SMASK),
/* 2*/	FLAG_ENTRY("WriteCrossesBoundary",
		SEC_WRITE_DROPPED | SEC_SC_HALTED,
		SEND_CTXT_ERR_STATUS_PIO_WRITE_CROSSES_BOUNDARY_ERR_SMASK),
/* 3*/	FLAG_ENTRY("WriteOverflow",
		SEC_WRITE_DROPPED | SEC_SC_HALTED,
		SEND_CTXT_ERR_STATUS_PIO_WRITE_OVERFLOW_ERR_SMASK),
/* 4*/	FLAG_ENTRY("WriteOutOfBounds",
		SEC_WRITE_DROPPED | SEC_SC_HALTED,
		SEND_CTXT_ERR_STATUS_PIO_WRITE_OUT_OF_BOUNDS_ERR_SMASK),
/* 5-63 reserved*/
};

/*
 * RXE Receive Error flags
 */
#define RXES(name) RCV_ERR_STATUS_RX_##name##_ERR_SMASK
static struct flag_table rxe_err_status_flags[] = {
/* 0*/	FLAG_ENTRY0("RxDmaCsrCorErr", RXES(DMA_CSR_COR)),
/* 1*/	FLAG_ENTRY0("RxDcIntfParityErr", RXES(DC_INTF_PARITY)),
/* 2*/	FLAG_ENTRY0("RxRcvHdrUncErr", RXES(RCV_HDR_UNC)),
/* 3*/	FLAG_ENTRY0("RxRcvHdrCorErr", RXES(RCV_HDR_COR)),
/* 4*/	FLAG_ENTRY0("RxRcvDataUncErr", RXES(RCV_DATA_UNC)),
/* 5*/	FLAG_ENTRY0("RxRcvDataCorErr", RXES(RCV_DATA_COR)),
/* 6*/	FLAG_ENTRY0("RxRcvQpMapTableUncErr", RXES(RCV_QP_MAP_TABLE_UNC)),
/* 7*/	FLAG_ENTRY0("RxRcvQpMapTableCorErr", RXES(RCV_QP_MAP_TABLE_COR)),
/* 8*/	FLAG_ENTRY0("RxRcvCsrParityErr", RXES(RCV_CSR_PARITY)),
/* 9*/	FLAG_ENTRY0("RxDcSopEopParityErr", RXES(DC_SOP_EOP_PARITY)),
/*10*/	FLAG_ENTRY0("RxDmaFlagUncErr", RXES(DMA_FLAG_UNC)),
/*11*/	FLAG_ENTRY0("RxDmaFlagCorErr", RXES(DMA_FLAG_COR)),
/*12*/	FLAG_ENTRY0("RxRcvFsmEncodingErr", RXES(RCV_FSM_ENCODING)),
/*13*/	FLAG_ENTRY0("RxRbufFreeListUncErr", RXES(RBUF_FREE_LIST_UNC)),
/*14*/	FLAG_ENTRY0("RxRbufFreeListCorErr", RXES(RBUF_FREE_LIST_COR)),
/*15*/	FLAG_ENTRY0("RxRbufLookupDesRegUncErr", RXES(RBUF_LOOKUP_DES_REG_UNC)),
/*16*/	FLAG_ENTRY0("RxRbufLookupDesRegUncCorErr",
		RXES(RBUF_LOOKUP_DES_REG_UNC_COR)),
/*17*/	FLAG_ENTRY0("RxRbufLookupDesUncErr", RXES(RBUF_LOOKUP_DES_UNC)),
/*18*/	FLAG_ENTRY0("RxRbufLookupDesCorErr", RXES(RBUF_LOOKUP_DES_COR)),
/*19*/	FLAG_ENTRY0("RxRbufBlockListReadUncErr",
		RXES(RBUF_BLOCK_LIST_READ_UNC)),
/*20*/	FLAG_ENTRY0("RxRbufBlockListReadCorErr",
		RXES(RBUF_BLOCK_LIST_READ_COR)),
/*21*/	FLAG_ENTRY0("RxRbufCsrQHeadBufNumParityErr",
		RXES(RBUF_CSR_QHEAD_BUF_NUM_PARITY)),
/*22*/	FLAG_ENTRY0("RxRbufCsrQEntCntParityErr",
		RXES(RBUF_CSR_QENT_CNT_PARITY)),
/*23*/	FLAG_ENTRY0("RxRbufCsrQNextBufParityErr",
		RXES(RBUF_CSR_QNEXT_BUF_PARITY)),
/*24*/	FLAG_ENTRY0("RxRbufCsrQVldBitParityErr",
		RXES(RBUF_CSR_QVLD_BIT_PARITY)),
/*25*/	FLAG_ENTRY0("RxRbufCsrQHdPtrParityErr", RXES(RBUF_CSR_QHD_PTR_PARITY)),
/*26*/	FLAG_ENTRY0("RxRbufCsrQTlPtrParityErr", RXES(RBUF_CSR_QTL_PTR_PARITY)),
/*27*/	FLAG_ENTRY0("RxRbufCsrQNumOfPktParityErr",
		RXES(RBUF_CSR_QNUM_OF_PKT_PARITY)),
/*28*/	FLAG_ENTRY0("RxRbufCsrQEOPDWParityErr", RXES(RBUF_CSR_QEOPDW_PARITY)),
/*29*/	FLAG_ENTRY0("RxRbufCtxIdParityErr", RXES(RBUF_CTX_ID_PARITY)),
/*30*/	FLAG_ENTRY0("RxRBufBadLookupErr", RXES(RBUF_BAD_LOOKUP)),
/*31*/	FLAG_ENTRY0("RxRbufFullErr", RXES(RBUF_FULL)),
/*32*/	FLAG_ENTRY0("RxRbufEmptyErr", RXES(RBUF_EMPTY)),
/*33*/	FLAG_ENTRY0("RxRbufFlRdAddrParityErr", RXES(RBUF_FL_RD_ADDR_PARITY)),
/*34*/	FLAG_ENTRY0("RxRbufFlWrAddrParityErr", RXES(RBUF_FL_WR_ADDR_PARITY)),
/*35*/	FLAG_ENTRY0("RxRbufFlInitdoneParityErr",
		RXES(RBUF_FL_INITDONE_PARITY)),
/*36*/	FLAG_ENTRY0("RxRbufFlInitWrAddrParityErr",
		RXES(RBUF_FL_INIT_WR_ADDR_PARITY)),
/*37*/	FLAG_ENTRY0("RxRbufNextFreeBufUncErr", RXES(RBUF_NEXT_FREE_BUF_UNC)),
/*38*/	FLAG_ENTRY0("RxRbufNextFreeBufCorErr", RXES(RBUF_NEXT_FREE_BUF_COR)),
/*39*/	FLAG_ENTRY0("RxLookupDesPart1UncErr", RXES(LOOKUP_DES_PART1_UNC)),
/*40*/	FLAG_ENTRY0("RxLookupDesPart1UncCorErr",
		RXES(LOOKUP_DES_PART1_UNC_COR)),
/*41*/	FLAG_ENTRY0("RxLookupDesPart2ParityErr",
		RXES(LOOKUP_DES_PART2_PARITY)),
/*42*/	FLAG_ENTRY0("RxLookupRcvArrayUncErr", RXES(LOOKUP_RCV_ARRAY_UNC)),
/*43*/	FLAG_ENTRY0("RxLookupRcvArrayCorErr", RXES(LOOKUP_RCV_ARRAY_COR)),
/*44*/	FLAG_ENTRY0("RxLookupCsrParityErr", RXES(LOOKUP_CSR_PARITY)),
/*45*/	FLAG_ENTRY0("RxHqIntrCsrParityErr", RXES(HQ_INTR_CSR_PARITY)),
/*46*/	FLAG_ENTRY0("RxHqIntrFsmErr", RXES(HQ_INTR_FSM)),
/*47*/	FLAG_ENTRY0("RxRbufDescPart1UncErr", RXES(RBUF_DESC_PART1_UNC)),
/*48*/	FLAG_ENTRY0("RxRbufDescPart1CorErr", RXES(RBUF_DESC_PART1_COR)),
/*49*/	FLAG_ENTRY0("RxRbufDescPart2UncErr", RXES(RBUF_DESC_PART2_UNC)),
/*50*/	FLAG_ENTRY0("RxRbufDescPart2CorErr", RXES(RBUF_DESC_PART2_COR)),
/*51*/	FLAG_ENTRY0("RxDmaHdrFifoRdUncErr", RXES(DMA_HDR_FIFO_RD_UNC)),
/*52*/	FLAG_ENTRY0("RxDmaHdrFifoRdCorErr", RXES(DMA_HDR_FIFO_RD_COR)),
/*53*/	FLAG_ENTRY0("RxDmaDataFifoRdUncErr", RXES(DMA_DATA_FIFO_RD_UNC)),
/*54*/	FLAG_ENTRY0("RxDmaDataFifoRdCorErr", RXES(DMA_DATA_FIFO_RD_COR)),
/*55*/	FLAG_ENTRY0("RxRbufDataUncErr", RXES(RBUF_DATA_UNC)),
/*56*/	FLAG_ENTRY0("RxRbufDataCorErr", RXES(RBUF_DATA_COR)),
/*57*/	FLAG_ENTRY0("RxDmaCsrParityErr", RXES(DMA_CSR_PARITY)),
/*58*/	FLAG_ENTRY0("RxDmaEqFsmEncodingErr", RXES(DMA_EQ_FSM_ENCODING)),
/*59*/	FLAG_ENTRY0("RxDmaDqFsmEncodingErr", RXES(DMA_DQ_FSM_ENCODING)),
/*60*/	FLAG_ENTRY0("RxDmaCsrUncErr", RXES(DMA_CSR_UNC)),
/*61*/	FLAG_ENTRY0("RxCsrReadBadAddrErr", RXES(CSR_READ_BAD_ADDR)),
/*62*/	FLAG_ENTRY0("RxCsrWriteBadAddrErr", RXES(CSR_WRITE_BAD_ADDR)),
/*63*/	FLAG_ENTRY0("RxCsrParityErr", RXES(CSR_PARITY))
};

/* RXE errors that will trigger an SPC freeze */
#define ALL_RXE_FREEZE_ERR  \
	(RCV_ERR_STATUS_RX_RCV_QP_MAP_TABLE_UNC_ERR_SMASK \
	| RCV_ERR_STATUS_RX_RCV_CSR_PARITY_ERR_SMASK \
	| RCV_ERR_STATUS_RX_DMA_FLAG_UNC_ERR_SMASK \
	| RCV_ERR_STATUS_RX_RCV_FSM_ENCODING_ERR_SMASK \
	| RCV_ERR_STATUS_RX_RBUF_FREE_LIST_UNC_ERR_SMASK \
	| RCV_ERR_STATUS_RX_RBUF_LOOKUP_DES_REG_UNC_ERR_SMASK \
	| RCV_ERR_STATUS_RX_RBUF_LOOKUP_DES_REG_UNC_COR_ERR_SMASK \
	| RCV_ERR_STATUS_RX_RBUF_LOOKUP_DES_UNC_ERR_SMASK \
	| RCV_ERR_STATUS_RX_RBUF_BLOCK_LIST_READ_UNC_ERR_SMASK \
	| RCV_ERR_STATUS_RX_RBUF_CSR_QHEAD_BUF_NUM_PARITY_ERR_SMASK \
	| RCV_ERR_STATUS_RX_RBUF_CSR_QENT_CNT_PARITY_ERR_SMASK \
	| RCV_ERR_STATUS_RX_RBUF_CSR_QNEXT_BUF_PARITY_ERR_SMASK \
	| RCV_ERR_STATUS_RX_RBUF_CSR_QVLD_BIT_PARITY_ERR_SMASK \
	| RCV_ERR_STATUS_RX_RBUF_CSR_QHD_PTR_PARITY_ERR_SMASK \
	| RCV_ERR_STATUS_RX_RBUF_CSR_QTL_PTR_PARITY_ERR_SMASK \
	| RCV_ERR_STATUS_RX_RBUF_CSR_QNUM_OF_PKT_PARITY_ERR_SMASK \
	| RCV_ERR_STATUS_RX_RBUF_CSR_QEOPDW_PARITY_ERR_SMASK \
	| RCV_ERR_STATUS_RX_RBUF_CTX_ID_PARITY_ERR_SMASK \
	| RCV_ERR_STATUS_RX_RBUF_BAD_LOOKUP_ERR_SMASK \
	| RCV_ERR_STATUS_RX_RBUF_FULL_ERR_SMASK \
	| RCV_ERR_STATUS_RX_RBUF_EMPTY_ERR_SMASK \
	| RCV_ERR_STATUS_RX_RBUF_FL_RD_ADDR_PARITY_ERR_SMASK \
	| RCV_ERR_STATUS_RX_RBUF_FL_WR_ADDR_PARITY_ERR_SMASK \
	| RCV_ERR_STATUS_RX_RBUF_FL_INITDONE_PARITY_ERR_SMASK \
	| RCV_ERR_STATUS_RX_RBUF_FL_INIT_WR_ADDR_PARITY_ERR_SMASK \
	| RCV_ERR_STATUS_RX_RBUF_NEXT_FREE_BUF_UNC_ERR_SMASK \
	| RCV_ERR_STATUS_RX_LOOKUP_DES_PART1_UNC_ERR_SMASK \
	| RCV_ERR_STATUS_RX_LOOKUP_DES_PART1_UNC_COR_ERR_SMASK \
	| RCV_ERR_STATUS_RX_LOOKUP_DES_PART2_PARITY_ERR_SMASK \
	| RCV_ERR_STATUS_RX_LOOKUP_RCV_ARRAY_UNC_ERR_SMASK \
	| RCV_ERR_STATUS_RX_LOOKUP_CSR_PARITY_ERR_SMASK \
	| RCV_ERR_STATUS_RX_HQ_INTR_CSR_PARITY_ERR_SMASK \
	| RCV_ERR_STATUS_RX_HQ_INTR_FSM_ERR_SMASK \
	| RCV_ERR_STATUS_RX_RBUF_DESC_PART1_UNC_ERR_SMASK \
	| RCV_ERR_STATUS_RX_RBUF_DESC_PART1_COR_ERR_SMASK \
	| RCV_ERR_STATUS_RX_RBUF_DESC_PART2_UNC_ERR_SMASK \
	| RCV_ERR_STATUS_RX_DMA_HDR_FIFO_RD_UNC_ERR_SMASK \
	| RCV_ERR_STATUS_RX_DMA_DATA_FIFO_RD_UNC_ERR_SMASK \
	| RCV_ERR_STATUS_RX_RBUF_DATA_UNC_ERR_SMASK \
	| RCV_ERR_STATUS_RX_DMA_CSR_PARITY_ERR_SMASK \
	| RCV_ERR_STATUS_RX_DMA_EQ_FSM_ENCODING_ERR_SMASK \
	| RCV_ERR_STATUS_RX_DMA_DQ_FSM_ENCODING_ERR_SMASK \
	| RCV_ERR_STATUS_RX_DMA_CSR_UNC_ERR_SMASK \
	| RCV_ERR_STATUS_RX_CSR_PARITY_ERR_SMASK)

#define RXE_FREEZE_ABORT_MASK \
	(RCV_ERR_STATUS_RX_DMA_CSR_UNC_ERR_SMASK | \
	RCV_ERR_STATUS_RX_DMA_HDR_FIFO_RD_UNC_ERR_SMASK | \
	RCV_ERR_STATUS_RX_DMA_DATA_FIFO_RD_UNC_ERR_SMASK)

/*
 * DCC Error Flags
 */
#define DCCE(name) DCC_ERR_FLG_##name##_SMASK
static struct flag_table dcc_err_flags[] = {
	FLAG_ENTRY0("bad_l2_err", DCCE(BAD_L2_ERR)),
	FLAG_ENTRY0("bad_sc_err", DCCE(BAD_SC_ERR)),
	FLAG_ENTRY0("bad_mid_tail_err", DCCE(BAD_MID_TAIL_ERR)),
	FLAG_ENTRY0("bad_preemption_err", DCCE(BAD_PREEMPTION_ERR)),
	FLAG_ENTRY0("preemption_err", DCCE(PREEMPTION_ERR)),
	FLAG_ENTRY0("preemptionvl15_err", DCCE(PREEMPTIONVL15_ERR)),
	FLAG_ENTRY0("bad_vl_marker_err", DCCE(BAD_VL_MARKER_ERR)),
	FLAG_ENTRY0("bad_dlid_target_err", DCCE(BAD_DLID_TARGET_ERR)),
	FLAG_ENTRY0("bad_lver_err", DCCE(BAD_LVER_ERR)),
	FLAG_ENTRY0("uncorrectable_err", DCCE(UNCORRECTABLE_ERR)),
	FLAG_ENTRY0("bad_crdt_ack_err", DCCE(BAD_CRDT_ACK_ERR)),
	FLAG_ENTRY0("unsup_pkt_type", DCCE(UNSUP_PKT_TYPE)),
	FLAG_ENTRY0("bad_ctrl_flit_err", DCCE(BAD_CTRL_FLIT_ERR)),
	FLAG_ENTRY0("event_cntr_parity_err", DCCE(EVENT_CNTR_PARITY_ERR)),
	FLAG_ENTRY0("event_cntr_rollover_err", DCCE(EVENT_CNTR_ROLLOVER_ERR)),
	FLAG_ENTRY0("link_err", DCCE(LINK_ERR)),
	FLAG_ENTRY0("misc_cntr_rollover_err", DCCE(MISC_CNTR_ROLLOVER_ERR)),
	FLAG_ENTRY0("bad_ctrl_dist_err", DCCE(BAD_CTRL_DIST_ERR)),
	FLAG_ENTRY0("bad_tail_dist_err", DCCE(BAD_TAIL_DIST_ERR)),
	FLAG_ENTRY0("bad_head_dist_err", DCCE(BAD_HEAD_DIST_ERR)),
	FLAG_ENTRY0("nonvl15_state_err", DCCE(NONVL15_STATE_ERR)),
	FLAG_ENTRY0("vl15_multi_err", DCCE(VL15_MULTI_ERR)),
	FLAG_ENTRY0("bad_pkt_length_err", DCCE(BAD_PKT_LENGTH_ERR)),
	FLAG_ENTRY0("unsup_vl_err", DCCE(UNSUP_VL_ERR)),
	FLAG_ENTRY0("perm_nvl15_err", DCCE(PERM_NVL15_ERR)),
	FLAG_ENTRY0("slid_zero_err", DCCE(SLID_ZERO_ERR)),
	FLAG_ENTRY0("dlid_zero_err", DCCE(DLID_ZERO_ERR)),
	FLAG_ENTRY0("length_mtu_err", DCCE(LENGTH_MTU_ERR)),
	FLAG_ENTRY0("rx_early_drop_err", DCCE(RX_EARLY_DROP_ERR)),
	FLAG_ENTRY0("late_short_err", DCCE(LATE_SHORT_ERR)),
	FLAG_ENTRY0("late_long_err", DCCE(LATE_LONG_ERR)),
	FLAG_ENTRY0("late_ebp_err", DCCE(LATE_EBP_ERR)),
	FLAG_ENTRY0("fpe_tx_fifo_ovflw_err", DCCE(FPE_TX_FIFO_OVFLW_ERR)),
	FLAG_ENTRY0("fpe_tx_fifo_unflw_err", DCCE(FPE_TX_FIFO_UNFLW_ERR)),
	FLAG_ENTRY0("csr_access_blocked_host", DCCE(CSR_ACCESS_BLOCKED_HOST)),
	FLAG_ENTRY0("csr_access_blocked_uc", DCCE(CSR_ACCESS_BLOCKED_UC)),
	FLAG_ENTRY0("tx_ctrl_parity_err", DCCE(TX_CTRL_PARITY_ERR)),
	FLAG_ENTRY0("tx_ctrl_parity_mbe_err", DCCE(TX_CTRL_PARITY_MBE_ERR)),
	FLAG_ENTRY0("tx_sc_parity_err", DCCE(TX_SC_PARITY_ERR)),
	FLAG_ENTRY0("rx_ctrl_parity_mbe_err", DCCE(RX_CTRL_PARITY_MBE_ERR)),
	FLAG_ENTRY0("csr_parity_err", DCCE(CSR_PARITY_ERR)),
	FLAG_ENTRY0("csr_inval_addr", DCCE(CSR_INVAL_ADDR)),
	FLAG_ENTRY0("tx_byte_shft_parity_err", DCCE(TX_BYTE_SHFT_PARITY_ERR)),
	FLAG_ENTRY0("rx_byte_shft_parity_err", DCCE(RX_BYTE_SHFT_PARITY_ERR)),
	FLAG_ENTRY0("fmconfig_err", DCCE(FMCONFIG_ERR)),
	FLAG_ENTRY0("rcvport_err", DCCE(RCVPORT_ERR)),
};

/*
 * LCB error flags
 */
#define LCBE(name) DC_LCB_ERR_FLG_##name##_SMASK
static struct flag_table lcb_err_flags[] = {
/* 0*/	FLAG_ENTRY0("CSR_PARITY_ERR", LCBE(CSR_PARITY_ERR)),
/* 1*/	FLAG_ENTRY0("INVALID_CSR_ADDR", LCBE(INVALID_CSR_ADDR)),
/* 2*/	FLAG_ENTRY0("RST_FOR_FAILED_DESKEW", LCBE(RST_FOR_FAILED_DESKEW)),
/* 3*/	FLAG_ENTRY0("ALL_LNS_FAILED_REINIT_TEST",
		LCBE(ALL_LNS_FAILED_REINIT_TEST)),
/* 4*/	FLAG_ENTRY0("LOST_REINIT_STALL_OR_TOS", LCBE(LOST_REINIT_STALL_OR_TOS)),
/* 5*/	FLAG_ENTRY0("TX_LESS_THAN_FOUR_LNS", LCBE(TX_LESS_THAN_FOUR_LNS)),
/* 6*/	FLAG_ENTRY0("RX_LESS_THAN_FOUR_LNS", LCBE(RX_LESS_THAN_FOUR_LNS)),
/* 7*/	FLAG_ENTRY0("SEQ_CRC_ERR", LCBE(SEQ_CRC_ERR)),
/* 8*/	FLAG_ENTRY0("REINIT_FROM_PEER", LCBE(REINIT_FROM_PEER)),
/* 9*/	FLAG_ENTRY0("REINIT_FOR_LN_DEGRADE", LCBE(REINIT_FOR_LN_DEGRADE)),
/*10*/	FLAG_ENTRY0("CRC_ERR_CNT_HIT_LIMIT", LCBE(CRC_ERR_CNT_HIT_LIMIT)),
/*11*/	FLAG_ENTRY0("RCLK_STOPPED", LCBE(RCLK_STOPPED)),
/*12*/	FLAG_ENTRY0("UNEXPECTED_REPLAY_MARKER", LCBE(UNEXPECTED_REPLAY_MARKER)),
/*13*/	FLAG_ENTRY0("UNEXPECTED_ROUND_TRIP_MARKER",
		LCBE(UNEXPECTED_ROUND_TRIP_MARKER)),
/*14*/	FLAG_ENTRY0("ILLEGAL_NULL_LTP", LCBE(ILLEGAL_NULL_LTP)),
/*15*/	FLAG_ENTRY0("ILLEGAL_FLIT_ENCODING", LCBE(ILLEGAL_FLIT_ENCODING)),
/*16*/	FLAG_ENTRY0("FLIT_INPUT_BUF_OFLW", LCBE(FLIT_INPUT_BUF_OFLW)),
/*17*/	FLAG_ENTRY0("VL_ACK_INPUT_BUF_OFLW", LCBE(VL_ACK_INPUT_BUF_OFLW)),
/*18*/	FLAG_ENTRY0("VL_ACK_INPUT_PARITY_ERR", LCBE(VL_ACK_INPUT_PARITY_ERR)),
/*19*/	FLAG_ENTRY0("VL_ACK_INPUT_WRONG_CRC_MODE",
		LCBE(VL_ACK_INPUT_WRONG_CRC_MODE)),
/*20*/	FLAG_ENTRY0("FLIT_INPUT_BUF_MBE", LCBE(FLIT_INPUT_BUF_MBE)),
/*21*/	FLAG_ENTRY0("FLIT_INPUT_BUF_SBE", LCBE(FLIT_INPUT_BUF_SBE)),
/*22*/	FLAG_ENTRY0("REPLAY_BUF_MBE", LCBE(REPLAY_BUF_MBE)),
/*23*/	FLAG_ENTRY0("REPLAY_BUF_SBE", LCBE(REPLAY_BUF_SBE)),
/*24*/	FLAG_ENTRY0("CREDIT_RETURN_FLIT_MBE", LCBE(CREDIT_RETURN_FLIT_MBE)),
/*25*/	FLAG_ENTRY0("RST_FOR_LINK_TIMEOUT", LCBE(RST_FOR_LINK_TIMEOUT)),
/*26*/	FLAG_ENTRY0("RST_FOR_INCOMPLT_RND_TRIP",
		LCBE(RST_FOR_INCOMPLT_RND_TRIP)),
/*27*/	FLAG_ENTRY0("HOLD_REINIT", LCBE(HOLD_REINIT)),
/*28*/	FLAG_ENTRY0("NEG_EDGE_LINK_TRANSFER_ACTIVE",
		LCBE(NEG_EDGE_LINK_TRANSFER_ACTIVE)),
/*29*/	FLAG_ENTRY0("REDUNDANT_FLIT_PARITY_ERR",
		LCBE(REDUNDANT_FLIT_PARITY_ERR))
};

/*
 * DC8051 Error Flags
 */
#define D8E(name) DC_DC8051_ERR_FLG_##name##_SMASK
static struct flag_table dc8051_err_flags[] = {
	FLAG_ENTRY0("SET_BY_8051", D8E(SET_BY_8051)),
	FLAG_ENTRY0("LOST_8051_HEART_BEAT", D8E(LOST_8051_HEART_BEAT)),
	FLAG_ENTRY0("CRAM_MBE", D8E(CRAM_MBE)),
	FLAG_ENTRY0("CRAM_SBE", D8E(CRAM_SBE)),
	FLAG_ENTRY0("DRAM_MBE", D8E(DRAM_MBE)),
	FLAG_ENTRY0("DRAM_SBE", D8E(DRAM_SBE)),
	FLAG_ENTRY0("IRAM_MBE", D8E(IRAM_MBE)),
	FLAG_ENTRY0("IRAM_SBE", D8E(IRAM_SBE)),
	FLAG_ENTRY0("UNMATCHED_SECURE_MSG_ACROSS_BCC_LANES",
		    D8E(UNMATCHED_SECURE_MSG_ACROSS_BCC_LANES)),
	FLAG_ENTRY0("INVALID_CSR_ADDR", D8E(INVALID_CSR_ADDR)),
};

/*
 * DC8051 Information Error flags
 *
 * Flags in DC8051_DBG_ERR_INFO_SET_BY_8051.ERROR field.
 */
static struct flag_table dc8051_info_err_flags[] = {
	FLAG_ENTRY0("Spico ROM check failed",  SPICO_ROM_FAILED),
	FLAG_ENTRY0("Unknown frame received",  UNKNOWN_FRAME),
	FLAG_ENTRY0("Target BER not met",      TARGET_BER_NOT_MET),
	FLAG_ENTRY0("Serdes internal loopback failure",
		    FAILED_SERDES_INTERNAL_LOOPBACK),
	FLAG_ENTRY0("Failed SerDes init",      FAILED_SERDES_INIT),
	FLAG_ENTRY0("Failed LNI(Polling)",     FAILED_LNI_POLLING),
	FLAG_ENTRY0("Failed LNI(Debounce)",    FAILED_LNI_DEBOUNCE),
	FLAG_ENTRY0("Failed LNI(EstbComm)",    FAILED_LNI_ESTBCOMM),
	FLAG_ENTRY0("Failed LNI(OptEq)",       FAILED_LNI_OPTEQ),
	FLAG_ENTRY0("Failed LNI(VerifyCap_1)", FAILED_LNI_VERIFY_CAP1),
	FLAG_ENTRY0("Failed LNI(VerifyCap_2)", FAILED_LNI_VERIFY_CAP2),
	FLAG_ENTRY0("Failed LNI(ConfigLT)",    FAILED_LNI_CONFIGLT),
	FLAG_ENTRY0("Host Handshake Timeout",  HOST_HANDSHAKE_TIMEOUT),
	FLAG_ENTRY0("External Device Request Timeout",
		    EXTERNAL_DEVICE_REQ_TIMEOUT),
};

/*
 * DC8051 Information Host Information flags
 *
 * Flags in DC8051_DBG_ERR_INFO_SET_BY_8051.HOST_MSG field.
 */
static struct flag_table dc8051_info_host_msg_flags[] = {
	FLAG_ENTRY0("Host request done", 0x0001),
	FLAG_ENTRY0("BC PWR_MGM message", 0x0002),
	FLAG_ENTRY0("BC SMA message", 0x0004),
	FLAG_ENTRY0("BC Unknown message (BCC)", 0x0008),
	FLAG_ENTRY0("BC Unknown message (LCB)", 0x0010),
	FLAG_ENTRY0("External device config request", 0x0020),
	FLAG_ENTRY0("VerifyCap all frames received", 0x0040),
	FLAG_ENTRY0("LinkUp achieved", 0x0080),
	FLAG_ENTRY0("Link going down", 0x0100),
	FLAG_ENTRY0("Link width downgraded", 0x0200),
};

static u32 encoded_size(u32 size);
static u32 chip_to_opa_lstate(struct hfi1_devdata *dd, u32 chip_lstate);
static int set_physical_link_state(struct hfi1_devdata *dd, u64 state);
static void read_vc_remote_phy(struct hfi1_devdata *dd, u8 *power_management,
			       u8 *continuous);
static void read_vc_remote_fabric(struct hfi1_devdata *dd, u8 *vau, u8 *z,
				  u8 *vcu, u16 *vl15buf, u8 *crc_sizes);
static void read_vc_remote_link_width(struct hfi1_devdata *dd,
				      u8 *remote_tx_rate, u16 *link_widths);
static void read_vc_local_link_mode(struct hfi1_devdata *dd, u8 *misc_bits,
				    u8 *flag_bits, u16 *link_widths);
static void read_remote_device_id(struct hfi1_devdata *dd, u16 *device_id,
				  u8 *device_rev);
static void read_local_lni(struct hfi1_devdata *dd, u8 *enable_lane_rx);
static int read_tx_settings(struct hfi1_devdata *dd, u8 *enable_lane_tx,
			    u8 *tx_polarity_inversion,
			    u8 *rx_polarity_inversion, u8 *max_rate);
static void handle_sdma_eng_err(struct hfi1_devdata *dd,
				unsigned int context, u64 err_status);
static void handle_qsfp_int(struct hfi1_devdata *dd, u32 source, u64 reg);
static void handle_dcc_err(struct hfi1_devdata *dd,
			   unsigned int context, u64 err_status);
static void handle_lcb_err(struct hfi1_devdata *dd,
			   unsigned int context, u64 err_status);
static void handle_8051_interrupt(struct hfi1_devdata *dd, u32 unused, u64 reg);
static void handle_cce_err(struct hfi1_devdata *dd, u32 unused, u64 reg);
static void handle_rxe_err(struct hfi1_devdata *dd, u32 unused, u64 reg);
static void handle_misc_err(struct hfi1_devdata *dd, u32 unused, u64 reg);
static void handle_pio_err(struct hfi1_devdata *dd, u32 unused, u64 reg);
static void handle_sdma_err(struct hfi1_devdata *dd, u32 unused, u64 reg);
static void handle_egress_err(struct hfi1_devdata *dd, u32 unused, u64 reg);
static void handle_txe_err(struct hfi1_devdata *dd, u32 unused, u64 reg);
static void set_partition_keys(struct hfi1_pportdata *ppd);
static const char *link_state_name(u32 state);
static const char *link_state_reason_name(struct hfi1_pportdata *ppd,
					  u32 state);
static int do_8051_command(struct hfi1_devdata *dd, u32 type, u64 in_data,
			   u64 *out_data);
static int read_idle_sma(struct hfi1_devdata *dd, u64 *data);
static int thermal_init(struct hfi1_devdata *dd);

static void update_statusp(struct hfi1_pportdata *ppd, u32 state);
static int wait_phys_link_offline_substates(struct hfi1_pportdata *ppd,
					    int msecs);
static int wait_logical_linkstate(struct hfi1_pportdata *ppd, u32 state,
				  int msecs);
static void log_state_transition(struct hfi1_pportdata *ppd, u32 state);
static void log_physical_state(struct hfi1_pportdata *ppd, u32 state);
static int wait_physical_linkstate(struct hfi1_pportdata *ppd, u32 state,
				   int msecs);
static void read_planned_down_reason_code(struct hfi1_devdata *dd, u8 *pdrrc);
static void read_link_down_reason(struct hfi1_devdata *dd, u8 *ldr);
static void handle_temp_err(struct hfi1_devdata *dd);
static void dc_shutdown(struct hfi1_devdata *dd);
static void dc_start(struct hfi1_devdata *dd);
static int qos_rmt_entries(struct hfi1_devdata *dd, unsigned int *mp,
			   unsigned int *np);
static void clear_full_mgmt_pkey(struct hfi1_pportdata *ppd);
static int wait_link_transfer_active(struct hfi1_devdata *dd, int wait_ms);
static void clear_rsm_rule(struct hfi1_devdata *dd, u8 rule_index);
static void update_xmit_counters(struct hfi1_pportdata *ppd, u16 link_width);

/*
 * Error interrupt table entry.  This is used as input to the interrupt
 * "clear down" routine used for all second tier error interrupt register.
 * Second tier interrupt registers have a single bit representing them
 * in the top-level CceIntStatus.
 */
struct err_reg_info {
	u32 status;		/* status CSR offset */
	u32 clear;		/* clear CSR offset */
	u32 mask;		/* mask CSR offset */
	void (*handler)(struct hfi1_devdata *dd, u32 source, u64 reg);
	const char *desc;
};

#define NUM_MISC_ERRS (IS_GENERAL_ERR_END - IS_GENERAL_ERR_START)
#define NUM_DC_ERRS (IS_DC_END - IS_DC_START)
#define NUM_VARIOUS (IS_VARIOUS_END - IS_VARIOUS_START)

/*
 * Helpers for building HFI and DC error interrupt table entries.  Different
 * helpers are needed because of inconsistent register names.
 */
#define EE(reg, handler, desc) \
	{ reg##_STATUS, reg##_CLEAR, reg##_MASK, \
		handler, desc }
#define DC_EE1(reg, handler, desc) \
	{ reg##_FLG, reg##_FLG_CLR, reg##_FLG_EN, handler, desc }
#define DC_EE2(reg, handler, desc) \
	{ reg##_FLG, reg##_CLR, reg##_EN, handler, desc }

/*
 * Table of the "misc" grouping of error interrupts.  Each entry refers to
 * another register containing more information.
 */
static const struct err_reg_info misc_errs[NUM_MISC_ERRS] = {
/* 0*/	EE(CCE_ERR,		handle_cce_err,    "CceErr"),
/* 1*/	EE(RCV_ERR,		handle_rxe_err,    "RxeErr"),
/* 2*/	EE(MISC_ERR,	handle_misc_err,   "MiscErr"),
/* 3*/	{ 0, 0, 0, NULL }, /* reserved */
/* 4*/	EE(SEND_PIO_ERR,    handle_pio_err,    "PioErr"),
/* 5*/	EE(SEND_DMA_ERR,    handle_sdma_err,   "SDmaErr"),
/* 6*/	EE(SEND_EGRESS_ERR, handle_egress_err, "EgressErr"),
/* 7*/	EE(SEND_ERR,	handle_txe_err,    "TxeErr")
	/* the rest are reserved */
};

/*
 * Index into the Various section of the interrupt sources
 * corresponding to the Critical Temperature interrupt.
 */
#define TCRIT_INT_SOURCE 4

/*
 * SDMA error interrupt entry - refers to another register containing more
 * information.
 */
static const struct err_reg_info sdma_eng_err =
	EE(SEND_DMA_ENG_ERR, handle_sdma_eng_err, "SDmaEngErr");

static const struct err_reg_info various_err[NUM_VARIOUS] = {
/* 0*/	{ 0, 0, 0, NULL }, /* PbcInt */
/* 1*/	{ 0, 0, 0, NULL }, /* GpioAssertInt */
/* 2*/	EE(ASIC_QSFP1,	handle_qsfp_int,	"QSFP1"),
/* 3*/	EE(ASIC_QSFP2,	handle_qsfp_int,	"QSFP2"),
/* 4*/	{ 0, 0, 0, NULL }, /* TCritInt */
	/* rest are reserved */
};

/*
 * The DC encoding of mtu_cap for 10K MTU in the DCC_CFG_PORT_CONFIG
 * register can not be derived from the MTU value because 10K is not
 * a power of 2. Therefore, we need a constant. Everything else can
 * be calculated.
 */
#define DCC_CFG_PORT_MTU_CAP_10240 7

/*
 * Table of the DC grouping of error interrupts.  Each entry refers to
 * another register containing more information.
 */
static const struct err_reg_info dc_errs[NUM_DC_ERRS] = {
/* 0*/	DC_EE1(DCC_ERR,		handle_dcc_err,	       "DCC Err"),
/* 1*/	DC_EE2(DC_LCB_ERR,	handle_lcb_err,	       "LCB Err"),
/* 2*/	DC_EE2(DC_DC8051_ERR,	handle_8051_interrupt, "DC8051 Interrupt"),
/* 3*/	/* dc_lbm_int - special, see is_dc_int() */
	/* the rest are reserved */
};

struct cntr_entry {
	/*
	 * counter name
	 */
	char *name;

	/*
	 * csr to read for name (if applicable)
	 */
	u64 csr;

	/*
	 * offset into dd or ppd to store the counter's value
	 */
	int offset;

	/*
	 * flags
	 */
	u8 flags;

	/*
	 * accessor for stat element, context either dd or ppd
	 */
	u64 (*rw_cntr)(const struct cntr_entry *, void *context, int vl,
		       int mode, u64 data);
};

#define C_RCV_HDR_OVF_FIRST C_RCV_HDR_OVF_0
#define C_RCV_HDR_OVF_LAST C_RCV_HDR_OVF_159

#define CNTR_ELEM(name, csr, offset, flags, accessor) \
{ \
	name, \
	csr, \
	offset, \
	flags, \
	accessor \
}

/* 32bit RXE */
#define RXE32_PORT_CNTR_ELEM(name, counter, flags) \
CNTR_ELEM(#name, \
	  (counter * 8 + RCV_COUNTER_ARRAY32), \
	  0, flags | CNTR_32BIT, \
	  port_access_u32_csr)

#define RXE32_DEV_CNTR_ELEM(name, counter, flags) \
CNTR_ELEM(#name, \
	  (counter * 8 + RCV_COUNTER_ARRAY32), \
	  0, flags | CNTR_32BIT, \
	  dev_access_u32_csr)

/* 64bit RXE */
#define RXE64_PORT_CNTR_ELEM(name, counter, flags) \
CNTR_ELEM(#name, \
	  (counter * 8 + RCV_COUNTER_ARRAY64), \
	  0, flags, \
	  port_access_u64_csr)

#define RXE64_DEV_CNTR_ELEM(name, counter, flags) \
CNTR_ELEM(#name, \
	  (counter * 8 + RCV_COUNTER_ARRAY64), \
	  0, flags, \
	  dev_access_u64_csr)

#define OVR_LBL(ctx) C_RCV_HDR_OVF_ ## ctx
#define OVR_ELM(ctx) \
CNTR_ELEM("RcvHdrOvr" #ctx, \
	  (RCV_HDR_OVFL_CNT + ctx * 0x100), \
	  0, CNTR_NORMAL, port_access_u64_csr)

/* 32bit TXE */
#define TXE32_PORT_CNTR_ELEM(name, counter, flags) \
CNTR_ELEM(#name, \
	  (counter * 8 + SEND_COUNTER_ARRAY32), \
	  0, flags | CNTR_32BIT, \
	  port_access_u32_csr)

/* 64bit TXE */
#define TXE64_PORT_CNTR_ELEM(name, counter, flags) \
CNTR_ELEM(#name, \
	  (counter * 8 + SEND_COUNTER_ARRAY64), \
	  0, flags, \
	  port_access_u64_csr)

# define TX64_DEV_CNTR_ELEM(name, counter, flags) \
CNTR_ELEM(#name,\
	  counter * 8 + SEND_COUNTER_ARRAY64, \
	  0, \
	  flags, \
	  dev_access_u64_csr)

/* CCE */
#define CCE_PERF_DEV_CNTR_ELEM(name, counter, flags) \
CNTR_ELEM(#name, \
	  (counter * 8 + CCE_COUNTER_ARRAY32), \
	  0, flags | CNTR_32BIT, \
	  dev_access_u32_csr)

#define CCE_INT_DEV_CNTR_ELEM(name, counter, flags) \
CNTR_ELEM(#name, \
	  (counter * 8 + CCE_INT_COUNTER_ARRAY32), \
	  0, flags | CNTR_32BIT, \
	  dev_access_u32_csr)

/* DC */
#define DC_PERF_CNTR(name, counter, flags) \
CNTR_ELEM(#name, \
	  counter, \
	  0, \
	  flags, \
	  dev_access_u64_csr)

#define DC_PERF_CNTR_LCB(name, counter, flags) \
CNTR_ELEM(#name, \
	  counter, \
	  0, \
	  flags, \
	  dc_access_lcb_cntr)

/* ibp counters */
#define SW_IBP_CNTR(name, cntr) \
CNTR_ELEM(#name, \
	  0, \
	  0, \
	  CNTR_SYNTH, \
	  access_ibp_##cntr)

/**
 * hfi_addr_from_offset - return addr for readq/writeq
 * @dd - the dd device
 * @offset - the offset of the CSR within bar0
 *
 * This routine selects the appropriate base address
 * based on the indicated offset.
 */
static inline void __iomem *hfi1_addr_from_offset(
	const struct hfi1_devdata *dd,
	u32 offset)
{
	if (offset >= dd->base2_start)
		return dd->kregbase2 + (offset - dd->base2_start);
	return dd->kregbase1 + offset;
}

/**
 * read_csr - read CSR at the indicated offset
 * @dd - the dd device
 * @offset - the offset of the CSR within bar0
 *
 * Return: the value read or all FF's if there
 * is no mapping
 */
u64 read_csr(const struct hfi1_devdata *dd, u32 offset)
{
	if (dd->flags & HFI1_PRESENT)
		return readq(hfi1_addr_from_offset(dd, offset));
	return -1;
}

/**
 * write_csr - write CSR at the indicated offset
 * @dd - the dd device
 * @offset - the offset of the CSR within bar0
 * @value - value to write
 */
void write_csr(const struct hfi1_devdata *dd, u32 offset, u64 value)
{
	if (dd->flags & HFI1_PRESENT) {
		void __iomem *base = hfi1_addr_from_offset(dd, offset);

		/* avoid write to RcvArray */
		if (WARN_ON(offset >= RCV_ARRAY && offset < dd->base2_start))
			return;
		writeq(value, base);
	}
}

/**
 * get_csr_addr - return te iomem address for offset
 * @dd - the dd device
 * @offset - the offset of the CSR within bar0
 *
 * Return: The iomem address to use in subsequent
 * writeq/readq operations.
 */
void __iomem *get_csr_addr(
	const struct hfi1_devdata *dd,
	u32 offset)
{
	if (dd->flags & HFI1_PRESENT)
		return hfi1_addr_from_offset(dd, offset);
	return NULL;
}

static inline u64 read_write_csr(const struct hfi1_devdata *dd, u32 csr,
				 int mode, u64 value)
{
	u64 ret;

	if (mode == CNTR_MODE_R) {
		ret = read_csr(dd, csr);
	} else if (mode == CNTR_MODE_W) {
		write_csr(dd, csr, value);
		ret = value;
	} else {
		dd_dev_err(dd, "Invalid cntr register access mode");
		return 0;
	}

	hfi1_cdbg(CNTR, "csr 0x%x val 0x%llx mode %d", csr, ret, mode);
	return ret;
}

/* Dev Access */
static u64 dev_access_u32_csr(const struct cntr_entry *entry,
			      void *context, int vl, int mode, u64 data)
{
	struct hfi1_devdata *dd = context;
	u64 csr = entry->csr;

	if (entry->flags & CNTR_SDMA) {
		if (vl == CNTR_INVALID_VL)
			return 0;
		csr += 0x100 * vl;
	} else {
		if (vl != CNTR_INVALID_VL)
			return 0;
	}
	return read_write_csr(dd, csr, mode, data);
}

static u64 access_sde_err_cnt(const struct cntr_entry *entry,
			      void *context, int idx, int mode, u64 data)
{
	struct hfi1_devdata *dd = (struct hfi1_devdata *)context;

	if (dd->per_sdma && idx < dd->num_sdma)
		return dd->per_sdma[idx].err_cnt;
	return 0;
}

static u64 access_sde_int_cnt(const struct cntr_entry *entry,
			      void *context, int idx, int mode, u64 data)
{
	struct hfi1_devdata *dd = (struct hfi1_devdata *)context;

	if (dd->per_sdma && idx < dd->num_sdma)
		return dd->per_sdma[idx].sdma_int_cnt;
	return 0;
}

static u64 access_sde_idle_int_cnt(const struct cntr_entry *entry,
				   void *context, int idx, int mode, u64 data)
{
	struct hfi1_devdata *dd = (struct hfi1_devdata *)context;

	if (dd->per_sdma && idx < dd->num_sdma)
		return dd->per_sdma[idx].idle_int_cnt;
	return 0;
}

static u64 access_sde_progress_int_cnt(const struct cntr_entry *entry,
				       void *context, int idx, int mode,
				       u64 data)
{
	struct hfi1_devdata *dd = (struct hfi1_devdata *)context;

	if (dd->per_sdma && idx < dd->num_sdma)
		return dd->per_sdma[idx].progress_int_cnt;
	return 0;
}

static u64 dev_access_u64_csr(const struct cntr_entry *entry, void *context,
			      int vl, int mode, u64 data)
{
	struct hfi1_devdata *dd = context;

	u64 val = 0;
	u64 csr = entry->csr;

	if (entry->flags & CNTR_VL) {
		if (vl == CNTR_INVALID_VL)
			return 0;
		csr += 8 * vl;
	} else {
		if (vl != CNTR_INVALID_VL)
			return 0;
	}

	val = read_write_csr(dd, csr, mode, data);
	return val;
}

static u64 dc_access_lcb_cntr(const struct cntr_entry *entry, void *context,
			      int vl, int mode, u64 data)
{
	struct hfi1_devdata *dd = context;
	u32 csr = entry->csr;
	int ret = 0;

	if (vl != CNTR_INVALID_VL)
		return 0;
	if (mode == CNTR_MODE_R)
		ret = read_lcb_csr(dd, csr, &data);
	else if (mode == CNTR_MODE_W)
		ret = write_lcb_csr(dd, csr, data);

	if (ret) {
		dd_dev_err(dd, "Could not acquire LCB for counter 0x%x", csr);
		return 0;
	}

	hfi1_cdbg(CNTR, "csr 0x%x val 0x%llx mode %d", csr, data, mode);
	return data;
}

/* Port Access */
static u64 port_access_u32_csr(const struct cntr_entry *entry, void *context,
			       int vl, int mode, u64 data)
{
	struct hfi1_pportdata *ppd = context;

	if (vl != CNTR_INVALID_VL)
		return 0;
	return read_write_csr(ppd->dd, entry->csr, mode, data);
}

static u64 port_access_u64_csr(const struct cntr_entry *entry,
			       void *context, int vl, int mode, u64 data)
{
	struct hfi1_pportdata *ppd = context;
	u64 val;
	u64 csr = entry->csr;

	if (entry->flags & CNTR_VL) {
		if (vl == CNTR_INVALID_VL)
			return 0;
		csr += 8 * vl;
	} else {
		if (vl != CNTR_INVALID_VL)
			return 0;
	}
	val = read_write_csr(ppd->dd, csr, mode, data);
	return val;
}

/* Software defined */
static inline u64 read_write_sw(struct hfi1_devdata *dd, u64 *cntr, int mode,
				u64 data)
{
	u64 ret;

	if (mode == CNTR_MODE_R) {
		ret = *cntr;
	} else if (mode == CNTR_MODE_W) {
		*cntr = data;
		ret = data;
	} else {
		dd_dev_err(dd, "Invalid cntr sw access mode");
		return 0;
	}

	hfi1_cdbg(CNTR, "val 0x%llx mode %d", ret, mode);

	return ret;
}

static u64 access_sw_link_dn_cnt(const struct cntr_entry *entry, void *context,
				 int vl, int mode, u64 data)
{
	struct hfi1_pportdata *ppd = context;

	if (vl != CNTR_INVALID_VL)
		return 0;
	return read_write_sw(ppd->dd, &ppd->link_downed, mode, data);
}

static u64 access_sw_link_up_cnt(const struct cntr_entry *entry, void *context,
				 int vl, int mode, u64 data)
{
	struct hfi1_pportdata *ppd = context;

	if (vl != CNTR_INVALID_VL)
		return 0;
	return read_write_sw(ppd->dd, &ppd->link_up, mode, data);
}

static u64 access_sw_unknown_frame_cnt(const struct cntr_entry *entry,
				       void *context, int vl, int mode,
				       u64 data)
{
	struct hfi1_pportdata *ppd = (struct hfi1_pportdata *)context;

	if (vl != CNTR_INVALID_VL)
		return 0;
	return read_write_sw(ppd->dd, &ppd->unknown_frame_count, mode, data);
}

static u64 access_sw_xmit_discards(const struct cntr_entry *entry,
				   void *context, int vl, int mode, u64 data)
{
	struct hfi1_pportdata *ppd = (struct hfi1_pportdata *)context;
	u64 zero = 0;
	u64 *counter;

	if (vl == CNTR_INVALID_VL)
		counter = &ppd->port_xmit_discards;
	else if (vl >= 0 && vl < C_VL_COUNT)
		counter = &ppd->port_xmit_discards_vl[vl];
	else
		counter = &zero;

	return read_write_sw(ppd->dd, counter, mode, data);
}

static u64 access_xmit_constraint_errs(const struct cntr_entry *entry,
				       void *context, int vl, int mode,
				       u64 data)
{
	struct hfi1_pportdata *ppd = context;

	if (vl != CNTR_INVALID_VL)
		return 0;

	return read_write_sw(ppd->dd, &ppd->port_xmit_constraint_errors,
			     mode, data);
}

static u64 access_rcv_constraint_errs(const struct cntr_entry *entry,
				      void *context, int vl, int mode, u64 data)
{
	struct hfi1_pportdata *ppd = context;

	if (vl != CNTR_INVALID_VL)
		return 0;

	return read_write_sw(ppd->dd, &ppd->port_rcv_constraint_errors,
			     mode, data);
}

u64 get_all_cpu_total(u64 __percpu *cntr)
{
	int cpu;
	u64 counter = 0;

	for_each_possible_cpu(cpu)
		counter += *per_cpu_ptr(cntr, cpu);
	return counter;
}

static u64 read_write_cpu(struct hfi1_devdata *dd, u64 *z_val,
			  u64 __percpu *cntr,
			  int vl, int mode, u64 data)
{
	u64 ret = 0;

	if (vl != CNTR_INVALID_VL)
		return 0;

	if (mode == CNTR_MODE_R) {
		ret = get_all_cpu_total(cntr) - *z_val;
	} else if (mode == CNTR_MODE_W) {
		/* A write can only zero the counter */
		if (data == 0)
			*z_val = get_all_cpu_total(cntr);
		else
			dd_dev_err(dd, "Per CPU cntrs can only be zeroed");
	} else {
		dd_dev_err(dd, "Invalid cntr sw cpu access mode");
		return 0;
	}

	return ret;
}

static u64 access_sw_cpu_intr(const struct cntr_entry *entry,
			      void *context, int vl, int mode, u64 data)
{
	struct hfi1_devdata *dd = context;

	return read_write_cpu(dd, &dd->z_int_counter, dd->int_counter, vl,
			      mode, data);
}

static u64 access_sw_cpu_rcv_limit(const struct cntr_entry *entry,
				   void *context, int vl, int mode, u64 data)
{
	struct hfi1_devdata *dd = context;

	return read_write_cpu(dd, &dd->z_rcv_limit, dd->rcv_limit, vl,
			      mode, data);
}

static u64 access_sw_pio_wait(const struct cntr_entry *entry,
			      void *context, int vl, int mode, u64 data)
{
	struct hfi1_devdata *dd = context;

	return dd->verbs_dev.n_piowait;
}

static u64 access_sw_pio_drain(const struct cntr_entry *entry,
			       void *context, int vl, int mode, u64 data)
{
	struct hfi1_devdata *dd = (struct hfi1_devdata *)context;

	return dd->verbs_dev.n_piodrain;
}

static u64 access_sw_vtx_wait(const struct cntr_entry *entry,
			      void *context, int vl, int mode, u64 data)
{
	struct hfi1_devdata *dd = context;

	return dd->verbs_dev.n_txwait;
}

static u64 access_sw_kmem_wait(const struct cntr_entry *entry,
			       void *context, int vl, int mode, u64 data)
{
	struct hfi1_devdata *dd = context;

	return dd->verbs_dev.n_kmem_wait;
}

static u64 access_sw_send_schedule(const struct cntr_entry *entry,
				   void *context, int vl, int mode, u64 data)
{
	struct hfi1_devdata *dd = (struct hfi1_devdata *)context;

	return read_write_cpu(dd, &dd->z_send_schedule, dd->send_schedule, vl,
			      mode, data);
}

/* Software counters for the error status bits within MISC_ERR_STATUS */
static u64 access_misc_pll_lock_fail_err_cnt(const struct cntr_entry *entry,
					     void *context, int vl, int mode,
					     u64 data)
{
	struct hfi1_devdata *dd = (struct hfi1_devdata *)context;

	return dd->misc_err_status_cnt[12];
}

static u64 access_misc_mbist_fail_err_cnt(const struct cntr_entry *entry,
					  void *context, int vl, int mode,
					  u64 data)
{
	struct hfi1_devdata *dd = (struct hfi1_devdata *)context;

	return dd->misc_err_status_cnt[11];
}

static u64 access_misc_invalid_eep_cmd_err_cnt(const struct cntr_entry *entry,
					       void *context, int vl, int mode,
					       u64 data)
{
	struct hfi1_devdata *dd = (struct hfi1_devdata *)context;

	return dd->misc_err_status_cnt[10];
}

static u64 access_misc_efuse_done_parity_err_cnt(const struct cntr_entry *entry,
						 void *context, int vl,
						 int mode, u64 data)
{
	struct hfi1_devdata *dd = (struct hfi1_devdata *)context;

	return dd->misc_err_status_cnt[9];
}

static u64 access_misc_efuse_write_err_cnt(const struct cntr_entry *entry,
					   void *context, int vl, int mode,
					   u64 data)
{
	struct hfi1_devdata *dd = (struct hfi1_devdata *)context;

	return dd->misc_err_status_cnt[8];
}

static u64 access_misc_efuse_read_bad_addr_err_cnt(
				const struct cntr_entry *entry,
				void *context, int vl, int mode, u64 data)
{
	struct hfi1_devdata *dd = (struct hfi1_devdata *)context;

	return dd->misc_err_status_cnt[7];
}

static u64 access_misc_efuse_csr_parity_err_cnt(const struct cntr_entry *entry,
						void *context, int vl,
						int mode, u64 data)
{
	struct hfi1_devdata *dd = (struct hfi1_devdata *)context;

	return dd->misc_err_status_cnt[6];
}

static u64 access_misc_fw_auth_failed_err_cnt(const struct cntr_entry *entry,
					      void *context, int vl, int mode,
					      u64 data)
{
	struct hfi1_devdata *dd = (struct hfi1_devdata *)context;

	return dd->misc_err_status_cnt[5];
}

static u64 access_misc_key_mismatch_err_cnt(const struct cntr_entry *entry,
					    void *context, int vl, int mode,
					    u64 data)
{
	struct hfi1_devdata *dd = (struct hfi1_devdata *)context;

	return dd->misc_err_status_cnt[4];
}

static u64 access_misc_sbus_write_failed_err_cnt(const struct cntr_entry *entry,
						 void *context, int vl,
						 int mode, u64 data)
{
	struct hfi1_devdata *dd = (struct hfi1_devdata *)context;

	return dd->misc_err_status_cnt[3];
}

static u64 access_misc_csr_write_bad_addr_err_cnt(
				const struct cntr_entry *entry,
				void *context, int vl, int mode, u64 data)
{
	struct hfi1_devdata *dd = (struct hfi1_devdata *)context;

	return dd->misc_err_status_cnt[2];
}

static u64 access_misc_csr_read_bad_addr_err_cnt(const struct cntr_entry *entry,
						 void *context, int vl,
						 int mode, u64 data)
{
	struct hfi1_devdata *dd = (struct hfi1_devdata *)context;

	return dd->misc_err_status_cnt[1];
}

static u64 access_misc_csr_parity_err_cnt(const struct cntr_entry *entry,
					  void *context, int vl, int mode,
					  u64 data)
{
	struct hfi1_devdata *dd = (struct hfi1_devdata *)context;

	return dd->misc_err_status_cnt[0];
}

/*
 * Software counter for the aggregate of
 * individual CceErrStatus counters
 */
static u64 access_sw_cce_err_status_aggregated_cnt(
				const struct cntr_entry *entry,
				void *context, int vl, int mode, u64 data)
{
	struct hfi1_devdata *dd = (struct hfi1_devdata *)context;

	return dd->sw_cce_err_status_aggregate;
}

/*
 * Software counters corresponding to each of the
 * error status bits within CceErrStatus
 */
static u64 access_cce_msix_csr_parity_err_cnt(const struct cntr_entry *entry,
					      void *context, int vl, int mode,
					      u64 data)
{
	struct hfi1_devdata *dd = (struct hfi1_devdata *)context;

	return dd->cce_err_status_cnt[40];
}

static u64 access_cce_int_map_unc_err_cnt(const struct cntr_entry *entry,
					  void *context, int vl, int mode,
					  u64 data)
{
	struct hfi1_devdata *dd = (struct hfi1_devdata *)context;

	return dd->cce_err_status_cnt[39];
}

static u64 access_cce_int_map_cor_err_cnt(const struct cntr_entry *entry,
					  void *context, int vl, int mode,
					  u64 data)
{
	struct hfi1_devdata *dd = (struct hfi1_devdata *)context;

	return dd->cce_err_status_cnt[38];
}

static u64 access_cce_msix_table_unc_err_cnt(const struct cntr_entry *entry,
					     void *context, int vl, int mode,
					     u64 data)
{
	struct hfi1_devdata *dd = (struct hfi1_devdata *)context;

	return dd->cce_err_status_cnt[37];
}

static u64 access_cce_msix_table_cor_err_cnt(const struct cntr_entry *entry,
					     void *context, int vl, int mode,
					     u64 data)
{
	struct hfi1_devdata *dd = (struct hfi1_devdata *)context;

	return dd->cce_err_status_cnt[36];
}

static u64 access_cce_rxdma_conv_fifo_parity_err_cnt(
				const struct cntr_entry *entry,
				void *context, int vl, int mode, u64 data)
{
	struct hfi1_devdata *dd = (struct hfi1_devdata *)context;

	return dd->cce_err_status_cnt[35];
}

static u64 access_cce_rcpl_async_fifo_parity_err_cnt(
				const struct cntr_entry *entry,
				void *context, int vl, int mode, u64 data)
{
	struct hfi1_devdata *dd = (struct hfi1_devdata *)context;

	return dd->cce_err_status_cnt[34];
}

static u64 access_cce_seg_write_bad_addr_err_cnt(const struct cntr_entry *entry,
						 void *context, int vl,
						 int mode, u64 data)
{
	struct hfi1_devdata *dd = (struct hfi1_devdata *)context;

	return dd->cce_err_status_cnt[33];
}

static u64 access_cce_seg_read_bad_addr_err_cnt(const struct cntr_entry *entry,
						void *context, int vl, int mode,
						u64 data)
{
	struct hfi1_devdata *dd = (struct hfi1_devdata *)context;

	return dd->cce_err_status_cnt[32];
}

static u64 access_la_triggered_cnt(const struct cntr_entry *entry,
				   void *context, int vl, int mode, u64 data)
{
	struct hfi1_devdata *dd = (struct hfi1_devdata *)context;

	return dd->cce_err_status_cnt[31];
}

static u64 access_cce_trgt_cpl_timeout_err_cnt(const struct cntr_entry *entry,
					       void *context, int vl, int mode,
					       u64 data)
{
	struct hfi1_devdata *dd = (struct hfi1_devdata *)context;

	return dd->cce_err_status_cnt[30];
}

static u64 access_pcic_receive_parity_err_cnt(const struct cntr_entry *entry,
					      void *context, int vl, int mode,
					      u64 data)
{
	struct hfi1_devdata *dd = (struct hfi1_devdata *)context;

	return dd->cce_err_status_cnt[29];
}

static u64 access_pcic_transmit_back_parity_err_cnt(
				const struct cntr_entry *entry,
				void *context, int vl, int mode, u64 data)
{
	struct hfi1_devdata *dd = (struct hfi1_devdata *)context;

	return dd->cce_err_status_cnt[28];
}

static u64 access_pcic_transmit_front_parity_err_cnt(
				const struct cntr_entry *entry,
				void *context, int vl, int mode, u64 data)
{
	struct hfi1_devdata *dd = (struct hfi1_devdata *)context;

	return dd->cce_err_status_cnt[27];
}

static u64 access_pcic_cpl_dat_q_unc_err_cnt(const struct cntr_entry *entry,
					     void *context, int vl, int mode,
					     u64 data)
{
	struct hfi1_devdata *dd = (struct hfi1_devdata *)context;

	return dd->cce_err_status_cnt[26];
}

static u64 access_pcic_cpl_hd_q_unc_err_cnt(const struct cntr_entry *entry,
					    void *context, int vl, int mode,
					    u64 data)
{
	struct hfi1_devdata *dd = (struct hfi1_devdata *)context;

	return dd->cce_err_status_cnt[25];
}

static u64 access_pcic_post_dat_q_unc_err_cnt(const struct cntr_entry *entry,
					      void *context, int vl, int mode,
					      u64 data)
{
	struct hfi1_devdata *dd = (struct hfi1_devdata *)context;

	return dd->cce_err_status_cnt[24];
}

static u64 access_pcic_post_hd_q_unc_err_cnt(const struct cntr_entry *entry,
					     void *context, int vl, int mode,
					     u64 data)
{
	struct hfi1_devdata *dd = (struct hfi1_devdata *)context;

	return dd->cce_err_status_cnt[23];
}

static u64 access_pcic_retry_sot_mem_unc_err_cnt(const struct cntr_entry *entry,
						 void *context, int vl,
						 int mode, u64 data)
{
	struct hfi1_devdata *dd = (struct hfi1_devdata *)context;

	return dd->cce_err_status_cnt[22];
}

static u64 access_pcic_retry_mem_unc_err(const struct cntr_entry *entry,
					 void *context, int vl, int mode,
					 u64 data)
{
	struct hfi1_devdata *dd = (struct hfi1_devdata *)context;

	return dd->cce_err_status_cnt[21];
}

static u64 access_pcic_n_post_dat_q_parity_err_cnt(
				const struct cntr_entry *entry,
				void *context, int vl, int mode, u64 data)
{
	struct hfi1_devdata *dd = (struct hfi1_devdata *)context;

	return dd->cce_err_status_cnt[20];
}

static u64 access_pcic_n_post_h_q_parity_err_cnt(const struct cntr_entry *entry,
						 void *context, int vl,
						 int mode, u64 data)
{
	struct hfi1_devdata *dd = (struct hfi1_devdata *)context;

	return dd->cce_err_status_cnt[19];
}

static u64 access_pcic_cpl_dat_q_cor_err_cnt(const struct cntr_entry *entry,
					     void *context, int vl, int mode,
					     u64 data)
{
	struct hfi1_devdata *dd = (struct hfi1_devdata *)context;

	return dd->cce_err_status_cnt[18];
}

static u64 access_pcic_cpl_hd_q_cor_err_cnt(const struct cntr_entry *entry,
					    void *context, int vl, int mode,
					    u64 data)
{
	struct hfi1_devdata *dd = (struct hfi1_devdata *)context;

	return dd->cce_err_status_cnt[17];
}

static u64 access_pcic_post_dat_q_cor_err_cnt(const struct cntr_entry *entry,
					      void *context, int vl, int mode,
					      u64 data)
{
	struct hfi1_devdata *dd = (struct hfi1_devdata *)context;

	return dd->cce_err_status_cnt[16];
}

static u64 access_pcic_post_hd_q_cor_err_cnt(const struct cntr_entry *entry,
					     void *context, int vl, int mode,
					     u64 data)
{
	struct hfi1_devdata *dd = (struct hfi1_devdata *)context;

	return dd->cce_err_status_cnt[15];
}

static u64 access_pcic_retry_sot_mem_cor_err_cnt(const struct cntr_entry *entry,
						 void *context, int vl,
						 int mode, u64 data)
{
	struct hfi1_devdata *dd = (struct hfi1_devdata *)context;

	return dd->cce_err_status_cnt[14];
}

static u64 access_pcic_retry_mem_cor_err_cnt(const struct cntr_entry *entry,
					     void *context, int vl, int mode,
					     u64 data)
{
	struct hfi1_devdata *dd = (struct hfi1_devdata *)context;

	return dd->cce_err_status_cnt[13];
}

static u64 access_cce_cli1_async_fifo_dbg_parity_err_cnt(
				const struct cntr_entry *entry,
				void *context, int vl, int mode, u64 data)
{
	struct hfi1_devdata *dd = (struct hfi1_devdata *)context;

	return dd->cce_err_status_cnt[12];
}

static u64 access_cce_cli1_async_fifo_rxdma_parity_err_cnt(
				const struct cntr_entry *entry,
				void *context, int vl, int mode, u64 data)
{
	struct hfi1_devdata *dd = (struct hfi1_devdata *)context;

	return dd->cce_err_status_cnt[11];
}

static u64 access_cce_cli1_async_fifo_sdma_hd_parity_err_cnt(
				const struct cntr_entry *entry,
				void *context, int vl, int mode, u64 data)
{
	struct hfi1_devdata *dd = (struct hfi1_devdata *)context;

	return dd->cce_err_status_cnt[10];
}

static u64 access_cce_cl1_async_fifo_pio_crdt_parity_err_cnt(
				const struct cntr_entry *entry,
				void *context, int vl, int mode, u64 data)
{
	struct hfi1_devdata *dd = (struct hfi1_devdata *)context;

	return dd->cce_err_status_cnt[9];
}

static u64 access_cce_cli2_async_fifo_parity_err_cnt(
				const struct cntr_entry *entry,
				void *context, int vl, int mode, u64 data)
{
	struct hfi1_devdata *dd = (struct hfi1_devdata *)context;

	return dd->cce_err_status_cnt[8];
}

static u64 access_cce_csr_cfg_bus_parity_err_cnt(const struct cntr_entry *entry,
						 void *context, int vl,
						 int mode, u64 data)
{
	struct hfi1_devdata *dd = (struct hfi1_devdata *)context;

	return dd->cce_err_status_cnt[7];
}

static u64 access_cce_cli0_async_fifo_parity_err_cnt(
				const struct cntr_entry *entry,
				void *context, int vl, int mode, u64 data)
{
	struct hfi1_devdata *dd = (struct hfi1_devdata *)context;

	return dd->cce_err_status_cnt[6];
}

static u64 access_cce_rspd_data_parity_err_cnt(const struct cntr_entry *entry,
					       void *context, int vl, int mode,
					       u64 data)
{
	struct hfi1_devdata *dd = (struct hfi1_devdata *)context;

	return dd->cce_err_status_cnt[5];
}

static u64 access_cce_trgt_access_err_cnt(const struct cntr_entry *entry,
					  void *context, int vl, int mode,
					  u64 data)
{
	struct hfi1_devdata *dd = (struct hfi1_devdata *)context;

	return dd->cce_err_status_cnt[4];
}

static u64 access_cce_trgt_async_fifo_parity_err_cnt(
				const struct cntr_entry *entry,
				void *context, int vl, int mode, u64 data)
{
	struct hfi1_devdata *dd = (struct hfi1_devdata *)context;

	return dd->cce_err_status_cnt[3];
}

static u64 access_cce_csr_write_bad_addr_err_cnt(const struct cntr_entry *entry,
						 void *context, int vl,
						 int mode, u64 data)
{
	struct hfi1_devdata *dd = (struct hfi1_devdata *)context;

	return dd->cce_err_status_cnt[2];
}

static u64 access_cce_csr_read_bad_addr_err_cnt(const struct cntr_entry *entry,
						void *context, int vl,
						int mode, u64 data)
{
	struct hfi1_devdata *dd = (struct hfi1_devdata *)context;

	return dd->cce_err_status_cnt[1];
}

static u64 access_ccs_csr_parity_err_cnt(const struct cntr_entry *entry,
					 void *context, int vl, int mode,
					 u64 data)
{
	struct hfi1_devdata *dd = (struct hfi1_devdata *)context;

	return dd->cce_err_status_cnt[0];
}

/*
 * Software counters corresponding to each of the
 * error status bits within RcvErrStatus
 */
static u64 access_rx_csr_parity_err_cnt(const struct cntr_entry *entry,
					void *context, int vl, int mode,
					u64 data)
{
	struct hfi1_devdata *dd = (struct hfi1_devdata *)context;

	return dd->rcv_err_status_cnt[63];
}

static u64 access_rx_csr_write_bad_addr_err_cnt(const struct cntr_entry *entry,
						void *context, int vl,
						int mode, u64 data)
{
	struct hfi1_devdata *dd = (struct hfi1_devdata *)context;

	return dd->rcv_err_status_cnt[62];
}

static u64 access_rx_csr_read_bad_addr_err_cnt(const struct cntr_entry *entry,
					       void *context, int vl, int mode,
					       u64 data)
{
	struct hfi1_devdata *dd = (struct hfi1_devdata *)context;

	return dd->rcv_err_status_cnt[61];
}

static u64 access_rx_dma_csr_unc_err_cnt(const struct cntr_entry *entry,
					 void *context, int vl, int mode,
					 u64 data)
{
	struct hfi1_devdata *dd = (struct hfi1_devdata *)context;

	return dd->rcv_err_status_cnt[60];
}

static u64 access_rx_dma_dq_fsm_encoding_err_cnt(const struct cntr_entry *entry,
						 void *context, int vl,
						 int mode, u64 data)
{
	struct hfi1_devdata *dd = (struct hfi1_devdata *)context;

	return dd->rcv_err_status_cnt[59];
}

static u64 access_rx_dma_eq_fsm_encoding_err_cnt(const struct cntr_entry *entry,
						 void *context, int vl,
						 int mode, u64 data)
{
	struct hfi1_devdata *dd = (struct hfi1_devdata *)context;

	return dd->rcv_err_status_cnt[58];
}

static u64 access_rx_dma_csr_parity_err_cnt(const struct cntr_entry *entry,
					    void *context, int vl, int mode,
					    u64 data)
{
	struct hfi1_devdata *dd = (struct hfi1_devdata *)context;

	return dd->rcv_err_status_cnt[57];
}

static u64 access_rx_rbuf_data_cor_err_cnt(const struct cntr_entry *entry,
					   void *context, int vl, int mode,
					   u64 data)
{
	struct hfi1_devdata *dd = (struct hfi1_devdata *)context;

	return dd->rcv_err_status_cnt[56];
}

static u64 access_rx_rbuf_data_unc_err_cnt(const struct cntr_entry *entry,
					   void *context, int vl, int mode,
					   u64 data)
{
	struct hfi1_devdata *dd = (struct hfi1_devdata *)context;

	return dd->rcv_err_status_cnt[55];
}

static u64 access_rx_dma_data_fifo_rd_cor_err_cnt(
				const struct cntr_entry *entry,
				void *context, int vl, int mode, u64 data)
{
	struct hfi1_devdata *dd = (struct hfi1_devdata *)context;

	return dd->rcv_err_status_cnt[54];
}

static u64 access_rx_dma_data_fifo_rd_unc_err_cnt(
				const struct cntr_entry *entry,
				void *context, int vl, int mode, u64 data)
{
	struct hfi1_devdata *dd = (struct hfi1_devdata *)context;

	return dd->rcv_err_status_cnt[53];
}

static u64 access_rx_dma_hdr_fifo_rd_cor_err_cnt(const struct cntr_entry *entry,
						 void *context, int vl,
						 int mode, u64 data)
{
	struct hfi1_devdata *dd = (struct hfi1_devdata *)context;

	return dd->rcv_err_status_cnt[52];
}

static u64 access_rx_dma_hdr_fifo_rd_unc_err_cnt(const struct cntr_entry *entry,
						 void *context, int vl,
						 int mode, u64 data)
{
	struct hfi1_devdata *dd = (struct hfi1_devdata *)context;

	return dd->rcv_err_status_cnt[51];
}

static u64 access_rx_rbuf_desc_part2_cor_err_cnt(const struct cntr_entry *entry,
						 void *context, int vl,
						 int mode, u64 data)
{
	struct hfi1_devdata *dd = (struct hfi1_devdata *)context;

	return dd->rcv_err_status_cnt[50];
}

static u64 access_rx_rbuf_desc_part2_unc_err_cnt(const struct cntr_entry *entry,
						 void *context, int vl,
						 int mode, u64 data)
{
	struct hfi1_devdata *dd = (struct hfi1_devdata *)context;

	return dd->rcv_err_status_cnt[49];
}

static u64 access_rx_rbuf_desc_part1_cor_err_cnt(const struct cntr_entry *entry,
						 void *context, int vl,
						 int mode, u64 data)
{
	struct hfi1_devdata *dd = (struct hfi1_devdata *)context;

	return dd->rcv_err_status_cnt[48];
}

static u64 access_rx_rbuf_desc_part1_unc_err_cnt(const struct cntr_entry *entry,
						 void *context, int vl,
						 int mode, u64 data)
{
	struct hfi1_devdata *dd = (struct hfi1_devdata *)context;

	return dd->rcv_err_status_cnt[47];
}

static u64 access_rx_hq_intr_fsm_err_cnt(const struct cntr_entry *entry,
					 void *context, int vl, int mode,
					 u64 data)
{
	struct hfi1_devdata *dd = (struct hfi1_devdata *)context;

	return dd->rcv_err_status_cnt[46];
}

static u64 access_rx_hq_intr_csr_parity_err_cnt(
				const struct cntr_entry *entry,
				void *context, int vl, int mode, u64 data)
{
	struct hfi1_devdata *dd = (struct hfi1_devdata *)context;

	return dd->rcv_err_status_cnt[45];
}

static u64 access_rx_lookup_csr_parity_err_cnt(
				const struct cntr_entry *entry,
				void *context, int vl, int mode, u64 data)
{
	struct hfi1_devdata *dd = (struct hfi1_devdata *)context;

	return dd->rcv_err_status_cnt[44];
}

static u64 access_rx_lookup_rcv_array_cor_err_cnt(
				const struct cntr_entry *entry,
				void *context, int vl, int mode, u64 data)
{
	struct hfi1_devdata *dd = (struct hfi1_devdata *)context;

	return dd->rcv_err_status_cnt[43];
}

static u64 access_rx_lookup_rcv_array_unc_err_cnt(
				const struct cntr_entry *entry,
				void *context, int vl, int mode, u64 data)
{
	struct hfi1_devdata *dd = (struct hfi1_devdata *)context;

	return dd->rcv_err_status_cnt[42];
}

static u64 access_rx_lookup_des_part2_parity_err_cnt(
				const struct cntr_entry *entry,
				void *context, int vl, int mode, u64 data)
{
	struct hfi1_devdata *dd = (struct hfi1_devdata *)context;

	return dd->rcv_err_status_cnt[41];
}

static u64 access_rx_lookup_des_part1_unc_cor_err_cnt(
				const struct cntr_entry *entry,
				void *context, int vl, int mode, u64 data)
{
	struct hfi1_devdata *dd = (struct hfi1_devdata *)context;

	return dd->rcv_err_status_cnt[40];
}

static u64 access_rx_lookup_des_part1_unc_err_cnt(
				const struct cntr_entry *entry,
				void *context, int vl, int mode, u64 data)
{
	struct hfi1_devdata *dd = (struct hfi1_devdata *)context;

	return dd->rcv_err_status_cnt[39];
}

static u64 access_rx_rbuf_next_free_buf_cor_err_cnt(
				const struct cntr_entry *entry,
				void *context, int vl, int mode, u64 data)
{
	struct hfi1_devdata *dd = (struct hfi1_devdata *)context;

	return dd->rcv_err_status_cnt[38];
}

static u64 access_rx_rbuf_next_free_buf_unc_err_cnt(
				const struct cntr_entry *entry,
				void *context, int vl, int mode, u64 data)
{
	struct hfi1_devdata *dd = (struct hfi1_devdata *)context;

	return dd->rcv_err_status_cnt[37];
}

static u64 access_rbuf_fl_init_wr_addr_parity_err_cnt(
				const struct cntr_entry *entry,
				void *context, int vl, int mode, u64 data)
{
	struct hfi1_devdata *dd = (struct hfi1_devdata *)context;

	return dd->rcv_err_status_cnt[36];
}

static u64 access_rx_rbuf_fl_initdone_parity_err_cnt(
				const struct cntr_entry *entry,
				void *context, int vl, int mode, u64 data)
{
	struct hfi1_devdata *dd = (struct hfi1_devdata *)context;

	return dd->rcv_err_status_cnt[35];
}

static u64 access_rx_rbuf_fl_write_addr_parity_err_cnt(
				const struct cntr_entry *entry,
				void *context, int vl, int mode, u64 data)
{
	struct hfi1_devdata *dd = (struct hfi1_devdata *)context;

	return dd->rcv_err_status_cnt[34];
}

static u64 access_rx_rbuf_fl_rd_addr_parity_err_cnt(
				const struct cntr_entry *entry,
				void *context, int vl, int mode, u64 data)
{
	struct hfi1_devdata *dd = (struct hfi1_devdata *)context;

	return dd->rcv_err_status_cnt[33];
}

static u64 access_rx_rbuf_empty_err_cnt(const struct cntr_entry *entry,
					void *context, int vl, int mode,
					u64 data)
{
	struct hfi1_devdata *dd = (struct hfi1_devdata *)context;

	return dd->rcv_err_status_cnt[32];
}

static u64 access_rx_rbuf_full_err_cnt(const struct cntr_entry *entry,
				       void *context, int vl, int mode,
				       u64 data)
{
	struct hfi1_devdata *dd = (struct hfi1_devdata *)context;

	return dd->rcv_err_status_cnt[31];
}

static u64 access_rbuf_bad_lookup_err_cnt(const struct cntr_entry *entry,
					  void *context, int vl, int mode,
					  u64 data)
{
	struct hfi1_devdata *dd = (struct hfi1_devdata *)context;

	return dd->rcv_err_status_cnt[30];
}

static u64 access_rbuf_ctx_id_parity_err_cnt(const struct cntr_entry *entry,
					     void *context, int vl, int mode,
					     u64 data)
{
	struct hfi1_devdata *dd = (struct hfi1_devdata *)context;

	return dd->rcv_err_status_cnt[29];
}

static u64 access_rbuf_csr_qeopdw_parity_err_cnt(const struct cntr_entry *entry,
						 void *context, int vl,
						 int mode, u64 data)
{
	struct hfi1_devdata *dd = (struct hfi1_devdata *)context;

	return dd->rcv_err_status_cnt[28];
}

static u64 access_rx_rbuf_csr_q_num_of_pkt_parity_err_cnt(
				const struct cntr_entry *entry,
				void *context, int vl, int mode, u64 data)
{
	struct hfi1_devdata *dd = (struct hfi1_devdata *)context;

	return dd->rcv_err_status_cnt[27];
}

static u64 access_rx_rbuf_csr_q_t1_ptr_parity_err_cnt(
				const struct cntr_entry *entry,
				void *context, int vl, int mode, u64 data)
{
	struct hfi1_devdata *dd = (struct hfi1_devdata *)context;

	return dd->rcv_err_status_cnt[26];
}

static u64 access_rx_rbuf_csr_q_hd_ptr_parity_err_cnt(
				const struct cntr_entry *entry,
				void *context, int vl, int mode, u64 data)
{
	struct hfi1_devdata *dd = (struct hfi1_devdata *)context;

	return dd->rcv_err_status_cnt[25];
}

static u64 access_rx_rbuf_csr_q_vld_bit_parity_err_cnt(
				const struct cntr_entry *entry,
				void *context, int vl, int mode, u64 data)
{
	struct hfi1_devdata *dd = (struct hfi1_devdata *)context;

	return dd->rcv_err_status_cnt[24];
}

static u64 access_rx_rbuf_csr_q_next_buf_parity_err_cnt(
				const struct cntr_entry *entry,
				void *context, int vl, int mode, u64 data)
{
	struct hfi1_devdata *dd = (struct hfi1_devdata *)context;

	return dd->rcv_err_status_cnt[23];
}

static u64 access_rx_rbuf_csr_q_ent_cnt_parity_err_cnt(
				const struct cntr_entry *entry,
				void *context, int vl, int mode, u64 data)
{
	struct hfi1_devdata *dd = (struct hfi1_devdata *)context;

	return dd->rcv_err_status_cnt[22];
}

static u64 access_rx_rbuf_csr_q_head_buf_num_parity_err_cnt(
				const struct cntr_entry *entry,
				void *context, int vl, int mode, u64 data)
{
	struct hfi1_devdata *dd = (struct hfi1_devdata *)context;

	return dd->rcv_err_status_cnt[21];
}

static u64 access_rx_rbuf_block_list_read_cor_err_cnt(
				const struct cntr_entry *entry,
				void *context, int vl, int mode, u64 data)
{
	struct hfi1_devdata *dd = (struct hfi1_devdata *)context;

	return dd->rcv_err_status_cnt[20];
}

static u64 access_rx_rbuf_block_list_read_unc_err_cnt(
				const struct cntr_entry *entry,
				void *context, int vl, int mode, u64 data)
{
	struct hfi1_devdata *dd = (struct hfi1_devdata *)context;

	return dd->rcv_err_status_cnt[19];
}

static u64 access_rx_rbuf_lookup_des_cor_err_cnt(const struct cntr_entry *entry,
						 void *context, int vl,
						 int mode, u64 data)
{
	struct hfi1_devdata *dd = (struct hfi1_devdata *)context;

	return dd->rcv_err_status_cnt[18];
}

static u64 access_rx_rbuf_lookup_des_unc_err_cnt(const struct cntr_entry *entry,
						 void *context, int vl,
						 int mode, u64 data)
{
	struct hfi1_devdata *dd = (struct hfi1_devdata *)context;

	return dd->rcv_err_status_cnt[17];
}

static u64 access_rx_rbuf_lookup_des_reg_unc_cor_err_cnt(
				const struct cntr_entry *entry,
				void *context, int vl, int mode, u64 data)
{
	struct hfi1_devdata *dd = (struct hfi1_devdata *)context;

	return dd->rcv_err_status_cnt[16];
}

static u64 access_rx_rbuf_lookup_des_reg_unc_err_cnt(
				const struct cntr_entry *entry,
				void *context, int vl, int mode, u64 data)
{
	struct hfi1_devdata *dd = (struct hfi1_devdata *)context;

	return dd->rcv_err_status_cnt[15];
}

static u64 access_rx_rbuf_free_list_cor_err_cnt(const struct cntr_entry *entry,
						void *context, int vl,
						int mode, u64 data)
{
	struct hfi1_devdata *dd = (struct hfi1_devdata *)context;

	return dd->rcv_err_status_cnt[14];
}

static u64 access_rx_rbuf_free_list_unc_err_cnt(const struct cntr_entry *entry,
						void *context, int vl,
						int mode, u64 data)
{
	struct hfi1_devdata *dd = (struct hfi1_devdata *)context;

	return dd->rcv_err_status_cnt[13];
}

static u64 access_rx_rcv_fsm_encoding_err_cnt(const struct cntr_entry *entry,
					      void *context, int vl, int mode,
					      u64 data)
{
	struct hfi1_devdata *dd = (struct hfi1_devdata *)context;

	return dd->rcv_err_status_cnt[12];
}

static u64 access_rx_dma_flag_cor_err_cnt(const struct cntr_entry *entry,
					  void *context, int vl, int mode,
					  u64 data)
{
	struct hfi1_devdata *dd = (struct hfi1_devdata *)context;

	return dd->rcv_err_status_cnt[11];
}

static u64 access_rx_dma_flag_unc_err_cnt(const struct cntr_entry *entry,
					  void *context, int vl, int mode,
					  u64 data)
{
	struct hfi1_devdata *dd = (struct hfi1_devdata *)context;

	return dd->rcv_err_status_cnt[10];
}

static u64 access_rx_dc_sop_eop_parity_err_cnt(const struct cntr_entry *entry,
					       void *context, int vl, int mode,
					       u64 data)
{
	struct hfi1_devdata *dd = (struct hfi1_devdata *)context;

	return dd->rcv_err_status_cnt[9];
}

static u64 access_rx_rcv_csr_parity_err_cnt(const struct cntr_entry *entry,
					    void *context, int vl, int mode,
					    u64 data)
{
	struct hfi1_devdata *dd = (struct hfi1_devdata *)context;

	return dd->rcv_err_status_cnt[8];
}

static u64 access_rx_rcv_qp_map_table_cor_err_cnt(
				const struct cntr_entry *entry,
				void *context, int vl, int mode, u64 data)
{
	struct hfi1_devdata *dd = (struct hfi1_devdata *)context;

	return dd->rcv_err_status_cnt[7];
}

static u64 access_rx_rcv_qp_map_table_unc_err_cnt(
				const struct cntr_entry *entry,
				void *context, int vl, int mode, u64 data)
{
	struct hfi1_devdata *dd = (struct hfi1_devdata *)context;

	return dd->rcv_err_status_cnt[6];
}

static u64 access_rx_rcv_data_cor_err_cnt(const struct cntr_entry *entry,
					  void *context, int vl, int mode,
					  u64 data)
{
	struct hfi1_devdata *dd = (struct hfi1_devdata *)context;

	return dd->rcv_err_status_cnt[5];
}

static u64 access_rx_rcv_data_unc_err_cnt(const struct cntr_entry *entry,
					  void *context, int vl, int mode,
					  u64 data)
{
	struct hfi1_devdata *dd = (struct hfi1_devdata *)context;

	return dd->rcv_err_status_cnt[4];
}

static u64 access_rx_rcv_hdr_cor_err_cnt(const struct cntr_entry *entry,
					 void *context, int vl, int mode,
					 u64 data)
{
	struct hfi1_devdata *dd = (struct hfi1_devdata *)context;

	return dd->rcv_err_status_cnt[3];
}

static u64 access_rx_rcv_hdr_unc_err_cnt(const struct cntr_entry *entry,
					 void *context, int vl, int mode,
					 u64 data)
{
	struct hfi1_devdata *dd = (struct hfi1_devdata *)context;

	return dd->rcv_err_status_cnt[2];
}

static u64 access_rx_dc_intf_parity_err_cnt(const struct cntr_entry *entry,
					    void *context, int vl, int mode,
					    u64 data)
{
	struct hfi1_devdata *dd = (struct hfi1_devdata *)context;

	return dd->rcv_err_status_cnt[1];
}

static u64 access_rx_dma_csr_cor_err_cnt(const struct cntr_entry *entry,
					 void *context, int vl, int mode,
					 u64 data)
{
	struct hfi1_devdata *dd = (struct hfi1_devdata *)context;

	return dd->rcv_err_status_cnt[0];
}

/*
 * Software counters corresponding to each of the
 * error status bits within SendPioErrStatus
 */
static u64 access_pio_pec_sop_head_parity_err_cnt(
				const struct cntr_entry *entry,
				void *context, int vl, int mode, u64 data)
{
	struct hfi1_devdata *dd = (struct hfi1_devdata *)context;

	return dd->send_pio_err_status_cnt[35];
}

static u64 access_pio_pcc_sop_head_parity_err_cnt(
				const struct cntr_entry *entry,
				void *context, int vl, int mode, u64 data)
{
	struct hfi1_devdata *dd = (struct hfi1_devdata *)context;

	return dd->send_pio_err_status_cnt[34];
}

static u64 access_pio_last_returned_cnt_parity_err_cnt(
				const struct cntr_entry *entry,
				void *context, int vl, int mode, u64 data)
{
	struct hfi1_devdata *dd = (struct hfi1_devdata *)context;

	return dd->send_pio_err_status_cnt[33];
}

static u64 access_pio_current_free_cnt_parity_err_cnt(
				const struct cntr_entry *entry,
				void *context, int vl, int mode, u64 data)
{
	struct hfi1_devdata *dd = (struct hfi1_devdata *)context;

	return dd->send_pio_err_status_cnt[32];
}

static u64 access_pio_reserved_31_err_cnt(const struct cntr_entry *entry,
					  void *context, int vl, int mode,
					  u64 data)
{
	struct hfi1_devdata *dd = (struct hfi1_devdata *)context;

	return dd->send_pio_err_status_cnt[31];
}

static u64 access_pio_reserved_30_err_cnt(const struct cntr_entry *entry,
					  void *context, int vl, int mode,
					  u64 data)
{
	struct hfi1_devdata *dd = (struct hfi1_devdata *)context;

	return dd->send_pio_err_status_cnt[30];
}

static u64 access_pio_ppmc_sop_len_err_cnt(const struct cntr_entry *entry,
					   void *context, int vl, int mode,
					   u64 data)
{
	struct hfi1_devdata *dd = (struct hfi1_devdata *)context;

	return dd->send_pio_err_status_cnt[29];
}

static u64 access_pio_ppmc_bqc_mem_parity_err_cnt(
				const struct cntr_entry *entry,
				void *context, int vl, int mode, u64 data)
{
	struct hfi1_devdata *dd = (struct hfi1_devdata *)context;

	return dd->send_pio_err_status_cnt[28];
}

static u64 access_pio_vl_fifo_parity_err_cnt(const struct cntr_entry *entry,
					     void *context, int vl, int mode,
					     u64 data)
{
	struct hfi1_devdata *dd = (struct hfi1_devdata *)context;

	return dd->send_pio_err_status_cnt[27];
}

static u64 access_pio_vlf_sop_parity_err_cnt(const struct cntr_entry *entry,
					     void *context, int vl, int mode,
					     u64 data)
{
	struct hfi1_devdata *dd = (struct hfi1_devdata *)context;

	return dd->send_pio_err_status_cnt[26];
}

static u64 access_pio_vlf_v1_len_parity_err_cnt(const struct cntr_entry *entry,
						void *context, int vl,
						int mode, u64 data)
{
	struct hfi1_devdata *dd = (struct hfi1_devdata *)context;

	return dd->send_pio_err_status_cnt[25];
}

static u64 access_pio_block_qw_count_parity_err_cnt(
				const struct cntr_entry *entry,
				void *context, int vl, int mode, u64 data)
{
	struct hfi1_devdata *dd = (struct hfi1_devdata *)context;

	return dd->send_pio_err_status_cnt[24];
}

static u64 access_pio_write_qw_valid_parity_err_cnt(
				const struct cntr_entry *entry,
				void *context, int vl, int mode, u64 data)
{
	struct hfi1_devdata *dd = (struct hfi1_devdata *)context;

	return dd->send_pio_err_status_cnt[23];
}

static u64 access_pio_state_machine_err_cnt(const struct cntr_entry *entry,
					    void *context, int vl, int mode,
					    u64 data)
{
	struct hfi1_devdata *dd = (struct hfi1_devdata *)context;

	return dd->send_pio_err_status_cnt[22];
}

static u64 access_pio_write_data_parity_err_cnt(const struct cntr_entry *entry,
						void *context, int vl,
						int mode, u64 data)
{
	struct hfi1_devdata *dd = (struct hfi1_devdata *)context;

	return dd->send_pio_err_status_cnt[21];
}

static u64 access_pio_host_addr_mem_cor_err_cnt(const struct cntr_entry *entry,
						void *context, int vl,
						int mode, u64 data)
{
	struct hfi1_devdata *dd = (struct hfi1_devdata *)context;

	return dd->send_pio_err_status_cnt[20];
}

static u64 access_pio_host_addr_mem_unc_err_cnt(const struct cntr_entry *entry,
						void *context, int vl,
						int mode, u64 data)
{
	struct hfi1_devdata *dd = (struct hfi1_devdata *)context;

	return dd->send_pio_err_status_cnt[19];
}

static u64 access_pio_pkt_evict_sm_or_arb_sm_err_cnt(
				const struct cntr_entry *entry,
				void *context, int vl, int mode, u64 data)
{
	struct hfi1_devdata *dd = (struct hfi1_devdata *)context;

	return dd->send_pio_err_status_cnt[18];
}

static u64 access_pio_init_sm_in_err_cnt(const struct cntr_entry *entry,
					 void *context, int vl, int mode,
					 u64 data)
{
	struct hfi1_devdata *dd = (struct hfi1_devdata *)context;

	return dd->send_pio_err_status_cnt[17];
}

static u64 access_pio_ppmc_pbl_fifo_err_cnt(const struct cntr_entry *entry,
					    void *context, int vl, int mode,
					    u64 data)
{
	struct hfi1_devdata *dd = (struct hfi1_devdata *)context;

	return dd->send_pio_err_status_cnt[16];
}

static u64 access_pio_credit_ret_fifo_parity_err_cnt(
				const struct cntr_entry *entry,
				void *context, int vl, int mode, u64 data)
{
	struct hfi1_devdata *dd = (struct hfi1_devdata *)context;

	return dd->send_pio_err_status_cnt[15];
}

static u64 access_pio_v1_len_mem_bank1_cor_err_cnt(
				const struct cntr_entry *entry,
				void *context, int vl, int mode, u64 data)
{
	struct hfi1_devdata *dd = (struct hfi1_devdata *)context;

	return dd->send_pio_err_status_cnt[14];
}

static u64 access_pio_v1_len_mem_bank0_cor_err_cnt(
				const struct cntr_entry *entry,
				void *context, int vl, int mode, u64 data)
{
	struct hfi1_devdata *dd = (struct hfi1_devdata *)context;

	return dd->send_pio_err_status_cnt[13];
}

static u64 access_pio_v1_len_mem_bank1_unc_err_cnt(
				const struct cntr_entry *entry,
				void *context, int vl, int mode, u64 data)
{
	struct hfi1_devdata *dd = (struct hfi1_devdata *)context;

	return dd->send_pio_err_status_cnt[12];
}

static u64 access_pio_v1_len_mem_bank0_unc_err_cnt(
				const struct cntr_entry *entry,
				void *context, int vl, int mode, u64 data)
{
	struct hfi1_devdata *dd = (struct hfi1_devdata *)context;

	return dd->send_pio_err_status_cnt[11];
}

static u64 access_pio_sm_pkt_reset_parity_err_cnt(
				const struct cntr_entry *entry,
				void *context, int vl, int mode, u64 data)
{
	struct hfi1_devdata *dd = (struct hfi1_devdata *)context;

	return dd->send_pio_err_status_cnt[10];
}

static u64 access_pio_pkt_evict_fifo_parity_err_cnt(
				const struct cntr_entry *entry,
				void *context, int vl, int mode, u64 data)
{
	struct hfi1_devdata *dd = (struct hfi1_devdata *)context;

	return dd->send_pio_err_status_cnt[9];
}

static u64 access_pio_sbrdctrl_crrel_fifo_parity_err_cnt(
				const struct cntr_entry *entry,
				void *context, int vl, int mode, u64 data)
{
	struct hfi1_devdata *dd = (struct hfi1_devdata *)context;

	return dd->send_pio_err_status_cnt[8];
}

static u64 access_pio_sbrdctl_crrel_parity_err_cnt(
				const struct cntr_entry *entry,
				void *context, int vl, int mode, u64 data)
{
	struct hfi1_devdata *dd = (struct hfi1_devdata *)context;

	return dd->send_pio_err_status_cnt[7];
}

static u64 access_pio_pec_fifo_parity_err_cnt(const struct cntr_entry *entry,
					      void *context, int vl, int mode,
					      u64 data)
{
	struct hfi1_devdata *dd = (struct hfi1_devdata *)context;

	return dd->send_pio_err_status_cnt[6];
}

static u64 access_pio_pcc_fifo_parity_err_cnt(const struct cntr_entry *entry,
					      void *context, int vl, int mode,
					      u64 data)
{
	struct hfi1_devdata *dd = (struct hfi1_devdata *)context;

	return dd->send_pio_err_status_cnt[5];
}

static u64 access_pio_sb_mem_fifo1_err_cnt(const struct cntr_entry *entry,
					   void *context, int vl, int mode,
					   u64 data)
{
	struct hfi1_devdata *dd = (struct hfi1_devdata *)context;

	return dd->send_pio_err_status_cnt[4];
}

static u64 access_pio_sb_mem_fifo0_err_cnt(const struct cntr_entry *entry,
					   void *context, int vl, int mode,
					   u64 data)
{
	struct hfi1_devdata *dd = (struct hfi1_devdata *)context;

	return dd->send_pio_err_status_cnt[3];
}

static u64 access_pio_csr_parity_err_cnt(const struct cntr_entry *entry,
					 void *context, int vl, int mode,
					 u64 data)
{
	struct hfi1_devdata *dd = (struct hfi1_devdata *)context;

	return dd->send_pio_err_status_cnt[2];
}

static u64 access_pio_write_addr_parity_err_cnt(const struct cntr_entry *entry,
						void *context, int vl,
						int mode, u64 data)
{
	struct hfi1_devdata *dd = (struct hfi1_devdata *)context;

	return dd->send_pio_err_status_cnt[1];
}

static u64 access_pio_write_bad_ctxt_err_cnt(const struct cntr_entry *entry,
					     void *context, int vl, int mode,
					     u64 data)
{
	struct hfi1_devdata *dd = (struct hfi1_devdata *)context;

	return dd->send_pio_err_status_cnt[0];
}

/*
 * Software counters corresponding to each of the
 * error status bits within SendDmaErrStatus
 */
static u64 access_sdma_pcie_req_tracking_cor_err_cnt(
				const struct cntr_entry *entry,
				void *context, int vl, int mode, u64 data)
{
	struct hfi1_devdata *dd = (struct hfi1_devdata *)context;

	return dd->send_dma_err_status_cnt[3];
}

static u64 access_sdma_pcie_req_tracking_unc_err_cnt(
				const struct cntr_entry *entry,
				void *context, int vl, int mode, u64 data)
{
	struct hfi1_devdata *dd = (struct hfi1_devdata *)context;

	return dd->send_dma_err_status_cnt[2];
}

static u64 access_sdma_csr_parity_err_cnt(const struct cntr_entry *entry,
					  void *context, int vl, int mode,
					  u64 data)
{
	struct hfi1_devdata *dd = (struct hfi1_devdata *)context;

	return dd->send_dma_err_status_cnt[1];
}

static u64 access_sdma_rpy_tag_err_cnt(const struct cntr_entry *entry,
				       void *context, int vl, int mode,
				       u64 data)
{
	struct hfi1_devdata *dd = (struct hfi1_devdata *)context;

	return dd->send_dma_err_status_cnt[0];
}

/*
 * Software counters corresponding to each of the
 * error status bits within SendEgressErrStatus
 */
static u64 access_tx_read_pio_memory_csr_unc_err_cnt(
				const struct cntr_entry *entry,
				void *context, int vl, int mode, u64 data)
{
	struct hfi1_devdata *dd = (struct hfi1_devdata *)context;

	return dd->send_egress_err_status_cnt[63];
}

static u64 access_tx_read_sdma_memory_csr_err_cnt(
				const struct cntr_entry *entry,
				void *context, int vl, int mode, u64 data)
{
	struct hfi1_devdata *dd = (struct hfi1_devdata *)context;

	return dd->send_egress_err_status_cnt[62];
}

static u64 access_tx_egress_fifo_cor_err_cnt(const struct cntr_entry *entry,
					     void *context, int vl, int mode,
					     u64 data)
{
	struct hfi1_devdata *dd = (struct hfi1_devdata *)context;

	return dd->send_egress_err_status_cnt[61];
}

static u64 access_tx_read_pio_memory_cor_err_cnt(const struct cntr_entry *entry,
						 void *context, int vl,
						 int mode, u64 data)
{
	struct hfi1_devdata *dd = (struct hfi1_devdata *)context;

	return dd->send_egress_err_status_cnt[60];
}

static u64 access_tx_read_sdma_memory_cor_err_cnt(
				const struct cntr_entry *entry,
				void *context, int vl, int mode, u64 data)
{
	struct hfi1_devdata *dd = (struct hfi1_devdata *)context;

	return dd->send_egress_err_status_cnt[59];
}

static u64 access_tx_sb_hdr_cor_err_cnt(const struct cntr_entry *entry,
					void *context, int vl, int mode,
					u64 data)
{
	struct hfi1_devdata *dd = (struct hfi1_devdata *)context;

	return dd->send_egress_err_status_cnt[58];
}

static u64 access_tx_credit_overrun_err_cnt(const struct cntr_entry *entry,
					    void *context, int vl, int mode,
					    u64 data)
{
	struct hfi1_devdata *dd = (struct hfi1_devdata *)context;

	return dd->send_egress_err_status_cnt[57];
}

static u64 access_tx_launch_fifo8_cor_err_cnt(const struct cntr_entry *entry,
					      void *context, int vl, int mode,
					      u64 data)
{
	struct hfi1_devdata *dd = (struct hfi1_devdata *)context;

	return dd->send_egress_err_status_cnt[56];
}

static u64 access_tx_launch_fifo7_cor_err_cnt(const struct cntr_entry *entry,
					      void *context, int vl, int mode,
					      u64 data)
{
	struct hfi1_devdata *dd = (struct hfi1_devdata *)context;

	return dd->send_egress_err_status_cnt[55];
}

static u64 access_tx_launch_fifo6_cor_err_cnt(const struct cntr_entry *entry,
					      void *context, int vl, int mode,
					      u64 data)
{
	struct hfi1_devdata *dd = (struct hfi1_devdata *)context;

	return dd->send_egress_err_status_cnt[54];
}

static u64 access_tx_launch_fifo5_cor_err_cnt(const struct cntr_entry *entry,
					      void *context, int vl, int mode,
					      u64 data)
{
	struct hfi1_devdata *dd = (struct hfi1_devdata *)context;

	return dd->send_egress_err_status_cnt[53];
}

static u64 access_tx_launch_fifo4_cor_err_cnt(const struct cntr_entry *entry,
					      void *context, int vl, int mode,
					      u64 data)
{
	struct hfi1_devdata *dd = (struct hfi1_devdata *)context;

	return dd->send_egress_err_status_cnt[52];
}

static u64 access_tx_launch_fifo3_cor_err_cnt(const struct cntr_entry *entry,
					      void *context, int vl, int mode,
					      u64 data)
{
	struct hfi1_devdata *dd = (struct hfi1_devdata *)context;

	return dd->send_egress_err_status_cnt[51];
}

static u64 access_tx_launch_fifo2_cor_err_cnt(const struct cntr_entry *entry,
					      void *context, int vl, int mode,
					      u64 data)
{
	struct hfi1_devdata *dd = (struct hfi1_devdata *)context;

	return dd->send_egress_err_status_cnt[50];
}

static u64 access_tx_launch_fifo1_cor_err_cnt(const struct cntr_entry *entry,
					      void *context, int vl, int mode,
					      u64 data)
{
	struct hfi1_devdata *dd = (struct hfi1_devdata *)context;

	return dd->send_egress_err_status_cnt[49];
}

static u64 access_tx_launch_fifo0_cor_err_cnt(const struct cntr_entry *entry,
					      void *context, int vl, int mode,
					      u64 data)
{
	struct hfi1_devdata *dd = (struct hfi1_devdata *)context;

	return dd->send_egress_err_status_cnt[48];
}

static u64 access_tx_credit_return_vl_err_cnt(const struct cntr_entry *entry,
					      void *context, int vl, int mode,
					      u64 data)
{
	struct hfi1_devdata *dd = (struct hfi1_devdata *)context;

	return dd->send_egress_err_status_cnt[47];
}

static u64 access_tx_hcrc_insertion_err_cnt(const struct cntr_entry *entry,
					    void *context, int vl, int mode,
					    u64 data)
{
	struct hfi1_devdata *dd = (struct hfi1_devdata *)context;

	return dd->send_egress_err_status_cnt[46];
}

static u64 access_tx_egress_fifo_unc_err_cnt(const struct cntr_entry *entry,
					     void *context, int vl, int mode,
					     u64 data)
{
	struct hfi1_devdata *dd = (struct hfi1_devdata *)context;

	return dd->send_egress_err_status_cnt[45];
}

static u64 access_tx_read_pio_memory_unc_err_cnt(const struct cntr_entry *entry,
						 void *context, int vl,
						 int mode, u64 data)
{
	struct hfi1_devdata *dd = (struct hfi1_devdata *)context;

	return dd->send_egress_err_status_cnt[44];
}

static u64 access_tx_read_sdma_memory_unc_err_cnt(
				const struct cntr_entry *entry,
				void *context, int vl, int mode, u64 data)
{
	struct hfi1_devdata *dd = (struct hfi1_devdata *)context;

	return dd->send_egress_err_status_cnt[43];
}

static u64 access_tx_sb_hdr_unc_err_cnt(const struct cntr_entry *entry,
					void *context, int vl, int mode,
					u64 data)
{
	struct hfi1_devdata *dd = (struct hfi1_devdata *)context;

	return dd->send_egress_err_status_cnt[42];
}

static u64 access_tx_credit_return_partiy_err_cnt(
				const struct cntr_entry *entry,
				void *context, int vl, int mode, u64 data)
{
	struct hfi1_devdata *dd = (struct hfi1_devdata *)context;

	return dd->send_egress_err_status_cnt[41];
}

static u64 access_tx_launch_fifo8_unc_or_parity_err_cnt(
				const struct cntr_entry *entry,
				void *context, int vl, int mode, u64 data)
{
	struct hfi1_devdata *dd = (struct hfi1_devdata *)context;

	return dd->send_egress_err_status_cnt[40];
}

static u64 access_tx_launch_fifo7_unc_or_parity_err_cnt(
				const struct cntr_entry *entry,
				void *context, int vl, int mode, u64 data)
{
	struct hfi1_devdata *dd = (struct hfi1_devdata *)context;

	return dd->send_egress_err_status_cnt[39];
}

static u64 access_tx_launch_fifo6_unc_or_parity_err_cnt(
				const struct cntr_entry *entry,
				void *context, int vl, int mode, u64 data)
{
	struct hfi1_devdata *dd = (struct hfi1_devdata *)context;

	return dd->send_egress_err_status_cnt[38];
}

static u64 access_tx_launch_fifo5_unc_or_parity_err_cnt(
				const struct cntr_entry *entry,
				void *context, int vl, int mode, u64 data)
{
	struct hfi1_devdata *dd = (struct hfi1_devdata *)context;

	return dd->send_egress_err_status_cnt[37];
}

static u64 access_tx_launch_fifo4_unc_or_parity_err_cnt(
				const struct cntr_entry *entry,
				void *context, int vl, int mode, u64 data)
{
	struct hfi1_devdata *dd = (struct hfi1_devdata *)context;

	return dd->send_egress_err_status_cnt[36];
}

static u64 access_tx_launch_fifo3_unc_or_parity_err_cnt(
				const struct cntr_entry *entry,
				void *context, int vl, int mode, u64 data)
{
	struct hfi1_devdata *dd = (struct hfi1_devdata *)context;

	return dd->send_egress_err_status_cnt[35];
}

static u64 access_tx_launch_fifo2_unc_or_parity_err_cnt(
				const struct cntr_entry *entry,
				void *context, int vl, int mode, u64 data)
{
	struct hfi1_devdata *dd = (struct hfi1_devdata *)context;

	return dd->send_egress_err_status_cnt[34];
}

static u64 access_tx_launch_fifo1_unc_or_parity_err_cnt(
				const struct cntr_entry *entry,
				void *context, int vl, int mode, u64 data)
{
	struct hfi1_devdata *dd = (struct hfi1_devdata *)context;

	return dd->send_egress_err_status_cnt[33];
}

static u64 access_tx_launch_fifo0_unc_or_parity_err_cnt(
				const struct cntr_entry *entry,
				void *context, int vl, int mode, u64 data)
{
	struct hfi1_devdata *dd = (struct hfi1_devdata *)context;

	return dd->send_egress_err_status_cnt[32];
}

static u64 access_tx_sdma15_disallowed_packet_err_cnt(
				const struct cntr_entry *entry,
				void *context, int vl, int mode, u64 data)
{
	struct hfi1_devdata *dd = (struct hfi1_devdata *)context;

	return dd->send_egress_err_status_cnt[31];
}

static u64 access_tx_sdma14_disallowed_packet_err_cnt(
				const struct cntr_entry *entry,
				void *context, int vl, int mode, u64 data)
{
	struct hfi1_devdata *dd = (struct hfi1_devdata *)context;

	return dd->send_egress_err_status_cnt[30];
}

static u64 access_tx_sdma13_disallowed_packet_err_cnt(
				const struct cntr_entry *entry,
				void *context, int vl, int mode, u64 data)
{
	struct hfi1_devdata *dd = (struct hfi1_devdata *)context;

	return dd->send_egress_err_status_cnt[29];
}

static u64 access_tx_sdma12_disallowed_packet_err_cnt(
				const struct cntr_entry *entry,
				void *context, int vl, int mode, u64 data)
{
	struct hfi1_devdata *dd = (struct hfi1_devdata *)context;

	return dd->send_egress_err_status_cnt[28];
}

static u64 access_tx_sdma11_disallowed_packet_err_cnt(
				const struct cntr_entry *entry,
				void *context, int vl, int mode, u64 data)
{
	struct hfi1_devdata *dd = (struct hfi1_devdata *)context;

	return dd->send_egress_err_status_cnt[27];
}

static u64 access_tx_sdma10_disallowed_packet_err_cnt(
				const struct cntr_entry *entry,
				void *context, int vl, int mode, u64 data)
{
	struct hfi1_devdata *dd = (struct hfi1_devdata *)context;

	return dd->send_egress_err_status_cnt[26];
}

static u64 access_tx_sdma9_disallowed_packet_err_cnt(
				const struct cntr_entry *entry,
				void *context, int vl, int mode, u64 data)
{
	struct hfi1_devdata *dd = (struct hfi1_devdata *)context;

	return dd->send_egress_err_status_cnt[25];
}

static u64 access_tx_sdma8_disallowed_packet_err_cnt(
				const struct cntr_entry *entry,
				void *context, int vl, int mode, u64 data)
{
	struct hfi1_devdata *dd = (struct hfi1_devdata *)context;

	return dd->send_egress_err_status_cnt[24];
}

static u64 access_tx_sdma7_disallowed_packet_err_cnt(
				const struct cntr_entry *entry,
				void *context, int vl, int mode, u64 data)
{
	struct hfi1_devdata *dd = (struct hfi1_devdata *)context;

	return dd->send_egress_err_status_cnt[23];
}

static u64 access_tx_sdma6_disallowed_packet_err_cnt(
				const struct cntr_entry *entry,
				void *context, int vl, int mode, u64 data)
{
	struct hfi1_devdata *dd = (struct hfi1_devdata *)context;

	return dd->send_egress_err_status_cnt[22];
}

static u64 access_tx_sdma5_disallowed_packet_err_cnt(
				const struct cntr_entry *entry,
				void *context, int vl, int mode, u64 data)
{
	struct hfi1_devdata *dd = (struct hfi1_devdata *)context;

	return dd->send_egress_err_status_cnt[21];
}

static u64 access_tx_sdma4_disallowed_packet_err_cnt(
				const struct cntr_entry *entry,
				void *context, int vl, int mode, u64 data)
{
	struct hfi1_devdata *dd = (struct hfi1_devdata *)context;

	return dd->send_egress_err_status_cnt[20];
}

static u64 access_tx_sdma3_disallowed_packet_err_cnt(
				const struct cntr_entry *entry,
				void *context, int vl, int mode, u64 data)
{
	struct hfi1_devdata *dd = (struct hfi1_devdata *)context;

	return dd->send_egress_err_status_cnt[19];
}

static u64 access_tx_sdma2_disallowed_packet_err_cnt(
				const struct cntr_entry *entry,
				void *context, int vl, int mode, u64 data)
{
	struct hfi1_devdata *dd = (struct hfi1_devdata *)context;

	return dd->send_egress_err_status_cnt[18];
}

static u64 access_tx_sdma1_disallowed_packet_err_cnt(
				const struct cntr_entry *entry,
				void *context, int vl, int mode, u64 data)
{
	struct hfi1_devdata *dd = (struct hfi1_devdata *)context;

	return dd->send_egress_err_status_cnt[17];
}

static u64 access_tx_sdma0_disallowed_packet_err_cnt(
				const struct cntr_entry *entry,
				void *context, int vl, int mode, u64 data)
{
	struct hfi1_devdata *dd = (struct hfi1_devdata *)context;

	return dd->send_egress_err_status_cnt[16];
}

static u64 access_tx_config_parity_err_cnt(const struct cntr_entry *entry,
					   void *context, int vl, int mode,
					   u64 data)
{
	struct hfi1_devdata *dd = (struct hfi1_devdata *)context;

	return dd->send_egress_err_status_cnt[15];
}

static u64 access_tx_sbrd_ctl_csr_parity_err_cnt(const struct cntr_entry *entry,
						 void *context, int vl,
						 int mode, u64 data)
{
	struct hfi1_devdata *dd = (struct hfi1_devdata *)context;

	return dd->send_egress_err_status_cnt[14];
}

static u64 access_tx_launch_csr_parity_err_cnt(const struct cntr_entry *entry,
					       void *context, int vl, int mode,
					       u64 data)
{
	struct hfi1_devdata *dd = (struct hfi1_devdata *)context;

	return dd->send_egress_err_status_cnt[13];
}

static u64 access_tx_illegal_vl_err_cnt(const struct cntr_entry *entry,
					void *context, int vl, int mode,
					u64 data)
{
	struct hfi1_devdata *dd = (struct hfi1_devdata *)context;

	return dd->send_egress_err_status_cnt[12];
}

static u64 access_tx_sbrd_ctl_state_machine_parity_err_cnt(
				const struct cntr_entry *entry,
				void *context, int vl, int mode, u64 data)
{
	struct hfi1_devdata *dd = (struct hfi1_devdata *)context;

	return dd->send_egress_err_status_cnt[11];
}

static u64 access_egress_reserved_10_err_cnt(const struct cntr_entry *entry,
					     void *context, int vl, int mode,
					     u64 data)
{
	struct hfi1_devdata *dd = (struct hfi1_devdata *)context;

	return dd->send_egress_err_status_cnt[10];
}

static u64 access_egress_reserved_9_err_cnt(const struct cntr_entry *entry,
					    void *context, int vl, int mode,
					    u64 data)
{
	struct hfi1_devdata *dd = (struct hfi1_devdata *)context;

	return dd->send_egress_err_status_cnt[9];
}

static u64 access_tx_sdma_launch_intf_parity_err_cnt(
				const struct cntr_entry *entry,
				void *context, int vl, int mode, u64 data)
{
	struct hfi1_devdata *dd = (struct hfi1_devdata *)context;

	return dd->send_egress_err_status_cnt[8];
}

static u64 access_tx_pio_launch_intf_parity_err_cnt(
				const struct cntr_entry *entry,
				void *context, int vl, int mode, u64 data)
{
	struct hfi1_devdata *dd = (struct hfi1_devdata *)context;

	return dd->send_egress_err_status_cnt[7];
}

static u64 access_egress_reserved_6_err_cnt(const struct cntr_entry *entry,
					    void *context, int vl, int mode,
					    u64 data)
{
	struct hfi1_devdata *dd = (struct hfi1_devdata *)context;

	return dd->send_egress_err_status_cnt[6];
}

static u64 access_tx_incorrect_link_state_err_cnt(
				const struct cntr_entry *entry,
				void *context, int vl, int mode, u64 data)
{
	struct hfi1_devdata *dd = (struct hfi1_devdata *)context;

	return dd->send_egress_err_status_cnt[5];
}

static u64 access_tx_linkdown_err_cnt(const struct cntr_entry *entry,
				      void *context, int vl, int mode,
				      u64 data)
{
	struct hfi1_devdata *dd = (struct hfi1_devdata *)context;

	return dd->send_egress_err_status_cnt[4];
}

static u64 access_tx_egress_fifi_underrun_or_parity_err_cnt(
				const struct cntr_entry *entry,
				void *context, int vl, int mode, u64 data)
{
	struct hfi1_devdata *dd = (struct hfi1_devdata *)context;

	return dd->send_egress_err_status_cnt[3];
}

static u64 access_egress_reserved_2_err_cnt(const struct cntr_entry *entry,
					    void *context, int vl, int mode,
					    u64 data)
{
	struct hfi1_devdata *dd = (struct hfi1_devdata *)context;

	return dd->send_egress_err_status_cnt[2];
}

static u64 access_tx_pkt_integrity_mem_unc_err_cnt(
				const struct cntr_entry *entry,
				void *context, int vl, int mode, u64 data)
{
	struct hfi1_devdata *dd = (struct hfi1_devdata *)context;

	return dd->send_egress_err_status_cnt[1];
}

static u64 access_tx_pkt_integrity_mem_cor_err_cnt(
				const struct cntr_entry *entry,
				void *context, int vl, int mode, u64 data)
{
	struct hfi1_devdata *dd = (struct hfi1_devdata *)context;

	return dd->send_egress_err_status_cnt[0];
}

/*
 * Software counters corresponding to each of the
 * error status bits within SendErrStatus
 */
static u64 access_send_csr_write_bad_addr_err_cnt(
				const struct cntr_entry *entry,
				void *context, int vl, int mode, u64 data)
{
	struct hfi1_devdata *dd = (struct hfi1_devdata *)context;

	return dd->send_err_status_cnt[2];
}

static u64 access_send_csr_read_bad_addr_err_cnt(const struct cntr_entry *entry,
						 void *context, int vl,
						 int mode, u64 data)
{
	struct hfi1_devdata *dd = (struct hfi1_devdata *)context;

	return dd->send_err_status_cnt[1];
}

static u64 access_send_csr_parity_cnt(const struct cntr_entry *entry,
				      void *context, int vl, int mode,
				      u64 data)
{
	struct hfi1_devdata *dd = (struct hfi1_devdata *)context;

	return dd->send_err_status_cnt[0];
}

/*
 * Software counters corresponding to each of the
 * error status bits within SendCtxtErrStatus
 */
static u64 access_pio_write_out_of_bounds_err_cnt(
				const struct cntr_entry *entry,
				void *context, int vl, int mode, u64 data)
{
	struct hfi1_devdata *dd = (struct hfi1_devdata *)context;

	return dd->sw_ctxt_err_status_cnt[4];
}

static u64 access_pio_write_overflow_err_cnt(const struct cntr_entry *entry,
					     void *context, int vl, int mode,
					     u64 data)
{
	struct hfi1_devdata *dd = (struct hfi1_devdata *)context;

	return dd->sw_ctxt_err_status_cnt[3];
}

static u64 access_pio_write_crosses_boundary_err_cnt(
				const struct cntr_entry *entry,
				void *context, int vl, int mode, u64 data)
{
	struct hfi1_devdata *dd = (struct hfi1_devdata *)context;

	return dd->sw_ctxt_err_status_cnt[2];
}

static u64 access_pio_disallowed_packet_err_cnt(const struct cntr_entry *entry,
						void *context, int vl,
						int mode, u64 data)
{
	struct hfi1_devdata *dd = (struct hfi1_devdata *)context;

	return dd->sw_ctxt_err_status_cnt[1];
}

static u64 access_pio_inconsistent_sop_err_cnt(const struct cntr_entry *entry,
					       void *context, int vl, int mode,
					       u64 data)
{
	struct hfi1_devdata *dd = (struct hfi1_devdata *)context;

	return dd->sw_ctxt_err_status_cnt[0];
}

/*
 * Software counters corresponding to each of the
 * error status bits within SendDmaEngErrStatus
 */
static u64 access_sdma_header_request_fifo_cor_err_cnt(
				const struct cntr_entry *entry,
				void *context, int vl, int mode, u64 data)
{
	struct hfi1_devdata *dd = (struct hfi1_devdata *)context;

	return dd->sw_send_dma_eng_err_status_cnt[23];
}

static u64 access_sdma_header_storage_cor_err_cnt(
				const struct cntr_entry *entry,
				void *context, int vl, int mode, u64 data)
{
	struct hfi1_devdata *dd = (struct hfi1_devdata *)context;

	return dd->sw_send_dma_eng_err_status_cnt[22];
}

static u64 access_sdma_packet_tracking_cor_err_cnt(
				const struct cntr_entry *entry,
				void *context, int vl, int mode, u64 data)
{
	struct hfi1_devdata *dd = (struct hfi1_devdata *)context;

	return dd->sw_send_dma_eng_err_status_cnt[21];
}

static u64 access_sdma_assembly_cor_err_cnt(const struct cntr_entry *entry,
					    void *context, int vl, int mode,
					    u64 data)
{
	struct hfi1_devdata *dd = (struct hfi1_devdata *)context;

	return dd->sw_send_dma_eng_err_status_cnt[20];
}

static u64 access_sdma_desc_table_cor_err_cnt(const struct cntr_entry *entry,
					      void *context, int vl, int mode,
					      u64 data)
{
	struct hfi1_devdata *dd = (struct hfi1_devdata *)context;

	return dd->sw_send_dma_eng_err_status_cnt[19];
}

static u64 access_sdma_header_request_fifo_unc_err_cnt(
				const struct cntr_entry *entry,
				void *context, int vl, int mode, u64 data)
{
	struct hfi1_devdata *dd = (struct hfi1_devdata *)context;

	return dd->sw_send_dma_eng_err_status_cnt[18];
}

static u64 access_sdma_header_storage_unc_err_cnt(
				const struct cntr_entry *entry,
				void *context, int vl, int mode, u64 data)
{
	struct hfi1_devdata *dd = (struct hfi1_devdata *)context;

	return dd->sw_send_dma_eng_err_status_cnt[17];
}

static u64 access_sdma_packet_tracking_unc_err_cnt(
				const struct cntr_entry *entry,
				void *context, int vl, int mode, u64 data)
{
	struct hfi1_devdata *dd = (struct hfi1_devdata *)context;

	return dd->sw_send_dma_eng_err_status_cnt[16];
}

static u64 access_sdma_assembly_unc_err_cnt(const struct cntr_entry *entry,
					    void *context, int vl, int mode,
					    u64 data)
{
	struct hfi1_devdata *dd = (struct hfi1_devdata *)context;

	return dd->sw_send_dma_eng_err_status_cnt[15];
}

static u64 access_sdma_desc_table_unc_err_cnt(const struct cntr_entry *entry,
					      void *context, int vl, int mode,
					      u64 data)
{
	struct hfi1_devdata *dd = (struct hfi1_devdata *)context;

	return dd->sw_send_dma_eng_err_status_cnt[14];
}

static u64 access_sdma_timeout_err_cnt(const struct cntr_entry *entry,
				       void *context, int vl, int mode,
				       u64 data)
{
	struct hfi1_devdata *dd = (struct hfi1_devdata *)context;

	return dd->sw_send_dma_eng_err_status_cnt[13];
}

static u64 access_sdma_header_length_err_cnt(const struct cntr_entry *entry,
					     void *context, int vl, int mode,
					     u64 data)
{
	struct hfi1_devdata *dd = (struct hfi1_devdata *)context;

	return dd->sw_send_dma_eng_err_status_cnt[12];
}

static u64 access_sdma_header_address_err_cnt(const struct cntr_entry *entry,
					      void *context, int vl, int mode,
					      u64 data)
{
	struct hfi1_devdata *dd = (struct hfi1_devdata *)context;

	return dd->sw_send_dma_eng_err_status_cnt[11];
}

static u64 access_sdma_header_select_err_cnt(const struct cntr_entry *entry,
					     void *context, int vl, int mode,
					     u64 data)
{
	struct hfi1_devdata *dd = (struct hfi1_devdata *)context;

	return dd->sw_send_dma_eng_err_status_cnt[10];
}

static u64 access_sdma_reserved_9_err_cnt(const struct cntr_entry *entry,
					  void *context, int vl, int mode,
					  u64 data)
{
	struct hfi1_devdata *dd = (struct hfi1_devdata *)context;

	return dd->sw_send_dma_eng_err_status_cnt[9];
}

static u64 access_sdma_packet_desc_overflow_err_cnt(
				const struct cntr_entry *entry,
				void *context, int vl, int mode, u64 data)
{
	struct hfi1_devdata *dd = (struct hfi1_devdata *)context;

	return dd->sw_send_dma_eng_err_status_cnt[8];
}

static u64 access_sdma_length_mismatch_err_cnt(const struct cntr_entry *entry,
					       void *context, int vl,
					       int mode, u64 data)
{
	struct hfi1_devdata *dd = (struct hfi1_devdata *)context;

	return dd->sw_send_dma_eng_err_status_cnt[7];
}

static u64 access_sdma_halt_err_cnt(const struct cntr_entry *entry,
				    void *context, int vl, int mode, u64 data)
{
	struct hfi1_devdata *dd = (struct hfi1_devdata *)context;

	return dd->sw_send_dma_eng_err_status_cnt[6];
}

static u64 access_sdma_mem_read_err_cnt(const struct cntr_entry *entry,
					void *context, int vl, int mode,
					u64 data)
{
	struct hfi1_devdata *dd = (struct hfi1_devdata *)context;

	return dd->sw_send_dma_eng_err_status_cnt[5];
}

static u64 access_sdma_first_desc_err_cnt(const struct cntr_entry *entry,
					  void *context, int vl, int mode,
					  u64 data)
{
	struct hfi1_devdata *dd = (struct hfi1_devdata *)context;

	return dd->sw_send_dma_eng_err_status_cnt[4];
}

static u64 access_sdma_tail_out_of_bounds_err_cnt(
				const struct cntr_entry *entry,
				void *context, int vl, int mode, u64 data)
{
	struct hfi1_devdata *dd = (struct hfi1_devdata *)context;

	return dd->sw_send_dma_eng_err_status_cnt[3];
}

static u64 access_sdma_too_long_err_cnt(const struct cntr_entry *entry,
					void *context, int vl, int mode,
					u64 data)
{
	struct hfi1_devdata *dd = (struct hfi1_devdata *)context;

	return dd->sw_send_dma_eng_err_status_cnt[2];
}

static u64 access_sdma_gen_mismatch_err_cnt(const struct cntr_entry *entry,
					    void *context, int vl, int mode,
					    u64 data)
{
	struct hfi1_devdata *dd = (struct hfi1_devdata *)context;

	return dd->sw_send_dma_eng_err_status_cnt[1];
}

static u64 access_sdma_wrong_dw_err_cnt(const struct cntr_entry *entry,
					void *context, int vl, int mode,
					u64 data)
{
	struct hfi1_devdata *dd = (struct hfi1_devdata *)context;

	return dd->sw_send_dma_eng_err_status_cnt[0];
}

static u64 access_dc_rcv_err_cnt(const struct cntr_entry *entry,
				 void *context, int vl, int mode,
				 u64 data)
{
	struct hfi1_devdata *dd = (struct hfi1_devdata *)context;

	u64 val = 0;
	u64 csr = entry->csr;

	val = read_write_csr(dd, csr, mode, data);
	if (mode == CNTR_MODE_R) {
		val = val > CNTR_MAX - dd->sw_rcv_bypass_packet_errors ?
			CNTR_MAX : val + dd->sw_rcv_bypass_packet_errors;
	} else if (mode == CNTR_MODE_W) {
		dd->sw_rcv_bypass_packet_errors = 0;
	} else {
		dd_dev_err(dd, "Invalid cntr register access mode");
		return 0;
	}
	return val;
}

#define def_access_sw_cpu(cntr) \
static u64 access_sw_cpu_##cntr(const struct cntr_entry *entry,		      \
			      void *context, int vl, int mode, u64 data)      \
{									      \
	struct hfi1_pportdata *ppd = (struct hfi1_pportdata *)context;	      \
	return read_write_cpu(ppd->dd, &ppd->ibport_data.rvp.z_ ##cntr,	      \
			      ppd->ibport_data.rvp.cntr, vl,		      \
			      mode, data);				      \
}

def_access_sw_cpu(rc_acks);
def_access_sw_cpu(rc_qacks);
def_access_sw_cpu(rc_delayed_comp);

#define def_access_ibp_counter(cntr) \
static u64 access_ibp_##cntr(const struct cntr_entry *entry,		      \
				void *context, int vl, int mode, u64 data)    \
{									      \
	struct hfi1_pportdata *ppd = (struct hfi1_pportdata *)context;	      \
									      \
	if (vl != CNTR_INVALID_VL)					      \
		return 0;						      \
									      \
	return read_write_sw(ppd->dd, &ppd->ibport_data.rvp.n_ ##cntr,	      \
			     mode, data);				      \
}

def_access_ibp_counter(loop_pkts);
def_access_ibp_counter(rc_resends);
def_access_ibp_counter(rnr_naks);
def_access_ibp_counter(other_naks);
def_access_ibp_counter(rc_timeouts);
def_access_ibp_counter(pkt_drops);
def_access_ibp_counter(dmawait);
def_access_ibp_counter(rc_seqnak);
def_access_ibp_counter(rc_dupreq);
def_access_ibp_counter(rdma_seq);
def_access_ibp_counter(unaligned);
def_access_ibp_counter(seq_naks);

static struct cntr_entry dev_cntrs[DEV_CNTR_LAST] = {
[C_RCV_OVF] = RXE32_DEV_CNTR_ELEM(RcvOverflow, RCV_BUF_OVFL_CNT, CNTR_SYNTH),
[C_RX_LEN_ERR] = RXE32_DEV_CNTR_ELEM(RxLenErr, RCV_LENGTH_ERR_CNT, CNTR_SYNTH),
[C_RX_ICRC_ERR] = RXE32_DEV_CNTR_ELEM(RxICrcErr, RCV_ICRC_ERR_CNT, CNTR_SYNTH),
[C_RX_EBP] = RXE32_DEV_CNTR_ELEM(RxEbpCnt, RCV_EBP_CNT, CNTR_SYNTH),
[C_RX_TID_FULL] = RXE32_DEV_CNTR_ELEM(RxTIDFullEr, RCV_TID_FULL_ERR_CNT,
			CNTR_NORMAL),
[C_RX_TID_INVALID] = RXE32_DEV_CNTR_ELEM(RxTIDInvalid, RCV_TID_VALID_ERR_CNT,
			CNTR_NORMAL),
[C_RX_TID_FLGMS] = RXE32_DEV_CNTR_ELEM(RxTidFLGMs,
			RCV_TID_FLOW_GEN_MISMATCH_CNT,
			CNTR_NORMAL),
[C_RX_CTX_EGRS] = RXE32_DEV_CNTR_ELEM(RxCtxEgrS, RCV_CONTEXT_EGR_STALL,
			CNTR_NORMAL),
[C_RCV_TID_FLSMS] = RXE32_DEV_CNTR_ELEM(RxTidFLSMs,
			RCV_TID_FLOW_SEQ_MISMATCH_CNT, CNTR_NORMAL),
[C_CCE_PCI_CR_ST] = CCE_PERF_DEV_CNTR_ELEM(CcePciCrSt,
			CCE_PCIE_POSTED_CRDT_STALL_CNT, CNTR_NORMAL),
[C_CCE_PCI_TR_ST] = CCE_PERF_DEV_CNTR_ELEM(CcePciTrSt, CCE_PCIE_TRGT_STALL_CNT,
			CNTR_NORMAL),
[C_CCE_PIO_WR_ST] = CCE_PERF_DEV_CNTR_ELEM(CcePioWrSt, CCE_PIO_WR_STALL_CNT,
			CNTR_NORMAL),
[C_CCE_ERR_INT] = CCE_INT_DEV_CNTR_ELEM(CceErrInt, CCE_ERR_INT_CNT,
			CNTR_NORMAL),
[C_CCE_SDMA_INT] = CCE_INT_DEV_CNTR_ELEM(CceSdmaInt, CCE_SDMA_INT_CNT,
			CNTR_NORMAL),
[C_CCE_MISC_INT] = CCE_INT_DEV_CNTR_ELEM(CceMiscInt, CCE_MISC_INT_CNT,
			CNTR_NORMAL),
[C_CCE_RCV_AV_INT] = CCE_INT_DEV_CNTR_ELEM(CceRcvAvInt, CCE_RCV_AVAIL_INT_CNT,
			CNTR_NORMAL),
[C_CCE_RCV_URG_INT] = CCE_INT_DEV_CNTR_ELEM(CceRcvUrgInt,
			CCE_RCV_URGENT_INT_CNT,	CNTR_NORMAL),
[C_CCE_SEND_CR_INT] = CCE_INT_DEV_CNTR_ELEM(CceSndCrInt,
			CCE_SEND_CREDIT_INT_CNT, CNTR_NORMAL),
[C_DC_UNC_ERR] = DC_PERF_CNTR(DcUnctblErr, DCC_ERR_UNCORRECTABLE_CNT,
			      CNTR_SYNTH),
[C_DC_RCV_ERR] = CNTR_ELEM("DcRecvErr", DCC_ERR_PORTRCV_ERR_CNT, 0, CNTR_SYNTH,
			    access_dc_rcv_err_cnt),
[C_DC_FM_CFG_ERR] = DC_PERF_CNTR(DcFmCfgErr, DCC_ERR_FMCONFIG_ERR_CNT,
				 CNTR_SYNTH),
[C_DC_RMT_PHY_ERR] = DC_PERF_CNTR(DcRmtPhyErr, DCC_ERR_RCVREMOTE_PHY_ERR_CNT,
				  CNTR_SYNTH),
[C_DC_DROPPED_PKT] = DC_PERF_CNTR(DcDroppedPkt, DCC_ERR_DROPPED_PKT_CNT,
				  CNTR_SYNTH),
[C_DC_MC_XMIT_PKTS] = DC_PERF_CNTR(DcMcXmitPkts,
				   DCC_PRF_PORT_XMIT_MULTICAST_CNT, CNTR_SYNTH),
[C_DC_MC_RCV_PKTS] = DC_PERF_CNTR(DcMcRcvPkts,
				  DCC_PRF_PORT_RCV_MULTICAST_PKT_CNT,
				  CNTR_SYNTH),
[C_DC_XMIT_CERR] = DC_PERF_CNTR(DcXmitCorr,
				DCC_PRF_PORT_XMIT_CORRECTABLE_CNT, CNTR_SYNTH),
[C_DC_RCV_CERR] = DC_PERF_CNTR(DcRcvCorrCnt, DCC_PRF_PORT_RCV_CORRECTABLE_CNT,
			       CNTR_SYNTH),
[C_DC_RCV_FCC] = DC_PERF_CNTR(DcRxFCntl, DCC_PRF_RX_FLOW_CRTL_CNT,
			      CNTR_SYNTH),
[C_DC_XMIT_FCC] = DC_PERF_CNTR(DcXmitFCntl, DCC_PRF_TX_FLOW_CRTL_CNT,
			       CNTR_SYNTH),
[C_DC_XMIT_FLITS] = DC_PERF_CNTR(DcXmitFlits, DCC_PRF_PORT_XMIT_DATA_CNT,
				 CNTR_SYNTH),
[C_DC_RCV_FLITS] = DC_PERF_CNTR(DcRcvFlits, DCC_PRF_PORT_RCV_DATA_CNT,
				CNTR_SYNTH),
[C_DC_XMIT_PKTS] = DC_PERF_CNTR(DcXmitPkts, DCC_PRF_PORT_XMIT_PKTS_CNT,
				CNTR_SYNTH),
[C_DC_RCV_PKTS] = DC_PERF_CNTR(DcRcvPkts, DCC_PRF_PORT_RCV_PKTS_CNT,
			       CNTR_SYNTH),
[C_DC_RX_FLIT_VL] = DC_PERF_CNTR(DcRxFlitVl, DCC_PRF_PORT_VL_RCV_DATA_CNT,
				 CNTR_SYNTH | CNTR_VL),
[C_DC_RX_PKT_VL] = DC_PERF_CNTR(DcRxPktVl, DCC_PRF_PORT_VL_RCV_PKTS_CNT,
				CNTR_SYNTH | CNTR_VL),
[C_DC_RCV_FCN] = DC_PERF_CNTR(DcRcvFcn, DCC_PRF_PORT_RCV_FECN_CNT, CNTR_SYNTH),
[C_DC_RCV_FCN_VL] = DC_PERF_CNTR(DcRcvFcnVl, DCC_PRF_PORT_VL_RCV_FECN_CNT,
				 CNTR_SYNTH | CNTR_VL),
[C_DC_RCV_BCN] = DC_PERF_CNTR(DcRcvBcn, DCC_PRF_PORT_RCV_BECN_CNT, CNTR_SYNTH),
[C_DC_RCV_BCN_VL] = DC_PERF_CNTR(DcRcvBcnVl, DCC_PRF_PORT_VL_RCV_BECN_CNT,
				 CNTR_SYNTH | CNTR_VL),
[C_DC_RCV_BBL] = DC_PERF_CNTR(DcRcvBbl, DCC_PRF_PORT_RCV_BUBBLE_CNT,
			      CNTR_SYNTH),
[C_DC_RCV_BBL_VL] = DC_PERF_CNTR(DcRcvBblVl, DCC_PRF_PORT_VL_RCV_BUBBLE_CNT,
				 CNTR_SYNTH | CNTR_VL),
[C_DC_MARK_FECN] = DC_PERF_CNTR(DcMarkFcn, DCC_PRF_PORT_MARK_FECN_CNT,
				CNTR_SYNTH),
[C_DC_MARK_FECN_VL] = DC_PERF_CNTR(DcMarkFcnVl, DCC_PRF_PORT_VL_MARK_FECN_CNT,
				   CNTR_SYNTH | CNTR_VL),
[C_DC_TOTAL_CRC] =
	DC_PERF_CNTR_LCB(DcTotCrc, DC_LCB_ERR_INFO_TOTAL_CRC_ERR,
			 CNTR_SYNTH),
[C_DC_CRC_LN0] = DC_PERF_CNTR_LCB(DcCrcLn0, DC_LCB_ERR_INFO_CRC_ERR_LN0,
				  CNTR_SYNTH),
[C_DC_CRC_LN1] = DC_PERF_CNTR_LCB(DcCrcLn1, DC_LCB_ERR_INFO_CRC_ERR_LN1,
				  CNTR_SYNTH),
[C_DC_CRC_LN2] = DC_PERF_CNTR_LCB(DcCrcLn2, DC_LCB_ERR_INFO_CRC_ERR_LN2,
				  CNTR_SYNTH),
[C_DC_CRC_LN3] = DC_PERF_CNTR_LCB(DcCrcLn3, DC_LCB_ERR_INFO_CRC_ERR_LN3,
				  CNTR_SYNTH),
[C_DC_CRC_MULT_LN] =
	DC_PERF_CNTR_LCB(DcMultLn, DC_LCB_ERR_INFO_CRC_ERR_MULTI_LN,
			 CNTR_SYNTH),
[C_DC_TX_REPLAY] = DC_PERF_CNTR_LCB(DcTxReplay, DC_LCB_ERR_INFO_TX_REPLAY_CNT,
				    CNTR_SYNTH),
[C_DC_RX_REPLAY] = DC_PERF_CNTR_LCB(DcRxReplay, DC_LCB_ERR_INFO_RX_REPLAY_CNT,
				    CNTR_SYNTH),
[C_DC_SEQ_CRC_CNT] =
	DC_PERF_CNTR_LCB(DcLinkSeqCrc, DC_LCB_ERR_INFO_SEQ_CRC_CNT,
			 CNTR_SYNTH),
[C_DC_ESC0_ONLY_CNT] =
	DC_PERF_CNTR_LCB(DcEsc0, DC_LCB_ERR_INFO_ESCAPE_0_ONLY_CNT,
			 CNTR_SYNTH),
[C_DC_ESC0_PLUS1_CNT] =
	DC_PERF_CNTR_LCB(DcEsc1, DC_LCB_ERR_INFO_ESCAPE_0_PLUS1_CNT,
			 CNTR_SYNTH),
[C_DC_ESC0_PLUS2_CNT] =
	DC_PERF_CNTR_LCB(DcEsc0Plus2, DC_LCB_ERR_INFO_ESCAPE_0_PLUS2_CNT,
			 CNTR_SYNTH),
[C_DC_REINIT_FROM_PEER_CNT] =
	DC_PERF_CNTR_LCB(DcReinitPeer, DC_LCB_ERR_INFO_REINIT_FROM_PEER_CNT,
			 CNTR_SYNTH),
[C_DC_SBE_CNT] = DC_PERF_CNTR_LCB(DcSbe, DC_LCB_ERR_INFO_SBE_CNT,
				  CNTR_SYNTH),
[C_DC_MISC_FLG_CNT] =
	DC_PERF_CNTR_LCB(DcMiscFlg, DC_LCB_ERR_INFO_MISC_FLG_CNT,
			 CNTR_SYNTH),
[C_DC_PRF_GOOD_LTP_CNT] =
	DC_PERF_CNTR_LCB(DcGoodLTP, DC_LCB_PRF_GOOD_LTP_CNT, CNTR_SYNTH),
[C_DC_PRF_ACCEPTED_LTP_CNT] =
	DC_PERF_CNTR_LCB(DcAccLTP, DC_LCB_PRF_ACCEPTED_LTP_CNT,
			 CNTR_SYNTH),
[C_DC_PRF_RX_FLIT_CNT] =
	DC_PERF_CNTR_LCB(DcPrfRxFlit, DC_LCB_PRF_RX_FLIT_CNT, CNTR_SYNTH),
[C_DC_PRF_TX_FLIT_CNT] =
	DC_PERF_CNTR_LCB(DcPrfTxFlit, DC_LCB_PRF_TX_FLIT_CNT, CNTR_SYNTH),
[C_DC_PRF_CLK_CNTR] =
	DC_PERF_CNTR_LCB(DcPrfClk, DC_LCB_PRF_CLK_CNTR, CNTR_SYNTH),
[C_DC_PG_DBG_FLIT_CRDTS_CNT] =
	DC_PERF_CNTR_LCB(DcFltCrdts, DC_LCB_PG_DBG_FLIT_CRDTS_CNT, CNTR_SYNTH),
[C_DC_PG_STS_PAUSE_COMPLETE_CNT] =
	DC_PERF_CNTR_LCB(DcPauseComp, DC_LCB_PG_STS_PAUSE_COMPLETE_CNT,
			 CNTR_SYNTH),
[C_DC_PG_STS_TX_SBE_CNT] =
	DC_PERF_CNTR_LCB(DcStsTxSbe, DC_LCB_PG_STS_TX_SBE_CNT, CNTR_SYNTH),
[C_DC_PG_STS_TX_MBE_CNT] =
	DC_PERF_CNTR_LCB(DcStsTxMbe, DC_LCB_PG_STS_TX_MBE_CNT,
			 CNTR_SYNTH),
[C_SW_CPU_INTR] = CNTR_ELEM("Intr", 0, 0, CNTR_NORMAL,
			    access_sw_cpu_intr),
[C_SW_CPU_RCV_LIM] = CNTR_ELEM("RcvLimit", 0, 0, CNTR_NORMAL,
			    access_sw_cpu_rcv_limit),
[C_SW_VTX_WAIT] = CNTR_ELEM("vTxWait", 0, 0, CNTR_NORMAL,
			    access_sw_vtx_wait),
[C_SW_PIO_WAIT] = CNTR_ELEM("PioWait", 0, 0, CNTR_NORMAL,
			    access_sw_pio_wait),
[C_SW_PIO_DRAIN] = CNTR_ELEM("PioDrain", 0, 0, CNTR_NORMAL,
			    access_sw_pio_drain),
[C_SW_KMEM_WAIT] = CNTR_ELEM("KmemWait", 0, 0, CNTR_NORMAL,
			    access_sw_kmem_wait),
[C_SW_SEND_SCHED] = CNTR_ELEM("SendSched", 0, 0, CNTR_NORMAL,
			    access_sw_send_schedule),
[C_SDMA_DESC_FETCHED_CNT] = CNTR_ELEM("SDEDscFdCn",
				      SEND_DMA_DESC_FETCHED_CNT, 0,
				      CNTR_NORMAL | CNTR_32BIT | CNTR_SDMA,
				      dev_access_u32_csr),
[C_SDMA_INT_CNT] = CNTR_ELEM("SDMAInt", 0, 0,
			     CNTR_NORMAL | CNTR_32BIT | CNTR_SDMA,
			     access_sde_int_cnt),
[C_SDMA_ERR_CNT] = CNTR_ELEM("SDMAErrCt", 0, 0,
			     CNTR_NORMAL | CNTR_32BIT | CNTR_SDMA,
			     access_sde_err_cnt),
[C_SDMA_IDLE_INT_CNT] = CNTR_ELEM("SDMAIdInt", 0, 0,
				  CNTR_NORMAL | CNTR_32BIT | CNTR_SDMA,
				  access_sde_idle_int_cnt),
[C_SDMA_PROGRESS_INT_CNT] = CNTR_ELEM("SDMAPrIntCn", 0, 0,
				      CNTR_NORMAL | CNTR_32BIT | CNTR_SDMA,
				      access_sde_progress_int_cnt),
/* MISC_ERR_STATUS */
[C_MISC_PLL_LOCK_FAIL_ERR] = CNTR_ELEM("MISC_PLL_LOCK_FAIL_ERR", 0, 0,
				CNTR_NORMAL,
				access_misc_pll_lock_fail_err_cnt),
[C_MISC_MBIST_FAIL_ERR] = CNTR_ELEM("MISC_MBIST_FAIL_ERR", 0, 0,
				CNTR_NORMAL,
				access_misc_mbist_fail_err_cnt),
[C_MISC_INVALID_EEP_CMD_ERR] = CNTR_ELEM("MISC_INVALID_EEP_CMD_ERR", 0, 0,
				CNTR_NORMAL,
				access_misc_invalid_eep_cmd_err_cnt),
[C_MISC_EFUSE_DONE_PARITY_ERR] = CNTR_ELEM("MISC_EFUSE_DONE_PARITY_ERR", 0, 0,
				CNTR_NORMAL,
				access_misc_efuse_done_parity_err_cnt),
[C_MISC_EFUSE_WRITE_ERR] = CNTR_ELEM("MISC_EFUSE_WRITE_ERR", 0, 0,
				CNTR_NORMAL,
				access_misc_efuse_write_err_cnt),
[C_MISC_EFUSE_READ_BAD_ADDR_ERR] = CNTR_ELEM("MISC_EFUSE_READ_BAD_ADDR_ERR", 0,
				0, CNTR_NORMAL,
				access_misc_efuse_read_bad_addr_err_cnt),
[C_MISC_EFUSE_CSR_PARITY_ERR] = CNTR_ELEM("MISC_EFUSE_CSR_PARITY_ERR", 0, 0,
				CNTR_NORMAL,
				access_misc_efuse_csr_parity_err_cnt),
[C_MISC_FW_AUTH_FAILED_ERR] = CNTR_ELEM("MISC_FW_AUTH_FAILED_ERR", 0, 0,
				CNTR_NORMAL,
				access_misc_fw_auth_failed_err_cnt),
[C_MISC_KEY_MISMATCH_ERR] = CNTR_ELEM("MISC_KEY_MISMATCH_ERR", 0, 0,
				CNTR_NORMAL,
				access_misc_key_mismatch_err_cnt),
[C_MISC_SBUS_WRITE_FAILED_ERR] = CNTR_ELEM("MISC_SBUS_WRITE_FAILED_ERR", 0, 0,
				CNTR_NORMAL,
				access_misc_sbus_write_failed_err_cnt),
[C_MISC_CSR_WRITE_BAD_ADDR_ERR] = CNTR_ELEM("MISC_CSR_WRITE_BAD_ADDR_ERR", 0, 0,
				CNTR_NORMAL,
				access_misc_csr_write_bad_addr_err_cnt),
[C_MISC_CSR_READ_BAD_ADDR_ERR] = CNTR_ELEM("MISC_CSR_READ_BAD_ADDR_ERR", 0, 0,
				CNTR_NORMAL,
				access_misc_csr_read_bad_addr_err_cnt),
[C_MISC_CSR_PARITY_ERR] = CNTR_ELEM("MISC_CSR_PARITY_ERR", 0, 0,
				CNTR_NORMAL,
				access_misc_csr_parity_err_cnt),
/* CceErrStatus */
[C_CCE_ERR_STATUS_AGGREGATED_CNT] = CNTR_ELEM("CceErrStatusAggregatedCnt", 0, 0,
				CNTR_NORMAL,
				access_sw_cce_err_status_aggregated_cnt),
[C_CCE_MSIX_CSR_PARITY_ERR] = CNTR_ELEM("CceMsixCsrParityErr", 0, 0,
				CNTR_NORMAL,
				access_cce_msix_csr_parity_err_cnt),
[C_CCE_INT_MAP_UNC_ERR] = CNTR_ELEM("CceIntMapUncErr", 0, 0,
				CNTR_NORMAL,
				access_cce_int_map_unc_err_cnt),
[C_CCE_INT_MAP_COR_ERR] = CNTR_ELEM("CceIntMapCorErr", 0, 0,
				CNTR_NORMAL,
				access_cce_int_map_cor_err_cnt),
[C_CCE_MSIX_TABLE_UNC_ERR] = CNTR_ELEM("CceMsixTableUncErr", 0, 0,
				CNTR_NORMAL,
				access_cce_msix_table_unc_err_cnt),
[C_CCE_MSIX_TABLE_COR_ERR] = CNTR_ELEM("CceMsixTableCorErr", 0, 0,
				CNTR_NORMAL,
				access_cce_msix_table_cor_err_cnt),
[C_CCE_RXDMA_CONV_FIFO_PARITY_ERR] = CNTR_ELEM("CceRxdmaConvFifoParityErr", 0,
				0, CNTR_NORMAL,
				access_cce_rxdma_conv_fifo_parity_err_cnt),
[C_CCE_RCPL_ASYNC_FIFO_PARITY_ERR] = CNTR_ELEM("CceRcplAsyncFifoParityErr", 0,
				0, CNTR_NORMAL,
				access_cce_rcpl_async_fifo_parity_err_cnt),
[C_CCE_SEG_WRITE_BAD_ADDR_ERR] = CNTR_ELEM("CceSegWriteBadAddrErr", 0, 0,
				CNTR_NORMAL,
				access_cce_seg_write_bad_addr_err_cnt),
[C_CCE_SEG_READ_BAD_ADDR_ERR] = CNTR_ELEM("CceSegReadBadAddrErr", 0, 0,
				CNTR_NORMAL,
				access_cce_seg_read_bad_addr_err_cnt),
[C_LA_TRIGGERED] = CNTR_ELEM("Cce LATriggered", 0, 0,
				CNTR_NORMAL,
				access_la_triggered_cnt),
[C_CCE_TRGT_CPL_TIMEOUT_ERR] = CNTR_ELEM("CceTrgtCplTimeoutErr", 0, 0,
				CNTR_NORMAL,
				access_cce_trgt_cpl_timeout_err_cnt),
[C_PCIC_RECEIVE_PARITY_ERR] = CNTR_ELEM("PcicReceiveParityErr", 0, 0,
				CNTR_NORMAL,
				access_pcic_receive_parity_err_cnt),
[C_PCIC_TRANSMIT_BACK_PARITY_ERR] = CNTR_ELEM("PcicTransmitBackParityErr", 0, 0,
				CNTR_NORMAL,
				access_pcic_transmit_back_parity_err_cnt),
[C_PCIC_TRANSMIT_FRONT_PARITY_ERR] = CNTR_ELEM("PcicTransmitFrontParityErr", 0,
				0, CNTR_NORMAL,
				access_pcic_transmit_front_parity_err_cnt),
[C_PCIC_CPL_DAT_Q_UNC_ERR] = CNTR_ELEM("PcicCplDatQUncErr", 0, 0,
				CNTR_NORMAL,
				access_pcic_cpl_dat_q_unc_err_cnt),
[C_PCIC_CPL_HD_Q_UNC_ERR] = CNTR_ELEM("PcicCplHdQUncErr", 0, 0,
				CNTR_NORMAL,
				access_pcic_cpl_hd_q_unc_err_cnt),
[C_PCIC_POST_DAT_Q_UNC_ERR] = CNTR_ELEM("PcicPostDatQUncErr", 0, 0,
				CNTR_NORMAL,
				access_pcic_post_dat_q_unc_err_cnt),
[C_PCIC_POST_HD_Q_UNC_ERR] = CNTR_ELEM("PcicPostHdQUncErr", 0, 0,
				CNTR_NORMAL,
				access_pcic_post_hd_q_unc_err_cnt),
[C_PCIC_RETRY_SOT_MEM_UNC_ERR] = CNTR_ELEM("PcicRetrySotMemUncErr", 0, 0,
				CNTR_NORMAL,
				access_pcic_retry_sot_mem_unc_err_cnt),
[C_PCIC_RETRY_MEM_UNC_ERR] = CNTR_ELEM("PcicRetryMemUncErr", 0, 0,
				CNTR_NORMAL,
				access_pcic_retry_mem_unc_err),
[C_PCIC_N_POST_DAT_Q_PARITY_ERR] = CNTR_ELEM("PcicNPostDatQParityErr", 0, 0,
				CNTR_NORMAL,
				access_pcic_n_post_dat_q_parity_err_cnt),
[C_PCIC_N_POST_H_Q_PARITY_ERR] = CNTR_ELEM("PcicNPostHQParityErr", 0, 0,
				CNTR_NORMAL,
				access_pcic_n_post_h_q_parity_err_cnt),
[C_PCIC_CPL_DAT_Q_COR_ERR] = CNTR_ELEM("PcicCplDatQCorErr", 0, 0,
				CNTR_NORMAL,
				access_pcic_cpl_dat_q_cor_err_cnt),
[C_PCIC_CPL_HD_Q_COR_ERR] = CNTR_ELEM("PcicCplHdQCorErr", 0, 0,
				CNTR_NORMAL,
				access_pcic_cpl_hd_q_cor_err_cnt),
[C_PCIC_POST_DAT_Q_COR_ERR] = CNTR_ELEM("PcicPostDatQCorErr", 0, 0,
				CNTR_NORMAL,
				access_pcic_post_dat_q_cor_err_cnt),
[C_PCIC_POST_HD_Q_COR_ERR] = CNTR_ELEM("PcicPostHdQCorErr", 0, 0,
				CNTR_NORMAL,
				access_pcic_post_hd_q_cor_err_cnt),
[C_PCIC_RETRY_SOT_MEM_COR_ERR] = CNTR_ELEM("PcicRetrySotMemCorErr", 0, 0,
				CNTR_NORMAL,
				access_pcic_retry_sot_mem_cor_err_cnt),
[C_PCIC_RETRY_MEM_COR_ERR] = CNTR_ELEM("PcicRetryMemCorErr", 0, 0,
				CNTR_NORMAL,
				access_pcic_retry_mem_cor_err_cnt),
[C_CCE_CLI1_ASYNC_FIFO_DBG_PARITY_ERR] = CNTR_ELEM(
				"CceCli1AsyncFifoDbgParityError", 0, 0,
				CNTR_NORMAL,
				access_cce_cli1_async_fifo_dbg_parity_err_cnt),
[C_CCE_CLI1_ASYNC_FIFO_RXDMA_PARITY_ERR] = CNTR_ELEM(
				"CceCli1AsyncFifoRxdmaParityError", 0, 0,
				CNTR_NORMAL,
				access_cce_cli1_async_fifo_rxdma_parity_err_cnt
				),
[C_CCE_CLI1_ASYNC_FIFO_SDMA_HD_PARITY_ERR] = CNTR_ELEM(
			"CceCli1AsyncFifoSdmaHdParityErr", 0, 0,
			CNTR_NORMAL,
			access_cce_cli1_async_fifo_sdma_hd_parity_err_cnt),
[C_CCE_CLI1_ASYNC_FIFO_PIO_CRDT_PARITY_ERR] = CNTR_ELEM(
			"CceCli1AsyncFifoPioCrdtParityErr", 0, 0,
			CNTR_NORMAL,
			access_cce_cl1_async_fifo_pio_crdt_parity_err_cnt),
[C_CCE_CLI2_ASYNC_FIFO_PARITY_ERR] = CNTR_ELEM("CceCli2AsyncFifoParityErr", 0,
			0, CNTR_NORMAL,
			access_cce_cli2_async_fifo_parity_err_cnt),
[C_CCE_CSR_CFG_BUS_PARITY_ERR] = CNTR_ELEM("CceCsrCfgBusParityErr", 0, 0,
			CNTR_NORMAL,
			access_cce_csr_cfg_bus_parity_err_cnt),
[C_CCE_CLI0_ASYNC_FIFO_PARTIY_ERR] = CNTR_ELEM("CceCli0AsyncFifoParityErr", 0,
			0, CNTR_NORMAL,
			access_cce_cli0_async_fifo_parity_err_cnt),
[C_CCE_RSPD_DATA_PARITY_ERR] = CNTR_ELEM("CceRspdDataParityErr", 0, 0,
			CNTR_NORMAL,
			access_cce_rspd_data_parity_err_cnt),
[C_CCE_TRGT_ACCESS_ERR] = CNTR_ELEM("CceTrgtAccessErr", 0, 0,
			CNTR_NORMAL,
			access_cce_trgt_access_err_cnt),
[C_CCE_TRGT_ASYNC_FIFO_PARITY_ERR] = CNTR_ELEM("CceTrgtAsyncFifoParityErr", 0,
			0, CNTR_NORMAL,
			access_cce_trgt_async_fifo_parity_err_cnt),
[C_CCE_CSR_WRITE_BAD_ADDR_ERR] = CNTR_ELEM("CceCsrWriteBadAddrErr", 0, 0,
			CNTR_NORMAL,
			access_cce_csr_write_bad_addr_err_cnt),
[C_CCE_CSR_READ_BAD_ADDR_ERR] = CNTR_ELEM("CceCsrReadBadAddrErr", 0, 0,
			CNTR_NORMAL,
			access_cce_csr_read_bad_addr_err_cnt),
[C_CCE_CSR_PARITY_ERR] = CNTR_ELEM("CceCsrParityErr", 0, 0,
			CNTR_NORMAL,
			access_ccs_csr_parity_err_cnt),

/* RcvErrStatus */
[C_RX_CSR_PARITY_ERR] = CNTR_ELEM("RxCsrParityErr", 0, 0,
			CNTR_NORMAL,
			access_rx_csr_parity_err_cnt),
[C_RX_CSR_WRITE_BAD_ADDR_ERR] = CNTR_ELEM("RxCsrWriteBadAddrErr", 0, 0,
			CNTR_NORMAL,
			access_rx_csr_write_bad_addr_err_cnt),
[C_RX_CSR_READ_BAD_ADDR_ERR] = CNTR_ELEM("RxCsrReadBadAddrErr", 0, 0,
			CNTR_NORMAL,
			access_rx_csr_read_bad_addr_err_cnt),
[C_RX_DMA_CSR_UNC_ERR] = CNTR_ELEM("RxDmaCsrUncErr", 0, 0,
			CNTR_NORMAL,
			access_rx_dma_csr_unc_err_cnt),
[C_RX_DMA_DQ_FSM_ENCODING_ERR] = CNTR_ELEM("RxDmaDqFsmEncodingErr", 0, 0,
			CNTR_NORMAL,
			access_rx_dma_dq_fsm_encoding_err_cnt),
[C_RX_DMA_EQ_FSM_ENCODING_ERR] = CNTR_ELEM("RxDmaEqFsmEncodingErr", 0, 0,
			CNTR_NORMAL,
			access_rx_dma_eq_fsm_encoding_err_cnt),
[C_RX_DMA_CSR_PARITY_ERR] = CNTR_ELEM("RxDmaCsrParityErr", 0, 0,
			CNTR_NORMAL,
			access_rx_dma_csr_parity_err_cnt),
[C_RX_RBUF_DATA_COR_ERR] = CNTR_ELEM("RxRbufDataCorErr", 0, 0,
			CNTR_NORMAL,
			access_rx_rbuf_data_cor_err_cnt),
[C_RX_RBUF_DATA_UNC_ERR] = CNTR_ELEM("RxRbufDataUncErr", 0, 0,
			CNTR_NORMAL,
			access_rx_rbuf_data_unc_err_cnt),
[C_RX_DMA_DATA_FIFO_RD_COR_ERR] = CNTR_ELEM("RxDmaDataFifoRdCorErr", 0, 0,
			CNTR_NORMAL,
			access_rx_dma_data_fifo_rd_cor_err_cnt),
[C_RX_DMA_DATA_FIFO_RD_UNC_ERR] = CNTR_ELEM("RxDmaDataFifoRdUncErr", 0, 0,
			CNTR_NORMAL,
			access_rx_dma_data_fifo_rd_unc_err_cnt),
[C_RX_DMA_HDR_FIFO_RD_COR_ERR] = CNTR_ELEM("RxDmaHdrFifoRdCorErr", 0, 0,
			CNTR_NORMAL,
			access_rx_dma_hdr_fifo_rd_cor_err_cnt),
[C_RX_DMA_HDR_FIFO_RD_UNC_ERR] = CNTR_ELEM("RxDmaHdrFifoRdUncErr", 0, 0,
			CNTR_NORMAL,
			access_rx_dma_hdr_fifo_rd_unc_err_cnt),
[C_RX_RBUF_DESC_PART2_COR_ERR] = CNTR_ELEM("RxRbufDescPart2CorErr", 0, 0,
			CNTR_NORMAL,
			access_rx_rbuf_desc_part2_cor_err_cnt),
[C_RX_RBUF_DESC_PART2_UNC_ERR] = CNTR_ELEM("RxRbufDescPart2UncErr", 0, 0,
			CNTR_NORMAL,
			access_rx_rbuf_desc_part2_unc_err_cnt),
[C_RX_RBUF_DESC_PART1_COR_ERR] = CNTR_ELEM("RxRbufDescPart1CorErr", 0, 0,
			CNTR_NORMAL,
			access_rx_rbuf_desc_part1_cor_err_cnt),
[C_RX_RBUF_DESC_PART1_UNC_ERR] = CNTR_ELEM("RxRbufDescPart1UncErr", 0, 0,
			CNTR_NORMAL,
			access_rx_rbuf_desc_part1_unc_err_cnt),
[C_RX_HQ_INTR_FSM_ERR] = CNTR_ELEM("RxHqIntrFsmErr", 0, 0,
			CNTR_NORMAL,
			access_rx_hq_intr_fsm_err_cnt),
[C_RX_HQ_INTR_CSR_PARITY_ERR] = CNTR_ELEM("RxHqIntrCsrParityErr", 0, 0,
			CNTR_NORMAL,
			access_rx_hq_intr_csr_parity_err_cnt),
[C_RX_LOOKUP_CSR_PARITY_ERR] = CNTR_ELEM("RxLookupCsrParityErr", 0, 0,
			CNTR_NORMAL,
			access_rx_lookup_csr_parity_err_cnt),
[C_RX_LOOKUP_RCV_ARRAY_COR_ERR] = CNTR_ELEM("RxLookupRcvArrayCorErr", 0, 0,
			CNTR_NORMAL,
			access_rx_lookup_rcv_array_cor_err_cnt),
[C_RX_LOOKUP_RCV_ARRAY_UNC_ERR] = CNTR_ELEM("RxLookupRcvArrayUncErr", 0, 0,
			CNTR_NORMAL,
			access_rx_lookup_rcv_array_unc_err_cnt),
[C_RX_LOOKUP_DES_PART2_PARITY_ERR] = CNTR_ELEM("RxLookupDesPart2ParityErr", 0,
			0, CNTR_NORMAL,
			access_rx_lookup_des_part2_parity_err_cnt),
[C_RX_LOOKUP_DES_PART1_UNC_COR_ERR] = CNTR_ELEM("RxLookupDesPart1UncCorErr", 0,
			0, CNTR_NORMAL,
			access_rx_lookup_des_part1_unc_cor_err_cnt),
[C_RX_LOOKUP_DES_PART1_UNC_ERR] = CNTR_ELEM("RxLookupDesPart1UncErr", 0, 0,
			CNTR_NORMAL,
			access_rx_lookup_des_part1_unc_err_cnt),
[C_RX_RBUF_NEXT_FREE_BUF_COR_ERR] = CNTR_ELEM("RxRbufNextFreeBufCorErr", 0, 0,
			CNTR_NORMAL,
			access_rx_rbuf_next_free_buf_cor_err_cnt),
[C_RX_RBUF_NEXT_FREE_BUF_UNC_ERR] = CNTR_ELEM("RxRbufNextFreeBufUncErr", 0, 0,
			CNTR_NORMAL,
			access_rx_rbuf_next_free_buf_unc_err_cnt),
[C_RX_RBUF_FL_INIT_WR_ADDR_PARITY_ERR] = CNTR_ELEM(
			"RxRbufFlInitWrAddrParityErr", 0, 0,
			CNTR_NORMAL,
			access_rbuf_fl_init_wr_addr_parity_err_cnt),
[C_RX_RBUF_FL_INITDONE_PARITY_ERR] = CNTR_ELEM("RxRbufFlInitdoneParityErr", 0,
			0, CNTR_NORMAL,
			access_rx_rbuf_fl_initdone_parity_err_cnt),
[C_RX_RBUF_FL_WRITE_ADDR_PARITY_ERR] = CNTR_ELEM("RxRbufFlWrAddrParityErr", 0,
			0, CNTR_NORMAL,
			access_rx_rbuf_fl_write_addr_parity_err_cnt),
[C_RX_RBUF_FL_RD_ADDR_PARITY_ERR] = CNTR_ELEM("RxRbufFlRdAddrParityErr", 0, 0,
			CNTR_NORMAL,
			access_rx_rbuf_fl_rd_addr_parity_err_cnt),
[C_RX_RBUF_EMPTY_ERR] = CNTR_ELEM("RxRbufEmptyErr", 0, 0,
			CNTR_NORMAL,
			access_rx_rbuf_empty_err_cnt),
[C_RX_RBUF_FULL_ERR] = CNTR_ELEM("RxRbufFullErr", 0, 0,
			CNTR_NORMAL,
			access_rx_rbuf_full_err_cnt),
[C_RX_RBUF_BAD_LOOKUP_ERR] = CNTR_ELEM("RxRBufBadLookupErr", 0, 0,
			CNTR_NORMAL,
			access_rbuf_bad_lookup_err_cnt),
[C_RX_RBUF_CTX_ID_PARITY_ERR] = CNTR_ELEM("RxRbufCtxIdParityErr", 0, 0,
			CNTR_NORMAL,
			access_rbuf_ctx_id_parity_err_cnt),
[C_RX_RBUF_CSR_QEOPDW_PARITY_ERR] = CNTR_ELEM("RxRbufCsrQEOPDWParityErr", 0, 0,
			CNTR_NORMAL,
			access_rbuf_csr_qeopdw_parity_err_cnt),
[C_RX_RBUF_CSR_Q_NUM_OF_PKT_PARITY_ERR] = CNTR_ELEM(
			"RxRbufCsrQNumOfPktParityErr", 0, 0,
			CNTR_NORMAL,
			access_rx_rbuf_csr_q_num_of_pkt_parity_err_cnt),
[C_RX_RBUF_CSR_Q_T1_PTR_PARITY_ERR] = CNTR_ELEM(
			"RxRbufCsrQTlPtrParityErr", 0, 0,
			CNTR_NORMAL,
			access_rx_rbuf_csr_q_t1_ptr_parity_err_cnt),
[C_RX_RBUF_CSR_Q_HD_PTR_PARITY_ERR] = CNTR_ELEM("RxRbufCsrQHdPtrParityErr", 0,
			0, CNTR_NORMAL,
			access_rx_rbuf_csr_q_hd_ptr_parity_err_cnt),
[C_RX_RBUF_CSR_Q_VLD_BIT_PARITY_ERR] = CNTR_ELEM("RxRbufCsrQVldBitParityErr", 0,
			0, CNTR_NORMAL,
			access_rx_rbuf_csr_q_vld_bit_parity_err_cnt),
[C_RX_RBUF_CSR_Q_NEXT_BUF_PARITY_ERR] = CNTR_ELEM("RxRbufCsrQNextBufParityErr",
			0, 0, CNTR_NORMAL,
			access_rx_rbuf_csr_q_next_buf_parity_err_cnt),
[C_RX_RBUF_CSR_Q_ENT_CNT_PARITY_ERR] = CNTR_ELEM("RxRbufCsrQEntCntParityErr", 0,
			0, CNTR_NORMAL,
			access_rx_rbuf_csr_q_ent_cnt_parity_err_cnt),
[C_RX_RBUF_CSR_Q_HEAD_BUF_NUM_PARITY_ERR] = CNTR_ELEM(
			"RxRbufCsrQHeadBufNumParityErr", 0, 0,
			CNTR_NORMAL,
			access_rx_rbuf_csr_q_head_buf_num_parity_err_cnt),
[C_RX_RBUF_BLOCK_LIST_READ_COR_ERR] = CNTR_ELEM("RxRbufBlockListReadCorErr", 0,
			0, CNTR_NORMAL,
			access_rx_rbuf_block_list_read_cor_err_cnt),
[C_RX_RBUF_BLOCK_LIST_READ_UNC_ERR] = CNTR_ELEM("RxRbufBlockListReadUncErr", 0,
			0, CNTR_NORMAL,
			access_rx_rbuf_block_list_read_unc_err_cnt),
[C_RX_RBUF_LOOKUP_DES_COR_ERR] = CNTR_ELEM("RxRbufLookupDesCorErr", 0, 0,
			CNTR_NORMAL,
			access_rx_rbuf_lookup_des_cor_err_cnt),
[C_RX_RBUF_LOOKUP_DES_UNC_ERR] = CNTR_ELEM("RxRbufLookupDesUncErr", 0, 0,
			CNTR_NORMAL,
			access_rx_rbuf_lookup_des_unc_err_cnt),
[C_RX_RBUF_LOOKUP_DES_REG_UNC_COR_ERR] = CNTR_ELEM(
			"RxRbufLookupDesRegUncCorErr", 0, 0,
			CNTR_NORMAL,
			access_rx_rbuf_lookup_des_reg_unc_cor_err_cnt),
[C_RX_RBUF_LOOKUP_DES_REG_UNC_ERR] = CNTR_ELEM("RxRbufLookupDesRegUncErr", 0, 0,
			CNTR_NORMAL,
			access_rx_rbuf_lookup_des_reg_unc_err_cnt),
[C_RX_RBUF_FREE_LIST_COR_ERR] = CNTR_ELEM("RxRbufFreeListCorErr", 0, 0,
			CNTR_NORMAL,
			access_rx_rbuf_free_list_cor_err_cnt),
[C_RX_RBUF_FREE_LIST_UNC_ERR] = CNTR_ELEM("RxRbufFreeListUncErr", 0, 0,
			CNTR_NORMAL,
			access_rx_rbuf_free_list_unc_err_cnt),
[C_RX_RCV_FSM_ENCODING_ERR] = CNTR_ELEM("RxRcvFsmEncodingErr", 0, 0,
			CNTR_NORMAL,
			access_rx_rcv_fsm_encoding_err_cnt),
[C_RX_DMA_FLAG_COR_ERR] = CNTR_ELEM("RxDmaFlagCorErr", 0, 0,
			CNTR_NORMAL,
			access_rx_dma_flag_cor_err_cnt),
[C_RX_DMA_FLAG_UNC_ERR] = CNTR_ELEM("RxDmaFlagUncErr", 0, 0,
			CNTR_NORMAL,
			access_rx_dma_flag_unc_err_cnt),
[C_RX_DC_SOP_EOP_PARITY_ERR] = CNTR_ELEM("RxDcSopEopParityErr", 0, 0,
			CNTR_NORMAL,
			access_rx_dc_sop_eop_parity_err_cnt),
[C_RX_RCV_CSR_PARITY_ERR] = CNTR_ELEM("RxRcvCsrParityErr", 0, 0,
			CNTR_NORMAL,
			access_rx_rcv_csr_parity_err_cnt),
[C_RX_RCV_QP_MAP_TABLE_COR_ERR] = CNTR_ELEM("RxRcvQpMapTableCorErr", 0, 0,
			CNTR_NORMAL,
			access_rx_rcv_qp_map_table_cor_err_cnt),
[C_RX_RCV_QP_MAP_TABLE_UNC_ERR] = CNTR_ELEM("RxRcvQpMapTableUncErr", 0, 0,
			CNTR_NORMAL,
			access_rx_rcv_qp_map_table_unc_err_cnt),
[C_RX_RCV_DATA_COR_ERR] = CNTR_ELEM("RxRcvDataCorErr", 0, 0,
			CNTR_NORMAL,
			access_rx_rcv_data_cor_err_cnt),
[C_RX_RCV_DATA_UNC_ERR] = CNTR_ELEM("RxRcvDataUncErr", 0, 0,
			CNTR_NORMAL,
			access_rx_rcv_data_unc_err_cnt),
[C_RX_RCV_HDR_COR_ERR] = CNTR_ELEM("RxRcvHdrCorErr", 0, 0,
			CNTR_NORMAL,
			access_rx_rcv_hdr_cor_err_cnt),
[C_RX_RCV_HDR_UNC_ERR] = CNTR_ELEM("RxRcvHdrUncErr", 0, 0,
			CNTR_NORMAL,
			access_rx_rcv_hdr_unc_err_cnt),
[C_RX_DC_INTF_PARITY_ERR] = CNTR_ELEM("RxDcIntfParityErr", 0, 0,
			CNTR_NORMAL,
			access_rx_dc_intf_parity_err_cnt),
[C_RX_DMA_CSR_COR_ERR] = CNTR_ELEM("RxDmaCsrCorErr", 0, 0,
			CNTR_NORMAL,
			access_rx_dma_csr_cor_err_cnt),
/* SendPioErrStatus */
[C_PIO_PEC_SOP_HEAD_PARITY_ERR] = CNTR_ELEM("PioPecSopHeadParityErr", 0, 0,
			CNTR_NORMAL,
			access_pio_pec_sop_head_parity_err_cnt),
[C_PIO_PCC_SOP_HEAD_PARITY_ERR] = CNTR_ELEM("PioPccSopHeadParityErr", 0, 0,
			CNTR_NORMAL,
			access_pio_pcc_sop_head_parity_err_cnt),
[C_PIO_LAST_RETURNED_CNT_PARITY_ERR] = CNTR_ELEM("PioLastReturnedCntParityErr",
			0, 0, CNTR_NORMAL,
			access_pio_last_returned_cnt_parity_err_cnt),
[C_PIO_CURRENT_FREE_CNT_PARITY_ERR] = CNTR_ELEM("PioCurrentFreeCntParityErr", 0,
			0, CNTR_NORMAL,
			access_pio_current_free_cnt_parity_err_cnt),
[C_PIO_RSVD_31_ERR] = CNTR_ELEM("Pio Reserved 31", 0, 0,
			CNTR_NORMAL,
			access_pio_reserved_31_err_cnt),
[C_PIO_RSVD_30_ERR] = CNTR_ELEM("Pio Reserved 30", 0, 0,
			CNTR_NORMAL,
			access_pio_reserved_30_err_cnt),
[C_PIO_PPMC_SOP_LEN_ERR] = CNTR_ELEM("PioPpmcSopLenErr", 0, 0,
			CNTR_NORMAL,
			access_pio_ppmc_sop_len_err_cnt),
[C_PIO_PPMC_BQC_MEM_PARITY_ERR] = CNTR_ELEM("PioPpmcBqcMemParityErr", 0, 0,
			CNTR_NORMAL,
			access_pio_ppmc_bqc_mem_parity_err_cnt),
[C_PIO_VL_FIFO_PARITY_ERR] = CNTR_ELEM("PioVlFifoParityErr", 0, 0,
			CNTR_NORMAL,
			access_pio_vl_fifo_parity_err_cnt),
[C_PIO_VLF_SOP_PARITY_ERR] = CNTR_ELEM("PioVlfSopParityErr", 0, 0,
			CNTR_NORMAL,
			access_pio_vlf_sop_parity_err_cnt),
[C_PIO_VLF_V1_LEN_PARITY_ERR] = CNTR_ELEM("PioVlfVlLenParityErr", 0, 0,
			CNTR_NORMAL,
			access_pio_vlf_v1_len_parity_err_cnt),
[C_PIO_BLOCK_QW_COUNT_PARITY_ERR] = CNTR_ELEM("PioBlockQwCountParityErr", 0, 0,
			CNTR_NORMAL,
			access_pio_block_qw_count_parity_err_cnt),
[C_PIO_WRITE_QW_VALID_PARITY_ERR] = CNTR_ELEM("PioWriteQwValidParityErr", 0, 0,
			CNTR_NORMAL,
			access_pio_write_qw_valid_parity_err_cnt),
[C_PIO_STATE_MACHINE_ERR] = CNTR_ELEM("PioStateMachineErr", 0, 0,
			CNTR_NORMAL,
			access_pio_state_machine_err_cnt),
[C_PIO_WRITE_DATA_PARITY_ERR] = CNTR_ELEM("PioWriteDataParityErr", 0, 0,
			CNTR_NORMAL,
			access_pio_write_data_parity_err_cnt),
[C_PIO_HOST_ADDR_MEM_COR_ERR] = CNTR_ELEM("PioHostAddrMemCorErr", 0, 0,
			CNTR_NORMAL,
			access_pio_host_addr_mem_cor_err_cnt),
[C_PIO_HOST_ADDR_MEM_UNC_ERR] = CNTR_ELEM("PioHostAddrMemUncErr", 0, 0,
			CNTR_NORMAL,
			access_pio_host_addr_mem_unc_err_cnt),
[C_PIO_PKT_EVICT_SM_OR_ARM_SM_ERR] = CNTR_ELEM("PioPktEvictSmOrArbSmErr", 0, 0,
			CNTR_NORMAL,
			access_pio_pkt_evict_sm_or_arb_sm_err_cnt),
[C_PIO_INIT_SM_IN_ERR] = CNTR_ELEM("PioInitSmInErr", 0, 0,
			CNTR_NORMAL,
			access_pio_init_sm_in_err_cnt),
[C_PIO_PPMC_PBL_FIFO_ERR] = CNTR_ELEM("PioPpmcPblFifoErr", 0, 0,
			CNTR_NORMAL,
			access_pio_ppmc_pbl_fifo_err_cnt),
[C_PIO_CREDIT_RET_FIFO_PARITY_ERR] = CNTR_ELEM("PioCreditRetFifoParityErr", 0,
			0, CNTR_NORMAL,
			access_pio_credit_ret_fifo_parity_err_cnt),
[C_PIO_V1_LEN_MEM_BANK1_COR_ERR] = CNTR_ELEM("PioVlLenMemBank1CorErr", 0, 0,
			CNTR_NORMAL,
			access_pio_v1_len_mem_bank1_cor_err_cnt),
[C_PIO_V1_LEN_MEM_BANK0_COR_ERR] = CNTR_ELEM("PioVlLenMemBank0CorErr", 0, 0,
			CNTR_NORMAL,
			access_pio_v1_len_mem_bank0_cor_err_cnt),
[C_PIO_V1_LEN_MEM_BANK1_UNC_ERR] = CNTR_ELEM("PioVlLenMemBank1UncErr", 0, 0,
			CNTR_NORMAL,
			access_pio_v1_len_mem_bank1_unc_err_cnt),
[C_PIO_V1_LEN_MEM_BANK0_UNC_ERR] = CNTR_ELEM("PioVlLenMemBank0UncErr", 0, 0,
			CNTR_NORMAL,
			access_pio_v1_len_mem_bank0_unc_err_cnt),
[C_PIO_SM_PKT_RESET_PARITY_ERR] = CNTR_ELEM("PioSmPktResetParityErr", 0, 0,
			CNTR_NORMAL,
			access_pio_sm_pkt_reset_parity_err_cnt),
[C_PIO_PKT_EVICT_FIFO_PARITY_ERR] = CNTR_ELEM("PioPktEvictFifoParityErr", 0, 0,
			CNTR_NORMAL,
			access_pio_pkt_evict_fifo_parity_err_cnt),
[C_PIO_SBRDCTRL_CRREL_FIFO_PARITY_ERR] = CNTR_ELEM(
			"PioSbrdctrlCrrelFifoParityErr", 0, 0,
			CNTR_NORMAL,
			access_pio_sbrdctrl_crrel_fifo_parity_err_cnt),
[C_PIO_SBRDCTL_CRREL_PARITY_ERR] = CNTR_ELEM("PioSbrdctlCrrelParityErr", 0, 0,
			CNTR_NORMAL,
			access_pio_sbrdctl_crrel_parity_err_cnt),
[C_PIO_PEC_FIFO_PARITY_ERR] = CNTR_ELEM("PioPecFifoParityErr", 0, 0,
			CNTR_NORMAL,
			access_pio_pec_fifo_parity_err_cnt),
[C_PIO_PCC_FIFO_PARITY_ERR] = CNTR_ELEM("PioPccFifoParityErr", 0, 0,
			CNTR_NORMAL,
			access_pio_pcc_fifo_parity_err_cnt),
[C_PIO_SB_MEM_FIFO1_ERR] = CNTR_ELEM("PioSbMemFifo1Err", 0, 0,
			CNTR_NORMAL,
			access_pio_sb_mem_fifo1_err_cnt),
[C_PIO_SB_MEM_FIFO0_ERR] = CNTR_ELEM("PioSbMemFifo0Err", 0, 0,
			CNTR_NORMAL,
			access_pio_sb_mem_fifo0_err_cnt),
[C_PIO_CSR_PARITY_ERR] = CNTR_ELEM("PioCsrParityErr", 0, 0,
			CNTR_NORMAL,
			access_pio_csr_parity_err_cnt),
[C_PIO_WRITE_ADDR_PARITY_ERR] = CNTR_ELEM("PioWriteAddrParityErr", 0, 0,
			CNTR_NORMAL,
			access_pio_write_addr_parity_err_cnt),
[C_PIO_WRITE_BAD_CTXT_ERR] = CNTR_ELEM("PioWriteBadCtxtErr", 0, 0,
			CNTR_NORMAL,
			access_pio_write_bad_ctxt_err_cnt),
/* SendDmaErrStatus */
[C_SDMA_PCIE_REQ_TRACKING_COR_ERR] = CNTR_ELEM("SDmaPcieReqTrackingCorErr", 0,
			0, CNTR_NORMAL,
			access_sdma_pcie_req_tracking_cor_err_cnt),
[C_SDMA_PCIE_REQ_TRACKING_UNC_ERR] = CNTR_ELEM("SDmaPcieReqTrackingUncErr", 0,
			0, CNTR_NORMAL,
			access_sdma_pcie_req_tracking_unc_err_cnt),
[C_SDMA_CSR_PARITY_ERR] = CNTR_ELEM("SDmaCsrParityErr", 0, 0,
			CNTR_NORMAL,
			access_sdma_csr_parity_err_cnt),
[C_SDMA_RPY_TAG_ERR] = CNTR_ELEM("SDmaRpyTagErr", 0, 0,
			CNTR_NORMAL,
			access_sdma_rpy_tag_err_cnt),
/* SendEgressErrStatus */
[C_TX_READ_PIO_MEMORY_CSR_UNC_ERR] = CNTR_ELEM("TxReadPioMemoryCsrUncErr", 0, 0,
			CNTR_NORMAL,
			access_tx_read_pio_memory_csr_unc_err_cnt),
[C_TX_READ_SDMA_MEMORY_CSR_UNC_ERR] = CNTR_ELEM("TxReadSdmaMemoryCsrUncErr", 0,
			0, CNTR_NORMAL,
			access_tx_read_sdma_memory_csr_err_cnt),
[C_TX_EGRESS_FIFO_COR_ERR] = CNTR_ELEM("TxEgressFifoCorErr", 0, 0,
			CNTR_NORMAL,
			access_tx_egress_fifo_cor_err_cnt),
[C_TX_READ_PIO_MEMORY_COR_ERR] = CNTR_ELEM("TxReadPioMemoryCorErr", 0, 0,
			CNTR_NORMAL,
			access_tx_read_pio_memory_cor_err_cnt),
[C_TX_READ_SDMA_MEMORY_COR_ERR] = CNTR_ELEM("TxReadSdmaMemoryCorErr", 0, 0,
			CNTR_NORMAL,
			access_tx_read_sdma_memory_cor_err_cnt),
[C_TX_SB_HDR_COR_ERR] = CNTR_ELEM("TxSbHdrCorErr", 0, 0,
			CNTR_NORMAL,
			access_tx_sb_hdr_cor_err_cnt),
[C_TX_CREDIT_OVERRUN_ERR] = CNTR_ELEM("TxCreditOverrunErr", 0, 0,
			CNTR_NORMAL,
			access_tx_credit_overrun_err_cnt),
[C_TX_LAUNCH_FIFO8_COR_ERR] = CNTR_ELEM("TxLaunchFifo8CorErr", 0, 0,
			CNTR_NORMAL,
			access_tx_launch_fifo8_cor_err_cnt),
[C_TX_LAUNCH_FIFO7_COR_ERR] = CNTR_ELEM("TxLaunchFifo7CorErr", 0, 0,
			CNTR_NORMAL,
			access_tx_launch_fifo7_cor_err_cnt),
[C_TX_LAUNCH_FIFO6_COR_ERR] = CNTR_ELEM("TxLaunchFifo6CorErr", 0, 0,
			CNTR_NORMAL,
			access_tx_launch_fifo6_cor_err_cnt),
[C_TX_LAUNCH_FIFO5_COR_ERR] = CNTR_ELEM("TxLaunchFifo5CorErr", 0, 0,
			CNTR_NORMAL,
			access_tx_launch_fifo5_cor_err_cnt),
[C_TX_LAUNCH_FIFO4_COR_ERR] = CNTR_ELEM("TxLaunchFifo4CorErr", 0, 0,
			CNTR_NORMAL,
			access_tx_launch_fifo4_cor_err_cnt),
[C_TX_LAUNCH_FIFO3_COR_ERR] = CNTR_ELEM("TxLaunchFifo3CorErr", 0, 0,
			CNTR_NORMAL,
			access_tx_launch_fifo3_cor_err_cnt),
[C_TX_LAUNCH_FIFO2_COR_ERR] = CNTR_ELEM("TxLaunchFifo2CorErr", 0, 0,
			CNTR_NORMAL,
			access_tx_launch_fifo2_cor_err_cnt),
[C_TX_LAUNCH_FIFO1_COR_ERR] = CNTR_ELEM("TxLaunchFifo1CorErr", 0, 0,
			CNTR_NORMAL,
			access_tx_launch_fifo1_cor_err_cnt),
[C_TX_LAUNCH_FIFO0_COR_ERR] = CNTR_ELEM("TxLaunchFifo0CorErr", 0, 0,
			CNTR_NORMAL,
			access_tx_launch_fifo0_cor_err_cnt),
[C_TX_CREDIT_RETURN_VL_ERR] = CNTR_ELEM("TxCreditReturnVLErr", 0, 0,
			CNTR_NORMAL,
			access_tx_credit_return_vl_err_cnt),
[C_TX_HCRC_INSERTION_ERR] = CNTR_ELEM("TxHcrcInsertionErr", 0, 0,
			CNTR_NORMAL,
			access_tx_hcrc_insertion_err_cnt),
[C_TX_EGRESS_FIFI_UNC_ERR] = CNTR_ELEM("TxEgressFifoUncErr", 0, 0,
			CNTR_NORMAL,
			access_tx_egress_fifo_unc_err_cnt),
[C_TX_READ_PIO_MEMORY_UNC_ERR] = CNTR_ELEM("TxReadPioMemoryUncErr", 0, 0,
			CNTR_NORMAL,
			access_tx_read_pio_memory_unc_err_cnt),
[C_TX_READ_SDMA_MEMORY_UNC_ERR] = CNTR_ELEM("TxReadSdmaMemoryUncErr", 0, 0,
			CNTR_NORMAL,
			access_tx_read_sdma_memory_unc_err_cnt),
[C_TX_SB_HDR_UNC_ERR] = CNTR_ELEM("TxSbHdrUncErr", 0, 0,
			CNTR_NORMAL,
			access_tx_sb_hdr_unc_err_cnt),
[C_TX_CREDIT_RETURN_PARITY_ERR] = CNTR_ELEM("TxCreditReturnParityErr", 0, 0,
			CNTR_NORMAL,
			access_tx_credit_return_partiy_err_cnt),
[C_TX_LAUNCH_FIFO8_UNC_OR_PARITY_ERR] = CNTR_ELEM("TxLaunchFifo8UncOrParityErr",
			0, 0, CNTR_NORMAL,
			access_tx_launch_fifo8_unc_or_parity_err_cnt),
[C_TX_LAUNCH_FIFO7_UNC_OR_PARITY_ERR] = CNTR_ELEM("TxLaunchFifo7UncOrParityErr",
			0, 0, CNTR_NORMAL,
			access_tx_launch_fifo7_unc_or_parity_err_cnt),
[C_TX_LAUNCH_FIFO6_UNC_OR_PARITY_ERR] = CNTR_ELEM("TxLaunchFifo6UncOrParityErr",
			0, 0, CNTR_NORMAL,
			access_tx_launch_fifo6_unc_or_parity_err_cnt),
[C_TX_LAUNCH_FIFO5_UNC_OR_PARITY_ERR] = CNTR_ELEM("TxLaunchFifo5UncOrParityErr",
			0, 0, CNTR_NORMAL,
			access_tx_launch_fifo5_unc_or_parity_err_cnt),
[C_TX_LAUNCH_FIFO4_UNC_OR_PARITY_ERR] = CNTR_ELEM("TxLaunchFifo4UncOrParityErr",
			0, 0, CNTR_NORMAL,
			access_tx_launch_fifo4_unc_or_parity_err_cnt),
[C_TX_LAUNCH_FIFO3_UNC_OR_PARITY_ERR] = CNTR_ELEM("TxLaunchFifo3UncOrParityErr",
			0, 0, CNTR_NORMAL,
			access_tx_launch_fifo3_unc_or_parity_err_cnt),
[C_TX_LAUNCH_FIFO2_UNC_OR_PARITY_ERR] = CNTR_ELEM("TxLaunchFifo2UncOrParityErr",
			0, 0, CNTR_NORMAL,
			access_tx_launch_fifo2_unc_or_parity_err_cnt),
[C_TX_LAUNCH_FIFO1_UNC_OR_PARITY_ERR] = CNTR_ELEM("TxLaunchFifo1UncOrParityErr",
			0, 0, CNTR_NORMAL,
			access_tx_launch_fifo1_unc_or_parity_err_cnt),
[C_TX_LAUNCH_FIFO0_UNC_OR_PARITY_ERR] = CNTR_ELEM("TxLaunchFifo0UncOrParityErr",
			0, 0, CNTR_NORMAL,
			access_tx_launch_fifo0_unc_or_parity_err_cnt),
[C_TX_SDMA15_DISALLOWED_PACKET_ERR] = CNTR_ELEM("TxSdma15DisallowedPacketErr",
			0, 0, CNTR_NORMAL,
			access_tx_sdma15_disallowed_packet_err_cnt),
[C_TX_SDMA14_DISALLOWED_PACKET_ERR] = CNTR_ELEM("TxSdma14DisallowedPacketErr",
			0, 0, CNTR_NORMAL,
			access_tx_sdma14_disallowed_packet_err_cnt),
[C_TX_SDMA13_DISALLOWED_PACKET_ERR] = CNTR_ELEM("TxSdma13DisallowedPacketErr",
			0, 0, CNTR_NORMAL,
			access_tx_sdma13_disallowed_packet_err_cnt),
[C_TX_SDMA12_DISALLOWED_PACKET_ERR] = CNTR_ELEM("TxSdma12DisallowedPacketErr",
			0, 0, CNTR_NORMAL,
			access_tx_sdma12_disallowed_packet_err_cnt),
[C_TX_SDMA11_DISALLOWED_PACKET_ERR] = CNTR_ELEM("TxSdma11DisallowedPacketErr",
			0, 0, CNTR_NORMAL,
			access_tx_sdma11_disallowed_packet_err_cnt),
[C_TX_SDMA10_DISALLOWED_PACKET_ERR] = CNTR_ELEM("TxSdma10DisallowedPacketErr",
			0, 0, CNTR_NORMAL,
			access_tx_sdma10_disallowed_packet_err_cnt),
[C_TX_SDMA9_DISALLOWED_PACKET_ERR] = CNTR_ELEM("TxSdma9DisallowedPacketErr",
			0, 0, CNTR_NORMAL,
			access_tx_sdma9_disallowed_packet_err_cnt),
[C_TX_SDMA8_DISALLOWED_PACKET_ERR] = CNTR_ELEM("TxSdma8DisallowedPacketErr",
			0, 0, CNTR_NORMAL,
			access_tx_sdma8_disallowed_packet_err_cnt),
[C_TX_SDMA7_DISALLOWED_PACKET_ERR] = CNTR_ELEM("TxSdma7DisallowedPacketErr",
			0, 0, CNTR_NORMAL,
			access_tx_sdma7_disallowed_packet_err_cnt),
[C_TX_SDMA6_DISALLOWED_PACKET_ERR] = CNTR_ELEM("TxSdma6DisallowedPacketErr",
			0, 0, CNTR_NORMAL,
			access_tx_sdma6_disallowed_packet_err_cnt),
[C_TX_SDMA5_DISALLOWED_PACKET_ERR] = CNTR_ELEM("TxSdma5DisallowedPacketErr",
			0, 0, CNTR_NORMAL,
			access_tx_sdma5_disallowed_packet_err_cnt),
[C_TX_SDMA4_DISALLOWED_PACKET_ERR] = CNTR_ELEM("TxSdma4DisallowedPacketErr",
			0, 0, CNTR_NORMAL,
			access_tx_sdma4_disallowed_packet_err_cnt),
[C_TX_SDMA3_DISALLOWED_PACKET_ERR] = CNTR_ELEM("TxSdma3DisallowedPacketErr",
			0, 0, CNTR_NORMAL,
			access_tx_sdma3_disallowed_packet_err_cnt),
[C_TX_SDMA2_DISALLOWED_PACKET_ERR] = CNTR_ELEM("TxSdma2DisallowedPacketErr",
			0, 0, CNTR_NORMAL,
			access_tx_sdma2_disallowed_packet_err_cnt),
[C_TX_SDMA1_DISALLOWED_PACKET_ERR] = CNTR_ELEM("TxSdma1DisallowedPacketErr",
			0, 0, CNTR_NORMAL,
			access_tx_sdma1_disallowed_packet_err_cnt),
[C_TX_SDMA0_DISALLOWED_PACKET_ERR] = CNTR_ELEM("TxSdma0DisallowedPacketErr",
			0, 0, CNTR_NORMAL,
			access_tx_sdma0_disallowed_packet_err_cnt),
[C_TX_CONFIG_PARITY_ERR] = CNTR_ELEM("TxConfigParityErr", 0, 0,
			CNTR_NORMAL,
			access_tx_config_parity_err_cnt),
[C_TX_SBRD_CTL_CSR_PARITY_ERR] = CNTR_ELEM("TxSbrdCtlCsrParityErr", 0, 0,
			CNTR_NORMAL,
			access_tx_sbrd_ctl_csr_parity_err_cnt),
[C_TX_LAUNCH_CSR_PARITY_ERR] = CNTR_ELEM("TxLaunchCsrParityErr", 0, 0,
			CNTR_NORMAL,
			access_tx_launch_csr_parity_err_cnt),
[C_TX_ILLEGAL_CL_ERR] = CNTR_ELEM("TxIllegalVLErr", 0, 0,
			CNTR_NORMAL,
			access_tx_illegal_vl_err_cnt),
[C_TX_SBRD_CTL_STATE_MACHINE_PARITY_ERR] = CNTR_ELEM(
			"TxSbrdCtlStateMachineParityErr", 0, 0,
			CNTR_NORMAL,
			access_tx_sbrd_ctl_state_machine_parity_err_cnt),
[C_TX_RESERVED_10] = CNTR_ELEM("Tx Egress Reserved 10", 0, 0,
			CNTR_NORMAL,
			access_egress_reserved_10_err_cnt),
[C_TX_RESERVED_9] = CNTR_ELEM("Tx Egress Reserved 9", 0, 0,
			CNTR_NORMAL,
			access_egress_reserved_9_err_cnt),
[C_TX_SDMA_LAUNCH_INTF_PARITY_ERR] = CNTR_ELEM("TxSdmaLaunchIntfParityErr",
			0, 0, CNTR_NORMAL,
			access_tx_sdma_launch_intf_parity_err_cnt),
[C_TX_PIO_LAUNCH_INTF_PARITY_ERR] = CNTR_ELEM("TxPioLaunchIntfParityErr", 0, 0,
			CNTR_NORMAL,
			access_tx_pio_launch_intf_parity_err_cnt),
[C_TX_RESERVED_6] = CNTR_ELEM("Tx Egress Reserved 6", 0, 0,
			CNTR_NORMAL,
			access_egress_reserved_6_err_cnt),
[C_TX_INCORRECT_LINK_STATE_ERR] = CNTR_ELEM("TxIncorrectLinkStateErr", 0, 0,
			CNTR_NORMAL,
			access_tx_incorrect_link_state_err_cnt),
[C_TX_LINK_DOWN_ERR] = CNTR_ELEM("TxLinkdownErr", 0, 0,
			CNTR_NORMAL,
			access_tx_linkdown_err_cnt),
[C_TX_EGRESS_FIFO_UNDERRUN_OR_PARITY_ERR] = CNTR_ELEM(
			"EgressFifoUnderrunOrParityErr", 0, 0,
			CNTR_NORMAL,
			access_tx_egress_fifi_underrun_or_parity_err_cnt),
[C_TX_RESERVED_2] = CNTR_ELEM("Tx Egress Reserved 2", 0, 0,
			CNTR_NORMAL,
			access_egress_reserved_2_err_cnt),
[C_TX_PKT_INTEGRITY_MEM_UNC_ERR] = CNTR_ELEM("TxPktIntegrityMemUncErr", 0, 0,
			CNTR_NORMAL,
			access_tx_pkt_integrity_mem_unc_err_cnt),
[C_TX_PKT_INTEGRITY_MEM_COR_ERR] = CNTR_ELEM("TxPktIntegrityMemCorErr", 0, 0,
			CNTR_NORMAL,
			access_tx_pkt_integrity_mem_cor_err_cnt),
/* SendErrStatus */
[C_SEND_CSR_WRITE_BAD_ADDR_ERR] = CNTR_ELEM("SendCsrWriteBadAddrErr", 0, 0,
			CNTR_NORMAL,
			access_send_csr_write_bad_addr_err_cnt),
[C_SEND_CSR_READ_BAD_ADD_ERR] = CNTR_ELEM("SendCsrReadBadAddrErr", 0, 0,
			CNTR_NORMAL,
			access_send_csr_read_bad_addr_err_cnt),
[C_SEND_CSR_PARITY_ERR] = CNTR_ELEM("SendCsrParityErr", 0, 0,
			CNTR_NORMAL,
			access_send_csr_parity_cnt),
/* SendCtxtErrStatus */
[C_PIO_WRITE_OUT_OF_BOUNDS_ERR] = CNTR_ELEM("PioWriteOutOfBoundsErr", 0, 0,
			CNTR_NORMAL,
			access_pio_write_out_of_bounds_err_cnt),
[C_PIO_WRITE_OVERFLOW_ERR] = CNTR_ELEM("PioWriteOverflowErr", 0, 0,
			CNTR_NORMAL,
			access_pio_write_overflow_err_cnt),
[C_PIO_WRITE_CROSSES_BOUNDARY_ERR] = CNTR_ELEM("PioWriteCrossesBoundaryErr",
			0, 0, CNTR_NORMAL,
			access_pio_write_crosses_boundary_err_cnt),
[C_PIO_DISALLOWED_PACKET_ERR] = CNTR_ELEM("PioDisallowedPacketErr", 0, 0,
			CNTR_NORMAL,
			access_pio_disallowed_packet_err_cnt),
[C_PIO_INCONSISTENT_SOP_ERR] = CNTR_ELEM("PioInconsistentSopErr", 0, 0,
			CNTR_NORMAL,
			access_pio_inconsistent_sop_err_cnt),
/* SendDmaEngErrStatus */
[C_SDMA_HEADER_REQUEST_FIFO_COR_ERR] = CNTR_ELEM("SDmaHeaderRequestFifoCorErr",
			0, 0, CNTR_NORMAL,
			access_sdma_header_request_fifo_cor_err_cnt),
[C_SDMA_HEADER_STORAGE_COR_ERR] = CNTR_ELEM("SDmaHeaderStorageCorErr", 0, 0,
			CNTR_NORMAL,
			access_sdma_header_storage_cor_err_cnt),
[C_SDMA_PACKET_TRACKING_COR_ERR] = CNTR_ELEM("SDmaPacketTrackingCorErr", 0, 0,
			CNTR_NORMAL,
			access_sdma_packet_tracking_cor_err_cnt),
[C_SDMA_ASSEMBLY_COR_ERR] = CNTR_ELEM("SDmaAssemblyCorErr", 0, 0,
			CNTR_NORMAL,
			access_sdma_assembly_cor_err_cnt),
[C_SDMA_DESC_TABLE_COR_ERR] = CNTR_ELEM("SDmaDescTableCorErr", 0, 0,
			CNTR_NORMAL,
			access_sdma_desc_table_cor_err_cnt),
[C_SDMA_HEADER_REQUEST_FIFO_UNC_ERR] = CNTR_ELEM("SDmaHeaderRequestFifoUncErr",
			0, 0, CNTR_NORMAL,
			access_sdma_header_request_fifo_unc_err_cnt),
[C_SDMA_HEADER_STORAGE_UNC_ERR] = CNTR_ELEM("SDmaHeaderStorageUncErr", 0, 0,
			CNTR_NORMAL,
			access_sdma_header_storage_unc_err_cnt),
[C_SDMA_PACKET_TRACKING_UNC_ERR] = CNTR_ELEM("SDmaPacketTrackingUncErr", 0, 0,
			CNTR_NORMAL,
			access_sdma_packet_tracking_unc_err_cnt),
[C_SDMA_ASSEMBLY_UNC_ERR] = CNTR_ELEM("SDmaAssemblyUncErr", 0, 0,
			CNTR_NORMAL,
			access_sdma_assembly_unc_err_cnt),
[C_SDMA_DESC_TABLE_UNC_ERR] = CNTR_ELEM("SDmaDescTableUncErr", 0, 0,
			CNTR_NORMAL,
			access_sdma_desc_table_unc_err_cnt),
[C_SDMA_TIMEOUT_ERR] = CNTR_ELEM("SDmaTimeoutErr", 0, 0,
			CNTR_NORMAL,
			access_sdma_timeout_err_cnt),
[C_SDMA_HEADER_LENGTH_ERR] = CNTR_ELEM("SDmaHeaderLengthErr", 0, 0,
			CNTR_NORMAL,
			access_sdma_header_length_err_cnt),
[C_SDMA_HEADER_ADDRESS_ERR] = CNTR_ELEM("SDmaHeaderAddressErr", 0, 0,
			CNTR_NORMAL,
			access_sdma_header_address_err_cnt),
[C_SDMA_HEADER_SELECT_ERR] = CNTR_ELEM("SDmaHeaderSelectErr", 0, 0,
			CNTR_NORMAL,
			access_sdma_header_select_err_cnt),
[C_SMDA_RESERVED_9] = CNTR_ELEM("SDma Reserved 9", 0, 0,
			CNTR_NORMAL,
			access_sdma_reserved_9_err_cnt),
[C_SDMA_PACKET_DESC_OVERFLOW_ERR] = CNTR_ELEM("SDmaPacketDescOverflowErr", 0, 0,
			CNTR_NORMAL,
			access_sdma_packet_desc_overflow_err_cnt),
[C_SDMA_LENGTH_MISMATCH_ERR] = CNTR_ELEM("SDmaLengthMismatchErr", 0, 0,
			CNTR_NORMAL,
			access_sdma_length_mismatch_err_cnt),
[C_SDMA_HALT_ERR] = CNTR_ELEM("SDmaHaltErr", 0, 0,
			CNTR_NORMAL,
			access_sdma_halt_err_cnt),
[C_SDMA_MEM_READ_ERR] = CNTR_ELEM("SDmaMemReadErr", 0, 0,
			CNTR_NORMAL,
			access_sdma_mem_read_err_cnt),
[C_SDMA_FIRST_DESC_ERR] = CNTR_ELEM("SDmaFirstDescErr", 0, 0,
			CNTR_NORMAL,
			access_sdma_first_desc_err_cnt),
[C_SDMA_TAIL_OUT_OF_BOUNDS_ERR] = CNTR_ELEM("SDmaTailOutOfBoundsErr", 0, 0,
			CNTR_NORMAL,
			access_sdma_tail_out_of_bounds_err_cnt),
[C_SDMA_TOO_LONG_ERR] = CNTR_ELEM("SDmaTooLongErr", 0, 0,
			CNTR_NORMAL,
			access_sdma_too_long_err_cnt),
[C_SDMA_GEN_MISMATCH_ERR] = CNTR_ELEM("SDmaGenMismatchErr", 0, 0,
			CNTR_NORMAL,
			access_sdma_gen_mismatch_err_cnt),
[C_SDMA_WRONG_DW_ERR] = CNTR_ELEM("SDmaWrongDwErr", 0, 0,
			CNTR_NORMAL,
			access_sdma_wrong_dw_err_cnt),
};

static struct cntr_entry port_cntrs[PORT_CNTR_LAST] = {
[C_TX_UNSUP_VL] = TXE32_PORT_CNTR_ELEM(TxUnVLErr, SEND_UNSUP_VL_ERR_CNT,
			CNTR_NORMAL),
[C_TX_INVAL_LEN] = TXE32_PORT_CNTR_ELEM(TxInvalLen, SEND_LEN_ERR_CNT,
			CNTR_NORMAL),
[C_TX_MM_LEN_ERR] = TXE32_PORT_CNTR_ELEM(TxMMLenErr, SEND_MAX_MIN_LEN_ERR_CNT,
			CNTR_NORMAL),
[C_TX_UNDERRUN] = TXE32_PORT_CNTR_ELEM(TxUnderrun, SEND_UNDERRUN_CNT,
			CNTR_NORMAL),
[C_TX_FLOW_STALL] = TXE32_PORT_CNTR_ELEM(TxFlowStall, SEND_FLOW_STALL_CNT,
			CNTR_NORMAL),
[C_TX_DROPPED] = TXE32_PORT_CNTR_ELEM(TxDropped, SEND_DROPPED_PKT_CNT,
			CNTR_NORMAL),
[C_TX_HDR_ERR] = TXE32_PORT_CNTR_ELEM(TxHdrErr, SEND_HEADERS_ERR_CNT,
			CNTR_NORMAL),
[C_TX_PKT] = TXE64_PORT_CNTR_ELEM(TxPkt, SEND_DATA_PKT_CNT, CNTR_NORMAL),
[C_TX_WORDS] = TXE64_PORT_CNTR_ELEM(TxWords, SEND_DWORD_CNT, CNTR_NORMAL),
[C_TX_WAIT] = TXE64_PORT_CNTR_ELEM(TxWait, SEND_WAIT_CNT, CNTR_SYNTH),
[C_TX_FLIT_VL] = TXE64_PORT_CNTR_ELEM(TxFlitVL, SEND_DATA_VL0_CNT,
				      CNTR_SYNTH | CNTR_VL),
[C_TX_PKT_VL] = TXE64_PORT_CNTR_ELEM(TxPktVL, SEND_DATA_PKT_VL0_CNT,
				     CNTR_SYNTH | CNTR_VL),
[C_TX_WAIT_VL] = TXE64_PORT_CNTR_ELEM(TxWaitVL, SEND_WAIT_VL0_CNT,
				      CNTR_SYNTH | CNTR_VL),
[C_RX_PKT] = RXE64_PORT_CNTR_ELEM(RxPkt, RCV_DATA_PKT_CNT, CNTR_NORMAL),
[C_RX_WORDS] = RXE64_PORT_CNTR_ELEM(RxWords, RCV_DWORD_CNT, CNTR_NORMAL),
[C_SW_LINK_DOWN] = CNTR_ELEM("SwLinkDown", 0, 0, CNTR_SYNTH | CNTR_32BIT,
			     access_sw_link_dn_cnt),
[C_SW_LINK_UP] = CNTR_ELEM("SwLinkUp", 0, 0, CNTR_SYNTH | CNTR_32BIT,
			   access_sw_link_up_cnt),
[C_SW_UNKNOWN_FRAME] = CNTR_ELEM("UnknownFrame", 0, 0, CNTR_NORMAL,
				 access_sw_unknown_frame_cnt),
[C_SW_XMIT_DSCD] = CNTR_ELEM("XmitDscd", 0, 0, CNTR_SYNTH | CNTR_32BIT,
			     access_sw_xmit_discards),
[C_SW_XMIT_DSCD_VL] = CNTR_ELEM("XmitDscdVl", 0, 0,
				CNTR_SYNTH | CNTR_32BIT | CNTR_VL,
				access_sw_xmit_discards),
[C_SW_XMIT_CSTR_ERR] = CNTR_ELEM("XmitCstrErr", 0, 0, CNTR_SYNTH,
				 access_xmit_constraint_errs),
[C_SW_RCV_CSTR_ERR] = CNTR_ELEM("RcvCstrErr", 0, 0, CNTR_SYNTH,
				access_rcv_constraint_errs),
[C_SW_IBP_LOOP_PKTS] = SW_IBP_CNTR(LoopPkts, loop_pkts),
[C_SW_IBP_RC_RESENDS] = SW_IBP_CNTR(RcResend, rc_resends),
[C_SW_IBP_RNR_NAKS] = SW_IBP_CNTR(RnrNak, rnr_naks),
[C_SW_IBP_OTHER_NAKS] = SW_IBP_CNTR(OtherNak, other_naks),
[C_SW_IBP_RC_TIMEOUTS] = SW_IBP_CNTR(RcTimeOut, rc_timeouts),
[C_SW_IBP_PKT_DROPS] = SW_IBP_CNTR(PktDrop, pkt_drops),
[C_SW_IBP_DMA_WAIT] = SW_IBP_CNTR(DmaWait, dmawait),
[C_SW_IBP_RC_SEQNAK] = SW_IBP_CNTR(RcSeqNak, rc_seqnak),
[C_SW_IBP_RC_DUPREQ] = SW_IBP_CNTR(RcDupRew, rc_dupreq),
[C_SW_IBP_RDMA_SEQ] = SW_IBP_CNTR(RdmaSeq, rdma_seq),
[C_SW_IBP_UNALIGNED] = SW_IBP_CNTR(Unaligned, unaligned),
[C_SW_IBP_SEQ_NAK] = SW_IBP_CNTR(SeqNak, seq_naks),
[C_SW_CPU_RC_ACKS] = CNTR_ELEM("RcAcks", 0, 0, CNTR_NORMAL,
			       access_sw_cpu_rc_acks),
[C_SW_CPU_RC_QACKS] = CNTR_ELEM("RcQacks", 0, 0, CNTR_NORMAL,
				access_sw_cpu_rc_qacks),
[C_SW_CPU_RC_DELAYED_COMP] = CNTR_ELEM("RcDelayComp", 0, 0, CNTR_NORMAL,
				       access_sw_cpu_rc_delayed_comp),
[OVR_LBL(0)] = OVR_ELM(0), [OVR_LBL(1)] = OVR_ELM(1),
[OVR_LBL(2)] = OVR_ELM(2), [OVR_LBL(3)] = OVR_ELM(3),
[OVR_LBL(4)] = OVR_ELM(4), [OVR_LBL(5)] = OVR_ELM(5),
[OVR_LBL(6)] = OVR_ELM(6), [OVR_LBL(7)] = OVR_ELM(7),
[OVR_LBL(8)] = OVR_ELM(8), [OVR_LBL(9)] = OVR_ELM(9),
[OVR_LBL(10)] = OVR_ELM(10), [OVR_LBL(11)] = OVR_ELM(11),
[OVR_LBL(12)] = OVR_ELM(12), [OVR_LBL(13)] = OVR_ELM(13),
[OVR_LBL(14)] = OVR_ELM(14), [OVR_LBL(15)] = OVR_ELM(15),
[OVR_LBL(16)] = OVR_ELM(16), [OVR_LBL(17)] = OVR_ELM(17),
[OVR_LBL(18)] = OVR_ELM(18), [OVR_LBL(19)] = OVR_ELM(19),
[OVR_LBL(20)] = OVR_ELM(20), [OVR_LBL(21)] = OVR_ELM(21),
[OVR_LBL(22)] = OVR_ELM(22), [OVR_LBL(23)] = OVR_ELM(23),
[OVR_LBL(24)] = OVR_ELM(24), [OVR_LBL(25)] = OVR_ELM(25),
[OVR_LBL(26)] = OVR_ELM(26), [OVR_LBL(27)] = OVR_ELM(27),
[OVR_LBL(28)] = OVR_ELM(28), [OVR_LBL(29)] = OVR_ELM(29),
[OVR_LBL(30)] = OVR_ELM(30), [OVR_LBL(31)] = OVR_ELM(31),
[OVR_LBL(32)] = OVR_ELM(32), [OVR_LBL(33)] = OVR_ELM(33),
[OVR_LBL(34)] = OVR_ELM(34), [OVR_LBL(35)] = OVR_ELM(35),
[OVR_LBL(36)] = OVR_ELM(36), [OVR_LBL(37)] = OVR_ELM(37),
[OVR_LBL(38)] = OVR_ELM(38), [OVR_LBL(39)] = OVR_ELM(39),
[OVR_LBL(40)] = OVR_ELM(40), [OVR_LBL(41)] = OVR_ELM(41),
[OVR_LBL(42)] = OVR_ELM(42), [OVR_LBL(43)] = OVR_ELM(43),
[OVR_LBL(44)] = OVR_ELM(44), [OVR_LBL(45)] = OVR_ELM(45),
[OVR_LBL(46)] = OVR_ELM(46), [OVR_LBL(47)] = OVR_ELM(47),
[OVR_LBL(48)] = OVR_ELM(48), [OVR_LBL(49)] = OVR_ELM(49),
[OVR_LBL(50)] = OVR_ELM(50), [OVR_LBL(51)] = OVR_ELM(51),
[OVR_LBL(52)] = OVR_ELM(52), [OVR_LBL(53)] = OVR_ELM(53),
[OVR_LBL(54)] = OVR_ELM(54), [OVR_LBL(55)] = OVR_ELM(55),
[OVR_LBL(56)] = OVR_ELM(56), [OVR_LBL(57)] = OVR_ELM(57),
[OVR_LBL(58)] = OVR_ELM(58), [OVR_LBL(59)] = OVR_ELM(59),
[OVR_LBL(60)] = OVR_ELM(60), [OVR_LBL(61)] = OVR_ELM(61),
[OVR_LBL(62)] = OVR_ELM(62), [OVR_LBL(63)] = OVR_ELM(63),
[OVR_LBL(64)] = OVR_ELM(64), [OVR_LBL(65)] = OVR_ELM(65),
[OVR_LBL(66)] = OVR_ELM(66), [OVR_LBL(67)] = OVR_ELM(67),
[OVR_LBL(68)] = OVR_ELM(68), [OVR_LBL(69)] = OVR_ELM(69),
[OVR_LBL(70)] = OVR_ELM(70), [OVR_LBL(71)] = OVR_ELM(71),
[OVR_LBL(72)] = OVR_ELM(72), [OVR_LBL(73)] = OVR_ELM(73),
[OVR_LBL(74)] = OVR_ELM(74), [OVR_LBL(75)] = OVR_ELM(75),
[OVR_LBL(76)] = OVR_ELM(76), [OVR_LBL(77)] = OVR_ELM(77),
[OVR_LBL(78)] = OVR_ELM(78), [OVR_LBL(79)] = OVR_ELM(79),
[OVR_LBL(80)] = OVR_ELM(80), [OVR_LBL(81)] = OVR_ELM(81),
[OVR_LBL(82)] = OVR_ELM(82), [OVR_LBL(83)] = OVR_ELM(83),
[OVR_LBL(84)] = OVR_ELM(84), [OVR_LBL(85)] = OVR_ELM(85),
[OVR_LBL(86)] = OVR_ELM(86), [OVR_LBL(87)] = OVR_ELM(87),
[OVR_LBL(88)] = OVR_ELM(88), [OVR_LBL(89)] = OVR_ELM(89),
[OVR_LBL(90)] = OVR_ELM(90), [OVR_LBL(91)] = OVR_ELM(91),
[OVR_LBL(92)] = OVR_ELM(92), [OVR_LBL(93)] = OVR_ELM(93),
[OVR_LBL(94)] = OVR_ELM(94), [OVR_LBL(95)] = OVR_ELM(95),
[OVR_LBL(96)] = OVR_ELM(96), [OVR_LBL(97)] = OVR_ELM(97),
[OVR_LBL(98)] = OVR_ELM(98), [OVR_LBL(99)] = OVR_ELM(99),
[OVR_LBL(100)] = OVR_ELM(100), [OVR_LBL(101)] = OVR_ELM(101),
[OVR_LBL(102)] = OVR_ELM(102), [OVR_LBL(103)] = OVR_ELM(103),
[OVR_LBL(104)] = OVR_ELM(104), [OVR_LBL(105)] = OVR_ELM(105),
[OVR_LBL(106)] = OVR_ELM(106), [OVR_LBL(107)] = OVR_ELM(107),
[OVR_LBL(108)] = OVR_ELM(108), [OVR_LBL(109)] = OVR_ELM(109),
[OVR_LBL(110)] = OVR_ELM(110), [OVR_LBL(111)] = OVR_ELM(111),
[OVR_LBL(112)] = OVR_ELM(112), [OVR_LBL(113)] = OVR_ELM(113),
[OVR_LBL(114)] = OVR_ELM(114), [OVR_LBL(115)] = OVR_ELM(115),
[OVR_LBL(116)] = OVR_ELM(116), [OVR_LBL(117)] = OVR_ELM(117),
[OVR_LBL(118)] = OVR_ELM(118), [OVR_LBL(119)] = OVR_ELM(119),
[OVR_LBL(120)] = OVR_ELM(120), [OVR_LBL(121)] = OVR_ELM(121),
[OVR_LBL(122)] = OVR_ELM(122), [OVR_LBL(123)] = OVR_ELM(123),
[OVR_LBL(124)] = OVR_ELM(124), [OVR_LBL(125)] = OVR_ELM(125),
[OVR_LBL(126)] = OVR_ELM(126), [OVR_LBL(127)] = OVR_ELM(127),
[OVR_LBL(128)] = OVR_ELM(128), [OVR_LBL(129)] = OVR_ELM(129),
[OVR_LBL(130)] = OVR_ELM(130), [OVR_LBL(131)] = OVR_ELM(131),
[OVR_LBL(132)] = OVR_ELM(132), [OVR_LBL(133)] = OVR_ELM(133),
[OVR_LBL(134)] = OVR_ELM(134), [OVR_LBL(135)] = OVR_ELM(135),
[OVR_LBL(136)] = OVR_ELM(136), [OVR_LBL(137)] = OVR_ELM(137),
[OVR_LBL(138)] = OVR_ELM(138), [OVR_LBL(139)] = OVR_ELM(139),
[OVR_LBL(140)] = OVR_ELM(140), [OVR_LBL(141)] = OVR_ELM(141),
[OVR_LBL(142)] = OVR_ELM(142), [OVR_LBL(143)] = OVR_ELM(143),
[OVR_LBL(144)] = OVR_ELM(144), [OVR_LBL(145)] = OVR_ELM(145),
[OVR_LBL(146)] = OVR_ELM(146), [OVR_LBL(147)] = OVR_ELM(147),
[OVR_LBL(148)] = OVR_ELM(148), [OVR_LBL(149)] = OVR_ELM(149),
[OVR_LBL(150)] = OVR_ELM(150), [OVR_LBL(151)] = OVR_ELM(151),
[OVR_LBL(152)] = OVR_ELM(152), [OVR_LBL(153)] = OVR_ELM(153),
[OVR_LBL(154)] = OVR_ELM(154), [OVR_LBL(155)] = OVR_ELM(155),
[OVR_LBL(156)] = OVR_ELM(156), [OVR_LBL(157)] = OVR_ELM(157),
[OVR_LBL(158)] = OVR_ELM(158), [OVR_LBL(159)] = OVR_ELM(159),
};

/* ======================================================================== */

/* return true if this is chip revision revision a */
int is_ax(struct hfi1_devdata *dd)
{
	u8 chip_rev_minor =
		dd->revision >> CCE_REVISION_CHIP_REV_MINOR_SHIFT
			& CCE_REVISION_CHIP_REV_MINOR_MASK;
	return (chip_rev_minor & 0xf0) == 0;
}

/* return true if this is chip revision revision b */
int is_bx(struct hfi1_devdata *dd)
{
	u8 chip_rev_minor =
		dd->revision >> CCE_REVISION_CHIP_REV_MINOR_SHIFT
			& CCE_REVISION_CHIP_REV_MINOR_MASK;
	return (chip_rev_minor & 0xF0) == 0x10;
}

/*
 * Append string s to buffer buf.  Arguments curp and len are the current
 * position and remaining length, respectively.
 *
 * return 0 on success, 1 on out of room
 */
static int append_str(char *buf, char **curp, int *lenp, const char *s)
{
	char *p = *curp;
	int len = *lenp;
	int result = 0; /* success */
	char c;

	/* add a comma, if first in the buffer */
	if (p != buf) {
		if (len == 0) {
			result = 1; /* out of room */
			goto done;
		}
		*p++ = ',';
		len--;
	}

	/* copy the string */
	while ((c = *s++) != 0) {
		if (len == 0) {
			result = 1; /* out of room */
			goto done;
		}
		*p++ = c;
		len--;
	}

done:
	/* write return values */
	*curp = p;
	*lenp = len;

	return result;
}

/*
 * Using the given flag table, print a comma separated string into
 * the buffer.  End in '*' if the buffer is too short.
 */
static char *flag_string(char *buf, int buf_len, u64 flags,
			 struct flag_table *table, int table_size)
{
	char extra[32];
	char *p = buf;
	int len = buf_len;
	int no_room = 0;
	int i;

	/* make sure there is at least 2 so we can form "*" */
	if (len < 2)
		return "";

	len--;	/* leave room for a nul */
	for (i = 0; i < table_size; i++) {
		if (flags & table[i].flag) {
			no_room = append_str(buf, &p, &len, table[i].str);
			if (no_room)
				break;
			flags &= ~table[i].flag;
		}
	}

	/* any undocumented bits left? */
	if (!no_room && flags) {
		snprintf(extra, sizeof(extra), "bits 0x%llx", flags);
		no_room = append_str(buf, &p, &len, extra);
	}

	/* add * if ran out of room */
	if (no_room) {
		/* may need to back up to add space for a '*' */
		if (len == 0)
			--p;
		*p++ = '*';
	}

	/* add final nul - space already allocated above */
	*p = 0;
	return buf;
}

/* first 8 CCE error interrupt source names */
static const char * const cce_misc_names[] = {
	"CceErrInt",		/* 0 */
	"RxeErrInt",		/* 1 */
	"MiscErrInt",		/* 2 */
	"Reserved3",		/* 3 */
	"PioErrInt",		/* 4 */
	"SDmaErrInt",		/* 5 */
	"EgressErrInt",		/* 6 */
	"TxeErrInt"		/* 7 */
};

/*
 * Return the miscellaneous error interrupt name.
 */
static char *is_misc_err_name(char *buf, size_t bsize, unsigned int source)
{
	if (source < ARRAY_SIZE(cce_misc_names))
		strncpy(buf, cce_misc_names[source], bsize);
	else
		snprintf(buf, bsize, "Reserved%u",
			 source + IS_GENERAL_ERR_START);

	return buf;
}

/*
 * Return the SDMA engine error interrupt name.
 */
static char *is_sdma_eng_err_name(char *buf, size_t bsize, unsigned int source)
{
	snprintf(buf, bsize, "SDmaEngErrInt%u", source);
	return buf;
}

/*
 * Return the send context error interrupt name.
 */
static char *is_sendctxt_err_name(char *buf, size_t bsize, unsigned int source)
{
	snprintf(buf, bsize, "SendCtxtErrInt%u", source);
	return buf;
}

static const char * const various_names[] = {
	"PbcInt",
	"GpioAssertInt",
	"Qsfp1Int",
	"Qsfp2Int",
	"TCritInt"
};

/*
 * Return the various interrupt name.
 */
static char *is_various_name(char *buf, size_t bsize, unsigned int source)
{
	if (source < ARRAY_SIZE(various_names))
		strncpy(buf, various_names[source], bsize);
	else
		snprintf(buf, bsize, "Reserved%u", source + IS_VARIOUS_START);
	return buf;
}

/*
 * Return the DC interrupt name.
 */
static char *is_dc_name(char *buf, size_t bsize, unsigned int source)
{
	static const char * const dc_int_names[] = {
		"common",
		"lcb",
		"8051",
		"lbm"	/* local block merge */
	};

	if (source < ARRAY_SIZE(dc_int_names))
		snprintf(buf, bsize, "dc_%s_int", dc_int_names[source]);
	else
		snprintf(buf, bsize, "DCInt%u", source);
	return buf;
}

static const char * const sdma_int_names[] = {
	"SDmaInt",
	"SdmaIdleInt",
	"SdmaProgressInt",
};

/*
 * Return the SDMA engine interrupt name.
 */
static char *is_sdma_eng_name(char *buf, size_t bsize, unsigned int source)
{
	/* what interrupt */
	unsigned int what  = source / TXE_NUM_SDMA_ENGINES;
	/* which engine */
	unsigned int which = source % TXE_NUM_SDMA_ENGINES;

	if (likely(what < 3))
		snprintf(buf, bsize, "%s%u", sdma_int_names[what], which);
	else
		snprintf(buf, bsize, "Invalid SDMA interrupt %u", source);
	return buf;
}

/*
 * Return the receive available interrupt name.
 */
static char *is_rcv_avail_name(char *buf, size_t bsize, unsigned int source)
{
	snprintf(buf, bsize, "RcvAvailInt%u", source);
	return buf;
}

/*
 * Return the receive urgent interrupt name.
 */
static char *is_rcv_urgent_name(char *buf, size_t bsize, unsigned int source)
{
	snprintf(buf, bsize, "RcvUrgentInt%u", source);
	return buf;
}

/*
 * Return the send credit interrupt name.
 */
static char *is_send_credit_name(char *buf, size_t bsize, unsigned int source)
{
	snprintf(buf, bsize, "SendCreditInt%u", source);
	return buf;
}

/*
 * Return the reserved interrupt name.
 */
static char *is_reserved_name(char *buf, size_t bsize, unsigned int source)
{
	snprintf(buf, bsize, "Reserved%u", source + IS_RESERVED_START);
	return buf;
}

static char *cce_err_status_string(char *buf, int buf_len, u64 flags)
{
	return flag_string(buf, buf_len, flags,
			   cce_err_status_flags,
			   ARRAY_SIZE(cce_err_status_flags));
}

static char *rxe_err_status_string(char *buf, int buf_len, u64 flags)
{
	return flag_string(buf, buf_len, flags,
			   rxe_err_status_flags,
			   ARRAY_SIZE(rxe_err_status_flags));
}

static char *misc_err_status_string(char *buf, int buf_len, u64 flags)
{
	return flag_string(buf, buf_len, flags, misc_err_status_flags,
			   ARRAY_SIZE(misc_err_status_flags));
}

static char *pio_err_status_string(char *buf, int buf_len, u64 flags)
{
	return flag_string(buf, buf_len, flags,
			   pio_err_status_flags,
			   ARRAY_SIZE(pio_err_status_flags));
}

static char *sdma_err_status_string(char *buf, int buf_len, u64 flags)
{
	return flag_string(buf, buf_len, flags,
			   sdma_err_status_flags,
			   ARRAY_SIZE(sdma_err_status_flags));
}

static char *egress_err_status_string(char *buf, int buf_len, u64 flags)
{
	return flag_string(buf, buf_len, flags,
			   egress_err_status_flags,
			   ARRAY_SIZE(egress_err_status_flags));
}

static char *egress_err_info_string(char *buf, int buf_len, u64 flags)
{
	return flag_string(buf, buf_len, flags,
			   egress_err_info_flags,
			   ARRAY_SIZE(egress_err_info_flags));
}

static char *send_err_status_string(char *buf, int buf_len, u64 flags)
{
	return flag_string(buf, buf_len, flags,
			   send_err_status_flags,
			   ARRAY_SIZE(send_err_status_flags));
}

static void handle_cce_err(struct hfi1_devdata *dd, u32 unused, u64 reg)
{
	char buf[96];
	int i = 0;

	/*
	 * For most these errors, there is nothing that can be done except
	 * report or record it.
	 */
	dd_dev_info(dd, "CCE Error: %s\n",
		    cce_err_status_string(buf, sizeof(buf), reg));

	if ((reg & CCE_ERR_STATUS_CCE_CLI2_ASYNC_FIFO_PARITY_ERR_SMASK) &&
	    is_ax(dd) && (dd->icode != ICODE_FUNCTIONAL_SIMULATOR)) {
		/* this error requires a manual drop into SPC freeze mode */
		/* then a fix up */
		start_freeze_handling(dd->pport, FREEZE_SELF);
	}

	for (i = 0; i < NUM_CCE_ERR_STATUS_COUNTERS; i++) {
		if (reg & (1ull << i)) {
			incr_cntr64(&dd->cce_err_status_cnt[i]);
			/* maintain a counter over all cce_err_status errors */
			incr_cntr64(&dd->sw_cce_err_status_aggregate);
		}
	}
}

/*
 * Check counters for receive errors that do not have an interrupt
 * associated with them.
 */
#define RCVERR_CHECK_TIME 10
static void update_rcverr_timer(struct timer_list *t)
{
	struct hfi1_devdata *dd = from_timer(dd, t, rcverr_timer);
	struct hfi1_pportdata *ppd = dd->pport;
	u32 cur_ovfl_cnt = read_dev_cntr(dd, C_RCV_OVF, CNTR_INVALID_VL);

	if (dd->rcv_ovfl_cnt < cur_ovfl_cnt &&
	    ppd->port_error_action & OPA_PI_MASK_EX_BUFFER_OVERRUN) {
		dd_dev_info(dd, "%s: PortErrorAction bounce\n", __func__);
		set_link_down_reason(
		ppd, OPA_LINKDOWN_REASON_EXCESSIVE_BUFFER_OVERRUN, 0,
		OPA_LINKDOWN_REASON_EXCESSIVE_BUFFER_OVERRUN);
		queue_work(ppd->link_wq, &ppd->link_bounce_work);
	}
	dd->rcv_ovfl_cnt = (u32)cur_ovfl_cnt;

	mod_timer(&dd->rcverr_timer, jiffies + HZ * RCVERR_CHECK_TIME);
}

static int init_rcverr(struct hfi1_devdata *dd)
{
	timer_setup(&dd->rcverr_timer, update_rcverr_timer, 0);
	/* Assume the hardware counter has been reset */
	dd->rcv_ovfl_cnt = 0;
	return mod_timer(&dd->rcverr_timer, jiffies + HZ * RCVERR_CHECK_TIME);
}

static void free_rcverr(struct hfi1_devdata *dd)
{
	if (dd->rcverr_timer.function)
		del_timer_sync(&dd->rcverr_timer);
}

static void handle_rxe_err(struct hfi1_devdata *dd, u32 unused, u64 reg)
{
	char buf[96];
	int i = 0;

	dd_dev_info(dd, "Receive Error: %s\n",
		    rxe_err_status_string(buf, sizeof(buf), reg));

	if (reg & ALL_RXE_FREEZE_ERR) {
		int flags = 0;

		/*
		 * Freeze mode recovery is disabled for the errors
		 * in RXE_FREEZE_ABORT_MASK
		 */
		if (is_ax(dd) && (reg & RXE_FREEZE_ABORT_MASK))
			flags = FREEZE_ABORT;

		start_freeze_handling(dd->pport, flags);
	}

	for (i = 0; i < NUM_RCV_ERR_STATUS_COUNTERS; i++) {
		if (reg & (1ull << i))
			incr_cntr64(&dd->rcv_err_status_cnt[i]);
	}
}

static void handle_misc_err(struct hfi1_devdata *dd, u32 unused, u64 reg)
{
	char buf[96];
	int i = 0;

	dd_dev_info(dd, "Misc Error: %s",
		    misc_err_status_string(buf, sizeof(buf), reg));
	for (i = 0; i < NUM_MISC_ERR_STATUS_COUNTERS; i++) {
		if (reg & (1ull << i))
			incr_cntr64(&dd->misc_err_status_cnt[i]);
	}
}

static void handle_pio_err(struct hfi1_devdata *dd, u32 unused, u64 reg)
{
	char buf[96];
	int i = 0;

	dd_dev_info(dd, "PIO Error: %s\n",
		    pio_err_status_string(buf, sizeof(buf), reg));

	if (reg & ALL_PIO_FREEZE_ERR)
		start_freeze_handling(dd->pport, 0);

	for (i = 0; i < NUM_SEND_PIO_ERR_STATUS_COUNTERS; i++) {
		if (reg & (1ull << i))
			incr_cntr64(&dd->send_pio_err_status_cnt[i]);
	}
}

static void handle_sdma_err(struct hfi1_devdata *dd, u32 unused, u64 reg)
{
	char buf[96];
	int i = 0;

	dd_dev_info(dd, "SDMA Error: %s\n",
		    sdma_err_status_string(buf, sizeof(buf), reg));

	if (reg & ALL_SDMA_FREEZE_ERR)
		start_freeze_handling(dd->pport, 0);

	for (i = 0; i < NUM_SEND_DMA_ERR_STATUS_COUNTERS; i++) {
		if (reg & (1ull << i))
			incr_cntr64(&dd->send_dma_err_status_cnt[i]);
	}
}

static inline void __count_port_discards(struct hfi1_pportdata *ppd)
{
	incr_cntr64(&ppd->port_xmit_discards);
}

static void count_port_inactive(struct hfi1_devdata *dd)
{
	__count_port_discards(dd->pport);
}

/*
 * We have had a "disallowed packet" error during egress. Determine the
 * integrity check which failed, and update relevant error counter, etc.
 *
 * Note that the SEND_EGRESS_ERR_INFO register has only a single
 * bit of state per integrity check, and so we can miss the reason for an
 * egress error if more than one packet fails the same integrity check
 * since we cleared the corresponding bit in SEND_EGRESS_ERR_INFO.
 */
static void handle_send_egress_err_info(struct hfi1_devdata *dd,
					int vl)
{
	struct hfi1_pportdata *ppd = dd->pport;
	u64 src = read_csr(dd, SEND_EGRESS_ERR_SOURCE); /* read first */
	u64 info = read_csr(dd, SEND_EGRESS_ERR_INFO);
	char buf[96];

	/* clear down all observed info as quickly as possible after read */
	write_csr(dd, SEND_EGRESS_ERR_INFO, info);

	dd_dev_info(dd,
		    "Egress Error Info: 0x%llx, %s Egress Error Src 0x%llx\n",
		    info, egress_err_info_string(buf, sizeof(buf), info), src);

	/* Eventually add other counters for each bit */
	if (info & PORT_DISCARD_EGRESS_ERRS) {
		int weight, i;

		/*
		 * Count all applicable bits as individual errors and
		 * attribute them to the packet that triggered this handler.
		 * This may not be completely accurate due to limitations
		 * on the available hardware error information.  There is
		 * a single information register and any number of error
		 * packets may have occurred and contributed to it before
		 * this routine is called.  This means that:
		 * a) If multiple packets with the same error occur before
		 *    this routine is called, earlier packets are missed.
		 *    There is only a single bit for each error type.
		 * b) Errors may not be attributed to the correct VL.
		 *    The driver is attributing all bits in the info register
		 *    to the packet that triggered this call, but bits
		 *    could be an accumulation of different packets with
		 *    different VLs.
		 * c) A single error packet may have multiple counts attached
		 *    to it.  There is no way for the driver to know if
		 *    multiple bits set in the info register are due to a
		 *    single packet or multiple packets.  The driver assumes
		 *    multiple packets.
		 */
		weight = hweight64(info & PORT_DISCARD_EGRESS_ERRS);
		for (i = 0; i < weight; i++) {
			__count_port_discards(ppd);
			if (vl >= 0 && vl < TXE_NUM_DATA_VL)
				incr_cntr64(&ppd->port_xmit_discards_vl[vl]);
			else if (vl == 15)
				incr_cntr64(&ppd->port_xmit_discards_vl
					    [C_VL_15]);
		}
	}
}

/*
 * Input value is a bit position within the SEND_EGRESS_ERR_STATUS
 * register. Does it represent a 'port inactive' error?
 */
static inline int port_inactive_err(u64 posn)
{
	return (posn >= SEES(TX_LINKDOWN) &&
		posn <= SEES(TX_INCORRECT_LINK_STATE));
}

/*
 * Input value is a bit position within the SEND_EGRESS_ERR_STATUS
 * register. Does it represent a 'disallowed packet' error?
 */
static inline int disallowed_pkt_err(int posn)
{
	return (posn >= SEES(TX_SDMA0_DISALLOWED_PACKET) &&
		posn <= SEES(TX_SDMA15_DISALLOWED_PACKET));
}

/*
 * Input value is a bit position of one of the SDMA engine disallowed
 * packet errors.  Return which engine.  Use of this must be guarded by
 * disallowed_pkt_err().
 */
static inline int disallowed_pkt_engine(int posn)
{
	return posn - SEES(TX_SDMA0_DISALLOWED_PACKET);
}

/*
 * Translate an SDMA engine to a VL.  Return -1 if the tranlation cannot
 * be done.
 */
static int engine_to_vl(struct hfi1_devdata *dd, int engine)
{
	struct sdma_vl_map *m;
	int vl;

	/* range check */
	if (engine < 0 || engine >= TXE_NUM_SDMA_ENGINES)
		return -1;

	rcu_read_lock();
	m = rcu_dereference(dd->sdma_map);
	vl = m->engine_to_vl[engine];
	rcu_read_unlock();

	return vl;
}

/*
 * Translate the send context (sofware index) into a VL.  Return -1 if the
 * translation cannot be done.
 */
static int sc_to_vl(struct hfi1_devdata *dd, int sw_index)
{
	struct send_context_info *sci;
	struct send_context *sc;
	int i;

	sci = &dd->send_contexts[sw_index];

	/* there is no information for user (PSM) and ack contexts */
	if ((sci->type != SC_KERNEL) && (sci->type != SC_VL15))
		return -1;

	sc = sci->sc;
	if (!sc)
		return -1;
	if (dd->vld[15].sc == sc)
		return 15;
	for (i = 0; i < num_vls; i++)
		if (dd->vld[i].sc == sc)
			return i;

	return -1;
}

static void handle_egress_err(struct hfi1_devdata *dd, u32 unused, u64 reg)
{
	u64 reg_copy = reg, handled = 0;
	char buf[96];
	int i = 0;

	if (reg & ALL_TXE_EGRESS_FREEZE_ERR)
		start_freeze_handling(dd->pport, 0);
	else if (is_ax(dd) &&
		 (reg & SEND_EGRESS_ERR_STATUS_TX_CREDIT_RETURN_VL_ERR_SMASK) &&
		 (dd->icode != ICODE_FUNCTIONAL_SIMULATOR))
		start_freeze_handling(dd->pport, 0);

	while (reg_copy) {
		int posn = fls64(reg_copy);
		/* fls64() returns a 1-based offset, we want it zero based */
		int shift = posn - 1;
		u64 mask = 1ULL << shift;

		if (port_inactive_err(shift)) {
			count_port_inactive(dd);
			handled |= mask;
		} else if (disallowed_pkt_err(shift)) {
			int vl = engine_to_vl(dd, disallowed_pkt_engine(shift));

			handle_send_egress_err_info(dd, vl);
			handled |= mask;
		}
		reg_copy &= ~mask;
	}

	reg &= ~handled;

	if (reg)
		dd_dev_info(dd, "Egress Error: %s\n",
			    egress_err_status_string(buf, sizeof(buf), reg));

	for (i = 0; i < NUM_SEND_EGRESS_ERR_STATUS_COUNTERS; i++) {
		if (reg & (1ull << i))
			incr_cntr64(&dd->send_egress_err_status_cnt[i]);
	}
}

static void handle_txe_err(struct hfi1_devdata *dd, u32 unused, u64 reg)
{
	char buf[96];
	int i = 0;

	dd_dev_info(dd, "Send Error: %s\n",
		    send_err_status_string(buf, sizeof(buf), reg));

	for (i = 0; i < NUM_SEND_ERR_STATUS_COUNTERS; i++) {
		if (reg & (1ull << i))
			incr_cntr64(&dd->send_err_status_cnt[i]);
	}
}

/*
 * The maximum number of times the error clear down will loop before
 * blocking a repeating error.  This value is arbitrary.
 */
#define MAX_CLEAR_COUNT 20

/*
 * Clear and handle an error register.  All error interrupts are funneled
 * through here to have a central location to correctly handle single-
 * or multi-shot errors.
 *
 * For non per-context registers, call this routine with a context value
 * of 0 so the per-context offset is zero.
 *
 * If the handler loops too many times, assume that something is wrong
 * and can't be fixed, so mask the error bits.
 */
static void interrupt_clear_down(struct hfi1_devdata *dd,
				 u32 context,
				 const struct err_reg_info *eri)
{
	u64 reg;
	u32 count;

	/* read in a loop until no more errors are seen */
	count = 0;
	while (1) {
		reg = read_kctxt_csr(dd, context, eri->status);
		if (reg == 0)
			break;
		write_kctxt_csr(dd, context, eri->clear, reg);
		if (likely(eri->handler))
			eri->handler(dd, context, reg);
		count++;
		if (count > MAX_CLEAR_COUNT) {
			u64 mask;

			dd_dev_err(dd, "Repeating %s bits 0x%llx - masking\n",
				   eri->desc, reg);
			/*
			 * Read-modify-write so any other masked bits
			 * remain masked.
			 */
			mask = read_kctxt_csr(dd, context, eri->mask);
			mask &= ~reg;
			write_kctxt_csr(dd, context, eri->mask, mask);
			break;
		}
	}
}

/*
 * CCE block "misc" interrupt.  Source is < 16.
 */
static void is_misc_err_int(struct hfi1_devdata *dd, unsigned int source)
{
	const struct err_reg_info *eri = &misc_errs[source];

	if (eri->handler) {
		interrupt_clear_down(dd, 0, eri);
	} else {
		dd_dev_err(dd, "Unexpected misc interrupt (%u) - reserved\n",
			   source);
	}
}

static char *send_context_err_status_string(char *buf, int buf_len, u64 flags)
{
	return flag_string(buf, buf_len, flags,
			   sc_err_status_flags,
			   ARRAY_SIZE(sc_err_status_flags));
}

/*
 * Send context error interrupt.  Source (hw_context) is < 160.
 *
 * All send context errors cause the send context to halt.  The normal
 * clear-down mechanism cannot be used because we cannot clear the
 * error bits until several other long-running items are done first.
 * This is OK because with the context halted, nothing else is going
 * to happen on it anyway.
 */
static void is_sendctxt_err_int(struct hfi1_devdata *dd,
				unsigned int hw_context)
{
	struct send_context_info *sci;
	struct send_context *sc;
	char flags[96];
	u64 status;
	u32 sw_index;
	int i = 0;
	unsigned long irq_flags;

	sw_index = dd->hw_to_sw[hw_context];
	if (sw_index >= dd->num_send_contexts) {
		dd_dev_err(dd,
			   "out of range sw index %u for send context %u\n",
			   sw_index, hw_context);
		return;
	}
	sci = &dd->send_contexts[sw_index];
	spin_lock_irqsave(&dd->sc_lock, irq_flags);
	sc = sci->sc;
	if (!sc) {
		dd_dev_err(dd, "%s: context %u(%u): no sc?\n", __func__,
			   sw_index, hw_context);
		spin_unlock_irqrestore(&dd->sc_lock, irq_flags);
		return;
	}

	/* tell the software that a halt has begun */
	sc_stop(sc, SCF_HALTED);

	status = read_kctxt_csr(dd, hw_context, SEND_CTXT_ERR_STATUS);

	dd_dev_info(dd, "Send Context %u(%u) Error: %s\n", sw_index, hw_context,
		    send_context_err_status_string(flags, sizeof(flags),
						   status));

	if (status & SEND_CTXT_ERR_STATUS_PIO_DISALLOWED_PACKET_ERR_SMASK)
		handle_send_egress_err_info(dd, sc_to_vl(dd, sw_index));

	/*
	 * Automatically restart halted kernel contexts out of interrupt
	 * context.  User contexts must ask the driver to restart the context.
	 */
	if (sc->type != SC_USER)
		queue_work(dd->pport->hfi1_wq, &sc->halt_work);
	spin_unlock_irqrestore(&dd->sc_lock, irq_flags);

	/*
	 * Update the counters for the corresponding status bits.
	 * Note that these particular counters are aggregated over all
	 * 160 contexts.
	 */
	for (i = 0; i < NUM_SEND_CTXT_ERR_STATUS_COUNTERS; i++) {
		if (status & (1ull << i))
			incr_cntr64(&dd->sw_ctxt_err_status_cnt[i]);
	}
}

static void handle_sdma_eng_err(struct hfi1_devdata *dd,
				unsigned int source, u64 status)
{
	struct sdma_engine *sde;
	int i = 0;

	sde = &dd->per_sdma[source];
#ifdef CONFIG_SDMA_VERBOSITY
	dd_dev_err(sde->dd, "CONFIG SDMA(%u) %s:%d %s()\n", sde->this_idx,
		   slashstrip(__FILE__), __LINE__, __func__);
	dd_dev_err(sde->dd, "CONFIG SDMA(%u) source: %u status 0x%llx\n",
		   sde->this_idx, source, (unsigned long long)status);
#endif
	sde->err_cnt++;
	sdma_engine_error(sde, status);

	/*
	* Update the counters for the corresponding status bits.
	* Note that these particular counters are aggregated over
	* all 16 DMA engines.
	*/
	for (i = 0; i < NUM_SEND_DMA_ENG_ERR_STATUS_COUNTERS; i++) {
		if (status & (1ull << i))
			incr_cntr64(&dd->sw_send_dma_eng_err_status_cnt[i]);
	}
}

/*
 * CCE block SDMA error interrupt.  Source is < 16.
 */
static void is_sdma_eng_err_int(struct hfi1_devdata *dd, unsigned int source)
{
#ifdef CONFIG_SDMA_VERBOSITY
	struct sdma_engine *sde = &dd->per_sdma[source];

	dd_dev_err(dd, "CONFIG SDMA(%u) %s:%d %s()\n", sde->this_idx,
		   slashstrip(__FILE__), __LINE__, __func__);
	dd_dev_err(dd, "CONFIG SDMA(%u) source: %u\n", sde->this_idx,
		   source);
	sdma_dumpstate(sde);
#endif
	interrupt_clear_down(dd, source, &sdma_eng_err);
}

/*
 * CCE block "various" interrupt.  Source is < 8.
 */
static void is_various_int(struct hfi1_devdata *dd, unsigned int source)
{
	const struct err_reg_info *eri = &various_err[source];

	/*
	 * TCritInt cannot go through interrupt_clear_down()
	 * because it is not a second tier interrupt. The handler
	 * should be called directly.
	 */
	if (source == TCRIT_INT_SOURCE)
		handle_temp_err(dd);
	else if (eri->handler)
		interrupt_clear_down(dd, 0, eri);
	else
		dd_dev_info(dd,
			    "%s: Unimplemented/reserved interrupt %d\n",
			    __func__, source);
}

static void handle_qsfp_int(struct hfi1_devdata *dd, u32 src_ctx, u64 reg)
{
	/* src_ctx is always zero */
	struct hfi1_pportdata *ppd = dd->pport;
	unsigned long flags;
	u64 qsfp_int_mgmt = (u64)(QSFP_HFI0_INT_N | QSFP_HFI0_MODPRST_N);

	if (reg & QSFP_HFI0_MODPRST_N) {
		if (!qsfp_mod_present(ppd)) {
			dd_dev_info(dd, "%s: QSFP module removed\n",
				    __func__);

			ppd->driver_link_ready = 0;
			/*
			 * Cable removed, reset all our information about the
			 * cache and cable capabilities
			 */

			spin_lock_irqsave(&ppd->qsfp_info.qsfp_lock, flags);
			/*
			 * We don't set cache_refresh_required here as we expect
			 * an interrupt when a cable is inserted
			 */
			ppd->qsfp_info.cache_valid = 0;
			ppd->qsfp_info.reset_needed = 0;
			ppd->qsfp_info.limiting_active = 0;
			spin_unlock_irqrestore(&ppd->qsfp_info.qsfp_lock,
					       flags);
			/* Invert the ModPresent pin now to detect plug-in */
			write_csr(dd, dd->hfi1_id ? ASIC_QSFP2_INVERT :
				  ASIC_QSFP1_INVERT, qsfp_int_mgmt);

			if ((ppd->offline_disabled_reason >
			  HFI1_ODR_MASK(
			  OPA_LINKDOWN_REASON_LOCAL_MEDIA_NOT_INSTALLED)) ||
			  (ppd->offline_disabled_reason ==
			  HFI1_ODR_MASK(OPA_LINKDOWN_REASON_NONE)))
				ppd->offline_disabled_reason =
				HFI1_ODR_MASK(
				OPA_LINKDOWN_REASON_LOCAL_MEDIA_NOT_INSTALLED);

			if (ppd->host_link_state == HLS_DN_POLL) {
				/*
				 * The link is still in POLL. This means
				 * that the normal link down processing
				 * will not happen. We have to do it here
				 * before turning the DC off.
				 */
				queue_work(ppd->link_wq, &ppd->link_down_work);
			}
		} else {
			dd_dev_info(dd, "%s: QSFP module inserted\n",
				    __func__);

			spin_lock_irqsave(&ppd->qsfp_info.qsfp_lock, flags);
			ppd->qsfp_info.cache_valid = 0;
			ppd->qsfp_info.cache_refresh_required = 1;
			spin_unlock_irqrestore(&ppd->qsfp_info.qsfp_lock,
					       flags);

			/*
			 * Stop inversion of ModPresent pin to detect
			 * removal of the cable
			 */
			qsfp_int_mgmt &= ~(u64)QSFP_HFI0_MODPRST_N;
			write_csr(dd, dd->hfi1_id ? ASIC_QSFP2_INVERT :
				  ASIC_QSFP1_INVERT, qsfp_int_mgmt);

			ppd->offline_disabled_reason =
				HFI1_ODR_MASK(OPA_LINKDOWN_REASON_TRANSIENT);
		}
	}

	if (reg & QSFP_HFI0_INT_N) {
		dd_dev_info(dd, "%s: Interrupt received from QSFP module\n",
			    __func__);
		spin_lock_irqsave(&ppd->qsfp_info.qsfp_lock, flags);
		ppd->qsfp_info.check_interrupt_flags = 1;
		spin_unlock_irqrestore(&ppd->qsfp_info.qsfp_lock, flags);
	}

	/* Schedule the QSFP work only if there is a cable attached. */
	if (qsfp_mod_present(ppd))
		queue_work(ppd->link_wq, &ppd->qsfp_info.qsfp_work);
}

static int request_host_lcb_access(struct hfi1_devdata *dd)
{
	int ret;

	ret = do_8051_command(dd, HCMD_MISC,
			      (u64)HCMD_MISC_REQUEST_LCB_ACCESS <<
			      LOAD_DATA_FIELD_ID_SHIFT, NULL);
	if (ret != HCMD_SUCCESS) {
		dd_dev_err(dd, "%s: command failed with error %d\n",
			   __func__, ret);
	}
	return ret == HCMD_SUCCESS ? 0 : -EBUSY;
}

static int request_8051_lcb_access(struct hfi1_devdata *dd)
{
	int ret;

	ret = do_8051_command(dd, HCMD_MISC,
			      (u64)HCMD_MISC_GRANT_LCB_ACCESS <<
			      LOAD_DATA_FIELD_ID_SHIFT, NULL);
	if (ret != HCMD_SUCCESS) {
		dd_dev_err(dd, "%s: command failed with error %d\n",
			   __func__, ret);
	}
	return ret == HCMD_SUCCESS ? 0 : -EBUSY;
}

/*
 * Set the LCB selector - allow host access.  The DCC selector always
 * points to the host.
 */
static inline void set_host_lcb_access(struct hfi1_devdata *dd)
{
	write_csr(dd, DC_DC8051_CFG_CSR_ACCESS_SEL,
		  DC_DC8051_CFG_CSR_ACCESS_SEL_DCC_SMASK |
		  DC_DC8051_CFG_CSR_ACCESS_SEL_LCB_SMASK);
}

/*
 * Clear the LCB selector - allow 8051 access.  The DCC selector always
 * points to the host.
 */
static inline void set_8051_lcb_access(struct hfi1_devdata *dd)
{
	write_csr(dd, DC_DC8051_CFG_CSR_ACCESS_SEL,
		  DC_DC8051_CFG_CSR_ACCESS_SEL_DCC_SMASK);
}

/*
 * Acquire LCB access from the 8051.  If the host already has access,
 * just increment a counter.  Otherwise, inform the 8051 that the
 * host is taking access.
 *
 * Returns:
 *	0 on success
 *	-EBUSY if the 8051 has control and cannot be disturbed
 *	-errno if unable to acquire access from the 8051
 */
int acquire_lcb_access(struct hfi1_devdata *dd, int sleep_ok)
{
	struct hfi1_pportdata *ppd = dd->pport;
	int ret = 0;

	/*
	 * Use the host link state lock so the operation of this routine
	 * { link state check, selector change, count increment } can occur
	 * as a unit against a link state change.  Otherwise there is a
	 * race between the state change and the count increment.
	 */
	if (sleep_ok) {
		mutex_lock(&ppd->hls_lock);
	} else {
		while (!mutex_trylock(&ppd->hls_lock))
			udelay(1);
	}

	/* this access is valid only when the link is up */
	if (ppd->host_link_state & HLS_DOWN) {
		dd_dev_info(dd, "%s: link state %s not up\n",
			    __func__, link_state_name(ppd->host_link_state));
		ret = -EBUSY;
		goto done;
	}

	if (dd->lcb_access_count == 0) {
		ret = request_host_lcb_access(dd);
		if (ret) {
			dd_dev_err(dd,
				   "%s: unable to acquire LCB access, err %d\n",
				   __func__, ret);
			goto done;
		}
		set_host_lcb_access(dd);
	}
	dd->lcb_access_count++;
done:
	mutex_unlock(&ppd->hls_lock);
	return ret;
}

/*
 * Release LCB access by decrementing the use count.  If the count is moving
 * from 1 to 0, inform 8051 that it has control back.
 *
 * Returns:
 *	0 on success
 *	-errno if unable to release access to the 8051
 */
int release_lcb_access(struct hfi1_devdata *dd, int sleep_ok)
{
	int ret = 0;

	/*
	 * Use the host link state lock because the acquire needed it.
	 * Here, we only need to keep { selector change, count decrement }
	 * as a unit.
	 */
	if (sleep_ok) {
		mutex_lock(&dd->pport->hls_lock);
	} else {
		while (!mutex_trylock(&dd->pport->hls_lock))
			udelay(1);
	}

	if (dd->lcb_access_count == 0) {
		dd_dev_err(dd, "%s: LCB access count is zero.  Skipping.\n",
			   __func__);
		goto done;
	}

	if (dd->lcb_access_count == 1) {
		set_8051_lcb_access(dd);
		ret = request_8051_lcb_access(dd);
		if (ret) {
			dd_dev_err(dd,
				   "%s: unable to release LCB access, err %d\n",
				   __func__, ret);
			/* restore host access if the grant didn't work */
			set_host_lcb_access(dd);
			goto done;
		}
	}
	dd->lcb_access_count--;
done:
	mutex_unlock(&dd->pport->hls_lock);
	return ret;
}

/*
 * Initialize LCB access variables and state.  Called during driver load,
 * after most of the initialization is finished.
 *
 * The DC default is LCB access on for the host.  The driver defaults to
 * leaving access to the 8051.  Assign access now - this constrains the call
 * to this routine to be after all LCB set-up is done.  In particular, after
 * hf1_init_dd() -> set_up_interrupts() -> clear_all_interrupts()
 */
static void init_lcb_access(struct hfi1_devdata *dd)
{
	dd->lcb_access_count = 0;
}

/*
 * Write a response back to a 8051 request.
 */
static void hreq_response(struct hfi1_devdata *dd, u8 return_code, u16 rsp_data)
{
	write_csr(dd, DC_DC8051_CFG_EXT_DEV_0,
		  DC_DC8051_CFG_EXT_DEV_0_COMPLETED_SMASK |
		  (u64)return_code <<
		  DC_DC8051_CFG_EXT_DEV_0_RETURN_CODE_SHIFT |
		  (u64)rsp_data << DC_DC8051_CFG_EXT_DEV_0_RSP_DATA_SHIFT);
}

/*
 * Handle host requests from the 8051.
 */
static void handle_8051_request(struct hfi1_pportdata *ppd)
{
	struct hfi1_devdata *dd = ppd->dd;
	u64 reg;
	u16 data = 0;
	u8 type;

	reg = read_csr(dd, DC_DC8051_CFG_EXT_DEV_1);
	if ((reg & DC_DC8051_CFG_EXT_DEV_1_REQ_NEW_SMASK) == 0)
		return;	/* no request */

	/* zero out COMPLETED so the response is seen */
	write_csr(dd, DC_DC8051_CFG_EXT_DEV_0, 0);

	/* extract request details */
	type = (reg >> DC_DC8051_CFG_EXT_DEV_1_REQ_TYPE_SHIFT)
			& DC_DC8051_CFG_EXT_DEV_1_REQ_TYPE_MASK;
	data = (reg >> DC_DC8051_CFG_EXT_DEV_1_REQ_DATA_SHIFT)
			& DC_DC8051_CFG_EXT_DEV_1_REQ_DATA_MASK;

	switch (type) {
	case HREQ_LOAD_CONFIG:
	case HREQ_SAVE_CONFIG:
	case HREQ_READ_CONFIG:
	case HREQ_SET_TX_EQ_ABS:
	case HREQ_SET_TX_EQ_REL:
	case HREQ_ENABLE:
		dd_dev_info(dd, "8051 request: request 0x%x not supported\n",
			    type);
		hreq_response(dd, HREQ_NOT_SUPPORTED, 0);
		break;
	case HREQ_LCB_RESET:
		/* Put the LCB, RX FPE and TX FPE into reset */
		write_csr(dd, DCC_CFG_RESET, LCB_RX_FPE_TX_FPE_INTO_RESET);
		/* Make sure the write completed */
		(void)read_csr(dd, DCC_CFG_RESET);
		/* Hold the reset long enough to take effect */
		udelay(1);
		/* Take the LCB, RX FPE and TX FPE out of reset */
		write_csr(dd, DCC_CFG_RESET, LCB_RX_FPE_TX_FPE_OUT_OF_RESET);
		hreq_response(dd, HREQ_SUCCESS, 0);

		break;
	case HREQ_CONFIG_DONE:
		hreq_response(dd, HREQ_SUCCESS, 0);
		break;

	case HREQ_INTERFACE_TEST:
		hreq_response(dd, HREQ_SUCCESS, data);
		break;
	default:
		dd_dev_err(dd, "8051 request: unknown request 0x%x\n", type);
		hreq_response(dd, HREQ_NOT_SUPPORTED, 0);
		break;
	}
}

/*
 * Set up allocation unit vaulue.
 */
void set_up_vau(struct hfi1_devdata *dd, u8 vau)
{
	u64 reg = read_csr(dd, SEND_CM_GLOBAL_CREDIT);

	/* do not modify other values in the register */
	reg &= ~SEND_CM_GLOBAL_CREDIT_AU_SMASK;
	reg |= (u64)vau << SEND_CM_GLOBAL_CREDIT_AU_SHIFT;
	write_csr(dd, SEND_CM_GLOBAL_CREDIT, reg);
}

/*
 * Set up initial VL15 credits of the remote.  Assumes the rest of
 * the CM credit registers are zero from a previous global or credit reset.
 * Shared limit for VL15 will always be 0.
 */
void set_up_vl15(struct hfi1_devdata *dd, u16 vl15buf)
{
	u64 reg = read_csr(dd, SEND_CM_GLOBAL_CREDIT);

	/* set initial values for total and shared credit limit */
	reg &= ~(SEND_CM_GLOBAL_CREDIT_TOTAL_CREDIT_LIMIT_SMASK |
		 SEND_CM_GLOBAL_CREDIT_SHARED_LIMIT_SMASK);

	/*
	 * Set total limit to be equal to VL15 credits.
	 * Leave shared limit at 0.
	 */
	reg |= (u64)vl15buf << SEND_CM_GLOBAL_CREDIT_TOTAL_CREDIT_LIMIT_SHIFT;
	write_csr(dd, SEND_CM_GLOBAL_CREDIT, reg);

	write_csr(dd, SEND_CM_CREDIT_VL15, (u64)vl15buf
		  << SEND_CM_CREDIT_VL15_DEDICATED_LIMIT_VL_SHIFT);
}

/*
 * Zero all credit details from the previous connection and
 * reset the CM manager's internal counters.
 */
void reset_link_credits(struct hfi1_devdata *dd)
{
	int i;

	/* remove all previous VL credit limits */
	for (i = 0; i < TXE_NUM_DATA_VL; i++)
		write_csr(dd, SEND_CM_CREDIT_VL + (8 * i), 0);
	write_csr(dd, SEND_CM_CREDIT_VL15, 0);
	write_csr(dd, SEND_CM_GLOBAL_CREDIT, 0);
	/* reset the CM block */
	pio_send_control(dd, PSC_CM_RESET);
	/* reset cached value */
	dd->vl15buf_cached = 0;
}

/* convert a vCU to a CU */
static u32 vcu_to_cu(u8 vcu)
{
	return 1 << vcu;
}

/* convert a CU to a vCU */
static u8 cu_to_vcu(u32 cu)
{
	return ilog2(cu);
}

/* convert a vAU to an AU */
static u32 vau_to_au(u8 vau)
{
	return 8 * (1 << vau);
}

static void set_linkup_defaults(struct hfi1_pportdata *ppd)
{
	ppd->sm_trap_qp = 0x0;
	ppd->sa_qp = 0x1;
}

/*
 * Graceful LCB shutdown.  This leaves the LCB FIFOs in reset.
 */
static void lcb_shutdown(struct hfi1_devdata *dd, int abort)
{
	u64 reg;

	/* clear lcb run: LCB_CFG_RUN.EN = 0 */
	write_csr(dd, DC_LCB_CFG_RUN, 0);
	/* set tx fifo reset: LCB_CFG_TX_FIFOS_RESET.VAL = 1 */
	write_csr(dd, DC_LCB_CFG_TX_FIFOS_RESET,
		  1ull << DC_LCB_CFG_TX_FIFOS_RESET_VAL_SHIFT);
	/* set dcc reset csr: DCC_CFG_RESET.{reset_lcb,reset_rx_fpe} = 1 */
	dd->lcb_err_en = read_csr(dd, DC_LCB_ERR_EN);
	reg = read_csr(dd, DCC_CFG_RESET);
	write_csr(dd, DCC_CFG_RESET, reg |
		  DCC_CFG_RESET_RESET_LCB | DCC_CFG_RESET_RESET_RX_FPE);
	(void)read_csr(dd, DCC_CFG_RESET); /* make sure the write completed */
	if (!abort) {
		udelay(1);    /* must hold for the longer of 16cclks or 20ns */
		write_csr(dd, DCC_CFG_RESET, reg);
		write_csr(dd, DC_LCB_ERR_EN, dd->lcb_err_en);
	}
}

/*
 * This routine should be called after the link has been transitioned to
 * OFFLINE (OFFLINE state has the side effect of putting the SerDes into
 * reset).
 *
 * The expectation is that the caller of this routine would have taken
 * care of properly transitioning the link into the correct state.
 * NOTE: the caller needs to acquire the dd->dc8051_lock lock
 *       before calling this function.
 */
static void _dc_shutdown(struct hfi1_devdata *dd)
{
	lockdep_assert_held(&dd->dc8051_lock);

	if (dd->dc_shutdown)
		return;

	dd->dc_shutdown = 1;
	/* Shutdown the LCB */
	lcb_shutdown(dd, 1);
	/*
	 * Going to OFFLINE would have causes the 8051 to put the
	 * SerDes into reset already. Just need to shut down the 8051,
	 * itself.
	 */
	write_csr(dd, DC_DC8051_CFG_RST, 0x1);
}

static void dc_shutdown(struct hfi1_devdata *dd)
{
	mutex_lock(&dd->dc8051_lock);
	_dc_shutdown(dd);
	mutex_unlock(&dd->dc8051_lock);
}

/*
 * Calling this after the DC has been brought out of reset should not
 * do any damage.
 * NOTE: the caller needs to acquire the dd->dc8051_lock lock
 *       before calling this function.
 */
static void _dc_start(struct hfi1_devdata *dd)
{
	lockdep_assert_held(&dd->dc8051_lock);

	if (!dd->dc_shutdown)
		return;

	/* Take the 8051 out of reset */
	write_csr(dd, DC_DC8051_CFG_RST, 0ull);
	/* Wait until 8051 is ready */
	if (wait_fm_ready(dd, TIMEOUT_8051_START))
		dd_dev_err(dd, "%s: timeout starting 8051 firmware\n",
			   __func__);

	/* Take away reset for LCB and RX FPE (set in lcb_shutdown). */
	write_csr(dd, DCC_CFG_RESET, LCB_RX_FPE_TX_FPE_OUT_OF_RESET);
	/* lcb_shutdown() with abort=1 does not restore these */
	write_csr(dd, DC_LCB_ERR_EN, dd->lcb_err_en);
	dd->dc_shutdown = 0;
}

static void dc_start(struct hfi1_devdata *dd)
{
	mutex_lock(&dd->dc8051_lock);
	_dc_start(dd);
	mutex_unlock(&dd->dc8051_lock);
}

/*
 * These LCB adjustments are for the Aurora SerDes core in the FPGA.
 */
static void adjust_lcb_for_fpga_serdes(struct hfi1_devdata *dd)
{
	u64 rx_radr, tx_radr;
	u32 version;

	if (dd->icode != ICODE_FPGA_EMULATION)
		return;

	/*
	 * These LCB defaults on emulator _s are good, nothing to do here:
	 *	LCB_CFG_TX_FIFOS_RADR
	 *	LCB_CFG_RX_FIFOS_RADR
	 *	LCB_CFG_LN_DCLK
	 *	LCB_CFG_IGNORE_LOST_RCLK
	 */
	if (is_emulator_s(dd))
		return;
	/* else this is _p */

	version = emulator_rev(dd);
	if (!is_ax(dd))
		version = 0x2d;	/* all B0 use 0x2d or higher settings */

	if (version <= 0x12) {
		/* release 0x12 and below */

		/*
		 * LCB_CFG_RX_FIFOS_RADR.RST_VAL = 0x9
		 * LCB_CFG_RX_FIFOS_RADR.OK_TO_JUMP_VAL = 0x9
		 * LCB_CFG_RX_FIFOS_RADR.DO_NOT_JUMP_VAL = 0xa
		 */
		rx_radr =
		      0xaull << DC_LCB_CFG_RX_FIFOS_RADR_DO_NOT_JUMP_VAL_SHIFT
		    | 0x9ull << DC_LCB_CFG_RX_FIFOS_RADR_OK_TO_JUMP_VAL_SHIFT
		    | 0x9ull << DC_LCB_CFG_RX_FIFOS_RADR_RST_VAL_SHIFT;
		/*
		 * LCB_CFG_TX_FIFOS_RADR.ON_REINIT = 0 (default)
		 * LCB_CFG_TX_FIFOS_RADR.RST_VAL = 6
		 */
		tx_radr = 6ull << DC_LCB_CFG_TX_FIFOS_RADR_RST_VAL_SHIFT;
	} else if (version <= 0x18) {
		/* release 0x13 up to 0x18 */
		/* LCB_CFG_RX_FIFOS_RADR = 0x988 */
		rx_radr =
		      0x9ull << DC_LCB_CFG_RX_FIFOS_RADR_DO_NOT_JUMP_VAL_SHIFT
		    | 0x8ull << DC_LCB_CFG_RX_FIFOS_RADR_OK_TO_JUMP_VAL_SHIFT
		    | 0x8ull << DC_LCB_CFG_RX_FIFOS_RADR_RST_VAL_SHIFT;
		tx_radr = 7ull << DC_LCB_CFG_TX_FIFOS_RADR_RST_VAL_SHIFT;
	} else if (version == 0x19) {
		/* release 0x19 */
		/* LCB_CFG_RX_FIFOS_RADR = 0xa99 */
		rx_radr =
		      0xAull << DC_LCB_CFG_RX_FIFOS_RADR_DO_NOT_JUMP_VAL_SHIFT
		    | 0x9ull << DC_LCB_CFG_RX_FIFOS_RADR_OK_TO_JUMP_VAL_SHIFT
		    | 0x9ull << DC_LCB_CFG_RX_FIFOS_RADR_RST_VAL_SHIFT;
		tx_radr = 3ull << DC_LCB_CFG_TX_FIFOS_RADR_RST_VAL_SHIFT;
	} else if (version == 0x1a) {
		/* release 0x1a */
		/* LCB_CFG_RX_FIFOS_RADR = 0x988 */
		rx_radr =
		      0x9ull << DC_LCB_CFG_RX_FIFOS_RADR_DO_NOT_JUMP_VAL_SHIFT
		    | 0x8ull << DC_LCB_CFG_RX_FIFOS_RADR_OK_TO_JUMP_VAL_SHIFT
		    | 0x8ull << DC_LCB_CFG_RX_FIFOS_RADR_RST_VAL_SHIFT;
		tx_radr = 7ull << DC_LCB_CFG_TX_FIFOS_RADR_RST_VAL_SHIFT;
		write_csr(dd, DC_LCB_CFG_LN_DCLK, 1ull);
	} else {
		/* release 0x1b and higher */
		/* LCB_CFG_RX_FIFOS_RADR = 0x877 */
		rx_radr =
		      0x8ull << DC_LCB_CFG_RX_FIFOS_RADR_DO_NOT_JUMP_VAL_SHIFT
		    | 0x7ull << DC_LCB_CFG_RX_FIFOS_RADR_OK_TO_JUMP_VAL_SHIFT
		    | 0x7ull << DC_LCB_CFG_RX_FIFOS_RADR_RST_VAL_SHIFT;
		tx_radr = 3ull << DC_LCB_CFG_TX_FIFOS_RADR_RST_VAL_SHIFT;
	}

	write_csr(dd, DC_LCB_CFG_RX_FIFOS_RADR, rx_radr);
	/* LCB_CFG_IGNORE_LOST_RCLK.EN = 1 */
	write_csr(dd, DC_LCB_CFG_IGNORE_LOST_RCLK,
		  DC_LCB_CFG_IGNORE_LOST_RCLK_EN_SMASK);
	write_csr(dd, DC_LCB_CFG_TX_FIFOS_RADR, tx_radr);
}

/*
 * Handle a SMA idle message
 *
 * This is a work-queue function outside of the interrupt.
 */
void handle_sma_message(struct work_struct *work)
{
	struct hfi1_pportdata *ppd = container_of(work, struct hfi1_pportdata,
							sma_message_work);
	struct hfi1_devdata *dd = ppd->dd;
	u64 msg;
	int ret;

	/*
	 * msg is bytes 1-4 of the 40-bit idle message - the command code
	 * is stripped off
	 */
	ret = read_idle_sma(dd, &msg);
	if (ret)
		return;
	dd_dev_info(dd, "%s: SMA message 0x%llx\n", __func__, msg);
	/*
	 * React to the SMA message.  Byte[1] (0 for us) is the command.
	 */
	switch (msg & 0xff) {
	case SMA_IDLE_ARM:
		/*
		 * See OPAv1 table 9-14 - HFI and External Switch Ports Key
		 * State Transitions
		 *
		 * Only expected in INIT or ARMED, discard otherwise.
		 */
		if (ppd->host_link_state & (HLS_UP_INIT | HLS_UP_ARMED))
			ppd->neighbor_normal = 1;
		break;
	case SMA_IDLE_ACTIVE:
		/*
		 * See OPAv1 table 9-14 - HFI and External Switch Ports Key
		 * State Transitions
		 *
		 * Can activate the node.  Discard otherwise.
		 */
		if (ppd->host_link_state == HLS_UP_ARMED &&
		    ppd->is_active_optimize_enabled) {
			ppd->neighbor_normal = 1;
			ret = set_link_state(ppd, HLS_UP_ACTIVE);
			if (ret)
				dd_dev_err(
					dd,
					"%s: received Active SMA idle message, couldn't set link to Active\n",
					__func__);
		}
		break;
	default:
		dd_dev_err(dd,
			   "%s: received unexpected SMA idle message 0x%llx\n",
			   __func__, msg);
		break;
	}
}

static void adjust_rcvctrl(struct hfi1_devdata *dd, u64 add, u64 clear)
{
	u64 rcvctrl;
	unsigned long flags;

	spin_lock_irqsave(&dd->rcvctrl_lock, flags);
	rcvctrl = read_csr(dd, RCV_CTRL);
	rcvctrl |= add;
	rcvctrl &= ~clear;
	write_csr(dd, RCV_CTRL, rcvctrl);
	spin_unlock_irqrestore(&dd->rcvctrl_lock, flags);
}

static inline void add_rcvctrl(struct hfi1_devdata *dd, u64 add)
{
	adjust_rcvctrl(dd, add, 0);
}

static inline void clear_rcvctrl(struct hfi1_devdata *dd, u64 clear)
{
	adjust_rcvctrl(dd, 0, clear);
}

/*
 * Called from all interrupt handlers to start handling an SPC freeze.
 */
void start_freeze_handling(struct hfi1_pportdata *ppd, int flags)
{
	struct hfi1_devdata *dd = ppd->dd;
	struct send_context *sc;
	int i;
	int sc_flags;

	if (flags & FREEZE_SELF)
		write_csr(dd, CCE_CTRL, CCE_CTRL_SPC_FREEZE_SMASK);

	/* enter frozen mode */
	dd->flags |= HFI1_FROZEN;

	/* notify all SDMA engines that they are going into a freeze */
	sdma_freeze_notify(dd, !!(flags & FREEZE_LINK_DOWN));

	sc_flags = SCF_FROZEN | SCF_HALTED | (flags & FREEZE_LINK_DOWN ?
					      SCF_LINK_DOWN : 0);
	/* do halt pre-handling on all enabled send contexts */
	for (i = 0; i < dd->num_send_contexts; i++) {
		sc = dd->send_contexts[i].sc;
		if (sc && (sc->flags & SCF_ENABLED))
			sc_stop(sc, sc_flags);
	}

	/* Send context are frozen. Notify user space */
	hfi1_set_uevent_bits(ppd, _HFI1_EVENT_FROZEN_BIT);

	if (flags & FREEZE_ABORT) {
		dd_dev_err(dd,
			   "Aborted freeze recovery. Please REBOOT system\n");
		return;
	}
	/* queue non-interrupt handler */
	queue_work(ppd->hfi1_wq, &ppd->freeze_work);
}

/*
 * Wait until all 4 sub-blocks indicate that they have frozen or unfrozen,
 * depending on the "freeze" parameter.
 *
 * No need to return an error if it times out, our only option
 * is to proceed anyway.
 */
static void wait_for_freeze_status(struct hfi1_devdata *dd, int freeze)
{
	unsigned long timeout;
	u64 reg;

	timeout = jiffies + msecs_to_jiffies(FREEZE_STATUS_TIMEOUT);
	while (1) {
		reg = read_csr(dd, CCE_STATUS);
		if (freeze) {
			/* waiting until all indicators are set */
			if ((reg & ALL_FROZE) == ALL_FROZE)
				return;	/* all done */
		} else {
			/* waiting until all indicators are clear */
			if ((reg & ALL_FROZE) == 0)
				return; /* all done */
		}

		if (time_after(jiffies, timeout)) {
			dd_dev_err(dd,
				   "Time out waiting for SPC %sfreeze, bits 0x%llx, expecting 0x%llx, continuing",
				   freeze ? "" : "un", reg & ALL_FROZE,
				   freeze ? ALL_FROZE : 0ull);
			return;
		}
		usleep_range(80, 120);
	}
}

/*
 * Do all freeze handling for the RXE block.
 */
static void rxe_freeze(struct hfi1_devdata *dd)
{
	int i;
	struct hfi1_ctxtdata *rcd;

	/* disable port */
	clear_rcvctrl(dd, RCV_CTRL_RCV_PORT_ENABLE_SMASK);

	/* disable all receive contexts */
	for (i = 0; i < dd->num_rcv_contexts; i++) {
		rcd = hfi1_rcd_get_by_index(dd, i);
		hfi1_rcvctrl(dd, HFI1_RCVCTRL_CTXT_DIS, rcd);
		hfi1_rcd_put(rcd);
	}
}

/*
 * Unfreeze handling for the RXE block - kernel contexts only.
 * This will also enable the port.  User contexts will do unfreeze
 * handling on a per-context basis as they call into the driver.
 *
 */
static void rxe_kernel_unfreeze(struct hfi1_devdata *dd)
{
	u32 rcvmask;
	u16 i;
	struct hfi1_ctxtdata *rcd;

	/* enable all kernel contexts */
	for (i = 0; i < dd->num_rcv_contexts; i++) {
		rcd = hfi1_rcd_get_by_index(dd, i);

		/* Ensure all non-user contexts(including vnic) are enabled */
		if (!rcd ||
		    (i >= dd->first_dyn_alloc_ctxt && !rcd->is_vnic)) {
			hfi1_rcd_put(rcd);
			continue;
		}
		rcvmask = HFI1_RCVCTRL_CTXT_ENB;
		/* HFI1_RCVCTRL_TAILUPD_[ENB|DIS] needs to be set explicitly */
		rcvmask |= rcd->rcvhdrtail_kvaddr ?
			HFI1_RCVCTRL_TAILUPD_ENB : HFI1_RCVCTRL_TAILUPD_DIS;
		hfi1_rcvctrl(dd, rcvmask, rcd);
		hfi1_rcd_put(rcd);
	}

	/* enable port */
	add_rcvctrl(dd, RCV_CTRL_RCV_PORT_ENABLE_SMASK);
}

/*
 * Non-interrupt SPC freeze handling.
 *
 * This is a work-queue function outside of the triggering interrupt.
 */
void handle_freeze(struct work_struct *work)
{
	struct hfi1_pportdata *ppd = container_of(work, struct hfi1_pportdata,
								freeze_work);
	struct hfi1_devdata *dd = ppd->dd;

	/* wait for freeze indicators on all affected blocks */
	wait_for_freeze_status(dd, 1);

	/* SPC is now frozen */

	/* do send PIO freeze steps */
	pio_freeze(dd);

	/* do send DMA freeze steps */
	sdma_freeze(dd);

	/* do send egress freeze steps - nothing to do */

	/* do receive freeze steps */
	rxe_freeze(dd);

	/*
	 * Unfreeze the hardware - clear the freeze, wait for each
	 * block's frozen bit to clear, then clear the frozen flag.
	 */
	write_csr(dd, CCE_CTRL, CCE_CTRL_SPC_UNFREEZE_SMASK);
	wait_for_freeze_status(dd, 0);

	if (is_ax(dd)) {
		write_csr(dd, CCE_CTRL, CCE_CTRL_SPC_FREEZE_SMASK);
		wait_for_freeze_status(dd, 1);
		write_csr(dd, CCE_CTRL, CCE_CTRL_SPC_UNFREEZE_SMASK);
		wait_for_freeze_status(dd, 0);
	}

	/* do send PIO unfreeze steps for kernel contexts */
	pio_kernel_unfreeze(dd);

	/* do send DMA unfreeze steps */
	sdma_unfreeze(dd);

	/* do send egress unfreeze steps - nothing to do */

	/* do receive unfreeze steps for kernel contexts */
	rxe_kernel_unfreeze(dd);

	/*
	 * The unfreeze procedure touches global device registers when
	 * it disables and re-enables RXE. Mark the device unfrozen
	 * after all that is done so other parts of the driver waiting
	 * for the device to unfreeze don't do things out of order.
	 *
	 * The above implies that the meaning of HFI1_FROZEN flag is
	 * "Device has gone into freeze mode and freeze mode handling
	 * is still in progress."
	 *
	 * The flag will be removed when freeze mode processing has
	 * completed.
	 */
	dd->flags &= ~HFI1_FROZEN;
	wake_up(&dd->event_queue);

	/* no longer frozen */
}

/**
 * update_xmit_counters - update PortXmitWait/PortVlXmitWait
 * counters.
 * @ppd: info of physical Hfi port
 * @link_width: new link width after link up or downgrade
 *
 * Update the PortXmitWait and PortVlXmitWait counters after
 * a link up or downgrade event to reflect a link width change.
 */
static void update_xmit_counters(struct hfi1_pportdata *ppd, u16 link_width)
{
	int i;
	u16 tx_width;
	u16 link_speed;

	tx_width = tx_link_width(link_width);
	link_speed = get_link_speed(ppd->link_speed_active);

	/*
	 * There are C_VL_COUNT number of PortVLXmitWait counters.
	 * Adding 1 to C_VL_COUNT to include the PortXmitWait counter.
	 */
	for (i = 0; i < C_VL_COUNT + 1; i++)
		get_xmit_wait_counters(ppd, tx_width, link_speed, i);
}

/*
 * Handle a link up interrupt from the 8051.
 *
 * This is a work-queue function outside of the interrupt.
 */
void handle_link_up(struct work_struct *work)
{
	struct hfi1_pportdata *ppd = container_of(work, struct hfi1_pportdata,
						  link_up_work);
	struct hfi1_devdata *dd = ppd->dd;

	set_link_state(ppd, HLS_UP_INIT);

	/* cache the read of DC_LCB_STS_ROUND_TRIP_LTP_CNT */
	read_ltp_rtt(dd);
	/*
	 * OPA specifies that certain counters are cleared on a transition
	 * to link up, so do that.
	 */
	clear_linkup_counters(dd);
	/*
	 * And (re)set link up default values.
	 */
	set_linkup_defaults(ppd);

	/*
	 * Set VL15 credits. Use cached value from verify cap interrupt.
	 * In case of quick linkup or simulator, vl15 value will be set by
	 * handle_linkup_change. VerifyCap interrupt handler will not be
	 * called in those scenarios.
	 */
	if (!(quick_linkup || dd->icode == ICODE_FUNCTIONAL_SIMULATOR))
		set_up_vl15(dd, dd->vl15buf_cached);

	/* enforce link speed enabled */
	if ((ppd->link_speed_active & ppd->link_speed_enabled) == 0) {
		/* oops - current speed is not enabled, bounce */
		dd_dev_err(dd,
			   "Link speed active 0x%x is outside enabled 0x%x, downing link\n",
			   ppd->link_speed_active, ppd->link_speed_enabled);
		set_link_down_reason(ppd, OPA_LINKDOWN_REASON_SPEED_POLICY, 0,
				     OPA_LINKDOWN_REASON_SPEED_POLICY);
		set_link_state(ppd, HLS_DN_OFFLINE);
		start_link(ppd);
	}
}

/*
 * Several pieces of LNI information were cached for SMA in ppd.
 * Reset these on link down
 */
static void reset_neighbor_info(struct hfi1_pportdata *ppd)
{
	ppd->neighbor_guid = 0;
	ppd->neighbor_port_number = 0;
	ppd->neighbor_type = 0;
	ppd->neighbor_fm_security = 0;
}

static const char * const link_down_reason_strs[] = {
	[OPA_LINKDOWN_REASON_NONE] = "None",
	[OPA_LINKDOWN_REASON_RCV_ERROR_0] = "Receive error 0",
	[OPA_LINKDOWN_REASON_BAD_PKT_LEN] = "Bad packet length",
	[OPA_LINKDOWN_REASON_PKT_TOO_LONG] = "Packet too long",
	[OPA_LINKDOWN_REASON_PKT_TOO_SHORT] = "Packet too short",
	[OPA_LINKDOWN_REASON_BAD_SLID] = "Bad SLID",
	[OPA_LINKDOWN_REASON_BAD_DLID] = "Bad DLID",
	[OPA_LINKDOWN_REASON_BAD_L2] = "Bad L2",
	[OPA_LINKDOWN_REASON_BAD_SC] = "Bad SC",
	[OPA_LINKDOWN_REASON_RCV_ERROR_8] = "Receive error 8",
	[OPA_LINKDOWN_REASON_BAD_MID_TAIL] = "Bad mid tail",
	[OPA_LINKDOWN_REASON_RCV_ERROR_10] = "Receive error 10",
	[OPA_LINKDOWN_REASON_PREEMPT_ERROR] = "Preempt error",
	[OPA_LINKDOWN_REASON_PREEMPT_VL15] = "Preempt vl15",
	[OPA_LINKDOWN_REASON_BAD_VL_MARKER] = "Bad VL marker",
	[OPA_LINKDOWN_REASON_RCV_ERROR_14] = "Receive error 14",
	[OPA_LINKDOWN_REASON_RCV_ERROR_15] = "Receive error 15",
	[OPA_LINKDOWN_REASON_BAD_HEAD_DIST] = "Bad head distance",
	[OPA_LINKDOWN_REASON_BAD_TAIL_DIST] = "Bad tail distance",
	[OPA_LINKDOWN_REASON_BAD_CTRL_DIST] = "Bad control distance",
	[OPA_LINKDOWN_REASON_BAD_CREDIT_ACK] = "Bad credit ack",
	[OPA_LINKDOWN_REASON_UNSUPPORTED_VL_MARKER] = "Unsupported VL marker",
	[OPA_LINKDOWN_REASON_BAD_PREEMPT] = "Bad preempt",
	[OPA_LINKDOWN_REASON_BAD_CONTROL_FLIT] = "Bad control flit",
	[OPA_LINKDOWN_REASON_EXCEED_MULTICAST_LIMIT] = "Exceed multicast limit",
	[OPA_LINKDOWN_REASON_RCV_ERROR_24] = "Receive error 24",
	[OPA_LINKDOWN_REASON_RCV_ERROR_25] = "Receive error 25",
	[OPA_LINKDOWN_REASON_RCV_ERROR_26] = "Receive error 26",
	[OPA_LINKDOWN_REASON_RCV_ERROR_27] = "Receive error 27",
	[OPA_LINKDOWN_REASON_RCV_ERROR_28] = "Receive error 28",
	[OPA_LINKDOWN_REASON_RCV_ERROR_29] = "Receive error 29",
	[OPA_LINKDOWN_REASON_RCV_ERROR_30] = "Receive error 30",
	[OPA_LINKDOWN_REASON_EXCESSIVE_BUFFER_OVERRUN] =
					"Excessive buffer overrun",
	[OPA_LINKDOWN_REASON_UNKNOWN] = "Unknown",
	[OPA_LINKDOWN_REASON_REBOOT] = "Reboot",
	[OPA_LINKDOWN_REASON_NEIGHBOR_UNKNOWN] = "Neighbor unknown",
	[OPA_LINKDOWN_REASON_FM_BOUNCE] = "FM bounce",
	[OPA_LINKDOWN_REASON_SPEED_POLICY] = "Speed policy",
	[OPA_LINKDOWN_REASON_WIDTH_POLICY] = "Width policy",
	[OPA_LINKDOWN_REASON_DISCONNECTED] = "Disconnected",
	[OPA_LINKDOWN_REASON_LOCAL_MEDIA_NOT_INSTALLED] =
					"Local media not installed",
	[OPA_LINKDOWN_REASON_NOT_INSTALLED] = "Not installed",
	[OPA_LINKDOWN_REASON_CHASSIS_CONFIG] = "Chassis config",
	[OPA_LINKDOWN_REASON_END_TO_END_NOT_INSTALLED] =
					"End to end not installed",
	[OPA_LINKDOWN_REASON_POWER_POLICY] = "Power policy",
	[OPA_LINKDOWN_REASON_LINKSPEED_POLICY] = "Link speed policy",
	[OPA_LINKDOWN_REASON_LINKWIDTH_POLICY] = "Link width policy",
	[OPA_LINKDOWN_REASON_SWITCH_MGMT] = "Switch management",
	[OPA_LINKDOWN_REASON_SMA_DISABLED] = "SMA disabled",
	[OPA_LINKDOWN_REASON_TRANSIENT] = "Transient"
};

/* return the neighbor link down reason string */
static const char *link_down_reason_str(u8 reason)
{
	const char *str = NULL;

	if (reason < ARRAY_SIZE(link_down_reason_strs))
		str = link_down_reason_strs[reason];
	if (!str)
		str = "(invalid)";

	return str;
}

/*
 * Handle a link down interrupt from the 8051.
 *
 * This is a work-queue function outside of the interrupt.
 */
void handle_link_down(struct work_struct *work)
{
	u8 lcl_reason, neigh_reason = 0;
	u8 link_down_reason;
	struct hfi1_pportdata *ppd = container_of(work, struct hfi1_pportdata,
						  link_down_work);
	int was_up;
	static const char ldr_str[] = "Link down reason: ";

	if ((ppd->host_link_state &
	     (HLS_DN_POLL | HLS_VERIFY_CAP | HLS_GOING_UP)) &&
	     ppd->port_type == PORT_TYPE_FIXED)
		ppd->offline_disabled_reason =
			HFI1_ODR_MASK(OPA_LINKDOWN_REASON_NOT_INSTALLED);

	/* Go offline first, then deal with reading/writing through 8051 */
	was_up = !!(ppd->host_link_state & HLS_UP);
	set_link_state(ppd, HLS_DN_OFFLINE);
	xchg(&ppd->is_link_down_queued, 0);

	if (was_up) {
		lcl_reason = 0;
		/* link down reason is only valid if the link was up */
		read_link_down_reason(ppd->dd, &link_down_reason);
		switch (link_down_reason) {
		case LDR_LINK_TRANSFER_ACTIVE_LOW:
			/* the link went down, no idle message reason */
			dd_dev_info(ppd->dd, "%sUnexpected link down\n",
				    ldr_str);
			break;
		case LDR_RECEIVED_LINKDOWN_IDLE_MSG:
			/*
			 * The neighbor reason is only valid if an idle message
			 * was received for it.
			 */
			read_planned_down_reason_code(ppd->dd, &neigh_reason);
			dd_dev_info(ppd->dd,
				    "%sNeighbor link down message %d, %s\n",
				    ldr_str, neigh_reason,
				    link_down_reason_str(neigh_reason));
			break;
		case LDR_RECEIVED_HOST_OFFLINE_REQ:
			dd_dev_info(ppd->dd,
				    "%sHost requested link to go offline\n",
				    ldr_str);
			break;
		default:
			dd_dev_info(ppd->dd, "%sUnknown reason 0x%x\n",
				    ldr_str, link_down_reason);
			break;
		}

		/*
		 * If no reason, assume peer-initiated but missed
		 * LinkGoingDown idle flits.
		 */
		if (neigh_reason == 0)
			lcl_reason = OPA_LINKDOWN_REASON_NEIGHBOR_UNKNOWN;
	} else {
		/* went down while polling or going up */
		lcl_reason = OPA_LINKDOWN_REASON_TRANSIENT;
	}

	set_link_down_reason(ppd, lcl_reason, neigh_reason, 0);

	/* inform the SMA when the link transitions from up to down */
	if (was_up && ppd->local_link_down_reason.sma == 0 &&
	    ppd->neigh_link_down_reason.sma == 0) {
		ppd->local_link_down_reason.sma =
					ppd->local_link_down_reason.latest;
		ppd->neigh_link_down_reason.sma =
					ppd->neigh_link_down_reason.latest;
	}

	reset_neighbor_info(ppd);

	/* disable the port */
	clear_rcvctrl(ppd->dd, RCV_CTRL_RCV_PORT_ENABLE_SMASK);

	/*
	 * If there is no cable attached, turn the DC off. Otherwise,
	 * start the link bring up.
	 */
	if (ppd->port_type == PORT_TYPE_QSFP && !qsfp_mod_present(ppd))
		dc_shutdown(ppd->dd);
	else
		start_link(ppd);
}

void handle_link_bounce(struct work_struct *work)
{
	struct hfi1_pportdata *ppd = container_of(work, struct hfi1_pportdata,
							link_bounce_work);

	/*
	 * Only do something if the link is currently up.
	 */
	if (ppd->host_link_state & HLS_UP) {
		set_link_state(ppd, HLS_DN_OFFLINE);
		start_link(ppd);
	} else {
		dd_dev_info(ppd->dd, "%s: link not up (%s), nothing to do\n",
			    __func__, link_state_name(ppd->host_link_state));
	}
}

/*
 * Mask conversion: Capability exchange to Port LTP.  The capability
 * exchange has an implicit 16b CRC that is mandatory.
 */
static int cap_to_port_ltp(int cap)
{
	int port_ltp = PORT_LTP_CRC_MODE_16; /* this mode is mandatory */

	if (cap & CAP_CRC_14B)
		port_ltp |= PORT_LTP_CRC_MODE_14;
	if (cap & CAP_CRC_48B)
		port_ltp |= PORT_LTP_CRC_MODE_48;
	if (cap & CAP_CRC_12B_16B_PER_LANE)
		port_ltp |= PORT_LTP_CRC_MODE_PER_LANE;

	return port_ltp;
}

/*
 * Convert an OPA Port LTP mask to capability mask
 */
int port_ltp_to_cap(int port_ltp)
{
	int cap_mask = 0;

	if (port_ltp & PORT_LTP_CRC_MODE_14)
		cap_mask |= CAP_CRC_14B;
	if (port_ltp & PORT_LTP_CRC_MODE_48)
		cap_mask |= CAP_CRC_48B;
	if (port_ltp & PORT_LTP_CRC_MODE_PER_LANE)
		cap_mask |= CAP_CRC_12B_16B_PER_LANE;

	return cap_mask;
}

/*
 * Convert a single DC LCB CRC mode to an OPA Port LTP mask.
 */
static int lcb_to_port_ltp(int lcb_crc)
{
	int port_ltp = 0;

	if (lcb_crc == LCB_CRC_12B_16B_PER_LANE)
		port_ltp = PORT_LTP_CRC_MODE_PER_LANE;
	else if (lcb_crc == LCB_CRC_48B)
		port_ltp = PORT_LTP_CRC_MODE_48;
	else if (lcb_crc == LCB_CRC_14B)
		port_ltp = PORT_LTP_CRC_MODE_14;
	else
		port_ltp = PORT_LTP_CRC_MODE_16;

	return port_ltp;
}

static void clear_full_mgmt_pkey(struct hfi1_pportdata *ppd)
{
	if (ppd->pkeys[2] != 0) {
		ppd->pkeys[2] = 0;
		(void)hfi1_set_ib_cfg(ppd, HFI1_IB_CFG_PKEYS, 0);
		hfi1_event_pkey_change(ppd->dd, ppd->port);
	}
}

/*
 * Convert the given link width to the OPA link width bitmask.
 */
static u16 link_width_to_bits(struct hfi1_devdata *dd, u16 width)
{
	switch (width) {
	case 0:
		/*
		 * Simulator and quick linkup do not set the width.
		 * Just set it to 4x without complaint.
		 */
		if (dd->icode == ICODE_FUNCTIONAL_SIMULATOR || quick_linkup)
			return OPA_LINK_WIDTH_4X;
		return 0; /* no lanes up */
	case 1: return OPA_LINK_WIDTH_1X;
	case 2: return OPA_LINK_WIDTH_2X;
	case 3: return OPA_LINK_WIDTH_3X;
	default:
		dd_dev_info(dd, "%s: invalid width %d, using 4\n",
			    __func__, width);
		/* fall through */
	case 4: return OPA_LINK_WIDTH_4X;
	}
}

/*
 * Do a population count on the bottom nibble.
 */
static const u8 bit_counts[16] = {
	0, 1, 1, 2, 1, 2, 2, 3, 1, 2, 2, 3, 2, 3, 3, 4
};

static inline u8 nibble_to_count(u8 nibble)
{
	return bit_counts[nibble & 0xf];
}

/*
 * Read the active lane information from the 8051 registers and return
 * their widths.
 *
 * Active lane information is found in these 8051 registers:
 *	enable_lane_tx
 *	enable_lane_rx
 */
static void get_link_widths(struct hfi1_devdata *dd, u16 *tx_width,
			    u16 *rx_width)
{
	u16 tx, rx;
	u8 enable_lane_rx;
	u8 enable_lane_tx;
	u8 tx_polarity_inversion;
	u8 rx_polarity_inversion;
	u8 max_rate;

	/* read the active lanes */
	read_tx_settings(dd, &enable_lane_tx, &tx_polarity_inversion,
			 &rx_polarity_inversion, &max_rate);
	read_local_lni(dd, &enable_lane_rx);

	/* convert to counts */
	tx = nibble_to_count(enable_lane_tx);
	rx = nibble_to_count(enable_lane_rx);

	/*
	 * Set link_speed_active here, overriding what was set in
	 * handle_verify_cap().  The ASIC 8051 firmware does not correctly
	 * set the max_rate field in handle_verify_cap until v0.19.
	 */
	if ((dd->icode == ICODE_RTL_SILICON) &&
	    (dd->dc8051_ver < dc8051_ver(0, 19, 0))) {
		/* max_rate: 0 = 12.5G, 1 = 25G */
		switch (max_rate) {
		case 0:
			dd->pport[0].link_speed_active = OPA_LINK_SPEED_12_5G;
			break;
		default:
			dd_dev_err(dd,
				   "%s: unexpected max rate %d, using 25Gb\n",
				   __func__, (int)max_rate);
			/* fall through */
		case 1:
			dd->pport[0].link_speed_active = OPA_LINK_SPEED_25G;
			break;
		}
	}

	dd_dev_info(dd,
		    "Fabric active lanes (width): tx 0x%x (%d), rx 0x%x (%d)\n",
		    enable_lane_tx, tx, enable_lane_rx, rx);
	*tx_width = link_width_to_bits(dd, tx);
	*rx_width = link_width_to_bits(dd, rx);
}

/*
 * Read verify_cap_local_fm_link_width[1] to obtain the link widths.
 * Valid after the end of VerifyCap and during LinkUp.  Does not change
 * after link up.  I.e. look elsewhere for downgrade information.
 *
 * Bits are:
 *	+ bits [7:4] contain the number of active transmitters
 *	+ bits [3:0] contain the number of active receivers
 * These are numbers 1 through 4 and can be different values if the
 * link is asymmetric.
 *
 * verify_cap_local_fm_link_width[0] retains its original value.
 */
static void get_linkup_widths(struct hfi1_devdata *dd, u16 *tx_width,
			      u16 *rx_width)
{
	u16 widths, tx, rx;
	u8 misc_bits, local_flags;
	u16 active_tx, active_rx;

	read_vc_local_link_mode(dd, &misc_bits, &local_flags, &widths);
	tx = widths >> 12;
	rx = (widths >> 8) & 0xf;

	*tx_width = link_width_to_bits(dd, tx);
	*rx_width = link_width_to_bits(dd, rx);

	/* print the active widths */
	get_link_widths(dd, &active_tx, &active_rx);
}

/*
 * Set ppd->link_width_active and ppd->link_width_downgrade_active using
 * hardware information when the link first comes up.
 *
 * The link width is not available until after VerifyCap.AllFramesReceived
 * (the trigger for handle_verify_cap), so this is outside that routine
 * and should be called when the 8051 signals linkup.
 */
void get_linkup_link_widths(struct hfi1_pportdata *ppd)
{
	u16 tx_width, rx_width;

	/* get end-of-LNI link widths */
	get_linkup_widths(ppd->dd, &tx_width, &rx_width);

	/* use tx_width as the link is supposed to be symmetric on link up */
	ppd->link_width_active = tx_width;
	/* link width downgrade active (LWD.A) starts out matching LW.A */
	ppd->link_width_downgrade_tx_active = ppd->link_width_active;
	ppd->link_width_downgrade_rx_active = ppd->link_width_active;
	/* per OPA spec, on link up LWD.E resets to LWD.S */
	ppd->link_width_downgrade_enabled = ppd->link_width_downgrade_supported;
	/* cache the active egress rate (units {10^6 bits/sec]) */
	ppd->current_egress_rate = active_egress_rate(ppd);
}

/*
 * Handle a verify capabilities interrupt from the 8051.
 *
 * This is a work-queue function outside of the interrupt.
 */
void handle_verify_cap(struct work_struct *work)
{
	struct hfi1_pportdata *ppd = container_of(work, struct hfi1_pportdata,
								link_vc_work);
	struct hfi1_devdata *dd = ppd->dd;
	u64 reg;
	u8 power_management;
	u8 continuous;
	u8 vcu;
	u8 vau;
	u8 z;
	u16 vl15buf;
	u16 link_widths;
	u16 crc_mask;
	u16 crc_val;
	u16 device_id;
	u16 active_tx, active_rx;
	u8 partner_supported_crc;
	u8 remote_tx_rate;
	u8 device_rev;

	set_link_state(ppd, HLS_VERIFY_CAP);

	lcb_shutdown(dd, 0);
	adjust_lcb_for_fpga_serdes(dd);

	read_vc_remote_phy(dd, &power_management, &continuous);
	read_vc_remote_fabric(dd, &vau, &z, &vcu, &vl15buf,
			      &partner_supported_crc);
	read_vc_remote_link_width(dd, &remote_tx_rate, &link_widths);
	read_remote_device_id(dd, &device_id, &device_rev);

	/* print the active widths */
	get_link_widths(dd, &active_tx, &active_rx);
	dd_dev_info(dd,
		    "Peer PHY: power management 0x%x, continuous updates 0x%x\n",
		    (int)power_management, (int)continuous);
	dd_dev_info(dd,
		    "Peer Fabric: vAU %d, Z %d, vCU %d, vl15 credits 0x%x, CRC sizes 0x%x\n",
		    (int)vau, (int)z, (int)vcu, (int)vl15buf,
		    (int)partner_supported_crc);
	dd_dev_info(dd, "Peer Link Width: tx rate 0x%x, widths 0x%x\n",
		    (u32)remote_tx_rate, (u32)link_widths);
	dd_dev_info(dd, "Peer Device ID: 0x%04x, Revision 0x%02x\n",
		    (u32)device_id, (u32)device_rev);
	/*
	 * The peer vAU value just read is the peer receiver value.  HFI does
	 * not support a transmit vAU of 0 (AU == 8).  We advertised that
	 * with Z=1 in the fabric capabilities sent to the peer.  The peer
	 * will see our Z=1, and, if it advertised a vAU of 0, will move its
	 * receive to vAU of 1 (AU == 16).  Do the same here.  We do not care
	 * about the peer Z value - our sent vAU is 3 (hardwired) and is not
	 * subject to the Z value exception.
	 */
	if (vau == 0)
		vau = 1;
	set_up_vau(dd, vau);

	/*
	 * Set VL15 credits to 0 in global credit register. Cache remote VL15
	 * credits value and wait for link-up interrupt ot set it.
	 */
	set_up_vl15(dd, 0);
	dd->vl15buf_cached = vl15buf;

	/* set up the LCB CRC mode */
	crc_mask = ppd->port_crc_mode_enabled & partner_supported_crc;

	/* order is important: use the lowest bit in common */
	if (crc_mask & CAP_CRC_14B)
		crc_val = LCB_CRC_14B;
	else if (crc_mask & CAP_CRC_48B)
		crc_val = LCB_CRC_48B;
	else if (crc_mask & CAP_CRC_12B_16B_PER_LANE)
		crc_val = LCB_CRC_12B_16B_PER_LANE;
	else
		crc_val = LCB_CRC_16B;

	dd_dev_info(dd, "Final LCB CRC mode: %d\n", (int)crc_val);
	write_csr(dd, DC_LCB_CFG_CRC_MODE,
		  (u64)crc_val << DC_LCB_CFG_CRC_MODE_TX_VAL_SHIFT);

	/* set (14b only) or clear sideband credit */
	reg = read_csr(dd, SEND_CM_CTRL);
	if (crc_val == LCB_CRC_14B && crc_14b_sideband) {
		write_csr(dd, SEND_CM_CTRL,
			  reg | SEND_CM_CTRL_FORCE_CREDIT_MODE_SMASK);
	} else {
		write_csr(dd, SEND_CM_CTRL,
			  reg & ~SEND_CM_CTRL_FORCE_CREDIT_MODE_SMASK);
	}

	ppd->link_speed_active = 0;	/* invalid value */
	if (dd->dc8051_ver < dc8051_ver(0, 20, 0)) {
		/* remote_tx_rate: 0 = 12.5G, 1 = 25G */
		switch (remote_tx_rate) {
		case 0:
			ppd->link_speed_active = OPA_LINK_SPEED_12_5G;
			break;
		case 1:
			ppd->link_speed_active = OPA_LINK_SPEED_25G;
			break;
		}
	} else {
		/* actual rate is highest bit of the ANDed rates */
		u8 rate = remote_tx_rate & ppd->local_tx_rate;

		if (rate & 2)
			ppd->link_speed_active = OPA_LINK_SPEED_25G;
		else if (rate & 1)
			ppd->link_speed_active = OPA_LINK_SPEED_12_5G;
	}
	if (ppd->link_speed_active == 0) {
		dd_dev_err(dd, "%s: unexpected remote tx rate %d, using 25Gb\n",
			   __func__, (int)remote_tx_rate);
		ppd->link_speed_active = OPA_LINK_SPEED_25G;
	}

	/*
	 * Cache the values of the supported, enabled, and active
	 * LTP CRC modes to return in 'portinfo' queries. But the bit
	 * flags that are returned in the portinfo query differ from
	 * what's in the link_crc_mask, crc_sizes, and crc_val
	 * variables. Convert these here.
	 */
	ppd->port_ltp_crc_mode = cap_to_port_ltp(link_crc_mask) << 8;
		/* supported crc modes */
	ppd->port_ltp_crc_mode |=
		cap_to_port_ltp(ppd->port_crc_mode_enabled) << 4;
		/* enabled crc modes */
	ppd->port_ltp_crc_mode |= lcb_to_port_ltp(crc_val);
		/* active crc mode */

	/* set up the remote credit return table */
	assign_remote_cm_au_table(dd, vcu);

	/*
	 * The LCB is reset on entry to handle_verify_cap(), so this must
	 * be applied on every link up.
	 *
	 * Adjust LCB error kill enable to kill the link if
	 * these RBUF errors are seen:
	 *	REPLAY_BUF_MBE_SMASK
	 *	FLIT_INPUT_BUF_MBE_SMASK
	 */
	if (is_ax(dd)) {			/* fixed in B0 */
		reg = read_csr(dd, DC_LCB_CFG_LINK_KILL_EN);
		reg |= DC_LCB_CFG_LINK_KILL_EN_REPLAY_BUF_MBE_SMASK
			| DC_LCB_CFG_LINK_KILL_EN_FLIT_INPUT_BUF_MBE_SMASK;
		write_csr(dd, DC_LCB_CFG_LINK_KILL_EN, reg);
	}

	/* pull LCB fifos out of reset - all fifo clocks must be stable */
	write_csr(dd, DC_LCB_CFG_TX_FIFOS_RESET, 0);

	/* give 8051 access to the LCB CSRs */
	write_csr(dd, DC_LCB_ERR_EN, 0); /* mask LCB errors */
	set_8051_lcb_access(dd);

	/* tell the 8051 to go to LinkUp */
	set_link_state(ppd, HLS_GOING_UP);
}

/**
 * apply_link_downgrade_policy - Apply the link width downgrade enabled
 * policy against the current active link widths.
 * @ppd: info of physical Hfi port
 * @refresh_widths: True indicates link downgrade event
 * @return: True indicates a successful link downgrade. False indicates
 *	    link downgrade event failed and the link will bounce back to
 *	    default link width.
 *
 * Called when the enabled policy changes or the active link widths
 * change.
 * Refresh_widths indicates that a link downgrade occurred. The
 * link_downgraded variable is set by refresh_widths and
 * determines the success/failure of the policy application.
 */
bool apply_link_downgrade_policy(struct hfi1_pportdata *ppd,
				 bool refresh_widths)
{
	int do_bounce = 0;
	int tries;
	u16 lwde;
	u16 tx, rx;
	bool link_downgraded = refresh_widths;

	/* use the hls lock to avoid a race with actual link up */
	tries = 0;
retry:
	mutex_lock(&ppd->hls_lock);
	/* only apply if the link is up */
	if (ppd->host_link_state & HLS_DOWN) {
		/* still going up..wait and retry */
		if (ppd->host_link_state & HLS_GOING_UP) {
			if (++tries < 1000) {
				mutex_unlock(&ppd->hls_lock);
				usleep_range(100, 120); /* arbitrary */
				goto retry;
			}
			dd_dev_err(ppd->dd,
				   "%s: giving up waiting for link state change\n",
				   __func__);
		}
		goto done;
	}

	lwde = ppd->link_width_downgrade_enabled;

	if (refresh_widths) {
		get_link_widths(ppd->dd, &tx, &rx);
		ppd->link_width_downgrade_tx_active = tx;
		ppd->link_width_downgrade_rx_active = rx;
	}

	if (ppd->link_width_downgrade_tx_active == 0 ||
	    ppd->link_width_downgrade_rx_active == 0) {
		/* the 8051 reported a dead link as a downgrade */
		dd_dev_err(ppd->dd, "Link downgrade is really a link down, ignoring\n");
		link_downgraded = false;
	} else if (lwde == 0) {
		/* downgrade is disabled */

		/* bounce if not at starting active width */
		if ((ppd->link_width_active !=
		     ppd->link_width_downgrade_tx_active) ||
		    (ppd->link_width_active !=
		     ppd->link_width_downgrade_rx_active)) {
			dd_dev_err(ppd->dd,
				   "Link downgrade is disabled and link has downgraded, downing link\n");
			dd_dev_err(ppd->dd,
				   "  original 0x%x, tx active 0x%x, rx active 0x%x\n",
				   ppd->link_width_active,
				   ppd->link_width_downgrade_tx_active,
				   ppd->link_width_downgrade_rx_active);
			do_bounce = 1;
			link_downgraded = false;
		}
	} else if ((lwde & ppd->link_width_downgrade_tx_active) == 0 ||
		   (lwde & ppd->link_width_downgrade_rx_active) == 0) {
		/* Tx or Rx is outside the enabled policy */
		dd_dev_err(ppd->dd,
			   "Link is outside of downgrade allowed, downing link\n");
		dd_dev_err(ppd->dd,
			   "  enabled 0x%x, tx active 0x%x, rx active 0x%x\n",
			   lwde, ppd->link_width_downgrade_tx_active,
			   ppd->link_width_downgrade_rx_active);
		do_bounce = 1;
		link_downgraded = false;
	}

done:
	mutex_unlock(&ppd->hls_lock);

	if (do_bounce) {
		set_link_down_reason(ppd, OPA_LINKDOWN_REASON_WIDTH_POLICY, 0,
				     OPA_LINKDOWN_REASON_WIDTH_POLICY);
		set_link_state(ppd, HLS_DN_OFFLINE);
		start_link(ppd);
	}

	return link_downgraded;
}

/*
 * Handle a link downgrade interrupt from the 8051.
 *
 * This is a work-queue function outside of the interrupt.
 */
void handle_link_downgrade(struct work_struct *work)
{
	struct hfi1_pportdata *ppd = container_of(work, struct hfi1_pportdata,
							link_downgrade_work);

	dd_dev_info(ppd->dd, "8051: Link width downgrade\n");
	if (apply_link_downgrade_policy(ppd, true))
		update_xmit_counters(ppd, ppd->link_width_downgrade_tx_active);
}

static char *dcc_err_string(char *buf, int buf_len, u64 flags)
{
	return flag_string(buf, buf_len, flags, dcc_err_flags,
		ARRAY_SIZE(dcc_err_flags));
}

static char *lcb_err_string(char *buf, int buf_len, u64 flags)
{
	return flag_string(buf, buf_len, flags, lcb_err_flags,
		ARRAY_SIZE(lcb_err_flags));
}

static char *dc8051_err_string(char *buf, int buf_len, u64 flags)
{
	return flag_string(buf, buf_len, flags, dc8051_err_flags,
		ARRAY_SIZE(dc8051_err_flags));
}

static char *dc8051_info_err_string(char *buf, int buf_len, u64 flags)
{
	return flag_string(buf, buf_len, flags, dc8051_info_err_flags,
		ARRAY_SIZE(dc8051_info_err_flags));
}

static char *dc8051_info_host_msg_string(char *buf, int buf_len, u64 flags)
{
	return flag_string(buf, buf_len, flags, dc8051_info_host_msg_flags,
		ARRAY_SIZE(dc8051_info_host_msg_flags));
}

static void handle_8051_interrupt(struct hfi1_devdata *dd, u32 unused, u64 reg)
{
	struct hfi1_pportdata *ppd = dd->pport;
	u64 info, err, host_msg;
	int queue_link_down = 0;
	char buf[96];

	/* look at the flags */
	if (reg & DC_DC8051_ERR_FLG_SET_BY_8051_SMASK) {
		/* 8051 information set by firmware */
		/* read DC8051_DBG_ERR_INFO_SET_BY_8051 for details */
		info = read_csr(dd, DC_DC8051_DBG_ERR_INFO_SET_BY_8051);
		err = (info >> DC_DC8051_DBG_ERR_INFO_SET_BY_8051_ERROR_SHIFT)
			& DC_DC8051_DBG_ERR_INFO_SET_BY_8051_ERROR_MASK;
		host_msg = (info >>
			DC_DC8051_DBG_ERR_INFO_SET_BY_8051_HOST_MSG_SHIFT)
			& DC_DC8051_DBG_ERR_INFO_SET_BY_8051_HOST_MSG_MASK;

		/*
		 * Handle error flags.
		 */
		if (err & FAILED_LNI) {
			/*
			 * LNI error indications are cleared by the 8051
			 * only when starting polling.  Only pay attention
			 * to them when in the states that occur during
			 * LNI.
			 */
			if (ppd->host_link_state
			    & (HLS_DN_POLL | HLS_VERIFY_CAP | HLS_GOING_UP)) {
				queue_link_down = 1;
				dd_dev_info(dd, "Link error: %s\n",
					    dc8051_info_err_string(buf,
								   sizeof(buf),
								   err &
								   FAILED_LNI));
			}
			err &= ~(u64)FAILED_LNI;
		}
		/* unknown frames can happen durning LNI, just count */
		if (err & UNKNOWN_FRAME) {
			ppd->unknown_frame_count++;
			err &= ~(u64)UNKNOWN_FRAME;
		}
		if (err) {
			/* report remaining errors, but do not do anything */
			dd_dev_err(dd, "8051 info error: %s\n",
				   dc8051_info_err_string(buf, sizeof(buf),
							  err));
		}

		/*
		 * Handle host message flags.
		 */
		if (host_msg & HOST_REQ_DONE) {
			/*
			 * Presently, the driver does a busy wait for
			 * host requests to complete.  This is only an
			 * informational message.
			 * NOTE: The 8051 clears the host message
			 * information *on the next 8051 command*.
			 * Therefore, when linkup is achieved,
			 * this flag will still be set.
			 */
			host_msg &= ~(u64)HOST_REQ_DONE;
		}
		if (host_msg & BC_SMA_MSG) {
			queue_work(ppd->link_wq, &ppd->sma_message_work);
			host_msg &= ~(u64)BC_SMA_MSG;
		}
		if (host_msg & LINKUP_ACHIEVED) {
			dd_dev_info(dd, "8051: Link up\n");
			queue_work(ppd->link_wq, &ppd->link_up_work);
			host_msg &= ~(u64)LINKUP_ACHIEVED;
		}
		if (host_msg & EXT_DEVICE_CFG_REQ) {
			handle_8051_request(ppd);
			host_msg &= ~(u64)EXT_DEVICE_CFG_REQ;
		}
		if (host_msg & VERIFY_CAP_FRAME) {
			queue_work(ppd->link_wq, &ppd->link_vc_work);
			host_msg &= ~(u64)VERIFY_CAP_FRAME;
		}
		if (host_msg & LINK_GOING_DOWN) {
			const char *extra = "";
			/* no downgrade action needed if going down */
			if (host_msg & LINK_WIDTH_DOWNGRADED) {
				host_msg &= ~(u64)LINK_WIDTH_DOWNGRADED;
				extra = " (ignoring downgrade)";
			}
			dd_dev_info(dd, "8051: Link down%s\n", extra);
			queue_link_down = 1;
			host_msg &= ~(u64)LINK_GOING_DOWN;
		}
		if (host_msg & LINK_WIDTH_DOWNGRADED) {
			queue_work(ppd->link_wq, &ppd->link_downgrade_work);
			host_msg &= ~(u64)LINK_WIDTH_DOWNGRADED;
		}
		if (host_msg) {
			/* report remaining messages, but do not do anything */
			dd_dev_info(dd, "8051 info host message: %s\n",
				    dc8051_info_host_msg_string(buf,
								sizeof(buf),
								host_msg));
		}

		reg &= ~DC_DC8051_ERR_FLG_SET_BY_8051_SMASK;
	}
	if (reg & DC_DC8051_ERR_FLG_LOST_8051_HEART_BEAT_SMASK) {
		/*
		 * Lost the 8051 heartbeat.  If this happens, we
		 * receive constant interrupts about it.  Disable
		 * the interrupt after the first.
		 */
		dd_dev_err(dd, "Lost 8051 heartbeat\n");
		write_csr(dd, DC_DC8051_ERR_EN,
			  read_csr(dd, DC_DC8051_ERR_EN) &
			  ~DC_DC8051_ERR_EN_LOST_8051_HEART_BEAT_SMASK);

		reg &= ~DC_DC8051_ERR_FLG_LOST_8051_HEART_BEAT_SMASK;
	}
	if (reg) {
		/* report the error, but do not do anything */
		dd_dev_err(dd, "8051 error: %s\n",
			   dc8051_err_string(buf, sizeof(buf), reg));
	}

	if (queue_link_down) {
		/*
		 * if the link is already going down or disabled, do not
		 * queue another. If there's a link down entry already
		 * queued, don't queue another one.
		 */
		if ((ppd->host_link_state &
		    (HLS_GOING_OFFLINE | HLS_LINK_COOLDOWN)) ||
		    ppd->link_enabled == 0) {
			dd_dev_info(dd, "%s: not queuing link down. host_link_state %x, link_enabled %x\n",
				    __func__, ppd->host_link_state,
				    ppd->link_enabled);
		} else {
			if (xchg(&ppd->is_link_down_queued, 1) == 1)
				dd_dev_info(dd,
					    "%s: link down request already queued\n",
					    __func__);
			else
				queue_work(ppd->link_wq, &ppd->link_down_work);
		}
	}
}

static const char * const fm_config_txt[] = {
[0] =
	"BadHeadDist: Distance violation between two head flits",
[1] =
	"BadTailDist: Distance violation between two tail flits",
[2] =
	"BadCtrlDist: Distance violation between two credit control flits",
[3] =
	"BadCrdAck: Credits return for unsupported VL",
[4] =
	"UnsupportedVLMarker: Received VL Marker",
[5] =
	"BadPreempt: Exceeded the preemption nesting level",
[6] =
	"BadControlFlit: Received unsupported control flit",
/* no 7 */
[8] =
	"UnsupportedVLMarker: Received VL Marker for unconfigured or disabled VL",
};

static const char * const port_rcv_txt[] = {
[1] =
	"BadPktLen: Illegal PktLen",
[2] =
	"PktLenTooLong: Packet longer than PktLen",
[3] =
	"PktLenTooShort: Packet shorter than PktLen",
[4] =
	"BadSLID: Illegal SLID (0, using multicast as SLID, does not include security validation of SLID)",
[5] =
	"BadDLID: Illegal DLID (0, doesn't match HFI)",
[6] =
	"BadL2: Illegal L2 opcode",
[7] =
	"BadSC: Unsupported SC",
[9] =
	"BadRC: Illegal RC",
[11] =
	"PreemptError: Preempting with same VL",
[12] =
	"PreemptVL15: Preempting a VL15 packet",
};

#define OPA_LDR_FMCONFIG_OFFSET 16
#define OPA_LDR_PORTRCV_OFFSET 0
static void handle_dcc_err(struct hfi1_devdata *dd, u32 unused, u64 reg)
{
	u64 info, hdr0, hdr1;
	const char *extra;
	char buf[96];
	struct hfi1_pportdata *ppd = dd->pport;
	u8 lcl_reason = 0;
	int do_bounce = 0;

	if (reg & DCC_ERR_FLG_UNCORRECTABLE_ERR_SMASK) {
		if (!(dd->err_info_uncorrectable & OPA_EI_STATUS_SMASK)) {
			info = read_csr(dd, DCC_ERR_INFO_UNCORRECTABLE);
			dd->err_info_uncorrectable = info & OPA_EI_CODE_SMASK;
			/* set status bit */
			dd->err_info_uncorrectable |= OPA_EI_STATUS_SMASK;
		}
		reg &= ~DCC_ERR_FLG_UNCORRECTABLE_ERR_SMASK;
	}

	if (reg & DCC_ERR_FLG_LINK_ERR_SMASK) {
		struct hfi1_pportdata *ppd = dd->pport;
		/* this counter saturates at (2^32) - 1 */
		if (ppd->link_downed < (u32)UINT_MAX)
			ppd->link_downed++;
		reg &= ~DCC_ERR_FLG_LINK_ERR_SMASK;
	}

	if (reg & DCC_ERR_FLG_FMCONFIG_ERR_SMASK) {
		u8 reason_valid = 1;

		info = read_csr(dd, DCC_ERR_INFO_FMCONFIG);
		if (!(dd->err_info_fmconfig & OPA_EI_STATUS_SMASK)) {
			dd->err_info_fmconfig = info & OPA_EI_CODE_SMASK;
			/* set status bit */
			dd->err_info_fmconfig |= OPA_EI_STATUS_SMASK;
		}
		switch (info) {
		case 0:
		case 1:
		case 2:
		case 3:
		case 4:
		case 5:
		case 6:
			extra = fm_config_txt[info];
			break;
		case 8:
			extra = fm_config_txt[info];
			if (ppd->port_error_action &
			    OPA_PI_MASK_FM_CFG_UNSUPPORTED_VL_MARKER) {
				do_bounce = 1;
				/*
				 * lcl_reason cannot be derived from info
				 * for this error
				 */
				lcl_reason =
				  OPA_LINKDOWN_REASON_UNSUPPORTED_VL_MARKER;
			}
			break;
		default:
			reason_valid = 0;
			snprintf(buf, sizeof(buf), "reserved%lld", info);
			extra = buf;
			break;
		}

		if (reason_valid && !do_bounce) {
			do_bounce = ppd->port_error_action &
					(1 << (OPA_LDR_FMCONFIG_OFFSET + info));
			lcl_reason = info + OPA_LINKDOWN_REASON_BAD_HEAD_DIST;
		}

		/* just report this */
		dd_dev_info_ratelimited(dd, "DCC Error: fmconfig error: %s\n",
					extra);
		reg &= ~DCC_ERR_FLG_FMCONFIG_ERR_SMASK;
	}

	if (reg & DCC_ERR_FLG_RCVPORT_ERR_SMASK) {
		u8 reason_valid = 1;

		info = read_csr(dd, DCC_ERR_INFO_PORTRCV);
		hdr0 = read_csr(dd, DCC_ERR_INFO_PORTRCV_HDR0);
		hdr1 = read_csr(dd, DCC_ERR_INFO_PORTRCV_HDR1);
		if (!(dd->err_info_rcvport.status_and_code &
		      OPA_EI_STATUS_SMASK)) {
			dd->err_info_rcvport.status_and_code =
				info & OPA_EI_CODE_SMASK;
			/* set status bit */
			dd->err_info_rcvport.status_and_code |=
				OPA_EI_STATUS_SMASK;
			/*
			 * save first 2 flits in the packet that caused
			 * the error
			 */
			dd->err_info_rcvport.packet_flit1 = hdr0;
			dd->err_info_rcvport.packet_flit2 = hdr1;
		}
		switch (info) {
		case 1:
		case 2:
		case 3:
		case 4:
		case 5:
		case 6:
		case 7:
		case 9:
		case 11:
		case 12:
			extra = port_rcv_txt[info];
			break;
		default:
			reason_valid = 0;
			snprintf(buf, sizeof(buf), "reserved%lld", info);
			extra = buf;
			break;
		}

		if (reason_valid && !do_bounce) {
			do_bounce = ppd->port_error_action &
					(1 << (OPA_LDR_PORTRCV_OFFSET + info));
			lcl_reason = info + OPA_LINKDOWN_REASON_RCV_ERROR_0;
		}

		/* just report this */
		dd_dev_info_ratelimited(dd, "DCC Error: PortRcv error: %s\n"
					"               hdr0 0x%llx, hdr1 0x%llx\n",
					extra, hdr0, hdr1);

		reg &= ~DCC_ERR_FLG_RCVPORT_ERR_SMASK;
	}

	if (reg & DCC_ERR_FLG_EN_CSR_ACCESS_BLOCKED_UC_SMASK) {
		/* informative only */
		dd_dev_info_ratelimited(dd, "8051 access to LCB blocked\n");
		reg &= ~DCC_ERR_FLG_EN_CSR_ACCESS_BLOCKED_UC_SMASK;
	}
	if (reg & DCC_ERR_FLG_EN_CSR_ACCESS_BLOCKED_HOST_SMASK) {
		/* informative only */
		dd_dev_info_ratelimited(dd, "host access to LCB blocked\n");
		reg &= ~DCC_ERR_FLG_EN_CSR_ACCESS_BLOCKED_HOST_SMASK;
	}

	if (unlikely(hfi1_dbg_fault_suppress_err(&dd->verbs_dev)))
		reg &= ~DCC_ERR_FLG_LATE_EBP_ERR_SMASK;

	/* report any remaining errors */
	if (reg)
		dd_dev_info_ratelimited(dd, "DCC Error: %s\n",
					dcc_err_string(buf, sizeof(buf), reg));

	if (lcl_reason == 0)
		lcl_reason = OPA_LINKDOWN_REASON_UNKNOWN;

	if (do_bounce) {
		dd_dev_info_ratelimited(dd, "%s: PortErrorAction bounce\n",
					__func__);
		set_link_down_reason(ppd, lcl_reason, 0, lcl_reason);
		queue_work(ppd->link_wq, &ppd->link_bounce_work);
	}
}

static void handle_lcb_err(struct hfi1_devdata *dd, u32 unused, u64 reg)
{
	char buf[96];

	dd_dev_info(dd, "LCB Error: %s\n",
		    lcb_err_string(buf, sizeof(buf), reg));
}

/*
 * CCE block DC interrupt.  Source is < 8.
 */
static void is_dc_int(struct hfi1_devdata *dd, unsigned int source)
{
	const struct err_reg_info *eri = &dc_errs[source];

	if (eri->handler) {
		interrupt_clear_down(dd, 0, eri);
	} else if (source == 3 /* dc_lbm_int */) {
		/*
		 * This indicates that a parity error has occurred on the
		 * address/control lines presented to the LBM.  The error
		 * is a single pulse, there is no associated error flag,
		 * and it is non-maskable.  This is because if a parity
		 * error occurs on the request the request is dropped.
		 * This should never occur, but it is nice to know if it
		 * ever does.
		 */
		dd_dev_err(dd, "Parity error in DC LBM block\n");
	} else {
		dd_dev_err(dd, "Invalid DC interrupt %u\n", source);
	}
}

/*
 * TX block send credit interrupt.  Source is < 160.
 */
static void is_send_credit_int(struct hfi1_devdata *dd, unsigned int source)
{
	sc_group_release_update(dd, source);
}

/*
 * TX block SDMA interrupt.  Source is < 48.
 *
 * SDMA interrupts are grouped by type:
 *
 *	 0 -  N-1 = SDma
 *	 N - 2N-1 = SDmaProgress
 *	2N - 3N-1 = SDmaIdle
 */
static void is_sdma_eng_int(struct hfi1_devdata *dd, unsigned int source)
{
	/* what interrupt */
	unsigned int what  = source / TXE_NUM_SDMA_ENGINES;
	/* which engine */
	unsigned int which = source % TXE_NUM_SDMA_ENGINES;

#ifdef CONFIG_SDMA_VERBOSITY
	dd_dev_err(dd, "CONFIG SDMA(%u) %s:%d %s()\n", which,
		   slashstrip(__FILE__), __LINE__, __func__);
	sdma_dumpstate(&dd->per_sdma[which]);
#endif

	if (likely(what < 3 && which < dd->num_sdma)) {
		sdma_engine_interrupt(&dd->per_sdma[which], 1ull << source);
	} else {
		/* should not happen */
		dd_dev_err(dd, "Invalid SDMA interrupt 0x%x\n", source);
	}
}

/**
 * is_rcv_avail_int() - User receive context available IRQ handler
 * @dd: valid dd
 * @source: logical IRQ source (offset from IS_RCVAVAIL_START)
 *
 * RX block receive available interrupt.  Source is < 160.
 *
 * This is the general interrupt handler for user (PSM) receive contexts,
 * and can only be used for non-threaded IRQs.
 */
static void is_rcv_avail_int(struct hfi1_devdata *dd, unsigned int source)
{
	struct hfi1_ctxtdata *rcd;
	char *err_detail;

	if (likely(source < dd->num_rcv_contexts)) {
		rcd = hfi1_rcd_get_by_index(dd, source);
		if (rcd) {
			handle_user_interrupt(rcd);
			hfi1_rcd_put(rcd);
			return;	/* OK */
		}
		/* received an interrupt, but no rcd */
		err_detail = "dataless";
	} else {
		/* received an interrupt, but are not using that context */
		err_detail = "out of range";
	}
	dd_dev_err(dd, "unexpected %s receive available context interrupt %u\n",
		   err_detail, source);
}

/**
 * is_rcv_urgent_int() - User receive context urgent IRQ handler
 * @dd: valid dd
 * @source: logical IRQ source (ofse from IS_RCVURGENT_START)
 *
 * RX block receive urgent interrupt.  Source is < 160.
 *
 * NOTE: kernel receive contexts specifically do NOT enable this IRQ.
 */
static void is_rcv_urgent_int(struct hfi1_devdata *dd, unsigned int source)
{
	struct hfi1_ctxtdata *rcd;
	char *err_detail;

	if (likely(source < dd->num_rcv_contexts)) {
		rcd = hfi1_rcd_get_by_index(dd, source);
		if (rcd) {
			handle_user_interrupt(rcd);
			hfi1_rcd_put(rcd);
			return;	/* OK */
		}
		/* received an interrupt, but no rcd */
		err_detail = "dataless";
	} else {
		/* received an interrupt, but are not using that context */
		err_detail = "out of range";
	}
	dd_dev_err(dd, "unexpected %s receive urgent context interrupt %u\n",
		   err_detail, source);
}

/*
 * Reserved range interrupt.  Should not be called in normal operation.
 */
static void is_reserved_int(struct hfi1_devdata *dd, unsigned int source)
{
	char name[64];

	dd_dev_err(dd, "unexpected %s interrupt\n",
		   is_reserved_name(name, sizeof(name), source));
}

static const struct is_table is_table[] = {
/*
 * start		 end
 *				name func		interrupt func
 */
{ IS_GENERAL_ERR_START,  IS_GENERAL_ERR_END,
				is_misc_err_name,	is_misc_err_int },
{ IS_SDMAENG_ERR_START,  IS_SDMAENG_ERR_END,
				is_sdma_eng_err_name,	is_sdma_eng_err_int },
{ IS_SENDCTXT_ERR_START, IS_SENDCTXT_ERR_END,
				is_sendctxt_err_name,	is_sendctxt_err_int },
{ IS_SDMA_START,	     IS_SDMA_END,
				is_sdma_eng_name,	is_sdma_eng_int },
{ IS_VARIOUS_START,	     IS_VARIOUS_END,
				is_various_name,	is_various_int },
{ IS_DC_START,	     IS_DC_END,
				is_dc_name,		is_dc_int },
{ IS_RCVAVAIL_START,     IS_RCVAVAIL_END,
				is_rcv_avail_name,	is_rcv_avail_int },
{ IS_RCVURGENT_START,    IS_RCVURGENT_END,
				is_rcv_urgent_name,	is_rcv_urgent_int },
{ IS_SENDCREDIT_START,   IS_SENDCREDIT_END,
				is_send_credit_name,	is_send_credit_int},
{ IS_RESERVED_START,     IS_RESERVED_END,
				is_reserved_name,	is_reserved_int},
};

/*
 * Interrupt source interrupt - called when the given source has an interrupt.
 * Source is a bit index into an array of 64-bit integers.
 */
static void is_interrupt(struct hfi1_devdata *dd, unsigned int source)
{
	const struct is_table *entry;

	/* avoids a double compare by walking the table in-order */
	for (entry = &is_table[0]; entry->is_name; entry++) {
		if (source < entry->end) {
			trace_hfi1_interrupt(dd, entry, source);
			entry->is_int(dd, source - entry->start);
			return;
		}
	}
	/* fell off the end */
	dd_dev_err(dd, "invalid interrupt source %u\n", source);
}

/**
 * gerneral_interrupt() -  General interrupt handler
 * @irq: MSIx IRQ vector
 * @data: hfi1 devdata
 *
 * This is able to correctly handle all non-threaded interrupts.  Receive
 * context DATA IRQs are threaded and are not supported by this handler.
 *
 */
static irqreturn_t general_interrupt(int irq, void *data)
{
	struct hfi1_devdata *dd = data;
	u64 regs[CCE_NUM_INT_CSRS];
	u32 bit;
	int i;
	irqreturn_t handled = IRQ_NONE;

	this_cpu_inc(*dd->int_counter);

	/* phase 1: scan and clear all handled interrupts */
	for (i = 0; i < CCE_NUM_INT_CSRS; i++) {
		if (dd->gi_mask[i] == 0) {
			regs[i] = 0;	/* used later */
			continue;
		}
		regs[i] = read_csr(dd, CCE_INT_STATUS + (8 * i)) &
				dd->gi_mask[i];
		/* only clear if anything is set */
		if (regs[i])
			write_csr(dd, CCE_INT_CLEAR + (8 * i), regs[i]);
	}

	/* phase 2: call the appropriate handler */
	for_each_set_bit(bit, (unsigned long *)&regs[0],
			 CCE_NUM_INT_CSRS * 64) {
		is_interrupt(dd, bit);
		handled = IRQ_HANDLED;
	}

	return handled;
}

static irqreturn_t sdma_interrupt(int irq, void *data)
{
	struct sdma_engine *sde = data;
	struct hfi1_devdata *dd = sde->dd;
	u64 status;

#ifdef CONFIG_SDMA_VERBOSITY
	dd_dev_err(dd, "CONFIG SDMA(%u) %s:%d %s()\n", sde->this_idx,
		   slashstrip(__FILE__), __LINE__, __func__);
	sdma_dumpstate(sde);
#endif

	this_cpu_inc(*dd->int_counter);

	/* This read_csr is really bad in the hot path */
	status = read_csr(dd,
			  CCE_INT_STATUS + (8 * (IS_SDMA_START / 64)))
			  & sde->imask;
	if (likely(status)) {
		/* clear the interrupt(s) */
		write_csr(dd,
			  CCE_INT_CLEAR + (8 * (IS_SDMA_START / 64)),
			  status);

		/* handle the interrupt(s) */
		sdma_engine_interrupt(sde, status);
	} else {
		dd_dev_info_ratelimited(dd, "SDMA engine %u interrupt, but no status bits set\n",
					sde->this_idx);
	}
	return IRQ_HANDLED;
}

/*
 * Clear the receive interrupt.  Use a read of the interrupt clear CSR
 * to insure that the write completed.  This does NOT guarantee that
 * queued DMA writes to memory from the chip are pushed.
 */
static inline void clear_recv_intr(struct hfi1_ctxtdata *rcd)
{
	struct hfi1_devdata *dd = rcd->dd;
	u32 addr = CCE_INT_CLEAR + (8 * rcd->ireg);

	write_csr(dd, addr, rcd->imask);
	/* force the above write on the chip and get a value back */
	(void)read_csr(dd, addr);
}

/* force the receive interrupt */
void force_recv_intr(struct hfi1_ctxtdata *rcd)
{
	write_csr(rcd->dd, CCE_INT_FORCE + (8 * rcd->ireg), rcd->imask);
}

/*
 * Return non-zero if a packet is present.
 *
 * This routine is called when rechecking for packets after the RcvAvail
 * interrupt has been cleared down.  First, do a quick check of memory for
 * a packet present.  If not found, use an expensive CSR read of the context
 * tail to determine the actual tail.  The CSR read is necessary because there
 * is no method to push pending DMAs to memory other than an interrupt and we
 * are trying to determine if we need to force an interrupt.
 */
static inline int check_packet_present(struct hfi1_ctxtdata *rcd)
{
	u32 tail;
	int present;

	if (!rcd->rcvhdrtail_kvaddr)
		present = (rcd->seq_cnt ==
				rhf_rcv_seq(rhf_to_cpu(get_rhf_addr(rcd))));
	else /* is RDMA rtail */
		present = (rcd->head != get_rcvhdrtail(rcd));

	if (present)
		return 1;

	/* fall back to a CSR read, correct indpendent of DMA_RTAIL */
	tail = (u32)read_uctxt_csr(rcd->dd, rcd->ctxt, RCV_HDR_TAIL);
	return rcd->head != tail;
}

/*
 * Receive packet IRQ handler.  This routine expects to be on its own IRQ.
 * This routine will try to handle packets immediately (latency), but if
 * it finds too many, it will invoke the thread handler (bandwitdh).  The
 * chip receive interrupt is *not* cleared down until this or the thread (if
 * invoked) is finished.  The intent is to avoid extra interrupts while we
 * are processing packets anyway.
 */
static irqreturn_t receive_context_interrupt(int irq, void *data)
{
	struct hfi1_ctxtdata *rcd = data;
	struct hfi1_devdata *dd = rcd->dd;
	int disposition;
	int present;

	trace_hfi1_receive_interrupt(dd, rcd);
	this_cpu_inc(*dd->int_counter);
	aspm_ctx_disable(rcd);

	/* receive interrupt remains blocked while processing packets */
	disposition = rcd->do_interrupt(rcd, 0);

	/*
	 * Too many packets were seen while processing packets in this
	 * IRQ handler.  Invoke the handler thread.  The receive interrupt
	 * remains blocked.
	 */
	if (disposition == RCV_PKT_LIMIT)
		return IRQ_WAKE_THREAD;

	/*
	 * The packet processor detected no more packets.  Clear the receive
	 * interrupt and recheck for a packet packet that may have arrived
	 * after the previous check and interrupt clear.  If a packet arrived,
	 * force another interrupt.
	 */
	clear_recv_intr(rcd);
	present = check_packet_present(rcd);
	if (present)
		force_recv_intr(rcd);

	return IRQ_HANDLED;
}

/*
 * Receive packet thread handler.  This expects to be invoked with the
 * receive interrupt still blocked.
 */
static irqreturn_t receive_context_thread(int irq, void *data)
{
	struct hfi1_ctxtdata *rcd = data;
	int present;

	/* receive interrupt is still blocked from the IRQ handler */
	(void)rcd->do_interrupt(rcd, 1);

	/*
	 * The packet processor will only return if it detected no more
	 * packets.  Hold IRQs here so we can safely clear the interrupt and
	 * recheck for a packet that may have arrived after the previous
	 * check and the interrupt clear.  If a packet arrived, force another
	 * interrupt.
	 */
	local_irq_disable();
	clear_recv_intr(rcd);
	present = check_packet_present(rcd);
	if (present)
		force_recv_intr(rcd);
	local_irq_enable();

	return IRQ_HANDLED;
}

/* ========================================================================= */

u32 read_physical_state(struct hfi1_devdata *dd)
{
	u64 reg;

	reg = read_csr(dd, DC_DC8051_STS_CUR_STATE);
	return (reg >> DC_DC8051_STS_CUR_STATE_PORT_SHIFT)
				& DC_DC8051_STS_CUR_STATE_PORT_MASK;
}

u32 read_logical_state(struct hfi1_devdata *dd)
{
	u64 reg;

	reg = read_csr(dd, DCC_CFG_PORT_CONFIG);
	return (reg >> DCC_CFG_PORT_CONFIG_LINK_STATE_SHIFT)
				& DCC_CFG_PORT_CONFIG_LINK_STATE_MASK;
}

static void set_logical_state(struct hfi1_devdata *dd, u32 chip_lstate)
{
	u64 reg;

	reg = read_csr(dd, DCC_CFG_PORT_CONFIG);
	/* clear current state, set new state */
	reg &= ~DCC_CFG_PORT_CONFIG_LINK_STATE_SMASK;
	reg |= (u64)chip_lstate << DCC_CFG_PORT_CONFIG_LINK_STATE_SHIFT;
	write_csr(dd, DCC_CFG_PORT_CONFIG, reg);
}

/*
 * Use the 8051 to read a LCB CSR.
 */
static int read_lcb_via_8051(struct hfi1_devdata *dd, u32 addr, u64 *data)
{
	u32 regno;
	int ret;

	if (dd->icode == ICODE_FUNCTIONAL_SIMULATOR) {
		if (acquire_lcb_access(dd, 0) == 0) {
			*data = read_csr(dd, addr);
			release_lcb_access(dd, 0);
			return 0;
		}
		return -EBUSY;
	}

	/* register is an index of LCB registers: (offset - base) / 8 */
	regno = (addr - DC_LCB_CFG_RUN) >> 3;
	ret = do_8051_command(dd, HCMD_READ_LCB_CSR, regno, data);
	if (ret != HCMD_SUCCESS)
		return -EBUSY;
	return 0;
}

/*
 * Provide a cache for some of the LCB registers in case the LCB is
 * unavailable.
 * (The LCB is unavailable in certain link states, for example.)
 */
struct lcb_datum {
	u32 off;
	u64 val;
};

static struct lcb_datum lcb_cache[] = {
	{ DC_LCB_ERR_INFO_RX_REPLAY_CNT, 0},
	{ DC_LCB_ERR_INFO_SEQ_CRC_CNT, 0 },
	{ DC_LCB_ERR_INFO_REINIT_FROM_PEER_CNT, 0 },
};

static void update_lcb_cache(struct hfi1_devdata *dd)
{
	int i;
	int ret;
	u64 val;

	for (i = 0; i < ARRAY_SIZE(lcb_cache); i++) {
		ret = read_lcb_csr(dd, lcb_cache[i].off, &val);

		/* Update if we get good data */
		if (likely(ret != -EBUSY))
			lcb_cache[i].val = val;
	}
}

static int read_lcb_cache(u32 off, u64 *val)
{
	int i;

	for (i = 0; i < ARRAY_SIZE(lcb_cache); i++) {
		if (lcb_cache[i].off == off) {
			*val = lcb_cache[i].val;
			return 0;
		}
	}

	pr_warn("%s bad offset 0x%x\n", __func__, off);
	return -1;
}

/*
 * Read an LCB CSR.  Access may not be in host control, so check.
 * Return 0 on success, -EBUSY on failure.
 */
int read_lcb_csr(struct hfi1_devdata *dd, u32 addr, u64 *data)
{
	struct hfi1_pportdata *ppd = dd->pport;

	/* if up, go through the 8051 for the value */
	if (ppd->host_link_state & HLS_UP)
		return read_lcb_via_8051(dd, addr, data);
	/* if going up or down, check the cache, otherwise, no access */
	if (ppd->host_link_state & (HLS_GOING_UP | HLS_GOING_OFFLINE)) {
		if (read_lcb_cache(addr, data))
			return -EBUSY;
		return 0;
	}

	/* otherwise, host has access */
	*data = read_csr(dd, addr);
	return 0;
}

/*
 * Use the 8051 to write a LCB CSR.
 */
static int write_lcb_via_8051(struct hfi1_devdata *dd, u32 addr, u64 data)
{
	u32 regno;
	int ret;

	if (dd->icode == ICODE_FUNCTIONAL_SIMULATOR ||
	    (dd->dc8051_ver < dc8051_ver(0, 20, 0))) {
		if (acquire_lcb_access(dd, 0) == 0) {
			write_csr(dd, addr, data);
			release_lcb_access(dd, 0);
			return 0;
		}
		return -EBUSY;
	}

	/* register is an index of LCB registers: (offset - base) / 8 */
	regno = (addr - DC_LCB_CFG_RUN) >> 3;
	ret = do_8051_command(dd, HCMD_WRITE_LCB_CSR, regno, &data);
	if (ret != HCMD_SUCCESS)
		return -EBUSY;
	return 0;
}

/*
 * Write an LCB CSR.  Access may not be in host control, so check.
 * Return 0 on success, -EBUSY on failure.
 */
int write_lcb_csr(struct hfi1_devdata *dd, u32 addr, u64 data)
{
	struct hfi1_pportdata *ppd = dd->pport;

	/* if up, go through the 8051 for the value */
	if (ppd->host_link_state & HLS_UP)
		return write_lcb_via_8051(dd, addr, data);
	/* if going up or down, no access */
	if (ppd->host_link_state & (HLS_GOING_UP | HLS_GOING_OFFLINE))
		return -EBUSY;
	/* otherwise, host has access */
	write_csr(dd, addr, data);
	return 0;
}

/*
 * Returns:
 *	< 0 = Linux error, not able to get access
 *	> 0 = 8051 command RETURN_CODE
 */
static int do_8051_command(struct hfi1_devdata *dd, u32 type, u64 in_data,
			   u64 *out_data)
{
	u64 reg, completed;
	int return_code;
	unsigned long timeout;

	hfi1_cdbg(DC8051, "type %d, data 0x%012llx", type, in_data);

	mutex_lock(&dd->dc8051_lock);

	/* We can't send any commands to the 8051 if it's in reset */
	if (dd->dc_shutdown) {
		return_code = -ENODEV;
		goto fail;
	}

	/*
	 * If an 8051 host command timed out previously, then the 8051 is
	 * stuck.
	 *
	 * On first timeout, attempt to reset and restart the entire DC
	 * block (including 8051). (Is this too big of a hammer?)
	 *
	 * If the 8051 times out a second time, the reset did not bring it
	 * back to healthy life. In that case, fail any subsequent commands.
	 */
	if (dd->dc8051_timed_out) {
		if (dd->dc8051_timed_out > 1) {
			dd_dev_err(dd,
				   "Previous 8051 host command timed out, skipping command %u\n",
				   type);
			return_code = -ENXIO;
			goto fail;
		}
		_dc_shutdown(dd);
		_dc_start(dd);
	}

	/*
	 * If there is no timeout, then the 8051 command interface is
	 * waiting for a command.
	 */

	/*
	 * When writing a LCB CSR, out_data contains the full value to
	 * to be written, while in_data contains the relative LCB
	 * address in 7:0.  Do the work here, rather than the caller,
	 * of distrubting the write data to where it needs to go:
	 *
	 * Write data
	 *   39:00 -> in_data[47:8]
	 *   47:40 -> DC8051_CFG_EXT_DEV_0.RETURN_CODE
	 *   63:48 -> DC8051_CFG_EXT_DEV_0.RSP_DATA
	 */
	if (type == HCMD_WRITE_LCB_CSR) {
		in_data |= ((*out_data) & 0xffffffffffull) << 8;
		/* must preserve COMPLETED - it is tied to hardware */
		reg = read_csr(dd, DC_DC8051_CFG_EXT_DEV_0);
		reg &= DC_DC8051_CFG_EXT_DEV_0_COMPLETED_SMASK;
		reg |= ((((*out_data) >> 40) & 0xff) <<
				DC_DC8051_CFG_EXT_DEV_0_RETURN_CODE_SHIFT)
		      | ((((*out_data) >> 48) & 0xffff) <<
				DC_DC8051_CFG_EXT_DEV_0_RSP_DATA_SHIFT);
		write_csr(dd, DC_DC8051_CFG_EXT_DEV_0, reg);
	}

	/*
	 * Do two writes: the first to stabilize the type and req_data, the
	 * second to activate.
	 */
	reg = ((u64)type & DC_DC8051_CFG_HOST_CMD_0_REQ_TYPE_MASK)
			<< DC_DC8051_CFG_HOST_CMD_0_REQ_TYPE_SHIFT
		| (in_data & DC_DC8051_CFG_HOST_CMD_0_REQ_DATA_MASK)
			<< DC_DC8051_CFG_HOST_CMD_0_REQ_DATA_SHIFT;
	write_csr(dd, DC_DC8051_CFG_HOST_CMD_0, reg);
	reg |= DC_DC8051_CFG_HOST_CMD_0_REQ_NEW_SMASK;
	write_csr(dd, DC_DC8051_CFG_HOST_CMD_0, reg);

	/* wait for completion, alternate: interrupt */
	timeout = jiffies + msecs_to_jiffies(DC8051_COMMAND_TIMEOUT);
	while (1) {
		reg = read_csr(dd, DC_DC8051_CFG_HOST_CMD_1);
		completed = reg & DC_DC8051_CFG_HOST_CMD_1_COMPLETED_SMASK;
		if (completed)
			break;
		if (time_after(jiffies, timeout)) {
			dd->dc8051_timed_out++;
			dd_dev_err(dd, "8051 host command %u timeout\n", type);
			if (out_data)
				*out_data = 0;
			return_code = -ETIMEDOUT;
			goto fail;
		}
		udelay(2);
	}

	if (out_data) {
		*out_data = (reg >> DC_DC8051_CFG_HOST_CMD_1_RSP_DATA_SHIFT)
				& DC_DC8051_CFG_HOST_CMD_1_RSP_DATA_MASK;
		if (type == HCMD_READ_LCB_CSR) {
			/* top 16 bits are in a different register */
			*out_data |= (read_csr(dd, DC_DC8051_CFG_EXT_DEV_1)
				& DC_DC8051_CFG_EXT_DEV_1_REQ_DATA_SMASK)
				<< (48
				    - DC_DC8051_CFG_EXT_DEV_1_REQ_DATA_SHIFT);
		}
	}
	return_code = (reg >> DC_DC8051_CFG_HOST_CMD_1_RETURN_CODE_SHIFT)
				& DC_DC8051_CFG_HOST_CMD_1_RETURN_CODE_MASK;
	dd->dc8051_timed_out = 0;
	/*
	 * Clear command for next user.
	 */
	write_csr(dd, DC_DC8051_CFG_HOST_CMD_0, 0);

fail:
	mutex_unlock(&dd->dc8051_lock);
	return return_code;
}

static int set_physical_link_state(struct hfi1_devdata *dd, u64 state)
{
	return do_8051_command(dd, HCMD_CHANGE_PHY_STATE, state, NULL);
}

int load_8051_config(struct hfi1_devdata *dd, u8 field_id,
		     u8 lane_id, u32 config_data)
{
	u64 data;
	int ret;

	data = (u64)field_id << LOAD_DATA_FIELD_ID_SHIFT
		| (u64)lane_id << LOAD_DATA_LANE_ID_SHIFT
		| (u64)config_data << LOAD_DATA_DATA_SHIFT;
	ret = do_8051_command(dd, HCMD_LOAD_CONFIG_DATA, data, NULL);
	if (ret != HCMD_SUCCESS) {
		dd_dev_err(dd,
			   "load 8051 config: field id %d, lane %d, err %d\n",
			   (int)field_id, (int)lane_id, ret);
	}
	return ret;
}

/*
 * Read the 8051 firmware "registers".  Use the RAM directly.  Always
 * set the result, even on error.
 * Return 0 on success, -errno on failure
 */
int read_8051_config(struct hfi1_devdata *dd, u8 field_id, u8 lane_id,
		     u32 *result)
{
	u64 big_data;
	u32 addr;
	int ret;

	/* address start depends on the lane_id */
	if (lane_id < 4)
		addr = (4 * NUM_GENERAL_FIELDS)
			+ (lane_id * 4 * NUM_LANE_FIELDS);
	else
		addr = 0;
	addr += field_id * 4;

	/* read is in 8-byte chunks, hardware will truncate the address down */
	ret = read_8051_data(dd, addr, 8, &big_data);

	if (ret == 0) {
		/* extract the 4 bytes we want */
		if (addr & 0x4)
			*result = (u32)(big_data >> 32);
		else
			*result = (u32)big_data;
	} else {
		*result = 0;
		dd_dev_err(dd, "%s: direct read failed, lane %d, field %d!\n",
			   __func__, lane_id, field_id);
	}

	return ret;
}

static int write_vc_local_phy(struct hfi1_devdata *dd, u8 power_management,
			      u8 continuous)
{
	u32 frame;

	frame = continuous << CONTINIOUS_REMOTE_UPDATE_SUPPORT_SHIFT
		| power_management << POWER_MANAGEMENT_SHIFT;
	return load_8051_config(dd, VERIFY_CAP_LOCAL_PHY,
				GENERAL_CONFIG, frame);
}

static int write_vc_local_fabric(struct hfi1_devdata *dd, u8 vau, u8 z, u8 vcu,
				 u16 vl15buf, u8 crc_sizes)
{
	u32 frame;

	frame = (u32)vau << VAU_SHIFT
		| (u32)z << Z_SHIFT
		| (u32)vcu << VCU_SHIFT
		| (u32)vl15buf << VL15BUF_SHIFT
		| (u32)crc_sizes << CRC_SIZES_SHIFT;
	return load_8051_config(dd, VERIFY_CAP_LOCAL_FABRIC,
				GENERAL_CONFIG, frame);
}

static void read_vc_local_link_mode(struct hfi1_devdata *dd, u8 *misc_bits,
				    u8 *flag_bits, u16 *link_widths)
{
	u32 frame;

	read_8051_config(dd, VERIFY_CAP_LOCAL_LINK_MODE, GENERAL_CONFIG,
			 &frame);
	*misc_bits = (frame >> MISC_CONFIG_BITS_SHIFT) & MISC_CONFIG_BITS_MASK;
	*flag_bits = (frame >> LOCAL_FLAG_BITS_SHIFT) & LOCAL_FLAG_BITS_MASK;
	*link_widths = (frame >> LINK_WIDTH_SHIFT) & LINK_WIDTH_MASK;
}

static int write_vc_local_link_mode(struct hfi1_devdata *dd,
				    u8 misc_bits,
				    u8 flag_bits,
				    u16 link_widths)
{
	u32 frame;

	frame = (u32)misc_bits << MISC_CONFIG_BITS_SHIFT
		| (u32)flag_bits << LOCAL_FLAG_BITS_SHIFT
		| (u32)link_widths << LINK_WIDTH_SHIFT;
	return load_8051_config(dd, VERIFY_CAP_LOCAL_LINK_MODE, GENERAL_CONFIG,
		     frame);
}

static int write_local_device_id(struct hfi1_devdata *dd, u16 device_id,
				 u8 device_rev)
{
	u32 frame;

	frame = ((u32)device_id << LOCAL_DEVICE_ID_SHIFT)
		| ((u32)device_rev << LOCAL_DEVICE_REV_SHIFT);
	return load_8051_config(dd, LOCAL_DEVICE_ID, GENERAL_CONFIG, frame);
}

static void read_remote_device_id(struct hfi1_devdata *dd, u16 *device_id,
				  u8 *device_rev)
{
	u32 frame;

	read_8051_config(dd, REMOTE_DEVICE_ID, GENERAL_CONFIG, &frame);
	*device_id = (frame >> REMOTE_DEVICE_ID_SHIFT) & REMOTE_DEVICE_ID_MASK;
	*device_rev = (frame >> REMOTE_DEVICE_REV_SHIFT)
			& REMOTE_DEVICE_REV_MASK;
}

int write_host_interface_version(struct hfi1_devdata *dd, u8 version)
{
	u32 frame;
	u32 mask;

	mask = (HOST_INTERFACE_VERSION_MASK << HOST_INTERFACE_VERSION_SHIFT);
	read_8051_config(dd, RESERVED_REGISTERS, GENERAL_CONFIG, &frame);
	/* Clear, then set field */
	frame &= ~mask;
	frame |= ((u32)version << HOST_INTERFACE_VERSION_SHIFT);
	return load_8051_config(dd, RESERVED_REGISTERS, GENERAL_CONFIG,
				frame);
}

void read_misc_status(struct hfi1_devdata *dd, u8 *ver_major, u8 *ver_minor,
		      u8 *ver_patch)
{
	u32 frame;

	read_8051_config(dd, MISC_STATUS, GENERAL_CONFIG, &frame);
	*ver_major = (frame >> STS_FM_VERSION_MAJOR_SHIFT) &
		STS_FM_VERSION_MAJOR_MASK;
	*ver_minor = (frame >> STS_FM_VERSION_MINOR_SHIFT) &
		STS_FM_VERSION_MINOR_MASK;

	read_8051_config(dd, VERSION_PATCH, GENERAL_CONFIG, &frame);
	*ver_patch = (frame >> STS_FM_VERSION_PATCH_SHIFT) &
		STS_FM_VERSION_PATCH_MASK;
}

static void read_vc_remote_phy(struct hfi1_devdata *dd, u8 *power_management,
			       u8 *continuous)
{
	u32 frame;

	read_8051_config(dd, VERIFY_CAP_REMOTE_PHY, GENERAL_CONFIG, &frame);
	*power_management = (frame >> POWER_MANAGEMENT_SHIFT)
					& POWER_MANAGEMENT_MASK;
	*continuous = (frame >> CONTINIOUS_REMOTE_UPDATE_SUPPORT_SHIFT)
					& CONTINIOUS_REMOTE_UPDATE_SUPPORT_MASK;
}

static void read_vc_remote_fabric(struct hfi1_devdata *dd, u8 *vau, u8 *z,
				  u8 *vcu, u16 *vl15buf, u8 *crc_sizes)
{
	u32 frame;

	read_8051_config(dd, VERIFY_CAP_REMOTE_FABRIC, GENERAL_CONFIG, &frame);
	*vau = (frame >> VAU_SHIFT) & VAU_MASK;
	*z = (frame >> Z_SHIFT) & Z_MASK;
	*vcu = (frame >> VCU_SHIFT) & VCU_MASK;
	*vl15buf = (frame >> VL15BUF_SHIFT) & VL15BUF_MASK;
	*crc_sizes = (frame >> CRC_SIZES_SHIFT) & CRC_SIZES_MASK;
}

static void read_vc_remote_link_width(struct hfi1_devdata *dd,
				      u8 *remote_tx_rate,
				      u16 *link_widths)
{
	u32 frame;

	read_8051_config(dd, VERIFY_CAP_REMOTE_LINK_WIDTH, GENERAL_CONFIG,
			 &frame);
	*remote_tx_rate = (frame >> REMOTE_TX_RATE_SHIFT)
				& REMOTE_TX_RATE_MASK;
	*link_widths = (frame >> LINK_WIDTH_SHIFT) & LINK_WIDTH_MASK;
}

static void read_local_lni(struct hfi1_devdata *dd, u8 *enable_lane_rx)
{
	u32 frame;

	read_8051_config(dd, LOCAL_LNI_INFO, GENERAL_CONFIG, &frame);
	*enable_lane_rx = (frame >> ENABLE_LANE_RX_SHIFT) & ENABLE_LANE_RX_MASK;
}

static void read_last_local_state(struct hfi1_devdata *dd, u32 *lls)
{
	read_8051_config(dd, LAST_LOCAL_STATE_COMPLETE, GENERAL_CONFIG, lls);
}

static void read_last_remote_state(struct hfi1_devdata *dd, u32 *lrs)
{
	read_8051_config(dd, LAST_REMOTE_STATE_COMPLETE, GENERAL_CONFIG, lrs);
}

void hfi1_read_link_quality(struct hfi1_devdata *dd, u8 *link_quality)
{
	u32 frame;
	int ret;

	*link_quality = 0;
	if (dd->pport->host_link_state & HLS_UP) {
		ret = read_8051_config(dd, LINK_QUALITY_INFO, GENERAL_CONFIG,
				       &frame);
		if (ret == 0)
			*link_quality = (frame >> LINK_QUALITY_SHIFT)
						& LINK_QUALITY_MASK;
	}
}

static void read_planned_down_reason_code(struct hfi1_devdata *dd, u8 *pdrrc)
{
	u32 frame;

	read_8051_config(dd, LINK_QUALITY_INFO, GENERAL_CONFIG, &frame);
	*pdrrc = (frame >> DOWN_REMOTE_REASON_SHIFT) & DOWN_REMOTE_REASON_MASK;
}

static void read_link_down_reason(struct hfi1_devdata *dd, u8 *ldr)
{
	u32 frame;

	read_8051_config(dd, LINK_DOWN_REASON, GENERAL_CONFIG, &frame);
	*ldr = (frame & 0xff);
}

static int read_tx_settings(struct hfi1_devdata *dd,
			    u8 *enable_lane_tx,
			    u8 *tx_polarity_inversion,
			    u8 *rx_polarity_inversion,
			    u8 *max_rate)
{
	u32 frame;
	int ret;

	ret = read_8051_config(dd, TX_SETTINGS, GENERAL_CONFIG, &frame);
	*enable_lane_tx = (frame >> ENABLE_LANE_TX_SHIFT)
				& ENABLE_LANE_TX_MASK;
	*tx_polarity_inversion = (frame >> TX_POLARITY_INVERSION_SHIFT)
				& TX_POLARITY_INVERSION_MASK;
	*rx_polarity_inversion = (frame >> RX_POLARITY_INVERSION_SHIFT)
				& RX_POLARITY_INVERSION_MASK;
	*max_rate = (frame >> MAX_RATE_SHIFT) & MAX_RATE_MASK;
	return ret;
}

static int write_tx_settings(struct hfi1_devdata *dd,
			     u8 enable_lane_tx,
			     u8 tx_polarity_inversion,
			     u8 rx_polarity_inversion,
			     u8 max_rate)
{
	u32 frame;

	/* no need to mask, all variable sizes match field widths */
	frame = enable_lane_tx << ENABLE_LANE_TX_SHIFT
		| tx_polarity_inversion << TX_POLARITY_INVERSION_SHIFT
		| rx_polarity_inversion << RX_POLARITY_INVERSION_SHIFT
		| max_rate << MAX_RATE_SHIFT;
	return load_8051_config(dd, TX_SETTINGS, GENERAL_CONFIG, frame);
}

/*
 * Read an idle LCB message.
 *
 * Returns 0 on success, -EINVAL on error
 */
static int read_idle_message(struct hfi1_devdata *dd, u64 type, u64 *data_out)
{
	int ret;

	ret = do_8051_command(dd, HCMD_READ_LCB_IDLE_MSG, type, data_out);
	if (ret != HCMD_SUCCESS) {
		dd_dev_err(dd, "read idle message: type %d, err %d\n",
			   (u32)type, ret);
		return -EINVAL;
	}
	dd_dev_info(dd, "%s: read idle message 0x%llx\n", __func__, *data_out);
	/* return only the payload as we already know the type */
	*data_out >>= IDLE_PAYLOAD_SHIFT;
	return 0;
}

/*
 * Read an idle SMA message.  To be done in response to a notification from
 * the 8051.
 *
 * Returns 0 on success, -EINVAL on error
 */
static int read_idle_sma(struct hfi1_devdata *dd, u64 *data)
{
	return read_idle_message(dd, (u64)IDLE_SMA << IDLE_MSG_TYPE_SHIFT,
				 data);
}

/*
 * Send an idle LCB message.
 *
 * Returns 0 on success, -EINVAL on error
 */
static int send_idle_message(struct hfi1_devdata *dd, u64 data)
{
	int ret;

	dd_dev_info(dd, "%s: sending idle message 0x%llx\n", __func__, data);
	ret = do_8051_command(dd, HCMD_SEND_LCB_IDLE_MSG, data, NULL);
	if (ret != HCMD_SUCCESS) {
		dd_dev_err(dd, "send idle message: data 0x%llx, err %d\n",
			   data, ret);
		return -EINVAL;
	}
	return 0;
}

/*
 * Send an idle SMA message.
 *
 * Returns 0 on success, -EINVAL on error
 */
int send_idle_sma(struct hfi1_devdata *dd, u64 message)
{
	u64 data;

	data = ((message & IDLE_PAYLOAD_MASK) << IDLE_PAYLOAD_SHIFT) |
		((u64)IDLE_SMA << IDLE_MSG_TYPE_SHIFT);
	return send_idle_message(dd, data);
}

/*
 * Initialize the LCB then do a quick link up.  This may or may not be
 * in loopback.
 *
 * return 0 on success, -errno on error
 */
static int do_quick_linkup(struct hfi1_devdata *dd)
{
	int ret;

	lcb_shutdown(dd, 0);

	if (loopback) {
		/* LCB_CFG_LOOPBACK.VAL = 2 */
		/* LCB_CFG_LANE_WIDTH.VAL = 0 */
		write_csr(dd, DC_LCB_CFG_LOOPBACK,
			  IB_PACKET_TYPE << DC_LCB_CFG_LOOPBACK_VAL_SHIFT);
		write_csr(dd, DC_LCB_CFG_LANE_WIDTH, 0);
	}

	/* start the LCBs */
	/* LCB_CFG_TX_FIFOS_RESET.VAL = 0 */
	write_csr(dd, DC_LCB_CFG_TX_FIFOS_RESET, 0);

	/* simulator only loopback steps */
	if (loopback && dd->icode == ICODE_FUNCTIONAL_SIMULATOR) {
		/* LCB_CFG_RUN.EN = 1 */
		write_csr(dd, DC_LCB_CFG_RUN,
			  1ull << DC_LCB_CFG_RUN_EN_SHIFT);

		ret = wait_link_transfer_active(dd, 10);
		if (ret)
			return ret;

		write_csr(dd, DC_LCB_CFG_ALLOW_LINK_UP,
			  1ull << DC_LCB_CFG_ALLOW_LINK_UP_VAL_SHIFT);
	}

	if (!loopback) {
		/*
		 * When doing quick linkup and not in loopback, both
		 * sides must be done with LCB set-up before either
		 * starts the quick linkup.  Put a delay here so that
		 * both sides can be started and have a chance to be
		 * done with LCB set up before resuming.
		 */
		dd_dev_err(dd,
			   "Pausing for peer to be finished with LCB set up\n");
		msleep(5000);
		dd_dev_err(dd, "Continuing with quick linkup\n");
	}

	write_csr(dd, DC_LCB_ERR_EN, 0); /* mask LCB errors */
	set_8051_lcb_access(dd);

	/*
	 * State "quick" LinkUp request sets the physical link state to
	 * LinkUp without a verify capability sequence.
	 * This state is in simulator v37 and later.
	 */
	ret = set_physical_link_state(dd, PLS_QUICK_LINKUP);
	if (ret != HCMD_SUCCESS) {
		dd_dev_err(dd,
			   "%s: set physical link state to quick LinkUp failed with return %d\n",
			   __func__, ret);

		set_host_lcb_access(dd);
		write_csr(dd, DC_LCB_ERR_EN, ~0ull); /* watch LCB errors */

		if (ret >= 0)
			ret = -EINVAL;
		return ret;
	}

	return 0; /* success */
}

/*
 * Do all special steps to set up loopback.
 */
static int init_loopback(struct hfi1_devdata *dd)
{
	dd_dev_info(dd, "Entering loopback mode\n");

	/* all loopbacks should disable self GUID check */
	write_csr(dd, DC_DC8051_CFG_MODE,
		  (read_csr(dd, DC_DC8051_CFG_MODE) | DISABLE_SELF_GUID_CHECK));

	/*
	 * The simulator has only one loopback option - LCB.  Switch
	 * to that option, which includes quick link up.
	 *
	 * Accept all valid loopback values.
	 */
	if ((dd->icode == ICODE_FUNCTIONAL_SIMULATOR) &&
	    (loopback == LOOPBACK_SERDES || loopback == LOOPBACK_LCB ||
	     loopback == LOOPBACK_CABLE)) {
		loopback = LOOPBACK_LCB;
		quick_linkup = 1;
		return 0;
	}

	/*
	 * SerDes loopback init sequence is handled in set_local_link_attributes
	 */
	if (loopback == LOOPBACK_SERDES)
		return 0;

	/* LCB loopback - handled at poll time */
	if (loopback == LOOPBACK_LCB) {
		quick_linkup = 1; /* LCB is always quick linkup */

		/* not supported in emulation due to emulation RTL changes */
		if (dd->icode == ICODE_FPGA_EMULATION) {
			dd_dev_err(dd,
				   "LCB loopback not supported in emulation\n");
			return -EINVAL;
		}
		return 0;
	}

	/* external cable loopback requires no extra steps */
	if (loopback == LOOPBACK_CABLE)
		return 0;

	dd_dev_err(dd, "Invalid loopback mode %d\n", loopback);
	return -EINVAL;
}

/*
 * Translate from the OPA_LINK_WIDTH handed to us by the FM to bits
 * used in the Verify Capability link width attribute.
 */
static u16 opa_to_vc_link_widths(u16 opa_widths)
{
	int i;
	u16 result = 0;

	static const struct link_bits {
		u16 from;
		u16 to;
	} opa_link_xlate[] = {
		{ OPA_LINK_WIDTH_1X, 1 << (1 - 1)  },
		{ OPA_LINK_WIDTH_2X, 1 << (2 - 1)  },
		{ OPA_LINK_WIDTH_3X, 1 << (3 - 1)  },
		{ OPA_LINK_WIDTH_4X, 1 << (4 - 1)  },
	};

	for (i = 0; i < ARRAY_SIZE(opa_link_xlate); i++) {
		if (opa_widths & opa_link_xlate[i].from)
			result |= opa_link_xlate[i].to;
	}
	return result;
}

/*
 * Set link attributes before moving to polling.
 */
static int set_local_link_attributes(struct hfi1_pportdata *ppd)
{
	struct hfi1_devdata *dd = ppd->dd;
	u8 enable_lane_tx;
	u8 tx_polarity_inversion;
	u8 rx_polarity_inversion;
	int ret;
	u32 misc_bits = 0;
	/* reset our fabric serdes to clear any lingering problems */
	fabric_serdes_reset(dd);

	/* set the local tx rate - need to read-modify-write */
	ret = read_tx_settings(dd, &enable_lane_tx, &tx_polarity_inversion,
			       &rx_polarity_inversion, &ppd->local_tx_rate);
	if (ret)
		goto set_local_link_attributes_fail;

	if (dd->dc8051_ver < dc8051_ver(0, 20, 0)) {
		/* set the tx rate to the fastest enabled */
		if (ppd->link_speed_enabled & OPA_LINK_SPEED_25G)
			ppd->local_tx_rate = 1;
		else
			ppd->local_tx_rate = 0;
	} else {
		/* set the tx rate to all enabled */
		ppd->local_tx_rate = 0;
		if (ppd->link_speed_enabled & OPA_LINK_SPEED_25G)
			ppd->local_tx_rate |= 2;
		if (ppd->link_speed_enabled & OPA_LINK_SPEED_12_5G)
			ppd->local_tx_rate |= 1;
	}

	enable_lane_tx = 0xF; /* enable all four lanes */
	ret = write_tx_settings(dd, enable_lane_tx, tx_polarity_inversion,
				rx_polarity_inversion, ppd->local_tx_rate);
	if (ret != HCMD_SUCCESS)
		goto set_local_link_attributes_fail;

	ret = write_host_interface_version(dd, HOST_INTERFACE_VERSION);
	if (ret != HCMD_SUCCESS) {
		dd_dev_err(dd,
			   "Failed to set host interface version, return 0x%x\n",
			   ret);
		goto set_local_link_attributes_fail;
	}

	/*
	 * DC supports continuous updates.
	 */
	ret = write_vc_local_phy(dd,
				 0 /* no power management */,
				 1 /* continuous updates */);
	if (ret != HCMD_SUCCESS)
		goto set_local_link_attributes_fail;

	/* z=1 in the next call: AU of 0 is not supported by the hardware */
	ret = write_vc_local_fabric(dd, dd->vau, 1, dd->vcu, dd->vl15_init,
				    ppd->port_crc_mode_enabled);
	if (ret != HCMD_SUCCESS)
		goto set_local_link_attributes_fail;

	/*
	 * SerDes loopback init sequence requires
	 * setting bit 0 of MISC_CONFIG_BITS
	 */
	if (loopback == LOOPBACK_SERDES)
		misc_bits |= 1 << LOOPBACK_SERDES_CONFIG_BIT_MASK_SHIFT;

	/*
	 * An external device configuration request is used to reset the LCB
	 * to retry to obtain operational lanes when the first attempt is
	 * unsuccesful.
	 */
	if (dd->dc8051_ver >= dc8051_ver(1, 25, 0))
		misc_bits |= 1 << EXT_CFG_LCB_RESET_SUPPORTED_SHIFT;

	ret = write_vc_local_link_mode(dd, misc_bits, 0,
				       opa_to_vc_link_widths(
						ppd->link_width_enabled));
	if (ret != HCMD_SUCCESS)
		goto set_local_link_attributes_fail;

	/* let peer know who we are */
	ret = write_local_device_id(dd, dd->pcidev->device, dd->minrev);
	if (ret == HCMD_SUCCESS)
		return 0;

set_local_link_attributes_fail:
	dd_dev_err(dd,
		   "Failed to set local link attributes, return 0x%x\n",
		   ret);
	return ret;
}

/*
 * Call this to start the link.
 * Do not do anything if the link is disabled.
 * Returns 0 if link is disabled, moved to polling, or the driver is not ready.
 */
int start_link(struct hfi1_pportdata *ppd)
{
	/*
	 * Tune the SerDes to a ballpark setting for optimal signal and bit
	 * error rate.  Needs to be done before starting the link.
	 */
	tune_serdes(ppd);

	if (!ppd->driver_link_ready) {
		dd_dev_info(ppd->dd,
			    "%s: stopping link start because driver is not ready\n",
			    __func__);
		return 0;
	}

	/*
	 * FULL_MGMT_P_KEY is cleared from the pkey table, so that the
	 * pkey table can be configured properly if the HFI unit is connected
	 * to switch port with MgmtAllowed=NO
	 */
	clear_full_mgmt_pkey(ppd);

	return set_link_state(ppd, HLS_DN_POLL);
}

static void wait_for_qsfp_init(struct hfi1_pportdata *ppd)
{
	struct hfi1_devdata *dd = ppd->dd;
	u64 mask;
	unsigned long timeout;

	/*
	 * Some QSFP cables have a quirk that asserts the IntN line as a side
	 * effect of power up on plug-in. We ignore this false positive
	 * interrupt until the module has finished powering up by waiting for
	 * a minimum timeout of the module inrush initialization time of
	 * 500 ms (SFF 8679 Table 5-6) to ensure the voltage rails in the
	 * module have stabilized.
	 */
	msleep(500);

	/*
	 * Check for QSFP interrupt for t_init (SFF 8679 Table 8-1)
	 */
	timeout = jiffies + msecs_to_jiffies(2000);
	while (1) {
		mask = read_csr(dd, dd->hfi1_id ?
				ASIC_QSFP2_IN : ASIC_QSFP1_IN);
		if (!(mask & QSFP_HFI0_INT_N))
			break;
		if (time_after(jiffies, timeout)) {
			dd_dev_info(dd, "%s: No IntN detected, reset complete\n",
				    __func__);
			break;
		}
		udelay(2);
	}
}

static void set_qsfp_int_n(struct hfi1_pportdata *ppd, u8 enable)
{
	struct hfi1_devdata *dd = ppd->dd;
	u64 mask;

	mask = read_csr(dd, dd->hfi1_id ? ASIC_QSFP2_MASK : ASIC_QSFP1_MASK);
	if (enable) {
		/*
		 * Clear the status register to avoid an immediate interrupt
		 * when we re-enable the IntN pin
		 */
		write_csr(dd, dd->hfi1_id ? ASIC_QSFP2_CLEAR : ASIC_QSFP1_CLEAR,
			  QSFP_HFI0_INT_N);
		mask |= (u64)QSFP_HFI0_INT_N;
	} else {
		mask &= ~(u64)QSFP_HFI0_INT_N;
	}
	write_csr(dd, dd->hfi1_id ? ASIC_QSFP2_MASK : ASIC_QSFP1_MASK, mask);
}

int reset_qsfp(struct hfi1_pportdata *ppd)
{
	struct hfi1_devdata *dd = ppd->dd;
	u64 mask, qsfp_mask;

	/* Disable INT_N from triggering QSFP interrupts */
	set_qsfp_int_n(ppd, 0);

	/* Reset the QSFP */
	mask = (u64)QSFP_HFI0_RESET_N;

	qsfp_mask = read_csr(dd,
			     dd->hfi1_id ? ASIC_QSFP2_OUT : ASIC_QSFP1_OUT);
	qsfp_mask &= ~mask;
	write_csr(dd,
		  dd->hfi1_id ? ASIC_QSFP2_OUT : ASIC_QSFP1_OUT, qsfp_mask);

	udelay(10);

	qsfp_mask |= mask;
	write_csr(dd,
		  dd->hfi1_id ? ASIC_QSFP2_OUT : ASIC_QSFP1_OUT, qsfp_mask);

	wait_for_qsfp_init(ppd);

	/*
	 * Allow INT_N to trigger the QSFP interrupt to watch
	 * for alarms and warnings
	 */
	set_qsfp_int_n(ppd, 1);

	/*
	 * After the reset, AOC transmitters are enabled by default. They need
	 * to be turned off to complete the QSFP setup before they can be
	 * enabled again.
	 */
	return set_qsfp_tx(ppd, 0);
}

static int handle_qsfp_error_conditions(struct hfi1_pportdata *ppd,
					u8 *qsfp_interrupt_status)
{
	struct hfi1_devdata *dd = ppd->dd;

	if ((qsfp_interrupt_status[0] & QSFP_HIGH_TEMP_ALARM) ||
	    (qsfp_interrupt_status[0] & QSFP_HIGH_TEMP_WARNING))
		dd_dev_err(dd, "%s: QSFP cable temperature too high\n",
			   __func__);

	if ((qsfp_interrupt_status[0] & QSFP_LOW_TEMP_ALARM) ||
	    (qsfp_interrupt_status[0] & QSFP_LOW_TEMP_WARNING))
		dd_dev_err(dd, "%s: QSFP cable temperature too low\n",
			   __func__);

	/*
	 * The remaining alarms/warnings don't matter if the link is down.
	 */
	if (ppd->host_link_state & HLS_DOWN)
		return 0;

	if ((qsfp_interrupt_status[1] & QSFP_HIGH_VCC_ALARM) ||
	    (qsfp_interrupt_status[1] & QSFP_HIGH_VCC_WARNING))
		dd_dev_err(dd, "%s: QSFP supply voltage too high\n",
			   __func__);

	if ((qsfp_interrupt_status[1] & QSFP_LOW_VCC_ALARM) ||
	    (qsfp_interrupt_status[1] & QSFP_LOW_VCC_WARNING))
		dd_dev_err(dd, "%s: QSFP supply voltage too low\n",
			   __func__);

	/* Byte 2 is vendor specific */

	if ((qsfp_interrupt_status[3] & QSFP_HIGH_POWER_ALARM) ||
	    (qsfp_interrupt_status[3] & QSFP_HIGH_POWER_WARNING))
		dd_dev_err(dd, "%s: Cable RX channel 1/2 power too high\n",
			   __func__);

	if ((qsfp_interrupt_status[3] & QSFP_LOW_POWER_ALARM) ||
	    (qsfp_interrupt_status[3] & QSFP_LOW_POWER_WARNING))
		dd_dev_err(dd, "%s: Cable RX channel 1/2 power too low\n",
			   __func__);

	if ((qsfp_interrupt_status[4] & QSFP_HIGH_POWER_ALARM) ||
	    (qsfp_interrupt_status[4] & QSFP_HIGH_POWER_WARNING))
		dd_dev_err(dd, "%s: Cable RX channel 3/4 power too high\n",
			   __func__);

	if ((qsfp_interrupt_status[4] & QSFP_LOW_POWER_ALARM) ||
	    (qsfp_interrupt_status[4] & QSFP_LOW_POWER_WARNING))
		dd_dev_err(dd, "%s: Cable RX channel 3/4 power too low\n",
			   __func__);

	if ((qsfp_interrupt_status[5] & QSFP_HIGH_BIAS_ALARM) ||
	    (qsfp_interrupt_status[5] & QSFP_HIGH_BIAS_WARNING))
		dd_dev_err(dd, "%s: Cable TX channel 1/2 bias too high\n",
			   __func__);

	if ((qsfp_interrupt_status[5] & QSFP_LOW_BIAS_ALARM) ||
	    (qsfp_interrupt_status[5] & QSFP_LOW_BIAS_WARNING))
		dd_dev_err(dd, "%s: Cable TX channel 1/2 bias too low\n",
			   __func__);

	if ((qsfp_interrupt_status[6] & QSFP_HIGH_BIAS_ALARM) ||
	    (qsfp_interrupt_status[6] & QSFP_HIGH_BIAS_WARNING))
		dd_dev_err(dd, "%s: Cable TX channel 3/4 bias too high\n",
			   __func__);

	if ((qsfp_interrupt_status[6] & QSFP_LOW_BIAS_ALARM) ||
	    (qsfp_interrupt_status[6] & QSFP_LOW_BIAS_WARNING))
		dd_dev_err(dd, "%s: Cable TX channel 3/4 bias too low\n",
			   __func__);

	if ((qsfp_interrupt_status[7] & QSFP_HIGH_POWER_ALARM) ||
	    (qsfp_interrupt_status[7] & QSFP_HIGH_POWER_WARNING))
		dd_dev_err(dd, "%s: Cable TX channel 1/2 power too high\n",
			   __func__);

	if ((qsfp_interrupt_status[7] & QSFP_LOW_POWER_ALARM) ||
	    (qsfp_interrupt_status[7] & QSFP_LOW_POWER_WARNING))
		dd_dev_err(dd, "%s: Cable TX channel 1/2 power too low\n",
			   __func__);

	if ((qsfp_interrupt_status[8] & QSFP_HIGH_POWER_ALARM) ||
	    (qsfp_interrupt_status[8] & QSFP_HIGH_POWER_WARNING))
		dd_dev_err(dd, "%s: Cable TX channel 3/4 power too high\n",
			   __func__);

	if ((qsfp_interrupt_status[8] & QSFP_LOW_POWER_ALARM) ||
	    (qsfp_interrupt_status[8] & QSFP_LOW_POWER_WARNING))
		dd_dev_err(dd, "%s: Cable TX channel 3/4 power too low\n",
			   __func__);

	/* Bytes 9-10 and 11-12 are reserved */
	/* Bytes 13-15 are vendor specific */

	return 0;
}

/* This routine will only be scheduled if the QSFP module present is asserted */
void qsfp_event(struct work_struct *work)
{
	struct qsfp_data *qd;
	struct hfi1_pportdata *ppd;
	struct hfi1_devdata *dd;

	qd = container_of(work, struct qsfp_data, qsfp_work);
	ppd = qd->ppd;
	dd = ppd->dd;

	/* Sanity check */
	if (!qsfp_mod_present(ppd))
		return;

	if (ppd->host_link_state == HLS_DN_DISABLE) {
		dd_dev_info(ppd->dd,
			    "%s: stopping link start because link is disabled\n",
			    __func__);
		return;
	}

	/*
	 * Turn DC back on after cable has been re-inserted. Up until
	 * now, the DC has been in reset to save power.
	 */
	dc_start(dd);

	if (qd->cache_refresh_required) {
		set_qsfp_int_n(ppd, 0);

		wait_for_qsfp_init(ppd);

		/*
		 * Allow INT_N to trigger the QSFP interrupt to watch
		 * for alarms and warnings
		 */
		set_qsfp_int_n(ppd, 1);

		start_link(ppd);
	}

	if (qd->check_interrupt_flags) {
		u8 qsfp_interrupt_status[16] = {0,};

		if (one_qsfp_read(ppd, dd->hfi1_id, 6,
				  &qsfp_interrupt_status[0], 16) != 16) {
			dd_dev_info(dd,
				    "%s: Failed to read status of QSFP module\n",
				    __func__);
		} else {
			unsigned long flags;

			handle_qsfp_error_conditions(
					ppd, qsfp_interrupt_status);
			spin_lock_irqsave(&ppd->qsfp_info.qsfp_lock, flags);
			ppd->qsfp_info.check_interrupt_flags = 0;
			spin_unlock_irqrestore(&ppd->qsfp_info.qsfp_lock,
					       flags);
		}
	}
}

static void init_qsfp_int(struct hfi1_devdata *dd)
{
	struct hfi1_pportdata *ppd = dd->pport;
	u64 qsfp_mask, cce_int_mask;
	const int qsfp1_int_smask = QSFP1_INT % 64;
	const int qsfp2_int_smask = QSFP2_INT % 64;

	/*
	 * disable QSFP1 interrupts for HFI1, QSFP2 interrupts for HFI0
	 * Qsfp1Int and Qsfp2Int are adjacent bits in the same CSR,
	 * therefore just one of QSFP1_INT/QSFP2_INT can be used to find
	 * the index of the appropriate CSR in the CCEIntMask CSR array
	 */
	cce_int_mask = read_csr(dd, CCE_INT_MASK +
				(8 * (QSFP1_INT / 64)));
	if (dd->hfi1_id) {
		cce_int_mask &= ~((u64)1 << qsfp1_int_smask);
		write_csr(dd, CCE_INT_MASK + (8 * (QSFP1_INT / 64)),
			  cce_int_mask);
	} else {
		cce_int_mask &= ~((u64)1 << qsfp2_int_smask);
		write_csr(dd, CCE_INT_MASK + (8 * (QSFP2_INT / 64)),
			  cce_int_mask);
	}

	qsfp_mask = (u64)(QSFP_HFI0_INT_N | QSFP_HFI0_MODPRST_N);
	/* Clear current status to avoid spurious interrupts */
	write_csr(dd, dd->hfi1_id ? ASIC_QSFP2_CLEAR : ASIC_QSFP1_CLEAR,
		  qsfp_mask);
	write_csr(dd, dd->hfi1_id ? ASIC_QSFP2_MASK : ASIC_QSFP1_MASK,
		  qsfp_mask);

	set_qsfp_int_n(ppd, 0);

	/* Handle active low nature of INT_N and MODPRST_N pins */
	if (qsfp_mod_present(ppd))
		qsfp_mask &= ~(u64)QSFP_HFI0_MODPRST_N;
	write_csr(dd,
		  dd->hfi1_id ? ASIC_QSFP2_INVERT : ASIC_QSFP1_INVERT,
		  qsfp_mask);
}

/*
 * Do a one-time initialize of the LCB block.
 */
static void init_lcb(struct hfi1_devdata *dd)
{
	/* simulator does not correctly handle LCB cclk loopback, skip */
	if (dd->icode == ICODE_FUNCTIONAL_SIMULATOR)
		return;

	/* the DC has been reset earlier in the driver load */

	/* set LCB for cclk loopback on the port */
	write_csr(dd, DC_LCB_CFG_TX_FIFOS_RESET, 0x01);
	write_csr(dd, DC_LCB_CFG_LANE_WIDTH, 0x00);
	write_csr(dd, DC_LCB_CFG_REINIT_AS_SLAVE, 0x00);
	write_csr(dd, DC_LCB_CFG_CNT_FOR_SKIP_STALL, 0x110);
	write_csr(dd, DC_LCB_CFG_CLK_CNTR, 0x08);
	write_csr(dd, DC_LCB_CFG_LOOPBACK, 0x02);
	write_csr(dd, DC_LCB_CFG_TX_FIFOS_RESET, 0x00);
}

/*
 * Perform a test read on the QSFP.  Return 0 on success, -ERRNO
 * on error.
 */
static int test_qsfp_read(struct hfi1_pportdata *ppd)
{
	int ret;
	u8 status;

	/*
	 * Report success if not a QSFP or, if it is a QSFP, but the cable is
	 * not present
	 */
	if (ppd->port_type != PORT_TYPE_QSFP || !qsfp_mod_present(ppd))
		return 0;

	/* read byte 2, the status byte */
	ret = one_qsfp_read(ppd, ppd->dd->hfi1_id, 2, &status, 1);
	if (ret < 0)
		return ret;
	if (ret != 1)
		return -EIO;

	return 0; /* success */
}

/*
 * Values for QSFP retry.
 *
 * Give up after 10s (20 x 500ms).  The overall timeout was empirically
 * arrived at from experience on a large cluster.
 */
#define MAX_QSFP_RETRIES 20
#define QSFP_RETRY_WAIT 500 /* msec */

/*
 * Try a QSFP read.  If it fails, schedule a retry for later.
 * Called on first link activation after driver load.
 */
static void try_start_link(struct hfi1_pportdata *ppd)
{
	if (test_qsfp_read(ppd)) {
		/* read failed */
		if (ppd->qsfp_retry_count >= MAX_QSFP_RETRIES) {
			dd_dev_err(ppd->dd, "QSFP not responding, giving up\n");
			return;
		}
		dd_dev_info(ppd->dd,
			    "QSFP not responding, waiting and retrying %d\n",
			    (int)ppd->qsfp_retry_count);
		ppd->qsfp_retry_count++;
		queue_delayed_work(ppd->link_wq, &ppd->start_link_work,
				   msecs_to_jiffies(QSFP_RETRY_WAIT));
		return;
	}
	ppd->qsfp_retry_count = 0;

	start_link(ppd);
}

/*
 * Workqueue function to start the link after a delay.
 */
void handle_start_link(struct work_struct *work)
{
	struct hfi1_pportdata *ppd = container_of(work, struct hfi1_pportdata,
						  start_link_work.work);
	try_start_link(ppd);
}

int bringup_serdes(struct hfi1_pportdata *ppd)
{
	struct hfi1_devdata *dd = ppd->dd;
	u64 guid;
	int ret;

	if (HFI1_CAP_IS_KSET(EXTENDED_PSN))
		add_rcvctrl(dd, RCV_CTRL_RCV_EXTENDED_PSN_ENABLE_SMASK);

	guid = ppd->guids[HFI1_PORT_GUID_INDEX];
	if (!guid) {
		if (dd->base_guid)
			guid = dd->base_guid + ppd->port - 1;
		ppd->guids[HFI1_PORT_GUID_INDEX] = guid;
	}

	/* Set linkinit_reason on power up per OPA spec */
	ppd->linkinit_reason = OPA_LINKINIT_REASON_LINKUP;

	/* one-time init of the LCB */
	init_lcb(dd);

	if (loopback) {
		ret = init_loopback(dd);
		if (ret < 0)
			return ret;
	}

	get_port_type(ppd);
	if (ppd->port_type == PORT_TYPE_QSFP) {
		set_qsfp_int_n(ppd, 0);
		wait_for_qsfp_init(ppd);
		set_qsfp_int_n(ppd, 1);
	}

	try_start_link(ppd);
	return 0;
}

void hfi1_quiet_serdes(struct hfi1_pportdata *ppd)
{
	struct hfi1_devdata *dd = ppd->dd;

	/*
	 * Shut down the link and keep it down.   First turn off that the
	 * driver wants to allow the link to be up (driver_link_ready).
	 * Then make sure the link is not automatically restarted
	 * (link_enabled).  Cancel any pending restart.  And finally
	 * go offline.
	 */
	ppd->driver_link_ready = 0;
	ppd->link_enabled = 0;

	ppd->qsfp_retry_count = MAX_QSFP_RETRIES; /* prevent more retries */
	flush_delayed_work(&ppd->start_link_work);
	cancel_delayed_work_sync(&ppd->start_link_work);

	ppd->offline_disabled_reason =
			HFI1_ODR_MASK(OPA_LINKDOWN_REASON_REBOOT);
	set_link_down_reason(ppd, OPA_LINKDOWN_REASON_REBOOT, 0,
			     OPA_LINKDOWN_REASON_REBOOT);
	set_link_state(ppd, HLS_DN_OFFLINE);

	/* disable the port */
	clear_rcvctrl(dd, RCV_CTRL_RCV_PORT_ENABLE_SMASK);
	cancel_work_sync(&ppd->freeze_work);
}

static inline int init_cpu_counters(struct hfi1_devdata *dd)
{
	struct hfi1_pportdata *ppd;
	int i;

	ppd = (struct hfi1_pportdata *)(dd + 1);
	for (i = 0; i < dd->num_pports; i++, ppd++) {
		ppd->ibport_data.rvp.rc_acks = NULL;
		ppd->ibport_data.rvp.rc_qacks = NULL;
		ppd->ibport_data.rvp.rc_acks = alloc_percpu(u64);
		ppd->ibport_data.rvp.rc_qacks = alloc_percpu(u64);
		ppd->ibport_data.rvp.rc_delayed_comp = alloc_percpu(u64);
		if (!ppd->ibport_data.rvp.rc_acks ||
		    !ppd->ibport_data.rvp.rc_delayed_comp ||
		    !ppd->ibport_data.rvp.rc_qacks)
			return -ENOMEM;
	}

	return 0;
}

/*
 * index is the index into the receive array
 */
void hfi1_put_tid(struct hfi1_devdata *dd, u32 index,
		  u32 type, unsigned long pa, u16 order)
{
	u64 reg;

	if (!(dd->flags & HFI1_PRESENT))
		goto done;

	if (type == PT_INVALID || type == PT_INVALID_FLUSH) {
		pa = 0;
		order = 0;
	} else if (type > PT_INVALID) {
		dd_dev_err(dd,
			   "unexpected receive array type %u for index %u, not handled\n",
			   type, index);
		goto done;
	}
	trace_hfi1_put_tid(dd, index, type, pa, order);

#define RT_ADDR_SHIFT 12	/* 4KB kernel address boundary */
	reg = RCV_ARRAY_RT_WRITE_ENABLE_SMASK
		| (u64)order << RCV_ARRAY_RT_BUF_SIZE_SHIFT
		| ((pa >> RT_ADDR_SHIFT) & RCV_ARRAY_RT_ADDR_MASK)
					<< RCV_ARRAY_RT_ADDR_SHIFT;
	trace_hfi1_write_rcvarray(dd->rcvarray_wc + (index * 8), reg);
	writeq(reg, dd->rcvarray_wc + (index * 8));

	if (type == PT_EAGER || type == PT_INVALID_FLUSH || (index & 3) == 3)
		/*
		 * Eager entries are written and flushed
		 *
		 * Expected entries are flushed every 4 writes
		 */
		flush_wc();
done:
	return;
}

void hfi1_clear_tids(struct hfi1_ctxtdata *rcd)
{
	struct hfi1_devdata *dd = rcd->dd;
	u32 i;

	/* this could be optimized */
	for (i = rcd->eager_base; i < rcd->eager_base +
		     rcd->egrbufs.alloced; i++)
		hfi1_put_tid(dd, i, PT_INVALID, 0, 0);

	for (i = rcd->expected_base;
			i < rcd->expected_base + rcd->expected_count; i++)
		hfi1_put_tid(dd, i, PT_INVALID, 0, 0);
}

static const char * const ib_cfg_name_strings[] = {
	"HFI1_IB_CFG_LIDLMC",
	"HFI1_IB_CFG_LWID_DG_ENB",
	"HFI1_IB_CFG_LWID_ENB",
	"HFI1_IB_CFG_LWID",
	"HFI1_IB_CFG_SPD_ENB",
	"HFI1_IB_CFG_SPD",
	"HFI1_IB_CFG_RXPOL_ENB",
	"HFI1_IB_CFG_LREV_ENB",
	"HFI1_IB_CFG_LINKLATENCY",
	"HFI1_IB_CFG_HRTBT",
	"HFI1_IB_CFG_OP_VLS",
	"HFI1_IB_CFG_VL_HIGH_CAP",
	"HFI1_IB_CFG_VL_LOW_CAP",
	"HFI1_IB_CFG_OVERRUN_THRESH",
	"HFI1_IB_CFG_PHYERR_THRESH",
	"HFI1_IB_CFG_LINKDEFAULT",
	"HFI1_IB_CFG_PKEYS",
	"HFI1_IB_CFG_MTU",
	"HFI1_IB_CFG_LSTATE",
	"HFI1_IB_CFG_VL_HIGH_LIMIT",
	"HFI1_IB_CFG_PMA_TICKS",
	"HFI1_IB_CFG_PORT"
};

static const char *ib_cfg_name(int which)
{
	if (which < 0 || which >= ARRAY_SIZE(ib_cfg_name_strings))
		return "invalid";
	return ib_cfg_name_strings[which];
}

int hfi1_get_ib_cfg(struct hfi1_pportdata *ppd, int which)
{
	struct hfi1_devdata *dd = ppd->dd;
	int val = 0;

	switch (which) {
	case HFI1_IB_CFG_LWID_ENB: /* allowed Link-width */
		val = ppd->link_width_enabled;
		break;
	case HFI1_IB_CFG_LWID: /* currently active Link-width */
		val = ppd->link_width_active;
		break;
	case HFI1_IB_CFG_SPD_ENB: /* allowed Link speeds */
		val = ppd->link_speed_enabled;
		break;
	case HFI1_IB_CFG_SPD: /* current Link speed */
		val = ppd->link_speed_active;
		break;

	case HFI1_IB_CFG_RXPOL_ENB: /* Auto-RX-polarity enable */
	case HFI1_IB_CFG_LREV_ENB: /* Auto-Lane-reversal enable */
	case HFI1_IB_CFG_LINKLATENCY:
		goto unimplemented;

	case HFI1_IB_CFG_OP_VLS:
		val = ppd->actual_vls_operational;
		break;
	case HFI1_IB_CFG_VL_HIGH_CAP: /* VL arb high priority table size */
		val = VL_ARB_HIGH_PRIO_TABLE_SIZE;
		break;
	case HFI1_IB_CFG_VL_LOW_CAP: /* VL arb low priority table size */
		val = VL_ARB_LOW_PRIO_TABLE_SIZE;
		break;
	case HFI1_IB_CFG_OVERRUN_THRESH: /* IB overrun threshold */
		val = ppd->overrun_threshold;
		break;
	case HFI1_IB_CFG_PHYERR_THRESH: /* IB PHY error threshold */
		val = ppd->phy_error_threshold;
		break;
	case HFI1_IB_CFG_LINKDEFAULT: /* IB link default (sleep/poll) */
		val = HLS_DEFAULT;
		break;

	case HFI1_IB_CFG_HRTBT: /* Heartbeat off/enable/auto */
	case HFI1_IB_CFG_PMA_TICKS:
	default:
unimplemented:
		if (HFI1_CAP_IS_KSET(PRINT_UNIMPL))
			dd_dev_info(
				dd,
				"%s: which %s: not implemented\n",
				__func__,
				ib_cfg_name(which));
		break;
	}

	return val;
}

/*
 * The largest MAD packet size.
 */
#define MAX_MAD_PACKET 2048

/*
 * Return the maximum header bytes that can go on the _wire_
 * for this device. This count includes the ICRC which is
 * not part of the packet held in memory but it is appended
 * by the HW.
 * This is dependent on the device's receive header entry size.
 * HFI allows this to be set per-receive context, but the
 * driver presently enforces a global value.
 */
u32 lrh_max_header_bytes(struct hfi1_devdata *dd)
{
	/*
	 * The maximum non-payload (MTU) bytes in LRH.PktLen are
	 * the Receive Header Entry Size minus the PBC (or RHF) size
	 * plus one DW for the ICRC appended by HW.
	 *
	 * dd->rcd[0].rcvhdrqentsize is in DW.
	 * We use rcd[0] as all context will have the same value. Also,
	 * the first kernel context would have been allocated by now so
	 * we are guaranteed a valid value.
	 */
	return (dd->rcd[0]->rcvhdrqentsize - 2/*PBC/RHF*/ + 1/*ICRC*/) << 2;
}

/*
 * Set Send Length
 * @ppd - per port data
 *
 * Set the MTU by limiting how many DWs may be sent.  The SendLenCheck*
 * registers compare against LRH.PktLen, so use the max bytes included
 * in the LRH.
 *
 * This routine changes all VL values except VL15, which it maintains at
 * the same value.
 */
static void set_send_length(struct hfi1_pportdata *ppd)
{
	struct hfi1_devdata *dd = ppd->dd;
	u32 max_hb = lrh_max_header_bytes(dd), dcmtu;
	u32 maxvlmtu = dd->vld[15].mtu;
	u64 len1 = 0, len2 = (((dd->vld[15].mtu + max_hb) >> 2)
			      & SEND_LEN_CHECK1_LEN_VL15_MASK) <<
		SEND_LEN_CHECK1_LEN_VL15_SHIFT;
	int i, j;
	u32 thres;

	for (i = 0; i < ppd->vls_supported; i++) {
		if (dd->vld[i].mtu > maxvlmtu)
			maxvlmtu = dd->vld[i].mtu;
		if (i <= 3)
			len1 |= (((dd->vld[i].mtu + max_hb) >> 2)
				 & SEND_LEN_CHECK0_LEN_VL0_MASK) <<
				((i % 4) * SEND_LEN_CHECK0_LEN_VL1_SHIFT);
		else
			len2 |= (((dd->vld[i].mtu + max_hb) >> 2)
				 & SEND_LEN_CHECK1_LEN_VL4_MASK) <<
				((i % 4) * SEND_LEN_CHECK1_LEN_VL5_SHIFT);
	}
	write_csr(dd, SEND_LEN_CHECK0, len1);
	write_csr(dd, SEND_LEN_CHECK1, len2);
	/* adjust kernel credit return thresholds based on new MTUs */
	/* all kernel receive contexts have the same hdrqentsize */
	for (i = 0; i < ppd->vls_supported; i++) {
		thres = min(sc_percent_to_threshold(dd->vld[i].sc, 50),
			    sc_mtu_to_threshold(dd->vld[i].sc,
						dd->vld[i].mtu,
						dd->rcd[0]->rcvhdrqentsize));
		for (j = 0; j < INIT_SC_PER_VL; j++)
			sc_set_cr_threshold(
					pio_select_send_context_vl(dd, j, i),
					    thres);
	}
	thres = min(sc_percent_to_threshold(dd->vld[15].sc, 50),
		    sc_mtu_to_threshold(dd->vld[15].sc,
					dd->vld[15].mtu,
					dd->rcd[0]->rcvhdrqentsize));
	sc_set_cr_threshold(dd->vld[15].sc, thres);

	/* Adjust maximum MTU for the port in DC */
	dcmtu = maxvlmtu == 10240 ? DCC_CFG_PORT_MTU_CAP_10240 :
		(ilog2(maxvlmtu >> 8) + 1);
	len1 = read_csr(ppd->dd, DCC_CFG_PORT_CONFIG);
	len1 &= ~DCC_CFG_PORT_CONFIG_MTU_CAP_SMASK;
	len1 |= ((u64)dcmtu & DCC_CFG_PORT_CONFIG_MTU_CAP_MASK) <<
		DCC_CFG_PORT_CONFIG_MTU_CAP_SHIFT;
	write_csr(ppd->dd, DCC_CFG_PORT_CONFIG, len1);
}

static void set_lidlmc(struct hfi1_pportdata *ppd)
{
	int i;
	u64 sreg = 0;
	struct hfi1_devdata *dd = ppd->dd;
	u32 mask = ~((1U << ppd->lmc) - 1);
	u64 c1 = read_csr(ppd->dd, DCC_CFG_PORT_CONFIG1);
	u32 lid;

	/*
	 * Program 0 in CSR if port lid is extended. This prevents
	 * 9B packets being sent out for large lids.
	 */
	lid = (ppd->lid >= be16_to_cpu(IB_MULTICAST_LID_BASE)) ? 0 : ppd->lid;
	c1 &= ~(DCC_CFG_PORT_CONFIG1_TARGET_DLID_SMASK
		| DCC_CFG_PORT_CONFIG1_DLID_MASK_SMASK);
	c1 |= ((lid & DCC_CFG_PORT_CONFIG1_TARGET_DLID_MASK)
			<< DCC_CFG_PORT_CONFIG1_TARGET_DLID_SHIFT) |
	      ((mask & DCC_CFG_PORT_CONFIG1_DLID_MASK_MASK)
			<< DCC_CFG_PORT_CONFIG1_DLID_MASK_SHIFT);
	write_csr(ppd->dd, DCC_CFG_PORT_CONFIG1, c1);

	/*
	 * Iterate over all the send contexts and set their SLID check
	 */
	sreg = ((mask & SEND_CTXT_CHECK_SLID_MASK_MASK) <<
			SEND_CTXT_CHECK_SLID_MASK_SHIFT) |
	       (((lid & mask) & SEND_CTXT_CHECK_SLID_VALUE_MASK) <<
			SEND_CTXT_CHECK_SLID_VALUE_SHIFT);

	for (i = 0; i < chip_send_contexts(dd); i++) {
		hfi1_cdbg(LINKVERB, "SendContext[%d].SLID_CHECK = 0x%x",
			  i, (u32)sreg);
		write_kctxt_csr(dd, i, SEND_CTXT_CHECK_SLID, sreg);
	}

	/* Now we have to do the same thing for the sdma engines */
	sdma_update_lmc(dd, mask, lid);
}

static const char *state_completed_string(u32 completed)
{
	static const char * const state_completed[] = {
		"EstablishComm",
		"OptimizeEQ",
		"VerifyCap"
	};

	if (completed < ARRAY_SIZE(state_completed))
		return state_completed[completed];

	return "unknown";
}

static const char all_lanes_dead_timeout_expired[] =
	"All lanes were inactive – was the interconnect media removed?";
static const char tx_out_of_policy[] =
	"Passing lanes on local port do not meet the local link width policy";
static const char no_state_complete[] =
	"State timeout occurred before link partner completed the state";
static const char * const state_complete_reasons[] = {
	[0x00] = "Reason unknown",
	[0x01] = "Link was halted by driver, refer to LinkDownReason",
	[0x02] = "Link partner reported failure",
	[0x10] = "Unable to achieve frame sync on any lane",
	[0x11] =
	  "Unable to find a common bit rate with the link partner",
	[0x12] =
	  "Unable to achieve frame sync on sufficient lanes to meet the local link width policy",
	[0x13] =
	  "Unable to identify preset equalization on sufficient lanes to meet the local link width policy",
	[0x14] = no_state_complete,
	[0x15] =
	  "State timeout occurred before link partner identified equalization presets",
	[0x16] =
	  "Link partner completed the EstablishComm state, but the passing lanes do not meet the local link width policy",
	[0x17] = tx_out_of_policy,
	[0x20] = all_lanes_dead_timeout_expired,
	[0x21] =
	  "Unable to achieve acceptable BER on sufficient lanes to meet the local link width policy",
	[0x22] = no_state_complete,
	[0x23] =
	  "Link partner completed the OptimizeEq state, but the passing lanes do not meet the local link width policy",
	[0x24] = tx_out_of_policy,
	[0x30] = all_lanes_dead_timeout_expired,
	[0x31] =
	  "State timeout occurred waiting for host to process received frames",
	[0x32] = no_state_complete,
	[0x33] =
	  "Link partner completed the VerifyCap state, but the passing lanes do not meet the local link width policy",
	[0x34] = tx_out_of_policy,
	[0x35] = "Negotiated link width is mutually exclusive",
	[0x36] =
	  "Timed out before receiving verifycap frames in VerifyCap.Exchange",
	[0x37] = "Unable to resolve secure data exchange",
};

static const char *state_complete_reason_code_string(struct hfi1_pportdata *ppd,
						     u32 code)
{
	const char *str = NULL;

	if (code < ARRAY_SIZE(state_complete_reasons))
		str = state_complete_reasons[code];

	if (str)
		return str;
	return "Reserved";
}

/* describe the given last state complete frame */
static void decode_state_complete(struct hfi1_pportdata *ppd, u32 frame,
				  const char *prefix)
{
	struct hfi1_devdata *dd = ppd->dd;
	u32 success;
	u32 state;
	u32 reason;
	u32 lanes;

	/*
	 * Decode frame:
	 *  [ 0: 0] - success
	 *  [ 3: 1] - state
	 *  [ 7: 4] - next state timeout
	 *  [15: 8] - reason code
	 *  [31:16] - lanes
	 */
	success = frame & 0x1;
	state = (frame >> 1) & 0x7;
	reason = (frame >> 8) & 0xff;
	lanes = (frame >> 16) & 0xffff;

	dd_dev_err(dd, "Last %s LNI state complete frame 0x%08x:\n",
		   prefix, frame);
	dd_dev_err(dd, "    last reported state state: %s (0x%x)\n",
		   state_completed_string(state), state);
	dd_dev_err(dd, "    state successfully completed: %s\n",
		   success ? "yes" : "no");
	dd_dev_err(dd, "    fail reason 0x%x: %s\n",
		   reason, state_complete_reason_code_string(ppd, reason));
	dd_dev_err(dd, "    passing lane mask: 0x%x", lanes);
}

/*
 * Read the last state complete frames and explain them.  This routine
 * expects to be called if the link went down during link negotiation
 * and initialization (LNI).  That is, anywhere between polling and link up.
 */
static void check_lni_states(struct hfi1_pportdata *ppd)
{
	u32 last_local_state;
	u32 last_remote_state;

	read_last_local_state(ppd->dd, &last_local_state);
	read_last_remote_state(ppd->dd, &last_remote_state);

	/*
	 * Don't report anything if there is nothing to report.  A value of
	 * 0 means the link was taken down while polling and there was no
	 * training in-process.
	 */
	if (last_local_state == 0 && last_remote_state == 0)
		return;

	decode_state_complete(ppd, last_local_state, "transmitted");
	decode_state_complete(ppd, last_remote_state, "received");
}

/* wait for wait_ms for LINK_TRANSFER_ACTIVE to go to 1 */
static int wait_link_transfer_active(struct hfi1_devdata *dd, int wait_ms)
{
	u64 reg;
	unsigned long timeout;

	/* watch LCB_STS_LINK_TRANSFER_ACTIVE */
	timeout = jiffies + msecs_to_jiffies(wait_ms);
	while (1) {
		reg = read_csr(dd, DC_LCB_STS_LINK_TRANSFER_ACTIVE);
		if (reg)
			break;
		if (time_after(jiffies, timeout)) {
			dd_dev_err(dd,
				   "timeout waiting for LINK_TRANSFER_ACTIVE\n");
			return -ETIMEDOUT;
		}
		udelay(2);
	}
	return 0;
}

/* called when the logical link state is not down as it should be */
static void force_logical_link_state_down(struct hfi1_pportdata *ppd)
{
	struct hfi1_devdata *dd = ppd->dd;

	/*
	 * Bring link up in LCB loopback
	 */
	write_csr(dd, DC_LCB_CFG_TX_FIFOS_RESET, 1);
	write_csr(dd, DC_LCB_CFG_IGNORE_LOST_RCLK,
		  DC_LCB_CFG_IGNORE_LOST_RCLK_EN_SMASK);

	write_csr(dd, DC_LCB_CFG_LANE_WIDTH, 0);
	write_csr(dd, DC_LCB_CFG_REINIT_AS_SLAVE, 0);
	write_csr(dd, DC_LCB_CFG_CNT_FOR_SKIP_STALL, 0x110);
	write_csr(dd, DC_LCB_CFG_LOOPBACK, 0x2);

	write_csr(dd, DC_LCB_CFG_TX_FIFOS_RESET, 0);
	(void)read_csr(dd, DC_LCB_CFG_TX_FIFOS_RESET);
	udelay(3);
	write_csr(dd, DC_LCB_CFG_ALLOW_LINK_UP, 1);
	write_csr(dd, DC_LCB_CFG_RUN, 1ull << DC_LCB_CFG_RUN_EN_SHIFT);

	wait_link_transfer_active(dd, 100);

	/*
	 * Bring the link down again.
	 */
	write_csr(dd, DC_LCB_CFG_TX_FIFOS_RESET, 1);
	write_csr(dd, DC_LCB_CFG_ALLOW_LINK_UP, 0);
	write_csr(dd, DC_LCB_CFG_IGNORE_LOST_RCLK, 0);

	dd_dev_info(ppd->dd, "logical state forced to LINK_DOWN\n");
}

/*
 * Helper for set_link_state().  Do not call except from that routine.
 * Expects ppd->hls_mutex to be held.
 *
 * @rem_reason value to be sent to the neighbor
 *
 * LinkDownReasons only set if transition succeeds.
 */
static int goto_offline(struct hfi1_pportdata *ppd, u8 rem_reason)
{
	struct hfi1_devdata *dd = ppd->dd;
	u32 previous_state;
	int offline_state_ret;
	int ret;

	update_lcb_cache(dd);

	previous_state = ppd->host_link_state;
	ppd->host_link_state = HLS_GOING_OFFLINE;

	/* start offline transition */
	ret = set_physical_link_state(dd, (rem_reason << 8) | PLS_OFFLINE);

	if (ret != HCMD_SUCCESS) {
		dd_dev_err(dd,
			   "Failed to transition to Offline link state, return %d\n",
			   ret);
		return -EINVAL;
	}
	if (ppd->offline_disabled_reason ==
			HFI1_ODR_MASK(OPA_LINKDOWN_REASON_NONE))
		ppd->offline_disabled_reason =
		HFI1_ODR_MASK(OPA_LINKDOWN_REASON_TRANSIENT);

	offline_state_ret = wait_phys_link_offline_substates(ppd, 10000);
	if (offline_state_ret < 0)
		return offline_state_ret;

	/* Disabling AOC transmitters */
	if (ppd->port_type == PORT_TYPE_QSFP &&
	    ppd->qsfp_info.limiting_active &&
	    qsfp_mod_present(ppd)) {
		int ret;

		ret = acquire_chip_resource(dd, qsfp_resource(dd), QSFP_WAIT);
		if (ret == 0) {
			set_qsfp_tx(ppd, 0);
			release_chip_resource(dd, qsfp_resource(dd));
		} else {
			/* not fatal, but should warn */
			dd_dev_err(dd,
				   "Unable to acquire lock to turn off QSFP TX\n");
		}
	}

	/*
	 * Wait for the offline.Quiet transition if it hasn't happened yet. It
	 * can take a while for the link to go down.
	 */
	if (offline_state_ret != PLS_OFFLINE_QUIET) {
		ret = wait_physical_linkstate(ppd, PLS_OFFLINE, 30000);
		if (ret < 0)
			return ret;
	}

	/*
	 * Now in charge of LCB - must be after the physical state is
	 * offline.quiet and before host_link_state is changed.
	 */
	set_host_lcb_access(dd);
	write_csr(dd, DC_LCB_ERR_EN, ~0ull); /* watch LCB errors */

	/* make sure the logical state is also down */
	ret = wait_logical_linkstate(ppd, IB_PORT_DOWN, 1000);
	if (ret)
		force_logical_link_state_down(ppd);

	ppd->host_link_state = HLS_LINK_COOLDOWN; /* LCB access allowed */
	update_statusp(ppd, IB_PORT_DOWN);

	/*
	 * The LNI has a mandatory wait time after the physical state
	 * moves to Offline.Quiet.  The wait time may be different
	 * depending on how the link went down.  The 8051 firmware
	 * will observe the needed wait time and only move to ready
	 * when that is completed.  The largest of the quiet timeouts
	 * is 6s, so wait that long and then at least 0.5s more for
	 * other transitions, and another 0.5s for a buffer.
	 */
	ret = wait_fm_ready(dd, 7000);
	if (ret) {
		dd_dev_err(dd,
			   "After going offline, timed out waiting for the 8051 to become ready to accept host requests\n");
		/* state is really offline, so make it so */
		ppd->host_link_state = HLS_DN_OFFLINE;
		return ret;
	}

	/*
	 * The state is now offline and the 8051 is ready to accept host
	 * requests.
	 *	- change our state
	 *	- notify others if we were previously in a linkup state
	 */
	ppd->host_link_state = HLS_DN_OFFLINE;
	if (previous_state & HLS_UP) {
		/* went down while link was up */
		handle_linkup_change(dd, 0);
	} else if (previous_state
			& (HLS_DN_POLL | HLS_VERIFY_CAP | HLS_GOING_UP)) {
		/* went down while attempting link up */
		check_lni_states(ppd);

		/* The QSFP doesn't need to be reset on LNI failure */
		ppd->qsfp_info.reset_needed = 0;
	}

	/* the active link width (downgrade) is 0 on link down */
	ppd->link_width_active = 0;
	ppd->link_width_downgrade_tx_active = 0;
	ppd->link_width_downgrade_rx_active = 0;
	ppd->current_egress_rate = 0;
	return 0;
}

/* return the link state name */
static const char *link_state_name(u32 state)
{
	const char *name;
	int n = ilog2(state);
	static const char * const names[] = {
		[__HLS_UP_INIT_BP]	 = "INIT",
		[__HLS_UP_ARMED_BP]	 = "ARMED",
		[__HLS_UP_ACTIVE_BP]	 = "ACTIVE",
		[__HLS_DN_DOWNDEF_BP]	 = "DOWNDEF",
		[__HLS_DN_POLL_BP]	 = "POLL",
		[__HLS_DN_DISABLE_BP]	 = "DISABLE",
		[__HLS_DN_OFFLINE_BP]	 = "OFFLINE",
		[__HLS_VERIFY_CAP_BP]	 = "VERIFY_CAP",
		[__HLS_GOING_UP_BP]	 = "GOING_UP",
		[__HLS_GOING_OFFLINE_BP] = "GOING_OFFLINE",
		[__HLS_LINK_COOLDOWN_BP] = "LINK_COOLDOWN"
	};

	name = n < ARRAY_SIZE(names) ? names[n] : NULL;
	return name ? name : "unknown";
}

/* return the link state reason name */
static const char *link_state_reason_name(struct hfi1_pportdata *ppd, u32 state)
{
	if (state == HLS_UP_INIT) {
		switch (ppd->linkinit_reason) {
		case OPA_LINKINIT_REASON_LINKUP:
			return "(LINKUP)";
		case OPA_LINKINIT_REASON_FLAPPING:
			return "(FLAPPING)";
		case OPA_LINKINIT_OUTSIDE_POLICY:
			return "(OUTSIDE_POLICY)";
		case OPA_LINKINIT_QUARANTINED:
			return "(QUARANTINED)";
		case OPA_LINKINIT_INSUFIC_CAPABILITY:
			return "(INSUFIC_CAPABILITY)";
		default:
			break;
		}
	}
	return "";
}

/*
 * driver_pstate - convert the driver's notion of a port's
 * state (an HLS_*) into a physical state (a {IB,OPA}_PORTPHYSSTATE_*).
 * Return -1 (converted to a u32) to indicate error.
 */
u32 driver_pstate(struct hfi1_pportdata *ppd)
{
	switch (ppd->host_link_state) {
	case HLS_UP_INIT:
	case HLS_UP_ARMED:
	case HLS_UP_ACTIVE:
		return IB_PORTPHYSSTATE_LINKUP;
	case HLS_DN_POLL:
		return IB_PORTPHYSSTATE_POLLING;
	case HLS_DN_DISABLE:
		return IB_PORTPHYSSTATE_DISABLED;
	case HLS_DN_OFFLINE:
		return OPA_PORTPHYSSTATE_OFFLINE;
	case HLS_VERIFY_CAP:
		return IB_PORTPHYSSTATE_TRAINING;
	case HLS_GOING_UP:
		return IB_PORTPHYSSTATE_TRAINING;
	case HLS_GOING_OFFLINE:
		return OPA_PORTPHYSSTATE_OFFLINE;
	case HLS_LINK_COOLDOWN:
		return OPA_PORTPHYSSTATE_OFFLINE;
	case HLS_DN_DOWNDEF:
	default:
		dd_dev_err(ppd->dd, "invalid host_link_state 0x%x\n",
			   ppd->host_link_state);
		return  -1;
	}
}

/*
 * driver_lstate - convert the driver's notion of a port's
 * state (an HLS_*) into a logical state (a IB_PORT_*). Return -1
 * (converted to a u32) to indicate error.
 */
u32 driver_lstate(struct hfi1_pportdata *ppd)
{
	if (ppd->host_link_state && (ppd->host_link_state & HLS_DOWN))
		return IB_PORT_DOWN;

	switch (ppd->host_link_state & HLS_UP) {
	case HLS_UP_INIT:
		return IB_PORT_INIT;
	case HLS_UP_ARMED:
		return IB_PORT_ARMED;
	case HLS_UP_ACTIVE:
		return IB_PORT_ACTIVE;
	default:
		dd_dev_err(ppd->dd, "invalid host_link_state 0x%x\n",
			   ppd->host_link_state);
	return -1;
	}
}

void set_link_down_reason(struct hfi1_pportdata *ppd, u8 lcl_reason,
			  u8 neigh_reason, u8 rem_reason)
{
	if (ppd->local_link_down_reason.latest == 0 &&
	    ppd->neigh_link_down_reason.latest == 0) {
		ppd->local_link_down_reason.latest = lcl_reason;
		ppd->neigh_link_down_reason.latest = neigh_reason;
		ppd->remote_link_down_reason = rem_reason;
	}
}

/*
 * Verify if BCT for data VLs is non-zero.
 */
static inline bool data_vls_operational(struct hfi1_pportdata *ppd)
{
	return !!ppd->actual_vls_operational;
}

/*
 * Change the physical and/or logical link state.
 *
 * Do not call this routine while inside an interrupt.  It contains
 * calls to routines that can take multiple seconds to finish.
 *
 * Returns 0 on success, -errno on failure.
 */
int set_link_state(struct hfi1_pportdata *ppd, u32 state)
{
	struct hfi1_devdata *dd = ppd->dd;
	struct ib_event event = {.device = NULL};
	int ret1, ret = 0;
	int orig_new_state, poll_bounce;

	mutex_lock(&ppd->hls_lock);

	orig_new_state = state;
	if (state == HLS_DN_DOWNDEF)
		state = HLS_DEFAULT;

	/* interpret poll -> poll as a link bounce */
	poll_bounce = ppd->host_link_state == HLS_DN_POLL &&
		      state == HLS_DN_POLL;

	dd_dev_info(dd, "%s: current %s, new %s %s%s\n", __func__,
		    link_state_name(ppd->host_link_state),
		    link_state_name(orig_new_state),
		    poll_bounce ? "(bounce) " : "",
		    link_state_reason_name(ppd, state));

	/*
	 * If we're going to a (HLS_*) link state that implies the logical
	 * link state is neither of (IB_PORT_ARMED, IB_PORT_ACTIVE), then
	 * reset is_sm_config_started to 0.
	 */
	if (!(state & (HLS_UP_ARMED | HLS_UP_ACTIVE)))
		ppd->is_sm_config_started = 0;

	/*
	 * Do nothing if the states match.  Let a poll to poll link bounce
	 * go through.
	 */
	if (ppd->host_link_state == state && !poll_bounce)
		goto done;

	switch (state) {
	case HLS_UP_INIT:
		if (ppd->host_link_state == HLS_DN_POLL &&
		    (quick_linkup || dd->icode == ICODE_FUNCTIONAL_SIMULATOR)) {
			/*
			 * Quick link up jumps from polling to here.
			 *
			 * Whether in normal or loopback mode, the
			 * simulator jumps from polling to link up.
			 * Accept that here.
			 */
			/* OK */
		} else if (ppd->host_link_state != HLS_GOING_UP) {
			goto unexpected;
		}

		/*
		 * Wait for Link_Up physical state.
		 * Physical and Logical states should already be
		 * be transitioned to LinkUp and LinkInit respectively.
		 */
		ret = wait_physical_linkstate(ppd, PLS_LINKUP, 1000);
		if (ret) {
			dd_dev_err(dd,
				   "%s: physical state did not change to LINK-UP\n",
				   __func__);
			break;
		}

		ret = wait_logical_linkstate(ppd, IB_PORT_INIT, 1000);
		if (ret) {
			dd_dev_err(dd,
				   "%s: logical state did not change to INIT\n",
				   __func__);
			break;
		}

		/* clear old transient LINKINIT_REASON code */
		if (ppd->linkinit_reason >= OPA_LINKINIT_REASON_CLEAR)
			ppd->linkinit_reason =
				OPA_LINKINIT_REASON_LINKUP;

		/* enable the port */
		add_rcvctrl(dd, RCV_CTRL_RCV_PORT_ENABLE_SMASK);

		handle_linkup_change(dd, 1);
		pio_kernel_linkup(dd);

		/*
		 * After link up, a new link width will have been set.
		 * Update the xmit counters with regards to the new
		 * link width.
		 */
		update_xmit_counters(ppd, ppd->link_width_active);

		ppd->host_link_state = HLS_UP_INIT;
		update_statusp(ppd, IB_PORT_INIT);
		break;
	case HLS_UP_ARMED:
		if (ppd->host_link_state != HLS_UP_INIT)
			goto unexpected;

		if (!data_vls_operational(ppd)) {
			dd_dev_err(dd,
				   "%s: data VLs not operational\n", __func__);
			ret = -EINVAL;
			break;
		}

		set_logical_state(dd, LSTATE_ARMED);
		ret = wait_logical_linkstate(ppd, IB_PORT_ARMED, 1000);
		if (ret) {
			dd_dev_err(dd,
				   "%s: logical state did not change to ARMED\n",
				   __func__);
			break;
		}
		ppd->host_link_state = HLS_UP_ARMED;
		update_statusp(ppd, IB_PORT_ARMED);
		/*
		 * The simulator does not currently implement SMA messages,
		 * so neighbor_normal is not set.  Set it here when we first
		 * move to Armed.
		 */
		if (dd->icode == ICODE_FUNCTIONAL_SIMULATOR)
			ppd->neighbor_normal = 1;
		break;
	case HLS_UP_ACTIVE:
		if (ppd->host_link_state != HLS_UP_ARMED)
			goto unexpected;

		set_logical_state(dd, LSTATE_ACTIVE);
		ret = wait_logical_linkstate(ppd, IB_PORT_ACTIVE, 1000);
		if (ret) {
			dd_dev_err(dd,
				   "%s: logical state did not change to ACTIVE\n",
				   __func__);
		} else {
			/* tell all engines to go running */
			sdma_all_running(dd);
			ppd->host_link_state = HLS_UP_ACTIVE;
			update_statusp(ppd, IB_PORT_ACTIVE);

			/* Signal the IB layer that the port has went active */
			event.device = &dd->verbs_dev.rdi.ibdev;
			event.element.port_num = ppd->port;
			event.event = IB_EVENT_PORT_ACTIVE;
		}
		break;
	case HLS_DN_POLL:
		if ((ppd->host_link_state == HLS_DN_DISABLE ||
		     ppd->host_link_state == HLS_DN_OFFLINE) &&
		    dd->dc_shutdown)
			dc_start(dd);
		/* Hand LED control to the DC */
		write_csr(dd, DCC_CFG_LED_CNTRL, 0);

		if (ppd->host_link_state != HLS_DN_OFFLINE) {
			u8 tmp = ppd->link_enabled;

			ret = goto_offline(ppd, ppd->remote_link_down_reason);
			if (ret) {
				ppd->link_enabled = tmp;
				break;
			}
			ppd->remote_link_down_reason = 0;

			if (ppd->driver_link_ready)
				ppd->link_enabled = 1;
		}

		set_all_slowpath(ppd->dd);
		ret = set_local_link_attributes(ppd);
		if (ret)
			break;

		ppd->port_error_action = 0;
		ppd->host_link_state = HLS_DN_POLL;

		if (quick_linkup) {
			/* quick linkup does not go into polling */
			ret = do_quick_linkup(dd);
		} else {
			ret1 = set_physical_link_state(dd, PLS_POLLING);
			if (ret1 != HCMD_SUCCESS) {
				dd_dev_err(dd,
					   "Failed to transition to Polling link state, return 0x%x\n",
					   ret1);
				ret = -EINVAL;
			}
		}
		ppd->offline_disabled_reason =
			HFI1_ODR_MASK(OPA_LINKDOWN_REASON_NONE);
		/*
		 * If an error occurred above, go back to offline.  The
		 * caller may reschedule another attempt.
		 */
		if (ret)
			goto_offline(ppd, 0);
		else
			log_physical_state(ppd, PLS_POLLING);
		break;
	case HLS_DN_DISABLE:
		/* link is disabled */
		ppd->link_enabled = 0;

		/* allow any state to transition to disabled */

		/* must transition to offline first */
		if (ppd->host_link_state != HLS_DN_OFFLINE) {
			ret = goto_offline(ppd, ppd->remote_link_down_reason);
			if (ret)
				break;
			ppd->remote_link_down_reason = 0;
		}

		if (!dd->dc_shutdown) {
			ret1 = set_physical_link_state(dd, PLS_DISABLED);
			if (ret1 != HCMD_SUCCESS) {
				dd_dev_err(dd,
					   "Failed to transition to Disabled link state, return 0x%x\n",
					   ret1);
				ret = -EINVAL;
				break;
			}
			ret = wait_physical_linkstate(ppd, PLS_DISABLED, 10000);
			if (ret) {
				dd_dev_err(dd,
					   "%s: physical state did not change to DISABLED\n",
					   __func__);
				break;
			}
			dc_shutdown(dd);
		}
		ppd->host_link_state = HLS_DN_DISABLE;
		break;
	case HLS_DN_OFFLINE:
		if (ppd->host_link_state == HLS_DN_DISABLE)
			dc_start(dd);

		/* allow any state to transition to offline */
		ret = goto_offline(ppd, ppd->remote_link_down_reason);
		if (!ret)
			ppd->remote_link_down_reason = 0;
		break;
	case HLS_VERIFY_CAP:
		if (ppd->host_link_state != HLS_DN_POLL)
			goto unexpected;
		ppd->host_link_state = HLS_VERIFY_CAP;
		log_physical_state(ppd, PLS_CONFIGPHY_VERIFYCAP);
		break;
	case HLS_GOING_UP:
		if (ppd->host_link_state != HLS_VERIFY_CAP)
			goto unexpected;

		ret1 = set_physical_link_state(dd, PLS_LINKUP);
		if (ret1 != HCMD_SUCCESS) {
			dd_dev_err(dd,
				   "Failed to transition to link up state, return 0x%x\n",
				   ret1);
			ret = -EINVAL;
			break;
		}
		ppd->host_link_state = HLS_GOING_UP;
		break;

	case HLS_GOING_OFFLINE:		/* transient within goto_offline() */
	case HLS_LINK_COOLDOWN:		/* transient within goto_offline() */
	default:
		dd_dev_info(dd, "%s: state 0x%x: not supported\n",
			    __func__, state);
		ret = -EINVAL;
		break;
	}

	goto done;

unexpected:
	dd_dev_err(dd, "%s: unexpected state transition from %s to %s\n",
		   __func__, link_state_name(ppd->host_link_state),
		   link_state_name(state));
	ret = -EINVAL;

done:
	mutex_unlock(&ppd->hls_lock);

	if (event.device)
		ib_dispatch_event(&event);

	return ret;
}

int hfi1_set_ib_cfg(struct hfi1_pportdata *ppd, int which, u32 val)
{
	u64 reg;
	int ret = 0;

	switch (which) {
	case HFI1_IB_CFG_LIDLMC:
		set_lidlmc(ppd);
		break;
	case HFI1_IB_CFG_VL_HIGH_LIMIT:
		/*
		 * The VL Arbitrator high limit is sent in units of 4k
		 * bytes, while HFI stores it in units of 64 bytes.
		 */
		val *= 4096 / 64;
		reg = ((u64)val & SEND_HIGH_PRIORITY_LIMIT_LIMIT_MASK)
			<< SEND_HIGH_PRIORITY_LIMIT_LIMIT_SHIFT;
		write_csr(ppd->dd, SEND_HIGH_PRIORITY_LIMIT, reg);
		break;
	case HFI1_IB_CFG_LINKDEFAULT: /* IB link default (sleep/poll) */
		/* HFI only supports POLL as the default link down state */
		if (val != HLS_DN_POLL)
			ret = -EINVAL;
		break;
	case HFI1_IB_CFG_OP_VLS:
		if (ppd->vls_operational != val) {
			ppd->vls_operational = val;
			if (!ppd->port)
				ret = -EINVAL;
		}
		break;
	/*
	 * For link width, link width downgrade, and speed enable, always AND
	 * the setting with what is actually supported.  This has two benefits.
	 * First, enabled can't have unsupported values, no matter what the
	 * SM or FM might want.  Second, the ALL_SUPPORTED wildcards that mean
	 * "fill in with your supported value" have all the bits in the
	 * field set, so simply ANDing with supported has the desired result.
	 */
	case HFI1_IB_CFG_LWID_ENB: /* set allowed Link-width */
		ppd->link_width_enabled = val & ppd->link_width_supported;
		break;
	case HFI1_IB_CFG_LWID_DG_ENB: /* set allowed link width downgrade */
		ppd->link_width_downgrade_enabled =
				val & ppd->link_width_downgrade_supported;
		break;
	case HFI1_IB_CFG_SPD_ENB: /* allowed Link speeds */
		ppd->link_speed_enabled = val & ppd->link_speed_supported;
		break;
	case HFI1_IB_CFG_OVERRUN_THRESH: /* IB overrun threshold */
		/*
		 * HFI does not follow IB specs, save this value
		 * so we can report it, if asked.
		 */
		ppd->overrun_threshold = val;
		break;
	case HFI1_IB_CFG_PHYERR_THRESH: /* IB PHY error threshold */
		/*
		 * HFI does not follow IB specs, save this value
		 * so we can report it, if asked.
		 */
		ppd->phy_error_threshold = val;
		break;

	case HFI1_IB_CFG_MTU:
		set_send_length(ppd);
		break;

	case HFI1_IB_CFG_PKEYS:
		if (HFI1_CAP_IS_KSET(PKEY_CHECK))
			set_partition_keys(ppd);
		break;

	default:
		if (HFI1_CAP_IS_KSET(PRINT_UNIMPL))
			dd_dev_info(ppd->dd,
				    "%s: which %s, val 0x%x: not implemented\n",
				    __func__, ib_cfg_name(which), val);
		break;
	}
	return ret;
}

/* begin functions related to vl arbitration table caching */
static void init_vl_arb_caches(struct hfi1_pportdata *ppd)
{
	int i;

	BUILD_BUG_ON(VL_ARB_TABLE_SIZE !=
			VL_ARB_LOW_PRIO_TABLE_SIZE);
	BUILD_BUG_ON(VL_ARB_TABLE_SIZE !=
			VL_ARB_HIGH_PRIO_TABLE_SIZE);

	/*
	 * Note that we always return values directly from the
	 * 'vl_arb_cache' (and do no CSR reads) in response to a
	 * 'Get(VLArbTable)'. This is obviously correct after a
	 * 'Set(VLArbTable)', since the cache will then be up to
	 * date. But it's also correct prior to any 'Set(VLArbTable)'
	 * since then both the cache, and the relevant h/w registers
	 * will be zeroed.
	 */

	for (i = 0; i < MAX_PRIO_TABLE; i++)
		spin_lock_init(&ppd->vl_arb_cache[i].lock);
}

/*
 * vl_arb_lock_cache
 *
 * All other vl_arb_* functions should be called only after locking
 * the cache.
 */
static inline struct vl_arb_cache *
vl_arb_lock_cache(struct hfi1_pportdata *ppd, int idx)
{
	if (idx != LO_PRIO_TABLE && idx != HI_PRIO_TABLE)
		return NULL;
	spin_lock(&ppd->vl_arb_cache[idx].lock);
	return &ppd->vl_arb_cache[idx];
}

static inline void vl_arb_unlock_cache(struct hfi1_pportdata *ppd, int idx)
{
	spin_unlock(&ppd->vl_arb_cache[idx].lock);
}

static void vl_arb_get_cache(struct vl_arb_cache *cache,
			     struct ib_vl_weight_elem *vl)
{
	memcpy(vl, cache->table, VL_ARB_TABLE_SIZE * sizeof(*vl));
}

static void vl_arb_set_cache(struct vl_arb_cache *cache,
			     struct ib_vl_weight_elem *vl)
{
	memcpy(cache->table, vl, VL_ARB_TABLE_SIZE * sizeof(*vl));
}

static int vl_arb_match_cache(struct vl_arb_cache *cache,
			      struct ib_vl_weight_elem *vl)
{
	return !memcmp(cache->table, vl, VL_ARB_TABLE_SIZE * sizeof(*vl));
}

/* end functions related to vl arbitration table caching */

static int set_vl_weights(struct hfi1_pportdata *ppd, u32 target,
			  u32 size, struct ib_vl_weight_elem *vl)
{
	struct hfi1_devdata *dd = ppd->dd;
	u64 reg;
	unsigned int i, is_up = 0;
	int drain, ret = 0;

	mutex_lock(&ppd->hls_lock);

	if (ppd->host_link_state & HLS_UP)
		is_up = 1;

	drain = !is_ax(dd) && is_up;

	if (drain)
		/*
		 * Before adjusting VL arbitration weights, empty per-VL
		 * FIFOs, otherwise a packet whose VL weight is being
		 * set to 0 could get stuck in a FIFO with no chance to
		 * egress.
		 */
		ret = stop_drain_data_vls(dd);

	if (ret) {
		dd_dev_err(
			dd,
			"%s: cannot stop/drain VLs - refusing to change VL arbitration weights\n",
			__func__);
		goto err;
	}

	for (i = 0; i < size; i++, vl++) {
		/*
		 * NOTE: The low priority shift and mask are used here, but
		 * they are the same for both the low and high registers.
		 */
		reg = (((u64)vl->vl & SEND_LOW_PRIORITY_LIST_VL_MASK)
				<< SEND_LOW_PRIORITY_LIST_VL_SHIFT)
		      | (((u64)vl->weight
				& SEND_LOW_PRIORITY_LIST_WEIGHT_MASK)
				<< SEND_LOW_PRIORITY_LIST_WEIGHT_SHIFT);
		write_csr(dd, target + (i * 8), reg);
	}
	pio_send_control(dd, PSC_GLOBAL_VLARB_ENABLE);

	if (drain)
		open_fill_data_vls(dd); /* reopen all VLs */

err:
	mutex_unlock(&ppd->hls_lock);

	return ret;
}

/*
 * Read one credit merge VL register.
 */
static void read_one_cm_vl(struct hfi1_devdata *dd, u32 csr,
			   struct vl_limit *vll)
{
	u64 reg = read_csr(dd, csr);

	vll->dedicated = cpu_to_be16(
		(reg >> SEND_CM_CREDIT_VL_DEDICATED_LIMIT_VL_SHIFT)
		& SEND_CM_CREDIT_VL_DEDICATED_LIMIT_VL_MASK);
	vll->shared = cpu_to_be16(
		(reg >> SEND_CM_CREDIT_VL_SHARED_LIMIT_VL_SHIFT)
		& SEND_CM_CREDIT_VL_SHARED_LIMIT_VL_MASK);
}

/*
 * Read the current credit merge limits.
 */
static int get_buffer_control(struct hfi1_devdata *dd,
			      struct buffer_control *bc, u16 *overall_limit)
{
	u64 reg;
	int i;

	/* not all entries are filled in */
	memset(bc, 0, sizeof(*bc));

	/* OPA and HFI have a 1-1 mapping */
	for (i = 0; i < TXE_NUM_DATA_VL; i++)
		read_one_cm_vl(dd, SEND_CM_CREDIT_VL + (8 * i), &bc->vl[i]);

	/* NOTE: assumes that VL* and VL15 CSRs are bit-wise identical */
	read_one_cm_vl(dd, SEND_CM_CREDIT_VL15, &bc->vl[15]);

	reg = read_csr(dd, SEND_CM_GLOBAL_CREDIT);
	bc->overall_shared_limit = cpu_to_be16(
		(reg >> SEND_CM_GLOBAL_CREDIT_SHARED_LIMIT_SHIFT)
		& SEND_CM_GLOBAL_CREDIT_SHARED_LIMIT_MASK);
	if (overall_limit)
		*overall_limit = (reg
			>> SEND_CM_GLOBAL_CREDIT_TOTAL_CREDIT_LIMIT_SHIFT)
			& SEND_CM_GLOBAL_CREDIT_TOTAL_CREDIT_LIMIT_MASK;
	return sizeof(struct buffer_control);
}

static int get_sc2vlnt(struct hfi1_devdata *dd, struct sc2vlnt *dp)
{
	u64 reg;
	int i;

	/* each register contains 16 SC->VLnt mappings, 4 bits each */
	reg = read_csr(dd, DCC_CFG_SC_VL_TABLE_15_0);
	for (i = 0; i < sizeof(u64); i++) {
		u8 byte = *(((u8 *)&reg) + i);

		dp->vlnt[2 * i] = byte & 0xf;
		dp->vlnt[(2 * i) + 1] = (byte & 0xf0) >> 4;
	}

	reg = read_csr(dd, DCC_CFG_SC_VL_TABLE_31_16);
	for (i = 0; i < sizeof(u64); i++) {
		u8 byte = *(((u8 *)&reg) + i);

		dp->vlnt[16 + (2 * i)] = byte & 0xf;
		dp->vlnt[16 + (2 * i) + 1] = (byte & 0xf0) >> 4;
	}
	return sizeof(struct sc2vlnt);
}

static void get_vlarb_preempt(struct hfi1_devdata *dd, u32 nelems,
			      struct ib_vl_weight_elem *vl)
{
	unsigned int i;

	for (i = 0; i < nelems; i++, vl++) {
		vl->vl = 0xf;
		vl->weight = 0;
	}
}

static void set_sc2vlnt(struct hfi1_devdata *dd, struct sc2vlnt *dp)
{
	write_csr(dd, DCC_CFG_SC_VL_TABLE_15_0,
		  DC_SC_VL_VAL(15_0,
			       0, dp->vlnt[0] & 0xf,
			       1, dp->vlnt[1] & 0xf,
			       2, dp->vlnt[2] & 0xf,
			       3, dp->vlnt[3] & 0xf,
			       4, dp->vlnt[4] & 0xf,
			       5, dp->vlnt[5] & 0xf,
			       6, dp->vlnt[6] & 0xf,
			       7, dp->vlnt[7] & 0xf,
			       8, dp->vlnt[8] & 0xf,
			       9, dp->vlnt[9] & 0xf,
			       10, dp->vlnt[10] & 0xf,
			       11, dp->vlnt[11] & 0xf,
			       12, dp->vlnt[12] & 0xf,
			       13, dp->vlnt[13] & 0xf,
			       14, dp->vlnt[14] & 0xf,
			       15, dp->vlnt[15] & 0xf));
	write_csr(dd, DCC_CFG_SC_VL_TABLE_31_16,
		  DC_SC_VL_VAL(31_16,
			       16, dp->vlnt[16] & 0xf,
			       17, dp->vlnt[17] & 0xf,
			       18, dp->vlnt[18] & 0xf,
			       19, dp->vlnt[19] & 0xf,
			       20, dp->vlnt[20] & 0xf,
			       21, dp->vlnt[21] & 0xf,
			       22, dp->vlnt[22] & 0xf,
			       23, dp->vlnt[23] & 0xf,
			       24, dp->vlnt[24] & 0xf,
			       25, dp->vlnt[25] & 0xf,
			       26, dp->vlnt[26] & 0xf,
			       27, dp->vlnt[27] & 0xf,
			       28, dp->vlnt[28] & 0xf,
			       29, dp->vlnt[29] & 0xf,
			       30, dp->vlnt[30] & 0xf,
			       31, dp->vlnt[31] & 0xf));
}

static void nonzero_msg(struct hfi1_devdata *dd, int idx, const char *what,
			u16 limit)
{
	if (limit != 0)
		dd_dev_info(dd, "Invalid %s limit %d on VL %d, ignoring\n",
			    what, (int)limit, idx);
}

/* change only the shared limit portion of SendCmGLobalCredit */
static void set_global_shared(struct hfi1_devdata *dd, u16 limit)
{
	u64 reg;

	reg = read_csr(dd, SEND_CM_GLOBAL_CREDIT);
	reg &= ~SEND_CM_GLOBAL_CREDIT_SHARED_LIMIT_SMASK;
	reg |= (u64)limit << SEND_CM_GLOBAL_CREDIT_SHARED_LIMIT_SHIFT;
	write_csr(dd, SEND_CM_GLOBAL_CREDIT, reg);
}

/* change only the total credit limit portion of SendCmGLobalCredit */
static void set_global_limit(struct hfi1_devdata *dd, u16 limit)
{
	u64 reg;

	reg = read_csr(dd, SEND_CM_GLOBAL_CREDIT);
	reg &= ~SEND_CM_GLOBAL_CREDIT_TOTAL_CREDIT_LIMIT_SMASK;
	reg |= (u64)limit << SEND_CM_GLOBAL_CREDIT_TOTAL_CREDIT_LIMIT_SHIFT;
	write_csr(dd, SEND_CM_GLOBAL_CREDIT, reg);
}

/* set the given per-VL shared limit */
static void set_vl_shared(struct hfi1_devdata *dd, int vl, u16 limit)
{
	u64 reg;
	u32 addr;

	if (vl < TXE_NUM_DATA_VL)
		addr = SEND_CM_CREDIT_VL + (8 * vl);
	else
		addr = SEND_CM_CREDIT_VL15;

	reg = read_csr(dd, addr);
	reg &= ~SEND_CM_CREDIT_VL_SHARED_LIMIT_VL_SMASK;
	reg |= (u64)limit << SEND_CM_CREDIT_VL_SHARED_LIMIT_VL_SHIFT;
	write_csr(dd, addr, reg);
}

/* set the given per-VL dedicated limit */
static void set_vl_dedicated(struct hfi1_devdata *dd, int vl, u16 limit)
{
	u64 reg;
	u32 addr;

	if (vl < TXE_NUM_DATA_VL)
		addr = SEND_CM_CREDIT_VL + (8 * vl);
	else
		addr = SEND_CM_CREDIT_VL15;

	reg = read_csr(dd, addr);
	reg &= ~SEND_CM_CREDIT_VL_DEDICATED_LIMIT_VL_SMASK;
	reg |= (u64)limit << SEND_CM_CREDIT_VL_DEDICATED_LIMIT_VL_SHIFT;
	write_csr(dd, addr, reg);
}

/* spin until the given per-VL status mask bits clear */
static void wait_for_vl_status_clear(struct hfi1_devdata *dd, u64 mask,
				     const char *which)
{
	unsigned long timeout;
	u64 reg;

	timeout = jiffies + msecs_to_jiffies(VL_STATUS_CLEAR_TIMEOUT);
	while (1) {
		reg = read_csr(dd, SEND_CM_CREDIT_USED_STATUS) & mask;

		if (reg == 0)
			return;	/* success */
		if (time_after(jiffies, timeout))
			break;		/* timed out */
		udelay(1);
	}

	dd_dev_err(dd,
		   "%s credit change status not clearing after %dms, mask 0x%llx, not clear 0x%llx\n",
		   which, VL_STATUS_CLEAR_TIMEOUT, mask, reg);
	/*
	 * If this occurs, it is likely there was a credit loss on the link.
	 * The only recovery from that is a link bounce.
	 */
	dd_dev_err(dd,
		   "Continuing anyway.  A credit loss may occur.  Suggest a link bounce\n");
}

/*
 * The number of credits on the VLs may be changed while everything
 * is "live", but the following algorithm must be followed due to
 * how the hardware is actually implemented.  In particular,
 * Return_Credit_Status[] is the only correct status check.
 *
 * if (reducing Global_Shared_Credit_Limit or any shared limit changing)
 *     set Global_Shared_Credit_Limit = 0
 *     use_all_vl = 1
 * mask0 = all VLs that are changing either dedicated or shared limits
 * set Shared_Limit[mask0] = 0
 * spin until Return_Credit_Status[use_all_vl ? all VL : mask0] == 0
 * if (changing any dedicated limit)
 *     mask1 = all VLs that are lowering dedicated limits
 *     lower Dedicated_Limit[mask1]
 *     spin until Return_Credit_Status[mask1] == 0
 *     raise Dedicated_Limits
 * raise Shared_Limits
 * raise Global_Shared_Credit_Limit
 *
 * lower = if the new limit is lower, set the limit to the new value
 * raise = if the new limit is higher than the current value (may be changed
 *	earlier in the algorithm), set the new limit to the new value
 */
int set_buffer_control(struct hfi1_pportdata *ppd,
		       struct buffer_control *new_bc)
{
	struct hfi1_devdata *dd = ppd->dd;
	u64 changing_mask, ld_mask, stat_mask;
	int change_count;
	int i, use_all_mask;
	int this_shared_changing;
	int vl_count = 0, ret;
	/*
	 * A0: add the variable any_shared_limit_changing below and in the
	 * algorithm above.  If removing A0 support, it can be removed.
	 */
	int any_shared_limit_changing;
	struct buffer_control cur_bc;
	u8 changing[OPA_MAX_VLS];
	u8 lowering_dedicated[OPA_MAX_VLS];
	u16 cur_total;
	u32 new_total = 0;
	const u64 all_mask =
	SEND_CM_CREDIT_USED_STATUS_VL0_RETURN_CREDIT_STATUS_SMASK
	 | SEND_CM_CREDIT_USED_STATUS_VL1_RETURN_CREDIT_STATUS_SMASK
	 | SEND_CM_CREDIT_USED_STATUS_VL2_RETURN_CREDIT_STATUS_SMASK
	 | SEND_CM_CREDIT_USED_STATUS_VL3_RETURN_CREDIT_STATUS_SMASK
	 | SEND_CM_CREDIT_USED_STATUS_VL4_RETURN_CREDIT_STATUS_SMASK
	 | SEND_CM_CREDIT_USED_STATUS_VL5_RETURN_CREDIT_STATUS_SMASK
	 | SEND_CM_CREDIT_USED_STATUS_VL6_RETURN_CREDIT_STATUS_SMASK
	 | SEND_CM_CREDIT_USED_STATUS_VL7_RETURN_CREDIT_STATUS_SMASK
	 | SEND_CM_CREDIT_USED_STATUS_VL15_RETURN_CREDIT_STATUS_SMASK;

#define valid_vl(idx) ((idx) < TXE_NUM_DATA_VL || (idx) == 15)
#define NUM_USABLE_VLS 16	/* look at VL15 and less */

	/* find the new total credits, do sanity check on unused VLs */
	for (i = 0; i < OPA_MAX_VLS; i++) {
		if (valid_vl(i)) {
			new_total += be16_to_cpu(new_bc->vl[i].dedicated);
			continue;
		}
		nonzero_msg(dd, i, "dedicated",
			    be16_to_cpu(new_bc->vl[i].dedicated));
		nonzero_msg(dd, i, "shared",
			    be16_to_cpu(new_bc->vl[i].shared));
		new_bc->vl[i].dedicated = 0;
		new_bc->vl[i].shared = 0;
	}
	new_total += be16_to_cpu(new_bc->overall_shared_limit);

	/* fetch the current values */
	get_buffer_control(dd, &cur_bc, &cur_total);

	/*
	 * Create the masks we will use.
	 */
	memset(changing, 0, sizeof(changing));
	memset(lowering_dedicated, 0, sizeof(lowering_dedicated));
	/*
	 * NOTE: Assumes that the individual VL bits are adjacent and in
	 * increasing order
	 */
	stat_mask =
		SEND_CM_CREDIT_USED_STATUS_VL0_RETURN_CREDIT_STATUS_SMASK;
	changing_mask = 0;
	ld_mask = 0;
	change_count = 0;
	any_shared_limit_changing = 0;
	for (i = 0; i < NUM_USABLE_VLS; i++, stat_mask <<= 1) {
		if (!valid_vl(i))
			continue;
		this_shared_changing = new_bc->vl[i].shared
						!= cur_bc.vl[i].shared;
		if (this_shared_changing)
			any_shared_limit_changing = 1;
		if (new_bc->vl[i].dedicated != cur_bc.vl[i].dedicated ||
		    this_shared_changing) {
			changing[i] = 1;
			changing_mask |= stat_mask;
			change_count++;
		}
		if (be16_to_cpu(new_bc->vl[i].dedicated) <
					be16_to_cpu(cur_bc.vl[i].dedicated)) {
			lowering_dedicated[i] = 1;
			ld_mask |= stat_mask;
		}
	}

	/* bracket the credit change with a total adjustment */
	if (new_total > cur_total)
		set_global_limit(dd, new_total);

	/*
	 * Start the credit change algorithm.
	 */
	use_all_mask = 0;
	if ((be16_to_cpu(new_bc->overall_shared_limit) <
	     be16_to_cpu(cur_bc.overall_shared_limit)) ||
	    (is_ax(dd) && any_shared_limit_changing)) {
		set_global_shared(dd, 0);
		cur_bc.overall_shared_limit = 0;
		use_all_mask = 1;
	}

	for (i = 0; i < NUM_USABLE_VLS; i++) {
		if (!valid_vl(i))
			continue;

		if (changing[i]) {
			set_vl_shared(dd, i, 0);
			cur_bc.vl[i].shared = 0;
		}
	}

	wait_for_vl_status_clear(dd, use_all_mask ? all_mask : changing_mask,
				 "shared");

	if (change_count > 0) {
		for (i = 0; i < NUM_USABLE_VLS; i++) {
			if (!valid_vl(i))
				continue;

			if (lowering_dedicated[i]) {
				set_vl_dedicated(dd, i,
						 be16_to_cpu(new_bc->
							     vl[i].dedicated));
				cur_bc.vl[i].dedicated =
						new_bc->vl[i].dedicated;
			}
		}

		wait_for_vl_status_clear(dd, ld_mask, "dedicated");

		/* now raise all dedicated that are going up */
		for (i = 0; i < NUM_USABLE_VLS; i++) {
			if (!valid_vl(i))
				continue;

			if (be16_to_cpu(new_bc->vl[i].dedicated) >
					be16_to_cpu(cur_bc.vl[i].dedicated))
				set_vl_dedicated(dd, i,
						 be16_to_cpu(new_bc->
							     vl[i].dedicated));
		}
	}

	/* next raise all shared that are going up */
	for (i = 0; i < NUM_USABLE_VLS; i++) {
		if (!valid_vl(i))
			continue;

		if (be16_to_cpu(new_bc->vl[i].shared) >
				be16_to_cpu(cur_bc.vl[i].shared))
			set_vl_shared(dd, i, be16_to_cpu(new_bc->vl[i].shared));
	}

	/* finally raise the global shared */
	if (be16_to_cpu(new_bc->overall_shared_limit) >
	    be16_to_cpu(cur_bc.overall_shared_limit))
		set_global_shared(dd,
				  be16_to_cpu(new_bc->overall_shared_limit));

	/* bracket the credit change with a total adjustment */
	if (new_total < cur_total)
		set_global_limit(dd, new_total);

	/*
	 * Determine the actual number of operational VLS using the number of
	 * dedicated and shared credits for each VL.
	 */
	if (change_count > 0) {
		for (i = 0; i < TXE_NUM_DATA_VL; i++)
			if (be16_to_cpu(new_bc->vl[i].dedicated) > 0 ||
			    be16_to_cpu(new_bc->vl[i].shared) > 0)
				vl_count++;
		ppd->actual_vls_operational = vl_count;
		ret = sdma_map_init(dd, ppd->port - 1, vl_count ?
				    ppd->actual_vls_operational :
				    ppd->vls_operational,
				    NULL);
		if (ret == 0)
			ret = pio_map_init(dd, ppd->port - 1, vl_count ?
					   ppd->actual_vls_operational :
					   ppd->vls_operational, NULL);
		if (ret)
			return ret;
	}
	return 0;
}

/*
 * Read the given fabric manager table. Return the size of the
 * table (in bytes) on success, and a negative error code on
 * failure.
 */
int fm_get_table(struct hfi1_pportdata *ppd, int which, void *t)

{
	int size;
	struct vl_arb_cache *vlc;

	switch (which) {
	case FM_TBL_VL_HIGH_ARB:
		size = 256;
		/*
		 * OPA specifies 128 elements (of 2 bytes each), though
		 * HFI supports only 16 elements in h/w.
		 */
		vlc = vl_arb_lock_cache(ppd, HI_PRIO_TABLE);
		vl_arb_get_cache(vlc, t);
		vl_arb_unlock_cache(ppd, HI_PRIO_TABLE);
		break;
	case FM_TBL_VL_LOW_ARB:
		size = 256;
		/*
		 * OPA specifies 128 elements (of 2 bytes each), though
		 * HFI supports only 16 elements in h/w.
		 */
		vlc = vl_arb_lock_cache(ppd, LO_PRIO_TABLE);
		vl_arb_get_cache(vlc, t);
		vl_arb_unlock_cache(ppd, LO_PRIO_TABLE);
		break;
	case FM_TBL_BUFFER_CONTROL:
		size = get_buffer_control(ppd->dd, t, NULL);
		break;
	case FM_TBL_SC2VLNT:
		size = get_sc2vlnt(ppd->dd, t);
		break;
	case FM_TBL_VL_PREEMPT_ELEMS:
		size = 256;
		/* OPA specifies 128 elements, of 2 bytes each */
		get_vlarb_preempt(ppd->dd, OPA_MAX_VLS, t);
		break;
	case FM_TBL_VL_PREEMPT_MATRIX:
		size = 256;
		/*
		 * OPA specifies that this is the same size as the VL
		 * arbitration tables (i.e., 256 bytes).
		 */
		break;
	default:
		return -EINVAL;
	}
	return size;
}

/*
 * Write the given fabric manager table.
 */
int fm_set_table(struct hfi1_pportdata *ppd, int which, void *t)
{
	int ret = 0;
	struct vl_arb_cache *vlc;

	switch (which) {
	case FM_TBL_VL_HIGH_ARB:
		vlc = vl_arb_lock_cache(ppd, HI_PRIO_TABLE);
		if (vl_arb_match_cache(vlc, t)) {
			vl_arb_unlock_cache(ppd, HI_PRIO_TABLE);
			break;
		}
		vl_arb_set_cache(vlc, t);
		vl_arb_unlock_cache(ppd, HI_PRIO_TABLE);
		ret = set_vl_weights(ppd, SEND_HIGH_PRIORITY_LIST,
				     VL_ARB_HIGH_PRIO_TABLE_SIZE, t);
		break;
	case FM_TBL_VL_LOW_ARB:
		vlc = vl_arb_lock_cache(ppd, LO_PRIO_TABLE);
		if (vl_arb_match_cache(vlc, t)) {
			vl_arb_unlock_cache(ppd, LO_PRIO_TABLE);
			break;
		}
		vl_arb_set_cache(vlc, t);
		vl_arb_unlock_cache(ppd, LO_PRIO_TABLE);
		ret = set_vl_weights(ppd, SEND_LOW_PRIORITY_LIST,
				     VL_ARB_LOW_PRIO_TABLE_SIZE, t);
		break;
	case FM_TBL_BUFFER_CONTROL:
		ret = set_buffer_control(ppd, t);
		break;
	case FM_TBL_SC2VLNT:
		set_sc2vlnt(ppd->dd, t);
		break;
	default:
		ret = -EINVAL;
	}
	return ret;
}

/*
 * Disable all data VLs.
 *
 * Return 0 if disabled, non-zero if the VLs cannot be disabled.
 */
static int disable_data_vls(struct hfi1_devdata *dd)
{
	if (is_ax(dd))
		return 1;

	pio_send_control(dd, PSC_DATA_VL_DISABLE);

	return 0;
}

/*
 * open_fill_data_vls() - the counterpart to stop_drain_data_vls().
 * Just re-enables all data VLs (the "fill" part happens
 * automatically - the name was chosen for symmetry with
 * stop_drain_data_vls()).
 *
 * Return 0 if successful, non-zero if the VLs cannot be enabled.
 */
int open_fill_data_vls(struct hfi1_devdata *dd)
{
	if (is_ax(dd))
		return 1;

	pio_send_control(dd, PSC_DATA_VL_ENABLE);

	return 0;
}

/*
 * drain_data_vls() - assumes that disable_data_vls() has been called,
 * wait for occupancy (of per-VL FIFOs) for all contexts, and SDMA
 * engines to drop to 0.
 */
static void drain_data_vls(struct hfi1_devdata *dd)
{
	sc_wait(dd);
	sdma_wait(dd);
	pause_for_credit_return(dd);
}

/*
 * stop_drain_data_vls() - disable, then drain all per-VL fifos.
 *
 * Use open_fill_data_vls() to resume using data VLs.  This pair is
 * meant to be used like this:
 *
 * stop_drain_data_vls(dd);
 * // do things with per-VL resources
 * open_fill_data_vls(dd);
 */
int stop_drain_data_vls(struct hfi1_devdata *dd)
{
	int ret;

	ret = disable_data_vls(dd);
	if (ret == 0)
		drain_data_vls(dd);

	return ret;
}

/*
 * Convert a nanosecond time to a cclock count.  No matter how slow
 * the cclock, a non-zero ns will always have a non-zero result.
 */
u32 ns_to_cclock(struct hfi1_devdata *dd, u32 ns)
{
	u32 cclocks;

	if (dd->icode == ICODE_FPGA_EMULATION)
		cclocks = (ns * 1000) / FPGA_CCLOCK_PS;
	else  /* simulation pretends to be ASIC */
		cclocks = (ns * 1000) / ASIC_CCLOCK_PS;
	if (ns && !cclocks)	/* if ns nonzero, must be at least 1 */
		cclocks = 1;
	return cclocks;
}

/*
 * Convert a cclock count to nanoseconds. Not matter how slow
 * the cclock, a non-zero cclocks will always have a non-zero result.
 */
u32 cclock_to_ns(struct hfi1_devdata *dd, u32 cclocks)
{
	u32 ns;

	if (dd->icode == ICODE_FPGA_EMULATION)
		ns = (cclocks * FPGA_CCLOCK_PS) / 1000;
	else  /* simulation pretends to be ASIC */
		ns = (cclocks * ASIC_CCLOCK_PS) / 1000;
	if (cclocks && !ns)
		ns = 1;
	return ns;
}

/*
 * Dynamically adjust the receive interrupt timeout for a context based on
 * incoming packet rate.
 *
 * NOTE: Dynamic adjustment does not allow rcv_intr_count to be zero.
 */
static void adjust_rcv_timeout(struct hfi1_ctxtdata *rcd, u32 npkts)
{
	struct hfi1_devdata *dd = rcd->dd;
	u32 timeout = rcd->rcvavail_timeout;

	/*
	 * This algorithm doubles or halves the timeout depending on whether
	 * the number of packets received in this interrupt were less than or
	 * greater equal the interrupt count.
	 *
	 * The calculations below do not allow a steady state to be achieved.
	 * Only at the endpoints it is possible to have an unchanging
	 * timeout.
	 */
	if (npkts < rcv_intr_count) {
		/*
		 * Not enough packets arrived before the timeout, adjust
		 * timeout downward.
		 */
		if (timeout < 2) /* already at minimum? */
			return;
		timeout >>= 1;
	} else {
		/*
		 * More than enough packets arrived before the timeout, adjust
		 * timeout upward.
		 */
		if (timeout >= dd->rcv_intr_timeout_csr) /* already at max? */
			return;
		timeout = min(timeout << 1, dd->rcv_intr_timeout_csr);
	}

	rcd->rcvavail_timeout = timeout;
	/*
	 * timeout cannot be larger than rcv_intr_timeout_csr which has already
	 * been verified to be in range
	 */
	write_kctxt_csr(dd, rcd->ctxt, RCV_AVAIL_TIME_OUT,
			(u64)timeout <<
			RCV_AVAIL_TIME_OUT_TIME_OUT_RELOAD_SHIFT);
}

void update_usrhead(struct hfi1_ctxtdata *rcd, u32 hd, u32 updegr, u32 egrhd,
		    u32 intr_adjust, u32 npkts)
{
	struct hfi1_devdata *dd = rcd->dd;
	u64 reg;
	u32 ctxt = rcd->ctxt;

	/*
	 * Need to write timeout register before updating RcvHdrHead to ensure
	 * that a new value is used when the HW decides to restart counting.
	 */
	if (intr_adjust)
		adjust_rcv_timeout(rcd, npkts);
	if (updegr) {
		reg = (egrhd & RCV_EGR_INDEX_HEAD_HEAD_MASK)
			<< RCV_EGR_INDEX_HEAD_HEAD_SHIFT;
		write_uctxt_csr(dd, ctxt, RCV_EGR_INDEX_HEAD, reg);
	}
	reg = ((u64)rcv_intr_count << RCV_HDR_HEAD_COUNTER_SHIFT) |
		(((u64)hd & RCV_HDR_HEAD_HEAD_MASK)
			<< RCV_HDR_HEAD_HEAD_SHIFT);
	write_uctxt_csr(dd, ctxt, RCV_HDR_HEAD, reg);
}

u32 hdrqempty(struct hfi1_ctxtdata *rcd)
{
	u32 head, tail;

	head = (read_uctxt_csr(rcd->dd, rcd->ctxt, RCV_HDR_HEAD)
		& RCV_HDR_HEAD_HEAD_SMASK) >> RCV_HDR_HEAD_HEAD_SHIFT;

	if (rcd->rcvhdrtail_kvaddr)
		tail = get_rcvhdrtail(rcd);
	else
		tail = read_uctxt_csr(rcd->dd, rcd->ctxt, RCV_HDR_TAIL);

	return head == tail;
}

/*
 * Context Control and Receive Array encoding for buffer size:
 *	0x0 invalid
 *	0x1   4 KB
 *	0x2   8 KB
 *	0x3  16 KB
 *	0x4  32 KB
 *	0x5  64 KB
 *	0x6 128 KB
 *	0x7 256 KB
 *	0x8 512 KB (Receive Array only)
 *	0x9   1 MB (Receive Array only)
 *	0xa   2 MB (Receive Array only)
 *
 *	0xB-0xF - reserved (Receive Array only)
 *
 *
 * This routine assumes that the value has already been sanity checked.
 */
static u32 encoded_size(u32 size)
{
	switch (size) {
	case   4 * 1024: return 0x1;
	case   8 * 1024: return 0x2;
	case  16 * 1024: return 0x3;
	case  32 * 1024: return 0x4;
	case  64 * 1024: return 0x5;
	case 128 * 1024: return 0x6;
	case 256 * 1024: return 0x7;
	case 512 * 1024: return 0x8;
	case   1 * 1024 * 1024: return 0x9;
	case   2 * 1024 * 1024: return 0xa;
	}
	return 0x1;	/* if invalid, go with the minimum size */
}

void hfi1_rcvctrl(struct hfi1_devdata *dd, unsigned int op,
		  struct hfi1_ctxtdata *rcd)
{
	u64 rcvctrl, reg;
	int did_enable = 0;
	u16 ctxt;

	if (!rcd)
		return;

	ctxt = rcd->ctxt;

	hfi1_cdbg(RCVCTRL, "ctxt %d op 0x%x", ctxt, op);

	rcvctrl = read_kctxt_csr(dd, ctxt, RCV_CTXT_CTRL);
	/* if the context already enabled, don't do the extra steps */
	if ((op & HFI1_RCVCTRL_CTXT_ENB) &&
	    !(rcvctrl & RCV_CTXT_CTRL_ENABLE_SMASK)) {
		/* reset the tail and hdr addresses, and sequence count */
		write_kctxt_csr(dd, ctxt, RCV_HDR_ADDR,
				rcd->rcvhdrq_dma);
		if (rcd->rcvhdrtail_kvaddr)
			write_kctxt_csr(dd, ctxt, RCV_HDR_TAIL_ADDR,
					rcd->rcvhdrqtailaddr_dma);
		rcd->seq_cnt = 1;

		/* reset the cached receive header queue head value */
		rcd->head = 0;

		/*
		 * Zero the receive header queue so we don't get false
		 * positives when checking the sequence number.  The
		 * sequence numbers could land exactly on the same spot.
		 * E.g. a rcd restart before the receive header wrapped.
		 */
		memset(rcd->rcvhdrq, 0, rcvhdrq_size(rcd));

		/* starting timeout */
		rcd->rcvavail_timeout = dd->rcv_intr_timeout_csr;

		/* enable the context */
		rcvctrl |= RCV_CTXT_CTRL_ENABLE_SMASK;

		/* clean the egr buffer size first */
		rcvctrl &= ~RCV_CTXT_CTRL_EGR_BUF_SIZE_SMASK;
		rcvctrl |= ((u64)encoded_size(rcd->egrbufs.rcvtid_size)
				& RCV_CTXT_CTRL_EGR_BUF_SIZE_MASK)
					<< RCV_CTXT_CTRL_EGR_BUF_SIZE_SHIFT;

		/* zero RcvHdrHead - set RcvHdrHead.Counter after enable */
		write_uctxt_csr(dd, ctxt, RCV_HDR_HEAD, 0);
		did_enable = 1;

		/* zero RcvEgrIndexHead */
		write_uctxt_csr(dd, ctxt, RCV_EGR_INDEX_HEAD, 0);

		/* set eager count and base index */
		reg = (((u64)(rcd->egrbufs.alloced >> RCV_SHIFT)
			& RCV_EGR_CTRL_EGR_CNT_MASK)
		       << RCV_EGR_CTRL_EGR_CNT_SHIFT) |
			(((rcd->eager_base >> RCV_SHIFT)
			  & RCV_EGR_CTRL_EGR_BASE_INDEX_MASK)
			 << RCV_EGR_CTRL_EGR_BASE_INDEX_SHIFT);
		write_kctxt_csr(dd, ctxt, RCV_EGR_CTRL, reg);

		/*
		 * Set TID (expected) count and base index.
		 * rcd->expected_count is set to individual RcvArray entries,
		 * not pairs, and the CSR takes a pair-count in groups of
		 * four, so divide by 8.
		 */
		reg = (((rcd->expected_count >> RCV_SHIFT)
					& RCV_TID_CTRL_TID_PAIR_CNT_MASK)
				<< RCV_TID_CTRL_TID_PAIR_CNT_SHIFT) |
		      (((rcd->expected_base >> RCV_SHIFT)
					& RCV_TID_CTRL_TID_BASE_INDEX_MASK)
				<< RCV_TID_CTRL_TID_BASE_INDEX_SHIFT);
		write_kctxt_csr(dd, ctxt, RCV_TID_CTRL, reg);
		if (ctxt == HFI1_CTRL_CTXT)
			write_csr(dd, RCV_VL15, HFI1_CTRL_CTXT);
	}
	if (op & HFI1_RCVCTRL_CTXT_DIS) {
		write_csr(dd, RCV_VL15, 0);
		/*
		 * When receive context is being disabled turn on tail
		 * update with a dummy tail address and then disable
		 * receive context.
		 */
		if (dd->rcvhdrtail_dummy_dma) {
			write_kctxt_csr(dd, ctxt, RCV_HDR_TAIL_ADDR,
					dd->rcvhdrtail_dummy_dma);
			/* Enabling RcvCtxtCtrl.TailUpd is intentional. */
			rcvctrl |= RCV_CTXT_CTRL_TAIL_UPD_SMASK;
		}

		rcvctrl &= ~RCV_CTXT_CTRL_ENABLE_SMASK;
	}
	if (op & HFI1_RCVCTRL_INTRAVAIL_ENB)
		rcvctrl |= RCV_CTXT_CTRL_INTR_AVAIL_SMASK;
	if (op & HFI1_RCVCTRL_INTRAVAIL_DIS)
		rcvctrl &= ~RCV_CTXT_CTRL_INTR_AVAIL_SMASK;
	if ((op & HFI1_RCVCTRL_TAILUPD_ENB) && rcd->rcvhdrtail_kvaddr)
		rcvctrl |= RCV_CTXT_CTRL_TAIL_UPD_SMASK;
	if (op & HFI1_RCVCTRL_TAILUPD_DIS) {
		/* See comment on RcvCtxtCtrl.TailUpd above */
		if (!(op & HFI1_RCVCTRL_CTXT_DIS))
			rcvctrl &= ~RCV_CTXT_CTRL_TAIL_UPD_SMASK;
	}
	if (op & HFI1_RCVCTRL_TIDFLOW_ENB)
		rcvctrl |= RCV_CTXT_CTRL_TID_FLOW_ENABLE_SMASK;
	if (op & HFI1_RCVCTRL_TIDFLOW_DIS)
		rcvctrl &= ~RCV_CTXT_CTRL_TID_FLOW_ENABLE_SMASK;
	if (op & HFI1_RCVCTRL_ONE_PKT_EGR_ENB) {
		/*
		 * In one-packet-per-eager mode, the size comes from
		 * the RcvArray entry.
		 */
		rcvctrl &= ~RCV_CTXT_CTRL_EGR_BUF_SIZE_SMASK;
		rcvctrl |= RCV_CTXT_CTRL_ONE_PACKET_PER_EGR_BUFFER_SMASK;
	}
	if (op & HFI1_RCVCTRL_ONE_PKT_EGR_DIS)
		rcvctrl &= ~RCV_CTXT_CTRL_ONE_PACKET_PER_EGR_BUFFER_SMASK;
	if (op & HFI1_RCVCTRL_NO_RHQ_DROP_ENB)
		rcvctrl |= RCV_CTXT_CTRL_DONT_DROP_RHQ_FULL_SMASK;
	if (op & HFI1_RCVCTRL_NO_RHQ_DROP_DIS)
		rcvctrl &= ~RCV_CTXT_CTRL_DONT_DROP_RHQ_FULL_SMASK;
	if (op & HFI1_RCVCTRL_NO_EGR_DROP_ENB)
		rcvctrl |= RCV_CTXT_CTRL_DONT_DROP_EGR_FULL_SMASK;
	if (op & HFI1_RCVCTRL_NO_EGR_DROP_DIS)
		rcvctrl &= ~RCV_CTXT_CTRL_DONT_DROP_EGR_FULL_SMASK;
	hfi1_cdbg(RCVCTRL, "ctxt %d rcvctrl 0x%llx\n", ctxt, rcvctrl);
	write_kctxt_csr(dd, ctxt, RCV_CTXT_CTRL, rcvctrl);

	/* work around sticky RcvCtxtStatus.BlockedRHQFull */
	if (did_enable &&
	    (rcvctrl & RCV_CTXT_CTRL_DONT_DROP_RHQ_FULL_SMASK)) {
		reg = read_kctxt_csr(dd, ctxt, RCV_CTXT_STATUS);
		if (reg != 0) {
			dd_dev_info(dd, "ctxt %d status %lld (blocked)\n",
				    ctxt, reg);
			read_uctxt_csr(dd, ctxt, RCV_HDR_HEAD);
			write_uctxt_csr(dd, ctxt, RCV_HDR_HEAD, 0x10);
			write_uctxt_csr(dd, ctxt, RCV_HDR_HEAD, 0x00);
			read_uctxt_csr(dd, ctxt, RCV_HDR_HEAD);
			reg = read_kctxt_csr(dd, ctxt, RCV_CTXT_STATUS);
			dd_dev_info(dd, "ctxt %d status %lld (%s blocked)\n",
				    ctxt, reg, reg == 0 ? "not" : "still");
		}
	}

	if (did_enable) {
		/*
		 * The interrupt timeout and count must be set after
		 * the context is enabled to take effect.
		 */
		/* set interrupt timeout */
		write_kctxt_csr(dd, ctxt, RCV_AVAIL_TIME_OUT,
				(u64)rcd->rcvavail_timeout <<
				RCV_AVAIL_TIME_OUT_TIME_OUT_RELOAD_SHIFT);

		/* set RcvHdrHead.Counter, zero RcvHdrHead.Head (again) */
		reg = (u64)rcv_intr_count << RCV_HDR_HEAD_COUNTER_SHIFT;
		write_uctxt_csr(dd, ctxt, RCV_HDR_HEAD, reg);
	}

	if (op & (HFI1_RCVCTRL_TAILUPD_DIS | HFI1_RCVCTRL_CTXT_DIS))
		/*
		 * If the context has been disabled and the Tail Update has
		 * been cleared, set the RCV_HDR_TAIL_ADDR CSR to dummy address
		 * so it doesn't contain an address that is invalid.
		 */
		write_kctxt_csr(dd, ctxt, RCV_HDR_TAIL_ADDR,
				dd->rcvhdrtail_dummy_dma);
}

u32 hfi1_read_cntrs(struct hfi1_devdata *dd, char **namep, u64 **cntrp)
{
	int ret;
	u64 val = 0;

	if (namep) {
		ret = dd->cntrnameslen;
		*namep = dd->cntrnames;
	} else {
		const struct cntr_entry *entry;
		int i, j;

		ret = (dd->ndevcntrs) * sizeof(u64);

		/* Get the start of the block of counters */
		*cntrp = dd->cntrs;

		/*
		 * Now go and fill in each counter in the block.
		 */
		for (i = 0; i < DEV_CNTR_LAST; i++) {
			entry = &dev_cntrs[i];
			hfi1_cdbg(CNTR, "reading %s", entry->name);
			if (entry->flags & CNTR_DISABLED) {
				/* Nothing */
				hfi1_cdbg(CNTR, "\tDisabled\n");
			} else {
				if (entry->flags & CNTR_VL) {
					hfi1_cdbg(CNTR, "\tPer VL\n");
					for (j = 0; j < C_VL_COUNT; j++) {
						val = entry->rw_cntr(entry,
								  dd, j,
								  CNTR_MODE_R,
								  0);
						hfi1_cdbg(
						   CNTR,
						   "\t\tRead 0x%llx for %d\n",
						   val, j);
						dd->cntrs[entry->offset + j] =
									    val;
					}
				} else if (entry->flags & CNTR_SDMA) {
					hfi1_cdbg(CNTR,
						  "\t Per SDMA Engine\n");
					for (j = 0; j < chip_sdma_engines(dd);
					     j++) {
						val =
						entry->rw_cntr(entry, dd, j,
							       CNTR_MODE_R, 0);
						hfi1_cdbg(CNTR,
							  "\t\tRead 0x%llx for %d\n",
							  val, j);
						dd->cntrs[entry->offset + j] =
									val;
					}
				} else {
					val = entry->rw_cntr(entry, dd,
							CNTR_INVALID_VL,
							CNTR_MODE_R, 0);
					dd->cntrs[entry->offset] = val;
					hfi1_cdbg(CNTR, "\tRead 0x%llx", val);
				}
			}
		}
	}
	return ret;
}

/*
 * Used by sysfs to create files for hfi stats to read
 */
u32 hfi1_read_portcntrs(struct hfi1_pportdata *ppd, char **namep, u64 **cntrp)
{
	int ret;
	u64 val = 0;

	if (namep) {
		ret = ppd->dd->portcntrnameslen;
		*namep = ppd->dd->portcntrnames;
	} else {
		const struct cntr_entry *entry;
		int i, j;

		ret = ppd->dd->nportcntrs * sizeof(u64);
		*cntrp = ppd->cntrs;

		for (i = 0; i < PORT_CNTR_LAST; i++) {
			entry = &port_cntrs[i];
			hfi1_cdbg(CNTR, "reading %s", entry->name);
			if (entry->flags & CNTR_DISABLED) {
				/* Nothing */
				hfi1_cdbg(CNTR, "\tDisabled\n");
				continue;
			}

			if (entry->flags & CNTR_VL) {
				hfi1_cdbg(CNTR, "\tPer VL");
				for (j = 0; j < C_VL_COUNT; j++) {
					val = entry->rw_cntr(entry, ppd, j,
							       CNTR_MODE_R,
							       0);
					hfi1_cdbg(
					   CNTR,
					   "\t\tRead 0x%llx for %d",
					   val, j);
					ppd->cntrs[entry->offset + j] = val;
				}
			} else {
				val = entry->rw_cntr(entry, ppd,
						       CNTR_INVALID_VL,
						       CNTR_MODE_R,
						       0);
				ppd->cntrs[entry->offset] = val;
				hfi1_cdbg(CNTR, "\tRead 0x%llx", val);
			}
		}
	}
	return ret;
}

static void free_cntrs(struct hfi1_devdata *dd)
{
	struct hfi1_pportdata *ppd;
	int i;

	if (dd->synth_stats_timer.function)
		del_timer_sync(&dd->synth_stats_timer);
	ppd = (struct hfi1_pportdata *)(dd + 1);
	for (i = 0; i < dd->num_pports; i++, ppd++) {
		kfree(ppd->cntrs);
		kfree(ppd->scntrs);
		free_percpu(ppd->ibport_data.rvp.rc_acks);
		free_percpu(ppd->ibport_data.rvp.rc_qacks);
		free_percpu(ppd->ibport_data.rvp.rc_delayed_comp);
		ppd->cntrs = NULL;
		ppd->scntrs = NULL;
		ppd->ibport_data.rvp.rc_acks = NULL;
		ppd->ibport_data.rvp.rc_qacks = NULL;
		ppd->ibport_data.rvp.rc_delayed_comp = NULL;
	}
	kfree(dd->portcntrnames);
	dd->portcntrnames = NULL;
	kfree(dd->cntrs);
	dd->cntrs = NULL;
	kfree(dd->scntrs);
	dd->scntrs = NULL;
	kfree(dd->cntrnames);
	dd->cntrnames = NULL;
	if (dd->update_cntr_wq) {
		destroy_workqueue(dd->update_cntr_wq);
		dd->update_cntr_wq = NULL;
	}
}

static u64 read_dev_port_cntr(struct hfi1_devdata *dd, struct cntr_entry *entry,
			      u64 *psval, void *context, int vl)
{
	u64 val;
	u64 sval = *psval;

	if (entry->flags & CNTR_DISABLED) {
		dd_dev_err(dd, "Counter %s not enabled", entry->name);
		return 0;
	}

	hfi1_cdbg(CNTR, "cntr: %s vl %d psval 0x%llx", entry->name, vl, *psval);

	val = entry->rw_cntr(entry, context, vl, CNTR_MODE_R, 0);

	/* If its a synthetic counter there is more work we need to do */
	if (entry->flags & CNTR_SYNTH) {
		if (sval == CNTR_MAX) {
			/* No need to read already saturated */
			return CNTR_MAX;
		}

		if (entry->flags & CNTR_32BIT) {
			/* 32bit counters can wrap multiple times */
			u64 upper = sval >> 32;
			u64 lower = (sval << 32) >> 32;

			if (lower > val) { /* hw wrapped */
				if (upper == CNTR_32BIT_MAX)
					val = CNTR_MAX;
				else
					upper++;
			}

			if (val != CNTR_MAX)
				val = (upper << 32) | val;

		} else {
			/* If we rolled we are saturated */
			if ((val < sval) || (val > CNTR_MAX))
				val = CNTR_MAX;
		}
	}

	*psval = val;

	hfi1_cdbg(CNTR, "\tNew val=0x%llx", val);

	return val;
}

static u64 write_dev_port_cntr(struct hfi1_devdata *dd,
			       struct cntr_entry *entry,
			       u64 *psval, void *context, int vl, u64 data)
{
	u64 val;

	if (entry->flags & CNTR_DISABLED) {
		dd_dev_err(dd, "Counter %s not enabled", entry->name);
		return 0;
	}

	hfi1_cdbg(CNTR, "cntr: %s vl %d psval 0x%llx", entry->name, vl, *psval);

	if (entry->flags & CNTR_SYNTH) {
		*psval = data;
		if (entry->flags & CNTR_32BIT) {
			val = entry->rw_cntr(entry, context, vl, CNTR_MODE_W,
					     (data << 32) >> 32);
			val = data; /* return the full 64bit value */
		} else {
			val = entry->rw_cntr(entry, context, vl, CNTR_MODE_W,
					     data);
		}
	} else {
		val = entry->rw_cntr(entry, context, vl, CNTR_MODE_W, data);
	}

	*psval = val;

	hfi1_cdbg(CNTR, "\tNew val=0x%llx", val);

	return val;
}

u64 read_dev_cntr(struct hfi1_devdata *dd, int index, int vl)
{
	struct cntr_entry *entry;
	u64 *sval;

	entry = &dev_cntrs[index];
	sval = dd->scntrs + entry->offset;

	if (vl != CNTR_INVALID_VL)
		sval += vl;

	return read_dev_port_cntr(dd, entry, sval, dd, vl);
}

u64 write_dev_cntr(struct hfi1_devdata *dd, int index, int vl, u64 data)
{
	struct cntr_entry *entry;
	u64 *sval;

	entry = &dev_cntrs[index];
	sval = dd->scntrs + entry->offset;

	if (vl != CNTR_INVALID_VL)
		sval += vl;

	return write_dev_port_cntr(dd, entry, sval, dd, vl, data);
}

u64 read_port_cntr(struct hfi1_pportdata *ppd, int index, int vl)
{
	struct cntr_entry *entry;
	u64 *sval;

	entry = &port_cntrs[index];
	sval = ppd->scntrs + entry->offset;

	if (vl != CNTR_INVALID_VL)
		sval += vl;

	if ((index >= C_RCV_HDR_OVF_FIRST + ppd->dd->num_rcv_contexts) &&
	    (index <= C_RCV_HDR_OVF_LAST)) {
		/* We do not want to bother for disabled contexts */
		return 0;
	}

	return read_dev_port_cntr(ppd->dd, entry, sval, ppd, vl);
}

u64 write_port_cntr(struct hfi1_pportdata *ppd, int index, int vl, u64 data)
{
	struct cntr_entry *entry;
	u64 *sval;

	entry = &port_cntrs[index];
	sval = ppd->scntrs + entry->offset;

	if (vl != CNTR_INVALID_VL)
		sval += vl;

	if ((index >= C_RCV_HDR_OVF_FIRST + ppd->dd->num_rcv_contexts) &&
	    (index <= C_RCV_HDR_OVF_LAST)) {
		/* We do not want to bother for disabled contexts */
		return 0;
	}

	return write_dev_port_cntr(ppd->dd, entry, sval, ppd, vl, data);
}

static void do_update_synth_timer(struct work_struct *work)
{
	u64 cur_tx;
	u64 cur_rx;
	u64 total_flits;
	u8 update = 0;
	int i, j, vl;
	struct hfi1_pportdata *ppd;
	struct cntr_entry *entry;
	struct hfi1_devdata *dd = container_of(work, struct hfi1_devdata,
					       update_cntr_work);

	/*
	 * Rather than keep beating on the CSRs pick a minimal set that we can
	 * check to watch for potential roll over. We can do this by looking at
	 * the number of flits sent/recv. If the total flits exceeds 32bits then
	 * we have to iterate all the counters and update.
	 */
	entry = &dev_cntrs[C_DC_RCV_FLITS];
	cur_rx = entry->rw_cntr(entry, dd, CNTR_INVALID_VL, CNTR_MODE_R, 0);

	entry = &dev_cntrs[C_DC_XMIT_FLITS];
	cur_tx = entry->rw_cntr(entry, dd, CNTR_INVALID_VL, CNTR_MODE_R, 0);

	hfi1_cdbg(
	    CNTR,
	    "[%d] curr tx=0x%llx rx=0x%llx :: last tx=0x%llx rx=0x%llx\n",
	    dd->unit, cur_tx, cur_rx, dd->last_tx, dd->last_rx);

	if ((cur_tx < dd->last_tx) || (cur_rx < dd->last_rx)) {
		/*
		 * May not be strictly necessary to update but it won't hurt and
		 * simplifies the logic here.
		 */
		update = 1;
		hfi1_cdbg(CNTR, "[%d] Tripwire counter rolled, updating",
			  dd->unit);
	} else {
		total_flits = (cur_tx - dd->last_tx) + (cur_rx - dd->last_rx);
		hfi1_cdbg(CNTR,
			  "[%d] total flits 0x%llx limit 0x%llx\n", dd->unit,
			  total_flits, (u64)CNTR_32BIT_MAX);
		if (total_flits >= CNTR_32BIT_MAX) {
			hfi1_cdbg(CNTR, "[%d] 32bit limit hit, updating",
				  dd->unit);
			update = 1;
		}
	}

	if (update) {
		hfi1_cdbg(CNTR, "[%d] Updating dd and ppd counters", dd->unit);
		for (i = 0; i < DEV_CNTR_LAST; i++) {
			entry = &dev_cntrs[i];
			if (entry->flags & CNTR_VL) {
				for (vl = 0; vl < C_VL_COUNT; vl++)
					read_dev_cntr(dd, i, vl);
			} else {
				read_dev_cntr(dd, i, CNTR_INVALID_VL);
			}
		}
		ppd = (struct hfi1_pportdata *)(dd + 1);
		for (i = 0; i < dd->num_pports; i++, ppd++) {
			for (j = 0; j < PORT_CNTR_LAST; j++) {
				entry = &port_cntrs[j];
				if (entry->flags & CNTR_VL) {
					for (vl = 0; vl < C_VL_COUNT; vl++)
						read_port_cntr(ppd, j, vl);
				} else {
					read_port_cntr(ppd, j, CNTR_INVALID_VL);
				}
			}
		}

		/*
		 * We want the value in the register. The goal is to keep track
		 * of the number of "ticks" not the counter value. In other
		 * words if the register rolls we want to notice it and go ahead
		 * and force an update.
		 */
		entry = &dev_cntrs[C_DC_XMIT_FLITS];
		dd->last_tx = entry->rw_cntr(entry, dd, CNTR_INVALID_VL,
						CNTR_MODE_R, 0);

		entry = &dev_cntrs[C_DC_RCV_FLITS];
		dd->last_rx = entry->rw_cntr(entry, dd, CNTR_INVALID_VL,
						CNTR_MODE_R, 0);

		hfi1_cdbg(CNTR, "[%d] setting last tx/rx to 0x%llx 0x%llx",
			  dd->unit, dd->last_tx, dd->last_rx);

	} else {
		hfi1_cdbg(CNTR, "[%d] No update necessary", dd->unit);
	}
}

static void update_synth_timer(struct timer_list *t)
{
	struct hfi1_devdata *dd = from_timer(dd, t, synth_stats_timer);

	queue_work(dd->update_cntr_wq, &dd->update_cntr_work);
	mod_timer(&dd->synth_stats_timer, jiffies + HZ * SYNTH_CNT_TIME);
}

#define C_MAX_NAME 16 /* 15 chars + one for /0 */
static int init_cntrs(struct hfi1_devdata *dd)
{
	int i, rcv_ctxts, j;
	size_t sz;
	char *p;
	char name[C_MAX_NAME];
	struct hfi1_pportdata *ppd;
	const char *bit_type_32 = ",32";
	const int bit_type_32_sz = strlen(bit_type_32);
	u32 sdma_engines = chip_sdma_engines(dd);

	/* set up the stats timer; the add_timer is done at the end */
	timer_setup(&dd->synth_stats_timer, update_synth_timer, 0);

	/***********************/
	/* per device counters */
	/***********************/

	/* size names and determine how many we have*/
	dd->ndevcntrs = 0;
	sz = 0;

	for (i = 0; i < DEV_CNTR_LAST; i++) {
		if (dev_cntrs[i].flags & CNTR_DISABLED) {
			hfi1_dbg_early("\tSkipping %s\n", dev_cntrs[i].name);
			continue;
		}

		if (dev_cntrs[i].flags & CNTR_VL) {
			dev_cntrs[i].offset = dd->ndevcntrs;
			for (j = 0; j < C_VL_COUNT; j++) {
				snprintf(name, C_MAX_NAME, "%s%d",
					 dev_cntrs[i].name, vl_from_idx(j));
				sz += strlen(name);
				/* Add ",32" for 32-bit counters */
				if (dev_cntrs[i].flags & CNTR_32BIT)
					sz += bit_type_32_sz;
				sz++;
				dd->ndevcntrs++;
			}
		} else if (dev_cntrs[i].flags & CNTR_SDMA) {
			dev_cntrs[i].offset = dd->ndevcntrs;
			for (j = 0; j < sdma_engines; j++) {
				snprintf(name, C_MAX_NAME, "%s%d",
					 dev_cntrs[i].name, j);
				sz += strlen(name);
				/* Add ",32" for 32-bit counters */
				if (dev_cntrs[i].flags & CNTR_32BIT)
					sz += bit_type_32_sz;
				sz++;
				dd->ndevcntrs++;
			}
		} else {
			/* +1 for newline. */
			sz += strlen(dev_cntrs[i].name) + 1;
			/* Add ",32" for 32-bit counters */
			if (dev_cntrs[i].flags & CNTR_32BIT)
				sz += bit_type_32_sz;
			dev_cntrs[i].offset = dd->ndevcntrs;
			dd->ndevcntrs++;
		}
	}

	/* allocate space for the counter values */
	dd->cntrs = kcalloc(dd->ndevcntrs + num_driver_cntrs, sizeof(u64),
			    GFP_KERNEL);
	if (!dd->cntrs)
		goto bail;

	dd->scntrs = kcalloc(dd->ndevcntrs, sizeof(u64), GFP_KERNEL);
	if (!dd->scntrs)
		goto bail;

	/* allocate space for the counter names */
	dd->cntrnameslen = sz;
	dd->cntrnames = kmalloc(sz, GFP_KERNEL);
	if (!dd->cntrnames)
		goto bail;

	/* fill in the names */
	for (p = dd->cntrnames, i = 0; i < DEV_CNTR_LAST; i++) {
		if (dev_cntrs[i].flags & CNTR_DISABLED) {
			/* Nothing */
		} else if (dev_cntrs[i].flags & CNTR_VL) {
			for (j = 0; j < C_VL_COUNT; j++) {
				snprintf(name, C_MAX_NAME, "%s%d",
					 dev_cntrs[i].name,
					 vl_from_idx(j));
				memcpy(p, name, strlen(name));
				p += strlen(name);

				/* Counter is 32 bits */
				if (dev_cntrs[i].flags & CNTR_32BIT) {
					memcpy(p, bit_type_32, bit_type_32_sz);
					p += bit_type_32_sz;
				}

				*p++ = '\n';
			}
		} else if (dev_cntrs[i].flags & CNTR_SDMA) {
			for (j = 0; j < sdma_engines; j++) {
				snprintf(name, C_MAX_NAME, "%s%d",
					 dev_cntrs[i].name, j);
				memcpy(p, name, strlen(name));
				p += strlen(name);

				/* Counter is 32 bits */
				if (dev_cntrs[i].flags & CNTR_32BIT) {
					memcpy(p, bit_type_32, bit_type_32_sz);
					p += bit_type_32_sz;
				}

				*p++ = '\n';
			}
		} else {
			memcpy(p, dev_cntrs[i].name, strlen(dev_cntrs[i].name));
			p += strlen(dev_cntrs[i].name);

			/* Counter is 32 bits */
			if (dev_cntrs[i].flags & CNTR_32BIT) {
				memcpy(p, bit_type_32, bit_type_32_sz);
				p += bit_type_32_sz;
			}

			*p++ = '\n';
		}
	}

	/*********************/
	/* per port counters */
	/*********************/

	/*
	 * Go through the counters for the overflows and disable the ones we
	 * don't need. This varies based on platform so we need to do it
	 * dynamically here.
	 */
	rcv_ctxts = dd->num_rcv_contexts;
	for (i = C_RCV_HDR_OVF_FIRST + rcv_ctxts;
	     i <= C_RCV_HDR_OVF_LAST; i++) {
		port_cntrs[i].flags |= CNTR_DISABLED;
	}

	/* size port counter names and determine how many we have*/
	sz = 0;
	dd->nportcntrs = 0;
	for (i = 0; i < PORT_CNTR_LAST; i++) {
		if (port_cntrs[i].flags & CNTR_DISABLED) {
			hfi1_dbg_early("\tSkipping %s\n", port_cntrs[i].name);
			continue;
		}

		if (port_cntrs[i].flags & CNTR_VL) {
			port_cntrs[i].offset = dd->nportcntrs;
			for (j = 0; j < C_VL_COUNT; j++) {
				snprintf(name, C_MAX_NAME, "%s%d",
					 port_cntrs[i].name, vl_from_idx(j));
				sz += strlen(name);
				/* Add ",32" for 32-bit counters */
				if (port_cntrs[i].flags & CNTR_32BIT)
					sz += bit_type_32_sz;
				sz++;
				dd->nportcntrs++;
			}
		} else {
			/* +1 for newline */
			sz += strlen(port_cntrs[i].name) + 1;
			/* Add ",32" for 32-bit counters */
			if (port_cntrs[i].flags & CNTR_32BIT)
				sz += bit_type_32_sz;
			port_cntrs[i].offset = dd->nportcntrs;
			dd->nportcntrs++;
		}
	}

	/* allocate space for the counter names */
	dd->portcntrnameslen = sz;
	dd->portcntrnames = kmalloc(sz, GFP_KERNEL);
	if (!dd->portcntrnames)
		goto bail;

	/* fill in port cntr names */
	for (p = dd->portcntrnames, i = 0; i < PORT_CNTR_LAST; i++) {
		if (port_cntrs[i].flags & CNTR_DISABLED)
			continue;

		if (port_cntrs[i].flags & CNTR_VL) {
			for (j = 0; j < C_VL_COUNT; j++) {
				snprintf(name, C_MAX_NAME, "%s%d",
					 port_cntrs[i].name, vl_from_idx(j));
				memcpy(p, name, strlen(name));
				p += strlen(name);

				/* Counter is 32 bits */
				if (port_cntrs[i].flags & CNTR_32BIT) {
					memcpy(p, bit_type_32, bit_type_32_sz);
					p += bit_type_32_sz;
				}

				*p++ = '\n';
			}
		} else {
			memcpy(p, port_cntrs[i].name,
			       strlen(port_cntrs[i].name));
			p += strlen(port_cntrs[i].name);

			/* Counter is 32 bits */
			if (port_cntrs[i].flags & CNTR_32BIT) {
				memcpy(p, bit_type_32, bit_type_32_sz);
				p += bit_type_32_sz;
			}

			*p++ = '\n';
		}
	}

	/* allocate per port storage for counter values */
	ppd = (struct hfi1_pportdata *)(dd + 1);
	for (i = 0; i < dd->num_pports; i++, ppd++) {
		ppd->cntrs = kcalloc(dd->nportcntrs, sizeof(u64), GFP_KERNEL);
		if (!ppd->cntrs)
			goto bail;

		ppd->scntrs = kcalloc(dd->nportcntrs, sizeof(u64), GFP_KERNEL);
		if (!ppd->scntrs)
			goto bail;
	}

	/* CPU counters need to be allocated and zeroed */
	if (init_cpu_counters(dd))
		goto bail;

	dd->update_cntr_wq = alloc_ordered_workqueue("hfi1_update_cntr_%d",
						     WQ_MEM_RECLAIM, dd->unit);
	if (!dd->update_cntr_wq)
		goto bail;

	INIT_WORK(&dd->update_cntr_work, do_update_synth_timer);

	mod_timer(&dd->synth_stats_timer, jiffies + HZ * SYNTH_CNT_TIME);
	return 0;
bail:
	free_cntrs(dd);
	return -ENOMEM;
}

static u32 chip_to_opa_lstate(struct hfi1_devdata *dd, u32 chip_lstate)
{
	switch (chip_lstate) {
	default:
		dd_dev_err(dd,
			   "Unknown logical state 0x%x, reporting IB_PORT_DOWN\n",
			   chip_lstate);
		/* fall through */
	case LSTATE_DOWN:
		return IB_PORT_DOWN;
	case LSTATE_INIT:
		return IB_PORT_INIT;
	case LSTATE_ARMED:
		return IB_PORT_ARMED;
	case LSTATE_ACTIVE:
		return IB_PORT_ACTIVE;
	}
}

u32 chip_to_opa_pstate(struct hfi1_devdata *dd, u32 chip_pstate)
{
	/* look at the HFI meta-states only */
	switch (chip_pstate & 0xf0) {
	default:
		dd_dev_err(dd, "Unexpected chip physical state of 0x%x\n",
			   chip_pstate);
		/* fall through */
	case PLS_DISABLED:
		return IB_PORTPHYSSTATE_DISABLED;
	case PLS_OFFLINE:
		return OPA_PORTPHYSSTATE_OFFLINE;
	case PLS_POLLING:
		return IB_PORTPHYSSTATE_POLLING;
	case PLS_CONFIGPHY:
		return IB_PORTPHYSSTATE_TRAINING;
	case PLS_LINKUP:
		return IB_PORTPHYSSTATE_LINKUP;
	case PLS_PHYTEST:
		return IB_PORTPHYSSTATE_PHY_TEST;
	}
}

/* return the OPA port logical state name */
const char *opa_lstate_name(u32 lstate)
{
	static const char * const port_logical_names[] = {
		"PORT_NOP",
		"PORT_DOWN",
		"PORT_INIT",
		"PORT_ARMED",
		"PORT_ACTIVE",
		"PORT_ACTIVE_DEFER",
	};
	if (lstate < ARRAY_SIZE(port_logical_names))
		return port_logical_names[lstate];
	return "unknown";
}

/* return the OPA port physical state name */
const char *opa_pstate_name(u32 pstate)
{
	static const char * const port_physical_names[] = {
		"PHYS_NOP",
		"reserved1",
		"PHYS_POLL",
		"PHYS_DISABLED",
		"PHYS_TRAINING",
		"PHYS_LINKUP",
		"PHYS_LINK_ERR_RECOVER",
		"PHYS_PHY_TEST",
		"reserved8",
		"PHYS_OFFLINE",
		"PHYS_GANGED",
		"PHYS_TEST",
	};
	if (pstate < ARRAY_SIZE(port_physical_names))
		return port_physical_names[pstate];
	return "unknown";
}

/**
 * update_statusp - Update userspace status flag
 * @ppd: Port data structure
 * @state: port state information
 *
 * Actual port status is determined by the host_link_state value
 * in the ppd.
 *
 * host_link_state MUST be updated before updating the user space
 * statusp.
 */
static void update_statusp(struct hfi1_pportdata *ppd, u32 state)
{
	/*
	 * Set port status flags in the page mapped into userspace
	 * memory. Do it here to ensure a reliable state - this is
	 * the only function called by all state handling code.
	 * Always set the flags due to the fact that the cache value
	 * might have been changed explicitly outside of this
	 * function.
	 */
	if (ppd->statusp) {
		switch (state) {
		case IB_PORT_DOWN:
		case IB_PORT_INIT:
			*ppd->statusp &= ~(HFI1_STATUS_IB_CONF |
					   HFI1_STATUS_IB_READY);
			break;
		case IB_PORT_ARMED:
			*ppd->statusp |= HFI1_STATUS_IB_CONF;
			break;
		case IB_PORT_ACTIVE:
			*ppd->statusp |= HFI1_STATUS_IB_READY;
			break;
		}
	}
	dd_dev_info(ppd->dd, "logical state changed to %s (0x%x)\n",
		    opa_lstate_name(state), state);
}

/**
 * wait_logical_linkstate - wait for an IB link state change to occur
 * @ppd: port device
 * @state: the state to wait for
 * @msecs: the number of milliseconds to wait
 *
 * Wait up to msecs milliseconds for IB link state change to occur.
 * For now, take the easy polling route.
 * Returns 0 if state reached, otherwise -ETIMEDOUT.
 */
static int wait_logical_linkstate(struct hfi1_pportdata *ppd, u32 state,
				  int msecs)
{
	unsigned long timeout;
	u32 new_state;

	timeout = jiffies + msecs_to_jiffies(msecs);
	while (1) {
		new_state = chip_to_opa_lstate(ppd->dd,
					       read_logical_state(ppd->dd));
		if (new_state == state)
			break;
		if (time_after(jiffies, timeout)) {
			dd_dev_err(ppd->dd,
				   "timeout waiting for link state 0x%x\n",
				   state);
			return -ETIMEDOUT;
		}
		msleep(20);
	}

	return 0;
}

static void log_state_transition(struct hfi1_pportdata *ppd, u32 state)
{
	u32 ib_pstate = chip_to_opa_pstate(ppd->dd, state);

	dd_dev_info(ppd->dd,
		    "physical state changed to %s (0x%x), phy 0x%x\n",
		    opa_pstate_name(ib_pstate), ib_pstate, state);
}

/*
 * Read the physical hardware link state and check if it matches host
 * drivers anticipated state.
 */
static void log_physical_state(struct hfi1_pportdata *ppd, u32 state)
{
	u32 read_state = read_physical_state(ppd->dd);

	if (read_state == state) {
		log_state_transition(ppd, state);
	} else {
		dd_dev_err(ppd->dd,
			   "anticipated phy link state 0x%x, read 0x%x\n",
			   state, read_state);
	}
}

/*
 * wait_physical_linkstate - wait for an physical link state change to occur
 * @ppd: port device
 * @state: the state to wait for
 * @msecs: the number of milliseconds to wait
 *
 * Wait up to msecs milliseconds for physical link state change to occur.
 * Returns 0 if state reached, otherwise -ETIMEDOUT.
 */
static int wait_physical_linkstate(struct hfi1_pportdata *ppd, u32 state,
				   int msecs)
{
	u32 read_state;
	unsigned long timeout;

	timeout = jiffies + msecs_to_jiffies(msecs);
	while (1) {
		read_state = read_physical_state(ppd->dd);
		if (read_state == state)
			break;
		if (time_after(jiffies, timeout)) {
			dd_dev_err(ppd->dd,
				   "timeout waiting for phy link state 0x%x\n",
				   state);
			return -ETIMEDOUT;
		}
		usleep_range(1950, 2050); /* sleep 2ms-ish */
	}

	log_state_transition(ppd, state);
	return 0;
}

/*
 * wait_phys_link_offline_quiet_substates - wait for any offline substate
 * @ppd: port device
 * @msecs: the number of milliseconds to wait
 *
 * Wait up to msecs milliseconds for any offline physical link
 * state change to occur.
 * Returns 0 if at least one state is reached, otherwise -ETIMEDOUT.
 */
static int wait_phys_link_offline_substates(struct hfi1_pportdata *ppd,
					    int msecs)
{
	u32 read_state;
	unsigned long timeout;

	timeout = jiffies + msecs_to_jiffies(msecs);
	while (1) {
		read_state = read_physical_state(ppd->dd);
		if ((read_state & 0xF0) == PLS_OFFLINE)
			break;
		if (time_after(jiffies, timeout)) {
			dd_dev_err(ppd->dd,
				   "timeout waiting for phy link offline.quiet substates. Read state 0x%x, %dms\n",
				   read_state, msecs);
			return -ETIMEDOUT;
		}
		usleep_range(1950, 2050); /* sleep 2ms-ish */
	}

	log_state_transition(ppd, read_state);
	return read_state;
}

#define CLEAR_STATIC_RATE_CONTROL_SMASK(r) \
(r &= ~SEND_CTXT_CHECK_ENABLE_DISALLOW_PBC_STATIC_RATE_CONTROL_SMASK)

#define SET_STATIC_RATE_CONTROL_SMASK(r) \
(r |= SEND_CTXT_CHECK_ENABLE_DISALLOW_PBC_STATIC_RATE_CONTROL_SMASK)

void hfi1_init_ctxt(struct send_context *sc)
{
	if (sc) {
		struct hfi1_devdata *dd = sc->dd;
		u64 reg;
		u8 set = (sc->type == SC_USER ?
			  HFI1_CAP_IS_USET(STATIC_RATE_CTRL) :
			  HFI1_CAP_IS_KSET(STATIC_RATE_CTRL));
		reg = read_kctxt_csr(dd, sc->hw_context,
				     SEND_CTXT_CHECK_ENABLE);
		if (set)
			CLEAR_STATIC_RATE_CONTROL_SMASK(reg);
		else
			SET_STATIC_RATE_CONTROL_SMASK(reg);
		write_kctxt_csr(dd, sc->hw_context,
				SEND_CTXT_CHECK_ENABLE, reg);
	}
}

int hfi1_tempsense_rd(struct hfi1_devdata *dd, struct hfi1_temp *temp)
{
	int ret = 0;
	u64 reg;

	if (dd->icode != ICODE_RTL_SILICON) {
		if (HFI1_CAP_IS_KSET(PRINT_UNIMPL))
			dd_dev_info(dd, "%s: tempsense not supported by HW\n",
				    __func__);
		return -EINVAL;
	}
	reg = read_csr(dd, ASIC_STS_THERM);
	temp->curr = ((reg >> ASIC_STS_THERM_CURR_TEMP_SHIFT) &
		      ASIC_STS_THERM_CURR_TEMP_MASK);
	temp->lo_lim = ((reg >> ASIC_STS_THERM_LO_TEMP_SHIFT) &
			ASIC_STS_THERM_LO_TEMP_MASK);
	temp->hi_lim = ((reg >> ASIC_STS_THERM_HI_TEMP_SHIFT) &
			ASIC_STS_THERM_HI_TEMP_MASK);
	temp->crit_lim = ((reg >> ASIC_STS_THERM_CRIT_TEMP_SHIFT) &
			  ASIC_STS_THERM_CRIT_TEMP_MASK);
	/* triggers is a 3-bit value - 1 bit per trigger. */
	temp->triggers = (u8)((reg >> ASIC_STS_THERM_LOW_SHIFT) & 0x7);

	return ret;
}

/**
 * get_int_mask - get 64 bit int mask
 * @dd - the devdata
 * @i - the csr (relative to CCE_INT_MASK)
 *
 * Returns the mask with the urgent interrupt mask
 * bit clear for kernel receive contexts.
 */
static u64 get_int_mask(struct hfi1_devdata *dd, u32 i)
{
	u64 mask = U64_MAX; /* default to no change */

	if (i >= (IS_RCVURGENT_START / 64) && i < (IS_RCVURGENT_END / 64)) {
		int j = (i - (IS_RCVURGENT_START / 64)) * 64;
		int k = !j ? IS_RCVURGENT_START % 64 : 0;

		if (j)
			j -= IS_RCVURGENT_START % 64;
		/* j = 0..dd->first_dyn_alloc_ctxt - 1,k = 0..63 */
		for (; j < dd->first_dyn_alloc_ctxt && k < 64; j++, k++)
			/* convert to bit in mask and clear */
			mask &= ~BIT_ULL(k);
	}
	return mask;
}

/* ========================================================================= */

/*
 * Enable/disable chip from delivering interrupts.
 */
void set_intr_state(struct hfi1_devdata *dd, u32 enable)
{
	int i;

	/*
	 * In HFI, the mask needs to be 1 to allow interrupts.
	 */
	if (enable) {
		/* enable all interrupts but urgent on kernel contexts */
		for (i = 0; i < CCE_NUM_INT_CSRS; i++) {
			u64 mask = get_int_mask(dd, i);

			write_csr(dd, CCE_INT_MASK + (8 * i), mask);
		}

		init_qsfp_int(dd);
	} else {
		for (i = 0; i < CCE_NUM_INT_CSRS; i++)
			write_csr(dd, CCE_INT_MASK + (8 * i), 0ull);
	}
}

/*
 * Clear all interrupt sources on the chip.
 */
static void clear_all_interrupts(struct hfi1_devdata *dd)
{
	int i;

	for (i = 0; i < CCE_NUM_INT_CSRS; i++)
		write_csr(dd, CCE_INT_CLEAR + (8 * i), ~(u64)0);

	write_csr(dd, CCE_ERR_CLEAR, ~(u64)0);
	write_csr(dd, MISC_ERR_CLEAR, ~(u64)0);
	write_csr(dd, RCV_ERR_CLEAR, ~(u64)0);
	write_csr(dd, SEND_ERR_CLEAR, ~(u64)0);
	write_csr(dd, SEND_PIO_ERR_CLEAR, ~(u64)0);
	write_csr(dd, SEND_DMA_ERR_CLEAR, ~(u64)0);
	write_csr(dd, SEND_EGRESS_ERR_CLEAR, ~(u64)0);
	for (i = 0; i < chip_send_contexts(dd); i++)
		write_kctxt_csr(dd, i, SEND_CTXT_ERR_CLEAR, ~(u64)0);
	for (i = 0; i < chip_sdma_engines(dd); i++)
		write_kctxt_csr(dd, i, SEND_DMA_ENG_ERR_CLEAR, ~(u64)0);

	write_csr(dd, DCC_ERR_FLG_CLR, ~(u64)0);
	write_csr(dd, DC_LCB_ERR_CLR, ~(u64)0);
	write_csr(dd, DC_DC8051_ERR_CLR, ~(u64)0);
}

/**
 * hfi1_clean_up_interrupts() - Free all IRQ resources
 * @dd: valid device data data structure
 *
 * Free the MSIx and assoicated PCI resources, if they have been allocated.
 */
void hfi1_clean_up_interrupts(struct hfi1_devdata *dd)
{
	int i;
	struct hfi1_msix_entry *me = dd->msix_entries;

	/* remove irqs - must happen before disabling/turning off */
	for (i = 0; i < dd->num_msix_entries; i++, me++) {
		if (!me->arg) /* => no irq, no affinity */
			continue;
		hfi1_put_irq_affinity(dd, me);
		pci_free_irq(dd->pcidev, i, me->arg);
	}

	/* clean structures */
	kfree(dd->msix_entries);
	dd->msix_entries = NULL;
	dd->num_msix_entries = 0;

	pci_free_irq_vectors(dd->pcidev);
}

/*
 * Remap the interrupt source from the general handler to the given MSI-X
 * interrupt.
 */
static void remap_intr(struct hfi1_devdata *dd, int isrc, int msix_intr)
{
	u64 reg;
	int m, n;

	/* clear from the handled mask of the general interrupt */
	m = isrc / 64;
	n = isrc % 64;
	if (likely(m < CCE_NUM_INT_CSRS)) {
		dd->gi_mask[m] &= ~((u64)1 << n);
	} else {
		dd_dev_err(dd, "remap interrupt err\n");
		return;
	}

	/* direct the chip source to the given MSI-X interrupt */
	m = isrc / 8;
	n = isrc % 8;
	reg = read_csr(dd, CCE_INT_MAP + (8 * m));
	reg &= ~((u64)0xff << (8 * n));
	reg |= ((u64)msix_intr & 0xff) << (8 * n);
	write_csr(dd, CCE_INT_MAP + (8 * m), reg);
}

static void remap_sdma_interrupts(struct hfi1_devdata *dd,
				  int engine, int msix_intr)
{
	/*
	 * SDMA engine interrupt sources grouped by type, rather than
	 * engine.  Per-engine interrupts are as follows:
	 *	SDMA
	 *	SDMAProgress
	 *	SDMAIdle
	 */
	remap_intr(dd, IS_SDMA_START + 0 * TXE_NUM_SDMA_ENGINES + engine,
		   msix_intr);
	remap_intr(dd, IS_SDMA_START + 1 * TXE_NUM_SDMA_ENGINES + engine,
		   msix_intr);
	remap_intr(dd, IS_SDMA_START + 2 * TXE_NUM_SDMA_ENGINES + engine,
		   msix_intr);
}

static int request_msix_irqs(struct hfi1_devdata *dd)
{
	int first_general, last_general;
	int first_sdma, last_sdma;
	int first_rx, last_rx;
	int i, ret = 0;

	/* calculate the ranges we are going to use */
	first_general = 0;
	last_general = first_general + 1;
	first_sdma = last_general;
	last_sdma = first_sdma + dd->num_sdma;
	first_rx = last_sdma;
	last_rx = first_rx + dd->n_krcv_queues + dd->num_vnic_contexts;

	/* VNIC MSIx interrupts get mapped when VNIC contexts are created */
	dd->first_dyn_msix_idx = first_rx + dd->n_krcv_queues;

	/*
	 * Sanity check - the code expects all SDMA chip source
	 * interrupts to be in the same CSR, starting at bit 0.  Verify
	 * that this is true by checking the bit location of the start.
	 */
	BUILD_BUG_ON(IS_SDMA_START % 64);

	for (i = 0; i < dd->num_msix_entries; i++) {
		struct hfi1_msix_entry *me = &dd->msix_entries[i];
		const char *err_info;
		irq_handler_t handler;
		irq_handler_t thread = NULL;
		void *arg = NULL;
		int idx;
		struct hfi1_ctxtdata *rcd = NULL;
		struct sdma_engine *sde = NULL;
		char name[MAX_NAME_SIZE];

		/* obtain the arguments to pci_request_irq */
		if (first_general <= i && i < last_general) {
			idx = i - first_general;
			handler = general_interrupt;
			arg = dd;
			snprintf(name, sizeof(name),
				 DRIVER_NAME "_%d", dd->unit);
			err_info = "general";
			me->type = IRQ_GENERAL;
		} else if (first_sdma <= i && i < last_sdma) {
			idx = i - first_sdma;
			sde = &dd->per_sdma[idx];
			handler = sdma_interrupt;
			arg = sde;
			snprintf(name, sizeof(name),
				 DRIVER_NAME "_%d sdma%d", dd->unit, idx);
			err_info = "sdma";
			remap_sdma_interrupts(dd, idx, i);
			me->type = IRQ_SDMA;
		} else if (first_rx <= i && i < last_rx) {
			idx = i - first_rx;
			rcd = hfi1_rcd_get_by_index_safe(dd, idx);
			if (rcd) {
				/*
				 * Set the interrupt register and mask for this
				 * context's interrupt.
				 */
				rcd->ireg = (IS_RCVAVAIL_START + idx) / 64;
				rcd->imask = ((u64)1) <<
					  ((IS_RCVAVAIL_START + idx) % 64);
				handler = receive_context_interrupt;
				thread = receive_context_thread;
				arg = rcd;
				snprintf(name, sizeof(name),
					 DRIVER_NAME "_%d kctxt%d",
					 dd->unit, idx);
				err_info = "receive context";
				remap_intr(dd, IS_RCVAVAIL_START + idx, i);
				me->type = IRQ_RCVCTXT;
				rcd->msix_intr = i;
				hfi1_rcd_put(rcd);
			}
		} else {
			/* not in our expected range - complain, then
			 * ignore it
			 */
			dd_dev_err(dd,
				   "Unexpected extra MSI-X interrupt %d\n", i);
			continue;
		}
		/* no argument, no interrupt */
		if (!arg)
			continue;
		/* make sure the name is terminated */
		name[sizeof(name) - 1] = 0;
		me->irq = pci_irq_vector(dd->pcidev, i);
		ret = pci_request_irq(dd->pcidev, i, handler, thread, arg,
				      name);
		if (ret) {
			dd_dev_err(dd,
				   "unable to allocate %s interrupt, irq %d, index %d, err %d\n",
				   err_info, me->irq, idx, ret);
			return ret;
		}
		/*
		 * assign arg after pci_request_irq call, so it will be
		 * cleaned up
		 */
		me->arg = arg;

		ret = hfi1_get_irq_affinity(dd, me);
		if (ret)
			dd_dev_err(dd, "unable to pin IRQ %d\n", ret);
	}

	return ret;
}

void hfi1_vnic_synchronize_irq(struct hfi1_devdata *dd)
{
	int i;

	for (i = 0; i < dd->vnic.num_ctxt; i++) {
		struct hfi1_ctxtdata *rcd = dd->vnic.ctxt[i];
		struct hfi1_msix_entry *me = &dd->msix_entries[rcd->msix_intr];

		synchronize_irq(me->irq);
	}
}

void hfi1_reset_vnic_msix_info(struct hfi1_ctxtdata *rcd)
{
	struct hfi1_devdata *dd = rcd->dd;
	struct hfi1_msix_entry *me = &dd->msix_entries[rcd->msix_intr];

	if (!me->arg) /* => no irq, no affinity */
		return;

	hfi1_put_irq_affinity(dd, me);
	pci_free_irq(dd->pcidev, rcd->msix_intr, me->arg);

	me->arg = NULL;
}

void hfi1_set_vnic_msix_info(struct hfi1_ctxtdata *rcd)
{
	struct hfi1_devdata *dd = rcd->dd;
	struct hfi1_msix_entry *me;
	int idx = rcd->ctxt;
	void *arg = rcd;
	int ret;

	rcd->msix_intr = dd->vnic.msix_idx++;
	me = &dd->msix_entries[rcd->msix_intr];

	/*
	 * Set the interrupt register and mask for this
	 * context's interrupt.
	 */
	rcd->ireg = (IS_RCVAVAIL_START + idx) / 64;
	rcd->imask = ((u64)1) <<
		  ((IS_RCVAVAIL_START + idx) % 64);
	me->type = IRQ_RCVCTXT;
	me->irq = pci_irq_vector(dd->pcidev, rcd->msix_intr);
	remap_intr(dd, IS_RCVAVAIL_START + idx, rcd->msix_intr);

	ret = pci_request_irq(dd->pcidev, rcd->msix_intr,
			      receive_context_interrupt,
			      receive_context_thread, arg,
			      DRIVER_NAME "_%d kctxt%d", dd->unit, idx);
	if (ret) {
		dd_dev_err(dd, "vnic irq request (irq %d, idx %d) fail %d\n",
			   me->irq, idx, ret);
		return;
	}
	/*
	 * assign arg after pci_request_irq call, so it will be
	 * cleaned up
	 */
	me->arg = arg;

	ret = hfi1_get_irq_affinity(dd, me);
	if (ret) {
		dd_dev_err(dd,
			   "unable to pin IRQ %d\n", ret);
		pci_free_irq(dd->pcidev, rcd->msix_intr, me->arg);
	}
}

/*
 * Set the general handler to accept all interrupts, remap all
 * chip interrupts back to MSI-X 0.
 */
static void reset_interrupts(struct hfi1_devdata *dd)
{
	int i;

	/* all interrupts handled by the general handler */
	for (i = 0; i < CCE_NUM_INT_CSRS; i++)
		dd->gi_mask[i] = ~(u64)0;

	/* all chip interrupts map to MSI-X 0 */
	for (i = 0; i < CCE_NUM_INT_MAP_CSRS; i++)
		write_csr(dd, CCE_INT_MAP + (8 * i), 0);
}

static int set_up_interrupts(struct hfi1_devdata *dd)
{
	u32 total;
	int ret, request;

	/*
	 * Interrupt count:
	 *	1 general, "slow path" interrupt (includes the SDMA engines
	 *		slow source, SDMACleanupDone)
	 *	N interrupts - one per used SDMA engine
	 *	M interrupt - one per kernel receive context
	 *	V interrupt - one for each VNIC context
	 */
	total = 1 + dd->num_sdma + dd->n_krcv_queues + dd->num_vnic_contexts;

	/* ask for MSI-X interrupts */
	request = request_msix(dd, total);
	if (request < 0) {
		ret = request;
		goto fail;
	} else {
		dd->msix_entries = kcalloc(total, sizeof(*dd->msix_entries),
					   GFP_KERNEL);
		if (!dd->msix_entries) {
			ret = -ENOMEM;
			goto fail;
		}
		/* using MSI-X */
		dd->num_msix_entries = total;
		dd_dev_info(dd, "%u MSI-X interrupts allocated\n", total);
	}

	/* mask all interrupts */
	set_intr_state(dd, 0);
	/* clear all pending interrupts */
	clear_all_interrupts(dd);

	/* reset general handler mask, chip MSI-X mappings */
	reset_interrupts(dd);

	ret = request_msix_irqs(dd);
	if (ret)
		goto fail;

	return 0;

fail:
	hfi1_clean_up_interrupts(dd);
	return ret;
}

/*
 * Set up context values in dd.  Sets:
 *
 *	num_rcv_contexts - number of contexts being used
 *	n_krcv_queues - number of kernel contexts
 *	first_dyn_alloc_ctxt - first dynamically allocated context
 *                             in array of contexts
 *	freectxts  - number of free user contexts
 *	num_send_contexts - number of PIO send contexts being used
 *	num_vnic_contexts - number of contexts reserved for VNIC
 */
static int set_up_context_variables(struct hfi1_devdata *dd)
{
	unsigned long num_kernel_contexts;
	u16 num_vnic_contexts = HFI1_NUM_VNIC_CTXT;
	int total_contexts;
	int ret;
	unsigned ngroups;
	int qos_rmt_count;
	int user_rmt_reduced;
	u32 n_usr_ctxts;
	u32 send_contexts = chip_send_contexts(dd);
	u32 rcv_contexts = chip_rcv_contexts(dd);

	/*
	 * Kernel receive contexts:
	 * - Context 0 - control context (VL15/multicast/error)
	 * - Context 1 - first kernel context
	 * - Context 2 - second kernel context
	 * ...
	 */
	if (n_krcvqs)
		/*
		 * n_krcvqs is the sum of module parameter kernel receive
		 * contexts, krcvqs[].  It does not include the control
		 * context, so add that.
		 */
		num_kernel_contexts = n_krcvqs + 1;
	else
		num_kernel_contexts = DEFAULT_KRCVQS + 1;
	/*
	 * Every kernel receive context needs an ACK send context.
	 * one send context is allocated for each VL{0-7} and VL15
	 */
	if (num_kernel_contexts > (send_contexts - num_vls - 1)) {
		dd_dev_err(dd,
			   "Reducing # kernel rcv contexts to: %d, from %lu\n",
			   send_contexts - num_vls - 1,
			   num_kernel_contexts);
		num_kernel_contexts = send_contexts - num_vls - 1;
	}

	/* Accommodate VNIC contexts if possible */
	if ((num_kernel_contexts + num_vnic_contexts) > rcv_contexts) {
		dd_dev_err(dd, "No receive contexts available for VNIC\n");
		num_vnic_contexts = 0;
	}
	total_contexts = num_kernel_contexts + num_vnic_contexts;

	/*
	 * User contexts:
	 *	- default to 1 user context per real (non-HT) CPU core if
	 *	  num_user_contexts is negative
	 */
	if (num_user_contexts < 0)
		n_usr_ctxts = cpumask_weight(&node_affinity.real_cpu_mask);
	else
		n_usr_ctxts = num_user_contexts;
	/*
	 * Adjust the counts given a global max.
	 */
	if (total_contexts + n_usr_ctxts > rcv_contexts) {
		dd_dev_err(dd,
			   "Reducing # user receive contexts to: %d, from %u\n",
			   rcv_contexts - total_contexts,
			   n_usr_ctxts);
		/* recalculate */
		n_usr_ctxts = rcv_contexts - total_contexts;
	}

<<<<<<< HEAD
	/* each user context requires an entry in the RMT */
	qos_rmt_count = qos_rmt_entries(dd, NULL, NULL);
	if (qos_rmt_count + n_usr_ctxts > NUM_MAP_ENTRIES) {
		user_rmt_reduced = NUM_MAP_ENTRIES - qos_rmt_count;
=======
	/*
	 * The RMT entries are currently allocated as shown below:
	 * 1. QOS (0 to 128 entries);
	 * 2. FECN (num_kernel_context - 1 + num_user_contexts +
	 *    num_vnic_contexts);
	 * 3. VNIC (num_vnic_contexts).
	 * It should be noted that FECN oversubscribe num_vnic_contexts
	 * entries of RMT because both VNIC and PSM could allocate any receive
	 * context between dd->first_dyn_alloc_text and dd->num_rcv_contexts,
	 * and PSM FECN must reserve an RMT entry for each possible PSM receive
	 * context.
	 */
	rmt_count = qos_rmt_entries(dd, NULL, NULL) + (num_vnic_contexts * 2);
	if (HFI1_CAP_IS_KSET(TID_RDMA))
		rmt_count += num_kernel_contexts - 1;
	if (rmt_count + n_usr_ctxts > NUM_MAP_ENTRIES) {
		user_rmt_reduced = NUM_MAP_ENTRIES - rmt_count;
>>>>>>> 407d19ab
		dd_dev_err(dd,
			   "RMT size is reducing the number of user receive contexts from %u to %d\n",
			   n_usr_ctxts,
			   user_rmt_reduced);
		/* recalculate */
		n_usr_ctxts = user_rmt_reduced;
	}

	total_contexts += n_usr_ctxts;

	/* the first N are kernel contexts, the rest are user/vnic contexts */
	dd->num_rcv_contexts = total_contexts;
	dd->n_krcv_queues = num_kernel_contexts;
	dd->first_dyn_alloc_ctxt = num_kernel_contexts;
	dd->num_vnic_contexts = num_vnic_contexts;
	dd->num_user_contexts = n_usr_ctxts;
	dd->freectxts = n_usr_ctxts;
	dd_dev_info(dd,
		    "rcv contexts: chip %d, used %d (kernel %d, vnic %u, user %u)\n",
		    rcv_contexts,
		    (int)dd->num_rcv_contexts,
		    (int)dd->n_krcv_queues,
		    dd->num_vnic_contexts,
		    dd->num_user_contexts);

	/*
	 * Receive array allocation:
	 *   All RcvArray entries are divided into groups of 8. This
	 *   is required by the hardware and will speed up writes to
	 *   consecutive entries by using write-combining of the entire
	 *   cacheline.
	 *
	 *   The number of groups are evenly divided among all contexts.
	 *   any left over groups will be given to the first N user
	 *   contexts.
	 */
	dd->rcv_entries.group_size = RCV_INCREMENT;
	ngroups = chip_rcv_array_count(dd) / dd->rcv_entries.group_size;
	dd->rcv_entries.ngroups = ngroups / dd->num_rcv_contexts;
	dd->rcv_entries.nctxt_extra = ngroups -
		(dd->num_rcv_contexts * dd->rcv_entries.ngroups);
	dd_dev_info(dd, "RcvArray groups %u, ctxts extra %u\n",
		    dd->rcv_entries.ngroups,
		    dd->rcv_entries.nctxt_extra);
	if (dd->rcv_entries.ngroups * dd->rcv_entries.group_size >
	    MAX_EAGER_ENTRIES * 2) {
		dd->rcv_entries.ngroups = (MAX_EAGER_ENTRIES * 2) /
			dd->rcv_entries.group_size;
		dd_dev_info(dd,
			    "RcvArray group count too high, change to %u\n",
			    dd->rcv_entries.ngroups);
		dd->rcv_entries.nctxt_extra = 0;
	}
	/*
	 * PIO send contexts
	 */
	ret = init_sc_pools_and_sizes(dd);
	if (ret >= 0) {	/* success */
		dd->num_send_contexts = ret;
		dd_dev_info(
			dd,
			"send contexts: chip %d, used %d (kernel %d, ack %d, user %d, vl15 %d)\n",
			send_contexts,
			dd->num_send_contexts,
			dd->sc_sizes[SC_KERNEL].count,
			dd->sc_sizes[SC_ACK].count,
			dd->sc_sizes[SC_USER].count,
			dd->sc_sizes[SC_VL15].count);
		ret = 0;	/* success */
	}

	return ret;
}

/*
 * Set the device/port partition key table. The MAD code
 * will ensure that, at least, the partial management
 * partition key is present in the table.
 */
static void set_partition_keys(struct hfi1_pportdata *ppd)
{
	struct hfi1_devdata *dd = ppd->dd;
	u64 reg = 0;
	int i;

	dd_dev_info(dd, "Setting partition keys\n");
	for (i = 0; i < hfi1_get_npkeys(dd); i++) {
		reg |= (ppd->pkeys[i] &
			RCV_PARTITION_KEY_PARTITION_KEY_A_MASK) <<
			((i % 4) *
			 RCV_PARTITION_KEY_PARTITION_KEY_B_SHIFT);
		/* Each register holds 4 PKey values. */
		if ((i % 4) == 3) {
			write_csr(dd, RCV_PARTITION_KEY +
				  ((i - 3) * 2), reg);
			reg = 0;
		}
	}

	/* Always enable HW pkeys check when pkeys table is set */
	add_rcvctrl(dd, RCV_CTRL_RCV_PARTITION_KEY_ENABLE_SMASK);
}

/*
 * These CSRs and memories are uninitialized on reset and must be
 * written before reading to set the ECC/parity bits.
 *
 * NOTE: All user context CSRs that are not mmaped write-only
 * (e.g. the TID flows) must be initialized even if the driver never
 * reads them.
 */
static void write_uninitialized_csrs_and_memories(struct hfi1_devdata *dd)
{
	int i, j;

	/* CceIntMap */
	for (i = 0; i < CCE_NUM_INT_MAP_CSRS; i++)
		write_csr(dd, CCE_INT_MAP + (8 * i), 0);

	/* SendCtxtCreditReturnAddr */
	for (i = 0; i < chip_send_contexts(dd); i++)
		write_kctxt_csr(dd, i, SEND_CTXT_CREDIT_RETURN_ADDR, 0);

	/* PIO Send buffers */
	/* SDMA Send buffers */
	/*
	 * These are not normally read, and (presently) have no method
	 * to be read, so are not pre-initialized
	 */

	/* RcvHdrAddr */
	/* RcvHdrTailAddr */
	/* RcvTidFlowTable */
	for (i = 0; i < chip_rcv_contexts(dd); i++) {
		write_kctxt_csr(dd, i, RCV_HDR_ADDR, 0);
		write_kctxt_csr(dd, i, RCV_HDR_TAIL_ADDR, 0);
		for (j = 0; j < RXE_NUM_TID_FLOWS; j++)
			write_uctxt_csr(dd, i, RCV_TID_FLOW_TABLE + (8 * j), 0);
	}

	/* RcvArray */
	for (i = 0; i < chip_rcv_array_count(dd); i++)
		hfi1_put_tid(dd, i, PT_INVALID_FLUSH, 0, 0);

	/* RcvQPMapTable */
	for (i = 0; i < 32; i++)
		write_csr(dd, RCV_QP_MAP_TABLE + (8 * i), 0);
}

/*
 * Use the ctrl_bits in CceCtrl to clear the status_bits in CceStatus.
 */
static void clear_cce_status(struct hfi1_devdata *dd, u64 status_bits,
			     u64 ctrl_bits)
{
	unsigned long timeout;
	u64 reg;

	/* is the condition present? */
	reg = read_csr(dd, CCE_STATUS);
	if ((reg & status_bits) == 0)
		return;

	/* clear the condition */
	write_csr(dd, CCE_CTRL, ctrl_bits);

	/* wait for the condition to clear */
	timeout = jiffies + msecs_to_jiffies(CCE_STATUS_TIMEOUT);
	while (1) {
		reg = read_csr(dd, CCE_STATUS);
		if ((reg & status_bits) == 0)
			return;
		if (time_after(jiffies, timeout)) {
			dd_dev_err(dd,
				   "Timeout waiting for CceStatus to clear bits 0x%llx, remaining 0x%llx\n",
				   status_bits, reg & status_bits);
			return;
		}
		udelay(1);
	}
}

/* set CCE CSRs to chip reset defaults */
static void reset_cce_csrs(struct hfi1_devdata *dd)
{
	int i;

	/* CCE_REVISION read-only */
	/* CCE_REVISION2 read-only */
	/* CCE_CTRL - bits clear automatically */
	/* CCE_STATUS read-only, use CceCtrl to clear */
	clear_cce_status(dd, ALL_FROZE, CCE_CTRL_SPC_UNFREEZE_SMASK);
	clear_cce_status(dd, ALL_TXE_PAUSE, CCE_CTRL_TXE_RESUME_SMASK);
	clear_cce_status(dd, ALL_RXE_PAUSE, CCE_CTRL_RXE_RESUME_SMASK);
	for (i = 0; i < CCE_NUM_SCRATCH; i++)
		write_csr(dd, CCE_SCRATCH + (8 * i), 0);
	/* CCE_ERR_STATUS read-only */
	write_csr(dd, CCE_ERR_MASK, 0);
	write_csr(dd, CCE_ERR_CLEAR, ~0ull);
	/* CCE_ERR_FORCE leave alone */
	for (i = 0; i < CCE_NUM_32_BIT_COUNTERS; i++)
		write_csr(dd, CCE_COUNTER_ARRAY32 + (8 * i), 0);
	write_csr(dd, CCE_DC_CTRL, CCE_DC_CTRL_RESETCSR);
	/* CCE_PCIE_CTRL leave alone */
	for (i = 0; i < CCE_NUM_MSIX_VECTORS; i++) {
		write_csr(dd, CCE_MSIX_TABLE_LOWER + (8 * i), 0);
		write_csr(dd, CCE_MSIX_TABLE_UPPER + (8 * i),
			  CCE_MSIX_TABLE_UPPER_RESETCSR);
	}
	for (i = 0; i < CCE_NUM_MSIX_PBAS; i++) {
		/* CCE_MSIX_PBA read-only */
		write_csr(dd, CCE_MSIX_INT_GRANTED, ~0ull);
		write_csr(dd, CCE_MSIX_VEC_CLR_WITHOUT_INT, ~0ull);
	}
	for (i = 0; i < CCE_NUM_INT_MAP_CSRS; i++)
		write_csr(dd, CCE_INT_MAP, 0);
	for (i = 0; i < CCE_NUM_INT_CSRS; i++) {
		/* CCE_INT_STATUS read-only */
		write_csr(dd, CCE_INT_MASK + (8 * i), 0);
		write_csr(dd, CCE_INT_CLEAR + (8 * i), ~0ull);
		/* CCE_INT_FORCE leave alone */
		/* CCE_INT_BLOCKED read-only */
	}
	for (i = 0; i < CCE_NUM_32_BIT_INT_COUNTERS; i++)
		write_csr(dd, CCE_INT_COUNTER_ARRAY32 + (8 * i), 0);
}

/* set MISC CSRs to chip reset defaults */
static void reset_misc_csrs(struct hfi1_devdata *dd)
{
	int i;

	for (i = 0; i < 32; i++) {
		write_csr(dd, MISC_CFG_RSA_R2 + (8 * i), 0);
		write_csr(dd, MISC_CFG_RSA_SIGNATURE + (8 * i), 0);
		write_csr(dd, MISC_CFG_RSA_MODULUS + (8 * i), 0);
	}
	/*
	 * MISC_CFG_SHA_PRELOAD leave alone - always reads 0 and can
	 * only be written 128-byte chunks
	 */
	/* init RSA engine to clear lingering errors */
	write_csr(dd, MISC_CFG_RSA_CMD, 1);
	write_csr(dd, MISC_CFG_RSA_MU, 0);
	write_csr(dd, MISC_CFG_FW_CTRL, 0);
	/* MISC_STS_8051_DIGEST read-only */
	/* MISC_STS_SBM_DIGEST read-only */
	/* MISC_STS_PCIE_DIGEST read-only */
	/* MISC_STS_FAB_DIGEST read-only */
	/* MISC_ERR_STATUS read-only */
	write_csr(dd, MISC_ERR_MASK, 0);
	write_csr(dd, MISC_ERR_CLEAR, ~0ull);
	/* MISC_ERR_FORCE leave alone */
}

/* set TXE CSRs to chip reset defaults */
static void reset_txe_csrs(struct hfi1_devdata *dd)
{
	int i;

	/*
	 * TXE Kernel CSRs
	 */
	write_csr(dd, SEND_CTRL, 0);
	__cm_reset(dd, 0);	/* reset CM internal state */
	/* SEND_CONTEXTS read-only */
	/* SEND_DMA_ENGINES read-only */
	/* SEND_PIO_MEM_SIZE read-only */
	/* SEND_DMA_MEM_SIZE read-only */
	write_csr(dd, SEND_HIGH_PRIORITY_LIMIT, 0);
	pio_reset_all(dd);	/* SEND_PIO_INIT_CTXT */
	/* SEND_PIO_ERR_STATUS read-only */
	write_csr(dd, SEND_PIO_ERR_MASK, 0);
	write_csr(dd, SEND_PIO_ERR_CLEAR, ~0ull);
	/* SEND_PIO_ERR_FORCE leave alone */
	/* SEND_DMA_ERR_STATUS read-only */
	write_csr(dd, SEND_DMA_ERR_MASK, 0);
	write_csr(dd, SEND_DMA_ERR_CLEAR, ~0ull);
	/* SEND_DMA_ERR_FORCE leave alone */
	/* SEND_EGRESS_ERR_STATUS read-only */
	write_csr(dd, SEND_EGRESS_ERR_MASK, 0);
	write_csr(dd, SEND_EGRESS_ERR_CLEAR, ~0ull);
	/* SEND_EGRESS_ERR_FORCE leave alone */
	write_csr(dd, SEND_BTH_QP, 0);
	write_csr(dd, SEND_STATIC_RATE_CONTROL, 0);
	write_csr(dd, SEND_SC2VLT0, 0);
	write_csr(dd, SEND_SC2VLT1, 0);
	write_csr(dd, SEND_SC2VLT2, 0);
	write_csr(dd, SEND_SC2VLT3, 0);
	write_csr(dd, SEND_LEN_CHECK0, 0);
	write_csr(dd, SEND_LEN_CHECK1, 0);
	/* SEND_ERR_STATUS read-only */
	write_csr(dd, SEND_ERR_MASK, 0);
	write_csr(dd, SEND_ERR_CLEAR, ~0ull);
	/* SEND_ERR_FORCE read-only */
	for (i = 0; i < VL_ARB_LOW_PRIO_TABLE_SIZE; i++)
		write_csr(dd, SEND_LOW_PRIORITY_LIST + (8 * i), 0);
	for (i = 0; i < VL_ARB_HIGH_PRIO_TABLE_SIZE; i++)
		write_csr(dd, SEND_HIGH_PRIORITY_LIST + (8 * i), 0);
	for (i = 0; i < chip_send_contexts(dd) / NUM_CONTEXTS_PER_SET; i++)
		write_csr(dd, SEND_CONTEXT_SET_CTRL + (8 * i), 0);
	for (i = 0; i < TXE_NUM_32_BIT_COUNTER; i++)
		write_csr(dd, SEND_COUNTER_ARRAY32 + (8 * i), 0);
	for (i = 0; i < TXE_NUM_64_BIT_COUNTER; i++)
		write_csr(dd, SEND_COUNTER_ARRAY64 + (8 * i), 0);
	write_csr(dd, SEND_CM_CTRL, SEND_CM_CTRL_RESETCSR);
	write_csr(dd, SEND_CM_GLOBAL_CREDIT, SEND_CM_GLOBAL_CREDIT_RESETCSR);
	/* SEND_CM_CREDIT_USED_STATUS read-only */
	write_csr(dd, SEND_CM_TIMER_CTRL, 0);
	write_csr(dd, SEND_CM_LOCAL_AU_TABLE0_TO3, 0);
	write_csr(dd, SEND_CM_LOCAL_AU_TABLE4_TO7, 0);
	write_csr(dd, SEND_CM_REMOTE_AU_TABLE0_TO3, 0);
	write_csr(dd, SEND_CM_REMOTE_AU_TABLE4_TO7, 0);
	for (i = 0; i < TXE_NUM_DATA_VL; i++)
		write_csr(dd, SEND_CM_CREDIT_VL + (8 * i), 0);
	write_csr(dd, SEND_CM_CREDIT_VL15, 0);
	/* SEND_CM_CREDIT_USED_VL read-only */
	/* SEND_CM_CREDIT_USED_VL15 read-only */
	/* SEND_EGRESS_CTXT_STATUS read-only */
	/* SEND_EGRESS_SEND_DMA_STATUS read-only */
	write_csr(dd, SEND_EGRESS_ERR_INFO, ~0ull);
	/* SEND_EGRESS_ERR_INFO read-only */
	/* SEND_EGRESS_ERR_SOURCE read-only */

	/*
	 * TXE Per-Context CSRs
	 */
	for (i = 0; i < chip_send_contexts(dd); i++) {
		write_kctxt_csr(dd, i, SEND_CTXT_CTRL, 0);
		write_kctxt_csr(dd, i, SEND_CTXT_CREDIT_CTRL, 0);
		write_kctxt_csr(dd, i, SEND_CTXT_CREDIT_RETURN_ADDR, 0);
		write_kctxt_csr(dd, i, SEND_CTXT_CREDIT_FORCE, 0);
		write_kctxt_csr(dd, i, SEND_CTXT_ERR_MASK, 0);
		write_kctxt_csr(dd, i, SEND_CTXT_ERR_CLEAR, ~0ull);
		write_kctxt_csr(dd, i, SEND_CTXT_CHECK_ENABLE, 0);
		write_kctxt_csr(dd, i, SEND_CTXT_CHECK_VL, 0);
		write_kctxt_csr(dd, i, SEND_CTXT_CHECK_JOB_KEY, 0);
		write_kctxt_csr(dd, i, SEND_CTXT_CHECK_PARTITION_KEY, 0);
		write_kctxt_csr(dd, i, SEND_CTXT_CHECK_SLID, 0);
		write_kctxt_csr(dd, i, SEND_CTXT_CHECK_OPCODE, 0);
	}

	/*
	 * TXE Per-SDMA CSRs
	 */
	for (i = 0; i < chip_sdma_engines(dd); i++) {
		write_kctxt_csr(dd, i, SEND_DMA_CTRL, 0);
		/* SEND_DMA_STATUS read-only */
		write_kctxt_csr(dd, i, SEND_DMA_BASE_ADDR, 0);
		write_kctxt_csr(dd, i, SEND_DMA_LEN_GEN, 0);
		write_kctxt_csr(dd, i, SEND_DMA_TAIL, 0);
		/* SEND_DMA_HEAD read-only */
		write_kctxt_csr(dd, i, SEND_DMA_HEAD_ADDR, 0);
		write_kctxt_csr(dd, i, SEND_DMA_PRIORITY_THLD, 0);
		/* SEND_DMA_IDLE_CNT read-only */
		write_kctxt_csr(dd, i, SEND_DMA_RELOAD_CNT, 0);
		write_kctxt_csr(dd, i, SEND_DMA_DESC_CNT, 0);
		/* SEND_DMA_DESC_FETCHED_CNT read-only */
		/* SEND_DMA_ENG_ERR_STATUS read-only */
		write_kctxt_csr(dd, i, SEND_DMA_ENG_ERR_MASK, 0);
		write_kctxt_csr(dd, i, SEND_DMA_ENG_ERR_CLEAR, ~0ull);
		/* SEND_DMA_ENG_ERR_FORCE leave alone */
		write_kctxt_csr(dd, i, SEND_DMA_CHECK_ENABLE, 0);
		write_kctxt_csr(dd, i, SEND_DMA_CHECK_VL, 0);
		write_kctxt_csr(dd, i, SEND_DMA_CHECK_JOB_KEY, 0);
		write_kctxt_csr(dd, i, SEND_DMA_CHECK_PARTITION_KEY, 0);
		write_kctxt_csr(dd, i, SEND_DMA_CHECK_SLID, 0);
		write_kctxt_csr(dd, i, SEND_DMA_CHECK_OPCODE, 0);
		write_kctxt_csr(dd, i, SEND_DMA_MEMORY, 0);
	}
}

/*
 * Expect on entry:
 * o Packet ingress is disabled, i.e. RcvCtrl.RcvPortEnable == 0
 */
static void init_rbufs(struct hfi1_devdata *dd)
{
	u64 reg;
	int count;

	/*
	 * Wait for DMA to stop: RxRbufPktPending and RxPktInProgress are
	 * clear.
	 */
	count = 0;
	while (1) {
		reg = read_csr(dd, RCV_STATUS);
		if ((reg & (RCV_STATUS_RX_RBUF_PKT_PENDING_SMASK
			    | RCV_STATUS_RX_PKT_IN_PROGRESS_SMASK)) == 0)
			break;
		/*
		 * Give up after 1ms - maximum wait time.
		 *
		 * RBuf size is 136KiB.  Slowest possible is PCIe Gen1 x1 at
		 * 250MB/s bandwidth.  Lower rate to 66% for overhead to get:
		 *	136 KB / (66% * 250MB/s) = 844us
		 */
		if (count++ > 500) {
			dd_dev_err(dd,
				   "%s: in-progress DMA not clearing: RcvStatus 0x%llx, continuing\n",
				   __func__, reg);
			break;
		}
		udelay(2); /* do not busy-wait the CSR */
	}

	/* start the init - expect RcvCtrl to be 0 */
	write_csr(dd, RCV_CTRL, RCV_CTRL_RX_RBUF_INIT_SMASK);

	/*
	 * Read to force the write of Rcvtrl.RxRbufInit.  There is a brief
	 * period after the write before RcvStatus.RxRbufInitDone is valid.
	 * The delay in the first run through the loop below is sufficient and
	 * required before the first read of RcvStatus.RxRbufInintDone.
	 */
	read_csr(dd, RCV_CTRL);

	/* wait for the init to finish */
	count = 0;
	while (1) {
		/* delay is required first time through - see above */
		udelay(2); /* do not busy-wait the CSR */
		reg = read_csr(dd, RCV_STATUS);
		if (reg & (RCV_STATUS_RX_RBUF_INIT_DONE_SMASK))
			break;

		/* give up after 100us - slowest possible at 33MHz is 73us */
		if (count++ > 50) {
			dd_dev_err(dd,
				   "%s: RcvStatus.RxRbufInit not set, continuing\n",
				   __func__);
			break;
		}
	}
}

/* set RXE CSRs to chip reset defaults */
static void reset_rxe_csrs(struct hfi1_devdata *dd)
{
	int i, j;

	/*
	 * RXE Kernel CSRs
	 */
	write_csr(dd, RCV_CTRL, 0);
	init_rbufs(dd);
	/* RCV_STATUS read-only */
	/* RCV_CONTEXTS read-only */
	/* RCV_ARRAY_CNT read-only */
	/* RCV_BUF_SIZE read-only */
	write_csr(dd, RCV_BTH_QP, 0);
	write_csr(dd, RCV_MULTICAST, 0);
	write_csr(dd, RCV_BYPASS, 0);
	write_csr(dd, RCV_VL15, 0);
	/* this is a clear-down */
	write_csr(dd, RCV_ERR_INFO,
		  RCV_ERR_INFO_RCV_EXCESS_BUFFER_OVERRUN_SMASK);
	/* RCV_ERR_STATUS read-only */
	write_csr(dd, RCV_ERR_MASK, 0);
	write_csr(dd, RCV_ERR_CLEAR, ~0ull);
	/* RCV_ERR_FORCE leave alone */
	for (i = 0; i < 32; i++)
		write_csr(dd, RCV_QP_MAP_TABLE + (8 * i), 0);
	for (i = 0; i < 4; i++)
		write_csr(dd, RCV_PARTITION_KEY + (8 * i), 0);
	for (i = 0; i < RXE_NUM_32_BIT_COUNTERS; i++)
		write_csr(dd, RCV_COUNTER_ARRAY32 + (8 * i), 0);
	for (i = 0; i < RXE_NUM_64_BIT_COUNTERS; i++)
		write_csr(dd, RCV_COUNTER_ARRAY64 + (8 * i), 0);
	for (i = 0; i < RXE_NUM_RSM_INSTANCES; i++)
		clear_rsm_rule(dd, i);
	for (i = 0; i < 32; i++)
		write_csr(dd, RCV_RSM_MAP_TABLE + (8 * i), 0);

	/*
	 * RXE Kernel and User Per-Context CSRs
	 */
	for (i = 0; i < chip_rcv_contexts(dd); i++) {
		/* kernel */
		write_kctxt_csr(dd, i, RCV_CTXT_CTRL, 0);
		/* RCV_CTXT_STATUS read-only */
		write_kctxt_csr(dd, i, RCV_EGR_CTRL, 0);
		write_kctxt_csr(dd, i, RCV_TID_CTRL, 0);
		write_kctxt_csr(dd, i, RCV_KEY_CTRL, 0);
		write_kctxt_csr(dd, i, RCV_HDR_ADDR, 0);
		write_kctxt_csr(dd, i, RCV_HDR_CNT, 0);
		write_kctxt_csr(dd, i, RCV_HDR_ENT_SIZE, 0);
		write_kctxt_csr(dd, i, RCV_HDR_SIZE, 0);
		write_kctxt_csr(dd, i, RCV_HDR_TAIL_ADDR, 0);
		write_kctxt_csr(dd, i, RCV_AVAIL_TIME_OUT, 0);
		write_kctxt_csr(dd, i, RCV_HDR_OVFL_CNT, 0);

		/* user */
		/* RCV_HDR_TAIL read-only */
		write_uctxt_csr(dd, i, RCV_HDR_HEAD, 0);
		/* RCV_EGR_INDEX_TAIL read-only */
		write_uctxt_csr(dd, i, RCV_EGR_INDEX_HEAD, 0);
		/* RCV_EGR_OFFSET_TAIL read-only */
		for (j = 0; j < RXE_NUM_TID_FLOWS; j++) {
			write_uctxt_csr(dd, i,
					RCV_TID_FLOW_TABLE + (8 * j), 0);
		}
	}
}

/*
 * Set sc2vl tables.
 *
 * They power on to zeros, so to avoid send context errors
 * they need to be set:
 *
 * SC 0-7 -> VL 0-7 (respectively)
 * SC 15  -> VL 15
 * otherwise
 *        -> VL 0
 */
static void init_sc2vl_tables(struct hfi1_devdata *dd)
{
	int i;
	/* init per architecture spec, constrained by hardware capability */

	/* HFI maps sent packets */
	write_csr(dd, SEND_SC2VLT0, SC2VL_VAL(
		0,
		0, 0, 1, 1,
		2, 2, 3, 3,
		4, 4, 5, 5,
		6, 6, 7, 7));
	write_csr(dd, SEND_SC2VLT1, SC2VL_VAL(
		1,
		8, 0, 9, 0,
		10, 0, 11, 0,
		12, 0, 13, 0,
		14, 0, 15, 15));
	write_csr(dd, SEND_SC2VLT2, SC2VL_VAL(
		2,
		16, 0, 17, 0,
		18, 0, 19, 0,
		20, 0, 21, 0,
		22, 0, 23, 0));
	write_csr(dd, SEND_SC2VLT3, SC2VL_VAL(
		3,
		24, 0, 25, 0,
		26, 0, 27, 0,
		28, 0, 29, 0,
		30, 0, 31, 0));

	/* DC maps received packets */
	write_csr(dd, DCC_CFG_SC_VL_TABLE_15_0, DC_SC_VL_VAL(
		15_0,
		0, 0, 1, 1,  2, 2,  3, 3,  4, 4,  5, 5,  6, 6,  7,  7,
		8, 0, 9, 0, 10, 0, 11, 0, 12, 0, 13, 0, 14, 0, 15, 15));
	write_csr(dd, DCC_CFG_SC_VL_TABLE_31_16, DC_SC_VL_VAL(
		31_16,
		16, 0, 17, 0, 18, 0, 19, 0, 20, 0, 21, 0, 22, 0, 23, 0,
		24, 0, 25, 0, 26, 0, 27, 0, 28, 0, 29, 0, 30, 0, 31, 0));

	/* initialize the cached sc2vl values consistently with h/w */
	for (i = 0; i < 32; i++) {
		if (i < 8 || i == 15)
			*((u8 *)(dd->sc2vl) + i) = (u8)i;
		else
			*((u8 *)(dd->sc2vl) + i) = 0;
	}
}

/*
 * Read chip sizes and then reset parts to sane, disabled, values.  We cannot
 * depend on the chip going through a power-on reset - a driver may be loaded
 * and unloaded many times.
 *
 * Do not write any CSR values to the chip in this routine - there may be
 * a reset following the (possible) FLR in this routine.
 *
 */
static int init_chip(struct hfi1_devdata *dd)
{
	int i;
	int ret = 0;

	/*
	 * Put the HFI CSRs in a known state.
	 * Combine this with a DC reset.
	 *
	 * Stop the device from doing anything while we do a
	 * reset.  We know there are no other active users of
	 * the device since we are now in charge.  Turn off
	 * off all outbound and inbound traffic and make sure
	 * the device does not generate any interrupts.
	 */

	/* disable send contexts and SDMA engines */
	write_csr(dd, SEND_CTRL, 0);
	for (i = 0; i < chip_send_contexts(dd); i++)
		write_kctxt_csr(dd, i, SEND_CTXT_CTRL, 0);
	for (i = 0; i < chip_sdma_engines(dd); i++)
		write_kctxt_csr(dd, i, SEND_DMA_CTRL, 0);
	/* disable port (turn off RXE inbound traffic) and contexts */
	write_csr(dd, RCV_CTRL, 0);
	for (i = 0; i < chip_rcv_contexts(dd); i++)
		write_csr(dd, RCV_CTXT_CTRL, 0);
	/* mask all interrupt sources */
	for (i = 0; i < CCE_NUM_INT_CSRS; i++)
		write_csr(dd, CCE_INT_MASK + (8 * i), 0ull);

	/*
	 * DC Reset: do a full DC reset before the register clear.
	 * A recommended length of time to hold is one CSR read,
	 * so reread the CceDcCtrl.  Then, hold the DC in reset
	 * across the clear.
	 */
	write_csr(dd, CCE_DC_CTRL, CCE_DC_CTRL_DC_RESET_SMASK);
	(void)read_csr(dd, CCE_DC_CTRL);

	if (use_flr) {
		/*
		 * A FLR will reset the SPC core and part of the PCIe.
		 * The parts that need to be restored have already been
		 * saved.
		 */
		dd_dev_info(dd, "Resetting CSRs with FLR\n");

		/* do the FLR, the DC reset will remain */
		pcie_flr(dd->pcidev);

		/* restore command and BARs */
		ret = restore_pci_variables(dd);
		if (ret) {
			dd_dev_err(dd, "%s: Could not restore PCI variables\n",
				   __func__);
			return ret;
		}

		if (is_ax(dd)) {
			dd_dev_info(dd, "Resetting CSRs with FLR\n");
			pcie_flr(dd->pcidev);
			ret = restore_pci_variables(dd);
			if (ret) {
				dd_dev_err(dd, "%s: Could not restore PCI variables\n",
					   __func__);
				return ret;
			}
		}
	} else {
		dd_dev_info(dd, "Resetting CSRs with writes\n");
		reset_cce_csrs(dd);
		reset_txe_csrs(dd);
		reset_rxe_csrs(dd);
		reset_misc_csrs(dd);
	}
	/* clear the DC reset */
	write_csr(dd, CCE_DC_CTRL, 0);

	/* Set the LED off */
	setextled(dd, 0);

	/*
	 * Clear the QSFP reset.
	 * An FLR enforces a 0 on all out pins. The driver does not touch
	 * ASIC_QSFPn_OUT otherwise.  This leaves RESET_N low and
	 * anything plugged constantly in reset, if it pays attention
	 * to RESET_N.
	 * Prime examples of this are optical cables. Set all pins high.
	 * I2CCLK and I2CDAT will change per direction, and INT_N and
	 * MODPRS_N are input only and their value is ignored.
	 */
	write_csr(dd, ASIC_QSFP1_OUT, 0x1f);
	write_csr(dd, ASIC_QSFP2_OUT, 0x1f);
	init_chip_resources(dd);
	return ret;
}

static void init_early_variables(struct hfi1_devdata *dd)
{
	int i;

	/* assign link credit variables */
	dd->vau = CM_VAU;
	dd->link_credits = CM_GLOBAL_CREDITS;
	if (is_ax(dd))
		dd->link_credits--;
	dd->vcu = cu_to_vcu(hfi1_cu);
	/* enough room for 8 MAD packets plus header - 17K */
	dd->vl15_init = (8 * (2048 + 128)) / vau_to_au(dd->vau);
	if (dd->vl15_init > dd->link_credits)
		dd->vl15_init = dd->link_credits;

	write_uninitialized_csrs_and_memories(dd);

	if (HFI1_CAP_IS_KSET(PKEY_CHECK))
		for (i = 0; i < dd->num_pports; i++) {
			struct hfi1_pportdata *ppd = &dd->pport[i];

			set_partition_keys(ppd);
		}
	init_sc2vl_tables(dd);
}

static void init_kdeth_qp(struct hfi1_devdata *dd)
{
	/* user changed the KDETH_QP */
	if (kdeth_qp != 0 && kdeth_qp >= 0xff) {
		/* out of range or illegal value */
		dd_dev_err(dd, "Invalid KDETH queue pair prefix, ignoring");
		kdeth_qp = 0;
	}
	if (kdeth_qp == 0)	/* not set, or failed range check */
		kdeth_qp = DEFAULT_KDETH_QP;

	write_csr(dd, SEND_BTH_QP,
		  (kdeth_qp & SEND_BTH_QP_KDETH_QP_MASK) <<
		  SEND_BTH_QP_KDETH_QP_SHIFT);

	write_csr(dd, RCV_BTH_QP,
		  (kdeth_qp & RCV_BTH_QP_KDETH_QP_MASK) <<
		  RCV_BTH_QP_KDETH_QP_SHIFT);
}

/**
 * hfi1_get_qp_map
 * @dd: device data
 * @idx: index to read
 */
u8 hfi1_get_qp_map(struct hfi1_devdata *dd, u8 idx)
{
	u64 reg = read_csr(dd, RCV_QP_MAP_TABLE + (idx / 8) * 8);

	reg >>= (idx % 8) * 8;
	return reg;
}

/**
 * init_qpmap_table
 * @dd - device data
 * @first_ctxt - first context
 * @last_ctxt - first context
 *
 * This return sets the qpn mapping table that
 * is indexed by qpn[8:1].
 *
 * The routine will round robin the 256 settings
 * from first_ctxt to last_ctxt.
 *
 * The first/last looks ahead to having specialized
 * receive contexts for mgmt and bypass.  Normal
 * verbs traffic will assumed to be on a range
 * of receive contexts.
 */
static void init_qpmap_table(struct hfi1_devdata *dd,
			     u32 first_ctxt,
			     u32 last_ctxt)
{
	u64 reg = 0;
	u64 regno = RCV_QP_MAP_TABLE;
	int i;
	u64 ctxt = first_ctxt;

	for (i = 0; i < 256; i++) {
		reg |= ctxt << (8 * (i % 8));
		ctxt++;
		if (ctxt > last_ctxt)
			ctxt = first_ctxt;
		if (i % 8 == 7) {
			write_csr(dd, regno, reg);
			reg = 0;
			regno += 8;
		}
	}

	add_rcvctrl(dd, RCV_CTRL_RCV_QP_MAP_ENABLE_SMASK
			| RCV_CTRL_RCV_BYPASS_ENABLE_SMASK);
}

struct rsm_map_table {
	u64 map[NUM_MAP_REGS];
	unsigned int used;
};

struct rsm_rule_data {
	u8 offset;
	u8 pkt_type;
	u32 field1_off;
	u32 field2_off;
	u32 index1_off;
	u32 index1_width;
	u32 index2_off;
	u32 index2_width;
	u32 mask1;
	u32 value1;
	u32 mask2;
	u32 value2;
};

/*
 * Return an initialized RMT map table for users to fill in.  OK if it
 * returns NULL, indicating no table.
 */
static struct rsm_map_table *alloc_rsm_map_table(struct hfi1_devdata *dd)
{
	struct rsm_map_table *rmt;
	u8 rxcontext = is_ax(dd) ? 0 : 0xff;  /* 0 is default if a0 ver. */

	rmt = kmalloc(sizeof(*rmt), GFP_KERNEL);
	if (rmt) {
		memset(rmt->map, rxcontext, sizeof(rmt->map));
		rmt->used = 0;
	}

	return rmt;
}

/*
 * Write the final RMT map table to the chip and free the table.  OK if
 * table is NULL.
 */
static void complete_rsm_map_table(struct hfi1_devdata *dd,
				   struct rsm_map_table *rmt)
{
	int i;

	if (rmt) {
		/* write table to chip */
		for (i = 0; i < NUM_MAP_REGS; i++)
			write_csr(dd, RCV_RSM_MAP_TABLE + (8 * i), rmt->map[i]);

		/* enable RSM */
		add_rcvctrl(dd, RCV_CTRL_RCV_RSM_ENABLE_SMASK);
	}
}

/*
 * Add a receive side mapping rule.
 */
static void add_rsm_rule(struct hfi1_devdata *dd, u8 rule_index,
			 struct rsm_rule_data *rrd)
{
	write_csr(dd, RCV_RSM_CFG + (8 * rule_index),
		  (u64)rrd->offset << RCV_RSM_CFG_OFFSET_SHIFT |
		  1ull << rule_index | /* enable bit */
		  (u64)rrd->pkt_type << RCV_RSM_CFG_PACKET_TYPE_SHIFT);
	write_csr(dd, RCV_RSM_SELECT + (8 * rule_index),
		  (u64)rrd->field1_off << RCV_RSM_SELECT_FIELD1_OFFSET_SHIFT |
		  (u64)rrd->field2_off << RCV_RSM_SELECT_FIELD2_OFFSET_SHIFT |
		  (u64)rrd->index1_off << RCV_RSM_SELECT_INDEX1_OFFSET_SHIFT |
		  (u64)rrd->index1_width << RCV_RSM_SELECT_INDEX1_WIDTH_SHIFT |
		  (u64)rrd->index2_off << RCV_RSM_SELECT_INDEX2_OFFSET_SHIFT |
		  (u64)rrd->index2_width << RCV_RSM_SELECT_INDEX2_WIDTH_SHIFT);
	write_csr(dd, RCV_RSM_MATCH + (8 * rule_index),
		  (u64)rrd->mask1 << RCV_RSM_MATCH_MASK1_SHIFT |
		  (u64)rrd->value1 << RCV_RSM_MATCH_VALUE1_SHIFT |
		  (u64)rrd->mask2 << RCV_RSM_MATCH_MASK2_SHIFT |
		  (u64)rrd->value2 << RCV_RSM_MATCH_VALUE2_SHIFT);
}

/*
 * Clear a receive side mapping rule.
 */
static void clear_rsm_rule(struct hfi1_devdata *dd, u8 rule_index)
{
	write_csr(dd, RCV_RSM_CFG + (8 * rule_index), 0);
	write_csr(dd, RCV_RSM_SELECT + (8 * rule_index), 0);
	write_csr(dd, RCV_RSM_MATCH + (8 * rule_index), 0);
}

/* return the number of RSM map table entries that will be used for QOS */
static int qos_rmt_entries(struct hfi1_devdata *dd, unsigned int *mp,
			   unsigned int *np)
{
	int i;
	unsigned int m, n;
	u8 max_by_vl = 0;

	/* is QOS active at all? */
	if (dd->n_krcv_queues <= MIN_KERNEL_KCTXTS ||
	    num_vls == 1 ||
	    krcvqsset <= 1)
		goto no_qos;

	/* determine bits for qpn */
	for (i = 0; i < min_t(unsigned int, num_vls, krcvqsset); i++)
		if (krcvqs[i] > max_by_vl)
			max_by_vl = krcvqs[i];
	if (max_by_vl > 32)
		goto no_qos;
	m = ilog2(__roundup_pow_of_two(max_by_vl));

	/* determine bits for vl */
	n = ilog2(__roundup_pow_of_two(num_vls));

	/* reject if too much is used */
	if ((m + n) > 7)
		goto no_qos;

	if (mp)
		*mp = m;
	if (np)
		*np = n;

	return 1 << (m + n);

no_qos:
	if (mp)
		*mp = 0;
	if (np)
		*np = 0;
	return 0;
}

/**
 * init_qos - init RX qos
 * @dd - device data
 * @rmt - RSM map table
 *
 * This routine initializes Rule 0 and the RSM map table to implement
 * quality of service (qos).
 *
 * If all of the limit tests succeed, qos is applied based on the array
 * interpretation of krcvqs where entry 0 is VL0.
 *
 * The number of vl bits (n) and the number of qpn bits (m) are computed to
 * feed both the RSM map table and the single rule.
 */
static void init_qos(struct hfi1_devdata *dd, struct rsm_map_table *rmt)
{
	struct rsm_rule_data rrd;
	unsigned qpns_per_vl, ctxt, i, qpn, n = 1, m;
	unsigned int rmt_entries;
	u64 reg;

	if (!rmt)
		goto bail;
	rmt_entries = qos_rmt_entries(dd, &m, &n);
	if (rmt_entries == 0)
		goto bail;
	qpns_per_vl = 1 << m;

	/* enough room in the map table? */
	rmt_entries = 1 << (m + n);
	if (rmt->used + rmt_entries >= NUM_MAP_ENTRIES)
		goto bail;

	/* add qos entries to the the RSM map table */
	for (i = 0, ctxt = FIRST_KERNEL_KCTXT; i < num_vls; i++) {
		unsigned tctxt;

		for (qpn = 0, tctxt = ctxt;
		     krcvqs[i] && qpn < qpns_per_vl; qpn++) {
			unsigned idx, regoff, regidx;

			/* generate the index the hardware will produce */
			idx = rmt->used + ((qpn << n) ^ i);
			regoff = (idx % 8) * 8;
			regidx = idx / 8;
			/* replace default with context number */
			reg = rmt->map[regidx];
			reg &= ~(RCV_RSM_MAP_TABLE_RCV_CONTEXT_A_MASK
				<< regoff);
			reg |= (u64)(tctxt++) << regoff;
			rmt->map[regidx] = reg;
			if (tctxt == ctxt + krcvqs[i])
				tctxt = ctxt;
		}
		ctxt += krcvqs[i];
	}

	rrd.offset = rmt->used;
	rrd.pkt_type = 2;
	rrd.field1_off = LRH_BTH_MATCH_OFFSET;
	rrd.field2_off = LRH_SC_MATCH_OFFSET;
	rrd.index1_off = LRH_SC_SELECT_OFFSET;
	rrd.index1_width = n;
	rrd.index2_off = QPN_SELECT_OFFSET;
	rrd.index2_width = m + n;
	rrd.mask1 = LRH_BTH_MASK;
	rrd.value1 = LRH_BTH_VALUE;
	rrd.mask2 = LRH_SC_MASK;
	rrd.value2 = LRH_SC_VALUE;

	/* add rule 0 */
	add_rsm_rule(dd, RSM_INS_VERBS, &rrd);

	/* mark RSM map entries as used */
	rmt->used += rmt_entries;
	/* map everything else to the mcast/err/vl15 context */
	init_qpmap_table(dd, HFI1_CTRL_CTXT, HFI1_CTRL_CTXT);
	dd->qos_shift = n + 1;
	return;
bail:
	dd->qos_shift = 1;
	init_qpmap_table(dd, FIRST_KERNEL_KCTXT, dd->n_krcv_queues - 1);
}

static void init_fecn_handling(struct hfi1_devdata *dd,
			       struct rsm_map_table *rmt)
{
	struct rsm_rule_data rrd;
	u64 reg;
	int i, idx, regoff, regidx, start;
	u8 offset;

	if (HFI1_CAP_IS_KSET(TID_RDMA))
		/* Exclude context 0 */
		start = 1;
	else
		start = dd->first_dyn_alloc_ctxt;

	total_cnt = dd->num_rcv_contexts - start;

	/* there needs to be enough room in the map table */
<<<<<<< HEAD
	if (rmt->used + dd->num_user_contexts >= NUM_MAP_ENTRIES) {
		dd_dev_err(dd, "User FECN handling disabled - too many user contexts allocated\n");
=======
	if (rmt->used + total_cnt >= NUM_MAP_ENTRIES) {
		dd_dev_err(dd, "FECN handling disabled - too many contexts allocated\n");
>>>>>>> 407d19ab
		return;
	}

	/*
	 * RSM will extract the destination context as an index into the
	 * map table.  The destination contexts are a sequential block
	 * in the range start...num_rcv_contexts-1 (inclusive).
	 * Map entries are accessed as offset + extracted value.  Adjust
	 * the added offset so this sequence can be placed anywhere in
	 * the table - as long as the entries themselves do not wrap.
	 * There are only enough bits in offset for the table size, so
	 * start with that to allow for a "negative" offset.
	 */
	offset = (u8)(NUM_MAP_ENTRIES + rmt->used - start);

	for (i = start, idx = rmt->used; i < dd->num_rcv_contexts;
	     i++, idx++) {
		/* replace with identity mapping */
		regoff = (idx % 8) * 8;
		regidx = idx / 8;
		reg = rmt->map[regidx];
		reg &= ~(RCV_RSM_MAP_TABLE_RCV_CONTEXT_A_MASK << regoff);
		reg |= (u64)i << regoff;
		rmt->map[regidx] = reg;
	}

	/*
	 * For RSM intercept of Expected FECN packets:
	 * o packet type 0 - expected
	 * o match on F (bit 95), using select/match 1, and
	 * o match on SH (bit 133), using select/match 2.
	 *
	 * Use index 1 to extract the 8-bit receive context from DestQP
	 * (start at bit 64).  Use that as the RSM map table index.
	 */
	rrd.offset = offset;
	rrd.pkt_type = 0;
	rrd.field1_off = 95;
	rrd.field2_off = 133;
	rrd.index1_off = 64;
	rrd.index1_width = 8;
	rrd.index2_off = 0;
	rrd.index2_width = 0;
	rrd.mask1 = 1;
	rrd.value1 = 1;
	rrd.mask2 = 1;
	rrd.value2 = 1;

	/* add rule 1 */
	add_rsm_rule(dd, RSM_INS_FECN, &rrd);

	rmt->used += dd->num_user_contexts;
}

/* Initialize RSM for VNIC */
void hfi1_init_vnic_rsm(struct hfi1_devdata *dd)
{
	u8 i, j;
	u8 ctx_id = 0;
	u64 reg;
	u32 regoff;
	struct rsm_rule_data rrd;

	if (hfi1_vnic_is_rsm_full(dd, NUM_VNIC_MAP_ENTRIES)) {
		dd_dev_err(dd, "Vnic RSM disabled, rmt entries used = %d\n",
			   dd->vnic.rmt_start);
		return;
	}

	dev_dbg(&(dd)->pcidev->dev, "Vnic rsm start = %d, end %d\n",
		dd->vnic.rmt_start,
		dd->vnic.rmt_start + NUM_VNIC_MAP_ENTRIES);

	/* Update RSM mapping table, 32 regs, 256 entries - 1 ctx per byte */
	regoff = RCV_RSM_MAP_TABLE + (dd->vnic.rmt_start / 8) * 8;
	reg = read_csr(dd, regoff);
	for (i = 0; i < NUM_VNIC_MAP_ENTRIES; i++) {
		/* Update map register with vnic context */
		j = (dd->vnic.rmt_start + i) % 8;
		reg &= ~(0xffllu << (j * 8));
		reg |= (u64)dd->vnic.ctxt[ctx_id++]->ctxt << (j * 8);
		/* Wrap up vnic ctx index */
		ctx_id %= dd->vnic.num_ctxt;
		/* Write back map register */
		if (j == 7 || ((i + 1) == NUM_VNIC_MAP_ENTRIES)) {
			dev_dbg(&(dd)->pcidev->dev,
				"Vnic rsm map reg[%d] =0x%llx\n",
				regoff - RCV_RSM_MAP_TABLE, reg);

			write_csr(dd, regoff, reg);
			regoff += 8;
			if (i < (NUM_VNIC_MAP_ENTRIES - 1))
				reg = read_csr(dd, regoff);
		}
	}

	/* Add rule for vnic */
	rrd.offset = dd->vnic.rmt_start;
	rrd.pkt_type = 4;
	/* Match 16B packets */
	rrd.field1_off = L2_TYPE_MATCH_OFFSET;
	rrd.mask1 = L2_TYPE_MASK;
	rrd.value1 = L2_16B_VALUE;
	/* Match ETH L4 packets */
	rrd.field2_off = L4_TYPE_MATCH_OFFSET;
	rrd.mask2 = L4_16B_TYPE_MASK;
	rrd.value2 = L4_16B_ETH_VALUE;
	/* Calc context from veswid and entropy */
	rrd.index1_off = L4_16B_HDR_VESWID_OFFSET;
	rrd.index1_width = ilog2(NUM_VNIC_MAP_ENTRIES);
	rrd.index2_off = L2_16B_ENTROPY_OFFSET;
	rrd.index2_width = ilog2(NUM_VNIC_MAP_ENTRIES);
	add_rsm_rule(dd, RSM_INS_VNIC, &rrd);

	/* Enable RSM if not already enabled */
	add_rcvctrl(dd, RCV_CTRL_RCV_RSM_ENABLE_SMASK);
}

void hfi1_deinit_vnic_rsm(struct hfi1_devdata *dd)
{
	clear_rsm_rule(dd, RSM_INS_VNIC);

	/* Disable RSM if used only by vnic */
	if (dd->vnic.rmt_start == 0)
		clear_rcvctrl(dd, RCV_CTRL_RCV_RSM_ENABLE_SMASK);
}

static int init_rxe(struct hfi1_devdata *dd)
{
	struct rsm_map_table *rmt;
	u64 val;

	/* enable all receive errors */
	write_csr(dd, RCV_ERR_MASK, ~0ull);

	rmt = alloc_rsm_map_table(dd);
	if (!rmt)
		return -ENOMEM;

	/* set up QOS, including the QPN map table */
	init_qos(dd, rmt);
	init_fecn_handling(dd, rmt);
	complete_rsm_map_table(dd, rmt);
	/* record number of used rsm map entries for vnic */
	dd->vnic.rmt_start = rmt->used;
	kfree(rmt);

	/*
	 * make sure RcvCtrl.RcvWcb <= PCIe Device Control
	 * Register Max_Payload_Size (PCI_EXP_DEVCTL in Linux PCIe config
	 * space, PciCfgCap2.MaxPayloadSize in HFI).  There is only one
	 * invalid configuration: RcvCtrl.RcvWcb set to its max of 256 and
	 * Max_PayLoad_Size set to its minimum of 128.
	 *
	 * Presently, RcvCtrl.RcvWcb is not modified from its default of 0
	 * (64 bytes).  Max_Payload_Size is possibly modified upward in
	 * tune_pcie_caps() which is called after this routine.
	 */

	/* Have 16 bytes (4DW) of bypass header available in header queue */
	val = read_csr(dd, RCV_BYPASS);
	val &= ~RCV_BYPASS_HDR_SIZE_SMASK;
	val |= ((4ull & RCV_BYPASS_HDR_SIZE_MASK) <<
		RCV_BYPASS_HDR_SIZE_SHIFT);
	write_csr(dd, RCV_BYPASS, val);
	return 0;
}

static void init_other(struct hfi1_devdata *dd)
{
	/* enable all CCE errors */
	write_csr(dd, CCE_ERR_MASK, ~0ull);
	/* enable *some* Misc errors */
	write_csr(dd, MISC_ERR_MASK, DRIVER_MISC_MASK);
	/* enable all DC errors, except LCB */
	write_csr(dd, DCC_ERR_FLG_EN, ~0ull);
	write_csr(dd, DC_DC8051_ERR_EN, ~0ull);
}

/*
 * Fill out the given AU table using the given CU.  A CU is defined in terms
 * AUs.  The table is a an encoding: given the index, how many AUs does that
 * represent?
 *
 * NOTE: Assumes that the register layout is the same for the
 * local and remote tables.
 */
static void assign_cm_au_table(struct hfi1_devdata *dd, u32 cu,
			       u32 csr0to3, u32 csr4to7)
{
	write_csr(dd, csr0to3,
		  0ull << SEND_CM_LOCAL_AU_TABLE0_TO3_LOCAL_AU_TABLE0_SHIFT |
		  1ull << SEND_CM_LOCAL_AU_TABLE0_TO3_LOCAL_AU_TABLE1_SHIFT |
		  2ull * cu <<
		  SEND_CM_LOCAL_AU_TABLE0_TO3_LOCAL_AU_TABLE2_SHIFT |
		  4ull * cu <<
		  SEND_CM_LOCAL_AU_TABLE0_TO3_LOCAL_AU_TABLE3_SHIFT);
	write_csr(dd, csr4to7,
		  8ull * cu <<
		  SEND_CM_LOCAL_AU_TABLE4_TO7_LOCAL_AU_TABLE4_SHIFT |
		  16ull * cu <<
		  SEND_CM_LOCAL_AU_TABLE4_TO7_LOCAL_AU_TABLE5_SHIFT |
		  32ull * cu <<
		  SEND_CM_LOCAL_AU_TABLE4_TO7_LOCAL_AU_TABLE6_SHIFT |
		  64ull * cu <<
		  SEND_CM_LOCAL_AU_TABLE4_TO7_LOCAL_AU_TABLE7_SHIFT);
}

static void assign_local_cm_au_table(struct hfi1_devdata *dd, u8 vcu)
{
	assign_cm_au_table(dd, vcu_to_cu(vcu), SEND_CM_LOCAL_AU_TABLE0_TO3,
			   SEND_CM_LOCAL_AU_TABLE4_TO7);
}

void assign_remote_cm_au_table(struct hfi1_devdata *dd, u8 vcu)
{
	assign_cm_au_table(dd, vcu_to_cu(vcu), SEND_CM_REMOTE_AU_TABLE0_TO3,
			   SEND_CM_REMOTE_AU_TABLE4_TO7);
}

static void init_txe(struct hfi1_devdata *dd)
{
	int i;

	/* enable all PIO, SDMA, general, and Egress errors */
	write_csr(dd, SEND_PIO_ERR_MASK, ~0ull);
	write_csr(dd, SEND_DMA_ERR_MASK, ~0ull);
	write_csr(dd, SEND_ERR_MASK, ~0ull);
	write_csr(dd, SEND_EGRESS_ERR_MASK, ~0ull);

	/* enable all per-context and per-SDMA engine errors */
	for (i = 0; i < chip_send_contexts(dd); i++)
		write_kctxt_csr(dd, i, SEND_CTXT_ERR_MASK, ~0ull);
	for (i = 0; i < chip_sdma_engines(dd); i++)
		write_kctxt_csr(dd, i, SEND_DMA_ENG_ERR_MASK, ~0ull);

	/* set the local CU to AU mapping */
	assign_local_cm_au_table(dd, dd->vcu);

	/*
	 * Set reasonable default for Credit Return Timer
	 * Don't set on Simulator - causes it to choke.
	 */
	if (dd->icode != ICODE_FUNCTIONAL_SIMULATOR)
		write_csr(dd, SEND_CM_TIMER_CTRL, HFI1_CREDIT_RETURN_RATE);
}

int hfi1_set_ctxt_jkey(struct hfi1_devdata *dd, struct hfi1_ctxtdata *rcd,
		       u16 jkey)
{
	u8 hw_ctxt;
	u64 reg;

	if (!rcd || !rcd->sc)
		return -EINVAL;

	hw_ctxt = rcd->sc->hw_context;
	reg = SEND_CTXT_CHECK_JOB_KEY_MASK_SMASK | /* mask is always 1's */
		((jkey & SEND_CTXT_CHECK_JOB_KEY_VALUE_MASK) <<
		 SEND_CTXT_CHECK_JOB_KEY_VALUE_SHIFT);
	/* JOB_KEY_ALLOW_PERMISSIVE is not allowed by default */
	if (HFI1_CAP_KGET_MASK(rcd->flags, ALLOW_PERM_JKEY))
		reg |= SEND_CTXT_CHECK_JOB_KEY_ALLOW_PERMISSIVE_SMASK;
	write_kctxt_csr(dd, hw_ctxt, SEND_CTXT_CHECK_JOB_KEY, reg);
	/*
	 * Enable send-side J_KEY integrity check, unless this is A0 h/w
	 */
	if (!is_ax(dd)) {
		reg = read_kctxt_csr(dd, hw_ctxt, SEND_CTXT_CHECK_ENABLE);
		reg |= SEND_CTXT_CHECK_ENABLE_CHECK_JOB_KEY_SMASK;
		write_kctxt_csr(dd, hw_ctxt, SEND_CTXT_CHECK_ENABLE, reg);
	}

	/* Enable J_KEY check on receive context. */
	reg = RCV_KEY_CTRL_JOB_KEY_ENABLE_SMASK |
		((jkey & RCV_KEY_CTRL_JOB_KEY_VALUE_MASK) <<
		 RCV_KEY_CTRL_JOB_KEY_VALUE_SHIFT);
	write_kctxt_csr(dd, rcd->ctxt, RCV_KEY_CTRL, reg);

	return 0;
}

int hfi1_clear_ctxt_jkey(struct hfi1_devdata *dd, struct hfi1_ctxtdata *rcd)
{
	u8 hw_ctxt;
	u64 reg;

	if (!rcd || !rcd->sc)
		return -EINVAL;

	hw_ctxt = rcd->sc->hw_context;
	write_kctxt_csr(dd, hw_ctxt, SEND_CTXT_CHECK_JOB_KEY, 0);
	/*
	 * Disable send-side J_KEY integrity check, unless this is A0 h/w.
	 * This check would not have been enabled for A0 h/w, see
	 * set_ctxt_jkey().
	 */
	if (!is_ax(dd)) {
		reg = read_kctxt_csr(dd, hw_ctxt, SEND_CTXT_CHECK_ENABLE);
		reg &= ~SEND_CTXT_CHECK_ENABLE_CHECK_JOB_KEY_SMASK;
		write_kctxt_csr(dd, hw_ctxt, SEND_CTXT_CHECK_ENABLE, reg);
	}
	/* Turn off the J_KEY on the receive side */
	write_kctxt_csr(dd, rcd->ctxt, RCV_KEY_CTRL, 0);

	return 0;
}

int hfi1_set_ctxt_pkey(struct hfi1_devdata *dd, struct hfi1_ctxtdata *rcd,
		       u16 pkey)
{
	u8 hw_ctxt;
	u64 reg;

	if (!rcd || !rcd->sc)
		return -EINVAL;

	hw_ctxt = rcd->sc->hw_context;
	reg = ((u64)pkey & SEND_CTXT_CHECK_PARTITION_KEY_VALUE_MASK) <<
		SEND_CTXT_CHECK_PARTITION_KEY_VALUE_SHIFT;
	write_kctxt_csr(dd, hw_ctxt, SEND_CTXT_CHECK_PARTITION_KEY, reg);
	reg = read_kctxt_csr(dd, hw_ctxt, SEND_CTXT_CHECK_ENABLE);
	reg |= SEND_CTXT_CHECK_ENABLE_CHECK_PARTITION_KEY_SMASK;
	reg &= ~SEND_CTXT_CHECK_ENABLE_DISALLOW_KDETH_PACKETS_SMASK;
	write_kctxt_csr(dd, hw_ctxt, SEND_CTXT_CHECK_ENABLE, reg);

	return 0;
}

int hfi1_clear_ctxt_pkey(struct hfi1_devdata *dd, struct hfi1_ctxtdata *ctxt)
{
	u8 hw_ctxt;
	u64 reg;

	if (!ctxt || !ctxt->sc)
		return -EINVAL;

	hw_ctxt = ctxt->sc->hw_context;
	reg = read_kctxt_csr(dd, hw_ctxt, SEND_CTXT_CHECK_ENABLE);
	reg &= ~SEND_CTXT_CHECK_ENABLE_CHECK_PARTITION_KEY_SMASK;
	write_kctxt_csr(dd, hw_ctxt, SEND_CTXT_CHECK_ENABLE, reg);
	write_kctxt_csr(dd, hw_ctxt, SEND_CTXT_CHECK_PARTITION_KEY, 0);

	return 0;
}

/*
 * Start doing the clean up the the chip. Our clean up happens in multiple
 * stages and this is just the first.
 */
void hfi1_start_cleanup(struct hfi1_devdata *dd)
{
	aspm_exit(dd);
	free_cntrs(dd);
	free_rcverr(dd);
	finish_chip_resources(dd);
}

#define HFI_BASE_GUID(dev) \
	((dev)->base_guid & ~(1ULL << GUID_HFI_INDEX_SHIFT))

/*
 * Information can be shared between the two HFIs on the same ASIC
 * in the same OS.  This function finds the peer device and sets
 * up a shared structure.
 */
static int init_asic_data(struct hfi1_devdata *dd)
{
	unsigned long index;
	struct hfi1_devdata *peer;
	struct hfi1_asic_data *asic_data;
	int ret = 0;

	/* pre-allocate the asic structure in case we are the first device */
	asic_data = kzalloc(sizeof(*dd->asic_data), GFP_KERNEL);
	if (!asic_data)
		return -ENOMEM;

	xa_lock_irq(&hfi1_dev_table);
	/* Find our peer device */
	xa_for_each(&hfi1_dev_table, index, peer) {
		if ((HFI_BASE_GUID(dd) == HFI_BASE_GUID(peer)) &&
		    dd->unit != peer->unit)
			break;
	}

	if (peer) {
		/* use already allocated structure */
		dd->asic_data = peer->asic_data;
		kfree(asic_data);
	} else {
		dd->asic_data = asic_data;
		mutex_init(&dd->asic_data->asic_resource_mutex);
	}
	dd->asic_data->dds[dd->hfi1_id] = dd; /* self back-pointer */
	xa_unlock_irq(&hfi1_dev_table);

	/* first one through - set up i2c devices */
	if (!peer)
		ret = set_up_i2c(dd, dd->asic_data);

	return ret;
}

/*
 * Set dd->boardname.  Use a generic name if a name is not returned from
 * EFI variable space.
 *
 * Return 0 on success, -ENOMEM if space could not be allocated.
 */
static int obtain_boardname(struct hfi1_devdata *dd)
{
	/* generic board description */
	const char generic[] =
		"Intel Omni-Path Host Fabric Interface Adapter 100 Series";
	unsigned long size;
	int ret;

	ret = read_hfi1_efi_var(dd, "description", &size,
				(void **)&dd->boardname);
	if (ret) {
		dd_dev_info(dd, "Board description not found\n");
		/* use generic description */
		dd->boardname = kstrdup(generic, GFP_KERNEL);
		if (!dd->boardname)
			return -ENOMEM;
	}
	return 0;
}

/*
 * Check the interrupt registers to make sure that they are mapped correctly.
 * It is intended to help user identify any mismapping by VMM when the driver
 * is running in a VM. This function should only be called before interrupt
 * is set up properly.
 *
 * Return 0 on success, -EINVAL on failure.
 */
static int check_int_registers(struct hfi1_devdata *dd)
{
	u64 reg;
	u64 all_bits = ~(u64)0;
	u64 mask;

	/* Clear CceIntMask[0] to avoid raising any interrupts */
	mask = read_csr(dd, CCE_INT_MASK);
	write_csr(dd, CCE_INT_MASK, 0ull);
	reg = read_csr(dd, CCE_INT_MASK);
	if (reg)
		goto err_exit;

	/* Clear all interrupt status bits */
	write_csr(dd, CCE_INT_CLEAR, all_bits);
	reg = read_csr(dd, CCE_INT_STATUS);
	if (reg)
		goto err_exit;

	/* Set all interrupt status bits */
	write_csr(dd, CCE_INT_FORCE, all_bits);
	reg = read_csr(dd, CCE_INT_STATUS);
	if (reg != all_bits)
		goto err_exit;

	/* Restore the interrupt mask */
	write_csr(dd, CCE_INT_CLEAR, all_bits);
	write_csr(dd, CCE_INT_MASK, mask);

	return 0;
err_exit:
	write_csr(dd, CCE_INT_MASK, mask);
	dd_dev_err(dd, "Interrupt registers not properly mapped by VMM\n");
	return -EINVAL;
}

/**
 * Allocate and initialize the device structure for the hfi.
 * @dev: the pci_dev for hfi1_ib device
 * @ent: pci_device_id struct for this dev
 *
 * Also allocates, initializes, and returns the devdata struct for this
 * device instance
 *
 * This is global, and is called directly at init to set up the
 * chip-specific function pointers for later use.
 */
struct hfi1_devdata *hfi1_init_dd(struct pci_dev *pdev,
				  const struct pci_device_id *ent)
{
	struct hfi1_devdata *dd;
	struct hfi1_pportdata *ppd;
	u64 reg;
	int i, ret;
	static const char * const inames[] = { /* implementation names */
		"RTL silicon",
		"RTL VCS simulation",
		"RTL FPGA emulation",
		"Functional simulator"
	};
	struct pci_dev *parent = pdev->bus->self;
	u32 sdma_engines;

	dd = hfi1_alloc_devdata(pdev, NUM_IB_PORTS *
				sizeof(struct hfi1_pportdata));
	if (IS_ERR(dd))
		goto bail;
	sdma_engines = chip_sdma_engines(dd);
	ppd = dd->pport;
	for (i = 0; i < dd->num_pports; i++, ppd++) {
		int vl;
		/* init common fields */
		hfi1_init_pportdata(pdev, ppd, dd, 0, 1);
		/* DC supports 4 link widths */
		ppd->link_width_supported =
			OPA_LINK_WIDTH_1X | OPA_LINK_WIDTH_2X |
			OPA_LINK_WIDTH_3X | OPA_LINK_WIDTH_4X;
		ppd->link_width_downgrade_supported =
			ppd->link_width_supported;
		/* start out enabling only 4X */
		ppd->link_width_enabled = OPA_LINK_WIDTH_4X;
		ppd->link_width_downgrade_enabled =
					ppd->link_width_downgrade_supported;
		/* link width active is 0 when link is down */
		/* link width downgrade active is 0 when link is down */

		if (num_vls < HFI1_MIN_VLS_SUPPORTED ||
		    num_vls > HFI1_MAX_VLS_SUPPORTED) {
			dd_dev_err(dd, "Invalid num_vls %u, using %u VLs\n",
				   num_vls, HFI1_MAX_VLS_SUPPORTED);
			num_vls = HFI1_MAX_VLS_SUPPORTED;
		}
		ppd->vls_supported = num_vls;
		ppd->vls_operational = ppd->vls_supported;
		/* Set the default MTU. */
		for (vl = 0; vl < num_vls; vl++)
			dd->vld[vl].mtu = hfi1_max_mtu;
		dd->vld[15].mtu = MAX_MAD_PACKET;
		/*
		 * Set the initial values to reasonable default, will be set
		 * for real when link is up.
		 */
		ppd->overrun_threshold = 0x4;
		ppd->phy_error_threshold = 0xf;
		ppd->port_crc_mode_enabled = link_crc_mask;
		/* initialize supported LTP CRC mode */
		ppd->port_ltp_crc_mode = cap_to_port_ltp(link_crc_mask) << 8;
		/* initialize enabled LTP CRC mode */
		ppd->port_ltp_crc_mode |= cap_to_port_ltp(link_crc_mask) << 4;
		/* start in offline */
		ppd->host_link_state = HLS_DN_OFFLINE;
		init_vl_arb_caches(ppd);
	}

	/*
	 * Do remaining PCIe setup and save PCIe values in dd.
	 * Any error printing is already done by the init code.
	 * On return, we have the chip mapped.
	 */
	ret = hfi1_pcie_ddinit(dd, pdev);
	if (ret < 0)
		goto bail_free;

	/* Save PCI space registers to rewrite after device reset */
	ret = save_pci_variables(dd);
	if (ret < 0)
		goto bail_cleanup;

	dd->majrev = (dd->revision >> CCE_REVISION_CHIP_REV_MAJOR_SHIFT)
			& CCE_REVISION_CHIP_REV_MAJOR_MASK;
	dd->minrev = (dd->revision >> CCE_REVISION_CHIP_REV_MINOR_SHIFT)
			& CCE_REVISION_CHIP_REV_MINOR_MASK;

	/*
	 * Check interrupt registers mapping if the driver has no access to
	 * the upstream component. In this case, it is likely that the driver
	 * is running in a VM.
	 */
	if (!parent) {
		ret = check_int_registers(dd);
		if (ret)
			goto bail_cleanup;
	}

	/*
	 * obtain the hardware ID - NOT related to unit, which is a
	 * software enumeration
	 */
	reg = read_csr(dd, CCE_REVISION2);
	dd->hfi1_id = (reg >> CCE_REVISION2_HFI_ID_SHIFT)
					& CCE_REVISION2_HFI_ID_MASK;
	/* the variable size will remove unwanted bits */
	dd->icode = reg >> CCE_REVISION2_IMPL_CODE_SHIFT;
	dd->irev = reg >> CCE_REVISION2_IMPL_REVISION_SHIFT;
	dd_dev_info(dd, "Implementation: %s, revision 0x%x\n",
		    dd->icode < ARRAY_SIZE(inames) ?
		    inames[dd->icode] : "unknown", (int)dd->irev);

	/* speeds the hardware can support */
	dd->pport->link_speed_supported = OPA_LINK_SPEED_25G;
	/* speeds allowed to run at */
	dd->pport->link_speed_enabled = dd->pport->link_speed_supported;
	/* give a reasonable active value, will be set on link up */
	dd->pport->link_speed_active = OPA_LINK_SPEED_25G;

	/* fix up link widths for emulation _p */
	ppd = dd->pport;
	if (dd->icode == ICODE_FPGA_EMULATION && is_emulator_p(dd)) {
		ppd->link_width_supported =
			ppd->link_width_enabled =
			ppd->link_width_downgrade_supported =
			ppd->link_width_downgrade_enabled =
				OPA_LINK_WIDTH_1X;
	}
	/* insure num_vls isn't larger than number of sdma engines */
	if (HFI1_CAP_IS_KSET(SDMA) && num_vls > sdma_engines) {
		dd_dev_err(dd, "num_vls %u too large, using %u VLs\n",
			   num_vls, sdma_engines);
		num_vls = sdma_engines;
		ppd->vls_supported = sdma_engines;
		ppd->vls_operational = ppd->vls_supported;
	}

	/*
	 * Convert the ns parameter to the 64 * cclocks used in the CSR.
	 * Limit the max if larger than the field holds.  If timeout is
	 * non-zero, then the calculated field will be at least 1.
	 *
	 * Must be after icode is set up - the cclock rate depends
	 * on knowing the hardware being used.
	 */
	dd->rcv_intr_timeout_csr = ns_to_cclock(dd, rcv_intr_timeout) / 64;
	if (dd->rcv_intr_timeout_csr >
			RCV_AVAIL_TIME_OUT_TIME_OUT_RELOAD_MASK)
		dd->rcv_intr_timeout_csr =
			RCV_AVAIL_TIME_OUT_TIME_OUT_RELOAD_MASK;
	else if (dd->rcv_intr_timeout_csr == 0 && rcv_intr_timeout)
		dd->rcv_intr_timeout_csr = 1;

	/* needs to be done before we look for the peer device */
	read_guid(dd);

	/* set up shared ASIC data with peer device */
	ret = init_asic_data(dd);
	if (ret)
		goto bail_cleanup;

	/* obtain chip sizes, reset chip CSRs */
	ret = init_chip(dd);
	if (ret)
		goto bail_cleanup;

	/* read in the PCIe link speed information */
	ret = pcie_speeds(dd);
	if (ret)
		goto bail_cleanup;

	/* call before get_platform_config(), after init_chip_resources() */
	ret = eprom_init(dd);
	if (ret)
		goto bail_free_rcverr;

	/* Needs to be called before hfi1_firmware_init */
	get_platform_config(dd);

	/* read in firmware */
	ret = hfi1_firmware_init(dd);
	if (ret)
		goto bail_cleanup;

	/*
	 * In general, the PCIe Gen3 transition must occur after the
	 * chip has been idled (so it won't initiate any PCIe transactions
	 * e.g. an interrupt) and before the driver changes any registers
	 * (the transition will reset the registers).
	 *
	 * In particular, place this call after:
	 * - init_chip()     - the chip will not initiate any PCIe transactions
	 * - pcie_speeds()   - reads the current link speed
	 * - hfi1_firmware_init() - the needed firmware is ready to be
	 *			    downloaded
	 */
	ret = do_pcie_gen3_transition(dd);
	if (ret)
		goto bail_cleanup;

	/* start setting dd values and adjusting CSRs */
	init_early_variables(dd);

	parse_platform_config(dd);

	ret = obtain_boardname(dd);
	if (ret)
		goto bail_cleanup;

	snprintf(dd->boardversion, BOARD_VERS_MAX,
		 "ChipABI %u.%u, ChipRev %u.%u, SW Compat %llu\n",
		 HFI1_CHIP_VERS_MAJ, HFI1_CHIP_VERS_MIN,
		 (u32)dd->majrev,
		 (u32)dd->minrev,
		 (dd->revision >> CCE_REVISION_SW_SHIFT)
		    & CCE_REVISION_SW_MASK);

	ret = set_up_context_variables(dd);
	if (ret)
		goto bail_cleanup;

	/* set initial RXE CSRs */
	ret = init_rxe(dd);
	if (ret)
		goto bail_cleanup;

	/* set initial TXE CSRs */
	init_txe(dd);
	/* set initial non-RXE, non-TXE CSRs */
	init_other(dd);
	/* set up KDETH QP prefix in both RX and TX CSRs */
	init_kdeth_qp(dd);

	ret = hfi1_dev_affinity_init(dd);
	if (ret)
		goto bail_cleanup;

	/* send contexts must be set up before receive contexts */
	ret = init_send_contexts(dd);
	if (ret)
		goto bail_cleanup;

	ret = hfi1_create_kctxts(dd);
	if (ret)
		goto bail_cleanup;

	/*
	 * Initialize aspm, to be done after gen3 transition and setting up
	 * contexts and before enabling interrupts
	 */
	aspm_init(dd);

	ret = init_pervl_scs(dd);
	if (ret)
		goto bail_cleanup;

	/* sdma init */
	for (i = 0; i < dd->num_pports; ++i) {
		ret = sdma_init(dd, i);
		if (ret)
			goto bail_cleanup;
	}

	/* use contexts created by hfi1_create_kctxts */
	ret = set_up_interrupts(dd);
	if (ret)
		goto bail_cleanup;

	ret = hfi1_comp_vectors_set_up(dd);
	if (ret)
		goto bail_clear_intr;

	/* set up LCB access - must be after set_up_interrupts() */
	init_lcb_access(dd);

	/*
	 * Serial number is created from the base guid:
	 * [27:24] = base guid [38:35]
	 * [23: 0] = base guid [23: 0]
	 */
	snprintf(dd->serial, SERIAL_MAX, "0x%08llx\n",
		 (dd->base_guid & 0xFFFFFF) |
		     ((dd->base_guid >> 11) & 0xF000000));

	dd->oui1 = dd->base_guid >> 56 & 0xFF;
	dd->oui2 = dd->base_guid >> 48 & 0xFF;
	dd->oui3 = dd->base_guid >> 40 & 0xFF;

	ret = load_firmware(dd); /* asymmetric with dispose_firmware() */
	if (ret)
		goto bail_clear_intr;

	thermal_init(dd);

	ret = init_cntrs(dd);
	if (ret)
		goto bail_clear_intr;

	ret = init_rcverr(dd);
	if (ret)
		goto bail_free_cntrs;

	init_completion(&dd->user_comp);

	/* The user refcount starts with one to inidicate an active device */
	atomic_set(&dd->user_refcount, 1);

	goto bail;

bail_free_rcverr:
	free_rcverr(dd);
bail_free_cntrs:
	free_cntrs(dd);
bail_clear_intr:
	hfi1_comp_vectors_clean_up(dd);
	hfi1_clean_up_interrupts(dd);
bail_cleanup:
	hfi1_pcie_ddcleanup(dd);
bail_free:
	hfi1_free_devdata(dd);
	dd = ERR_PTR(ret);
bail:
	return dd;
}

static u16 delay_cycles(struct hfi1_pportdata *ppd, u32 desired_egress_rate,
			u32 dw_len)
{
	u32 delta_cycles;
	u32 current_egress_rate = ppd->current_egress_rate;
	/* rates here are in units of 10^6 bits/sec */

	if (desired_egress_rate == -1)
		return 0; /* shouldn't happen */

	if (desired_egress_rate >= current_egress_rate)
		return 0; /* we can't help go faster, only slower */

	delta_cycles = egress_cycles(dw_len * 4, desired_egress_rate) -
			egress_cycles(dw_len * 4, current_egress_rate);

	return (u16)delta_cycles;
}

/**
 * create_pbc - build a pbc for transmission
 * @flags: special case flags or-ed in built pbc
 * @srate: static rate
 * @vl: vl
 * @dwlen: dword length (header words + data words + pbc words)
 *
 * Create a PBC with the given flags, rate, VL, and length.
 *
 * NOTE: The PBC created will not insert any HCRC - all callers but one are
 * for verbs, which does not use this PSM feature.  The lone other caller
 * is for the diagnostic interface which calls this if the user does not
 * supply their own PBC.
 */
u64 create_pbc(struct hfi1_pportdata *ppd, u64 flags, int srate_mbs, u32 vl,
	       u32 dw_len)
{
	u64 pbc, delay = 0;

	if (unlikely(srate_mbs))
		delay = delay_cycles(ppd, srate_mbs, dw_len);

	pbc = flags
		| (delay << PBC_STATIC_RATE_CONTROL_COUNT_SHIFT)
		| ((u64)PBC_IHCRC_NONE << PBC_INSERT_HCRC_SHIFT)
		| (vl & PBC_VL_MASK) << PBC_VL_SHIFT
		| (dw_len & PBC_LENGTH_DWS_MASK)
			<< PBC_LENGTH_DWS_SHIFT;

	return pbc;
}

#define SBUS_THERMAL    0x4f
#define SBUS_THERM_MONITOR_MODE 0x1

#define THERM_FAILURE(dev, ret, reason) \
	dd_dev_err((dd),						\
		   "Thermal sensor initialization failed: %s (%d)\n",	\
		   (reason), (ret))

/*
 * Initialize the thermal sensor.
 *
 * After initialization, enable polling of thermal sensor through
 * SBus interface. In order for this to work, the SBus Master
 * firmware has to be loaded due to the fact that the HW polling
 * logic uses SBus interrupts, which are not supported with
 * default firmware. Otherwise, no data will be returned through
 * the ASIC_STS_THERM CSR.
 */
static int thermal_init(struct hfi1_devdata *dd)
{
	int ret = 0;

	if (dd->icode != ICODE_RTL_SILICON ||
	    check_chip_resource(dd, CR_THERM_INIT, NULL))
		return ret;

	ret = acquire_chip_resource(dd, CR_SBUS, SBUS_TIMEOUT);
	if (ret) {
		THERM_FAILURE(dd, ret, "Acquire SBus");
		return ret;
	}

	dd_dev_info(dd, "Initializing thermal sensor\n");
	/* Disable polling of thermal readings */
	write_csr(dd, ASIC_CFG_THERM_POLL_EN, 0x0);
	msleep(100);
	/* Thermal Sensor Initialization */
	/*    Step 1: Reset the Thermal SBus Receiver */
	ret = sbus_request_slow(dd, SBUS_THERMAL, 0x0,
				RESET_SBUS_RECEIVER, 0);
	if (ret) {
		THERM_FAILURE(dd, ret, "Bus Reset");
		goto done;
	}
	/*    Step 2: Set Reset bit in Thermal block */
	ret = sbus_request_slow(dd, SBUS_THERMAL, 0x0,
				WRITE_SBUS_RECEIVER, 0x1);
	if (ret) {
		THERM_FAILURE(dd, ret, "Therm Block Reset");
		goto done;
	}
	/*    Step 3: Write clock divider value (100MHz -> 2MHz) */
	ret = sbus_request_slow(dd, SBUS_THERMAL, 0x1,
				WRITE_SBUS_RECEIVER, 0x32);
	if (ret) {
		THERM_FAILURE(dd, ret, "Write Clock Div");
		goto done;
	}
	/*    Step 4: Select temperature mode */
	ret = sbus_request_slow(dd, SBUS_THERMAL, 0x3,
				WRITE_SBUS_RECEIVER,
				SBUS_THERM_MONITOR_MODE);
	if (ret) {
		THERM_FAILURE(dd, ret, "Write Mode Sel");
		goto done;
	}
	/*    Step 5: De-assert block reset and start conversion */
	ret = sbus_request_slow(dd, SBUS_THERMAL, 0x0,
				WRITE_SBUS_RECEIVER, 0x2);
	if (ret) {
		THERM_FAILURE(dd, ret, "Write Reset Deassert");
		goto done;
	}
	/*    Step 5.1: Wait for first conversion (21.5ms per spec) */
	msleep(22);

	/* Enable polling of thermal readings */
	write_csr(dd, ASIC_CFG_THERM_POLL_EN, 0x1);

	/* Set initialized flag */
	ret = acquire_chip_resource(dd, CR_THERM_INIT, 0);
	if (ret)
		THERM_FAILURE(dd, ret, "Unable to set thermal init flag");

done:
	release_chip_resource(dd, CR_SBUS);
	return ret;
}

static void handle_temp_err(struct hfi1_devdata *dd)
{
	struct hfi1_pportdata *ppd = &dd->pport[0];
	/*
	 * Thermal Critical Interrupt
	 * Put the device into forced freeze mode, take link down to
	 * offline, and put DC into reset.
	 */
	dd_dev_emerg(dd,
		     "Critical temperature reached! Forcing device into freeze mode!\n");
	dd->flags |= HFI1_FORCED_FREEZE;
	start_freeze_handling(ppd, FREEZE_SELF | FREEZE_ABORT);
	/*
	 * Shut DC down as much and as quickly as possible.
	 *
	 * Step 1: Take the link down to OFFLINE. This will cause the
	 *         8051 to put the Serdes in reset. However, we don't want to
	 *         go through the entire link state machine since we want to
	 *         shutdown ASAP. Furthermore, this is not a graceful shutdown
	 *         but rather an attempt to save the chip.
	 *         Code below is almost the same as quiet_serdes() but avoids
	 *         all the extra work and the sleeps.
	 */
	ppd->driver_link_ready = 0;
	ppd->link_enabled = 0;
	set_physical_link_state(dd, (OPA_LINKDOWN_REASON_SMA_DISABLED << 8) |
				PLS_OFFLINE);
	/*
	 * Step 2: Shutdown LCB and 8051
	 *         After shutdown, do not restore DC_CFG_RESET value.
	 */
	dc_shutdown(dd);
}<|MERGE_RESOLUTION|>--- conflicted
+++ resolved
@@ -66,8 +66,6 @@
 #include "affinity.h"
 #include "debugfs.h"
 #include "fault.h"
-
-#define NUM_IB_PORTS 1
 
 uint kdeth_qp;
 module_param_named(kdeth_qp, kdeth_qp, uint, S_IRUGO);
@@ -1074,6 +1072,8 @@
 static void log_physical_state(struct hfi1_pportdata *ppd, u32 state);
 static int wait_physical_linkstate(struct hfi1_pportdata *ppd, u32 state,
 				   int msecs);
+static int wait_phys_link_out_of_offline(struct hfi1_pportdata *ppd,
+					 int msecs);
 static void read_planned_down_reason_code(struct hfi1_devdata *dd, u8 *pdrrc);
 static void read_link_down_reason(struct hfi1_devdata *dd, u8 *ldr);
 static void handle_temp_err(struct hfi1_devdata *dd);
@@ -1100,9 +1100,9 @@
 	const char *desc;
 };
 
-#define NUM_MISC_ERRS (IS_GENERAL_ERR_END - IS_GENERAL_ERR_START)
-#define NUM_DC_ERRS (IS_DC_END - IS_DC_START)
-#define NUM_VARIOUS (IS_VARIOUS_END - IS_VARIOUS_START)
+#define NUM_MISC_ERRS (IS_GENERAL_ERR_END + 1 - IS_GENERAL_ERR_START)
+#define NUM_DC_ERRS (IS_DC_END + 1 - IS_DC_START)
+#define NUM_VARIOUS (IS_VARIOUS_END + 1 - IS_VARIOUS_START)
 
 /*
  * Helpers for building HFI and DC error interrupt table entries.  Different
@@ -4256,6 +4256,8 @@
 			    access_sw_pio_drain),
 [C_SW_KMEM_WAIT] = CNTR_ELEM("KmemWait", 0, 0, CNTR_NORMAL,
 			    access_sw_kmem_wait),
+[C_SW_TID_WAIT] = CNTR_ELEM("TidWait", 0, 0, CNTR_NORMAL,
+			    hfi1_access_sw_tid_wait),
 [C_SW_SEND_SCHED] = CNTR_ELEM("SendSched", 0, 0, CNTR_NORMAL,
 			    access_sw_send_schedule),
 [C_SDMA_DESC_FETCHED_CNT] = CNTR_ELEM("SDEDscFdCn",
@@ -5225,6 +5227,17 @@
 	return (chip_rev_minor & 0xF0) == 0x10;
 }
 
+/* return true is kernel urg disabled for rcd */
+bool is_urg_masked(struct hfi1_ctxtdata *rcd)
+{
+	u64 mask;
+	u32 is = IS_RCVURGENT_START + rcd->ctxt;
+	u8 bit = is % 64;
+
+	mask = read_csr(rcd->dd, CCE_INT_MASK + (8 * (is / 64)));
+	return !(mask & BIT_ULL(bit));
+}
+
 /*
  * Append string s to buffer buf.  Arguments curp and len are the current
  * position and remaining length, respectively.
@@ -8184,7 +8197,7 @@
 /**
  * is_rcv_urgent_int() - User receive context urgent IRQ handler
  * @dd: valid dd
- * @source: logical IRQ source (ofse from IS_RCVURGENT_START)
+ * @source: logical IRQ source (offset from IS_RCVURGENT_START)
  *
  * RX block receive urgent interrupt.  Source is < 160.
  *
@@ -8234,7 +8247,7 @@
 				is_sdma_eng_err_name,	is_sdma_eng_err_int },
 { IS_SENDCTXT_ERR_START, IS_SENDCTXT_ERR_END,
 				is_sendctxt_err_name,	is_sendctxt_err_int },
-{ IS_SDMA_START,	     IS_SDMA_END,
+{ IS_SDMA_START,	     IS_SDMA_IDLE_END,
 				is_sdma_eng_name,	is_sdma_eng_int },
 { IS_VARIOUS_START,	     IS_VARIOUS_END,
 				is_various_name,	is_various_int },
@@ -8260,7 +8273,7 @@
 
 	/* avoids a double compare by walking the table in-order */
 	for (entry = &is_table[0]; entry->is_name; entry++) {
-		if (source < entry->end) {
+		if (source <= entry->end) {
 			trace_hfi1_interrupt(dd, entry, source);
 			entry->is_int(dd, source - entry->start);
 			return;
@@ -8279,7 +8292,7 @@
  * context DATA IRQs are threaded and are not supported by this handler.
  *
  */
-static irqreturn_t general_interrupt(int irq, void *data)
+irqreturn_t general_interrupt(int irq, void *data)
 {
 	struct hfi1_devdata *dd = data;
 	u64 regs[CCE_NUM_INT_CSRS];
@@ -8312,7 +8325,7 @@
 	return handled;
 }
 
-static irqreturn_t sdma_interrupt(int irq, void *data)
+irqreturn_t sdma_interrupt(int irq, void *data)
 {
 	struct sdma_engine *sde = data;
 	struct hfi1_devdata *dd = sde->dd;
@@ -8403,7 +8416,7 @@
  * invoked) is finished.  The intent is to avoid extra interrupts while we
  * are processing packets anyway.
  */
-static irqreturn_t receive_context_interrupt(int irq, void *data)
+irqreturn_t receive_context_interrupt(int irq, void *data)
 {
 	struct hfi1_ctxtdata *rcd = data;
 	struct hfi1_devdata *dd = rcd->dd;
@@ -8443,7 +8456,7 @@
  * Receive packet thread handler.  This expects to be invoked with the
  * receive interrupt still blocked.
  */
-static irqreturn_t receive_context_thread(int irq, void *data)
+irqreturn_t receive_context_thread(int irq, void *data)
 {
 	struct hfi1_ctxtdata *rcd = data;
 	int present;
@@ -9653,30 +9666,10 @@
 	}
 }
 
-static void init_qsfp_int(struct hfi1_devdata *dd)
+void init_qsfp_int(struct hfi1_devdata *dd)
 {
 	struct hfi1_pportdata *ppd = dd->pport;
-	u64 qsfp_mask, cce_int_mask;
-	const int qsfp1_int_smask = QSFP1_INT % 64;
-	const int qsfp2_int_smask = QSFP2_INT % 64;
-
-	/*
-	 * disable QSFP1 interrupts for HFI1, QSFP2 interrupts for HFI0
-	 * Qsfp1Int and Qsfp2Int are adjacent bits in the same CSR,
-	 * therefore just one of QSFP1_INT/QSFP2_INT can be used to find
-	 * the index of the appropriate CSR in the CCEIntMask CSR array
-	 */
-	cce_int_mask = read_csr(dd, CCE_INT_MASK +
-				(8 * (QSFP1_INT / 64)));
-	if (dd->hfi1_id) {
-		cce_int_mask &= ~((u64)1 << qsfp1_int_smask);
-		write_csr(dd, CCE_INT_MASK + (8 * (QSFP1_INT / 64)),
-			  cce_int_mask);
-	} else {
-		cce_int_mask &= ~((u64)1 << qsfp2_int_smask);
-		write_csr(dd, CCE_INT_MASK + (8 * (QSFP2_INT / 64)),
-			  cce_int_mask);
-	}
+	u64 qsfp_mask;
 
 	qsfp_mask = (u64)(QSFP_HFI0_INT_N | QSFP_HFI0_MODPRST_N);
 	/* Clear current status to avoid spurious interrupts */
@@ -9693,6 +9686,12 @@
 	write_csr(dd,
 		  dd->hfi1_id ? ASIC_QSFP2_INVERT : ASIC_QSFP1_INVERT,
 		  qsfp_mask);
+
+	/* Enable the appropriate QSFP IRQ source */
+	if (!dd->hfi1_id)
+		set_intr_bits(dd, QSFP1_INT, QSFP1_INT, true);
+	else
+		set_intr_bits(dd, QSFP2_INT, QSFP2_INT, true);
 }
 
 /*
@@ -10580,12 +10579,29 @@
 	}
 }
 
-/*
- * Verify if BCT for data VLs is non-zero.
+/**
+ * data_vls_operational() - Verify if data VL BCT credits and MTU
+ *			    are both set.
+ * @ppd: pointer to hfi1_pportdata structure
+ *
+ * Return: true - Ok, false -otherwise.
  */
 static inline bool data_vls_operational(struct hfi1_pportdata *ppd)
 {
-	return !!ppd->actual_vls_operational;
+	int i;
+	u64 reg;
+
+	if (!ppd->actual_vls_operational)
+		return false;
+
+	for (i = 0; i < ppd->vls_supported; i++) {
+		reg = read_csr(ppd->dd, SEND_CM_CREDIT_VL + (8 * i));
+		if ((reg && !ppd->dd->vld[i].mtu) ||
+		    (!reg && ppd->dd->vld[i].mtu))
+			return false;
+	}
+
+	return true;
 }
 
 /*
@@ -10698,7 +10714,8 @@
 
 		if (!data_vls_operational(ppd)) {
 			dd_dev_err(dd,
-				   "%s: data VLs not operational\n", __func__);
+				   "%s: Invalid data VL credits or mtu\n",
+				   __func__);
 			ret = -EINVAL;
 			break;
 		}
@@ -10771,13 +10788,15 @@
 			break;
 
 		ppd->port_error_action = 0;
-		ppd->host_link_state = HLS_DN_POLL;
 
 		if (quick_linkup) {
 			/* quick linkup does not go into polling */
 			ret = do_quick_linkup(dd);
 		} else {
 			ret1 = set_physical_link_state(dd, PLS_POLLING);
+			if (!ret1)
+				ret1 = wait_phys_link_out_of_offline(ppd,
+								     3000);
 			if (ret1 != HCMD_SUCCESS) {
 				dd_dev_err(dd,
 					   "Failed to transition to Polling link state, return 0x%x\n",
@@ -10785,6 +10804,14 @@
 				ret = -EINVAL;
 			}
 		}
+
+		/*
+		 * Change the host link state after requesting DC8051 to
+		 * change its physical state so that we can ignore any
+		 * interrupt with stale LNI(XX) error, which will not be
+		 * cleared until DC8051 transitions to Polling state.
+		 */
+		ppd->host_link_state = HLS_DN_POLL;
 		ppd->offline_disabled_reason =
 			HFI1_ODR_MASK(OPA_LINKDOWN_REASON_NONE);
 		/*
@@ -11933,10 +11960,16 @@
 
 		rcvctrl &= ~RCV_CTXT_CTRL_ENABLE_SMASK;
 	}
-	if (op & HFI1_RCVCTRL_INTRAVAIL_ENB)
+	if (op & HFI1_RCVCTRL_INTRAVAIL_ENB) {
+		set_intr_bits(dd, IS_RCVAVAIL_START + rcd->ctxt,
+			      IS_RCVAVAIL_START + rcd->ctxt, true);
 		rcvctrl |= RCV_CTXT_CTRL_INTR_AVAIL_SMASK;
-	if (op & HFI1_RCVCTRL_INTRAVAIL_DIS)
+	}
+	if (op & HFI1_RCVCTRL_INTRAVAIL_DIS) {
+		set_intr_bits(dd, IS_RCVAVAIL_START + rcd->ctxt,
+			      IS_RCVAVAIL_START + rcd->ctxt, false);
 		rcvctrl &= ~RCV_CTXT_CTRL_INTR_AVAIL_SMASK;
+	}
 	if ((op & HFI1_RCVCTRL_TAILUPD_ENB) && rcd->rcvhdrtail_kvaddr)
 		rcvctrl |= RCV_CTXT_CTRL_TAIL_UPD_SMASK;
 	if (op & HFI1_RCVCTRL_TAILUPD_DIS) {
@@ -11966,6 +11999,13 @@
 		rcvctrl |= RCV_CTXT_CTRL_DONT_DROP_EGR_FULL_SMASK;
 	if (op & HFI1_RCVCTRL_NO_EGR_DROP_DIS)
 		rcvctrl &= ~RCV_CTXT_CTRL_DONT_DROP_EGR_FULL_SMASK;
+	if (op & HFI1_RCVCTRL_URGENT_ENB)
+		set_intr_bits(dd, IS_RCVURGENT_START + rcd->ctxt,
+			      IS_RCVURGENT_START + rcd->ctxt, true);
+	if (op & HFI1_RCVCTRL_URGENT_DIS)
+		set_intr_bits(dd, IS_RCVURGENT_START + rcd->ctxt,
+			      IS_RCVURGENT_START + rcd->ctxt, false);
+
 	hfi1_cdbg(RCVCTRL, "ctxt %d rcvctrl 0x%llx\n", ctxt, rcvctrl);
 	write_kctxt_csr(dd, ctxt, RCV_CTXT_CTRL, rcvctrl);
 
@@ -12914,6 +12954,39 @@
 	return read_state;
 }
 
+/*
+ * wait_phys_link_out_of_offline - wait for any out of offline state
+ * @ppd: port device
+ * @msecs: the number of milliseconds to wait
+ *
+ * Wait up to msecs milliseconds for any out of offline physical link
+ * state change to occur.
+ * Returns 0 if at least one state is reached, otherwise -ETIMEDOUT.
+ */
+static int wait_phys_link_out_of_offline(struct hfi1_pportdata *ppd,
+					 int msecs)
+{
+	u32 read_state;
+	unsigned long timeout;
+
+	timeout = jiffies + msecs_to_jiffies(msecs);
+	while (1) {
+		read_state = read_physical_state(ppd->dd);
+		if ((read_state & 0xF0) != PLS_OFFLINE)
+			break;
+		if (time_after(jiffies, timeout)) {
+			dd_dev_err(ppd->dd,
+				   "timeout waiting for phy link out of offline. Read state 0x%x, %dms\n",
+				   read_state, msecs);
+			return -ETIMEDOUT;
+		}
+		usleep_range(1950, 2050); /* sleep 2ms-ish */
+	}
+
+	log_state_transition(ppd, read_state);
+	return read_state;
+}
+
 #define CLEAR_STATIC_RATE_CONTROL_SMASK(r) \
 (r &= ~SEND_CTXT_CHECK_ENABLE_DISALLOW_PBC_STATIC_RATE_CONTROL_SMASK)
 
@@ -12965,63 +13038,71 @@
 	return ret;
 }
 
+/* ========================================================================= */
+
 /**
- * get_int_mask - get 64 bit int mask
- * @dd - the devdata
- * @i - the csr (relative to CCE_INT_MASK)
+ * read_mod_write() - Calculate the IRQ register index and set/clear the bits
+ * @dd: valid devdata
+ * @src: IRQ source to determine register index from
+ * @bits: the bits to set or clear
+ * @set: true == set the bits, false == clear the bits
  *
- * Returns the mask with the urgent interrupt mask
- * bit clear for kernel receive contexts.
- */
-static u64 get_int_mask(struct hfi1_devdata *dd, u32 i)
-{
-	u64 mask = U64_MAX; /* default to no change */
-
-	if (i >= (IS_RCVURGENT_START / 64) && i < (IS_RCVURGENT_END / 64)) {
-		int j = (i - (IS_RCVURGENT_START / 64)) * 64;
-		int k = !j ? IS_RCVURGENT_START % 64 : 0;
-
-		if (j)
-			j -= IS_RCVURGENT_START % 64;
-		/* j = 0..dd->first_dyn_alloc_ctxt - 1,k = 0..63 */
-		for (; j < dd->first_dyn_alloc_ctxt && k < 64; j++, k++)
-			/* convert to bit in mask and clear */
-			mask &= ~BIT_ULL(k);
-	}
-	return mask;
-}
-
-/* ========================================================================= */
-
-/*
- * Enable/disable chip from delivering interrupts.
- */
-void set_intr_state(struct hfi1_devdata *dd, u32 enable)
-{
-	int i;
-
-	/*
-	 * In HFI, the mask needs to be 1 to allow interrupts.
-	 */
-	if (enable) {
-		/* enable all interrupts but urgent on kernel contexts */
-		for (i = 0; i < CCE_NUM_INT_CSRS; i++) {
-			u64 mask = get_int_mask(dd, i);
-
-			write_csr(dd, CCE_INT_MASK + (8 * i), mask);
+ */
+static void read_mod_write(struct hfi1_devdata *dd, u16 src, u64 bits,
+			   bool set)
+{
+	u64 reg;
+	u16 idx = src / BITS_PER_REGISTER;
+
+	spin_lock(&dd->irq_src_lock);
+	reg = read_csr(dd, CCE_INT_MASK + (8 * idx));
+	if (set)
+		reg |= bits;
+	else
+		reg &= ~bits;
+	write_csr(dd, CCE_INT_MASK + (8 * idx), reg);
+	spin_unlock(&dd->irq_src_lock);
+}
+
+/**
+ * set_intr_bits() - Enable/disable a range (one or more) IRQ sources
+ * @dd: valid devdata
+ * @first: first IRQ source to set/clear
+ * @last: last IRQ source (inclusive) to set/clear
+ * @set: true == set the bits, false == clear the bits
+ *
+ * If first == last, set the exact source.
+ */
+int set_intr_bits(struct hfi1_devdata *dd, u16 first, u16 last, bool set)
+{
+	u64 bits = 0;
+	u64 bit;
+	u16 src;
+
+	if (first > NUM_INTERRUPT_SOURCES || last > NUM_INTERRUPT_SOURCES)
+		return -EINVAL;
+
+	if (last < first)
+		return -ERANGE;
+
+	for (src = first; src <= last; src++) {
+		bit = src % BITS_PER_REGISTER;
+		/* wrapped to next register? */
+		if (!bit && bits) {
+			read_mod_write(dd, src - 1, bits, set);
+			bits = 0;
 		}
-
-		init_qsfp_int(dd);
-	} else {
-		for (i = 0; i < CCE_NUM_INT_CSRS; i++)
-			write_csr(dd, CCE_INT_MASK + (8 * i), 0ull);
-	}
+		bits |= BIT_ULL(bit);
+	}
+	read_mod_write(dd, last, bits, set);
+
+	return 0;
 }
 
 /*
  * Clear all interrupt sources on the chip.
  */
-static void clear_all_interrupts(struct hfi1_devdata *dd)
+void clear_all_interrupts(struct hfi1_devdata *dd)
 {
 	int i;
 
@@ -13045,38 +13126,11 @@
 	write_csr(dd, DC_DC8051_ERR_CLR, ~(u64)0);
 }
 
-/**
- * hfi1_clean_up_interrupts() - Free all IRQ resources
- * @dd: valid device data data structure
- *
- * Free the MSIx and assoicated PCI resources, if they have been allocated.
- */
-void hfi1_clean_up_interrupts(struct hfi1_devdata *dd)
-{
-	int i;
-	struct hfi1_msix_entry *me = dd->msix_entries;
-
-	/* remove irqs - must happen before disabling/turning off */
-	for (i = 0; i < dd->num_msix_entries; i++, me++) {
-		if (!me->arg) /* => no irq, no affinity */
-			continue;
-		hfi1_put_irq_affinity(dd, me);
-		pci_free_irq(dd->pcidev, i, me->arg);
-	}
-
-	/* clean structures */
-	kfree(dd->msix_entries);
-	dd->msix_entries = NULL;
-	dd->num_msix_entries = 0;
-
-	pci_free_irq_vectors(dd->pcidev);
-}
-
 /*
  * Remap the interrupt source from the general handler to the given MSI-X
  * interrupt.
  */
-static void remap_intr(struct hfi1_devdata *dd, int isrc, int msix_intr)
+void remap_intr(struct hfi1_devdata *dd, int isrc, int msix_intr)
 {
 	u64 reg;
 	int m, n;
@@ -13100,8 +13154,7 @@
 	write_csr(dd, CCE_INT_MAP + (8 * m), reg);
 }
 
-static void remap_sdma_interrupts(struct hfi1_devdata *dd,
-				  int engine, int msix_intr)
+void remap_sdma_interrupts(struct hfi1_devdata *dd, int engine, int msix_intr)
 {
 	/*
 	 * SDMA engine interrupt sources grouped by type, rather than
@@ -13110,204 +13163,16 @@
 	 *	SDMAProgress
 	 *	SDMAIdle
 	 */
-	remap_intr(dd, IS_SDMA_START + 0 * TXE_NUM_SDMA_ENGINES + engine,
-		   msix_intr);
-	remap_intr(dd, IS_SDMA_START + 1 * TXE_NUM_SDMA_ENGINES + engine,
-		   msix_intr);
-	remap_intr(dd, IS_SDMA_START + 2 * TXE_NUM_SDMA_ENGINES + engine,
-		   msix_intr);
-}
-
-static int request_msix_irqs(struct hfi1_devdata *dd)
-{
-	int first_general, last_general;
-	int first_sdma, last_sdma;
-	int first_rx, last_rx;
-	int i, ret = 0;
-
-	/* calculate the ranges we are going to use */
-	first_general = 0;
-	last_general = first_general + 1;
-	first_sdma = last_general;
-	last_sdma = first_sdma + dd->num_sdma;
-	first_rx = last_sdma;
-	last_rx = first_rx + dd->n_krcv_queues + dd->num_vnic_contexts;
-
-	/* VNIC MSIx interrupts get mapped when VNIC contexts are created */
-	dd->first_dyn_msix_idx = first_rx + dd->n_krcv_queues;
-
-	/*
-	 * Sanity check - the code expects all SDMA chip source
-	 * interrupts to be in the same CSR, starting at bit 0.  Verify
-	 * that this is true by checking the bit location of the start.
-	 */
-	BUILD_BUG_ON(IS_SDMA_START % 64);
-
-	for (i = 0; i < dd->num_msix_entries; i++) {
-		struct hfi1_msix_entry *me = &dd->msix_entries[i];
-		const char *err_info;
-		irq_handler_t handler;
-		irq_handler_t thread = NULL;
-		void *arg = NULL;
-		int idx;
-		struct hfi1_ctxtdata *rcd = NULL;
-		struct sdma_engine *sde = NULL;
-		char name[MAX_NAME_SIZE];
-
-		/* obtain the arguments to pci_request_irq */
-		if (first_general <= i && i < last_general) {
-			idx = i - first_general;
-			handler = general_interrupt;
-			arg = dd;
-			snprintf(name, sizeof(name),
-				 DRIVER_NAME "_%d", dd->unit);
-			err_info = "general";
-			me->type = IRQ_GENERAL;
-		} else if (first_sdma <= i && i < last_sdma) {
-			idx = i - first_sdma;
-			sde = &dd->per_sdma[idx];
-			handler = sdma_interrupt;
-			arg = sde;
-			snprintf(name, sizeof(name),
-				 DRIVER_NAME "_%d sdma%d", dd->unit, idx);
-			err_info = "sdma";
-			remap_sdma_interrupts(dd, idx, i);
-			me->type = IRQ_SDMA;
-		} else if (first_rx <= i && i < last_rx) {
-			idx = i - first_rx;
-			rcd = hfi1_rcd_get_by_index_safe(dd, idx);
-			if (rcd) {
-				/*
-				 * Set the interrupt register and mask for this
-				 * context's interrupt.
-				 */
-				rcd->ireg = (IS_RCVAVAIL_START + idx) / 64;
-				rcd->imask = ((u64)1) <<
-					  ((IS_RCVAVAIL_START + idx) % 64);
-				handler = receive_context_interrupt;
-				thread = receive_context_thread;
-				arg = rcd;
-				snprintf(name, sizeof(name),
-					 DRIVER_NAME "_%d kctxt%d",
-					 dd->unit, idx);
-				err_info = "receive context";
-				remap_intr(dd, IS_RCVAVAIL_START + idx, i);
-				me->type = IRQ_RCVCTXT;
-				rcd->msix_intr = i;
-				hfi1_rcd_put(rcd);
-			}
-		} else {
-			/* not in our expected range - complain, then
-			 * ignore it
-			 */
-			dd_dev_err(dd,
-				   "Unexpected extra MSI-X interrupt %d\n", i);
-			continue;
-		}
-		/* no argument, no interrupt */
-		if (!arg)
-			continue;
-		/* make sure the name is terminated */
-		name[sizeof(name) - 1] = 0;
-		me->irq = pci_irq_vector(dd->pcidev, i);
-		ret = pci_request_irq(dd->pcidev, i, handler, thread, arg,
-				      name);
-		if (ret) {
-			dd_dev_err(dd,
-				   "unable to allocate %s interrupt, irq %d, index %d, err %d\n",
-				   err_info, me->irq, idx, ret);
-			return ret;
-		}
-		/*
-		 * assign arg after pci_request_irq call, so it will be
-		 * cleaned up
-		 */
-		me->arg = arg;
-
-		ret = hfi1_get_irq_affinity(dd, me);
-		if (ret)
-			dd_dev_err(dd, "unable to pin IRQ %d\n", ret);
-	}
-
-	return ret;
-}
-
-void hfi1_vnic_synchronize_irq(struct hfi1_devdata *dd)
-{
-	int i;
-
-	for (i = 0; i < dd->vnic.num_ctxt; i++) {
-		struct hfi1_ctxtdata *rcd = dd->vnic.ctxt[i];
-		struct hfi1_msix_entry *me = &dd->msix_entries[rcd->msix_intr];
-
-		synchronize_irq(me->irq);
-	}
-}
-
-void hfi1_reset_vnic_msix_info(struct hfi1_ctxtdata *rcd)
-{
-	struct hfi1_devdata *dd = rcd->dd;
-	struct hfi1_msix_entry *me = &dd->msix_entries[rcd->msix_intr];
-
-	if (!me->arg) /* => no irq, no affinity */
-		return;
-
-	hfi1_put_irq_affinity(dd, me);
-	pci_free_irq(dd->pcidev, rcd->msix_intr, me->arg);
-
-	me->arg = NULL;
-}
-
-void hfi1_set_vnic_msix_info(struct hfi1_ctxtdata *rcd)
-{
-	struct hfi1_devdata *dd = rcd->dd;
-	struct hfi1_msix_entry *me;
-	int idx = rcd->ctxt;
-	void *arg = rcd;
-	int ret;
-
-	rcd->msix_intr = dd->vnic.msix_idx++;
-	me = &dd->msix_entries[rcd->msix_intr];
-
-	/*
-	 * Set the interrupt register and mask for this
-	 * context's interrupt.
-	 */
-	rcd->ireg = (IS_RCVAVAIL_START + idx) / 64;
-	rcd->imask = ((u64)1) <<
-		  ((IS_RCVAVAIL_START + idx) % 64);
-	me->type = IRQ_RCVCTXT;
-	me->irq = pci_irq_vector(dd->pcidev, rcd->msix_intr);
-	remap_intr(dd, IS_RCVAVAIL_START + idx, rcd->msix_intr);
-
-	ret = pci_request_irq(dd->pcidev, rcd->msix_intr,
-			      receive_context_interrupt,
-			      receive_context_thread, arg,
-			      DRIVER_NAME "_%d kctxt%d", dd->unit, idx);
-	if (ret) {
-		dd_dev_err(dd, "vnic irq request (irq %d, idx %d) fail %d\n",
-			   me->irq, idx, ret);
-		return;
-	}
-	/*
-	 * assign arg after pci_request_irq call, so it will be
-	 * cleaned up
-	 */
-	me->arg = arg;
-
-	ret = hfi1_get_irq_affinity(dd, me);
-	if (ret) {
-		dd_dev_err(dd,
-			   "unable to pin IRQ %d\n", ret);
-		pci_free_irq(dd->pcidev, rcd->msix_intr, me->arg);
-	}
+	remap_intr(dd, IS_SDMA_START + engine, msix_intr);
+	remap_intr(dd, IS_SDMA_PROGRESS_START + engine, msix_intr);
+	remap_intr(dd, IS_SDMA_IDLE_START + engine, msix_intr);
 }
 
 /*
  * Set the general handler to accept all interrupts, remap all
  * chip interrupts back to MSI-X 0.
  */
-static void reset_interrupts(struct hfi1_devdata *dd)
+void reset_interrupts(struct hfi1_devdata *dd)
 {
 	int i;
 
@@ -13320,54 +13185,33 @@
 		write_csr(dd, CCE_INT_MAP + (8 * i), 0);
 }
 
+/**
+ * set_up_interrupts() - Initialize the IRQ resources and state
+ * @dd: valid devdata
+ *
+ */
 static int set_up_interrupts(struct hfi1_devdata *dd)
 {
-	u32 total;
-	int ret, request;
-
-	/*
-	 * Interrupt count:
-	 *	1 general, "slow path" interrupt (includes the SDMA engines
-	 *		slow source, SDMACleanupDone)
-	 *	N interrupts - one per used SDMA engine
-	 *	M interrupt - one per kernel receive context
-	 *	V interrupt - one for each VNIC context
-	 */
-	total = 1 + dd->num_sdma + dd->n_krcv_queues + dd->num_vnic_contexts;
-
-	/* ask for MSI-X interrupts */
-	request = request_msix(dd, total);
-	if (request < 0) {
-		ret = request;
-		goto fail;
-	} else {
-		dd->msix_entries = kcalloc(total, sizeof(*dd->msix_entries),
-					   GFP_KERNEL);
-		if (!dd->msix_entries) {
-			ret = -ENOMEM;
-			goto fail;
-		}
-		/* using MSI-X */
-		dd->num_msix_entries = total;
-		dd_dev_info(dd, "%u MSI-X interrupts allocated\n", total);
-	}
+	int ret;
 
 	/* mask all interrupts */
-	set_intr_state(dd, 0);
+	set_intr_bits(dd, IS_FIRST_SOURCE, IS_LAST_SOURCE, false);
+
 	/* clear all pending interrupts */
 	clear_all_interrupts(dd);
 
 	/* reset general handler mask, chip MSI-X mappings */
 	reset_interrupts(dd);
 
-	ret = request_msix_irqs(dd);
+	/* ask for MSI-X interrupts */
+	ret = msix_initialize(dd);
 	if (ret)
-		goto fail;
-
-	return 0;
-
-fail:
-	hfi1_clean_up_interrupts(dd);
+		return ret;
+
+	ret = msix_request_irqs(dd);
+	if (ret)
+		msix_clean_up_interrupts(dd);
+
 	return ret;
 }
 
@@ -13389,7 +13233,7 @@
 	int total_contexts;
 	int ret;
 	unsigned ngroups;
-	int qos_rmt_count;
+	int rmt_count;
 	int user_rmt_reduced;
 	u32 n_usr_ctxts;
 	u32 send_contexts = chip_send_contexts(dd);
@@ -13451,12 +13295,6 @@
 		n_usr_ctxts = rcv_contexts - total_contexts;
 	}
 
-<<<<<<< HEAD
-	/* each user context requires an entry in the RMT */
-	qos_rmt_count = qos_rmt_entries(dd, NULL, NULL);
-	if (qos_rmt_count + n_usr_ctxts > NUM_MAP_ENTRIES) {
-		user_rmt_reduced = NUM_MAP_ENTRIES - qos_rmt_count;
-=======
 	/*
 	 * The RMT entries are currently allocated as shown below:
 	 * 1. QOS (0 to 128 entries);
@@ -13474,7 +13312,6 @@
 		rmt_count += num_kernel_contexts - 1;
 	if (rmt_count + n_usr_ctxts > NUM_MAP_ENTRIES) {
 		user_rmt_reduced = NUM_MAP_ENTRIES - rmt_count;
->>>>>>> 407d19ab
 		dd_dev_err(dd,
 			   "RMT size is reducing the number of user receive contexts from %u to %d\n",
 			   n_usr_ctxts,
@@ -14475,6 +14312,7 @@
 	u64 reg;
 	int i, idx, regoff, regidx, start;
 	u8 offset;
+	u32 total_cnt;
 
 	if (HFI1_CAP_IS_KSET(TID_RDMA))
 		/* Exclude context 0 */
@@ -14485,13 +14323,8 @@
 	total_cnt = dd->num_rcv_contexts - start;
 
 	/* there needs to be enough room in the map table */
-<<<<<<< HEAD
-	if (rmt->used + dd->num_user_contexts >= NUM_MAP_ENTRIES) {
-		dd_dev_err(dd, "User FECN handling disabled - too many user contexts allocated\n");
-=======
 	if (rmt->used + total_cnt >= NUM_MAP_ENTRIES) {
 		dd_dev_err(dd, "FECN handling disabled - too many contexts allocated\n");
->>>>>>> 407d19ab
 		return;
 	}
 
@@ -14543,7 +14376,7 @@
 	/* add rule 1 */
 	add_rsm_rule(dd, RSM_INS_FECN, &rrd);
 
-	rmt->used += dd->num_user_contexts;
+	rmt->used += total_cnt;
 }
 
 /* Initialize RSM for VNIC */
@@ -14967,20 +14800,16 @@
 }
 
 /**
- * Allocate and initialize the device structure for the hfi.
+ * hfi1_init_dd() - Initialize most of the dd structure.
  * @dev: the pci_dev for hfi1_ib device
  * @ent: pci_device_id struct for this dev
  *
- * Also allocates, initializes, and returns the devdata struct for this
- * device instance
- *
  * This is global, and is called directly at init to set up the
  * chip-specific function pointers for later use.
  */
-struct hfi1_devdata *hfi1_init_dd(struct pci_dev *pdev,
-				  const struct pci_device_id *ent)
-{
-	struct hfi1_devdata *dd;
+int hfi1_init_dd(struct hfi1_devdata *dd)
+{
+	struct pci_dev *pdev = dd->pcidev;
 	struct hfi1_pportdata *ppd;
 	u64 reg;
 	int i, ret;
@@ -14991,13 +14820,8 @@
 		"Functional simulator"
 	};
 	struct pci_dev *parent = pdev->bus->self;
-	u32 sdma_engines;
-
-	dd = hfi1_alloc_devdata(pdev, NUM_IB_PORTS *
-				sizeof(struct hfi1_pportdata));
-	if (IS_ERR(dd))
-		goto bail;
-	sdma_engines = chip_sdma_engines(dd);
+	u32 sdma_engines = chip_sdma_engines(dd);
+
 	ppd = dd->pport;
 	for (i = 0; i < dd->num_pports; i++, ppd++) {
 		int vl;
@@ -15176,6 +15000,12 @@
 	if (ret)
 		goto bail_cleanup;
 
+	/*
+	 * This should probably occur in hfi1_pcie_init(), but historically
+	 * occurs after the do_pcie_gen3_transition() code.
+	 */
+	tune_pcie_caps(dd);
+
 	/* start setting dd values and adjusting CSRs */
 	init_early_variables(dd);
 
@@ -15291,14 +15121,13 @@
 	free_cntrs(dd);
 bail_clear_intr:
 	hfi1_comp_vectors_clean_up(dd);
-	hfi1_clean_up_interrupts(dd);
+	msix_clean_up_interrupts(dd);
 bail_cleanup:
 	hfi1_pcie_ddcleanup(dd);
 bail_free:
 	hfi1_free_devdata(dd);
-	dd = ERR_PTR(ret);
 bail:
-	return dd;
+	return ret;
 }
 
 static u16 delay_cycles(struct hfi1_pportdata *ppd, u32 desired_egress_rate,
