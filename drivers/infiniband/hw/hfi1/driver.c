/*
 * Copyright(c) 2015-2018 Intel Corporation.
 *
 * This file is provided under a dual BSD/GPLv2 license.  When using or
 * redistributing this file, you may do so under either license.
 *
 * GPL LICENSE SUMMARY
 *
 * This program is free software; you can redistribute it and/or modify
 * it under the terms of version 2 of the GNU General Public License as
 * published by the Free Software Foundation.
 *
 * This program is distributed in the hope that it will be useful, but
 * WITHOUT ANY WARRANTY; without even the implied warranty of
 * MERCHANTABILITY or FITNESS FOR A PARTICULAR PURPOSE.  See the GNU
 * General Public License for more details.
 *
 * BSD LICENSE
 *
 * Redistribution and use in source and binary forms, with or without
 * modification, are permitted provided that the following conditions
 * are met:
 *
 *  - Redistributions of source code must retain the above copyright
 *    notice, this list of conditions and the following disclaimer.
 *  - Redistributions in binary form must reproduce the above copyright
 *    notice, this list of conditions and the following disclaimer in
 *    the documentation and/or other materials provided with the
 *    distribution.
 *  - Neither the name of Intel Corporation nor the names of its
 *    contributors may be used to endorse or promote products derived
 *    from this software without specific prior written permission.
 *
 * THIS SOFTWARE IS PROVIDED BY THE COPYRIGHT HOLDERS AND CONTRIBUTORS
 * "AS IS" AND ANY EXPRESS OR IMPLIED WARRANTIES, INCLUDING, BUT NOT
 * LIMITED TO, THE IMPLIED WARRANTIES OF MERCHANTABILITY AND FITNESS FOR
 * A PARTICULAR PURPOSE ARE DISCLAIMED. IN NO EVENT SHALL THE COPYRIGHT
 * OWNER OR CONTRIBUTORS BE LIABLE FOR ANY DIRECT, INDIRECT, INCIDENTAL,
 * SPECIAL, EXEMPLARY, OR CONSEQUENTIAL DAMAGES (INCLUDING, BUT NOT
 * LIMITED TO, PROCUREMENT OF SUBSTITUTE GOODS OR SERVICES; LOSS OF USE,
 * DATA, OR PROFITS; OR BUSINESS INTERRUPTION) HOWEVER CAUSED AND ON ANY
 * THEORY OF LIABILITY, WHETHER IN CONTRACT, STRICT LIABILITY, OR TORT
 * (INCLUDING NEGLIGENCE OR OTHERWISE) ARISING IN ANY WAY OUT OF THE USE
 * OF THIS SOFTWARE, EVEN IF ADVISED OF THE POSSIBILITY OF SUCH DAMAGE.
 *
 */

#include <linux/spinlock.h>
#include <linux/pci.h>
#include <linux/io.h>
#include <linux/delay.h>
#include <linux/netdevice.h>
#include <linux/vmalloc.h>
#include <linux/module.h>
#include <linux/prefetch.h>
#include <rdma/ib_verbs.h>

#include "hfi.h"
#include "trace.h"
#include "qp.h"
#include "sdma.h"
#include "debugfs.h"
#include "vnic.h"
#include "fault.h"

#undef pr_fmt
#define pr_fmt(fmt) DRIVER_NAME ": " fmt

/*
 * The size has to be longer than this string, so we can append
 * board/chip information to it in the initialization code.
 */
const char ib_hfi1_version[] = HFI1_DRIVER_VERSION "\n";

DEFINE_MUTEX(hfi1_mutex);	/* general driver use */

unsigned int hfi1_max_mtu = HFI1_DEFAULT_MAX_MTU;
module_param_named(max_mtu, hfi1_max_mtu, uint, S_IRUGO);
MODULE_PARM_DESC(max_mtu, "Set max MTU bytes, default is " __stringify(
		 HFI1_DEFAULT_MAX_MTU));

unsigned int hfi1_cu = 1;
module_param_named(cu, hfi1_cu, uint, S_IRUGO);
MODULE_PARM_DESC(cu, "Credit return units");

unsigned long hfi1_cap_mask = HFI1_CAP_MASK_DEFAULT;
static int hfi1_caps_set(const char *val, const struct kernel_param *kp);
static int hfi1_caps_get(char *buffer, const struct kernel_param *kp);
static const struct kernel_param_ops cap_ops = {
	.set = hfi1_caps_set,
	.get = hfi1_caps_get
};
module_param_cb(cap_mask, &cap_ops, &hfi1_cap_mask, S_IWUSR | S_IRUGO);
MODULE_PARM_DESC(cap_mask, "Bit mask of enabled/disabled HW features");

MODULE_LICENSE("Dual BSD/GPL");
MODULE_DESCRIPTION("Intel Omni-Path Architecture driver");

/*
 * MAX_PKT_RCV is the max # if packets processed per receive interrupt.
 */
#define MAX_PKT_RECV 64
/*
 * MAX_PKT_THREAD_RCV is the max # of packets processed before
 * the qp_wait_list queue is flushed.
 */
#define MAX_PKT_RECV_THREAD (MAX_PKT_RECV * 4)
#define EGR_HEAD_UPDATE_THRESHOLD 16

struct hfi1_ib_stats hfi1_stats;

static int hfi1_caps_set(const char *val, const struct kernel_param *kp)
{
	int ret = 0;
	unsigned long *cap_mask_ptr = (unsigned long *)kp->arg,
		cap_mask = *cap_mask_ptr, value, diff,
		write_mask = ((HFI1_CAP_WRITABLE_MASK << HFI1_CAP_USER_SHIFT) |
			      HFI1_CAP_WRITABLE_MASK);

	ret = kstrtoul(val, 0, &value);
	if (ret) {
		pr_warn("Invalid module parameter value for 'cap_mask'\n");
		goto done;
	}
	/* Get the changed bits (except the locked bit) */
	diff = value ^ (cap_mask & ~HFI1_CAP_LOCKED_SMASK);

	/* Remove any bits that are not allowed to change after driver load */
	if (HFI1_CAP_LOCKED() && (diff & ~write_mask)) {
		pr_warn("Ignoring non-writable capability bits %#lx\n",
			diff & ~write_mask);
		diff &= write_mask;
	}

	/* Mask off any reserved bits */
	diff &= ~HFI1_CAP_RESERVED_MASK;
	/* Clear any previously set and changing bits */
	cap_mask &= ~diff;
	/* Update the bits with the new capability */
	cap_mask |= (value & diff);
	/* Check for any kernel/user restrictions */
	diff = (cap_mask & (HFI1_CAP_MUST_HAVE_KERN << HFI1_CAP_USER_SHIFT)) ^
		((cap_mask & HFI1_CAP_MUST_HAVE_KERN) << HFI1_CAP_USER_SHIFT);
	cap_mask &= ~diff;
	/* Set the bitmask to the final set */
	*cap_mask_ptr = cap_mask;
done:
	return ret;
}

static int hfi1_caps_get(char *buffer, const struct kernel_param *kp)
{
	unsigned long cap_mask = *(unsigned long *)kp->arg;

	cap_mask &= ~HFI1_CAP_LOCKED_SMASK;
	cap_mask |= ((cap_mask & HFI1_CAP_K2U) << HFI1_CAP_USER_SHIFT);

	return scnprintf(buffer, PAGE_SIZE, "0x%lx", cap_mask);
}

struct pci_dev *get_pci_dev(struct rvt_dev_info *rdi)
{
	struct hfi1_ibdev *ibdev = container_of(rdi, struct hfi1_ibdev, rdi);
	struct hfi1_devdata *dd = container_of(ibdev,
					       struct hfi1_devdata, verbs_dev);
	return dd->pcidev;
}

/*
 * Return count of units with at least one port ACTIVE.
 */
int hfi1_count_active_units(void)
{
	struct hfi1_devdata *dd;
	struct hfi1_pportdata *ppd;
	unsigned long index, flags;
	int pidx, nunits_active = 0;

	xa_lock_irqsave(&hfi1_dev_table, flags);
	xa_for_each(&hfi1_dev_table, index, dd) {
		if (!(dd->flags & HFI1_PRESENT) || !dd->kregbase1)
			continue;
		for (pidx = 0; pidx < dd->num_pports; ++pidx) {
			ppd = dd->pport + pidx;
			if (ppd->lid && ppd->linkup) {
				nunits_active++;
				break;
			}
		}
	}
	xa_unlock_irqrestore(&hfi1_dev_table, flags);
	return nunits_active;
}

/*
 * Get address of eager buffer from it's index (allocated in chunks, not
 * contiguous).
 */
static inline void *get_egrbuf(const struct hfi1_ctxtdata *rcd, u64 rhf,
			       u8 *update)
{
	u32 idx = rhf_egr_index(rhf), offset = rhf_egr_buf_offset(rhf);

	*update |= !(idx & (rcd->egrbufs.threshold - 1)) && !offset;
	return (void *)(((u64)(rcd->egrbufs.rcvtids[idx].addr)) +
			(offset * RCV_BUF_BLOCK_SIZE));
}

static inline void *hfi1_get_header(struct hfi1_ctxtdata *rcd,
				    __le32 *rhf_addr)
{
	u32 offset = rhf_hdrq_offset(rhf_to_cpu(rhf_addr));

	return (void *)(rhf_addr - rcd->rhf_offset + offset);
}

static inline struct ib_header *hfi1_get_msgheader(struct hfi1_ctxtdata *rcd,
						   __le32 *rhf_addr)
{
	return (struct ib_header *)hfi1_get_header(rcd, rhf_addr);
}

static inline struct hfi1_16b_header
		*hfi1_get_16B_header(struct hfi1_ctxtdata *rcd,
				     __le32 *rhf_addr)
{
	return (struct hfi1_16b_header *)hfi1_get_header(rcd, rhf_addr);
}

/*
 * Validate and encode the a given RcvArray Buffer size.
 * The function will check whether the given size falls within
 * allowed size ranges for the respective type and, optionally,
 * return the proper encoding.
 */
int hfi1_rcvbuf_validate(u32 size, u8 type, u16 *encoded)
{
	if (unlikely(!PAGE_ALIGNED(size)))
		return 0;
	if (unlikely(size < MIN_EAGER_BUFFER))
		return 0;
	if (size >
	    (type == PT_EAGER ? MAX_EAGER_BUFFER : MAX_EXPECTED_BUFFER))
		return 0;
	if (encoded)
		*encoded = ilog2(size / PAGE_SIZE) + 1;
	return 1;
}

static void rcv_hdrerr(struct hfi1_ctxtdata *rcd, struct hfi1_pportdata *ppd,
		       struct hfi1_packet *packet)
{
	struct ib_header *rhdr = packet->hdr;
	u32 rte = rhf_rcv_type_err(packet->rhf);
	u32 mlid_base;
	struct hfi1_ibport *ibp = rcd_to_iport(rcd);
	struct hfi1_devdata *dd = ppd->dd;
	struct hfi1_ibdev *verbs_dev = &dd->verbs_dev;
	struct rvt_dev_info *rdi = &verbs_dev->rdi;

	if ((packet->rhf & RHF_DC_ERR) &&
	    hfi1_dbg_fault_suppress_err(verbs_dev))
		return;

	if (packet->rhf & RHF_ICRC_ERR)
		return;

	if (packet->etype == RHF_RCV_TYPE_BYPASS) {
		goto drop;
	} else {
		u8 lnh = ib_get_lnh(rhdr);

		mlid_base = be16_to_cpu(IB_MULTICAST_LID_BASE);
		if (lnh == HFI1_LRH_BTH) {
			packet->ohdr = &rhdr->u.oth;
		} else if (lnh == HFI1_LRH_GRH) {
			packet->ohdr = &rhdr->u.l.oth;
			packet->grh = &rhdr->u.l.grh;
		} else {
			goto drop;
		}
	}

	if (packet->rhf & RHF_TID_ERR) {
		/* For TIDERR and RC QPs preemptively schedule a NAK */
		u32 tlen = rhf_pkt_len(packet->rhf); /* in bytes */
		u32 dlid = ib_get_dlid(rhdr);
		u32 qp_num;

		/* Sanity check packet */
		if (tlen < 24)
			goto drop;

		/* Check for GRH */
		if (packet->grh) {
			u32 vtf;
			struct ib_grh *grh = packet->grh;

			if (grh->next_hdr != IB_GRH_NEXT_HDR)
				goto drop;
			vtf = be32_to_cpu(grh->version_tclass_flow);
			if ((vtf >> IB_GRH_VERSION_SHIFT) != IB_GRH_VERSION)
				goto drop;
		}

		/* Get the destination QP number. */
		qp_num = ib_bth_get_qpn(packet->ohdr);
		if (dlid < mlid_base) {
			struct rvt_qp *qp;
			unsigned long flags;

			rcu_read_lock();
			qp = rvt_lookup_qpn(rdi, &ibp->rvp, qp_num);
			if (!qp) {
				rcu_read_unlock();
				goto drop;
			}

			/*
			 * Handle only RC QPs - for other QP types drop error
			 * packet.
			 */
			spin_lock_irqsave(&qp->r_lock, flags);

			/* Check for valid receive state. */
			if (!(ib_rvt_state_ops[qp->state] &
			      RVT_PROCESS_RECV_OK)) {
				ibp->rvp.n_pkt_drops++;
			}

			switch (qp->ibqp.qp_type) {
			case IB_QPT_RC:
				hfi1_rc_hdrerr(rcd, packet, qp);
				break;
			default:
				/* For now don't handle any other QP types */
				break;
			}

			spin_unlock_irqrestore(&qp->r_lock, flags);
			rcu_read_unlock();
		} /* Unicast QP */
	} /* Valid packet with TIDErr */

	/* handle "RcvTypeErr" flags */
	switch (rte) {
	case RHF_RTE_ERROR_OP_CODE_ERR:
	{
		void *ebuf = NULL;
		u8 opcode;

		if (rhf_use_egr_bfr(packet->rhf))
			ebuf = packet->ebuf;

		if (!ebuf)
			goto drop; /* this should never happen */

		opcode = ib_bth_get_opcode(packet->ohdr);
		if (opcode == IB_OPCODE_CNP) {
			/*
			 * Only in pre-B0 h/w is the CNP_OPCODE handled
			 * via this code path.
			 */
			struct rvt_qp *qp = NULL;
			u32 lqpn, rqpn;
			u16 rlid;
			u8 svc_type, sl, sc5;

			sc5 = hfi1_9B_get_sc5(rhdr, packet->rhf);
			sl = ibp->sc_to_sl[sc5];

			lqpn = ib_bth_get_qpn(packet->ohdr);
			rcu_read_lock();
			qp = rvt_lookup_qpn(rdi, &ibp->rvp, lqpn);
			if (!qp) {
				rcu_read_unlock();
				goto drop;
			}

			switch (qp->ibqp.qp_type) {
			case IB_QPT_UD:
				rlid = 0;
				rqpn = 0;
				svc_type = IB_CC_SVCTYPE_UD;
				break;
			case IB_QPT_UC:
				rlid = ib_get_slid(rhdr);
				rqpn = qp->remote_qpn;
				svc_type = IB_CC_SVCTYPE_UC;
				break;
			default:
				rcu_read_unlock();
				goto drop;
			}

			process_becn(ppd, sl, rlid, lqpn, rqpn, svc_type);
			rcu_read_unlock();
		}

		packet->rhf &= ~RHF_RCV_TYPE_ERR_SMASK;
		break;
	}
	default:
		break;
	}

drop:
	return;
}

static inline void init_packet(struct hfi1_ctxtdata *rcd,
			       struct hfi1_packet *packet)
{
	packet->rsize = rcd->rcvhdrqentsize; /* words */
	packet->maxcnt = rcd->rcvhdrq_cnt * packet->rsize; /* words */
	packet->rcd = rcd;
	packet->updegr = 0;
	packet->etail = -1;
	packet->rhf_addr = get_rhf_addr(rcd);
	packet->rhf = rhf_to_cpu(packet->rhf_addr);
	packet->rhqoff = rcd->head;
	packet->numpkt = 0;
}

/* We support only two types - 9B and 16B for now */
static const hfi1_handle_cnp hfi1_handle_cnp_tbl[2] = {
	[HFI1_PKT_TYPE_9B] = &return_cnp,
	[HFI1_PKT_TYPE_16B] = &return_cnp_16B
};

void hfi1_process_ecn_slowpath(struct rvt_qp *qp, struct hfi1_packet *pkt,
			       bool do_cnp)
{
	struct hfi1_ibport *ibp = to_iport(qp->ibqp.device, qp->port_num);
	struct hfi1_pportdata *ppd = ppd_from_ibp(ibp);
	struct ib_other_headers *ohdr = pkt->ohdr;
	struct ib_grh *grh = pkt->grh;
	u32 rqpn = 0, bth1;
	u16 pkey;
	u32 rlid, slid, dlid = 0;
	u8 hdr_type, sc, svc_type;
	bool is_mcast = false;

	/* can be called from prescan */
	if (pkt->etype == RHF_RCV_TYPE_BYPASS) {
		is_mcast = hfi1_is_16B_mcast(dlid);
		pkey = hfi1_16B_get_pkey(pkt->hdr);
		sc = hfi1_16B_get_sc(pkt->hdr);
		dlid = hfi1_16B_get_dlid(pkt->hdr);
		slid = hfi1_16B_get_slid(pkt->hdr);
		hdr_type = HFI1_PKT_TYPE_16B;
	} else {
		is_mcast = (dlid > be16_to_cpu(IB_MULTICAST_LID_BASE)) &&
			   (dlid != be16_to_cpu(IB_LID_PERMISSIVE));
		pkey = ib_bth_get_pkey(ohdr);
		sc = hfi1_9B_get_sc5(pkt->hdr, pkt->rhf);
		dlid = ib_get_dlid(pkt->hdr);
		slid = ib_get_slid(pkt->hdr);
		hdr_type = HFI1_PKT_TYPE_9B;
	}

	switch (qp->ibqp.qp_type) {
	case IB_QPT_UD:
		dlid = ppd->lid;
		rlid = slid;
		rqpn = ib_get_sqpn(pkt->ohdr);
		svc_type = IB_CC_SVCTYPE_UD;
		break;
	case IB_QPT_SMI:
	case IB_QPT_GSI:
		rlid = slid;
		rqpn = ib_get_sqpn(pkt->ohdr);
		svc_type = IB_CC_SVCTYPE_UD;
		break;
	case IB_QPT_UC:
		rlid = rdma_ah_get_dlid(&qp->remote_ah_attr);
		rqpn = qp->remote_qpn;
		svc_type = IB_CC_SVCTYPE_UC;
		break;
	case IB_QPT_RC:
		rlid = rdma_ah_get_dlid(&qp->remote_ah_attr);
		rqpn = qp->remote_qpn;
		svc_type = IB_CC_SVCTYPE_RC;
		break;
	default:
		return;
	}

<<<<<<< HEAD
	bth1 = be32_to_cpu(ohdr->bth[1]);
=======
	ignore_fecn = is_mcast || (opcode == IB_OPCODE_CNP) ||
		(opcode == IB_OPCODE_RC_ACKNOWLEDGE);
	/*
	 * ACKNOWLEDGE packets do not get a CNP but this will be
	 * guarded by ignore_fecn above.
	 */
	do_cnp = prescan ||
		(opcode >= IB_OPCODE_RC_RDMA_READ_RESPONSE_FIRST &&
		 opcode <= IB_OPCODE_RC_ATOMIC_ACKNOWLEDGE) ||
		opcode == TID_OP(READ_RESP) ||
		opcode == TID_OP(ACK);

>>>>>>> 407d19ab
	/* Call appropriate CNP handler */
	if (do_cnp && (bth1 & IB_FECN_SMASK))
		hfi1_handle_cnp_tbl[hdr_type](ibp, qp, rqpn, pkey,
					      dlid, rlid, sc, grh);

	if (!is_mcast && (bth1 & IB_BECN_SMASK)) {
		u32 lqpn = bth1 & RVT_QPN_MASK;
		u8 sl = ibp->sc_to_sl[sc];

		process_becn(ppd, sl, rlid, lqpn, rqpn, svc_type);
	}

}

struct ps_mdata {
	struct hfi1_ctxtdata *rcd;
	u32 rsize;
	u32 maxcnt;
	u32 ps_head;
	u32 ps_tail;
	u32 ps_seq;
};

static inline void init_ps_mdata(struct ps_mdata *mdata,
				 struct hfi1_packet *packet)
{
	struct hfi1_ctxtdata *rcd = packet->rcd;

	mdata->rcd = rcd;
	mdata->rsize = packet->rsize;
	mdata->maxcnt = packet->maxcnt;
	mdata->ps_head = packet->rhqoff;

	if (HFI1_CAP_KGET_MASK(rcd->flags, DMA_RTAIL)) {
		mdata->ps_tail = get_rcvhdrtail(rcd);
		if (rcd->ctxt == HFI1_CTRL_CTXT)
			mdata->ps_seq = rcd->seq_cnt;
		else
			mdata->ps_seq = 0; /* not used with DMA_RTAIL */
	} else {
		mdata->ps_tail = 0; /* used only with DMA_RTAIL*/
		mdata->ps_seq = rcd->seq_cnt;
	}
}

static inline int ps_done(struct ps_mdata *mdata, u64 rhf,
			  struct hfi1_ctxtdata *rcd)
{
	if (HFI1_CAP_KGET_MASK(rcd->flags, DMA_RTAIL))
		return mdata->ps_head == mdata->ps_tail;
	return mdata->ps_seq != rhf_rcv_seq(rhf);
}

static inline int ps_skip(struct ps_mdata *mdata, u64 rhf,
			  struct hfi1_ctxtdata *rcd)
{
	/*
	 * Control context can potentially receive an invalid rhf.
	 * Drop such packets.
	 */
	if ((rcd->ctxt == HFI1_CTRL_CTXT) && (mdata->ps_head != mdata->ps_tail))
		return mdata->ps_seq != rhf_rcv_seq(rhf);

	return 0;
}

static inline void update_ps_mdata(struct ps_mdata *mdata,
				   struct hfi1_ctxtdata *rcd)
{
	mdata->ps_head += mdata->rsize;
	if (mdata->ps_head >= mdata->maxcnt)
		mdata->ps_head = 0;

	/* Control context must do seq counting */
	if (!HFI1_CAP_KGET_MASK(rcd->flags, DMA_RTAIL) ||
	    (rcd->ctxt == HFI1_CTRL_CTXT)) {
		if (++mdata->ps_seq > 13)
			mdata->ps_seq = 1;
	}
}

/*
 * prescan_rxq - search through the receive queue looking for packets
 * containing Excplicit Congestion Notifications (FECNs, or BECNs).
 * When an ECN is found, process the Congestion Notification, and toggle
 * it off.
 * This is declared as a macro to allow quick checking of the port to avoid
 * the overhead of a function call if not enabled.
 */
#define prescan_rxq(rcd, packet) \
	do { \
		if (rcd->ppd->cc_prescan) \
			__prescan_rxq(packet); \
	} while (0)
static void __prescan_rxq(struct hfi1_packet *packet)
{
	struct hfi1_ctxtdata *rcd = packet->rcd;
	struct ps_mdata mdata;

	init_ps_mdata(&mdata, packet);

	while (1) {
		struct hfi1_ibport *ibp = rcd_to_iport(rcd);
		__le32 *rhf_addr = (__le32 *)rcd->rcvhdrq + mdata.ps_head +
					 packet->rcd->rhf_offset;
		struct rvt_qp *qp;
		struct ib_header *hdr;
		struct rvt_dev_info *rdi = &rcd->dd->verbs_dev.rdi;
		u64 rhf = rhf_to_cpu(rhf_addr);
		u32 etype = rhf_rcv_type(rhf), qpn, bth1;
		int is_ecn = 0;
		u8 lnh;

		if (ps_done(&mdata, rhf, rcd))
			break;

		if (ps_skip(&mdata, rhf, rcd))
			goto next;

		if (etype != RHF_RCV_TYPE_IB)
			goto next;

		packet->hdr = hfi1_get_msgheader(packet->rcd, rhf_addr);
		hdr = packet->hdr;
		lnh = ib_get_lnh(hdr);

		if (lnh == HFI1_LRH_BTH) {
			packet->ohdr = &hdr->u.oth;
			packet->grh = NULL;
		} else if (lnh == HFI1_LRH_GRH) {
			packet->ohdr = &hdr->u.l.oth;
			packet->grh = &hdr->u.l.grh;
		} else {
			goto next; /* just in case */
		}

		bth1 = be32_to_cpu(packet->ohdr->bth[1]);
		is_ecn = !!(bth1 & (IB_FECN_SMASK | IB_BECN_SMASK));

		if (!is_ecn)
			goto next;

		qpn = bth1 & RVT_QPN_MASK;
		rcu_read_lock();
		qp = rvt_lookup_qpn(rdi, &ibp->rvp, qpn);

		if (!qp) {
			rcu_read_unlock();
			goto next;
		}

		process_ecn(qp, packet, true);
		rcu_read_unlock();

		/* turn off BECN, FECN */
		bth1 &= ~(IB_FECN_SMASK | IB_BECN_SMASK);
		packet->ohdr->bth[1] = cpu_to_be32(bth1);
next:
		update_ps_mdata(&mdata, rcd);
	}
}

static void process_rcv_qp_work(struct hfi1_packet *packet)
{
	struct rvt_qp *qp, *nqp;
	struct hfi1_ctxtdata *rcd = packet->rcd;

	/*
	 * Iterate over all QPs waiting to respond.
	 * The list won't change since the IRQ is only run on one CPU.
	 */
	list_for_each_entry_safe(qp, nqp, &rcd->qp_wait_list, rspwait) {
		list_del_init(&qp->rspwait);
		if (qp->r_flags & RVT_R_RSP_NAK) {
			qp->r_flags &= ~RVT_R_RSP_NAK;
			packet->qp = qp;
			hfi1_send_rc_ack(packet, 0);
		}
		if (qp->r_flags & RVT_R_RSP_SEND) {
			unsigned long flags;

			qp->r_flags &= ~RVT_R_RSP_SEND;
			spin_lock_irqsave(&qp->s_lock, flags);
			if (ib_rvt_state_ops[qp->state] &
					RVT_PROCESS_OR_FLUSH_SEND)
				hfi1_schedule_send(qp);
			spin_unlock_irqrestore(&qp->s_lock, flags);
		}
		rvt_put_qp(qp);
	}
}

static noinline int max_packet_exceeded(struct hfi1_packet *packet, int thread)
{
	if (thread) {
		if ((packet->numpkt & (MAX_PKT_RECV_THREAD - 1)) == 0)
			/* allow defered processing */
			process_rcv_qp_work(packet);
		cond_resched();
		return RCV_PKT_OK;
	} else {
		this_cpu_inc(*packet->rcd->dd->rcv_limit);
		return RCV_PKT_LIMIT;
	}
}

static inline int check_max_packet(struct hfi1_packet *packet, int thread)
{
	int ret = RCV_PKT_OK;

	if (unlikely((packet->numpkt & (MAX_PKT_RECV - 1)) == 0))
		ret = max_packet_exceeded(packet, thread);
	return ret;
}

static noinline int skip_rcv_packet(struct hfi1_packet *packet, int thread)
{
	int ret;

	/* Set up for the next packet */
	packet->rhqoff += packet->rsize;
	if (packet->rhqoff >= packet->maxcnt)
		packet->rhqoff = 0;

	packet->numpkt++;
	ret = check_max_packet(packet, thread);

	packet->rhf_addr = (__le32 *)packet->rcd->rcvhdrq + packet->rhqoff +
				     packet->rcd->rhf_offset;
	packet->rhf = rhf_to_cpu(packet->rhf_addr);

	return ret;
}

static inline int process_rcv_packet(struct hfi1_packet *packet, int thread)
{
	int ret;

	packet->etype = rhf_rcv_type(packet->rhf);

	/* total length */
	packet->tlen = rhf_pkt_len(packet->rhf); /* in bytes */
	/* retrieve eager buffer details */
	packet->ebuf = NULL;
	if (rhf_use_egr_bfr(packet->rhf)) {
		packet->etail = rhf_egr_index(packet->rhf);
		packet->ebuf = get_egrbuf(packet->rcd, packet->rhf,
				 &packet->updegr);
		/*
		 * Prefetch the contents of the eager buffer.  It is
		 * OK to send a negative length to prefetch_range().
		 * The +2 is the size of the RHF.
		 */
		prefetch_range(packet->ebuf,
			       packet->tlen - ((packet->rcd->rcvhdrqentsize -
					       (rhf_hdrq_offset(packet->rhf)
						+ 2)) * 4));
	}

	/*
	 * Call a type specific handler for the packet. We
	 * should be able to trust that etype won't be beyond
	 * the range of valid indexes. If so something is really
	 * wrong and we can probably just let things come
	 * crashing down. There is no need to eat another
	 * comparison in this performance critical code.
	 */
	packet->rcd->rhf_rcv_function_map[packet->etype](packet);
	packet->numpkt++;

	/* Set up for the next packet */
	packet->rhqoff += packet->rsize;
	if (packet->rhqoff >= packet->maxcnt)
		packet->rhqoff = 0;

	ret = check_max_packet(packet, thread);

	packet->rhf_addr = (__le32 *)packet->rcd->rcvhdrq + packet->rhqoff +
				      packet->rcd->rhf_offset;
	packet->rhf = rhf_to_cpu(packet->rhf_addr);

	return ret;
}

static inline void process_rcv_update(int last, struct hfi1_packet *packet)
{
	/*
	 * Update head regs etc., every 16 packets, if not last pkt,
	 * to help prevent rcvhdrq overflows, when many packets
	 * are processed and queue is nearly full.
	 * Don't request an interrupt for intermediate updates.
	 */
	if (!last && !(packet->numpkt & 0xf)) {
		update_usrhead(packet->rcd, packet->rhqoff, packet->updegr,
			       packet->etail, 0, 0);
		packet->updegr = 0;
	}
	packet->grh = NULL;
}

static inline void finish_packet(struct hfi1_packet *packet)
{
	/*
	 * Nothing we need to free for the packet.
	 *
	 * The only thing we need to do is a final update and call for an
	 * interrupt
	 */
	update_usrhead(packet->rcd, packet->rcd->head, packet->updegr,
		       packet->etail, rcv_intr_dynamic, packet->numpkt);
}

/*
 * Handle receive interrupts when using the no dma rtail option.
 */
int handle_receive_interrupt_nodma_rtail(struct hfi1_ctxtdata *rcd, int thread)
{
	u32 seq;
	int last = RCV_PKT_OK;
	struct hfi1_packet packet;

	init_packet(rcd, &packet);
	seq = rhf_rcv_seq(packet.rhf);
	if (seq != rcd->seq_cnt) {
		last = RCV_PKT_DONE;
		goto bail;
	}

	prescan_rxq(rcd, &packet);

	while (last == RCV_PKT_OK) {
		last = process_rcv_packet(&packet, thread);
		seq = rhf_rcv_seq(packet.rhf);
		if (++rcd->seq_cnt > 13)
			rcd->seq_cnt = 1;
		if (seq != rcd->seq_cnt)
			last = RCV_PKT_DONE;
		process_rcv_update(last, &packet);
	}
	process_rcv_qp_work(&packet);
	rcd->head = packet.rhqoff;
bail:
	finish_packet(&packet);
	return last;
}

int handle_receive_interrupt_dma_rtail(struct hfi1_ctxtdata *rcd, int thread)
{
	u32 hdrqtail;
	int last = RCV_PKT_OK;
	struct hfi1_packet packet;

	init_packet(rcd, &packet);
	hdrqtail = get_rcvhdrtail(rcd);
	if (packet.rhqoff == hdrqtail) {
		last = RCV_PKT_DONE;
		goto bail;
	}
	smp_rmb();  /* prevent speculative reads of dma'ed hdrq */

	prescan_rxq(rcd, &packet);

	while (last == RCV_PKT_OK) {
		last = process_rcv_packet(&packet, thread);
		if (packet.rhqoff == hdrqtail)
			last = RCV_PKT_DONE;
		process_rcv_update(last, &packet);
	}
	process_rcv_qp_work(&packet);
	rcd->head = packet.rhqoff;
bail:
	finish_packet(&packet);
	return last;
}

static inline void set_nodma_rtail(struct hfi1_devdata *dd, u16 ctxt)
{
	struct hfi1_ctxtdata *rcd;
	u16 i;

	/*
	 * For dynamically allocated kernel contexts (like vnic) switch
	 * interrupt handler only for that context. Otherwise, switch
	 * interrupt handler for all statically allocated kernel contexts.
	 */
	if (ctxt >= dd->first_dyn_alloc_ctxt) {
		rcd = hfi1_rcd_get_by_index_safe(dd, ctxt);
		if (rcd) {
			rcd->do_interrupt =
				&handle_receive_interrupt_nodma_rtail;
			hfi1_rcd_put(rcd);
		}
		return;
	}

	for (i = HFI1_CTRL_CTXT + 1; i < dd->first_dyn_alloc_ctxt; i++) {
		rcd = hfi1_rcd_get_by_index(dd, i);
		if (rcd)
			rcd->do_interrupt =
				&handle_receive_interrupt_nodma_rtail;
		hfi1_rcd_put(rcd);
	}
}

static inline void set_dma_rtail(struct hfi1_devdata *dd, u16 ctxt)
{
	struct hfi1_ctxtdata *rcd;
	u16 i;

	/*
	 * For dynamically allocated kernel contexts (like vnic) switch
	 * interrupt handler only for that context. Otherwise, switch
	 * interrupt handler for all statically allocated kernel contexts.
	 */
	if (ctxt >= dd->first_dyn_alloc_ctxt) {
		rcd = hfi1_rcd_get_by_index_safe(dd, ctxt);
		if (rcd) {
			rcd->do_interrupt =
				&handle_receive_interrupt_dma_rtail;
			hfi1_rcd_put(rcd);
		}
		return;
	}

	for (i = HFI1_CTRL_CTXT + 1; i < dd->first_dyn_alloc_ctxt; i++) {
		rcd = hfi1_rcd_get_by_index(dd, i);
		if (rcd)
			rcd->do_interrupt =
				&handle_receive_interrupt_dma_rtail;
		hfi1_rcd_put(rcd);
	}
}

void set_all_slowpath(struct hfi1_devdata *dd)
{
	struct hfi1_ctxtdata *rcd;
	u16 i;

	/* HFI1_CTRL_CTXT must always use the slow path interrupt handler */
	for (i = HFI1_CTRL_CTXT + 1; i < dd->num_rcv_contexts; i++) {
		rcd = hfi1_rcd_get_by_index(dd, i);
		if (!rcd)
			continue;
		if (i < dd->first_dyn_alloc_ctxt || rcd->is_vnic)
			rcd->do_interrupt = &handle_receive_interrupt;

		hfi1_rcd_put(rcd);
	}
}

static inline int set_armed_to_active(struct hfi1_ctxtdata *rcd,
				      struct hfi1_packet *packet,
				      struct hfi1_devdata *dd)
{
	struct work_struct *lsaw = &rcd->ppd->linkstate_active_work;
	u8 etype = rhf_rcv_type(packet->rhf);
	u8 sc = SC15_PACKET;

	if (etype == RHF_RCV_TYPE_IB) {
		struct ib_header *hdr = hfi1_get_msgheader(packet->rcd,
							   packet->rhf_addr);
		sc = hfi1_9B_get_sc5(hdr, packet->rhf);
	} else if (etype == RHF_RCV_TYPE_BYPASS) {
		struct hfi1_16b_header *hdr = hfi1_get_16B_header(
						packet->rcd,
						packet->rhf_addr);
		sc = hfi1_16B_get_sc(hdr);
	}
	if (sc != SC15_PACKET) {
		int hwstate = driver_lstate(rcd->ppd);

		if (hwstate != IB_PORT_ACTIVE) {
			dd_dev_info(dd,
				    "Unexpected link state %s\n",
				    opa_lstate_name(hwstate));
			return 0;
		}

		queue_work(rcd->ppd->link_wq, lsaw);
		return 1;
	}
	return 0;
}

/*
 * handle_receive_interrupt - receive a packet
 * @rcd: the context
 *
 * Called from interrupt handler for errors or receive interrupt.
 * This is the slow path interrupt handler.
 */
int handle_receive_interrupt(struct hfi1_ctxtdata *rcd, int thread)
{
	struct hfi1_devdata *dd = rcd->dd;
	u32 hdrqtail;
	int needset, last = RCV_PKT_OK;
	struct hfi1_packet packet;
	int skip_pkt = 0;

	/* Control context will always use the slow path interrupt handler */
	needset = (rcd->ctxt == HFI1_CTRL_CTXT) ? 0 : 1;

	init_packet(rcd, &packet);

	if (!HFI1_CAP_KGET_MASK(rcd->flags, DMA_RTAIL)) {
		u32 seq = rhf_rcv_seq(packet.rhf);

		if (seq != rcd->seq_cnt) {
			last = RCV_PKT_DONE;
			goto bail;
		}
		hdrqtail = 0;
	} else {
		hdrqtail = get_rcvhdrtail(rcd);
		if (packet.rhqoff == hdrqtail) {
			last = RCV_PKT_DONE;
			goto bail;
		}
		smp_rmb();  /* prevent speculative reads of dma'ed hdrq */

		/*
		 * Control context can potentially receive an invalid
		 * rhf. Drop such packets.
		 */
		if (rcd->ctxt == HFI1_CTRL_CTXT) {
			u32 seq = rhf_rcv_seq(packet.rhf);

			if (seq != rcd->seq_cnt)
				skip_pkt = 1;
		}
	}

	prescan_rxq(rcd, &packet);

	while (last == RCV_PKT_OK) {
		if (unlikely(dd->do_drop &&
			     atomic_xchg(&dd->drop_packet, DROP_PACKET_OFF) ==
			     DROP_PACKET_ON)) {
			dd->do_drop = 0;

			/* On to the next packet */
			packet.rhqoff += packet.rsize;
			packet.rhf_addr = (__le32 *)rcd->rcvhdrq +
					  packet.rhqoff +
					  rcd->rhf_offset;
			packet.rhf = rhf_to_cpu(packet.rhf_addr);

		} else if (skip_pkt) {
			last = skip_rcv_packet(&packet, thread);
			skip_pkt = 0;
		} else {
			/* Auto activate link on non-SC15 packet receive */
			if (unlikely(rcd->ppd->host_link_state ==
				     HLS_UP_ARMED) &&
			    set_armed_to_active(rcd, &packet, dd))
				goto bail;
			last = process_rcv_packet(&packet, thread);
		}

		if (!HFI1_CAP_KGET_MASK(rcd->flags, DMA_RTAIL)) {
			u32 seq = rhf_rcv_seq(packet.rhf);

			if (++rcd->seq_cnt > 13)
				rcd->seq_cnt = 1;
			if (seq != rcd->seq_cnt)
				last = RCV_PKT_DONE;
			if (needset) {
				dd_dev_info(dd, "Switching to NO_DMA_RTAIL\n");
				set_nodma_rtail(dd, rcd->ctxt);
				needset = 0;
			}
		} else {
			if (packet.rhqoff == hdrqtail)
				last = RCV_PKT_DONE;
			/*
			 * Control context can potentially receive an invalid
			 * rhf. Drop such packets.
			 */
			if (rcd->ctxt == HFI1_CTRL_CTXT) {
				u32 seq = rhf_rcv_seq(packet.rhf);

				if (++rcd->seq_cnt > 13)
					rcd->seq_cnt = 1;
				if (!last && (seq != rcd->seq_cnt))
					skip_pkt = 1;
			}

			if (needset) {
				dd_dev_info(dd,
					    "Switching to DMA_RTAIL\n");
				set_dma_rtail(dd, rcd->ctxt);
				needset = 0;
			}
		}

		process_rcv_update(last, &packet);
	}

	process_rcv_qp_work(&packet);
	rcd->head = packet.rhqoff;

bail:
	/*
	 * Always write head at end, and setup rcv interrupt, even
	 * if no packets were processed.
	 */
	finish_packet(&packet);
	return last;
}

/*
 * We may discover in the interrupt that the hardware link state has
 * changed from ARMED to ACTIVE (due to the arrival of a non-SC15 packet),
 * and we need to update the driver's notion of the link state.  We cannot
 * run set_link_state from interrupt context, so we queue this function on
 * a workqueue.
 *
 * We delay the regular interrupt processing until after the state changes
 * so that the link will be in the correct state by the time any application
 * we wake up attempts to send a reply to any message it received.
 * (Subsequent receive interrupts may possibly force the wakeup before we
 * update the link state.)
 *
 * The rcd is freed in hfi1_free_ctxtdata after hfi1_postinit_cleanup invokes
 * dd->f_cleanup(dd) to disable the interrupt handler and flush workqueues,
 * so we're safe from use-after-free of the rcd.
 */
void receive_interrupt_work(struct work_struct *work)
{
	struct hfi1_pportdata *ppd = container_of(work, struct hfi1_pportdata,
						  linkstate_active_work);
	struct hfi1_devdata *dd = ppd->dd;
	struct hfi1_ctxtdata *rcd;
	u16 i;

	/* Received non-SC15 packet implies neighbor_normal */
	ppd->neighbor_normal = 1;
	set_link_state(ppd, HLS_UP_ACTIVE);

	/*
	 * Interrupt all statically allocated kernel contexts that could
	 * have had an interrupt during auto activation.
	 */
	for (i = HFI1_CTRL_CTXT; i < dd->first_dyn_alloc_ctxt; i++) {
		rcd = hfi1_rcd_get_by_index(dd, i);
		if (rcd)
			force_recv_intr(rcd);
		hfi1_rcd_put(rcd);
	}
}

/*
 * Convert a given MTU size to the on-wire MAD packet enumeration.
 * Return -1 if the size is invalid.
 */
int mtu_to_enum(u32 mtu, int default_if_bad)
{
	switch (mtu) {
	case     0: return OPA_MTU_0;
	case   256: return OPA_MTU_256;
	case   512: return OPA_MTU_512;
	case  1024: return OPA_MTU_1024;
	case  2048: return OPA_MTU_2048;
	case  4096: return OPA_MTU_4096;
	case  8192: return OPA_MTU_8192;
	case 10240: return OPA_MTU_10240;
	}
	return default_if_bad;
}

u16 enum_to_mtu(int mtu)
{
	switch (mtu) {
	case OPA_MTU_0:     return 0;
	case OPA_MTU_256:   return 256;
	case OPA_MTU_512:   return 512;
	case OPA_MTU_1024:  return 1024;
	case OPA_MTU_2048:  return 2048;
	case OPA_MTU_4096:  return 4096;
	case OPA_MTU_8192:  return 8192;
	case OPA_MTU_10240: return 10240;
	default: return 0xffff;
	}
}

/*
 * set_mtu - set the MTU
 * @ppd: the per port data
 *
 * We can handle "any" incoming size, the issue here is whether we
 * need to restrict our outgoing size.  We do not deal with what happens
 * to programs that are already running when the size changes.
 */
int set_mtu(struct hfi1_pportdata *ppd)
{
	struct hfi1_devdata *dd = ppd->dd;
	int i, drain, ret = 0, is_up = 0;

	ppd->ibmtu = 0;
	for (i = 0; i < ppd->vls_supported; i++)
		if (ppd->ibmtu < dd->vld[i].mtu)
			ppd->ibmtu = dd->vld[i].mtu;
	ppd->ibmaxlen = ppd->ibmtu + lrh_max_header_bytes(ppd->dd);

	mutex_lock(&ppd->hls_lock);
	if (ppd->host_link_state == HLS_UP_INIT ||
	    ppd->host_link_state == HLS_UP_ARMED ||
	    ppd->host_link_state == HLS_UP_ACTIVE)
		is_up = 1;

	drain = !is_ax(dd) && is_up;

	if (drain)
		/*
		 * MTU is specified per-VL. To ensure that no packet gets
		 * stuck (due, e.g., to the MTU for the packet's VL being
		 * reduced), empty the per-VL FIFOs before adjusting MTU.
		 */
		ret = stop_drain_data_vls(dd);

	if (ret) {
		dd_dev_err(dd, "%s: cannot stop/drain VLs - refusing to change per-VL MTUs\n",
			   __func__);
		goto err;
	}

	hfi1_set_ib_cfg(ppd, HFI1_IB_CFG_MTU, 0);

	if (drain)
		open_fill_data_vls(dd); /* reopen all VLs */

err:
	mutex_unlock(&ppd->hls_lock);

	return ret;
}

int hfi1_set_lid(struct hfi1_pportdata *ppd, u32 lid, u8 lmc)
{
	struct hfi1_devdata *dd = ppd->dd;

	ppd->lid = lid;
	ppd->lmc = lmc;
	hfi1_set_ib_cfg(ppd, HFI1_IB_CFG_LIDLMC, 0);

	dd_dev_info(dd, "port %u: got a lid: 0x%x\n", ppd->port, lid);

	return 0;
}

void shutdown_led_override(struct hfi1_pportdata *ppd)
{
	struct hfi1_devdata *dd = ppd->dd;

	/*
	 * This pairs with the memory barrier in hfi1_start_led_override to
	 * ensure that we read the correct state of LED beaconing represented
	 * by led_override_timer_active
	 */
	smp_rmb();
	if (atomic_read(&ppd->led_override_timer_active)) {
		del_timer_sync(&ppd->led_override_timer);
		atomic_set(&ppd->led_override_timer_active, 0);
		/* Ensure the atomic_set is visible to all CPUs */
		smp_wmb();
	}

	/* Hand control of the LED to the DC for normal operation */
	write_csr(dd, DCC_CFG_LED_CNTRL, 0);
}

static void run_led_override(struct timer_list *t)
{
	struct hfi1_pportdata *ppd = from_timer(ppd, t, led_override_timer);
	struct hfi1_devdata *dd = ppd->dd;
	unsigned long timeout;
	int phase_idx;

	if (!(dd->flags & HFI1_INITTED))
		return;

	phase_idx = ppd->led_override_phase & 1;

	setextled(dd, phase_idx);

	timeout = ppd->led_override_vals[phase_idx];

	/* Set up for next phase */
	ppd->led_override_phase = !ppd->led_override_phase;

	mod_timer(&ppd->led_override_timer, jiffies + timeout);
}

/*
 * To have the LED blink in a particular pattern, provide timeon and timeoff
 * in milliseconds.
 * To turn off custom blinking and return to normal operation, use
 * shutdown_led_override()
 */
void hfi1_start_led_override(struct hfi1_pportdata *ppd, unsigned int timeon,
			     unsigned int timeoff)
{
	if (!(ppd->dd->flags & HFI1_INITTED))
		return;

	/* Convert to jiffies for direct use in timer */
	ppd->led_override_vals[0] = msecs_to_jiffies(timeoff);
	ppd->led_override_vals[1] = msecs_to_jiffies(timeon);

	/* Arbitrarily start from LED on phase */
	ppd->led_override_phase = 1;

	/*
	 * If the timer has not already been started, do so. Use a "quick"
	 * timeout so the handler will be called soon to look at our request.
	 */
	if (!timer_pending(&ppd->led_override_timer)) {
		timer_setup(&ppd->led_override_timer, run_led_override, 0);
		ppd->led_override_timer.expires = jiffies + 1;
		add_timer(&ppd->led_override_timer);
		atomic_set(&ppd->led_override_timer_active, 1);
		/* Ensure the atomic_set is visible to all CPUs */
		smp_wmb();
	}
}

/**
 * hfi1_reset_device - reset the chip if possible
 * @unit: the device to reset
 *
 * Whether or not reset is successful, we attempt to re-initialize the chip
 * (that is, much like a driver unload/reload).  We clear the INITTED flag
 * so that the various entry points will fail until we reinitialize.  For
 * now, we only allow this if no user contexts are open that use chip resources
 */
int hfi1_reset_device(int unit)
{
	int ret;
	struct hfi1_devdata *dd = hfi1_lookup(unit);
	struct hfi1_pportdata *ppd;
	int pidx;

	if (!dd) {
		ret = -ENODEV;
		goto bail;
	}

	dd_dev_info(dd, "Reset on unit %u requested\n", unit);

	if (!dd->kregbase1 || !(dd->flags & HFI1_PRESENT)) {
		dd_dev_info(dd,
			    "Invalid unit number %u or not initialized or not present\n",
			    unit);
		ret = -ENXIO;
		goto bail;
	}

	/* If there are any user/vnic contexts, we cannot reset */
	mutex_lock(&hfi1_mutex);
	if (dd->rcd)
		if (hfi1_stats.sps_ctxts) {
			mutex_unlock(&hfi1_mutex);
			ret = -EBUSY;
			goto bail;
		}
	mutex_unlock(&hfi1_mutex);

	for (pidx = 0; pidx < dd->num_pports; ++pidx) {
		ppd = dd->pport + pidx;

		shutdown_led_override(ppd);
	}
	if (dd->flags & HFI1_HAS_SEND_DMA)
		sdma_exit(dd);

	hfi1_reset_cpu_counters(dd);

	ret = hfi1_init(dd, 1);

	if (ret)
		dd_dev_err(dd,
			   "Reinitialize unit %u after reset failed with %d\n",
			   unit, ret);
	else
		dd_dev_info(dd, "Reinitialized unit %u after resetting\n",
			    unit);

bail:
	return ret;
}

static inline void hfi1_setup_ib_header(struct hfi1_packet *packet)
{
	packet->hdr = (struct hfi1_ib_message_header *)
			hfi1_get_msgheader(packet->rcd,
					   packet->rhf_addr);
	packet->hlen = (u8 *)packet->rhf_addr - (u8 *)packet->hdr;
}

static int hfi1_bypass_ingress_pkt_check(struct hfi1_packet *packet)
{
	struct hfi1_pportdata *ppd = packet->rcd->ppd;

	/* slid and dlid cannot be 0 */
	if ((!packet->slid) || (!packet->dlid))
		return -EINVAL;

	/* Compare port lid with incoming packet dlid */
	if ((!(hfi1_is_16B_mcast(packet->dlid))) &&
	    (packet->dlid !=
		opa_get_lid(be32_to_cpu(OPA_LID_PERMISSIVE), 16B))) {
		if (packet->dlid != ppd->lid)
			return -EINVAL;
	}

	/* No multicast packets with SC15 */
	if ((hfi1_is_16B_mcast(packet->dlid)) && (packet->sc == 0xF))
		return -EINVAL;

	/* Packets with permissive DLID always on SC15 */
	if ((packet->dlid == opa_get_lid(be32_to_cpu(OPA_LID_PERMISSIVE),
					 16B)) &&
	    (packet->sc != 0xF))
		return -EINVAL;

	return 0;
}

static int hfi1_setup_9B_packet(struct hfi1_packet *packet)
{
	struct hfi1_ibport *ibp = rcd_to_iport(packet->rcd);
	struct ib_header *hdr;
	u8 lnh;

	hfi1_setup_ib_header(packet);
	hdr = packet->hdr;

	lnh = ib_get_lnh(hdr);
	if (lnh == HFI1_LRH_BTH) {
		packet->ohdr = &hdr->u.oth;
		packet->grh = NULL;
	} else if (lnh == HFI1_LRH_GRH) {
		u32 vtf;

		packet->ohdr = &hdr->u.l.oth;
		packet->grh = &hdr->u.l.grh;
		if (packet->grh->next_hdr != IB_GRH_NEXT_HDR)
			goto drop;
		vtf = be32_to_cpu(packet->grh->version_tclass_flow);
		if ((vtf >> IB_GRH_VERSION_SHIFT) != IB_GRH_VERSION)
			goto drop;
	} else {
		goto drop;
	}

	/* Query commonly used fields from packet header */
	packet->payload = packet->ebuf;
	packet->opcode = ib_bth_get_opcode(packet->ohdr);
	packet->slid = ib_get_slid(hdr);
	packet->dlid = ib_get_dlid(hdr);
	if (unlikely((packet->dlid >= be16_to_cpu(IB_MULTICAST_LID_BASE)) &&
		     (packet->dlid != be16_to_cpu(IB_LID_PERMISSIVE))))
		packet->dlid += opa_get_mcast_base(OPA_MCAST_NR) -
				be16_to_cpu(IB_MULTICAST_LID_BASE);
	packet->sl = ib_get_sl(hdr);
	packet->sc = hfi1_9B_get_sc5(hdr, packet->rhf);
	packet->pad = ib_bth_get_pad(packet->ohdr);
	packet->extra_byte = 0;
	packet->pkey = ib_bth_get_pkey(packet->ohdr);
	packet->migrated = ib_bth_is_migration(packet->ohdr);

	return 0;
drop:
	ibp->rvp.n_pkt_drops++;
	return -EINVAL;
}

static int hfi1_setup_bypass_packet(struct hfi1_packet *packet)
{
	/*
	 * Bypass packets have a different header/payload split
	 * compared to an IB packet.
	 * Current split is set such that 16 bytes of the actual
	 * header is in the header buffer and the remining is in
	 * the eager buffer. We chose 16 since hfi1 driver only
	 * supports 16B bypass packets and we will be able to
	 * receive the entire LRH with such a split.
	 */

	struct hfi1_ctxtdata *rcd = packet->rcd;
	struct hfi1_pportdata *ppd = rcd->ppd;
	struct hfi1_ibport *ibp = &ppd->ibport_data;
	u8 l4;

	packet->hdr = (struct hfi1_16b_header *)
			hfi1_get_16B_header(packet->rcd,
					    packet->rhf_addr);
	l4 = hfi1_16B_get_l4(packet->hdr);
	if (l4 == OPA_16B_L4_IB_LOCAL) {
		packet->ohdr = packet->ebuf;
		packet->grh = NULL;
		packet->opcode = ib_bth_get_opcode(packet->ohdr);
		packet->pad = hfi1_16B_bth_get_pad(packet->ohdr);
		/* hdr_len_by_opcode already has an IB LRH factored in */
		packet->hlen = hdr_len_by_opcode[packet->opcode] +
			(LRH_16B_BYTES - LRH_9B_BYTES);
		packet->migrated = opa_bth_is_migration(packet->ohdr);
	} else if (l4 == OPA_16B_L4_IB_GLOBAL) {
		u32 vtf;
		u8 grh_len = sizeof(struct ib_grh);

		packet->ohdr = packet->ebuf + grh_len;
		packet->grh = packet->ebuf;
		packet->opcode = ib_bth_get_opcode(packet->ohdr);
		packet->pad = hfi1_16B_bth_get_pad(packet->ohdr);
		/* hdr_len_by_opcode already has an IB LRH factored in */
		packet->hlen = hdr_len_by_opcode[packet->opcode] +
			(LRH_16B_BYTES - LRH_9B_BYTES) + grh_len;
		packet->migrated = opa_bth_is_migration(packet->ohdr);

		if (packet->grh->next_hdr != IB_GRH_NEXT_HDR)
			goto drop;
		vtf = be32_to_cpu(packet->grh->version_tclass_flow);
		if ((vtf >> IB_GRH_VERSION_SHIFT) != IB_GRH_VERSION)
			goto drop;
	} else if (l4 == OPA_16B_L4_FM) {
		packet->mgmt = packet->ebuf;
		packet->ohdr = NULL;
		packet->grh = NULL;
		packet->opcode = IB_OPCODE_UD_SEND_ONLY;
		packet->pad = OPA_16B_L4_FM_PAD;
		packet->hlen = OPA_16B_L4_FM_HLEN;
		packet->migrated = false;
	} else {
		goto drop;
	}

	/* Query commonly used fields from packet header */
	packet->payload = packet->ebuf + packet->hlen - LRH_16B_BYTES;
	packet->slid = hfi1_16B_get_slid(packet->hdr);
	packet->dlid = hfi1_16B_get_dlid(packet->hdr);
	if (unlikely(hfi1_is_16B_mcast(packet->dlid)))
		packet->dlid += opa_get_mcast_base(OPA_MCAST_NR) -
				opa_get_lid(opa_get_mcast_base(OPA_MCAST_NR),
					    16B);
	packet->sc = hfi1_16B_get_sc(packet->hdr);
	packet->sl = ibp->sc_to_sl[packet->sc];
	packet->extra_byte = SIZE_OF_LT;
	packet->pkey = hfi1_16B_get_pkey(packet->hdr);

	if (hfi1_bypass_ingress_pkt_check(packet))
		goto drop;

	return 0;
drop:
	hfi1_cdbg(PKT, "%s: packet dropped\n", __func__);
	ibp->rvp.n_pkt_drops++;
	return -EINVAL;
}

<<<<<<< HEAD
=======
static void show_eflags_errs(struct hfi1_packet *packet)
{
	struct hfi1_ctxtdata *rcd = packet->rcd;
	u32 rte = rhf_rcv_type_err(packet->rhf);

	dd_dev_err(rcd->dd,
		   "receive context %d: rhf 0x%016llx, errs [ %s%s%s%s%s%s%s] rte 0x%x\n",
		   rcd->ctxt, packet->rhf,
		   packet->rhf & RHF_K_HDR_LEN_ERR ? "k_hdr_len " : "",
		   packet->rhf & RHF_DC_UNC_ERR ? "dc_unc " : "",
		   packet->rhf & RHF_DC_ERR ? "dc " : "",
		   packet->rhf & RHF_TID_ERR ? "tid " : "",
		   packet->rhf & RHF_LEN_ERR ? "len " : "",
		   packet->rhf & RHF_ECC_ERR ? "ecc " : "",
		   packet->rhf & RHF_ICRC_ERR ? "icrc " : "",
		   rte);
}

>>>>>>> 407d19ab
void handle_eflags(struct hfi1_packet *packet)
{
	struct hfi1_ctxtdata *rcd = packet->rcd;
	u32 rte = rhf_rcv_type_err(packet->rhf);

	rcv_hdrerr(rcd, rcd->ppd, packet);
	if (rhf_err_flags(packet->rhf))
		dd_dev_err(rcd->dd,
			   "receive context %d: rhf 0x%016llx, errs [ %s%s%s%s%s%s%s%s] rte 0x%x\n",
			   rcd->ctxt, packet->rhf,
			   packet->rhf & RHF_K_HDR_LEN_ERR ? "k_hdr_len " : "",
			   packet->rhf & RHF_DC_UNC_ERR ? "dc_unc " : "",
			   packet->rhf & RHF_DC_ERR ? "dc " : "",
			   packet->rhf & RHF_TID_ERR ? "tid " : "",
			   packet->rhf & RHF_LEN_ERR ? "len " : "",
			   packet->rhf & RHF_ECC_ERR ? "ecc " : "",
			   packet->rhf & RHF_VCRC_ERR ? "vcrc " : "",
			   packet->rhf & RHF_ICRC_ERR ? "icrc " : "",
			   rte);
}

/*
 * The following functions are called by the interrupt handler. They are type
 * specific handlers for each packet type.
 */
static int process_receive_ib(struct hfi1_packet *packet)
{
	if (hfi1_setup_9B_packet(packet))
		return RHF_RCV_CONTINUE;

	if (unlikely(hfi1_dbg_should_fault_rx(packet)))
		return RHF_RCV_CONTINUE;

	trace_hfi1_rcvhdr(packet);

	if (unlikely(rhf_err_flags(packet->rhf))) {
		handle_eflags(packet);
		return RHF_RCV_CONTINUE;
	}

	hfi1_ib_rcv(packet);
	return RHF_RCV_CONTINUE;
}

static inline bool hfi1_is_vnic_packet(struct hfi1_packet *packet)
{
	/* Packet received in VNIC context via RSM */
	if (packet->rcd->is_vnic)
		return true;

	if ((hfi1_16B_get_l2(packet->ebuf) == OPA_16B_L2_TYPE) &&
	    (hfi1_16B_get_l4(packet->ebuf) == OPA_16B_L4_ETHR))
		return true;

	return false;
}

static int process_receive_bypass(struct hfi1_packet *packet)
{
	struct hfi1_devdata *dd = packet->rcd->dd;

	if (hfi1_is_vnic_packet(packet)) {
		hfi1_vnic_bypass_rcv(packet);
		return RHF_RCV_CONTINUE;
	}

	if (hfi1_setup_bypass_packet(packet))
		return RHF_RCV_CONTINUE;

	trace_hfi1_rcvhdr(packet);

	if (unlikely(rhf_err_flags(packet->rhf))) {
		handle_eflags(packet);
		return RHF_RCV_CONTINUE;
	}

	if (hfi1_16B_get_l2(packet->hdr) == 0x2) {
		hfi1_16B_rcv(packet);
	} else {
		dd_dev_err(dd,
			   "Bypass packets other than 16B are not supported in normal operation. Dropping\n");
		incr_cntr64(&dd->sw_rcv_bypass_packet_errors);
		if (!(dd->err_info_rcvport.status_and_code &
		      OPA_EI_STATUS_SMASK)) {
			u64 *flits = packet->ebuf;

			if (flits && !(packet->rhf & RHF_LEN_ERR)) {
				dd->err_info_rcvport.packet_flit1 = flits[0];
				dd->err_info_rcvport.packet_flit2 =
					packet->tlen > sizeof(flits[0]) ?
					flits[1] : 0;
			}
			dd->err_info_rcvport.status_and_code |=
				(OPA_EI_STATUS_SMASK | BAD_L2_ERR);
		}
	}
	return RHF_RCV_CONTINUE;
}

static int process_receive_error(struct hfi1_packet *packet)
{
	/* KHdrHCRCErr -- KDETH packet with a bad HCRC */
	if (unlikely(
		 hfi1_dbg_fault_suppress_err(&packet->rcd->dd->verbs_dev) &&
		 (rhf_rcv_type_err(packet->rhf) == RHF_RCV_TYPE_ERROR ||
		  packet->rhf & RHF_DC_ERR)))
		return RHF_RCV_CONTINUE;

	hfi1_setup_ib_header(packet);
	handle_eflags(packet);

	if (unlikely(rhf_err_flags(packet->rhf)))
		dd_dev_err(packet->rcd->dd,
			   "Unhandled error packet received. Dropping.\n");

	return RHF_RCV_CONTINUE;
}

static int kdeth_process_expected(struct hfi1_packet *packet)
{
	hfi1_setup_9B_packet(packet);
	if (unlikely(hfi1_dbg_should_fault_rx(packet)))
		return RHF_RCV_CONTINUE;

	if (unlikely(rhf_err_flags(packet->rhf)))
		handle_eflags(packet);

	dd_dev_err(packet->rcd->dd,
		   "Unhandled expected packet received. Dropping.\n");
	return RHF_RCV_CONTINUE;
}

static int kdeth_process_eager(struct hfi1_packet *packet)
{
	hfi1_setup_9B_packet(packet);
	if (unlikely(hfi1_dbg_should_fault_rx(packet)))
		return RHF_RCV_CONTINUE;
	if (unlikely(rhf_err_flags(packet->rhf)))
		handle_eflags(packet);

	dd_dev_err(packet->rcd->dd,
		   "Unhandled eager packet received. Dropping.\n");
	return RHF_RCV_CONTINUE;
}

static int process_receive_invalid(struct hfi1_packet *packet)
{
	dd_dev_err(packet->rcd->dd, "Invalid packet type %d. Dropping\n",
		   rhf_rcv_type(packet->rhf));
	return RHF_RCV_CONTINUE;
}

void seqfile_dump_rcd(struct seq_file *s, struct hfi1_ctxtdata *rcd)
{
	struct hfi1_packet packet;
	struct ps_mdata mdata;

	seq_printf(s, "Rcd %u: RcvHdr cnt %u entsize %u %s head %llu tail %llu\n",
		   rcd->ctxt, rcd->rcvhdrq_cnt, rcd->rcvhdrqentsize,
		   HFI1_CAP_KGET_MASK(rcd->flags, DMA_RTAIL) ?
		   "dma_rtail" : "nodma_rtail",
		   read_uctxt_csr(rcd->dd, rcd->ctxt, RCV_HDR_HEAD) &
		   RCV_HDR_HEAD_HEAD_MASK,
		   read_uctxt_csr(rcd->dd, rcd->ctxt, RCV_HDR_TAIL));

	init_packet(rcd, &packet);
	init_ps_mdata(&mdata, &packet);

	while (1) {
		__le32 *rhf_addr = (__le32 *)rcd->rcvhdrq + mdata.ps_head +
					 rcd->rhf_offset;
		struct ib_header *hdr;
		u64 rhf = rhf_to_cpu(rhf_addr);
		u32 etype = rhf_rcv_type(rhf), qpn;
		u8 opcode;
		u32 psn;
		u8 lnh;

		if (ps_done(&mdata, rhf, rcd))
			break;

		if (ps_skip(&mdata, rhf, rcd))
			goto next;

		if (etype > RHF_RCV_TYPE_IB)
			goto next;

		packet.hdr = hfi1_get_msgheader(rcd, rhf_addr);
		hdr = packet.hdr;

		lnh = be16_to_cpu(hdr->lrh[0]) & 3;

		if (lnh == HFI1_LRH_BTH)
			packet.ohdr = &hdr->u.oth;
		else if (lnh == HFI1_LRH_GRH)
			packet.ohdr = &hdr->u.l.oth;
		else
			goto next; /* just in case */

		opcode = (be32_to_cpu(packet.ohdr->bth[0]) >> 24);
		qpn = be32_to_cpu(packet.ohdr->bth[1]) & RVT_QPN_MASK;
		psn = mask_psn(be32_to_cpu(packet.ohdr->bth[2]));

		seq_printf(s, "\tEnt %u: opcode 0x%x, qpn 0x%x, psn 0x%x\n",
			   mdata.ps_head, opcode, qpn, psn);
next:
		update_ps_mdata(&mdata, rcd);
	}
}

const rhf_rcv_function_ptr normal_rhf_rcv_functions[] = {
	[RHF_RCV_TYPE_EXPECTED] = kdeth_process_expected,
	[RHF_RCV_TYPE_EAGER] = kdeth_process_eager,
	[RHF_RCV_TYPE_IB] = process_receive_ib,
	[RHF_RCV_TYPE_ERROR] = process_receive_error,
	[RHF_RCV_TYPE_BYPASS] = process_receive_bypass,
	[RHF_RCV_TYPE_INVALID5] = process_receive_invalid,
	[RHF_RCV_TYPE_INVALID6] = process_receive_invalid,
	[RHF_RCV_TYPE_INVALID7] = process_receive_invalid,
};<|MERGE_RESOLUTION|>--- conflicted
+++ resolved
@@ -428,40 +428,60 @@
 	[HFI1_PKT_TYPE_16B] = &return_cnp_16B
 };
 
-void hfi1_process_ecn_slowpath(struct rvt_qp *qp, struct hfi1_packet *pkt,
-			       bool do_cnp)
+/**
+ * hfi1_process_ecn_slowpath - Process FECN or BECN bits
+ * @qp: The packet's destination QP
+ * @pkt: The packet itself.
+ * @prescan: Is the caller the RXQ prescan
+ *
+ * Process the packet's FECN or BECN bits. By now, the packet
+ * has already been evaluated whether processing of those bit should
+ * be done.
+ * The significance of the @prescan argument is that if the caller
+ * is the RXQ prescan, a CNP will be send out instead of waiting for the
+ * normal packet processing to send an ACK with BECN set (or a CNP).
+ */
+bool hfi1_process_ecn_slowpath(struct rvt_qp *qp, struct hfi1_packet *pkt,
+			       bool prescan)
 {
 	struct hfi1_ibport *ibp = to_iport(qp->ibqp.device, qp->port_num);
 	struct hfi1_pportdata *ppd = ppd_from_ibp(ibp);
 	struct ib_other_headers *ohdr = pkt->ohdr;
 	struct ib_grh *grh = pkt->grh;
-	u32 rqpn = 0, bth1;
+	u32 rqpn = 0;
 	u16 pkey;
 	u32 rlid, slid, dlid = 0;
-	u8 hdr_type, sc, svc_type;
-	bool is_mcast = false;
+	u8 hdr_type, sc, svc_type, opcode;
+	bool is_mcast = false, ignore_fecn = false, do_cnp = false,
+		fecn, becn;
 
 	/* can be called from prescan */
 	if (pkt->etype == RHF_RCV_TYPE_BYPASS) {
-		is_mcast = hfi1_is_16B_mcast(dlid);
 		pkey = hfi1_16B_get_pkey(pkt->hdr);
 		sc = hfi1_16B_get_sc(pkt->hdr);
 		dlid = hfi1_16B_get_dlid(pkt->hdr);
 		slid = hfi1_16B_get_slid(pkt->hdr);
+		is_mcast = hfi1_is_16B_mcast(dlid);
+		opcode = ib_bth_get_opcode(ohdr);
 		hdr_type = HFI1_PKT_TYPE_16B;
+		fecn = hfi1_16B_get_fecn(pkt->hdr);
+		becn = hfi1_16B_get_becn(pkt->hdr);
 	} else {
+		pkey = ib_bth_get_pkey(ohdr);
+		sc = hfi1_9B_get_sc5(pkt->hdr, pkt->rhf);
+		dlid = qp->ibqp.qp_type != IB_QPT_UD ? ib_get_dlid(pkt->hdr) :
+			ppd->lid;
+		slid = ib_get_slid(pkt->hdr);
 		is_mcast = (dlid > be16_to_cpu(IB_MULTICAST_LID_BASE)) &&
 			   (dlid != be16_to_cpu(IB_LID_PERMISSIVE));
-		pkey = ib_bth_get_pkey(ohdr);
-		sc = hfi1_9B_get_sc5(pkt->hdr, pkt->rhf);
-		dlid = ib_get_dlid(pkt->hdr);
-		slid = ib_get_slid(pkt->hdr);
+		opcode = ib_bth_get_opcode(ohdr);
 		hdr_type = HFI1_PKT_TYPE_9B;
+		fecn = ib_bth_get_fecn(ohdr);
+		becn = ib_bth_get_becn(ohdr);
 	}
 
 	switch (qp->ibqp.qp_type) {
 	case IB_QPT_UD:
-		dlid = ppd->lid;
 		rlid = slid;
 		rqpn = ib_get_sqpn(pkt->ohdr);
 		svc_type = IB_CC_SVCTYPE_UD;
@@ -483,12 +503,9 @@
 		svc_type = IB_CC_SVCTYPE_RC;
 		break;
 	default:
-		return;
-	}
-
-<<<<<<< HEAD
-	bth1 = be32_to_cpu(ohdr->bth[1]);
-=======
+		return false;
+	}
+
 	ignore_fecn = is_mcast || (opcode == IB_OPCODE_CNP) ||
 		(opcode == IB_OPCODE_RC_ACKNOWLEDGE);
 	/*
@@ -501,19 +518,18 @@
 		opcode == TID_OP(READ_RESP) ||
 		opcode == TID_OP(ACK);
 
->>>>>>> 407d19ab
 	/* Call appropriate CNP handler */
-	if (do_cnp && (bth1 & IB_FECN_SMASK))
+	if (!ignore_fecn && do_cnp && fecn)
 		hfi1_handle_cnp_tbl[hdr_type](ibp, qp, rqpn, pkey,
 					      dlid, rlid, sc, grh);
 
-	if (!is_mcast && (bth1 & IB_BECN_SMASK)) {
-		u32 lqpn = bth1 & RVT_QPN_MASK;
+	if (becn) {
+		u32 lqpn = be32_to_cpu(ohdr->bth[1]) & RVT_QPN_MASK;
 		u8 sl = ibp->sc_to_sl[sc];
 
 		process_becn(ppd, sl, rlid, lqpn, rqpn, svc_type);
 	}
-
+	return !ignore_fecn && fecn;
 }
 
 struct ps_mdata {
@@ -612,7 +628,6 @@
 		struct rvt_dev_info *rdi = &rcd->dd->verbs_dev.rdi;
 		u64 rhf = rhf_to_cpu(rhf_addr);
 		u32 etype = rhf_rcv_type(rhf), qpn, bth1;
-		int is_ecn = 0;
 		u8 lnh;
 
 		if (ps_done(&mdata, rhf, rcd))
@@ -638,12 +653,10 @@
 			goto next; /* just in case */
 		}
 
+		if (!hfi1_may_ecn(packet))
+			goto next;
+
 		bth1 = be32_to_cpu(packet->ohdr->bth[1]);
-		is_ecn = !!(bth1 & (IB_FECN_SMASK | IB_BECN_SMASK));
-
-		if (!is_ecn)
-			goto next;
-
 		qpn = bth1 & RVT_QPN_MASK;
 		rcu_read_lock();
 		qp = rvt_lookup_qpn(rdi, &ibp->rvp, qpn);
@@ -653,7 +666,7 @@
 			goto next;
 		}
 
-		process_ecn(qp, packet, true);
+		hfi1_process_ecn_slowpath(qp, packet, true);
 		rcu_read_unlock();
 
 		/* turn off BECN, FECN */
@@ -1413,7 +1426,7 @@
 	if ((!(hfi1_is_16B_mcast(packet->dlid))) &&
 	    (packet->dlid !=
 		opa_get_lid(be32_to_cpu(OPA_LID_PERMISSIVE), 16B))) {
-		if (packet->dlid != ppd->lid)
+		if ((packet->dlid & ~((1 << ppd->lmc) - 1)) != ppd->lid)
 			return -EINVAL;
 	}
 
@@ -1562,8 +1575,6 @@
 	return -EINVAL;
 }
 
-<<<<<<< HEAD
-=======
 static void show_eflags_errs(struct hfi1_packet *packet)
 {
 	struct hfi1_ctxtdata *rcd = packet->rcd;
@@ -1582,26 +1593,13 @@
 		   rte);
 }
 
->>>>>>> 407d19ab
 void handle_eflags(struct hfi1_packet *packet)
 {
 	struct hfi1_ctxtdata *rcd = packet->rcd;
-	u32 rte = rhf_rcv_type_err(packet->rhf);
 
 	rcv_hdrerr(rcd, rcd->ppd, packet);
 	if (rhf_err_flags(packet->rhf))
-		dd_dev_err(rcd->dd,
-			   "receive context %d: rhf 0x%016llx, errs [ %s%s%s%s%s%s%s%s] rte 0x%x\n",
-			   rcd->ctxt, packet->rhf,
-			   packet->rhf & RHF_K_HDR_LEN_ERR ? "k_hdr_len " : "",
-			   packet->rhf & RHF_DC_UNC_ERR ? "dc_unc " : "",
-			   packet->rhf & RHF_DC_ERR ? "dc " : "",
-			   packet->rhf & RHF_TID_ERR ? "tid " : "",
-			   packet->rhf & RHF_LEN_ERR ? "len " : "",
-			   packet->rhf & RHF_ECC_ERR ? "ecc " : "",
-			   packet->rhf & RHF_VCRC_ERR ? "vcrc " : "",
-			   packet->rhf & RHF_ICRC_ERR ? "icrc " : "",
-			   rte);
+		show_eflags_errs(packet);
 }
 
 /*
@@ -1707,11 +1705,14 @@
 	if (unlikely(hfi1_dbg_should_fault_rx(packet)))
 		return RHF_RCV_CONTINUE;
 
-	if (unlikely(rhf_err_flags(packet->rhf)))
-		handle_eflags(packet);
-
-	dd_dev_err(packet->rcd->dd,
-		   "Unhandled expected packet received. Dropping.\n");
+	if (unlikely(rhf_err_flags(packet->rhf))) {
+		struct hfi1_ctxtdata *rcd = packet->rcd;
+
+		if (hfi1_handle_kdeth_eflags(rcd, rcd->ppd, packet))
+			return RHF_RCV_CONTINUE;
+	}
+
+	hfi1_kdeth_expected_rcv(packet);
 	return RHF_RCV_CONTINUE;
 }
 
@@ -1720,11 +1721,17 @@
 	hfi1_setup_9B_packet(packet);
 	if (unlikely(hfi1_dbg_should_fault_rx(packet)))
 		return RHF_RCV_CONTINUE;
-	if (unlikely(rhf_err_flags(packet->rhf)))
-		handle_eflags(packet);
-
-	dd_dev_err(packet->rcd->dd,
-		   "Unhandled eager packet received. Dropping.\n");
+
+	trace_hfi1_rcvhdr(packet);
+	if (unlikely(rhf_err_flags(packet->rhf))) {
+		struct hfi1_ctxtdata *rcd = packet->rcd;
+
+		show_eflags_errs(packet);
+		if (hfi1_handle_kdeth_eflags(rcd, rcd->ppd, packet))
+			return RHF_RCV_CONTINUE;
+	}
+
+	hfi1_kdeth_eager_rcv(packet);
 	return RHF_RCV_CONTINUE;
 }
 
