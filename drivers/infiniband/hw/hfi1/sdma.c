--- conflicted
+++ resolved
@@ -378,7 +378,7 @@
 	__sdma_txclean(sde->dd, tx);
 	if (complete)
 		(*complete)(tx, res);
-	if (wait && iowait_sdma_dec(wait))
+	if (iowait_sdma_dec(wait))
 		iowait_drain_wakeup(wait);
 }
 
@@ -1438,6 +1438,7 @@
 		seqlock_init(&sde->head_lock);
 		spin_lock_init(&sde->senddmactrl_lock);
 		spin_lock_init(&sde->flushlist_lock);
+		seqlock_init(&sde->waitlock);
 		/* insure there is always a zero bit */
 		sde->ahg_bits = 0xfffffffe00000000ULL;
 
@@ -1466,12 +1467,9 @@
 		timer_setup(&sde->err_progress_check_timer,
 			    sdma_err_progress_check, 0);
 
-		sde->descq = dma_zalloc_coherent(
-			&dd->pcidev->dev,
-			descq_cnt * sizeof(u64[2]),
-			&sde->descq_phys,
-			GFP_KERNEL
-		);
+		sde->descq = dma_alloc_coherent(&dd->pcidev->dev,
+						descq_cnt * sizeof(u64[2]),
+						&sde->descq_phys, GFP_KERNEL);
 		if (!sde->descq)
 			goto bail;
 		sde->tx_ring =
@@ -1484,24 +1482,18 @@
 
 	dd->sdma_heads_size = L1_CACHE_BYTES * num_engines;
 	/* Allocate memory for DMA of head registers to memory */
-	dd->sdma_heads_dma = dma_zalloc_coherent(
-		&dd->pcidev->dev,
-		dd->sdma_heads_size,
-		&dd->sdma_heads_phys,
-		GFP_KERNEL
-	);
+	dd->sdma_heads_dma = dma_alloc_coherent(&dd->pcidev->dev,
+						dd->sdma_heads_size,
+						&dd->sdma_heads_phys,
+						GFP_KERNEL);
 	if (!dd->sdma_heads_dma) {
 		dd_dev_err(dd, "failed to allocate SendDMA head memory\n");
 		goto bail;
 	}
 
 	/* Allocate memory for pad */
-	dd->sdma_pad_dma = dma_zalloc_coherent(
-		&dd->pcidev->dev,
-		sizeof(u32),
-		&dd->sdma_pad_phys,
-		GFP_KERNEL
-	);
+	dd->sdma_pad_dma = dma_alloc_coherent(&dd->pcidev->dev, sizeof(u32),
+					      &dd->sdma_pad_phys, GFP_KERNEL);
 	if (!dd->sdma_pad_dma) {
 		dd_dev_err(dd, "failed to allocate SendDMA pad memory\n");
 		goto bail;
@@ -1769,12 +1761,9 @@
  */
 static void sdma_desc_avail(struct sdma_engine *sde, uint avail)
 {
-	struct iowait *wait, *nw;
+	struct iowait *wait, *nw, *twait;
 	struct iowait *waits[SDMA_WAIT_BATCH_SIZE];
-	uint i, n = 0, seq, max_idx = 0;
-	struct sdma_txreq *stx;
-	struct hfi1_ibdev *dev = &sde->dd->verbs_dev;
-	u8 max_starved_cnt = 0;
+	uint i, n = 0, seq, tidx = 0;
 
 #ifdef CONFIG_SDMA_VERBOSITY
 	dd_dev_err(sde->dd, "CONFIG SDMA(%u) %s:%d %s()\n", sde->this_idx,
@@ -1783,49 +1772,50 @@
 #endif
 
 	do {
-		seq = read_seqbegin(&dev->iowait_lock);
+		seq = read_seqbegin(&sde->waitlock);
 		if (!list_empty(&sde->dmawait)) {
 			/* at least one item */
-			write_seqlock(&dev->iowait_lock);
+			write_seqlock(&sde->waitlock);
 			/* Harvest waiters wanting DMA descriptors */
 			list_for_each_entry_safe(
 					wait,
 					nw,
 					&sde->dmawait,
 					list) {
-				u16 num_desc = 0;
+				u32 num_desc;
 
 				if (!wait->wakeup)
 					continue;
 				if (n == ARRAY_SIZE(waits))
 					break;
-				if (!list_empty(&wait->tx_head)) {
-					stx = list_first_entry(
-						&wait->tx_head,
-						struct sdma_txreq,
-						list);
-					num_desc = stx->num_desc;
-				}
+				iowait_init_priority(wait);
+				num_desc = iowait_get_all_desc(wait);
 				if (num_desc > avail)
 					break;
 				avail -= num_desc;
-				/* Find the most starved wait memeber */
-				iowait_starve_find_max(wait, &max_starved_cnt,
-						       n, &max_idx);
+				/* Find the top-priority wait memeber */
+				if (n) {
+					twait = waits[tidx];
+					tidx =
+					    iowait_priority_update_top(wait,
+								       twait,
+								       n,
+								       tidx);
+				}
 				list_del_init(&wait->list);
 				waits[n++] = wait;
 			}
-			write_sequnlock(&dev->iowait_lock);
-			break;
-		}
-	} while (read_seqretry(&dev->iowait_lock, seq));
-
-	/* Schedule the most starved one first */
+			write_sequnlock(&sde->waitlock);
+			break;
+		}
+	} while (read_seqretry(&sde->waitlock, seq));
+
+	/* Schedule the top-priority entry first */
 	if (n)
-		waits[max_idx]->wakeup(waits[max_idx], SDMA_AVAIL_REASON);
+		waits[tidx]->wakeup(waits[tidx], SDMA_AVAIL_REASON);
 
 	for (i = 0; i < n; i++)
-		if (i != max_idx)
+		if (i != tidx)
 			waits[i]->wakeup(waits[i], SDMA_AVAIL_REASON);
 }
 
@@ -2360,7 +2350,7 @@
  */
 static int sdma_check_progress(
 	struct sdma_engine *sde,
-	struct iowait *wait,
+	struct iowait_work *wait,
 	struct sdma_txreq *tx,
 	bool pkts_sent)
 {
@@ -2370,12 +2360,12 @@
 	if (tx->num_desc <= sde->desc_avail)
 		return -EAGAIN;
 	/* pulse the head_lock */
-	if (wait && wait->sleep) {
+	if (wait && iowait_ioww_to_iow(wait)->sleep) {
 		unsigned seq;
 
 		seq = raw_seqcount_begin(
 			(const seqcount_t *)&sde->head_lock.seqcount);
-		ret = wait->sleep(sde, wait, tx, seq, pkts_sent);
+		ret = wait->iow->sleep(sde, wait, tx, seq, pkts_sent);
 		if (ret == -EAGAIN)
 			sde->desc_avail = sdma_descq_freecnt(sde);
 	} else {
@@ -2387,7 +2377,7 @@
 /**
  * sdma_send_txreq() - submit a tx req to ring
  * @sde: sdma engine to use
- * @wait: wait structure to use when full (may be NULL)
+ * @wait: SE wait structure to use when full (may be NULL)
  * @tx: sdma_txreq to submit
  * @pkts_sent: has any packet been sent yet?
  *
@@ -2400,7 +2390,7 @@
  * -EIOCBQUEUED - tx queued to iowait, -ECOMM bad sdma state
  */
 int sdma_send_txreq(struct sdma_engine *sde,
-		    struct iowait *wait,
+		    struct iowait_work *wait,
 		    struct sdma_txreq *tx,
 		    bool pkts_sent)
 {
@@ -2411,7 +2401,7 @@
 	/* user should have supplied entire packet */
 	if (unlikely(tx->tlen))
 		return -EINVAL;
-	tx->wait = wait;
+	tx->wait = iowait_ioww_to_iow(wait);
 	spin_lock_irqsave(&sde->tail_lock, flags);
 retry:
 	if (unlikely(!__sdma_running(sde)))
@@ -2420,14 +2410,14 @@
 		goto nodesc;
 	tail = submit_tx(sde, tx);
 	if (wait)
-		iowait_sdma_inc(wait);
+		iowait_sdma_inc(iowait_ioww_to_iow(wait));
 	sdma_update_tail(sde, tail);
 unlock:
 	spin_unlock_irqrestore(&sde->tail_lock, flags);
 	return ret;
 unlock_noconn:
 	if (wait)
-		iowait_sdma_inc(wait);
+		iowait_sdma_inc(iowait_ioww_to_iow(wait));
 	tx->next_descq_idx = 0;
 #ifdef CONFIG_HFI1_DEBUG_SDMA_ORDER
 	tx->sn = sde->tail_sn++;
@@ -2436,16 +2426,8 @@
 	spin_lock(&sde->flushlist_lock);
 	list_add_tail(&tx->list, &sde->flushlist);
 	spin_unlock(&sde->flushlist_lock);
-<<<<<<< HEAD
-	if (wait) {
-		wait->tx_count++;
-		wait->count += tx->num_desc;
-	}
-	schedule_work(&sde->flush_worker);
-=======
 	iowait_inc_wait_count(wait, tx->num_desc);
 	queue_work_on(sde->cpu, system_highpri_wq, &sde->flush_worker);
->>>>>>> 407d19ab
 	ret = -ECOMM;
 	goto unlock;
 nodesc:
@@ -2461,9 +2443,9 @@
 /**
  * sdma_send_txlist() - submit a list of tx req to ring
  * @sde: sdma engine to use
- * @wait: wait structure to use when full (may be NULL)
+ * @wait: SE wait structure to use when full (may be NULL)
  * @tx_list: list of sdma_txreqs to submit
- * @count: pointer to a u32 which, after return will contain the total number of
+ * @count: pointer to a u16 which, after return will contain the total number of
  *         sdma_txreqs removed from the tx_list. This will include sdma_txreqs
  *         whose SDMA descriptors are submitted to the ring and the sdma_txreqs
  *         which are added to SDMA engine flush list if the SDMA engine state is
@@ -2486,8 +2468,8 @@
  * -EINVAL - sdma_txreq incomplete, -EBUSY - no space in ring (wait == NULL)
  * -EIOCBQUEUED - tx queued to iowait, -ECOMM bad sdma state
  */
-int sdma_send_txlist(struct sdma_engine *sde, struct iowait *wait,
-		     struct list_head *tx_list, u32 *count_out)
+int sdma_send_txlist(struct sdma_engine *sde, struct iowait_work *wait,
+		     struct list_head *tx_list, u16 *count_out)
 {
 	struct sdma_txreq *tx, *tx_next;
 	int ret = 0;
@@ -2498,7 +2480,7 @@
 	spin_lock_irqsave(&sde->tail_lock, flags);
 retry:
 	list_for_each_entry_safe(tx, tx_next, tx_list, list) {
-		tx->wait = wait;
+		tx->wait = iowait_ioww_to_iow(wait);
 		if (unlikely(!__sdma_running(sde)))
 			goto unlock_noconn;
 		if (unlikely(tx->num_desc > sde->desc_avail))
@@ -2519,8 +2501,9 @@
 update_tail:
 	total_count = submit_count + flush_count;
 	if (wait) {
-		iowait_sdma_add(wait, total_count);
-		iowait_starve_clear(submit_count > 0, wait);
+		iowait_sdma_add(iowait_ioww_to_iow(wait), total_count);
+		iowait_starve_clear(submit_count > 0,
+				    iowait_ioww_to_iow(wait));
 	}
 	if (tail != INVALID_TAIL)
 		sdma_update_tail(sde, tail);
@@ -2530,7 +2513,7 @@
 unlock_noconn:
 	spin_lock(&sde->flushlist_lock);
 	list_for_each_entry_safe(tx, tx_next, tx_list, list) {
-		tx->wait = wait;
+		tx->wait = iowait_ioww_to_iow(wait);
 		list_del_init(&tx->list);
 		tx->next_descq_idx = 0;
 #ifdef CONFIG_HFI1_DEBUG_SDMA_ORDER
@@ -2539,10 +2522,7 @@
 #endif
 		list_add_tail(&tx->list, &sde->flushlist);
 		flush_count++;
-		if (wait) {
-			wait->tx_count++;
-			wait->count += tx->num_desc;
-		}
+		iowait_inc_wait_count(wait, tx->num_desc);
 	}
 	spin_unlock(&sde->flushlist_lock);
 	queue_work_on(sde->cpu, system_highpri_wq, &sde->flush_worker);
