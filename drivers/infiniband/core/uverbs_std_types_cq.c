--- conflicted
+++ resolved
@@ -59,17 +59,12 @@
 }
 
 static int UVERBS_HANDLER(UVERBS_METHOD_CQ_CREATE)(
-	struct ib_uverbs_file *file, struct uverbs_attr_bundle *attrs)
+	struct uverbs_attr_bundle *attrs)
 {
 	struct ib_ucq_object *obj = container_of(
 		uverbs_attr_get_uobject(attrs, UVERBS_ATTR_CREATE_CQ_HANDLE),
 		typeof(*obj), uobject);
-<<<<<<< HEAD
-	struct ib_device *ib_dev = obj->uobject.context->device;
-	struct ib_udata uhw;
-=======
 	struct ib_device *ib_dev = attrs->context->device;
->>>>>>> 407d19ab
 	int ret;
 	u64 user_handle;
 	struct ib_cq_init_attr attr = {};
@@ -77,7 +72,7 @@
 	struct ib_uverbs_completion_event_file    *ev_file = NULL;
 	struct ib_uobject *ev_file_uobj;
 
-	if (!ib_dev->create_cq || !ib_dev->destroy_cq)
+	if (!ib_dev->ops.create_cq || !ib_dev->ops.destroy_cq)
 		return -EOPNOTSUPP;
 
 	ret = uverbs_copy_from(&attr.comp_vector, attrs,
@@ -106,7 +101,7 @@
 		uverbs_uobject_get(ev_file_uobj);
 	}
 
-	if (attr.comp_vector >= file->device->num_comp_vectors) {
+	if (attr.comp_vector >= attrs->ufile->device->num_comp_vectors) {
 		ret = -EINVAL;
 		goto err_event_file;
 	}
@@ -116,14 +111,7 @@
 	INIT_LIST_HEAD(&obj->comp_list);
 	INIT_LIST_HEAD(&obj->async_list);
 
-<<<<<<< HEAD
-	/* Temporary, only until drivers get the new uverbs_attr_bundle */
-	create_udata(attrs, &uhw);
-
-	cq = ib_dev->create_cq(ib_dev, &attr, obj->uobject.context, &uhw);
-=======
 	cq = ib_dev->ops.create_cq(ib_dev, &attr, &attrs->driver_udata);
->>>>>>> 407d19ab
 	if (IS_ERR(cq)) {
 		ret = PTR_ERR(cq);
 		goto err_event_file;
@@ -138,7 +126,7 @@
 	obj->uobject.user_handle = user_handle;
 	atomic_set(&cq->usecnt, 0);
 	cq->res.type = RDMA_RESTRACK_CQ;
-	rdma_restrack_add(&cq->res);
+	rdma_restrack_uadd(&cq->res);
 
 	ret = uverbs_copy_to(attrs, UVERBS_ATTR_CREATE_CQ_RESP_CQE, &cq->cqe,
 			     sizeof(cq->cqe));
@@ -182,7 +170,7 @@
 	UVERBS_ATTR_UHW());
 
 static int UVERBS_HANDLER(UVERBS_METHOD_CQ_DESTROY)(
-	struct ib_uverbs_file *file, struct uverbs_attr_bundle *attrs)
+	struct uverbs_attr_bundle *attrs)
 {
 	struct ib_uobject *uobj =
 		uverbs_attr_get_uobject(attrs, UVERBS_ATTR_DESTROY_CQ_HANDLE);
@@ -215,4 +203,10 @@
 	&UVERBS_METHOD(UVERBS_METHOD_CQ_CREATE),
 	&UVERBS_METHOD(UVERBS_METHOD_CQ_DESTROY)
 #endif
-);+);
+
+const struct uapi_definition uverbs_def_obj_cq[] = {
+	UAPI_DEF_CHAIN_OBJ_TREE_NAMED(UVERBS_OBJECT_CQ,
+				      UAPI_DEF_OBJ_NEEDS_FN(destroy_cq)),
+	{}
+};