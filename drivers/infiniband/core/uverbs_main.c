/*
 * Copyright (c) 2005 Topspin Communications.  All rights reserved.
 * Copyright (c) 2005, 2006 Cisco Systems.  All rights reserved.
 * Copyright (c) 2005 Mellanox Technologies. All rights reserved.
 * Copyright (c) 2005 Voltaire, Inc. All rights reserved.
 * Copyright (c) 2005 PathScale, Inc. All rights reserved.
 *
 * This software is available to you under a choice of one of two
 * licenses.  You may choose to be licensed under the terms of the GNU
 * General Public License (GPL) Version 2, available from the file
 * COPYING in the main directory of this source tree, or the
 * OpenIB.org BSD license below:
 *
 *     Redistribution and use in source and binary forms, with or
 *     without modification, are permitted provided that the following
 *     conditions are met:
 *
 *      - Redistributions of source code must retain the above
 *        copyright notice, this list of conditions and the following
 *        disclaimer.
 *
 *      - Redistributions in binary form must reproduce the above
 *        copyright notice, this list of conditions and the following
 *        disclaimer in the documentation and/or other materials
 *        provided with the distribution.
 *
 * THE SOFTWARE IS PROVIDED "AS IS", WITHOUT WARRANTY OF ANY KIND,
 * EXPRESS OR IMPLIED, INCLUDING BUT NOT LIMITED TO THE WARRANTIES OF
 * MERCHANTABILITY, FITNESS FOR A PARTICULAR PURPOSE AND
 * NONINFRINGEMENT. IN NO EVENT SHALL THE AUTHORS OR COPYRIGHT HOLDERS
 * BE LIABLE FOR ANY CLAIM, DAMAGES OR OTHER LIABILITY, WHETHER IN AN
 * ACTION OF CONTRACT, TORT OR OTHERWISE, ARISING FROM, OUT OF OR IN
 * CONNECTION WITH THE SOFTWARE OR THE USE OR OTHER DEALINGS IN THE
 * SOFTWARE.
 */

#include <linux/module.h>
#include <linux/init.h>
#include <linux/device.h>
#include <linux/err.h>
#include <linux/fs.h>
#include <linux/poll.h>
#include <linux/sched.h>
#include <linux/file.h>
#include <linux/cdev.h>
#include <linux/anon_inodes.h>
#include <linux/slab.h>

#include <linux/uaccess.h>

#include <rdma/ib.h>
#include <rdma/uverbs_std_types.h>

#include "uverbs.h"
#include "core_priv.h"
#include "rdma_core.h"

MODULE_AUTHOR("Roland Dreier");
MODULE_DESCRIPTION("InfiniBand userspace verbs access");
MODULE_LICENSE("Dual BSD/GPL");

enum {
	IB_UVERBS_MAJOR       = 231,
	IB_UVERBS_BASE_MINOR  = 192,
	IB_UVERBS_MAX_DEVICES = RDMA_MAX_PORTS,
	IB_UVERBS_NUM_FIXED_MINOR = 32,
	IB_UVERBS_NUM_DYNAMIC_MINOR = IB_UVERBS_MAX_DEVICES - IB_UVERBS_NUM_FIXED_MINOR,
};

#define IB_UVERBS_BASE_DEV	MKDEV(IB_UVERBS_MAJOR, IB_UVERBS_BASE_MINOR)

static dev_t dynamic_uverbs_dev;
static struct class *uverbs_class;

static DECLARE_BITMAP(dev_map, IB_UVERBS_MAX_DEVICES);

static ssize_t (*uverbs_cmd_table[])(struct ib_uverbs_file *file,
				     const char __user *buf, int in_len,
				     int out_len) = {
	[IB_USER_VERBS_CMD_GET_CONTEXT]		= ib_uverbs_get_context,
	[IB_USER_VERBS_CMD_QUERY_DEVICE]	= ib_uverbs_query_device,
	[IB_USER_VERBS_CMD_QUERY_PORT]		= ib_uverbs_query_port,
	[IB_USER_VERBS_CMD_ALLOC_PD]		= ib_uverbs_alloc_pd,
	[IB_USER_VERBS_CMD_DEALLOC_PD]		= ib_uverbs_dealloc_pd,
	[IB_USER_VERBS_CMD_REG_MR]		= ib_uverbs_reg_mr,
	[IB_USER_VERBS_CMD_REREG_MR]		= ib_uverbs_rereg_mr,
	[IB_USER_VERBS_CMD_DEREG_MR]		= ib_uverbs_dereg_mr,
	[IB_USER_VERBS_CMD_ALLOC_MW]		= ib_uverbs_alloc_mw,
	[IB_USER_VERBS_CMD_DEALLOC_MW]		= ib_uverbs_dealloc_mw,
	[IB_USER_VERBS_CMD_CREATE_COMP_CHANNEL] = ib_uverbs_create_comp_channel,
	[IB_USER_VERBS_CMD_CREATE_CQ]		= ib_uverbs_create_cq,
	[IB_USER_VERBS_CMD_RESIZE_CQ]		= ib_uverbs_resize_cq,
	[IB_USER_VERBS_CMD_POLL_CQ]		= ib_uverbs_poll_cq,
	[IB_USER_VERBS_CMD_REQ_NOTIFY_CQ]	= ib_uverbs_req_notify_cq,
	[IB_USER_VERBS_CMD_DESTROY_CQ]		= ib_uverbs_destroy_cq,
	[IB_USER_VERBS_CMD_CREATE_QP]		= ib_uverbs_create_qp,
	[IB_USER_VERBS_CMD_QUERY_QP]		= ib_uverbs_query_qp,
	[IB_USER_VERBS_CMD_MODIFY_QP]		= ib_uverbs_modify_qp,
	[IB_USER_VERBS_CMD_DESTROY_QP]		= ib_uverbs_destroy_qp,
	[IB_USER_VERBS_CMD_POST_SEND]		= ib_uverbs_post_send,
	[IB_USER_VERBS_CMD_POST_RECV]		= ib_uverbs_post_recv,
	[IB_USER_VERBS_CMD_POST_SRQ_RECV]	= ib_uverbs_post_srq_recv,
	[IB_USER_VERBS_CMD_CREATE_AH]		= ib_uverbs_create_ah,
	[IB_USER_VERBS_CMD_DESTROY_AH]		= ib_uverbs_destroy_ah,
	[IB_USER_VERBS_CMD_ATTACH_MCAST]	= ib_uverbs_attach_mcast,
	[IB_USER_VERBS_CMD_DETACH_MCAST]	= ib_uverbs_detach_mcast,
	[IB_USER_VERBS_CMD_CREATE_SRQ]		= ib_uverbs_create_srq,
	[IB_USER_VERBS_CMD_MODIFY_SRQ]		= ib_uverbs_modify_srq,
	[IB_USER_VERBS_CMD_QUERY_SRQ]		= ib_uverbs_query_srq,
	[IB_USER_VERBS_CMD_DESTROY_SRQ]		= ib_uverbs_destroy_srq,
	[IB_USER_VERBS_CMD_OPEN_XRCD]		= ib_uverbs_open_xrcd,
	[IB_USER_VERBS_CMD_CLOSE_XRCD]		= ib_uverbs_close_xrcd,
	[IB_USER_VERBS_CMD_CREATE_XSRQ]		= ib_uverbs_create_xsrq,
	[IB_USER_VERBS_CMD_OPEN_QP]		= ib_uverbs_open_qp,
};

static int (*uverbs_ex_cmd_table[])(struct ib_uverbs_file *file,
				    struct ib_udata *ucore,
				    struct ib_udata *uhw) = {
	[IB_USER_VERBS_EX_CMD_CREATE_FLOW]	= ib_uverbs_ex_create_flow,
	[IB_USER_VERBS_EX_CMD_DESTROY_FLOW]	= ib_uverbs_ex_destroy_flow,
	[IB_USER_VERBS_EX_CMD_QUERY_DEVICE]	= ib_uverbs_ex_query_device,
	[IB_USER_VERBS_EX_CMD_CREATE_CQ]	= ib_uverbs_ex_create_cq,
	[IB_USER_VERBS_EX_CMD_CREATE_QP]        = ib_uverbs_ex_create_qp,
	[IB_USER_VERBS_EX_CMD_CREATE_WQ]        = ib_uverbs_ex_create_wq,
	[IB_USER_VERBS_EX_CMD_MODIFY_WQ]        = ib_uverbs_ex_modify_wq,
	[IB_USER_VERBS_EX_CMD_DESTROY_WQ]       = ib_uverbs_ex_destroy_wq,
	[IB_USER_VERBS_EX_CMD_CREATE_RWQ_IND_TBL] = ib_uverbs_ex_create_rwq_ind_table,
	[IB_USER_VERBS_EX_CMD_DESTROY_RWQ_IND_TBL] = ib_uverbs_ex_destroy_rwq_ind_table,
	[IB_USER_VERBS_EX_CMD_MODIFY_QP]        = ib_uverbs_ex_modify_qp,
	[IB_USER_VERBS_EX_CMD_MODIFY_CQ]        = ib_uverbs_ex_modify_cq,
};

static void ib_uverbs_add_one(struct ib_device *device);
static void ib_uverbs_remove_one(struct ib_device *device, void *client_data);

/*
 * Must be called with the ufile->device->disassociate_srcu held, and the lock
 * must be held until use of the ucontext is finished.
 */
struct ib_ucontext *ib_uverbs_get_ucontext(struct ib_uverbs_file *ufile)
{
	/*
	 * We do not hold the hw_destroy_rwsem lock for this flow, instead
	 * srcu is used. It does not matter if someone races this with
	 * get_context, we get NULL or valid ucontext.
	 */
	struct ib_ucontext *ucontext = smp_load_acquire(&ufile->ucontext);

	if (!srcu_dereference(ufile->device->ib_dev,
			      &ufile->device->disassociate_srcu))
		return ERR_PTR(-EIO);

	if (!ucontext)
		return ERR_PTR(-EINVAL);

	return ucontext;
}
EXPORT_SYMBOL(ib_uverbs_get_ucontext);

int uverbs_dealloc_mw(struct ib_mw *mw)
{
	struct ib_pd *pd = mw->pd;
	int ret;

	ret = mw->device->dealloc_mw(mw);
	if (!ret)
		atomic_dec(&pd->usecnt);
	return ret;
}

static void ib_uverbs_release_dev(struct kobject *kobj)
{
	struct ib_uverbs_device *dev =
		container_of(kobj, struct ib_uverbs_device, kobj);

	uverbs_destroy_api(dev->uapi);
	cleanup_srcu_struct(&dev->disassociate_srcu);
	kfree(dev);
}

static struct kobj_type ib_uverbs_dev_ktype = {
	.release = ib_uverbs_release_dev,
};

static void ib_uverbs_release_async_event_file(struct kref *ref)
{
	struct ib_uverbs_async_event_file *file =
		container_of(ref, struct ib_uverbs_async_event_file, ref);

	kfree(file);
}

void ib_uverbs_release_ucq(struct ib_uverbs_file *file,
			  struct ib_uverbs_completion_event_file *ev_file,
			  struct ib_ucq_object *uobj)
{
	struct ib_uverbs_event *evt, *tmp;

	if (ev_file) {
		spin_lock_irq(&ev_file->ev_queue.lock);
		list_for_each_entry_safe(evt, tmp, &uobj->comp_list, obj_list) {
			list_del(&evt->list);
			kfree(evt);
		}
		spin_unlock_irq(&ev_file->ev_queue.lock);

		uverbs_uobject_put(&ev_file->uobj);
	}

	spin_lock_irq(&file->async_file->ev_queue.lock);
	list_for_each_entry_safe(evt, tmp, &uobj->async_list, obj_list) {
		list_del(&evt->list);
		kfree(evt);
	}
	spin_unlock_irq(&file->async_file->ev_queue.lock);
}

void ib_uverbs_release_uevent(struct ib_uverbs_file *file,
			      struct ib_uevent_object *uobj)
{
	struct ib_uverbs_event *evt, *tmp;

	spin_lock_irq(&file->async_file->ev_queue.lock);
	list_for_each_entry_safe(evt, tmp, &uobj->event_list, obj_list) {
		list_del(&evt->list);
		kfree(evt);
	}
	spin_unlock_irq(&file->async_file->ev_queue.lock);
}

void ib_uverbs_detach_umcast(struct ib_qp *qp,
			     struct ib_uqp_object *uobj)
{
	struct ib_uverbs_mcast_entry *mcast, *tmp;

	list_for_each_entry_safe(mcast, tmp, &uobj->mcast_list, list) {
		ib_detach_mcast(qp, &mcast->gid, mcast->lid);
		list_del(&mcast->list);
		kfree(mcast);
	}
}

static void ib_uverbs_comp_dev(struct ib_uverbs_device *dev)
{
	complete(&dev->comp);
}

void ib_uverbs_release_file(struct kref *ref)
{
	struct ib_uverbs_file *file =
		container_of(ref, struct ib_uverbs_file, ref);
	struct ib_device *ib_dev;
	int srcu_key;

	release_ufile_idr_uobject(file);

	srcu_key = srcu_read_lock(&file->device->disassociate_srcu);
	ib_dev = srcu_dereference(file->device->ib_dev,
				  &file->device->disassociate_srcu);
	if (ib_dev && !ib_dev->disassociate_ucontext)
		module_put(ib_dev->owner);
	srcu_read_unlock(&file->device->disassociate_srcu, srcu_key);

	if (atomic_dec_and_test(&file->device->refcount))
		ib_uverbs_comp_dev(file->device);

	kobject_put(&file->device->kobj);
	kfree(file);
}

static ssize_t ib_uverbs_event_read(struct ib_uverbs_event_queue *ev_queue,
				    struct ib_uverbs_file *uverbs_file,
				    struct file *filp, char __user *buf,
				    size_t count, loff_t *pos,
				    size_t eventsz)
{
	struct ib_uverbs_event *event;
	int ret = 0;

	spin_lock_irq(&ev_queue->lock);

	while (list_empty(&ev_queue->event_list)) {
		spin_unlock_irq(&ev_queue->lock);

		if (filp->f_flags & O_NONBLOCK)
			return -EAGAIN;

		if (wait_event_interruptible(ev_queue->poll_wait,
					     (!list_empty(&ev_queue->event_list) ||
			/* The barriers built into wait_event_interruptible()
			 * and wake_up() guarentee this will see the null set
			 * without using RCU
			 */
					     !uverbs_file->device->ib_dev)))
			return -ERESTARTSYS;

		/* If device was disassociated and no event exists set an error */
		if (list_empty(&ev_queue->event_list) &&
		    !uverbs_file->device->ib_dev)
			return -EIO;

		spin_lock_irq(&ev_queue->lock);
	}

	event = list_entry(ev_queue->event_list.next, struct ib_uverbs_event, list);

	if (eventsz > count) {
		ret   = -EINVAL;
		event = NULL;
	} else {
		list_del(ev_queue->event_list.next);
		if (event->counter) {
			++(*event->counter);
			list_del(&event->obj_list);
		}
	}

	spin_unlock_irq(&ev_queue->lock);

	if (event) {
		if (copy_to_user(buf, event, eventsz))
			ret = -EFAULT;
		else
			ret = eventsz;
	}

	kfree(event);

	return ret;
}

static ssize_t ib_uverbs_async_event_read(struct file *filp, char __user *buf,
					  size_t count, loff_t *pos)
{
	struct ib_uverbs_async_event_file *file = filp->private_data;

	return ib_uverbs_event_read(&file->ev_queue, file->uverbs_file, filp,
				    buf, count, pos,
				    sizeof(struct ib_uverbs_async_event_desc));
}

static ssize_t ib_uverbs_comp_event_read(struct file *filp, char __user *buf,
					 size_t count, loff_t *pos)
{
	struct ib_uverbs_completion_event_file *comp_ev_file =
		filp->private_data;

	return ib_uverbs_event_read(&comp_ev_file->ev_queue,
				    comp_ev_file->uobj.ufile, filp,
				    buf, count, pos,
				    sizeof(struct ib_uverbs_comp_event_desc));
}

static __poll_t ib_uverbs_event_poll(struct ib_uverbs_event_queue *ev_queue,
					 struct file *filp,
					 struct poll_table_struct *wait)
{
	__poll_t pollflags = 0;

	poll_wait(filp, &ev_queue->poll_wait, wait);

	spin_lock_irq(&ev_queue->lock);
	if (!list_empty(&ev_queue->event_list))
		pollflags = EPOLLIN | EPOLLRDNORM;
	spin_unlock_irq(&ev_queue->lock);

	return pollflags;
}

static __poll_t ib_uverbs_async_event_poll(struct file *filp,
					       struct poll_table_struct *wait)
{
	return ib_uverbs_event_poll(filp->private_data, filp, wait);
}

static __poll_t ib_uverbs_comp_event_poll(struct file *filp,
					      struct poll_table_struct *wait)
{
	struct ib_uverbs_completion_event_file *comp_ev_file =
		filp->private_data;

	return ib_uverbs_event_poll(&comp_ev_file->ev_queue, filp, wait);
}

static int ib_uverbs_async_event_fasync(int fd, struct file *filp, int on)
{
	struct ib_uverbs_event_queue *ev_queue = filp->private_data;

	return fasync_helper(fd, filp, on, &ev_queue->async_queue);
}

static int ib_uverbs_comp_event_fasync(int fd, struct file *filp, int on)
{
	struct ib_uverbs_completion_event_file *comp_ev_file =
		filp->private_data;

	return fasync_helper(fd, filp, on, &comp_ev_file->ev_queue.async_queue);
}

static int ib_uverbs_async_event_close(struct inode *inode, struct file *filp)
{
	struct ib_uverbs_async_event_file *file = filp->private_data;
	struct ib_uverbs_file *uverbs_file = file->uverbs_file;
	struct ib_uverbs_event *entry, *tmp;
	int closed_already = 0;

	mutex_lock(&uverbs_file->device->lists_mutex);
	spin_lock_irq(&file->ev_queue.lock);
	closed_already = file->ev_queue.is_closed;
	file->ev_queue.is_closed = 1;
	list_for_each_entry_safe(entry, tmp, &file->ev_queue.event_list, list) {
		if (entry->counter)
			list_del(&entry->obj_list);
		kfree(entry);
	}
	spin_unlock_irq(&file->ev_queue.lock);
	if (!closed_already) {
		list_del(&file->list);
		ib_unregister_event_handler(&uverbs_file->event_handler);
	}
	mutex_unlock(&uverbs_file->device->lists_mutex);

	kref_put(&uverbs_file->ref, ib_uverbs_release_file);
	kref_put(&file->ref, ib_uverbs_release_async_event_file);

	return 0;
}

static int ib_uverbs_comp_event_close(struct inode *inode, struct file *filp)
{
	struct ib_uobject *uobj = filp->private_data;
	struct ib_uverbs_completion_event_file *file = container_of(
		uobj, struct ib_uverbs_completion_event_file, uobj);
	struct ib_uverbs_event *entry, *tmp;

	spin_lock_irq(&file->ev_queue.lock);
	list_for_each_entry_safe(entry, tmp, &file->ev_queue.event_list, list) {
		if (entry->counter)
			list_del(&entry->obj_list);
		kfree(entry);
	}
	file->ev_queue.is_closed = 1;
	spin_unlock_irq(&file->ev_queue.lock);

	uverbs_close_fd(filp);

	return 0;
}

const struct file_operations uverbs_event_fops = {
	.owner	 = THIS_MODULE,
	.read	 = ib_uverbs_comp_event_read,
	.poll    = ib_uverbs_comp_event_poll,
	.release = ib_uverbs_comp_event_close,
	.fasync  = ib_uverbs_comp_event_fasync,
	.llseek	 = no_llseek,
};

static const struct file_operations uverbs_async_event_fops = {
	.owner	 = THIS_MODULE,
	.read	 = ib_uverbs_async_event_read,
	.poll    = ib_uverbs_async_event_poll,
	.release = ib_uverbs_async_event_close,
	.fasync  = ib_uverbs_async_event_fasync,
	.llseek	 = no_llseek,
};

void ib_uverbs_comp_handler(struct ib_cq *cq, void *cq_context)
{
	struct ib_uverbs_event_queue   *ev_queue = cq_context;
	struct ib_ucq_object	       *uobj;
	struct ib_uverbs_event	       *entry;
	unsigned long			flags;

	if (!ev_queue)
		return;

	spin_lock_irqsave(&ev_queue->lock, flags);
	if (ev_queue->is_closed) {
		spin_unlock_irqrestore(&ev_queue->lock, flags);
		return;
	}

	entry = kmalloc(sizeof(*entry), GFP_ATOMIC);
	if (!entry) {
		spin_unlock_irqrestore(&ev_queue->lock, flags);
		return;
	}

	uobj = container_of(cq->uobject, struct ib_ucq_object, uobject);

	entry->desc.comp.cq_handle = cq->uobject->user_handle;
	entry->counter		   = &uobj->comp_events_reported;

	list_add_tail(&entry->list, &ev_queue->event_list);
	list_add_tail(&entry->obj_list, &uobj->comp_list);
	spin_unlock_irqrestore(&ev_queue->lock, flags);

	wake_up_interruptible(&ev_queue->poll_wait);
	kill_fasync(&ev_queue->async_queue, SIGIO, POLL_IN);
}

static void ib_uverbs_async_handler(struct ib_uverbs_file *file,
				    __u64 element, __u64 event,
				    struct list_head *obj_list,
				    u32 *counter)
{
	struct ib_uverbs_event *entry;
	unsigned long flags;

	spin_lock_irqsave(&file->async_file->ev_queue.lock, flags);
	if (file->async_file->ev_queue.is_closed) {
		spin_unlock_irqrestore(&file->async_file->ev_queue.lock, flags);
		return;
	}

	entry = kmalloc(sizeof(*entry), GFP_ATOMIC);
	if (!entry) {
		spin_unlock_irqrestore(&file->async_file->ev_queue.lock, flags);
		return;
	}

	entry->desc.async.element    = element;
	entry->desc.async.event_type = event;
	entry->desc.async.reserved   = 0;
	entry->counter               = counter;

	list_add_tail(&entry->list, &file->async_file->ev_queue.event_list);
	if (obj_list)
		list_add_tail(&entry->obj_list, obj_list);
	spin_unlock_irqrestore(&file->async_file->ev_queue.lock, flags);

	wake_up_interruptible(&file->async_file->ev_queue.poll_wait);
	kill_fasync(&file->async_file->ev_queue.async_queue, SIGIO, POLL_IN);
}

void ib_uverbs_cq_event_handler(struct ib_event *event, void *context_ptr)
{
	struct ib_ucq_object *uobj = container_of(event->element.cq->uobject,
						  struct ib_ucq_object, uobject);

	ib_uverbs_async_handler(uobj->uobject.ufile, uobj->uobject.user_handle,
				event->event, &uobj->async_list,
				&uobj->async_events_reported);
}

void ib_uverbs_qp_event_handler(struct ib_event *event, void *context_ptr)
{
	struct ib_uevent_object *uobj;

	/* for XRC target qp's, check that qp is live */
	if (!event->element.qp->uobject)
		return;

	uobj = container_of(event->element.qp->uobject,
			    struct ib_uevent_object, uobject);

	ib_uverbs_async_handler(context_ptr, uobj->uobject.user_handle,
				event->event, &uobj->event_list,
				&uobj->events_reported);
}

void ib_uverbs_wq_event_handler(struct ib_event *event, void *context_ptr)
{
	struct ib_uevent_object *uobj = container_of(event->element.wq->uobject,
						  struct ib_uevent_object, uobject);

	ib_uverbs_async_handler(context_ptr, uobj->uobject.user_handle,
				event->event, &uobj->event_list,
				&uobj->events_reported);
}

void ib_uverbs_srq_event_handler(struct ib_event *event, void *context_ptr)
{
	struct ib_uevent_object *uobj;

	uobj = container_of(event->element.srq->uobject,
			    struct ib_uevent_object, uobject);

	ib_uverbs_async_handler(context_ptr, uobj->uobject.user_handle,
				event->event, &uobj->event_list,
				&uobj->events_reported);
}

void ib_uverbs_event_handler(struct ib_event_handler *handler,
			     struct ib_event *event)
{
	struct ib_uverbs_file *file =
		container_of(handler, struct ib_uverbs_file, event_handler);

	ib_uverbs_async_handler(file, event->element.port_num, event->event,
				NULL, NULL);
}

void ib_uverbs_free_async_event_file(struct ib_uverbs_file *file)
{
	kref_put(&file->async_file->ref, ib_uverbs_release_async_event_file);
	file->async_file = NULL;
}

void ib_uverbs_init_event_queue(struct ib_uverbs_event_queue *ev_queue)
{
	spin_lock_init(&ev_queue->lock);
	INIT_LIST_HEAD(&ev_queue->event_list);
	init_waitqueue_head(&ev_queue->poll_wait);
	ev_queue->is_closed   = 0;
	ev_queue->async_queue = NULL;
}

struct file *ib_uverbs_alloc_async_event_file(struct ib_uverbs_file *uverbs_file,
					      struct ib_device	*ib_dev)
{
	struct ib_uverbs_async_event_file *ev_file;
	struct file *filp;

	ev_file = kzalloc(sizeof(*ev_file), GFP_KERNEL);
	if (!ev_file)
		return ERR_PTR(-ENOMEM);

	ib_uverbs_init_event_queue(&ev_file->ev_queue);
	ev_file->uverbs_file = uverbs_file;
	kref_get(&ev_file->uverbs_file->ref);
	kref_init(&ev_file->ref);
	filp = anon_inode_getfile("[infinibandevent]", &uverbs_async_event_fops,
				  ev_file, O_RDONLY);
	if (IS_ERR(filp))
		goto err_put_refs;

	mutex_lock(&uverbs_file->device->lists_mutex);
	list_add_tail(&ev_file->list,
		      &uverbs_file->device->uverbs_events_file_list);
	mutex_unlock(&uverbs_file->device->lists_mutex);

	WARN_ON(uverbs_file->async_file);
	uverbs_file->async_file = ev_file;
	kref_get(&uverbs_file->async_file->ref);
	INIT_IB_EVENT_HANDLER(&uverbs_file->event_handler,
			      ib_dev,
			      ib_uverbs_event_handler);
	ib_register_event_handler(&uverbs_file->event_handler);
	/* At that point async file stuff was fully set */

	return filp;

err_put_refs:
	kref_put(&ev_file->uverbs_file->ref, ib_uverbs_release_file);
	kref_put(&ev_file->ref, ib_uverbs_release_async_event_file);
	return filp;
}

static bool verify_command_mask(struct ib_uverbs_file *ufile, u32 command,
				bool extended)
{
	if (!extended)
		return ufile->uverbs_cmd_mask & BIT_ULL(command);

	return ufile->uverbs_ex_cmd_mask & BIT_ULL(command);
}

static bool verify_command_idx(u32 command, bool extended)
{
	if (extended)
		return command < ARRAY_SIZE(uverbs_ex_cmd_table) &&
		       uverbs_ex_cmd_table[command];

	return command < ARRAY_SIZE(uverbs_cmd_table) &&
	       uverbs_cmd_table[command];
}

static ssize_t process_hdr(struct ib_uverbs_cmd_hdr *hdr,
			   u32 *command, bool *extended)
{
	if (hdr->command & ~(u32)(IB_USER_VERBS_CMD_FLAG_EXTENDED |
				   IB_USER_VERBS_CMD_COMMAND_MASK))
		return -EINVAL;

	*command = hdr->command & IB_USER_VERBS_CMD_COMMAND_MASK;
	*extended = hdr->command & IB_USER_VERBS_CMD_FLAG_EXTENDED;

	if (!verify_command_idx(*command, *extended))
		return -EOPNOTSUPP;

	return 0;
}

static ssize_t verify_hdr(struct ib_uverbs_cmd_hdr *hdr,
			  struct ib_uverbs_ex_cmd_hdr *ex_hdr,
			  size_t count, bool extended)
{
	if (extended) {
		count -= sizeof(*hdr) + sizeof(*ex_hdr);

		if ((hdr->in_words + ex_hdr->provider_in_words) * 8 != count)
			return -EINVAL;

		if (ex_hdr->cmd_hdr_reserved)
			return -EINVAL;

		if (ex_hdr->response) {
			if (!hdr->out_words && !ex_hdr->provider_out_words)
				return -EINVAL;

			if (!access_ok(VERIFY_WRITE,
				       u64_to_user_ptr(ex_hdr->response),
				       (hdr->out_words + ex_hdr->provider_out_words) * 8))
				return -EFAULT;
		} else {
			if (hdr->out_words || ex_hdr->provider_out_words)
				return -EINVAL;
		}

		return 0;
	}

	/* not extended command */
	if (hdr->in_words * 4 != count)
		return -EINVAL;

	return 0;
}

static ssize_t ib_uverbs_write(struct file *filp, const char __user *buf,
			     size_t count, loff_t *pos)
{
	struct ib_uverbs_file *file = filp->private_data;
	struct ib_uverbs_ex_cmd_hdr ex_hdr;
	struct ib_uverbs_cmd_hdr hdr;
	bool extended;
	int srcu_key;
	u32 command;
	ssize_t ret;

	if (!ib_safe_file_access(filp)) {
		pr_err_once("uverbs_write: process %d (%s) changed security contexts after opening file descriptor, this is not allowed.\n",
			    task_tgid_vnr(current), current->comm);
		return -EACCES;
	}

	if (count < sizeof(hdr))
		return -EINVAL;

	if (copy_from_user(&hdr, buf, sizeof(hdr)))
		return -EFAULT;

	ret = process_hdr(&hdr, &command, &extended);
	if (ret)
		return ret;

	if (extended) {
		if (count < (sizeof(hdr) + sizeof(ex_hdr)))
			return -EINVAL;
		if (copy_from_user(&ex_hdr, buf + sizeof(hdr), sizeof(ex_hdr)))
			return -EFAULT;
	}

	ret = verify_hdr(&hdr, &ex_hdr, count, extended);
	if (ret)
		return ret;

	srcu_key = srcu_read_lock(&file->device->disassociate_srcu);

	if (!verify_command_mask(file, command, extended)) {
		ret = -EOPNOTSUPP;
		goto out;
	}

<<<<<<< HEAD
	buf += sizeof(hdr);
=======
		if (method_elm->has_resp) {
			/*
			 * The macros check that if has_resp is set
			 * then the command request structure starts
			 * with a '__aligned u64 response' member.
			 */
			ret = get_user(response, (const u64 __user *)buf);
			if (ret)
				goto out_unlock;

			if (method_elm->has_udata) {
				bundle.driver_udata.outlen =
					out_len - method_elm->resp_size;
				out_len = method_elm->resp_size;
				if (bundle.driver_udata.outlen)
					bundle.driver_udata.outbuf =
						u64_to_user_ptr(response +
								out_len);
				else
					bundle.driver_udata.outbuf = NULL;
			}
		} else {
			bundle.driver_udata.outlen = 0;
			bundle.driver_udata.outbuf = NULL;
		}
>>>>>>> 407d19ab

	if (!extended) {
		ret = uverbs_cmd_table[command](file, buf,
						hdr.in_words * 4,
						hdr.out_words * 4);
	} else {
		struct ib_udata ucore;
		struct ib_udata uhw;

		buf += sizeof(ex_hdr);

		ib_uverbs_init_udata_buf_or_null(&ucore, buf,
					u64_to_user_ptr(ex_hdr.response),
					hdr.in_words * 8, hdr.out_words * 8);

		ib_uverbs_init_udata_buf_or_null(&uhw,
					buf + ucore.inlen,
					u64_to_user_ptr(ex_hdr.response) + ucore.outlen,
					ex_hdr.provider_in_words * 8,
					ex_hdr.provider_out_words * 8);

		ret = uverbs_ex_cmd_table[command](file, &ucore, &uhw);
		ret = (ret) ? : count;
	}

out:
	srcu_read_unlock(&file->device->disassociate_srcu, srcu_key);
	return ret;
}

static int ib_uverbs_mmap(struct file *filp, struct vm_area_struct *vma)
{
	struct ib_uverbs_file *file = filp->private_data;
	struct ib_ucontext *ucontext;
	int ret = 0;
	int srcu_key;

	srcu_key = srcu_read_lock(&file->device->disassociate_srcu);
	ucontext = ib_uverbs_get_ucontext(file);
	if (IS_ERR(ucontext)) {
		ret = PTR_ERR(ucontext);
		goto out;
	}

	ret = ucontext->device->mmap(ucontext, vma);
out:
	srcu_read_unlock(&file->device->disassociate_srcu, srcu_key);
	return ret;
}

/*
<<<<<<< HEAD
=======
 * Each time we map IO memory into user space this keeps track of the mapping.
 * When the device is hot-unplugged we 'zap' the mmaps in user space to point
 * to the zero page and allow the hot unplug to proceed.
 *
 * This is necessary for cases like PCI physical hot unplug as the actual BAR
 * memory may vanish after this and access to it from userspace could MCE.
 *
 * RDMA drivers supporting disassociation must have their user space designed
 * to cope in some way with their IO pages going to the zero page.
 */
struct rdma_umap_priv {
	struct vm_area_struct *vma;
	struct list_head list;
};

static const struct vm_operations_struct rdma_umap_ops;

static void rdma_umap_priv_init(struct rdma_umap_priv *priv,
				struct vm_area_struct *vma)
{
	struct ib_uverbs_file *ufile = vma->vm_file->private_data;

	priv->vma = vma;
	vma->vm_private_data = priv;
	vma->vm_ops = &rdma_umap_ops;

	mutex_lock(&ufile->umap_lock);
	list_add(&priv->list, &ufile->umaps);
	mutex_unlock(&ufile->umap_lock);
}

/*
 * The VMA has been dup'd, initialize the vm_private_data with a new tracking
 * struct
 */
static void rdma_umap_open(struct vm_area_struct *vma)
{
	struct ib_uverbs_file *ufile = vma->vm_file->private_data;
	struct rdma_umap_priv *opriv = vma->vm_private_data;
	struct rdma_umap_priv *priv;

	if (!opriv)
		return;

	/* We are racing with disassociation */
	if (!down_read_trylock(&ufile->hw_destroy_rwsem))
		goto out_zap;
	/*
	 * Disassociation already completed, the VMA should already be zapped.
	 */
	if (!ufile->ucontext)
		goto out_unlock;

	priv = kzalloc(sizeof(*priv), GFP_KERNEL);
	if (!priv)
		goto out_unlock;
	rdma_umap_priv_init(priv, vma);

	up_read(&ufile->hw_destroy_rwsem);
	return;

out_unlock:
	up_read(&ufile->hw_destroy_rwsem);
out_zap:
	/*
	 * We can't allow the VMA to be created with the actual IO pages, that
	 * would break our API contract, and it can't be stopped at this
	 * point, so zap it.
	 */
	vma->vm_private_data = NULL;
	zap_vma_ptes(vma, vma->vm_start, vma->vm_end - vma->vm_start);
}

static void rdma_umap_close(struct vm_area_struct *vma)
{
	struct ib_uverbs_file *ufile = vma->vm_file->private_data;
	struct rdma_umap_priv *priv = vma->vm_private_data;

	if (!priv)
		return;

	/*
	 * The vma holds a reference on the struct file that created it, which
	 * in turn means that the ib_uverbs_file is guaranteed to exist at
	 * this point.
	 */
	mutex_lock(&ufile->umap_lock);
	list_del(&priv->list);
	mutex_unlock(&ufile->umap_lock);
	kfree(priv);
}

/*
 * Once the zap_vma_ptes has been called touches to the VMA will come here and
 * we return a dummy writable zero page for all the pfns.
 */
static vm_fault_t rdma_umap_fault(struct vm_fault *vmf)
{
	struct ib_uverbs_file *ufile = vmf->vma->vm_file->private_data;
	struct rdma_umap_priv *priv = vmf->vma->vm_private_data;
	vm_fault_t ret = 0;

	if (!priv)
		return VM_FAULT_SIGBUS;

	/* Read only pages can just use the system zero page. */
	if (!(vmf->vma->vm_flags & (VM_WRITE | VM_MAYWRITE))) {
		vmf->page = ZERO_PAGE(vmf->address);
		get_page(vmf->page);
		return 0;
	}

	mutex_lock(&ufile->umap_lock);
	if (!ufile->disassociate_page)
		ufile->disassociate_page =
			alloc_pages(vmf->gfp_mask | __GFP_ZERO, 0);

	if (ufile->disassociate_page) {
		/*
		 * This VMA is forced to always be shared so this doesn't have
		 * to worry about COW.
		 */
		vmf->page = ufile->disassociate_page;
		get_page(vmf->page);
	} else {
		ret = VM_FAULT_SIGBUS;
	}
	mutex_unlock(&ufile->umap_lock);

	return ret;
}

static const struct vm_operations_struct rdma_umap_ops = {
	.open = rdma_umap_open,
	.close = rdma_umap_close,
	.fault = rdma_umap_fault,
};

/*
 * Map IO memory into a process. This is to be called by drivers as part of
 * their mmap() functions if they wish to send something like PCI-E BAR memory
 * to userspace.
 */
int rdma_user_mmap_io(struct ib_ucontext *ucontext, struct vm_area_struct *vma,
		      unsigned long pfn, unsigned long size, pgprot_t prot)
{
	struct ib_uverbs_file *ufile = ucontext->ufile;
	struct rdma_umap_priv *priv;

	if (!(vma->vm_flags & VM_SHARED))
		return -EINVAL;

	if (vma->vm_end - vma->vm_start != size)
		return -EINVAL;

	/* Driver is using this wrong, must be called by ib_uverbs_mmap */
	if (WARN_ON(!vma->vm_file ||
		    vma->vm_file->private_data != ufile))
		return -EINVAL;
	lockdep_assert_held(&ufile->device->disassociate_srcu);

	priv = kzalloc(sizeof(*priv), GFP_KERNEL);
	if (!priv)
		return -ENOMEM;

	vma->vm_page_prot = prot;
	if (io_remap_pfn_range(vma, vma->vm_start, pfn, size, prot)) {
		kfree(priv);
		return -EAGAIN;
	}

	rdma_umap_priv_init(priv, vma);
	return 0;
}
EXPORT_SYMBOL(rdma_user_mmap_io);

void uverbs_user_mmap_disassociate(struct ib_uverbs_file *ufile)
{
	struct rdma_umap_priv *priv, *next_priv;

	lockdep_assert_held(&ufile->hw_destroy_rwsem);

	while (1) {
		struct mm_struct *mm = NULL;

		/* Get an arbitrary mm pointer that hasn't been cleaned yet */
		mutex_lock(&ufile->umap_lock);
		while (!list_empty(&ufile->umaps)) {
			int ret;

			priv = list_first_entry(&ufile->umaps,
						struct rdma_umap_priv, list);
			mm = priv->vma->vm_mm;
			ret = mmget_not_zero(mm);
			if (!ret) {
				list_del_init(&priv->list);
				mm = NULL;
				continue;
			}
			break;
		}
		mutex_unlock(&ufile->umap_lock);
		if (!mm)
			return;

		/*
		 * The umap_lock is nested under mmap_sem since it used within
		 * the vma_ops callbacks, so we have to clean the list one mm
		 * at a time to get the lock ordering right. Typically there
		 * will only be one mm, so no big deal.
		 */
		down_read(&mm->mmap_sem);
		if (!mmget_still_valid(mm))
			goto skip_mm;
		mutex_lock(&ufile->umap_lock);
		list_for_each_entry_safe (priv, next_priv, &ufile->umaps,
					  list) {
			struct vm_area_struct *vma = priv->vma;

			if (vma->vm_mm != mm)
				continue;
			list_del_init(&priv->list);

			zap_vma_ptes(vma, vma->vm_start,
				     vma->vm_end - vma->vm_start);
		}
		mutex_unlock(&ufile->umap_lock);
	skip_mm:
		up_read(&mm->mmap_sem);
		mmput(mm);
	}
}

/*
>>>>>>> 407d19ab
 * ib_uverbs_open() does not need the BKL:
 *
 *  - the ib_uverbs_device structures are properly reference counted and
 *    everything else is purely local to the file being created, so
 *    races against other open calls are not a problem;
 *  - there is no ioctl method to race against;
 *  - the open method will either immediately run -ENXIO, or all
 *    required initialization will be done.
 */
static int ib_uverbs_open(struct inode *inode, struct file *filp)
{
	struct ib_uverbs_device *dev;
	struct ib_uverbs_file *file;
	struct ib_device *ib_dev;
	int ret;
	int module_dependent;
	int srcu_key;

	dev = container_of(inode->i_cdev, struct ib_uverbs_device, cdev);
	if (!atomic_inc_not_zero(&dev->refcount))
		return -ENXIO;

	srcu_key = srcu_read_lock(&dev->disassociate_srcu);
	mutex_lock(&dev->lists_mutex);
	ib_dev = srcu_dereference(dev->ib_dev,
				  &dev->disassociate_srcu);
	if (!ib_dev) {
		ret = -EIO;
		goto err;
	}

	if (!rdma_dev_access_netns(ib_dev, current->nsproxy->net_ns)) {
		ret = -EPERM;
		goto err;
	}

	/* In case IB device supports disassociate ucontext, there is no hard
	 * dependency between uverbs device and its low level device.
	 */
	module_dependent = !(ib_dev->disassociate_ucontext);

	if (module_dependent) {
		if (!try_module_get(ib_dev->owner)) {
			ret = -ENODEV;
			goto err;
		}
	}

	file = kzalloc(sizeof(*file), GFP_KERNEL);
	if (!file) {
		ret = -ENOMEM;
		if (module_dependent)
			goto err_module;

		goto err;
	}

	file->device	 = dev;
	kref_init(&file->ref);
	mutex_init(&file->ucontext_lock);

	spin_lock_init(&file->uobjects_lock);
	INIT_LIST_HEAD(&file->uobjects);
	init_rwsem(&file->hw_destroy_rwsem);

	filp->private_data = file;
	kobject_get(&dev->kobj);
	list_add_tail(&file->list, &dev->uverbs_file_list);
	mutex_unlock(&dev->lists_mutex);
	srcu_read_unlock(&dev->disassociate_srcu, srcu_key);

	file->uverbs_cmd_mask = ib_dev->uverbs_cmd_mask;
	file->uverbs_ex_cmd_mask = ib_dev->uverbs_ex_cmd_mask;

	setup_ufile_idr_uobject(file);

	return stream_open(inode, filp);

err_module:
	module_put(ib_dev->owner);

err:
	mutex_unlock(&dev->lists_mutex);
	srcu_read_unlock(&dev->disassociate_srcu, srcu_key);
	if (atomic_dec_and_test(&dev->refcount))
		ib_uverbs_comp_dev(dev);

	return ret;
}

static int ib_uverbs_close(struct inode *inode, struct file *filp)
{
	struct ib_uverbs_file *file = filp->private_data;

	uverbs_destroy_ufile_hw(file, RDMA_REMOVE_CLOSE);

	mutex_lock(&file->device->lists_mutex);
	if (!file->is_closed) {
		list_del(&file->list);
		file->is_closed = 1;
	}
	mutex_unlock(&file->device->lists_mutex);

	if (file->async_file)
		kref_put(&file->async_file->ref,
			 ib_uverbs_release_async_event_file);

	kref_put(&file->ref, ib_uverbs_release_file);

	return 0;
}

static const struct file_operations uverbs_fops = {
	.owner	 = THIS_MODULE,
	.write	 = ib_uverbs_write,
	.open	 = ib_uverbs_open,
	.release = ib_uverbs_close,
	.llseek	 = no_llseek,
	.unlocked_ioctl = ib_uverbs_ioctl,
	.compat_ioctl = ib_uverbs_ioctl,
};

static const struct file_operations uverbs_mmap_fops = {
	.owner	 = THIS_MODULE,
	.write	 = ib_uverbs_write,
	.mmap    = ib_uverbs_mmap,
	.open	 = ib_uverbs_open,
	.release = ib_uverbs_close,
	.llseek	 = no_llseek,
	.unlocked_ioctl = ib_uverbs_ioctl,
	.compat_ioctl = ib_uverbs_ioctl,
};

static struct ib_client uverbs_client = {
	.name   = "uverbs",
	.add    = ib_uverbs_add_one,
	.remove = ib_uverbs_remove_one
};

static ssize_t show_ibdev(struct device *device, struct device_attribute *attr,
			  char *buf)
{
	int ret = -ENODEV;
	int srcu_key;
	struct ib_uverbs_device *dev = dev_get_drvdata(device);
	struct ib_device *ib_dev;

	if (!dev)
		return -ENODEV;

	srcu_key = srcu_read_lock(&dev->disassociate_srcu);
	ib_dev = srcu_dereference(dev->ib_dev, &dev->disassociate_srcu);
	if (ib_dev)
		ret = sprintf(buf, "%s\n", ib_dev->name);
	srcu_read_unlock(&dev->disassociate_srcu, srcu_key);

	return ret;
}
static DEVICE_ATTR(ibdev, S_IRUGO, show_ibdev, NULL);

static ssize_t show_dev_abi_version(struct device *device,
				    struct device_attribute *attr, char *buf)
{
	struct ib_uverbs_device *dev = dev_get_drvdata(device);
	int ret = -ENODEV;
	int srcu_key;
	struct ib_device *ib_dev;

	if (!dev)
		return -ENODEV;
	srcu_key = srcu_read_lock(&dev->disassociate_srcu);
	ib_dev = srcu_dereference(dev->ib_dev, &dev->disassociate_srcu);
	if (ib_dev)
		ret = sprintf(buf, "%d\n", ib_dev->uverbs_abi_ver);
	srcu_read_unlock(&dev->disassociate_srcu, srcu_key);

	return ret;
}
static DEVICE_ATTR(abi_version, S_IRUGO, show_dev_abi_version, NULL);

static CLASS_ATTR_STRING(abi_version, S_IRUGO,
			 __stringify(IB_USER_VERBS_ABI_VERSION));

static int ib_uverbs_create_uapi(struct ib_device *device,
				 struct ib_uverbs_device *uverbs_dev)
{
	struct uverbs_api *uapi;

	uapi = uverbs_alloc_api(device->driver_specs, device->driver_id);
	if (IS_ERR(uapi))
		return PTR_ERR(uapi);

	uverbs_dev->uapi = uapi;
	return 0;
}

static void ib_uverbs_add_one(struct ib_device *device)
{
	int devnum;
	dev_t base;
	struct ib_uverbs_device *uverbs_dev;
	int ret;

	if (!device->alloc_ucontext)
		return;

	uverbs_dev = kzalloc(sizeof(*uverbs_dev), GFP_KERNEL);
	if (!uverbs_dev)
		return;

	ret = init_srcu_struct(&uverbs_dev->disassociate_srcu);
	if (ret) {
		kfree(uverbs_dev);
		return;
	}

	atomic_set(&uverbs_dev->refcount, 1);
	init_completion(&uverbs_dev->comp);
	uverbs_dev->xrcd_tree = RB_ROOT;
	mutex_init(&uverbs_dev->xrcd_tree_mutex);
	kobject_init(&uverbs_dev->kobj, &ib_uverbs_dev_ktype);
	mutex_init(&uverbs_dev->lists_mutex);
	INIT_LIST_HEAD(&uverbs_dev->uverbs_file_list);
	INIT_LIST_HEAD(&uverbs_dev->uverbs_events_file_list);

	devnum = find_first_zero_bit(dev_map, IB_UVERBS_MAX_DEVICES);
	if (devnum >= IB_UVERBS_MAX_DEVICES)
		goto err;
	uverbs_dev->devnum = devnum;
	set_bit(devnum, dev_map);
	if (devnum >= IB_UVERBS_NUM_FIXED_MINOR)
		base = dynamic_uverbs_dev + devnum - IB_UVERBS_NUM_FIXED_MINOR;
	else
		base = IB_UVERBS_BASE_DEV + devnum;

	rcu_assign_pointer(uverbs_dev->ib_dev, device);
	uverbs_dev->num_comp_vectors = device->num_comp_vectors;

	if (ib_uverbs_create_uapi(device, uverbs_dev))
		goto err_uapi;

	cdev_init(&uverbs_dev->cdev, NULL);
	uverbs_dev->cdev.owner = THIS_MODULE;
	uverbs_dev->cdev.ops = device->mmap ? &uverbs_mmap_fops : &uverbs_fops;
	cdev_set_parent(&uverbs_dev->cdev, &uverbs_dev->kobj);
	kobject_set_name(&uverbs_dev->cdev.kobj, "uverbs%d", uverbs_dev->devnum);
	if (cdev_add(&uverbs_dev->cdev, base, 1))
		goto err_cdev;

	uverbs_dev->dev = device_create(uverbs_class, device->dev.parent,
					uverbs_dev->cdev.dev, uverbs_dev,
					"uverbs%d", uverbs_dev->devnum);
	if (IS_ERR(uverbs_dev->dev))
		goto err_cdev;

	if (device_create_file(uverbs_dev->dev, &dev_attr_ibdev))
		goto err_class;
	if (device_create_file(uverbs_dev->dev, &dev_attr_abi_version))
		goto err_class;

	ib_set_client_data(device, &uverbs_client, uverbs_dev);

	return;

err_class:
	device_destroy(uverbs_class, uverbs_dev->cdev.dev);
err_cdev:
	cdev_del(&uverbs_dev->cdev);
err_uapi:
	clear_bit(devnum, dev_map);
err:
	if (atomic_dec_and_test(&uverbs_dev->refcount))
		ib_uverbs_comp_dev(uverbs_dev);
	wait_for_completion(&uverbs_dev->comp);
	kobject_put(&uverbs_dev->kobj);
	return;
}

static void ib_uverbs_free_hw_resources(struct ib_uverbs_device *uverbs_dev,
					struct ib_device *ib_dev)
{
	struct ib_uverbs_file *file;
	struct ib_uverbs_async_event_file *event_file;
	struct ib_event event;

	/* Pending running commands to terminate */
	uverbs_disassociate_api_pre(uverbs_dev);
	event.event = IB_EVENT_DEVICE_FATAL;
	event.element.port_num = 0;
	event.device = ib_dev;

	mutex_lock(&uverbs_dev->lists_mutex);
	while (!list_empty(&uverbs_dev->uverbs_file_list)) {
		file = list_first_entry(&uverbs_dev->uverbs_file_list,
					struct ib_uverbs_file, list);
		file->is_closed = 1;
		list_del(&file->list);
		kref_get(&file->ref);

		/* We must release the mutex before going ahead and calling
		 * uverbs_cleanup_ufile, as it might end up indirectly calling
		 * uverbs_close, for example due to freeing the resources (e.g
		 * mmput).
		 */
		mutex_unlock(&uverbs_dev->lists_mutex);

		ib_uverbs_event_handler(&file->event_handler, &event);
		uverbs_destroy_ufile_hw(file, RDMA_REMOVE_DRIVER_REMOVE);
		kref_put(&file->ref, ib_uverbs_release_file);

		mutex_lock(&uverbs_dev->lists_mutex);
	}

	while (!list_empty(&uverbs_dev->uverbs_events_file_list)) {
		event_file = list_first_entry(&uverbs_dev->
					      uverbs_events_file_list,
					      struct ib_uverbs_async_event_file,
					      list);
		spin_lock_irq(&event_file->ev_queue.lock);
		event_file->ev_queue.is_closed = 1;
		spin_unlock_irq(&event_file->ev_queue.lock);

		list_del(&event_file->list);
		ib_unregister_event_handler(
			&event_file->uverbs_file->event_handler);
		event_file->uverbs_file->event_handler.device =
			NULL;

		wake_up_interruptible(&event_file->ev_queue.poll_wait);
		kill_fasync(&event_file->ev_queue.async_queue, SIGIO, POLL_IN);
	}
	mutex_unlock(&uverbs_dev->lists_mutex);

	uverbs_disassociate_api(uverbs_dev->uapi);
}

static void ib_uverbs_remove_one(struct ib_device *device, void *client_data)
{
	struct ib_uverbs_device *uverbs_dev = client_data;
	int wait_clients = 1;

	if (!uverbs_dev)
		return;

	dev_set_drvdata(uverbs_dev->dev, NULL);
	device_destroy(uverbs_class, uverbs_dev->cdev.dev);
	cdev_del(&uverbs_dev->cdev);
	clear_bit(uverbs_dev->devnum, dev_map);

	if (device->disassociate_ucontext) {
		/* We disassociate HW resources and immediately return.
		 * Userspace will see a EIO errno for all future access.
		 * Upon returning, ib_device may be freed internally and is not
		 * valid any more.
		 * uverbs_device is still available until all clients close
		 * their files, then the uverbs device ref count will be zero
		 * and its resources will be freed.
		 * Note: At this point no more files can be opened since the
		 * cdev was deleted, however active clients can still issue
		 * commands and close their open files.
		 */
		ib_uverbs_free_hw_resources(uverbs_dev, device);
		wait_clients = 0;
	}

	if (atomic_dec_and_test(&uverbs_dev->refcount))
		ib_uverbs_comp_dev(uverbs_dev);
	if (wait_clients)
		wait_for_completion(&uverbs_dev->comp);

	kobject_put(&uverbs_dev->kobj);
}

static char *uverbs_devnode(struct device *dev, umode_t *mode)
{
	if (mode)
		*mode = 0666;
	return kasprintf(GFP_KERNEL, "infiniband/%s", dev_name(dev));
}

static int __init ib_uverbs_init(void)
{
	int ret;

	ret = register_chrdev_region(IB_UVERBS_BASE_DEV,
				     IB_UVERBS_NUM_FIXED_MINOR,
				     "infiniband_verbs");
	if (ret) {
		pr_err("user_verbs: couldn't register device number\n");
		goto out;
	}

	ret = alloc_chrdev_region(&dynamic_uverbs_dev, 0,
				  IB_UVERBS_NUM_DYNAMIC_MINOR,
				  "infiniband_verbs");
	if (ret) {
		pr_err("couldn't register dynamic device number\n");
		goto out_alloc;
	}

	uverbs_class = class_create(THIS_MODULE, "infiniband_verbs");
	if (IS_ERR(uverbs_class)) {
		ret = PTR_ERR(uverbs_class);
		pr_err("user_verbs: couldn't create class infiniband_verbs\n");
		goto out_chrdev;
	}

	uverbs_class->devnode = uverbs_devnode;

	ret = class_create_file(uverbs_class, &class_attr_abi_version.attr);
	if (ret) {
		pr_err("user_verbs: couldn't create abi_version attribute\n");
		goto out_class;
	}

	ret = ib_register_client(&uverbs_client);
	if (ret) {
		pr_err("user_verbs: couldn't register client\n");
		goto out_class;
	}

	return 0;

out_class:
	class_destroy(uverbs_class);

out_chrdev:
	unregister_chrdev_region(dynamic_uverbs_dev,
				 IB_UVERBS_NUM_DYNAMIC_MINOR);

out_alloc:
	unregister_chrdev_region(IB_UVERBS_BASE_DEV,
				 IB_UVERBS_NUM_FIXED_MINOR);

out:
	return ret;
}

static void __exit ib_uverbs_cleanup(void)
{
	ib_unregister_client(&uverbs_client);
	class_destroy(uverbs_class);
	unregister_chrdev_region(IB_UVERBS_BASE_DEV,
				 IB_UVERBS_NUM_FIXED_MINOR);
	unregister_chrdev_region(dynamic_uverbs_dev,
				 IB_UVERBS_NUM_DYNAMIC_MINOR);
}

module_init(ib_uverbs_init);
module_exit(ib_uverbs_cleanup);<|MERGE_RESOLUTION|>--- conflicted
+++ resolved
@@ -45,6 +45,7 @@
 #include <linux/cdev.h>
 #include <linux/anon_inodes.h>
 #include <linux/slab.h>
+#include <linux/sched/mm.h>
 
 #include <linux/uaccess.h>
 
@@ -72,65 +73,7 @@
 static dev_t dynamic_uverbs_dev;
 static struct class *uverbs_class;
 
-static DECLARE_BITMAP(dev_map, IB_UVERBS_MAX_DEVICES);
-
-static ssize_t (*uverbs_cmd_table[])(struct ib_uverbs_file *file,
-				     const char __user *buf, int in_len,
-				     int out_len) = {
-	[IB_USER_VERBS_CMD_GET_CONTEXT]		= ib_uverbs_get_context,
-	[IB_USER_VERBS_CMD_QUERY_DEVICE]	= ib_uverbs_query_device,
-	[IB_USER_VERBS_CMD_QUERY_PORT]		= ib_uverbs_query_port,
-	[IB_USER_VERBS_CMD_ALLOC_PD]		= ib_uverbs_alloc_pd,
-	[IB_USER_VERBS_CMD_DEALLOC_PD]		= ib_uverbs_dealloc_pd,
-	[IB_USER_VERBS_CMD_REG_MR]		= ib_uverbs_reg_mr,
-	[IB_USER_VERBS_CMD_REREG_MR]		= ib_uverbs_rereg_mr,
-	[IB_USER_VERBS_CMD_DEREG_MR]		= ib_uverbs_dereg_mr,
-	[IB_USER_VERBS_CMD_ALLOC_MW]		= ib_uverbs_alloc_mw,
-	[IB_USER_VERBS_CMD_DEALLOC_MW]		= ib_uverbs_dealloc_mw,
-	[IB_USER_VERBS_CMD_CREATE_COMP_CHANNEL] = ib_uverbs_create_comp_channel,
-	[IB_USER_VERBS_CMD_CREATE_CQ]		= ib_uverbs_create_cq,
-	[IB_USER_VERBS_CMD_RESIZE_CQ]		= ib_uverbs_resize_cq,
-	[IB_USER_VERBS_CMD_POLL_CQ]		= ib_uverbs_poll_cq,
-	[IB_USER_VERBS_CMD_REQ_NOTIFY_CQ]	= ib_uverbs_req_notify_cq,
-	[IB_USER_VERBS_CMD_DESTROY_CQ]		= ib_uverbs_destroy_cq,
-	[IB_USER_VERBS_CMD_CREATE_QP]		= ib_uverbs_create_qp,
-	[IB_USER_VERBS_CMD_QUERY_QP]		= ib_uverbs_query_qp,
-	[IB_USER_VERBS_CMD_MODIFY_QP]		= ib_uverbs_modify_qp,
-	[IB_USER_VERBS_CMD_DESTROY_QP]		= ib_uverbs_destroy_qp,
-	[IB_USER_VERBS_CMD_POST_SEND]		= ib_uverbs_post_send,
-	[IB_USER_VERBS_CMD_POST_RECV]		= ib_uverbs_post_recv,
-	[IB_USER_VERBS_CMD_POST_SRQ_RECV]	= ib_uverbs_post_srq_recv,
-	[IB_USER_VERBS_CMD_CREATE_AH]		= ib_uverbs_create_ah,
-	[IB_USER_VERBS_CMD_DESTROY_AH]		= ib_uverbs_destroy_ah,
-	[IB_USER_VERBS_CMD_ATTACH_MCAST]	= ib_uverbs_attach_mcast,
-	[IB_USER_VERBS_CMD_DETACH_MCAST]	= ib_uverbs_detach_mcast,
-	[IB_USER_VERBS_CMD_CREATE_SRQ]		= ib_uverbs_create_srq,
-	[IB_USER_VERBS_CMD_MODIFY_SRQ]		= ib_uverbs_modify_srq,
-	[IB_USER_VERBS_CMD_QUERY_SRQ]		= ib_uverbs_query_srq,
-	[IB_USER_VERBS_CMD_DESTROY_SRQ]		= ib_uverbs_destroy_srq,
-	[IB_USER_VERBS_CMD_OPEN_XRCD]		= ib_uverbs_open_xrcd,
-	[IB_USER_VERBS_CMD_CLOSE_XRCD]		= ib_uverbs_close_xrcd,
-	[IB_USER_VERBS_CMD_CREATE_XSRQ]		= ib_uverbs_create_xsrq,
-	[IB_USER_VERBS_CMD_OPEN_QP]		= ib_uverbs_open_qp,
-};
-
-static int (*uverbs_ex_cmd_table[])(struct ib_uverbs_file *file,
-				    struct ib_udata *ucore,
-				    struct ib_udata *uhw) = {
-	[IB_USER_VERBS_EX_CMD_CREATE_FLOW]	= ib_uverbs_ex_create_flow,
-	[IB_USER_VERBS_EX_CMD_DESTROY_FLOW]	= ib_uverbs_ex_destroy_flow,
-	[IB_USER_VERBS_EX_CMD_QUERY_DEVICE]	= ib_uverbs_ex_query_device,
-	[IB_USER_VERBS_EX_CMD_CREATE_CQ]	= ib_uverbs_ex_create_cq,
-	[IB_USER_VERBS_EX_CMD_CREATE_QP]        = ib_uverbs_ex_create_qp,
-	[IB_USER_VERBS_EX_CMD_CREATE_WQ]        = ib_uverbs_ex_create_wq,
-	[IB_USER_VERBS_EX_CMD_MODIFY_WQ]        = ib_uverbs_ex_modify_wq,
-	[IB_USER_VERBS_EX_CMD_DESTROY_WQ]       = ib_uverbs_ex_destroy_wq,
-	[IB_USER_VERBS_EX_CMD_CREATE_RWQ_IND_TBL] = ib_uverbs_ex_create_rwq_ind_table,
-	[IB_USER_VERBS_EX_CMD_DESTROY_RWQ_IND_TBL] = ib_uverbs_ex_destroy_rwq_ind_table,
-	[IB_USER_VERBS_EX_CMD_MODIFY_QP]        = ib_uverbs_ex_modify_qp,
-	[IB_USER_VERBS_EX_CMD_MODIFY_CQ]        = ib_uverbs_ex_modify_cq,
-};
-
+static DEFINE_IDA(uverbs_ida);
 static void ib_uverbs_add_one(struct ib_device *device);
 static void ib_uverbs_remove_one(struct ib_device *device, void *client_data);
 
@@ -138,7 +81,7 @@
  * Must be called with the ufile->device->disassociate_srcu held, and the lock
  * must be held until use of the ucontext is finished.
  */
-struct ib_ucontext *ib_uverbs_get_ucontext(struct ib_uverbs_file *ufile)
+struct ib_ucontext *ib_uverbs_get_ucontext_file(struct ib_uverbs_file *ufile)
 {
 	/*
 	 * We do not hold the hw_destroy_rwsem lock for this flow, instead
@@ -156,32 +99,28 @@
 
 	return ucontext;
 }
-EXPORT_SYMBOL(ib_uverbs_get_ucontext);
+EXPORT_SYMBOL(ib_uverbs_get_ucontext_file);
 
 int uverbs_dealloc_mw(struct ib_mw *mw)
 {
 	struct ib_pd *pd = mw->pd;
 	int ret;
 
-	ret = mw->device->dealloc_mw(mw);
+	ret = mw->device->ops.dealloc_mw(mw);
 	if (!ret)
 		atomic_dec(&pd->usecnt);
 	return ret;
 }
 
-static void ib_uverbs_release_dev(struct kobject *kobj)
+static void ib_uverbs_release_dev(struct device *device)
 {
 	struct ib_uverbs_device *dev =
-		container_of(kobj, struct ib_uverbs_device, kobj);
+			container_of(device, struct ib_uverbs_device, dev);
 
 	uverbs_destroy_api(dev->uapi);
 	cleanup_srcu_struct(&dev->disassociate_srcu);
 	kfree(dev);
 }
-
-static struct kobj_type ib_uverbs_dev_ktype = {
-	.release = ib_uverbs_release_dev,
-};
 
 static void ib_uverbs_release_async_event_file(struct kref *ref)
 {
@@ -258,14 +197,20 @@
 	srcu_key = srcu_read_lock(&file->device->disassociate_srcu);
 	ib_dev = srcu_dereference(file->device->ib_dev,
 				  &file->device->disassociate_srcu);
-	if (ib_dev && !ib_dev->disassociate_ucontext)
+	if (ib_dev && !ib_dev->ops.disassociate_ucontext)
 		module_put(ib_dev->owner);
 	srcu_read_unlock(&file->device->disassociate_srcu, srcu_key);
 
 	if (atomic_dec_and_test(&file->device->refcount))
 		ib_uverbs_comp_dev(file->device);
 
-	kobject_put(&file->device->kobj);
+	if (file->async_file)
+		kref_put(&file->async_file->ref,
+			 ib_uverbs_release_async_event_file);
+	put_device(&file->device->dev);
+
+	if (file->disassociate_page)
+		__free_pages(file->disassociate_page, 0);
 	kfree(file);
 }
 
@@ -649,50 +594,18 @@
 	return filp;
 }
 
-static bool verify_command_mask(struct ib_uverbs_file *ufile, u32 command,
-				bool extended)
-{
-	if (!extended)
-		return ufile->uverbs_cmd_mask & BIT_ULL(command);
-
-	return ufile->uverbs_ex_cmd_mask & BIT_ULL(command);
-}
-
-static bool verify_command_idx(u32 command, bool extended)
-{
-	if (extended)
-		return command < ARRAY_SIZE(uverbs_ex_cmd_table) &&
-		       uverbs_ex_cmd_table[command];
-
-	return command < ARRAY_SIZE(uverbs_cmd_table) &&
-	       uverbs_cmd_table[command];
-}
-
-static ssize_t process_hdr(struct ib_uverbs_cmd_hdr *hdr,
-			   u32 *command, bool *extended)
-{
-	if (hdr->command & ~(u32)(IB_USER_VERBS_CMD_FLAG_EXTENDED |
-				   IB_USER_VERBS_CMD_COMMAND_MASK))
-		return -EINVAL;
-
-	*command = hdr->command & IB_USER_VERBS_CMD_COMMAND_MASK;
-	*extended = hdr->command & IB_USER_VERBS_CMD_FLAG_EXTENDED;
-
-	if (!verify_command_idx(*command, *extended))
-		return -EOPNOTSUPP;
-
-	return 0;
-}
-
 static ssize_t verify_hdr(struct ib_uverbs_cmd_hdr *hdr,
-			  struct ib_uverbs_ex_cmd_hdr *ex_hdr,
-			  size_t count, bool extended)
-{
-	if (extended) {
+			  struct ib_uverbs_ex_cmd_hdr *ex_hdr, size_t count,
+			  const struct uverbs_api_write_method *method_elm)
+{
+	if (method_elm->is_ex) {
 		count -= sizeof(*hdr) + sizeof(*ex_hdr);
 
 		if ((hdr->in_words + ex_hdr->provider_in_words) * 8 != count)
 			return -EINVAL;
+
+		if (hdr->in_words * 8 < method_elm->req_size)
+			return -ENOSPC;
 
 		if (ex_hdr->cmd_hdr_reserved)
 			return -EINVAL;
@@ -701,8 +614,10 @@
 			if (!hdr->out_words && !ex_hdr->provider_out_words)
 				return -EINVAL;
 
-			if (!access_ok(VERIFY_WRITE,
-				       u64_to_user_ptr(ex_hdr->response),
+			if (hdr->out_words * 8 < method_elm->resp_size)
+				return -ENOSPC;
+
+			if (!access_ok(u64_to_user_ptr(ex_hdr->response),
 				       (hdr->out_words + ex_hdr->provider_out_words) * 8))
 				return -EFAULT;
 		} else {
@@ -717,6 +632,24 @@
 	if (hdr->in_words * 4 != count)
 		return -EINVAL;
 
+	if (count < method_elm->req_size + sizeof(hdr)) {
+		/*
+		 * rdma-core v18 and v19 have a bug where they send DESTROY_CQ
+		 * with a 16 byte write instead of 24. Old kernels didn't
+		 * check the size so they allowed this. Now that the size is
+		 * checked provide a compatibility work around to not break
+		 * those userspaces.
+		 */
+		if (hdr->command == IB_USER_VERBS_CMD_DESTROY_CQ &&
+		    count == 16) {
+			hdr->in_words = 6;
+			return 0;
+		}
+		return -ENOSPC;
+	}
+	if (hdr->out_words * 4 < method_elm->resp_size)
+		return -ENOSPC;
+
 	return 0;
 }
 
@@ -724,11 +657,12 @@
 			     size_t count, loff_t *pos)
 {
 	struct ib_uverbs_file *file = filp->private_data;
+	const struct uverbs_api_write_method *method_elm;
+	struct uverbs_api *uapi = file->device->uapi;
 	struct ib_uverbs_ex_cmd_hdr ex_hdr;
 	struct ib_uverbs_cmd_hdr hdr;
-	bool extended;
+	struct uverbs_attr_bundle bundle;
 	int srcu_key;
-	u32 command;
 	ssize_t ret;
 
 	if (!ib_safe_file_access(filp)) {
@@ -743,31 +677,46 @@
 	if (copy_from_user(&hdr, buf, sizeof(hdr)))
 		return -EFAULT;
 
-	ret = process_hdr(&hdr, &command, &extended);
-	if (ret)
-		return ret;
-
-	if (extended) {
+	method_elm = uapi_get_method(uapi, hdr.command);
+	if (IS_ERR(method_elm))
+		return PTR_ERR(method_elm);
+
+	if (method_elm->is_ex) {
 		if (count < (sizeof(hdr) + sizeof(ex_hdr)))
 			return -EINVAL;
 		if (copy_from_user(&ex_hdr, buf + sizeof(hdr), sizeof(ex_hdr)))
 			return -EFAULT;
 	}
 
-	ret = verify_hdr(&hdr, &ex_hdr, count, extended);
+	ret = verify_hdr(&hdr, &ex_hdr, count, method_elm);
 	if (ret)
 		return ret;
 
 	srcu_key = srcu_read_lock(&file->device->disassociate_srcu);
 
-	if (!verify_command_mask(file, command, extended)) {
-		ret = -EOPNOTSUPP;
-		goto out;
-	}
-
-<<<<<<< HEAD
 	buf += sizeof(hdr);
-=======
+
+	memset(bundle.attr_present, 0, sizeof(bundle.attr_present));
+	bundle.ufile = file;
+	bundle.context = NULL; /* only valid if bundle has uobject */
+	if (!method_elm->is_ex) {
+		size_t in_len = hdr.in_words * 4 - sizeof(hdr);
+		size_t out_len = hdr.out_words * 4;
+		u64 response = 0;
+
+		if (method_elm->has_udata) {
+			bundle.driver_udata.inlen =
+				in_len - method_elm->req_size;
+			in_len = method_elm->req_size;
+			if (bundle.driver_udata.inlen)
+				bundle.driver_udata.inbuf = buf + in_len;
+			else
+				bundle.driver_udata.inbuf = NULL;
+		} else {
+			memset(&bundle.driver_udata, 0,
+			       sizeof(bundle.driver_udata));
+		}
+
 		if (method_elm->has_resp) {
 			/*
 			 * The macros check that if has_resp is set
@@ -793,35 +742,29 @@
 			bundle.driver_udata.outlen = 0;
 			bundle.driver_udata.outbuf = NULL;
 		}
->>>>>>> 407d19ab
-
-	if (!extended) {
-		ret = uverbs_cmd_table[command](file, buf,
-						hdr.in_words * 4,
-						hdr.out_words * 4);
+
+		ib_uverbs_init_udata_buf_or_null(
+			&bundle.ucore, buf, u64_to_user_ptr(response),
+			in_len, out_len);
 	} else {
-		struct ib_udata ucore;
-		struct ib_udata uhw;
-
 		buf += sizeof(ex_hdr);
 
-		ib_uverbs_init_udata_buf_or_null(&ucore, buf,
+		ib_uverbs_init_udata_buf_or_null(&bundle.ucore, buf,
 					u64_to_user_ptr(ex_hdr.response),
 					hdr.in_words * 8, hdr.out_words * 8);
 
-		ib_uverbs_init_udata_buf_or_null(&uhw,
-					buf + ucore.inlen,
-					u64_to_user_ptr(ex_hdr.response) + ucore.outlen,
-					ex_hdr.provider_in_words * 8,
-					ex_hdr.provider_out_words * 8);
-
-		ret = uverbs_ex_cmd_table[command](file, &ucore, &uhw);
-		ret = (ret) ? : count;
-	}
-
-out:
+		ib_uverbs_init_udata_buf_or_null(
+			&bundle.driver_udata, buf + bundle.ucore.inlen,
+			u64_to_user_ptr(ex_hdr.response) + bundle.ucore.outlen,
+			ex_hdr.provider_in_words * 8,
+			ex_hdr.provider_out_words * 8);
+
+	}
+
+	ret = method_elm->handler(&bundle);
+out_unlock:
 	srcu_read_unlock(&file->device->disassociate_srcu, srcu_key);
-	return ret;
+	return (ret) ? : count;
 }
 
 static int ib_uverbs_mmap(struct file *filp, struct vm_area_struct *vma)
@@ -832,21 +775,19 @@
 	int srcu_key;
 
 	srcu_key = srcu_read_lock(&file->device->disassociate_srcu);
-	ucontext = ib_uverbs_get_ucontext(file);
+	ucontext = ib_uverbs_get_ucontext_file(file);
 	if (IS_ERR(ucontext)) {
 		ret = PTR_ERR(ucontext);
 		goto out;
 	}
 
-	ret = ucontext->device->mmap(ucontext, vma);
+	ret = ucontext->device->ops.mmap(ucontext, vma);
 out:
 	srcu_read_unlock(&file->device->disassociate_srcu, srcu_key);
 	return ret;
 }
 
 /*
-<<<<<<< HEAD
-=======
  * Each time we map IO memory into user space this keeps track of the mapping.
  * When the device is hot-unplugged we 'zap' the mmaps in user space to point
  * to the zero page and allow the hot unplug to proceed.
@@ -1081,7 +1022,6 @@
 }
 
 /*
->>>>>>> 407d19ab
  * ib_uverbs_open() does not need the BKL:
  *
  *  - the ib_uverbs_device structures are properly reference counted and
@@ -1104,6 +1044,7 @@
 	if (!atomic_inc_not_zero(&dev->refcount))
 		return -ENXIO;
 
+	get_device(&dev->dev);
 	srcu_key = srcu_read_lock(&dev->disassociate_srcu);
 	mutex_lock(&dev->lists_mutex);
 	ib_dev = srcu_dereference(dev->ib_dev,
@@ -1121,7 +1062,7 @@
 	/* In case IB device supports disassociate ucontext, there is no hard
 	 * dependency between uverbs device and its low level device.
 	 */
-	module_dependent = !(ib_dev->disassociate_ucontext);
+	module_dependent = !(ib_dev->ops.disassociate_ucontext);
 
 	if (module_dependent) {
 		if (!try_module_get(ib_dev->owner)) {
@@ -1146,15 +1087,13 @@
 	spin_lock_init(&file->uobjects_lock);
 	INIT_LIST_HEAD(&file->uobjects);
 	init_rwsem(&file->hw_destroy_rwsem);
+	mutex_init(&file->umap_lock);
+	INIT_LIST_HEAD(&file->umaps);
 
 	filp->private_data = file;
-	kobject_get(&dev->kobj);
 	list_add_tail(&file->list, &dev->uverbs_file_list);
 	mutex_unlock(&dev->lists_mutex);
 	srcu_read_unlock(&dev->disassociate_srcu, srcu_key);
-
-	file->uverbs_cmd_mask = ib_dev->uverbs_cmd_mask;
-	file->uverbs_ex_cmd_mask = ib_dev->uverbs_ex_cmd_mask;
 
 	setup_ufile_idr_uobject(file);
 
@@ -1169,6 +1108,7 @@
 	if (atomic_dec_and_test(&dev->refcount))
 		ib_uverbs_comp_dev(dev);
 
+	put_device(&dev->dev);
 	return ret;
 }
 
@@ -1179,15 +1119,8 @@
 	uverbs_destroy_ufile_hw(file, RDMA_REMOVE_CLOSE);
 
 	mutex_lock(&file->device->lists_mutex);
-	if (!file->is_closed) {
-		list_del(&file->list);
-		file->is_closed = 1;
-	}
+	list_del_init(&file->list);
 	mutex_unlock(&file->device->lists_mutex);
-
-	if (file->async_file)
-		kref_put(&file->async_file->ref,
-			 ib_uverbs_release_async_event_file);
 
 	kref_put(&file->ref, ib_uverbs_release_file);
 
@@ -1217,41 +1150,39 @@
 
 static struct ib_client uverbs_client = {
 	.name   = "uverbs",
+	.no_kverbs_req = true,
 	.add    = ib_uverbs_add_one,
 	.remove = ib_uverbs_remove_one
 };
 
-static ssize_t show_ibdev(struct device *device, struct device_attribute *attr,
+static ssize_t ibdev_show(struct device *device, struct device_attribute *attr,
 			  char *buf)
 {
+	struct ib_uverbs_device *dev =
+			container_of(device, struct ib_uverbs_device, dev);
 	int ret = -ENODEV;
 	int srcu_key;
-	struct ib_uverbs_device *dev = dev_get_drvdata(device);
 	struct ib_device *ib_dev;
-
-	if (!dev)
-		return -ENODEV;
 
 	srcu_key = srcu_read_lock(&dev->disassociate_srcu);
 	ib_dev = srcu_dereference(dev->ib_dev, &dev->disassociate_srcu);
 	if (ib_dev)
-		ret = sprintf(buf, "%s\n", ib_dev->name);
+		ret = sprintf(buf, "%s\n", dev_name(&ib_dev->dev));
 	srcu_read_unlock(&dev->disassociate_srcu, srcu_key);
 
 	return ret;
 }
-static DEVICE_ATTR(ibdev, S_IRUGO, show_ibdev, NULL);
-
-static ssize_t show_dev_abi_version(struct device *device,
-				    struct device_attribute *attr, char *buf)
-{
-	struct ib_uverbs_device *dev = dev_get_drvdata(device);
+static DEVICE_ATTR_RO(ibdev);
+
+static ssize_t abi_version_show(struct device *device,
+				struct device_attribute *attr, char *buf)
+{
+	struct ib_uverbs_device *dev =
+			container_of(device, struct ib_uverbs_device, dev);
 	int ret = -ENODEV;
 	int srcu_key;
 	struct ib_device *ib_dev;
 
-	if (!dev)
-		return -ENODEV;
 	srcu_key = srcu_read_lock(&dev->disassociate_srcu);
 	ib_dev = srcu_dereference(dev->ib_dev, &dev->disassociate_srcu);
 	if (ib_dev)
@@ -1260,7 +1191,17 @@
 
 	return ret;
 }
-static DEVICE_ATTR(abi_version, S_IRUGO, show_dev_abi_version, NULL);
+static DEVICE_ATTR_RO(abi_version);
+
+static struct attribute *ib_dev_attrs[] = {
+	&dev_attr_abi_version.attr,
+	&dev_attr_ibdev.attr,
+	NULL,
+};
+
+static const struct attribute_group dev_attr_group = {
+	.attrs = ib_dev_attrs,
+};
 
 static CLASS_ATTR_STRING(abi_version, S_IRUGO,
 			 __stringify(IB_USER_VERBS_ABI_VERSION));
@@ -1270,7 +1211,7 @@
 {
 	struct uverbs_api *uapi;
 
-	uapi = uverbs_alloc_api(device->driver_specs, device->driver_id);
+	uapi = uverbs_alloc_api(device);
 	if (IS_ERR(uapi))
 		return PTR_ERR(uapi);
 
@@ -1285,7 +1226,7 @@
 	struct ib_uverbs_device *uverbs_dev;
 	int ret;
 
-	if (!device->alloc_ucontext)
+	if (!device->ops.alloc_ucontext)
 		return;
 
 	uverbs_dev = kzalloc(sizeof(*uverbs_dev), GFP_KERNEL);
@@ -1298,65 +1239,56 @@
 		return;
 	}
 
+	device_initialize(&uverbs_dev->dev);
+	uverbs_dev->dev.class = uverbs_class;
+	uverbs_dev->dev.parent = device->dev.parent;
+	uverbs_dev->dev.release = ib_uverbs_release_dev;
+	uverbs_dev->groups[0] = &dev_attr_group;
+	uverbs_dev->dev.groups = uverbs_dev->groups;
 	atomic_set(&uverbs_dev->refcount, 1);
 	init_completion(&uverbs_dev->comp);
 	uverbs_dev->xrcd_tree = RB_ROOT;
 	mutex_init(&uverbs_dev->xrcd_tree_mutex);
-	kobject_init(&uverbs_dev->kobj, &ib_uverbs_dev_ktype);
 	mutex_init(&uverbs_dev->lists_mutex);
 	INIT_LIST_HEAD(&uverbs_dev->uverbs_file_list);
 	INIT_LIST_HEAD(&uverbs_dev->uverbs_events_file_list);
-
-	devnum = find_first_zero_bit(dev_map, IB_UVERBS_MAX_DEVICES);
-	if (devnum >= IB_UVERBS_MAX_DEVICES)
+	rcu_assign_pointer(uverbs_dev->ib_dev, device);
+	uverbs_dev->num_comp_vectors = device->num_comp_vectors;
+
+	devnum = ida_alloc_max(&uverbs_ida, IB_UVERBS_MAX_DEVICES - 1,
+			       GFP_KERNEL);
+	if (devnum < 0)
 		goto err;
 	uverbs_dev->devnum = devnum;
-	set_bit(devnum, dev_map);
 	if (devnum >= IB_UVERBS_NUM_FIXED_MINOR)
 		base = dynamic_uverbs_dev + devnum - IB_UVERBS_NUM_FIXED_MINOR;
 	else
 		base = IB_UVERBS_BASE_DEV + devnum;
 
-	rcu_assign_pointer(uverbs_dev->ib_dev, device);
-	uverbs_dev->num_comp_vectors = device->num_comp_vectors;
-
 	if (ib_uverbs_create_uapi(device, uverbs_dev))
 		goto err_uapi;
 
-	cdev_init(&uverbs_dev->cdev, NULL);
+	uverbs_dev->dev.devt = base;
+	dev_set_name(&uverbs_dev->dev, "uverbs%d", uverbs_dev->devnum);
+
+	cdev_init(&uverbs_dev->cdev,
+		  device->ops.mmap ? &uverbs_mmap_fops : &uverbs_fops);
 	uverbs_dev->cdev.owner = THIS_MODULE;
-	uverbs_dev->cdev.ops = device->mmap ? &uverbs_mmap_fops : &uverbs_fops;
-	cdev_set_parent(&uverbs_dev->cdev, &uverbs_dev->kobj);
-	kobject_set_name(&uverbs_dev->cdev.kobj, "uverbs%d", uverbs_dev->devnum);
-	if (cdev_add(&uverbs_dev->cdev, base, 1))
-		goto err_cdev;
-
-	uverbs_dev->dev = device_create(uverbs_class, device->dev.parent,
-					uverbs_dev->cdev.dev, uverbs_dev,
-					"uverbs%d", uverbs_dev->devnum);
-	if (IS_ERR(uverbs_dev->dev))
-		goto err_cdev;
-
-	if (device_create_file(uverbs_dev->dev, &dev_attr_ibdev))
-		goto err_class;
-	if (device_create_file(uverbs_dev->dev, &dev_attr_abi_version))
-		goto err_class;
+
+	ret = cdev_device_add(&uverbs_dev->cdev, &uverbs_dev->dev);
+	if (ret)
+		goto err_uapi;
 
 	ib_set_client_data(device, &uverbs_client, uverbs_dev);
-
 	return;
 
-err_class:
-	device_destroy(uverbs_class, uverbs_dev->cdev.dev);
-err_cdev:
-	cdev_del(&uverbs_dev->cdev);
 err_uapi:
-	clear_bit(devnum, dev_map);
+	ida_free(&uverbs_ida, devnum);
 err:
 	if (atomic_dec_and_test(&uverbs_dev->refcount))
 		ib_uverbs_comp_dev(uverbs_dev);
 	wait_for_completion(&uverbs_dev->comp);
-	kobject_put(&uverbs_dev->kobj);
+	put_device(&uverbs_dev->dev);
 	return;
 }
 
@@ -1377,8 +1309,7 @@
 	while (!list_empty(&uverbs_dev->uverbs_file_list)) {
 		file = list_first_entry(&uverbs_dev->uverbs_file_list,
 					struct ib_uverbs_file, list);
-		file->is_closed = 1;
-		list_del(&file->list);
+		list_del_init(&file->list);
 		kref_get(&file->ref);
 
 		/* We must release the mutex before going ahead and calling
@@ -1426,12 +1357,10 @@
 	if (!uverbs_dev)
 		return;
 
-	dev_set_drvdata(uverbs_dev->dev, NULL);
-	device_destroy(uverbs_class, uverbs_dev->cdev.dev);
-	cdev_del(&uverbs_dev->cdev);
-	clear_bit(uverbs_dev->devnum, dev_map);
-
-	if (device->disassociate_ucontext) {
+	cdev_device_del(&uverbs_dev->cdev, &uverbs_dev->dev);
+	ida_free(&uverbs_ida, uverbs_dev->devnum);
+
+	if (device->ops.disassociate_ucontext) {
 		/* We disassociate HW resources and immediately return.
 		 * Userspace will see a EIO errno for all future access.
 		 * Upon returning, ib_device may be freed internally and is not
@@ -1452,7 +1381,7 @@
 	if (wait_clients)
 		wait_for_completion(&uverbs_dev->comp);
 
-	kobject_put(&uverbs_dev->kobj);
+	put_device(&uverbs_dev->dev);
 }
 
 static char *uverbs_devnode(struct device *dev, umode_t *mode)
