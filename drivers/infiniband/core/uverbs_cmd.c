--- conflicted
+++ resolved
@@ -2977,11 +2977,6 @@
 	atomic_set(&wq->usecnt, 0);
 	atomic_inc(&pd->usecnt);
 	atomic_inc(&cq->usecnt);
-<<<<<<< HEAD
-	wq->uobject = obj;
-	obj->uevent.uobject.object = wq;
-=======
->>>>>>> 675a03b4
 
 	memset(&resp, 0, sizeof(resp));
 	resp.wq_handle = obj->uevent.uobject.id;
