/*
 * Copyright (c) 2005 Topspin Communications.  All rights reserved.
 * Copyright (c) 2005 Cisco Systems.  All rights reserved.
 * Copyright (c) 2005 Mellanox Technologies. All rights reserved.
 *
 * This software is available to you under a choice of one of two
 * licenses.  You may choose to be licensed under the terms of the GNU
 * General Public License (GPL) Version 2, available from the file
 * COPYING in the main directory of this source tree, or the
 * OpenIB.org BSD license below:
 *
 *     Redistribution and use in source and binary forms, with or
 *     without modification, are permitted provided that the following
 *     conditions are met:
 *
 *      - Redistributions of source code must retain the above
 *        copyright notice, this list of conditions and the following
 *        disclaimer.
 *
 *      - Redistributions in binary form must reproduce the above
 *        copyright notice, this list of conditions and the following
 *        disclaimer in the documentation and/or other materials
 *        provided with the distribution.
 *
 * THE SOFTWARE IS PROVIDED "AS IS", WITHOUT WARRANTY OF ANY KIND,
 * EXPRESS OR IMPLIED, INCLUDING BUT NOT LIMITED TO THE WARRANTIES OF
 * MERCHANTABILITY, FITNESS FOR A PARTICULAR PURPOSE AND
 * NONINFRINGEMENT. IN NO EVENT SHALL THE AUTHORS OR COPYRIGHT HOLDERS
 * BE LIABLE FOR ANY CLAIM, DAMAGES OR OTHER LIABILITY, WHETHER IN AN
 * ACTION OF CONTRACT, TORT OR OTHERWISE, ARISING FROM, OUT OF OR IN
 * CONNECTION WITH THE SOFTWARE OR THE USE OR OTHER DEALINGS IN THE
 * SOFTWARE.
 */

#include <linux/mm.h>
#include <linux/dma-mapping.h>
#include <linux/sched/signal.h>
#include <linux/sched/mm.h>
#include <linux/export.h>
#include <linux/slab.h>
#include <linux/pagemap.h>
#include <rdma/ib_umem_odp.h>

#include "uverbs.h"

static void __ib_umem_release(struct ib_device *dev, struct ib_umem *umem, int dirty)
{
	struct sg_page_iter sg_iter;
	struct page *page;

	if (umem->nmap > 0)
		ib_dma_unmap_sg(dev, umem->sg_head.sgl, umem->sg_nents,
				DMA_BIDIRECTIONAL);

	for_each_sg_page(umem->sg_head.sgl, &sg_iter, umem->sg_nents, 0) {
		page = sg_page_iter_page(&sg_iter);
		if (!PageDirty(page) && umem->writable && dirty)
			set_page_dirty_lock(page);
		put_page(page);
	}

	sg_free_table(&umem->sg_head);
}

/* ib_umem_add_sg_table - Add N contiguous pages to scatter table
 *
 * sg: current scatterlist entry
 * page_list: array of npage struct page pointers
 * npages: number of pages in page_list
 * max_seg_sz: maximum segment size in bytes
 * nents: [out] number of entries in the scatterlist
 *
 * Return new end of scatterlist
 */
static struct scatterlist *ib_umem_add_sg_table(struct scatterlist *sg,
						struct page **page_list,
						unsigned long npages,
						unsigned int max_seg_sz,
						int *nents)
{
	unsigned long first_pfn;
	unsigned long i = 0;
	bool update_cur_sg = false;
	bool first = !sg_page(sg);

	/* Check if new page_list is contiguous with end of previous page_list.
	 * sg->length here is a multiple of PAGE_SIZE and sg->offset is 0.
	 */
	if (!first && (page_to_pfn(sg_page(sg)) + (sg->length >> PAGE_SHIFT) ==
		       page_to_pfn(page_list[0])))
		update_cur_sg = true;

	while (i != npages) {
		unsigned long len;
		struct page *first_page = page_list[i];

		first_pfn = page_to_pfn(first_page);

		/* Compute the number of contiguous pages we have starting
		 * at i
		 */
		for (len = 0; i != npages &&
			      first_pfn + len == page_to_pfn(page_list[i]) &&
			      len < (max_seg_sz >> PAGE_SHIFT);
		     len++)
			i++;

		/* Squash N contiguous pages from page_list into current sge */
		if (update_cur_sg) {
			if ((max_seg_sz - sg->length) >= (len << PAGE_SHIFT)) {
				sg_set_page(sg, sg_page(sg),
					    sg->length + (len << PAGE_SHIFT),
					    0);
				update_cur_sg = false;
				continue;
			}
			update_cur_sg = false;
		}

		/* Squash N contiguous pages into next sge or first sge */
		if (!first)
			sg = sg_next(sg);

		(*nents)++;
		sg_set_page(sg, first_page, len << PAGE_SHIFT, 0);
		first = false;
	}

	return sg;
}

/**
 * ib_umem_find_best_pgsz - Find best HW page size to use for this MR
 *
 * @umem: umem struct
 * @pgsz_bitmap: bitmap of HW supported page sizes
 * @virt: IOVA
 *
 * This helper is intended for HW that support multiple page
 * sizes but can do only a single page size in an MR.
 *
 * Returns 0 if the umem requires page sizes not supported by
 * the driver to be mapped. Drivers always supporting PAGE_SIZE
 * or smaller will never see a 0 result.
 */
unsigned long ib_umem_find_best_pgsz(struct ib_umem *umem,
				     unsigned long pgsz_bitmap,
				     unsigned long virt)
{
	struct scatterlist *sg;
	unsigned int best_pg_bit;
	unsigned long va, pgoff;
	dma_addr_t mask;
	int i;

	/* At minimum, drivers must support PAGE_SIZE or smaller */
	if (WARN_ON(!(pgsz_bitmap & GENMASK(PAGE_SHIFT, 0))))
		return 0;

	va = virt;
	/* max page size not to exceed MR length */
	mask = roundup_pow_of_two(umem->length);
	/* offset into first SGL */
	pgoff = umem->address & ~PAGE_MASK;

	for_each_sg(umem->sg_head.sgl, sg, umem->nmap, i) {
		/* Walk SGL and reduce max page size if VA/PA bits differ
		 * for any address.
		 */
		mask |= (sg_dma_address(sg) + pgoff) ^ va;
		if (i && i != (umem->nmap - 1))
			/* restrict by length as well for interior SGEs */
			mask |= sg_dma_len(sg);
		va += sg_dma_len(sg) - pgoff;
		pgoff = 0;
	}
	best_pg_bit = rdma_find_pg_bit(mask, pgsz_bitmap);

	return BIT_ULL(best_pg_bit);
}
EXPORT_SYMBOL(ib_umem_find_best_pgsz);

/**
 * ib_umem_get - Pin and DMA map userspace memory.
 *
 * If access flags indicate ODP memory, avoid pinning. Instead, stores
 * the mm for future page fault handling in conjunction with MMU notifiers.
 *
 * @context: userspace context to pin memory for
 * @addr: userspace virtual address to start at
 * @size: length of region to pin
 * @access: IB_ACCESS_xxx flags for memory being pinned
 * @dmasync: flush in-flight DMA when the memory region is written
 */
struct ib_umem *ib_umem_get(struct ib_ucontext *context, unsigned long addr,
			    size_t size, int access, int dmasync)
{
	struct ib_umem *umem;
	struct page **page_list;
	unsigned long lock_limit;
	unsigned long cur_base;
	unsigned long npages;
	int ret;
	unsigned long dma_attrs = 0;
	struct scatterlist *sg;
	unsigned int gup_flags = FOLL_WRITE;

	if (dmasync)
		dma_attrs |= DMA_ATTR_WRITE_BARRIER;

	/*
	 * If the combination of the addr and size requested for this memory
	 * region causes an integer overflow, return error.
	 */
	if (((addr + size) < addr) ||
	    PAGE_ALIGN(addr + size) < (addr + size))
		return ERR_PTR(-EINVAL);

	if (!can_do_mlock())
		return ERR_PTR(-EPERM);

	umem = kzalloc(sizeof *umem, GFP_KERNEL);
	if (!umem)
		return ERR_PTR(-ENOMEM);

	umem->context    = context;
	umem->length     = size;
	umem->address    = addr;
	umem->page_shift = PAGE_SHIFT;
	umem->writable   = ib_access_writable(access);

	if (access & IB_ACCESS_ON_DEMAND) {
<<<<<<< HEAD
		ret = ib_umem_odp_get(context, umem, access);
=======
		if (WARN_ON_ONCE(!context->invalidate_range)) {
			ret = -EINVAL;
			goto umem_kfree;
		}

		ret = ib_umem_odp_get(to_ib_umem_odp(umem), access);
>>>>>>> 407d19ab
		if (ret)
			goto umem_kfree;
		return umem;
	}

<<<<<<< HEAD
	umem->odp_data = NULL;

	/* We assume the memory is from hugetlb until proved otherwise */
	umem->hugetlb   = 1;

=======
>>>>>>> 407d19ab
	page_list = (struct page **) __get_free_page(GFP_KERNEL);
	if (!page_list) {
		ret = -ENOMEM;
		goto umem_kfree;
	}

	npages = ib_umem_num_pages(umem);

	lock_limit = rlimit(RLIMIT_MEMLOCK) >> PAGE_SHIFT;

	down_write(&current->mm->mmap_sem);
	current->mm->pinned_vm += npages;
	if ((current->mm->pinned_vm > lock_limit) && !capable(CAP_IPC_LOCK)) {
		up_write(&current->mm->mmap_sem);
		ret = -ENOMEM;
		goto vma;
	}
	up_write(&current->mm->mmap_sem);

	cur_base = addr & PAGE_MASK;

	if (npages == 0 || npages > UINT_MAX) {
		ret = -EINVAL;
		goto vma;
	}

	ret = sg_alloc_table(&umem->sg_head, npages, GFP_KERNEL);
	if (ret)
		goto vma;

	if (!umem->writable)
		gup_flags |= FOLL_FORCE;

	sg = umem->sg_head.sgl;

	down_read(&current->mm->mmap_sem);
	while (npages) {
<<<<<<< HEAD
		ret = get_user_pages_longterm(cur_base,
=======
		down_read(&mm->mmap_sem);
		ret = get_user_pages(cur_base,
>>>>>>> 407d19ab
				     min_t(unsigned long, npages,
					   PAGE_SIZE / sizeof (struct page *)),
				     gup_flags | FOLL_LONGTERM,
				     page_list, NULL);
		if (ret < 0) {
			up_read(&current->mm->mmap_sem);
			goto umem_release;
		}

		cur_base += ret * PAGE_SIZE;
		npages   -= ret;

<<<<<<< HEAD
		for_each_sg(sg_list_start, sg, ret, i) {
			if (vma_list && !is_vm_hugetlb_page(vma_list[i]))
				umem->hugetlb = 0;

			sg_set_page(sg, page_list[i], PAGE_SIZE, 0);
		}

		/* preparing for next loop */
		sg_list_start = sg;
=======
		sg = ib_umem_add_sg_table(sg, page_list, ret,
			dma_get_max_seg_size(context->device->dma_device),
			&umem->sg_nents);

		up_read(&mm->mmap_sem);
>>>>>>> 407d19ab
	}
	up_read(&current->mm->mmap_sem);

	sg_mark_end(sg);

	umem->nmap = ib_dma_map_sg_attrs(context->device,
				  umem->sg_head.sgl,
				  umem->sg_nents,
				  DMA_BIDIRECTIONAL,
				  dma_attrs);

	if (!umem->nmap) {
		ret = -ENOMEM;
		goto umem_release;
	}

	ret = 0;
	goto out;

umem_release:
	__ib_umem_release(context->device, umem, 0);
vma:
	down_write(&current->mm->mmap_sem);
	current->mm->pinned_vm -= ib_umem_num_pages(umem);
	up_write(&current->mm->mmap_sem);
out:
	free_page((unsigned long) page_list);
umem_kfree:
	if (ret)
		kfree(umem);
	return ret ? ERR_PTR(ret) : umem;
}
EXPORT_SYMBOL(ib_umem_get);

static void ib_umem_account(struct work_struct *work)
{
	struct ib_umem *umem = container_of(work, struct ib_umem, work);

	down_write(&umem->mm->mmap_sem);
	umem->mm->pinned_vm -= umem->diff;
	up_write(&umem->mm->mmap_sem);
	mmput(umem->mm);
	kfree(umem);
}

/**
 * ib_umem_release - release memory pinned with ib_umem_get
 * @umem: umem struct to release
 */
void ib_umem_release(struct ib_umem *umem)
{
	struct ib_ucontext *context = umem->context;
	struct mm_struct *mm;
	struct task_struct *task;
	unsigned long diff;

	if (umem->odp_data) {
		ib_umem_odp_release(umem);
		return;
	}

	__ib_umem_release(umem->context->device, umem, 1);

	task = get_pid_task(umem->context->tgid, PIDTYPE_PID);
	if (!task)
		goto out;
	mm = get_task_mm(task);
	put_task_struct(task);
	if (!mm)
		goto out;

	diff = ib_umem_num_pages(umem);

	/*
	 * We may be called with the mm's mmap_sem already held.  This
	 * can happen when a userspace munmap() is the call that drops
	 * the last reference to our file and calls our release
	 * method.  If there are memory regions to destroy, we'll end
	 * up here and not be able to take the mmap_sem.  In that case
	 * we defer the vm_locked accounting to the system workqueue.
	 */
	if (context->closing) {
		if (!down_write_trylock(&mm->mmap_sem)) {
			INIT_WORK(&umem->work, ib_umem_account);
			umem->mm   = mm;
			umem->diff = diff;

			queue_work(ib_wq, &umem->work);
			return;
		}
	} else
		down_write(&mm->mmap_sem);

	mm->pinned_vm -= diff;
	up_write(&mm->mmap_sem);
	mmput(mm);
out:
	kfree(umem);
}
EXPORT_SYMBOL(ib_umem_release);

int ib_umem_page_count(struct ib_umem *umem)
{
	int i;
	int n;
	struct scatterlist *sg;

	if (umem->odp_data)
		return ib_umem_num_pages(umem);

	n = 0;
	for_each_sg(umem->sg_head.sgl, sg, umem->nmap, i)
		n += sg_dma_len(sg) >> umem->page_shift;

	return n;
}
EXPORT_SYMBOL(ib_umem_page_count);

/*
 * Copy from the given ib_umem's pages to the given buffer.
 *
 * umem - the umem to copy from
 * offset - offset to start copying from
 * dst - destination buffer
 * length - buffer length
 *
 * Returns 0 on success, or an error code.
 */
int ib_umem_copy_from(void *dst, struct ib_umem *umem, size_t offset,
		      size_t length)
{
	size_t end = offset + length;
	int ret;

	if (offset > umem->length || length > umem->length - offset) {
		pr_err("ib_umem_copy_from not in range. offset: %zd umem length: %zd end: %zd\n",
		       offset, umem->length, end);
		return -EINVAL;
	}

	ret = sg_pcopy_to_buffer(umem->sg_head.sgl, umem->sg_nents, dst, length,
				 offset + ib_umem_offset(umem));

	if (ret < 0)
		return ret;
	else if (ret != length)
		return -EINVAL;
	else
		return 0;
}
EXPORT_SYMBOL(ib_umem_copy_from);<|MERGE_RESOLUTION|>--- conflicted
+++ resolved
@@ -186,24 +186,35 @@
  * If access flags indicate ODP memory, avoid pinning. Instead, stores
  * the mm for future page fault handling in conjunction with MMU notifiers.
  *
- * @context: userspace context to pin memory for
+ * @udata: userspace context to pin memory for
  * @addr: userspace virtual address to start at
  * @size: length of region to pin
  * @access: IB_ACCESS_xxx flags for memory being pinned
  * @dmasync: flush in-flight DMA when the memory region is written
  */
-struct ib_umem *ib_umem_get(struct ib_ucontext *context, unsigned long addr,
+struct ib_umem *ib_umem_get(struct ib_udata *udata, unsigned long addr,
 			    size_t size, int access, int dmasync)
 {
+	struct ib_ucontext *context;
 	struct ib_umem *umem;
 	struct page **page_list;
 	unsigned long lock_limit;
+	unsigned long new_pinned;
 	unsigned long cur_base;
+	struct mm_struct *mm;
 	unsigned long npages;
 	int ret;
 	unsigned long dma_attrs = 0;
 	struct scatterlist *sg;
 	unsigned int gup_flags = FOLL_WRITE;
+
+	if (!udata)
+		return ERR_PTR(-EIO);
+
+	context = container_of(udata, struct uverbs_attr_bundle, driver_udata)
+			  ->context;
+	if (!context)
+		return ERR_PTR(-EIO);
 
 	if (dmasync)
 		dma_attrs |= DMA_ATTR_WRITE_BARRIER;
@@ -219,40 +230,37 @@
 	if (!can_do_mlock())
 		return ERR_PTR(-EPERM);
 
-	umem = kzalloc(sizeof *umem, GFP_KERNEL);
-	if (!umem)
-		return ERR_PTR(-ENOMEM);
+	if (access & IB_ACCESS_ON_DEMAND) {
+		umem = kzalloc(sizeof(struct ib_umem_odp), GFP_KERNEL);
+		if (!umem)
+			return ERR_PTR(-ENOMEM);
+		umem->is_odp = 1;
+	} else {
+		umem = kzalloc(sizeof(*umem), GFP_KERNEL);
+		if (!umem)
+			return ERR_PTR(-ENOMEM);
+	}
 
 	umem->context    = context;
 	umem->length     = size;
 	umem->address    = addr;
 	umem->page_shift = PAGE_SHIFT;
 	umem->writable   = ib_access_writable(access);
+	umem->owning_mm = mm = current->mm;
+	mmgrab(mm);
 
 	if (access & IB_ACCESS_ON_DEMAND) {
-<<<<<<< HEAD
-		ret = ib_umem_odp_get(context, umem, access);
-=======
 		if (WARN_ON_ONCE(!context->invalidate_range)) {
 			ret = -EINVAL;
 			goto umem_kfree;
 		}
 
 		ret = ib_umem_odp_get(to_ib_umem_odp(umem), access);
->>>>>>> 407d19ab
 		if (ret)
 			goto umem_kfree;
 		return umem;
 	}
 
-<<<<<<< HEAD
-	umem->odp_data = NULL;
-
-	/* We assume the memory is from hugetlb until proved otherwise */
-	umem->hugetlb   = 1;
-
-=======
->>>>>>> 407d19ab
 	page_list = (struct page **) __get_free_page(GFP_KERNEL);
 	if (!page_list) {
 		ret = -ENOMEM;
@@ -260,24 +268,21 @@
 	}
 
 	npages = ib_umem_num_pages(umem);
-
-	lock_limit = rlimit(RLIMIT_MEMLOCK) >> PAGE_SHIFT;
-
-	down_write(&current->mm->mmap_sem);
-	current->mm->pinned_vm += npages;
-	if ((current->mm->pinned_vm > lock_limit) && !capable(CAP_IPC_LOCK)) {
-		up_write(&current->mm->mmap_sem);
-		ret = -ENOMEM;
-		goto vma;
-	}
-	up_write(&current->mm->mmap_sem);
-
-	cur_base = addr & PAGE_MASK;
-
 	if (npages == 0 || npages > UINT_MAX) {
 		ret = -EINVAL;
-		goto vma;
-	}
+		goto out;
+	}
+
+	lock_limit = rlimit(RLIMIT_MEMLOCK) >> PAGE_SHIFT;
+
+	new_pinned = atomic64_add_return(npages, &mm->pinned_vm);
+	if (new_pinned > lock_limit && !capable(CAP_IPC_LOCK)) {
+		atomic64_sub(npages, &mm->pinned_vm);
+		ret = -ENOMEM;
+		goto out;
+	}
+
+	cur_base = addr & PAGE_MASK;
 
 	ret = sg_alloc_table(&umem->sg_head, npages, GFP_KERNEL);
 	if (ret)
@@ -288,45 +293,27 @@
 
 	sg = umem->sg_head.sgl;
 
-	down_read(&current->mm->mmap_sem);
 	while (npages) {
-<<<<<<< HEAD
-		ret = get_user_pages_longterm(cur_base,
-=======
 		down_read(&mm->mmap_sem);
 		ret = get_user_pages(cur_base,
->>>>>>> 407d19ab
 				     min_t(unsigned long, npages,
 					   PAGE_SIZE / sizeof (struct page *)),
 				     gup_flags | FOLL_LONGTERM,
 				     page_list, NULL);
 		if (ret < 0) {
-			up_read(&current->mm->mmap_sem);
+			up_read(&mm->mmap_sem);
 			goto umem_release;
 		}
 
 		cur_base += ret * PAGE_SIZE;
 		npages   -= ret;
 
-<<<<<<< HEAD
-		for_each_sg(sg_list_start, sg, ret, i) {
-			if (vma_list && !is_vm_hugetlb_page(vma_list[i]))
-				umem->hugetlb = 0;
-
-			sg_set_page(sg, page_list[i], PAGE_SIZE, 0);
-		}
-
-		/* preparing for next loop */
-		sg_list_start = sg;
-=======
 		sg = ib_umem_add_sg_table(sg, page_list, ret,
 			dma_get_max_seg_size(context->device->dma_device),
 			&umem->sg_nents);
 
 		up_read(&mm->mmap_sem);
->>>>>>> 407d19ab
-	}
-	up_read(&current->mm->mmap_sem);
+	}
 
 	sg_mark_end(sg);
 
@@ -347,27 +334,25 @@
 umem_release:
 	__ib_umem_release(context->device, umem, 0);
 vma:
-	down_write(&current->mm->mmap_sem);
-	current->mm->pinned_vm -= ib_umem_num_pages(umem);
-	up_write(&current->mm->mmap_sem);
+	atomic64_sub(ib_umem_num_pages(umem), &mm->pinned_vm);
 out:
 	free_page((unsigned long) page_list);
 umem_kfree:
-	if (ret)
+	if (ret) {
+		mmdrop(umem->owning_mm);
 		kfree(umem);
+	}
 	return ret ? ERR_PTR(ret) : umem;
 }
 EXPORT_SYMBOL(ib_umem_get);
 
-static void ib_umem_account(struct work_struct *work)
-{
-	struct ib_umem *umem = container_of(work, struct ib_umem, work);
-
-	down_write(&umem->mm->mmap_sem);
-	umem->mm->pinned_vm -= umem->diff;
-	up_write(&umem->mm->mmap_sem);
-	mmput(umem->mm);
-	kfree(umem);
+static void __ib_umem_release_tail(struct ib_umem *umem)
+{
+	mmdrop(umem->owning_mm);
+	if (umem->is_odp)
+		kfree(to_ib_umem_odp(umem));
+	else
+		kfree(umem);
 }
 
 /**
@@ -376,53 +361,16 @@
  */
 void ib_umem_release(struct ib_umem *umem)
 {
-	struct ib_ucontext *context = umem->context;
-	struct mm_struct *mm;
-	struct task_struct *task;
-	unsigned long diff;
-
-	if (umem->odp_data) {
-		ib_umem_odp_release(umem);
+	if (umem->is_odp) {
+		ib_umem_odp_release(to_ib_umem_odp(umem));
+		__ib_umem_release_tail(umem);
 		return;
 	}
 
 	__ib_umem_release(umem->context->device, umem, 1);
 
-	task = get_pid_task(umem->context->tgid, PIDTYPE_PID);
-	if (!task)
-		goto out;
-	mm = get_task_mm(task);
-	put_task_struct(task);
-	if (!mm)
-		goto out;
-
-	diff = ib_umem_num_pages(umem);
-
-	/*
-	 * We may be called with the mm's mmap_sem already held.  This
-	 * can happen when a userspace munmap() is the call that drops
-	 * the last reference to our file and calls our release
-	 * method.  If there are memory regions to destroy, we'll end
-	 * up here and not be able to take the mmap_sem.  In that case
-	 * we defer the vm_locked accounting to the system workqueue.
-	 */
-	if (context->closing) {
-		if (!down_write_trylock(&mm->mmap_sem)) {
-			INIT_WORK(&umem->work, ib_umem_account);
-			umem->mm   = mm;
-			umem->diff = diff;
-
-			queue_work(ib_wq, &umem->work);
-			return;
-		}
-	} else
-		down_write(&mm->mmap_sem);
-
-	mm->pinned_vm -= diff;
-	up_write(&mm->mmap_sem);
-	mmput(mm);
-out:
-	kfree(umem);
+	atomic64_sub(ib_umem_num_pages(umem), &umem->owning_mm->pinned_vm);
+	__ib_umem_release_tail(umem);
 }
 EXPORT_SYMBOL(ib_umem_release);
 
@@ -432,7 +380,7 @@
 	int n;
 	struct scatterlist *sg;
 
-	if (umem->odp_data)
+	if (umem->is_odp)
 		return ib_umem_num_pages(umem);
 
 	n = 0;
