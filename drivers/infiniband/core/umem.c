--- conflicted
+++ resolved
@@ -220,17 +220,10 @@
 
 		cur_base += ret * PAGE_SIZE;
 		npages -= ret;
-<<<<<<< HEAD
-		sg = __sg_alloc_table_from_pages(
-			&umem->sg_head, page_list, ret, 0, ret << PAGE_SHIFT,
-			dma_get_max_seg_size(device->dma_device), sg, npages,
-			GFP_KERNEL);
-=======
 		sg = __sg_alloc_table_from_pages(&umem->sg_head, page_list, ret,
 				0, ret << PAGE_SHIFT,
 				ib_dma_max_seg_size(device), sg, npages,
 				GFP_KERNEL);
->>>>>>> 4e026225
 		umem->sg_nents = umem->sg_head.nents;
 		if (IS_ERR(sg)) {
 			unpin_user_pages_dirty_lock(page_list, ret, 0);
