--- conflicted
+++ resolved
@@ -45,16 +45,11 @@
 	if (ret)
 		return ret;
 
-<<<<<<< HEAD
-	return dm->device->dealloc_dm(dm);
-=======
 	return dm->device->ops.dealloc_dm(dm, attrs);
->>>>>>> 407d19ab
 }
 
-static int
-UVERBS_HANDLER(UVERBS_METHOD_DM_ALLOC)(struct ib_uverbs_file *file,
-				       struct uverbs_attr_bundle *attrs)
+static int UVERBS_HANDLER(UVERBS_METHOD_DM_ALLOC)(
+	struct uverbs_attr_bundle *attrs)
 {
 	struct ib_dm_alloc_attr attr = {};
 	struct ib_uobject *uobj =
@@ -64,7 +59,7 @@
 	struct ib_dm *dm;
 	int ret;
 
-	if (!ib_dev->alloc_dm)
+	if (!ib_dev->ops.alloc_dm)
 		return -EOPNOTSUPP;
 
 	ret = uverbs_copy_from(&attr.length, attrs,
@@ -77,11 +72,7 @@
 	if (ret)
 		return ret;
 
-<<<<<<< HEAD
-	dm = ib_dev->alloc_dm(ib_dev, uobj->context, &attr, attrs);
-=======
 	dm = ib_dev->ops.alloc_dm(ib_dev, attrs->context, &attr, attrs);
->>>>>>> 407d19ab
 	if (IS_ERR(dm))
 		return PTR_ERR(dm);
 
@@ -118,4 +109,10 @@
 DECLARE_UVERBS_NAMED_OBJECT(UVERBS_OBJECT_DM,
 			    UVERBS_TYPE_ALLOC_IDR(uverbs_free_dm),
 			    &UVERBS_METHOD(UVERBS_METHOD_DM_ALLOC),
-			    &UVERBS_METHOD(UVERBS_METHOD_DM_FREE));+			    &UVERBS_METHOD(UVERBS_METHOD_DM_FREE));
+
+const struct uapi_definition uverbs_def_obj_dm[] = {
+	UAPI_DEF_CHAIN_OBJ_TREE_NAMED(UVERBS_OBJECT_DM,
+				      UAPI_DEF_OBJ_NEEDS_FN(dealloc_dm)),
+	{}
+};