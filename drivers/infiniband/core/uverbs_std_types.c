--- conflicted
+++ resolved
@@ -43,13 +43,9 @@
 			  enum rdma_remove_reason why,
 			  struct uverbs_attr_bundle *attrs)
 {
-<<<<<<< HEAD
-	return rdma_destroy_ah((struct ib_ah *)uobject->object);
-=======
 	return rdma_destroy_ah_user((struct ib_ah *)uobject->object,
 				    RDMA_DESTROY_AH_SLEEPABLE,
 				    &attrs->driver_udata);
->>>>>>> 407d19ab
 }
 
 static int uverbs_free_flow(struct ib_uobject *uobject,
@@ -62,7 +58,7 @@
 	struct ib_qp *qp = flow->qp;
 	int ret;
 
-	ret = flow->device->destroy_flow(flow);
+	ret = flow->device->ops.destroy_flow(flow);
 	if (!ret) {
 		if (qp)
 			atomic_dec(&qp->usecnt);
@@ -202,11 +198,7 @@
 	if (ret)
 		return ret;
 
-<<<<<<< HEAD
-	ib_dealloc_pd((struct ib_pd *)uobject->object);
-=======
 	ib_dealloc_pd_user(pd, &attrs->driver_udata);
->>>>>>> 407d19ab
 	return 0;
 }
 
@@ -229,8 +221,7 @@
 	return 0;
 };
 
-int uverbs_destroy_def_handler(struct ib_uverbs_file *file,
-			       struct uverbs_attr_bundle *attrs)
+int uverbs_destroy_def_handler(struct uverbs_attr_bundle *attrs)
 {
 	return 0;
 }
@@ -248,58 +239,106 @@
 	UVERBS_OBJECT_QP,
 	UVERBS_TYPE_ALLOC_IDR_SZ(sizeof(struct ib_uqp_object), uverbs_free_qp));
 
+DECLARE_UVERBS_NAMED_METHOD_DESTROY(
+	UVERBS_METHOD_MW_DESTROY,
+	UVERBS_ATTR_IDR(UVERBS_ATTR_DESTROY_MW_HANDLE,
+			UVERBS_OBJECT_MW,
+			UVERBS_ACCESS_DESTROY,
+			UA_MANDATORY));
+
 DECLARE_UVERBS_NAMED_OBJECT(UVERBS_OBJECT_MW,
-			    UVERBS_TYPE_ALLOC_IDR(uverbs_free_mw));
+			    UVERBS_TYPE_ALLOC_IDR(uverbs_free_mw),
+			    &UVERBS_METHOD(UVERBS_METHOD_MW_DESTROY));
 
 DECLARE_UVERBS_NAMED_OBJECT(
 	UVERBS_OBJECT_SRQ,
 	UVERBS_TYPE_ALLOC_IDR_SZ(sizeof(struct ib_usrq_object),
 				 uverbs_free_srq));
 
+DECLARE_UVERBS_NAMED_METHOD_DESTROY(
+	UVERBS_METHOD_AH_DESTROY,
+	UVERBS_ATTR_IDR(UVERBS_ATTR_DESTROY_AH_HANDLE,
+			UVERBS_OBJECT_AH,
+			UVERBS_ACCESS_DESTROY,
+			UA_MANDATORY));
+
 DECLARE_UVERBS_NAMED_OBJECT(UVERBS_OBJECT_AH,
-			    UVERBS_TYPE_ALLOC_IDR(uverbs_free_ah));
+			    UVERBS_TYPE_ALLOC_IDR(uverbs_free_ah),
+			    &UVERBS_METHOD(UVERBS_METHOD_AH_DESTROY));
+
+DECLARE_UVERBS_NAMED_METHOD_DESTROY(
+	UVERBS_METHOD_FLOW_DESTROY,
+	UVERBS_ATTR_IDR(UVERBS_ATTR_DESTROY_FLOW_HANDLE,
+			UVERBS_OBJECT_FLOW,
+			UVERBS_ACCESS_DESTROY,
+			UA_MANDATORY));
 
 DECLARE_UVERBS_NAMED_OBJECT(
 	UVERBS_OBJECT_FLOW,
 	UVERBS_TYPE_ALLOC_IDR_SZ(sizeof(struct ib_uflow_object),
-				 uverbs_free_flow));
+				 uverbs_free_flow),
+			    &UVERBS_METHOD(UVERBS_METHOD_FLOW_DESTROY));
 
 DECLARE_UVERBS_NAMED_OBJECT(
 	UVERBS_OBJECT_WQ,
 	UVERBS_TYPE_ALLOC_IDR_SZ(sizeof(struct ib_uwq_object), uverbs_free_wq));
 
+DECLARE_UVERBS_NAMED_METHOD_DESTROY(
+	UVERBS_METHOD_RWQ_IND_TBL_DESTROY,
+	UVERBS_ATTR_IDR(UVERBS_ATTR_DESTROY_RWQ_IND_TBL_HANDLE,
+			UVERBS_OBJECT_RWQ_IND_TBL,
+			UVERBS_ACCESS_DESTROY,
+			UA_MANDATORY));
+
 DECLARE_UVERBS_NAMED_OBJECT(UVERBS_OBJECT_RWQ_IND_TBL,
-			    UVERBS_TYPE_ALLOC_IDR(uverbs_free_rwq_ind_tbl));
+			    UVERBS_TYPE_ALLOC_IDR(uverbs_free_rwq_ind_tbl),
+			    &UVERBS_METHOD(UVERBS_METHOD_RWQ_IND_TBL_DESTROY));
+
+DECLARE_UVERBS_NAMED_METHOD_DESTROY(
+	UVERBS_METHOD_XRCD_DESTROY,
+	UVERBS_ATTR_IDR(UVERBS_ATTR_DESTROY_XRCD_HANDLE,
+			UVERBS_OBJECT_XRCD,
+			UVERBS_ACCESS_DESTROY,
+			UA_MANDATORY));
 
 DECLARE_UVERBS_NAMED_OBJECT(
 	UVERBS_OBJECT_XRCD,
 	UVERBS_TYPE_ALLOC_IDR_SZ(sizeof(struct ib_uxrcd_object),
-				 uverbs_free_xrcd));
+				 uverbs_free_xrcd),
+			    &UVERBS_METHOD(UVERBS_METHOD_XRCD_DESTROY));
+
+DECLARE_UVERBS_NAMED_METHOD_DESTROY(
+	UVERBS_METHOD_PD_DESTROY,
+	UVERBS_ATTR_IDR(UVERBS_ATTR_DESTROY_PD_HANDLE,
+			UVERBS_OBJECT_PD,
+			UVERBS_ACCESS_DESTROY,
+			UA_MANDATORY));
 
 DECLARE_UVERBS_NAMED_OBJECT(UVERBS_OBJECT_PD,
-			    UVERBS_TYPE_ALLOC_IDR(uverbs_free_pd));
-
-DECLARE_UVERBS_GLOBAL_METHODS(UVERBS_OBJECT_DEVICE);
-
-DECLARE_UVERBS_OBJECT_TREE(uverbs_default_objects,
-			   &UVERBS_OBJECT(UVERBS_OBJECT_DEVICE),
-			   &UVERBS_OBJECT(UVERBS_OBJECT_PD),
-			   &UVERBS_OBJECT(UVERBS_OBJECT_MR),
-			   &UVERBS_OBJECT(UVERBS_OBJECT_COMP_CHANNEL),
-			   &UVERBS_OBJECT(UVERBS_OBJECT_CQ),
-			   &UVERBS_OBJECT(UVERBS_OBJECT_QP),
-			   &UVERBS_OBJECT(UVERBS_OBJECT_AH),
-			   &UVERBS_OBJECT(UVERBS_OBJECT_MW),
-			   &UVERBS_OBJECT(UVERBS_OBJECT_SRQ),
-			   &UVERBS_OBJECT(UVERBS_OBJECT_FLOW),
-			   &UVERBS_OBJECT(UVERBS_OBJECT_WQ),
-			   &UVERBS_OBJECT(UVERBS_OBJECT_RWQ_IND_TBL),
-			   &UVERBS_OBJECT(UVERBS_OBJECT_XRCD),
-			   &UVERBS_OBJECT(UVERBS_OBJECT_FLOW_ACTION),
-			   &UVERBS_OBJECT(UVERBS_OBJECT_DM),
-			   &UVERBS_OBJECT(UVERBS_OBJECT_COUNTERS));
-
-const struct uverbs_object_tree_def *uverbs_default_get_objects(void)
-{
-	return &uverbs_default_objects;
-}+			    UVERBS_TYPE_ALLOC_IDR(uverbs_free_pd),
+			    &UVERBS_METHOD(UVERBS_METHOD_PD_DESTROY));
+
+const struct uapi_definition uverbs_def_obj_intf[] = {
+	UAPI_DEF_CHAIN_OBJ_TREE_NAMED(UVERBS_OBJECT_PD,
+				      UAPI_DEF_OBJ_NEEDS_FN(dealloc_pd)),
+	UAPI_DEF_CHAIN_OBJ_TREE_NAMED(UVERBS_OBJECT_COMP_CHANNEL,
+				      UAPI_DEF_OBJ_NEEDS_FN(dealloc_pd)),
+	UAPI_DEF_CHAIN_OBJ_TREE_NAMED(UVERBS_OBJECT_QP,
+				      UAPI_DEF_OBJ_NEEDS_FN(destroy_qp)),
+	UAPI_DEF_CHAIN_OBJ_TREE_NAMED(UVERBS_OBJECT_AH,
+				      UAPI_DEF_OBJ_NEEDS_FN(destroy_ah)),
+	UAPI_DEF_CHAIN_OBJ_TREE_NAMED(UVERBS_OBJECT_MW,
+				      UAPI_DEF_OBJ_NEEDS_FN(dealloc_mw)),
+	UAPI_DEF_CHAIN_OBJ_TREE_NAMED(UVERBS_OBJECT_SRQ,
+				      UAPI_DEF_OBJ_NEEDS_FN(destroy_srq)),
+	UAPI_DEF_CHAIN_OBJ_TREE_NAMED(UVERBS_OBJECT_FLOW,
+				      UAPI_DEF_OBJ_NEEDS_FN(destroy_flow)),
+	UAPI_DEF_CHAIN_OBJ_TREE_NAMED(UVERBS_OBJECT_WQ,
+				      UAPI_DEF_OBJ_NEEDS_FN(destroy_wq)),
+	UAPI_DEF_CHAIN_OBJ_TREE_NAMED(
+		UVERBS_OBJECT_RWQ_IND_TBL,
+		UAPI_DEF_OBJ_NEEDS_FN(destroy_rwq_ind_table)),
+	UAPI_DEF_CHAIN_OBJ_TREE_NAMED(UVERBS_OBJECT_XRCD,
+				      UAPI_DEF_OBJ_NEEDS_FN(dealloc_xrcd)),
+	{}
+};