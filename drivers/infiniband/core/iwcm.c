/*
 * Copyright (c) 2004, 2005 Intel Corporation.  All rights reserved.
 * Copyright (c) 2004 Topspin Corporation.  All rights reserved.
 * Copyright (c) 2004, 2005 Voltaire Corporation.  All rights reserved.
 * Copyright (c) 2005 Sun Microsystems, Inc. All rights reserved.
 * Copyright (c) 2005 Open Grid Computing, Inc. All rights reserved.
 * Copyright (c) 2005 Network Appliance, Inc. All rights reserved.
 *
 * This software is available to you under a choice of one of two
 * licenses.  You may choose to be licensed under the terms of the GNU
 * General Public License (GPL) Version 2, available from the file
 * COPYING in the main directory of this source tree, or the
 * OpenIB.org BSD license below:
 *
 *     Redistribution and use in source and binary forms, with or
 *     without modification, are permitted provided that the following
 *     conditions are met:
 *
 *      - Redistributions of source code must retain the above
 *        copyright notice, this list of conditions and the following
 *        disclaimer.
 *
 *      - Redistributions in binary form must reproduce the above
 *        copyright notice, this list of conditions and the following
 *        disclaimer in the documentation and/or other materials
 *        provided with the distribution.
 *
 * THE SOFTWARE IS PROVIDED "AS IS", WITHOUT WARRANTY OF ANY KIND,
 * EXPRESS OR IMPLIED, INCLUDING BUT NOT LIMITED TO THE WARRANTIES OF
 * MERCHANTABILITY, FITNESS FOR A PARTICULAR PURPOSE AND
 * NONINFRINGEMENT. IN NO EVENT SHALL THE AUTHORS OR COPYRIGHT HOLDERS
 * BE LIABLE FOR ANY CLAIM, DAMAGES OR OTHER LIABILITY, WHETHER IN AN
 * ACTION OF CONTRACT, TORT OR OTHERWISE, ARISING FROM, OUT OF OR IN
 * CONNECTION WITH THE SOFTWARE OR THE USE OR OTHER DEALINGS IN THE
 * SOFTWARE.
 *
 */
#include <linux/dma-mapping.h>
#include <linux/err.h>
#include <linux/idr.h>
#include <linux/interrupt.h>
#include <linux/rbtree.h>
#include <linux/sched.h>
#include <linux/spinlock.h>
#include <linux/workqueue.h>
#include <linux/completion.h>
#include <linux/slab.h>
#include <linux/module.h>
#include <linux/sysctl.h>

#include <rdma/iw_cm.h>
#include <rdma/ib_addr.h>
#include <rdma/iw_portmap.h>
#include <rdma/rdma_netlink.h>

#include "iwcm.h"

MODULE_AUTHOR("Tom Tucker");
MODULE_DESCRIPTION("iWARP CM");
MODULE_LICENSE("Dual BSD/GPL");

static const char * const iwcm_rej_reason_strs[] = {
	[ECONNRESET]			= "reset by remote host",
	[ECONNREFUSED]			= "refused by remote application",
	[ETIMEDOUT]			= "setup timeout",
};

const char *__attribute_const__ iwcm_reject_msg(int reason)
{
	size_t index;

	/* iWARP uses negative errnos */
	index = -reason;

	if (index < ARRAY_SIZE(iwcm_rej_reason_strs) &&
	    iwcm_rej_reason_strs[index])
		return iwcm_rej_reason_strs[index];
	else
		return "unrecognized reason";
}
EXPORT_SYMBOL(iwcm_reject_msg);

static struct rdma_nl_cbs iwcm_nl_cb_table[RDMA_NL_IWPM_NUM_OPS] = {
	[RDMA_NL_IWPM_REG_PID] = {.dump = iwpm_register_pid_cb},
	[RDMA_NL_IWPM_ADD_MAPPING] = {.dump = iwpm_add_mapping_cb},
	[RDMA_NL_IWPM_QUERY_MAPPING] = {.dump = iwpm_add_and_query_mapping_cb},
	[RDMA_NL_IWPM_REMOTE_INFO] = {.dump = iwpm_remote_info_cb},
	[RDMA_NL_IWPM_HANDLE_ERR] = {.dump = iwpm_mapping_error_cb},
	[RDMA_NL_IWPM_MAPINFO] = {.dump = iwpm_mapping_info_cb},
	[RDMA_NL_IWPM_MAPINFO_NUM] = {.dump = iwpm_ack_mapping_info_cb}
};

static struct workqueue_struct *iwcm_wq;
struct iwcm_work {
	struct work_struct work;
	struct iwcm_id_private *cm_id;
	struct list_head list;
	struct iw_cm_event event;
	struct list_head free_list;
};

static unsigned int default_backlog = 256;

static struct ctl_table_header *iwcm_ctl_table_hdr;
static struct ctl_table iwcm_ctl_table[] = {
	{
		.procname	= "default_backlog",
		.data		= &default_backlog,
		.maxlen		= sizeof(default_backlog),
		.mode		= 0644,
		.proc_handler	= proc_dointvec,
	},
	{ }
};

/*
 * The following services provide a mechanism for pre-allocating iwcm_work
 * elements.  The design pre-allocates them  based on the cm_id type:
 *	LISTENING IDS: 	Get enough elements preallocated to handle the
 *			listen backlog.
 *	ACTIVE IDS:	4: CONNECT_REPLY, ESTABLISHED, DISCONNECT, CLOSE
 *	PASSIVE IDS:	3: ESTABLISHED, DISCONNECT, CLOSE
 *
 * Allocating them in connect and listen avoids having to deal
 * with allocation failures on the event upcall from the provider (which
 * is called in the interrupt context).
 *
 * One exception is when creating the cm_id for incoming connection requests.
 * There are two cases:
 * 1) in the event upcall, cm_event_handler(), for a listening cm_id.  If
 *    the backlog is exceeded, then no more connection request events will
 *    be processed.  cm_event_handler() returns -ENOMEM in this case.  Its up
 *    to the provider to reject the connection request.
 * 2) in the connection request workqueue handler, cm_conn_req_handler().
 *    If work elements cannot be allocated for the new connect request cm_id,
 *    then IWCM will call the provider reject method.  This is ok since
 *    cm_conn_req_handler() runs in the workqueue thread context.
 */

static struct iwcm_work *get_work(struct iwcm_id_private *cm_id_priv)
{
	struct iwcm_work *work;

	if (list_empty(&cm_id_priv->work_free_list))
		return NULL;
	work = list_entry(cm_id_priv->work_free_list.next, struct iwcm_work,
			  free_list);
	list_del_init(&work->free_list);
	return work;
}

static void put_work(struct iwcm_work *work)
{
	list_add(&work->free_list, &work->cm_id->work_free_list);
}

static void dealloc_work_entries(struct iwcm_id_private *cm_id_priv)
{
	struct list_head *e, *tmp;

	list_for_each_safe(e, tmp, &cm_id_priv->work_free_list)
		kfree(list_entry(e, struct iwcm_work, free_list));
}

static int alloc_work_entries(struct iwcm_id_private *cm_id_priv, int count)
{
	struct iwcm_work *work;

	BUG_ON(!list_empty(&cm_id_priv->work_free_list));
	while (count--) {
		work = kmalloc(sizeof(struct iwcm_work), GFP_KERNEL);
		if (!work) {
			dealloc_work_entries(cm_id_priv);
			return -ENOMEM;
		}
		work->cm_id = cm_id_priv;
		INIT_LIST_HEAD(&work->list);
		put_work(work);
	}
	return 0;
}

/*
 * Save private data from incoming connection requests to
 * iw_cm_event, so the low level driver doesn't have to. Adjust
 * the event ptr to point to the local copy.
 */
static int copy_private_data(struct iw_cm_event *event)
{
	void *p;

	p = kmemdup(event->private_data, event->private_data_len, GFP_ATOMIC);
	if (!p)
		return -ENOMEM;
	event->private_data = p;
	return 0;
}

static void free_cm_id(struct iwcm_id_private *cm_id_priv)
{
	dealloc_work_entries(cm_id_priv);
	kfree(cm_id_priv);
}

/*
 * Release a reference on cm_id. If the last reference is being
 * released, free the cm_id and return 1.
 */
static int iwcm_deref_id(struct iwcm_id_private *cm_id_priv)
{
	BUG_ON(atomic_read(&cm_id_priv->refcount)==0);
	if (atomic_dec_and_test(&cm_id_priv->refcount)) {
		BUG_ON(!list_empty(&cm_id_priv->work_list));
		free_cm_id(cm_id_priv);
		return 1;
	}

	return 0;
}

static void add_ref(struct iw_cm_id *cm_id)
{
	struct iwcm_id_private *cm_id_priv;
	cm_id_priv = container_of(cm_id, struct iwcm_id_private, id);
	atomic_inc(&cm_id_priv->refcount);
}

static void rem_ref(struct iw_cm_id *cm_id)
{
	struct iwcm_id_private *cm_id_priv;

	cm_id_priv = container_of(cm_id, struct iwcm_id_private, id);

	(void)iwcm_deref_id(cm_id_priv);
}

static int cm_event_handler(struct iw_cm_id *cm_id, struct iw_cm_event *event);

struct iw_cm_id *iw_create_cm_id(struct ib_device *device,
				 iw_cm_handler cm_handler,
				 void *context)
{
	struct iwcm_id_private *cm_id_priv;

	cm_id_priv = kzalloc(sizeof(*cm_id_priv), GFP_KERNEL);
	if (!cm_id_priv)
		return ERR_PTR(-ENOMEM);

	cm_id_priv->state = IW_CM_STATE_IDLE;
	cm_id_priv->id.device = device;
	cm_id_priv->id.cm_handler = cm_handler;
	cm_id_priv->id.context = context;
	cm_id_priv->id.event_handler = cm_event_handler;
	cm_id_priv->id.add_ref = add_ref;
	cm_id_priv->id.rem_ref = rem_ref;
	spin_lock_init(&cm_id_priv->lock);
	atomic_set(&cm_id_priv->refcount, 1);
	init_waitqueue_head(&cm_id_priv->connect_wait);
	init_completion(&cm_id_priv->destroy_comp);
	INIT_LIST_HEAD(&cm_id_priv->work_list);
	INIT_LIST_HEAD(&cm_id_priv->work_free_list);

	return &cm_id_priv->id;
}
EXPORT_SYMBOL(iw_create_cm_id);


static int iwcm_modify_qp_err(struct ib_qp *qp)
{
	struct ib_qp_attr qp_attr;

	if (!qp)
		return -EINVAL;

	qp_attr.qp_state = IB_QPS_ERR;
	return ib_modify_qp(qp, &qp_attr, IB_QP_STATE);
}

/*
 * This is really the RDMAC CLOSING state. It is most similar to the
 * IB SQD QP state.
 */
static int iwcm_modify_qp_sqd(struct ib_qp *qp)
{
	struct ib_qp_attr qp_attr;

	BUG_ON(qp == NULL);
	qp_attr.qp_state = IB_QPS_SQD;
	return ib_modify_qp(qp, &qp_attr, IB_QP_STATE);
}

/*
 * CM_ID <-- CLOSING
 *
 * Block if a passive or active connection is currently being processed. Then
 * process the event as follows:
 * - If we are ESTABLISHED, move to CLOSING and modify the QP state
 *   based on the abrupt flag
 * - If the connection is already in the CLOSING or IDLE state, the peer is
 *   disconnecting concurrently with us and we've already seen the
 *   DISCONNECT event -- ignore the request and return 0
 * - Disconnect on a listening endpoint returns -EINVAL
 */
int iw_cm_disconnect(struct iw_cm_id *cm_id, int abrupt)
{
	struct iwcm_id_private *cm_id_priv;
	unsigned long flags;
	int ret = 0;
	struct ib_qp *qp = NULL;

	cm_id_priv = container_of(cm_id, struct iwcm_id_private, id);
	/* Wait if we're currently in a connect or accept downcall */
	wait_event(cm_id_priv->connect_wait,
		   !test_bit(IWCM_F_CONNECT_WAIT, &cm_id_priv->flags));

	spin_lock_irqsave(&cm_id_priv->lock, flags);
	switch (cm_id_priv->state) {
	case IW_CM_STATE_ESTABLISHED:
		cm_id_priv->state = IW_CM_STATE_CLOSING;

		/* QP could be <nul> for user-mode client */
		if (cm_id_priv->qp)
			qp = cm_id_priv->qp;
		else
			ret = -EINVAL;
		break;
	case IW_CM_STATE_LISTEN:
		ret = -EINVAL;
		break;
	case IW_CM_STATE_CLOSING:
		/* remote peer closed first */
	case IW_CM_STATE_IDLE:
		/* accept or connect returned !0 */
		break;
	case IW_CM_STATE_CONN_RECV:
		/*
		 * App called disconnect before/without calling accept after
		 * connect_request event delivered.
		 */
		break;
	case IW_CM_STATE_CONN_SENT:
		/* Can only get here if wait above fails */
	default:
		BUG();
	}
	spin_unlock_irqrestore(&cm_id_priv->lock, flags);

	if (qp) {
		if (abrupt)
			ret = iwcm_modify_qp_err(qp);
		else
			ret = iwcm_modify_qp_sqd(qp);

		/*
		 * If both sides are disconnecting the QP could
		 * already be in ERR or SQD states
		 */
		ret = 0;
	}

	return ret;
}
EXPORT_SYMBOL(iw_cm_disconnect);

/*
 * CM_ID <-- DESTROYING
 *
 * Clean up all resources associated with the connection and release
 * the initial reference taken by iw_create_cm_id.
 */
static void destroy_cm_id(struct iw_cm_id *cm_id)
{
	struct iwcm_id_private *cm_id_priv;
	unsigned long flags;

	cm_id_priv = container_of(cm_id, struct iwcm_id_private, id);
	/*
	 * Wait if we're currently in a connect or accept downcall. A
	 * listening endpoint should never block here.
	 */
	wait_event(cm_id_priv->connect_wait,
		   !test_bit(IWCM_F_CONNECT_WAIT, &cm_id_priv->flags));

	/*
	 * Since we're deleting the cm_id, drop any events that
	 * might arrive before the last dereference.
	 */
	set_bit(IWCM_F_DROP_EVENTS, &cm_id_priv->flags);

	spin_lock_irqsave(&cm_id_priv->lock, flags);
	switch (cm_id_priv->state) {
	case IW_CM_STATE_LISTEN:
		cm_id_priv->state = IW_CM_STATE_DESTROYING;
		spin_unlock_irqrestore(&cm_id_priv->lock, flags);
		/* destroy the listening endpoint */
		cm_id->device->ops.iw_destroy_listen(cm_id);
		spin_lock_irqsave(&cm_id_priv->lock, flags);
		break;
	case IW_CM_STATE_ESTABLISHED:
		cm_id_priv->state = IW_CM_STATE_DESTROYING;
		spin_unlock_irqrestore(&cm_id_priv->lock, flags);
		/* Abrupt close of the connection */
		(void)iwcm_modify_qp_err(cm_id_priv->qp);
		spin_lock_irqsave(&cm_id_priv->lock, flags);
		break;
	case IW_CM_STATE_IDLE:
	case IW_CM_STATE_CLOSING:
		cm_id_priv->state = IW_CM_STATE_DESTROYING;
		break;
	case IW_CM_STATE_CONN_RECV:
		/*
		 * App called destroy before/without calling accept after
		 * receiving connection request event notification or
		 * returned non zero from the event callback function.
		 * In either case, must tell the provider to reject.
		 */
		cm_id_priv->state = IW_CM_STATE_DESTROYING;
		spin_unlock_irqrestore(&cm_id_priv->lock, flags);
		cm_id->device->ops.iw_reject(cm_id, NULL, 0);
		spin_lock_irqsave(&cm_id_priv->lock, flags);
		break;
	case IW_CM_STATE_CONN_SENT:
	case IW_CM_STATE_DESTROYING:
	default:
		BUG();
		break;
	}
	if (cm_id_priv->qp) {
		cm_id_priv->id.device->ops.iw_rem_ref(cm_id_priv->qp);
		cm_id_priv->qp = NULL;
	}
	spin_unlock_irqrestore(&cm_id_priv->lock, flags);

	if (cm_id->mapped) {
		iwpm_remove_mapinfo(&cm_id->local_addr, &cm_id->m_local_addr);
		iwpm_remove_mapping(&cm_id->local_addr, RDMA_NL_IWCM);
	}

	(void)iwcm_deref_id(cm_id_priv);
}

/*
 * This function is only called by the application thread and cannot
 * be called by the event thread. The function will wait for all
 * references to be released on the cm_id and then kfree the cm_id
 * object.
 */
void iw_destroy_cm_id(struct iw_cm_id *cm_id)
{
	destroy_cm_id(cm_id);
}
EXPORT_SYMBOL(iw_destroy_cm_id);

/**
 * iw_cm_check_wildcard - If IP address is 0 then use original
 * @pm_addr: sockaddr containing the ip to check for wildcard
 * @cm_addr: sockaddr containing the actual IP address
 * @cm_outaddr: sockaddr to set IP addr which leaving port
 *
 *  Checks the pm_addr for wildcard and then sets cm_outaddr's
 *  IP to the actual (cm_addr).
 */
static void iw_cm_check_wildcard(struct sockaddr_storage *pm_addr,
				 struct sockaddr_storage *cm_addr,
				 struct sockaddr_storage *cm_outaddr)
{
	if (pm_addr->ss_family == AF_INET) {
		struct sockaddr_in *pm4_addr = (struct sockaddr_in *)pm_addr;

		if (pm4_addr->sin_addr.s_addr == htonl(INADDR_ANY)) {
			struct sockaddr_in *cm4_addr =
				(struct sockaddr_in *)cm_addr;
			struct sockaddr_in *cm4_outaddr =
				(struct sockaddr_in *)cm_outaddr;

			cm4_outaddr->sin_addr = cm4_addr->sin_addr;
		}
	} else {
		struct sockaddr_in6 *pm6_addr = (struct sockaddr_in6 *)pm_addr;

		if (ipv6_addr_type(&pm6_addr->sin6_addr) == IPV6_ADDR_ANY) {
			struct sockaddr_in6 *cm6_addr =
				(struct sockaddr_in6 *)cm_addr;
			struct sockaddr_in6 *cm6_outaddr =
				(struct sockaddr_in6 *)cm_outaddr;

			cm6_outaddr->sin6_addr = cm6_addr->sin6_addr;
		}
	}
}

/**
 * iw_cm_map - Use portmapper to map the ports
 * @cm_id: connection manager pointer
 * @active: Indicates the active side when true
 * returns nonzero for error only if iwpm_create_mapinfo() fails
 *
 * Tries to add a mapping for a port using the Portmapper. If
 * successful in mapping the IP/Port it will check the remote
 * mapped IP address for a wildcard IP address and replace the
 * zero IP address with the remote_addr.
 */
static int iw_cm_map(struct iw_cm_id *cm_id, bool active)
{
<<<<<<< HEAD
	struct iwpm_dev_data pm_reg_msg;
=======
	const char *devname = dev_name(&cm_id->device->dev);
	const char *ifname = cm_id->device->iw_ifname;
	struct iwpm_dev_data pm_reg_msg = {};
>>>>>>> 407d19ab
	struct iwpm_sa_data pm_msg;
	int status;

	cm_id->m_local_addr = cm_id->local_addr;
	cm_id->m_remote_addr = cm_id->remote_addr;

	memcpy(pm_reg_msg.dev_name, cm_id->device->name,
	       sizeof(pm_reg_msg.dev_name));
	memcpy(pm_reg_msg.if_name, cm_id->device->iwcm->ifname,
	       sizeof(pm_reg_msg.if_name));

	if (iwpm_register_pid(&pm_reg_msg, RDMA_NL_IWCM) ||
	    !iwpm_valid_pid())
		return 0;

	cm_id->mapped = true;
	pm_msg.loc_addr = cm_id->local_addr;
	pm_msg.rem_addr = cm_id->remote_addr;
<<<<<<< HEAD
=======
	pm_msg.flags = (cm_id->device->iw_driver_flags & IW_F_NO_PORT_MAP) ?
		       IWPM_FLAGS_NO_PORT_MAP : 0;
>>>>>>> 407d19ab
	if (active)
		status = iwpm_add_and_query_mapping(&pm_msg,
						    RDMA_NL_IWCM);
	else
		status = iwpm_add_mapping(&pm_msg, RDMA_NL_IWCM);

	if (!status) {
		cm_id->m_local_addr = pm_msg.mapped_loc_addr;
		if (active) {
			cm_id->m_remote_addr = pm_msg.mapped_rem_addr;
			iw_cm_check_wildcard(&pm_msg.mapped_rem_addr,
					     &cm_id->remote_addr,
					     &cm_id->m_remote_addr);
		}
	}

	return iwpm_create_mapinfo(&cm_id->local_addr,
				   &cm_id->m_local_addr,
				   RDMA_NL_IWCM);
}

/*
 * CM_ID <-- LISTEN
 *
 * Start listening for connect requests. Generates one CONNECT_REQUEST
 * event for each inbound connect request.
 */
int iw_cm_listen(struct iw_cm_id *cm_id, int backlog)
{
	struct iwcm_id_private *cm_id_priv;
	unsigned long flags;
	int ret;

	cm_id_priv = container_of(cm_id, struct iwcm_id_private, id);

	if (!backlog)
		backlog = default_backlog;

	ret = alloc_work_entries(cm_id_priv, backlog);
	if (ret)
		return ret;

	spin_lock_irqsave(&cm_id_priv->lock, flags);
	switch (cm_id_priv->state) {
	case IW_CM_STATE_IDLE:
		cm_id_priv->state = IW_CM_STATE_LISTEN;
		spin_unlock_irqrestore(&cm_id_priv->lock, flags);
		ret = iw_cm_map(cm_id, false);
		if (!ret)
			ret = cm_id->device->ops.iw_create_listen(cm_id,
								  backlog);
		if (ret)
			cm_id_priv->state = IW_CM_STATE_IDLE;
		spin_lock_irqsave(&cm_id_priv->lock, flags);
		break;
	default:
		ret = -EINVAL;
	}
	spin_unlock_irqrestore(&cm_id_priv->lock, flags);

	return ret;
}
EXPORT_SYMBOL(iw_cm_listen);

/*
 * CM_ID <-- IDLE
 *
 * Rejects an inbound connection request. No events are generated.
 */
int iw_cm_reject(struct iw_cm_id *cm_id,
		 const void *private_data,
		 u8 private_data_len)
{
	struct iwcm_id_private *cm_id_priv;
	unsigned long flags;
	int ret;

	cm_id_priv = container_of(cm_id, struct iwcm_id_private, id);
	set_bit(IWCM_F_CONNECT_WAIT, &cm_id_priv->flags);

	spin_lock_irqsave(&cm_id_priv->lock, flags);
	if (cm_id_priv->state != IW_CM_STATE_CONN_RECV) {
		spin_unlock_irqrestore(&cm_id_priv->lock, flags);
		clear_bit(IWCM_F_CONNECT_WAIT, &cm_id_priv->flags);
		wake_up_all(&cm_id_priv->connect_wait);
		return -EINVAL;
	}
	cm_id_priv->state = IW_CM_STATE_IDLE;
	spin_unlock_irqrestore(&cm_id_priv->lock, flags);

	ret = cm_id->device->ops.iw_reject(cm_id, private_data,
					  private_data_len);

	clear_bit(IWCM_F_CONNECT_WAIT, &cm_id_priv->flags);
	wake_up_all(&cm_id_priv->connect_wait);

	return ret;
}
EXPORT_SYMBOL(iw_cm_reject);

/*
 * CM_ID <-- ESTABLISHED
 *
 * Accepts an inbound connection request and generates an ESTABLISHED
 * event. Callers of iw_cm_disconnect and iw_destroy_cm_id will block
 * until the ESTABLISHED event is received from the provider.
 */
int iw_cm_accept(struct iw_cm_id *cm_id,
		 struct iw_cm_conn_param *iw_param)
{
	struct iwcm_id_private *cm_id_priv;
	struct ib_qp *qp;
	unsigned long flags;
	int ret;

	cm_id_priv = container_of(cm_id, struct iwcm_id_private, id);
	set_bit(IWCM_F_CONNECT_WAIT, &cm_id_priv->flags);

	spin_lock_irqsave(&cm_id_priv->lock, flags);
	if (cm_id_priv->state != IW_CM_STATE_CONN_RECV) {
		spin_unlock_irqrestore(&cm_id_priv->lock, flags);
		clear_bit(IWCM_F_CONNECT_WAIT, &cm_id_priv->flags);
		wake_up_all(&cm_id_priv->connect_wait);
		return -EINVAL;
	}
	/* Get the ib_qp given the QPN */
	qp = cm_id->device->ops.iw_get_qp(cm_id->device, iw_param->qpn);
	if (!qp) {
		spin_unlock_irqrestore(&cm_id_priv->lock, flags);
		clear_bit(IWCM_F_CONNECT_WAIT, &cm_id_priv->flags);
		wake_up_all(&cm_id_priv->connect_wait);
		return -EINVAL;
	}
	cm_id->device->ops.iw_add_ref(qp);
	cm_id_priv->qp = qp;
	spin_unlock_irqrestore(&cm_id_priv->lock, flags);

	ret = cm_id->device->ops.iw_accept(cm_id, iw_param);
	if (ret) {
		/* An error on accept precludes provider events */
		BUG_ON(cm_id_priv->state != IW_CM_STATE_CONN_RECV);
		cm_id_priv->state = IW_CM_STATE_IDLE;
		spin_lock_irqsave(&cm_id_priv->lock, flags);
		if (cm_id_priv->qp) {
			cm_id->device->ops.iw_rem_ref(qp);
			cm_id_priv->qp = NULL;
		}
		spin_unlock_irqrestore(&cm_id_priv->lock, flags);
		clear_bit(IWCM_F_CONNECT_WAIT, &cm_id_priv->flags);
		wake_up_all(&cm_id_priv->connect_wait);
	}

	return ret;
}
EXPORT_SYMBOL(iw_cm_accept);

/*
 * Active Side: CM_ID <-- CONN_SENT
 *
 * If successful, results in the generation of a CONNECT_REPLY
 * event. iw_cm_disconnect and iw_cm_destroy will block until the
 * CONNECT_REPLY event is received from the provider.
 */
int iw_cm_connect(struct iw_cm_id *cm_id, struct iw_cm_conn_param *iw_param)
{
	struct iwcm_id_private *cm_id_priv;
	int ret;
	unsigned long flags;
	struct ib_qp *qp;

	cm_id_priv = container_of(cm_id, struct iwcm_id_private, id);

	ret = alloc_work_entries(cm_id_priv, 4);
	if (ret)
		return ret;

	set_bit(IWCM_F_CONNECT_WAIT, &cm_id_priv->flags);
	spin_lock_irqsave(&cm_id_priv->lock, flags);

	if (cm_id_priv->state != IW_CM_STATE_IDLE) {
		ret = -EINVAL;
		goto err;
	}

	/* Get the ib_qp given the QPN */
	qp = cm_id->device->ops.iw_get_qp(cm_id->device, iw_param->qpn);
	if (!qp) {
		ret = -EINVAL;
		goto err;
	}
	cm_id->device->ops.iw_add_ref(qp);
	cm_id_priv->qp = qp;
	cm_id_priv->state = IW_CM_STATE_CONN_SENT;
	spin_unlock_irqrestore(&cm_id_priv->lock, flags);

	ret = iw_cm_map(cm_id, true);
	if (!ret)
		ret = cm_id->device->ops.iw_connect(cm_id, iw_param);
	if (!ret)
		return 0;	/* success */

	spin_lock_irqsave(&cm_id_priv->lock, flags);
	if (cm_id_priv->qp) {
		cm_id->device->ops.iw_rem_ref(qp);
		cm_id_priv->qp = NULL;
	}
	cm_id_priv->state = IW_CM_STATE_IDLE;
err:
	spin_unlock_irqrestore(&cm_id_priv->lock, flags);
	clear_bit(IWCM_F_CONNECT_WAIT, &cm_id_priv->flags);
	wake_up_all(&cm_id_priv->connect_wait);
	return ret;
}
EXPORT_SYMBOL(iw_cm_connect);

/*
 * Passive Side: new CM_ID <-- CONN_RECV
 *
 * Handles an inbound connect request. The function creates a new
 * iw_cm_id to represent the new connection and inherits the client
 * callback function and other attributes from the listening parent.
 *
 * The work item contains a pointer to the listen_cm_id and the event. The
 * listen_cm_id contains the client cm_handler, context and
 * device. These are copied when the device is cloned. The event
 * contains the new four tuple.
 *
 * An error on the child should not affect the parent, so this
 * function does not return a value.
 */
static void cm_conn_req_handler(struct iwcm_id_private *listen_id_priv,
				struct iw_cm_event *iw_event)
{
	unsigned long flags;
	struct iw_cm_id *cm_id;
	struct iwcm_id_private *cm_id_priv;
	int ret;

	/*
	 * The provider should never generate a connection request
	 * event with a bad status.
	 */
	BUG_ON(iw_event->status);

	cm_id = iw_create_cm_id(listen_id_priv->id.device,
				listen_id_priv->id.cm_handler,
				listen_id_priv->id.context);
	/* If the cm_id could not be created, ignore the request */
	if (IS_ERR(cm_id))
		goto out;

	cm_id->provider_data = iw_event->provider_data;
	cm_id->m_local_addr = iw_event->local_addr;
	cm_id->m_remote_addr = iw_event->remote_addr;
	cm_id->local_addr = listen_id_priv->id.local_addr;

	ret = iwpm_get_remote_info(&listen_id_priv->id.m_local_addr,
				   &iw_event->remote_addr,
				   &cm_id->remote_addr,
				   RDMA_NL_IWCM);
	if (ret) {
		cm_id->remote_addr = iw_event->remote_addr;
	} else {
		iw_cm_check_wildcard(&listen_id_priv->id.m_local_addr,
				     &iw_event->local_addr,
				     &cm_id->local_addr);
		iw_event->local_addr = cm_id->local_addr;
		iw_event->remote_addr = cm_id->remote_addr;
	}

	cm_id_priv = container_of(cm_id, struct iwcm_id_private, id);
	cm_id_priv->state = IW_CM_STATE_CONN_RECV;

	/*
	 * We could be destroying the listening id. If so, ignore this
	 * upcall.
	 */
	spin_lock_irqsave(&listen_id_priv->lock, flags);
	if (listen_id_priv->state != IW_CM_STATE_LISTEN) {
		spin_unlock_irqrestore(&listen_id_priv->lock, flags);
		iw_cm_reject(cm_id, NULL, 0);
		iw_destroy_cm_id(cm_id);
		goto out;
	}
	spin_unlock_irqrestore(&listen_id_priv->lock, flags);

	ret = alloc_work_entries(cm_id_priv, 3);
	if (ret) {
		iw_cm_reject(cm_id, NULL, 0);
		iw_destroy_cm_id(cm_id);
		goto out;
	}

	/* Call the client CM handler */
	ret = cm_id->cm_handler(cm_id, iw_event);
	if (ret) {
		iw_cm_reject(cm_id, NULL, 0);
		iw_destroy_cm_id(cm_id);
	}

out:
	if (iw_event->private_data_len)
		kfree(iw_event->private_data);
}

/*
 * Passive Side: CM_ID <-- ESTABLISHED
 *
 * The provider generated an ESTABLISHED event which means that
 * the MPA negotion has completed successfully and we are now in MPA
 * FPDU mode.
 *
 * This event can only be received in the CONN_RECV state. If the
 * remote peer closed, the ESTABLISHED event would be received followed
 * by the CLOSE event. If the app closes, it will block until we wake
 * it up after processing this event.
 */
static int cm_conn_est_handler(struct iwcm_id_private *cm_id_priv,
			       struct iw_cm_event *iw_event)
{
	unsigned long flags;
	int ret;

	spin_lock_irqsave(&cm_id_priv->lock, flags);

	/*
	 * We clear the CONNECT_WAIT bit here to allow the callback
	 * function to call iw_cm_disconnect. Calling iw_destroy_cm_id
	 * from a callback handler is not allowed.
	 */
	clear_bit(IWCM_F_CONNECT_WAIT, &cm_id_priv->flags);
	BUG_ON(cm_id_priv->state != IW_CM_STATE_CONN_RECV);
	cm_id_priv->state = IW_CM_STATE_ESTABLISHED;
	spin_unlock_irqrestore(&cm_id_priv->lock, flags);
	ret = cm_id_priv->id.cm_handler(&cm_id_priv->id, iw_event);
	wake_up_all(&cm_id_priv->connect_wait);

	return ret;
}

/*
 * Active Side: CM_ID <-- ESTABLISHED
 *
 * The app has called connect and is waiting for the established event to
 * post it's requests to the server. This event will wake up anyone
 * blocked in iw_cm_disconnect or iw_destroy_id.
 */
static int cm_conn_rep_handler(struct iwcm_id_private *cm_id_priv,
			       struct iw_cm_event *iw_event)
{
	unsigned long flags;
	int ret;

	spin_lock_irqsave(&cm_id_priv->lock, flags);
	/*
	 * Clear the connect wait bit so a callback function calling
	 * iw_cm_disconnect will not wait and deadlock this thread
	 */
	clear_bit(IWCM_F_CONNECT_WAIT, &cm_id_priv->flags);
	BUG_ON(cm_id_priv->state != IW_CM_STATE_CONN_SENT);
	if (iw_event->status == 0) {
		cm_id_priv->id.m_local_addr = iw_event->local_addr;
		cm_id_priv->id.m_remote_addr = iw_event->remote_addr;
		iw_event->local_addr = cm_id_priv->id.local_addr;
		iw_event->remote_addr = cm_id_priv->id.remote_addr;
		cm_id_priv->state = IW_CM_STATE_ESTABLISHED;
	} else {
		/* REJECTED or RESET */
		cm_id_priv->id.device->ops.iw_rem_ref(cm_id_priv->qp);
		cm_id_priv->qp = NULL;
		cm_id_priv->state = IW_CM_STATE_IDLE;
	}
	spin_unlock_irqrestore(&cm_id_priv->lock, flags);
	ret = cm_id_priv->id.cm_handler(&cm_id_priv->id, iw_event);

	if (iw_event->private_data_len)
		kfree(iw_event->private_data);

	/* Wake up waiters on connect complete */
	wake_up_all(&cm_id_priv->connect_wait);

	return ret;
}

/*
 * CM_ID <-- CLOSING
 *
 * If in the ESTABLISHED state, move to CLOSING.
 */
static void cm_disconnect_handler(struct iwcm_id_private *cm_id_priv,
				  struct iw_cm_event *iw_event)
{
	unsigned long flags;

	spin_lock_irqsave(&cm_id_priv->lock, flags);
	if (cm_id_priv->state == IW_CM_STATE_ESTABLISHED)
		cm_id_priv->state = IW_CM_STATE_CLOSING;
	spin_unlock_irqrestore(&cm_id_priv->lock, flags);
}

/*
 * CM_ID <-- IDLE
 *
 * If in the ESTBLISHED or CLOSING states, the QP will have have been
 * moved by the provider to the ERR state. Disassociate the CM_ID from
 * the QP,  move to IDLE, and remove the 'connected' reference.
 *
 * If in some other state, the cm_id was destroyed asynchronously.
 * This is the last reference that will result in waking up
 * the app thread blocked in iw_destroy_cm_id.
 */
static int cm_close_handler(struct iwcm_id_private *cm_id_priv,
				  struct iw_cm_event *iw_event)
{
	unsigned long flags;
	int ret = 0;
	spin_lock_irqsave(&cm_id_priv->lock, flags);

	if (cm_id_priv->qp) {
		cm_id_priv->id.device->ops.iw_rem_ref(cm_id_priv->qp);
		cm_id_priv->qp = NULL;
	}
	switch (cm_id_priv->state) {
	case IW_CM_STATE_ESTABLISHED:
	case IW_CM_STATE_CLOSING:
		cm_id_priv->state = IW_CM_STATE_IDLE;
		spin_unlock_irqrestore(&cm_id_priv->lock, flags);
		ret = cm_id_priv->id.cm_handler(&cm_id_priv->id, iw_event);
		spin_lock_irqsave(&cm_id_priv->lock, flags);
		break;
	case IW_CM_STATE_DESTROYING:
		break;
	default:
		BUG();
	}
	spin_unlock_irqrestore(&cm_id_priv->lock, flags);

	return ret;
}

static int process_event(struct iwcm_id_private *cm_id_priv,
			 struct iw_cm_event *iw_event)
{
	int ret = 0;

	switch (iw_event->event) {
	case IW_CM_EVENT_CONNECT_REQUEST:
		cm_conn_req_handler(cm_id_priv, iw_event);
		break;
	case IW_CM_EVENT_CONNECT_REPLY:
		ret = cm_conn_rep_handler(cm_id_priv, iw_event);
		break;
	case IW_CM_EVENT_ESTABLISHED:
		ret = cm_conn_est_handler(cm_id_priv, iw_event);
		break;
	case IW_CM_EVENT_DISCONNECT:
		cm_disconnect_handler(cm_id_priv, iw_event);
		break;
	case IW_CM_EVENT_CLOSE:
		ret = cm_close_handler(cm_id_priv, iw_event);
		break;
	default:
		BUG();
	}

	return ret;
}

/*
 * Process events on the work_list for the cm_id. If the callback
 * function requests that the cm_id be deleted, a flag is set in the
 * cm_id flags to indicate that when the last reference is
 * removed, the cm_id is to be destroyed. This is necessary to
 * distinguish between an object that will be destroyed by the app
 * thread asleep on the destroy_comp list vs. an object destroyed
 * here synchronously when the last reference is removed.
 */
static void cm_work_handler(struct work_struct *_work)
{
	struct iwcm_work *work = container_of(_work, struct iwcm_work, work);
	struct iw_cm_event levent;
	struct iwcm_id_private *cm_id_priv = work->cm_id;
	unsigned long flags;
	int empty;
	int ret = 0;

	spin_lock_irqsave(&cm_id_priv->lock, flags);
	empty = list_empty(&cm_id_priv->work_list);
	while (!empty) {
		work = list_entry(cm_id_priv->work_list.next,
				  struct iwcm_work, list);
		list_del_init(&work->list);
		empty = list_empty(&cm_id_priv->work_list);
		levent = work->event;
		put_work(work);
		spin_unlock_irqrestore(&cm_id_priv->lock, flags);

		if (!test_bit(IWCM_F_DROP_EVENTS, &cm_id_priv->flags)) {
			ret = process_event(cm_id_priv, &levent);
			if (ret)
				destroy_cm_id(&cm_id_priv->id);
		} else
			pr_debug("dropping event %d\n", levent.event);
		if (iwcm_deref_id(cm_id_priv))
			return;
		if (empty)
			return;
		spin_lock_irqsave(&cm_id_priv->lock, flags);
	}
	spin_unlock_irqrestore(&cm_id_priv->lock, flags);
}

/*
 * This function is called on interrupt context. Schedule events on
 * the iwcm_wq thread to allow callback functions to downcall into
 * the CM and/or block.  Events are queued to a per-CM_ID
 * work_list. If this is the first event on the work_list, the work
 * element is also queued on the iwcm_wq thread.
 *
 * Each event holds a reference on the cm_id. Until the last posted
 * event has been delivered and processed, the cm_id cannot be
 * deleted.
 *
 * Returns:
 * 	      0	- the event was handled.
 *	-ENOMEM	- the event was not handled due to lack of resources.
 */
static int cm_event_handler(struct iw_cm_id *cm_id,
			     struct iw_cm_event *iw_event)
{
	struct iwcm_work *work;
	struct iwcm_id_private *cm_id_priv;
	unsigned long flags;
	int ret = 0;

	cm_id_priv = container_of(cm_id, struct iwcm_id_private, id);

	spin_lock_irqsave(&cm_id_priv->lock, flags);
	work = get_work(cm_id_priv);
	if (!work) {
		ret = -ENOMEM;
		goto out;
	}

	INIT_WORK(&work->work, cm_work_handler);
	work->cm_id = cm_id_priv;
	work->event = *iw_event;

	if ((work->event.event == IW_CM_EVENT_CONNECT_REQUEST ||
	     work->event.event == IW_CM_EVENT_CONNECT_REPLY) &&
	    work->event.private_data_len) {
		ret = copy_private_data(&work->event);
		if (ret) {
			put_work(work);
			goto out;
		}
	}

	atomic_inc(&cm_id_priv->refcount);
	if (list_empty(&cm_id_priv->work_list)) {
		list_add_tail(&work->list, &cm_id_priv->work_list);
		queue_work(iwcm_wq, &work->work);
	} else
		list_add_tail(&work->list, &cm_id_priv->work_list);
out:
	spin_unlock_irqrestore(&cm_id_priv->lock, flags);
	return ret;
}

static int iwcm_init_qp_init_attr(struct iwcm_id_private *cm_id_priv,
				  struct ib_qp_attr *qp_attr,
				  int *qp_attr_mask)
{
	unsigned long flags;
	int ret;

	spin_lock_irqsave(&cm_id_priv->lock, flags);
	switch (cm_id_priv->state) {
	case IW_CM_STATE_IDLE:
	case IW_CM_STATE_CONN_SENT:
	case IW_CM_STATE_CONN_RECV:
	case IW_CM_STATE_ESTABLISHED:
		*qp_attr_mask = IB_QP_STATE | IB_QP_ACCESS_FLAGS;
		qp_attr->qp_access_flags = IB_ACCESS_REMOTE_WRITE|
					   IB_ACCESS_REMOTE_READ;
		ret = 0;
		break;
	default:
		ret = -EINVAL;
		break;
	}
	spin_unlock_irqrestore(&cm_id_priv->lock, flags);
	return ret;
}

static int iwcm_init_qp_rts_attr(struct iwcm_id_private *cm_id_priv,
				  struct ib_qp_attr *qp_attr,
				  int *qp_attr_mask)
{
	unsigned long flags;
	int ret;

	spin_lock_irqsave(&cm_id_priv->lock, flags);
	switch (cm_id_priv->state) {
	case IW_CM_STATE_IDLE:
	case IW_CM_STATE_CONN_SENT:
	case IW_CM_STATE_CONN_RECV:
	case IW_CM_STATE_ESTABLISHED:
		*qp_attr_mask = 0;
		ret = 0;
		break;
	default:
		ret = -EINVAL;
		break;
	}
	spin_unlock_irqrestore(&cm_id_priv->lock, flags);
	return ret;
}

int iw_cm_init_qp_attr(struct iw_cm_id *cm_id,
		       struct ib_qp_attr *qp_attr,
		       int *qp_attr_mask)
{
	struct iwcm_id_private *cm_id_priv;
	int ret;

	cm_id_priv = container_of(cm_id, struct iwcm_id_private, id);
	switch (qp_attr->qp_state) {
	case IB_QPS_INIT:
	case IB_QPS_RTR:
		ret = iwcm_init_qp_init_attr(cm_id_priv,
					     qp_attr, qp_attr_mask);
		break;
	case IB_QPS_RTS:
		ret = iwcm_init_qp_rts_attr(cm_id_priv,
					    qp_attr, qp_attr_mask);
		break;
	default:
		ret = -EINVAL;
		break;
	}
	return ret;
}
EXPORT_SYMBOL(iw_cm_init_qp_attr);

static int __init iw_cm_init(void)
{
	int ret;

	ret = iwpm_init(RDMA_NL_IWCM);
	if (ret)
		pr_err("iw_cm: couldn't init iwpm\n");
	else
		rdma_nl_register(RDMA_NL_IWCM, iwcm_nl_cb_table);
	iwcm_wq = alloc_ordered_workqueue("iw_cm_wq", 0);
	if (!iwcm_wq)
		return -ENOMEM;

	iwcm_ctl_table_hdr = register_net_sysctl(&init_net, "net/iw_cm",
						 iwcm_ctl_table);
	if (!iwcm_ctl_table_hdr) {
		pr_err("iw_cm: couldn't register sysctl paths\n");
		destroy_workqueue(iwcm_wq);
		return -ENOMEM;
	}

	return 0;
}

static void __exit iw_cm_cleanup(void)
{
	unregister_net_sysctl_table(iwcm_ctl_table_hdr);
	destroy_workqueue(iwcm_wq);
	rdma_nl_unregister(RDMA_NL_IWCM);
	iwpm_exit(RDMA_NL_IWCM);
}

MODULE_ALIAS_RDMA_NETLINK(RDMA_NL_IWCM, 2);

module_init(iw_cm_init);
module_exit(iw_cm_cleanup);<|MERGE_RESOLUTION|>--- conflicted
+++ resolved
@@ -87,7 +87,8 @@
 	[RDMA_NL_IWPM_REMOTE_INFO] = {.dump = iwpm_remote_info_cb},
 	[RDMA_NL_IWPM_HANDLE_ERR] = {.dump = iwpm_mapping_error_cb},
 	[RDMA_NL_IWPM_MAPINFO] = {.dump = iwpm_mapping_info_cb},
-	[RDMA_NL_IWPM_MAPINFO_NUM] = {.dump = iwpm_ack_mapping_info_cb}
+	[RDMA_NL_IWPM_MAPINFO_NUM] = {.dump = iwpm_ack_mapping_info_cb},
+	[RDMA_NL_IWPM_HELLO] = {.dump = iwpm_hello_cb}
 };
 
 static struct workqueue_struct *iwcm_wq;
@@ -502,23 +503,21 @@
  */
 static int iw_cm_map(struct iw_cm_id *cm_id, bool active)
 {
-<<<<<<< HEAD
-	struct iwpm_dev_data pm_reg_msg;
-=======
 	const char *devname = dev_name(&cm_id->device->dev);
 	const char *ifname = cm_id->device->iw_ifname;
 	struct iwpm_dev_data pm_reg_msg = {};
->>>>>>> 407d19ab
 	struct iwpm_sa_data pm_msg;
 	int status;
 
+	if (strlen(devname) >= sizeof(pm_reg_msg.dev_name) ||
+	    strlen(ifname) >= sizeof(pm_reg_msg.if_name))
+		return -EINVAL;
+
 	cm_id->m_local_addr = cm_id->local_addr;
 	cm_id->m_remote_addr = cm_id->remote_addr;
 
-	memcpy(pm_reg_msg.dev_name, cm_id->device->name,
-	       sizeof(pm_reg_msg.dev_name));
-	memcpy(pm_reg_msg.if_name, cm_id->device->iwcm->ifname,
-	       sizeof(pm_reg_msg.if_name));
+	strcpy(pm_reg_msg.dev_name, devname);
+	strcpy(pm_reg_msg.if_name, ifname);
 
 	if (iwpm_register_pid(&pm_reg_msg, RDMA_NL_IWCM) ||
 	    !iwpm_valid_pid())
@@ -527,11 +526,8 @@
 	cm_id->mapped = true;
 	pm_msg.loc_addr = cm_id->local_addr;
 	pm_msg.rem_addr = cm_id->remote_addr;
-<<<<<<< HEAD
-=======
 	pm_msg.flags = (cm_id->device->iw_driver_flags & IW_F_NO_PORT_MAP) ?
 		       IWPM_FLAGS_NO_PORT_MAP : 0;
->>>>>>> 407d19ab
 	if (active)
 		status = iwpm_add_and_query_mapping(&pm_msg,
 						    RDMA_NL_IWCM);
@@ -550,7 +546,7 @@
 
 	return iwpm_create_mapinfo(&cm_id->local_addr,
 				   &cm_id->m_local_addr,
-				   RDMA_NL_IWCM);
+				   RDMA_NL_IWCM, pm_msg.flags);
 }
 
 /*
