/*
 * Copyright (c) 2017 Mellanox Technologies. All rights reserved.
 *
 * Redistribution and use in source and binary forms, with or without
 * modification, are permitted provided that the following conditions are met:
 *
 * 1. Redistributions of source code must retain the above copyright
 *    notice, this list of conditions and the following disclaimer.
 * 2. Redistributions in binary form must reproduce the above copyright
 *    notice, this list of conditions and the following disclaimer in the
 *    documentation and/or other materials provided with the distribution.
 * 3. Neither the names of the copyright holders nor the names of its
 *    contributors may be used to endorse or promote products derived from
 *    this software without specific prior written permission.
 *
 * Alternatively, this software may be distributed under the terms of the
 * GNU General Public License ("GPL") version 2 as published by the Free
 * Software Foundation.
 *
 * THIS SOFTWARE IS PROVIDED BY THE COPYRIGHT HOLDERS AND CONTRIBUTORS "AS IS"
 * AND ANY EXPRESS OR IMPLIED WARRANTIES, INCLUDING, BUT NOT LIMITED TO, THE
 * IMPLIED WARRANTIES OF MERCHANTABILITY AND FITNESS FOR A PARTICULAR PURPOSE
 * ARE DISCLAIMED. IN NO EVENT SHALL THE COPYRIGHT OWNER OR CONTRIBUTORS BE
 * LIABLE FOR ANY DIRECT, INDIRECT, INCIDENTAL, SPECIAL, EXEMPLARY, OR
 * CONSEQUENTIAL DAMAGES (INCLUDING, BUT NOT LIMITED TO, PROCUREMENT OF
 * SUBSTITUTE GOODS OR SERVICES; LOSS OF USE, DATA, OR PROFITS; OR BUSINESS
 * INTERRUPTION) HOWEVER CAUSED AND ON ANY THEORY OF LIABILITY, WHETHER IN
 * CONTRACT, STRICT LIABILITY, OR TORT (INCLUDING NEGLIGENCE OR OTHERWISE)
 * ARISING IN ANY WAY OUT OF THE USE OF THIS SOFTWARE, EVEN IF ADVISED OF THE
 * POSSIBILITY OF SUCH DAMAGE.
 */

#include <linux/module.h>
#include <linux/pid.h>
#include <linux/pid_namespace.h>
#include <net/netlink.h>
#include <rdma/rdma_cm.h>
#include <rdma/rdma_netlink.h>

#include "core_priv.h"
#include "cma_priv.h"

static const struct nla_policy nldev_policy[RDMA_NLDEV_ATTR_MAX] = {
	[RDMA_NLDEV_ATTR_DEV_INDEX]     = { .type = NLA_U32 },
	[RDMA_NLDEV_ATTR_DEV_NAME]	= { .type = NLA_NUL_STRING,
					    .len = IB_DEVICE_NAME_MAX - 1},
	[RDMA_NLDEV_ATTR_PORT_INDEX]	= { .type = NLA_U32 },
	[RDMA_NLDEV_ATTR_FW_VERSION]	= { .type = NLA_NUL_STRING,
					    .len = IB_FW_VERSION_NAME_MAX - 1},
	[RDMA_NLDEV_ATTR_NODE_GUID]	= { .type = NLA_U64 },
	[RDMA_NLDEV_ATTR_SYS_IMAGE_GUID] = { .type = NLA_U64 },
	[RDMA_NLDEV_ATTR_SUBNET_PREFIX]	= { .type = NLA_U64 },
	[RDMA_NLDEV_ATTR_LID]		= { .type = NLA_U32 },
	[RDMA_NLDEV_ATTR_SM_LID]	= { .type = NLA_U32 },
	[RDMA_NLDEV_ATTR_LMC]		= { .type = NLA_U8 },
	[RDMA_NLDEV_ATTR_PORT_STATE]	= { .type = NLA_U8 },
	[RDMA_NLDEV_ATTR_PORT_PHYS_STATE] = { .type = NLA_U8 },
	[RDMA_NLDEV_ATTR_DEV_NODE_TYPE] = { .type = NLA_U8 },
	[RDMA_NLDEV_ATTR_RES_SUMMARY]	= { .type = NLA_NESTED },
	[RDMA_NLDEV_ATTR_RES_SUMMARY_ENTRY]	= { .type = NLA_NESTED },
	[RDMA_NLDEV_ATTR_RES_SUMMARY_ENTRY_NAME] = { .type = NLA_NUL_STRING,
					     .len = 16 },
	[RDMA_NLDEV_ATTR_RES_SUMMARY_ENTRY_CURR] = { .type = NLA_U64 },
	[RDMA_NLDEV_ATTR_RES_QP]		= { .type = NLA_NESTED },
	[RDMA_NLDEV_ATTR_RES_QP_ENTRY]		= { .type = NLA_NESTED },
	[RDMA_NLDEV_ATTR_RES_LQPN]		= { .type = NLA_U32 },
	[RDMA_NLDEV_ATTR_RES_RQPN]		= { .type = NLA_U32 },
	[RDMA_NLDEV_ATTR_RES_RQ_PSN]		= { .type = NLA_U32 },
	[RDMA_NLDEV_ATTR_RES_SQ_PSN]		= { .type = NLA_U32 },
	[RDMA_NLDEV_ATTR_RES_PATH_MIG_STATE] = { .type = NLA_U8 },
	[RDMA_NLDEV_ATTR_RES_TYPE]		= { .type = NLA_U8 },
	[RDMA_NLDEV_ATTR_RES_STATE]		= { .type = NLA_U8 },
	[RDMA_NLDEV_ATTR_RES_PID]		= { .type = NLA_U32 },
	[RDMA_NLDEV_ATTR_RES_KERN_NAME]		= { .type = NLA_NUL_STRING,
						    .len = TASK_COMM_LEN },
	[RDMA_NLDEV_ATTR_RES_CM_ID]		= { .type = NLA_NESTED },
	[RDMA_NLDEV_ATTR_RES_CM_ID_ENTRY]	= { .type = NLA_NESTED },
	[RDMA_NLDEV_ATTR_RES_PS]		= { .type = NLA_U32 },
	[RDMA_NLDEV_ATTR_RES_SRC_ADDR]	= {
			.len = sizeof(struct __kernel_sockaddr_storage) },
	[RDMA_NLDEV_ATTR_RES_DST_ADDR]	= {
			.len = sizeof(struct __kernel_sockaddr_storage) },
	[RDMA_NLDEV_ATTR_RES_CQ]		= { .type = NLA_NESTED },
	[RDMA_NLDEV_ATTR_RES_CQ_ENTRY]		= { .type = NLA_NESTED },
	[RDMA_NLDEV_ATTR_RES_CQE]		= { .type = NLA_U32 },
	[RDMA_NLDEV_ATTR_RES_USECNT]		= { .type = NLA_U64 },
	[RDMA_NLDEV_ATTR_RES_POLL_CTX]		= { .type = NLA_U8 },
	[RDMA_NLDEV_ATTR_RES_MR]		= { .type = NLA_NESTED },
	[RDMA_NLDEV_ATTR_RES_MR_ENTRY]		= { .type = NLA_NESTED },
	[RDMA_NLDEV_ATTR_RES_RKEY]		= { .type = NLA_U32 },
	[RDMA_NLDEV_ATTR_RES_LKEY]		= { .type = NLA_U32 },
	[RDMA_NLDEV_ATTR_RES_IOVA]		= { .type = NLA_U64 },
	[RDMA_NLDEV_ATTR_RES_MRLEN]		= { .type = NLA_U64 },
	[RDMA_NLDEV_ATTR_RES_PD]		= { .type = NLA_NESTED },
	[RDMA_NLDEV_ATTR_RES_PD_ENTRY]		= { .type = NLA_NESTED },
	[RDMA_NLDEV_ATTR_RES_LOCAL_DMA_LKEY]	= { .type = NLA_U32 },
	[RDMA_NLDEV_ATTR_RES_UNSAFE_GLOBAL_RKEY] = { .type = NLA_U32 },
	[RDMA_NLDEV_ATTR_NDEV_INDEX]		= { .type = NLA_U32 },
	[RDMA_NLDEV_ATTR_NDEV_NAME]		= { .type = NLA_NUL_STRING,
						    .len = IFNAMSIZ },
	[RDMA_NLDEV_ATTR_DRIVER]		= { .type = NLA_NESTED },
	[RDMA_NLDEV_ATTR_DRIVER_ENTRY]		= { .type = NLA_NESTED },
	[RDMA_NLDEV_ATTR_DRIVER_STRING]		= { .type = NLA_NUL_STRING,
				    .len = RDMA_NLDEV_ATTR_ENTRY_STRLEN },
	[RDMA_NLDEV_ATTR_DRIVER_PRINT_TYPE]	= { .type = NLA_U8 },
	[RDMA_NLDEV_ATTR_DRIVER_S32]		= { .type = NLA_S32 },
	[RDMA_NLDEV_ATTR_DRIVER_U32]		= { .type = NLA_U32 },
	[RDMA_NLDEV_ATTR_DRIVER_S64]		= { .type = NLA_S64 },
	[RDMA_NLDEV_ATTR_DRIVER_U64]		= { .type = NLA_U64 },
<<<<<<< HEAD
=======
	[RDMA_NLDEV_ATTR_RES_PDN]		= { .type = NLA_U32 },
	[RDMA_NLDEV_ATTR_RES_CQN]               = { .type = NLA_U32 },
	[RDMA_NLDEV_ATTR_RES_MRN]               = { .type = NLA_U32 },
	[RDMA_NLDEV_ATTR_RES_CM_IDN]            = { .type = NLA_U32 },
	[RDMA_NLDEV_ATTR_RES_CTXN]              = { .type = NLA_U32 },
	[RDMA_NLDEV_ATTR_LINK_TYPE]		= { .type = NLA_NUL_STRING,
				    .len = RDMA_NLDEV_ATTR_ENTRY_STRLEN },
	[RDMA_NLDEV_SYS_ATTR_NETNS_MODE]	= { .type = NLA_U8 },
	[RDMA_NLDEV_ATTR_DEV_PROTOCOL]		= { .type = NLA_NUL_STRING,
				    .len = RDMA_NLDEV_ATTR_ENTRY_STRLEN },
	[RDMA_NLDEV_NET_NS_FD]			= { .type = NLA_U32 },
>>>>>>> 407d19ab
};

static int put_driver_name_print_type(struct sk_buff *msg, const char *name,
				      enum rdma_nldev_print_type print_type)
{
	if (nla_put_string(msg, RDMA_NLDEV_ATTR_DRIVER_STRING, name))
		return -EMSGSIZE;
	if (print_type != RDMA_NLDEV_PRINT_TYPE_UNSPEC &&
	    nla_put_u8(msg, RDMA_NLDEV_ATTR_DRIVER_PRINT_TYPE, print_type))
		return -EMSGSIZE;

	return 0;
}

static int _rdma_nl_put_driver_u32(struct sk_buff *msg, const char *name,
				   enum rdma_nldev_print_type print_type,
				   u32 value)
{
	if (put_driver_name_print_type(msg, name, print_type))
		return -EMSGSIZE;
	if (nla_put_u32(msg, RDMA_NLDEV_ATTR_DRIVER_U32, value))
		return -EMSGSIZE;

	return 0;
}

static int _rdma_nl_put_driver_u64(struct sk_buff *msg, const char *name,
				   enum rdma_nldev_print_type print_type,
				   u64 value)
{
	if (put_driver_name_print_type(msg, name, print_type))
		return -EMSGSIZE;
	if (nla_put_u64_64bit(msg, RDMA_NLDEV_ATTR_DRIVER_U64, value,
			      RDMA_NLDEV_ATTR_PAD))
		return -EMSGSIZE;

	return 0;
}

int rdma_nl_put_driver_u32(struct sk_buff *msg, const char *name, u32 value)
{
	return _rdma_nl_put_driver_u32(msg, name, RDMA_NLDEV_PRINT_TYPE_UNSPEC,
				       value);
}
EXPORT_SYMBOL(rdma_nl_put_driver_u32);

int rdma_nl_put_driver_u32_hex(struct sk_buff *msg, const char *name,
			       u32 value)
{
	return _rdma_nl_put_driver_u32(msg, name, RDMA_NLDEV_PRINT_TYPE_HEX,
				       value);
}
EXPORT_SYMBOL(rdma_nl_put_driver_u32_hex);

int rdma_nl_put_driver_u64(struct sk_buff *msg, const char *name, u64 value)
{
	return _rdma_nl_put_driver_u64(msg, name, RDMA_NLDEV_PRINT_TYPE_UNSPEC,
				       value);
}
EXPORT_SYMBOL(rdma_nl_put_driver_u64);

int rdma_nl_put_driver_u64_hex(struct sk_buff *msg, const char *name, u64 value)
{
	return _rdma_nl_put_driver_u64(msg, name, RDMA_NLDEV_PRINT_TYPE_HEX,
				       value);
}
EXPORT_SYMBOL(rdma_nl_put_driver_u64_hex);

static int fill_nldev_handle(struct sk_buff *msg, struct ib_device *device)
{
	if (nla_put_u32(msg, RDMA_NLDEV_ATTR_DEV_INDEX, device->index))
		return -EMSGSIZE;
	if (nla_put_string(msg, RDMA_NLDEV_ATTR_DEV_NAME, device->name))
		return -EMSGSIZE;

	return 0;
}

static int fill_dev_info(struct sk_buff *msg, struct ib_device *device)
{
	char fw[IB_FW_VERSION_NAME_MAX];
	int ret = 0;
	u8 port;

	if (fill_nldev_handle(msg, device))
		return -EMSGSIZE;

	if (nla_put_u32(msg, RDMA_NLDEV_ATTR_PORT_INDEX, rdma_end_port(device)))
		return -EMSGSIZE;

	BUILD_BUG_ON(sizeof(device->attrs.device_cap_flags) != sizeof(u64));
	if (nla_put_u64_64bit(msg, RDMA_NLDEV_ATTR_CAP_FLAGS,
			      device->attrs.device_cap_flags,
			      RDMA_NLDEV_ATTR_PAD))
		return -EMSGSIZE;

	ib_get_device_fw_str(device, fw);
	/* Device without FW has strlen(fw) = 0 */
	if (strlen(fw) && nla_put_string(msg, RDMA_NLDEV_ATTR_FW_VERSION, fw))
		return -EMSGSIZE;

	if (nla_put_u64_64bit(msg, RDMA_NLDEV_ATTR_NODE_GUID,
			      be64_to_cpu(device->node_guid),
			      RDMA_NLDEV_ATTR_PAD))
		return -EMSGSIZE;
	if (nla_put_u64_64bit(msg, RDMA_NLDEV_ATTR_SYS_IMAGE_GUID,
			      be64_to_cpu(device->attrs.sys_image_guid),
			      RDMA_NLDEV_ATTR_PAD))
		return -EMSGSIZE;
	if (nla_put_u8(msg, RDMA_NLDEV_ATTR_DEV_NODE_TYPE, device->node_type))
		return -EMSGSIZE;

	/*
	 * Link type is determined on first port and mlx4 device
	 * which can potentially have two different link type for the same
	 * IB device is considered as better to be avoided in the future,
	 */
	port = rdma_start_port(device);
	if (rdma_cap_opa_mad(device, port))
		ret = nla_put_string(msg, RDMA_NLDEV_ATTR_DEV_PROTOCOL, "opa");
	else if (rdma_protocol_ib(device, port))
		ret = nla_put_string(msg, RDMA_NLDEV_ATTR_DEV_PROTOCOL, "ib");
	else if (rdma_protocol_iwarp(device, port))
		ret = nla_put_string(msg, RDMA_NLDEV_ATTR_DEV_PROTOCOL, "iw");
	else if (rdma_protocol_roce(device, port))
		ret = nla_put_string(msg, RDMA_NLDEV_ATTR_DEV_PROTOCOL, "roce");
	else if (rdma_protocol_usnic(device, port))
		ret = nla_put_string(msg, RDMA_NLDEV_ATTR_DEV_PROTOCOL,
				     "usnic");
	return ret;
}

static int fill_port_info(struct sk_buff *msg,
			  struct ib_device *device, u32 port,
			  const struct net *net)
{
	struct net_device *netdev = NULL;
	struct ib_port_attr attr;
	int ret;

	if (fill_nldev_handle(msg, device))
		return -EMSGSIZE;

	if (nla_put_u32(msg, RDMA_NLDEV_ATTR_PORT_INDEX, port))
		return -EMSGSIZE;

	ret = ib_query_port(device, port, &attr);
	if (ret)
		return ret;

	if (rdma_protocol_ib(device, port)) {
		BUILD_BUG_ON(sizeof(attr.port_cap_flags) > sizeof(u64));
		if (nla_put_u64_64bit(msg, RDMA_NLDEV_ATTR_CAP_FLAGS,
				      (u64)attr.port_cap_flags,
				      RDMA_NLDEV_ATTR_PAD))
			return -EMSGSIZE;
		if (nla_put_u64_64bit(msg, RDMA_NLDEV_ATTR_SUBNET_PREFIX,
				      attr.subnet_prefix, RDMA_NLDEV_ATTR_PAD))
			return -EMSGSIZE;
		if (nla_put_u32(msg, RDMA_NLDEV_ATTR_LID, attr.lid))
			return -EMSGSIZE;
		if (nla_put_u32(msg, RDMA_NLDEV_ATTR_SM_LID, attr.sm_lid))
			return -EMSGSIZE;
		if (nla_put_u8(msg, RDMA_NLDEV_ATTR_LMC, attr.lmc))
			return -EMSGSIZE;
	}
	if (nla_put_u8(msg, RDMA_NLDEV_ATTR_PORT_STATE, attr.state))
		return -EMSGSIZE;
	if (nla_put_u8(msg, RDMA_NLDEV_ATTR_PORT_PHYS_STATE, attr.phys_state))
		return -EMSGSIZE;

	if (device->get_netdev)
		netdev = device->get_netdev(device, port);

	if (netdev && net_eq(dev_net(netdev), net)) {
		ret = nla_put_u32(msg,
				  RDMA_NLDEV_ATTR_NDEV_INDEX, netdev->ifindex);
		if (ret)
			goto out;
		ret = nla_put_string(msg,
				     RDMA_NLDEV_ATTR_NDEV_NAME, netdev->name);
	}

out:
	if (netdev)
		dev_put(netdev);
	return ret;
}

static int fill_res_info_entry(struct sk_buff *msg,
			       const char *name, u64 curr)
{
	struct nlattr *entry_attr;

	entry_attr = nla_nest_start_noflag(msg,
					   RDMA_NLDEV_ATTR_RES_SUMMARY_ENTRY);
	if (!entry_attr)
		return -EMSGSIZE;

	if (nla_put_string(msg, RDMA_NLDEV_ATTR_RES_SUMMARY_ENTRY_NAME, name))
		goto err;
	if (nla_put_u64_64bit(msg, RDMA_NLDEV_ATTR_RES_SUMMARY_ENTRY_CURR, curr,
			      RDMA_NLDEV_ATTR_PAD))
		goto err;

	nla_nest_end(msg, entry_attr);
	return 0;

err:
	nla_nest_cancel(msg, entry_attr);
	return -EMSGSIZE;
}

static int fill_res_info(struct sk_buff *msg, struct ib_device *device)
{
	static const char * const names[RDMA_RESTRACK_MAX] = {
		[RDMA_RESTRACK_PD] = "pd",
		[RDMA_RESTRACK_CQ] = "cq",
		[RDMA_RESTRACK_QP] = "qp",
		[RDMA_RESTRACK_CM_ID] = "cm_id",
		[RDMA_RESTRACK_MR] = "mr",
	};

	struct rdma_restrack_root *res = &device->res;
	struct nlattr *table_attr;
	int ret, i, curr;

	if (fill_nldev_handle(msg, device))
		return -EMSGSIZE;

	table_attr = nla_nest_start_noflag(msg, RDMA_NLDEV_ATTR_RES_SUMMARY);
	if (!table_attr)
		return -EMSGSIZE;

	for (i = 0; i < RDMA_RESTRACK_MAX; i++) {
		if (!names[i])
			continue;
		curr = rdma_restrack_count(res, i, task_active_pid_ns(current));
		ret = fill_res_info_entry(msg, names[i], curr);
		if (ret)
			goto err;
	}

	nla_nest_end(msg, table_attr);
	return 0;

err:
	nla_nest_cancel(msg, table_attr);
	return ret;
}

static int fill_res_name_pid(struct sk_buff *msg,
			     struct rdma_restrack_entry *res)
{
	/*
	 * For user resources, user is should read /proc/PID/comm to get the
	 * name of the task file.
	 */
	if (rdma_is_kernel_res(res)) {
		if (nla_put_string(msg, RDMA_NLDEV_ATTR_RES_KERN_NAME,
		    res->kern_name))
			return -EMSGSIZE;
	} else {
		if (nla_put_u32(msg, RDMA_NLDEV_ATTR_RES_PID,
		    task_pid_vnr(res->task)))
			return -EMSGSIZE;
	}
	return 0;
}

static int fill_res_qp_entry(struct sk_buff *msg, struct netlink_callback *cb,
			     struct rdma_restrack_entry *res, uint32_t port)
{
	struct ib_qp *qp = container_of(res, struct ib_qp, res);
	struct rdma_restrack_root *resroot = &qp->device->res;
	struct ib_qp_init_attr qp_init_attr;
	struct nlattr *entry_attr;
	struct ib_qp_attr qp_attr;
	int ret;

	ret = ib_query_qp(qp, &qp_attr, 0, &qp_init_attr);
	if (ret)
		return ret;

	if (port && port != qp_attr.port_num)
		return 0;

	entry_attr = nla_nest_start(msg, RDMA_NLDEV_ATTR_RES_QP_ENTRY);
	if (!entry_attr)
		goto out;

	/* In create_qp() port is not set yet */
	if (qp_attr.port_num &&
	    nla_put_u32(msg, RDMA_NLDEV_ATTR_PORT_INDEX, qp_attr.port_num))
		goto err;

	if (nla_put_u32(msg, RDMA_NLDEV_ATTR_RES_LQPN, qp->qp_num))
		goto err;
	if (qp->qp_type == IB_QPT_RC || qp->qp_type == IB_QPT_UC) {
		if (nla_put_u32(msg, RDMA_NLDEV_ATTR_RES_RQPN,
				qp_attr.dest_qp_num))
			goto err;
		if (nla_put_u32(msg, RDMA_NLDEV_ATTR_RES_RQ_PSN,
				qp_attr.rq_psn))
			goto err;
	}

	if (nla_put_u32(msg, RDMA_NLDEV_ATTR_RES_SQ_PSN, qp_attr.sq_psn))
		goto err;

	if (qp->qp_type == IB_QPT_RC || qp->qp_type == IB_QPT_UC ||
	    qp->qp_type == IB_QPT_XRC_INI || qp->qp_type == IB_QPT_XRC_TGT) {
		if (nla_put_u8(msg, RDMA_NLDEV_ATTR_RES_PATH_MIG_STATE,
			       qp_attr.path_mig_state))
			goto err;
	}
	if (nla_put_u8(msg, RDMA_NLDEV_ATTR_RES_TYPE, qp->qp_type))
		goto err;
	if (nla_put_u8(msg, RDMA_NLDEV_ATTR_RES_STATE, qp_attr.qp_state))
		goto err;

	if (fill_res_name_pid(msg, res))
		goto err;

	if (resroot->fill_res_entry(msg, res))
		goto err;

	nla_nest_end(msg, entry_attr);
	return 0;

err:
	nla_nest_cancel(msg, entry_attr);
out:
	return -EMSGSIZE;
}

static int fill_res_cm_id_entry(struct sk_buff *msg,
				struct netlink_callback *cb,
				struct rdma_restrack_entry *res, uint32_t port)
{
	struct rdma_id_private *id_priv =
				container_of(res, struct rdma_id_private, res);
	struct rdma_restrack_root *resroot = &id_priv->id.device->res;
	struct rdma_cm_id *cm_id = &id_priv->id;
	struct nlattr *entry_attr;

	if (port && port != cm_id->port_num)
		return 0;

	entry_attr = nla_nest_start(msg, RDMA_NLDEV_ATTR_RES_CM_ID_ENTRY);
	if (!entry_attr)
		goto out;

	if (cm_id->port_num &&
	    nla_put_u32(msg, RDMA_NLDEV_ATTR_PORT_INDEX, cm_id->port_num))
		goto err;

	if (id_priv->qp_num) {
		if (nla_put_u32(msg, RDMA_NLDEV_ATTR_RES_LQPN, id_priv->qp_num))
			goto err;
		if (nla_put_u8(msg, RDMA_NLDEV_ATTR_RES_TYPE, cm_id->qp_type))
			goto err;
	}

	if (nla_put_u32(msg, RDMA_NLDEV_ATTR_RES_PS, cm_id->ps))
		goto err;

	if (nla_put_u8(msg, RDMA_NLDEV_ATTR_RES_STATE, id_priv->state))
		goto err;

	if (cm_id->route.addr.src_addr.ss_family &&
	    nla_put(msg, RDMA_NLDEV_ATTR_RES_SRC_ADDR,
		    sizeof(cm_id->route.addr.src_addr),
		    &cm_id->route.addr.src_addr))
		goto err;
	if (cm_id->route.addr.dst_addr.ss_family &&
	    nla_put(msg, RDMA_NLDEV_ATTR_RES_DST_ADDR,
		    sizeof(cm_id->route.addr.dst_addr),
		    &cm_id->route.addr.dst_addr))
		goto err;

	if (fill_res_name_pid(msg, res))
		goto err;

	if (resroot->fill_res_entry(msg, res))
		goto err;

	nla_nest_end(msg, entry_attr);
	return 0;

err:
	nla_nest_cancel(msg, entry_attr);
out:
	return -EMSGSIZE;
}

static int fill_res_cq_entry(struct sk_buff *msg, struct netlink_callback *cb,
			     struct rdma_restrack_entry *res, uint32_t port)
{
	struct ib_cq *cq = container_of(res, struct ib_cq, res);
	struct rdma_restrack_root *resroot = &cq->device->res;
	struct nlattr *entry_attr;

	entry_attr = nla_nest_start(msg, RDMA_NLDEV_ATTR_RES_CQ_ENTRY);
	if (!entry_attr)
		goto out;

	if (nla_put_u32(msg, RDMA_NLDEV_ATTR_RES_CQE, cq->cqe))
		goto err;
	if (nla_put_u64_64bit(msg, RDMA_NLDEV_ATTR_RES_USECNT,
			      atomic_read(&cq->usecnt), RDMA_NLDEV_ATTR_PAD))
		goto err;

	/* Poll context is only valid for kernel CQs */
	if (rdma_is_kernel_res(res) &&
	    nla_put_u8(msg, RDMA_NLDEV_ATTR_RES_POLL_CTX, cq->poll_ctx))
		goto err;

	if (fill_res_name_pid(msg, res))
		goto err;

	if (resroot->fill_res_entry(msg, res))
		goto err;

	nla_nest_end(msg, entry_attr);
	return 0;

err:
	nla_nest_cancel(msg, entry_attr);
out:
	return -EMSGSIZE;
}

static int fill_res_mr_entry(struct sk_buff *msg, struct netlink_callback *cb,
			     struct rdma_restrack_entry *res, uint32_t port)
{
	struct ib_mr *mr = container_of(res, struct ib_mr, res);
	struct rdma_restrack_root *resroot = &mr->pd->device->res;
	struct nlattr *entry_attr;

	entry_attr = nla_nest_start(msg, RDMA_NLDEV_ATTR_RES_MR_ENTRY);
	if (!entry_attr)
		goto out;

	if (netlink_capable(cb->skb, CAP_NET_ADMIN)) {
		if (nla_put_u32(msg, RDMA_NLDEV_ATTR_RES_RKEY, mr->rkey))
			goto err;
		if (nla_put_u32(msg, RDMA_NLDEV_ATTR_RES_LKEY, mr->lkey))
			goto err;
	}

	if (nla_put_u64_64bit(msg, RDMA_NLDEV_ATTR_RES_MRLEN, mr->length,
			      RDMA_NLDEV_ATTR_PAD))
		goto err;

	if (fill_res_name_pid(msg, res))
		goto err;

	if (resroot->fill_res_entry(msg, res))
		goto err;

	nla_nest_end(msg, entry_attr);
	return 0;

err:
	nla_nest_cancel(msg, entry_attr);
out:
	return -EMSGSIZE;
}

static int fill_res_pd_entry(struct sk_buff *msg, struct netlink_callback *cb,
			     struct rdma_restrack_entry *res, uint32_t port)
{
	struct ib_pd *pd = container_of(res, struct ib_pd, res);
	struct rdma_restrack_root *resroot = &pd->device->res;
	struct nlattr *entry_attr;

	entry_attr = nla_nest_start(msg, RDMA_NLDEV_ATTR_RES_PD_ENTRY);
	if (!entry_attr)
		goto out;

	if (netlink_capable(cb->skb, CAP_NET_ADMIN)) {
		if (nla_put_u32(msg, RDMA_NLDEV_ATTR_RES_LOCAL_DMA_LKEY,
				pd->local_dma_lkey))
			goto err;
		if ((pd->flags & IB_PD_UNSAFE_GLOBAL_RKEY) &&
		    nla_put_u32(msg, RDMA_NLDEV_ATTR_RES_UNSAFE_GLOBAL_RKEY,
				pd->unsafe_global_rkey))
			goto err;
	}
	if (nla_put_u64_64bit(msg, RDMA_NLDEV_ATTR_RES_USECNT,
			      atomic_read(&pd->usecnt), RDMA_NLDEV_ATTR_PAD))
		goto err;

	if (fill_res_name_pid(msg, res))
		goto err;

	if (resroot->fill_res_entry(msg, res))
		goto err;

	nla_nest_end(msg, entry_attr);
	return 0;

err:
	nla_nest_cancel(msg, entry_attr);
out:
	return -EMSGSIZE;
}

static int nldev_get_doit(struct sk_buff *skb, struct nlmsghdr *nlh,
			  struct netlink_ext_ack *extack)
{
	struct nlattr *tb[RDMA_NLDEV_ATTR_MAX];
	struct ib_device *device;
	struct sk_buff *msg;
	u32 index;
	int err;

	err = nlmsg_parse_deprecated(nlh, 0, tb, RDMA_NLDEV_ATTR_MAX - 1,
				     nldev_policy, extack);
	if (err || !tb[RDMA_NLDEV_ATTR_DEV_INDEX])
		return -EINVAL;

	index = nla_get_u32(tb[RDMA_NLDEV_ATTR_DEV_INDEX]);

	device = ib_device_get_by_index(sock_net(skb->sk), index);
	if (!device)
		return -EINVAL;

	msg = nlmsg_new(NLMSG_DEFAULT_SIZE, GFP_KERNEL);
	if (!msg) {
		err = -ENOMEM;
		goto err;
	}

	nlh = nlmsg_put(msg, NETLINK_CB(skb).portid, nlh->nlmsg_seq,
			RDMA_NL_GET_TYPE(RDMA_NL_NLDEV, RDMA_NLDEV_CMD_GET),
			0, 0);

	err = fill_dev_info(msg, device);
	if (err)
		goto err_free;

	nlmsg_end(msg, nlh);

	put_device(&device->dev);
	return rdma_nl_unicast(msg, NETLINK_CB(skb).portid);

err_free:
	nlmsg_free(msg);
err:
<<<<<<< HEAD
	put_device(&device->dev);
=======
	ib_device_put(device);
	return err;
}

static int nldev_set_doit(struct sk_buff *skb, struct nlmsghdr *nlh,
			  struct netlink_ext_ack *extack)
{
	struct nlattr *tb[RDMA_NLDEV_ATTR_MAX];
	struct ib_device *device;
	u32 index;
	int err;

	err = nlmsg_parse_deprecated(nlh, 0, tb, RDMA_NLDEV_ATTR_MAX - 1,
				     nldev_policy, extack);
	if (err || !tb[RDMA_NLDEV_ATTR_DEV_INDEX])
		return -EINVAL;

	index = nla_get_u32(tb[RDMA_NLDEV_ATTR_DEV_INDEX]);
	device = ib_device_get_by_index(sock_net(skb->sk), index);
	if (!device)
		return -EINVAL;

	if (tb[RDMA_NLDEV_ATTR_DEV_NAME]) {
		char name[IB_DEVICE_NAME_MAX] = {};

		nla_strlcpy(name, tb[RDMA_NLDEV_ATTR_DEV_NAME],
			    IB_DEVICE_NAME_MAX);
		err = ib_device_rename(device, name);
		goto done;
	}

	if (tb[RDMA_NLDEV_NET_NS_FD]) {
		u32 ns_fd;

		ns_fd = nla_get_u32(tb[RDMA_NLDEV_NET_NS_FD]);
		err = ib_device_set_netns_put(skb, device, ns_fd);
		goto put_done;
	}

done:
	ib_device_put(device);
put_done:
>>>>>>> 407d19ab
	return err;
}

static int _nldev_get_dumpit(struct ib_device *device,
			     struct sk_buff *skb,
			     struct netlink_callback *cb,
			     unsigned int idx)
{
	int start = cb->args[0];
	struct nlmsghdr *nlh;

	if (idx < start)
		return 0;

	nlh = nlmsg_put(skb, NETLINK_CB(cb->skb).portid, cb->nlh->nlmsg_seq,
			RDMA_NL_GET_TYPE(RDMA_NL_NLDEV, RDMA_NLDEV_CMD_GET),
			0, NLM_F_MULTI);

	if (fill_dev_info(skb, device)) {
		nlmsg_cancel(skb, nlh);
		goto out;
	}

	nlmsg_end(skb, nlh);

	idx++;

out:	cb->args[0] = idx;
	return skb->len;
}

static int nldev_get_dumpit(struct sk_buff *skb, struct netlink_callback *cb)
{
	/*
	 * There is no need to take lock, because
	 * we are relying on ib_core's locking.
	 */
	return ib_enum_all_devs(_nldev_get_dumpit, skb, cb);
}

static int nldev_port_get_doit(struct sk_buff *skb, struct nlmsghdr *nlh,
			       struct netlink_ext_ack *extack)
{
	struct nlattr *tb[RDMA_NLDEV_ATTR_MAX];
	struct ib_device *device;
	struct sk_buff *msg;
	u32 index;
	u32 port;
	int err;

	err = nlmsg_parse_deprecated(nlh, 0, tb, RDMA_NLDEV_ATTR_MAX - 1,
				     nldev_policy, extack);
	if (err ||
	    !tb[RDMA_NLDEV_ATTR_DEV_INDEX] ||
	    !tb[RDMA_NLDEV_ATTR_PORT_INDEX])
		return -EINVAL;

	index = nla_get_u32(tb[RDMA_NLDEV_ATTR_DEV_INDEX]);
	device = ib_device_get_by_index(sock_net(skb->sk), index);
	if (!device)
		return -EINVAL;

	port = nla_get_u32(tb[RDMA_NLDEV_ATTR_PORT_INDEX]);
	if (!rdma_is_port_valid(device, port)) {
		err = -EINVAL;
		goto err;
	}

	msg = nlmsg_new(NLMSG_DEFAULT_SIZE, GFP_KERNEL);
	if (!msg) {
		err = -ENOMEM;
		goto err;
	}

	nlh = nlmsg_put(msg, NETLINK_CB(skb).portid, nlh->nlmsg_seq,
			RDMA_NL_GET_TYPE(RDMA_NL_NLDEV, RDMA_NLDEV_CMD_GET),
			0, 0);

	err = fill_port_info(msg, device, port, sock_net(skb->sk));
	if (err)
		goto err_free;

	nlmsg_end(msg, nlh);
	put_device(&device->dev);

	return rdma_nl_unicast(msg, NETLINK_CB(skb).portid);

err_free:
	nlmsg_free(msg);
err:
	put_device(&device->dev);
	return err;
}

static int nldev_port_get_dumpit(struct sk_buff *skb,
				 struct netlink_callback *cb)
{
	struct nlattr *tb[RDMA_NLDEV_ATTR_MAX];
	struct ib_device *device;
	int start = cb->args[0];
	struct nlmsghdr *nlh;
	u32 idx = 0;
	u32 ifindex;
	int err;
	u32 p;

	err = nlmsg_parse_deprecated(cb->nlh, 0, tb, RDMA_NLDEV_ATTR_MAX - 1,
				     nldev_policy, NULL);
	if (err || !tb[RDMA_NLDEV_ATTR_DEV_INDEX])
		return -EINVAL;

	ifindex = nla_get_u32(tb[RDMA_NLDEV_ATTR_DEV_INDEX]);
	device = ib_device_get_by_index(sock_net(skb->sk), ifindex);
	if (!device)
		return -EINVAL;

	for (p = rdma_start_port(device); p <= rdma_end_port(device); ++p) {
		/*
		 * The dumpit function returns all information from specific
		 * index. This specific index is taken from the netlink
		 * messages request sent by user and it is available
		 * in cb->args[0].
		 *
		 * Usually, the user doesn't fill this field and it causes
		 * to return everything.
		 *
		 */
		if (idx < start) {
			idx++;
			continue;
		}

		nlh = nlmsg_put(skb, NETLINK_CB(cb->skb).portid,
				cb->nlh->nlmsg_seq,
				RDMA_NL_GET_TYPE(RDMA_NL_NLDEV,
						 RDMA_NLDEV_CMD_PORT_GET),
				0, NLM_F_MULTI);

		if (fill_port_info(skb, device, p, sock_net(skb->sk))) {
			nlmsg_cancel(skb, nlh);
			goto out;
		}
		idx++;
		nlmsg_end(skb, nlh);
	}

out:
	put_device(&device->dev);
	cb->args[0] = idx;
	return skb->len;
}

static int nldev_res_get_doit(struct sk_buff *skb, struct nlmsghdr *nlh,
			      struct netlink_ext_ack *extack)
{
	struct nlattr *tb[RDMA_NLDEV_ATTR_MAX];
	struct ib_device *device;
	struct sk_buff *msg;
	u32 index;
	int ret;

	ret = nlmsg_parse_deprecated(nlh, 0, tb, RDMA_NLDEV_ATTR_MAX - 1,
				     nldev_policy, extack);
	if (ret || !tb[RDMA_NLDEV_ATTR_DEV_INDEX])
		return -EINVAL;

	index = nla_get_u32(tb[RDMA_NLDEV_ATTR_DEV_INDEX]);
	device = ib_device_get_by_index(sock_net(skb->sk), index);
	if (!device)
		return -EINVAL;

	msg = nlmsg_new(NLMSG_DEFAULT_SIZE, GFP_KERNEL);
	if (!msg) {
		ret = -ENOMEM;
		goto err;
	}

	nlh = nlmsg_put(msg, NETLINK_CB(skb).portid, nlh->nlmsg_seq,
			RDMA_NL_GET_TYPE(RDMA_NL_NLDEV, RDMA_NLDEV_CMD_RES_GET),
			0, 0);

	ret = fill_res_info(msg, device);
	if (ret)
		goto err_free;

	nlmsg_end(msg, nlh);
	put_device(&device->dev);
	return rdma_nl_unicast(msg, NETLINK_CB(skb).portid);

err_free:
	nlmsg_free(msg);
err:
	put_device(&device->dev);
	return ret;
}

static int _nldev_res_get_dumpit(struct ib_device *device,
				 struct sk_buff *skb,
				 struct netlink_callback *cb,
				 unsigned int idx)
{
	int start = cb->args[0];
	struct nlmsghdr *nlh;

	if (idx < start)
		return 0;

	nlh = nlmsg_put(skb, NETLINK_CB(cb->skb).portid, cb->nlh->nlmsg_seq,
			RDMA_NL_GET_TYPE(RDMA_NL_NLDEV, RDMA_NLDEV_CMD_RES_GET),
			0, NLM_F_MULTI);

	if (fill_res_info(skb, device)) {
		nlmsg_cancel(skb, nlh);
		goto out;
	}
	nlmsg_end(skb, nlh);

	idx++;

out:
	cb->args[0] = idx;
	return skb->len;
}

static int nldev_res_get_dumpit(struct sk_buff *skb,
				struct netlink_callback *cb)
{
	return ib_enum_all_devs(_nldev_res_get_dumpit, skb, cb);
}

struct nldev_fill_res_entry {
	int (*fill_res_func)(struct sk_buff *msg, struct netlink_callback *cb,
			     struct rdma_restrack_entry *res, u32 port);
	enum rdma_nldev_attr nldev_attr;
	enum rdma_nldev_command nldev_cmd;
};

static const struct nldev_fill_res_entry fill_entries[RDMA_RESTRACK_MAX] = {
	[RDMA_RESTRACK_QP] = {
		.fill_res_func = fill_res_qp_entry,
		.nldev_cmd = RDMA_NLDEV_CMD_RES_QP_GET,
		.nldev_attr = RDMA_NLDEV_ATTR_RES_QP,
	},
	[RDMA_RESTRACK_CM_ID] = {
		.fill_res_func = fill_res_cm_id_entry,
		.nldev_cmd = RDMA_NLDEV_CMD_RES_CM_ID_GET,
		.nldev_attr = RDMA_NLDEV_ATTR_RES_CM_ID,
	},
	[RDMA_RESTRACK_CQ] = {
		.fill_res_func = fill_res_cq_entry,
		.nldev_cmd = RDMA_NLDEV_CMD_RES_CQ_GET,
		.nldev_attr = RDMA_NLDEV_ATTR_RES_CQ,
	},
	[RDMA_RESTRACK_MR] = {
		.fill_res_func = fill_res_mr_entry,
		.nldev_cmd = RDMA_NLDEV_CMD_RES_MR_GET,
		.nldev_attr = RDMA_NLDEV_ATTR_RES_MR,
	},
	[RDMA_RESTRACK_PD] = {
		.fill_res_func = fill_res_pd_entry,
		.nldev_cmd = RDMA_NLDEV_CMD_RES_PD_GET,
		.nldev_attr = RDMA_NLDEV_ATTR_RES_PD,
	},
};

<<<<<<< HEAD
=======
static bool is_visible_in_pid_ns(struct rdma_restrack_entry *res)
{
	/*
	 * 1. Kern resources should be visible in init name space only
	 * 2. Present only resources visible in the current namespace
	 */
	if (rdma_is_kernel_res(res))
		return task_active_pid_ns(current) == &init_pid_ns;
	return task_active_pid_ns(current) == task_active_pid_ns(res->task);
}

static int res_get_common_doit(struct sk_buff *skb, struct nlmsghdr *nlh,
			       struct netlink_ext_ack *extack,
			       enum rdma_restrack_type res_type)
{
	const struct nldev_fill_res_entry *fe = &fill_entries[res_type];
	struct nlattr *tb[RDMA_NLDEV_ATTR_MAX];
	struct rdma_restrack_entry *res;
	struct ib_device *device;
	u32 index, id, port = 0;
	bool has_cap_net_admin;
	struct sk_buff *msg;
	int ret;

	ret = nlmsg_parse_deprecated(nlh, 0, tb, RDMA_NLDEV_ATTR_MAX - 1,
				     nldev_policy, extack);
	if (ret || !tb[RDMA_NLDEV_ATTR_DEV_INDEX] || !fe->id || !tb[fe->id])
		return -EINVAL;

	index = nla_get_u32(tb[RDMA_NLDEV_ATTR_DEV_INDEX]);
	device = ib_device_get_by_index(sock_net(skb->sk), index);
	if (!device)
		return -EINVAL;

	if (tb[RDMA_NLDEV_ATTR_PORT_INDEX]) {
		port = nla_get_u32(tb[RDMA_NLDEV_ATTR_PORT_INDEX]);
		if (!rdma_is_port_valid(device, port)) {
			ret = -EINVAL;
			goto err;
		}
	}

	if ((port && fe->flags & NLDEV_PER_DEV) ||
	    (!port && ~fe->flags & NLDEV_PER_DEV)) {
		ret = -EINVAL;
		goto err;
	}

	id = nla_get_u32(tb[fe->id]);
	res = rdma_restrack_get_byid(device, res_type, id);
	if (IS_ERR(res)) {
		ret = PTR_ERR(res);
		goto err;
	}

	if (!is_visible_in_pid_ns(res)) {
		ret = -ENOENT;
		goto err_get;
	}

	msg = nlmsg_new(NLMSG_DEFAULT_SIZE, GFP_KERNEL);
	if (!msg) {
		ret = -ENOMEM;
		goto err;
	}

	nlh = nlmsg_put(msg, NETLINK_CB(skb).portid, nlh->nlmsg_seq,
			RDMA_NL_GET_TYPE(RDMA_NL_NLDEV, fe->nldev_cmd),
			0, 0);

	if (fill_nldev_handle(msg, device)) {
		ret = -EMSGSIZE;
		goto err_free;
	}

	has_cap_net_admin = netlink_capable(skb, CAP_NET_ADMIN);
	ret = fe->fill_res_func(msg, has_cap_net_admin, res, port);
	rdma_restrack_put(res);
	if (ret)
		goto err_free;

	nlmsg_end(msg, nlh);
	ib_device_put(device);
	return rdma_nl_unicast(msg, NETLINK_CB(skb).portid);

err_free:
	nlmsg_free(msg);
err_get:
	rdma_restrack_put(res);
err:
	ib_device_put(device);
	return ret;
}

>>>>>>> 407d19ab
static int res_get_common_dumpit(struct sk_buff *skb,
				 struct netlink_callback *cb,
				 enum rdma_restrack_type res_type)
{
	const struct nldev_fill_res_entry *fe = &fill_entries[res_type];
	struct nlattr *tb[RDMA_NLDEV_ATTR_MAX];
	struct rdma_restrack_entry *res;
	int err, ret = 0, idx = 0;
	struct nlattr *table_attr;
	struct ib_device *device;
	int start = cb->args[0];
	struct nlmsghdr *nlh;
	u32 index, port = 0;
	bool filled = false;

	err = nlmsg_parse_deprecated(cb->nlh, 0, tb, RDMA_NLDEV_ATTR_MAX - 1,
				     nldev_policy, NULL);
	/*
	 * Right now, we are expecting the device index to get res information,
	 * but it is possible to extend this code to return all devices in
	 * one shot by checking the existence of RDMA_NLDEV_ATTR_DEV_INDEX.
	 * if it doesn't exist, we will iterate over all devices.
	 *
	 * But it is not needed for now.
	 */
	if (err || !tb[RDMA_NLDEV_ATTR_DEV_INDEX])
		return -EINVAL;

	index = nla_get_u32(tb[RDMA_NLDEV_ATTR_DEV_INDEX]);
	device = ib_device_get_by_index(sock_net(skb->sk), index);
	if (!device)
		return -EINVAL;

	/*
	 * If no PORT_INDEX is supplied, we will return all QPs from that device
	 */
	if (tb[RDMA_NLDEV_ATTR_PORT_INDEX]) {
		port = nla_get_u32(tb[RDMA_NLDEV_ATTR_PORT_INDEX]);
		if (!rdma_is_port_valid(device, port)) {
			ret = -EINVAL;
			goto err_index;
		}
	}

	nlh = nlmsg_put(skb, NETLINK_CB(cb->skb).portid, cb->nlh->nlmsg_seq,
			RDMA_NL_GET_TYPE(RDMA_NL_NLDEV, fe->nldev_cmd),
			0, NLM_F_MULTI);

	if (fill_nldev_handle(skb, device)) {
		ret = -EMSGSIZE;
		goto err;
	}

	table_attr = nla_nest_start_noflag(skb, fe->nldev_attr);
	if (!table_attr) {
		ret = -EMSGSIZE;
		goto err;
	}

	down_read(&device->res.rwsem);
	hash_for_each_possible(device->res.hash, res, node, res_type) {
		if (idx < start)
			goto next;

		if ((rdma_is_kernel_res(res) &&
		     task_active_pid_ns(current) != &init_pid_ns) ||
		    (!rdma_is_kernel_res(res) && task_active_pid_ns(current) !=
		     task_active_pid_ns(res->task)))
			/*
			 * 1. Kern resources should be visible in init
			 *    namspace only
			 * 2. Present only resources visible in the current
			 *    namespace
			 */
			goto next;

		if (!rdma_restrack_get(res))
			/*
			 * Resource is under release now, but we are not
			 * relesing lock now, so it will be released in
			 * our next pass, once we will get ->next pointer.
			 */
			goto next;

		filled = true;

<<<<<<< HEAD
		up_read(&device->res.rwsem);
		ret = fe->fill_res_func(skb, cb, res, port);
		down_read(&device->res.rwsem);
		/*
		 * Return resource back, but it won't be released till
		 * the &device->res.rwsem will be released for write.
		 */
=======
		entry_attr = nla_nest_start_noflag(skb, fe->entry);
		if (!entry_attr) {
			ret = -EMSGSIZE;
			rdma_restrack_put(res);
			goto msg_full;
		}

		ret = fe->fill_res_func(skb, has_cap_net_admin, res, port);
>>>>>>> 407d19ab
		rdma_restrack_put(res);

		if (ret == -EMSGSIZE)
			/*
			 * There is a chance to optimize here.
			 * It can be done by using list_prepare_entry
			 * and list_for_each_entry_continue afterwards.
			 */
			break;
		if (ret)
			goto res_err;
next:		idx++;
	}
	up_read(&device->res.rwsem);

	nla_nest_end(skb, table_attr);
	nlmsg_end(skb, nlh);
	cb->args[0] = idx;

	/*
	 * No more entries to fill, cancel the message and
	 * return 0 to mark end of dumpit.
	 */
	if (!filled)
		goto err;

	put_device(&device->dev);
	return skb->len;

res_err:
	nla_nest_cancel(skb, table_attr);
	up_read(&device->res.rwsem);

err:
	nlmsg_cancel(skb, nlh);

err_index:
	put_device(&device->dev);
	return ret;
}

static int nldev_res_get_qp_dumpit(struct sk_buff *skb,
				   struct netlink_callback *cb)
{
	return res_get_common_dumpit(skb, cb, RDMA_RESTRACK_QP);
}

static int nldev_res_get_cm_id_dumpit(struct sk_buff *skb,
				      struct netlink_callback *cb)
{
	return res_get_common_dumpit(skb, cb, RDMA_RESTRACK_CM_ID);
}

static int nldev_res_get_cq_dumpit(struct sk_buff *skb,
				   struct netlink_callback *cb)
{
	return res_get_common_dumpit(skb, cb, RDMA_RESTRACK_CQ);
}

static int nldev_res_get_mr_dumpit(struct sk_buff *skb,
				   struct netlink_callback *cb)
{
<<<<<<< HEAD
	return res_get_common_dumpit(skb, cb, RDMA_RESTRACK_MR);
=======
	struct nlattr *tb[RDMA_NLDEV_ATTR_MAX];
	char ibdev_name[IB_DEVICE_NAME_MAX];
	const struct rdma_link_ops *ops;
	char ndev_name[IFNAMSIZ];
	struct net_device *ndev;
	char type[IFNAMSIZ];
	int err;

	err = nlmsg_parse_deprecated(nlh, 0, tb, RDMA_NLDEV_ATTR_MAX - 1,
				     nldev_policy, extack);
	if (err || !tb[RDMA_NLDEV_ATTR_DEV_NAME] ||
	    !tb[RDMA_NLDEV_ATTR_LINK_TYPE] || !tb[RDMA_NLDEV_ATTR_NDEV_NAME])
		return -EINVAL;

	nla_strlcpy(ibdev_name, tb[RDMA_NLDEV_ATTR_DEV_NAME],
		    sizeof(ibdev_name));
	if (strchr(ibdev_name, '%'))
		return -EINVAL;

	nla_strlcpy(type, tb[RDMA_NLDEV_ATTR_LINK_TYPE], sizeof(type));
	nla_strlcpy(ndev_name, tb[RDMA_NLDEV_ATTR_NDEV_NAME],
		    sizeof(ndev_name));

	ndev = dev_get_by_name(&init_net, ndev_name);
	if (!ndev)
		return -ENODEV;

	down_read(&link_ops_rwsem);
	ops = link_ops_get(type);
#ifdef CONFIG_MODULES
	if (!ops) {
		up_read(&link_ops_rwsem);
		request_module("rdma-link-%s", type);
		down_read(&link_ops_rwsem);
		ops = link_ops_get(type);
	}
#endif
	err = ops ? ops->newlink(ibdev_name, ndev) : -EINVAL;
	up_read(&link_ops_rwsem);
	dev_put(ndev);

	return err;
>>>>>>> 407d19ab
}

static int nldev_res_get_pd_dumpit(struct sk_buff *skb,
				   struct netlink_callback *cb)
{
<<<<<<< HEAD
	return res_get_common_dumpit(skb, cb, RDMA_RESTRACK_PD);
=======
	struct nlattr *tb[RDMA_NLDEV_ATTR_MAX];
	struct ib_device *device;
	u32 index;
	int err;

	err = nlmsg_parse_deprecated(nlh, 0, tb, RDMA_NLDEV_ATTR_MAX - 1,
				     nldev_policy, extack);
	if (err || !tb[RDMA_NLDEV_ATTR_DEV_INDEX])
		return -EINVAL;

	index = nla_get_u32(tb[RDMA_NLDEV_ATTR_DEV_INDEX]);
	device = ib_device_get_by_index(sock_net(skb->sk), index);
	if (!device)
		return -EINVAL;

	if (!(device->attrs.device_cap_flags & IB_DEVICE_ALLOW_USER_UNREG)) {
		ib_device_put(device);
		return -EINVAL;
	}

	ib_unregister_device_and_put(device);
	return 0;
>>>>>>> 407d19ab
}

static int nldev_sys_get_doit(struct sk_buff *skb, struct nlmsghdr *nlh,
			      struct netlink_ext_ack *extack)
{
	struct nlattr *tb[RDMA_NLDEV_ATTR_MAX];
	struct sk_buff *msg;
	int err;

	err = nlmsg_parse(nlh, 0, tb, RDMA_NLDEV_ATTR_MAX - 1,
			  nldev_policy, extack);
	if (err)
		return err;

	msg = nlmsg_new(NLMSG_DEFAULT_SIZE, GFP_KERNEL);
	if (!msg)
		return -ENOMEM;

	nlh = nlmsg_put(msg, NETLINK_CB(skb).portid, nlh->nlmsg_seq,
			RDMA_NL_GET_TYPE(RDMA_NL_NLDEV,
					 RDMA_NLDEV_CMD_SYS_GET),
			0, 0);

	err = nla_put_u8(msg, RDMA_NLDEV_SYS_ATTR_NETNS_MODE,
			 (u8)ib_devices_shared_netns);
	if (err) {
		nlmsg_free(msg);
		return err;
	}
	nlmsg_end(msg, nlh);
	return rdma_nl_unicast(msg, NETLINK_CB(skb).portid);
}

static int nldev_set_sys_set_doit(struct sk_buff *skb, struct nlmsghdr *nlh,
				  struct netlink_ext_ack *extack)
{
	struct nlattr *tb[RDMA_NLDEV_ATTR_MAX];
	u8 enable;
	int err;

	err = nlmsg_parse(nlh, 0, tb, RDMA_NLDEV_ATTR_MAX - 1,
			  nldev_policy, extack);
	if (err || !tb[RDMA_NLDEV_SYS_ATTR_NETNS_MODE])
		return -EINVAL;

	enable = nla_get_u8(tb[RDMA_NLDEV_SYS_ATTR_NETNS_MODE]);
	/* Only 0 and 1 are supported */
	if (enable > 1)
		return -EINVAL;

	err = rdma_compatdev_set(enable);
	return err;
}

static const struct rdma_nl_cbs nldev_cb_table[RDMA_NLDEV_NUM_OPS] = {
	[RDMA_NLDEV_CMD_GET] = {
		.doit = nldev_get_doit,
		.dump = nldev_get_dumpit,
	},
	[RDMA_NLDEV_CMD_PORT_GET] = {
		.doit = nldev_port_get_doit,
		.dump = nldev_port_get_dumpit,
	},
	[RDMA_NLDEV_CMD_RES_GET] = {
		.doit = nldev_res_get_doit,
		.dump = nldev_res_get_dumpit,
	},
	[RDMA_NLDEV_CMD_RES_QP_GET] = {
		.dump = nldev_res_get_qp_dumpit,
		/*
		 * .doit is not implemented yet for two reasons:
		 * 1. It is not needed yet.
		 * 2. There is a need to provide identifier, while it is easy
		 * for the QPs (device index + port index + LQPN), it is not
		 * the case for the rest of resources (PD and CQ). Because it
		 * is better to provide similar interface for all resources,
		 * let's wait till we will have other resources implemented
		 * too.
		 */
	},
	[RDMA_NLDEV_CMD_RES_CM_ID_GET] = {
		.dump = nldev_res_get_cm_id_dumpit,
	},
	[RDMA_NLDEV_CMD_RES_CQ_GET] = {
		.dump = nldev_res_get_cq_dumpit,
	},
	[RDMA_NLDEV_CMD_RES_MR_GET] = {
		.dump = nldev_res_get_mr_dumpit,
	},
	[RDMA_NLDEV_CMD_RES_PD_GET] = {
		.dump = nldev_res_get_pd_dumpit,
	},
	[RDMA_NLDEV_CMD_SYS_GET] = {
		.doit = nldev_sys_get_doit,
	},
	[RDMA_NLDEV_CMD_SYS_SET] = {
		.doit = nldev_set_sys_set_doit,
		.flags = RDMA_NL_ADMIN_PERM,
	},
};

void __init nldev_init(void)
{
	rdma_nl_register(RDMA_NL_NLDEV, nldev_cb_table);
}

void __exit nldev_exit(void)
{
	rdma_nl_unregister(RDMA_NL_NLDEV);
}

MODULE_ALIAS_RDMA_NETLINK(RDMA_NL_NLDEV, 5);<|MERGE_RESOLUTION|>--- conflicted
+++ resolved
@@ -33,12 +33,14 @@
 #include <linux/module.h>
 #include <linux/pid.h>
 #include <linux/pid_namespace.h>
+#include <linux/mutex.h>
 #include <net/netlink.h>
 #include <rdma/rdma_cm.h>
 #include <rdma/rdma_netlink.h>
 
 #include "core_priv.h"
 #include "cma_priv.h"
+#include "restrack.h"
 
 static const struct nla_policy nldev_policy[RDMA_NLDEV_ATTR_MAX] = {
 	[RDMA_NLDEV_ATTR_DEV_INDEX]     = { .type = NLA_U32 },
@@ -107,8 +109,6 @@
 	[RDMA_NLDEV_ATTR_DRIVER_U32]		= { .type = NLA_U32 },
 	[RDMA_NLDEV_ATTR_DRIVER_S64]		= { .type = NLA_S64 },
 	[RDMA_NLDEV_ATTR_DRIVER_U64]		= { .type = NLA_U64 },
-<<<<<<< HEAD
-=======
 	[RDMA_NLDEV_ATTR_RES_PDN]		= { .type = NLA_U32 },
 	[RDMA_NLDEV_ATTR_RES_CQN]               = { .type = NLA_U32 },
 	[RDMA_NLDEV_ATTR_RES_MRN]               = { .type = NLA_U32 },
@@ -120,7 +120,6 @@
 	[RDMA_NLDEV_ATTR_DEV_PROTOCOL]		= { .type = NLA_NUL_STRING,
 				    .len = RDMA_NLDEV_ATTR_ENTRY_STRLEN },
 	[RDMA_NLDEV_NET_NS_FD]			= { .type = NLA_U32 },
->>>>>>> 407d19ab
 };
 
 static int put_driver_name_print_type(struct sk_buff *msg, const char *name,
@@ -193,7 +192,8 @@
 {
 	if (nla_put_u32(msg, RDMA_NLDEV_ATTR_DEV_INDEX, device->index))
 		return -EMSGSIZE;
-	if (nla_put_string(msg, RDMA_NLDEV_ATTR_DEV_NAME, device->name))
+	if (nla_put_string(msg, RDMA_NLDEV_ATTR_DEV_NAME,
+			   dev_name(&device->dev)))
 		return -EMSGSIZE;
 
 	return 0;
@@ -260,6 +260,7 @@
 	struct net_device *netdev = NULL;
 	struct ib_port_attr attr;
 	int ret;
+	u64 cap_flags = 0;
 
 	if (fill_nldev_handle(msg, device))
 		return -EMSGSIZE;
@@ -272,10 +273,12 @@
 		return ret;
 
 	if (rdma_protocol_ib(device, port)) {
-		BUILD_BUG_ON(sizeof(attr.port_cap_flags) > sizeof(u64));
+		BUILD_BUG_ON((sizeof(attr.port_cap_flags) +
+				sizeof(attr.port_cap_flags2)) > sizeof(u64));
+		cap_flags = attr.port_cap_flags |
+			((u64)attr.port_cap_flags2 << 32);
 		if (nla_put_u64_64bit(msg, RDMA_NLDEV_ATTR_CAP_FLAGS,
-				      (u64)attr.port_cap_flags,
-				      RDMA_NLDEV_ATTR_PAD))
+				      cap_flags, RDMA_NLDEV_ATTR_PAD))
 			return -EMSGSIZE;
 		if (nla_put_u64_64bit(msg, RDMA_NLDEV_ATTR_SUBNET_PREFIX,
 				      attr.subnet_prefix, RDMA_NLDEV_ATTR_PAD))
@@ -292,9 +295,7 @@
 	if (nla_put_u8(msg, RDMA_NLDEV_ATTR_PORT_PHYS_STATE, attr.phys_state))
 		return -EMSGSIZE;
 
-	if (device->get_netdev)
-		netdev = device->get_netdev(device, port);
-
+	netdev = ib_device_get_netdev(device, port);
 	if (netdev && net_eq(dev_net(netdev), net)) {
 		ret = nla_put_u32(msg,
 				  RDMA_NLDEV_ATTR_NDEV_INDEX, netdev->ifindex);
@@ -342,9 +343,9 @@
 		[RDMA_RESTRACK_QP] = "qp",
 		[RDMA_RESTRACK_CM_ID] = "cm_id",
 		[RDMA_RESTRACK_MR] = "mr",
+		[RDMA_RESTRACK_CTX] = "ctx",
 	};
 
-	struct rdma_restrack_root *res = &device->res;
 	struct nlattr *table_attr;
 	int ret, i, curr;
 
@@ -358,7 +359,8 @@
 	for (i = 0; i < RDMA_RESTRACK_MAX; i++) {
 		if (!names[i])
 			continue;
-		curr = rdma_restrack_count(res, i, task_active_pid_ns(current));
+		curr = rdma_restrack_count(device, i,
+					   task_active_pid_ns(current));
 		ret = fill_res_info_entry(msg, names[i], curr);
 		if (ret)
 			goto err;
@@ -391,13 +393,20 @@
 	return 0;
 }
 
-static int fill_res_qp_entry(struct sk_buff *msg, struct netlink_callback *cb,
+static bool fill_res_entry(struct ib_device *dev, struct sk_buff *msg,
+			   struct rdma_restrack_entry *res)
+{
+	if (!dev->ops.fill_res_entry)
+		return false;
+	return dev->ops.fill_res_entry(msg, res);
+}
+
+static int fill_res_qp_entry(struct sk_buff *msg, bool has_cap_net_admin,
 			     struct rdma_restrack_entry *res, uint32_t port)
 {
 	struct ib_qp *qp = container_of(res, struct ib_qp, res);
-	struct rdma_restrack_root *resroot = &qp->device->res;
+	struct ib_device *dev = qp->device;
 	struct ib_qp_init_attr qp_init_attr;
-	struct nlattr *entry_attr;
 	struct ib_qp_attr qp_attr;
 	int ret;
 
@@ -406,11 +415,7 @@
 		return ret;
 
 	if (port && port != qp_attr.port_num)
-		return 0;
-
-	entry_attr = nla_nest_start(msg, RDMA_NLDEV_ATTR_RES_QP_ENTRY);
-	if (!entry_attr)
-		goto out;
+		return -EAGAIN;
 
 	/* In create_qp() port is not set yet */
 	if (qp_attr.port_num &&
@@ -442,37 +447,31 @@
 	if (nla_put_u8(msg, RDMA_NLDEV_ATTR_RES_STATE, qp_attr.qp_state))
 		goto err;
 
+	if (!rdma_is_kernel_res(res) &&
+	    nla_put_u32(msg, RDMA_NLDEV_ATTR_RES_PDN, qp->pd->res.id))
+		goto err;
+
 	if (fill_res_name_pid(msg, res))
 		goto err;
 
-	if (resroot->fill_res_entry(msg, res))
-		goto err;
-
-	nla_nest_end(msg, entry_attr);
+	if (fill_res_entry(dev, msg, res))
+		goto err;
+
 	return 0;
 
-err:
-	nla_nest_cancel(msg, entry_attr);
-out:
-	return -EMSGSIZE;
-}
-
-static int fill_res_cm_id_entry(struct sk_buff *msg,
-				struct netlink_callback *cb,
+err:	return -EMSGSIZE;
+}
+
+static int fill_res_cm_id_entry(struct sk_buff *msg, bool has_cap_net_admin,
 				struct rdma_restrack_entry *res, uint32_t port)
 {
 	struct rdma_id_private *id_priv =
 				container_of(res, struct rdma_id_private, res);
-	struct rdma_restrack_root *resroot = &id_priv->id.device->res;
+	struct ib_device *dev = id_priv->id.device;
 	struct rdma_cm_id *cm_id = &id_priv->id;
-	struct nlattr *entry_attr;
 
 	if (port && port != cm_id->port_num)
 		return 0;
-
-	entry_attr = nla_nest_start(msg, RDMA_NLDEV_ATTR_RES_CM_ID_ENTRY);
-	if (!entry_attr)
-		goto out;
 
 	if (cm_id->port_num &&
 	    nla_put_u32(msg, RDMA_NLDEV_ATTR_PORT_INDEX, cm_id->port_num))
@@ -502,31 +501,25 @@
 		    &cm_id->route.addr.dst_addr))
 		goto err;
 
+	if (nla_put_u32(msg, RDMA_NLDEV_ATTR_RES_CM_IDN, res->id))
+		goto err;
+
 	if (fill_res_name_pid(msg, res))
 		goto err;
 
-	if (resroot->fill_res_entry(msg, res))
-		goto err;
-
-	nla_nest_end(msg, entry_attr);
+	if (fill_res_entry(dev, msg, res))
+		goto err;
+
 	return 0;
 
-err:
-	nla_nest_cancel(msg, entry_attr);
-out:
-	return -EMSGSIZE;
-}
-
-static int fill_res_cq_entry(struct sk_buff *msg, struct netlink_callback *cb,
+err: return -EMSGSIZE;
+}
+
+static int fill_res_cq_entry(struct sk_buff *msg, bool has_cap_net_admin,
 			     struct rdma_restrack_entry *res, uint32_t port)
 {
 	struct ib_cq *cq = container_of(res, struct ib_cq, res);
-	struct rdma_restrack_root *resroot = &cq->device->res;
-	struct nlattr *entry_attr;
-
-	entry_attr = nla_nest_start(msg, RDMA_NLDEV_ATTR_RES_CQ_ENTRY);
-	if (!entry_attr)
-		goto out;
+	struct ib_device *dev = cq->device;
 
 	if (nla_put_u32(msg, RDMA_NLDEV_ATTR_RES_CQE, cq->cqe))
 		goto err;
@@ -539,33 +532,31 @@
 	    nla_put_u8(msg, RDMA_NLDEV_ATTR_RES_POLL_CTX, cq->poll_ctx))
 		goto err;
 
+	if (nla_put_u32(msg, RDMA_NLDEV_ATTR_RES_CQN, res->id))
+		goto err;
+	if (!rdma_is_kernel_res(res) &&
+	    nla_put_u32(msg, RDMA_NLDEV_ATTR_RES_CTXN,
+			cq->uobject->context->res.id))
+		goto err;
+
 	if (fill_res_name_pid(msg, res))
 		goto err;
 
-	if (resroot->fill_res_entry(msg, res))
-		goto err;
-
-	nla_nest_end(msg, entry_attr);
+	if (fill_res_entry(dev, msg, res))
+		goto err;
+
 	return 0;
 
-err:
-	nla_nest_cancel(msg, entry_attr);
-out:
-	return -EMSGSIZE;
-}
-
-static int fill_res_mr_entry(struct sk_buff *msg, struct netlink_callback *cb,
+err:	return -EMSGSIZE;
+}
+
+static int fill_res_mr_entry(struct sk_buff *msg, bool has_cap_net_admin,
 			     struct rdma_restrack_entry *res, uint32_t port)
 {
 	struct ib_mr *mr = container_of(res, struct ib_mr, res);
-	struct rdma_restrack_root *resroot = &mr->pd->device->res;
-	struct nlattr *entry_attr;
-
-	entry_attr = nla_nest_start(msg, RDMA_NLDEV_ATTR_RES_MR_ENTRY);
-	if (!entry_attr)
-		goto out;
-
-	if (netlink_capable(cb->skb, CAP_NET_ADMIN)) {
+	struct ib_device *dev = mr->pd->device;
+
+	if (has_cap_net_admin) {
 		if (nla_put_u32(msg, RDMA_NLDEV_ATTR_RES_RKEY, mr->rkey))
 			goto err;
 		if (nla_put_u32(msg, RDMA_NLDEV_ATTR_RES_LKEY, mr->lkey))
@@ -576,33 +567,31 @@
 			      RDMA_NLDEV_ATTR_PAD))
 		goto err;
 
+	if (nla_put_u32(msg, RDMA_NLDEV_ATTR_RES_MRN, res->id))
+		goto err;
+
+	if (!rdma_is_kernel_res(res) &&
+	    nla_put_u32(msg, RDMA_NLDEV_ATTR_RES_PDN, mr->pd->res.id))
+		goto err;
+
 	if (fill_res_name_pid(msg, res))
 		goto err;
 
-	if (resroot->fill_res_entry(msg, res))
-		goto err;
-
-	nla_nest_end(msg, entry_attr);
+	if (fill_res_entry(dev, msg, res))
+		goto err;
+
 	return 0;
 
-err:
-	nla_nest_cancel(msg, entry_attr);
-out:
-	return -EMSGSIZE;
-}
-
-static int fill_res_pd_entry(struct sk_buff *msg, struct netlink_callback *cb,
+err:	return -EMSGSIZE;
+}
+
+static int fill_res_pd_entry(struct sk_buff *msg, bool has_cap_net_admin,
 			     struct rdma_restrack_entry *res, uint32_t port)
 {
 	struct ib_pd *pd = container_of(res, struct ib_pd, res);
-	struct rdma_restrack_root *resroot = &pd->device->res;
-	struct nlattr *entry_attr;
-
-	entry_attr = nla_nest_start(msg, RDMA_NLDEV_ATTR_RES_PD_ENTRY);
-	if (!entry_attr)
-		goto out;
-
-	if (netlink_capable(cb->skb, CAP_NET_ADMIN)) {
+	struct ib_device *dev = pd->device;
+
+	if (has_cap_net_admin) {
 		if (nla_put_u32(msg, RDMA_NLDEV_ATTR_RES_LOCAL_DMA_LKEY,
 				pd->local_dma_lkey))
 			goto err;
@@ -615,19 +604,23 @@
 			      atomic_read(&pd->usecnt), RDMA_NLDEV_ATTR_PAD))
 		goto err;
 
+	if (nla_put_u32(msg, RDMA_NLDEV_ATTR_RES_PDN, res->id))
+		goto err;
+
+	if (!rdma_is_kernel_res(res) &&
+	    nla_put_u32(msg, RDMA_NLDEV_ATTR_RES_CTXN,
+			pd->uobject->context->res.id))
+		goto err;
+
 	if (fill_res_name_pid(msg, res))
 		goto err;
 
-	if (resroot->fill_res_entry(msg, res))
-		goto err;
-
-	nla_nest_end(msg, entry_attr);
+	if (fill_res_entry(dev, msg, res))
+		goto err;
+
 	return 0;
 
-err:
-	nla_nest_cancel(msg, entry_attr);
-out:
-	return -EMSGSIZE;
+err:	return -EMSGSIZE;
 }
 
 static int nldev_get_doit(struct sk_buff *skb, struct nlmsghdr *nlh,
@@ -666,15 +659,12 @@
 
 	nlmsg_end(msg, nlh);
 
-	put_device(&device->dev);
+	ib_device_put(device);
 	return rdma_nl_unicast(msg, NETLINK_CB(skb).portid);
 
 err_free:
 	nlmsg_free(msg);
 err:
-<<<<<<< HEAD
-	put_device(&device->dev);
-=======
 	ib_device_put(device);
 	return err;
 }
@@ -717,7 +707,6 @@
 done:
 	ib_device_put(device);
 put_done:
->>>>>>> 407d19ab
 	return err;
 }
 
@@ -801,14 +790,14 @@
 		goto err_free;
 
 	nlmsg_end(msg, nlh);
-	put_device(&device->dev);
+	ib_device_put(device);
 
 	return rdma_nl_unicast(msg, NETLINK_CB(skb).portid);
 
 err_free:
 	nlmsg_free(msg);
 err:
-	put_device(&device->dev);
+	ib_device_put(device);
 	return err;
 }
 
@@ -822,7 +811,7 @@
 	u32 idx = 0;
 	u32 ifindex;
 	int err;
-	u32 p;
+	unsigned int p;
 
 	err = nlmsg_parse_deprecated(cb->nlh, 0, tb, RDMA_NLDEV_ATTR_MAX - 1,
 				     nldev_policy, NULL);
@@ -834,7 +823,7 @@
 	if (!device)
 		return -EINVAL;
 
-	for (p = rdma_start_port(device); p <= rdma_end_port(device); ++p) {
+	rdma_for_each_port (device, p) {
 		/*
 		 * The dumpit function returns all information from specific
 		 * index. This specific index is taken from the netlink
@@ -865,7 +854,7 @@
 	}
 
 out:
-	put_device(&device->dev);
+	ib_device_put(device);
 	cb->args[0] = idx;
 	return skb->len;
 }
@@ -904,13 +893,13 @@
 		goto err_free;
 
 	nlmsg_end(msg, nlh);
-	put_device(&device->dev);
+	ib_device_put(device);
 	return rdma_nl_unicast(msg, NETLINK_CB(skb).portid);
 
 err_free:
 	nlmsg_free(msg);
 err:
-	put_device(&device->dev);
+	ib_device_put(device);
 	return ret;
 }
 
@@ -949,10 +938,17 @@
 }
 
 struct nldev_fill_res_entry {
-	int (*fill_res_func)(struct sk_buff *msg, struct netlink_callback *cb,
+	int (*fill_res_func)(struct sk_buff *msg, bool has_cap_net_admin,
 			     struct rdma_restrack_entry *res, u32 port);
 	enum rdma_nldev_attr nldev_attr;
 	enum rdma_nldev_command nldev_cmd;
+	u8 flags;
+	u32 entry;
+	u32 id;
+};
+
+enum nldev_res_flags {
+	NLDEV_PER_DEV = 1 << 0,
 };
 
 static const struct nldev_fill_res_entry fill_entries[RDMA_RESTRACK_MAX] = {
@@ -960,31 +956,42 @@
 		.fill_res_func = fill_res_qp_entry,
 		.nldev_cmd = RDMA_NLDEV_CMD_RES_QP_GET,
 		.nldev_attr = RDMA_NLDEV_ATTR_RES_QP,
+		.entry = RDMA_NLDEV_ATTR_RES_QP_ENTRY,
+		.id = RDMA_NLDEV_ATTR_RES_LQPN,
 	},
 	[RDMA_RESTRACK_CM_ID] = {
 		.fill_res_func = fill_res_cm_id_entry,
 		.nldev_cmd = RDMA_NLDEV_CMD_RES_CM_ID_GET,
 		.nldev_attr = RDMA_NLDEV_ATTR_RES_CM_ID,
+		.entry = RDMA_NLDEV_ATTR_RES_CM_ID_ENTRY,
+		.id = RDMA_NLDEV_ATTR_RES_CM_IDN,
 	},
 	[RDMA_RESTRACK_CQ] = {
 		.fill_res_func = fill_res_cq_entry,
 		.nldev_cmd = RDMA_NLDEV_CMD_RES_CQ_GET,
 		.nldev_attr = RDMA_NLDEV_ATTR_RES_CQ,
+		.flags = NLDEV_PER_DEV,
+		.entry = RDMA_NLDEV_ATTR_RES_CQ_ENTRY,
+		.id = RDMA_NLDEV_ATTR_RES_CQN,
 	},
 	[RDMA_RESTRACK_MR] = {
 		.fill_res_func = fill_res_mr_entry,
 		.nldev_cmd = RDMA_NLDEV_CMD_RES_MR_GET,
 		.nldev_attr = RDMA_NLDEV_ATTR_RES_MR,
+		.flags = NLDEV_PER_DEV,
+		.entry = RDMA_NLDEV_ATTR_RES_MR_ENTRY,
+		.id = RDMA_NLDEV_ATTR_RES_MRN,
 	},
 	[RDMA_RESTRACK_PD] = {
 		.fill_res_func = fill_res_pd_entry,
 		.nldev_cmd = RDMA_NLDEV_CMD_RES_PD_GET,
 		.nldev_attr = RDMA_NLDEV_ATTR_RES_PD,
+		.flags = NLDEV_PER_DEV,
+		.entry = RDMA_NLDEV_ATTR_RES_PD_ENTRY,
+		.id = RDMA_NLDEV_ATTR_RES_PDN,
 	},
 };
 
-<<<<<<< HEAD
-=======
 static bool is_visible_in_pid_ns(struct rdma_restrack_entry *res)
 {
 	/*
@@ -1079,7 +1086,6 @@
 	return ret;
 }
 
->>>>>>> 407d19ab
 static int res_get_common_dumpit(struct sk_buff *skb,
 				 struct netlink_callback *cb,
 				 enum rdma_restrack_type res_type)
@@ -1087,11 +1093,15 @@
 	const struct nldev_fill_res_entry *fe = &fill_entries[res_type];
 	struct nlattr *tb[RDMA_NLDEV_ATTR_MAX];
 	struct rdma_restrack_entry *res;
+	struct rdma_restrack_root *rt;
 	int err, ret = 0, idx = 0;
 	struct nlattr *table_attr;
+	struct nlattr *entry_attr;
 	struct ib_device *device;
 	int start = cb->args[0];
+	bool has_cap_net_admin;
 	struct nlmsghdr *nlh;
+	unsigned long id;
 	u32 index, port = 0;
 	bool filled = false;
 
@@ -1139,42 +1149,26 @@
 		goto err;
 	}
 
-	down_read(&device->res.rwsem);
-	hash_for_each_possible(device->res.hash, res, node, res_type) {
-		if (idx < start)
+	has_cap_net_admin = netlink_capable(cb->skb, CAP_NET_ADMIN);
+
+	rt = &device->res[res_type];
+	xa_lock(&rt->xa);
+	/*
+	 * FIXME: if the skip ahead is something common this loop should
+	 * use xas_for_each & xas_pause to optimize, we can have a lot of
+	 * objects.
+	 */
+	xa_for_each(&rt->xa, id, res) {
+		if (!is_visible_in_pid_ns(res))
+			continue;
+
+		if (idx < start || !rdma_restrack_get(res))
 			goto next;
 
-		if ((rdma_is_kernel_res(res) &&
-		     task_active_pid_ns(current) != &init_pid_ns) ||
-		    (!rdma_is_kernel_res(res) && task_active_pid_ns(current) !=
-		     task_active_pid_ns(res->task)))
-			/*
-			 * 1. Kern resources should be visible in init
-			 *    namspace only
-			 * 2. Present only resources visible in the current
-			 *    namespace
-			 */
-			goto next;
-
-		if (!rdma_restrack_get(res))
-			/*
-			 * Resource is under release now, but we are not
-			 * relesing lock now, so it will be released in
-			 * our next pass, once we will get ->next pointer.
-			 */
-			goto next;
+		xa_unlock(&rt->xa);
 
 		filled = true;
 
-<<<<<<< HEAD
-		up_read(&device->res.rwsem);
-		ret = fe->fill_res_func(skb, cb, res, port);
-		down_read(&device->res.rwsem);
-		/*
-		 * Return resource back, but it won't be released till
-		 * the &device->res.rwsem will be released for write.
-		 */
-=======
 		entry_attr = nla_nest_start_noflag(skb, fe->entry);
 		if (!entry_attr) {
 			ret = -EMSGSIZE;
@@ -1183,22 +1177,23 @@
 		}
 
 		ret = fe->fill_res_func(skb, has_cap_net_admin, res, port);
->>>>>>> 407d19ab
 		rdma_restrack_put(res);
 
-		if (ret == -EMSGSIZE)
-			/*
-			 * There is a chance to optimize here.
-			 * It can be done by using list_prepare_entry
-			 * and list_for_each_entry_continue afterwards.
-			 */
-			break;
-		if (ret)
+		if (ret) {
+			nla_nest_cancel(skb, entry_attr);
+			if (ret == -EMSGSIZE)
+				goto msg_full;
+			if (ret == -EAGAIN)
+				goto again;
 			goto res_err;
+		}
+		nla_nest_end(skb, entry_attr);
+again:		xa_lock(&rt->xa);
 next:		idx++;
 	}
-	up_read(&device->res.rwsem);
-
+	xa_unlock(&rt->xa);
+
+msg_full:
 	nla_nest_end(skb, table_attr);
 	nlmsg_end(skb, nlh);
 	cb->args[0] = idx;
@@ -1210,45 +1205,77 @@
 	if (!filled)
 		goto err;
 
-	put_device(&device->dev);
+	ib_device_put(device);
 	return skb->len;
 
 res_err:
 	nla_nest_cancel(skb, table_attr);
-	up_read(&device->res.rwsem);
 
 err:
 	nlmsg_cancel(skb, nlh);
 
 err_index:
-	put_device(&device->dev);
+	ib_device_put(device);
 	return ret;
 }
 
-static int nldev_res_get_qp_dumpit(struct sk_buff *skb,
-				   struct netlink_callback *cb)
-{
-	return res_get_common_dumpit(skb, cb, RDMA_RESTRACK_QP);
-}
-
-static int nldev_res_get_cm_id_dumpit(struct sk_buff *skb,
-				      struct netlink_callback *cb)
-{
-	return res_get_common_dumpit(skb, cb, RDMA_RESTRACK_CM_ID);
-}
-
-static int nldev_res_get_cq_dumpit(struct sk_buff *skb,
-				   struct netlink_callback *cb)
-{
-	return res_get_common_dumpit(skb, cb, RDMA_RESTRACK_CQ);
-}
-
-static int nldev_res_get_mr_dumpit(struct sk_buff *skb,
-				   struct netlink_callback *cb)
-{
-<<<<<<< HEAD
-	return res_get_common_dumpit(skb, cb, RDMA_RESTRACK_MR);
-=======
+#define RES_GET_FUNCS(name, type)                                              \
+	static int nldev_res_get_##name##_dumpit(struct sk_buff *skb,          \
+						 struct netlink_callback *cb)  \
+	{                                                                      \
+		return res_get_common_dumpit(skb, cb, type);                   \
+	}                                                                      \
+	static int nldev_res_get_##name##_doit(struct sk_buff *skb,            \
+					       struct nlmsghdr *nlh,           \
+					       struct netlink_ext_ack *extack) \
+	{                                                                      \
+		return res_get_common_doit(skb, nlh, extack, type);            \
+	}
+
+RES_GET_FUNCS(qp, RDMA_RESTRACK_QP);
+RES_GET_FUNCS(cm_id, RDMA_RESTRACK_CM_ID);
+RES_GET_FUNCS(cq, RDMA_RESTRACK_CQ);
+RES_GET_FUNCS(pd, RDMA_RESTRACK_PD);
+RES_GET_FUNCS(mr, RDMA_RESTRACK_MR);
+
+static LIST_HEAD(link_ops);
+static DECLARE_RWSEM(link_ops_rwsem);
+
+static const struct rdma_link_ops *link_ops_get(const char *type)
+{
+	const struct rdma_link_ops *ops;
+
+	list_for_each_entry(ops, &link_ops, list) {
+		if (!strcmp(ops->type, type))
+			goto out;
+	}
+	ops = NULL;
+out:
+	return ops;
+}
+
+void rdma_link_register(struct rdma_link_ops *ops)
+{
+	down_write(&link_ops_rwsem);
+	if (WARN_ON_ONCE(link_ops_get(ops->type)))
+		goto out;
+	list_add(&ops->list, &link_ops);
+out:
+	up_write(&link_ops_rwsem);
+}
+EXPORT_SYMBOL(rdma_link_register);
+
+void rdma_link_unregister(struct rdma_link_ops *ops)
+{
+	down_write(&link_ops_rwsem);
+	list_del(&ops->list);
+	up_write(&link_ops_rwsem);
+}
+EXPORT_SYMBOL(rdma_link_unregister);
+
+static int nldev_newlink(struct sk_buff *skb, struct nlmsghdr *nlh,
+			  struct netlink_ext_ack *extack)
+{
 	struct nlattr *tb[RDMA_NLDEV_ATTR_MAX];
 	char ibdev_name[IB_DEVICE_NAME_MAX];
 	const struct rdma_link_ops *ops;
@@ -1291,15 +1318,11 @@
 	dev_put(ndev);
 
 	return err;
->>>>>>> 407d19ab
-}
-
-static int nldev_res_get_pd_dumpit(struct sk_buff *skb,
-				   struct netlink_callback *cb)
-{
-<<<<<<< HEAD
-	return res_get_common_dumpit(skb, cb, RDMA_RESTRACK_PD);
-=======
+}
+
+static int nldev_dellink(struct sk_buff *skb, struct nlmsghdr *nlh,
+			  struct netlink_ext_ack *extack)
+{
 	struct nlattr *tb[RDMA_NLDEV_ATTR_MAX];
 	struct ib_device *device;
 	u32 index;
@@ -1322,7 +1345,6 @@
 
 	ib_unregister_device_and_put(device);
 	return 0;
->>>>>>> 407d19ab
 }
 
 static int nldev_sys_get_doit(struct sk_buff *skb, struct nlmsghdr *nlh,
@@ -1382,6 +1404,18 @@
 		.doit = nldev_get_doit,
 		.dump = nldev_get_dumpit,
 	},
+	[RDMA_NLDEV_CMD_SET] = {
+		.doit = nldev_set_doit,
+		.flags = RDMA_NL_ADMIN_PERM,
+	},
+	[RDMA_NLDEV_CMD_NEWLINK] = {
+		.doit = nldev_newlink,
+		.flags = RDMA_NL_ADMIN_PERM,
+	},
+	[RDMA_NLDEV_CMD_DELLINK] = {
+		.doit = nldev_dellink,
+		.flags = RDMA_NL_ADMIN_PERM,
+	},
 	[RDMA_NLDEV_CMD_PORT_GET] = {
 		.doit = nldev_port_get_doit,
 		.dump = nldev_port_get_dumpit,
@@ -1391,28 +1425,23 @@
 		.dump = nldev_res_get_dumpit,
 	},
 	[RDMA_NLDEV_CMD_RES_QP_GET] = {
+		.doit = nldev_res_get_qp_doit,
 		.dump = nldev_res_get_qp_dumpit,
-		/*
-		 * .doit is not implemented yet for two reasons:
-		 * 1. It is not needed yet.
-		 * 2. There is a need to provide identifier, while it is easy
-		 * for the QPs (device index + port index + LQPN), it is not
-		 * the case for the rest of resources (PD and CQ). Because it
-		 * is better to provide similar interface for all resources,
-		 * let's wait till we will have other resources implemented
-		 * too.
-		 */
 	},
 	[RDMA_NLDEV_CMD_RES_CM_ID_GET] = {
+		.doit = nldev_res_get_cm_id_doit,
 		.dump = nldev_res_get_cm_id_dumpit,
 	},
 	[RDMA_NLDEV_CMD_RES_CQ_GET] = {
+		.doit = nldev_res_get_cq_doit,
 		.dump = nldev_res_get_cq_dumpit,
 	},
 	[RDMA_NLDEV_CMD_RES_MR_GET] = {
+		.doit = nldev_res_get_mr_doit,
 		.dump = nldev_res_get_mr_dumpit,
 	},
 	[RDMA_NLDEV_CMD_RES_PD_GET] = {
+		.doit = nldev_res_get_pd_doit,
 		.dump = nldev_res_get_pd_dumpit,
 	},
 	[RDMA_NLDEV_CMD_SYS_GET] = {
