// SPDX-License-Identifier: GPL-2.0 OR Linux-OpenIB
/*
 * Copyright (c) 2005 Voltaire Inc.  All rights reserved.
 * Copyright (c) 2002-2005, Network Appliance, Inc. All rights reserved.
 * Copyright (c) 1999-2019, Mellanox Technologies, Inc. All rights reserved.
 * Copyright (c) 2005-2006 Intel Corporation.  All rights reserved.
 */

#include <linux/completion.h>
#include <linux/in.h>
#include <linux/in6.h>
#include <linux/mutex.h>
#include <linux/random.h>
#include <linux/igmp.h>
#include <linux/xarray.h>
#include <linux/inetdevice.h>
#include <linux/slab.h>
#include <linux/module.h>
#include <net/route.h>

#include <net/net_namespace.h>
#include <net/netns/generic.h>
#include <net/tcp.h>
#include <net/ipv6.h>
#include <net/ip_fib.h>
#include <net/ip6_route.h>

#include <rdma/rdma_cm.h>
#include <rdma/rdma_cm_ib.h>
#include <rdma/rdma_netlink.h>
#include <rdma/ib.h>
#include <rdma/ib_cache.h>
#include <rdma/ib_cm.h>
#include <rdma/ib_sa.h>
#include <rdma/iw_cm.h>

#include "core_priv.h"
#include "cma_priv.h"
#include "cma_trace.h"

MODULE_AUTHOR("Sean Hefty");
MODULE_DESCRIPTION("Generic RDMA CM Agent");
MODULE_LICENSE("Dual BSD/GPL");

#define CMA_CM_RESPONSE_TIMEOUT 20
#define CMA_QUERY_CLASSPORT_INFO_TIMEOUT 3000
#define CMA_MAX_CM_RETRIES 15
#define CMA_CM_MRA_SETTING (IB_CM_MRA_FLAG_DELAY | 24)
#define CMA_IBOE_PACKET_LIFETIME 18
#define CMA_PREFERRED_ROCE_GID_TYPE IB_GID_TYPE_ROCE_UDP_ENCAP

static const char * const cma_events[] = {
	[RDMA_CM_EVENT_ADDR_RESOLVED]	 = "address resolved",
	[RDMA_CM_EVENT_ADDR_ERROR]	 = "address error",
	[RDMA_CM_EVENT_ROUTE_RESOLVED]	 = "route resolved ",
	[RDMA_CM_EVENT_ROUTE_ERROR]	 = "route error",
	[RDMA_CM_EVENT_CONNECT_REQUEST]	 = "connect request",
	[RDMA_CM_EVENT_CONNECT_RESPONSE] = "connect response",
	[RDMA_CM_EVENT_CONNECT_ERROR]	 = "connect error",
	[RDMA_CM_EVENT_UNREACHABLE]	 = "unreachable",
	[RDMA_CM_EVENT_REJECTED]	 = "rejected",
	[RDMA_CM_EVENT_ESTABLISHED]	 = "established",
	[RDMA_CM_EVENT_DISCONNECTED]	 = "disconnected",
	[RDMA_CM_EVENT_DEVICE_REMOVAL]	 = "device removal",
	[RDMA_CM_EVENT_MULTICAST_JOIN]	 = "multicast join",
	[RDMA_CM_EVENT_MULTICAST_ERROR]	 = "multicast error",
	[RDMA_CM_EVENT_ADDR_CHANGE]	 = "address change",
	[RDMA_CM_EVENT_TIMEWAIT_EXIT]	 = "timewait exit",
};

static void cma_set_mgid(struct rdma_id_private *id_priv, struct sockaddr *addr,
			 union ib_gid *mgid);

const char *__attribute_const__ rdma_event_msg(enum rdma_cm_event_type event)
{
	size_t index = event;

	return (index < ARRAY_SIZE(cma_events) && cma_events[index]) ?
			cma_events[index] : "unrecognized event";
}
EXPORT_SYMBOL(rdma_event_msg);

const char *__attribute_const__ rdma_reject_msg(struct rdma_cm_id *id,
						int reason)
{
	if (rdma_ib_or_roce(id->device, id->port_num))
		return ibcm_reject_msg(reason);

	if (rdma_protocol_iwarp(id->device, id->port_num))
		return iwcm_reject_msg(reason);

	WARN_ON_ONCE(1);
	return "unrecognized transport";
}
EXPORT_SYMBOL(rdma_reject_msg);

/**
 * rdma_is_consumer_reject - return true if the consumer rejected the connect
 *                           request.
 * @id: Communication identifier that received the REJECT event.
 * @reason: Value returned in the REJECT event status field.
 */
static bool rdma_is_consumer_reject(struct rdma_cm_id *id, int reason)
{
	if (rdma_ib_or_roce(id->device, id->port_num))
		return reason == IB_CM_REJ_CONSUMER_DEFINED;

	if (rdma_protocol_iwarp(id->device, id->port_num))
		return reason == -ECONNREFUSED;

	WARN_ON_ONCE(1);
	return false;
}

const void *rdma_consumer_reject_data(struct rdma_cm_id *id,
				      struct rdma_cm_event *ev, u8 *data_len)
{
	const void *p;

	if (rdma_is_consumer_reject(id, ev->status)) {
		*data_len = ev->param.conn.private_data_len;
		p = ev->param.conn.private_data;
	} else {
		*data_len = 0;
		p = NULL;
	}
	return p;
}
EXPORT_SYMBOL(rdma_consumer_reject_data);

/**
 * rdma_iw_cm_id() - return the iw_cm_id pointer for this cm_id.
 * @id: Communication Identifier
 */
struct iw_cm_id *rdma_iw_cm_id(struct rdma_cm_id *id)
{
	struct rdma_id_private *id_priv;

	id_priv = container_of(id, struct rdma_id_private, id);
	if (id->device->node_type == RDMA_NODE_RNIC)
		return id_priv->cm_id.iw;
	return NULL;
}
EXPORT_SYMBOL(rdma_iw_cm_id);

/**
 * rdma_res_to_id() - return the rdma_cm_id pointer for this restrack.
 * @res: rdma resource tracking entry pointer
 */
struct rdma_cm_id *rdma_res_to_id(struct rdma_restrack_entry *res)
{
	struct rdma_id_private *id_priv =
		container_of(res, struct rdma_id_private, res);

	return &id_priv->id;
}
EXPORT_SYMBOL(rdma_res_to_id);

static int cma_add_one(struct ib_device *device);
static void cma_remove_one(struct ib_device *device, void *client_data);

static struct ib_client cma_client = {
	.name   = "cma",
	.add    = cma_add_one,
	.remove = cma_remove_one
};

static struct ib_sa_client sa_client;
static LIST_HEAD(dev_list);
static LIST_HEAD(listen_any_list);
static DEFINE_MUTEX(lock);
static struct workqueue_struct *cma_wq;
static unsigned int cma_pernet_id;

struct cma_pernet {
	struct xarray tcp_ps;
	struct xarray udp_ps;
	struct xarray ipoib_ps;
	struct xarray ib_ps;
};

static struct cma_pernet *cma_pernet(struct net *net)
{
	return net_generic(net, cma_pernet_id);
}

static
struct xarray *cma_pernet_xa(struct net *net, enum rdma_ucm_port_space ps)
{
	struct cma_pernet *pernet = cma_pernet(net);

	switch (ps) {
	case RDMA_PS_TCP:
		return &pernet->tcp_ps;
	case RDMA_PS_UDP:
		return &pernet->udp_ps;
	case RDMA_PS_IPOIB:
		return &pernet->ipoib_ps;
	case RDMA_PS_IB:
		return &pernet->ib_ps;
	default:
		return NULL;
	}
}

struct cma_device {
	struct list_head	list;
	struct ib_device	*device;
	struct completion	comp;
	refcount_t refcount;
	struct list_head	id_list;
	enum ib_gid_type	*default_gid_type;
	u8			*default_roce_tos;
};

struct rdma_bind_list {
	enum rdma_ucm_port_space ps;
	struct hlist_head	owners;
	unsigned short		port;
};

struct class_port_info_context {
	struct ib_class_port_info	*class_port_info;
	struct ib_device		*device;
	struct completion		done;
	struct ib_sa_query		*sa_query;
	u8				port_num;
};

static int cma_ps_alloc(struct net *net, enum rdma_ucm_port_space ps,
			struct rdma_bind_list *bind_list, int snum)
{
	struct xarray *xa = cma_pernet_xa(net, ps);

	return xa_insert(xa, snum, bind_list, GFP_KERNEL);
}

static struct rdma_bind_list *cma_ps_find(struct net *net,
					  enum rdma_ucm_port_space ps, int snum)
{
	struct xarray *xa = cma_pernet_xa(net, ps);

	return xa_load(xa, snum);
}

static void cma_ps_remove(struct net *net, enum rdma_ucm_port_space ps,
			  int snum)
{
	struct xarray *xa = cma_pernet_xa(net, ps);

	xa_erase(xa, snum);
}

enum {
	CMA_OPTION_AFONLY,
};

void cma_dev_get(struct cma_device *cma_dev)
{
	refcount_inc(&cma_dev->refcount);
}

void cma_dev_put(struct cma_device *cma_dev)
{
	if (refcount_dec_and_test(&cma_dev->refcount))
		complete(&cma_dev->comp);
}

struct cma_device *cma_enum_devices_by_ibdev(cma_device_filter	filter,
					     void		*cookie)
{
	struct cma_device *cma_dev;
	struct cma_device *found_cma_dev = NULL;

	mutex_lock(&lock);

	list_for_each_entry(cma_dev, &dev_list, list)
		if (filter(cma_dev->device, cookie)) {
			found_cma_dev = cma_dev;
			break;
		}

	if (found_cma_dev)
		cma_dev_get(found_cma_dev);
	mutex_unlock(&lock);
	return found_cma_dev;
}

int cma_get_default_gid_type(struct cma_device *cma_dev,
			     unsigned int port)
{
	if (!rdma_is_port_valid(cma_dev->device, port))
		return -EINVAL;

	return cma_dev->default_gid_type[port - rdma_start_port(cma_dev->device)];
}

int cma_set_default_gid_type(struct cma_device *cma_dev,
			     unsigned int port,
			     enum ib_gid_type default_gid_type)
{
	unsigned long supported_gids;

	if (!rdma_is_port_valid(cma_dev->device, port))
		return -EINVAL;

	if (default_gid_type == IB_GID_TYPE_IB &&
	    rdma_protocol_roce_eth_encap(cma_dev->device, port))
		default_gid_type = IB_GID_TYPE_ROCE;

	supported_gids = roce_gid_type_mask_support(cma_dev->device, port);

	if (!(supported_gids & 1 << default_gid_type))
		return -EINVAL;

	cma_dev->default_gid_type[port - rdma_start_port(cma_dev->device)] =
		default_gid_type;

	return 0;
}

int cma_get_default_roce_tos(struct cma_device *cma_dev, unsigned int port)
{
	if (!rdma_is_port_valid(cma_dev->device, port))
		return -EINVAL;

	return cma_dev->default_roce_tos[port - rdma_start_port(cma_dev->device)];
}

int cma_set_default_roce_tos(struct cma_device *cma_dev, unsigned int port,
			     u8 default_roce_tos)
{
	if (!rdma_is_port_valid(cma_dev->device, port))
		return -EINVAL;

	cma_dev->default_roce_tos[port - rdma_start_port(cma_dev->device)] =
		 default_roce_tos;

	return 0;
}
struct ib_device *cma_get_ib_dev(struct cma_device *cma_dev)
{
	return cma_dev->device;
}

/*
 * Device removal can occur at anytime, so we need extra handling to
 * serialize notifying the user of device removal with other callbacks.
 * We do this by disabling removal notification while a callback is in process,
 * and reporting it after the callback completes.
 */

struct cma_multicast {
	struct rdma_id_private *id_priv;
<<<<<<< HEAD
	struct ib_sa_multicast *sa_mc;
=======
	union {
		struct ib_sa_multicast *sa_mc;
		struct {
			struct work_struct work;
			struct rdma_cm_event event;
		} iboe_join;
	};
>>>>>>> 4e026225
	struct list_head	list;
	void			*context;
	struct sockaddr_storage	addr;
	u8			join_state;
};

struct cma_work {
	struct work_struct	work;
	struct rdma_id_private	*id;
	enum rdma_cm_state	old_state;
	enum rdma_cm_state	new_state;
	struct rdma_cm_event	event;
};

union cma_ip_addr {
	struct in6_addr ip6;
	struct {
		__be32 pad[3];
		__be32 addr;
	} ip4;
};

struct cma_hdr {
	u8 cma_version;
	u8 ip_version;	/* IP version: 7:4 */
	__be16 port;
	union cma_ip_addr src_addr;
	union cma_ip_addr dst_addr;
};

#define CMA_VERSION 0x00

struct cma_req_info {
	struct sockaddr_storage listen_addr_storage;
	struct sockaddr_storage src_addr_storage;
	struct ib_device *device;
	union ib_gid local_gid;
	__be64 service_id;
	int port;
	bool has_gid;
	u16 pkey;
};

static int cma_comp_exch(struct rdma_id_private *id_priv,
			 enum rdma_cm_state comp, enum rdma_cm_state exch)
{
	unsigned long flags;
	int ret;

	/*
	 * The FSM uses a funny double locking where state is protected by both
	 * the handler_mutex and the spinlock. State is not allowed to change
	 * to/from a handler_mutex protected value without also holding
	 * handler_mutex.
	 */
	if (comp == RDMA_CM_CONNECT || exch == RDMA_CM_CONNECT)
		lockdep_assert_held(&id_priv->handler_mutex);

	spin_lock_irqsave(&id_priv->lock, flags);
	if ((ret = (id_priv->state == comp)))
		id_priv->state = exch;
	spin_unlock_irqrestore(&id_priv->lock, flags);
	return ret;
}

static inline u8 cma_get_ip_ver(const struct cma_hdr *hdr)
{
	return hdr->ip_version >> 4;
}

static inline void cma_set_ip_ver(struct cma_hdr *hdr, u8 ip_ver)
{
	hdr->ip_version = (ip_ver << 4) | (hdr->ip_version & 0xF);
}

static int cma_igmp_send(struct net_device *ndev, union ib_gid *mgid, bool join)
{
	struct in_device *in_dev = NULL;

	if (ndev) {
		rtnl_lock();
		in_dev = __in_dev_get_rtnl(ndev);
		if (in_dev) {
			if (join)
				ip_mc_inc_group(in_dev,
						*(__be32 *)(mgid->raw + 12));
			else
				ip_mc_dec_group(in_dev,
						*(__be32 *)(mgid->raw + 12));
		}
		rtnl_unlock();
	}
	return (in_dev) ? 0 : -ENODEV;
}

static void _cma_attach_to_dev(struct rdma_id_private *id_priv,
			       struct cma_device *cma_dev)
{
	cma_dev_get(cma_dev);
	id_priv->cma_dev = cma_dev;
	id_priv->id.device = cma_dev->device;
	id_priv->id.route.addr.dev_addr.transport =
		rdma_node_get_transport(cma_dev->device->node_type);
	list_add_tail(&id_priv->list, &cma_dev->id_list);
	rdma_restrack_add(&id_priv->res);

	trace_cm_id_attach(id_priv, cma_dev->device);
}

static void cma_attach_to_dev(struct rdma_id_private *id_priv,
			      struct cma_device *cma_dev)
{
	_cma_attach_to_dev(id_priv, cma_dev);
	id_priv->gid_type =
		cma_dev->default_gid_type[id_priv->id.port_num -
					  rdma_start_port(cma_dev->device)];
}

static void cma_release_dev(struct rdma_id_private *id_priv)
{
	mutex_lock(&lock);
	list_del(&id_priv->list);
	cma_dev_put(id_priv->cma_dev);
	id_priv->cma_dev = NULL;
	if (id_priv->id.route.addr.dev_addr.sgid_attr) {
		rdma_put_gid_attr(id_priv->id.route.addr.dev_addr.sgid_attr);
		id_priv->id.route.addr.dev_addr.sgid_attr = NULL;
	}
	mutex_unlock(&lock);
}

static inline struct sockaddr *cma_src_addr(struct rdma_id_private *id_priv)
{
	return (struct sockaddr *) &id_priv->id.route.addr.src_addr;
}

static inline struct sockaddr *cma_dst_addr(struct rdma_id_private *id_priv)
{
	return (struct sockaddr *) &id_priv->id.route.addr.dst_addr;
}

static inline unsigned short cma_family(struct rdma_id_private *id_priv)
{
	return id_priv->id.route.addr.src_addr.ss_family;
}

static int cma_set_qkey(struct rdma_id_private *id_priv, u32 qkey)
{
	struct ib_sa_mcmember_rec rec;
	int ret = 0;

	if (id_priv->qkey) {
		if (qkey && id_priv->qkey != qkey)
			return -EINVAL;
		return 0;
	}

	if (qkey) {
		id_priv->qkey = qkey;
		return 0;
	}

	switch (id_priv->id.ps) {
	case RDMA_PS_UDP:
	case RDMA_PS_IB:
		id_priv->qkey = RDMA_UDP_QKEY;
		break;
	case RDMA_PS_IPOIB:
		ib_addr_get_mgid(&id_priv->id.route.addr.dev_addr, &rec.mgid);
		ret = ib_sa_get_mcmember_rec(id_priv->id.device,
					     id_priv->id.port_num, &rec.mgid,
					     &rec);
		if (!ret)
			id_priv->qkey = be32_to_cpu(rec.qkey);
		break;
	default:
		break;
	}
	return ret;
}

static void cma_translate_ib(struct sockaddr_ib *sib, struct rdma_dev_addr *dev_addr)
{
	dev_addr->dev_type = ARPHRD_INFINIBAND;
	rdma_addr_set_sgid(dev_addr, (union ib_gid *) &sib->sib_addr);
	ib_addr_set_pkey(dev_addr, ntohs(sib->sib_pkey));
}

static int cma_translate_addr(struct sockaddr *addr, struct rdma_dev_addr *dev_addr)
{
	int ret;

	if (addr->sa_family != AF_IB) {
		ret = rdma_translate_ip(addr, dev_addr);
	} else {
		cma_translate_ib((struct sockaddr_ib *) addr, dev_addr);
		ret = 0;
	}

	return ret;
}

static const struct ib_gid_attr *
cma_validate_port(struct ib_device *device, u8 port,
		  enum ib_gid_type gid_type,
		  union ib_gid *gid,
		  struct rdma_id_private *id_priv)
{
	struct rdma_dev_addr *dev_addr = &id_priv->id.route.addr.dev_addr;
	int bound_if_index = dev_addr->bound_dev_if;
	const struct ib_gid_attr *sgid_attr;
	int dev_type = dev_addr->dev_type;
	struct net_device *ndev = NULL;

	if (!rdma_dev_access_netns(device, id_priv->id.route.addr.dev_addr.net))
		return ERR_PTR(-ENODEV);

	if ((dev_type == ARPHRD_INFINIBAND) && !rdma_protocol_ib(device, port))
		return ERR_PTR(-ENODEV);

	if ((dev_type != ARPHRD_INFINIBAND) && rdma_protocol_ib(device, port))
		return ERR_PTR(-ENODEV);

	if (dev_type == ARPHRD_ETHER && rdma_protocol_roce(device, port)) {
		ndev = dev_get_by_index(dev_addr->net, bound_if_index);
		if (!ndev)
			return ERR_PTR(-ENODEV);
	} else {
		gid_type = IB_GID_TYPE_IB;
	}

	sgid_attr = rdma_find_gid_by_port(device, gid, gid_type, port, ndev);
	if (ndev)
		dev_put(ndev);
	return sgid_attr;
}

static void cma_bind_sgid_attr(struct rdma_id_private *id_priv,
			       const struct ib_gid_attr *sgid_attr)
{
	WARN_ON(id_priv->id.route.addr.dev_addr.sgid_attr);
	id_priv->id.route.addr.dev_addr.sgid_attr = sgid_attr;
}

/**
 * cma_acquire_dev_by_src_ip - Acquire cma device, port, gid attribute
 * based on source ip address.
 * @id_priv:	cm_id which should be bound to cma device
 *
 * cma_acquire_dev_by_src_ip() binds cm id to cma device, port and GID attribute
 * based on source IP address. It returns 0 on success or error code otherwise.
 * It is applicable to active and passive side cm_id.
 */
static int cma_acquire_dev_by_src_ip(struct rdma_id_private *id_priv)
{
	struct rdma_dev_addr *dev_addr = &id_priv->id.route.addr.dev_addr;
	const struct ib_gid_attr *sgid_attr;
	union ib_gid gid, iboe_gid, *gidp;
	struct cma_device *cma_dev;
	enum ib_gid_type gid_type;
	int ret = -ENODEV;
	unsigned int port;

	if (dev_addr->dev_type != ARPHRD_INFINIBAND &&
	    id_priv->id.ps == RDMA_PS_IPOIB)
		return -EINVAL;

	rdma_ip2gid((struct sockaddr *)&id_priv->id.route.addr.src_addr,
		    &iboe_gid);

	memcpy(&gid, dev_addr->src_dev_addr +
	       rdma_addr_gid_offset(dev_addr), sizeof(gid));

	mutex_lock(&lock);
	list_for_each_entry(cma_dev, &dev_list, list) {
		rdma_for_each_port (cma_dev->device, port) {
			gidp = rdma_protocol_roce(cma_dev->device, port) ?
			       &iboe_gid : &gid;
			gid_type = cma_dev->default_gid_type[port - 1];
			sgid_attr = cma_validate_port(cma_dev->device, port,
						      gid_type, gidp, id_priv);
			if (!IS_ERR(sgid_attr)) {
				id_priv->id.port_num = port;
				cma_bind_sgid_attr(id_priv, sgid_attr);
				cma_attach_to_dev(id_priv, cma_dev);
				ret = 0;
				goto out;
			}
		}
	}
out:
	mutex_unlock(&lock);
	return ret;
}

/**
 * cma_ib_acquire_dev - Acquire cma device, port and SGID attribute
 * @id_priv:		cm id to bind to cma device
 * @listen_id_priv:	listener cm id to match against
 * @req:		Pointer to req structure containaining incoming
 *			request information
 * cma_ib_acquire_dev() acquires cma device, port and SGID attribute when
 * rdma device matches for listen_id and incoming request. It also verifies
 * that a GID table entry is present for the source address.
 * Returns 0 on success, or returns error code otherwise.
 */
static int cma_ib_acquire_dev(struct rdma_id_private *id_priv,
			      const struct rdma_id_private *listen_id_priv,
			      struct cma_req_info *req)
{
	struct rdma_dev_addr *dev_addr = &id_priv->id.route.addr.dev_addr;
	const struct ib_gid_attr *sgid_attr;
	enum ib_gid_type gid_type;
	union ib_gid gid;

	if (dev_addr->dev_type != ARPHRD_INFINIBAND &&
	    id_priv->id.ps == RDMA_PS_IPOIB)
		return -EINVAL;

	if (rdma_protocol_roce(req->device, req->port))
		rdma_ip2gid((struct sockaddr *)&id_priv->id.route.addr.src_addr,
			    &gid);
	else
		memcpy(&gid, dev_addr->src_dev_addr +
		       rdma_addr_gid_offset(dev_addr), sizeof(gid));

	gid_type = listen_id_priv->cma_dev->default_gid_type[req->port - 1];
	sgid_attr = cma_validate_port(req->device, req->port,
				      gid_type, &gid, id_priv);
	if (IS_ERR(sgid_attr))
		return PTR_ERR(sgid_attr);

	id_priv->id.port_num = req->port;
	cma_bind_sgid_attr(id_priv, sgid_attr);
	/* Need to acquire lock to protect against reader
	 * of cma_dev->id_list such as cma_netdev_callback() and
	 * cma_process_remove().
	 */
	mutex_lock(&lock);
	cma_attach_to_dev(id_priv, listen_id_priv->cma_dev);
	mutex_unlock(&lock);
	return 0;
}

static int cma_iw_acquire_dev(struct rdma_id_private *id_priv,
			      const struct rdma_id_private *listen_id_priv)
{
	struct rdma_dev_addr *dev_addr = &id_priv->id.route.addr.dev_addr;
	const struct ib_gid_attr *sgid_attr;
	struct cma_device *cma_dev;
	enum ib_gid_type gid_type;
	int ret = -ENODEV;
	unsigned int port;
	union ib_gid gid;

	if (dev_addr->dev_type != ARPHRD_INFINIBAND &&
	    id_priv->id.ps == RDMA_PS_IPOIB)
		return -EINVAL;

	memcpy(&gid, dev_addr->src_dev_addr +
	       rdma_addr_gid_offset(dev_addr), sizeof(gid));

	mutex_lock(&lock);

	cma_dev = listen_id_priv->cma_dev;
	port = listen_id_priv->id.port_num;
	gid_type = listen_id_priv->gid_type;
	sgid_attr = cma_validate_port(cma_dev->device, port,
				      gid_type, &gid, id_priv);
	if (!IS_ERR(sgid_attr)) {
		id_priv->id.port_num = port;
		cma_bind_sgid_attr(id_priv, sgid_attr);
		ret = 0;
		goto out;
	}

	list_for_each_entry(cma_dev, &dev_list, list) {
		rdma_for_each_port (cma_dev->device, port) {
			if (listen_id_priv->cma_dev == cma_dev &&
			    listen_id_priv->id.port_num == port)
				continue;

			gid_type = cma_dev->default_gid_type[port - 1];
			sgid_attr = cma_validate_port(cma_dev->device, port,
						      gid_type, &gid, id_priv);
			if (!IS_ERR(sgid_attr)) {
				id_priv->id.port_num = port;
				cma_bind_sgid_attr(id_priv, sgid_attr);
				ret = 0;
				goto out;
			}
		}
	}

out:
	if (!ret)
		cma_attach_to_dev(id_priv, cma_dev);

	mutex_unlock(&lock);
	return ret;
}

/*
 * Select the source IB device and address to reach the destination IB address.
 */
static int cma_resolve_ib_dev(struct rdma_id_private *id_priv)
{
	struct cma_device *cma_dev, *cur_dev;
	struct sockaddr_ib *addr;
	union ib_gid gid, sgid, *dgid;
	unsigned int p;
	u16 pkey, index;
	enum ib_port_state port_state;
	int i;

	cma_dev = NULL;
	addr = (struct sockaddr_ib *) cma_dst_addr(id_priv);
	dgid = (union ib_gid *) &addr->sib_addr;
	pkey = ntohs(addr->sib_pkey);

	mutex_lock(&lock);
	list_for_each_entry(cur_dev, &dev_list, list) {
		rdma_for_each_port (cur_dev->device, p) {
			if (!rdma_cap_af_ib(cur_dev->device, p))
				continue;

			if (ib_find_cached_pkey(cur_dev->device, p, pkey, &index))
				continue;

			if (ib_get_cached_port_state(cur_dev->device, p, &port_state))
				continue;
			for (i = 0; !rdma_query_gid(cur_dev->device,
						    p, i, &gid);
			     i++) {
				if (!memcmp(&gid, dgid, sizeof(gid))) {
					cma_dev = cur_dev;
					sgid = gid;
					id_priv->id.port_num = p;
					goto found;
				}

				if (!cma_dev && (gid.global.subnet_prefix ==
				    dgid->global.subnet_prefix) &&
				    port_state == IB_PORT_ACTIVE) {
					cma_dev = cur_dev;
					sgid = gid;
					id_priv->id.port_num = p;
					goto found;
				}
			}
		}
	}
	mutex_unlock(&lock);
	return -ENODEV;

found:
	cma_attach_to_dev(id_priv, cma_dev);
	mutex_unlock(&lock);
	addr = (struct sockaddr_ib *)cma_src_addr(id_priv);
	memcpy(&addr->sib_addr, &sgid, sizeof(sgid));
	cma_translate_ib(addr, &id_priv->id.route.addr.dev_addr);
	return 0;
}

static void cma_id_get(struct rdma_id_private *id_priv)
{
	refcount_inc(&id_priv->refcount);
}

static void cma_id_put(struct rdma_id_private *id_priv)
{
	if (refcount_dec_and_test(&id_priv->refcount))
		complete(&id_priv->comp);
}

static struct rdma_id_private *
__rdma_create_id(struct net *net, rdma_cm_event_handler event_handler,
		 void *context, enum rdma_ucm_port_space ps,
		 enum ib_qp_type qp_type, const struct rdma_id_private *parent)
{
	struct rdma_id_private *id_priv;

	id_priv = kzalloc(sizeof *id_priv, GFP_KERNEL);
	if (!id_priv)
		return ERR_PTR(-ENOMEM);

	id_priv->state = RDMA_CM_IDLE;
	id_priv->id.context = context;
	id_priv->id.event_handler = event_handler;
	id_priv->id.ps = ps;
	id_priv->id.qp_type = qp_type;
	id_priv->tos_set = false;
	id_priv->timeout_set = false;
	id_priv->gid_type = IB_GID_TYPE_IB;
	spin_lock_init(&id_priv->lock);
	mutex_init(&id_priv->qp_mutex);
	init_completion(&id_priv->comp);
	refcount_set(&id_priv->refcount, 1);
	mutex_init(&id_priv->handler_mutex);
	INIT_LIST_HEAD(&id_priv->listen_list);
	INIT_LIST_HEAD(&id_priv->mc_list);
	get_random_bytes(&id_priv->seq_num, sizeof id_priv->seq_num);
	id_priv->id.route.addr.dev_addr.net = get_net(net);
	id_priv->seq_num &= 0x00ffffff;

	rdma_restrack_new(&id_priv->res, RDMA_RESTRACK_CM_ID);
	if (parent)
		rdma_restrack_parent_name(&id_priv->res, &parent->res);

	return id_priv;
}

struct rdma_cm_id *
__rdma_create_kernel_id(struct net *net, rdma_cm_event_handler event_handler,
			void *context, enum rdma_ucm_port_space ps,
			enum ib_qp_type qp_type, const char *caller)
{
	struct rdma_id_private *ret;

	ret = __rdma_create_id(net, event_handler, context, ps, qp_type, NULL);
	if (IS_ERR(ret))
		return ERR_CAST(ret);

	rdma_restrack_set_name(&ret->res, caller);
	return &ret->id;
}
EXPORT_SYMBOL(__rdma_create_kernel_id);

struct rdma_cm_id *rdma_create_user_id(rdma_cm_event_handler event_handler,
				       void *context,
				       enum rdma_ucm_port_space ps,
				       enum ib_qp_type qp_type)
{
	struct rdma_id_private *ret;

	ret = __rdma_create_id(current->nsproxy->net_ns, event_handler, context,
			       ps, qp_type, NULL);
	if (IS_ERR(ret))
		return ERR_CAST(ret);

	rdma_restrack_set_name(&ret->res, NULL);
	return &ret->id;
}
EXPORT_SYMBOL(rdma_create_user_id);

static int cma_init_ud_qp(struct rdma_id_private *id_priv, struct ib_qp *qp)
{
	struct ib_qp_attr qp_attr;
	int qp_attr_mask, ret;

	qp_attr.qp_state = IB_QPS_INIT;
	ret = rdma_init_qp_attr(&id_priv->id, &qp_attr, &qp_attr_mask);
	if (ret)
		return ret;

	ret = ib_modify_qp(qp, &qp_attr, qp_attr_mask);
	if (ret)
		return ret;

	qp_attr.qp_state = IB_QPS_RTR;
	ret = ib_modify_qp(qp, &qp_attr, IB_QP_STATE);
	if (ret)
		return ret;

	qp_attr.qp_state = IB_QPS_RTS;
	qp_attr.sq_psn = 0;
	ret = ib_modify_qp(qp, &qp_attr, IB_QP_STATE | IB_QP_SQ_PSN);

	return ret;
}

static int cma_init_conn_qp(struct rdma_id_private *id_priv, struct ib_qp *qp)
{
	struct ib_qp_attr qp_attr;
	int qp_attr_mask, ret;

	qp_attr.qp_state = IB_QPS_INIT;
	ret = rdma_init_qp_attr(&id_priv->id, &qp_attr, &qp_attr_mask);
	if (ret)
		return ret;

	return ib_modify_qp(qp, &qp_attr, qp_attr_mask);
}

int rdma_create_qp(struct rdma_cm_id *id, struct ib_pd *pd,
		   struct ib_qp_init_attr *qp_init_attr)
{
	struct rdma_id_private *id_priv;
	struct ib_qp *qp;
	int ret;

	id_priv = container_of(id, struct rdma_id_private, id);
	if (id->device != pd->device) {
		ret = -EINVAL;
		goto out_err;
	}

	qp_init_attr->port_num = id->port_num;
	qp = ib_create_qp(pd, qp_init_attr);
	if (IS_ERR(qp)) {
		ret = PTR_ERR(qp);
		goto out_err;
	}

	if (id->qp_type == IB_QPT_UD)
		ret = cma_init_ud_qp(id_priv, qp);
	else
		ret = cma_init_conn_qp(id_priv, qp);
	if (ret)
		goto out_destroy;

	id->qp = qp;
	id_priv->qp_num = qp->qp_num;
	id_priv->srq = (qp->srq != NULL);
	trace_cm_qp_create(id_priv, pd, qp_init_attr, 0);
	return 0;
out_destroy:
	ib_destroy_qp(qp);
out_err:
	trace_cm_qp_create(id_priv, pd, qp_init_attr, ret);
	return ret;
}
EXPORT_SYMBOL(rdma_create_qp);

void rdma_destroy_qp(struct rdma_cm_id *id)
{
	struct rdma_id_private *id_priv;

	id_priv = container_of(id, struct rdma_id_private, id);
	trace_cm_qp_destroy(id_priv);
	mutex_lock(&id_priv->qp_mutex);
	ib_destroy_qp(id_priv->id.qp);
	id_priv->id.qp = NULL;
	mutex_unlock(&id_priv->qp_mutex);
}
EXPORT_SYMBOL(rdma_destroy_qp);

static int cma_modify_qp_rtr(struct rdma_id_private *id_priv,
			     struct rdma_conn_param *conn_param)
{
	struct ib_qp_attr qp_attr;
	int qp_attr_mask, ret;

	mutex_lock(&id_priv->qp_mutex);
	if (!id_priv->id.qp) {
		ret = 0;
		goto out;
	}

	/* Need to update QP attributes from default values. */
	qp_attr.qp_state = IB_QPS_INIT;
	ret = rdma_init_qp_attr(&id_priv->id, &qp_attr, &qp_attr_mask);
	if (ret)
		goto out;

	ret = ib_modify_qp(id_priv->id.qp, &qp_attr, qp_attr_mask);
	if (ret)
		goto out;

	qp_attr.qp_state = IB_QPS_RTR;
	ret = rdma_init_qp_attr(&id_priv->id, &qp_attr, &qp_attr_mask);
	if (ret)
		goto out;

	BUG_ON(id_priv->cma_dev->device != id_priv->id.device);

	if (conn_param)
		qp_attr.max_dest_rd_atomic = conn_param->responder_resources;
	ret = ib_modify_qp(id_priv->id.qp, &qp_attr, qp_attr_mask);
out:
	mutex_unlock(&id_priv->qp_mutex);
	return ret;
}

static int cma_modify_qp_rts(struct rdma_id_private *id_priv,
			     struct rdma_conn_param *conn_param)
{
	struct ib_qp_attr qp_attr;
	int qp_attr_mask, ret;

	mutex_lock(&id_priv->qp_mutex);
	if (!id_priv->id.qp) {
		ret = 0;
		goto out;
	}

	qp_attr.qp_state = IB_QPS_RTS;
	ret = rdma_init_qp_attr(&id_priv->id, &qp_attr, &qp_attr_mask);
	if (ret)
		goto out;

	if (conn_param)
		qp_attr.max_rd_atomic = conn_param->initiator_depth;
	ret = ib_modify_qp(id_priv->id.qp, &qp_attr, qp_attr_mask);
out:
	mutex_unlock(&id_priv->qp_mutex);
	return ret;
}

static int cma_modify_qp_err(struct rdma_id_private *id_priv)
{
	struct ib_qp_attr qp_attr;
	int ret;

	mutex_lock(&id_priv->qp_mutex);
	if (!id_priv->id.qp) {
		ret = 0;
		goto out;
	}

	qp_attr.qp_state = IB_QPS_ERR;
	ret = ib_modify_qp(id_priv->id.qp, &qp_attr, IB_QP_STATE);
out:
	mutex_unlock(&id_priv->qp_mutex);
	return ret;
}

static int cma_ib_init_qp_attr(struct rdma_id_private *id_priv,
			       struct ib_qp_attr *qp_attr, int *qp_attr_mask)
{
	struct rdma_dev_addr *dev_addr = &id_priv->id.route.addr.dev_addr;
	int ret;
	u16 pkey;

	if (rdma_cap_eth_ah(id_priv->id.device, id_priv->id.port_num))
		pkey = 0xffff;
	else
		pkey = ib_addr_get_pkey(dev_addr);

	ret = ib_find_cached_pkey(id_priv->id.device, id_priv->id.port_num,
				  pkey, &qp_attr->pkey_index);
	if (ret)
		return ret;

	qp_attr->port_num = id_priv->id.port_num;
	*qp_attr_mask = IB_QP_STATE | IB_QP_PKEY_INDEX | IB_QP_PORT;

	if (id_priv->id.qp_type == IB_QPT_UD) {
		ret = cma_set_qkey(id_priv, 0);
		if (ret)
			return ret;

		qp_attr->qkey = id_priv->qkey;
		*qp_attr_mask |= IB_QP_QKEY;
	} else {
		qp_attr->qp_access_flags = 0;
		*qp_attr_mask |= IB_QP_ACCESS_FLAGS;
	}
	return 0;
}

int rdma_init_qp_attr(struct rdma_cm_id *id, struct ib_qp_attr *qp_attr,
		       int *qp_attr_mask)
{
	struct rdma_id_private *id_priv;
	int ret = 0;

	id_priv = container_of(id, struct rdma_id_private, id);
	if (rdma_cap_ib_cm(id->device, id->port_num)) {
		if (!id_priv->cm_id.ib || (id_priv->id.qp_type == IB_QPT_UD))
			ret = cma_ib_init_qp_attr(id_priv, qp_attr, qp_attr_mask);
		else
			ret = ib_cm_init_qp_attr(id_priv->cm_id.ib, qp_attr,
						 qp_attr_mask);

		if (qp_attr->qp_state == IB_QPS_RTR)
			qp_attr->rq_psn = id_priv->seq_num;
	} else if (rdma_cap_iw_cm(id->device, id->port_num)) {
		if (!id_priv->cm_id.iw) {
			qp_attr->qp_access_flags = 0;
			*qp_attr_mask = IB_QP_STATE | IB_QP_ACCESS_FLAGS;
		} else
			ret = iw_cm_init_qp_attr(id_priv->cm_id.iw, qp_attr,
						 qp_attr_mask);
		qp_attr->port_num = id_priv->id.port_num;
		*qp_attr_mask |= IB_QP_PORT;
	} else
		ret = -ENOSYS;

	if ((*qp_attr_mask & IB_QP_TIMEOUT) && id_priv->timeout_set)
		qp_attr->timeout = id_priv->timeout;

	return ret;
}
EXPORT_SYMBOL(rdma_init_qp_attr);

static inline bool cma_zero_addr(const struct sockaddr *addr)
{
	switch (addr->sa_family) {
	case AF_INET:
		return ipv4_is_zeronet(((struct sockaddr_in *)addr)->sin_addr.s_addr);
	case AF_INET6:
		return ipv6_addr_any(&((struct sockaddr_in6 *)addr)->sin6_addr);
	case AF_IB:
		return ib_addr_any(&((struct sockaddr_ib *)addr)->sib_addr);
	default:
		return false;
	}
}

static inline bool cma_loopback_addr(const struct sockaddr *addr)
{
	switch (addr->sa_family) {
	case AF_INET:
		return ipv4_is_loopback(
			((struct sockaddr_in *)addr)->sin_addr.s_addr);
	case AF_INET6:
		return ipv6_addr_loopback(
			&((struct sockaddr_in6 *)addr)->sin6_addr);
	case AF_IB:
		return ib_addr_loopback(
			&((struct sockaddr_ib *)addr)->sib_addr);
	default:
		return false;
	}
}

static inline bool cma_any_addr(const struct sockaddr *addr)
{
	return cma_zero_addr(addr) || cma_loopback_addr(addr);
}

static int cma_addr_cmp(const struct sockaddr *src, const struct sockaddr *dst)
{
	if (src->sa_family != dst->sa_family)
		return -1;

	switch (src->sa_family) {
	case AF_INET:
		return ((struct sockaddr_in *)src)->sin_addr.s_addr !=
		       ((struct sockaddr_in *)dst)->sin_addr.s_addr;
	case AF_INET6: {
		struct sockaddr_in6 *src_addr6 = (struct sockaddr_in6 *)src;
		struct sockaddr_in6 *dst_addr6 = (struct sockaddr_in6 *)dst;
		bool link_local;

		if (ipv6_addr_cmp(&src_addr6->sin6_addr,
					  &dst_addr6->sin6_addr))
			return 1;
		link_local = ipv6_addr_type(&dst_addr6->sin6_addr) &
			     IPV6_ADDR_LINKLOCAL;
		/* Link local must match their scope_ids */
		return link_local ? (src_addr6->sin6_scope_id !=
				     dst_addr6->sin6_scope_id) :
				    0;
	}

	default:
		return ib_addr_cmp(&((struct sockaddr_ib *) src)->sib_addr,
				   &((struct sockaddr_ib *) dst)->sib_addr);
	}
}

static __be16 cma_port(const struct sockaddr *addr)
{
	struct sockaddr_ib *sib;

	switch (addr->sa_family) {
	case AF_INET:
		return ((struct sockaddr_in *) addr)->sin_port;
	case AF_INET6:
		return ((struct sockaddr_in6 *) addr)->sin6_port;
	case AF_IB:
		sib = (struct sockaddr_ib *) addr;
		return htons((u16) (be64_to_cpu(sib->sib_sid) &
				    be64_to_cpu(sib->sib_sid_mask)));
	default:
		return 0;
	}
}

static inline int cma_any_port(const struct sockaddr *addr)
{
	return !cma_port(addr);
}

static void cma_save_ib_info(struct sockaddr *src_addr,
			     struct sockaddr *dst_addr,
			     const struct rdma_cm_id *listen_id,
			     const struct sa_path_rec *path)
{
	struct sockaddr_ib *listen_ib, *ib;

	listen_ib = (struct sockaddr_ib *) &listen_id->route.addr.src_addr;
	if (src_addr) {
		ib = (struct sockaddr_ib *)src_addr;
		ib->sib_family = AF_IB;
		if (path) {
			ib->sib_pkey = path->pkey;
			ib->sib_flowinfo = path->flow_label;
			memcpy(&ib->sib_addr, &path->sgid, 16);
			ib->sib_sid = path->service_id;
			ib->sib_scope_id = 0;
		} else {
			ib->sib_pkey = listen_ib->sib_pkey;
			ib->sib_flowinfo = listen_ib->sib_flowinfo;
			ib->sib_addr = listen_ib->sib_addr;
			ib->sib_sid = listen_ib->sib_sid;
			ib->sib_scope_id = listen_ib->sib_scope_id;
		}
		ib->sib_sid_mask = cpu_to_be64(0xffffffffffffffffULL);
	}
	if (dst_addr) {
		ib = (struct sockaddr_ib *)dst_addr;
		ib->sib_family = AF_IB;
		if (path) {
			ib->sib_pkey = path->pkey;
			ib->sib_flowinfo = path->flow_label;
			memcpy(&ib->sib_addr, &path->dgid, 16);
		}
	}
}

static void cma_save_ip4_info(struct sockaddr_in *src_addr,
			      struct sockaddr_in *dst_addr,
			      struct cma_hdr *hdr,
			      __be16 local_port)
{
	if (src_addr) {
		*src_addr = (struct sockaddr_in) {
			.sin_family = AF_INET,
			.sin_addr.s_addr = hdr->dst_addr.ip4.addr,
			.sin_port = local_port,
		};
	}

	if (dst_addr) {
		*dst_addr = (struct sockaddr_in) {
			.sin_family = AF_INET,
			.sin_addr.s_addr = hdr->src_addr.ip4.addr,
			.sin_port = hdr->port,
		};
	}
}

static void cma_save_ip6_info(struct sockaddr_in6 *src_addr,
			      struct sockaddr_in6 *dst_addr,
			      struct cma_hdr *hdr,
			      __be16 local_port)
{
	if (src_addr) {
		*src_addr = (struct sockaddr_in6) {
			.sin6_family = AF_INET6,
			.sin6_addr = hdr->dst_addr.ip6,
			.sin6_port = local_port,
		};
	}

	if (dst_addr) {
		*dst_addr = (struct sockaddr_in6) {
			.sin6_family = AF_INET6,
			.sin6_addr = hdr->src_addr.ip6,
			.sin6_port = hdr->port,
		};
	}
}

static u16 cma_port_from_service_id(__be64 service_id)
{
	return (u16)be64_to_cpu(service_id);
}

static int cma_save_ip_info(struct sockaddr *src_addr,
			    struct sockaddr *dst_addr,
			    const struct ib_cm_event *ib_event,
			    __be64 service_id)
{
	struct cma_hdr *hdr;
	__be16 port;

	hdr = ib_event->private_data;
	if (hdr->cma_version != CMA_VERSION)
		return -EINVAL;

	port = htons(cma_port_from_service_id(service_id));

	switch (cma_get_ip_ver(hdr)) {
	case 4:
		cma_save_ip4_info((struct sockaddr_in *)src_addr,
				  (struct sockaddr_in *)dst_addr, hdr, port);
		break;
	case 6:
		cma_save_ip6_info((struct sockaddr_in6 *)src_addr,
				  (struct sockaddr_in6 *)dst_addr, hdr, port);
		break;
	default:
		return -EAFNOSUPPORT;
	}

	return 0;
}

static int cma_save_net_info(struct sockaddr *src_addr,
			     struct sockaddr *dst_addr,
			     const struct rdma_cm_id *listen_id,
			     const struct ib_cm_event *ib_event,
			     sa_family_t sa_family, __be64 service_id)
{
	if (sa_family == AF_IB) {
		if (ib_event->event == IB_CM_REQ_RECEIVED)
			cma_save_ib_info(src_addr, dst_addr, listen_id,
					 ib_event->param.req_rcvd.primary_path);
		else if (ib_event->event == IB_CM_SIDR_REQ_RECEIVED)
			cma_save_ib_info(src_addr, dst_addr, listen_id, NULL);
		return 0;
	}

	return cma_save_ip_info(src_addr, dst_addr, ib_event, service_id);
}

static int cma_save_req_info(const struct ib_cm_event *ib_event,
			     struct cma_req_info *req)
{
	const struct ib_cm_req_event_param *req_param =
		&ib_event->param.req_rcvd;
	const struct ib_cm_sidr_req_event_param *sidr_param =
		&ib_event->param.sidr_req_rcvd;

	switch (ib_event->event) {
	case IB_CM_REQ_RECEIVED:
		req->device	= req_param->listen_id->device;
		req->port	= req_param->port;
		memcpy(&req->local_gid, &req_param->primary_path->sgid,
		       sizeof(req->local_gid));
		req->has_gid	= true;
		req->service_id = req_param->primary_path->service_id;
		req->pkey	= be16_to_cpu(req_param->primary_path->pkey);
		if (req->pkey != req_param->bth_pkey)
			pr_warn_ratelimited("RDMA CMA: got different BTH P_Key (0x%x) and primary path P_Key (0x%x)\n"
					    "RDMA CMA: in the future this may cause the request to be dropped\n",
					    req_param->bth_pkey, req->pkey);
		break;
	case IB_CM_SIDR_REQ_RECEIVED:
		req->device	= sidr_param->listen_id->device;
		req->port	= sidr_param->port;
		req->has_gid	= false;
		req->service_id	= sidr_param->service_id;
		req->pkey	= sidr_param->pkey;
		if (req->pkey != sidr_param->bth_pkey)
			pr_warn_ratelimited("RDMA CMA: got different BTH P_Key (0x%x) and SIDR request payload P_Key (0x%x)\n"
					    "RDMA CMA: in the future this may cause the request to be dropped\n",
					    sidr_param->bth_pkey, req->pkey);
		break;
	default:
		return -EINVAL;
	}

	return 0;
}

static bool validate_ipv4_net_dev(struct net_device *net_dev,
				  const struct sockaddr_in *dst_addr,
				  const struct sockaddr_in *src_addr)
{
	__be32 daddr = dst_addr->sin_addr.s_addr,
	       saddr = src_addr->sin_addr.s_addr;
	struct fib_result res;
	struct flowi4 fl4;
	int err;
	bool ret;

	if (ipv4_is_multicast(saddr) || ipv4_is_lbcast(saddr) ||
	    ipv4_is_lbcast(daddr) || ipv4_is_zeronet(saddr) ||
	    ipv4_is_zeronet(daddr) || ipv4_is_loopback(daddr) ||
	    ipv4_is_loopback(saddr))
		return false;

	memset(&fl4, 0, sizeof(fl4));
	fl4.flowi4_iif = net_dev->ifindex;
	fl4.daddr = daddr;
	fl4.saddr = saddr;

	rcu_read_lock();
	err = fib_lookup(dev_net(net_dev), &fl4, &res, 0);
	ret = err == 0 && FIB_RES_DEV(res) == net_dev;
	rcu_read_unlock();

	return ret;
}

static bool validate_ipv6_net_dev(struct net_device *net_dev,
				  const struct sockaddr_in6 *dst_addr,
				  const struct sockaddr_in6 *src_addr)
{
#if IS_ENABLED(CONFIG_IPV6)
	const int strict = ipv6_addr_type(&dst_addr->sin6_addr) &
			   IPV6_ADDR_LINKLOCAL;
	struct rt6_info *rt = rt6_lookup(dev_net(net_dev), &dst_addr->sin6_addr,
					 &src_addr->sin6_addr, net_dev->ifindex,
					 NULL, strict);
	bool ret;

	if (!rt)
		return false;

	ret = rt->rt6i_idev->dev == net_dev;
	ip6_rt_put(rt);

	return ret;
#else
	return false;
#endif
}

static bool validate_net_dev(struct net_device *net_dev,
			     const struct sockaddr *daddr,
			     const struct sockaddr *saddr)
{
	const struct sockaddr_in *daddr4 = (const struct sockaddr_in *)daddr;
	const struct sockaddr_in *saddr4 = (const struct sockaddr_in *)saddr;
	const struct sockaddr_in6 *daddr6 = (const struct sockaddr_in6 *)daddr;
	const struct sockaddr_in6 *saddr6 = (const struct sockaddr_in6 *)saddr;

	switch (daddr->sa_family) {
	case AF_INET:
		return saddr->sa_family == AF_INET &&
		       validate_ipv4_net_dev(net_dev, daddr4, saddr4);

	case AF_INET6:
		return saddr->sa_family == AF_INET6 &&
		       validate_ipv6_net_dev(net_dev, daddr6, saddr6);

	default:
		return false;
	}
}

static struct net_device *
roce_get_net_dev_by_cm_event(const struct ib_cm_event *ib_event)
{
	const struct ib_gid_attr *sgid_attr = NULL;
	struct net_device *ndev;

	if (ib_event->event == IB_CM_REQ_RECEIVED)
		sgid_attr = ib_event->param.req_rcvd.ppath_sgid_attr;
	else if (ib_event->event == IB_CM_SIDR_REQ_RECEIVED)
		sgid_attr = ib_event->param.sidr_req_rcvd.sgid_attr;

	if (!sgid_attr)
		return NULL;

	rcu_read_lock();
	ndev = rdma_read_gid_attr_ndev_rcu(sgid_attr);
	if (IS_ERR(ndev))
		ndev = NULL;
	else
		dev_hold(ndev);
	rcu_read_unlock();
	return ndev;
}

static struct net_device *cma_get_net_dev(const struct ib_cm_event *ib_event,
					  struct cma_req_info *req)
{
	struct sockaddr *listen_addr =
			(struct sockaddr *)&req->listen_addr_storage;
	struct sockaddr *src_addr = (struct sockaddr *)&req->src_addr_storage;
	struct net_device *net_dev;
	const union ib_gid *gid = req->has_gid ? &req->local_gid : NULL;
	int err;

	err = cma_save_ip_info(listen_addr, src_addr, ib_event,
			       req->service_id);
	if (err)
		return ERR_PTR(err);

	if (rdma_protocol_roce(req->device, req->port))
		net_dev = roce_get_net_dev_by_cm_event(ib_event);
	else
		net_dev = ib_get_net_dev_by_params(req->device, req->port,
						   req->pkey,
						   gid, listen_addr);
	if (!net_dev)
		return ERR_PTR(-ENODEV);

	return net_dev;
}

static enum rdma_ucm_port_space rdma_ps_from_service_id(__be64 service_id)
{
	return (be64_to_cpu(service_id) >> 16) & 0xffff;
}

static bool cma_match_private_data(struct rdma_id_private *id_priv,
				   const struct cma_hdr *hdr)
{
	struct sockaddr *addr = cma_src_addr(id_priv);
	__be32 ip4_addr;
	struct in6_addr ip6_addr;

	if (cma_any_addr(addr) && !id_priv->afonly)
		return true;

	switch (addr->sa_family) {
	case AF_INET:
		ip4_addr = ((struct sockaddr_in *)addr)->sin_addr.s_addr;
		if (cma_get_ip_ver(hdr) != 4)
			return false;
		if (!cma_any_addr(addr) &&
		    hdr->dst_addr.ip4.addr != ip4_addr)
			return false;
		break;
	case AF_INET6:
		ip6_addr = ((struct sockaddr_in6 *)addr)->sin6_addr;
		if (cma_get_ip_ver(hdr) != 6)
			return false;
		if (!cma_any_addr(addr) &&
		    memcmp(&hdr->dst_addr.ip6, &ip6_addr, sizeof(ip6_addr)))
			return false;
		break;
	case AF_IB:
		return true;
	default:
		return false;
	}

	return true;
}

static bool cma_protocol_roce(const struct rdma_cm_id *id)
{
	struct ib_device *device = id->device;
	const int port_num = id->port_num ?: rdma_start_port(device);

	return rdma_protocol_roce(device, port_num);
}

static bool cma_is_req_ipv6_ll(const struct cma_req_info *req)
{
	const struct sockaddr *daddr =
			(const struct sockaddr *)&req->listen_addr_storage;
	const struct sockaddr_in6 *daddr6 = (const struct sockaddr_in6 *)daddr;

	/* Returns true if the req is for IPv6 link local */
	return (daddr->sa_family == AF_INET6 &&
		(ipv6_addr_type(&daddr6->sin6_addr) & IPV6_ADDR_LINKLOCAL));
}

static bool cma_match_net_dev(const struct rdma_cm_id *id,
			      const struct net_device *net_dev,
			      const struct cma_req_info *req)
{
	const struct rdma_addr *addr = &id->route.addr;

	if (!net_dev)
		/* This request is an AF_IB request */
		return (!id->port_num || id->port_num == req->port) &&
		       (addr->src_addr.ss_family == AF_IB);

	/*
	 * If the request is not for IPv6 link local, allow matching
	 * request to any netdevice of the one or multiport rdma device.
	 */
	if (!cma_is_req_ipv6_ll(req))
		return true;
	/*
	 * Net namespaces must match, and if the listner is listening
	 * on a specific netdevice than netdevice must match as well.
	 */
	if (net_eq(dev_net(net_dev), addr->dev_addr.net) &&
	    (!!addr->dev_addr.bound_dev_if ==
	     (addr->dev_addr.bound_dev_if == net_dev->ifindex)))
		return true;
	else
		return false;
}

static struct rdma_id_private *cma_find_listener(
		const struct rdma_bind_list *bind_list,
		const struct ib_cm_id *cm_id,
		const struct ib_cm_event *ib_event,
		const struct cma_req_info *req,
		const struct net_device *net_dev)
{
	struct rdma_id_private *id_priv, *id_priv_dev;

	lockdep_assert_held(&lock);

	if (!bind_list)
		return ERR_PTR(-EINVAL);

	hlist_for_each_entry(id_priv, &bind_list->owners, node) {
		if (cma_match_private_data(id_priv, ib_event->private_data)) {
			if (id_priv->id.device == cm_id->device &&
			    cma_match_net_dev(&id_priv->id, net_dev, req))
				return id_priv;
			list_for_each_entry(id_priv_dev,
					    &id_priv->listen_list,
					    listen_list) {
				if (id_priv_dev->id.device == cm_id->device &&
				    cma_match_net_dev(&id_priv_dev->id,
						      net_dev, req))
					return id_priv_dev;
			}
		}
	}

	return ERR_PTR(-EINVAL);
}

static struct rdma_id_private *
cma_ib_id_from_event(struct ib_cm_id *cm_id,
		     const struct ib_cm_event *ib_event,
		     struct cma_req_info *req,
		     struct net_device **net_dev)
{
	struct rdma_bind_list *bind_list;
	struct rdma_id_private *id_priv;
	int err;

	err = cma_save_req_info(ib_event, req);
	if (err)
		return ERR_PTR(err);

	*net_dev = cma_get_net_dev(ib_event, req);
	if (IS_ERR(*net_dev)) {
		if (PTR_ERR(*net_dev) == -EAFNOSUPPORT) {
			/* Assuming the protocol is AF_IB */
			*net_dev = NULL;
		} else {
			return ERR_CAST(*net_dev);
		}
	}

	mutex_lock(&lock);
	/*
	 * Net namespace might be getting deleted while route lookup,
	 * cm_id lookup is in progress. Therefore, perform netdevice
	 * validation, cm_id lookup under rcu lock.
	 * RCU lock along with netdevice state check, synchronizes with
	 * netdevice migrating to different net namespace and also avoids
	 * case where net namespace doesn't get deleted while lookup is in
	 * progress.
	 * If the device state is not IFF_UP, its properties such as ifindex
	 * and nd_net cannot be trusted to remain valid without rcu lock.
	 * net/core/dev.c change_net_namespace() ensures to synchronize with
	 * ongoing operations on net device after device is closed using
	 * synchronize_net().
	 */
	rcu_read_lock();
	if (*net_dev) {
		/*
		 * If netdevice is down, it is likely that it is administratively
		 * down or it might be migrating to different namespace.
		 * In that case avoid further processing, as the net namespace
		 * or ifindex may change.
		 */
		if (((*net_dev)->flags & IFF_UP) == 0) {
			id_priv = ERR_PTR(-EHOSTUNREACH);
			goto err;
		}

		if (!validate_net_dev(*net_dev,
				 (struct sockaddr *)&req->listen_addr_storage,
				 (struct sockaddr *)&req->src_addr_storage)) {
			id_priv = ERR_PTR(-EHOSTUNREACH);
			goto err;
		}
	}

	bind_list = cma_ps_find(*net_dev ? dev_net(*net_dev) : &init_net,
				rdma_ps_from_service_id(req->service_id),
				cma_port_from_service_id(req->service_id));
	id_priv = cma_find_listener(bind_list, cm_id, ib_event, req, *net_dev);
err:
	rcu_read_unlock();
	mutex_unlock(&lock);
	if (IS_ERR(id_priv) && *net_dev) {
		dev_put(*net_dev);
		*net_dev = NULL;
	}
	return id_priv;
}

static inline u8 cma_user_data_offset(struct rdma_id_private *id_priv)
{
	return cma_family(id_priv) == AF_IB ? 0 : sizeof(struct cma_hdr);
}

static void cma_cancel_route(struct rdma_id_private *id_priv)
{
	if (rdma_cap_ib_sa(id_priv->id.device, id_priv->id.port_num)) {
		if (id_priv->query)
			ib_sa_cancel_query(id_priv->query_id, id_priv->query);
	}
}

static void cma_cancel_listens(struct rdma_id_private *id_priv)
{
	struct rdma_id_private *dev_id_priv;

	/*
	 * Remove from listen_any_list to prevent added devices from spawning
	 * additional listen requests.
	 */
	mutex_lock(&lock);
	list_del(&id_priv->list);

	while (!list_empty(&id_priv->listen_list)) {
		dev_id_priv = list_entry(id_priv->listen_list.next,
					 struct rdma_id_private, listen_list);
		/* sync with device removal to avoid duplicate destruction */
		list_del_init(&dev_id_priv->list);
		list_del(&dev_id_priv->listen_list);
		mutex_unlock(&lock);

		rdma_destroy_id(&dev_id_priv->id);
		mutex_lock(&lock);
	}
	mutex_unlock(&lock);
}

static void cma_cancel_operation(struct rdma_id_private *id_priv,
				 enum rdma_cm_state state)
{
	switch (state) {
	case RDMA_CM_ADDR_QUERY:
		rdma_addr_cancel(&id_priv->id.route.addr.dev_addr);
		break;
	case RDMA_CM_ROUTE_QUERY:
		cma_cancel_route(id_priv);
		break;
	case RDMA_CM_LISTEN:
		if (cma_any_addr(cma_src_addr(id_priv)) && !id_priv->cma_dev)
			cma_cancel_listens(id_priv);
		break;
	default:
		break;
	}
}

static void cma_release_port(struct rdma_id_private *id_priv)
{
	struct rdma_bind_list *bind_list = id_priv->bind_list;
	struct net *net = id_priv->id.route.addr.dev_addr.net;

	if (!bind_list)
		return;

	mutex_lock(&lock);
	hlist_del(&id_priv->node);
	if (hlist_empty(&bind_list->owners)) {
		cma_ps_remove(net, bind_list->ps, bind_list->port);
		kfree(bind_list);
	}
	mutex_unlock(&lock);
}

static void destroy_mc(struct rdma_id_private *id_priv,
		       struct cma_multicast *mc)
{
	if (rdma_cap_ib_mcast(id_priv->id.device, id_priv->id.port_num))
		ib_sa_free_multicast(mc->sa_mc);

	if (rdma_protocol_roce(id_priv->id.device, id_priv->id.port_num)) {
		struct rdma_dev_addr *dev_addr =
			&id_priv->id.route.addr.dev_addr;
		struct net_device *ndev = NULL;

		if (dev_addr->bound_dev_if)
			ndev = dev_get_by_index(dev_addr->net,
						dev_addr->bound_dev_if);
		if (ndev) {
			union ib_gid mgid;

			cma_set_mgid(id_priv, (struct sockaddr *)&mc->addr,
				     &mgid);
			cma_igmp_send(ndev, &mgid, false);
			dev_put(ndev);
		}
<<<<<<< HEAD
=======

		cancel_work_sync(&mc->iboe_join.work);
>>>>>>> 4e026225
	}
	kfree(mc);
}

static void cma_leave_mc_groups(struct rdma_id_private *id_priv)
{
	struct cma_multicast *mc;

	while (!list_empty(&id_priv->mc_list)) {
		mc = list_first_entry(&id_priv->mc_list, struct cma_multicast,
				      list);
		list_del(&mc->list);
		destroy_mc(id_priv, mc);
	}
}

static void _destroy_id(struct rdma_id_private *id_priv,
			enum rdma_cm_state state)
{
	cma_cancel_operation(id_priv, state);

	if (id_priv->cma_dev) {
		if (rdma_cap_ib_cm(id_priv->id.device, 1)) {
			if (id_priv->cm_id.ib)
				ib_destroy_cm_id(id_priv->cm_id.ib);
		} else if (rdma_cap_iw_cm(id_priv->id.device, 1)) {
			if (id_priv->cm_id.iw)
				iw_destroy_cm_id(id_priv->cm_id.iw);
		}
		cma_leave_mc_groups(id_priv);
		cma_release_dev(id_priv);
	}

	cma_release_port(id_priv);
	cma_id_put(id_priv);
	wait_for_completion(&id_priv->comp);

	if (id_priv->internal_id)
		cma_id_put(id_priv->id.context);

	kfree(id_priv->id.route.path_rec);

	put_net(id_priv->id.route.addr.dev_addr.net);
	rdma_restrack_del(&id_priv->res);
	kfree(id_priv);
}

/*
 * destroy an ID from within the handler_mutex. This ensures that no other
 * handlers can start running concurrently.
 */
static void destroy_id_handler_unlock(struct rdma_id_private *id_priv)
	__releases(&idprv->handler_mutex)
{
	enum rdma_cm_state state;
	unsigned long flags;

	trace_cm_id_destroy(id_priv);

	/*
	 * Setting the state to destroyed under the handler mutex provides a
	 * fence against calling handler callbacks. If this is invoked due to
	 * the failure of a handler callback then it guarentees that no future
	 * handlers will be called.
	 */
	lockdep_assert_held(&id_priv->handler_mutex);
	spin_lock_irqsave(&id_priv->lock, flags);
	state = id_priv->state;
	id_priv->state = RDMA_CM_DESTROYING;
	spin_unlock_irqrestore(&id_priv->lock, flags);
	mutex_unlock(&id_priv->handler_mutex);
	_destroy_id(id_priv, state);
}

void rdma_destroy_id(struct rdma_cm_id *id)
{
	struct rdma_id_private *id_priv =
		container_of(id, struct rdma_id_private, id);

	mutex_lock(&id_priv->handler_mutex);
	destroy_id_handler_unlock(id_priv);
}
EXPORT_SYMBOL(rdma_destroy_id);

static int cma_rep_recv(struct rdma_id_private *id_priv)
{
	int ret;

	ret = cma_modify_qp_rtr(id_priv, NULL);
	if (ret)
		goto reject;

	ret = cma_modify_qp_rts(id_priv, NULL);
	if (ret)
		goto reject;

	trace_cm_send_rtu(id_priv);
	ret = ib_send_cm_rtu(id_priv->cm_id.ib, NULL, 0);
	if (ret)
		goto reject;

	return 0;
reject:
	pr_debug_ratelimited("RDMA CM: CONNECT_ERROR: failed to handle reply. status %d\n", ret);
	cma_modify_qp_err(id_priv);
	trace_cm_send_rej(id_priv);
	ib_send_cm_rej(id_priv->cm_id.ib, IB_CM_REJ_CONSUMER_DEFINED,
		       NULL, 0, NULL, 0);
	return ret;
}

static void cma_set_rep_event_data(struct rdma_cm_event *event,
				   const struct ib_cm_rep_event_param *rep_data,
				   void *private_data)
{
	event->param.conn.private_data = private_data;
	event->param.conn.private_data_len = IB_CM_REP_PRIVATE_DATA_SIZE;
	event->param.conn.responder_resources = rep_data->responder_resources;
	event->param.conn.initiator_depth = rep_data->initiator_depth;
	event->param.conn.flow_control = rep_data->flow_control;
	event->param.conn.rnr_retry_count = rep_data->rnr_retry_count;
	event->param.conn.srq = rep_data->srq;
	event->param.conn.qp_num = rep_data->remote_qpn;

	event->ece.vendor_id = rep_data->ece.vendor_id;
	event->ece.attr_mod = rep_data->ece.attr_mod;
}

static int cma_cm_event_handler(struct rdma_id_private *id_priv,
				struct rdma_cm_event *event)
{
	int ret;

	lockdep_assert_held(&id_priv->handler_mutex);

	trace_cm_event_handler(id_priv, event);
	ret = id_priv->id.event_handler(&id_priv->id, event);
	trace_cm_event_done(id_priv, event, ret);
	return ret;
}

static int cma_ib_handler(struct ib_cm_id *cm_id,
			  const struct ib_cm_event *ib_event)
{
	struct rdma_id_private *id_priv = cm_id->context;
	struct rdma_cm_event event = {};
	enum rdma_cm_state state;
	int ret;

	mutex_lock(&id_priv->handler_mutex);
	state = READ_ONCE(id_priv->state);
	if ((ib_event->event != IB_CM_TIMEWAIT_EXIT &&
	     state != RDMA_CM_CONNECT) ||
	    (ib_event->event == IB_CM_TIMEWAIT_EXIT &&
	     state != RDMA_CM_DISCONNECT))
		goto out;

	switch (ib_event->event) {
	case IB_CM_REQ_ERROR:
	case IB_CM_REP_ERROR:
		event.event = RDMA_CM_EVENT_UNREACHABLE;
		event.status = -ETIMEDOUT;
		break;
	case IB_CM_REP_RECEIVED:
		if (state == RDMA_CM_CONNECT &&
		    (id_priv->id.qp_type != IB_QPT_UD)) {
			trace_cm_send_mra(id_priv);
			ib_send_cm_mra(cm_id, CMA_CM_MRA_SETTING, NULL, 0);
		}
		if (id_priv->id.qp) {
			event.status = cma_rep_recv(id_priv);
			event.event = event.status ? RDMA_CM_EVENT_CONNECT_ERROR :
						     RDMA_CM_EVENT_ESTABLISHED;
		} else {
			event.event = RDMA_CM_EVENT_CONNECT_RESPONSE;
		}
		cma_set_rep_event_data(&event, &ib_event->param.rep_rcvd,
				       ib_event->private_data);
		break;
	case IB_CM_RTU_RECEIVED:
	case IB_CM_USER_ESTABLISHED:
		event.event = RDMA_CM_EVENT_ESTABLISHED;
		break;
	case IB_CM_DREQ_ERROR:
		event.status = -ETIMEDOUT;
		fallthrough;
	case IB_CM_DREQ_RECEIVED:
	case IB_CM_DREP_RECEIVED:
		if (!cma_comp_exch(id_priv, RDMA_CM_CONNECT,
				   RDMA_CM_DISCONNECT))
			goto out;
		event.event = RDMA_CM_EVENT_DISCONNECTED;
		break;
	case IB_CM_TIMEWAIT_EXIT:
		event.event = RDMA_CM_EVENT_TIMEWAIT_EXIT;
		break;
	case IB_CM_MRA_RECEIVED:
		/* ignore event */
		goto out;
	case IB_CM_REJ_RECEIVED:
		pr_debug_ratelimited("RDMA CM: REJECTED: %s\n", rdma_reject_msg(&id_priv->id,
										ib_event->param.rej_rcvd.reason));
		cma_modify_qp_err(id_priv);
		event.status = ib_event->param.rej_rcvd.reason;
		event.event = RDMA_CM_EVENT_REJECTED;
		event.param.conn.private_data = ib_event->private_data;
		event.param.conn.private_data_len = IB_CM_REJ_PRIVATE_DATA_SIZE;
		break;
	default:
		pr_err("RDMA CMA: unexpected IB CM event: %d\n",
		       ib_event->event);
		goto out;
	}

	ret = cma_cm_event_handler(id_priv, &event);
	if (ret) {
		/* Destroy the CM ID by returning a non-zero value. */
		id_priv->cm_id.ib = NULL;
		destroy_id_handler_unlock(id_priv);
		return ret;
	}
out:
	mutex_unlock(&id_priv->handler_mutex);
	return 0;
}

static struct rdma_id_private *
cma_ib_new_conn_id(const struct rdma_cm_id *listen_id,
		   const struct ib_cm_event *ib_event,
		   struct net_device *net_dev)
{
	struct rdma_id_private *listen_id_priv;
	struct rdma_id_private *id_priv;
	struct rdma_cm_id *id;
	struct rdma_route *rt;
	const sa_family_t ss_family = listen_id->route.addr.src_addr.ss_family;
	struct sa_path_rec *path = ib_event->param.req_rcvd.primary_path;
	const __be64 service_id =
		ib_event->param.req_rcvd.primary_path->service_id;
	int ret;

	listen_id_priv = container_of(listen_id, struct rdma_id_private, id);
	id_priv = __rdma_create_id(listen_id->route.addr.dev_addr.net,
				   listen_id->event_handler, listen_id->context,
				   listen_id->ps,
				   ib_event->param.req_rcvd.qp_type,
				   listen_id_priv);
	if (IS_ERR(id_priv))
		return NULL;

	id = &id_priv->id;
	if (cma_save_net_info((struct sockaddr *)&id->route.addr.src_addr,
			      (struct sockaddr *)&id->route.addr.dst_addr,
			      listen_id, ib_event, ss_family, service_id))
		goto err;

	rt = &id->route;
	rt->num_paths = ib_event->param.req_rcvd.alternate_path ? 2 : 1;
	rt->path_rec = kmalloc_array(rt->num_paths, sizeof(*rt->path_rec),
				     GFP_KERNEL);
	if (!rt->path_rec)
		goto err;

	rt->path_rec[0] = *path;
	if (rt->num_paths == 2)
		rt->path_rec[1] = *ib_event->param.req_rcvd.alternate_path;

	if (net_dev) {
		rdma_copy_src_l2_addr(&rt->addr.dev_addr, net_dev);
	} else {
		if (!cma_protocol_roce(listen_id) &&
		    cma_any_addr(cma_src_addr(id_priv))) {
			rt->addr.dev_addr.dev_type = ARPHRD_INFINIBAND;
			rdma_addr_set_sgid(&rt->addr.dev_addr, &rt->path_rec[0].sgid);
			ib_addr_set_pkey(&rt->addr.dev_addr, be16_to_cpu(rt->path_rec[0].pkey));
		} else if (!cma_any_addr(cma_src_addr(id_priv))) {
			ret = cma_translate_addr(cma_src_addr(id_priv), &rt->addr.dev_addr);
			if (ret)
				goto err;
		}
	}
	rdma_addr_set_dgid(&rt->addr.dev_addr, &rt->path_rec[0].dgid);

	id_priv->state = RDMA_CM_CONNECT;
	return id_priv;

err:
	rdma_destroy_id(id);
	return NULL;
}

static struct rdma_id_private *
cma_ib_new_udp_id(const struct rdma_cm_id *listen_id,
		  const struct ib_cm_event *ib_event,
		  struct net_device *net_dev)
{
	const struct rdma_id_private *listen_id_priv;
	struct rdma_id_private *id_priv;
	struct rdma_cm_id *id;
	const sa_family_t ss_family = listen_id->route.addr.src_addr.ss_family;
	struct net *net = listen_id->route.addr.dev_addr.net;
	int ret;

	listen_id_priv = container_of(listen_id, struct rdma_id_private, id);
	id_priv = __rdma_create_id(net, listen_id->event_handler,
				   listen_id->context, listen_id->ps, IB_QPT_UD,
				   listen_id_priv);
	if (IS_ERR(id_priv))
		return NULL;

	id = &id_priv->id;
	if (cma_save_net_info((struct sockaddr *)&id->route.addr.src_addr,
			      (struct sockaddr *)&id->route.addr.dst_addr,
			      listen_id, ib_event, ss_family,
			      ib_event->param.sidr_req_rcvd.service_id))
		goto err;

	if (net_dev) {
		rdma_copy_src_l2_addr(&id->route.addr.dev_addr, net_dev);
	} else {
		if (!cma_any_addr(cma_src_addr(id_priv))) {
			ret = cma_translate_addr(cma_src_addr(id_priv),
						 &id->route.addr.dev_addr);
			if (ret)
				goto err;
		}
	}

	id_priv->state = RDMA_CM_CONNECT;
	return id_priv;
err:
	rdma_destroy_id(id);
	return NULL;
}

static void cma_set_req_event_data(struct rdma_cm_event *event,
				   const struct ib_cm_req_event_param *req_data,
				   void *private_data, int offset)
{
	event->param.conn.private_data = private_data + offset;
	event->param.conn.private_data_len = IB_CM_REQ_PRIVATE_DATA_SIZE - offset;
	event->param.conn.responder_resources = req_data->responder_resources;
	event->param.conn.initiator_depth = req_data->initiator_depth;
	event->param.conn.flow_control = req_data->flow_control;
	event->param.conn.retry_count = req_data->retry_count;
	event->param.conn.rnr_retry_count = req_data->rnr_retry_count;
	event->param.conn.srq = req_data->srq;
	event->param.conn.qp_num = req_data->remote_qpn;

	event->ece.vendor_id = req_data->ece.vendor_id;
	event->ece.attr_mod = req_data->ece.attr_mod;
}

static int cma_ib_check_req_qp_type(const struct rdma_cm_id *id,
				    const struct ib_cm_event *ib_event)
{
	return (((ib_event->event == IB_CM_REQ_RECEIVED) &&
		 (ib_event->param.req_rcvd.qp_type == id->qp_type)) ||
		((ib_event->event == IB_CM_SIDR_REQ_RECEIVED) &&
		 (id->qp_type == IB_QPT_UD)) ||
		(!id->qp_type));
}

static int cma_ib_req_handler(struct ib_cm_id *cm_id,
			      const struct ib_cm_event *ib_event)
{
	struct rdma_id_private *listen_id, *conn_id = NULL;
	struct rdma_cm_event event = {};
	struct cma_req_info req = {};
	struct net_device *net_dev;
	u8 offset;
	int ret;

	listen_id = cma_ib_id_from_event(cm_id, ib_event, &req, &net_dev);
	if (IS_ERR(listen_id))
		return PTR_ERR(listen_id);

	trace_cm_req_handler(listen_id, ib_event->event);
	if (!cma_ib_check_req_qp_type(&listen_id->id, ib_event)) {
		ret = -EINVAL;
		goto net_dev_put;
	}

	mutex_lock(&listen_id->handler_mutex);
	if (READ_ONCE(listen_id->state) != RDMA_CM_LISTEN) {
		ret = -ECONNABORTED;
		goto err_unlock;
	}

	offset = cma_user_data_offset(listen_id);
	event.event = RDMA_CM_EVENT_CONNECT_REQUEST;
	if (ib_event->event == IB_CM_SIDR_REQ_RECEIVED) {
		conn_id = cma_ib_new_udp_id(&listen_id->id, ib_event, net_dev);
		event.param.ud.private_data = ib_event->private_data + offset;
		event.param.ud.private_data_len =
				IB_CM_SIDR_REQ_PRIVATE_DATA_SIZE - offset;
	} else {
		conn_id = cma_ib_new_conn_id(&listen_id->id, ib_event, net_dev);
		cma_set_req_event_data(&event, &ib_event->param.req_rcvd,
				       ib_event->private_data, offset);
	}
	if (!conn_id) {
		ret = -ENOMEM;
		goto err_unlock;
	}

	mutex_lock_nested(&conn_id->handler_mutex, SINGLE_DEPTH_NESTING);
	ret = cma_ib_acquire_dev(conn_id, listen_id, &req);
	if (ret) {
		destroy_id_handler_unlock(conn_id);
		goto err_unlock;
	}

	conn_id->cm_id.ib = cm_id;
	cm_id->context = conn_id;
	cm_id->cm_handler = cma_ib_handler;

	ret = cma_cm_event_handler(conn_id, &event);
	if (ret) {
		/* Destroy the CM ID by returning a non-zero value. */
		conn_id->cm_id.ib = NULL;
		mutex_unlock(&listen_id->handler_mutex);
		destroy_id_handler_unlock(conn_id);
		goto net_dev_put;
	}

	if (READ_ONCE(conn_id->state) == RDMA_CM_CONNECT &&
	    conn_id->id.qp_type != IB_QPT_UD) {
		trace_cm_send_mra(cm_id->context);
		ib_send_cm_mra(cm_id, CMA_CM_MRA_SETTING, NULL, 0);
	}
	mutex_unlock(&conn_id->handler_mutex);

err_unlock:
	mutex_unlock(&listen_id->handler_mutex);

net_dev_put:
	if (net_dev)
		dev_put(net_dev);

	return ret;
}

__be64 rdma_get_service_id(struct rdma_cm_id *id, struct sockaddr *addr)
{
	if (addr->sa_family == AF_IB)
		return ((struct sockaddr_ib *) addr)->sib_sid;

	return cpu_to_be64(((u64)id->ps << 16) + be16_to_cpu(cma_port(addr)));
}
EXPORT_SYMBOL(rdma_get_service_id);

void rdma_read_gids(struct rdma_cm_id *cm_id, union ib_gid *sgid,
		    union ib_gid *dgid)
{
	struct rdma_addr *addr = &cm_id->route.addr;

	if (!cm_id->device) {
		if (sgid)
			memset(sgid, 0, sizeof(*sgid));
		if (dgid)
			memset(dgid, 0, sizeof(*dgid));
		return;
	}

	if (rdma_protocol_roce(cm_id->device, cm_id->port_num)) {
		if (sgid)
			rdma_ip2gid((struct sockaddr *)&addr->src_addr, sgid);
		if (dgid)
			rdma_ip2gid((struct sockaddr *)&addr->dst_addr, dgid);
	} else {
		if (sgid)
			rdma_addr_get_sgid(&addr->dev_addr, sgid);
		if (dgid)
			rdma_addr_get_dgid(&addr->dev_addr, dgid);
	}
}
EXPORT_SYMBOL(rdma_read_gids);

static int cma_iw_handler(struct iw_cm_id *iw_id, struct iw_cm_event *iw_event)
{
	struct rdma_id_private *id_priv = iw_id->context;
	struct rdma_cm_event event = {};
	int ret = 0;
	struct sockaddr *laddr = (struct sockaddr *)&iw_event->local_addr;
	struct sockaddr *raddr = (struct sockaddr *)&iw_event->remote_addr;

	mutex_lock(&id_priv->handler_mutex);
	if (READ_ONCE(id_priv->state) != RDMA_CM_CONNECT)
		goto out;

	switch (iw_event->event) {
	case IW_CM_EVENT_CLOSE:
		event.event = RDMA_CM_EVENT_DISCONNECTED;
		break;
	case IW_CM_EVENT_CONNECT_REPLY:
		memcpy(cma_src_addr(id_priv), laddr,
		       rdma_addr_size(laddr));
		memcpy(cma_dst_addr(id_priv), raddr,
		       rdma_addr_size(raddr));
		switch (iw_event->status) {
		case 0:
			event.event = RDMA_CM_EVENT_ESTABLISHED;
			event.param.conn.initiator_depth = iw_event->ird;
			event.param.conn.responder_resources = iw_event->ord;
			break;
		case -ECONNRESET:
		case -ECONNREFUSED:
			event.event = RDMA_CM_EVENT_REJECTED;
			break;
		case -ETIMEDOUT:
			event.event = RDMA_CM_EVENT_UNREACHABLE;
			break;
		default:
			event.event = RDMA_CM_EVENT_CONNECT_ERROR;
			break;
		}
		break;
	case IW_CM_EVENT_ESTABLISHED:
		event.event = RDMA_CM_EVENT_ESTABLISHED;
		event.param.conn.initiator_depth = iw_event->ird;
		event.param.conn.responder_resources = iw_event->ord;
		break;
	default:
		goto out;
	}

	event.status = iw_event->status;
	event.param.conn.private_data = iw_event->private_data;
	event.param.conn.private_data_len = iw_event->private_data_len;
	ret = cma_cm_event_handler(id_priv, &event);
	if (ret) {
		/* Destroy the CM ID by returning a non-zero value. */
		id_priv->cm_id.iw = NULL;
		destroy_id_handler_unlock(id_priv);
		return ret;
	}

out:
	mutex_unlock(&id_priv->handler_mutex);
	return ret;
}

static int iw_conn_req_handler(struct iw_cm_id *cm_id,
			       struct iw_cm_event *iw_event)
{
	struct rdma_id_private *listen_id, *conn_id;
	struct rdma_cm_event event = {};
	int ret = -ECONNABORTED;
	struct sockaddr *laddr = (struct sockaddr *)&iw_event->local_addr;
	struct sockaddr *raddr = (struct sockaddr *)&iw_event->remote_addr;

	event.event = RDMA_CM_EVENT_CONNECT_REQUEST;
	event.param.conn.private_data = iw_event->private_data;
	event.param.conn.private_data_len = iw_event->private_data_len;
	event.param.conn.initiator_depth = iw_event->ird;
	event.param.conn.responder_resources = iw_event->ord;

	listen_id = cm_id->context;

	mutex_lock(&listen_id->handler_mutex);
	if (READ_ONCE(listen_id->state) != RDMA_CM_LISTEN)
		goto out;

	/* Create a new RDMA id for the new IW CM ID */
	conn_id = __rdma_create_id(listen_id->id.route.addr.dev_addr.net,
				   listen_id->id.event_handler,
				   listen_id->id.context, RDMA_PS_TCP,
				   IB_QPT_RC, listen_id);
	if (IS_ERR(conn_id)) {
		ret = -ENOMEM;
		goto out;
	}
	mutex_lock_nested(&conn_id->handler_mutex, SINGLE_DEPTH_NESTING);
	conn_id->state = RDMA_CM_CONNECT;

	ret = rdma_translate_ip(laddr, &conn_id->id.route.addr.dev_addr);
	if (ret) {
		mutex_unlock(&listen_id->handler_mutex);
		destroy_id_handler_unlock(conn_id);
		return ret;
	}

	ret = cma_iw_acquire_dev(conn_id, listen_id);
	if (ret) {
		mutex_unlock(&listen_id->handler_mutex);
		destroy_id_handler_unlock(conn_id);
		return ret;
	}

	conn_id->cm_id.iw = cm_id;
	cm_id->context = conn_id;
	cm_id->cm_handler = cma_iw_handler;

	memcpy(cma_src_addr(conn_id), laddr, rdma_addr_size(laddr));
	memcpy(cma_dst_addr(conn_id), raddr, rdma_addr_size(raddr));

	ret = cma_cm_event_handler(conn_id, &event);
	if (ret) {
		/* User wants to destroy the CM ID */
		conn_id->cm_id.iw = NULL;
		mutex_unlock(&listen_id->handler_mutex);
		destroy_id_handler_unlock(conn_id);
		return ret;
	}

	mutex_unlock(&conn_id->handler_mutex);

out:
	mutex_unlock(&listen_id->handler_mutex);
	return ret;
}

static int cma_ib_listen(struct rdma_id_private *id_priv)
{
	struct sockaddr *addr;
	struct ib_cm_id	*id;
	__be64 svc_id;

	addr = cma_src_addr(id_priv);
	svc_id = rdma_get_service_id(&id_priv->id, addr);
	id = ib_cm_insert_listen(id_priv->id.device,
				 cma_ib_req_handler, svc_id);
	if (IS_ERR(id))
		return PTR_ERR(id);
	id_priv->cm_id.ib = id;

	return 0;
}

static int cma_iw_listen(struct rdma_id_private *id_priv, int backlog)
{
	int ret;
	struct iw_cm_id	*id;

	id = iw_create_cm_id(id_priv->id.device,
			     iw_conn_req_handler,
			     id_priv);
	if (IS_ERR(id))
		return PTR_ERR(id);

	id->tos = id_priv->tos;
	id->tos_set = id_priv->tos_set;
	id_priv->cm_id.iw = id;

	memcpy(&id_priv->cm_id.iw->local_addr, cma_src_addr(id_priv),
	       rdma_addr_size(cma_src_addr(id_priv)));

	ret = iw_cm_listen(id_priv->cm_id.iw, backlog);

	if (ret) {
		iw_destroy_cm_id(id_priv->cm_id.iw);
		id_priv->cm_id.iw = NULL;
	}

	return ret;
}

static int cma_listen_handler(struct rdma_cm_id *id,
			      struct rdma_cm_event *event)
{
	struct rdma_id_private *id_priv = id->context;

	/* Listening IDs are always destroyed on removal */
	if (event->event == RDMA_CM_EVENT_DEVICE_REMOVAL)
		return -1;

	id->context = id_priv->id.context;
	id->event_handler = id_priv->id.event_handler;
	trace_cm_event_handler(id_priv, event);
	return id_priv->id.event_handler(id, event);
}

static int cma_listen_on_dev(struct rdma_id_private *id_priv,
			     struct cma_device *cma_dev,
			     struct rdma_id_private **to_destroy)
{
	struct rdma_id_private *dev_id_priv;
	struct net *net = id_priv->id.route.addr.dev_addr.net;
	int ret;

	lockdep_assert_held(&lock);

	*to_destroy = NULL;
	if (cma_family(id_priv) == AF_IB && !rdma_cap_ib_cm(cma_dev->device, 1))
		return 0;

	dev_id_priv =
		__rdma_create_id(net, cma_listen_handler, id_priv,
				 id_priv->id.ps, id_priv->id.qp_type, id_priv);
	if (IS_ERR(dev_id_priv))
		return PTR_ERR(dev_id_priv);

	dev_id_priv->state = RDMA_CM_ADDR_BOUND;
	memcpy(cma_src_addr(dev_id_priv), cma_src_addr(id_priv),
	       rdma_addr_size(cma_src_addr(id_priv)));

	_cma_attach_to_dev(dev_id_priv, cma_dev);
	cma_id_get(id_priv);
	dev_id_priv->internal_id = 1;
	dev_id_priv->afonly = id_priv->afonly;
	dev_id_priv->tos_set = id_priv->tos_set;
	dev_id_priv->tos = id_priv->tos;

	ret = rdma_listen(&dev_id_priv->id, id_priv->backlog);
	if (ret)
		goto err_listen;
	list_add_tail(&dev_id_priv->listen_list, &id_priv->listen_list);
	return 0;
err_listen:
	/* Caller must destroy this after releasing lock */
	*to_destroy = dev_id_priv;
	dev_warn(&cma_dev->device->dev, "RDMA CMA: %s, error %d\n", __func__, ret);
	return ret;
}

static int cma_listen_on_all(struct rdma_id_private *id_priv)
{
	struct rdma_id_private *to_destroy;
	struct cma_device *cma_dev;
	int ret;

	mutex_lock(&lock);
	list_add_tail(&id_priv->list, &listen_any_list);
	list_for_each_entry(cma_dev, &dev_list, list) {
		ret = cma_listen_on_dev(id_priv, cma_dev, &to_destroy);
		if (ret) {
			/* Prevent racing with cma_process_remove() */
			if (to_destroy)
				list_del_init(&to_destroy->list);
			goto err_listen;
		}
	}
	mutex_unlock(&lock);
	return 0;

err_listen:
	list_del(&id_priv->list);
	mutex_unlock(&lock);
	if (to_destroy)
		rdma_destroy_id(&to_destroy->id);
	return ret;
}

void rdma_set_service_type(struct rdma_cm_id *id, int tos)
{
	struct rdma_id_private *id_priv;

	id_priv = container_of(id, struct rdma_id_private, id);
	id_priv->tos = (u8) tos;
	id_priv->tos_set = true;
}
EXPORT_SYMBOL(rdma_set_service_type);

/**
 * rdma_set_ack_timeout() - Set the ack timeout of QP associated
 *                          with a connection identifier.
 * @id: Communication identifier to associated with service type.
 * @timeout: Ack timeout to set a QP, expressed as 4.096 * 2^(timeout) usec.
 *
 * This function should be called before rdma_connect() on active side,
 * and on passive side before rdma_accept(). It is applicable to primary
 * path only. The timeout will affect the local side of the QP, it is not
 * negotiated with remote side and zero disables the timer. In case it is
 * set before rdma_resolve_route, the value will also be used to determine
 * PacketLifeTime for RoCE.
 *
 * Return: 0 for success
 */
int rdma_set_ack_timeout(struct rdma_cm_id *id, u8 timeout)
{
	struct rdma_id_private *id_priv;

	if (id->qp_type != IB_QPT_RC)
		return -EINVAL;

	id_priv = container_of(id, struct rdma_id_private, id);
	id_priv->timeout = timeout;
	id_priv->timeout_set = true;

	return 0;
}
EXPORT_SYMBOL(rdma_set_ack_timeout);

static void cma_query_handler(int status, struct sa_path_rec *path_rec,
			      void *context)
{
	struct cma_work *work = context;
	struct rdma_route *route;

	route = &work->id->id.route;

	if (!status) {
		route->num_paths = 1;
		*route->path_rec = *path_rec;
	} else {
		work->old_state = RDMA_CM_ROUTE_QUERY;
		work->new_state = RDMA_CM_ADDR_RESOLVED;
		work->event.event = RDMA_CM_EVENT_ROUTE_ERROR;
		work->event.status = status;
		pr_debug_ratelimited("RDMA CM: ROUTE_ERROR: failed to query path. status %d\n",
				     status);
	}

	queue_work(cma_wq, &work->work);
}

static int cma_query_ib_route(struct rdma_id_private *id_priv,
			      unsigned long timeout_ms, struct cma_work *work)
{
	struct rdma_dev_addr *dev_addr = &id_priv->id.route.addr.dev_addr;
	struct sa_path_rec path_rec;
	ib_sa_comp_mask comp_mask;
	struct sockaddr_in6 *sin6;
	struct sockaddr_ib *sib;

	memset(&path_rec, 0, sizeof path_rec);

	if (rdma_cap_opa_ah(id_priv->id.device, id_priv->id.port_num))
		path_rec.rec_type = SA_PATH_REC_TYPE_OPA;
	else
		path_rec.rec_type = SA_PATH_REC_TYPE_IB;
	rdma_addr_get_sgid(dev_addr, &path_rec.sgid);
	rdma_addr_get_dgid(dev_addr, &path_rec.dgid);
	path_rec.pkey = cpu_to_be16(ib_addr_get_pkey(dev_addr));
	path_rec.numb_path = 1;
	path_rec.reversible = 1;
	path_rec.service_id = rdma_get_service_id(&id_priv->id,
						  cma_dst_addr(id_priv));

	comp_mask = IB_SA_PATH_REC_DGID | IB_SA_PATH_REC_SGID |
		    IB_SA_PATH_REC_PKEY | IB_SA_PATH_REC_NUMB_PATH |
		    IB_SA_PATH_REC_REVERSIBLE | IB_SA_PATH_REC_SERVICE_ID;

	switch (cma_family(id_priv)) {
	case AF_INET:
		path_rec.qos_class = cpu_to_be16((u16) id_priv->tos);
		comp_mask |= IB_SA_PATH_REC_QOS_CLASS;
		break;
	case AF_INET6:
		sin6 = (struct sockaddr_in6 *) cma_src_addr(id_priv);
		path_rec.traffic_class = (u8) (be32_to_cpu(sin6->sin6_flowinfo) >> 20);
		comp_mask |= IB_SA_PATH_REC_TRAFFIC_CLASS;
		break;
	case AF_IB:
		sib = (struct sockaddr_ib *) cma_src_addr(id_priv);
		path_rec.traffic_class = (u8) (be32_to_cpu(sib->sib_flowinfo) >> 20);
		comp_mask |= IB_SA_PATH_REC_TRAFFIC_CLASS;
		break;
	}

	id_priv->query_id = ib_sa_path_rec_get(&sa_client, id_priv->id.device,
					       id_priv->id.port_num, &path_rec,
					       comp_mask, timeout_ms,
					       GFP_KERNEL, cma_query_handler,
					       work, &id_priv->query);

	return (id_priv->query_id < 0) ? id_priv->query_id : 0;
}

static void cma_iboe_join_work_handler(struct work_struct *work)
{
<<<<<<< HEAD
	struct cma_work *work = container_of(_work, struct cma_work, work);
	struct rdma_id_private *id_priv = work->id;
=======
	struct cma_multicast *mc =
		container_of(work, struct cma_multicast, iboe_join.work);
	struct rdma_cm_event *event = &mc->iboe_join.event;
	struct rdma_id_private *id_priv = mc->id_priv;
	int ret;
>>>>>>> 4e026225

	mutex_lock(&id_priv->handler_mutex);
	if (READ_ONCE(id_priv->state) == RDMA_CM_DESTROYING ||
	    READ_ONCE(id_priv->state) == RDMA_CM_DEVICE_REMOVAL)
		goto out_unlock;
<<<<<<< HEAD
=======

	ret = cma_cm_event_handler(id_priv, event);
	WARN_ON(ret);

out_unlock:
	mutex_unlock(&id_priv->handler_mutex);
	if (event->event == RDMA_CM_EVENT_MULTICAST_JOIN)
		rdma_destroy_ah_attr(&event->param.ud.ah_attr);
}

static void cma_work_handler(struct work_struct *_work)
{
	struct cma_work *work = container_of(_work, struct cma_work, work);
	struct rdma_id_private *id_priv = work->id;

	mutex_lock(&id_priv->handler_mutex);
	if (READ_ONCE(id_priv->state) == RDMA_CM_DESTROYING ||
	    READ_ONCE(id_priv->state) == RDMA_CM_DEVICE_REMOVAL)
		goto out_unlock;
>>>>>>> 4e026225
	if (work->old_state != 0 || work->new_state != 0) {
		if (!cma_comp_exch(id_priv, work->old_state, work->new_state))
			goto out_unlock;
	}

	if (cma_cm_event_handler(id_priv, &work->event)) {
		cma_id_put(id_priv);
		destroy_id_handler_unlock(id_priv);
		goto out_free;
	}

out_unlock:
	mutex_unlock(&id_priv->handler_mutex);
	cma_id_put(id_priv);
out_free:
	if (work->event.event == RDMA_CM_EVENT_MULTICAST_JOIN)
		rdma_destroy_ah_attr(&work->event.param.ud.ah_attr);
	kfree(work);
}

static void cma_init_resolve_route_work(struct cma_work *work,
					struct rdma_id_private *id_priv)
{
	work->id = id_priv;
	INIT_WORK(&work->work, cma_work_handler);
	work->old_state = RDMA_CM_ROUTE_QUERY;
	work->new_state = RDMA_CM_ROUTE_RESOLVED;
	work->event.event = RDMA_CM_EVENT_ROUTE_RESOLVED;
}

static void enqueue_resolve_addr_work(struct cma_work *work,
				      struct rdma_id_private *id_priv)
{
	/* Balances with cma_id_put() in cma_work_handler */
	cma_id_get(id_priv);

	work->id = id_priv;
	INIT_WORK(&work->work, cma_work_handler);
	work->old_state = RDMA_CM_ADDR_QUERY;
	work->new_state = RDMA_CM_ADDR_RESOLVED;
	work->event.event = RDMA_CM_EVENT_ADDR_RESOLVED;

	queue_work(cma_wq, &work->work);
}

static int cma_resolve_ib_route(struct rdma_id_private *id_priv,
				unsigned long timeout_ms)
{
	struct rdma_route *route = &id_priv->id.route;
	struct cma_work *work;
	int ret;

	work = kzalloc(sizeof *work, GFP_KERNEL);
	if (!work)
		return -ENOMEM;

	cma_init_resolve_route_work(work, id_priv);

	route->path_rec = kmalloc(sizeof *route->path_rec, GFP_KERNEL);
	if (!route->path_rec) {
		ret = -ENOMEM;
		goto err1;
	}

	ret = cma_query_ib_route(id_priv, timeout_ms, work);
	if (ret)
		goto err2;

	return 0;
err2:
	kfree(route->path_rec);
	route->path_rec = NULL;
err1:
	kfree(work);
	return ret;
}

static enum ib_gid_type cma_route_gid_type(enum rdma_network_type network_type,
					   unsigned long supported_gids,
					   enum ib_gid_type default_gid)
{
	if ((network_type == RDMA_NETWORK_IPV4 ||
	     network_type == RDMA_NETWORK_IPV6) &&
	    test_bit(IB_GID_TYPE_ROCE_UDP_ENCAP, &supported_gids))
		return IB_GID_TYPE_ROCE_UDP_ENCAP;

	return default_gid;
}

/*
 * cma_iboe_set_path_rec_l2_fields() is helper function which sets
 * path record type based on GID type.
 * It also sets up other L2 fields which includes destination mac address
 * netdev ifindex, of the path record.
 * It returns the netdev of the bound interface for this path record entry.
 */
static struct net_device *
cma_iboe_set_path_rec_l2_fields(struct rdma_id_private *id_priv)
{
	struct rdma_route *route = &id_priv->id.route;
	enum ib_gid_type gid_type = IB_GID_TYPE_ROCE;
	struct rdma_addr *addr = &route->addr;
	unsigned long supported_gids;
	struct net_device *ndev;

	if (!addr->dev_addr.bound_dev_if)
		return NULL;

	ndev = dev_get_by_index(addr->dev_addr.net,
				addr->dev_addr.bound_dev_if);
	if (!ndev)
		return NULL;

	supported_gids = roce_gid_type_mask_support(id_priv->id.device,
						    id_priv->id.port_num);
	gid_type = cma_route_gid_type(addr->dev_addr.network,
				      supported_gids,
				      id_priv->gid_type);
	/* Use the hint from IP Stack to select GID Type */
	if (gid_type < ib_network_to_gid_type(addr->dev_addr.network))
		gid_type = ib_network_to_gid_type(addr->dev_addr.network);
	route->path_rec->rec_type = sa_conv_gid_to_pathrec_type(gid_type);

	route->path_rec->roce.route_resolved = true;
	sa_path_set_dmac(route->path_rec, addr->dev_addr.dst_dev_addr);
	return ndev;
}

int rdma_set_ib_path(struct rdma_cm_id *id,
		     struct sa_path_rec *path_rec)
{
	struct rdma_id_private *id_priv;
	struct net_device *ndev;
	int ret;

	id_priv = container_of(id, struct rdma_id_private, id);
	if (!cma_comp_exch(id_priv, RDMA_CM_ADDR_RESOLVED,
			   RDMA_CM_ROUTE_RESOLVED))
		return -EINVAL;

	id->route.path_rec = kmemdup(path_rec, sizeof(*path_rec),
				     GFP_KERNEL);
	if (!id->route.path_rec) {
		ret = -ENOMEM;
		goto err;
	}

	if (rdma_protocol_roce(id->device, id->port_num)) {
		ndev = cma_iboe_set_path_rec_l2_fields(id_priv);
		if (!ndev) {
			ret = -ENODEV;
			goto err_free;
		}
		dev_put(ndev);
	}

	id->route.num_paths = 1;
	return 0;

err_free:
	kfree(id->route.path_rec);
	id->route.path_rec = NULL;
err:
	cma_comp_exch(id_priv, RDMA_CM_ROUTE_RESOLVED, RDMA_CM_ADDR_RESOLVED);
	return ret;
}
EXPORT_SYMBOL(rdma_set_ib_path);

static int cma_resolve_iw_route(struct rdma_id_private *id_priv)
{
	struct cma_work *work;

	work = kzalloc(sizeof *work, GFP_KERNEL);
	if (!work)
		return -ENOMEM;

	cma_init_resolve_route_work(work, id_priv);
	queue_work(cma_wq, &work->work);
	return 0;
}

static int get_vlan_ndev_tc(struct net_device *vlan_ndev, int prio)
{
	struct net_device *dev;

	dev = vlan_dev_real_dev(vlan_ndev);
	if (dev->num_tc)
		return netdev_get_prio_tc_map(dev, prio);

	return (vlan_dev_get_egress_qos_mask(vlan_ndev, prio) &
		VLAN_PRIO_MASK) >> VLAN_PRIO_SHIFT;
}

struct iboe_prio_tc_map {
	int input_prio;
	int output_tc;
	bool found;
};

static int get_lower_vlan_dev_tc(struct net_device *dev,
				 struct netdev_nested_priv *priv)
{
	struct iboe_prio_tc_map *map = (struct iboe_prio_tc_map *)priv->data;

	if (is_vlan_dev(dev))
		map->output_tc = get_vlan_ndev_tc(dev, map->input_prio);
	else if (dev->num_tc)
		map->output_tc = netdev_get_prio_tc_map(dev, map->input_prio);
	else
		map->output_tc = 0;
	/* We are interested only in first level VLAN device, so always
	 * return 1 to stop iterating over next level devices.
	 */
	map->found = true;
	return 1;
}

static int iboe_tos_to_sl(struct net_device *ndev, int tos)
{
	struct iboe_prio_tc_map prio_tc_map = {};
	int prio = rt_tos2priority(tos);
	struct netdev_nested_priv priv;

	/* If VLAN device, get it directly from the VLAN netdev */
	if (is_vlan_dev(ndev))
		return get_vlan_ndev_tc(ndev, prio);

	prio_tc_map.input_prio = prio;
	priv.data = (void *)&prio_tc_map;
	rcu_read_lock();
	netdev_walk_all_lower_dev_rcu(ndev,
				      get_lower_vlan_dev_tc,
				      &priv);
	rcu_read_unlock();
	/* If map is found from lower device, use it; Otherwise
	 * continue with the current netdevice to get priority to tc map.
	 */
	if (prio_tc_map.found)
		return prio_tc_map.output_tc;
	else if (ndev->num_tc)
		return netdev_get_prio_tc_map(ndev, prio);
	else
		return 0;
}

static __be32 cma_get_roce_udp_flow_label(struct rdma_id_private *id_priv)
{
	struct sockaddr_in6 *addr6;
	u16 dport, sport;
	u32 hash, fl;

	addr6 = (struct sockaddr_in6 *)cma_src_addr(id_priv);
	fl = be32_to_cpu(addr6->sin6_flowinfo) & IB_GRH_FLOWLABEL_MASK;
	if ((cma_family(id_priv) != AF_INET6) || !fl) {
		dport = be16_to_cpu(cma_port(cma_dst_addr(id_priv)));
		sport = be16_to_cpu(cma_port(cma_src_addr(id_priv)));
		hash = (u32)sport * 31 + dport;
		fl = hash & IB_GRH_FLOWLABEL_MASK;
	}

	return cpu_to_be32(fl);
}

static int cma_resolve_iboe_route(struct rdma_id_private *id_priv)
{
	struct rdma_route *route = &id_priv->id.route;
	struct rdma_addr *addr = &route->addr;
	struct cma_work *work;
	int ret;
	struct net_device *ndev;

	u8 default_roce_tos = id_priv->cma_dev->default_roce_tos[id_priv->id.port_num -
					rdma_start_port(id_priv->cma_dev->device)];
	u8 tos = id_priv->tos_set ? id_priv->tos : default_roce_tos;


	work = kzalloc(sizeof *work, GFP_KERNEL);
	if (!work)
		return -ENOMEM;

	route->path_rec = kzalloc(sizeof *route->path_rec, GFP_KERNEL);
	if (!route->path_rec) {
		ret = -ENOMEM;
		goto err1;
	}

	route->num_paths = 1;

	ndev = cma_iboe_set_path_rec_l2_fields(id_priv);
	if (!ndev) {
		ret = -ENODEV;
		goto err2;
	}

	rdma_ip2gid((struct sockaddr *)&id_priv->id.route.addr.src_addr,
		    &route->path_rec->sgid);
	rdma_ip2gid((struct sockaddr *)&id_priv->id.route.addr.dst_addr,
		    &route->path_rec->dgid);

	if (((struct sockaddr *)&id_priv->id.route.addr.dst_addr)->sa_family != AF_IB)
		/* TODO: get the hoplimit from the inet/inet6 device */
		route->path_rec->hop_limit = addr->dev_addr.hoplimit;
	else
		route->path_rec->hop_limit = 1;
	route->path_rec->reversible = 1;
	route->path_rec->pkey = cpu_to_be16(0xffff);
	route->path_rec->mtu_selector = IB_SA_EQ;
	route->path_rec->sl = iboe_tos_to_sl(ndev, tos);
	route->path_rec->traffic_class = tos;
	route->path_rec->mtu = iboe_get_mtu(ndev->mtu);
	route->path_rec->rate_selector = IB_SA_EQ;
	route->path_rec->rate = iboe_get_rate(ndev);
	dev_put(ndev);
	route->path_rec->packet_life_time_selector = IB_SA_EQ;
	/* In case ACK timeout is set, use this value to calculate
	 * PacketLifeTime.  As per IBTA 12.7.34,
	 * local ACK timeout = (2 * PacketLifeTime + Local CA’s ACK delay).
	 * Assuming a negligible local ACK delay, we can use
	 * PacketLifeTime = local ACK timeout/2
	 * as a reasonable approximation for RoCE networks.
	 */
	route->path_rec->packet_life_time = id_priv->timeout_set ?
		id_priv->timeout - 1 : CMA_IBOE_PACKET_LIFETIME;

	if (!route->path_rec->mtu) {
		ret = -EINVAL;
		goto err2;
	}

	if (rdma_protocol_roce_udp_encap(id_priv->id.device,
					 id_priv->id.port_num))
		route->path_rec->flow_label =
			cma_get_roce_udp_flow_label(id_priv);

	cma_init_resolve_route_work(work, id_priv);
	queue_work(cma_wq, &work->work);

	return 0;

err2:
	kfree(route->path_rec);
	route->path_rec = NULL;
	route->num_paths = 0;
err1:
	kfree(work);
	return ret;
}

int rdma_resolve_route(struct rdma_cm_id *id, unsigned long timeout_ms)
{
	struct rdma_id_private *id_priv;
	int ret;

	id_priv = container_of(id, struct rdma_id_private, id);
	if (!cma_comp_exch(id_priv, RDMA_CM_ADDR_RESOLVED, RDMA_CM_ROUTE_QUERY))
		return -EINVAL;

	cma_id_get(id_priv);
	if (rdma_cap_ib_sa(id->device, id->port_num))
		ret = cma_resolve_ib_route(id_priv, timeout_ms);
	else if (rdma_protocol_roce(id->device, id->port_num))
		ret = cma_resolve_iboe_route(id_priv);
	else if (rdma_protocol_iwarp(id->device, id->port_num))
		ret = cma_resolve_iw_route(id_priv);
	else
		ret = -ENOSYS;

	if (ret)
		goto err;

	return 0;
err:
	cma_comp_exch(id_priv, RDMA_CM_ROUTE_QUERY, RDMA_CM_ADDR_RESOLVED);
	cma_id_put(id_priv);
	return ret;
}
EXPORT_SYMBOL(rdma_resolve_route);

static void cma_set_loopback(struct sockaddr *addr)
{
	switch (addr->sa_family) {
	case AF_INET:
		((struct sockaddr_in *) addr)->sin_addr.s_addr = htonl(INADDR_LOOPBACK);
		break;
	case AF_INET6:
		ipv6_addr_set(&((struct sockaddr_in6 *) addr)->sin6_addr,
			      0, 0, 0, htonl(1));
		break;
	default:
		ib_addr_set(&((struct sockaddr_ib *) addr)->sib_addr,
			    0, 0, 0, htonl(1));
		break;
	}
}

static int cma_bind_loopback(struct rdma_id_private *id_priv)
{
	struct cma_device *cma_dev, *cur_dev;
	union ib_gid gid;
	enum ib_port_state port_state;
	unsigned int p;
	u16 pkey;
	int ret;

	cma_dev = NULL;
	mutex_lock(&lock);
	list_for_each_entry(cur_dev, &dev_list, list) {
		if (cma_family(id_priv) == AF_IB &&
		    !rdma_cap_ib_cm(cur_dev->device, 1))
			continue;

		if (!cma_dev)
			cma_dev = cur_dev;

		rdma_for_each_port (cur_dev->device, p) {
			if (!ib_get_cached_port_state(cur_dev->device, p, &port_state) &&
			    port_state == IB_PORT_ACTIVE) {
				cma_dev = cur_dev;
				goto port_found;
			}
		}
	}

	if (!cma_dev) {
		ret = -ENODEV;
		goto out;
	}

	p = 1;

port_found:
	ret = rdma_query_gid(cma_dev->device, p, 0, &gid);
	if (ret)
		goto out;

	ret = ib_get_cached_pkey(cma_dev->device, p, 0, &pkey);
	if (ret)
		goto out;

	id_priv->id.route.addr.dev_addr.dev_type =
		(rdma_protocol_ib(cma_dev->device, p)) ?
		ARPHRD_INFINIBAND : ARPHRD_ETHER;

	rdma_addr_set_sgid(&id_priv->id.route.addr.dev_addr, &gid);
	ib_addr_set_pkey(&id_priv->id.route.addr.dev_addr, pkey);
	id_priv->id.port_num = p;
	cma_attach_to_dev(id_priv, cma_dev);
	cma_set_loopback(cma_src_addr(id_priv));
out:
	mutex_unlock(&lock);
	return ret;
}

static void addr_handler(int status, struct sockaddr *src_addr,
			 struct rdma_dev_addr *dev_addr, void *context)
{
	struct rdma_id_private *id_priv = context;
	struct rdma_cm_event event = {};
	struct sockaddr *addr;
	struct sockaddr_storage old_addr;

	mutex_lock(&id_priv->handler_mutex);
	if (!cma_comp_exch(id_priv, RDMA_CM_ADDR_QUERY,
			   RDMA_CM_ADDR_RESOLVED))
		goto out;

	/*
	 * Store the previous src address, so that if we fail to acquire
	 * matching rdma device, old address can be restored back, which helps
	 * to cancel the cma listen operation correctly.
	 */
	addr = cma_src_addr(id_priv);
	memcpy(&old_addr, addr, rdma_addr_size(addr));
	memcpy(addr, src_addr, rdma_addr_size(src_addr));
	if (!status && !id_priv->cma_dev) {
		status = cma_acquire_dev_by_src_ip(id_priv);
		if (status)
			pr_debug_ratelimited("RDMA CM: ADDR_ERROR: failed to acquire device. status %d\n",
					     status);
	} else if (status) {
		pr_debug_ratelimited("RDMA CM: ADDR_ERROR: failed to resolve IP. status %d\n", status);
	}

	if (status) {
		memcpy(addr, &old_addr,
		       rdma_addr_size((struct sockaddr *)&old_addr));
		if (!cma_comp_exch(id_priv, RDMA_CM_ADDR_RESOLVED,
				   RDMA_CM_ADDR_BOUND))
			goto out;
		event.event = RDMA_CM_EVENT_ADDR_ERROR;
		event.status = status;
	} else
		event.event = RDMA_CM_EVENT_ADDR_RESOLVED;

	if (cma_cm_event_handler(id_priv, &event)) {
		destroy_id_handler_unlock(id_priv);
		return;
	}
out:
	mutex_unlock(&id_priv->handler_mutex);
}

static int cma_resolve_loopback(struct rdma_id_private *id_priv)
{
	struct cma_work *work;
	union ib_gid gid;
	int ret;

	work = kzalloc(sizeof *work, GFP_KERNEL);
	if (!work)
		return -ENOMEM;

	if (!id_priv->cma_dev) {
		ret = cma_bind_loopback(id_priv);
		if (ret)
			goto err;
	}

	rdma_addr_get_sgid(&id_priv->id.route.addr.dev_addr, &gid);
	rdma_addr_set_dgid(&id_priv->id.route.addr.dev_addr, &gid);

	enqueue_resolve_addr_work(work, id_priv);
	return 0;
err:
	kfree(work);
	return ret;
}

static int cma_resolve_ib_addr(struct rdma_id_private *id_priv)
{
	struct cma_work *work;
	int ret;

	work = kzalloc(sizeof *work, GFP_KERNEL);
	if (!work)
		return -ENOMEM;

	if (!id_priv->cma_dev) {
		ret = cma_resolve_ib_dev(id_priv);
		if (ret)
			goto err;
	}

	rdma_addr_set_dgid(&id_priv->id.route.addr.dev_addr, (union ib_gid *)
		&(((struct sockaddr_ib *) &id_priv->id.route.addr.dst_addr)->sib_addr));

	enqueue_resolve_addr_work(work, id_priv);
	return 0;
err:
	kfree(work);
	return ret;
}

static int cma_bind_addr(struct rdma_cm_id *id, struct sockaddr *src_addr,
			 const struct sockaddr *dst_addr)
{
	if (!src_addr || !src_addr->sa_family) {
		src_addr = (struct sockaddr *) &id->route.addr.src_addr;
		src_addr->sa_family = dst_addr->sa_family;
		if (IS_ENABLED(CONFIG_IPV6) &&
		    dst_addr->sa_family == AF_INET6) {
			struct sockaddr_in6 *src_addr6 = (struct sockaddr_in6 *) src_addr;
			struct sockaddr_in6 *dst_addr6 = (struct sockaddr_in6 *) dst_addr;
			src_addr6->sin6_scope_id = dst_addr6->sin6_scope_id;
			if (ipv6_addr_type(&dst_addr6->sin6_addr) & IPV6_ADDR_LINKLOCAL)
				id->route.addr.dev_addr.bound_dev_if = dst_addr6->sin6_scope_id;
		} else if (dst_addr->sa_family == AF_IB) {
			((struct sockaddr_ib *) src_addr)->sib_pkey =
				((struct sockaddr_ib *) dst_addr)->sib_pkey;
		}
	}
	return rdma_bind_addr(id, src_addr);
}

/*
 * If required, resolve the source address for bind and leave the id_priv in
 * state RDMA_CM_ADDR_BOUND. This oddly uses the state to determine the prior
 * calls made by ULP, a previously bound ID will not be re-bound and src_addr is
 * ignored.
 */
static int resolve_prepare_src(struct rdma_id_private *id_priv,
			       struct sockaddr *src_addr,
			       const struct sockaddr *dst_addr)
{
	int ret;

	memcpy(cma_dst_addr(id_priv), dst_addr, rdma_addr_size(dst_addr));
	if (!cma_comp_exch(id_priv, RDMA_CM_ADDR_BOUND, RDMA_CM_ADDR_QUERY)) {
		/* For a well behaved ULP state will be RDMA_CM_IDLE */
		ret = cma_bind_addr(&id_priv->id, src_addr, dst_addr);
		if (ret)
			goto err_dst;
		if (WARN_ON(!cma_comp_exch(id_priv, RDMA_CM_ADDR_BOUND,
					   RDMA_CM_ADDR_QUERY))) {
			ret = -EINVAL;
			goto err_dst;
		}
	}

	if (cma_family(id_priv) != dst_addr->sa_family) {
		ret = -EINVAL;
		goto err_state;
	}
	return 0;

err_state:
	cma_comp_exch(id_priv, RDMA_CM_ADDR_QUERY, RDMA_CM_ADDR_BOUND);
err_dst:
	memset(cma_dst_addr(id_priv), 0, rdma_addr_size(dst_addr));
	return ret;
}

int rdma_resolve_addr(struct rdma_cm_id *id, struct sockaddr *src_addr,
		      const struct sockaddr *dst_addr, unsigned long timeout_ms)
{
	struct rdma_id_private *id_priv =
		container_of(id, struct rdma_id_private, id);
	int ret;

	ret = resolve_prepare_src(id_priv, src_addr, dst_addr);
	if (ret)
		return ret;

	if (cma_any_addr(dst_addr)) {
		ret = cma_resolve_loopback(id_priv);
	} else {
		if (dst_addr->sa_family == AF_IB) {
			ret = cma_resolve_ib_addr(id_priv);
		} else {
			ret = rdma_resolve_ip(cma_src_addr(id_priv), dst_addr,
					      &id->route.addr.dev_addr,
					      timeout_ms, addr_handler,
					      false, id_priv);
		}
	}
	if (ret)
		goto err;

	return 0;
err:
	cma_comp_exch(id_priv, RDMA_CM_ADDR_QUERY, RDMA_CM_ADDR_BOUND);
	return ret;
}
EXPORT_SYMBOL(rdma_resolve_addr);

int rdma_set_reuseaddr(struct rdma_cm_id *id, int reuse)
{
	struct rdma_id_private *id_priv;
	unsigned long flags;
	int ret;

	id_priv = container_of(id, struct rdma_id_private, id);
	spin_lock_irqsave(&id_priv->lock, flags);
	if ((reuse && id_priv->state != RDMA_CM_LISTEN) ||
	    id_priv->state == RDMA_CM_IDLE) {
		id_priv->reuseaddr = reuse;
		ret = 0;
	} else {
		ret = -EINVAL;
	}
	spin_unlock_irqrestore(&id_priv->lock, flags);
	return ret;
}
EXPORT_SYMBOL(rdma_set_reuseaddr);

int rdma_set_afonly(struct rdma_cm_id *id, int afonly)
{
	struct rdma_id_private *id_priv;
	unsigned long flags;
	int ret;

	id_priv = container_of(id, struct rdma_id_private, id);
	spin_lock_irqsave(&id_priv->lock, flags);
	if (id_priv->state == RDMA_CM_IDLE || id_priv->state == RDMA_CM_ADDR_BOUND) {
		id_priv->options |= (1 << CMA_OPTION_AFONLY);
		id_priv->afonly = afonly;
		ret = 0;
	} else {
		ret = -EINVAL;
	}
	spin_unlock_irqrestore(&id_priv->lock, flags);
	return ret;
}
EXPORT_SYMBOL(rdma_set_afonly);

static void cma_bind_port(struct rdma_bind_list *bind_list,
			  struct rdma_id_private *id_priv)
{
	struct sockaddr *addr;
	struct sockaddr_ib *sib;
	u64 sid, mask;
	__be16 port;

	lockdep_assert_held(&lock);

	addr = cma_src_addr(id_priv);
	port = htons(bind_list->port);

	switch (addr->sa_family) {
	case AF_INET:
		((struct sockaddr_in *) addr)->sin_port = port;
		break;
	case AF_INET6:
		((struct sockaddr_in6 *) addr)->sin6_port = port;
		break;
	case AF_IB:
		sib = (struct sockaddr_ib *) addr;
		sid = be64_to_cpu(sib->sib_sid);
		mask = be64_to_cpu(sib->sib_sid_mask);
		sib->sib_sid = cpu_to_be64((sid & mask) | (u64) ntohs(port));
		sib->sib_sid_mask = cpu_to_be64(~0ULL);
		break;
	}
	id_priv->bind_list = bind_list;
	hlist_add_head(&id_priv->node, &bind_list->owners);
}

static int cma_alloc_port(enum rdma_ucm_port_space ps,
			  struct rdma_id_private *id_priv, unsigned short snum)
{
	struct rdma_bind_list *bind_list;
	int ret;

	lockdep_assert_held(&lock);

	bind_list = kzalloc(sizeof *bind_list, GFP_KERNEL);
	if (!bind_list)
		return -ENOMEM;

	ret = cma_ps_alloc(id_priv->id.route.addr.dev_addr.net, ps, bind_list,
			   snum);
	if (ret < 0)
		goto err;

	bind_list->ps = ps;
	bind_list->port = snum;
	cma_bind_port(bind_list, id_priv);
	return 0;
err:
	kfree(bind_list);
	return ret == -ENOSPC ? -EADDRNOTAVAIL : ret;
}

static int cma_port_is_unique(struct rdma_bind_list *bind_list,
			      struct rdma_id_private *id_priv)
{
	struct rdma_id_private *cur_id;
	struct sockaddr  *daddr = cma_dst_addr(id_priv);
	struct sockaddr  *saddr = cma_src_addr(id_priv);
	__be16 dport = cma_port(daddr);

	lockdep_assert_held(&lock);

	hlist_for_each_entry(cur_id, &bind_list->owners, node) {
		struct sockaddr  *cur_daddr = cma_dst_addr(cur_id);
		struct sockaddr  *cur_saddr = cma_src_addr(cur_id);
		__be16 cur_dport = cma_port(cur_daddr);

		if (id_priv == cur_id)
			continue;

		/* different dest port -> unique */
		if (!cma_any_port(daddr) &&
		    !cma_any_port(cur_daddr) &&
		    (dport != cur_dport))
			continue;

		/* different src address -> unique */
		if (!cma_any_addr(saddr) &&
		    !cma_any_addr(cur_saddr) &&
		    cma_addr_cmp(saddr, cur_saddr))
			continue;

		/* different dst address -> unique */
		if (!cma_any_addr(daddr) &&
		    !cma_any_addr(cur_daddr) &&
		    cma_addr_cmp(daddr, cur_daddr))
			continue;

		return -EADDRNOTAVAIL;
	}
	return 0;
}

static int cma_alloc_any_port(enum rdma_ucm_port_space ps,
			      struct rdma_id_private *id_priv)
{
	static unsigned int last_used_port;
	int low, high, remaining;
	unsigned int rover;
	struct net *net = id_priv->id.route.addr.dev_addr.net;

	lockdep_assert_held(&lock);

	inet_get_local_port_range(net, &low, &high);
	remaining = (high - low) + 1;
	rover = prandom_u32() % remaining + low;
retry:
	if (last_used_port != rover) {
		struct rdma_bind_list *bind_list;
		int ret;

		bind_list = cma_ps_find(net, ps, (unsigned short)rover);

		if (!bind_list) {
			ret = cma_alloc_port(ps, id_priv, rover);
		} else {
			ret = cma_port_is_unique(bind_list, id_priv);
			if (!ret)
				cma_bind_port(bind_list, id_priv);
		}
		/*
		 * Remember previously used port number in order to avoid
		 * re-using same port immediately after it is closed.
		 */
		if (!ret)
			last_used_port = rover;
		if (ret != -EADDRNOTAVAIL)
			return ret;
	}
	if (--remaining) {
		rover++;
		if ((rover < low) || (rover > high))
			rover = low;
		goto retry;
	}
	return -EADDRNOTAVAIL;
}

/*
 * Check that the requested port is available.  This is called when trying to
 * bind to a specific port, or when trying to listen on a bound port.  In
 * the latter case, the provided id_priv may already be on the bind_list, but
 * we still need to check that it's okay to start listening.
 */
static int cma_check_port(struct rdma_bind_list *bind_list,
			  struct rdma_id_private *id_priv, uint8_t reuseaddr)
{
	struct rdma_id_private *cur_id;
	struct sockaddr *addr, *cur_addr;

	lockdep_assert_held(&lock);

	addr = cma_src_addr(id_priv);
	hlist_for_each_entry(cur_id, &bind_list->owners, node) {
		if (id_priv == cur_id)
			continue;

		if (reuseaddr && cur_id->reuseaddr)
			continue;

		cur_addr = cma_src_addr(cur_id);
		if (id_priv->afonly && cur_id->afonly &&
		    (addr->sa_family != cur_addr->sa_family))
			continue;

		if (cma_any_addr(addr) || cma_any_addr(cur_addr))
			return -EADDRNOTAVAIL;

		if (!cma_addr_cmp(addr, cur_addr))
			return -EADDRINUSE;
	}
	return 0;
}

static int cma_use_port(enum rdma_ucm_port_space ps,
			struct rdma_id_private *id_priv)
{
	struct rdma_bind_list *bind_list;
	unsigned short snum;
	int ret;

	lockdep_assert_held(&lock);

	snum = ntohs(cma_port(cma_src_addr(id_priv)));
	if (snum < PROT_SOCK && !capable(CAP_NET_BIND_SERVICE))
		return -EACCES;

	bind_list = cma_ps_find(id_priv->id.route.addr.dev_addr.net, ps, snum);
	if (!bind_list) {
		ret = cma_alloc_port(ps, id_priv, snum);
	} else {
		ret = cma_check_port(bind_list, id_priv, id_priv->reuseaddr);
		if (!ret)
			cma_bind_port(bind_list, id_priv);
	}
	return ret;
}

static enum rdma_ucm_port_space
cma_select_inet_ps(struct rdma_id_private *id_priv)
{
	switch (id_priv->id.ps) {
	case RDMA_PS_TCP:
	case RDMA_PS_UDP:
	case RDMA_PS_IPOIB:
	case RDMA_PS_IB:
		return id_priv->id.ps;
	default:

		return 0;
	}
}

static enum rdma_ucm_port_space
cma_select_ib_ps(struct rdma_id_private *id_priv)
{
	enum rdma_ucm_port_space ps = 0;
	struct sockaddr_ib *sib;
	u64 sid_ps, mask, sid;

	sib = (struct sockaddr_ib *) cma_src_addr(id_priv);
	mask = be64_to_cpu(sib->sib_sid_mask) & RDMA_IB_IP_PS_MASK;
	sid = be64_to_cpu(sib->sib_sid) & mask;

	if ((id_priv->id.ps == RDMA_PS_IB) && (sid == (RDMA_IB_IP_PS_IB & mask))) {
		sid_ps = RDMA_IB_IP_PS_IB;
		ps = RDMA_PS_IB;
	} else if (((id_priv->id.ps == RDMA_PS_IB) || (id_priv->id.ps == RDMA_PS_TCP)) &&
		   (sid == (RDMA_IB_IP_PS_TCP & mask))) {
		sid_ps = RDMA_IB_IP_PS_TCP;
		ps = RDMA_PS_TCP;
	} else if (((id_priv->id.ps == RDMA_PS_IB) || (id_priv->id.ps == RDMA_PS_UDP)) &&
		   (sid == (RDMA_IB_IP_PS_UDP & mask))) {
		sid_ps = RDMA_IB_IP_PS_UDP;
		ps = RDMA_PS_UDP;
	}

	if (ps) {
		sib->sib_sid = cpu_to_be64(sid_ps | ntohs(cma_port((struct sockaddr *) sib)));
		sib->sib_sid_mask = cpu_to_be64(RDMA_IB_IP_PS_MASK |
						be64_to_cpu(sib->sib_sid_mask));
	}
	return ps;
}

static int cma_get_port(struct rdma_id_private *id_priv)
{
	enum rdma_ucm_port_space ps;
	int ret;

	if (cma_family(id_priv) != AF_IB)
		ps = cma_select_inet_ps(id_priv);
	else
		ps = cma_select_ib_ps(id_priv);
	if (!ps)
		return -EPROTONOSUPPORT;

	mutex_lock(&lock);
	if (cma_any_port(cma_src_addr(id_priv)))
		ret = cma_alloc_any_port(ps, id_priv);
	else
		ret = cma_use_port(ps, id_priv);
	mutex_unlock(&lock);

	return ret;
}

static int cma_check_linklocal(struct rdma_dev_addr *dev_addr,
			       struct sockaddr *addr)
{
#if IS_ENABLED(CONFIG_IPV6)
	struct sockaddr_in6 *sin6;

	if (addr->sa_family != AF_INET6)
		return 0;

	sin6 = (struct sockaddr_in6 *) addr;

	if (!(ipv6_addr_type(&sin6->sin6_addr) & IPV6_ADDR_LINKLOCAL))
		return 0;

	if (!sin6->sin6_scope_id)
			return -EINVAL;

	dev_addr->bound_dev_if = sin6->sin6_scope_id;
#endif
	return 0;
}

int rdma_listen(struct rdma_cm_id *id, int backlog)
{
	struct rdma_id_private *id_priv =
		container_of(id, struct rdma_id_private, id);
	int ret;

	if (!cma_comp_exch(id_priv, RDMA_CM_ADDR_BOUND, RDMA_CM_LISTEN)) {
		/* For a well behaved ULP state will be RDMA_CM_IDLE */
		id->route.addr.src_addr.ss_family = AF_INET;
		ret = rdma_bind_addr(id, cma_src_addr(id_priv));
		if (ret)
			return ret;
		if (WARN_ON(!cma_comp_exch(id_priv, RDMA_CM_ADDR_BOUND,
					   RDMA_CM_LISTEN)))
			return -EINVAL;
	}

	/*
	 * Once the ID reaches RDMA_CM_LISTEN it is not allowed to be reusable
	 * any more, and has to be unique in the bind list.
	 */
	if (id_priv->reuseaddr) {
		mutex_lock(&lock);
		ret = cma_check_port(id_priv->bind_list, id_priv, 0);
		if (!ret)
			id_priv->reuseaddr = 0;
		mutex_unlock(&lock);
		if (ret)
			goto err;
	}

	id_priv->backlog = backlog;
	if (id->device) {
		if (rdma_cap_ib_cm(id->device, 1)) {
			ret = cma_ib_listen(id_priv);
			if (ret)
				goto err;
		} else if (rdma_cap_iw_cm(id->device, 1)) {
			ret = cma_iw_listen(id_priv, backlog);
			if (ret)
				goto err;
		} else {
			ret = -ENOSYS;
			goto err;
		}
	} else {
		ret = cma_listen_on_all(id_priv);
		if (ret)
			goto err;
	}

	return 0;
err:
	id_priv->backlog = 0;
	/*
	 * All the failure paths that lead here will not allow the req_handler's
	 * to have run.
	 */
	cma_comp_exch(id_priv, RDMA_CM_LISTEN, RDMA_CM_ADDR_BOUND);
	return ret;
}
EXPORT_SYMBOL(rdma_listen);

int rdma_bind_addr(struct rdma_cm_id *id, struct sockaddr *addr)
{
	struct rdma_id_private *id_priv;
	int ret;
	struct sockaddr  *daddr;

	if (addr->sa_family != AF_INET && addr->sa_family != AF_INET6 &&
	    addr->sa_family != AF_IB)
		return -EAFNOSUPPORT;

	id_priv = container_of(id, struct rdma_id_private, id);
	if (!cma_comp_exch(id_priv, RDMA_CM_IDLE, RDMA_CM_ADDR_BOUND))
		return -EINVAL;

	ret = cma_check_linklocal(&id->route.addr.dev_addr, addr);
	if (ret)
		goto err1;

	memcpy(cma_src_addr(id_priv), addr, rdma_addr_size(addr));
	if (!cma_any_addr(addr)) {
		ret = cma_translate_addr(addr, &id->route.addr.dev_addr);
		if (ret)
			goto err1;

		ret = cma_acquire_dev_by_src_ip(id_priv);
		if (ret)
			goto err1;
	}

	if (!(id_priv->options & (1 << CMA_OPTION_AFONLY))) {
		if (addr->sa_family == AF_INET)
			id_priv->afonly = 1;
#if IS_ENABLED(CONFIG_IPV6)
		else if (addr->sa_family == AF_INET6) {
			struct net *net = id_priv->id.route.addr.dev_addr.net;

			id_priv->afonly = net->ipv6.sysctl.bindv6only;
		}
#endif
	}
	daddr = cma_dst_addr(id_priv);
	daddr->sa_family = addr->sa_family;

	ret = cma_get_port(id_priv);
	if (ret)
		goto err2;

	return 0;
err2:
	if (id_priv->cma_dev)
		cma_release_dev(id_priv);
err1:
	cma_comp_exch(id_priv, RDMA_CM_ADDR_BOUND, RDMA_CM_IDLE);
	return ret;
}
EXPORT_SYMBOL(rdma_bind_addr);

static int cma_format_hdr(void *hdr, struct rdma_id_private *id_priv)
{
	struct cma_hdr *cma_hdr;

	cma_hdr = hdr;
	cma_hdr->cma_version = CMA_VERSION;
	if (cma_family(id_priv) == AF_INET) {
		struct sockaddr_in *src4, *dst4;

		src4 = (struct sockaddr_in *) cma_src_addr(id_priv);
		dst4 = (struct sockaddr_in *) cma_dst_addr(id_priv);

		cma_set_ip_ver(cma_hdr, 4);
		cma_hdr->src_addr.ip4.addr = src4->sin_addr.s_addr;
		cma_hdr->dst_addr.ip4.addr = dst4->sin_addr.s_addr;
		cma_hdr->port = src4->sin_port;
	} else if (cma_family(id_priv) == AF_INET6) {
		struct sockaddr_in6 *src6, *dst6;

		src6 = (struct sockaddr_in6 *) cma_src_addr(id_priv);
		dst6 = (struct sockaddr_in6 *) cma_dst_addr(id_priv);

		cma_set_ip_ver(cma_hdr, 6);
		cma_hdr->src_addr.ip6 = src6->sin6_addr;
		cma_hdr->dst_addr.ip6 = dst6->sin6_addr;
		cma_hdr->port = src6->sin6_port;
	}
	return 0;
}

static int cma_sidr_rep_handler(struct ib_cm_id *cm_id,
				const struct ib_cm_event *ib_event)
{
	struct rdma_id_private *id_priv = cm_id->context;
	struct rdma_cm_event event = {};
	const struct ib_cm_sidr_rep_event_param *rep =
				&ib_event->param.sidr_rep_rcvd;
	int ret;

	mutex_lock(&id_priv->handler_mutex);
	if (READ_ONCE(id_priv->state) != RDMA_CM_CONNECT)
		goto out;

	switch (ib_event->event) {
	case IB_CM_SIDR_REQ_ERROR:
		event.event = RDMA_CM_EVENT_UNREACHABLE;
		event.status = -ETIMEDOUT;
		break;
	case IB_CM_SIDR_REP_RECEIVED:
		event.param.ud.private_data = ib_event->private_data;
		event.param.ud.private_data_len = IB_CM_SIDR_REP_PRIVATE_DATA_SIZE;
		if (rep->status != IB_SIDR_SUCCESS) {
			event.event = RDMA_CM_EVENT_UNREACHABLE;
			event.status = ib_event->param.sidr_rep_rcvd.status;
			pr_debug_ratelimited("RDMA CM: UNREACHABLE: bad SIDR reply. status %d\n",
					     event.status);
			break;
		}
		ret = cma_set_qkey(id_priv, rep->qkey);
		if (ret) {
			pr_debug_ratelimited("RDMA CM: ADDR_ERROR: failed to set qkey. status %d\n", ret);
			event.event = RDMA_CM_EVENT_ADDR_ERROR;
			event.status = ret;
			break;
		}
		ib_init_ah_attr_from_path(id_priv->id.device,
					  id_priv->id.port_num,
					  id_priv->id.route.path_rec,
					  &event.param.ud.ah_attr,
					  rep->sgid_attr);
		event.param.ud.qp_num = rep->qpn;
		event.param.ud.qkey = rep->qkey;
		event.event = RDMA_CM_EVENT_ESTABLISHED;
		event.status = 0;
		break;
	default:
		pr_err("RDMA CMA: unexpected IB CM event: %d\n",
		       ib_event->event);
		goto out;
	}

	ret = cma_cm_event_handler(id_priv, &event);

	rdma_destroy_ah_attr(&event.param.ud.ah_attr);
	if (ret) {
		/* Destroy the CM ID by returning a non-zero value. */
		id_priv->cm_id.ib = NULL;
		destroy_id_handler_unlock(id_priv);
		return ret;
	}
out:
	mutex_unlock(&id_priv->handler_mutex);
	return 0;
}

static int cma_resolve_ib_udp(struct rdma_id_private *id_priv,
			      struct rdma_conn_param *conn_param)
{
	struct ib_cm_sidr_req_param req;
	struct ib_cm_id	*id;
	void *private_data;
	u8 offset;
	int ret;

	memset(&req, 0, sizeof req);
	offset = cma_user_data_offset(id_priv);
	req.private_data_len = offset + conn_param->private_data_len;
	if (req.private_data_len < conn_param->private_data_len)
		return -EINVAL;

	if (req.private_data_len) {
		private_data = kzalloc(req.private_data_len, GFP_ATOMIC);
		if (!private_data)
			return -ENOMEM;
	} else {
		private_data = NULL;
	}

	if (conn_param->private_data && conn_param->private_data_len)
		memcpy(private_data + offset, conn_param->private_data,
		       conn_param->private_data_len);

	if (private_data) {
		ret = cma_format_hdr(private_data, id_priv);
		if (ret)
			goto out;
		req.private_data = private_data;
	}

	id = ib_create_cm_id(id_priv->id.device, cma_sidr_rep_handler,
			     id_priv);
	if (IS_ERR(id)) {
		ret = PTR_ERR(id);
		goto out;
	}
	id_priv->cm_id.ib = id;

	req.path = id_priv->id.route.path_rec;
	req.sgid_attr = id_priv->id.route.addr.dev_addr.sgid_attr;
	req.service_id = rdma_get_service_id(&id_priv->id, cma_dst_addr(id_priv));
	req.timeout_ms = 1 << (CMA_CM_RESPONSE_TIMEOUT - 8);
	req.max_cm_retries = CMA_MAX_CM_RETRIES;

	trace_cm_send_sidr_req(id_priv);
	ret = ib_send_cm_sidr_req(id_priv->cm_id.ib, &req);
	if (ret) {
		ib_destroy_cm_id(id_priv->cm_id.ib);
		id_priv->cm_id.ib = NULL;
	}
out:
	kfree(private_data);
	return ret;
}

static int cma_connect_ib(struct rdma_id_private *id_priv,
			  struct rdma_conn_param *conn_param)
{
	struct ib_cm_req_param req;
	struct rdma_route *route;
	void *private_data;
	struct ib_cm_id	*id;
	u8 offset;
	int ret;

	memset(&req, 0, sizeof req);
	offset = cma_user_data_offset(id_priv);
	req.private_data_len = offset + conn_param->private_data_len;
	if (req.private_data_len < conn_param->private_data_len)
		return -EINVAL;

	if (req.private_data_len) {
		private_data = kzalloc(req.private_data_len, GFP_ATOMIC);
		if (!private_data)
			return -ENOMEM;
	} else {
		private_data = NULL;
	}

	if (conn_param->private_data && conn_param->private_data_len)
		memcpy(private_data + offset, conn_param->private_data,
		       conn_param->private_data_len);

	id = ib_create_cm_id(id_priv->id.device, cma_ib_handler, id_priv);
	if (IS_ERR(id)) {
		ret = PTR_ERR(id);
		goto out;
	}
	id_priv->cm_id.ib = id;

	route = &id_priv->id.route;
	if (private_data) {
		ret = cma_format_hdr(private_data, id_priv);
		if (ret)
			goto out;
		req.private_data = private_data;
	}

	req.primary_path = &route->path_rec[0];
	if (route->num_paths == 2)
		req.alternate_path = &route->path_rec[1];

	req.ppath_sgid_attr = id_priv->id.route.addr.dev_addr.sgid_attr;
	/* Alternate path SGID attribute currently unsupported */
	req.service_id = rdma_get_service_id(&id_priv->id, cma_dst_addr(id_priv));
	req.qp_num = id_priv->qp_num;
	req.qp_type = id_priv->id.qp_type;
	req.starting_psn = id_priv->seq_num;
	req.responder_resources = conn_param->responder_resources;
	req.initiator_depth = conn_param->initiator_depth;
	req.flow_control = conn_param->flow_control;
	req.retry_count = min_t(u8, 7, conn_param->retry_count);
	req.rnr_retry_count = min_t(u8, 7, conn_param->rnr_retry_count);
	req.remote_cm_response_timeout = CMA_CM_RESPONSE_TIMEOUT;
	req.local_cm_response_timeout = CMA_CM_RESPONSE_TIMEOUT;
	req.max_cm_retries = CMA_MAX_CM_RETRIES;
	req.srq = id_priv->srq ? 1 : 0;
	req.ece.vendor_id = id_priv->ece.vendor_id;
	req.ece.attr_mod = id_priv->ece.attr_mod;

	trace_cm_send_req(id_priv);
	ret = ib_send_cm_req(id_priv->cm_id.ib, &req);
out:
	if (ret && !IS_ERR(id)) {
		ib_destroy_cm_id(id);
		id_priv->cm_id.ib = NULL;
	}

	kfree(private_data);
	return ret;
}

static int cma_connect_iw(struct rdma_id_private *id_priv,
			  struct rdma_conn_param *conn_param)
{
	struct iw_cm_id *cm_id;
	int ret;
	struct iw_cm_conn_param iw_param;

	cm_id = iw_create_cm_id(id_priv->id.device, cma_iw_handler, id_priv);
	if (IS_ERR(cm_id))
		return PTR_ERR(cm_id);

	cm_id->tos = id_priv->tos;
	cm_id->tos_set = id_priv->tos_set;
	id_priv->cm_id.iw = cm_id;

	memcpy(&cm_id->local_addr, cma_src_addr(id_priv),
	       rdma_addr_size(cma_src_addr(id_priv)));
	memcpy(&cm_id->remote_addr, cma_dst_addr(id_priv),
	       rdma_addr_size(cma_dst_addr(id_priv)));

	ret = cma_modify_qp_rtr(id_priv, conn_param);
	if (ret)
		goto out;

	if (conn_param) {
		iw_param.ord = conn_param->initiator_depth;
		iw_param.ird = conn_param->responder_resources;
		iw_param.private_data = conn_param->private_data;
		iw_param.private_data_len = conn_param->private_data_len;
		iw_param.qpn = id_priv->id.qp ? id_priv->qp_num : conn_param->qp_num;
	} else {
		memset(&iw_param, 0, sizeof iw_param);
		iw_param.qpn = id_priv->qp_num;
	}
	ret = iw_cm_connect(cm_id, &iw_param);
out:
	if (ret) {
		iw_destroy_cm_id(cm_id);
		id_priv->cm_id.iw = NULL;
	}
	return ret;
}

/**
 * rdma_connect_locked - Initiate an active connection request.
 * @id: Connection identifier to connect.
 * @conn_param: Connection information used for connected QPs.
 *
 * Same as rdma_connect() but can only be called from the
 * RDMA_CM_EVENT_ROUTE_RESOLVED handler callback.
 */
int rdma_connect_locked(struct rdma_cm_id *id,
			struct rdma_conn_param *conn_param)
{
	struct rdma_id_private *id_priv =
		container_of(id, struct rdma_id_private, id);
	int ret;

	if (!cma_comp_exch(id_priv, RDMA_CM_ROUTE_RESOLVED, RDMA_CM_CONNECT))
		return -EINVAL;

	if (!id->qp) {
		id_priv->qp_num = conn_param->qp_num;
		id_priv->srq = conn_param->srq;
	}

	if (rdma_cap_ib_cm(id->device, id->port_num)) {
		if (id->qp_type == IB_QPT_UD)
			ret = cma_resolve_ib_udp(id_priv, conn_param);
		else
			ret = cma_connect_ib(id_priv, conn_param);
	} else if (rdma_cap_iw_cm(id->device, id->port_num))
		ret = cma_connect_iw(id_priv, conn_param);
	else
		ret = -ENOSYS;
	if (ret)
		goto err_state;
	return 0;
err_state:
	cma_comp_exch(id_priv, RDMA_CM_CONNECT, RDMA_CM_ROUTE_RESOLVED);
	return ret;
}
EXPORT_SYMBOL(rdma_connect_locked);

/**
 * rdma_connect - Initiate an active connection request.
 * @id: Connection identifier to connect.
 * @conn_param: Connection information used for connected QPs.
 *
 * Users must have resolved a route for the rdma_cm_id to connect with by having
 * called rdma_resolve_route before calling this routine.
 *
 * This call will either connect to a remote QP or obtain remote QP information
 * for unconnected rdma_cm_id's.  The actual operation is based on the
 * rdma_cm_id's port space.
 */
int rdma_connect(struct rdma_cm_id *id, struct rdma_conn_param *conn_param)
{
	struct rdma_id_private *id_priv =
		container_of(id, struct rdma_id_private, id);
	int ret;

	mutex_lock(&id_priv->handler_mutex);
	ret = rdma_connect_locked(id, conn_param);
	mutex_unlock(&id_priv->handler_mutex);
	return ret;
}
EXPORT_SYMBOL(rdma_connect);

/**
 * rdma_connect_ece - Initiate an active connection request with ECE data.
 * @id: Connection identifier to connect.
 * @conn_param: Connection information used for connected QPs.
 * @ece: ECE parameters
 *
 * See rdma_connect() explanation.
 */
int rdma_connect_ece(struct rdma_cm_id *id, struct rdma_conn_param *conn_param,
		     struct rdma_ucm_ece *ece)
{
	struct rdma_id_private *id_priv =
		container_of(id, struct rdma_id_private, id);

	id_priv->ece.vendor_id = ece->vendor_id;
	id_priv->ece.attr_mod = ece->attr_mod;

	return rdma_connect(id, conn_param);
}
EXPORT_SYMBOL(rdma_connect_ece);

static int cma_accept_ib(struct rdma_id_private *id_priv,
			 struct rdma_conn_param *conn_param)
{
	struct ib_cm_rep_param rep;
	int ret;

	ret = cma_modify_qp_rtr(id_priv, conn_param);
	if (ret)
		goto out;

	ret = cma_modify_qp_rts(id_priv, conn_param);
	if (ret)
		goto out;

	memset(&rep, 0, sizeof rep);
	rep.qp_num = id_priv->qp_num;
	rep.starting_psn = id_priv->seq_num;
	rep.private_data = conn_param->private_data;
	rep.private_data_len = conn_param->private_data_len;
	rep.responder_resources = conn_param->responder_resources;
	rep.initiator_depth = conn_param->initiator_depth;
	rep.failover_accepted = 0;
	rep.flow_control = conn_param->flow_control;
	rep.rnr_retry_count = min_t(u8, 7, conn_param->rnr_retry_count);
	rep.srq = id_priv->srq ? 1 : 0;
	rep.ece.vendor_id = id_priv->ece.vendor_id;
	rep.ece.attr_mod = id_priv->ece.attr_mod;

	trace_cm_send_rep(id_priv);
	ret = ib_send_cm_rep(id_priv->cm_id.ib, &rep);
out:
	return ret;
}

static int cma_accept_iw(struct rdma_id_private *id_priv,
		  struct rdma_conn_param *conn_param)
{
	struct iw_cm_conn_param iw_param;
	int ret;

	if (!conn_param)
		return -EINVAL;

	ret = cma_modify_qp_rtr(id_priv, conn_param);
	if (ret)
		return ret;

	iw_param.ord = conn_param->initiator_depth;
	iw_param.ird = conn_param->responder_resources;
	iw_param.private_data = conn_param->private_data;
	iw_param.private_data_len = conn_param->private_data_len;
	if (id_priv->id.qp) {
		iw_param.qpn = id_priv->qp_num;
	} else
		iw_param.qpn = conn_param->qp_num;

	return iw_cm_accept(id_priv->cm_id.iw, &iw_param);
}

static int cma_send_sidr_rep(struct rdma_id_private *id_priv,
			     enum ib_cm_sidr_status status, u32 qkey,
			     const void *private_data, int private_data_len)
{
	struct ib_cm_sidr_rep_param rep;
	int ret;

	memset(&rep, 0, sizeof rep);
	rep.status = status;
	if (status == IB_SIDR_SUCCESS) {
		ret = cma_set_qkey(id_priv, qkey);
		if (ret)
			return ret;
		rep.qp_num = id_priv->qp_num;
		rep.qkey = id_priv->qkey;

		rep.ece.vendor_id = id_priv->ece.vendor_id;
		rep.ece.attr_mod = id_priv->ece.attr_mod;
	}

	rep.private_data = private_data;
	rep.private_data_len = private_data_len;

	trace_cm_send_sidr_rep(id_priv);
	return ib_send_cm_sidr_rep(id_priv->cm_id.ib, &rep);
}

/**
 * rdma_accept - Called to accept a connection request or response.
 * @id: Connection identifier associated with the request.
 * @conn_param: Information needed to establish the connection.  This must be
 *   provided if accepting a connection request.  If accepting a connection
 *   response, this parameter must be NULL.
 *
 * Typically, this routine is only called by the listener to accept a connection
 * request.  It must also be called on the active side of a connection if the
 * user is performing their own QP transitions.
 *
 * In the case of error, a reject message is sent to the remote side and the
 * state of the qp associated with the id is modified to error, such that any
 * previously posted receive buffers would be flushed.
 *
 * This function is for use by kernel ULPs and must be called from under the
 * handler callback.
 */
int rdma_accept(struct rdma_cm_id *id, struct rdma_conn_param *conn_param)
{
	struct rdma_id_private *id_priv =
		container_of(id, struct rdma_id_private, id);
	int ret;

	lockdep_assert_held(&id_priv->handler_mutex);

	if (READ_ONCE(id_priv->state) != RDMA_CM_CONNECT)
		return -EINVAL;

	if (!id->qp && conn_param) {
		id_priv->qp_num = conn_param->qp_num;
		id_priv->srq = conn_param->srq;
	}

	if (rdma_cap_ib_cm(id->device, id->port_num)) {
		if (id->qp_type == IB_QPT_UD) {
			if (conn_param)
				ret = cma_send_sidr_rep(id_priv, IB_SIDR_SUCCESS,
							conn_param->qkey,
							conn_param->private_data,
							conn_param->private_data_len);
			else
				ret = cma_send_sidr_rep(id_priv, IB_SIDR_SUCCESS,
							0, NULL, 0);
		} else {
			if (conn_param)
				ret = cma_accept_ib(id_priv, conn_param);
			else
				ret = cma_rep_recv(id_priv);
		}
	} else if (rdma_cap_iw_cm(id->device, id->port_num))
		ret = cma_accept_iw(id_priv, conn_param);
	else
		ret = -ENOSYS;

	if (ret)
		goto reject;

	return 0;
reject:
	cma_modify_qp_err(id_priv);
	rdma_reject(id, NULL, 0, IB_CM_REJ_CONSUMER_DEFINED);
	return ret;
}
EXPORT_SYMBOL(rdma_accept);

int rdma_accept_ece(struct rdma_cm_id *id, struct rdma_conn_param *conn_param,
		    struct rdma_ucm_ece *ece)
{
	struct rdma_id_private *id_priv =
		container_of(id, struct rdma_id_private, id);

	id_priv->ece.vendor_id = ece->vendor_id;
	id_priv->ece.attr_mod = ece->attr_mod;

	return rdma_accept(id, conn_param);
}
EXPORT_SYMBOL(rdma_accept_ece);

void rdma_lock_handler(struct rdma_cm_id *id)
{
	struct rdma_id_private *id_priv =
		container_of(id, struct rdma_id_private, id);

	mutex_lock(&id_priv->handler_mutex);
}
EXPORT_SYMBOL(rdma_lock_handler);

void rdma_unlock_handler(struct rdma_cm_id *id)
{
	struct rdma_id_private *id_priv =
		container_of(id, struct rdma_id_private, id);

	mutex_unlock(&id_priv->handler_mutex);
}
EXPORT_SYMBOL(rdma_unlock_handler);

int rdma_notify(struct rdma_cm_id *id, enum ib_event_type event)
{
	struct rdma_id_private *id_priv;
	int ret;

	id_priv = container_of(id, struct rdma_id_private, id);
	if (!id_priv->cm_id.ib)
		return -EINVAL;

	switch (id->device->node_type) {
	case RDMA_NODE_IB_CA:
		ret = ib_cm_notify(id_priv->cm_id.ib, event);
		break;
	default:
		ret = 0;
		break;
	}
	return ret;
}
EXPORT_SYMBOL(rdma_notify);

int rdma_reject(struct rdma_cm_id *id, const void *private_data,
		u8 private_data_len, u8 reason)
{
	struct rdma_id_private *id_priv;
	int ret;

	id_priv = container_of(id, struct rdma_id_private, id);
	if (!id_priv->cm_id.ib)
		return -EINVAL;

	if (rdma_cap_ib_cm(id->device, id->port_num)) {
		if (id->qp_type == IB_QPT_UD) {
			ret = cma_send_sidr_rep(id_priv, IB_SIDR_REJECT, 0,
						private_data, private_data_len);
		} else {
			trace_cm_send_rej(id_priv);
			ret = ib_send_cm_rej(id_priv->cm_id.ib, reason, NULL, 0,
					     private_data, private_data_len);
		}
	} else if (rdma_cap_iw_cm(id->device, id->port_num)) {
		ret = iw_cm_reject(id_priv->cm_id.iw,
				   private_data, private_data_len);
	} else
		ret = -ENOSYS;

	return ret;
}
EXPORT_SYMBOL(rdma_reject);

int rdma_disconnect(struct rdma_cm_id *id)
{
	struct rdma_id_private *id_priv;
	int ret;

	id_priv = container_of(id, struct rdma_id_private, id);
	if (!id_priv->cm_id.ib)
		return -EINVAL;

	if (rdma_cap_ib_cm(id->device, id->port_num)) {
		ret = cma_modify_qp_err(id_priv);
		if (ret)
			goto out;
		/* Initiate or respond to a disconnect. */
		trace_cm_disconnect(id_priv);
		if (ib_send_cm_dreq(id_priv->cm_id.ib, NULL, 0)) {
			if (!ib_send_cm_drep(id_priv->cm_id.ib, NULL, 0))
				trace_cm_sent_drep(id_priv);
		} else {
			trace_cm_sent_dreq(id_priv);
		}
	} else if (rdma_cap_iw_cm(id->device, id->port_num)) {
		ret = iw_cm_disconnect(id_priv->cm_id.iw, 0);
	} else
		ret = -EINVAL;

out:
	return ret;
}
EXPORT_SYMBOL(rdma_disconnect);

static void cma_make_mc_event(int status, struct rdma_id_private *id_priv,
			      struct ib_sa_multicast *multicast,
			      struct rdma_cm_event *event,
			      struct cma_multicast *mc)
{
	struct rdma_dev_addr *dev_addr;
	enum ib_gid_type gid_type;
	struct net_device *ndev;

	if (!status)
		status = cma_set_qkey(id_priv, be32_to_cpu(multicast->rec.qkey));
	else
		pr_debug_ratelimited("RDMA CM: MULTICAST_ERROR: failed to join multicast. status %d\n",
				     status);

	event->status = status;
	event->param.ud.private_data = mc->context;
	if (status) {
		event->event = RDMA_CM_EVENT_MULTICAST_ERROR;
		return;
	}

	dev_addr = &id_priv->id.route.addr.dev_addr;
	ndev = dev_get_by_index(dev_addr->net, dev_addr->bound_dev_if);
	gid_type =
		id_priv->cma_dev
			->default_gid_type[id_priv->id.port_num -
					   rdma_start_port(
						   id_priv->cma_dev->device)];

	event->event = RDMA_CM_EVENT_MULTICAST_JOIN;
	if (ib_init_ah_from_mcmember(id_priv->id.device, id_priv->id.port_num,
				     &multicast->rec, ndev, gid_type,
				     &event->param.ud.ah_attr)) {
		event->event = RDMA_CM_EVENT_MULTICAST_ERROR;
		goto out;
	}

	event->param.ud.qp_num = 0xFFFFFF;
	event->param.ud.qkey = be32_to_cpu(multicast->rec.qkey);

out:
	if (ndev)
		dev_put(ndev);
}
<<<<<<< HEAD

static int cma_ib_mc_handler(int status, struct ib_sa_multicast *multicast)
{
	struct cma_multicast *mc = multicast->context;
	struct rdma_id_private *id_priv = mc->id_priv;
	struct rdma_cm_event event = {};
	int ret = 0;

=======

static int cma_ib_mc_handler(int status, struct ib_sa_multicast *multicast)
{
	struct cma_multicast *mc = multicast->context;
	struct rdma_id_private *id_priv = mc->id_priv;
	struct rdma_cm_event event = {};
	int ret = 0;

>>>>>>> 4e026225
	mutex_lock(&id_priv->handler_mutex);
	if (READ_ONCE(id_priv->state) == RDMA_CM_DEVICE_REMOVAL ||
	    READ_ONCE(id_priv->state) == RDMA_CM_DESTROYING)
		goto out;

	cma_make_mc_event(status, id_priv, multicast, &event, mc);
	ret = cma_cm_event_handler(id_priv, &event);
	rdma_destroy_ah_attr(&event.param.ud.ah_attr);
<<<<<<< HEAD
	if (ret) {
		destroy_id_handler_unlock(id_priv);
		return 0;
	}
=======
	WARN_ON(ret);
>>>>>>> 4e026225

out:
	mutex_unlock(&id_priv->handler_mutex);
	return 0;
}

static void cma_set_mgid(struct rdma_id_private *id_priv,
			 struct sockaddr *addr, union ib_gid *mgid)
{
	unsigned char mc_map[MAX_ADDR_LEN];
	struct rdma_dev_addr *dev_addr = &id_priv->id.route.addr.dev_addr;
	struct sockaddr_in *sin = (struct sockaddr_in *) addr;
	struct sockaddr_in6 *sin6 = (struct sockaddr_in6 *) addr;

	if (cma_any_addr(addr)) {
		memset(mgid, 0, sizeof *mgid);
	} else if ((addr->sa_family == AF_INET6) &&
		   ((be32_to_cpu(sin6->sin6_addr.s6_addr32[0]) & 0xFFF0FFFF) ==
								 0xFF10A01B)) {
		/* IPv6 address is an SA assigned MGID. */
		memcpy(mgid, &sin6->sin6_addr, sizeof *mgid);
	} else if (addr->sa_family == AF_IB) {
		memcpy(mgid, &((struct sockaddr_ib *) addr)->sib_addr, sizeof *mgid);
	} else if (addr->sa_family == AF_INET6) {
		ipv6_ib_mc_map(&sin6->sin6_addr, dev_addr->broadcast, mc_map);
		if (id_priv->id.ps == RDMA_PS_UDP)
			mc_map[7] = 0x01;	/* Use RDMA CM signature */
		*mgid = *(union ib_gid *) (mc_map + 4);
	} else {
		ip_ib_mc_map(sin->sin_addr.s_addr, dev_addr->broadcast, mc_map);
		if (id_priv->id.ps == RDMA_PS_UDP)
			mc_map[7] = 0x01;	/* Use RDMA CM signature */
		*mgid = *(union ib_gid *) (mc_map + 4);
	}
}

static int cma_join_ib_multicast(struct rdma_id_private *id_priv,
				 struct cma_multicast *mc)
{
	struct ib_sa_mcmember_rec rec;
	struct rdma_dev_addr *dev_addr = &id_priv->id.route.addr.dev_addr;
	ib_sa_comp_mask comp_mask;
	int ret;

	ib_addr_get_mgid(dev_addr, &rec.mgid);
	ret = ib_sa_get_mcmember_rec(id_priv->id.device, id_priv->id.port_num,
				     &rec.mgid, &rec);
	if (ret)
		return ret;

	ret = cma_set_qkey(id_priv, 0);
	if (ret)
		return ret;

	cma_set_mgid(id_priv, (struct sockaddr *) &mc->addr, &rec.mgid);
	rec.qkey = cpu_to_be32(id_priv->qkey);
	rdma_addr_get_sgid(dev_addr, &rec.port_gid);
	rec.pkey = cpu_to_be16(ib_addr_get_pkey(dev_addr));
	rec.join_state = mc->join_state;

	if ((rec.join_state == BIT(SENDONLY_FULLMEMBER_JOIN)) &&
	    (!ib_sa_sendonly_fullmem_support(&sa_client,
					     id_priv->id.device,
					     id_priv->id.port_num))) {
		dev_warn(
			&id_priv->id.device->dev,
			"RDMA CM: port %u Unable to multicast join: SM doesn't support Send Only Full Member option\n",
			id_priv->id.port_num);
		return -EOPNOTSUPP;
	}

	comp_mask = IB_SA_MCMEMBER_REC_MGID | IB_SA_MCMEMBER_REC_PORT_GID |
		    IB_SA_MCMEMBER_REC_PKEY | IB_SA_MCMEMBER_REC_JOIN_STATE |
		    IB_SA_MCMEMBER_REC_QKEY | IB_SA_MCMEMBER_REC_SL |
		    IB_SA_MCMEMBER_REC_FLOW_LABEL |
		    IB_SA_MCMEMBER_REC_TRAFFIC_CLASS;

	if (id_priv->id.ps == RDMA_PS_IPOIB)
		comp_mask |= IB_SA_MCMEMBER_REC_RATE |
			     IB_SA_MCMEMBER_REC_RATE_SELECTOR |
			     IB_SA_MCMEMBER_REC_MTU_SELECTOR |
			     IB_SA_MCMEMBER_REC_MTU |
			     IB_SA_MCMEMBER_REC_HOP_LIMIT;

	mc->sa_mc = ib_sa_join_multicast(&sa_client, id_priv->id.device,
					 id_priv->id.port_num, &rec, comp_mask,
					 GFP_KERNEL, cma_ib_mc_handler, mc);
	return PTR_ERR_OR_ZERO(mc->sa_mc);
}

static void cma_iboe_set_mgid(struct sockaddr *addr, union ib_gid *mgid,
			      enum ib_gid_type gid_type)
{
	struct sockaddr_in *sin = (struct sockaddr_in *)addr;
	struct sockaddr_in6 *sin6 = (struct sockaddr_in6 *)addr;

	if (cma_any_addr(addr)) {
		memset(mgid, 0, sizeof *mgid);
	} else if (addr->sa_family == AF_INET6) {
		memcpy(mgid, &sin6->sin6_addr, sizeof *mgid);
	} else {
		mgid->raw[0] =
			(gid_type == IB_GID_TYPE_ROCE_UDP_ENCAP) ? 0 : 0xff;
		mgid->raw[1] =
			(gid_type == IB_GID_TYPE_ROCE_UDP_ENCAP) ? 0 : 0x0e;
		mgid->raw[2] = 0;
		mgid->raw[3] = 0;
		mgid->raw[4] = 0;
		mgid->raw[5] = 0;
		mgid->raw[6] = 0;
		mgid->raw[7] = 0;
		mgid->raw[8] = 0;
		mgid->raw[9] = 0;
		mgid->raw[10] = 0xff;
		mgid->raw[11] = 0xff;
		*(__be32 *)(&mgid->raw[12]) = sin->sin_addr.s_addr;
	}
}

static int cma_iboe_join_multicast(struct rdma_id_private *id_priv,
				   struct cma_multicast *mc)
{
<<<<<<< HEAD
	struct cma_work *work;
=======
>>>>>>> 4e026225
	struct rdma_dev_addr *dev_addr = &id_priv->id.route.addr.dev_addr;
	int err = 0;
	struct sockaddr *addr = (struct sockaddr *)&mc->addr;
	struct net_device *ndev = NULL;
	struct ib_sa_multicast ib;
	enum ib_gid_type gid_type;
	bool send_only;

	send_only = mc->join_state == BIT(SENDONLY_FULLMEMBER_JOIN);

	if (cma_zero_addr(addr))
		return -EINVAL;

<<<<<<< HEAD
	work = kzalloc(sizeof *work, GFP_KERNEL);
	if (!work)
		return -ENOMEM;

=======
>>>>>>> 4e026225
	gid_type = id_priv->cma_dev->default_gid_type[id_priv->id.port_num -
		   rdma_start_port(id_priv->cma_dev->device)];
	cma_iboe_set_mgid(addr, &ib.rec.mgid, gid_type);

	ib.rec.pkey = cpu_to_be16(0xffff);
	if (id_priv->id.ps == RDMA_PS_UDP)
		ib.rec.qkey = cpu_to_be32(RDMA_UDP_QKEY);

	if (dev_addr->bound_dev_if)
		ndev = dev_get_by_index(dev_addr->net, dev_addr->bound_dev_if);
<<<<<<< HEAD
	if (!ndev) {
		err = -ENODEV;
		goto err_free;
	}
=======
	if (!ndev)
		return -ENODEV;

>>>>>>> 4e026225
	ib.rec.rate = iboe_get_rate(ndev);
	ib.rec.hop_limit = 1;
	ib.rec.mtu = iboe_get_mtu(ndev->mtu);

	if (addr->sa_family == AF_INET) {
		if (gid_type == IB_GID_TYPE_ROCE_UDP_ENCAP) {
			ib.rec.hop_limit = IPV6_DEFAULT_HOPLIMIT;
			if (!send_only) {
				err = cma_igmp_send(ndev, &ib.rec.mgid,
						    true);
			}
		}
	} else {
		if (gid_type == IB_GID_TYPE_ROCE_UDP_ENCAP)
			err = -ENOTSUPP;
	}
	dev_put(ndev);
<<<<<<< HEAD
	if (err || !ib.rec.mtu) {
		if (!err)
			err = -EINVAL;
		goto err_free;
	}
	rdma_ip2gid((struct sockaddr *)&id_priv->id.route.addr.src_addr,
		    &ib.rec.port_gid);
	work->id = id_priv;
	INIT_WORK(&work->work, cma_work_handler);
	cma_make_mc_event(0, id_priv, &ib, &work->event, mc);
	/* Balances with cma_id_put() in cma_work_handler */
	cma_id_get(id_priv);
	queue_work(cma_wq, &work->work);
	return 0;

err_free:
	kfree(work);
	return err;
=======
	if (err || !ib.rec.mtu)
		return err ?: -EINVAL;

	rdma_ip2gid((struct sockaddr *)&id_priv->id.route.addr.src_addr,
		    &ib.rec.port_gid);
	INIT_WORK(&mc->iboe_join.work, cma_iboe_join_work_handler);
	cma_make_mc_event(0, id_priv, &ib, &mc->iboe_join.event, mc);
	queue_work(cma_wq, &mc->iboe_join.work);
	return 0;
>>>>>>> 4e026225
}

int rdma_join_multicast(struct rdma_cm_id *id, struct sockaddr *addr,
			u8 join_state, void *context)
{
	struct rdma_id_private *id_priv =
		container_of(id, struct rdma_id_private, id);
	struct cma_multicast *mc;
	int ret;

	/* Not supported for kernel QPs */
	if (WARN_ON(id->qp))
		return -EINVAL;

	/* ULP is calling this wrong. */
	if (!id->device || (READ_ONCE(id_priv->state) != RDMA_CM_ADDR_BOUND &&
			    READ_ONCE(id_priv->state) != RDMA_CM_ADDR_RESOLVED))
		return -EINVAL;

	mc = kzalloc(sizeof(*mc), GFP_KERNEL);
	if (!mc)
		return -ENOMEM;

	memcpy(&mc->addr, addr, rdma_addr_size(addr));
	mc->context = context;
	mc->id_priv = id_priv;
	mc->join_state = join_state;

	if (rdma_protocol_roce(id->device, id->port_num)) {
		ret = cma_iboe_join_multicast(id_priv, mc);
		if (ret)
			goto out_err;
	} else if (rdma_cap_ib_mcast(id->device, id->port_num)) {
		ret = cma_join_ib_multicast(id_priv, mc);
		if (ret)
			goto out_err;
	} else {
		ret = -ENOSYS;
		goto out_err;
	}

	spin_lock(&id_priv->lock);
	list_add(&mc->list, &id_priv->mc_list);
	spin_unlock(&id_priv->lock);

	return 0;
out_err:
	kfree(mc);
	return ret;
}
EXPORT_SYMBOL(rdma_join_multicast);

void rdma_leave_multicast(struct rdma_cm_id *id, struct sockaddr *addr)
{
	struct rdma_id_private *id_priv;
	struct cma_multicast *mc;

	id_priv = container_of(id, struct rdma_id_private, id);
	spin_lock_irq(&id_priv->lock);
	list_for_each_entry(mc, &id_priv->mc_list, list) {
		if (memcmp(&mc->addr, addr, rdma_addr_size(addr)) != 0)
			continue;
		list_del(&mc->list);
		spin_unlock_irq(&id_priv->lock);

		WARN_ON(id_priv->cma_dev->device != id->device);
		destroy_mc(id_priv, mc);
		return;
	}
	spin_unlock_irq(&id_priv->lock);
}
EXPORT_SYMBOL(rdma_leave_multicast);

static int cma_netdev_change(struct net_device *ndev, struct rdma_id_private *id_priv)
{
	struct rdma_dev_addr *dev_addr;
	struct cma_work *work;

	dev_addr = &id_priv->id.route.addr.dev_addr;

	if ((dev_addr->bound_dev_if == ndev->ifindex) &&
	    (net_eq(dev_net(ndev), dev_addr->net)) &&
	    memcmp(dev_addr->src_dev_addr, ndev->dev_addr, ndev->addr_len)) {
		pr_info("RDMA CM addr change for ndev %s used by id %p\n",
			ndev->name, &id_priv->id);
		work = kzalloc(sizeof *work, GFP_KERNEL);
		if (!work)
			return -ENOMEM;

		INIT_WORK(&work->work, cma_work_handler);
		work->id = id_priv;
		work->event.event = RDMA_CM_EVENT_ADDR_CHANGE;
		cma_id_get(id_priv);
		queue_work(cma_wq, &work->work);
	}

	return 0;
}

static int cma_netdev_callback(struct notifier_block *self, unsigned long event,
			       void *ptr)
{
	struct net_device *ndev = netdev_notifier_info_to_dev(ptr);
	struct cma_device *cma_dev;
	struct rdma_id_private *id_priv;
	int ret = NOTIFY_DONE;

	if (event != NETDEV_BONDING_FAILOVER)
		return NOTIFY_DONE;

	if (!netif_is_bond_master(ndev))
		return NOTIFY_DONE;

	mutex_lock(&lock);
	list_for_each_entry(cma_dev, &dev_list, list)
		list_for_each_entry(id_priv, &cma_dev->id_list, list) {
			ret = cma_netdev_change(ndev, id_priv);
			if (ret)
				goto out;
		}

out:
	mutex_unlock(&lock);
	return ret;
}

static struct notifier_block cma_nb = {
	.notifier_call = cma_netdev_callback
};

static void cma_send_device_removal_put(struct rdma_id_private *id_priv)
<<<<<<< HEAD
{
	struct rdma_cm_event event = { .event = RDMA_CM_EVENT_DEVICE_REMOVAL };
	enum rdma_cm_state state;
	unsigned long flags;

	mutex_lock(&id_priv->handler_mutex);
	/* Record that we want to remove the device */
	spin_lock_irqsave(&id_priv->lock, flags);
	state = id_priv->state;
	if (state == RDMA_CM_DESTROYING || state == RDMA_CM_DEVICE_REMOVAL) {
		spin_unlock_irqrestore(&id_priv->lock, flags);
		mutex_unlock(&id_priv->handler_mutex);
		cma_id_put(id_priv);
		return;
	}
	id_priv->state = RDMA_CM_DEVICE_REMOVAL;
	spin_unlock_irqrestore(&id_priv->lock, flags);

	if (cma_cm_event_handler(id_priv, &event)) {
		/*
		 * At this point the ULP promises it won't call
		 * rdma_destroy_id() concurrently
		 */
		cma_id_put(id_priv);
		mutex_unlock(&id_priv->handler_mutex);
		trace_cm_id_destroy(id_priv);
		_destroy_id(id_priv, state);
		return;
	}
	mutex_unlock(&id_priv->handler_mutex);

	/*
	 * If this races with destroy then the thread that first assigns state
	 * to a destroying does the cancel.
	 */
	cma_cancel_operation(id_priv, state);
	cma_id_put(id_priv);
}

static void cma_process_remove(struct cma_device *cma_dev)
{
=======
{
	struct rdma_cm_event event = { .event = RDMA_CM_EVENT_DEVICE_REMOVAL };
	enum rdma_cm_state state;
	unsigned long flags;

	mutex_lock(&id_priv->handler_mutex);
	/* Record that we want to remove the device */
	spin_lock_irqsave(&id_priv->lock, flags);
	state = id_priv->state;
	if (state == RDMA_CM_DESTROYING || state == RDMA_CM_DEVICE_REMOVAL) {
		spin_unlock_irqrestore(&id_priv->lock, flags);
		mutex_unlock(&id_priv->handler_mutex);
		cma_id_put(id_priv);
		return;
	}
	id_priv->state = RDMA_CM_DEVICE_REMOVAL;
	spin_unlock_irqrestore(&id_priv->lock, flags);

	if (cma_cm_event_handler(id_priv, &event)) {
		/*
		 * At this point the ULP promises it won't call
		 * rdma_destroy_id() concurrently
		 */
		cma_id_put(id_priv);
		mutex_unlock(&id_priv->handler_mutex);
		trace_cm_id_destroy(id_priv);
		_destroy_id(id_priv, state);
		return;
	}
	mutex_unlock(&id_priv->handler_mutex);

	/*
	 * If this races with destroy then the thread that first assigns state
	 * to a destroying does the cancel.
	 */
	cma_cancel_operation(id_priv, state);
	cma_id_put(id_priv);
}

static void cma_process_remove(struct cma_device *cma_dev)
{
>>>>>>> 4e026225
	mutex_lock(&lock);
	while (!list_empty(&cma_dev->id_list)) {
		struct rdma_id_private *id_priv = list_first_entry(
			&cma_dev->id_list, struct rdma_id_private, list);

		list_del(&id_priv->listen_list);
		list_del_init(&id_priv->list);
		cma_id_get(id_priv);
		mutex_unlock(&lock);

		cma_send_device_removal_put(id_priv);

		mutex_lock(&lock);
	}
	mutex_unlock(&lock);

	cma_dev_put(cma_dev);
	wait_for_completion(&cma_dev->comp);
}

static int cma_add_one(struct ib_device *device)
{
	struct rdma_id_private *to_destroy;
	struct cma_device *cma_dev;
	struct rdma_id_private *id_priv;
	unsigned int i;
	unsigned long supported_gids = 0;
	int ret;

	cma_dev = kmalloc(sizeof(*cma_dev), GFP_KERNEL);
	if (!cma_dev)
		return -ENOMEM;

	cma_dev->device = device;
	cma_dev->default_gid_type = kcalloc(device->phys_port_cnt,
					    sizeof(*cma_dev->default_gid_type),
					    GFP_KERNEL);
	if (!cma_dev->default_gid_type) {
		ret = -ENOMEM;
		goto free_cma_dev;
	}

	cma_dev->default_roce_tos = kcalloc(device->phys_port_cnt,
					    sizeof(*cma_dev->default_roce_tos),
					    GFP_KERNEL);
	if (!cma_dev->default_roce_tos) {
		ret = -ENOMEM;
		goto free_gid_type;
	}

	rdma_for_each_port (device, i) {
		supported_gids = roce_gid_type_mask_support(device, i);
		WARN_ON(!supported_gids);
		if (supported_gids & (1 << CMA_PREFERRED_ROCE_GID_TYPE))
			cma_dev->default_gid_type[i - rdma_start_port(device)] =
				CMA_PREFERRED_ROCE_GID_TYPE;
		else
			cma_dev->default_gid_type[i - rdma_start_port(device)] =
				find_first_bit(&supported_gids, BITS_PER_LONG);
		cma_dev->default_roce_tos[i - rdma_start_port(device)] = 0;
	}

	init_completion(&cma_dev->comp);
	refcount_set(&cma_dev->refcount, 1);
	INIT_LIST_HEAD(&cma_dev->id_list);
	ib_set_client_data(device, &cma_client, cma_dev);

	mutex_lock(&lock);
	list_add_tail(&cma_dev->list, &dev_list);
	list_for_each_entry(id_priv, &listen_any_list, list) {
		ret = cma_listen_on_dev(id_priv, cma_dev, &to_destroy);
		if (ret)
			goto free_listen;
	}
	mutex_unlock(&lock);

	trace_cm_add_one(device);
	return 0;

free_listen:
	list_del(&cma_dev->list);
	mutex_unlock(&lock);

	/* cma_process_remove() will delete to_destroy */
	cma_process_remove(cma_dev);
	kfree(cma_dev->default_roce_tos);
free_gid_type:
	kfree(cma_dev->default_gid_type);

free_cma_dev:
	kfree(cma_dev);
	return ret;
}

static void cma_remove_one(struct ib_device *device, void *client_data)
{
	struct cma_device *cma_dev = client_data;

	trace_cm_remove_one(device);

	mutex_lock(&lock);
	list_del(&cma_dev->list);
	mutex_unlock(&lock);

	cma_process_remove(cma_dev);
	kfree(cma_dev->default_roce_tos);
	kfree(cma_dev->default_gid_type);
	kfree(cma_dev);
}

static int cma_init_net(struct net *net)
{
	struct cma_pernet *pernet = cma_pernet(net);

	xa_init(&pernet->tcp_ps);
	xa_init(&pernet->udp_ps);
	xa_init(&pernet->ipoib_ps);
	xa_init(&pernet->ib_ps);

	return 0;
}

static void cma_exit_net(struct net *net)
{
	struct cma_pernet *pernet = cma_pernet(net);

	WARN_ON(!xa_empty(&pernet->tcp_ps));
	WARN_ON(!xa_empty(&pernet->udp_ps));
	WARN_ON(!xa_empty(&pernet->ipoib_ps));
	WARN_ON(!xa_empty(&pernet->ib_ps));
}

static struct pernet_operations cma_pernet_operations = {
	.init = cma_init_net,
	.exit = cma_exit_net,
	.id = &cma_pernet_id,
	.size = sizeof(struct cma_pernet),
};

static int __init cma_init(void)
{
	int ret;

	/*
	 * There is a rare lock ordering dependency in cma_netdev_callback()
	 * that only happens when bonding is enabled. Teach lockdep that rtnl
	 * must never be nested under lock so it can find these without having
	 * to test with bonding.
	 */
	if (IS_ENABLED(CONFIG_LOCKDEP)) {
		rtnl_lock();
		mutex_lock(&lock);
		mutex_unlock(&lock);
		rtnl_unlock();
	}

	cma_wq = alloc_ordered_workqueue("rdma_cm", WQ_MEM_RECLAIM);
	if (!cma_wq)
		return -ENOMEM;

	ret = register_pernet_subsys(&cma_pernet_operations);
	if (ret)
		goto err_wq;

	ib_sa_register_client(&sa_client);
	register_netdevice_notifier(&cma_nb);

	ret = ib_register_client(&cma_client);
	if (ret)
		goto err;

	ret = cma_configfs_init();
	if (ret)
		goto err_ib;

	return 0;

err_ib:
	ib_unregister_client(&cma_client);
err:
	unregister_netdevice_notifier(&cma_nb);
	ib_sa_unregister_client(&sa_client);
	unregister_pernet_subsys(&cma_pernet_operations);
err_wq:
	destroy_workqueue(cma_wq);
	return ret;
}

static void __exit cma_cleanup(void)
{
	cma_configfs_exit();
	ib_unregister_client(&cma_client);
	unregister_netdevice_notifier(&cma_nb);
	ib_sa_unregister_client(&sa_client);
	unregister_pernet_subsys(&cma_pernet_operations);
	destroy_workqueue(cma_wq);
}

module_init(cma_init);
module_exit(cma_cleanup);<|MERGE_RESOLUTION|>--- conflicted
+++ resolved
@@ -352,9 +352,6 @@
 
 struct cma_multicast {
 	struct rdma_id_private *id_priv;
-<<<<<<< HEAD
-	struct ib_sa_multicast *sa_mc;
-=======
 	union {
 		struct ib_sa_multicast *sa_mc;
 		struct {
@@ -362,7 +359,6 @@
 			struct rdma_cm_event event;
 		} iboe_join;
 	};
->>>>>>> 4e026225
 	struct list_head	list;
 	void			*context;
 	struct sockaddr_storage	addr;
@@ -1833,11 +1829,8 @@
 			cma_igmp_send(ndev, &mgid, false);
 			dev_put(ndev);
 		}
-<<<<<<< HEAD
-=======
 
 		cancel_work_sync(&mc->iboe_join.work);
->>>>>>> 4e026225
 	}
 	kfree(mc);
 }
@@ -2700,23 +2693,16 @@
 
 static void cma_iboe_join_work_handler(struct work_struct *work)
 {
-<<<<<<< HEAD
-	struct cma_work *work = container_of(_work, struct cma_work, work);
-	struct rdma_id_private *id_priv = work->id;
-=======
 	struct cma_multicast *mc =
 		container_of(work, struct cma_multicast, iboe_join.work);
 	struct rdma_cm_event *event = &mc->iboe_join.event;
 	struct rdma_id_private *id_priv = mc->id_priv;
 	int ret;
->>>>>>> 4e026225
 
 	mutex_lock(&id_priv->handler_mutex);
 	if (READ_ONCE(id_priv->state) == RDMA_CM_DESTROYING ||
 	    READ_ONCE(id_priv->state) == RDMA_CM_DEVICE_REMOVAL)
 		goto out_unlock;
-<<<<<<< HEAD
-=======
 
 	ret = cma_cm_event_handler(id_priv, event);
 	WARN_ON(ret);
@@ -2736,7 +2722,6 @@
 	if (READ_ONCE(id_priv->state) == RDMA_CM_DESTROYING ||
 	    READ_ONCE(id_priv->state) == RDMA_CM_DEVICE_REMOVAL)
 		goto out_unlock;
->>>>>>> 4e026225
 	if (work->old_state != 0 || work->new_state != 0) {
 		if (!cma_comp_exch(id_priv, work->old_state, work->new_state))
 			goto out_unlock;
@@ -4507,7 +4492,6 @@
 	if (ndev)
 		dev_put(ndev);
 }
-<<<<<<< HEAD
 
 static int cma_ib_mc_handler(int status, struct ib_sa_multicast *multicast)
 {
@@ -4516,16 +4500,6 @@
 	struct rdma_cm_event event = {};
 	int ret = 0;
 
-=======
-
-static int cma_ib_mc_handler(int status, struct ib_sa_multicast *multicast)
-{
-	struct cma_multicast *mc = multicast->context;
-	struct rdma_id_private *id_priv = mc->id_priv;
-	struct rdma_cm_event event = {};
-	int ret = 0;
-
->>>>>>> 4e026225
 	mutex_lock(&id_priv->handler_mutex);
 	if (READ_ONCE(id_priv->state) == RDMA_CM_DEVICE_REMOVAL ||
 	    READ_ONCE(id_priv->state) == RDMA_CM_DESTROYING)
@@ -4534,14 +4508,7 @@
 	cma_make_mc_event(status, id_priv, multicast, &event, mc);
 	ret = cma_cm_event_handler(id_priv, &event);
 	rdma_destroy_ah_attr(&event.param.ud.ah_attr);
-<<<<<<< HEAD
-	if (ret) {
-		destroy_id_handler_unlock(id_priv);
-		return 0;
-	}
-=======
 	WARN_ON(ret);
->>>>>>> 4e026225
 
 out:
 	mutex_unlock(&id_priv->handler_mutex);
@@ -4664,10 +4631,6 @@
 static int cma_iboe_join_multicast(struct rdma_id_private *id_priv,
 				   struct cma_multicast *mc)
 {
-<<<<<<< HEAD
-	struct cma_work *work;
-=======
->>>>>>> 4e026225
 	struct rdma_dev_addr *dev_addr = &id_priv->id.route.addr.dev_addr;
 	int err = 0;
 	struct sockaddr *addr = (struct sockaddr *)&mc->addr;
@@ -4681,13 +4644,6 @@
 	if (cma_zero_addr(addr))
 		return -EINVAL;
 
-<<<<<<< HEAD
-	work = kzalloc(sizeof *work, GFP_KERNEL);
-	if (!work)
-		return -ENOMEM;
-
-=======
->>>>>>> 4e026225
 	gid_type = id_priv->cma_dev->default_gid_type[id_priv->id.port_num -
 		   rdma_start_port(id_priv->cma_dev->device)];
 	cma_iboe_set_mgid(addr, &ib.rec.mgid, gid_type);
@@ -4698,16 +4654,9 @@
 
 	if (dev_addr->bound_dev_if)
 		ndev = dev_get_by_index(dev_addr->net, dev_addr->bound_dev_if);
-<<<<<<< HEAD
-	if (!ndev) {
-		err = -ENODEV;
-		goto err_free;
-	}
-=======
 	if (!ndev)
 		return -ENODEV;
 
->>>>>>> 4e026225
 	ib.rec.rate = iboe_get_rate(ndev);
 	ib.rec.hop_limit = 1;
 	ib.rec.mtu = iboe_get_mtu(ndev->mtu);
@@ -4725,26 +4674,6 @@
 			err = -ENOTSUPP;
 	}
 	dev_put(ndev);
-<<<<<<< HEAD
-	if (err || !ib.rec.mtu) {
-		if (!err)
-			err = -EINVAL;
-		goto err_free;
-	}
-	rdma_ip2gid((struct sockaddr *)&id_priv->id.route.addr.src_addr,
-		    &ib.rec.port_gid);
-	work->id = id_priv;
-	INIT_WORK(&work->work, cma_work_handler);
-	cma_make_mc_event(0, id_priv, &ib, &work->event, mc);
-	/* Balances with cma_id_put() in cma_work_handler */
-	cma_id_get(id_priv);
-	queue_work(cma_wq, &work->work);
-	return 0;
-
-err_free:
-	kfree(work);
-	return err;
-=======
 	if (err || !ib.rec.mtu)
 		return err ?: -EINVAL;
 
@@ -4754,7 +4683,6 @@
 	cma_make_mc_event(0, id_priv, &ib, &mc->iboe_join.event, mc);
 	queue_work(cma_wq, &mc->iboe_join.work);
 	return 0;
->>>>>>> 4e026225
 }
 
 int rdma_join_multicast(struct rdma_cm_id *id, struct sockaddr *addr,
@@ -4886,7 +4814,6 @@
 };
 
 static void cma_send_device_removal_put(struct rdma_id_private *id_priv)
-<<<<<<< HEAD
 {
 	struct rdma_cm_event event = { .event = RDMA_CM_EVENT_DEVICE_REMOVAL };
 	enum rdma_cm_state state;
@@ -4928,49 +4855,6 @@
 
 static void cma_process_remove(struct cma_device *cma_dev)
 {
-=======
-{
-	struct rdma_cm_event event = { .event = RDMA_CM_EVENT_DEVICE_REMOVAL };
-	enum rdma_cm_state state;
-	unsigned long flags;
-
-	mutex_lock(&id_priv->handler_mutex);
-	/* Record that we want to remove the device */
-	spin_lock_irqsave(&id_priv->lock, flags);
-	state = id_priv->state;
-	if (state == RDMA_CM_DESTROYING || state == RDMA_CM_DEVICE_REMOVAL) {
-		spin_unlock_irqrestore(&id_priv->lock, flags);
-		mutex_unlock(&id_priv->handler_mutex);
-		cma_id_put(id_priv);
-		return;
-	}
-	id_priv->state = RDMA_CM_DEVICE_REMOVAL;
-	spin_unlock_irqrestore(&id_priv->lock, flags);
-
-	if (cma_cm_event_handler(id_priv, &event)) {
-		/*
-		 * At this point the ULP promises it won't call
-		 * rdma_destroy_id() concurrently
-		 */
-		cma_id_put(id_priv);
-		mutex_unlock(&id_priv->handler_mutex);
-		trace_cm_id_destroy(id_priv);
-		_destroy_id(id_priv, state);
-		return;
-	}
-	mutex_unlock(&id_priv->handler_mutex);
-
-	/*
-	 * If this races with destroy then the thread that first assigns state
-	 * to a destroying does the cancel.
-	 */
-	cma_cancel_operation(id_priv, state);
-	cma_id_put(id_priv);
-}
-
-static void cma_process_remove(struct cma_device *cma_dev)
-{
->>>>>>> 4e026225
 	mutex_lock(&lock);
 	while (!list_empty(&cma_dev->id_list)) {
 		struct rdma_id_private *id_priv = list_first_entry(
