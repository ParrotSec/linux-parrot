/*
 * Copyright (c) 2004-2007 Intel Corporation.  All rights reserved.
 * Copyright (c) 2004 Topspin Corporation.  All rights reserved.
 * Copyright (c) 2004, 2005 Voltaire Corporation.  All rights reserved.
 * Copyright (c) 2005 Sun Microsystems, Inc. All rights reserved.
 *
 * This software is available to you under a choice of one of two
 * licenses.  You may choose to be licensed under the terms of the GNU
 * General Public License (GPL) Version 2, available from the file
 * COPYING in the main directory of this source tree, or the
 * OpenIB.org BSD license below:
 *
 *     Redistribution and use in source and binary forms, with or
 *     without modification, are permitted provided that the following
 *     conditions are met:
 *
 *      - Redistributions of source code must retain the above
 *        copyright notice, this list of conditions and the following
 *        disclaimer.
 *
 *      - Redistributions in binary form must reproduce the above
 *        copyright notice, this list of conditions and the following
 *        disclaimer in the documentation and/or other materials
 *        provided with the distribution.
 *
 * THE SOFTWARE IS PROVIDED "AS IS", WITHOUT WARRANTY OF ANY KIND,
 * EXPRESS OR IMPLIED, INCLUDING BUT NOT LIMITED TO THE WARRANTIES OF
 * MERCHANTABILITY, FITNESS FOR A PARTICULAR PURPOSE AND
 * NONINFRINGEMENT. IN NO EVENT SHALL THE AUTHORS OR COPYRIGHT HOLDERS
 * BE LIABLE FOR ANY CLAIM, DAMAGES OR OTHER LIABILITY, WHETHER IN AN
 * ACTION OF CONTRACT, TORT OR OTHERWISE, ARISING FROM, OUT OF OR IN
 * CONNECTION WITH THE SOFTWARE OR THE USE OR OTHER DEALINGS IN THE
 * SOFTWARE.
 */

#include <linux/completion.h>
#include <linux/dma-mapping.h>
#include <linux/device.h>
#include <linux/module.h>
#include <linux/err.h>
#include <linux/idr.h>
#include <linux/interrupt.h>
#include <linux/random.h>
#include <linux/rbtree.h>
#include <linux/spinlock.h>
#include <linux/slab.h>
#include <linux/sysfs.h>
#include <linux/workqueue.h>
#include <linux/kdev_t.h>
#include <linux/etherdevice.h>

#include <rdma/ib_cache.h>
#include <rdma/ib_cm.h>
#include "cm_msgs.h"
#include "core_priv.h"

MODULE_AUTHOR("Sean Hefty");
MODULE_DESCRIPTION("InfiniBand CM");
MODULE_LICENSE("Dual BSD/GPL");

static const char * const ibcm_rej_reason_strs[] = {
	[IB_CM_REJ_NO_QP]			= "no QP",
	[IB_CM_REJ_NO_EEC]			= "no EEC",
	[IB_CM_REJ_NO_RESOURCES]		= "no resources",
	[IB_CM_REJ_TIMEOUT]			= "timeout",
	[IB_CM_REJ_UNSUPPORTED]			= "unsupported",
	[IB_CM_REJ_INVALID_COMM_ID]		= "invalid comm ID",
	[IB_CM_REJ_INVALID_COMM_INSTANCE]	= "invalid comm instance",
	[IB_CM_REJ_INVALID_SERVICE_ID]		= "invalid service ID",
	[IB_CM_REJ_INVALID_TRANSPORT_TYPE]	= "invalid transport type",
	[IB_CM_REJ_STALE_CONN]			= "stale conn",
	[IB_CM_REJ_RDC_NOT_EXIST]		= "RDC not exist",
	[IB_CM_REJ_INVALID_GID]			= "invalid GID",
	[IB_CM_REJ_INVALID_LID]			= "invalid LID",
	[IB_CM_REJ_INVALID_SL]			= "invalid SL",
	[IB_CM_REJ_INVALID_TRAFFIC_CLASS]	= "invalid traffic class",
	[IB_CM_REJ_INVALID_HOP_LIMIT]		= "invalid hop limit",
	[IB_CM_REJ_INVALID_PACKET_RATE]		= "invalid packet rate",
	[IB_CM_REJ_INVALID_ALT_GID]		= "invalid alt GID",
	[IB_CM_REJ_INVALID_ALT_LID]		= "invalid alt LID",
	[IB_CM_REJ_INVALID_ALT_SL]		= "invalid alt SL",
	[IB_CM_REJ_INVALID_ALT_TRAFFIC_CLASS]	= "invalid alt traffic class",
	[IB_CM_REJ_INVALID_ALT_HOP_LIMIT]	= "invalid alt hop limit",
	[IB_CM_REJ_INVALID_ALT_PACKET_RATE]	= "invalid alt packet rate",
	[IB_CM_REJ_PORT_CM_REDIRECT]		= "port CM redirect",
	[IB_CM_REJ_PORT_REDIRECT]		= "port redirect",
	[IB_CM_REJ_INVALID_MTU]			= "invalid MTU",
	[IB_CM_REJ_INSUFFICIENT_RESP_RESOURCES]	= "insufficient resp resources",
	[IB_CM_REJ_CONSUMER_DEFINED]		= "consumer defined",
	[IB_CM_REJ_INVALID_RNR_RETRY]		= "invalid RNR retry",
	[IB_CM_REJ_DUPLICATE_LOCAL_COMM_ID]	= "duplicate local comm ID",
	[IB_CM_REJ_INVALID_CLASS_VERSION]	= "invalid class version",
	[IB_CM_REJ_INVALID_FLOW_LABEL]		= "invalid flow label",
	[IB_CM_REJ_INVALID_ALT_FLOW_LABEL]	= "invalid alt flow label",
};

const char *__attribute_const__ ibcm_reject_msg(int reason)
{
	size_t index = reason;

	if (index < ARRAY_SIZE(ibcm_rej_reason_strs) &&
	    ibcm_rej_reason_strs[index])
		return ibcm_rej_reason_strs[index];
	else
		return "unrecognized reason";
}
EXPORT_SYMBOL(ibcm_reject_msg);

static void cm_add_one(struct ib_device *device);
static void cm_remove_one(struct ib_device *device, void *client_data);

static struct ib_client cm_client = {
	.name   = "cm",
	.add    = cm_add_one,
	.remove = cm_remove_one
};

static struct ib_cm {
	spinlock_t lock;
	struct list_head device_list;
	rwlock_t device_lock;
	struct rb_root listen_service_table;
	u64 listen_service_id;
	/* struct rb_root peer_service_table; todo: fix peer to peer */
	struct rb_root remote_qp_table;
	struct rb_root remote_id_table;
	struct rb_root remote_sidr_table;
	struct xarray local_id_table;
	u32 local_id_next;
	__be32 random_id_operand;
	struct list_head timewait_list;
	struct workqueue_struct *wq;
	/* Sync on cm change port state */
	spinlock_t state_lock;
} cm;

/* Counter indexes ordered by attribute ID */
enum {
	CM_REQ_COUNTER,
	CM_MRA_COUNTER,
	CM_REJ_COUNTER,
	CM_REP_COUNTER,
	CM_RTU_COUNTER,
	CM_DREQ_COUNTER,
	CM_DREP_COUNTER,
	CM_SIDR_REQ_COUNTER,
	CM_SIDR_REP_COUNTER,
	CM_LAP_COUNTER,
	CM_APR_COUNTER,
	CM_ATTR_COUNT,
	CM_ATTR_ID_OFFSET = 0x0010,
};

enum {
	CM_XMIT,
	CM_XMIT_RETRIES,
	CM_RECV,
	CM_RECV_DUPLICATES,
	CM_COUNTER_GROUPS
};

static char const counter_group_names[CM_COUNTER_GROUPS]
				     [sizeof("cm_rx_duplicates")] = {
	"cm_tx_msgs", "cm_tx_retries",
	"cm_rx_msgs", "cm_rx_duplicates"
};

struct cm_counter_group {
	struct kobject obj;
	atomic_long_t counter[CM_ATTR_COUNT];
};

struct cm_counter_attribute {
	struct attribute attr;
	int index;
};

#define CM_COUNTER_ATTR(_name, _index) \
struct cm_counter_attribute cm_##_name##_counter_attr = { \
	.attr = { .name = __stringify(_name), .mode = 0444 }, \
	.index = _index \
}

static CM_COUNTER_ATTR(req, CM_REQ_COUNTER);
static CM_COUNTER_ATTR(mra, CM_MRA_COUNTER);
static CM_COUNTER_ATTR(rej, CM_REJ_COUNTER);
static CM_COUNTER_ATTR(rep, CM_REP_COUNTER);
static CM_COUNTER_ATTR(rtu, CM_RTU_COUNTER);
static CM_COUNTER_ATTR(dreq, CM_DREQ_COUNTER);
static CM_COUNTER_ATTR(drep, CM_DREP_COUNTER);
static CM_COUNTER_ATTR(sidr_req, CM_SIDR_REQ_COUNTER);
static CM_COUNTER_ATTR(sidr_rep, CM_SIDR_REP_COUNTER);
static CM_COUNTER_ATTR(lap, CM_LAP_COUNTER);
static CM_COUNTER_ATTR(apr, CM_APR_COUNTER);

static struct attribute *cm_counter_default_attrs[] = {
	&cm_req_counter_attr.attr,
	&cm_mra_counter_attr.attr,
	&cm_rej_counter_attr.attr,
	&cm_rep_counter_attr.attr,
	&cm_rtu_counter_attr.attr,
	&cm_dreq_counter_attr.attr,
	&cm_drep_counter_attr.attr,
	&cm_sidr_req_counter_attr.attr,
	&cm_sidr_rep_counter_attr.attr,
	&cm_lap_counter_attr.attr,
	&cm_apr_counter_attr.attr,
	NULL
};

struct cm_port {
	struct cm_device *cm_dev;
	struct ib_mad_agent *mad_agent;
	struct kobject port_obj;
	u8 port_num;
	struct list_head cm_priv_prim_list;
	struct list_head cm_priv_altr_list;
	struct cm_counter_group counter_group[CM_COUNTER_GROUPS];
};

struct cm_device {
	struct list_head list;
	struct ib_device *ib_device;
	u8 ack_delay;
	int going_down;
	struct cm_port *port[0];
};

struct cm_av {
	struct cm_port *port;
	union ib_gid dgid;
	struct rdma_ah_attr ah_attr;
	u16 pkey_index;
	u8 timeout;
};

struct cm_work {
	struct delayed_work work;
	struct list_head list;
	struct cm_port *port;
	struct ib_mad_recv_wc *mad_recv_wc;	/* Received MADs */
	__be32 local_id;			/* Established / timewait */
	__be32 remote_id;
	struct ib_cm_event cm_event;
	struct sa_path_rec path[0];
};

struct cm_timewait_info {
	struct cm_work work;			/* Must be first. */
	struct list_head list;
	struct rb_node remote_qp_node;
	struct rb_node remote_id_node;
	__be64 remote_ca_guid;
	__be32 remote_qpn;
	u8 inserted_remote_qp;
	u8 inserted_remote_id;
};

struct cm_id_private {
	struct ib_cm_id	id;

	struct rb_node service_node;
	struct rb_node sidr_id_node;
	spinlock_t lock;	/* Do not acquire inside cm.lock */
	struct completion comp;
	atomic_t refcount;
	/* Number of clients sharing this ib_cm_id. Only valid for listeners.
	 * Protected by the cm.lock spinlock. */
	int listen_sharecount;

	struct ib_mad_send_buf *msg;
	struct cm_timewait_info *timewait_info;
	/* todo: use alternate port on send failure */
	struct cm_av av;
	struct cm_av alt_av;

	void *private_data;
	__be64 tid;
	__be32 local_qpn;
	__be32 remote_qpn;
	enum ib_qp_type qp_type;
	__be32 sq_psn;
	__be32 rq_psn;
	int timeout_ms;
	enum ib_mtu path_mtu;
	__be16 pkey;
	u8 private_data_len;
	u8 max_cm_retries;
	u8 peer_to_peer;
	u8 responder_resources;
	u8 initiator_depth;
	u8 retry_count;
	u8 rnr_retry_count;
	u8 service_timeout;
	u8 target_ack_delay;

	struct list_head prim_list;
	struct list_head altr_list;
	/* Indicates that the send port mad is registered and av is set */
	int prim_send_port_not_ready;
	int altr_send_port_not_ready;

	struct list_head work_list;
	atomic_t work_count;
};

static void cm_work_handler(struct work_struct *work);

static inline void cm_deref_id(struct cm_id_private *cm_id_priv)
{
	if (atomic_dec_and_test(&cm_id_priv->refcount))
		complete(&cm_id_priv->comp);
}

static int cm_alloc_msg(struct cm_id_private *cm_id_priv,
			struct ib_mad_send_buf **msg)
{
	struct ib_mad_agent *mad_agent;
	struct ib_mad_send_buf *m;
	struct ib_ah *ah;
	struct cm_av *av;
	unsigned long flags, flags2;
	int ret = 0;

	/* don't let the port to be released till the agent is down */
	spin_lock_irqsave(&cm.state_lock, flags2);
	spin_lock_irqsave(&cm.lock, flags);
	if (!cm_id_priv->prim_send_port_not_ready)
		av = &cm_id_priv->av;
	else if (!cm_id_priv->altr_send_port_not_ready &&
		 (cm_id_priv->alt_av.port))
		av = &cm_id_priv->alt_av;
	else {
		pr_info("%s: not valid CM id\n", __func__);
		ret = -ENODEV;
		spin_unlock_irqrestore(&cm.lock, flags);
		goto out;
	}
	spin_unlock_irqrestore(&cm.lock, flags);
	/* Make sure the port haven't released the mad yet */
	mad_agent = cm_id_priv->av.port->mad_agent;
	if (!mad_agent) {
		pr_info("%s: not a valid MAD agent\n", __func__);
		ret = -ENODEV;
		goto out;
	}
	ah = rdma_create_ah(mad_agent->qp->pd, &av->ah_attr);
	if (IS_ERR(ah)) {
		ret = PTR_ERR(ah);
		goto out;
	}

	m = ib_create_send_mad(mad_agent, cm_id_priv->id.remote_cm_qpn,
			       av->pkey_index,
			       0, IB_MGMT_MAD_HDR, IB_MGMT_MAD_DATA,
			       GFP_ATOMIC,
			       IB_MGMT_BASE_VERSION);
	if (IS_ERR(m)) {
		rdma_destroy_ah(ah);
		ret = PTR_ERR(m);
		goto out;
	}

	/* Timeout set by caller if response is expected. */
	m->ah = ah;
	m->retries = cm_id_priv->max_cm_retries;

	atomic_inc(&cm_id_priv->refcount);
	m->context[0] = cm_id_priv;
	*msg = m;

out:
	spin_unlock_irqrestore(&cm.state_lock, flags2);
	return ret;
}

static struct ib_mad_send_buf *cm_alloc_response_msg_no_ah(struct cm_port *port,
							   struct ib_mad_recv_wc *mad_recv_wc)
{
	return ib_create_send_mad(port->mad_agent, 1, mad_recv_wc->wc->pkey_index,
				  0, IB_MGMT_MAD_HDR, IB_MGMT_MAD_DATA,
				  GFP_ATOMIC,
				  IB_MGMT_BASE_VERSION);
}

static int cm_create_response_msg_ah(struct cm_port *port,
				     struct ib_mad_recv_wc *mad_recv_wc,
				     struct ib_mad_send_buf *msg)
{
	struct ib_ah *ah;

	ah = ib_create_ah_from_wc(port->mad_agent->qp->pd, mad_recv_wc->wc,
				  mad_recv_wc->recv_buf.grh, port->port_num);
	if (IS_ERR(ah))
		return PTR_ERR(ah);

	msg->ah = ah;
	return 0;
}

static void cm_free_msg(struct ib_mad_send_buf *msg)
{
	if (msg->ah)
		rdma_destroy_ah(msg->ah);
	if (msg->context[0])
		cm_deref_id(msg->context[0]);
	ib_free_send_mad(msg);
}

static int cm_alloc_response_msg(struct cm_port *port,
				 struct ib_mad_recv_wc *mad_recv_wc,
				 struct ib_mad_send_buf **msg)
{
	struct ib_mad_send_buf *m;
	int ret;

	m = cm_alloc_response_msg_no_ah(port, mad_recv_wc);
	if (IS_ERR(m))
		return PTR_ERR(m);

	ret = cm_create_response_msg_ah(port, mad_recv_wc, m);
	if (ret) {
		cm_free_msg(m);
		return ret;
	}

	*msg = m;
	return 0;
}

static void * cm_copy_private_data(const void *private_data,
				   u8 private_data_len)
{
	void *data;

	if (!private_data || !private_data_len)
		return NULL;

	data = kmemdup(private_data, private_data_len, GFP_KERNEL);
	if (!data)
		return ERR_PTR(-ENOMEM);

	return data;
}

static void cm_set_private_data(struct cm_id_private *cm_id_priv,
				 void *private_data, u8 private_data_len)
{
	if (cm_id_priv->private_data && cm_id_priv->private_data_len)
		kfree(cm_id_priv->private_data);

	cm_id_priv->private_data = private_data;
	cm_id_priv->private_data_len = private_data_len;
}

static int cm_init_av_for_lap(struct cm_port *port, struct ib_wc *wc,
			      struct ib_grh *grh, struct cm_av *av)
{
	struct rdma_ah_attr new_ah_attr;
	int ret;

	av->port = port;
	av->pkey_index = wc->pkey_index;

	/*
	 * av->ah_attr might be initialized based on past wc during incoming
	 * connect request or while sending out connect request. So initialize
	 * a new ah_attr on stack. If initialization fails, old ah_attr is
	 * used for sending any responses. If initialization is successful,
	 * than new ah_attr is used by overwriting old one.
	 */
	ret = ib_init_ah_attr_from_wc(port->cm_dev->ib_device,
				      port->port_num, wc,
				      grh, &new_ah_attr);
	if (ret)
		return ret;

	rdma_move_ah_attr(&av->ah_attr, &new_ah_attr);
	return 0;
}

static int cm_init_av_for_response(struct cm_port *port, struct ib_wc *wc,
				   struct ib_grh *grh, struct cm_av *av)
{
	av->port = port;
	av->pkey_index = wc->pkey_index;
	return ib_init_ah_attr_from_wc(port->cm_dev->ib_device,
				       port->port_num, wc,
				       grh, &av->ah_attr);
}

static int add_cm_id_to_port_list(struct cm_id_private *cm_id_priv,
				  struct cm_av *av,
				  struct cm_port *port)
{
	unsigned long flags;
	int ret = 0;

	spin_lock_irqsave(&cm.lock, flags);

	if (&cm_id_priv->av == av)
		list_add_tail(&cm_id_priv->prim_list, &port->cm_priv_prim_list);
	else if (&cm_id_priv->alt_av == av)
		list_add_tail(&cm_id_priv->altr_list, &port->cm_priv_altr_list);
	else
		ret = -EINVAL;

	spin_unlock_irqrestore(&cm.lock, flags);
	return ret;
}

static struct cm_port *
get_cm_port_from_path(struct sa_path_rec *path, const struct ib_gid_attr *attr)
{
	struct cm_device *cm_dev;
	struct cm_port *port = NULL;
	unsigned long flags;

	if (attr) {
		read_lock_irqsave(&cm.device_lock, flags);
		list_for_each_entry(cm_dev, &cm.device_list, list) {
			if (cm_dev->ib_device == attr->device) {
				port = cm_dev->port[attr->port_num - 1];
				break;
			}
		}
		read_unlock_irqrestore(&cm.device_lock, flags);
	} else {
		/* SGID attribute can be NULL in following
		 * conditions.
		 * (a) Alternative path
		 * (b) IB link layer without GRH
		 * (c) LAP send messages
		 */
		read_lock_irqsave(&cm.device_lock, flags);
		list_for_each_entry(cm_dev, &cm.device_list, list) {
			attr = rdma_find_gid(cm_dev->ib_device,
					     &path->sgid,
					     sa_conv_pathrec_to_gid_type(path),
					     NULL);
			if (!IS_ERR(attr)) {
				port = cm_dev->port[attr->port_num - 1];
				break;
			}
		}
		read_unlock_irqrestore(&cm.device_lock, flags);
		if (port)
			rdma_put_gid_attr(attr);
	}
	return port;
}

static int cm_init_av_by_path(struct sa_path_rec *path,
			      const struct ib_gid_attr *sgid_attr,
			      struct cm_av *av,
			      struct cm_id_private *cm_id_priv)
{
	struct rdma_ah_attr new_ah_attr;
	struct cm_device *cm_dev;
	struct cm_port *port;
	int ret;

	port = get_cm_port_from_path(path, sgid_attr);
	if (!port)
		return -EINVAL;
	cm_dev = port->cm_dev;

	ret = ib_find_cached_pkey(cm_dev->ib_device, port->port_num,
				  be16_to_cpu(path->pkey), &av->pkey_index);
	if (ret)
		return ret;

	av->port = port;

	/*
	 * av->ah_attr might be initialized based on wc or during
	 * request processing time which might have reference to sgid_attr.
	 * So initialize a new ah_attr on stack.
	 * If initialization fails, old ah_attr is used for sending any
	 * responses. If initialization is successful, than new ah_attr
	 * is used by overwriting the old one. So that right ah_attr
	 * can be used to return an error response.
	 */
	ret = ib_init_ah_attr_from_path(cm_dev->ib_device, port->port_num, path,
					&new_ah_attr, sgid_attr);
	if (ret)
		return ret;

	av->timeout = path->packet_life_time + 1;

	ret = add_cm_id_to_port_list(cm_id_priv, av, port);
	if (ret) {
		rdma_destroy_ah_attr(&new_ah_attr);
		return ret;
	}
	rdma_move_ah_attr(&av->ah_attr, &new_ah_attr);
	return 0;
}

static int cm_alloc_id(struct cm_id_private *cm_id_priv)
{
	int err;
	u32 id;

	err = xa_alloc_cyclic_irq(&cm.local_id_table, &id, cm_id_priv,
			xa_limit_32b, &cm.local_id_next, GFP_KERNEL);

	cm_id_priv->id.local_id = (__force __be32)id ^ cm.random_id_operand;
	return err;
}

static u32 cm_local_id(__be32 local_id)
{
	return (__force u32) (local_id ^ cm.random_id_operand);
}

static void cm_free_id(__be32 local_id)
{
	xa_erase_irq(&cm.local_id_table, cm_local_id(local_id));
}

static struct cm_id_private * cm_get_id(__be32 local_id, __be32 remote_id)
{
	struct cm_id_private *cm_id_priv;

	cm_id_priv = xa_load(&cm.local_id_table, cm_local_id(local_id));
	if (cm_id_priv) {
		if (cm_id_priv->id.remote_id == remote_id)
			atomic_inc(&cm_id_priv->refcount);
		else
			cm_id_priv = NULL;
	}

	return cm_id_priv;
}

static struct cm_id_private * cm_acquire_id(__be32 local_id, __be32 remote_id)
{
	struct cm_id_private *cm_id_priv;

	spin_lock_irq(&cm.lock);
	cm_id_priv = cm_get_id(local_id, remote_id);
	spin_unlock_irq(&cm.lock);

	return cm_id_priv;
}

/*
 * Trivial helpers to strip endian annotation and compare; the
 * endianness doesn't actually matter since we just need a stable
 * order for the RB tree.
 */
static int be32_lt(__be32 a, __be32 b)
{
	return (__force u32) a < (__force u32) b;
}

static int be32_gt(__be32 a, __be32 b)
{
	return (__force u32) a > (__force u32) b;
}

static int be64_lt(__be64 a, __be64 b)
{
	return (__force u64) a < (__force u64) b;
}

static int be64_gt(__be64 a, __be64 b)
{
	return (__force u64) a > (__force u64) b;
}

static struct cm_id_private * cm_insert_listen(struct cm_id_private *cm_id_priv)
{
	struct rb_node **link = &cm.listen_service_table.rb_node;
	struct rb_node *parent = NULL;
	struct cm_id_private *cur_cm_id_priv;
	__be64 service_id = cm_id_priv->id.service_id;
	__be64 service_mask = cm_id_priv->id.service_mask;

	while (*link) {
		parent = *link;
		cur_cm_id_priv = rb_entry(parent, struct cm_id_private,
					  service_node);
		if ((cur_cm_id_priv->id.service_mask & service_id) ==
		    (service_mask & cur_cm_id_priv->id.service_id) &&
		    (cm_id_priv->id.device == cur_cm_id_priv->id.device))
			return cur_cm_id_priv;

		if (cm_id_priv->id.device < cur_cm_id_priv->id.device)
			link = &(*link)->rb_left;
		else if (cm_id_priv->id.device > cur_cm_id_priv->id.device)
			link = &(*link)->rb_right;
		else if (be64_lt(service_id, cur_cm_id_priv->id.service_id))
			link = &(*link)->rb_left;
		else if (be64_gt(service_id, cur_cm_id_priv->id.service_id))
			link = &(*link)->rb_right;
		else
			link = &(*link)->rb_right;
	}
	rb_link_node(&cm_id_priv->service_node, parent, link);
	rb_insert_color(&cm_id_priv->service_node, &cm.listen_service_table);
	return NULL;
}

static struct cm_id_private * cm_find_listen(struct ib_device *device,
					     __be64 service_id)
{
	struct rb_node *node = cm.listen_service_table.rb_node;
	struct cm_id_private *cm_id_priv;

	while (node) {
		cm_id_priv = rb_entry(node, struct cm_id_private, service_node);
		if ((cm_id_priv->id.service_mask & service_id) ==
		     cm_id_priv->id.service_id &&
		    (cm_id_priv->id.device == device))
			return cm_id_priv;

		if (device < cm_id_priv->id.device)
			node = node->rb_left;
		else if (device > cm_id_priv->id.device)
			node = node->rb_right;
		else if (be64_lt(service_id, cm_id_priv->id.service_id))
			node = node->rb_left;
		else if (be64_gt(service_id, cm_id_priv->id.service_id))
			node = node->rb_right;
		else
			node = node->rb_right;
	}
	return NULL;
}

static struct cm_timewait_info * cm_insert_remote_id(struct cm_timewait_info
						     *timewait_info)
{
	struct rb_node **link = &cm.remote_id_table.rb_node;
	struct rb_node *parent = NULL;
	struct cm_timewait_info *cur_timewait_info;
	__be64 remote_ca_guid = timewait_info->remote_ca_guid;
	__be32 remote_id = timewait_info->work.remote_id;

	while (*link) {
		parent = *link;
		cur_timewait_info = rb_entry(parent, struct cm_timewait_info,
					     remote_id_node);
		if (be32_lt(remote_id, cur_timewait_info->work.remote_id))
			link = &(*link)->rb_left;
		else if (be32_gt(remote_id, cur_timewait_info->work.remote_id))
			link = &(*link)->rb_right;
		else if (be64_lt(remote_ca_guid, cur_timewait_info->remote_ca_guid))
			link = &(*link)->rb_left;
		else if (be64_gt(remote_ca_guid, cur_timewait_info->remote_ca_guid))
			link = &(*link)->rb_right;
		else
			return cur_timewait_info;
	}
	timewait_info->inserted_remote_id = 1;
	rb_link_node(&timewait_info->remote_id_node, parent, link);
	rb_insert_color(&timewait_info->remote_id_node, &cm.remote_id_table);
	return NULL;
}

static struct cm_timewait_info * cm_find_remote_id(__be64 remote_ca_guid,
						   __be32 remote_id)
{
	struct rb_node *node = cm.remote_id_table.rb_node;
	struct cm_timewait_info *timewait_info;

	while (node) {
		timewait_info = rb_entry(node, struct cm_timewait_info,
					 remote_id_node);
		if (be32_lt(remote_id, timewait_info->work.remote_id))
			node = node->rb_left;
		else if (be32_gt(remote_id, timewait_info->work.remote_id))
			node = node->rb_right;
		else if (be64_lt(remote_ca_guid, timewait_info->remote_ca_guid))
			node = node->rb_left;
		else if (be64_gt(remote_ca_guid, timewait_info->remote_ca_guid))
			node = node->rb_right;
		else
			return timewait_info;
	}
	return NULL;
}

static struct cm_timewait_info * cm_insert_remote_qpn(struct cm_timewait_info
						      *timewait_info)
{
	struct rb_node **link = &cm.remote_qp_table.rb_node;
	struct rb_node *parent = NULL;
	struct cm_timewait_info *cur_timewait_info;
	__be64 remote_ca_guid = timewait_info->remote_ca_guid;
	__be32 remote_qpn = timewait_info->remote_qpn;

	while (*link) {
		parent = *link;
		cur_timewait_info = rb_entry(parent, struct cm_timewait_info,
					     remote_qp_node);
		if (be32_lt(remote_qpn, cur_timewait_info->remote_qpn))
			link = &(*link)->rb_left;
		else if (be32_gt(remote_qpn, cur_timewait_info->remote_qpn))
			link = &(*link)->rb_right;
		else if (be64_lt(remote_ca_guid, cur_timewait_info->remote_ca_guid))
			link = &(*link)->rb_left;
		else if (be64_gt(remote_ca_guid, cur_timewait_info->remote_ca_guid))
			link = &(*link)->rb_right;
		else
			return cur_timewait_info;
	}
	timewait_info->inserted_remote_qp = 1;
	rb_link_node(&timewait_info->remote_qp_node, parent, link);
	rb_insert_color(&timewait_info->remote_qp_node, &cm.remote_qp_table);
	return NULL;
}

static struct cm_id_private * cm_insert_remote_sidr(struct cm_id_private
						    *cm_id_priv)
{
	struct rb_node **link = &cm.remote_sidr_table.rb_node;
	struct rb_node *parent = NULL;
	struct cm_id_private *cur_cm_id_priv;
	union ib_gid *port_gid = &cm_id_priv->av.dgid;
	__be32 remote_id = cm_id_priv->id.remote_id;

	while (*link) {
		parent = *link;
		cur_cm_id_priv = rb_entry(parent, struct cm_id_private,
					  sidr_id_node);
		if (be32_lt(remote_id, cur_cm_id_priv->id.remote_id))
			link = &(*link)->rb_left;
		else if (be32_gt(remote_id, cur_cm_id_priv->id.remote_id))
			link = &(*link)->rb_right;
		else {
			int cmp;
			cmp = memcmp(port_gid, &cur_cm_id_priv->av.dgid,
				     sizeof *port_gid);
			if (cmp < 0)
				link = &(*link)->rb_left;
			else if (cmp > 0)
				link = &(*link)->rb_right;
			else
				return cur_cm_id_priv;
		}
	}
	rb_link_node(&cm_id_priv->sidr_id_node, parent, link);
	rb_insert_color(&cm_id_priv->sidr_id_node, &cm.remote_sidr_table);
	return NULL;
}

static void cm_reject_sidr_req(struct cm_id_private *cm_id_priv,
			       enum ib_cm_sidr_status status)
{
	struct ib_cm_sidr_rep_param param;

	memset(&param, 0, sizeof param);
	param.status = status;
	ib_send_cm_sidr_rep(&cm_id_priv->id, &param);
}

struct ib_cm_id *ib_create_cm_id(struct ib_device *device,
				 ib_cm_handler cm_handler,
				 void *context)
{
	struct cm_id_private *cm_id_priv;
	int ret;

	cm_id_priv = kzalloc(sizeof *cm_id_priv, GFP_KERNEL);
	if (!cm_id_priv)
		return ERR_PTR(-ENOMEM);

	cm_id_priv->id.state = IB_CM_IDLE;
	cm_id_priv->id.device = device;
	cm_id_priv->id.cm_handler = cm_handler;
	cm_id_priv->id.context = context;
	cm_id_priv->id.remote_cm_qpn = 1;
	ret = cm_alloc_id(cm_id_priv);
	if (ret)
		goto error;

	spin_lock_init(&cm_id_priv->lock);
	init_completion(&cm_id_priv->comp);
	INIT_LIST_HEAD(&cm_id_priv->work_list);
	INIT_LIST_HEAD(&cm_id_priv->prim_list);
	INIT_LIST_HEAD(&cm_id_priv->altr_list);
	atomic_set(&cm_id_priv->work_count, -1);
	atomic_set(&cm_id_priv->refcount, 1);
	return &cm_id_priv->id;

error:
	kfree(cm_id_priv);
	return ERR_PTR(-ENOMEM);
}
EXPORT_SYMBOL(ib_create_cm_id);

static struct cm_work * cm_dequeue_work(struct cm_id_private *cm_id_priv)
{
	struct cm_work *work;

	if (list_empty(&cm_id_priv->work_list))
		return NULL;

	work = list_entry(cm_id_priv->work_list.next, struct cm_work, list);
	list_del(&work->list);
	return work;
}

static void cm_free_work(struct cm_work *work)
{
	if (work->mad_recv_wc)
		ib_free_recv_mad(work->mad_recv_wc);
	kfree(work);
}

static inline int cm_convert_to_ms(int iba_time)
{
	/* approximate conversion to ms from 4.096us x 2^iba_time */
	return 1 << max(iba_time - 8, 0);
}

/*
 * calculate: 4.096x2^ack_timeout = 4.096x2^ack_delay + 2x4.096x2^life_time
 * Because of how ack_timeout is stored, adding one doubles the timeout.
 * To avoid large timeouts, select the max(ack_delay, life_time + 1), and
 * increment it (round up) only if the other is within 50%.
 */
static u8 cm_ack_timeout(u8 ca_ack_delay, u8 packet_life_time)
{
	int ack_timeout = packet_life_time + 1;

	if (ack_timeout >= ca_ack_delay)
		ack_timeout += (ca_ack_delay >= (ack_timeout - 1));
	else
		ack_timeout = ca_ack_delay +
			      (ack_timeout >= (ca_ack_delay - 1));

	return min(31, ack_timeout);
}

static void cm_cleanup_timewait(struct cm_timewait_info *timewait_info)
{
	if (timewait_info->inserted_remote_id) {
		rb_erase(&timewait_info->remote_id_node, &cm.remote_id_table);
		timewait_info->inserted_remote_id = 0;
	}

	if (timewait_info->inserted_remote_qp) {
		rb_erase(&timewait_info->remote_qp_node, &cm.remote_qp_table);
		timewait_info->inserted_remote_qp = 0;
	}
}

static struct cm_timewait_info * cm_create_timewait_info(__be32 local_id)
{
	struct cm_timewait_info *timewait_info;

	timewait_info = kzalloc(sizeof *timewait_info, GFP_KERNEL);
	if (!timewait_info)
		return ERR_PTR(-ENOMEM);

	timewait_info->work.local_id = local_id;
	INIT_DELAYED_WORK(&timewait_info->work.work, cm_work_handler);
	timewait_info->work.cm_event.event = IB_CM_TIMEWAIT_EXIT;
	return timewait_info;
}

static void cm_enter_timewait(struct cm_id_private *cm_id_priv)
{
	int wait_time;
	unsigned long flags;
	struct cm_device *cm_dev;

	cm_dev = ib_get_client_data(cm_id_priv->id.device, &cm_client);
	if (!cm_dev)
		return;

	spin_lock_irqsave(&cm.lock, flags);
	cm_cleanup_timewait(cm_id_priv->timewait_info);
	list_add_tail(&cm_id_priv->timewait_info->list, &cm.timewait_list);
	spin_unlock_irqrestore(&cm.lock, flags);

	/*
	 * The cm_id could be destroyed by the user before we exit timewait.
	 * To protect against this, we search for the cm_id after exiting
	 * timewait before notifying the user that we've exited timewait.
	 */
	cm_id_priv->id.state = IB_CM_TIMEWAIT;
	wait_time = cm_convert_to_ms(cm_id_priv->av.timeout);

	/* Check if the device started its remove_one */
	spin_lock_irqsave(&cm.lock, flags);
	if (!cm_dev->going_down)
		queue_delayed_work(cm.wq, &cm_id_priv->timewait_info->work.work,
				   msecs_to_jiffies(wait_time));
	spin_unlock_irqrestore(&cm.lock, flags);

	cm_id_priv->timewait_info = NULL;
}

static void cm_reset_to_idle(struct cm_id_private *cm_id_priv)
{
	unsigned long flags;

	cm_id_priv->id.state = IB_CM_IDLE;
	if (cm_id_priv->timewait_info) {
		spin_lock_irqsave(&cm.lock, flags);
		cm_cleanup_timewait(cm_id_priv->timewait_info);
		spin_unlock_irqrestore(&cm.lock, flags);
		kfree(cm_id_priv->timewait_info);
		cm_id_priv->timewait_info = NULL;
	}
}

static void cm_destroy_id(struct ib_cm_id *cm_id, int err)
{
	struct cm_id_private *cm_id_priv;
	struct cm_work *work;

	cm_id_priv = container_of(cm_id, struct cm_id_private, id);
retest:
	spin_lock_irq(&cm_id_priv->lock);
	switch (cm_id->state) {
	case IB_CM_LISTEN:
		spin_unlock_irq(&cm_id_priv->lock);

		spin_lock_irq(&cm.lock);
		if (--cm_id_priv->listen_sharecount > 0) {
			/* The id is still shared. */
			cm_deref_id(cm_id_priv);
			spin_unlock_irq(&cm.lock);
			return;
		}
		rb_erase(&cm_id_priv->service_node, &cm.listen_service_table);
		spin_unlock_irq(&cm.lock);
		break;
	case IB_CM_SIDR_REQ_SENT:
		cm_id->state = IB_CM_IDLE;
		ib_cancel_mad(cm_id_priv->av.port->mad_agent, cm_id_priv->msg);
		spin_unlock_irq(&cm_id_priv->lock);
		break;
	case IB_CM_SIDR_REQ_RCVD:
		spin_unlock_irq(&cm_id_priv->lock);
		cm_reject_sidr_req(cm_id_priv, IB_SIDR_REJECT);
		spin_lock_irq(&cm.lock);
		if (!RB_EMPTY_NODE(&cm_id_priv->sidr_id_node))
			rb_erase(&cm_id_priv->sidr_id_node,
				 &cm.remote_sidr_table);
		spin_unlock_irq(&cm.lock);
		break;
	case IB_CM_REQ_SENT:
	case IB_CM_MRA_REQ_RCVD:
		ib_cancel_mad(cm_id_priv->av.port->mad_agent, cm_id_priv->msg);
		spin_unlock_irq(&cm_id_priv->lock);
		ib_send_cm_rej(cm_id, IB_CM_REJ_TIMEOUT,
			       &cm_id_priv->id.device->node_guid,
			       sizeof cm_id_priv->id.device->node_guid,
			       NULL, 0);
		break;
	case IB_CM_REQ_RCVD:
		if (err == -ENOMEM) {
			/* Do not reject to allow future retries. */
			cm_reset_to_idle(cm_id_priv);
			spin_unlock_irq(&cm_id_priv->lock);
		} else {
			spin_unlock_irq(&cm_id_priv->lock);
			ib_send_cm_rej(cm_id, IB_CM_REJ_CONSUMER_DEFINED,
				       NULL, 0, NULL, 0);
		}
		break;
	case IB_CM_REP_SENT:
	case IB_CM_MRA_REP_RCVD:
		ib_cancel_mad(cm_id_priv->av.port->mad_agent, cm_id_priv->msg);
		/* Fall through */
	case IB_CM_MRA_REQ_SENT:
	case IB_CM_REP_RCVD:
	case IB_CM_MRA_REP_SENT:
		spin_unlock_irq(&cm_id_priv->lock);
		ib_send_cm_rej(cm_id, IB_CM_REJ_CONSUMER_DEFINED,
			       NULL, 0, NULL, 0);
		break;
	case IB_CM_ESTABLISHED:
		spin_unlock_irq(&cm_id_priv->lock);
		if (cm_id_priv->qp_type == IB_QPT_XRC_TGT)
			break;
		ib_send_cm_dreq(cm_id, NULL, 0);
		goto retest;
	case IB_CM_DREQ_SENT:
		ib_cancel_mad(cm_id_priv->av.port->mad_agent, cm_id_priv->msg);
		cm_enter_timewait(cm_id_priv);
		spin_unlock_irq(&cm_id_priv->lock);
		break;
	case IB_CM_DREQ_RCVD:
		spin_unlock_irq(&cm_id_priv->lock);
		ib_send_cm_drep(cm_id, NULL, 0);
		break;
	default:
		spin_unlock_irq(&cm_id_priv->lock);
		break;
	}

	spin_lock_irq(&cm.lock);
	if (!list_empty(&cm_id_priv->altr_list) &&
	    (!cm_id_priv->altr_send_port_not_ready))
		list_del(&cm_id_priv->altr_list);
	if (!list_empty(&cm_id_priv->prim_list) &&
	    (!cm_id_priv->prim_send_port_not_ready))
		list_del(&cm_id_priv->prim_list);
	spin_unlock_irq(&cm.lock);

	cm_free_id(cm_id->local_id);
	cm_deref_id(cm_id_priv);
	wait_for_completion(&cm_id_priv->comp);
	while ((work = cm_dequeue_work(cm_id_priv)) != NULL)
		cm_free_work(work);

	rdma_destroy_ah_attr(&cm_id_priv->av.ah_attr);
	rdma_destroy_ah_attr(&cm_id_priv->alt_av.ah_attr);
	kfree(cm_id_priv->private_data);
	kfree(cm_id_priv);
}

void ib_destroy_cm_id(struct ib_cm_id *cm_id)
{
	cm_destroy_id(cm_id, 0);
}
EXPORT_SYMBOL(ib_destroy_cm_id);

/**
 * __ib_cm_listen - Initiates listening on the specified service ID for
 *   connection and service ID resolution requests.
 * @cm_id: Connection identifier associated with the listen request.
 * @service_id: Service identifier matched against incoming connection
 *   and service ID resolution requests.  The service ID should be specified
 *   network-byte order.  If set to IB_CM_ASSIGN_SERVICE_ID, the CM will
 *   assign a service ID to the caller.
 * @service_mask: Mask applied to service ID used to listen across a
 *   range of service IDs.  If set to 0, the service ID is matched
 *   exactly.  This parameter is ignored if %service_id is set to
 *   IB_CM_ASSIGN_SERVICE_ID.
 */
static int __ib_cm_listen(struct ib_cm_id *cm_id, __be64 service_id,
			  __be64 service_mask)
{
	struct cm_id_private *cm_id_priv, *cur_cm_id_priv;
	int ret = 0;

	service_mask = service_mask ? service_mask : ~cpu_to_be64(0);
	service_id &= service_mask;
	if ((service_id & IB_SERVICE_ID_AGN_MASK) == IB_CM_ASSIGN_SERVICE_ID &&
	    (service_id != IB_CM_ASSIGN_SERVICE_ID))
		return -EINVAL;

	cm_id_priv = container_of(cm_id, struct cm_id_private, id);
	if (cm_id->state != IB_CM_IDLE)
		return -EINVAL;

	cm_id->state = IB_CM_LISTEN;
	++cm_id_priv->listen_sharecount;

	if (service_id == IB_CM_ASSIGN_SERVICE_ID) {
		cm_id->service_id = cpu_to_be64(cm.listen_service_id++);
		cm_id->service_mask = ~cpu_to_be64(0);
	} else {
		cm_id->service_id = service_id;
		cm_id->service_mask = service_mask;
	}
	cur_cm_id_priv = cm_insert_listen(cm_id_priv);

	if (cur_cm_id_priv) {
		cm_id->state = IB_CM_IDLE;
		--cm_id_priv->listen_sharecount;
		ret = -EBUSY;
	}
	return ret;
}

int ib_cm_listen(struct ib_cm_id *cm_id, __be64 service_id, __be64 service_mask)
{
	unsigned long flags;
	int ret;

	spin_lock_irqsave(&cm.lock, flags);
	ret = __ib_cm_listen(cm_id, service_id, service_mask);
	spin_unlock_irqrestore(&cm.lock, flags);

	return ret;
}
EXPORT_SYMBOL(ib_cm_listen);

/**
 * Create a new listening ib_cm_id and listen on the given service ID.
 *
 * If there's an existing ID listening on that same device and service ID,
 * return it.
 *
 * @device: Device associated with the cm_id.  All related communication will
 * be associated with the specified device.
 * @cm_handler: Callback invoked to notify the user of CM events.
 * @service_id: Service identifier matched against incoming connection
 *   and service ID resolution requests.  The service ID should be specified
 *   network-byte order.  If set to IB_CM_ASSIGN_SERVICE_ID, the CM will
 *   assign a service ID to the caller.
 *
 * Callers should call ib_destroy_cm_id when done with the listener ID.
 */
struct ib_cm_id *ib_cm_insert_listen(struct ib_device *device,
				     ib_cm_handler cm_handler,
				     __be64 service_id)
{
	struct cm_id_private *cm_id_priv;
	struct ib_cm_id *cm_id;
	unsigned long flags;
	int err = 0;

	/* Create an ID in advance, since the creation may sleep */
	cm_id = ib_create_cm_id(device, cm_handler, NULL);
	if (IS_ERR(cm_id))
		return cm_id;

	spin_lock_irqsave(&cm.lock, flags);

	if (service_id == IB_CM_ASSIGN_SERVICE_ID)
		goto new_id;

	/* Find an existing ID */
	cm_id_priv = cm_find_listen(device, service_id);
	if (cm_id_priv) {
		if (cm_id->cm_handler != cm_handler || cm_id->context) {
			/* Sharing an ib_cm_id with different handlers is not
			 * supported */
			spin_unlock_irqrestore(&cm.lock, flags);
			return ERR_PTR(-EINVAL);
		}
		atomic_inc(&cm_id_priv->refcount);
		++cm_id_priv->listen_sharecount;
		spin_unlock_irqrestore(&cm.lock, flags);

		ib_destroy_cm_id(cm_id);
		cm_id = &cm_id_priv->id;
		return cm_id;
	}

new_id:
	/* Use newly created ID */
	err = __ib_cm_listen(cm_id, service_id, 0);

	spin_unlock_irqrestore(&cm.lock, flags);

	if (err) {
		ib_destroy_cm_id(cm_id);
		return ERR_PTR(err);
	}
	return cm_id;
}
EXPORT_SYMBOL(ib_cm_insert_listen);

static __be64 cm_form_tid(struct cm_id_private *cm_id_priv)
{
	u64 hi_tid, low_tid;

	hi_tid   = ((u64) cm_id_priv->av.port->mad_agent->hi_tid) << 32;
	low_tid  = (u64)cm_id_priv->id.local_id;
	return cpu_to_be64(hi_tid | low_tid);
}

static void cm_format_mad_hdr(struct ib_mad_hdr *hdr,
			      __be16 attr_id, __be64 tid)
{
	hdr->base_version  = IB_MGMT_BASE_VERSION;
	hdr->mgmt_class	   = IB_MGMT_CLASS_CM;
	hdr->class_version = IB_CM_CLASS_VERSION;
	hdr->method	   = IB_MGMT_METHOD_SEND;
	hdr->attr_id	   = attr_id;
	hdr->tid	   = tid;
}

static void cm_format_req(struct cm_req_msg *req_msg,
			  struct cm_id_private *cm_id_priv,
			  struct ib_cm_req_param *param)
{
	struct sa_path_rec *pri_path = param->primary_path;
	struct sa_path_rec *alt_path = param->alternate_path;
	bool pri_ext = false;

	if (pri_path->rec_type == SA_PATH_REC_TYPE_OPA)
		pri_ext = opa_is_extended_lid(pri_path->opa.dlid,
					      pri_path->opa.slid);

	cm_format_mad_hdr(&req_msg->hdr, CM_REQ_ATTR_ID,
			  cm_form_tid(cm_id_priv));

	req_msg->local_comm_id = cm_id_priv->id.local_id;
	req_msg->service_id = param->service_id;
	req_msg->local_ca_guid = cm_id_priv->id.device->node_guid;
	cm_req_set_local_qpn(req_msg, cpu_to_be32(param->qp_num));
	cm_req_set_init_depth(req_msg, param->initiator_depth);
	cm_req_set_remote_resp_timeout(req_msg,
				       param->remote_cm_response_timeout);
	cm_req_set_qp_type(req_msg, param->qp_type);
	cm_req_set_flow_ctrl(req_msg, param->flow_control);
	cm_req_set_starting_psn(req_msg, cpu_to_be32(param->starting_psn));
	cm_req_set_local_resp_timeout(req_msg,
				      param->local_cm_response_timeout);
	req_msg->pkey = param->primary_path->pkey;
	cm_req_set_path_mtu(req_msg, param->primary_path->mtu);
	cm_req_set_max_cm_retries(req_msg, param->max_cm_retries);

	if (param->qp_type != IB_QPT_XRC_INI) {
		cm_req_set_resp_res(req_msg, param->responder_resources);
		cm_req_set_retry_count(req_msg, param->retry_count);
		cm_req_set_rnr_retry_count(req_msg, param->rnr_retry_count);
		cm_req_set_srq(req_msg, param->srq);
	}

	req_msg->primary_local_gid = pri_path->sgid;
	req_msg->primary_remote_gid = pri_path->dgid;
	if (pri_ext) {
		req_msg->primary_local_gid.global.interface_id
			= OPA_MAKE_ID(be32_to_cpu(pri_path->opa.slid));
		req_msg->primary_remote_gid.global.interface_id
			= OPA_MAKE_ID(be32_to_cpu(pri_path->opa.dlid));
	}
	if (pri_path->hop_limit <= 1) {
		req_msg->primary_local_lid = pri_ext ? 0 :
			htons(ntohl(sa_path_get_slid(pri_path)));
		req_msg->primary_remote_lid = pri_ext ? 0 :
			htons(ntohl(sa_path_get_dlid(pri_path)));
	} else {
		/* Work-around until there's a way to obtain remote LID info */
		req_msg->primary_local_lid = IB_LID_PERMISSIVE;
		req_msg->primary_remote_lid = IB_LID_PERMISSIVE;
	}
	cm_req_set_primary_flow_label(req_msg, pri_path->flow_label);
	cm_req_set_primary_packet_rate(req_msg, pri_path->rate);
	req_msg->primary_traffic_class = pri_path->traffic_class;
	req_msg->primary_hop_limit = pri_path->hop_limit;
	cm_req_set_primary_sl(req_msg, pri_path->sl);
	cm_req_set_primary_subnet_local(req_msg, (pri_path->hop_limit <= 1));
	cm_req_set_primary_local_ack_timeout(req_msg,
		cm_ack_timeout(cm_id_priv->av.port->cm_dev->ack_delay,
			       pri_path->packet_life_time));

	if (alt_path) {
		bool alt_ext = false;

		if (alt_path->rec_type == SA_PATH_REC_TYPE_OPA)
			alt_ext = opa_is_extended_lid(alt_path->opa.dlid,
						      alt_path->opa.slid);

		req_msg->alt_local_gid = alt_path->sgid;
		req_msg->alt_remote_gid = alt_path->dgid;
		if (alt_ext) {
			req_msg->alt_local_gid.global.interface_id
				= OPA_MAKE_ID(be32_to_cpu(alt_path->opa.slid));
			req_msg->alt_remote_gid.global.interface_id
				= OPA_MAKE_ID(be32_to_cpu(alt_path->opa.dlid));
		}
		if (alt_path->hop_limit <= 1) {
			req_msg->alt_local_lid = alt_ext ? 0 :
				htons(ntohl(sa_path_get_slid(alt_path)));
			req_msg->alt_remote_lid = alt_ext ? 0 :
				htons(ntohl(sa_path_get_dlid(alt_path)));
		} else {
			req_msg->alt_local_lid = IB_LID_PERMISSIVE;
			req_msg->alt_remote_lid = IB_LID_PERMISSIVE;
		}
		cm_req_set_alt_flow_label(req_msg,
					  alt_path->flow_label);
		cm_req_set_alt_packet_rate(req_msg, alt_path->rate);
		req_msg->alt_traffic_class = alt_path->traffic_class;
		req_msg->alt_hop_limit = alt_path->hop_limit;
		cm_req_set_alt_sl(req_msg, alt_path->sl);
		cm_req_set_alt_subnet_local(req_msg, (alt_path->hop_limit <= 1));
		cm_req_set_alt_local_ack_timeout(req_msg,
			cm_ack_timeout(cm_id_priv->av.port->cm_dev->ack_delay,
				       alt_path->packet_life_time));
	}

	if (param->private_data && param->private_data_len)
		memcpy(req_msg->private_data, param->private_data,
		       param->private_data_len);
}

static int cm_validate_req_param(struct ib_cm_req_param *param)
{
	/* peer-to-peer not supported */
	if (param->peer_to_peer)
		return -EINVAL;

	if (!param->primary_path)
		return -EINVAL;

	if (param->qp_type != IB_QPT_RC && param->qp_type != IB_QPT_UC &&
	    param->qp_type != IB_QPT_XRC_INI)
		return -EINVAL;

	if (param->private_data &&
	    param->private_data_len > IB_CM_REQ_PRIVATE_DATA_SIZE)
		return -EINVAL;

	if (param->alternate_path &&
	    (param->alternate_path->pkey != param->primary_path->pkey ||
	     param->alternate_path->mtu != param->primary_path->mtu))
		return -EINVAL;

	return 0;
}

int ib_send_cm_req(struct ib_cm_id *cm_id,
		   struct ib_cm_req_param *param)
{
	struct cm_id_private *cm_id_priv;
	struct cm_req_msg *req_msg;
	unsigned long flags;
	int ret;

	ret = cm_validate_req_param(param);
	if (ret)
		return ret;

	/* Verify that we're not in timewait. */
	cm_id_priv = container_of(cm_id, struct cm_id_private, id);
	spin_lock_irqsave(&cm_id_priv->lock, flags);
	if (cm_id->state != IB_CM_IDLE) {
		spin_unlock_irqrestore(&cm_id_priv->lock, flags);
		ret = -EINVAL;
		goto out;
	}
	spin_unlock_irqrestore(&cm_id_priv->lock, flags);

	cm_id_priv->timewait_info = cm_create_timewait_info(cm_id_priv->
							    id.local_id);
	if (IS_ERR(cm_id_priv->timewait_info)) {
		ret = PTR_ERR(cm_id_priv->timewait_info);
		goto out;
	}

	ret = cm_init_av_by_path(param->primary_path,
				 param->ppath_sgid_attr, &cm_id_priv->av,
				 cm_id_priv);
	if (ret)
		goto error1;
	if (param->alternate_path) {
		ret = cm_init_av_by_path(param->alternate_path, NULL,
					 &cm_id_priv->alt_av, cm_id_priv);
		if (ret)
			goto error1;
	}
	cm_id->service_id = param->service_id;
	cm_id->service_mask = ~cpu_to_be64(0);
	cm_id_priv->timeout_ms = cm_convert_to_ms(
				    param->primary_path->packet_life_time) * 2 +
				 cm_convert_to_ms(
				    param->remote_cm_response_timeout);
	cm_id_priv->max_cm_retries = param->max_cm_retries;
	cm_id_priv->initiator_depth = param->initiator_depth;
	cm_id_priv->responder_resources = param->responder_resources;
	cm_id_priv->retry_count = param->retry_count;
	cm_id_priv->path_mtu = param->primary_path->mtu;
	cm_id_priv->pkey = param->primary_path->pkey;
	cm_id_priv->qp_type = param->qp_type;

	ret = cm_alloc_msg(cm_id_priv, &cm_id_priv->msg);
	if (ret)
		goto error1;

	req_msg = (struct cm_req_msg *) cm_id_priv->msg->mad;
	cm_format_req(req_msg, cm_id_priv, param);
	cm_id_priv->tid = req_msg->hdr.tid;
	cm_id_priv->msg->timeout_ms = cm_id_priv->timeout_ms;
	cm_id_priv->msg->context[1] = (void *) (unsigned long) IB_CM_REQ_SENT;

	cm_id_priv->local_qpn = cm_req_get_local_qpn(req_msg);
	cm_id_priv->rq_psn = cm_req_get_starting_psn(req_msg);

	spin_lock_irqsave(&cm_id_priv->lock, flags);
	ret = ib_post_send_mad(cm_id_priv->msg, NULL);
	if (ret) {
		spin_unlock_irqrestore(&cm_id_priv->lock, flags);
		goto error2;
	}
	BUG_ON(cm_id->state != IB_CM_IDLE);
	cm_id->state = IB_CM_REQ_SENT;
	spin_unlock_irqrestore(&cm_id_priv->lock, flags);
	return 0;

error2:	cm_free_msg(cm_id_priv->msg);
error1:	kfree(cm_id_priv->timewait_info);
out:	return ret;
}
EXPORT_SYMBOL(ib_send_cm_req);

static int cm_issue_rej(struct cm_port *port,
			struct ib_mad_recv_wc *mad_recv_wc,
			enum ib_cm_rej_reason reason,
			enum cm_msg_response msg_rejected,
			void *ari, u8 ari_length)
{
	struct ib_mad_send_buf *msg = NULL;
	struct cm_rej_msg *rej_msg, *rcv_msg;
	int ret;

	ret = cm_alloc_response_msg(port, mad_recv_wc, &msg);
	if (ret)
		return ret;

	/* We just need common CM header information.  Cast to any message. */
	rcv_msg = (struct cm_rej_msg *) mad_recv_wc->recv_buf.mad;
	rej_msg = (struct cm_rej_msg *) msg->mad;

	cm_format_mad_hdr(&rej_msg->hdr, CM_REJ_ATTR_ID, rcv_msg->hdr.tid);
	rej_msg->remote_comm_id = rcv_msg->local_comm_id;
	rej_msg->local_comm_id = rcv_msg->remote_comm_id;
	cm_rej_set_msg_rejected(rej_msg, msg_rejected);
	rej_msg->reason = cpu_to_be16(reason);

	if (ari && ari_length) {
		cm_rej_set_reject_info_len(rej_msg, ari_length);
		memcpy(rej_msg->ari, ari, ari_length);
	}

	ret = ib_post_send_mad(msg, NULL);
	if (ret)
		cm_free_msg(msg);

	return ret;
}

static inline int cm_is_active_peer(__be64 local_ca_guid, __be64 remote_ca_guid,
				    __be32 local_qpn, __be32 remote_qpn)
{
	return (be64_to_cpu(local_ca_guid) > be64_to_cpu(remote_ca_guid) ||
		((local_ca_guid == remote_ca_guid) &&
		 (be32_to_cpu(local_qpn) > be32_to_cpu(remote_qpn))));
}

static bool cm_req_has_alt_path(struct cm_req_msg *req_msg)
{
	return ((req_msg->alt_local_lid) ||
		(ib_is_opa_gid(&req_msg->alt_local_gid)));
}

static void cm_path_set_rec_type(struct ib_device *ib_device, u8 port_num,
				 struct sa_path_rec *path, union ib_gid *gid)
{
	if (ib_is_opa_gid(gid) && rdma_cap_opa_ah(ib_device, port_num))
		path->rec_type = SA_PATH_REC_TYPE_OPA;
	else
		path->rec_type = SA_PATH_REC_TYPE_IB;
}

static void cm_format_path_lid_from_req(struct cm_req_msg *req_msg,
					struct sa_path_rec *primary_path,
					struct sa_path_rec *alt_path)
{
	u32 lid;

	if (primary_path->rec_type != SA_PATH_REC_TYPE_OPA) {
		sa_path_set_dlid(primary_path,
				 ntohs(req_msg->primary_local_lid));
		sa_path_set_slid(primary_path,
				 ntohs(req_msg->primary_remote_lid));
	} else {
		lid = opa_get_lid_from_gid(&req_msg->primary_local_gid);
		sa_path_set_dlid(primary_path, lid);

		lid = opa_get_lid_from_gid(&req_msg->primary_remote_gid);
		sa_path_set_slid(primary_path, lid);
	}

	if (!cm_req_has_alt_path(req_msg))
		return;

	if (alt_path->rec_type != SA_PATH_REC_TYPE_OPA) {
		sa_path_set_dlid(alt_path, ntohs(req_msg->alt_local_lid));
		sa_path_set_slid(alt_path, ntohs(req_msg->alt_remote_lid));
	} else {
		lid = opa_get_lid_from_gid(&req_msg->alt_local_gid);
		sa_path_set_dlid(alt_path, lid);

		lid = opa_get_lid_from_gid(&req_msg->alt_remote_gid);
		sa_path_set_slid(alt_path, lid);
	}
}

static void cm_format_paths_from_req(struct cm_req_msg *req_msg,
				     struct sa_path_rec *primary_path,
				     struct sa_path_rec *alt_path)
{
	primary_path->dgid = req_msg->primary_local_gid;
	primary_path->sgid = req_msg->primary_remote_gid;
	primary_path->flow_label = cm_req_get_primary_flow_label(req_msg);
	primary_path->hop_limit = req_msg->primary_hop_limit;
	primary_path->traffic_class = req_msg->primary_traffic_class;
	primary_path->reversible = 1;
	primary_path->pkey = req_msg->pkey;
	primary_path->sl = cm_req_get_primary_sl(req_msg);
	primary_path->mtu_selector = IB_SA_EQ;
	primary_path->mtu = cm_req_get_path_mtu(req_msg);
	primary_path->rate_selector = IB_SA_EQ;
	primary_path->rate = cm_req_get_primary_packet_rate(req_msg);
	primary_path->packet_life_time_selector = IB_SA_EQ;
	primary_path->packet_life_time =
		cm_req_get_primary_local_ack_timeout(req_msg);
	primary_path->packet_life_time -= (primary_path->packet_life_time > 0);
	primary_path->service_id = req_msg->service_id;
	if (sa_path_is_roce(primary_path))
		primary_path->roce.route_resolved = false;

	if (cm_req_has_alt_path(req_msg)) {
		alt_path->dgid = req_msg->alt_local_gid;
		alt_path->sgid = req_msg->alt_remote_gid;
		alt_path->flow_label = cm_req_get_alt_flow_label(req_msg);
		alt_path->hop_limit = req_msg->alt_hop_limit;
		alt_path->traffic_class = req_msg->alt_traffic_class;
		alt_path->reversible = 1;
		alt_path->pkey = req_msg->pkey;
		alt_path->sl = cm_req_get_alt_sl(req_msg);
		alt_path->mtu_selector = IB_SA_EQ;
		alt_path->mtu = cm_req_get_path_mtu(req_msg);
		alt_path->rate_selector = IB_SA_EQ;
		alt_path->rate = cm_req_get_alt_packet_rate(req_msg);
		alt_path->packet_life_time_selector = IB_SA_EQ;
		alt_path->packet_life_time =
			cm_req_get_alt_local_ack_timeout(req_msg);
		alt_path->packet_life_time -= (alt_path->packet_life_time > 0);
		alt_path->service_id = req_msg->service_id;

		if (sa_path_is_roce(alt_path))
			alt_path->roce.route_resolved = false;
	}
	cm_format_path_lid_from_req(req_msg, primary_path, alt_path);
}

static u16 cm_get_bth_pkey(struct cm_work *work)
{
	struct ib_device *ib_dev = work->port->cm_dev->ib_device;
	u8 port_num = work->port->port_num;
	u16 pkey_index = work->mad_recv_wc->wc->pkey_index;
	u16 pkey;
	int ret;

	ret = ib_get_cached_pkey(ib_dev, port_num, pkey_index, &pkey);
	if (ret) {
		dev_warn_ratelimited(&ib_dev->dev, "ib_cm: Couldn't retrieve pkey for incoming request (port %d, pkey index %d). %d\n",
				     port_num, pkey_index, ret);
		return 0;
	}

	return pkey;
}

/**
 * Convert OPA SGID to IB SGID
 * ULPs (such as IPoIB) do not understand OPA GIDs and will
 * reject them as the local_gid will not match the sgid. Therefore,
 * change the pathrec's SGID to an IB SGID.
 *
 * @work: Work completion
 * @path: Path record
 */
static void cm_opa_to_ib_sgid(struct cm_work *work,
			      struct sa_path_rec *path)
{
	struct ib_device *dev = work->port->cm_dev->ib_device;
	u8 port_num = work->port->port_num;

	if (rdma_cap_opa_ah(dev, port_num) &&
	    (ib_is_opa_gid(&path->sgid))) {
		union ib_gid sgid;

		if (rdma_query_gid(dev, port_num, 0, &sgid)) {
			dev_warn(&dev->dev,
				 "Error updating sgid in CM request\n");
			return;
		}

		path->sgid = sgid;
	}
}

static void cm_format_req_event(struct cm_work *work,
				struct cm_id_private *cm_id_priv,
				struct ib_cm_id *listen_id)
{
	struct cm_req_msg *req_msg;
	struct ib_cm_req_event_param *param;

	req_msg = (struct cm_req_msg *)work->mad_recv_wc->recv_buf.mad;
	param = &work->cm_event.param.req_rcvd;
	param->listen_id = listen_id;
	param->bth_pkey = cm_get_bth_pkey(work);
	param->port = cm_id_priv->av.port->port_num;
	param->primary_path = &work->path[0];
	cm_opa_to_ib_sgid(work, param->primary_path);
	if (cm_req_has_alt_path(req_msg)) {
		param->alternate_path = &work->path[1];
		cm_opa_to_ib_sgid(work, param->alternate_path);
	} else {
		param->alternate_path = NULL;
	}
	param->remote_ca_guid = req_msg->local_ca_guid;
	param->remote_qkey = be32_to_cpu(req_msg->local_qkey);
	param->remote_qpn = be32_to_cpu(cm_req_get_local_qpn(req_msg));
	param->qp_type = cm_req_get_qp_type(req_msg);
	param->starting_psn = be32_to_cpu(cm_req_get_starting_psn(req_msg));
	param->responder_resources = cm_req_get_init_depth(req_msg);
	param->initiator_depth = cm_req_get_resp_res(req_msg);
	param->local_cm_response_timeout =
					cm_req_get_remote_resp_timeout(req_msg);
	param->flow_control = cm_req_get_flow_ctrl(req_msg);
	param->remote_cm_response_timeout =
					cm_req_get_local_resp_timeout(req_msg);
	param->retry_count = cm_req_get_retry_count(req_msg);
	param->rnr_retry_count = cm_req_get_rnr_retry_count(req_msg);
	param->srq = cm_req_get_srq(req_msg);
	param->ppath_sgid_attr = cm_id_priv->av.ah_attr.grh.sgid_attr;
	work->cm_event.private_data = &req_msg->private_data;
}

static void cm_process_work(struct cm_id_private *cm_id_priv,
			    struct cm_work *work)
{
	int ret;

	/* We will typically only have the current event to report. */
	ret = cm_id_priv->id.cm_handler(&cm_id_priv->id, &work->cm_event);
	cm_free_work(work);

	while (!ret && !atomic_add_negative(-1, &cm_id_priv->work_count)) {
		spin_lock_irq(&cm_id_priv->lock);
		work = cm_dequeue_work(cm_id_priv);
		spin_unlock_irq(&cm_id_priv->lock);
		if (!work)
			return;

		ret = cm_id_priv->id.cm_handler(&cm_id_priv->id,
						&work->cm_event);
		cm_free_work(work);
	}
	cm_deref_id(cm_id_priv);
	if (ret)
		cm_destroy_id(&cm_id_priv->id, ret);
}

static void cm_format_mra(struct cm_mra_msg *mra_msg,
			  struct cm_id_private *cm_id_priv,
			  enum cm_msg_response msg_mraed, u8 service_timeout,
			  const void *private_data, u8 private_data_len)
{
	cm_format_mad_hdr(&mra_msg->hdr, CM_MRA_ATTR_ID, cm_id_priv->tid);
	cm_mra_set_msg_mraed(mra_msg, msg_mraed);
	mra_msg->local_comm_id = cm_id_priv->id.local_id;
	mra_msg->remote_comm_id = cm_id_priv->id.remote_id;
	cm_mra_set_service_timeout(mra_msg, service_timeout);

	if (private_data && private_data_len)
		memcpy(mra_msg->private_data, private_data, private_data_len);
}

static void cm_format_rej(struct cm_rej_msg *rej_msg,
			  struct cm_id_private *cm_id_priv,
			  enum ib_cm_rej_reason reason,
			  void *ari,
			  u8 ari_length,
			  const void *private_data,
			  u8 private_data_len)
{
	cm_format_mad_hdr(&rej_msg->hdr, CM_REJ_ATTR_ID, cm_id_priv->tid);
	rej_msg->remote_comm_id = cm_id_priv->id.remote_id;

	switch(cm_id_priv->id.state) {
	case IB_CM_REQ_RCVD:
		rej_msg->local_comm_id = 0;
		cm_rej_set_msg_rejected(rej_msg, CM_MSG_RESPONSE_REQ);
		break;
	case IB_CM_MRA_REQ_SENT:
		rej_msg->local_comm_id = cm_id_priv->id.local_id;
		cm_rej_set_msg_rejected(rej_msg, CM_MSG_RESPONSE_REQ);
		break;
	case IB_CM_REP_RCVD:
	case IB_CM_MRA_REP_SENT:
		rej_msg->local_comm_id = cm_id_priv->id.local_id;
		cm_rej_set_msg_rejected(rej_msg, CM_MSG_RESPONSE_REP);
		break;
	default:
		rej_msg->local_comm_id = cm_id_priv->id.local_id;
		cm_rej_set_msg_rejected(rej_msg, CM_MSG_RESPONSE_OTHER);
		break;
	}

	rej_msg->reason = cpu_to_be16(reason);
	if (ari && ari_length) {
		cm_rej_set_reject_info_len(rej_msg, ari_length);
		memcpy(rej_msg->ari, ari, ari_length);
	}

	if (private_data && private_data_len)
		memcpy(rej_msg->private_data, private_data, private_data_len);
}

static void cm_dup_req_handler(struct cm_work *work,
			       struct cm_id_private *cm_id_priv)
{
	struct ib_mad_send_buf *msg = NULL;
	int ret;

	atomic_long_inc(&work->port->counter_group[CM_RECV_DUPLICATES].
			counter[CM_REQ_COUNTER]);

	/* Quick state check to discard duplicate REQs. */
	if (cm_id_priv->id.state == IB_CM_REQ_RCVD)
		return;

	ret = cm_alloc_response_msg(work->port, work->mad_recv_wc, &msg);
	if (ret)
		return;

	spin_lock_irq(&cm_id_priv->lock);
	switch (cm_id_priv->id.state) {
	case IB_CM_MRA_REQ_SENT:
		cm_format_mra((struct cm_mra_msg *) msg->mad, cm_id_priv,
			      CM_MSG_RESPONSE_REQ, cm_id_priv->service_timeout,
			      cm_id_priv->private_data,
			      cm_id_priv->private_data_len);
		break;
	case IB_CM_TIMEWAIT:
		cm_format_rej((struct cm_rej_msg *) msg->mad, cm_id_priv,
			      IB_CM_REJ_STALE_CONN, NULL, 0, NULL, 0);
		break;
	default:
		goto unlock;
	}
	spin_unlock_irq(&cm_id_priv->lock);

	ret = ib_post_send_mad(msg, NULL);
	if (ret)
		goto free;
	return;

unlock:	spin_unlock_irq(&cm_id_priv->lock);
free:	cm_free_msg(msg);
}

static struct cm_id_private * cm_match_req(struct cm_work *work,
					   struct cm_id_private *cm_id_priv)
{
	struct cm_id_private *listen_cm_id_priv, *cur_cm_id_priv;
	struct cm_timewait_info *timewait_info;
	struct cm_req_msg *req_msg;
	struct ib_cm_id *cm_id;

	req_msg = (struct cm_req_msg *)work->mad_recv_wc->recv_buf.mad;

	/* Check for possible duplicate REQ. */
	spin_lock_irq(&cm.lock);
	timewait_info = cm_insert_remote_id(cm_id_priv->timewait_info);
	if (timewait_info) {
		cur_cm_id_priv = cm_get_id(timewait_info->work.local_id,
					   timewait_info->work.remote_id);
		spin_unlock_irq(&cm.lock);
		if (cur_cm_id_priv) {
			cm_dup_req_handler(work, cur_cm_id_priv);
			cm_deref_id(cur_cm_id_priv);
		}
		return NULL;
	}

	/* Check for stale connections. */
	timewait_info = cm_insert_remote_qpn(cm_id_priv->timewait_info);
	if (timewait_info) {
		cm_cleanup_timewait(cm_id_priv->timewait_info);
		cur_cm_id_priv = cm_get_id(timewait_info->work.local_id,
					   timewait_info->work.remote_id);

		spin_unlock_irq(&cm.lock);
		cm_issue_rej(work->port, work->mad_recv_wc,
			     IB_CM_REJ_STALE_CONN, CM_MSG_RESPONSE_REQ,
			     NULL, 0);
		if (cur_cm_id_priv) {
			cm_id = &cur_cm_id_priv->id;
			ib_send_cm_dreq(cm_id, NULL, 0);
			cm_deref_id(cur_cm_id_priv);
		}
		return NULL;
	}

	/* Find matching listen request. */
	listen_cm_id_priv = cm_find_listen(cm_id_priv->id.device,
					   req_msg->service_id);
	if (!listen_cm_id_priv) {
		cm_cleanup_timewait(cm_id_priv->timewait_info);
		spin_unlock_irq(&cm.lock);
		cm_issue_rej(work->port, work->mad_recv_wc,
			     IB_CM_REJ_INVALID_SERVICE_ID, CM_MSG_RESPONSE_REQ,
			     NULL, 0);
		goto out;
	}
	atomic_inc(&listen_cm_id_priv->refcount);
	atomic_inc(&cm_id_priv->refcount);
	cm_id_priv->id.state = IB_CM_REQ_RCVD;
	atomic_inc(&cm_id_priv->work_count);
	spin_unlock_irq(&cm.lock);
out:
	return listen_cm_id_priv;
}

/*
 * Work-around for inter-subnet connections.  If the LIDs are permissive,
 * we need to override the LID/SL data in the REQ with the LID information
 * in the work completion.
 */
static void cm_process_routed_req(struct cm_req_msg *req_msg, struct ib_wc *wc)
{
	if (!cm_req_get_primary_subnet_local(req_msg)) {
		if (req_msg->primary_local_lid == IB_LID_PERMISSIVE) {
			req_msg->primary_local_lid = ib_lid_be16(wc->slid);
			cm_req_set_primary_sl(req_msg, wc->sl);
		}

		if (req_msg->primary_remote_lid == IB_LID_PERMISSIVE)
			req_msg->primary_remote_lid = cpu_to_be16(wc->dlid_path_bits);
	}

	if (!cm_req_get_alt_subnet_local(req_msg)) {
		if (req_msg->alt_local_lid == IB_LID_PERMISSIVE) {
			req_msg->alt_local_lid = ib_lid_be16(wc->slid);
			cm_req_set_alt_sl(req_msg, wc->sl);
		}

		if (req_msg->alt_remote_lid == IB_LID_PERMISSIVE)
			req_msg->alt_remote_lid = cpu_to_be16(wc->dlid_path_bits);
	}
}

static int cm_req_handler(struct cm_work *work)
{
	struct ib_cm_id *cm_id;
	struct cm_id_private *cm_id_priv, *listen_cm_id_priv;
	struct cm_req_msg *req_msg;
	const struct ib_global_route *grh;
	const struct ib_gid_attr *gid_attr;
	int ret;

	req_msg = (struct cm_req_msg *)work->mad_recv_wc->recv_buf.mad;

	cm_id = ib_create_cm_id(work->port->cm_dev->ib_device, NULL, NULL);
	if (IS_ERR(cm_id))
		return PTR_ERR(cm_id);

	cm_id_priv = container_of(cm_id, struct cm_id_private, id);
	cm_id_priv->id.remote_id = req_msg->local_comm_id;
	ret = cm_init_av_for_response(work->port, work->mad_recv_wc->wc,
				      work->mad_recv_wc->recv_buf.grh,
				      &cm_id_priv->av);
	if (ret)
		goto destroy;
	cm_id_priv->timewait_info = cm_create_timewait_info(cm_id_priv->
							    id.local_id);
	if (IS_ERR(cm_id_priv->timewait_info)) {
		ret = PTR_ERR(cm_id_priv->timewait_info);
		goto destroy;
	}
	cm_id_priv->timewait_info->work.remote_id = req_msg->local_comm_id;
	cm_id_priv->timewait_info->remote_ca_guid = req_msg->local_ca_guid;
	cm_id_priv->timewait_info->remote_qpn = cm_req_get_local_qpn(req_msg);

	listen_cm_id_priv = cm_match_req(work, cm_id_priv);
	if (!listen_cm_id_priv) {
		pr_debug("%s: local_id %d, no listen_cm_id_priv\n", __func__,
			 be32_to_cpu(cm_id->local_id));
		ret = -EINVAL;
		goto free_timeinfo;
	}

	cm_id_priv->id.cm_handler = listen_cm_id_priv->id.cm_handler;
	cm_id_priv->id.context = listen_cm_id_priv->id.context;
	cm_id_priv->id.service_id = req_msg->service_id;
	cm_id_priv->id.service_mask = ~cpu_to_be64(0);

	cm_process_routed_req(req_msg, work->mad_recv_wc->wc);

	memset(&work->path[0], 0, sizeof(work->path[0]));
	if (cm_req_has_alt_path(req_msg))
		memset(&work->path[1], 0, sizeof(work->path[1]));
	grh = rdma_ah_read_grh(&cm_id_priv->av.ah_attr);
	gid_attr = grh->sgid_attr;

	if (gid_attr &&
	    rdma_protocol_roce(work->port->cm_dev->ib_device,
			       work->port->port_num)) {
		work->path[0].rec_type =
			sa_conv_gid_to_pathrec_type(gid_attr->gid_type);
	} else {
		cm_path_set_rec_type(work->port->cm_dev->ib_device,
				     work->port->port_num,
				     &work->path[0],
				     &req_msg->primary_local_gid);
	}
	if (cm_req_has_alt_path(req_msg))
		work->path[1].rec_type = work->path[0].rec_type;
	cm_format_paths_from_req(req_msg, &work->path[0],
				 &work->path[1]);
	if (cm_id_priv->av.ah_attr.type == RDMA_AH_ATTR_TYPE_ROCE)
		sa_path_set_dmac(&work->path[0],
				 cm_id_priv->av.ah_attr.roce.dmac);
	work->path[0].hop_limit = grh->hop_limit;
	ret = cm_init_av_by_path(&work->path[0], gid_attr, &cm_id_priv->av,
				 cm_id_priv);
	if (ret) {
		int err;

		err = rdma_query_gid(work->port->cm_dev->ib_device,
				     work->port->port_num, 0,
				     &work->path[0].sgid);
		if (err)
			ib_send_cm_rej(cm_id, IB_CM_REJ_INVALID_GID,
				       NULL, 0, NULL, 0);
		else
			ib_send_cm_rej(cm_id, IB_CM_REJ_INVALID_GID,
				       &work->path[0].sgid,
				       sizeof(work->path[0].sgid),
				       NULL, 0);
		goto rejected;
	}
	if (cm_req_has_alt_path(req_msg)) {
		ret = cm_init_av_by_path(&work->path[1], NULL,
					 &cm_id_priv->alt_av, cm_id_priv);
		if (ret) {
			ib_send_cm_rej(cm_id, IB_CM_REJ_INVALID_ALT_GID,
				       &work->path[0].sgid,
				       sizeof(work->path[0].sgid), NULL, 0);
			goto rejected;
		}
	}
	cm_id_priv->tid = req_msg->hdr.tid;
	cm_id_priv->timeout_ms = cm_convert_to_ms(
					cm_req_get_local_resp_timeout(req_msg));
	cm_id_priv->max_cm_retries = cm_req_get_max_cm_retries(req_msg);
	cm_id_priv->remote_qpn = cm_req_get_local_qpn(req_msg);
	cm_id_priv->initiator_depth = cm_req_get_resp_res(req_msg);
	cm_id_priv->responder_resources = cm_req_get_init_depth(req_msg);
	cm_id_priv->path_mtu = cm_req_get_path_mtu(req_msg);
	cm_id_priv->pkey = req_msg->pkey;
	cm_id_priv->sq_psn = cm_req_get_starting_psn(req_msg);
	cm_id_priv->retry_count = cm_req_get_retry_count(req_msg);
	cm_id_priv->rnr_retry_count = cm_req_get_rnr_retry_count(req_msg);
	cm_id_priv->qp_type = cm_req_get_qp_type(req_msg);

	cm_format_req_event(work, cm_id_priv, &listen_cm_id_priv->id);
	cm_process_work(cm_id_priv, work);
	cm_deref_id(listen_cm_id_priv);
	return 0;

rejected:
	atomic_dec(&cm_id_priv->refcount);
	cm_deref_id(listen_cm_id_priv);
free_timeinfo:
	kfree(cm_id_priv->timewait_info);
destroy:
	ib_destroy_cm_id(cm_id);
	return ret;
}

static void cm_format_rep(struct cm_rep_msg *rep_msg,
			  struct cm_id_private *cm_id_priv,
			  struct ib_cm_rep_param *param)
{
	cm_format_mad_hdr(&rep_msg->hdr, CM_REP_ATTR_ID, cm_id_priv->tid);
	rep_msg->local_comm_id = cm_id_priv->id.local_id;
	rep_msg->remote_comm_id = cm_id_priv->id.remote_id;
	cm_rep_set_starting_psn(rep_msg, cpu_to_be32(param->starting_psn));
	rep_msg->resp_resources = param->responder_resources;
	cm_rep_set_target_ack_delay(rep_msg,
				    cm_id_priv->av.port->cm_dev->ack_delay);
	cm_rep_set_failover(rep_msg, param->failover_accepted);
	cm_rep_set_rnr_retry_count(rep_msg, param->rnr_retry_count);
	rep_msg->local_ca_guid = cm_id_priv->id.device->node_guid;

	if (cm_id_priv->qp_type != IB_QPT_XRC_TGT) {
		rep_msg->initiator_depth = param->initiator_depth;
		cm_rep_set_flow_ctrl(rep_msg, param->flow_control);
		cm_rep_set_srq(rep_msg, param->srq);
		cm_rep_set_local_qpn(rep_msg, cpu_to_be32(param->qp_num));
	} else {
		cm_rep_set_srq(rep_msg, 1);
		cm_rep_set_local_eecn(rep_msg, cpu_to_be32(param->qp_num));
	}

	if (param->private_data && param->private_data_len)
		memcpy(rep_msg->private_data, param->private_data,
		       param->private_data_len);
}

int ib_send_cm_rep(struct ib_cm_id *cm_id,
		   struct ib_cm_rep_param *param)
{
	struct cm_id_private *cm_id_priv;
	struct ib_mad_send_buf *msg;
	struct cm_rep_msg *rep_msg;
	unsigned long flags;
	int ret;

	if (param->private_data &&
	    param->private_data_len > IB_CM_REP_PRIVATE_DATA_SIZE)
		return -EINVAL;

	cm_id_priv = container_of(cm_id, struct cm_id_private, id);
	spin_lock_irqsave(&cm_id_priv->lock, flags);
	if (cm_id->state != IB_CM_REQ_RCVD &&
	    cm_id->state != IB_CM_MRA_REQ_SENT) {
		pr_debug("%s: local_comm_id %d, cm_id->state: %d\n", __func__,
			 be32_to_cpu(cm_id_priv->id.local_id), cm_id->state);
		ret = -EINVAL;
		goto out;
	}

	ret = cm_alloc_msg(cm_id_priv, &msg);
	if (ret)
		goto out;

	rep_msg = (struct cm_rep_msg *) msg->mad;
	cm_format_rep(rep_msg, cm_id_priv, param);
	msg->timeout_ms = cm_id_priv->timeout_ms;
	msg->context[1] = (void *) (unsigned long) IB_CM_REP_SENT;

	ret = ib_post_send_mad(msg, NULL);
	if (ret) {
		spin_unlock_irqrestore(&cm_id_priv->lock, flags);
		cm_free_msg(msg);
		return ret;
	}

	cm_id->state = IB_CM_REP_SENT;
	cm_id_priv->msg = msg;
	cm_id_priv->initiator_depth = param->initiator_depth;
	cm_id_priv->responder_resources = param->responder_resources;
	cm_id_priv->rq_psn = cm_rep_get_starting_psn(rep_msg);
	cm_id_priv->local_qpn = cpu_to_be32(param->qp_num & 0xFFFFFF);

out:	spin_unlock_irqrestore(&cm_id_priv->lock, flags);
	return ret;
}
EXPORT_SYMBOL(ib_send_cm_rep);

static void cm_format_rtu(struct cm_rtu_msg *rtu_msg,
			  struct cm_id_private *cm_id_priv,
			  const void *private_data,
			  u8 private_data_len)
{
	cm_format_mad_hdr(&rtu_msg->hdr, CM_RTU_ATTR_ID, cm_id_priv->tid);
	rtu_msg->local_comm_id = cm_id_priv->id.local_id;
	rtu_msg->remote_comm_id = cm_id_priv->id.remote_id;

	if (private_data && private_data_len)
		memcpy(rtu_msg->private_data, private_data, private_data_len);
}

int ib_send_cm_rtu(struct ib_cm_id *cm_id,
		   const void *private_data,
		   u8 private_data_len)
{
	struct cm_id_private *cm_id_priv;
	struct ib_mad_send_buf *msg;
	unsigned long flags;
	void *data;
	int ret;

	if (private_data && private_data_len > IB_CM_RTU_PRIVATE_DATA_SIZE)
		return -EINVAL;

	data = cm_copy_private_data(private_data, private_data_len);
	if (IS_ERR(data))
		return PTR_ERR(data);

	cm_id_priv = container_of(cm_id, struct cm_id_private, id);
	spin_lock_irqsave(&cm_id_priv->lock, flags);
	if (cm_id->state != IB_CM_REP_RCVD &&
	    cm_id->state != IB_CM_MRA_REP_SENT) {
		pr_debug("%s: local_id %d, cm_id->state %d\n", __func__,
			 be32_to_cpu(cm_id->local_id), cm_id->state);
		ret = -EINVAL;
		goto error;
	}

	ret = cm_alloc_msg(cm_id_priv, &msg);
	if (ret)
		goto error;

	cm_format_rtu((struct cm_rtu_msg *) msg->mad, cm_id_priv,
		      private_data, private_data_len);

	ret = ib_post_send_mad(msg, NULL);
	if (ret) {
		spin_unlock_irqrestore(&cm_id_priv->lock, flags);
		cm_free_msg(msg);
		kfree(data);
		return ret;
	}

	cm_id->state = IB_CM_ESTABLISHED;
	cm_set_private_data(cm_id_priv, data, private_data_len);
	spin_unlock_irqrestore(&cm_id_priv->lock, flags);
	return 0;

error:	spin_unlock_irqrestore(&cm_id_priv->lock, flags);
	kfree(data);
	return ret;
}
EXPORT_SYMBOL(ib_send_cm_rtu);

static void cm_format_rep_event(struct cm_work *work, enum ib_qp_type qp_type)
{
	struct cm_rep_msg *rep_msg;
	struct ib_cm_rep_event_param *param;

	rep_msg = (struct cm_rep_msg *)work->mad_recv_wc->recv_buf.mad;
	param = &work->cm_event.param.rep_rcvd;
	param->remote_ca_guid = rep_msg->local_ca_guid;
	param->remote_qkey = be32_to_cpu(rep_msg->local_qkey);
	param->remote_qpn = be32_to_cpu(cm_rep_get_qpn(rep_msg, qp_type));
	param->starting_psn = be32_to_cpu(cm_rep_get_starting_psn(rep_msg));
	param->responder_resources = rep_msg->initiator_depth;
	param->initiator_depth = rep_msg->resp_resources;
	param->target_ack_delay = cm_rep_get_target_ack_delay(rep_msg);
	param->failover_accepted = cm_rep_get_failover(rep_msg);
	param->flow_control = cm_rep_get_flow_ctrl(rep_msg);
	param->rnr_retry_count = cm_rep_get_rnr_retry_count(rep_msg);
	param->srq = cm_rep_get_srq(rep_msg);
	work->cm_event.private_data = &rep_msg->private_data;
}

static void cm_dup_rep_handler(struct cm_work *work)
{
	struct cm_id_private *cm_id_priv;
	struct cm_rep_msg *rep_msg;
	struct ib_mad_send_buf *msg = NULL;
	int ret;

	rep_msg = (struct cm_rep_msg *) work->mad_recv_wc->recv_buf.mad;
	cm_id_priv = cm_acquire_id(rep_msg->remote_comm_id,
				   rep_msg->local_comm_id);
	if (!cm_id_priv)
		return;

	atomic_long_inc(&work->port->counter_group[CM_RECV_DUPLICATES].
			counter[CM_REP_COUNTER]);
	ret = cm_alloc_response_msg(work->port, work->mad_recv_wc, &msg);
	if (ret)
		goto deref;

	spin_lock_irq(&cm_id_priv->lock);
	if (cm_id_priv->id.state == IB_CM_ESTABLISHED)
		cm_format_rtu((struct cm_rtu_msg *) msg->mad, cm_id_priv,
			      cm_id_priv->private_data,
			      cm_id_priv->private_data_len);
	else if (cm_id_priv->id.state == IB_CM_MRA_REP_SENT)
		cm_format_mra((struct cm_mra_msg *) msg->mad, cm_id_priv,
			      CM_MSG_RESPONSE_REP, cm_id_priv->service_timeout,
			      cm_id_priv->private_data,
			      cm_id_priv->private_data_len);
	else
		goto unlock;
	spin_unlock_irq(&cm_id_priv->lock);

	ret = ib_post_send_mad(msg, NULL);
	if (ret)
		goto free;
	goto deref;

unlock:	spin_unlock_irq(&cm_id_priv->lock);
free:	cm_free_msg(msg);
deref:	cm_deref_id(cm_id_priv);
}

static int cm_rep_handler(struct cm_work *work)
{
	struct cm_id_private *cm_id_priv;
	struct cm_rep_msg *rep_msg;
	int ret;
	struct cm_id_private *cur_cm_id_priv;
	struct ib_cm_id *cm_id;
	struct cm_timewait_info *timewait_info;

	rep_msg = (struct cm_rep_msg *)work->mad_recv_wc->recv_buf.mad;
	cm_id_priv = cm_acquire_id(rep_msg->remote_comm_id, 0);
	if (!cm_id_priv) {
		cm_dup_rep_handler(work);
		pr_debug("%s: remote_comm_id %d, no cm_id_priv\n", __func__,
			 be32_to_cpu(rep_msg->remote_comm_id));
		return -EINVAL;
	}

	cm_format_rep_event(work, cm_id_priv->qp_type);

	spin_lock_irq(&cm_id_priv->lock);
	switch (cm_id_priv->id.state) {
	case IB_CM_REQ_SENT:
	case IB_CM_MRA_REQ_RCVD:
		break;
	default:
		spin_unlock_irq(&cm_id_priv->lock);
		ret = -EINVAL;
		pr_debug("%s: cm_id_priv->id.state: %d, local_comm_id %d, remote_comm_id %d\n",
			 __func__, cm_id_priv->id.state,
			 be32_to_cpu(rep_msg->local_comm_id),
			 be32_to_cpu(rep_msg->remote_comm_id));
		goto error;
	}

	cm_id_priv->timewait_info->work.remote_id = rep_msg->local_comm_id;
	cm_id_priv->timewait_info->remote_ca_guid = rep_msg->local_ca_guid;
	cm_id_priv->timewait_info->remote_qpn = cm_rep_get_qpn(rep_msg, cm_id_priv->qp_type);

	spin_lock(&cm.lock);
	/* Check for duplicate REP. */
	if (cm_insert_remote_id(cm_id_priv->timewait_info)) {
		spin_unlock(&cm.lock);
		spin_unlock_irq(&cm_id_priv->lock);
		ret = -EINVAL;
		pr_debug("%s: Failed to insert remote id %d\n", __func__,
			 be32_to_cpu(rep_msg->remote_comm_id));
		goto error;
	}
	/* Check for a stale connection. */
	timewait_info = cm_insert_remote_qpn(cm_id_priv->timewait_info);
	if (timewait_info) {
		rb_erase(&cm_id_priv->timewait_info->remote_id_node,
			 &cm.remote_id_table);
		cm_id_priv->timewait_info->inserted_remote_id = 0;
		cur_cm_id_priv = cm_get_id(timewait_info->work.local_id,
					   timewait_info->work.remote_id);

		spin_unlock(&cm.lock);
		spin_unlock_irq(&cm_id_priv->lock);
		cm_issue_rej(work->port, work->mad_recv_wc,
			     IB_CM_REJ_STALE_CONN, CM_MSG_RESPONSE_REP,
			     NULL, 0);
		ret = -EINVAL;
		pr_debug("%s: Stale connection. local_comm_id %d, remote_comm_id %d\n",
			 __func__, be32_to_cpu(rep_msg->local_comm_id),
			 be32_to_cpu(rep_msg->remote_comm_id));

		if (cur_cm_id_priv) {
			cm_id = &cur_cm_id_priv->id;
			ib_send_cm_dreq(cm_id, NULL, 0);
			cm_deref_id(cur_cm_id_priv);
		}

		goto error;
	}
	spin_unlock(&cm.lock);

	cm_id_priv->id.state = IB_CM_REP_RCVD;
	cm_id_priv->id.remote_id = rep_msg->local_comm_id;
	cm_id_priv->remote_qpn = cm_rep_get_qpn(rep_msg, cm_id_priv->qp_type);
	cm_id_priv->initiator_depth = rep_msg->resp_resources;
	cm_id_priv->responder_resources = rep_msg->initiator_depth;
	cm_id_priv->sq_psn = cm_rep_get_starting_psn(rep_msg);
	cm_id_priv->rnr_retry_count = cm_rep_get_rnr_retry_count(rep_msg);
	cm_id_priv->target_ack_delay = cm_rep_get_target_ack_delay(rep_msg);
	cm_id_priv->av.timeout =
			cm_ack_timeout(cm_id_priv->target_ack_delay,
				       cm_id_priv->av.timeout - 1);
	cm_id_priv->alt_av.timeout =
			cm_ack_timeout(cm_id_priv->target_ack_delay,
				       cm_id_priv->alt_av.timeout - 1);

	/* todo: handle peer_to_peer */

	ib_cancel_mad(cm_id_priv->av.port->mad_agent, cm_id_priv->msg);
	ret = atomic_inc_and_test(&cm_id_priv->work_count);
	if (!ret)
		list_add_tail(&work->list, &cm_id_priv->work_list);
	spin_unlock_irq(&cm_id_priv->lock);

	if (ret)
		cm_process_work(cm_id_priv, work);
	else
		cm_deref_id(cm_id_priv);
	return 0;

error:
	cm_deref_id(cm_id_priv);
	return ret;
}

static int cm_establish_handler(struct cm_work *work)
{
	struct cm_id_private *cm_id_priv;
	int ret;

	/* See comment in cm_establish about lookup. */
	cm_id_priv = cm_acquire_id(work->local_id, work->remote_id);
	if (!cm_id_priv)
		return -EINVAL;

	spin_lock_irq(&cm_id_priv->lock);
	if (cm_id_priv->id.state != IB_CM_ESTABLISHED) {
		spin_unlock_irq(&cm_id_priv->lock);
		goto out;
	}

	ib_cancel_mad(cm_id_priv->av.port->mad_agent, cm_id_priv->msg);
	ret = atomic_inc_and_test(&cm_id_priv->work_count);
	if (!ret)
		list_add_tail(&work->list, &cm_id_priv->work_list);
	spin_unlock_irq(&cm_id_priv->lock);

	if (ret)
		cm_process_work(cm_id_priv, work);
	else
		cm_deref_id(cm_id_priv);
	return 0;
out:
	cm_deref_id(cm_id_priv);
	return -EINVAL;
}

static int cm_rtu_handler(struct cm_work *work)
{
	struct cm_id_private *cm_id_priv;
	struct cm_rtu_msg *rtu_msg;
	int ret;

	rtu_msg = (struct cm_rtu_msg *)work->mad_recv_wc->recv_buf.mad;
	cm_id_priv = cm_acquire_id(rtu_msg->remote_comm_id,
				   rtu_msg->local_comm_id);
	if (!cm_id_priv)
		return -EINVAL;

	work->cm_event.private_data = &rtu_msg->private_data;

	spin_lock_irq(&cm_id_priv->lock);
	if (cm_id_priv->id.state != IB_CM_REP_SENT &&
	    cm_id_priv->id.state != IB_CM_MRA_REP_RCVD) {
		spin_unlock_irq(&cm_id_priv->lock);
		atomic_long_inc(&work->port->counter_group[CM_RECV_DUPLICATES].
				counter[CM_RTU_COUNTER]);
		goto out;
	}
	cm_id_priv->id.state = IB_CM_ESTABLISHED;

	ib_cancel_mad(cm_id_priv->av.port->mad_agent, cm_id_priv->msg);
	ret = atomic_inc_and_test(&cm_id_priv->work_count);
	if (!ret)
		list_add_tail(&work->list, &cm_id_priv->work_list);
	spin_unlock_irq(&cm_id_priv->lock);

	if (ret)
		cm_process_work(cm_id_priv, work);
	else
		cm_deref_id(cm_id_priv);
	return 0;
out:
	cm_deref_id(cm_id_priv);
	return -EINVAL;
}

static void cm_format_dreq(struct cm_dreq_msg *dreq_msg,
			  struct cm_id_private *cm_id_priv,
			  const void *private_data,
			  u8 private_data_len)
{
	cm_format_mad_hdr(&dreq_msg->hdr, CM_DREQ_ATTR_ID,
			  cm_form_tid(cm_id_priv));
	dreq_msg->local_comm_id = cm_id_priv->id.local_id;
	dreq_msg->remote_comm_id = cm_id_priv->id.remote_id;
	cm_dreq_set_remote_qpn(dreq_msg, cm_id_priv->remote_qpn);

	if (private_data && private_data_len)
		memcpy(dreq_msg->private_data, private_data, private_data_len);
}

int ib_send_cm_dreq(struct ib_cm_id *cm_id,
		    const void *private_data,
		    u8 private_data_len)
{
	struct cm_id_private *cm_id_priv;
	struct ib_mad_send_buf *msg;
	unsigned long flags;
	int ret;

	if (private_data && private_data_len > IB_CM_DREQ_PRIVATE_DATA_SIZE)
		return -EINVAL;

	cm_id_priv = container_of(cm_id, struct cm_id_private, id);
	spin_lock_irqsave(&cm_id_priv->lock, flags);
	if (cm_id->state != IB_CM_ESTABLISHED) {
		pr_debug("%s: local_id %d, cm_id->state: %d\n", __func__,
			 be32_to_cpu(cm_id->local_id), cm_id->state);
		ret = -EINVAL;
		goto out;
	}

	if (cm_id->lap_state == IB_CM_LAP_SENT ||
	    cm_id->lap_state == IB_CM_MRA_LAP_RCVD)
		ib_cancel_mad(cm_id_priv->av.port->mad_agent, cm_id_priv->msg);

	ret = cm_alloc_msg(cm_id_priv, &msg);
	if (ret) {
		cm_enter_timewait(cm_id_priv);
		goto out;
	}

	cm_format_dreq((struct cm_dreq_msg *) msg->mad, cm_id_priv,
		       private_data, private_data_len);
	msg->timeout_ms = cm_id_priv->timeout_ms;
	msg->context[1] = (void *) (unsigned long) IB_CM_DREQ_SENT;

	ret = ib_post_send_mad(msg, NULL);
	if (ret) {
		cm_enter_timewait(cm_id_priv);
		spin_unlock_irqrestore(&cm_id_priv->lock, flags);
		cm_free_msg(msg);
		return ret;
	}

	cm_id->state = IB_CM_DREQ_SENT;
	cm_id_priv->msg = msg;
out:	spin_unlock_irqrestore(&cm_id_priv->lock, flags);
	return ret;
}
EXPORT_SYMBOL(ib_send_cm_dreq);

static void cm_format_drep(struct cm_drep_msg *drep_msg,
			  struct cm_id_private *cm_id_priv,
			  const void *private_data,
			  u8 private_data_len)
{
	cm_format_mad_hdr(&drep_msg->hdr, CM_DREP_ATTR_ID, cm_id_priv->tid);
	drep_msg->local_comm_id = cm_id_priv->id.local_id;
	drep_msg->remote_comm_id = cm_id_priv->id.remote_id;

	if (private_data && private_data_len)
		memcpy(drep_msg->private_data, private_data, private_data_len);
}

int ib_send_cm_drep(struct ib_cm_id *cm_id,
		    const void *private_data,
		    u8 private_data_len)
{
	struct cm_id_private *cm_id_priv;
	struct ib_mad_send_buf *msg;
	unsigned long flags;
	void *data;
	int ret;

	if (private_data && private_data_len > IB_CM_DREP_PRIVATE_DATA_SIZE)
		return -EINVAL;

	data = cm_copy_private_data(private_data, private_data_len);
	if (IS_ERR(data))
		return PTR_ERR(data);

	cm_id_priv = container_of(cm_id, struct cm_id_private, id);
	spin_lock_irqsave(&cm_id_priv->lock, flags);
	if (cm_id->state != IB_CM_DREQ_RCVD) {
		spin_unlock_irqrestore(&cm_id_priv->lock, flags);
		kfree(data);
		pr_debug("%s: local_id %d, cm_idcm_id->state(%d) != IB_CM_DREQ_RCVD\n",
			 __func__, be32_to_cpu(cm_id->local_id), cm_id->state);
		return -EINVAL;
	}

	cm_set_private_data(cm_id_priv, data, private_data_len);
	cm_enter_timewait(cm_id_priv);

	ret = cm_alloc_msg(cm_id_priv, &msg);
	if (ret)
		goto out;

	cm_format_drep((struct cm_drep_msg *) msg->mad, cm_id_priv,
		       private_data, private_data_len);

	ret = ib_post_send_mad(msg, NULL);
	if (ret) {
		spin_unlock_irqrestore(&cm_id_priv->lock, flags);
		cm_free_msg(msg);
		return ret;
	}

out:	spin_unlock_irqrestore(&cm_id_priv->lock, flags);
	return ret;
}
EXPORT_SYMBOL(ib_send_cm_drep);

static int cm_issue_drep(struct cm_port *port,
			 struct ib_mad_recv_wc *mad_recv_wc)
{
	struct ib_mad_send_buf *msg = NULL;
	struct cm_dreq_msg *dreq_msg;
	struct cm_drep_msg *drep_msg;
	int ret;

	ret = cm_alloc_response_msg(port, mad_recv_wc, &msg);
	if (ret)
		return ret;

	dreq_msg = (struct cm_dreq_msg *) mad_recv_wc->recv_buf.mad;
	drep_msg = (struct cm_drep_msg *) msg->mad;

	cm_format_mad_hdr(&drep_msg->hdr, CM_DREP_ATTR_ID, dreq_msg->hdr.tid);
	drep_msg->remote_comm_id = dreq_msg->local_comm_id;
	drep_msg->local_comm_id = dreq_msg->remote_comm_id;

	ret = ib_post_send_mad(msg, NULL);
	if (ret)
		cm_free_msg(msg);

	return ret;
}

static int cm_dreq_handler(struct cm_work *work)
{
	struct cm_id_private *cm_id_priv;
	struct cm_dreq_msg *dreq_msg;
	struct ib_mad_send_buf *msg = NULL;
	int ret;

	dreq_msg = (struct cm_dreq_msg *)work->mad_recv_wc->recv_buf.mad;
	cm_id_priv = cm_acquire_id(dreq_msg->remote_comm_id,
				   dreq_msg->local_comm_id);
	if (!cm_id_priv) {
		atomic_long_inc(&work->port->counter_group[CM_RECV_DUPLICATES].
				counter[CM_DREQ_COUNTER]);
		cm_issue_drep(work->port, work->mad_recv_wc);
		pr_debug("%s: no cm_id_priv, local_comm_id %d, remote_comm_id %d\n",
			 __func__, be32_to_cpu(dreq_msg->local_comm_id),
			 be32_to_cpu(dreq_msg->remote_comm_id));
		return -EINVAL;
	}

	work->cm_event.private_data = &dreq_msg->private_data;

	spin_lock_irq(&cm_id_priv->lock);
	if (cm_id_priv->local_qpn != cm_dreq_get_remote_qpn(dreq_msg))
		goto unlock;

	switch (cm_id_priv->id.state) {
	case IB_CM_REP_SENT:
	case IB_CM_DREQ_SENT:
		ib_cancel_mad(cm_id_priv->av.port->mad_agent, cm_id_priv->msg);
		break;
	case IB_CM_ESTABLISHED:
		if (cm_id_priv->id.lap_state == IB_CM_LAP_SENT ||
		    cm_id_priv->id.lap_state == IB_CM_MRA_LAP_RCVD)
			ib_cancel_mad(cm_id_priv->av.port->mad_agent, cm_id_priv->msg);
		break;
	case IB_CM_MRA_REP_RCVD:
		break;
	case IB_CM_TIMEWAIT:
		atomic_long_inc(&work->port->counter_group[CM_RECV_DUPLICATES].
				counter[CM_DREQ_COUNTER]);
		msg = cm_alloc_response_msg_no_ah(work->port, work->mad_recv_wc);
		if (IS_ERR(msg))
			goto unlock;

		cm_format_drep((struct cm_drep_msg *) msg->mad, cm_id_priv,
			       cm_id_priv->private_data,
			       cm_id_priv->private_data_len);
		spin_unlock_irq(&cm_id_priv->lock);

		if (cm_create_response_msg_ah(work->port, work->mad_recv_wc, msg) ||
		    ib_post_send_mad(msg, NULL))
			cm_free_msg(msg);
		goto deref;
	case IB_CM_DREQ_RCVD:
		atomic_long_inc(&work->port->counter_group[CM_RECV_DUPLICATES].
				counter[CM_DREQ_COUNTER]);
		goto unlock;
	default:
		pr_debug("%s: local_id %d, cm_id_priv->id.state: %d\n",
			 __func__, be32_to_cpu(cm_id_priv->id.local_id),
			 cm_id_priv->id.state);
		goto unlock;
	}
	cm_id_priv->id.state = IB_CM_DREQ_RCVD;
	cm_id_priv->tid = dreq_msg->hdr.tid;
	ret = atomic_inc_and_test(&cm_id_priv->work_count);
	if (!ret)
		list_add_tail(&work->list, &cm_id_priv->work_list);
	spin_unlock_irq(&cm_id_priv->lock);

	if (ret)
		cm_process_work(cm_id_priv, work);
	else
		cm_deref_id(cm_id_priv);
	return 0;

unlock:	spin_unlock_irq(&cm_id_priv->lock);
deref:	cm_deref_id(cm_id_priv);
	return -EINVAL;
}

static int cm_drep_handler(struct cm_work *work)
{
	struct cm_id_private *cm_id_priv;
	struct cm_drep_msg *drep_msg;
	int ret;

	drep_msg = (struct cm_drep_msg *)work->mad_recv_wc->recv_buf.mad;
	cm_id_priv = cm_acquire_id(drep_msg->remote_comm_id,
				   drep_msg->local_comm_id);
	if (!cm_id_priv)
		return -EINVAL;

	work->cm_event.private_data = &drep_msg->private_data;

	spin_lock_irq(&cm_id_priv->lock);
	if (cm_id_priv->id.state != IB_CM_DREQ_SENT &&
	    cm_id_priv->id.state != IB_CM_DREQ_RCVD) {
		spin_unlock_irq(&cm_id_priv->lock);
		goto out;
	}
	cm_enter_timewait(cm_id_priv);

	ib_cancel_mad(cm_id_priv->av.port->mad_agent, cm_id_priv->msg);
	ret = atomic_inc_and_test(&cm_id_priv->work_count);
	if (!ret)
		list_add_tail(&work->list, &cm_id_priv->work_list);
	spin_unlock_irq(&cm_id_priv->lock);

	if (ret)
		cm_process_work(cm_id_priv, work);
	else
		cm_deref_id(cm_id_priv);
	return 0;
out:
	cm_deref_id(cm_id_priv);
	return -EINVAL;
}

int ib_send_cm_rej(struct ib_cm_id *cm_id,
		   enum ib_cm_rej_reason reason,
		   void *ari,
		   u8 ari_length,
		   const void *private_data,
		   u8 private_data_len)
{
	struct cm_id_private *cm_id_priv;
	struct ib_mad_send_buf *msg;
	unsigned long flags;
	int ret;

	if ((private_data && private_data_len > IB_CM_REJ_PRIVATE_DATA_SIZE) ||
	    (ari && ari_length > IB_CM_REJ_ARI_LENGTH))
		return -EINVAL;

	cm_id_priv = container_of(cm_id, struct cm_id_private, id);

	spin_lock_irqsave(&cm_id_priv->lock, flags);
	switch (cm_id->state) {
	case IB_CM_REQ_SENT:
	case IB_CM_MRA_REQ_RCVD:
	case IB_CM_REQ_RCVD:
	case IB_CM_MRA_REQ_SENT:
	case IB_CM_REP_RCVD:
	case IB_CM_MRA_REP_SENT:
		ret = cm_alloc_msg(cm_id_priv, &msg);
		if (!ret)
			cm_format_rej((struct cm_rej_msg *) msg->mad,
				      cm_id_priv, reason, ari, ari_length,
				      private_data, private_data_len);

		cm_reset_to_idle(cm_id_priv);
		break;
	case IB_CM_REP_SENT:
	case IB_CM_MRA_REP_RCVD:
		ret = cm_alloc_msg(cm_id_priv, &msg);
		if (!ret)
			cm_format_rej((struct cm_rej_msg *) msg->mad,
				      cm_id_priv, reason, ari, ari_length,
				      private_data, private_data_len);

		cm_enter_timewait(cm_id_priv);
		break;
	default:
		pr_debug("%s: local_id %d, cm_id->state: %d\n", __func__,
			 be32_to_cpu(cm_id_priv->id.local_id), cm_id->state);
		ret = -EINVAL;
		goto out;
	}

	if (ret)
		goto out;

	ret = ib_post_send_mad(msg, NULL);
	if (ret)
		cm_free_msg(msg);

out:	spin_unlock_irqrestore(&cm_id_priv->lock, flags);
	return ret;
}
EXPORT_SYMBOL(ib_send_cm_rej);

static void cm_format_rej_event(struct cm_work *work)
{
	struct cm_rej_msg *rej_msg;
	struct ib_cm_rej_event_param *param;

	rej_msg = (struct cm_rej_msg *)work->mad_recv_wc->recv_buf.mad;
	param = &work->cm_event.param.rej_rcvd;
	param->ari = rej_msg->ari;
	param->ari_length = cm_rej_get_reject_info_len(rej_msg);
	param->reason = __be16_to_cpu(rej_msg->reason);
	work->cm_event.private_data = &rej_msg->private_data;
}

static struct cm_id_private * cm_acquire_rejected_id(struct cm_rej_msg *rej_msg)
{
	struct cm_timewait_info *timewait_info;
	struct cm_id_private *cm_id_priv;
	__be32 remote_id;

	remote_id = rej_msg->local_comm_id;

	if (__be16_to_cpu(rej_msg->reason) == IB_CM_REJ_TIMEOUT) {
		spin_lock_irq(&cm.lock);
		timewait_info = cm_find_remote_id( *((__be64 *) rej_msg->ari),
						  remote_id);
		if (!timewait_info) {
			spin_unlock_irq(&cm.lock);
			return NULL;
		}
		cm_id_priv = xa_load(&cm.local_id_table,
				cm_local_id(timewait_info->work.local_id));
		if (cm_id_priv) {
			if (cm_id_priv->id.remote_id == remote_id)
				atomic_inc(&cm_id_priv->refcount);
			else
				cm_id_priv = NULL;
		}
		spin_unlock_irq(&cm.lock);
	} else if (cm_rej_get_msg_rejected(rej_msg) == CM_MSG_RESPONSE_REQ)
		cm_id_priv = cm_acquire_id(rej_msg->remote_comm_id, 0);
	else
		cm_id_priv = cm_acquire_id(rej_msg->remote_comm_id, remote_id);

	return cm_id_priv;
}

static int cm_rej_handler(struct cm_work *work)
{
	struct cm_id_private *cm_id_priv;
	struct cm_rej_msg *rej_msg;
	int ret;

	rej_msg = (struct cm_rej_msg *)work->mad_recv_wc->recv_buf.mad;
	cm_id_priv = cm_acquire_rejected_id(rej_msg);
	if (!cm_id_priv)
		return -EINVAL;

	cm_format_rej_event(work);

	spin_lock_irq(&cm_id_priv->lock);
	switch (cm_id_priv->id.state) {
	case IB_CM_REQ_SENT:
	case IB_CM_MRA_REQ_RCVD:
	case IB_CM_REP_SENT:
	case IB_CM_MRA_REP_RCVD:
		ib_cancel_mad(cm_id_priv->av.port->mad_agent, cm_id_priv->msg);
		/* fall through */
	case IB_CM_REQ_RCVD:
	case IB_CM_MRA_REQ_SENT:
		if (__be16_to_cpu(rej_msg->reason) == IB_CM_REJ_STALE_CONN)
			cm_enter_timewait(cm_id_priv);
		else
			cm_reset_to_idle(cm_id_priv);
		break;
	case IB_CM_DREQ_SENT:
		ib_cancel_mad(cm_id_priv->av.port->mad_agent, cm_id_priv->msg);
		/* fall through */
	case IB_CM_REP_RCVD:
	case IB_CM_MRA_REP_SENT:
		cm_enter_timewait(cm_id_priv);
		break;
	case IB_CM_ESTABLISHED:
		if (cm_id_priv->id.lap_state == IB_CM_LAP_UNINIT ||
		    cm_id_priv->id.lap_state == IB_CM_LAP_SENT) {
			if (cm_id_priv->id.lap_state == IB_CM_LAP_SENT)
				ib_cancel_mad(cm_id_priv->av.port->mad_agent,
					      cm_id_priv->msg);
			cm_enter_timewait(cm_id_priv);
			break;
		}
		/* fall through */
	default:
		spin_unlock_irq(&cm_id_priv->lock);
		pr_debug("%s: local_id %d, cm_id_priv->id.state: %d\n",
			 __func__, be32_to_cpu(cm_id_priv->id.local_id),
			 cm_id_priv->id.state);
		ret = -EINVAL;
		goto out;
	}

	ret = atomic_inc_and_test(&cm_id_priv->work_count);
	if (!ret)
		list_add_tail(&work->list, &cm_id_priv->work_list);
	spin_unlock_irq(&cm_id_priv->lock);

	if (ret)
		cm_process_work(cm_id_priv, work);
	else
		cm_deref_id(cm_id_priv);
	return 0;
out:
	cm_deref_id(cm_id_priv);
	return -EINVAL;
}

int ib_send_cm_mra(struct ib_cm_id *cm_id,
		   u8 service_timeout,
		   const void *private_data,
		   u8 private_data_len)
{
	struct cm_id_private *cm_id_priv;
	struct ib_mad_send_buf *msg;
	enum ib_cm_state cm_state;
	enum ib_cm_lap_state lap_state;
	enum cm_msg_response msg_response;
	void *data;
	unsigned long flags;
	int ret;

	if (private_data && private_data_len > IB_CM_MRA_PRIVATE_DATA_SIZE)
		return -EINVAL;

	data = cm_copy_private_data(private_data, private_data_len);
	if (IS_ERR(data))
		return PTR_ERR(data);

	cm_id_priv = container_of(cm_id, struct cm_id_private, id);

	spin_lock_irqsave(&cm_id_priv->lock, flags);
	switch(cm_id_priv->id.state) {
	case IB_CM_REQ_RCVD:
		cm_state = IB_CM_MRA_REQ_SENT;
		lap_state = cm_id->lap_state;
		msg_response = CM_MSG_RESPONSE_REQ;
		break;
	case IB_CM_REP_RCVD:
		cm_state = IB_CM_MRA_REP_SENT;
		lap_state = cm_id->lap_state;
		msg_response = CM_MSG_RESPONSE_REP;
		break;
	case IB_CM_ESTABLISHED:
		if (cm_id->lap_state == IB_CM_LAP_RCVD) {
			cm_state = cm_id->state;
			lap_state = IB_CM_MRA_LAP_SENT;
			msg_response = CM_MSG_RESPONSE_OTHER;
			break;
		}
		/* fall through */
	default:
		pr_debug("%s: local_id %d, cm_id_priv->id.state: %d\n",
			 __func__, be32_to_cpu(cm_id_priv->id.local_id),
			 cm_id_priv->id.state);
		ret = -EINVAL;
		goto error1;
	}

	if (!(service_timeout & IB_CM_MRA_FLAG_DELAY)) {
		ret = cm_alloc_msg(cm_id_priv, &msg);
		if (ret)
			goto error1;

		cm_format_mra((struct cm_mra_msg *) msg->mad, cm_id_priv,
			      msg_response, service_timeout,
			      private_data, private_data_len);
		ret = ib_post_send_mad(msg, NULL);
		if (ret)
			goto error2;
	}

	cm_id->state = cm_state;
	cm_id->lap_state = lap_state;
	cm_id_priv->service_timeout = service_timeout;
	cm_set_private_data(cm_id_priv, data, private_data_len);
	spin_unlock_irqrestore(&cm_id_priv->lock, flags);
	return 0;

error1:	spin_unlock_irqrestore(&cm_id_priv->lock, flags);
	kfree(data);
	return ret;

error2:	spin_unlock_irqrestore(&cm_id_priv->lock, flags);
	kfree(data);
	cm_free_msg(msg);
	return ret;
}
EXPORT_SYMBOL(ib_send_cm_mra);

static struct cm_id_private * cm_acquire_mraed_id(struct cm_mra_msg *mra_msg)
{
	switch (cm_mra_get_msg_mraed(mra_msg)) {
	case CM_MSG_RESPONSE_REQ:
		return cm_acquire_id(mra_msg->remote_comm_id, 0);
	case CM_MSG_RESPONSE_REP:
	case CM_MSG_RESPONSE_OTHER:
		return cm_acquire_id(mra_msg->remote_comm_id,
				     mra_msg->local_comm_id);
	default:
		return NULL;
	}
}

static int cm_mra_handler(struct cm_work *work)
{
	struct cm_id_private *cm_id_priv;
	struct cm_mra_msg *mra_msg;
	int timeout, ret;

	mra_msg = (struct cm_mra_msg *)work->mad_recv_wc->recv_buf.mad;
	cm_id_priv = cm_acquire_mraed_id(mra_msg);
	if (!cm_id_priv)
		return -EINVAL;

	work->cm_event.private_data = &mra_msg->private_data;
	work->cm_event.param.mra_rcvd.service_timeout =
					cm_mra_get_service_timeout(mra_msg);
	timeout = cm_convert_to_ms(cm_mra_get_service_timeout(mra_msg)) +
		  cm_convert_to_ms(cm_id_priv->av.timeout);

	spin_lock_irq(&cm_id_priv->lock);
	switch (cm_id_priv->id.state) {
	case IB_CM_REQ_SENT:
		if (cm_mra_get_msg_mraed(mra_msg) != CM_MSG_RESPONSE_REQ ||
		    ib_modify_mad(cm_id_priv->av.port->mad_agent,
				  cm_id_priv->msg, timeout))
			goto out;
		cm_id_priv->id.state = IB_CM_MRA_REQ_RCVD;
		break;
	case IB_CM_REP_SENT:
		if (cm_mra_get_msg_mraed(mra_msg) != CM_MSG_RESPONSE_REP ||
		    ib_modify_mad(cm_id_priv->av.port->mad_agent,
				  cm_id_priv->msg, timeout))
			goto out;
		cm_id_priv->id.state = IB_CM_MRA_REP_RCVD;
		break;
	case IB_CM_ESTABLISHED:
		if (cm_mra_get_msg_mraed(mra_msg) != CM_MSG_RESPONSE_OTHER ||
		    cm_id_priv->id.lap_state != IB_CM_LAP_SENT ||
		    ib_modify_mad(cm_id_priv->av.port->mad_agent,
				  cm_id_priv->msg, timeout)) {
			if (cm_id_priv->id.lap_state == IB_CM_MRA_LAP_RCVD)
				atomic_long_inc(&work->port->
						counter_group[CM_RECV_DUPLICATES].
						counter[CM_MRA_COUNTER]);
			goto out;
		}
		cm_id_priv->id.lap_state = IB_CM_MRA_LAP_RCVD;
		break;
	case IB_CM_MRA_REQ_RCVD:
	case IB_CM_MRA_REP_RCVD:
		atomic_long_inc(&work->port->counter_group[CM_RECV_DUPLICATES].
				counter[CM_MRA_COUNTER]);
		/* fall through */
	default:
		pr_debug("%s local_id %d, cm_id_priv->id.state: %d\n",
			 __func__, be32_to_cpu(cm_id_priv->id.local_id),
			 cm_id_priv->id.state);
		goto out;
	}

	cm_id_priv->msg->context[1] = (void *) (unsigned long)
				      cm_id_priv->id.state;
	ret = atomic_inc_and_test(&cm_id_priv->work_count);
	if (!ret)
		list_add_tail(&work->list, &cm_id_priv->work_list);
	spin_unlock_irq(&cm_id_priv->lock);

	if (ret)
		cm_process_work(cm_id_priv, work);
	else
		cm_deref_id(cm_id_priv);
	return 0;
out:
	spin_unlock_irq(&cm_id_priv->lock);
	cm_deref_id(cm_id_priv);
	return -EINVAL;
}

static void cm_format_lap(struct cm_lap_msg *lap_msg,
			  struct cm_id_private *cm_id_priv,
			  struct sa_path_rec *alternate_path,
			  const void *private_data,
			  u8 private_data_len)
{
	bool alt_ext = false;

	if (alternate_path->rec_type == SA_PATH_REC_TYPE_OPA)
		alt_ext = opa_is_extended_lid(alternate_path->opa.dlid,
					      alternate_path->opa.slid);
	cm_format_mad_hdr(&lap_msg->hdr, CM_LAP_ATTR_ID,
			  cm_form_tid(cm_id_priv));
	lap_msg->local_comm_id = cm_id_priv->id.local_id;
	lap_msg->remote_comm_id = cm_id_priv->id.remote_id;
	cm_lap_set_remote_qpn(lap_msg, cm_id_priv->remote_qpn);
	/* todo: need remote CM response timeout */
	cm_lap_set_remote_resp_timeout(lap_msg, 0x1F);
	lap_msg->alt_local_lid =
		htons(ntohl(sa_path_get_slid(alternate_path)));
	lap_msg->alt_remote_lid =
		htons(ntohl(sa_path_get_dlid(alternate_path)));
	lap_msg->alt_local_gid = alternate_path->sgid;
	lap_msg->alt_remote_gid = alternate_path->dgid;
	if (alt_ext) {
		lap_msg->alt_local_gid.global.interface_id
			= OPA_MAKE_ID(be32_to_cpu(alternate_path->opa.slid));
		lap_msg->alt_remote_gid.global.interface_id
			= OPA_MAKE_ID(be32_to_cpu(alternate_path->opa.dlid));
	}
	cm_lap_set_flow_label(lap_msg, alternate_path->flow_label);
	cm_lap_set_traffic_class(lap_msg, alternate_path->traffic_class);
	lap_msg->alt_hop_limit = alternate_path->hop_limit;
	cm_lap_set_packet_rate(lap_msg, alternate_path->rate);
	cm_lap_set_sl(lap_msg, alternate_path->sl);
	cm_lap_set_subnet_local(lap_msg, 1); /* local only... */
	cm_lap_set_local_ack_timeout(lap_msg,
		cm_ack_timeout(cm_id_priv->av.port->cm_dev->ack_delay,
			       alternate_path->packet_life_time));

	if (private_data && private_data_len)
		memcpy(lap_msg->private_data, private_data, private_data_len);
}

int ib_send_cm_lap(struct ib_cm_id *cm_id,
		   struct sa_path_rec *alternate_path,
		   const void *private_data,
		   u8 private_data_len)
{
	struct cm_id_private *cm_id_priv;
	struct ib_mad_send_buf *msg;
	unsigned long flags;
	int ret;

	if (private_data && private_data_len > IB_CM_LAP_PRIVATE_DATA_SIZE)
		return -EINVAL;

	cm_id_priv = container_of(cm_id, struct cm_id_private, id);
	spin_lock_irqsave(&cm_id_priv->lock, flags);
	if (cm_id->state != IB_CM_ESTABLISHED ||
	    (cm_id->lap_state != IB_CM_LAP_UNINIT &&
	     cm_id->lap_state != IB_CM_LAP_IDLE)) {
		ret = -EINVAL;
		goto out;
	}

	ret = cm_init_av_by_path(alternate_path, NULL, &cm_id_priv->alt_av,
				 cm_id_priv);
	if (ret)
		goto out;
	cm_id_priv->alt_av.timeout =
			cm_ack_timeout(cm_id_priv->target_ack_delay,
				       cm_id_priv->alt_av.timeout - 1);

	ret = cm_alloc_msg(cm_id_priv, &msg);
	if (ret)
		goto out;

	cm_format_lap((struct cm_lap_msg *) msg->mad, cm_id_priv,
		      alternate_path, private_data, private_data_len);
	msg->timeout_ms = cm_id_priv->timeout_ms;
	msg->context[1] = (void *) (unsigned long) IB_CM_ESTABLISHED;

	ret = ib_post_send_mad(msg, NULL);
	if (ret) {
		spin_unlock_irqrestore(&cm_id_priv->lock, flags);
		cm_free_msg(msg);
		return ret;
	}

	cm_id->lap_state = IB_CM_LAP_SENT;
	cm_id_priv->msg = msg;

out:	spin_unlock_irqrestore(&cm_id_priv->lock, flags);
	return ret;
}
EXPORT_SYMBOL(ib_send_cm_lap);

static void cm_format_path_lid_from_lap(struct cm_lap_msg *lap_msg,
					struct sa_path_rec *path)
{
	u32 lid;

	if (path->rec_type != SA_PATH_REC_TYPE_OPA) {
		sa_path_set_dlid(path, ntohs(lap_msg->alt_local_lid));
		sa_path_set_slid(path, ntohs(lap_msg->alt_remote_lid));
	} else {
		lid = opa_get_lid_from_gid(&lap_msg->alt_local_gid);
		sa_path_set_dlid(path, lid);

		lid = opa_get_lid_from_gid(&lap_msg->alt_remote_gid);
		sa_path_set_slid(path, lid);
	}
}

static void cm_format_path_from_lap(struct cm_id_private *cm_id_priv,
				    struct sa_path_rec *path,
				    struct cm_lap_msg *lap_msg)
{
	path->dgid = lap_msg->alt_local_gid;
	path->sgid = lap_msg->alt_remote_gid;
	path->flow_label = cm_lap_get_flow_label(lap_msg);
	path->hop_limit = lap_msg->alt_hop_limit;
	path->traffic_class = cm_lap_get_traffic_class(lap_msg);
	path->reversible = 1;
	path->pkey = cm_id_priv->pkey;
	path->sl = cm_lap_get_sl(lap_msg);
	path->mtu_selector = IB_SA_EQ;
	path->mtu = cm_id_priv->path_mtu;
	path->rate_selector = IB_SA_EQ;
	path->rate = cm_lap_get_packet_rate(lap_msg);
	path->packet_life_time_selector = IB_SA_EQ;
	path->packet_life_time = cm_lap_get_local_ack_timeout(lap_msg);
	path->packet_life_time -= (path->packet_life_time > 0);
	cm_format_path_lid_from_lap(lap_msg, path);
}

static int cm_lap_handler(struct cm_work *work)
{
	struct cm_id_private *cm_id_priv;
	struct cm_lap_msg *lap_msg;
	struct ib_cm_lap_event_param *param;
	struct ib_mad_send_buf *msg = NULL;
	int ret;

	/* Currently Alternate path messages are not supported for
	 * RoCE link layer.
	 */
	if (rdma_protocol_roce(work->port->cm_dev->ib_device,
			       work->port->port_num))
		return -EINVAL;

	/* todo: verify LAP request and send reject APR if invalid. */
	lap_msg = (struct cm_lap_msg *)work->mad_recv_wc->recv_buf.mad;
	cm_id_priv = cm_acquire_id(lap_msg->remote_comm_id,
				   lap_msg->local_comm_id);
	if (!cm_id_priv)
		return -EINVAL;

	param = &work->cm_event.param.lap_rcvd;
	memset(&work->path[0], 0, sizeof(work->path[1]));
	cm_path_set_rec_type(work->port->cm_dev->ib_device,
			     work->port->port_num,
			     &work->path[0],
			     &lap_msg->alt_local_gid);
	param->alternate_path = &work->path[0];
	cm_format_path_from_lap(cm_id_priv, param->alternate_path, lap_msg);
	work->cm_event.private_data = &lap_msg->private_data;

	spin_lock_irq(&cm_id_priv->lock);
	if (cm_id_priv->id.state != IB_CM_ESTABLISHED)
		goto unlock;

	switch (cm_id_priv->id.lap_state) {
	case IB_CM_LAP_UNINIT:
	case IB_CM_LAP_IDLE:
		break;
	case IB_CM_MRA_LAP_SENT:
		atomic_long_inc(&work->port->counter_group[CM_RECV_DUPLICATES].
				counter[CM_LAP_COUNTER]);
		msg = cm_alloc_response_msg_no_ah(work->port, work->mad_recv_wc);
		if (IS_ERR(msg))
			goto unlock;

		cm_format_mra((struct cm_mra_msg *) msg->mad, cm_id_priv,
			      CM_MSG_RESPONSE_OTHER,
			      cm_id_priv->service_timeout,
			      cm_id_priv->private_data,
			      cm_id_priv->private_data_len);
		spin_unlock_irq(&cm_id_priv->lock);

		if (cm_create_response_msg_ah(work->port, work->mad_recv_wc, msg) ||
		    ib_post_send_mad(msg, NULL))
			cm_free_msg(msg);
		goto deref;
	case IB_CM_LAP_RCVD:
		atomic_long_inc(&work->port->counter_group[CM_RECV_DUPLICATES].
				counter[CM_LAP_COUNTER]);
		goto unlock;
	default:
		goto unlock;
	}

	ret = cm_init_av_for_lap(work->port, work->mad_recv_wc->wc,
				 work->mad_recv_wc->recv_buf.grh,
				 &cm_id_priv->av);
	if (ret)
		goto unlock;

	ret = cm_init_av_by_path(param->alternate_path, NULL,
				 &cm_id_priv->alt_av, cm_id_priv);
	if (ret)
		goto unlock;

	cm_id_priv->id.lap_state = IB_CM_LAP_RCVD;
	cm_id_priv->tid = lap_msg->hdr.tid;
	ret = atomic_inc_and_test(&cm_id_priv->work_count);
	if (!ret)
		list_add_tail(&work->list, &cm_id_priv->work_list);
	spin_unlock_irq(&cm_id_priv->lock);

	if (ret)
		cm_process_work(cm_id_priv, work);
	else
		cm_deref_id(cm_id_priv);
	return 0;

unlock:	spin_unlock_irq(&cm_id_priv->lock);
deref:	cm_deref_id(cm_id_priv);
	return -EINVAL;
}

static void cm_format_apr(struct cm_apr_msg *apr_msg,
			  struct cm_id_private *cm_id_priv,
			  enum ib_cm_apr_status status,
			  void *info,
			  u8 info_length,
			  const void *private_data,
			  u8 private_data_len)
{
	cm_format_mad_hdr(&apr_msg->hdr, CM_APR_ATTR_ID, cm_id_priv->tid);
	apr_msg->local_comm_id = cm_id_priv->id.local_id;
	apr_msg->remote_comm_id = cm_id_priv->id.remote_id;
	apr_msg->ap_status = (u8) status;

	if (info && info_length) {
		apr_msg->info_length = info_length;
		memcpy(apr_msg->info, info, info_length);
	}

	if (private_data && private_data_len)
		memcpy(apr_msg->private_data, private_data, private_data_len);
}

int ib_send_cm_apr(struct ib_cm_id *cm_id,
		   enum ib_cm_apr_status status,
		   void *info,
		   u8 info_length,
		   const void *private_data,
		   u8 private_data_len)
{
	struct cm_id_private *cm_id_priv;
	struct ib_mad_send_buf *msg;
	unsigned long flags;
	int ret;

	if ((private_data && private_data_len > IB_CM_APR_PRIVATE_DATA_SIZE) ||
	    (info && info_length > IB_CM_APR_INFO_LENGTH))
		return -EINVAL;

	cm_id_priv = container_of(cm_id, struct cm_id_private, id);
	spin_lock_irqsave(&cm_id_priv->lock, flags);
	if (cm_id->state != IB_CM_ESTABLISHED ||
	    (cm_id->lap_state != IB_CM_LAP_RCVD &&
	     cm_id->lap_state != IB_CM_MRA_LAP_SENT)) {
		ret = -EINVAL;
		goto out;
	}

	ret = cm_alloc_msg(cm_id_priv, &msg);
	if (ret)
		goto out;

	cm_format_apr((struct cm_apr_msg *) msg->mad, cm_id_priv, status,
		      info, info_length, private_data, private_data_len);
	ret = ib_post_send_mad(msg, NULL);
	if (ret) {
		spin_unlock_irqrestore(&cm_id_priv->lock, flags);
		cm_free_msg(msg);
		return ret;
	}

	cm_id->lap_state = IB_CM_LAP_IDLE;
out:	spin_unlock_irqrestore(&cm_id_priv->lock, flags);
	return ret;
}
EXPORT_SYMBOL(ib_send_cm_apr);

static int cm_apr_handler(struct cm_work *work)
{
	struct cm_id_private *cm_id_priv;
	struct cm_apr_msg *apr_msg;
	int ret;

	/* Currently Alternate path messages are not supported for
	 * RoCE link layer.
	 */
	if (rdma_protocol_roce(work->port->cm_dev->ib_device,
			       work->port->port_num))
		return -EINVAL;

	apr_msg = (struct cm_apr_msg *)work->mad_recv_wc->recv_buf.mad;
	cm_id_priv = cm_acquire_id(apr_msg->remote_comm_id,
				   apr_msg->local_comm_id);
	if (!cm_id_priv)
		return -EINVAL; /* Unmatched reply. */

	work->cm_event.param.apr_rcvd.ap_status = apr_msg->ap_status;
	work->cm_event.param.apr_rcvd.apr_info = &apr_msg->info;
	work->cm_event.param.apr_rcvd.info_len = apr_msg->info_length;
	work->cm_event.private_data = &apr_msg->private_data;

	spin_lock_irq(&cm_id_priv->lock);
	if (cm_id_priv->id.state != IB_CM_ESTABLISHED ||
	    (cm_id_priv->id.lap_state != IB_CM_LAP_SENT &&
	     cm_id_priv->id.lap_state != IB_CM_MRA_LAP_RCVD)) {
		spin_unlock_irq(&cm_id_priv->lock);
		goto out;
	}
	cm_id_priv->id.lap_state = IB_CM_LAP_IDLE;
	ib_cancel_mad(cm_id_priv->av.port->mad_agent, cm_id_priv->msg);
	cm_id_priv->msg = NULL;

	ret = atomic_inc_and_test(&cm_id_priv->work_count);
	if (!ret)
		list_add_tail(&work->list, &cm_id_priv->work_list);
	spin_unlock_irq(&cm_id_priv->lock);

	if (ret)
		cm_process_work(cm_id_priv, work);
	else
		cm_deref_id(cm_id_priv);
	return 0;
out:
	cm_deref_id(cm_id_priv);
	return -EINVAL;
}

static int cm_timewait_handler(struct cm_work *work)
{
	struct cm_timewait_info *timewait_info;
	struct cm_id_private *cm_id_priv;
	int ret;

	timewait_info = (struct cm_timewait_info *)work;
	spin_lock_irq(&cm.lock);
	list_del(&timewait_info->list);
	spin_unlock_irq(&cm.lock);

	cm_id_priv = cm_acquire_id(timewait_info->work.local_id,
				   timewait_info->work.remote_id);
	if (!cm_id_priv)
		return -EINVAL;

	spin_lock_irq(&cm_id_priv->lock);
	if (cm_id_priv->id.state != IB_CM_TIMEWAIT ||
	    cm_id_priv->remote_qpn != timewait_info->remote_qpn) {
		spin_unlock_irq(&cm_id_priv->lock);
		goto out;
	}
	cm_id_priv->id.state = IB_CM_IDLE;
	ret = atomic_inc_and_test(&cm_id_priv->work_count);
	if (!ret)
		list_add_tail(&work->list, &cm_id_priv->work_list);
	spin_unlock_irq(&cm_id_priv->lock);

	if (ret)
		cm_process_work(cm_id_priv, work);
	else
		cm_deref_id(cm_id_priv);
	return 0;
out:
	cm_deref_id(cm_id_priv);
	return -EINVAL;
}

static void cm_format_sidr_req(struct cm_sidr_req_msg *sidr_req_msg,
			       struct cm_id_private *cm_id_priv,
			       struct ib_cm_sidr_req_param *param)
{
	cm_format_mad_hdr(&sidr_req_msg->hdr, CM_SIDR_REQ_ATTR_ID,
			  cm_form_tid(cm_id_priv));
	sidr_req_msg->request_id = cm_id_priv->id.local_id;
	sidr_req_msg->pkey = param->path->pkey;
	sidr_req_msg->service_id = param->service_id;

	if (param->private_data && param->private_data_len)
		memcpy(sidr_req_msg->private_data, param->private_data,
		       param->private_data_len);
}

int ib_send_cm_sidr_req(struct ib_cm_id *cm_id,
			struct ib_cm_sidr_req_param *param)
{
	struct cm_id_private *cm_id_priv;
	struct ib_mad_send_buf *msg;
	unsigned long flags;
	int ret;

	if (!param->path || (param->private_data &&
	     param->private_data_len > IB_CM_SIDR_REQ_PRIVATE_DATA_SIZE))
		return -EINVAL;

	cm_id_priv = container_of(cm_id, struct cm_id_private, id);
	ret = cm_init_av_by_path(param->path, param->sgid_attr,
				 &cm_id_priv->av,
				 cm_id_priv);
	if (ret)
		goto out;

	cm_id->service_id = param->service_id;
	cm_id->service_mask = ~cpu_to_be64(0);
	cm_id_priv->timeout_ms = param->timeout_ms;
	cm_id_priv->max_cm_retries = param->max_cm_retries;
	ret = cm_alloc_msg(cm_id_priv, &msg);
	if (ret)
		goto out;

	cm_format_sidr_req((struct cm_sidr_req_msg *) msg->mad, cm_id_priv,
			   param);
	msg->timeout_ms = cm_id_priv->timeout_ms;
	msg->context[1] = (void *) (unsigned long) IB_CM_SIDR_REQ_SENT;

	spin_lock_irqsave(&cm_id_priv->lock, flags);
	if (cm_id->state == IB_CM_IDLE)
		ret = ib_post_send_mad(msg, NULL);
	else
		ret = -EINVAL;

	if (ret) {
		spin_unlock_irqrestore(&cm_id_priv->lock, flags);
		cm_free_msg(msg);
		goto out;
	}
	cm_id->state = IB_CM_SIDR_REQ_SENT;
	cm_id_priv->msg = msg;
	spin_unlock_irqrestore(&cm_id_priv->lock, flags);
out:
	return ret;
}
EXPORT_SYMBOL(ib_send_cm_sidr_req);

static void cm_format_sidr_req_event(struct cm_work *work,
				     const struct cm_id_private *rx_cm_id,
				     struct ib_cm_id *listen_id)
{
	struct cm_sidr_req_msg *sidr_req_msg;
	struct ib_cm_sidr_req_event_param *param;

	sidr_req_msg = (struct cm_sidr_req_msg *)
				work->mad_recv_wc->recv_buf.mad;
	param = &work->cm_event.param.sidr_req_rcvd;
	param->pkey = __be16_to_cpu(sidr_req_msg->pkey);
	param->listen_id = listen_id;
	param->service_id = sidr_req_msg->service_id;
	param->bth_pkey = cm_get_bth_pkey(work);
	param->port = work->port->port_num;
	param->sgid_attr = rx_cm_id->av.ah_attr.grh.sgid_attr;
	work->cm_event.private_data = &sidr_req_msg->private_data;
}

static int cm_sidr_req_handler(struct cm_work *work)
{
	struct ib_cm_id *cm_id;
	struct cm_id_private *cm_id_priv, *cur_cm_id_priv;
	struct cm_sidr_req_msg *sidr_req_msg;
	struct ib_wc *wc;
	int ret;

	cm_id = ib_create_cm_id(work->port->cm_dev->ib_device, NULL, NULL);
	if (IS_ERR(cm_id))
		return PTR_ERR(cm_id);
	cm_id_priv = container_of(cm_id, struct cm_id_private, id);

	/* Record SGID/SLID and request ID for lookup. */
	sidr_req_msg = (struct cm_sidr_req_msg *)
				work->mad_recv_wc->recv_buf.mad;
	wc = work->mad_recv_wc->wc;
	cm_id_priv->av.dgid.global.subnet_prefix = cpu_to_be64(wc->slid);
	cm_id_priv->av.dgid.global.interface_id = 0;
	ret = cm_init_av_for_response(work->port, work->mad_recv_wc->wc,
				      work->mad_recv_wc->recv_buf.grh,
				      &cm_id_priv->av);
	if (ret)
		goto out;

	cm_id_priv->id.remote_id = sidr_req_msg->request_id;
	cm_id_priv->tid = sidr_req_msg->hdr.tid;
	atomic_inc(&cm_id_priv->work_count);

	spin_lock_irq(&cm.lock);
	cur_cm_id_priv = cm_insert_remote_sidr(cm_id_priv);
	if (cur_cm_id_priv) {
		spin_unlock_irq(&cm.lock);
		atomic_long_inc(&work->port->counter_group[CM_RECV_DUPLICATES].
				counter[CM_SIDR_REQ_COUNTER]);
		goto out; /* Duplicate message. */
	}
	cm_id_priv->id.state = IB_CM_SIDR_REQ_RCVD;
	cur_cm_id_priv = cm_find_listen(cm_id->device,
					sidr_req_msg->service_id);
	if (!cur_cm_id_priv) {
		spin_unlock_irq(&cm.lock);
		cm_reject_sidr_req(cm_id_priv, IB_SIDR_UNSUPPORTED);
		goto out; /* No match. */
	}
	atomic_inc(&cur_cm_id_priv->refcount);
	atomic_inc(&cm_id_priv->refcount);
	spin_unlock_irq(&cm.lock);

	cm_id_priv->id.cm_handler = cur_cm_id_priv->id.cm_handler;
	cm_id_priv->id.context = cur_cm_id_priv->id.context;
	cm_id_priv->id.service_id = sidr_req_msg->service_id;
	cm_id_priv->id.service_mask = ~cpu_to_be64(0);

	cm_format_sidr_req_event(work, cm_id_priv, &cur_cm_id_priv->id);
	cm_process_work(cm_id_priv, work);
	cm_deref_id(cur_cm_id_priv);
	return 0;
out:
	ib_destroy_cm_id(&cm_id_priv->id);
	return -EINVAL;
}

static void cm_format_sidr_rep(struct cm_sidr_rep_msg *sidr_rep_msg,
			       struct cm_id_private *cm_id_priv,
			       struct ib_cm_sidr_rep_param *param)
{
	cm_format_mad_hdr(&sidr_rep_msg->hdr, CM_SIDR_REP_ATTR_ID,
			  cm_id_priv->tid);
	sidr_rep_msg->request_id = cm_id_priv->id.remote_id;
	sidr_rep_msg->status = param->status;
	cm_sidr_rep_set_qpn(sidr_rep_msg, cpu_to_be32(param->qp_num));
	sidr_rep_msg->service_id = cm_id_priv->id.service_id;
	sidr_rep_msg->qkey = cpu_to_be32(param->qkey);

	if (param->info && param->info_length)
		memcpy(sidr_rep_msg->info, param->info, param->info_length);

	if (param->private_data && param->private_data_len)
		memcpy(sidr_rep_msg->private_data, param->private_data,
		       param->private_data_len);
}

int ib_send_cm_sidr_rep(struct ib_cm_id *cm_id,
			struct ib_cm_sidr_rep_param *param)
{
	struct cm_id_private *cm_id_priv;
	struct ib_mad_send_buf *msg;
	unsigned long flags;
	int ret;

	if ((param->info && param->info_length > IB_CM_SIDR_REP_INFO_LENGTH) ||
	    (param->private_data &&
	     param->private_data_len > IB_CM_SIDR_REP_PRIVATE_DATA_SIZE))
		return -EINVAL;

	cm_id_priv = container_of(cm_id, struct cm_id_private, id);
	spin_lock_irqsave(&cm_id_priv->lock, flags);
	if (cm_id->state != IB_CM_SIDR_REQ_RCVD) {
		ret = -EINVAL;
		goto error;
	}

	ret = cm_alloc_msg(cm_id_priv, &msg);
	if (ret)
		goto error;

	cm_format_sidr_rep((struct cm_sidr_rep_msg *) msg->mad, cm_id_priv,
			   param);
	ret = ib_post_send_mad(msg, NULL);
	if (ret) {
		spin_unlock_irqrestore(&cm_id_priv->lock, flags);
		cm_free_msg(msg);
		return ret;
	}
	cm_id->state = IB_CM_IDLE;
	spin_unlock_irqrestore(&cm_id_priv->lock, flags);

	spin_lock_irqsave(&cm.lock, flags);
	if (!RB_EMPTY_NODE(&cm_id_priv->sidr_id_node)) {
		rb_erase(&cm_id_priv->sidr_id_node, &cm.remote_sidr_table);
		RB_CLEAR_NODE(&cm_id_priv->sidr_id_node);
	}
	spin_unlock_irqrestore(&cm.lock, flags);
	return 0;

error:	spin_unlock_irqrestore(&cm_id_priv->lock, flags);
	return ret;
}
EXPORT_SYMBOL(ib_send_cm_sidr_rep);

static void cm_format_sidr_rep_event(struct cm_work *work,
				     const struct cm_id_private *cm_id_priv)
{
	struct cm_sidr_rep_msg *sidr_rep_msg;
	struct ib_cm_sidr_rep_event_param *param;

	sidr_rep_msg = (struct cm_sidr_rep_msg *)
				work->mad_recv_wc->recv_buf.mad;
	param = &work->cm_event.param.sidr_rep_rcvd;
	param->status = sidr_rep_msg->status;
	param->qkey = be32_to_cpu(sidr_rep_msg->qkey);
	param->qpn = be32_to_cpu(cm_sidr_rep_get_qpn(sidr_rep_msg));
	param->info = &sidr_rep_msg->info;
	param->info_len = sidr_rep_msg->info_length;
	param->sgid_attr = cm_id_priv->av.ah_attr.grh.sgid_attr;
	work->cm_event.private_data = &sidr_rep_msg->private_data;
}

static int cm_sidr_rep_handler(struct cm_work *work)
{
	struct cm_sidr_rep_msg *sidr_rep_msg;
	struct cm_id_private *cm_id_priv;

	sidr_rep_msg = (struct cm_sidr_rep_msg *)
				work->mad_recv_wc->recv_buf.mad;
	cm_id_priv = cm_acquire_id(sidr_rep_msg->request_id, 0);
	if (!cm_id_priv)
		return -EINVAL; /* Unmatched reply. */

	spin_lock_irq(&cm_id_priv->lock);
	if (cm_id_priv->id.state != IB_CM_SIDR_REQ_SENT) {
		spin_unlock_irq(&cm_id_priv->lock);
		goto out;
	}
	cm_id_priv->id.state = IB_CM_IDLE;
	ib_cancel_mad(cm_id_priv->av.port->mad_agent, cm_id_priv->msg);
	spin_unlock_irq(&cm_id_priv->lock);

	cm_format_sidr_rep_event(work, cm_id_priv);
	cm_process_work(cm_id_priv, work);
	return 0;
out:
	cm_deref_id(cm_id_priv);
	return -EINVAL;
}

static void cm_process_send_error(struct ib_mad_send_buf *msg,
				  enum ib_wc_status wc_status)
{
	struct cm_id_private *cm_id_priv;
	struct ib_cm_event cm_event;
	enum ib_cm_state state;
	int ret;

	memset(&cm_event, 0, sizeof cm_event);
	cm_id_priv = msg->context[0];

	/* Discard old sends or ones without a response. */
	spin_lock_irq(&cm_id_priv->lock);
	state = (enum ib_cm_state) (unsigned long) msg->context[1];
	if (msg != cm_id_priv->msg || state != cm_id_priv->id.state)
		goto discard;

	pr_debug_ratelimited("CM: failed sending MAD in state %d. (%s)\n",
			     state, ib_wc_status_msg(wc_status));
	switch (state) {
	case IB_CM_REQ_SENT:
	case IB_CM_MRA_REQ_RCVD:
		cm_reset_to_idle(cm_id_priv);
		cm_event.event = IB_CM_REQ_ERROR;
		break;
	case IB_CM_REP_SENT:
	case IB_CM_MRA_REP_RCVD:
		cm_reset_to_idle(cm_id_priv);
		cm_event.event = IB_CM_REP_ERROR;
		break;
	case IB_CM_DREQ_SENT:
		cm_enter_timewait(cm_id_priv);
		cm_event.event = IB_CM_DREQ_ERROR;
		break;
	case IB_CM_SIDR_REQ_SENT:
		cm_id_priv->id.state = IB_CM_IDLE;
		cm_event.event = IB_CM_SIDR_REQ_ERROR;
		break;
	default:
		goto discard;
	}
	spin_unlock_irq(&cm_id_priv->lock);
	cm_event.param.send_status = wc_status;

	/* No other events can occur on the cm_id at this point. */
	ret = cm_id_priv->id.cm_handler(&cm_id_priv->id, &cm_event);
	cm_free_msg(msg);
	if (ret)
		ib_destroy_cm_id(&cm_id_priv->id);
	return;
discard:
	spin_unlock_irq(&cm_id_priv->lock);
	cm_free_msg(msg);
}

static void cm_send_handler(struct ib_mad_agent *mad_agent,
			    struct ib_mad_send_wc *mad_send_wc)
{
	struct ib_mad_send_buf *msg = mad_send_wc->send_buf;
	struct cm_port *port;
	u16 attr_index;

	port = mad_agent->context;
	attr_index = be16_to_cpu(((struct ib_mad_hdr *)
				  msg->mad)->attr_id) - CM_ATTR_ID_OFFSET;

	/*
	 * If the send was in response to a received message (context[0] is not
	 * set to a cm_id), and is not a REJ, then it is a send that was
	 * manually retried.
	 */
	if (!msg->context[0] && (attr_index != CM_REJ_COUNTER))
		msg->retries = 1;

	atomic_long_add(1 + msg->retries,
			&port->counter_group[CM_XMIT].counter[attr_index]);
	if (msg->retries)
		atomic_long_add(msg->retries,
				&port->counter_group[CM_XMIT_RETRIES].
				counter[attr_index]);

	switch (mad_send_wc->status) {
	case IB_WC_SUCCESS:
	case IB_WC_WR_FLUSH_ERR:
		cm_free_msg(msg);
		break;
	default:
		if (msg->context[0] && msg->context[1])
			cm_process_send_error(msg, mad_send_wc->status);
		else
			cm_free_msg(msg);
		break;
	}
}

static void cm_work_handler(struct work_struct *_work)
{
	struct cm_work *work = container_of(_work, struct cm_work, work.work);
	int ret;

	switch (work->cm_event.event) {
	case IB_CM_REQ_RECEIVED:
		ret = cm_req_handler(work);
		break;
	case IB_CM_MRA_RECEIVED:
		ret = cm_mra_handler(work);
		break;
	case IB_CM_REJ_RECEIVED:
		ret = cm_rej_handler(work);
		break;
	case IB_CM_REP_RECEIVED:
		ret = cm_rep_handler(work);
		break;
	case IB_CM_RTU_RECEIVED:
		ret = cm_rtu_handler(work);
		break;
	case IB_CM_USER_ESTABLISHED:
		ret = cm_establish_handler(work);
		break;
	case IB_CM_DREQ_RECEIVED:
		ret = cm_dreq_handler(work);
		break;
	case IB_CM_DREP_RECEIVED:
		ret = cm_drep_handler(work);
		break;
	case IB_CM_SIDR_REQ_RECEIVED:
		ret = cm_sidr_req_handler(work);
		break;
	case IB_CM_SIDR_REP_RECEIVED:
		ret = cm_sidr_rep_handler(work);
		break;
	case IB_CM_LAP_RECEIVED:
		ret = cm_lap_handler(work);
		break;
	case IB_CM_APR_RECEIVED:
		ret = cm_apr_handler(work);
		break;
	case IB_CM_TIMEWAIT_EXIT:
		ret = cm_timewait_handler(work);
		break;
	default:
		pr_debug("cm_event.event: 0x%x\n", work->cm_event.event);
		ret = -EINVAL;
		break;
	}
	if (ret)
		cm_free_work(work);
}

static int cm_establish(struct ib_cm_id *cm_id)
{
	struct cm_id_private *cm_id_priv;
	struct cm_work *work;
	unsigned long flags;
	int ret = 0;
	struct cm_device *cm_dev;

	cm_dev = ib_get_client_data(cm_id->device, &cm_client);
	if (!cm_dev)
		return -ENODEV;

	work = kmalloc(sizeof *work, GFP_ATOMIC);
	if (!work)
		return -ENOMEM;

	cm_id_priv = container_of(cm_id, struct cm_id_private, id);
	spin_lock_irqsave(&cm_id_priv->lock, flags);
	switch (cm_id->state)
	{
	case IB_CM_REP_SENT:
	case IB_CM_MRA_REP_RCVD:
		cm_id->state = IB_CM_ESTABLISHED;
		break;
	case IB_CM_ESTABLISHED:
		ret = -EISCONN;
		break;
	default:
		pr_debug("%s: local_id %d, cm_id->state: %d\n", __func__,
			 be32_to_cpu(cm_id->local_id), cm_id->state);
		ret = -EINVAL;
		break;
	}
	spin_unlock_irqrestore(&cm_id_priv->lock, flags);

	if (ret) {
		kfree(work);
		goto out;
	}

	/*
	 * The CM worker thread may try to destroy the cm_id before it
	 * can execute this work item.  To prevent potential deadlock,
	 * we need to find the cm_id once we're in the context of the
	 * worker thread, rather than holding a reference on it.
	 */
	INIT_DELAYED_WORK(&work->work, cm_work_handler);
	work->local_id = cm_id->local_id;
	work->remote_id = cm_id->remote_id;
	work->mad_recv_wc = NULL;
	work->cm_event.event = IB_CM_USER_ESTABLISHED;

	/* Check if the device started its remove_one */
	spin_lock_irqsave(&cm.lock, flags);
	if (!cm_dev->going_down) {
		queue_delayed_work(cm.wq, &work->work, 0);
	} else {
		kfree(work);
		ret = -ENODEV;
	}
	spin_unlock_irqrestore(&cm.lock, flags);

out:
	return ret;
}

static int cm_migrate(struct ib_cm_id *cm_id)
{
	struct cm_id_private *cm_id_priv;
	struct cm_av tmp_av;
	unsigned long flags;
	int tmp_send_port_not_ready;
	int ret = 0;

	cm_id_priv = container_of(cm_id, struct cm_id_private, id);
	spin_lock_irqsave(&cm_id_priv->lock, flags);
	if (cm_id->state == IB_CM_ESTABLISHED &&
	    (cm_id->lap_state == IB_CM_LAP_UNINIT ||
	     cm_id->lap_state == IB_CM_LAP_IDLE)) {
		cm_id->lap_state = IB_CM_LAP_IDLE;
		/* Swap address vector */
		tmp_av = cm_id_priv->av;
		cm_id_priv->av = cm_id_priv->alt_av;
		cm_id_priv->alt_av = tmp_av;
		/* Swap port send ready state */
		tmp_send_port_not_ready = cm_id_priv->prim_send_port_not_ready;
		cm_id_priv->prim_send_port_not_ready = cm_id_priv->altr_send_port_not_ready;
		cm_id_priv->altr_send_port_not_ready = tmp_send_port_not_ready;
	} else
		ret = -EINVAL;
	spin_unlock_irqrestore(&cm_id_priv->lock, flags);

	return ret;
}

int ib_cm_notify(struct ib_cm_id *cm_id, enum ib_event_type event)
{
	int ret;

	switch (event) {
	case IB_EVENT_COMM_EST:
		ret = cm_establish(cm_id);
		break;
	case IB_EVENT_PATH_MIG:
		ret = cm_migrate(cm_id);
		break;
	default:
		ret = -EINVAL;
	}
	return ret;
}
EXPORT_SYMBOL(ib_cm_notify);

static void cm_recv_handler(struct ib_mad_agent *mad_agent,
			    struct ib_mad_send_buf *send_buf,
			    struct ib_mad_recv_wc *mad_recv_wc)
{
	struct cm_port *port = mad_agent->context;
	struct cm_work *work;
	enum ib_cm_event_type event;
	bool alt_path = false;
	u16 attr_id;
	int paths = 0;
	int going_down = 0;

	switch (mad_recv_wc->recv_buf.mad->mad_hdr.attr_id) {
	case CM_REQ_ATTR_ID:
		alt_path = cm_req_has_alt_path((struct cm_req_msg *)
						mad_recv_wc->recv_buf.mad);
		paths = 1 + (alt_path != 0);
		event = IB_CM_REQ_RECEIVED;
		break;
	case CM_MRA_ATTR_ID:
		event = IB_CM_MRA_RECEIVED;
		break;
	case CM_REJ_ATTR_ID:
		event = IB_CM_REJ_RECEIVED;
		break;
	case CM_REP_ATTR_ID:
		event = IB_CM_REP_RECEIVED;
		break;
	case CM_RTU_ATTR_ID:
		event = IB_CM_RTU_RECEIVED;
		break;
	case CM_DREQ_ATTR_ID:
		event = IB_CM_DREQ_RECEIVED;
		break;
	case CM_DREP_ATTR_ID:
		event = IB_CM_DREP_RECEIVED;
		break;
	case CM_SIDR_REQ_ATTR_ID:
		event = IB_CM_SIDR_REQ_RECEIVED;
		break;
	case CM_SIDR_REP_ATTR_ID:
		event = IB_CM_SIDR_REP_RECEIVED;
		break;
	case CM_LAP_ATTR_ID:
		paths = 1;
		event = IB_CM_LAP_RECEIVED;
		break;
	case CM_APR_ATTR_ID:
		event = IB_CM_APR_RECEIVED;
		break;
	default:
		ib_free_recv_mad(mad_recv_wc);
		return;
	}

	attr_id = be16_to_cpu(mad_recv_wc->recv_buf.mad->mad_hdr.attr_id);
	atomic_long_inc(&port->counter_group[CM_RECV].
			counter[attr_id - CM_ATTR_ID_OFFSET]);

	work = kmalloc(sizeof(*work) + sizeof(struct sa_path_rec) * paths,
		       GFP_KERNEL);
	if (!work) {
		ib_free_recv_mad(mad_recv_wc);
		return;
	}

	INIT_DELAYED_WORK(&work->work, cm_work_handler);
	work->cm_event.event = event;
	work->mad_recv_wc = mad_recv_wc;
	work->port = port;

	/* Check if the device started its remove_one */
	spin_lock_irq(&cm.lock);
	if (!port->cm_dev->going_down)
		queue_delayed_work(cm.wq, &work->work, 0);
	else
		going_down = 1;
	spin_unlock_irq(&cm.lock);

	if (going_down) {
		kfree(work);
		ib_free_recv_mad(mad_recv_wc);
	}
}

static int cm_init_qp_init_attr(struct cm_id_private *cm_id_priv,
				struct ib_qp_attr *qp_attr,
				int *qp_attr_mask)
{
	unsigned long flags;
	int ret;

	spin_lock_irqsave(&cm_id_priv->lock, flags);
	switch (cm_id_priv->id.state) {
	case IB_CM_REQ_SENT:
	case IB_CM_MRA_REQ_RCVD:
	case IB_CM_REQ_RCVD:
	case IB_CM_MRA_REQ_SENT:
	case IB_CM_REP_RCVD:
	case IB_CM_MRA_REP_SENT:
	case IB_CM_REP_SENT:
	case IB_CM_MRA_REP_RCVD:
	case IB_CM_ESTABLISHED:
		*qp_attr_mask = IB_QP_STATE | IB_QP_ACCESS_FLAGS |
				IB_QP_PKEY_INDEX | IB_QP_PORT;
		qp_attr->qp_access_flags = IB_ACCESS_REMOTE_WRITE;
		if (cm_id_priv->responder_resources)
			qp_attr->qp_access_flags |= IB_ACCESS_REMOTE_READ |
						    IB_ACCESS_REMOTE_ATOMIC;
		qp_attr->pkey_index = cm_id_priv->av.pkey_index;
		qp_attr->port_num = cm_id_priv->av.port->port_num;
		ret = 0;
		break;
	default:
		pr_debug("%s: local_id %d, cm_id_priv->id.state: %d\n",
			 __func__, be32_to_cpu(cm_id_priv->id.local_id),
			 cm_id_priv->id.state);
		ret = -EINVAL;
		break;
	}
	spin_unlock_irqrestore(&cm_id_priv->lock, flags);
	return ret;
}

static int cm_init_qp_rtr_attr(struct cm_id_private *cm_id_priv,
			       struct ib_qp_attr *qp_attr,
			       int *qp_attr_mask)
{
	unsigned long flags;
	int ret;

	spin_lock_irqsave(&cm_id_priv->lock, flags);
	switch (cm_id_priv->id.state) {
	case IB_CM_REQ_RCVD:
	case IB_CM_MRA_REQ_SENT:
	case IB_CM_REP_RCVD:
	case IB_CM_MRA_REP_SENT:
	case IB_CM_REP_SENT:
	case IB_CM_MRA_REP_RCVD:
	case IB_CM_ESTABLISHED:
		*qp_attr_mask = IB_QP_STATE | IB_QP_AV | IB_QP_PATH_MTU |
				IB_QP_DEST_QPN | IB_QP_RQ_PSN;
		qp_attr->ah_attr = cm_id_priv->av.ah_attr;
		qp_attr->path_mtu = cm_id_priv->path_mtu;
		qp_attr->dest_qp_num = be32_to_cpu(cm_id_priv->remote_qpn);
		qp_attr->rq_psn = be32_to_cpu(cm_id_priv->rq_psn);
		if (cm_id_priv->qp_type == IB_QPT_RC ||
		    cm_id_priv->qp_type == IB_QPT_XRC_TGT) {
			*qp_attr_mask |= IB_QP_MAX_DEST_RD_ATOMIC |
					 IB_QP_MIN_RNR_TIMER;
			qp_attr->max_dest_rd_atomic =
					cm_id_priv->responder_resources;
			qp_attr->min_rnr_timer = 0;
		}
		if (rdma_ah_get_dlid(&cm_id_priv->alt_av.ah_attr)) {
			*qp_attr_mask |= IB_QP_ALT_PATH;
			qp_attr->alt_port_num = cm_id_priv->alt_av.port->port_num;
			qp_attr->alt_pkey_index = cm_id_priv->alt_av.pkey_index;
			qp_attr->alt_timeout = cm_id_priv->alt_av.timeout;
			qp_attr->alt_ah_attr = cm_id_priv->alt_av.ah_attr;
		}
		ret = 0;
		break;
	default:
		pr_debug("%s: local_id %d, cm_id_priv->id.state: %d\n",
			 __func__, be32_to_cpu(cm_id_priv->id.local_id),
			 cm_id_priv->id.state);
		ret = -EINVAL;
		break;
	}
	spin_unlock_irqrestore(&cm_id_priv->lock, flags);
	return ret;
}

static int cm_init_qp_rts_attr(struct cm_id_private *cm_id_priv,
			       struct ib_qp_attr *qp_attr,
			       int *qp_attr_mask)
{
	unsigned long flags;
	int ret;

	spin_lock_irqsave(&cm_id_priv->lock, flags);
	switch (cm_id_priv->id.state) {
	/* Allow transition to RTS before sending REP */
	case IB_CM_REQ_RCVD:
	case IB_CM_MRA_REQ_SENT:

	case IB_CM_REP_RCVD:
	case IB_CM_MRA_REP_SENT:
	case IB_CM_REP_SENT:
	case IB_CM_MRA_REP_RCVD:
	case IB_CM_ESTABLISHED:
		if (cm_id_priv->id.lap_state == IB_CM_LAP_UNINIT) {
			*qp_attr_mask = IB_QP_STATE | IB_QP_SQ_PSN;
			qp_attr->sq_psn = be32_to_cpu(cm_id_priv->sq_psn);
			switch (cm_id_priv->qp_type) {
			case IB_QPT_RC:
			case IB_QPT_XRC_INI:
				*qp_attr_mask |= IB_QP_RETRY_CNT | IB_QP_RNR_RETRY |
						 IB_QP_MAX_QP_RD_ATOMIC;
				qp_attr->retry_cnt = cm_id_priv->retry_count;
				qp_attr->rnr_retry = cm_id_priv->rnr_retry_count;
				qp_attr->max_rd_atomic = cm_id_priv->initiator_depth;
				/* fall through */
			case IB_QPT_XRC_TGT:
				*qp_attr_mask |= IB_QP_TIMEOUT;
				qp_attr->timeout = cm_id_priv->av.timeout;
				break;
			default:
				break;
			}
			if (rdma_ah_get_dlid(&cm_id_priv->alt_av.ah_attr)) {
				*qp_attr_mask |= IB_QP_PATH_MIG_STATE;
				qp_attr->path_mig_state = IB_MIG_REARM;
			}
		} else {
			*qp_attr_mask = IB_QP_ALT_PATH | IB_QP_PATH_MIG_STATE;
			qp_attr->alt_port_num = cm_id_priv->alt_av.port->port_num;
			qp_attr->alt_pkey_index = cm_id_priv->alt_av.pkey_index;
			qp_attr->alt_timeout = cm_id_priv->alt_av.timeout;
			qp_attr->alt_ah_attr = cm_id_priv->alt_av.ah_attr;
			qp_attr->path_mig_state = IB_MIG_REARM;
		}
		ret = 0;
		break;
	default:
		pr_debug("%s: local_id %d, cm_id_priv->id.state: %d\n",
			 __func__, be32_to_cpu(cm_id_priv->id.local_id),
			 cm_id_priv->id.state);
		ret = -EINVAL;
		break;
	}
	spin_unlock_irqrestore(&cm_id_priv->lock, flags);
	return ret;
}

int ib_cm_init_qp_attr(struct ib_cm_id *cm_id,
		       struct ib_qp_attr *qp_attr,
		       int *qp_attr_mask)
{
	struct cm_id_private *cm_id_priv;
	int ret;

	cm_id_priv = container_of(cm_id, struct cm_id_private, id);
	switch (qp_attr->qp_state) {
	case IB_QPS_INIT:
		ret = cm_init_qp_init_attr(cm_id_priv, qp_attr, qp_attr_mask);
		break;
	case IB_QPS_RTR:
		ret = cm_init_qp_rtr_attr(cm_id_priv, qp_attr, qp_attr_mask);
		break;
	case IB_QPS_RTS:
		ret = cm_init_qp_rts_attr(cm_id_priv, qp_attr, qp_attr_mask);
		break;
	default:
		ret = -EINVAL;
		break;
	}
	return ret;
}
EXPORT_SYMBOL(ib_cm_init_qp_attr);

static ssize_t cm_show_counter(struct kobject *obj, struct attribute *attr,
			       char *buf)
{
	struct cm_counter_group *group;
	struct cm_counter_attribute *cm_attr;

	group = container_of(obj, struct cm_counter_group, obj);
	cm_attr = container_of(attr, struct cm_counter_attribute, attr);

	return sprintf(buf, "%ld\n",
		       atomic_long_read(&group->counter[cm_attr->index]));
}

static const struct sysfs_ops cm_counter_ops = {
	.show = cm_show_counter
};

static struct kobj_type cm_counter_obj_type = {
	.sysfs_ops = &cm_counter_ops,
	.default_attrs = cm_counter_default_attrs
};

static char *cm_devnode(struct device *dev, umode_t *mode)
{
	if (mode)
		*mode = 0666;
	return kasprintf(GFP_KERNEL, "infiniband/%s", dev_name(dev));
}

struct class cm_class = {
	.owner   = THIS_MODULE,
	.name    = "infiniband_cm",
	.devnode = cm_devnode,
};
EXPORT_SYMBOL(cm_class);

static int cm_create_port_fs(struct cm_port *port)
{
	int i, ret;

	for (i = 0; i < CM_COUNTER_GROUPS; i++) {
		ret = ib_port_register_module_stat(port->cm_dev->ib_device,
						   port->port_num,
						   &port->counter_group[i].obj,
						   &cm_counter_obj_type,
						   counter_group_names[i]);
		if (ret)
			goto error;
	}

	return 0;

error:
	while (i--)
		ib_port_unregister_module_stat(&port->counter_group[i].obj);
	return ret;

}

static void cm_remove_port_fs(struct cm_port *port)
{
	int i;

	for (i = 0; i < CM_COUNTER_GROUPS; i++)
		ib_port_unregister_module_stat(&port->counter_group[i].obj);

}

static void cm_add_one(struct ib_device *ib_device)
{
	struct cm_device *cm_dev;
	struct cm_port *port;
	struct ib_mad_reg_req reg_req = {
		.mgmt_class = IB_MGMT_CLASS_CM,
		.mgmt_class_version = IB_CM_CLASS_VERSION,
	};
	struct ib_port_modify port_modify = {
		.set_port_cap_mask = IB_PORT_CM_SUP
	};
	unsigned long flags;
	int ret;
	int count = 0;
	u8 i;

	cm_dev = kzalloc(struct_size(cm_dev, port, ib_device->phys_port_cnt),
			 GFP_KERNEL);
	if (!cm_dev)
		return;

	cm_dev->ib_device = ib_device;
	cm_dev->ack_delay = ib_device->attrs.local_ca_ack_delay;
	cm_dev->going_down = 0;
<<<<<<< HEAD
	cm_dev->device = device_create(&cm_class, &ib_device->dev,
				       MKDEV(0, 0), NULL,
				       "%s", ib_device->name);
	if (IS_ERR(cm_dev->device)) {
		kfree(cm_dev);
		return;
	}
=======
>>>>>>> 407d19ab

	set_bit(IB_MGMT_METHOD_SEND, reg_req.method_mask);
	for (i = 1; i <= ib_device->phys_port_cnt; i++) {
		if (!rdma_cap_ib_cm(ib_device, i))
			continue;

		port = kzalloc(sizeof *port, GFP_KERNEL);
		if (!port)
			goto error1;

		cm_dev->port[i-1] = port;
		port->cm_dev = cm_dev;
		port->port_num = i;

		INIT_LIST_HEAD(&port->cm_priv_prim_list);
		INIT_LIST_HEAD(&port->cm_priv_altr_list);

		ret = cm_create_port_fs(port);
		if (ret)
			goto error1;

		port->mad_agent = ib_register_mad_agent(ib_device, i,
							IB_QPT_GSI,
							&reg_req,
							0,
							cm_send_handler,
							cm_recv_handler,
							port,
							0);
		if (IS_ERR(port->mad_agent))
			goto error2;

		ret = ib_modify_port(ib_device, i, 0, &port_modify);
		if (ret)
			goto error3;

		count++;
	}

	if (!count)
		goto free;

	ib_set_client_data(ib_device, &cm_client, cm_dev);

	write_lock_irqsave(&cm.device_lock, flags);
	list_add_tail(&cm_dev->list, &cm.device_list);
	write_unlock_irqrestore(&cm.device_lock, flags);
	return;

error3:
	ib_unregister_mad_agent(port->mad_agent);
error2:
	cm_remove_port_fs(port);
error1:
	port_modify.set_port_cap_mask = 0;
	port_modify.clr_port_cap_mask = IB_PORT_CM_SUP;
	while (--i) {
		if (!rdma_cap_ib_cm(ib_device, i))
			continue;

		port = cm_dev->port[i-1];
		ib_modify_port(ib_device, port->port_num, 0, &port_modify);
		ib_unregister_mad_agent(port->mad_agent);
		cm_remove_port_fs(port);
	}
free:
	kfree(cm_dev);
}

static void cm_remove_one(struct ib_device *ib_device, void *client_data)
{
	struct cm_device *cm_dev = client_data;
	struct cm_port *port;
	struct cm_id_private *cm_id_priv;
	struct ib_mad_agent *cur_mad_agent;
	struct ib_port_modify port_modify = {
		.clr_port_cap_mask = IB_PORT_CM_SUP
	};
	unsigned long flags;
	int i;

	if (!cm_dev)
		return;

	write_lock_irqsave(&cm.device_lock, flags);
	list_del(&cm_dev->list);
	write_unlock_irqrestore(&cm.device_lock, flags);

	spin_lock_irq(&cm.lock);
	cm_dev->going_down = 1;
	spin_unlock_irq(&cm.lock);

	for (i = 1; i <= ib_device->phys_port_cnt; i++) {
		if (!rdma_cap_ib_cm(ib_device, i))
			continue;

		port = cm_dev->port[i-1];
		ib_modify_port(ib_device, port->port_num, 0, &port_modify);
		/* Mark all the cm_id's as not valid */
		spin_lock_irq(&cm.lock);
		list_for_each_entry(cm_id_priv, &port->cm_priv_altr_list, altr_list)
			cm_id_priv->altr_send_port_not_ready = 1;
		list_for_each_entry(cm_id_priv, &port->cm_priv_prim_list, prim_list)
			cm_id_priv->prim_send_port_not_ready = 1;
		spin_unlock_irq(&cm.lock);
		/*
		 * We flush the queue here after the going_down set, this
		 * verify that no new works will be queued in the recv handler,
		 * after that we can call the unregister_mad_agent
		 */
		flush_workqueue(cm.wq);
		spin_lock_irq(&cm.state_lock);
		cur_mad_agent = port->mad_agent;
		port->mad_agent = NULL;
		spin_unlock_irq(&cm.state_lock);
		ib_unregister_mad_agent(cur_mad_agent);
		cm_remove_port_fs(port);
	}

	kfree(cm_dev);
}

static int __init ib_cm_init(void)
{
	int ret;

	INIT_LIST_HEAD(&cm.device_list);
	rwlock_init(&cm.device_lock);
	spin_lock_init(&cm.lock);
	spin_lock_init(&cm.state_lock);
	cm.listen_service_table = RB_ROOT;
	cm.listen_service_id = be64_to_cpu(IB_CM_ASSIGN_SERVICE_ID);
	cm.remote_id_table = RB_ROOT;
	cm.remote_qp_table = RB_ROOT;
	cm.remote_sidr_table = RB_ROOT;
	xa_init_flags(&cm.local_id_table, XA_FLAGS_ALLOC | XA_FLAGS_LOCK_IRQ);
	get_random_bytes(&cm.random_id_operand, sizeof cm.random_id_operand);
	INIT_LIST_HEAD(&cm.timewait_list);

	ret = class_register(&cm_class);
	if (ret) {
		ret = -ENOMEM;
		goto error1;
	}

	cm.wq = alloc_workqueue("ib_cm", 0, 1);
	if (!cm.wq) {
		ret = -ENOMEM;
		goto error2;
	}

	ret = ib_register_client(&cm_client);
	if (ret)
		goto error3;

	return 0;
error3:
	destroy_workqueue(cm.wq);
error2:
	class_unregister(&cm_class);
error1:
	return ret;
}

static void __exit ib_cm_cleanup(void)
{
	struct cm_timewait_info *timewait_info, *tmp;

	spin_lock_irq(&cm.lock);
	list_for_each_entry(timewait_info, &cm.timewait_list, list)
		cancel_delayed_work(&timewait_info->work.work);
	spin_unlock_irq(&cm.lock);

	ib_unregister_client(&cm_client);
	destroy_workqueue(cm.wq);

	list_for_each_entry_safe(timewait_info, tmp, &cm.timewait_list, list) {
		list_del(&timewait_info->list);
		kfree(timewait_info);
	}

	class_unregister(&cm_class);
	WARN_ON(!xa_empty(&cm.local_id_table));
}

module_init(ib_cm_init);
module_exit(ib_cm_cleanup);<|MERGE_RESOLUTION|>--- conflicted
+++ resolved
@@ -344,7 +344,7 @@
 		ret = -ENODEV;
 		goto out;
 	}
-	ah = rdma_create_ah(mad_agent->qp->pd, &av->ah_attr);
+	ah = rdma_create_ah(mad_agent->qp->pd, &av->ah_attr, 0);
 	if (IS_ERR(ah)) {
 		ret = PTR_ERR(ah);
 		goto out;
@@ -356,7 +356,7 @@
 			       GFP_ATOMIC,
 			       IB_MGMT_BASE_VERSION);
 	if (IS_ERR(m)) {
-		rdma_destroy_ah(ah);
+		rdma_destroy_ah(ah, 0);
 		ret = PTR_ERR(m);
 		goto out;
 	}
@@ -401,7 +401,7 @@
 static void cm_free_msg(struct ib_mad_send_buf *msg)
 {
 	if (msg->ah)
-		rdma_destroy_ah(msg->ah);
+		rdma_destroy_ah(msg->ah, 0);
 	if (msg->context[0])
 		cm_deref_id(msg->context[0]);
 	ib_free_send_mad(msg);
@@ -4049,8 +4049,7 @@
 	atomic_long_inc(&port->counter_group[CM_RECV].
 			counter[attr_id - CM_ATTR_ID_OFFSET]);
 
-	work = kmalloc(sizeof(*work) + sizeof(struct sa_path_rec) * paths,
-		       GFP_KERNEL);
+	work = kmalloc(struct_size(work, path, paths), GFP_KERNEL);
 	if (!work) {
 		ib_free_recv_mad(mad_recv_wc);
 		return;
@@ -4344,16 +4343,6 @@
 	cm_dev->ib_device = ib_device;
 	cm_dev->ack_delay = ib_device->attrs.local_ca_ack_delay;
 	cm_dev->going_down = 0;
-<<<<<<< HEAD
-	cm_dev->device = device_create(&cm_class, &ib_device->dev,
-				       MKDEV(0, 0), NULL,
-				       "%s", ib_device->name);
-	if (IS_ERR(cm_dev->device)) {
-		kfree(cm_dev);
-		return;
-	}
-=======
->>>>>>> 407d19ab
 
 	set_bit(IB_MGMT_METHOD_SEND, reg_req.method_mask);
 	for (i = 1; i <= ib_device->phys_port_cnt; i++) {
