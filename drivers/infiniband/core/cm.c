// SPDX-License-Identifier: GPL-2.0 OR Linux-OpenIB
/*
 * Copyright (c) 2004-2007 Intel Corporation.  All rights reserved.
 * Copyright (c) 2004 Topspin Corporation.  All rights reserved.
 * Copyright (c) 2004, 2005 Voltaire Corporation.  All rights reserved.
 * Copyright (c) 2005 Sun Microsystems, Inc. All rights reserved.
 * Copyright (c) 2019, Mellanox Technologies inc.  All rights reserved.
 */

#include <linux/completion.h>
#include <linux/dma-mapping.h>
#include <linux/device.h>
#include <linux/module.h>
#include <linux/err.h>
#include <linux/idr.h>
#include <linux/interrupt.h>
#include <linux/random.h>
#include <linux/rbtree.h>
#include <linux/spinlock.h>
#include <linux/slab.h>
#include <linux/sysfs.h>
#include <linux/workqueue.h>
#include <linux/kdev_t.h>
#include <linux/etherdevice.h>

#include <rdma/ib_cache.h>
#include <rdma/ib_cm.h>
#include "cm_msgs.h"
#include "core_priv.h"
#include "cm_trace.h"

MODULE_AUTHOR("Sean Hefty");
MODULE_DESCRIPTION("InfiniBand CM");
MODULE_LICENSE("Dual BSD/GPL");

static const char * const ibcm_rej_reason_strs[] = {
	[IB_CM_REJ_NO_QP]			= "no QP",
	[IB_CM_REJ_NO_EEC]			= "no EEC",
	[IB_CM_REJ_NO_RESOURCES]		= "no resources",
	[IB_CM_REJ_TIMEOUT]			= "timeout",
	[IB_CM_REJ_UNSUPPORTED]			= "unsupported",
	[IB_CM_REJ_INVALID_COMM_ID]		= "invalid comm ID",
	[IB_CM_REJ_INVALID_COMM_INSTANCE]	= "invalid comm instance",
	[IB_CM_REJ_INVALID_SERVICE_ID]		= "invalid service ID",
	[IB_CM_REJ_INVALID_TRANSPORT_TYPE]	= "invalid transport type",
	[IB_CM_REJ_STALE_CONN]			= "stale conn",
	[IB_CM_REJ_RDC_NOT_EXIST]		= "RDC not exist",
	[IB_CM_REJ_INVALID_GID]			= "invalid GID",
	[IB_CM_REJ_INVALID_LID]			= "invalid LID",
	[IB_CM_REJ_INVALID_SL]			= "invalid SL",
	[IB_CM_REJ_INVALID_TRAFFIC_CLASS]	= "invalid traffic class",
	[IB_CM_REJ_INVALID_HOP_LIMIT]		= "invalid hop limit",
	[IB_CM_REJ_INVALID_PACKET_RATE]		= "invalid packet rate",
	[IB_CM_REJ_INVALID_ALT_GID]		= "invalid alt GID",
	[IB_CM_REJ_INVALID_ALT_LID]		= "invalid alt LID",
	[IB_CM_REJ_INVALID_ALT_SL]		= "invalid alt SL",
	[IB_CM_REJ_INVALID_ALT_TRAFFIC_CLASS]	= "invalid alt traffic class",
	[IB_CM_REJ_INVALID_ALT_HOP_LIMIT]	= "invalid alt hop limit",
	[IB_CM_REJ_INVALID_ALT_PACKET_RATE]	= "invalid alt packet rate",
	[IB_CM_REJ_PORT_CM_REDIRECT]		= "port CM redirect",
	[IB_CM_REJ_PORT_REDIRECT]		= "port redirect",
	[IB_CM_REJ_INVALID_MTU]			= "invalid MTU",
	[IB_CM_REJ_INSUFFICIENT_RESP_RESOURCES]	= "insufficient resp resources",
	[IB_CM_REJ_CONSUMER_DEFINED]		= "consumer defined",
	[IB_CM_REJ_INVALID_RNR_RETRY]		= "invalid RNR retry",
	[IB_CM_REJ_DUPLICATE_LOCAL_COMM_ID]	= "duplicate local comm ID",
	[IB_CM_REJ_INVALID_CLASS_VERSION]	= "invalid class version",
	[IB_CM_REJ_INVALID_FLOW_LABEL]		= "invalid flow label",
	[IB_CM_REJ_INVALID_ALT_FLOW_LABEL]	= "invalid alt flow label",
	[IB_CM_REJ_VENDOR_OPTION_NOT_SUPPORTED] =
		"vendor option is not supported",
};

const char *__attribute_const__ ibcm_reject_msg(int reason)
{
	size_t index = reason;

	if (index < ARRAY_SIZE(ibcm_rej_reason_strs) &&
	    ibcm_rej_reason_strs[index])
		return ibcm_rej_reason_strs[index];
	else
		return "unrecognized reason";
}
EXPORT_SYMBOL(ibcm_reject_msg);

struct cm_id_private;
struct cm_work;
static int cm_add_one(struct ib_device *device);
static void cm_remove_one(struct ib_device *device, void *client_data);
static void cm_process_work(struct cm_id_private *cm_id_priv,
			    struct cm_work *work);
static int cm_send_sidr_rep_locked(struct cm_id_private *cm_id_priv,
				   struct ib_cm_sidr_rep_param *param);
static int cm_send_dreq_locked(struct cm_id_private *cm_id_priv,
			       const void *private_data, u8 private_data_len);
static int cm_send_drep_locked(struct cm_id_private *cm_id_priv,
			       void *private_data, u8 private_data_len);
static int cm_send_rej_locked(struct cm_id_private *cm_id_priv,
			      enum ib_cm_rej_reason reason, void *ari,
			      u8 ari_length, const void *private_data,
			      u8 private_data_len);

static struct ib_client cm_client = {
	.name   = "cm",
	.add    = cm_add_one,
	.remove = cm_remove_one
};

static struct ib_cm {
	spinlock_t lock;
	struct list_head device_list;
	rwlock_t device_lock;
	struct rb_root listen_service_table;
	u64 listen_service_id;
	/* struct rb_root peer_service_table; todo: fix peer to peer */
	struct rb_root remote_qp_table;
	struct rb_root remote_id_table;
	struct rb_root remote_sidr_table;
	struct xarray local_id_table;
	u32 local_id_next;
	__be32 random_id_operand;
	struct list_head timewait_list;
	struct workqueue_struct *wq;
	/* Sync on cm change port state */
	spinlock_t state_lock;
} cm;

/* Counter indexes ordered by attribute ID */
enum {
	CM_REQ_COUNTER,
	CM_MRA_COUNTER,
	CM_REJ_COUNTER,
	CM_REP_COUNTER,
	CM_RTU_COUNTER,
	CM_DREQ_COUNTER,
	CM_DREP_COUNTER,
	CM_SIDR_REQ_COUNTER,
	CM_SIDR_REP_COUNTER,
	CM_LAP_COUNTER,
	CM_APR_COUNTER,
	CM_ATTR_COUNT,
	CM_ATTR_ID_OFFSET = 0x0010,
};

enum {
	CM_XMIT,
	CM_XMIT_RETRIES,
	CM_RECV,
	CM_RECV_DUPLICATES,
	CM_COUNTER_GROUPS
};

static char const counter_group_names[CM_COUNTER_GROUPS]
				     [sizeof("cm_rx_duplicates")] = {
	"cm_tx_msgs", "cm_tx_retries",
	"cm_rx_msgs", "cm_rx_duplicates"
};

struct cm_counter_group {
	struct kobject obj;
	atomic_long_t counter[CM_ATTR_COUNT];
};

struct cm_counter_attribute {
	struct attribute attr;
	int index;
};

#define CM_COUNTER_ATTR(_name, _index) \
struct cm_counter_attribute cm_##_name##_counter_attr = { \
	.attr = { .name = __stringify(_name), .mode = 0444 }, \
	.index = _index \
}

static CM_COUNTER_ATTR(req, CM_REQ_COUNTER);
static CM_COUNTER_ATTR(mra, CM_MRA_COUNTER);
static CM_COUNTER_ATTR(rej, CM_REJ_COUNTER);
static CM_COUNTER_ATTR(rep, CM_REP_COUNTER);
static CM_COUNTER_ATTR(rtu, CM_RTU_COUNTER);
static CM_COUNTER_ATTR(dreq, CM_DREQ_COUNTER);
static CM_COUNTER_ATTR(drep, CM_DREP_COUNTER);
static CM_COUNTER_ATTR(sidr_req, CM_SIDR_REQ_COUNTER);
static CM_COUNTER_ATTR(sidr_rep, CM_SIDR_REP_COUNTER);
static CM_COUNTER_ATTR(lap, CM_LAP_COUNTER);
static CM_COUNTER_ATTR(apr, CM_APR_COUNTER);

static struct attribute *cm_counter_default_attrs[] = {
	&cm_req_counter_attr.attr,
	&cm_mra_counter_attr.attr,
	&cm_rej_counter_attr.attr,
	&cm_rep_counter_attr.attr,
	&cm_rtu_counter_attr.attr,
	&cm_dreq_counter_attr.attr,
	&cm_drep_counter_attr.attr,
	&cm_sidr_req_counter_attr.attr,
	&cm_sidr_rep_counter_attr.attr,
	&cm_lap_counter_attr.attr,
	&cm_apr_counter_attr.attr,
	NULL
};

struct cm_port {
	struct cm_device *cm_dev;
	struct ib_mad_agent *mad_agent;
	u8 port_num;
	struct list_head cm_priv_prim_list;
	struct list_head cm_priv_altr_list;
	struct cm_counter_group counter_group[CM_COUNTER_GROUPS];
};

struct cm_device {
	struct list_head list;
	struct ib_device *ib_device;
	u8 ack_delay;
	int going_down;
	struct cm_port *port[];
};

struct cm_av {
	struct cm_port *port;
	union ib_gid dgid;
	struct rdma_ah_attr ah_attr;
	u16 pkey_index;
	u8 timeout;
};

struct cm_work {
	struct delayed_work work;
	struct list_head list;
	struct cm_port *port;
	struct ib_mad_recv_wc *mad_recv_wc;	/* Received MADs */
	__be32 local_id;			/* Established / timewait */
	__be32 remote_id;
	struct ib_cm_event cm_event;
	struct sa_path_rec path[];
};

struct cm_timewait_info {
	struct cm_work work;
	struct list_head list;
	struct rb_node remote_qp_node;
	struct rb_node remote_id_node;
	__be64 remote_ca_guid;
	__be32 remote_qpn;
	u8 inserted_remote_qp;
	u8 inserted_remote_id;
};

struct cm_id_private {
	struct ib_cm_id	id;

	struct rb_node service_node;
	struct rb_node sidr_id_node;
	spinlock_t lock;	/* Do not acquire inside cm.lock */
	struct completion comp;
	refcount_t refcount;
	/* Number of clients sharing this ib_cm_id. Only valid for listeners.
	 * Protected by the cm.lock spinlock. */
	int listen_sharecount;
	struct rcu_head rcu;

	struct ib_mad_send_buf *msg;
	struct cm_timewait_info *timewait_info;
	/* todo: use alternate port on send failure */
	struct cm_av av;
	struct cm_av alt_av;

	void *private_data;
	__be64 tid;
	__be32 local_qpn;
	__be32 remote_qpn;
	enum ib_qp_type qp_type;
	__be32 sq_psn;
	__be32 rq_psn;
	int timeout_ms;
	enum ib_mtu path_mtu;
	__be16 pkey;
	u8 private_data_len;
	u8 max_cm_retries;
	u8 responder_resources;
	u8 initiator_depth;
	u8 retry_count;
	u8 rnr_retry_count;
	u8 service_timeout;
	u8 target_ack_delay;

	struct list_head prim_list;
	struct list_head altr_list;
	/* Indicates that the send port mad is registered and av is set */
	int prim_send_port_not_ready;
	int altr_send_port_not_ready;

	struct list_head work_list;
	atomic_t work_count;

	struct rdma_ucm_ece ece;
};

static void cm_work_handler(struct work_struct *work);

static inline void cm_deref_id(struct cm_id_private *cm_id_priv)
{
	if (refcount_dec_and_test(&cm_id_priv->refcount))
		complete(&cm_id_priv->comp);
}

static int cm_alloc_msg(struct cm_id_private *cm_id_priv,
			struct ib_mad_send_buf **msg)
{
	struct ib_mad_agent *mad_agent;
	struct ib_mad_send_buf *m;
	struct ib_ah *ah;
	struct cm_av *av;
	unsigned long flags, flags2;
	int ret = 0;

	/* don't let the port to be released till the agent is down */
	spin_lock_irqsave(&cm.state_lock, flags2);
	spin_lock_irqsave(&cm.lock, flags);
	if (!cm_id_priv->prim_send_port_not_ready)
		av = &cm_id_priv->av;
	else if (!cm_id_priv->altr_send_port_not_ready &&
		 (cm_id_priv->alt_av.port))
		av = &cm_id_priv->alt_av;
	else {
		pr_info("%s: not valid CM id\n", __func__);
		ret = -ENODEV;
		spin_unlock_irqrestore(&cm.lock, flags);
		goto out;
	}
	spin_unlock_irqrestore(&cm.lock, flags);
	/* Make sure the port haven't released the mad yet */
	mad_agent = cm_id_priv->av.port->mad_agent;
	if (!mad_agent) {
		pr_info("%s: not a valid MAD agent\n", __func__);
		ret = -ENODEV;
		goto out;
	}
	ah = rdma_create_ah(mad_agent->qp->pd, &av->ah_attr, 0);
	if (IS_ERR(ah)) {
		ret = PTR_ERR(ah);
		goto out;
	}

	m = ib_create_send_mad(mad_agent, cm_id_priv->id.remote_cm_qpn,
			       av->pkey_index,
			       0, IB_MGMT_MAD_HDR, IB_MGMT_MAD_DATA,
			       GFP_ATOMIC,
			       IB_MGMT_BASE_VERSION);
	if (IS_ERR(m)) {
		rdma_destroy_ah(ah, 0);
		ret = PTR_ERR(m);
		goto out;
	}

	/* Timeout set by caller if response is expected. */
	m->ah = ah;
	m->retries = cm_id_priv->max_cm_retries;

	refcount_inc(&cm_id_priv->refcount);
	m->context[0] = cm_id_priv;
	*msg = m;

out:
	spin_unlock_irqrestore(&cm.state_lock, flags2);
	return ret;
}

static struct ib_mad_send_buf *cm_alloc_response_msg_no_ah(struct cm_port *port,
							   struct ib_mad_recv_wc *mad_recv_wc)
{
	return ib_create_send_mad(port->mad_agent, 1, mad_recv_wc->wc->pkey_index,
				  0, IB_MGMT_MAD_HDR, IB_MGMT_MAD_DATA,
				  GFP_ATOMIC,
				  IB_MGMT_BASE_VERSION);
}

static int cm_create_response_msg_ah(struct cm_port *port,
				     struct ib_mad_recv_wc *mad_recv_wc,
				     struct ib_mad_send_buf *msg)
{
	struct ib_ah *ah;

	ah = ib_create_ah_from_wc(port->mad_agent->qp->pd, mad_recv_wc->wc,
				  mad_recv_wc->recv_buf.grh, port->port_num);
	if (IS_ERR(ah))
		return PTR_ERR(ah);

	msg->ah = ah;
	return 0;
}

static void cm_free_msg(struct ib_mad_send_buf *msg)
{
	if (msg->ah)
		rdma_destroy_ah(msg->ah, 0);
	if (msg->context[0])
		cm_deref_id(msg->context[0]);
	ib_free_send_mad(msg);
}

static int cm_alloc_response_msg(struct cm_port *port,
				 struct ib_mad_recv_wc *mad_recv_wc,
				 struct ib_mad_send_buf **msg)
{
	struct ib_mad_send_buf *m;
	int ret;

	m = cm_alloc_response_msg_no_ah(port, mad_recv_wc);
	if (IS_ERR(m))
		return PTR_ERR(m);

	ret = cm_create_response_msg_ah(port, mad_recv_wc, m);
	if (ret) {
		cm_free_msg(m);
		return ret;
	}

	*msg = m;
	return 0;
}

static void * cm_copy_private_data(const void *private_data,
				   u8 private_data_len)
{
	void *data;

	if (!private_data || !private_data_len)
		return NULL;

	data = kmemdup(private_data, private_data_len, GFP_KERNEL);
	if (!data)
		return ERR_PTR(-ENOMEM);

	return data;
}

static void cm_set_private_data(struct cm_id_private *cm_id_priv,
				 void *private_data, u8 private_data_len)
{
	if (cm_id_priv->private_data && cm_id_priv->private_data_len)
		kfree(cm_id_priv->private_data);

	cm_id_priv->private_data = private_data;
	cm_id_priv->private_data_len = private_data_len;
}

static int cm_init_av_for_lap(struct cm_port *port, struct ib_wc *wc,
			      struct ib_grh *grh, struct cm_av *av)
{
	struct rdma_ah_attr new_ah_attr;
	int ret;

	av->port = port;
	av->pkey_index = wc->pkey_index;

	/*
	 * av->ah_attr might be initialized based on past wc during incoming
	 * connect request or while sending out connect request. So initialize
	 * a new ah_attr on stack. If initialization fails, old ah_attr is
	 * used for sending any responses. If initialization is successful,
	 * than new ah_attr is used by overwriting old one.
	 */
	ret = ib_init_ah_attr_from_wc(port->cm_dev->ib_device,
				      port->port_num, wc,
				      grh, &new_ah_attr);
	if (ret)
		return ret;

	rdma_move_ah_attr(&av->ah_attr, &new_ah_attr);
	return 0;
}

static int cm_init_av_for_response(struct cm_port *port, struct ib_wc *wc,
				   struct ib_grh *grh, struct cm_av *av)
{
	av->port = port;
	av->pkey_index = wc->pkey_index;
	return ib_init_ah_attr_from_wc(port->cm_dev->ib_device,
				       port->port_num, wc,
				       grh, &av->ah_attr);
}

static void add_cm_id_to_port_list(struct cm_id_private *cm_id_priv,
				   struct cm_av *av, struct cm_port *port)
{
	unsigned long flags;

	spin_lock_irqsave(&cm.lock, flags);
	if (&cm_id_priv->av == av)
		list_add_tail(&cm_id_priv->prim_list, &port->cm_priv_prim_list);
	else if (&cm_id_priv->alt_av == av)
		list_add_tail(&cm_id_priv->altr_list, &port->cm_priv_altr_list);
	else
		WARN_ON(true);
	spin_unlock_irqrestore(&cm.lock, flags);
}

static struct cm_port *
get_cm_port_from_path(struct sa_path_rec *path, const struct ib_gid_attr *attr)
{
	struct cm_device *cm_dev;
	struct cm_port *port = NULL;
	unsigned long flags;

	if (attr) {
		read_lock_irqsave(&cm.device_lock, flags);
		list_for_each_entry(cm_dev, &cm.device_list, list) {
			if (cm_dev->ib_device == attr->device) {
				port = cm_dev->port[attr->port_num - 1];
				break;
			}
		}
		read_unlock_irqrestore(&cm.device_lock, flags);
	} else {
		/* SGID attribute can be NULL in following
		 * conditions.
		 * (a) Alternative path
		 * (b) IB link layer without GRH
		 * (c) LAP send messages
		 */
		read_lock_irqsave(&cm.device_lock, flags);
		list_for_each_entry(cm_dev, &cm.device_list, list) {
			attr = rdma_find_gid(cm_dev->ib_device,
					     &path->sgid,
					     sa_conv_pathrec_to_gid_type(path),
					     NULL);
			if (!IS_ERR(attr)) {
				port = cm_dev->port[attr->port_num - 1];
				break;
			}
		}
		read_unlock_irqrestore(&cm.device_lock, flags);
		if (port)
			rdma_put_gid_attr(attr);
	}
	return port;
}

static int cm_init_av_by_path(struct sa_path_rec *path,
			      const struct ib_gid_attr *sgid_attr,
			      struct cm_av *av,
			      struct cm_id_private *cm_id_priv)
{
	struct rdma_ah_attr new_ah_attr;
	struct cm_device *cm_dev;
	struct cm_port *port;
	int ret;

	port = get_cm_port_from_path(path, sgid_attr);
	if (!port)
		return -EINVAL;
	cm_dev = port->cm_dev;

	ret = ib_find_cached_pkey(cm_dev->ib_device, port->port_num,
				  be16_to_cpu(path->pkey), &av->pkey_index);
	if (ret)
		return ret;

	av->port = port;

	/*
	 * av->ah_attr might be initialized based on wc or during
	 * request processing time which might have reference to sgid_attr.
	 * So initialize a new ah_attr on stack.
	 * If initialization fails, old ah_attr is used for sending any
	 * responses. If initialization is successful, than new ah_attr
	 * is used by overwriting the old one. So that right ah_attr
	 * can be used to return an error response.
	 */
	ret = ib_init_ah_attr_from_path(cm_dev->ib_device, port->port_num, path,
					&new_ah_attr, sgid_attr);
	if (ret)
		return ret;

	av->timeout = path->packet_life_time + 1;
	add_cm_id_to_port_list(cm_id_priv, av, port);
	rdma_move_ah_attr(&av->ah_attr, &new_ah_attr);
	return 0;
}

static u32 cm_local_id(__be32 local_id)
{
	return (__force u32) (local_id ^ cm.random_id_operand);
}

static struct cm_id_private *cm_acquire_id(__be32 local_id, __be32 remote_id)
{
	struct cm_id_private *cm_id_priv;

	rcu_read_lock();
	cm_id_priv = xa_load(&cm.local_id_table, cm_local_id(local_id));
	if (!cm_id_priv || cm_id_priv->id.remote_id != remote_id ||
	    !refcount_inc_not_zero(&cm_id_priv->refcount))
		cm_id_priv = NULL;
	rcu_read_unlock();

	return cm_id_priv;
}

/*
 * Trivial helpers to strip endian annotation and compare; the
 * endianness doesn't actually matter since we just need a stable
 * order for the RB tree.
 */
static int be32_lt(__be32 a, __be32 b)
{
	return (__force u32) a < (__force u32) b;
}

static int be32_gt(__be32 a, __be32 b)
{
	return (__force u32) a > (__force u32) b;
}

static int be64_lt(__be64 a, __be64 b)
{
	return (__force u64) a < (__force u64) b;
}

static int be64_gt(__be64 a, __be64 b)
{
	return (__force u64) a > (__force u64) b;
}

/*
 * Inserts a new cm_id_priv into the listen_service_table. Returns cm_id_priv
 * if the new ID was inserted, NULL if it could not be inserted due to a
 * collision, or the existing cm_id_priv ready for shared usage.
 */
static struct cm_id_private *cm_insert_listen(struct cm_id_private *cm_id_priv,
					      ib_cm_handler shared_handler)
{
	struct rb_node **link = &cm.listen_service_table.rb_node;
	struct rb_node *parent = NULL;
	struct cm_id_private *cur_cm_id_priv;
	__be64 service_id = cm_id_priv->id.service_id;
	__be64 service_mask = cm_id_priv->id.service_mask;
	unsigned long flags;

	spin_lock_irqsave(&cm.lock, flags);
	while (*link) {
		parent = *link;
		cur_cm_id_priv = rb_entry(parent, struct cm_id_private,
					  service_node);
		if ((cur_cm_id_priv->id.service_mask & service_id) ==
		    (service_mask & cur_cm_id_priv->id.service_id) &&
		    (cm_id_priv->id.device == cur_cm_id_priv->id.device)) {
			/*
			 * Sharing an ib_cm_id with different handlers is not
			 * supported
			 */
			if (cur_cm_id_priv->id.cm_handler != shared_handler ||
			    cur_cm_id_priv->id.context ||
			    WARN_ON(!cur_cm_id_priv->id.cm_handler)) {
				spin_unlock_irqrestore(&cm.lock, flags);
				return NULL;
			}
			refcount_inc(&cur_cm_id_priv->refcount);
			cur_cm_id_priv->listen_sharecount++;
			spin_unlock_irqrestore(&cm.lock, flags);
			return cur_cm_id_priv;
		}

		if (cm_id_priv->id.device < cur_cm_id_priv->id.device)
			link = &(*link)->rb_left;
		else if (cm_id_priv->id.device > cur_cm_id_priv->id.device)
			link = &(*link)->rb_right;
		else if (be64_lt(service_id, cur_cm_id_priv->id.service_id))
			link = &(*link)->rb_left;
		else if (be64_gt(service_id, cur_cm_id_priv->id.service_id))
			link = &(*link)->rb_right;
		else
			link = &(*link)->rb_right;
	}
	cm_id_priv->listen_sharecount++;
	rb_link_node(&cm_id_priv->service_node, parent, link);
	rb_insert_color(&cm_id_priv->service_node, &cm.listen_service_table);
	spin_unlock_irqrestore(&cm.lock, flags);
	return cm_id_priv;
}

static struct cm_id_private * cm_find_listen(struct ib_device *device,
					     __be64 service_id)
{
	struct rb_node *node = cm.listen_service_table.rb_node;
	struct cm_id_private *cm_id_priv;

	while (node) {
		cm_id_priv = rb_entry(node, struct cm_id_private, service_node);
		if ((cm_id_priv->id.service_mask & service_id) ==
		     cm_id_priv->id.service_id &&
		    (cm_id_priv->id.device == device)) {
			refcount_inc(&cm_id_priv->refcount);
			return cm_id_priv;
		}
		if (device < cm_id_priv->id.device)
			node = node->rb_left;
		else if (device > cm_id_priv->id.device)
			node = node->rb_right;
		else if (be64_lt(service_id, cm_id_priv->id.service_id))
			node = node->rb_left;
		else if (be64_gt(service_id, cm_id_priv->id.service_id))
			node = node->rb_right;
		else
			node = node->rb_right;
	}
	return NULL;
}

static struct cm_timewait_info * cm_insert_remote_id(struct cm_timewait_info
						     *timewait_info)
{
	struct rb_node **link = &cm.remote_id_table.rb_node;
	struct rb_node *parent = NULL;
	struct cm_timewait_info *cur_timewait_info;
	__be64 remote_ca_guid = timewait_info->remote_ca_guid;
	__be32 remote_id = timewait_info->work.remote_id;

	while (*link) {
		parent = *link;
		cur_timewait_info = rb_entry(parent, struct cm_timewait_info,
					     remote_id_node);
		if (be32_lt(remote_id, cur_timewait_info->work.remote_id))
			link = &(*link)->rb_left;
		else if (be32_gt(remote_id, cur_timewait_info->work.remote_id))
			link = &(*link)->rb_right;
		else if (be64_lt(remote_ca_guid, cur_timewait_info->remote_ca_guid))
			link = &(*link)->rb_left;
		else if (be64_gt(remote_ca_guid, cur_timewait_info->remote_ca_guid))
			link = &(*link)->rb_right;
		else
			return cur_timewait_info;
	}
	timewait_info->inserted_remote_id = 1;
	rb_link_node(&timewait_info->remote_id_node, parent, link);
	rb_insert_color(&timewait_info->remote_id_node, &cm.remote_id_table);
	return NULL;
}

static struct cm_id_private *cm_find_remote_id(__be64 remote_ca_guid,
					       __be32 remote_id)
{
	struct rb_node *node = cm.remote_id_table.rb_node;
	struct cm_timewait_info *timewait_info;
	struct cm_id_private *res = NULL;

	spin_lock_irq(&cm.lock);
	while (node) {
		timewait_info = rb_entry(node, struct cm_timewait_info,
					 remote_id_node);
		if (be32_lt(remote_id, timewait_info->work.remote_id))
			node = node->rb_left;
		else if (be32_gt(remote_id, timewait_info->work.remote_id))
			node = node->rb_right;
		else if (be64_lt(remote_ca_guid, timewait_info->remote_ca_guid))
			node = node->rb_left;
		else if (be64_gt(remote_ca_guid, timewait_info->remote_ca_guid))
			node = node->rb_right;
		else {
			res = cm_acquire_id(timewait_info->work.local_id,
					     timewait_info->work.remote_id);
			break;
		}
	}
	spin_unlock_irq(&cm.lock);
	return res;
}

static struct cm_timewait_info * cm_insert_remote_qpn(struct cm_timewait_info
						      *timewait_info)
{
	struct rb_node **link = &cm.remote_qp_table.rb_node;
	struct rb_node *parent = NULL;
	struct cm_timewait_info *cur_timewait_info;
	__be64 remote_ca_guid = timewait_info->remote_ca_guid;
	__be32 remote_qpn = timewait_info->remote_qpn;

	while (*link) {
		parent = *link;
		cur_timewait_info = rb_entry(parent, struct cm_timewait_info,
					     remote_qp_node);
		if (be32_lt(remote_qpn, cur_timewait_info->remote_qpn))
			link = &(*link)->rb_left;
		else if (be32_gt(remote_qpn, cur_timewait_info->remote_qpn))
			link = &(*link)->rb_right;
		else if (be64_lt(remote_ca_guid, cur_timewait_info->remote_ca_guid))
			link = &(*link)->rb_left;
		else if (be64_gt(remote_ca_guid, cur_timewait_info->remote_ca_guid))
			link = &(*link)->rb_right;
		else
			return cur_timewait_info;
	}
	timewait_info->inserted_remote_qp = 1;
	rb_link_node(&timewait_info->remote_qp_node, parent, link);
	rb_insert_color(&timewait_info->remote_qp_node, &cm.remote_qp_table);
	return NULL;
}

static struct cm_id_private * cm_insert_remote_sidr(struct cm_id_private
						    *cm_id_priv)
{
	struct rb_node **link = &cm.remote_sidr_table.rb_node;
	struct rb_node *parent = NULL;
	struct cm_id_private *cur_cm_id_priv;
	union ib_gid *port_gid = &cm_id_priv->av.dgid;
	__be32 remote_id = cm_id_priv->id.remote_id;

	while (*link) {
		parent = *link;
		cur_cm_id_priv = rb_entry(parent, struct cm_id_private,
					  sidr_id_node);
		if (be32_lt(remote_id, cur_cm_id_priv->id.remote_id))
			link = &(*link)->rb_left;
		else if (be32_gt(remote_id, cur_cm_id_priv->id.remote_id))
			link = &(*link)->rb_right;
		else {
			int cmp;
			cmp = memcmp(port_gid, &cur_cm_id_priv->av.dgid,
				     sizeof *port_gid);
			if (cmp < 0)
				link = &(*link)->rb_left;
			else if (cmp > 0)
				link = &(*link)->rb_right;
			else
				return cur_cm_id_priv;
		}
	}
	rb_link_node(&cm_id_priv->sidr_id_node, parent, link);
	rb_insert_color(&cm_id_priv->sidr_id_node, &cm.remote_sidr_table);
	return NULL;
}

static struct cm_id_private *cm_alloc_id_priv(struct ib_device *device,
					      ib_cm_handler cm_handler,
					      void *context)
{
	struct cm_id_private *cm_id_priv;
	u32 id;
	int ret;

	cm_id_priv = kzalloc(sizeof *cm_id_priv, GFP_KERNEL);
	if (!cm_id_priv)
		return ERR_PTR(-ENOMEM);

	cm_id_priv->id.state = IB_CM_IDLE;
	cm_id_priv->id.device = device;
	cm_id_priv->id.cm_handler = cm_handler;
	cm_id_priv->id.context = context;
	cm_id_priv->id.remote_cm_qpn = 1;

	RB_CLEAR_NODE(&cm_id_priv->service_node);
	RB_CLEAR_NODE(&cm_id_priv->sidr_id_node);
	spin_lock_init(&cm_id_priv->lock);
	init_completion(&cm_id_priv->comp);
	INIT_LIST_HEAD(&cm_id_priv->work_list);
	INIT_LIST_HEAD(&cm_id_priv->prim_list);
	INIT_LIST_HEAD(&cm_id_priv->altr_list);
	atomic_set(&cm_id_priv->work_count, -1);
	refcount_set(&cm_id_priv->refcount, 1);

	ret = xa_alloc_cyclic(&cm.local_id_table, &id, NULL, xa_limit_32b,
			      &cm.local_id_next, GFP_KERNEL);
	if (ret < 0)
		goto error;
	cm_id_priv->id.local_id = (__force __be32)id ^ cm.random_id_operand;

	return cm_id_priv;

error:
	kfree(cm_id_priv);
	return ERR_PTR(ret);
}

/*
 * Make the ID visible to the MAD handlers and other threads that use the
 * xarray.
 */
static void cm_finalize_id(struct cm_id_private *cm_id_priv)
{
	xa_store(&cm.local_id_table, cm_local_id(cm_id_priv->id.local_id),
		 cm_id_priv, GFP_ATOMIC);
}

struct ib_cm_id *ib_create_cm_id(struct ib_device *device,
				 ib_cm_handler cm_handler,
				 void *context)
{
	struct cm_id_private *cm_id_priv;

	cm_id_priv = cm_alloc_id_priv(device, cm_handler, context);
	if (IS_ERR(cm_id_priv))
		return ERR_CAST(cm_id_priv);

	cm_finalize_id(cm_id_priv);
	return &cm_id_priv->id;
}
EXPORT_SYMBOL(ib_create_cm_id);

static struct cm_work * cm_dequeue_work(struct cm_id_private *cm_id_priv)
{
	struct cm_work *work;

	if (list_empty(&cm_id_priv->work_list))
		return NULL;

	work = list_entry(cm_id_priv->work_list.next, struct cm_work, list);
	list_del(&work->list);
	return work;
}

static void cm_free_work(struct cm_work *work)
{
	if (work->mad_recv_wc)
		ib_free_recv_mad(work->mad_recv_wc);
	kfree(work);
}

static void cm_queue_work_unlock(struct cm_id_private *cm_id_priv,
				 struct cm_work *work)
	__releases(&cm_id_priv->lock)
{
	bool immediate;

	/*
	 * To deliver the event to the user callback we have the drop the
	 * spinlock, however, we need to ensure that the user callback is single
	 * threaded and receives events in the temporal order. If there are
	 * already events being processed then thread new events onto a list,
	 * the thread currently processing will pick them up.
	 */
	immediate = atomic_inc_and_test(&cm_id_priv->work_count);
	if (!immediate) {
		list_add_tail(&work->list, &cm_id_priv->work_list);
		/*
		 * This routine always consumes incoming reference. Once queued
		 * to the work_list then a reference is held by the thread
		 * currently running cm_process_work() and this reference is not
		 * needed.
		 */
		cm_deref_id(cm_id_priv);
	}
	spin_unlock_irq(&cm_id_priv->lock);

	if (immediate)
		cm_process_work(cm_id_priv, work);
}

static inline int cm_convert_to_ms(int iba_time)
{
	/* approximate conversion to ms from 4.096us x 2^iba_time */
	return 1 << max(iba_time - 8, 0);
}

/*
 * calculate: 4.096x2^ack_timeout = 4.096x2^ack_delay + 2x4.096x2^life_time
 * Because of how ack_timeout is stored, adding one doubles the timeout.
 * To avoid large timeouts, select the max(ack_delay, life_time + 1), and
 * increment it (round up) only if the other is within 50%.
 */
static u8 cm_ack_timeout(u8 ca_ack_delay, u8 packet_life_time)
{
	int ack_timeout = packet_life_time + 1;

	if (ack_timeout >= ca_ack_delay)
		ack_timeout += (ca_ack_delay >= (ack_timeout - 1));
	else
		ack_timeout = ca_ack_delay +
			      (ack_timeout >= (ca_ack_delay - 1));

	return min(31, ack_timeout);
}

static void cm_remove_remote(struct cm_id_private *cm_id_priv)
{
	struct cm_timewait_info *timewait_info = cm_id_priv->timewait_info;

	if (timewait_info->inserted_remote_id) {
		rb_erase(&timewait_info->remote_id_node, &cm.remote_id_table);
		timewait_info->inserted_remote_id = 0;
	}

	if (timewait_info->inserted_remote_qp) {
		rb_erase(&timewait_info->remote_qp_node, &cm.remote_qp_table);
		timewait_info->inserted_remote_qp = 0;
	}
}

static struct cm_timewait_info * cm_create_timewait_info(__be32 local_id)
{
	struct cm_timewait_info *timewait_info;

	timewait_info = kzalloc(sizeof *timewait_info, GFP_KERNEL);
	if (!timewait_info)
		return ERR_PTR(-ENOMEM);

	timewait_info->work.local_id = local_id;
	INIT_DELAYED_WORK(&timewait_info->work.work, cm_work_handler);
	timewait_info->work.cm_event.event = IB_CM_TIMEWAIT_EXIT;
	return timewait_info;
}

static void cm_enter_timewait(struct cm_id_private *cm_id_priv)
{
	int wait_time;
	unsigned long flags;
	struct cm_device *cm_dev;

	lockdep_assert_held(&cm_id_priv->lock);

	cm_dev = ib_get_client_data(cm_id_priv->id.device, &cm_client);
	if (!cm_dev)
		return;

	spin_lock_irqsave(&cm.lock, flags);
	cm_remove_remote(cm_id_priv);
	list_add_tail(&cm_id_priv->timewait_info->list, &cm.timewait_list);
	spin_unlock_irqrestore(&cm.lock, flags);

	/*
	 * The cm_id could be destroyed by the user before we exit timewait.
	 * To protect against this, we search for the cm_id after exiting
	 * timewait before notifying the user that we've exited timewait.
	 */
	cm_id_priv->id.state = IB_CM_TIMEWAIT;
	wait_time = cm_convert_to_ms(cm_id_priv->av.timeout);

	/* Check if the device started its remove_one */
	spin_lock_irqsave(&cm.lock, flags);
	if (!cm_dev->going_down)
		queue_delayed_work(cm.wq, &cm_id_priv->timewait_info->work.work,
				   msecs_to_jiffies(wait_time));
	spin_unlock_irqrestore(&cm.lock, flags);

	/*
	 * The timewait_info is converted into a work and gets freed during
	 * cm_free_work() in cm_timewait_handler().
	 */
	BUILD_BUG_ON(offsetof(struct cm_timewait_info, work) != 0);
	cm_id_priv->timewait_info = NULL;
}

static void cm_reset_to_idle(struct cm_id_private *cm_id_priv)
{
	unsigned long flags;

	lockdep_assert_held(&cm_id_priv->lock);

	cm_id_priv->id.state = IB_CM_IDLE;
	if (cm_id_priv->timewait_info) {
		spin_lock_irqsave(&cm.lock, flags);
		cm_remove_remote(cm_id_priv);
		spin_unlock_irqrestore(&cm.lock, flags);
		kfree(cm_id_priv->timewait_info);
		cm_id_priv->timewait_info = NULL;
	}
}

static void cm_destroy_id(struct ib_cm_id *cm_id, int err)
{
	struct cm_id_private *cm_id_priv;
	struct cm_work *work;

	cm_id_priv = container_of(cm_id, struct cm_id_private, id);
	spin_lock_irq(&cm_id_priv->lock);
retest:
	switch (cm_id->state) {
	case IB_CM_LISTEN:
		spin_lock(&cm.lock);
		if (--cm_id_priv->listen_sharecount > 0) {
			/* The id is still shared. */
			WARN_ON(refcount_read(&cm_id_priv->refcount) == 1);
			spin_unlock(&cm.lock);
			spin_unlock_irq(&cm_id_priv->lock);
			cm_deref_id(cm_id_priv);
			return;
		}
		cm_id->state = IB_CM_IDLE;
		rb_erase(&cm_id_priv->service_node, &cm.listen_service_table);
		RB_CLEAR_NODE(&cm_id_priv->service_node);
		spin_unlock(&cm.lock);
		break;
	case IB_CM_SIDR_REQ_SENT:
		cm_id->state = IB_CM_IDLE;
		ib_cancel_mad(cm_id_priv->av.port->mad_agent, cm_id_priv->msg);
		break;
	case IB_CM_SIDR_REQ_RCVD:
		cm_send_sidr_rep_locked(cm_id_priv,
					&(struct ib_cm_sidr_rep_param){
						.status = IB_SIDR_REJECT });
		/* cm_send_sidr_rep_locked will not move to IDLE if it fails */
		cm_id->state = IB_CM_IDLE;
		break;
	case IB_CM_REQ_SENT:
	case IB_CM_MRA_REQ_RCVD:
		ib_cancel_mad(cm_id_priv->av.port->mad_agent, cm_id_priv->msg);
		cm_send_rej_locked(cm_id_priv, IB_CM_REJ_TIMEOUT,
				   &cm_id_priv->id.device->node_guid,
				   sizeof(cm_id_priv->id.device->node_guid),
				   NULL, 0);
		break;
	case IB_CM_REQ_RCVD:
		if (err == -ENOMEM) {
			/* Do not reject to allow future retries. */
			cm_reset_to_idle(cm_id_priv);
		} else {
			cm_send_rej_locked(cm_id_priv,
					   IB_CM_REJ_CONSUMER_DEFINED, NULL, 0,
					   NULL, 0);
		}
		break;
	case IB_CM_REP_SENT:
	case IB_CM_MRA_REP_RCVD:
		ib_cancel_mad(cm_id_priv->av.port->mad_agent, cm_id_priv->msg);
		cm_send_rej_locked(cm_id_priv, IB_CM_REJ_CONSUMER_DEFINED, NULL,
				   0, NULL, 0);
		goto retest;
	case IB_CM_MRA_REQ_SENT:
	case IB_CM_REP_RCVD:
	case IB_CM_MRA_REP_SENT:
		cm_send_rej_locked(cm_id_priv, IB_CM_REJ_CONSUMER_DEFINED, NULL,
				   0, NULL, 0);
		break;
	case IB_CM_ESTABLISHED:
		if (cm_id_priv->qp_type == IB_QPT_XRC_TGT) {
			cm_id->state = IB_CM_IDLE;
			break;
		}
		cm_send_dreq_locked(cm_id_priv, NULL, 0);
		goto retest;
	case IB_CM_DREQ_SENT:
		ib_cancel_mad(cm_id_priv->av.port->mad_agent, cm_id_priv->msg);
		cm_enter_timewait(cm_id_priv);
		goto retest;
	case IB_CM_DREQ_RCVD:
		cm_send_drep_locked(cm_id_priv, NULL, 0);
		WARN_ON(cm_id->state != IB_CM_TIMEWAIT);
		goto retest;
	case IB_CM_TIMEWAIT:
		/*
		 * The cm_acquire_id in cm_timewait_handler will stop working
		 * once we do xa_erase below, so just move to idle here for
		 * consistency.
		 */
		cm_id->state = IB_CM_IDLE;
		break;
	case IB_CM_IDLE:
		break;
	}
	WARN_ON(cm_id->state != IB_CM_IDLE);

	spin_lock(&cm.lock);
	/* Required for cleanup paths related cm_req_handler() */
	if (cm_id_priv->timewait_info) {
		cm_remove_remote(cm_id_priv);
		kfree(cm_id_priv->timewait_info);
		cm_id_priv->timewait_info = NULL;
	}
	if (!list_empty(&cm_id_priv->altr_list) &&
	    (!cm_id_priv->altr_send_port_not_ready))
		list_del(&cm_id_priv->altr_list);
	if (!list_empty(&cm_id_priv->prim_list) &&
	    (!cm_id_priv->prim_send_port_not_ready))
		list_del(&cm_id_priv->prim_list);
	WARN_ON(cm_id_priv->listen_sharecount);
	WARN_ON(!RB_EMPTY_NODE(&cm_id_priv->service_node));
	if (!RB_EMPTY_NODE(&cm_id_priv->sidr_id_node))
		rb_erase(&cm_id_priv->sidr_id_node, &cm.remote_sidr_table);
	spin_unlock(&cm.lock);
	spin_unlock_irq(&cm_id_priv->lock);

	xa_erase(&cm.local_id_table, cm_local_id(cm_id->local_id));
	cm_deref_id(cm_id_priv);
	wait_for_completion(&cm_id_priv->comp);
	while ((work = cm_dequeue_work(cm_id_priv)) != NULL)
		cm_free_work(work);

	rdma_destroy_ah_attr(&cm_id_priv->av.ah_attr);
	rdma_destroy_ah_attr(&cm_id_priv->alt_av.ah_attr);
	kfree(cm_id_priv->private_data);
	kfree_rcu(cm_id_priv, rcu);
}

void ib_destroy_cm_id(struct ib_cm_id *cm_id)
{
	cm_destroy_id(cm_id, 0);
}
EXPORT_SYMBOL(ib_destroy_cm_id);

static int cm_init_listen(struct cm_id_private *cm_id_priv, __be64 service_id,
			  __be64 service_mask)
{
	service_mask = service_mask ? service_mask : ~cpu_to_be64(0);
	service_id &= service_mask;
	if ((service_id & IB_SERVICE_ID_AGN_MASK) == IB_CM_ASSIGN_SERVICE_ID &&
	    (service_id != IB_CM_ASSIGN_SERVICE_ID))
		return -EINVAL;

	if (service_id == IB_CM_ASSIGN_SERVICE_ID) {
		cm_id_priv->id.service_id = cpu_to_be64(cm.listen_service_id++);
		cm_id_priv->id.service_mask = ~cpu_to_be64(0);
	} else {
		cm_id_priv->id.service_id = service_id;
		cm_id_priv->id.service_mask = service_mask;
	}
	return 0;
}

/**
 * ib_cm_listen - Initiates listening on the specified service ID for
 *   connection and service ID resolution requests.
 * @cm_id: Connection identifier associated with the listen request.
 * @service_id: Service identifier matched against incoming connection
 *   and service ID resolution requests.  The service ID should be specified
 *   network-byte order.  If set to IB_CM_ASSIGN_SERVICE_ID, the CM will
 *   assign a service ID to the caller.
 * @service_mask: Mask applied to service ID used to listen across a
 *   range of service IDs.  If set to 0, the service ID is matched
 *   exactly.  This parameter is ignored if %service_id is set to
 *   IB_CM_ASSIGN_SERVICE_ID.
 */
int ib_cm_listen(struct ib_cm_id *cm_id, __be64 service_id, __be64 service_mask)
{
	struct cm_id_private *cm_id_priv =
		container_of(cm_id, struct cm_id_private, id);
	unsigned long flags;
	int ret;

	spin_lock_irqsave(&cm_id_priv->lock, flags);
	if (cm_id_priv->id.state != IB_CM_IDLE) {
		ret = -EINVAL;
		goto out;
	}

	ret = cm_init_listen(cm_id_priv, service_id, service_mask);
	if (ret)
		goto out;

	if (!cm_insert_listen(cm_id_priv, NULL)) {
		ret = -EBUSY;
		goto out;
	}

	cm_id_priv->id.state = IB_CM_LISTEN;
	ret = 0;

out:
	spin_unlock_irqrestore(&cm_id_priv->lock, flags);
	return ret;
}
EXPORT_SYMBOL(ib_cm_listen);

/**
 * Create a new listening ib_cm_id and listen on the given service ID.
 *
 * If there's an existing ID listening on that same device and service ID,
 * return it.
 *
 * @device: Device associated with the cm_id.  All related communication will
 * be associated with the specified device.
 * @cm_handler: Callback invoked to notify the user of CM events.
 * @service_id: Service identifier matched against incoming connection
 *   and service ID resolution requests.  The service ID should be specified
 *   network-byte order.  If set to IB_CM_ASSIGN_SERVICE_ID, the CM will
 *   assign a service ID to the caller.
 *
 * Callers should call ib_destroy_cm_id when done with the listener ID.
 */
struct ib_cm_id *ib_cm_insert_listen(struct ib_device *device,
				     ib_cm_handler cm_handler,
				     __be64 service_id)
{
	struct cm_id_private *listen_id_priv;
	struct cm_id_private *cm_id_priv;
	int err = 0;

	/* Create an ID in advance, since the creation may sleep */
	cm_id_priv = cm_alloc_id_priv(device, cm_handler, NULL);
	if (IS_ERR(cm_id_priv))
		return ERR_CAST(cm_id_priv);

	err = cm_init_listen(cm_id_priv, service_id, 0);
	if (err)
		return ERR_PTR(err);

	spin_lock_irq(&cm_id_priv->lock);
	listen_id_priv = cm_insert_listen(cm_id_priv, cm_handler);
	if (listen_id_priv != cm_id_priv) {
		spin_unlock_irq(&cm_id_priv->lock);
		ib_destroy_cm_id(&cm_id_priv->id);
		if (!listen_id_priv)
			return ERR_PTR(-EINVAL);
		return &listen_id_priv->id;
	}
	cm_id_priv->id.state = IB_CM_LISTEN;
	spin_unlock_irq(&cm_id_priv->lock);

	/*
	 * A listen ID does not need to be in the xarray since it does not
	 * receive mads, is not placed in the remote_id or remote_qpn rbtree,
	 * and does not enter timewait.
	 */

	return &cm_id_priv->id;
}
EXPORT_SYMBOL(ib_cm_insert_listen);

static __be64 cm_form_tid(struct cm_id_private *cm_id_priv)
{
	u64 hi_tid, low_tid;

	hi_tid   = ((u64) cm_id_priv->av.port->mad_agent->hi_tid) << 32;
	low_tid  = (u64)cm_id_priv->id.local_id;
	return cpu_to_be64(hi_tid | low_tid);
}

static void cm_format_mad_hdr(struct ib_mad_hdr *hdr,
			      __be16 attr_id, __be64 tid)
{
	hdr->base_version  = IB_MGMT_BASE_VERSION;
	hdr->mgmt_class	   = IB_MGMT_CLASS_CM;
	hdr->class_version = IB_CM_CLASS_VERSION;
	hdr->method	   = IB_MGMT_METHOD_SEND;
	hdr->attr_id	   = attr_id;
	hdr->tid	   = tid;
}

static void cm_format_mad_ece_hdr(struct ib_mad_hdr *hdr, __be16 attr_id,
				  __be64 tid, u32 attr_mod)
{
	cm_format_mad_hdr(hdr, attr_id, tid);
	hdr->attr_mod = cpu_to_be32(attr_mod);
}

static void cm_format_req(struct cm_req_msg *req_msg,
			  struct cm_id_private *cm_id_priv,
			  struct ib_cm_req_param *param)
{
	struct sa_path_rec *pri_path = param->primary_path;
	struct sa_path_rec *alt_path = param->alternate_path;
	bool pri_ext = false;

	if (pri_path->rec_type == SA_PATH_REC_TYPE_OPA)
		pri_ext = opa_is_extended_lid(pri_path->opa.dlid,
					      pri_path->opa.slid);

	cm_format_mad_ece_hdr(&req_msg->hdr, CM_REQ_ATTR_ID,
			      cm_form_tid(cm_id_priv), param->ece.attr_mod);

	IBA_SET(CM_REQ_LOCAL_COMM_ID, req_msg,
		be32_to_cpu(cm_id_priv->id.local_id));
	IBA_SET(CM_REQ_SERVICE_ID, req_msg, be64_to_cpu(param->service_id));
	IBA_SET(CM_REQ_LOCAL_CA_GUID, req_msg,
		be64_to_cpu(cm_id_priv->id.device->node_guid));
	IBA_SET(CM_REQ_LOCAL_QPN, req_msg, param->qp_num);
	IBA_SET(CM_REQ_INITIATOR_DEPTH, req_msg, param->initiator_depth);
	IBA_SET(CM_REQ_REMOTE_CM_RESPONSE_TIMEOUT, req_msg,
		param->remote_cm_response_timeout);
	cm_req_set_qp_type(req_msg, param->qp_type);
	IBA_SET(CM_REQ_END_TO_END_FLOW_CONTROL, req_msg, param->flow_control);
	IBA_SET(CM_REQ_STARTING_PSN, req_msg, param->starting_psn);
	IBA_SET(CM_REQ_LOCAL_CM_RESPONSE_TIMEOUT, req_msg,
		param->local_cm_response_timeout);
	IBA_SET(CM_REQ_PARTITION_KEY, req_msg,
		be16_to_cpu(param->primary_path->pkey));
	IBA_SET(CM_REQ_PATH_PACKET_PAYLOAD_MTU, req_msg,
		param->primary_path->mtu);
	IBA_SET(CM_REQ_MAX_CM_RETRIES, req_msg, param->max_cm_retries);

	if (param->qp_type != IB_QPT_XRC_INI) {
		IBA_SET(CM_REQ_RESPONDER_RESOURCES, req_msg,
			param->responder_resources);
		IBA_SET(CM_REQ_RETRY_COUNT, req_msg, param->retry_count);
		IBA_SET(CM_REQ_RNR_RETRY_COUNT, req_msg,
			param->rnr_retry_count);
		IBA_SET(CM_REQ_SRQ, req_msg, param->srq);
	}

	*IBA_GET_MEM_PTR(CM_REQ_PRIMARY_LOCAL_PORT_GID, req_msg) =
		pri_path->sgid;
	*IBA_GET_MEM_PTR(CM_REQ_PRIMARY_REMOTE_PORT_GID, req_msg) =
		pri_path->dgid;
	if (pri_ext) {
		IBA_GET_MEM_PTR(CM_REQ_PRIMARY_LOCAL_PORT_GID, req_msg)
			->global.interface_id =
			OPA_MAKE_ID(be32_to_cpu(pri_path->opa.slid));
		IBA_GET_MEM_PTR(CM_REQ_PRIMARY_REMOTE_PORT_GID, req_msg)
			->global.interface_id =
			OPA_MAKE_ID(be32_to_cpu(pri_path->opa.dlid));
	}
	if (pri_path->hop_limit <= 1) {
		IBA_SET(CM_REQ_PRIMARY_LOCAL_PORT_LID, req_msg,
			be16_to_cpu(pri_ext ? 0 :
					      htons(ntohl(sa_path_get_slid(
						      pri_path)))));
		IBA_SET(CM_REQ_PRIMARY_REMOTE_PORT_LID, req_msg,
			be16_to_cpu(pri_ext ? 0 :
					      htons(ntohl(sa_path_get_dlid(
						      pri_path)))));
	} else {
		/* Work-around until there's a way to obtain remote LID info */
		IBA_SET(CM_REQ_PRIMARY_LOCAL_PORT_LID, req_msg,
			be16_to_cpu(IB_LID_PERMISSIVE));
		IBA_SET(CM_REQ_PRIMARY_REMOTE_PORT_LID, req_msg,
			be16_to_cpu(IB_LID_PERMISSIVE));
	}
	IBA_SET(CM_REQ_PRIMARY_FLOW_LABEL, req_msg,
		be32_to_cpu(pri_path->flow_label));
	IBA_SET(CM_REQ_PRIMARY_PACKET_RATE, req_msg, pri_path->rate);
	IBA_SET(CM_REQ_PRIMARY_TRAFFIC_CLASS, req_msg, pri_path->traffic_class);
	IBA_SET(CM_REQ_PRIMARY_HOP_LIMIT, req_msg, pri_path->hop_limit);
	IBA_SET(CM_REQ_PRIMARY_SL, req_msg, pri_path->sl);
	IBA_SET(CM_REQ_PRIMARY_SUBNET_LOCAL, req_msg,
		(pri_path->hop_limit <= 1));
	IBA_SET(CM_REQ_PRIMARY_LOCAL_ACK_TIMEOUT, req_msg,
		cm_ack_timeout(cm_id_priv->av.port->cm_dev->ack_delay,
			       pri_path->packet_life_time));

	if (alt_path) {
		bool alt_ext = false;

		if (alt_path->rec_type == SA_PATH_REC_TYPE_OPA)
			alt_ext = opa_is_extended_lid(alt_path->opa.dlid,
						      alt_path->opa.slid);

		*IBA_GET_MEM_PTR(CM_REQ_ALTERNATE_LOCAL_PORT_GID, req_msg) =
			alt_path->sgid;
		*IBA_GET_MEM_PTR(CM_REQ_ALTERNATE_REMOTE_PORT_GID, req_msg) =
			alt_path->dgid;
		if (alt_ext) {
			IBA_GET_MEM_PTR(CM_REQ_ALTERNATE_LOCAL_PORT_GID,
					req_msg)
				->global.interface_id =
				OPA_MAKE_ID(be32_to_cpu(alt_path->opa.slid));
			IBA_GET_MEM_PTR(CM_REQ_ALTERNATE_REMOTE_PORT_GID,
					req_msg)
				->global.interface_id =
				OPA_MAKE_ID(be32_to_cpu(alt_path->opa.dlid));
		}
		if (alt_path->hop_limit <= 1) {
			IBA_SET(CM_REQ_ALTERNATE_LOCAL_PORT_LID, req_msg,
				be16_to_cpu(
					alt_ext ? 0 :
						  htons(ntohl(sa_path_get_slid(
							  alt_path)))));
			IBA_SET(CM_REQ_ALTERNATE_REMOTE_PORT_LID, req_msg,
				be16_to_cpu(
					alt_ext ? 0 :
						  htons(ntohl(sa_path_get_dlid(
							  alt_path)))));
		} else {
			IBA_SET(CM_REQ_ALTERNATE_LOCAL_PORT_LID, req_msg,
				be16_to_cpu(IB_LID_PERMISSIVE));
			IBA_SET(CM_REQ_ALTERNATE_REMOTE_PORT_LID, req_msg,
				be16_to_cpu(IB_LID_PERMISSIVE));
		}
		IBA_SET(CM_REQ_ALTERNATE_FLOW_LABEL, req_msg,
			be32_to_cpu(alt_path->flow_label));
		IBA_SET(CM_REQ_ALTERNATE_PACKET_RATE, req_msg, alt_path->rate);
		IBA_SET(CM_REQ_ALTERNATE_TRAFFIC_CLASS, req_msg,
			alt_path->traffic_class);
		IBA_SET(CM_REQ_ALTERNATE_HOP_LIMIT, req_msg,
			alt_path->hop_limit);
		IBA_SET(CM_REQ_ALTERNATE_SL, req_msg, alt_path->sl);
		IBA_SET(CM_REQ_ALTERNATE_SUBNET_LOCAL, req_msg,
			(alt_path->hop_limit <= 1));
		IBA_SET(CM_REQ_ALTERNATE_LOCAL_ACK_TIMEOUT, req_msg,
			cm_ack_timeout(cm_id_priv->av.port->cm_dev->ack_delay,
				       alt_path->packet_life_time));
	}
	IBA_SET(CM_REQ_VENDOR_ID, req_msg, param->ece.vendor_id);

	if (param->private_data && param->private_data_len)
		IBA_SET_MEM(CM_REQ_PRIVATE_DATA, req_msg, param->private_data,
			    param->private_data_len);
}

static int cm_validate_req_param(struct ib_cm_req_param *param)
{
	if (!param->primary_path)
		return -EINVAL;

	if (param->qp_type != IB_QPT_RC && param->qp_type != IB_QPT_UC &&
	    param->qp_type != IB_QPT_XRC_INI)
		return -EINVAL;

	if (param->private_data &&
	    param->private_data_len > IB_CM_REQ_PRIVATE_DATA_SIZE)
		return -EINVAL;

	if (param->alternate_path &&
	    (param->alternate_path->pkey != param->primary_path->pkey ||
	     param->alternate_path->mtu != param->primary_path->mtu))
		return -EINVAL;

	return 0;
}

int ib_send_cm_req(struct ib_cm_id *cm_id,
		   struct ib_cm_req_param *param)
{
	struct cm_id_private *cm_id_priv;
	struct cm_req_msg *req_msg;
	unsigned long flags;
	int ret;

	ret = cm_validate_req_param(param);
	if (ret)
		return ret;

	/* Verify that we're not in timewait. */
	cm_id_priv = container_of(cm_id, struct cm_id_private, id);
	spin_lock_irqsave(&cm_id_priv->lock, flags);
	if (cm_id->state != IB_CM_IDLE || WARN_ON(cm_id_priv->timewait_info)) {
		spin_unlock_irqrestore(&cm_id_priv->lock, flags);
		ret = -EINVAL;
		goto out;
	}
	spin_unlock_irqrestore(&cm_id_priv->lock, flags);

	cm_id_priv->timewait_info = cm_create_timewait_info(cm_id_priv->
							    id.local_id);
	if (IS_ERR(cm_id_priv->timewait_info)) {
		ret = PTR_ERR(cm_id_priv->timewait_info);
		cm_id_priv->timewait_info = NULL;
		goto out;
	}

	ret = cm_init_av_by_path(param->primary_path,
				 param->ppath_sgid_attr, &cm_id_priv->av,
				 cm_id_priv);
	if (ret)
		goto out;
	if (param->alternate_path) {
		ret = cm_init_av_by_path(param->alternate_path, NULL,
					 &cm_id_priv->alt_av, cm_id_priv);
		if (ret)
			goto out;
	}
	cm_id->service_id = param->service_id;
	cm_id->service_mask = ~cpu_to_be64(0);
	cm_id_priv->timeout_ms = cm_convert_to_ms(
				    param->primary_path->packet_life_time) * 2 +
				 cm_convert_to_ms(
				    param->remote_cm_response_timeout);
	cm_id_priv->max_cm_retries = param->max_cm_retries;
	cm_id_priv->initiator_depth = param->initiator_depth;
	cm_id_priv->responder_resources = param->responder_resources;
	cm_id_priv->retry_count = param->retry_count;
	cm_id_priv->path_mtu = param->primary_path->mtu;
	cm_id_priv->pkey = param->primary_path->pkey;
	cm_id_priv->qp_type = param->qp_type;

	ret = cm_alloc_msg(cm_id_priv, &cm_id_priv->msg);
	if (ret)
		goto out;

	req_msg = (struct cm_req_msg *) cm_id_priv->msg->mad;
	cm_format_req(req_msg, cm_id_priv, param);
	cm_id_priv->tid = req_msg->hdr.tid;
	cm_id_priv->msg->timeout_ms = cm_id_priv->timeout_ms;
	cm_id_priv->msg->context[1] = (void *) (unsigned long) IB_CM_REQ_SENT;

	cm_id_priv->local_qpn = cpu_to_be32(IBA_GET(CM_REQ_LOCAL_QPN, req_msg));
	cm_id_priv->rq_psn = cpu_to_be32(IBA_GET(CM_REQ_STARTING_PSN, req_msg));

	trace_icm_send_req(&cm_id_priv->id);
	spin_lock_irqsave(&cm_id_priv->lock, flags);
	ret = ib_post_send_mad(cm_id_priv->msg, NULL);
	if (ret) {
		spin_unlock_irqrestore(&cm_id_priv->lock, flags);
		goto error2;
	}
	BUG_ON(cm_id->state != IB_CM_IDLE);
	cm_id->state = IB_CM_REQ_SENT;
	spin_unlock_irqrestore(&cm_id_priv->lock, flags);
	return 0;

error2:	cm_free_msg(cm_id_priv->msg);
out:	return ret;
}
EXPORT_SYMBOL(ib_send_cm_req);

static int cm_issue_rej(struct cm_port *port,
			struct ib_mad_recv_wc *mad_recv_wc,
			enum ib_cm_rej_reason reason,
			enum cm_msg_response msg_rejected,
			void *ari, u8 ari_length)
{
	struct ib_mad_send_buf *msg = NULL;
	struct cm_rej_msg *rej_msg, *rcv_msg;
	int ret;

	ret = cm_alloc_response_msg(port, mad_recv_wc, &msg);
	if (ret)
		return ret;

	/* We just need common CM header information.  Cast to any message. */
	rcv_msg = (struct cm_rej_msg *) mad_recv_wc->recv_buf.mad;
	rej_msg = (struct cm_rej_msg *) msg->mad;

	cm_format_mad_hdr(&rej_msg->hdr, CM_REJ_ATTR_ID, rcv_msg->hdr.tid);
	IBA_SET(CM_REJ_REMOTE_COMM_ID, rej_msg,
		IBA_GET(CM_REJ_LOCAL_COMM_ID, rcv_msg));
	IBA_SET(CM_REJ_LOCAL_COMM_ID, rej_msg,
		IBA_GET(CM_REJ_REMOTE_COMM_ID, rcv_msg));
	IBA_SET(CM_REJ_MESSAGE_REJECTED, rej_msg, msg_rejected);
	IBA_SET(CM_REJ_REASON, rej_msg, reason);

	if (ari && ari_length) {
		IBA_SET(CM_REJ_REJECTED_INFO_LENGTH, rej_msg, ari_length);
		IBA_SET_MEM(CM_REJ_ARI, rej_msg, ari, ari_length);
	}

	trace_icm_issue_rej(
		IBA_GET(CM_REJ_LOCAL_COMM_ID, rcv_msg),
		IBA_GET(CM_REJ_REMOTE_COMM_ID, rcv_msg));
	ret = ib_post_send_mad(msg, NULL);
	if (ret)
		cm_free_msg(msg);

	return ret;
}

static bool cm_req_has_alt_path(struct cm_req_msg *req_msg)
{
	return ((cpu_to_be16(
			IBA_GET(CM_REQ_ALTERNATE_LOCAL_PORT_LID, req_msg))) ||
		(ib_is_opa_gid(IBA_GET_MEM_PTR(CM_REQ_ALTERNATE_LOCAL_PORT_GID,
					       req_msg))));
}

static void cm_path_set_rec_type(struct ib_device *ib_device, u8 port_num,
				 struct sa_path_rec *path, union ib_gid *gid)
{
	if (ib_is_opa_gid(gid) && rdma_cap_opa_ah(ib_device, port_num))
		path->rec_type = SA_PATH_REC_TYPE_OPA;
	else
		path->rec_type = SA_PATH_REC_TYPE_IB;
}

static void cm_format_path_lid_from_req(struct cm_req_msg *req_msg,
					struct sa_path_rec *primary_path,
					struct sa_path_rec *alt_path)
{
	u32 lid;

	if (primary_path->rec_type != SA_PATH_REC_TYPE_OPA) {
		sa_path_set_dlid(primary_path,
				 IBA_GET(CM_REQ_PRIMARY_LOCAL_PORT_LID,
					 req_msg));
		sa_path_set_slid(primary_path,
				 IBA_GET(CM_REQ_PRIMARY_REMOTE_PORT_LID,
					 req_msg));
	} else {
		lid = opa_get_lid_from_gid(IBA_GET_MEM_PTR(
			CM_REQ_PRIMARY_LOCAL_PORT_GID, req_msg));
		sa_path_set_dlid(primary_path, lid);

		lid = opa_get_lid_from_gid(IBA_GET_MEM_PTR(
			CM_REQ_PRIMARY_REMOTE_PORT_GID, req_msg));
		sa_path_set_slid(primary_path, lid);
	}

	if (!cm_req_has_alt_path(req_msg))
		return;

	if (alt_path->rec_type != SA_PATH_REC_TYPE_OPA) {
		sa_path_set_dlid(alt_path,
				 IBA_GET(CM_REQ_ALTERNATE_LOCAL_PORT_LID,
					 req_msg));
		sa_path_set_slid(alt_path,
				 IBA_GET(CM_REQ_ALTERNATE_REMOTE_PORT_LID,
					 req_msg));
	} else {
		lid = opa_get_lid_from_gid(IBA_GET_MEM_PTR(
			CM_REQ_ALTERNATE_LOCAL_PORT_GID, req_msg));
		sa_path_set_dlid(alt_path, lid);

		lid = opa_get_lid_from_gid(IBA_GET_MEM_PTR(
			CM_REQ_ALTERNATE_REMOTE_PORT_GID, req_msg));
		sa_path_set_slid(alt_path, lid);
	}
}

static void cm_format_paths_from_req(struct cm_req_msg *req_msg,
				     struct sa_path_rec *primary_path,
				     struct sa_path_rec *alt_path)
{
	primary_path->dgid =
		*IBA_GET_MEM_PTR(CM_REQ_PRIMARY_LOCAL_PORT_GID, req_msg);
	primary_path->sgid =
		*IBA_GET_MEM_PTR(CM_REQ_PRIMARY_REMOTE_PORT_GID, req_msg);
	primary_path->flow_label =
		cpu_to_be32(IBA_GET(CM_REQ_PRIMARY_FLOW_LABEL, req_msg));
	primary_path->hop_limit = IBA_GET(CM_REQ_PRIMARY_HOP_LIMIT, req_msg);
	primary_path->traffic_class =
		IBA_GET(CM_REQ_PRIMARY_TRAFFIC_CLASS, req_msg);
	primary_path->reversible = 1;
	primary_path->pkey =
		cpu_to_be16(IBA_GET(CM_REQ_PARTITION_KEY, req_msg));
	primary_path->sl = IBA_GET(CM_REQ_PRIMARY_SL, req_msg);
	primary_path->mtu_selector = IB_SA_EQ;
	primary_path->mtu = IBA_GET(CM_REQ_PATH_PACKET_PAYLOAD_MTU, req_msg);
	primary_path->rate_selector = IB_SA_EQ;
	primary_path->rate = IBA_GET(CM_REQ_PRIMARY_PACKET_RATE, req_msg);
	primary_path->packet_life_time_selector = IB_SA_EQ;
	primary_path->packet_life_time =
		IBA_GET(CM_REQ_PRIMARY_LOCAL_ACK_TIMEOUT, req_msg);
	primary_path->packet_life_time -= (primary_path->packet_life_time > 0);
	primary_path->service_id =
		cpu_to_be64(IBA_GET(CM_REQ_SERVICE_ID, req_msg));
	if (sa_path_is_roce(primary_path))
		primary_path->roce.route_resolved = false;

	if (cm_req_has_alt_path(req_msg)) {
		alt_path->dgid = *IBA_GET_MEM_PTR(
			CM_REQ_ALTERNATE_LOCAL_PORT_GID, req_msg);
		alt_path->sgid = *IBA_GET_MEM_PTR(
			CM_REQ_ALTERNATE_REMOTE_PORT_GID, req_msg);
		alt_path->flow_label = cpu_to_be32(
			IBA_GET(CM_REQ_ALTERNATE_FLOW_LABEL, req_msg));
		alt_path->hop_limit =
			IBA_GET(CM_REQ_ALTERNATE_HOP_LIMIT, req_msg);
		alt_path->traffic_class =
			IBA_GET(CM_REQ_ALTERNATE_TRAFFIC_CLASS, req_msg);
		alt_path->reversible = 1;
		alt_path->pkey =
			cpu_to_be16(IBA_GET(CM_REQ_PARTITION_KEY, req_msg));
		alt_path->sl = IBA_GET(CM_REQ_ALTERNATE_SL, req_msg);
		alt_path->mtu_selector = IB_SA_EQ;
		alt_path->mtu =
			IBA_GET(CM_REQ_PATH_PACKET_PAYLOAD_MTU, req_msg);
		alt_path->rate_selector = IB_SA_EQ;
		alt_path->rate = IBA_GET(CM_REQ_ALTERNATE_PACKET_RATE, req_msg);
		alt_path->packet_life_time_selector = IB_SA_EQ;
		alt_path->packet_life_time =
			IBA_GET(CM_REQ_ALTERNATE_LOCAL_ACK_TIMEOUT, req_msg);
		alt_path->packet_life_time -= (alt_path->packet_life_time > 0);
		alt_path->service_id =
			cpu_to_be64(IBA_GET(CM_REQ_SERVICE_ID, req_msg));

		if (sa_path_is_roce(alt_path))
			alt_path->roce.route_resolved = false;
	}
	cm_format_path_lid_from_req(req_msg, primary_path, alt_path);
}

static u16 cm_get_bth_pkey(struct cm_work *work)
{
	struct ib_device *ib_dev = work->port->cm_dev->ib_device;
	u8 port_num = work->port->port_num;
	u16 pkey_index = work->mad_recv_wc->wc->pkey_index;
	u16 pkey;
	int ret;

	ret = ib_get_cached_pkey(ib_dev, port_num, pkey_index, &pkey);
	if (ret) {
		dev_warn_ratelimited(&ib_dev->dev, "ib_cm: Couldn't retrieve pkey for incoming request (port %d, pkey index %d). %d\n",
				     port_num, pkey_index, ret);
		return 0;
	}

	return pkey;
}

/**
 * Convert OPA SGID to IB SGID
 * ULPs (such as IPoIB) do not understand OPA GIDs and will
 * reject them as the local_gid will not match the sgid. Therefore,
 * change the pathrec's SGID to an IB SGID.
 *
 * @work: Work completion
 * @path: Path record
 */
static void cm_opa_to_ib_sgid(struct cm_work *work,
			      struct sa_path_rec *path)
{
	struct ib_device *dev = work->port->cm_dev->ib_device;
	u8 port_num = work->port->port_num;

	if (rdma_cap_opa_ah(dev, port_num) &&
	    (ib_is_opa_gid(&path->sgid))) {
		union ib_gid sgid;

		if (rdma_query_gid(dev, port_num, 0, &sgid)) {
			dev_warn(&dev->dev,
				 "Error updating sgid in CM request\n");
			return;
		}

		path->sgid = sgid;
	}
}

static void cm_format_req_event(struct cm_work *work,
				struct cm_id_private *cm_id_priv,
				struct ib_cm_id *listen_id)
{
	struct cm_req_msg *req_msg;
	struct ib_cm_req_event_param *param;

	req_msg = (struct cm_req_msg *)work->mad_recv_wc->recv_buf.mad;
	param = &work->cm_event.param.req_rcvd;
	param->listen_id = listen_id;
	param->bth_pkey = cm_get_bth_pkey(work);
	param->port = cm_id_priv->av.port->port_num;
	param->primary_path = &work->path[0];
	cm_opa_to_ib_sgid(work, param->primary_path);
	if (cm_req_has_alt_path(req_msg)) {
		param->alternate_path = &work->path[1];
		cm_opa_to_ib_sgid(work, param->alternate_path);
	} else {
		param->alternate_path = NULL;
	}
	param->remote_ca_guid =
		cpu_to_be64(IBA_GET(CM_REQ_LOCAL_CA_GUID, req_msg));
	param->remote_qkey = IBA_GET(CM_REQ_LOCAL_Q_KEY, req_msg);
	param->remote_qpn = IBA_GET(CM_REQ_LOCAL_QPN, req_msg);
	param->qp_type = cm_req_get_qp_type(req_msg);
	param->starting_psn = IBA_GET(CM_REQ_STARTING_PSN, req_msg);
	param->responder_resources = IBA_GET(CM_REQ_INITIATOR_DEPTH, req_msg);
	param->initiator_depth = IBA_GET(CM_REQ_RESPONDER_RESOURCES, req_msg);
	param->local_cm_response_timeout =
		IBA_GET(CM_REQ_REMOTE_CM_RESPONSE_TIMEOUT, req_msg);
	param->flow_control = IBA_GET(CM_REQ_END_TO_END_FLOW_CONTROL, req_msg);
	param->remote_cm_response_timeout =
		IBA_GET(CM_REQ_LOCAL_CM_RESPONSE_TIMEOUT, req_msg);
	param->retry_count = IBA_GET(CM_REQ_RETRY_COUNT, req_msg);
	param->rnr_retry_count = IBA_GET(CM_REQ_RNR_RETRY_COUNT, req_msg);
	param->srq = IBA_GET(CM_REQ_SRQ, req_msg);
	param->ppath_sgid_attr = cm_id_priv->av.ah_attr.grh.sgid_attr;
	param->ece.vendor_id = IBA_GET(CM_REQ_VENDOR_ID, req_msg);
	param->ece.attr_mod = be32_to_cpu(req_msg->hdr.attr_mod);

	work->cm_event.private_data =
		IBA_GET_MEM_PTR(CM_REQ_PRIVATE_DATA, req_msg);
}

static void cm_process_work(struct cm_id_private *cm_id_priv,
			    struct cm_work *work)
{
	int ret;

	/* We will typically only have the current event to report. */
	ret = cm_id_priv->id.cm_handler(&cm_id_priv->id, &work->cm_event);
	cm_free_work(work);

	while (!ret && !atomic_add_negative(-1, &cm_id_priv->work_count)) {
		spin_lock_irq(&cm_id_priv->lock);
		work = cm_dequeue_work(cm_id_priv);
		spin_unlock_irq(&cm_id_priv->lock);
		if (!work)
			return;

		ret = cm_id_priv->id.cm_handler(&cm_id_priv->id,
						&work->cm_event);
		cm_free_work(work);
	}
	cm_deref_id(cm_id_priv);
	if (ret)
		cm_destroy_id(&cm_id_priv->id, ret);
}

static void cm_format_mra(struct cm_mra_msg *mra_msg,
			  struct cm_id_private *cm_id_priv,
			  enum cm_msg_response msg_mraed, u8 service_timeout,
			  const void *private_data, u8 private_data_len)
{
	cm_format_mad_hdr(&mra_msg->hdr, CM_MRA_ATTR_ID, cm_id_priv->tid);
	IBA_SET(CM_MRA_MESSAGE_MRAED, mra_msg, msg_mraed);
	IBA_SET(CM_MRA_LOCAL_COMM_ID, mra_msg,
		be32_to_cpu(cm_id_priv->id.local_id));
	IBA_SET(CM_MRA_REMOTE_COMM_ID, mra_msg,
		be32_to_cpu(cm_id_priv->id.remote_id));
	IBA_SET(CM_MRA_SERVICE_TIMEOUT, mra_msg, service_timeout);

	if (private_data && private_data_len)
		IBA_SET_MEM(CM_MRA_PRIVATE_DATA, mra_msg, private_data,
			    private_data_len);
}

static void cm_format_rej(struct cm_rej_msg *rej_msg,
			  struct cm_id_private *cm_id_priv,
			  enum ib_cm_rej_reason reason, void *ari,
			  u8 ari_length, const void *private_data,
			  u8 private_data_len, enum ib_cm_state state)
{
	lockdep_assert_held(&cm_id_priv->lock);

	cm_format_mad_hdr(&rej_msg->hdr, CM_REJ_ATTR_ID, cm_id_priv->tid);
	IBA_SET(CM_REJ_REMOTE_COMM_ID, rej_msg,
		be32_to_cpu(cm_id_priv->id.remote_id));

	switch (state) {
	case IB_CM_REQ_RCVD:
		IBA_SET(CM_REJ_LOCAL_COMM_ID, rej_msg, be32_to_cpu(0));
		IBA_SET(CM_REJ_MESSAGE_REJECTED, rej_msg, CM_MSG_RESPONSE_REQ);
		break;
	case IB_CM_MRA_REQ_SENT:
		IBA_SET(CM_REJ_LOCAL_COMM_ID, rej_msg,
			be32_to_cpu(cm_id_priv->id.local_id));
		IBA_SET(CM_REJ_MESSAGE_REJECTED, rej_msg, CM_MSG_RESPONSE_REQ);
		break;
	case IB_CM_REP_RCVD:
	case IB_CM_MRA_REP_SENT:
		IBA_SET(CM_REJ_LOCAL_COMM_ID, rej_msg,
			be32_to_cpu(cm_id_priv->id.local_id));
		IBA_SET(CM_REJ_MESSAGE_REJECTED, rej_msg, CM_MSG_RESPONSE_REP);
		break;
	default:
		IBA_SET(CM_REJ_LOCAL_COMM_ID, rej_msg,
			be32_to_cpu(cm_id_priv->id.local_id));
		IBA_SET(CM_REJ_MESSAGE_REJECTED, rej_msg,
			CM_MSG_RESPONSE_OTHER);
		break;
	}

	IBA_SET(CM_REJ_REASON, rej_msg, reason);
	if (ari && ari_length) {
		IBA_SET(CM_REJ_REJECTED_INFO_LENGTH, rej_msg, ari_length);
		IBA_SET_MEM(CM_REJ_ARI, rej_msg, ari, ari_length);
	}

	if (private_data && private_data_len)
		IBA_SET_MEM(CM_REJ_PRIVATE_DATA, rej_msg, private_data,
			    private_data_len);
}

static void cm_dup_req_handler(struct cm_work *work,
			       struct cm_id_private *cm_id_priv)
{
	struct ib_mad_send_buf *msg = NULL;
	int ret;

	atomic_long_inc(&work->port->counter_group[CM_RECV_DUPLICATES].
			counter[CM_REQ_COUNTER]);

	/* Quick state check to discard duplicate REQs. */
	spin_lock_irq(&cm_id_priv->lock);
	if (cm_id_priv->id.state == IB_CM_REQ_RCVD) {
		spin_unlock_irq(&cm_id_priv->lock);
		return;
	}
	spin_unlock_irq(&cm_id_priv->lock);

	ret = cm_alloc_response_msg(work->port, work->mad_recv_wc, &msg);
	if (ret)
		return;

	spin_lock_irq(&cm_id_priv->lock);
	switch (cm_id_priv->id.state) {
	case IB_CM_MRA_REQ_SENT:
		cm_format_mra((struct cm_mra_msg *) msg->mad, cm_id_priv,
			      CM_MSG_RESPONSE_REQ, cm_id_priv->service_timeout,
			      cm_id_priv->private_data,
			      cm_id_priv->private_data_len);
		break;
	case IB_CM_TIMEWAIT:
		cm_format_rej((struct cm_rej_msg *)msg->mad, cm_id_priv,
			      IB_CM_REJ_STALE_CONN, NULL, 0, NULL, 0,
			      IB_CM_TIMEWAIT);
		break;
	default:
		goto unlock;
	}
	spin_unlock_irq(&cm_id_priv->lock);

	trace_icm_send_dup_req(&cm_id_priv->id);
	ret = ib_post_send_mad(msg, NULL);
	if (ret)
		goto free;
	return;

unlock:	spin_unlock_irq(&cm_id_priv->lock);
free:	cm_free_msg(msg);
}

static struct cm_id_private * cm_match_req(struct cm_work *work,
					   struct cm_id_private *cm_id_priv)
{
	struct cm_id_private *listen_cm_id_priv, *cur_cm_id_priv;
	struct cm_timewait_info *timewait_info;
	struct cm_req_msg *req_msg;

	req_msg = (struct cm_req_msg *)work->mad_recv_wc->recv_buf.mad;

	/* Check for possible duplicate REQ. */
	spin_lock_irq(&cm.lock);
	timewait_info = cm_insert_remote_id(cm_id_priv->timewait_info);
	if (timewait_info) {
		cur_cm_id_priv = cm_acquire_id(timewait_info->work.local_id,
					   timewait_info->work.remote_id);
		spin_unlock_irq(&cm.lock);
		if (cur_cm_id_priv) {
			cm_dup_req_handler(work, cur_cm_id_priv);
			cm_deref_id(cur_cm_id_priv);
		}
		return NULL;
	}

	/* Check for stale connections. */
	timewait_info = cm_insert_remote_qpn(cm_id_priv->timewait_info);
	if (timewait_info) {
		cm_remove_remote(cm_id_priv);
		cur_cm_id_priv = cm_acquire_id(timewait_info->work.local_id,
					   timewait_info->work.remote_id);

		spin_unlock_irq(&cm.lock);
		cm_issue_rej(work->port, work->mad_recv_wc,
			     IB_CM_REJ_STALE_CONN, CM_MSG_RESPONSE_REQ,
			     NULL, 0);
		if (cur_cm_id_priv) {
			ib_send_cm_dreq(&cur_cm_id_priv->id, NULL, 0);
			cm_deref_id(cur_cm_id_priv);
		}
		return NULL;
	}

	/* Find matching listen request. */
	listen_cm_id_priv = cm_find_listen(
		cm_id_priv->id.device,
		cpu_to_be64(IBA_GET(CM_REQ_SERVICE_ID, req_msg)));
	if (!listen_cm_id_priv) {
		cm_remove_remote(cm_id_priv);
		spin_unlock_irq(&cm.lock);
		cm_issue_rej(work->port, work->mad_recv_wc,
			     IB_CM_REJ_INVALID_SERVICE_ID, CM_MSG_RESPONSE_REQ,
			     NULL, 0);
		return NULL;
	}
	spin_unlock_irq(&cm.lock);
	return listen_cm_id_priv;
}

/*
 * Work-around for inter-subnet connections.  If the LIDs are permissive,
 * we need to override the LID/SL data in the REQ with the LID information
 * in the work completion.
 */
static void cm_process_routed_req(struct cm_req_msg *req_msg, struct ib_wc *wc)
{
	if (!IBA_GET(CM_REQ_PRIMARY_SUBNET_LOCAL, req_msg)) {
		if (cpu_to_be16(IBA_GET(CM_REQ_PRIMARY_LOCAL_PORT_LID,
					req_msg)) == IB_LID_PERMISSIVE) {
			IBA_SET(CM_REQ_PRIMARY_LOCAL_PORT_LID, req_msg,
				be16_to_cpu(ib_lid_be16(wc->slid)));
			IBA_SET(CM_REQ_PRIMARY_SL, req_msg, wc->sl);
		}

		if (cpu_to_be16(IBA_GET(CM_REQ_PRIMARY_REMOTE_PORT_LID,
					req_msg)) == IB_LID_PERMISSIVE)
			IBA_SET(CM_REQ_PRIMARY_REMOTE_PORT_LID, req_msg,
				wc->dlid_path_bits);
	}

	if (!IBA_GET(CM_REQ_ALTERNATE_SUBNET_LOCAL, req_msg)) {
		if (cpu_to_be16(IBA_GET(CM_REQ_ALTERNATE_LOCAL_PORT_LID,
					req_msg)) == IB_LID_PERMISSIVE) {
			IBA_SET(CM_REQ_ALTERNATE_LOCAL_PORT_LID, req_msg,
				be16_to_cpu(ib_lid_be16(wc->slid)));
			IBA_SET(CM_REQ_ALTERNATE_SL, req_msg, wc->sl);
		}

		if (cpu_to_be16(IBA_GET(CM_REQ_ALTERNATE_REMOTE_PORT_LID,
					req_msg)) == IB_LID_PERMISSIVE)
			IBA_SET(CM_REQ_ALTERNATE_REMOTE_PORT_LID, req_msg,
				wc->dlid_path_bits);
	}
}

static int cm_req_handler(struct cm_work *work)
{
	struct cm_id_private *cm_id_priv, *listen_cm_id_priv;
	struct cm_req_msg *req_msg;
	const struct ib_global_route *grh;
	const struct ib_gid_attr *gid_attr;
	int ret;

	req_msg = (struct cm_req_msg *)work->mad_recv_wc->recv_buf.mad;

	cm_id_priv =
		cm_alloc_id_priv(work->port->cm_dev->ib_device, NULL, NULL);
	if (IS_ERR(cm_id_priv))
		return PTR_ERR(cm_id_priv);

	cm_id_priv->id.remote_id =
		cpu_to_be32(IBA_GET(CM_REQ_LOCAL_COMM_ID, req_msg));
	cm_id_priv->id.service_id =
		cpu_to_be64(IBA_GET(CM_REQ_SERVICE_ID, req_msg));
	cm_id_priv->id.service_mask = ~cpu_to_be64(0);
	cm_id_priv->tid = req_msg->hdr.tid;
	cm_id_priv->timeout_ms = cm_convert_to_ms(
		IBA_GET(CM_REQ_LOCAL_CM_RESPONSE_TIMEOUT, req_msg));
	cm_id_priv->max_cm_retries = IBA_GET(CM_REQ_MAX_CM_RETRIES, req_msg);
	cm_id_priv->remote_qpn =
		cpu_to_be32(IBA_GET(CM_REQ_LOCAL_QPN, req_msg));
	cm_id_priv->initiator_depth =
		IBA_GET(CM_REQ_RESPONDER_RESOURCES, req_msg);
	cm_id_priv->responder_resources =
		IBA_GET(CM_REQ_INITIATOR_DEPTH, req_msg);
	cm_id_priv->path_mtu = IBA_GET(CM_REQ_PATH_PACKET_PAYLOAD_MTU, req_msg);
	cm_id_priv->pkey = cpu_to_be16(IBA_GET(CM_REQ_PARTITION_KEY, req_msg));
	cm_id_priv->sq_psn = cpu_to_be32(IBA_GET(CM_REQ_STARTING_PSN, req_msg));
	cm_id_priv->retry_count = IBA_GET(CM_REQ_RETRY_COUNT, req_msg);
	cm_id_priv->rnr_retry_count = IBA_GET(CM_REQ_RNR_RETRY_COUNT, req_msg);
	cm_id_priv->qp_type = cm_req_get_qp_type(req_msg);

	ret = cm_init_av_for_response(work->port, work->mad_recv_wc->wc,
				      work->mad_recv_wc->recv_buf.grh,
				      &cm_id_priv->av);
	if (ret)
		goto destroy;
	cm_id_priv->timewait_info = cm_create_timewait_info(cm_id_priv->
							    id.local_id);
	if (IS_ERR(cm_id_priv->timewait_info)) {
		ret = PTR_ERR(cm_id_priv->timewait_info);
		cm_id_priv->timewait_info = NULL;
		goto destroy;
	}
	cm_id_priv->timewait_info->work.remote_id = cm_id_priv->id.remote_id;
	cm_id_priv->timewait_info->remote_ca_guid =
		cpu_to_be64(IBA_GET(CM_REQ_LOCAL_CA_GUID, req_msg));
	cm_id_priv->timewait_info->remote_qpn = cm_id_priv->remote_qpn;

	/*
	 * Note that the ID pointer is not in the xarray at this point,
	 * so this set is only visible to the local thread.
	 */
	cm_id_priv->id.state = IB_CM_REQ_RCVD;

	listen_cm_id_priv = cm_match_req(work, cm_id_priv);
	if (!listen_cm_id_priv) {
		trace_icm_no_listener_err(&cm_id_priv->id);
		cm_id_priv->id.state = IB_CM_IDLE;
		ret = -EINVAL;
		goto destroy;
	}

	cm_process_routed_req(req_msg, work->mad_recv_wc->wc);

	memset(&work->path[0], 0, sizeof(work->path[0]));
	if (cm_req_has_alt_path(req_msg))
		memset(&work->path[1], 0, sizeof(work->path[1]));
	grh = rdma_ah_read_grh(&cm_id_priv->av.ah_attr);
	gid_attr = grh->sgid_attr;

	if (gid_attr &&
	    rdma_protocol_roce(work->port->cm_dev->ib_device,
			       work->port->port_num)) {
		work->path[0].rec_type =
			sa_conv_gid_to_pathrec_type(gid_attr->gid_type);
	} else {
		cm_path_set_rec_type(
			work->port->cm_dev->ib_device, work->port->port_num,
			&work->path[0],
			IBA_GET_MEM_PTR(CM_REQ_PRIMARY_LOCAL_PORT_GID,
					req_msg));
	}
	if (cm_req_has_alt_path(req_msg))
		work->path[1].rec_type = work->path[0].rec_type;
	cm_format_paths_from_req(req_msg, &work->path[0],
				 &work->path[1]);
	if (cm_id_priv->av.ah_attr.type == RDMA_AH_ATTR_TYPE_ROCE)
		sa_path_set_dmac(&work->path[0],
				 cm_id_priv->av.ah_attr.roce.dmac);
	work->path[0].hop_limit = grh->hop_limit;
	ret = cm_init_av_by_path(&work->path[0], gid_attr, &cm_id_priv->av,
				 cm_id_priv);
	if (ret) {
		int err;

		err = rdma_query_gid(work->port->cm_dev->ib_device,
				     work->port->port_num, 0,
				     &work->path[0].sgid);
		if (err)
			ib_send_cm_rej(&cm_id_priv->id, IB_CM_REJ_INVALID_GID,
				       NULL, 0, NULL, 0);
		else
			ib_send_cm_rej(&cm_id_priv->id, IB_CM_REJ_INVALID_GID,
				       &work->path[0].sgid,
				       sizeof(work->path[0].sgid),
				       NULL, 0);
		goto rejected;
	}
	if (cm_req_has_alt_path(req_msg)) {
		ret = cm_init_av_by_path(&work->path[1], NULL,
					 &cm_id_priv->alt_av, cm_id_priv);
		if (ret) {
			ib_send_cm_rej(&cm_id_priv->id,
				       IB_CM_REJ_INVALID_ALT_GID,
				       &work->path[0].sgid,
				       sizeof(work->path[0].sgid), NULL, 0);
			goto rejected;
		}
	}

	cm_id_priv->id.cm_handler = listen_cm_id_priv->id.cm_handler;
	cm_id_priv->id.context = listen_cm_id_priv->id.context;
	cm_format_req_event(work, cm_id_priv, &listen_cm_id_priv->id);

	/* Now MAD handlers can see the new ID */
	spin_lock_irq(&cm_id_priv->lock);
	cm_finalize_id(cm_id_priv);

	/* Refcount belongs to the event, pairs with cm_process_work() */
	refcount_inc(&cm_id_priv->refcount);
	cm_queue_work_unlock(cm_id_priv, work);
	/*
	 * Since this ID was just created and was not made visible to other MAD
	 * handlers until the cm_finalize_id() above we know that the
	 * cm_process_work() will deliver the event and the listen_cm_id
	 * embedded in the event can be derefed here.
	 */
	cm_deref_id(listen_cm_id_priv);
	return 0;

rejected:
	cm_deref_id(listen_cm_id_priv);
destroy:
	ib_destroy_cm_id(&cm_id_priv->id);
	return ret;
}

static void cm_format_rep(struct cm_rep_msg *rep_msg,
			  struct cm_id_private *cm_id_priv,
			  struct ib_cm_rep_param *param)
{
	cm_format_mad_ece_hdr(&rep_msg->hdr, CM_REP_ATTR_ID, cm_id_priv->tid,
			      param->ece.attr_mod);
	IBA_SET(CM_REP_LOCAL_COMM_ID, rep_msg,
		be32_to_cpu(cm_id_priv->id.local_id));
	IBA_SET(CM_REP_REMOTE_COMM_ID, rep_msg,
		be32_to_cpu(cm_id_priv->id.remote_id));
	IBA_SET(CM_REP_STARTING_PSN, rep_msg, param->starting_psn);
	IBA_SET(CM_REP_RESPONDER_RESOURCES, rep_msg,
		param->responder_resources);
	IBA_SET(CM_REP_TARGET_ACK_DELAY, rep_msg,
		cm_id_priv->av.port->cm_dev->ack_delay);
	IBA_SET(CM_REP_FAILOVER_ACCEPTED, rep_msg, param->failover_accepted);
	IBA_SET(CM_REP_RNR_RETRY_COUNT, rep_msg, param->rnr_retry_count);
	IBA_SET(CM_REP_LOCAL_CA_GUID, rep_msg,
		be64_to_cpu(cm_id_priv->id.device->node_guid));

	if (cm_id_priv->qp_type != IB_QPT_XRC_TGT) {
		IBA_SET(CM_REP_INITIATOR_DEPTH, rep_msg,
			param->initiator_depth);
		IBA_SET(CM_REP_END_TO_END_FLOW_CONTROL, rep_msg,
			param->flow_control);
		IBA_SET(CM_REP_SRQ, rep_msg, param->srq);
		IBA_SET(CM_REP_LOCAL_QPN, rep_msg, param->qp_num);
	} else {
		IBA_SET(CM_REP_SRQ, rep_msg, 1);
		IBA_SET(CM_REP_LOCAL_EE_CONTEXT_NUMBER, rep_msg, param->qp_num);
	}

	IBA_SET(CM_REP_VENDOR_ID_L, rep_msg, param->ece.vendor_id);
	IBA_SET(CM_REP_VENDOR_ID_M, rep_msg, param->ece.vendor_id >> 8);
	IBA_SET(CM_REP_VENDOR_ID_H, rep_msg, param->ece.vendor_id >> 16);

	if (param->private_data && param->private_data_len)
		IBA_SET_MEM(CM_REP_PRIVATE_DATA, rep_msg, param->private_data,
			    param->private_data_len);
}

int ib_send_cm_rep(struct ib_cm_id *cm_id,
		   struct ib_cm_rep_param *param)
{
	struct cm_id_private *cm_id_priv;
	struct ib_mad_send_buf *msg;
	struct cm_rep_msg *rep_msg;
	unsigned long flags;
	int ret;

	if (param->private_data &&
	    param->private_data_len > IB_CM_REP_PRIVATE_DATA_SIZE)
		return -EINVAL;

	cm_id_priv = container_of(cm_id, struct cm_id_private, id);
	spin_lock_irqsave(&cm_id_priv->lock, flags);
	if (cm_id->state != IB_CM_REQ_RCVD &&
	    cm_id->state != IB_CM_MRA_REQ_SENT) {
		trace_icm_send_rep_err(cm_id_priv->id.local_id, cm_id->state);
		ret = -EINVAL;
		goto out;
	}

	ret = cm_alloc_msg(cm_id_priv, &msg);
	if (ret)
		goto out;

	rep_msg = (struct cm_rep_msg *) msg->mad;
	cm_format_rep(rep_msg, cm_id_priv, param);
	msg->timeout_ms = cm_id_priv->timeout_ms;
	msg->context[1] = (void *) (unsigned long) IB_CM_REP_SENT;

	trace_icm_send_rep(cm_id);
	ret = ib_post_send_mad(msg, NULL);
	if (ret) {
		spin_unlock_irqrestore(&cm_id_priv->lock, flags);
		cm_free_msg(msg);
		return ret;
	}

	cm_id->state = IB_CM_REP_SENT;
	cm_id_priv->msg = msg;
	cm_id_priv->initiator_depth = param->initiator_depth;
	cm_id_priv->responder_resources = param->responder_resources;
	cm_id_priv->rq_psn = cpu_to_be32(IBA_GET(CM_REP_STARTING_PSN, rep_msg));
	WARN_ONCE(param->qp_num & 0xFF000000,
		  "IBTA declares QPN to be 24 bits, but it is 0x%X\n",
		  param->qp_num);
	cm_id_priv->local_qpn = cpu_to_be32(param->qp_num & 0xFFFFFF);

out:	spin_unlock_irqrestore(&cm_id_priv->lock, flags);
	return ret;
}
EXPORT_SYMBOL(ib_send_cm_rep);

static void cm_format_rtu(struct cm_rtu_msg *rtu_msg,
			  struct cm_id_private *cm_id_priv,
			  const void *private_data,
			  u8 private_data_len)
{
	cm_format_mad_hdr(&rtu_msg->hdr, CM_RTU_ATTR_ID, cm_id_priv->tid);
	IBA_SET(CM_RTU_LOCAL_COMM_ID, rtu_msg,
		be32_to_cpu(cm_id_priv->id.local_id));
	IBA_SET(CM_RTU_REMOTE_COMM_ID, rtu_msg,
		be32_to_cpu(cm_id_priv->id.remote_id));

	if (private_data && private_data_len)
		IBA_SET_MEM(CM_RTU_PRIVATE_DATA, rtu_msg, private_data,
			    private_data_len);
}

int ib_send_cm_rtu(struct ib_cm_id *cm_id,
		   const void *private_data,
		   u8 private_data_len)
{
	struct cm_id_private *cm_id_priv;
	struct ib_mad_send_buf *msg;
	unsigned long flags;
	void *data;
	int ret;

	if (private_data && private_data_len > IB_CM_RTU_PRIVATE_DATA_SIZE)
		return -EINVAL;

	data = cm_copy_private_data(private_data, private_data_len);
	if (IS_ERR(data))
		return PTR_ERR(data);

	cm_id_priv = container_of(cm_id, struct cm_id_private, id);
	spin_lock_irqsave(&cm_id_priv->lock, flags);
	if (cm_id->state != IB_CM_REP_RCVD &&
	    cm_id->state != IB_CM_MRA_REP_SENT) {
		trace_icm_send_cm_rtu_err(cm_id);
		ret = -EINVAL;
		goto error;
	}

	ret = cm_alloc_msg(cm_id_priv, &msg);
	if (ret)
		goto error;

	cm_format_rtu((struct cm_rtu_msg *) msg->mad, cm_id_priv,
		      private_data, private_data_len);

	trace_icm_send_rtu(cm_id);
	ret = ib_post_send_mad(msg, NULL);
	if (ret) {
		spin_unlock_irqrestore(&cm_id_priv->lock, flags);
		cm_free_msg(msg);
		kfree(data);
		return ret;
	}

	cm_id->state = IB_CM_ESTABLISHED;
	cm_set_private_data(cm_id_priv, data, private_data_len);
	spin_unlock_irqrestore(&cm_id_priv->lock, flags);
	return 0;

error:	spin_unlock_irqrestore(&cm_id_priv->lock, flags);
	kfree(data);
	return ret;
}
EXPORT_SYMBOL(ib_send_cm_rtu);

static void cm_format_rep_event(struct cm_work *work, enum ib_qp_type qp_type)
{
	struct cm_rep_msg *rep_msg;
	struct ib_cm_rep_event_param *param;

	rep_msg = (struct cm_rep_msg *)work->mad_recv_wc->recv_buf.mad;
	param = &work->cm_event.param.rep_rcvd;
	param->remote_ca_guid =
		cpu_to_be64(IBA_GET(CM_REP_LOCAL_CA_GUID, rep_msg));
	param->remote_qkey = IBA_GET(CM_REP_LOCAL_Q_KEY, rep_msg);
	param->remote_qpn = be32_to_cpu(cm_rep_get_qpn(rep_msg, qp_type));
	param->starting_psn = IBA_GET(CM_REP_STARTING_PSN, rep_msg);
	param->responder_resources = IBA_GET(CM_REP_INITIATOR_DEPTH, rep_msg);
	param->initiator_depth = IBA_GET(CM_REP_RESPONDER_RESOURCES, rep_msg);
	param->target_ack_delay = IBA_GET(CM_REP_TARGET_ACK_DELAY, rep_msg);
	param->failover_accepted = IBA_GET(CM_REP_FAILOVER_ACCEPTED, rep_msg);
	param->flow_control = IBA_GET(CM_REP_END_TO_END_FLOW_CONTROL, rep_msg);
	param->rnr_retry_count = IBA_GET(CM_REP_RNR_RETRY_COUNT, rep_msg);
	param->srq = IBA_GET(CM_REP_SRQ, rep_msg);
	param->ece.vendor_id = IBA_GET(CM_REP_VENDOR_ID_H, rep_msg) << 16;
	param->ece.vendor_id |= IBA_GET(CM_REP_VENDOR_ID_M, rep_msg) << 8;
	param->ece.vendor_id |= IBA_GET(CM_REP_VENDOR_ID_L, rep_msg);
	param->ece.attr_mod = be32_to_cpu(rep_msg->hdr.attr_mod);

	work->cm_event.private_data =
		IBA_GET_MEM_PTR(CM_REP_PRIVATE_DATA, rep_msg);
}

static void cm_dup_rep_handler(struct cm_work *work)
{
	struct cm_id_private *cm_id_priv;
	struct cm_rep_msg *rep_msg;
	struct ib_mad_send_buf *msg = NULL;
	int ret;

	rep_msg = (struct cm_rep_msg *) work->mad_recv_wc->recv_buf.mad;
	cm_id_priv = cm_acquire_id(
		cpu_to_be32(IBA_GET(CM_REP_REMOTE_COMM_ID, rep_msg)),
		cpu_to_be32(IBA_GET(CM_REP_LOCAL_COMM_ID, rep_msg)));
	if (!cm_id_priv)
		return;

	atomic_long_inc(&work->port->counter_group[CM_RECV_DUPLICATES].
			counter[CM_REP_COUNTER]);
	ret = cm_alloc_response_msg(work->port, work->mad_recv_wc, &msg);
	if (ret)
		goto deref;

	spin_lock_irq(&cm_id_priv->lock);
	if (cm_id_priv->id.state == IB_CM_ESTABLISHED)
		cm_format_rtu((struct cm_rtu_msg *) msg->mad, cm_id_priv,
			      cm_id_priv->private_data,
			      cm_id_priv->private_data_len);
	else if (cm_id_priv->id.state == IB_CM_MRA_REP_SENT)
		cm_format_mra((struct cm_mra_msg *) msg->mad, cm_id_priv,
			      CM_MSG_RESPONSE_REP, cm_id_priv->service_timeout,
			      cm_id_priv->private_data,
			      cm_id_priv->private_data_len);
	else
		goto unlock;
	spin_unlock_irq(&cm_id_priv->lock);

	trace_icm_send_dup_rep(&cm_id_priv->id);
	ret = ib_post_send_mad(msg, NULL);
	if (ret)
		goto free;
	goto deref;

unlock:	spin_unlock_irq(&cm_id_priv->lock);
free:	cm_free_msg(msg);
deref:	cm_deref_id(cm_id_priv);
}

static int cm_rep_handler(struct cm_work *work)
{
	struct cm_id_private *cm_id_priv;
	struct cm_rep_msg *rep_msg;
	int ret;
	struct cm_id_private *cur_cm_id_priv;
	struct cm_timewait_info *timewait_info;

	rep_msg = (struct cm_rep_msg *)work->mad_recv_wc->recv_buf.mad;
	cm_id_priv = cm_acquire_id(
		cpu_to_be32(IBA_GET(CM_REP_REMOTE_COMM_ID, rep_msg)), 0);
	if (!cm_id_priv) {
		cm_dup_rep_handler(work);
		trace_icm_remote_no_priv_err(
			 IBA_GET(CM_REP_REMOTE_COMM_ID, rep_msg));
		return -EINVAL;
	}

	cm_format_rep_event(work, cm_id_priv->qp_type);

	spin_lock_irq(&cm_id_priv->lock);
	switch (cm_id_priv->id.state) {
	case IB_CM_REQ_SENT:
	case IB_CM_MRA_REQ_RCVD:
		break;
	default:
		ret = -EINVAL;
		trace_icm_rep_unknown_err(
			IBA_GET(CM_REP_LOCAL_COMM_ID, rep_msg),
			IBA_GET(CM_REP_REMOTE_COMM_ID, rep_msg),
			cm_id_priv->id.state);
		spin_unlock_irq(&cm_id_priv->lock);
		goto error;
	}

	cm_id_priv->timewait_info->work.remote_id =
		cpu_to_be32(IBA_GET(CM_REP_LOCAL_COMM_ID, rep_msg));
	cm_id_priv->timewait_info->remote_ca_guid =
		cpu_to_be64(IBA_GET(CM_REP_LOCAL_CA_GUID, rep_msg));
	cm_id_priv->timewait_info->remote_qpn = cm_rep_get_qpn(rep_msg, cm_id_priv->qp_type);

	spin_lock(&cm.lock);
	/* Check for duplicate REP. */
	if (cm_insert_remote_id(cm_id_priv->timewait_info)) {
		spin_unlock(&cm.lock);
		spin_unlock_irq(&cm_id_priv->lock);
		ret = -EINVAL;
		trace_icm_insert_failed_err(
			 IBA_GET(CM_REP_REMOTE_COMM_ID, rep_msg));
		goto error;
	}
	/* Check for a stale connection. */
	timewait_info = cm_insert_remote_qpn(cm_id_priv->timewait_info);
	if (timewait_info) {
		cm_remove_remote(cm_id_priv);
		cur_cm_id_priv = cm_acquire_id(timewait_info->work.local_id,
					   timewait_info->work.remote_id);

		spin_unlock(&cm.lock);
		spin_unlock_irq(&cm_id_priv->lock);
		cm_issue_rej(work->port, work->mad_recv_wc,
			     IB_CM_REJ_STALE_CONN, CM_MSG_RESPONSE_REP,
			     NULL, 0);
		ret = -EINVAL;
		trace_icm_staleconn_err(
			IBA_GET(CM_REP_LOCAL_COMM_ID, rep_msg),
			IBA_GET(CM_REP_REMOTE_COMM_ID, rep_msg));

		if (cur_cm_id_priv) {
			ib_send_cm_dreq(&cur_cm_id_priv->id, NULL, 0);
			cm_deref_id(cur_cm_id_priv);
		}

		goto error;
	}
	spin_unlock(&cm.lock);

	cm_id_priv->id.state = IB_CM_REP_RCVD;
	cm_id_priv->id.remote_id =
		cpu_to_be32(IBA_GET(CM_REP_LOCAL_COMM_ID, rep_msg));
	cm_id_priv->remote_qpn = cm_rep_get_qpn(rep_msg, cm_id_priv->qp_type);
	cm_id_priv->initiator_depth =
		IBA_GET(CM_REP_RESPONDER_RESOURCES, rep_msg);
	cm_id_priv->responder_resources =
		IBA_GET(CM_REP_INITIATOR_DEPTH, rep_msg);
	cm_id_priv->sq_psn = cpu_to_be32(IBA_GET(CM_REP_STARTING_PSN, rep_msg));
	cm_id_priv->rnr_retry_count = IBA_GET(CM_REP_RNR_RETRY_COUNT, rep_msg);
	cm_id_priv->target_ack_delay =
		IBA_GET(CM_REP_TARGET_ACK_DELAY, rep_msg);
	cm_id_priv->av.timeout =
			cm_ack_timeout(cm_id_priv->target_ack_delay,
				       cm_id_priv->av.timeout - 1);
	cm_id_priv->alt_av.timeout =
			cm_ack_timeout(cm_id_priv->target_ack_delay,
				       cm_id_priv->alt_av.timeout - 1);

	ib_cancel_mad(cm_id_priv->av.port->mad_agent, cm_id_priv->msg);
	cm_queue_work_unlock(cm_id_priv, work);
	return 0;

error:
	cm_deref_id(cm_id_priv);
	return ret;
}

static int cm_establish_handler(struct cm_work *work)
{
	struct cm_id_private *cm_id_priv;

	/* See comment in cm_establish about lookup. */
	cm_id_priv = cm_acquire_id(work->local_id, work->remote_id);
	if (!cm_id_priv)
		return -EINVAL;

	spin_lock_irq(&cm_id_priv->lock);
	if (cm_id_priv->id.state != IB_CM_ESTABLISHED) {
		spin_unlock_irq(&cm_id_priv->lock);
		goto out;
	}

	ib_cancel_mad(cm_id_priv->av.port->mad_agent, cm_id_priv->msg);
	cm_queue_work_unlock(cm_id_priv, work);
	return 0;
out:
	cm_deref_id(cm_id_priv);
	return -EINVAL;
}

static int cm_rtu_handler(struct cm_work *work)
{
	struct cm_id_private *cm_id_priv;
	struct cm_rtu_msg *rtu_msg;

	rtu_msg = (struct cm_rtu_msg *)work->mad_recv_wc->recv_buf.mad;
	cm_id_priv = cm_acquire_id(
		cpu_to_be32(IBA_GET(CM_RTU_REMOTE_COMM_ID, rtu_msg)),
		cpu_to_be32(IBA_GET(CM_RTU_LOCAL_COMM_ID, rtu_msg)));
	if (!cm_id_priv)
		return -EINVAL;

	work->cm_event.private_data =
		IBA_GET_MEM_PTR(CM_RTU_PRIVATE_DATA, rtu_msg);

	spin_lock_irq(&cm_id_priv->lock);
	if (cm_id_priv->id.state != IB_CM_REP_SENT &&
	    cm_id_priv->id.state != IB_CM_MRA_REP_RCVD) {
		spin_unlock_irq(&cm_id_priv->lock);
		atomic_long_inc(&work->port->counter_group[CM_RECV_DUPLICATES].
				counter[CM_RTU_COUNTER]);
		goto out;
	}
	cm_id_priv->id.state = IB_CM_ESTABLISHED;

	ib_cancel_mad(cm_id_priv->av.port->mad_agent, cm_id_priv->msg);
	cm_queue_work_unlock(cm_id_priv, work);
	return 0;
out:
	cm_deref_id(cm_id_priv);
	return -EINVAL;
}

static void cm_format_dreq(struct cm_dreq_msg *dreq_msg,
			  struct cm_id_private *cm_id_priv,
			  const void *private_data,
			  u8 private_data_len)
{
	cm_format_mad_hdr(&dreq_msg->hdr, CM_DREQ_ATTR_ID,
			  cm_form_tid(cm_id_priv));
	IBA_SET(CM_DREQ_LOCAL_COMM_ID, dreq_msg,
		be32_to_cpu(cm_id_priv->id.local_id));
	IBA_SET(CM_DREQ_REMOTE_COMM_ID, dreq_msg,
		be32_to_cpu(cm_id_priv->id.remote_id));
	IBA_SET(CM_DREQ_REMOTE_QPN_EECN, dreq_msg,
		be32_to_cpu(cm_id_priv->remote_qpn));

	if (private_data && private_data_len)
		IBA_SET_MEM(CM_DREQ_PRIVATE_DATA, dreq_msg, private_data,
			    private_data_len);
}

static int cm_send_dreq_locked(struct cm_id_private *cm_id_priv,
			       const void *private_data, u8 private_data_len)
{
	struct ib_mad_send_buf *msg;
	int ret;

	lockdep_assert_held(&cm_id_priv->lock);

	if (private_data && private_data_len > IB_CM_DREQ_PRIVATE_DATA_SIZE)
		return -EINVAL;

	if (cm_id_priv->id.state != IB_CM_ESTABLISHED) {
		trace_icm_dreq_skipped(&cm_id_priv->id);
		return -EINVAL;
	}

	if (cm_id_priv->id.lap_state == IB_CM_LAP_SENT ||
	    cm_id_priv->id.lap_state == IB_CM_MRA_LAP_RCVD)
		ib_cancel_mad(cm_id_priv->av.port->mad_agent, cm_id_priv->msg);

	ret = cm_alloc_msg(cm_id_priv, &msg);
	if (ret) {
		cm_enter_timewait(cm_id_priv);
		return ret;
	}

	cm_format_dreq((struct cm_dreq_msg *) msg->mad, cm_id_priv,
		       private_data, private_data_len);
	msg->timeout_ms = cm_id_priv->timeout_ms;
	msg->context[1] = (void *) (unsigned long) IB_CM_DREQ_SENT;

	trace_icm_send_dreq(&cm_id_priv->id);
	ret = ib_post_send_mad(msg, NULL);
	if (ret) {
		cm_enter_timewait(cm_id_priv);
		cm_free_msg(msg);
		return ret;
	}

	cm_id_priv->id.state = IB_CM_DREQ_SENT;
	cm_id_priv->msg = msg;
	return 0;
}

int ib_send_cm_dreq(struct ib_cm_id *cm_id, const void *private_data,
		    u8 private_data_len)
{
	struct cm_id_private *cm_id_priv =
		container_of(cm_id, struct cm_id_private, id);
	unsigned long flags;
	int ret;

	spin_lock_irqsave(&cm_id_priv->lock, flags);
	ret = cm_send_dreq_locked(cm_id_priv, private_data, private_data_len);
	spin_unlock_irqrestore(&cm_id_priv->lock, flags);
	return ret;
}
EXPORT_SYMBOL(ib_send_cm_dreq);

static void cm_format_drep(struct cm_drep_msg *drep_msg,
			  struct cm_id_private *cm_id_priv,
			  const void *private_data,
			  u8 private_data_len)
{
	cm_format_mad_hdr(&drep_msg->hdr, CM_DREP_ATTR_ID, cm_id_priv->tid);
	IBA_SET(CM_DREP_LOCAL_COMM_ID, drep_msg,
		be32_to_cpu(cm_id_priv->id.local_id));
	IBA_SET(CM_DREP_REMOTE_COMM_ID, drep_msg,
		be32_to_cpu(cm_id_priv->id.remote_id));

	if (private_data && private_data_len)
		IBA_SET_MEM(CM_DREP_PRIVATE_DATA, drep_msg, private_data,
			    private_data_len);
}

static int cm_send_drep_locked(struct cm_id_private *cm_id_priv,
			       void *private_data, u8 private_data_len)
{
	struct ib_mad_send_buf *msg;
	int ret;

	lockdep_assert_held(&cm_id_priv->lock);

	if (private_data && private_data_len > IB_CM_DREP_PRIVATE_DATA_SIZE)
		return -EINVAL;

	if (cm_id_priv->id.state != IB_CM_DREQ_RCVD) {
		trace_icm_send_drep_err(&cm_id_priv->id);
		kfree(private_data);
		return -EINVAL;
	}

	cm_set_private_data(cm_id_priv, private_data, private_data_len);
	cm_enter_timewait(cm_id_priv);

	ret = cm_alloc_msg(cm_id_priv, &msg);
	if (ret)
		return ret;

	cm_format_drep((struct cm_drep_msg *) msg->mad, cm_id_priv,
		       private_data, private_data_len);

	trace_icm_send_drep(&cm_id_priv->id);
	ret = ib_post_send_mad(msg, NULL);
	if (ret) {
		cm_free_msg(msg);
		return ret;
	}
	return 0;
}

int ib_send_cm_drep(struct ib_cm_id *cm_id, const void *private_data,
		    u8 private_data_len)
{
	struct cm_id_private *cm_id_priv =
		container_of(cm_id, struct cm_id_private, id);
	unsigned long flags;
	void *data;
	int ret;

	data = cm_copy_private_data(private_data, private_data_len);
	if (IS_ERR(data))
		return PTR_ERR(data);

	spin_lock_irqsave(&cm_id_priv->lock, flags);
	ret = cm_send_drep_locked(cm_id_priv, data, private_data_len);
	spin_unlock_irqrestore(&cm_id_priv->lock, flags);
	return ret;
}
EXPORT_SYMBOL(ib_send_cm_drep);

static int cm_issue_drep(struct cm_port *port,
			 struct ib_mad_recv_wc *mad_recv_wc)
{
	struct ib_mad_send_buf *msg = NULL;
	struct cm_dreq_msg *dreq_msg;
	struct cm_drep_msg *drep_msg;
	int ret;

	ret = cm_alloc_response_msg(port, mad_recv_wc, &msg);
	if (ret)
		return ret;

	dreq_msg = (struct cm_dreq_msg *) mad_recv_wc->recv_buf.mad;
	drep_msg = (struct cm_drep_msg *) msg->mad;

	cm_format_mad_hdr(&drep_msg->hdr, CM_DREP_ATTR_ID, dreq_msg->hdr.tid);
	IBA_SET(CM_DREP_REMOTE_COMM_ID, drep_msg,
		IBA_GET(CM_DREQ_LOCAL_COMM_ID, dreq_msg));
	IBA_SET(CM_DREP_LOCAL_COMM_ID, drep_msg,
		IBA_GET(CM_DREQ_REMOTE_COMM_ID, dreq_msg));

	trace_icm_issue_drep(
		IBA_GET(CM_DREQ_LOCAL_COMM_ID, dreq_msg),
		IBA_GET(CM_DREQ_REMOTE_COMM_ID, dreq_msg));
	ret = ib_post_send_mad(msg, NULL);
	if (ret)
		cm_free_msg(msg);

	return ret;
}

static int cm_dreq_handler(struct cm_work *work)
{
	struct cm_id_private *cm_id_priv;
	struct cm_dreq_msg *dreq_msg;
	struct ib_mad_send_buf *msg = NULL;

	dreq_msg = (struct cm_dreq_msg *)work->mad_recv_wc->recv_buf.mad;
	cm_id_priv = cm_acquire_id(
		cpu_to_be32(IBA_GET(CM_DREQ_REMOTE_COMM_ID, dreq_msg)),
		cpu_to_be32(IBA_GET(CM_DREQ_LOCAL_COMM_ID, dreq_msg)));
	if (!cm_id_priv) {
		atomic_long_inc(&work->port->counter_group[CM_RECV_DUPLICATES].
				counter[CM_DREQ_COUNTER]);
		cm_issue_drep(work->port, work->mad_recv_wc);
		trace_icm_no_priv_err(
			IBA_GET(CM_DREQ_LOCAL_COMM_ID, dreq_msg),
			IBA_GET(CM_DREQ_REMOTE_COMM_ID, dreq_msg));
		return -EINVAL;
	}

	work->cm_event.private_data =
		IBA_GET_MEM_PTR(CM_DREQ_PRIVATE_DATA, dreq_msg);

	spin_lock_irq(&cm_id_priv->lock);
	if (cm_id_priv->local_qpn !=
	    cpu_to_be32(IBA_GET(CM_DREQ_REMOTE_QPN_EECN, dreq_msg)))
		goto unlock;

	switch (cm_id_priv->id.state) {
	case IB_CM_REP_SENT:
	case IB_CM_DREQ_SENT:
		ib_cancel_mad(cm_id_priv->av.port->mad_agent, cm_id_priv->msg);
		break;
	case IB_CM_ESTABLISHED:
		if (cm_id_priv->id.lap_state == IB_CM_LAP_SENT ||
		    cm_id_priv->id.lap_state == IB_CM_MRA_LAP_RCVD)
			ib_cancel_mad(cm_id_priv->av.port->mad_agent, cm_id_priv->msg);
		break;
	case IB_CM_MRA_REP_RCVD:
		break;
	case IB_CM_TIMEWAIT:
		atomic_long_inc(&work->port->counter_group[CM_RECV_DUPLICATES].
				counter[CM_DREQ_COUNTER]);
		msg = cm_alloc_response_msg_no_ah(work->port, work->mad_recv_wc);
		if (IS_ERR(msg))
			goto unlock;

		cm_format_drep((struct cm_drep_msg *) msg->mad, cm_id_priv,
			       cm_id_priv->private_data,
			       cm_id_priv->private_data_len);
		spin_unlock_irq(&cm_id_priv->lock);

		if (cm_create_response_msg_ah(work->port, work->mad_recv_wc, msg) ||
		    ib_post_send_mad(msg, NULL))
			cm_free_msg(msg);
		goto deref;
	case IB_CM_DREQ_RCVD:
		atomic_long_inc(&work->port->counter_group[CM_RECV_DUPLICATES].
				counter[CM_DREQ_COUNTER]);
		goto unlock;
	default:
		trace_icm_dreq_unknown_err(&cm_id_priv->id);
		goto unlock;
	}
	cm_id_priv->id.state = IB_CM_DREQ_RCVD;
	cm_id_priv->tid = dreq_msg->hdr.tid;
	cm_queue_work_unlock(cm_id_priv, work);
	return 0;

unlock:	spin_unlock_irq(&cm_id_priv->lock);
deref:	cm_deref_id(cm_id_priv);
	return -EINVAL;
}

static int cm_drep_handler(struct cm_work *work)
{
	struct cm_id_private *cm_id_priv;
	struct cm_drep_msg *drep_msg;

	drep_msg = (struct cm_drep_msg *)work->mad_recv_wc->recv_buf.mad;
	cm_id_priv = cm_acquire_id(
		cpu_to_be32(IBA_GET(CM_DREP_REMOTE_COMM_ID, drep_msg)),
		cpu_to_be32(IBA_GET(CM_DREP_LOCAL_COMM_ID, drep_msg)));
	if (!cm_id_priv)
		return -EINVAL;

	work->cm_event.private_data =
		IBA_GET_MEM_PTR(CM_DREP_PRIVATE_DATA, drep_msg);

	spin_lock_irq(&cm_id_priv->lock);
	if (cm_id_priv->id.state != IB_CM_DREQ_SENT &&
	    cm_id_priv->id.state != IB_CM_DREQ_RCVD) {
		spin_unlock_irq(&cm_id_priv->lock);
		goto out;
	}
	cm_enter_timewait(cm_id_priv);

	ib_cancel_mad(cm_id_priv->av.port->mad_agent, cm_id_priv->msg);
	cm_queue_work_unlock(cm_id_priv, work);
	return 0;
out:
	cm_deref_id(cm_id_priv);
	return -EINVAL;
}

static int cm_send_rej_locked(struct cm_id_private *cm_id_priv,
			      enum ib_cm_rej_reason reason, void *ari,
			      u8 ari_length, const void *private_data,
			      u8 private_data_len)
{
	enum ib_cm_state state = cm_id_priv->id.state;
	struct ib_mad_send_buf *msg;
	int ret;

	lockdep_assert_held(&cm_id_priv->lock);

	if ((private_data && private_data_len > IB_CM_REJ_PRIVATE_DATA_SIZE) ||
	    (ari && ari_length > IB_CM_REJ_ARI_LENGTH))
		return -EINVAL;

	switch (state) {
	case IB_CM_REQ_SENT:
	case IB_CM_MRA_REQ_RCVD:
	case IB_CM_REQ_RCVD:
	case IB_CM_MRA_REQ_SENT:
	case IB_CM_REP_RCVD:
	case IB_CM_MRA_REP_SENT:
		cm_reset_to_idle(cm_id_priv);
		ret = cm_alloc_msg(cm_id_priv, &msg);
		if (ret)
			return ret;
		cm_format_rej((struct cm_rej_msg *)msg->mad, cm_id_priv, reason,
			      ari, ari_length, private_data, private_data_len,
			      state);
		break;
	case IB_CM_REP_SENT:
	case IB_CM_MRA_REP_RCVD:
		cm_enter_timewait(cm_id_priv);
		ret = cm_alloc_msg(cm_id_priv, &msg);
		if (ret)
			return ret;
		cm_format_rej((struct cm_rej_msg *)msg->mad, cm_id_priv, reason,
			      ari, ari_length, private_data, private_data_len,
			      state);
		break;
	default:
		trace_icm_send_unknown_rej_err(&cm_id_priv->id);
		return -EINVAL;
	}

	trace_icm_send_rej(&cm_id_priv->id, reason);
	ret = ib_post_send_mad(msg, NULL);
	if (ret) {
		cm_free_msg(msg);
		return ret;
	}

	return 0;
}

int ib_send_cm_rej(struct ib_cm_id *cm_id, enum ib_cm_rej_reason reason,
		   void *ari, u8 ari_length, const void *private_data,
		   u8 private_data_len)
{
	struct cm_id_private *cm_id_priv =
		container_of(cm_id, struct cm_id_private, id);
	unsigned long flags;
	int ret;

	spin_lock_irqsave(&cm_id_priv->lock, flags);
	ret = cm_send_rej_locked(cm_id_priv, reason, ari, ari_length,
				 private_data, private_data_len);
	spin_unlock_irqrestore(&cm_id_priv->lock, flags);
	return ret;
}
EXPORT_SYMBOL(ib_send_cm_rej);

static void cm_format_rej_event(struct cm_work *work)
{
	struct cm_rej_msg *rej_msg;
	struct ib_cm_rej_event_param *param;

	rej_msg = (struct cm_rej_msg *)work->mad_recv_wc->recv_buf.mad;
	param = &work->cm_event.param.rej_rcvd;
	param->ari = IBA_GET_MEM_PTR(CM_REJ_ARI, rej_msg);
	param->ari_length = IBA_GET(CM_REJ_REJECTED_INFO_LENGTH, rej_msg);
	param->reason = IBA_GET(CM_REJ_REASON, rej_msg);
	work->cm_event.private_data =
		IBA_GET_MEM_PTR(CM_REJ_PRIVATE_DATA, rej_msg);
}

static struct cm_id_private * cm_acquire_rejected_id(struct cm_rej_msg *rej_msg)
{
	struct cm_id_private *cm_id_priv;
	__be32 remote_id;

	remote_id = cpu_to_be32(IBA_GET(CM_REJ_LOCAL_COMM_ID, rej_msg));

	if (IBA_GET(CM_REJ_REASON, rej_msg) == IB_CM_REJ_TIMEOUT) {
		cm_id_priv = cm_find_remote_id(
			*((__be64 *)IBA_GET_MEM_PTR(CM_REJ_ARI, rej_msg)),
			remote_id);
	} else if (IBA_GET(CM_REJ_MESSAGE_REJECTED, rej_msg) ==
		   CM_MSG_RESPONSE_REQ)
		cm_id_priv = cm_acquire_id(
			cpu_to_be32(IBA_GET(CM_REJ_REMOTE_COMM_ID, rej_msg)),
			0);
	else
		cm_id_priv = cm_acquire_id(
			cpu_to_be32(IBA_GET(CM_REJ_REMOTE_COMM_ID, rej_msg)),
			remote_id);

	return cm_id_priv;
}

static int cm_rej_handler(struct cm_work *work)
{
	struct cm_id_private *cm_id_priv;
	struct cm_rej_msg *rej_msg;

	rej_msg = (struct cm_rej_msg *)work->mad_recv_wc->recv_buf.mad;
	cm_id_priv = cm_acquire_rejected_id(rej_msg);
	if (!cm_id_priv)
		return -EINVAL;

	cm_format_rej_event(work);

	spin_lock_irq(&cm_id_priv->lock);
	switch (cm_id_priv->id.state) {
	case IB_CM_REQ_SENT:
	case IB_CM_MRA_REQ_RCVD:
	case IB_CM_REP_SENT:
	case IB_CM_MRA_REP_RCVD:
		ib_cancel_mad(cm_id_priv->av.port->mad_agent, cm_id_priv->msg);
		fallthrough;
	case IB_CM_REQ_RCVD:
	case IB_CM_MRA_REQ_SENT:
		if (IBA_GET(CM_REJ_REASON, rej_msg) == IB_CM_REJ_STALE_CONN)
			cm_enter_timewait(cm_id_priv);
		else
			cm_reset_to_idle(cm_id_priv);
		break;
	case IB_CM_DREQ_SENT:
		ib_cancel_mad(cm_id_priv->av.port->mad_agent, cm_id_priv->msg);
		fallthrough;
	case IB_CM_REP_RCVD:
	case IB_CM_MRA_REP_SENT:
		cm_enter_timewait(cm_id_priv);
		break;
	case IB_CM_ESTABLISHED:
		if (cm_id_priv->id.lap_state == IB_CM_LAP_UNINIT ||
		    cm_id_priv->id.lap_state == IB_CM_LAP_SENT) {
			if (cm_id_priv->id.lap_state == IB_CM_LAP_SENT)
				ib_cancel_mad(cm_id_priv->av.port->mad_agent,
					      cm_id_priv->msg);
			cm_enter_timewait(cm_id_priv);
			break;
		}
		fallthrough;
	default:
		trace_icm_rej_unknown_err(&cm_id_priv->id);
		spin_unlock_irq(&cm_id_priv->lock);
		goto out;
	}

	cm_queue_work_unlock(cm_id_priv, work);
	return 0;
out:
	cm_deref_id(cm_id_priv);
	return -EINVAL;
}

int ib_send_cm_mra(struct ib_cm_id *cm_id,
		   u8 service_timeout,
		   const void *private_data,
		   u8 private_data_len)
{
	struct cm_id_private *cm_id_priv;
	struct ib_mad_send_buf *msg;
	enum ib_cm_state cm_state;
	enum ib_cm_lap_state lap_state;
	enum cm_msg_response msg_response;
	void *data;
	unsigned long flags;
	int ret;

	if (private_data && private_data_len > IB_CM_MRA_PRIVATE_DATA_SIZE)
		return -EINVAL;

	data = cm_copy_private_data(private_data, private_data_len);
	if (IS_ERR(data))
		return PTR_ERR(data);

	cm_id_priv = container_of(cm_id, struct cm_id_private, id);

	spin_lock_irqsave(&cm_id_priv->lock, flags);
	switch(cm_id_priv->id.state) {
	case IB_CM_REQ_RCVD:
		cm_state = IB_CM_MRA_REQ_SENT;
		lap_state = cm_id->lap_state;
		msg_response = CM_MSG_RESPONSE_REQ;
		break;
	case IB_CM_REP_RCVD:
		cm_state = IB_CM_MRA_REP_SENT;
		lap_state = cm_id->lap_state;
		msg_response = CM_MSG_RESPONSE_REP;
		break;
	case IB_CM_ESTABLISHED:
		if (cm_id->lap_state == IB_CM_LAP_RCVD) {
			cm_state = cm_id->state;
			lap_state = IB_CM_MRA_LAP_SENT;
			msg_response = CM_MSG_RESPONSE_OTHER;
			break;
		}
		fallthrough;
	default:
		trace_icm_send_mra_unknown_err(&cm_id_priv->id);
		ret = -EINVAL;
		goto error1;
	}

	if (!(service_timeout & IB_CM_MRA_FLAG_DELAY)) {
		ret = cm_alloc_msg(cm_id_priv, &msg);
		if (ret)
			goto error1;

		cm_format_mra((struct cm_mra_msg *) msg->mad, cm_id_priv,
			      msg_response, service_timeout,
			      private_data, private_data_len);
		trace_icm_send_mra(cm_id);
		ret = ib_post_send_mad(msg, NULL);
		if (ret)
			goto error2;
	}

	cm_id->state = cm_state;
	cm_id->lap_state = lap_state;
	cm_id_priv->service_timeout = service_timeout;
	cm_set_private_data(cm_id_priv, data, private_data_len);
	spin_unlock_irqrestore(&cm_id_priv->lock, flags);
	return 0;

error1:	spin_unlock_irqrestore(&cm_id_priv->lock, flags);
	kfree(data);
	return ret;

error2:	spin_unlock_irqrestore(&cm_id_priv->lock, flags);
	kfree(data);
	cm_free_msg(msg);
	return ret;
}
EXPORT_SYMBOL(ib_send_cm_mra);

static struct cm_id_private * cm_acquire_mraed_id(struct cm_mra_msg *mra_msg)
{
	switch (IBA_GET(CM_MRA_MESSAGE_MRAED, mra_msg)) {
	case CM_MSG_RESPONSE_REQ:
		return cm_acquire_id(
			cpu_to_be32(IBA_GET(CM_MRA_REMOTE_COMM_ID, mra_msg)),
			0);
	case CM_MSG_RESPONSE_REP:
	case CM_MSG_RESPONSE_OTHER:
		return cm_acquire_id(
			cpu_to_be32(IBA_GET(CM_MRA_REMOTE_COMM_ID, mra_msg)),
			cpu_to_be32(IBA_GET(CM_MRA_LOCAL_COMM_ID, mra_msg)));
	default:
		return NULL;
	}
}

static int cm_mra_handler(struct cm_work *work)
{
	struct cm_id_private *cm_id_priv;
	struct cm_mra_msg *mra_msg;
	int timeout;

	mra_msg = (struct cm_mra_msg *)work->mad_recv_wc->recv_buf.mad;
	cm_id_priv = cm_acquire_mraed_id(mra_msg);
	if (!cm_id_priv)
		return -EINVAL;

	work->cm_event.private_data =
		IBA_GET_MEM_PTR(CM_MRA_PRIVATE_DATA, mra_msg);
	work->cm_event.param.mra_rcvd.service_timeout =
		IBA_GET(CM_MRA_SERVICE_TIMEOUT, mra_msg);
	timeout = cm_convert_to_ms(IBA_GET(CM_MRA_SERVICE_TIMEOUT, mra_msg)) +
		  cm_convert_to_ms(cm_id_priv->av.timeout);

	spin_lock_irq(&cm_id_priv->lock);
	switch (cm_id_priv->id.state) {
	case IB_CM_REQ_SENT:
		if (IBA_GET(CM_MRA_MESSAGE_MRAED, mra_msg) !=
			    CM_MSG_RESPONSE_REQ ||
		    ib_modify_mad(cm_id_priv->av.port->mad_agent,
				  cm_id_priv->msg, timeout))
			goto out;
		cm_id_priv->id.state = IB_CM_MRA_REQ_RCVD;
		break;
	case IB_CM_REP_SENT:
		if (IBA_GET(CM_MRA_MESSAGE_MRAED, mra_msg) !=
			    CM_MSG_RESPONSE_REP ||
		    ib_modify_mad(cm_id_priv->av.port->mad_agent,
				  cm_id_priv->msg, timeout))
			goto out;
		cm_id_priv->id.state = IB_CM_MRA_REP_RCVD;
		break;
	case IB_CM_ESTABLISHED:
		if (IBA_GET(CM_MRA_MESSAGE_MRAED, mra_msg) !=
			    CM_MSG_RESPONSE_OTHER ||
		    cm_id_priv->id.lap_state != IB_CM_LAP_SENT ||
		    ib_modify_mad(cm_id_priv->av.port->mad_agent,
				  cm_id_priv->msg, timeout)) {
			if (cm_id_priv->id.lap_state == IB_CM_MRA_LAP_RCVD)
				atomic_long_inc(&work->port->
						counter_group[CM_RECV_DUPLICATES].
						counter[CM_MRA_COUNTER]);
			goto out;
		}
		cm_id_priv->id.lap_state = IB_CM_MRA_LAP_RCVD;
		break;
	case IB_CM_MRA_REQ_RCVD:
	case IB_CM_MRA_REP_RCVD:
		atomic_long_inc(&work->port->counter_group[CM_RECV_DUPLICATES].
				counter[CM_MRA_COUNTER]);
		fallthrough;
	default:
		trace_icm_mra_unknown_err(&cm_id_priv->id);
		goto out;
	}

	cm_id_priv->msg->context[1] = (void *) (unsigned long)
				      cm_id_priv->id.state;
	cm_queue_work_unlock(cm_id_priv, work);
	return 0;
out:
	spin_unlock_irq(&cm_id_priv->lock);
	cm_deref_id(cm_id_priv);
	return -EINVAL;
}

static void cm_format_path_lid_from_lap(struct cm_lap_msg *lap_msg,
					struct sa_path_rec *path)
{
	u32 lid;

	if (path->rec_type != SA_PATH_REC_TYPE_OPA) {
		sa_path_set_dlid(path, IBA_GET(CM_LAP_ALTERNATE_LOCAL_PORT_LID,
					       lap_msg));
		sa_path_set_slid(path, IBA_GET(CM_LAP_ALTERNATE_REMOTE_PORT_LID,
					       lap_msg));
	} else {
		lid = opa_get_lid_from_gid(IBA_GET_MEM_PTR(
			CM_LAP_ALTERNATE_LOCAL_PORT_GID, lap_msg));
		sa_path_set_dlid(path, lid);

		lid = opa_get_lid_from_gid(IBA_GET_MEM_PTR(
			CM_LAP_ALTERNATE_REMOTE_PORT_GID, lap_msg));
		sa_path_set_slid(path, lid);
	}
}

static void cm_format_path_from_lap(struct cm_id_private *cm_id_priv,
				    struct sa_path_rec *path,
				    struct cm_lap_msg *lap_msg)
{
	path->dgid = *IBA_GET_MEM_PTR(CM_LAP_ALTERNATE_LOCAL_PORT_GID, lap_msg);
	path->sgid =
		*IBA_GET_MEM_PTR(CM_LAP_ALTERNATE_REMOTE_PORT_GID, lap_msg);
	path->flow_label =
		cpu_to_be32(IBA_GET(CM_LAP_ALTERNATE_FLOW_LABEL, lap_msg));
	path->hop_limit = IBA_GET(CM_LAP_ALTERNATE_HOP_LIMIT, lap_msg);
	path->traffic_class = IBA_GET(CM_LAP_ALTERNATE_TRAFFIC_CLASS, lap_msg);
	path->reversible = 1;
	path->pkey = cm_id_priv->pkey;
	path->sl = IBA_GET(CM_LAP_ALTERNATE_SL, lap_msg);
	path->mtu_selector = IB_SA_EQ;
	path->mtu = cm_id_priv->path_mtu;
	path->rate_selector = IB_SA_EQ;
	path->rate = IBA_GET(CM_LAP_ALTERNATE_PACKET_RATE, lap_msg);
	path->packet_life_time_selector = IB_SA_EQ;
	path->packet_life_time =
		IBA_GET(CM_LAP_ALTERNATE_LOCAL_ACK_TIMEOUT, lap_msg);
	path->packet_life_time -= (path->packet_life_time > 0);
	cm_format_path_lid_from_lap(lap_msg, path);
}

static int cm_lap_handler(struct cm_work *work)
{
	struct cm_id_private *cm_id_priv;
	struct cm_lap_msg *lap_msg;
	struct ib_cm_lap_event_param *param;
	struct ib_mad_send_buf *msg = NULL;
	int ret;

	/* Currently Alternate path messages are not supported for
	 * RoCE link layer.
	 */
	if (rdma_protocol_roce(work->port->cm_dev->ib_device,
			       work->port->port_num))
		return -EINVAL;

	/* todo: verify LAP request and send reject APR if invalid. */
	lap_msg = (struct cm_lap_msg *)work->mad_recv_wc->recv_buf.mad;
	cm_id_priv = cm_acquire_id(
		cpu_to_be32(IBA_GET(CM_LAP_REMOTE_COMM_ID, lap_msg)),
		cpu_to_be32(IBA_GET(CM_LAP_LOCAL_COMM_ID, lap_msg)));
	if (!cm_id_priv)
		return -EINVAL;

	param = &work->cm_event.param.lap_rcvd;
	memset(&work->path[0], 0, sizeof(work->path[1]));
	cm_path_set_rec_type(work->port->cm_dev->ib_device,
			     work->port->port_num, &work->path[0],
			     IBA_GET_MEM_PTR(CM_LAP_ALTERNATE_LOCAL_PORT_GID,
					     lap_msg));
	param->alternate_path = &work->path[0];
	cm_format_path_from_lap(cm_id_priv, param->alternate_path, lap_msg);
	work->cm_event.private_data =
		IBA_GET_MEM_PTR(CM_LAP_PRIVATE_DATA, lap_msg);

	spin_lock_irq(&cm_id_priv->lock);
	if (cm_id_priv->id.state != IB_CM_ESTABLISHED)
		goto unlock;

	switch (cm_id_priv->id.lap_state) {
	case IB_CM_LAP_UNINIT:
	case IB_CM_LAP_IDLE:
		break;
	case IB_CM_MRA_LAP_SENT:
		atomic_long_inc(&work->port->counter_group[CM_RECV_DUPLICATES].
				counter[CM_LAP_COUNTER]);
		msg = cm_alloc_response_msg_no_ah(work->port, work->mad_recv_wc);
		if (IS_ERR(msg))
			goto unlock;

		cm_format_mra((struct cm_mra_msg *) msg->mad, cm_id_priv,
			      CM_MSG_RESPONSE_OTHER,
			      cm_id_priv->service_timeout,
			      cm_id_priv->private_data,
			      cm_id_priv->private_data_len);
		spin_unlock_irq(&cm_id_priv->lock);

		if (cm_create_response_msg_ah(work->port, work->mad_recv_wc, msg) ||
		    ib_post_send_mad(msg, NULL))
			cm_free_msg(msg);
		goto deref;
	case IB_CM_LAP_RCVD:
		atomic_long_inc(&work->port->counter_group[CM_RECV_DUPLICATES].
				counter[CM_LAP_COUNTER]);
		goto unlock;
	default:
		goto unlock;
	}

	ret = cm_init_av_for_lap(work->port, work->mad_recv_wc->wc,
				 work->mad_recv_wc->recv_buf.grh,
				 &cm_id_priv->av);
	if (ret)
		goto unlock;

	ret = cm_init_av_by_path(param->alternate_path, NULL,
				 &cm_id_priv->alt_av, cm_id_priv);
	if (ret)
		goto unlock;

	cm_id_priv->id.lap_state = IB_CM_LAP_RCVD;
	cm_id_priv->tid = lap_msg->hdr.tid;
	cm_queue_work_unlock(cm_id_priv, work);
	return 0;

unlock:	spin_unlock_irq(&cm_id_priv->lock);
deref:	cm_deref_id(cm_id_priv);
	return -EINVAL;
}

static int cm_apr_handler(struct cm_work *work)
{
	struct cm_id_private *cm_id_priv;
	struct cm_apr_msg *apr_msg;

	/* Currently Alternate path messages are not supported for
	 * RoCE link layer.
	 */
	if (rdma_protocol_roce(work->port->cm_dev->ib_device,
			       work->port->port_num))
		return -EINVAL;

	apr_msg = (struct cm_apr_msg *)work->mad_recv_wc->recv_buf.mad;
	cm_id_priv = cm_acquire_id(
		cpu_to_be32(IBA_GET(CM_APR_REMOTE_COMM_ID, apr_msg)),
		cpu_to_be32(IBA_GET(CM_APR_LOCAL_COMM_ID, apr_msg)));
	if (!cm_id_priv)
		return -EINVAL; /* Unmatched reply. */

	work->cm_event.param.apr_rcvd.ap_status =
		IBA_GET(CM_APR_AR_STATUS, apr_msg);
	work->cm_event.param.apr_rcvd.apr_info =
		IBA_GET_MEM_PTR(CM_APR_ADDITIONAL_INFORMATION, apr_msg);
	work->cm_event.param.apr_rcvd.info_len =
		IBA_GET(CM_APR_ADDITIONAL_INFORMATION_LENGTH, apr_msg);
	work->cm_event.private_data =
		IBA_GET_MEM_PTR(CM_APR_PRIVATE_DATA, apr_msg);

	spin_lock_irq(&cm_id_priv->lock);
	if (cm_id_priv->id.state != IB_CM_ESTABLISHED ||
	    (cm_id_priv->id.lap_state != IB_CM_LAP_SENT &&
	     cm_id_priv->id.lap_state != IB_CM_MRA_LAP_RCVD)) {
		spin_unlock_irq(&cm_id_priv->lock);
		goto out;
	}
	cm_id_priv->id.lap_state = IB_CM_LAP_IDLE;
	ib_cancel_mad(cm_id_priv->av.port->mad_agent, cm_id_priv->msg);
	cm_id_priv->msg = NULL;
	cm_queue_work_unlock(cm_id_priv, work);
	return 0;
out:
	cm_deref_id(cm_id_priv);
	return -EINVAL;
}

static int cm_timewait_handler(struct cm_work *work)
{
	struct cm_timewait_info *timewait_info;
	struct cm_id_private *cm_id_priv;

	timewait_info = container_of(work, struct cm_timewait_info, work);
	spin_lock_irq(&cm.lock);
	list_del(&timewait_info->list);
	spin_unlock_irq(&cm.lock);

	cm_id_priv = cm_acquire_id(timewait_info->work.local_id,
				   timewait_info->work.remote_id);
	if (!cm_id_priv)
		return -EINVAL;

	spin_lock_irq(&cm_id_priv->lock);
	if (cm_id_priv->id.state != IB_CM_TIMEWAIT ||
	    cm_id_priv->remote_qpn != timewait_info->remote_qpn) {
		spin_unlock_irq(&cm_id_priv->lock);
		goto out;
	}
	cm_id_priv->id.state = IB_CM_IDLE;
	cm_queue_work_unlock(cm_id_priv, work);
	return 0;
out:
	cm_deref_id(cm_id_priv);
	return -EINVAL;
}

static void cm_format_sidr_req(struct cm_sidr_req_msg *sidr_req_msg,
			       struct cm_id_private *cm_id_priv,
			       struct ib_cm_sidr_req_param *param)
{
	cm_format_mad_hdr(&sidr_req_msg->hdr, CM_SIDR_REQ_ATTR_ID,
			  cm_form_tid(cm_id_priv));
	IBA_SET(CM_SIDR_REQ_REQUESTID, sidr_req_msg,
		be32_to_cpu(cm_id_priv->id.local_id));
	IBA_SET(CM_SIDR_REQ_PARTITION_KEY, sidr_req_msg,
		be16_to_cpu(param->path->pkey));
	IBA_SET(CM_SIDR_REQ_SERVICEID, sidr_req_msg,
		be64_to_cpu(param->service_id));

	if (param->private_data && param->private_data_len)
		IBA_SET_MEM(CM_SIDR_REQ_PRIVATE_DATA, sidr_req_msg,
			    param->private_data, param->private_data_len);
}

int ib_send_cm_sidr_req(struct ib_cm_id *cm_id,
			struct ib_cm_sidr_req_param *param)
{
	struct cm_id_private *cm_id_priv;
	struct ib_mad_send_buf *msg;
	unsigned long flags;
	int ret;

	if (!param->path || (param->private_data &&
	     param->private_data_len > IB_CM_SIDR_REQ_PRIVATE_DATA_SIZE))
		return -EINVAL;

	cm_id_priv = container_of(cm_id, struct cm_id_private, id);
	ret = cm_init_av_by_path(param->path, param->sgid_attr,
				 &cm_id_priv->av,
				 cm_id_priv);
	if (ret)
		goto out;

	cm_id->service_id = param->service_id;
	cm_id->service_mask = ~cpu_to_be64(0);
	cm_id_priv->timeout_ms = param->timeout_ms;
	cm_id_priv->max_cm_retries = param->max_cm_retries;
	ret = cm_alloc_msg(cm_id_priv, &msg);
	if (ret)
		goto out;

	cm_format_sidr_req((struct cm_sidr_req_msg *) msg->mad, cm_id_priv,
			   param);
	msg->timeout_ms = cm_id_priv->timeout_ms;
	msg->context[1] = (void *) (unsigned long) IB_CM_SIDR_REQ_SENT;

	spin_lock_irqsave(&cm_id_priv->lock, flags);
	if (cm_id->state == IB_CM_IDLE) {
		trace_icm_send_sidr_req(&cm_id_priv->id);
		ret = ib_post_send_mad(msg, NULL);
	} else {
		ret = -EINVAL;
	}

	if (ret) {
		spin_unlock_irqrestore(&cm_id_priv->lock, flags);
		cm_free_msg(msg);
		goto out;
	}
	cm_id->state = IB_CM_SIDR_REQ_SENT;
	cm_id_priv->msg = msg;
	spin_unlock_irqrestore(&cm_id_priv->lock, flags);
out:
	return ret;
}
EXPORT_SYMBOL(ib_send_cm_sidr_req);

static void cm_format_sidr_req_event(struct cm_work *work,
				     const struct cm_id_private *rx_cm_id,
				     struct ib_cm_id *listen_id)
{
	struct cm_sidr_req_msg *sidr_req_msg;
	struct ib_cm_sidr_req_event_param *param;

	sidr_req_msg = (struct cm_sidr_req_msg *)
				work->mad_recv_wc->recv_buf.mad;
	param = &work->cm_event.param.sidr_req_rcvd;
	param->pkey = IBA_GET(CM_SIDR_REQ_PARTITION_KEY, sidr_req_msg);
	param->listen_id = listen_id;
	param->service_id =
		cpu_to_be64(IBA_GET(CM_SIDR_REQ_SERVICEID, sidr_req_msg));
	param->bth_pkey = cm_get_bth_pkey(work);
	param->port = work->port->port_num;
	param->sgid_attr = rx_cm_id->av.ah_attr.grh.sgid_attr;
	work->cm_event.private_data =
		IBA_GET_MEM_PTR(CM_SIDR_REQ_PRIVATE_DATA, sidr_req_msg);
}

static int cm_sidr_req_handler(struct cm_work *work)
{
	struct cm_id_private *cm_id_priv, *listen_cm_id_priv;
	struct cm_sidr_req_msg *sidr_req_msg;
	struct ib_wc *wc;
	int ret;

	cm_id_priv =
		cm_alloc_id_priv(work->port->cm_dev->ib_device, NULL, NULL);
	if (IS_ERR(cm_id_priv))
		return PTR_ERR(cm_id_priv);

	/* Record SGID/SLID and request ID for lookup. */
	sidr_req_msg = (struct cm_sidr_req_msg *)
				work->mad_recv_wc->recv_buf.mad;

	cm_id_priv->id.remote_id =
		cpu_to_be32(IBA_GET(CM_SIDR_REQ_REQUESTID, sidr_req_msg));
	cm_id_priv->id.service_id =
		cpu_to_be64(IBA_GET(CM_SIDR_REQ_SERVICEID, sidr_req_msg));
	cm_id_priv->id.service_mask = ~cpu_to_be64(0);
	cm_id_priv->tid = sidr_req_msg->hdr.tid;

	wc = work->mad_recv_wc->wc;
	cm_id_priv->av.dgid.global.subnet_prefix = cpu_to_be64(wc->slid);
	cm_id_priv->av.dgid.global.interface_id = 0;
	ret = cm_init_av_for_response(work->port, work->mad_recv_wc->wc,
				      work->mad_recv_wc->recv_buf.grh,
				      &cm_id_priv->av);
	if (ret)
		goto out;

	spin_lock_irq(&cm.lock);
	listen_cm_id_priv = cm_insert_remote_sidr(cm_id_priv);
	if (listen_cm_id_priv) {
		spin_unlock_irq(&cm.lock);
		atomic_long_inc(&work->port->counter_group[CM_RECV_DUPLICATES].
				counter[CM_SIDR_REQ_COUNTER]);
		goto out; /* Duplicate message. */
	}
	cm_id_priv->id.state = IB_CM_SIDR_REQ_RCVD;
	listen_cm_id_priv = cm_find_listen(cm_id_priv->id.device,
					   cm_id_priv->id.service_id);
	if (!listen_cm_id_priv) {
		spin_unlock_irq(&cm.lock);
		ib_send_cm_sidr_rep(&cm_id_priv->id,
				    &(struct ib_cm_sidr_rep_param){
					    .status = IB_SIDR_UNSUPPORTED });
		goto out; /* No match. */
	}
	spin_unlock_irq(&cm.lock);

	cm_id_priv->id.cm_handler = listen_cm_id_priv->id.cm_handler;
	cm_id_priv->id.context = listen_cm_id_priv->id.context;

	/*
	 * A SIDR ID does not need to be in the xarray since it does not receive
	 * mads, is not placed in the remote_id or remote_qpn rbtree, and does
	 * not enter timewait.
	 */

	cm_format_sidr_req_event(work, cm_id_priv, &listen_cm_id_priv->id);
	ret = cm_id_priv->id.cm_handler(&cm_id_priv->id, &work->cm_event);
	cm_free_work(work);
	/*
	 * A pointer to the listen_cm_id is held in the event, so this deref
	 * must be after the event is delivered above.
	 */
	cm_deref_id(listen_cm_id_priv);
	if (ret)
		cm_destroy_id(&cm_id_priv->id, ret);
	return 0;
out:
	ib_destroy_cm_id(&cm_id_priv->id);
	return -EINVAL;
}

static void cm_format_sidr_rep(struct cm_sidr_rep_msg *sidr_rep_msg,
			       struct cm_id_private *cm_id_priv,
			       struct ib_cm_sidr_rep_param *param)
{
	cm_format_mad_ece_hdr(&sidr_rep_msg->hdr, CM_SIDR_REP_ATTR_ID,
			      cm_id_priv->tid, param->ece.attr_mod);
	IBA_SET(CM_SIDR_REP_REQUESTID, sidr_rep_msg,
		be32_to_cpu(cm_id_priv->id.remote_id));
	IBA_SET(CM_SIDR_REP_STATUS, sidr_rep_msg, param->status);
	IBA_SET(CM_SIDR_REP_QPN, sidr_rep_msg, param->qp_num);
	IBA_SET(CM_SIDR_REP_SERVICEID, sidr_rep_msg,
		be64_to_cpu(cm_id_priv->id.service_id));
	IBA_SET(CM_SIDR_REP_Q_KEY, sidr_rep_msg, param->qkey);
	IBA_SET(CM_SIDR_REP_VENDOR_ID_L, sidr_rep_msg,
		param->ece.vendor_id & 0xFF);
	IBA_SET(CM_SIDR_REP_VENDOR_ID_H, sidr_rep_msg,
		(param->ece.vendor_id >> 8) & 0xFF);

	if (param->info && param->info_length)
		IBA_SET_MEM(CM_SIDR_REP_ADDITIONAL_INFORMATION, sidr_rep_msg,
			    param->info, param->info_length);

	if (param->private_data && param->private_data_len)
		IBA_SET_MEM(CM_SIDR_REP_PRIVATE_DATA, sidr_rep_msg,
			    param->private_data, param->private_data_len);
}

static int cm_send_sidr_rep_locked(struct cm_id_private *cm_id_priv,
				   struct ib_cm_sidr_rep_param *param)
{
	struct ib_mad_send_buf *msg;
	unsigned long flags;
	int ret;

	lockdep_assert_held(&cm_id_priv->lock);

	if ((param->info && param->info_length > IB_CM_SIDR_REP_INFO_LENGTH) ||
	    (param->private_data &&
	     param->private_data_len > IB_CM_SIDR_REP_PRIVATE_DATA_SIZE))
		return -EINVAL;

	if (cm_id_priv->id.state != IB_CM_SIDR_REQ_RCVD)
		return -EINVAL;

	ret = cm_alloc_msg(cm_id_priv, &msg);
	if (ret)
		return ret;

	cm_format_sidr_rep((struct cm_sidr_rep_msg *) msg->mad, cm_id_priv,
			   param);
	trace_icm_send_sidr_rep(&cm_id_priv->id);
	ret = ib_post_send_mad(msg, NULL);
	if (ret) {
		cm_free_msg(msg);
		return ret;
	}
	cm_id_priv->id.state = IB_CM_IDLE;
<<<<<<< HEAD
	spin_lock_irq(&cm.lock);
=======
	spin_lock_irqsave(&cm.lock, flags);
>>>>>>> 4e026225
	if (!RB_EMPTY_NODE(&cm_id_priv->sidr_id_node)) {
		rb_erase(&cm_id_priv->sidr_id_node, &cm.remote_sidr_table);
		RB_CLEAR_NODE(&cm_id_priv->sidr_id_node);
	}
<<<<<<< HEAD
	spin_unlock_irq(&cm.lock);
=======
	spin_unlock_irqrestore(&cm.lock, flags);
>>>>>>> 4e026225
	return 0;
}

int ib_send_cm_sidr_rep(struct ib_cm_id *cm_id,
			struct ib_cm_sidr_rep_param *param)
{
	struct cm_id_private *cm_id_priv =
		container_of(cm_id, struct cm_id_private, id);
	unsigned long flags;
	int ret;

	spin_lock_irqsave(&cm_id_priv->lock, flags);
	ret = cm_send_sidr_rep_locked(cm_id_priv, param);
	spin_unlock_irqrestore(&cm_id_priv->lock, flags);
	return ret;
}
EXPORT_SYMBOL(ib_send_cm_sidr_rep);

static void cm_format_sidr_rep_event(struct cm_work *work,
				     const struct cm_id_private *cm_id_priv)
{
	struct cm_sidr_rep_msg *sidr_rep_msg;
	struct ib_cm_sidr_rep_event_param *param;

	sidr_rep_msg = (struct cm_sidr_rep_msg *)
				work->mad_recv_wc->recv_buf.mad;
	param = &work->cm_event.param.sidr_rep_rcvd;
	param->status = IBA_GET(CM_SIDR_REP_STATUS, sidr_rep_msg);
	param->qkey = IBA_GET(CM_SIDR_REP_Q_KEY, sidr_rep_msg);
	param->qpn = IBA_GET(CM_SIDR_REP_QPN, sidr_rep_msg);
	param->info = IBA_GET_MEM_PTR(CM_SIDR_REP_ADDITIONAL_INFORMATION,
				      sidr_rep_msg);
	param->info_len = IBA_GET(CM_SIDR_REP_ADDITIONAL_INFORMATION_LENGTH,
				  sidr_rep_msg);
	param->sgid_attr = cm_id_priv->av.ah_attr.grh.sgid_attr;
	work->cm_event.private_data =
		IBA_GET_MEM_PTR(CM_SIDR_REP_PRIVATE_DATA, sidr_rep_msg);
}

static int cm_sidr_rep_handler(struct cm_work *work)
{
	struct cm_sidr_rep_msg *sidr_rep_msg;
	struct cm_id_private *cm_id_priv;

	sidr_rep_msg = (struct cm_sidr_rep_msg *)
				work->mad_recv_wc->recv_buf.mad;
	cm_id_priv = cm_acquire_id(
		cpu_to_be32(IBA_GET(CM_SIDR_REP_REQUESTID, sidr_rep_msg)), 0);
	if (!cm_id_priv)
		return -EINVAL; /* Unmatched reply. */

	spin_lock_irq(&cm_id_priv->lock);
	if (cm_id_priv->id.state != IB_CM_SIDR_REQ_SENT) {
		spin_unlock_irq(&cm_id_priv->lock);
		goto out;
	}
	cm_id_priv->id.state = IB_CM_IDLE;
	ib_cancel_mad(cm_id_priv->av.port->mad_agent, cm_id_priv->msg);
	spin_unlock_irq(&cm_id_priv->lock);

	cm_format_sidr_rep_event(work, cm_id_priv);
	cm_process_work(cm_id_priv, work);
	return 0;
out:
	cm_deref_id(cm_id_priv);
	return -EINVAL;
}

static void cm_process_send_error(struct ib_mad_send_buf *msg,
				  enum ib_wc_status wc_status)
{
	struct cm_id_private *cm_id_priv;
	struct ib_cm_event cm_event;
	enum ib_cm_state state;
	int ret;

	memset(&cm_event, 0, sizeof cm_event);
	cm_id_priv = msg->context[0];

	/* Discard old sends or ones without a response. */
	spin_lock_irq(&cm_id_priv->lock);
	state = (enum ib_cm_state) (unsigned long) msg->context[1];
	if (msg != cm_id_priv->msg || state != cm_id_priv->id.state)
		goto discard;

	trace_icm_mad_send_err(state, wc_status);
	switch (state) {
	case IB_CM_REQ_SENT:
	case IB_CM_MRA_REQ_RCVD:
		cm_reset_to_idle(cm_id_priv);
		cm_event.event = IB_CM_REQ_ERROR;
		break;
	case IB_CM_REP_SENT:
	case IB_CM_MRA_REP_RCVD:
		cm_reset_to_idle(cm_id_priv);
		cm_event.event = IB_CM_REP_ERROR;
		break;
	case IB_CM_DREQ_SENT:
		cm_enter_timewait(cm_id_priv);
		cm_event.event = IB_CM_DREQ_ERROR;
		break;
	case IB_CM_SIDR_REQ_SENT:
		cm_id_priv->id.state = IB_CM_IDLE;
		cm_event.event = IB_CM_SIDR_REQ_ERROR;
		break;
	default:
		goto discard;
	}
	spin_unlock_irq(&cm_id_priv->lock);
	cm_event.param.send_status = wc_status;

	/* No other events can occur on the cm_id at this point. */
	ret = cm_id_priv->id.cm_handler(&cm_id_priv->id, &cm_event);
	cm_free_msg(msg);
	if (ret)
		ib_destroy_cm_id(&cm_id_priv->id);
	return;
discard:
	spin_unlock_irq(&cm_id_priv->lock);
	cm_free_msg(msg);
}

static void cm_send_handler(struct ib_mad_agent *mad_agent,
			    struct ib_mad_send_wc *mad_send_wc)
{
	struct ib_mad_send_buf *msg = mad_send_wc->send_buf;
	struct cm_port *port;
	u16 attr_index;

	port = mad_agent->context;
	attr_index = be16_to_cpu(((struct ib_mad_hdr *)
				  msg->mad)->attr_id) - CM_ATTR_ID_OFFSET;

	/*
	 * If the send was in response to a received message (context[0] is not
	 * set to a cm_id), and is not a REJ, then it is a send that was
	 * manually retried.
	 */
	if (!msg->context[0] && (attr_index != CM_REJ_COUNTER))
		msg->retries = 1;

	atomic_long_add(1 + msg->retries,
			&port->counter_group[CM_XMIT].counter[attr_index]);
	if (msg->retries)
		atomic_long_add(msg->retries,
				&port->counter_group[CM_XMIT_RETRIES].
				counter[attr_index]);

	switch (mad_send_wc->status) {
	case IB_WC_SUCCESS:
	case IB_WC_WR_FLUSH_ERR:
		cm_free_msg(msg);
		break;
	default:
		if (msg->context[0] && msg->context[1])
			cm_process_send_error(msg, mad_send_wc->status);
		else
			cm_free_msg(msg);
		break;
	}
}

static void cm_work_handler(struct work_struct *_work)
{
	struct cm_work *work = container_of(_work, struct cm_work, work.work);
	int ret;

	switch (work->cm_event.event) {
	case IB_CM_REQ_RECEIVED:
		ret = cm_req_handler(work);
		break;
	case IB_CM_MRA_RECEIVED:
		ret = cm_mra_handler(work);
		break;
	case IB_CM_REJ_RECEIVED:
		ret = cm_rej_handler(work);
		break;
	case IB_CM_REP_RECEIVED:
		ret = cm_rep_handler(work);
		break;
	case IB_CM_RTU_RECEIVED:
		ret = cm_rtu_handler(work);
		break;
	case IB_CM_USER_ESTABLISHED:
		ret = cm_establish_handler(work);
		break;
	case IB_CM_DREQ_RECEIVED:
		ret = cm_dreq_handler(work);
		break;
	case IB_CM_DREP_RECEIVED:
		ret = cm_drep_handler(work);
		break;
	case IB_CM_SIDR_REQ_RECEIVED:
		ret = cm_sidr_req_handler(work);
		break;
	case IB_CM_SIDR_REP_RECEIVED:
		ret = cm_sidr_rep_handler(work);
		break;
	case IB_CM_LAP_RECEIVED:
		ret = cm_lap_handler(work);
		break;
	case IB_CM_APR_RECEIVED:
		ret = cm_apr_handler(work);
		break;
	case IB_CM_TIMEWAIT_EXIT:
		ret = cm_timewait_handler(work);
		break;
	default:
		trace_icm_handler_err(work->cm_event.event);
		ret = -EINVAL;
		break;
	}
	if (ret)
		cm_free_work(work);
}

static int cm_establish(struct ib_cm_id *cm_id)
{
	struct cm_id_private *cm_id_priv;
	struct cm_work *work;
	unsigned long flags;
	int ret = 0;
	struct cm_device *cm_dev;

	cm_dev = ib_get_client_data(cm_id->device, &cm_client);
	if (!cm_dev)
		return -ENODEV;

	work = kmalloc(sizeof *work, GFP_ATOMIC);
	if (!work)
		return -ENOMEM;

	cm_id_priv = container_of(cm_id, struct cm_id_private, id);
	spin_lock_irqsave(&cm_id_priv->lock, flags);
	switch (cm_id->state)
	{
	case IB_CM_REP_SENT:
	case IB_CM_MRA_REP_RCVD:
		cm_id->state = IB_CM_ESTABLISHED;
		break;
	case IB_CM_ESTABLISHED:
		ret = -EISCONN;
		break;
	default:
		trace_icm_establish_err(cm_id);
		ret = -EINVAL;
		break;
	}
	spin_unlock_irqrestore(&cm_id_priv->lock, flags);

	if (ret) {
		kfree(work);
		goto out;
	}

	/*
	 * The CM worker thread may try to destroy the cm_id before it
	 * can execute this work item.  To prevent potential deadlock,
	 * we need to find the cm_id once we're in the context of the
	 * worker thread, rather than holding a reference on it.
	 */
	INIT_DELAYED_WORK(&work->work, cm_work_handler);
	work->local_id = cm_id->local_id;
	work->remote_id = cm_id->remote_id;
	work->mad_recv_wc = NULL;
	work->cm_event.event = IB_CM_USER_ESTABLISHED;

	/* Check if the device started its remove_one */
	spin_lock_irqsave(&cm.lock, flags);
	if (!cm_dev->going_down) {
		queue_delayed_work(cm.wq, &work->work, 0);
	} else {
		kfree(work);
		ret = -ENODEV;
	}
	spin_unlock_irqrestore(&cm.lock, flags);

out:
	return ret;
}

static int cm_migrate(struct ib_cm_id *cm_id)
{
	struct cm_id_private *cm_id_priv;
	struct cm_av tmp_av;
	unsigned long flags;
	int tmp_send_port_not_ready;
	int ret = 0;

	cm_id_priv = container_of(cm_id, struct cm_id_private, id);
	spin_lock_irqsave(&cm_id_priv->lock, flags);
	if (cm_id->state == IB_CM_ESTABLISHED &&
	    (cm_id->lap_state == IB_CM_LAP_UNINIT ||
	     cm_id->lap_state == IB_CM_LAP_IDLE)) {
		cm_id->lap_state = IB_CM_LAP_IDLE;
		/* Swap address vector */
		tmp_av = cm_id_priv->av;
		cm_id_priv->av = cm_id_priv->alt_av;
		cm_id_priv->alt_av = tmp_av;
		/* Swap port send ready state */
		tmp_send_port_not_ready = cm_id_priv->prim_send_port_not_ready;
		cm_id_priv->prim_send_port_not_ready = cm_id_priv->altr_send_port_not_ready;
		cm_id_priv->altr_send_port_not_ready = tmp_send_port_not_ready;
	} else
		ret = -EINVAL;
	spin_unlock_irqrestore(&cm_id_priv->lock, flags);

	return ret;
}

int ib_cm_notify(struct ib_cm_id *cm_id, enum ib_event_type event)
{
	int ret;

	switch (event) {
	case IB_EVENT_COMM_EST:
		ret = cm_establish(cm_id);
		break;
	case IB_EVENT_PATH_MIG:
		ret = cm_migrate(cm_id);
		break;
	default:
		ret = -EINVAL;
	}
	return ret;
}
EXPORT_SYMBOL(ib_cm_notify);

static void cm_recv_handler(struct ib_mad_agent *mad_agent,
			    struct ib_mad_send_buf *send_buf,
			    struct ib_mad_recv_wc *mad_recv_wc)
{
	struct cm_port *port = mad_agent->context;
	struct cm_work *work;
	enum ib_cm_event_type event;
	bool alt_path = false;
	u16 attr_id;
	int paths = 0;
	int going_down = 0;

	switch (mad_recv_wc->recv_buf.mad->mad_hdr.attr_id) {
	case CM_REQ_ATTR_ID:
		alt_path = cm_req_has_alt_path((struct cm_req_msg *)
						mad_recv_wc->recv_buf.mad);
		paths = 1 + (alt_path != 0);
		event = IB_CM_REQ_RECEIVED;
		break;
	case CM_MRA_ATTR_ID:
		event = IB_CM_MRA_RECEIVED;
		break;
	case CM_REJ_ATTR_ID:
		event = IB_CM_REJ_RECEIVED;
		break;
	case CM_REP_ATTR_ID:
		event = IB_CM_REP_RECEIVED;
		break;
	case CM_RTU_ATTR_ID:
		event = IB_CM_RTU_RECEIVED;
		break;
	case CM_DREQ_ATTR_ID:
		event = IB_CM_DREQ_RECEIVED;
		break;
	case CM_DREP_ATTR_ID:
		event = IB_CM_DREP_RECEIVED;
		break;
	case CM_SIDR_REQ_ATTR_ID:
		event = IB_CM_SIDR_REQ_RECEIVED;
		break;
	case CM_SIDR_REP_ATTR_ID:
		event = IB_CM_SIDR_REP_RECEIVED;
		break;
	case CM_LAP_ATTR_ID:
		paths = 1;
		event = IB_CM_LAP_RECEIVED;
		break;
	case CM_APR_ATTR_ID:
		event = IB_CM_APR_RECEIVED;
		break;
	default:
		ib_free_recv_mad(mad_recv_wc);
		return;
	}

	attr_id = be16_to_cpu(mad_recv_wc->recv_buf.mad->mad_hdr.attr_id);
	atomic_long_inc(&port->counter_group[CM_RECV].
			counter[attr_id - CM_ATTR_ID_OFFSET]);

	work = kmalloc(struct_size(work, path, paths), GFP_KERNEL);
	if (!work) {
		ib_free_recv_mad(mad_recv_wc);
		return;
	}

	INIT_DELAYED_WORK(&work->work, cm_work_handler);
	work->cm_event.event = event;
	work->mad_recv_wc = mad_recv_wc;
	work->port = port;

	/* Check if the device started its remove_one */
	spin_lock_irq(&cm.lock);
	if (!port->cm_dev->going_down)
		queue_delayed_work(cm.wq, &work->work, 0);
	else
		going_down = 1;
	spin_unlock_irq(&cm.lock);

	if (going_down) {
		kfree(work);
		ib_free_recv_mad(mad_recv_wc);
	}
}

static int cm_init_qp_init_attr(struct cm_id_private *cm_id_priv,
				struct ib_qp_attr *qp_attr,
				int *qp_attr_mask)
{
	unsigned long flags;
	int ret;

	spin_lock_irqsave(&cm_id_priv->lock, flags);
	switch (cm_id_priv->id.state) {
	case IB_CM_REQ_SENT:
	case IB_CM_MRA_REQ_RCVD:
	case IB_CM_REQ_RCVD:
	case IB_CM_MRA_REQ_SENT:
	case IB_CM_REP_RCVD:
	case IB_CM_MRA_REP_SENT:
	case IB_CM_REP_SENT:
	case IB_CM_MRA_REP_RCVD:
	case IB_CM_ESTABLISHED:
		*qp_attr_mask = IB_QP_STATE | IB_QP_ACCESS_FLAGS |
				IB_QP_PKEY_INDEX | IB_QP_PORT;
		qp_attr->qp_access_flags = IB_ACCESS_REMOTE_WRITE;
		if (cm_id_priv->responder_resources)
			qp_attr->qp_access_flags |= IB_ACCESS_REMOTE_READ |
						    IB_ACCESS_REMOTE_ATOMIC;
		qp_attr->pkey_index = cm_id_priv->av.pkey_index;
		qp_attr->port_num = cm_id_priv->av.port->port_num;
		ret = 0;
		break;
	default:
		trace_icm_qp_init_err(&cm_id_priv->id);
		ret = -EINVAL;
		break;
	}
	spin_unlock_irqrestore(&cm_id_priv->lock, flags);
	return ret;
}

static int cm_init_qp_rtr_attr(struct cm_id_private *cm_id_priv,
			       struct ib_qp_attr *qp_attr,
			       int *qp_attr_mask)
{
	unsigned long flags;
	int ret;

	spin_lock_irqsave(&cm_id_priv->lock, flags);
	switch (cm_id_priv->id.state) {
	case IB_CM_REQ_RCVD:
	case IB_CM_MRA_REQ_SENT:
	case IB_CM_REP_RCVD:
	case IB_CM_MRA_REP_SENT:
	case IB_CM_REP_SENT:
	case IB_CM_MRA_REP_RCVD:
	case IB_CM_ESTABLISHED:
		*qp_attr_mask = IB_QP_STATE | IB_QP_AV | IB_QP_PATH_MTU |
				IB_QP_DEST_QPN | IB_QP_RQ_PSN;
		qp_attr->ah_attr = cm_id_priv->av.ah_attr;
		qp_attr->path_mtu = cm_id_priv->path_mtu;
		qp_attr->dest_qp_num = be32_to_cpu(cm_id_priv->remote_qpn);
		qp_attr->rq_psn = be32_to_cpu(cm_id_priv->rq_psn);
		if (cm_id_priv->qp_type == IB_QPT_RC ||
		    cm_id_priv->qp_type == IB_QPT_XRC_TGT) {
			*qp_attr_mask |= IB_QP_MAX_DEST_RD_ATOMIC |
					 IB_QP_MIN_RNR_TIMER;
			qp_attr->max_dest_rd_atomic =
					cm_id_priv->responder_resources;
			qp_attr->min_rnr_timer = 0;
		}
		if (rdma_ah_get_dlid(&cm_id_priv->alt_av.ah_attr)) {
			*qp_attr_mask |= IB_QP_ALT_PATH;
			qp_attr->alt_port_num = cm_id_priv->alt_av.port->port_num;
			qp_attr->alt_pkey_index = cm_id_priv->alt_av.pkey_index;
			qp_attr->alt_timeout = cm_id_priv->alt_av.timeout;
			qp_attr->alt_ah_attr = cm_id_priv->alt_av.ah_attr;
		}
		ret = 0;
		break;
	default:
		trace_icm_qp_rtr_err(&cm_id_priv->id);
		ret = -EINVAL;
		break;
	}
	spin_unlock_irqrestore(&cm_id_priv->lock, flags);
	return ret;
}

static int cm_init_qp_rts_attr(struct cm_id_private *cm_id_priv,
			       struct ib_qp_attr *qp_attr,
			       int *qp_attr_mask)
{
	unsigned long flags;
	int ret;

	spin_lock_irqsave(&cm_id_priv->lock, flags);
	switch (cm_id_priv->id.state) {
	/* Allow transition to RTS before sending REP */
	case IB_CM_REQ_RCVD:
	case IB_CM_MRA_REQ_SENT:

	case IB_CM_REP_RCVD:
	case IB_CM_MRA_REP_SENT:
	case IB_CM_REP_SENT:
	case IB_CM_MRA_REP_RCVD:
	case IB_CM_ESTABLISHED:
		if (cm_id_priv->id.lap_state == IB_CM_LAP_UNINIT) {
			*qp_attr_mask = IB_QP_STATE | IB_QP_SQ_PSN;
			qp_attr->sq_psn = be32_to_cpu(cm_id_priv->sq_psn);
			switch (cm_id_priv->qp_type) {
			case IB_QPT_RC:
			case IB_QPT_XRC_INI:
				*qp_attr_mask |= IB_QP_RETRY_CNT | IB_QP_RNR_RETRY |
						 IB_QP_MAX_QP_RD_ATOMIC;
				qp_attr->retry_cnt = cm_id_priv->retry_count;
				qp_attr->rnr_retry = cm_id_priv->rnr_retry_count;
				qp_attr->max_rd_atomic = cm_id_priv->initiator_depth;
				fallthrough;
			case IB_QPT_XRC_TGT:
				*qp_attr_mask |= IB_QP_TIMEOUT;
				qp_attr->timeout = cm_id_priv->av.timeout;
				break;
			default:
				break;
			}
			if (rdma_ah_get_dlid(&cm_id_priv->alt_av.ah_attr)) {
				*qp_attr_mask |= IB_QP_PATH_MIG_STATE;
				qp_attr->path_mig_state = IB_MIG_REARM;
			}
		} else {
			*qp_attr_mask = IB_QP_ALT_PATH | IB_QP_PATH_MIG_STATE;
			qp_attr->alt_port_num = cm_id_priv->alt_av.port->port_num;
			qp_attr->alt_pkey_index = cm_id_priv->alt_av.pkey_index;
			qp_attr->alt_timeout = cm_id_priv->alt_av.timeout;
			qp_attr->alt_ah_attr = cm_id_priv->alt_av.ah_attr;
			qp_attr->path_mig_state = IB_MIG_REARM;
		}
		ret = 0;
		break;
	default:
		trace_icm_qp_rts_err(&cm_id_priv->id);
		ret = -EINVAL;
		break;
	}
	spin_unlock_irqrestore(&cm_id_priv->lock, flags);
	return ret;
}

int ib_cm_init_qp_attr(struct ib_cm_id *cm_id,
		       struct ib_qp_attr *qp_attr,
		       int *qp_attr_mask)
{
	struct cm_id_private *cm_id_priv;
	int ret;

	cm_id_priv = container_of(cm_id, struct cm_id_private, id);
	switch (qp_attr->qp_state) {
	case IB_QPS_INIT:
		ret = cm_init_qp_init_attr(cm_id_priv, qp_attr, qp_attr_mask);
		break;
	case IB_QPS_RTR:
		ret = cm_init_qp_rtr_attr(cm_id_priv, qp_attr, qp_attr_mask);
		break;
	case IB_QPS_RTS:
		ret = cm_init_qp_rts_attr(cm_id_priv, qp_attr, qp_attr_mask);
		break;
	default:
		ret = -EINVAL;
		break;
	}
	return ret;
}
EXPORT_SYMBOL(ib_cm_init_qp_attr);

static ssize_t cm_show_counter(struct kobject *obj, struct attribute *attr,
			       char *buf)
{
	struct cm_counter_group *group;
	struct cm_counter_attribute *cm_attr;

	group = container_of(obj, struct cm_counter_group, obj);
	cm_attr = container_of(attr, struct cm_counter_attribute, attr);

	return sprintf(buf, "%ld\n",
		       atomic_long_read(&group->counter[cm_attr->index]));
}

static const struct sysfs_ops cm_counter_ops = {
	.show = cm_show_counter
};

static struct kobj_type cm_counter_obj_type = {
	.sysfs_ops = &cm_counter_ops,
	.default_attrs = cm_counter_default_attrs
};

static int cm_create_port_fs(struct cm_port *port)
{
	int i, ret;

	for (i = 0; i < CM_COUNTER_GROUPS; i++) {
		ret = ib_port_register_module_stat(port->cm_dev->ib_device,
						   port->port_num,
						   &port->counter_group[i].obj,
						   &cm_counter_obj_type,
						   counter_group_names[i]);
		if (ret)
			goto error;
	}

	return 0;

error:
	while (i--)
		ib_port_unregister_module_stat(&port->counter_group[i].obj);
	return ret;

}

static void cm_remove_port_fs(struct cm_port *port)
{
	int i;

	for (i = 0; i < CM_COUNTER_GROUPS; i++)
		ib_port_unregister_module_stat(&port->counter_group[i].obj);

}

static int cm_add_one(struct ib_device *ib_device)
{
	struct cm_device *cm_dev;
	struct cm_port *port;
	struct ib_mad_reg_req reg_req = {
		.mgmt_class = IB_MGMT_CLASS_CM,
		.mgmt_class_version = IB_CM_CLASS_VERSION,
	};
	struct ib_port_modify port_modify = {
		.set_port_cap_mask = IB_PORT_CM_SUP
	};
	unsigned long flags;
	int ret;
	int count = 0;
	unsigned int i;

	cm_dev = kzalloc(struct_size(cm_dev, port, ib_device->phys_port_cnt),
			 GFP_KERNEL);
	if (!cm_dev)
		return -ENOMEM;

	cm_dev->ib_device = ib_device;
	cm_dev->ack_delay = ib_device->attrs.local_ca_ack_delay;
	cm_dev->going_down = 0;

	set_bit(IB_MGMT_METHOD_SEND, reg_req.method_mask);
	rdma_for_each_port (ib_device, i) {
		if (!rdma_cap_ib_cm(ib_device, i))
			continue;

		port = kzalloc(sizeof *port, GFP_KERNEL);
		if (!port) {
			ret = -ENOMEM;
			goto error1;
		}

		cm_dev->port[i-1] = port;
		port->cm_dev = cm_dev;
		port->port_num = i;

		INIT_LIST_HEAD(&port->cm_priv_prim_list);
		INIT_LIST_HEAD(&port->cm_priv_altr_list);

		ret = cm_create_port_fs(port);
		if (ret)
			goto error1;

		port->mad_agent = ib_register_mad_agent(ib_device, i,
							IB_QPT_GSI,
							&reg_req,
							0,
							cm_send_handler,
							cm_recv_handler,
							port,
							0);
		if (IS_ERR(port->mad_agent)) {
			ret = PTR_ERR(port->mad_agent);
			goto error2;
		}

		ret = ib_modify_port(ib_device, i, 0, &port_modify);
		if (ret)
			goto error3;

		count++;
	}

	if (!count) {
		ret = -EOPNOTSUPP;
		goto free;
	}

	ib_set_client_data(ib_device, &cm_client, cm_dev);

	write_lock_irqsave(&cm.device_lock, flags);
	list_add_tail(&cm_dev->list, &cm.device_list);
	write_unlock_irqrestore(&cm.device_lock, flags);
	return 0;

error3:
	ib_unregister_mad_agent(port->mad_agent);
error2:
	cm_remove_port_fs(port);
error1:
	port_modify.set_port_cap_mask = 0;
	port_modify.clr_port_cap_mask = IB_PORT_CM_SUP;
	kfree(port);
	while (--i) {
		if (!rdma_cap_ib_cm(ib_device, i))
			continue;

		port = cm_dev->port[i-1];
		ib_modify_port(ib_device, port->port_num, 0, &port_modify);
		ib_unregister_mad_agent(port->mad_agent);
		cm_remove_port_fs(port);
		kfree(port);
	}
free:
	kfree(cm_dev);
	return ret;
}

static void cm_remove_one(struct ib_device *ib_device, void *client_data)
{
	struct cm_device *cm_dev = client_data;
	struct cm_port *port;
	struct cm_id_private *cm_id_priv;
	struct ib_mad_agent *cur_mad_agent;
	struct ib_port_modify port_modify = {
		.clr_port_cap_mask = IB_PORT_CM_SUP
	};
	unsigned long flags;
<<<<<<< HEAD
	int i;
=======
	unsigned int i;
>>>>>>> 4e026225

	write_lock_irqsave(&cm.device_lock, flags);
	list_del(&cm_dev->list);
	write_unlock_irqrestore(&cm.device_lock, flags);

	spin_lock_irq(&cm.lock);
	cm_dev->going_down = 1;
	spin_unlock_irq(&cm.lock);

	rdma_for_each_port (ib_device, i) {
		if (!rdma_cap_ib_cm(ib_device, i))
			continue;

		port = cm_dev->port[i-1];
		ib_modify_port(ib_device, port->port_num, 0, &port_modify);
		/* Mark all the cm_id's as not valid */
		spin_lock_irq(&cm.lock);
		list_for_each_entry(cm_id_priv, &port->cm_priv_altr_list, altr_list)
			cm_id_priv->altr_send_port_not_ready = 1;
		list_for_each_entry(cm_id_priv, &port->cm_priv_prim_list, prim_list)
			cm_id_priv->prim_send_port_not_ready = 1;
		spin_unlock_irq(&cm.lock);
		/*
		 * We flush the queue here after the going_down set, this
		 * verify that no new works will be queued in the recv handler,
		 * after that we can call the unregister_mad_agent
		 */
		flush_workqueue(cm.wq);
		spin_lock_irq(&cm.state_lock);
		cur_mad_agent = port->mad_agent;
		port->mad_agent = NULL;
		spin_unlock_irq(&cm.state_lock);
		ib_unregister_mad_agent(cur_mad_agent);
		cm_remove_port_fs(port);
		kfree(port);
	}

	kfree(cm_dev);
}

static int __init ib_cm_init(void)
{
	int ret;

	INIT_LIST_HEAD(&cm.device_list);
	rwlock_init(&cm.device_lock);
	spin_lock_init(&cm.lock);
	spin_lock_init(&cm.state_lock);
	cm.listen_service_table = RB_ROOT;
	cm.listen_service_id = be64_to_cpu(IB_CM_ASSIGN_SERVICE_ID);
	cm.remote_id_table = RB_ROOT;
	cm.remote_qp_table = RB_ROOT;
	cm.remote_sidr_table = RB_ROOT;
	xa_init_flags(&cm.local_id_table, XA_FLAGS_ALLOC);
	get_random_bytes(&cm.random_id_operand, sizeof cm.random_id_operand);
	INIT_LIST_HEAD(&cm.timewait_list);

	cm.wq = alloc_workqueue("ib_cm", 0, 1);
	if (!cm.wq) {
		ret = -ENOMEM;
		goto error2;
	}

	ret = ib_register_client(&cm_client);
	if (ret)
		goto error3;

	return 0;
error3:
	destroy_workqueue(cm.wq);
error2:
	return ret;
}

static void __exit ib_cm_cleanup(void)
{
	struct cm_timewait_info *timewait_info, *tmp;

	spin_lock_irq(&cm.lock);
	list_for_each_entry(timewait_info, &cm.timewait_list, list)
		cancel_delayed_work(&timewait_info->work.work);
	spin_unlock_irq(&cm.lock);

	ib_unregister_client(&cm_client);
	destroy_workqueue(cm.wq);

	list_for_each_entry_safe(timewait_info, tmp, &cm.timewait_list, list) {
		list_del(&timewait_info->list);
		kfree(timewait_info);
	}

	WARN_ON(!xa_empty(&cm.local_id_table));
}

module_init(ib_cm_init);
module_exit(ib_cm_cleanup);<|MERGE_RESOLUTION|>--- conflicted
+++ resolved
@@ -3676,20 +3676,12 @@
 		return ret;
 	}
 	cm_id_priv->id.state = IB_CM_IDLE;
-<<<<<<< HEAD
-	spin_lock_irq(&cm.lock);
-=======
 	spin_lock_irqsave(&cm.lock, flags);
->>>>>>> 4e026225
 	if (!RB_EMPTY_NODE(&cm_id_priv->sidr_id_node)) {
 		rb_erase(&cm_id_priv->sidr_id_node, &cm.remote_sidr_table);
 		RB_CLEAR_NODE(&cm_id_priv->sidr_id_node);
 	}
-<<<<<<< HEAD
-	spin_unlock_irq(&cm.lock);
-=======
 	spin_unlock_irqrestore(&cm.lock, flags);
->>>>>>> 4e026225
 	return 0;
 }
 
@@ -4439,11 +4431,7 @@
 		.clr_port_cap_mask = IB_PORT_CM_SUP
 	};
 	unsigned long flags;
-<<<<<<< HEAD
-	int i;
-=======
 	unsigned int i;
->>>>>>> 4e026225
 
 	write_lock_irqsave(&cm.device_lock, flags);
 	list_del(&cm_dev->list);
