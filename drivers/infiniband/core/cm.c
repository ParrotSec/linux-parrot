--- conflicted
+++ resolved
@@ -865,21 +865,12 @@
 	if (ret < 0)
 		goto error;
 	cm_id_priv->id.local_id = (__force __be32)id ^ cm.random_id_operand;
-<<<<<<< HEAD
-	xa_store_irq(&cm.local_id_table, cm_local_id(cm_id_priv->id.local_id),
-		     cm_id_priv, GFP_KERNEL);
-
-	return &cm_id_priv->id;
-=======
 
 	return cm_id_priv;
->>>>>>> 675a03b4
 
 error:
 	kfree(cm_id_priv);
 	return ERR_PTR(ret);
-<<<<<<< HEAD
-=======
 }
 
 /*
@@ -904,7 +895,6 @@
 
 	cm_finalize_id(cm_id_priv);
 	return &cm_id_priv->id;
->>>>>>> 675a03b4
 }
 EXPORT_SYMBOL(ib_create_cm_id);
 
@@ -2066,12 +2056,6 @@
 	cm_id_priv->rnr_retry_count = IBA_GET(CM_REQ_RNR_RETRY_COUNT, req_msg);
 	cm_id_priv->qp_type = cm_req_get_qp_type(req_msg);
 
-<<<<<<< HEAD
-	cm_id_priv = container_of(cm_id, struct cm_id_private, id);
-	cm_id_priv->id.remote_id =
-		cpu_to_be32(IBA_GET(CM_REQ_LOCAL_COMM_ID, req_msg));
-=======
->>>>>>> 675a03b4
 	ret = cm_init_av_for_response(work->port, work->mad_recv_wc->wc,
 				      work->mad_recv_wc->recv_buf.grh,
 				      &cm_id_priv->av);
@@ -2083,14 +2067,6 @@
 		ret = PTR_ERR(cm_id_priv->timewait_info);
 		goto destroy;
 	}
-<<<<<<< HEAD
-	cm_id_priv->timewait_info->work.remote_id =
-		cpu_to_be32(IBA_GET(CM_REQ_LOCAL_COMM_ID, req_msg));
-	cm_id_priv->timewait_info->remote_ca_guid =
-		cpu_to_be64(IBA_GET(CM_REQ_LOCAL_CA_GUID, req_msg));
-	cm_id_priv->timewait_info->remote_qpn =
-		cpu_to_be32(IBA_GET(CM_REQ_LOCAL_QPN, req_msg));
-=======
 	cm_id_priv->timewait_info->work.remote_id = cm_id_priv->id.remote_id;
 	cm_id_priv->timewait_info->remote_ca_guid =
 		cpu_to_be64(IBA_GET(CM_REQ_LOCAL_CA_GUID, req_msg));
@@ -2101,7 +2077,6 @@
 	 * so this set is only visible to the local thread.
 	 */
 	cm_id_priv->id.state = IB_CM_REQ_RCVD;
->>>>>>> 675a03b4
 
 	listen_cm_id_priv = cm_match_req(work, cm_id_priv);
 	if (!listen_cm_id_priv) {
@@ -2112,15 +2087,6 @@
 		goto destroy;
 	}
 
-<<<<<<< HEAD
-	cm_id_priv->id.cm_handler = listen_cm_id_priv->id.cm_handler;
-	cm_id_priv->id.context = listen_cm_id_priv->id.context;
-	cm_id_priv->id.service_id =
-		cpu_to_be64(IBA_GET(CM_REQ_SERVICE_ID, req_msg));
-	cm_id_priv->id.service_mask = ~cpu_to_be64(0);
-
-=======
->>>>>>> 675a03b4
 	cm_process_routed_req(req_msg, work->mad_recv_wc->wc);
 
 	memset(&work->path[0], 0, sizeof(work->path[0]));
@@ -2178,25 +2144,6 @@
 			goto rejected;
 		}
 	}
-<<<<<<< HEAD
-	cm_id_priv->tid = req_msg->hdr.tid;
-	cm_id_priv->timeout_ms = cm_convert_to_ms(
-		IBA_GET(CM_REQ_LOCAL_CM_RESPONSE_TIMEOUT, req_msg));
-	cm_id_priv->max_cm_retries = IBA_GET(CM_REQ_MAX_CM_RETRIES, req_msg);
-	cm_id_priv->remote_qpn =
-		cpu_to_be32(IBA_GET(CM_REQ_LOCAL_QPN, req_msg));
-	cm_id_priv->initiator_depth =
-		IBA_GET(CM_REQ_RESPONDER_RESOURCES, req_msg);
-	cm_id_priv->responder_resources =
-		IBA_GET(CM_REQ_INITIATOR_DEPTH, req_msg);
-	cm_id_priv->path_mtu = IBA_GET(CM_REQ_PATH_PACKET_PAYLOAD_MTU, req_msg);
-	cm_id_priv->pkey = cpu_to_be16(IBA_GET(CM_REQ_PARTITION_KEY, req_msg));
-	cm_id_priv->sq_psn = cpu_to_be32(IBA_GET(CM_REQ_STARTING_PSN, req_msg));
-	cm_id_priv->retry_count = IBA_GET(CM_REQ_RETRY_COUNT, req_msg);
-	cm_id_priv->rnr_retry_count = IBA_GET(CM_REQ_RNR_RETRY_COUNT, req_msg);
-	cm_id_priv->qp_type = cm_req_get_qp_type(req_msg);
-=======
->>>>>>> 675a03b4
 
 	cm_id_priv->id.cm_handler = listen_cm_id_priv->id.cm_handler;
 	cm_id_priv->id.context = listen_cm_id_priv->id.context;
@@ -2307,12 +2254,9 @@
 	cm_id_priv->initiator_depth = param->initiator_depth;
 	cm_id_priv->responder_resources = param->responder_resources;
 	cm_id_priv->rq_psn = cpu_to_be32(IBA_GET(CM_REP_STARTING_PSN, rep_msg));
-<<<<<<< HEAD
-=======
 	WARN_ONCE(param->qp_num & 0xFF000000,
 		  "IBTA declares QPN to be 24 bits, but it is 0x%X\n",
 		  param->qp_num);
->>>>>>> 675a03b4
 	cm_id_priv->local_qpn = cpu_to_be32(param->qp_num & 0xFFFFFF);
 
 out:	spin_unlock_irqrestore(&cm_id_priv->lock, flags);
@@ -2489,10 +2433,7 @@
 			__func__, cm_id_priv->id.state,
 			IBA_GET(CM_REP_LOCAL_COMM_ID, rep_msg),
 			IBA_GET(CM_REP_REMOTE_COMM_ID, rep_msg));
-<<<<<<< HEAD
-=======
 		spin_unlock_irq(&cm_id_priv->lock);
->>>>>>> 675a03b4
 		goto error;
 	}
 
@@ -3685,14 +3626,6 @@
 	if (ret)
 		goto out;
 
-<<<<<<< HEAD
-	cm_id_priv->id.remote_id =
-		cpu_to_be32(IBA_GET(CM_SIDR_REQ_REQUESTID, sidr_req_msg));
-	cm_id_priv->tid = sidr_req_msg->hdr.tid;
-	atomic_inc(&cm_id_priv->work_count);
-
-=======
->>>>>>> 675a03b4
 	spin_lock_irq(&cm.lock);
 	listen_cm_id_priv = cm_insert_remote_sidr(cm_id_priv);
 	if (listen_cm_id_priv) {
@@ -3702,16 +3635,9 @@
 		goto out; /* Duplicate message. */
 	}
 	cm_id_priv->id.state = IB_CM_SIDR_REQ_RCVD;
-<<<<<<< HEAD
-	cur_cm_id_priv = cm_find_listen(
-		cm_id->device,
-		cpu_to_be64(IBA_GET(CM_SIDR_REQ_SERVICEID, sidr_req_msg)));
-	if (!cur_cm_id_priv) {
-=======
 	listen_cm_id_priv = cm_find_listen(cm_id_priv->id.device,
 					   cm_id_priv->id.service_id);
 	if (!listen_cm_id_priv) {
->>>>>>> 675a03b4
 		spin_unlock_irq(&cm.lock);
 		ib_send_cm_sidr_rep(&cm_id_priv->id,
 				    &(struct ib_cm_sidr_rep_param){
@@ -3721,16 +3647,8 @@
 	refcount_inc(&listen_cm_id_priv->refcount);
 	spin_unlock_irq(&cm.lock);
 
-<<<<<<< HEAD
-	cm_id_priv->id.cm_handler = cur_cm_id_priv->id.cm_handler;
-	cm_id_priv->id.context = cur_cm_id_priv->id.context;
-	cm_id_priv->id.service_id =
-		cpu_to_be64(IBA_GET(CM_SIDR_REQ_SERVICEID, sidr_req_msg));
-	cm_id_priv->id.service_mask = ~cpu_to_be64(0);
-=======
 	cm_id_priv->id.cm_handler = listen_cm_id_priv->id.cm_handler;
 	cm_id_priv->id.context = listen_cm_id_priv->id.context;
->>>>>>> 675a03b4
 
 	/*
 	 * A SIDR ID does not need to be in the xarray since it does not receive
