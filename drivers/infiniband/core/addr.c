--- conflicted
+++ resolved
@@ -45,11 +45,8 @@
 #include <net/ipv6_stubs.h>
 #include <net/ip6_route.h>
 #include <rdma/ib_addr.h>
-<<<<<<< HEAD
-=======
 #include <rdma/ib_cache.h>
 #include <rdma/ib_sa.h>
->>>>>>> 407d19ab
 #include <rdma/ib.h>
 #include <rdma/rdma_netlink.h>
 #include <net/netlink.h>
@@ -66,6 +63,7 @@
 			 struct rdma_dev_addr *addr, void *context);
 	unsigned long timeout;
 	struct delayed_work work;
+	bool resolve_by_gid_attr;	/* Consider gid attr in resolve phase */
 	int status;
 	u32 seq;
 };
@@ -224,18 +222,54 @@
 }
 EXPORT_SYMBOL(rdma_addr_size_kss);
 
-void rdma_copy_addr(struct rdma_dev_addr *dev_addr,
-		    const struct net_device *dev,
-		    const unsigned char *dst_dev_addr)
+/**
+ * rdma_copy_src_l2_addr - Copy netdevice source addresses
+ * @dev_addr:	Destination address pointer where to copy the addresses
+ * @dev:	Netdevice whose source addresses to copy
+ *
+ * rdma_copy_src_l2_addr() copies source addresses from the specified netdevice.
+ * This includes unicast address, broadcast address, device type and
+ * interface index.
+ */
+void rdma_copy_src_l2_addr(struct rdma_dev_addr *dev_addr,
+			   const struct net_device *dev)
 {
 	dev_addr->dev_type = dev->type;
 	memcpy(dev_addr->src_dev_addr, dev->dev_addr, MAX_ADDR_LEN);
 	memcpy(dev_addr->broadcast, dev->broadcast, MAX_ADDR_LEN);
-	if (dst_dev_addr)
-		memcpy(dev_addr->dst_dev_addr, dst_dev_addr, MAX_ADDR_LEN);
 	dev_addr->bound_dev_if = dev->ifindex;
 }
-EXPORT_SYMBOL(rdma_copy_addr);
+EXPORT_SYMBOL(rdma_copy_src_l2_addr);
+
+static struct net_device *
+rdma_find_ndev_for_src_ip_rcu(struct net *net, const struct sockaddr *src_in)
+{
+	struct net_device *dev = NULL;
+	int ret = -EADDRNOTAVAIL;
+
+	switch (src_in->sa_family) {
+	case AF_INET:
+		dev = __ip_dev_find(net,
+				    ((const struct sockaddr_in *)src_in)->sin_addr.s_addr,
+				    false);
+		if (dev)
+			ret = 0;
+		break;
+#if IS_ENABLED(CONFIG_IPV6)
+	case AF_INET6:
+		for_each_netdev_rcu(net, dev) {
+			if (ipv6_chk_addr(net,
+					  &((const struct sockaddr_in6 *)src_in)->sin6_addr,
+					  dev, 1)) {
+				ret = 0;
+				break;
+			}
+		}
+		break;
+#endif
+	}
+	return ret ? ERR_PTR(ret) : dev;
+}
 
 int rdma_translate_ip(const struct sockaddr *addr,
 		      struct rdma_dev_addr *dev_addr)
@@ -246,38 +280,17 @@
 		dev = dev_get_by_index(dev_addr->net, dev_addr->bound_dev_if);
 		if (!dev)
 			return -ENODEV;
-		rdma_copy_addr(dev_addr, dev, NULL);
+		rdma_copy_src_l2_addr(dev_addr, dev);
 		dev_put(dev);
 		return 0;
 	}
 
-	switch (addr->sa_family) {
-	case AF_INET:
-		dev = ip_dev_find(dev_addr->net,
-			((const struct sockaddr_in *)addr)->sin_addr.s_addr);
-
-		if (!dev)
-			return -EADDRNOTAVAIL;
-
-		rdma_copy_addr(dev_addr, dev, NULL);
-		dev_put(dev);
-		break;
-#if IS_ENABLED(CONFIG_IPV6)
-	case AF_INET6:
-		rcu_read_lock();
-		for_each_netdev_rcu(dev_addr->net, dev) {
-			if (ipv6_chk_addr(dev_addr->net,
-					  &((const struct sockaddr_in6 *)addr)->sin6_addr,
-					  dev, 1)) {
-				rdma_copy_addr(dev_addr, dev, NULL);
-				break;
-			}
-		}
-		rcu_read_unlock();
-		break;
-#endif
-	}
-	return 0;
+	rcu_read_lock();
+	dev = rdma_find_ndev_for_src_ip_rcu(dev_addr->net, addr);
+	if (!IS_ERR(dev))
+		rdma_copy_src_l2_addr(dev_addr, dev);
+	rcu_read_unlock();
+	return PTR_ERR_OR_ZERO(dev);
 }
 EXPORT_SYMBOL(rdma_translate_ip);
 
@@ -300,15 +313,12 @@
 	spin_unlock_bh(&lock);
 }
 
-static int ib_nl_fetch_ha(const struct dst_entry *dst,
-			  struct rdma_dev_addr *dev_addr,
+static int ib_nl_fetch_ha(struct rdma_dev_addr *dev_addr,
 			  const void *daddr, u32 seq, u16 family)
 {
-	if (rdma_nl_chk_listeners(RDMA_NL_GROUP_LS))
+	if (!rdma_nl_chk_listeners(RDMA_NL_GROUP_LS))
 		return -EADDRNOTAVAIL;
 
-	/* We fill in what we can, the response will fill the rest */
-	rdma_copy_addr(dev_addr, dst->dev, NULL);
 	return ib_nl_ip_send_msg(dev_addr, daddr, seq, family);
 }
 
@@ -327,11 +337,7 @@
 		neigh_event_send(n, NULL);
 		ret = -ENODATA;
 	} else {
-<<<<<<< HEAD
-		rdma_copy_addr(dev_addr, dst->dev, n->ha);
-=======
 		neigh_ha_snapshot(dev_addr->dst_dev_addr, n, dst->dev);
->>>>>>> 407d19ab
 	}
 
 	neigh_release(n);
@@ -365,18 +371,22 @@
 		(const void *)&dst_in6->sin6_addr;
 	sa_family_t family = dst_in->sa_family;
 
-	/* Gateway + ARPHRD_INFINIBAND -> IB router */
-	if (has_gateway(dst, family) && dst->dev->type == ARPHRD_INFINIBAND)
-		return ib_nl_fetch_ha(dst, dev_addr, daddr, seq, family);
+	/* If we have a gateway in IB mode then it must be an IB network */
+	if (has_gateway(dst, family) && dev_addr->network == RDMA_NETWORK_IB)
+		return ib_nl_fetch_ha(dev_addr, daddr, seq, family);
 	else
 		return dst_fetch_ha(dst, dev_addr, daddr);
 }
 
-static int addr4_resolve(struct sockaddr_in *src_in,
-			 const struct sockaddr_in *dst_in,
+static int addr4_resolve(struct sockaddr *src_sock,
+			 const struct sockaddr *dst_sock,
 			 struct rdma_dev_addr *addr,
 			 struct rtable **prt)
 {
+	struct sockaddr_in *src_in = (struct sockaddr_in *)src_sock;
+	const struct sockaddr_in *dst_in =
+			(const struct sockaddr_in *)dst_sock;
+
 	__be32 src_ip = src_in->sin_addr.s_addr;
 	__be32 dst_ip = dst_in->sin_addr.s_addr;
 	struct rtable *rt;
@@ -392,15 +402,7 @@
 	if (ret)
 		return ret;
 
-	src_in->sin_family = AF_INET;
 	src_in->sin_addr.s_addr = fl4.saddr;
-
-	/* If there's a gateway and type of device not ARPHRD_INFINIBAND, we're
-	 * definitely in RoCE v2 (as RoCE v1 isn't routable) set the network
-	 * type accordingly.
-	 */
-	if (rt->rt_uses_gateway && rt->dst.dev->type != ARPHRD_INFINIBAND)
-		addr->network = RDMA_NETWORK_IPV4;
 
 	addr->hoplimit = ip4_dst_hoplimit(&rt->dst);
 
@@ -409,14 +411,16 @@
 }
 
 #if IS_ENABLED(CONFIG_IPV6)
-static int addr6_resolve(struct sockaddr_in6 *src_in,
-			 const struct sockaddr_in6 *dst_in,
+static int addr6_resolve(struct sockaddr *src_sock,
+			 const struct sockaddr *dst_sock,
 			 struct rdma_dev_addr *addr,
 			 struct dst_entry **pdst)
 {
+	struct sockaddr_in6 *src_in = (struct sockaddr_in6 *)src_sock;
+	const struct sockaddr_in6 *dst_in =
+				(const struct sockaddr_in6 *)dst_sock;
 	struct flowi6 fl6;
 	struct dst_entry *dst;
-	struct rt6_info *rt;
 	int ret;
 
 	memset(&fl6, 0, sizeof fl6);
@@ -428,19 +432,8 @@
 	if (ret < 0)
 		return ret;
 
-	rt = (struct rt6_info *)dst;
-	if (ipv6_addr_any(&src_in->sin6_addr)) {
-		src_in->sin6_family = AF_INET6;
+	if (ipv6_addr_any(&src_in->sin6_addr))
 		src_in->sin6_addr = fl6.saddr;
-	}
-
-	/* If there's a gateway and type of device not ARPHRD_INFINIBAND, we're
-	 * definitely in RoCE v2 (as RoCE v1 isn't routable) set the network
-	 * type accordingly.
-	 */
-	if (rt->rt6i_flags & RTF_GATEWAY &&
-	    ip6_dst_idev(dst)->dev->type != ARPHRD_INFINIBAND)
-		addr->network = RDMA_NETWORK_IPV6;
 
 	addr->hoplimit = ip6_dst_hoplimit(dst);
 
@@ -448,8 +441,8 @@
 	return 0;
 }
 #else
-static int addr6_resolve(struct sockaddr_in6 *src_in,
-			 const struct sockaddr_in6 *dst_in,
+static int addr6_resolve(struct sockaddr *src_sock,
+			 const struct sockaddr *dst_sock,
 			 struct rdma_dev_addr *addr,
 			 struct dst_entry **pdst)
 {
@@ -460,36 +453,110 @@
 static int addr_resolve_neigh(const struct dst_entry *dst,
 			      const struct sockaddr *dst_in,
 			      struct rdma_dev_addr *addr,
+			      unsigned int ndev_flags,
 			      u32 seq)
 {
-	if (dst->dev->flags & IFF_LOOPBACK) {
-		int ret;
-
-		ret = rdma_translate_ip(dst_in, addr);
-		if (!ret)
-			memcpy(addr->dst_dev_addr, addr->src_dev_addr,
-			       MAX_ADDR_LEN);
-
-		return ret;
-	}
-
-	/* If the device doesn't do ARP internally */
-	if (!(dst->dev->flags & IFF_NOARP))
-		return fetch_ha(dst, addr, dst_in, seq);
-
-	rdma_copy_addr(addr, dst->dev, NULL);
-
+	int ret = 0;
+
+	if (ndev_flags & IFF_LOOPBACK) {
+		memcpy(addr->dst_dev_addr, addr->src_dev_addr, MAX_ADDR_LEN);
+	} else {
+		if (!(ndev_flags & IFF_NOARP)) {
+			/* If the device doesn't do ARP internally */
+			ret = fetch_ha(dst, addr, dst_in, seq);
+		}
+	}
+	return ret;
+}
+
+static int copy_src_l2_addr(struct rdma_dev_addr *dev_addr,
+			    const struct sockaddr *dst_in,
+			    const struct dst_entry *dst,
+			    const struct net_device *ndev)
+{
+	int ret = 0;
+
+	if (dst->dev->flags & IFF_LOOPBACK)
+		ret = rdma_translate_ip(dst_in, dev_addr);
+	else
+		rdma_copy_src_l2_addr(dev_addr, dst->dev);
+
+	/*
+	 * If there's a gateway and type of device not ARPHRD_INFINIBAND,
+	 * we're definitely in RoCE v2 (as RoCE v1 isn't routable) set the
+	 * network type accordingly.
+	 */
+	if (has_gateway(dst, dst_in->sa_family) &&
+	    ndev->type != ARPHRD_INFINIBAND)
+		dev_addr->network = dst_in->sa_family == AF_INET ?
+						RDMA_NETWORK_IPV4 :
+						RDMA_NETWORK_IPV6;
+	else
+		dev_addr->network = RDMA_NETWORK_IB;
+
+	return ret;
+}
+
+static int rdma_set_src_addr_rcu(struct rdma_dev_addr *dev_addr,
+				 unsigned int *ndev_flags,
+				 const struct sockaddr *dst_in,
+				 const struct dst_entry *dst)
+{
+	struct net_device *ndev = READ_ONCE(dst->dev);
+
+	*ndev_flags = ndev->flags;
+	/* A physical device must be the RDMA device to use */
+	if (ndev->flags & IFF_LOOPBACK) {
+		/*
+		 * RDMA (IB/RoCE, iWarp) doesn't run on lo interface or
+		 * loopback IP address. So if route is resolved to loopback
+		 * interface, translate that to a real ndev based on non
+		 * loopback IP address.
+		 */
+		ndev = rdma_find_ndev_for_src_ip_rcu(dev_net(ndev), dst_in);
+		if (IS_ERR(ndev))
+			return -ENODEV;
+	}
+
+	return copy_src_l2_addr(dev_addr, dst_in, dst, ndev);
+}
+
+static int set_addr_netns_by_gid_rcu(struct rdma_dev_addr *addr)
+{
+	struct net_device *ndev;
+
+	ndev = rdma_read_gid_attr_ndev_rcu(addr->sgid_attr);
+	if (IS_ERR(ndev))
+		return PTR_ERR(ndev);
+
+	/*
+	 * Since we are holding the rcu, reading net and ifindex
+	 * are safe without any additional reference; because
+	 * change_net_namespace() in net/core/dev.c does rcu sync
+	 * after it changes the state to IFF_DOWN and before
+	 * updating netdev fields {net, ifindex}.
+	 */
+	addr->net = dev_net(ndev);
+	addr->bound_dev_if = ndev->ifindex;
 	return 0;
+}
+
+static void rdma_addr_set_net_defaults(struct rdma_dev_addr *addr)
+{
+	addr->net = &init_net;
+	addr->bound_dev_if = 0;
 }
 
 static int addr_resolve(struct sockaddr *src_in,
 			const struct sockaddr *dst_in,
 			struct rdma_dev_addr *addr,
 			bool resolve_neigh,
+			bool resolve_by_gid_attr,
 			u32 seq)
 {
-	struct net_device *ndev;
-	struct dst_entry *dst;
+	struct dst_entry *dst = NULL;
+	unsigned int ndev_flags = 0;
+	struct rtable *rt = NULL;
 	int ret;
 
 	if (!addr->net) {
@@ -497,58 +564,55 @@
 		return -EINVAL;
 	}
 
+	rcu_read_lock();
+	if (resolve_by_gid_attr) {
+		if (!addr->sgid_attr) {
+			rcu_read_unlock();
+			pr_warn_ratelimited("%s: missing gid_attr\n", __func__);
+			return -EINVAL;
+		}
+		/*
+		 * If the request is for a specific gid attribute of the
+		 * rdma_dev_addr, derive net from the netdevice of the
+		 * GID attribute.
+		 */
+		ret = set_addr_netns_by_gid_rcu(addr);
+		if (ret) {
+			rcu_read_unlock();
+			return ret;
+		}
+	}
 	if (src_in->sa_family == AF_INET) {
-		struct rtable *rt = NULL;
-		const struct sockaddr_in *dst_in4 =
-			(const struct sockaddr_in *)dst_in;
-
-		ret = addr4_resolve((struct sockaddr_in *)src_in,
-				    dst_in4, addr, &rt);
-		if (ret)
-			return ret;
-
-		if (resolve_neigh)
-			ret = addr_resolve_neigh(&rt->dst, dst_in, addr, seq);
-
-		if (addr->bound_dev_if) {
-			ndev = dev_get_by_index(addr->net, addr->bound_dev_if);
-		} else {
-			ndev = rt->dst.dev;
-			dev_hold(ndev);
-		}
-
+		ret = addr4_resolve(src_in, dst_in, addr, &rt);
+		dst = &rt->dst;
+	} else {
+		ret = addr6_resolve(src_in, dst_in, addr, &dst);
+	}
+	if (ret) {
+		rcu_read_unlock();
+		goto done;
+	}
+	ret = rdma_set_src_addr_rcu(addr, &ndev_flags, dst_in, dst);
+	rcu_read_unlock();
+
+	/*
+	 * Resolve neighbor destination address if requested and
+	 * only if src addr translation didn't fail.
+	 */
+	if (!ret && resolve_neigh)
+		ret = addr_resolve_neigh(dst, dst_in, addr, ndev_flags, seq);
+
+	if (src_in->sa_family == AF_INET)
 		ip_rt_put(rt);
-	} else {
-		const struct sockaddr_in6 *dst_in6 =
-			(const struct sockaddr_in6 *)dst_in;
-
-		ret = addr6_resolve((struct sockaddr_in6 *)src_in,
-				    dst_in6, addr,
-				    &dst);
-		if (ret)
-			return ret;
-
-		if (resolve_neigh)
-			ret = addr_resolve_neigh(dst, dst_in, addr, seq);
-
-		if (addr->bound_dev_if) {
-			ndev = dev_get_by_index(addr->net, addr->bound_dev_if);
-		} else {
-			ndev = dst->dev;
-			dev_hold(ndev);
-		}
-
+	else
 		dst_release(dst);
-	}
-
-	if (ndev) {
-		if (ndev->flags & IFF_LOOPBACK)
-			ret = rdma_translate_ip(dst_in, addr);
-		else
-			addr->bound_dev_if = ndev->ifindex;
-		dev_put(ndev);
-	}
-
+done:
+	/*
+	 * Clear the addr net to go back to its original state, only if it was
+	 * derived from GID attribute in this context.
+	 */
+	if (resolve_by_gid_attr)
+		rdma_addr_set_net_defaults(addr);
 	return ret;
 }
 
@@ -563,7 +627,8 @@
 		src_in = (struct sockaddr *)&req->src_addr;
 		dst_in = (struct sockaddr *)&req->dst_addr;
 		req->status = addr_resolve(src_in, dst_in, req->addr,
-					   true, req->seq);
+					   true, req->resolve_by_gid_attr,
+					   req->seq);
 		if (req->status && time_after_eq(jiffies, req->timeout)) {
 			req->status = -ETIMEDOUT;
 		} else if (req->status == -ENODATA) {
@@ -595,10 +660,10 @@
 }
 
 int rdma_resolve_ip(struct sockaddr *src_addr, const struct sockaddr *dst_addr,
-		    struct rdma_dev_addr *addr, int timeout_ms,
+		    struct rdma_dev_addr *addr, unsigned long timeout_ms,
 		    void (*callback)(int status, struct sockaddr *src_addr,
 				     struct rdma_dev_addr *addr, void *context),
-		    void *context)
+		    bool resolve_by_gid_attr, void *context)
 {
 	struct sockaddr *src_in, *dst_in;
 	struct addr_req *req;
@@ -626,10 +691,12 @@
 	req->addr = addr;
 	req->callback = callback;
 	req->context = context;
+	req->resolve_by_gid_attr = resolve_by_gid_attr;
 	INIT_DELAYED_WORK(&req->work, process_one_req);
 	req->seq = (u32)atomic_inc_return(&ib_nl_addr_request_seq);
 
-	req->status = addr_resolve(src_in, dst_in, addr, true, req->seq);
+	req->status = addr_resolve(src_in, dst_in, addr, true,
+				   req->resolve_by_gid_attr, req->seq);
 	switch (req->status) {
 	case 0:
 		req->timeout = jiffies;
@@ -650,18 +717,20 @@
 }
 EXPORT_SYMBOL(rdma_resolve_ip);
 
-int rdma_resolve_ip_route(struct sockaddr *src_addr,
-			  const struct sockaddr *dst_addr,
-			  struct rdma_dev_addr *addr)
-{
-	struct sockaddr_storage ssrc_addr = {};
-	struct sockaddr *src_in = (struct sockaddr *)&ssrc_addr;
-
-<<<<<<< HEAD
-	if (src_addr) {
-		if (src_addr->sa_family != dst_addr->sa_family)
-			return -EINVAL;
-=======
+int roce_resolve_route_from_path(struct sa_path_rec *rec,
+				 const struct ib_gid_attr *attr)
+{
+	union {
+		struct sockaddr     _sockaddr;
+		struct sockaddr_in  _sockaddr_in;
+		struct sockaddr_in6 _sockaddr_in6;
+	} sgid, dgid;
+	struct rdma_dev_addr dev_addr = {};
+	int ret;
+
+	if (rec->roce.route_resolved)
+		return 0;
+
 	rdma_gid2ip((struct sockaddr *)&sgid, &rec->sgid);
 	rdma_gid2ip((struct sockaddr *)&dgid, &rec->dgid);
 
@@ -678,16 +747,23 @@
 			   &dev_addr, false, true, 0);
 	if (ret)
 		return ret;
->>>>>>> 407d19ab
-
-		memcpy(src_in, src_addr, rdma_addr_size(src_addr));
-	} else {
-		src_in->sa_family = dst_addr->sa_family;
-	}
-
-	return addr_resolve(src_in, dst_addr, addr, false, 0);
-}
-
+
+	if ((dev_addr.network == RDMA_NETWORK_IPV4 ||
+	     dev_addr.network == RDMA_NETWORK_IPV6) &&
+	    rec->rec_type != SA_PATH_REC_TYPE_ROCE_V2)
+		return -EINVAL;
+
+	rec->roce.route_resolved = true;
+	return 0;
+}
+
+/**
+ * rdma_addr_cancel - Cancel resolve ip request
+ * @addr:	Pointer to address structure given previously
+ *		during rdma_resolve_ip().
+ * rdma_addr_cancel() is synchronous function which cancels any pending
+ * request if there is any.
+ */
 void rdma_addr_cancel(struct rdma_dev_addr *addr)
 {
 	struct addr_req *req, *temp_req;
@@ -715,11 +791,6 @@
 	 * guarentees no work is running and none will be started.
 	 */
 	cancel_delayed_work_sync(&found->work);
-
-	if (found->callback)
-		found->callback(-ECANCELED, (struct sockaddr *)&found->src_addr,
-			      found->addr, found->context);
-
 	kfree(found);
 }
 EXPORT_SYMBOL(rdma_addr_cancel);
@@ -738,7 +809,7 @@
 
 int rdma_addr_find_l2_eth_by_grh(const union ib_gid *sgid,
 				 const union ib_gid *dgid,
-				 u8 *dmac, const struct net_device *ndev,
+				 u8 *dmac, const struct ib_gid_attr *sgid_attr,
 				 int *hoplimit)
 {
 	struct rdma_dev_addr dev_addr;
@@ -753,18 +824,13 @@
 	rdma_gid2ip((struct sockaddr *)&dgid_addr, dgid);
 
 	memset(&dev_addr, 0, sizeof(dev_addr));
-	dev_addr.bound_dev_if = ndev->ifindex;
 	dev_addr.net = &init_net;
+	dev_addr.sgid_attr = sgid_attr;
 
 	init_completion(&ctx.comp);
-<<<<<<< HEAD
-	ret = rdma_resolve_ip(&sgid_addr._sockaddr, &dgid_addr._sockaddr,
-			      &dev_addr, 1000, resolve_cb, &ctx);
-=======
 	ret = rdma_resolve_ip((struct sockaddr *)&sgid_addr,
 			      (struct sockaddr *)&dgid_addr, &dev_addr, 1000,
 			      resolve_cb, true, &ctx);
->>>>>>> 407d19ab
 	if (ret)
 		return ret;
 
