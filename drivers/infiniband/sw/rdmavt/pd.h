--- conflicted
+++ resolved
@@ -50,14 +50,7 @@
 
 #include <rdma/rdma_vt.h>
 
-<<<<<<< HEAD
-struct ib_pd *rvt_alloc_pd(struct ib_device *ibdev,
-			   struct ib_ucontext *context,
-			   struct ib_udata *udata);
-int rvt_dealloc_pd(struct ib_pd *ibpd);
-=======
 int rvt_alloc_pd(struct ib_pd *pd, struct ib_udata *udata);
 void rvt_dealloc_pd(struct ib_pd *ibpd, struct ib_udata *udata);
->>>>>>> 407d19ab
 
 #endif          /* DEF_RDMAVTPD_H */