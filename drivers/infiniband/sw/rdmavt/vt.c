--- conflicted
+++ resolved
@@ -91,7 +91,7 @@
 {
 	struct rvt_dev_info *rdi;
 
-	rdi = (struct rvt_dev_info *)ib_alloc_device(size);
+	rdi = container_of(_ib_alloc_device(size), struct rvt_dev_info, ibdev);
 	if (!rdi)
 		return rdi;
 
@@ -284,10 +284,6 @@
 					 &gid->global.interface_id);
 }
 
-struct rvt_ucontext {
-	struct ib_ucontext ibucontext;
-};
-
 static inline struct rvt_ucontext *to_iucontext(struct ib_ucontext
 						*ibucontext)
 {
@@ -296,28 +292,21 @@
 
 /**
  * rvt_alloc_ucontext - Allocate a user context
- * @ibdev: Verbs IB dev
+ * @uctx: Verbs context
  * @udata: User data allocated
  */
-static struct ib_ucontext *rvt_alloc_ucontext(struct ib_device *ibdev,
-					      struct ib_udata *udata)
-{
-	struct rvt_ucontext *context;
-
-	context = kmalloc(sizeof(*context), GFP_KERNEL);
-	if (!context)
-		return ERR_PTR(-ENOMEM);
-	return &context->ibucontext;
-}
-
-/**
- *rvt_dealloc_ucontext - Free a user context
- *@context - Free this
- */
-static int rvt_dealloc_ucontext(struct ib_ucontext *context)
-{
-	kfree(to_iucontext(context));
+static int rvt_alloc_ucontext(struct ib_ucontext *uctx, struct ib_udata *udata)
+{
 	return 0;
+}
+
+/**
+ * rvt_dealloc_ucontext - Free a user context
+ * @context - Free this
+ */
+static void rvt_dealloc_ucontext(struct ib_ucontext *context)
+{
+	return;
 }
 
 static int rvt_get_port_immutable(struct ib_device *ibdev, u8 port_num,
@@ -392,18 +381,6 @@
 	_VERB_IDX_MAX /* Must always be last! */
 };
 
-<<<<<<< HEAD
-static inline int check_driver_override(struct rvt_dev_info *rdi,
-					size_t offset, void *func)
-{
-	if (!*(void **)((void *)&rdi->ibdev + offset)) {
-		*(void **)((void *)&rdi->ibdev + offset) = func;
-		return 0;
-	}
-
-	return 1;
-}
-=======
 static const struct ib_device_ops rvt_dev_ops = {
 	.alloc_fmr = rvt_alloc_fmr,
 	.alloc_mr = rvt_alloc_mr,
@@ -454,7 +431,6 @@
 	INIT_RDMA_OBJ_SIZE(ib_srq, rvt_srq, ibsrq),
 	INIT_RDMA_OBJ_SIZE(ib_ucontext, rvt_ucontext, ibucontext),
 };
->>>>>>> 407d19ab
 
 static noinline int check_support(struct rvt_dev_info *rdi, int verb)
 {
@@ -464,15 +440,9 @@
 		 * These functions are not part of verbs specifically but are
 		 * required for rdmavt to function.
 		 */
-		if ((!rdi->driver_f.port_callback) ||
+		if ((!rdi->ibdev.ops.init_port) ||
 		    (!rdi->driver_f.get_pci_dev))
 			return -EINVAL;
-		break;
-
-	case QUERY_DEVICE:
-		check_driver_override(rdi, offsetof(struct ib_device,
-						    query_device),
-						    rvt_query_device);
 		break;
 
 	case MODIFY_DEVICE:
@@ -480,65 +450,31 @@
 		 * rdmavt does not support modify device currently drivers must
 		 * provide.
 		 */
-		if (!check_driver_override(rdi, offsetof(struct ib_device,
-							 modify_device),
-					   rvt_modify_device))
+		if (!rdi->ibdev.ops.modify_device)
 			return -EOPNOTSUPP;
 		break;
 
 	case QUERY_PORT:
-		if (!check_driver_override(rdi, offsetof(struct ib_device,
-							 query_port),
-					   rvt_query_port))
+		if (!rdi->ibdev.ops.query_port)
 			if (!rdi->driver_f.query_port_state)
 				return -EINVAL;
 		break;
 
 	case MODIFY_PORT:
-		if (!check_driver_override(rdi, offsetof(struct ib_device,
-							 modify_port),
-					   rvt_modify_port))
+		if (!rdi->ibdev.ops.modify_port)
 			if (!rdi->driver_f.cap_mask_chg ||
 			    !rdi->driver_f.shut_down_port)
 				return -EINVAL;
 		break;
 
-	case QUERY_PKEY:
-		check_driver_override(rdi, offsetof(struct ib_device,
-						    query_pkey),
-				      rvt_query_pkey);
-		break;
-
 	case QUERY_GID:
-		if (!check_driver_override(rdi, offsetof(struct ib_device,
-							 query_gid),
-					   rvt_query_gid))
+		if (!rdi->ibdev.ops.query_gid)
 			if (!rdi->driver_f.get_guid_be)
 				return -EINVAL;
 		break;
 
-	case ALLOC_UCONTEXT:
-		check_driver_override(rdi, offsetof(struct ib_device,
-						    alloc_ucontext),
-				      rvt_alloc_ucontext);
-		break;
-
-	case DEALLOC_UCONTEXT:
-		check_driver_override(rdi, offsetof(struct ib_device,
-						    dealloc_ucontext),
-				      rvt_dealloc_ucontext);
-		break;
-
-	case GET_PORT_IMMUTABLE:
-		check_driver_override(rdi, offsetof(struct ib_device,
-						    get_port_immutable),
-				      rvt_get_port_immutable);
-		break;
-
 	case CREATE_QP:
-		if (!check_driver_override(rdi, offsetof(struct ib_device,
-							 create_qp),
-					   rvt_create_qp))
+		if (!rdi->ibdev.ops.create_qp)
 			if (!rdi->driver_f.qp_priv_alloc ||
 			    !rdi->driver_f.qp_priv_free ||
 			    !rdi->driver_f.notify_qp_reset ||
@@ -549,9 +485,7 @@
 		break;
 
 	case MODIFY_QP:
-		if (!check_driver_override(rdi, offsetof(struct ib_device,
-							 modify_qp),
-					   rvt_modify_qp))
+		if (!rdi->ibdev.ops.modify_qp)
 			if (!rdi->driver_f.notify_qp_reset ||
 			    !rdi->driver_f.schedule_send ||
 			    !rdi->driver_f.get_pmtu_from_attr ||
@@ -565,9 +499,7 @@
 		break;
 
 	case DESTROY_QP:
-		if (!check_driver_override(rdi, offsetof(struct ib_device,
-							 destroy_qp),
-					   rvt_destroy_qp))
+		if (!rdi->ibdev.ops.destroy_qp)
 			if (!rdi->driver_f.qp_priv_free ||
 			    !rdi->driver_f.notify_qp_reset ||
 			    !rdi->driver_f.flush_qp_waiters ||
@@ -576,197 +508,14 @@
 				return -EINVAL;
 		break;
 
-	case QUERY_QP:
-		check_driver_override(rdi, offsetof(struct ib_device,
-						    query_qp),
-						    rvt_query_qp);
-		break;
-
 	case POST_SEND:
-		if (!check_driver_override(rdi, offsetof(struct ib_device,
-							 post_send),
-					   rvt_post_send))
+		if (!rdi->ibdev.ops.post_send)
 			if (!rdi->driver_f.schedule_send ||
 			    !rdi->driver_f.do_send ||
 			    !rdi->post_parms)
 				return -EINVAL;
 		break;
 
-	case POST_RECV:
-		check_driver_override(rdi, offsetof(struct ib_device,
-						    post_recv),
-				      rvt_post_recv);
-		break;
-	case POST_SRQ_RECV:
-		check_driver_override(rdi, offsetof(struct ib_device,
-						    post_srq_recv),
-				      rvt_post_srq_recv);
-		break;
-
-	case CREATE_AH:
-		check_driver_override(rdi, offsetof(struct ib_device,
-						    create_ah),
-				      rvt_create_ah);
-		break;
-
-	case DESTROY_AH:
-		check_driver_override(rdi, offsetof(struct ib_device,
-						    destroy_ah),
-				      rvt_destroy_ah);
-		break;
-
-	case MODIFY_AH:
-		check_driver_override(rdi, offsetof(struct ib_device,
-						    modify_ah),
-				      rvt_modify_ah);
-		break;
-
-	case QUERY_AH:
-		check_driver_override(rdi, offsetof(struct ib_device,
-						    query_ah),
-				      rvt_query_ah);
-		break;
-
-	case CREATE_SRQ:
-		check_driver_override(rdi, offsetof(struct ib_device,
-						    create_srq),
-				      rvt_create_srq);
-		break;
-
-	case MODIFY_SRQ:
-		check_driver_override(rdi, offsetof(struct ib_device,
-						    modify_srq),
-				      rvt_modify_srq);
-		break;
-
-	case DESTROY_SRQ:
-		check_driver_override(rdi, offsetof(struct ib_device,
-						    destroy_srq),
-				      rvt_destroy_srq);
-		break;
-
-	case QUERY_SRQ:
-		check_driver_override(rdi, offsetof(struct ib_device,
-						    query_srq),
-				      rvt_query_srq);
-		break;
-
-	case ATTACH_MCAST:
-		check_driver_override(rdi, offsetof(struct ib_device,
-						    attach_mcast),
-				      rvt_attach_mcast);
-		break;
-
-	case DETACH_MCAST:
-		check_driver_override(rdi, offsetof(struct ib_device,
-						    detach_mcast),
-				      rvt_detach_mcast);
-		break;
-
-	case GET_DMA_MR:
-		check_driver_override(rdi, offsetof(struct ib_device,
-						    get_dma_mr),
-				      rvt_get_dma_mr);
-		break;
-
-	case REG_USER_MR:
-		check_driver_override(rdi, offsetof(struct ib_device,
-						    reg_user_mr),
-				      rvt_reg_user_mr);
-		break;
-
-	case DEREG_MR:
-		check_driver_override(rdi, offsetof(struct ib_device,
-						    dereg_mr),
-				      rvt_dereg_mr);
-		break;
-
-	case ALLOC_FMR:
-		check_driver_override(rdi, offsetof(struct ib_device,
-						    alloc_fmr),
-				      rvt_alloc_fmr);
-		break;
-
-	case ALLOC_MR:
-		check_driver_override(rdi, offsetof(struct ib_device,
-						    alloc_mr),
-				      rvt_alloc_mr);
-		break;
-
-	case MAP_MR_SG:
-		check_driver_override(rdi, offsetof(struct ib_device,
-						    map_mr_sg),
-				      rvt_map_mr_sg);
-		break;
-
-	case MAP_PHYS_FMR:
-		check_driver_override(rdi, offsetof(struct ib_device,
-						    map_phys_fmr),
-				      rvt_map_phys_fmr);
-		break;
-
-	case UNMAP_FMR:
-		check_driver_override(rdi, offsetof(struct ib_device,
-						    unmap_fmr),
-				      rvt_unmap_fmr);
-		break;
-
-	case DEALLOC_FMR:
-		check_driver_override(rdi, offsetof(struct ib_device,
-						    dealloc_fmr),
-				      rvt_dealloc_fmr);
-		break;
-
-	case MMAP:
-		check_driver_override(rdi, offsetof(struct ib_device,
-						    mmap),
-				      rvt_mmap);
-		break;
-
-	case CREATE_CQ:
-		check_driver_override(rdi, offsetof(struct ib_device,
-						    create_cq),
-				      rvt_create_cq);
-		break;
-
-	case DESTROY_CQ:
-		check_driver_override(rdi, offsetof(struct ib_device,
-						    destroy_cq),
-				      rvt_destroy_cq);
-		break;
-
-	case POLL_CQ:
-		check_driver_override(rdi, offsetof(struct ib_device,
-						    poll_cq),
-				      rvt_poll_cq);
-		break;
-
-	case REQ_NOTFIY_CQ:
-		check_driver_override(rdi, offsetof(struct ib_device,
-						    req_notify_cq),
-				      rvt_req_notify_cq);
-		break;
-
-	case RESIZE_CQ:
-		check_driver_override(rdi, offsetof(struct ib_device,
-						    resize_cq),
-				      rvt_resize_cq);
-		break;
-
-	case ALLOC_PD:
-		check_driver_override(rdi, offsetof(struct ib_device,
-						    alloc_pd),
-				      rvt_alloc_pd);
-		break;
-
-	case DEALLOC_PD:
-		check_driver_override(rdi, offsetof(struct ib_device,
-						    dealloc_pd),
-				      rvt_dealloc_pd);
-		break;
-
-	default:
-		return -EINVAL;
 	}
 
 	return 0;
@@ -798,6 +547,7 @@
 			return -EINVAL;
 		}
 
+	ib_set_device_ops(&rdi->ibdev, &rvt_dev_ops);
 
 	/* Once we get past here we can use rvt_pr macros and tracepoints */
 	trace_rvt_dbg(rdi, "Driver attempting registration");
@@ -825,6 +575,13 @@
 	if (ret) {
 		pr_err("Error in driver MR init.\n");
 		goto bail_no_mr;
+	}
+
+	/* Memory Working Set Size */
+	ret = rvt_wss_init(rdi);
+	if (ret) {
+		rvt_pr_err(rdi, "Error in WSS init.\n");
+		goto bail_mr;
 	}
 
 	/* Completion queues */
@@ -881,10 +638,10 @@
 
 	rdi->ibdev.driver_id = driver_id;
 	/* We are now good to announce we exist */
-	ret =  ib_register_device(&rdi->ibdev, rdi->driver_f.port_callback);
+	ret = ib_register_device(&rdi->ibdev, dev_name(&rdi->ibdev.dev));
 	if (ret) {
 		rvt_pr_err(rdi, "Failed to register driver with ib core.\n");
-		goto bail_mr;
+		goto bail_wss;
 	}
 
 	rvt_create_mad_agents(rdi);
@@ -892,6 +649,8 @@
 	rvt_pr_info(rdi, "Registration with rdmavt done.\n");
 	return ret;
 
+bail_wss:
+	rvt_wss_exit(rdi);
 bail_mr:
 	rvt_mr_exit(rdi);
 
@@ -915,6 +674,7 @@
 	rvt_free_mad_agents(rdi);
 
 	ib_unregister_device(&rdi->ibdev);
+	rvt_wss_exit(rdi);
 	rvt_mr_exit(rdi);
 	rvt_qp_exit(rdi);
 }
