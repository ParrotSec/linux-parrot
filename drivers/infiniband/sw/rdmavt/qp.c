/*
 * Copyright(c) 2016, 2017 Intel Corporation.
 *
 * This file is provided under a dual BSD/GPLv2 license.  When using or
 * redistributing this file, you may do so under either license.
 *
 * GPL LICENSE SUMMARY
 *
 * This program is free software; you can redistribute it and/or modify
 * it under the terms of version 2 of the GNU General Public License as
 * published by the Free Software Foundation.
 *
 * This program is distributed in the hope that it will be useful, but
 * WITHOUT ANY WARRANTY; without even the implied warranty of
 * MERCHANTABILITY or FITNESS FOR A PARTICULAR PURPOSE.  See the GNU
 * General Public License for more details.
 *
 * BSD LICENSE
 *
 * Redistribution and use in source and binary forms, with or without
 * modification, are permitted provided that the following conditions
 * are met:
 *
 *  - Redistributions of source code must retain the above copyright
 *    notice, this list of conditions and the following disclaimer.
 *  - Redistributions in binary form must reproduce the above copyright
 *    notice, this list of conditions and the following disclaimer in
 *    the documentation and/or other materials provided with the
 *    distribution.
 *  - Neither the name of Intel Corporation nor the names of its
 *    contributors may be used to endorse or promote products derived
 *    from this software without specific prior written permission.
 *
 * THIS SOFTWARE IS PROVIDED BY THE COPYRIGHT HOLDERS AND CONTRIBUTORS
 * "AS IS" AND ANY EXPRESS OR IMPLIED WARRANTIES, INCLUDING, BUT NOT
 * LIMITED TO, THE IMPLIED WARRANTIES OF MERCHANTABILITY AND FITNESS FOR
 * A PARTICULAR PURPOSE ARE DISCLAIMED. IN NO EVENT SHALL THE COPYRIGHT
 * OWNER OR CONTRIBUTORS BE LIABLE FOR ANY DIRECT, INDIRECT, INCIDENTAL,
 * SPECIAL, EXEMPLARY, OR CONSEQUENTIAL DAMAGES (INCLUDING, BUT NOT
 * LIMITED TO, PROCUREMENT OF SUBSTITUTE GOODS OR SERVICES; LOSS OF USE,
 * DATA, OR PROFITS; OR BUSINESS INTERRUPTION) HOWEVER CAUSED AND ON ANY
 * THEORY OF LIABILITY, WHETHER IN CONTRACT, STRICT LIABILITY, OR TORT
 * (INCLUDING NEGLIGENCE OR OTHERWISE) ARISING IN ANY WAY OUT OF THE USE
 * OF THIS SOFTWARE, EVEN IF ADVISED OF THE POSSIBILITY OF SUCH DAMAGE.
 *
 */

#include <linux/hash.h>
#include <linux/bitops.h>
#include <linux/lockdep.h>
#include <linux/vmalloc.h>
#include <linux/slab.h>
#include <rdma/ib_verbs.h>
#include <rdma/ib_hdrs.h>
#include <rdma/opa_addr.h>
#include "qp.h"
#include "vt.h"
#include "trace.h"

static void rvt_rc_timeout(struct timer_list *t);

/*
 * Convert the AETH RNR timeout code into the number of microseconds.
 */
static const u32 ib_rvt_rnr_table[32] = {
	655360, /* 00: 655.36 */
	10,     /* 01:    .01 */
	20,     /* 02     .02 */
	30,     /* 03:    .03 */
	40,     /* 04:    .04 */
	60,     /* 05:    .06 */
	80,     /* 06:    .08 */
	120,    /* 07:    .12 */
	160,    /* 08:    .16 */
	240,    /* 09:    .24 */
	320,    /* 0A:    .32 */
	480,    /* 0B:    .48 */
	640,    /* 0C:    .64 */
	960,    /* 0D:    .96 */
	1280,   /* 0E:   1.28 */
	1920,   /* 0F:   1.92 */
	2560,   /* 10:   2.56 */
	3840,   /* 11:   3.84 */
	5120,   /* 12:   5.12 */
	7680,   /* 13:   7.68 */
	10240,  /* 14:  10.24 */
	15360,  /* 15:  15.36 */
	20480,  /* 16:  20.48 */
	30720,  /* 17:  30.72 */
	40960,  /* 18:  40.96 */
	61440,  /* 19:  61.44 */
	81920,  /* 1A:  81.92 */
	122880, /* 1B: 122.88 */
	163840, /* 1C: 163.84 */
	245760, /* 1D: 245.76 */
	327680, /* 1E: 327.68 */
	491520  /* 1F: 491.52 */
};

/*
 * Note that it is OK to post send work requests in the SQE and ERR
 * states; rvt_do_send() will process them and generate error
 * completions as per IB 1.2 C10-96.
 */
const int ib_rvt_state_ops[IB_QPS_ERR + 1] = {
	[IB_QPS_RESET] = 0,
	[IB_QPS_INIT] = RVT_POST_RECV_OK,
	[IB_QPS_RTR] = RVT_POST_RECV_OK | RVT_PROCESS_RECV_OK,
	[IB_QPS_RTS] = RVT_POST_RECV_OK | RVT_PROCESS_RECV_OK |
	    RVT_POST_SEND_OK | RVT_PROCESS_SEND_OK |
	    RVT_PROCESS_NEXT_SEND_OK,
	[IB_QPS_SQD] = RVT_POST_RECV_OK | RVT_PROCESS_RECV_OK |
	    RVT_POST_SEND_OK | RVT_PROCESS_SEND_OK,
	[IB_QPS_SQE] = RVT_POST_RECV_OK | RVT_PROCESS_RECV_OK |
	    RVT_POST_SEND_OK | RVT_FLUSH_SEND,
	[IB_QPS_ERR] = RVT_POST_RECV_OK | RVT_FLUSH_RECV |
	    RVT_POST_SEND_OK | RVT_FLUSH_SEND,
};
EXPORT_SYMBOL(ib_rvt_state_ops);

static void get_map_page(struct rvt_qpn_table *qpt,
			 struct rvt_qpn_map *map)
{
	unsigned long page = get_zeroed_page(GFP_KERNEL);

	/*
	 * Free the page if someone raced with us installing it.
	 */

	spin_lock(&qpt->lock);
	if (map->page)
		free_page(page);
	else
		map->page = (void *)page;
	spin_unlock(&qpt->lock);
}

/**
 * init_qpn_table - initialize the QP number table for a device
 * @qpt: the QPN table
 */
static int init_qpn_table(struct rvt_dev_info *rdi, struct rvt_qpn_table *qpt)
{
	u32 offset, i;
	struct rvt_qpn_map *map;
	int ret = 0;

	if (!(rdi->dparms.qpn_res_end >= rdi->dparms.qpn_res_start))
		return -EINVAL;

	spin_lock_init(&qpt->lock);

	qpt->last = rdi->dparms.qpn_start;
	qpt->incr = rdi->dparms.qpn_inc << rdi->dparms.qos_shift;

	/*
	 * Drivers may want some QPs beyond what we need for verbs let them use
	 * our qpn table. No need for two. Lets go ahead and mark the bitmaps
	 * for those. The reserved range must be *after* the range which verbs
	 * will pick from.
	 */

	/* Figure out number of bit maps needed before reserved range */
	qpt->nmaps = rdi->dparms.qpn_res_start / RVT_BITS_PER_PAGE;

	/* This should always be zero */
	offset = rdi->dparms.qpn_res_start & RVT_BITS_PER_PAGE_MASK;

	/* Starting with the first reserved bit map */
	map = &qpt->map[qpt->nmaps];

	rvt_pr_info(rdi, "Reserving QPNs from 0x%x to 0x%x for non-verbs use\n",
		    rdi->dparms.qpn_res_start, rdi->dparms.qpn_res_end);
	for (i = rdi->dparms.qpn_res_start; i <= rdi->dparms.qpn_res_end; i++) {
		if (!map->page) {
			get_map_page(qpt, map);
			if (!map->page) {
				ret = -ENOMEM;
				break;
			}
		}
		set_bit(offset, map->page);
		offset++;
		if (offset == RVT_BITS_PER_PAGE) {
			/* next page */
			qpt->nmaps++;
			map++;
			offset = 0;
		}
	}
	return ret;
}

/**
 * free_qpn_table - free the QP number table for a device
 * @qpt: the QPN table
 */
static void free_qpn_table(struct rvt_qpn_table *qpt)
{
	int i;

	for (i = 0; i < ARRAY_SIZE(qpt->map); i++)
		free_page((unsigned long)qpt->map[i].page);
}

/**
 * rvt_driver_qp_init - Init driver qp resources
 * @rdi: rvt dev strucutre
 *
 * Return: 0 on success
 */
int rvt_driver_qp_init(struct rvt_dev_info *rdi)
{
	int i;
	int ret = -ENOMEM;

	if (!rdi->dparms.qp_table_size)
		return -EINVAL;

	/*
	 * If driver is not doing any QP allocation then make sure it is
	 * providing the necessary QP functions.
	 */
	if (!rdi->driver_f.free_all_qps ||
	    !rdi->driver_f.qp_priv_alloc ||
	    !rdi->driver_f.qp_priv_free ||
	    !rdi->driver_f.notify_qp_reset ||
	    !rdi->driver_f.notify_restart_rc)
		return -EINVAL;

	/* allocate parent object */
	rdi->qp_dev = kzalloc_node(sizeof(*rdi->qp_dev), GFP_KERNEL,
				   rdi->dparms.node);
	if (!rdi->qp_dev)
		return -ENOMEM;

	/* allocate hash table */
	rdi->qp_dev->qp_table_size = rdi->dparms.qp_table_size;
	rdi->qp_dev->qp_table_bits = ilog2(rdi->dparms.qp_table_size);
	rdi->qp_dev->qp_table =
		kmalloc_array_node(rdi->qp_dev->qp_table_size,
			     sizeof(*rdi->qp_dev->qp_table),
			     GFP_KERNEL, rdi->dparms.node);
	if (!rdi->qp_dev->qp_table)
		goto no_qp_table;

	for (i = 0; i < rdi->qp_dev->qp_table_size; i++)
		RCU_INIT_POINTER(rdi->qp_dev->qp_table[i], NULL);

	spin_lock_init(&rdi->qp_dev->qpt_lock);

	/* initialize qpn map */
	if (init_qpn_table(rdi, &rdi->qp_dev->qpn_table))
		goto fail_table;

	spin_lock_init(&rdi->n_qps_lock);

	return 0;

fail_table:
	kfree(rdi->qp_dev->qp_table);
	free_qpn_table(&rdi->qp_dev->qpn_table);

no_qp_table:
	kfree(rdi->qp_dev);

	return ret;
}

/**
 * free_all_qps - check for QPs still in use
 * @rdi: rvt device info structure
 *
 * There should not be any QPs still in use.
 * Free memory for table.
 */
static unsigned rvt_free_all_qps(struct rvt_dev_info *rdi)
{
	unsigned long flags;
	struct rvt_qp *qp;
	unsigned n, qp_inuse = 0;
	spinlock_t *ql; /* work around too long line below */

	if (rdi->driver_f.free_all_qps)
		qp_inuse = rdi->driver_f.free_all_qps(rdi);

	qp_inuse += rvt_mcast_tree_empty(rdi);

	if (!rdi->qp_dev)
		return qp_inuse;

	ql = &rdi->qp_dev->qpt_lock;
	spin_lock_irqsave(ql, flags);
	for (n = 0; n < rdi->qp_dev->qp_table_size; n++) {
		qp = rcu_dereference_protected(rdi->qp_dev->qp_table[n],
					       lockdep_is_held(ql));
		RCU_INIT_POINTER(rdi->qp_dev->qp_table[n], NULL);

		for (; qp; qp = rcu_dereference_protected(qp->next,
							  lockdep_is_held(ql)))
			qp_inuse++;
	}
	spin_unlock_irqrestore(ql, flags);
	synchronize_rcu();
	return qp_inuse;
}

/**
 * rvt_qp_exit - clean up qps on device exit
 * @rdi: rvt dev structure
 *
 * Check for qp leaks and free resources.
 */
void rvt_qp_exit(struct rvt_dev_info *rdi)
{
	u32 qps_inuse = rvt_free_all_qps(rdi);

	if (qps_inuse)
		rvt_pr_err(rdi, "QP memory leak! %u still in use\n",
			   qps_inuse);
	if (!rdi->qp_dev)
		return;

	kfree(rdi->qp_dev->qp_table);
	free_qpn_table(&rdi->qp_dev->qpn_table);
	kfree(rdi->qp_dev);
}

static inline unsigned mk_qpn(struct rvt_qpn_table *qpt,
			      struct rvt_qpn_map *map, unsigned off)
{
	return (map - qpt->map) * RVT_BITS_PER_PAGE + off;
}

/**
 * alloc_qpn - Allocate the next available qpn or zero/one for QP type
 *	       IB_QPT_SMI/IB_QPT_GSI
 * @rdi: rvt device info structure
 * @qpt: queue pair number table pointer
 * @port_num: IB port number, 1 based, comes from core
 *
 * Return: The queue pair number
 */
static int alloc_qpn(struct rvt_dev_info *rdi, struct rvt_qpn_table *qpt,
		     enum ib_qp_type type, u8 port_num)
{
	u32 i, offset, max_scan, qpn;
	struct rvt_qpn_map *map;
	u32 ret;

	if (rdi->driver_f.alloc_qpn)
		return rdi->driver_f.alloc_qpn(rdi, qpt, type, port_num);

	if (type == IB_QPT_SMI || type == IB_QPT_GSI) {
		unsigned n;

		ret = type == IB_QPT_GSI;
		n = 1 << (ret + 2 * (port_num - 1));
		spin_lock(&qpt->lock);
		if (qpt->flags & n)
			ret = -EINVAL;
		else
			qpt->flags |= n;
		spin_unlock(&qpt->lock);
		goto bail;
	}

	qpn = qpt->last + qpt->incr;
	if (qpn >= RVT_QPN_MAX)
		qpn = qpt->incr | ((qpt->last & 1) ^ 1);
	/* offset carries bit 0 */
	offset = qpn & RVT_BITS_PER_PAGE_MASK;
	map = &qpt->map[qpn / RVT_BITS_PER_PAGE];
	max_scan = qpt->nmaps - !offset;
	for (i = 0;;) {
		if (unlikely(!map->page)) {
			get_map_page(qpt, map);
			if (unlikely(!map->page))
				break;
		}
		do {
			if (!test_and_set_bit(offset, map->page)) {
				qpt->last = qpn;
				ret = qpn;
				goto bail;
			}
			offset += qpt->incr;
			/*
			 * This qpn might be bogus if offset >= BITS_PER_PAGE.
			 * That is OK.   It gets re-assigned below
			 */
			qpn = mk_qpn(qpt, map, offset);
		} while (offset < RVT_BITS_PER_PAGE && qpn < RVT_QPN_MAX);
		/*
		 * In order to keep the number of pages allocated to a
		 * minimum, we scan the all existing pages before increasing
		 * the size of the bitmap table.
		 */
		if (++i > max_scan) {
			if (qpt->nmaps == RVT_QPNMAP_ENTRIES)
				break;
			map = &qpt->map[qpt->nmaps++];
			/* start at incr with current bit 0 */
			offset = qpt->incr | (offset & 1);
		} else if (map < &qpt->map[qpt->nmaps]) {
			++map;
			/* start at incr with current bit 0 */
			offset = qpt->incr | (offset & 1);
		} else {
			map = &qpt->map[0];
			/* wrap to first map page, invert bit 0 */
			offset = qpt->incr | ((offset & 1) ^ 1);
		}
		/* there can be no set bits in low-order QoS bits */
		WARN_ON(rdi->dparms.qos_shift > 1 &&
			offset & ((BIT(rdi->dparms.qos_shift - 1) - 1) << 1));
		qpn = mk_qpn(qpt, map, offset);
	}

	ret = -ENOMEM;

bail:
	return ret;
}

/**
 * rvt_clear_mr_refs - Drop help mr refs
 * @qp: rvt qp data structure
 * @clr_sends: If shoudl clear send side or not
 */
static void rvt_clear_mr_refs(struct rvt_qp *qp, int clr_sends)
{
	unsigned n;
	struct rvt_dev_info *rdi = ib_to_rvt(qp->ibqp.device);

	if (test_and_clear_bit(RVT_R_REWIND_SGE, &qp->r_aflags))
		rvt_put_ss(&qp->s_rdma_read_sge);

	rvt_put_ss(&qp->r_sge);

	if (clr_sends) {
		while (qp->s_last != qp->s_head) {
			struct rvt_swqe *wqe = rvt_get_swqe_ptr(qp, qp->s_last);

			rvt_put_qp_swqe(qp, wqe);
			if (++qp->s_last >= qp->s_size)
				qp->s_last = 0;
			smp_wmb(); /* see qp_set_savail */
		}
		if (qp->s_rdma_mr) {
			rvt_put_mr(qp->s_rdma_mr);
			qp->s_rdma_mr = NULL;
		}
	}

	for (n = 0; qp->s_ack_queue && n < rvt_max_atomic(rdi); n++) {
		struct rvt_ack_entry *e = &qp->s_ack_queue[n];

		if (e->rdma_sge.mr) {
			rvt_put_mr(e->rdma_sge.mr);
			e->rdma_sge.mr = NULL;
		}
	}
}

/**
 * rvt_swqe_has_lkey - return true if lkey is used by swqe
 * @wqe - the send wqe
 * @lkey - the lkey
 *
 * Test the swqe for using lkey
 */
static bool rvt_swqe_has_lkey(struct rvt_swqe *wqe, u32 lkey)
{
	int i;

	for (i = 0; i < wqe->wr.num_sge; i++) {
		struct rvt_sge *sge = &wqe->sg_list[i];

		if (rvt_mr_has_lkey(sge->mr, lkey))
			return true;
	}
	return false;
}

/**
 * rvt_qp_sends_has_lkey - return true is qp sends use lkey
 * @qp - the rvt_qp
 * @lkey - the lkey
 */
static bool rvt_qp_sends_has_lkey(struct rvt_qp *qp, u32 lkey)
{
	u32 s_last = qp->s_last;

	while (s_last != qp->s_head) {
		struct rvt_swqe *wqe = rvt_get_swqe_ptr(qp, s_last);

		if (rvt_swqe_has_lkey(wqe, lkey))
			return true;

		if (++s_last >= qp->s_size)
			s_last = 0;
	}
	if (qp->s_rdma_mr)
		if (rvt_mr_has_lkey(qp->s_rdma_mr, lkey))
			return true;
	return false;
}

/**
 * rvt_qp_acks_has_lkey - return true if acks have lkey
 * @qp - the qp
 * @lkey - the lkey
 */
static bool rvt_qp_acks_has_lkey(struct rvt_qp *qp, u32 lkey)
{
	int i;
	struct rvt_dev_info *rdi = ib_to_rvt(qp->ibqp.device);

	for (i = 0; qp->s_ack_queue && i < rvt_max_atomic(rdi); i++) {
		struct rvt_ack_entry *e = &qp->s_ack_queue[i];

		if (rvt_mr_has_lkey(e->rdma_sge.mr, lkey))
			return true;
	}
	return false;
}

/*
 * rvt_qp_mr_clean - clean up remote ops for lkey
 * @qp - the qp
 * @lkey - the lkey that is being de-registered
 *
 * This routine checks if the lkey is being used by
 * the qp.
 *
 * If so, the qp is put into an error state to elminate
 * any references from the qp.
 */
void rvt_qp_mr_clean(struct rvt_qp *qp, u32 lkey)
{
	bool lastwqe = false;

	if (qp->ibqp.qp_type == IB_QPT_SMI ||
	    qp->ibqp.qp_type == IB_QPT_GSI)
		/* avoid special QPs */
		return;
	spin_lock_irq(&qp->r_lock);
	spin_lock(&qp->s_hlock);
	spin_lock(&qp->s_lock);

	if (qp->state == IB_QPS_ERR || qp->state == IB_QPS_RESET)
		goto check_lwqe;

	if (rvt_ss_has_lkey(&qp->r_sge, lkey) ||
	    rvt_qp_sends_has_lkey(qp, lkey) ||
	    rvt_qp_acks_has_lkey(qp, lkey))
		lastwqe = rvt_error_qp(qp, IB_WC_LOC_PROT_ERR);
check_lwqe:
	spin_unlock(&qp->s_lock);
	spin_unlock(&qp->s_hlock);
	spin_unlock_irq(&qp->r_lock);
	if (lastwqe) {
		struct ib_event ev;

		ev.device = qp->ibqp.device;
		ev.element.qp = &qp->ibqp;
		ev.event = IB_EVENT_QP_LAST_WQE_REACHED;
		qp->ibqp.event_handler(&ev, qp->ibqp.qp_context);
	}
}

/**
 * rvt_remove_qp - remove qp form table
 * @rdi: rvt dev struct
 * @qp: qp to remove
 *
 * Remove the QP from the table so it can't be found asynchronously by
 * the receive routine.
 */
static void rvt_remove_qp(struct rvt_dev_info *rdi, struct rvt_qp *qp)
{
	struct rvt_ibport *rvp = rdi->ports[qp->port_num - 1];
	u32 n = hash_32(qp->ibqp.qp_num, rdi->qp_dev->qp_table_bits);
	unsigned long flags;
	int removed = 1;

	spin_lock_irqsave(&rdi->qp_dev->qpt_lock, flags);

	if (rcu_dereference_protected(rvp->qp[0],
			lockdep_is_held(&rdi->qp_dev->qpt_lock)) == qp) {
		RCU_INIT_POINTER(rvp->qp[0], NULL);
	} else if (rcu_dereference_protected(rvp->qp[1],
			lockdep_is_held(&rdi->qp_dev->qpt_lock)) == qp) {
		RCU_INIT_POINTER(rvp->qp[1], NULL);
	} else {
		struct rvt_qp *q;
		struct rvt_qp __rcu **qpp;

		removed = 0;
		qpp = &rdi->qp_dev->qp_table[n];
		for (; (q = rcu_dereference_protected(*qpp,
			lockdep_is_held(&rdi->qp_dev->qpt_lock))) != NULL;
			qpp = &q->next) {
			if (q == qp) {
				RCU_INIT_POINTER(*qpp,
				     rcu_dereference_protected(qp->next,
				     lockdep_is_held(&rdi->qp_dev->qpt_lock)));
				removed = 1;
				trace_rvt_qpremove(qp, n);
				break;
			}
		}
	}

	spin_unlock_irqrestore(&rdi->qp_dev->qpt_lock, flags);
	if (removed) {
		synchronize_rcu();
		rvt_put_qp(qp);
	}
}

/**
 * rvt_init_qp - initialize the QP state to the reset state
 * @qp: the QP to init or reinit
 * @type: the QP type
 *
 * This function is called from both rvt_create_qp() and
 * rvt_reset_qp().   The difference is that the reset
 * patch the necessary locks to protect against concurent
 * access.
 */
static void rvt_init_qp(struct rvt_dev_info *rdi, struct rvt_qp *qp,
			enum ib_qp_type type)
{
	qp->remote_qpn = 0;
	qp->qkey = 0;
	qp->qp_access_flags = 0;
	qp->s_flags &= RVT_S_SIGNAL_REQ_WR;
	qp->s_hdrwords = 0;
	qp->s_wqe = NULL;
	qp->s_draining = 0;
	qp->s_next_psn = 0;
	qp->s_last_psn = 0;
	qp->s_sending_psn = 0;
	qp->s_sending_hpsn = 0;
	qp->s_psn = 0;
	qp->r_psn = 0;
	qp->r_msn = 0;
	if (type == IB_QPT_RC) {
		qp->s_state = IB_OPCODE_RC_SEND_LAST;
		qp->r_state = IB_OPCODE_RC_SEND_LAST;
	} else {
		qp->s_state = IB_OPCODE_UC_SEND_LAST;
		qp->r_state = IB_OPCODE_UC_SEND_LAST;
	}
	qp->s_ack_state = IB_OPCODE_RC_ACKNOWLEDGE;
	qp->r_nak_state = 0;
	qp->r_aflags = 0;
	qp->r_flags = 0;
	qp->s_head = 0;
	qp->s_tail = 0;
	qp->s_cur = 0;
	qp->s_acked = 0;
	qp->s_last = 0;
	qp->s_ssn = 1;
	qp->s_lsn = 0;
	qp->s_mig_state = IB_MIG_MIGRATED;
	qp->r_head_ack_queue = 0;
	qp->s_tail_ack_queue = 0;
	qp->s_num_rd_atomic = 0;
	if (qp->r_rq.wq) {
		qp->r_rq.wq->head = 0;
		qp->r_rq.wq->tail = 0;
	}
	qp->r_sge.num_sge = 0;
	atomic_set(&qp->s_reserved_used, 0);
}

/**
 * rvt_reset_qp - initialize the QP state to the reset state
 * @qp: the QP to reset
 * @type: the QP type
 *
 * r_lock, s_hlock, and s_lock are required to be held by the caller
 */
static void rvt_reset_qp(struct rvt_dev_info *rdi, struct rvt_qp *qp,
			 enum ib_qp_type type)
	__must_hold(&qp->s_lock)
	__must_hold(&qp->s_hlock)
	__must_hold(&qp->r_lock)
{
	lockdep_assert_held(&qp->r_lock);
	lockdep_assert_held(&qp->s_hlock);
	lockdep_assert_held(&qp->s_lock);
	if (qp->state != IB_QPS_RESET) {
		qp->state = IB_QPS_RESET;

		/* Let drivers flush their waitlist */
		rdi->driver_f.flush_qp_waiters(qp);
		rvt_stop_rc_timers(qp);
		qp->s_flags &= ~(RVT_S_TIMER | RVT_S_ANY_WAIT);
		spin_unlock(&qp->s_lock);
		spin_unlock(&qp->s_hlock);
		spin_unlock_irq(&qp->r_lock);

		/* Stop the send queue and the retry timer */
		rdi->driver_f.stop_send_queue(qp);
		rvt_del_timers_sync(qp);
		/* Wait for things to stop */
		rdi->driver_f.quiesce_qp(qp);

		/* take qp out the hash and wait for it to be unused */
		rvt_remove_qp(rdi, qp);

		/* grab the lock b/c it was locked at call time */
		spin_lock_irq(&qp->r_lock);
		spin_lock(&qp->s_hlock);
		spin_lock(&qp->s_lock);

		rvt_clear_mr_refs(qp, 1);
		/*
		 * Let the driver do any tear down or re-init it needs to for
		 * a qp that has been reset
		 */
		rdi->driver_f.notify_qp_reset(qp);
	}
	rvt_init_qp(rdi, qp, type);
	lockdep_assert_held(&qp->r_lock);
	lockdep_assert_held(&qp->s_hlock);
	lockdep_assert_held(&qp->s_lock);
}

/** rvt_free_qpn - Free a qpn from the bit map
 * @qpt: QP table
 * @qpn: queue pair number to free
 */
static void rvt_free_qpn(struct rvt_qpn_table *qpt, u32 qpn)
{
	struct rvt_qpn_map *map;

	map = qpt->map + (qpn & RVT_QPN_MASK) / RVT_BITS_PER_PAGE;
	if (map->page)
		clear_bit(qpn & RVT_BITS_PER_PAGE_MASK, map->page);
}

/**
 * rvt_create_qp - create a queue pair for a device
 * @ibpd: the protection domain who's device we create the queue pair for
 * @init_attr: the attributes of the queue pair
 * @udata: user data for libibverbs.so
 *
 * Queue pair creation is mostly an rvt issue. However, drivers have their own
 * unique idea of what queue pair numbers mean. For instance there is a reserved
 * range for PSM.
 *
 * Return: the queue pair on success, otherwise returns an errno.
 *
 * Called by the ib_create_qp() core verbs function.
 */
struct ib_qp *rvt_create_qp(struct ib_pd *ibpd,
			    struct ib_qp_init_attr *init_attr,
			    struct ib_udata *udata)
{
	struct rvt_qp *qp;
	int err;
	struct rvt_swqe *swq = NULL;
	size_t sz;
	size_t sg_list_sz;
	struct ib_qp *ret = ERR_PTR(-ENOMEM);
	struct rvt_dev_info *rdi = ib_to_rvt(ibpd->device);
	void *priv = NULL;
	size_t sqsize;

	if (!rdi)
		return ERR_PTR(-EINVAL);

	if (init_attr->cap.max_send_sge > rdi->dparms.props.max_send_sge ||
	    init_attr->cap.max_send_wr > rdi->dparms.props.max_qp_wr ||
	    init_attr->create_flags)
		return ERR_PTR(-EINVAL);

	/* Check receive queue parameters if no SRQ is specified. */
	if (!init_attr->srq) {
		if (init_attr->cap.max_recv_sge >
		    rdi->dparms.props.max_recv_sge ||
		    init_attr->cap.max_recv_wr > rdi->dparms.props.max_qp_wr)
			return ERR_PTR(-EINVAL);

		if (init_attr->cap.max_send_sge +
		    init_attr->cap.max_send_wr +
		    init_attr->cap.max_recv_sge +
		    init_attr->cap.max_recv_wr == 0)
			return ERR_PTR(-EINVAL);
	}
	sqsize =
		init_attr->cap.max_send_wr + 1 +
		rdi->dparms.reserved_operations;
	switch (init_attr->qp_type) {
	case IB_QPT_SMI:
	case IB_QPT_GSI:
		if (init_attr->port_num == 0 ||
		    init_attr->port_num > ibpd->device->phys_port_cnt)
			return ERR_PTR(-EINVAL);
		/* fall through */
	case IB_QPT_UC:
	case IB_QPT_RC:
	case IB_QPT_UD:
		sz = sizeof(struct rvt_sge) *
			init_attr->cap.max_send_sge +
			sizeof(struct rvt_swqe);
		swq = vzalloc_node(array_size(sz, sqsize), rdi->dparms.node);
		if (!swq)
			return ERR_PTR(-ENOMEM);

		sz = sizeof(*qp);
		sg_list_sz = 0;
		if (init_attr->srq) {
			struct rvt_srq *srq = ibsrq_to_rvtsrq(init_attr->srq);

			if (srq->rq.max_sge > 1)
				sg_list_sz = sizeof(*qp->r_sg_list) *
					(srq->rq.max_sge - 1);
		} else if (init_attr->cap.max_recv_sge > 1)
			sg_list_sz = sizeof(*qp->r_sg_list) *
				(init_attr->cap.max_recv_sge - 1);
		qp = kzalloc_node(sz + sg_list_sz, GFP_KERNEL,
				  rdi->dparms.node);
		if (!qp)
			goto bail_swq;

		RCU_INIT_POINTER(qp->next, NULL);
		if (init_attr->qp_type == IB_QPT_RC) {
			qp->s_ack_queue =
				kcalloc_node(rvt_max_atomic(rdi),
					     sizeof(*qp->s_ack_queue),
					     GFP_KERNEL,
					     rdi->dparms.node);
			if (!qp->s_ack_queue)
				goto bail_qp;
		}
		/* initialize timers needed for rc qp */
		timer_setup(&qp->s_timer, rvt_rc_timeout, 0);
		hrtimer_init(&qp->s_rnr_timer, CLOCK_MONOTONIC,
			     HRTIMER_MODE_REL);
		qp->s_rnr_timer.function = rvt_rc_rnr_retry;

		/*
		 * Driver needs to set up it's private QP structure and do any
		 * initialization that is needed.
		 */
		priv = rdi->driver_f.qp_priv_alloc(rdi, qp);
		if (IS_ERR(priv)) {
			ret = priv;
			goto bail_qp;
		}
		qp->priv = priv;
		qp->timeout_jiffies =
			usecs_to_jiffies((4096UL * (1UL << qp->timeout)) /
				1000UL);
		if (init_attr->srq) {
			sz = 0;
		} else {
			qp->r_rq.size = init_attr->cap.max_recv_wr + 1;
			qp->r_rq.max_sge = init_attr->cap.max_recv_sge;
			sz = (sizeof(struct ib_sge) * qp->r_rq.max_sge) +
				sizeof(struct rvt_rwqe);
			if (udata)
				qp->r_rq.wq = vmalloc_user(
						sizeof(struct rvt_rwq) +
						qp->r_rq.size * sz);
			else
				qp->r_rq.wq = vzalloc_node(
						sizeof(struct rvt_rwq) +
						qp->r_rq.size * sz,
						rdi->dparms.node);
			if (!qp->r_rq.wq)
				goto bail_driver_priv;
		}

		/*
		 * ib_create_qp() will initialize qp->ibqp
		 * except for qp->ibqp.qp_num.
		 */
		spin_lock_init(&qp->r_lock);
		spin_lock_init(&qp->s_hlock);
		spin_lock_init(&qp->s_lock);
		spin_lock_init(&qp->r_rq.lock);
		atomic_set(&qp->refcount, 0);
		atomic_set(&qp->local_ops_pending, 0);
		init_waitqueue_head(&qp->wait);
		INIT_LIST_HEAD(&qp->rspwait);
		qp->state = IB_QPS_RESET;
		qp->s_wq = swq;
		qp->s_size = sqsize;
		qp->s_avail = init_attr->cap.max_send_wr;
		qp->s_max_sge = init_attr->cap.max_send_sge;
		if (init_attr->sq_sig_type == IB_SIGNAL_REQ_WR)
			qp->s_flags = RVT_S_SIGNAL_REQ_WR;

		err = alloc_qpn(rdi, &rdi->qp_dev->qpn_table,
				init_attr->qp_type,
				init_attr->port_num);
		if (err < 0) {
			ret = ERR_PTR(err);
			goto bail_rq_wq;
		}
		qp->ibqp.qp_num = err;
		qp->port_num = init_attr->port_num;
		rvt_init_qp(rdi, qp, init_attr->qp_type);
		break;

	default:
		/* Don't support raw QPs */
		return ERR_PTR(-EINVAL);
	}

	init_attr->cap.max_inline_data = 0;

	/*
	 * Return the address of the RWQ as the offset to mmap.
	 * See rvt_mmap() for details.
	 */
	if (udata && udata->outlen >= sizeof(__u64)) {
		if (!qp->r_rq.wq) {
			__u64 offset = 0;

			err = ib_copy_to_udata(udata, &offset,
					       sizeof(offset));
			if (err) {
				ret = ERR_PTR(err);
				goto bail_qpn;
			}
		} else {
			u32 s = sizeof(struct rvt_rwq) + qp->r_rq.size * sz;

<<<<<<< HEAD
			qp->ip = rvt_create_mmap_info(rdi, s,
						      ibpd->uobject->context,
=======
			qp->ip = rvt_create_mmap_info(rdi, s, udata,
>>>>>>> 407d19ab
						      qp->r_rq.wq);
			if (!qp->ip) {
				ret = ERR_PTR(-ENOMEM);
				goto bail_qpn;
			}

			err = ib_copy_to_udata(udata, &qp->ip->offset,
					       sizeof(qp->ip->offset));
			if (err) {
				ret = ERR_PTR(err);
				goto bail_ip;
			}
		}
		qp->pid = current->pid;
	}

	spin_lock(&rdi->n_qps_lock);
	if (rdi->n_qps_allocated == rdi->dparms.props.max_qp) {
		spin_unlock(&rdi->n_qps_lock);
		ret = ERR_PTR(-ENOMEM);
		goto bail_ip;
	}

	rdi->n_qps_allocated++;
	/*
	 * Maintain a busy_jiffies variable that will be added to the timeout
	 * period in mod_retry_timer and add_retry_timer. This busy jiffies
	 * is scaled by the number of rc qps created for the device to reduce
	 * the number of timeouts occurring when there is a large number of
	 * qps. busy_jiffies is incremented every rc qp scaling interval.
	 * The scaling interval is selected based on extensive performance
	 * evaluation of targeted workloads.
	 */
	if (init_attr->qp_type == IB_QPT_RC) {
		rdi->n_rc_qps++;
		rdi->busy_jiffies = rdi->n_rc_qps / RC_QP_SCALING_INTERVAL;
	}
	spin_unlock(&rdi->n_qps_lock);

	if (qp->ip) {
		spin_lock_irq(&rdi->pending_lock);
		list_add(&qp->ip->pending_mmaps, &rdi->pending_mmaps);
		spin_unlock_irq(&rdi->pending_lock);
	}

	ret = &qp->ibqp;

	/*
	 * We have our QP and its good, now keep track of what types of opcodes
	 * can be processed on this QP. We do this by keeping track of what the
	 * 3 high order bits of the opcode are.
	 */
	switch (init_attr->qp_type) {
	case IB_QPT_SMI:
	case IB_QPT_GSI:
	case IB_QPT_UD:
		qp->allowed_ops = IB_OPCODE_UD;
		break;
	case IB_QPT_RC:
		qp->allowed_ops = IB_OPCODE_RC;
		break;
	case IB_QPT_UC:
		qp->allowed_ops = IB_OPCODE_UC;
		break;
	default:
		ret = ERR_PTR(-EINVAL);
		goto bail_ip;
	}

	return ret;

bail_ip:
	if (qp->ip)
		kref_put(&qp->ip->ref, rvt_release_mmap_info);

bail_qpn:
	rvt_free_qpn(&rdi->qp_dev->qpn_table, qp->ibqp.qp_num);

bail_rq_wq:
	if (!qp->ip)
		vfree(qp->r_rq.wq);

bail_driver_priv:
	rdi->driver_f.qp_priv_free(rdi, qp);

bail_qp:
	kfree(qp->s_ack_queue);
	kfree(qp);

bail_swq:
	vfree(swq);

	return ret;
}

/**
 * rvt_error_qp - put a QP into the error state
 * @qp: the QP to put into the error state
 * @err: the receive completion error to signal if a RWQE is active
 *
 * Flushes both send and receive work queues.
 *
 * Return: true if last WQE event should be generated.
 * The QP r_lock and s_lock should be held and interrupts disabled.
 * If we are already in error state, just return.
 */
int rvt_error_qp(struct rvt_qp *qp, enum ib_wc_status err)
{
	struct ib_wc wc;
	int ret = 0;
	struct rvt_dev_info *rdi = ib_to_rvt(qp->ibqp.device);

	lockdep_assert_held(&qp->r_lock);
	lockdep_assert_held(&qp->s_lock);
	if (qp->state == IB_QPS_ERR || qp->state == IB_QPS_RESET)
		goto bail;

	qp->state = IB_QPS_ERR;

	if (qp->s_flags & (RVT_S_TIMER | RVT_S_WAIT_RNR)) {
		qp->s_flags &= ~(RVT_S_TIMER | RVT_S_WAIT_RNR);
		del_timer(&qp->s_timer);
	}

	if (qp->s_flags & RVT_S_ANY_WAIT_SEND)
		qp->s_flags &= ~RVT_S_ANY_WAIT_SEND;

	rdi->driver_f.notify_error_qp(qp);

	/* Schedule the sending tasklet to drain the send work queue. */
	if (READ_ONCE(qp->s_last) != qp->s_head)
		rdi->driver_f.schedule_send(qp);

	rvt_clear_mr_refs(qp, 0);

	memset(&wc, 0, sizeof(wc));
	wc.qp = &qp->ibqp;
	wc.opcode = IB_WC_RECV;

	if (test_and_clear_bit(RVT_R_WRID_VALID, &qp->r_aflags)) {
		wc.wr_id = qp->r_wr_id;
		wc.status = err;
		rvt_cq_enter(ibcq_to_rvtcq(qp->ibqp.recv_cq), &wc, 1);
	}
	wc.status = IB_WC_WR_FLUSH_ERR;

	if (qp->r_rq.wq) {
		struct rvt_rwq *wq;
		u32 head;
		u32 tail;

		spin_lock(&qp->r_rq.lock);

		/* sanity check pointers before trusting them */
		wq = qp->r_rq.wq;
		head = wq->head;
		if (head >= qp->r_rq.size)
			head = 0;
		tail = wq->tail;
		if (tail >= qp->r_rq.size)
			tail = 0;
		while (tail != head) {
			wc.wr_id = rvt_get_rwqe_ptr(&qp->r_rq, tail)->wr_id;
			if (++tail >= qp->r_rq.size)
				tail = 0;
			rvt_cq_enter(ibcq_to_rvtcq(qp->ibqp.recv_cq), &wc, 1);
		}
		wq->tail = tail;

		spin_unlock(&qp->r_rq.lock);
	} else if (qp->ibqp.event_handler) {
		ret = 1;
	}

bail:
	return ret;
}
EXPORT_SYMBOL(rvt_error_qp);

/*
 * Put the QP into the hash table.
 * The hash table holds a reference to the QP.
 */
static void rvt_insert_qp(struct rvt_dev_info *rdi, struct rvt_qp *qp)
{
	struct rvt_ibport *rvp = rdi->ports[qp->port_num - 1];
	unsigned long flags;

	rvt_get_qp(qp);
	spin_lock_irqsave(&rdi->qp_dev->qpt_lock, flags);

	if (qp->ibqp.qp_num <= 1) {
		rcu_assign_pointer(rvp->qp[qp->ibqp.qp_num], qp);
	} else {
		u32 n = hash_32(qp->ibqp.qp_num, rdi->qp_dev->qp_table_bits);

		qp->next = rdi->qp_dev->qp_table[n];
		rcu_assign_pointer(rdi->qp_dev->qp_table[n], qp);
		trace_rvt_qpinsert(qp, n);
	}

	spin_unlock_irqrestore(&rdi->qp_dev->qpt_lock, flags);
}

/**
 * rvt_modify_qp - modify the attributes of a queue pair
 * @ibqp: the queue pair who's attributes we're modifying
 * @attr: the new attributes
 * @attr_mask: the mask of attributes to modify
 * @udata: user data for libibverbs.so
 *
 * Return: 0 on success, otherwise returns an errno.
 */
int rvt_modify_qp(struct ib_qp *ibqp, struct ib_qp_attr *attr,
		  int attr_mask, struct ib_udata *udata)
{
	struct rvt_dev_info *rdi = ib_to_rvt(ibqp->device);
	struct rvt_qp *qp = ibqp_to_rvtqp(ibqp);
	enum ib_qp_state cur_state, new_state;
	struct ib_event ev;
	int lastwqe = 0;
	int mig = 0;
	int pmtu = 0; /* for gcc warning only */
	enum rdma_link_layer link;
	int opa_ah;

	link = rdma_port_get_link_layer(ibqp->device, qp->port_num);

	spin_lock_irq(&qp->r_lock);
	spin_lock(&qp->s_hlock);
	spin_lock(&qp->s_lock);

	cur_state = attr_mask & IB_QP_CUR_STATE ?
		attr->cur_qp_state : qp->state;
	new_state = attr_mask & IB_QP_STATE ? attr->qp_state : cur_state;
	opa_ah = rdma_cap_opa_ah(ibqp->device, qp->port_num);

	if (!ib_modify_qp_is_ok(cur_state, new_state, ibqp->qp_type,
				attr_mask, link))
		goto inval;

	if (rdi->driver_f.check_modify_qp &&
	    rdi->driver_f.check_modify_qp(qp, attr, attr_mask, udata))
		goto inval;

	if (attr_mask & IB_QP_AV) {
		if (opa_ah) {
			if (rdma_ah_get_dlid(&attr->ah_attr) >=
				opa_get_mcast_base(OPA_MCAST_NR))
				goto inval;
		} else {
			if (rdma_ah_get_dlid(&attr->ah_attr) >=
				be16_to_cpu(IB_MULTICAST_LID_BASE))
				goto inval;
		}

		if (rvt_check_ah(qp->ibqp.device, &attr->ah_attr))
			goto inval;
	}

	if (attr_mask & IB_QP_ALT_PATH) {
		if (opa_ah) {
			if (rdma_ah_get_dlid(&attr->alt_ah_attr) >=
				opa_get_mcast_base(OPA_MCAST_NR))
				goto inval;
		} else {
			if (rdma_ah_get_dlid(&attr->alt_ah_attr) >=
				be16_to_cpu(IB_MULTICAST_LID_BASE))
				goto inval;
		}

		if (rvt_check_ah(qp->ibqp.device, &attr->alt_ah_attr))
			goto inval;
		if (attr->alt_pkey_index >= rvt_get_npkeys(rdi))
			goto inval;
	}

	if (attr_mask & IB_QP_PKEY_INDEX)
		if (attr->pkey_index >= rvt_get_npkeys(rdi))
			goto inval;

	if (attr_mask & IB_QP_MIN_RNR_TIMER)
		if (attr->min_rnr_timer > 31)
			goto inval;

	if (attr_mask & IB_QP_PORT)
		if (qp->ibqp.qp_type == IB_QPT_SMI ||
		    qp->ibqp.qp_type == IB_QPT_GSI ||
		    attr->port_num == 0 ||
		    attr->port_num > ibqp->device->phys_port_cnt)
			goto inval;

	if (attr_mask & IB_QP_DEST_QPN)
		if (attr->dest_qp_num > RVT_QPN_MASK)
			goto inval;

	if (attr_mask & IB_QP_RETRY_CNT)
		if (attr->retry_cnt > 7)
			goto inval;

	if (attr_mask & IB_QP_RNR_RETRY)
		if (attr->rnr_retry > 7)
			goto inval;

	/*
	 * Don't allow invalid path_mtu values.  OK to set greater
	 * than the active mtu (or even the max_cap, if we have tuned
	 * that to a small mtu.  We'll set qp->path_mtu
	 * to the lesser of requested attribute mtu and active,
	 * for packetizing messages.
	 * Note that the QP port has to be set in INIT and MTU in RTR.
	 */
	if (attr_mask & IB_QP_PATH_MTU) {
		pmtu = rdi->driver_f.get_pmtu_from_attr(rdi, qp, attr);
		if (pmtu < 0)
			goto inval;
	}

	if (attr_mask & IB_QP_PATH_MIG_STATE) {
		if (attr->path_mig_state == IB_MIG_REARM) {
			if (qp->s_mig_state == IB_MIG_ARMED)
				goto inval;
			if (new_state != IB_QPS_RTS)
				goto inval;
		} else if (attr->path_mig_state == IB_MIG_MIGRATED) {
			if (qp->s_mig_state == IB_MIG_REARM)
				goto inval;
			if (new_state != IB_QPS_RTS && new_state != IB_QPS_SQD)
				goto inval;
			if (qp->s_mig_state == IB_MIG_ARMED)
				mig = 1;
		} else {
			goto inval;
		}
	}

	if (attr_mask & IB_QP_MAX_DEST_RD_ATOMIC)
		if (attr->max_dest_rd_atomic > rdi->dparms.max_rdma_atomic)
			goto inval;

	switch (new_state) {
	case IB_QPS_RESET:
		if (qp->state != IB_QPS_RESET)
			rvt_reset_qp(rdi, qp, ibqp->qp_type);
		break;

	case IB_QPS_RTR:
		/* Allow event to re-trigger if QP set to RTR more than once */
		qp->r_flags &= ~RVT_R_COMM_EST;
		qp->state = new_state;
		break;

	case IB_QPS_SQD:
		qp->s_draining = qp->s_last != qp->s_cur;
		qp->state = new_state;
		break;

	case IB_QPS_SQE:
		if (qp->ibqp.qp_type == IB_QPT_RC)
			goto inval;
		qp->state = new_state;
		break;

	case IB_QPS_ERR:
		lastwqe = rvt_error_qp(qp, IB_WC_WR_FLUSH_ERR);
		break;

	default:
		qp->state = new_state;
		break;
	}

	if (attr_mask & IB_QP_PKEY_INDEX)
		qp->s_pkey_index = attr->pkey_index;

	if (attr_mask & IB_QP_PORT)
		qp->port_num = attr->port_num;

	if (attr_mask & IB_QP_DEST_QPN)
		qp->remote_qpn = attr->dest_qp_num;

	if (attr_mask & IB_QP_SQ_PSN) {
		qp->s_next_psn = attr->sq_psn & rdi->dparms.psn_modify_mask;
		qp->s_psn = qp->s_next_psn;
		qp->s_sending_psn = qp->s_next_psn;
		qp->s_last_psn = qp->s_next_psn - 1;
		qp->s_sending_hpsn = qp->s_last_psn;
	}

	if (attr_mask & IB_QP_RQ_PSN)
		qp->r_psn = attr->rq_psn & rdi->dparms.psn_modify_mask;

	if (attr_mask & IB_QP_ACCESS_FLAGS)
		qp->qp_access_flags = attr->qp_access_flags;

	if (attr_mask & IB_QP_AV) {
		rdma_replace_ah_attr(&qp->remote_ah_attr, &attr->ah_attr);
		qp->s_srate = rdma_ah_get_static_rate(&attr->ah_attr);
		qp->srate_mbps = ib_rate_to_mbps(qp->s_srate);
	}

	if (attr_mask & IB_QP_ALT_PATH) {
		rdma_replace_ah_attr(&qp->alt_ah_attr, &attr->alt_ah_attr);
		qp->s_alt_pkey_index = attr->alt_pkey_index;
	}

	if (attr_mask & IB_QP_PATH_MIG_STATE) {
		qp->s_mig_state = attr->path_mig_state;
		if (mig) {
			qp->remote_ah_attr = qp->alt_ah_attr;
			qp->port_num = rdma_ah_get_port_num(&qp->alt_ah_attr);
			qp->s_pkey_index = qp->s_alt_pkey_index;
		}
	}

	if (attr_mask & IB_QP_PATH_MTU) {
		qp->pmtu = rdi->driver_f.mtu_from_qp(rdi, qp, pmtu);
		qp->log_pmtu = ilog2(qp->pmtu);
	}

	if (attr_mask & IB_QP_RETRY_CNT) {
		qp->s_retry_cnt = attr->retry_cnt;
		qp->s_retry = attr->retry_cnt;
	}

	if (attr_mask & IB_QP_RNR_RETRY) {
		qp->s_rnr_retry_cnt = attr->rnr_retry;
		qp->s_rnr_retry = attr->rnr_retry;
	}

	if (attr_mask & IB_QP_MIN_RNR_TIMER)
		qp->r_min_rnr_timer = attr->min_rnr_timer;

	if (attr_mask & IB_QP_TIMEOUT) {
		qp->timeout = attr->timeout;
		qp->timeout_jiffies = rvt_timeout_to_jiffies(qp->timeout);
	}

	if (attr_mask & IB_QP_QKEY)
		qp->qkey = attr->qkey;

	if (attr_mask & IB_QP_MAX_DEST_RD_ATOMIC)
		qp->r_max_rd_atomic = attr->max_dest_rd_atomic;

	if (attr_mask & IB_QP_MAX_QP_RD_ATOMIC)
		qp->s_max_rd_atomic = attr->max_rd_atomic;

	if (rdi->driver_f.modify_qp)
		rdi->driver_f.modify_qp(qp, attr, attr_mask, udata);

	spin_unlock(&qp->s_lock);
	spin_unlock(&qp->s_hlock);
	spin_unlock_irq(&qp->r_lock);

	if (cur_state == IB_QPS_RESET && new_state == IB_QPS_INIT)
		rvt_insert_qp(rdi, qp);

	if (lastwqe) {
		ev.device = qp->ibqp.device;
		ev.element.qp = &qp->ibqp;
		ev.event = IB_EVENT_QP_LAST_WQE_REACHED;
		qp->ibqp.event_handler(&ev, qp->ibqp.qp_context);
	}
	if (mig) {
		ev.device = qp->ibqp.device;
		ev.element.qp = &qp->ibqp;
		ev.event = IB_EVENT_PATH_MIG;
		qp->ibqp.event_handler(&ev, qp->ibqp.qp_context);
	}
	return 0;

inval:
	spin_unlock(&qp->s_lock);
	spin_unlock(&qp->s_hlock);
	spin_unlock_irq(&qp->r_lock);
	return -EINVAL;
}

/**
 * rvt_destroy_qp - destroy a queue pair
 * @ibqp: the queue pair to destroy
 *
 * Note that this can be called while the QP is actively sending or
 * receiving!
 *
 * Return: 0 on success.
 */
int rvt_destroy_qp(struct ib_qp *ibqp, struct ib_udata *udata)
{
	struct rvt_qp *qp = ibqp_to_rvtqp(ibqp);
	struct rvt_dev_info *rdi = ib_to_rvt(ibqp->device);

	spin_lock_irq(&qp->r_lock);
	spin_lock(&qp->s_hlock);
	spin_lock(&qp->s_lock);
	rvt_reset_qp(rdi, qp, ibqp->qp_type);
	spin_unlock(&qp->s_lock);
	spin_unlock(&qp->s_hlock);
	spin_unlock_irq(&qp->r_lock);

	wait_event(qp->wait, !atomic_read(&qp->refcount));
	/* qpn is now available for use again */
	rvt_free_qpn(&rdi->qp_dev->qpn_table, qp->ibqp.qp_num);

	spin_lock(&rdi->n_qps_lock);
	rdi->n_qps_allocated--;
	if (qp->ibqp.qp_type == IB_QPT_RC) {
		rdi->n_rc_qps--;
		rdi->busy_jiffies = rdi->n_rc_qps / RC_QP_SCALING_INTERVAL;
	}
	spin_unlock(&rdi->n_qps_lock);

	if (qp->ip)
		kref_put(&qp->ip->ref, rvt_release_mmap_info);
	else
		vfree(qp->r_rq.wq);
	vfree(qp->s_wq);
	rdi->driver_f.qp_priv_free(rdi, qp);
	kfree(qp->s_ack_queue);
	rdma_destroy_ah_attr(&qp->remote_ah_attr);
	rdma_destroy_ah_attr(&qp->alt_ah_attr);
	kfree(qp);
	return 0;
}

/**
 * rvt_query_qp - query an ipbq
 * @ibqp: IB qp to query
 * @attr: attr struct to fill in
 * @attr_mask: attr mask ignored
 * @init_attr: struct to fill in
 *
 * Return: always 0
 */
int rvt_query_qp(struct ib_qp *ibqp, struct ib_qp_attr *attr,
		 int attr_mask, struct ib_qp_init_attr *init_attr)
{
	struct rvt_qp *qp = ibqp_to_rvtqp(ibqp);
	struct rvt_dev_info *rdi = ib_to_rvt(ibqp->device);

	attr->qp_state = qp->state;
	attr->cur_qp_state = attr->qp_state;
	attr->path_mtu = rdi->driver_f.mtu_to_path_mtu(qp->pmtu);
	attr->path_mig_state = qp->s_mig_state;
	attr->qkey = qp->qkey;
	attr->rq_psn = qp->r_psn & rdi->dparms.psn_mask;
	attr->sq_psn = qp->s_next_psn & rdi->dparms.psn_mask;
	attr->dest_qp_num = qp->remote_qpn;
	attr->qp_access_flags = qp->qp_access_flags;
	attr->cap.max_send_wr = qp->s_size - 1 -
		rdi->dparms.reserved_operations;
	attr->cap.max_recv_wr = qp->ibqp.srq ? 0 : qp->r_rq.size - 1;
	attr->cap.max_send_sge = qp->s_max_sge;
	attr->cap.max_recv_sge = qp->r_rq.max_sge;
	attr->cap.max_inline_data = 0;
	attr->ah_attr = qp->remote_ah_attr;
	attr->alt_ah_attr = qp->alt_ah_attr;
	attr->pkey_index = qp->s_pkey_index;
	attr->alt_pkey_index = qp->s_alt_pkey_index;
	attr->en_sqd_async_notify = 0;
	attr->sq_draining = qp->s_draining;
	attr->max_rd_atomic = qp->s_max_rd_atomic;
	attr->max_dest_rd_atomic = qp->r_max_rd_atomic;
	attr->min_rnr_timer = qp->r_min_rnr_timer;
	attr->port_num = qp->port_num;
	attr->timeout = qp->timeout;
	attr->retry_cnt = qp->s_retry_cnt;
	attr->rnr_retry = qp->s_rnr_retry_cnt;
	attr->alt_port_num =
		rdma_ah_get_port_num(&qp->alt_ah_attr);
	attr->alt_timeout = qp->alt_timeout;

	init_attr->event_handler = qp->ibqp.event_handler;
	init_attr->qp_context = qp->ibqp.qp_context;
	init_attr->send_cq = qp->ibqp.send_cq;
	init_attr->recv_cq = qp->ibqp.recv_cq;
	init_attr->srq = qp->ibqp.srq;
	init_attr->cap = attr->cap;
	if (qp->s_flags & RVT_S_SIGNAL_REQ_WR)
		init_attr->sq_sig_type = IB_SIGNAL_REQ_WR;
	else
		init_attr->sq_sig_type = IB_SIGNAL_ALL_WR;
	init_attr->qp_type = qp->ibqp.qp_type;
	init_attr->port_num = qp->port_num;
	return 0;
}

/**
 * rvt_post_receive - post a receive on a QP
 * @ibqp: the QP to post the receive on
 * @wr: the WR to post
 * @bad_wr: the first bad WR is put here
 *
 * This may be called from interrupt context.
 *
 * Return: 0 on success otherwise errno
 */
int rvt_post_recv(struct ib_qp *ibqp, const struct ib_recv_wr *wr,
		  const struct ib_recv_wr **bad_wr)
{
	struct rvt_qp *qp = ibqp_to_rvtqp(ibqp);
	struct rvt_rwq *wq = qp->r_rq.wq;
	unsigned long flags;
	int qp_err_flush = (ib_rvt_state_ops[qp->state] & RVT_FLUSH_RECV) &&
				!qp->ibqp.srq;

	/* Check that state is OK to post receive. */
	if (!(ib_rvt_state_ops[qp->state] & RVT_POST_RECV_OK) || !wq) {
		*bad_wr = wr;
		return -EINVAL;
	}

	for (; wr; wr = wr->next) {
		struct rvt_rwqe *wqe;
		u32 next;
		int i;

		if ((unsigned)wr->num_sge > qp->r_rq.max_sge) {
			*bad_wr = wr;
			return -EINVAL;
		}

		spin_lock_irqsave(&qp->r_rq.lock, flags);
		next = wq->head + 1;
		if (next >= qp->r_rq.size)
			next = 0;
		if (next == wq->tail) {
			spin_unlock_irqrestore(&qp->r_rq.lock, flags);
			*bad_wr = wr;
			return -ENOMEM;
		}
		if (unlikely(qp_err_flush)) {
			struct ib_wc wc;

			memset(&wc, 0, sizeof(wc));
			wc.qp = &qp->ibqp;
			wc.opcode = IB_WC_RECV;
			wc.wr_id = wr->wr_id;
			wc.status = IB_WC_WR_FLUSH_ERR;
			rvt_cq_enter(ibcq_to_rvtcq(qp->ibqp.recv_cq), &wc, 1);
		} else {
			wqe = rvt_get_rwqe_ptr(&qp->r_rq, wq->head);
			wqe->wr_id = wr->wr_id;
			wqe->num_sge = wr->num_sge;
			for (i = 0; i < wr->num_sge; i++)
				wqe->sg_list[i] = wr->sg_list[i];
			/*
			 * Make sure queue entry is written
			 * before the head index.
			 */
			smp_wmb();
			wq->head = next;
		}
		spin_unlock_irqrestore(&qp->r_rq.lock, flags);
	}
	return 0;
}

/**
 * rvt_qp_valid_operation - validate post send wr request
 * @qp - the qp
 * @post-parms - the post send table for the driver
 * @wr - the work request
 *
 * The routine validates the operation based on the
 * validation table an returns the length of the operation
 * which can extend beyond the ib_send_bw.  Operation
 * dependent flags key atomic operation validation.
 *
 * There is an exception for UD qps that validates the pd and
 * overrides the length to include the additional UD specific
 * length.
 *
 * Returns a negative error or the length of the work request
 * for building the swqe.
 */
static inline int rvt_qp_valid_operation(
	struct rvt_qp *qp,
	const struct rvt_operation_params *post_parms,
	const struct ib_send_wr *wr)
{
	int len;

	if (wr->opcode >= RVT_OPERATION_MAX || !post_parms[wr->opcode].length)
		return -EINVAL;
	if (!(post_parms[wr->opcode].qpt_support & BIT(qp->ibqp.qp_type)))
		return -EINVAL;
	if ((post_parms[wr->opcode].flags & RVT_OPERATION_PRIV) &&
	    ibpd_to_rvtpd(qp->ibqp.pd)->user)
		return -EINVAL;
	if (post_parms[wr->opcode].flags & RVT_OPERATION_ATOMIC_SGE &&
	    (wr->num_sge == 0 ||
	     wr->sg_list[0].length < sizeof(u64) ||
	     wr->sg_list[0].addr & (sizeof(u64) - 1)))
		return -EINVAL;
	if (post_parms[wr->opcode].flags & RVT_OPERATION_ATOMIC &&
	    !qp->s_max_rd_atomic)
		return -EINVAL;
	len = post_parms[wr->opcode].length;
	/* UD specific */
	if (qp->ibqp.qp_type != IB_QPT_UC &&
	    qp->ibqp.qp_type != IB_QPT_RC) {
		if (qp->ibqp.pd != ud_wr(wr)->ah->pd)
			return -EINVAL;
		len = sizeof(struct ib_ud_wr);
	}
	return len;
}

/**
 * rvt_qp_is_avail - determine queue capacity
 * @qp: the qp
 * @rdi: the rdmavt device
 * @reserved_op: is reserved operation
 *
 * This assumes the s_hlock is held but the s_last
 * qp variable is uncontrolled.
 *
 * For non reserved operations, the qp->s_avail
 * may be changed.
 *
 * The return value is zero or a -ENOMEM.
 */
static inline int rvt_qp_is_avail(
	struct rvt_qp *qp,
	struct rvt_dev_info *rdi,
	bool reserved_op)
{
	u32 slast;
	u32 avail;
	u32 reserved_used;

	/* see rvt_qp_wqe_unreserve() */
	smp_mb__before_atomic();
	reserved_used = atomic_read(&qp->s_reserved_used);
	if (unlikely(reserved_op)) {
		/* see rvt_qp_wqe_unreserve() */
		smp_mb__before_atomic();
		if (reserved_used >= rdi->dparms.reserved_operations)
			return -ENOMEM;
		return 0;
	}
	/* non-reserved operations */
	if (likely(qp->s_avail))
		return 0;
	slast = READ_ONCE(qp->s_last);
	if (qp->s_head >= slast)
		avail = qp->s_size - (qp->s_head - slast);
	else
		avail = slast - qp->s_head;

	/* see rvt_qp_wqe_unreserve() */
	smp_mb__before_atomic();
	reserved_used = atomic_read(&qp->s_reserved_used);
	avail =  avail - 1 -
		(rdi->dparms.reserved_operations - reserved_used);
	/* insure we don't assign a negative s_avail */
	if ((s32)avail <= 0)
		return -ENOMEM;
	qp->s_avail = avail;
	if (WARN_ON(qp->s_avail >
		    (qp->s_size - 1 - rdi->dparms.reserved_operations)))
		rvt_pr_err(rdi,
			   "More avail entries than QP RB size.\nQP: %u, size: %u, avail: %u\nhead: %u, tail: %u, cur: %u, acked: %u, last: %u",
			   qp->ibqp.qp_num, qp->s_size, qp->s_avail,
			   qp->s_head, qp->s_tail, qp->s_cur,
			   qp->s_acked, qp->s_last);
	return 0;
}

/**
 * rvt_post_one_wr - post one RC, UC, or UD send work request
 * @qp: the QP to post on
 * @wr: the work request to send
 */
static int rvt_post_one_wr(struct rvt_qp *qp,
			   const struct ib_send_wr *wr,
			   int *call_send)
{
	struct rvt_swqe *wqe;
	u32 next;
	int i;
	int j;
	int acc;
	struct rvt_lkey_table *rkt;
	struct rvt_pd *pd;
	struct rvt_dev_info *rdi = ib_to_rvt(qp->ibqp.device);
	u8 log_pmtu;
	int ret;
	size_t cplen;
	bool reserved_op;
	int local_ops_delayed = 0;

	BUILD_BUG_ON(IB_QPT_MAX >= (sizeof(u32) * BITS_PER_BYTE));

	/* IB spec says that num_sge == 0 is OK. */
	if (unlikely(wr->num_sge > qp->s_max_sge))
		return -EINVAL;

	ret = rvt_qp_valid_operation(qp, rdi->post_parms, wr);
	if (ret < 0)
		return ret;
	cplen = ret;

	/*
	 * Local operations include fast register and local invalidate.
	 * Fast register needs to be processed immediately because the
	 * registered lkey may be used by following work requests and the
	 * lkey needs to be valid at the time those requests are posted.
	 * Local invalidate can be processed immediately if fencing is
	 * not required and no previous local invalidate ops are pending.
	 * Signaled local operations that have been processed immediately
	 * need to have requests with "completion only" flags set posted
	 * to the send queue in order to generate completions.
	 */
	if ((rdi->post_parms[wr->opcode].flags & RVT_OPERATION_LOCAL)) {
		switch (wr->opcode) {
		case IB_WR_REG_MR:
			ret = rvt_fast_reg_mr(qp,
					      reg_wr(wr)->mr,
					      reg_wr(wr)->key,
					      reg_wr(wr)->access);
			if (ret || !(wr->send_flags & IB_SEND_SIGNALED))
				return ret;
			break;
		case IB_WR_LOCAL_INV:
			if ((wr->send_flags & IB_SEND_FENCE) ||
			    atomic_read(&qp->local_ops_pending)) {
				local_ops_delayed = 1;
			} else {
				ret = rvt_invalidate_rkey(
					qp, wr->ex.invalidate_rkey);
				if (ret || !(wr->send_flags & IB_SEND_SIGNALED))
					return ret;
			}
			break;
		default:
			return -EINVAL;
		}
	}

	reserved_op = rdi->post_parms[wr->opcode].flags &
			RVT_OPERATION_USE_RESERVE;
	/* check for avail */
	ret = rvt_qp_is_avail(qp, rdi, reserved_op);
	if (ret)
		return ret;
	next = qp->s_head + 1;
	if (next >= qp->s_size)
		next = 0;

	rkt = &rdi->lkey_table;
	pd = ibpd_to_rvtpd(qp->ibqp.pd);
	wqe = rvt_get_swqe_ptr(qp, qp->s_head);

	/* cplen has length from above */
	memcpy(&wqe->wr, wr, cplen);

	wqe->length = 0;
	j = 0;
	if (wr->num_sge) {
		struct rvt_sge *last_sge = NULL;

		acc = wr->opcode >= IB_WR_RDMA_READ ?
			IB_ACCESS_LOCAL_WRITE : 0;
		for (i = 0; i < wr->num_sge; i++) {
			u32 length = wr->sg_list[i].length;

			if (length == 0)
				continue;
			ret = rvt_lkey_ok(rkt, pd, &wqe->sg_list[j], last_sge,
					  &wr->sg_list[i], acc);
			if (unlikely(ret < 0))
				goto bail_inval_free;
			wqe->length += length;
			if (ret)
				last_sge = &wqe->sg_list[j];
			j += ret;
		}
		wqe->wr.num_sge = j;
	}

	/* general part of wqe valid - allow for driver checks */
	if (rdi->driver_f.check_send_wqe) {
		ret = rdi->driver_f.check_send_wqe(qp, wqe);
		if (ret < 0)
			goto bail_inval_free;
		if (ret)
			*call_send = ret;
	}

	log_pmtu = qp->log_pmtu;
	if (qp->allowed_ops == IB_OPCODE_UD) {
		struct rvt_ah *ah = ibah_to_rvtah(wqe->ud_wr.ah);

		log_pmtu = ah->log_pmtu;
		atomic_inc(&ibah_to_rvtah(ud_wr(wr)->ah)->refcount);
	}

	if (rdi->post_parms[wr->opcode].flags & RVT_OPERATION_LOCAL) {
		if (local_ops_delayed)
			atomic_inc(&qp->local_ops_pending);
		else
			wqe->wr.send_flags |= RVT_SEND_COMPLETION_ONLY;
		wqe->ssn = 0;
		wqe->psn = 0;
		wqe->lpsn = 0;
	} else {
		wqe->ssn = qp->s_ssn++;
		wqe->psn = qp->s_next_psn;
		wqe->lpsn = wqe->psn +
				(wqe->length ?
					((wqe->length - 1) >> log_pmtu) :
					0);
		qp->s_next_psn = wqe->lpsn + 1;
	}
	if (unlikely(reserved_op)) {
		wqe->wr.send_flags |= RVT_SEND_RESERVE_USED;
		rvt_qp_wqe_reserve(qp, wqe);
	} else {
		wqe->wr.send_flags &= ~RVT_SEND_RESERVE_USED;
		qp->s_avail--;
	}
	trace_rvt_post_one_wr(qp, wqe, wr->num_sge);
	smp_wmb(); /* see request builders */
	qp->s_head = next;

	return 0;

<<<<<<< HEAD
=======
bail_inval_free_ref:
	if (qp->allowed_ops == IB_OPCODE_UD)
		atomic_dec(&ibah_to_rvtah(ud_wr(wr)->ah)->refcount);
>>>>>>> 407d19ab
bail_inval_free:
	/* release mr holds */
	while (j) {
		struct rvt_sge *sge = &wqe->sg_list[--j];

		rvt_put_mr(sge->mr);
	}
	return ret;
}

/**
 * rvt_post_send - post a send on a QP
 * @ibqp: the QP to post the send on
 * @wr: the list of work requests to post
 * @bad_wr: the first bad WR is put here
 *
 * This may be called from interrupt context.
 *
 * Return: 0 on success else errno
 */
int rvt_post_send(struct ib_qp *ibqp, const struct ib_send_wr *wr,
		  const struct ib_send_wr **bad_wr)
{
	struct rvt_qp *qp = ibqp_to_rvtqp(ibqp);
	struct rvt_dev_info *rdi = ib_to_rvt(ibqp->device);
	unsigned long flags = 0;
	int call_send;
	unsigned nreq = 0;
	int err = 0;

	spin_lock_irqsave(&qp->s_hlock, flags);

	/*
	 * Ensure QP state is such that we can send. If not bail out early,
	 * there is no need to do this every time we post a send.
	 */
	if (unlikely(!(ib_rvt_state_ops[qp->state] & RVT_POST_SEND_OK))) {
		spin_unlock_irqrestore(&qp->s_hlock, flags);
		return -EINVAL;
	}

	/*
	 * If the send queue is empty, and we only have a single WR then just go
	 * ahead and kick the send engine into gear. Otherwise we will always
	 * just schedule the send to happen later.
	 */
	call_send = qp->s_head == READ_ONCE(qp->s_last) && !wr->next;

	for (; wr; wr = wr->next) {
		err = rvt_post_one_wr(qp, wr, &call_send);
		if (unlikely(err)) {
			*bad_wr = wr;
			goto bail;
		}
		nreq++;
	}
bail:
	spin_unlock_irqrestore(&qp->s_hlock, flags);
	if (nreq) {
		if (call_send)
			rdi->driver_f.do_send(qp);
		else
			rdi->driver_f.schedule_send_no_lock(qp);
	}
	return err;
}

/**
 * rvt_post_srq_receive - post a receive on a shared receive queue
 * @ibsrq: the SRQ to post the receive on
 * @wr: the list of work requests to post
 * @bad_wr: A pointer to the first WR to cause a problem is put here
 *
 * This may be called from interrupt context.
 *
 * Return: 0 on success else errno
 */
int rvt_post_srq_recv(struct ib_srq *ibsrq, const struct ib_recv_wr *wr,
		      const struct ib_recv_wr **bad_wr)
{
	struct rvt_srq *srq = ibsrq_to_rvtsrq(ibsrq);
	struct rvt_rwq *wq;
	unsigned long flags;

	for (; wr; wr = wr->next) {
		struct rvt_rwqe *wqe;
		u32 next;
		int i;

		if ((unsigned)wr->num_sge > srq->rq.max_sge) {
			*bad_wr = wr;
			return -EINVAL;
		}

		spin_lock_irqsave(&srq->rq.lock, flags);
		wq = srq->rq.wq;
		next = wq->head + 1;
		if (next >= srq->rq.size)
			next = 0;
		if (next == wq->tail) {
			spin_unlock_irqrestore(&srq->rq.lock, flags);
			*bad_wr = wr;
			return -ENOMEM;
		}

		wqe = rvt_get_rwqe_ptr(&srq->rq, wq->head);
		wqe->wr_id = wr->wr_id;
		wqe->num_sge = wr->num_sge;
		for (i = 0; i < wr->num_sge; i++)
			wqe->sg_list[i] = wr->sg_list[i];
		/* Make sure queue entry is written before the head index. */
		smp_wmb();
		wq->head = next;
		spin_unlock_irqrestore(&srq->rq.lock, flags);
	}
	return 0;
}

/*
 * Validate a RWQE and fill in the SGE state.
 * Return 1 if OK.
 */
static int init_sge(struct rvt_qp *qp, struct rvt_rwqe *wqe)
{
	int i, j, ret;
	struct ib_wc wc;
	struct rvt_lkey_table *rkt;
	struct rvt_pd *pd;
	struct rvt_sge_state *ss;
	struct rvt_dev_info *rdi = ib_to_rvt(qp->ibqp.device);

	rkt = &rdi->lkey_table;
	pd = ibpd_to_rvtpd(qp->ibqp.srq ? qp->ibqp.srq->pd : qp->ibqp.pd);
	ss = &qp->r_sge;
	ss->sg_list = qp->r_sg_list;
	qp->r_len = 0;
	for (i = j = 0; i < wqe->num_sge; i++) {
		if (wqe->sg_list[i].length == 0)
			continue;
		/* Check LKEY */
		ret = rvt_lkey_ok(rkt, pd, j ? &ss->sg_list[j - 1] : &ss->sge,
				  NULL, &wqe->sg_list[i],
				  IB_ACCESS_LOCAL_WRITE);
		if (unlikely(ret <= 0))
			goto bad_lkey;
		qp->r_len += wqe->sg_list[i].length;
		j++;
	}
	ss->num_sge = j;
	ss->total_len = qp->r_len;
	return 1;

bad_lkey:
	while (j) {
		struct rvt_sge *sge = --j ? &ss->sg_list[j - 1] : &ss->sge;

		rvt_put_mr(sge->mr);
	}
	ss->num_sge = 0;
	memset(&wc, 0, sizeof(wc));
	wc.wr_id = wqe->wr_id;
	wc.status = IB_WC_LOC_PROT_ERR;
	wc.opcode = IB_WC_RECV;
	wc.qp = &qp->ibqp;
	/* Signal solicited completion event. */
	rvt_cq_enter(ibcq_to_rvtcq(qp->ibqp.recv_cq), &wc, 1);
	return 0;
}

/**
 * rvt_get_rwqe - copy the next RWQE into the QP's RWQE
 * @qp: the QP
 * @wr_id_only: update qp->r_wr_id only, not qp->r_sge
 *
 * Return -1 if there is a local error, 0 if no RWQE is available,
 * otherwise return 1.
 *
 * Can be called from interrupt level.
 */
int rvt_get_rwqe(struct rvt_qp *qp, bool wr_id_only)
{
	unsigned long flags;
	struct rvt_rq *rq;
	struct rvt_rwq *wq;
	struct rvt_srq *srq;
	struct rvt_rwqe *wqe;
	void (*handler)(struct ib_event *, void *);
	u32 tail;
	int ret;

	if (qp->ibqp.srq) {
		srq = ibsrq_to_rvtsrq(qp->ibqp.srq);
		handler = srq->ibsrq.event_handler;
		rq = &srq->rq;
	} else {
		srq = NULL;
		handler = NULL;
		rq = &qp->r_rq;
	}

	spin_lock_irqsave(&rq->lock, flags);
	if (!(ib_rvt_state_ops[qp->state] & RVT_PROCESS_RECV_OK)) {
		ret = 0;
		goto unlock;
	}

	wq = rq->wq;
	tail = wq->tail;
	/* Validate tail before using it since it is user writable. */
	if (tail >= rq->size)
		tail = 0;
	if (unlikely(tail == wq->head)) {
		ret = 0;
		goto unlock;
	}
	/* Make sure entry is read after head index is read. */
	smp_rmb();
	wqe = rvt_get_rwqe_ptr(rq, tail);
	/*
	 * Even though we update the tail index in memory, the verbs
	 * consumer is not supposed to post more entries until a
	 * completion is generated.
	 */
	if (++tail >= rq->size)
		tail = 0;
	wq->tail = tail;
	if (!wr_id_only && !init_sge(qp, wqe)) {
		ret = -1;
		goto unlock;
	}
	qp->r_wr_id = wqe->wr_id;

	ret = 1;
	set_bit(RVT_R_WRID_VALID, &qp->r_aflags);
	if (handler) {
		u32 n;

		/*
		 * Validate head pointer value and compute
		 * the number of remaining WQEs.
		 */
		n = wq->head;
		if (n >= rq->size)
			n = 0;
		if (n < tail)
			n += rq->size - tail;
		else
			n -= tail;
		if (n < srq->limit) {
			struct ib_event ev;

			srq->limit = 0;
			spin_unlock_irqrestore(&rq->lock, flags);
			ev.device = qp->ibqp.device;
			ev.element.srq = qp->ibqp.srq;
			ev.event = IB_EVENT_SRQ_LIMIT_REACHED;
			handler(&ev, srq->ibsrq.srq_context);
			goto bail;
		}
	}
unlock:
	spin_unlock_irqrestore(&rq->lock, flags);
bail:
	return ret;
}
EXPORT_SYMBOL(rvt_get_rwqe);

/**
 * qp_comm_est - handle trap with QP established
 * @qp: the QP
 */
void rvt_comm_est(struct rvt_qp *qp)
{
	qp->r_flags |= RVT_R_COMM_EST;
	if (qp->ibqp.event_handler) {
		struct ib_event ev;

		ev.device = qp->ibqp.device;
		ev.element.qp = &qp->ibqp;
		ev.event = IB_EVENT_COMM_EST;
		qp->ibqp.event_handler(&ev, qp->ibqp.qp_context);
	}
}
EXPORT_SYMBOL(rvt_comm_est);

void rvt_rc_error(struct rvt_qp *qp, enum ib_wc_status err)
{
	unsigned long flags;
	int lastwqe;

	spin_lock_irqsave(&qp->s_lock, flags);
	lastwqe = rvt_error_qp(qp, err);
	spin_unlock_irqrestore(&qp->s_lock, flags);

	if (lastwqe) {
		struct ib_event ev;

		ev.device = qp->ibqp.device;
		ev.element.qp = &qp->ibqp;
		ev.event = IB_EVENT_QP_LAST_WQE_REACHED;
		qp->ibqp.event_handler(&ev, qp->ibqp.qp_context);
	}
}
EXPORT_SYMBOL(rvt_rc_error);

/*
 *  rvt_rnr_tbl_to_usec - return index into ib_rvt_rnr_table
 *  @index - the index
 *  return usec from an index into ib_rvt_rnr_table
 */
unsigned long rvt_rnr_tbl_to_usec(u32 index)
{
	return ib_rvt_rnr_table[(index & IB_AETH_CREDIT_MASK)];
}
EXPORT_SYMBOL(rvt_rnr_tbl_to_usec);

static inline unsigned long rvt_aeth_to_usec(u32 aeth)
{
	return ib_rvt_rnr_table[(aeth >> IB_AETH_CREDIT_SHIFT) &
				  IB_AETH_CREDIT_MASK];
}

/*
 *  rvt_add_retry_timer - add/start a retry timer
 *  @qp - the QP
 *  add a retry timer on the QP
 */
void rvt_add_retry_timer(struct rvt_qp *qp)
{
	struct ib_qp *ibqp = &qp->ibqp;
	struct rvt_dev_info *rdi = ib_to_rvt(ibqp->device);

	lockdep_assert_held(&qp->s_lock);
	qp->s_flags |= RVT_S_TIMER;
       /* 4.096 usec. * (1 << qp->timeout) */
	qp->s_timer.expires = jiffies + qp->timeout_jiffies +
			     rdi->busy_jiffies;
	add_timer(&qp->s_timer);
}
EXPORT_SYMBOL(rvt_add_retry_timer);

/**
 * rvt_add_rnr_timer - add/start an rnr timer
 * @qp - the QP
 * @aeth - aeth of RNR timeout, simulated aeth for loopback
 * add an rnr timer on the QP
 */
void rvt_add_rnr_timer(struct rvt_qp *qp, u32 aeth)
{
	u32 to;

	lockdep_assert_held(&qp->s_lock);
	qp->s_flags |= RVT_S_WAIT_RNR;
	to = rvt_aeth_to_usec(aeth);
	trace_rvt_rnrnak_add(qp, to);
	hrtimer_start(&qp->s_rnr_timer,
		      ns_to_ktime(1000 * to), HRTIMER_MODE_REL_PINNED);
}
EXPORT_SYMBOL(rvt_add_rnr_timer);

/**
 * rvt_stop_rc_timers - stop all timers
 * @qp - the QP
 * stop any pending timers
 */
void rvt_stop_rc_timers(struct rvt_qp *qp)
{
	lockdep_assert_held(&qp->s_lock);
	/* Remove QP from all timers */
	if (qp->s_flags & (RVT_S_TIMER | RVT_S_WAIT_RNR)) {
		qp->s_flags &= ~(RVT_S_TIMER | RVT_S_WAIT_RNR);
		del_timer(&qp->s_timer);
		hrtimer_try_to_cancel(&qp->s_rnr_timer);
	}
}
EXPORT_SYMBOL(rvt_stop_rc_timers);

/**
 * rvt_stop_rnr_timer - stop an rnr timer
 * @qp - the QP
 *
 * stop an rnr timer and return if the timer
 * had been pending.
 */
static void rvt_stop_rnr_timer(struct rvt_qp *qp)
{
	lockdep_assert_held(&qp->s_lock);
	/* Remove QP from rnr timer */
	if (qp->s_flags & RVT_S_WAIT_RNR) {
		qp->s_flags &= ~RVT_S_WAIT_RNR;
		trace_rvt_rnrnak_stop(qp, 0);
	}
}

/**
 * rvt_del_timers_sync - wait for any timeout routines to exit
 * @qp - the QP
 */
void rvt_del_timers_sync(struct rvt_qp *qp)
{
	del_timer_sync(&qp->s_timer);
	hrtimer_cancel(&qp->s_rnr_timer);
}
EXPORT_SYMBOL(rvt_del_timers_sync);

/**
 * This is called from s_timer for missing responses.
 */
static void rvt_rc_timeout(struct timer_list *t)
{
	struct rvt_qp *qp = from_timer(qp, t, s_timer);
	struct rvt_dev_info *rdi = ib_to_rvt(qp->ibqp.device);
	unsigned long flags;

	spin_lock_irqsave(&qp->r_lock, flags);
	spin_lock(&qp->s_lock);
	if (qp->s_flags & RVT_S_TIMER) {
		struct rvt_ibport *rvp = rdi->ports[qp->port_num - 1];

		qp->s_flags &= ~RVT_S_TIMER;
		rvp->n_rc_timeouts++;
		del_timer(&qp->s_timer);
		trace_rvt_rc_timeout(qp, qp->s_last_psn + 1);
		if (rdi->driver_f.notify_restart_rc)
			rdi->driver_f.notify_restart_rc(qp,
							qp->s_last_psn + 1,
							1);
		rdi->driver_f.schedule_send(qp);
	}
	spin_unlock(&qp->s_lock);
	spin_unlock_irqrestore(&qp->r_lock, flags);
}

/*
 * This is called from s_timer for RNR timeouts.
 */
enum hrtimer_restart rvt_rc_rnr_retry(struct hrtimer *t)
{
	struct rvt_qp *qp = container_of(t, struct rvt_qp, s_rnr_timer);
	struct rvt_dev_info *rdi = ib_to_rvt(qp->ibqp.device);
	unsigned long flags;

	spin_lock_irqsave(&qp->s_lock, flags);
	rvt_stop_rnr_timer(qp);
	trace_rvt_rnrnak_timeout(qp, 0);
	rdi->driver_f.schedule_send(qp);
	spin_unlock_irqrestore(&qp->s_lock, flags);
	return HRTIMER_NORESTART;
}
EXPORT_SYMBOL(rvt_rc_rnr_retry);

/**
 * rvt_qp_iter_init - initial for QP iteration
 * @rdi: rvt devinfo
 * @v: u64 value
 *
 * This returns an iterator suitable for iterating QPs
 * in the system.
 *
 * The @cb is a user defined callback and @v is a 64
 * bit value passed to and relevant for processing in the
 * @cb.  An example use case would be to alter QP processing
 * based on criteria not part of the rvt_qp.
 *
 * Use cases that require memory allocation to succeed
 * must preallocate appropriately.
 *
 * Return: a pointer to an rvt_qp_iter or NULL
 */
struct rvt_qp_iter *rvt_qp_iter_init(struct rvt_dev_info *rdi,
				     u64 v,
				     void (*cb)(struct rvt_qp *qp, u64 v))
{
	struct rvt_qp_iter *i;

	i = kzalloc(sizeof(*i), GFP_KERNEL);
	if (!i)
		return NULL;

	i->rdi = rdi;
	/* number of special QPs (SMI/GSI) for device */
	i->specials = rdi->ibdev.phys_port_cnt * 2;
	i->v = v;
	i->cb = cb;

	return i;
}
EXPORT_SYMBOL(rvt_qp_iter_init);

/**
 * rvt_qp_iter_next - return the next QP in iter
 * @iter - the iterator
 *
 * Fine grained QP iterator suitable for use
 * with debugfs seq_file mechanisms.
 *
 * Updates iter->qp with the current QP when the return
 * value is 0.
 *
 * Return: 0 - iter->qp is valid 1 - no more QPs
 */
int rvt_qp_iter_next(struct rvt_qp_iter *iter)
	__must_hold(RCU)
{
	int n = iter->n;
	int ret = 1;
	struct rvt_qp *pqp = iter->qp;
	struct rvt_qp *qp;
	struct rvt_dev_info *rdi = iter->rdi;

	/*
	 * The approach is to consider the special qps
	 * as additional table entries before the
	 * real hash table.  Since the qp code sets
	 * the qp->next hash link to NULL, this works just fine.
	 *
	 * iter->specials is 2 * # ports
	 *
	 * n = 0..iter->specials is the special qp indices
	 *
	 * n = iter->specials..rdi->qp_dev->qp_table_size+iter->specials are
	 * the potential hash bucket entries
	 *
	 */
	for (; n <  rdi->qp_dev->qp_table_size + iter->specials; n++) {
		if (pqp) {
			qp = rcu_dereference(pqp->next);
		} else {
			if (n < iter->specials) {
				struct rvt_ibport *rvp;
				int pidx;

				pidx = n % rdi->ibdev.phys_port_cnt;
				rvp = rdi->ports[pidx];
				qp = rcu_dereference(rvp->qp[n & 1]);
			} else {
				qp = rcu_dereference(
					rdi->qp_dev->qp_table[
						(n - iter->specials)]);
			}
		}
		pqp = qp;
		if (qp) {
			iter->qp = qp;
			iter->n = n;
			return 0;
		}
	}
	return ret;
}
EXPORT_SYMBOL(rvt_qp_iter_next);

/**
 * rvt_qp_iter - iterate all QPs
 * @rdi - rvt devinfo
 * @v - a 64 bit value
 * @cb - a callback
 *
 * This provides a way for iterating all QPs.
 *
 * The @cb is a user defined callback and @v is a 64
 * bit value passed to and relevant for processing in the
 * cb.  An example use case would be to alter QP processing
 * based on criteria not part of the rvt_qp.
 *
 * The code has an internal iterator to simplify
 * non seq_file use cases.
 */
void rvt_qp_iter(struct rvt_dev_info *rdi,
		 u64 v,
		 void (*cb)(struct rvt_qp *qp, u64 v))
{
	int ret;
	struct rvt_qp_iter i = {
		.rdi = rdi,
		.specials = rdi->ibdev.phys_port_cnt * 2,
		.v = v,
		.cb = cb
	};

	rcu_read_lock();
	do {
		ret = rvt_qp_iter_next(&i);
		if (!ret) {
			rvt_get_qp(i.qp);
			rcu_read_unlock();
			i.cb(i.qp, i.v);
			rcu_read_lock();
			rvt_put_qp(i.qp);
		}
	} while (!ret);
	rcu_read_unlock();
}
<<<<<<< HEAD
EXPORT_SYMBOL(rvt_qp_iter);
=======
EXPORT_SYMBOL(rvt_qp_iter);

/*
 * This should be called with s_lock held.
 */
void rvt_send_complete(struct rvt_qp *qp, struct rvt_swqe *wqe,
		       enum ib_wc_status status)
{
	u32 old_last, last;
	struct rvt_dev_info *rdi = ib_to_rvt(qp->ibqp.device);

	if (!(ib_rvt_state_ops[qp->state] & RVT_PROCESS_OR_FLUSH_SEND))
		return;

	last = qp->s_last;
	old_last = last;
	trace_rvt_qp_send_completion(qp, wqe, last);
	if (++last >= qp->s_size)
		last = 0;
	trace_rvt_qp_send_completion(qp, wqe, last);
	qp->s_last = last;
	/* See post_send() */
	barrier();
	rvt_put_qp_swqe(qp, wqe);

	rvt_qp_swqe_complete(qp,
			     wqe,
			     rdi->wc_opcode[wqe->wr.opcode],
			     status);

	if (qp->s_acked == old_last)
		qp->s_acked = last;
	if (qp->s_cur == old_last)
		qp->s_cur = last;
	if (qp->s_tail == old_last)
		qp->s_tail = last;
	if (qp->state == IB_QPS_SQD && last == qp->s_cur)
		qp->s_draining = 0;
}
EXPORT_SYMBOL(rvt_send_complete);

/**
 * rvt_copy_sge - copy data to SGE memory
 * @qp: associated QP
 * @ss: the SGE state
 * @data: the data to copy
 * @length: the length of the data
 * @release: boolean to release MR
 * @copy_last: do a separate copy of the last 8 bytes
 */
void rvt_copy_sge(struct rvt_qp *qp, struct rvt_sge_state *ss,
		  void *data, u32 length,
		  bool release, bool copy_last)
{
	struct rvt_sge *sge = &ss->sge;
	int i;
	bool in_last = false;
	bool cacheless_copy = false;
	struct rvt_dev_info *rdi = ib_to_rvt(qp->ibqp.device);
	struct rvt_wss *wss = rdi->wss;
	unsigned int sge_copy_mode = rdi->dparms.sge_copy_mode;

	if (sge_copy_mode == RVT_SGE_COPY_CACHELESS) {
		cacheless_copy = length >= PAGE_SIZE;
	} else if (sge_copy_mode == RVT_SGE_COPY_ADAPTIVE) {
		if (length >= PAGE_SIZE) {
			/*
			 * NOTE: this *assumes*:
			 * o The first vaddr is the dest.
			 * o If multiple pages, then vaddr is sequential.
			 */
			wss_insert(wss, sge->vaddr);
			if (length >= (2 * PAGE_SIZE))
				wss_insert(wss, (sge->vaddr + PAGE_SIZE));

			cacheless_copy = wss_exceeds_threshold(wss);
		} else {
			wss_advance_clean_counter(wss);
		}
	}

	if (copy_last) {
		if (length > 8) {
			length -= 8;
		} else {
			copy_last = false;
			in_last = true;
		}
	}

again:
	while (length) {
		u32 len = rvt_get_sge_length(sge, length);

		WARN_ON_ONCE(len == 0);
		if (unlikely(in_last)) {
			/* enforce byte transfer ordering */
			for (i = 0; i < len; i++)
				((u8 *)sge->vaddr)[i] = ((u8 *)data)[i];
		} else if (cacheless_copy) {
			cacheless_memcpy(sge->vaddr, data, len);
		} else {
			memcpy(sge->vaddr, data, len);
		}
		rvt_update_sge(ss, len, release);
		data += len;
		length -= len;
	}

	if (copy_last) {
		copy_last = false;
		in_last = true;
		length = 8;
		goto again;
	}
}
EXPORT_SYMBOL(rvt_copy_sge);

static enum ib_wc_status loopback_qp_drop(struct rvt_ibport *rvp,
					  struct rvt_qp *sqp)
{
	rvp->n_pkt_drops++;
	/*
	 * For RC, the requester would timeout and retry so
	 * shortcut the timeouts and just signal too many retries.
	 */
	return sqp->ibqp.qp_type == IB_QPT_RC ?
		IB_WC_RETRY_EXC_ERR : IB_WC_SUCCESS;
}

/**
 * ruc_loopback - handle UC and RC loopback requests
 * @sqp: the sending QP
 *
 * This is called from rvt_do_send() to forward a WQE addressed to the same HFI
 * Note that although we are single threaded due to the send engine, we still
 * have to protect against post_send().  We don't have to worry about
 * receive interrupts since this is a connected protocol and all packets
 * will pass through here.
 */
void rvt_ruc_loopback(struct rvt_qp *sqp)
{
	struct rvt_ibport *rvp =  NULL;
	struct rvt_dev_info *rdi = ib_to_rvt(sqp->ibqp.device);
	struct rvt_qp *qp;
	struct rvt_swqe *wqe;
	struct rvt_sge *sge;
	unsigned long flags;
	struct ib_wc wc;
	u64 sdata;
	atomic64_t *maddr;
	enum ib_wc_status send_status;
	bool release;
	int ret;
	bool copy_last = false;
	int local_ops = 0;

	rcu_read_lock();
	rvp = rdi->ports[sqp->port_num - 1];

	/*
	 * Note that we check the responder QP state after
	 * checking the requester's state.
	 */

	qp = rvt_lookup_qpn(ib_to_rvt(sqp->ibqp.device), rvp,
			    sqp->remote_qpn);

	spin_lock_irqsave(&sqp->s_lock, flags);

	/* Return if we are already busy processing a work request. */
	if ((sqp->s_flags & (RVT_S_BUSY | RVT_S_ANY_WAIT)) ||
	    !(ib_rvt_state_ops[sqp->state] & RVT_PROCESS_OR_FLUSH_SEND))
		goto unlock;

	sqp->s_flags |= RVT_S_BUSY;

again:
	if (sqp->s_last == READ_ONCE(sqp->s_head))
		goto clr_busy;
	wqe = rvt_get_swqe_ptr(sqp, sqp->s_last);

	/* Return if it is not OK to start a new work request. */
	if (!(ib_rvt_state_ops[sqp->state] & RVT_PROCESS_NEXT_SEND_OK)) {
		if (!(ib_rvt_state_ops[sqp->state] & RVT_FLUSH_SEND))
			goto clr_busy;
		/* We are in the error state, flush the work request. */
		send_status = IB_WC_WR_FLUSH_ERR;
		goto flush_send;
	}

	/*
	 * We can rely on the entry not changing without the s_lock
	 * being held until we update s_last.
	 * We increment s_cur to indicate s_last is in progress.
	 */
	if (sqp->s_last == sqp->s_cur) {
		if (++sqp->s_cur >= sqp->s_size)
			sqp->s_cur = 0;
	}
	spin_unlock_irqrestore(&sqp->s_lock, flags);

	if (!qp) {
		send_status = loopback_qp_drop(rvp, sqp);
		goto serr_no_r_lock;
	}
	spin_lock_irqsave(&qp->r_lock, flags);
	if (!(ib_rvt_state_ops[qp->state] & RVT_PROCESS_RECV_OK) ||
	    qp->ibqp.qp_type != sqp->ibqp.qp_type) {
		send_status = loopback_qp_drop(rvp, sqp);
		goto serr;
	}

	memset(&wc, 0, sizeof(wc));
	send_status = IB_WC_SUCCESS;

	release = true;
	sqp->s_sge.sge = wqe->sg_list[0];
	sqp->s_sge.sg_list = wqe->sg_list + 1;
	sqp->s_sge.num_sge = wqe->wr.num_sge;
	sqp->s_len = wqe->length;
	switch (wqe->wr.opcode) {
	case IB_WR_REG_MR:
		goto send_comp;

	case IB_WR_LOCAL_INV:
		if (!(wqe->wr.send_flags & RVT_SEND_COMPLETION_ONLY)) {
			if (rvt_invalidate_rkey(sqp,
						wqe->wr.ex.invalidate_rkey))
				send_status = IB_WC_LOC_PROT_ERR;
			local_ops = 1;
		}
		goto send_comp;

	case IB_WR_SEND_WITH_INV:
	case IB_WR_SEND_WITH_IMM:
	case IB_WR_SEND:
		ret = rvt_get_rwqe(qp, false);
		if (ret < 0)
			goto op_err;
		if (!ret)
			goto rnr_nak;
		if (wqe->length > qp->r_len)
			goto inv_err;
		switch (wqe->wr.opcode) {
		case IB_WR_SEND_WITH_INV:
			if (!rvt_invalidate_rkey(qp,
						 wqe->wr.ex.invalidate_rkey)) {
				wc.wc_flags = IB_WC_WITH_INVALIDATE;
				wc.ex.invalidate_rkey =
					wqe->wr.ex.invalidate_rkey;
			}
			break;
		case IB_WR_SEND_WITH_IMM:
			wc.wc_flags = IB_WC_WITH_IMM;
			wc.ex.imm_data = wqe->wr.ex.imm_data;
			break;
		default:
			break;
		}
		break;

	case IB_WR_RDMA_WRITE_WITH_IMM:
		if (unlikely(!(qp->qp_access_flags & IB_ACCESS_REMOTE_WRITE)))
			goto inv_err;
		wc.wc_flags = IB_WC_WITH_IMM;
		wc.ex.imm_data = wqe->wr.ex.imm_data;
		ret = rvt_get_rwqe(qp, true);
		if (ret < 0)
			goto op_err;
		if (!ret)
			goto rnr_nak;
		/* skip copy_last set and qp_access_flags recheck */
		goto do_write;
	case IB_WR_RDMA_WRITE:
		copy_last = rvt_is_user_qp(qp);
		if (unlikely(!(qp->qp_access_flags & IB_ACCESS_REMOTE_WRITE)))
			goto inv_err;
do_write:
		if (wqe->length == 0)
			break;
		if (unlikely(!rvt_rkey_ok(qp, &qp->r_sge.sge, wqe->length,
					  wqe->rdma_wr.remote_addr,
					  wqe->rdma_wr.rkey,
					  IB_ACCESS_REMOTE_WRITE)))
			goto acc_err;
		qp->r_sge.sg_list = NULL;
		qp->r_sge.num_sge = 1;
		qp->r_sge.total_len = wqe->length;
		break;

	case IB_WR_RDMA_READ:
		if (unlikely(!(qp->qp_access_flags & IB_ACCESS_REMOTE_READ)))
			goto inv_err;
		if (unlikely(!rvt_rkey_ok(qp, &sqp->s_sge.sge, wqe->length,
					  wqe->rdma_wr.remote_addr,
					  wqe->rdma_wr.rkey,
					  IB_ACCESS_REMOTE_READ)))
			goto acc_err;
		release = false;
		sqp->s_sge.sg_list = NULL;
		sqp->s_sge.num_sge = 1;
		qp->r_sge.sge = wqe->sg_list[0];
		qp->r_sge.sg_list = wqe->sg_list + 1;
		qp->r_sge.num_sge = wqe->wr.num_sge;
		qp->r_sge.total_len = wqe->length;
		break;

	case IB_WR_ATOMIC_CMP_AND_SWP:
	case IB_WR_ATOMIC_FETCH_AND_ADD:
		if (unlikely(!(qp->qp_access_flags & IB_ACCESS_REMOTE_ATOMIC)))
			goto inv_err;
		if (unlikely(!rvt_rkey_ok(qp, &qp->r_sge.sge, sizeof(u64),
					  wqe->atomic_wr.remote_addr,
					  wqe->atomic_wr.rkey,
					  IB_ACCESS_REMOTE_ATOMIC)))
			goto acc_err;
		/* Perform atomic OP and save result. */
		maddr = (atomic64_t *)qp->r_sge.sge.vaddr;
		sdata = wqe->atomic_wr.compare_add;
		*(u64 *)sqp->s_sge.sge.vaddr =
			(wqe->wr.opcode == IB_WR_ATOMIC_FETCH_AND_ADD) ?
			(u64)atomic64_add_return(sdata, maddr) - sdata :
			(u64)cmpxchg((u64 *)qp->r_sge.sge.vaddr,
				      sdata, wqe->atomic_wr.swap);
		rvt_put_mr(qp->r_sge.sge.mr);
		qp->r_sge.num_sge = 0;
		goto send_comp;

	default:
		send_status = IB_WC_LOC_QP_OP_ERR;
		goto serr;
	}

	sge = &sqp->s_sge.sge;
	while (sqp->s_len) {
		u32 len = rvt_get_sge_length(sge, sqp->s_len);

		WARN_ON_ONCE(len == 0);
		rvt_copy_sge(qp, &qp->r_sge, sge->vaddr,
			     len, release, copy_last);
		rvt_update_sge(&sqp->s_sge, len, !release);
		sqp->s_len -= len;
	}
	if (release)
		rvt_put_ss(&qp->r_sge);

	if (!test_and_clear_bit(RVT_R_WRID_VALID, &qp->r_aflags))
		goto send_comp;

	if (wqe->wr.opcode == IB_WR_RDMA_WRITE_WITH_IMM)
		wc.opcode = IB_WC_RECV_RDMA_WITH_IMM;
	else
		wc.opcode = IB_WC_RECV;
	wc.wr_id = qp->r_wr_id;
	wc.status = IB_WC_SUCCESS;
	wc.byte_len = wqe->length;
	wc.qp = &qp->ibqp;
	wc.src_qp = qp->remote_qpn;
	wc.slid = rdma_ah_get_dlid(&qp->remote_ah_attr) & U16_MAX;
	wc.sl = rdma_ah_get_sl(&qp->remote_ah_attr);
	wc.port_num = 1;
	/* Signal completion event if the solicited bit is set. */
	rvt_cq_enter(ibcq_to_rvtcq(qp->ibqp.recv_cq), &wc,
		     wqe->wr.send_flags & IB_SEND_SOLICITED);

send_comp:
	spin_unlock_irqrestore(&qp->r_lock, flags);
	spin_lock_irqsave(&sqp->s_lock, flags);
	rvp->n_loop_pkts++;
flush_send:
	sqp->s_rnr_retry = sqp->s_rnr_retry_cnt;
	rvt_send_complete(sqp, wqe, send_status);
	if (local_ops) {
		atomic_dec(&sqp->local_ops_pending);
		local_ops = 0;
	}
	goto again;

rnr_nak:
	/* Handle RNR NAK */
	if (qp->ibqp.qp_type == IB_QPT_UC)
		goto send_comp;
	rvp->n_rnr_naks++;
	/*
	 * Note: we don't need the s_lock held since the BUSY flag
	 * makes this single threaded.
	 */
	if (sqp->s_rnr_retry == 0) {
		send_status = IB_WC_RNR_RETRY_EXC_ERR;
		goto serr;
	}
	if (sqp->s_rnr_retry_cnt < 7)
		sqp->s_rnr_retry--;
	spin_unlock_irqrestore(&qp->r_lock, flags);
	spin_lock_irqsave(&sqp->s_lock, flags);
	if (!(ib_rvt_state_ops[sqp->state] & RVT_PROCESS_RECV_OK))
		goto clr_busy;
	rvt_add_rnr_timer(sqp, qp->r_min_rnr_timer <<
				IB_AETH_CREDIT_SHIFT);
	goto clr_busy;

op_err:
	send_status = IB_WC_REM_OP_ERR;
	wc.status = IB_WC_LOC_QP_OP_ERR;
	goto err;

inv_err:
	send_status =
		sqp->ibqp.qp_type == IB_QPT_RC ?
			IB_WC_REM_INV_REQ_ERR :
			IB_WC_SUCCESS;
	wc.status = IB_WC_LOC_QP_OP_ERR;
	goto err;

acc_err:
	send_status = IB_WC_REM_ACCESS_ERR;
	wc.status = IB_WC_LOC_PROT_ERR;
err:
	/* responder goes to error state */
	rvt_rc_error(qp, wc.status);

serr:
	spin_unlock_irqrestore(&qp->r_lock, flags);
serr_no_r_lock:
	spin_lock_irqsave(&sqp->s_lock, flags);
	rvt_send_complete(sqp, wqe, send_status);
	if (sqp->ibqp.qp_type == IB_QPT_RC) {
		int lastwqe = rvt_error_qp(sqp, IB_WC_WR_FLUSH_ERR);

		sqp->s_flags &= ~RVT_S_BUSY;
		spin_unlock_irqrestore(&sqp->s_lock, flags);
		if (lastwqe) {
			struct ib_event ev;

			ev.device = sqp->ibqp.device;
			ev.element.qp = &sqp->ibqp;
			ev.event = IB_EVENT_QP_LAST_WQE_REACHED;
			sqp->ibqp.event_handler(&ev, sqp->ibqp.qp_context);
		}
		goto done;
	}
clr_busy:
	sqp->s_flags &= ~RVT_S_BUSY;
unlock:
	spin_unlock_irqrestore(&sqp->s_lock, flags);
done:
	rcu_read_unlock();
}
EXPORT_SYMBOL(rvt_ruc_loopback);
>>>>>>> 407d19ab
<|MERGE_RESOLUTION|>--- conflicted
+++ resolved
@@ -1,5 +1,5 @@
 /*
- * Copyright(c) 2016, 2017 Intel Corporation.
+ * Copyright(c) 2016 - 2018 Intel Corporation.
  *
  * This file is provided under a dual BSD/GPLv2 license.  When using or
  * redistributing this file, you may do so under either license.
@@ -53,6 +53,7 @@
 #include <rdma/ib_verbs.h>
 #include <rdma/ib_hdrs.h>
 #include <rdma/opa_addr.h>
+#include <rdma/uverbs_ioctl.h>
 #include "qp.h"
 #include "vt.h"
 #include "trace.h"
@@ -118,6 +119,187 @@
 };
 EXPORT_SYMBOL(ib_rvt_state_ops);
 
+/* platform specific: return the last level cache (llc) size, in KiB */
+static int rvt_wss_llc_size(void)
+{
+	/* assume that the boot CPU value is universal for all CPUs */
+	return boot_cpu_data.x86_cache_size;
+}
+
+/* platform specific: cacheless copy */
+static void cacheless_memcpy(void *dst, void *src, size_t n)
+{
+	/*
+	 * Use the only available X64 cacheless copy.  Add a __user cast
+	 * to quiet sparse.  The src agument is already in the kernel so
+	 * there are no security issues.  The extra fault recovery machinery
+	 * is not invoked.
+	 */
+	__copy_user_nocache(dst, (void __user *)src, n, 0);
+}
+
+void rvt_wss_exit(struct rvt_dev_info *rdi)
+{
+	struct rvt_wss *wss = rdi->wss;
+
+	if (!wss)
+		return;
+
+	/* coded to handle partially initialized and repeat callers */
+	kfree(wss->entries);
+	wss->entries = NULL;
+	kfree(rdi->wss);
+	rdi->wss = NULL;
+}
+
+/**
+ * rvt_wss_init - Init wss data structures
+ *
+ * Return: 0 on success
+ */
+int rvt_wss_init(struct rvt_dev_info *rdi)
+{
+	unsigned int sge_copy_mode = rdi->dparms.sge_copy_mode;
+	unsigned int wss_threshold = rdi->dparms.wss_threshold;
+	unsigned int wss_clean_period = rdi->dparms.wss_clean_period;
+	long llc_size;
+	long llc_bits;
+	long table_size;
+	long table_bits;
+	struct rvt_wss *wss;
+	int node = rdi->dparms.node;
+
+	if (sge_copy_mode != RVT_SGE_COPY_ADAPTIVE) {
+		rdi->wss = NULL;
+		return 0;
+	}
+
+	rdi->wss = kzalloc_node(sizeof(*rdi->wss), GFP_KERNEL, node);
+	if (!rdi->wss)
+		return -ENOMEM;
+	wss = rdi->wss;
+
+	/* check for a valid percent range - default to 80 if none or invalid */
+	if (wss_threshold < 1 || wss_threshold > 100)
+		wss_threshold = 80;
+
+	/* reject a wildly large period */
+	if (wss_clean_period > 1000000)
+		wss_clean_period = 256;
+
+	/* reject a zero period */
+	if (wss_clean_period == 0)
+		wss_clean_period = 1;
+
+	/*
+	 * Calculate the table size - the next power of 2 larger than the
+	 * LLC size.  LLC size is in KiB.
+	 */
+	llc_size = rvt_wss_llc_size() * 1024;
+	table_size = roundup_pow_of_two(llc_size);
+
+	/* one bit per page in rounded up table */
+	llc_bits = llc_size / PAGE_SIZE;
+	table_bits = table_size / PAGE_SIZE;
+	wss->pages_mask = table_bits - 1;
+	wss->num_entries = table_bits / BITS_PER_LONG;
+
+	wss->threshold = (llc_bits * wss_threshold) / 100;
+	if (wss->threshold == 0)
+		wss->threshold = 1;
+
+	wss->clean_period = wss_clean_period;
+	atomic_set(&wss->clean_counter, wss_clean_period);
+
+	wss->entries = kcalloc_node(wss->num_entries, sizeof(*wss->entries),
+				    GFP_KERNEL, node);
+	if (!wss->entries) {
+		rvt_wss_exit(rdi);
+		return -ENOMEM;
+	}
+
+	return 0;
+}
+
+/*
+ * Advance the clean counter.  When the clean period has expired,
+ * clean an entry.
+ *
+ * This is implemented in atomics to avoid locking.  Because multiple
+ * variables are involved, it can be racy which can lead to slightly
+ * inaccurate information.  Since this is only a heuristic, this is
+ * OK.  Any innaccuracies will clean themselves out as the counter
+ * advances.  That said, it is unlikely the entry clean operation will
+ * race - the next possible racer will not start until the next clean
+ * period.
+ *
+ * The clean counter is implemented as a decrement to zero.  When zero
+ * is reached an entry is cleaned.
+ */
+static void wss_advance_clean_counter(struct rvt_wss *wss)
+{
+	int entry;
+	int weight;
+	unsigned long bits;
+
+	/* become the cleaner if we decrement the counter to zero */
+	if (atomic_dec_and_test(&wss->clean_counter)) {
+		/*
+		 * Set, not add, the clean period.  This avoids an issue
+		 * where the counter could decrement below the clean period.
+		 * Doing a set can result in lost decrements, slowing the
+		 * clean advance.  Since this a heuristic, this possible
+		 * slowdown is OK.
+		 *
+		 * An alternative is to loop, advancing the counter by a
+		 * clean period until the result is > 0. However, this could
+		 * lead to several threads keeping another in the clean loop.
+		 * This could be mitigated by limiting the number of times
+		 * we stay in the loop.
+		 */
+		atomic_set(&wss->clean_counter, wss->clean_period);
+
+		/*
+		 * Uniquely grab the entry to clean and move to next.
+		 * The current entry is always the lower bits of
+		 * wss.clean_entry.  The table size, wss.num_entries,
+		 * is always a power-of-2.
+		 */
+		entry = (atomic_inc_return(&wss->clean_entry) - 1)
+			& (wss->num_entries - 1);
+
+		/* clear the entry and count the bits */
+		bits = xchg(&wss->entries[entry], 0);
+		weight = hweight64((u64)bits);
+		/* only adjust the contended total count if needed */
+		if (weight)
+			atomic_sub(weight, &wss->total_count);
+	}
+}
+
+/*
+ * Insert the given address into the working set array.
+ */
+static void wss_insert(struct rvt_wss *wss, void *address)
+{
+	u32 page = ((unsigned long)address >> PAGE_SHIFT) & wss->pages_mask;
+	u32 entry = page / BITS_PER_LONG; /* assumes this ends up a shift */
+	u32 nr = page & (BITS_PER_LONG - 1);
+
+	if (!test_and_set_bit(nr, &wss->entries[entry]))
+		atomic_inc(&wss->total_count);
+
+	wss_advance_clean_counter(wss);
+}
+
+/*
+ * Is the working set larger than the threshold?
+ */
+static inline bool wss_exceeds_threshold(struct rvt_wss *wss)
+{
+	return atomic_read(&wss->total_count) >= wss->threshold;
+}
+
 static void get_map_page(struct rvt_qpn_table *qpt,
 			 struct rvt_qpn_map *map)
 {
@@ -668,6 +850,7 @@
 	qp->s_mig_state = IB_MIG_MIGRATED;
 	qp->r_head_ack_queue = 0;
 	qp->s_tail_ack_queue = 0;
+	qp->s_acked_ack_queue = 0;
 	qp->s_num_rd_atomic = 0;
 	if (qp->r_rq.wq) {
 		qp->r_rq.wq->head = 0;
@@ -908,6 +1091,13 @@
 		qp->ibqp.qp_num = err;
 		qp->port_num = init_attr->port_num;
 		rvt_init_qp(rdi, qp, init_attr->qp_type);
+		if (rdi->driver_f.qp_priv_init) {
+			err = rdi->driver_f.qp_priv_init(rdi, qp, init_attr);
+			if (err) {
+				ret = ERR_PTR(err);
+				goto bail_rq_wq;
+			}
+		}
 		break;
 
 	default:
@@ -934,12 +1124,7 @@
 		} else {
 			u32 s = sizeof(struct rvt_rwq) + qp->r_rq.size * sz;
 
-<<<<<<< HEAD
-			qp->ip = rvt_create_mmap_info(rdi, s,
-						      ibpd->uobject->context,
-=======
 			qp->ip = rvt_create_mmap_info(rdi, s, udata,
->>>>>>> 407d19ab
 						      qp->r_rq.wq);
 			if (!qp->ip) {
 				ret = ERR_PTR(-ENOMEM);
@@ -1163,10 +1348,7 @@
 	int lastwqe = 0;
 	int mig = 0;
 	int pmtu = 0; /* for gcc warning only */
-	enum rdma_link_layer link;
 	int opa_ah;
-
-	link = rdma_port_get_link_layer(ibqp->device, qp->port_num);
 
 	spin_lock_irq(&qp->r_lock);
 	spin_lock(&qp->s_hlock);
@@ -1178,7 +1360,7 @@
 	opa_ah = rdma_cap_opa_ah(ibqp->device, qp->port_num);
 
 	if (!ib_modify_qp_is_ok(cur_state, new_state, ibqp->qp_type,
-				attr_mask, link))
+				attr_mask))
 		goto inval;
 
 	if (rdi->driver_f.check_modify_qp &&
@@ -1456,11 +1638,11 @@
 		kref_put(&qp->ip->ref, rvt_release_mmap_info);
 	else
 		vfree(qp->r_rq.wq);
-	vfree(qp->s_wq);
 	rdi->driver_f.qp_priv_free(rdi, qp);
 	kfree(qp->s_ack_queue);
 	rdma_destroy_ah_attr(&qp->remote_ah_attr);
 	rdma_destroy_ah_attr(&qp->alt_ah_attr);
+	vfree(qp->s_wq);
 	kfree(qp);
 	return 0;
 }
@@ -1717,7 +1899,7 @@
  */
 static int rvt_post_one_wr(struct rvt_qp *qp,
 			   const struct ib_send_wr *wr,
-			   int *call_send)
+			   bool *call_send)
 {
 	struct rvt_swqe *wqe;
 	u32 next;
@@ -1822,15 +2004,11 @@
 		wqe->wr.num_sge = j;
 	}
 
-	/* general part of wqe valid - allow for driver checks */
-	if (rdi->driver_f.check_send_wqe) {
-		ret = rdi->driver_f.check_send_wqe(qp, wqe);
-		if (ret < 0)
-			goto bail_inval_free;
-		if (ret)
-			*call_send = ret;
-	}
-
+	/*
+	 * Calculate and set SWQE PSN values prior to handing it off
+	 * to the driver's check routine. This give the driver the
+	 * opportunity to adjust PSN values based on internal checks.
+	 */
 	log_pmtu = qp->log_pmtu;
 	if (qp->allowed_ops == IB_OPCODE_UD) {
 		struct rvt_ah *ah = ibah_to_rvtah(wqe->ud_wr.ah);
@@ -1854,8 +2032,18 @@
 				(wqe->length ?
 					((wqe->length - 1) >> log_pmtu) :
 					0);
+	}
+
+	/* general part of wqe valid - allow for driver checks */
+	if (rdi->driver_f.setup_wqe) {
+		ret = rdi->driver_f.setup_wqe(qp, wqe, call_send);
+		if (ret < 0)
+			goto bail_inval_free_ref;
+	}
+
+	if (!(rdi->post_parms[wr->opcode].flags & RVT_OPERATION_LOCAL))
 		qp->s_next_psn = wqe->lpsn + 1;
-	}
+
 	if (unlikely(reserved_op)) {
 		wqe->wr.send_flags |= RVT_SEND_RESERVE_USED;
 		rvt_qp_wqe_reserve(qp, wqe);
@@ -1869,12 +2057,9 @@
 
 	return 0;
 
-<<<<<<< HEAD
-=======
 bail_inval_free_ref:
 	if (qp->allowed_ops == IB_OPCODE_UD)
 		atomic_dec(&ibah_to_rvtah(ud_wr(wr)->ah)->refcount);
->>>>>>> 407d19ab
 bail_inval_free:
 	/* release mr holds */
 	while (j) {
@@ -1901,7 +2086,7 @@
 	struct rvt_qp *qp = ibqp_to_rvtqp(ibqp);
 	struct rvt_dev_info *rdi = ib_to_rvt(ibqp->device);
 	unsigned long flags = 0;
-	int call_send;
+	bool call_send;
 	unsigned nreq = 0;
 	int err = 0;
 
@@ -1934,7 +2119,11 @@
 bail:
 	spin_unlock_irqrestore(&qp->s_hlock, flags);
 	if (nreq) {
-		if (call_send)
+		/*
+		 * Only call do_send if there is exactly one packet, and the
+		 * driver said it was ok.
+		 */
+		if (nreq == 1 && call_send)
 			rdi->driver_f.do_send(qp);
 		else
 			rdi->driver_f.schedule_send_no_lock(qp);
@@ -2198,11 +2387,12 @@
 }
 
 /*
- *  rvt_add_retry_timer - add/start a retry timer
+ *  rvt_add_retry_timer_ext - add/start a retry timer
  *  @qp - the QP
+ *  @shift - timeout shift to wait for multiple packets
  *  add a retry timer on the QP
  */
-void rvt_add_retry_timer(struct rvt_qp *qp)
+void rvt_add_retry_timer_ext(struct rvt_qp *qp, u8 shift)
 {
 	struct ib_qp *ibqp = &qp->ibqp;
 	struct rvt_dev_info *rdi = ib_to_rvt(ibqp->device);
@@ -2210,11 +2400,11 @@
 	lockdep_assert_held(&qp->s_lock);
 	qp->s_flags |= RVT_S_TIMER;
        /* 4.096 usec. * (1 << qp->timeout) */
-	qp->s_timer.expires = jiffies + qp->timeout_jiffies +
-			     rdi->busy_jiffies;
+	qp->s_timer.expires = jiffies + rdi->busy_jiffies +
+			      (qp->timeout_jiffies << shift);
 	add_timer(&qp->s_timer);
 }
-EXPORT_SYMBOL(rvt_add_retry_timer);
+EXPORT_SYMBOL(rvt_add_retry_timer_ext);
 
 /**
  * rvt_add_rnr_timer - add/start an rnr timer
@@ -2468,9 +2658,6 @@
 	} while (!ret);
 	rcu_read_unlock();
 }
-<<<<<<< HEAD
-EXPORT_SYMBOL(rvt_qp_iter);
-=======
 EXPORT_SYMBOL(rvt_qp_iter);
 
 /*
@@ -2920,5 +3107,4 @@
 done:
 	rcu_read_unlock();
 }
-EXPORT_SYMBOL(rvt_ruc_loopback);
->>>>>>> 407d19ab
+EXPORT_SYMBOL(rvt_ruc_loopback);