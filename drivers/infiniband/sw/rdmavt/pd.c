--- conflicted
+++ resolved
@@ -50,35 +50,20 @@
 
 /**
  * rvt_alloc_pd - allocate a protection domain
-<<<<<<< HEAD
- * @ibdev: ib device
- * @context: optional user context
-=======
  * @ibpd: PD
->>>>>>> 407d19ab
  * @udata: optional user data
  *
  * Allocate and keep track of a PD.
  *
  * Return: 0 on success
  */
-<<<<<<< HEAD
-struct ib_pd *rvt_alloc_pd(struct ib_device *ibdev,
-			   struct ib_ucontext *context,
-			   struct ib_udata *udata)
-=======
 int rvt_alloc_pd(struct ib_pd *ibpd, struct ib_udata *udata)
->>>>>>> 407d19ab
 {
+	struct ib_device *ibdev = ibpd->device;
 	struct rvt_dev_info *dev = ib_to_rvt(ibdev);
-	struct rvt_pd *pd;
-	struct ib_pd *ret;
+	struct rvt_pd *pd = ibpd_to_rvtpd(ibpd);
+	int ret = 0;
 
-	pd = kmalloc(sizeof(*pd), GFP_KERNEL);
-	if (!pd) {
-		ret = ERR_PTR(-ENOMEM);
-		goto bail;
-	}
 	/*
 	 * While we could continue allocating protecetion domains, being
 	 * constrained only by system resources. The IBTA spec defines that
@@ -89,8 +74,7 @@
 	spin_lock(&dev->n_pds_lock);
 	if (dev->n_pds_allocated == dev->dparms.props.max_pd) {
 		spin_unlock(&dev->n_pds_lock);
-		kfree(pd);
-		ret = ERR_PTR(-ENOMEM);
+		ret = -ENOMEM;
 		goto bail;
 	}
 
@@ -99,8 +83,6 @@
 
 	/* ib_alloc_pd() will initialize pd->ibpd. */
 	pd->user = !!udata;
-
-	ret = &pd->ibpd;
 
 bail:
 	return ret;
@@ -113,20 +95,11 @@
  *
  * Return: always 0
  */
-<<<<<<< HEAD
-int rvt_dealloc_pd(struct ib_pd *ibpd)
-=======
 void rvt_dealloc_pd(struct ib_pd *ibpd, struct ib_udata *udata)
->>>>>>> 407d19ab
 {
-	struct rvt_pd *pd = ibpd_to_rvtpd(ibpd);
 	struct rvt_dev_info *dev = ib_to_rvt(ibpd->device);
 
 	spin_lock(&dev->n_pds_lock);
 	dev->n_pds_allocated--;
 	spin_unlock(&dev->n_pds_lock);
-
-	kfree(pd);
-
-	return 0;
 }