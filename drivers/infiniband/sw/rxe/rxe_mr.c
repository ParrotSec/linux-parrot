/*
 * Copyright (c) 2016 Mellanox Technologies Ltd. All rights reserved.
 * Copyright (c) 2015 System Fabric Works, Inc. All rights reserved.
 *
 * This software is available to you under a choice of one of two
 * licenses.  You may choose to be licensed under the terms of the GNU
 * General Public License (GPL) Version 2, available from the file
 * COPYING in the main directory of this source tree, or the
 * OpenIB.org BSD license below:
 *
 *     Redistribution and use in source and binary forms, with or
 *     without modification, are permitted provided that the following
 *     conditions are met:
 *
 *	- Redistributions of source code must retain the above
 *	  copyright notice, this list of conditions and the following
 *	  disclaimer.
 *
 *	- Redistributions in binary form must reproduce the above
 *	  copyright notice, this list of conditions and the following
 *	  disclaimer in the documentation and/or other materials
 *	  provided with the distribution.
 *
 * THE SOFTWARE IS PROVIDED "AS IS", WITHOUT WARRANTY OF ANY KIND,
 * EXPRESS OR IMPLIED, INCLUDING BUT NOT LIMITED TO THE WARRANTIES OF
 * MERCHANTABILITY, FITNESS FOR A PARTICULAR PURPOSE AND
 * NONINFRINGEMENT. IN NO EVENT SHALL THE AUTHORS OR COPYRIGHT HOLDERS
 * BE LIABLE FOR ANY CLAIM, DAMAGES OR OTHER LIABILITY, WHETHER IN AN
 * ACTION OF CONTRACT, TORT OR OTHERWISE, ARISING FROM, OUT OF OR IN
 * CONNECTION WITH THE SOFTWARE OR THE USE OR OTHER DEALINGS IN THE
 * SOFTWARE.
 */

#include "rxe.h"
#include "rxe_loc.h"

/*
 * lfsr (linear feedback shift register) with period 255
 */
static u8 rxe_get_key(void)
{
	static u32 key = 1;

	key = key << 1;

	key |= (0 != (key & 0x100)) ^ (0 != (key & 0x10))
		^ (0 != (key & 0x80)) ^ (0 != (key & 0x40));

	key &= 0xff;

	return key;
}

int mem_check_range(struct rxe_mem *mem, u64 iova, size_t length)
{
	switch (mem->type) {
	case RXE_MEM_TYPE_DMA:
		return 0;

	case RXE_MEM_TYPE_MR:
	case RXE_MEM_TYPE_FMR:
		if (iova < mem->iova ||
		    length > mem->length ||
		    iova > mem->iova + mem->length - length)
			return -EFAULT;
		return 0;

	default:
		return -EFAULT;
	}
}

#define IB_ACCESS_REMOTE	(IB_ACCESS_REMOTE_READ		\
				| IB_ACCESS_REMOTE_WRITE	\
				| IB_ACCESS_REMOTE_ATOMIC)

static void rxe_mem_init(int access, struct rxe_mem *mem)
{
	u32 lkey = mem->pelem.index << 8 | rxe_get_key();
	u32 rkey = (access & IB_ACCESS_REMOTE) ? lkey : 0;

	if (mem->pelem.pool->type == RXE_TYPE_MR) {
		mem->ibmr.lkey		= lkey;
		mem->ibmr.rkey		= rkey;
	}

	mem->lkey		= lkey;
	mem->rkey		= rkey;
	mem->state		= RXE_MEM_STATE_INVALID;
	mem->type		= RXE_MEM_TYPE_NONE;
	mem->map_shift		= ilog2(RXE_BUF_PER_MAP);
}

void rxe_mem_cleanup(struct rxe_pool_entry *arg)
{
	struct rxe_mem *mem = container_of(arg, typeof(*mem), pelem);
	int i;

	if (mem->umem)
		ib_umem_release(mem->umem);

	if (mem->map) {
		for (i = 0; i < mem->num_map; i++)
			kfree(mem->map[i]);

		kfree(mem->map);
	}
}

static int rxe_mem_alloc(struct rxe_mem *mem, int num_buf)
{
	int i;
	int num_map;
	struct rxe_map **map = mem->map;

	num_map = (num_buf + RXE_BUF_PER_MAP - 1) / RXE_BUF_PER_MAP;

	mem->map = kmalloc_array(num_map, sizeof(*map), GFP_KERNEL);
	if (!mem->map)
		goto err1;

	for (i = 0; i < num_map; i++) {
		mem->map[i] = kmalloc(sizeof(**map), GFP_KERNEL);
		if (!mem->map[i])
			goto err2;
	}

	BUILD_BUG_ON(!is_power_of_2(RXE_BUF_PER_MAP));

	mem->map_shift	= ilog2(RXE_BUF_PER_MAP);
	mem->map_mask	= RXE_BUF_PER_MAP - 1;

	mem->num_buf = num_buf;
	mem->num_map = num_map;
	mem->max_buf = num_map * RXE_BUF_PER_MAP;

	return 0;

err2:
	for (i--; i >= 0; i--)
		kfree(mem->map[i]);

	kfree(mem->map);
err1:
	return -ENOMEM;
}

int rxe_mem_init_dma(struct rxe_pd *pd,
		     int access, struct rxe_mem *mem)
{
	rxe_mem_init(access, mem);

	mem->pd			= pd;
	mem->access		= access;
	mem->state		= RXE_MEM_STATE_VALID;
	mem->type		= RXE_MEM_TYPE_DMA;

	return 0;
}

int rxe_mem_init_user(struct rxe_pd *pd, u64 start,
		      u64 length, u64 iova, int access, struct ib_udata *udata,
		      struct rxe_mem *mem)
{
	int			entry;
	struct rxe_map		**map;
	struct rxe_phys_buf	*buf = NULL;
	struct ib_umem		*umem;
	struct scatterlist	*sg;
	int			num_buf;
	void			*vaddr;
	int err;

	umem = ib_umem_get(pd->ibpd.uobject->context, start, length, access, 0);
	if (IS_ERR(umem)) {
		pr_warn("err %d from rxe_umem_get\n",
			(int)PTR_ERR(umem));
		err = -EINVAL;
		goto err1;
	}

	mem->umem = umem;
	num_buf = ib_umem_num_pages(umem);

	rxe_mem_init(access, mem);

	err = rxe_mem_alloc(mem, num_buf);
	if (err) {
		pr_warn("err %d from rxe_mem_alloc\n", err);
		ib_umem_release(umem);
		goto err1;
	}

	mem->page_shift		= umem->page_shift;
	mem->page_mask		= BIT(umem->page_shift) - 1;

	num_buf			= 0;
	map			= mem->map;
	if (length > 0) {
		buf = map[0]->buf;

<<<<<<< HEAD
		for_each_sg(umem->sg_head.sgl, sg, umem->nmap, entry) {
			vaddr = page_address(sg_page(sg));
=======
		for_each_sg_page(umem->sg_head.sgl, &sg_iter, umem->nmap, 0) {
			if (num_buf >= RXE_BUF_PER_MAP) {
				map++;
				buf = map[0]->buf;
				num_buf = 0;
			}

			vaddr = page_address(sg_page_iter_page(&sg_iter));
>>>>>>> 407d19ab
			if (!vaddr) {
				pr_warn("null vaddr\n");
				err = -ENOMEM;
				goto err1;
			}

			buf->addr = (uintptr_t)vaddr;
			buf->size = BIT(umem->page_shift);
			num_buf++;
			buf++;

		}
	}

	mem->pd			= pd;
	mem->umem		= umem;
	mem->access		= access;
	mem->length		= length;
	mem->iova		= iova;
	mem->va			= start;
	mem->offset		= ib_umem_offset(umem);
	mem->state		= RXE_MEM_STATE_VALID;
	mem->type		= RXE_MEM_TYPE_MR;

	return 0;

err1:
	return err;
}

int rxe_mem_init_fast(struct rxe_pd *pd,
		      int max_pages, struct rxe_mem *mem)
{
	int err;

	rxe_mem_init(0, mem);

	/* In fastreg, we also set the rkey */
	mem->ibmr.rkey = mem->ibmr.lkey;

	err = rxe_mem_alloc(mem, max_pages);
	if (err)
		goto err1;

	mem->pd			= pd;
	mem->max_buf		= max_pages;
	mem->state		= RXE_MEM_STATE_FREE;
	mem->type		= RXE_MEM_TYPE_MR;

	return 0;

err1:
	return err;
}

static void lookup_iova(
	struct rxe_mem	*mem,
	u64			iova,
	int			*m_out,
	int			*n_out,
	size_t			*offset_out)
{
	size_t			offset = iova - mem->iova + mem->offset;
	int			map_index;
	int			buf_index;
	u64			length;

	if (likely(mem->page_shift)) {
		*offset_out = offset & mem->page_mask;
		offset >>= mem->page_shift;
		*n_out = offset & mem->map_mask;
		*m_out = offset >> mem->map_shift;
	} else {
		map_index = 0;
		buf_index = 0;

		length = mem->map[map_index]->buf[buf_index].size;

		while (offset >= length) {
			offset -= length;
			buf_index++;

			if (buf_index == RXE_BUF_PER_MAP) {
				map_index++;
				buf_index = 0;
			}
			length = mem->map[map_index]->buf[buf_index].size;
		}

		*m_out = map_index;
		*n_out = buf_index;
		*offset_out = offset;
	}
}

void *iova_to_vaddr(struct rxe_mem *mem, u64 iova, int length)
{
	size_t offset;
	int m, n;
	void *addr;

	if (mem->state != RXE_MEM_STATE_VALID) {
		pr_warn("mem not in valid state\n");
		addr = NULL;
		goto out;
	}

	if (!mem->map) {
		addr = (void *)(uintptr_t)iova;
		goto out;
	}

	if (mem_check_range(mem, iova, length)) {
		pr_warn("range violation\n");
		addr = NULL;
		goto out;
	}

	lookup_iova(mem, iova, &m, &n, &offset);

	if (offset + length > mem->map[m]->buf[n].size) {
		pr_warn("crosses page boundary\n");
		addr = NULL;
		goto out;
	}

	addr = (void *)(uintptr_t)mem->map[m]->buf[n].addr + offset;

out:
	return addr;
}

/* copy data from a range (vaddr, vaddr+length-1) to or from
 * a mem object starting at iova. Compute incremental value of
 * crc32 if crcp is not zero. caller must hold a reference to mem
 */
int rxe_mem_copy(struct rxe_mem *mem, u64 iova, void *addr, int length,
		 enum copy_direction dir, u32 *crcp)
{
	int			err;
	int			bytes;
	u8			*va;
	struct rxe_map		**map;
	struct rxe_phys_buf	*buf;
	int			m;
	int			i;
	size_t			offset;
	u32			crc = crcp ? (*crcp) : 0;

	if (length == 0)
		return 0;

	if (mem->type == RXE_MEM_TYPE_DMA) {
		u8 *src, *dest;

		src  = (dir == to_mem_obj) ?
			addr : ((void *)(uintptr_t)iova);

		dest = (dir == to_mem_obj) ?
			((void *)(uintptr_t)iova) : addr;

		memcpy(dest, src, length);

		if (crcp)
			*crcp = rxe_crc32(to_rdev(mem->pd->ibpd.device),
					*crcp, dest, length);

		return 0;
	}

	WARN_ON_ONCE(!mem->map);

	err = mem_check_range(mem, iova, length);
	if (err) {
		err = -EFAULT;
		goto err1;
	}

	lookup_iova(mem, iova, &m, &i, &offset);

	map	= mem->map + m;
	buf	= map[0]->buf + i;

	while (length > 0) {
		u8 *src, *dest;

		va	= (u8 *)(uintptr_t)buf->addr + offset;
		src  = (dir == to_mem_obj) ? addr : va;
		dest = (dir == to_mem_obj) ? va : addr;

		bytes	= buf->size - offset;

		if (bytes > length)
			bytes = length;

		memcpy(dest, src, bytes);

		if (crcp)
			crc = rxe_crc32(to_rdev(mem->pd->ibpd.device),
					crc, dest, bytes);

		length	-= bytes;
		addr	+= bytes;

		offset	= 0;
		buf++;
		i++;

		if (i == RXE_BUF_PER_MAP) {
			i = 0;
			map++;
			buf = map[0]->buf;
		}
	}

	if (crcp)
		*crcp = crc;

	return 0;

err1:
	return err;
}

/* copy data in or out of a wqe, i.e. sg list
 * under the control of a dma descriptor
 */
int copy_data(
	struct rxe_pd		*pd,
	int			access,
	struct rxe_dma_info	*dma,
	void			*addr,
	int			length,
	enum copy_direction	dir,
	u32			*crcp)
{
	int			bytes;
	struct rxe_sge		*sge	= &dma->sge[dma->cur_sge];
	int			offset	= dma->sge_offset;
	int			resid	= dma->resid;
	struct rxe_mem		*mem	= NULL;
	u64			iova;
	int			err;

	if (length == 0)
		return 0;

	if (length > resid) {
		err = -EINVAL;
		goto err2;
	}

	if (sge->length && (offset < sge->length)) {
		mem = lookup_mem(pd, access, sge->lkey, lookup_local);
		if (!mem) {
			err = -EINVAL;
			goto err1;
		}
	}

	while (length > 0) {
		bytes = length;

		if (offset >= sge->length) {
			if (mem) {
				rxe_drop_ref(mem);
				mem = NULL;
			}
			sge++;
			dma->cur_sge++;
			offset = 0;

			if (dma->cur_sge >= dma->num_sge) {
				err = -ENOSPC;
				goto err2;
			}

			if (sge->length) {
				mem = lookup_mem(pd, access, sge->lkey,
						 lookup_local);
				if (!mem) {
					err = -EINVAL;
					goto err1;
				}
			} else {
				continue;
			}
		}

		if (bytes > sge->length - offset)
			bytes = sge->length - offset;

		if (bytes > 0) {
			iova = sge->addr + offset;

			err = rxe_mem_copy(mem, iova, addr, bytes, dir, crcp);
			if (err)
				goto err2;

			offset	+= bytes;
			resid	-= bytes;
			length	-= bytes;
			addr	+= bytes;
		}
	}

	dma->sge_offset = offset;
	dma->resid	= resid;

	if (mem)
		rxe_drop_ref(mem);

	return 0;

err2:
	if (mem)
		rxe_drop_ref(mem);
err1:
	return err;
}

int advance_dma_data(struct rxe_dma_info *dma, unsigned int length)
{
	struct rxe_sge		*sge	= &dma->sge[dma->cur_sge];
	int			offset	= dma->sge_offset;
	int			resid	= dma->resid;

	while (length) {
		unsigned int bytes;

		if (offset >= sge->length) {
			sge++;
			dma->cur_sge++;
			offset = 0;
			if (dma->cur_sge >= dma->num_sge)
				return -ENOSPC;
		}

		bytes = length;

		if (bytes > sge->length - offset)
			bytes = sge->length - offset;

		offset	+= bytes;
		resid	-= bytes;
		length	-= bytes;
	}

	dma->sge_offset = offset;
	dma->resid	= resid;

	return 0;
}

/* (1) find the mem (mr or mw) corresponding to lkey/rkey
 *     depending on lookup_type
 * (2) verify that the (qp) pd matches the mem pd
 * (3) verify that the mem can support the requested access
 * (4) verify that mem state is valid
 */
struct rxe_mem *lookup_mem(struct rxe_pd *pd, int access, u32 key,
			   enum lookup_type type)
{
	struct rxe_mem *mem;
	struct rxe_dev *rxe = to_rdev(pd->ibpd.device);
	int index = key >> 8;

	if (index >= RXE_MIN_MR_INDEX && index <= RXE_MAX_MR_INDEX) {
		mem = rxe_pool_get_index(&rxe->mr_pool, index);
		if (!mem)
			goto err1;
	} else {
		goto err1;
	}

	if ((type == lookup_local && mem->lkey != key) ||
	    (type == lookup_remote && mem->rkey != key))
		goto err2;

	if (mem->pd != pd)
		goto err2;

	if (access && !(access & mem->access))
		goto err2;

	if (mem->state != RXE_MEM_STATE_VALID)
		goto err2;

	return mem;

err2:
	rxe_drop_ref(mem);
err1:
	return NULL;
}

int rxe_mem_map_pages(struct rxe_dev *rxe, struct rxe_mem *mem,
		      u64 *page, int num_pages, u64 iova)
{
	int i;
	int num_buf;
	int err;
	struct rxe_map **map;
	struct rxe_phys_buf *buf;
	int page_size;

	if (num_pages > mem->max_buf) {
		err = -EINVAL;
		goto err1;
	}

	num_buf		= 0;
	page_size	= 1 << mem->page_shift;
	map		= mem->map;
	buf		= map[0]->buf;

	for (i = 0; i < num_pages; i++) {
		buf->addr = *page++;
		buf->size = page_size;
		buf++;
		num_buf++;

		if (num_buf == RXE_BUF_PER_MAP) {
			map++;
			buf = map[0]->buf;
			num_buf = 0;
		}
	}

	mem->iova	= iova;
	mem->va		= iova;
	mem->length	= num_pages << mem->page_shift;
	mem->state	= RXE_MEM_STATE_VALID;

	return 0;

err1:
	return err;
}<|MERGE_RESOLUTION|>--- conflicted
+++ resolved
@@ -162,16 +162,15 @@
 		      u64 length, u64 iova, int access, struct ib_udata *udata,
 		      struct rxe_mem *mem)
 {
-	int			entry;
 	struct rxe_map		**map;
 	struct rxe_phys_buf	*buf = NULL;
 	struct ib_umem		*umem;
-	struct scatterlist	*sg;
+	struct sg_page_iter	sg_iter;
 	int			num_buf;
 	void			*vaddr;
 	int err;
 
-	umem = ib_umem_get(pd->ibpd.uobject->context, start, length, access, 0);
+	umem = ib_umem_get(udata, start, length, access, 0);
 	if (IS_ERR(umem)) {
 		pr_warn("err %d from rxe_umem_get\n",
 			(int)PTR_ERR(umem));
@@ -191,18 +190,14 @@
 		goto err1;
 	}
 
-	mem->page_shift		= umem->page_shift;
-	mem->page_mask		= BIT(umem->page_shift) - 1;
+	mem->page_shift		= PAGE_SHIFT;
+	mem->page_mask = PAGE_SIZE - 1;
 
 	num_buf			= 0;
 	map			= mem->map;
 	if (length > 0) {
 		buf = map[0]->buf;
 
-<<<<<<< HEAD
-		for_each_sg(umem->sg_head.sgl, sg, umem->nmap, entry) {
-			vaddr = page_address(sg_page(sg));
-=======
 		for_each_sg_page(umem->sg_head.sgl, &sg_iter, umem->nmap, 0) {
 			if (num_buf >= RXE_BUF_PER_MAP) {
 				map++;
@@ -211,7 +206,6 @@
 			}
 
 			vaddr = page_address(sg_page_iter_page(&sg_iter));
->>>>>>> 407d19ab
 			if (!vaddr) {
 				pr_warn("null vaddr\n");
 				err = -ENOMEM;
@@ -219,7 +213,7 @@
 			}
 
 			buf->addr = (uintptr_t)vaddr;
-			buf->size = BIT(umem->page_shift);
+			buf->size = PAGE_SIZE;
 			num_buf++;
 			buf++;
 
@@ -579,33 +573,20 @@
 	struct rxe_dev *rxe = to_rdev(pd->ibpd.device);
 	int index = key >> 8;
 
-	if (index >= RXE_MIN_MR_INDEX && index <= RXE_MAX_MR_INDEX) {
-		mem = rxe_pool_get_index(&rxe->mr_pool, index);
-		if (!mem)
-			goto err1;
-	} else {
-		goto err1;
-	}
-
-	if ((type == lookup_local && mem->lkey != key) ||
-	    (type == lookup_remote && mem->rkey != key))
-		goto err2;
-
-	if (mem->pd != pd)
-		goto err2;
-
-	if (access && !(access & mem->access))
-		goto err2;
-
-	if (mem->state != RXE_MEM_STATE_VALID)
-		goto err2;
+	mem = rxe_pool_get_index(&rxe->mr_pool, index);
+	if (!mem)
+		return NULL;
+
+	if (unlikely((type == lookup_local && mem->lkey != key) ||
+		     (type == lookup_remote && mem->rkey != key) ||
+		     mem->pd != pd ||
+		     (access && !(access & mem->access)) ||
+		     mem->state != RXE_MEM_STATE_VALID)) {
+		rxe_drop_ref(mem);
+		mem = NULL;
+	}
 
 	return mem;
-
-err2:
-	rxe_drop_ref(mem);
-err1:
-	return NULL;
 }
 
 int rxe_mem_map_pages(struct rxe_dev *rxe, struct rxe_mem *mem,
