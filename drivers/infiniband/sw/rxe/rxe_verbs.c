--- conflicted
+++ resolved
@@ -33,6 +33,7 @@
 
 #include <linux/dma-mapping.h>
 #include <net/addrconf.h>
+#include <rdma/uverbs_ioctl.h>
 #include "rxe.h"
 #include "rxe_loc.h"
 #include "rxe_queue.h"
@@ -56,12 +57,7 @@
 {
 	struct rxe_dev *rxe = to_rdev(dev);
 	struct rxe_port *port;
-	int rc = -EINVAL;
-
-	if (unlikely(port_num != 1)) {
-		pr_warn("invalid port_number %d\n", port_num);
-		goto out;
-	}
+	int rc;
 
 	port = &rxe->port;
 
@@ -71,23 +67,17 @@
 	mutex_lock(&rxe->usdev_lock);
 	rc = ib_get_eth_speed(dev, port_num, &attr->active_speed,
 			      &attr->active_width);
+
+	if (attr->state == IB_PORT_ACTIVE)
+		attr->phys_state = RDMA_LINK_PHYS_STATE_LINK_UP;
+	else if (dev_get_flags(rxe->ndev) & IFF_UP)
+		attr->phys_state = RDMA_LINK_PHYS_STATE_POLLING;
+	else
+		attr->phys_state = RDMA_LINK_PHYS_STATE_DISABLED;
+
 	mutex_unlock(&rxe->usdev_lock);
 
-out:
 	return rc;
-}
-
-static struct net_device *rxe_get_netdev(struct ib_device *device,
-					 u8 port_num)
-{
-	struct rxe_dev *rxe = to_rdev(device);
-
-	if (rxe->ndev) {
-		dev_hold(rxe->ndev);
-		return rxe->ndev;
-	}
-
-	return NULL;
 }
 
 static int rxe_query_pkey(struct ib_device *device,
@@ -95,12 +85,6 @@
 {
 	struct rxe_dev *rxe = to_rdev(device);
 	struct rxe_port *port;
-
-	if (unlikely(port_num != 1)) {
-		dev_warn(device->dev.parent, "invalid port_num = %d\n",
-			 port_num);
-		goto err1;
-	}
 
 	port = &rxe->port;
 
@@ -139,11 +123,6 @@
 	struct rxe_dev *rxe = to_rdev(dev);
 	struct rxe_port *port;
 
-	if (unlikely(port_num != 1)) {
-		pr_warn("invalid port_num = %d\n", port_num);
-		goto err1;
-	}
-
 	port = &rxe->port;
 
 	port->attr.port_cap_flags |= attr->set_port_cap_mask;
@@ -153,9 +132,6 @@
 		port->attr.qkey_viol_cntr = 0;
 
 	return 0;
-
-err1:
-	return -EINVAL;
 }
 
 static enum rdma_link_layer rxe_get_link_layer(struct ib_device *dev,
@@ -166,22 +142,19 @@
 	return rxe_link_layer(rxe, port_num);
 }
 
-static struct ib_ucontext *rxe_alloc_ucontext(struct ib_device *dev,
-					      struct ib_udata *udata)
-{
-	struct rxe_dev *rxe = to_rdev(dev);
-	struct rxe_ucontext *uc;
-
-	uc = rxe_alloc(&rxe->uc_pool);
-	return uc ? &uc->ibuc : ERR_PTR(-ENOMEM);
-}
-
-static int rxe_dealloc_ucontext(struct ib_ucontext *ibuc)
+static int rxe_alloc_ucontext(struct ib_ucontext *uctx, struct ib_udata *udata)
+{
+	struct rxe_dev *rxe = to_rdev(uctx->device);
+	struct rxe_ucontext *uc = to_ruc(uctx);
+
+	return rxe_add_to_pool(&rxe->uc_pool, &uc->pelem);
+}
+
+static void rxe_dealloc_ucontext(struct ib_ucontext *ibuc)
 {
 	struct rxe_ucontext *uc = to_ruc(ibuc);
 
 	rxe_drop_ref(uc);
-	return 0;
 }
 
 static int rxe_port_immutable(struct ib_device *dev, u8 port_num,
@@ -203,48 +176,23 @@
 	return 0;
 }
 
-<<<<<<< HEAD
-static struct ib_pd *rxe_alloc_pd(struct ib_device *dev,
-				  struct ib_ucontext *context,
-				  struct ib_udata *udata)
-=======
 static int rxe_alloc_pd(struct ib_pd *ibpd, struct ib_udata *udata)
->>>>>>> 407d19ab
-{
-	struct rxe_dev *rxe = to_rdev(dev);
-	struct rxe_pd *pd;
-
-	pd = rxe_alloc(&rxe->pd_pool);
-	return pd ? &pd->ibpd : ERR_PTR(-ENOMEM);
-}
-
-<<<<<<< HEAD
-static int rxe_dealloc_pd(struct ib_pd *ibpd)
-=======
+{
+	struct rxe_dev *rxe = to_rdev(ibpd->device);
+	struct rxe_pd *pd = to_rpd(ibpd);
+
+	return rxe_add_to_pool(&rxe->pd_pool, &pd->pelem);
+}
+
 static void rxe_dealloc_pd(struct ib_pd *ibpd, struct ib_udata *udata)
->>>>>>> 407d19ab
 {
 	struct rxe_pd *pd = to_rpd(ibpd);
 
 	rxe_drop_ref(pd);
-	return 0;
-}
-
-static void rxe_init_av(struct rxe_dev *rxe, struct rdma_ah_attr *attr,
-			struct rxe_av *av)
-{
-	rxe_av_from_attr(rdma_ah_get_port_num(attr), av, attr);
-	rxe_av_fill_ip_info(av, attr);
-}
-
-<<<<<<< HEAD
-static struct ib_ah *rxe_create_ah(struct ib_pd *ibpd,
-				   struct rdma_ah_attr *attr,
-				   struct ib_udata *udata)
-=======
+}
+
 static int rxe_create_ah(struct ib_ah *ibah, struct rdma_ah_attr *attr,
 			 u32 flags, struct ib_udata *udata)
->>>>>>> 407d19ab
 
 {
 	int err;
@@ -259,13 +207,8 @@
 	if (err)
 		return err;
 
-<<<<<<< HEAD
-	rxe_init_av(rxe, attr, &ah->av);
-	return &ah->ibah;
-=======
 	rxe_init_av(attr, &ah->av);
 	return 0;
->>>>>>> 407d19ab
 }
 
 static int rxe_modify_ah(struct ib_ah *ibah, struct rdma_ah_attr *attr)
@@ -278,7 +221,7 @@
 	if (err)
 		return err;
 
-	rxe_init_av(rxe, attr, &ah->av);
+	rxe_init_av(attr, &ah->av);
 	return 0;
 }
 
@@ -292,11 +235,7 @@
 	return 0;
 }
 
-<<<<<<< HEAD
-static int rxe_destroy_ah(struct ib_ah *ibah)
-=======
 static void rxe_destroy_ah(struct ib_ah *ibah, u32 flags)
->>>>>>> 407d19ab
 {
 	struct rxe_ah *ah = to_rah(ibah);
 
@@ -354,16 +293,9 @@
 			  struct ib_udata *udata)
 {
 	int err;
-<<<<<<< HEAD
-	struct rxe_dev *rxe = to_rdev(ibpd->device);
-	struct rxe_pd *pd = to_rpd(ibpd);
-	struct rxe_srq *srq;
-	struct ib_ucontext *context = udata ? ibpd->uobject->context : NULL;
-=======
 	struct rxe_dev *rxe = to_rdev(ibsrq->device);
 	struct rxe_pd *pd = to_rpd(ibsrq->pd);
 	struct rxe_srq *srq = to_rsrq(ibsrq);
->>>>>>> 407d19ab
 	struct rxe_create_srq_resp __user *uresp = NULL;
 
 	if (udata) {
@@ -383,11 +315,7 @@
 	rxe_add_ref(pd);
 	srq->pd = pd;
 
-<<<<<<< HEAD
-	err = rxe_srq_from_init(rxe, srq, init, context, uresp);
-=======
 	err = rxe_srq_from_init(rxe, srq, init, udata, uresp);
->>>>>>> 407d19ab
 	if (err)
 		goto err2;
 
@@ -516,7 +444,7 @@
 
 	rxe_add_index(qp);
 
-	err = rxe_qp_from_init(rxe, qp, pd, init, uresp, ibpd);
+	err = rxe_qp_from_init(rxe, qp, pd, init, uresp, ibpd, udata);
 	if (err)
 		goto err3;
 
@@ -1156,21 +1084,19 @@
 static ssize_t parent_show(struct device *device,
 			   struct device_attribute *attr, char *buf)
 {
-	struct rxe_dev *rxe = container_of(device, struct rxe_dev,
-					   ib_dev.dev);
+	struct rxe_dev *rxe =
+		rdma_device_to_drv_device(device, struct rxe_dev, ib_dev);
 
 	return snprintf(buf, 16, "%s\n", rxe_parent_name(rxe, 1));
 }
 
 static DEVICE_ATTR_RO(parent);
 
-static struct device_attribute *rxe_dev_attributes[] = {
-	&dev_attr_parent,
+static struct attribute *rxe_dev_attributes[] = {
+	&dev_attr_parent.attr,
+	NULL
 };
 
-<<<<<<< HEAD
-int rxe_register_device(struct rxe_dev *rxe)
-=======
 static const struct attribute_group rxe_attr_group = {
 	.attrs = rxe_dev_attributes,
 };
@@ -1237,14 +1163,11 @@
 };
 
 int rxe_register_device(struct rxe_dev *rxe, const char *ibdev_name)
->>>>>>> 407d19ab
-{
-	int err;
-	int i;
+{
+	int err;
 	struct ib_device *dev = &rxe->ib_dev;
 	struct crypto_shash *tfm;
 
-	strlcpy(dev->name, "rxe%d", IB_DEVICE_NAME_MAX);
 	strlcpy(dev->node_desc, "rxe", sizeof(dev->node_desc));
 
 	dev->owner = THIS_MODULE;
@@ -1293,49 +1216,10 @@
 	    | BIT_ULL(IB_USER_VERBS_CMD_DETACH_MCAST)
 	    ;
 
-	dev->query_device = rxe_query_device;
-	dev->modify_device = rxe_modify_device;
-	dev->query_port = rxe_query_port;
-	dev->modify_port = rxe_modify_port;
-	dev->get_link_layer = rxe_get_link_layer;
-	dev->get_netdev = rxe_get_netdev;
-	dev->query_pkey = rxe_query_pkey;
-	dev->alloc_ucontext = rxe_alloc_ucontext;
-	dev->dealloc_ucontext = rxe_dealloc_ucontext;
-	dev->mmap = rxe_mmap;
-	dev->get_port_immutable = rxe_port_immutable;
-	dev->alloc_pd = rxe_alloc_pd;
-	dev->dealloc_pd = rxe_dealloc_pd;
-	dev->create_ah = rxe_create_ah;
-	dev->modify_ah = rxe_modify_ah;
-	dev->query_ah = rxe_query_ah;
-	dev->destroy_ah = rxe_destroy_ah;
-	dev->create_srq = rxe_create_srq;
-	dev->modify_srq = rxe_modify_srq;
-	dev->query_srq = rxe_query_srq;
-	dev->destroy_srq = rxe_destroy_srq;
-	dev->post_srq_recv = rxe_post_srq_recv;
-	dev->create_qp = rxe_create_qp;
-	dev->modify_qp = rxe_modify_qp;
-	dev->query_qp = rxe_query_qp;
-	dev->destroy_qp = rxe_destroy_qp;
-	dev->post_send = rxe_post_send;
-	dev->post_recv = rxe_post_recv;
-	dev->create_cq = rxe_create_cq;
-	dev->destroy_cq = rxe_destroy_cq;
-	dev->resize_cq = rxe_resize_cq;
-	dev->poll_cq = rxe_poll_cq;
-	dev->peek_cq = rxe_peek_cq;
-	dev->req_notify_cq = rxe_req_notify_cq;
-	dev->get_dma_mr = rxe_get_dma_mr;
-	dev->reg_user_mr = rxe_reg_user_mr;
-	dev->dereg_mr = rxe_dereg_mr;
-	dev->alloc_mr = rxe_alloc_mr;
-	dev->map_mr_sg = rxe_map_mr_sg;
-	dev->attach_mcast = rxe_attach_mcast;
-	dev->detach_mcast = rxe_detach_mcast;
-	dev->get_hw_stats = rxe_ib_get_hw_stats;
-	dev->alloc_hw_stats = rxe_ib_alloc_hw_stats;
+	ib_set_device_ops(dev, &rxe_dev_ops);
+	err = ib_device_set_netdev(&rxe->ib_dev, rxe->ndev, 1);
+	if (err)
+		return err;
 
 	tfm = crypto_alloc_shash("crc32", 0, 0);
 	if (IS_ERR(tfm)) {
@@ -1345,41 +1229,15 @@
 	}
 	rxe->tfm = tfm;
 
+	rdma_set_device_sysfs_group(dev, &rxe_attr_group);
 	dev->driver_id = RDMA_DRIVER_RXE;
-	err = ib_register_device(dev, NULL);
-	if (err) {
+	err = ib_register_device(dev, ibdev_name);
+	if (err)
 		pr_warn("%s failed with error %d\n", __func__, err);
-		goto err1;
-	}
-
-	for (i = 0; i < ARRAY_SIZE(rxe_dev_attributes); ++i) {
-		err = device_create_file(&dev->dev, rxe_dev_attributes[i]);
-		if (err) {
-			pr_warn("%s failed with error %d for attr number %d\n",
-				__func__, err, i);
-			goto err2;
-		}
-	}
-
-	return 0;
-
-err2:
-	ib_unregister_device(dev);
-err1:
-	crypto_free_shash(rxe->tfm);
-
+
+	/*
+	 * Note that rxe may be invalid at this point if another thread
+	 * unregistered it.
+	 */
 	return err;
-}
-
-int rxe_unregister_device(struct rxe_dev *rxe)
-{
-	int i;
-	struct ib_device *dev = &rxe->ib_dev;
-
-	for (i = 0; i < ARRAY_SIZE(rxe_dev_attributes); ++i)
-		device_remove_file(&dev->dev, rxe_dev_attributes[i]);
-
-	ib_unregister_device(dev);
-
-	return 0;
 }