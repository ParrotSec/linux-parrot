--- conflicted
+++ resolved
@@ -45,43 +45,6 @@
 #include "rxe_net.h"
 #include "rxe_loc.h"
 
-static LIST_HEAD(rxe_dev_list);
-static DEFINE_SPINLOCK(dev_list_lock); /* spinlock for device list */
-
-struct rxe_dev *net_to_rxe(struct net_device *ndev)
-{
-	struct rxe_dev *rxe;
-	struct rxe_dev *found = NULL;
-
-	spin_lock_bh(&dev_list_lock);
-	list_for_each_entry(rxe, &rxe_dev_list, list) {
-		if (rxe->ndev == ndev) {
-			found = rxe;
-			break;
-		}
-	}
-	spin_unlock_bh(&dev_list_lock);
-
-	return found;
-}
-
-struct rxe_dev *get_rxe_by_name(const char *name)
-{
-	struct rxe_dev *rxe;
-	struct rxe_dev *found = NULL;
-
-	spin_lock_bh(&dev_list_lock);
-	list_for_each_entry(rxe, &rxe_dev_list, list) {
-		if (!strcmp(name, rxe->ib_dev.name)) {
-			found = rxe;
-			break;
-		}
-	}
-	spin_unlock_bh(&dev_list_lock);
-	return found;
-}
-
-
 static struct rxe_recv_sockets recv_sockets;
 
 struct device *rxe_dma_device(struct rxe_dev *rxe)
@@ -182,19 +145,11 @@
 
 #endif
 
-static struct dst_entry *rxe_find_route(struct rxe_dev *rxe,
+static struct dst_entry *rxe_find_route(struct net_device *ndev,
 					struct rxe_qp *qp,
 					struct rxe_av *av)
 {
-	const struct ib_gid_attr *attr;
 	struct dst_entry *dst = NULL;
-	struct net_device *ndev;
-
-	attr = rdma_get_gid_attr(&rxe->ib_dev, qp->attr.port_num,
-				 av->grh.sgid_index);
-	if (IS_ERR(attr))
-		return NULL;
-	ndev = attr->ndev;
 
 	if (qp_type(qp) == IB_QPT_RC)
 		dst = sk_dst_get(qp->sk->sk);
@@ -229,7 +184,6 @@
 			sk_dst_set(qp->sk->sk, dst);
 		}
 	}
-	rdma_put_gid_attr(attr);
 	return dst;
 }
 
@@ -238,18 +192,19 @@
 	struct udphdr *udph;
 	struct net_device *ndev = skb->dev;
 	struct net_device *rdev = ndev;
-	struct rxe_dev *rxe = net_to_rxe(ndev);
+	struct rxe_dev *rxe = rxe_get_dev_from_net(ndev);
 	struct rxe_pkt_info *pkt = SKB_TO_PKT(skb);
 
 	if (!rxe && is_vlan_dev(rdev)) {
 		rdev = vlan_dev_real_dev(ndev);
-		rxe = net_to_rxe(rdev);
+		rxe = rxe_get_dev_from_net(rdev);
 	}
 	if (!rxe)
 		goto drop;
 
 	if (skb_linearize(skb)) {
 		pr_err("skb_linearize failed\n");
+		ib_device_put(&rxe->ib_dev);
 		goto drop;
 	}
 
@@ -261,6 +216,12 @@
 	pkt->paylen = be16_to_cpu(udph->len) - sizeof(*udph);
 
 	rxe_rcv(skb);
+
+	/*
+	 * FIXME: this is in the wrong place, it needs to be done when pkt is
+	 * destroyed
+	 */
+	ib_device_put(&rxe->ib_dev);
 
 	return 0;
 drop:
@@ -377,12 +338,7 @@
 	ip6h->payload_len = htons(skb->len - sizeof(*ip6h));
 }
 
-<<<<<<< HEAD
-static int prepare4(struct rxe_dev *rxe, struct rxe_pkt_info *pkt,
-		    struct sk_buff *skb, struct rxe_av *av)
-=======
 static int prepare4(struct rxe_pkt_info *pkt, struct sk_buff *skb)
->>>>>>> 407d19ab
 {
 	struct rxe_qp *qp = pkt->qp;
 	struct dst_entry *dst;
@@ -392,17 +348,14 @@
 	struct in_addr *saddr = &av->sgid_addr._sockaddr_in.sin_addr;
 	struct in_addr *daddr = &av->dgid_addr._sockaddr_in.sin_addr;
 
-	dst = rxe_find_route(rxe, qp, av);
+	dst = rxe_find_route(skb->dev, qp, av);
 	if (!dst) {
 		pr_err("Host not reachable\n");
 		return -EHOSTUNREACH;
 	}
 
-	if (!memcmp(saddr, daddr, sizeof(*daddr)))
-		pkt->mask |= RXE_LOOPBACK_MASK;
-
-	prepare_udp_hdr(skb, htons(RXE_ROCE_V2_SPORT),
-			htons(ROCE_V2_UDP_DPORT));
+	prepare_udp_hdr(skb, cpu_to_be16(qp->src_port),
+			cpu_to_be16(ROCE_V2_UDP_DPORT));
 
 	prepare_ipv4_hdr(dst, skb, saddr->s_addr, daddr->s_addr, IPPROTO_UDP,
 			 av->grh.traffic_class, av->grh.hop_limit, df, xnet);
@@ -411,12 +364,7 @@
 	return 0;
 }
 
-<<<<<<< HEAD
-static int prepare6(struct rxe_dev *rxe, struct rxe_pkt_info *pkt,
-		    struct sk_buff *skb, struct rxe_av *av)
-=======
 static int prepare6(struct rxe_pkt_info *pkt, struct sk_buff *skb)
->>>>>>> 407d19ab
 {
 	struct rxe_qp *qp = pkt->qp;
 	struct dst_entry *dst;
@@ -424,17 +372,14 @@
 	struct in6_addr *saddr = &av->sgid_addr._sockaddr_in6.sin6_addr;
 	struct in6_addr *daddr = &av->dgid_addr._sockaddr_in6.sin6_addr;
 
-	dst = rxe_find_route(rxe, qp, av);
+	dst = rxe_find_route(skb->dev, qp, av);
 	if (!dst) {
 		pr_err("Host not reachable\n");
 		return -EHOSTUNREACH;
 	}
 
-	if (!memcmp(saddr, daddr, sizeof(*daddr)))
-		pkt->mask |= RXE_LOOPBACK_MASK;
-
-	prepare_udp_hdr(skb, htons(RXE_ROCE_V2_SPORT),
-			htons(ROCE_V2_UDP_DPORT));
+	prepare_udp_hdr(skb, cpu_to_be16(qp->src_port),
+			cpu_to_be16(ROCE_V2_UDP_DPORT));
 
 	prepare_ipv6_hdr(dst, skb, saddr, daddr, IPPROTO_UDP,
 			 av->grh.traffic_class,
@@ -444,20 +389,10 @@
 	return 0;
 }
 
-int rxe_prepare(struct rxe_dev *rxe, struct rxe_pkt_info *pkt,
-		struct sk_buff *skb, u32 *crc)
+int rxe_prepare(struct rxe_pkt_info *pkt, struct sk_buff *skb, u32 *crc)
 {
 	int err = 0;
 
-<<<<<<< HEAD
-	if (av->network_type == RDMA_NETWORK_IPV4)
-		err = prepare4(rxe, pkt, skb, av);
-	else if (av->network_type == RDMA_NETWORK_IPV6)
-		err = prepare6(rxe, pkt, skb, av);
-
-	*crc = rxe_icrc_hdr(pkt, skb);
-
-=======
 	if (skb->protocol == htons(ETH_P_IP))
 		err = prepare4(pkt, skb);
 	else if (skb->protocol == htons(ETH_P_IPV6))
@@ -468,7 +403,6 @@
 	if (ether_addr_equal(skb->dev->dev_addr, rxe_get_av(pkt)->dmac))
 		pkt->mask |= RXE_LOOPBACK_MASK;
 
->>>>>>> 407d19ab
 	return err;
 }
 
@@ -520,11 +454,6 @@
 	rxe_rcv(skb);
 }
 
-static inline int addr_same(struct rxe_dev *rxe, struct rxe_av *av)
-{
-	return rxe->port.port_guid == av->grh.dgid.global.interface_id;
-}
-
 struct sk_buff *rxe_init_packet(struct rxe_dev *rxe, struct rxe_av *av,
 				int paylen, struct rxe_pkt_info *pkt)
 {
@@ -594,42 +523,24 @@
 	return IB_LINK_LAYER_ETHERNET;
 }
 
-struct rxe_dev *rxe_net_add(struct net_device *ndev)
+int rxe_net_add(const char *ibdev_name, struct net_device *ndev)
 {
 	int err;
 	struct rxe_dev *rxe = NULL;
 
-	rxe = (struct rxe_dev *)ib_alloc_device(sizeof(*rxe));
+	rxe = ib_alloc_device(rxe_dev, ib_dev);
 	if (!rxe)
-		return NULL;
+		return -ENOMEM;
 
 	rxe->ndev = ndev;
 
-	err = rxe_add(rxe, ndev->mtu);
+	err = rxe_add(rxe, ndev->mtu, ibdev_name);
 	if (err) {
 		ib_dealloc_device(&rxe->ib_dev);
-		return NULL;
-	}
-
-	spin_lock_bh(&dev_list_lock);
-	list_add_tail(&rxe->list, &rxe_dev_list);
-	spin_unlock_bh(&dev_list_lock);
-	return rxe;
-}
-
-void rxe_remove_all(void)
-{
-	spin_lock_bh(&dev_list_lock);
-	while (!list_empty(&rxe_dev_list)) {
-		struct rxe_dev *rxe =
-			list_first_entry(&rxe_dev_list, struct rxe_dev, list);
-
-		list_del(&rxe->list);
-		spin_unlock_bh(&dev_list_lock);
-		rxe_remove(rxe);
-		spin_lock_bh(&dev_list_lock);
-	}
-	spin_unlock_bh(&dev_list_lock);
+		return err;
+	}
+
+	return 0;
 }
 
 static void rxe_port_event(struct rxe_dev *rxe,
@@ -651,10 +562,9 @@
 
 	port = &rxe->port;
 	port->attr.state = IB_PORT_ACTIVE;
-	port->attr.phys_state = IB_PHYS_STATE_LINK_UP;
 
 	rxe_port_event(rxe, IB_EVENT_PORT_ACTIVE);
-	pr_info("set %s active\n", rxe->ib_dev.name);
+	dev_info(&rxe->ib_dev.dev, "set active\n");
 }
 
 /* Caller must hold net_info_lock */
@@ -664,10 +574,18 @@
 
 	port = &rxe->port;
 	port->attr.state = IB_PORT_DOWN;
-	port->attr.phys_state = IB_PHYS_STATE_LINK_DOWN;
 
 	rxe_port_event(rxe, IB_EVENT_PORT_ERR);
-	pr_info("set %s down\n", rxe->ib_dev.name);
+	rxe_counter_inc(rxe, RXE_CNT_LINK_DOWNED);
+	dev_info(&rxe->ib_dev.dev, "set down\n");
+}
+
+void rxe_set_port_state(struct rxe_dev *rxe)
+{
+	if (netif_running(rxe->ndev) && netif_carrier_ok(rxe->ndev))
+		rxe_port_up(rxe);
+	else
+		rxe_port_down(rxe);
 }
 
 static int rxe_notify(struct notifier_block *not_blk,
@@ -675,15 +593,14 @@
 		      void *arg)
 {
 	struct net_device *ndev = netdev_notifier_info_to_dev(arg);
-	struct rxe_dev *rxe = net_to_rxe(ndev);
+	struct rxe_dev *rxe = rxe_get_dev_from_net(ndev);
 
 	if (!rxe)
-		goto out;
+		return NOTIFY_OK;
 
 	switch (event) {
 	case NETDEV_UNREGISTER:
-		list_del(&rxe->list);
-		rxe_remove(rxe);
+		ib_unregister_device_queued(&rxe->ib_dev);
 		break;
 	case NETDEV_UP:
 		rxe_port_up(rxe);
@@ -696,10 +613,7 @@
 		rxe_set_mtu(rxe, ndev->mtu);
 		break;
 	case NETDEV_CHANGE:
-		if (netif_running(ndev) && netif_carrier_ok(ndev))
-			rxe_port_up(rxe);
-		else
-			rxe_port_down(rxe);
+		rxe_set_port_state(rxe);
 		break;
 	case NETDEV_REBOOT:
 	case NETDEV_GOING_DOWN:
@@ -711,7 +625,8 @@
 			event, ndev->name);
 		break;
 	}
-out:
+
+	ib_device_put(&rxe->ib_dev);
 	return NOTIFY_OK;
 }
 
