// SPDX-License-Identifier: GPL-2.0-or-later
/*
   md.c : Multiple Devices driver for Linux
     Copyright (C) 1998, 1999, 2000 Ingo Molnar

     completely rewritten, based on the MD driver code from Marc Zyngier

   Changes:

   - RAID-1/RAID-5 extensions by Miguel de Icaza, Gadi Oxman, Ingo Molnar
   - RAID-6 extensions by H. Peter Anvin <hpa@zytor.com>
   - boot support for linear and striped mode by Harald Hoyer <HarryH@Royal.Net>
   - kerneld support by Boris Tobotras <boris@xtalk.msk.su>
   - kmod support by: Cyrus Durgin
   - RAID0 bugfixes: Mark Anthony Lisher <markal@iname.com>
   - Devfs support by Richard Gooch <rgooch@atnf.csiro.au>

   - lots of fixes and improvements to the RAID1/RAID5 and generic
     RAID code (such as request based resynchronization):

     Neil Brown <neilb@cse.unsw.edu.au>.

   - persistent bitmap code
     Copyright (C) 2003-2004, Paul Clements, SteelEye Technology, Inc.


   Errors, Warnings, etc.
   Please use:
     pr_crit() for error conditions that risk data loss
     pr_err() for error conditions that are unexpected, like an IO error
         or internal inconsistency
     pr_warn() for error conditions that could have been predicated, like
         adding a device to an array when it has incompatible metadata
     pr_info() for every interesting, very rare events, like an array starting
         or stopping, or resync starting or stopping
     pr_debug() for everything else.

*/

#include <linux/sched/signal.h>
#include <linux/kthread.h>
#include <linux/blkdev.h>
#include <linux/badblocks.h>
#include <linux/sysctl.h>
#include <linux/seq_file.h>
#include <linux/fs.h>
#include <linux/poll.h>
#include <linux/ctype.h>
#include <linux/string.h>
#include <linux/hdreg.h>
#include <linux/proc_fs.h>
#include <linux/random.h>
#include <linux/module.h>
#include <linux/reboot.h>
#include <linux/file.h>
#include <linux/compat.h>
#include <linux/delay.h>
#include <linux/raid/md_p.h>
#include <linux/raid/md_u.h>
#include <linux/slab.h>
#include <linux/percpu-refcount.h>

#include <trace/events/block.h>
#include "md.h"
#include "md-bitmap.h"
#include "md-cluster.h"

#ifndef MODULE
static void autostart_arrays(int part);
#endif

/* pers_list is a list of registered personalities protected
 * by pers_lock.
 * pers_lock does extra service to protect accesses to
 * mddev->thread when the mutex cannot be held.
 */
static LIST_HEAD(pers_list);
static DEFINE_SPINLOCK(pers_lock);

static struct kobj_type md_ktype;

struct md_cluster_operations *md_cluster_ops;
EXPORT_SYMBOL(md_cluster_ops);
static struct module *md_cluster_mod;

static DECLARE_WAIT_QUEUE_HEAD(resync_wait);
static struct workqueue_struct *md_wq;
static struct workqueue_struct *md_misc_wq;

static int remove_and_add_spares(struct mddev *mddev,
				 struct md_rdev *this);
static void mddev_detach(struct mddev *mddev);

/*
 * Default number of read corrections we'll attempt on an rdev
 * before ejecting it from the array. We divide the read error
 * count by 2 for every hour elapsed between read errors.
 */
#define MD_DEFAULT_MAX_CORRECTED_READ_ERRORS 20
/*
 * Current RAID-1,4,5 parallel reconstruction 'guaranteed speed limit'
 * is 1000 KB/sec, so the extra system load does not show up that much.
 * Increase it if you want to have more _guaranteed_ speed. Note that
 * the RAID driver will use the maximum available bandwidth if the IO
 * subsystem is idle. There is also an 'absolute maximum' reconstruction
 * speed limit - in case reconstruction slows down your system despite
 * idle IO detection.
 *
 * you can change it via /proc/sys/dev/raid/speed_limit_min and _max.
 * or /sys/block/mdX/md/sync_speed_{min,max}
 */

static int sysctl_speed_limit_min = 1000;
static int sysctl_speed_limit_max = 200000;
static inline int speed_min(struct mddev *mddev)
{
	return mddev->sync_speed_min ?
		mddev->sync_speed_min : sysctl_speed_limit_min;
}

static inline int speed_max(struct mddev *mddev)
{
	return mddev->sync_speed_max ?
		mddev->sync_speed_max : sysctl_speed_limit_max;
}

static struct ctl_table_header *raid_table_header;

static struct ctl_table raid_table[] = {
	{
		.procname	= "speed_limit_min",
		.data		= &sysctl_speed_limit_min,
		.maxlen		= sizeof(int),
		.mode		= S_IRUGO|S_IWUSR,
		.proc_handler	= proc_dointvec,
	},
	{
		.procname	= "speed_limit_max",
		.data		= &sysctl_speed_limit_max,
		.maxlen		= sizeof(int),
		.mode		= S_IRUGO|S_IWUSR,
		.proc_handler	= proc_dointvec,
	},
	{ }
};

static struct ctl_table raid_dir_table[] = {
	{
		.procname	= "raid",
		.maxlen		= 0,
		.mode		= S_IRUGO|S_IXUGO,
		.child		= raid_table,
	},
	{ }
};

static struct ctl_table raid_root_table[] = {
	{
		.procname	= "dev",
		.maxlen		= 0,
		.mode		= 0555,
		.child		= raid_dir_table,
	},
	{  }
};

static const struct block_device_operations md_fops;

static int start_readonly;

/*
 * The original mechanism for creating an md device is to create
 * a device node in /dev and to open it.  This causes races with device-close.
 * The preferred method is to write to the "new_array" module parameter.
 * This can avoid races.
 * Setting create_on_open to false disables the original mechanism
 * so all the races disappear.
 */
static bool create_on_open = true;

struct bio *bio_alloc_mddev(gfp_t gfp_mask, int nr_iovecs,
			    struct mddev *mddev)
{
	struct bio *b;

	if (!mddev || !bioset_initialized(&mddev->bio_set))
		return bio_alloc(gfp_mask, nr_iovecs);

	b = bio_alloc_bioset(gfp_mask, nr_iovecs, &mddev->bio_set);
	if (!b)
		return NULL;
	return b;
}
EXPORT_SYMBOL_GPL(bio_alloc_mddev);

static struct bio *md_bio_alloc_sync(struct mddev *mddev)
{
	if (!mddev || !bioset_initialized(&mddev->sync_set))
		return bio_alloc(GFP_NOIO, 1);

	return bio_alloc_bioset(GFP_NOIO, 1, &mddev->sync_set);
}

/*
 * We have a system wide 'event count' that is incremented
 * on any 'interesting' event, and readers of /proc/mdstat
 * can use 'poll' or 'select' to find out when the event
 * count increases.
 *
 * Events are:
 *  start array, stop array, error, add device, remove device,
 *  start build, activate spare
 */
static DECLARE_WAIT_QUEUE_HEAD(md_event_waiters);
static atomic_t md_event_count;
void md_new_event(struct mddev *mddev)
{
	atomic_inc(&md_event_count);
	wake_up(&md_event_waiters);
}
EXPORT_SYMBOL_GPL(md_new_event);

/*
 * Enables to iterate over all existing md arrays
 * all_mddevs_lock protects this list.
 */
static LIST_HEAD(all_mddevs);
static DEFINE_SPINLOCK(all_mddevs_lock);

/*
 * iterates through all used mddevs in the system.
 * We take care to grab the all_mddevs_lock whenever navigating
 * the list, and to always hold a refcount when unlocked.
 * Any code which breaks out of this loop while own
 * a reference to the current mddev and must mddev_put it.
 */
#define for_each_mddev(_mddev,_tmp)					\
									\
	for (({ spin_lock(&all_mddevs_lock);				\
		_tmp = all_mddevs.next;					\
		_mddev = NULL;});					\
	     ({ if (_tmp != &all_mddevs)				\
			mddev_get(list_entry(_tmp, struct mddev, all_mddevs));\
		spin_unlock(&all_mddevs_lock);				\
		if (_mddev) mddev_put(_mddev);				\
		_mddev = list_entry(_tmp, struct mddev, all_mddevs);	\
		_tmp != &all_mddevs;});					\
	     ({ spin_lock(&all_mddevs_lock);				\
		_tmp = _tmp->next;})					\
		)

/* Rather than calling directly into the personality make_request function,
 * IO requests come here first so that we can check if the device is
 * being suspended pending a reconfiguration.
 * We hold a refcount over the call to ->make_request.  By the time that
 * call has finished, the bio has been linked into some internal structure
 * and so is visible to ->quiesce(), so we don't need the refcount any more.
 */
static bool is_suspended(struct mddev *mddev, struct bio *bio)
{
	if (mddev->suspended)
		return true;
	if (bio_data_dir(bio) != WRITE)
		return false;
	if (mddev->suspend_lo >= mddev->suspend_hi)
		return false;
	if (bio->bi_iter.bi_sector >= mddev->suspend_hi)
		return false;
	if (bio_end_sector(bio) < mddev->suspend_lo)
		return false;
	return true;
}

void md_handle_request(struct mddev *mddev, struct bio *bio)
{
check_suspended:
	rcu_read_lock();
	if (is_suspended(mddev, bio)) {
		DEFINE_WAIT(__wait);
		for (;;) {
			prepare_to_wait(&mddev->sb_wait, &__wait,
					TASK_UNINTERRUPTIBLE);
			if (!is_suspended(mddev, bio))
				break;
			rcu_read_unlock();
			schedule();
			rcu_read_lock();
		}
		finish_wait(&mddev->sb_wait, &__wait);
	}
	atomic_inc(&mddev->active_io);
	rcu_read_unlock();

	if (!mddev->pers->make_request(mddev, bio)) {
		atomic_dec(&mddev->active_io);
		wake_up(&mddev->sb_wait);
		goto check_suspended;
	}

	if (atomic_dec_and_test(&mddev->active_io) && mddev->suspended)
		wake_up(&mddev->sb_wait);
}
EXPORT_SYMBOL(md_handle_request);

static blk_qc_t md_make_request(struct request_queue *q, struct bio *bio)
{
	const int rw = bio_data_dir(bio);
	const int sgrp = op_stat_group(bio_op(bio));
	struct mddev *mddev = q->queuedata;
	unsigned int sectors;
	int cpu;

	blk_queue_split(q, &bio);

	if (mddev == NULL || mddev->pers == NULL) {
		bio_io_error(bio);
		return BLK_QC_T_NONE;
	}
	if (mddev->ro == 1 && unlikely(rw == WRITE)) {
		if (bio_sectors(bio) != 0)
			bio->bi_status = BLK_STS_IOERR;
		bio_endio(bio);
		return BLK_QC_T_NONE;
	}

	/*
	 * save the sectors now since our bio can
	 * go away inside make_request
	 */
	sectors = bio_sectors(bio);
	/* bio could be mergeable after passing to underlayer */
	bio->bi_opf &= ~REQ_NOMERGE;

	md_handle_request(mddev, bio);

	cpu = part_stat_lock();
	part_stat_inc(cpu, &mddev->gendisk->part0, ios[sgrp]);
	part_stat_add(cpu, &mddev->gendisk->part0, sectors[sgrp], sectors);
	part_stat_unlock();

	return BLK_QC_T_NONE;
}

/* mddev_suspend makes sure no new requests are submitted
 * to the device, and that any requests that have been submitted
 * are completely handled.
 * Once mddev_detach() is called and completes, the module will be
 * completely unused.
 */
void mddev_suspend(struct mddev *mddev)
{
	WARN_ON_ONCE(mddev->thread && current == mddev->thread->tsk);
	lockdep_assert_held(&mddev->reconfig_mutex);
	if (mddev->suspended++)
		return;
	synchronize_rcu();
	wake_up(&mddev->sb_wait);
	set_bit(MD_ALLOW_SB_UPDATE, &mddev->flags);
	smp_mb__after_atomic();
	wait_event(mddev->sb_wait, atomic_read(&mddev->active_io) == 0);
	mddev->pers->quiesce(mddev, 1);
	clear_bit_unlock(MD_ALLOW_SB_UPDATE, &mddev->flags);
	wait_event(mddev->sb_wait, !test_bit(MD_UPDATING_SB, &mddev->flags));

	del_timer_sync(&mddev->safemode_timer);
}
EXPORT_SYMBOL_GPL(mddev_suspend);

void mddev_resume(struct mddev *mddev)
{
	lockdep_assert_held(&mddev->reconfig_mutex);
	if (--mddev->suspended)
		return;
	wake_up(&mddev->sb_wait);
	mddev->pers->quiesce(mddev, 0);

	set_bit(MD_RECOVERY_NEEDED, &mddev->recovery);
	md_wakeup_thread(mddev->thread);
	md_wakeup_thread(mddev->sync_thread); /* possibly kick off a reshape */
}
EXPORT_SYMBOL_GPL(mddev_resume);

int mddev_congested(struct mddev *mddev, int bits)
{
	struct md_personality *pers = mddev->pers;
	int ret = 0;

	rcu_read_lock();
	if (mddev->suspended)
		ret = 1;
	else if (pers && pers->congested)
		ret = pers->congested(mddev, bits);
	rcu_read_unlock();
	return ret;
}
EXPORT_SYMBOL_GPL(mddev_congested);
static int md_congested(void *data, int bits)
{
	struct mddev *mddev = data;
	return mddev_congested(mddev, bits);
}

/*
 * Generic flush handling for md
 */

static void md_end_flush(struct bio *bio)
{
	struct md_rdev *rdev = bio->bi_private;
	struct mddev *mddev = rdev->mddev;

	rdev_dec_pending(rdev, mddev);

	if (atomic_dec_and_test(&mddev->flush_pending)) {
		/* The pre-request flush has finished */
		queue_work(md_wq, &mddev->flush_work);
	}
	bio_put(bio);
}

static void md_submit_flush_data(struct work_struct *ws);

static void submit_flushes(struct work_struct *ws)
{
	struct mddev *mddev = container_of(ws, struct mddev, flush_work);
	struct md_rdev *rdev;

	mddev->start_flush = ktime_get_boottime();
	INIT_WORK(&mddev->flush_work, md_submit_flush_data);
	atomic_set(&mddev->flush_pending, 1);
	rcu_read_lock();
	rdev_for_each_rcu(rdev, mddev)
		if (rdev->raid_disk >= 0 &&
		    !test_bit(Faulty, &rdev->flags)) {
			/* Take two references, one is dropped
			 * when request finishes, one after
			 * we reclaim rcu_read_lock
			 */
			struct bio *bi;
			atomic_inc(&rdev->nr_pending);
			atomic_inc(&rdev->nr_pending);
			rcu_read_unlock();
			bi = bio_alloc_mddev(GFP_NOIO, 0, mddev);
			bi->bi_end_io = md_end_flush;
			bi->bi_private = rdev;
			bio_set_dev(bi, rdev->bdev);
			bi->bi_opf = REQ_OP_WRITE | REQ_PREFLUSH;
			atomic_inc(&mddev->flush_pending);
			submit_bio(bi);
			rcu_read_lock();
			rdev_dec_pending(rdev, mddev);
		}
	rcu_read_unlock();
	if (atomic_dec_and_test(&mddev->flush_pending))
		queue_work(md_wq, &mddev->flush_work);
}

static void md_submit_flush_data(struct work_struct *ws)
{
	struct mddev *mddev = container_of(ws, struct mddev, flush_work);
	struct bio *bio = mddev->flush_bio;

	/*
	 * must reset flush_bio before calling into md_handle_request to avoid a
	 * deadlock, because other bios passed md_handle_request suspend check
	 * could wait for this and below md_handle_request could wait for those
	 * bios because of suspend check
	 */
	mddev->last_flush = mddev->start_flush;
	mddev->flush_bio = NULL;
	wake_up(&mddev->sb_wait);

	if (bio->bi_iter.bi_size == 0) {
		/* an empty barrier - all done */
		bio_endio(bio);
	} else {
		bio->bi_opf &= ~REQ_PREFLUSH;
		md_handle_request(mddev, bio);
	}
}

void md_flush_request(struct mddev *mddev, struct bio *bio)
{
	ktime_t start = ktime_get_boottime();
	spin_lock_irq(&mddev->lock);
	wait_event_lock_irq(mddev->sb_wait,
			    !mddev->flush_bio ||
			    ktime_after(mddev->last_flush, start),
			    mddev->lock);
	if (!ktime_after(mddev->last_flush, start)) {
		WARN_ON(mddev->flush_bio);
		mddev->flush_bio = bio;
		bio = NULL;
	}
	spin_unlock_irq(&mddev->lock);

	if (!bio) {
		INIT_WORK(&mddev->flush_work, submit_flushes);
		queue_work(md_wq, &mddev->flush_work);
	} else {
		/* flush was performed for some other bio while we waited. */
		if (bio->bi_iter.bi_size == 0)
			/* an empty barrier - all done */
			bio_endio(bio);
		else {
			bio->bi_opf &= ~REQ_PREFLUSH;
			mddev->pers->make_request(mddev, bio);
		}
	}
}
EXPORT_SYMBOL(md_flush_request);

static inline struct mddev *mddev_get(struct mddev *mddev)
{
	atomic_inc(&mddev->active);
	return mddev;
}

static void mddev_delayed_delete(struct work_struct *ws);

static void mddev_put(struct mddev *mddev)
{
	if (!atomic_dec_and_lock(&mddev->active, &all_mddevs_lock))
		return;
	if (!mddev->raid_disks && list_empty(&mddev->disks) &&
	    mddev->ctime == 0 && !mddev->hold_active) {
		/* Array is not configured at all, and not held active,
		 * so destroy it */
		list_del_init(&mddev->all_mddevs);

		/*
		 * Call queue_work inside the spinlock so that
		 * flush_workqueue() after mddev_find will succeed in waiting
		 * for the work to be done.
		 */
		INIT_WORK(&mddev->del_work, mddev_delayed_delete);
		queue_work(md_misc_wq, &mddev->del_work);
	}
	spin_unlock(&all_mddevs_lock);
}

static void md_safemode_timeout(struct timer_list *t);

void mddev_init(struct mddev *mddev)
{
	kobject_init(&mddev->kobj, &md_ktype);
	mutex_init(&mddev->open_mutex);
	mutex_init(&mddev->reconfig_mutex);
	mutex_init(&mddev->bitmap_info.mutex);
	INIT_LIST_HEAD(&mddev->disks);
	INIT_LIST_HEAD(&mddev->all_mddevs);
	timer_setup(&mddev->safemode_timer, md_safemode_timeout, 0);
	atomic_set(&mddev->active, 1);
	atomic_set(&mddev->openers, 0);
	atomic_set(&mddev->active_io, 0);
	spin_lock_init(&mddev->lock);
	atomic_set(&mddev->flush_pending, 0);
	init_waitqueue_head(&mddev->sb_wait);
	init_waitqueue_head(&mddev->recovery_wait);
	mddev->reshape_position = MaxSector;
	mddev->reshape_backwards = 0;
	mddev->last_sync_action = "none";
	mddev->resync_min = 0;
	mddev->resync_max = MaxSector;
	mddev->level = LEVEL_NONE;
}
EXPORT_SYMBOL_GPL(mddev_init);

static struct mddev *mddev_find(dev_t unit)
{
	struct mddev *mddev, *new = NULL;

	if (unit && MAJOR(unit) != MD_MAJOR)
		unit &= ~((1<<MdpMinorShift)-1);

 retry:
	spin_lock(&all_mddevs_lock);

	if (unit) {
		list_for_each_entry(mddev, &all_mddevs, all_mddevs)
			if (mddev->unit == unit) {
				mddev_get(mddev);
				spin_unlock(&all_mddevs_lock);
				kfree(new);
				return mddev;
			}

		if (new) {
			list_add(&new->all_mddevs, &all_mddevs);
			spin_unlock(&all_mddevs_lock);
			new->hold_active = UNTIL_IOCTL;
			return new;
		}
	} else if (new) {
		/* find an unused unit number */
		static int next_minor = 512;
		int start = next_minor;
		int is_free = 0;
		int dev = 0;
		while (!is_free) {
			dev = MKDEV(MD_MAJOR, next_minor);
			next_minor++;
			if (next_minor > MINORMASK)
				next_minor = 0;
			if (next_minor == start) {
				/* Oh dear, all in use. */
				spin_unlock(&all_mddevs_lock);
				kfree(new);
				return NULL;
			}

			is_free = 1;
			list_for_each_entry(mddev, &all_mddevs, all_mddevs)
				if (mddev->unit == dev) {
					is_free = 0;
					break;
				}
		}
		new->unit = dev;
		new->md_minor = MINOR(dev);
		new->hold_active = UNTIL_STOP;
		list_add(&new->all_mddevs, &all_mddevs);
		spin_unlock(&all_mddevs_lock);
		return new;
	}
	spin_unlock(&all_mddevs_lock);

	new = kzalloc(sizeof(*new), GFP_KERNEL);
	if (!new)
		return NULL;

	new->unit = unit;
	if (MAJOR(unit) == MD_MAJOR)
		new->md_minor = MINOR(unit);
	else
		new->md_minor = MINOR(unit) >> MdpMinorShift;

	mddev_init(new);

	goto retry;
}

static struct attribute_group md_redundancy_group;

void mddev_unlock(struct mddev *mddev)
{
	if (mddev->to_remove) {
		/* These cannot be removed under reconfig_mutex as
		 * an access to the files will try to take reconfig_mutex
		 * while holding the file unremovable, which leads to
		 * a deadlock.
		 * So hold set sysfs_active while the remove in happeing,
		 * and anything else which might set ->to_remove or my
		 * otherwise change the sysfs namespace will fail with
		 * -EBUSY if sysfs_active is still set.
		 * We set sysfs_active under reconfig_mutex and elsewhere
		 * test it under the same mutex to ensure its correct value
		 * is seen.
		 */
		struct attribute_group *to_remove = mddev->to_remove;
		mddev->to_remove = NULL;
		mddev->sysfs_active = 1;
		mutex_unlock(&mddev->reconfig_mutex);

		if (mddev->kobj.sd) {
			if (to_remove != &md_redundancy_group)
				sysfs_remove_group(&mddev->kobj, to_remove);
			if (mddev->pers == NULL ||
			    mddev->pers->sync_request == NULL) {
				sysfs_remove_group(&mddev->kobj, &md_redundancy_group);
				if (mddev->sysfs_action)
					sysfs_put(mddev->sysfs_action);
				mddev->sysfs_action = NULL;
			}
		}
		mddev->sysfs_active = 0;
	} else
		mutex_unlock(&mddev->reconfig_mutex);

	/* As we've dropped the mutex we need a spinlock to
	 * make sure the thread doesn't disappear
	 */
	spin_lock(&pers_lock);
	md_wakeup_thread(mddev->thread);
	wake_up(&mddev->sb_wait);
	spin_unlock(&pers_lock);
}
EXPORT_SYMBOL_GPL(mddev_unlock);

struct md_rdev *md_find_rdev_nr_rcu(struct mddev *mddev, int nr)
{
	struct md_rdev *rdev;

	rdev_for_each_rcu(rdev, mddev)
		if (rdev->desc_nr == nr)
			return rdev;

	return NULL;
}
EXPORT_SYMBOL_GPL(md_find_rdev_nr_rcu);

static struct md_rdev *find_rdev(struct mddev *mddev, dev_t dev)
{
	struct md_rdev *rdev;

	rdev_for_each(rdev, mddev)
		if (rdev->bdev->bd_dev == dev)
			return rdev;

	return NULL;
}

struct md_rdev *md_find_rdev_rcu(struct mddev *mddev, dev_t dev)
{
	struct md_rdev *rdev;

	rdev_for_each_rcu(rdev, mddev)
		if (rdev->bdev->bd_dev == dev)
			return rdev;

	return NULL;
}
EXPORT_SYMBOL_GPL(md_find_rdev_rcu);

static struct md_personality *find_pers(int level, char *clevel)
{
	struct md_personality *pers;
	list_for_each_entry(pers, &pers_list, list) {
		if (level != LEVEL_NONE && pers->level == level)
			return pers;
		if (strcmp(pers->name, clevel)==0)
			return pers;
	}
	return NULL;
}

/* return the offset of the super block in 512byte sectors */
static inline sector_t calc_dev_sboffset(struct md_rdev *rdev)
{
	sector_t num_sectors = i_size_read(rdev->bdev->bd_inode) / 512;
	return MD_NEW_SIZE_SECTORS(num_sectors);
}

static int alloc_disk_sb(struct md_rdev *rdev)
{
	rdev->sb_page = alloc_page(GFP_KERNEL);
	if (!rdev->sb_page)
		return -ENOMEM;
	return 0;
}

void md_rdev_clear(struct md_rdev *rdev)
{
	if (rdev->sb_page) {
		put_page(rdev->sb_page);
		rdev->sb_loaded = 0;
		rdev->sb_page = NULL;
		rdev->sb_start = 0;
		rdev->sectors = 0;
	}
	if (rdev->bb_page) {
		put_page(rdev->bb_page);
		rdev->bb_page = NULL;
	}
	badblocks_exit(&rdev->badblocks);
}
EXPORT_SYMBOL_GPL(md_rdev_clear);

static void super_written(struct bio *bio)
{
	struct md_rdev *rdev = bio->bi_private;
	struct mddev *mddev = rdev->mddev;

	if (bio->bi_status) {
		pr_err("md: super_written gets error=%d\n", bio->bi_status);
		md_error(mddev, rdev);
		if (!test_bit(Faulty, &rdev->flags)
		    && (bio->bi_opf & MD_FAILFAST)) {
			set_bit(MD_SB_NEED_REWRITE, &mddev->sb_flags);
			set_bit(LastDev, &rdev->flags);
		}
	} else
		clear_bit(LastDev, &rdev->flags);

	if (atomic_dec_and_test(&mddev->pending_writes))
		wake_up(&mddev->sb_wait);
	rdev_dec_pending(rdev, mddev);
	bio_put(bio);
}

void md_super_write(struct mddev *mddev, struct md_rdev *rdev,
		   sector_t sector, int size, struct page *page)
{
	/* write first size bytes of page to sector of rdev
	 * Increment mddev->pending_writes before returning
	 * and decrement it on completion, waking up sb_wait
	 * if zero is reached.
	 * If an error occurred, call md_error
	 */
	struct bio *bio;
	int ff = 0;

	if (!page)
		return;

	if (test_bit(Faulty, &rdev->flags))
		return;

	bio = md_bio_alloc_sync(mddev);

	atomic_inc(&rdev->nr_pending);

	bio_set_dev(bio, rdev->meta_bdev ? rdev->meta_bdev : rdev->bdev);
	bio->bi_iter.bi_sector = sector;
	bio_add_page(bio, page, size, 0);
	bio->bi_private = rdev;
	bio->bi_end_io = super_written;

	if (test_bit(MD_FAILFAST_SUPPORTED, &mddev->flags) &&
	    test_bit(FailFast, &rdev->flags) &&
	    !test_bit(LastDev, &rdev->flags))
		ff = MD_FAILFAST;
	bio->bi_opf = REQ_OP_WRITE | REQ_SYNC | REQ_PREFLUSH | REQ_FUA | ff;

	atomic_inc(&mddev->pending_writes);
	submit_bio(bio);
}

int md_super_wait(struct mddev *mddev)
{
	/* wait for all superblock writes that were scheduled to complete */
	wait_event(mddev->sb_wait, atomic_read(&mddev->pending_writes)==0);
	if (test_and_clear_bit(MD_SB_NEED_REWRITE, &mddev->sb_flags))
		return -EAGAIN;
	return 0;
}

int sync_page_io(struct md_rdev *rdev, sector_t sector, int size,
		 struct page *page, int op, int op_flags, bool metadata_op)
{
	struct bio *bio = md_bio_alloc_sync(rdev->mddev);
	int ret;

	if (metadata_op && rdev->meta_bdev)
		bio_set_dev(bio, rdev->meta_bdev);
	else
		bio_set_dev(bio, rdev->bdev);
	bio_set_op_attrs(bio, op, op_flags);
	if (metadata_op)
		bio->bi_iter.bi_sector = sector + rdev->sb_start;
	else if (rdev->mddev->reshape_position != MaxSector &&
		 (rdev->mddev->reshape_backwards ==
		  (sector >= rdev->mddev->reshape_position)))
		bio->bi_iter.bi_sector = sector + rdev->new_data_offset;
	else
		bio->bi_iter.bi_sector = sector + rdev->data_offset;
	bio_add_page(bio, page, size, 0);

	submit_bio_wait(bio);

	ret = !bio->bi_status;
	bio_put(bio);
	return ret;
}
EXPORT_SYMBOL_GPL(sync_page_io);

static int read_disk_sb(struct md_rdev *rdev, int size)
{
	char b[BDEVNAME_SIZE];

	if (rdev->sb_loaded)
		return 0;

	if (!sync_page_io(rdev, 0, size, rdev->sb_page, REQ_OP_READ, 0, true))
		goto fail;
	rdev->sb_loaded = 1;
	return 0;

fail:
	pr_err("md: disabled device %s, could not read superblock.\n",
	       bdevname(rdev->bdev,b));
	return -EINVAL;
}

static int md_uuid_equal(mdp_super_t *sb1, mdp_super_t *sb2)
{
	return	sb1->set_uuid0 == sb2->set_uuid0 &&
		sb1->set_uuid1 == sb2->set_uuid1 &&
		sb1->set_uuid2 == sb2->set_uuid2 &&
		sb1->set_uuid3 == sb2->set_uuid3;
}

static int md_sb_equal(mdp_super_t *sb1, mdp_super_t *sb2)
{
	int ret;
	mdp_super_t *tmp1, *tmp2;

	tmp1 = kmalloc(sizeof(*tmp1),GFP_KERNEL);
	tmp2 = kmalloc(sizeof(*tmp2),GFP_KERNEL);

	if (!tmp1 || !tmp2) {
		ret = 0;
		goto abort;
	}

	*tmp1 = *sb1;
	*tmp2 = *sb2;

	/*
	 * nr_disks is not constant
	 */
	tmp1->nr_disks = 0;
	tmp2->nr_disks = 0;

	ret = (memcmp(tmp1, tmp2, MD_SB_GENERIC_CONSTANT_WORDS * 4) == 0);
abort:
	kfree(tmp1);
	kfree(tmp2);
	return ret;
}

static u32 md_csum_fold(u32 csum)
{
	csum = (csum & 0xffff) + (csum >> 16);
	return (csum & 0xffff) + (csum >> 16);
}

static unsigned int calc_sb_csum(mdp_super_t *sb)
{
	u64 newcsum = 0;
	u32 *sb32 = (u32*)sb;
	int i;
	unsigned int disk_csum, csum;

	disk_csum = sb->sb_csum;
	sb->sb_csum = 0;

	for (i = 0; i < MD_SB_BYTES/4 ; i++)
		newcsum += sb32[i];
	csum = (newcsum & 0xffffffff) + (newcsum>>32);

#ifdef CONFIG_ALPHA
	/* This used to use csum_partial, which was wrong for several
	 * reasons including that different results are returned on
	 * different architectures.  It isn't critical that we get exactly
	 * the same return value as before (we always csum_fold before
	 * testing, and that removes any differences).  However as we
	 * know that csum_partial always returned a 16bit value on
	 * alphas, do a fold to maximise conformity to previous behaviour.
	 */
	sb->sb_csum = md_csum_fold(disk_csum);
#else
	sb->sb_csum = disk_csum;
#endif
	return csum;
}

/*
 * Handle superblock details.
 * We want to be able to handle multiple superblock formats
 * so we have a common interface to them all, and an array of
 * different handlers.
 * We rely on user-space to write the initial superblock, and support
 * reading and updating of superblocks.
 * Interface methods are:
 *   int load_super(struct md_rdev *dev, struct md_rdev *refdev, int minor_version)
 *      loads and validates a superblock on dev.
 *      if refdev != NULL, compare superblocks on both devices
 *    Return:
 *      0 - dev has a superblock that is compatible with refdev
 *      1 - dev has a superblock that is compatible and newer than refdev
 *          so dev should be used as the refdev in future
 *     -EINVAL superblock incompatible or invalid
 *     -othererror e.g. -EIO
 *
 *   int validate_super(struct mddev *mddev, struct md_rdev *dev)
 *      Verify that dev is acceptable into mddev.
 *       The first time, mddev->raid_disks will be 0, and data from
 *       dev should be merged in.  Subsequent calls check that dev
 *       is new enough.  Return 0 or -EINVAL
 *
 *   void sync_super(struct mddev *mddev, struct md_rdev *dev)
 *     Update the superblock for rdev with data in mddev
 *     This does not write to disc.
 *
 */

struct super_type  {
	char		    *name;
	struct module	    *owner;
	int		    (*load_super)(struct md_rdev *rdev,
					  struct md_rdev *refdev,
					  int minor_version);
	int		    (*validate_super)(struct mddev *mddev,
					      struct md_rdev *rdev);
	void		    (*sync_super)(struct mddev *mddev,
					  struct md_rdev *rdev);
	unsigned long long  (*rdev_size_change)(struct md_rdev *rdev,
						sector_t num_sectors);
	int		    (*allow_new_offset)(struct md_rdev *rdev,
						unsigned long long new_offset);
};

/*
 * Check that the given mddev has no bitmap.
 *
 * This function is called from the run method of all personalities that do not
 * support bitmaps. It prints an error message and returns non-zero if mddev
 * has a bitmap. Otherwise, it returns 0.
 *
 */
int md_check_no_bitmap(struct mddev *mddev)
{
	if (!mddev->bitmap_info.file && !mddev->bitmap_info.offset)
		return 0;
	pr_warn("%s: bitmaps are not supported for %s\n",
		mdname(mddev), mddev->pers->name);
	return 1;
}
EXPORT_SYMBOL(md_check_no_bitmap);

/*
 * load_super for 0.90.0
 */
static int super_90_load(struct md_rdev *rdev, struct md_rdev *refdev, int minor_version)
{
	char b[BDEVNAME_SIZE], b2[BDEVNAME_SIZE];
	mdp_super_t *sb;
	int ret;

	/*
	 * Calculate the position of the superblock (512byte sectors),
	 * it's at the end of the disk.
	 *
	 * It also happens to be a multiple of 4Kb.
	 */
	rdev->sb_start = calc_dev_sboffset(rdev);

	ret = read_disk_sb(rdev, MD_SB_BYTES);
	if (ret)
		return ret;

	ret = -EINVAL;

	bdevname(rdev->bdev, b);
	sb = page_address(rdev->sb_page);

	if (sb->md_magic != MD_SB_MAGIC) {
		pr_warn("md: invalid raid superblock magic on %s\n", b);
		goto abort;
	}

	if (sb->major_version != 0 ||
	    sb->minor_version < 90 ||
	    sb->minor_version > 91) {
		pr_warn("Bad version number %d.%d on %s\n",
			sb->major_version, sb->minor_version, b);
		goto abort;
	}

	if (sb->raid_disks <= 0)
		goto abort;

	if (md_csum_fold(calc_sb_csum(sb)) != md_csum_fold(sb->sb_csum)) {
		pr_warn("md: invalid superblock checksum on %s\n", b);
		goto abort;
	}

	rdev->preferred_minor = sb->md_minor;
	rdev->data_offset = 0;
	rdev->new_data_offset = 0;
	rdev->sb_size = MD_SB_BYTES;
	rdev->badblocks.shift = -1;

	if (sb->level == LEVEL_MULTIPATH)
		rdev->desc_nr = -1;
	else
		rdev->desc_nr = sb->this_disk.number;

	if (!refdev) {
		ret = 1;
	} else {
		__u64 ev1, ev2;
		mdp_super_t *refsb = page_address(refdev->sb_page);
		if (!md_uuid_equal(refsb, sb)) {
			pr_warn("md: %s has different UUID to %s\n",
				b, bdevname(refdev->bdev,b2));
			goto abort;
		}
		if (!md_sb_equal(refsb, sb)) {
			pr_warn("md: %s has same UUID but different superblock to %s\n",
				b, bdevname(refdev->bdev, b2));
			goto abort;
		}
		ev1 = md_event(sb);
		ev2 = md_event(refsb);
		if (ev1 > ev2)
			ret = 1;
		else
			ret = 0;
	}
	rdev->sectors = rdev->sb_start;
	/* Limit to 4TB as metadata cannot record more than that.
	 * (not needed for Linear and RAID0 as metadata doesn't
	 * record this size)
	 */
	if ((u64)rdev->sectors >= (2ULL << 32) && sb->level >= 1)
		rdev->sectors = (sector_t)(2ULL << 32) - 2;

	if (rdev->sectors < ((sector_t)sb->size) * 2 && sb->level >= 1)
		/* "this cannot possibly happen" ... */
		ret = -EINVAL;

 abort:
	return ret;
}

/*
 * validate_super for 0.90.0
 */
static int super_90_validate(struct mddev *mddev, struct md_rdev *rdev)
{
	mdp_disk_t *desc;
	mdp_super_t *sb = page_address(rdev->sb_page);
	__u64 ev1 = md_event(sb);

	rdev->raid_disk = -1;
	clear_bit(Faulty, &rdev->flags);
	clear_bit(In_sync, &rdev->flags);
	clear_bit(Bitmap_sync, &rdev->flags);
	clear_bit(WriteMostly, &rdev->flags);

	if (mddev->raid_disks == 0) {
		mddev->major_version = 0;
		mddev->minor_version = sb->minor_version;
		mddev->patch_version = sb->patch_version;
		mddev->external = 0;
		mddev->chunk_sectors = sb->chunk_size >> 9;
		mddev->ctime = sb->ctime;
		mddev->utime = sb->utime;
		mddev->level = sb->level;
		mddev->clevel[0] = 0;
		mddev->layout = sb->layout;
		mddev->raid_disks = sb->raid_disks;
		mddev->dev_sectors = ((sector_t)sb->size) * 2;
		mddev->events = ev1;
		mddev->bitmap_info.offset = 0;
		mddev->bitmap_info.space = 0;
		/* bitmap can use 60 K after the 4K superblocks */
		mddev->bitmap_info.default_offset = MD_SB_BYTES >> 9;
		mddev->bitmap_info.default_space = 64*2 - (MD_SB_BYTES >> 9);
		mddev->reshape_backwards = 0;

		if (mddev->minor_version >= 91) {
			mddev->reshape_position = sb->reshape_position;
			mddev->delta_disks = sb->delta_disks;
			mddev->new_level = sb->new_level;
			mddev->new_layout = sb->new_layout;
			mddev->new_chunk_sectors = sb->new_chunk >> 9;
			if (mddev->delta_disks < 0)
				mddev->reshape_backwards = 1;
		} else {
			mddev->reshape_position = MaxSector;
			mddev->delta_disks = 0;
			mddev->new_level = mddev->level;
			mddev->new_layout = mddev->layout;
			mddev->new_chunk_sectors = mddev->chunk_sectors;
		}

		if (sb->state & (1<<MD_SB_CLEAN))
			mddev->recovery_cp = MaxSector;
		else {
			if (sb->events_hi == sb->cp_events_hi &&
				sb->events_lo == sb->cp_events_lo) {
				mddev->recovery_cp = sb->recovery_cp;
			} else
				mddev->recovery_cp = 0;
		}

		memcpy(mddev->uuid+0, &sb->set_uuid0, 4);
		memcpy(mddev->uuid+4, &sb->set_uuid1, 4);
		memcpy(mddev->uuid+8, &sb->set_uuid2, 4);
		memcpy(mddev->uuid+12,&sb->set_uuid3, 4);

		mddev->max_disks = MD_SB_DISKS;

		if (sb->state & (1<<MD_SB_BITMAP_PRESENT) &&
		    mddev->bitmap_info.file == NULL) {
			mddev->bitmap_info.offset =
				mddev->bitmap_info.default_offset;
			mddev->bitmap_info.space =
				mddev->bitmap_info.default_space;
		}

	} else if (mddev->pers == NULL) {
		/* Insist on good event counter while assembling, except
		 * for spares (which don't need an event count) */
		++ev1;
		if (sb->disks[rdev->desc_nr].state & (
			    (1<<MD_DISK_SYNC) | (1 << MD_DISK_ACTIVE)))
			if (ev1 < mddev->events)
				return -EINVAL;
	} else if (mddev->bitmap) {
		/* if adding to array with a bitmap, then we can accept an
		 * older device ... but not too old.
		 */
		if (ev1 < mddev->bitmap->events_cleared)
			return 0;
		if (ev1 < mddev->events)
			set_bit(Bitmap_sync, &rdev->flags);
	} else {
		if (ev1 < mddev->events)
			/* just a hot-add of a new device, leave raid_disk at -1 */
			return 0;
	}

	if (mddev->level != LEVEL_MULTIPATH) {
		desc = sb->disks + rdev->desc_nr;

		if (desc->state & (1<<MD_DISK_FAULTY))
			set_bit(Faulty, &rdev->flags);
		else if (desc->state & (1<<MD_DISK_SYNC) /* &&
			    desc->raid_disk < mddev->raid_disks */) {
			set_bit(In_sync, &rdev->flags);
			rdev->raid_disk = desc->raid_disk;
			rdev->saved_raid_disk = desc->raid_disk;
		} else if (desc->state & (1<<MD_DISK_ACTIVE)) {
			/* active but not in sync implies recovery up to
			 * reshape position.  We don't know exactly where
			 * that is, so set to zero for now */
			if (mddev->minor_version >= 91) {
				rdev->recovery_offset = 0;
				rdev->raid_disk = desc->raid_disk;
			}
		}
		if (desc->state & (1<<MD_DISK_WRITEMOSTLY))
			set_bit(WriteMostly, &rdev->flags);
		if (desc->state & (1<<MD_DISK_FAILFAST))
			set_bit(FailFast, &rdev->flags);
	} else /* MULTIPATH are always insync */
		set_bit(In_sync, &rdev->flags);
	return 0;
}

/*
 * sync_super for 0.90.0
 */
static void super_90_sync(struct mddev *mddev, struct md_rdev *rdev)
{
	mdp_super_t *sb;
	struct md_rdev *rdev2;
	int next_spare = mddev->raid_disks;

	/* make rdev->sb match mddev data..
	 *
	 * 1/ zero out disks
	 * 2/ Add info for each disk, keeping track of highest desc_nr (next_spare);
	 * 3/ any empty disks < next_spare become removed
	 *
	 * disks[0] gets initialised to REMOVED because
	 * we cannot be sure from other fields if it has
	 * been initialised or not.
	 */
	int i;
	int active=0, working=0,failed=0,spare=0,nr_disks=0;

	rdev->sb_size = MD_SB_BYTES;

	sb = page_address(rdev->sb_page);

	memset(sb, 0, sizeof(*sb));

	sb->md_magic = MD_SB_MAGIC;
	sb->major_version = mddev->major_version;
	sb->patch_version = mddev->patch_version;
	sb->gvalid_words  = 0; /* ignored */
	memcpy(&sb->set_uuid0, mddev->uuid+0, 4);
	memcpy(&sb->set_uuid1, mddev->uuid+4, 4);
	memcpy(&sb->set_uuid2, mddev->uuid+8, 4);
	memcpy(&sb->set_uuid3, mddev->uuid+12,4);

	sb->ctime = clamp_t(time64_t, mddev->ctime, 0, U32_MAX);
	sb->level = mddev->level;
	sb->size = mddev->dev_sectors / 2;
	sb->raid_disks = mddev->raid_disks;
	sb->md_minor = mddev->md_minor;
	sb->not_persistent = 0;
	sb->utime = clamp_t(time64_t, mddev->utime, 0, U32_MAX);
	sb->state = 0;
	sb->events_hi = (mddev->events>>32);
	sb->events_lo = (u32)mddev->events;

	if (mddev->reshape_position == MaxSector)
		sb->minor_version = 90;
	else {
		sb->minor_version = 91;
		sb->reshape_position = mddev->reshape_position;
		sb->new_level = mddev->new_level;
		sb->delta_disks = mddev->delta_disks;
		sb->new_layout = mddev->new_layout;
		sb->new_chunk = mddev->new_chunk_sectors << 9;
	}
	mddev->minor_version = sb->minor_version;
	if (mddev->in_sync)
	{
		sb->recovery_cp = mddev->recovery_cp;
		sb->cp_events_hi = (mddev->events>>32);
		sb->cp_events_lo = (u32)mddev->events;
		if (mddev->recovery_cp == MaxSector)
			sb->state = (1<< MD_SB_CLEAN);
	} else
		sb->recovery_cp = 0;

	sb->layout = mddev->layout;
	sb->chunk_size = mddev->chunk_sectors << 9;

	if (mddev->bitmap && mddev->bitmap_info.file == NULL)
		sb->state |= (1<<MD_SB_BITMAP_PRESENT);

	sb->disks[0].state = (1<<MD_DISK_REMOVED);
	rdev_for_each(rdev2, mddev) {
		mdp_disk_t *d;
		int desc_nr;
		int is_active = test_bit(In_sync, &rdev2->flags);

		if (rdev2->raid_disk >= 0 &&
		    sb->minor_version >= 91)
			/* we have nowhere to store the recovery_offset,
			 * but if it is not below the reshape_position,
			 * we can piggy-back on that.
			 */
			is_active = 1;
		if (rdev2->raid_disk < 0 ||
		    test_bit(Faulty, &rdev2->flags))
			is_active = 0;
		if (is_active)
			desc_nr = rdev2->raid_disk;
		else
			desc_nr = next_spare++;
		rdev2->desc_nr = desc_nr;
		d = &sb->disks[rdev2->desc_nr];
		nr_disks++;
		d->number = rdev2->desc_nr;
		d->major = MAJOR(rdev2->bdev->bd_dev);
		d->minor = MINOR(rdev2->bdev->bd_dev);
		if (is_active)
			d->raid_disk = rdev2->raid_disk;
		else
			d->raid_disk = rdev2->desc_nr; /* compatibility */
		if (test_bit(Faulty, &rdev2->flags))
			d->state = (1<<MD_DISK_FAULTY);
		else if (is_active) {
			d->state = (1<<MD_DISK_ACTIVE);
			if (test_bit(In_sync, &rdev2->flags))
				d->state |= (1<<MD_DISK_SYNC);
			active++;
			working++;
		} else {
			d->state = 0;
			spare++;
			working++;
		}
		if (test_bit(WriteMostly, &rdev2->flags))
			d->state |= (1<<MD_DISK_WRITEMOSTLY);
		if (test_bit(FailFast, &rdev2->flags))
			d->state |= (1<<MD_DISK_FAILFAST);
	}
	/* now set the "removed" and "faulty" bits on any missing devices */
	for (i=0 ; i < mddev->raid_disks ; i++) {
		mdp_disk_t *d = &sb->disks[i];
		if (d->state == 0 && d->number == 0) {
			d->number = i;
			d->raid_disk = i;
			d->state = (1<<MD_DISK_REMOVED);
			d->state |= (1<<MD_DISK_FAULTY);
			failed++;
		}
	}
	sb->nr_disks = nr_disks;
	sb->active_disks = active;
	sb->working_disks = working;
	sb->failed_disks = failed;
	sb->spare_disks = spare;

	sb->this_disk = sb->disks[rdev->desc_nr];
	sb->sb_csum = calc_sb_csum(sb);
}

/*
 * rdev_size_change for 0.90.0
 */
static unsigned long long
super_90_rdev_size_change(struct md_rdev *rdev, sector_t num_sectors)
{
	if (num_sectors && num_sectors < rdev->mddev->dev_sectors)
		return 0; /* component must fit device */
	if (rdev->mddev->bitmap_info.offset)
		return 0; /* can't move bitmap */
	rdev->sb_start = calc_dev_sboffset(rdev);
	if (!num_sectors || num_sectors > rdev->sb_start)
		num_sectors = rdev->sb_start;
	/* Limit to 4TB as metadata cannot record more than that.
	 * 4TB == 2^32 KB, or 2*2^32 sectors.
	 */
	if ((u64)num_sectors >= (2ULL << 32) && rdev->mddev->level >= 1)
		num_sectors = (sector_t)(2ULL << 32) - 2;
	do {
		md_super_write(rdev->mddev, rdev, rdev->sb_start, rdev->sb_size,
		       rdev->sb_page);
	} while (md_super_wait(rdev->mddev) < 0);
	return num_sectors;
}

static int
super_90_allow_new_offset(struct md_rdev *rdev, unsigned long long new_offset)
{
	/* non-zero offset changes not possible with v0.90 */
	return new_offset == 0;
}

/*
 * version 1 superblock
 */

static __le32 calc_sb_1_csum(struct mdp_superblock_1 *sb)
{
	__le32 disk_csum;
	u32 csum;
	unsigned long long newcsum;
	int size = 256 + le32_to_cpu(sb->max_dev)*2;
	__le32 *isuper = (__le32*)sb;

	disk_csum = sb->sb_csum;
	sb->sb_csum = 0;
	newcsum = 0;
	for (; size >= 4; size -= 4)
		newcsum += le32_to_cpu(*isuper++);

	if (size == 2)
		newcsum += le16_to_cpu(*(__le16*) isuper);

	csum = (newcsum & 0xffffffff) + (newcsum >> 32);
	sb->sb_csum = disk_csum;
	return cpu_to_le32(csum);
}

static int super_1_load(struct md_rdev *rdev, struct md_rdev *refdev, int minor_version)
{
	struct mdp_superblock_1 *sb;
	int ret;
	sector_t sb_start;
	sector_t sectors;
	char b[BDEVNAME_SIZE], b2[BDEVNAME_SIZE];
	int bmask;

	/*
	 * Calculate the position of the superblock in 512byte sectors.
	 * It is always aligned to a 4K boundary and
	 * depeding on minor_version, it can be:
	 * 0: At least 8K, but less than 12K, from end of device
	 * 1: At start of device
	 * 2: 4K from start of device.
	 */
	switch(minor_version) {
	case 0:
		sb_start = i_size_read(rdev->bdev->bd_inode) >> 9;
		sb_start -= 8*2;
		sb_start &= ~(sector_t)(4*2-1);
		break;
	case 1:
		sb_start = 0;
		break;
	case 2:
		sb_start = 8;
		break;
	default:
		return -EINVAL;
	}
	rdev->sb_start = sb_start;

	/* superblock is rarely larger than 1K, but it can be larger,
	 * and it is safe to read 4k, so we do that
	 */
	ret = read_disk_sb(rdev, 4096);
	if (ret) return ret;

	sb = page_address(rdev->sb_page);

	if (sb->magic != cpu_to_le32(MD_SB_MAGIC) ||
	    sb->major_version != cpu_to_le32(1) ||
	    le32_to_cpu(sb->max_dev) > (4096-256)/2 ||
	    le64_to_cpu(sb->super_offset) != rdev->sb_start ||
	    (le32_to_cpu(sb->feature_map) & ~MD_FEATURE_ALL) != 0)
		return -EINVAL;

	if (calc_sb_1_csum(sb) != sb->sb_csum) {
		pr_warn("md: invalid superblock checksum on %s\n",
			bdevname(rdev->bdev,b));
		return -EINVAL;
	}
	if (le64_to_cpu(sb->data_size) < 10) {
		pr_warn("md: data_size too small on %s\n",
			bdevname(rdev->bdev,b));
		return -EINVAL;
	}
	if (sb->pad0 ||
	    sb->pad3[0] ||
	    memcmp(sb->pad3, sb->pad3+1, sizeof(sb->pad3) - sizeof(sb->pad3[1])))
		/* Some padding is non-zero, might be a new feature */
		return -EINVAL;

	rdev->preferred_minor = 0xffff;
	rdev->data_offset = le64_to_cpu(sb->data_offset);
	rdev->new_data_offset = rdev->data_offset;
	if ((le32_to_cpu(sb->feature_map) & MD_FEATURE_RESHAPE_ACTIVE) &&
	    (le32_to_cpu(sb->feature_map) & MD_FEATURE_NEW_OFFSET))
		rdev->new_data_offset += (s32)le32_to_cpu(sb->new_offset);
	atomic_set(&rdev->corrected_errors, le32_to_cpu(sb->cnt_corrected_read));

	rdev->sb_size = le32_to_cpu(sb->max_dev) * 2 + 256;
	bmask = queue_logical_block_size(rdev->bdev->bd_disk->queue)-1;
	if (rdev->sb_size & bmask)
		rdev->sb_size = (rdev->sb_size | bmask) + 1;

	if (minor_version
	    && rdev->data_offset < sb_start + (rdev->sb_size/512))
		return -EINVAL;
	if (minor_version
	    && rdev->new_data_offset < sb_start + (rdev->sb_size/512))
		return -EINVAL;

	if (sb->level == cpu_to_le32(LEVEL_MULTIPATH))
		rdev->desc_nr = -1;
	else
		rdev->desc_nr = le32_to_cpu(sb->dev_number);

	if (!rdev->bb_page) {
		rdev->bb_page = alloc_page(GFP_KERNEL);
		if (!rdev->bb_page)
			return -ENOMEM;
	}
	if ((le32_to_cpu(sb->feature_map) & MD_FEATURE_BAD_BLOCKS) &&
	    rdev->badblocks.count == 0) {
		/* need to load the bad block list.
		 * Currently we limit it to one page.
		 */
		s32 offset;
		sector_t bb_sector;
		__le64 *bbp;
		int i;
		int sectors = le16_to_cpu(sb->bblog_size);
		if (sectors > (PAGE_SIZE / 512))
			return -EINVAL;
		offset = le32_to_cpu(sb->bblog_offset);
		if (offset == 0)
			return -EINVAL;
		bb_sector = (long long)offset;
		if (!sync_page_io(rdev, bb_sector, sectors << 9,
				  rdev->bb_page, REQ_OP_READ, 0, true))
			return -EIO;
		bbp = (__le64 *)page_address(rdev->bb_page);
		rdev->badblocks.shift = sb->bblog_shift;
		for (i = 0 ; i < (sectors << (9-3)) ; i++, bbp++) {
			u64 bb = le64_to_cpu(*bbp);
			int count = bb & (0x3ff);
			u64 sector = bb >> 10;
			sector <<= sb->bblog_shift;
			count <<= sb->bblog_shift;
			if (bb + 1 == 0)
				break;
			if (badblocks_set(&rdev->badblocks, sector, count, 1))
				return -EINVAL;
		}
	} else if (sb->bblog_offset != 0)
		rdev->badblocks.shift = 0;

	if ((le32_to_cpu(sb->feature_map) &
	    (MD_FEATURE_PPL | MD_FEATURE_MULTIPLE_PPLS))) {
		rdev->ppl.offset = (__s16)le16_to_cpu(sb->ppl.offset);
		rdev->ppl.size = le16_to_cpu(sb->ppl.size);
		rdev->ppl.sector = rdev->sb_start + rdev->ppl.offset;
	}

	if (!refdev) {
		ret = 1;
	} else {
		__u64 ev1, ev2;
		struct mdp_superblock_1 *refsb = page_address(refdev->sb_page);

		if (memcmp(sb->set_uuid, refsb->set_uuid, 16) != 0 ||
		    sb->level != refsb->level ||
		    sb->layout != refsb->layout ||
		    sb->chunksize != refsb->chunksize) {
			pr_warn("md: %s has strangely different superblock to %s\n",
				bdevname(rdev->bdev,b),
				bdevname(refdev->bdev,b2));
			return -EINVAL;
		}
		ev1 = le64_to_cpu(sb->events);
		ev2 = le64_to_cpu(refsb->events);

		if (ev1 > ev2)
			ret = 1;
		else
			ret = 0;
	}
	if (minor_version) {
		sectors = (i_size_read(rdev->bdev->bd_inode) >> 9);
		sectors -= rdev->data_offset;
	} else
		sectors = rdev->sb_start;
	if (sectors < le64_to_cpu(sb->data_size))
		return -EINVAL;
	rdev->sectors = le64_to_cpu(sb->data_size);
	return ret;
}

static int super_1_validate(struct mddev *mddev, struct md_rdev *rdev)
{
	struct mdp_superblock_1 *sb = page_address(rdev->sb_page);
	__u64 ev1 = le64_to_cpu(sb->events);

	rdev->raid_disk = -1;
	clear_bit(Faulty, &rdev->flags);
	clear_bit(In_sync, &rdev->flags);
	clear_bit(Bitmap_sync, &rdev->flags);
	clear_bit(WriteMostly, &rdev->flags);

	if (mddev->raid_disks == 0) {
		mddev->major_version = 1;
		mddev->patch_version = 0;
		mddev->external = 0;
		mddev->chunk_sectors = le32_to_cpu(sb->chunksize);
		mddev->ctime = le64_to_cpu(sb->ctime);
		mddev->utime = le64_to_cpu(sb->utime);
		mddev->level = le32_to_cpu(sb->level);
		mddev->clevel[0] = 0;
		mddev->layout = le32_to_cpu(sb->layout);
		mddev->raid_disks = le32_to_cpu(sb->raid_disks);
		mddev->dev_sectors = le64_to_cpu(sb->size);
		mddev->events = ev1;
		mddev->bitmap_info.offset = 0;
		mddev->bitmap_info.space = 0;
		/* Default location for bitmap is 1K after superblock
		 * using 3K - total of 4K
		 */
		mddev->bitmap_info.default_offset = 1024 >> 9;
		mddev->bitmap_info.default_space = (4096-1024) >> 9;
		mddev->reshape_backwards = 0;

		mddev->recovery_cp = le64_to_cpu(sb->resync_offset);
		memcpy(mddev->uuid, sb->set_uuid, 16);

		mddev->max_disks =  (4096-256)/2;

		if ((le32_to_cpu(sb->feature_map) & MD_FEATURE_BITMAP_OFFSET) &&
		    mddev->bitmap_info.file == NULL) {
			mddev->bitmap_info.offset =
				(__s32)le32_to_cpu(sb->bitmap_offset);
			/* Metadata doesn't record how much space is available.
			 * For 1.0, we assume we can use up to the superblock
			 * if before, else to 4K beyond superblock.
			 * For others, assume no change is possible.
			 */
			if (mddev->minor_version > 0)
				mddev->bitmap_info.space = 0;
			else if (mddev->bitmap_info.offset > 0)
				mddev->bitmap_info.space =
					8 - mddev->bitmap_info.offset;
			else
				mddev->bitmap_info.space =
					-mddev->bitmap_info.offset;
		}

		if ((le32_to_cpu(sb->feature_map) & MD_FEATURE_RESHAPE_ACTIVE)) {
			mddev->reshape_position = le64_to_cpu(sb->reshape_position);
			mddev->delta_disks = le32_to_cpu(sb->delta_disks);
			mddev->new_level = le32_to_cpu(sb->new_level);
			mddev->new_layout = le32_to_cpu(sb->new_layout);
			mddev->new_chunk_sectors = le32_to_cpu(sb->new_chunk);
			if (mddev->delta_disks < 0 ||
			    (mddev->delta_disks == 0 &&
			     (le32_to_cpu(sb->feature_map)
			      & MD_FEATURE_RESHAPE_BACKWARDS)))
				mddev->reshape_backwards = 1;
		} else {
			mddev->reshape_position = MaxSector;
			mddev->delta_disks = 0;
			mddev->new_level = mddev->level;
			mddev->new_layout = mddev->layout;
			mddev->new_chunk_sectors = mddev->chunk_sectors;
		}

		if (le32_to_cpu(sb->feature_map) & MD_FEATURE_JOURNAL)
			set_bit(MD_HAS_JOURNAL, &mddev->flags);

		if (le32_to_cpu(sb->feature_map) &
		    (MD_FEATURE_PPL | MD_FEATURE_MULTIPLE_PPLS)) {
			if (le32_to_cpu(sb->feature_map) &
			    (MD_FEATURE_BITMAP_OFFSET | MD_FEATURE_JOURNAL))
				return -EINVAL;
			if ((le32_to_cpu(sb->feature_map) & MD_FEATURE_PPL) &&
			    (le32_to_cpu(sb->feature_map) &
					    MD_FEATURE_MULTIPLE_PPLS))
				return -EINVAL;
			set_bit(MD_HAS_PPL, &mddev->flags);
		}
	} else if (mddev->pers == NULL) {
		/* Insist of good event counter while assembling, except for
		 * spares (which don't need an event count) */
		++ev1;
		if (rdev->desc_nr >= 0 &&
		    rdev->desc_nr < le32_to_cpu(sb->max_dev) &&
		    (le16_to_cpu(sb->dev_roles[rdev->desc_nr]) < MD_DISK_ROLE_MAX ||
		     le16_to_cpu(sb->dev_roles[rdev->desc_nr]) == MD_DISK_ROLE_JOURNAL))
			if (ev1 < mddev->events)
				return -EINVAL;
	} else if (mddev->bitmap) {
		/* If adding to array with a bitmap, then we can accept an
		 * older device, but not too old.
		 */
		if (ev1 < mddev->bitmap->events_cleared)
			return 0;
		if (ev1 < mddev->events)
			set_bit(Bitmap_sync, &rdev->flags);
	} else {
		if (ev1 < mddev->events)
			/* just a hot-add of a new device, leave raid_disk at -1 */
			return 0;
	}
	if (mddev->level != LEVEL_MULTIPATH) {
		int role;
		if (rdev->desc_nr < 0 ||
		    rdev->desc_nr >= le32_to_cpu(sb->max_dev)) {
			role = MD_DISK_ROLE_SPARE;
			rdev->desc_nr = -1;
		} else
			role = le16_to_cpu(sb->dev_roles[rdev->desc_nr]);
		switch(role) {
		case MD_DISK_ROLE_SPARE: /* spare */
			break;
		case MD_DISK_ROLE_FAULTY: /* faulty */
			set_bit(Faulty, &rdev->flags);
			break;
		case MD_DISK_ROLE_JOURNAL: /* journal device */
			if (!(le32_to_cpu(sb->feature_map) & MD_FEATURE_JOURNAL)) {
				/* journal device without journal feature */
				pr_warn("md: journal device provided without journal feature, ignoring the device\n");
				return -EINVAL;
			}
			set_bit(Journal, &rdev->flags);
			rdev->journal_tail = le64_to_cpu(sb->journal_tail);
			rdev->raid_disk = 0;
			break;
		default:
			rdev->saved_raid_disk = role;
			if ((le32_to_cpu(sb->feature_map) &
			     MD_FEATURE_RECOVERY_OFFSET)) {
				rdev->recovery_offset = le64_to_cpu(sb->recovery_offset);
				if (!(le32_to_cpu(sb->feature_map) &
				      MD_FEATURE_RECOVERY_BITMAP))
					rdev->saved_raid_disk = -1;
			} else
				set_bit(In_sync, &rdev->flags);
			rdev->raid_disk = role;
			break;
		}
		if (sb->devflags & WriteMostly1)
			set_bit(WriteMostly, &rdev->flags);
		if (sb->devflags & FailFast1)
			set_bit(FailFast, &rdev->flags);
		if (le32_to_cpu(sb->feature_map) & MD_FEATURE_REPLACEMENT)
			set_bit(Replacement, &rdev->flags);
	} else /* MULTIPATH are always insync */
		set_bit(In_sync, &rdev->flags);

	return 0;
}

static void super_1_sync(struct mddev *mddev, struct md_rdev *rdev)
{
	struct mdp_superblock_1 *sb;
	struct md_rdev *rdev2;
	int max_dev, i;
	/* make rdev->sb match mddev and rdev data. */

	sb = page_address(rdev->sb_page);

	sb->feature_map = 0;
	sb->pad0 = 0;
	sb->recovery_offset = cpu_to_le64(0);
	memset(sb->pad3, 0, sizeof(sb->pad3));

	sb->utime = cpu_to_le64((__u64)mddev->utime);
	sb->events = cpu_to_le64(mddev->events);
	if (mddev->in_sync)
		sb->resync_offset = cpu_to_le64(mddev->recovery_cp);
	else if (test_bit(MD_JOURNAL_CLEAN, &mddev->flags))
		sb->resync_offset = cpu_to_le64(MaxSector);
	else
		sb->resync_offset = cpu_to_le64(0);

	sb->cnt_corrected_read = cpu_to_le32(atomic_read(&rdev->corrected_errors));

	sb->raid_disks = cpu_to_le32(mddev->raid_disks);
	sb->size = cpu_to_le64(mddev->dev_sectors);
	sb->chunksize = cpu_to_le32(mddev->chunk_sectors);
	sb->level = cpu_to_le32(mddev->level);
	sb->layout = cpu_to_le32(mddev->layout);
	if (test_bit(FailFast, &rdev->flags))
		sb->devflags |= FailFast1;
	else
		sb->devflags &= ~FailFast1;

	if (test_bit(WriteMostly, &rdev->flags))
		sb->devflags |= WriteMostly1;
	else
		sb->devflags &= ~WriteMostly1;
	sb->data_offset = cpu_to_le64(rdev->data_offset);
	sb->data_size = cpu_to_le64(rdev->sectors);

	if (mddev->bitmap && mddev->bitmap_info.file == NULL) {
		sb->bitmap_offset = cpu_to_le32((__u32)mddev->bitmap_info.offset);
		sb->feature_map = cpu_to_le32(MD_FEATURE_BITMAP_OFFSET);
	}

	if (rdev->raid_disk >= 0 && !test_bit(Journal, &rdev->flags) &&
	    !test_bit(In_sync, &rdev->flags)) {
		sb->feature_map |=
			cpu_to_le32(MD_FEATURE_RECOVERY_OFFSET);
		sb->recovery_offset =
			cpu_to_le64(rdev->recovery_offset);
		if (rdev->saved_raid_disk >= 0 && mddev->bitmap)
			sb->feature_map |=
				cpu_to_le32(MD_FEATURE_RECOVERY_BITMAP);
	}
	/* Note: recovery_offset and journal_tail share space  */
	if (test_bit(Journal, &rdev->flags))
		sb->journal_tail = cpu_to_le64(rdev->journal_tail);
	if (test_bit(Replacement, &rdev->flags))
		sb->feature_map |=
			cpu_to_le32(MD_FEATURE_REPLACEMENT);

	if (mddev->reshape_position != MaxSector) {
		sb->feature_map |= cpu_to_le32(MD_FEATURE_RESHAPE_ACTIVE);
		sb->reshape_position = cpu_to_le64(mddev->reshape_position);
		sb->new_layout = cpu_to_le32(mddev->new_layout);
		sb->delta_disks = cpu_to_le32(mddev->delta_disks);
		sb->new_level = cpu_to_le32(mddev->new_level);
		sb->new_chunk = cpu_to_le32(mddev->new_chunk_sectors);
		if (mddev->delta_disks == 0 &&
		    mddev->reshape_backwards)
			sb->feature_map
				|= cpu_to_le32(MD_FEATURE_RESHAPE_BACKWARDS);
		if (rdev->new_data_offset != rdev->data_offset) {
			sb->feature_map
				|= cpu_to_le32(MD_FEATURE_NEW_OFFSET);
			sb->new_offset = cpu_to_le32((__u32)(rdev->new_data_offset
							     - rdev->data_offset));
		}
	}

	if (mddev_is_clustered(mddev))
		sb->feature_map |= cpu_to_le32(MD_FEATURE_CLUSTERED);

	if (rdev->badblocks.count == 0)
		/* Nothing to do for bad blocks*/ ;
	else if (sb->bblog_offset == 0)
		/* Cannot record bad blocks on this device */
		md_error(mddev, rdev);
	else {
		struct badblocks *bb = &rdev->badblocks;
		__le64 *bbp = (__le64 *)page_address(rdev->bb_page);
		u64 *p = bb->page;
		sb->feature_map |= cpu_to_le32(MD_FEATURE_BAD_BLOCKS);
		if (bb->changed) {
			unsigned seq;

retry:
			seq = read_seqbegin(&bb->lock);

			memset(bbp, 0xff, PAGE_SIZE);

			for (i = 0 ; i < bb->count ; i++) {
				u64 internal_bb = p[i];
				u64 store_bb = ((BB_OFFSET(internal_bb) << 10)
						| BB_LEN(internal_bb));
				bbp[i] = cpu_to_le64(store_bb);
			}
			bb->changed = 0;
			if (read_seqretry(&bb->lock, seq))
				goto retry;

			bb->sector = (rdev->sb_start +
				      (int)le32_to_cpu(sb->bblog_offset));
			bb->size = le16_to_cpu(sb->bblog_size);
		}
	}

	max_dev = 0;
	rdev_for_each(rdev2, mddev)
		if (rdev2->desc_nr+1 > max_dev)
			max_dev = rdev2->desc_nr+1;

	if (max_dev > le32_to_cpu(sb->max_dev)) {
		int bmask;
		sb->max_dev = cpu_to_le32(max_dev);
		rdev->sb_size = max_dev * 2 + 256;
		bmask = queue_logical_block_size(rdev->bdev->bd_disk->queue)-1;
		if (rdev->sb_size & bmask)
			rdev->sb_size = (rdev->sb_size | bmask) + 1;
	} else
		max_dev = le32_to_cpu(sb->max_dev);

	for (i=0; i<max_dev;i++)
		sb->dev_roles[i] = cpu_to_le16(MD_DISK_ROLE_SPARE);

	if (test_bit(MD_HAS_JOURNAL, &mddev->flags))
		sb->feature_map |= cpu_to_le32(MD_FEATURE_JOURNAL);

	if (test_bit(MD_HAS_PPL, &mddev->flags)) {
		if (test_bit(MD_HAS_MULTIPLE_PPLS, &mddev->flags))
			sb->feature_map |=
			    cpu_to_le32(MD_FEATURE_MULTIPLE_PPLS);
		else
			sb->feature_map |= cpu_to_le32(MD_FEATURE_PPL);
		sb->ppl.offset = cpu_to_le16(rdev->ppl.offset);
		sb->ppl.size = cpu_to_le16(rdev->ppl.size);
	}

	rdev_for_each(rdev2, mddev) {
		i = rdev2->desc_nr;
		if (test_bit(Faulty, &rdev2->flags))
			sb->dev_roles[i] = cpu_to_le16(MD_DISK_ROLE_FAULTY);
		else if (test_bit(In_sync, &rdev2->flags))
			sb->dev_roles[i] = cpu_to_le16(rdev2->raid_disk);
		else if (test_bit(Journal, &rdev2->flags))
			sb->dev_roles[i] = cpu_to_le16(MD_DISK_ROLE_JOURNAL);
		else if (rdev2->raid_disk >= 0)
			sb->dev_roles[i] = cpu_to_le16(rdev2->raid_disk);
		else
			sb->dev_roles[i] = cpu_to_le16(MD_DISK_ROLE_SPARE);
	}

	sb->sb_csum = calc_sb_1_csum(sb);
}

static unsigned long long
super_1_rdev_size_change(struct md_rdev *rdev, sector_t num_sectors)
{
	struct mdp_superblock_1 *sb;
	sector_t max_sectors;
	if (num_sectors && num_sectors < rdev->mddev->dev_sectors)
		return 0; /* component must fit device */
	if (rdev->data_offset != rdev->new_data_offset)
		return 0; /* too confusing */
	if (rdev->sb_start < rdev->data_offset) {
		/* minor versions 1 and 2; superblock before data */
		max_sectors = i_size_read(rdev->bdev->bd_inode) >> 9;
		max_sectors -= rdev->data_offset;
		if (!num_sectors || num_sectors > max_sectors)
			num_sectors = max_sectors;
	} else if (rdev->mddev->bitmap_info.offset) {
		/* minor version 0 with bitmap we can't move */
		return 0;
	} else {
		/* minor version 0; superblock after data */
		sector_t sb_start;
		sb_start = (i_size_read(rdev->bdev->bd_inode) >> 9) - 8*2;
		sb_start &= ~(sector_t)(4*2 - 1);
		max_sectors = rdev->sectors + sb_start - rdev->sb_start;
		if (!num_sectors || num_sectors > max_sectors)
			num_sectors = max_sectors;
		rdev->sb_start = sb_start;
	}
	sb = page_address(rdev->sb_page);
	sb->data_size = cpu_to_le64(num_sectors);
	sb->super_offset = cpu_to_le64(rdev->sb_start);
	sb->sb_csum = calc_sb_1_csum(sb);
	do {
		md_super_write(rdev->mddev, rdev, rdev->sb_start, rdev->sb_size,
			       rdev->sb_page);
	} while (md_super_wait(rdev->mddev) < 0);
	return num_sectors;

}

static int
super_1_allow_new_offset(struct md_rdev *rdev,
			 unsigned long long new_offset)
{
	/* All necessary checks on new >= old have been done */
	struct bitmap *bitmap;
	if (new_offset >= rdev->data_offset)
		return 1;

	/* with 1.0 metadata, there is no metadata to tread on
	 * so we can always move back */
	if (rdev->mddev->minor_version == 0)
		return 1;

	/* otherwise we must be sure not to step on
	 * any metadata, so stay:
	 * 36K beyond start of superblock
	 * beyond end of badblocks
	 * beyond write-intent bitmap
	 */
	if (rdev->sb_start + (32+4)*2 > new_offset)
		return 0;
	bitmap = rdev->mddev->bitmap;
	if (bitmap && !rdev->mddev->bitmap_info.file &&
	    rdev->sb_start + rdev->mddev->bitmap_info.offset +
	    bitmap->storage.file_pages * (PAGE_SIZE>>9) > new_offset)
		return 0;
	if (rdev->badblocks.sector + rdev->badblocks.size > new_offset)
		return 0;

	return 1;
}

static struct super_type super_types[] = {
	[0] = {
		.name	= "0.90.0",
		.owner	= THIS_MODULE,
		.load_super	    = super_90_load,
		.validate_super	    = super_90_validate,
		.sync_super	    = super_90_sync,
		.rdev_size_change   = super_90_rdev_size_change,
		.allow_new_offset   = super_90_allow_new_offset,
	},
	[1] = {
		.name	= "md-1",
		.owner	= THIS_MODULE,
		.load_super	    = super_1_load,
		.validate_super	    = super_1_validate,
		.sync_super	    = super_1_sync,
		.rdev_size_change   = super_1_rdev_size_change,
		.allow_new_offset   = super_1_allow_new_offset,
	},
};

static void sync_super(struct mddev *mddev, struct md_rdev *rdev)
{
	if (mddev->sync_super) {
		mddev->sync_super(mddev, rdev);
		return;
	}

	BUG_ON(mddev->major_version >= ARRAY_SIZE(super_types));

	super_types[mddev->major_version].sync_super(mddev, rdev);
}

static int match_mddev_units(struct mddev *mddev1, struct mddev *mddev2)
{
	struct md_rdev *rdev, *rdev2;

	rcu_read_lock();
	rdev_for_each_rcu(rdev, mddev1) {
		if (test_bit(Faulty, &rdev->flags) ||
		    test_bit(Journal, &rdev->flags) ||
		    rdev->raid_disk == -1)
			continue;
		rdev_for_each_rcu(rdev2, mddev2) {
			if (test_bit(Faulty, &rdev2->flags) ||
			    test_bit(Journal, &rdev2->flags) ||
			    rdev2->raid_disk == -1)
				continue;
			if (rdev->bdev->bd_contains ==
			    rdev2->bdev->bd_contains) {
				rcu_read_unlock();
				return 1;
			}
		}
	}
	rcu_read_unlock();
	return 0;
}

static LIST_HEAD(pending_raid_disks);

/*
 * Try to register data integrity profile for an mddev
 *
 * This is called when an array is started and after a disk has been kicked
 * from the array. It only succeeds if all working and active component devices
 * are integrity capable with matching profiles.
 */
int md_integrity_register(struct mddev *mddev)
{
	struct md_rdev *rdev, *reference = NULL;

	if (list_empty(&mddev->disks))
		return 0; /* nothing to do */
	if (!mddev->gendisk || blk_get_integrity(mddev->gendisk))
		return 0; /* shouldn't register, or already is */
	rdev_for_each(rdev, mddev) {
		/* skip spares and non-functional disks */
		if (test_bit(Faulty, &rdev->flags))
			continue;
		if (rdev->raid_disk < 0)
			continue;
		if (!reference) {
			/* Use the first rdev as the reference */
			reference = rdev;
			continue;
		}
		/* does this rdev's profile match the reference profile? */
		if (blk_integrity_compare(reference->bdev->bd_disk,
				rdev->bdev->bd_disk) < 0)
			return -EINVAL;
	}
	if (!reference || !bdev_get_integrity(reference->bdev))
		return 0;
	/*
	 * All component devices are integrity capable and have matching
	 * profiles, register the common profile for the md device.
	 */
	blk_integrity_register(mddev->gendisk,
			       bdev_get_integrity(reference->bdev));

	pr_debug("md: data integrity enabled on %s\n", mdname(mddev));
	if (bioset_integrity_create(&mddev->bio_set, BIO_POOL_SIZE)) {
		pr_err("md: failed to create integrity pool for %s\n",
		       mdname(mddev));
		return -EINVAL;
	}
	return 0;
}
EXPORT_SYMBOL(md_integrity_register);

/*
 * Attempt to add an rdev, but only if it is consistent with the current
 * integrity profile
 */
int md_integrity_add_rdev(struct md_rdev *rdev, struct mddev *mddev)
{
	struct blk_integrity *bi_rdev;
	struct blk_integrity *bi_mddev;
	char name[BDEVNAME_SIZE];

	if (!mddev->gendisk)
		return 0;

	bi_rdev = bdev_get_integrity(rdev->bdev);
	bi_mddev = blk_get_integrity(mddev->gendisk);

	if (!bi_mddev) /* nothing to do */
		return 0;

	if (blk_integrity_compare(mddev->gendisk, rdev->bdev->bd_disk) != 0) {
		pr_err("%s: incompatible integrity profile for %s\n",
		       mdname(mddev), bdevname(rdev->bdev, name));
		return -ENXIO;
	}

	return 0;
}
EXPORT_SYMBOL(md_integrity_add_rdev);

static int bind_rdev_to_array(struct md_rdev *rdev, struct mddev *mddev)
{
	char b[BDEVNAME_SIZE];
	struct kobject *ko;
	int err;

	/* prevent duplicates */
	if (find_rdev(mddev, rdev->bdev->bd_dev))
		return -EEXIST;

	if ((bdev_read_only(rdev->bdev) || bdev_read_only(rdev->meta_bdev)) &&
	    mddev->pers)
		return -EROFS;

	/* make sure rdev->sectors exceeds mddev->dev_sectors */
	if (!test_bit(Journal, &rdev->flags) &&
	    rdev->sectors &&
	    (mddev->dev_sectors == 0 || rdev->sectors < mddev->dev_sectors)) {
		if (mddev->pers) {
			/* Cannot change size, so fail
			 * If mddev->level <= 0, then we don't care
			 * about aligning sizes (e.g. linear)
			 */
			if (mddev->level > 0)
				return -ENOSPC;
		} else
			mddev->dev_sectors = rdev->sectors;
	}

	/* Verify rdev->desc_nr is unique.
	 * If it is -1, assign a free number, else
	 * check number is not in use
	 */
	rcu_read_lock();
	if (rdev->desc_nr < 0) {
		int choice = 0;
		if (mddev->pers)
			choice = mddev->raid_disks;
		while (md_find_rdev_nr_rcu(mddev, choice))
			choice++;
		rdev->desc_nr = choice;
	} else {
		if (md_find_rdev_nr_rcu(mddev, rdev->desc_nr)) {
			rcu_read_unlock();
			return -EBUSY;
		}
	}
	rcu_read_unlock();
	if (!test_bit(Journal, &rdev->flags) &&
	    mddev->max_disks && rdev->desc_nr >= mddev->max_disks) {
		pr_warn("md: %s: array is limited to %d devices\n",
			mdname(mddev), mddev->max_disks);
		return -EBUSY;
	}
	bdevname(rdev->bdev,b);
	strreplace(b, '/', '!');

	rdev->mddev = mddev;
	pr_debug("md: bind<%s>\n", b);

	if ((err = kobject_add(&rdev->kobj, &mddev->kobj, "dev-%s", b)))
		goto fail;

	ko = &part_to_dev(rdev->bdev->bd_part)->kobj;
	if (sysfs_create_link(&rdev->kobj, ko, "block"))
		/* failure here is OK */;
	rdev->sysfs_state = sysfs_get_dirent_safe(rdev->kobj.sd, "state");

	list_add_rcu(&rdev->same_set, &mddev->disks);
	bd_link_disk_holder(rdev->bdev, mddev->gendisk);

	/* May as well allow recovery to be retried once */
	mddev->recovery_disabled++;

	return 0;

 fail:
	pr_warn("md: failed to register dev-%s for %s\n",
		b, mdname(mddev));
	return err;
}

static void md_delayed_delete(struct work_struct *ws)
{
	struct md_rdev *rdev = container_of(ws, struct md_rdev, del_work);
	kobject_del(&rdev->kobj);
	kobject_put(&rdev->kobj);
}

static void unbind_rdev_from_array(struct md_rdev *rdev)
{
	char b[BDEVNAME_SIZE];

	bd_unlink_disk_holder(rdev->bdev, rdev->mddev->gendisk);
	list_del_rcu(&rdev->same_set);
	pr_debug("md: unbind<%s>\n", bdevname(rdev->bdev,b));
	rdev->mddev = NULL;
	sysfs_remove_link(&rdev->kobj, "block");
	sysfs_put(rdev->sysfs_state);
	rdev->sysfs_state = NULL;
	rdev->badblocks.count = 0;
	/* We need to delay this, otherwise we can deadlock when
	 * writing to 'remove' to "dev/state".  We also need
	 * to delay it due to rcu usage.
	 */
	synchronize_rcu();
	INIT_WORK(&rdev->del_work, md_delayed_delete);
	kobject_get(&rdev->kobj);
	queue_work(md_misc_wq, &rdev->del_work);
}

/*
 * prevent the device from being mounted, repartitioned or
 * otherwise reused by a RAID array (or any other kernel
 * subsystem), by bd_claiming the device.
 */
static int lock_rdev(struct md_rdev *rdev, dev_t dev, int shared)
{
	int err = 0;
	struct block_device *bdev;
	char b[BDEVNAME_SIZE];

	bdev = blkdev_get_by_dev(dev, FMODE_READ|FMODE_WRITE|FMODE_EXCL,
				 shared ? (struct md_rdev *)lock_rdev : rdev);
	if (IS_ERR(bdev)) {
		pr_warn("md: could not open %s.\n", __bdevname(dev, b));
		return PTR_ERR(bdev);
	}
	rdev->bdev = bdev;
	return err;
}

static void unlock_rdev(struct md_rdev *rdev)
{
	struct block_device *bdev = rdev->bdev;
	rdev->bdev = NULL;
	blkdev_put(bdev, FMODE_READ|FMODE_WRITE|FMODE_EXCL);
}

void md_autodetect_dev(dev_t dev);

static void export_rdev(struct md_rdev *rdev)
{
	char b[BDEVNAME_SIZE];

	pr_debug("md: export_rdev(%s)\n", bdevname(rdev->bdev,b));
	md_rdev_clear(rdev);
#ifndef MODULE
	if (test_bit(AutoDetected, &rdev->flags))
		md_autodetect_dev(rdev->bdev->bd_dev);
#endif
	unlock_rdev(rdev);
	kobject_put(&rdev->kobj);
}

void md_kick_rdev_from_array(struct md_rdev *rdev)
{
	unbind_rdev_from_array(rdev);
	export_rdev(rdev);
}
EXPORT_SYMBOL_GPL(md_kick_rdev_from_array);

static void export_array(struct mddev *mddev)
{
	struct md_rdev *rdev;

	while (!list_empty(&mddev->disks)) {
		rdev = list_first_entry(&mddev->disks, struct md_rdev,
					same_set);
		md_kick_rdev_from_array(rdev);
	}
	mddev->raid_disks = 0;
	mddev->major_version = 0;
}

static bool set_in_sync(struct mddev *mddev)
{
	lockdep_assert_held(&mddev->lock);
	if (!mddev->in_sync) {
		mddev->sync_checkers++;
		spin_unlock(&mddev->lock);
		percpu_ref_switch_to_atomic_sync(&mddev->writes_pending);
		spin_lock(&mddev->lock);
		if (!mddev->in_sync &&
		    percpu_ref_is_zero(&mddev->writes_pending)) {
			mddev->in_sync = 1;
			/*
			 * Ensure ->in_sync is visible before we clear
			 * ->sync_checkers.
			 */
			smp_mb();
			set_bit(MD_SB_CHANGE_CLEAN, &mddev->sb_flags);
			sysfs_notify_dirent_safe(mddev->sysfs_state);
		}
		if (--mddev->sync_checkers == 0)
			percpu_ref_switch_to_percpu(&mddev->writes_pending);
	}
	if (mddev->safemode == 1)
		mddev->safemode = 0;
	return mddev->in_sync;
}

static void sync_sbs(struct mddev *mddev, int nospares)
{
	/* Update each superblock (in-memory image), but
	 * if we are allowed to, skip spares which already
	 * have the right event counter, or have one earlier
	 * (which would mean they aren't being marked as dirty
	 * with the rest of the array)
	 */
	struct md_rdev *rdev;
	rdev_for_each(rdev, mddev) {
		if (rdev->sb_events == mddev->events ||
		    (nospares &&
		     rdev->raid_disk < 0 &&
		     rdev->sb_events+1 == mddev->events)) {
			/* Don't update this superblock */
			rdev->sb_loaded = 2;
		} else {
			sync_super(mddev, rdev);
			rdev->sb_loaded = 1;
		}
	}
}

static bool does_sb_need_changing(struct mddev *mddev)
{
	struct md_rdev *rdev;
	struct mdp_superblock_1 *sb;
	int role;

	/* Find a good rdev */
	rdev_for_each(rdev, mddev)
		if ((rdev->raid_disk >= 0) && !test_bit(Faulty, &rdev->flags))
			break;

	/* No good device found. */
	if (!rdev)
		return false;

	sb = page_address(rdev->sb_page);
	/* Check if a device has become faulty or a spare become active */
	rdev_for_each(rdev, mddev) {
		role = le16_to_cpu(sb->dev_roles[rdev->desc_nr]);
		/* Device activated? */
		if (role == 0xffff && rdev->raid_disk >=0 &&
		    !test_bit(Faulty, &rdev->flags))
			return true;
		/* Device turned faulty? */
		if (test_bit(Faulty, &rdev->flags) && (role < 0xfffd))
			return true;
	}

	/* Check if any mddev parameters have changed */
	if ((mddev->dev_sectors != le64_to_cpu(sb->size)) ||
	    (mddev->reshape_position != le64_to_cpu(sb->reshape_position)) ||
	    (mddev->layout != le32_to_cpu(sb->layout)) ||
	    (mddev->raid_disks != le32_to_cpu(sb->raid_disks)) ||
	    (mddev->chunk_sectors != le32_to_cpu(sb->chunksize)))
		return true;

	return false;
}

void md_update_sb(struct mddev *mddev, int force_change)
{
	struct md_rdev *rdev;
	int sync_req;
	int nospares = 0;
	int any_badblocks_changed = 0;
	int ret = -1;

	if (mddev->ro) {
		if (force_change)
			set_bit(MD_SB_CHANGE_DEVS, &mddev->sb_flags);
		return;
	}

repeat:
	if (mddev_is_clustered(mddev)) {
		if (test_and_clear_bit(MD_SB_CHANGE_DEVS, &mddev->sb_flags))
			force_change = 1;
		if (test_and_clear_bit(MD_SB_CHANGE_CLEAN, &mddev->sb_flags))
			nospares = 1;
		ret = md_cluster_ops->metadata_update_start(mddev);
		/* Has someone else has updated the sb */
		if (!does_sb_need_changing(mddev)) {
			if (ret == 0)
				md_cluster_ops->metadata_update_cancel(mddev);
			bit_clear_unless(&mddev->sb_flags, BIT(MD_SB_CHANGE_PENDING),
							 BIT(MD_SB_CHANGE_DEVS) |
							 BIT(MD_SB_CHANGE_CLEAN));
			return;
		}
	}

	/*
	 * First make sure individual recovery_offsets are correct
	 * curr_resync_completed can only be used during recovery.
	 * During reshape/resync it might use array-addresses rather
	 * that device addresses.
	 */
	rdev_for_each(rdev, mddev) {
		if (rdev->raid_disk >= 0 &&
		    mddev->delta_disks >= 0 &&
		    test_bit(MD_RECOVERY_RUNNING, &mddev->recovery) &&
		    test_bit(MD_RECOVERY_RECOVER, &mddev->recovery) &&
		    !test_bit(MD_RECOVERY_RESHAPE, &mddev->recovery) &&
		    !test_bit(Journal, &rdev->flags) &&
		    !test_bit(In_sync, &rdev->flags) &&
		    mddev->curr_resync_completed > rdev->recovery_offset)
				rdev->recovery_offset = mddev->curr_resync_completed;

	}
	if (!mddev->persistent) {
		clear_bit(MD_SB_CHANGE_CLEAN, &mddev->sb_flags);
		clear_bit(MD_SB_CHANGE_DEVS, &mddev->sb_flags);
		if (!mddev->external) {
			clear_bit(MD_SB_CHANGE_PENDING, &mddev->sb_flags);
			rdev_for_each(rdev, mddev) {
				if (rdev->badblocks.changed) {
					rdev->badblocks.changed = 0;
					ack_all_badblocks(&rdev->badblocks);
					md_error(mddev, rdev);
				}
				clear_bit(Blocked, &rdev->flags);
				clear_bit(BlockedBadBlocks, &rdev->flags);
				wake_up(&rdev->blocked_wait);
			}
		}
		wake_up(&mddev->sb_wait);
		return;
	}

	spin_lock(&mddev->lock);

	mddev->utime = ktime_get_real_seconds();

	if (test_and_clear_bit(MD_SB_CHANGE_DEVS, &mddev->sb_flags))
		force_change = 1;
	if (test_and_clear_bit(MD_SB_CHANGE_CLEAN, &mddev->sb_flags))
		/* just a clean<-> dirty transition, possibly leave spares alone,
		 * though if events isn't the right even/odd, we will have to do
		 * spares after all
		 */
		nospares = 1;
	if (force_change)
		nospares = 0;
	if (mddev->degraded)
		/* If the array is degraded, then skipping spares is both
		 * dangerous and fairly pointless.
		 * Dangerous because a device that was removed from the array
		 * might have a event_count that still looks up-to-date,
		 * so it can be re-added without a resync.
		 * Pointless because if there are any spares to skip,
		 * then a recovery will happen and soon that array won't
		 * be degraded any more and the spare can go back to sleep then.
		 */
		nospares = 0;

	sync_req = mddev->in_sync;

	/* If this is just a dirty<->clean transition, and the array is clean
	 * and 'events' is odd, we can roll back to the previous clean state */
	if (nospares
	    && (mddev->in_sync && mddev->recovery_cp == MaxSector)
	    && mddev->can_decrease_events
	    && mddev->events != 1) {
		mddev->events--;
		mddev->can_decrease_events = 0;
	} else {
		/* otherwise we have to go forward and ... */
		mddev->events ++;
		mddev->can_decrease_events = nospares;
	}

	/*
	 * This 64-bit counter should never wrap.
	 * Either we are in around ~1 trillion A.C., assuming
	 * 1 reboot per second, or we have a bug...
	 */
	WARN_ON(mddev->events == 0);

	rdev_for_each(rdev, mddev) {
		if (rdev->badblocks.changed)
			any_badblocks_changed++;
		if (test_bit(Faulty, &rdev->flags))
			set_bit(FaultRecorded, &rdev->flags);
	}

	sync_sbs(mddev, nospares);
	spin_unlock(&mddev->lock);

	pr_debug("md: updating %s RAID superblock on device (in sync %d)\n",
		 mdname(mddev), mddev->in_sync);

	if (mddev->queue)
		blk_add_trace_msg(mddev->queue, "md md_update_sb");
rewrite:
	md_bitmap_update_sb(mddev->bitmap);
	rdev_for_each(rdev, mddev) {
		char b[BDEVNAME_SIZE];

		if (rdev->sb_loaded != 1)
			continue; /* no noise on spare devices */

		if (!test_bit(Faulty, &rdev->flags)) {
			md_super_write(mddev,rdev,
				       rdev->sb_start, rdev->sb_size,
				       rdev->sb_page);
			pr_debug("md: (write) %s's sb offset: %llu\n",
				 bdevname(rdev->bdev, b),
				 (unsigned long long)rdev->sb_start);
			rdev->sb_events = mddev->events;
			if (rdev->badblocks.size) {
				md_super_write(mddev, rdev,
					       rdev->badblocks.sector,
					       rdev->badblocks.size << 9,
					       rdev->bb_page);
				rdev->badblocks.size = 0;
			}

		} else
			pr_debug("md: %s (skipping faulty)\n",
				 bdevname(rdev->bdev, b));

		if (mddev->level == LEVEL_MULTIPATH)
			/* only need to write one superblock... */
			break;
	}
	if (md_super_wait(mddev) < 0)
		goto rewrite;
	/* if there was a failure, MD_SB_CHANGE_DEVS was set, and we re-write super */

	if (mddev_is_clustered(mddev) && ret == 0)
		md_cluster_ops->metadata_update_finish(mddev);

	if (mddev->in_sync != sync_req ||
	    !bit_clear_unless(&mddev->sb_flags, BIT(MD_SB_CHANGE_PENDING),
			       BIT(MD_SB_CHANGE_DEVS) | BIT(MD_SB_CHANGE_CLEAN)))
		/* have to write it out again */
		goto repeat;
	wake_up(&mddev->sb_wait);
	if (test_bit(MD_RECOVERY_RUNNING, &mddev->recovery))
		sysfs_notify(&mddev->kobj, NULL, "sync_completed");

	rdev_for_each(rdev, mddev) {
		if (test_and_clear_bit(FaultRecorded, &rdev->flags))
			clear_bit(Blocked, &rdev->flags);

		if (any_badblocks_changed)
			ack_all_badblocks(&rdev->badblocks);
		clear_bit(BlockedBadBlocks, &rdev->flags);
		wake_up(&rdev->blocked_wait);
	}
}
EXPORT_SYMBOL(md_update_sb);

static int add_bound_rdev(struct md_rdev *rdev)
{
	struct mddev *mddev = rdev->mddev;
	int err = 0;
	bool add_journal = test_bit(Journal, &rdev->flags);

	if (!mddev->pers->hot_remove_disk || add_journal) {
		/* If there is hot_add_disk but no hot_remove_disk
		 * then added disks for geometry changes,
		 * and should be added immediately.
		 */
		super_types[mddev->major_version].
			validate_super(mddev, rdev);
		if (add_journal)
			mddev_suspend(mddev);
		err = mddev->pers->hot_add_disk(mddev, rdev);
		if (add_journal)
			mddev_resume(mddev);
		if (err) {
			md_kick_rdev_from_array(rdev);
			return err;
		}
	}
	sysfs_notify_dirent_safe(rdev->sysfs_state);

	set_bit(MD_SB_CHANGE_DEVS, &mddev->sb_flags);
	if (mddev->degraded)
		set_bit(MD_RECOVERY_RECOVER, &mddev->recovery);
	set_bit(MD_RECOVERY_NEEDED, &mddev->recovery);
	md_new_event(mddev);
	md_wakeup_thread(mddev->thread);
	return 0;
}

/* words written to sysfs files may, or may not, be \n terminated.
 * We want to accept with case. For this we use cmd_match.
 */
static int cmd_match(const char *cmd, const char *str)
{
	/* See if cmd, written into a sysfs file, matches
	 * str.  They must either be the same, or cmd can
	 * have a trailing newline
	 */
	while (*cmd && *str && *cmd == *str) {
		cmd++;
		str++;
	}
	if (*cmd == '\n')
		cmd++;
	if (*str || *cmd)
		return 0;
	return 1;
}

struct rdev_sysfs_entry {
	struct attribute attr;
	ssize_t (*show)(struct md_rdev *, char *);
	ssize_t (*store)(struct md_rdev *, const char *, size_t);
};

static ssize_t
state_show(struct md_rdev *rdev, char *page)
{
	char *sep = ",";
	size_t len = 0;
	unsigned long flags = READ_ONCE(rdev->flags);

	if (test_bit(Faulty, &flags) ||
	    (!test_bit(ExternalBbl, &flags) &&
	    rdev->badblocks.unacked_exist))
		len += sprintf(page+len, "faulty%s", sep);
	if (test_bit(In_sync, &flags))
		len += sprintf(page+len, "in_sync%s", sep);
	if (test_bit(Journal, &flags))
		len += sprintf(page+len, "journal%s", sep);
	if (test_bit(WriteMostly, &flags))
		len += sprintf(page+len, "write_mostly%s", sep);
	if (test_bit(Blocked, &flags) ||
	    (rdev->badblocks.unacked_exist
	     && !test_bit(Faulty, &flags)))
		len += sprintf(page+len, "blocked%s", sep);
	if (!test_bit(Faulty, &flags) &&
	    !test_bit(Journal, &flags) &&
	    !test_bit(In_sync, &flags))
		len += sprintf(page+len, "spare%s", sep);
	if (test_bit(WriteErrorSeen, &flags))
		len += sprintf(page+len, "write_error%s", sep);
	if (test_bit(WantReplacement, &flags))
		len += sprintf(page+len, "want_replacement%s", sep);
	if (test_bit(Replacement, &flags))
		len += sprintf(page+len, "replacement%s", sep);
	if (test_bit(ExternalBbl, &flags))
		len += sprintf(page+len, "external_bbl%s", sep);
	if (test_bit(FailFast, &flags))
		len += sprintf(page+len, "failfast%s", sep);

	if (len)
		len -= strlen(sep);

	return len+sprintf(page+len, "\n");
}

static ssize_t
state_store(struct md_rdev *rdev, const char *buf, size_t len)
{
	/* can write
	 *  faulty  - simulates an error
	 *  remove  - disconnects the device
	 *  writemostly - sets write_mostly
	 *  -writemostly - clears write_mostly
	 *  blocked - sets the Blocked flags
	 *  -blocked - clears the Blocked and possibly simulates an error
	 *  insync - sets Insync providing device isn't active
	 *  -insync - clear Insync for a device with a slot assigned,
	 *            so that it gets rebuilt based on bitmap
	 *  write_error - sets WriteErrorSeen
	 *  -write_error - clears WriteErrorSeen
	 *  {,-}failfast - set/clear FailFast
	 */
	int err = -EINVAL;
	if (cmd_match(buf, "faulty") && rdev->mddev->pers) {
		md_error(rdev->mddev, rdev);
		if (test_bit(Faulty, &rdev->flags))
			err = 0;
		else
			err = -EBUSY;
	} else if (cmd_match(buf, "remove")) {
		if (rdev->mddev->pers) {
			clear_bit(Blocked, &rdev->flags);
			remove_and_add_spares(rdev->mddev, rdev);
		}
		if (rdev->raid_disk >= 0)
			err = -EBUSY;
		else {
			struct mddev *mddev = rdev->mddev;
			err = 0;
			if (mddev_is_clustered(mddev))
				err = md_cluster_ops->remove_disk(mddev, rdev);

			if (err == 0) {
				md_kick_rdev_from_array(rdev);
				if (mddev->pers) {
					set_bit(MD_SB_CHANGE_DEVS, &mddev->sb_flags);
					md_wakeup_thread(mddev->thread);
				}
				md_new_event(mddev);
			}
		}
	} else if (cmd_match(buf, "writemostly")) {
		set_bit(WriteMostly, &rdev->flags);
		err = 0;
	} else if (cmd_match(buf, "-writemostly")) {
		clear_bit(WriteMostly, &rdev->flags);
		err = 0;
	} else if (cmd_match(buf, "blocked")) {
		set_bit(Blocked, &rdev->flags);
		err = 0;
	} else if (cmd_match(buf, "-blocked")) {
		if (!test_bit(Faulty, &rdev->flags) &&
		    !test_bit(ExternalBbl, &rdev->flags) &&
		    rdev->badblocks.unacked_exist) {
			/* metadata handler doesn't understand badblocks,
			 * so we need to fail the device
			 */
			md_error(rdev->mddev, rdev);
		}
		clear_bit(Blocked, &rdev->flags);
		clear_bit(BlockedBadBlocks, &rdev->flags);
		wake_up(&rdev->blocked_wait);
		set_bit(MD_RECOVERY_NEEDED, &rdev->mddev->recovery);
		md_wakeup_thread(rdev->mddev->thread);

		err = 0;
	} else if (cmd_match(buf, "insync") && rdev->raid_disk == -1) {
		set_bit(In_sync, &rdev->flags);
		err = 0;
	} else if (cmd_match(buf, "failfast")) {
		set_bit(FailFast, &rdev->flags);
		err = 0;
	} else if (cmd_match(buf, "-failfast")) {
		clear_bit(FailFast, &rdev->flags);
		err = 0;
	} else if (cmd_match(buf, "-insync") && rdev->raid_disk >= 0 &&
		   !test_bit(Journal, &rdev->flags)) {
		if (rdev->mddev->pers == NULL) {
			clear_bit(In_sync, &rdev->flags);
			rdev->saved_raid_disk = rdev->raid_disk;
			rdev->raid_disk = -1;
			err = 0;
		}
	} else if (cmd_match(buf, "write_error")) {
		set_bit(WriteErrorSeen, &rdev->flags);
		err = 0;
	} else if (cmd_match(buf, "-write_error")) {
		clear_bit(WriteErrorSeen, &rdev->flags);
		err = 0;
	} else if (cmd_match(buf, "want_replacement")) {
		/* Any non-spare device that is not a replacement can
		 * become want_replacement at any time, but we then need to
		 * check if recovery is needed.
		 */
		if (rdev->raid_disk >= 0 &&
		    !test_bit(Journal, &rdev->flags) &&
		    !test_bit(Replacement, &rdev->flags))
			set_bit(WantReplacement, &rdev->flags);
		set_bit(MD_RECOVERY_NEEDED, &rdev->mddev->recovery);
		md_wakeup_thread(rdev->mddev->thread);
		err = 0;
	} else if (cmd_match(buf, "-want_replacement")) {
		/* Clearing 'want_replacement' is always allowed.
		 * Once replacements starts it is too late though.
		 */
		err = 0;
		clear_bit(WantReplacement, &rdev->flags);
	} else if (cmd_match(buf, "replacement")) {
		/* Can only set a device as a replacement when array has not
		 * yet been started.  Once running, replacement is automatic
		 * from spares, or by assigning 'slot'.
		 */
		if (rdev->mddev->pers)
			err = -EBUSY;
		else {
			set_bit(Replacement, &rdev->flags);
			err = 0;
		}
	} else if (cmd_match(buf, "-replacement")) {
		/* Similarly, can only clear Replacement before start */
		if (rdev->mddev->pers)
			err = -EBUSY;
		else {
			clear_bit(Replacement, &rdev->flags);
			err = 0;
		}
	} else if (cmd_match(buf, "re-add")) {
		if (!rdev->mddev->pers)
			err = -EINVAL;
		else if (test_bit(Faulty, &rdev->flags) && (rdev->raid_disk == -1) &&
				rdev->saved_raid_disk >= 0) {
			/* clear_bit is performed _after_ all the devices
			 * have their local Faulty bit cleared. If any writes
			 * happen in the meantime in the local node, they
			 * will land in the local bitmap, which will be synced
			 * by this node eventually
			 */
			if (!mddev_is_clustered(rdev->mddev) ||
			    (err = md_cluster_ops->gather_bitmaps(rdev)) == 0) {
				clear_bit(Faulty, &rdev->flags);
				err = add_bound_rdev(rdev);
			}
		} else
			err = -EBUSY;
	} else if (cmd_match(buf, "external_bbl") && (rdev->mddev->external)) {
		set_bit(ExternalBbl, &rdev->flags);
		rdev->badblocks.shift = 0;
		err = 0;
	} else if (cmd_match(buf, "-external_bbl") && (rdev->mddev->external)) {
		clear_bit(ExternalBbl, &rdev->flags);
		err = 0;
	}
	if (!err)
		sysfs_notify_dirent_safe(rdev->sysfs_state);
	return err ? err : len;
}
static struct rdev_sysfs_entry rdev_state =
__ATTR_PREALLOC(state, S_IRUGO|S_IWUSR, state_show, state_store);

static ssize_t
errors_show(struct md_rdev *rdev, char *page)
{
	return sprintf(page, "%d\n", atomic_read(&rdev->corrected_errors));
}

static ssize_t
errors_store(struct md_rdev *rdev, const char *buf, size_t len)
{
	unsigned int n;
	int rv;

	rv = kstrtouint(buf, 10, &n);
	if (rv < 0)
		return rv;
	atomic_set(&rdev->corrected_errors, n);
	return len;
}
static struct rdev_sysfs_entry rdev_errors =
__ATTR(errors, S_IRUGO|S_IWUSR, errors_show, errors_store);

static ssize_t
slot_show(struct md_rdev *rdev, char *page)
{
	if (test_bit(Journal, &rdev->flags))
		return sprintf(page, "journal\n");
	else if (rdev->raid_disk < 0)
		return sprintf(page, "none\n");
	else
		return sprintf(page, "%d\n", rdev->raid_disk);
}

static ssize_t
slot_store(struct md_rdev *rdev, const char *buf, size_t len)
{
	int slot;
	int err;

	if (test_bit(Journal, &rdev->flags))
		return -EBUSY;
	if (strncmp(buf, "none", 4)==0)
		slot = -1;
	else {
		err = kstrtouint(buf, 10, (unsigned int *)&slot);
		if (err < 0)
			return err;
	}
	if (rdev->mddev->pers && slot == -1) {
		/* Setting 'slot' on an active array requires also
		 * updating the 'rd%d' link, and communicating
		 * with the personality with ->hot_*_disk.
		 * For now we only support removing
		 * failed/spare devices.  This normally happens automatically,
		 * but not when the metadata is externally managed.
		 */
		if (rdev->raid_disk == -1)
			return -EEXIST;
		/* personality does all needed checks */
		if (rdev->mddev->pers->hot_remove_disk == NULL)
			return -EINVAL;
		clear_bit(Blocked, &rdev->flags);
		remove_and_add_spares(rdev->mddev, rdev);
		if (rdev->raid_disk >= 0)
			return -EBUSY;
		set_bit(MD_RECOVERY_NEEDED, &rdev->mddev->recovery);
		md_wakeup_thread(rdev->mddev->thread);
	} else if (rdev->mddev->pers) {
		/* Activating a spare .. or possibly reactivating
		 * if we ever get bitmaps working here.
		 */
		int err;

		if (rdev->raid_disk != -1)
			return -EBUSY;

		if (test_bit(MD_RECOVERY_RUNNING, &rdev->mddev->recovery))
			return -EBUSY;

		if (rdev->mddev->pers->hot_add_disk == NULL)
			return -EINVAL;

		if (slot >= rdev->mddev->raid_disks &&
		    slot >= rdev->mddev->raid_disks + rdev->mddev->delta_disks)
			return -ENOSPC;

		rdev->raid_disk = slot;
		if (test_bit(In_sync, &rdev->flags))
			rdev->saved_raid_disk = slot;
		else
			rdev->saved_raid_disk = -1;
		clear_bit(In_sync, &rdev->flags);
		clear_bit(Bitmap_sync, &rdev->flags);
		err = rdev->mddev->pers->
			hot_add_disk(rdev->mddev, rdev);
		if (err) {
			rdev->raid_disk = -1;
			return err;
		} else
			sysfs_notify_dirent_safe(rdev->sysfs_state);
		if (sysfs_link_rdev(rdev->mddev, rdev))
			/* failure here is OK */;
		/* don't wakeup anyone, leave that to userspace. */
	} else {
		if (slot >= rdev->mddev->raid_disks &&
		    slot >= rdev->mddev->raid_disks + rdev->mddev->delta_disks)
			return -ENOSPC;
		rdev->raid_disk = slot;
		/* assume it is working */
		clear_bit(Faulty, &rdev->flags);
		clear_bit(WriteMostly, &rdev->flags);
		set_bit(In_sync, &rdev->flags);
		sysfs_notify_dirent_safe(rdev->sysfs_state);
	}
	return len;
}

static struct rdev_sysfs_entry rdev_slot =
__ATTR(slot, S_IRUGO|S_IWUSR, slot_show, slot_store);

static ssize_t
offset_show(struct md_rdev *rdev, char *page)
{
	return sprintf(page, "%llu\n", (unsigned long long)rdev->data_offset);
}

static ssize_t
offset_store(struct md_rdev *rdev, const char *buf, size_t len)
{
	unsigned long long offset;
	if (kstrtoull(buf, 10, &offset) < 0)
		return -EINVAL;
	if (rdev->mddev->pers && rdev->raid_disk >= 0)
		return -EBUSY;
	if (rdev->sectors && rdev->mddev->external)
		/* Must set offset before size, so overlap checks
		 * can be sane */
		return -EBUSY;
	rdev->data_offset = offset;
	rdev->new_data_offset = offset;
	return len;
}

static struct rdev_sysfs_entry rdev_offset =
__ATTR(offset, S_IRUGO|S_IWUSR, offset_show, offset_store);

static ssize_t new_offset_show(struct md_rdev *rdev, char *page)
{
	return sprintf(page, "%llu\n",
		       (unsigned long long)rdev->new_data_offset);
}

static ssize_t new_offset_store(struct md_rdev *rdev,
				const char *buf, size_t len)
{
	unsigned long long new_offset;
	struct mddev *mddev = rdev->mddev;

	if (kstrtoull(buf, 10, &new_offset) < 0)
		return -EINVAL;

	if (mddev->sync_thread ||
	    test_bit(MD_RECOVERY_RUNNING,&mddev->recovery))
		return -EBUSY;
	if (new_offset == rdev->data_offset)
		/* reset is always permitted */
		;
	else if (new_offset > rdev->data_offset) {
		/* must not push array size beyond rdev_sectors */
		if (new_offset - rdev->data_offset
		    + mddev->dev_sectors > rdev->sectors)
				return -E2BIG;
	}
	/* Metadata worries about other space details. */

	/* decreasing the offset is inconsistent with a backwards
	 * reshape.
	 */
	if (new_offset < rdev->data_offset &&
	    mddev->reshape_backwards)
		return -EINVAL;
	/* Increasing offset is inconsistent with forwards
	 * reshape.  reshape_direction should be set to
	 * 'backwards' first.
	 */
	if (new_offset > rdev->data_offset &&
	    !mddev->reshape_backwards)
		return -EINVAL;

	if (mddev->pers && mddev->persistent &&
	    !super_types[mddev->major_version]
	    .allow_new_offset(rdev, new_offset))
		return -E2BIG;
	rdev->new_data_offset = new_offset;
	if (new_offset > rdev->data_offset)
		mddev->reshape_backwards = 1;
	else if (new_offset < rdev->data_offset)
		mddev->reshape_backwards = 0;

	return len;
}
static struct rdev_sysfs_entry rdev_new_offset =
__ATTR(new_offset, S_IRUGO|S_IWUSR, new_offset_show, new_offset_store);

static ssize_t
rdev_size_show(struct md_rdev *rdev, char *page)
{
	return sprintf(page, "%llu\n", (unsigned long long)rdev->sectors / 2);
}

static int overlaps(sector_t s1, sector_t l1, sector_t s2, sector_t l2)
{
	/* check if two start/length pairs overlap */
	if (s1+l1 <= s2)
		return 0;
	if (s2+l2 <= s1)
		return 0;
	return 1;
}

static int strict_blocks_to_sectors(const char *buf, sector_t *sectors)
{
	unsigned long long blocks;
	sector_t new;

	if (kstrtoull(buf, 10, &blocks) < 0)
		return -EINVAL;

	if (blocks & 1ULL << (8 * sizeof(blocks) - 1))
		return -EINVAL; /* sector conversion overflow */

	new = blocks * 2;
	if (new != blocks * 2)
		return -EINVAL; /* unsigned long long to sector_t overflow */

	*sectors = new;
	return 0;
}

static ssize_t
rdev_size_store(struct md_rdev *rdev, const char *buf, size_t len)
{
	struct mddev *my_mddev = rdev->mddev;
	sector_t oldsectors = rdev->sectors;
	sector_t sectors;

	if (test_bit(Journal, &rdev->flags))
		return -EBUSY;
	if (strict_blocks_to_sectors(buf, &sectors) < 0)
		return -EINVAL;
	if (rdev->data_offset != rdev->new_data_offset)
		return -EINVAL; /* too confusing */
	if (my_mddev->pers && rdev->raid_disk >= 0) {
		if (my_mddev->persistent) {
			sectors = super_types[my_mddev->major_version].
				rdev_size_change(rdev, sectors);
			if (!sectors)
				return -EBUSY;
		} else if (!sectors)
			sectors = (i_size_read(rdev->bdev->bd_inode) >> 9) -
				rdev->data_offset;
		if (!my_mddev->pers->resize)
			/* Cannot change size for RAID0 or Linear etc */
			return -EINVAL;
	}
	if (sectors < my_mddev->dev_sectors)
		return -EINVAL; /* component must fit device */

	rdev->sectors = sectors;
	if (sectors > oldsectors && my_mddev->external) {
		/* Need to check that all other rdevs with the same
		 * ->bdev do not overlap.  'rcu' is sufficient to walk
		 * the rdev lists safely.
		 * This check does not provide a hard guarantee, it
		 * just helps avoid dangerous mistakes.
		 */
		struct mddev *mddev;
		int overlap = 0;
		struct list_head *tmp;

		rcu_read_lock();
		for_each_mddev(mddev, tmp) {
			struct md_rdev *rdev2;

			rdev_for_each(rdev2, mddev)
				if (rdev->bdev == rdev2->bdev &&
				    rdev != rdev2 &&
				    overlaps(rdev->data_offset, rdev->sectors,
					     rdev2->data_offset,
					     rdev2->sectors)) {
					overlap = 1;
					break;
				}
			if (overlap) {
				mddev_put(mddev);
				break;
			}
		}
		rcu_read_unlock();
		if (overlap) {
			/* Someone else could have slipped in a size
			 * change here, but doing so is just silly.
			 * We put oldsectors back because we *know* it is
			 * safe, and trust userspace not to race with
			 * itself
			 */
			rdev->sectors = oldsectors;
			return -EBUSY;
		}
	}
	return len;
}

static struct rdev_sysfs_entry rdev_size =
__ATTR(size, S_IRUGO|S_IWUSR, rdev_size_show, rdev_size_store);

static ssize_t recovery_start_show(struct md_rdev *rdev, char *page)
{
	unsigned long long recovery_start = rdev->recovery_offset;

	if (test_bit(In_sync, &rdev->flags) ||
	    recovery_start == MaxSector)
		return sprintf(page, "none\n");

	return sprintf(page, "%llu\n", recovery_start);
}

static ssize_t recovery_start_store(struct md_rdev *rdev, const char *buf, size_t len)
{
	unsigned long long recovery_start;

	if (cmd_match(buf, "none"))
		recovery_start = MaxSector;
	else if (kstrtoull(buf, 10, &recovery_start))
		return -EINVAL;

	if (rdev->mddev->pers &&
	    rdev->raid_disk >= 0)
		return -EBUSY;

	rdev->recovery_offset = recovery_start;
	if (recovery_start == MaxSector)
		set_bit(In_sync, &rdev->flags);
	else
		clear_bit(In_sync, &rdev->flags);
	return len;
}

static struct rdev_sysfs_entry rdev_recovery_start =
__ATTR(recovery_start, S_IRUGO|S_IWUSR, recovery_start_show, recovery_start_store);

/* sysfs access to bad-blocks list.
 * We present two files.
 * 'bad-blocks' lists sector numbers and lengths of ranges that
 *    are recorded as bad.  The list is truncated to fit within
 *    the one-page limit of sysfs.
 *    Writing "sector length" to this file adds an acknowledged
 *    bad block list.
 * 'unacknowledged-bad-blocks' lists bad blocks that have not yet
 *    been acknowledged.  Writing to this file adds bad blocks
 *    without acknowledging them.  This is largely for testing.
 */
static ssize_t bb_show(struct md_rdev *rdev, char *page)
{
	return badblocks_show(&rdev->badblocks, page, 0);
}
static ssize_t bb_store(struct md_rdev *rdev, const char *page, size_t len)
{
	int rv = badblocks_store(&rdev->badblocks, page, len, 0);
	/* Maybe that ack was all we needed */
	if (test_and_clear_bit(BlockedBadBlocks, &rdev->flags))
		wake_up(&rdev->blocked_wait);
	return rv;
}
static struct rdev_sysfs_entry rdev_bad_blocks =
__ATTR(bad_blocks, S_IRUGO|S_IWUSR, bb_show, bb_store);

static ssize_t ubb_show(struct md_rdev *rdev, char *page)
{
	return badblocks_show(&rdev->badblocks, page, 1);
}
static ssize_t ubb_store(struct md_rdev *rdev, const char *page, size_t len)
{
	return badblocks_store(&rdev->badblocks, page, len, 1);
}
static struct rdev_sysfs_entry rdev_unack_bad_blocks =
__ATTR(unacknowledged_bad_blocks, S_IRUGO|S_IWUSR, ubb_show, ubb_store);

static ssize_t
ppl_sector_show(struct md_rdev *rdev, char *page)
{
	return sprintf(page, "%llu\n", (unsigned long long)rdev->ppl.sector);
}

static ssize_t
ppl_sector_store(struct md_rdev *rdev, const char *buf, size_t len)
{
	unsigned long long sector;

	if (kstrtoull(buf, 10, &sector) < 0)
		return -EINVAL;
	if (sector != (sector_t)sector)
		return -EINVAL;

	if (rdev->mddev->pers && test_bit(MD_HAS_PPL, &rdev->mddev->flags) &&
	    rdev->raid_disk >= 0)
		return -EBUSY;

	if (rdev->mddev->persistent) {
		if (rdev->mddev->major_version == 0)
			return -EINVAL;
		if ((sector > rdev->sb_start &&
		     sector - rdev->sb_start > S16_MAX) ||
		    (sector < rdev->sb_start &&
		     rdev->sb_start - sector > -S16_MIN))
			return -EINVAL;
		rdev->ppl.offset = sector - rdev->sb_start;
	} else if (!rdev->mddev->external) {
		return -EBUSY;
	}
	rdev->ppl.sector = sector;
	return len;
}

static struct rdev_sysfs_entry rdev_ppl_sector =
__ATTR(ppl_sector, S_IRUGO|S_IWUSR, ppl_sector_show, ppl_sector_store);

static ssize_t
ppl_size_show(struct md_rdev *rdev, char *page)
{
	return sprintf(page, "%u\n", rdev->ppl.size);
}

static ssize_t
ppl_size_store(struct md_rdev *rdev, const char *buf, size_t len)
{
	unsigned int size;

	if (kstrtouint(buf, 10, &size) < 0)
		return -EINVAL;

	if (rdev->mddev->pers && test_bit(MD_HAS_PPL, &rdev->mddev->flags) &&
	    rdev->raid_disk >= 0)
		return -EBUSY;

	if (rdev->mddev->persistent) {
		if (rdev->mddev->major_version == 0)
			return -EINVAL;
		if (size > U16_MAX)
			return -EINVAL;
	} else if (!rdev->mddev->external) {
		return -EBUSY;
	}
	rdev->ppl.size = size;
	return len;
}

static struct rdev_sysfs_entry rdev_ppl_size =
__ATTR(ppl_size, S_IRUGO|S_IWUSR, ppl_size_show, ppl_size_store);

static struct attribute *rdev_default_attrs[] = {
	&rdev_state.attr,
	&rdev_errors.attr,
	&rdev_slot.attr,
	&rdev_offset.attr,
	&rdev_new_offset.attr,
	&rdev_size.attr,
	&rdev_recovery_start.attr,
	&rdev_bad_blocks.attr,
	&rdev_unack_bad_blocks.attr,
	&rdev_ppl_sector.attr,
	&rdev_ppl_size.attr,
	NULL,
};
static ssize_t
rdev_attr_show(struct kobject *kobj, struct attribute *attr, char *page)
{
	struct rdev_sysfs_entry *entry = container_of(attr, struct rdev_sysfs_entry, attr);
	struct md_rdev *rdev = container_of(kobj, struct md_rdev, kobj);

	if (!entry->show)
		return -EIO;
	if (!rdev->mddev)
		return -EBUSY;
	return entry->show(rdev, page);
}

static ssize_t
rdev_attr_store(struct kobject *kobj, struct attribute *attr,
	      const char *page, size_t length)
{
	struct rdev_sysfs_entry *entry = container_of(attr, struct rdev_sysfs_entry, attr);
	struct md_rdev *rdev = container_of(kobj, struct md_rdev, kobj);
	ssize_t rv;
	struct mddev *mddev = rdev->mddev;

	if (!entry->store)
		return -EIO;
	if (!capable(CAP_SYS_ADMIN))
		return -EACCES;
	rv = mddev ? mddev_lock(mddev) : -ENODEV;
	if (!rv) {
		if (rdev->mddev == NULL)
			rv = -ENODEV;
		else
			rv = entry->store(rdev, page, length);
		mddev_unlock(mddev);
	}
	return rv;
}

static void rdev_free(struct kobject *ko)
{
	struct md_rdev *rdev = container_of(ko, struct md_rdev, kobj);
	kfree(rdev);
}
static const struct sysfs_ops rdev_sysfs_ops = {
	.show		= rdev_attr_show,
	.store		= rdev_attr_store,
};
static struct kobj_type rdev_ktype = {
	.release	= rdev_free,
	.sysfs_ops	= &rdev_sysfs_ops,
	.default_attrs	= rdev_default_attrs,
};

int md_rdev_init(struct md_rdev *rdev)
{
	rdev->desc_nr = -1;
	rdev->saved_raid_disk = -1;
	rdev->raid_disk = -1;
	rdev->flags = 0;
	rdev->data_offset = 0;
	rdev->new_data_offset = 0;
	rdev->sb_events = 0;
	rdev->last_read_error = 0;
	rdev->sb_loaded = 0;
	rdev->bb_page = NULL;
	atomic_set(&rdev->nr_pending, 0);
	atomic_set(&rdev->read_errors, 0);
	atomic_set(&rdev->corrected_errors, 0);

	INIT_LIST_HEAD(&rdev->same_set);
	init_waitqueue_head(&rdev->blocked_wait);

	/* Add space to store bad block list.
	 * This reserves the space even on arrays where it cannot
	 * be used - I wonder if that matters
	 */
	return badblocks_init(&rdev->badblocks, 0);
}
EXPORT_SYMBOL_GPL(md_rdev_init);
/*
 * Import a device. If 'super_format' >= 0, then sanity check the superblock
 *
 * mark the device faulty if:
 *
 *   - the device is nonexistent (zero size)
 *   - the device has no valid superblock
 *
 * a faulty rdev _never_ has rdev->sb set.
 */
static struct md_rdev *md_import_device(dev_t newdev, int super_format, int super_minor)
{
	char b[BDEVNAME_SIZE];
	int err;
	struct md_rdev *rdev;
	sector_t size;

	rdev = kzalloc(sizeof(*rdev), GFP_KERNEL);
	if (!rdev)
		return ERR_PTR(-ENOMEM);

	err = md_rdev_init(rdev);
	if (err)
		goto abort_free;
	err = alloc_disk_sb(rdev);
	if (err)
		goto abort_free;

	err = lock_rdev(rdev, newdev, super_format == -2);
	if (err)
		goto abort_free;

	kobject_init(&rdev->kobj, &rdev_ktype);

	size = i_size_read(rdev->bdev->bd_inode) >> BLOCK_SIZE_BITS;
	if (!size) {
		pr_warn("md: %s has zero or unknown size, marking faulty!\n",
			bdevname(rdev->bdev,b));
		err = -EINVAL;
		goto abort_free;
	}

	if (super_format >= 0) {
		err = super_types[super_format].
			load_super(rdev, NULL, super_minor);
		if (err == -EINVAL) {
			pr_warn("md: %s does not have a valid v%d.%d superblock, not importing!\n",
				bdevname(rdev->bdev,b),
				super_format, super_minor);
			goto abort_free;
		}
		if (err < 0) {
			pr_warn("md: could not read %s's sb, not importing!\n",
				bdevname(rdev->bdev,b));
			goto abort_free;
		}
	}

	return rdev;

abort_free:
	if (rdev->bdev)
		unlock_rdev(rdev);
	md_rdev_clear(rdev);
	kfree(rdev);
	return ERR_PTR(err);
}

/*
 * Check a full RAID array for plausibility
 */

static void analyze_sbs(struct mddev *mddev)
{
	int i;
	struct md_rdev *rdev, *freshest, *tmp;
	char b[BDEVNAME_SIZE];

	freshest = NULL;
	rdev_for_each_safe(rdev, tmp, mddev)
		switch (super_types[mddev->major_version].
			load_super(rdev, freshest, mddev->minor_version)) {
		case 1:
			freshest = rdev;
			break;
		case 0:
			break;
		default:
			pr_warn("md: fatal superblock inconsistency in %s -- removing from array\n",
				bdevname(rdev->bdev,b));
			md_kick_rdev_from_array(rdev);
		}

	super_types[mddev->major_version].
		validate_super(mddev, freshest);

	i = 0;
	rdev_for_each_safe(rdev, tmp, mddev) {
		if (mddev->max_disks &&
		    (rdev->desc_nr >= mddev->max_disks ||
		     i > mddev->max_disks)) {
			pr_warn("md: %s: %s: only %d devices permitted\n",
				mdname(mddev), bdevname(rdev->bdev, b),
				mddev->max_disks);
			md_kick_rdev_from_array(rdev);
			continue;
		}
		if (rdev != freshest) {
			if (super_types[mddev->major_version].
			    validate_super(mddev, rdev)) {
				pr_warn("md: kicking non-fresh %s from array!\n",
					bdevname(rdev->bdev,b));
				md_kick_rdev_from_array(rdev);
				continue;
			}
		}
		if (mddev->level == LEVEL_MULTIPATH) {
			rdev->desc_nr = i++;
			rdev->raid_disk = rdev->desc_nr;
			set_bit(In_sync, &rdev->flags);
		} else if (rdev->raid_disk >=
			    (mddev->raid_disks - min(0, mddev->delta_disks)) &&
			   !test_bit(Journal, &rdev->flags)) {
			rdev->raid_disk = -1;
			clear_bit(In_sync, &rdev->flags);
		}
	}
}

/* Read a fixed-point number.
 * Numbers in sysfs attributes should be in "standard" units where
 * possible, so time should be in seconds.
 * However we internally use a a much smaller unit such as
 * milliseconds or jiffies.
 * This function takes a decimal number with a possible fractional
 * component, and produces an integer which is the result of
 * multiplying that number by 10^'scale'.
 * all without any floating-point arithmetic.
 */
int strict_strtoul_scaled(const char *cp, unsigned long *res, int scale)
{
	unsigned long result = 0;
	long decimals = -1;
	while (isdigit(*cp) || (*cp == '.' && decimals < 0)) {
		if (*cp == '.')
			decimals = 0;
		else if (decimals < scale) {
			unsigned int value;
			value = *cp - '0';
			result = result * 10 + value;
			if (decimals >= 0)
				decimals++;
		}
		cp++;
	}
	if (*cp == '\n')
		cp++;
	if (*cp)
		return -EINVAL;
	if (decimals < 0)
		decimals = 0;
	while (decimals < scale) {
		result *= 10;
		decimals ++;
	}
	*res = result;
	return 0;
}

static ssize_t
safe_delay_show(struct mddev *mddev, char *page)
{
	int msec = (mddev->safemode_delay*1000)/HZ;
	return sprintf(page, "%d.%03d\n", msec/1000, msec%1000);
}
static ssize_t
safe_delay_store(struct mddev *mddev, const char *cbuf, size_t len)
{
	unsigned long msec;

	if (mddev_is_clustered(mddev)) {
		pr_warn("md: Safemode is disabled for clustered mode\n");
		return -EINVAL;
	}

	if (strict_strtoul_scaled(cbuf, &msec, 3) < 0)
		return -EINVAL;
	if (msec == 0)
		mddev->safemode_delay = 0;
	else {
		unsigned long old_delay = mddev->safemode_delay;
		unsigned long new_delay = (msec*HZ)/1000;

		if (new_delay == 0)
			new_delay = 1;
		mddev->safemode_delay = new_delay;
		if (new_delay < old_delay || old_delay == 0)
			mod_timer(&mddev->safemode_timer, jiffies+1);
	}
	return len;
}
static struct md_sysfs_entry md_safe_delay =
__ATTR(safe_mode_delay, S_IRUGO|S_IWUSR,safe_delay_show, safe_delay_store);

static ssize_t
level_show(struct mddev *mddev, char *page)
{
	struct md_personality *p;
	int ret;
	spin_lock(&mddev->lock);
	p = mddev->pers;
	if (p)
		ret = sprintf(page, "%s\n", p->name);
	else if (mddev->clevel[0])
		ret = sprintf(page, "%s\n", mddev->clevel);
	else if (mddev->level != LEVEL_NONE)
		ret = sprintf(page, "%d\n", mddev->level);
	else
		ret = 0;
	spin_unlock(&mddev->lock);
	return ret;
}

static ssize_t
level_store(struct mddev *mddev, const char *buf, size_t len)
{
	char clevel[16];
	ssize_t rv;
	size_t slen = len;
	struct md_personality *pers, *oldpers;
	long level;
	void *priv, *oldpriv;
	struct md_rdev *rdev;

	if (slen == 0 || slen >= sizeof(clevel))
		return -EINVAL;

	rv = mddev_lock(mddev);
	if (rv)
		return rv;

	if (mddev->pers == NULL) {
		strncpy(mddev->clevel, buf, slen);
		if (mddev->clevel[slen-1] == '\n')
			slen--;
		mddev->clevel[slen] = 0;
		mddev->level = LEVEL_NONE;
		rv = len;
		goto out_unlock;
	}
	rv = -EROFS;
	if (mddev->ro)
		goto out_unlock;

	/* request to change the personality.  Need to ensure:
	 *  - array is not engaged in resync/recovery/reshape
	 *  - old personality can be suspended
	 *  - new personality will access other array.
	 */

	rv = -EBUSY;
	if (mddev->sync_thread ||
	    test_bit(MD_RECOVERY_RUNNING, &mddev->recovery) ||
	    mddev->reshape_position != MaxSector ||
	    mddev->sysfs_active)
		goto out_unlock;

	rv = -EINVAL;
	if (!mddev->pers->quiesce) {
		pr_warn("md: %s: %s does not support online personality change\n",
			mdname(mddev), mddev->pers->name);
		goto out_unlock;
	}

	/* Now find the new personality */
	strncpy(clevel, buf, slen);
	if (clevel[slen-1] == '\n')
		slen--;
	clevel[slen] = 0;
	if (kstrtol(clevel, 10, &level))
		level = LEVEL_NONE;

	if (request_module("md-%s", clevel) != 0)
		request_module("md-level-%s", clevel);
	spin_lock(&pers_lock);
	pers = find_pers(level, clevel);
	if (!pers || !try_module_get(pers->owner)) {
		spin_unlock(&pers_lock);
		pr_warn("md: personality %s not loaded\n", clevel);
		rv = -EINVAL;
		goto out_unlock;
	}
	spin_unlock(&pers_lock);

	if (pers == mddev->pers) {
		/* Nothing to do! */
		module_put(pers->owner);
		rv = len;
		goto out_unlock;
	}
	if (!pers->takeover) {
		module_put(pers->owner);
		pr_warn("md: %s: %s does not support personality takeover\n",
			mdname(mddev), clevel);
		rv = -EINVAL;
		goto out_unlock;
	}

	rdev_for_each(rdev, mddev)
		rdev->new_raid_disk = rdev->raid_disk;

	/* ->takeover must set new_* and/or delta_disks
	 * if it succeeds, and may set them when it fails.
	 */
	priv = pers->takeover(mddev);
	if (IS_ERR(priv)) {
		mddev->new_level = mddev->level;
		mddev->new_layout = mddev->layout;
		mddev->new_chunk_sectors = mddev->chunk_sectors;
		mddev->raid_disks -= mddev->delta_disks;
		mddev->delta_disks = 0;
		mddev->reshape_backwards = 0;
		module_put(pers->owner);
		pr_warn("md: %s: %s would not accept array\n",
			mdname(mddev), clevel);
		rv = PTR_ERR(priv);
		goto out_unlock;
	}

	/* Looks like we have a winner */
	mddev_suspend(mddev);
	mddev_detach(mddev);

	spin_lock(&mddev->lock);
	oldpers = mddev->pers;
	oldpriv = mddev->private;
	mddev->pers = pers;
	mddev->private = priv;
	strlcpy(mddev->clevel, pers->name, sizeof(mddev->clevel));
	mddev->level = mddev->new_level;
	mddev->layout = mddev->new_layout;
	mddev->chunk_sectors = mddev->new_chunk_sectors;
	mddev->delta_disks = 0;
	mddev->reshape_backwards = 0;
	mddev->degraded = 0;
	spin_unlock(&mddev->lock);

	if (oldpers->sync_request == NULL &&
	    mddev->external) {
		/* We are converting from a no-redundancy array
		 * to a redundancy array and metadata is managed
		 * externally so we need to be sure that writes
		 * won't block due to a need to transition
		 *      clean->dirty
		 * until external management is started.
		 */
		mddev->in_sync = 0;
		mddev->safemode_delay = 0;
		mddev->safemode = 0;
	}

	oldpers->free(mddev, oldpriv);

	if (oldpers->sync_request == NULL &&
	    pers->sync_request != NULL) {
		/* need to add the md_redundancy_group */
		if (sysfs_create_group(&mddev->kobj, &md_redundancy_group))
			pr_warn("md: cannot register extra attributes for %s\n",
				mdname(mddev));
		mddev->sysfs_action = sysfs_get_dirent(mddev->kobj.sd, "sync_action");
	}
	if (oldpers->sync_request != NULL &&
	    pers->sync_request == NULL) {
		/* need to remove the md_redundancy_group */
		if (mddev->to_remove == NULL)
			mddev->to_remove = &md_redundancy_group;
	}

	module_put(oldpers->owner);

	rdev_for_each(rdev, mddev) {
		if (rdev->raid_disk < 0)
			continue;
		if (rdev->new_raid_disk >= mddev->raid_disks)
			rdev->new_raid_disk = -1;
		if (rdev->new_raid_disk == rdev->raid_disk)
			continue;
		sysfs_unlink_rdev(mddev, rdev);
	}
	rdev_for_each(rdev, mddev) {
		if (rdev->raid_disk < 0)
			continue;
		if (rdev->new_raid_disk == rdev->raid_disk)
			continue;
		rdev->raid_disk = rdev->new_raid_disk;
		if (rdev->raid_disk < 0)
			clear_bit(In_sync, &rdev->flags);
		else {
			if (sysfs_link_rdev(mddev, rdev))
				pr_warn("md: cannot register rd%d for %s after level change\n",
					rdev->raid_disk, mdname(mddev));
		}
	}

	if (pers->sync_request == NULL) {
		/* this is now an array without redundancy, so
		 * it must always be in_sync
		 */
		mddev->in_sync = 1;
		del_timer_sync(&mddev->safemode_timer);
	}
	blk_set_stacking_limits(&mddev->queue->limits);
	pers->run(mddev);
	set_bit(MD_SB_CHANGE_DEVS, &mddev->sb_flags);
	mddev_resume(mddev);
	if (!mddev->thread)
		md_update_sb(mddev, 1);
	sysfs_notify(&mddev->kobj, NULL, "level");
	md_new_event(mddev);
	rv = len;
out_unlock:
	mddev_unlock(mddev);
	return rv;
}

static struct md_sysfs_entry md_level =
__ATTR(level, S_IRUGO|S_IWUSR, level_show, level_store);

static ssize_t
layout_show(struct mddev *mddev, char *page)
{
	/* just a number, not meaningful for all levels */
	if (mddev->reshape_position != MaxSector &&
	    mddev->layout != mddev->new_layout)
		return sprintf(page, "%d (%d)\n",
			       mddev->new_layout, mddev->layout);
	return sprintf(page, "%d\n", mddev->layout);
}

static ssize_t
layout_store(struct mddev *mddev, const char *buf, size_t len)
{
	unsigned int n;
	int err;

	err = kstrtouint(buf, 10, &n);
	if (err < 0)
		return err;
	err = mddev_lock(mddev);
	if (err)
		return err;

	if (mddev->pers) {
		if (mddev->pers->check_reshape == NULL)
			err = -EBUSY;
		else if (mddev->ro)
			err = -EROFS;
		else {
			mddev->new_layout = n;
			err = mddev->pers->check_reshape(mddev);
			if (err)
				mddev->new_layout = mddev->layout;
		}
	} else {
		mddev->new_layout = n;
		if (mddev->reshape_position == MaxSector)
			mddev->layout = n;
	}
	mddev_unlock(mddev);
	return err ?: len;
}
static struct md_sysfs_entry md_layout =
__ATTR(layout, S_IRUGO|S_IWUSR, layout_show, layout_store);

static ssize_t
raid_disks_show(struct mddev *mddev, char *page)
{
	if (mddev->raid_disks == 0)
		return 0;
	if (mddev->reshape_position != MaxSector &&
	    mddev->delta_disks != 0)
		return sprintf(page, "%d (%d)\n", mddev->raid_disks,
			       mddev->raid_disks - mddev->delta_disks);
	return sprintf(page, "%d\n", mddev->raid_disks);
}

static int update_raid_disks(struct mddev *mddev, int raid_disks);

static ssize_t
raid_disks_store(struct mddev *mddev, const char *buf, size_t len)
{
	unsigned int n;
	int err;

	err = kstrtouint(buf, 10, &n);
	if (err < 0)
		return err;

	err = mddev_lock(mddev);
	if (err)
		return err;
	if (mddev->pers)
		err = update_raid_disks(mddev, n);
	else if (mddev->reshape_position != MaxSector) {
		struct md_rdev *rdev;
		int olddisks = mddev->raid_disks - mddev->delta_disks;

		err = -EINVAL;
		rdev_for_each(rdev, mddev) {
			if (olddisks < n &&
			    rdev->data_offset < rdev->new_data_offset)
				goto out_unlock;
			if (olddisks > n &&
			    rdev->data_offset > rdev->new_data_offset)
				goto out_unlock;
		}
		err = 0;
		mddev->delta_disks = n - olddisks;
		mddev->raid_disks = n;
		mddev->reshape_backwards = (mddev->delta_disks < 0);
	} else
		mddev->raid_disks = n;
out_unlock:
	mddev_unlock(mddev);
	return err ? err : len;
}
static struct md_sysfs_entry md_raid_disks =
__ATTR(raid_disks, S_IRUGO|S_IWUSR, raid_disks_show, raid_disks_store);

static ssize_t
chunk_size_show(struct mddev *mddev, char *page)
{
	if (mddev->reshape_position != MaxSector &&
	    mddev->chunk_sectors != mddev->new_chunk_sectors)
		return sprintf(page, "%d (%d)\n",
			       mddev->new_chunk_sectors << 9,
			       mddev->chunk_sectors << 9);
	return sprintf(page, "%d\n", mddev->chunk_sectors << 9);
}

static ssize_t
chunk_size_store(struct mddev *mddev, const char *buf, size_t len)
{
	unsigned long n;
	int err;

	err = kstrtoul(buf, 10, &n);
	if (err < 0)
		return err;

	err = mddev_lock(mddev);
	if (err)
		return err;
	if (mddev->pers) {
		if (mddev->pers->check_reshape == NULL)
			err = -EBUSY;
		else if (mddev->ro)
			err = -EROFS;
		else {
			mddev->new_chunk_sectors = n >> 9;
			err = mddev->pers->check_reshape(mddev);
			if (err)
				mddev->new_chunk_sectors = mddev->chunk_sectors;
		}
	} else {
		mddev->new_chunk_sectors = n >> 9;
		if (mddev->reshape_position == MaxSector)
			mddev->chunk_sectors = n >> 9;
	}
	mddev_unlock(mddev);
	return err ?: len;
}
static struct md_sysfs_entry md_chunk_size =
__ATTR(chunk_size, S_IRUGO|S_IWUSR, chunk_size_show, chunk_size_store);

static ssize_t
resync_start_show(struct mddev *mddev, char *page)
{
	if (mddev->recovery_cp == MaxSector)
		return sprintf(page, "none\n");
	return sprintf(page, "%llu\n", (unsigned long long)mddev->recovery_cp);
}

static ssize_t
resync_start_store(struct mddev *mddev, const char *buf, size_t len)
{
	unsigned long long n;
	int err;

	if (cmd_match(buf, "none"))
		n = MaxSector;
	else {
		err = kstrtoull(buf, 10, &n);
		if (err < 0)
			return err;
		if (n != (sector_t)n)
			return -EINVAL;
	}

	err = mddev_lock(mddev);
	if (err)
		return err;
	if (mddev->pers && !test_bit(MD_RECOVERY_FROZEN, &mddev->recovery))
		err = -EBUSY;

	if (!err) {
		mddev->recovery_cp = n;
		if (mddev->pers)
			set_bit(MD_SB_CHANGE_CLEAN, &mddev->sb_flags);
	}
	mddev_unlock(mddev);
	return err ?: len;
}
static struct md_sysfs_entry md_resync_start =
__ATTR_PREALLOC(resync_start, S_IRUGO|S_IWUSR,
		resync_start_show, resync_start_store);

/*
 * The array state can be:
 *
 * clear
 *     No devices, no size, no level
 *     Equivalent to STOP_ARRAY ioctl
 * inactive
 *     May have some settings, but array is not active
 *        all IO results in error
 *     When written, doesn't tear down array, but just stops it
 * suspended (not supported yet)
 *     All IO requests will block. The array can be reconfigured.
 *     Writing this, if accepted, will block until array is quiescent
 * readonly
 *     no resync can happen.  no superblocks get written.
 *     write requests fail
 * read-auto
 *     like readonly, but behaves like 'clean' on a write request.
 *
 * clean - no pending writes, but otherwise active.
 *     When written to inactive array, starts without resync
 *     If a write request arrives then
 *       if metadata is known, mark 'dirty' and switch to 'active'.
 *       if not known, block and switch to write-pending
 *     If written to an active array that has pending writes, then fails.
 * active
 *     fully active: IO and resync can be happening.
 *     When written to inactive array, starts with resync
 *
 * write-pending
 *     clean, but writes are blocked waiting for 'active' to be written.
 *
 * active-idle
 *     like active, but no writes have been seen for a while (100msec).
 *
 */
enum array_state { clear, inactive, suspended, readonly, read_auto, clean, active,
		   write_pending, active_idle, bad_word};
static char *array_states[] = {
	"clear", "inactive", "suspended", "readonly", "read-auto", "clean", "active",
	"write-pending", "active-idle", NULL };

static int match_word(const char *word, char **list)
{
	int n;
	for (n=0; list[n]; n++)
		if (cmd_match(word, list[n]))
			break;
	return n;
}

static ssize_t
array_state_show(struct mddev *mddev, char *page)
{
	enum array_state st = inactive;

	if (mddev->pers)
		switch(mddev->ro) {
		case 1:
			st = readonly;
			break;
		case 2:
			st = read_auto;
			break;
		case 0:
			spin_lock(&mddev->lock);
			if (test_bit(MD_SB_CHANGE_PENDING, &mddev->sb_flags))
				st = write_pending;
			else if (mddev->in_sync)
				st = clean;
			else if (mddev->safemode)
				st = active_idle;
			else
				st = active;
			spin_unlock(&mddev->lock);
		}
	else {
		if (list_empty(&mddev->disks) &&
		    mddev->raid_disks == 0 &&
		    mddev->dev_sectors == 0)
			st = clear;
		else
			st = inactive;
	}
	return sprintf(page, "%s\n", array_states[st]);
}

static int do_md_stop(struct mddev *mddev, int ro, struct block_device *bdev);
static int md_set_readonly(struct mddev *mddev, struct block_device *bdev);
static int do_md_run(struct mddev *mddev);
static int restart_array(struct mddev *mddev);

static ssize_t
array_state_store(struct mddev *mddev, const char *buf, size_t len)
{
	int err = 0;
	enum array_state st = match_word(buf, array_states);

	if (mddev->pers && (st == active || st == clean) && mddev->ro != 1) {
		/* don't take reconfig_mutex when toggling between
		 * clean and active
		 */
		spin_lock(&mddev->lock);
		if (st == active) {
			restart_array(mddev);
			clear_bit(MD_SB_CHANGE_PENDING, &mddev->sb_flags);
			md_wakeup_thread(mddev->thread);
			wake_up(&mddev->sb_wait);
		} else /* st == clean */ {
			restart_array(mddev);
			if (!set_in_sync(mddev))
				err = -EBUSY;
		}
		if (!err)
			sysfs_notify_dirent_safe(mddev->sysfs_state);
		spin_unlock(&mddev->lock);
		return err ?: len;
	}
	err = mddev_lock(mddev);
	if (err)
		return err;
	err = -EINVAL;
	switch(st) {
	case bad_word:
		break;
	case clear:
		/* stopping an active array */
		err = do_md_stop(mddev, 0, NULL);
		break;
	case inactive:
		/* stopping an active array */
		if (mddev->pers)
			err = do_md_stop(mddev, 2, NULL);
		else
			err = 0; /* already inactive */
		break;
	case suspended:
		break; /* not supported yet */
	case readonly:
		if (mddev->pers)
			err = md_set_readonly(mddev, NULL);
		else {
			mddev->ro = 1;
			set_disk_ro(mddev->gendisk, 1);
			err = do_md_run(mddev);
		}
		break;
	case read_auto:
		if (mddev->pers) {
			if (mddev->ro == 0)
				err = md_set_readonly(mddev, NULL);
			else if (mddev->ro == 1)
				err = restart_array(mddev);
			if (err == 0) {
				mddev->ro = 2;
				set_disk_ro(mddev->gendisk, 0);
			}
		} else {
			mddev->ro = 2;
			err = do_md_run(mddev);
		}
		break;
	case clean:
		if (mddev->pers) {
			err = restart_array(mddev);
			if (err)
				break;
			spin_lock(&mddev->lock);
			if (!set_in_sync(mddev))
				err = -EBUSY;
			spin_unlock(&mddev->lock);
		} else
			err = -EINVAL;
		break;
	case active:
		if (mddev->pers) {
			err = restart_array(mddev);
			if (err)
				break;
			clear_bit(MD_SB_CHANGE_PENDING, &mddev->sb_flags);
			wake_up(&mddev->sb_wait);
			err = 0;
		} else {
			mddev->ro = 0;
			set_disk_ro(mddev->gendisk, 0);
			err = do_md_run(mddev);
		}
		break;
	case write_pending:
	case active_idle:
		/* these cannot be set */
		break;
	}

	if (!err) {
		if (mddev->hold_active == UNTIL_IOCTL)
			mddev->hold_active = 0;
		sysfs_notify_dirent_safe(mddev->sysfs_state);
	}
	mddev_unlock(mddev);
	return err ?: len;
}
static struct md_sysfs_entry md_array_state =
__ATTR_PREALLOC(array_state, S_IRUGO|S_IWUSR, array_state_show, array_state_store);

static ssize_t
max_corrected_read_errors_show(struct mddev *mddev, char *page) {
	return sprintf(page, "%d\n",
		       atomic_read(&mddev->max_corr_read_errors));
}

static ssize_t
max_corrected_read_errors_store(struct mddev *mddev, const char *buf, size_t len)
{
	unsigned int n;
	int rv;

	rv = kstrtouint(buf, 10, &n);
	if (rv < 0)
		return rv;
	atomic_set(&mddev->max_corr_read_errors, n);
	return len;
}

static struct md_sysfs_entry max_corr_read_errors =
__ATTR(max_read_errors, S_IRUGO|S_IWUSR, max_corrected_read_errors_show,
	max_corrected_read_errors_store);

static ssize_t
null_show(struct mddev *mddev, char *page)
{
	return -EINVAL;
}

static ssize_t
new_dev_store(struct mddev *mddev, const char *buf, size_t len)
{
	/* buf must be %d:%d\n? giving major and minor numbers */
	/* The new device is added to the array.
	 * If the array has a persistent superblock, we read the
	 * superblock to initialise info and check validity.
	 * Otherwise, only checking done is that in bind_rdev_to_array,
	 * which mainly checks size.
	 */
	char *e;
	int major = simple_strtoul(buf, &e, 10);
	int minor;
	dev_t dev;
	struct md_rdev *rdev;
	int err;

	if (!*buf || *e != ':' || !e[1] || e[1] == '\n')
		return -EINVAL;
	minor = simple_strtoul(e+1, &e, 10);
	if (*e && *e != '\n')
		return -EINVAL;
	dev = MKDEV(major, minor);
	if (major != MAJOR(dev) ||
	    minor != MINOR(dev))
		return -EOVERFLOW;

	flush_workqueue(md_misc_wq);

	err = mddev_lock(mddev);
	if (err)
		return err;
	if (mddev->persistent) {
		rdev = md_import_device(dev, mddev->major_version,
					mddev->minor_version);
		if (!IS_ERR(rdev) && !list_empty(&mddev->disks)) {
			struct md_rdev *rdev0
				= list_entry(mddev->disks.next,
					     struct md_rdev, same_set);
			err = super_types[mddev->major_version]
				.load_super(rdev, rdev0, mddev->minor_version);
			if (err < 0)
				goto out;
		}
	} else if (mddev->external)
		rdev = md_import_device(dev, -2, -1);
	else
		rdev = md_import_device(dev, -1, -1);

	if (IS_ERR(rdev)) {
		mddev_unlock(mddev);
		return PTR_ERR(rdev);
	}
	err = bind_rdev_to_array(rdev, mddev);
 out:
	if (err)
		export_rdev(rdev);
	mddev_unlock(mddev);
	if (!err)
		md_new_event(mddev);
	return err ? err : len;
}

static struct md_sysfs_entry md_new_device =
__ATTR(new_dev, S_IWUSR, null_show, new_dev_store);

static ssize_t
bitmap_store(struct mddev *mddev, const char *buf, size_t len)
{
	char *end;
	unsigned long chunk, end_chunk;
	int err;

	err = mddev_lock(mddev);
	if (err)
		return err;
	if (!mddev->bitmap)
		goto out;
	/* buf should be <chunk> <chunk> ... or <chunk>-<chunk> ... (range) */
	while (*buf) {
		chunk = end_chunk = simple_strtoul(buf, &end, 0);
		if (buf == end) break;
		if (*end == '-') { /* range */
			buf = end + 1;
			end_chunk = simple_strtoul(buf, &end, 0);
			if (buf == end) break;
		}
		if (*end && !isspace(*end)) break;
		md_bitmap_dirty_bits(mddev->bitmap, chunk, end_chunk);
		buf = skip_spaces(end);
	}
	md_bitmap_unplug(mddev->bitmap); /* flush the bits to disk */
out:
	mddev_unlock(mddev);
	return len;
}

static struct md_sysfs_entry md_bitmap =
__ATTR(bitmap_set_bits, S_IWUSR, null_show, bitmap_store);

static ssize_t
size_show(struct mddev *mddev, char *page)
{
	return sprintf(page, "%llu\n",
		(unsigned long long)mddev->dev_sectors / 2);
}

static int update_size(struct mddev *mddev, sector_t num_sectors);

static ssize_t
size_store(struct mddev *mddev, const char *buf, size_t len)
{
	/* If array is inactive, we can reduce the component size, but
	 * not increase it (except from 0).
	 * If array is active, we can try an on-line resize
	 */
	sector_t sectors;
	int err = strict_blocks_to_sectors(buf, &sectors);

	if (err < 0)
		return err;
	err = mddev_lock(mddev);
	if (err)
		return err;
	if (mddev->pers) {
		err = update_size(mddev, sectors);
		if (err == 0)
			md_update_sb(mddev, 1);
	} else {
		if (mddev->dev_sectors == 0 ||
		    mddev->dev_sectors > sectors)
			mddev->dev_sectors = sectors;
		else
			err = -ENOSPC;
	}
	mddev_unlock(mddev);
	return err ? err : len;
}

static struct md_sysfs_entry md_size =
__ATTR(component_size, S_IRUGO|S_IWUSR, size_show, size_store);

/* Metadata version.
 * This is one of
 *   'none' for arrays with no metadata (good luck...)
 *   'external' for arrays with externally managed metadata,
 * or N.M for internally known formats
 */
static ssize_t
metadata_show(struct mddev *mddev, char *page)
{
	if (mddev->persistent)
		return sprintf(page, "%d.%d\n",
			       mddev->major_version, mddev->minor_version);
	else if (mddev->external)
		return sprintf(page, "external:%s\n", mddev->metadata_type);
	else
		return sprintf(page, "none\n");
}

static ssize_t
metadata_store(struct mddev *mddev, const char *buf, size_t len)
{
	int major, minor;
	char *e;
	int err;
	/* Changing the details of 'external' metadata is
	 * always permitted.  Otherwise there must be
	 * no devices attached to the array.
	 */

	err = mddev_lock(mddev);
	if (err)
		return err;
	err = -EBUSY;
	if (mddev->external && strncmp(buf, "external:", 9) == 0)
		;
	else if (!list_empty(&mddev->disks))
		goto out_unlock;

	err = 0;
	if (cmd_match(buf, "none")) {
		mddev->persistent = 0;
		mddev->external = 0;
		mddev->major_version = 0;
		mddev->minor_version = 90;
		goto out_unlock;
	}
	if (strncmp(buf, "external:", 9) == 0) {
		size_t namelen = len-9;
		if (namelen >= sizeof(mddev->metadata_type))
			namelen = sizeof(mddev->metadata_type)-1;
		strncpy(mddev->metadata_type, buf+9, namelen);
		mddev->metadata_type[namelen] = 0;
		if (namelen && mddev->metadata_type[namelen-1] == '\n')
			mddev->metadata_type[--namelen] = 0;
		mddev->persistent = 0;
		mddev->external = 1;
		mddev->major_version = 0;
		mddev->minor_version = 90;
		goto out_unlock;
	}
	major = simple_strtoul(buf, &e, 10);
	err = -EINVAL;
	if (e==buf || *e != '.')
		goto out_unlock;
	buf = e+1;
	minor = simple_strtoul(buf, &e, 10);
	if (e==buf || (*e && *e != '\n') )
		goto out_unlock;
	err = -ENOENT;
	if (major >= ARRAY_SIZE(super_types) || super_types[major].name == NULL)
		goto out_unlock;
	mddev->major_version = major;
	mddev->minor_version = minor;
	mddev->persistent = 1;
	mddev->external = 0;
	err = 0;
out_unlock:
	mddev_unlock(mddev);
	return err ?: len;
}

static struct md_sysfs_entry md_metadata =
__ATTR_PREALLOC(metadata_version, S_IRUGO|S_IWUSR, metadata_show, metadata_store);

static ssize_t
action_show(struct mddev *mddev, char *page)
{
	char *type = "idle";
	unsigned long recovery = mddev->recovery;
	if (test_bit(MD_RECOVERY_FROZEN, &recovery))
		type = "frozen";
	else if (test_bit(MD_RECOVERY_RUNNING, &recovery) ||
	    (!mddev->ro && test_bit(MD_RECOVERY_NEEDED, &recovery))) {
		if (test_bit(MD_RECOVERY_RESHAPE, &recovery))
			type = "reshape";
		else if (test_bit(MD_RECOVERY_SYNC, &recovery)) {
			if (!test_bit(MD_RECOVERY_REQUESTED, &recovery))
				type = "resync";
			else if (test_bit(MD_RECOVERY_CHECK, &recovery))
				type = "check";
			else
				type = "repair";
		} else if (test_bit(MD_RECOVERY_RECOVER, &recovery))
			type = "recover";
		else if (mddev->reshape_position != MaxSector)
			type = "reshape";
	}
	return sprintf(page, "%s\n", type);
}

static ssize_t
action_store(struct mddev *mddev, const char *page, size_t len)
{
	if (!mddev->pers || !mddev->pers->sync_request)
		return -EINVAL;


	if (cmd_match(page, "idle") || cmd_match(page, "frozen")) {
		if (cmd_match(page, "frozen"))
			set_bit(MD_RECOVERY_FROZEN, &mddev->recovery);
		else
			clear_bit(MD_RECOVERY_FROZEN, &mddev->recovery);
		if (test_bit(MD_RECOVERY_RUNNING, &mddev->recovery) &&
		    mddev_lock(mddev) == 0) {
			flush_workqueue(md_misc_wq);
			if (mddev->sync_thread) {
				set_bit(MD_RECOVERY_INTR, &mddev->recovery);
				md_reap_sync_thread(mddev);
			}
			mddev_unlock(mddev);
		}
	} else if (test_bit(MD_RECOVERY_RUNNING, &mddev->recovery))
		return -EBUSY;
	else if (cmd_match(page, "resync"))
		clear_bit(MD_RECOVERY_FROZEN, &mddev->recovery);
	else if (cmd_match(page, "recover")) {
		clear_bit(MD_RECOVERY_FROZEN, &mddev->recovery);
		set_bit(MD_RECOVERY_RECOVER, &mddev->recovery);
	} else if (cmd_match(page, "reshape")) {
		int err;
		if (mddev->pers->start_reshape == NULL)
			return -EINVAL;
		err = mddev_lock(mddev);
		if (!err) {
			if (test_bit(MD_RECOVERY_RUNNING, &mddev->recovery))
				err =  -EBUSY;
			else {
				clear_bit(MD_RECOVERY_FROZEN, &mddev->recovery);
				err = mddev->pers->start_reshape(mddev);
			}
			mddev_unlock(mddev);
		}
		if (err)
			return err;
		sysfs_notify(&mddev->kobj, NULL, "degraded");
	} else {
		if (cmd_match(page, "check"))
			set_bit(MD_RECOVERY_CHECK, &mddev->recovery);
		else if (!cmd_match(page, "repair"))
			return -EINVAL;
		clear_bit(MD_RECOVERY_FROZEN, &mddev->recovery);
		set_bit(MD_RECOVERY_REQUESTED, &mddev->recovery);
		set_bit(MD_RECOVERY_SYNC, &mddev->recovery);
	}
	if (mddev->ro == 2) {
		/* A write to sync_action is enough to justify
		 * canceling read-auto mode
		 */
		mddev->ro = 0;
		md_wakeup_thread(mddev->sync_thread);
	}
	set_bit(MD_RECOVERY_NEEDED, &mddev->recovery);
	md_wakeup_thread(mddev->thread);
	sysfs_notify_dirent_safe(mddev->sysfs_action);
	return len;
}

static struct md_sysfs_entry md_scan_mode =
__ATTR_PREALLOC(sync_action, S_IRUGO|S_IWUSR, action_show, action_store);

static ssize_t
last_sync_action_show(struct mddev *mddev, char *page)
{
	return sprintf(page, "%s\n", mddev->last_sync_action);
}

static struct md_sysfs_entry md_last_scan_mode = __ATTR_RO(last_sync_action);

static ssize_t
mismatch_cnt_show(struct mddev *mddev, char *page)
{
	return sprintf(page, "%llu\n",
		       (unsigned long long)
		       atomic64_read(&mddev->resync_mismatches));
}

static struct md_sysfs_entry md_mismatches = __ATTR_RO(mismatch_cnt);

static ssize_t
sync_min_show(struct mddev *mddev, char *page)
{
	return sprintf(page, "%d (%s)\n", speed_min(mddev),
		       mddev->sync_speed_min ? "local": "system");
}

static ssize_t
sync_min_store(struct mddev *mddev, const char *buf, size_t len)
{
	unsigned int min;
	int rv;

	if (strncmp(buf, "system", 6)==0) {
		min = 0;
	} else {
		rv = kstrtouint(buf, 10, &min);
		if (rv < 0)
			return rv;
		if (min == 0)
			return -EINVAL;
	}
	mddev->sync_speed_min = min;
	return len;
}

static struct md_sysfs_entry md_sync_min =
__ATTR(sync_speed_min, S_IRUGO|S_IWUSR, sync_min_show, sync_min_store);

static ssize_t
sync_max_show(struct mddev *mddev, char *page)
{
	return sprintf(page, "%d (%s)\n", speed_max(mddev),
		       mddev->sync_speed_max ? "local": "system");
}

static ssize_t
sync_max_store(struct mddev *mddev, const char *buf, size_t len)
{
	unsigned int max;
	int rv;

	if (strncmp(buf, "system", 6)==0) {
		max = 0;
	} else {
		rv = kstrtouint(buf, 10, &max);
		if (rv < 0)
			return rv;
		if (max == 0)
			return -EINVAL;
	}
	mddev->sync_speed_max = max;
	return len;
}

static struct md_sysfs_entry md_sync_max =
__ATTR(sync_speed_max, S_IRUGO|S_IWUSR, sync_max_show, sync_max_store);

static ssize_t
degraded_show(struct mddev *mddev, char *page)
{
	return sprintf(page, "%d\n", mddev->degraded);
}
static struct md_sysfs_entry md_degraded = __ATTR_RO(degraded);

static ssize_t
sync_force_parallel_show(struct mddev *mddev, char *page)
{
	return sprintf(page, "%d\n", mddev->parallel_resync);
}

static ssize_t
sync_force_parallel_store(struct mddev *mddev, const char *buf, size_t len)
{
	long n;

	if (kstrtol(buf, 10, &n))
		return -EINVAL;

	if (n != 0 && n != 1)
		return -EINVAL;

	mddev->parallel_resync = n;

	if (mddev->sync_thread)
		wake_up(&resync_wait);

	return len;
}

/* force parallel resync, even with shared block devices */
static struct md_sysfs_entry md_sync_force_parallel =
__ATTR(sync_force_parallel, S_IRUGO|S_IWUSR,
       sync_force_parallel_show, sync_force_parallel_store);

static ssize_t
sync_speed_show(struct mddev *mddev, char *page)
{
	unsigned long resync, dt, db;
	if (mddev->curr_resync == 0)
		return sprintf(page, "none\n");
	resync = mddev->curr_mark_cnt - atomic_read(&mddev->recovery_active);
	dt = (jiffies - mddev->resync_mark) / HZ;
	if (!dt) dt++;
	db = resync - mddev->resync_mark_cnt;
	return sprintf(page, "%lu\n", db/dt/2); /* K/sec */
}

static struct md_sysfs_entry md_sync_speed = __ATTR_RO(sync_speed);

static ssize_t
sync_completed_show(struct mddev *mddev, char *page)
{
	unsigned long long max_sectors, resync;

	if (!test_bit(MD_RECOVERY_RUNNING, &mddev->recovery))
		return sprintf(page, "none\n");

	if (mddev->curr_resync == 1 ||
	    mddev->curr_resync == 2)
		return sprintf(page, "delayed\n");

	if (test_bit(MD_RECOVERY_SYNC, &mddev->recovery) ||
	    test_bit(MD_RECOVERY_RESHAPE, &mddev->recovery))
		max_sectors = mddev->resync_max_sectors;
	else
		max_sectors = mddev->dev_sectors;

	resync = mddev->curr_resync_completed;
	return sprintf(page, "%llu / %llu\n", resync, max_sectors);
}

static struct md_sysfs_entry md_sync_completed =
	__ATTR_PREALLOC(sync_completed, S_IRUGO, sync_completed_show, NULL);

static ssize_t
min_sync_show(struct mddev *mddev, char *page)
{
	return sprintf(page, "%llu\n",
		       (unsigned long long)mddev->resync_min);
}
static ssize_t
min_sync_store(struct mddev *mddev, const char *buf, size_t len)
{
	unsigned long long min;
	int err;

	if (kstrtoull(buf, 10, &min))
		return -EINVAL;

	spin_lock(&mddev->lock);
	err = -EINVAL;
	if (min > mddev->resync_max)
		goto out_unlock;

	err = -EBUSY;
	if (test_bit(MD_RECOVERY_RUNNING, &mddev->recovery))
		goto out_unlock;

	/* Round down to multiple of 4K for safety */
	mddev->resync_min = round_down(min, 8);
	err = 0;

out_unlock:
	spin_unlock(&mddev->lock);
	return err ?: len;
}

static struct md_sysfs_entry md_min_sync =
__ATTR(sync_min, S_IRUGO|S_IWUSR, min_sync_show, min_sync_store);

static ssize_t
max_sync_show(struct mddev *mddev, char *page)
{
	if (mddev->resync_max == MaxSector)
		return sprintf(page, "max\n");
	else
		return sprintf(page, "%llu\n",
			       (unsigned long long)mddev->resync_max);
}
static ssize_t
max_sync_store(struct mddev *mddev, const char *buf, size_t len)
{
	int err;
	spin_lock(&mddev->lock);
	if (strncmp(buf, "max", 3) == 0)
		mddev->resync_max = MaxSector;
	else {
		unsigned long long max;
		int chunk;

		err = -EINVAL;
		if (kstrtoull(buf, 10, &max))
			goto out_unlock;
		if (max < mddev->resync_min)
			goto out_unlock;

		err = -EBUSY;
		if (max < mddev->resync_max &&
		    mddev->ro == 0 &&
		    test_bit(MD_RECOVERY_RUNNING, &mddev->recovery))
			goto out_unlock;

		/* Must be a multiple of chunk_size */
		chunk = mddev->chunk_sectors;
		if (chunk) {
			sector_t temp = max;

			err = -EINVAL;
			if (sector_div(temp, chunk))
				goto out_unlock;
		}
		mddev->resync_max = max;
	}
	wake_up(&mddev->recovery_wait);
	err = 0;
out_unlock:
	spin_unlock(&mddev->lock);
	return err ?: len;
}

static struct md_sysfs_entry md_max_sync =
__ATTR(sync_max, S_IRUGO|S_IWUSR, max_sync_show, max_sync_store);

static ssize_t
suspend_lo_show(struct mddev *mddev, char *page)
{
	return sprintf(page, "%llu\n", (unsigned long long)mddev->suspend_lo);
}

static ssize_t
suspend_lo_store(struct mddev *mddev, const char *buf, size_t len)
{
	unsigned long long new;
	int err;

	err = kstrtoull(buf, 10, &new);
	if (err < 0)
		return err;
	if (new != (sector_t)new)
		return -EINVAL;

	err = mddev_lock(mddev);
	if (err)
		return err;
	err = -EINVAL;
	if (mddev->pers == NULL ||
	    mddev->pers->quiesce == NULL)
		goto unlock;
	mddev_suspend(mddev);
	mddev->suspend_lo = new;
	mddev_resume(mddev);

	err = 0;
unlock:
	mddev_unlock(mddev);
	return err ?: len;
}
static struct md_sysfs_entry md_suspend_lo =
__ATTR(suspend_lo, S_IRUGO|S_IWUSR, suspend_lo_show, suspend_lo_store);

static ssize_t
suspend_hi_show(struct mddev *mddev, char *page)
{
	return sprintf(page, "%llu\n", (unsigned long long)mddev->suspend_hi);
}

static ssize_t
suspend_hi_store(struct mddev *mddev, const char *buf, size_t len)
{
	unsigned long long new;
	int err;

	err = kstrtoull(buf, 10, &new);
	if (err < 0)
		return err;
	if (new != (sector_t)new)
		return -EINVAL;

	err = mddev_lock(mddev);
	if (err)
		return err;
	err = -EINVAL;
	if (mddev->pers == NULL)
		goto unlock;

	mddev_suspend(mddev);
	mddev->suspend_hi = new;
	mddev_resume(mddev);

	err = 0;
unlock:
	mddev_unlock(mddev);
	return err ?: len;
}
static struct md_sysfs_entry md_suspend_hi =
__ATTR(suspend_hi, S_IRUGO|S_IWUSR, suspend_hi_show, suspend_hi_store);

static ssize_t
reshape_position_show(struct mddev *mddev, char *page)
{
	if (mddev->reshape_position != MaxSector)
		return sprintf(page, "%llu\n",
			       (unsigned long long)mddev->reshape_position);
	strcpy(page, "none\n");
	return 5;
}

static ssize_t
reshape_position_store(struct mddev *mddev, const char *buf, size_t len)
{
	struct md_rdev *rdev;
	unsigned long long new;
	int err;

	err = kstrtoull(buf, 10, &new);
	if (err < 0)
		return err;
	if (new != (sector_t)new)
		return -EINVAL;
	err = mddev_lock(mddev);
	if (err)
		return err;
	err = -EBUSY;
	if (mddev->pers)
		goto unlock;
	mddev->reshape_position = new;
	mddev->delta_disks = 0;
	mddev->reshape_backwards = 0;
	mddev->new_level = mddev->level;
	mddev->new_layout = mddev->layout;
	mddev->new_chunk_sectors = mddev->chunk_sectors;
	rdev_for_each(rdev, mddev)
		rdev->new_data_offset = rdev->data_offset;
	err = 0;
unlock:
	mddev_unlock(mddev);
	return err ?: len;
}

static struct md_sysfs_entry md_reshape_position =
__ATTR(reshape_position, S_IRUGO|S_IWUSR, reshape_position_show,
       reshape_position_store);

static ssize_t
reshape_direction_show(struct mddev *mddev, char *page)
{
	return sprintf(page, "%s\n",
		       mddev->reshape_backwards ? "backwards" : "forwards");
}

static ssize_t
reshape_direction_store(struct mddev *mddev, const char *buf, size_t len)
{
	int backwards = 0;
	int err;

	if (cmd_match(buf, "forwards"))
		backwards = 0;
	else if (cmd_match(buf, "backwards"))
		backwards = 1;
	else
		return -EINVAL;
	if (mddev->reshape_backwards == backwards)
		return len;

	err = mddev_lock(mddev);
	if (err)
		return err;
	/* check if we are allowed to change */
	if (mddev->delta_disks)
		err = -EBUSY;
	else if (mddev->persistent &&
	    mddev->major_version == 0)
		err =  -EINVAL;
	else
		mddev->reshape_backwards = backwards;
	mddev_unlock(mddev);
	return err ?: len;
}

static struct md_sysfs_entry md_reshape_direction =
__ATTR(reshape_direction, S_IRUGO|S_IWUSR, reshape_direction_show,
       reshape_direction_store);

static ssize_t
array_size_show(struct mddev *mddev, char *page)
{
	if (mddev->external_size)
		return sprintf(page, "%llu\n",
			       (unsigned long long)mddev->array_sectors/2);
	else
		return sprintf(page, "default\n");
}

static ssize_t
array_size_store(struct mddev *mddev, const char *buf, size_t len)
{
	sector_t sectors;
	int err;

	err = mddev_lock(mddev);
	if (err)
		return err;

	/* cluster raid doesn't support change array_sectors */
	if (mddev_is_clustered(mddev)) {
		mddev_unlock(mddev);
		return -EINVAL;
	}

	if (strncmp(buf, "default", 7) == 0) {
		if (mddev->pers)
			sectors = mddev->pers->size(mddev, 0, 0);
		else
			sectors = mddev->array_sectors;

		mddev->external_size = 0;
	} else {
		if (strict_blocks_to_sectors(buf, &sectors) < 0)
			err = -EINVAL;
		else if (mddev->pers && mddev->pers->size(mddev, 0, 0) < sectors)
			err = -E2BIG;
		else
			mddev->external_size = 1;
	}

	if (!err) {
		mddev->array_sectors = sectors;
		if (mddev->pers) {
			set_capacity(mddev->gendisk, mddev->array_sectors);
			revalidate_disk(mddev->gendisk);
		}
	}
	mddev_unlock(mddev);
	return err ?: len;
}

static struct md_sysfs_entry md_array_size =
__ATTR(array_size, S_IRUGO|S_IWUSR, array_size_show,
       array_size_store);

static ssize_t
consistency_policy_show(struct mddev *mddev, char *page)
{
	int ret;

	if (test_bit(MD_HAS_JOURNAL, &mddev->flags)) {
		ret = sprintf(page, "journal\n");
	} else if (test_bit(MD_HAS_PPL, &mddev->flags)) {
		ret = sprintf(page, "ppl\n");
	} else if (mddev->bitmap) {
		ret = sprintf(page, "bitmap\n");
	} else if (mddev->pers) {
		if (mddev->pers->sync_request)
			ret = sprintf(page, "resync\n");
		else
			ret = sprintf(page, "none\n");
	} else {
		ret = sprintf(page, "unknown\n");
	}

	return ret;
}

static ssize_t
consistency_policy_store(struct mddev *mddev, const char *buf, size_t len)
{
	int err = 0;

	if (mddev->pers) {
		if (mddev->pers->change_consistency_policy)
			err = mddev->pers->change_consistency_policy(mddev, buf);
		else
			err = -EBUSY;
	} else if (mddev->external && strncmp(buf, "ppl", 3) == 0) {
		set_bit(MD_HAS_PPL, &mddev->flags);
	} else {
		err = -EINVAL;
	}

	return err ? err : len;
}

static struct md_sysfs_entry md_consistency_policy =
__ATTR(consistency_policy, S_IRUGO | S_IWUSR, consistency_policy_show,
       consistency_policy_store);

static struct attribute *md_default_attrs[] = {
	&md_level.attr,
	&md_layout.attr,
	&md_raid_disks.attr,
	&md_chunk_size.attr,
	&md_size.attr,
	&md_resync_start.attr,
	&md_metadata.attr,
	&md_new_device.attr,
	&md_safe_delay.attr,
	&md_array_state.attr,
	&md_reshape_position.attr,
	&md_reshape_direction.attr,
	&md_array_size.attr,
	&max_corr_read_errors.attr,
	&md_consistency_policy.attr,
	NULL,
};

static struct attribute *md_redundancy_attrs[] = {
	&md_scan_mode.attr,
	&md_last_scan_mode.attr,
	&md_mismatches.attr,
	&md_sync_min.attr,
	&md_sync_max.attr,
	&md_sync_speed.attr,
	&md_sync_force_parallel.attr,
	&md_sync_completed.attr,
	&md_min_sync.attr,
	&md_max_sync.attr,
	&md_suspend_lo.attr,
	&md_suspend_hi.attr,
	&md_bitmap.attr,
	&md_degraded.attr,
	NULL,
};
static struct attribute_group md_redundancy_group = {
	.name = NULL,
	.attrs = md_redundancy_attrs,
};

static ssize_t
md_attr_show(struct kobject *kobj, struct attribute *attr, char *page)
{
	struct md_sysfs_entry *entry = container_of(attr, struct md_sysfs_entry, attr);
	struct mddev *mddev = container_of(kobj, struct mddev, kobj);
	ssize_t rv;

	if (!entry->show)
		return -EIO;
	spin_lock(&all_mddevs_lock);
	if (list_empty(&mddev->all_mddevs)) {
		spin_unlock(&all_mddevs_lock);
		return -EBUSY;
	}
	mddev_get(mddev);
	spin_unlock(&all_mddevs_lock);

	rv = entry->show(mddev, page);
	mddev_put(mddev);
	return rv;
}

static ssize_t
md_attr_store(struct kobject *kobj, struct attribute *attr,
	      const char *page, size_t length)
{
	struct md_sysfs_entry *entry = container_of(attr, struct md_sysfs_entry, attr);
	struct mddev *mddev = container_of(kobj, struct mddev, kobj);
	ssize_t rv;

	if (!entry->store)
		return -EIO;
	if (!capable(CAP_SYS_ADMIN))
		return -EACCES;
	spin_lock(&all_mddevs_lock);
	if (list_empty(&mddev->all_mddevs)) {
		spin_unlock(&all_mddevs_lock);
		return -EBUSY;
	}
	mddev_get(mddev);
	spin_unlock(&all_mddevs_lock);
	rv = entry->store(mddev, page, length);
	mddev_put(mddev);
	return rv;
}

static void md_free(struct kobject *ko)
{
	struct mddev *mddev = container_of(ko, struct mddev, kobj);

	if (mddev->sysfs_state)
		sysfs_put(mddev->sysfs_state);

	if (mddev->gendisk)
		del_gendisk(mddev->gendisk);
	if (mddev->queue)
		blk_cleanup_queue(mddev->queue);
	if (mddev->gendisk)
		put_disk(mddev->gendisk);
	percpu_ref_exit(&mddev->writes_pending);

	bioset_exit(&mddev->bio_set);
	bioset_exit(&mddev->sync_set);
	kfree(mddev);
}

static const struct sysfs_ops md_sysfs_ops = {
	.show	= md_attr_show,
	.store	= md_attr_store,
};
static struct kobj_type md_ktype = {
	.release	= md_free,
	.sysfs_ops	= &md_sysfs_ops,
	.default_attrs	= md_default_attrs,
};

int mdp_major = 0;

static void mddev_delayed_delete(struct work_struct *ws)
{
	struct mddev *mddev = container_of(ws, struct mddev, del_work);

	sysfs_remove_group(&mddev->kobj, &md_bitmap_group);
	kobject_del(&mddev->kobj);
	kobject_put(&mddev->kobj);
}

static void no_op(struct percpu_ref *r) {}

int mddev_init_writes_pending(struct mddev *mddev)
{
	if (mddev->writes_pending.percpu_count_ptr)
		return 0;
	if (percpu_ref_init(&mddev->writes_pending, no_op, 0, GFP_KERNEL) < 0)
		return -ENOMEM;
	/* We want to start with the refcount at zero */
	percpu_ref_put(&mddev->writes_pending);
	return 0;
}
EXPORT_SYMBOL_GPL(mddev_init_writes_pending);

static int md_alloc(dev_t dev, char *name)
{
	/*
	 * If dev is zero, name is the name of a device to allocate with
	 * an arbitrary minor number.  It will be "md_???"
	 * If dev is non-zero it must be a device number with a MAJOR of
	 * MD_MAJOR or mdp_major.  In this case, if "name" is NULL, then
	 * the device is being created by opening a node in /dev.
	 * If "name" is not NULL, the device is being created by
	 * writing to /sys/module/md_mod/parameters/new_array.
	 */
	static DEFINE_MUTEX(disks_mutex);
	struct mddev *mddev = mddev_find(dev);
	struct gendisk *disk;
	int partitioned;
	int shift;
	int unit;
	int error;

	if (!mddev)
		return -ENODEV;

	partitioned = (MAJOR(mddev->unit) != MD_MAJOR);
	shift = partitioned ? MdpMinorShift : 0;
	unit = MINOR(mddev->unit) >> shift;

	/* wait for any previous instance of this device to be
	 * completely removed (mddev_delayed_delete).
	 */
	flush_workqueue(md_misc_wq);

	mutex_lock(&disks_mutex);
	error = -EEXIST;
	if (mddev->gendisk)
		goto abort;

	if (name && !dev) {
		/* Need to ensure that 'name' is not a duplicate.
		 */
		struct mddev *mddev2;
		spin_lock(&all_mddevs_lock);

		list_for_each_entry(mddev2, &all_mddevs, all_mddevs)
			if (mddev2->gendisk &&
			    strcmp(mddev2->gendisk->disk_name, name) == 0) {
				spin_unlock(&all_mddevs_lock);
				goto abort;
			}
		spin_unlock(&all_mddevs_lock);
	}
	if (name && dev)
		/*
		 * Creating /dev/mdNNN via "newarray", so adjust hold_active.
		 */
		mddev->hold_active = UNTIL_STOP;

	error = -ENOMEM;
	mddev->queue = blk_alloc_queue(GFP_KERNEL);
	if (!mddev->queue)
		goto abort;
	mddev->queue->queuedata = mddev;

	blk_queue_make_request(mddev->queue, md_make_request);
	blk_set_stacking_limits(&mddev->queue->limits);

	disk = alloc_disk(1 << shift);
	if (!disk) {
		blk_cleanup_queue(mddev->queue);
		mddev->queue = NULL;
		goto abort;
	}
	disk->major = MAJOR(mddev->unit);
	disk->first_minor = unit << shift;
	if (name)
		strcpy(disk->disk_name, name);
	else if (partitioned)
		sprintf(disk->disk_name, "md_d%d", unit);
	else
		sprintf(disk->disk_name, "md%d", unit);
	disk->fops = &md_fops;
	disk->private_data = mddev;
	disk->queue = mddev->queue;
	blk_queue_write_cache(mddev->queue, true, true);
	/* Allow extended partitions.  This makes the
	 * 'mdp' device redundant, but we can't really
	 * remove it now.
	 */
	disk->flags |= GENHD_FL_EXT_DEVT;
	mddev->gendisk = disk;
	/* As soon as we call add_disk(), another thread could get
	 * through to md_open, so make sure it doesn't get too far
	 */
	mutex_lock(&mddev->open_mutex);
	add_disk(disk);

	error = kobject_add(&mddev->kobj, &disk_to_dev(disk)->kobj, "%s", "md");
	if (error) {
		/* This isn't possible, but as kobject_init_and_add is marked
		 * __must_check, we must do something with the result
		 */
		pr_debug("md: cannot register %s/md - name in use\n",
			 disk->disk_name);
		error = 0;
	}
	if (mddev->kobj.sd &&
	    sysfs_create_group(&mddev->kobj, &md_bitmap_group))
		pr_debug("pointless warning\n");
	mutex_unlock(&mddev->open_mutex);
 abort:
	mutex_unlock(&disks_mutex);
	if (!error && mddev->kobj.sd) {
		kobject_uevent(&mddev->kobj, KOBJ_ADD);
		mddev->sysfs_state = sysfs_get_dirent_safe(mddev->kobj.sd, "array_state");
	}
	mddev_put(mddev);
	return error;
}

static struct kobject *md_probe(dev_t dev, int *part, void *data)
{
	if (create_on_open)
		md_alloc(dev, NULL);
	return NULL;
}

static int add_named_array(const char *val, const struct kernel_param *kp)
{
	/*
	 * val must be "md_*" or "mdNNN".
	 * For "md_*" we allocate an array with a large free minor number, and
	 * set the name to val.  val must not already be an active name.
	 * For "mdNNN" we allocate an array with the minor number NNN
	 * which must not already be in use.
	 */
	int len = strlen(val);
	char buf[DISK_NAME_LEN];
	unsigned long devnum;

	while (len && val[len-1] == '\n')
		len--;
	if (len >= DISK_NAME_LEN)
		return -E2BIG;
	strlcpy(buf, val, len+1);
	if (strncmp(buf, "md_", 3) == 0)
		return md_alloc(0, buf);
	if (strncmp(buf, "md", 2) == 0 &&
	    isdigit(buf[2]) &&
	    kstrtoul(buf+2, 10, &devnum) == 0 &&
	    devnum <= MINORMASK)
		return md_alloc(MKDEV(MD_MAJOR, devnum), NULL);

	return -EINVAL;
}

static void md_safemode_timeout(struct timer_list *t)
{
	struct mddev *mddev = from_timer(mddev, t, safemode_timer);

	mddev->safemode = 1;
	if (mddev->external)
		sysfs_notify_dirent_safe(mddev->sysfs_state);

	md_wakeup_thread(mddev->thread);
}

static int start_dirty_degraded;

int md_run(struct mddev *mddev)
{
	int err;
	struct md_rdev *rdev;
	struct md_personality *pers;

	if (list_empty(&mddev->disks))
		/* cannot run an array with no devices.. */
		return -EINVAL;

	if (mddev->pers)
		return -EBUSY;
	/* Cannot run until previous stop completes properly */
	if (mddev->sysfs_active)
		return -EBUSY;

	/*
	 * Analyze all RAID superblock(s)
	 */
	if (!mddev->raid_disks) {
		if (!mddev->persistent)
			return -EINVAL;
		analyze_sbs(mddev);
	}

	if (mddev->level != LEVEL_NONE)
		request_module("md-level-%d", mddev->level);
	else if (mddev->clevel[0])
		request_module("md-%s", mddev->clevel);

	/*
	 * Drop all container device buffers, from now on
	 * the only valid external interface is through the md
	 * device.
	 */
	mddev->has_superblocks = false;
	rdev_for_each(rdev, mddev) {
		if (test_bit(Faulty, &rdev->flags))
			continue;
		sync_blockdev(rdev->bdev);
		invalidate_bdev(rdev->bdev);
		if (mddev->ro != 1 &&
		    (bdev_read_only(rdev->bdev) ||
		     bdev_read_only(rdev->meta_bdev))) {
			mddev->ro = 1;
			if (mddev->gendisk)
				set_disk_ro(mddev->gendisk, 1);
		}

		if (rdev->sb_page)
			mddev->has_superblocks = true;

		/* perform some consistency tests on the device.
		 * We don't want the data to overlap the metadata,
		 * Internal Bitmap issues have been handled elsewhere.
		 */
		if (rdev->meta_bdev) {
			/* Nothing to check */;
		} else if (rdev->data_offset < rdev->sb_start) {
			if (mddev->dev_sectors &&
			    rdev->data_offset + mddev->dev_sectors
			    > rdev->sb_start) {
				pr_warn("md: %s: data overlaps metadata\n",
					mdname(mddev));
				return -EINVAL;
			}
		} else {
			if (rdev->sb_start + rdev->sb_size/512
			    > rdev->data_offset) {
				pr_warn("md: %s: metadata overlaps data\n",
					mdname(mddev));
				return -EINVAL;
			}
		}
		sysfs_notify_dirent_safe(rdev->sysfs_state);
	}

	if (!bioset_initialized(&mddev->bio_set)) {
		err = bioset_init(&mddev->bio_set, BIO_POOL_SIZE, 0, BIOSET_NEED_BVECS);
		if (err)
			return err;
	}
	if (!bioset_initialized(&mddev->sync_set)) {
		err = bioset_init(&mddev->sync_set, BIO_POOL_SIZE, 0, BIOSET_NEED_BVECS);
		if (err)
			return err;
	}

	spin_lock(&pers_lock);
	pers = find_pers(mddev->level, mddev->clevel);
	if (!pers || !try_module_get(pers->owner)) {
		spin_unlock(&pers_lock);
		if (mddev->level != LEVEL_NONE)
			pr_warn("md: personality for level %d is not loaded!\n",
				mddev->level);
		else
			pr_warn("md: personality for level %s is not loaded!\n",
				mddev->clevel);
		err = -EINVAL;
		goto abort;
	}
	spin_unlock(&pers_lock);
	if (mddev->level != pers->level) {
		mddev->level = pers->level;
		mddev->new_level = pers->level;
	}
	strlcpy(mddev->clevel, pers->name, sizeof(mddev->clevel));

	if (mddev->reshape_position != MaxSector &&
	    pers->start_reshape == NULL) {
		/* This personality cannot handle reshaping... */
		module_put(pers->owner);
		err = -EINVAL;
		goto abort;
	}

	if (pers->sync_request) {
		/* Warn if this is a potentially silly
		 * configuration.
		 */
		char b[BDEVNAME_SIZE], b2[BDEVNAME_SIZE];
		struct md_rdev *rdev2;
		int warned = 0;

		rdev_for_each(rdev, mddev)
			rdev_for_each(rdev2, mddev) {
				if (rdev < rdev2 &&
				    rdev->bdev->bd_contains ==
				    rdev2->bdev->bd_contains) {
					pr_warn("%s: WARNING: %s appears to be on the same physical disk as %s.\n",
						mdname(mddev),
						bdevname(rdev->bdev,b),
						bdevname(rdev2->bdev,b2));
					warned = 1;
				}
			}

		if (warned)
			pr_warn("True protection against single-disk failure might be compromised.\n");
	}

	mddev->recovery = 0;
	/* may be over-ridden by personality */
	mddev->resync_max_sectors = mddev->dev_sectors;

	mddev->ok_start_degraded = start_dirty_degraded;

	if (start_readonly && mddev->ro == 0)
		mddev->ro = 2; /* read-only, but switch on first write */

	err = pers->run(mddev);
	if (err)
		pr_warn("md: pers->run() failed ...\n");
	else if (pers->size(mddev, 0, 0) < mddev->array_sectors) {
		WARN_ONCE(!mddev->external_size,
			  "%s: default size too small, but 'external_size' not in effect?\n",
			  __func__);
		pr_warn("md: invalid array_size %llu > default size %llu\n",
			(unsigned long long)mddev->array_sectors / 2,
			(unsigned long long)pers->size(mddev, 0, 0) / 2);
		err = -EINVAL;
	}
	if (err == 0 && pers->sync_request &&
	    (mddev->bitmap_info.file || mddev->bitmap_info.offset)) {
		struct bitmap *bitmap;

		bitmap = md_bitmap_create(mddev, -1);
		if (IS_ERR(bitmap)) {
			err = PTR_ERR(bitmap);
			pr_warn("%s: failed to create bitmap (%d)\n",
				mdname(mddev), err);
		} else
			mddev->bitmap = bitmap;

	}
	if (err) {
		mddev_detach(mddev);
		if (mddev->private)
			pers->free(mddev, mddev->private);
		mddev->private = NULL;
		module_put(pers->owner);
		md_bitmap_destroy(mddev);
		goto abort;
	}
	if (mddev->queue) {
		bool nonrot = true;

		rdev_for_each(rdev, mddev) {
			if (rdev->raid_disk >= 0 &&
			    !blk_queue_nonrot(bdev_get_queue(rdev->bdev))) {
				nonrot = false;
				break;
			}
		}
		if (mddev->degraded)
			nonrot = false;
		if (nonrot)
			blk_queue_flag_set(QUEUE_FLAG_NONROT, mddev->queue);
		else
			blk_queue_flag_clear(QUEUE_FLAG_NONROT, mddev->queue);
		mddev->queue->backing_dev_info->congested_data = mddev;
		mddev->queue->backing_dev_info->congested_fn = md_congested;
	}
	if (pers->sync_request) {
		if (mddev->kobj.sd &&
		    sysfs_create_group(&mddev->kobj, &md_redundancy_group))
			pr_warn("md: cannot register extra attributes for %s\n",
				mdname(mddev));
		mddev->sysfs_action = sysfs_get_dirent_safe(mddev->kobj.sd, "sync_action");
	} else if (mddev->ro == 2) /* auto-readonly not meaningful */
		mddev->ro = 0;

	atomic_set(&mddev->max_corr_read_errors,
		   MD_DEFAULT_MAX_CORRECTED_READ_ERRORS);
	mddev->safemode = 0;
	if (mddev_is_clustered(mddev))
		mddev->safemode_delay = 0;
	else
		mddev->safemode_delay = (200 * HZ)/1000 +1; /* 200 msec delay */
	mddev->in_sync = 1;
	smp_wmb();
	spin_lock(&mddev->lock);
	mddev->pers = pers;
	spin_unlock(&mddev->lock);
	rdev_for_each(rdev, mddev)
		if (rdev->raid_disk >= 0)
			if (sysfs_link_rdev(mddev, rdev))
				/* failure here is OK */;

	if (mddev->degraded && !mddev->ro)
		/* This ensures that recovering status is reported immediately
		 * via sysfs - until a lack of spares is confirmed.
		 */
		set_bit(MD_RECOVERY_RECOVER, &mddev->recovery);
	set_bit(MD_RECOVERY_NEEDED, &mddev->recovery);

	if (mddev->sb_flags)
		md_update_sb(mddev, 0);

	md_new_event(mddev);
	sysfs_notify_dirent_safe(mddev->sysfs_state);
	sysfs_notify_dirent_safe(mddev->sysfs_action);
	sysfs_notify(&mddev->kobj, NULL, "degraded");
	return 0;

abort:
<<<<<<< HEAD
	if (mddev->flush_bio_pool) {
		mempool_destroy(mddev->flush_bio_pool);
		mddev->flush_bio_pool = NULL;
	}
	if (mddev->flush_pool){
		mempool_destroy(mddev->flush_pool);
		mddev->flush_pool = NULL;
	}

=======
	bioset_exit(&mddev->bio_set);
	bioset_exit(&mddev->sync_set);
>>>>>>> 407d19ab
	return err;
}
EXPORT_SYMBOL_GPL(md_run);

static int do_md_run(struct mddev *mddev)
{
	int err;

	err = md_run(mddev);
	if (err)
		goto out;
	err = md_bitmap_load(mddev);
	if (err) {
		md_bitmap_destroy(mddev);
		goto out;
	}

	if (mddev_is_clustered(mddev))
		md_allow_write(mddev);

	/* run start up tasks that require md_thread */
	md_start(mddev);

	md_wakeup_thread(mddev->thread);
	md_wakeup_thread(mddev->sync_thread); /* possibly kick off a reshape */

	set_capacity(mddev->gendisk, mddev->array_sectors);
	revalidate_disk(mddev->gendisk);
	mddev->changed = 1;
	kobject_uevent(&disk_to_dev(mddev->gendisk)->kobj, KOBJ_CHANGE);
out:
	return err;
}

int md_start(struct mddev *mddev)
{
	int ret = 0;

	if (mddev->pers->start) {
		set_bit(MD_RECOVERY_WAIT, &mddev->recovery);
		md_wakeup_thread(mddev->thread);
		ret = mddev->pers->start(mddev);
		clear_bit(MD_RECOVERY_WAIT, &mddev->recovery);
		md_wakeup_thread(mddev->sync_thread);
	}
	return ret;
}
EXPORT_SYMBOL_GPL(md_start);

static int restart_array(struct mddev *mddev)
{
	struct gendisk *disk = mddev->gendisk;
	struct md_rdev *rdev;
	bool has_journal = false;
	bool has_readonly = false;

	/* Complain if it has no devices */
	if (list_empty(&mddev->disks))
		return -ENXIO;
	if (!mddev->pers)
		return -EINVAL;
	if (!mddev->ro)
		return -EBUSY;

	rcu_read_lock();
	rdev_for_each_rcu(rdev, mddev) {
		if (test_bit(Journal, &rdev->flags) &&
		    !test_bit(Faulty, &rdev->flags))
			has_journal = true;
		if (bdev_read_only(rdev->bdev))
			has_readonly = true;
	}
	rcu_read_unlock();
	if (test_bit(MD_HAS_JOURNAL, &mddev->flags) && !has_journal)
		/* Don't restart rw with journal missing/faulty */
			return -EINVAL;
	if (has_readonly)
		return -EROFS;

	mddev->safemode = 0;
	mddev->ro = 0;
	set_disk_ro(disk, 0);
	pr_debug("md: %s switched to read-write mode.\n", mdname(mddev));
	/* Kick recovery or resync if necessary */
	set_bit(MD_RECOVERY_NEEDED, &mddev->recovery);
	md_wakeup_thread(mddev->thread);
	md_wakeup_thread(mddev->sync_thread);
	sysfs_notify_dirent_safe(mddev->sysfs_state);
	return 0;
}

static void md_clean(struct mddev *mddev)
{
	mddev->array_sectors = 0;
	mddev->external_size = 0;
	mddev->dev_sectors = 0;
	mddev->raid_disks = 0;
	mddev->recovery_cp = 0;
	mddev->resync_min = 0;
	mddev->resync_max = MaxSector;
	mddev->reshape_position = MaxSector;
	mddev->external = 0;
	mddev->persistent = 0;
	mddev->level = LEVEL_NONE;
	mddev->clevel[0] = 0;
	mddev->flags = 0;
	mddev->sb_flags = 0;
	mddev->ro = 0;
	mddev->metadata_type[0] = 0;
	mddev->chunk_sectors = 0;
	mddev->ctime = mddev->utime = 0;
	mddev->layout = 0;
	mddev->max_disks = 0;
	mddev->events = 0;
	mddev->can_decrease_events = 0;
	mddev->delta_disks = 0;
	mddev->reshape_backwards = 0;
	mddev->new_level = LEVEL_NONE;
	mddev->new_layout = 0;
	mddev->new_chunk_sectors = 0;
	mddev->curr_resync = 0;
	atomic64_set(&mddev->resync_mismatches, 0);
	mddev->suspend_lo = mddev->suspend_hi = 0;
	mddev->sync_speed_min = mddev->sync_speed_max = 0;
	mddev->recovery = 0;
	mddev->in_sync = 0;
	mddev->changed = 0;
	mddev->degraded = 0;
	mddev->safemode = 0;
	mddev->private = NULL;
	mddev->cluster_info = NULL;
	mddev->bitmap_info.offset = 0;
	mddev->bitmap_info.default_offset = 0;
	mddev->bitmap_info.default_space = 0;
	mddev->bitmap_info.chunksize = 0;
	mddev->bitmap_info.daemon_sleep = 0;
	mddev->bitmap_info.max_write_behind = 0;
	mddev->bitmap_info.nodes = 0;
}

static void __md_stop_writes(struct mddev *mddev)
{
	set_bit(MD_RECOVERY_FROZEN, &mddev->recovery);
	flush_workqueue(md_misc_wq);
	if (mddev->sync_thread) {
		set_bit(MD_RECOVERY_INTR, &mddev->recovery);
		md_reap_sync_thread(mddev);
	}

	del_timer_sync(&mddev->safemode_timer);

	if (mddev->pers && mddev->pers->quiesce) {
		mddev->pers->quiesce(mddev, 1);
		mddev->pers->quiesce(mddev, 0);
	}
	md_bitmap_flush(mddev);

	if (mddev->ro == 0 &&
	    ((!mddev->in_sync && !mddev_is_clustered(mddev)) ||
	     mddev->sb_flags)) {
		/* mark array as shutdown cleanly */
		if (!mddev_is_clustered(mddev))
			mddev->in_sync = 1;
		md_update_sb(mddev, 1);
	}
}

void md_stop_writes(struct mddev *mddev)
{
	mddev_lock_nointr(mddev);
	__md_stop_writes(mddev);
	mddev_unlock(mddev);
}
EXPORT_SYMBOL_GPL(md_stop_writes);

static void mddev_detach(struct mddev *mddev)
{
	md_bitmap_wait_behind_writes(mddev);
	if (mddev->pers && mddev->pers->quiesce) {
		mddev->pers->quiesce(mddev, 1);
		mddev->pers->quiesce(mddev, 0);
	}
	md_unregister_thread(&mddev->thread);
	if (mddev->queue)
		blk_sync_queue(mddev->queue); /* the unplug fn references 'conf'*/
}

static void __md_stop(struct mddev *mddev)
{
	struct md_personality *pers = mddev->pers;
	md_bitmap_destroy(mddev);
	mddev_detach(mddev);
	/* Ensure ->event_work is done */
	flush_workqueue(md_misc_wq);
	spin_lock(&mddev->lock);
	mddev->pers = NULL;
	spin_unlock(&mddev->lock);
	pers->free(mddev, mddev->private);
	mddev->private = NULL;
	if (pers->sync_request && mddev->to_remove == NULL)
		mddev->to_remove = &md_redundancy_group;
	module_put(pers->owner);
	clear_bit(MD_RECOVERY_FROZEN, &mddev->recovery);
}

void md_stop(struct mddev *mddev)
{
	/* stop the array and free an attached data structures.
	 * This is called from dm-raid
	 */
	__md_stop(mddev);
	bioset_exit(&mddev->bio_set);
	bioset_exit(&mddev->sync_set);
}

EXPORT_SYMBOL_GPL(md_stop);

static int md_set_readonly(struct mddev *mddev, struct block_device *bdev)
{
	int err = 0;
	int did_freeze = 0;

	if (!test_bit(MD_RECOVERY_FROZEN, &mddev->recovery)) {
		did_freeze = 1;
		set_bit(MD_RECOVERY_FROZEN, &mddev->recovery);
		md_wakeup_thread(mddev->thread);
	}
	if (test_bit(MD_RECOVERY_RUNNING, &mddev->recovery))
		set_bit(MD_RECOVERY_INTR, &mddev->recovery);
	if (mddev->sync_thread)
		/* Thread might be blocked waiting for metadata update
		 * which will now never happen */
		wake_up_process(mddev->sync_thread->tsk);

	if (mddev->external && test_bit(MD_SB_CHANGE_PENDING, &mddev->sb_flags))
		return -EBUSY;
	mddev_unlock(mddev);
	wait_event(resync_wait, !test_bit(MD_RECOVERY_RUNNING,
					  &mddev->recovery));
	wait_event(mddev->sb_wait,
		   !test_bit(MD_SB_CHANGE_PENDING, &mddev->sb_flags));
	mddev_lock_nointr(mddev);

	mutex_lock(&mddev->open_mutex);
	if ((mddev->pers && atomic_read(&mddev->openers) > !!bdev) ||
	    mddev->sync_thread ||
	    test_bit(MD_RECOVERY_RUNNING, &mddev->recovery)) {
		pr_warn("md: %s still in use.\n",mdname(mddev));
		if (did_freeze) {
			clear_bit(MD_RECOVERY_FROZEN, &mddev->recovery);
			set_bit(MD_RECOVERY_NEEDED, &mddev->recovery);
			md_wakeup_thread(mddev->thread);
		}
		err = -EBUSY;
		goto out;
	}
	if (mddev->pers) {
		__md_stop_writes(mddev);

		err  = -ENXIO;
		if (mddev->ro==1)
			goto out;
		mddev->ro = 1;
		set_disk_ro(mddev->gendisk, 1);
		clear_bit(MD_RECOVERY_FROZEN, &mddev->recovery);
		set_bit(MD_RECOVERY_NEEDED, &mddev->recovery);
		md_wakeup_thread(mddev->thread);
		sysfs_notify_dirent_safe(mddev->sysfs_state);
		err = 0;
	}
out:
	mutex_unlock(&mddev->open_mutex);
	return err;
}

/* mode:
 *   0 - completely stop and dis-assemble array
 *   2 - stop but do not disassemble array
 */
static int do_md_stop(struct mddev *mddev, int mode,
		      struct block_device *bdev)
{
	struct gendisk *disk = mddev->gendisk;
	struct md_rdev *rdev;
	int did_freeze = 0;

	if (!test_bit(MD_RECOVERY_FROZEN, &mddev->recovery)) {
		did_freeze = 1;
		set_bit(MD_RECOVERY_FROZEN, &mddev->recovery);
		md_wakeup_thread(mddev->thread);
	}
	if (test_bit(MD_RECOVERY_RUNNING, &mddev->recovery))
		set_bit(MD_RECOVERY_INTR, &mddev->recovery);
	if (mddev->sync_thread)
		/* Thread might be blocked waiting for metadata update
		 * which will now never happen */
		wake_up_process(mddev->sync_thread->tsk);

	mddev_unlock(mddev);
	wait_event(resync_wait, (mddev->sync_thread == NULL &&
				 !test_bit(MD_RECOVERY_RUNNING,
					   &mddev->recovery)));
	mddev_lock_nointr(mddev);

	mutex_lock(&mddev->open_mutex);
	if ((mddev->pers && atomic_read(&mddev->openers) > !!bdev) ||
	    mddev->sysfs_active ||
	    mddev->sync_thread ||
	    test_bit(MD_RECOVERY_RUNNING, &mddev->recovery)) {
		pr_warn("md: %s still in use.\n",mdname(mddev));
		mutex_unlock(&mddev->open_mutex);
		if (did_freeze) {
			clear_bit(MD_RECOVERY_FROZEN, &mddev->recovery);
			set_bit(MD_RECOVERY_NEEDED, &mddev->recovery);
			md_wakeup_thread(mddev->thread);
		}
		return -EBUSY;
	}
	if (mddev->pers) {
		if (mddev->ro)
			set_disk_ro(disk, 0);

		__md_stop_writes(mddev);
		__md_stop(mddev);
		mddev->queue->backing_dev_info->congested_fn = NULL;

		/* tell userspace to handle 'inactive' */
		sysfs_notify_dirent_safe(mddev->sysfs_state);

		rdev_for_each(rdev, mddev)
			if (rdev->raid_disk >= 0)
				sysfs_unlink_rdev(mddev, rdev);

		set_capacity(disk, 0);
		mutex_unlock(&mddev->open_mutex);
		mddev->changed = 1;
		revalidate_disk(disk);

		if (mddev->ro)
			mddev->ro = 0;
	} else
		mutex_unlock(&mddev->open_mutex);
	/*
	 * Free resources if final stop
	 */
	if (mode == 0) {
		pr_info("md: %s stopped.\n", mdname(mddev));

		if (mddev->bitmap_info.file) {
			struct file *f = mddev->bitmap_info.file;
			spin_lock(&mddev->lock);
			mddev->bitmap_info.file = NULL;
			spin_unlock(&mddev->lock);
			fput(f);
		}
		mddev->bitmap_info.offset = 0;

		export_array(mddev);

		md_clean(mddev);
		if (mddev->hold_active == UNTIL_STOP)
			mddev->hold_active = 0;
	}
	md_new_event(mddev);
	sysfs_notify_dirent_safe(mddev->sysfs_state);
	return 0;
}

#ifndef MODULE
static void autorun_array(struct mddev *mddev)
{
	struct md_rdev *rdev;
	int err;

	if (list_empty(&mddev->disks))
		return;

	pr_info("md: running: ");

	rdev_for_each(rdev, mddev) {
		char b[BDEVNAME_SIZE];
		pr_cont("<%s>", bdevname(rdev->bdev,b));
	}
	pr_cont("\n");

	err = do_md_run(mddev);
	if (err) {
		pr_warn("md: do_md_run() returned %d\n", err);
		do_md_stop(mddev, 0, NULL);
	}
}

/*
 * lets try to run arrays based on all disks that have arrived
 * until now. (those are in pending_raid_disks)
 *
 * the method: pick the first pending disk, collect all disks with
 * the same UUID, remove all from the pending list and put them into
 * the 'same_array' list. Then order this list based on superblock
 * update time (freshest comes first), kick out 'old' disks and
 * compare superblocks. If everything's fine then run it.
 *
 * If "unit" is allocated, then bump its reference count
 */
static void autorun_devices(int part)
{
	struct md_rdev *rdev0, *rdev, *tmp;
	struct mddev *mddev;
	char b[BDEVNAME_SIZE];

	pr_info("md: autorun ...\n");
	while (!list_empty(&pending_raid_disks)) {
		int unit;
		dev_t dev;
		LIST_HEAD(candidates);
		rdev0 = list_entry(pending_raid_disks.next,
					 struct md_rdev, same_set);

		pr_debug("md: considering %s ...\n", bdevname(rdev0->bdev,b));
		INIT_LIST_HEAD(&candidates);
		rdev_for_each_list(rdev, tmp, &pending_raid_disks)
			if (super_90_load(rdev, rdev0, 0) >= 0) {
				pr_debug("md:  adding %s ...\n",
					 bdevname(rdev->bdev,b));
				list_move(&rdev->same_set, &candidates);
			}
		/*
		 * now we have a set of devices, with all of them having
		 * mostly sane superblocks. It's time to allocate the
		 * mddev.
		 */
		if (part) {
			dev = MKDEV(mdp_major,
				    rdev0->preferred_minor << MdpMinorShift);
			unit = MINOR(dev) >> MdpMinorShift;
		} else {
			dev = MKDEV(MD_MAJOR, rdev0->preferred_minor);
			unit = MINOR(dev);
		}
		if (rdev0->preferred_minor != unit) {
			pr_warn("md: unit number in %s is bad: %d\n",
				bdevname(rdev0->bdev, b), rdev0->preferred_minor);
			break;
		}

		md_probe(dev, NULL, NULL);
		mddev = mddev_find(dev);
		if (!mddev || !mddev->gendisk) {
			if (mddev)
				mddev_put(mddev);
			break;
		}
		if (mddev_lock(mddev))
			pr_warn("md: %s locked, cannot run\n", mdname(mddev));
		else if (mddev->raid_disks || mddev->major_version
			 || !list_empty(&mddev->disks)) {
			pr_warn("md: %s already running, cannot run %s\n",
				mdname(mddev), bdevname(rdev0->bdev,b));
			mddev_unlock(mddev);
		} else {
			pr_debug("md: created %s\n", mdname(mddev));
			mddev->persistent = 1;
			rdev_for_each_list(rdev, tmp, &candidates) {
				list_del_init(&rdev->same_set);
				if (bind_rdev_to_array(rdev, mddev))
					export_rdev(rdev);
			}
			autorun_array(mddev);
			mddev_unlock(mddev);
		}
		/* on success, candidates will be empty, on error
		 * it won't...
		 */
		rdev_for_each_list(rdev, tmp, &candidates) {
			list_del_init(&rdev->same_set);
			export_rdev(rdev);
		}
		mddev_put(mddev);
	}
	pr_info("md: ... autorun DONE.\n");
}
#endif /* !MODULE */

static int get_version(void __user *arg)
{
	mdu_version_t ver;

	ver.major = MD_MAJOR_VERSION;
	ver.minor = MD_MINOR_VERSION;
	ver.patchlevel = MD_PATCHLEVEL_VERSION;

	if (copy_to_user(arg, &ver, sizeof(ver)))
		return -EFAULT;

	return 0;
}

static int get_array_info(struct mddev *mddev, void __user *arg)
{
	mdu_array_info_t info;
	int nr,working,insync,failed,spare;
	struct md_rdev *rdev;

	nr = working = insync = failed = spare = 0;
	rcu_read_lock();
	rdev_for_each_rcu(rdev, mddev) {
		nr++;
		if (test_bit(Faulty, &rdev->flags))
			failed++;
		else {
			working++;
			if (test_bit(In_sync, &rdev->flags))
				insync++;
			else if (test_bit(Journal, &rdev->flags))
				/* TODO: add journal count to md_u.h */
				;
			else
				spare++;
		}
	}
	rcu_read_unlock();

	info.major_version = mddev->major_version;
	info.minor_version = mddev->minor_version;
	info.patch_version = MD_PATCHLEVEL_VERSION;
	info.ctime         = clamp_t(time64_t, mddev->ctime, 0, U32_MAX);
	info.level         = mddev->level;
	info.size          = mddev->dev_sectors / 2;
	if (info.size != mddev->dev_sectors / 2) /* overflow */
		info.size = -1;
	info.nr_disks      = nr;
	info.raid_disks    = mddev->raid_disks;
	info.md_minor      = mddev->md_minor;
	info.not_persistent= !mddev->persistent;

	info.utime         = clamp_t(time64_t, mddev->utime, 0, U32_MAX);
	info.state         = 0;
	if (mddev->in_sync)
		info.state = (1<<MD_SB_CLEAN);
	if (mddev->bitmap && mddev->bitmap_info.offset)
		info.state |= (1<<MD_SB_BITMAP_PRESENT);
	if (mddev_is_clustered(mddev))
		info.state |= (1<<MD_SB_CLUSTERED);
	info.active_disks  = insync;
	info.working_disks = working;
	info.failed_disks  = failed;
	info.spare_disks   = spare;

	info.layout        = mddev->layout;
	info.chunk_size    = mddev->chunk_sectors << 9;

	if (copy_to_user(arg, &info, sizeof(info)))
		return -EFAULT;

	return 0;
}

static int get_bitmap_file(struct mddev *mddev, void __user * arg)
{
	mdu_bitmap_file_t *file = NULL; /* too big for stack allocation */
	char *ptr;
	int err;

	file = kzalloc(sizeof(*file), GFP_NOIO);
	if (!file)
		return -ENOMEM;

	err = 0;
	spin_lock(&mddev->lock);
	/* bitmap enabled */
	if (mddev->bitmap_info.file) {
		ptr = file_path(mddev->bitmap_info.file, file->pathname,
				sizeof(file->pathname));
		if (IS_ERR(ptr))
			err = PTR_ERR(ptr);
		else
			memmove(file->pathname, ptr,
				sizeof(file->pathname)-(ptr-file->pathname));
	}
	spin_unlock(&mddev->lock);

	if (err == 0 &&
	    copy_to_user(arg, file, sizeof(*file)))
		err = -EFAULT;

	kfree(file);
	return err;
}

static int get_disk_info(struct mddev *mddev, void __user * arg)
{
	mdu_disk_info_t info;
	struct md_rdev *rdev;

	if (copy_from_user(&info, arg, sizeof(info)))
		return -EFAULT;

	rcu_read_lock();
	rdev = md_find_rdev_nr_rcu(mddev, info.number);
	if (rdev) {
		info.major = MAJOR(rdev->bdev->bd_dev);
		info.minor = MINOR(rdev->bdev->bd_dev);
		info.raid_disk = rdev->raid_disk;
		info.state = 0;
		if (test_bit(Faulty, &rdev->flags))
			info.state |= (1<<MD_DISK_FAULTY);
		else if (test_bit(In_sync, &rdev->flags)) {
			info.state |= (1<<MD_DISK_ACTIVE);
			info.state |= (1<<MD_DISK_SYNC);
		}
		if (test_bit(Journal, &rdev->flags))
			info.state |= (1<<MD_DISK_JOURNAL);
		if (test_bit(WriteMostly, &rdev->flags))
			info.state |= (1<<MD_DISK_WRITEMOSTLY);
		if (test_bit(FailFast, &rdev->flags))
			info.state |= (1<<MD_DISK_FAILFAST);
	} else {
		info.major = info.minor = 0;
		info.raid_disk = -1;
		info.state = (1<<MD_DISK_REMOVED);
	}
	rcu_read_unlock();

	if (copy_to_user(arg, &info, sizeof(info)))
		return -EFAULT;

	return 0;
}

static int add_new_disk(struct mddev *mddev, mdu_disk_info_t *info)
{
	char b[BDEVNAME_SIZE], b2[BDEVNAME_SIZE];
	struct md_rdev *rdev;
	dev_t dev = MKDEV(info->major,info->minor);

	if (mddev_is_clustered(mddev) &&
		!(info->state & ((1 << MD_DISK_CLUSTER_ADD) | (1 << MD_DISK_CANDIDATE)))) {
		pr_warn("%s: Cannot add to clustered mddev.\n",
			mdname(mddev));
		return -EINVAL;
	}

	if (info->major != MAJOR(dev) || info->minor != MINOR(dev))
		return -EOVERFLOW;

	if (!mddev->raid_disks) {
		int err;
		/* expecting a device which has a superblock */
		rdev = md_import_device(dev, mddev->major_version, mddev->minor_version);
		if (IS_ERR(rdev)) {
			pr_warn("md: md_import_device returned %ld\n",
				PTR_ERR(rdev));
			return PTR_ERR(rdev);
		}
		if (!list_empty(&mddev->disks)) {
			struct md_rdev *rdev0
				= list_entry(mddev->disks.next,
					     struct md_rdev, same_set);
			err = super_types[mddev->major_version]
				.load_super(rdev, rdev0, mddev->minor_version);
			if (err < 0) {
				pr_warn("md: %s has different UUID to %s\n",
					bdevname(rdev->bdev,b),
					bdevname(rdev0->bdev,b2));
				export_rdev(rdev);
				return -EINVAL;
			}
		}
		err = bind_rdev_to_array(rdev, mddev);
		if (err)
			export_rdev(rdev);
		return err;
	}

	/*
	 * add_new_disk can be used once the array is assembled
	 * to add "hot spares".  They must already have a superblock
	 * written
	 */
	if (mddev->pers) {
		int err;
		if (!mddev->pers->hot_add_disk) {
			pr_warn("%s: personality does not support diskops!\n",
				mdname(mddev));
			return -EINVAL;
		}
		if (mddev->persistent)
			rdev = md_import_device(dev, mddev->major_version,
						mddev->minor_version);
		else
			rdev = md_import_device(dev, -1, -1);
		if (IS_ERR(rdev)) {
			pr_warn("md: md_import_device returned %ld\n",
				PTR_ERR(rdev));
			return PTR_ERR(rdev);
		}
		/* set saved_raid_disk if appropriate */
		if (!mddev->persistent) {
			if (info->state & (1<<MD_DISK_SYNC)  &&
			    info->raid_disk < mddev->raid_disks) {
				rdev->raid_disk = info->raid_disk;
				set_bit(In_sync, &rdev->flags);
				clear_bit(Bitmap_sync, &rdev->flags);
			} else
				rdev->raid_disk = -1;
			rdev->saved_raid_disk = rdev->raid_disk;
		} else
			super_types[mddev->major_version].
				validate_super(mddev, rdev);
		if ((info->state & (1<<MD_DISK_SYNC)) &&
		     rdev->raid_disk != info->raid_disk) {
			/* This was a hot-add request, but events doesn't
			 * match, so reject it.
			 */
			export_rdev(rdev);
			return -EINVAL;
		}

		clear_bit(In_sync, &rdev->flags); /* just to be sure */
		if (info->state & (1<<MD_DISK_WRITEMOSTLY))
			set_bit(WriteMostly, &rdev->flags);
		else
			clear_bit(WriteMostly, &rdev->flags);
		if (info->state & (1<<MD_DISK_FAILFAST))
			set_bit(FailFast, &rdev->flags);
		else
			clear_bit(FailFast, &rdev->flags);

		if (info->state & (1<<MD_DISK_JOURNAL)) {
			struct md_rdev *rdev2;
			bool has_journal = false;

			/* make sure no existing journal disk */
			rdev_for_each(rdev2, mddev) {
				if (test_bit(Journal, &rdev2->flags)) {
					has_journal = true;
					break;
				}
			}
			if (has_journal || mddev->bitmap) {
				export_rdev(rdev);
				return -EBUSY;
			}
			set_bit(Journal, &rdev->flags);
		}
		/*
		 * check whether the device shows up in other nodes
		 */
		if (mddev_is_clustered(mddev)) {
			if (info->state & (1 << MD_DISK_CANDIDATE))
				set_bit(Candidate, &rdev->flags);
			else if (info->state & (1 << MD_DISK_CLUSTER_ADD)) {
				/* --add initiated by this node */
				err = md_cluster_ops->add_new_disk(mddev, rdev);
				if (err) {
					export_rdev(rdev);
					return err;
				}
			}
		}

		rdev->raid_disk = -1;
		err = bind_rdev_to_array(rdev, mddev);

		if (err)
			export_rdev(rdev);

		if (mddev_is_clustered(mddev)) {
			if (info->state & (1 << MD_DISK_CANDIDATE)) {
				if (!err) {
					err = md_cluster_ops->new_disk_ack(mddev,
						err == 0);
					if (err)
						md_kick_rdev_from_array(rdev);
				}
			} else {
				if (err)
					md_cluster_ops->add_new_disk_cancel(mddev);
				else
					err = add_bound_rdev(rdev);
			}

		} else if (!err)
			err = add_bound_rdev(rdev);

		return err;
	}

	/* otherwise, add_new_disk is only allowed
	 * for major_version==0 superblocks
	 */
	if (mddev->major_version != 0) {
		pr_warn("%s: ADD_NEW_DISK not supported\n", mdname(mddev));
		return -EINVAL;
	}

	if (!(info->state & (1<<MD_DISK_FAULTY))) {
		int err;
		rdev = md_import_device(dev, -1, 0);
		if (IS_ERR(rdev)) {
			pr_warn("md: error, md_import_device() returned %ld\n",
				PTR_ERR(rdev));
			return PTR_ERR(rdev);
		}
		rdev->desc_nr = info->number;
		if (info->raid_disk < mddev->raid_disks)
			rdev->raid_disk = info->raid_disk;
		else
			rdev->raid_disk = -1;

		if (rdev->raid_disk < mddev->raid_disks)
			if (info->state & (1<<MD_DISK_SYNC))
				set_bit(In_sync, &rdev->flags);

		if (info->state & (1<<MD_DISK_WRITEMOSTLY))
			set_bit(WriteMostly, &rdev->flags);
		if (info->state & (1<<MD_DISK_FAILFAST))
			set_bit(FailFast, &rdev->flags);

		if (!mddev->persistent) {
			pr_debug("md: nonpersistent superblock ...\n");
			rdev->sb_start = i_size_read(rdev->bdev->bd_inode) / 512;
		} else
			rdev->sb_start = calc_dev_sboffset(rdev);
		rdev->sectors = rdev->sb_start;

		err = bind_rdev_to_array(rdev, mddev);
		if (err) {
			export_rdev(rdev);
			return err;
		}
	}

	return 0;
}

static int hot_remove_disk(struct mddev *mddev, dev_t dev)
{
	char b[BDEVNAME_SIZE];
	struct md_rdev *rdev;

	if (!mddev->pers)
		return -ENODEV;

	rdev = find_rdev(mddev, dev);
	if (!rdev)
		return -ENXIO;

	if (rdev->raid_disk < 0)
		goto kick_rdev;

	clear_bit(Blocked, &rdev->flags);
	remove_and_add_spares(mddev, rdev);

	if (rdev->raid_disk >= 0)
		goto busy;

kick_rdev:
	if (mddev_is_clustered(mddev))
		md_cluster_ops->remove_disk(mddev, rdev);

	md_kick_rdev_from_array(rdev);
	set_bit(MD_SB_CHANGE_DEVS, &mddev->sb_flags);
	if (mddev->thread)
		md_wakeup_thread(mddev->thread);
	else
		md_update_sb(mddev, 1);
	md_new_event(mddev);

	return 0;
busy:
	pr_debug("md: cannot remove active disk %s from %s ...\n",
		 bdevname(rdev->bdev,b), mdname(mddev));
	return -EBUSY;
}

static int hot_add_disk(struct mddev *mddev, dev_t dev)
{
	char b[BDEVNAME_SIZE];
	int err;
	struct md_rdev *rdev;

	if (!mddev->pers)
		return -ENODEV;

	if (mddev->major_version != 0) {
		pr_warn("%s: HOT_ADD may only be used with version-0 superblocks.\n",
			mdname(mddev));
		return -EINVAL;
	}
	if (!mddev->pers->hot_add_disk) {
		pr_warn("%s: personality does not support diskops!\n",
			mdname(mddev));
		return -EINVAL;
	}

	rdev = md_import_device(dev, -1, 0);
	if (IS_ERR(rdev)) {
		pr_warn("md: error, md_import_device() returned %ld\n",
			PTR_ERR(rdev));
		return -EINVAL;
	}

	if (mddev->persistent)
		rdev->sb_start = calc_dev_sboffset(rdev);
	else
		rdev->sb_start = i_size_read(rdev->bdev->bd_inode) / 512;

	rdev->sectors = rdev->sb_start;

	if (test_bit(Faulty, &rdev->flags)) {
		pr_warn("md: can not hot-add faulty %s disk to %s!\n",
			bdevname(rdev->bdev,b), mdname(mddev));
		err = -EINVAL;
		goto abort_export;
	}

	clear_bit(In_sync, &rdev->flags);
	rdev->desc_nr = -1;
	rdev->saved_raid_disk = -1;
	err = bind_rdev_to_array(rdev, mddev);
	if (err)
		goto abort_export;

	/*
	 * The rest should better be atomic, we can have disk failures
	 * noticed in interrupt contexts ...
	 */

	rdev->raid_disk = -1;

	set_bit(MD_SB_CHANGE_DEVS, &mddev->sb_flags);
	if (!mddev->thread)
		md_update_sb(mddev, 1);
	/*
	 * Kick recovery, maybe this spare has to be added to the
	 * array immediately.
	 */
	set_bit(MD_RECOVERY_NEEDED, &mddev->recovery);
	md_wakeup_thread(mddev->thread);
	md_new_event(mddev);
	return 0;

abort_export:
	export_rdev(rdev);
	return err;
}

static int set_bitmap_file(struct mddev *mddev, int fd)
{
	int err = 0;

	if (mddev->pers) {
		if (!mddev->pers->quiesce || !mddev->thread)
			return -EBUSY;
		if (mddev->recovery || mddev->sync_thread)
			return -EBUSY;
		/* we should be able to change the bitmap.. */
	}

	if (fd >= 0) {
		struct inode *inode;
		struct file *f;

		if (mddev->bitmap || mddev->bitmap_info.file)
			return -EEXIST; /* cannot add when bitmap is present */
		f = fget(fd);

		if (f == NULL) {
			pr_warn("%s: error: failed to get bitmap file\n",
				mdname(mddev));
			return -EBADF;
		}

		inode = f->f_mapping->host;
		if (!S_ISREG(inode->i_mode)) {
			pr_warn("%s: error: bitmap file must be a regular file\n",
				mdname(mddev));
			err = -EBADF;
		} else if (!(f->f_mode & FMODE_WRITE)) {
			pr_warn("%s: error: bitmap file must open for write\n",
				mdname(mddev));
			err = -EBADF;
		} else if (atomic_read(&inode->i_writecount) != 1) {
			pr_warn("%s: error: bitmap file is already in use\n",
				mdname(mddev));
			err = -EBUSY;
		}
		if (err) {
			fput(f);
			return err;
		}
		mddev->bitmap_info.file = f;
		mddev->bitmap_info.offset = 0; /* file overrides offset */
	} else if (mddev->bitmap == NULL)
		return -ENOENT; /* cannot remove what isn't there */
	err = 0;
	if (mddev->pers) {
		if (fd >= 0) {
			struct bitmap *bitmap;

			bitmap = md_bitmap_create(mddev, -1);
			mddev_suspend(mddev);
			if (!IS_ERR(bitmap)) {
				mddev->bitmap = bitmap;
				err = md_bitmap_load(mddev);
			} else
				err = PTR_ERR(bitmap);
			if (err) {
				md_bitmap_destroy(mddev);
				fd = -1;
			}
			mddev_resume(mddev);
		} else if (fd < 0) {
			mddev_suspend(mddev);
			md_bitmap_destroy(mddev);
			mddev_resume(mddev);
		}
	}
	if (fd < 0) {
		struct file *f = mddev->bitmap_info.file;
		if (f) {
			spin_lock(&mddev->lock);
			mddev->bitmap_info.file = NULL;
			spin_unlock(&mddev->lock);
			fput(f);
		}
	}

	return err;
}

/*
 * set_array_info is used two different ways
 * The original usage is when creating a new array.
 * In this usage, raid_disks is > 0 and it together with
 *  level, size, not_persistent,layout,chunksize determine the
 *  shape of the array.
 *  This will always create an array with a type-0.90.0 superblock.
 * The newer usage is when assembling an array.
 *  In this case raid_disks will be 0, and the major_version field is
 *  use to determine which style super-blocks are to be found on the devices.
 *  The minor and patch _version numbers are also kept incase the
 *  super_block handler wishes to interpret them.
 */
static int set_array_info(struct mddev *mddev, mdu_array_info_t *info)
{

	if (info->raid_disks == 0) {
		/* just setting version number for superblock loading */
		if (info->major_version < 0 ||
		    info->major_version >= ARRAY_SIZE(super_types) ||
		    super_types[info->major_version].name == NULL) {
			/* maybe try to auto-load a module? */
			pr_warn("md: superblock version %d not known\n",
				info->major_version);
			return -EINVAL;
		}
		mddev->major_version = info->major_version;
		mddev->minor_version = info->minor_version;
		mddev->patch_version = info->patch_version;
		mddev->persistent = !info->not_persistent;
		/* ensure mddev_put doesn't delete this now that there
		 * is some minimal configuration.
		 */
		mddev->ctime         = ktime_get_real_seconds();
		return 0;
	}
	mddev->major_version = MD_MAJOR_VERSION;
	mddev->minor_version = MD_MINOR_VERSION;
	mddev->patch_version = MD_PATCHLEVEL_VERSION;
	mddev->ctime         = ktime_get_real_seconds();

	mddev->level         = info->level;
	mddev->clevel[0]     = 0;
	mddev->dev_sectors   = 2 * (sector_t)info->size;
	mddev->raid_disks    = info->raid_disks;
	/* don't set md_minor, it is determined by which /dev/md* was
	 * openned
	 */
	if (info->state & (1<<MD_SB_CLEAN))
		mddev->recovery_cp = MaxSector;
	else
		mddev->recovery_cp = 0;
	mddev->persistent    = ! info->not_persistent;
	mddev->external	     = 0;

	mddev->layout        = info->layout;
	mddev->chunk_sectors = info->chunk_size >> 9;

	if (mddev->persistent) {
		mddev->max_disks = MD_SB_DISKS;
		mddev->flags = 0;
		mddev->sb_flags = 0;
	}
	set_bit(MD_SB_CHANGE_DEVS, &mddev->sb_flags);

	mddev->bitmap_info.default_offset = MD_SB_BYTES >> 9;
	mddev->bitmap_info.default_space = 64*2 - (MD_SB_BYTES >> 9);
	mddev->bitmap_info.offset = 0;

	mddev->reshape_position = MaxSector;

	/*
	 * Generate a 128 bit UUID
	 */
	get_random_bytes(mddev->uuid, 16);

	mddev->new_level = mddev->level;
	mddev->new_chunk_sectors = mddev->chunk_sectors;
	mddev->new_layout = mddev->layout;
	mddev->delta_disks = 0;
	mddev->reshape_backwards = 0;

	return 0;
}

void md_set_array_sectors(struct mddev *mddev, sector_t array_sectors)
{
	lockdep_assert_held(&mddev->reconfig_mutex);

	if (mddev->external_size)
		return;

	mddev->array_sectors = array_sectors;
}
EXPORT_SYMBOL(md_set_array_sectors);

static int update_size(struct mddev *mddev, sector_t num_sectors)
{
	struct md_rdev *rdev;
	int rv;
	int fit = (num_sectors == 0);
	sector_t old_dev_sectors = mddev->dev_sectors;

	if (mddev->pers->resize == NULL)
		return -EINVAL;
	/* The "num_sectors" is the number of sectors of each device that
	 * is used.  This can only make sense for arrays with redundancy.
	 * linear and raid0 always use whatever space is available. We can only
	 * consider changing this number if no resync or reconstruction is
	 * happening, and if the new size is acceptable. It must fit before the
	 * sb_start or, if that is <data_offset, it must fit before the size
	 * of each device.  If num_sectors is zero, we find the largest size
	 * that fits.
	 */
	if (test_bit(MD_RECOVERY_RUNNING, &mddev->recovery) ||
	    mddev->sync_thread)
		return -EBUSY;
	if (mddev->ro)
		return -EROFS;

	rdev_for_each(rdev, mddev) {
		sector_t avail = rdev->sectors;

		if (fit && (num_sectors == 0 || num_sectors > avail))
			num_sectors = avail;
		if (avail < num_sectors)
			return -ENOSPC;
	}
	rv = mddev->pers->resize(mddev, num_sectors);
	if (!rv) {
		if (mddev_is_clustered(mddev))
			md_cluster_ops->update_size(mddev, old_dev_sectors);
		else if (mddev->queue) {
			set_capacity(mddev->gendisk, mddev->array_sectors);
			revalidate_disk(mddev->gendisk);
		}
	}
	return rv;
}

static int update_raid_disks(struct mddev *mddev, int raid_disks)
{
	int rv;
	struct md_rdev *rdev;
	/* change the number of raid disks */
	if (mddev->pers->check_reshape == NULL)
		return -EINVAL;
	if (mddev->ro)
		return -EROFS;
	if (raid_disks <= 0 ||
	    (mddev->max_disks && raid_disks >= mddev->max_disks))
		return -EINVAL;
	if (mddev->sync_thread ||
	    test_bit(MD_RECOVERY_RUNNING, &mddev->recovery) ||
	    mddev->reshape_position != MaxSector)
		return -EBUSY;

	rdev_for_each(rdev, mddev) {
		if (mddev->raid_disks < raid_disks &&
		    rdev->data_offset < rdev->new_data_offset)
			return -EINVAL;
		if (mddev->raid_disks > raid_disks &&
		    rdev->data_offset > rdev->new_data_offset)
			return -EINVAL;
	}

	mddev->delta_disks = raid_disks - mddev->raid_disks;
	if (mddev->delta_disks < 0)
		mddev->reshape_backwards = 1;
	else if (mddev->delta_disks > 0)
		mddev->reshape_backwards = 0;

	rv = mddev->pers->check_reshape(mddev);
	if (rv < 0) {
		mddev->delta_disks = 0;
		mddev->reshape_backwards = 0;
	}
	return rv;
}

/*
 * update_array_info is used to change the configuration of an
 * on-line array.
 * The version, ctime,level,size,raid_disks,not_persistent, layout,chunk_size
 * fields in the info are checked against the array.
 * Any differences that cannot be handled will cause an error.
 * Normally, only one change can be managed at a time.
 */
static int update_array_info(struct mddev *mddev, mdu_array_info_t *info)
{
	int rv = 0;
	int cnt = 0;
	int state = 0;

	/* calculate expected state,ignoring low bits */
	if (mddev->bitmap && mddev->bitmap_info.offset)
		state |= (1 << MD_SB_BITMAP_PRESENT);

	if (mddev->major_version != info->major_version ||
	    mddev->minor_version != info->minor_version ||
/*	    mddev->patch_version != info->patch_version || */
	    mddev->ctime         != info->ctime         ||
	    mddev->level         != info->level         ||
/*	    mddev->layout        != info->layout        || */
	    mddev->persistent	 != !info->not_persistent ||
	    mddev->chunk_sectors != info->chunk_size >> 9 ||
	    /* ignore bottom 8 bits of state, and allow SB_BITMAP_PRESENT to change */
	    ((state^info->state) & 0xfffffe00)
		)
		return -EINVAL;
	/* Check there is only one change */
	if (info->size >= 0 && mddev->dev_sectors / 2 != info->size)
		cnt++;
	if (mddev->raid_disks != info->raid_disks)
		cnt++;
	if (mddev->layout != info->layout)
		cnt++;
	if ((state ^ info->state) & (1<<MD_SB_BITMAP_PRESENT))
		cnt++;
	if (cnt == 0)
		return 0;
	if (cnt > 1)
		return -EINVAL;

	if (mddev->layout != info->layout) {
		/* Change layout
		 * we don't need to do anything at the md level, the
		 * personality will take care of it all.
		 */
		if (mddev->pers->check_reshape == NULL)
			return -EINVAL;
		else {
			mddev->new_layout = info->layout;
			rv = mddev->pers->check_reshape(mddev);
			if (rv)
				mddev->new_layout = mddev->layout;
			return rv;
		}
	}
	if (info->size >= 0 && mddev->dev_sectors / 2 != info->size)
		rv = update_size(mddev, (sector_t)info->size * 2);

	if (mddev->raid_disks    != info->raid_disks)
		rv = update_raid_disks(mddev, info->raid_disks);

	if ((state ^ info->state) & (1<<MD_SB_BITMAP_PRESENT)) {
		if (mddev->pers->quiesce == NULL || mddev->thread == NULL) {
			rv = -EINVAL;
			goto err;
		}
		if (mddev->recovery || mddev->sync_thread) {
			rv = -EBUSY;
			goto err;
		}
		if (info->state & (1<<MD_SB_BITMAP_PRESENT)) {
			struct bitmap *bitmap;
			/* add the bitmap */
			if (mddev->bitmap) {
				rv = -EEXIST;
				goto err;
			}
			if (mddev->bitmap_info.default_offset == 0) {
				rv = -EINVAL;
				goto err;
			}
			mddev->bitmap_info.offset =
				mddev->bitmap_info.default_offset;
			mddev->bitmap_info.space =
				mddev->bitmap_info.default_space;
			bitmap = md_bitmap_create(mddev, -1);
			mddev_suspend(mddev);
			if (!IS_ERR(bitmap)) {
				mddev->bitmap = bitmap;
				rv = md_bitmap_load(mddev);
			} else
				rv = PTR_ERR(bitmap);
			if (rv)
				md_bitmap_destroy(mddev);
			mddev_resume(mddev);
		} else {
			/* remove the bitmap */
			if (!mddev->bitmap) {
				rv = -ENOENT;
				goto err;
			}
			if (mddev->bitmap->storage.file) {
				rv = -EINVAL;
				goto err;
			}
			if (mddev->bitmap_info.nodes) {
				/* hold PW on all the bitmap lock */
				if (md_cluster_ops->lock_all_bitmaps(mddev) <= 0) {
					pr_warn("md: can't change bitmap to none since the array is in use by more than one node\n");
					rv = -EPERM;
					md_cluster_ops->unlock_all_bitmaps(mddev);
					goto err;
				}

				mddev->bitmap_info.nodes = 0;
				md_cluster_ops->leave(mddev);
			}
			mddev_suspend(mddev);
			md_bitmap_destroy(mddev);
			mddev_resume(mddev);
			mddev->bitmap_info.offset = 0;
		}
	}
	md_update_sb(mddev, 1);
	return rv;
err:
	return rv;
}

static int set_disk_faulty(struct mddev *mddev, dev_t dev)
{
	struct md_rdev *rdev;
	int err = 0;

	if (mddev->pers == NULL)
		return -ENODEV;

	rcu_read_lock();
	rdev = md_find_rdev_rcu(mddev, dev);
	if (!rdev)
		err =  -ENODEV;
	else {
		md_error(mddev, rdev);
		if (!test_bit(Faulty, &rdev->flags))
			err = -EBUSY;
	}
	rcu_read_unlock();
	return err;
}

/*
 * We have a problem here : there is no easy way to give a CHS
 * virtual geometry. We currently pretend that we have a 2 heads
 * 4 sectors (with a BIG number of cylinders...). This drives
 * dosfs just mad... ;-)
 */
static int md_getgeo(struct block_device *bdev, struct hd_geometry *geo)
{
	struct mddev *mddev = bdev->bd_disk->private_data;

	geo->heads = 2;
	geo->sectors = 4;
	geo->cylinders = mddev->array_sectors / 8;
	return 0;
}

static inline bool md_ioctl_valid(unsigned int cmd)
{
	switch (cmd) {
	case ADD_NEW_DISK:
	case BLKROSET:
	case GET_ARRAY_INFO:
	case GET_BITMAP_FILE:
	case GET_DISK_INFO:
	case HOT_ADD_DISK:
	case HOT_REMOVE_DISK:
	case RAID_AUTORUN:
	case RAID_VERSION:
	case RESTART_ARRAY_RW:
	case RUN_ARRAY:
	case SET_ARRAY_INFO:
	case SET_BITMAP_FILE:
	case SET_DISK_FAULTY:
	case STOP_ARRAY:
	case STOP_ARRAY_RO:
	case CLUSTERED_DISK_NACK:
		return true;
	default:
		return false;
	}
}

static int md_ioctl(struct block_device *bdev, fmode_t mode,
			unsigned int cmd, unsigned long arg)
{
	int err = 0;
	void __user *argp = (void __user *)arg;
	struct mddev *mddev = NULL;
	int ro;
	bool did_set_md_closing = false;

	if (!md_ioctl_valid(cmd))
		return -ENOTTY;

	switch (cmd) {
	case RAID_VERSION:
	case GET_ARRAY_INFO:
	case GET_DISK_INFO:
		break;
	default:
		if (!capable(CAP_SYS_ADMIN))
			return -EACCES;
	}

	/*
	 * Commands dealing with the RAID driver but not any
	 * particular array:
	 */
	switch (cmd) {
	case RAID_VERSION:
		err = get_version(argp);
		goto out;

#ifndef MODULE
	case RAID_AUTORUN:
		err = 0;
		autostart_arrays(arg);
		goto out;
#endif
	default:;
	}

	/*
	 * Commands creating/starting a new array:
	 */

	mddev = bdev->bd_disk->private_data;

	if (!mddev) {
		BUG();
		goto out;
	}

	/* Some actions do not requires the mutex */
	switch (cmd) {
	case GET_ARRAY_INFO:
		if (!mddev->raid_disks && !mddev->external)
			err = -ENODEV;
		else
			err = get_array_info(mddev, argp);
		goto out;

	case GET_DISK_INFO:
		if (!mddev->raid_disks && !mddev->external)
			err = -ENODEV;
		else
			err = get_disk_info(mddev, argp);
		goto out;

	case SET_DISK_FAULTY:
		err = set_disk_faulty(mddev, new_decode_dev(arg));
		goto out;

	case GET_BITMAP_FILE:
		err = get_bitmap_file(mddev, argp);
		goto out;

	}

	if (cmd == ADD_NEW_DISK)
		/* need to ensure md_delayed_delete() has completed */
		flush_workqueue(md_misc_wq);

	if (cmd == HOT_REMOVE_DISK)
		/* need to ensure recovery thread has run */
		wait_event_interruptible_timeout(mddev->sb_wait,
						 !test_bit(MD_RECOVERY_NEEDED,
							   &mddev->recovery),
						 msecs_to_jiffies(5000));
	if (cmd == STOP_ARRAY || cmd == STOP_ARRAY_RO) {
		/* Need to flush page cache, and ensure no-one else opens
		 * and writes
		 */
		mutex_lock(&mddev->open_mutex);
		if (mddev->pers && atomic_read(&mddev->openers) > 1) {
			mutex_unlock(&mddev->open_mutex);
			err = -EBUSY;
			goto out;
		}
		WARN_ON_ONCE(test_bit(MD_CLOSING, &mddev->flags));
		set_bit(MD_CLOSING, &mddev->flags);
		did_set_md_closing = true;
		mutex_unlock(&mddev->open_mutex);
		sync_blockdev(bdev);
	}
	err = mddev_lock(mddev);
	if (err) {
		pr_debug("md: ioctl lock interrupted, reason %d, cmd %d\n",
			 err, cmd);
		goto out;
	}

	if (cmd == SET_ARRAY_INFO) {
		mdu_array_info_t info;
		if (!arg)
			memset(&info, 0, sizeof(info));
		else if (copy_from_user(&info, argp, sizeof(info))) {
			err = -EFAULT;
			goto unlock;
		}
		if (mddev->pers) {
			err = update_array_info(mddev, &info);
			if (err) {
				pr_warn("md: couldn't update array info. %d\n", err);
				goto unlock;
			}
			goto unlock;
		}
		if (!list_empty(&mddev->disks)) {
			pr_warn("md: array %s already has disks!\n", mdname(mddev));
			err = -EBUSY;
			goto unlock;
		}
		if (mddev->raid_disks) {
			pr_warn("md: array %s already initialised!\n", mdname(mddev));
			err = -EBUSY;
			goto unlock;
		}
		err = set_array_info(mddev, &info);
		if (err) {
			pr_warn("md: couldn't set array info. %d\n", err);
			goto unlock;
		}
		goto unlock;
	}

	/*
	 * Commands querying/configuring an existing array:
	 */
	/* if we are not initialised yet, only ADD_NEW_DISK, STOP_ARRAY,
	 * RUN_ARRAY, and GET_ and SET_BITMAP_FILE are allowed */
	if ((!mddev->raid_disks && !mddev->external)
	    && cmd != ADD_NEW_DISK && cmd != STOP_ARRAY
	    && cmd != RUN_ARRAY && cmd != SET_BITMAP_FILE
	    && cmd != GET_BITMAP_FILE) {
		err = -ENODEV;
		goto unlock;
	}

	/*
	 * Commands even a read-only array can execute:
	 */
	switch (cmd) {
	case RESTART_ARRAY_RW:
		err = restart_array(mddev);
		goto unlock;

	case STOP_ARRAY:
		err = do_md_stop(mddev, 0, bdev);
		goto unlock;

	case STOP_ARRAY_RO:
		err = md_set_readonly(mddev, bdev);
		goto unlock;

	case HOT_REMOVE_DISK:
		err = hot_remove_disk(mddev, new_decode_dev(arg));
		goto unlock;

	case ADD_NEW_DISK:
		/* We can support ADD_NEW_DISK on read-only arrays
		 * only if we are re-adding a preexisting device.
		 * So require mddev->pers and MD_DISK_SYNC.
		 */
		if (mddev->pers) {
			mdu_disk_info_t info;
			if (copy_from_user(&info, argp, sizeof(info)))
				err = -EFAULT;
			else if (!(info.state & (1<<MD_DISK_SYNC)))
				/* Need to clear read-only for this */
				break;
			else
				err = add_new_disk(mddev, &info);
			goto unlock;
		}
		break;

	case BLKROSET:
		if (get_user(ro, (int __user *)(arg))) {
			err = -EFAULT;
			goto unlock;
		}
		err = -EINVAL;

		/* if the bdev is going readonly the value of mddev->ro
		 * does not matter, no writes are coming
		 */
		if (ro)
			goto unlock;

		/* are we are already prepared for writes? */
		if (mddev->ro != 1)
			goto unlock;

		/* transitioning to readauto need only happen for
		 * arrays that call md_write_start
		 */
		if (mddev->pers) {
			err = restart_array(mddev);
			if (err == 0) {
				mddev->ro = 2;
				set_disk_ro(mddev->gendisk, 0);
			}
		}
		goto unlock;
	}

	/*
	 * The remaining ioctls are changing the state of the
	 * superblock, so we do not allow them on read-only arrays.
	 */
	if (mddev->ro && mddev->pers) {
		if (mddev->ro == 2) {
			mddev->ro = 0;
			sysfs_notify_dirent_safe(mddev->sysfs_state);
			set_bit(MD_RECOVERY_NEEDED, &mddev->recovery);
			/* mddev_unlock will wake thread */
			/* If a device failed while we were read-only, we
			 * need to make sure the metadata is updated now.
			 */
			if (test_bit(MD_SB_CHANGE_DEVS, &mddev->sb_flags)) {
				mddev_unlock(mddev);
				wait_event(mddev->sb_wait,
					   !test_bit(MD_SB_CHANGE_DEVS, &mddev->sb_flags) &&
					   !test_bit(MD_SB_CHANGE_PENDING, &mddev->sb_flags));
				mddev_lock_nointr(mddev);
			}
		} else {
			err = -EROFS;
			goto unlock;
		}
	}

	switch (cmd) {
	case ADD_NEW_DISK:
	{
		mdu_disk_info_t info;
		if (copy_from_user(&info, argp, sizeof(info)))
			err = -EFAULT;
		else
			err = add_new_disk(mddev, &info);
		goto unlock;
	}

	case CLUSTERED_DISK_NACK:
		if (mddev_is_clustered(mddev))
			md_cluster_ops->new_disk_ack(mddev, false);
		else
			err = -EINVAL;
		goto unlock;

	case HOT_ADD_DISK:
		err = hot_add_disk(mddev, new_decode_dev(arg));
		goto unlock;

	case RUN_ARRAY:
		err = do_md_run(mddev);
		goto unlock;

	case SET_BITMAP_FILE:
		err = set_bitmap_file(mddev, (int)arg);
		goto unlock;

	default:
		err = -EINVAL;
		goto unlock;
	}

unlock:
	if (mddev->hold_active == UNTIL_IOCTL &&
	    err != -EINVAL)
		mddev->hold_active = 0;
	mddev_unlock(mddev);
out:
	if(did_set_md_closing)
		clear_bit(MD_CLOSING, &mddev->flags);
	return err;
}
#ifdef CONFIG_COMPAT
static int md_compat_ioctl(struct block_device *bdev, fmode_t mode,
		    unsigned int cmd, unsigned long arg)
{
	switch (cmd) {
	case HOT_REMOVE_DISK:
	case HOT_ADD_DISK:
	case SET_DISK_FAULTY:
	case SET_BITMAP_FILE:
		/* These take in integer arg, do not convert */
		break;
	default:
		arg = (unsigned long)compat_ptr(arg);
		break;
	}

	return md_ioctl(bdev, mode, cmd, arg);
}
#endif /* CONFIG_COMPAT */

static int md_open(struct block_device *bdev, fmode_t mode)
{
	/*
	 * Succeed if we can lock the mddev, which confirms that
	 * it isn't being stopped right now.
	 */
	struct mddev *mddev = mddev_find(bdev->bd_dev);
	int err;

	if (!mddev)
		return -ENODEV;

	if (mddev->gendisk != bdev->bd_disk) {
		/* we are racing with mddev_put which is discarding this
		 * bd_disk.
		 */
		mddev_put(mddev);
		/* Wait until bdev->bd_disk is definitely gone */
		flush_workqueue(md_misc_wq);
		/* Then retry the open from the top */
		return -ERESTARTSYS;
	}
	BUG_ON(mddev != bdev->bd_disk->private_data);

	if ((err = mutex_lock_interruptible(&mddev->open_mutex)))
		goto out;

	if (test_bit(MD_CLOSING, &mddev->flags)) {
		mutex_unlock(&mddev->open_mutex);
		err = -ENODEV;
		goto out;
	}

	err = 0;
	atomic_inc(&mddev->openers);
	mutex_unlock(&mddev->open_mutex);

	check_disk_change(bdev);
 out:
	if (err)
		mddev_put(mddev);
	return err;
}

static void md_release(struct gendisk *disk, fmode_t mode)
{
	struct mddev *mddev = disk->private_data;

	BUG_ON(!mddev);
	atomic_dec(&mddev->openers);
	mddev_put(mddev);
}

static int md_media_changed(struct gendisk *disk)
{
	struct mddev *mddev = disk->private_data;

	return mddev->changed;
}

static int md_revalidate(struct gendisk *disk)
{
	struct mddev *mddev = disk->private_data;

	mddev->changed = 0;
	return 0;
}
static const struct block_device_operations md_fops =
{
	.owner		= THIS_MODULE,
	.open		= md_open,
	.release	= md_release,
	.ioctl		= md_ioctl,
#ifdef CONFIG_COMPAT
	.compat_ioctl	= md_compat_ioctl,
#endif
	.getgeo		= md_getgeo,
	.media_changed  = md_media_changed,
	.revalidate_disk= md_revalidate,
};

static int md_thread(void *arg)
{
	struct md_thread *thread = arg;

	/*
	 * md_thread is a 'system-thread', it's priority should be very
	 * high. We avoid resource deadlocks individually in each
	 * raid personality. (RAID5 does preallocation) We also use RR and
	 * the very same RT priority as kswapd, thus we will never get
	 * into a priority inversion deadlock.
	 *
	 * we definitely have to have equal or higher priority than
	 * bdflush, otherwise bdflush will deadlock if there are too
	 * many dirty RAID5 blocks.
	 */

	allow_signal(SIGKILL);
	while (!kthread_should_stop()) {

		/* We need to wait INTERRUPTIBLE so that
		 * we don't add to the load-average.
		 * That means we need to be sure no signals are
		 * pending
		 */
		if (signal_pending(current))
			flush_signals(current);

		wait_event_interruptible_timeout
			(thread->wqueue,
			 test_bit(THREAD_WAKEUP, &thread->flags)
			 || kthread_should_stop() || kthread_should_park(),
			 thread->timeout);

		clear_bit(THREAD_WAKEUP, &thread->flags);
		if (kthread_should_park())
			kthread_parkme();
		if (!kthread_should_stop())
			thread->run(thread);
	}

	return 0;
}

void md_wakeup_thread(struct md_thread *thread)
{
	if (thread) {
		pr_debug("md: waking up MD thread %s.\n", thread->tsk->comm);
		set_bit(THREAD_WAKEUP, &thread->flags);
		wake_up(&thread->wqueue);
	}
}
EXPORT_SYMBOL(md_wakeup_thread);

struct md_thread *md_register_thread(void (*run) (struct md_thread *),
		struct mddev *mddev, const char *name)
{
	struct md_thread *thread;

	thread = kzalloc(sizeof(struct md_thread), GFP_KERNEL);
	if (!thread)
		return NULL;

	init_waitqueue_head(&thread->wqueue);

	thread->run = run;
	thread->mddev = mddev;
	thread->timeout = MAX_SCHEDULE_TIMEOUT;
	thread->tsk = kthread_run(md_thread, thread,
				  "%s_%s",
				  mdname(thread->mddev),
				  name);
	if (IS_ERR(thread->tsk)) {
		kfree(thread);
		return NULL;
	}
	return thread;
}
EXPORT_SYMBOL(md_register_thread);

void md_unregister_thread(struct md_thread **threadp)
{
	struct md_thread *thread = *threadp;
	if (!thread)
		return;
	pr_debug("interrupting MD-thread pid %d\n", task_pid_nr(thread->tsk));
	/* Locking ensures that mddev_unlock does not wake_up a
	 * non-existent thread
	 */
	spin_lock(&pers_lock);
	*threadp = NULL;
	spin_unlock(&pers_lock);

	kthread_stop(thread->tsk);
	kfree(thread);
}
EXPORT_SYMBOL(md_unregister_thread);

void md_error(struct mddev *mddev, struct md_rdev *rdev)
{
	if (!rdev || test_bit(Faulty, &rdev->flags))
		return;

	if (!mddev->pers || !mddev->pers->error_handler)
		return;
	mddev->pers->error_handler(mddev,rdev);
	if (mddev->degraded)
		set_bit(MD_RECOVERY_RECOVER, &mddev->recovery);
	sysfs_notify_dirent_safe(rdev->sysfs_state);
	set_bit(MD_RECOVERY_INTR, &mddev->recovery);
	set_bit(MD_RECOVERY_NEEDED, &mddev->recovery);
	md_wakeup_thread(mddev->thread);
	if (mddev->event_work.func)
		queue_work(md_misc_wq, &mddev->event_work);
	md_new_event(mddev);
}
EXPORT_SYMBOL(md_error);

/* seq_file implementation /proc/mdstat */

static void status_unused(struct seq_file *seq)
{
	int i = 0;
	struct md_rdev *rdev;

	seq_printf(seq, "unused devices: ");

	list_for_each_entry(rdev, &pending_raid_disks, same_set) {
		char b[BDEVNAME_SIZE];
		i++;
		seq_printf(seq, "%s ",
			      bdevname(rdev->bdev,b));
	}
	if (!i)
		seq_printf(seq, "<none>");

	seq_printf(seq, "\n");
}

static int status_resync(struct seq_file *seq, struct mddev *mddev)
{
	sector_t max_sectors, resync, res;
	unsigned long dt, db = 0;
	sector_t rt, curr_mark_cnt, resync_mark_cnt;
	int scale, recovery_active;
	unsigned int per_milli;

	if (test_bit(MD_RECOVERY_SYNC, &mddev->recovery) ||
	    test_bit(MD_RECOVERY_RESHAPE, &mddev->recovery))
		max_sectors = mddev->resync_max_sectors;
	else
		max_sectors = mddev->dev_sectors;

	resync = mddev->curr_resync;
	if (resync <= 3) {
		if (test_bit(MD_RECOVERY_DONE, &mddev->recovery))
			/* Still cleaning up */
			resync = max_sectors;
	} else if (resync > max_sectors)
		resync = max_sectors;
	else
		resync -= atomic_read(&mddev->recovery_active);

	if (resync == 0) {
		if (test_bit(MD_RESYNCING_REMOTE, &mddev->recovery)) {
			struct md_rdev *rdev;

			rdev_for_each(rdev, mddev)
				if (rdev->raid_disk >= 0 &&
				    !test_bit(Faulty, &rdev->flags) &&
				    rdev->recovery_offset != MaxSector &&
				    rdev->recovery_offset) {
					seq_printf(seq, "\trecover=REMOTE");
					return 1;
				}
			if (mddev->reshape_position != MaxSector)
				seq_printf(seq, "\treshape=REMOTE");
			else
				seq_printf(seq, "\tresync=REMOTE");
			return 1;
		}
		if (mddev->recovery_cp < MaxSector) {
			seq_printf(seq, "\tresync=PENDING");
			return 1;
		}
		return 0;
	}
	if (resync < 3) {
		seq_printf(seq, "\tresync=DELAYED");
		return 1;
	}

	WARN_ON(max_sectors == 0);
	/* Pick 'scale' such that (resync>>scale)*1000 will fit
	 * in a sector_t, and (max_sectors>>scale) will fit in a
	 * u32, as those are the requirements for sector_div.
	 * Thus 'scale' must be at least 10
	 */
	scale = 10;
	if (sizeof(sector_t) > sizeof(unsigned long)) {
		while ( max_sectors/2 > (1ULL<<(scale+32)))
			scale++;
	}
	res = (resync>>scale)*1000;
	sector_div(res, (u32)((max_sectors>>scale)+1));

	per_milli = res;
	{
		int i, x = per_milli/50, y = 20-x;
		seq_printf(seq, "[");
		for (i = 0; i < x; i++)
			seq_printf(seq, "=");
		seq_printf(seq, ">");
		for (i = 0; i < y; i++)
			seq_printf(seq, ".");
		seq_printf(seq, "] ");
	}
	seq_printf(seq, " %s =%3u.%u%% (%llu/%llu)",
		   (test_bit(MD_RECOVERY_RESHAPE, &mddev->recovery)?
		    "reshape" :
		    (test_bit(MD_RECOVERY_CHECK, &mddev->recovery)?
		     "check" :
		     (test_bit(MD_RECOVERY_SYNC, &mddev->recovery) ?
		      "resync" : "recovery"))),
		   per_milli/10, per_milli % 10,
		   (unsigned long long) resync/2,
		   (unsigned long long) max_sectors/2);

	/*
	 * dt: time from mark until now
	 * db: blocks written from mark until now
	 * rt: remaining time
	 *
	 * rt is a sector_t, which is always 64bit now. We are keeping
	 * the original algorithm, but it is not really necessary.
	 *
	 * Original algorithm:
	 *   So we divide before multiply in case it is 32bit and close
	 *   to the limit.
	 *   We scale the divisor (db) by 32 to avoid losing precision
	 *   near the end of resync when the number of remaining sectors
	 *   is close to 'db'.
	 *   We then divide rt by 32 after multiplying by db to compensate.
	 *   The '+1' avoids division by zero if db is very small.
	 */
	dt = ((jiffies - mddev->resync_mark) / HZ);
	if (!dt) dt++;

	curr_mark_cnt = mddev->curr_mark_cnt;
	recovery_active = atomic_read(&mddev->recovery_active);
	resync_mark_cnt = mddev->resync_mark_cnt;

	if (curr_mark_cnt >= (recovery_active + resync_mark_cnt))
		db = curr_mark_cnt - (recovery_active + resync_mark_cnt);

	rt = max_sectors - resync;    /* number of remaining sectors */
	rt = div64_u64(rt, db/32+1);
	rt *= dt;
	rt >>= 5;

	seq_printf(seq, " finish=%lu.%lumin", (unsigned long)rt / 60,
		   ((unsigned long)rt % 60)/6);

	seq_printf(seq, " speed=%ldK/sec", db/2/dt);
	return 1;
}

static void *md_seq_start(struct seq_file *seq, loff_t *pos)
{
	struct list_head *tmp;
	loff_t l = *pos;
	struct mddev *mddev;

	if (l >= 0x10000)
		return NULL;
	if (!l--)
		/* header */
		return (void*)1;

	spin_lock(&all_mddevs_lock);
	list_for_each(tmp,&all_mddevs)
		if (!l--) {
			mddev = list_entry(tmp, struct mddev, all_mddevs);
			mddev_get(mddev);
			spin_unlock(&all_mddevs_lock);
			return mddev;
		}
	spin_unlock(&all_mddevs_lock);
	if (!l--)
		return (void*)2;/* tail */
	return NULL;
}

static void *md_seq_next(struct seq_file *seq, void *v, loff_t *pos)
{
	struct list_head *tmp;
	struct mddev *next_mddev, *mddev = v;

	++*pos;
	if (v == (void*)2)
		return NULL;

	spin_lock(&all_mddevs_lock);
	if (v == (void*)1)
		tmp = all_mddevs.next;
	else
		tmp = mddev->all_mddevs.next;
	if (tmp != &all_mddevs)
		next_mddev = mddev_get(list_entry(tmp,struct mddev,all_mddevs));
	else {
		next_mddev = (void*)2;
		*pos = 0x10000;
	}
	spin_unlock(&all_mddevs_lock);

	if (v != (void*)1)
		mddev_put(mddev);
	return next_mddev;

}

static void md_seq_stop(struct seq_file *seq, void *v)
{
	struct mddev *mddev = v;

	if (mddev && v != (void*)1 && v != (void*)2)
		mddev_put(mddev);
}

static int md_seq_show(struct seq_file *seq, void *v)
{
	struct mddev *mddev = v;
	sector_t sectors;
	struct md_rdev *rdev;

	if (v == (void*)1) {
		struct md_personality *pers;
		seq_printf(seq, "Personalities : ");
		spin_lock(&pers_lock);
		list_for_each_entry(pers, &pers_list, list)
			seq_printf(seq, "[%s] ", pers->name);

		spin_unlock(&pers_lock);
		seq_printf(seq, "\n");
		seq->poll_event = atomic_read(&md_event_count);
		return 0;
	}
	if (v == (void*)2) {
		status_unused(seq);
		return 0;
	}

	spin_lock(&mddev->lock);
	if (mddev->pers || mddev->raid_disks || !list_empty(&mddev->disks)) {
		seq_printf(seq, "%s : %sactive", mdname(mddev),
						mddev->pers ? "" : "in");
		if (mddev->pers) {
			if (mddev->ro==1)
				seq_printf(seq, " (read-only)");
			if (mddev->ro==2)
				seq_printf(seq, " (auto-read-only)");
			seq_printf(seq, " %s", mddev->pers->name);
		}

		sectors = 0;
		rcu_read_lock();
		rdev_for_each_rcu(rdev, mddev) {
			char b[BDEVNAME_SIZE];
			seq_printf(seq, " %s[%d]",
				bdevname(rdev->bdev,b), rdev->desc_nr);
			if (test_bit(WriteMostly, &rdev->flags))
				seq_printf(seq, "(W)");
			if (test_bit(Journal, &rdev->flags))
				seq_printf(seq, "(J)");
			if (test_bit(Faulty, &rdev->flags)) {
				seq_printf(seq, "(F)");
				continue;
			}
			if (rdev->raid_disk < 0)
				seq_printf(seq, "(S)"); /* spare */
			if (test_bit(Replacement, &rdev->flags))
				seq_printf(seq, "(R)");
			sectors += rdev->sectors;
		}
		rcu_read_unlock();

		if (!list_empty(&mddev->disks)) {
			if (mddev->pers)
				seq_printf(seq, "\n      %llu blocks",
					   (unsigned long long)
					   mddev->array_sectors / 2);
			else
				seq_printf(seq, "\n      %llu blocks",
					   (unsigned long long)sectors / 2);
		}
		if (mddev->persistent) {
			if (mddev->major_version != 0 ||
			    mddev->minor_version != 90) {
				seq_printf(seq," super %d.%d",
					   mddev->major_version,
					   mddev->minor_version);
			}
		} else if (mddev->external)
			seq_printf(seq, " super external:%s",
				   mddev->metadata_type);
		else
			seq_printf(seq, " super non-persistent");

		if (mddev->pers) {
			mddev->pers->status(seq, mddev);
			seq_printf(seq, "\n      ");
			if (mddev->pers->sync_request) {
				if (status_resync(seq, mddev))
					seq_printf(seq, "\n      ");
			}
		} else
			seq_printf(seq, "\n       ");

		md_bitmap_status(seq, mddev->bitmap);

		seq_printf(seq, "\n");
	}
	spin_unlock(&mddev->lock);

	return 0;
}

static const struct seq_operations md_seq_ops = {
	.start  = md_seq_start,
	.next   = md_seq_next,
	.stop   = md_seq_stop,
	.show   = md_seq_show,
};

static int md_seq_open(struct inode *inode, struct file *file)
{
	struct seq_file *seq;
	int error;

	error = seq_open(file, &md_seq_ops);
	if (error)
		return error;

	seq = file->private_data;
	seq->poll_event = atomic_read(&md_event_count);
	return error;
}

static int md_unloading;
static __poll_t mdstat_poll(struct file *filp, poll_table *wait)
{
	struct seq_file *seq = filp->private_data;
	__poll_t mask;

	if (md_unloading)
		return EPOLLIN|EPOLLRDNORM|EPOLLERR|EPOLLPRI;
	poll_wait(filp, &md_event_waiters, wait);

	/* always allow read */
	mask = EPOLLIN | EPOLLRDNORM;

	if (seq->poll_event != atomic_read(&md_event_count))
		mask |= EPOLLERR | EPOLLPRI;
	return mask;
}

static const struct file_operations md_seq_fops = {
	.owner		= THIS_MODULE,
	.open           = md_seq_open,
	.read           = seq_read,
	.llseek         = seq_lseek,
	.release	= seq_release,
	.poll		= mdstat_poll,
};

int register_md_personality(struct md_personality *p)
{
	pr_debug("md: %s personality registered for level %d\n",
		 p->name, p->level);
	spin_lock(&pers_lock);
	list_add_tail(&p->list, &pers_list);
	spin_unlock(&pers_lock);
	return 0;
}
EXPORT_SYMBOL(register_md_personality);

int unregister_md_personality(struct md_personality *p)
{
	pr_debug("md: %s personality unregistered\n", p->name);
	spin_lock(&pers_lock);
	list_del_init(&p->list);
	spin_unlock(&pers_lock);
	return 0;
}
EXPORT_SYMBOL(unregister_md_personality);

int register_md_cluster_operations(struct md_cluster_operations *ops,
				   struct module *module)
{
	int ret = 0;
	spin_lock(&pers_lock);
	if (md_cluster_ops != NULL)
		ret = -EALREADY;
	else {
		md_cluster_ops = ops;
		md_cluster_mod = module;
	}
	spin_unlock(&pers_lock);
	return ret;
}
EXPORT_SYMBOL(register_md_cluster_operations);

int unregister_md_cluster_operations(void)
{
	spin_lock(&pers_lock);
	md_cluster_ops = NULL;
	spin_unlock(&pers_lock);
	return 0;
}
EXPORT_SYMBOL(unregister_md_cluster_operations);

int md_setup_cluster(struct mddev *mddev, int nodes)
{
	if (!md_cluster_ops)
		request_module("md-cluster");
	spin_lock(&pers_lock);
	/* ensure module won't be unloaded */
	if (!md_cluster_ops || !try_module_get(md_cluster_mod)) {
		pr_warn("can't find md-cluster module or get it's reference.\n");
		spin_unlock(&pers_lock);
		return -ENOENT;
	}
	spin_unlock(&pers_lock);

	return md_cluster_ops->join(mddev, nodes);
}

void md_cluster_stop(struct mddev *mddev)
{
	if (!md_cluster_ops)
		return;
	md_cluster_ops->leave(mddev);
	module_put(md_cluster_mod);
}

static int is_mddev_idle(struct mddev *mddev, int init)
{
	struct md_rdev *rdev;
	int idle;
	int curr_events;

	idle = 1;
	rcu_read_lock();
	rdev_for_each_rcu(rdev, mddev) {
		struct gendisk *disk = rdev->bdev->bd_contains->bd_disk;
		curr_events = (int)part_stat_read_accum(&disk->part0, sectors) -
			      atomic_read(&disk->sync_io);
		/* sync IO will cause sync_io to increase before the disk_stats
		 * as sync_io is counted when a request starts, and
		 * disk_stats is counted when it completes.
		 * So resync activity will cause curr_events to be smaller than
		 * when there was no such activity.
		 * non-sync IO will cause disk_stat to increase without
		 * increasing sync_io so curr_events will (eventually)
		 * be larger than it was before.  Once it becomes
		 * substantially larger, the test below will cause
		 * the array to appear non-idle, and resync will slow
		 * down.
		 * If there is a lot of outstanding resync activity when
		 * we set last_event to curr_events, then all that activity
		 * completing might cause the array to appear non-idle
		 * and resync will be slowed down even though there might
		 * not have been non-resync activity.  This will only
		 * happen once though.  'last_events' will soon reflect
		 * the state where there is little or no outstanding
		 * resync requests, and further resync activity will
		 * always make curr_events less than last_events.
		 *
		 */
		if (init || curr_events - rdev->last_events > 64) {
			rdev->last_events = curr_events;
			idle = 0;
		}
	}
	rcu_read_unlock();
	return idle;
}

void md_done_sync(struct mddev *mddev, int blocks, int ok)
{
	/* another "blocks" (512byte) blocks have been synced */
	atomic_sub(blocks, &mddev->recovery_active);
	wake_up(&mddev->recovery_wait);
	if (!ok) {
		set_bit(MD_RECOVERY_INTR, &mddev->recovery);
		set_bit(MD_RECOVERY_ERROR, &mddev->recovery);
		md_wakeup_thread(mddev->thread);
		// stop recovery, signal do_sync ....
	}
}
EXPORT_SYMBOL(md_done_sync);

/* md_write_start(mddev, bi)
 * If we need to update some array metadata (e.g. 'active' flag
 * in superblock) before writing, schedule a superblock update
 * and wait for it to complete.
 * A return value of 'false' means that the write wasn't recorded
 * and cannot proceed as the array is being suspend.
 */
bool md_write_start(struct mddev *mddev, struct bio *bi)
{
	int did_change = 0;

	if (bio_data_dir(bi) != WRITE)
		return true;

	BUG_ON(mddev->ro == 1);
	if (mddev->ro == 2) {
		/* need to switch to read/write */
		mddev->ro = 0;
		set_bit(MD_RECOVERY_NEEDED, &mddev->recovery);
		md_wakeup_thread(mddev->thread);
		md_wakeup_thread(mddev->sync_thread);
		did_change = 1;
	}
	rcu_read_lock();
	percpu_ref_get(&mddev->writes_pending);
	smp_mb(); /* Match smp_mb in set_in_sync() */
	if (mddev->safemode == 1)
		mddev->safemode = 0;
	/* sync_checkers is always 0 when writes_pending is in per-cpu mode */
	if (mddev->in_sync || mddev->sync_checkers) {
		spin_lock(&mddev->lock);
		if (mddev->in_sync) {
			mddev->in_sync = 0;
			set_bit(MD_SB_CHANGE_CLEAN, &mddev->sb_flags);
			set_bit(MD_SB_CHANGE_PENDING, &mddev->sb_flags);
			md_wakeup_thread(mddev->thread);
			did_change = 1;
		}
		spin_unlock(&mddev->lock);
	}
	rcu_read_unlock();
	if (did_change)
		sysfs_notify_dirent_safe(mddev->sysfs_state);
	if (!mddev->has_superblocks)
		return true;
	wait_event(mddev->sb_wait,
		   !test_bit(MD_SB_CHANGE_PENDING, &mddev->sb_flags) ||
		   mddev->suspended);
	if (test_bit(MD_SB_CHANGE_PENDING, &mddev->sb_flags)) {
		percpu_ref_put(&mddev->writes_pending);
		return false;
	}
	return true;
}
EXPORT_SYMBOL(md_write_start);

/* md_write_inc can only be called when md_write_start() has
 * already been called at least once of the current request.
 * It increments the counter and is useful when a single request
 * is split into several parts.  Each part causes an increment and
 * so needs a matching md_write_end().
 * Unlike md_write_start(), it is safe to call md_write_inc() inside
 * a spinlocked region.
 */
void md_write_inc(struct mddev *mddev, struct bio *bi)
{
	if (bio_data_dir(bi) != WRITE)
		return;
	WARN_ON_ONCE(mddev->in_sync || mddev->ro);
	percpu_ref_get(&mddev->writes_pending);
}
EXPORT_SYMBOL(md_write_inc);

void md_write_end(struct mddev *mddev)
{
	percpu_ref_put(&mddev->writes_pending);

	if (mddev->safemode == 2)
		md_wakeup_thread(mddev->thread);
	else if (mddev->safemode_delay)
		/* The roundup() ensures this only performs locking once
		 * every ->safemode_delay jiffies
		 */
		mod_timer(&mddev->safemode_timer,
			  roundup(jiffies, mddev->safemode_delay) +
			  mddev->safemode_delay);
}

EXPORT_SYMBOL(md_write_end);

/* md_allow_write(mddev)
 * Calling this ensures that the array is marked 'active' so that writes
 * may proceed without blocking.  It is important to call this before
 * attempting a GFP_KERNEL allocation while holding the mddev lock.
 * Must be called with mddev_lock held.
 */
void md_allow_write(struct mddev *mddev)
{
	if (!mddev->pers)
		return;
	if (mddev->ro)
		return;
	if (!mddev->pers->sync_request)
		return;

	spin_lock(&mddev->lock);
	if (mddev->in_sync) {
		mddev->in_sync = 0;
		set_bit(MD_SB_CHANGE_CLEAN, &mddev->sb_flags);
		set_bit(MD_SB_CHANGE_PENDING, &mddev->sb_flags);
		if (mddev->safemode_delay &&
		    mddev->safemode == 0)
			mddev->safemode = 1;
		spin_unlock(&mddev->lock);
		md_update_sb(mddev, 0);
		sysfs_notify_dirent_safe(mddev->sysfs_state);
		/* wait for the dirty state to be recorded in the metadata */
		wait_event(mddev->sb_wait,
			   !test_bit(MD_SB_CHANGE_PENDING, &mddev->sb_flags));
	} else
		spin_unlock(&mddev->lock);
}
EXPORT_SYMBOL_GPL(md_allow_write);

#define SYNC_MARKS	10
#define	SYNC_MARK_STEP	(3*HZ)
#define UPDATE_FREQUENCY (5*60*HZ)
void md_do_sync(struct md_thread *thread)
{
	struct mddev *mddev = thread->mddev;
	struct mddev *mddev2;
	unsigned int currspeed = 0,
		 window;
	sector_t max_sectors,j, io_sectors, recovery_done;
	unsigned long mark[SYNC_MARKS];
	unsigned long update_time;
	sector_t mark_cnt[SYNC_MARKS];
	int last_mark,m;
	struct list_head *tmp;
	sector_t last_check;
	int skipped = 0;
	struct md_rdev *rdev;
	char *desc, *action = NULL;
	struct blk_plug plug;
	int ret;

	/* just incase thread restarts... */
	if (test_bit(MD_RECOVERY_DONE, &mddev->recovery) ||
	    test_bit(MD_RECOVERY_WAIT, &mddev->recovery))
		return;
	if (mddev->ro) {/* never try to sync a read-only array */
		set_bit(MD_RECOVERY_INTR, &mddev->recovery);
		return;
	}

	if (mddev_is_clustered(mddev)) {
		ret = md_cluster_ops->resync_start(mddev);
		if (ret)
			goto skip;

		set_bit(MD_CLUSTER_RESYNC_LOCKED, &mddev->flags);
		if (!(test_bit(MD_RECOVERY_SYNC, &mddev->recovery) ||
			test_bit(MD_RECOVERY_RESHAPE, &mddev->recovery) ||
			test_bit(MD_RECOVERY_RECOVER, &mddev->recovery))
		     && ((unsigned long long)mddev->curr_resync_completed
			 < (unsigned long long)mddev->resync_max_sectors))
			goto skip;
	}

	if (test_bit(MD_RECOVERY_SYNC, &mddev->recovery)) {
		if (test_bit(MD_RECOVERY_CHECK, &mddev->recovery)) {
			desc = "data-check";
			action = "check";
		} else if (test_bit(MD_RECOVERY_REQUESTED, &mddev->recovery)) {
			desc = "requested-resync";
			action = "repair";
		} else
			desc = "resync";
	} else if (test_bit(MD_RECOVERY_RESHAPE, &mddev->recovery))
		desc = "reshape";
	else
		desc = "recovery";

	mddev->last_sync_action = action ?: desc;

	/* we overload curr_resync somewhat here.
	 * 0 == not engaged in resync at all
	 * 2 == checking that there is no conflict with another sync
	 * 1 == like 2, but have yielded to allow conflicting resync to
	 *		commense
	 * other == active in resync - this many blocks
	 *
	 * Before starting a resync we must have set curr_resync to
	 * 2, and then checked that every "conflicting" array has curr_resync
	 * less than ours.  When we find one that is the same or higher
	 * we wait on resync_wait.  To avoid deadlock, we reduce curr_resync
	 * to 1 if we choose to yield (based arbitrarily on address of mddev structure).
	 * This will mean we have to start checking from the beginning again.
	 *
	 */

	do {
		int mddev2_minor = -1;
		mddev->curr_resync = 2;

	try_again:
		if (test_bit(MD_RECOVERY_INTR, &mddev->recovery))
			goto skip;
		for_each_mddev(mddev2, tmp) {
			if (mddev2 == mddev)
				continue;
			if (!mddev->parallel_resync
			&&  mddev2->curr_resync
			&&  match_mddev_units(mddev, mddev2)) {
				DEFINE_WAIT(wq);
				if (mddev < mddev2 && mddev->curr_resync == 2) {
					/* arbitrarily yield */
					mddev->curr_resync = 1;
					wake_up(&resync_wait);
				}
				if (mddev > mddev2 && mddev->curr_resync == 1)
					/* no need to wait here, we can wait the next
					 * time 'round when curr_resync == 2
					 */
					continue;
				/* We need to wait 'interruptible' so as not to
				 * contribute to the load average, and not to
				 * be caught by 'softlockup'
				 */
				prepare_to_wait(&resync_wait, &wq, TASK_INTERRUPTIBLE);
				if (!test_bit(MD_RECOVERY_INTR, &mddev->recovery) &&
				    mddev2->curr_resync >= mddev->curr_resync) {
					if (mddev2_minor != mddev2->md_minor) {
						mddev2_minor = mddev2->md_minor;
						pr_info("md: delaying %s of %s until %s has finished (they share one or more physical units)\n",
							desc, mdname(mddev),
							mdname(mddev2));
					}
					mddev_put(mddev2);
					if (signal_pending(current))
						flush_signals(current);
					schedule();
					finish_wait(&resync_wait, &wq);
					goto try_again;
				}
				finish_wait(&resync_wait, &wq);
			}
		}
	} while (mddev->curr_resync < 2);

	j = 0;
	if (test_bit(MD_RECOVERY_SYNC, &mddev->recovery)) {
		/* resync follows the size requested by the personality,
		 * which defaults to physical size, but can be virtual size
		 */
		max_sectors = mddev->resync_max_sectors;
		atomic64_set(&mddev->resync_mismatches, 0);
		/* we don't use the checkpoint if there's a bitmap */
		if (test_bit(MD_RECOVERY_REQUESTED, &mddev->recovery))
			j = mddev->resync_min;
		else if (!mddev->bitmap)
			j = mddev->recovery_cp;

	} else if (test_bit(MD_RECOVERY_RESHAPE, &mddev->recovery))
		max_sectors = mddev->resync_max_sectors;
	else {
		/* recovery follows the physical size of devices */
		max_sectors = mddev->dev_sectors;
		j = MaxSector;
		rcu_read_lock();
		rdev_for_each_rcu(rdev, mddev)
			if (rdev->raid_disk >= 0 &&
			    !test_bit(Journal, &rdev->flags) &&
			    !test_bit(Faulty, &rdev->flags) &&
			    !test_bit(In_sync, &rdev->flags) &&
			    rdev->recovery_offset < j)
				j = rdev->recovery_offset;
		rcu_read_unlock();

		/* If there is a bitmap, we need to make sure all
		 * writes that started before we added a spare
		 * complete before we start doing a recovery.
		 * Otherwise the write might complete and (via
		 * bitmap_endwrite) set a bit in the bitmap after the
		 * recovery has checked that bit and skipped that
		 * region.
		 */
		if (mddev->bitmap) {
			mddev->pers->quiesce(mddev, 1);
			mddev->pers->quiesce(mddev, 0);
		}
	}

	pr_info("md: %s of RAID array %s\n", desc, mdname(mddev));
	pr_debug("md: minimum _guaranteed_  speed: %d KB/sec/disk.\n", speed_min(mddev));
	pr_debug("md: using maximum available idle IO bandwidth (but not more than %d KB/sec) for %s.\n",
		 speed_max(mddev), desc);

	is_mddev_idle(mddev, 1); /* this initializes IO event counters */

	io_sectors = 0;
	for (m = 0; m < SYNC_MARKS; m++) {
		mark[m] = jiffies;
		mark_cnt[m] = io_sectors;
	}
	last_mark = 0;
	mddev->resync_mark = mark[last_mark];
	mddev->resync_mark_cnt = mark_cnt[last_mark];

	/*
	 * Tune reconstruction:
	 */
	window = 32*(PAGE_SIZE/512);
	pr_debug("md: using %dk window, over a total of %lluk.\n",
		 window/2, (unsigned long long)max_sectors/2);

	atomic_set(&mddev->recovery_active, 0);
	last_check = 0;

	if (j>2) {
		pr_debug("md: resuming %s of %s from checkpoint.\n",
			 desc, mdname(mddev));
		mddev->curr_resync = j;
	} else
		mddev->curr_resync = 3; /* no longer delayed */
	mddev->curr_resync_completed = j;
	sysfs_notify(&mddev->kobj, NULL, "sync_completed");
	md_new_event(mddev);
	update_time = jiffies;

	blk_start_plug(&plug);
	while (j < max_sectors) {
		sector_t sectors;

		skipped = 0;

		if (!test_bit(MD_RECOVERY_RESHAPE, &mddev->recovery) &&
		    ((mddev->curr_resync > mddev->curr_resync_completed &&
		      (mddev->curr_resync - mddev->curr_resync_completed)
		      > (max_sectors >> 4)) ||
		     time_after_eq(jiffies, update_time + UPDATE_FREQUENCY) ||
		     (j - mddev->curr_resync_completed)*2
		     >= mddev->resync_max - mddev->curr_resync_completed ||
		     mddev->curr_resync_completed > mddev->resync_max
			    )) {
			/* time to update curr_resync_completed */
			wait_event(mddev->recovery_wait,
				   atomic_read(&mddev->recovery_active) == 0);
			mddev->curr_resync_completed = j;
			if (test_bit(MD_RECOVERY_SYNC, &mddev->recovery) &&
			    j > mddev->recovery_cp)
				mddev->recovery_cp = j;
			update_time = jiffies;
			set_bit(MD_SB_CHANGE_CLEAN, &mddev->sb_flags);
			sysfs_notify(&mddev->kobj, NULL, "sync_completed");
		}

		while (j >= mddev->resync_max &&
		       !test_bit(MD_RECOVERY_INTR, &mddev->recovery)) {
			/* As this condition is controlled by user-space,
			 * we can block indefinitely, so use '_interruptible'
			 * to avoid triggering warnings.
			 */
			flush_signals(current); /* just in case */
			wait_event_interruptible(mddev->recovery_wait,
						 mddev->resync_max > j
						 || test_bit(MD_RECOVERY_INTR,
							     &mddev->recovery));
		}

		if (test_bit(MD_RECOVERY_INTR, &mddev->recovery))
			break;

		sectors = mddev->pers->sync_request(mddev, j, &skipped);
		if (sectors == 0) {
			set_bit(MD_RECOVERY_INTR, &mddev->recovery);
			break;
		}

		if (!skipped) { /* actual IO requested */
			io_sectors += sectors;
			atomic_add(sectors, &mddev->recovery_active);
		}

		if (test_bit(MD_RECOVERY_INTR, &mddev->recovery))
			break;

		j += sectors;
		if (j > max_sectors)
			/* when skipping, extra large numbers can be returned. */
			j = max_sectors;
		if (j > 2)
			mddev->curr_resync = j;
		mddev->curr_mark_cnt = io_sectors;
		if (last_check == 0)
			/* this is the earliest that rebuild will be
			 * visible in /proc/mdstat
			 */
			md_new_event(mddev);

		if (last_check + window > io_sectors || j == max_sectors)
			continue;

		last_check = io_sectors;
	repeat:
		if (time_after_eq(jiffies, mark[last_mark] + SYNC_MARK_STEP )) {
			/* step marks */
			int next = (last_mark+1) % SYNC_MARKS;

			mddev->resync_mark = mark[next];
			mddev->resync_mark_cnt = mark_cnt[next];
			mark[next] = jiffies;
			mark_cnt[next] = io_sectors - atomic_read(&mddev->recovery_active);
			last_mark = next;
		}

		if (test_bit(MD_RECOVERY_INTR, &mddev->recovery))
			break;

		/*
		 * this loop exits only if either when we are slower than
		 * the 'hard' speed limit, or the system was IO-idle for
		 * a jiffy.
		 * the system might be non-idle CPU-wise, but we only care
		 * about not overloading the IO subsystem. (things like an
		 * e2fsck being done on the RAID array should execute fast)
		 */
		cond_resched();

		recovery_done = io_sectors - atomic_read(&mddev->recovery_active);
		currspeed = ((unsigned long)(recovery_done - mddev->resync_mark_cnt))/2
			/((jiffies-mddev->resync_mark)/HZ +1) +1;

		if (currspeed > speed_min(mddev)) {
			if (currspeed > speed_max(mddev)) {
				msleep(500);
				goto repeat;
			}
			if (!is_mddev_idle(mddev, 0)) {
				/*
				 * Give other IO more of a chance.
				 * The faster the devices, the less we wait.
				 */
				wait_event(mddev->recovery_wait,
					   !atomic_read(&mddev->recovery_active));
			}
		}
	}
	pr_info("md: %s: %s %s.\n",mdname(mddev), desc,
		test_bit(MD_RECOVERY_INTR, &mddev->recovery)
		? "interrupted" : "done");
	/*
	 * this also signals 'finished resyncing' to md_stop
	 */
	blk_finish_plug(&plug);
	wait_event(mddev->recovery_wait, !atomic_read(&mddev->recovery_active));

	if (!test_bit(MD_RECOVERY_RESHAPE, &mddev->recovery) &&
	    !test_bit(MD_RECOVERY_INTR, &mddev->recovery) &&
	    mddev->curr_resync > 3) {
		mddev->curr_resync_completed = mddev->curr_resync;
		sysfs_notify(&mddev->kobj, NULL, "sync_completed");
	}
	mddev->pers->sync_request(mddev, max_sectors, &skipped);

	if (!test_bit(MD_RECOVERY_CHECK, &mddev->recovery) &&
	    mddev->curr_resync > 3) {
		if (test_bit(MD_RECOVERY_SYNC, &mddev->recovery)) {
			if (test_bit(MD_RECOVERY_INTR, &mddev->recovery)) {
				if (mddev->curr_resync >= mddev->recovery_cp) {
					pr_debug("md: checkpointing %s of %s.\n",
						 desc, mdname(mddev));
					if (test_bit(MD_RECOVERY_ERROR,
						&mddev->recovery))
						mddev->recovery_cp =
							mddev->curr_resync_completed;
					else
						mddev->recovery_cp =
							mddev->curr_resync;
				}
			} else
				mddev->recovery_cp = MaxSector;
		} else {
			if (!test_bit(MD_RECOVERY_INTR, &mddev->recovery))
				mddev->curr_resync = MaxSector;
			if (!test_bit(MD_RECOVERY_RESHAPE, &mddev->recovery) &&
			    test_bit(MD_RECOVERY_RECOVER, &mddev->recovery)) {
				rcu_read_lock();
				rdev_for_each_rcu(rdev, mddev)
					if (rdev->raid_disk >= 0 &&
					    mddev->delta_disks >= 0 &&
					    !test_bit(Journal, &rdev->flags) &&
					    !test_bit(Faulty, &rdev->flags) &&
					    !test_bit(In_sync, &rdev->flags) &&
					    rdev->recovery_offset < mddev->curr_resync)
						rdev->recovery_offset = mddev->curr_resync;
				rcu_read_unlock();
			}
		}
	}
 skip:
	/* set CHANGE_PENDING here since maybe another update is needed,
	 * so other nodes are informed. It should be harmless for normal
	 * raid */
	set_mask_bits(&mddev->sb_flags, 0,
		      BIT(MD_SB_CHANGE_PENDING) | BIT(MD_SB_CHANGE_DEVS));

	if (test_bit(MD_RECOVERY_RESHAPE, &mddev->recovery) &&
			!test_bit(MD_RECOVERY_INTR, &mddev->recovery) &&
			mddev->delta_disks > 0 &&
			mddev->pers->finish_reshape &&
			mddev->pers->size &&
			mddev->queue) {
		mddev_lock_nointr(mddev);
		md_set_array_sectors(mddev, mddev->pers->size(mddev, 0, 0));
		mddev_unlock(mddev);
		set_capacity(mddev->gendisk, mddev->array_sectors);
		revalidate_disk(mddev->gendisk);
	}

	spin_lock(&mddev->lock);
	if (!test_bit(MD_RECOVERY_INTR, &mddev->recovery)) {
		/* We completed so min/max setting can be forgotten if used. */
		if (test_bit(MD_RECOVERY_REQUESTED, &mddev->recovery))
			mddev->resync_min = 0;
		mddev->resync_max = MaxSector;
	} else if (test_bit(MD_RECOVERY_REQUESTED, &mddev->recovery))
		mddev->resync_min = mddev->curr_resync_completed;
	set_bit(MD_RECOVERY_DONE, &mddev->recovery);
	mddev->curr_resync = 0;
	spin_unlock(&mddev->lock);

	wake_up(&resync_wait);
	md_wakeup_thread(mddev->thread);
	return;
}
EXPORT_SYMBOL_GPL(md_do_sync);

static int remove_and_add_spares(struct mddev *mddev,
				 struct md_rdev *this)
{
	struct md_rdev *rdev;
	int spares = 0;
	int removed = 0;
	bool remove_some = false;

	if (this && test_bit(MD_RECOVERY_RUNNING, &mddev->recovery))
		/* Mustn't remove devices when resync thread is running */
		return 0;

	rdev_for_each(rdev, mddev) {
		if ((this == NULL || rdev == this) &&
		    rdev->raid_disk >= 0 &&
		    !test_bit(Blocked, &rdev->flags) &&
		    test_bit(Faulty, &rdev->flags) &&
		    atomic_read(&rdev->nr_pending)==0) {
			/* Faulty non-Blocked devices with nr_pending == 0
			 * never get nr_pending incremented,
			 * never get Faulty cleared, and never get Blocked set.
			 * So we can synchronize_rcu now rather than once per device
			 */
			remove_some = true;
			set_bit(RemoveSynchronized, &rdev->flags);
		}
	}

	if (remove_some)
		synchronize_rcu();
	rdev_for_each(rdev, mddev) {
		if ((this == NULL || rdev == this) &&
		    rdev->raid_disk >= 0 &&
		    !test_bit(Blocked, &rdev->flags) &&
		    ((test_bit(RemoveSynchronized, &rdev->flags) ||
		     (!test_bit(In_sync, &rdev->flags) &&
		      !test_bit(Journal, &rdev->flags))) &&
		    atomic_read(&rdev->nr_pending)==0)) {
			if (mddev->pers->hot_remove_disk(
				    mddev, rdev) == 0) {
				sysfs_unlink_rdev(mddev, rdev);
				rdev->saved_raid_disk = rdev->raid_disk;
				rdev->raid_disk = -1;
				removed++;
			}
		}
		if (remove_some && test_bit(RemoveSynchronized, &rdev->flags))
			clear_bit(RemoveSynchronized, &rdev->flags);
	}

	if (removed && mddev->kobj.sd)
		sysfs_notify(&mddev->kobj, NULL, "degraded");

	if (this && removed)
		goto no_add;

	rdev_for_each(rdev, mddev) {
		if (this && this != rdev)
			continue;
		if (test_bit(Candidate, &rdev->flags))
			continue;
		if (rdev->raid_disk >= 0 &&
		    !test_bit(In_sync, &rdev->flags) &&
		    !test_bit(Journal, &rdev->flags) &&
		    !test_bit(Faulty, &rdev->flags))
			spares++;
		if (rdev->raid_disk >= 0)
			continue;
		if (test_bit(Faulty, &rdev->flags))
			continue;
		if (!test_bit(Journal, &rdev->flags)) {
			if (mddev->ro &&
			    ! (rdev->saved_raid_disk >= 0 &&
			       !test_bit(Bitmap_sync, &rdev->flags)))
				continue;

			rdev->recovery_offset = 0;
		}
		if (mddev->pers->
		    hot_add_disk(mddev, rdev) == 0) {
			if (sysfs_link_rdev(mddev, rdev))
				/* failure here is OK */;
			if (!test_bit(Journal, &rdev->flags))
				spares++;
			md_new_event(mddev);
			set_bit(MD_SB_CHANGE_DEVS, &mddev->sb_flags);
		}
	}
no_add:
	if (removed)
		set_bit(MD_SB_CHANGE_DEVS, &mddev->sb_flags);
	return spares;
}

static void md_start_sync(struct work_struct *ws)
{
	struct mddev *mddev = container_of(ws, struct mddev, del_work);

	mddev->sync_thread = md_register_thread(md_do_sync,
						mddev,
						"resync");
	if (!mddev->sync_thread) {
		pr_warn("%s: could not start resync thread...\n",
			mdname(mddev));
		/* leave the spares where they are, it shouldn't hurt */
		clear_bit(MD_RECOVERY_SYNC, &mddev->recovery);
		clear_bit(MD_RECOVERY_RESHAPE, &mddev->recovery);
		clear_bit(MD_RECOVERY_REQUESTED, &mddev->recovery);
		clear_bit(MD_RECOVERY_CHECK, &mddev->recovery);
		clear_bit(MD_RECOVERY_RUNNING, &mddev->recovery);
		wake_up(&resync_wait);
		if (test_and_clear_bit(MD_RECOVERY_RECOVER,
				       &mddev->recovery))
			if (mddev->sysfs_action)
				sysfs_notify_dirent_safe(mddev->sysfs_action);
	} else
		md_wakeup_thread(mddev->sync_thread);
	sysfs_notify_dirent_safe(mddev->sysfs_action);
	md_new_event(mddev);
}

/*
 * This routine is regularly called by all per-raid-array threads to
 * deal with generic issues like resync and super-block update.
 * Raid personalities that don't have a thread (linear/raid0) do not
 * need this as they never do any recovery or update the superblock.
 *
 * It does not do any resync itself, but rather "forks" off other threads
 * to do that as needed.
 * When it is determined that resync is needed, we set MD_RECOVERY_RUNNING in
 * "->recovery" and create a thread at ->sync_thread.
 * When the thread finishes it sets MD_RECOVERY_DONE
 * and wakeups up this thread which will reap the thread and finish up.
 * This thread also removes any faulty devices (with nr_pending == 0).
 *
 * The overall approach is:
 *  1/ if the superblock needs updating, update it.
 *  2/ If a recovery thread is running, don't do anything else.
 *  3/ If recovery has finished, clean up, possibly marking spares active.
 *  4/ If there are any faulty devices, remove them.
 *  5/ If array is degraded, try to add spares devices
 *  6/ If array has spares or is not in-sync, start a resync thread.
 */
void md_check_recovery(struct mddev *mddev)
{
	if (mddev->suspended)
		return;

	if (mddev->bitmap)
		md_bitmap_daemon_work(mddev);

	if (signal_pending(current)) {
		if (mddev->pers->sync_request && !mddev->external) {
			pr_debug("md: %s in immediate safe mode\n",
				 mdname(mddev));
			mddev->safemode = 2;
		}
		flush_signals(current);
	}

	if (mddev->ro && !test_bit(MD_RECOVERY_NEEDED, &mddev->recovery))
		return;
	if ( ! (
		(mddev->sb_flags & ~ (1<<MD_SB_CHANGE_PENDING)) ||
		test_bit(MD_RECOVERY_NEEDED, &mddev->recovery) ||
		test_bit(MD_RECOVERY_DONE, &mddev->recovery) ||
		(mddev->external == 0 && mddev->safemode == 1) ||
		(mddev->safemode == 2
		 && !mddev->in_sync && mddev->recovery_cp == MaxSector)
		))
		return;

	if (mddev_trylock(mddev)) {
		int spares = 0;

		if (!mddev->external && mddev->safemode == 1)
			mddev->safemode = 0;

		if (mddev->ro) {
			struct md_rdev *rdev;
			if (!mddev->external && mddev->in_sync)
				/* 'Blocked' flag not needed as failed devices
				 * will be recorded if array switched to read/write.
				 * Leaving it set will prevent the device
				 * from being removed.
				 */
				rdev_for_each(rdev, mddev)
					clear_bit(Blocked, &rdev->flags);
			/* On a read-only array we can:
			 * - remove failed devices
			 * - add already-in_sync devices if the array itself
			 *   is in-sync.
			 * As we only add devices that are already in-sync,
			 * we can activate the spares immediately.
			 */
			remove_and_add_spares(mddev, NULL);
			/* There is no thread, but we need to call
			 * ->spare_active and clear saved_raid_disk
			 */
			set_bit(MD_RECOVERY_INTR, &mddev->recovery);
			md_reap_sync_thread(mddev);
			clear_bit(MD_RECOVERY_RECOVER, &mddev->recovery);
			clear_bit(MD_RECOVERY_NEEDED, &mddev->recovery);
			clear_bit(MD_SB_CHANGE_PENDING, &mddev->sb_flags);
			goto unlock;
		}

		if (mddev_is_clustered(mddev)) {
			struct md_rdev *rdev;
			/* kick the device if another node issued a
			 * remove disk.
			 */
			rdev_for_each(rdev, mddev) {
				if (test_and_clear_bit(ClusterRemove, &rdev->flags) &&
						rdev->raid_disk < 0)
					md_kick_rdev_from_array(rdev);
			}
		}

		if (!mddev->external && !mddev->in_sync) {
			spin_lock(&mddev->lock);
			set_in_sync(mddev);
			spin_unlock(&mddev->lock);
		}

		if (mddev->sb_flags)
			md_update_sb(mddev, 0);

		if (test_bit(MD_RECOVERY_RUNNING, &mddev->recovery) &&
		    !test_bit(MD_RECOVERY_DONE, &mddev->recovery)) {
			/* resync/recovery still happening */
			clear_bit(MD_RECOVERY_NEEDED, &mddev->recovery);
			goto unlock;
		}
		if (mddev->sync_thread) {
			md_reap_sync_thread(mddev);
			goto unlock;
		}
		/* Set RUNNING before clearing NEEDED to avoid
		 * any transients in the value of "sync_action".
		 */
		mddev->curr_resync_completed = 0;
		spin_lock(&mddev->lock);
		set_bit(MD_RECOVERY_RUNNING, &mddev->recovery);
		spin_unlock(&mddev->lock);
		/* Clear some bits that don't mean anything, but
		 * might be left set
		 */
		clear_bit(MD_RECOVERY_INTR, &mddev->recovery);
		clear_bit(MD_RECOVERY_DONE, &mddev->recovery);

		if (!test_and_clear_bit(MD_RECOVERY_NEEDED, &mddev->recovery) ||
		    test_bit(MD_RECOVERY_FROZEN, &mddev->recovery))
			goto not_running;
		/* no recovery is running.
		 * remove any failed drives, then
		 * add spares if possible.
		 * Spares are also removed and re-added, to allow
		 * the personality to fail the re-add.
		 */

		if (mddev->reshape_position != MaxSector) {
			if (mddev->pers->check_reshape == NULL ||
			    mddev->pers->check_reshape(mddev) != 0)
				/* Cannot proceed */
				goto not_running;
			set_bit(MD_RECOVERY_RESHAPE, &mddev->recovery);
			clear_bit(MD_RECOVERY_RECOVER, &mddev->recovery);
		} else if ((spares = remove_and_add_spares(mddev, NULL))) {
			clear_bit(MD_RECOVERY_SYNC, &mddev->recovery);
			clear_bit(MD_RECOVERY_CHECK, &mddev->recovery);
			clear_bit(MD_RECOVERY_REQUESTED, &mddev->recovery);
			set_bit(MD_RECOVERY_RECOVER, &mddev->recovery);
		} else if (mddev->recovery_cp < MaxSector) {
			set_bit(MD_RECOVERY_SYNC, &mddev->recovery);
			clear_bit(MD_RECOVERY_RECOVER, &mddev->recovery);
		} else if (!test_bit(MD_RECOVERY_SYNC, &mddev->recovery))
			/* nothing to be done ... */
			goto not_running;

		if (mddev->pers->sync_request) {
			if (spares) {
				/* We are adding a device or devices to an array
				 * which has the bitmap stored on all devices.
				 * So make sure all bitmap pages get written
				 */
				md_bitmap_write_all(mddev->bitmap);
			}
			INIT_WORK(&mddev->del_work, md_start_sync);
			queue_work(md_misc_wq, &mddev->del_work);
			goto unlock;
		}
	not_running:
		if (!mddev->sync_thread) {
			clear_bit(MD_RECOVERY_RUNNING, &mddev->recovery);
			wake_up(&resync_wait);
			if (test_and_clear_bit(MD_RECOVERY_RECOVER,
					       &mddev->recovery))
				if (mddev->sysfs_action)
					sysfs_notify_dirent_safe(mddev->sysfs_action);
		}
	unlock:
		wake_up(&mddev->sb_wait);
		mddev_unlock(mddev);
	} else if (test_bit(MD_ALLOW_SB_UPDATE, &mddev->flags) && mddev->sb_flags) {
		/* Write superblock - thread that called mddev_suspend()
		 * holds reconfig_mutex for us.
		 */
		set_bit(MD_UPDATING_SB, &mddev->flags);
		smp_mb__after_atomic();
		if (test_bit(MD_ALLOW_SB_UPDATE, &mddev->flags))
			md_update_sb(mddev, 0);
		clear_bit_unlock(MD_UPDATING_SB, &mddev->flags);
		wake_up(&mddev->sb_wait);
	}
}
EXPORT_SYMBOL(md_check_recovery);

void md_reap_sync_thread(struct mddev *mddev)
{
	struct md_rdev *rdev;

	/* resync has finished, collect result */
	md_unregister_thread(&mddev->sync_thread);
	if (!test_bit(MD_RECOVERY_INTR, &mddev->recovery) &&
	    !test_bit(MD_RECOVERY_REQUESTED, &mddev->recovery)) {
		/* success...*/
		/* activate any spares */
		if (mddev->pers->spare_active(mddev)) {
			sysfs_notify(&mddev->kobj, NULL,
				     "degraded");
			set_bit(MD_SB_CHANGE_DEVS, &mddev->sb_flags);
		}
	}
	if (test_bit(MD_RECOVERY_RESHAPE, &mddev->recovery) &&
	    mddev->pers->finish_reshape)
		mddev->pers->finish_reshape(mddev);

	/* If array is no-longer degraded, then any saved_raid_disk
	 * information must be scrapped.
	 */
	if (!mddev->degraded)
		rdev_for_each(rdev, mddev)
			rdev->saved_raid_disk = -1;

	md_update_sb(mddev, 1);
	/* MD_SB_CHANGE_PENDING should be cleared by md_update_sb, so we can
	 * call resync_finish here if MD_CLUSTER_RESYNC_LOCKED is set by
	 * clustered raid */
	if (test_and_clear_bit(MD_CLUSTER_RESYNC_LOCKED, &mddev->flags))
		md_cluster_ops->resync_finish(mddev);
	clear_bit(MD_RECOVERY_RUNNING, &mddev->recovery);
	clear_bit(MD_RECOVERY_DONE, &mddev->recovery);
	clear_bit(MD_RECOVERY_SYNC, &mddev->recovery);
	clear_bit(MD_RECOVERY_RESHAPE, &mddev->recovery);
	clear_bit(MD_RECOVERY_REQUESTED, &mddev->recovery);
	clear_bit(MD_RECOVERY_CHECK, &mddev->recovery);
	wake_up(&resync_wait);
	/* flag recovery needed just to double check */
	set_bit(MD_RECOVERY_NEEDED, &mddev->recovery);
	sysfs_notify_dirent_safe(mddev->sysfs_action);
	md_new_event(mddev);
	if (mddev->event_work.func)
		queue_work(md_misc_wq, &mddev->event_work);
}
EXPORT_SYMBOL(md_reap_sync_thread);

void md_wait_for_blocked_rdev(struct md_rdev *rdev, struct mddev *mddev)
{
	sysfs_notify_dirent_safe(rdev->sysfs_state);
	wait_event_timeout(rdev->blocked_wait,
			   !test_bit(Blocked, &rdev->flags) &&
			   !test_bit(BlockedBadBlocks, &rdev->flags),
			   msecs_to_jiffies(5000));
	rdev_dec_pending(rdev, mddev);
}
EXPORT_SYMBOL(md_wait_for_blocked_rdev);

void md_finish_reshape(struct mddev *mddev)
{
	/* called be personality module when reshape completes. */
	struct md_rdev *rdev;

	rdev_for_each(rdev, mddev) {
		if (rdev->data_offset > rdev->new_data_offset)
			rdev->sectors += rdev->data_offset - rdev->new_data_offset;
		else
			rdev->sectors -= rdev->new_data_offset - rdev->data_offset;
		rdev->data_offset = rdev->new_data_offset;
	}
}
EXPORT_SYMBOL(md_finish_reshape);

/* Bad block management */

/* Returns 1 on success, 0 on failure */
int rdev_set_badblocks(struct md_rdev *rdev, sector_t s, int sectors,
		       int is_new)
{
	struct mddev *mddev = rdev->mddev;
	int rv;
	if (is_new)
		s += rdev->new_data_offset;
	else
		s += rdev->data_offset;
	rv = badblocks_set(&rdev->badblocks, s, sectors, 0);
	if (rv == 0) {
		/* Make sure they get written out promptly */
		if (test_bit(ExternalBbl, &rdev->flags))
			sysfs_notify(&rdev->kobj, NULL,
				     "unacknowledged_bad_blocks");
		sysfs_notify_dirent_safe(rdev->sysfs_state);
		set_mask_bits(&mddev->sb_flags, 0,
			      BIT(MD_SB_CHANGE_CLEAN) | BIT(MD_SB_CHANGE_PENDING));
		md_wakeup_thread(rdev->mddev->thread);
		return 1;
	} else
		return 0;
}
EXPORT_SYMBOL_GPL(rdev_set_badblocks);

int rdev_clear_badblocks(struct md_rdev *rdev, sector_t s, int sectors,
			 int is_new)
{
	int rv;
	if (is_new)
		s += rdev->new_data_offset;
	else
		s += rdev->data_offset;
	rv = badblocks_clear(&rdev->badblocks, s, sectors);
	if ((rv == 0) && test_bit(ExternalBbl, &rdev->flags))
		sysfs_notify(&rdev->kobj, NULL, "bad_blocks");
	return rv;
}
EXPORT_SYMBOL_GPL(rdev_clear_badblocks);

static int md_notify_reboot(struct notifier_block *this,
			    unsigned long code, void *x)
{
	struct list_head *tmp;
	struct mddev *mddev;
	int need_delay = 0;

	for_each_mddev(mddev, tmp) {
		if (mddev_trylock(mddev)) {
			if (mddev->pers)
				__md_stop_writes(mddev);
			if (mddev->persistent)
				mddev->safemode = 2;
			mddev_unlock(mddev);
		}
		need_delay = 1;
	}
	/*
	 * certain more exotic SCSI devices are known to be
	 * volatile wrt too early system reboots. While the
	 * right place to handle this issue is the given
	 * driver, we do want to have a safe RAID driver ...
	 */
	if (need_delay)
		mdelay(1000*1);

	return NOTIFY_DONE;
}

static struct notifier_block md_notifier = {
	.notifier_call	= md_notify_reboot,
	.next		= NULL,
	.priority	= INT_MAX, /* before any real devices */
};

static void md_geninit(void)
{
	pr_debug("md: sizeof(mdp_super_t) = %d\n", (int)sizeof(mdp_super_t));

	proc_create("mdstat", S_IRUGO, NULL, &md_seq_fops);
}

static int __init md_init(void)
{
	int ret = -ENOMEM;

	md_wq = alloc_workqueue("md", WQ_MEM_RECLAIM, 0);
	if (!md_wq)
		goto err_wq;

	md_misc_wq = alloc_workqueue("md_misc", 0, 0);
	if (!md_misc_wq)
		goto err_misc_wq;

	if ((ret = register_blkdev(MD_MAJOR, "md")) < 0)
		goto err_md;

	if ((ret = register_blkdev(0, "mdp")) < 0)
		goto err_mdp;
	mdp_major = ret;

	blk_register_region(MKDEV(MD_MAJOR, 0), 512, THIS_MODULE,
			    md_probe, NULL, NULL);
	blk_register_region(MKDEV(mdp_major, 0), 1UL<<MINORBITS, THIS_MODULE,
			    md_probe, NULL, NULL);

	register_reboot_notifier(&md_notifier);
	raid_table_header = register_sysctl_table(raid_root_table);

	md_geninit();
	return 0;

err_mdp:
	unregister_blkdev(MD_MAJOR, "md");
err_md:
	destroy_workqueue(md_misc_wq);
err_misc_wq:
	destroy_workqueue(md_wq);
err_wq:
	return ret;
}

static void check_sb_changes(struct mddev *mddev, struct md_rdev *rdev)
{
	struct mdp_superblock_1 *sb = page_address(rdev->sb_page);
	struct md_rdev *rdev2;
	int role, ret;
	char b[BDEVNAME_SIZE];

	/*
	 * If size is changed in another node then we need to
	 * do resize as well.
	 */
	if (mddev->dev_sectors != le64_to_cpu(sb->size)) {
		ret = mddev->pers->resize(mddev, le64_to_cpu(sb->size));
		if (ret)
			pr_info("md-cluster: resize failed\n");
		else
			md_bitmap_update_sb(mddev->bitmap);
	}

	/* Check for change of roles in the active devices */
	rdev_for_each(rdev2, mddev) {
		if (test_bit(Faulty, &rdev2->flags))
			continue;

		/* Check if the roles changed */
		role = le16_to_cpu(sb->dev_roles[rdev2->desc_nr]);

		if (test_bit(Candidate, &rdev2->flags)) {
			if (role == 0xfffe) {
				pr_info("md: Removing Candidate device %s because add failed\n", bdevname(rdev2->bdev,b));
				md_kick_rdev_from_array(rdev2);
				continue;
			}
			else
				clear_bit(Candidate, &rdev2->flags);
		}

		if (role != rdev2->raid_disk) {
			/* got activated */
			if (rdev2->raid_disk == -1 && role != 0xffff) {
				rdev2->saved_raid_disk = role;
				ret = remove_and_add_spares(mddev, rdev2);
				pr_info("Activated spare: %s\n",
					bdevname(rdev2->bdev,b));
				/* wakeup mddev->thread here, so array could
				 * perform resync with the new activated disk */
				set_bit(MD_RECOVERY_NEEDED, &mddev->recovery);
				md_wakeup_thread(mddev->thread);

			}
			/* device faulty
			 * We just want to do the minimum to mark the disk
			 * as faulty. The recovery is performed by the
			 * one who initiated the error.
			 */
			if ((role == 0xfffe) || (role == 0xfffd)) {
				md_error(mddev, rdev2);
				clear_bit(Blocked, &rdev2->flags);
			}
		}
	}

	if (mddev->raid_disks != le32_to_cpu(sb->raid_disks))
		update_raid_disks(mddev, le32_to_cpu(sb->raid_disks));

<<<<<<< HEAD
=======
	/*
	 * Since mddev->delta_disks has already updated in update_raid_disks,
	 * so it is time to check reshape.
	 */
	if (test_bit(MD_RESYNCING_REMOTE, &mddev->recovery) &&
	    (le32_to_cpu(sb->feature_map) & MD_FEATURE_RESHAPE_ACTIVE)) {
		/*
		 * reshape is happening in the remote node, we need to
		 * update reshape_position and call start_reshape.
		 */
		mddev->reshape_position = le64_to_cpu(sb->reshape_position);
		if (mddev->pers->update_reshape_pos)
			mddev->pers->update_reshape_pos(mddev);
		if (mddev->pers->start_reshape)
			mddev->pers->start_reshape(mddev);
	} else if (test_bit(MD_RESYNCING_REMOTE, &mddev->recovery) &&
		   mddev->reshape_position != MaxSector &&
		   !(le32_to_cpu(sb->feature_map) & MD_FEATURE_RESHAPE_ACTIVE)) {
		/* reshape is just done in another node. */
		mddev->reshape_position = MaxSector;
		if (mddev->pers->update_reshape_pos)
			mddev->pers->update_reshape_pos(mddev);
	}

>>>>>>> 407d19ab
	/* Finally set the event to be up to date */
	mddev->events = le64_to_cpu(sb->events);
}

static int read_rdev(struct mddev *mddev, struct md_rdev *rdev)
{
	int err;
	struct page *swapout = rdev->sb_page;
	struct mdp_superblock_1 *sb;

	/* Store the sb page of the rdev in the swapout temporary
	 * variable in case we err in the future
	 */
	rdev->sb_page = NULL;
	err = alloc_disk_sb(rdev);
	if (err == 0) {
		ClearPageUptodate(rdev->sb_page);
		rdev->sb_loaded = 0;
		err = super_types[mddev->major_version].
			load_super(rdev, NULL, mddev->minor_version);
	}
	if (err < 0) {
		pr_warn("%s: %d Could not reload rdev(%d) err: %d. Restoring old values\n",
				__func__, __LINE__, rdev->desc_nr, err);
		if (rdev->sb_page)
			put_page(rdev->sb_page);
		rdev->sb_page = swapout;
		rdev->sb_loaded = 1;
		return err;
	}

	sb = page_address(rdev->sb_page);
	/* Read the offset unconditionally, even if MD_FEATURE_RECOVERY_OFFSET
	 * is not set
	 */

	if ((le32_to_cpu(sb->feature_map) & MD_FEATURE_RECOVERY_OFFSET))
		rdev->recovery_offset = le64_to_cpu(sb->recovery_offset);

	/* The other node finished recovery, call spare_active to set
	 * device In_sync and mddev->degraded
	 */
	if (rdev->recovery_offset == MaxSector &&
	    !test_bit(In_sync, &rdev->flags) &&
	    mddev->pers->spare_active(mddev))
		sysfs_notify(&mddev->kobj, NULL, "degraded");

	put_page(swapout);
	return 0;
}

void md_reload_sb(struct mddev *mddev, int nr)
{
	struct md_rdev *rdev;
	int err;

	/* Find the rdev */
	rdev_for_each_rcu(rdev, mddev) {
		if (rdev->desc_nr == nr)
			break;
	}

	if (!rdev || rdev->desc_nr != nr) {
		pr_warn("%s: %d Could not find rdev with nr %d\n", __func__, __LINE__, nr);
		return;
	}

	err = read_rdev(mddev, rdev);
	if (err < 0)
		return;

	check_sb_changes(mddev, rdev);

	/* Read all rdev's to update recovery_offset */
	rdev_for_each_rcu(rdev, mddev) {
		if (!test_bit(Faulty, &rdev->flags))
			read_rdev(mddev, rdev);
	}
}
EXPORT_SYMBOL(md_reload_sb);

#ifndef MODULE

/*
 * Searches all registered partitions for autorun RAID arrays
 * at boot time.
 */

static DEFINE_MUTEX(detected_devices_mutex);
static LIST_HEAD(all_detected_devices);
struct detected_devices_node {
	struct list_head list;
	dev_t dev;
};

void md_autodetect_dev(dev_t dev)
{
	struct detected_devices_node *node_detected_dev;

	node_detected_dev = kzalloc(sizeof(*node_detected_dev), GFP_KERNEL);
	if (node_detected_dev) {
		node_detected_dev->dev = dev;
		mutex_lock(&detected_devices_mutex);
		list_add_tail(&node_detected_dev->list, &all_detected_devices);
		mutex_unlock(&detected_devices_mutex);
	}
}

static void autostart_arrays(int part)
{
	struct md_rdev *rdev;
	struct detected_devices_node *node_detected_dev;
	dev_t dev;
	int i_scanned, i_passed;

	i_scanned = 0;
	i_passed = 0;

	pr_info("md: Autodetecting RAID arrays.\n");

	mutex_lock(&detected_devices_mutex);
	while (!list_empty(&all_detected_devices) && i_scanned < INT_MAX) {
		i_scanned++;
		node_detected_dev = list_entry(all_detected_devices.next,
					struct detected_devices_node, list);
		list_del(&node_detected_dev->list);
		dev = node_detected_dev->dev;
		kfree(node_detected_dev);
		mutex_unlock(&detected_devices_mutex);
		rdev = md_import_device(dev,0, 90);
		mutex_lock(&detected_devices_mutex);
		if (IS_ERR(rdev))
			continue;

		if (test_bit(Faulty, &rdev->flags))
			continue;

		set_bit(AutoDetected, &rdev->flags);
		list_add(&rdev->same_set, &pending_raid_disks);
		i_passed++;
	}
	mutex_unlock(&detected_devices_mutex);

	pr_debug("md: Scanned %d and added %d devices.\n", i_scanned, i_passed);

	autorun_devices(part);
}

#endif /* !MODULE */

static __exit void md_exit(void)
{
	struct mddev *mddev;
	struct list_head *tmp;
	int delay = 1;

	blk_unregister_region(MKDEV(MD_MAJOR,0), 512);
	blk_unregister_region(MKDEV(mdp_major,0), 1U << MINORBITS);

	unregister_blkdev(MD_MAJOR,"md");
	unregister_blkdev(mdp_major, "mdp");
	unregister_reboot_notifier(&md_notifier);
	unregister_sysctl_table(raid_table_header);

	/* We cannot unload the modules while some process is
	 * waiting for us in select() or poll() - wake them up
	 */
	md_unloading = 1;
	while (waitqueue_active(&md_event_waiters)) {
		/* not safe to leave yet */
		wake_up(&md_event_waiters);
		msleep(delay);
		delay += delay;
	}
	remove_proc_entry("mdstat", NULL);

	for_each_mddev(mddev, tmp) {
		export_array(mddev);
		mddev->ctime = 0;
		mddev->hold_active = 0;
		/*
		 * for_each_mddev() will call mddev_put() at the end of each
		 * iteration.  As the mddev is now fully clear, this will
		 * schedule the mddev for destruction by a workqueue, and the
		 * destroy_workqueue() below will wait for that to complete.
		 */
	}
	destroy_workqueue(md_misc_wq);
	destroy_workqueue(md_wq);
}

subsys_initcall(md_init);
module_exit(md_exit)

static int get_ro(char *buffer, const struct kernel_param *kp)
{
	return sprintf(buffer, "%d", start_readonly);
}
static int set_ro(const char *val, const struct kernel_param *kp)
{
	return kstrtouint(val, 10, (unsigned int *)&start_readonly);
}

module_param_call(start_ro, set_ro, get_ro, NULL, S_IRUSR|S_IWUSR);
module_param(start_dirty_degraded, int, S_IRUGO|S_IWUSR);
module_param_call(new_array, add_named_array, NULL, NULL, S_IWUSR);
module_param(create_on_open, bool, S_IRUSR|S_IWUSR);

MODULE_LICENSE("GPL");
MODULE_DESCRIPTION("MD RAID framework");
MODULE_ALIAS("md");
MODULE_ALIAS_BLOCKDEV_MAJOR(MD_MAJOR);<|MERGE_RESOLUTION|>--- conflicted
+++ resolved
@@ -181,15 +181,10 @@
 struct bio *bio_alloc_mddev(gfp_t gfp_mask, int nr_iovecs,
 			    struct mddev *mddev)
 {
-	struct bio *b;
-
 	if (!mddev || !bioset_initialized(&mddev->bio_set))
 		return bio_alloc(gfp_mask, nr_iovecs);
 
-	b = bio_alloc_bioset(gfp_mask, nr_iovecs, &mddev->bio_set);
-	if (!b)
-		return NULL;
-	return b;
+	return bio_alloc_bioset(gfp_mask, nr_iovecs, &mddev->bio_set);
 }
 EXPORT_SYMBOL_GPL(bio_alloc_mddev);
 
@@ -308,7 +303,6 @@
 	const int sgrp = op_stat_group(bio_op(bio));
 	struct mddev *mddev = q->queuedata;
 	unsigned int sectors;
-	int cpu;
 
 	blk_queue_split(q, &bio);
 
@@ -333,9 +327,9 @@
 
 	md_handle_request(mddev, bio);
 
-	cpu = part_stat_lock();
-	part_stat_inc(cpu, &mddev->gendisk->part0, ios[sgrp]);
-	part_stat_add(cpu, &mddev->gendisk->part0, sectors[sgrp], sectors);
+	part_stat_lock();
+	part_stat_inc(&mddev->gendisk->part0, ios[sgrp]);
+	part_stat_add(&mddev->gendisk->part0, sectors[sgrp], sectors);
 	part_stat_unlock();
 
 	return BLK_QC_T_NONE;
@@ -2135,14 +2129,12 @@
  */
 int md_integrity_add_rdev(struct md_rdev *rdev, struct mddev *mddev)
 {
-	struct blk_integrity *bi_rdev;
 	struct blk_integrity *bi_mddev;
 	char name[BDEVNAME_SIZE];
 
 	if (!mddev->gendisk)
 		return 0;
 
-	bi_rdev = bdev_get_integrity(rdev->bdev);
 	bi_mddev = blk_get_integrity(mddev->gendisk);
 
 	if (!bi_mddev) /* nothing to do */
@@ -5667,20 +5659,8 @@
 	return 0;
 
 abort:
-<<<<<<< HEAD
-	if (mddev->flush_bio_pool) {
-		mempool_destroy(mddev->flush_bio_pool);
-		mddev->flush_bio_pool = NULL;
-	}
-	if (mddev->flush_pool){
-		mempool_destroy(mddev->flush_pool);
-		mddev->flush_pool = NULL;
-	}
-
-=======
 	bioset_exit(&mddev->bio_set);
 	bioset_exit(&mddev->sync_set);
->>>>>>> 407d19ab
 	return err;
 }
 EXPORT_SYMBOL_GPL(md_run);
@@ -8350,9 +8330,17 @@
 		else if (!mddev->bitmap)
 			j = mddev->recovery_cp;
 
-	} else if (test_bit(MD_RECOVERY_RESHAPE, &mddev->recovery))
+	} else if (test_bit(MD_RECOVERY_RESHAPE, &mddev->recovery)) {
 		max_sectors = mddev->resync_max_sectors;
-	else {
+		/*
+		 * If the original node aborts reshaping then we continue the
+		 * reshaping, so set j again to avoid restart reshape from the
+		 * first beginning
+		 */
+		if (mddev_is_clustered(mddev) &&
+		    mddev->reshape_position != MaxSector)
+			j = mddev->reshape_position;
+	} else {
 		/* recovery follows the physical size of devices */
 		max_sectors = mddev->dev_sectors;
 		j = MaxSector;
@@ -8603,8 +8591,10 @@
 		mddev_lock_nointr(mddev);
 		md_set_array_sectors(mddev, mddev->pers->size(mddev, 0, 0));
 		mddev_unlock(mddev);
-		set_capacity(mddev->gendisk, mddev->array_sectors);
-		revalidate_disk(mddev->gendisk);
+		if (!mddev_is_clustered(mddev)) {
+			set_capacity(mddev->gendisk, mddev->array_sectors);
+			revalidate_disk(mddev->gendisk);
+		}
 	}
 
 	spin_lock(&mddev->lock);
@@ -8770,6 +8760,18 @@
  */
 void md_check_recovery(struct mddev *mddev)
 {
+	if (test_bit(MD_ALLOW_SB_UPDATE, &mddev->flags) && mddev->sb_flags) {
+		/* Write superblock - thread that called mddev_suspend()
+		 * holds reconfig_mutex for us.
+		 */
+		set_bit(MD_UPDATING_SB, &mddev->flags);
+		smp_mb__after_atomic();
+		if (test_bit(MD_ALLOW_SB_UPDATE, &mddev->flags))
+			md_update_sb(mddev, 0);
+		clear_bit_unlock(MD_UPDATING_SB, &mddev->flags);
+		wake_up(&mddev->sb_wait);
+	}
+
 	if (mddev->suspended)
 		return;
 
@@ -8929,16 +8931,6 @@
 	unlock:
 		wake_up(&mddev->sb_wait);
 		mddev_unlock(mddev);
-	} else if (test_bit(MD_ALLOW_SB_UPDATE, &mddev->flags) && mddev->sb_flags) {
-		/* Write superblock - thread that called mddev_suspend()
-		 * holds reconfig_mutex for us.
-		 */
-		set_bit(MD_UPDATING_SB, &mddev->flags);
-		smp_mb__after_atomic();
-		if (test_bit(MD_ALLOW_SB_UPDATE, &mddev->flags))
-			md_update_sb(mddev, 0);
-		clear_bit_unlock(MD_UPDATING_SB, &mddev->flags);
-		wake_up(&mddev->sb_wait);
 	}
 }
 EXPORT_SYMBOL(md_check_recovery);
@@ -8946,6 +8938,8 @@
 void md_reap_sync_thread(struct mddev *mddev)
 {
 	struct md_rdev *rdev;
+	sector_t old_dev_sectors = mddev->dev_sectors;
+	bool is_reshaped = false;
 
 	/* resync has finished, collect result */
 	md_unregister_thread(&mddev->sync_thread);
@@ -8960,8 +8954,11 @@
 		}
 	}
 	if (test_bit(MD_RECOVERY_RESHAPE, &mddev->recovery) &&
-	    mddev->pers->finish_reshape)
+	    mddev->pers->finish_reshape) {
 		mddev->pers->finish_reshape(mddev);
+		if (mddev_is_clustered(mddev))
+			is_reshaped = true;
+	}
 
 	/* If array is no-longer degraded, then any saved_raid_disk
 	 * information must be scrapped.
@@ -8982,6 +8979,14 @@
 	clear_bit(MD_RECOVERY_RESHAPE, &mddev->recovery);
 	clear_bit(MD_RECOVERY_REQUESTED, &mddev->recovery);
 	clear_bit(MD_RECOVERY_CHECK, &mddev->recovery);
+	/*
+	 * We call md_cluster_ops->update_size here because sync_size could
+	 * be changed by md_update_sb, and MD_RECOVERY_RESHAPE is cleared,
+	 * so it is time to update size across cluster.
+	 */
+	if (mddev_is_clustered(mddev) && is_reshaped
+				      && !test_bit(MD_CLOSING, &mddev->flags))
+		md_cluster_ops->update_size(mddev, old_dev_sectors);
 	wake_up(&resync_wait);
 	/* flag recovery needed just to double check */
 	set_bit(MD_RECOVERY_NEEDED, &mddev->recovery);
@@ -9181,8 +9186,12 @@
 		}
 
 		if (role != rdev2->raid_disk) {
-			/* got activated */
-			if (rdev2->raid_disk == -1 && role != 0xffff) {
+			/*
+			 * got activated except reshape is happening.
+			 */
+			if (rdev2->raid_disk == -1 && role != 0xffff &&
+			    !(le32_to_cpu(sb->feature_map) &
+			      MD_FEATURE_RESHAPE_ACTIVE)) {
 				rdev2->saved_raid_disk = role;
 				ret = remove_and_add_spares(mddev, rdev2);
 				pr_info("Activated spare: %s\n",
@@ -9208,8 +9217,6 @@
 	if (mddev->raid_disks != le32_to_cpu(sb->raid_disks))
 		update_raid_disks(mddev, le32_to_cpu(sb->raid_disks));
 
-<<<<<<< HEAD
-=======
 	/*
 	 * Since mddev->delta_disks has already updated in update_raid_disks,
 	 * so it is time to check reshape.
@@ -9234,7 +9241,6 @@
 			mddev->pers->update_reshape_pos(mddev);
 	}
 
->>>>>>> 407d19ab
 	/* Finally set the event to be up to date */
 	mddev->events = le64_to_cpu(sb->events);
 }
