/*
 * Copyright (C) 2016-2017 Red Hat, Inc. All rights reserved.
 * Copyright (C) 2016-2017 Milan Broz
 * Copyright (C) 2016-2017 Mikulas Patocka
 *
 * This file is released under the GPL.
 */

#include "dm-bio-record.h"

#include <linux/compiler.h>
#include <linux/module.h>
#include <linux/device-mapper.h>
#include <linux/dm-io.h>
#include <linux/vmalloc.h>
#include <linux/sort.h>
#include <linux/rbtree.h>
#include <linux/delay.h>
#include <linux/random.h>
#include <linux/reboot.h>
#include <crypto/hash.h>
#include <crypto/skcipher.h>
#include <linux/async_tx.h>
#include <linux/dm-bufio.h>

#define DM_MSG_PREFIX "integrity"

#define DEFAULT_INTERLEAVE_SECTORS	32768
#define DEFAULT_JOURNAL_SIZE_FACTOR	7
#define DEFAULT_SECTORS_PER_BITMAP_BIT	32768
#define DEFAULT_BUFFER_SECTORS		128
#define DEFAULT_JOURNAL_WATERMARK	50
#define DEFAULT_SYNC_MSEC		10000
#define DEFAULT_MAX_JOURNAL_SECTORS	131072
#define MIN_LOG2_INTERLEAVE_SECTORS	3
#define MAX_LOG2_INTERLEAVE_SECTORS	31
#define METADATA_WORKQUEUE_MAX_ACTIVE	16
#define RECALC_SECTORS			8192
#define RECALC_WRITE_SUPER		16
#define BITMAP_BLOCK_SIZE		4096	/* don't change it */
#define BITMAP_FLUSH_INTERVAL		(10 * HZ)
#define DISCARD_FILLER			0xf6

/*
 * Warning - DEBUG_PRINT prints security-sensitive data to the log,
 * so it should not be enabled in the official kernel
 */
//#define DEBUG_PRINT
//#define INTERNAL_VERIFY

/*
 * On disk structures
 */

#define SB_MAGIC			"integrt"
#define SB_VERSION_1			1
#define SB_VERSION_2			2
#define SB_VERSION_3			3
#define SB_VERSION_4			4
#define SB_SECTORS			8
#define MAX_SECTORS_PER_BLOCK		8

struct superblock {
	__u8 magic[8];
	__u8 version;
	__u8 log2_interleave_sectors;
	__u16 integrity_tag_size;
	__u32 journal_sections;
	__u64 provided_data_sectors;	/* userspace uses this value */
	__u32 flags;
	__u8 log2_sectors_per_block;
	__u8 log2_blocks_per_bitmap_bit;
	__u8 pad[2];
	__u64 recalc_sector;
};

#define SB_FLAG_HAVE_JOURNAL_MAC	0x1
#define SB_FLAG_RECALCULATING		0x2
#define SB_FLAG_DIRTY_BITMAP		0x4
#define SB_FLAG_FIXED_PADDING		0x8

#define	JOURNAL_ENTRY_ROUNDUP		8

typedef __u64 commit_id_t;
#define JOURNAL_MAC_PER_SECTOR		8

struct journal_entry {
	union {
		struct {
			__u32 sector_lo;
			__u32 sector_hi;
		} s;
		__u64 sector;
	} u;
	commit_id_t last_bytes[0];
	/* __u8 tag[0]; */
};

#define journal_entry_tag(ic, je)		((__u8 *)&(je)->last_bytes[(ic)->sectors_per_block])

#if BITS_PER_LONG == 64
#define journal_entry_set_sector(je, x)		do { smp_wmb(); WRITE_ONCE((je)->u.sector, cpu_to_le64(x)); } while (0)
#else
#define journal_entry_set_sector(je, x)		do { (je)->u.s.sector_lo = cpu_to_le32(x); smp_wmb(); WRITE_ONCE((je)->u.s.sector_hi, cpu_to_le32((x) >> 32)); } while (0)
#endif
#define journal_entry_get_sector(je)		le64_to_cpu((je)->u.sector)
#define journal_entry_is_unused(je)		((je)->u.s.sector_hi == cpu_to_le32(-1))
#define journal_entry_set_unused(je)		do { ((je)->u.s.sector_hi = cpu_to_le32(-1)); } while (0)
#define journal_entry_is_inprogress(je)		((je)->u.s.sector_hi == cpu_to_le32(-2))
#define journal_entry_set_inprogress(je)	do { ((je)->u.s.sector_hi = cpu_to_le32(-2)); } while (0)

#define JOURNAL_BLOCK_SECTORS		8
#define JOURNAL_SECTOR_DATA		((1 << SECTOR_SHIFT) - sizeof(commit_id_t))
#define JOURNAL_MAC_SIZE		(JOURNAL_MAC_PER_SECTOR * JOURNAL_BLOCK_SECTORS)

struct journal_sector {
	__u8 entries[JOURNAL_SECTOR_DATA - JOURNAL_MAC_PER_SECTOR];
	__u8 mac[JOURNAL_MAC_PER_SECTOR];
	commit_id_t commit_id;
};

#define MAX_TAG_SIZE			(JOURNAL_SECTOR_DATA - JOURNAL_MAC_PER_SECTOR - offsetof(struct journal_entry, last_bytes[MAX_SECTORS_PER_BLOCK]))

#define METADATA_PADDING_SECTORS	8

#define N_COMMIT_IDS			4

static unsigned char prev_commit_seq(unsigned char seq)
{
	return (seq + N_COMMIT_IDS - 1) % N_COMMIT_IDS;
}

static unsigned char next_commit_seq(unsigned char seq)
{
	return (seq + 1) % N_COMMIT_IDS;
}

/*
 * In-memory structures
 */

struct journal_node {
	struct rb_node node;
	sector_t sector;
};

struct alg_spec {
	char *alg_string;
	char *key_string;
	__u8 *key;
	unsigned key_size;
};

struct dm_integrity_c {
	struct dm_dev *dev;
	struct dm_dev *meta_dev;
	unsigned tag_size;
	__s8 log2_tag_size;
	sector_t start;
	mempool_t journal_io_mempool;
	struct dm_io_client *io;
	struct dm_bufio_client *bufio;
	struct workqueue_struct *metadata_wq;
	struct superblock *sb;
	unsigned journal_pages;
	unsigned n_bitmap_blocks;

	struct page_list *journal;
	struct page_list *journal_io;
	struct page_list *journal_xor;
	struct page_list *recalc_bitmap;
	struct page_list *may_write_bitmap;
	struct bitmap_block_status *bbs;
	unsigned bitmap_flush_interval;
	int synchronous_mode;
	struct bio_list synchronous_bios;
	struct delayed_work bitmap_flush_work;

	struct crypto_skcipher *journal_crypt;
	struct scatterlist **journal_scatterlist;
	struct scatterlist **journal_io_scatterlist;
	struct skcipher_request **sk_requests;

	struct crypto_shash *journal_mac;

	struct journal_node *journal_tree;
	struct rb_root journal_tree_root;

	sector_t provided_data_sectors;

	unsigned short journal_entry_size;
	unsigned char journal_entries_per_sector;
	unsigned char journal_section_entries;
	unsigned short journal_section_sectors;
	unsigned journal_sections;
	unsigned journal_entries;
	sector_t data_device_sectors;
	sector_t meta_device_sectors;
	unsigned initial_sectors;
	unsigned metadata_run;
	__s8 log2_metadata_run;
	__u8 log2_buffer_sectors;
	__u8 sectors_per_block;
	__u8 log2_blocks_per_bitmap_bit;

	unsigned char mode;

	int failed;

	struct crypto_shash *internal_hash;

	struct dm_target *ti;

	/* these variables are locked with endio_wait.lock */
	struct rb_root in_progress;
	struct list_head wait_list;
	wait_queue_head_t endio_wait;
	struct workqueue_struct *wait_wq;
	struct workqueue_struct *offload_wq;

	unsigned char commit_seq;
	commit_id_t commit_ids[N_COMMIT_IDS];

	unsigned committed_section;
	unsigned n_committed_sections;

	unsigned uncommitted_section;
	unsigned n_uncommitted_sections;

	unsigned free_section;
	unsigned char free_section_entry;
	unsigned free_sectors;

	unsigned free_sectors_threshold;

	struct workqueue_struct *commit_wq;
	struct work_struct commit_work;

	struct workqueue_struct *writer_wq;
	struct work_struct writer_work;

	struct workqueue_struct *recalc_wq;
	struct work_struct recalc_work;
	u8 *recalc_buffer;
	u8 *recalc_tags;

	struct bio_list flush_bio_list;

	unsigned long autocommit_jiffies;
	struct timer_list autocommit_timer;
	unsigned autocommit_msec;

	wait_queue_head_t copy_to_journal_wait;

	struct completion crypto_backoff;

	bool journal_uptodate;
	bool just_formatted;
	bool recalculate_flag;
	bool fix_padding;
	bool discard;

	struct alg_spec internal_hash_alg;
	struct alg_spec journal_crypt_alg;
	struct alg_spec journal_mac_alg;

	atomic64_t number_of_mismatches;

	struct notifier_block reboot_notifier;
};

struct dm_integrity_range {
	sector_t logical_sector;
	sector_t n_sectors;
	bool waiting;
	union {
		struct rb_node node;
		struct {
			struct task_struct *task;
			struct list_head wait_entry;
		};
	};
};

struct dm_integrity_io {
	struct work_struct work;

	struct dm_integrity_c *ic;
	enum req_opf op;
	bool fua;

	struct dm_integrity_range range;

	sector_t metadata_block;
	unsigned metadata_offset;

	atomic_t in_flight;
	blk_status_t bi_status;

	struct completion *completion;

	struct dm_bio_details bio_details;
};

struct journal_completion {
	struct dm_integrity_c *ic;
	atomic_t in_flight;
	struct completion comp;
};

struct journal_io {
	struct dm_integrity_range range;
	struct journal_completion *comp;
};

struct bitmap_block_status {
	struct work_struct work;
	struct dm_integrity_c *ic;
	unsigned idx;
	unsigned long *bitmap;
	struct bio_list bio_queue;
	spinlock_t bio_queue_lock;

};

static struct kmem_cache *journal_io_cache;

#define JOURNAL_IO_MEMPOOL	32

#ifdef DEBUG_PRINT
#define DEBUG_print(x, ...)	printk(KERN_DEBUG x, ##__VA_ARGS__)
static void __DEBUG_bytes(__u8 *bytes, size_t len, const char *msg, ...)
{
	va_list args;
	va_start(args, msg);
	vprintk(msg, args);
	va_end(args);
	if (len)
		pr_cont(":");
	while (len) {
		pr_cont(" %02x", *bytes);
		bytes++;
		len--;
	}
	pr_cont("\n");
}
#define DEBUG_bytes(bytes, len, msg, ...)	__DEBUG_bytes(bytes, len, KERN_DEBUG msg, ##__VA_ARGS__)
#else
#define DEBUG_print(x, ...)			do { } while (0)
#define DEBUG_bytes(bytes, len, msg, ...)	do { } while (0)
#endif

static void dm_integrity_prepare(struct request *rq)
{
}

static void dm_integrity_complete(struct request *rq, unsigned int nr_bytes)
{
}

/*
 * DM Integrity profile, protection is performed layer above (dm-crypt)
 */
static const struct blk_integrity_profile dm_integrity_profile = {
	.name			= "DM-DIF-EXT-TAG",
	.generate_fn		= NULL,
	.verify_fn		= NULL,
	.prepare_fn		= dm_integrity_prepare,
	.complete_fn		= dm_integrity_complete,
};

static void dm_integrity_map_continue(struct dm_integrity_io *dio, bool from_map);
static void integrity_bio_wait(struct work_struct *w);
static void dm_integrity_dtr(struct dm_target *ti);

static void dm_integrity_io_error(struct dm_integrity_c *ic, const char *msg, int err)
{
	if (err == -EILSEQ)
		atomic64_inc(&ic->number_of_mismatches);
	if (!cmpxchg(&ic->failed, 0, err))
		DMERR("Error on %s: %d", msg, err);
}

static int dm_integrity_failed(struct dm_integrity_c *ic)
{
	return READ_ONCE(ic->failed);
}

static commit_id_t dm_integrity_commit_id(struct dm_integrity_c *ic, unsigned i,
					  unsigned j, unsigned char seq)
{
	/*
	 * Xor the number with section and sector, so that if a piece of
	 * journal is written at wrong place, it is detected.
	 */
	return ic->commit_ids[seq] ^ cpu_to_le64(((__u64)i << 32) ^ j);
}

static void get_area_and_offset(struct dm_integrity_c *ic, sector_t data_sector,
				sector_t *area, sector_t *offset)
{
	if (!ic->meta_dev) {
		__u8 log2_interleave_sectors = ic->sb->log2_interleave_sectors;
		*area = data_sector >> log2_interleave_sectors;
		*offset = (unsigned)data_sector & ((1U << log2_interleave_sectors) - 1);
	} else {
		*area = 0;
		*offset = data_sector;
	}
}

#define sector_to_block(ic, n)						\
do {									\
	BUG_ON((n) & (unsigned)((ic)->sectors_per_block - 1));		\
	(n) >>= (ic)->sb->log2_sectors_per_block;			\
} while (0)

static __u64 get_metadata_sector_and_offset(struct dm_integrity_c *ic, sector_t area,
					    sector_t offset, unsigned *metadata_offset)
{
	__u64 ms;
	unsigned mo;

	ms = area << ic->sb->log2_interleave_sectors;
	if (likely(ic->log2_metadata_run >= 0))
		ms += area << ic->log2_metadata_run;
	else
		ms += area * ic->metadata_run;
	ms >>= ic->log2_buffer_sectors;

	sector_to_block(ic, offset);

	if (likely(ic->log2_tag_size >= 0)) {
		ms += offset >> (SECTOR_SHIFT + ic->log2_buffer_sectors - ic->log2_tag_size);
		mo = (offset << ic->log2_tag_size) & ((1U << SECTOR_SHIFT << ic->log2_buffer_sectors) - 1);
	} else {
		ms += (__u64)offset * ic->tag_size >> (SECTOR_SHIFT + ic->log2_buffer_sectors);
		mo = (offset * ic->tag_size) & ((1U << SECTOR_SHIFT << ic->log2_buffer_sectors) - 1);
	}
	*metadata_offset = mo;
	return ms;
}

static sector_t get_data_sector(struct dm_integrity_c *ic, sector_t area, sector_t offset)
{
	sector_t result;

	if (ic->meta_dev)
		return offset;

	result = area << ic->sb->log2_interleave_sectors;
	if (likely(ic->log2_metadata_run >= 0))
		result += (area + 1) << ic->log2_metadata_run;
	else
		result += (area + 1) * ic->metadata_run;

	result += (sector_t)ic->initial_sectors + offset;
	result += ic->start;

	return result;
}

static void wraparound_section(struct dm_integrity_c *ic, unsigned *sec_ptr)
{
	if (unlikely(*sec_ptr >= ic->journal_sections))
		*sec_ptr -= ic->journal_sections;
}

static void sb_set_version(struct dm_integrity_c *ic)
{
	if (ic->sb->flags & cpu_to_le32(SB_FLAG_FIXED_PADDING))
		ic->sb->version = SB_VERSION_4;
	else if (ic->mode == 'B' || ic->sb->flags & cpu_to_le32(SB_FLAG_DIRTY_BITMAP))
		ic->sb->version = SB_VERSION_3;
	else if (ic->meta_dev || ic->sb->flags & cpu_to_le32(SB_FLAG_RECALCULATING))
		ic->sb->version = SB_VERSION_2;
	else
		ic->sb->version = SB_VERSION_1;
}

static int sync_rw_sb(struct dm_integrity_c *ic, int op, int op_flags)
{
	struct dm_io_request io_req;
	struct dm_io_region io_loc;

	io_req.bi_op = op;
	io_req.bi_op_flags = op_flags;
	io_req.mem.type = DM_IO_KMEM;
	io_req.mem.ptr.addr = ic->sb;
	io_req.notify.fn = NULL;
	io_req.client = ic->io;
	io_loc.bdev = ic->meta_dev ? ic->meta_dev->bdev : ic->dev->bdev;
	io_loc.sector = ic->start;
	io_loc.count = SB_SECTORS;

	if (op == REQ_OP_WRITE)
		sb_set_version(ic);

	return dm_io(&io_req, 1, &io_loc, NULL);
}

#define BITMAP_OP_TEST_ALL_SET		0
#define BITMAP_OP_TEST_ALL_CLEAR	1
#define BITMAP_OP_SET			2
#define BITMAP_OP_CLEAR			3

static bool block_bitmap_op(struct dm_integrity_c *ic, struct page_list *bitmap,
			    sector_t sector, sector_t n_sectors, int mode)
{
	unsigned long bit, end_bit, this_end_bit, page, end_page;
	unsigned long *data;

	if (unlikely(((sector | n_sectors) & ((1 << ic->sb->log2_sectors_per_block) - 1)) != 0)) {
		DMCRIT("invalid bitmap access (%llx,%llx,%d,%d,%d)",
			sector,
			n_sectors,
			ic->sb->log2_sectors_per_block,
			ic->log2_blocks_per_bitmap_bit,
			mode);
		BUG();
	}

	if (unlikely(!n_sectors))
		return true;

	bit = sector >> (ic->sb->log2_sectors_per_block + ic->log2_blocks_per_bitmap_bit);
	end_bit = (sector + n_sectors - 1) >>
		(ic->sb->log2_sectors_per_block + ic->log2_blocks_per_bitmap_bit);

	page = bit / (PAGE_SIZE * 8);
	bit %= PAGE_SIZE * 8;

	end_page = end_bit / (PAGE_SIZE * 8);
	end_bit %= PAGE_SIZE * 8;

repeat:
	if (page < end_page) {
		this_end_bit = PAGE_SIZE * 8 - 1;
	} else {
		this_end_bit = end_bit;
	}

	data = lowmem_page_address(bitmap[page].page);

	if (mode == BITMAP_OP_TEST_ALL_SET) {
		while (bit <= this_end_bit) {
			if (!(bit % BITS_PER_LONG) && this_end_bit >= bit + BITS_PER_LONG - 1) {
				do {
					if (data[bit / BITS_PER_LONG] != -1)
						return false;
					bit += BITS_PER_LONG;
				} while (this_end_bit >= bit + BITS_PER_LONG - 1);
				continue;
			}
			if (!test_bit(bit, data))
				return false;
			bit++;
		}
	} else if (mode == BITMAP_OP_TEST_ALL_CLEAR) {
		while (bit <= this_end_bit) {
			if (!(bit % BITS_PER_LONG) && this_end_bit >= bit + BITS_PER_LONG - 1) {
				do {
					if (data[bit / BITS_PER_LONG] != 0)
						return false;
					bit += BITS_PER_LONG;
				} while (this_end_bit >= bit + BITS_PER_LONG - 1);
				continue;
			}
			if (test_bit(bit, data))
				return false;
			bit++;
		}
	} else if (mode == BITMAP_OP_SET) {
		while (bit <= this_end_bit) {
			if (!(bit % BITS_PER_LONG) && this_end_bit >= bit + BITS_PER_LONG - 1) {
				do {
					data[bit / BITS_PER_LONG] = -1;
					bit += BITS_PER_LONG;
				} while (this_end_bit >= bit + BITS_PER_LONG - 1);
				continue;
			}
			__set_bit(bit, data);
			bit++;
		}
	} else if (mode == BITMAP_OP_CLEAR) {
		if (!bit && this_end_bit == PAGE_SIZE * 8 - 1)
			clear_page(data);
		else while (bit <= this_end_bit) {
			if (!(bit % BITS_PER_LONG) && this_end_bit >= bit + BITS_PER_LONG - 1) {
				do {
					data[bit / BITS_PER_LONG] = 0;
					bit += BITS_PER_LONG;
				} while (this_end_bit >= bit + BITS_PER_LONG - 1);
				continue;
			}
			__clear_bit(bit, data);
			bit++;
		}
	} else {
		BUG();
	}

	if (unlikely(page < end_page)) {
		bit = 0;
		page++;
		goto repeat;
	}

	return true;
}

static void block_bitmap_copy(struct dm_integrity_c *ic, struct page_list *dst, struct page_list *src)
{
	unsigned n_bitmap_pages = DIV_ROUND_UP(ic->n_bitmap_blocks, PAGE_SIZE / BITMAP_BLOCK_SIZE);
	unsigned i;

	for (i = 0; i < n_bitmap_pages; i++) {
		unsigned long *dst_data = lowmem_page_address(dst[i].page);
		unsigned long *src_data = lowmem_page_address(src[i].page);
		copy_page(dst_data, src_data);
	}
}

static struct bitmap_block_status *sector_to_bitmap_block(struct dm_integrity_c *ic, sector_t sector)
{
	unsigned bit = sector >> (ic->sb->log2_sectors_per_block + ic->log2_blocks_per_bitmap_bit);
	unsigned bitmap_block = bit / (BITMAP_BLOCK_SIZE * 8);

	BUG_ON(bitmap_block >= ic->n_bitmap_blocks);
	return &ic->bbs[bitmap_block];
}

static void access_journal_check(struct dm_integrity_c *ic, unsigned section, unsigned offset,
				 bool e, const char *function)
{
#if defined(CONFIG_DM_DEBUG) || defined(INTERNAL_VERIFY)
	unsigned limit = e ? ic->journal_section_entries : ic->journal_section_sectors;

	if (unlikely(section >= ic->journal_sections) ||
	    unlikely(offset >= limit)) {
		DMCRIT("%s: invalid access at (%u,%u), limit (%u,%u)",
		       function, section, offset, ic->journal_sections, limit);
		BUG();
	}
#endif
}

static void page_list_location(struct dm_integrity_c *ic, unsigned section, unsigned offset,
			       unsigned *pl_index, unsigned *pl_offset)
{
	unsigned sector;

	access_journal_check(ic, section, offset, false, "page_list_location");

	sector = section * ic->journal_section_sectors + offset;

	*pl_index = sector >> (PAGE_SHIFT - SECTOR_SHIFT);
	*pl_offset = (sector << SECTOR_SHIFT) & (PAGE_SIZE - 1);
}

static struct journal_sector *access_page_list(struct dm_integrity_c *ic, struct page_list *pl,
					       unsigned section, unsigned offset, unsigned *n_sectors)
{
	unsigned pl_index, pl_offset;
	char *va;

	page_list_location(ic, section, offset, &pl_index, &pl_offset);

	if (n_sectors)
		*n_sectors = (PAGE_SIZE - pl_offset) >> SECTOR_SHIFT;

	va = lowmem_page_address(pl[pl_index].page);

	return (struct journal_sector *)(va + pl_offset);
}

static struct journal_sector *access_journal(struct dm_integrity_c *ic, unsigned section, unsigned offset)
{
	return access_page_list(ic, ic->journal, section, offset, NULL);
}

static struct journal_entry *access_journal_entry(struct dm_integrity_c *ic, unsigned section, unsigned n)
{
	unsigned rel_sector, offset;
	struct journal_sector *js;

	access_journal_check(ic, section, n, true, "access_journal_entry");

	rel_sector = n % JOURNAL_BLOCK_SECTORS;
	offset = n / JOURNAL_BLOCK_SECTORS;

	js = access_journal(ic, section, rel_sector);
	return (struct journal_entry *)((char *)js + offset * ic->journal_entry_size);
}

static struct journal_sector *access_journal_data(struct dm_integrity_c *ic, unsigned section, unsigned n)
{
	n <<= ic->sb->log2_sectors_per_block;

	n += JOURNAL_BLOCK_SECTORS;

	access_journal_check(ic, section, n, false, "access_journal_data");

	return access_journal(ic, section, n);
}

static void section_mac(struct dm_integrity_c *ic, unsigned section, __u8 result[JOURNAL_MAC_SIZE])
{
	SHASH_DESC_ON_STACK(desc, ic->journal_mac);
	int r;
	unsigned j, size;

	desc->tfm = ic->journal_mac;

	r = crypto_shash_init(desc);
	if (unlikely(r)) {
		dm_integrity_io_error(ic, "crypto_shash_init", r);
		goto err;
	}

	for (j = 0; j < ic->journal_section_entries; j++) {
		struct journal_entry *je = access_journal_entry(ic, section, j);
		r = crypto_shash_update(desc, (__u8 *)&je->u.sector, sizeof je->u.sector);
		if (unlikely(r)) {
			dm_integrity_io_error(ic, "crypto_shash_update", r);
			goto err;
		}
	}

	size = crypto_shash_digestsize(ic->journal_mac);

	if (likely(size <= JOURNAL_MAC_SIZE)) {
		r = crypto_shash_final(desc, result);
		if (unlikely(r)) {
			dm_integrity_io_error(ic, "crypto_shash_final", r);
			goto err;
		}
		memset(result + size, 0, JOURNAL_MAC_SIZE - size);
	} else {
		__u8 digest[HASH_MAX_DIGESTSIZE];

		if (WARN_ON(size > sizeof(digest))) {
			dm_integrity_io_error(ic, "digest_size", -EINVAL);
			goto err;
		}
		r = crypto_shash_final(desc, digest);
		if (unlikely(r)) {
			dm_integrity_io_error(ic, "crypto_shash_final", r);
			goto err;
		}
		memcpy(result, digest, JOURNAL_MAC_SIZE);
	}

	return;
err:
	memset(result, 0, JOURNAL_MAC_SIZE);
}

static void rw_section_mac(struct dm_integrity_c *ic, unsigned section, bool wr)
{
	__u8 result[JOURNAL_MAC_SIZE];
	unsigned j;

	if (!ic->journal_mac)
		return;

	section_mac(ic, section, result);

	for (j = 0; j < JOURNAL_BLOCK_SECTORS; j++) {
		struct journal_sector *js = access_journal(ic, section, j);

		if (likely(wr))
			memcpy(&js->mac, result + (j * JOURNAL_MAC_PER_SECTOR), JOURNAL_MAC_PER_SECTOR);
		else {
			if (memcmp(&js->mac, result + (j * JOURNAL_MAC_PER_SECTOR), JOURNAL_MAC_PER_SECTOR))
				dm_integrity_io_error(ic, "journal mac", -EILSEQ);
		}
	}
}

static void complete_journal_op(void *context)
{
	struct journal_completion *comp = context;
	BUG_ON(!atomic_read(&comp->in_flight));
	if (likely(atomic_dec_and_test(&comp->in_flight)))
		complete(&comp->comp);
}

static void xor_journal(struct dm_integrity_c *ic, bool encrypt, unsigned section,
			unsigned n_sections, struct journal_completion *comp)
{
	struct async_submit_ctl submit;
	size_t n_bytes = (size_t)(n_sections * ic->journal_section_sectors) << SECTOR_SHIFT;
	unsigned pl_index, pl_offset, section_index;
	struct page_list *source_pl, *target_pl;

	if (likely(encrypt)) {
		source_pl = ic->journal;
		target_pl = ic->journal_io;
	} else {
		source_pl = ic->journal_io;
		target_pl = ic->journal;
	}

	page_list_location(ic, section, 0, &pl_index, &pl_offset);

	atomic_add(roundup(pl_offset + n_bytes, PAGE_SIZE) >> PAGE_SHIFT, &comp->in_flight);

	init_async_submit(&submit, ASYNC_TX_XOR_ZERO_DST, NULL, complete_journal_op, comp, NULL);

	section_index = pl_index;

	do {
		size_t this_step;
		struct page *src_pages[2];
		struct page *dst_page;

		while (unlikely(pl_index == section_index)) {
			unsigned dummy;
			if (likely(encrypt))
				rw_section_mac(ic, section, true);
			section++;
			n_sections--;
			if (!n_sections)
				break;
			page_list_location(ic, section, 0, &section_index, &dummy);
		}

		this_step = min(n_bytes, (size_t)PAGE_SIZE - pl_offset);
		dst_page = target_pl[pl_index].page;
		src_pages[0] = source_pl[pl_index].page;
		src_pages[1] = ic->journal_xor[pl_index].page;

		async_xor(dst_page, src_pages, pl_offset, 2, this_step, &submit);

		pl_index++;
		pl_offset = 0;
		n_bytes -= this_step;
	} while (n_bytes);

	BUG_ON(n_sections);

	async_tx_issue_pending_all();
}

static void complete_journal_encrypt(struct crypto_async_request *req, int err)
{
	struct journal_completion *comp = req->data;
	if (unlikely(err)) {
		if (likely(err == -EINPROGRESS)) {
			complete(&comp->ic->crypto_backoff);
			return;
		}
		dm_integrity_io_error(comp->ic, "asynchronous encrypt", err);
	}
	complete_journal_op(comp);
}

static bool do_crypt(bool encrypt, struct skcipher_request *req, struct journal_completion *comp)
{
	int r;
	skcipher_request_set_callback(req, CRYPTO_TFM_REQ_MAY_BACKLOG,
				      complete_journal_encrypt, comp);
	if (likely(encrypt))
		r = crypto_skcipher_encrypt(req);
	else
		r = crypto_skcipher_decrypt(req);
	if (likely(!r))
		return false;
	if (likely(r == -EINPROGRESS))
		return true;
	if (likely(r == -EBUSY)) {
		wait_for_completion(&comp->ic->crypto_backoff);
		reinit_completion(&comp->ic->crypto_backoff);
		return true;
	}
	dm_integrity_io_error(comp->ic, "encrypt", r);
	return false;
}

static void crypt_journal(struct dm_integrity_c *ic, bool encrypt, unsigned section,
			  unsigned n_sections, struct journal_completion *comp)
{
	struct scatterlist **source_sg;
	struct scatterlist **target_sg;

	atomic_add(2, &comp->in_flight);

	if (likely(encrypt)) {
		source_sg = ic->journal_scatterlist;
		target_sg = ic->journal_io_scatterlist;
	} else {
		source_sg = ic->journal_io_scatterlist;
		target_sg = ic->journal_scatterlist;
	}

	do {
		struct skcipher_request *req;
		unsigned ivsize;
		char *iv;

		if (likely(encrypt))
			rw_section_mac(ic, section, true);

		req = ic->sk_requests[section];
		ivsize = crypto_skcipher_ivsize(ic->journal_crypt);
		iv = req->iv;

		memcpy(iv, iv + ivsize, ivsize);

		req->src = source_sg[section];
		req->dst = target_sg[section];

		if (unlikely(do_crypt(encrypt, req, comp)))
			atomic_inc(&comp->in_flight);

		section++;
		n_sections--;
	} while (n_sections);

	atomic_dec(&comp->in_flight);
	complete_journal_op(comp);
}

static void encrypt_journal(struct dm_integrity_c *ic, bool encrypt, unsigned section,
			    unsigned n_sections, struct journal_completion *comp)
{
	if (ic->journal_xor)
		return xor_journal(ic, encrypt, section, n_sections, comp);
	else
		return crypt_journal(ic, encrypt, section, n_sections, comp);
}

static void complete_journal_io(unsigned long error, void *context)
{
	struct journal_completion *comp = context;
	if (unlikely(error != 0))
		dm_integrity_io_error(comp->ic, "writing journal", -EIO);
	complete_journal_op(comp);
}

static void rw_journal_sectors(struct dm_integrity_c *ic, int op, int op_flags,
			       unsigned sector, unsigned n_sectors, struct journal_completion *comp)
{
	struct dm_io_request io_req;
	struct dm_io_region io_loc;
	unsigned pl_index, pl_offset;
	int r;

	if (unlikely(dm_integrity_failed(ic))) {
		if (comp)
			complete_journal_io(-1UL, comp);
		return;
	}

	pl_index = sector >> (PAGE_SHIFT - SECTOR_SHIFT);
	pl_offset = (sector << SECTOR_SHIFT) & (PAGE_SIZE - 1);

	io_req.bi_op = op;
	io_req.bi_op_flags = op_flags;
	io_req.mem.type = DM_IO_PAGE_LIST;
	if (ic->journal_io)
		io_req.mem.ptr.pl = &ic->journal_io[pl_index];
	else
		io_req.mem.ptr.pl = &ic->journal[pl_index];
	io_req.mem.offset = pl_offset;
	if (likely(comp != NULL)) {
		io_req.notify.fn = complete_journal_io;
		io_req.notify.context = comp;
	} else {
		io_req.notify.fn = NULL;
	}
	io_req.client = ic->io;
	io_loc.bdev = ic->meta_dev ? ic->meta_dev->bdev : ic->dev->bdev;
	io_loc.sector = ic->start + SB_SECTORS + sector;
	io_loc.count = n_sectors;

	r = dm_io(&io_req, 1, &io_loc, NULL);
	if (unlikely(r)) {
		dm_integrity_io_error(ic, op == REQ_OP_READ ? "reading journal" : "writing journal", r);
		if (comp) {
			WARN_ONCE(1, "asynchronous dm_io failed: %d", r);
			complete_journal_io(-1UL, comp);
		}
	}
}

static void rw_journal(struct dm_integrity_c *ic, int op, int op_flags, unsigned section,
		       unsigned n_sections, struct journal_completion *comp)
{
	unsigned sector, n_sectors;

	sector = section * ic->journal_section_sectors;
	n_sectors = n_sections * ic->journal_section_sectors;

	rw_journal_sectors(ic, op, op_flags, sector, n_sectors, comp);
}

static void write_journal(struct dm_integrity_c *ic, unsigned commit_start, unsigned commit_sections)
{
	struct journal_completion io_comp;
	struct journal_completion crypt_comp_1;
	struct journal_completion crypt_comp_2;
	unsigned i;

	io_comp.ic = ic;
	init_completion(&io_comp.comp);

	if (commit_start + commit_sections <= ic->journal_sections) {
		io_comp.in_flight = (atomic_t)ATOMIC_INIT(1);
		if (ic->journal_io) {
			crypt_comp_1.ic = ic;
			init_completion(&crypt_comp_1.comp);
			crypt_comp_1.in_flight = (atomic_t)ATOMIC_INIT(0);
			encrypt_journal(ic, true, commit_start, commit_sections, &crypt_comp_1);
			wait_for_completion_io(&crypt_comp_1.comp);
		} else {
			for (i = 0; i < commit_sections; i++)
				rw_section_mac(ic, commit_start + i, true);
		}
		rw_journal(ic, REQ_OP_WRITE, REQ_FUA | REQ_SYNC, commit_start,
			   commit_sections, &io_comp);
	} else {
		unsigned to_end;
		io_comp.in_flight = (atomic_t)ATOMIC_INIT(2);
		to_end = ic->journal_sections - commit_start;
		if (ic->journal_io) {
			crypt_comp_1.ic = ic;
			init_completion(&crypt_comp_1.comp);
			crypt_comp_1.in_flight = (atomic_t)ATOMIC_INIT(0);
			encrypt_journal(ic, true, commit_start, to_end, &crypt_comp_1);
			if (try_wait_for_completion(&crypt_comp_1.comp)) {
				rw_journal(ic, REQ_OP_WRITE, REQ_FUA, commit_start, to_end, &io_comp);
				reinit_completion(&crypt_comp_1.comp);
				crypt_comp_1.in_flight = (atomic_t)ATOMIC_INIT(0);
				encrypt_journal(ic, true, 0, commit_sections - to_end, &crypt_comp_1);
				wait_for_completion_io(&crypt_comp_1.comp);
			} else {
				crypt_comp_2.ic = ic;
				init_completion(&crypt_comp_2.comp);
				crypt_comp_2.in_flight = (atomic_t)ATOMIC_INIT(0);
				encrypt_journal(ic, true, 0, commit_sections - to_end, &crypt_comp_2);
				wait_for_completion_io(&crypt_comp_1.comp);
				rw_journal(ic, REQ_OP_WRITE, REQ_FUA, commit_start, to_end, &io_comp);
				wait_for_completion_io(&crypt_comp_2.comp);
			}
		} else {
			for (i = 0; i < to_end; i++)
				rw_section_mac(ic, commit_start + i, true);
			rw_journal(ic, REQ_OP_WRITE, REQ_FUA, commit_start, to_end, &io_comp);
			for (i = 0; i < commit_sections - to_end; i++)
				rw_section_mac(ic, i, true);
		}
		rw_journal(ic, REQ_OP_WRITE, REQ_FUA, 0, commit_sections - to_end, &io_comp);
	}

	wait_for_completion_io(&io_comp.comp);
}

static void copy_from_journal(struct dm_integrity_c *ic, unsigned section, unsigned offset,
			      unsigned n_sectors, sector_t target, io_notify_fn fn, void *data)
{
	struct dm_io_request io_req;
	struct dm_io_region io_loc;
	int r;
	unsigned sector, pl_index, pl_offset;

	BUG_ON((target | n_sectors | offset) & (unsigned)(ic->sectors_per_block - 1));

	if (unlikely(dm_integrity_failed(ic))) {
		fn(-1UL, data);
		return;
	}

	sector = section * ic->journal_section_sectors + JOURNAL_BLOCK_SECTORS + offset;

	pl_index = sector >> (PAGE_SHIFT - SECTOR_SHIFT);
	pl_offset = (sector << SECTOR_SHIFT) & (PAGE_SIZE - 1);

	io_req.bi_op = REQ_OP_WRITE;
	io_req.bi_op_flags = 0;
	io_req.mem.type = DM_IO_PAGE_LIST;
	io_req.mem.ptr.pl = &ic->journal[pl_index];
	io_req.mem.offset = pl_offset;
	io_req.notify.fn = fn;
	io_req.notify.context = data;
	io_req.client = ic->io;
	io_loc.bdev = ic->dev->bdev;
	io_loc.sector = target;
	io_loc.count = n_sectors;

	r = dm_io(&io_req, 1, &io_loc, NULL);
	if (unlikely(r)) {
		WARN_ONCE(1, "asynchronous dm_io failed: %d", r);
		fn(-1UL, data);
	}
}

static bool ranges_overlap(struct dm_integrity_range *range1, struct dm_integrity_range *range2)
{
	return range1->logical_sector < range2->logical_sector + range2->n_sectors &&
	       range1->logical_sector + range1->n_sectors > range2->logical_sector;
}

static bool add_new_range(struct dm_integrity_c *ic, struct dm_integrity_range *new_range, bool check_waiting)
{
	struct rb_node **n = &ic->in_progress.rb_node;
	struct rb_node *parent;

	BUG_ON((new_range->logical_sector | new_range->n_sectors) & (unsigned)(ic->sectors_per_block - 1));

	if (likely(check_waiting)) {
		struct dm_integrity_range *range;
		list_for_each_entry(range, &ic->wait_list, wait_entry) {
			if (unlikely(ranges_overlap(range, new_range)))
				return false;
		}
	}

	parent = NULL;

	while (*n) {
		struct dm_integrity_range *range = container_of(*n, struct dm_integrity_range, node);

		parent = *n;
		if (new_range->logical_sector + new_range->n_sectors <= range->logical_sector) {
			n = &range->node.rb_left;
		} else if (new_range->logical_sector >= range->logical_sector + range->n_sectors) {
			n = &range->node.rb_right;
		} else {
			return false;
		}
	}

	rb_link_node(&new_range->node, parent, n);
	rb_insert_color(&new_range->node, &ic->in_progress);

	return true;
}

static void remove_range_unlocked(struct dm_integrity_c *ic, struct dm_integrity_range *range)
{
	rb_erase(&range->node, &ic->in_progress);
	while (unlikely(!list_empty(&ic->wait_list))) {
		struct dm_integrity_range *last_range =
			list_first_entry(&ic->wait_list, struct dm_integrity_range, wait_entry);
		struct task_struct *last_range_task;
		last_range_task = last_range->task;
		list_del(&last_range->wait_entry);
		if (!add_new_range(ic, last_range, false)) {
			last_range->task = last_range_task;
			list_add(&last_range->wait_entry, &ic->wait_list);
			break;
		}
		last_range->waiting = false;
		wake_up_process(last_range_task);
	}
}

static void remove_range(struct dm_integrity_c *ic, struct dm_integrity_range *range)
{
	unsigned long flags;

	spin_lock_irqsave(&ic->endio_wait.lock, flags);
	remove_range_unlocked(ic, range);
	spin_unlock_irqrestore(&ic->endio_wait.lock, flags);
}

static void wait_and_add_new_range(struct dm_integrity_c *ic, struct dm_integrity_range *new_range)
{
	new_range->waiting = true;
	list_add_tail(&new_range->wait_entry, &ic->wait_list);
	new_range->task = current;
	do {
		__set_current_state(TASK_UNINTERRUPTIBLE);
		spin_unlock_irq(&ic->endio_wait.lock);
		io_schedule();
		spin_lock_irq(&ic->endio_wait.lock);
	} while (unlikely(new_range->waiting));
}

static void add_new_range_and_wait(struct dm_integrity_c *ic, struct dm_integrity_range *new_range)
{
	if (unlikely(!add_new_range(ic, new_range, true)))
		wait_and_add_new_range(ic, new_range);
}

static void init_journal_node(struct journal_node *node)
{
	RB_CLEAR_NODE(&node->node);
	node->sector = (sector_t)-1;
}

static void add_journal_node(struct dm_integrity_c *ic, struct journal_node *node, sector_t sector)
{
	struct rb_node **link;
	struct rb_node *parent;

	node->sector = sector;
	BUG_ON(!RB_EMPTY_NODE(&node->node));

	link = &ic->journal_tree_root.rb_node;
	parent = NULL;

	while (*link) {
		struct journal_node *j;
		parent = *link;
		j = container_of(parent, struct journal_node, node);
		if (sector < j->sector)
			link = &j->node.rb_left;
		else
			link = &j->node.rb_right;
	}

	rb_link_node(&node->node, parent, link);
	rb_insert_color(&node->node, &ic->journal_tree_root);
}

static void remove_journal_node(struct dm_integrity_c *ic, struct journal_node *node)
{
	BUG_ON(RB_EMPTY_NODE(&node->node));
	rb_erase(&node->node, &ic->journal_tree_root);
	init_journal_node(node);
}

#define NOT_FOUND	(-1U)

static unsigned find_journal_node(struct dm_integrity_c *ic, sector_t sector, sector_t *next_sector)
{
	struct rb_node *n = ic->journal_tree_root.rb_node;
	unsigned found = NOT_FOUND;
	*next_sector = (sector_t)-1;
	while (n) {
		struct journal_node *j = container_of(n, struct journal_node, node);
		if (sector == j->sector) {
			found = j - ic->journal_tree;
		}
		if (sector < j->sector) {
			*next_sector = j->sector;
			n = j->node.rb_left;
		} else {
			n = j->node.rb_right;
		}
	}

	return found;
}

static bool test_journal_node(struct dm_integrity_c *ic, unsigned pos, sector_t sector)
{
	struct journal_node *node, *next_node;
	struct rb_node *next;

	if (unlikely(pos >= ic->journal_entries))
		return false;
	node = &ic->journal_tree[pos];
	if (unlikely(RB_EMPTY_NODE(&node->node)))
		return false;
	if (unlikely(node->sector != sector))
		return false;

	next = rb_next(&node->node);
	if (unlikely(!next))
		return true;

	next_node = container_of(next, struct journal_node, node);
	return next_node->sector != sector;
}

static bool find_newer_committed_node(struct dm_integrity_c *ic, struct journal_node *node)
{
	struct rb_node *next;
	struct journal_node *next_node;
	unsigned next_section;

	BUG_ON(RB_EMPTY_NODE(&node->node));

	next = rb_next(&node->node);
	if (unlikely(!next))
		return false;

	next_node = container_of(next, struct journal_node, node);

	if (next_node->sector != node->sector)
		return false;

	next_section = (unsigned)(next_node - ic->journal_tree) / ic->journal_section_entries;
	if (next_section >= ic->committed_section &&
	    next_section < ic->committed_section + ic->n_committed_sections)
		return true;
	if (next_section + ic->journal_sections < ic->committed_section + ic->n_committed_sections)
		return true;

	return false;
}

#define TAG_READ	0
#define TAG_WRITE	1
#define TAG_CMP		2

static int dm_integrity_rw_tag(struct dm_integrity_c *ic, unsigned char *tag, sector_t *metadata_block,
			       unsigned *metadata_offset, unsigned total_size, int op)
{
#define MAY_BE_FILLER		1
#define MAY_BE_HASH		2
	unsigned hash_offset = 0;
	unsigned may_be = MAY_BE_HASH | (ic->discard ? MAY_BE_FILLER : 0);

	do {
		unsigned char *data, *dp;
		struct dm_buffer *b;
		unsigned to_copy;
		int r;

		r = dm_integrity_failed(ic);
		if (unlikely(r))
			return r;

		data = dm_bufio_read(ic->bufio, *metadata_block, &b);
		if (IS_ERR(data))
			return PTR_ERR(data);

		to_copy = min((1U << SECTOR_SHIFT << ic->log2_buffer_sectors) - *metadata_offset, total_size);
		dp = data + *metadata_offset;
		if (op == TAG_READ) {
			memcpy(tag, dp, to_copy);
		} else if (op == TAG_WRITE) {
			memcpy(dp, tag, to_copy);
			dm_bufio_mark_partial_buffer_dirty(b, *metadata_offset, *metadata_offset + to_copy);
		} else {
			/* e.g.: op == TAG_CMP */

			if (likely(is_power_of_2(ic->tag_size))) {
				if (unlikely(memcmp(dp, tag, to_copy)))
					if (unlikely(!ic->discard) ||
					    unlikely(memchr_inv(dp, DISCARD_FILLER, to_copy) != NULL)) {
						goto thorough_test;
				}
			} else {
				unsigned i, ts;
thorough_test:
				ts = total_size;

				for (i = 0; i < to_copy; i++, ts--) {
					if (unlikely(dp[i] != tag[i]))
						may_be &= ~MAY_BE_HASH;
					if (likely(dp[i] != DISCARD_FILLER))
						may_be &= ~MAY_BE_FILLER;
					hash_offset++;
					if (unlikely(hash_offset == ic->tag_size)) {
						if (unlikely(!may_be)) {
							dm_bufio_release(b);
							return ts;
						}
						hash_offset = 0;
						may_be = MAY_BE_HASH | (ic->discard ? MAY_BE_FILLER : 0);
					}
				}
			}
		}
		dm_bufio_release(b);

		tag += to_copy;
		*metadata_offset += to_copy;
		if (unlikely(*metadata_offset == 1U << SECTOR_SHIFT << ic->log2_buffer_sectors)) {
			(*metadata_block)++;
			*metadata_offset = 0;
		}

		if (unlikely(!is_power_of_2(ic->tag_size))) {
			hash_offset = (hash_offset + to_copy) % ic->tag_size;
		}

		total_size -= to_copy;
	} while (unlikely(total_size));

	return 0;
#undef MAY_BE_FILLER
#undef MAY_BE_HASH
}

static void dm_integrity_flush_buffers(struct dm_integrity_c *ic)
{
	int r;
	r = dm_bufio_write_dirty_buffers(ic->bufio);
	if (unlikely(r))
		dm_integrity_io_error(ic, "writing tags", r);
}

static void sleep_on_endio_wait(struct dm_integrity_c *ic)
{
	DECLARE_WAITQUEUE(wait, current);
	__add_wait_queue(&ic->endio_wait, &wait);
	__set_current_state(TASK_UNINTERRUPTIBLE);
	spin_unlock_irq(&ic->endio_wait.lock);
	io_schedule();
	spin_lock_irq(&ic->endio_wait.lock);
	__remove_wait_queue(&ic->endio_wait, &wait);
}

static void autocommit_fn(struct timer_list *t)
{
	struct dm_integrity_c *ic = from_timer(ic, t, autocommit_timer);

	if (likely(!dm_integrity_failed(ic)))
		queue_work(ic->commit_wq, &ic->commit_work);
}

static void schedule_autocommit(struct dm_integrity_c *ic)
{
	if (!timer_pending(&ic->autocommit_timer))
		mod_timer(&ic->autocommit_timer, jiffies + ic->autocommit_jiffies);
}

static void submit_flush_bio(struct dm_integrity_c *ic, struct dm_integrity_io *dio)
{
	struct bio *bio;
	unsigned long flags;

	spin_lock_irqsave(&ic->endio_wait.lock, flags);
	bio = dm_bio_from_per_bio_data(dio, sizeof(struct dm_integrity_io));
	bio_list_add(&ic->flush_bio_list, bio);
	spin_unlock_irqrestore(&ic->endio_wait.lock, flags);

	queue_work(ic->commit_wq, &ic->commit_work);
}

static void do_endio(struct dm_integrity_c *ic, struct bio *bio)
{
	int r = dm_integrity_failed(ic);
	if (unlikely(r) && !bio->bi_status)
		bio->bi_status = errno_to_blk_status(r);
	if (unlikely(ic->synchronous_mode) && bio_op(bio) == REQ_OP_WRITE) {
		unsigned long flags;
		spin_lock_irqsave(&ic->endio_wait.lock, flags);
		bio_list_add(&ic->synchronous_bios, bio);
		queue_delayed_work(ic->commit_wq, &ic->bitmap_flush_work, 0);
		spin_unlock_irqrestore(&ic->endio_wait.lock, flags);
		return;
	}
	bio_endio(bio);
}

static void do_endio_flush(struct dm_integrity_c *ic, struct dm_integrity_io *dio)
{
	struct bio *bio = dm_bio_from_per_bio_data(dio, sizeof(struct dm_integrity_io));

	if (unlikely(dio->fua) && likely(!bio->bi_status) && likely(!dm_integrity_failed(ic)))
		submit_flush_bio(ic, dio);
	else
		do_endio(ic, bio);
}

static void dec_in_flight(struct dm_integrity_io *dio)
{
	if (atomic_dec_and_test(&dio->in_flight)) {
		struct dm_integrity_c *ic = dio->ic;
		struct bio *bio;

		remove_range(ic, &dio->range);

		if (dio->op == REQ_OP_WRITE || unlikely(dio->op == REQ_OP_DISCARD))
			schedule_autocommit(ic);

		bio = dm_bio_from_per_bio_data(dio, sizeof(struct dm_integrity_io));

		if (unlikely(dio->bi_status) && !bio->bi_status)
			bio->bi_status = dio->bi_status;
		if (likely(!bio->bi_status) && unlikely(bio_sectors(bio) != dio->range.n_sectors)) {
			dio->range.logical_sector += dio->range.n_sectors;
			bio_advance(bio, dio->range.n_sectors << SECTOR_SHIFT);
			INIT_WORK(&dio->work, integrity_bio_wait);
			queue_work(ic->offload_wq, &dio->work);
			return;
		}
		do_endio_flush(ic, dio);
	}
}

static void integrity_end_io(struct bio *bio)
{
	struct dm_integrity_io *dio = dm_per_bio_data(bio, sizeof(struct dm_integrity_io));

	dm_bio_restore(&dio->bio_details, bio);
	if (bio->bi_integrity)
		bio->bi_opf |= REQ_INTEGRITY;

	if (dio->completion)
		complete(dio->completion);

	dec_in_flight(dio);
}

static void integrity_sector_checksum(struct dm_integrity_c *ic, sector_t sector,
				      const char *data, char *result)
{
	__u64 sector_le = cpu_to_le64(sector);
	SHASH_DESC_ON_STACK(req, ic->internal_hash);
	int r;
	unsigned digest_size;

	req->tfm = ic->internal_hash;

	r = crypto_shash_init(req);
	if (unlikely(r < 0)) {
		dm_integrity_io_error(ic, "crypto_shash_init", r);
		goto failed;
	}

	r = crypto_shash_update(req, (const __u8 *)&sector_le, sizeof sector_le);
	if (unlikely(r < 0)) {
		dm_integrity_io_error(ic, "crypto_shash_update", r);
		goto failed;
	}

	r = crypto_shash_update(req, data, ic->sectors_per_block << SECTOR_SHIFT);
	if (unlikely(r < 0)) {
		dm_integrity_io_error(ic, "crypto_shash_update", r);
		goto failed;
	}

	r = crypto_shash_final(req, result);
	if (unlikely(r < 0)) {
		dm_integrity_io_error(ic, "crypto_shash_final", r);
		goto failed;
	}

	digest_size = crypto_shash_digestsize(ic->internal_hash);
	if (unlikely(digest_size < ic->tag_size))
		memset(result + digest_size, 0, ic->tag_size - digest_size);

	return;

failed:
	/* this shouldn't happen anyway, the hash functions have no reason to fail */
	get_random_bytes(result, ic->tag_size);
}

static void integrity_metadata(struct work_struct *w)
{
	struct dm_integrity_io *dio = container_of(w, struct dm_integrity_io, work);
	struct dm_integrity_c *ic = dio->ic;

	int r;

	if (ic->internal_hash) {
		struct bvec_iter iter;
		struct bio_vec bv;
		unsigned digest_size = crypto_shash_digestsize(ic->internal_hash);
		struct bio *bio = dm_bio_from_per_bio_data(dio, sizeof(struct dm_integrity_io));
		char *checksums;
		unsigned extra_space = unlikely(digest_size > ic->tag_size) ? digest_size - ic->tag_size : 0;
		char checksums_onstack[max((size_t)HASH_MAX_DIGESTSIZE, MAX_TAG_SIZE)];
<<<<<<< HEAD
		unsigned sectors_to_process = dio->range.n_sectors;
		sector_t sector = dio->range.logical_sector;
=======
		sector_t sector;
		unsigned sectors_to_process;
		sector_t save_metadata_block;
		unsigned save_metadata_offset;
>>>>>>> 675a03b4

		if (unlikely(ic->mode == 'R'))
			goto skip_io;

		if (likely(dio->op != REQ_OP_DISCARD))
			checksums = kmalloc((PAGE_SIZE >> SECTOR_SHIFT >> ic->sb->log2_sectors_per_block) * ic->tag_size + extra_space,
					    GFP_NOIO | __GFP_NORETRY | __GFP_NOWARN);
		else
			checksums = kmalloc(PAGE_SIZE, GFP_NOIO | __GFP_NORETRY | __GFP_NOWARN);
		if (!checksums) {
			checksums = checksums_onstack;
			if (WARN_ON(extra_space &&
				    digest_size > sizeof(checksums_onstack))) {
				r = -EINVAL;
				goto error;
			}
		}

		if (unlikely(dio->op == REQ_OP_DISCARD)) {
			sector_t bi_sector = dio->bio_details.bi_iter.bi_sector;
			unsigned bi_size = dio->bio_details.bi_iter.bi_size;
			unsigned max_size = likely(checksums != checksums_onstack) ? PAGE_SIZE : HASH_MAX_DIGESTSIZE;
			unsigned max_blocks = max_size / ic->tag_size;
			memset(checksums, DISCARD_FILLER, max_size);

			while (bi_size) {
				unsigned this_step_blocks = bi_size >> (SECTOR_SHIFT + ic->sb->log2_sectors_per_block);
				this_step_blocks = min(this_step_blocks, max_blocks);
				r = dm_integrity_rw_tag(ic, checksums, &dio->metadata_block, &dio->metadata_offset,
							this_step_blocks * ic->tag_size, TAG_WRITE);
				if (unlikely(r)) {
					if (likely(checksums != checksums_onstack))
						kfree(checksums);
					goto error;
				}

				/*if (bi_size < this_step_blocks << (SECTOR_SHIFT + ic->sb->log2_sectors_per_block)) {
					printk("BUGG: bi_sector: %llx, bi_size: %u\n", bi_sector, bi_size);
					printk("BUGG: this_step_blocks: %u\n", this_step_blocks);
					BUG();
				}*/
				bi_size -= this_step_blocks << (SECTOR_SHIFT + ic->sb->log2_sectors_per_block);
				bi_sector += this_step_blocks << ic->sb->log2_sectors_per_block;
			}

			if (likely(checksums != checksums_onstack))
				kfree(checksums);
			goto skip_io;
		}

		save_metadata_block = dio->metadata_block;
		save_metadata_offset = dio->metadata_offset;
		sector = dio->range.logical_sector;
		sectors_to_process = dio->range.n_sectors;

		__bio_for_each_segment(bv, bio, iter, dio->bio_details.bi_iter) {
			unsigned pos;
			char *mem, *checksums_ptr;

again:
			mem = (char *)kmap_atomic(bv.bv_page) + bv.bv_offset;
			pos = 0;
			checksums_ptr = checksums;
			do {
				integrity_sector_checksum(ic, sector, mem + pos, checksums_ptr);
				checksums_ptr += ic->tag_size;
				sectors_to_process -= ic->sectors_per_block;
				pos += ic->sectors_per_block << SECTOR_SHIFT;
				sector += ic->sectors_per_block;
			} while (pos < bv.bv_len && sectors_to_process && checksums != checksums_onstack);
			kunmap_atomic(mem);

			r = dm_integrity_rw_tag(ic, checksums, &dio->metadata_block, &dio->metadata_offset,
						checksums_ptr - checksums, dio->op == REQ_OP_READ ? TAG_CMP : TAG_WRITE);
			if (unlikely(r)) {
				if (r > 0) {
					char b[BDEVNAME_SIZE];
					DMERR_LIMIT("%s: Checksum failed at sector 0x%llx", bio_devname(bio, b),
						    (sector - ((r + ic->tag_size - 1) / ic->tag_size)));
					r = -EILSEQ;
					atomic64_inc(&ic->number_of_mismatches);
				}
				if (likely(checksums != checksums_onstack))
					kfree(checksums);
				goto error;
			}

			if (!sectors_to_process)
				break;

			if (unlikely(pos < bv.bv_len)) {
				bv.bv_offset += pos;
				bv.bv_len -= pos;
				goto again;
			}
		}

		if (likely(checksums != checksums_onstack))
			kfree(checksums);
	} else {
		struct bio_integrity_payload *bip = dio->bio_details.bi_integrity;

		if (bip) {
			struct bio_vec biv;
			struct bvec_iter iter;
			unsigned data_to_process = dio->range.n_sectors;
			sector_to_block(ic, data_to_process);
			data_to_process *= ic->tag_size;

			bip_for_each_vec(biv, bip, iter) {
				unsigned char *tag;
				unsigned this_len;

				BUG_ON(PageHighMem(biv.bv_page));
				tag = lowmem_page_address(biv.bv_page) + biv.bv_offset;
				this_len = min(biv.bv_len, data_to_process);
				r = dm_integrity_rw_tag(ic, tag, &dio->metadata_block, &dio->metadata_offset,
							this_len, dio->op == REQ_OP_READ ? TAG_READ : TAG_WRITE);
				if (unlikely(r))
					goto error;
				data_to_process -= this_len;
				if (!data_to_process)
					break;
			}
		}
	}
skip_io:
	dec_in_flight(dio);
	return;
error:
	dio->bi_status = errno_to_blk_status(r);
	dec_in_flight(dio);
}

static int dm_integrity_map(struct dm_target *ti, struct bio *bio)
{
	struct dm_integrity_c *ic = ti->private;
	struct dm_integrity_io *dio = dm_per_bio_data(bio, sizeof(struct dm_integrity_io));
	struct bio_integrity_payload *bip;

	sector_t area, offset;

	dio->ic = ic;
	dio->bi_status = 0;
	dio->op = bio_op(bio);

	if (unlikely(dio->op == REQ_OP_DISCARD)) {
		if (ti->max_io_len) {
			sector_t sec = dm_target_offset(ti, bio->bi_iter.bi_sector);
			unsigned log2_max_io_len = __fls(ti->max_io_len);
			sector_t start_boundary = sec >> log2_max_io_len;
			sector_t end_boundary = (sec + bio_sectors(bio) - 1) >> log2_max_io_len;
			if (start_boundary < end_boundary) {
				sector_t len = ti->max_io_len - (sec & (ti->max_io_len - 1));
				dm_accept_partial_bio(bio, len);
			}
		}
	}

	if (unlikely(bio->bi_opf & REQ_PREFLUSH)) {
		submit_flush_bio(ic, dio);
		return DM_MAPIO_SUBMITTED;
	}

	dio->range.logical_sector = dm_target_offset(ti, bio->bi_iter.bi_sector);
	dio->fua = dio->op == REQ_OP_WRITE && bio->bi_opf & REQ_FUA;
	if (unlikely(dio->fua)) {
		/*
		 * Don't pass down the FUA flag because we have to flush
		 * disk cache anyway.
		 */
		bio->bi_opf &= ~REQ_FUA;
	}
	if (unlikely(dio->range.logical_sector + bio_sectors(bio) > ic->provided_data_sectors)) {
		DMERR("Too big sector number: 0x%llx + 0x%x > 0x%llx",
		      dio->range.logical_sector, bio_sectors(bio),
		      ic->provided_data_sectors);
		return DM_MAPIO_KILL;
	}
	if (unlikely((dio->range.logical_sector | bio_sectors(bio)) & (unsigned)(ic->sectors_per_block - 1))) {
		DMERR("Bio not aligned on %u sectors: 0x%llx, 0x%x",
		      ic->sectors_per_block,
		      dio->range.logical_sector, bio_sectors(bio));
		return DM_MAPIO_KILL;
	}

	if (ic->sectors_per_block > 1 && likely(dio->op != REQ_OP_DISCARD)) {
		struct bvec_iter iter;
		struct bio_vec bv;
		bio_for_each_segment(bv, bio, iter) {
			if (unlikely(bv.bv_len & ((ic->sectors_per_block << SECTOR_SHIFT) - 1))) {
				DMERR("Bio vector (%u,%u) is not aligned on %u-sector boundary",
					bv.bv_offset, bv.bv_len, ic->sectors_per_block);
				return DM_MAPIO_KILL;
			}
		}
	}

	bip = bio_integrity(bio);
	if (!ic->internal_hash) {
		if (bip) {
			unsigned wanted_tag_size = bio_sectors(bio) >> ic->sb->log2_sectors_per_block;
			if (ic->log2_tag_size >= 0)
				wanted_tag_size <<= ic->log2_tag_size;
			else
				wanted_tag_size *= ic->tag_size;
			if (unlikely(wanted_tag_size != bip->bip_iter.bi_size)) {
				DMERR("Invalid integrity data size %u, expected %u",
				      bip->bip_iter.bi_size, wanted_tag_size);
				return DM_MAPIO_KILL;
			}
		}
	} else {
		if (unlikely(bip != NULL)) {
			DMERR("Unexpected integrity data when using internal hash");
			return DM_MAPIO_KILL;
		}
	}

	if (unlikely(ic->mode == 'R') && unlikely(dio->op != REQ_OP_READ))
		return DM_MAPIO_KILL;

	get_area_and_offset(ic, dio->range.logical_sector, &area, &offset);
	dio->metadata_block = get_metadata_sector_and_offset(ic, area, offset, &dio->metadata_offset);
	bio->bi_iter.bi_sector = get_data_sector(ic, area, offset);

	dm_integrity_map_continue(dio, true);
	return DM_MAPIO_SUBMITTED;
}

static bool __journal_read_write(struct dm_integrity_io *dio, struct bio *bio,
				 unsigned journal_section, unsigned journal_entry)
{
	struct dm_integrity_c *ic = dio->ic;
	sector_t logical_sector;
	unsigned n_sectors;

	logical_sector = dio->range.logical_sector;
	n_sectors = dio->range.n_sectors;
	do {
		struct bio_vec bv = bio_iovec(bio);
		char *mem;

		if (unlikely(bv.bv_len >> SECTOR_SHIFT > n_sectors))
			bv.bv_len = n_sectors << SECTOR_SHIFT;
		n_sectors -= bv.bv_len >> SECTOR_SHIFT;
		bio_advance_iter(bio, &bio->bi_iter, bv.bv_len);
retry_kmap:
		mem = kmap_atomic(bv.bv_page);
		if (likely(dio->op == REQ_OP_WRITE))
			flush_dcache_page(bv.bv_page);

		do {
			struct journal_entry *je = access_journal_entry(ic, journal_section, journal_entry);

			if (unlikely(dio->op == REQ_OP_READ)) {
				struct journal_sector *js;
				char *mem_ptr;
				unsigned s;

				if (unlikely(journal_entry_is_inprogress(je))) {
					flush_dcache_page(bv.bv_page);
					kunmap_atomic(mem);

					__io_wait_event(ic->copy_to_journal_wait, !journal_entry_is_inprogress(je));
					goto retry_kmap;
				}
				smp_rmb();
				BUG_ON(journal_entry_get_sector(je) != logical_sector);
				js = access_journal_data(ic, journal_section, journal_entry);
				mem_ptr = mem + bv.bv_offset;
				s = 0;
				do {
					memcpy(mem_ptr, js, JOURNAL_SECTOR_DATA);
					*(commit_id_t *)(mem_ptr + JOURNAL_SECTOR_DATA) = je->last_bytes[s];
					js++;
					mem_ptr += 1 << SECTOR_SHIFT;
				} while (++s < ic->sectors_per_block);
#ifdef INTERNAL_VERIFY
				if (ic->internal_hash) {
					char checksums_onstack[max((size_t)HASH_MAX_DIGESTSIZE, MAX_TAG_SIZE)];

					integrity_sector_checksum(ic, logical_sector, mem + bv.bv_offset, checksums_onstack);
					if (unlikely(memcmp(checksums_onstack, journal_entry_tag(ic, je), ic->tag_size))) {
						DMERR_LIMIT("Checksum failed when reading from journal, at sector 0x%llx",
							    logical_sector);
					}
				}
#endif
			}

			if (!ic->internal_hash) {
				struct bio_integrity_payload *bip = bio_integrity(bio);
				unsigned tag_todo = ic->tag_size;
				char *tag_ptr = journal_entry_tag(ic, je);

				if (bip) do {
					struct bio_vec biv = bvec_iter_bvec(bip->bip_vec, bip->bip_iter);
					unsigned tag_now = min(biv.bv_len, tag_todo);
					char *tag_addr;
					BUG_ON(PageHighMem(biv.bv_page));
					tag_addr = lowmem_page_address(biv.bv_page) + biv.bv_offset;
					if (likely(dio->op == REQ_OP_WRITE))
						memcpy(tag_ptr, tag_addr, tag_now);
					else
						memcpy(tag_addr, tag_ptr, tag_now);
					bvec_iter_advance(bip->bip_vec, &bip->bip_iter, tag_now);
					tag_ptr += tag_now;
					tag_todo -= tag_now;
				} while (unlikely(tag_todo)); else {
					if (likely(dio->op == REQ_OP_WRITE))
						memset(tag_ptr, 0, tag_todo);
				}
			}

			if (likely(dio->op == REQ_OP_WRITE)) {
				struct journal_sector *js;
				unsigned s;

				js = access_journal_data(ic, journal_section, journal_entry);
				memcpy(js, mem + bv.bv_offset, ic->sectors_per_block << SECTOR_SHIFT);

				s = 0;
				do {
					je->last_bytes[s] = js[s].commit_id;
				} while (++s < ic->sectors_per_block);

				if (ic->internal_hash) {
					unsigned digest_size = crypto_shash_digestsize(ic->internal_hash);
					if (unlikely(digest_size > ic->tag_size)) {
						char checksums_onstack[HASH_MAX_DIGESTSIZE];
						integrity_sector_checksum(ic, logical_sector, (char *)js, checksums_onstack);
						memcpy(journal_entry_tag(ic, je), checksums_onstack, ic->tag_size);
					} else
						integrity_sector_checksum(ic, logical_sector, (char *)js, journal_entry_tag(ic, je));
				}

				journal_entry_set_sector(je, logical_sector);
			}
			logical_sector += ic->sectors_per_block;

			journal_entry++;
			if (unlikely(journal_entry == ic->journal_section_entries)) {
				journal_entry = 0;
				journal_section++;
				wraparound_section(ic, &journal_section);
			}

			bv.bv_offset += ic->sectors_per_block << SECTOR_SHIFT;
		} while (bv.bv_len -= ic->sectors_per_block << SECTOR_SHIFT);

		if (unlikely(dio->op == REQ_OP_READ))
			flush_dcache_page(bv.bv_page);
		kunmap_atomic(mem);
	} while (n_sectors);

	if (likely(dio->op == REQ_OP_WRITE)) {
		smp_mb();
		if (unlikely(waitqueue_active(&ic->copy_to_journal_wait)))
			wake_up(&ic->copy_to_journal_wait);
		if (READ_ONCE(ic->free_sectors) <= ic->free_sectors_threshold) {
			queue_work(ic->commit_wq, &ic->commit_work);
		} else {
			schedule_autocommit(ic);
		}
	} else {
		remove_range(ic, &dio->range);
	}

	if (unlikely(bio->bi_iter.bi_size)) {
		sector_t area, offset;

		dio->range.logical_sector = logical_sector;
		get_area_and_offset(ic, dio->range.logical_sector, &area, &offset);
		dio->metadata_block = get_metadata_sector_and_offset(ic, area, offset, &dio->metadata_offset);
		return true;
	}

	return false;
}

static void dm_integrity_map_continue(struct dm_integrity_io *dio, bool from_map)
{
	struct dm_integrity_c *ic = dio->ic;
	struct bio *bio = dm_bio_from_per_bio_data(dio, sizeof(struct dm_integrity_io));
	unsigned journal_section, journal_entry;
	unsigned journal_read_pos;
	struct completion read_comp;
	bool discard_retried = false;
	bool need_sync_io = ic->internal_hash && dio->op == REQ_OP_READ;
	if (unlikely(dio->op == REQ_OP_DISCARD) && ic->mode != 'D')
		need_sync_io = true;

	if (need_sync_io && from_map) {
		INIT_WORK(&dio->work, integrity_bio_wait);
		queue_work(ic->offload_wq, &dio->work);
		return;
	}

lock_retry:
	spin_lock_irq(&ic->endio_wait.lock);
retry:
	if (unlikely(dm_integrity_failed(ic))) {
		spin_unlock_irq(&ic->endio_wait.lock);
		do_endio(ic, bio);
		return;
	}
	dio->range.n_sectors = bio_sectors(bio);
	journal_read_pos = NOT_FOUND;
	if (ic->mode == 'J' && likely(dio->op != REQ_OP_DISCARD)) {
		if (dio->op == REQ_OP_WRITE) {
			unsigned next_entry, i, pos;
			unsigned ws, we, range_sectors;

			dio->range.n_sectors = min(dio->range.n_sectors,
						   (sector_t)ic->free_sectors << ic->sb->log2_sectors_per_block);
			if (unlikely(!dio->range.n_sectors)) {
				if (from_map)
					goto offload_to_thread;
				sleep_on_endio_wait(ic);
				goto retry;
			}
			range_sectors = dio->range.n_sectors >> ic->sb->log2_sectors_per_block;
			ic->free_sectors -= range_sectors;
			journal_section = ic->free_section;
			journal_entry = ic->free_section_entry;

			next_entry = ic->free_section_entry + range_sectors;
			ic->free_section_entry = next_entry % ic->journal_section_entries;
			ic->free_section += next_entry / ic->journal_section_entries;
			ic->n_uncommitted_sections += next_entry / ic->journal_section_entries;
			wraparound_section(ic, &ic->free_section);

			pos = journal_section * ic->journal_section_entries + journal_entry;
			ws = journal_section;
			we = journal_entry;
			i = 0;
			do {
				struct journal_entry *je;

				add_journal_node(ic, &ic->journal_tree[pos], dio->range.logical_sector + i);
				pos++;
				if (unlikely(pos >= ic->journal_entries))
					pos = 0;

				je = access_journal_entry(ic, ws, we);
				BUG_ON(!journal_entry_is_unused(je));
				journal_entry_set_inprogress(je);
				we++;
				if (unlikely(we == ic->journal_section_entries)) {
					we = 0;
					ws++;
					wraparound_section(ic, &ws);
				}
			} while ((i += ic->sectors_per_block) < dio->range.n_sectors);

			spin_unlock_irq(&ic->endio_wait.lock);
			goto journal_read_write;
		} else {
			sector_t next_sector;
			journal_read_pos = find_journal_node(ic, dio->range.logical_sector, &next_sector);
			if (likely(journal_read_pos == NOT_FOUND)) {
				if (unlikely(dio->range.n_sectors > next_sector - dio->range.logical_sector))
					dio->range.n_sectors = next_sector - dio->range.logical_sector;
			} else {
				unsigned i;
				unsigned jp = journal_read_pos + 1;
				for (i = ic->sectors_per_block; i < dio->range.n_sectors; i += ic->sectors_per_block, jp++) {
					if (!test_journal_node(ic, jp, dio->range.logical_sector + i))
						break;
				}
				dio->range.n_sectors = i;
			}
		}
	}
	if (unlikely(!add_new_range(ic, &dio->range, true))) {
		/*
		 * We must not sleep in the request routine because it could
		 * stall bios on current->bio_list.
		 * So, we offload the bio to a workqueue if we have to sleep.
		 */
		if (from_map) {
offload_to_thread:
			spin_unlock_irq(&ic->endio_wait.lock);
			INIT_WORK(&dio->work, integrity_bio_wait);
			queue_work(ic->wait_wq, &dio->work);
			return;
		}
		if (journal_read_pos != NOT_FOUND)
			dio->range.n_sectors = ic->sectors_per_block;
		wait_and_add_new_range(ic, &dio->range);
		/*
		 * wait_and_add_new_range drops the spinlock, so the journal
		 * may have been changed arbitrarily. We need to recheck.
		 * To simplify the code, we restrict I/O size to just one block.
		 */
		if (journal_read_pos != NOT_FOUND) {
			sector_t next_sector;
			unsigned new_pos = find_journal_node(ic, dio->range.logical_sector, &next_sector);
			if (unlikely(new_pos != journal_read_pos)) {
				remove_range_unlocked(ic, &dio->range);
				goto retry;
			}
		}
	}
	if (ic->mode == 'J' && likely(dio->op == REQ_OP_DISCARD) && !discard_retried) {
		sector_t next_sector;
		unsigned new_pos = find_journal_node(ic, dio->range.logical_sector, &next_sector);
		if (unlikely(new_pos != NOT_FOUND) ||
		    unlikely(next_sector < dio->range.logical_sector - dio->range.n_sectors)) {
			remove_range_unlocked(ic, &dio->range);
			spin_unlock_irq(&ic->endio_wait.lock);
			queue_work(ic->commit_wq, &ic->commit_work);
			flush_workqueue(ic->commit_wq);
			queue_work(ic->writer_wq, &ic->writer_work);
			flush_workqueue(ic->writer_wq);
			discard_retried = true;
			goto lock_retry;
		}
	}
	spin_unlock_irq(&ic->endio_wait.lock);

	if (unlikely(journal_read_pos != NOT_FOUND)) {
		journal_section = journal_read_pos / ic->journal_section_entries;
		journal_entry = journal_read_pos % ic->journal_section_entries;
		goto journal_read_write;
	}

	if (ic->mode == 'B' && (dio->op == REQ_OP_WRITE || unlikely(dio->op == REQ_OP_DISCARD))) {
		if (!block_bitmap_op(ic, ic->may_write_bitmap, dio->range.logical_sector,
				     dio->range.n_sectors, BITMAP_OP_TEST_ALL_SET)) {
			struct bitmap_block_status *bbs;

			bbs = sector_to_bitmap_block(ic, dio->range.logical_sector);
			spin_lock(&bbs->bio_queue_lock);
			bio_list_add(&bbs->bio_queue, bio);
			spin_unlock(&bbs->bio_queue_lock);
			queue_work(ic->writer_wq, &bbs->work);
			return;
		}
	}

	dio->in_flight = (atomic_t)ATOMIC_INIT(2);

	if (need_sync_io) {
		init_completion(&read_comp);
		dio->completion = &read_comp;
	} else
		dio->completion = NULL;

	dm_bio_record(&dio->bio_details, bio);
	bio_set_dev(bio, ic->dev->bdev);
	bio->bi_integrity = NULL;
	bio->bi_opf &= ~REQ_INTEGRITY;
	bio->bi_end_io = integrity_end_io;
	bio->bi_iter.bi_size = dio->range.n_sectors << SECTOR_SHIFT;

	if (unlikely(dio->op == REQ_OP_DISCARD) && likely(ic->mode != 'D')) {
		integrity_metadata(&dio->work);
		dm_integrity_flush_buffers(ic);

		dio->in_flight = (atomic_t)ATOMIC_INIT(1);
		dio->completion = NULL;

		generic_make_request(bio);

		return;
	}

	generic_make_request(bio);

	if (need_sync_io) {
		wait_for_completion_io(&read_comp);
		if (ic->sb->flags & cpu_to_le32(SB_FLAG_RECALCULATING) &&
		    dio->range.logical_sector + dio->range.n_sectors > le64_to_cpu(ic->sb->recalc_sector))
			goto skip_check;
		if (ic->mode == 'B') {
			if (!block_bitmap_op(ic, ic->recalc_bitmap, dio->range.logical_sector,
					     dio->range.n_sectors, BITMAP_OP_TEST_ALL_CLEAR))
				goto skip_check;
		}

		if (likely(!bio->bi_status))
			integrity_metadata(&dio->work);
		else
skip_check:
			dec_in_flight(dio);

	} else {
		INIT_WORK(&dio->work, integrity_metadata);
		queue_work(ic->metadata_wq, &dio->work);
	}

	return;

journal_read_write:
	if (unlikely(__journal_read_write(dio, bio, journal_section, journal_entry)))
		goto lock_retry;

	do_endio_flush(ic, dio);
}


static void integrity_bio_wait(struct work_struct *w)
{
	struct dm_integrity_io *dio = container_of(w, struct dm_integrity_io, work);

	dm_integrity_map_continue(dio, false);
}

static void pad_uncommitted(struct dm_integrity_c *ic)
{
	if (ic->free_section_entry) {
		ic->free_sectors -= ic->journal_section_entries - ic->free_section_entry;
		ic->free_section_entry = 0;
		ic->free_section++;
		wraparound_section(ic, &ic->free_section);
		ic->n_uncommitted_sections++;
	}
	if (WARN_ON(ic->journal_sections * ic->journal_section_entries !=
		    (ic->n_uncommitted_sections + ic->n_committed_sections) *
		    ic->journal_section_entries + ic->free_sectors)) {
		DMCRIT("journal_sections %u, journal_section_entries %u, "
		       "n_uncommitted_sections %u, n_committed_sections %u, "
		       "journal_section_entries %u, free_sectors %u",
		       ic->journal_sections, ic->journal_section_entries,
		       ic->n_uncommitted_sections, ic->n_committed_sections,
		       ic->journal_section_entries, ic->free_sectors);
	}
}

static void integrity_commit(struct work_struct *w)
{
	struct dm_integrity_c *ic = container_of(w, struct dm_integrity_c, commit_work);
	unsigned commit_start, commit_sections;
	unsigned i, j, n;
	struct bio *flushes;

	del_timer(&ic->autocommit_timer);

	spin_lock_irq(&ic->endio_wait.lock);
	flushes = bio_list_get(&ic->flush_bio_list);
	if (unlikely(ic->mode != 'J')) {
		spin_unlock_irq(&ic->endio_wait.lock);
		dm_integrity_flush_buffers(ic);
		goto release_flush_bios;
	}

	pad_uncommitted(ic);
	commit_start = ic->uncommitted_section;
	commit_sections = ic->n_uncommitted_sections;
	spin_unlock_irq(&ic->endio_wait.lock);

	if (!commit_sections)
		goto release_flush_bios;

	i = commit_start;
	for (n = 0; n < commit_sections; n++) {
		for (j = 0; j < ic->journal_section_entries; j++) {
			struct journal_entry *je;
			je = access_journal_entry(ic, i, j);
			io_wait_event(ic->copy_to_journal_wait, !journal_entry_is_inprogress(je));
		}
		for (j = 0; j < ic->journal_section_sectors; j++) {
			struct journal_sector *js;
			js = access_journal(ic, i, j);
			js->commit_id = dm_integrity_commit_id(ic, i, j, ic->commit_seq);
		}
		i++;
		if (unlikely(i >= ic->journal_sections))
			ic->commit_seq = next_commit_seq(ic->commit_seq);
		wraparound_section(ic, &i);
	}
	smp_rmb();

	write_journal(ic, commit_start, commit_sections);

	spin_lock_irq(&ic->endio_wait.lock);
	ic->uncommitted_section += commit_sections;
	wraparound_section(ic, &ic->uncommitted_section);
	ic->n_uncommitted_sections -= commit_sections;
	ic->n_committed_sections += commit_sections;
	spin_unlock_irq(&ic->endio_wait.lock);

	if (READ_ONCE(ic->free_sectors) <= ic->free_sectors_threshold)
		queue_work(ic->writer_wq, &ic->writer_work);

release_flush_bios:
	while (flushes) {
		struct bio *next = flushes->bi_next;
		flushes->bi_next = NULL;
		do_endio(ic, flushes);
		flushes = next;
	}
}

static void complete_copy_from_journal(unsigned long error, void *context)
{
	struct journal_io *io = context;
	struct journal_completion *comp = io->comp;
	struct dm_integrity_c *ic = comp->ic;
	remove_range(ic, &io->range);
	mempool_free(io, &ic->journal_io_mempool);
	if (unlikely(error != 0))
		dm_integrity_io_error(ic, "copying from journal", -EIO);
	complete_journal_op(comp);
}

static void restore_last_bytes(struct dm_integrity_c *ic, struct journal_sector *js,
			       struct journal_entry *je)
{
	unsigned s = 0;
	do {
		js->commit_id = je->last_bytes[s];
		js++;
	} while (++s < ic->sectors_per_block);
}

static void do_journal_write(struct dm_integrity_c *ic, unsigned write_start,
			     unsigned write_sections, bool from_replay)
{
	unsigned i, j, n;
	struct journal_completion comp;
	struct blk_plug plug;

	blk_start_plug(&plug);

	comp.ic = ic;
	comp.in_flight = (atomic_t)ATOMIC_INIT(1);
	init_completion(&comp.comp);

	i = write_start;
	for (n = 0; n < write_sections; n++, i++, wraparound_section(ic, &i)) {
#ifndef INTERNAL_VERIFY
		if (unlikely(from_replay))
#endif
			rw_section_mac(ic, i, false);
		for (j = 0; j < ic->journal_section_entries; j++) {
			struct journal_entry *je = access_journal_entry(ic, i, j);
			sector_t sec, area, offset;
			unsigned k, l, next_loop;
			sector_t metadata_block;
			unsigned metadata_offset;
			struct journal_io *io;

			if (journal_entry_is_unused(je))
				continue;
			BUG_ON(unlikely(journal_entry_is_inprogress(je)) && !from_replay);
			sec = journal_entry_get_sector(je);
			if (unlikely(from_replay)) {
				if (unlikely(sec & (unsigned)(ic->sectors_per_block - 1))) {
					dm_integrity_io_error(ic, "invalid sector in journal", -EIO);
					sec &= ~(sector_t)(ic->sectors_per_block - 1);
				}
			}
			if (unlikely(sec >= ic->provided_data_sectors))
				continue;
			get_area_and_offset(ic, sec, &area, &offset);
			restore_last_bytes(ic, access_journal_data(ic, i, j), je);
			for (k = j + 1; k < ic->journal_section_entries; k++) {
				struct journal_entry *je2 = access_journal_entry(ic, i, k);
				sector_t sec2, area2, offset2;
				if (journal_entry_is_unused(je2))
					break;
				BUG_ON(unlikely(journal_entry_is_inprogress(je2)) && !from_replay);
				sec2 = journal_entry_get_sector(je2);
				if (unlikely(sec2 >= ic->provided_data_sectors))
					break;
				get_area_and_offset(ic, sec2, &area2, &offset2);
				if (area2 != area || offset2 != offset + ((k - j) << ic->sb->log2_sectors_per_block))
					break;
				restore_last_bytes(ic, access_journal_data(ic, i, k), je2);
			}
			next_loop = k - 1;

			io = mempool_alloc(&ic->journal_io_mempool, GFP_NOIO);
			io->comp = &comp;
			io->range.logical_sector = sec;
			io->range.n_sectors = (k - j) << ic->sb->log2_sectors_per_block;

			spin_lock_irq(&ic->endio_wait.lock);
			add_new_range_and_wait(ic, &io->range);

			if (likely(!from_replay)) {
				struct journal_node *section_node = &ic->journal_tree[i * ic->journal_section_entries];

				/* don't write if there is newer committed sector */
				while (j < k && find_newer_committed_node(ic, &section_node[j])) {
					struct journal_entry *je2 = access_journal_entry(ic, i, j);

					journal_entry_set_unused(je2);
					remove_journal_node(ic, &section_node[j]);
					j++;
					sec += ic->sectors_per_block;
					offset += ic->sectors_per_block;
				}
				while (j < k && find_newer_committed_node(ic, &section_node[k - 1])) {
					struct journal_entry *je2 = access_journal_entry(ic, i, k - 1);

					journal_entry_set_unused(je2);
					remove_journal_node(ic, &section_node[k - 1]);
					k--;
				}
				if (j == k) {
					remove_range_unlocked(ic, &io->range);
					spin_unlock_irq(&ic->endio_wait.lock);
					mempool_free(io, &ic->journal_io_mempool);
					goto skip_io;
				}
				for (l = j; l < k; l++) {
					remove_journal_node(ic, &section_node[l]);
				}
			}
			spin_unlock_irq(&ic->endio_wait.lock);

			metadata_block = get_metadata_sector_and_offset(ic, area, offset, &metadata_offset);
			for (l = j; l < k; l++) {
				int r;
				struct journal_entry *je2 = access_journal_entry(ic, i, l);

				if (
#ifndef INTERNAL_VERIFY
				    unlikely(from_replay) &&
#endif
				    ic->internal_hash) {
					char test_tag[max_t(size_t, HASH_MAX_DIGESTSIZE, MAX_TAG_SIZE)];

					integrity_sector_checksum(ic, sec + ((l - j) << ic->sb->log2_sectors_per_block),
								  (char *)access_journal_data(ic, i, l), test_tag);
					if (unlikely(memcmp(test_tag, journal_entry_tag(ic, je2), ic->tag_size)))
						dm_integrity_io_error(ic, "tag mismatch when replaying journal", -EILSEQ);
				}

				journal_entry_set_unused(je2);
				r = dm_integrity_rw_tag(ic, journal_entry_tag(ic, je2), &metadata_block, &metadata_offset,
							ic->tag_size, TAG_WRITE);
				if (unlikely(r)) {
					dm_integrity_io_error(ic, "reading tags", r);
				}
			}

			atomic_inc(&comp.in_flight);
			copy_from_journal(ic, i, j << ic->sb->log2_sectors_per_block,
					  (k - j) << ic->sb->log2_sectors_per_block,
					  get_data_sector(ic, area, offset),
					  complete_copy_from_journal, io);
skip_io:
			j = next_loop;
		}
	}

	dm_bufio_write_dirty_buffers_async(ic->bufio);

	blk_finish_plug(&plug);

	complete_journal_op(&comp);
	wait_for_completion_io(&comp.comp);

	dm_integrity_flush_buffers(ic);
}

static void integrity_writer(struct work_struct *w)
{
	struct dm_integrity_c *ic = container_of(w, struct dm_integrity_c, writer_work);
	unsigned write_start, write_sections;

	unsigned prev_free_sectors;

	/* the following test is not needed, but it tests the replay code */
	if (unlikely(dm_suspended(ic->ti)) && !ic->meta_dev)
		return;

	spin_lock_irq(&ic->endio_wait.lock);
	write_start = ic->committed_section;
	write_sections = ic->n_committed_sections;
	spin_unlock_irq(&ic->endio_wait.lock);

	if (!write_sections)
		return;

	do_journal_write(ic, write_start, write_sections, false);

	spin_lock_irq(&ic->endio_wait.lock);

	ic->committed_section += write_sections;
	wraparound_section(ic, &ic->committed_section);
	ic->n_committed_sections -= write_sections;

	prev_free_sectors = ic->free_sectors;
	ic->free_sectors += write_sections * ic->journal_section_entries;
	if (unlikely(!prev_free_sectors))
		wake_up_locked(&ic->endio_wait);

	spin_unlock_irq(&ic->endio_wait.lock);
}

static void recalc_write_super(struct dm_integrity_c *ic)
{
	int r;

	dm_integrity_flush_buffers(ic);
	if (dm_integrity_failed(ic))
		return;

	r = sync_rw_sb(ic, REQ_OP_WRITE, 0);
	if (unlikely(r))
		dm_integrity_io_error(ic, "writing superblock", r);
}

static void integrity_recalc(struct work_struct *w)
{
	struct dm_integrity_c *ic = container_of(w, struct dm_integrity_c, recalc_work);
	struct dm_integrity_range range;
	struct dm_io_request io_req;
	struct dm_io_region io_loc;
	sector_t area, offset;
	sector_t metadata_block;
	unsigned metadata_offset;
	sector_t logical_sector, n_sectors;
	__u8 *t;
	unsigned i;
	int r;
	unsigned super_counter = 0;

	DEBUG_print("start recalculation... (position %llx)\n", le64_to_cpu(ic->sb->recalc_sector));

	spin_lock_irq(&ic->endio_wait.lock);

next_chunk:

	if (unlikely(dm_suspended(ic->ti)))
		goto unlock_ret;

	range.logical_sector = le64_to_cpu(ic->sb->recalc_sector);
	if (unlikely(range.logical_sector >= ic->provided_data_sectors)) {
		if (ic->mode == 'B') {
			DEBUG_print("queue_delayed_work: bitmap_flush_work\n");
			queue_delayed_work(ic->commit_wq, &ic->bitmap_flush_work, 0);
		}
		goto unlock_ret;
	}

	get_area_and_offset(ic, range.logical_sector, &area, &offset);
	range.n_sectors = min((sector_t)RECALC_SECTORS, ic->provided_data_sectors - range.logical_sector);
	if (!ic->meta_dev)
		range.n_sectors = min(range.n_sectors, ((sector_t)1U << ic->sb->log2_interleave_sectors) - (unsigned)offset);

	add_new_range_and_wait(ic, &range);
	spin_unlock_irq(&ic->endio_wait.lock);
	logical_sector = range.logical_sector;
	n_sectors = range.n_sectors;

	if (ic->mode == 'B') {
		if (block_bitmap_op(ic, ic->recalc_bitmap, logical_sector, n_sectors, BITMAP_OP_TEST_ALL_CLEAR)) {
			goto advance_and_next;
		}
		while (block_bitmap_op(ic, ic->recalc_bitmap, logical_sector,
				       ic->sectors_per_block, BITMAP_OP_TEST_ALL_CLEAR)) {
			logical_sector += ic->sectors_per_block;
			n_sectors -= ic->sectors_per_block;
			cond_resched();
		}
		while (block_bitmap_op(ic, ic->recalc_bitmap, logical_sector + n_sectors - ic->sectors_per_block,
				       ic->sectors_per_block, BITMAP_OP_TEST_ALL_CLEAR)) {
			n_sectors -= ic->sectors_per_block;
			cond_resched();
		}
		get_area_and_offset(ic, logical_sector, &area, &offset);
	}

	DEBUG_print("recalculating: %llx, %llx\n", logical_sector, n_sectors);

	if (unlikely(++super_counter == RECALC_WRITE_SUPER)) {
		recalc_write_super(ic);
		if (ic->mode == 'B') {
			queue_delayed_work(ic->commit_wq, &ic->bitmap_flush_work, ic->bitmap_flush_interval);
		}
		super_counter = 0;
	}

	if (unlikely(dm_integrity_failed(ic)))
		goto err;

	io_req.bi_op = REQ_OP_READ;
	io_req.bi_op_flags = 0;
	io_req.mem.type = DM_IO_VMA;
	io_req.mem.ptr.addr = ic->recalc_buffer;
	io_req.notify.fn = NULL;
	io_req.client = ic->io;
	io_loc.bdev = ic->dev->bdev;
	io_loc.sector = get_data_sector(ic, area, offset);
	io_loc.count = n_sectors;

	r = dm_io(&io_req, 1, &io_loc, NULL);
	if (unlikely(r)) {
		dm_integrity_io_error(ic, "reading data", r);
		goto err;
	}

	t = ic->recalc_tags;
	for (i = 0; i < n_sectors; i += ic->sectors_per_block) {
		integrity_sector_checksum(ic, logical_sector + i, ic->recalc_buffer + (i << SECTOR_SHIFT), t);
		t += ic->tag_size;
	}

	metadata_block = get_metadata_sector_and_offset(ic, area, offset, &metadata_offset);

	r = dm_integrity_rw_tag(ic, ic->recalc_tags, &metadata_block, &metadata_offset, t - ic->recalc_tags, TAG_WRITE);
	if (unlikely(r)) {
		dm_integrity_io_error(ic, "writing tags", r);
		goto err;
	}

advance_and_next:
	cond_resched();

	spin_lock_irq(&ic->endio_wait.lock);
	remove_range_unlocked(ic, &range);
	ic->sb->recalc_sector = cpu_to_le64(range.logical_sector + range.n_sectors);
	goto next_chunk;

err:
	remove_range(ic, &range);
	return;

unlock_ret:
	spin_unlock_irq(&ic->endio_wait.lock);

	recalc_write_super(ic);
}

static void bitmap_block_work(struct work_struct *w)
{
	struct bitmap_block_status *bbs = container_of(w, struct bitmap_block_status, work);
	struct dm_integrity_c *ic = bbs->ic;
	struct bio *bio;
	struct bio_list bio_queue;
	struct bio_list waiting;

	bio_list_init(&waiting);

	spin_lock(&bbs->bio_queue_lock);
	bio_queue = bbs->bio_queue;
	bio_list_init(&bbs->bio_queue);
	spin_unlock(&bbs->bio_queue_lock);

	while ((bio = bio_list_pop(&bio_queue))) {
		struct dm_integrity_io *dio;

		dio = dm_per_bio_data(bio, sizeof(struct dm_integrity_io));

		if (block_bitmap_op(ic, ic->may_write_bitmap, dio->range.logical_sector,
				    dio->range.n_sectors, BITMAP_OP_TEST_ALL_SET)) {
			remove_range(ic, &dio->range);
			INIT_WORK(&dio->work, integrity_bio_wait);
			queue_work(ic->offload_wq, &dio->work);
		} else {
			block_bitmap_op(ic, ic->journal, dio->range.logical_sector,
					dio->range.n_sectors, BITMAP_OP_SET);
			bio_list_add(&waiting, bio);
		}
	}

	if (bio_list_empty(&waiting))
		return;

	rw_journal_sectors(ic, REQ_OP_WRITE, REQ_FUA | REQ_SYNC,
			   bbs->idx * (BITMAP_BLOCK_SIZE >> SECTOR_SHIFT),
			   BITMAP_BLOCK_SIZE >> SECTOR_SHIFT, NULL);

	while ((bio = bio_list_pop(&waiting))) {
		struct dm_integrity_io *dio = dm_per_bio_data(bio, sizeof(struct dm_integrity_io));

		block_bitmap_op(ic, ic->may_write_bitmap, dio->range.logical_sector,
				dio->range.n_sectors, BITMAP_OP_SET);

		remove_range(ic, &dio->range);
		INIT_WORK(&dio->work, integrity_bio_wait);
		queue_work(ic->offload_wq, &dio->work);
	}

	queue_delayed_work(ic->commit_wq, &ic->bitmap_flush_work, ic->bitmap_flush_interval);
}

static void bitmap_flush_work(struct work_struct *work)
{
	struct dm_integrity_c *ic = container_of(work, struct dm_integrity_c, bitmap_flush_work.work);
	struct dm_integrity_range range;
	unsigned long limit;
	struct bio *bio;

	dm_integrity_flush_buffers(ic);

	range.logical_sector = 0;
	range.n_sectors = ic->provided_data_sectors;

	spin_lock_irq(&ic->endio_wait.lock);
	add_new_range_and_wait(ic, &range);
	spin_unlock_irq(&ic->endio_wait.lock);

	dm_integrity_flush_buffers(ic);
	if (ic->meta_dev)
		blkdev_issue_flush(ic->dev->bdev, GFP_NOIO, NULL);

	limit = ic->provided_data_sectors;
	if (ic->sb->flags & cpu_to_le32(SB_FLAG_RECALCULATING)) {
		limit = le64_to_cpu(ic->sb->recalc_sector)
			>> (ic->sb->log2_sectors_per_block + ic->log2_blocks_per_bitmap_bit)
			<< (ic->sb->log2_sectors_per_block + ic->log2_blocks_per_bitmap_bit);
	}
	/*DEBUG_print("zeroing journal\n");*/
	block_bitmap_op(ic, ic->journal, 0, limit, BITMAP_OP_CLEAR);
	block_bitmap_op(ic, ic->may_write_bitmap, 0, limit, BITMAP_OP_CLEAR);

	rw_journal_sectors(ic, REQ_OP_WRITE, REQ_FUA | REQ_SYNC, 0,
			   ic->n_bitmap_blocks * (BITMAP_BLOCK_SIZE >> SECTOR_SHIFT), NULL);

	spin_lock_irq(&ic->endio_wait.lock);
	remove_range_unlocked(ic, &range);
	while (unlikely((bio = bio_list_pop(&ic->synchronous_bios)) != NULL)) {
		bio_endio(bio);
		spin_unlock_irq(&ic->endio_wait.lock);
		spin_lock_irq(&ic->endio_wait.lock);
	}
	spin_unlock_irq(&ic->endio_wait.lock);
}


static void init_journal(struct dm_integrity_c *ic, unsigned start_section,
			 unsigned n_sections, unsigned char commit_seq)
{
	unsigned i, j, n;

	if (!n_sections)
		return;

	for (n = 0; n < n_sections; n++) {
		i = start_section + n;
		wraparound_section(ic, &i);
		for (j = 0; j < ic->journal_section_sectors; j++) {
			struct journal_sector *js = access_journal(ic, i, j);
			memset(&js->entries, 0, JOURNAL_SECTOR_DATA);
			js->commit_id = dm_integrity_commit_id(ic, i, j, commit_seq);
		}
		for (j = 0; j < ic->journal_section_entries; j++) {
			struct journal_entry *je = access_journal_entry(ic, i, j);
			journal_entry_set_unused(je);
		}
	}

	write_journal(ic, start_section, n_sections);
}

static int find_commit_seq(struct dm_integrity_c *ic, unsigned i, unsigned j, commit_id_t id)
{
	unsigned char k;
	for (k = 0; k < N_COMMIT_IDS; k++) {
		if (dm_integrity_commit_id(ic, i, j, k) == id)
			return k;
	}
	dm_integrity_io_error(ic, "journal commit id", -EIO);
	return -EIO;
}

static void replay_journal(struct dm_integrity_c *ic)
{
	unsigned i, j;
	bool used_commit_ids[N_COMMIT_IDS];
	unsigned max_commit_id_sections[N_COMMIT_IDS];
	unsigned write_start, write_sections;
	unsigned continue_section;
	bool journal_empty;
	unsigned char unused, last_used, want_commit_seq;

	if (ic->mode == 'R')
		return;

	if (ic->journal_uptodate)
		return;

	last_used = 0;
	write_start = 0;

	if (!ic->just_formatted) {
		DEBUG_print("reading journal\n");
		rw_journal(ic, REQ_OP_READ, 0, 0, ic->journal_sections, NULL);
		if (ic->journal_io)
			DEBUG_bytes(lowmem_page_address(ic->journal_io[0].page), 64, "read journal");
		if (ic->journal_io) {
			struct journal_completion crypt_comp;
			crypt_comp.ic = ic;
			init_completion(&crypt_comp.comp);
			crypt_comp.in_flight = (atomic_t)ATOMIC_INIT(0);
			encrypt_journal(ic, false, 0, ic->journal_sections, &crypt_comp);
			wait_for_completion(&crypt_comp.comp);
		}
		DEBUG_bytes(lowmem_page_address(ic->journal[0].page), 64, "decrypted journal");
	}

	if (dm_integrity_failed(ic))
		goto clear_journal;

	journal_empty = true;
	memset(used_commit_ids, 0, sizeof used_commit_ids);
	memset(max_commit_id_sections, 0, sizeof max_commit_id_sections);
	for (i = 0; i < ic->journal_sections; i++) {
		for (j = 0; j < ic->journal_section_sectors; j++) {
			int k;
			struct journal_sector *js = access_journal(ic, i, j);
			k = find_commit_seq(ic, i, j, js->commit_id);
			if (k < 0)
				goto clear_journal;
			used_commit_ids[k] = true;
			max_commit_id_sections[k] = i;
		}
		if (journal_empty) {
			for (j = 0; j < ic->journal_section_entries; j++) {
				struct journal_entry *je = access_journal_entry(ic, i, j);
				if (!journal_entry_is_unused(je)) {
					journal_empty = false;
					break;
				}
			}
		}
	}

	if (!used_commit_ids[N_COMMIT_IDS - 1]) {
		unused = N_COMMIT_IDS - 1;
		while (unused && !used_commit_ids[unused - 1])
			unused--;
	} else {
		for (unused = 0; unused < N_COMMIT_IDS; unused++)
			if (!used_commit_ids[unused])
				break;
		if (unused == N_COMMIT_IDS) {
			dm_integrity_io_error(ic, "journal commit ids", -EIO);
			goto clear_journal;
		}
	}
	DEBUG_print("first unused commit seq %d [%d,%d,%d,%d]\n",
		    unused, used_commit_ids[0], used_commit_ids[1],
		    used_commit_ids[2], used_commit_ids[3]);

	last_used = prev_commit_seq(unused);
	want_commit_seq = prev_commit_seq(last_used);

	if (!used_commit_ids[want_commit_seq] && used_commit_ids[prev_commit_seq(want_commit_seq)])
		journal_empty = true;

	write_start = max_commit_id_sections[last_used] + 1;
	if (unlikely(write_start >= ic->journal_sections))
		want_commit_seq = next_commit_seq(want_commit_seq);
	wraparound_section(ic, &write_start);

	i = write_start;
	for (write_sections = 0; write_sections < ic->journal_sections; write_sections++) {
		for (j = 0; j < ic->journal_section_sectors; j++) {
			struct journal_sector *js = access_journal(ic, i, j);

			if (js->commit_id != dm_integrity_commit_id(ic, i, j, want_commit_seq)) {
				/*
				 * This could be caused by crash during writing.
				 * We won't replay the inconsistent part of the
				 * journal.
				 */
				DEBUG_print("commit id mismatch at position (%u, %u): %d != %d\n",
					    i, j, find_commit_seq(ic, i, j, js->commit_id), want_commit_seq);
				goto brk;
			}
		}
		i++;
		if (unlikely(i >= ic->journal_sections))
			want_commit_seq = next_commit_seq(want_commit_seq);
		wraparound_section(ic, &i);
	}
brk:

	if (!journal_empty) {
		DEBUG_print("replaying %u sections, starting at %u, commit seq %d\n",
			    write_sections, write_start, want_commit_seq);
		do_journal_write(ic, write_start, write_sections, true);
	}

	if (write_sections == ic->journal_sections && (ic->mode == 'J' || journal_empty)) {
		continue_section = write_start;
		ic->commit_seq = want_commit_seq;
		DEBUG_print("continuing from section %u, commit seq %d\n", write_start, ic->commit_seq);
	} else {
		unsigned s;
		unsigned char erase_seq;
clear_journal:
		DEBUG_print("clearing journal\n");

		erase_seq = prev_commit_seq(prev_commit_seq(last_used));
		s = write_start;
		init_journal(ic, s, 1, erase_seq);
		s++;
		wraparound_section(ic, &s);
		if (ic->journal_sections >= 2) {
			init_journal(ic, s, ic->journal_sections - 2, erase_seq);
			s += ic->journal_sections - 2;
			wraparound_section(ic, &s);
			init_journal(ic, s, 1, erase_seq);
		}

		continue_section = 0;
		ic->commit_seq = next_commit_seq(erase_seq);
	}

	ic->committed_section = continue_section;
	ic->n_committed_sections = 0;

	ic->uncommitted_section = continue_section;
	ic->n_uncommitted_sections = 0;

	ic->free_section = continue_section;
	ic->free_section_entry = 0;
	ic->free_sectors = ic->journal_entries;

	ic->journal_tree_root = RB_ROOT;
	for (i = 0; i < ic->journal_entries; i++)
		init_journal_node(&ic->journal_tree[i]);
}

static void dm_integrity_enter_synchronous_mode(struct dm_integrity_c *ic)
{
	DEBUG_print("dm_integrity_enter_synchronous_mode\n");

	if (ic->mode == 'B') {
		ic->bitmap_flush_interval = msecs_to_jiffies(10) + 1;
		ic->synchronous_mode = 1;

		cancel_delayed_work_sync(&ic->bitmap_flush_work);
		queue_delayed_work(ic->commit_wq, &ic->bitmap_flush_work, 0);
		flush_workqueue(ic->commit_wq);
	}
}

static int dm_integrity_reboot(struct notifier_block *n, unsigned long code, void *x)
{
	struct dm_integrity_c *ic = container_of(n, struct dm_integrity_c, reboot_notifier);

	DEBUG_print("dm_integrity_reboot\n");

	dm_integrity_enter_synchronous_mode(ic);

	return NOTIFY_DONE;
}

static void dm_integrity_postsuspend(struct dm_target *ti)
{
	struct dm_integrity_c *ic = (struct dm_integrity_c *)ti->private;
	int r;

	WARN_ON(unregister_reboot_notifier(&ic->reboot_notifier));

	del_timer_sync(&ic->autocommit_timer);

	if (ic->recalc_wq)
		drain_workqueue(ic->recalc_wq);

	if (ic->mode == 'B')
		cancel_delayed_work_sync(&ic->bitmap_flush_work);

	queue_work(ic->commit_wq, &ic->commit_work);
	drain_workqueue(ic->commit_wq);

	if (ic->mode == 'J') {
		if (ic->meta_dev)
			queue_work(ic->writer_wq, &ic->writer_work);
		drain_workqueue(ic->writer_wq);
		dm_integrity_flush_buffers(ic);
	}

	if (ic->mode == 'B') {
		dm_integrity_flush_buffers(ic);
#if 1
		/* set to 0 to test bitmap replay code */
		init_journal(ic, 0, ic->journal_sections, 0);
		ic->sb->flags &= ~cpu_to_le32(SB_FLAG_DIRTY_BITMAP);
		r = sync_rw_sb(ic, REQ_OP_WRITE, REQ_FUA);
		if (unlikely(r))
			dm_integrity_io_error(ic, "writing superblock", r);
#endif
	}

	BUG_ON(!RB_EMPTY_ROOT(&ic->in_progress));

	ic->journal_uptodate = true;
}

static void dm_integrity_resume(struct dm_target *ti)
{
	struct dm_integrity_c *ic = (struct dm_integrity_c *)ti->private;
	__u64 old_provided_data_sectors = le64_to_cpu(ic->sb->provided_data_sectors);
	int r;

	DEBUG_print("resume\n");

	if (ic->provided_data_sectors != old_provided_data_sectors) {
		if (ic->provided_data_sectors > old_provided_data_sectors &&
		    ic->mode == 'B' &&
		    ic->sb->log2_blocks_per_bitmap_bit == ic->log2_blocks_per_bitmap_bit) {
			rw_journal_sectors(ic, REQ_OP_READ, 0, 0,
					   ic->n_bitmap_blocks * (BITMAP_BLOCK_SIZE >> SECTOR_SHIFT), NULL);
			block_bitmap_op(ic, ic->journal, old_provided_data_sectors,
					ic->provided_data_sectors - old_provided_data_sectors, BITMAP_OP_SET);
			rw_journal_sectors(ic, REQ_OP_WRITE, REQ_FUA | REQ_SYNC, 0,
					   ic->n_bitmap_blocks * (BITMAP_BLOCK_SIZE >> SECTOR_SHIFT), NULL);
		}

		ic->sb->provided_data_sectors = cpu_to_le64(ic->provided_data_sectors);
		r = sync_rw_sb(ic, REQ_OP_WRITE, REQ_FUA);
		if (unlikely(r))
			dm_integrity_io_error(ic, "writing superblock", r);
	}

	if (ic->sb->flags & cpu_to_le32(SB_FLAG_DIRTY_BITMAP)) {
		DEBUG_print("resume dirty_bitmap\n");
		rw_journal_sectors(ic, REQ_OP_READ, 0, 0,
				   ic->n_bitmap_blocks * (BITMAP_BLOCK_SIZE >> SECTOR_SHIFT), NULL);
		if (ic->mode == 'B') {
			if (ic->sb->log2_blocks_per_bitmap_bit == ic->log2_blocks_per_bitmap_bit) {
				block_bitmap_copy(ic, ic->recalc_bitmap, ic->journal);
				block_bitmap_copy(ic, ic->may_write_bitmap, ic->journal);
				if (!block_bitmap_op(ic, ic->journal, 0, ic->provided_data_sectors,
						     BITMAP_OP_TEST_ALL_CLEAR)) {
					ic->sb->flags |= cpu_to_le32(SB_FLAG_RECALCULATING);
					ic->sb->recalc_sector = cpu_to_le64(0);
				}
			} else {
				DEBUG_print("non-matching blocks_per_bitmap_bit: %u, %u\n",
					    ic->sb->log2_blocks_per_bitmap_bit, ic->log2_blocks_per_bitmap_bit);
				ic->sb->log2_blocks_per_bitmap_bit = ic->log2_blocks_per_bitmap_bit;
				block_bitmap_op(ic, ic->recalc_bitmap, 0, ic->provided_data_sectors, BITMAP_OP_SET);
				block_bitmap_op(ic, ic->may_write_bitmap, 0, ic->provided_data_sectors, BITMAP_OP_SET);
				block_bitmap_op(ic, ic->journal, 0, ic->provided_data_sectors, BITMAP_OP_SET);
				rw_journal_sectors(ic, REQ_OP_WRITE, REQ_FUA | REQ_SYNC, 0,
						   ic->n_bitmap_blocks * (BITMAP_BLOCK_SIZE >> SECTOR_SHIFT), NULL);
				ic->sb->flags |= cpu_to_le32(SB_FLAG_RECALCULATING);
				ic->sb->recalc_sector = cpu_to_le64(0);
			}
		} else {
			if (!(ic->sb->log2_blocks_per_bitmap_bit == ic->log2_blocks_per_bitmap_bit &&
			      block_bitmap_op(ic, ic->journal, 0, ic->provided_data_sectors, BITMAP_OP_TEST_ALL_CLEAR))) {
				ic->sb->flags |= cpu_to_le32(SB_FLAG_RECALCULATING);
				ic->sb->recalc_sector = cpu_to_le64(0);
			}
			init_journal(ic, 0, ic->journal_sections, 0);
			replay_journal(ic);
			ic->sb->flags &= ~cpu_to_le32(SB_FLAG_DIRTY_BITMAP);
		}
		r = sync_rw_sb(ic, REQ_OP_WRITE, REQ_FUA);
		if (unlikely(r))
			dm_integrity_io_error(ic, "writing superblock", r);
	} else {
		replay_journal(ic);
		if (ic->mode == 'B') {
			ic->sb->flags |= cpu_to_le32(SB_FLAG_DIRTY_BITMAP);
			ic->sb->log2_blocks_per_bitmap_bit = ic->log2_blocks_per_bitmap_bit;
			r = sync_rw_sb(ic, REQ_OP_WRITE, REQ_FUA);
			if (unlikely(r))
				dm_integrity_io_error(ic, "writing superblock", r);

			block_bitmap_op(ic, ic->journal, 0, ic->provided_data_sectors, BITMAP_OP_CLEAR);
			block_bitmap_op(ic, ic->recalc_bitmap, 0, ic->provided_data_sectors, BITMAP_OP_CLEAR);
			block_bitmap_op(ic, ic->may_write_bitmap, 0, ic->provided_data_sectors, BITMAP_OP_CLEAR);
			if (ic->sb->flags & cpu_to_le32(SB_FLAG_RECALCULATING) &&
			    le64_to_cpu(ic->sb->recalc_sector) < ic->provided_data_sectors) {
				block_bitmap_op(ic, ic->journal, le64_to_cpu(ic->sb->recalc_sector),
						ic->provided_data_sectors - le64_to_cpu(ic->sb->recalc_sector), BITMAP_OP_SET);
				block_bitmap_op(ic, ic->recalc_bitmap, le64_to_cpu(ic->sb->recalc_sector),
						ic->provided_data_sectors - le64_to_cpu(ic->sb->recalc_sector), BITMAP_OP_SET);
				block_bitmap_op(ic, ic->may_write_bitmap, le64_to_cpu(ic->sb->recalc_sector),
						ic->provided_data_sectors - le64_to_cpu(ic->sb->recalc_sector), BITMAP_OP_SET);
			}
			rw_journal_sectors(ic, REQ_OP_WRITE, REQ_FUA | REQ_SYNC, 0,
					   ic->n_bitmap_blocks * (BITMAP_BLOCK_SIZE >> SECTOR_SHIFT), NULL);
		}
	}

	DEBUG_print("testing recalc: %x\n", ic->sb->flags);
	if (ic->sb->flags & cpu_to_le32(SB_FLAG_RECALCULATING)) {
		__u64 recalc_pos = le64_to_cpu(ic->sb->recalc_sector);
		DEBUG_print("recalc pos: %llx / %llx\n", recalc_pos, ic->provided_data_sectors);
		if (recalc_pos < ic->provided_data_sectors) {
			queue_work(ic->recalc_wq, &ic->recalc_work);
		} else if (recalc_pos > ic->provided_data_sectors) {
			ic->sb->recalc_sector = cpu_to_le64(ic->provided_data_sectors);
			recalc_write_super(ic);
		}
	}

	ic->reboot_notifier.notifier_call = dm_integrity_reboot;
	ic->reboot_notifier.next = NULL;
	ic->reboot_notifier.priority = INT_MAX - 1;	/* be notified after md and before hardware drivers */
	WARN_ON(register_reboot_notifier(&ic->reboot_notifier));

#if 0
	/* set to 1 to stress test synchronous mode */
	dm_integrity_enter_synchronous_mode(ic);
#endif
}

static void dm_integrity_status(struct dm_target *ti, status_type_t type,
				unsigned status_flags, char *result, unsigned maxlen)
{
	struct dm_integrity_c *ic = (struct dm_integrity_c *)ti->private;
	unsigned arg_count;
	size_t sz = 0;

	switch (type) {
	case STATUSTYPE_INFO:
		DMEMIT("%llu %llu",
			(unsigned long long)atomic64_read(&ic->number_of_mismatches),
			ic->provided_data_sectors);
		if (ic->sb->flags & cpu_to_le32(SB_FLAG_RECALCULATING))
			DMEMIT(" %llu", le64_to_cpu(ic->sb->recalc_sector));
		else
			DMEMIT(" -");
		break;

	case STATUSTYPE_TABLE: {
		__u64 watermark_percentage = (__u64)(ic->journal_entries - ic->free_sectors_threshold) * 100;
		watermark_percentage += ic->journal_entries / 2;
		do_div(watermark_percentage, ic->journal_entries);
		arg_count = 3;
		arg_count += !!ic->meta_dev;
		arg_count += ic->sectors_per_block != 1;
		arg_count += !!(ic->sb->flags & cpu_to_le32(SB_FLAG_RECALCULATING));
		arg_count += ic->discard;
		arg_count += ic->mode == 'J';
		arg_count += ic->mode == 'J';
		arg_count += ic->mode == 'B';
		arg_count += ic->mode == 'B';
		arg_count += !!ic->internal_hash_alg.alg_string;
		arg_count += !!ic->journal_crypt_alg.alg_string;
		arg_count += !!ic->journal_mac_alg.alg_string;
		arg_count += (ic->sb->flags & cpu_to_le32(SB_FLAG_FIXED_PADDING)) != 0;
		DMEMIT("%s %llu %u %c %u", ic->dev->name, ic->start,
		       ic->tag_size, ic->mode, arg_count);
		if (ic->meta_dev)
			DMEMIT(" meta_device:%s", ic->meta_dev->name);
		if (ic->sectors_per_block != 1)
			DMEMIT(" block_size:%u", ic->sectors_per_block << SECTOR_SHIFT);
		if (ic->sb->flags & cpu_to_le32(SB_FLAG_RECALCULATING))
			DMEMIT(" recalculate");
		if (ic->discard)
			DMEMIT(" allow_discards");
		DMEMIT(" journal_sectors:%u", ic->initial_sectors - SB_SECTORS);
		DMEMIT(" interleave_sectors:%u", 1U << ic->sb->log2_interleave_sectors);
		DMEMIT(" buffer_sectors:%u", 1U << ic->log2_buffer_sectors);
		if (ic->mode == 'J') {
			DMEMIT(" journal_watermark:%u", (unsigned)watermark_percentage);
			DMEMIT(" commit_time:%u", ic->autocommit_msec);
		}
		if (ic->mode == 'B') {
			DMEMIT(" sectors_per_bit:%llu", (sector_t)ic->sectors_per_block << ic->log2_blocks_per_bitmap_bit);
			DMEMIT(" bitmap_flush_interval:%u", jiffies_to_msecs(ic->bitmap_flush_interval));
		}
		if ((ic->sb->flags & cpu_to_le32(SB_FLAG_FIXED_PADDING)) != 0)
			DMEMIT(" fix_padding");

#define EMIT_ALG(a, n)							\
		do {							\
			if (ic->a.alg_string) {				\
				DMEMIT(" %s:%s", n, ic->a.alg_string);	\
				if (ic->a.key_string)			\
					DMEMIT(":%s", ic->a.key_string);\
			}						\
		} while (0)
		EMIT_ALG(internal_hash_alg, "internal_hash");
		EMIT_ALG(journal_crypt_alg, "journal_crypt");
		EMIT_ALG(journal_mac_alg, "journal_mac");
		break;
	}
	}
}

static int dm_integrity_iterate_devices(struct dm_target *ti,
					iterate_devices_callout_fn fn, void *data)
{
	struct dm_integrity_c *ic = ti->private;

	if (!ic->meta_dev)
		return fn(ti, ic->dev, ic->start + ic->initial_sectors + ic->metadata_run, ti->len, data);
	else
		return fn(ti, ic->dev, 0, ti->len, data);
}

static void dm_integrity_io_hints(struct dm_target *ti, struct queue_limits *limits)
{
	struct dm_integrity_c *ic = ti->private;

	if (ic->sectors_per_block > 1) {
		limits->logical_block_size = ic->sectors_per_block << SECTOR_SHIFT;
		limits->physical_block_size = ic->sectors_per_block << SECTOR_SHIFT;
		blk_limits_io_min(limits, ic->sectors_per_block << SECTOR_SHIFT);
	}
}

static void calculate_journal_section_size(struct dm_integrity_c *ic)
{
	unsigned sector_space = JOURNAL_SECTOR_DATA;

	ic->journal_sections = le32_to_cpu(ic->sb->journal_sections);
	ic->journal_entry_size = roundup(offsetof(struct journal_entry, last_bytes[ic->sectors_per_block]) + ic->tag_size,
					 JOURNAL_ENTRY_ROUNDUP);

	if (ic->sb->flags & cpu_to_le32(SB_FLAG_HAVE_JOURNAL_MAC))
		sector_space -= JOURNAL_MAC_PER_SECTOR;
	ic->journal_entries_per_sector = sector_space / ic->journal_entry_size;
	ic->journal_section_entries = ic->journal_entries_per_sector * JOURNAL_BLOCK_SECTORS;
	ic->journal_section_sectors = (ic->journal_section_entries << ic->sb->log2_sectors_per_block) + JOURNAL_BLOCK_SECTORS;
	ic->journal_entries = ic->journal_section_entries * ic->journal_sections;
}

static int calculate_device_limits(struct dm_integrity_c *ic)
{
	__u64 initial_sectors;

	calculate_journal_section_size(ic);
	initial_sectors = SB_SECTORS + (__u64)ic->journal_section_sectors * ic->journal_sections;
	if (initial_sectors + METADATA_PADDING_SECTORS >= ic->meta_device_sectors || initial_sectors > UINT_MAX)
		return -EINVAL;
	ic->initial_sectors = initial_sectors;

	if (!ic->meta_dev) {
		sector_t last_sector, last_area, last_offset;

		/* we have to maintain excessive padding for compatibility with existing volumes */
		__u64 metadata_run_padding =
			ic->sb->flags & cpu_to_le32(SB_FLAG_FIXED_PADDING) ?
			(__u64)(METADATA_PADDING_SECTORS << SECTOR_SHIFT) :
			(__u64)(1 << SECTOR_SHIFT << METADATA_PADDING_SECTORS);

		ic->metadata_run = round_up((__u64)ic->tag_size << (ic->sb->log2_interleave_sectors - ic->sb->log2_sectors_per_block),
					    metadata_run_padding) >> SECTOR_SHIFT;
		if (!(ic->metadata_run & (ic->metadata_run - 1)))
			ic->log2_metadata_run = __ffs(ic->metadata_run);
		else
			ic->log2_metadata_run = -1;

		get_area_and_offset(ic, ic->provided_data_sectors - 1, &last_area, &last_offset);
		last_sector = get_data_sector(ic, last_area, last_offset);
		if (last_sector < ic->start || last_sector >= ic->meta_device_sectors)
			return -EINVAL;
	} else {
		__u64 meta_size = (ic->provided_data_sectors >> ic->sb->log2_sectors_per_block) * ic->tag_size;
		meta_size = (meta_size + ((1U << (ic->log2_buffer_sectors + SECTOR_SHIFT)) - 1))
				>> (ic->log2_buffer_sectors + SECTOR_SHIFT);
		meta_size <<= ic->log2_buffer_sectors;
		if (ic->initial_sectors + meta_size < ic->initial_sectors ||
		    ic->initial_sectors + meta_size > ic->meta_device_sectors)
			return -EINVAL;
		ic->metadata_run = 1;
		ic->log2_metadata_run = 0;
	}

	return 0;
}

static void get_provided_data_sectors(struct dm_integrity_c *ic)
{
	if (!ic->meta_dev) {
		int test_bit;
		ic->provided_data_sectors = 0;
		for (test_bit = fls64(ic->meta_device_sectors) - 1; test_bit >= 3; test_bit--) {
			__u64 prev_data_sectors = ic->provided_data_sectors;

			ic->provided_data_sectors |= (sector_t)1 << test_bit;
			if (calculate_device_limits(ic))
				ic->provided_data_sectors = prev_data_sectors;
		}
	} else {
		ic->provided_data_sectors = ic->data_device_sectors;
		ic->provided_data_sectors &= ~(sector_t)(ic->sectors_per_block - 1);
	}
}

static int initialize_superblock(struct dm_integrity_c *ic, unsigned journal_sectors, unsigned interleave_sectors)
{
	unsigned journal_sections;
	int test_bit;

	memset(ic->sb, 0, SB_SECTORS << SECTOR_SHIFT);
	memcpy(ic->sb->magic, SB_MAGIC, 8);
	ic->sb->integrity_tag_size = cpu_to_le16(ic->tag_size);
	ic->sb->log2_sectors_per_block = __ffs(ic->sectors_per_block);
	if (ic->journal_mac_alg.alg_string)
		ic->sb->flags |= cpu_to_le32(SB_FLAG_HAVE_JOURNAL_MAC);

	calculate_journal_section_size(ic);
	journal_sections = journal_sectors / ic->journal_section_sectors;
	if (!journal_sections)
		journal_sections = 1;

	if (!ic->meta_dev) {
		if (ic->fix_padding)
			ic->sb->flags |= cpu_to_le32(SB_FLAG_FIXED_PADDING);
		ic->sb->journal_sections = cpu_to_le32(journal_sections);
		if (!interleave_sectors)
			interleave_sectors = DEFAULT_INTERLEAVE_SECTORS;
		ic->sb->log2_interleave_sectors = __fls(interleave_sectors);
		ic->sb->log2_interleave_sectors = max((__u8)MIN_LOG2_INTERLEAVE_SECTORS, ic->sb->log2_interleave_sectors);
		ic->sb->log2_interleave_sectors = min((__u8)MAX_LOG2_INTERLEAVE_SECTORS, ic->sb->log2_interleave_sectors);

		get_provided_data_sectors(ic);
		if (!ic->provided_data_sectors)
			return -EINVAL;
	} else {
		ic->sb->log2_interleave_sectors = 0;

		get_provided_data_sectors(ic);
		if (!ic->provided_data_sectors)
			return -EINVAL;

try_smaller_buffer:
		ic->sb->journal_sections = cpu_to_le32(0);
		for (test_bit = fls(journal_sections) - 1; test_bit >= 0; test_bit--) {
			__u32 prev_journal_sections = le32_to_cpu(ic->sb->journal_sections);
			__u32 test_journal_sections = prev_journal_sections | (1U << test_bit);
			if (test_journal_sections > journal_sections)
				continue;
			ic->sb->journal_sections = cpu_to_le32(test_journal_sections);
			if (calculate_device_limits(ic))
				ic->sb->journal_sections = cpu_to_le32(prev_journal_sections);

		}
		if (!le32_to_cpu(ic->sb->journal_sections)) {
			if (ic->log2_buffer_sectors > 3) {
				ic->log2_buffer_sectors--;
				goto try_smaller_buffer;
			}
			return -EINVAL;
		}
	}

	ic->sb->provided_data_sectors = cpu_to_le64(ic->provided_data_sectors);

	sb_set_version(ic);

	return 0;
}

static void dm_integrity_set(struct dm_target *ti, struct dm_integrity_c *ic)
{
	struct gendisk *disk = dm_disk(dm_table_get_md(ti->table));
	struct blk_integrity bi;

	memset(&bi, 0, sizeof(bi));
	bi.profile = &dm_integrity_profile;
	bi.tuple_size = ic->tag_size;
	bi.tag_size = bi.tuple_size;
	bi.interval_exp = ic->sb->log2_sectors_per_block + SECTOR_SHIFT;

	blk_integrity_register(disk, &bi);
	blk_queue_max_integrity_segments(disk->queue, UINT_MAX);
}

static void dm_integrity_free_page_list(struct page_list *pl)
{
	unsigned i;

	if (!pl)
		return;
	for (i = 0; pl[i].page; i++)
		__free_page(pl[i].page);
	kvfree(pl);
}

static struct page_list *dm_integrity_alloc_page_list(unsigned n_pages)
{
	struct page_list *pl;
	unsigned i;

	pl = kvmalloc_array(n_pages + 1, sizeof(struct page_list), GFP_KERNEL | __GFP_ZERO);
	if (!pl)
		return NULL;

	for (i = 0; i < n_pages; i++) {
		pl[i].page = alloc_page(GFP_KERNEL);
		if (!pl[i].page) {
			dm_integrity_free_page_list(pl);
			return NULL;
		}
		if (i)
			pl[i - 1].next = &pl[i];
	}
	pl[i].page = NULL;
	pl[i].next = NULL;

	return pl;
}

static void dm_integrity_free_journal_scatterlist(struct dm_integrity_c *ic, struct scatterlist **sl)
{
	unsigned i;
	for (i = 0; i < ic->journal_sections; i++)
		kvfree(sl[i]);
	kvfree(sl);
}

static struct scatterlist **dm_integrity_alloc_journal_scatterlist(struct dm_integrity_c *ic,
								   struct page_list *pl)
{
	struct scatterlist **sl;
	unsigned i;

	sl = kvmalloc_array(ic->journal_sections,
			    sizeof(struct scatterlist *),
			    GFP_KERNEL | __GFP_ZERO);
	if (!sl)
		return NULL;

	for (i = 0; i < ic->journal_sections; i++) {
		struct scatterlist *s;
		unsigned start_index, start_offset;
		unsigned end_index, end_offset;
		unsigned n_pages;
		unsigned idx;

		page_list_location(ic, i, 0, &start_index, &start_offset);
		page_list_location(ic, i, ic->journal_section_sectors - 1,
				   &end_index, &end_offset);

		n_pages = (end_index - start_index + 1);

		s = kvmalloc_array(n_pages, sizeof(struct scatterlist),
				   GFP_KERNEL);
		if (!s) {
			dm_integrity_free_journal_scatterlist(ic, sl);
			return NULL;
		}

		sg_init_table(s, n_pages);
		for (idx = start_index; idx <= end_index; idx++) {
			char *va = lowmem_page_address(pl[idx].page);
			unsigned start = 0, end = PAGE_SIZE;
			if (idx == start_index)
				start = start_offset;
			if (idx == end_index)
				end = end_offset + (1 << SECTOR_SHIFT);
			sg_set_buf(&s[idx - start_index], va + start, end - start);
		}

		sl[i] = s;
	}

	return sl;
}

static void free_alg(struct alg_spec *a)
{
	kzfree(a->alg_string);
	kzfree(a->key);
	memset(a, 0, sizeof *a);
}

static int get_alg_and_key(const char *arg, struct alg_spec *a, char **error, char *error_inval)
{
	char *k;

	free_alg(a);

	a->alg_string = kstrdup(strchr(arg, ':') + 1, GFP_KERNEL);
	if (!a->alg_string)
		goto nomem;

	k = strchr(a->alg_string, ':');
	if (k) {
		*k = 0;
		a->key_string = k + 1;
		if (strlen(a->key_string) & 1)
			goto inval;

		a->key_size = strlen(a->key_string) / 2;
		a->key = kmalloc(a->key_size, GFP_KERNEL);
		if (!a->key)
			goto nomem;
		if (hex2bin(a->key, a->key_string, a->key_size))
			goto inval;
	}

	return 0;
inval:
	*error = error_inval;
	return -EINVAL;
nomem:
	*error = "Out of memory for an argument";
	return -ENOMEM;
}

static int get_mac(struct crypto_shash **hash, struct alg_spec *a, char **error,
		   char *error_alg, char *error_key)
{
	int r;

	if (a->alg_string) {
		*hash = crypto_alloc_shash(a->alg_string, 0, 0);
		if (IS_ERR(*hash)) {
			*error = error_alg;
			r = PTR_ERR(*hash);
			*hash = NULL;
			return r;
		}

		if (a->key) {
			r = crypto_shash_setkey(*hash, a->key, a->key_size);
			if (r) {
				*error = error_key;
				return r;
			}
		} else if (crypto_shash_get_flags(*hash) & CRYPTO_TFM_NEED_KEY) {
			*error = error_key;
			return -ENOKEY;
		}
	}

	return 0;
}

static int create_journal(struct dm_integrity_c *ic, char **error)
{
	int r = 0;
	unsigned i;
	__u64 journal_pages, journal_desc_size, journal_tree_size;
	unsigned char *crypt_data = NULL, *crypt_iv = NULL;
	struct skcipher_request *req = NULL;

	ic->commit_ids[0] = cpu_to_le64(0x1111111111111111ULL);
	ic->commit_ids[1] = cpu_to_le64(0x2222222222222222ULL);
	ic->commit_ids[2] = cpu_to_le64(0x3333333333333333ULL);
	ic->commit_ids[3] = cpu_to_le64(0x4444444444444444ULL);

	journal_pages = roundup((__u64)ic->journal_sections * ic->journal_section_sectors,
				PAGE_SIZE >> SECTOR_SHIFT) >> (PAGE_SHIFT - SECTOR_SHIFT);
	journal_desc_size = journal_pages * sizeof(struct page_list);
	if (journal_pages >= totalram_pages() - totalhigh_pages() || journal_desc_size > ULONG_MAX) {
		*error = "Journal doesn't fit into memory";
		r = -ENOMEM;
		goto bad;
	}
	ic->journal_pages = journal_pages;

	ic->journal = dm_integrity_alloc_page_list(ic->journal_pages);
	if (!ic->journal) {
		*error = "Could not allocate memory for journal";
		r = -ENOMEM;
		goto bad;
	}
	if (ic->journal_crypt_alg.alg_string) {
		unsigned ivsize, blocksize;
		struct journal_completion comp;

		comp.ic = ic;
		ic->journal_crypt = crypto_alloc_skcipher(ic->journal_crypt_alg.alg_string, 0, 0);
		if (IS_ERR(ic->journal_crypt)) {
			*error = "Invalid journal cipher";
			r = PTR_ERR(ic->journal_crypt);
			ic->journal_crypt = NULL;
			goto bad;
		}
		ivsize = crypto_skcipher_ivsize(ic->journal_crypt);
		blocksize = crypto_skcipher_blocksize(ic->journal_crypt);

		if (ic->journal_crypt_alg.key) {
			r = crypto_skcipher_setkey(ic->journal_crypt, ic->journal_crypt_alg.key,
						   ic->journal_crypt_alg.key_size);
			if (r) {
				*error = "Error setting encryption key";
				goto bad;
			}
		}
		DEBUG_print("cipher %s, block size %u iv size %u\n",
			    ic->journal_crypt_alg.alg_string, blocksize, ivsize);

		ic->journal_io = dm_integrity_alloc_page_list(ic->journal_pages);
		if (!ic->journal_io) {
			*error = "Could not allocate memory for journal io";
			r = -ENOMEM;
			goto bad;
		}

		if (blocksize == 1) {
			struct scatterlist *sg;

			req = skcipher_request_alloc(ic->journal_crypt, GFP_KERNEL);
			if (!req) {
				*error = "Could not allocate crypt request";
				r = -ENOMEM;
				goto bad;
			}

			crypt_iv = kzalloc(ivsize, GFP_KERNEL);
			if (!crypt_iv) {
				*error = "Could not allocate iv";
				r = -ENOMEM;
				goto bad;
			}

			ic->journal_xor = dm_integrity_alloc_page_list(ic->journal_pages);
			if (!ic->journal_xor) {
				*error = "Could not allocate memory for journal xor";
				r = -ENOMEM;
				goto bad;
			}

			sg = kvmalloc_array(ic->journal_pages + 1,
					    sizeof(struct scatterlist),
					    GFP_KERNEL);
			if (!sg) {
				*error = "Unable to allocate sg list";
				r = -ENOMEM;
				goto bad;
			}
			sg_init_table(sg, ic->journal_pages + 1);
			for (i = 0; i < ic->journal_pages; i++) {
				char *va = lowmem_page_address(ic->journal_xor[i].page);
				clear_page(va);
				sg_set_buf(&sg[i], va, PAGE_SIZE);
			}
			sg_set_buf(&sg[i], &ic->commit_ids, sizeof ic->commit_ids);

			skcipher_request_set_crypt(req, sg, sg,
						   PAGE_SIZE * ic->journal_pages + sizeof ic->commit_ids, crypt_iv);
			init_completion(&comp.comp);
			comp.in_flight = (atomic_t)ATOMIC_INIT(1);
			if (do_crypt(true, req, &comp))
				wait_for_completion(&comp.comp);
			kvfree(sg);
			r = dm_integrity_failed(ic);
			if (r) {
				*error = "Unable to encrypt journal";
				goto bad;
			}
			DEBUG_bytes(lowmem_page_address(ic->journal_xor[0].page), 64, "xor data");

			crypto_free_skcipher(ic->journal_crypt);
			ic->journal_crypt = NULL;
		} else {
			unsigned crypt_len = roundup(ivsize, blocksize);

			req = skcipher_request_alloc(ic->journal_crypt, GFP_KERNEL);
			if (!req) {
				*error = "Could not allocate crypt request";
				r = -ENOMEM;
				goto bad;
			}

			crypt_iv = kmalloc(ivsize, GFP_KERNEL);
			if (!crypt_iv) {
				*error = "Could not allocate iv";
				r = -ENOMEM;
				goto bad;
			}

			crypt_data = kmalloc(crypt_len, GFP_KERNEL);
			if (!crypt_data) {
				*error = "Unable to allocate crypt data";
				r = -ENOMEM;
				goto bad;
			}

			ic->journal_scatterlist = dm_integrity_alloc_journal_scatterlist(ic, ic->journal);
			if (!ic->journal_scatterlist) {
				*error = "Unable to allocate sg list";
				r = -ENOMEM;
				goto bad;
			}
			ic->journal_io_scatterlist = dm_integrity_alloc_journal_scatterlist(ic, ic->journal_io);
			if (!ic->journal_io_scatterlist) {
				*error = "Unable to allocate sg list";
				r = -ENOMEM;
				goto bad;
			}
			ic->sk_requests = kvmalloc_array(ic->journal_sections,
							 sizeof(struct skcipher_request *),
							 GFP_KERNEL | __GFP_ZERO);
			if (!ic->sk_requests) {
				*error = "Unable to allocate sk requests";
				r = -ENOMEM;
				goto bad;
			}
			for (i = 0; i < ic->journal_sections; i++) {
				struct scatterlist sg;
				struct skcipher_request *section_req;
				__u32 section_le = cpu_to_le32(i);

				memset(crypt_iv, 0x00, ivsize);
				memset(crypt_data, 0x00, crypt_len);
				memcpy(crypt_data, &section_le, min((size_t)crypt_len, sizeof(section_le)));

				sg_init_one(&sg, crypt_data, crypt_len);
				skcipher_request_set_crypt(req, &sg, &sg, crypt_len, crypt_iv);
				init_completion(&comp.comp);
				comp.in_flight = (atomic_t)ATOMIC_INIT(1);
				if (do_crypt(true, req, &comp))
					wait_for_completion(&comp.comp);

				r = dm_integrity_failed(ic);
				if (r) {
					*error = "Unable to generate iv";
					goto bad;
				}

				section_req = skcipher_request_alloc(ic->journal_crypt, GFP_KERNEL);
				if (!section_req) {
					*error = "Unable to allocate crypt request";
					r = -ENOMEM;
					goto bad;
				}
				section_req->iv = kmalloc_array(ivsize, 2,
								GFP_KERNEL);
				if (!section_req->iv) {
					skcipher_request_free(section_req);
					*error = "Unable to allocate iv";
					r = -ENOMEM;
					goto bad;
				}
				memcpy(section_req->iv + ivsize, crypt_data, ivsize);
				section_req->cryptlen = (size_t)ic->journal_section_sectors << SECTOR_SHIFT;
				ic->sk_requests[i] = section_req;
				DEBUG_bytes(crypt_data, ivsize, "iv(%u)", i);
			}
		}
	}

	for (i = 0; i < N_COMMIT_IDS; i++) {
		unsigned j;
retest_commit_id:
		for (j = 0; j < i; j++) {
			if (ic->commit_ids[j] == ic->commit_ids[i]) {
				ic->commit_ids[i] = cpu_to_le64(le64_to_cpu(ic->commit_ids[i]) + 1);
				goto retest_commit_id;
			}
		}
		DEBUG_print("commit id %u: %016llx\n", i, ic->commit_ids[i]);
	}

	journal_tree_size = (__u64)ic->journal_entries * sizeof(struct journal_node);
	if (journal_tree_size > ULONG_MAX) {
		*error = "Journal doesn't fit into memory";
		r = -ENOMEM;
		goto bad;
	}
	ic->journal_tree = kvmalloc(journal_tree_size, GFP_KERNEL);
	if (!ic->journal_tree) {
		*error = "Could not allocate memory for journal tree";
		r = -ENOMEM;
	}
bad:
	kfree(crypt_data);
	kfree(crypt_iv);
	skcipher_request_free(req);

	return r;
}

/*
 * Construct a integrity mapping
 *
 * Arguments:
 *	device
 *	offset from the start of the device
 *	tag size
 *	D - direct writes, J - journal writes, B - bitmap mode, R - recovery mode
 *	number of optional arguments
 *	optional arguments:
 *		journal_sectors
 *		interleave_sectors
 *		buffer_sectors
 *		journal_watermark
 *		commit_time
 *		meta_device
 *		block_size
 *		sectors_per_bit
 *		bitmap_flush_interval
 *		internal_hash
 *		journal_crypt
 *		journal_mac
 *		recalculate
 */
static int dm_integrity_ctr(struct dm_target *ti, unsigned argc, char **argv)
{
	struct dm_integrity_c *ic;
	char dummy;
	int r;
	unsigned extra_args;
	struct dm_arg_set as;
	static const struct dm_arg _args[] = {
		{0, 9, "Invalid number of feature args"},
	};
	unsigned journal_sectors, interleave_sectors, buffer_sectors, journal_watermark, sync_msec;
	bool should_write_sb;
	__u64 threshold;
	unsigned long long start;
	__s8 log2_sectors_per_bitmap_bit = -1;
	__s8 log2_blocks_per_bitmap_bit;
	__u64 bits_in_journal;
	__u64 n_bitmap_bits;

#define DIRECT_ARGUMENTS	4

	if (argc <= DIRECT_ARGUMENTS) {
		ti->error = "Invalid argument count";
		return -EINVAL;
	}

	ic = kzalloc(sizeof(struct dm_integrity_c), GFP_KERNEL);
	if (!ic) {
		ti->error = "Cannot allocate integrity context";
		return -ENOMEM;
	}
	ti->private = ic;
	ti->per_io_data_size = sizeof(struct dm_integrity_io);
	ic->ti = ti;

	ic->in_progress = RB_ROOT;
	INIT_LIST_HEAD(&ic->wait_list);
	init_waitqueue_head(&ic->endio_wait);
	bio_list_init(&ic->flush_bio_list);
	init_waitqueue_head(&ic->copy_to_journal_wait);
	init_completion(&ic->crypto_backoff);
	atomic64_set(&ic->number_of_mismatches, 0);
	ic->bitmap_flush_interval = BITMAP_FLUSH_INTERVAL;

	r = dm_get_device(ti, argv[0], dm_table_get_mode(ti->table), &ic->dev);
	if (r) {
		ti->error = "Device lookup failed";
		goto bad;
	}

	if (sscanf(argv[1], "%llu%c", &start, &dummy) != 1 || start != (sector_t)start) {
		ti->error = "Invalid starting offset";
		r = -EINVAL;
		goto bad;
	}
	ic->start = start;

	if (strcmp(argv[2], "-")) {
		if (sscanf(argv[2], "%u%c", &ic->tag_size, &dummy) != 1 || !ic->tag_size) {
			ti->error = "Invalid tag size";
			r = -EINVAL;
			goto bad;
		}
	}

	if (!strcmp(argv[3], "J") || !strcmp(argv[3], "B") ||
	    !strcmp(argv[3], "D") || !strcmp(argv[3], "R")) {
		ic->mode = argv[3][0];
	} else {
		ti->error = "Invalid mode (expecting J, B, D, R)";
		r = -EINVAL;
		goto bad;
	}

	journal_sectors = 0;
	interleave_sectors = DEFAULT_INTERLEAVE_SECTORS;
	buffer_sectors = DEFAULT_BUFFER_SECTORS;
	journal_watermark = DEFAULT_JOURNAL_WATERMARK;
	sync_msec = DEFAULT_SYNC_MSEC;
	ic->sectors_per_block = 1;

	as.argc = argc - DIRECT_ARGUMENTS;
	as.argv = argv + DIRECT_ARGUMENTS;
	r = dm_read_arg_group(_args, &as, &extra_args, &ti->error);
	if (r)
		goto bad;

	while (extra_args--) {
		const char *opt_string;
		unsigned val;
		unsigned long long llval;
		opt_string = dm_shift_arg(&as);
		if (!opt_string) {
			r = -EINVAL;
			ti->error = "Not enough feature arguments";
			goto bad;
		}
		if (sscanf(opt_string, "journal_sectors:%u%c", &val, &dummy) == 1)
			journal_sectors = val ? val : 1;
		else if (sscanf(opt_string, "interleave_sectors:%u%c", &val, &dummy) == 1)
			interleave_sectors = val;
		else if (sscanf(opt_string, "buffer_sectors:%u%c", &val, &dummy) == 1)
			buffer_sectors = val;
		else if (sscanf(opt_string, "journal_watermark:%u%c", &val, &dummy) == 1 && val <= 100)
			journal_watermark = val;
		else if (sscanf(opt_string, "commit_time:%u%c", &val, &dummy) == 1)
			sync_msec = val;
		else if (!strncmp(opt_string, "meta_device:", strlen("meta_device:"))) {
			if (ic->meta_dev) {
				dm_put_device(ti, ic->meta_dev);
				ic->meta_dev = NULL;
			}
			r = dm_get_device(ti, strchr(opt_string, ':') + 1,
					  dm_table_get_mode(ti->table), &ic->meta_dev);
			if (r) {
				ti->error = "Device lookup failed";
				goto bad;
			}
		} else if (sscanf(opt_string, "block_size:%u%c", &val, &dummy) == 1) {
			if (val < 1 << SECTOR_SHIFT ||
			    val > MAX_SECTORS_PER_BLOCK << SECTOR_SHIFT ||
			    (val & (val -1))) {
				r = -EINVAL;
				ti->error = "Invalid block_size argument";
				goto bad;
			}
			ic->sectors_per_block = val >> SECTOR_SHIFT;
		} else if (sscanf(opt_string, "sectors_per_bit:%llu%c", &llval, &dummy) == 1) {
			log2_sectors_per_bitmap_bit = !llval ? 0 : __ilog2_u64(llval);
		} else if (sscanf(opt_string, "bitmap_flush_interval:%u%c", &val, &dummy) == 1) {
			if (val >= (uint64_t)UINT_MAX * 1000 / HZ) {
				r = -EINVAL;
				ti->error = "Invalid bitmap_flush_interval argument";
			}
			ic->bitmap_flush_interval = msecs_to_jiffies(val);
		} else if (!strncmp(opt_string, "internal_hash:", strlen("internal_hash:"))) {
			r = get_alg_and_key(opt_string, &ic->internal_hash_alg, &ti->error,
					    "Invalid internal_hash argument");
			if (r)
				goto bad;
		} else if (!strncmp(opt_string, "journal_crypt:", strlen("journal_crypt:"))) {
			r = get_alg_and_key(opt_string, &ic->journal_crypt_alg, &ti->error,
					    "Invalid journal_crypt argument");
			if (r)
				goto bad;
		} else if (!strncmp(opt_string, "journal_mac:", strlen("journal_mac:"))) {
			r = get_alg_and_key(opt_string, &ic->journal_mac_alg,  &ti->error,
					    "Invalid journal_mac argument");
			if (r)
				goto bad;
		} else if (!strcmp(opt_string, "recalculate")) {
			ic->recalculate_flag = true;
		} else if (!strcmp(opt_string, "allow_discards")) {
			ic->discard = true;
		} else if (!strcmp(opt_string, "fix_padding")) {
			ic->fix_padding = true;
		} else {
			r = -EINVAL;
			ti->error = "Invalid argument";
			goto bad;
		}
	}

	ic->data_device_sectors = i_size_read(ic->dev->bdev->bd_inode) >> SECTOR_SHIFT;
	if (!ic->meta_dev)
		ic->meta_device_sectors = ic->data_device_sectors;
	else
		ic->meta_device_sectors = i_size_read(ic->meta_dev->bdev->bd_inode) >> SECTOR_SHIFT;

	if (!journal_sectors) {
		journal_sectors = min((sector_t)DEFAULT_MAX_JOURNAL_SECTORS,
				      ic->data_device_sectors >> DEFAULT_JOURNAL_SIZE_FACTOR);
	}

	if (!buffer_sectors)
		buffer_sectors = 1;
	ic->log2_buffer_sectors = min((int)__fls(buffer_sectors), 31 - SECTOR_SHIFT);

	r = get_mac(&ic->internal_hash, &ic->internal_hash_alg, &ti->error,
		    "Invalid internal hash", "Error setting internal hash key");
	if (r)
		goto bad;

	r = get_mac(&ic->journal_mac, &ic->journal_mac_alg, &ti->error,
		    "Invalid journal mac", "Error setting journal mac key");
	if (r)
		goto bad;

	if (!ic->tag_size) {
		if (!ic->internal_hash) {
			ti->error = "Unknown tag size";
			r = -EINVAL;
			goto bad;
		}
		ic->tag_size = crypto_shash_digestsize(ic->internal_hash);
	}
	if (ic->tag_size > MAX_TAG_SIZE) {
		ti->error = "Too big tag size";
		r = -EINVAL;
		goto bad;
	}
	if (!(ic->tag_size & (ic->tag_size - 1)))
		ic->log2_tag_size = __ffs(ic->tag_size);
	else
		ic->log2_tag_size = -1;

	if (ic->mode == 'B' && !ic->internal_hash) {
		r = -EINVAL;
		ti->error = "Bitmap mode can be only used with internal hash";
		goto bad;
	}

	if (ic->discard && !ic->internal_hash) {
		r = -EINVAL;
		ti->error = "Discard can be only used with internal hash";
		goto bad;
	}

	ic->autocommit_jiffies = msecs_to_jiffies(sync_msec);
	ic->autocommit_msec = sync_msec;
	timer_setup(&ic->autocommit_timer, autocommit_fn, 0);

	ic->io = dm_io_client_create();
	if (IS_ERR(ic->io)) {
		r = PTR_ERR(ic->io);
		ic->io = NULL;
		ti->error = "Cannot allocate dm io";
		goto bad;
	}

	r = mempool_init_slab_pool(&ic->journal_io_mempool, JOURNAL_IO_MEMPOOL, journal_io_cache);
	if (r) {
		ti->error = "Cannot allocate mempool";
		goto bad;
	}

	ic->metadata_wq = alloc_workqueue("dm-integrity-metadata",
					  WQ_MEM_RECLAIM, METADATA_WORKQUEUE_MAX_ACTIVE);
	if (!ic->metadata_wq) {
		ti->error = "Cannot allocate workqueue";
		r = -ENOMEM;
		goto bad;
	}

	/*
	 * If this workqueue were percpu, it would cause bio reordering
	 * and reduced performance.
	 */
	ic->wait_wq = alloc_workqueue("dm-integrity-wait", WQ_MEM_RECLAIM | WQ_UNBOUND, 1);
	if (!ic->wait_wq) {
		ti->error = "Cannot allocate workqueue";
		r = -ENOMEM;
		goto bad;
	}

	ic->offload_wq = alloc_workqueue("dm-integrity-offload", WQ_MEM_RECLAIM,
					  METADATA_WORKQUEUE_MAX_ACTIVE);
	if (!ic->offload_wq) {
		ti->error = "Cannot allocate workqueue";
		r = -ENOMEM;
		goto bad;
	}

	ic->commit_wq = alloc_workqueue("dm-integrity-commit", WQ_MEM_RECLAIM, 1);
	if (!ic->commit_wq) {
		ti->error = "Cannot allocate workqueue";
		r = -ENOMEM;
		goto bad;
	}
	INIT_WORK(&ic->commit_work, integrity_commit);

	if (ic->mode == 'J' || ic->mode == 'B') {
		ic->writer_wq = alloc_workqueue("dm-integrity-writer", WQ_MEM_RECLAIM, 1);
		if (!ic->writer_wq) {
			ti->error = "Cannot allocate workqueue";
			r = -ENOMEM;
			goto bad;
		}
		INIT_WORK(&ic->writer_work, integrity_writer);
	}

	ic->sb = alloc_pages_exact(SB_SECTORS << SECTOR_SHIFT, GFP_KERNEL);
	if (!ic->sb) {
		r = -ENOMEM;
		ti->error = "Cannot allocate superblock area";
		goto bad;
	}

	r = sync_rw_sb(ic, REQ_OP_READ, 0);
	if (r) {
		ti->error = "Error reading superblock";
		goto bad;
	}
	should_write_sb = false;
	if (memcmp(ic->sb->magic, SB_MAGIC, 8)) {
		if (ic->mode != 'R') {
			if (memchr_inv(ic->sb, 0, SB_SECTORS << SECTOR_SHIFT)) {
				r = -EINVAL;
				ti->error = "The device is not initialized";
				goto bad;
			}
		}

		r = initialize_superblock(ic, journal_sectors, interleave_sectors);
		if (r) {
			ti->error = "Could not initialize superblock";
			goto bad;
		}
		if (ic->mode != 'R')
			should_write_sb = true;
	}

	if (!ic->sb->version || ic->sb->version > SB_VERSION_4) {
		r = -EINVAL;
		ti->error = "Unknown version";
		goto bad;
	}
	if (le16_to_cpu(ic->sb->integrity_tag_size) != ic->tag_size) {
		r = -EINVAL;
		ti->error = "Tag size doesn't match the information in superblock";
		goto bad;
	}
	if (ic->sb->log2_sectors_per_block != __ffs(ic->sectors_per_block)) {
		r = -EINVAL;
		ti->error = "Block size doesn't match the information in superblock";
		goto bad;
	}
	if (!le32_to_cpu(ic->sb->journal_sections)) {
		r = -EINVAL;
		ti->error = "Corrupted superblock, journal_sections is 0";
		goto bad;
	}
	/* make sure that ti->max_io_len doesn't overflow */
	if (!ic->meta_dev) {
		if (ic->sb->log2_interleave_sectors < MIN_LOG2_INTERLEAVE_SECTORS ||
		    ic->sb->log2_interleave_sectors > MAX_LOG2_INTERLEAVE_SECTORS) {
			r = -EINVAL;
			ti->error = "Invalid interleave_sectors in the superblock";
			goto bad;
		}
	} else {
		if (ic->sb->log2_interleave_sectors) {
			r = -EINVAL;
			ti->error = "Invalid interleave_sectors in the superblock";
			goto bad;
		}
	}
	if (!!(ic->sb->flags & cpu_to_le32(SB_FLAG_HAVE_JOURNAL_MAC)) != !!ic->journal_mac_alg.alg_string) {
		r = -EINVAL;
		ti->error = "Journal mac mismatch";
		goto bad;
	}

	get_provided_data_sectors(ic);
	if (!ic->provided_data_sectors) {
		r = -EINVAL;
		ti->error = "The device is too small";
		goto bad;
	}

try_smaller_buffer:
	r = calculate_device_limits(ic);
	if (r) {
		if (ic->meta_dev) {
			if (ic->log2_buffer_sectors > 3) {
				ic->log2_buffer_sectors--;
				goto try_smaller_buffer;
			}
		}
		ti->error = "The device is too small";
		goto bad;
	}

	if (log2_sectors_per_bitmap_bit < 0)
		log2_sectors_per_bitmap_bit = __fls(DEFAULT_SECTORS_PER_BITMAP_BIT);
	if (log2_sectors_per_bitmap_bit < ic->sb->log2_sectors_per_block)
		log2_sectors_per_bitmap_bit = ic->sb->log2_sectors_per_block;

	bits_in_journal = ((__u64)ic->journal_section_sectors * ic->journal_sections) << (SECTOR_SHIFT + 3);
	if (bits_in_journal > UINT_MAX)
		bits_in_journal = UINT_MAX;
	while (bits_in_journal < (ic->provided_data_sectors + ((sector_t)1 << log2_sectors_per_bitmap_bit) - 1) >> log2_sectors_per_bitmap_bit)
		log2_sectors_per_bitmap_bit++;

	log2_blocks_per_bitmap_bit = log2_sectors_per_bitmap_bit - ic->sb->log2_sectors_per_block;
	ic->log2_blocks_per_bitmap_bit = log2_blocks_per_bitmap_bit;
	if (should_write_sb) {
		ic->sb->log2_blocks_per_bitmap_bit = log2_blocks_per_bitmap_bit;
	}
	n_bitmap_bits = ((ic->provided_data_sectors >> ic->sb->log2_sectors_per_block)
				+ (((sector_t)1 << log2_blocks_per_bitmap_bit) - 1)) >> log2_blocks_per_bitmap_bit;
	ic->n_bitmap_blocks = DIV_ROUND_UP(n_bitmap_bits, BITMAP_BLOCK_SIZE * 8);

	if (!ic->meta_dev)
		ic->log2_buffer_sectors = min(ic->log2_buffer_sectors, (__u8)__ffs(ic->metadata_run));

	if (ti->len > ic->provided_data_sectors) {
		r = -EINVAL;
		ti->error = "Not enough provided sectors for requested mapping size";
		goto bad;
	}


	threshold = (__u64)ic->journal_entries * (100 - journal_watermark);
	threshold += 50;
	do_div(threshold, 100);
	ic->free_sectors_threshold = threshold;

	DEBUG_print("initialized:\n");
	DEBUG_print("	integrity_tag_size %u\n", le16_to_cpu(ic->sb->integrity_tag_size));
	DEBUG_print("	journal_entry_size %u\n", ic->journal_entry_size);
	DEBUG_print("	journal_entries_per_sector %u\n", ic->journal_entries_per_sector);
	DEBUG_print("	journal_section_entries %u\n", ic->journal_section_entries);
	DEBUG_print("	journal_section_sectors %u\n", ic->journal_section_sectors);
	DEBUG_print("	journal_sections %u\n", (unsigned)le32_to_cpu(ic->sb->journal_sections));
	DEBUG_print("	journal_entries %u\n", ic->journal_entries);
	DEBUG_print("	log2_interleave_sectors %d\n", ic->sb->log2_interleave_sectors);
	DEBUG_print("	data_device_sectors 0x%llx\n", i_size_read(ic->dev->bdev->bd_inode) >> SECTOR_SHIFT);
	DEBUG_print("	initial_sectors 0x%x\n", ic->initial_sectors);
	DEBUG_print("	metadata_run 0x%x\n", ic->metadata_run);
	DEBUG_print("	log2_metadata_run %d\n", ic->log2_metadata_run);
	DEBUG_print("	provided_data_sectors 0x%llx (%llu)\n", ic->provided_data_sectors, ic->provided_data_sectors);
	DEBUG_print("	log2_buffer_sectors %u\n", ic->log2_buffer_sectors);
	DEBUG_print("	bits_in_journal %llu\n", bits_in_journal);

	if (ic->recalculate_flag && !(ic->sb->flags & cpu_to_le32(SB_FLAG_RECALCULATING))) {
		ic->sb->flags |= cpu_to_le32(SB_FLAG_RECALCULATING);
		ic->sb->recalc_sector = cpu_to_le64(0);
	}

	if (ic->internal_hash) {
		ic->recalc_wq = alloc_workqueue("dm-integrity-recalc", WQ_MEM_RECLAIM, 1);
		if (!ic->recalc_wq ) {
			ti->error = "Cannot allocate workqueue";
			r = -ENOMEM;
			goto bad;
		}
		INIT_WORK(&ic->recalc_work, integrity_recalc);
		ic->recalc_buffer = vmalloc(RECALC_SECTORS << SECTOR_SHIFT);
		if (!ic->recalc_buffer) {
			ti->error = "Cannot allocate buffer for recalculating";
			r = -ENOMEM;
			goto bad;
		}
		ic->recalc_tags = kvmalloc_array(RECALC_SECTORS >> ic->sb->log2_sectors_per_block,
						 ic->tag_size, GFP_KERNEL);
		if (!ic->recalc_tags) {
			ti->error = "Cannot allocate tags for recalculating";
			r = -ENOMEM;
			goto bad;
		}
	}

	ic->bufio = dm_bufio_client_create(ic->meta_dev ? ic->meta_dev->bdev : ic->dev->bdev,
			1U << (SECTOR_SHIFT + ic->log2_buffer_sectors), 1, 0, NULL, NULL);
	if (IS_ERR(ic->bufio)) {
		r = PTR_ERR(ic->bufio);
		ti->error = "Cannot initialize dm-bufio";
		ic->bufio = NULL;
		goto bad;
	}
	dm_bufio_set_sector_offset(ic->bufio, ic->start + ic->initial_sectors);

	if (ic->mode != 'R') {
		r = create_journal(ic, &ti->error);
		if (r)
			goto bad;

	}

	if (ic->mode == 'B') {
		unsigned i;
		unsigned n_bitmap_pages = DIV_ROUND_UP(ic->n_bitmap_blocks, PAGE_SIZE / BITMAP_BLOCK_SIZE);

		ic->recalc_bitmap = dm_integrity_alloc_page_list(n_bitmap_pages);
		if (!ic->recalc_bitmap) {
			r = -ENOMEM;
			goto bad;
		}
		ic->may_write_bitmap = dm_integrity_alloc_page_list(n_bitmap_pages);
		if (!ic->may_write_bitmap) {
			r = -ENOMEM;
			goto bad;
		}
		ic->bbs = kvmalloc_array(ic->n_bitmap_blocks, sizeof(struct bitmap_block_status), GFP_KERNEL);
		if (!ic->bbs) {
			r = -ENOMEM;
			goto bad;
		}
		INIT_DELAYED_WORK(&ic->bitmap_flush_work, bitmap_flush_work);
		for (i = 0; i < ic->n_bitmap_blocks; i++) {
			struct bitmap_block_status *bbs = &ic->bbs[i];
			unsigned sector, pl_index, pl_offset;

			INIT_WORK(&bbs->work, bitmap_block_work);
			bbs->ic = ic;
			bbs->idx = i;
			bio_list_init(&bbs->bio_queue);
			spin_lock_init(&bbs->bio_queue_lock);

			sector = i * (BITMAP_BLOCK_SIZE >> SECTOR_SHIFT);
			pl_index = sector >> (PAGE_SHIFT - SECTOR_SHIFT);
			pl_offset = (sector << SECTOR_SHIFT) & (PAGE_SIZE - 1);

			bbs->bitmap = lowmem_page_address(ic->journal[pl_index].page) + pl_offset;
		}
	}

	if (should_write_sb) {
		int r;

		init_journal(ic, 0, ic->journal_sections, 0);
		r = dm_integrity_failed(ic);
		if (unlikely(r)) {
			ti->error = "Error initializing journal";
			goto bad;
		}
		r = sync_rw_sb(ic, REQ_OP_WRITE, REQ_FUA);
		if (r) {
			ti->error = "Error initializing superblock";
			goto bad;
		}
		ic->just_formatted = true;
	}

	if (!ic->meta_dev) {
		r = dm_set_target_max_io_len(ti, 1U << ic->sb->log2_interleave_sectors);
		if (r)
			goto bad;
	}
	if (ic->mode == 'B') {
		unsigned max_io_len = ((sector_t)ic->sectors_per_block << ic->log2_blocks_per_bitmap_bit) * (BITMAP_BLOCK_SIZE * 8);
		if (!max_io_len)
			max_io_len = 1U << 31;
		DEBUG_print("max_io_len: old %u, new %u\n", ti->max_io_len, max_io_len);
		if (!ti->max_io_len || ti->max_io_len > max_io_len) {
			r = dm_set_target_max_io_len(ti, max_io_len);
			if (r)
				goto bad;
		}
	}

	if (!ic->internal_hash)
		dm_integrity_set(ti, ic);

	ti->num_flush_bios = 1;
	ti->flush_supported = true;
	if (ic->discard)
		ti->num_discard_bios = 1;

	return 0;

bad:
	dm_integrity_dtr(ti);
	return r;
}

static void dm_integrity_dtr(struct dm_target *ti)
{
	struct dm_integrity_c *ic = ti->private;

	BUG_ON(!RB_EMPTY_ROOT(&ic->in_progress));
	BUG_ON(!list_empty(&ic->wait_list));

	if (ic->metadata_wq)
		destroy_workqueue(ic->metadata_wq);
	if (ic->wait_wq)
		destroy_workqueue(ic->wait_wq);
	if (ic->offload_wq)
		destroy_workqueue(ic->offload_wq);
	if (ic->commit_wq)
		destroy_workqueue(ic->commit_wq);
	if (ic->writer_wq)
		destroy_workqueue(ic->writer_wq);
	if (ic->recalc_wq)
		destroy_workqueue(ic->recalc_wq);
	vfree(ic->recalc_buffer);
	kvfree(ic->recalc_tags);
	kvfree(ic->bbs);
	if (ic->bufio)
		dm_bufio_client_destroy(ic->bufio);
	mempool_exit(&ic->journal_io_mempool);
	if (ic->io)
		dm_io_client_destroy(ic->io);
	if (ic->dev)
		dm_put_device(ti, ic->dev);
	if (ic->meta_dev)
		dm_put_device(ti, ic->meta_dev);
	dm_integrity_free_page_list(ic->journal);
	dm_integrity_free_page_list(ic->journal_io);
	dm_integrity_free_page_list(ic->journal_xor);
	dm_integrity_free_page_list(ic->recalc_bitmap);
	dm_integrity_free_page_list(ic->may_write_bitmap);
	if (ic->journal_scatterlist)
		dm_integrity_free_journal_scatterlist(ic, ic->journal_scatterlist);
	if (ic->journal_io_scatterlist)
		dm_integrity_free_journal_scatterlist(ic, ic->journal_io_scatterlist);
	if (ic->sk_requests) {
		unsigned i;

		for (i = 0; i < ic->journal_sections; i++) {
			struct skcipher_request *req = ic->sk_requests[i];
			if (req) {
				kzfree(req->iv);
				skcipher_request_free(req);
			}
		}
		kvfree(ic->sk_requests);
	}
	kvfree(ic->journal_tree);
	if (ic->sb)
		free_pages_exact(ic->sb, SB_SECTORS << SECTOR_SHIFT);

	if (ic->internal_hash)
		crypto_free_shash(ic->internal_hash);
	free_alg(&ic->internal_hash_alg);

	if (ic->journal_crypt)
		crypto_free_skcipher(ic->journal_crypt);
	free_alg(&ic->journal_crypt_alg);

	if (ic->journal_mac)
		crypto_free_shash(ic->journal_mac);
	free_alg(&ic->journal_mac_alg);

	kfree(ic);
}

static struct target_type integrity_target = {
	.name			= "integrity",
<<<<<<< HEAD
	.version		= {1, 5, 0},
=======
	.version		= {1, 6, 0},
>>>>>>> 675a03b4
	.module			= THIS_MODULE,
	.features		= DM_TARGET_SINGLETON | DM_TARGET_INTEGRITY,
	.ctr			= dm_integrity_ctr,
	.dtr			= dm_integrity_dtr,
	.map			= dm_integrity_map,
	.postsuspend		= dm_integrity_postsuspend,
	.resume			= dm_integrity_resume,
	.status			= dm_integrity_status,
	.iterate_devices	= dm_integrity_iterate_devices,
	.io_hints		= dm_integrity_io_hints,
};

static int __init dm_integrity_init(void)
{
	int r;

	journal_io_cache = kmem_cache_create("integrity_journal_io",
					     sizeof(struct journal_io), 0, 0, NULL);
	if (!journal_io_cache) {
		DMERR("can't allocate journal io cache");
		return -ENOMEM;
	}

	r = dm_register_target(&integrity_target);

	if (r < 0)
		DMERR("register failed %d", r);

	return r;
}

static void __exit dm_integrity_exit(void)
{
	dm_unregister_target(&integrity_target);
	kmem_cache_destroy(journal_io_cache);
}

module_init(dm_integrity_init);
module_exit(dm_integrity_exit);

MODULE_AUTHOR("Milan Broz");
MODULE_AUTHOR("Mikulas Patocka");
MODULE_DESCRIPTION(DM_NAME " target for integrity tags extension");
MODULE_LICENSE("GPL");<|MERGE_RESOLUTION|>--- conflicted
+++ resolved
@@ -1551,15 +1551,10 @@
 		char *checksums;
 		unsigned extra_space = unlikely(digest_size > ic->tag_size) ? digest_size - ic->tag_size : 0;
 		char checksums_onstack[max((size_t)HASH_MAX_DIGESTSIZE, MAX_TAG_SIZE)];
-<<<<<<< HEAD
-		unsigned sectors_to_process = dio->range.n_sectors;
-		sector_t sector = dio->range.logical_sector;
-=======
 		sector_t sector;
 		unsigned sectors_to_process;
 		sector_t save_metadata_block;
 		unsigned save_metadata_offset;
->>>>>>> 675a03b4
 
 		if (unlikely(ic->mode == 'R'))
 			goto skip_io;
@@ -4373,11 +4368,7 @@
 
 static struct target_type integrity_target = {
 	.name			= "integrity",
-<<<<<<< HEAD
-	.version		= {1, 5, 0},
-=======
 	.version		= {1, 6, 0},
->>>>>>> 675a03b4
 	.module			= THIS_MODULE,
 	.features		= DM_TARGET_SINGLETON | DM_TARGET_INTEGRITY,
 	.ctr			= dm_integrity_ctr,
