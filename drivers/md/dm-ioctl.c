--- conflicted
+++ resolved
@@ -2017,8 +2017,6 @@
 	mutex_unlock(&dm_hash_cells_mutex);
 
 	return r;
-<<<<<<< HEAD
-=======
 }
 
 
@@ -2126,5 +2124,4 @@
 	dm_put(md);
 	dm_destroy(md);
 	return r;
->>>>>>> 407d19ab
 }