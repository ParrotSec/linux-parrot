--- conflicted
+++ resolved
@@ -158,9 +158,6 @@
 	struct dm_dev dm_dev;
 };
 
-static struct kmem_cache *_rq_tio_cache;
-static struct kmem_cache *_rq_cache;
-
 /*
  * Bio-based DM's mempools' reserved IOs set by the user.
  */
@@ -222,20 +219,11 @@
 
 static int __init local_init(void)
 {
-	int r = -ENOMEM;
-
-	_rq_tio_cache = KMEM_CACHE(dm_rq_target_io, 0);
-	if (!_rq_tio_cache)
-		return r;
-
-	_rq_cache = kmem_cache_create("dm_old_clone_request", sizeof(struct request),
-				      __alignof__(struct request), 0, NULL);
-	if (!_rq_cache)
-		goto out_free_rq_tio_cache;
+	int r;
 
 	r = dm_uevent_init();
 	if (r)
-		goto out_free_rq_cache;
+		return r;
 
 	deferred_remove_workqueue = alloc_workqueue("kdmremove", WQ_UNBOUND, 1);
 	if (!deferred_remove_workqueue) {
@@ -257,10 +245,6 @@
 	destroy_workqueue(deferred_remove_workqueue);
 out_uevent_exit:
 	dm_uevent_exit();
-out_free_rq_cache:
-	kmem_cache_destroy(_rq_cache);
-out_free_rq_tio_cache:
-	kmem_cache_destroy(_rq_tio_cache);
 
 	return r;
 }
@@ -270,8 +254,6 @@
 	flush_scheduled_work();
 	destroy_workqueue(deferred_remove_workqueue);
 
-	kmem_cache_destroy(_rq_cache);
-	kmem_cache_destroy(_rq_tio_cache);
 	unregister_blkdev(_major, _name);
 	dm_uevent_exit();
 
@@ -456,6 +438,57 @@
 	struct mapped_device *md = bdev->bd_disk->private_data;
 
 	return dm_get_geometry(md, geo);
+}
+
+static int dm_blk_report_zones(struct gendisk *disk, sector_t sector,
+			       struct blk_zone *zones, unsigned int *nr_zones,
+			       gfp_t gfp_mask)
+{
+#ifdef CONFIG_BLK_DEV_ZONED
+	struct mapped_device *md = disk->private_data;
+	struct dm_target *tgt;
+	struct dm_table *map;
+	int srcu_idx, ret;
+
+	if (dm_suspended_md(md))
+		return -EAGAIN;
+
+	map = dm_get_live_table(md, &srcu_idx);
+	if (!map)
+		return -EIO;
+
+	tgt = dm_table_find_target(map, sector);
+	if (!dm_target_is_valid(tgt)) {
+		ret = -EIO;
+		goto out;
+	}
+
+	/*
+	 * If we are executing this, we already know that the block device
+	 * is a zoned device and so each target should have support for that
+	 * type of drive. A missing report_zones method means that the target
+	 * driver has a problem.
+	 */
+	if (WARN_ON(!tgt->type->report_zones)) {
+		ret = -EIO;
+		goto out;
+	}
+
+	/*
+	 * blkdev_report_zones() will loop and call this again to cover all the
+	 * zones of the target, eventually moving on to the next target.
+	 * So there is no need to loop here trying to fill the entire array
+	 * of zones.
+	 */
+	ret = tgt->type->report_zones(tgt, sector, zones,
+				      nr_zones, gfp_mask);
+
+out:
+	dm_put_live_table(md, srcu_idx);
+	return ret;
+#else
+	return -ENOTSUPP;
+#endif
 }
 
 static int dm_prepare_ioctl(struct mapped_device *md, int *srcu_idx,
@@ -595,25 +628,37 @@
 	bio_put(&tio->clone);
 }
 
-int md_in_flight(struct mapped_device *md)
-{
-	return atomic_read(&md->pending[READ]) +
-	       atomic_read(&md->pending[WRITE]);
+static bool md_in_flight_bios(struct mapped_device *md)
+{
+	int cpu;
+	struct hd_struct *part = &dm_disk(md)->part0;
+	long sum = 0;
+
+	for_each_possible_cpu(cpu) {
+		sum += part_stat_local_read_cpu(part, in_flight[0], cpu);
+		sum += part_stat_local_read_cpu(part, in_flight[1], cpu);
+	}
+
+	return sum != 0;
+}
+
+static bool md_in_flight(struct mapped_device *md)
+{
+	if (queue_is_mq(md->queue))
+		return blk_mq_queue_inflight(md->queue);
+	else
+		return md_in_flight_bios(md);
 }
 
 static void start_io_acct(struct dm_io *io)
 {
 	struct mapped_device *md = io->md;
 	struct bio *bio = io->orig_bio;
-	int rw = bio_data_dir(bio);
 
 	io->start_time = jiffies;
 
 	generic_start_io_acct(md->queue, bio_op(bio), bio_sectors(bio),
 			      &dm_disk(md)->part0);
-
-	atomic_set(&dm_disk(md)->part0.in_flight[rw],
-		   atomic_inc_return(&md->pending[rw]));
 
 	if (unlikely(dm_stats_used(&md->stats)))
 		dm_stats_account_io(&md->stats, bio_data_dir(bio),
@@ -626,8 +671,6 @@
 	struct mapped_device *md = io->md;
 	struct bio *bio = io->orig_bio;
 	unsigned long duration = jiffies - io->start_time;
-	int pending;
-	int rw = bio_data_dir(bio);
 
 	generic_end_io_acct(md->queue, bio_op(bio), &dm_disk(md)->part0,
 			    io->start_time);
@@ -637,16 +680,8 @@
 				    bio->bi_iter.bi_sector, bio_sectors(bio),
 				    true, duration, &io->stats_aux);
 
-	/*
-	 * After this is decremented the bio must not be touched if it is
-	 * a flush.
-	 */
-	pending = atomic_dec_return(&md->pending[rw]);
-	atomic_set(&dm_disk(md)->part0.in_flight[rw], pending);
-	pending += atomic_read(&md->pending[rw^0x1]);
-
 	/* nudge anyone waiting on suspend queue */
-	if (!pending)
+	if (unlikely(wq_has_sleeper(&md->wait)))
 		wake_up(&md->wait);
 }
 
@@ -912,6 +947,15 @@
 	}
 }
 
+void disable_discard(struct mapped_device *md)
+{
+	struct queue_limits *limits = dm_get_queue_limits(md);
+
+	/* device doesn't really support DISCARD, disable it */
+	limits->max_discard_sectors = 0;
+	blk_queue_flag_clear(QUEUE_FLAG_DISCARD, md->queue);
+}
+
 void disable_write_same(struct mapped_device *md)
 {
 	struct queue_limits *limits = dm_get_queue_limits(md);
@@ -937,11 +981,14 @@
 	dm_endio_fn endio = tio->ti->type->end_io;
 
 	if (unlikely(error == BLK_STS_TARGET) && md->type != DM_TYPE_NVME_BIO_BASED) {
-		if (bio_op(bio) == REQ_OP_WRITE_SAME &&
-		    !bio->bi_disk->queue->limits.max_write_same_sectors)
+		if (bio_op(bio) == REQ_OP_DISCARD &&
+		    !bio->bi_disk->queue->limits.max_discard_sectors)
+			disable_discard(md);
+		else if (bio_op(bio) == REQ_OP_WRITE_SAME &&
+			 !bio->bi_disk->queue->limits.max_write_same_sectors)
 			disable_write_same(md);
-		if (bio_op(bio) == REQ_OP_WRITE_ZEROES &&
-		    !bio->bi_disk->queue->limits.max_write_zeroes_sectors)
+		else if (bio_op(bio) == REQ_OP_WRITE_ZEROES &&
+			 !bio->bi_disk->queue->limits.max_write_zeroes_sectors)
 			disable_write_zeroes(md);
 	}
 
@@ -1168,93 +1215,49 @@
 EXPORT_SYMBOL_GPL(dm_accept_partial_bio);
 
 /*
- * The zone descriptors obtained with a zone report indicate zone positions
- * within the target backing device, regardless of that device is a partition
- * and regardless of the target mapping start sector on the device or partition.
- * The zone descriptors start sector and write pointer position must be adjusted
- * to match their relative position within the dm device.
- * A target may call dm_remap_zone_report() after completion of a
- * REQ_OP_ZONE_REPORT bio to remap the zone descriptors obtained from the
- * backing device.
- */
-void dm_remap_zone_report(struct dm_target *ti, struct bio *bio, sector_t start)
+ * The zone descriptors obtained with a zone report indicate
+ * zone positions within the underlying device of the target. The zone
+ * descriptors must be remapped to match their position within the dm device.
+ * The caller target should obtain the zones information using
+ * blkdev_report_zones() to ensure that remapping for partition offset is
+ * already handled.
+ */
+void dm_remap_zone_report(struct dm_target *ti, sector_t start,
+			  struct blk_zone *zones, unsigned int *nr_zones)
 {
 #ifdef CONFIG_BLK_DEV_ZONED
-	struct dm_target_io *tio = container_of(bio, struct dm_target_io, clone);
-	struct bio *report_bio = tio->io->orig_bio;
-	struct blk_zone_report_hdr *hdr = NULL;
 	struct blk_zone *zone;
-	unsigned int nr_rep = 0;
-	unsigned int ofst;
-	sector_t part_offset;
-	struct bio_vec bvec;
-	struct bvec_iter iter;
-	void *addr;
-
-	if (bio->bi_status)
-		return;
+	unsigned int nrz = *nr_zones;
+	int i;
 
 	/*
-	 * bio sector was incremented by the request size on completion. Taking
-	 * into account the original request sector, the target start offset on
-	 * the backing device and the target mapping offset (ti->begin), the
-	 * start sector of the backing device. The partition offset is always 0
-	 * if the target uses a whole device.
+	 * Remap the start sector and write pointer position of the zones in
+	 * the array. Since we may have obtained from the target underlying
+	 * device more zones that the target size, also adjust the number
+	 * of zones.
 	 */
-	part_offset = bio->bi_iter.bi_sector + ti->begin - (start + bio_end_sector(report_bio));
-
-	/*
-	 * Remap the start sector of the reported zones. For sequential zones,
-	 * also remap the write pointer position.
-	 */
-	bio_for_each_segment(bvec, report_bio, iter) {
-		addr = kmap_atomic(bvec.bv_page);
-
-		/* Remember the report header in the first page */
-		if (!hdr) {
-			hdr = addr;
-			ofst = sizeof(struct blk_zone_report_hdr);
-		} else
-			ofst = 0;
-
-		/* Set zones start sector */
-		while (hdr->nr_zones && ofst < bvec.bv_len) {
-			zone = addr + ofst;
-			zone->start -= part_offset;
-			if (zone->start >= start + ti->len) {
-				hdr->nr_zones = 0;
-				break;
-			}
-			zone->start = zone->start + ti->begin - start;
-			if (zone->type != BLK_ZONE_TYPE_CONVENTIONAL) {
-				if (zone->cond == BLK_ZONE_COND_FULL)
-					zone->wp = zone->start + zone->len;
-				else if (zone->cond == BLK_ZONE_COND_EMPTY)
-					zone->wp = zone->start;
-				else
-					zone->wp = zone->wp + ti->begin - start - part_offset;
-			}
-			ofst += sizeof(struct blk_zone);
-			hdr->nr_zones--;
-			nr_rep++;
+	for (i = 0; i < nrz; i++) {
+		zone = zones + i;
+		if (zone->start >= start + ti->len) {
+			memset(zone, 0, sizeof(struct blk_zone) * (nrz - i));
+			break;
 		}
 
-		if (addr != hdr)
-			kunmap_atomic(addr);
-
-		if (!hdr->nr_zones)
-			break;
-	}
-
-	if (hdr) {
-		hdr->nr_zones = nr_rep;
-		kunmap_atomic(hdr);
-	}
-
-	bio_advance(report_bio, report_bio->bi_iter.bi_size);
-
+		zone->start = zone->start + ti->begin - start;
+		if (zone->type == BLK_ZONE_TYPE_CONVENTIONAL)
+			continue;
+
+		if (zone->cond == BLK_ZONE_COND_FULL)
+			zone->wp = zone->start + zone->len;
+		else if (zone->cond == BLK_ZONE_COND_EMPTY)
+			zone->wp = zone->start;
+		else
+			zone->wp = zone->wp + ti->begin - start;
+	}
+
+	*nr_zones = i;
 #else /* !CONFIG_BLK_DEV_ZONED */
-	bio->bi_status = BLK_STS_NOTSUPP;
+	*nr_zones = 0;
 #endif
 }
 EXPORT_SYMBOL_GPL(dm_remap_zone_report);
@@ -1324,7 +1327,7 @@
 
 	__bio_clone_fast(clone, bio);
 
-	if (unlikely(bio_integrity(bio) != NULL)) {
+	if (bio_integrity(bio)) {
 		int r;
 
 		if (unlikely(!dm_target_has_integrity(tio->ti->type) &&
@@ -1340,11 +1343,10 @@
 			return r;
 	}
 
-	if (bio_op(bio) != REQ_OP_ZONE_REPORT)
-		bio_advance(clone, to_bytes(sector - clone->bi_iter.bi_sector));
+	bio_advance(clone, to_bytes(sector - clone->bi_iter.bi_sector));
 	clone->bi_iter.bi_size = to_bytes(len);
 
-	if (unlikely(bio_integrity(bio) != NULL))
+	if (bio_integrity(bio))
 		bio_integrity_trim(clone);
 
 	return 0;
@@ -1424,9 +1426,20 @@
 	unsigned target_nr = 0;
 	struct dm_target *ti;
 
+	/*
+	 * Empty flush uses a statically initialized bio, as the base for
+	 * cloning.  However, blkg association requires that a bdev is
+	 * associated with a gendisk, which doesn't happen until the bdev is
+	 * opened.  So, blkg association is done at issue time of the flush
+	 * rather than when the device is created in alloc_dev().
+	 */
+	bio_set_dev(ci->bio, ci->io->md->bdev);
+
 	BUG_ON(bio_has_data(ci->bio));
 	while ((ti = dm_table_get_target(ci->map, target_nr++)))
 		__send_duplicate_bios(ci, ti, ti->num_flush_bios, NULL);
+
+	bio_disassociate_blkg(ci->bio);
 
 	return 0;
 }
@@ -1472,22 +1485,10 @@
 	return ti->num_write_zeroes_bios;
 }
 
-typedef bool (*is_split_required_fn)(struct dm_target *ti);
-
-static bool is_split_required_for_discard(struct dm_target *ti)
-{
-	return ti->split_discard_bios;
-}
-
 static int __send_changing_extent_only(struct clone_info *ci, struct dm_target *ti,
-				       get_num_bios_fn get_num_bios,
-				       is_split_required_fn is_split_required)
+				       unsigned num_bios)
 {
 	unsigned len;
-<<<<<<< HEAD
-	unsigned num_bios;
-=======
->>>>>>> 407d19ab
 
 	/*
 	 * Even though the device advertised support for this type of
@@ -1495,18 +1496,10 @@
 	 * reconfiguration might also have changed that since the
 	 * check was performed.
 	 */
-	num_bios = get_num_bios ? get_num_bios(ti) : 0;
 	if (!num_bios)
 		return -EOPNOTSUPP;
 
-<<<<<<< HEAD
-	if (is_split_required && !is_split_required(ti))
-		len = min((sector_t)ci->sector_count, max_io_len_target_boundary(ci->sector, ti));
-	else
-		len = min((sector_t)ci->sector_count, max_io_len(ci->sector, ti));
-=======
 	len = min((sector_t)ci->sector_count, max_io_len_target_boundary(ci->sector, ti));
->>>>>>> 407d19ab
 
 	__send_duplicate_bios(ci, ti, num_bios, &len);
 
@@ -1518,23 +1511,38 @@
 
 static int __send_discard(struct clone_info *ci, struct dm_target *ti)
 {
-	return __send_changing_extent_only(ci, ti, get_num_discard_bios,
-					   is_split_required_for_discard);
+	return __send_changing_extent_only(ci, ti, get_num_discard_bios(ti));
 }
 
 static int __send_secure_erase(struct clone_info *ci, struct dm_target *ti)
 {
-	return __send_changing_extent_only(ci, ti, get_num_secure_erase_bios, NULL);
+	return __send_changing_extent_only(ci, ti, get_num_secure_erase_bios(ti));
 }
 
 static int __send_write_same(struct clone_info *ci, struct dm_target *ti)
 {
-	return __send_changing_extent_only(ci, ti, get_num_write_same_bios, NULL);
+	return __send_changing_extent_only(ci, ti, get_num_write_same_bios(ti));
 }
 
 static int __send_write_zeroes(struct clone_info *ci, struct dm_target *ti)
 {
-	return __send_changing_extent_only(ci, ti, get_num_write_zeroes_bios, NULL);
+	return __send_changing_extent_only(ci, ti, get_num_write_zeroes_bios(ti));
+}
+
+static bool is_abnormal_io(struct bio *bio)
+{
+	bool r = false;
+
+	switch (bio_op(bio)) {
+	case REQ_OP_DISCARD:
+	case REQ_OP_SECURE_ERASE:
+	case REQ_OP_WRITE_SAME:
+	case REQ_OP_WRITE_ZEROES:
+		r = true;
+		break;
+	}
+
+	return r;
 }
 
 static bool __process_abnormal_io(struct clone_info *ci, struct dm_target *ti,
@@ -1561,7 +1569,6 @@
  */
 static int __split_and_process_non_flush(struct clone_info *ci)
 {
-	struct bio *bio = ci->bio;
 	struct dm_target *ti;
 	unsigned len;
 	int r;
@@ -1570,14 +1577,10 @@
 	if (!dm_target_is_valid(ti))
 		return -EIO;
 
-	if (unlikely(__process_abnormal_io(ci, ti, &r)))
+	if (__process_abnormal_io(ci, ti, &r))
 		return r;
 
-	if (bio_op(bio) == REQ_OP_ZONE_REPORT)
-		len = ci->sector_count;
-	else
-		len = min_t(sector_t, max_io_len(ci->sector, ti),
-			    ci->sector_count);
+	len = min_t(sector_t, max_io_len(ci->sector, ti), ci->sector_count);
 
 	r = __clone_and_map_data_bio(ci, ti, ci->sector, &len);
 	if (r < 0)
@@ -1597,6 +1600,9 @@
 	ci->sector = bio->bi_iter.bi_sector;
 }
 
+#define __dm_part_stat_sub(part, field, subnd)	\
+	(part_stat_get(part, field) -= (subnd))
+
 /*
  * Entry point to split a bio into clones and submit them to the targets.
  */
@@ -1607,17 +1613,19 @@
 	blk_qc_t ret = BLK_QC_T_NONE;
 	int error = 0;
 
-	if (unlikely(!map)) {
-		bio_io_error(bio);
-		return ret;
-	}
-
-	blk_queue_split(md->queue, &bio);
-
 	init_clone_info(&ci, md, map, bio);
 
 	if (bio->bi_opf & REQ_PREFLUSH) {
-		ci.bio = &ci.io->md->flush_bio;
+		struct bio flush_bio;
+
+		/*
+		 * Use an on-stack bio for this, it's safe since we don't
+		 * need to reference it after submit. It's just used as
+		 * the basis for the clone(s).
+		 */
+		bio_init(&flush_bio, NULL, 0);
+		flush_bio.bi_opf = REQ_OP_WRITE | REQ_PREFLUSH | REQ_SYNC;
+		ci.bio = &flush_bio;
 		ci.sector_count = 0;
 		error = __send_empty_flush(&ci);
 		/* dec_pending submits any data associated with flush */
@@ -1638,14 +1646,25 @@
 				 * We take a clone of the original to store in
 				 * ci.io->orig_bio to be used by end_io_acct() and
 				 * for dec_pending to use for completion handling.
-				 * As this path is not used for REQ_OP_ZONE_REPORT,
-				 * the usage of io->orig_bio in dm_remap_zone_report()
-				 * won't be affected by this reassignment.
 				 */
 				struct bio *b = bio_split(bio, bio_sectors(bio) - ci.sector_count,
 							  GFP_NOIO, &md->queue->bio_split);
 				ci.io->orig_bio = b;
+
+				/*
+				 * Adjust IO stats for each split, otherwise upon queue
+				 * reentry there will be redundant IO accounting.
+				 * NOTE: this is a stop-gap fix, a proper fix involves
+				 * significant refactoring of DM core's bio splitting
+				 * (by eliminating DM's splitting and just using bio_split)
+				 */
+				part_stat_lock();
+				__dm_part_stat_sub(&dm_disk(md)->part0,
+						   sectors[op_stat_group(bio_op(bio))], ci.sector_count);
+				part_stat_unlock();
+
 				bio_chain(b, bio);
+				trace_block_split(md->queue, b, bio->bi_iter.bi_sector);
 				ret = generic_make_request(bio);
 				break;
 			}
@@ -1661,41 +1680,35 @@
  * Optimized variant of __split_and_process_bio that leverages the
  * fact that targets that use it do _not_ have a need to split bios.
  */
-static blk_qc_t __process_bio(struct mapped_device *md,
-			      struct dm_table *map, struct bio *bio)
+static blk_qc_t __process_bio(struct mapped_device *md, struct dm_table *map,
+			      struct bio *bio, struct dm_target *ti)
 {
 	struct clone_info ci;
 	blk_qc_t ret = BLK_QC_T_NONE;
 	int error = 0;
 
-	if (unlikely(!map)) {
-		bio_io_error(bio);
-		return ret;
-	}
-
 	init_clone_info(&ci, md, map, bio);
 
 	if (bio->bi_opf & REQ_PREFLUSH) {
-		ci.bio = &ci.io->md->flush_bio;
+		struct bio flush_bio;
+
+		/*
+		 * Use an on-stack bio for this, it's safe since we don't
+		 * need to reference it after submit. It's just used as
+		 * the basis for the clone(s).
+		 */
+		bio_init(&flush_bio, NULL, 0);
+		flush_bio.bi_opf = REQ_OP_WRITE | REQ_PREFLUSH | REQ_SYNC;
+		ci.bio = &flush_bio;
 		ci.sector_count = 0;
 		error = __send_empty_flush(&ci);
 		/* dec_pending submits any data associated with flush */
 	} else {
-		struct dm_target *ti = md->immutable_target;
 		struct dm_target_io *tio;
-
-		/*
-		 * Defend against IO still getting in during teardown
-		 * - as was seen for a time with nvme-fcloop
-		 */
-		if (unlikely(WARN_ON_ONCE(!ti || !dm_target_is_valid(ti)))) {
-			error = -EIO;
-			goto out;
-		}
 
 		ci.bio = bio;
 		ci.sector_count = bio_sectors(bio);
-		if (unlikely(__process_abnormal_io(&ci, ti, &error)))
+		if (__process_abnormal_io(&ci, ti, &error))
 			goto out;
 
 		tio = alloc_tio(&ci, ti, 0, GFP_NOIO);
@@ -1707,10 +1720,60 @@
 	return ret;
 }
 
-typedef blk_qc_t (process_bio_fn)(struct mapped_device *, struct dm_table *, struct bio *);
-
-static blk_qc_t __dm_make_request(struct request_queue *q, struct bio *bio,
-				  process_bio_fn process_bio)
+static void dm_queue_split(struct mapped_device *md, struct dm_target *ti, struct bio **bio)
+{
+	unsigned len, sector_count;
+
+	sector_count = bio_sectors(*bio);
+	len = min_t(sector_t, max_io_len((*bio)->bi_iter.bi_sector, ti), sector_count);
+
+	if (sector_count > len) {
+		struct bio *split = bio_split(*bio, len, GFP_NOIO, &md->queue->bio_split);
+
+		bio_chain(split, *bio);
+		trace_block_split(md->queue, split, (*bio)->bi_iter.bi_sector);
+		generic_make_request(*bio);
+		*bio = split;
+	}
+}
+
+static blk_qc_t dm_process_bio(struct mapped_device *md,
+			       struct dm_table *map, struct bio *bio)
+{
+	blk_qc_t ret = BLK_QC_T_NONE;
+	struct dm_target *ti = md->immutable_target;
+
+	if (unlikely(!map)) {
+		bio_io_error(bio);
+		return ret;
+	}
+
+	if (!ti) {
+		ti = dm_table_find_target(map, bio->bi_iter.bi_sector);
+		if (unlikely(!ti || !dm_target_is_valid(ti))) {
+			bio_io_error(bio);
+			return ret;
+		}
+	}
+
+	/*
+	 * If in ->make_request_fn we need to use blk_queue_split(), otherwise
+	 * queue_limits for abnormal requests (e.g. discard, writesame, etc)
+	 * won't be imposed.
+	 */
+	if (current->bio_list) {
+		blk_queue_split(md->queue, &bio);
+		if (!is_abnormal_io(bio))
+			dm_queue_split(md, ti, &bio);
+	}
+
+	if (dm_get_md_type(md) == DM_TYPE_NVME_BIO_BASED)
+		return __process_bio(md, map, bio, ti);
+	else
+		return __split_and_process_bio(md, map, bio);
+}
+
+static blk_qc_t dm_make_request(struct request_queue *q, struct bio *bio)
 {
 	struct mapped_device *md = q->queuedata;
 	blk_qc_t ret = BLK_QC_T_NONE;
@@ -1730,24 +1793,10 @@
 		return ret;
 	}
 
-	ret = process_bio(md, map, bio);
+	ret = dm_process_bio(md, map, bio);
 
 	dm_put_live_table(md, srcu_idx);
 	return ret;
-}
-
-/*
- * The request function that remaps the bio to one target and
- * splits off any remainder.
- */
-static blk_qc_t dm_make_request(struct request_queue *q, struct bio *bio)
-{
-	return __dm_make_request(q, bio, __split_and_process_bio);
-}
-
-static blk_qc_t dm_make_request_nvme(struct request_queue *q, struct bio *bio)
-{
-	return __dm_make_request(q, bio, __process_bio);
 }
 
 static int dm_any_congested(void *congested_data, int bdi_bits)
@@ -1830,8 +1879,6 @@
 
 static void dm_init_normal_md_queue(struct mapped_device *md)
 {
-	md->use_blk_mq = false;
-
 	/*
 	 * Initialize aspects of queue that aren't relevant for blk-mq
 	 */
@@ -1842,8 +1889,6 @@
 {
 	if (md->wq)
 		destroy_workqueue(md->wq);
-	if (md->kworker_task)
-		kthread_stop(md->kworker_task);
 	bioset_exit(&md->bs);
 	bioset_exit(&md->io_bs);
 
@@ -1909,7 +1954,6 @@
 		goto bad_io_barrier;
 
 	md->numa_node_id = numa_node_id;
-	md->use_blk_mq = dm_use_blk_mq_default();
 	md->init_tio_pdu = false;
 	md->type = DM_TYPE_NONE;
 	mutex_init(&md->suspend_lock);
@@ -1924,7 +1968,7 @@
 	INIT_LIST_HEAD(&md->table_devices);
 	spin_lock_init(&md->uevent_lock);
 
-	md->queue = blk_alloc_queue_node(GFP_KERNEL, numa_node_id, NULL);
+	md->queue = blk_alloc_queue_node(GFP_KERNEL, numa_node_id);
 	if (!md->queue)
 		goto bad;
 	md->queue->queuedata = md;
@@ -1934,13 +1978,10 @@
 	if (!md->disk)
 		goto bad;
 
-	atomic_set(&md->pending[0], 0);
-	atomic_set(&md->pending[1], 0);
 	init_waitqueue_head(&md->wait);
 	INIT_WORK(&md->work, dm_wq_work);
 	init_waitqueue_head(&md->eventq);
 	init_completion(&md->kobj_holder.completion);
-	md->kworker_task = NULL;
 
 	md->disk->major = _major;
 	md->disk->first_minor = minor;
@@ -1965,10 +2006,6 @@
 	md->bdev = bdget_disk(md->disk, 0);
 	if (!md->bdev)
 		goto bad;
-
-	bio_init(&md->flush_bio, NULL, 0);
-	bio_set_dev(&md->flush_bio, md->bdev);
-	md->flush_bio.bi_opf = REQ_OP_WRITE | REQ_PREFLUSH | REQ_SYNC;
 
 	dm_stats_init(&md->stats);
 
@@ -2239,14 +2276,6 @@
 
 	switch (type) {
 	case DM_TYPE_REQUEST_BASED:
-		dm_init_normal_md_queue(md);
-		r = dm_old_init_request_queue(md, t);
-		if (r) {
-			DMERR("Cannot initialize queue for request-based mapped device");
-			return r;
-		}
-		break;
-	case DM_TYPE_MQ_REQUEST_BASED:
 		r = dm_mq_init_request_queue(md, t);
 		if (r) {
 			DMERR("Cannot initialize queue for request-based dm-mq mapped device");
@@ -2255,12 +2284,9 @@
 		break;
 	case DM_TYPE_BIO_BASED:
 	case DM_TYPE_DAX_BIO_BASED:
+	case DM_TYPE_NVME_BIO_BASED:
 		dm_init_normal_md_queue(md);
 		blk_queue_make_request(md->queue, dm_make_request);
-		break;
-	case DM_TYPE_NVME_BIO_BASED:
-		dm_init_normal_md_queue(md);
-		blk_queue_make_request(md->queue, dm_make_request_nvme);
 		break;
 	case DM_TYPE_NONE:
 		WARN_ON_ONCE(true);
@@ -2350,9 +2376,6 @@
 	spin_unlock(&_minor_lock);
 
 	blk_set_queue_dying(md->queue);
-
-	if (dm_request_based(md) && md->kworker_task)
-		kthread_flush_worker(&md->kworker);
 
 	/*
 	 * Take suspend_lock so that presuspend and postsuspend methods
@@ -2447,9 +2470,9 @@
 			break;
 
 		if (dm_request_based(md))
-			generic_make_request(c);
+			(void) generic_make_request(c);
 		else
-			__split_and_process_bio(md, map, c);
+			(void) dm_process_bio(md, map, c);
 	}
 
 	dm_put_live_table(md, srcu_idx);
@@ -2606,11 +2629,8 @@
 	 * Stop md->queue before flushing md->wq in case request-based
 	 * dm defers requests to md->wq from md->queue.
 	 */
-	if (dm_request_based(md)) {
+	if (dm_request_based(md))
 		dm_stop_queue(md->queue);
-		if (md->kworker_task)
-			kthread_flush_worker(&md->kworker);
-	}
 
 	flush_workqueue(md->wq);
 
@@ -2985,7 +3005,6 @@
 			goto out;
 		break;
 	case DM_TYPE_REQUEST_BASED:
-	case DM_TYPE_MQ_REQUEST_BASED:
 		pool_size = max(dm_get_reserved_rq_based_ios(), min_pool_size);
 		front_pad = offsetof(struct dm_rq_clone_bio_info, clone);
 		/* per_io_data_size is used for blk-mq pdu at queue allocation */
@@ -3187,6 +3206,7 @@
 	.release = dm_blk_close,
 	.ioctl = dm_blk_ioctl,
 	.getgeo = dm_blk_getgeo,
+	.report_zones = dm_blk_report_zones,
 	.pr_ops = &dm_pr_ops,
 	.owner = THIS_MODULE
 };
