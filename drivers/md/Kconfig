# SPDX-License-Identifier: GPL-2.0-only
#
# Block device driver configuration
#

menuconfig MD
	bool "Multiple devices driver support (RAID and LVM)"
	depends on BLOCK
	select SRCU
	help
	  Support multiple physical spindles through a single logical device.
	  Required for RAID and logical volume management.

if MD

config BLK_DEV_MD
	tristate "RAID support"
	---help---
	  This driver lets you combine several hard disk partitions into one
	  logical block device. This can be used to simply append one
	  partition to another one or to combine several redundant hard disks
	  into a RAID1/4/5 device so as to provide protection against hard
	  disk failures. This is called "Software RAID" since the combining of
	  the partitions is done by the kernel. "Hardware RAID" means that the
	  combining is done by a dedicated controller; if you have such a
	  controller, you do not need to say Y here.

	  More information about Software RAID on Linux is contained in the
	  Software RAID mini-HOWTO, available from
	  <http://www.tldp.org/docs.html#howto>. There you will also learn
	  where to get the supporting user space utilities raidtools.

	  If unsure, say N.

config MD_AUTODETECT
	bool "Autodetect RAID arrays during kernel boot"
	depends on BLK_DEV_MD=y
	default y
	---help---
	  If you say Y here, then the kernel will try to autodetect raid
	  arrays as part of its boot process. 

	  If you don't use raid and say Y, this autodetection can cause 
	  a several-second delay in the boot time due to various
	  synchronisation steps that are part of this step.

	  If unsure, say Y.

config MD_LINEAR
	tristate "Linear (append) mode"
	depends on BLK_DEV_MD
	---help---
	  If you say Y here, then your multiple devices driver will be able to
	  use the so-called linear mode, i.e. it will combine the hard disk
	  partitions by simply appending one to the other.

	  To compile this as a module, choose M here: the module
	  will be called linear.

	  If unsure, say Y.

config MD_RAID0
	tristate "RAID-0 (striping) mode"
	depends on BLK_DEV_MD
	---help---
	  If you say Y here, then your multiple devices driver will be able to
	  use the so-called raid0 mode, i.e. it will combine the hard disk
	  partitions into one logical device in such a fashion as to fill them
	  up evenly, one chunk here and one chunk there. This will increase
	  the throughput rate if the partitions reside on distinct disks.

	  Information about Software RAID on Linux is contained in the
	  Software-RAID mini-HOWTO, available from
	  <http://www.tldp.org/docs.html#howto>. There you will also
	  learn where to get the supporting user space utilities raidtools.

	  To compile this as a module, choose M here: the module
	  will be called raid0.

	  If unsure, say Y.

config MD_RAID1
	tristate "RAID-1 (mirroring) mode"
	depends on BLK_DEV_MD
	---help---
	  A RAID-1 set consists of several disk drives which are exact copies
	  of each other.  In the event of a mirror failure, the RAID driver
	  will continue to use the operational mirrors in the set, providing
	  an error free MD (multiple device) to the higher levels of the
	  kernel.  In a set with N drives, the available space is the capacity
	  of a single drive, and the set protects against a failure of (N - 1)
	  drives.

	  Information about Software RAID on Linux is contained in the
	  Software-RAID mini-HOWTO, available from
	  <http://www.tldp.org/docs.html#howto>.  There you will also
	  learn where to get the supporting user space utilities raidtools.

	  If you want to use such a RAID-1 set, say Y.  To compile this code
	  as a module, choose M here: the module will be called raid1.

	  If unsure, say Y.

config MD_RAID10
	tristate "RAID-10 (mirrored striping) mode"
	depends on BLK_DEV_MD
	---help---
	  RAID-10 provides a combination of striping (RAID-0) and
	  mirroring (RAID-1) with easier configuration and more flexible
	  layout.
	  Unlike RAID-0, but like RAID-1, RAID-10 requires all devices to
	  be the same size (or at least, only as much as the smallest device
	  will be used).
	  RAID-10 provides a variety of layouts that provide different levels
	  of redundancy and performance.

	  RAID-10 requires mdadm-1.7.0 or later, available at:

	  https://www.kernel.org/pub/linux/utils/raid/mdadm/

	  If unsure, say Y.

config MD_RAID456
	tristate "RAID-4/RAID-5/RAID-6 mode"
	depends on BLK_DEV_MD
	select RAID6_PQ
	select LIBCRC32C
	select ASYNC_MEMCPY
	select ASYNC_XOR
	select ASYNC_PQ
	select ASYNC_RAID6_RECOV
	---help---
	  A RAID-5 set of N drives with a capacity of C MB per drive provides
	  the capacity of C * (N - 1) MB, and protects against a failure
	  of a single drive. For a given sector (row) number, (N - 1) drives
	  contain data sectors, and one drive contains the parity protection.
	  For a RAID-4 set, the parity blocks are present on a single drive,
	  while a RAID-5 set distributes the parity across the drives in one
	  of the available parity distribution methods.

	  A RAID-6 set of N drives with a capacity of C MB per drive
	  provides the capacity of C * (N - 2) MB, and protects
	  against a failure of any two drives. For a given sector
	  (row) number, (N - 2) drives contain data sectors, and two
	  drives contains two independent redundancy syndromes.  Like
	  RAID-5, RAID-6 distributes the syndromes across the drives
	  in one of the available parity distribution methods.

	  Information about Software RAID on Linux is contained in the
	  Software-RAID mini-HOWTO, available from
	  <http://www.tldp.org/docs.html#howto>. There you will also
	  learn where to get the supporting user space utilities raidtools.

	  If you want to use such a RAID-4/RAID-5/RAID-6 set, say Y.  To
	  compile this code as a module, choose M here: the module
	  will be called raid456.

	  If unsure, say Y.

config MD_MULTIPATH
	tristate "Multipath I/O support"
	depends on BLK_DEV_MD
	help
	  MD_MULTIPATH provides a simple multi-path personality for use
	  the MD framework.  It is not under active development.  New
	  projects should consider using DM_MULTIPATH which has more
	  features and more testing.

	  If unsure, say N.

config MD_FAULTY
	tristate "Faulty test module for MD"
	depends on BLK_DEV_MD
	help
	  The "faulty" module allows for a block device that occasionally returns
	  read or write errors.  It is useful for testing.

	  In unsure, say N.


config MD_CLUSTER
	tristate "Cluster Support for MD"
	depends on BLK_DEV_MD
	depends on DLM
	default n
	---help---
	Clustering support for MD devices. This enables locking and
	synchronization across multiple systems on the cluster, so all
	nodes in the cluster can access the MD devices simultaneously.

	This brings the redundancy (and uptime) of RAID levels across the
	nodes of the cluster. Currently, it can work with raid1 and raid10
	(limited support).

	If unsure, say N.

source "drivers/md/bcache/Kconfig"

config BLK_DEV_DM_BUILTIN
	bool

config BLK_DEV_DM
	tristate "Device mapper support"
	select BLK_DEV_DM_BUILTIN
	depends on DAX || DAX=n
	---help---
	  Device-mapper is a low level volume manager.  It works by allowing
	  people to specify mappings for ranges of logical sectors.  Various
	  mapping types are available, in addition people may write their own
	  modules containing custom mappings if they wish.

	  Higher level volume managers such as LVM2 use this driver.

	  To compile this as a module, choose M here: the module will be
	  called dm-mod.

	  If unsure, say N.

config DM_MQ_DEFAULT
	bool "request-based DM: use blk-mq I/O path by default"
	depends on BLK_DEV_DM
	---help---
	  This option enables the blk-mq based I/O path for request-based
	  DM devices by default.  With the option the dm_mod.use_blk_mq
	  module/boot option defaults to Y, without it to N, but it can
	  still be overriden either way.

	  If unsure say N.

config DM_DEBUG
	bool "Device mapper debugging support"
	depends on BLK_DEV_DM
	---help---
	  Enable this for messages that may help debug device-mapper problems.

	  If unsure, say N.

config DM_BUFIO
       tristate
       depends on BLK_DEV_DM
       ---help---
	 This interface allows you to do buffered I/O on a device and acts
	 as a cache, holding recently-read blocks in memory and performing
	 delayed writes.

config DM_DEBUG_BLOCK_MANAGER_LOCKING
       bool "Block manager locking"
       depends on DM_BUFIO
       ---help---
	 Block manager locking can catch various metadata corruption issues.

	 If unsure, say N.

config DM_DEBUG_BLOCK_STACK_TRACING
       bool "Keep stack trace of persistent data block lock holders"
       depends on STACKTRACE_SUPPORT && DM_DEBUG_BLOCK_MANAGER_LOCKING
       select STACKTRACE
       ---help---
	 Enable this for messages that may help debug problems with the
	 block manager locking used by thin provisioning and caching.

	 If unsure, say N.

config DM_BIO_PRISON
       tristate
       depends on BLK_DEV_DM
       ---help---
	 Some bio locking schemes used by other device-mapper targets
	 including thin provisioning.

source "drivers/md/persistent-data/Kconfig"

config DM_UNSTRIPED
       tristate "Unstriped target"
       depends on BLK_DEV_DM
       ---help---
	  Unstripes I/O so it is issued solely on a single drive in a HW
	  RAID0 or dm-striped target.

config DM_CRYPT
	tristate "Crypt target support"
	depends on BLK_DEV_DM
	select CRYPTO
	select CRYPTO_CBC
	---help---
	  This device-mapper target allows you to create a device that
	  transparently encrypts the data on it. You'll need to activate
	  the ciphers you're going to use in the cryptoapi configuration.

	  For further information on dm-crypt and userspace tools see:
	  <https://gitlab.com/cryptsetup/cryptsetup/wikis/DMCrypt>

	  To compile this code as a module, choose M here: the module will
	  be called dm-crypt.

	  If unsure, say N.

config DM_SNAPSHOT
       tristate "Snapshot target"
       depends on BLK_DEV_DM
       select DM_BUFIO
       ---help---
         Allow volume managers to take writable snapshots of a device.

config DM_THIN_PROVISIONING
       tristate "Thin provisioning target"
       depends on BLK_DEV_DM
       select DM_PERSISTENT_DATA
       select DM_BIO_PRISON
       ---help---
         Provides thin provisioning and snapshots that share a data store.

config DM_CACHE
       tristate "Cache target (EXPERIMENTAL)"
       depends on BLK_DEV_DM
       default n
       select DM_PERSISTENT_DATA
       select DM_BIO_PRISON
       ---help---
         dm-cache attempts to improve performance of a block device by
         moving frequently used data to a smaller, higher performance
         device.  Different 'policy' plugins can be used to change the
         algorithms used to select which blocks are promoted, demoted,
         cleaned etc.  It supports writeback and writethrough modes.

config DM_CACHE_SMQ
       tristate "Stochastic MQ Cache Policy (EXPERIMENTAL)"
       depends on DM_CACHE
       default y
       ---help---
         A cache policy that uses a multiqueue ordered by recent hits
         to select which blocks should be promoted and demoted.
         This is meant to be a general purpose policy.  It prioritises
         reads over writes.  This SMQ policy (vs MQ) offers the promise
         of less memory utilization, improved performance and increased
         adaptability in the face of changing workloads.

config DM_WRITECACHE
	tristate "Writecache target"
	depends on BLK_DEV_DM
	---help---
	   The writecache target caches writes on persistent memory or SSD.
	   It is intended for databases or other programs that need extremely
	   low commit latency.

	   The writecache target doesn't cache reads because reads are supposed
	   to be cached in standard RAM.

config DM_ERA
       tristate "Era target (EXPERIMENTAL)"
       depends on BLK_DEV_DM
       default n
       select DM_PERSISTENT_DATA
       select DM_BIO_PRISON
       ---help---
         dm-era tracks which parts of a block device are written to
         over time.  Useful for maintaining cache coherency when using
         vendor snapshots.

config DM_MIRROR
       tristate "Mirror target"
       depends on BLK_DEV_DM
       ---help---
         Allow volume managers to mirror logical volumes, also
         needed for live data migration tools such as 'pvmove'.

config DM_LOG_USERSPACE
	tristate "Mirror userspace logging"
	depends on DM_MIRROR && NET
	select CONNECTOR
	---help---
	  The userspace logging module provides a mechanism for
	  relaying the dm-dirty-log API to userspace.  Log designs
	  which are more suited to userspace implementation (e.g.
	  shared storage logs) or experimental logs can be implemented
	  by leveraging this framework.

config DM_RAID
       tristate "RAID 1/4/5/6/10 target"
       depends on BLK_DEV_DM
       select MD_RAID0
       select MD_RAID1
       select MD_RAID10
       select MD_RAID456
       select BLK_DEV_MD
       ---help---
	 A dm target that supports RAID1, RAID10, RAID4, RAID5 and RAID6 mappings

	 A RAID-5 set of N drives with a capacity of C MB per drive provides
	 the capacity of C * (N - 1) MB, and protects against a failure
	 of a single drive. For a given sector (row) number, (N - 1) drives
	 contain data sectors, and one drive contains the parity protection.
	 For a RAID-4 set, the parity blocks are present on a single drive,
	 while a RAID-5 set distributes the parity across the drives in one
	 of the available parity distribution methods.

	 A RAID-6 set of N drives with a capacity of C MB per drive
	 provides the capacity of C * (N - 2) MB, and protects
	 against a failure of any two drives. For a given sector
	 (row) number, (N - 2) drives contain data sectors, and two
	 drives contains two independent redundancy syndromes.  Like
	 RAID-5, RAID-6 distributes the syndromes across the drives
	 in one of the available parity distribution methods.

config DM_ZERO
	tristate "Zero target"
	depends on BLK_DEV_DM
	---help---
	  A target that discards writes, and returns all zeroes for
	  reads.  Useful in some recovery situations.

config DM_MULTIPATH
	tristate "Multipath target"
	depends on BLK_DEV_DM
	# nasty syntax but means make DM_MULTIPATH independent
	# of SCSI_DH if the latter isn't defined but if
	# it is, DM_MULTIPATH must depend on it.  We get a build
	# error if SCSI_DH=m and DM_MULTIPATH=y
	depends on !SCSI_DH || SCSI
	---help---
	  Allow volume managers to support multipath hardware.

config DM_MULTIPATH_QL
	tristate "I/O Path Selector based on the number of in-flight I/Os"
	depends on DM_MULTIPATH
	---help---
	  This path selector is a dynamic load balancer which selects
	  the path with the least number of in-flight I/Os.

	  If unsure, say N.

config DM_MULTIPATH_ST
	tristate "I/O Path Selector based on the service time"
	depends on DM_MULTIPATH
	---help---
	  This path selector is a dynamic load balancer which selects
	  the path expected to complete the incoming I/O in the shortest
	  time.

	  If unsure, say N.

config DM_DELAY
	tristate "I/O delaying target"
	depends on BLK_DEV_DM
	---help---
	A target that delays reads and/or writes and can send
	them to different devices.  Useful for testing.

	If unsure, say N.

<<<<<<< HEAD
=======
config DM_DUST
	tristate "Bad sector simulation target"
	depends on BLK_DEV_DM
	---help---
	A target that simulates bad sector behavior.
	Useful for testing.

	If unsure, say N.

config DM_INIT
	bool "DM \"dm-mod.create=\" parameter support"
	depends on BLK_DEV_DM=y
	---help---
	Enable "dm-mod.create=" parameter to create mapped devices at init time.
	This option is useful to allow mounting rootfs without requiring an
	initramfs.
	See Documentation/device-mapper/dm-init.txt for dm-mod.create="..."
	format.

	If unsure, say N.

>>>>>>> 407d19ab
config DM_UEVENT
	bool "DM uevents"
	depends on BLK_DEV_DM
	---help---
	Generate udev events for DM events.

config DM_FLAKEY
       tristate "Flakey target"
       depends on BLK_DEV_DM
       ---help---
         A target that intermittently fails I/O for debugging purposes.

config DM_VERITY
	tristate "Verity target support"
	depends on BLK_DEV_DM
	select CRYPTO
	select CRYPTO_HASH
	select DM_BUFIO
	---help---
	  This device-mapper target creates a read-only device that
	  transparently validates the data on one underlying device against
	  a pre-generated tree of cryptographic checksums stored on a second
	  device.

	  You'll need to activate the digests you're going to use in the
	  cryptoapi configuration.

	  To compile this code as a module, choose M here: the module will
	  be called dm-verity.

	  If unsure, say N.

config DM_VERITY_FEC
	bool "Verity forward error correction support"
	depends on DM_VERITY
	select REED_SOLOMON
	select REED_SOLOMON_DEC8
	---help---
	  Add forward error correction support to dm-verity. This option
	  makes it possible to use pre-generated error correction data to
	  recover from corrupted blocks.

	  If unsure, say N.

config DM_SWITCH
	tristate "Switch target support (EXPERIMENTAL)"
	depends on BLK_DEV_DM
	---help---
	  This device-mapper target creates a device that supports an arbitrary
	  mapping of fixed-size regions of I/O across a fixed set of paths.
	  The path used for any specific region can be switched dynamically
	  by sending the target a message.

	  To compile this code as a module, choose M here: the module will
	  be called dm-switch.

	  If unsure, say N.

config DM_LOG_WRITES
	tristate "Log writes target support"
	depends on BLK_DEV_DM
	---help---
	  This device-mapper target takes two devices, one device to use
	  normally, one to log all write operations done to the first device.
	  This is for use by file system developers wishing to verify that
	  their fs is writing a consistent file system at all times by allowing
	  them to replay the log in a variety of ways and to check the
	  contents.

	  To compile this code as a module, choose M here: the module will
	  be called dm-log-writes.

	  If unsure, say N.

config DM_INTEGRITY
	tristate "Integrity target support"
	depends on BLK_DEV_DM
	select BLK_DEV_INTEGRITY
	select DM_BUFIO
	select CRYPTO
	select ASYNC_XOR
	---help---
	  This device-mapper target emulates a block device that has
	  additional per-sector tags that can be used for storing
	  integrity information.

	  This integrity target is used with the dm-crypt target to
	  provide authenticated disk encryption or it can be used
	  standalone.

	  To compile this code as a module, choose M here: the module will
	  be called dm-integrity.

config DM_ZONED
	tristate "Drive-managed zoned block device target support"
	depends on BLK_DEV_DM
	depends on BLK_DEV_ZONED
	---help---
	  This device-mapper target takes a host-managed or host-aware zoned
	  block device and exposes most of its capacity as a regular block
	  device (drive-managed zoned block device) without any write
	  constraints. This is mainly intended for use with file systems that
	  do not natively support zoned block devices but still want to
	  benefit from the increased capacity offered by SMR disks. Other uses
	  by applications using raw block devices (for example object stores)
	  are also possible.

	  To compile this code as a module, choose M here: the module will
	  be called dm-zoned.

	  If unsure, say N.

endif # MD<|MERGE_RESOLUTION|>--- conflicted
+++ resolved
@@ -216,17 +216,6 @@
 
 	  If unsure, say N.
 
-config DM_MQ_DEFAULT
-	bool "request-based DM: use blk-mq I/O path by default"
-	depends on BLK_DEV_DM
-	---help---
-	  This option enables the blk-mq based I/O path for request-based
-	  DM devices by default.  With the option the dm_mod.use_blk_mq
-	  module/boot option defaults to Y, without it to N, but it can
-	  still be overriden either way.
-
-	  If unsure say N.
-
 config DM_DEBUG
 	bool "Device mapper debugging support"
 	depends on BLK_DEV_DM
@@ -448,8 +437,6 @@
 
 	If unsure, say N.
 
-<<<<<<< HEAD
-=======
 config DM_DUST
 	tristate "Bad sector simulation target"
 	depends on BLK_DEV_DM
@@ -471,7 +458,6 @@
 
 	If unsure, say N.
 
->>>>>>> 407d19ab
 config DM_UEVENT
 	bool "DM uevents"
 	depends on BLK_DEV_DM
