--- conflicted
+++ resolved
@@ -832,19 +832,11 @@
 {
 	int blocksize = *(int *) data, id;
 	bool rc;
-<<<<<<< HEAD
-
-	id = dax_read_lock();
-	rc = dax_supported(dev->dax_dev, dev->bdev, blocksize, start, len);
-	dax_read_unlock(id);
-
-=======
 
 	id = dax_read_lock();
 	rc = !dax_supported(dev->dax_dev, dev->bdev, blocksize, start, len);
 	dax_read_unlock(id);
 
->>>>>>> 4e026225
 	return rc;
 }
 
@@ -1632,26 +1624,6 @@
 	return q && !blk_queue_add_random(q);
 }
 
-<<<<<<< HEAD
-static bool dm_table_all_devices_attribute(struct dm_table *t,
-					   iterate_devices_callout_fn func)
-{
-	struct dm_target *ti;
-	unsigned i;
-
-	for (i = 0; i < dm_table_get_num_targets(t); i++) {
-		ti = dm_table_get_target(t, i);
-
-		if (!ti->type->iterate_devices ||
-		    !ti->type->iterate_devices(ti, func, NULL))
-			return false;
-	}
-
-	return true;
-}
-
-=======
->>>>>>> 4e026225
 static int device_not_write_same_capable(struct dm_target *ti, struct dm_dev *dev,
 					 sector_t start, sector_t len, void *data)
 {
@@ -1801,30 +1773,6 @@
 	struct request_queue *q = bdev_get_queue(dev->bdev);
 
 	return q && blk_queue_stable_writes(q);
-<<<<<<< HEAD
-}
-
-/*
- * If any underlying device requires stable pages, a table must require
- * them as well.  Only targets that support iterate_devices are considered:
- * don't want error, zero, etc to require stable pages.
- */
-static bool dm_table_requires_stable_pages(struct dm_table *t)
-{
-	struct dm_target *ti;
-	unsigned i;
-
-	for (i = 0; i < dm_table_get_num_targets(t); i++) {
-		ti = dm_table_get_target(t, i);
-
-		if (ti->type->iterate_devices &&
-		    ti->type->iterate_devices(ti, device_requires_stable_pages, NULL))
-			return true;
-	}
-
-	return false;
-=======
->>>>>>> 4e026225
 }
 
 void dm_table_set_restrictions(struct dm_table *t, struct request_queue *q,
@@ -1895,11 +1843,7 @@
 	 * them as well.  Only targets that support iterate_devices are considered:
 	 * don't want error, zero, etc to require stable pages.
 	 */
-<<<<<<< HEAD
-	if (dm_table_requires_stable_pages(t))
-=======
 	if (dm_table_any_dev_attr(t, device_requires_stable_pages, NULL))
->>>>>>> 4e026225
 		blk_queue_flag_set(QUEUE_FLAG_STABLE_WRITES, q);
 	else
 		blk_queue_flag_clear(QUEUE_FLAG_STABLE_WRITES, q);
