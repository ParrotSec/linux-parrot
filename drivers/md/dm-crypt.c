--- conflicted
+++ resolved
@@ -376,7 +376,7 @@
 	int err;
 
 	/* Setup the essiv_tfm with the given salt */
-	essiv_tfm = crypto_alloc_cipher(cc->cipher, 0, CRYPTO_ALG_ASYNC);
+	essiv_tfm = crypto_alloc_cipher(cc->cipher, 0, 0);
 	if (IS_ERR(essiv_tfm)) {
 		ti->error = "Error allocating crypto tfm for ESSIV";
 		return essiv_tfm;
@@ -1446,12 +1446,9 @@
 static void crypt_free_buffer_pages(struct crypt_config *cc, struct bio *clone)
 {
 	struct bio_vec *bv;
-
-<<<<<<< HEAD
-	bio_for_each_segment_all(bv, clone, i) {
-=======
+	struct bvec_iter_all iter_all;
+
 	bio_for_each_segment_all(bv, clone, iter_all) {
->>>>>>> 407d19ab
 		BUG_ON(!bv->bv_page);
 		mempool_free(bv->bv_page, &cc->page_pool);
 	}
@@ -1889,8 +1886,6 @@
 		}
 	}
 
-<<<<<<< HEAD
-=======
 	/*
 	 * dm-crypt performance can vary greatly depending on which crypto
 	 * algorithm implementation is used.  Help people debug performance
@@ -1898,7 +1893,6 @@
 	 */
 	DMDEBUG_LIMIT("%s using implementation \"%s\"", ciphermode,
 	       crypto_skcipher_alg(any_tfm(cc))->base.cra_driver_name);
->>>>>>> 407d19ab
 	return 0;
 }
 
@@ -1917,11 +1911,8 @@
 		return err;
 	}
 
-<<<<<<< HEAD
-=======
 	DMDEBUG_LIMIT("%s using implementation \"%s\"", ciphermode,
 	       crypto_aead_alg(any_tfm_aead(cc))->base.cra_driver_name);
->>>>>>> 407d19ab
 	return 0;
 }
 
@@ -2177,7 +2168,7 @@
 
 static void crypt_calculate_pages_per_client(void)
 {
-	unsigned long pages = (totalram_pages - totalhigh_pages) * DM_CRYPT_MEMORY_PERCENT / 100;
+	unsigned long pages = (totalram_pages() - totalhigh_pages()) * DM_CRYPT_MEMORY_PERCENT / 100;
 
 	if (!dm_crypt_clients_n)
 		return;
@@ -2689,6 +2680,7 @@
 static int crypt_ctr(struct dm_target *ti, unsigned int argc, char **argv)
 {
 	struct crypt_config *cc;
+	const char *devname = dm_table_device_name(ti->table);
 	int key_size;
 	unsigned int align_mask;
 	unsigned long long tmpll;
@@ -2834,18 +2826,22 @@
 	}
 
 	ret = -ENOMEM;
-	cc->io_queue = alloc_workqueue("kcryptd_io", WQ_HIGHPRI | WQ_CPU_INTENSIVE | WQ_MEM_RECLAIM, 1);
+	cc->io_queue = alloc_workqueue("kcryptd_io/%s",
+				       WQ_HIGHPRI | WQ_CPU_INTENSIVE | WQ_MEM_RECLAIM,
+				       1, devname);
 	if (!cc->io_queue) {
 		ti->error = "Couldn't create kcryptd io queue";
 		goto bad;
 	}
 
 	if (test_bit(DM_CRYPT_SAME_CPU, &cc->flags))
-		cc->crypt_queue = alloc_workqueue("kcryptd", WQ_HIGHPRI | WQ_CPU_INTENSIVE | WQ_MEM_RECLAIM, 1);
+		cc->crypt_queue = alloc_workqueue("kcryptd/%s",
+						  WQ_HIGHPRI | WQ_CPU_INTENSIVE | WQ_MEM_RECLAIM,
+						  1, devname);
 	else
-		cc->crypt_queue = alloc_workqueue("kcryptd",
+		cc->crypt_queue = alloc_workqueue("kcryptd/%s",
 						  WQ_HIGHPRI | WQ_CPU_INTENSIVE | WQ_MEM_RECLAIM | WQ_UNBOUND,
-						  num_online_cpus());
+						  num_online_cpus(), devname);
 	if (!cc->crypt_queue) {
 		ti->error = "Couldn't create kcryptd queue";
 		goto bad;
@@ -2854,7 +2850,7 @@
 	spin_lock_init(&cc->write_thread_lock);
 	cc->write_tree = RB_ROOT;
 
-	cc->write_thread = kthread_create(dmcrypt_write, cc, "dmcrypt_write");
+	cc->write_thread = kthread_create(dmcrypt_write, cc, "dmcrypt_write/%s", devname);
 	if (IS_ERR(cc->write_thread)) {
 		ret = PTR_ERR(cc->write_thread);
 		cc->write_thread = NULL;
