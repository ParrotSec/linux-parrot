--- conflicted
+++ resolved
@@ -382,17 +382,10 @@
 	closure_init(cl, &c->cl);
 
 	ca->sb.seq++;
-<<<<<<< HEAD
 
 	if (ca->sb.version < version)
 		ca->sb.version = version;
 
-=======
-
-	if (ca->sb.version < version)
-		ca->sb.version = version;
-
->>>>>>> 4e026225
 	bio_init(bio, ca->sb_bv, 1);
 	bio_set_dev(bio, ca->bdev);
 	bio->bi_end_io	= write_super_endio;
