// SPDX-License-Identifier: GPL-2.0
/*
 * bcache sysfs interfaces
 *
 * Copyright 2010, 2011 Kent Overstreet <kent.overstreet@gmail.com>
 * Copyright 2012 Google, Inc.
 */

#include "bcache.h"
#include "sysfs.h"
#include "btree.h"
#include "request.h"
#include "writeback.h"

#include <linux/blkdev.h>
#include <linux/sort.h>
#include <linux/sched/clock.h>

<<<<<<< HEAD
/* Default is -1; we skip past it for struct cached_dev's cache mode */
=======
extern bool bcache_is_reboot;

/* Default is 0 ("writethrough") */
>>>>>>> 407d19ab
static const char * const bch_cache_modes[] = {
	"writethrough",
	"writeback",
	"writearound",
	"none",
	NULL
};

/* Default is -1; we skip past it for stop_when_cache_set_failed */
static const char * const bch_stop_on_failure_modes[] = {
	"auto",
	"always",
	NULL
};

static const char * const cache_replacement_policies[] = {
	"lru",
	"fifo",
	"random",
	NULL
};

static const char * const error_actions[] = {
	"unregister",
	"panic",
	NULL
};

write_attribute(attach);
write_attribute(detach);
write_attribute(unregister);
write_attribute(stop);
write_attribute(clear_stats);
write_attribute(trigger_gc);
write_attribute(prune_cache);
write_attribute(flash_vol_create);

read_attribute(bucket_size);
read_attribute(block_size);
read_attribute(nbuckets);
read_attribute(tree_depth);
read_attribute(root_usage_percent);
read_attribute(priority_stats);
read_attribute(btree_cache_size);
read_attribute(btree_cache_max_chain);
read_attribute(cache_available_percent);
read_attribute(written);
read_attribute(btree_written);
read_attribute(metadata_written);
read_attribute(active_journal_entries);

sysfs_time_stats_attribute(btree_gc,	sec, ms);
sysfs_time_stats_attribute(btree_split, sec, us);
sysfs_time_stats_attribute(btree_sort,	ms,  us);
sysfs_time_stats_attribute(btree_read,	ms,  us);

read_attribute(btree_nodes);
read_attribute(btree_used_percent);
read_attribute(average_key_size);
read_attribute(dirty_data);
read_attribute(bset_tree_stats);

read_attribute(state);
read_attribute(cache_read_races);
read_attribute(reclaim);
read_attribute(flush_write);
read_attribute(retry_flush_write);
read_attribute(writeback_keys_done);
read_attribute(writeback_keys_failed);
read_attribute(io_errors);
read_attribute(congested);
rw_attribute(congested_read_threshold_us);
rw_attribute(congested_write_threshold_us);

rw_attribute(sequential_cutoff);
rw_attribute(data_csum);
rw_attribute(cache_mode);
rw_attribute(stop_when_cache_set_failed);
rw_attribute(writeback_metadata);
rw_attribute(writeback_running);
rw_attribute(writeback_percent);
rw_attribute(writeback_delay);
rw_attribute(writeback_rate);

rw_attribute(writeback_rate_update_seconds);
rw_attribute(writeback_rate_i_term_inverse);
rw_attribute(writeback_rate_p_term_inverse);
rw_attribute(writeback_rate_minimum);
read_attribute(writeback_rate_debug);

read_attribute(stripe_size);
read_attribute(partial_stripes_expensive);

rw_attribute(synchronous);
rw_attribute(journal_delay_ms);
rw_attribute(io_disable);
rw_attribute(discard);
rw_attribute(running);
rw_attribute(label);
rw_attribute(readahead);
rw_attribute(errors);
rw_attribute(io_error_limit);
rw_attribute(io_error_halflife);
rw_attribute(verify);
rw_attribute(bypass_torture_test);
rw_attribute(key_merging_disabled);
rw_attribute(gc_always_rewrite);
rw_attribute(expensive_debug_checks);
rw_attribute(cache_replacement_policy);
rw_attribute(btree_shrinker_disabled);
rw_attribute(copy_gc_enabled);
rw_attribute(size);

static ssize_t bch_snprint_string_list(char *buf,
				       size_t size,
				       const char * const list[],
				       size_t selected)
{
	char *out = buf;
	size_t i;

	for (i = 0; list[i]; i++)
		out += snprintf(out, buf + size - out,
				i == selected ? "[%s] " : "%s ", list[i]);

	out[-1] = '\n';
	return out - buf;
}

SHOW(__bch_cached_dev)
{
	struct cached_dev *dc = container_of(kobj, struct cached_dev,
					     disk.kobj);
	char const *states[] = { "no cache", "clean", "dirty", "inconsistent" };
	int wb = dc->writeback_running;

#define var(stat)		(dc->stat)

	if (attr == &sysfs_cache_mode)
		return bch_snprint_string_list(buf, PAGE_SIZE,
					       bch_cache_modes,
					       BDEV_CACHE_MODE(&dc->sb));

	if (attr == &sysfs_stop_when_cache_set_failed)
		return bch_snprint_string_list(buf, PAGE_SIZE,
					       bch_stop_on_failure_modes,
					       dc->stop_when_cache_set_failed);


	sysfs_printf(data_csum,		"%i", dc->disk.data_csum);
	var_printf(verify,		"%i");
	var_printf(bypass_torture_test,	"%i");
	var_printf(writeback_metadata,	"%i");
	var_printf(writeback_running,	"%i");
	var_print(writeback_delay);
	var_print(writeback_percent);
	sysfs_hprint(writeback_rate,
		     wb ? atomic_long_read(&dc->writeback_rate.rate) << 9 : 0);
	sysfs_printf(io_errors,		"%i", atomic_read(&dc->io_errors));
	sysfs_printf(io_error_limit,	"%i", dc->error_limit);
	sysfs_printf(io_disable,	"%i", dc->io_disable);
	var_print(writeback_rate_update_seconds);
	var_print(writeback_rate_i_term_inverse);
	var_print(writeback_rate_p_term_inverse);
	var_print(writeback_rate_minimum);

	if (attr == &sysfs_writeback_rate_debug) {
		char rate[20];
		char dirty[20];
		char target[20];
		char proportional[20];
		char integral[20];
		char change[20];
		s64 next_io;

		/*
		 * Except for dirty and target, other values should
		 * be 0 if writeback is not running.
		 */
		bch_hprint(rate,
			   wb ? atomic_long_read(&dc->writeback_rate.rate) << 9
			      : 0);
		bch_hprint(dirty, bcache_dev_sectors_dirty(&dc->disk) << 9);
		bch_hprint(target, dc->writeback_rate_target << 9);
		bch_hprint(proportional,
			   wb ? dc->writeback_rate_proportional << 9 : 0);
		bch_hprint(integral,
			   wb ? dc->writeback_rate_integral_scaled << 9 : 0);
		bch_hprint(change, wb ? dc->writeback_rate_change << 9 : 0);
		next_io = wb ? div64_s64(dc->writeback_rate.next-local_clock(),
					 NSEC_PER_MSEC) : 0;

		return sprintf(buf,
			       "rate:\t\t%s/sec\n"
			       "dirty:\t\t%s\n"
			       "target:\t\t%s\n"
			       "proportional:\t%s\n"
			       "integral:\t%s\n"
			       "change:\t\t%s/sec\n"
			       "next io:\t%llims\n",
			       rate, dirty, target, proportional,
			       integral, change, next_io);
	}

	sysfs_hprint(dirty_data,
		     bcache_dev_sectors_dirty(&dc->disk) << 9);

	sysfs_hprint(stripe_size,	 ((uint64_t)dc->disk.stripe_size) << 9);
	var_printf(partial_stripes_expensive,	"%u");

	var_hprint(sequential_cutoff);
	var_hprint(readahead);

	sysfs_print(running,		atomic_read(&dc->running));
	sysfs_print(state,		states[BDEV_STATE(&dc->sb)]);

	if (attr == &sysfs_label) {
		memcpy(buf, dc->sb.label, SB_LABEL_SIZE);
		buf[SB_LABEL_SIZE + 1] = '\0';
		strcat(buf, "\n");
		return strlen(buf);
	}

#undef var
	return 0;
}
SHOW_LOCKED(bch_cached_dev)

STORE(__cached_dev)
{
	struct cached_dev *dc = container_of(kobj, struct cached_dev,
					     disk.kobj);
	ssize_t v;
	struct cache_set *c;
	struct kobj_uevent_env *env;

	/* no user space access if system is rebooting */
	if (bcache_is_reboot)
		return -EBUSY;

#define d_strtoul(var)		sysfs_strtoul(var, dc->var)
#define d_strtoul_nonzero(var)	sysfs_strtoul_clamp(var, dc->var, 1, INT_MAX)
#define d_strtoi_h(var)		sysfs_hatoi(var, dc->var)

	sysfs_strtoul(data_csum,	dc->disk.data_csum);
	d_strtoul(verify);
	d_strtoul(bypass_torture_test);
	d_strtoul(writeback_metadata);
	d_strtoul(writeback_running);
	d_strtoul(writeback_delay);

	sysfs_strtoul_clamp(writeback_percent, dc->writeback_percent, 0, 40);

	if (attr == &sysfs_writeback_rate) {
		ssize_t ret;
		long int v = atomic_long_read(&dc->writeback_rate.rate);

		ret = strtoul_safe_clamp(buf, v, 1, INT_MAX);

		if (!ret) {
			atomic_long_set(&dc->writeback_rate.rate, v);
			ret = size;
		}

		return ret;
	}

	sysfs_strtoul_clamp(writeback_rate_update_seconds,
			    dc->writeback_rate_update_seconds,
			    1, WRITEBACK_RATE_UPDATE_SECS_MAX);
	sysfs_strtoul_clamp(writeback_rate_i_term_inverse,
			    dc->writeback_rate_i_term_inverse,
			    1, UINT_MAX);
	sysfs_strtoul_clamp(writeback_rate_p_term_inverse,
			    dc->writeback_rate_p_term_inverse,
			    1, UINT_MAX);
	d_strtoul_nonzero(writeback_rate_minimum);

	sysfs_strtoul_clamp(io_error_limit, dc->error_limit, 0, INT_MAX);

	if (attr == &sysfs_io_disable) {
		int v = strtoul_or_return(buf);

		dc->io_disable = v ? 1 : 0;
	}

	sysfs_strtoul_clamp(sequential_cutoff,
			    dc->sequential_cutoff,
			    0, UINT_MAX);
	d_strtoi_h(readahead);

	if (attr == &sysfs_clear_stats)
		bch_cache_accounting_clear(&dc->accounting);

	if (attr == &sysfs_running &&
	    strtoul_or_return(buf))
		bch_cached_dev_run(dc);

	if (attr == &sysfs_cache_mode) {
		v = __sysfs_match_string(bch_cache_modes, -1, buf);
		if (v < 0)
			return v;

		if ((unsigned int) v != BDEV_CACHE_MODE(&dc->sb)) {
			SET_BDEV_CACHE_MODE(&dc->sb, v);
			bch_write_bdev_super(dc, NULL);
		}
	}

	if (attr == &sysfs_stop_when_cache_set_failed) {
		v = __sysfs_match_string(bch_stop_on_failure_modes, -1, buf);
		if (v < 0)
			return v;

		dc->stop_when_cache_set_failed = v;
	}

	if (attr == &sysfs_label) {
		if (size > SB_LABEL_SIZE)
			return -EINVAL;
		memcpy(dc->sb.label, buf, size);
		if (size < SB_LABEL_SIZE)
			dc->sb.label[size] = '\0';
		if (size && dc->sb.label[size - 1] == '\n')
			dc->sb.label[size - 1] = '\0';
		bch_write_bdev_super(dc, NULL);
		if (dc->disk.c) {
			memcpy(dc->disk.c->uuids[dc->disk.id].label,
			       buf, SB_LABEL_SIZE);
			bch_uuid_write(dc->disk.c);
		}
		env = kzalloc(sizeof(struct kobj_uevent_env), GFP_KERNEL);
		if (!env)
			return -ENOMEM;
		add_uevent_var(env, "DRIVER=bcache");
		add_uevent_var(env, "CACHED_UUID=%pU", dc->sb.uuid),
		add_uevent_var(env, "CACHED_LABEL=%s", buf);
		kobject_uevent_env(&disk_to_dev(dc->disk.disk)->kobj,
				   KOBJ_CHANGE,
				   env->envp);
		kfree(env);
	}

	if (attr == &sysfs_attach) {
		uint8_t		set_uuid[16];

		if (bch_parse_uuid(buf, set_uuid) < 16)
			return -EINVAL;

		v = -ENOENT;
		list_for_each_entry(c, &bch_cache_sets, list) {
			v = bch_cached_dev_attach(dc, c, set_uuid);
			if (!v)
				return size;
		}
		if (v == -ENOENT)
			pr_err("Can't attach %s: cache set not found", buf);
		return v;
	}

	if (attr == &sysfs_detach && dc->disk.c)
		bch_cached_dev_detach(dc);

	if (attr == &sysfs_stop)
		bcache_device_stop(&dc->disk);

	return size;
}

STORE(bch_cached_dev)
{
	struct cached_dev *dc = container_of(kobj, struct cached_dev,
					     disk.kobj);

	/* no user space access if system is rebooting */
	if (bcache_is_reboot)
		return -EBUSY;

	mutex_lock(&bch_register_lock);
	size = __cached_dev_store(kobj, attr, buf, size);

	if (attr == &sysfs_writeback_running)
		bch_writeback_queue(dc);

	/*
	 * Only set BCACHE_DEV_WB_RUNNING when cached device attached to
	 * a cache set, otherwise it doesn't make sense.
	 */
	if (attr == &sysfs_writeback_percent)
		if ((dc->disk.c != NULL) &&
		    (!test_and_set_bit(BCACHE_DEV_WB_RUNNING, &dc->disk.flags)))
			schedule_delayed_work(&dc->writeback_rate_update,
				      dc->writeback_rate_update_seconds * HZ);

	mutex_unlock(&bch_register_lock);
	return size;
}

static struct attribute *bch_cached_dev_files[] = {
	&sysfs_attach,
	&sysfs_detach,
	&sysfs_stop,
#if 0
	&sysfs_data_csum,
#endif
	&sysfs_cache_mode,
	&sysfs_stop_when_cache_set_failed,
	&sysfs_writeback_metadata,
	&sysfs_writeback_running,
	&sysfs_writeback_delay,
	&sysfs_writeback_percent,
	&sysfs_writeback_rate,
	&sysfs_writeback_rate_update_seconds,
	&sysfs_writeback_rate_i_term_inverse,
	&sysfs_writeback_rate_p_term_inverse,
	&sysfs_writeback_rate_minimum,
	&sysfs_writeback_rate_debug,
	&sysfs_io_errors,
	&sysfs_io_error_limit,
	&sysfs_io_disable,
	&sysfs_dirty_data,
	&sysfs_stripe_size,
	&sysfs_partial_stripes_expensive,
	&sysfs_sequential_cutoff,
	&sysfs_clear_stats,
	&sysfs_running,
	&sysfs_state,
	&sysfs_label,
	&sysfs_readahead,
#ifdef CONFIG_BCACHE_DEBUG
	&sysfs_verify,
	&sysfs_bypass_torture_test,
#endif
	NULL
};
KTYPE(bch_cached_dev);

SHOW(bch_flash_dev)
{
	struct bcache_device *d = container_of(kobj, struct bcache_device,
					       kobj);
	struct uuid_entry *u = &d->c->uuids[d->id];

	sysfs_printf(data_csum,	"%i", d->data_csum);
	sysfs_hprint(size,	u->sectors << 9);

	if (attr == &sysfs_label) {
		memcpy(buf, u->label, SB_LABEL_SIZE);
		buf[SB_LABEL_SIZE + 1] = '\0';
		strcat(buf, "\n");
		return strlen(buf);
	}

	return 0;
}

STORE(__bch_flash_dev)
{
	struct bcache_device *d = container_of(kobj, struct bcache_device,
					       kobj);
	struct uuid_entry *u = &d->c->uuids[d->id];

	/* no user space access if system is rebooting */
	if (bcache_is_reboot)
		return -EBUSY;

	sysfs_strtoul(data_csum,	d->data_csum);

	if (attr == &sysfs_size) {
		uint64_t v;

		strtoi_h_or_return(buf, v);

		u->sectors = v >> 9;
		bch_uuid_write(d->c);
		set_capacity(d->disk, u->sectors);
	}

	if (attr == &sysfs_label) {
		memcpy(u->label, buf, SB_LABEL_SIZE);
		bch_uuid_write(d->c);
	}

	if (attr == &sysfs_unregister) {
		set_bit(BCACHE_DEV_DETACHING, &d->flags);
		bcache_device_stop(d);
	}

	return size;
}
STORE_LOCKED(bch_flash_dev)

static struct attribute *bch_flash_dev_files[] = {
	&sysfs_unregister,
#if 0
	&sysfs_data_csum,
#endif
	&sysfs_label,
	&sysfs_size,
	NULL
};
KTYPE(bch_flash_dev);

struct bset_stats_op {
	struct btree_op op;
	size_t nodes;
	struct bset_stats stats;
};

static int bch_btree_bset_stats(struct btree_op *b_op, struct btree *b)
{
	struct bset_stats_op *op = container_of(b_op, struct bset_stats_op, op);

	op->nodes++;
	bch_btree_keys_stats(&b->keys, &op->stats);

	return MAP_CONTINUE;
}

static int bch_bset_print_stats(struct cache_set *c, char *buf)
{
	struct bset_stats_op op;
	int ret;

	memset(&op, 0, sizeof(op));
	bch_btree_op_init(&op.op, -1);

	ret = bch_btree_map_nodes(&op.op, c, &ZERO_KEY, bch_btree_bset_stats);
	if (ret < 0)
		return ret;

	return snprintf(buf, PAGE_SIZE,
			"btree nodes:		%zu\n"
			"written sets:		%zu\n"
			"unwritten sets:		%zu\n"
			"written key bytes:	%zu\n"
			"unwritten key bytes:	%zu\n"
			"floats:			%zu\n"
			"failed:			%zu\n",
			op.nodes,
			op.stats.sets_written, op.stats.sets_unwritten,
			op.stats.bytes_written, op.stats.bytes_unwritten,
			op.stats.floats, op.stats.failed);
}

static unsigned int bch_root_usage(struct cache_set *c)
{
	unsigned int bytes = 0;
	struct bkey *k;
	struct btree *b;
	struct btree_iter iter;

	goto lock_root;

	do {
		rw_unlock(false, b);
lock_root:
		b = c->root;
		rw_lock(false, b, b->level);
	} while (b != c->root);

	for_each_key_filter(&b->keys, k, &iter, bch_ptr_bad)
		bytes += bkey_bytes(k);

	rw_unlock(false, b);

	return (bytes * 100) / btree_bytes(c);
}

static size_t bch_cache_size(struct cache_set *c)
{
	size_t ret = 0;
	struct btree *b;

	mutex_lock(&c->bucket_lock);
	list_for_each_entry(b, &c->btree_cache, list)
		ret += 1 << (b->keys.page_order + PAGE_SHIFT);

	mutex_unlock(&c->bucket_lock);
	return ret;
}

static unsigned int bch_cache_max_chain(struct cache_set *c)
{
	unsigned int ret = 0;
	struct hlist_head *h;

	mutex_lock(&c->bucket_lock);

	for (h = c->bucket_hash;
	     h < c->bucket_hash + (1 << BUCKET_HASH_BITS);
	     h++) {
		unsigned int i = 0;
		struct hlist_node *p;

		hlist_for_each(p, h)
			i++;

		ret = max(ret, i);
	}

	mutex_unlock(&c->bucket_lock);
	return ret;
}

static unsigned int bch_btree_used(struct cache_set *c)
{
	return div64_u64(c->gc_stats.key_bytes * 100,
			 (c->gc_stats.nodes ?: 1) * btree_bytes(c));
}

static unsigned int bch_average_key_size(struct cache_set *c)
{
	return c->gc_stats.nkeys
		? div64_u64(c->gc_stats.data, c->gc_stats.nkeys)
		: 0;
}

SHOW(__bch_cache_set)
{
	struct cache_set *c = container_of(kobj, struct cache_set, kobj);

	sysfs_print(synchronous,		CACHE_SYNC(&c->sb));
	sysfs_print(journal_delay_ms,		c->journal_delay_ms);
	sysfs_hprint(bucket_size,		bucket_bytes(c));
	sysfs_hprint(block_size,		block_bytes(c));
	sysfs_print(tree_depth,			c->root->level);
	sysfs_print(root_usage_percent,		bch_root_usage(c));

	sysfs_hprint(btree_cache_size,		bch_cache_size(c));
	sysfs_print(btree_cache_max_chain,	bch_cache_max_chain(c));
	sysfs_print(cache_available_percent,	100 - c->gc_stats.in_use);

	sysfs_print_time_stats(&c->btree_gc_time,	btree_gc, sec, ms);
	sysfs_print_time_stats(&c->btree_split_time,	btree_split, sec, us);
	sysfs_print_time_stats(&c->sort.time,		btree_sort, ms, us);
	sysfs_print_time_stats(&c->btree_read_time,	btree_read, ms, us);

	sysfs_print(btree_used_percent,	bch_btree_used(c));
	sysfs_print(btree_nodes,	c->gc_stats.nodes);
	sysfs_hprint(average_key_size,	bch_average_key_size(c));

	sysfs_print(cache_read_races,
		    atomic_long_read(&c->cache_read_races));

	sysfs_print(reclaim,
		    atomic_long_read(&c->reclaim));

	sysfs_print(flush_write,
		    atomic_long_read(&c->flush_write));

	sysfs_print(retry_flush_write,
		    atomic_long_read(&c->retry_flush_write));

	sysfs_print(writeback_keys_done,
		    atomic_long_read(&c->writeback_keys_done));
	sysfs_print(writeback_keys_failed,
		    atomic_long_read(&c->writeback_keys_failed));

	if (attr == &sysfs_errors)
		return bch_snprint_string_list(buf, PAGE_SIZE, error_actions,
					       c->on_error);

	/* See count_io_errors for why 88 */
	sysfs_print(io_error_halflife,	c->error_decay * 88);
	sysfs_print(io_error_limit,	c->error_limit);

	sysfs_hprint(congested,
		     ((uint64_t) bch_get_congested(c)) << 9);
	sysfs_print(congested_read_threshold_us,
		    c->congested_read_threshold_us);
	sysfs_print(congested_write_threshold_us,
		    c->congested_write_threshold_us);

	sysfs_print(active_journal_entries,	fifo_used(&c->journal.pin));
	sysfs_printf(verify,			"%i", c->verify);
	sysfs_printf(key_merging_disabled,	"%i", c->key_merging_disabled);
	sysfs_printf(expensive_debug_checks,
		     "%i", c->expensive_debug_checks);
	sysfs_printf(gc_always_rewrite,		"%i", c->gc_always_rewrite);
	sysfs_printf(btree_shrinker_disabled,	"%i", c->shrinker_disabled);
	sysfs_printf(copy_gc_enabled,		"%i", c->copy_gc_enabled);
	sysfs_printf(io_disable,		"%i",
		     test_bit(CACHE_SET_IO_DISABLE, &c->flags));

	if (attr == &sysfs_bset_tree_stats)
		return bch_bset_print_stats(c, buf);

	return 0;
}
SHOW_LOCKED(bch_cache_set)

STORE(__bch_cache_set)
{
	struct cache_set *c = container_of(kobj, struct cache_set, kobj);
	ssize_t v;

	/* no user space access if system is rebooting */
	if (bcache_is_reboot)
		return -EBUSY;

	if (attr == &sysfs_unregister)
		bch_cache_set_unregister(c);

	if (attr == &sysfs_stop)
		bch_cache_set_stop(c);

	if (attr == &sysfs_synchronous) {
		bool sync = strtoul_or_return(buf);

		if (sync != CACHE_SYNC(&c->sb)) {
			SET_CACHE_SYNC(&c->sb, sync);
			bcache_write_super(c);
		}
	}

	if (attr == &sysfs_flash_vol_create) {
		int r;
		uint64_t v;

		strtoi_h_or_return(buf, v);

		r = bch_flash_dev_create(c, v);
		if (r)
			return r;
	}

	if (attr == &sysfs_clear_stats) {
		atomic_long_set(&c->writeback_keys_done,	0);
		atomic_long_set(&c->writeback_keys_failed,	0);

		memset(&c->gc_stats, 0, sizeof(struct gc_stat));
		bch_cache_accounting_clear(&c->accounting);
	}

	if (attr == &sysfs_trigger_gc) {
		/*
		 * Garbage collection thread only works when sectors_to_gc < 0,
		 * when users write to sysfs entry trigger_gc, most of time
		 * they want to forcibly triger gargage collection. Here -1 is
		 * set to c->sectors_to_gc, to make gc_should_run() give a
		 * chance to permit gc thread to run. "give a chance" means
		 * before going into gc_should_run(), there is still chance
		 * that c->sectors_to_gc being set to other positive value. So
		 * writing sysfs entry trigger_gc won't always make sure gc
		 * thread takes effect.
		 */
		atomic_set(&c->sectors_to_gc, -1);
		wake_up_gc(c);
	}

	if (attr == &sysfs_prune_cache) {
		struct shrink_control sc;

		sc.gfp_mask = GFP_KERNEL;
		sc.nr_to_scan = strtoul_or_return(buf);
		c->shrink.scan_objects(&c->shrink, &sc);
	}

	sysfs_strtoul(congested_read_threshold_us,
		      c->congested_read_threshold_us);
	sysfs_strtoul(congested_write_threshold_us,
		      c->congested_write_threshold_us);

	if (attr == &sysfs_errors) {
		v = __sysfs_match_string(error_actions, -1, buf);
		if (v < 0)
			return v;

		c->on_error = v;
	}

	if (attr == &sysfs_io_error_limit)
		c->error_limit = strtoul_or_return(buf);

	/* See count_io_errors() for why 88 */
	if (attr == &sysfs_io_error_halflife) {
		unsigned long v = 0;
		ssize_t ret;

		ret = strtoul_safe_clamp(buf, v, 0, UINT_MAX);
		if (!ret) {
			c->error_decay = v / 88;
			return size;
		}
		return ret;
	}

	if (attr == &sysfs_io_disable) {
		v = strtoul_or_return(buf);
		if (v) {
			if (test_and_set_bit(CACHE_SET_IO_DISABLE,
					     &c->flags))
				pr_warn("CACHE_SET_IO_DISABLE already set");
		} else {
			if (!test_and_clear_bit(CACHE_SET_IO_DISABLE,
						&c->flags))
				pr_warn("CACHE_SET_IO_DISABLE already cleared");
		}
	}

	sysfs_strtoul(journal_delay_ms,		c->journal_delay_ms);
	sysfs_strtoul(verify,			c->verify);
	sysfs_strtoul(key_merging_disabled,	c->key_merging_disabled);
	sysfs_strtoul(expensive_debug_checks,	c->expensive_debug_checks);
	sysfs_strtoul(gc_always_rewrite,	c->gc_always_rewrite);
	sysfs_strtoul(btree_shrinker_disabled,	c->shrinker_disabled);
	sysfs_strtoul(copy_gc_enabled,		c->copy_gc_enabled);

	return size;
}
STORE_LOCKED(bch_cache_set)

SHOW(bch_cache_set_internal)
{
	struct cache_set *c = container_of(kobj, struct cache_set, internal);

	return bch_cache_set_show(&c->kobj, attr, buf);
}

STORE(bch_cache_set_internal)
{
	struct cache_set *c = container_of(kobj, struct cache_set, internal);

	/* no user space access if system is rebooting */
	if (bcache_is_reboot)
		return -EBUSY;

	return bch_cache_set_store(&c->kobj, attr, buf, size);
}

static void bch_cache_set_internal_release(struct kobject *k)
{
}

static struct attribute *bch_cache_set_files[] = {
	&sysfs_unregister,
	&sysfs_stop,
	&sysfs_synchronous,
	&sysfs_journal_delay_ms,
	&sysfs_flash_vol_create,

	&sysfs_bucket_size,
	&sysfs_block_size,
	&sysfs_tree_depth,
	&sysfs_root_usage_percent,
	&sysfs_btree_cache_size,
	&sysfs_cache_available_percent,

	&sysfs_average_key_size,

	&sysfs_errors,
	&sysfs_io_error_limit,
	&sysfs_io_error_halflife,
	&sysfs_congested,
	&sysfs_congested_read_threshold_us,
	&sysfs_congested_write_threshold_us,
	&sysfs_clear_stats,
	NULL
};
KTYPE(bch_cache_set);

static struct attribute *bch_cache_set_internal_files[] = {
	&sysfs_active_journal_entries,

	sysfs_time_stats_attribute_list(btree_gc, sec, ms)
	sysfs_time_stats_attribute_list(btree_split, sec, us)
	sysfs_time_stats_attribute_list(btree_sort, ms, us)
	sysfs_time_stats_attribute_list(btree_read, ms, us)

	&sysfs_btree_nodes,
	&sysfs_btree_used_percent,
	&sysfs_btree_cache_max_chain,

	&sysfs_bset_tree_stats,
	&sysfs_cache_read_races,
	&sysfs_reclaim,
	&sysfs_flush_write,
	&sysfs_retry_flush_write,
	&sysfs_writeback_keys_done,
	&sysfs_writeback_keys_failed,

	&sysfs_trigger_gc,
	&sysfs_prune_cache,
#ifdef CONFIG_BCACHE_DEBUG
	&sysfs_verify,
	&sysfs_key_merging_disabled,
	&sysfs_expensive_debug_checks,
#endif
	&sysfs_gc_always_rewrite,
	&sysfs_btree_shrinker_disabled,
	&sysfs_copy_gc_enabled,
	&sysfs_io_disable,
	NULL
};
KTYPE(bch_cache_set_internal);

static int __bch_cache_cmp(const void *l, const void *r)
{
	return *((uint16_t *)r) - *((uint16_t *)l);
}

SHOW(__bch_cache)
{
	struct cache *ca = container_of(kobj, struct cache, kobj);

	sysfs_hprint(bucket_size,	bucket_bytes(ca));
	sysfs_hprint(block_size,	block_bytes(ca));
	sysfs_print(nbuckets,		ca->sb.nbuckets);
	sysfs_print(discard,		ca->discard);
	sysfs_hprint(written, atomic_long_read(&ca->sectors_written) << 9);
	sysfs_hprint(btree_written,
		     atomic_long_read(&ca->btree_sectors_written) << 9);
	sysfs_hprint(metadata_written,
		     (atomic_long_read(&ca->meta_sectors_written) +
		      atomic_long_read(&ca->btree_sectors_written)) << 9);

	sysfs_print(io_errors,
		    atomic_read(&ca->io_errors) >> IO_ERROR_SHIFT);

	if (attr == &sysfs_cache_replacement_policy)
		return bch_snprint_string_list(buf, PAGE_SIZE,
					       cache_replacement_policies,
					       CACHE_REPLACEMENT(&ca->sb));

	if (attr == &sysfs_priority_stats) {
		struct bucket *b;
		size_t n = ca->sb.nbuckets, i;
		size_t unused = 0, available = 0, dirty = 0, meta = 0;
		uint64_t sum = 0;
		/* Compute 31 quantiles */
		uint16_t q[31], *p, *cached;
		ssize_t ret;

		cached = p = vmalloc(array_size(sizeof(uint16_t),
						ca->sb.nbuckets));
		if (!p)
			return -ENOMEM;

		mutex_lock(&ca->set->bucket_lock);
		for_each_bucket(b, ca) {
			if (!GC_SECTORS_USED(b))
				unused++;
			if (GC_MARK(b) == GC_MARK_RECLAIMABLE)
				available++;
			if (GC_MARK(b) == GC_MARK_DIRTY)
				dirty++;
			if (GC_MARK(b) == GC_MARK_METADATA)
				meta++;
		}

		for (i = ca->sb.first_bucket; i < n; i++)
			p[i] = ca->buckets[i].prio;
		mutex_unlock(&ca->set->bucket_lock);

		sort(p, n, sizeof(uint16_t), __bch_cache_cmp, NULL);

		while (n &&
		       !cached[n - 1])
			--n;

		while (cached < p + n &&
		       *cached == BTREE_PRIO)
			cached++, n--;

		for (i = 0; i < n; i++)
			sum += INITIAL_PRIO - cached[i];

		if (n)
			do_div(sum, n);

		for (i = 0; i < ARRAY_SIZE(q); i++)
			q[i] = INITIAL_PRIO - cached[n * (i + 1) /
				(ARRAY_SIZE(q) + 1)];

		vfree(p);

		ret = scnprintf(buf, PAGE_SIZE,
				"Unused:		%zu%%\n"
				"Clean:		%zu%%\n"
				"Dirty:		%zu%%\n"
				"Metadata:	%zu%%\n"
				"Average:	%llu\n"
				"Sectors per Q:	%zu\n"
				"Quantiles:	[",
				unused * 100 / (size_t) ca->sb.nbuckets,
				available * 100 / (size_t) ca->sb.nbuckets,
				dirty * 100 / (size_t) ca->sb.nbuckets,
				meta * 100 / (size_t) ca->sb.nbuckets, sum,
				n * ca->sb.bucket_size / (ARRAY_SIZE(q) + 1));

		for (i = 0; i < ARRAY_SIZE(q); i++)
			ret += scnprintf(buf + ret, PAGE_SIZE - ret,
					 "%u ", q[i]);
		ret--;

		ret += scnprintf(buf + ret, PAGE_SIZE - ret, "]\n");

		return ret;
	}

	return 0;
}
SHOW_LOCKED(bch_cache)

STORE(__bch_cache)
{
	struct cache *ca = container_of(kobj, struct cache, kobj);
	ssize_t v;

	/* no user space access if system is rebooting */
	if (bcache_is_reboot)
		return -EBUSY;

	if (attr == &sysfs_discard) {
		bool v = strtoul_or_return(buf);

		if (blk_queue_discard(bdev_get_queue(ca->bdev)))
			ca->discard = v;

		if (v != CACHE_DISCARD(&ca->sb)) {
			SET_CACHE_DISCARD(&ca->sb, v);
			bcache_write_super(ca->set);
		}
	}

	if (attr == &sysfs_cache_replacement_policy) {
		v = __sysfs_match_string(cache_replacement_policies, -1, buf);
		if (v < 0)
			return v;

		if ((unsigned int) v != CACHE_REPLACEMENT(&ca->sb)) {
			mutex_lock(&ca->set->bucket_lock);
			SET_CACHE_REPLACEMENT(&ca->sb, v);
			mutex_unlock(&ca->set->bucket_lock);

			bcache_write_super(ca->set);
		}
	}

	if (attr == &sysfs_clear_stats) {
		atomic_long_set(&ca->sectors_written, 0);
		atomic_long_set(&ca->btree_sectors_written, 0);
		atomic_long_set(&ca->meta_sectors_written, 0);
		atomic_set(&ca->io_count, 0);
		atomic_set(&ca->io_errors, 0);
	}

	return size;
}
STORE_LOCKED(bch_cache)

static struct attribute *bch_cache_files[] = {
	&sysfs_bucket_size,
	&sysfs_block_size,
	&sysfs_nbuckets,
	&sysfs_priority_stats,
	&sysfs_discard,
	&sysfs_written,
	&sysfs_btree_written,
	&sysfs_metadata_written,
	&sysfs_io_errors,
	&sysfs_clear_stats,
	&sysfs_cache_replacement_policy,
	NULL
};
KTYPE(bch_cache);<|MERGE_RESOLUTION|>--- conflicted
+++ resolved
@@ -16,13 +16,9 @@
 #include <linux/sort.h>
 #include <linux/sched/clock.h>
 
-<<<<<<< HEAD
-/* Default is -1; we skip past it for struct cached_dev's cache mode */
-=======
 extern bool bcache_is_reboot;
 
 /* Default is 0 ("writethrough") */
->>>>>>> 407d19ab
 static const char * const bch_cache_modes[] = {
 	"writethrough",
 	"writeback",
@@ -31,7 +27,7 @@
 	NULL
 };
 
-/* Default is -1; we skip past it for stop_when_cache_set_failed */
+/* Default is 0 ("auto") */
 static const char * const bch_stop_on_failure_modes[] = {
 	"auto",
 	"always",
@@ -73,6 +69,8 @@
 read_attribute(btree_written);
 read_attribute(metadata_written);
 read_attribute(active_journal_entries);
+read_attribute(backing_dev_name);
+read_attribute(backing_dev_uuid);
 
 sysfs_time_stats_attribute(btree_gc,	sec, ms);
 sysfs_time_stats_attribute(btree_split, sec, us);
@@ -94,6 +92,8 @@
 read_attribute(writeback_keys_failed);
 read_attribute(io_errors);
 read_attribute(congested);
+read_attribute(cutoff_writeback);
+read_attribute(cutoff_writeback_sync);
 rw_attribute(congested_read_threshold_us);
 rw_attribute(congested_write_threshold_us);
 
@@ -134,6 +134,7 @@
 rw_attribute(cache_replacement_policy);
 rw_attribute(btree_shrinker_disabled);
 rw_attribute(copy_gc_enabled);
+rw_attribute(gc_after_writeback);
 rw_attribute(size);
 
 static ssize_t bch_snprint_string_list(char *buf,
@@ -246,6 +247,19 @@
 		return strlen(buf);
 	}
 
+	if (attr == &sysfs_backing_dev_name) {
+		snprintf(buf, BDEVNAME_SIZE + 1, "%s", dc->backing_dev_name);
+		strcat(buf, "\n");
+		return strlen(buf);
+	}
+
+	if (attr == &sysfs_backing_dev_uuid) {
+		/* convert binary uuid into 36-byte string plus '\0' */
+		snprintf(buf, 36+1, "%pU", dc->sb.uuid);
+		strcat(buf, "\n");
+		return strlen(buf);
+	}
+
 #undef var
 	return 0;
 }
@@ -269,12 +283,13 @@
 
 	sysfs_strtoul(data_csum,	dc->disk.data_csum);
 	d_strtoul(verify);
-	d_strtoul(bypass_torture_test);
-	d_strtoul(writeback_metadata);
-	d_strtoul(writeback_running);
-	d_strtoul(writeback_delay);
-
-	sysfs_strtoul_clamp(writeback_percent, dc->writeback_percent, 0, 40);
+	sysfs_strtoul_bool(bypass_torture_test, dc->bypass_torture_test);
+	sysfs_strtoul_bool(writeback_metadata, dc->writeback_metadata);
+	sysfs_strtoul_bool(writeback_running, dc->writeback_running);
+	sysfs_strtoul_clamp(writeback_delay, dc->writeback_delay, 0, UINT_MAX);
+
+	sysfs_strtoul_clamp(writeback_percent, dc->writeback_percent,
+			    0, bch_cutoff_writeback);
 
 	if (attr == &sysfs_writeback_rate) {
 		ssize_t ret;
@@ -299,7 +314,9 @@
 	sysfs_strtoul_clamp(writeback_rate_p_term_inverse,
 			    dc->writeback_rate_p_term_inverse,
 			    1, UINT_MAX);
-	d_strtoul_nonzero(writeback_rate_minimum);
+	sysfs_strtoul_clamp(writeback_rate_minimum,
+			    dc->writeback_rate_minimum,
+			    1, UINT_MAX);
 
 	sysfs_strtoul_clamp(io_error_limit, dc->error_limit, 0, INT_MAX);
 
@@ -404,8 +421,25 @@
 	mutex_lock(&bch_register_lock);
 	size = __cached_dev_store(kobj, attr, buf, size);
 
-	if (attr == &sysfs_writeback_running)
-		bch_writeback_queue(dc);
+	if (attr == &sysfs_writeback_running) {
+		/* dc->writeback_running changed in __cached_dev_store() */
+		if (IS_ERR_OR_NULL(dc->writeback_thread)) {
+			/*
+			 * reject setting it to 1 via sysfs if writeback
+			 * kthread is not created yet.
+			 */
+			if (dc->writeback_running) {
+				dc->writeback_running = false;
+				pr_err("%s: failed to run non-existent writeback thread",
+						dc->disk.disk->disk_name);
+			}
+		} else
+			/*
+			 * writeback kthread will check if dc->writeback_running
+			 * is true or false.
+			 */
+			bch_writeback_queue(dc);
+	}
 
 	/*
 	 * Only set BCACHE_DEV_WB_RUNNING when cached device attached to
@@ -456,6 +490,8 @@
 	&sysfs_verify,
 	&sysfs_bypass_torture_test,
 #endif
+	&sysfs_backing_dev_name,
+	&sysfs_backing_dev_uuid,
 	NULL
 };
 KTYPE(bch_cached_dev);
@@ -697,6 +733,9 @@
 	sysfs_print(congested_write_threshold_us,
 		    c->congested_write_threshold_us);
 
+	sysfs_print(cutoff_writeback, bch_cutoff_writeback);
+	sysfs_print(cutoff_writeback_sync, bch_cutoff_writeback_sync);
+
 	sysfs_print(active_journal_entries,	fifo_used(&c->journal.pin));
 	sysfs_printf(verify,			"%i", c->verify);
 	sysfs_printf(key_merging_disabled,	"%i", c->key_merging_disabled);
@@ -705,6 +744,7 @@
 	sysfs_printf(gc_always_rewrite,		"%i", c->gc_always_rewrite);
 	sysfs_printf(btree_shrinker_disabled,	"%i", c->shrinker_disabled);
 	sysfs_printf(copy_gc_enabled,		"%i", c->copy_gc_enabled);
+	sysfs_printf(gc_after_writeback,	"%i", c->gc_after_writeback);
 	sysfs_printf(io_disable,		"%i",
 		     test_bit(CACHE_SET_IO_DISABLE, &c->flags));
 
@@ -758,21 +798,8 @@
 		bch_cache_accounting_clear(&c->accounting);
 	}
 
-	if (attr == &sysfs_trigger_gc) {
-		/*
-		 * Garbage collection thread only works when sectors_to_gc < 0,
-		 * when users write to sysfs entry trigger_gc, most of time
-		 * they want to forcibly triger gargage collection. Here -1 is
-		 * set to c->sectors_to_gc, to make gc_should_run() give a
-		 * chance to permit gc thread to run. "give a chance" means
-		 * before going into gc_should_run(), there is still chance
-		 * that c->sectors_to_gc being set to other positive value. So
-		 * writing sysfs entry trigger_gc won't always make sure gc
-		 * thread takes effect.
-		 */
-		atomic_set(&c->sectors_to_gc, -1);
-		wake_up_gc(c);
-	}
+	if (attr == &sysfs_trigger_gc)
+		force_wake_up_gc(c);
 
 	if (attr == &sysfs_prune_cache) {
 		struct shrink_control sc;
@@ -782,10 +809,12 @@
 		c->shrink.scan_objects(&c->shrink, &sc);
 	}
 
-	sysfs_strtoul(congested_read_threshold_us,
-		      c->congested_read_threshold_us);
-	sysfs_strtoul(congested_write_threshold_us,
-		      c->congested_write_threshold_us);
+	sysfs_strtoul_clamp(congested_read_threshold_us,
+			    c->congested_read_threshold_us,
+			    0, UINT_MAX);
+	sysfs_strtoul_clamp(congested_write_threshold_us,
+			    c->congested_write_threshold_us,
+			    0, UINT_MAX);
 
 	if (attr == &sysfs_errors) {
 		v = __sysfs_match_string(error_actions, -1, buf);
@@ -795,8 +824,7 @@
 		c->on_error = v;
 	}
 
-	if (attr == &sysfs_io_error_limit)
-		c->error_limit = strtoul_or_return(buf);
+	sysfs_strtoul_clamp(io_error_limit, c->error_limit, 0, UINT_MAX);
 
 	/* See count_io_errors() for why 88 */
 	if (attr == &sysfs_io_error_halflife) {
@@ -824,13 +852,21 @@
 		}
 	}
 
-	sysfs_strtoul(journal_delay_ms,		c->journal_delay_ms);
-	sysfs_strtoul(verify,			c->verify);
-	sysfs_strtoul(key_merging_disabled,	c->key_merging_disabled);
+	sysfs_strtoul_clamp(journal_delay_ms,
+			    c->journal_delay_ms,
+			    0, USHRT_MAX);
+	sysfs_strtoul_bool(verify,		c->verify);
+	sysfs_strtoul_bool(key_merging_disabled, c->key_merging_disabled);
 	sysfs_strtoul(expensive_debug_checks,	c->expensive_debug_checks);
-	sysfs_strtoul(gc_always_rewrite,	c->gc_always_rewrite);
-	sysfs_strtoul(btree_shrinker_disabled,	c->shrinker_disabled);
-	sysfs_strtoul(copy_gc_enabled,		c->copy_gc_enabled);
+	sysfs_strtoul_bool(gc_always_rewrite,	c->gc_always_rewrite);
+	sysfs_strtoul_bool(btree_shrinker_disabled, c->shrinker_disabled);
+	sysfs_strtoul_bool(copy_gc_enabled,	c->copy_gc_enabled);
+	/*
+	 * write gc_after_writeback here may overwrite an already set
+	 * BCH_DO_AUTO_GC, it doesn't matter because this flag will be
+	 * set in next chance.
+	 */
+	sysfs_strtoul_clamp(gc_after_writeback, c->gc_after_writeback, 0, 1);
 
 	return size;
 }
@@ -915,7 +951,10 @@
 	&sysfs_gc_always_rewrite,
 	&sysfs_btree_shrinker_disabled,
 	&sysfs_copy_gc_enabled,
+	&sysfs_gc_after_writeback,
 	&sysfs_io_disable,
+	&sysfs_cutoff_writeback,
+	&sysfs_cutoff_writeback_sync,
 	NULL
 };
 KTYPE(bch_cache_set_internal);
