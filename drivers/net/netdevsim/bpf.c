/*
 * Copyright (C) 2017 Netronome Systems, Inc.
 *
 * This software is licensed under the GNU General License Version 2,
 * June 1991 as shown in the file COPYING in the top-level directory of this
 * source tree.
 *
 * THE COPYRIGHT HOLDERS AND/OR OTHER PARTIES PROVIDE THE PROGRAM "AS IS"
 * WITHOUT WARRANTY OF ANY KIND, EITHER EXPRESSED OR IMPLIED, INCLUDING,
 * BUT NOT LIMITED TO, THE IMPLIED WARRANTIES OF MERCHANTABILITY AND FITNESS
 * FOR A PARTICULAR PURPOSE. THE ENTIRE RISK AS TO THE QUALITY AND PERFORMANCE
 * OF THE PROGRAM IS WITH YOU. SHOULD THE PROGRAM PROVE DEFECTIVE, YOU ASSUME
 * THE COST OF ALL NECESSARY SERVICING, REPAIR OR CORRECTION.
 */

#include <linux/bpf.h>
#include <linux/bpf_verifier.h>
#include <linux/debugfs.h>
#include <linux/kernel.h>
#include <linux/mutex.h>
#include <linux/rtnetlink.h>
#include <net/pkt_cls.h>

#include "netdevsim.h"

#define pr_vlog(env, fmt, ...)	\
	bpf_verifier_log_write(env, "[netdevsim] " fmt, ##__VA_ARGS__)

struct nsim_bpf_bound_prog {
	struct nsim_dev *nsim_dev;
	struct bpf_prog *prog;
	struct dentry *ddir;
	const char *state;
	bool is_loaded;
	struct list_head l;
};

#define NSIM_BPF_MAX_KEYS		2

struct nsim_bpf_bound_map {
	struct netdevsim *ns;
	struct bpf_offloaded_map *map;
	struct mutex mutex;
	struct nsim_map_entry {
		void *key;
		void *value;
	} entry[NSIM_BPF_MAX_KEYS];
	struct list_head l;
};

static int nsim_debugfs_bpf_string_read(struct seq_file *file, void *data)
{
	const char **str = file->private;

	if (*str)
		seq_printf(file, "%s\n", *str);

	return 0;
}

static int nsim_debugfs_bpf_string_open(struct inode *inode, struct file *f)
{
	return single_open(f, nsim_debugfs_bpf_string_read, inode->i_private);
}

static const struct file_operations nsim_bpf_string_fops = {
	.owner = THIS_MODULE,
	.open = nsim_debugfs_bpf_string_open,
	.release = single_release,
	.read = seq_read,
	.llseek = seq_lseek
};

static int
nsim_bpf_verify_insn(struct bpf_verifier_env *env, int insn_idx, int prev_insn)
{
	struct nsim_bpf_bound_prog *state;

	state = env->prog->aux->offload->dev_priv;
	if (state->nsim_dev->bpf_bind_verifier_delay && !insn_idx)
		msleep(state->nsim_dev->bpf_bind_verifier_delay);

	if (insn_idx == env->prog->len - 1)
		pr_vlog(env, "Hello from netdevsim!\n");

	return 0;
}

static const struct bpf_prog_offload_ops nsim_bpf_analyzer_ops = {
	.insn_hook = nsim_bpf_verify_insn,
};

static bool nsim_xdp_offload_active(struct netdevsim *ns)
{
	return ns->xdp_hw.prog;
}

static void nsim_prog_set_loaded(struct bpf_prog *prog, bool loaded)
{
	struct nsim_bpf_bound_prog *state;

	if (!prog || !prog->aux->offload)
		return;

	state = prog->aux->offload->dev_priv;
	state->is_loaded = loaded;
}

static int
nsim_bpf_offload(struct netdevsim *ns, struct bpf_prog *prog, bool oldprog)
{
	nsim_prog_set_loaded(ns->bpf_offloaded, false);

	WARN(!!ns->bpf_offloaded != oldprog,
	     "bad offload state, expected offload %sto be active",
	     oldprog ? "" : "not ");
	ns->bpf_offloaded = prog;
	ns->bpf_offloaded_id = prog ? prog->aux->id : 0;
	nsim_prog_set_loaded(prog, true);

	return 0;
}

int nsim_bpf_setup_tc_block_cb(enum tc_setup_type type,
			       void *type_data, void *cb_priv)
{
	struct tc_cls_bpf_offload *cls_bpf = type_data;
	struct bpf_prog *prog = cls_bpf->prog;
	struct netdevsim *ns = cb_priv;
	struct bpf_prog *oldprog;

	if (type != TC_SETUP_CLSBPF) {
		NSIM_EA(cls_bpf->common.extack,
			"only offload of BPF classifiers supported");
		return -EOPNOTSUPP;
	}

	if (!tc_cls_can_offload_and_chain0(ns->netdev, &cls_bpf->common))
		return -EOPNOTSUPP;

	if (cls_bpf->common.protocol != htons(ETH_P_ALL)) {
		NSIM_EA(cls_bpf->common.extack,
			"only ETH_P_ALL supported as filter protocol");
		return -EOPNOTSUPP;
	}

	if (!ns->bpf_tc_accept) {
		NSIM_EA(cls_bpf->common.extack,
			"netdevsim configured to reject BPF TC offload");
		return -EOPNOTSUPP;
	}
	/* Note: progs without skip_sw will probably not be dev bound */
	if (prog && !prog->aux->offload && !ns->bpf_tc_non_bound_accept) {
		NSIM_EA(cls_bpf->common.extack,
			"netdevsim configured to reject unbound programs");
		return -EOPNOTSUPP;
	}

	if (cls_bpf->command != TC_CLSBPF_OFFLOAD)
		return -EOPNOTSUPP;

	oldprog = cls_bpf->oldprog;

	/* Don't remove if oldprog doesn't match driver's state */
	if (ns->bpf_offloaded != oldprog) {
		oldprog = NULL;
		if (!cls_bpf->prog)
			return 0;
		if (ns->bpf_offloaded) {
			NSIM_EA(cls_bpf->common.extack,
				"driver and netdev offload states mismatch");
			return -EBUSY;
		}
	}

	return nsim_bpf_offload(ns, cls_bpf->prog, oldprog);
}

int nsim_bpf_disable_tc(struct netdevsim *ns)
{
	if (ns->bpf_offloaded && !nsim_xdp_offload_active(ns))
		return -EBUSY;
	return 0;
}

static int nsim_xdp_offload_prog(struct netdevsim *ns, struct netdev_bpf *bpf)
{
	if (!nsim_xdp_offload_active(ns) && !bpf->prog)
		return 0;
	if (!nsim_xdp_offload_active(ns) && bpf->prog && ns->bpf_offloaded) {
		NSIM_EA(bpf->extack, "TC program is already loaded");
		return -EBUSY;
	}

	return nsim_bpf_offload(ns, bpf->prog, nsim_xdp_offload_active(ns));
}

static int
nsim_xdp_set_prog(struct netdevsim *ns, struct netdev_bpf *bpf,
		  struct xdp_attachment_info *xdp)
{
	int err;

	if (!xdp_attachment_flags_ok(xdp, bpf))
		return -EBUSY;

	if (bpf->command == XDP_SETUP_PROG && !ns->bpf_xdpdrv_accept) {
		NSIM_EA(bpf->extack, "driver XDP disabled in DebugFS");
		return -EOPNOTSUPP;
	}
	if (bpf->command == XDP_SETUP_PROG_HW && !ns->bpf_xdpoffload_accept) {
		NSIM_EA(bpf->extack, "XDP offload disabled in DebugFS");
		return -EOPNOTSUPP;
	}

	if (bpf->command == XDP_SETUP_PROG_HW) {
		err = nsim_xdp_offload_prog(ns, bpf);
		if (err)
			return err;
	}

	xdp_attachment_setup(xdp, bpf);

	return 0;
}

static int nsim_bpf_create_prog(struct nsim_dev *nsim_dev,
				struct bpf_prog *prog)
{
	struct nsim_bpf_bound_prog *state;
	char name[16];

	state = kzalloc(sizeof(*state), GFP_KERNEL);
	if (!state)
		return -ENOMEM;

	state->nsim_dev = nsim_dev;
	state->prog = prog;
	state->state = "verify";

	/* Program id is not populated yet when we create the state. */
	sprintf(name, "%u", nsim_dev->prog_id_gen++);
	state->ddir = debugfs_create_dir(name, nsim_dev->ddir_bpf_bound_progs);
	if (IS_ERR_OR_NULL(state->ddir)) {
		kfree(state);
		return -ENOMEM;
	}

	debugfs_create_u32("id", 0400, state->ddir, &prog->aux->id);
	debugfs_create_file("state", 0400, state->ddir,
			    &state->state, &nsim_bpf_string_fops);
	debugfs_create_bool("loaded", 0400, state->ddir, &state->is_loaded);

	list_add_tail(&state->l, &nsim_dev->bpf_bound_progs);

	prog->aux->offload->dev_priv = state;

	return 0;
}

<<<<<<< HEAD
=======
static int nsim_bpf_verifier_prep(struct bpf_prog *prog)
{
	struct nsim_dev *nsim_dev =
			bpf_offload_dev_priv(prog->aux->offload->offdev);

	if (!nsim_dev->bpf_bind_accept)
		return -EOPNOTSUPP;

	return nsim_bpf_create_prog(nsim_dev, prog);
}

static int nsim_bpf_translate(struct bpf_prog *prog)
{
	struct nsim_bpf_bound_prog *state = prog->aux->offload->dev_priv;

	state->state = "xlated";
	return 0;
}

>>>>>>> 407d19ab
static void nsim_bpf_destroy_prog(struct bpf_prog *prog)
{
	struct nsim_bpf_bound_prog *state;

	state = prog->aux->offload->dev_priv;
	WARN(state->is_loaded,
	     "offload state destroyed while program still bound");
	debugfs_remove_recursive(state->ddir);
	list_del(&state->l);
	kfree(state);
}

static int nsim_setup_prog_checks(struct netdevsim *ns, struct netdev_bpf *bpf)
{
	if (bpf->prog && bpf->prog->aux->offload) {
		NSIM_EA(bpf->extack, "attempt to load offloaded prog to drv");
		return -EINVAL;
	}
	if (ns->netdev->mtu > NSIM_XDP_MAX_MTU) {
		NSIM_EA(bpf->extack, "MTU too large w/ XDP enabled");
		return -EINVAL;
	}
	return 0;
}

static int
nsim_setup_prog_hw_checks(struct netdevsim *ns, struct netdev_bpf *bpf)
{
	struct nsim_bpf_bound_prog *state;

	if (!bpf->prog)
		return 0;

	if (!bpf->prog->aux->offload) {
		NSIM_EA(bpf->extack, "xdpoffload of non-bound program");
		return -EINVAL;
	}
	if (!bpf_offload_dev_match(bpf->prog, ns->netdev)) {
		NSIM_EA(bpf->extack, "program bound to different dev");
		return -EINVAL;
	}

	state = bpf->prog->aux->offload->dev_priv;
	if (WARN_ON(strcmp(state->state, "xlated"))) {
		NSIM_EA(bpf->extack, "offloading program in bad state");
		return -EINVAL;
	}
	return 0;
}

static bool
nsim_map_key_match(struct bpf_map *map, struct nsim_map_entry *e, void *key)
{
	return e->key && !memcmp(key, e->key, map->key_size);
}

static int nsim_map_key_find(struct bpf_offloaded_map *offmap, void *key)
{
	struct nsim_bpf_bound_map *nmap = offmap->dev_priv;
	unsigned int i;

	for (i = 0; i < ARRAY_SIZE(nmap->entry); i++)
		if (nsim_map_key_match(&offmap->map, &nmap->entry[i], key))
			return i;

	return -ENOENT;
}

static int
nsim_map_alloc_elem(struct bpf_offloaded_map *offmap, unsigned int idx)
{
	struct nsim_bpf_bound_map *nmap = offmap->dev_priv;

	nmap->entry[idx].key = kmalloc(offmap->map.key_size, GFP_USER);
	if (!nmap->entry[idx].key)
		return -ENOMEM;
	nmap->entry[idx].value = kmalloc(offmap->map.value_size, GFP_USER);
	if (!nmap->entry[idx].value) {
		kfree(nmap->entry[idx].key);
		nmap->entry[idx].key = NULL;
		return -ENOMEM;
	}

	return 0;
}

static int
nsim_map_get_next_key(struct bpf_offloaded_map *offmap,
		      void *key, void *next_key)
{
	struct nsim_bpf_bound_map *nmap = offmap->dev_priv;
	int idx = -ENOENT;

	mutex_lock(&nmap->mutex);

	if (key)
		idx = nsim_map_key_find(offmap, key);
	if (idx == -ENOENT)
		idx = 0;
	else
		idx++;

	for (; idx < ARRAY_SIZE(nmap->entry); idx++) {
		if (nmap->entry[idx].key) {
			memcpy(next_key, nmap->entry[idx].key,
			       offmap->map.key_size);
			break;
		}
	}

	mutex_unlock(&nmap->mutex);

	if (idx == ARRAY_SIZE(nmap->entry))
		return -ENOENT;
	return 0;
}

static int
nsim_map_lookup_elem(struct bpf_offloaded_map *offmap, void *key, void *value)
{
	struct nsim_bpf_bound_map *nmap = offmap->dev_priv;
	int idx;

	mutex_lock(&nmap->mutex);

	idx = nsim_map_key_find(offmap, key);
	if (idx >= 0)
		memcpy(value, nmap->entry[idx].value, offmap->map.value_size);

	mutex_unlock(&nmap->mutex);

	return idx < 0 ? idx : 0;
}

static int
nsim_map_update_elem(struct bpf_offloaded_map *offmap,
		     void *key, void *value, u64 flags)
{
	struct nsim_bpf_bound_map *nmap = offmap->dev_priv;
	int idx, err = 0;

	mutex_lock(&nmap->mutex);

	idx = nsim_map_key_find(offmap, key);
	if (idx < 0 && flags == BPF_EXIST) {
		err = idx;
		goto exit_unlock;
	}
	if (idx >= 0 && flags == BPF_NOEXIST) {
		err = -EEXIST;
		goto exit_unlock;
	}

	if (idx < 0) {
		for (idx = 0; idx < ARRAY_SIZE(nmap->entry); idx++)
			if (!nmap->entry[idx].key)
				break;
		if (idx == ARRAY_SIZE(nmap->entry)) {
			err = -E2BIG;
			goto exit_unlock;
		}

		err = nsim_map_alloc_elem(offmap, idx);
		if (err)
			goto exit_unlock;
	}

	memcpy(nmap->entry[idx].key, key, offmap->map.key_size);
	memcpy(nmap->entry[idx].value, value, offmap->map.value_size);
exit_unlock:
	mutex_unlock(&nmap->mutex);

	return err;
}

static int nsim_map_delete_elem(struct bpf_offloaded_map *offmap, void *key)
{
	struct nsim_bpf_bound_map *nmap = offmap->dev_priv;
	int idx;

	if (offmap->map.map_type == BPF_MAP_TYPE_ARRAY)
		return -EINVAL;

	mutex_lock(&nmap->mutex);

	idx = nsim_map_key_find(offmap, key);
	if (idx >= 0) {
		kfree(nmap->entry[idx].key);
		kfree(nmap->entry[idx].value);
		memset(&nmap->entry[idx], 0, sizeof(nmap->entry[idx]));
	}

	mutex_unlock(&nmap->mutex);

	return idx < 0 ? idx : 0;
}

static const struct bpf_map_dev_ops nsim_bpf_map_ops = {
	.map_get_next_key	= nsim_map_get_next_key,
	.map_lookup_elem	= nsim_map_lookup_elem,
	.map_update_elem	= nsim_map_update_elem,
	.map_delete_elem	= nsim_map_delete_elem,
};

static int
nsim_bpf_map_alloc(struct netdevsim *ns, struct bpf_offloaded_map *offmap)
{
	struct nsim_bpf_bound_map *nmap;
	int i, err;

	if (WARN_ON(offmap->map.map_type != BPF_MAP_TYPE_ARRAY &&
		    offmap->map.map_type != BPF_MAP_TYPE_HASH))
		return -EINVAL;
	if (offmap->map.max_entries > NSIM_BPF_MAX_KEYS)
		return -ENOMEM;
	if (offmap->map.map_flags)
		return -EINVAL;

	nmap = kzalloc(sizeof(*nmap), GFP_USER);
	if (!nmap)
		return -ENOMEM;

	offmap->dev_priv = nmap;
	nmap->ns = ns;
	nmap->map = offmap;
	mutex_init(&nmap->mutex);

	if (offmap->map.map_type == BPF_MAP_TYPE_ARRAY) {
		for (i = 0; i < ARRAY_SIZE(nmap->entry); i++) {
			u32 *key;

			err = nsim_map_alloc_elem(offmap, i);
			if (err)
				goto err_free;
			key = nmap->entry[i].key;
			*key = i;
		}
	}

	offmap->dev_ops = &nsim_bpf_map_ops;
	list_add_tail(&nmap->l, &ns->nsim_dev->bpf_bound_maps);

	return 0;

err_free:
	while (--i >= 0) {
		kfree(nmap->entry[i].key);
		kfree(nmap->entry[i].value);
	}
	kfree(nmap);
	return err;
}

static void nsim_bpf_map_free(struct bpf_offloaded_map *offmap)
{
	struct nsim_bpf_bound_map *nmap = offmap->dev_priv;
	unsigned int i;

	for (i = 0; i < ARRAY_SIZE(nmap->entry); i++) {
		kfree(nmap->entry[i].key);
		kfree(nmap->entry[i].value);
	}
	list_del_init(&nmap->l);
	mutex_destroy(&nmap->mutex);
	kfree(nmap);
}

int nsim_bpf(struct net_device *dev, struct netdev_bpf *bpf)
{
	struct netdevsim *ns = netdev_priv(dev);
	struct nsim_bpf_bound_prog *state;
	int err;

	ASSERT_RTNL();

	switch (bpf->command) {
	case BPF_OFFLOAD_VERIFIER_PREP:
		if (!ns->bpf_bind_accept)
			return -EOPNOTSUPP;

		err = nsim_bpf_create_prog(ns, bpf->verifier.prog);
		if (err)
			return err;

		bpf->verifier.ops = &nsim_bpf_analyzer_ops;
		return 0;
	case BPF_OFFLOAD_TRANSLATE:
		state = bpf->offload.prog->aux->offload->dev_priv;

		state->state = "xlated";
		return 0;
	case BPF_OFFLOAD_DESTROY:
		nsim_bpf_destroy_prog(bpf->offload.prog);
		return 0;
	case XDP_QUERY_PROG:
		return xdp_attachment_query(&ns->xdp, bpf);
	case XDP_QUERY_PROG_HW:
		return xdp_attachment_query(&ns->xdp_hw, bpf);
	case XDP_SETUP_PROG:
		err = nsim_setup_prog_checks(ns, bpf);
		if (err)
			return err;

		return nsim_xdp_set_prog(ns, bpf, &ns->xdp);
	case XDP_SETUP_PROG_HW:
		err = nsim_setup_prog_hw_checks(ns, bpf);
		if (err)
			return err;

		return nsim_xdp_set_prog(ns, bpf, &ns->xdp_hw);
	case BPF_OFFLOAD_MAP_ALLOC:
		if (!ns->bpf_map_accept)
			return -EOPNOTSUPP;

		return nsim_bpf_map_alloc(ns, bpf->offmap);
	case BPF_OFFLOAD_MAP_FREE:
		nsim_bpf_map_free(bpf->offmap);
		return 0;
	default:
		return -EINVAL;
	}
}

int nsim_bpf_dev_init(struct nsim_dev *nsim_dev)
{
	int err;

	INIT_LIST_HEAD(&nsim_dev->bpf_bound_progs);
	INIT_LIST_HEAD(&nsim_dev->bpf_bound_maps);

	nsim_dev->ddir_bpf_bound_progs = debugfs_create_dir("bpf_bound_progs",
							    nsim_dev->ddir);
	if (IS_ERR_OR_NULL(nsim_dev->ddir_bpf_bound_progs))
		return -ENOMEM;

<<<<<<< HEAD
		ns->sdev->bpf_dev = bpf_offload_dev_create();
		err = PTR_ERR_OR_ZERO(ns->sdev->bpf_dev);
		if (err)
			return err;
	}
=======
	nsim_dev->bpf_dev = bpf_offload_dev_create(&nsim_bpf_dev_ops, nsim_dev);
	err = PTR_ERR_OR_ZERO(nsim_dev->bpf_dev);
	if (err)
		return err;

	nsim_dev->bpf_bind_accept = true;
	debugfs_create_bool("bpf_bind_accept", 0600, nsim_dev->ddir,
			    &nsim_dev->bpf_bind_accept);
	debugfs_create_u32("bpf_bind_verifier_delay", 0600, nsim_dev->ddir,
			   &nsim_dev->bpf_bind_verifier_delay);
	return 0;
}

void nsim_bpf_dev_exit(struct nsim_dev *nsim_dev)
{
	WARN_ON(!list_empty(&nsim_dev->bpf_bound_progs));
	WARN_ON(!list_empty(&nsim_dev->bpf_bound_maps));
	bpf_offload_dev_destroy(nsim_dev->bpf_dev);
}

int nsim_bpf_init(struct netdevsim *ns)
{
	struct dentry *ddir = ns->nsim_dev_port->ddir;
	int err;
>>>>>>> 407d19ab

	err = bpf_offload_dev_netdev_register(ns->nsim_dev->bpf_dev,
					      ns->netdev);
	if (err)
		return err;

	debugfs_create_u32("bpf_offloaded_id", 0400, ddir,
			   &ns->bpf_offloaded_id);

	ns->bpf_tc_accept = true;
	debugfs_create_bool("bpf_tc_accept", 0600, ddir,
			    &ns->bpf_tc_accept);
	debugfs_create_bool("bpf_tc_non_bound_accept", 0600, ddir,
			    &ns->bpf_tc_non_bound_accept);
	ns->bpf_xdpdrv_accept = true;
	debugfs_create_bool("bpf_xdpdrv_accept", 0600, ddir,
			    &ns->bpf_xdpdrv_accept);
	ns->bpf_xdpoffload_accept = true;
	debugfs_create_bool("bpf_xdpoffload_accept", 0600, ddir,
			    &ns->bpf_xdpoffload_accept);

	ns->bpf_map_accept = true;
	debugfs_create_bool("bpf_map_accept", 0600, ddir,
			    &ns->bpf_map_accept);

	return 0;
}

void nsim_bpf_uninit(struct netdevsim *ns)
{
	WARN_ON(ns->xdp.prog);
	WARN_ON(ns->xdp_hw.prog);
	WARN_ON(ns->bpf_offloaded);
	bpf_offload_dev_netdev_unregister(ns->nsim_dev->bpf_dev, ns->netdev);
}<|MERGE_RESOLUTION|>--- conflicted
+++ resolved
@@ -48,7 +48,7 @@
 	struct list_head l;
 };
 
-static int nsim_debugfs_bpf_string_read(struct seq_file *file, void *data)
+static int nsim_bpf_string_show(struct seq_file *file, void *data)
 {
 	const char **str = file->private;
 
@@ -57,19 +57,7 @@
 
 	return 0;
 }
-
-static int nsim_debugfs_bpf_string_open(struct inode *inode, struct file *f)
-{
-	return single_open(f, nsim_debugfs_bpf_string_read, inode->i_private);
-}
-
-static const struct file_operations nsim_bpf_string_fops = {
-	.owner = THIS_MODULE,
-	.open = nsim_debugfs_bpf_string_open,
-	.release = single_release,
-	.read = seq_read,
-	.llseek = seq_lseek
-};
+DEFINE_SHOW_ATTRIBUTE(nsim_bpf_string);
 
 static int
 nsim_bpf_verify_insn(struct bpf_verifier_env *env, int insn_idx, int prev_insn)
@@ -86,9 +74,10 @@
 	return 0;
 }
 
-static const struct bpf_prog_offload_ops nsim_bpf_analyzer_ops = {
-	.insn_hook = nsim_bpf_verify_insn,
-};
+static int nsim_bpf_finalize(struct bpf_verifier_env *env)
+{
+	return 0;
+}
 
 static bool nsim_xdp_offload_active(struct netdevsim *ns)
 {
@@ -258,8 +247,6 @@
 	return 0;
 }
 
-<<<<<<< HEAD
-=======
 static int nsim_bpf_verifier_prep(struct bpf_prog *prog)
 {
 	struct nsim_dev *nsim_dev =
@@ -279,7 +266,6 @@
 	return 0;
 }
 
->>>>>>> 407d19ab
 static void nsim_bpf_destroy_prog(struct bpf_prog *prog)
 {
 	struct nsim_bpf_bound_prog *state;
@@ -291,6 +277,14 @@
 	list_del(&state->l);
 	kfree(state);
 }
+
+static const struct bpf_prog_offload_ops nsim_bpf_dev_ops = {
+	.insn_hook	= nsim_bpf_verify_insn,
+	.finalize	= nsim_bpf_finalize,
+	.prepare	= nsim_bpf_verifier_prep,
+	.translate	= nsim_bpf_translate,
+	.destroy	= nsim_bpf_destroy_prog,
+};
 
 static int nsim_setup_prog_checks(struct netdevsim *ns, struct netdev_bpf *bpf)
 {
@@ -550,30 +544,11 @@
 int nsim_bpf(struct net_device *dev, struct netdev_bpf *bpf)
 {
 	struct netdevsim *ns = netdev_priv(dev);
-	struct nsim_bpf_bound_prog *state;
 	int err;
 
 	ASSERT_RTNL();
 
 	switch (bpf->command) {
-	case BPF_OFFLOAD_VERIFIER_PREP:
-		if (!ns->bpf_bind_accept)
-			return -EOPNOTSUPP;
-
-		err = nsim_bpf_create_prog(ns, bpf->verifier.prog);
-		if (err)
-			return err;
-
-		bpf->verifier.ops = &nsim_bpf_analyzer_ops;
-		return 0;
-	case BPF_OFFLOAD_TRANSLATE:
-		state = bpf->offload.prog->aux->offload->dev_priv;
-
-		state->state = "xlated";
-		return 0;
-	case BPF_OFFLOAD_DESTROY:
-		nsim_bpf_destroy_prog(bpf->offload.prog);
-		return 0;
 	case XDP_QUERY_PROG:
 		return xdp_attachment_query(&ns->xdp, bpf);
 	case XDP_QUERY_PROG_HW:
@@ -615,13 +590,6 @@
 	if (IS_ERR_OR_NULL(nsim_dev->ddir_bpf_bound_progs))
 		return -ENOMEM;
 
-<<<<<<< HEAD
-		ns->sdev->bpf_dev = bpf_offload_dev_create();
-		err = PTR_ERR_OR_ZERO(ns->sdev->bpf_dev);
-		if (err)
-			return err;
-	}
-=======
 	nsim_dev->bpf_dev = bpf_offload_dev_create(&nsim_bpf_dev_ops, nsim_dev);
 	err = PTR_ERR_OR_ZERO(nsim_dev->bpf_dev);
 	if (err)
@@ -646,7 +614,6 @@
 {
 	struct dentry *ddir = ns->nsim_dev_port->ddir;
 	int err;
->>>>>>> 407d19ab
 
 	err = bpf_offload_dev_netdev_register(ns->nsim_dev->bpf_dev,
 					      ns->netdev);
