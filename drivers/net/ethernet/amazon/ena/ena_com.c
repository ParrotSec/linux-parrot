/*
 * Copyright 2015 Amazon.com, Inc. or its affiliates.
 *
 * This software is available to you under a choice of one of two
 * licenses.  You may choose to be licensed under the terms of the GNU
 * General Public License (GPL) Version 2, available from the file
 * COPYING in the main directory of this source tree, or the
 * BSD license below:
 *
 *     Redistribution and use in source and binary forms, with or
 *     without modification, are permitted provided that the following
 *     conditions are met:
 *
 *      - Redistributions of source code must retain the above
 *        copyright notice, this list of conditions and the following
 *        disclaimer.
 *
 *      - Redistributions in binary form must reproduce the above
 *        copyright notice, this list of conditions and the following
 *        disclaimer in the documentation and/or other materials
 *        provided with the distribution.
 *
 * THE SOFTWARE IS PROVIDED "AS IS", WITHOUT WARRANTY OF ANY KIND,
 * EXPRESS OR IMPLIED, INCLUDING BUT NOT LIMITED TO THE WARRANTIES OF
 * MERCHANTABILITY, FITNESS FOR A PARTICULAR PURPOSE AND
 * NONINFRINGEMENT. IN NO EVENT SHALL THE AUTHORS OR COPYRIGHT HOLDERS
 * BE LIABLE FOR ANY CLAIM, DAMAGES OR OTHER LIABILITY, WHETHER IN AN
 * ACTION OF CONTRACT, TORT OR OTHERWISE, ARISING FROM, OUT OF OR IN
 * CONNECTION WITH THE SOFTWARE OR THE USE OR OTHER DEALINGS IN THE
 * SOFTWARE.
 */

#include "ena_com.h"

/*****************************************************************************/
/*****************************************************************************/

/* Timeout in micro-sec */
#define ADMIN_CMD_TIMEOUT_US (3000000)

#define ENA_ASYNC_QUEUE_DEPTH 16
#define ENA_ADMIN_QUEUE_DEPTH 32

#define MIN_ENA_VER (((ENA_COMMON_SPEC_VERSION_MAJOR) << \
		ENA_REGS_VERSION_MAJOR_VERSION_SHIFT) \
		| (ENA_COMMON_SPEC_VERSION_MINOR))

#define ENA_CTRL_MAJOR		0
#define ENA_CTRL_MINOR		0
#define ENA_CTRL_SUB_MINOR	1

#define MIN_ENA_CTRL_VER \
	(((ENA_CTRL_MAJOR) << \
	(ENA_REGS_CONTROLLER_VERSION_MAJOR_VERSION_SHIFT)) | \
	((ENA_CTRL_MINOR) << \
	(ENA_REGS_CONTROLLER_VERSION_MINOR_VERSION_SHIFT)) | \
	(ENA_CTRL_SUB_MINOR))

#define ENA_DMA_ADDR_TO_UINT32_LOW(x)	((u32)((u64)(x)))
#define ENA_DMA_ADDR_TO_UINT32_HIGH(x)	((u32)(((u64)(x)) >> 32))

#define ENA_MMIO_READ_TIMEOUT 0xFFFFFFFF

#define ENA_REGS_ADMIN_INTR_MASK 1

#define ENA_POLL_MS	5

/*****************************************************************************/
/*****************************************************************************/
/*****************************************************************************/

enum ena_cmd_status {
	ENA_CMD_SUBMITTED,
	ENA_CMD_COMPLETED,
	/* Abort - canceled by the driver */
	ENA_CMD_ABORTED,
};

struct ena_comp_ctx {
	struct completion wait_event;
	struct ena_admin_acq_entry *user_cqe;
	u32 comp_size;
	enum ena_cmd_status status;
	/* status from the device */
	u8 comp_status;
	u8 cmd_opcode;
	bool occupied;
};

struct ena_com_stats_ctx {
	struct ena_admin_aq_get_stats_cmd get_cmd;
	struct ena_admin_acq_get_stats_resp get_resp;
};

static inline int ena_com_mem_addr_set(struct ena_com_dev *ena_dev,
				       struct ena_common_mem_addr *ena_addr,
				       dma_addr_t addr)
{
	if ((addr & GENMASK_ULL(ena_dev->dma_addr_bits - 1, 0)) != addr) {
		pr_err("dma address has more bits that the device supports\n");
		return -EINVAL;
	}

	ena_addr->mem_addr_low = lower_32_bits(addr);
	ena_addr->mem_addr_high = (u16)upper_32_bits(addr);

	return 0;
}

static int ena_com_admin_init_sq(struct ena_com_admin_queue *queue)
{
	struct ena_com_admin_sq *sq = &queue->sq;
	u16 size = ADMIN_SQ_SIZE(queue->q_depth);

	sq->entries = dma_zalloc_coherent(queue->q_dmadev, size, &sq->dma_addr,
					  GFP_KERNEL);

	if (!sq->entries) {
		pr_err("memory allocation failed");
		return -ENOMEM;
	}

	sq->head = 0;
	sq->tail = 0;
	sq->phase = 1;

	sq->db_addr = NULL;

	return 0;
}

static int ena_com_admin_init_cq(struct ena_com_admin_queue *queue)
{
	struct ena_com_admin_cq *cq = &queue->cq;
	u16 size = ADMIN_CQ_SIZE(queue->q_depth);

	cq->entries = dma_zalloc_coherent(queue->q_dmadev, size, &cq->dma_addr,
					  GFP_KERNEL);

	if (!cq->entries) {
		pr_err("memory allocation failed");
		return -ENOMEM;
	}

	cq->head = 0;
	cq->phase = 1;

	return 0;
}

static int ena_com_admin_init_aenq(struct ena_com_dev *dev,
				   struct ena_aenq_handlers *aenq_handlers)
{
	struct ena_com_aenq *aenq = &dev->aenq;
	u32 addr_low, addr_high, aenq_caps;
	u16 size;

	dev->aenq.q_depth = ENA_ASYNC_QUEUE_DEPTH;
	size = ADMIN_AENQ_SIZE(ENA_ASYNC_QUEUE_DEPTH);
	aenq->entries = dma_zalloc_coherent(dev->dmadev, size, &aenq->dma_addr,
					    GFP_KERNEL);

	if (!aenq->entries) {
		pr_err("memory allocation failed");
		return -ENOMEM;
	}

	aenq->head = aenq->q_depth;
	aenq->phase = 1;

	addr_low = ENA_DMA_ADDR_TO_UINT32_LOW(aenq->dma_addr);
	addr_high = ENA_DMA_ADDR_TO_UINT32_HIGH(aenq->dma_addr);

	writel(addr_low, dev->reg_bar + ENA_REGS_AENQ_BASE_LO_OFF);
	writel(addr_high, dev->reg_bar + ENA_REGS_AENQ_BASE_HI_OFF);

	aenq_caps = 0;
	aenq_caps |= dev->aenq.q_depth & ENA_REGS_AENQ_CAPS_AENQ_DEPTH_MASK;
	aenq_caps |= (sizeof(struct ena_admin_aenq_entry)
		      << ENA_REGS_AENQ_CAPS_AENQ_ENTRY_SIZE_SHIFT) &
		     ENA_REGS_AENQ_CAPS_AENQ_ENTRY_SIZE_MASK;
	writel(aenq_caps, dev->reg_bar + ENA_REGS_AENQ_CAPS_OFF);

	if (unlikely(!aenq_handlers)) {
		pr_err("aenq handlers pointer is NULL\n");
		return -EINVAL;
	}

	aenq->aenq_handlers = aenq_handlers;

	return 0;
}

static inline void comp_ctxt_release(struct ena_com_admin_queue *queue,
				     struct ena_comp_ctx *comp_ctx)
{
	comp_ctx->occupied = false;
	atomic_dec(&queue->outstanding_cmds);
}

static struct ena_comp_ctx *get_comp_ctxt(struct ena_com_admin_queue *queue,
					  u16 command_id, bool capture)
{
	if (unlikely(command_id >= queue->q_depth)) {
		pr_err("command id is larger than the queue size. cmd_id: %u queue size %d\n",
		       command_id, queue->q_depth);
		return NULL;
	}

	if (unlikely(queue->comp_ctx[command_id].occupied && capture)) {
		pr_err("Completion context is occupied\n");
		return NULL;
	}

	if (capture) {
		atomic_inc(&queue->outstanding_cmds);
		queue->comp_ctx[command_id].occupied = true;
	}

	return &queue->comp_ctx[command_id];
}

static struct ena_comp_ctx *__ena_com_submit_admin_cmd(struct ena_com_admin_queue *admin_queue,
						       struct ena_admin_aq_entry *cmd,
						       size_t cmd_size_in_bytes,
						       struct ena_admin_acq_entry *comp,
						       size_t comp_size_in_bytes)
{
	struct ena_comp_ctx *comp_ctx;
	u16 tail_masked, cmd_id;
	u16 queue_size_mask;
	u16 cnt;

	queue_size_mask = admin_queue->q_depth - 1;

	tail_masked = admin_queue->sq.tail & queue_size_mask;

	/* In case of queue FULL */
	cnt = atomic_read(&admin_queue->outstanding_cmds);
	if (cnt >= admin_queue->q_depth) {
		pr_debug("admin queue is full.\n");
		admin_queue->stats.out_of_space++;
		return ERR_PTR(-ENOSPC);
	}

	cmd_id = admin_queue->curr_cmd_id;

	cmd->aq_common_descriptor.flags |= admin_queue->sq.phase &
		ENA_ADMIN_AQ_COMMON_DESC_PHASE_MASK;

	cmd->aq_common_descriptor.command_id |= cmd_id &
		ENA_ADMIN_AQ_COMMON_DESC_COMMAND_ID_MASK;

	comp_ctx = get_comp_ctxt(admin_queue, cmd_id, true);
	if (unlikely(!comp_ctx))
		return ERR_PTR(-EINVAL);

	comp_ctx->status = ENA_CMD_SUBMITTED;
	comp_ctx->comp_size = (u32)comp_size_in_bytes;
	comp_ctx->user_cqe = comp;
	comp_ctx->cmd_opcode = cmd->aq_common_descriptor.opcode;

	reinit_completion(&comp_ctx->wait_event);

	memcpy(&admin_queue->sq.entries[tail_masked], cmd, cmd_size_in_bytes);

	admin_queue->curr_cmd_id = (admin_queue->curr_cmd_id + 1) &
		queue_size_mask;

	admin_queue->sq.tail++;
	admin_queue->stats.submitted_cmd++;

	if (unlikely((admin_queue->sq.tail & queue_size_mask) == 0))
		admin_queue->sq.phase = !admin_queue->sq.phase;

	writel(admin_queue->sq.tail, admin_queue->sq.db_addr);

	return comp_ctx;
}

static inline int ena_com_init_comp_ctxt(struct ena_com_admin_queue *queue)
{
	size_t size = queue->q_depth * sizeof(struct ena_comp_ctx);
	struct ena_comp_ctx *comp_ctx;
	u16 i;

	queue->comp_ctx = devm_kzalloc(queue->q_dmadev, size, GFP_KERNEL);
	if (unlikely(!queue->comp_ctx)) {
		pr_err("memory allocation failed");
		return -ENOMEM;
	}

	for (i = 0; i < queue->q_depth; i++) {
		comp_ctx = get_comp_ctxt(queue, i, false);
		if (comp_ctx)
			init_completion(&comp_ctx->wait_event);
	}

	return 0;
}

static struct ena_comp_ctx *ena_com_submit_admin_cmd(struct ena_com_admin_queue *admin_queue,
						     struct ena_admin_aq_entry *cmd,
						     size_t cmd_size_in_bytes,
						     struct ena_admin_acq_entry *comp,
						     size_t comp_size_in_bytes)
{
	unsigned long flags;
	struct ena_comp_ctx *comp_ctx;

	spin_lock_irqsave(&admin_queue->q_lock, flags);
	if (unlikely(!admin_queue->running_state)) {
		spin_unlock_irqrestore(&admin_queue->q_lock, flags);
		return ERR_PTR(-ENODEV);
	}
	comp_ctx = __ena_com_submit_admin_cmd(admin_queue, cmd,
					      cmd_size_in_bytes,
					      comp,
					      comp_size_in_bytes);
	if (IS_ERR(comp_ctx))
		admin_queue->running_state = false;
	spin_unlock_irqrestore(&admin_queue->q_lock, flags);

	return comp_ctx;
}

static int ena_com_init_io_sq(struct ena_com_dev *ena_dev,
			      struct ena_com_create_io_ctx *ctx,
			      struct ena_com_io_sq *io_sq)
{
	size_t size;
	int dev_node = 0;

	memset(&io_sq->desc_addr, 0x0, sizeof(io_sq->desc_addr));

	io_sq->dma_addr_bits = ena_dev->dma_addr_bits;
	io_sq->desc_entry_size =
		(io_sq->direction == ENA_COM_IO_QUEUE_DIRECTION_TX) ?
		sizeof(struct ena_eth_io_tx_desc) :
		sizeof(struct ena_eth_io_rx_desc);

	size = io_sq->desc_entry_size * io_sq->q_depth;

	if (io_sq->mem_queue_type == ENA_ADMIN_PLACEMENT_POLICY_HOST) {
		dev_node = dev_to_node(ena_dev->dmadev);
		set_dev_node(ena_dev->dmadev, ctx->numa_node);
		io_sq->desc_addr.virt_addr =
			dma_zalloc_coherent(ena_dev->dmadev, size,
					    &io_sq->desc_addr.phys_addr,
					    GFP_KERNEL);
		set_dev_node(ena_dev->dmadev, dev_node);
		if (!io_sq->desc_addr.virt_addr) {
			io_sq->desc_addr.virt_addr =
				dma_zalloc_coherent(ena_dev->dmadev, size,
						    &io_sq->desc_addr.phys_addr,
						    GFP_KERNEL);
		}
	} else {
		dev_node = dev_to_node(ena_dev->dmadev);
		set_dev_node(ena_dev->dmadev, ctx->numa_node);
		io_sq->desc_addr.virt_addr =
			devm_kzalloc(ena_dev->dmadev, size, GFP_KERNEL);
		set_dev_node(ena_dev->dmadev, dev_node);
		if (!io_sq->desc_addr.virt_addr) {
			io_sq->desc_addr.virt_addr =
				devm_kzalloc(ena_dev->dmadev, size, GFP_KERNEL);
		}
	}

	if (!io_sq->desc_addr.virt_addr) {
		pr_err("memory allocation failed");
		return -ENOMEM;
	}

	io_sq->tail = 0;
	io_sq->next_to_comp = 0;
	io_sq->phase = 1;

	return 0;
}

static int ena_com_init_io_cq(struct ena_com_dev *ena_dev,
			      struct ena_com_create_io_ctx *ctx,
			      struct ena_com_io_cq *io_cq)
{
	size_t size;
	int prev_node = 0;

	memset(&io_cq->cdesc_addr, 0x0, sizeof(io_cq->cdesc_addr));

	/* Use the basic completion descriptor for Rx */
	io_cq->cdesc_entry_size_in_bytes =
		(io_cq->direction == ENA_COM_IO_QUEUE_DIRECTION_TX) ?
		sizeof(struct ena_eth_io_tx_cdesc) :
		sizeof(struct ena_eth_io_rx_cdesc_base);

	size = io_cq->cdesc_entry_size_in_bytes * io_cq->q_depth;

	prev_node = dev_to_node(ena_dev->dmadev);
	set_dev_node(ena_dev->dmadev, ctx->numa_node);
	io_cq->cdesc_addr.virt_addr =
		dma_zalloc_coherent(ena_dev->dmadev, size,
				    &io_cq->cdesc_addr.phys_addr, GFP_KERNEL);
	set_dev_node(ena_dev->dmadev, prev_node);
	if (!io_cq->cdesc_addr.virt_addr) {
		io_cq->cdesc_addr.virt_addr =
			dma_zalloc_coherent(ena_dev->dmadev, size,
					    &io_cq->cdesc_addr.phys_addr,
					    GFP_KERNEL);
	}

	if (!io_cq->cdesc_addr.virt_addr) {
		pr_err("memory allocation failed");
		return -ENOMEM;
	}

	io_cq->phase = 1;
	io_cq->head = 0;

	return 0;
}

static void ena_com_handle_single_admin_completion(struct ena_com_admin_queue *admin_queue,
						   struct ena_admin_acq_entry *cqe)
{
	struct ena_comp_ctx *comp_ctx;
	u16 cmd_id;

	cmd_id = cqe->acq_common_descriptor.command &
		ENA_ADMIN_ACQ_COMMON_DESC_COMMAND_ID_MASK;

	comp_ctx = get_comp_ctxt(admin_queue, cmd_id, false);
	if (unlikely(!comp_ctx)) {
		pr_err("comp_ctx is NULL. Changing the admin queue running state\n");
		admin_queue->running_state = false;
		return;
	}

	comp_ctx->status = ENA_CMD_COMPLETED;
	comp_ctx->comp_status = cqe->acq_common_descriptor.status;

	if (comp_ctx->user_cqe)
		memcpy(comp_ctx->user_cqe, (void *)cqe, comp_ctx->comp_size);

	if (!admin_queue->polling)
		complete(&comp_ctx->wait_event);
}

static void ena_com_handle_admin_completion(struct ena_com_admin_queue *admin_queue)
{
	struct ena_admin_acq_entry *cqe = NULL;
	u16 comp_num = 0;
	u16 head_masked;
	u8 phase;

	head_masked = admin_queue->cq.head & (admin_queue->q_depth - 1);
	phase = admin_queue->cq.phase;

	cqe = &admin_queue->cq.entries[head_masked];

	/* Go over all the completions */
	while ((READ_ONCE(cqe->acq_common_descriptor.flags) &
			ENA_ADMIN_ACQ_COMMON_DESC_PHASE_MASK) == phase) {
		/* Do not read the rest of the completion entry before the
		 * phase bit was validated
		 */
		dma_rmb();
		ena_com_handle_single_admin_completion(admin_queue, cqe);

		head_masked++;
		comp_num++;
		if (unlikely(head_masked == admin_queue->q_depth)) {
			head_masked = 0;
			phase = !phase;
		}

		cqe = &admin_queue->cq.entries[head_masked];
	}

	admin_queue->cq.head += comp_num;
	admin_queue->cq.phase = phase;
	admin_queue->sq.head += comp_num;
	admin_queue->stats.completed_cmd += comp_num;
}

static int ena_com_comp_status_to_errno(u8 comp_status)
{
	if (unlikely(comp_status != 0))
		pr_err("admin command failed[%u]\n", comp_status);

	if (unlikely(comp_status > ENA_ADMIN_UNKNOWN_ERROR))
		return -EINVAL;

	switch (comp_status) {
	case ENA_ADMIN_SUCCESS:
		return 0;
	case ENA_ADMIN_RESOURCE_ALLOCATION_FAILURE:
		return -ENOMEM;
	case ENA_ADMIN_UNSUPPORTED_OPCODE:
		return -EOPNOTSUPP;
	case ENA_ADMIN_BAD_OPCODE:
	case ENA_ADMIN_MALFORMED_REQUEST:
	case ENA_ADMIN_ILLEGAL_PARAMETER:
	case ENA_ADMIN_UNKNOWN_ERROR:
		return -EINVAL;
	}

	return 0;
}

static int ena_com_wait_and_process_admin_cq_polling(struct ena_comp_ctx *comp_ctx,
						     struct ena_com_admin_queue *admin_queue)
{
	unsigned long flags, timeout;
	int ret;

	timeout = jiffies + usecs_to_jiffies(admin_queue->completion_timeout);

	while (1) {
		spin_lock_irqsave(&admin_queue->q_lock, flags);
		ena_com_handle_admin_completion(admin_queue);
		spin_unlock_irqrestore(&admin_queue->q_lock, flags);

		if (comp_ctx->status != ENA_CMD_SUBMITTED)
			break;

		if (time_is_before_jiffies(timeout)) {
			pr_err("Wait for completion (polling) timeout\n");
			/* ENA didn't have any completion */
			spin_lock_irqsave(&admin_queue->q_lock, flags);
			admin_queue->stats.no_completion++;
			admin_queue->running_state = false;
			spin_unlock_irqrestore(&admin_queue->q_lock, flags);

			ret = -ETIME;
			goto err;
		}

		msleep(ENA_POLL_MS);
	}

	if (unlikely(comp_ctx->status == ENA_CMD_ABORTED)) {
		pr_err("Command was aborted\n");
		spin_lock_irqsave(&admin_queue->q_lock, flags);
		admin_queue->stats.aborted_cmd++;
		spin_unlock_irqrestore(&admin_queue->q_lock, flags);
		ret = -ENODEV;
		goto err;
	}

	WARN(comp_ctx->status != ENA_CMD_COMPLETED, "Invalid comp status %d\n",
	     comp_ctx->status);

	ret = ena_com_comp_status_to_errno(comp_ctx->comp_status);
err:
	comp_ctxt_release(admin_queue, comp_ctx);
	return ret;
}

<<<<<<< HEAD
=======
/**
 * Set the LLQ configurations of the firmware
 *
 * The driver provides only the enabled feature values to the device,
 * which in turn, checks if they are supported.
 */
static int ena_com_set_llq(struct ena_com_dev *ena_dev)
{
	struct ena_com_admin_queue *admin_queue;
	struct ena_admin_set_feat_cmd cmd;
	struct ena_admin_set_feat_resp resp;
	struct ena_com_llq_info *llq_info = &ena_dev->llq_info;
	int ret;

	memset(&cmd, 0x0, sizeof(cmd));
	admin_queue = &ena_dev->admin_queue;

	cmd.aq_common_descriptor.opcode = ENA_ADMIN_SET_FEATURE;
	cmd.feat_common.feature_id = ENA_ADMIN_LLQ;

	cmd.u.llq.header_location_ctrl_enabled = llq_info->header_location_ctrl;
	cmd.u.llq.entry_size_ctrl_enabled = llq_info->desc_list_entry_size_ctrl;
	cmd.u.llq.desc_num_before_header_enabled = llq_info->descs_num_before_header;
	cmd.u.llq.descriptors_stride_ctrl_enabled = llq_info->desc_stride_ctrl;

	ret = ena_com_execute_admin_command(admin_queue,
					    (struct ena_admin_aq_entry *)&cmd,
					    sizeof(cmd),
					    (struct ena_admin_acq_entry *)&resp,
					    sizeof(resp));

	if (unlikely(ret))
		pr_err("Failed to set LLQ configurations: %d\n", ret);

	return ret;
}

static int ena_com_config_llq_info(struct ena_com_dev *ena_dev,
				   struct ena_admin_feature_llq_desc *llq_features,
				   struct ena_llq_configurations *llq_default_cfg)
{
	struct ena_com_llq_info *llq_info = &ena_dev->llq_info;
	u16 supported_feat;
	int rc;

	memset(llq_info, 0, sizeof(*llq_info));

	supported_feat = llq_features->header_location_ctrl_supported;

	if (likely(supported_feat & llq_default_cfg->llq_header_location)) {
		llq_info->header_location_ctrl =
			llq_default_cfg->llq_header_location;
	} else {
		pr_err("Invalid header location control, supported: 0x%x\n",
		       supported_feat);
		return -EINVAL;
	}

	if (likely(llq_info->header_location_ctrl == ENA_ADMIN_INLINE_HEADER)) {
		supported_feat = llq_features->descriptors_stride_ctrl_supported;
		if (likely(supported_feat & llq_default_cfg->llq_stride_ctrl)) {
			llq_info->desc_stride_ctrl = llq_default_cfg->llq_stride_ctrl;
		} else	{
			if (supported_feat & ENA_ADMIN_MULTIPLE_DESCS_PER_ENTRY) {
				llq_info->desc_stride_ctrl = ENA_ADMIN_MULTIPLE_DESCS_PER_ENTRY;
			} else if (supported_feat & ENA_ADMIN_SINGLE_DESC_PER_ENTRY) {
				llq_info->desc_stride_ctrl = ENA_ADMIN_SINGLE_DESC_PER_ENTRY;
			} else {
				pr_err("Invalid desc_stride_ctrl, supported: 0x%x\n",
				       supported_feat);
				return -EINVAL;
			}

			pr_err("Default llq stride ctrl is not supported, performing fallback, default: 0x%x, supported: 0x%x, used: 0x%x\n",
			       llq_default_cfg->llq_stride_ctrl, supported_feat,
			       llq_info->desc_stride_ctrl);
		}
	} else {
		llq_info->desc_stride_ctrl = 0;
	}

	supported_feat = llq_features->entry_size_ctrl_supported;
	if (likely(supported_feat & llq_default_cfg->llq_ring_entry_size)) {
		llq_info->desc_list_entry_size_ctrl = llq_default_cfg->llq_ring_entry_size;
		llq_info->desc_list_entry_size = llq_default_cfg->llq_ring_entry_size_value;
	} else {
		if (supported_feat & ENA_ADMIN_LIST_ENTRY_SIZE_128B) {
			llq_info->desc_list_entry_size_ctrl = ENA_ADMIN_LIST_ENTRY_SIZE_128B;
			llq_info->desc_list_entry_size = 128;
		} else if (supported_feat & ENA_ADMIN_LIST_ENTRY_SIZE_192B) {
			llq_info->desc_list_entry_size_ctrl = ENA_ADMIN_LIST_ENTRY_SIZE_192B;
			llq_info->desc_list_entry_size = 192;
		} else if (supported_feat & ENA_ADMIN_LIST_ENTRY_SIZE_256B) {
			llq_info->desc_list_entry_size_ctrl = ENA_ADMIN_LIST_ENTRY_SIZE_256B;
			llq_info->desc_list_entry_size = 256;
		} else {
			pr_err("Invalid entry_size_ctrl, supported: 0x%x\n",
			       supported_feat);
			return -EINVAL;
		}

		pr_err("Default llq ring entry size is not supported, performing fallback, default: 0x%x, supported: 0x%x, used: 0x%x\n",
		       llq_default_cfg->llq_ring_entry_size, supported_feat,
		       llq_info->desc_list_entry_size);
	}
	if (unlikely(llq_info->desc_list_entry_size & 0x7)) {
		/* The desc list entry size should be whole multiply of 8
		 * This requirement comes from __iowrite64_copy()
		 */
		pr_err("illegal entry size %d\n",
		       llq_info->desc_list_entry_size);
		return -EINVAL;
	}

	if (llq_info->desc_stride_ctrl == ENA_ADMIN_MULTIPLE_DESCS_PER_ENTRY)
		llq_info->descs_per_entry = llq_info->desc_list_entry_size /
			sizeof(struct ena_eth_io_tx_desc);
	else
		llq_info->descs_per_entry = 1;

	supported_feat = llq_features->desc_num_before_header_supported;
	if (likely(supported_feat & llq_default_cfg->llq_num_decs_before_header)) {
		llq_info->descs_num_before_header = llq_default_cfg->llq_num_decs_before_header;
	} else {
		if (supported_feat & ENA_ADMIN_LLQ_NUM_DESCS_BEFORE_HEADER_2) {
			llq_info->descs_num_before_header = ENA_ADMIN_LLQ_NUM_DESCS_BEFORE_HEADER_2;
		} else if (supported_feat & ENA_ADMIN_LLQ_NUM_DESCS_BEFORE_HEADER_1) {
			llq_info->descs_num_before_header = ENA_ADMIN_LLQ_NUM_DESCS_BEFORE_HEADER_1;
		} else if (supported_feat & ENA_ADMIN_LLQ_NUM_DESCS_BEFORE_HEADER_4) {
			llq_info->descs_num_before_header = ENA_ADMIN_LLQ_NUM_DESCS_BEFORE_HEADER_4;
		} else if (supported_feat & ENA_ADMIN_LLQ_NUM_DESCS_BEFORE_HEADER_8) {
			llq_info->descs_num_before_header = ENA_ADMIN_LLQ_NUM_DESCS_BEFORE_HEADER_8;
		} else {
			pr_err("Invalid descs_num_before_header, supported: 0x%x\n",
			       supported_feat);
			return -EINVAL;
		}

		pr_err("Default llq num descs before header is not supported, performing fallback, default: 0x%x, supported: 0x%x, used: 0x%x\n",
		       llq_default_cfg->llq_num_decs_before_header,
		       supported_feat, llq_info->descs_num_before_header);
	}

	rc = ena_com_set_llq(ena_dev);
	if (rc)
		pr_err("Cannot set LLQ configuration: %d\n", rc);

	return rc;
}

>>>>>>> 407d19ab
static int ena_com_wait_and_process_admin_cq_interrupts(struct ena_comp_ctx *comp_ctx,
							struct ena_com_admin_queue *admin_queue)
{
	unsigned long flags;
	int ret;

	wait_for_completion_timeout(&comp_ctx->wait_event,
				    usecs_to_jiffies(
					    admin_queue->completion_timeout));

	/* In case the command wasn't completed find out the root cause.
	 * There might be 2 kinds of errors
	 * 1) No completion (timeout reached)
	 * 2) There is completion but the device didn't get any msi-x interrupt.
	 */
	if (unlikely(comp_ctx->status == ENA_CMD_SUBMITTED)) {
		spin_lock_irqsave(&admin_queue->q_lock, flags);
		ena_com_handle_admin_completion(admin_queue);
		admin_queue->stats.no_completion++;
		spin_unlock_irqrestore(&admin_queue->q_lock, flags);

		if (comp_ctx->status == ENA_CMD_COMPLETED)
			pr_err("The ena device have completion but the driver didn't receive any MSI-X interrupt (cmd %d)\n",
			       comp_ctx->cmd_opcode);
		else
			pr_err("The ena device doesn't send any completion for the admin cmd %d status %d\n",
			       comp_ctx->cmd_opcode, comp_ctx->status);

		admin_queue->running_state = false;
		ret = -ETIME;
		goto err;
	}

	ret = ena_com_comp_status_to_errno(comp_ctx->comp_status);
err:
	comp_ctxt_release(admin_queue, comp_ctx);
	return ret;
}

/* This method read the hardware device register through posting writes
 * and waiting for response
 * On timeout the function will return ENA_MMIO_READ_TIMEOUT
 */
static u32 ena_com_reg_bar_read32(struct ena_com_dev *ena_dev, u16 offset)
{
	struct ena_com_mmio_read *mmio_read = &ena_dev->mmio_read;
	volatile struct ena_admin_ena_mmio_req_read_less_resp *read_resp =
		mmio_read->read_resp;
	u32 mmio_read_reg, ret, i;
	unsigned long flags;
	u32 timeout = mmio_read->reg_read_to;

	might_sleep();

	if (timeout == 0)
		timeout = ENA_REG_READ_TIMEOUT;

	/* If readless is disabled, perform regular read */
	if (!mmio_read->readless_supported)
		return readl(ena_dev->reg_bar + offset);

	spin_lock_irqsave(&mmio_read->lock, flags);
	mmio_read->seq_num++;

	read_resp->req_id = mmio_read->seq_num + 0xDEAD;
	mmio_read_reg = (offset << ENA_REGS_MMIO_REG_READ_REG_OFF_SHIFT) &
			ENA_REGS_MMIO_REG_READ_REG_OFF_MASK;
	mmio_read_reg |= mmio_read->seq_num &
			ENA_REGS_MMIO_REG_READ_REQ_ID_MASK;

	writel(mmio_read_reg, ena_dev->reg_bar + ENA_REGS_MMIO_REG_READ_OFF);

	for (i = 0; i < timeout; i++) {
		if (READ_ONCE(read_resp->req_id) == mmio_read->seq_num)
			break;

		udelay(1);
	}

	if (unlikely(i == timeout)) {
		pr_err("reading reg failed for timeout. expected: req id[%hu] offset[%hu] actual: req id[%hu] offset[%hu]\n",
		       mmio_read->seq_num, offset, read_resp->req_id,
		       read_resp->reg_off);
		ret = ENA_MMIO_READ_TIMEOUT;
		goto err;
	}

	if (read_resp->reg_off != offset) {
		pr_err("Read failure: wrong offset provided");
		ret = ENA_MMIO_READ_TIMEOUT;
	} else {
		ret = read_resp->reg_val;
	}
err:
	spin_unlock_irqrestore(&mmio_read->lock, flags);

	return ret;
}

/* There are two types to wait for completion.
 * Polling mode - wait until the completion is available.
 * Async mode - wait on wait queue until the completion is ready
 * (or the timeout expired).
 * It is expected that the IRQ called ena_com_handle_admin_completion
 * to mark the completions.
 */
static int ena_com_wait_and_process_admin_cq(struct ena_comp_ctx *comp_ctx,
					     struct ena_com_admin_queue *admin_queue)
{
	if (admin_queue->polling)
		return ena_com_wait_and_process_admin_cq_polling(comp_ctx,
								 admin_queue);

	return ena_com_wait_and_process_admin_cq_interrupts(comp_ctx,
							    admin_queue);
}

static int ena_com_destroy_io_sq(struct ena_com_dev *ena_dev,
				 struct ena_com_io_sq *io_sq)
{
	struct ena_com_admin_queue *admin_queue = &ena_dev->admin_queue;
	struct ena_admin_aq_destroy_sq_cmd destroy_cmd;
	struct ena_admin_acq_destroy_sq_resp_desc destroy_resp;
	u8 direction;
	int ret;

	memset(&destroy_cmd, 0x0, sizeof(destroy_cmd));

	if (io_sq->direction == ENA_COM_IO_QUEUE_DIRECTION_TX)
		direction = ENA_ADMIN_SQ_DIRECTION_TX;
	else
		direction = ENA_ADMIN_SQ_DIRECTION_RX;

	destroy_cmd.sq.sq_identity |= (direction <<
		ENA_ADMIN_SQ_SQ_DIRECTION_SHIFT) &
		ENA_ADMIN_SQ_SQ_DIRECTION_MASK;

	destroy_cmd.sq.sq_idx = io_sq->idx;
	destroy_cmd.aq_common_descriptor.opcode = ENA_ADMIN_DESTROY_SQ;

	ret = ena_com_execute_admin_command(admin_queue,
					    (struct ena_admin_aq_entry *)&destroy_cmd,
					    sizeof(destroy_cmd),
					    (struct ena_admin_acq_entry *)&destroy_resp,
					    sizeof(destroy_resp));

	if (unlikely(ret && (ret != -ENODEV)))
		pr_err("failed to destroy io sq error: %d\n", ret);

	return ret;
}

static void ena_com_io_queue_free(struct ena_com_dev *ena_dev,
				  struct ena_com_io_sq *io_sq,
				  struct ena_com_io_cq *io_cq)
{
	size_t size;

	if (io_cq->cdesc_addr.virt_addr) {
		size = io_cq->cdesc_entry_size_in_bytes * io_cq->q_depth;

		dma_free_coherent(ena_dev->dmadev, size,
				  io_cq->cdesc_addr.virt_addr,
				  io_cq->cdesc_addr.phys_addr);

		io_cq->cdesc_addr.virt_addr = NULL;
	}

	if (io_sq->desc_addr.virt_addr) {
		size = io_sq->desc_entry_size * io_sq->q_depth;

		if (io_sq->mem_queue_type == ENA_ADMIN_PLACEMENT_POLICY_HOST)
			dma_free_coherent(ena_dev->dmadev, size,
					  io_sq->desc_addr.virt_addr,
					  io_sq->desc_addr.phys_addr);
		else
			devm_kfree(ena_dev->dmadev, io_sq->desc_addr.virt_addr);

		io_sq->desc_addr.virt_addr = NULL;
	}
}

static int wait_for_reset_state(struct ena_com_dev *ena_dev, u32 timeout,
				u16 exp_state)
{
	u32 val, i;

	/* Convert timeout from resolution of 100ms to ENA_POLL_MS */
	timeout = (timeout * 100) / ENA_POLL_MS;

	for (i = 0; i < timeout; i++) {
		val = ena_com_reg_bar_read32(ena_dev, ENA_REGS_DEV_STS_OFF);

		if (unlikely(val == ENA_MMIO_READ_TIMEOUT)) {
			pr_err("Reg read timeout occurred\n");
			return -ETIME;
		}

		if ((val & ENA_REGS_DEV_STS_RESET_IN_PROGRESS_MASK) ==
			exp_state)
			return 0;

		msleep(ENA_POLL_MS);
	}

	return -ETIME;
}

static bool ena_com_check_supported_feature_id(struct ena_com_dev *ena_dev,
					       enum ena_admin_aq_feature_id feature_id)
{
	u32 feature_mask = 1 << feature_id;

	/* Device attributes is always supported */
	if ((feature_id != ENA_ADMIN_DEVICE_ATTRIBUTES) &&
	    !(ena_dev->supported_features & feature_mask))
		return false;

	return true;
}

static int ena_com_get_feature_ex(struct ena_com_dev *ena_dev,
				  struct ena_admin_get_feat_resp *get_resp,
				  enum ena_admin_aq_feature_id feature_id,
				  dma_addr_t control_buf_dma_addr,
				  u32 control_buff_size)
{
	struct ena_com_admin_queue *admin_queue;
	struct ena_admin_get_feat_cmd get_cmd;
	int ret;

	if (!ena_com_check_supported_feature_id(ena_dev, feature_id)) {
		pr_debug("Feature %d isn't supported\n", feature_id);
		return -EOPNOTSUPP;
	}

	memset(&get_cmd, 0x0, sizeof(get_cmd));
	admin_queue = &ena_dev->admin_queue;

	get_cmd.aq_common_descriptor.opcode = ENA_ADMIN_GET_FEATURE;

	if (control_buff_size)
		get_cmd.aq_common_descriptor.flags =
			ENA_ADMIN_AQ_COMMON_DESC_CTRL_DATA_INDIRECT_MASK;
	else
		get_cmd.aq_common_descriptor.flags = 0;

	ret = ena_com_mem_addr_set(ena_dev,
				   &get_cmd.control_buffer.address,
				   control_buf_dma_addr);
	if (unlikely(ret)) {
		pr_err("memory address set failed\n");
		return ret;
	}

	get_cmd.control_buffer.length = control_buff_size;

	get_cmd.feat_common.feature_id = feature_id;

	ret = ena_com_execute_admin_command(admin_queue,
					    (struct ena_admin_aq_entry *)
					    &get_cmd,
					    sizeof(get_cmd),
					    (struct ena_admin_acq_entry *)
					    get_resp,
					    sizeof(*get_resp));

	if (unlikely(ret))
		pr_err("Failed to submit get_feature command %d error: %d\n",
		       feature_id, ret);

	return ret;
}

static int ena_com_get_feature(struct ena_com_dev *ena_dev,
			       struct ena_admin_get_feat_resp *get_resp,
			       enum ena_admin_aq_feature_id feature_id)
{
	return ena_com_get_feature_ex(ena_dev,
				      get_resp,
				      feature_id,
				      0,
				      0);
}

static int ena_com_hash_key_allocate(struct ena_com_dev *ena_dev)
{
	struct ena_rss *rss = &ena_dev->rss;

	rss->hash_key =
		dma_zalloc_coherent(ena_dev->dmadev, sizeof(*rss->hash_key),
				    &rss->hash_key_dma_addr, GFP_KERNEL);

	if (unlikely(!rss->hash_key))
		return -ENOMEM;

	return 0;
}

static void ena_com_hash_key_destroy(struct ena_com_dev *ena_dev)
{
	struct ena_rss *rss = &ena_dev->rss;

	if (rss->hash_key)
		dma_free_coherent(ena_dev->dmadev, sizeof(*rss->hash_key),
				  rss->hash_key, rss->hash_key_dma_addr);
	rss->hash_key = NULL;
}

static int ena_com_hash_ctrl_init(struct ena_com_dev *ena_dev)
{
	struct ena_rss *rss = &ena_dev->rss;

	rss->hash_ctrl =
		dma_zalloc_coherent(ena_dev->dmadev, sizeof(*rss->hash_ctrl),
				    &rss->hash_ctrl_dma_addr, GFP_KERNEL);

	if (unlikely(!rss->hash_ctrl))
		return -ENOMEM;

	return 0;
}

static void ena_com_hash_ctrl_destroy(struct ena_com_dev *ena_dev)
{
	struct ena_rss *rss = &ena_dev->rss;

	if (rss->hash_ctrl)
		dma_free_coherent(ena_dev->dmadev, sizeof(*rss->hash_ctrl),
				  rss->hash_ctrl, rss->hash_ctrl_dma_addr);
	rss->hash_ctrl = NULL;
}

static int ena_com_indirect_table_allocate(struct ena_com_dev *ena_dev,
					   u16 log_size)
{
	struct ena_rss *rss = &ena_dev->rss;
	struct ena_admin_get_feat_resp get_resp;
	size_t tbl_size;
	int ret;

	ret = ena_com_get_feature(ena_dev, &get_resp,
				  ENA_ADMIN_RSS_REDIRECTION_TABLE_CONFIG);
	if (unlikely(ret))
		return ret;

	if ((get_resp.u.ind_table.min_size > log_size) ||
	    (get_resp.u.ind_table.max_size < log_size)) {
		pr_err("indirect table size doesn't fit. requested size: %d while min is:%d and max %d\n",
		       1 << log_size, 1 << get_resp.u.ind_table.min_size,
		       1 << get_resp.u.ind_table.max_size);
		return -EINVAL;
	}

	tbl_size = (1ULL << log_size) *
		sizeof(struct ena_admin_rss_ind_table_entry);

	rss->rss_ind_tbl =
		dma_zalloc_coherent(ena_dev->dmadev, tbl_size,
				    &rss->rss_ind_tbl_dma_addr, GFP_KERNEL);
	if (unlikely(!rss->rss_ind_tbl))
		goto mem_err1;

	tbl_size = (1ULL << log_size) * sizeof(u16);
	rss->host_rss_ind_tbl =
		devm_kzalloc(ena_dev->dmadev, tbl_size, GFP_KERNEL);
	if (unlikely(!rss->host_rss_ind_tbl))
		goto mem_err2;

	rss->tbl_log_size = log_size;

	return 0;

mem_err2:
	tbl_size = (1ULL << log_size) *
		sizeof(struct ena_admin_rss_ind_table_entry);

	dma_free_coherent(ena_dev->dmadev, tbl_size, rss->rss_ind_tbl,
			  rss->rss_ind_tbl_dma_addr);
	rss->rss_ind_tbl = NULL;
mem_err1:
	rss->tbl_log_size = 0;
	return -ENOMEM;
}

static void ena_com_indirect_table_destroy(struct ena_com_dev *ena_dev)
{
	struct ena_rss *rss = &ena_dev->rss;
	size_t tbl_size = (1ULL << rss->tbl_log_size) *
		sizeof(struct ena_admin_rss_ind_table_entry);

	if (rss->rss_ind_tbl)
		dma_free_coherent(ena_dev->dmadev, tbl_size, rss->rss_ind_tbl,
				  rss->rss_ind_tbl_dma_addr);
	rss->rss_ind_tbl = NULL;

	if (rss->host_rss_ind_tbl)
		devm_kfree(ena_dev->dmadev, rss->host_rss_ind_tbl);
	rss->host_rss_ind_tbl = NULL;
}

static int ena_com_create_io_sq(struct ena_com_dev *ena_dev,
				struct ena_com_io_sq *io_sq, u16 cq_idx)
{
	struct ena_com_admin_queue *admin_queue = &ena_dev->admin_queue;
	struct ena_admin_aq_create_sq_cmd create_cmd;
	struct ena_admin_acq_create_sq_resp_desc cmd_completion;
	u8 direction;
	int ret;

	memset(&create_cmd, 0x0, sizeof(create_cmd));

	create_cmd.aq_common_descriptor.opcode = ENA_ADMIN_CREATE_SQ;

	if (io_sq->direction == ENA_COM_IO_QUEUE_DIRECTION_TX)
		direction = ENA_ADMIN_SQ_DIRECTION_TX;
	else
		direction = ENA_ADMIN_SQ_DIRECTION_RX;

	create_cmd.sq_identity |= (direction <<
		ENA_ADMIN_AQ_CREATE_SQ_CMD_SQ_DIRECTION_SHIFT) &
		ENA_ADMIN_AQ_CREATE_SQ_CMD_SQ_DIRECTION_MASK;

	create_cmd.sq_caps_2 |= io_sq->mem_queue_type &
		ENA_ADMIN_AQ_CREATE_SQ_CMD_PLACEMENT_POLICY_MASK;

	create_cmd.sq_caps_2 |= (ENA_ADMIN_COMPLETION_POLICY_DESC <<
		ENA_ADMIN_AQ_CREATE_SQ_CMD_COMPLETION_POLICY_SHIFT) &
		ENA_ADMIN_AQ_CREATE_SQ_CMD_COMPLETION_POLICY_MASK;

	create_cmd.sq_caps_3 |=
		ENA_ADMIN_AQ_CREATE_SQ_CMD_IS_PHYSICALLY_CONTIGUOUS_MASK;

	create_cmd.cq_idx = cq_idx;
	create_cmd.sq_depth = io_sq->q_depth;

	if (io_sq->mem_queue_type == ENA_ADMIN_PLACEMENT_POLICY_HOST) {
		ret = ena_com_mem_addr_set(ena_dev,
					   &create_cmd.sq_ba,
					   io_sq->desc_addr.phys_addr);
		if (unlikely(ret)) {
			pr_err("memory address set failed\n");
			return ret;
		}
	}

	ret = ena_com_execute_admin_command(admin_queue,
					    (struct ena_admin_aq_entry *)&create_cmd,
					    sizeof(create_cmd),
					    (struct ena_admin_acq_entry *)&cmd_completion,
					    sizeof(cmd_completion));
	if (unlikely(ret)) {
		pr_err("Failed to create IO SQ. error: %d\n", ret);
		return ret;
	}

	io_sq->idx = cmd_completion.sq_idx;

	io_sq->db_addr = (u32 __iomem *)((uintptr_t)ena_dev->reg_bar +
		(uintptr_t)cmd_completion.sq_doorbell_offset);

	if (io_sq->mem_queue_type == ENA_ADMIN_PLACEMENT_POLICY_DEV) {
		io_sq->header_addr = (u8 __iomem *)((uintptr_t)ena_dev->mem_bar
				+ cmd_completion.llq_headers_offset);

		io_sq->desc_addr.pbuf_dev_addr =
			(u8 __iomem *)((uintptr_t)ena_dev->mem_bar +
			cmd_completion.llq_descriptors_offset);
	}

	pr_debug("created sq[%u], depth[%u]\n", io_sq->idx, io_sq->q_depth);

	return ret;
}

static int ena_com_ind_tbl_convert_to_device(struct ena_com_dev *ena_dev)
{
	struct ena_rss *rss = &ena_dev->rss;
	struct ena_com_io_sq *io_sq;
	u16 qid;
	int i;

	for (i = 0; i < 1 << rss->tbl_log_size; i++) {
		qid = rss->host_rss_ind_tbl[i];
		if (qid >= ENA_TOTAL_NUM_QUEUES)
			return -EINVAL;

		io_sq = &ena_dev->io_sq_queues[qid];

		if (io_sq->direction != ENA_COM_IO_QUEUE_DIRECTION_RX)
			return -EINVAL;

		rss->rss_ind_tbl[i].cq_idx = io_sq->idx;
	}

	return 0;
}

static int ena_com_ind_tbl_convert_from_device(struct ena_com_dev *ena_dev)
{
	u16 dev_idx_to_host_tbl[ENA_TOTAL_NUM_QUEUES] = { (u16)-1 };
	struct ena_rss *rss = &ena_dev->rss;
	u8 idx;
	u16 i;

	for (i = 0; i < ENA_TOTAL_NUM_QUEUES; i++)
		dev_idx_to_host_tbl[ena_dev->io_sq_queues[i].idx] = i;

	for (i = 0; i < 1 << rss->tbl_log_size; i++) {
		if (rss->rss_ind_tbl[i].cq_idx > ENA_TOTAL_NUM_QUEUES)
			return -EINVAL;
		idx = (u8)rss->rss_ind_tbl[i].cq_idx;

		if (dev_idx_to_host_tbl[idx] > ENA_TOTAL_NUM_QUEUES)
			return -EINVAL;

		rss->host_rss_ind_tbl[i] = dev_idx_to_host_tbl[idx];
	}

	return 0;
}

static int ena_com_init_interrupt_moderation_table(struct ena_com_dev *ena_dev)
{
	size_t size;

	size = sizeof(struct ena_intr_moder_entry) * ENA_INTR_MAX_NUM_OF_LEVELS;

	ena_dev->intr_moder_tbl =
		devm_kzalloc(ena_dev->dmadev, size, GFP_KERNEL);
	if (!ena_dev->intr_moder_tbl)
		return -ENOMEM;

	ena_com_config_default_interrupt_moderation_table(ena_dev);

	return 0;
}

static void ena_com_update_intr_delay_resolution(struct ena_com_dev *ena_dev,
						 u16 intr_delay_resolution)
{
	struct ena_intr_moder_entry *intr_moder_tbl = ena_dev->intr_moder_tbl;
	unsigned int i;

	if (!intr_delay_resolution) {
		pr_err("Illegal intr_delay_resolution provided. Going to use default 1 usec resolution\n");
		intr_delay_resolution = 1;
	}
	ena_dev->intr_delay_resolution = intr_delay_resolution;

	/* update Rx */
	for (i = 0; i < ENA_INTR_MAX_NUM_OF_LEVELS; i++)
		intr_moder_tbl[i].intr_moder_interval /= intr_delay_resolution;

	/* update Tx */
	ena_dev->intr_moder_tx_interval /= intr_delay_resolution;
}

/*****************************************************************************/
/*******************************      API       ******************************/
/*****************************************************************************/

int ena_com_execute_admin_command(struct ena_com_admin_queue *admin_queue,
				  struct ena_admin_aq_entry *cmd,
				  size_t cmd_size,
				  struct ena_admin_acq_entry *comp,
				  size_t comp_size)
{
	struct ena_comp_ctx *comp_ctx;
	int ret;

	comp_ctx = ena_com_submit_admin_cmd(admin_queue, cmd, cmd_size,
					    comp, comp_size);
	if (IS_ERR(comp_ctx)) {
		if (comp_ctx == ERR_PTR(-ENODEV))
			pr_debug("Failed to submit command [%ld]\n",
				 PTR_ERR(comp_ctx));
		else
			pr_err("Failed to submit command [%ld]\n",
			       PTR_ERR(comp_ctx));

		return PTR_ERR(comp_ctx);
	}

	ret = ena_com_wait_and_process_admin_cq(comp_ctx, admin_queue);
	if (unlikely(ret)) {
		if (admin_queue->running_state)
			pr_err("Failed to process command. ret = %d\n", ret);
		else
			pr_debug("Failed to process command. ret = %d\n", ret);
	}
	return ret;
}

int ena_com_create_io_cq(struct ena_com_dev *ena_dev,
			 struct ena_com_io_cq *io_cq)
{
	struct ena_com_admin_queue *admin_queue = &ena_dev->admin_queue;
	struct ena_admin_aq_create_cq_cmd create_cmd;
	struct ena_admin_acq_create_cq_resp_desc cmd_completion;
	int ret;

	memset(&create_cmd, 0x0, sizeof(create_cmd));

	create_cmd.aq_common_descriptor.opcode = ENA_ADMIN_CREATE_CQ;

	create_cmd.cq_caps_2 |= (io_cq->cdesc_entry_size_in_bytes / 4) &
		ENA_ADMIN_AQ_CREATE_CQ_CMD_CQ_ENTRY_SIZE_WORDS_MASK;
	create_cmd.cq_caps_1 |=
		ENA_ADMIN_AQ_CREATE_CQ_CMD_INTERRUPT_MODE_ENABLED_MASK;

	create_cmd.msix_vector = io_cq->msix_vector;
	create_cmd.cq_depth = io_cq->q_depth;

	ret = ena_com_mem_addr_set(ena_dev,
				   &create_cmd.cq_ba,
				   io_cq->cdesc_addr.phys_addr);
	if (unlikely(ret)) {
		pr_err("memory address set failed\n");
		return ret;
	}

	ret = ena_com_execute_admin_command(admin_queue,
					    (struct ena_admin_aq_entry *)&create_cmd,
					    sizeof(create_cmd),
					    (struct ena_admin_acq_entry *)&cmd_completion,
					    sizeof(cmd_completion));
	if (unlikely(ret)) {
		pr_err("Failed to create IO CQ. error: %d\n", ret);
		return ret;
	}

	io_cq->idx = cmd_completion.cq_idx;

	io_cq->unmask_reg = (u32 __iomem *)((uintptr_t)ena_dev->reg_bar +
		cmd_completion.cq_interrupt_unmask_register_offset);

	if (cmd_completion.cq_head_db_register_offset)
		io_cq->cq_head_db_reg =
			(u32 __iomem *)((uintptr_t)ena_dev->reg_bar +
			cmd_completion.cq_head_db_register_offset);

	if (cmd_completion.numa_node_register_offset)
		io_cq->numa_node_cfg_reg =
			(u32 __iomem *)((uintptr_t)ena_dev->reg_bar +
			cmd_completion.numa_node_register_offset);

	pr_debug("created cq[%u], depth[%u]\n", io_cq->idx, io_cq->q_depth);

	return ret;
}

int ena_com_get_io_handlers(struct ena_com_dev *ena_dev, u16 qid,
			    struct ena_com_io_sq **io_sq,
			    struct ena_com_io_cq **io_cq)
{
	if (qid >= ENA_TOTAL_NUM_QUEUES) {
		pr_err("Invalid queue number %d but the max is %d\n", qid,
		       ENA_TOTAL_NUM_QUEUES);
		return -EINVAL;
	}

	*io_sq = &ena_dev->io_sq_queues[qid];
	*io_cq = &ena_dev->io_cq_queues[qid];

	return 0;
}

void ena_com_abort_admin_commands(struct ena_com_dev *ena_dev)
{
	struct ena_com_admin_queue *admin_queue = &ena_dev->admin_queue;
	struct ena_comp_ctx *comp_ctx;
	u16 i;

	if (!admin_queue->comp_ctx)
		return;

	for (i = 0; i < admin_queue->q_depth; i++) {
		comp_ctx = get_comp_ctxt(admin_queue, i, false);
		if (unlikely(!comp_ctx))
			break;

		comp_ctx->status = ENA_CMD_ABORTED;

		complete(&comp_ctx->wait_event);
	}
}

void ena_com_wait_for_abort_completion(struct ena_com_dev *ena_dev)
{
	struct ena_com_admin_queue *admin_queue = &ena_dev->admin_queue;
	unsigned long flags;

	spin_lock_irqsave(&admin_queue->q_lock, flags);
	while (atomic_read(&admin_queue->outstanding_cmds) != 0) {
		spin_unlock_irqrestore(&admin_queue->q_lock, flags);
		msleep(ENA_POLL_MS);
		spin_lock_irqsave(&admin_queue->q_lock, flags);
	}
	spin_unlock_irqrestore(&admin_queue->q_lock, flags);
}

int ena_com_destroy_io_cq(struct ena_com_dev *ena_dev,
			  struct ena_com_io_cq *io_cq)
{
	struct ena_com_admin_queue *admin_queue = &ena_dev->admin_queue;
	struct ena_admin_aq_destroy_cq_cmd destroy_cmd;
	struct ena_admin_acq_destroy_cq_resp_desc destroy_resp;
	int ret;

	memset(&destroy_cmd, 0x0, sizeof(destroy_cmd));

	destroy_cmd.cq_idx = io_cq->idx;
	destroy_cmd.aq_common_descriptor.opcode = ENA_ADMIN_DESTROY_CQ;

	ret = ena_com_execute_admin_command(admin_queue,
					    (struct ena_admin_aq_entry *)&destroy_cmd,
					    sizeof(destroy_cmd),
					    (struct ena_admin_acq_entry *)&destroy_resp,
					    sizeof(destroy_resp));

	if (unlikely(ret && (ret != -ENODEV)))
		pr_err("Failed to destroy IO CQ. error: %d\n", ret);

	return ret;
}

bool ena_com_get_admin_running_state(struct ena_com_dev *ena_dev)
{
	return ena_dev->admin_queue.running_state;
}

void ena_com_set_admin_running_state(struct ena_com_dev *ena_dev, bool state)
{
	struct ena_com_admin_queue *admin_queue = &ena_dev->admin_queue;
	unsigned long flags;

	spin_lock_irqsave(&admin_queue->q_lock, flags);
	ena_dev->admin_queue.running_state = state;
	spin_unlock_irqrestore(&admin_queue->q_lock, flags);
}

void ena_com_admin_aenq_enable(struct ena_com_dev *ena_dev)
{
	u16 depth = ena_dev->aenq.q_depth;

	WARN(ena_dev->aenq.head != depth, "Invalid AENQ state\n");

	/* Init head_db to mark that all entries in the queue
	 * are initially available
	 */
	writel(depth, ena_dev->reg_bar + ENA_REGS_AENQ_HEAD_DB_OFF);
}

int ena_com_set_aenq_config(struct ena_com_dev *ena_dev, u32 groups_flag)
{
	struct ena_com_admin_queue *admin_queue;
	struct ena_admin_set_feat_cmd cmd;
	struct ena_admin_set_feat_resp resp;
	struct ena_admin_get_feat_resp get_resp;
	int ret;

	ret = ena_com_get_feature(ena_dev, &get_resp, ENA_ADMIN_AENQ_CONFIG);
	if (ret) {
		pr_info("Can't get aenq configuration\n");
		return ret;
	}

	if ((get_resp.u.aenq.supported_groups & groups_flag) != groups_flag) {
		pr_warn("Trying to set unsupported aenq events. supported flag: %x asked flag: %x\n",
			get_resp.u.aenq.supported_groups, groups_flag);
		return -EOPNOTSUPP;
	}

	memset(&cmd, 0x0, sizeof(cmd));
	admin_queue = &ena_dev->admin_queue;

	cmd.aq_common_descriptor.opcode = ENA_ADMIN_SET_FEATURE;
	cmd.aq_common_descriptor.flags = 0;
	cmd.feat_common.feature_id = ENA_ADMIN_AENQ_CONFIG;
	cmd.u.aenq.enabled_groups = groups_flag;

	ret = ena_com_execute_admin_command(admin_queue,
					    (struct ena_admin_aq_entry *)&cmd,
					    sizeof(cmd),
					    (struct ena_admin_acq_entry *)&resp,
					    sizeof(resp));

	if (unlikely(ret))
		pr_err("Failed to config AENQ ret: %d\n", ret);

	return ret;
}

int ena_com_get_dma_width(struct ena_com_dev *ena_dev)
{
	u32 caps = ena_com_reg_bar_read32(ena_dev, ENA_REGS_CAPS_OFF);
	int width;

	if (unlikely(caps == ENA_MMIO_READ_TIMEOUT)) {
		pr_err("Reg read timeout occurred\n");
		return -ETIME;
	}

	width = (caps & ENA_REGS_CAPS_DMA_ADDR_WIDTH_MASK) >>
		ENA_REGS_CAPS_DMA_ADDR_WIDTH_SHIFT;

	pr_debug("ENA dma width: %d\n", width);

	if ((width < 32) || width > ENA_MAX_PHYS_ADDR_SIZE_BITS) {
		pr_err("DMA width illegal value: %d\n", width);
		return -EINVAL;
	}

	ena_dev->dma_addr_bits = width;

	return width;
}

int ena_com_validate_version(struct ena_com_dev *ena_dev)
{
	u32 ver;
	u32 ctrl_ver;
	u32 ctrl_ver_masked;

	/* Make sure the ENA version and the controller version are at least
	 * as the driver expects
	 */
	ver = ena_com_reg_bar_read32(ena_dev, ENA_REGS_VERSION_OFF);
	ctrl_ver = ena_com_reg_bar_read32(ena_dev,
					  ENA_REGS_CONTROLLER_VERSION_OFF);

	if (unlikely((ver == ENA_MMIO_READ_TIMEOUT) ||
		     (ctrl_ver == ENA_MMIO_READ_TIMEOUT))) {
		pr_err("Reg read timeout occurred\n");
		return -ETIME;
	}

	pr_info("ena device version: %d.%d\n",
		(ver & ENA_REGS_VERSION_MAJOR_VERSION_MASK) >>
			ENA_REGS_VERSION_MAJOR_VERSION_SHIFT,
		ver & ENA_REGS_VERSION_MINOR_VERSION_MASK);

	if (ver < MIN_ENA_VER) {
		pr_err("ENA version is lower than the minimal version the driver supports\n");
		return -1;
	}

	pr_info("ena controller version: %d.%d.%d implementation version %d\n",
		(ctrl_ver & ENA_REGS_CONTROLLER_VERSION_MAJOR_VERSION_MASK) >>
			ENA_REGS_CONTROLLER_VERSION_MAJOR_VERSION_SHIFT,
		(ctrl_ver & ENA_REGS_CONTROLLER_VERSION_MINOR_VERSION_MASK) >>
			ENA_REGS_CONTROLLER_VERSION_MINOR_VERSION_SHIFT,
		(ctrl_ver & ENA_REGS_CONTROLLER_VERSION_SUBMINOR_VERSION_MASK),
		(ctrl_ver & ENA_REGS_CONTROLLER_VERSION_IMPL_ID_MASK) >>
			ENA_REGS_CONTROLLER_VERSION_IMPL_ID_SHIFT);

	ctrl_ver_masked =
		(ctrl_ver & ENA_REGS_CONTROLLER_VERSION_MAJOR_VERSION_MASK) |
		(ctrl_ver & ENA_REGS_CONTROLLER_VERSION_MINOR_VERSION_MASK) |
		(ctrl_ver & ENA_REGS_CONTROLLER_VERSION_SUBMINOR_VERSION_MASK);

	/* Validate the ctrl version without the implementation ID */
	if (ctrl_ver_masked < MIN_ENA_CTRL_VER) {
		pr_err("ENA ctrl version is lower than the minimal ctrl version the driver supports\n");
		return -1;
	}

	return 0;
}

void ena_com_admin_destroy(struct ena_com_dev *ena_dev)
{
	struct ena_com_admin_queue *admin_queue = &ena_dev->admin_queue;
	struct ena_com_admin_cq *cq = &admin_queue->cq;
	struct ena_com_admin_sq *sq = &admin_queue->sq;
	struct ena_com_aenq *aenq = &ena_dev->aenq;
	u16 size;

	if (admin_queue->comp_ctx)
		devm_kfree(ena_dev->dmadev, admin_queue->comp_ctx);
	admin_queue->comp_ctx = NULL;
	size = ADMIN_SQ_SIZE(admin_queue->q_depth);
	if (sq->entries)
		dma_free_coherent(ena_dev->dmadev, size, sq->entries,
				  sq->dma_addr);
	sq->entries = NULL;

	size = ADMIN_CQ_SIZE(admin_queue->q_depth);
	if (cq->entries)
		dma_free_coherent(ena_dev->dmadev, size, cq->entries,
				  cq->dma_addr);
	cq->entries = NULL;

	size = ADMIN_AENQ_SIZE(aenq->q_depth);
	if (ena_dev->aenq.entries)
		dma_free_coherent(ena_dev->dmadev, size, aenq->entries,
				  aenq->dma_addr);
	aenq->entries = NULL;
}

void ena_com_set_admin_polling_mode(struct ena_com_dev *ena_dev, bool polling)
{
	u32 mask_value = 0;

	if (polling)
		mask_value = ENA_REGS_ADMIN_INTR_MASK;

	writel(mask_value, ena_dev->reg_bar + ENA_REGS_INTR_MASK_OFF);
	ena_dev->admin_queue.polling = polling;
}

int ena_com_mmio_reg_read_request_init(struct ena_com_dev *ena_dev)
{
	struct ena_com_mmio_read *mmio_read = &ena_dev->mmio_read;

	spin_lock_init(&mmio_read->lock);
	mmio_read->read_resp =
		dma_zalloc_coherent(ena_dev->dmadev,
				    sizeof(*mmio_read->read_resp),
				    &mmio_read->read_resp_dma_addr, GFP_KERNEL);
	if (unlikely(!mmio_read->read_resp))
		return -ENOMEM;

	ena_com_mmio_reg_read_request_write_dev_addr(ena_dev);

	mmio_read->read_resp->req_id = 0x0;
	mmio_read->seq_num = 0x0;
	mmio_read->readless_supported = true;

	return 0;
}

void ena_com_set_mmio_read_mode(struct ena_com_dev *ena_dev, bool readless_supported)
{
	struct ena_com_mmio_read *mmio_read = &ena_dev->mmio_read;

	mmio_read->readless_supported = readless_supported;
}

void ena_com_mmio_reg_read_request_destroy(struct ena_com_dev *ena_dev)
{
	struct ena_com_mmio_read *mmio_read = &ena_dev->mmio_read;

	writel(0x0, ena_dev->reg_bar + ENA_REGS_MMIO_RESP_LO_OFF);
	writel(0x0, ena_dev->reg_bar + ENA_REGS_MMIO_RESP_HI_OFF);

	dma_free_coherent(ena_dev->dmadev, sizeof(*mmio_read->read_resp),
			  mmio_read->read_resp, mmio_read->read_resp_dma_addr);

	mmio_read->read_resp = NULL;
}

void ena_com_mmio_reg_read_request_write_dev_addr(struct ena_com_dev *ena_dev)
{
	struct ena_com_mmio_read *mmio_read = &ena_dev->mmio_read;
	u32 addr_low, addr_high;

	addr_low = ENA_DMA_ADDR_TO_UINT32_LOW(mmio_read->read_resp_dma_addr);
	addr_high = ENA_DMA_ADDR_TO_UINT32_HIGH(mmio_read->read_resp_dma_addr);

	writel(addr_low, ena_dev->reg_bar + ENA_REGS_MMIO_RESP_LO_OFF);
	writel(addr_high, ena_dev->reg_bar + ENA_REGS_MMIO_RESP_HI_OFF);
}

int ena_com_admin_init(struct ena_com_dev *ena_dev,
		       struct ena_aenq_handlers *aenq_handlers,
		       bool init_spinlock)
{
	struct ena_com_admin_queue *admin_queue = &ena_dev->admin_queue;
	u32 aq_caps, acq_caps, dev_sts, addr_low, addr_high;
	int ret;

	dev_sts = ena_com_reg_bar_read32(ena_dev, ENA_REGS_DEV_STS_OFF);

	if (unlikely(dev_sts == ENA_MMIO_READ_TIMEOUT)) {
		pr_err("Reg read timeout occurred\n");
		return -ETIME;
	}

	if (!(dev_sts & ENA_REGS_DEV_STS_READY_MASK)) {
		pr_err("Device isn't ready, abort com init\n");
		return -ENODEV;
	}

	admin_queue->q_depth = ENA_ADMIN_QUEUE_DEPTH;

	admin_queue->q_dmadev = ena_dev->dmadev;
	admin_queue->polling = false;
	admin_queue->curr_cmd_id = 0;

	atomic_set(&admin_queue->outstanding_cmds, 0);

	if (init_spinlock)
		spin_lock_init(&admin_queue->q_lock);

	ret = ena_com_init_comp_ctxt(admin_queue);
	if (ret)
		goto error;

	ret = ena_com_admin_init_sq(admin_queue);
	if (ret)
		goto error;

	ret = ena_com_admin_init_cq(admin_queue);
	if (ret)
		goto error;

	admin_queue->sq.db_addr = (u32 __iomem *)((uintptr_t)ena_dev->reg_bar +
		ENA_REGS_AQ_DB_OFF);

	addr_low = ENA_DMA_ADDR_TO_UINT32_LOW(admin_queue->sq.dma_addr);
	addr_high = ENA_DMA_ADDR_TO_UINT32_HIGH(admin_queue->sq.dma_addr);

	writel(addr_low, ena_dev->reg_bar + ENA_REGS_AQ_BASE_LO_OFF);
	writel(addr_high, ena_dev->reg_bar + ENA_REGS_AQ_BASE_HI_OFF);

	addr_low = ENA_DMA_ADDR_TO_UINT32_LOW(admin_queue->cq.dma_addr);
	addr_high = ENA_DMA_ADDR_TO_UINT32_HIGH(admin_queue->cq.dma_addr);

	writel(addr_low, ena_dev->reg_bar + ENA_REGS_ACQ_BASE_LO_OFF);
	writel(addr_high, ena_dev->reg_bar + ENA_REGS_ACQ_BASE_HI_OFF);

	aq_caps = 0;
	aq_caps |= admin_queue->q_depth & ENA_REGS_AQ_CAPS_AQ_DEPTH_MASK;
	aq_caps |= (sizeof(struct ena_admin_aq_entry) <<
			ENA_REGS_AQ_CAPS_AQ_ENTRY_SIZE_SHIFT) &
			ENA_REGS_AQ_CAPS_AQ_ENTRY_SIZE_MASK;

	acq_caps = 0;
	acq_caps |= admin_queue->q_depth & ENA_REGS_ACQ_CAPS_ACQ_DEPTH_MASK;
	acq_caps |= (sizeof(struct ena_admin_acq_entry) <<
		ENA_REGS_ACQ_CAPS_ACQ_ENTRY_SIZE_SHIFT) &
		ENA_REGS_ACQ_CAPS_ACQ_ENTRY_SIZE_MASK;

	writel(aq_caps, ena_dev->reg_bar + ENA_REGS_AQ_CAPS_OFF);
	writel(acq_caps, ena_dev->reg_bar + ENA_REGS_ACQ_CAPS_OFF);
	ret = ena_com_admin_init_aenq(ena_dev, aenq_handlers);
	if (ret)
		goto error;

	admin_queue->running_state = true;

	return 0;
error:
	ena_com_admin_destroy(ena_dev);

	return ret;
}

int ena_com_create_io_queue(struct ena_com_dev *ena_dev,
			    struct ena_com_create_io_ctx *ctx)
{
	struct ena_com_io_sq *io_sq;
	struct ena_com_io_cq *io_cq;
	int ret;

	if (ctx->qid >= ENA_TOTAL_NUM_QUEUES) {
		pr_err("Qid (%d) is bigger than max num of queues (%d)\n",
		       ctx->qid, ENA_TOTAL_NUM_QUEUES);
		return -EINVAL;
	}

	io_sq = &ena_dev->io_sq_queues[ctx->qid];
	io_cq = &ena_dev->io_cq_queues[ctx->qid];

	memset(io_sq, 0x0, sizeof(*io_sq));
	memset(io_cq, 0x0, sizeof(*io_cq));

	/* Init CQ */
	io_cq->q_depth = ctx->queue_size;
	io_cq->direction = ctx->direction;
	io_cq->qid = ctx->qid;

	io_cq->msix_vector = ctx->msix_vector;

	io_sq->q_depth = ctx->queue_size;
	io_sq->direction = ctx->direction;
	io_sq->qid = ctx->qid;

	io_sq->mem_queue_type = ctx->mem_queue_type;

	if (ctx->direction == ENA_COM_IO_QUEUE_DIRECTION_TX)
		/* header length is limited to 8 bits */
		io_sq->tx_max_header_size =
			min_t(u32, ena_dev->tx_max_header_size, SZ_256);

	ret = ena_com_init_io_sq(ena_dev, ctx, io_sq);
	if (ret)
		goto error;
	ret = ena_com_init_io_cq(ena_dev, ctx, io_cq);
	if (ret)
		goto error;

	ret = ena_com_create_io_cq(ena_dev, io_cq);
	if (ret)
		goto error;

	ret = ena_com_create_io_sq(ena_dev, io_sq, io_cq->idx);
	if (ret)
		goto destroy_io_cq;

	return 0;

destroy_io_cq:
	ena_com_destroy_io_cq(ena_dev, io_cq);
error:
	ena_com_io_queue_free(ena_dev, io_sq, io_cq);
	return ret;
}

void ena_com_destroy_io_queue(struct ena_com_dev *ena_dev, u16 qid)
{
	struct ena_com_io_sq *io_sq;
	struct ena_com_io_cq *io_cq;

	if (qid >= ENA_TOTAL_NUM_QUEUES) {
		pr_err("Qid (%d) is bigger than max num of queues (%d)\n", qid,
		       ENA_TOTAL_NUM_QUEUES);
		return;
	}

	io_sq = &ena_dev->io_sq_queues[qid];
	io_cq = &ena_dev->io_cq_queues[qid];

	ena_com_destroy_io_sq(ena_dev, io_sq);
	ena_com_destroy_io_cq(ena_dev, io_cq);

	ena_com_io_queue_free(ena_dev, io_sq, io_cq);
}

int ena_com_get_link_params(struct ena_com_dev *ena_dev,
			    struct ena_admin_get_feat_resp *resp)
{
	return ena_com_get_feature(ena_dev, resp, ENA_ADMIN_LINK_CONFIG);
}

int ena_com_get_dev_attr_feat(struct ena_com_dev *ena_dev,
			      struct ena_com_dev_get_features_ctx *get_feat_ctx)
{
	struct ena_admin_get_feat_resp get_resp;
	int rc;

	rc = ena_com_get_feature(ena_dev, &get_resp,
				 ENA_ADMIN_DEVICE_ATTRIBUTES);
	if (rc)
		return rc;

	memcpy(&get_feat_ctx->dev_attr, &get_resp.u.dev_attr,
	       sizeof(get_resp.u.dev_attr));
	ena_dev->supported_features = get_resp.u.dev_attr.supported_features;

	rc = ena_com_get_feature(ena_dev, &get_resp,
				 ENA_ADMIN_MAX_QUEUES_NUM);
	if (rc)
		return rc;

	memcpy(&get_feat_ctx->max_queues, &get_resp.u.max_queue,
	       sizeof(get_resp.u.max_queue));
	ena_dev->tx_max_header_size = get_resp.u.max_queue.max_header_size;

	rc = ena_com_get_feature(ena_dev, &get_resp,
				 ENA_ADMIN_AENQ_CONFIG);
	if (rc)
		return rc;

	memcpy(&get_feat_ctx->aenq, &get_resp.u.aenq,
	       sizeof(get_resp.u.aenq));

	rc = ena_com_get_feature(ena_dev, &get_resp,
				 ENA_ADMIN_STATELESS_OFFLOAD_CONFIG);
	if (rc)
		return rc;

	memcpy(&get_feat_ctx->offload, &get_resp.u.offload,
	       sizeof(get_resp.u.offload));

	/* Driver hints isn't mandatory admin command. So in case the
	 * command isn't supported set driver hints to 0
	 */
	rc = ena_com_get_feature(ena_dev, &get_resp, ENA_ADMIN_HW_HINTS);

	if (!rc)
		memcpy(&get_feat_ctx->hw_hints, &get_resp.u.hw_hints,
		       sizeof(get_resp.u.hw_hints));
	else if (rc == -EOPNOTSUPP)
		memset(&get_feat_ctx->hw_hints, 0x0,
		       sizeof(get_feat_ctx->hw_hints));
	else
		return rc;

	return 0;
}

void ena_com_admin_q_comp_intr_handler(struct ena_com_dev *ena_dev)
{
	ena_com_handle_admin_completion(&ena_dev->admin_queue);
}

/* ena_handle_specific_aenq_event:
 * return the handler that is relevant to the specific event group
 */
static ena_aenq_handler ena_com_get_specific_aenq_cb(struct ena_com_dev *dev,
						     u16 group)
{
	struct ena_aenq_handlers *aenq_handlers = dev->aenq.aenq_handlers;

	if ((group < ENA_MAX_HANDLERS) && aenq_handlers->handlers[group])
		return aenq_handlers->handlers[group];

	return aenq_handlers->unimplemented_handler;
}

/* ena_aenq_intr_handler:
 * handles the aenq incoming events.
 * pop events from the queue and apply the specific handler
 */
void ena_com_aenq_intr_handler(struct ena_com_dev *dev, void *data)
{
	struct ena_admin_aenq_entry *aenq_e;
	struct ena_admin_aenq_common_desc *aenq_common;
	struct ena_com_aenq *aenq  = &dev->aenq;
	ena_aenq_handler handler_cb;
	u16 masked_head, processed = 0;
	u8 phase;

	masked_head = aenq->head & (aenq->q_depth - 1);
	phase = aenq->phase;
	aenq_e = &aenq->entries[masked_head]; /* Get first entry */
	aenq_common = &aenq_e->aenq_common_desc;

	/* Go over all the events */
	while ((READ_ONCE(aenq_common->flags) &
		ENA_ADMIN_AENQ_COMMON_DESC_PHASE_MASK) == phase) {
		/* Make sure the phase bit (ownership) is as expected before
		 * reading the rest of the descriptor.
		 */
		dma_rmb();

		pr_debug("AENQ! Group[%x] Syndrom[%x] timestamp: [%llus]\n",
			 aenq_common->group, aenq_common->syndrom,
			 (u64)aenq_common->timestamp_low +
				 ((u64)aenq_common->timestamp_high << 32));

		/* Handle specific event*/
		handler_cb = ena_com_get_specific_aenq_cb(dev,
							  aenq_common->group);
		handler_cb(data, aenq_e); /* call the actual event handler*/

		/* Get next event entry */
		masked_head++;
		processed++;

		if (unlikely(masked_head == aenq->q_depth)) {
			masked_head = 0;
			phase = !phase;
		}
		aenq_e = &aenq->entries[masked_head];
		aenq_common = &aenq_e->aenq_common_desc;
	}

	aenq->head += processed;
	aenq->phase = phase;

	/* Don't update aenq doorbell if there weren't any processed events */
	if (!processed)
		return;

	/* write the aenq doorbell after all AENQ descriptors were read */
	mb();
	writel_relaxed((u32)aenq->head,
		       dev->reg_bar + ENA_REGS_AENQ_HEAD_DB_OFF);
}

int ena_com_dev_reset(struct ena_com_dev *ena_dev,
		      enum ena_regs_reset_reason_types reset_reason)
{
	u32 stat, timeout, cap, reset_val;
	int rc;

	stat = ena_com_reg_bar_read32(ena_dev, ENA_REGS_DEV_STS_OFF);
	cap = ena_com_reg_bar_read32(ena_dev, ENA_REGS_CAPS_OFF);

	if (unlikely((stat == ENA_MMIO_READ_TIMEOUT) ||
		     (cap == ENA_MMIO_READ_TIMEOUT))) {
		pr_err("Reg read32 timeout occurred\n");
		return -ETIME;
	}

	if ((stat & ENA_REGS_DEV_STS_READY_MASK) == 0) {
		pr_err("Device isn't ready, can't reset device\n");
		return -EINVAL;
	}

	timeout = (cap & ENA_REGS_CAPS_RESET_TIMEOUT_MASK) >>
			ENA_REGS_CAPS_RESET_TIMEOUT_SHIFT;
	if (timeout == 0) {
		pr_err("Invalid timeout value\n");
		return -EINVAL;
	}

	/* start reset */
	reset_val = ENA_REGS_DEV_CTL_DEV_RESET_MASK;
	reset_val |= (reset_reason << ENA_REGS_DEV_CTL_RESET_REASON_SHIFT) &
		     ENA_REGS_DEV_CTL_RESET_REASON_MASK;
	writel(reset_val, ena_dev->reg_bar + ENA_REGS_DEV_CTL_OFF);

	/* Write again the MMIO read request address */
	ena_com_mmio_reg_read_request_write_dev_addr(ena_dev);

	rc = wait_for_reset_state(ena_dev, timeout,
				  ENA_REGS_DEV_STS_RESET_IN_PROGRESS_MASK);
	if (rc != 0) {
		pr_err("Reset indication didn't turn on\n");
		return rc;
	}

	/* reset done */
	writel(0, ena_dev->reg_bar + ENA_REGS_DEV_CTL_OFF);
	rc = wait_for_reset_state(ena_dev, timeout, 0);
	if (rc != 0) {
		pr_err("Reset indication didn't turn off\n");
		return rc;
	}

	timeout = (cap & ENA_REGS_CAPS_ADMIN_CMD_TO_MASK) >>
		ENA_REGS_CAPS_ADMIN_CMD_TO_SHIFT;
	if (timeout)
		/* the resolution of timeout reg is 100ms */
		ena_dev->admin_queue.completion_timeout = timeout * 100000;
	else
		ena_dev->admin_queue.completion_timeout = ADMIN_CMD_TIMEOUT_US;

	return 0;
}

static int ena_get_dev_stats(struct ena_com_dev *ena_dev,
			     struct ena_com_stats_ctx *ctx,
			     enum ena_admin_get_stats_type type)
{
	struct ena_admin_aq_get_stats_cmd *get_cmd = &ctx->get_cmd;
	struct ena_admin_acq_get_stats_resp *get_resp = &ctx->get_resp;
	struct ena_com_admin_queue *admin_queue;
	int ret;

	admin_queue = &ena_dev->admin_queue;

	get_cmd->aq_common_descriptor.opcode = ENA_ADMIN_GET_STATS;
	get_cmd->aq_common_descriptor.flags = 0;
	get_cmd->type = type;

	ret =  ena_com_execute_admin_command(admin_queue,
					     (struct ena_admin_aq_entry *)get_cmd,
					     sizeof(*get_cmd),
					     (struct ena_admin_acq_entry *)get_resp,
					     sizeof(*get_resp));

	if (unlikely(ret))
		pr_err("Failed to get stats. error: %d\n", ret);

	return ret;
}

int ena_com_get_dev_basic_stats(struct ena_com_dev *ena_dev,
				struct ena_admin_basic_stats *stats)
{
	struct ena_com_stats_ctx ctx;
	int ret;

	memset(&ctx, 0x0, sizeof(ctx));
	ret = ena_get_dev_stats(ena_dev, &ctx, ENA_ADMIN_GET_STATS_TYPE_BASIC);
	if (likely(ret == 0))
		memcpy(stats, &ctx.get_resp.basic_stats,
		       sizeof(ctx.get_resp.basic_stats));

	return ret;
}

int ena_com_set_dev_mtu(struct ena_com_dev *ena_dev, int mtu)
{
	struct ena_com_admin_queue *admin_queue;
	struct ena_admin_set_feat_cmd cmd;
	struct ena_admin_set_feat_resp resp;
	int ret;

	if (!ena_com_check_supported_feature_id(ena_dev, ENA_ADMIN_MTU)) {
		pr_debug("Feature %d isn't supported\n", ENA_ADMIN_MTU);
		return -EOPNOTSUPP;
	}

	memset(&cmd, 0x0, sizeof(cmd));
	admin_queue = &ena_dev->admin_queue;

	cmd.aq_common_descriptor.opcode = ENA_ADMIN_SET_FEATURE;
	cmd.aq_common_descriptor.flags = 0;
	cmd.feat_common.feature_id = ENA_ADMIN_MTU;
	cmd.u.mtu.mtu = mtu;

	ret = ena_com_execute_admin_command(admin_queue,
					    (struct ena_admin_aq_entry *)&cmd,
					    sizeof(cmd),
					    (struct ena_admin_acq_entry *)&resp,
					    sizeof(resp));

	if (unlikely(ret))
		pr_err("Failed to set mtu %d. error: %d\n", mtu, ret);

	return ret;
}

int ena_com_get_offload_settings(struct ena_com_dev *ena_dev,
				 struct ena_admin_feature_offload_desc *offload)
{
	int ret;
	struct ena_admin_get_feat_resp resp;

	ret = ena_com_get_feature(ena_dev, &resp,
				  ENA_ADMIN_STATELESS_OFFLOAD_CONFIG);
	if (unlikely(ret)) {
		pr_err("Failed to get offload capabilities %d\n", ret);
		return ret;
	}

	memcpy(offload, &resp.u.offload, sizeof(resp.u.offload));

	return 0;
}

int ena_com_set_hash_function(struct ena_com_dev *ena_dev)
{
	struct ena_com_admin_queue *admin_queue = &ena_dev->admin_queue;
	struct ena_rss *rss = &ena_dev->rss;
	struct ena_admin_set_feat_cmd cmd;
	struct ena_admin_set_feat_resp resp;
	struct ena_admin_get_feat_resp get_resp;
	int ret;

	if (!ena_com_check_supported_feature_id(ena_dev,
						ENA_ADMIN_RSS_HASH_FUNCTION)) {
		pr_debug("Feature %d isn't supported\n",
			 ENA_ADMIN_RSS_HASH_FUNCTION);
		return -EOPNOTSUPP;
	}

	/* Validate hash function is supported */
	ret = ena_com_get_feature(ena_dev, &get_resp,
				  ENA_ADMIN_RSS_HASH_FUNCTION);
	if (unlikely(ret))
		return ret;

	if (!(get_resp.u.flow_hash_func.supported_func & BIT(rss->hash_func))) {
		pr_err("Func hash %d isn't supported by device, abort\n",
		       rss->hash_func);
		return -EOPNOTSUPP;
	}

	memset(&cmd, 0x0, sizeof(cmd));

	cmd.aq_common_descriptor.opcode = ENA_ADMIN_SET_FEATURE;
	cmd.aq_common_descriptor.flags =
		ENA_ADMIN_AQ_COMMON_DESC_CTRL_DATA_INDIRECT_MASK;
	cmd.feat_common.feature_id = ENA_ADMIN_RSS_HASH_FUNCTION;
	cmd.u.flow_hash_func.init_val = rss->hash_init_val;
	cmd.u.flow_hash_func.selected_func = 1 << rss->hash_func;

	ret = ena_com_mem_addr_set(ena_dev,
				   &cmd.control_buffer.address,
				   rss->hash_key_dma_addr);
	if (unlikely(ret)) {
		pr_err("memory address set failed\n");
		return ret;
	}

	cmd.control_buffer.length = sizeof(*rss->hash_key);

	ret = ena_com_execute_admin_command(admin_queue,
					    (struct ena_admin_aq_entry *)&cmd,
					    sizeof(cmd),
					    (struct ena_admin_acq_entry *)&resp,
					    sizeof(resp));
	if (unlikely(ret)) {
		pr_err("Failed to set hash function %d. error: %d\n",
		       rss->hash_func, ret);
		return -EINVAL;
	}

	return 0;
}

int ena_com_fill_hash_function(struct ena_com_dev *ena_dev,
			       enum ena_admin_hash_functions func,
			       const u8 *key, u16 key_len, u32 init_val)
{
	struct ena_rss *rss = &ena_dev->rss;
	struct ena_admin_get_feat_resp get_resp;
	struct ena_admin_feature_rss_flow_hash_control *hash_key =
		rss->hash_key;
	int rc;

	/* Make sure size is a mult of DWs */
	if (unlikely(key_len & 0x3))
		return -EINVAL;

	rc = ena_com_get_feature_ex(ena_dev, &get_resp,
				    ENA_ADMIN_RSS_HASH_FUNCTION,
				    rss->hash_key_dma_addr,
				    sizeof(*rss->hash_key));
	if (unlikely(rc))
		return rc;

	if (!((1 << func) & get_resp.u.flow_hash_func.supported_func)) {
		pr_err("Flow hash function %d isn't supported\n", func);
		return -EOPNOTSUPP;
	}

	switch (func) {
	case ENA_ADMIN_TOEPLITZ:
		if (key_len > sizeof(hash_key->key)) {
			pr_err("key len (%hu) is bigger than the max supported (%zu)\n",
			       key_len, sizeof(hash_key->key));
			return -EINVAL;
		}

		memcpy(hash_key->key, key, key_len);
		rss->hash_init_val = init_val;
		hash_key->keys_num = key_len >> 2;
		break;
	case ENA_ADMIN_CRC32:
		rss->hash_init_val = init_val;
		break;
	default:
		pr_err("Invalid hash function (%d)\n", func);
		return -EINVAL;
	}

	rss->hash_func = func;
	rc = ena_com_set_hash_function(ena_dev);

	/* Restore the old function */
	if (unlikely(rc))
		ena_com_get_hash_function(ena_dev, NULL, NULL);

	return rc;
}

int ena_com_get_hash_function(struct ena_com_dev *ena_dev,
			      enum ena_admin_hash_functions *func,
			      u8 *key)
{
	struct ena_rss *rss = &ena_dev->rss;
	struct ena_admin_get_feat_resp get_resp;
	struct ena_admin_feature_rss_flow_hash_control *hash_key =
		rss->hash_key;
	int rc;

	rc = ena_com_get_feature_ex(ena_dev, &get_resp,
				    ENA_ADMIN_RSS_HASH_FUNCTION,
				    rss->hash_key_dma_addr,
				    sizeof(*rss->hash_key));
	if (unlikely(rc))
		return rc;

	rss->hash_func = get_resp.u.flow_hash_func.selected_func;
	if (func)
		*func = rss->hash_func;

	if (key)
		memcpy(key, hash_key->key, (size_t)(hash_key->keys_num) << 2);

	return 0;
}

int ena_com_get_hash_ctrl(struct ena_com_dev *ena_dev,
			  enum ena_admin_flow_hash_proto proto,
			  u16 *fields)
{
	struct ena_rss *rss = &ena_dev->rss;
	struct ena_admin_get_feat_resp get_resp;
	int rc;

	rc = ena_com_get_feature_ex(ena_dev, &get_resp,
				    ENA_ADMIN_RSS_HASH_INPUT,
				    rss->hash_ctrl_dma_addr,
				    sizeof(*rss->hash_ctrl));
	if (unlikely(rc))
		return rc;

	if (fields)
		*fields = rss->hash_ctrl->selected_fields[proto].fields;

	return 0;
}

int ena_com_set_hash_ctrl(struct ena_com_dev *ena_dev)
{
	struct ena_com_admin_queue *admin_queue = &ena_dev->admin_queue;
	struct ena_rss *rss = &ena_dev->rss;
	struct ena_admin_feature_rss_hash_control *hash_ctrl = rss->hash_ctrl;
	struct ena_admin_set_feat_cmd cmd;
	struct ena_admin_set_feat_resp resp;
	int ret;

	if (!ena_com_check_supported_feature_id(ena_dev,
						ENA_ADMIN_RSS_HASH_INPUT)) {
		pr_debug("Feature %d isn't supported\n",
			 ENA_ADMIN_RSS_HASH_INPUT);
		return -EOPNOTSUPP;
	}

	memset(&cmd, 0x0, sizeof(cmd));

	cmd.aq_common_descriptor.opcode = ENA_ADMIN_SET_FEATURE;
	cmd.aq_common_descriptor.flags =
		ENA_ADMIN_AQ_COMMON_DESC_CTRL_DATA_INDIRECT_MASK;
	cmd.feat_common.feature_id = ENA_ADMIN_RSS_HASH_INPUT;
	cmd.u.flow_hash_input.enabled_input_sort =
		ENA_ADMIN_FEATURE_RSS_FLOW_HASH_INPUT_L3_SORT_MASK |
		ENA_ADMIN_FEATURE_RSS_FLOW_HASH_INPUT_L4_SORT_MASK;

	ret = ena_com_mem_addr_set(ena_dev,
				   &cmd.control_buffer.address,
				   rss->hash_ctrl_dma_addr);
	if (unlikely(ret)) {
		pr_err("memory address set failed\n");
		return ret;
	}
	cmd.control_buffer.length = sizeof(*hash_ctrl);

	ret = ena_com_execute_admin_command(admin_queue,
					    (struct ena_admin_aq_entry *)&cmd,
					    sizeof(cmd),
					    (struct ena_admin_acq_entry *)&resp,
					    sizeof(resp));
	if (unlikely(ret))
		pr_err("Failed to set hash input. error: %d\n", ret);

	return ret;
}

int ena_com_set_default_hash_ctrl(struct ena_com_dev *ena_dev)
{
	struct ena_rss *rss = &ena_dev->rss;
	struct ena_admin_feature_rss_hash_control *hash_ctrl =
		rss->hash_ctrl;
	u16 available_fields = 0;
	int rc, i;

	/* Get the supported hash input */
	rc = ena_com_get_hash_ctrl(ena_dev, 0, NULL);
	if (unlikely(rc))
		return rc;

	hash_ctrl->selected_fields[ENA_ADMIN_RSS_TCP4].fields =
		ENA_ADMIN_RSS_L3_SA | ENA_ADMIN_RSS_L3_DA |
		ENA_ADMIN_RSS_L4_DP | ENA_ADMIN_RSS_L4_SP;

	hash_ctrl->selected_fields[ENA_ADMIN_RSS_UDP4].fields =
		ENA_ADMIN_RSS_L3_SA | ENA_ADMIN_RSS_L3_DA |
		ENA_ADMIN_RSS_L4_DP | ENA_ADMIN_RSS_L4_SP;

	hash_ctrl->selected_fields[ENA_ADMIN_RSS_TCP6].fields =
		ENA_ADMIN_RSS_L3_SA | ENA_ADMIN_RSS_L3_DA |
		ENA_ADMIN_RSS_L4_DP | ENA_ADMIN_RSS_L4_SP;

	hash_ctrl->selected_fields[ENA_ADMIN_RSS_UDP6].fields =
		ENA_ADMIN_RSS_L3_SA | ENA_ADMIN_RSS_L3_DA |
		ENA_ADMIN_RSS_L4_DP | ENA_ADMIN_RSS_L4_SP;

	hash_ctrl->selected_fields[ENA_ADMIN_RSS_IP4].fields =
		ENA_ADMIN_RSS_L3_SA | ENA_ADMIN_RSS_L3_DA;

	hash_ctrl->selected_fields[ENA_ADMIN_RSS_IP6].fields =
		ENA_ADMIN_RSS_L3_SA | ENA_ADMIN_RSS_L3_DA;

	hash_ctrl->selected_fields[ENA_ADMIN_RSS_IP4_FRAG].fields =
		ENA_ADMIN_RSS_L3_SA | ENA_ADMIN_RSS_L3_DA;

	hash_ctrl->selected_fields[ENA_ADMIN_RSS_NOT_IP].fields =
		ENA_ADMIN_RSS_L2_DA | ENA_ADMIN_RSS_L2_SA;

	for (i = 0; i < ENA_ADMIN_RSS_PROTO_NUM; i++) {
		available_fields = hash_ctrl->selected_fields[i].fields &
				hash_ctrl->supported_fields[i].fields;
		if (available_fields != hash_ctrl->selected_fields[i].fields) {
			pr_err("hash control doesn't support all the desire configuration. proto %x supported %x selected %x\n",
			       i, hash_ctrl->supported_fields[i].fields,
			       hash_ctrl->selected_fields[i].fields);
			return -EOPNOTSUPP;
		}
	}

	rc = ena_com_set_hash_ctrl(ena_dev);

	/* In case of failure, restore the old hash ctrl */
	if (unlikely(rc))
		ena_com_get_hash_ctrl(ena_dev, 0, NULL);

	return rc;
}

int ena_com_fill_hash_ctrl(struct ena_com_dev *ena_dev,
			   enum ena_admin_flow_hash_proto proto,
			   u16 hash_fields)
{
	struct ena_rss *rss = &ena_dev->rss;
	struct ena_admin_feature_rss_hash_control *hash_ctrl = rss->hash_ctrl;
	u16 supported_fields;
	int rc;

	if (proto >= ENA_ADMIN_RSS_PROTO_NUM) {
		pr_err("Invalid proto num (%u)\n", proto);
		return -EINVAL;
	}

	/* Get the ctrl table */
	rc = ena_com_get_hash_ctrl(ena_dev, proto, NULL);
	if (unlikely(rc))
		return rc;

	/* Make sure all the fields are supported */
	supported_fields = hash_ctrl->supported_fields[proto].fields;
	if ((hash_fields & supported_fields) != hash_fields) {
		pr_err("proto %d doesn't support the required fields %x. supports only: %x\n",
		       proto, hash_fields, supported_fields);
	}

	hash_ctrl->selected_fields[proto].fields = hash_fields;

	rc = ena_com_set_hash_ctrl(ena_dev);

	/* In case of failure, restore the old hash ctrl */
	if (unlikely(rc))
		ena_com_get_hash_ctrl(ena_dev, 0, NULL);

	return 0;
}

int ena_com_indirect_table_fill_entry(struct ena_com_dev *ena_dev,
				      u16 entry_idx, u16 entry_value)
{
	struct ena_rss *rss = &ena_dev->rss;

	if (unlikely(entry_idx >= (1 << rss->tbl_log_size)))
		return -EINVAL;

	if (unlikely((entry_value > ENA_TOTAL_NUM_QUEUES)))
		return -EINVAL;

	rss->host_rss_ind_tbl[entry_idx] = entry_value;

	return 0;
}

int ena_com_indirect_table_set(struct ena_com_dev *ena_dev)
{
	struct ena_com_admin_queue *admin_queue = &ena_dev->admin_queue;
	struct ena_rss *rss = &ena_dev->rss;
	struct ena_admin_set_feat_cmd cmd;
	struct ena_admin_set_feat_resp resp;
	int ret;

	if (!ena_com_check_supported_feature_id(
		    ena_dev, ENA_ADMIN_RSS_REDIRECTION_TABLE_CONFIG)) {
		pr_debug("Feature %d isn't supported\n",
			 ENA_ADMIN_RSS_REDIRECTION_TABLE_CONFIG);
		return -EOPNOTSUPP;
	}

	ret = ena_com_ind_tbl_convert_to_device(ena_dev);
	if (ret) {
		pr_err("Failed to convert host indirection table to device table\n");
		return ret;
	}

	memset(&cmd, 0x0, sizeof(cmd));

	cmd.aq_common_descriptor.opcode = ENA_ADMIN_SET_FEATURE;
	cmd.aq_common_descriptor.flags =
		ENA_ADMIN_AQ_COMMON_DESC_CTRL_DATA_INDIRECT_MASK;
	cmd.feat_common.feature_id = ENA_ADMIN_RSS_REDIRECTION_TABLE_CONFIG;
	cmd.u.ind_table.size = rss->tbl_log_size;
	cmd.u.ind_table.inline_index = 0xFFFFFFFF;

	ret = ena_com_mem_addr_set(ena_dev,
				   &cmd.control_buffer.address,
				   rss->rss_ind_tbl_dma_addr);
	if (unlikely(ret)) {
		pr_err("memory address set failed\n");
		return ret;
	}

	cmd.control_buffer.length = (1ULL << rss->tbl_log_size) *
		sizeof(struct ena_admin_rss_ind_table_entry);

	ret = ena_com_execute_admin_command(admin_queue,
					    (struct ena_admin_aq_entry *)&cmd,
					    sizeof(cmd),
					    (struct ena_admin_acq_entry *)&resp,
					    sizeof(resp));

	if (unlikely(ret))
		pr_err("Failed to set indirect table. error: %d\n", ret);

	return ret;
}

int ena_com_indirect_table_get(struct ena_com_dev *ena_dev, u32 *ind_tbl)
{
	struct ena_rss *rss = &ena_dev->rss;
	struct ena_admin_get_feat_resp get_resp;
	u32 tbl_size;
	int i, rc;

	tbl_size = (1ULL << rss->tbl_log_size) *
		sizeof(struct ena_admin_rss_ind_table_entry);

	rc = ena_com_get_feature_ex(ena_dev, &get_resp,
				    ENA_ADMIN_RSS_REDIRECTION_TABLE_CONFIG,
				    rss->rss_ind_tbl_dma_addr,
				    tbl_size);
	if (unlikely(rc))
		return rc;

	if (!ind_tbl)
		return 0;

	rc = ena_com_ind_tbl_convert_from_device(ena_dev);
	if (unlikely(rc))
		return rc;

	for (i = 0; i < (1 << rss->tbl_log_size); i++)
		ind_tbl[i] = rss->host_rss_ind_tbl[i];

	return 0;
}

int ena_com_rss_init(struct ena_com_dev *ena_dev, u16 indr_tbl_log_size)
{
	int rc;

	memset(&ena_dev->rss, 0x0, sizeof(ena_dev->rss));

	rc = ena_com_indirect_table_allocate(ena_dev, indr_tbl_log_size);
	if (unlikely(rc))
		goto err_indr_tbl;

	rc = ena_com_hash_key_allocate(ena_dev);
	if (unlikely(rc))
		goto err_hash_key;

	rc = ena_com_hash_ctrl_init(ena_dev);
	if (unlikely(rc))
		goto err_hash_ctrl;

	return 0;

err_hash_ctrl:
	ena_com_hash_key_destroy(ena_dev);
err_hash_key:
	ena_com_indirect_table_destroy(ena_dev);
err_indr_tbl:

	return rc;
}

void ena_com_rss_destroy(struct ena_com_dev *ena_dev)
{
	ena_com_indirect_table_destroy(ena_dev);
	ena_com_hash_key_destroy(ena_dev);
	ena_com_hash_ctrl_destroy(ena_dev);

	memset(&ena_dev->rss, 0x0, sizeof(ena_dev->rss));
}

int ena_com_allocate_host_info(struct ena_com_dev *ena_dev)
{
	struct ena_host_attribute *host_attr = &ena_dev->host_attr;

	host_attr->host_info =
		dma_zalloc_coherent(ena_dev->dmadev, SZ_4K,
				    &host_attr->host_info_dma_addr, GFP_KERNEL);
	if (unlikely(!host_attr->host_info))
		return -ENOMEM;

	return 0;
}

int ena_com_allocate_debug_area(struct ena_com_dev *ena_dev,
				u32 debug_area_size)
{
	struct ena_host_attribute *host_attr = &ena_dev->host_attr;

	host_attr->debug_area_virt_addr =
		dma_zalloc_coherent(ena_dev->dmadev, debug_area_size,
				    &host_attr->debug_area_dma_addr, GFP_KERNEL);
	if (unlikely(!host_attr->debug_area_virt_addr)) {
		host_attr->debug_area_size = 0;
		return -ENOMEM;
	}

	host_attr->debug_area_size = debug_area_size;

	return 0;
}

void ena_com_delete_host_info(struct ena_com_dev *ena_dev)
{
	struct ena_host_attribute *host_attr = &ena_dev->host_attr;

	if (host_attr->host_info) {
		dma_free_coherent(ena_dev->dmadev, SZ_4K, host_attr->host_info,
				  host_attr->host_info_dma_addr);
		host_attr->host_info = NULL;
	}
}

void ena_com_delete_debug_area(struct ena_com_dev *ena_dev)
{
	struct ena_host_attribute *host_attr = &ena_dev->host_attr;

	if (host_attr->debug_area_virt_addr) {
		dma_free_coherent(ena_dev->dmadev, host_attr->debug_area_size,
				  host_attr->debug_area_virt_addr,
				  host_attr->debug_area_dma_addr);
		host_attr->debug_area_virt_addr = NULL;
	}
}

int ena_com_set_host_attributes(struct ena_com_dev *ena_dev)
{
	struct ena_host_attribute *host_attr = &ena_dev->host_attr;
	struct ena_com_admin_queue *admin_queue;
	struct ena_admin_set_feat_cmd cmd;
	struct ena_admin_set_feat_resp resp;

	int ret;

	/* Host attribute config is called before ena_com_get_dev_attr_feat
	 * so ena_com can't check if the feature is supported.
	 */

	memset(&cmd, 0x0, sizeof(cmd));
	admin_queue = &ena_dev->admin_queue;

	cmd.aq_common_descriptor.opcode = ENA_ADMIN_SET_FEATURE;
	cmd.feat_common.feature_id = ENA_ADMIN_HOST_ATTR_CONFIG;

	ret = ena_com_mem_addr_set(ena_dev,
				   &cmd.u.host_attr.debug_ba,
				   host_attr->debug_area_dma_addr);
	if (unlikely(ret)) {
		pr_err("memory address set failed\n");
		return ret;
	}

	ret = ena_com_mem_addr_set(ena_dev,
				   &cmd.u.host_attr.os_info_ba,
				   host_attr->host_info_dma_addr);
	if (unlikely(ret)) {
		pr_err("memory address set failed\n");
		return ret;
	}

	cmd.u.host_attr.debug_area_size = host_attr->debug_area_size;

	ret = ena_com_execute_admin_command(admin_queue,
					    (struct ena_admin_aq_entry *)&cmd,
					    sizeof(cmd),
					    (struct ena_admin_acq_entry *)&resp,
					    sizeof(resp));

	if (unlikely(ret))
		pr_err("Failed to set host attributes: %d\n", ret);

	return ret;
}

/* Interrupt moderation */
bool ena_com_interrupt_moderation_supported(struct ena_com_dev *ena_dev)
{
	return ena_com_check_supported_feature_id(ena_dev,
						  ENA_ADMIN_INTERRUPT_MODERATION);
}

int ena_com_update_nonadaptive_moderation_interval_tx(struct ena_com_dev *ena_dev,
						      u32 tx_coalesce_usecs)
{
	if (!ena_dev->intr_delay_resolution) {
		pr_err("Illegal interrupt delay granularity value\n");
		return -EFAULT;
	}

	ena_dev->intr_moder_tx_interval = tx_coalesce_usecs /
		ena_dev->intr_delay_resolution;

	return 0;
}

int ena_com_update_nonadaptive_moderation_interval_rx(struct ena_com_dev *ena_dev,
						      u32 rx_coalesce_usecs)
{
	if (!ena_dev->intr_delay_resolution) {
		pr_err("Illegal interrupt delay granularity value\n");
		return -EFAULT;
	}

	/* We use LOWEST entry of moderation table for storing
	 * nonadaptive interrupt coalescing values
	 */
	ena_dev->intr_moder_tbl[ENA_INTR_MODER_LOWEST].intr_moder_interval =
		rx_coalesce_usecs / ena_dev->intr_delay_resolution;

	return 0;
}

void ena_com_destroy_interrupt_moderation(struct ena_com_dev *ena_dev)
{
	if (ena_dev->intr_moder_tbl)
		devm_kfree(ena_dev->dmadev, ena_dev->intr_moder_tbl);
	ena_dev->intr_moder_tbl = NULL;
}

int ena_com_init_interrupt_moderation(struct ena_com_dev *ena_dev)
{
	struct ena_admin_get_feat_resp get_resp;
	u16 delay_resolution;
	int rc;

	rc = ena_com_get_feature(ena_dev, &get_resp,
				 ENA_ADMIN_INTERRUPT_MODERATION);

	if (rc) {
		if (rc == -EOPNOTSUPP) {
			pr_debug("Feature %d isn't supported\n",
				 ENA_ADMIN_INTERRUPT_MODERATION);
			rc = 0;
		} else {
			pr_err("Failed to get interrupt moderation admin cmd. rc: %d\n",
			       rc);
		}

		/* no moderation supported, disable adaptive support */
		ena_com_disable_adaptive_moderation(ena_dev);
		return rc;
	}

	rc = ena_com_init_interrupt_moderation_table(ena_dev);
	if (rc)
		goto err;

	/* if moderation is supported by device we set adaptive moderation */
	delay_resolution = get_resp.u.intr_moderation.intr_delay_resolution;
	ena_com_update_intr_delay_resolution(ena_dev, delay_resolution);

	/* Disable adaptive moderation by default - can be enabled from
	 * ethtool
	 */
	ena_com_disable_adaptive_moderation(ena_dev);

	return 0;
err:
	ena_com_destroy_interrupt_moderation(ena_dev);
	return rc;
}

void ena_com_config_default_interrupt_moderation_table(struct ena_com_dev *ena_dev)
{
	struct ena_intr_moder_entry *intr_moder_tbl = ena_dev->intr_moder_tbl;

	if (!intr_moder_tbl)
		return;

	intr_moder_tbl[ENA_INTR_MODER_LOWEST].intr_moder_interval =
		ENA_INTR_LOWEST_USECS;
	intr_moder_tbl[ENA_INTR_MODER_LOWEST].pkts_per_interval =
		ENA_INTR_LOWEST_PKTS;
	intr_moder_tbl[ENA_INTR_MODER_LOWEST].bytes_per_interval =
		ENA_INTR_LOWEST_BYTES;

	intr_moder_tbl[ENA_INTR_MODER_LOW].intr_moder_interval =
		ENA_INTR_LOW_USECS;
	intr_moder_tbl[ENA_INTR_MODER_LOW].pkts_per_interval =
		ENA_INTR_LOW_PKTS;
	intr_moder_tbl[ENA_INTR_MODER_LOW].bytes_per_interval =
		ENA_INTR_LOW_BYTES;

	intr_moder_tbl[ENA_INTR_MODER_MID].intr_moder_interval =
		ENA_INTR_MID_USECS;
	intr_moder_tbl[ENA_INTR_MODER_MID].pkts_per_interval =
		ENA_INTR_MID_PKTS;
	intr_moder_tbl[ENA_INTR_MODER_MID].bytes_per_interval =
		ENA_INTR_MID_BYTES;

	intr_moder_tbl[ENA_INTR_MODER_HIGH].intr_moder_interval =
		ENA_INTR_HIGH_USECS;
	intr_moder_tbl[ENA_INTR_MODER_HIGH].pkts_per_interval =
		ENA_INTR_HIGH_PKTS;
	intr_moder_tbl[ENA_INTR_MODER_HIGH].bytes_per_interval =
		ENA_INTR_HIGH_BYTES;

	intr_moder_tbl[ENA_INTR_MODER_HIGHEST].intr_moder_interval =
		ENA_INTR_HIGHEST_USECS;
	intr_moder_tbl[ENA_INTR_MODER_HIGHEST].pkts_per_interval =
		ENA_INTR_HIGHEST_PKTS;
	intr_moder_tbl[ENA_INTR_MODER_HIGHEST].bytes_per_interval =
		ENA_INTR_HIGHEST_BYTES;
}

unsigned int ena_com_get_nonadaptive_moderation_interval_tx(struct ena_com_dev *ena_dev)
{
	return ena_dev->intr_moder_tx_interval;
}

unsigned int ena_com_get_nonadaptive_moderation_interval_rx(struct ena_com_dev *ena_dev)
{
	struct ena_intr_moder_entry *intr_moder_tbl = ena_dev->intr_moder_tbl;

	if (intr_moder_tbl)
		return intr_moder_tbl[ENA_INTR_MODER_LOWEST].intr_moder_interval;

	return 0;
}

void ena_com_init_intr_moderation_entry(struct ena_com_dev *ena_dev,
					enum ena_intr_moder_level level,
					struct ena_intr_moder_entry *entry)
{
	struct ena_intr_moder_entry *intr_moder_tbl = ena_dev->intr_moder_tbl;

	if (level >= ENA_INTR_MAX_NUM_OF_LEVELS)
		return;

	intr_moder_tbl[level].intr_moder_interval = entry->intr_moder_interval;
	if (ena_dev->intr_delay_resolution)
		intr_moder_tbl[level].intr_moder_interval /=
			ena_dev->intr_delay_resolution;
	intr_moder_tbl[level].pkts_per_interval = entry->pkts_per_interval;

	/* use hardcoded value until ethtool supports bytecount parameter */
	if (entry->bytes_per_interval != ENA_INTR_BYTE_COUNT_NOT_SUPPORTED)
		intr_moder_tbl[level].bytes_per_interval = entry->bytes_per_interval;
}

void ena_com_get_intr_moderation_entry(struct ena_com_dev *ena_dev,
				       enum ena_intr_moder_level level,
				       struct ena_intr_moder_entry *entry)
{
	struct ena_intr_moder_entry *intr_moder_tbl = ena_dev->intr_moder_tbl;

	if (level >= ENA_INTR_MAX_NUM_OF_LEVELS)
		return;

	entry->intr_moder_interval = intr_moder_tbl[level].intr_moder_interval;
	if (ena_dev->intr_delay_resolution)
		entry->intr_moder_interval *= ena_dev->intr_delay_resolution;
	entry->pkts_per_interval =
	intr_moder_tbl[level].pkts_per_interval;
	entry->bytes_per_interval = intr_moder_tbl[level].bytes_per_interval;
}<|MERGE_RESOLUTION|>--- conflicted
+++ resolved
@@ -41,9 +41,6 @@
 #define ENA_ASYNC_QUEUE_DEPTH 16
 #define ENA_ADMIN_QUEUE_DEPTH 32
 
-#define MIN_ENA_VER (((ENA_COMMON_SPEC_VERSION_MAJOR) << \
-		ENA_REGS_VERSION_MAJOR_VERSION_SHIFT) \
-		| (ENA_COMMON_SPEC_VERSION_MINOR))
 
 #define ENA_CTRL_MAJOR		0
 #define ENA_CTRL_MINOR		0
@@ -60,6 +57,8 @@
 #define ENA_DMA_ADDR_TO_UINT32_HIGH(x)	((u32)(((u64)(x)) >> 32))
 
 #define ENA_MMIO_READ_TIMEOUT 0xFFFFFFFF
+
+#define ENA_COM_BOUNCE_BUFFER_CNTRL_CNT	4
 
 #define ENA_REGS_ADMIN_INTR_MASK 1
 
@@ -112,8 +111,8 @@
 	struct ena_com_admin_sq *sq = &queue->sq;
 	u16 size = ADMIN_SQ_SIZE(queue->q_depth);
 
-	sq->entries = dma_zalloc_coherent(queue->q_dmadev, size, &sq->dma_addr,
-					  GFP_KERNEL);
+	sq->entries = dma_alloc_coherent(queue->q_dmadev, size, &sq->dma_addr,
+					 GFP_KERNEL);
 
 	if (!sq->entries) {
 		pr_err("memory allocation failed");
@@ -134,8 +133,8 @@
 	struct ena_com_admin_cq *cq = &queue->cq;
 	u16 size = ADMIN_CQ_SIZE(queue->q_depth);
 
-	cq->entries = dma_zalloc_coherent(queue->q_dmadev, size, &cq->dma_addr,
-					  GFP_KERNEL);
+	cq->entries = dma_alloc_coherent(queue->q_dmadev, size, &cq->dma_addr,
+					 GFP_KERNEL);
 
 	if (!cq->entries) {
 		pr_err("memory allocation failed");
@@ -157,8 +156,8 @@
 
 	dev->aenq.q_depth = ENA_ASYNC_QUEUE_DEPTH;
 	size = ADMIN_AENQ_SIZE(ENA_ASYNC_QUEUE_DEPTH);
-	aenq->entries = dma_zalloc_coherent(dev->dmadev, size, &aenq->dma_addr,
-					    GFP_KERNEL);
+	aenq->entries = dma_alloc_coherent(dev->dmadev, size, &aenq->dma_addr,
+					   GFP_KERNEL);
 
 	if (!aenq->entries) {
 		pr_err("memory allocation failed");
@@ -236,7 +235,7 @@
 	tail_masked = admin_queue->sq.tail & queue_size_mask;
 
 	/* In case of queue FULL */
-	cnt = atomic_read(&admin_queue->outstanding_cmds);
+	cnt = (u16)atomic_read(&admin_queue->outstanding_cmds);
 	if (cnt >= admin_queue->q_depth) {
 		pr_debug("admin queue is full.\n");
 		admin_queue->stats.out_of_space++;
@@ -305,7 +304,7 @@
 						     struct ena_admin_acq_entry *comp,
 						     size_t comp_size_in_bytes)
 {
-	unsigned long flags;
+	unsigned long flags = 0;
 	struct ena_comp_ctx *comp_ctx;
 
 	spin_lock_irqsave(&admin_queue->q_lock, flags);
@@ -333,7 +332,7 @@
 
 	memset(&io_sq->desc_addr, 0x0, sizeof(io_sq->desc_addr));
 
-	io_sq->dma_addr_bits = ena_dev->dma_addr_bits;
+	io_sq->dma_addr_bits = (u8)ena_dev->dma_addr_bits;
 	io_sq->desc_entry_size =
 		(io_sq->direction == ENA_COM_IO_QUEUE_DIRECTION_TX) ?
 		sizeof(struct ena_eth_io_tx_desc) :
@@ -345,31 +344,58 @@
 		dev_node = dev_to_node(ena_dev->dmadev);
 		set_dev_node(ena_dev->dmadev, ctx->numa_node);
 		io_sq->desc_addr.virt_addr =
-			dma_zalloc_coherent(ena_dev->dmadev, size,
-					    &io_sq->desc_addr.phys_addr,
-					    GFP_KERNEL);
+			dma_alloc_coherent(ena_dev->dmadev, size,
+					   &io_sq->desc_addr.phys_addr,
+					   GFP_KERNEL);
 		set_dev_node(ena_dev->dmadev, dev_node);
 		if (!io_sq->desc_addr.virt_addr) {
 			io_sq->desc_addr.virt_addr =
-				dma_zalloc_coherent(ena_dev->dmadev, size,
-						    &io_sq->desc_addr.phys_addr,
-						    GFP_KERNEL);
+				dma_alloc_coherent(ena_dev->dmadev, size,
+						   &io_sq->desc_addr.phys_addr,
+						   GFP_KERNEL);
 		}
-	} else {
+
+		if (!io_sq->desc_addr.virt_addr) {
+			pr_err("memory allocation failed");
+			return -ENOMEM;
+		}
+	}
+
+	if (io_sq->mem_queue_type == ENA_ADMIN_PLACEMENT_POLICY_DEV) {
+		/* Allocate bounce buffers */
+		io_sq->bounce_buf_ctrl.buffer_size =
+			ena_dev->llq_info.desc_list_entry_size;
+		io_sq->bounce_buf_ctrl.buffers_num =
+			ENA_COM_BOUNCE_BUFFER_CNTRL_CNT;
+		io_sq->bounce_buf_ctrl.next_to_use = 0;
+
+		size = io_sq->bounce_buf_ctrl.buffer_size *
+			 io_sq->bounce_buf_ctrl.buffers_num;
+
 		dev_node = dev_to_node(ena_dev->dmadev);
 		set_dev_node(ena_dev->dmadev, ctx->numa_node);
-		io_sq->desc_addr.virt_addr =
+		io_sq->bounce_buf_ctrl.base_buffer =
 			devm_kzalloc(ena_dev->dmadev, size, GFP_KERNEL);
 		set_dev_node(ena_dev->dmadev, dev_node);
-		if (!io_sq->desc_addr.virt_addr) {
-			io_sq->desc_addr.virt_addr =
+		if (!io_sq->bounce_buf_ctrl.base_buffer)
+			io_sq->bounce_buf_ctrl.base_buffer =
 				devm_kzalloc(ena_dev->dmadev, size, GFP_KERNEL);
+
+		if (!io_sq->bounce_buf_ctrl.base_buffer) {
+			pr_err("bounce buffer memory allocation failed");
+			return -ENOMEM;
 		}
-	}
-
-	if (!io_sq->desc_addr.virt_addr) {
-		pr_err("memory allocation failed");
-		return -ENOMEM;
+
+		memcpy(&io_sq->llq_info, &ena_dev->llq_info,
+		       sizeof(io_sq->llq_info));
+
+		/* Initiate the first bounce buffer */
+		io_sq->llq_buf_ctrl.curr_bounce_buf =
+			ena_com_get_next_bounce_buffer(&io_sq->bounce_buf_ctrl);
+		memset(io_sq->llq_buf_ctrl.curr_bounce_buf,
+		       0x0, io_sq->llq_info.desc_list_entry_size);
+		io_sq->llq_buf_ctrl.descs_left_in_line =
+			io_sq->llq_info.descs_num_before_header;
 	}
 
 	io_sq->tail = 0;
@@ -399,14 +425,14 @@
 	prev_node = dev_to_node(ena_dev->dmadev);
 	set_dev_node(ena_dev->dmadev, ctx->numa_node);
 	io_cq->cdesc_addr.virt_addr =
-		dma_zalloc_coherent(ena_dev->dmadev, size,
-				    &io_cq->cdesc_addr.phys_addr, GFP_KERNEL);
+		dma_alloc_coherent(ena_dev->dmadev, size,
+				   &io_cq->cdesc_addr.phys_addr, GFP_KERNEL);
 	set_dev_node(ena_dev->dmadev, prev_node);
 	if (!io_cq->cdesc_addr.virt_addr) {
 		io_cq->cdesc_addr.virt_addr =
-			dma_zalloc_coherent(ena_dev->dmadev, size,
-					    &io_cq->cdesc_addr.phys_addr,
-					    GFP_KERNEL);
+			dma_alloc_coherent(ena_dev->dmadev, size,
+					   &io_cq->cdesc_addr.phys_addr,
+					   GFP_KERNEL);
 	}
 
 	if (!io_cq->cdesc_addr.virt_addr) {
@@ -460,7 +486,7 @@
 
 	/* Go over all the completions */
 	while ((READ_ONCE(cqe->acq_common_descriptor.flags) &
-			ENA_ADMIN_ACQ_COMMON_DESC_PHASE_MASK) == phase) {
+		ENA_ADMIN_ACQ_COMMON_DESC_PHASE_MASK) == phase) {
 		/* Do not read the rest of the completion entry before the
 		 * phase bit was validated
 		 */
@@ -511,7 +537,8 @@
 static int ena_com_wait_and_process_admin_cq_polling(struct ena_comp_ctx *comp_ctx,
 						     struct ena_com_admin_queue *admin_queue)
 {
-	unsigned long flags, timeout;
+	unsigned long flags = 0;
+	unsigned long timeout;
 	int ret;
 
 	timeout = jiffies + usecs_to_jiffies(admin_queue->completion_timeout);
@@ -557,8 +584,6 @@
 	return ret;
 }
 
-<<<<<<< HEAD
-=======
 /**
  * Set the LLQ configurations of the firmware
  *
@@ -709,11 +734,10 @@
 	return rc;
 }
 
->>>>>>> 407d19ab
 static int ena_com_wait_and_process_admin_cq_interrupts(struct ena_comp_ctx *comp_ctx,
 							struct ena_com_admin_queue *admin_queue)
 {
-	unsigned long flags;
+	unsigned long flags = 0;
 	int ret;
 
 	wait_for_completion_timeout(&comp_ctx->wait_event,
@@ -759,7 +783,7 @@
 	volatile struct ena_admin_ena_mmio_req_read_less_resp *read_resp =
 		mmio_read->read_resp;
 	u32 mmio_read_reg, ret, i;
-	unsigned long flags;
+	unsigned long flags = 0;
 	u32 timeout = mmio_read->reg_read_to;
 
 	might_sleep();
@@ -881,14 +905,16 @@
 	if (io_sq->desc_addr.virt_addr) {
 		size = io_sq->desc_entry_size * io_sq->q_depth;
 
-		if (io_sq->mem_queue_type == ENA_ADMIN_PLACEMENT_POLICY_HOST)
-			dma_free_coherent(ena_dev->dmadev, size,
-					  io_sq->desc_addr.virt_addr,
-					  io_sq->desc_addr.phys_addr);
-		else
-			devm_kfree(ena_dev->dmadev, io_sq->desc_addr.virt_addr);
+		dma_free_coherent(ena_dev->dmadev, size,
+				  io_sq->desc_addr.virt_addr,
+				  io_sq->desc_addr.phys_addr);
 
 		io_sq->desc_addr.virt_addr = NULL;
+	}
+
+	if (io_sq->bounce_buf_ctrl.base_buffer) {
+		devm_kfree(ena_dev->dmadev, io_sq->bounce_buf_ctrl.base_buffer);
+		io_sq->bounce_buf_ctrl.base_buffer = NULL;
 	}
 }
 
@@ -1000,8 +1026,8 @@
 	struct ena_rss *rss = &ena_dev->rss;
 
 	rss->hash_key =
-		dma_zalloc_coherent(ena_dev->dmadev, sizeof(*rss->hash_key),
-				    &rss->hash_key_dma_addr, GFP_KERNEL);
+		dma_alloc_coherent(ena_dev->dmadev, sizeof(*rss->hash_key),
+				   &rss->hash_key_dma_addr, GFP_KERNEL);
 
 	if (unlikely(!rss->hash_key))
 		return -ENOMEM;
@@ -1024,8 +1050,8 @@
 	struct ena_rss *rss = &ena_dev->rss;
 
 	rss->hash_ctrl =
-		dma_zalloc_coherent(ena_dev->dmadev, sizeof(*rss->hash_ctrl),
-				    &rss->hash_ctrl_dma_addr, GFP_KERNEL);
+		dma_alloc_coherent(ena_dev->dmadev, sizeof(*rss->hash_ctrl),
+				   &rss->hash_ctrl_dma_addr, GFP_KERNEL);
 
 	if (unlikely(!rss->hash_ctrl))
 		return -ENOMEM;
@@ -1068,8 +1094,8 @@
 		sizeof(struct ena_admin_rss_ind_table_entry);
 
 	rss->rss_ind_tbl =
-		dma_zalloc_coherent(ena_dev->dmadev, tbl_size,
-				    &rss->rss_ind_tbl_dma_addr, GFP_KERNEL);
+		dma_alloc_coherent(ena_dev->dmadev, tbl_size,
+				   &rss->rss_ind_tbl_dma_addr, GFP_KERNEL);
 	if (unlikely(!rss->rss_ind_tbl))
 		goto mem_err1;
 
@@ -1401,7 +1427,7 @@
 void ena_com_wait_for_abort_completion(struct ena_com_dev *ena_dev)
 {
 	struct ena_com_admin_queue *admin_queue = &ena_dev->admin_queue;
-	unsigned long flags;
+	unsigned long flags = 0;
 
 	spin_lock_irqsave(&admin_queue->q_lock, flags);
 	while (atomic_read(&admin_queue->outstanding_cmds) != 0) {
@@ -1445,7 +1471,7 @@
 void ena_com_set_admin_running_state(struct ena_com_dev *ena_dev, bool state)
 {
 	struct ena_com_admin_queue *admin_queue = &ena_dev->admin_queue;
-	unsigned long flags;
+	unsigned long flags = 0;
 
 	spin_lock_irqsave(&admin_queue->q_lock, flags);
 	ena_dev->admin_queue.running_state = state;
@@ -1479,7 +1505,7 @@
 	}
 
 	if ((get_resp.u.aenq.supported_groups & groups_flag) != groups_flag) {
-		pr_warn("Trying to set unsupported aenq events. supported flag: %x asked flag: %x\n",
+		pr_warn("Trying to set unsupported aenq events. supported flag: 0x%x asked flag: 0x%x\n",
 			get_resp.u.aenq.supported_groups, groups_flag);
 		return -EOPNOTSUPP;
 	}
@@ -1552,11 +1578,6 @@
 		(ver & ENA_REGS_VERSION_MAJOR_VERSION_MASK) >>
 			ENA_REGS_VERSION_MAJOR_VERSION_SHIFT,
 		ver & ENA_REGS_VERSION_MINOR_VERSION_MASK);
-
-	if (ver < MIN_ENA_VER) {
-		pr_err("ENA version is lower than the minimal version the driver supports\n");
-		return -1;
-	}
 
 	pr_info("ena controller version: %d.%d.%d implementation version %d\n",
 		(ctrl_ver & ENA_REGS_CONTROLLER_VERSION_MAJOR_VERSION_MASK) >>
@@ -1628,11 +1649,11 @@
 
 	spin_lock_init(&mmio_read->lock);
 	mmio_read->read_resp =
-		dma_zalloc_coherent(ena_dev->dmadev,
-				    sizeof(*mmio_read->read_resp),
-				    &mmio_read->read_resp_dma_addr, GFP_KERNEL);
+		dma_alloc_coherent(ena_dev->dmadev,
+				   sizeof(*mmio_read->read_resp),
+				   &mmio_read->read_resp_dma_addr, GFP_KERNEL);
 	if (unlikely(!mmio_read->read_resp))
-		return -ENOMEM;
+		goto err;
 
 	ena_com_mmio_reg_read_request_write_dev_addr(ena_dev);
 
@@ -1641,6 +1662,10 @@
 	mmio_read->readless_supported = true;
 
 	return 0;
+
+err:
+
+	return -ENOMEM;
 }
 
 void ena_com_set_mmio_read_mode(struct ena_com_dev *ena_dev, bool readless_supported)
@@ -1676,8 +1701,7 @@
 }
 
 int ena_com_admin_init(struct ena_com_dev *ena_dev,
-		       struct ena_aenq_handlers *aenq_handlers,
-		       bool init_spinlock)
+		       struct ena_aenq_handlers *aenq_handlers)
 {
 	struct ena_com_admin_queue *admin_queue = &ena_dev->admin_queue;
 	u32 aq_caps, acq_caps, dev_sts, addr_low, addr_high;
@@ -1703,8 +1727,7 @@
 
 	atomic_set(&admin_queue->outstanding_cmds, 0);
 
-	if (init_spinlock)
-		spin_lock_init(&admin_queue->q_lock);
+	spin_lock_init(&admin_queue->q_lock);
 
 	ret = ena_com_init_comp_ctxt(admin_queue);
 	if (ret)
@@ -1901,6 +1924,15 @@
 	else
 		return rc;
 
+	rc = ena_com_get_feature(ena_dev, &get_resp, ENA_ADMIN_LLQ);
+	if (!rc)
+		memcpy(&get_feat_ctx->llq, &get_resp.u.llq,
+		       sizeof(get_resp.u.llq));
+	else if (rc == -EOPNOTSUPP)
+		memset(&get_feat_ctx->llq, 0x0, sizeof(get_feat_ctx->llq));
+	else
+		return rc;
+
 	return 0;
 }
 
@@ -1932,6 +1964,7 @@
 	struct ena_admin_aenq_entry *aenq_e;
 	struct ena_admin_aenq_common_desc *aenq_common;
 	struct ena_com_aenq *aenq  = &dev->aenq;
+	unsigned long long timestamp;
 	ena_aenq_handler handler_cb;
 	u16 masked_head, processed = 0;
 	u8 phase;
@@ -1949,10 +1982,11 @@
 		 */
 		dma_rmb();
 
+		timestamp =
+			(unsigned long long)aenq_common->timestamp_low |
+			((unsigned long long)aenq_common->timestamp_high << 32);
 		pr_debug("AENQ! Group[%x] Syndrom[%x] timestamp: [%llus]\n",
-			 aenq_common->group, aenq_common->syndrom,
-			 (u64)aenq_common->timestamp_low +
-				 ((u64)aenq_common->timestamp_high << 32));
+			 aenq_common->group, aenq_common->syndrom, timestamp);
 
 		/* Handle specific event*/
 		handler_cb = ena_com_get_specific_aenq_cb(dev,
@@ -2589,11 +2623,15 @@
 	struct ena_host_attribute *host_attr = &ena_dev->host_attr;
 
 	host_attr->host_info =
-		dma_zalloc_coherent(ena_dev->dmadev, SZ_4K,
-				    &host_attr->host_info_dma_addr, GFP_KERNEL);
+		dma_alloc_coherent(ena_dev->dmadev, SZ_4K,
+				   &host_attr->host_info_dma_addr, GFP_KERNEL);
 	if (unlikely(!host_attr->host_info))
 		return -ENOMEM;
 
+	host_attr->host_info->ena_spec_version = ((ENA_COMMON_SPEC_VERSION_MAJOR <<
+		ENA_REGS_VERSION_MAJOR_VERSION_SHIFT) |
+		(ENA_COMMON_SPEC_VERSION_MINOR));
+
 	return 0;
 }
 
@@ -2603,8 +2641,9 @@
 	struct ena_host_attribute *host_attr = &ena_dev->host_attr;
 
 	host_attr->debug_area_virt_addr =
-		dma_zalloc_coherent(ena_dev->dmadev, debug_area_size,
-				    &host_attr->debug_area_dma_addr, GFP_KERNEL);
+		dma_alloc_coherent(ena_dev->dmadev, debug_area_size,
+				   &host_attr->debug_area_dma_addr,
+				   GFP_KERNEL);
 	if (unlikely(!host_attr->debug_area_virt_addr)) {
 		host_attr->debug_area_size = 0;
 		return -ENOMEM;
@@ -2868,4 +2907,35 @@
 	entry->pkts_per_interval =
 	intr_moder_tbl[level].pkts_per_interval;
 	entry->bytes_per_interval = intr_moder_tbl[level].bytes_per_interval;
+}
+
+int ena_com_config_dev_mode(struct ena_com_dev *ena_dev,
+			    struct ena_admin_feature_llq_desc *llq_features,
+			    struct ena_llq_configurations *llq_default_cfg)
+{
+	int rc;
+	int size;
+
+	if (!llq_features->max_llq_num) {
+		ena_dev->tx_mem_queue_type = ENA_ADMIN_PLACEMENT_POLICY_HOST;
+		return 0;
+	}
+
+	rc = ena_com_config_llq_info(ena_dev, llq_features, llq_default_cfg);
+	if (rc)
+		return rc;
+
+	/* Validate the descriptor is not too big */
+	size = ena_dev->tx_max_header_size;
+	size += ena_dev->llq_info.descs_num_before_header *
+		sizeof(struct ena_eth_io_tx_desc);
+
+	if (unlikely(ena_dev->llq_info.desc_list_entry_size < size)) {
+		pr_err("the size of the LLQ entry is smaller than needed\n");
+		return -EINVAL;
+	}
+
+	ena_dev->tx_mem_queue_type = ENA_ADMIN_PLACEMENT_POLICY_DEV;
+
+	return 0;
 }