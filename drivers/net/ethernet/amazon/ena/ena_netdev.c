/*
 * Copyright 2015 Amazon.com, Inc. or its affiliates.
 *
 * This software is available to you under a choice of one of two
 * licenses.  You may choose to be licensed under the terms of the GNU
 * General Public License (GPL) Version 2, available from the file
 * COPYING in the main directory of this source tree, or the
 * BSD license below:
 *
 *     Redistribution and use in source and binary forms, with or
 *     without modification, are permitted provided that the following
 *     conditions are met:
 *
 *      - Redistributions of source code must retain the above
 *        copyright notice, this list of conditions and the following
 *        disclaimer.
 *
 *      - Redistributions in binary form must reproduce the above
 *        copyright notice, this list of conditions and the following
 *        disclaimer in the documentation and/or other materials
 *        provided with the distribution.
 *
 * THE SOFTWARE IS PROVIDED "AS IS", WITHOUT WARRANTY OF ANY KIND,
 * EXPRESS OR IMPLIED, INCLUDING BUT NOT LIMITED TO THE WARRANTIES OF
 * MERCHANTABILITY, FITNESS FOR A PARTICULAR PURPOSE AND
 * NONINFRINGEMENT. IN NO EVENT SHALL THE AUTHORS OR COPYRIGHT HOLDERS
 * BE LIABLE FOR ANY CLAIM, DAMAGES OR OTHER LIABILITY, WHETHER IN AN
 * ACTION OF CONTRACT, TORT OR OTHERWISE, ARISING FROM, OUT OF OR IN
 * CONNECTION WITH THE SOFTWARE OR THE USE OR OTHER DEALINGS IN THE
 * SOFTWARE.
 */

#define pr_fmt(fmt) KBUILD_MODNAME ": " fmt

#ifdef CONFIG_RFS_ACCEL
#include <linux/cpu_rmap.h>
#endif /* CONFIG_RFS_ACCEL */
#include <linux/ethtool.h>
#include <linux/if_vlan.h>
#include <linux/kernel.h>
#include <linux/module.h>
#include <linux/moduleparam.h>
#include <linux/numa.h>
#include <linux/pci.h>
#include <linux/utsname.h>
#include <linux/version.h>
#include <linux/vmalloc.h>
#include <net/ip.h>

#include "ena_netdev.h"
#include "ena_pci_id_tbl.h"

static char version[] = DEVICE_NAME " v" DRV_MODULE_VERSION "\n";

MODULE_AUTHOR("Amazon.com, Inc. or its affiliates");
MODULE_DESCRIPTION(DEVICE_NAME);
MODULE_LICENSE("GPL");
MODULE_VERSION(DRV_MODULE_VERSION);

/* Time in jiffies before concluding the transmitter is hung. */
#define TX_TIMEOUT  (5 * HZ)

#define ENA_NAPI_BUDGET 64

#define DEFAULT_MSG_ENABLE (NETIF_MSG_DRV | NETIF_MSG_PROBE | NETIF_MSG_IFUP | \
		NETIF_MSG_TX_DONE | NETIF_MSG_TX_ERR | NETIF_MSG_RX_ERR)
static int debug = -1;
module_param(debug, int, 0);
MODULE_PARM_DESC(debug, "Debug level (0=none,...,16=all)");

static struct ena_aenq_handlers aenq_handlers;

static struct workqueue_struct *ena_wq;

MODULE_DEVICE_TABLE(pci, ena_pci_tbl);

static int ena_rss_init_default(struct ena_adapter *adapter);
static void check_for_admin_com_state(struct ena_adapter *adapter);
static void ena_destroy_device(struct ena_adapter *adapter, bool graceful);
static int ena_restore_device(struct ena_adapter *adapter);

static void ena_tx_timeout(struct net_device *dev)
{
	struct ena_adapter *adapter = netdev_priv(dev);

	/* Change the state of the device to trigger reset
	 * Check that we are not in the middle or a trigger already
	 */

	if (test_and_set_bit(ENA_FLAG_TRIGGER_RESET, &adapter->flags))
		return;

	adapter->reset_reason = ENA_REGS_RESET_OS_NETDEV_WD;
	u64_stats_update_begin(&adapter->syncp);
	adapter->dev_stats.tx_timeout++;
	u64_stats_update_end(&adapter->syncp);

	netif_err(adapter, tx_err, dev, "Transmit time out\n");
}

static void update_rx_ring_mtu(struct ena_adapter *adapter, int mtu)
{
	int i;

	for (i = 0; i < adapter->num_queues; i++)
		adapter->rx_ring[i].mtu = mtu;
}

static int ena_change_mtu(struct net_device *dev, int new_mtu)
{
	struct ena_adapter *adapter = netdev_priv(dev);
	int ret;

	ret = ena_com_set_dev_mtu(adapter->ena_dev, new_mtu);
	if (!ret) {
		netif_dbg(adapter, drv, dev, "set MTU to %d\n", new_mtu);
		update_rx_ring_mtu(adapter, new_mtu);
		dev->mtu = new_mtu;
	} else {
		netif_err(adapter, drv, dev, "Failed to set MTU to %d\n",
			  new_mtu);
	}

	return ret;
}

static int ena_init_rx_cpu_rmap(struct ena_adapter *adapter)
{
#ifdef CONFIG_RFS_ACCEL
	u32 i;
	int rc;

	adapter->netdev->rx_cpu_rmap = alloc_irq_cpu_rmap(adapter->num_queues);
	if (!adapter->netdev->rx_cpu_rmap)
		return -ENOMEM;
	for (i = 0; i < adapter->num_queues; i++) {
		int irq_idx = ENA_IO_IRQ_IDX(i);

		rc = irq_cpu_rmap_add(adapter->netdev->rx_cpu_rmap,
				      pci_irq_vector(adapter->pdev, irq_idx));
		if (rc) {
			free_irq_cpu_rmap(adapter->netdev->rx_cpu_rmap);
			adapter->netdev->rx_cpu_rmap = NULL;
			return rc;
		}
	}
#endif /* CONFIG_RFS_ACCEL */
	return 0;
}

static void ena_init_io_rings_common(struct ena_adapter *adapter,
				     struct ena_ring *ring, u16 qid)
{
	ring->qid = qid;
	ring->pdev = adapter->pdev;
	ring->dev = &adapter->pdev->dev;
	ring->netdev = adapter->netdev;
	ring->napi = &adapter->ena_napi[qid].napi;
	ring->adapter = adapter;
	ring->ena_dev = adapter->ena_dev;
	ring->per_napi_packets = 0;
	ring->per_napi_bytes = 0;
	ring->cpu = 0;
	ring->first_interrupt = false;
	ring->no_interrupt_event_cnt = 0;
	u64_stats_init(&ring->syncp);
}

static void ena_init_io_rings(struct ena_adapter *adapter)
{
	struct ena_com_dev *ena_dev;
	struct ena_ring *txr, *rxr;
	int i;

	ena_dev = adapter->ena_dev;

	for (i = 0; i < adapter->num_queues; i++) {
		txr = &adapter->tx_ring[i];
		rxr = &adapter->rx_ring[i];

		/* TX/RX common ring state */
		ena_init_io_rings_common(adapter, txr, i);
		ena_init_io_rings_common(adapter, rxr, i);

		/* TX specific ring state */
		txr->ring_size = adapter->tx_ring_size;
		txr->tx_max_header_size = ena_dev->tx_max_header_size;
		txr->tx_mem_queue_type = ena_dev->tx_mem_queue_type;
		txr->sgl_size = adapter->max_tx_sgl_size;
		txr->smoothed_interval =
			ena_com_get_nonadaptive_moderation_interval_tx(ena_dev);

		/* RX specific ring state */
		rxr->ring_size = adapter->rx_ring_size;
		rxr->rx_copybreak = adapter->rx_copybreak;
		rxr->sgl_size = adapter->max_rx_sgl_size;
		rxr->smoothed_interval =
			ena_com_get_nonadaptive_moderation_interval_rx(ena_dev);
		rxr->empty_rx_queue = 0;
	}
}

/* ena_setup_tx_resources - allocate I/O Tx resources (Descriptors)
 * @adapter: network interface device structure
 * @qid: queue index
 *
 * Return 0 on success, negative on failure
 */
static int ena_setup_tx_resources(struct ena_adapter *adapter, int qid)
{
	struct ena_ring *tx_ring = &adapter->tx_ring[qid];
	struct ena_irq *ena_irq = &adapter->irq_tbl[ENA_IO_IRQ_IDX(qid)];
	int size, i, node;

	if (tx_ring->tx_buffer_info) {
		netif_err(adapter, ifup,
			  adapter->netdev, "tx_buffer_info info is not NULL");
		return -EEXIST;
	}

	size = sizeof(struct ena_tx_buffer) * tx_ring->ring_size;
	node = cpu_to_node(ena_irq->cpu);

	tx_ring->tx_buffer_info = vzalloc_node(size, node);
	if (!tx_ring->tx_buffer_info) {
		tx_ring->tx_buffer_info = vzalloc(size);
		if (!tx_ring->tx_buffer_info)
			goto err_tx_buffer_info;
	}

	size = sizeof(u16) * tx_ring->ring_size;
	tx_ring->free_tx_ids = vzalloc_node(size, node);
	if (!tx_ring->free_tx_ids) {
		tx_ring->free_tx_ids = vzalloc(size);
		if (!tx_ring->free_tx_ids)
			goto err_free_tx_ids;
	}

<<<<<<< HEAD
=======
	size = tx_ring->tx_max_header_size;
	tx_ring->push_buf_intermediate_buf = vzalloc_node(size, node);
	if (!tx_ring->push_buf_intermediate_buf) {
		tx_ring->push_buf_intermediate_buf = vzalloc(size);
		if (!tx_ring->push_buf_intermediate_buf)
			goto err_push_buf_intermediate_buf;
	}

>>>>>>> 407d19ab
	/* Req id ring for TX out of order completions */
	for (i = 0; i < tx_ring->ring_size; i++)
		tx_ring->free_tx_ids[i] = i;

	/* Reset tx statistics */
	memset(&tx_ring->tx_stats, 0x0, sizeof(tx_ring->tx_stats));

	tx_ring->next_to_use = 0;
	tx_ring->next_to_clean = 0;
	tx_ring->cpu = ena_irq->cpu;
	return 0;

err_push_buf_intermediate_buf:
	vfree(tx_ring->free_tx_ids);
	tx_ring->free_tx_ids = NULL;
err_free_tx_ids:
	vfree(tx_ring->tx_buffer_info);
	tx_ring->tx_buffer_info = NULL;
err_tx_buffer_info:
	return -ENOMEM;
}

/* ena_free_tx_resources - Free I/O Tx Resources per Queue
 * @adapter: network interface device structure
 * @qid: queue index
 *
 * Free all transmit software resources
 */
static void ena_free_tx_resources(struct ena_adapter *adapter, int qid)
{
	struct ena_ring *tx_ring = &adapter->tx_ring[qid];

	vfree(tx_ring->tx_buffer_info);
	tx_ring->tx_buffer_info = NULL;

	vfree(tx_ring->free_tx_ids);
	tx_ring->free_tx_ids = NULL;
}

/* ena_setup_all_tx_resources - allocate I/O Tx queues resources for All queues
 * @adapter: private structure
 *
 * Return 0 on success, negative on failure
 */
static int ena_setup_all_tx_resources(struct ena_adapter *adapter)
{
	int i, rc = 0;

	for (i = 0; i < adapter->num_queues; i++) {
		rc = ena_setup_tx_resources(adapter, i);
		if (rc)
			goto err_setup_tx;
	}

	return 0;

err_setup_tx:

	netif_err(adapter, ifup, adapter->netdev,
		  "Tx queue %d: allocation failed\n", i);

	/* rewind the index freeing the rings as we go */
	while (i--)
		ena_free_tx_resources(adapter, i);
	return rc;
}

/* ena_free_all_io_tx_resources - Free I/O Tx Resources for All Queues
 * @adapter: board private structure
 *
 * Free all transmit software resources
 */
static void ena_free_all_io_tx_resources(struct ena_adapter *adapter)
{
	int i;

	for (i = 0; i < adapter->num_queues; i++)
		ena_free_tx_resources(adapter, i);
}

static inline int validate_rx_req_id(struct ena_ring *rx_ring, u16 req_id)
{
	if (likely(req_id < rx_ring->ring_size))
		return 0;

	netif_err(rx_ring->adapter, rx_err, rx_ring->netdev,
		  "Invalid rx req_id: %hu\n", req_id);

	u64_stats_update_begin(&rx_ring->syncp);
	rx_ring->rx_stats.bad_req_id++;
	u64_stats_update_end(&rx_ring->syncp);

	/* Trigger device reset */
	rx_ring->adapter->reset_reason = ENA_REGS_RESET_INV_RX_REQ_ID;
	set_bit(ENA_FLAG_TRIGGER_RESET, &rx_ring->adapter->flags);
	return -EFAULT;
}

/* ena_setup_rx_resources - allocate I/O Rx resources (Descriptors)
 * @adapter: network interface device structure
 * @qid: queue index
 *
 * Returns 0 on success, negative on failure
 */
static int ena_setup_rx_resources(struct ena_adapter *adapter,
				  u32 qid)
{
	struct ena_ring *rx_ring = &adapter->rx_ring[qid];
	struct ena_irq *ena_irq = &adapter->irq_tbl[ENA_IO_IRQ_IDX(qid)];
	int size, node, i;

	if (rx_ring->rx_buffer_info) {
		netif_err(adapter, ifup, adapter->netdev,
			  "rx_buffer_info is not NULL");
		return -EEXIST;
	}

	/* alloc extra element so in rx path
	 * we can always prefetch rx_info + 1
	 */
	size = sizeof(struct ena_rx_buffer) * (rx_ring->ring_size + 1);
	node = cpu_to_node(ena_irq->cpu);

	rx_ring->rx_buffer_info = vzalloc_node(size, node);
	if (!rx_ring->rx_buffer_info) {
		rx_ring->rx_buffer_info = vzalloc(size);
		if (!rx_ring->rx_buffer_info)
			return -ENOMEM;
	}

	size = sizeof(u16) * rx_ring->ring_size;
	rx_ring->free_rx_ids = vzalloc_node(size, node);
	if (!rx_ring->free_rx_ids) {
		rx_ring->free_rx_ids = vzalloc(size);
		if (!rx_ring->free_rx_ids) {
			vfree(rx_ring->rx_buffer_info);
			rx_ring->rx_buffer_info = NULL;
			return -ENOMEM;
		}
	}

	/* Req id ring for receiving RX pkts out of order */
	for (i = 0; i < rx_ring->ring_size; i++)
		rx_ring->free_rx_ids[i] = i;

	/* Reset rx statistics */
	memset(&rx_ring->rx_stats, 0x0, sizeof(rx_ring->rx_stats));

	rx_ring->next_to_clean = 0;
	rx_ring->next_to_use = 0;
	rx_ring->cpu = ena_irq->cpu;

	return 0;
}

/* ena_free_rx_resources - Free I/O Rx Resources
 * @adapter: network interface device structure
 * @qid: queue index
 *
 * Free all receive software resources
 */
static void ena_free_rx_resources(struct ena_adapter *adapter,
				  u32 qid)
{
	struct ena_ring *rx_ring = &adapter->rx_ring[qid];

	vfree(rx_ring->rx_buffer_info);
	rx_ring->rx_buffer_info = NULL;

	vfree(rx_ring->free_rx_ids);
	rx_ring->free_rx_ids = NULL;
}

/* ena_setup_all_rx_resources - allocate I/O Rx queues resources for all queues
 * @adapter: board private structure
 *
 * Return 0 on success, negative on failure
 */
static int ena_setup_all_rx_resources(struct ena_adapter *adapter)
{
	int i, rc = 0;

	for (i = 0; i < adapter->num_queues; i++) {
		rc = ena_setup_rx_resources(adapter, i);
		if (rc)
			goto err_setup_rx;
	}

	return 0;

err_setup_rx:

	netif_err(adapter, ifup, adapter->netdev,
		  "Rx queue %d: allocation failed\n", i);

	/* rewind the index freeing the rings as we go */
	while (i--)
		ena_free_rx_resources(adapter, i);
	return rc;
}

/* ena_free_all_io_rx_resources - Free I/O Rx Resources for All Queues
 * @adapter: board private structure
 *
 * Free all receive software resources
 */
static void ena_free_all_io_rx_resources(struct ena_adapter *adapter)
{
	int i;

	for (i = 0; i < adapter->num_queues; i++)
		ena_free_rx_resources(adapter, i);
}

static inline int ena_alloc_rx_page(struct ena_ring *rx_ring,
				    struct ena_rx_buffer *rx_info, gfp_t gfp)
{
	struct ena_com_buf *ena_buf;
	struct page *page;
	dma_addr_t dma;

	/* if previous allocated page is not used */
	if (unlikely(rx_info->page))
		return 0;

	page = alloc_page(gfp);
	if (unlikely(!page)) {
		u64_stats_update_begin(&rx_ring->syncp);
		rx_ring->rx_stats.page_alloc_fail++;
		u64_stats_update_end(&rx_ring->syncp);
		return -ENOMEM;
	}

	dma = dma_map_page(rx_ring->dev, page, 0, ENA_PAGE_SIZE,
			   DMA_FROM_DEVICE);
	if (unlikely(dma_mapping_error(rx_ring->dev, dma))) {
		u64_stats_update_begin(&rx_ring->syncp);
		rx_ring->rx_stats.dma_mapping_err++;
		u64_stats_update_end(&rx_ring->syncp);

		__free_page(page);
		return -EIO;
	}
	netif_dbg(rx_ring->adapter, rx_status, rx_ring->netdev,
		  "alloc page %p, rx_info %p\n", page, rx_info);

	rx_info->page = page;
	rx_info->page_offset = 0;
	ena_buf = &rx_info->ena_buf;
	ena_buf->paddr = dma;
	ena_buf->len = ENA_PAGE_SIZE;

	return 0;
}

static void ena_free_rx_page(struct ena_ring *rx_ring,
			     struct ena_rx_buffer *rx_info)
{
	struct page *page = rx_info->page;
	struct ena_com_buf *ena_buf = &rx_info->ena_buf;

	if (unlikely(!page)) {
		netif_warn(rx_ring->adapter, rx_err, rx_ring->netdev,
			   "Trying to free unallocated buffer\n");
		return;
	}

	dma_unmap_page(rx_ring->dev, ena_buf->paddr, ENA_PAGE_SIZE,
		       DMA_FROM_DEVICE);

	__free_page(page);
	rx_info->page = NULL;
}

static int ena_refill_rx_bufs(struct ena_ring *rx_ring, u32 num)
{
	u16 next_to_use, req_id;
	u32 i;
	int rc;

	next_to_use = rx_ring->next_to_use;

	for (i = 0; i < num; i++) {
		struct ena_rx_buffer *rx_info;

		req_id = rx_ring->free_rx_ids[next_to_use];
		rc = validate_rx_req_id(rx_ring, req_id);
		if (unlikely(rc < 0))
			break;

		rx_info = &rx_ring->rx_buffer_info[req_id];


		rc = ena_alloc_rx_page(rx_ring, rx_info,
				       GFP_ATOMIC | __GFP_COMP);
		if (unlikely(rc < 0)) {
			netif_warn(rx_ring->adapter, rx_err, rx_ring->netdev,
				   "failed to alloc buffer for rx queue %d\n",
				   rx_ring->qid);
			break;
		}
		rc = ena_com_add_single_rx_desc(rx_ring->ena_com_io_sq,
						&rx_info->ena_buf,
						req_id);
		if (unlikely(rc)) {
			netif_warn(rx_ring->adapter, rx_status, rx_ring->netdev,
				   "failed to add buffer for rx queue %d\n",
				   rx_ring->qid);
			break;
		}
		next_to_use = ENA_RX_RING_IDX_NEXT(next_to_use,
						   rx_ring->ring_size);
	}

	if (unlikely(i < num)) {
		u64_stats_update_begin(&rx_ring->syncp);
		rx_ring->rx_stats.refil_partial++;
		u64_stats_update_end(&rx_ring->syncp);
		netdev_warn(rx_ring->netdev,
			    "refilled rx qid %d with only %d buffers (from %d)\n",
			    rx_ring->qid, i, num);
	}

	/* ena_com_write_sq_doorbell issues a wmb() */
	if (likely(i))
		ena_com_write_sq_doorbell(rx_ring->ena_com_io_sq);

	rx_ring->next_to_use = next_to_use;

	return i;
}

static void ena_free_rx_bufs(struct ena_adapter *adapter,
			     u32 qid)
{
	struct ena_ring *rx_ring = &adapter->rx_ring[qid];
	u32 i;

	for (i = 0; i < rx_ring->ring_size; i++) {
		struct ena_rx_buffer *rx_info = &rx_ring->rx_buffer_info[i];

		if (rx_info->page)
			ena_free_rx_page(rx_ring, rx_info);
	}
}

/* ena_refill_all_rx_bufs - allocate all queues Rx buffers
 * @adapter: board private structure
 *
 */
static void ena_refill_all_rx_bufs(struct ena_adapter *adapter)
{
	struct ena_ring *rx_ring;
	int i, rc, bufs_num;

	for (i = 0; i < adapter->num_queues; i++) {
		rx_ring = &adapter->rx_ring[i];
		bufs_num = rx_ring->ring_size - 1;
		rc = ena_refill_rx_bufs(rx_ring, bufs_num);

		if (unlikely(rc != bufs_num))
			netif_warn(rx_ring->adapter, rx_status, rx_ring->netdev,
				   "refilling Queue %d failed. allocated %d buffers from: %d\n",
				   i, rc, bufs_num);
	}
}

static void ena_free_all_rx_bufs(struct ena_adapter *adapter)
{
	int i;

	for (i = 0; i < adapter->num_queues; i++)
		ena_free_rx_bufs(adapter, i);
}

/* ena_free_tx_bufs - Free Tx Buffers per Queue
 * @tx_ring: TX ring for which buffers be freed
 */
static void ena_free_tx_bufs(struct ena_ring *tx_ring)
{
	bool print_once = true;
	u32 i;

	for (i = 0; i < tx_ring->ring_size; i++) {
		struct ena_tx_buffer *tx_info = &tx_ring->tx_buffer_info[i];
		struct ena_com_buf *ena_buf;
		int nr_frags;
		int j;

		if (!tx_info->skb)
			continue;

		if (print_once) {
			netdev_notice(tx_ring->netdev,
				      "free uncompleted tx skb qid %d idx 0x%x\n",
				      tx_ring->qid, i);
			print_once = false;
		} else {
			netdev_dbg(tx_ring->netdev,
				   "free uncompleted tx skb qid %d idx 0x%x\n",
				   tx_ring->qid, i);
		}

		ena_buf = tx_info->bufs;
		dma_unmap_single(tx_ring->dev,
				 ena_buf->paddr,
				 ena_buf->len,
				 DMA_TO_DEVICE);

		/* unmap remaining mapped pages */
		nr_frags = tx_info->num_of_bufs - 1;
		for (j = 0; j < nr_frags; j++) {
			ena_buf++;
			dma_unmap_page(tx_ring->dev,
				       ena_buf->paddr,
				       ena_buf->len,
				       DMA_TO_DEVICE);
		}

		dev_kfree_skb_any(tx_info->skb);
	}
	netdev_tx_reset_queue(netdev_get_tx_queue(tx_ring->netdev,
						  tx_ring->qid));
}

static void ena_free_all_tx_bufs(struct ena_adapter *adapter)
{
	struct ena_ring *tx_ring;
	int i;

	for (i = 0; i < adapter->num_queues; i++) {
		tx_ring = &adapter->tx_ring[i];
		ena_free_tx_bufs(tx_ring);
	}
}

static void ena_destroy_all_tx_queues(struct ena_adapter *adapter)
{
	u16 ena_qid;
	int i;

	for (i = 0; i < adapter->num_queues; i++) {
		ena_qid = ENA_IO_TXQ_IDX(i);
		ena_com_destroy_io_queue(adapter->ena_dev, ena_qid);
	}
}

static void ena_destroy_all_rx_queues(struct ena_adapter *adapter)
{
	u16 ena_qid;
	int i;

	for (i = 0; i < adapter->num_queues; i++) {
		ena_qid = ENA_IO_RXQ_IDX(i);
		ena_com_destroy_io_queue(adapter->ena_dev, ena_qid);
	}
}

static void ena_destroy_all_io_queues(struct ena_adapter *adapter)
{
	ena_destroy_all_tx_queues(adapter);
	ena_destroy_all_rx_queues(adapter);
}

static int validate_tx_req_id(struct ena_ring *tx_ring, u16 req_id)
{
	struct ena_tx_buffer *tx_info = NULL;

	if (likely(req_id < tx_ring->ring_size)) {
		tx_info = &tx_ring->tx_buffer_info[req_id];
		if (likely(tx_info->skb))
			return 0;
	}

	if (tx_info)
		netif_err(tx_ring->adapter, tx_done, tx_ring->netdev,
			  "tx_info doesn't have valid skb\n");
	else
		netif_err(tx_ring->adapter, tx_done, tx_ring->netdev,
			  "Invalid req_id: %hu\n", req_id);

	u64_stats_update_begin(&tx_ring->syncp);
	tx_ring->tx_stats.bad_req_id++;
	u64_stats_update_end(&tx_ring->syncp);

	/* Trigger device reset */
	tx_ring->adapter->reset_reason = ENA_REGS_RESET_INV_TX_REQ_ID;
	set_bit(ENA_FLAG_TRIGGER_RESET, &tx_ring->adapter->flags);
	return -EFAULT;
}

static int ena_clean_tx_irq(struct ena_ring *tx_ring, u32 budget)
{
	struct netdev_queue *txq;
	bool above_thresh;
	u32 tx_bytes = 0;
	u32 total_done = 0;
	u16 next_to_clean;
	u16 req_id;
	int tx_pkts = 0;
	int rc;

	next_to_clean = tx_ring->next_to_clean;
	txq = netdev_get_tx_queue(tx_ring->netdev, tx_ring->qid);

	while (tx_pkts < budget) {
		struct ena_tx_buffer *tx_info;
		struct sk_buff *skb;
		struct ena_com_buf *ena_buf;
		int i, nr_frags;

		rc = ena_com_tx_comp_req_id_get(tx_ring->ena_com_io_cq,
						&req_id);
		if (rc)
			break;

		rc = validate_tx_req_id(tx_ring, req_id);
		if (rc)
			break;

		tx_info = &tx_ring->tx_buffer_info[req_id];
		skb = tx_info->skb;

		/* prefetch skb_end_pointer() to speedup skb_shinfo(skb) */
		prefetch(&skb->end);

		tx_info->skb = NULL;
		tx_info->last_jiffies = 0;

		if (likely(tx_info->num_of_bufs != 0)) {
			ena_buf = tx_info->bufs;

			dma_unmap_single(tx_ring->dev,
					 dma_unmap_addr(ena_buf, paddr),
					 dma_unmap_len(ena_buf, len),
					 DMA_TO_DEVICE);

			/* unmap remaining mapped pages */
			nr_frags = tx_info->num_of_bufs - 1;
			for (i = 0; i < nr_frags; i++) {
				ena_buf++;
				dma_unmap_page(tx_ring->dev,
					       dma_unmap_addr(ena_buf, paddr),
					       dma_unmap_len(ena_buf, len),
					       DMA_TO_DEVICE);
			}
		}

		netif_dbg(tx_ring->adapter, tx_done, tx_ring->netdev,
			  "tx_poll: q %d skb %p completed\n", tx_ring->qid,
			  skb);

		tx_bytes += skb->len;
		dev_kfree_skb(skb);
		tx_pkts++;
		total_done += tx_info->tx_descs;

		tx_ring->free_tx_ids[next_to_clean] = req_id;
		next_to_clean = ENA_TX_RING_IDX_NEXT(next_to_clean,
						     tx_ring->ring_size);
	}

	tx_ring->next_to_clean = next_to_clean;
	ena_com_comp_ack(tx_ring->ena_com_io_sq, total_done);
	ena_com_update_dev_comp_head(tx_ring->ena_com_io_cq);

	netdev_tx_completed_queue(txq, tx_pkts, tx_bytes);

	netif_dbg(tx_ring->adapter, tx_done, tx_ring->netdev,
		  "tx_poll: q %d done. total pkts: %d\n",
		  tx_ring->qid, tx_pkts);

	/* need to make the rings circular update visible to
	 * ena_start_xmit() before checking for netif_queue_stopped().
	 */
	smp_mb();

	above_thresh = ena_com_sq_empty_space(tx_ring->ena_com_io_sq) >
		ENA_TX_WAKEUP_THRESH;
	if (unlikely(netif_tx_queue_stopped(txq) && above_thresh)) {
		__netif_tx_lock(txq, smp_processor_id());
		above_thresh = ena_com_sq_empty_space(tx_ring->ena_com_io_sq) >
			ENA_TX_WAKEUP_THRESH;
		if (netif_tx_queue_stopped(txq) && above_thresh) {
			netif_tx_wake_queue(txq);
			u64_stats_update_begin(&tx_ring->syncp);
			tx_ring->tx_stats.queue_wakeup++;
			u64_stats_update_end(&tx_ring->syncp);
		}
		__netif_tx_unlock(txq);
	}

	tx_ring->per_napi_bytes += tx_bytes;
	tx_ring->per_napi_packets += tx_pkts;

	return tx_pkts;
}

static struct sk_buff *ena_alloc_skb(struct ena_ring *rx_ring, bool frags)
{
	struct sk_buff *skb;

	if (frags)
		skb = napi_get_frags(rx_ring->napi);
	else
		skb = netdev_alloc_skb_ip_align(rx_ring->netdev,
						rx_ring->rx_copybreak);

	if (unlikely(!skb)) {
		u64_stats_update_begin(&rx_ring->syncp);
		rx_ring->rx_stats.skb_alloc_fail++;
		u64_stats_update_end(&rx_ring->syncp);
		netif_dbg(rx_ring->adapter, rx_err, rx_ring->netdev,
			  "Failed to allocate skb. frags: %d\n", frags);
		return NULL;
	}

	return skb;
}

static struct sk_buff *ena_rx_skb(struct ena_ring *rx_ring,
				  struct ena_com_rx_buf_info *ena_bufs,
				  u32 descs,
				  u16 *next_to_clean)
{
	struct sk_buff *skb;
	struct ena_rx_buffer *rx_info;
	u16 len, req_id, buf = 0;
	void *va;

	len = ena_bufs[buf].len;
	req_id = ena_bufs[buf].req_id;
	rx_info = &rx_ring->rx_buffer_info[req_id];

	if (unlikely(!rx_info->page)) {
		netif_err(rx_ring->adapter, rx_err, rx_ring->netdev,
			  "Page is NULL\n");
		return NULL;
	}

	netif_dbg(rx_ring->adapter, rx_status, rx_ring->netdev,
		  "rx_info %p page %p\n",
		  rx_info, rx_info->page);

	/* save virt address of first buffer */
	va = page_address(rx_info->page) + rx_info->page_offset;
	prefetch(va + NET_IP_ALIGN);

	if (len <= rx_ring->rx_copybreak) {
		skb = ena_alloc_skb(rx_ring, false);
		if (unlikely(!skb))
			return NULL;

		netif_dbg(rx_ring->adapter, rx_status, rx_ring->netdev,
			  "rx allocated small packet. len %d. data_len %d\n",
			  skb->len, skb->data_len);

		/* sync this buffer for CPU use */
		dma_sync_single_for_cpu(rx_ring->dev,
					dma_unmap_addr(&rx_info->ena_buf, paddr),
					len,
					DMA_FROM_DEVICE);
		skb_copy_to_linear_data(skb, va, len);
		dma_sync_single_for_device(rx_ring->dev,
					   dma_unmap_addr(&rx_info->ena_buf, paddr),
					   len,
					   DMA_FROM_DEVICE);

		skb_put(skb, len);
		skb->protocol = eth_type_trans(skb, rx_ring->netdev);
		rx_ring->free_rx_ids[*next_to_clean] = req_id;
		*next_to_clean = ENA_RX_RING_IDX_ADD(*next_to_clean, descs,
						     rx_ring->ring_size);
		return skb;
	}

	skb = ena_alloc_skb(rx_ring, true);
	if (unlikely(!skb))
		return NULL;

	do {
		dma_unmap_page(rx_ring->dev,
			       dma_unmap_addr(&rx_info->ena_buf, paddr),
			       ENA_PAGE_SIZE, DMA_FROM_DEVICE);

		skb_add_rx_frag(skb, skb_shinfo(skb)->nr_frags, rx_info->page,
				rx_info->page_offset, len, ENA_PAGE_SIZE);

		netif_dbg(rx_ring->adapter, rx_status, rx_ring->netdev,
			  "rx skb updated. len %d. data_len %d\n",
			  skb->len, skb->data_len);

		rx_info->page = NULL;

		rx_ring->free_rx_ids[*next_to_clean] = req_id;
		*next_to_clean =
			ENA_RX_RING_IDX_NEXT(*next_to_clean,
					     rx_ring->ring_size);
		if (likely(--descs == 0))
			break;

		buf++;
		len = ena_bufs[buf].len;
		req_id = ena_bufs[buf].req_id;
		rx_info = &rx_ring->rx_buffer_info[req_id];
	} while (1);

	return skb;
}

/* ena_rx_checksum - indicate in skb if hw indicated a good cksum
 * @adapter: structure containing adapter specific data
 * @ena_rx_ctx: received packet context/metadata
 * @skb: skb currently being received and modified
 */
static inline void ena_rx_checksum(struct ena_ring *rx_ring,
				   struct ena_com_rx_ctx *ena_rx_ctx,
				   struct sk_buff *skb)
{
	/* Rx csum disabled */
	if (unlikely(!(rx_ring->netdev->features & NETIF_F_RXCSUM))) {
		skb->ip_summed = CHECKSUM_NONE;
		return;
	}

	/* For fragmented packets the checksum isn't valid */
	if (ena_rx_ctx->frag) {
		skb->ip_summed = CHECKSUM_NONE;
		return;
	}

	/* if IP and error */
	if (unlikely((ena_rx_ctx->l3_proto == ENA_ETH_IO_L3_PROTO_IPV4) &&
		     (ena_rx_ctx->l3_csum_err))) {
		/* ipv4 checksum error */
		skb->ip_summed = CHECKSUM_NONE;
		u64_stats_update_begin(&rx_ring->syncp);
		rx_ring->rx_stats.bad_csum++;
		u64_stats_update_end(&rx_ring->syncp);
		netif_dbg(rx_ring->adapter, rx_err, rx_ring->netdev,
			  "RX IPv4 header checksum error\n");
		return;
	}

	/* if TCP/UDP */
	if (likely((ena_rx_ctx->l4_proto == ENA_ETH_IO_L4_PROTO_TCP) ||
		   (ena_rx_ctx->l4_proto == ENA_ETH_IO_L4_PROTO_UDP))) {
		if (unlikely(ena_rx_ctx->l4_csum_err)) {
			/* TCP/UDP checksum error */
			u64_stats_update_begin(&rx_ring->syncp);
			rx_ring->rx_stats.bad_csum++;
			u64_stats_update_end(&rx_ring->syncp);
			netif_dbg(rx_ring->adapter, rx_err, rx_ring->netdev,
				  "RX L4 checksum error\n");
			skb->ip_summed = CHECKSUM_NONE;
			return;
		}

		skb->ip_summed = CHECKSUM_UNNECESSARY;
	}
}

static void ena_set_rx_hash(struct ena_ring *rx_ring,
			    struct ena_com_rx_ctx *ena_rx_ctx,
			    struct sk_buff *skb)
{
	enum pkt_hash_types hash_type;

	if (likely(rx_ring->netdev->features & NETIF_F_RXHASH)) {
		if (likely((ena_rx_ctx->l4_proto == ENA_ETH_IO_L4_PROTO_TCP) ||
			   (ena_rx_ctx->l4_proto == ENA_ETH_IO_L4_PROTO_UDP)))

			hash_type = PKT_HASH_TYPE_L4;
		else
			hash_type = PKT_HASH_TYPE_NONE;

		/* Override hash type if the packet is fragmented */
		if (ena_rx_ctx->frag)
			hash_type = PKT_HASH_TYPE_NONE;

		skb_set_hash(skb, ena_rx_ctx->hash, hash_type);
	}
}

/* ena_clean_rx_irq - Cleanup RX irq
 * @rx_ring: RX ring to clean
 * @napi: napi handler
 * @budget: how many packets driver is allowed to clean
 *
 * Returns the number of cleaned buffers.
 */
static int ena_clean_rx_irq(struct ena_ring *rx_ring, struct napi_struct *napi,
			    u32 budget)
{
	u16 next_to_clean = rx_ring->next_to_clean;
	u32 res_budget, work_done;

	struct ena_com_rx_ctx ena_rx_ctx;
	struct ena_adapter *adapter;
	struct sk_buff *skb;
	int refill_required;
	int refill_threshold;
	int rc = 0;
	int total_len = 0;
	int rx_copybreak_pkt = 0;
	int i;

	netif_dbg(rx_ring->adapter, rx_status, rx_ring->netdev,
		  "%s qid %d\n", __func__, rx_ring->qid);
	res_budget = budget;

	do {
		ena_rx_ctx.ena_bufs = rx_ring->ena_bufs;
		ena_rx_ctx.max_bufs = rx_ring->sgl_size;
		ena_rx_ctx.descs = 0;
		rc = ena_com_rx_pkt(rx_ring->ena_com_io_cq,
				    rx_ring->ena_com_io_sq,
				    &ena_rx_ctx);
		if (unlikely(rc))
			goto error;

		if (unlikely(ena_rx_ctx.descs == 0))
			break;

		netif_dbg(rx_ring->adapter, rx_status, rx_ring->netdev,
			  "rx_poll: q %d got packet from ena. descs #: %d l3 proto %d l4 proto %d hash: %x\n",
			  rx_ring->qid, ena_rx_ctx.descs, ena_rx_ctx.l3_proto,
			  ena_rx_ctx.l4_proto, ena_rx_ctx.hash);

		/* allocate skb and fill it */
		skb = ena_rx_skb(rx_ring, rx_ring->ena_bufs, ena_rx_ctx.descs,
				 &next_to_clean);

		/* exit if we failed to retrieve a buffer */
		if (unlikely(!skb)) {
			for (i = 0; i < ena_rx_ctx.descs; i++) {
				rx_ring->free_tx_ids[next_to_clean] =
					rx_ring->ena_bufs[i].req_id;
				next_to_clean =
					ENA_RX_RING_IDX_NEXT(next_to_clean,
							     rx_ring->ring_size);
			}
			break;
		}

		ena_rx_checksum(rx_ring, &ena_rx_ctx, skb);

		ena_set_rx_hash(rx_ring, &ena_rx_ctx, skb);

		skb_record_rx_queue(skb, rx_ring->qid);

		if (rx_ring->ena_bufs[0].len <= rx_ring->rx_copybreak) {
			total_len += rx_ring->ena_bufs[0].len;
			rx_copybreak_pkt++;
			napi_gro_receive(napi, skb);
		} else {
			total_len += skb->len;
			napi_gro_frags(napi);
		}

		res_budget--;
	} while (likely(res_budget));

	work_done = budget - res_budget;
	rx_ring->per_napi_bytes += total_len;
	rx_ring->per_napi_packets += work_done;
	u64_stats_update_begin(&rx_ring->syncp);
	rx_ring->rx_stats.bytes += total_len;
	rx_ring->rx_stats.cnt += work_done;
	rx_ring->rx_stats.rx_copybreak_pkt += rx_copybreak_pkt;
	u64_stats_update_end(&rx_ring->syncp);

	rx_ring->next_to_clean = next_to_clean;

	refill_required = ena_com_sq_empty_space(rx_ring->ena_com_io_sq);
	refill_threshold = rx_ring->ring_size / ENA_RX_REFILL_THRESH_DIVIDER;

	/* Optimization, try to batch new rx buffers */
	if (refill_required > refill_threshold) {
		ena_com_update_dev_comp_head(rx_ring->ena_com_io_cq);
		ena_refill_rx_bufs(rx_ring, refill_required);
	}

	return work_done;

error:
	adapter = netdev_priv(rx_ring->netdev);

	u64_stats_update_begin(&rx_ring->syncp);
	rx_ring->rx_stats.bad_desc_num++;
	u64_stats_update_end(&rx_ring->syncp);

	/* Too many desc from the device. Trigger reset */
	adapter->reset_reason = ENA_REGS_RESET_TOO_MANY_RX_DESCS;
	set_bit(ENA_FLAG_TRIGGER_RESET, &adapter->flags);

	return 0;
}

inline void ena_adjust_intr_moderation(struct ena_ring *rx_ring,
				       struct ena_ring *tx_ring)
{
	/* We apply adaptive moderation on Rx path only.
	 * Tx uses static interrupt moderation.
	 */
	ena_com_calculate_interrupt_delay(rx_ring->ena_dev,
					  rx_ring->per_napi_packets,
					  rx_ring->per_napi_bytes,
					  &rx_ring->smoothed_interval,
					  &rx_ring->moder_tbl_idx);

	/* Reset per napi packets/bytes */
	tx_ring->per_napi_packets = 0;
	tx_ring->per_napi_bytes = 0;
	rx_ring->per_napi_packets = 0;
	rx_ring->per_napi_bytes = 0;
}

static inline void ena_unmask_interrupt(struct ena_ring *tx_ring,
					struct ena_ring *rx_ring)
{
	struct ena_eth_io_intr_reg intr_reg;

	/* Update intr register: rx intr delay,
	 * tx intr delay and interrupt unmask
	 */
	ena_com_update_intr_reg(&intr_reg,
				rx_ring->smoothed_interval,
				tx_ring->smoothed_interval,
				true);

	/* It is a shared MSI-X.
	 * Tx and Rx CQ have pointer to it.
	 * So we use one of them to reach the intr reg
	 */
	ena_com_unmask_intr(rx_ring->ena_com_io_cq, &intr_reg);
}

static inline void ena_update_ring_numa_node(struct ena_ring *tx_ring,
					     struct ena_ring *rx_ring)
{
	int cpu = get_cpu();
	int numa_node;

	/* Check only one ring since the 2 rings are running on the same cpu */
	if (likely(tx_ring->cpu == cpu))
		goto out;

	numa_node = cpu_to_node(cpu);
	put_cpu();

	if (numa_node != NUMA_NO_NODE) {
		ena_com_update_numa_node(tx_ring->ena_com_io_cq, numa_node);
		ena_com_update_numa_node(rx_ring->ena_com_io_cq, numa_node);
	}

	tx_ring->cpu = cpu;
	rx_ring->cpu = cpu;

	return;
out:
	put_cpu();
}

static int ena_io_poll(struct napi_struct *napi, int budget)
{
	struct ena_napi *ena_napi = container_of(napi, struct ena_napi, napi);
	struct ena_ring *tx_ring, *rx_ring;

	u32 tx_work_done;
	u32 rx_work_done;
	int tx_budget;
	int napi_comp_call = 0;
	int ret;

	tx_ring = ena_napi->tx_ring;
	rx_ring = ena_napi->rx_ring;

	tx_budget = tx_ring->ring_size / ENA_TX_POLL_BUDGET_DIVIDER;

	if (!test_bit(ENA_FLAG_DEV_UP, &tx_ring->adapter->flags) ||
	    test_bit(ENA_FLAG_TRIGGER_RESET, &tx_ring->adapter->flags)) {
		napi_complete_done(napi, 0);
		return 0;
	}

	tx_work_done = ena_clean_tx_irq(tx_ring, tx_budget);
	rx_work_done = ena_clean_rx_irq(rx_ring, napi, budget);

	/* If the device is about to reset or down, avoid unmask
	 * the interrupt and return 0 so NAPI won't reschedule
	 */
	if (unlikely(!test_bit(ENA_FLAG_DEV_UP, &tx_ring->adapter->flags) ||
		     test_bit(ENA_FLAG_TRIGGER_RESET, &tx_ring->adapter->flags))) {
		napi_complete_done(napi, 0);
		ret = 0;

	} else if ((budget > rx_work_done) && (tx_budget > tx_work_done)) {
		napi_comp_call = 1;

		/* Update numa and unmask the interrupt only when schedule
		 * from the interrupt context (vs from sk_busy_loop)
		 */
		if (napi_complete_done(napi, rx_work_done)) {
			/* Tx and Rx share the same interrupt vector */
			if (ena_com_get_adaptive_moderation_enabled(rx_ring->ena_dev))
				ena_adjust_intr_moderation(rx_ring, tx_ring);

			ena_unmask_interrupt(tx_ring, rx_ring);
		}

		ena_update_ring_numa_node(tx_ring, rx_ring);

		ret = rx_work_done;
	} else {
		ret = budget;
	}

	u64_stats_update_begin(&tx_ring->syncp);
	tx_ring->tx_stats.napi_comp += napi_comp_call;
	tx_ring->tx_stats.tx_poll++;
	u64_stats_update_end(&tx_ring->syncp);

	return ret;
}

static irqreturn_t ena_intr_msix_mgmnt(int irq, void *data)
{
	struct ena_adapter *adapter = (struct ena_adapter *)data;

	ena_com_admin_q_comp_intr_handler(adapter->ena_dev);

	/* Don't call the aenq handler before probe is done */
	if (likely(test_bit(ENA_FLAG_DEVICE_RUNNING, &adapter->flags)))
		ena_com_aenq_intr_handler(adapter->ena_dev, data);

	return IRQ_HANDLED;
}

/* ena_intr_msix_io - MSI-X Interrupt Handler for Tx/Rx
 * @irq: interrupt number
 * @data: pointer to a network interface private napi device structure
 */
static irqreturn_t ena_intr_msix_io(int irq, void *data)
{
	struct ena_napi *ena_napi = data;

	ena_napi->tx_ring->first_interrupt = true;
	ena_napi->rx_ring->first_interrupt = true;

	napi_schedule_irqoff(&ena_napi->napi);

	return IRQ_HANDLED;
}

/* Reserve a single MSI-X vector for management (admin + aenq).
 * plus reserve one vector for each potential io queue.
 * the number of potential io queues is the minimum of what the device
 * supports and the number of vCPUs.
 */
static int ena_enable_msix(struct ena_adapter *adapter, int num_queues)
{
	int msix_vecs, irq_cnt;

	if (test_bit(ENA_FLAG_MSIX_ENABLED, &adapter->flags)) {
		netif_err(adapter, probe, adapter->netdev,
			  "Error, MSI-X is already enabled\n");
		return -EPERM;
	}

	/* Reserved the max msix vectors we might need */
	msix_vecs = ENA_MAX_MSIX_VEC(num_queues);

	netif_dbg(adapter, probe, adapter->netdev,
		  "trying to enable MSI-X, vectors %d\n", msix_vecs);

	irq_cnt = pci_alloc_irq_vectors(adapter->pdev, ENA_MIN_MSIX_VEC,
					msix_vecs, PCI_IRQ_MSIX);

	if (irq_cnt < 0) {
		netif_err(adapter, probe, adapter->netdev,
			  "Failed to enable MSI-X. irq_cnt %d\n", irq_cnt);
		return -ENOSPC;
	}

	if (irq_cnt != msix_vecs) {
		netif_notice(adapter, probe, adapter->netdev,
			     "enable only %d MSI-X (out of %d), reduce the number of queues\n",
			     irq_cnt, msix_vecs);
		adapter->num_queues = irq_cnt - ENA_ADMIN_MSIX_VEC;
	}

	if (ena_init_rx_cpu_rmap(adapter))
		netif_warn(adapter, probe, adapter->netdev,
			   "Failed to map IRQs to CPUs\n");

	adapter->msix_vecs = irq_cnt;
	set_bit(ENA_FLAG_MSIX_ENABLED, &adapter->flags);

	return 0;
}

static void ena_setup_mgmnt_intr(struct ena_adapter *adapter)
{
	u32 cpu;

	snprintf(adapter->irq_tbl[ENA_MGMNT_IRQ_IDX].name,
		 ENA_IRQNAME_SIZE, "ena-mgmnt@pci:%s",
		 pci_name(adapter->pdev));
	adapter->irq_tbl[ENA_MGMNT_IRQ_IDX].handler =
		ena_intr_msix_mgmnt;
	adapter->irq_tbl[ENA_MGMNT_IRQ_IDX].data = adapter;
	adapter->irq_tbl[ENA_MGMNT_IRQ_IDX].vector =
		pci_irq_vector(adapter->pdev, ENA_MGMNT_IRQ_IDX);
	cpu = cpumask_first(cpu_online_mask);
	adapter->irq_tbl[ENA_MGMNT_IRQ_IDX].cpu = cpu;
	cpumask_set_cpu(cpu,
			&adapter->irq_tbl[ENA_MGMNT_IRQ_IDX].affinity_hint_mask);
}

static void ena_setup_io_intr(struct ena_adapter *adapter)
{
	struct net_device *netdev;
	int irq_idx, i, cpu;

	netdev = adapter->netdev;

	for (i = 0; i < adapter->num_queues; i++) {
		irq_idx = ENA_IO_IRQ_IDX(i);
		cpu = i % num_online_cpus();

		snprintf(adapter->irq_tbl[irq_idx].name, ENA_IRQNAME_SIZE,
			 "%s-Tx-Rx-%d", netdev->name, i);
		adapter->irq_tbl[irq_idx].handler = ena_intr_msix_io;
		adapter->irq_tbl[irq_idx].data = &adapter->ena_napi[i];
		adapter->irq_tbl[irq_idx].vector =
			pci_irq_vector(adapter->pdev, irq_idx);
		adapter->irq_tbl[irq_idx].cpu = cpu;

		cpumask_set_cpu(cpu,
				&adapter->irq_tbl[irq_idx].affinity_hint_mask);
	}
}

static int ena_request_mgmnt_irq(struct ena_adapter *adapter)
{
	unsigned long flags = 0;
	struct ena_irq *irq;
	int rc;

	irq = &adapter->irq_tbl[ENA_MGMNT_IRQ_IDX];
	rc = request_irq(irq->vector, irq->handler, flags, irq->name,
			 irq->data);
	if (rc) {
		netif_err(adapter, probe, adapter->netdev,
			  "failed to request admin irq\n");
		return rc;
	}

	netif_dbg(adapter, probe, adapter->netdev,
		  "set affinity hint of mgmnt irq.to 0x%lx (irq vector: %d)\n",
		  irq->affinity_hint_mask.bits[0], irq->vector);

	irq_set_affinity_hint(irq->vector, &irq->affinity_hint_mask);

	return rc;
}

static int ena_request_io_irq(struct ena_adapter *adapter)
{
	unsigned long flags = 0;
	struct ena_irq *irq;
	int rc = 0, i, k;

	if (!test_bit(ENA_FLAG_MSIX_ENABLED, &adapter->flags)) {
		netif_err(adapter, ifup, adapter->netdev,
			  "Failed to request I/O IRQ: MSI-X is not enabled\n");
		return -EINVAL;
	}

	for (i = ENA_IO_IRQ_FIRST_IDX; i < adapter->msix_vecs; i++) {
		irq = &adapter->irq_tbl[i];
		rc = request_irq(irq->vector, irq->handler, flags, irq->name,
				 irq->data);
		if (rc) {
			netif_err(adapter, ifup, adapter->netdev,
				  "Failed to request I/O IRQ. index %d rc %d\n",
				   i, rc);
			goto err;
		}

		netif_dbg(adapter, ifup, adapter->netdev,
			  "set affinity hint of irq. index %d to 0x%lx (irq vector: %d)\n",
			  i, irq->affinity_hint_mask.bits[0], irq->vector);

		irq_set_affinity_hint(irq->vector, &irq->affinity_hint_mask);
	}

	return rc;

err:
	for (k = ENA_IO_IRQ_FIRST_IDX; k < i; k++) {
		irq = &adapter->irq_tbl[k];
		free_irq(irq->vector, irq->data);
	}

	return rc;
}

static void ena_free_mgmnt_irq(struct ena_adapter *adapter)
{
	struct ena_irq *irq;

	irq = &adapter->irq_tbl[ENA_MGMNT_IRQ_IDX];
	synchronize_irq(irq->vector);
	irq_set_affinity_hint(irq->vector, NULL);
	free_irq(irq->vector, irq->data);
}

static void ena_free_io_irq(struct ena_adapter *adapter)
{
	struct ena_irq *irq;
	int i;

#ifdef CONFIG_RFS_ACCEL
	if (adapter->msix_vecs >= 1) {
		free_irq_cpu_rmap(adapter->netdev->rx_cpu_rmap);
		adapter->netdev->rx_cpu_rmap = NULL;
	}
#endif /* CONFIG_RFS_ACCEL */

	for (i = ENA_IO_IRQ_FIRST_IDX; i < adapter->msix_vecs; i++) {
		irq = &adapter->irq_tbl[i];
		irq_set_affinity_hint(irq->vector, NULL);
		free_irq(irq->vector, irq->data);
	}
}

static void ena_disable_msix(struct ena_adapter *adapter)
{
	if (test_and_clear_bit(ENA_FLAG_MSIX_ENABLED, &adapter->flags))
		pci_free_irq_vectors(adapter->pdev);
}

static void ena_disable_io_intr_sync(struct ena_adapter *adapter)
{
	int i;

	if (!netif_running(adapter->netdev))
		return;

	for (i = ENA_IO_IRQ_FIRST_IDX; i < adapter->msix_vecs; i++)
		synchronize_irq(adapter->irq_tbl[i].vector);
}

static void ena_del_napi(struct ena_adapter *adapter)
{
	int i;

	for (i = 0; i < adapter->num_queues; i++)
		netif_napi_del(&adapter->ena_napi[i].napi);
}

static void ena_init_napi(struct ena_adapter *adapter)
{
	struct ena_napi *napi;
	int i;

	for (i = 0; i < adapter->num_queues; i++) {
		napi = &adapter->ena_napi[i];

		netif_napi_add(adapter->netdev,
			       &adapter->ena_napi[i].napi,
			       ena_io_poll,
			       ENA_NAPI_BUDGET);
		napi->rx_ring = &adapter->rx_ring[i];
		napi->tx_ring = &adapter->tx_ring[i];
		napi->qid = i;
	}
}

static void ena_napi_disable_all(struct ena_adapter *adapter)
{
	int i;

	for (i = 0; i < adapter->num_queues; i++)
		napi_disable(&adapter->ena_napi[i].napi);
}

static void ena_napi_enable_all(struct ena_adapter *adapter)
{
	int i;

	for (i = 0; i < adapter->num_queues; i++)
		napi_enable(&adapter->ena_napi[i].napi);
}

static void ena_restore_ethtool_params(struct ena_adapter *adapter)
{
	adapter->tx_usecs = 0;
	adapter->rx_usecs = 0;
	adapter->tx_frames = 1;
	adapter->rx_frames = 1;
}

/* Configure the Rx forwarding */
static int ena_rss_configure(struct ena_adapter *adapter)
{
	struct ena_com_dev *ena_dev = adapter->ena_dev;
	int rc;

	/* In case the RSS table wasn't initialized by probe */
	if (!ena_dev->rss.tbl_log_size) {
		rc = ena_rss_init_default(adapter);
		if (rc && (rc != -EOPNOTSUPP)) {
			netif_err(adapter, ifup, adapter->netdev,
				  "Failed to init RSS rc: %d\n", rc);
			return rc;
		}
	}

	/* Set indirect table */
	rc = ena_com_indirect_table_set(ena_dev);
	if (unlikely(rc && rc != -EOPNOTSUPP))
		return rc;

	/* Configure hash function (if supported) */
	rc = ena_com_set_hash_function(ena_dev);
	if (unlikely(rc && (rc != -EOPNOTSUPP)))
		return rc;

	/* Configure hash inputs (if supported) */
	rc = ena_com_set_hash_ctrl(ena_dev);
	if (unlikely(rc && (rc != -EOPNOTSUPP)))
		return rc;

	return 0;
}

static int ena_up_complete(struct ena_adapter *adapter)
{
	int rc;

	rc = ena_rss_configure(adapter);
	if (rc)
		return rc;

	ena_change_mtu(adapter->netdev, adapter->netdev->mtu);

	ena_refill_all_rx_bufs(adapter);

	/* enable transmits */
	netif_tx_start_all_queues(adapter->netdev);

	ena_restore_ethtool_params(adapter);

	ena_napi_enable_all(adapter);

	return 0;
}

static int ena_create_io_tx_queue(struct ena_adapter *adapter, int qid)
{
	struct ena_com_create_io_ctx ctx = { 0 };
	struct ena_com_dev *ena_dev;
	struct ena_ring *tx_ring;
	u32 msix_vector;
	u16 ena_qid;
	int rc;

	ena_dev = adapter->ena_dev;

	tx_ring = &adapter->tx_ring[qid];
	msix_vector = ENA_IO_IRQ_IDX(qid);
	ena_qid = ENA_IO_TXQ_IDX(qid);

	ctx.direction = ENA_COM_IO_QUEUE_DIRECTION_TX;
	ctx.qid = ena_qid;
	ctx.mem_queue_type = ena_dev->tx_mem_queue_type;
	ctx.msix_vector = msix_vector;
	ctx.queue_size = adapter->tx_ring_size;
	ctx.numa_node = cpu_to_node(tx_ring->cpu);

	rc = ena_com_create_io_queue(ena_dev, &ctx);
	if (rc) {
		netif_err(adapter, ifup, adapter->netdev,
			  "Failed to create I/O TX queue num %d rc: %d\n",
			  qid, rc);
		return rc;
	}

	rc = ena_com_get_io_handlers(ena_dev, ena_qid,
				     &tx_ring->ena_com_io_sq,
				     &tx_ring->ena_com_io_cq);
	if (rc) {
		netif_err(adapter, ifup, adapter->netdev,
			  "Failed to get TX queue handlers. TX queue num %d rc: %d\n",
			  qid, rc);
		ena_com_destroy_io_queue(ena_dev, ena_qid);
		return rc;
	}

	ena_com_update_numa_node(tx_ring->ena_com_io_cq, ctx.numa_node);
	return rc;
}

static int ena_create_all_io_tx_queues(struct ena_adapter *adapter)
{
	struct ena_com_dev *ena_dev = adapter->ena_dev;
	int rc, i;

	for (i = 0; i < adapter->num_queues; i++) {
		rc = ena_create_io_tx_queue(adapter, i);
		if (rc)
			goto create_err;
	}

	return 0;

create_err:
	while (i--)
		ena_com_destroy_io_queue(ena_dev, ENA_IO_TXQ_IDX(i));

	return rc;
}

static int ena_create_io_rx_queue(struct ena_adapter *adapter, int qid)
{
	struct ena_com_dev *ena_dev;
	struct ena_com_create_io_ctx ctx = { 0 };
	struct ena_ring *rx_ring;
	u32 msix_vector;
	u16 ena_qid;
	int rc;

	ena_dev = adapter->ena_dev;

	rx_ring = &adapter->rx_ring[qid];
	msix_vector = ENA_IO_IRQ_IDX(qid);
	ena_qid = ENA_IO_RXQ_IDX(qid);

	ctx.qid = ena_qid;
	ctx.direction = ENA_COM_IO_QUEUE_DIRECTION_RX;
	ctx.mem_queue_type = ENA_ADMIN_PLACEMENT_POLICY_HOST;
	ctx.msix_vector = msix_vector;
	ctx.queue_size = adapter->rx_ring_size;
	ctx.numa_node = cpu_to_node(rx_ring->cpu);

	rc = ena_com_create_io_queue(ena_dev, &ctx);
	if (rc) {
		netif_err(adapter, ifup, adapter->netdev,
			  "Failed to create I/O RX queue num %d rc: %d\n",
			  qid, rc);
		return rc;
	}

	rc = ena_com_get_io_handlers(ena_dev, ena_qid,
				     &rx_ring->ena_com_io_sq,
				     &rx_ring->ena_com_io_cq);
	if (rc) {
		netif_err(adapter, ifup, adapter->netdev,
			  "Failed to get RX queue handlers. RX queue num %d rc: %d\n",
			  qid, rc);
		ena_com_destroy_io_queue(ena_dev, ena_qid);
		return rc;
	}

	ena_com_update_numa_node(rx_ring->ena_com_io_cq, ctx.numa_node);

	return rc;
}

static int ena_create_all_io_rx_queues(struct ena_adapter *adapter)
{
	struct ena_com_dev *ena_dev = adapter->ena_dev;
	int rc, i;

	for (i = 0; i < adapter->num_queues; i++) {
		rc = ena_create_io_rx_queue(adapter, i);
		if (rc)
			goto create_err;
	}

	return 0;

create_err:
	while (i--)
		ena_com_destroy_io_queue(ena_dev, ENA_IO_RXQ_IDX(i));

	return rc;
}

static int ena_up(struct ena_adapter *adapter)
{
	int rc, i;

	netdev_dbg(adapter->netdev, "%s\n", __func__);

	ena_setup_io_intr(adapter);

	/* napi poll functions should be initialized before running
	 * request_irq(), to handle a rare condition where there is a pending
	 * interrupt, causing the ISR to fire immediately while the poll
	 * function wasn't set yet, causing a null dereference
	 */
	ena_init_napi(adapter);

	rc = ena_request_io_irq(adapter);
	if (rc)
		goto err_req_irq;

	/* allocate transmit descriptors */
	rc = ena_setup_all_tx_resources(adapter);
	if (rc)
		goto err_setup_tx;

	/* allocate receive descriptors */
	rc = ena_setup_all_rx_resources(adapter);
	if (rc)
		goto err_setup_rx;

	/* Create TX queues */
	rc = ena_create_all_io_tx_queues(adapter);
	if (rc)
		goto err_create_tx_queues;

	/* Create RX queues */
	rc = ena_create_all_io_rx_queues(adapter);
	if (rc)
		goto err_create_rx_queues;

	rc = ena_up_complete(adapter);
	if (rc)
		goto err_up;

	if (test_bit(ENA_FLAG_LINK_UP, &adapter->flags))
		netif_carrier_on(adapter->netdev);

	u64_stats_update_begin(&adapter->syncp);
	adapter->dev_stats.interface_up++;
	u64_stats_update_end(&adapter->syncp);

	set_bit(ENA_FLAG_DEV_UP, &adapter->flags);

	/* Enable completion queues interrupt */
	for (i = 0; i < adapter->num_queues; i++)
		ena_unmask_interrupt(&adapter->tx_ring[i],
				     &adapter->rx_ring[i]);

	/* schedule napi in case we had pending packets
	 * from the last time we disable napi
	 */
	for (i = 0; i < adapter->num_queues; i++)
		napi_schedule(&adapter->ena_napi[i].napi);

	return rc;

err_up:
	ena_destroy_all_rx_queues(adapter);
err_create_rx_queues:
	ena_destroy_all_tx_queues(adapter);
err_create_tx_queues:
	ena_free_all_io_rx_resources(adapter);
err_setup_rx:
	ena_free_all_io_tx_resources(adapter);
err_setup_tx:
	ena_free_io_irq(adapter);
err_req_irq:
	ena_del_napi(adapter);

	return rc;
}

static void ena_down(struct ena_adapter *adapter)
{
	netif_info(adapter, ifdown, adapter->netdev, "%s\n", __func__);

	clear_bit(ENA_FLAG_DEV_UP, &adapter->flags);

	u64_stats_update_begin(&adapter->syncp);
	adapter->dev_stats.interface_down++;
	u64_stats_update_end(&adapter->syncp);

	netif_carrier_off(adapter->netdev);
	netif_tx_disable(adapter->netdev);

	/* After this point the napi handler won't enable the tx queue */
	ena_napi_disable_all(adapter);

	/* After destroy the queue there won't be any new interrupts */

	if (test_bit(ENA_FLAG_TRIGGER_RESET, &adapter->flags)) {
		int rc;

		rc = ena_com_dev_reset(adapter->ena_dev, adapter->reset_reason);
		if (rc)
			dev_err(&adapter->pdev->dev, "Device reset failed\n");
	}

	ena_destroy_all_io_queues(adapter);

	ena_disable_io_intr_sync(adapter);
	ena_free_io_irq(adapter);
	ena_del_napi(adapter);

	ena_free_all_tx_bufs(adapter);
	ena_free_all_rx_bufs(adapter);
	ena_free_all_io_tx_resources(adapter);
	ena_free_all_io_rx_resources(adapter);
}

/* ena_open - Called when a network interface is made active
 * @netdev: network interface device structure
 *
 * Returns 0 on success, negative value on failure
 *
 * The open entry point is called when a network interface is made
 * active by the system (IFF_UP).  At this point all resources needed
 * for transmit and receive operations are allocated, the interrupt
 * handler is registered with the OS, the watchdog timer is started,
 * and the stack is notified that the interface is ready.
 */
static int ena_open(struct net_device *netdev)
{
	struct ena_adapter *adapter = netdev_priv(netdev);
	int rc;

	/* Notify the stack of the actual queue counts. */
	rc = netif_set_real_num_tx_queues(netdev, adapter->num_queues);
	if (rc) {
		netif_err(adapter, ifup, netdev, "Can't set num tx queues\n");
		return rc;
	}

	rc = netif_set_real_num_rx_queues(netdev, adapter->num_queues);
	if (rc) {
		netif_err(adapter, ifup, netdev, "Can't set num rx queues\n");
		return rc;
	}

	rc = ena_up(adapter);
	if (rc)
		return rc;

	return rc;
}

/* ena_close - Disables a network interface
 * @netdev: network interface device structure
 *
 * Returns 0, this is not allowed to fail
 *
 * The close entry point is called when an interface is de-activated
 * by the OS.  The hardware is still under the drivers control, but
 * needs to be disabled.  A global MAC reset is issued to stop the
 * hardware, and all transmit and receive resources are freed.
 */
static int ena_close(struct net_device *netdev)
{
	struct ena_adapter *adapter = netdev_priv(netdev);

	netif_dbg(adapter, ifdown, netdev, "%s\n", __func__);

	if (test_bit(ENA_FLAG_DEV_UP, &adapter->flags))
		ena_down(adapter);

	/* Check for device status and issue reset if needed*/
	check_for_admin_com_state(adapter);
	if (unlikely(test_bit(ENA_FLAG_TRIGGER_RESET, &adapter->flags))) {
		netif_err(adapter, ifdown, adapter->netdev,
			  "Destroy failure, restarting device\n");
		ena_dump_stats_to_dmesg(adapter);
		/* rtnl lock already obtained in dev_ioctl() layer */
		ena_destroy_device(adapter, false);
		ena_restore_device(adapter);
	}

	return 0;
}

static void ena_tx_csum(struct ena_com_tx_ctx *ena_tx_ctx, struct sk_buff *skb)
{
	u32 mss = skb_shinfo(skb)->gso_size;
	struct ena_com_tx_meta *ena_meta = &ena_tx_ctx->ena_meta;
	u8 l4_protocol = 0;

	if ((skb->ip_summed == CHECKSUM_PARTIAL) || mss) {
		ena_tx_ctx->l4_csum_enable = 1;
		if (mss) {
			ena_tx_ctx->tso_enable = 1;
			ena_meta->l4_hdr_len = tcp_hdr(skb)->doff;
			ena_tx_ctx->l4_csum_partial = 0;
		} else {
			ena_tx_ctx->tso_enable = 0;
			ena_meta->l4_hdr_len = 0;
			ena_tx_ctx->l4_csum_partial = 1;
		}

		switch (ip_hdr(skb)->version) {
		case IPVERSION:
			ena_tx_ctx->l3_proto = ENA_ETH_IO_L3_PROTO_IPV4;
			if (ip_hdr(skb)->frag_off & htons(IP_DF))
				ena_tx_ctx->df = 1;
			if (mss)
				ena_tx_ctx->l3_csum_enable = 1;
			l4_protocol = ip_hdr(skb)->protocol;
			break;
		case 6:
			ena_tx_ctx->l3_proto = ENA_ETH_IO_L3_PROTO_IPV6;
			l4_protocol = ipv6_hdr(skb)->nexthdr;
			break;
		default:
			break;
		}

		if (l4_protocol == IPPROTO_TCP)
			ena_tx_ctx->l4_proto = ENA_ETH_IO_L4_PROTO_TCP;
		else
			ena_tx_ctx->l4_proto = ENA_ETH_IO_L4_PROTO_UDP;

		ena_meta->mss = mss;
		ena_meta->l3_hdr_len = skb_network_header_len(skb);
		ena_meta->l3_hdr_offset = skb_network_offset(skb);
		ena_tx_ctx->meta_valid = 1;

	} else {
		ena_tx_ctx->meta_valid = 0;
	}
}

static int ena_check_and_linearize_skb(struct ena_ring *tx_ring,
				       struct sk_buff *skb)
{
	int num_frags, header_len, rc;

	num_frags = skb_shinfo(skb)->nr_frags;
	header_len = skb_headlen(skb);

	if (num_frags < tx_ring->sgl_size)
		return 0;

	if ((num_frags == tx_ring->sgl_size) &&
	    (header_len < tx_ring->tx_max_header_size))
		return 0;

	u64_stats_update_begin(&tx_ring->syncp);
	tx_ring->tx_stats.linearize++;
	u64_stats_update_end(&tx_ring->syncp);

	rc = skb_linearize(skb);
	if (unlikely(rc)) {
		u64_stats_update_begin(&tx_ring->syncp);
		tx_ring->tx_stats.linearize_failed++;
		u64_stats_update_end(&tx_ring->syncp);
	}

	return rc;
}

/* Called with netif_tx_lock. */
static netdev_tx_t ena_start_xmit(struct sk_buff *skb, struct net_device *dev)
{
	struct ena_adapter *adapter = netdev_priv(dev);
	struct ena_tx_buffer *tx_info;
	struct ena_com_tx_ctx ena_tx_ctx;
	struct ena_ring *tx_ring;
	struct netdev_queue *txq;
	struct ena_com_buf *ena_buf;
	void *push_hdr;
	u32 len, last_frag;
	u16 next_to_use;
	u16 req_id;
	u16 push_len;
	u16 header_len;
	dma_addr_t dma;
	int qid, rc, nb_hw_desc;
	int i = -1;

	netif_dbg(adapter, tx_queued, dev, "%s skb %p\n", __func__, skb);
	/*  Determine which tx ring we will be placed on */
	qid = skb_get_queue_mapping(skb);
	tx_ring = &adapter->tx_ring[qid];
	txq = netdev_get_tx_queue(dev, qid);

	rc = ena_check_and_linearize_skb(tx_ring, skb);
	if (unlikely(rc))
		goto error_drop_packet;

	skb_tx_timestamp(skb);
	len = skb_headlen(skb);

	next_to_use = tx_ring->next_to_use;
	req_id = tx_ring->free_tx_ids[next_to_use];
	tx_info = &tx_ring->tx_buffer_info[req_id];
	tx_info->num_of_bufs = 0;

	WARN(tx_info->skb, "SKB isn't NULL req_id %d\n", req_id);
	ena_buf = tx_info->bufs;
	tx_info->skb = skb;

	if (tx_ring->tx_mem_queue_type == ENA_ADMIN_PLACEMENT_POLICY_DEV) {
		/* prepared the push buffer */
		push_len = min_t(u32, len, tx_ring->tx_max_header_size);
		header_len = push_len;
		push_hdr = skb->data;
	} else {
		push_len = 0;
		header_len = min_t(u32, len, tx_ring->tx_max_header_size);
		push_hdr = NULL;
	}

	netif_dbg(adapter, tx_queued, dev,
		  "skb: %p header_buf->vaddr: %p push_len: %d\n", skb,
		  push_hdr, push_len);

	if (len > push_len) {
		dma = dma_map_single(tx_ring->dev, skb->data + push_len,
				     len - push_len, DMA_TO_DEVICE);
		if (dma_mapping_error(tx_ring->dev, dma))
			goto error_report_dma_error;

		ena_buf->paddr = dma;
		ena_buf->len = len - push_len;

		ena_buf++;
		tx_info->num_of_bufs++;
	}

	last_frag = skb_shinfo(skb)->nr_frags;

	for (i = 0; i < last_frag; i++) {
		const skb_frag_t *frag = &skb_shinfo(skb)->frags[i];

		len = skb_frag_size(frag);
		dma = skb_frag_dma_map(tx_ring->dev, frag, 0, len,
				       DMA_TO_DEVICE);
		if (dma_mapping_error(tx_ring->dev, dma))
			goto error_report_dma_error;

		ena_buf->paddr = dma;
		ena_buf->len = len;
		ena_buf++;
	}

	tx_info->num_of_bufs += last_frag;

	memset(&ena_tx_ctx, 0x0, sizeof(struct ena_com_tx_ctx));
	ena_tx_ctx.ena_bufs = tx_info->bufs;
	ena_tx_ctx.push_header = push_hdr;
	ena_tx_ctx.num_bufs = tx_info->num_of_bufs;
	ena_tx_ctx.req_id = req_id;
	ena_tx_ctx.header_len = header_len;

	/* set flags and meta data */
	ena_tx_csum(&ena_tx_ctx, skb);

	/* prepare the packet's descriptors to dma engine */
	rc = ena_com_prepare_tx(tx_ring->ena_com_io_sq, &ena_tx_ctx,
				&nb_hw_desc);

	if (unlikely(rc)) {
		netif_err(adapter, tx_queued, dev,
			  "failed to prepare tx bufs\n");
		u64_stats_update_begin(&tx_ring->syncp);
		tx_ring->tx_stats.queue_stop++;
		tx_ring->tx_stats.prepare_ctx_err++;
		u64_stats_update_end(&tx_ring->syncp);
		netif_tx_stop_queue(txq);
		goto error_unmap_dma;
	}

	netdev_tx_sent_queue(txq, skb->len);

	u64_stats_update_begin(&tx_ring->syncp);
	tx_ring->tx_stats.cnt++;
	tx_ring->tx_stats.bytes += skb->len;
	u64_stats_update_end(&tx_ring->syncp);

	tx_info->tx_descs = nb_hw_desc;
	tx_info->last_jiffies = jiffies;
	tx_info->print_once = 0;

	tx_ring->next_to_use = ENA_TX_RING_IDX_NEXT(next_to_use,
		tx_ring->ring_size);

	/* stop the queue when no more space available, the packet can have up
	 * to sgl_size + 2. one for the meta descriptor and one for header
	 * (if the header is larger than tx_max_header_size).
	 */
	if (unlikely(ena_com_sq_empty_space(tx_ring->ena_com_io_sq) <
		     (tx_ring->sgl_size + 2))) {
		netif_dbg(adapter, tx_queued, dev, "%s stop queue %d\n",
			  __func__, qid);

		netif_tx_stop_queue(txq);
		u64_stats_update_begin(&tx_ring->syncp);
		tx_ring->tx_stats.queue_stop++;
		u64_stats_update_end(&tx_ring->syncp);

		/* There is a rare condition where this function decide to
		 * stop the queue but meanwhile clean_tx_irq updates
		 * next_to_completion and terminates.
		 * The queue will remain stopped forever.
		 * To solve this issue add a mb() to make sure that
		 * netif_tx_stop_queue() write is vissible before checking if
		 * there is additional space in the queue.
		 */
		smp_mb();

		if (ena_com_sq_empty_space(tx_ring->ena_com_io_sq)
				> ENA_TX_WAKEUP_THRESH) {
			netif_tx_wake_queue(txq);
			u64_stats_update_begin(&tx_ring->syncp);
			tx_ring->tx_stats.queue_wakeup++;
			u64_stats_update_end(&tx_ring->syncp);
		}
	}

	if (netif_xmit_stopped(txq) || !netdev_xmit_more()) {
		/* trigger the dma engine. ena_com_write_sq_doorbell()
		 * has a mb
		 */
		ena_com_write_sq_doorbell(tx_ring->ena_com_io_sq);
		u64_stats_update_begin(&tx_ring->syncp);
		tx_ring->tx_stats.doorbells++;
		u64_stats_update_end(&tx_ring->syncp);
	}

	return NETDEV_TX_OK;

error_report_dma_error:
	u64_stats_update_begin(&tx_ring->syncp);
	tx_ring->tx_stats.dma_mapping_err++;
	u64_stats_update_end(&tx_ring->syncp);
	netdev_warn(adapter->netdev, "failed to map skb\n");

	tx_info->skb = NULL;

error_unmap_dma:
	if (i >= 0) {
		/* save value of frag that failed */
		last_frag = i;

		/* start back at beginning and unmap skb */
		tx_info->skb = NULL;
		ena_buf = tx_info->bufs;
		dma_unmap_single(tx_ring->dev, dma_unmap_addr(ena_buf, paddr),
				 dma_unmap_len(ena_buf, len), DMA_TO_DEVICE);

		/* unmap remaining mapped pages */
		for (i = 0; i < last_frag; i++) {
			ena_buf++;
			dma_unmap_page(tx_ring->dev, dma_unmap_addr(ena_buf, paddr),
				       dma_unmap_len(ena_buf, len), DMA_TO_DEVICE);
		}
	}

error_drop_packet:

	dev_kfree_skb(skb);
	return NETDEV_TX_OK;
}

static u16 ena_select_queue(struct net_device *dev, struct sk_buff *skb,
			    struct net_device *sb_dev)
{
	u16 qid;
	/* we suspect that this is good for in--kernel network services that
	 * want to loop incoming skb rx to tx in normal user generated traffic,
	 * most probably we will not get to this
	 */
	if (skb_rx_queue_recorded(skb))
		qid = skb_get_rx_queue(skb);
	else
		qid = netdev_pick_tx(dev, skb, NULL);

	return qid;
}

static void ena_config_host_info(struct ena_com_dev *ena_dev)
{
	struct ena_admin_host_info *host_info;
	int rc;

	/* Allocate only the host info */
	rc = ena_com_allocate_host_info(ena_dev);
	if (rc) {
		pr_err("Cannot allocate host info\n");
		return;
	}

	host_info = ena_dev->host_attr.host_info;

	host_info->os_type = ENA_ADMIN_OS_LINUX;
	host_info->kernel_ver = LINUX_VERSION_CODE;
	strlcpy(host_info->kernel_ver_str, utsname()->version,
		sizeof(host_info->kernel_ver_str) - 1);
	host_info->os_dist = 0;
	strncpy(host_info->os_dist_str, utsname()->release,
		sizeof(host_info->os_dist_str) - 1);
	host_info->driver_version =
		(DRV_MODULE_VER_MAJOR) |
		(DRV_MODULE_VER_MINOR << ENA_ADMIN_HOST_INFO_MINOR_SHIFT) |
		(DRV_MODULE_VER_SUBMINOR << ENA_ADMIN_HOST_INFO_SUB_MINOR_SHIFT);

	rc = ena_com_set_host_attributes(ena_dev);
	if (rc) {
		if (rc == -EOPNOTSUPP)
			pr_warn("Cannot set host attributes\n");
		else
			pr_err("Cannot set host attributes\n");

		goto err;
	}

	return;

err:
	ena_com_delete_host_info(ena_dev);
}

static void ena_config_debug_area(struct ena_adapter *adapter)
{
	u32 debug_area_size;
	int rc, ss_count;

	ss_count = ena_get_sset_count(adapter->netdev, ETH_SS_STATS);
	if (ss_count <= 0) {
		netif_err(adapter, drv, adapter->netdev,
			  "SS count is negative\n");
		return;
	}

	/* allocate 32 bytes for each string and 64bit for the value */
	debug_area_size = ss_count * ETH_GSTRING_LEN + sizeof(u64) * ss_count;

	rc = ena_com_allocate_debug_area(adapter->ena_dev, debug_area_size);
	if (rc) {
		pr_err("Cannot allocate debug area\n");
		return;
	}

	rc = ena_com_set_host_attributes(adapter->ena_dev);
	if (rc) {
		if (rc == -EOPNOTSUPP)
			netif_warn(adapter, drv, adapter->netdev,
				   "Cannot set host attributes\n");
		else
			netif_err(adapter, drv, adapter->netdev,
				  "Cannot set host attributes\n");
		goto err;
	}

	return;
err:
	ena_com_delete_debug_area(adapter->ena_dev);
}

static void ena_get_stats64(struct net_device *netdev,
			    struct rtnl_link_stats64 *stats)
{
	struct ena_adapter *adapter = netdev_priv(netdev);
	struct ena_ring *rx_ring, *tx_ring;
	unsigned int start;
	u64 rx_drops;
	int i;

	if (!test_bit(ENA_FLAG_DEV_UP, &adapter->flags))
		return;

	for (i = 0; i < adapter->num_queues; i++) {
		u64 bytes, packets;

		tx_ring = &adapter->tx_ring[i];

		do {
			start = u64_stats_fetch_begin_irq(&tx_ring->syncp);
			packets = tx_ring->tx_stats.cnt;
			bytes = tx_ring->tx_stats.bytes;
		} while (u64_stats_fetch_retry_irq(&tx_ring->syncp, start));

		stats->tx_packets += packets;
		stats->tx_bytes += bytes;

		rx_ring = &adapter->rx_ring[i];

		do {
			start = u64_stats_fetch_begin_irq(&rx_ring->syncp);
			packets = rx_ring->rx_stats.cnt;
			bytes = rx_ring->rx_stats.bytes;
		} while (u64_stats_fetch_retry_irq(&rx_ring->syncp, start));

		stats->rx_packets += packets;
		stats->rx_bytes += bytes;
	}

	do {
		start = u64_stats_fetch_begin_irq(&adapter->syncp);
		rx_drops = adapter->dev_stats.rx_drops;
	} while (u64_stats_fetch_retry_irq(&adapter->syncp, start));

	stats->rx_dropped = rx_drops;

	stats->multicast = 0;
	stats->collisions = 0;

	stats->rx_length_errors = 0;
	stats->rx_crc_errors = 0;
	stats->rx_frame_errors = 0;
	stats->rx_fifo_errors = 0;
	stats->rx_missed_errors = 0;
	stats->tx_window_errors = 0;

	stats->rx_errors = 0;
	stats->tx_errors = 0;
}

static const struct net_device_ops ena_netdev_ops = {
	.ndo_open		= ena_open,
	.ndo_stop		= ena_close,
	.ndo_start_xmit		= ena_start_xmit,
	.ndo_select_queue	= ena_select_queue,
	.ndo_get_stats64	= ena_get_stats64,
	.ndo_tx_timeout		= ena_tx_timeout,
	.ndo_change_mtu		= ena_change_mtu,
	.ndo_set_mac_address	= NULL,
	.ndo_validate_addr	= eth_validate_addr,
};

static int ena_device_validate_params(struct ena_adapter *adapter,
				      struct ena_com_dev_get_features_ctx *get_feat_ctx)
{
	struct net_device *netdev = adapter->netdev;
	int rc;

	rc = ether_addr_equal(get_feat_ctx->dev_attr.mac_addr,
			      adapter->mac_addr);
	if (!rc) {
		netif_err(adapter, drv, netdev,
			  "Error, mac address are different\n");
		return -EINVAL;
	}

	if ((get_feat_ctx->max_queues.max_cq_num < adapter->num_queues) ||
	    (get_feat_ctx->max_queues.max_sq_num < adapter->num_queues)) {
		netif_err(adapter, drv, netdev,
			  "Error, device doesn't support enough queues\n");
		return -EINVAL;
	}

	if (get_feat_ctx->dev_attr.max_mtu < netdev->mtu) {
		netif_err(adapter, drv, netdev,
			  "Error, device max mtu is smaller than netdev MTU\n");
		return -EINVAL;
	}

	return 0;
}

static int ena_device_init(struct ena_com_dev *ena_dev, struct pci_dev *pdev,
			   struct ena_com_dev_get_features_ctx *get_feat_ctx,
			   bool *wd_state)
{
	struct device *dev = &pdev->dev;
	bool readless_supported;
	u32 aenq_groups;
	int dma_width;
	int rc;

	rc = ena_com_mmio_reg_read_request_init(ena_dev);
	if (rc) {
		dev_err(dev, "failed to init mmio read less\n");
		return rc;
	}

	/* The PCIe configuration space revision id indicate if mmio reg
	 * read is disabled
	 */
	readless_supported = !(pdev->revision & ENA_MMIO_DISABLE_REG_READ);
	ena_com_set_mmio_read_mode(ena_dev, readless_supported);

	rc = ena_com_dev_reset(ena_dev, ENA_REGS_RESET_NORMAL);
	if (rc) {
		dev_err(dev, "Can not reset device\n");
		goto err_mmio_read_less;
	}

	rc = ena_com_validate_version(ena_dev);
	if (rc) {
		dev_err(dev, "device version is too low\n");
		goto err_mmio_read_less;
	}

	dma_width = ena_com_get_dma_width(ena_dev);
	if (dma_width < 0) {
		dev_err(dev, "Invalid dma width value %d", dma_width);
		rc = dma_width;
		goto err_mmio_read_less;
	}

	rc = pci_set_dma_mask(pdev, DMA_BIT_MASK(dma_width));
	if (rc) {
		dev_err(dev, "pci_set_dma_mask failed 0x%x\n", rc);
		goto err_mmio_read_less;
	}

	rc = pci_set_consistent_dma_mask(pdev, DMA_BIT_MASK(dma_width));
	if (rc) {
		dev_err(dev, "err_pci_set_consistent_dma_mask failed 0x%x\n",
			rc);
		goto err_mmio_read_less;
	}

	/* ENA admin level init */
	rc = ena_com_admin_init(ena_dev, &aenq_handlers, true);
	if (rc) {
		dev_err(dev,
			"Can not initialize ena admin queue with device\n");
		goto err_mmio_read_less;
	}

	/* To enable the msix interrupts the driver needs to know the number
	 * of queues. So the driver uses polling mode to retrieve this
	 * information
	 */
	ena_com_set_admin_polling_mode(ena_dev, true);

	ena_config_host_info(ena_dev);

	/* Get Device Attributes*/
	rc = ena_com_get_dev_attr_feat(ena_dev, get_feat_ctx);
	if (rc) {
		dev_err(dev, "Cannot get attribute for ena device rc=%d\n", rc);
		goto err_admin_init;
	}

	/* Try to turn all the available aenq groups */
	aenq_groups = BIT(ENA_ADMIN_LINK_CHANGE) |
		BIT(ENA_ADMIN_FATAL_ERROR) |
		BIT(ENA_ADMIN_WARNING) |
		BIT(ENA_ADMIN_NOTIFICATION) |
		BIT(ENA_ADMIN_KEEP_ALIVE);

	aenq_groups &= get_feat_ctx->aenq.supported_groups;

	rc = ena_com_set_aenq_config(ena_dev, aenq_groups);
	if (rc) {
		dev_err(dev, "Cannot configure aenq groups rc= %d\n", rc);
		goto err_admin_init;
	}

	*wd_state = !!(aenq_groups & BIT(ENA_ADMIN_KEEP_ALIVE));

	return 0;

err_admin_init:
	ena_com_delete_host_info(ena_dev);
	ena_com_admin_destroy(ena_dev);
err_mmio_read_less:
	ena_com_mmio_reg_read_request_destroy(ena_dev);

	return rc;
}

static int ena_enable_msix_and_set_admin_interrupts(struct ena_adapter *adapter,
						    int io_vectors)
{
	struct ena_com_dev *ena_dev = adapter->ena_dev;
	struct device *dev = &adapter->pdev->dev;
	int rc;

	rc = ena_enable_msix(adapter, io_vectors);
	if (rc) {
		dev_err(dev, "Can not reserve msix vectors\n");
		return rc;
	}

	ena_setup_mgmnt_intr(adapter);

	rc = ena_request_mgmnt_irq(adapter);
	if (rc) {
		dev_err(dev, "Can not setup management interrupts\n");
		goto err_disable_msix;
	}

	ena_com_set_admin_polling_mode(ena_dev, false);

	ena_com_admin_aenq_enable(ena_dev);

	return 0;

err_disable_msix:
	ena_disable_msix(adapter);

	return rc;
}

static void ena_destroy_device(struct ena_adapter *adapter, bool graceful)
{
	struct net_device *netdev = adapter->netdev;
	struct ena_com_dev *ena_dev = adapter->ena_dev;
	bool dev_up;

	if (!test_bit(ENA_FLAG_DEVICE_RUNNING, &adapter->flags))
		return;

	netif_carrier_off(netdev);

	del_timer_sync(&adapter->timer_service);

	dev_up = test_bit(ENA_FLAG_DEV_UP, &adapter->flags);
	adapter->dev_up_before_reset = dev_up;

	if (!graceful)
		ena_com_set_admin_running_state(ena_dev, false);

	if (test_bit(ENA_FLAG_DEV_UP, &adapter->flags))
		ena_down(adapter);

	/* Before releasing the ENA resources, a device reset is required.
	 * (to prevent the device from accessing them).
	 * In case the reset flag is set and the device is up, ena_down()
	 * already perform the reset, so it can be skipped.
	 */
	if (!(test_bit(ENA_FLAG_TRIGGER_RESET, &adapter->flags) && dev_up))
		ena_com_dev_reset(adapter->ena_dev, adapter->reset_reason);

	ena_free_mgmnt_irq(adapter);

	ena_disable_msix(adapter);

	ena_com_abort_admin_commands(ena_dev);

	ena_com_wait_for_abort_completion(ena_dev);

	ena_com_admin_destroy(ena_dev);

	ena_com_mmio_reg_read_request_destroy(ena_dev);

	adapter->reset_reason = ENA_REGS_RESET_NORMAL;

	clear_bit(ENA_FLAG_TRIGGER_RESET, &adapter->flags);
	clear_bit(ENA_FLAG_DEVICE_RUNNING, &adapter->flags);
}

static int ena_restore_device(struct ena_adapter *adapter)
{
	struct ena_com_dev_get_features_ctx get_feat_ctx;
	struct ena_com_dev *ena_dev = adapter->ena_dev;
	struct pci_dev *pdev = adapter->pdev;
	bool wd_state;
	int rc;

	set_bit(ENA_FLAG_ONGOING_RESET, &adapter->flags);
	rc = ena_device_init(ena_dev, adapter->pdev, &get_feat_ctx, &wd_state);
	if (rc) {
		dev_err(&pdev->dev, "Can not initialize device\n");
		goto err;
	}
	adapter->wd_state = wd_state;

	rc = ena_device_validate_params(adapter, &get_feat_ctx);
	if (rc) {
		dev_err(&pdev->dev, "Validation of device parameters failed\n");
		goto err_device_destroy;
	}

	rc = ena_enable_msix_and_set_admin_interrupts(adapter,
						      adapter->num_queues);
	if (rc) {
		dev_err(&pdev->dev, "Enable MSI-X failed\n");
		goto err_device_destroy;
	}
	/* If the interface was up before the reset bring it up */
	if (adapter->dev_up_before_reset) {
		rc = ena_up(adapter);
		if (rc) {
			dev_err(&pdev->dev, "Failed to create I/O queues\n");
			goto err_disable_msix;
		}
	}

	set_bit(ENA_FLAG_DEVICE_RUNNING, &adapter->flags);

	clear_bit(ENA_FLAG_ONGOING_RESET, &adapter->flags);
	if (test_bit(ENA_FLAG_LINK_UP, &adapter->flags))
		netif_carrier_on(adapter->netdev);

	mod_timer(&adapter->timer_service, round_jiffies(jiffies + HZ));
	dev_err(&pdev->dev, "Device reset completed successfully\n");

	return rc;
err_disable_msix:
	ena_free_mgmnt_irq(adapter);
	ena_disable_msix(adapter);
err_device_destroy:
	ena_com_abort_admin_commands(ena_dev);
	ena_com_wait_for_abort_completion(ena_dev);
	ena_com_admin_destroy(ena_dev);
	ena_com_dev_reset(ena_dev, ENA_REGS_RESET_DRIVER_INVALID_STATE);
	ena_com_mmio_reg_read_request_destroy(ena_dev);
err:
	clear_bit(ENA_FLAG_DEVICE_RUNNING, &adapter->flags);
	clear_bit(ENA_FLAG_ONGOING_RESET, &adapter->flags);
	dev_err(&pdev->dev,
		"Reset attempt failed. Can not reset the device\n");

	return rc;
}

static void ena_fw_reset_device(struct work_struct *work)
{
	struct ena_adapter *adapter =
		container_of(work, struct ena_adapter, reset_task);
	struct pci_dev *pdev = adapter->pdev;

	if (unlikely(!test_bit(ENA_FLAG_TRIGGER_RESET, &adapter->flags))) {
		dev_err(&pdev->dev,
			"device reset schedule while reset bit is off\n");
		return;
	}
	rtnl_lock();
	ena_destroy_device(adapter, false);
	ena_restore_device(adapter);
	rtnl_unlock();
}

static int check_for_rx_interrupt_queue(struct ena_adapter *adapter,
					struct ena_ring *rx_ring)
{
	if (likely(rx_ring->first_interrupt))
		return 0;

	if (ena_com_cq_empty(rx_ring->ena_com_io_cq))
		return 0;

	rx_ring->no_interrupt_event_cnt++;

	if (rx_ring->no_interrupt_event_cnt == ENA_MAX_NO_INTERRUPT_ITERATIONS) {
		netif_err(adapter, rx_err, adapter->netdev,
			  "Potential MSIX issue on Rx side Queue = %d. Reset the device\n",
			  rx_ring->qid);
		adapter->reset_reason = ENA_REGS_RESET_MISS_INTERRUPT;
		smp_mb__before_atomic();
		set_bit(ENA_FLAG_TRIGGER_RESET, &adapter->flags);
		return -EIO;
	}

	return 0;
}

static int check_missing_comp_in_tx_queue(struct ena_adapter *adapter,
					  struct ena_ring *tx_ring)
{
	struct ena_tx_buffer *tx_buf;
	unsigned long last_jiffies;
	u32 missed_tx = 0;
	int i, rc = 0;

	for (i = 0; i < tx_ring->ring_size; i++) {
		tx_buf = &tx_ring->tx_buffer_info[i];
		last_jiffies = tx_buf->last_jiffies;

		if (last_jiffies == 0)
			/* no pending Tx at this location */
			continue;

		if (unlikely(!tx_ring->first_interrupt && time_is_before_jiffies(last_jiffies +
			     2 * adapter->missing_tx_completion_to))) {
			/* If after graceful period interrupt is still not
			 * received, we schedule a reset
			 */
			netif_err(adapter, tx_err, adapter->netdev,
				  "Potential MSIX issue on Tx side Queue = %d. Reset the device\n",
				  tx_ring->qid);
			adapter->reset_reason = ENA_REGS_RESET_MISS_INTERRUPT;
			smp_mb__before_atomic();
			set_bit(ENA_FLAG_TRIGGER_RESET, &adapter->flags);
			return -EIO;
		}

		if (unlikely(time_is_before_jiffies(last_jiffies +
				adapter->missing_tx_completion_to))) {
			if (!tx_buf->print_once)
				netif_notice(adapter, tx_err, adapter->netdev,
					     "Found a Tx that wasn't completed on time, qid %d, index %d.\n",
					     tx_ring->qid, i);

			tx_buf->print_once = 1;
			missed_tx++;
		}
	}

	if (unlikely(missed_tx > adapter->missing_tx_completion_threshold)) {
		netif_err(adapter, tx_err, adapter->netdev,
			  "The number of lost tx completions is above the threshold (%d > %d). Reset the device\n",
			  missed_tx,
			  adapter->missing_tx_completion_threshold);
		adapter->reset_reason =
			ENA_REGS_RESET_MISS_TX_CMPL;
		set_bit(ENA_FLAG_TRIGGER_RESET, &adapter->flags);
		rc = -EIO;
	}

	u64_stats_update_begin(&tx_ring->syncp);
	tx_ring->tx_stats.missed_tx = missed_tx;
	u64_stats_update_end(&tx_ring->syncp);

	return rc;
}

static void check_for_missing_completions(struct ena_adapter *adapter)
{
	struct ena_ring *tx_ring;
	struct ena_ring *rx_ring;
	int i, budget, rc;

	/* Make sure the driver doesn't turn the device in other process */
	smp_rmb();

	if (!test_bit(ENA_FLAG_DEV_UP, &adapter->flags))
		return;

	if (test_bit(ENA_FLAG_TRIGGER_RESET, &adapter->flags))
		return;

	if (adapter->missing_tx_completion_to == ENA_HW_HINTS_NO_TIMEOUT)
		return;

	budget = ENA_MONITORED_TX_QUEUES;

	for (i = adapter->last_monitored_tx_qid; i < adapter->num_queues; i++) {
		tx_ring = &adapter->tx_ring[i];
		rx_ring = &adapter->rx_ring[i];

		rc = check_missing_comp_in_tx_queue(adapter, tx_ring);
		if (unlikely(rc))
			return;

		rc = check_for_rx_interrupt_queue(adapter, rx_ring);
		if (unlikely(rc))
			return;

		budget--;
		if (!budget)
			break;
	}

	adapter->last_monitored_tx_qid = i % adapter->num_queues;
}

/* trigger napi schedule after 2 consecutive detections */
#define EMPTY_RX_REFILL 2
/* For the rare case where the device runs out of Rx descriptors and the
 * napi handler failed to refill new Rx descriptors (due to a lack of memory
 * for example).
 * This case will lead to a deadlock:
 * The device won't send interrupts since all the new Rx packets will be dropped
 * The napi handler won't allocate new Rx descriptors so the device will be
 * able to send new packets.
 *
 * This scenario can happen when the kernel's vm.min_free_kbytes is too small.
 * It is recommended to have at least 512MB, with a minimum of 128MB for
 * constrained environment).
 *
 * When such a situation is detected - Reschedule napi
 */
static void check_for_empty_rx_ring(struct ena_adapter *adapter)
{
	struct ena_ring *rx_ring;
	int i, refill_required;

	if (!test_bit(ENA_FLAG_DEV_UP, &adapter->flags))
		return;

	if (test_bit(ENA_FLAG_TRIGGER_RESET, &adapter->flags))
		return;

	for (i = 0; i < adapter->num_queues; i++) {
		rx_ring = &adapter->rx_ring[i];

		refill_required =
			ena_com_sq_empty_space(rx_ring->ena_com_io_sq);
		if (unlikely(refill_required == (rx_ring->ring_size - 1))) {
			rx_ring->empty_rx_queue++;

			if (rx_ring->empty_rx_queue >= EMPTY_RX_REFILL) {
				u64_stats_update_begin(&rx_ring->syncp);
				rx_ring->rx_stats.empty_rx_ring++;
				u64_stats_update_end(&rx_ring->syncp);

				netif_err(adapter, drv, adapter->netdev,
					  "trigger refill for ring %d\n", i);

				napi_schedule(rx_ring->napi);
				rx_ring->empty_rx_queue = 0;
			}
		} else {
			rx_ring->empty_rx_queue = 0;
		}
	}
}

/* Check for keep alive expiration */
static void check_for_missing_keep_alive(struct ena_adapter *adapter)
{
	unsigned long keep_alive_expired;

	if (!adapter->wd_state)
		return;

	if (adapter->keep_alive_timeout == ENA_HW_HINTS_NO_TIMEOUT)
		return;

	keep_alive_expired = round_jiffies(adapter->last_keep_alive_jiffies +
					   adapter->keep_alive_timeout);
	if (unlikely(time_is_before_jiffies(keep_alive_expired))) {
		netif_err(adapter, drv, adapter->netdev,
			  "Keep alive watchdog timeout.\n");
		u64_stats_update_begin(&adapter->syncp);
		adapter->dev_stats.wd_expired++;
		u64_stats_update_end(&adapter->syncp);
		adapter->reset_reason = ENA_REGS_RESET_KEEP_ALIVE_TO;
		set_bit(ENA_FLAG_TRIGGER_RESET, &adapter->flags);
	}
}

static void check_for_admin_com_state(struct ena_adapter *adapter)
{
	if (unlikely(!ena_com_get_admin_running_state(adapter->ena_dev))) {
		netif_err(adapter, drv, adapter->netdev,
			  "ENA admin queue is not in running state!\n");
		u64_stats_update_begin(&adapter->syncp);
		adapter->dev_stats.admin_q_pause++;
		u64_stats_update_end(&adapter->syncp);
		adapter->reset_reason = ENA_REGS_RESET_ADMIN_TO;
		set_bit(ENA_FLAG_TRIGGER_RESET, &adapter->flags);
	}
}

static void ena_update_hints(struct ena_adapter *adapter,
			     struct ena_admin_ena_hw_hints *hints)
{
	struct net_device *netdev = adapter->netdev;

	if (hints->admin_completion_tx_timeout)
		adapter->ena_dev->admin_queue.completion_timeout =
			hints->admin_completion_tx_timeout * 1000;

	if (hints->mmio_read_timeout)
		/* convert to usec */
		adapter->ena_dev->mmio_read.reg_read_to =
			hints->mmio_read_timeout * 1000;

	if (hints->missed_tx_completion_count_threshold_to_reset)
		adapter->missing_tx_completion_threshold =
			hints->missed_tx_completion_count_threshold_to_reset;

	if (hints->missing_tx_completion_timeout) {
		if (hints->missing_tx_completion_timeout == ENA_HW_HINTS_NO_TIMEOUT)
			adapter->missing_tx_completion_to = ENA_HW_HINTS_NO_TIMEOUT;
		else
			adapter->missing_tx_completion_to =
				msecs_to_jiffies(hints->missing_tx_completion_timeout);
	}

	if (hints->netdev_wd_timeout)
		netdev->watchdog_timeo = msecs_to_jiffies(hints->netdev_wd_timeout);

	if (hints->driver_watchdog_timeout) {
		if (hints->driver_watchdog_timeout == ENA_HW_HINTS_NO_TIMEOUT)
			adapter->keep_alive_timeout = ENA_HW_HINTS_NO_TIMEOUT;
		else
			adapter->keep_alive_timeout =
				msecs_to_jiffies(hints->driver_watchdog_timeout);
	}
}

static void ena_update_host_info(struct ena_admin_host_info *host_info,
				 struct net_device *netdev)
{
	host_info->supported_network_features[0] =
		netdev->features & GENMASK_ULL(31, 0);
	host_info->supported_network_features[1] =
		(netdev->features & GENMASK_ULL(63, 32)) >> 32;
}

static void ena_timer_service(struct timer_list *t)
{
	struct ena_adapter *adapter = from_timer(adapter, t, timer_service);
	u8 *debug_area = adapter->ena_dev->host_attr.debug_area_virt_addr;
	struct ena_admin_host_info *host_info =
		adapter->ena_dev->host_attr.host_info;

	check_for_missing_keep_alive(adapter);

	check_for_admin_com_state(adapter);

	check_for_missing_completions(adapter);

	check_for_empty_rx_ring(adapter);

	if (debug_area)
		ena_dump_stats_to_buf(adapter, debug_area);

	if (host_info)
		ena_update_host_info(host_info, adapter->netdev);

	if (unlikely(test_bit(ENA_FLAG_TRIGGER_RESET, &adapter->flags))) {
		netif_err(adapter, drv, adapter->netdev,
			  "Trigger reset is on\n");
		ena_dump_stats_to_dmesg(adapter);
		queue_work(ena_wq, &adapter->reset_task);
		return;
	}

	/* Reset the timer */
	mod_timer(&adapter->timer_service, jiffies + HZ);
}

static int ena_calc_io_queue_num(struct pci_dev *pdev,
				 struct ena_com_dev *ena_dev,
				 struct ena_com_dev_get_features_ctx *get_feat_ctx)
{
	int io_sq_num, io_queue_num;

	/* In case of LLQ use the llq number in the get feature cmd */
	if (ena_dev->tx_mem_queue_type == ENA_ADMIN_PLACEMENT_POLICY_DEV) {
		io_sq_num = get_feat_ctx->max_queues.max_llq_num;

		if (io_sq_num == 0) {
			dev_err(&pdev->dev,
				"Trying to use LLQ but llq_num is 0. Fall back into regular queues\n");

			ena_dev->tx_mem_queue_type =
				ENA_ADMIN_PLACEMENT_POLICY_HOST;
			io_sq_num = get_feat_ctx->max_queues.max_sq_num;
		}
	} else {
		io_sq_num = get_feat_ctx->max_queues.max_sq_num;
	}

	io_queue_num = min_t(int, num_online_cpus(), ENA_MAX_NUM_IO_QUEUES);
	io_queue_num = min_t(int, io_queue_num, io_sq_num);
	io_queue_num = min_t(int, io_queue_num,
			     get_feat_ctx->max_queues.max_cq_num);
	/* 1 IRQ for for mgmnt and 1 IRQs for each IO direction */
	io_queue_num = min_t(int, io_queue_num, pci_msix_vec_count(pdev) - 1);
	if (unlikely(!io_queue_num)) {
		dev_err(&pdev->dev, "The device doesn't have io queues\n");
		return -EFAULT;
	}

	return io_queue_num;
}

static void ena_set_push_mode(struct pci_dev *pdev, struct ena_com_dev *ena_dev,
			      struct ena_com_dev_get_features_ctx *get_feat_ctx)
{
	bool has_mem_bar;

	has_mem_bar = pci_select_bars(pdev, IORESOURCE_MEM) & BIT(ENA_MEM_BAR);

	/* Enable push mode if device supports LLQ */
	if (has_mem_bar && (get_feat_ctx->max_queues.max_llq_num > 0))
		ena_dev->tx_mem_queue_type = ENA_ADMIN_PLACEMENT_POLICY_DEV;
	else
		ena_dev->tx_mem_queue_type = ENA_ADMIN_PLACEMENT_POLICY_HOST;
}

static void ena_set_dev_offloads(struct ena_com_dev_get_features_ctx *feat,
				 struct net_device *netdev)
{
	netdev_features_t dev_features = 0;

	/* Set offload features */
	if (feat->offload.tx &
		ENA_ADMIN_FEATURE_OFFLOAD_DESC_TX_L4_IPV4_CSUM_PART_MASK)
		dev_features |= NETIF_F_IP_CSUM;

	if (feat->offload.tx &
		ENA_ADMIN_FEATURE_OFFLOAD_DESC_TX_L4_IPV6_CSUM_PART_MASK)
		dev_features |= NETIF_F_IPV6_CSUM;

	if (feat->offload.tx & ENA_ADMIN_FEATURE_OFFLOAD_DESC_TSO_IPV4_MASK)
		dev_features |= NETIF_F_TSO;

	if (feat->offload.tx & ENA_ADMIN_FEATURE_OFFLOAD_DESC_TSO_IPV6_MASK)
		dev_features |= NETIF_F_TSO6;

	if (feat->offload.tx & ENA_ADMIN_FEATURE_OFFLOAD_DESC_TSO_ECN_MASK)
		dev_features |= NETIF_F_TSO_ECN;

	if (feat->offload.rx_supported &
		ENA_ADMIN_FEATURE_OFFLOAD_DESC_RX_L4_IPV4_CSUM_MASK)
		dev_features |= NETIF_F_RXCSUM;

	if (feat->offload.rx_supported &
		ENA_ADMIN_FEATURE_OFFLOAD_DESC_RX_L4_IPV6_CSUM_MASK)
		dev_features |= NETIF_F_RXCSUM;

	netdev->features =
		dev_features |
		NETIF_F_SG |
		NETIF_F_RXHASH |
		NETIF_F_HIGHDMA;

	netdev->hw_features |= netdev->features;
	netdev->vlan_features |= netdev->features;
}

static void ena_set_conf_feat_params(struct ena_adapter *adapter,
				     struct ena_com_dev_get_features_ctx *feat)
{
	struct net_device *netdev = adapter->netdev;

	/* Copy mac address */
	if (!is_valid_ether_addr(feat->dev_attr.mac_addr)) {
		eth_hw_addr_random(netdev);
		ether_addr_copy(adapter->mac_addr, netdev->dev_addr);
	} else {
		ether_addr_copy(adapter->mac_addr, feat->dev_attr.mac_addr);
		ether_addr_copy(netdev->dev_addr, adapter->mac_addr);
	}

	/* Set offload features */
	ena_set_dev_offloads(feat, netdev);

	adapter->max_mtu = feat->dev_attr.max_mtu;
	netdev->max_mtu = adapter->max_mtu;
	netdev->min_mtu = ENA_MIN_MTU;
}

static int ena_rss_init_default(struct ena_adapter *adapter)
{
	struct ena_com_dev *ena_dev = adapter->ena_dev;
	struct device *dev = &adapter->pdev->dev;
	int rc, i;
	u32 val;

	rc = ena_com_rss_init(ena_dev, ENA_RX_RSS_TABLE_LOG_SIZE);
	if (unlikely(rc)) {
		dev_err(dev, "Cannot init indirect table\n");
		goto err_rss_init;
	}

	for (i = 0; i < ENA_RX_RSS_TABLE_SIZE; i++) {
		val = ethtool_rxfh_indir_default(i, adapter->num_queues);
		rc = ena_com_indirect_table_fill_entry(ena_dev, i,
						       ENA_IO_RXQ_IDX(val));
		if (unlikely(rc && (rc != -EOPNOTSUPP))) {
			dev_err(dev, "Cannot fill indirect table\n");
			goto err_fill_indir;
		}
	}

	rc = ena_com_fill_hash_function(ena_dev, ENA_ADMIN_CRC32, NULL,
					ENA_HASH_KEY_SIZE, 0xFFFFFFFF);
	if (unlikely(rc && (rc != -EOPNOTSUPP))) {
		dev_err(dev, "Cannot fill hash function\n");
		goto err_fill_indir;
	}

	rc = ena_com_set_default_hash_ctrl(ena_dev);
	if (unlikely(rc && (rc != -EOPNOTSUPP))) {
		dev_err(dev, "Cannot fill hash control\n");
		goto err_fill_indir;
	}

	return 0;

err_fill_indir:
	ena_com_rss_destroy(ena_dev);
err_rss_init:

	return rc;
}

static void ena_release_bars(struct ena_com_dev *ena_dev, struct pci_dev *pdev)
{
	int release_bars = pci_select_bars(pdev, IORESOURCE_MEM) & ENA_BAR_MASK;

	pci_release_selected_regions(pdev, release_bars);
}

static int ena_calc_queue_size(struct pci_dev *pdev,
			       struct ena_com_dev *ena_dev,
			       u16 *max_tx_sgl_size,
			       u16 *max_rx_sgl_size,
			       struct ena_com_dev_get_features_ctx *get_feat_ctx)
{
	u32 queue_size = ENA_DEFAULT_RING_SIZE;

	queue_size = min_t(u32, queue_size,
			   get_feat_ctx->max_queues.max_cq_depth);
	queue_size = min_t(u32, queue_size,
			   get_feat_ctx->max_queues.max_sq_depth);

	if (ena_dev->tx_mem_queue_type == ENA_ADMIN_PLACEMENT_POLICY_DEV)
		queue_size = min_t(u32, queue_size,
				   get_feat_ctx->max_queues.max_llq_depth);

	queue_size = rounddown_pow_of_two(queue_size);

	if (unlikely(!queue_size)) {
		dev_err(&pdev->dev, "Invalid queue size\n");
		return -EFAULT;
	}

	*max_tx_sgl_size = min_t(u16, ENA_PKT_MAX_BUFS,
				 get_feat_ctx->max_queues.max_packet_tx_descs);
	*max_rx_sgl_size = min_t(u16, ENA_PKT_MAX_BUFS,
				 get_feat_ctx->max_queues.max_packet_rx_descs);

	return queue_size;
}

/* ena_probe - Device Initialization Routine
 * @pdev: PCI device information struct
 * @ent: entry in ena_pci_tbl
 *
 * Returns 0 on success, negative on failure
 *
 * ena_probe initializes an adapter identified by a pci_dev structure.
 * The OS initialization, configuring of the adapter private structure,
 * and a hardware reset occur.
 */
static int ena_probe(struct pci_dev *pdev, const struct pci_device_id *ent)
{
	struct ena_com_dev_get_features_ctx get_feat_ctx;
	static int version_printed;
	struct net_device *netdev;
	struct ena_adapter *adapter;
	struct ena_com_dev *ena_dev = NULL;
	static int adapters_found;
	int io_queue_num, bars, rc;
	int queue_size;
	u16 tx_sgl_size = 0;
	u16 rx_sgl_size = 0;
	bool wd_state;

	dev_dbg(&pdev->dev, "%s\n", __func__);

	if (version_printed++ == 0)
		dev_info(&pdev->dev, "%s", version);

	rc = pci_enable_device_mem(pdev);
	if (rc) {
		dev_err(&pdev->dev, "pci_enable_device_mem() failed!\n");
		return rc;
	}

	pci_set_master(pdev);

	ena_dev = vzalloc(sizeof(*ena_dev));
	if (!ena_dev) {
		rc = -ENOMEM;
		goto err_disable_device;
	}

	bars = pci_select_bars(pdev, IORESOURCE_MEM) & ENA_BAR_MASK;
	rc = pci_request_selected_regions(pdev, bars, DRV_MODULE_NAME);
	if (rc) {
		dev_err(&pdev->dev, "pci_request_selected_regions failed %d\n",
			rc);
		goto err_free_ena_dev;
	}

	ena_dev->reg_bar = devm_ioremap(&pdev->dev,
					pci_resource_start(pdev, ENA_REG_BAR),
					pci_resource_len(pdev, ENA_REG_BAR));
	if (!ena_dev->reg_bar) {
		dev_err(&pdev->dev, "failed to remap regs bar\n");
		rc = -EFAULT;
		goto err_free_region;
	}

	ena_dev->dmadev = &pdev->dev;

	rc = ena_device_init(ena_dev, pdev, &get_feat_ctx, &wd_state);
	if (rc) {
		dev_err(&pdev->dev, "ena device init failed\n");
		if (rc == -ETIME)
			rc = -EPROBE_DEFER;
		goto err_free_region;
	}

	ena_set_push_mode(pdev, ena_dev, &get_feat_ctx);

	if (ena_dev->tx_mem_queue_type == ENA_ADMIN_PLACEMENT_POLICY_DEV) {
		ena_dev->mem_bar = devm_ioremap_wc(&pdev->dev,
						   pci_resource_start(pdev, ENA_MEM_BAR),
						   pci_resource_len(pdev, ENA_MEM_BAR));
		if (!ena_dev->mem_bar) {
			rc = -EFAULT;
			goto err_device_destroy;
		}
	}

	/* initial Tx interrupt delay, Assumes 1 usec granularity.
	* Updated during device initialization with the real granularity
	*/
	ena_dev->intr_moder_tx_interval = ENA_INTR_INITIAL_TX_INTERVAL_USECS;
	io_queue_num = ena_calc_io_queue_num(pdev, ena_dev, &get_feat_ctx);
	queue_size = ena_calc_queue_size(pdev, ena_dev, &tx_sgl_size,
					 &rx_sgl_size, &get_feat_ctx);
	if ((queue_size <= 0) || (io_queue_num <= 0)) {
		rc = -EFAULT;
		goto err_device_destroy;
	}

	dev_info(&pdev->dev, "creating %d io queues. queue size: %d\n",
		 io_queue_num, queue_size);

	/* dev zeroed in init_etherdev */
	netdev = alloc_etherdev_mq(sizeof(struct ena_adapter), io_queue_num);
	if (!netdev) {
		dev_err(&pdev->dev, "alloc_etherdev_mq failed\n");
		rc = -ENOMEM;
		goto err_device_destroy;
	}

	SET_NETDEV_DEV(netdev, &pdev->dev);

	adapter = netdev_priv(netdev);
	pci_set_drvdata(pdev, adapter);

	adapter->ena_dev = ena_dev;
	adapter->netdev = netdev;
	adapter->pdev = pdev;

	ena_set_conf_feat_params(adapter, &get_feat_ctx);

	adapter->msg_enable = netif_msg_init(debug, DEFAULT_MSG_ENABLE);
	adapter->reset_reason = ENA_REGS_RESET_NORMAL;

	adapter->tx_ring_size = queue_size;
	adapter->rx_ring_size = queue_size;

	adapter->max_tx_sgl_size = tx_sgl_size;
	adapter->max_rx_sgl_size = rx_sgl_size;

	adapter->num_queues = io_queue_num;
	adapter->last_monitored_tx_qid = 0;

	adapter->rx_copybreak = ENA_DEFAULT_RX_COPYBREAK;
	adapter->wd_state = wd_state;

	snprintf(adapter->name, ENA_NAME_MAX_LEN, "ena_%d", adapters_found);

	rc = ena_com_init_interrupt_moderation(adapter->ena_dev);
	if (rc) {
		dev_err(&pdev->dev,
			"Failed to query interrupt moderation feature\n");
		goto err_netdev_destroy;
	}
	ena_init_io_rings(adapter);

	netdev->netdev_ops = &ena_netdev_ops;
	netdev->watchdog_timeo = TX_TIMEOUT;
	ena_set_ethtool_ops(netdev);

	netdev->priv_flags |= IFF_UNICAST_FLT;

	u64_stats_init(&adapter->syncp);

	rc = ena_enable_msix_and_set_admin_interrupts(adapter, io_queue_num);
	if (rc) {
		dev_err(&pdev->dev,
			"Failed to enable and set the admin interrupts\n");
		goto err_worker_destroy;
	}
	rc = ena_rss_init_default(adapter);
	if (rc && (rc != -EOPNOTSUPP)) {
		dev_err(&pdev->dev, "Cannot init RSS rc: %d\n", rc);
		goto err_free_msix;
	}

	ena_config_debug_area(adapter);

	memcpy(adapter->netdev->perm_addr, adapter->mac_addr, netdev->addr_len);

	netif_carrier_off(netdev);

	rc = register_netdev(netdev);
	if (rc) {
		dev_err(&pdev->dev, "Cannot register net device\n");
		goto err_rss;
	}

	INIT_WORK(&adapter->reset_task, ena_fw_reset_device);

	adapter->last_keep_alive_jiffies = jiffies;
	adapter->keep_alive_timeout = ENA_DEVICE_KALIVE_TIMEOUT;
	adapter->missing_tx_completion_to = TX_TIMEOUT;
	adapter->missing_tx_completion_threshold = MAX_NUM_OF_TIMEOUTED_PACKETS;

	ena_update_hints(adapter, &get_feat_ctx.hw_hints);

	timer_setup(&adapter->timer_service, ena_timer_service, 0);
	mod_timer(&adapter->timer_service, round_jiffies(jiffies + HZ));

	dev_info(&pdev->dev, "%s found at mem %lx, mac addr %pM Queues %d\n",
		 DEVICE_NAME, (long)pci_resource_start(pdev, 0),
		 netdev->dev_addr, io_queue_num);

	set_bit(ENA_FLAG_DEVICE_RUNNING, &adapter->flags);

	adapters_found++;

	return 0;

err_rss:
	ena_com_delete_debug_area(ena_dev);
	ena_com_rss_destroy(ena_dev);
err_free_msix:
	ena_com_dev_reset(ena_dev, ENA_REGS_RESET_INIT_ERR);
	ena_free_mgmnt_irq(adapter);
	ena_disable_msix(adapter);
err_worker_destroy:
	ena_com_destroy_interrupt_moderation(ena_dev);
	del_timer(&adapter->timer_service);
err_netdev_destroy:
	free_netdev(netdev);
err_device_destroy:
	ena_com_delete_host_info(ena_dev);
	ena_com_admin_destroy(ena_dev);
err_free_region:
	ena_release_bars(ena_dev, pdev);
err_free_ena_dev:
	vfree(ena_dev);
err_disable_device:
	pci_disable_device(pdev);
	return rc;
}

/*****************************************************************************/

/* ena_remove - Device Removal Routine
 * @pdev: PCI device information struct
 *
 * ena_remove is called by the PCI subsystem to alert the driver
 * that it should release a PCI device.
 */
static void ena_remove(struct pci_dev *pdev)
{
	struct ena_adapter *adapter = pci_get_drvdata(pdev);
	struct ena_com_dev *ena_dev;
	struct net_device *netdev;

	ena_dev = adapter->ena_dev;
	netdev = adapter->netdev;

#ifdef CONFIG_RFS_ACCEL
	if ((adapter->msix_vecs >= 1) && (netdev->rx_cpu_rmap)) {
		free_irq_cpu_rmap(netdev->rx_cpu_rmap);
		netdev->rx_cpu_rmap = NULL;
	}
#endif /* CONFIG_RFS_ACCEL */
	del_timer_sync(&adapter->timer_service);

	cancel_work_sync(&adapter->reset_task);

	unregister_netdev(netdev);

	/* If the device is running then we want to make sure the device will be
	 * reset to make sure no more events will be issued by the device.
	 */
	if (test_bit(ENA_FLAG_DEVICE_RUNNING, &adapter->flags))
		set_bit(ENA_FLAG_TRIGGER_RESET, &adapter->flags);

	rtnl_lock();
	ena_destroy_device(adapter, true);
	rtnl_unlock();

	free_netdev(netdev);

	ena_com_rss_destroy(ena_dev);

	ena_com_delete_debug_area(ena_dev);

	ena_com_delete_host_info(ena_dev);

	ena_release_bars(ena_dev, pdev);

	pci_disable_device(pdev);

	ena_com_destroy_interrupt_moderation(ena_dev);

	vfree(ena_dev);
}

#ifdef CONFIG_PM
/* ena_suspend - PM suspend callback
 * @pdev: PCI device information struct
 * @state:power state
 */
static int ena_suspend(struct pci_dev *pdev,  pm_message_t state)
{
	struct ena_adapter *adapter = pci_get_drvdata(pdev);

	u64_stats_update_begin(&adapter->syncp);
	adapter->dev_stats.suspend++;
	u64_stats_update_end(&adapter->syncp);

	rtnl_lock();
	if (unlikely(test_bit(ENA_FLAG_TRIGGER_RESET, &adapter->flags))) {
		dev_err(&pdev->dev,
			"ignoring device reset request as the device is being suspended\n");
		clear_bit(ENA_FLAG_TRIGGER_RESET, &adapter->flags);
	}
	ena_destroy_device(adapter, true);
	rtnl_unlock();
	return 0;
}

/* ena_resume - PM resume callback
 * @pdev: PCI device information struct
 *
 */
static int ena_resume(struct pci_dev *pdev)
{
	struct ena_adapter *adapter = pci_get_drvdata(pdev);
	int rc;

	u64_stats_update_begin(&adapter->syncp);
	adapter->dev_stats.resume++;
	u64_stats_update_end(&adapter->syncp);

	rtnl_lock();
	rc = ena_restore_device(adapter);
	rtnl_unlock();
	return rc;
}
#endif

static struct pci_driver ena_pci_driver = {
	.name		= DRV_MODULE_NAME,
	.id_table	= ena_pci_tbl,
	.probe		= ena_probe,
	.remove		= ena_remove,
#ifdef CONFIG_PM
	.suspend    = ena_suspend,
	.resume     = ena_resume,
#endif
	.sriov_configure = pci_sriov_configure_simple,
};

static int __init ena_init(void)
{
	pr_info("%s", version);

	ena_wq = create_singlethread_workqueue(DRV_MODULE_NAME);
	if (!ena_wq) {
		pr_err("Failed to create workqueue\n");
		return -ENOMEM;
	}

	return pci_register_driver(&ena_pci_driver);
}

static void __exit ena_cleanup(void)
{
	pci_unregister_driver(&ena_pci_driver);

	if (ena_wq) {
		destroy_workqueue(ena_wq);
		ena_wq = NULL;
	}
}

/******************************************************************************
 ******************************** AENQ Handlers *******************************
 *****************************************************************************/
/* ena_update_on_link_change:
 * Notify the network interface about the change in link status
 */
static void ena_update_on_link_change(void *adapter_data,
				      struct ena_admin_aenq_entry *aenq_e)
{
	struct ena_adapter *adapter = (struct ena_adapter *)adapter_data;
	struct ena_admin_aenq_link_change_desc *aenq_desc =
		(struct ena_admin_aenq_link_change_desc *)aenq_e;
	int status = aenq_desc->flags &
		ENA_ADMIN_AENQ_LINK_CHANGE_DESC_LINK_STATUS_MASK;

	if (status) {
		netdev_dbg(adapter->netdev, "%s\n", __func__);
		set_bit(ENA_FLAG_LINK_UP, &adapter->flags);
		if (!test_bit(ENA_FLAG_ONGOING_RESET, &adapter->flags))
			netif_carrier_on(adapter->netdev);
	} else {
		clear_bit(ENA_FLAG_LINK_UP, &adapter->flags);
		netif_carrier_off(adapter->netdev);
	}
}

static void ena_keep_alive_wd(void *adapter_data,
			      struct ena_admin_aenq_entry *aenq_e)
{
	struct ena_adapter *adapter = (struct ena_adapter *)adapter_data;
	struct ena_admin_aenq_keep_alive_desc *desc;
	u64 rx_drops;

	desc = (struct ena_admin_aenq_keep_alive_desc *)aenq_e;
	adapter->last_keep_alive_jiffies = jiffies;

	rx_drops = ((u64)desc->rx_drops_high << 32) | desc->rx_drops_low;

	u64_stats_update_begin(&adapter->syncp);
	adapter->dev_stats.rx_drops = rx_drops;
	u64_stats_update_end(&adapter->syncp);
}

static void ena_notification(void *adapter_data,
			     struct ena_admin_aenq_entry *aenq_e)
{
	struct ena_adapter *adapter = (struct ena_adapter *)adapter_data;
	struct ena_admin_ena_hw_hints *hints;

	WARN(aenq_e->aenq_common_desc.group != ENA_ADMIN_NOTIFICATION,
	     "Invalid group(%x) expected %x\n",
	     aenq_e->aenq_common_desc.group,
	     ENA_ADMIN_NOTIFICATION);

	switch (aenq_e->aenq_common_desc.syndrom) {
	case ENA_ADMIN_UPDATE_HINTS:
		hints = (struct ena_admin_ena_hw_hints *)
			(&aenq_e->inline_data_w4);
		ena_update_hints(adapter, hints);
		break;
	default:
		netif_err(adapter, drv, adapter->netdev,
			  "Invalid aenq notification link state %d\n",
			  aenq_e->aenq_common_desc.syndrom);
	}
}

/* This handler will called for unknown event group or unimplemented handlers*/
static void unimplemented_aenq_handler(void *data,
				       struct ena_admin_aenq_entry *aenq_e)
{
	struct ena_adapter *adapter = (struct ena_adapter *)data;

	netif_err(adapter, drv, adapter->netdev,
		  "Unknown event was received or event with unimplemented handler\n");
}

static struct ena_aenq_handlers aenq_handlers = {
	.handlers = {
		[ENA_ADMIN_LINK_CHANGE] = ena_update_on_link_change,
		[ENA_ADMIN_NOTIFICATION] = ena_notification,
		[ENA_ADMIN_KEEP_ALIVE] = ena_keep_alive_wd,
	},
	.unimplemented_handler = unimplemented_aenq_handler
};

module_init(ena_init);
module_exit(ena_cleanup);<|MERGE_RESOLUTION|>--- conflicted
+++ resolved
@@ -39,7 +39,6 @@
 #include <linux/if_vlan.h>
 #include <linux/kernel.h>
 #include <linux/module.h>
-#include <linux/moduleparam.h>
 #include <linux/numa.h>
 #include <linux/pci.h>
 #include <linux/utsname.h>
@@ -236,8 +235,6 @@
 			goto err_free_tx_ids;
 	}
 
-<<<<<<< HEAD
-=======
 	size = tx_ring->tx_max_header_size;
 	tx_ring->push_buf_intermediate_buf = vzalloc_node(size, node);
 	if (!tx_ring->push_buf_intermediate_buf) {
@@ -246,7 +243,6 @@
 			goto err_push_buf_intermediate_buf;
 	}
 
->>>>>>> 407d19ab
 	/* Req id ring for TX out of order completions */
 	for (i = 0; i < tx_ring->ring_size; i++)
 		tx_ring->free_tx_ids[i] = i;
@@ -284,6 +280,9 @@
 
 	vfree(tx_ring->free_tx_ids);
 	tx_ring->free_tx_ids = NULL;
+
+	vfree(tx_ring->push_buf_intermediate_buf);
+	tx_ring->push_buf_intermediate_buf = NULL;
 }
 
 /* ena_setup_all_tx_resources - allocate I/O Tx queues resources for All queues
@@ -622,6 +621,36 @@
 		ena_free_rx_bufs(adapter, i);
 }
 
+static inline void ena_unmap_tx_skb(struct ena_ring *tx_ring,
+				    struct ena_tx_buffer *tx_info)
+{
+	struct ena_com_buf *ena_buf;
+	u32 cnt;
+	int i;
+
+	ena_buf = tx_info->bufs;
+	cnt = tx_info->num_of_bufs;
+
+	if (unlikely(!cnt))
+		return;
+
+	if (tx_info->map_linear_data) {
+		dma_unmap_single(tx_ring->dev,
+				 dma_unmap_addr(ena_buf, paddr),
+				 dma_unmap_len(ena_buf, len),
+				 DMA_TO_DEVICE);
+		ena_buf++;
+		cnt--;
+	}
+
+	/* unmap remaining mapped pages */
+	for (i = 0; i < cnt; i++) {
+		dma_unmap_page(tx_ring->dev, dma_unmap_addr(ena_buf, paddr),
+			       dma_unmap_len(ena_buf, len), DMA_TO_DEVICE);
+		ena_buf++;
+	}
+}
+
 /* ena_free_tx_bufs - Free Tx Buffers per Queue
  * @tx_ring: TX ring for which buffers be freed
  */
@@ -632,9 +661,6 @@
 
 	for (i = 0; i < tx_ring->ring_size; i++) {
 		struct ena_tx_buffer *tx_info = &tx_ring->tx_buffer_info[i];
-		struct ena_com_buf *ena_buf;
-		int nr_frags;
-		int j;
 
 		if (!tx_info->skb)
 			continue;
@@ -650,21 +676,7 @@
 				   tx_ring->qid, i);
 		}
 
-		ena_buf = tx_info->bufs;
-		dma_unmap_single(tx_ring->dev,
-				 ena_buf->paddr,
-				 ena_buf->len,
-				 DMA_TO_DEVICE);
-
-		/* unmap remaining mapped pages */
-		nr_frags = tx_info->num_of_bufs - 1;
-		for (j = 0; j < nr_frags; j++) {
-			ena_buf++;
-			dma_unmap_page(tx_ring->dev,
-				       ena_buf->paddr,
-				       ena_buf->len,
-				       DMA_TO_DEVICE);
-		}
+		ena_unmap_tx_skb(tx_ring, tx_info);
 
 		dev_kfree_skb_any(tx_info->skb);
 	}
@@ -755,8 +767,6 @@
 	while (tx_pkts < budget) {
 		struct ena_tx_buffer *tx_info;
 		struct sk_buff *skb;
-		struct ena_com_buf *ena_buf;
-		int i, nr_frags;
 
 		rc = ena_com_tx_comp_req_id_get(tx_ring->ena_com_io_cq,
 						&req_id);
@@ -776,24 +786,7 @@
 		tx_info->skb = NULL;
 		tx_info->last_jiffies = 0;
 
-		if (likely(tx_info->num_of_bufs != 0)) {
-			ena_buf = tx_info->bufs;
-
-			dma_unmap_single(tx_ring->dev,
-					 dma_unmap_addr(ena_buf, paddr),
-					 dma_unmap_len(ena_buf, len),
-					 DMA_TO_DEVICE);
-
-			/* unmap remaining mapped pages */
-			nr_frags = tx_info->num_of_bufs - 1;
-			for (i = 0; i < nr_frags; i++) {
-				ena_buf++;
-				dma_unmap_page(tx_ring->dev,
-					       dma_unmap_addr(ena_buf, paddr),
-					       dma_unmap_len(ena_buf, len),
-					       DMA_TO_DEVICE);
-			}
-		}
+		ena_unmap_tx_skb(tx_ring, tx_info);
 
 		netif_dbg(tx_ring->adapter, tx_done, tx_ring->netdev,
 			  "tx_poll: q %d skb %p completed\n", tx_ring->qid,
@@ -824,12 +817,13 @@
 	 */
 	smp_mb();
 
-	above_thresh = ena_com_sq_empty_space(tx_ring->ena_com_io_sq) >
-		ENA_TX_WAKEUP_THRESH;
+	above_thresh = ena_com_sq_have_enough_space(tx_ring->ena_com_io_sq,
+						    ENA_TX_WAKEUP_THRESH);
 	if (unlikely(netif_tx_queue_stopped(txq) && above_thresh)) {
 		__netif_tx_lock(txq, smp_processor_id());
-		above_thresh = ena_com_sq_empty_space(tx_ring->ena_com_io_sq) >
-			ENA_TX_WAKEUP_THRESH;
+		above_thresh =
+			ena_com_sq_have_enough_space(tx_ring->ena_com_io_sq,
+						     ENA_TX_WAKEUP_THRESH);
 		if (netif_tx_queue_stopped(txq) && above_thresh) {
 			netif_tx_wake_queue(txq);
 			u64_stats_update_begin(&tx_ring->syncp);
@@ -1005,8 +999,19 @@
 			return;
 		}
 
-		skb->ip_summed = CHECKSUM_UNNECESSARY;
-	}
+		if (likely(ena_rx_ctx->l4_csum_checked)) {
+			skb->ip_summed = CHECKSUM_UNNECESSARY;
+		} else {
+			u64_stats_update_begin(&rx_ring->syncp);
+			rx_ring->rx_stats.csum_unchecked++;
+			u64_stats_update_end(&rx_ring->syncp);
+			skb->ip_summed = CHECKSUM_NONE;
+		}
+	} else {
+		skb->ip_summed = CHECKSUM_NONE;
+		return;
+	}
+
 }
 
 static void ena_set_rx_hash(struct ena_ring *rx_ring,
@@ -1121,8 +1126,10 @@
 
 	rx_ring->next_to_clean = next_to_clean;
 
-	refill_required = ena_com_sq_empty_space(rx_ring->ena_com_io_sq);
-	refill_threshold = rx_ring->ring_size / ENA_RX_REFILL_THRESH_DIVIDER;
+	refill_required = ena_com_free_desc(rx_ring->ena_com_io_sq);
+	refill_threshold =
+		min_t(int, rx_ring->ring_size / ENA_RX_REFILL_THRESH_DIVIDER,
+		      ENA_RX_REFILL_THRESH_PACKET);
 
 	/* Optimization, try to batch new rx buffers */
 	if (refill_required > refill_threshold) {
@@ -1319,7 +1326,6 @@
 
 	/* Reserved the max msix vectors we might need */
 	msix_vecs = ENA_MAX_MSIX_VEC(num_queues);
-
 	netif_dbg(adapter, probe, adapter->netdev,
 		  "trying to enable MSI-X, vectors %d\n", msix_vecs);
 
@@ -1610,7 +1616,7 @@
 
 static int ena_create_io_tx_queue(struct ena_adapter *adapter, int qid)
 {
-	struct ena_com_create_io_ctx ctx = { 0 };
+	struct ena_com_create_io_ctx ctx;
 	struct ena_com_dev *ena_dev;
 	struct ena_ring *tx_ring;
 	u32 msix_vector;
@@ -1622,6 +1628,8 @@
 	tx_ring = &adapter->tx_ring[qid];
 	msix_vector = ENA_IO_IRQ_IDX(qid);
 	ena_qid = ENA_IO_TXQ_IDX(qid);
+
+	memset(&ctx, 0x0, sizeof(ctx));
 
 	ctx.direction = ENA_COM_IO_QUEUE_DIRECTION_TX;
 	ctx.qid = ena_qid;
@@ -1676,7 +1684,7 @@
 static int ena_create_io_rx_queue(struct ena_adapter *adapter, int qid)
 {
 	struct ena_com_dev *ena_dev;
-	struct ena_com_create_io_ctx ctx = { 0 };
+	struct ena_com_create_io_ctx ctx;
 	struct ena_ring *rx_ring;
 	u32 msix_vector;
 	u16 ena_qid;
@@ -1687,6 +1695,8 @@
 	rx_ring = &adapter->rx_ring[qid];
 	msix_vector = ENA_IO_IRQ_IDX(qid);
 	ena_qid = ENA_IO_RXQ_IDX(qid);
+
+	memset(&ctx, 0x0, sizeof(ctx));
 
 	ctx.qid = ena_qid;
 	ctx.direction = ENA_COM_IO_QUEUE_DIRECTION_RX;
@@ -1844,6 +1854,8 @@
 		rc = ena_com_dev_reset(adapter->ena_dev, adapter->reset_reason);
 		if (rc)
 			dev_err(&adapter->pdev->dev, "Device reset failed\n");
+		/* stop submitting admin commands on a device that was reset */
+		ena_com_set_admin_running_state(adapter->ena_dev, false);
 	}
 
 	ena_destroy_all_io_queues(adapter);
@@ -1909,6 +1921,9 @@
 	struct ena_adapter *adapter = netdev_priv(netdev);
 
 	netif_dbg(adapter, ifdown, netdev, "%s\n", __func__);
+
+	if (!test_bit(ENA_FLAG_DEVICE_RUNNING, &adapter->flags))
+		return 0;
 
 	if (test_bit(ENA_FLAG_DEV_UP, &adapter->flags))
 		ena_down(adapter);
@@ -2006,6 +2021,112 @@
 	return rc;
 }
 
+static int ena_tx_map_skb(struct ena_ring *tx_ring,
+			  struct ena_tx_buffer *tx_info,
+			  struct sk_buff *skb,
+			  void **push_hdr,
+			  u16 *header_len)
+{
+	struct ena_adapter *adapter = tx_ring->adapter;
+	struct ena_com_buf *ena_buf;
+	dma_addr_t dma;
+	u32 skb_head_len, frag_len, last_frag;
+	u16 push_len = 0;
+	u16 delta = 0;
+	int i = 0;
+
+	skb_head_len = skb_headlen(skb);
+	tx_info->skb = skb;
+	ena_buf = tx_info->bufs;
+
+	if (tx_ring->tx_mem_queue_type == ENA_ADMIN_PLACEMENT_POLICY_DEV) {
+		/* When the device is LLQ mode, the driver will copy
+		 * the header into the device memory space.
+		 * the ena_com layer assume the header is in a linear
+		 * memory space.
+		 * This assumption might be wrong since part of the header
+		 * can be in the fragmented buffers.
+		 * Use skb_header_pointer to make sure the header is in a
+		 * linear memory space.
+		 */
+
+		push_len = min_t(u32, skb->len, tx_ring->tx_max_header_size);
+		*push_hdr = skb_header_pointer(skb, 0, push_len,
+					       tx_ring->push_buf_intermediate_buf);
+		*header_len = push_len;
+		if (unlikely(skb->data != *push_hdr)) {
+			u64_stats_update_begin(&tx_ring->syncp);
+			tx_ring->tx_stats.llq_buffer_copy++;
+			u64_stats_update_end(&tx_ring->syncp);
+
+			delta = push_len - skb_head_len;
+		}
+	} else {
+		*push_hdr = NULL;
+		*header_len = min_t(u32, skb_head_len,
+				    tx_ring->tx_max_header_size);
+	}
+
+	netif_dbg(adapter, tx_queued, adapter->netdev,
+		  "skb: %p header_buf->vaddr: %p push_len: %d\n", skb,
+		  *push_hdr, push_len);
+
+	if (skb_head_len > push_len) {
+		dma = dma_map_single(tx_ring->dev, skb->data + push_len,
+				     skb_head_len - push_len, DMA_TO_DEVICE);
+		if (unlikely(dma_mapping_error(tx_ring->dev, dma)))
+			goto error_report_dma_error;
+
+		ena_buf->paddr = dma;
+		ena_buf->len = skb_head_len - push_len;
+
+		ena_buf++;
+		tx_info->num_of_bufs++;
+		tx_info->map_linear_data = 1;
+	} else {
+		tx_info->map_linear_data = 0;
+	}
+
+	last_frag = skb_shinfo(skb)->nr_frags;
+
+	for (i = 0; i < last_frag; i++) {
+		const skb_frag_t *frag = &skb_shinfo(skb)->frags[i];
+
+		frag_len = skb_frag_size(frag);
+
+		if (unlikely(delta >= frag_len)) {
+			delta -= frag_len;
+			continue;
+		}
+
+		dma = skb_frag_dma_map(tx_ring->dev, frag, delta,
+				       frag_len - delta, DMA_TO_DEVICE);
+		if (unlikely(dma_mapping_error(tx_ring->dev, dma)))
+			goto error_report_dma_error;
+
+		ena_buf->paddr = dma;
+		ena_buf->len = frag_len - delta;
+		ena_buf++;
+		tx_info->num_of_bufs++;
+		delta = 0;
+	}
+
+	return 0;
+
+error_report_dma_error:
+	u64_stats_update_begin(&tx_ring->syncp);
+	tx_ring->tx_stats.dma_mapping_err++;
+	u64_stats_update_end(&tx_ring->syncp);
+	netdev_warn(adapter->netdev, "failed to map skb\n");
+
+	tx_info->skb = NULL;
+
+	tx_info->num_of_bufs += i;
+	ena_unmap_tx_skb(tx_ring, tx_info);
+
+	return -EINVAL;
+}
+
 /* Called with netif_tx_lock. */
 static netdev_tx_t ena_start_xmit(struct sk_buff *skb, struct net_device *dev)
 {
@@ -2014,16 +2135,9 @@
 	struct ena_com_tx_ctx ena_tx_ctx;
 	struct ena_ring *tx_ring;
 	struct netdev_queue *txq;
-	struct ena_com_buf *ena_buf;
 	void *push_hdr;
-	u32 len, last_frag;
-	u16 next_to_use;
-	u16 req_id;
-	u16 push_len;
-	u16 header_len;
-	dma_addr_t dma;
+	u16 next_to_use, req_id, header_len;
 	int qid, rc, nb_hw_desc;
-	int i = -1;
 
 	netif_dbg(adapter, tx_queued, dev, "%s skb %p\n", __func__, skb);
 	/*  Determine which tx ring we will be placed on */
@@ -2036,7 +2150,6 @@
 		goto error_drop_packet;
 
 	skb_tx_timestamp(skb);
-	len = skb_headlen(skb);
 
 	next_to_use = tx_ring->next_to_use;
 	req_id = tx_ring->free_tx_ids[next_to_use];
@@ -2044,54 +2157,10 @@
 	tx_info->num_of_bufs = 0;
 
 	WARN(tx_info->skb, "SKB isn't NULL req_id %d\n", req_id);
-	ena_buf = tx_info->bufs;
-	tx_info->skb = skb;
-
-	if (tx_ring->tx_mem_queue_type == ENA_ADMIN_PLACEMENT_POLICY_DEV) {
-		/* prepared the push buffer */
-		push_len = min_t(u32, len, tx_ring->tx_max_header_size);
-		header_len = push_len;
-		push_hdr = skb->data;
-	} else {
-		push_len = 0;
-		header_len = min_t(u32, len, tx_ring->tx_max_header_size);
-		push_hdr = NULL;
-	}
-
-	netif_dbg(adapter, tx_queued, dev,
-		  "skb: %p header_buf->vaddr: %p push_len: %d\n", skb,
-		  push_hdr, push_len);
-
-	if (len > push_len) {
-		dma = dma_map_single(tx_ring->dev, skb->data + push_len,
-				     len - push_len, DMA_TO_DEVICE);
-		if (dma_mapping_error(tx_ring->dev, dma))
-			goto error_report_dma_error;
-
-		ena_buf->paddr = dma;
-		ena_buf->len = len - push_len;
-
-		ena_buf++;
-		tx_info->num_of_bufs++;
-	}
-
-	last_frag = skb_shinfo(skb)->nr_frags;
-
-	for (i = 0; i < last_frag; i++) {
-		const skb_frag_t *frag = &skb_shinfo(skb)->frags[i];
-
-		len = skb_frag_size(frag);
-		dma = skb_frag_dma_map(tx_ring->dev, frag, 0, len,
-				       DMA_TO_DEVICE);
-		if (dma_mapping_error(tx_ring->dev, dma))
-			goto error_report_dma_error;
-
-		ena_buf->paddr = dma;
-		ena_buf->len = len;
-		ena_buf++;
-	}
-
-	tx_info->num_of_bufs += last_frag;
+
+	rc = ena_tx_map_skb(tx_ring, tx_info, skb, &push_hdr, &header_len);
+	if (unlikely(rc))
+		goto error_drop_packet;
 
 	memset(&ena_tx_ctx, 0x0, sizeof(struct ena_com_tx_ctx));
 	ena_tx_ctx.ena_bufs = tx_info->bufs;
@@ -2107,14 +2176,22 @@
 	rc = ena_com_prepare_tx(tx_ring->ena_com_io_sq, &ena_tx_ctx,
 				&nb_hw_desc);
 
+	/* ena_com_prepare_tx() can't fail due to overflow of tx queue,
+	 * since the number of free descriptors in the queue is checked
+	 * after sending the previous packet. In case there isn't enough
+	 * space in the queue for the next packet, it is stopped
+	 * until there is again enough available space in the queue.
+	 * All other failure reasons of ena_com_prepare_tx() are fatal
+	 * and therefore require a device reset.
+	 */
 	if (unlikely(rc)) {
 		netif_err(adapter, tx_queued, dev,
 			  "failed to prepare tx bufs\n");
 		u64_stats_update_begin(&tx_ring->syncp);
-		tx_ring->tx_stats.queue_stop++;
 		tx_ring->tx_stats.prepare_ctx_err++;
 		u64_stats_update_end(&tx_ring->syncp);
-		netif_tx_stop_queue(txq);
+		adapter->reset_reason = ENA_REGS_RESET_DRIVER_INVALID_STATE;
+		set_bit(ENA_FLAG_TRIGGER_RESET, &adapter->flags);
 		goto error_unmap_dma;
 	}
 
@@ -2136,8 +2213,8 @@
 	 * to sgl_size + 2. one for the meta descriptor and one for header
 	 * (if the header is larger than tx_max_header_size).
 	 */
-	if (unlikely(ena_com_sq_empty_space(tx_ring->ena_com_io_sq) <
-		     (tx_ring->sgl_size + 2))) {
+	if (unlikely(!ena_com_sq_have_enough_space(tx_ring->ena_com_io_sq,
+						   tx_ring->sgl_size + 2))) {
 		netif_dbg(adapter, tx_queued, dev, "%s stop queue %d\n",
 			  __func__, qid);
 
@@ -2156,8 +2233,8 @@
 		 */
 		smp_mb();
 
-		if (ena_com_sq_empty_space(tx_ring->ena_com_io_sq)
-				> ENA_TX_WAKEUP_THRESH) {
+		if (ena_com_sq_have_enough_space(tx_ring->ena_com_io_sq,
+						 ENA_TX_WAKEUP_THRESH)) {
 			netif_tx_wake_queue(txq);
 			u64_stats_update_begin(&tx_ring->syncp);
 			tx_ring->tx_stats.queue_wakeup++;
@@ -2177,35 +2254,11 @@
 
 	return NETDEV_TX_OK;
 
-error_report_dma_error:
-	u64_stats_update_begin(&tx_ring->syncp);
-	tx_ring->tx_stats.dma_mapping_err++;
-	u64_stats_update_end(&tx_ring->syncp);
-	netdev_warn(adapter->netdev, "failed to map skb\n");
-
+error_unmap_dma:
+	ena_unmap_tx_skb(tx_ring, tx_info);
 	tx_info->skb = NULL;
 
-error_unmap_dma:
-	if (i >= 0) {
-		/* save value of frag that failed */
-		last_frag = i;
-
-		/* start back at beginning and unmap skb */
-		tx_info->skb = NULL;
-		ena_buf = tx_info->bufs;
-		dma_unmap_single(tx_ring->dev, dma_unmap_addr(ena_buf, paddr),
-				 dma_unmap_len(ena_buf, len), DMA_TO_DEVICE);
-
-		/* unmap remaining mapped pages */
-		for (i = 0; i < last_frag; i++) {
-			ena_buf++;
-			dma_unmap_page(tx_ring->dev, dma_unmap_addr(ena_buf, paddr),
-				       dma_unmap_len(ena_buf, len), DMA_TO_DEVICE);
-		}
-	}
-
 error_drop_packet:
-
 	dev_kfree_skb(skb);
 	return NETDEV_TX_OK;
 }
@@ -2226,7 +2279,8 @@
 	return qid;
 }
 
-static void ena_config_host_info(struct ena_com_dev *ena_dev)
+static void ena_config_host_info(struct ena_com_dev *ena_dev,
+				 struct pci_dev *pdev)
 {
 	struct ena_admin_host_info *host_info;
 	int rc;
@@ -2240,6 +2294,7 @@
 
 	host_info = ena_dev->host_attr.host_info;
 
+	host_info->bdf = (pdev->bus->number << 8) | pdev->devfn;
 	host_info->os_type = ENA_ADMIN_OS_LINUX;
 	host_info->kernel_ver = LINUX_VERSION_CODE;
 	strlcpy(host_info->kernel_ver_str, utsname()->version,
@@ -2250,7 +2305,9 @@
 	host_info->driver_version =
 		(DRV_MODULE_VER_MAJOR) |
 		(DRV_MODULE_VER_MINOR << ENA_ADMIN_HOST_INFO_MINOR_SHIFT) |
-		(DRV_MODULE_VER_SUBMINOR << ENA_ADMIN_HOST_INFO_SUB_MINOR_SHIFT);
+		(DRV_MODULE_VER_SUBMINOR << ENA_ADMIN_HOST_INFO_SUB_MINOR_SHIFT) |
+		("K"[0] << ENA_ADMIN_HOST_INFO_MODULE_TYPE_SHIFT);
+	host_info->num_cpus = num_online_cpus();
 
 	rc = ena_com_set_host_attributes(ena_dev);
 	if (rc) {
@@ -2461,7 +2518,7 @@
 	}
 
 	/* ENA admin level init */
-	rc = ena_com_admin_init(ena_dev, &aenq_handlers, true);
+	rc = ena_com_admin_init(ena_dev, &aenq_handlers);
 	if (rc) {
 		dev_err(dev,
 			"Can not initialize ena admin queue with device\n");
@@ -2474,7 +2531,7 @@
 	 */
 	ena_com_set_admin_polling_mode(ena_dev, true);
 
-	ena_config_host_info(ena_dev);
+	ena_config_host_info(ena_dev, pdev);
 
 	/* Get Device Attributes*/
 	rc = ena_com_get_dev_attr_feat(ena_dev, get_feat_ctx);
@@ -2559,17 +2616,14 @@
 
 	dev_up = test_bit(ENA_FLAG_DEV_UP, &adapter->flags);
 	adapter->dev_up_before_reset = dev_up;
-
 	if (!graceful)
 		ena_com_set_admin_running_state(ena_dev, false);
 
 	if (test_bit(ENA_FLAG_DEV_UP, &adapter->flags))
 		ena_down(adapter);
 
-	/* Before releasing the ENA resources, a device reset is required.
-	 * (to prevent the device from accessing them).
-	 * In case the reset flag is set and the device is up, ena_down()
-	 * already perform the reset, so it can be skipped.
+	/* Stop the device from sending AENQ events (in case reset flag is set
+	 *  and device is up, ena_down() already reset the device.
 	 */
 	if (!(test_bit(ENA_FLAG_TRIGGER_RESET, &adapter->flags) && dev_up))
 		ena_com_dev_reset(adapter->ena_dev, adapter->reset_reason);
@@ -2636,7 +2690,9 @@
 		netif_carrier_on(adapter->netdev);
 
 	mod_timer(&adapter->timer_service, round_jiffies(jiffies + HZ));
-	dev_err(&pdev->dev, "Device reset completed successfully\n");
+	dev_err(&pdev->dev,
+		"Device reset completed successfully, Driver info: %s\n",
+		version);
 
 	return rc;
 err_disable_msix:
@@ -2829,7 +2885,7 @@
 		rx_ring = &adapter->rx_ring[i];
 
 		refill_required =
-			ena_com_sq_empty_space(rx_ring->ena_com_io_sq);
+			ena_com_free_desc(rx_ring->ena_com_io_sq);
 		if (unlikely(refill_required == (rx_ring->ring_size - 1))) {
 			rx_ring->empty_rx_queue++;
 
@@ -2974,20 +3030,10 @@
 	int io_sq_num, io_queue_num;
 
 	/* In case of LLQ use the llq number in the get feature cmd */
-	if (ena_dev->tx_mem_queue_type == ENA_ADMIN_PLACEMENT_POLICY_DEV) {
-		io_sq_num = get_feat_ctx->max_queues.max_llq_num;
-
-		if (io_sq_num == 0) {
-			dev_err(&pdev->dev,
-				"Trying to use LLQ but llq_num is 0. Fall back into regular queues\n");
-
-			ena_dev->tx_mem_queue_type =
-				ENA_ADMIN_PLACEMENT_POLICY_HOST;
-			io_sq_num = get_feat_ctx->max_queues.max_sq_num;
-		}
-	} else {
+	if (ena_dev->tx_mem_queue_type == ENA_ADMIN_PLACEMENT_POLICY_DEV)
+		io_sq_num = get_feat_ctx->llq.max_llq_num;
+	else
 		io_sq_num = get_feat_ctx->max_queues.max_sq_num;
-	}
 
 	io_queue_num = min_t(int, num_online_cpus(), ENA_MAX_NUM_IO_QUEUES);
 	io_queue_num = min_t(int, io_queue_num, io_sq_num);
@@ -3003,18 +3049,52 @@
 	return io_queue_num;
 }
 
-static void ena_set_push_mode(struct pci_dev *pdev, struct ena_com_dev *ena_dev,
-			      struct ena_com_dev_get_features_ctx *get_feat_ctx)
+static int ena_set_queues_placement_policy(struct pci_dev *pdev,
+					   struct ena_com_dev *ena_dev,
+					   struct ena_admin_feature_llq_desc *llq,
+					   struct ena_llq_configurations *llq_default_configurations)
 {
 	bool has_mem_bar;
+	int rc;
+	u32 llq_feature_mask;
+
+	llq_feature_mask = 1 << ENA_ADMIN_LLQ;
+	if (!(ena_dev->supported_features & llq_feature_mask)) {
+		dev_err(&pdev->dev,
+			"LLQ is not supported Fallback to host mode policy.\n");
+		ena_dev->tx_mem_queue_type = ENA_ADMIN_PLACEMENT_POLICY_HOST;
+		return 0;
+	}
 
 	has_mem_bar = pci_select_bars(pdev, IORESOURCE_MEM) & BIT(ENA_MEM_BAR);
 
-	/* Enable push mode if device supports LLQ */
-	if (has_mem_bar && (get_feat_ctx->max_queues.max_llq_num > 0))
-		ena_dev->tx_mem_queue_type = ENA_ADMIN_PLACEMENT_POLICY_DEV;
-	else
+	rc = ena_com_config_dev_mode(ena_dev, llq, llq_default_configurations);
+	if (unlikely(rc)) {
+		dev_err(&pdev->dev,
+			"Failed to configure the device mode.  Fallback to host mode policy.\n");
 		ena_dev->tx_mem_queue_type = ENA_ADMIN_PLACEMENT_POLICY_HOST;
+		return 0;
+	}
+
+	/* Nothing to config, exit */
+	if (ena_dev->tx_mem_queue_type == ENA_ADMIN_PLACEMENT_POLICY_HOST)
+		return 0;
+
+	if (!has_mem_bar) {
+		dev_err(&pdev->dev,
+			"ENA device does not expose LLQ bar. Fallback to host mode policy.\n");
+		ena_dev->tx_mem_queue_type = ENA_ADMIN_PLACEMENT_POLICY_HOST;
+		return 0;
+	}
+
+	ena_dev->mem_bar = devm_ioremap_wc(&pdev->dev,
+					   pci_resource_start(pdev, ENA_MEM_BAR),
+					   pci_resource_len(pdev, ENA_MEM_BAR));
+
+	if (!ena_dev->mem_bar)
+		return -EFAULT;
+
+	return 0;
 }
 
 static void ena_set_dev_offloads(struct ena_com_dev_get_features_ctx *feat,
@@ -3132,6 +3212,15 @@
 	pci_release_selected_regions(pdev, release_bars);
 }
 
+static inline void set_default_llq_configurations(struct ena_llq_configurations *llq_config)
+{
+	llq_config->llq_header_location = ENA_ADMIN_INLINE_HEADER;
+	llq_config->llq_ring_entry_size = ENA_ADMIN_LIST_ENTRY_SIZE_128B;
+	llq_config->llq_stride_ctrl = ENA_ADMIN_MULTIPLE_DESCS_PER_ENTRY;
+	llq_config->llq_num_decs_before_header = ENA_ADMIN_LLQ_NUM_DESCS_BEFORE_HEADER_2;
+	llq_config->llq_ring_entry_size_value = 128;
+}
+
 static int ena_calc_queue_size(struct pci_dev *pdev,
 			       struct ena_com_dev *ena_dev,
 			       u16 *max_tx_sgl_size,
@@ -3147,7 +3236,7 @@
 
 	if (ena_dev->tx_mem_queue_type == ENA_ADMIN_PLACEMENT_POLICY_DEV)
 		queue_size = min_t(u32, queue_size,
-				   get_feat_ctx->max_queues.max_llq_depth);
+				   get_feat_ctx->llq.max_llq_depth);
 
 	queue_size = rounddown_pow_of_two(queue_size);
 
@@ -3180,7 +3269,9 @@
 	static int version_printed;
 	struct net_device *netdev;
 	struct ena_adapter *adapter;
+	struct ena_llq_configurations llq_config;
 	struct ena_com_dev *ena_dev = NULL;
+	char *queue_type_str;
 	static int adapters_found;
 	int io_queue_num, bars, rc;
 	int queue_size;
@@ -3234,16 +3325,13 @@
 		goto err_free_region;
 	}
 
-	ena_set_push_mode(pdev, ena_dev, &get_feat_ctx);
-
-	if (ena_dev->tx_mem_queue_type == ENA_ADMIN_PLACEMENT_POLICY_DEV) {
-		ena_dev->mem_bar = devm_ioremap_wc(&pdev->dev,
-						   pci_resource_start(pdev, ENA_MEM_BAR),
-						   pci_resource_len(pdev, ENA_MEM_BAR));
-		if (!ena_dev->mem_bar) {
-			rc = -EFAULT;
-			goto err_device_destroy;
-		}
+	set_default_llq_configurations(&llq_config);
+
+	rc = ena_set_queues_placement_policy(pdev, ena_dev, &get_feat_ctx.llq,
+					     &llq_config);
+	if (rc) {
+		dev_err(&pdev->dev, "ena device init failed\n");
+		goto err_device_destroy;
 	}
 
 	/* initial Tx interrupt delay, Assumes 1 usec granularity.
@@ -3258,8 +3346,10 @@
 		goto err_device_destroy;
 	}
 
-	dev_info(&pdev->dev, "creating %d io queues. queue size: %d\n",
-		 io_queue_num, queue_size);
+	dev_info(&pdev->dev, "creating %d io queues. queue size: %d. LLQ is %s\n",
+		 io_queue_num, queue_size,
+		 (ena_dev->tx_mem_queue_type == ENA_ADMIN_PLACEMENT_POLICY_DEV) ?
+		 "ENABLED" : "DISABLED");
 
 	/* dev zeroed in init_etherdev */
 	netdev = alloc_etherdev_mq(sizeof(struct ena_adapter), io_queue_num);
@@ -3349,9 +3439,15 @@
 	timer_setup(&adapter->timer_service, ena_timer_service, 0);
 	mod_timer(&adapter->timer_service, round_jiffies(jiffies + HZ));
 
-	dev_info(&pdev->dev, "%s found at mem %lx, mac addr %pM Queues %d\n",
+	if (ena_dev->tx_mem_queue_type == ENA_ADMIN_PLACEMENT_POLICY_HOST)
+		queue_type_str = "Regular";
+	else
+		queue_type_str = "Low Latency";
+
+	dev_info(&pdev->dev,
+		 "%s found at mem %lx, mac addr %pM Queues %d, Placement policy: %s\n",
 		 DEVICE_NAME, (long)pci_resource_start(pdev, 0),
-		 netdev->dev_addr, io_queue_num);
+		 netdev->dev_addr, io_queue_num, queue_type_str);
 
 	set_bit(ENA_FLAG_DEVICE_RUNNING, &adapter->flags);
 
@@ -3364,6 +3460,8 @@
 	ena_com_rss_destroy(ena_dev);
 err_free_msix:
 	ena_com_dev_reset(ena_dev, ENA_REGS_RESET_INIT_ERR);
+	/* stop submitting admin commands on a device that was reset */
+	ena_com_set_admin_running_state(ena_dev, false);
 	ena_free_mgmnt_irq(adapter);
 	ena_disable_msix(adapter);
 err_worker_destroy:
@@ -3410,17 +3508,11 @@
 
 	cancel_work_sync(&adapter->reset_task);
 
-	unregister_netdev(netdev);
-
-	/* If the device is running then we want to make sure the device will be
-	 * reset to make sure no more events will be issued by the device.
-	 */
-	if (test_bit(ENA_FLAG_DEVICE_RUNNING, &adapter->flags))
-		set_bit(ENA_FLAG_TRIGGER_RESET, &adapter->flags);
-
 	rtnl_lock();
 	ena_destroy_device(adapter, true);
 	rtnl_unlock();
+
+	unregister_netdev(netdev);
 
 	free_netdev(netdev);
 
