// SPDX-License-Identifier: GPL-2.0-or-later
/*
 *  linux/drivers/net/ethernet/ibm/ehea/ehea_qmr.c
 *
 *  eHEA ethernet device driver for IBM eServer System p
 *
 *  (C) Copyright IBM Corp. 2006
 *
 *  Authors:
 *       Christoph Raisch <raisch@de.ibm.com>
 *       Jan-Bernd Themann <themann@de.ibm.com>
 *       Thomas Klein <tklein@de.ibm.com>
 */

#define pr_fmt(fmt) KBUILD_MODNAME ": " fmt

#include <linux/mm.h>
#include <linux/slab.h>
#include "ehea.h"
#include "ehea_phyp.h"
#include "ehea_qmr.h"

static struct ehea_bmap *ehea_bmap;

static void *hw_qpageit_get_inc(struct hw_queue *queue)
{
	void *retvalue = hw_qeit_get(queue);

	queue->current_q_offset += queue->pagesize;
	if (queue->current_q_offset > queue->queue_length) {
		queue->current_q_offset -= queue->pagesize;
		retvalue = NULL;
	} else if (((u64) retvalue) & (EHEA_PAGESIZE-1)) {
		pr_err("not on pageboundary\n");
		retvalue = NULL;
	}
	return retvalue;
}

static int hw_queue_ctor(struct hw_queue *queue, const u32 nr_of_pages,
			  const u32 pagesize, const u32 qe_size)
{
	int pages_per_kpage = PAGE_SIZE / pagesize;
	int i, k;

	if ((pagesize > PAGE_SIZE) || (!pages_per_kpage)) {
		pr_err("pagesize conflict! kernel pagesize=%d, ehea pagesize=%d\n",
		       (int)PAGE_SIZE, (int)pagesize);
		return -EINVAL;
	}

	queue->queue_length = nr_of_pages * pagesize;
	queue->queue_pages = kmalloc_array(nr_of_pages, sizeof(void *),
					   GFP_KERNEL);
	if (!queue->queue_pages)
		return -ENOMEM;

	/*
	 * allocate pages for queue:
	 * outer loop allocates whole kernel pages (page aligned) and
	 * inner loop divides a kernel page into smaller hea queue pages
	 */
	i = 0;
	while (i < nr_of_pages) {
		u8 *kpage = (u8 *)get_zeroed_page(GFP_KERNEL);
		if (!kpage)
			goto out_nomem;
		for (k = 0; k < pages_per_kpage && i < nr_of_pages; k++) {
			(queue->queue_pages)[i] = (struct ehea_page *)kpage;
			kpage += pagesize;
			i++;
		}
	}

	queue->current_q_offset = 0;
	queue->qe_size = qe_size;
	queue->pagesize = pagesize;
	queue->toggle_state = 1;

	return 0;
out_nomem:
	for (i = 0; i < nr_of_pages; i += pages_per_kpage) {
		if (!(queue->queue_pages)[i])
			break;
		free_page((unsigned long)(queue->queue_pages)[i]);
	}
	return -ENOMEM;
}

static void hw_queue_dtor(struct hw_queue *queue)
{
	int pages_per_kpage;
	int i, nr_pages;

	if (!queue || !queue->queue_pages)
		return;

	pages_per_kpage = PAGE_SIZE / queue->pagesize;

	nr_pages = queue->queue_length / queue->pagesize;

	for (i = 0; i < nr_pages; i += pages_per_kpage)
		free_page((unsigned long)(queue->queue_pages)[i]);

	kfree(queue->queue_pages);
}

struct ehea_cq *ehea_create_cq(struct ehea_adapter *adapter,
			       int nr_of_cqe, u64 eq_handle, u32 cq_token)
{
	struct ehea_cq *cq;
<<<<<<< HEAD
	struct h_epa epa;
	u64 *cq_handle_ref, hret, rpage;
	u32 act_nr_of_entries, act_pages, counter;
=======
	u64 hret, rpage;
	u32 counter;
>>>>>>> 407d19ab
	int ret;
	void *vpage;

	cq = kzalloc(sizeof(*cq), GFP_KERNEL);
	if (!cq)
		goto out_nomem;

	cq->attr.max_nr_of_cqes = nr_of_cqe;
	cq->attr.cq_token = cq_token;
	cq->attr.eq_handle = eq_handle;

	cq->adapter = adapter;

<<<<<<< HEAD
	cq_handle_ref = &cq->fw_handle;
	act_nr_of_entries = 0;
	act_pages = 0;

=======
>>>>>>> 407d19ab
	hret = ehea_h_alloc_resource_cq(adapter->handle, &cq->attr,
					&cq->fw_handle, &cq->epas);
	if (hret != H_SUCCESS) {
		pr_err("alloc_resource_cq failed\n");
		goto out_freemem;
	}

	ret = hw_queue_ctor(&cq->hw_queue, cq->attr.nr_pages,
			    EHEA_PAGESIZE, sizeof(struct ehea_cqe));
	if (ret)
		goto out_freeres;

	for (counter = 0; counter < cq->attr.nr_pages; counter++) {
		vpage = hw_qpageit_get_inc(&cq->hw_queue);
		if (!vpage) {
			pr_err("hw_qpageit_get_inc failed\n");
			goto out_kill_hwq;
		}

		rpage = __pa(vpage);
		hret = ehea_h_register_rpage(adapter->handle,
					     0, EHEA_CQ_REGISTER_ORIG,
					     cq->fw_handle, rpage, 1);
		if (hret < H_SUCCESS) {
			pr_err("register_rpage_cq failed ehea_cq=%p hret=%llx counter=%i act_pages=%i\n",
			       cq, hret, counter, cq->attr.nr_pages);
			goto out_kill_hwq;
		}

		if (counter == (cq->attr.nr_pages - 1)) {
			vpage = hw_qpageit_get_inc(&cq->hw_queue);

			if ((hret != H_SUCCESS) || (vpage)) {
				pr_err("registration of pages not complete hret=%llx\n",
				       hret);
				goto out_kill_hwq;
			}
		} else {
			if (hret != H_PAGE_REGISTERED) {
				pr_err("CQ: registration of page failed hret=%llx\n",
				       hret);
				goto out_kill_hwq;
			}
		}
	}

	hw_qeit_reset(&cq->hw_queue);
	ehea_reset_cq_ep(cq);
	ehea_reset_cq_n1(cq);

	return cq;

out_kill_hwq:
	hw_queue_dtor(&cq->hw_queue);

out_freeres:
	ehea_h_free_resource(adapter->handle, cq->fw_handle, FORCE_FREE);

out_freemem:
	kfree(cq);

out_nomem:
	return NULL;
}

static u64 ehea_destroy_cq_res(struct ehea_cq *cq, u64 force)
{
	u64 hret;
	u64 adapter_handle = cq->adapter->handle;

	/* deregister all previous registered pages */
	hret = ehea_h_free_resource(adapter_handle, cq->fw_handle, force);
	if (hret != H_SUCCESS)
		return hret;

	hw_queue_dtor(&cq->hw_queue);
	kfree(cq);

	return hret;
}

int ehea_destroy_cq(struct ehea_cq *cq)
{
	u64 hret, aer, aerr;
	if (!cq)
		return 0;

	hcp_epas_dtor(&cq->epas);
	hret = ehea_destroy_cq_res(cq, NORMAL_FREE);
	if (hret == H_R_STATE) {
		ehea_error_data(cq->adapter, cq->fw_handle, &aer, &aerr);
		hret = ehea_destroy_cq_res(cq, FORCE_FREE);
	}

	if (hret != H_SUCCESS) {
		pr_err("destroy CQ failed\n");
		return -EIO;
	}

	return 0;
}

struct ehea_eq *ehea_create_eq(struct ehea_adapter *adapter,
			       const enum ehea_eq_type type,
			       const u32 max_nr_of_eqes, const u8 eqe_gen)
{
	int ret, i;
	u64 hret, rpage;
	void *vpage;
	struct ehea_eq *eq;

	eq = kzalloc(sizeof(*eq), GFP_KERNEL);
	if (!eq)
		return NULL;

	eq->adapter = adapter;
	eq->attr.type = type;
	eq->attr.max_nr_of_eqes = max_nr_of_eqes;
	eq->attr.eqe_gen = eqe_gen;
	spin_lock_init(&eq->spinlock);

	hret = ehea_h_alloc_resource_eq(adapter->handle,
					&eq->attr, &eq->fw_handle);
	if (hret != H_SUCCESS) {
		pr_err("alloc_resource_eq failed\n");
		goto out_freemem;
	}

	ret = hw_queue_ctor(&eq->hw_queue, eq->attr.nr_pages,
			    EHEA_PAGESIZE, sizeof(struct ehea_eqe));
	if (ret) {
		pr_err("can't allocate eq pages\n");
		goto out_freeres;
	}

	for (i = 0; i < eq->attr.nr_pages; i++) {
		vpage = hw_qpageit_get_inc(&eq->hw_queue);
		if (!vpage) {
			pr_err("hw_qpageit_get_inc failed\n");
			hret = H_RESOURCE;
			goto out_kill_hwq;
		}

		rpage = __pa(vpage);

		hret = ehea_h_register_rpage(adapter->handle, 0,
					     EHEA_EQ_REGISTER_ORIG,
					     eq->fw_handle, rpage, 1);

		if (i == (eq->attr.nr_pages - 1)) {
			/* last page */
			vpage = hw_qpageit_get_inc(&eq->hw_queue);
			if ((hret != H_SUCCESS) || (vpage))
				goto out_kill_hwq;

		} else {
			if (hret != H_PAGE_REGISTERED)
				goto out_kill_hwq;

		}
	}

	hw_qeit_reset(&eq->hw_queue);
	return eq;

out_kill_hwq:
	hw_queue_dtor(&eq->hw_queue);

out_freeres:
	ehea_h_free_resource(adapter->handle, eq->fw_handle, FORCE_FREE);

out_freemem:
	kfree(eq);
	return NULL;
}

struct ehea_eqe *ehea_poll_eq(struct ehea_eq *eq)
{
	struct ehea_eqe *eqe;
	unsigned long flags;

	spin_lock_irqsave(&eq->spinlock, flags);
	eqe = hw_eqit_eq_get_inc_valid(&eq->hw_queue);
	spin_unlock_irqrestore(&eq->spinlock, flags);

	return eqe;
}

static u64 ehea_destroy_eq_res(struct ehea_eq *eq, u64 force)
{
	u64 hret;
	unsigned long flags;

	spin_lock_irqsave(&eq->spinlock, flags);

	hret = ehea_h_free_resource(eq->adapter->handle, eq->fw_handle, force);
	spin_unlock_irqrestore(&eq->spinlock, flags);

	if (hret != H_SUCCESS)
		return hret;

	hw_queue_dtor(&eq->hw_queue);
	kfree(eq);

	return hret;
}

int ehea_destroy_eq(struct ehea_eq *eq)
{
	u64 hret, aer, aerr;
	if (!eq)
		return 0;

	hcp_epas_dtor(&eq->epas);

	hret = ehea_destroy_eq_res(eq, NORMAL_FREE);
	if (hret == H_R_STATE) {
		ehea_error_data(eq->adapter, eq->fw_handle, &aer, &aerr);
		hret = ehea_destroy_eq_res(eq, FORCE_FREE);
	}

	if (hret != H_SUCCESS) {
		pr_err("destroy EQ failed\n");
		return -EIO;
	}

	return 0;
}

/* allocates memory for a queue and registers pages in phyp */
static int ehea_qp_alloc_register(struct ehea_qp *qp, struct hw_queue *hw_queue,
			   int nr_pages, int wqe_size, int act_nr_sges,
			   struct ehea_adapter *adapter, int h_call_q_selector)
{
	u64 hret, rpage;
	int ret, cnt;
	void *vpage;

	ret = hw_queue_ctor(hw_queue, nr_pages, EHEA_PAGESIZE, wqe_size);
	if (ret)
		return ret;

	for (cnt = 0; cnt < nr_pages; cnt++) {
		vpage = hw_qpageit_get_inc(hw_queue);
		if (!vpage) {
			pr_err("hw_qpageit_get_inc failed\n");
			goto out_kill_hwq;
		}
		rpage = __pa(vpage);
		hret = ehea_h_register_rpage(adapter->handle,
					     0, h_call_q_selector,
					     qp->fw_handle, rpage, 1);
		if (hret < H_SUCCESS) {
			pr_err("register_rpage_qp failed\n");
			goto out_kill_hwq;
		}
	}
	hw_qeit_reset(hw_queue);
	return 0;

out_kill_hwq:
	hw_queue_dtor(hw_queue);
	return -EIO;
}

static inline u32 map_wqe_size(u8 wqe_enc_size)
{
	return 128 << wqe_enc_size;
}

struct ehea_qp *ehea_create_qp(struct ehea_adapter *adapter,
			       u32 pd, struct ehea_qp_init_attr *init_attr)
{
	int ret;
	u64 hret;
	struct ehea_qp *qp;
	u32 wqe_size_in_bytes_sq, wqe_size_in_bytes_rq1;
	u32 wqe_size_in_bytes_rq2, wqe_size_in_bytes_rq3;


	qp = kzalloc(sizeof(*qp), GFP_KERNEL);
	if (!qp)
		return NULL;

	qp->adapter = adapter;

	hret = ehea_h_alloc_resource_qp(adapter->handle, init_attr, pd,
					&qp->fw_handle, &qp->epas);
	if (hret != H_SUCCESS) {
		pr_err("ehea_h_alloc_resource_qp failed\n");
		goto out_freemem;
	}

	wqe_size_in_bytes_sq = map_wqe_size(init_attr->act_wqe_size_enc_sq);
	wqe_size_in_bytes_rq1 = map_wqe_size(init_attr->act_wqe_size_enc_rq1);
	wqe_size_in_bytes_rq2 = map_wqe_size(init_attr->act_wqe_size_enc_rq2);
	wqe_size_in_bytes_rq3 = map_wqe_size(init_attr->act_wqe_size_enc_rq3);

	ret = ehea_qp_alloc_register(qp, &qp->hw_squeue, init_attr->nr_sq_pages,
				     wqe_size_in_bytes_sq,
				     init_attr->act_wqe_size_enc_sq, adapter,
				     0);
	if (ret) {
		pr_err("can't register for sq ret=%x\n", ret);
		goto out_freeres;
	}

	ret = ehea_qp_alloc_register(qp, &qp->hw_rqueue1,
				     init_attr->nr_rq1_pages,
				     wqe_size_in_bytes_rq1,
				     init_attr->act_wqe_size_enc_rq1,
				     adapter, 1);
	if (ret) {
		pr_err("can't register for rq1 ret=%x\n", ret);
		goto out_kill_hwsq;
	}

	if (init_attr->rq_count > 1) {
		ret = ehea_qp_alloc_register(qp, &qp->hw_rqueue2,
					     init_attr->nr_rq2_pages,
					     wqe_size_in_bytes_rq2,
					     init_attr->act_wqe_size_enc_rq2,
					     adapter, 2);
		if (ret) {
			pr_err("can't register for rq2 ret=%x\n", ret);
			goto out_kill_hwr1q;
		}
	}

	if (init_attr->rq_count > 2) {
		ret = ehea_qp_alloc_register(qp, &qp->hw_rqueue3,
					     init_attr->nr_rq3_pages,
					     wqe_size_in_bytes_rq3,
					     init_attr->act_wqe_size_enc_rq3,
					     adapter, 3);
		if (ret) {
			pr_err("can't register for rq3 ret=%x\n", ret);
			goto out_kill_hwr2q;
		}
	}

	qp->init_attr = *init_attr;

	return qp;

out_kill_hwr2q:
	hw_queue_dtor(&qp->hw_rqueue2);

out_kill_hwr1q:
	hw_queue_dtor(&qp->hw_rqueue1);

out_kill_hwsq:
	hw_queue_dtor(&qp->hw_squeue);

out_freeres:
	ehea_h_disable_and_get_hea(adapter->handle, qp->fw_handle);
	ehea_h_free_resource(adapter->handle, qp->fw_handle, FORCE_FREE);

out_freemem:
	kfree(qp);
	return NULL;
}

static u64 ehea_destroy_qp_res(struct ehea_qp *qp, u64 force)
{
	u64 hret;
	struct ehea_qp_init_attr *qp_attr = &qp->init_attr;


	ehea_h_disable_and_get_hea(qp->adapter->handle, qp->fw_handle);
	hret = ehea_h_free_resource(qp->adapter->handle, qp->fw_handle, force);
	if (hret != H_SUCCESS)
		return hret;

	hw_queue_dtor(&qp->hw_squeue);
	hw_queue_dtor(&qp->hw_rqueue1);

	if (qp_attr->rq_count > 1)
		hw_queue_dtor(&qp->hw_rqueue2);
	if (qp_attr->rq_count > 2)
		hw_queue_dtor(&qp->hw_rqueue3);
	kfree(qp);

	return hret;
}

int ehea_destroy_qp(struct ehea_qp *qp)
{
	u64 hret, aer, aerr;
	if (!qp)
		return 0;

	hcp_epas_dtor(&qp->epas);

	hret = ehea_destroy_qp_res(qp, NORMAL_FREE);
	if (hret == H_R_STATE) {
		ehea_error_data(qp->adapter, qp->fw_handle, &aer, &aerr);
		hret = ehea_destroy_qp_res(qp, FORCE_FREE);
	}

	if (hret != H_SUCCESS) {
		pr_err("destroy QP failed\n");
		return -EIO;
	}

	return 0;
}

static inline int ehea_calc_index(unsigned long i, unsigned long s)
{
	return (i >> s) & EHEA_INDEX_MASK;
}

static inline int ehea_init_top_bmap(struct ehea_top_bmap *ehea_top_bmap,
				     int dir)
{
	if (!ehea_top_bmap->dir[dir]) {
		ehea_top_bmap->dir[dir] =
			kzalloc(sizeof(struct ehea_dir_bmap), GFP_KERNEL);
		if (!ehea_top_bmap->dir[dir])
			return -ENOMEM;
	}
	return 0;
}

static inline int ehea_init_bmap(struct ehea_bmap *ehea_bmap, int top, int dir)
{
	if (!ehea_bmap->top[top]) {
		ehea_bmap->top[top] =
			kzalloc(sizeof(struct ehea_top_bmap), GFP_KERNEL);
		if (!ehea_bmap->top[top])
			return -ENOMEM;
	}
	return ehea_init_top_bmap(ehea_bmap->top[top], dir);
}

static DEFINE_MUTEX(ehea_busmap_mutex);
static unsigned long ehea_mr_len;

#define EHEA_BUSMAP_ADD_SECT 1
#define EHEA_BUSMAP_REM_SECT 0

static void ehea_rebuild_busmap(void)
{
	u64 vaddr = EHEA_BUSMAP_START;
	int top, dir, idx;

	for (top = 0; top < EHEA_MAP_ENTRIES; top++) {
		struct ehea_top_bmap *ehea_top;
		int valid_dir_entries = 0;

		if (!ehea_bmap->top[top])
			continue;
		ehea_top = ehea_bmap->top[top];
		for (dir = 0; dir < EHEA_MAP_ENTRIES; dir++) {
			struct ehea_dir_bmap *ehea_dir;
			int valid_entries = 0;

			if (!ehea_top->dir[dir])
				continue;
			valid_dir_entries++;
			ehea_dir = ehea_top->dir[dir];
			for (idx = 0; idx < EHEA_MAP_ENTRIES; idx++) {
				if (!ehea_dir->ent[idx])
					continue;
				valid_entries++;
				ehea_dir->ent[idx] = vaddr;
				vaddr += EHEA_SECTSIZE;
			}
			if (!valid_entries) {
				ehea_top->dir[dir] = NULL;
				kfree(ehea_dir);
			}
		}
		if (!valid_dir_entries) {
			ehea_bmap->top[top] = NULL;
			kfree(ehea_top);
		}
	}
}

static int ehea_update_busmap(unsigned long pfn, unsigned long nr_pages, int add)
{
	unsigned long i, start_section, end_section;

	if (!nr_pages)
		return 0;

	if (!ehea_bmap) {
		ehea_bmap = kzalloc(sizeof(struct ehea_bmap), GFP_KERNEL);
		if (!ehea_bmap)
			return -ENOMEM;
	}

	start_section = (pfn * PAGE_SIZE) / EHEA_SECTSIZE;
	end_section = start_section + ((nr_pages * PAGE_SIZE) / EHEA_SECTSIZE);
	/* Mark entries as valid or invalid only; address is assigned later */
	for (i = start_section; i < end_section; i++) {
		u64 flag;
		int top = ehea_calc_index(i, EHEA_TOP_INDEX_SHIFT);
		int dir = ehea_calc_index(i, EHEA_DIR_INDEX_SHIFT);
		int idx = i & EHEA_INDEX_MASK;

		if (add) {
			int ret = ehea_init_bmap(ehea_bmap, top, dir);
			if (ret)
				return ret;
			flag = 1; /* valid */
			ehea_mr_len += EHEA_SECTSIZE;
		} else {
			if (!ehea_bmap->top[top])
				continue;
			if (!ehea_bmap->top[top]->dir[dir])
				continue;
			flag = 0; /* invalid */
			ehea_mr_len -= EHEA_SECTSIZE;
		}

		ehea_bmap->top[top]->dir[dir]->ent[idx] = flag;
	}
	ehea_rebuild_busmap(); /* Assign contiguous addresses for mr */
	return 0;
}

int ehea_add_sect_bmap(unsigned long pfn, unsigned long nr_pages)
{
	int ret;

	mutex_lock(&ehea_busmap_mutex);
	ret = ehea_update_busmap(pfn, nr_pages, EHEA_BUSMAP_ADD_SECT);
	mutex_unlock(&ehea_busmap_mutex);
	return ret;
}

int ehea_rem_sect_bmap(unsigned long pfn, unsigned long nr_pages)
{
	int ret;

	mutex_lock(&ehea_busmap_mutex);
	ret = ehea_update_busmap(pfn, nr_pages, EHEA_BUSMAP_REM_SECT);
	mutex_unlock(&ehea_busmap_mutex);
	return ret;
}

static int ehea_is_hugepage(unsigned long pfn)
{
	int page_order;

	if (pfn & EHEA_HUGEPAGE_PFN_MASK)
		return 0;

	page_order = compound_order(pfn_to_page(pfn));
	if (page_order + PAGE_SHIFT != EHEA_HUGEPAGESHIFT)
		return 0;

	return 1;
}

static int ehea_create_busmap_callback(unsigned long initial_pfn,
				       unsigned long total_nr_pages, void *arg)
{
	int ret;
	unsigned long pfn, start_pfn, end_pfn, nr_pages;

	if ((total_nr_pages * PAGE_SIZE) < EHEA_HUGEPAGE_SIZE)
		return ehea_update_busmap(initial_pfn, total_nr_pages,
					  EHEA_BUSMAP_ADD_SECT);

	/* Given chunk is >= 16GB -> check for hugepages */
	start_pfn = initial_pfn;
	end_pfn = initial_pfn + total_nr_pages;
	pfn = start_pfn;

	while (pfn < end_pfn) {
		if (ehea_is_hugepage(pfn)) {
			/* Add mem found in front of the hugepage */
			nr_pages = pfn - start_pfn;
			ret = ehea_update_busmap(start_pfn, nr_pages,
						 EHEA_BUSMAP_ADD_SECT);
			if (ret)
				return ret;

			/* Skip the hugepage */
			pfn += (EHEA_HUGEPAGE_SIZE / PAGE_SIZE);
			start_pfn = pfn;
		} else
			pfn += (EHEA_SECTSIZE / PAGE_SIZE);
	}

	/* Add mem found behind the hugepage(s)  */
	nr_pages = pfn - start_pfn;
	return ehea_update_busmap(start_pfn, nr_pages, EHEA_BUSMAP_ADD_SECT);
}

int ehea_create_busmap(void)
{
	int ret;

	mutex_lock(&ehea_busmap_mutex);
	ehea_mr_len = 0;
	ret = walk_system_ram_range(0, 1ULL << MAX_PHYSMEM_BITS, NULL,
				   ehea_create_busmap_callback);
	mutex_unlock(&ehea_busmap_mutex);
	return ret;
}

void ehea_destroy_busmap(void)
{
	int top, dir;
	mutex_lock(&ehea_busmap_mutex);
	if (!ehea_bmap)
		goto out_destroy;

	for (top = 0; top < EHEA_MAP_ENTRIES; top++) {
		if (!ehea_bmap->top[top])
			continue;

		for (dir = 0; dir < EHEA_MAP_ENTRIES; dir++) {
			if (!ehea_bmap->top[top]->dir[dir])
				continue;

			kfree(ehea_bmap->top[top]->dir[dir]);
		}

		kfree(ehea_bmap->top[top]);
	}

	kfree(ehea_bmap);
	ehea_bmap = NULL;
out_destroy:
	mutex_unlock(&ehea_busmap_mutex);
}

u64 ehea_map_vaddr(void *caddr)
{
	int top, dir, idx;
	unsigned long index, offset;

	if (!ehea_bmap)
		return EHEA_INVAL_ADDR;

	index = __pa(caddr) >> SECTION_SIZE_BITS;
	top = (index >> EHEA_TOP_INDEX_SHIFT) & EHEA_INDEX_MASK;
	if (!ehea_bmap->top[top])
		return EHEA_INVAL_ADDR;

	dir = (index >> EHEA_DIR_INDEX_SHIFT) & EHEA_INDEX_MASK;
	if (!ehea_bmap->top[top]->dir[dir])
		return EHEA_INVAL_ADDR;

	idx = index & EHEA_INDEX_MASK;
	if (!ehea_bmap->top[top]->dir[dir]->ent[idx])
		return EHEA_INVAL_ADDR;

	offset = (unsigned long)caddr & (EHEA_SECTSIZE - 1);
	return ehea_bmap->top[top]->dir[dir]->ent[idx] | offset;
}

static inline void *ehea_calc_sectbase(int top, int dir, int idx)
{
	unsigned long ret = idx;
	ret |= dir << EHEA_DIR_INDEX_SHIFT;
	ret |= top << EHEA_TOP_INDEX_SHIFT;
	return __va(ret << SECTION_SIZE_BITS);
}

static u64 ehea_reg_mr_section(int top, int dir, int idx, u64 *pt,
			       struct ehea_adapter *adapter,
			       struct ehea_mr *mr)
{
	void *pg;
	u64 j, m, hret;
	unsigned long k = 0;
	u64 pt_abs = __pa(pt);

	void *sectbase = ehea_calc_sectbase(top, dir, idx);

	for (j = 0; j < (EHEA_PAGES_PER_SECTION / EHEA_MAX_RPAGE); j++) {

		for (m = 0; m < EHEA_MAX_RPAGE; m++) {
			pg = sectbase + ((k++) * EHEA_PAGESIZE);
			pt[m] = __pa(pg);
		}
		hret = ehea_h_register_rpage_mr(adapter->handle, mr->handle, 0,
						0, pt_abs, EHEA_MAX_RPAGE);

		if ((hret != H_SUCCESS) &&
		    (hret != H_PAGE_REGISTERED)) {
			ehea_h_free_resource(adapter->handle, mr->handle,
					     FORCE_FREE);
			pr_err("register_rpage_mr failed\n");
			return hret;
		}
	}
	return hret;
}

static u64 ehea_reg_mr_sections(int top, int dir, u64 *pt,
				struct ehea_adapter *adapter,
				struct ehea_mr *mr)
{
	u64 hret = H_SUCCESS;
	int idx;

	for (idx = 0; idx < EHEA_MAP_ENTRIES; idx++) {
		if (!ehea_bmap->top[top]->dir[dir]->ent[idx])
			continue;

		hret = ehea_reg_mr_section(top, dir, idx, pt, adapter, mr);
		if ((hret != H_SUCCESS) && (hret != H_PAGE_REGISTERED))
			return hret;
	}
	return hret;
}

static u64 ehea_reg_mr_dir_sections(int top, u64 *pt,
				    struct ehea_adapter *adapter,
				    struct ehea_mr *mr)
{
	u64 hret = H_SUCCESS;
	int dir;

	for (dir = 0; dir < EHEA_MAP_ENTRIES; dir++) {
		if (!ehea_bmap->top[top]->dir[dir])
			continue;

		hret = ehea_reg_mr_sections(top, dir, pt, adapter, mr);
		if ((hret != H_SUCCESS) && (hret != H_PAGE_REGISTERED))
			return hret;
	}
	return hret;
}

int ehea_reg_kernel_mr(struct ehea_adapter *adapter, struct ehea_mr *mr)
{
	int ret;
	u64 *pt;
	u64 hret;
	u32 acc_ctrl = EHEA_MR_ACC_CTRL;

	unsigned long top;

	pt = (void *)get_zeroed_page(GFP_KERNEL);
	if (!pt) {
		pr_err("no mem\n");
		ret = -ENOMEM;
		goto out;
	}

	hret = ehea_h_alloc_resource_mr(adapter->handle, EHEA_BUSMAP_START,
					ehea_mr_len, acc_ctrl, adapter->pd,
					&mr->handle, &mr->lkey);

	if (hret != H_SUCCESS) {
		pr_err("alloc_resource_mr failed\n");
		ret = -EIO;
		goto out;
	}

	if (!ehea_bmap) {
		ehea_h_free_resource(adapter->handle, mr->handle, FORCE_FREE);
		pr_err("no busmap available\n");
		ret = -EIO;
		goto out;
	}

	for (top = 0; top < EHEA_MAP_ENTRIES; top++) {
		if (!ehea_bmap->top[top])
			continue;

		hret = ehea_reg_mr_dir_sections(top, pt, adapter, mr);
		if((hret != H_PAGE_REGISTERED) && (hret != H_SUCCESS))
			break;
	}

	if (hret != H_SUCCESS) {
		ehea_h_free_resource(adapter->handle, mr->handle, FORCE_FREE);
		pr_err("registering mr failed\n");
		ret = -EIO;
		goto out;
	}

	mr->vaddr = EHEA_BUSMAP_START;
	mr->adapter = adapter;
	ret = 0;
out:
	free_page((unsigned long)pt);
	return ret;
}

int ehea_rem_mr(struct ehea_mr *mr)
{
	u64 hret;

	if (!mr || !mr->adapter)
		return -EINVAL;

	hret = ehea_h_free_resource(mr->adapter->handle, mr->handle,
				    FORCE_FREE);
	if (hret != H_SUCCESS) {
		pr_err("destroy MR failed\n");
		return -EIO;
	}

	return 0;
}

int ehea_gen_smr(struct ehea_adapter *adapter, struct ehea_mr *old_mr,
		 struct ehea_mr *shared_mr)
{
	u64 hret;

	hret = ehea_h_register_smr(adapter->handle, old_mr->handle,
				   old_mr->vaddr, EHEA_MR_ACC_CTRL,
				   adapter->pd, shared_mr);
	if (hret != H_SUCCESS)
		return -EIO;

	shared_mr->adapter = adapter;

	return 0;
}

static void print_error_data(u64 *data)
{
	int length;
	u64 type = EHEA_BMASK_GET(ERROR_DATA_TYPE, data[2]);
	u64 resource = data[1];

	length = EHEA_BMASK_GET(ERROR_DATA_LENGTH, data[0]);

	if (length > EHEA_PAGESIZE)
		length = EHEA_PAGESIZE;

	if (type == EHEA_AER_RESTYPE_QP)
		pr_err("QP (resource=%llX) state: AER=0x%llX, AERR=0x%llX, port=%llX\n",
		       resource, data[6], data[12], data[22]);
	else if (type == EHEA_AER_RESTYPE_CQ)
		pr_err("CQ (resource=%llX) state: AER=0x%llX\n",
		       resource, data[6]);
	else if (type == EHEA_AER_RESTYPE_EQ)
		pr_err("EQ (resource=%llX) state: AER=0x%llX\n",
		       resource, data[6]);

	ehea_dump(data, length, "error data");
}

u64 ehea_error_data(struct ehea_adapter *adapter, u64 res_handle,
		    u64 *aer, u64 *aerr)
{
	unsigned long ret;
	u64 *rblock;
	u64 type = 0;

	rblock = (void *)get_zeroed_page(GFP_KERNEL);
	if (!rblock) {
		pr_err("Cannot allocate rblock memory\n");
		goto out;
	}

	ret = ehea_h_error_data(adapter->handle, res_handle, rblock);

	if (ret == H_SUCCESS) {
		type = EHEA_BMASK_GET(ERROR_DATA_TYPE, rblock[2]);
		*aer = rblock[6];
		*aerr = rblock[12];
		print_error_data(rblock);
	} else if (ret == H_R_STATE) {
		pr_err("No error data available: %llX\n", res_handle);
	} else
		pr_err("Error data could not be fetched: %llX\n", res_handle);

	free_page((unsigned long)rblock);
out:
	return type;
}<|MERGE_RESOLUTION|>--- conflicted
+++ resolved
@@ -109,14 +109,8 @@
 			       int nr_of_cqe, u64 eq_handle, u32 cq_token)
 {
 	struct ehea_cq *cq;
-<<<<<<< HEAD
-	struct h_epa epa;
-	u64 *cq_handle_ref, hret, rpage;
-	u32 act_nr_of_entries, act_pages, counter;
-=======
 	u64 hret, rpage;
 	u32 counter;
->>>>>>> 407d19ab
 	int ret;
 	void *vpage;
 
@@ -130,13 +124,6 @@
 
 	cq->adapter = adapter;
 
-<<<<<<< HEAD
-	cq_handle_ref = &cq->fw_handle;
-	act_nr_of_entries = 0;
-	act_pages = 0;
-
-=======
->>>>>>> 407d19ab
 	hret = ehea_h_alloc_resource_cq(adapter->handle, &cq->attr,
 					&cq->fw_handle, &cq->epas);
 	if (hret != H_SUCCESS) {
