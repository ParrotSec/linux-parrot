// SPDX-License-Identifier: GPL-2.0-or-later
/**************************************************************************/
/*                                                                        */
/*  IBM System i and System p Virtual NIC Device Driver                   */
/*  Copyright (C) 2014 IBM Corp.                                          */
/*  Santiago Leon (santi_leon@yahoo.com)                                  */
/*  Thomas Falcon (tlfalcon@linux.vnet.ibm.com)                           */
/*  John Allen (jallen@linux.vnet.ibm.com)                                */
/*                                                                        */
/*                                                                        */
/* This module contains the implementation of a virtual ethernet device   */
/* for use with IBM i/p Series LPAR Linux. It utilizes the logical LAN    */
/* option of the RS/6000 Platform Architecture to interface with virtual  */
/* ethernet NICs that are presented to the partition by the hypervisor.   */
/*									   */
/* Messages are passed between the VNIC driver and the VNIC server using  */
/* Command/Response Queues (CRQs) and sub CRQs (sCRQs). CRQs are used to  */
/* issue and receive commands that initiate communication with the server */
/* on driver initialization. Sub CRQs (sCRQs) are similar to CRQs, but    */
/* are used by the driver to notify the server that a packet is           */
/* ready for transmission or that a buffer has been added to receive a    */
/* packet. Subsequently, sCRQs are used by the server to notify the       */
/* driver that a packet transmission has been completed or that a packet  */
/* has been received and placed in a waiting buffer.                      */
/*                                                                        */
/* In lieu of a more conventional "on-the-fly" DMA mapping strategy in    */
/* which skbs are DMA mapped and immediately unmapped when the transmit   */
/* or receive has been completed, the VNIC driver is required to use      */
/* "long term mapping". This entails that large, continuous DMA mapped    */
/* buffers are allocated on driver initialization and these buffers are   */
/* then continuously reused to pass skbs to and from the VNIC server.     */
/*                                                                        */
/**************************************************************************/

#include <linux/module.h>
#include <linux/moduleparam.h>
#include <linux/types.h>
#include <linux/errno.h>
#include <linux/completion.h>
#include <linux/ioport.h>
#include <linux/dma-mapping.h>
#include <linux/kernel.h>
#include <linux/netdevice.h>
#include <linux/etherdevice.h>
#include <linux/skbuff.h>
#include <linux/init.h>
#include <linux/delay.h>
#include <linux/mm.h>
#include <linux/ethtool.h>
#include <linux/proc_fs.h>
#include <linux/if_arp.h>
#include <linux/in.h>
#include <linux/ip.h>
#include <linux/ipv6.h>
#include <linux/irq.h>
#include <linux/kthread.h>
#include <linux/seq_file.h>
#include <linux/interrupt.h>
#include <net/net_namespace.h>
#include <asm/hvcall.h>
#include <linux/atomic.h>
#include <asm/vio.h>
#include <asm/iommu.h>
#include <linux/uaccess.h>
#include <asm/firmware.h>
#include <linux/workqueue.h>
#include <linux/if_vlan.h>
#include <linux/utsname.h>

#include "ibmvnic.h"

static const char ibmvnic_driver_name[] = "ibmvnic";
static const char ibmvnic_driver_string[] = "IBM System i/p Virtual NIC Driver";

MODULE_AUTHOR("Santiago Leon");
MODULE_DESCRIPTION("IBM System i/p Virtual NIC Driver");
MODULE_LICENSE("GPL");
MODULE_VERSION(IBMVNIC_DRIVER_VERSION);

static int ibmvnic_version = IBMVNIC_INITIAL_VERSION;
static int ibmvnic_remove(struct vio_dev *);
static void release_sub_crqs(struct ibmvnic_adapter *, bool);
static int ibmvnic_reset_crq(struct ibmvnic_adapter *);
static int ibmvnic_send_crq_init(struct ibmvnic_adapter *);
static int ibmvnic_reenable_crq_queue(struct ibmvnic_adapter *);
static int ibmvnic_send_crq(struct ibmvnic_adapter *, union ibmvnic_crq *);
static int send_subcrq(struct ibmvnic_adapter *adapter, u64 remote_handle,
		       union sub_crq *sub_crq);
static int send_subcrq_indirect(struct ibmvnic_adapter *, u64, u64, u64);
static irqreturn_t ibmvnic_interrupt_rx(int irq, void *instance);
static int enable_scrq_irq(struct ibmvnic_adapter *,
			   struct ibmvnic_sub_crq_queue *);
static int disable_scrq_irq(struct ibmvnic_adapter *,
			    struct ibmvnic_sub_crq_queue *);
static int pending_scrq(struct ibmvnic_adapter *,
			struct ibmvnic_sub_crq_queue *);
static union sub_crq *ibmvnic_next_scrq(struct ibmvnic_adapter *,
					struct ibmvnic_sub_crq_queue *);
static int ibmvnic_poll(struct napi_struct *napi, int data);
static void send_query_map(struct ibmvnic_adapter *adapter);
static int send_request_map(struct ibmvnic_adapter *, dma_addr_t, __be32, u8);
static int send_request_unmap(struct ibmvnic_adapter *, u8);
static int send_login(struct ibmvnic_adapter *adapter);
static void send_query_cap(struct ibmvnic_adapter *adapter);
static int init_sub_crqs(struct ibmvnic_adapter *);
static int init_sub_crq_irqs(struct ibmvnic_adapter *adapter);
static int ibmvnic_reset_init(struct ibmvnic_adapter *, bool reset);
static void release_crq_queue(struct ibmvnic_adapter *);
static int __ibmvnic_set_mac(struct net_device *, u8 *);
static int init_crq_queue(struct ibmvnic_adapter *adapter);
static int send_query_phys_parms(struct ibmvnic_adapter *adapter);

struct ibmvnic_stat {
	char name[ETH_GSTRING_LEN];
	int offset;
};

#define IBMVNIC_STAT_OFF(stat) (offsetof(struct ibmvnic_adapter, stats) + \
			     offsetof(struct ibmvnic_statistics, stat))
#define IBMVNIC_GET_STAT(a, off) (*((u64 *)(((unsigned long)(a)) + off)))

static const struct ibmvnic_stat ibmvnic_stats[] = {
	{"rx_packets", IBMVNIC_STAT_OFF(rx_packets)},
	{"rx_bytes", IBMVNIC_STAT_OFF(rx_bytes)},
	{"tx_packets", IBMVNIC_STAT_OFF(tx_packets)},
	{"tx_bytes", IBMVNIC_STAT_OFF(tx_bytes)},
	{"ucast_tx_packets", IBMVNIC_STAT_OFF(ucast_tx_packets)},
	{"ucast_rx_packets", IBMVNIC_STAT_OFF(ucast_rx_packets)},
	{"mcast_tx_packets", IBMVNIC_STAT_OFF(mcast_tx_packets)},
	{"mcast_rx_packets", IBMVNIC_STAT_OFF(mcast_rx_packets)},
	{"bcast_tx_packets", IBMVNIC_STAT_OFF(bcast_tx_packets)},
	{"bcast_rx_packets", IBMVNIC_STAT_OFF(bcast_rx_packets)},
	{"align_errors", IBMVNIC_STAT_OFF(align_errors)},
	{"fcs_errors", IBMVNIC_STAT_OFF(fcs_errors)},
	{"single_collision_frames", IBMVNIC_STAT_OFF(single_collision_frames)},
	{"multi_collision_frames", IBMVNIC_STAT_OFF(multi_collision_frames)},
	{"sqe_test_errors", IBMVNIC_STAT_OFF(sqe_test_errors)},
	{"deferred_tx", IBMVNIC_STAT_OFF(deferred_tx)},
	{"late_collisions", IBMVNIC_STAT_OFF(late_collisions)},
	{"excess_collisions", IBMVNIC_STAT_OFF(excess_collisions)},
	{"internal_mac_tx_errors", IBMVNIC_STAT_OFF(internal_mac_tx_errors)},
	{"carrier_sense", IBMVNIC_STAT_OFF(carrier_sense)},
	{"too_long_frames", IBMVNIC_STAT_OFF(too_long_frames)},
	{"internal_mac_rx_errors", IBMVNIC_STAT_OFF(internal_mac_rx_errors)},
};

static long h_reg_sub_crq(unsigned long unit_address, unsigned long token,
			  unsigned long length, unsigned long *number,
			  unsigned long *irq)
{
	unsigned long retbuf[PLPAR_HCALL_BUFSIZE];
	long rc;

	rc = plpar_hcall(H_REG_SUB_CRQ, retbuf, unit_address, token, length);
	*number = retbuf[0];
	*irq = retbuf[1];

	return rc;
}

/**
 * ibmvnic_wait_for_completion - Check device state and wait for completion
 * @adapter: private device data
 * @comp_done: completion structure to wait for
 * @timeout: time to wait in milliseconds
 *
 * Wait for a completion signal or until the timeout limit is reached
 * while checking that the device is still active.
 */
static int ibmvnic_wait_for_completion(struct ibmvnic_adapter *adapter,
				       struct completion *comp_done,
				       unsigned long timeout)
{
	struct net_device *netdev;
	unsigned long div_timeout;
	u8 retry;

	netdev = adapter->netdev;
	retry = 5;
	div_timeout = msecs_to_jiffies(timeout / retry);
	while (true) {
		if (!adapter->crq.active) {
			netdev_err(netdev, "Device down!\n");
			return -ENODEV;
		}
		if (!retry--)
			break;
		if (wait_for_completion_timeout(comp_done, div_timeout))
			return 0;
	}
	netdev_err(netdev, "Operation timed out.\n");
	return -ETIMEDOUT;
}

static int alloc_long_term_buff(struct ibmvnic_adapter *adapter,
				struct ibmvnic_long_term_buff *ltb, int size)
{
	struct device *dev = &adapter->vdev->dev;
	int rc;

	ltb->size = size;
	ltb->buff = dma_alloc_coherent(dev, ltb->size, &ltb->addr,
				       GFP_KERNEL);

	if (!ltb->buff) {
		dev_err(dev, "Couldn't alloc long term buffer\n");
		return -ENOMEM;
	}
	ltb->map_id = adapter->map_id;
	adapter->map_id++;

	mutex_lock(&adapter->fw_lock);
	adapter->fw_done_rc = 0;
	reinit_completion(&adapter->fw_done);
	rc = send_request_map(adapter, ltb->addr,
			      ltb->size, ltb->map_id);
	if (rc) {
		dma_free_coherent(dev, ltb->size, ltb->buff, ltb->addr);
		mutex_unlock(&adapter->fw_lock);
		return rc;
	}

	rc = ibmvnic_wait_for_completion(adapter, &adapter->fw_done, 10000);
	if (rc) {
		dev_err(dev,
			"Long term map request aborted or timed out,rc = %d\n",
			rc);
		dma_free_coherent(dev, ltb->size, ltb->buff, ltb->addr);
		mutex_unlock(&adapter->fw_lock);
		return rc;
	}

	if (adapter->fw_done_rc) {
		dev_err(dev, "Couldn't map long term buffer,rc = %d\n",
			adapter->fw_done_rc);
		dma_free_coherent(dev, ltb->size, ltb->buff, ltb->addr);
		mutex_unlock(&adapter->fw_lock);
		return -1;
	}
	mutex_unlock(&adapter->fw_lock);
	return 0;
}

static void free_long_term_buff(struct ibmvnic_adapter *adapter,
				struct ibmvnic_long_term_buff *ltb)
{
	struct device *dev = &adapter->vdev->dev;

	if (!ltb->buff)
		return;

	/* VIOS automatically unmaps the long term buffer at remote
	 * end for the following resets:
	 * FAILOVER, MOBILITY, TIMEOUT.
	 */
	if (adapter->reset_reason != VNIC_RESET_FAILOVER &&
	    adapter->reset_reason != VNIC_RESET_MOBILITY &&
	    adapter->reset_reason != VNIC_RESET_TIMEOUT)
		send_request_unmap(adapter, ltb->map_id);
	dma_free_coherent(dev, ltb->size, ltb->buff, ltb->addr);
}

static int reset_long_term_buff(struct ibmvnic_adapter *adapter,
				struct ibmvnic_long_term_buff *ltb)
{
	struct device *dev = &adapter->vdev->dev;
	int rc;

	memset(ltb->buff, 0, ltb->size);

	mutex_lock(&adapter->fw_lock);
	adapter->fw_done_rc = 0;

	reinit_completion(&adapter->fw_done);
	rc = send_request_map(adapter, ltb->addr, ltb->size, ltb->map_id);
	if (rc) {
		mutex_unlock(&adapter->fw_lock);
		return rc;
	}

	rc = ibmvnic_wait_for_completion(adapter, &adapter->fw_done, 10000);
	if (rc) {
		dev_info(dev,
			 "Reset failed, long term map request timed out or aborted\n");
		mutex_unlock(&adapter->fw_lock);
		return rc;
	}

	if (adapter->fw_done_rc) {
		dev_info(dev,
			 "Reset failed, attempting to free and reallocate buffer\n");
		free_long_term_buff(adapter, ltb);
		mutex_unlock(&adapter->fw_lock);
		return alloc_long_term_buff(adapter, ltb, ltb->size);
	}
	mutex_unlock(&adapter->fw_lock);
	return 0;
}

static void deactivate_rx_pools(struct ibmvnic_adapter *adapter)
{
	int i;

	for (i = 0; i < adapter->num_active_rx_pools; i++)
		adapter->rx_pool[i].active = 0;
}

static void replenish_rx_pool(struct ibmvnic_adapter *adapter,
			      struct ibmvnic_rx_pool *pool)
{
	int count = pool->size - atomic_read(&pool->available);
	u64 handle = adapter->rx_scrq[pool->index]->handle;
	struct device *dev = &adapter->vdev->dev;
	int buffers_added = 0;
	unsigned long lpar_rc;
	union sub_crq sub_crq;
	struct sk_buff *skb;
	unsigned int offset;
	dma_addr_t dma_addr;
	unsigned char *dst;
	int shift = 0;
	int index;
	int i;

	if (!pool->active)
		return;

	for (i = 0; i < count; ++i) {
		skb = alloc_skb(pool->buff_size, GFP_ATOMIC);
		if (!skb) {
			dev_err(dev, "Couldn't replenish rx buff\n");
			adapter->replenish_no_mem++;
			break;
		}

		index = pool->free_map[pool->next_free];

		if (pool->rx_buff[index].skb)
			dev_err(dev, "Inconsistent free_map!\n");

		/* Copy the skb to the long term mapped DMA buffer */
		offset = index * pool->buff_size;
		dst = pool->long_term_buff.buff + offset;
		memset(dst, 0, pool->buff_size);
		dma_addr = pool->long_term_buff.addr + offset;
		pool->rx_buff[index].data = dst;

		pool->free_map[pool->next_free] = IBMVNIC_INVALID_MAP;
		pool->rx_buff[index].dma = dma_addr;
		pool->rx_buff[index].skb = skb;
		pool->rx_buff[index].pool_index = pool->index;
		pool->rx_buff[index].size = pool->buff_size;

		memset(&sub_crq, 0, sizeof(sub_crq));
		sub_crq.rx_add.first = IBMVNIC_CRQ_CMD;
		sub_crq.rx_add.correlator =
		    cpu_to_be64((u64)&pool->rx_buff[index]);
		sub_crq.rx_add.ioba = cpu_to_be32(dma_addr);
		sub_crq.rx_add.map_id = pool->long_term_buff.map_id;

		/* The length field of the sCRQ is defined to be 24 bits so the
		 * buffer size needs to be left shifted by a byte before it is
		 * converted to big endian to prevent the last byte from being
		 * truncated.
		 */
#ifdef __LITTLE_ENDIAN__
		shift = 8;
#endif
		sub_crq.rx_add.len = cpu_to_be32(pool->buff_size << shift);

		lpar_rc = send_subcrq(adapter, handle, &sub_crq);
		if (lpar_rc != H_SUCCESS)
			goto failure;

		buffers_added++;
		adapter->replenish_add_buff_success++;
		pool->next_free = (pool->next_free + 1) % pool->size;
	}
	atomic_add(buffers_added, &pool->available);
	return;

failure:
	if (lpar_rc != H_PARAMETER && lpar_rc != H_CLOSED)
		dev_err_ratelimited(dev, "rx: replenish packet buffer failed\n");
	pool->free_map[pool->next_free] = index;
	pool->rx_buff[index].skb = NULL;

	dev_kfree_skb_any(skb);
	adapter->replenish_add_buff_failure++;
	atomic_add(buffers_added, &pool->available);

	if (lpar_rc == H_CLOSED || adapter->failover_pending) {
		/* Disable buffer pool replenishment and report carrier off if
		 * queue is closed or pending failover.
		 * Firmware guarantees that a signal will be sent to the
		 * driver, triggering a reset.
		 */
		deactivate_rx_pools(adapter);
		netif_carrier_off(adapter->netdev);
	}
}

static void replenish_pools(struct ibmvnic_adapter *adapter)
{
	int i;

	adapter->replenish_task_cycles++;
	for (i = 0; i < adapter->num_active_rx_pools; i++) {
		if (adapter->rx_pool[i].active)
			replenish_rx_pool(adapter, &adapter->rx_pool[i]);
	}
}

static void release_stats_buffers(struct ibmvnic_adapter *adapter)
{
	kfree(adapter->tx_stats_buffers);
	kfree(adapter->rx_stats_buffers);
	adapter->tx_stats_buffers = NULL;
	adapter->rx_stats_buffers = NULL;
}

static int init_stats_buffers(struct ibmvnic_adapter *adapter)
{
	adapter->tx_stats_buffers =
				kcalloc(IBMVNIC_MAX_QUEUES,
					sizeof(struct ibmvnic_tx_queue_stats),
					GFP_KERNEL);
	if (!adapter->tx_stats_buffers)
		return -ENOMEM;

	adapter->rx_stats_buffers =
				kcalloc(IBMVNIC_MAX_QUEUES,
					sizeof(struct ibmvnic_rx_queue_stats),
					GFP_KERNEL);
	if (!adapter->rx_stats_buffers)
		return -ENOMEM;

	return 0;
}

static void release_stats_token(struct ibmvnic_adapter *adapter)
{
	struct device *dev = &adapter->vdev->dev;

	if (!adapter->stats_token)
		return;

	dma_unmap_single(dev, adapter->stats_token,
			 sizeof(struct ibmvnic_statistics),
			 DMA_FROM_DEVICE);
	adapter->stats_token = 0;
}

static int init_stats_token(struct ibmvnic_adapter *adapter)
{
	struct device *dev = &adapter->vdev->dev;
	dma_addr_t stok;

	stok = dma_map_single(dev, &adapter->stats,
			      sizeof(struct ibmvnic_statistics),
			      DMA_FROM_DEVICE);
	if (dma_mapping_error(dev, stok)) {
		dev_err(dev, "Couldn't map stats buffer\n");
		return -1;
	}

	adapter->stats_token = stok;
	netdev_dbg(adapter->netdev, "Stats token initialized (%llx)\n", stok);
	return 0;
}

static int reset_rx_pools(struct ibmvnic_adapter *adapter)
{
	struct ibmvnic_rx_pool *rx_pool;
	u64 buff_size;
	int rx_scrqs;
	int i, j, rc;

	if (!adapter->rx_pool)
		return -1;

	buff_size = adapter->cur_rx_buf_sz;
	rx_scrqs = adapter->num_active_rx_pools;
	for (i = 0; i < rx_scrqs; i++) {
		rx_pool = &adapter->rx_pool[i];

		netdev_dbg(adapter->netdev, "Re-setting rx_pool[%d]\n", i);

		if (rx_pool->buff_size != buff_size) {
			free_long_term_buff(adapter, &rx_pool->long_term_buff);
			rx_pool->buff_size = buff_size;
			rc = alloc_long_term_buff(adapter,
						  &rx_pool->long_term_buff,
						  rx_pool->size *
						  rx_pool->buff_size);
		} else {
			rc = reset_long_term_buff(adapter,
						  &rx_pool->long_term_buff);
		}

		if (rc)
			return rc;

		for (j = 0; j < rx_pool->size; j++)
			rx_pool->free_map[j] = j;

		memset(rx_pool->rx_buff, 0,
		       rx_pool->size * sizeof(struct ibmvnic_rx_buff));

		atomic_set(&rx_pool->available, 0);
		rx_pool->next_alloc = 0;
		rx_pool->next_free = 0;
		rx_pool->active = 1;
	}

	return 0;
}

static void release_rx_pools(struct ibmvnic_adapter *adapter)
{
	struct ibmvnic_rx_pool *rx_pool;
	int i, j;

	if (!adapter->rx_pool)
		return;

	for (i = 0; i < adapter->num_active_rx_pools; i++) {
		rx_pool = &adapter->rx_pool[i];

		netdev_dbg(adapter->netdev, "Releasing rx_pool[%d]\n", i);

		kfree(rx_pool->free_map);
		free_long_term_buff(adapter, &rx_pool->long_term_buff);

		if (!rx_pool->rx_buff)
			continue;

		for (j = 0; j < rx_pool->size; j++) {
			if (rx_pool->rx_buff[j].skb) {
				dev_kfree_skb_any(rx_pool->rx_buff[j].skb);
				rx_pool->rx_buff[j].skb = NULL;
			}
		}

		kfree(rx_pool->rx_buff);
	}

	kfree(adapter->rx_pool);
	adapter->rx_pool = NULL;
	adapter->num_active_rx_pools = 0;
}

static int init_rx_pools(struct net_device *netdev)
{
	struct ibmvnic_adapter *adapter = netdev_priv(netdev);
	struct device *dev = &adapter->vdev->dev;
	struct ibmvnic_rx_pool *rx_pool;
	int rxadd_subcrqs;
	u64 buff_size;
	int i, j;

	rxadd_subcrqs = adapter->num_active_rx_scrqs;
	buff_size = adapter->cur_rx_buf_sz;

	adapter->rx_pool = kcalloc(rxadd_subcrqs,
				   sizeof(struct ibmvnic_rx_pool),
				   GFP_KERNEL);
	if (!adapter->rx_pool) {
		dev_err(dev, "Failed to allocate rx pools\n");
		return -1;
	}

	adapter->num_active_rx_pools = rxadd_subcrqs;

	for (i = 0; i < rxadd_subcrqs; i++) {
		rx_pool = &adapter->rx_pool[i];

		netdev_dbg(adapter->netdev,
			   "Initializing rx_pool[%d], %lld buffs, %lld bytes each\n",
			   i, adapter->req_rx_add_entries_per_subcrq,
			   buff_size);

		rx_pool->size = adapter->req_rx_add_entries_per_subcrq;
		rx_pool->index = i;
		rx_pool->buff_size = buff_size;
		rx_pool->active = 1;

		rx_pool->free_map = kcalloc(rx_pool->size, sizeof(int),
					    GFP_KERNEL);
		if (!rx_pool->free_map) {
			release_rx_pools(adapter);
			return -1;
		}

		rx_pool->rx_buff = kcalloc(rx_pool->size,
					   sizeof(struct ibmvnic_rx_buff),
					   GFP_KERNEL);
		if (!rx_pool->rx_buff) {
			dev_err(dev, "Couldn't alloc rx buffers\n");
			release_rx_pools(adapter);
			return -1;
		}

		if (alloc_long_term_buff(adapter, &rx_pool->long_term_buff,
					 rx_pool->size * rx_pool->buff_size)) {
			release_rx_pools(adapter);
			return -1;
		}

		for (j = 0; j < rx_pool->size; ++j)
			rx_pool->free_map[j] = j;

		atomic_set(&rx_pool->available, 0);
		rx_pool->next_alloc = 0;
		rx_pool->next_free = 0;
	}

	return 0;
}

static int reset_one_tx_pool(struct ibmvnic_adapter *adapter,
			     struct ibmvnic_tx_pool *tx_pool)
{
	int rc, i;

	rc = reset_long_term_buff(adapter, &tx_pool->long_term_buff);
	if (rc)
		return rc;

	memset(tx_pool->tx_buff, 0,
	       tx_pool->num_buffers *
	       sizeof(struct ibmvnic_tx_buff));

	for (i = 0; i < tx_pool->num_buffers; i++)
		tx_pool->free_map[i] = i;

	tx_pool->consumer_index = 0;
	tx_pool->producer_index = 0;

	return 0;
}

static int reset_tx_pools(struct ibmvnic_adapter *adapter)
{
	int tx_scrqs;
	int i, rc;

	if (!adapter->tx_pool)
		return -1;

	tx_scrqs = adapter->num_active_tx_pools;
	for (i = 0; i < tx_scrqs; i++) {
		rc = reset_one_tx_pool(adapter, &adapter->tso_pool[i]);
		if (rc)
			return rc;
		rc = reset_one_tx_pool(adapter, &adapter->tx_pool[i]);
		if (rc)
			return rc;
	}

	return 0;
}

static void release_vpd_data(struct ibmvnic_adapter *adapter)
{
	if (!adapter->vpd)
		return;

	kfree(adapter->vpd->buff);
	kfree(adapter->vpd);

	adapter->vpd = NULL;
}

static void release_one_tx_pool(struct ibmvnic_adapter *adapter,
				struct ibmvnic_tx_pool *tx_pool)
{
	kfree(tx_pool->tx_buff);
	kfree(tx_pool->free_map);
	free_long_term_buff(adapter, &tx_pool->long_term_buff);
}

static void release_tx_pools(struct ibmvnic_adapter *adapter)
{
	int i;

	if (!adapter->tx_pool)
		return;

	for (i = 0; i < adapter->num_active_tx_pools; i++) {
		release_one_tx_pool(adapter, &adapter->tx_pool[i]);
		release_one_tx_pool(adapter, &adapter->tso_pool[i]);
	}

	kfree(adapter->tx_pool);
	adapter->tx_pool = NULL;
	kfree(adapter->tso_pool);
	adapter->tso_pool = NULL;
	adapter->num_active_tx_pools = 0;
}

static int init_one_tx_pool(struct net_device *netdev,
			    struct ibmvnic_tx_pool *tx_pool,
			    int num_entries, int buf_size)
{
	struct ibmvnic_adapter *adapter = netdev_priv(netdev);
	int i;

	tx_pool->tx_buff = kcalloc(num_entries,
				   sizeof(struct ibmvnic_tx_buff),
				   GFP_KERNEL);
	if (!tx_pool->tx_buff)
		return -1;

	if (alloc_long_term_buff(adapter, &tx_pool->long_term_buff,
				 num_entries * buf_size))
		return -1;

	tx_pool->free_map = kcalloc(num_entries, sizeof(int), GFP_KERNEL);
	if (!tx_pool->free_map)
		return -1;

	for (i = 0; i < num_entries; i++)
		tx_pool->free_map[i] = i;

	tx_pool->consumer_index = 0;
	tx_pool->producer_index = 0;
	tx_pool->num_buffers = num_entries;
	tx_pool->buf_size = buf_size;

	return 0;
}

static int init_tx_pools(struct net_device *netdev)
{
	struct ibmvnic_adapter *adapter = netdev_priv(netdev);
	int tx_subcrqs;
	int i, rc;

	tx_subcrqs = adapter->num_active_tx_scrqs;
	adapter->tx_pool = kcalloc(tx_subcrqs,
				   sizeof(struct ibmvnic_tx_pool), GFP_KERNEL);
	if (!adapter->tx_pool)
		return -1;

	adapter->tso_pool = kcalloc(tx_subcrqs,
				    sizeof(struct ibmvnic_tx_pool), GFP_KERNEL);
	if (!adapter->tso_pool)
		return -1;

	adapter->num_active_tx_pools = tx_subcrqs;

	for (i = 0; i < tx_subcrqs; i++) {
		rc = init_one_tx_pool(netdev, &adapter->tx_pool[i],
				      adapter->req_tx_entries_per_subcrq,
				      adapter->req_mtu + VLAN_HLEN);
		if (rc) {
			release_tx_pools(adapter);
			return rc;
		}

		rc = init_one_tx_pool(netdev, &adapter->tso_pool[i],
				      IBMVNIC_TSO_BUFS,
				      IBMVNIC_TSO_BUF_SZ);
		if (rc) {
			release_tx_pools(adapter);
			return rc;
		}
	}

	return 0;
}

static void ibmvnic_napi_enable(struct ibmvnic_adapter *adapter)
{
	int i;

	if (adapter->napi_enabled)
		return;

	for (i = 0; i < adapter->req_rx_queues; i++)
		napi_enable(&adapter->napi[i]);

	adapter->napi_enabled = true;
}

static void ibmvnic_napi_disable(struct ibmvnic_adapter *adapter)
{
	int i;

	if (!adapter->napi_enabled)
		return;

	for (i = 0; i < adapter->req_rx_queues; i++) {
		netdev_dbg(adapter->netdev, "Disabling napi[%d]\n", i);
		napi_disable(&adapter->napi[i]);
	}

	adapter->napi_enabled = false;
}

static int init_napi(struct ibmvnic_adapter *adapter)
{
	int i;

	adapter->napi = kcalloc(adapter->req_rx_queues,
				sizeof(struct napi_struct), GFP_KERNEL);
	if (!adapter->napi)
		return -ENOMEM;

	for (i = 0; i < adapter->req_rx_queues; i++) {
		netdev_dbg(adapter->netdev, "Adding napi[%d]\n", i);
		netif_napi_add(adapter->netdev, &adapter->napi[i],
			       ibmvnic_poll, NAPI_POLL_WEIGHT);
	}

	adapter->num_active_rx_napi = adapter->req_rx_queues;
	return 0;
}

static void release_napi(struct ibmvnic_adapter *adapter)
{
	int i;

	if (!adapter->napi)
		return;

	for (i = 0; i < adapter->num_active_rx_napi; i++) {
		netdev_dbg(adapter->netdev, "Releasing napi[%d]\n", i);
		netif_napi_del(&adapter->napi[i]);
	}

	kfree(adapter->napi);
	adapter->napi = NULL;
	adapter->num_active_rx_napi = 0;
	adapter->napi_enabled = false;
}

static int ibmvnic_login(struct net_device *netdev)
{
	struct ibmvnic_adapter *adapter = netdev_priv(netdev);
	unsigned long timeout = msecs_to_jiffies(20000);
	int retry_count = 0;
	int retries = 10;
	bool retry;
	int rc;

	do {
		retry = false;
		if (retry_count > retries) {
			netdev_warn(netdev, "Login attempts exceeded\n");
			return -1;
		}

		adapter->init_done_rc = 0;
		reinit_completion(&adapter->init_done);
		rc = send_login(adapter);
		if (rc)
			return rc;

		if (!wait_for_completion_timeout(&adapter->init_done,
						 timeout)) {
			netdev_warn(netdev, "Login timed out, retrying...\n");
			retry = true;
			adapter->init_done_rc = 0;
			retry_count++;
			continue;
		}

		if (adapter->init_done_rc == ABORTED) {
			netdev_warn(netdev, "Login aborted, retrying...\n");
			retry = true;
			adapter->init_done_rc = 0;
			retry_count++;
			/* FW or device may be busy, so
			 * wait a bit before retrying login
			 */
			msleep(500);
		} else if (adapter->init_done_rc == PARTIALSUCCESS) {
			retry_count++;
			release_sub_crqs(adapter, 1);

			retry = true;
			netdev_dbg(netdev,
				   "Received partial success, retrying...\n");
			adapter->init_done_rc = 0;
			reinit_completion(&adapter->init_done);
			send_query_cap(adapter);
			if (!wait_for_completion_timeout(&adapter->init_done,
							 timeout)) {
				netdev_warn(netdev,
					    "Capabilities query timed out\n");
				return -1;
			}

			rc = init_sub_crqs(adapter);
			if (rc) {
				netdev_warn(netdev,
					    "SCRQ initialization failed\n");
				return -1;
			}

			rc = init_sub_crq_irqs(adapter);
			if (rc) {
				netdev_warn(netdev,
					    "SCRQ irq initialization failed\n");
				return -1;
			}
		} else if (adapter->init_done_rc) {
			netdev_warn(netdev, "Adapter login failed\n");
			return -1;
		}
	} while (retry);

	__ibmvnic_set_mac(netdev, adapter->mac_addr);

	return 0;
}

static void release_login_buffer(struct ibmvnic_adapter *adapter)
{
	kfree(adapter->login_buf);
	adapter->login_buf = NULL;
}

static void release_login_rsp_buffer(struct ibmvnic_adapter *adapter)
{
	kfree(adapter->login_rsp_buf);
	adapter->login_rsp_buf = NULL;
}

static void release_resources(struct ibmvnic_adapter *adapter)
{
	release_vpd_data(adapter);

	release_tx_pools(adapter);
	release_rx_pools(adapter);

	release_napi(adapter);
	release_login_buffer(adapter);
	release_login_rsp_buffer(adapter);
}

static int set_link_state(struct ibmvnic_adapter *adapter, u8 link_state)
{
	struct net_device *netdev = adapter->netdev;
	unsigned long timeout = msecs_to_jiffies(20000);
	union ibmvnic_crq crq;
	bool resend;
	int rc;

	netdev_dbg(netdev, "setting link state %d\n", link_state);

	memset(&crq, 0, sizeof(crq));
	crq.logical_link_state.first = IBMVNIC_CRQ_CMD;
	crq.logical_link_state.cmd = LOGICAL_LINK_STATE;
	crq.logical_link_state.link_state = link_state;

	do {
		resend = false;

		reinit_completion(&adapter->init_done);
		rc = ibmvnic_send_crq(adapter, &crq);
		if (rc) {
			netdev_err(netdev, "Failed to set link state\n");
			return rc;
		}

		if (!wait_for_completion_timeout(&adapter->init_done,
						 timeout)) {
			netdev_err(netdev, "timeout setting link state\n");
			return -1;
		}

		if (adapter->init_done_rc == PARTIALSUCCESS) {
			/* Partuial success, delay and re-send */
			mdelay(1000);
			resend = true;
		} else if (adapter->init_done_rc) {
			netdev_warn(netdev, "Unable to set link state, rc=%d\n",
				    adapter->init_done_rc);
			return adapter->init_done_rc;
		}
	} while (resend);

	return 0;
}

static int set_real_num_queues(struct net_device *netdev)
{
	struct ibmvnic_adapter *adapter = netdev_priv(netdev);
	int rc;

	netdev_dbg(netdev, "Setting real tx/rx queues (%llx/%llx)\n",
		   adapter->req_tx_queues, adapter->req_rx_queues);

	rc = netif_set_real_num_tx_queues(netdev, adapter->req_tx_queues);
	if (rc) {
		netdev_err(netdev, "failed to set the number of tx queues\n");
		return rc;
	}

	rc = netif_set_real_num_rx_queues(netdev, adapter->req_rx_queues);
	if (rc)
		netdev_err(netdev, "failed to set the number of rx queues\n");

	return rc;
}

static int ibmvnic_get_vpd(struct ibmvnic_adapter *adapter)
{
	struct device *dev = &adapter->vdev->dev;
	union ibmvnic_crq crq;
	int len = 0;
	int rc;

	if (adapter->vpd->buff)
		len = adapter->vpd->len;

	mutex_lock(&adapter->fw_lock);
	adapter->fw_done_rc = 0;
	reinit_completion(&adapter->fw_done);

	crq.get_vpd_size.first = IBMVNIC_CRQ_CMD;
	crq.get_vpd_size.cmd = GET_VPD_SIZE;
	rc = ibmvnic_send_crq(adapter, &crq);
	if (rc) {
		mutex_unlock(&adapter->fw_lock);
		return rc;
	}

	rc = ibmvnic_wait_for_completion(adapter, &adapter->fw_done, 10000);
	if (rc) {
		dev_err(dev, "Could not retrieve VPD size, rc = %d\n", rc);
		mutex_unlock(&adapter->fw_lock);
		return rc;
	}
	mutex_unlock(&adapter->fw_lock);

	if (!adapter->vpd->len)
		return -ENODATA;

	if (!adapter->vpd->buff)
		adapter->vpd->buff = kzalloc(adapter->vpd->len, GFP_KERNEL);
	else if (adapter->vpd->len != len)
		adapter->vpd->buff =
			krealloc(adapter->vpd->buff,
				 adapter->vpd->len, GFP_KERNEL);

	if (!adapter->vpd->buff) {
		dev_err(dev, "Could allocate VPD buffer\n");
		return -ENOMEM;
	}

	adapter->vpd->dma_addr =
		dma_map_single(dev, adapter->vpd->buff, adapter->vpd->len,
			       DMA_FROM_DEVICE);
	if (dma_mapping_error(dev, adapter->vpd->dma_addr)) {
		dev_err(dev, "Could not map VPD buffer\n");
		kfree(adapter->vpd->buff);
		adapter->vpd->buff = NULL;
		return -ENOMEM;
	}

	mutex_lock(&adapter->fw_lock);
	adapter->fw_done_rc = 0;
	reinit_completion(&adapter->fw_done);

	crq.get_vpd.first = IBMVNIC_CRQ_CMD;
	crq.get_vpd.cmd = GET_VPD;
	crq.get_vpd.ioba = cpu_to_be32(adapter->vpd->dma_addr);
	crq.get_vpd.len = cpu_to_be32((u32)adapter->vpd->len);
	rc = ibmvnic_send_crq(adapter, &crq);
	if (rc) {
		kfree(adapter->vpd->buff);
		adapter->vpd->buff = NULL;
		mutex_unlock(&adapter->fw_lock);
		return rc;
	}

	rc = ibmvnic_wait_for_completion(adapter, &adapter->fw_done, 10000);
	if (rc) {
		dev_err(dev, "Unable to retrieve VPD, rc = %d\n", rc);
		kfree(adapter->vpd->buff);
		adapter->vpd->buff = NULL;
		mutex_unlock(&adapter->fw_lock);
		return rc;
	}

	mutex_unlock(&adapter->fw_lock);
	return 0;
}

static int init_resources(struct ibmvnic_adapter *adapter)
{
	struct net_device *netdev = adapter->netdev;
	int rc;

	rc = set_real_num_queues(netdev);
	if (rc)
		return rc;

	adapter->vpd = kzalloc(sizeof(*adapter->vpd), GFP_KERNEL);
	if (!adapter->vpd)
		return -ENOMEM;

	/* Vital Product Data (VPD) */
	rc = ibmvnic_get_vpd(adapter);
	if (rc) {
		netdev_err(netdev, "failed to initialize Vital Product Data (VPD)\n");
		return rc;
	}

	adapter->map_id = 1;

	rc = init_napi(adapter);
	if (rc)
		return rc;

	send_query_map(adapter);

	rc = init_rx_pools(netdev);
	if (rc)
		return rc;

	rc = init_tx_pools(netdev);
	return rc;
}

static int __ibmvnic_open(struct net_device *netdev)
{
	struct ibmvnic_adapter *adapter = netdev_priv(netdev);
	enum vnic_state prev_state = adapter->state;
	int i, rc;

	adapter->state = VNIC_OPENING;
	replenish_pools(adapter);
	ibmvnic_napi_enable(adapter);

	/* We're ready to receive frames, enable the sub-crq interrupts and
	 * set the logical link state to up
	 */
	for (i = 0; i < adapter->req_rx_queues; i++) {
		netdev_dbg(netdev, "Enabling rx_scrq[%d] irq\n", i);
		if (prev_state == VNIC_CLOSED)
			enable_irq(adapter->rx_scrq[i]->irq);
		enable_scrq_irq(adapter, adapter->rx_scrq[i]);
	}

	for (i = 0; i < adapter->req_tx_queues; i++) {
		netdev_dbg(netdev, "Enabling tx_scrq[%d] irq\n", i);
		if (prev_state == VNIC_CLOSED)
			enable_irq(adapter->tx_scrq[i]->irq);
		enable_scrq_irq(adapter, adapter->tx_scrq[i]);
	}

	rc = set_link_state(adapter, IBMVNIC_LOGICAL_LNK_UP);
	if (rc) {
		for (i = 0; i < adapter->req_rx_queues; i++)
			napi_disable(&adapter->napi[i]);
		release_resources(adapter);
		return rc;
	}

	netif_tx_start_all_queues(netdev);

	if (prev_state == VNIC_CLOSED) {
		for (i = 0; i < adapter->req_rx_queues; i++)
			napi_schedule(&adapter->napi[i]);
	}

	adapter->state = VNIC_OPEN;
	return rc;
}

static int ibmvnic_open(struct net_device *netdev)
{
	struct ibmvnic_adapter *adapter = netdev_priv(netdev);
	int rc;

	/* If device failover is pending, just set device state and return.
	 * Device operation will be handled by reset routine.
	 */
	if (adapter->failover_pending) {
		adapter->state = VNIC_OPEN;
		return 0;
	}

	if (adapter->state != VNIC_CLOSED) {
		rc = ibmvnic_login(netdev);
		if (rc)
			goto out;

		rc = init_resources(adapter);
		if (rc) {
			netdev_err(netdev, "failed to initialize resources\n");
			release_resources(adapter);
			goto out;
		}
	}

	rc = __ibmvnic_open(netdev);

out:
	/*
	 * If open fails due to a pending failover, set device state and
	 * return. Device operation will be handled by reset routine.
	 */
	if (rc && adapter->failover_pending) {
		adapter->state = VNIC_OPEN;
		rc = 0;
	}
	return rc;
}

static void clean_rx_pools(struct ibmvnic_adapter *adapter)
{
	struct ibmvnic_rx_pool *rx_pool;
	struct ibmvnic_rx_buff *rx_buff;
	u64 rx_entries;
	int rx_scrqs;
	int i, j;

	if (!adapter->rx_pool)
		return;

	rx_scrqs = adapter->num_active_rx_pools;
	rx_entries = adapter->req_rx_add_entries_per_subcrq;

	/* Free any remaining skbs in the rx buffer pools */
	for (i = 0; i < rx_scrqs; i++) {
		rx_pool = &adapter->rx_pool[i];
		if (!rx_pool || !rx_pool->rx_buff)
			continue;

		netdev_dbg(adapter->netdev, "Cleaning rx_pool[%d]\n", i);
		for (j = 0; j < rx_entries; j++) {
			rx_buff = &rx_pool->rx_buff[j];
			if (rx_buff && rx_buff->skb) {
				dev_kfree_skb_any(rx_buff->skb);
				rx_buff->skb = NULL;
			}
		}
	}
}

static void clean_one_tx_pool(struct ibmvnic_adapter *adapter,
			      struct ibmvnic_tx_pool *tx_pool)
{
	struct ibmvnic_tx_buff *tx_buff;
	u64 tx_entries;
	int i;

	if (!tx_pool || !tx_pool->tx_buff)
		return;

	tx_entries = tx_pool->num_buffers;

	for (i = 0; i < tx_entries; i++) {
		tx_buff = &tx_pool->tx_buff[i];
		if (tx_buff && tx_buff->skb) {
			dev_kfree_skb_any(tx_buff->skb);
			tx_buff->skb = NULL;
		}
	}
}

static void clean_tx_pools(struct ibmvnic_adapter *adapter)
{
	int tx_scrqs;
	int i;

	if (!adapter->tx_pool || !adapter->tso_pool)
		return;

	tx_scrqs = adapter->num_active_tx_pools;

	/* Free any remaining skbs in the tx buffer pools */
	for (i = 0; i < tx_scrqs; i++) {
		netdev_dbg(adapter->netdev, "Cleaning tx_pool[%d]\n", i);
		clean_one_tx_pool(adapter, &adapter->tx_pool[i]);
		clean_one_tx_pool(adapter, &adapter->tso_pool[i]);
	}
}

static void ibmvnic_disable_irqs(struct ibmvnic_adapter *adapter)
{
	struct net_device *netdev = adapter->netdev;
	int i;

	if (adapter->tx_scrq) {
		for (i = 0; i < adapter->req_tx_queues; i++)
			if (adapter->tx_scrq[i]->irq) {
				netdev_dbg(netdev,
					   "Disabling tx_scrq[%d] irq\n", i);
				disable_scrq_irq(adapter, adapter->tx_scrq[i]);
				disable_irq(adapter->tx_scrq[i]->irq);
			}
	}

	if (adapter->rx_scrq) {
		for (i = 0; i < adapter->req_rx_queues; i++) {
			if (adapter->rx_scrq[i]->irq) {
				netdev_dbg(netdev,
					   "Disabling rx_scrq[%d] irq\n", i);
				disable_scrq_irq(adapter, adapter->rx_scrq[i]);
				disable_irq(adapter->rx_scrq[i]->irq);
			}
		}
	}
}

static void ibmvnic_cleanup(struct net_device *netdev)
{
	struct ibmvnic_adapter *adapter = netdev_priv(netdev);

	/* ensure that transmissions are stopped if called by do_reset */
	if (test_bit(0, &adapter->resetting))
		netif_tx_disable(netdev);
	else
		netif_tx_stop_all_queues(netdev);

	ibmvnic_napi_disable(adapter);
	ibmvnic_disable_irqs(adapter);

	clean_rx_pools(adapter);
	clean_tx_pools(adapter);
}

static int __ibmvnic_close(struct net_device *netdev)
{
	struct ibmvnic_adapter *adapter = netdev_priv(netdev);
	int rc = 0;

	adapter->state = VNIC_CLOSING;
	rc = set_link_state(adapter, IBMVNIC_LOGICAL_LNK_DN);
	adapter->state = VNIC_CLOSED;
	return rc;
}

static int ibmvnic_close(struct net_device *netdev)
{
	struct ibmvnic_adapter *adapter = netdev_priv(netdev);
	int rc;

	/* If device failover is pending, just set device state and return.
	 * Device operation will be handled by reset routine.
	 */
	if (adapter->failover_pending) {
		adapter->state = VNIC_CLOSED;
		return 0;
	}

	rc = __ibmvnic_close(netdev);
	ibmvnic_cleanup(netdev);

	return rc;
}

/**
 * build_hdr_data - creates L2/L3/L4 header data buffer
 * @hdr_field - bitfield determining needed headers
 * @skb - socket buffer
 * @hdr_len - array of header lengths
 * @tot_len - total length of data
 *
 * Reads hdr_field to determine which headers are needed by firmware.
 * Builds a buffer containing these headers.  Saves individual header
 * lengths and total buffer length to be used to build descriptors.
 */
static int build_hdr_data(u8 hdr_field, struct sk_buff *skb,
			  int *hdr_len, u8 *hdr_data)
{
	int len = 0;
	u8 *hdr;

	if (skb_vlan_tagged(skb) && !skb_vlan_tag_present(skb))
		hdr_len[0] = sizeof(struct vlan_ethhdr);
	else
		hdr_len[0] = sizeof(struct ethhdr);

	if (skb->protocol == htons(ETH_P_IP)) {
		hdr_len[1] = ip_hdr(skb)->ihl * 4;
		if (ip_hdr(skb)->protocol == IPPROTO_TCP)
			hdr_len[2] = tcp_hdrlen(skb);
		else if (ip_hdr(skb)->protocol == IPPROTO_UDP)
			hdr_len[2] = sizeof(struct udphdr);
	} else if (skb->protocol == htons(ETH_P_IPV6)) {
		hdr_len[1] = sizeof(struct ipv6hdr);
		if (ipv6_hdr(skb)->nexthdr == IPPROTO_TCP)
			hdr_len[2] = tcp_hdrlen(skb);
		else if (ipv6_hdr(skb)->nexthdr == IPPROTO_UDP)
			hdr_len[2] = sizeof(struct udphdr);
	} else if (skb->protocol == htons(ETH_P_ARP)) {
		hdr_len[1] = arp_hdr_len(skb->dev);
		hdr_len[2] = 0;
	}

	memset(hdr_data, 0, 120);
	if ((hdr_field >> 6) & 1) {
		hdr = skb_mac_header(skb);
		memcpy(hdr_data, hdr, hdr_len[0]);
		len += hdr_len[0];
	}

	if ((hdr_field >> 5) & 1) {
		hdr = skb_network_header(skb);
		memcpy(hdr_data + len, hdr, hdr_len[1]);
		len += hdr_len[1];
	}

	if ((hdr_field >> 4) & 1) {
		hdr = skb_transport_header(skb);
		memcpy(hdr_data + len, hdr, hdr_len[2]);
		len += hdr_len[2];
	}
	return len;
}

/**
 * create_hdr_descs - create header and header extension descriptors
 * @hdr_field - bitfield determining needed headers
 * @data - buffer containing header data
 * @len - length of data buffer
 * @hdr_len - array of individual header lengths
 * @scrq_arr - descriptor array
 *
 * Creates header and, if needed, header extension descriptors and
 * places them in a descriptor array, scrq_arr
 */

static int create_hdr_descs(u8 hdr_field, u8 *hdr_data, int len, int *hdr_len,
			    union sub_crq *scrq_arr)
{
	union sub_crq hdr_desc;
	int tmp_len = len;
	int num_descs = 0;
	u8 *data, *cur;
	int tmp;

	while (tmp_len > 0) {
		cur = hdr_data + len - tmp_len;

		memset(&hdr_desc, 0, sizeof(hdr_desc));
		if (cur != hdr_data) {
			data = hdr_desc.hdr_ext.data;
			tmp = tmp_len > 29 ? 29 : tmp_len;
			hdr_desc.hdr_ext.first = IBMVNIC_CRQ_CMD;
			hdr_desc.hdr_ext.type = IBMVNIC_HDR_EXT_DESC;
			hdr_desc.hdr_ext.len = tmp;
		} else {
			data = hdr_desc.hdr.data;
			tmp = tmp_len > 24 ? 24 : tmp_len;
			hdr_desc.hdr.first = IBMVNIC_CRQ_CMD;
			hdr_desc.hdr.type = IBMVNIC_HDR_DESC;
			hdr_desc.hdr.len = tmp;
			hdr_desc.hdr.l2_len = (u8)hdr_len[0];
			hdr_desc.hdr.l3_len = cpu_to_be16((u16)hdr_len[1]);
			hdr_desc.hdr.l4_len = (u8)hdr_len[2];
			hdr_desc.hdr.flag = hdr_field << 1;
		}
		memcpy(data, cur, tmp);
		tmp_len -= tmp;
		*scrq_arr = hdr_desc;
		scrq_arr++;
		num_descs++;
	}

	return num_descs;
}

/**
 * build_hdr_descs_arr - build a header descriptor array
 * @skb - socket buffer
 * @num_entries - number of descriptors to be sent
 * @subcrq - first TX descriptor
 * @hdr_field - bit field determining which headers will be sent
 *
 * This function will build a TX descriptor array with applicable
 * L2/L3/L4 packet header descriptors to be sent by send_subcrq_indirect.
 */

static void build_hdr_descs_arr(struct ibmvnic_tx_buff *txbuff,
				int *num_entries, u8 hdr_field)
{
	int hdr_len[3] = {0, 0, 0};
	int tot_len;
	u8 *hdr_data = txbuff->hdr_data;

	tot_len = build_hdr_data(hdr_field, txbuff->skb, hdr_len,
				 txbuff->hdr_data);
	*num_entries += create_hdr_descs(hdr_field, hdr_data, tot_len, hdr_len,
			 txbuff->indir_arr + 1);
}

static int ibmvnic_xmit_workarounds(struct sk_buff *skb,
				    struct net_device *netdev)
{
	/* For some backing devices, mishandling of small packets
	 * can result in a loss of connection or TX stall. Device
	 * architects recommend that no packet should be smaller
	 * than the minimum MTU value provided to the driver, so
	 * pad any packets to that length
	 */
	if (skb->len < netdev->min_mtu)
		return skb_put_padto(skb, netdev->min_mtu);

	return 0;
}

static netdev_tx_t ibmvnic_xmit(struct sk_buff *skb, struct net_device *netdev)
{
	struct ibmvnic_adapter *adapter = netdev_priv(netdev);
	int queue_num = skb_get_queue_mapping(skb);
	u8 *hdrs = (u8 *)&adapter->tx_rx_desc_req;
	struct device *dev = &adapter->vdev->dev;
	struct ibmvnic_tx_buff *tx_buff = NULL;
	struct ibmvnic_sub_crq_queue *tx_scrq;
	struct ibmvnic_tx_pool *tx_pool;
	unsigned int tx_send_failed = 0;
	unsigned int tx_map_failed = 0;
	unsigned int tx_dropped = 0;
	unsigned int tx_packets = 0;
	unsigned int tx_bytes = 0;
	dma_addr_t data_dma_addr;
	struct netdev_queue *txq;
	unsigned long lpar_rc;
	union sub_crq tx_crq;
	unsigned int offset;
	int num_entries = 1;
	unsigned char *dst;
	int index = 0;
	u8 proto = 0;
	u64 handle;
	netdev_tx_t ret = NETDEV_TX_OK;

	if (test_bit(0, &adapter->resetting)) {
		if (!netif_subqueue_stopped(netdev, skb))
			netif_stop_subqueue(netdev, queue_num);
		dev_kfree_skb_any(skb);

		tx_send_failed++;
		tx_dropped++;
		ret = NETDEV_TX_OK;
		goto out;
	}

	if (ibmvnic_xmit_workarounds(skb, netdev)) {
		tx_dropped++;
		tx_send_failed++;
		ret = NETDEV_TX_OK;
		goto out;
	}
	if (skb_is_gso(skb))
		tx_pool = &adapter->tso_pool[queue_num];
	else
		tx_pool = &adapter->tx_pool[queue_num];

	tx_scrq = adapter->tx_scrq[queue_num];
	txq = netdev_get_tx_queue(netdev, skb_get_queue_mapping(skb));
	handle = tx_scrq->handle;

	index = tx_pool->free_map[tx_pool->consumer_index];

	if (index == IBMVNIC_INVALID_MAP) {
		dev_kfree_skb_any(skb);
		tx_send_failed++;
		tx_dropped++;
		ret = NETDEV_TX_OK;
		goto out;
	}

	tx_pool->free_map[tx_pool->consumer_index] = IBMVNIC_INVALID_MAP;

	offset = index * tx_pool->buf_size;
	dst = tx_pool->long_term_buff.buff + offset;
	memset(dst, 0, tx_pool->buf_size);
	data_dma_addr = tx_pool->long_term_buff.addr + offset;

	if (skb_shinfo(skb)->nr_frags) {
		int cur, i;

		/* Copy the head */
		skb_copy_from_linear_data(skb, dst, skb_headlen(skb));
		cur = skb_headlen(skb);

		/* Copy the frags */
		for (i = 0; i < skb_shinfo(skb)->nr_frags; i++) {
			const skb_frag_t *frag = &skb_shinfo(skb)->frags[i];

			memcpy(dst + cur,
			       page_address(skb_frag_page(frag)) +
			       skb_frag_off(frag), skb_frag_size(frag));
			cur += skb_frag_size(frag);
		}
	} else {
		skb_copy_from_linear_data(skb, dst, skb->len);
	}

	/* post changes to long_term_buff *dst before VIOS accessing it */
	dma_wmb();

	tx_pool->consumer_index =
	    (tx_pool->consumer_index + 1) % tx_pool->num_buffers;

	tx_buff = &tx_pool->tx_buff[index];
	tx_buff->skb = skb;
	tx_buff->data_dma[0] = data_dma_addr;
	tx_buff->data_len[0] = skb->len;
	tx_buff->index = index;
	tx_buff->pool_index = queue_num;
	tx_buff->last_frag = true;

	memset(&tx_crq, 0, sizeof(tx_crq));
	tx_crq.v1.first = IBMVNIC_CRQ_CMD;
	tx_crq.v1.type = IBMVNIC_TX_DESC;
	tx_crq.v1.n_crq_elem = 1;
	tx_crq.v1.n_sge = 1;
	tx_crq.v1.flags1 = IBMVNIC_TX_COMP_NEEDED;

	if (skb_is_gso(skb))
		tx_crq.v1.correlator =
			cpu_to_be32(index | IBMVNIC_TSO_POOL_MASK);
	else
		tx_crq.v1.correlator = cpu_to_be32(index);
	tx_crq.v1.dma_reg = cpu_to_be16(tx_pool->long_term_buff.map_id);
	tx_crq.v1.sge_len = cpu_to_be32(skb->len);
	tx_crq.v1.ioba = cpu_to_be64(data_dma_addr);

	if (adapter->vlan_header_insertion && skb_vlan_tag_present(skb)) {
		tx_crq.v1.flags2 |= IBMVNIC_TX_VLAN_INSERT;
		tx_crq.v1.vlan_id = cpu_to_be16(skb->vlan_tci);
	}

	if (skb->protocol == htons(ETH_P_IP)) {
		tx_crq.v1.flags1 |= IBMVNIC_TX_PROT_IPV4;
		proto = ip_hdr(skb)->protocol;
	} else if (skb->protocol == htons(ETH_P_IPV6)) {
		tx_crq.v1.flags1 |= IBMVNIC_TX_PROT_IPV6;
		proto = ipv6_hdr(skb)->nexthdr;
	}

	if (proto == IPPROTO_TCP)
		tx_crq.v1.flags1 |= IBMVNIC_TX_PROT_TCP;
	else if (proto == IPPROTO_UDP)
		tx_crq.v1.flags1 |= IBMVNIC_TX_PROT_UDP;

	if (skb->ip_summed == CHECKSUM_PARTIAL) {
		tx_crq.v1.flags1 |= IBMVNIC_TX_CHKSUM_OFFLOAD;
		hdrs += 2;
	}
	if (skb_is_gso(skb)) {
		tx_crq.v1.flags1 |= IBMVNIC_TX_LSO;
		tx_crq.v1.mss = cpu_to_be16(skb_shinfo(skb)->gso_size);
		hdrs += 2;
	}
	/* determine if l2/3/4 headers are sent to firmware */
	if ((*hdrs >> 7) & 1) {
		build_hdr_descs_arr(tx_buff, &num_entries, *hdrs);
		tx_crq.v1.n_crq_elem = num_entries;
		tx_buff->num_entries = num_entries;
		tx_buff->indir_arr[0] = tx_crq;
		tx_buff->indir_dma = dma_map_single(dev, tx_buff->indir_arr,
						    sizeof(tx_buff->indir_arr),
						    DMA_TO_DEVICE);
		if (dma_mapping_error(dev, tx_buff->indir_dma)) {
			dev_kfree_skb_any(skb);
			tx_buff->skb = NULL;
			if (!firmware_has_feature(FW_FEATURE_CMO))
				dev_err(dev, "tx: unable to map descriptor array\n");
			tx_map_failed++;
			tx_dropped++;
			ret = NETDEV_TX_OK;
			goto tx_err_out;
		}
		lpar_rc = send_subcrq_indirect(adapter, handle,
					       (u64)tx_buff->indir_dma,
					       (u64)num_entries);
		dma_unmap_single(dev, tx_buff->indir_dma,
				 sizeof(tx_buff->indir_arr), DMA_TO_DEVICE);
	} else {
		tx_buff->num_entries = num_entries;
		lpar_rc = send_subcrq(adapter, handle,
				      &tx_crq);
	}
	if (lpar_rc != H_SUCCESS) {
		if (lpar_rc != H_CLOSED && lpar_rc != H_PARAMETER)
			dev_err_ratelimited(dev, "tx: send failed\n");
		dev_kfree_skb_any(skb);
		tx_buff->skb = NULL;

		if (lpar_rc == H_CLOSED || adapter->failover_pending) {
			/* Disable TX and report carrier off if queue is closed
			 * or pending failover.
			 * Firmware guarantees that a signal will be sent to the
			 * driver, triggering a reset or some other action.
			 */
			netif_tx_stop_all_queues(netdev);
			netif_carrier_off(netdev);
		}

		tx_send_failed++;
		tx_dropped++;
		ret = NETDEV_TX_OK;
		goto tx_err_out;
	}

	if (atomic_add_return(num_entries, &tx_scrq->used)
					>= adapter->req_tx_entries_per_subcrq) {
		netdev_dbg(netdev, "Stopping queue %d\n", queue_num);
		netif_stop_subqueue(netdev, queue_num);
	}

	tx_packets++;
	tx_bytes += skb->len;
	txq->trans_start = jiffies;
	ret = NETDEV_TX_OK;
	goto out;

tx_err_out:
	/* roll back consumer index and map array*/
	if (tx_pool->consumer_index == 0)
		tx_pool->consumer_index =
			tx_pool->num_buffers - 1;
	else
		tx_pool->consumer_index--;
	tx_pool->free_map[tx_pool->consumer_index] = index;
out:
	netdev->stats.tx_dropped += tx_dropped;
	netdev->stats.tx_bytes += tx_bytes;
	netdev->stats.tx_packets += tx_packets;
	adapter->tx_send_failed += tx_send_failed;
	adapter->tx_map_failed += tx_map_failed;
	adapter->tx_stats_buffers[queue_num].packets += tx_packets;
	adapter->tx_stats_buffers[queue_num].bytes += tx_bytes;
	adapter->tx_stats_buffers[queue_num].dropped_packets += tx_dropped;

	return ret;
}

static void ibmvnic_set_multi(struct net_device *netdev)
{
	struct ibmvnic_adapter *adapter = netdev_priv(netdev);
	struct netdev_hw_addr *ha;
	union ibmvnic_crq crq;

	memset(&crq, 0, sizeof(crq));
	crq.request_capability.first = IBMVNIC_CRQ_CMD;
	crq.request_capability.cmd = REQUEST_CAPABILITY;

	if (netdev->flags & IFF_PROMISC) {
		if (!adapter->promisc_supported)
			return;
	} else {
		if (netdev->flags & IFF_ALLMULTI) {
			/* Accept all multicast */
			memset(&crq, 0, sizeof(crq));
			crq.multicast_ctrl.first = IBMVNIC_CRQ_CMD;
			crq.multicast_ctrl.cmd = MULTICAST_CTRL;
			crq.multicast_ctrl.flags = IBMVNIC_ENABLE_ALL;
			ibmvnic_send_crq(adapter, &crq);
		} else if (netdev_mc_empty(netdev)) {
			/* Reject all multicast */
			memset(&crq, 0, sizeof(crq));
			crq.multicast_ctrl.first = IBMVNIC_CRQ_CMD;
			crq.multicast_ctrl.cmd = MULTICAST_CTRL;
			crq.multicast_ctrl.flags = IBMVNIC_DISABLE_ALL;
			ibmvnic_send_crq(adapter, &crq);
		} else {
			/* Accept one or more multicast(s) */
			netdev_for_each_mc_addr(ha, netdev) {
				memset(&crq, 0, sizeof(crq));
				crq.multicast_ctrl.first = IBMVNIC_CRQ_CMD;
				crq.multicast_ctrl.cmd = MULTICAST_CTRL;
				crq.multicast_ctrl.flags = IBMVNIC_ENABLE_MC;
				ether_addr_copy(&crq.multicast_ctrl.mac_addr[0],
						ha->addr);
				ibmvnic_send_crq(adapter, &crq);
			}
		}
	}
}

static int __ibmvnic_set_mac(struct net_device *netdev, u8 *dev_addr)
{
	struct ibmvnic_adapter *adapter = netdev_priv(netdev);
	union ibmvnic_crq crq;
	int rc;

	if (!is_valid_ether_addr(dev_addr)) {
		rc = -EADDRNOTAVAIL;
		goto err;
	}

	memset(&crq, 0, sizeof(crq));
	crq.change_mac_addr.first = IBMVNIC_CRQ_CMD;
	crq.change_mac_addr.cmd = CHANGE_MAC_ADDR;
	ether_addr_copy(&crq.change_mac_addr.mac_addr[0], dev_addr);

	mutex_lock(&adapter->fw_lock);
	adapter->fw_done_rc = 0;
	reinit_completion(&adapter->fw_done);

	rc = ibmvnic_send_crq(adapter, &crq);
	if (rc) {
		rc = -EIO;
		mutex_unlock(&adapter->fw_lock);
		goto err;
	}

	rc = ibmvnic_wait_for_completion(adapter, &adapter->fw_done, 10000);
	/* netdev->dev_addr is changed in handle_change_mac_rsp function */
	if (rc || adapter->fw_done_rc) {
		rc = -EIO;
		mutex_unlock(&adapter->fw_lock);
		goto err;
	}
	mutex_unlock(&adapter->fw_lock);
	return 0;
err:
	ether_addr_copy(adapter->mac_addr, netdev->dev_addr);
	return rc;
}

static int ibmvnic_set_mac(struct net_device *netdev, void *p)
{
	struct ibmvnic_adapter *adapter = netdev_priv(netdev);
	struct sockaddr *addr = p;
	int rc;

	rc = 0;
	if (!is_valid_ether_addr(addr->sa_data))
		return -EADDRNOTAVAIL;

<<<<<<< HEAD
	if (adapter->state != VNIC_PROBED) {
		ether_addr_copy(adapter->mac_addr, addr->sa_data);
=======
	ether_addr_copy(adapter->mac_addr, addr->sa_data);
	if (adapter->state != VNIC_PROBED)
>>>>>>> 4e026225
		rc = __ibmvnic_set_mac(netdev, addr->sa_data);
	}

	return rc;
}

/**
 * do_change_param_reset returns zero if we are able to keep processing reset
 * events, or non-zero if we hit a fatal error and must halt.
 */
static int do_change_param_reset(struct ibmvnic_adapter *adapter,
				 struct ibmvnic_rwi *rwi,
				 u32 reset_state)
{
	struct net_device *netdev = adapter->netdev;
	int i, rc;

	netdev_dbg(adapter->netdev, "Change param resetting driver (%d)\n",
		   rwi->reset_reason);

	netif_carrier_off(netdev);
	adapter->reset_reason = rwi->reset_reason;

	ibmvnic_cleanup(netdev);

	if (reset_state == VNIC_OPEN) {
		rc = __ibmvnic_close(netdev);
		if (rc)
			goto out;
	}

	release_resources(adapter);
	release_sub_crqs(adapter, 1);
	release_crq_queue(adapter);

	adapter->state = VNIC_PROBED;

	rc = init_crq_queue(adapter);

	if (rc) {
		netdev_err(adapter->netdev,
			   "Couldn't initialize crq. rc=%d\n", rc);
		return rc;
	}

	rc = ibmvnic_reset_init(adapter, true);
	if (rc) {
		rc = IBMVNIC_INIT_FAILED;
		goto out;
	}

	/* If the adapter was in PROBE state prior to the reset,
	 * exit here.
	 */
	if (reset_state == VNIC_PROBED)
		goto out;

	rc = ibmvnic_login(netdev);
	if (rc) {
		goto out;
	}

	rc = init_resources(adapter);
	if (rc)
		goto out;

	ibmvnic_disable_irqs(adapter);

	adapter->state = VNIC_CLOSED;

	if (reset_state == VNIC_CLOSED)
		return 0;

	rc = __ibmvnic_open(netdev);
	if (rc) {
		rc = IBMVNIC_OPEN_FAILED;
		goto out;
	}

	/* refresh device's multicast list */
	ibmvnic_set_multi(netdev);

	/* kick napi */
	for (i = 0; i < adapter->req_rx_queues; i++)
		napi_schedule(&adapter->napi[i]);

out:
	if (rc)
		adapter->state = reset_state;
	return rc;
}

/**
 * do_reset returns zero if we are able to keep processing reset events, or
 * non-zero if we hit a fatal error and must halt.
 */
static int do_reset(struct ibmvnic_adapter *adapter,
		    struct ibmvnic_rwi *rwi, u32 reset_state)
{
	u64 old_num_rx_queues, old_num_tx_queues;
	u64 old_num_rx_slots, old_num_tx_slots;
	struct net_device *netdev = adapter->netdev;
	int i, rc;

	netdev_dbg(adapter->netdev, "Re-setting driver (%d)\n",
		   rwi->reset_reason);

	rtnl_lock();
	/*
	 * Now that we have the rtnl lock, clear any pending failover.
	 * This will ensure ibmvnic_open() has either completed or will
	 * block until failover is complete.
	 */
	if (rwi->reset_reason == VNIC_RESET_FAILOVER)
		adapter->failover_pending = false;

	netif_carrier_off(netdev);
	adapter->reset_reason = rwi->reset_reason;

	old_num_rx_queues = adapter->req_rx_queues;
	old_num_tx_queues = adapter->req_tx_queues;
	old_num_rx_slots = adapter->req_rx_add_entries_per_subcrq;
	old_num_tx_slots = adapter->req_tx_entries_per_subcrq;

	ibmvnic_cleanup(netdev);

	if (reset_state == VNIC_OPEN &&
	    adapter->reset_reason != VNIC_RESET_MOBILITY &&
	    adapter->reset_reason != VNIC_RESET_FAILOVER) {
		adapter->state = VNIC_CLOSING;

		/* Release the RTNL lock before link state change and
		 * re-acquire after the link state change to allow
		 * linkwatch_event to grab the RTNL lock and run during
		 * a reset.
		 */
		rtnl_unlock();
		rc = set_link_state(adapter, IBMVNIC_LOGICAL_LNK_DN);
		rtnl_lock();
		if (rc)
			goto out;

		if (adapter->state != VNIC_CLOSING) {
			rc = -1;
			goto out;
		}

		adapter->state = VNIC_CLOSED;
	}

	if (adapter->reset_reason != VNIC_RESET_NON_FATAL) {
		/* remove the closed state so when we call open it appears
		 * we are coming from the probed state.
		 */
		adapter->state = VNIC_PROBED;

		if (adapter->reset_reason == VNIC_RESET_MOBILITY) {
			rc = ibmvnic_reenable_crq_queue(adapter);
			release_sub_crqs(adapter, 1);
		} else {
			rc = ibmvnic_reset_crq(adapter);
			if (rc == H_CLOSED || rc == H_SUCCESS) {
				rc = vio_enable_interrupts(adapter->vdev);
				if (rc)
					netdev_err(adapter->netdev,
						   "Reset failed to enable interrupts. rc=%d\n",
						   rc);
			}
		}

		if (rc) {
			netdev_err(adapter->netdev,
				   "Reset couldn't initialize crq. rc=%d\n", rc);
			goto out;
		}

		rc = ibmvnic_reset_init(adapter, true);
		if (rc) {
			rc = IBMVNIC_INIT_FAILED;
			goto out;
		}

		/* If the adapter was in PROBE state prior to the reset,
		 * exit here.
		 */
		if (reset_state == VNIC_PROBED) {
			rc = 0;
			goto out;
		}

		rc = ibmvnic_login(netdev);
		if (rc) {
			goto out;
		}

		if (adapter->req_rx_queues != old_num_rx_queues ||
		    adapter->req_tx_queues != old_num_tx_queues ||
		    adapter->req_rx_add_entries_per_subcrq !=
		    old_num_rx_slots ||
		    adapter->req_tx_entries_per_subcrq !=
		    old_num_tx_slots ||
		    !adapter->rx_pool ||
		    !adapter->tso_pool ||
		    !adapter->tx_pool) {
			release_rx_pools(adapter);
			release_tx_pools(adapter);
			release_napi(adapter);
			release_vpd_data(adapter);

			rc = init_resources(adapter);
			if (rc)
				goto out;

		} else {
			rc = reset_tx_pools(adapter);
			if (rc) {
				netdev_dbg(adapter->netdev, "reset tx pools failed (%d)\n",
						rc);
				goto out;
			}

			rc = reset_rx_pools(adapter);
			if (rc) {
				netdev_dbg(adapter->netdev, "reset rx pools failed (%d)\n",
						rc);
				goto out;
			}
		}
		ibmvnic_disable_irqs(adapter);
	}
	adapter->state = VNIC_CLOSED;

	if (reset_state == VNIC_CLOSED) {
		rc = 0;
		goto out;
	}

	rc = __ibmvnic_open(netdev);
	if (rc) {
		rc = IBMVNIC_OPEN_FAILED;
		goto out;
	}

	/* refresh device's multicast list */
	ibmvnic_set_multi(netdev);

	/* kick napi */
	for (i = 0; i < adapter->req_rx_queues; i++)
		napi_schedule(&adapter->napi[i]);

	if (adapter->reset_reason == VNIC_RESET_FAILOVER ||
	    adapter->reset_reason == VNIC_RESET_MOBILITY) {
		call_netdevice_notifiers(NETDEV_NOTIFY_PEERS, netdev);
		call_netdevice_notifiers(NETDEV_RESEND_IGMP, netdev);
	}

	rc = 0;

out:
	/* restore the adapter state if reset failed */
	if (rc)
		adapter->state = reset_state;
	rtnl_unlock();

	return rc;
}

static int do_hard_reset(struct ibmvnic_adapter *adapter,
			 struct ibmvnic_rwi *rwi, u32 reset_state)
{
	struct net_device *netdev = adapter->netdev;
	int rc;

	netdev_dbg(adapter->netdev, "Hard resetting driver (%d)\n",
		   rwi->reset_reason);

	netif_carrier_off(netdev);
	adapter->reset_reason = rwi->reset_reason;

	ibmvnic_cleanup(netdev);
	release_resources(adapter);
	release_sub_crqs(adapter, 0);
	release_crq_queue(adapter);

	/* remove the closed state so when we call open it appears
	 * we are coming from the probed state.
	 */
	adapter->state = VNIC_PROBED;

	reinit_completion(&adapter->init_done);
	rc = init_crq_queue(adapter);
	if (rc) {
		netdev_err(adapter->netdev,
			   "Couldn't initialize crq. rc=%d\n", rc);
		goto out;
	}

	rc = ibmvnic_reset_init(adapter, false);
	if (rc)
		goto out;

	/* If the adapter was in PROBE state prior to the reset,
	 * exit here.
	 */
	if (reset_state == VNIC_PROBED)
		goto out;

	rc = ibmvnic_login(netdev);
	if (rc)
		goto out;

	rc = init_resources(adapter);
	if (rc)
		goto out;

	ibmvnic_disable_irqs(adapter);
	adapter->state = VNIC_CLOSED;

	if (reset_state == VNIC_CLOSED)
		goto out;

	rc = __ibmvnic_open(netdev);
	if (rc) {
		rc = IBMVNIC_OPEN_FAILED;
		goto out;
	}

	call_netdevice_notifiers(NETDEV_NOTIFY_PEERS, netdev);
	call_netdevice_notifiers(NETDEV_RESEND_IGMP, netdev);
out:
	/* restore adapter state if reset failed */
	if (rc)
		adapter->state = reset_state;
	return rc;
}

static struct ibmvnic_rwi *get_next_rwi(struct ibmvnic_adapter *adapter)
{
	struct ibmvnic_rwi *rwi;
	unsigned long flags;

	spin_lock_irqsave(&adapter->rwi_lock, flags);

	if (!list_empty(&adapter->rwi_list)) {
		rwi = list_first_entry(&adapter->rwi_list, struct ibmvnic_rwi,
				       list);
		list_del(&rwi->list);
	} else {
		rwi = NULL;
	}

	spin_unlock_irqrestore(&adapter->rwi_lock, flags);
	return rwi;
}

static void __ibmvnic_reset(struct work_struct *work)
{
	struct ibmvnic_rwi *rwi;
	struct ibmvnic_adapter *adapter;
	bool saved_state = false;
	unsigned long flags;
	u32 reset_state;
	int rc = 0;

	adapter = container_of(work, struct ibmvnic_adapter, ibmvnic_reset);

	if (test_and_set_bit_lock(0, &adapter->resetting)) {
		schedule_delayed_work(&adapter->ibmvnic_delayed_reset,
				      IBMVNIC_RESET_DELAY);
		return;
	}

	rwi = get_next_rwi(adapter);
	while (rwi) {
		spin_lock_irqsave(&adapter->state_lock, flags);

		if (adapter->state == VNIC_REMOVING ||
		    adapter->state == VNIC_REMOVED) {
			spin_unlock_irqrestore(&adapter->state_lock, flags);
			kfree(rwi);
			rc = EBUSY;
			break;
		}

		if (!saved_state) {
			reset_state = adapter->state;
			saved_state = true;
		}
		spin_unlock_irqrestore(&adapter->state_lock, flags);

		if (rwi->reset_reason == VNIC_RESET_CHANGE_PARAM) {
			/* CHANGE_PARAM requestor holds rtnl_lock */
			rc = do_change_param_reset(adapter, rwi, reset_state);
		} else if (adapter->force_reset_recovery) {
			/*
			 * Since we are doing a hard reset now, clear the
			 * failover_pending flag so we don't ignore any
			 * future MOBILITY or other resets.
			 */
			adapter->failover_pending = false;

			/* Transport event occurred during previous reset */
			if (adapter->wait_for_reset) {
				/* Previous was CHANGE_PARAM; caller locked */
				adapter->force_reset_recovery = false;
				rc = do_hard_reset(adapter, rwi, reset_state);
			} else {
				rtnl_lock();
				adapter->force_reset_recovery = false;
				rc = do_hard_reset(adapter, rwi, reset_state);
				rtnl_unlock();
			}
			if (rc) {
				/* give backing device time to settle down */
				netdev_dbg(adapter->netdev,
					   "[S:%d] Hard reset failed, waiting 60 secs\n",
					   adapter->state);
				set_current_state(TASK_UNINTERRUPTIBLE);
				schedule_timeout(60 * HZ);
			}
		} else {
			rc = do_reset(adapter, rwi, reset_state);
		}
		kfree(rwi);
		adapter->last_reset_time = jiffies;

		if (rc)
			netdev_dbg(adapter->netdev, "Reset failed, rc=%d\n", rc);

		rwi = get_next_rwi(adapter);

		if (rwi && (rwi->reset_reason == VNIC_RESET_FAILOVER ||
			    rwi->reset_reason == VNIC_RESET_MOBILITY))
			adapter->force_reset_recovery = true;
	}

	if (adapter->wait_for_reset) {
		adapter->reset_done_rc = rc;
		complete(&adapter->reset_done);
	}

	clear_bit_unlock(0, &adapter->resetting);
}

static void __ibmvnic_delayed_reset(struct work_struct *work)
{
	struct ibmvnic_adapter *adapter;

	adapter = container_of(work, struct ibmvnic_adapter,
			       ibmvnic_delayed_reset.work);
	__ibmvnic_reset(&adapter->ibmvnic_reset);
}

static int ibmvnic_reset(struct ibmvnic_adapter *adapter,
			 enum ibmvnic_reset_reason reason)
{
	struct list_head *entry, *tmp_entry;
	struct ibmvnic_rwi *rwi, *tmp;
	struct net_device *netdev = adapter->netdev;
	unsigned long flags;
	int ret;

	/*
	 * If failover is pending don't schedule any other reset.
	 * Instead let the failover complete. If there is already a
	 * a failover reset scheduled, we will detect and drop the
	 * duplicate reset when walking the ->rwi_list below.
	 */
	if (adapter->state == VNIC_REMOVING ||
	    adapter->state == VNIC_REMOVED ||
	    (adapter->failover_pending && reason != VNIC_RESET_FAILOVER)) {
		ret = EBUSY;
		netdev_dbg(netdev, "Adapter removing or pending failover, skipping reset\n");
		goto err;
	}

	if (adapter->state == VNIC_PROBING) {
		netdev_warn(netdev, "Adapter reset during probe\n");
		ret = adapter->init_done_rc = EAGAIN;
		goto err;
	}

	spin_lock_irqsave(&adapter->rwi_lock, flags);

	list_for_each(entry, &adapter->rwi_list) {
		tmp = list_entry(entry, struct ibmvnic_rwi, list);
		if (tmp->reset_reason == reason) {
			netdev_dbg(netdev, "Skipping matching reset\n");
			spin_unlock_irqrestore(&adapter->rwi_lock, flags);
			ret = EBUSY;
			goto err;
		}
	}

	rwi = kzalloc(sizeof(*rwi), GFP_ATOMIC);
	if (!rwi) {
		spin_unlock_irqrestore(&adapter->rwi_lock, flags);
		ibmvnic_close(netdev);
		ret = ENOMEM;
		goto err;
	}
	/* if we just received a transport event,
	 * flush reset queue and process this reset
	 */
	if (adapter->force_reset_recovery && !list_empty(&adapter->rwi_list)) {
		list_for_each_safe(entry, tmp_entry, &adapter->rwi_list)
			list_del(entry);
	}
	rwi->reset_reason = reason;
	list_add_tail(&rwi->list, &adapter->rwi_list);
	spin_unlock_irqrestore(&adapter->rwi_lock, flags);
	netdev_dbg(adapter->netdev, "Scheduling reset (reason %d)\n", reason);
	schedule_work(&adapter->ibmvnic_reset);

	return 0;
err:
	return -ret;
}

static void ibmvnic_tx_timeout(struct net_device *dev, unsigned int txqueue)
{
	struct ibmvnic_adapter *adapter = netdev_priv(dev);

	if (test_bit(0, &adapter->resetting)) {
		netdev_err(adapter->netdev,
			   "Adapter is resetting, skip timeout reset\n");
		return;
	}
	/* No queuing up reset until at least 5 seconds (default watchdog val)
	 * after last reset
	 */
	if (time_before(jiffies, (adapter->last_reset_time + dev->watchdog_timeo))) {
		netdev_dbg(dev, "Not yet time to tx timeout.\n");
		return;
	}
	ibmvnic_reset(adapter, VNIC_RESET_TIMEOUT);
}

static void remove_buff_from_pool(struct ibmvnic_adapter *adapter,
				  struct ibmvnic_rx_buff *rx_buff)
{
	struct ibmvnic_rx_pool *pool = &adapter->rx_pool[rx_buff->pool_index];

	rx_buff->skb = NULL;

	pool->free_map[pool->next_alloc] = (int)(rx_buff - pool->rx_buff);
	pool->next_alloc = (pool->next_alloc + 1) % pool->size;

	atomic_dec(&pool->available);
}

static int ibmvnic_poll(struct napi_struct *napi, int budget)
{
	struct net_device *netdev = napi->dev;
	struct ibmvnic_adapter *adapter = netdev_priv(netdev);
	int scrq_num = (int)(napi - adapter->napi);
	int frames_processed = 0;

restart_poll:
	while (frames_processed < budget) {
		struct sk_buff *skb;
		struct ibmvnic_rx_buff *rx_buff;
		union sub_crq *next;
		u32 length;
		u16 offset;
		u8 flags = 0;

		if (unlikely(test_bit(0, &adapter->resetting) &&
			     adapter->reset_reason != VNIC_RESET_NON_FATAL)) {
			enable_scrq_irq(adapter, adapter->rx_scrq[scrq_num]);
			napi_complete_done(napi, frames_processed);
			return frames_processed;
		}

		if (!pending_scrq(adapter, adapter->rx_scrq[scrq_num]))
			break;
		/* The queue entry at the current index is peeked at above
		 * to determine that there is a valid descriptor awaiting
		 * processing. We want to be sure that the current slot
		 * holds a valid descriptor before reading its contents.
		 */
		dma_rmb();
		next = ibmvnic_next_scrq(adapter, adapter->rx_scrq[scrq_num]);
		rx_buff =
		    (struct ibmvnic_rx_buff *)be64_to_cpu(next->
							  rx_comp.correlator);
		/* do error checking */
		if (next->rx_comp.rc) {
			netdev_dbg(netdev, "rx buffer returned with rc %x\n",
				   be16_to_cpu(next->rx_comp.rc));
			/* free the entry */
			next->rx_comp.first = 0;
			dev_kfree_skb_any(rx_buff->skb);
			remove_buff_from_pool(adapter, rx_buff);
			continue;
		} else if (!rx_buff->skb) {
			/* free the entry */
			next->rx_comp.first = 0;
			remove_buff_from_pool(adapter, rx_buff);
			continue;
		}

		length = be32_to_cpu(next->rx_comp.len);
		offset = be16_to_cpu(next->rx_comp.off_frame_data);
		flags = next->rx_comp.flags;
		skb = rx_buff->skb;
		/* load long_term_buff before copying to skb */
		dma_rmb();
		skb_copy_to_linear_data(skb, rx_buff->data + offset,
					length);

		/* VLAN Header has been stripped by the system firmware and
		 * needs to be inserted by the driver
		 */
		if (adapter->rx_vlan_header_insertion &&
		    (flags & IBMVNIC_VLAN_STRIPPED))
			__vlan_hwaccel_put_tag(skb, htons(ETH_P_8021Q),
					       ntohs(next->rx_comp.vlan_tci));

		/* free the entry */
		next->rx_comp.first = 0;
		remove_buff_from_pool(adapter, rx_buff);

		skb_put(skb, length);
		skb->protocol = eth_type_trans(skb, netdev);
		skb_record_rx_queue(skb, scrq_num);

		if (flags & IBMVNIC_IP_CHKSUM_GOOD &&
		    flags & IBMVNIC_TCP_UDP_CHKSUM_GOOD) {
			skb->ip_summed = CHECKSUM_UNNECESSARY;
		}

		length = skb->len;
		napi_gro_receive(napi, skb); /* send it up */
		netdev->stats.rx_packets++;
		netdev->stats.rx_bytes += length;
		adapter->rx_stats_buffers[scrq_num].packets++;
		adapter->rx_stats_buffers[scrq_num].bytes += length;
		frames_processed++;
	}

	if (adapter->state != VNIC_CLOSING)
		replenish_rx_pool(adapter, &adapter->rx_pool[scrq_num]);

	if (frames_processed < budget) {
		enable_scrq_irq(adapter, adapter->rx_scrq[scrq_num]);
		napi_complete_done(napi, frames_processed);
		if (pending_scrq(adapter, adapter->rx_scrq[scrq_num]) &&
		    napi_reschedule(napi)) {
			disable_scrq_irq(adapter, adapter->rx_scrq[scrq_num]);
			goto restart_poll;
		}
	}
	return frames_processed;
}

static int wait_for_reset(struct ibmvnic_adapter *adapter)
{
	int rc, ret;

	adapter->fallback.mtu = adapter->req_mtu;
	adapter->fallback.rx_queues = adapter->req_rx_queues;
	adapter->fallback.tx_queues = adapter->req_tx_queues;
	adapter->fallback.rx_entries = adapter->req_rx_add_entries_per_subcrq;
	adapter->fallback.tx_entries = adapter->req_tx_entries_per_subcrq;

	reinit_completion(&adapter->reset_done);
	adapter->wait_for_reset = true;
	rc = ibmvnic_reset(adapter, VNIC_RESET_CHANGE_PARAM);

	if (rc) {
		ret = rc;
		goto out;
	}
	rc = ibmvnic_wait_for_completion(adapter, &adapter->reset_done, 60000);
	if (rc) {
		ret = -ENODEV;
		goto out;
	}

	ret = 0;
	if (adapter->reset_done_rc) {
		ret = -EIO;
		adapter->desired.mtu = adapter->fallback.mtu;
		adapter->desired.rx_queues = adapter->fallback.rx_queues;
		adapter->desired.tx_queues = adapter->fallback.tx_queues;
		adapter->desired.rx_entries = adapter->fallback.rx_entries;
		adapter->desired.tx_entries = adapter->fallback.tx_entries;

		reinit_completion(&adapter->reset_done);
		adapter->wait_for_reset = true;
		rc = ibmvnic_reset(adapter, VNIC_RESET_CHANGE_PARAM);
		if (rc) {
			ret = rc;
			goto out;
		}
		rc = ibmvnic_wait_for_completion(adapter, &adapter->reset_done,
						 60000);
		if (rc) {
			ret = -ENODEV;
			goto out;
		}
	}
out:
	adapter->wait_for_reset = false;

	return ret;
}

static int ibmvnic_change_mtu(struct net_device *netdev, int new_mtu)
{
	struct ibmvnic_adapter *adapter = netdev_priv(netdev);

	adapter->desired.mtu = new_mtu + ETH_HLEN;

	return wait_for_reset(adapter);
}

static netdev_features_t ibmvnic_features_check(struct sk_buff *skb,
						struct net_device *dev,
						netdev_features_t features)
{
	/* Some backing hardware adapters can not
	 * handle packets with a MSS less than 224
	 * or with only one segment.
	 */
	if (skb_is_gso(skb)) {
		if (skb_shinfo(skb)->gso_size < 224 ||
		    skb_shinfo(skb)->gso_segs == 1)
			features &= ~NETIF_F_GSO_MASK;
	}

	return features;
}

static const struct net_device_ops ibmvnic_netdev_ops = {
	.ndo_open		= ibmvnic_open,
	.ndo_stop		= ibmvnic_close,
	.ndo_start_xmit		= ibmvnic_xmit,
	.ndo_set_rx_mode	= ibmvnic_set_multi,
	.ndo_set_mac_address	= ibmvnic_set_mac,
	.ndo_validate_addr	= eth_validate_addr,
	.ndo_tx_timeout		= ibmvnic_tx_timeout,
	.ndo_change_mtu		= ibmvnic_change_mtu,
	.ndo_features_check     = ibmvnic_features_check,
};

/* ethtool functions */

static int ibmvnic_get_link_ksettings(struct net_device *netdev,
				      struct ethtool_link_ksettings *cmd)
{
	struct ibmvnic_adapter *adapter = netdev_priv(netdev);
	int rc;

	rc = send_query_phys_parms(adapter);
	if (rc) {
		adapter->speed = SPEED_UNKNOWN;
		adapter->duplex = DUPLEX_UNKNOWN;
	}
	cmd->base.speed = adapter->speed;
	cmd->base.duplex = adapter->duplex;
	cmd->base.port = PORT_FIBRE;
	cmd->base.phy_address = 0;
	cmd->base.autoneg = AUTONEG_ENABLE;

	return 0;
}

static void ibmvnic_get_drvinfo(struct net_device *netdev,
				struct ethtool_drvinfo *info)
{
	struct ibmvnic_adapter *adapter = netdev_priv(netdev);

	strlcpy(info->driver, ibmvnic_driver_name, sizeof(info->driver));
	strlcpy(info->version, IBMVNIC_DRIVER_VERSION, sizeof(info->version));
	strlcpy(info->fw_version, adapter->fw_version,
		sizeof(info->fw_version));
}

static u32 ibmvnic_get_msglevel(struct net_device *netdev)
{
	struct ibmvnic_adapter *adapter = netdev_priv(netdev);

	return adapter->msg_enable;
}

static void ibmvnic_set_msglevel(struct net_device *netdev, u32 data)
{
	struct ibmvnic_adapter *adapter = netdev_priv(netdev);

	adapter->msg_enable = data;
}

static u32 ibmvnic_get_link(struct net_device *netdev)
{
	struct ibmvnic_adapter *adapter = netdev_priv(netdev);

	/* Don't need to send a query because we request a logical link up at
	 * init and then we wait for link state indications
	 */
	return adapter->logical_link_state;
}

static void ibmvnic_get_ringparam(struct net_device *netdev,
				  struct ethtool_ringparam *ring)
{
	struct ibmvnic_adapter *adapter = netdev_priv(netdev);

	if (adapter->priv_flags & IBMVNIC_USE_SERVER_MAXES) {
		ring->rx_max_pending = adapter->max_rx_add_entries_per_subcrq;
		ring->tx_max_pending = adapter->max_tx_entries_per_subcrq;
	} else {
		ring->rx_max_pending = IBMVNIC_MAX_QUEUE_SZ;
		ring->tx_max_pending = IBMVNIC_MAX_QUEUE_SZ;
	}
	ring->rx_mini_max_pending = 0;
	ring->rx_jumbo_max_pending = 0;
	ring->rx_pending = adapter->req_rx_add_entries_per_subcrq;
	ring->tx_pending = adapter->req_tx_entries_per_subcrq;
	ring->rx_mini_pending = 0;
	ring->rx_jumbo_pending = 0;
}

static int ibmvnic_set_ringparam(struct net_device *netdev,
				 struct ethtool_ringparam *ring)
{
	struct ibmvnic_adapter *adapter = netdev_priv(netdev);
	int ret;

	ret = 0;
	adapter->desired.rx_entries = ring->rx_pending;
	adapter->desired.tx_entries = ring->tx_pending;

	ret = wait_for_reset(adapter);

	if (!ret &&
	    (adapter->req_rx_add_entries_per_subcrq != ring->rx_pending ||
	     adapter->req_tx_entries_per_subcrq != ring->tx_pending))
		netdev_info(netdev,
			    "Could not match full ringsize request. Requested: RX %d, TX %d; Allowed: RX %llu, TX %llu\n",
			    ring->rx_pending, ring->tx_pending,
			    adapter->req_rx_add_entries_per_subcrq,
			    adapter->req_tx_entries_per_subcrq);
	return ret;
}

static void ibmvnic_get_channels(struct net_device *netdev,
				 struct ethtool_channels *channels)
{
	struct ibmvnic_adapter *adapter = netdev_priv(netdev);

	if (adapter->priv_flags & IBMVNIC_USE_SERVER_MAXES) {
		channels->max_rx = adapter->max_rx_queues;
		channels->max_tx = adapter->max_tx_queues;
	} else {
		channels->max_rx = IBMVNIC_MAX_QUEUES;
		channels->max_tx = IBMVNIC_MAX_QUEUES;
	}

	channels->max_other = 0;
	channels->max_combined = 0;
	channels->rx_count = adapter->req_rx_queues;
	channels->tx_count = adapter->req_tx_queues;
	channels->other_count = 0;
	channels->combined_count = 0;
}

static int ibmvnic_set_channels(struct net_device *netdev,
				struct ethtool_channels *channels)
{
	struct ibmvnic_adapter *adapter = netdev_priv(netdev);
	int ret;

	ret = 0;
	adapter->desired.rx_queues = channels->rx_count;
	adapter->desired.tx_queues = channels->tx_count;

	ret = wait_for_reset(adapter);

	if (!ret &&
	    (adapter->req_rx_queues != channels->rx_count ||
	     adapter->req_tx_queues != channels->tx_count))
		netdev_info(netdev,
			    "Could not match full channels request. Requested: RX %d, TX %d; Allowed: RX %llu, TX %llu\n",
			    channels->rx_count, channels->tx_count,
			    adapter->req_rx_queues, adapter->req_tx_queues);
	return ret;

}

static void ibmvnic_get_strings(struct net_device *dev, u32 stringset, u8 *data)
{
	struct ibmvnic_adapter *adapter = netdev_priv(dev);
	int i;

	switch (stringset) {
	case ETH_SS_STATS:
		for (i = 0; i < ARRAY_SIZE(ibmvnic_stats);
				i++, data += ETH_GSTRING_LEN)
			memcpy(data, ibmvnic_stats[i].name, ETH_GSTRING_LEN);

		for (i = 0; i < adapter->req_tx_queues; i++) {
			snprintf(data, ETH_GSTRING_LEN, "tx%d_packets", i);
			data += ETH_GSTRING_LEN;

			snprintf(data, ETH_GSTRING_LEN, "tx%d_bytes", i);
			data += ETH_GSTRING_LEN;

			snprintf(data, ETH_GSTRING_LEN,
				 "tx%d_dropped_packets", i);
			data += ETH_GSTRING_LEN;
		}

		for (i = 0; i < adapter->req_rx_queues; i++) {
			snprintf(data, ETH_GSTRING_LEN, "rx%d_packets", i);
			data += ETH_GSTRING_LEN;

			snprintf(data, ETH_GSTRING_LEN, "rx%d_bytes", i);
			data += ETH_GSTRING_LEN;

			snprintf(data, ETH_GSTRING_LEN, "rx%d_interrupts", i);
			data += ETH_GSTRING_LEN;
		}
		break;

	case ETH_SS_PRIV_FLAGS:
		for (i = 0; i < ARRAY_SIZE(ibmvnic_priv_flags); i++)
			strcpy(data + i * ETH_GSTRING_LEN,
			       ibmvnic_priv_flags[i]);
		break;
	default:
		return;
	}
}

static int ibmvnic_get_sset_count(struct net_device *dev, int sset)
{
	struct ibmvnic_adapter *adapter = netdev_priv(dev);

	switch (sset) {
	case ETH_SS_STATS:
		return ARRAY_SIZE(ibmvnic_stats) +
		       adapter->req_tx_queues * NUM_TX_STATS +
		       adapter->req_rx_queues * NUM_RX_STATS;
	case ETH_SS_PRIV_FLAGS:
		return ARRAY_SIZE(ibmvnic_priv_flags);
	default:
		return -EOPNOTSUPP;
	}
}

static void ibmvnic_get_ethtool_stats(struct net_device *dev,
				      struct ethtool_stats *stats, u64 *data)
{
	struct ibmvnic_adapter *adapter = netdev_priv(dev);
	union ibmvnic_crq crq;
	int i, j;
	int rc;

	memset(&crq, 0, sizeof(crq));
	crq.request_statistics.first = IBMVNIC_CRQ_CMD;
	crq.request_statistics.cmd = REQUEST_STATISTICS;
	crq.request_statistics.ioba = cpu_to_be32(adapter->stats_token);
	crq.request_statistics.len =
	    cpu_to_be32(sizeof(struct ibmvnic_statistics));

	/* Wait for data to be written */
	reinit_completion(&adapter->stats_done);
	rc = ibmvnic_send_crq(adapter, &crq);
	if (rc)
		return;
	rc = ibmvnic_wait_for_completion(adapter, &adapter->stats_done, 10000);
	if (rc)
		return;

	for (i = 0; i < ARRAY_SIZE(ibmvnic_stats); i++)
		data[i] = be64_to_cpu(IBMVNIC_GET_STAT(adapter,
						ibmvnic_stats[i].offset));

	for (j = 0; j < adapter->req_tx_queues; j++) {
		data[i] = adapter->tx_stats_buffers[j].packets;
		i++;
		data[i] = adapter->tx_stats_buffers[j].bytes;
		i++;
		data[i] = adapter->tx_stats_buffers[j].dropped_packets;
		i++;
	}

	for (j = 0; j < adapter->req_rx_queues; j++) {
		data[i] = adapter->rx_stats_buffers[j].packets;
		i++;
		data[i] = adapter->rx_stats_buffers[j].bytes;
		i++;
		data[i] = adapter->rx_stats_buffers[j].interrupts;
		i++;
	}
}

static u32 ibmvnic_get_priv_flags(struct net_device *netdev)
{
	struct ibmvnic_adapter *adapter = netdev_priv(netdev);

	return adapter->priv_flags;
}

static int ibmvnic_set_priv_flags(struct net_device *netdev, u32 flags)
{
	struct ibmvnic_adapter *adapter = netdev_priv(netdev);
	bool which_maxes = !!(flags & IBMVNIC_USE_SERVER_MAXES);

	if (which_maxes)
		adapter->priv_flags |= IBMVNIC_USE_SERVER_MAXES;
	else
		adapter->priv_flags &= ~IBMVNIC_USE_SERVER_MAXES;

	return 0;
}
static const struct ethtool_ops ibmvnic_ethtool_ops = {
	.get_drvinfo		= ibmvnic_get_drvinfo,
	.get_msglevel		= ibmvnic_get_msglevel,
	.set_msglevel		= ibmvnic_set_msglevel,
	.get_link		= ibmvnic_get_link,
	.get_ringparam		= ibmvnic_get_ringparam,
	.set_ringparam		= ibmvnic_set_ringparam,
	.get_channels		= ibmvnic_get_channels,
	.set_channels		= ibmvnic_set_channels,
	.get_strings            = ibmvnic_get_strings,
	.get_sset_count         = ibmvnic_get_sset_count,
	.get_ethtool_stats	= ibmvnic_get_ethtool_stats,
	.get_link_ksettings	= ibmvnic_get_link_ksettings,
	.get_priv_flags		= ibmvnic_get_priv_flags,
	.set_priv_flags		= ibmvnic_set_priv_flags,
};

/* Routines for managing CRQs/sCRQs  */

static int reset_one_sub_crq_queue(struct ibmvnic_adapter *adapter,
				   struct ibmvnic_sub_crq_queue *scrq)
{
	int rc;

	if (!scrq) {
		netdev_dbg(adapter->netdev, "Invalid scrq reset.\n");
		return -EINVAL;
	}

	if (scrq->irq) {
		free_irq(scrq->irq, scrq);
		irq_dispose_mapping(scrq->irq);
		scrq->irq = 0;
	}
	if (scrq->msgs) {
		memset(scrq->msgs, 0, 4 * PAGE_SIZE);
		atomic_set(&scrq->used, 0);
		scrq->cur = 0;
	} else {
		netdev_dbg(adapter->netdev, "Invalid scrq reset\n");
		return -EINVAL;
	}

	rc = h_reg_sub_crq(adapter->vdev->unit_address, scrq->msg_token,
			   4 * PAGE_SIZE, &scrq->crq_num, &scrq->hw_irq);
	return rc;
}

static int reset_sub_crq_queues(struct ibmvnic_adapter *adapter)
{
	int i, rc;

	if (!adapter->tx_scrq || !adapter->rx_scrq)
		return -EINVAL;

	for (i = 0; i < adapter->req_tx_queues; i++) {
		netdev_dbg(adapter->netdev, "Re-setting tx_scrq[%d]\n", i);
		rc = reset_one_sub_crq_queue(adapter, adapter->tx_scrq[i]);
		if (rc)
			return rc;
	}

	for (i = 0; i < adapter->req_rx_queues; i++) {
		netdev_dbg(adapter->netdev, "Re-setting rx_scrq[%d]\n", i);
		rc = reset_one_sub_crq_queue(adapter, adapter->rx_scrq[i]);
		if (rc)
			return rc;
	}

	return rc;
}

static void release_sub_crq_queue(struct ibmvnic_adapter *adapter,
				  struct ibmvnic_sub_crq_queue *scrq,
				  bool do_h_free)
{
	struct device *dev = &adapter->vdev->dev;
	long rc;

	netdev_dbg(adapter->netdev, "Releasing sub-CRQ\n");

	if (do_h_free) {
		/* Close the sub-crqs */
		do {
			rc = plpar_hcall_norets(H_FREE_SUB_CRQ,
						adapter->vdev->unit_address,
						scrq->crq_num);
		} while (rc == H_BUSY || H_IS_LONG_BUSY(rc));

		if (rc) {
			netdev_err(adapter->netdev,
				   "Failed to release sub-CRQ %16lx, rc = %ld\n",
				   scrq->crq_num, rc);
		}
	}

	dma_unmap_single(dev, scrq->msg_token, 4 * PAGE_SIZE,
			 DMA_BIDIRECTIONAL);
	free_pages((unsigned long)scrq->msgs, 2);
	kfree(scrq);
}

static struct ibmvnic_sub_crq_queue *init_sub_crq_queue(struct ibmvnic_adapter
							*adapter)
{
	struct device *dev = &adapter->vdev->dev;
	struct ibmvnic_sub_crq_queue *scrq;
	int rc;

	scrq = kzalloc(sizeof(*scrq), GFP_KERNEL);
	if (!scrq)
		return NULL;

	scrq->msgs =
		(union sub_crq *)__get_free_pages(GFP_KERNEL | __GFP_ZERO, 2);
	if (!scrq->msgs) {
		dev_warn(dev, "Couldn't allocate crq queue messages page\n");
		goto zero_page_failed;
	}

	scrq->msg_token = dma_map_single(dev, scrq->msgs, 4 * PAGE_SIZE,
					 DMA_BIDIRECTIONAL);
	if (dma_mapping_error(dev, scrq->msg_token)) {
		dev_warn(dev, "Couldn't map crq queue messages page\n");
		goto map_failed;
	}

	rc = h_reg_sub_crq(adapter->vdev->unit_address, scrq->msg_token,
			   4 * PAGE_SIZE, &scrq->crq_num, &scrq->hw_irq);

	if (rc == H_RESOURCE)
		rc = ibmvnic_reset_crq(adapter);

	if (rc == H_CLOSED) {
		dev_warn(dev, "Partner adapter not ready, waiting.\n");
	} else if (rc) {
		dev_warn(dev, "Error %d registering sub-crq\n", rc);
		goto reg_failed;
	}

	scrq->adapter = adapter;
	scrq->size = 4 * PAGE_SIZE / sizeof(*scrq->msgs);
	spin_lock_init(&scrq->lock);

	netdev_dbg(adapter->netdev,
		   "sub-crq initialized, num %lx, hw_irq=%lx, irq=%x\n",
		   scrq->crq_num, scrq->hw_irq, scrq->irq);

	return scrq;

reg_failed:
	dma_unmap_single(dev, scrq->msg_token, 4 * PAGE_SIZE,
			 DMA_BIDIRECTIONAL);
map_failed:
	free_pages((unsigned long)scrq->msgs, 2);
zero_page_failed:
	kfree(scrq);

	return NULL;
}

static void release_sub_crqs(struct ibmvnic_adapter *adapter, bool do_h_free)
{
	int i;

	if (adapter->tx_scrq) {
		for (i = 0; i < adapter->num_active_tx_scrqs; i++) {
			if (!adapter->tx_scrq[i])
				continue;

			netdev_dbg(adapter->netdev, "Releasing tx_scrq[%d]\n",
				   i);
			if (adapter->tx_scrq[i]->irq) {
				free_irq(adapter->tx_scrq[i]->irq,
					 adapter->tx_scrq[i]);
				irq_dispose_mapping(adapter->tx_scrq[i]->irq);
				adapter->tx_scrq[i]->irq = 0;
			}

			release_sub_crq_queue(adapter, adapter->tx_scrq[i],
					      do_h_free);
		}

		kfree(adapter->tx_scrq);
		adapter->tx_scrq = NULL;
		adapter->num_active_tx_scrqs = 0;
	}

	if (adapter->rx_scrq) {
		for (i = 0; i < adapter->num_active_rx_scrqs; i++) {
			if (!adapter->rx_scrq[i])
				continue;

			netdev_dbg(adapter->netdev, "Releasing rx_scrq[%d]\n",
				   i);
			if (adapter->rx_scrq[i]->irq) {
				free_irq(adapter->rx_scrq[i]->irq,
					 adapter->rx_scrq[i]);
				irq_dispose_mapping(adapter->rx_scrq[i]->irq);
				adapter->rx_scrq[i]->irq = 0;
			}

			release_sub_crq_queue(adapter, adapter->rx_scrq[i],
					      do_h_free);
		}

		kfree(adapter->rx_scrq);
		adapter->rx_scrq = NULL;
		adapter->num_active_rx_scrqs = 0;
	}
}

static int disable_scrq_irq(struct ibmvnic_adapter *adapter,
			    struct ibmvnic_sub_crq_queue *scrq)
{
	struct device *dev = &adapter->vdev->dev;
	unsigned long rc;

	rc = plpar_hcall_norets(H_VIOCTL, adapter->vdev->unit_address,
				H_DISABLE_VIO_INTERRUPT, scrq->hw_irq, 0, 0);
	if (rc)
		dev_err(dev, "Couldn't disable scrq irq 0x%lx. rc=%ld\n",
			scrq->hw_irq, rc);
	return rc;
}

static int enable_scrq_irq(struct ibmvnic_adapter *adapter,
			   struct ibmvnic_sub_crq_queue *scrq)
{
	struct device *dev = &adapter->vdev->dev;
	unsigned long rc;

	if (scrq->hw_irq > 0x100000000ULL) {
		dev_err(dev, "bad hw_irq = %lx\n", scrq->hw_irq);
		return 1;
	}

	if (test_bit(0, &adapter->resetting) &&
	    adapter->reset_reason == VNIC_RESET_MOBILITY) {
		u64 val = (0xff000000) | scrq->hw_irq;

		rc = plpar_hcall_norets(H_EOI, val);
		/* H_EOI would fail with rc = H_FUNCTION when running
		 * in XIVE mode which is expected, but not an error.
		 */
		if (rc && (rc != H_FUNCTION))
			dev_err(dev, "H_EOI FAILED irq 0x%llx. rc=%ld\n",
				val, rc);
	}

	rc = plpar_hcall_norets(H_VIOCTL, adapter->vdev->unit_address,
				H_ENABLE_VIO_INTERRUPT, scrq->hw_irq, 0, 0);
	if (rc)
		dev_err(dev, "Couldn't enable scrq irq 0x%lx. rc=%ld\n",
			scrq->hw_irq, rc);
	return rc;
}

static int ibmvnic_complete_tx(struct ibmvnic_adapter *adapter,
			       struct ibmvnic_sub_crq_queue *scrq)
{
	struct device *dev = &adapter->vdev->dev;
	struct ibmvnic_tx_pool *tx_pool;
	struct ibmvnic_tx_buff *txbuff;
	union sub_crq *next;
	int index;
	int i, j;

restart_loop:
	while (pending_scrq(adapter, scrq)) {
		unsigned int pool = scrq->pool_index;
		int num_entries = 0;

		/* The queue entry at the current index is peeked at above
		 * to determine that there is a valid descriptor awaiting
		 * processing. We want to be sure that the current slot
		 * holds a valid descriptor before reading its contents.
		 */
		dma_rmb();

		next = ibmvnic_next_scrq(adapter, scrq);
		for (i = 0; i < next->tx_comp.num_comps; i++) {
			if (next->tx_comp.rcs[i])
				dev_err(dev, "tx error %x\n",
					next->tx_comp.rcs[i]);
			index = be32_to_cpu(next->tx_comp.correlators[i]);
			if (index & IBMVNIC_TSO_POOL_MASK) {
				tx_pool = &adapter->tso_pool[pool];
				index &= ~IBMVNIC_TSO_POOL_MASK;
			} else {
				tx_pool = &adapter->tx_pool[pool];
			}

			txbuff = &tx_pool->tx_buff[index];

			for (j = 0; j < IBMVNIC_MAX_FRAGS_PER_CRQ; j++) {
				if (!txbuff->data_dma[j])
					continue;

				txbuff->data_dma[j] = 0;
			}

			if (txbuff->last_frag) {
				dev_kfree_skb_any(txbuff->skb);
				txbuff->skb = NULL;
			}

			num_entries += txbuff->num_entries;

			tx_pool->free_map[tx_pool->producer_index] = index;
			tx_pool->producer_index =
				(tx_pool->producer_index + 1) %
					tx_pool->num_buffers;
		}
		/* remove tx_comp scrq*/
		next->tx_comp.first = 0;

		if (atomic_sub_return(num_entries, &scrq->used) <=
		    (adapter->req_tx_entries_per_subcrq / 2) &&
		    __netif_subqueue_stopped(adapter->netdev,
					     scrq->pool_index)) {
			netif_wake_subqueue(adapter->netdev, scrq->pool_index);
			netdev_dbg(adapter->netdev, "Started queue %d\n",
				   scrq->pool_index);
		}
	}

	enable_scrq_irq(adapter, scrq);

	if (pending_scrq(adapter, scrq)) {
		disable_scrq_irq(adapter, scrq);
		goto restart_loop;
	}

	return 0;
}

static irqreturn_t ibmvnic_interrupt_tx(int irq, void *instance)
{
	struct ibmvnic_sub_crq_queue *scrq = instance;
	struct ibmvnic_adapter *adapter = scrq->adapter;

	disable_scrq_irq(adapter, scrq);
	ibmvnic_complete_tx(adapter, scrq);

	return IRQ_HANDLED;
}

static irqreturn_t ibmvnic_interrupt_rx(int irq, void *instance)
{
	struct ibmvnic_sub_crq_queue *scrq = instance;
	struct ibmvnic_adapter *adapter = scrq->adapter;

	/* When booting a kdump kernel we can hit pending interrupts
	 * prior to completing driver initialization.
	 */
	if (unlikely(adapter->state != VNIC_OPEN))
		return IRQ_NONE;

	adapter->rx_stats_buffers[scrq->scrq_num].interrupts++;

	if (napi_schedule_prep(&adapter->napi[scrq->scrq_num])) {
		disable_scrq_irq(adapter, scrq);
		__napi_schedule(&adapter->napi[scrq->scrq_num]);
	}

	return IRQ_HANDLED;
}

static int init_sub_crq_irqs(struct ibmvnic_adapter *adapter)
{
	struct device *dev = &adapter->vdev->dev;
	struct ibmvnic_sub_crq_queue *scrq;
	int i = 0, j = 0;
	int rc = 0;

	for (i = 0; i < adapter->req_tx_queues; i++) {
		netdev_dbg(adapter->netdev, "Initializing tx_scrq[%d] irq\n",
			   i);
		scrq = adapter->tx_scrq[i];
		scrq->irq = irq_create_mapping(NULL, scrq->hw_irq);

		if (!scrq->irq) {
			rc = -EINVAL;
			dev_err(dev, "Error mapping irq\n");
			goto req_tx_irq_failed;
		}

		snprintf(scrq->name, sizeof(scrq->name), "ibmvnic-%x-tx%d",
			 adapter->vdev->unit_address, i);
		rc = request_irq(scrq->irq, ibmvnic_interrupt_tx,
				 0, scrq->name, scrq);

		if (rc) {
			dev_err(dev, "Couldn't register tx irq 0x%x. rc=%d\n",
				scrq->irq, rc);
			irq_dispose_mapping(scrq->irq);
			goto req_tx_irq_failed;
		}
	}

	for (i = 0; i < adapter->req_rx_queues; i++) {
		netdev_dbg(adapter->netdev, "Initializing rx_scrq[%d] irq\n",
			   i);
		scrq = adapter->rx_scrq[i];
		scrq->irq = irq_create_mapping(NULL, scrq->hw_irq);
		if (!scrq->irq) {
			rc = -EINVAL;
			dev_err(dev, "Error mapping irq\n");
			goto req_rx_irq_failed;
		}
		snprintf(scrq->name, sizeof(scrq->name), "ibmvnic-%x-rx%d",
			 adapter->vdev->unit_address, i);
		rc = request_irq(scrq->irq, ibmvnic_interrupt_rx,
				 0, scrq->name, scrq);
		if (rc) {
			dev_err(dev, "Couldn't register rx irq 0x%x. rc=%d\n",
				scrq->irq, rc);
			irq_dispose_mapping(scrq->irq);
			goto req_rx_irq_failed;
		}
	}
	return rc;

req_rx_irq_failed:
	for (j = 0; j < i; j++) {
		free_irq(adapter->rx_scrq[j]->irq, adapter->rx_scrq[j]);
		irq_dispose_mapping(adapter->rx_scrq[j]->irq);
	}
	i = adapter->req_tx_queues;
req_tx_irq_failed:
	for (j = 0; j < i; j++) {
		free_irq(adapter->tx_scrq[j]->irq, adapter->tx_scrq[j]);
		irq_dispose_mapping(adapter->tx_scrq[j]->irq);
	}
	release_sub_crqs(adapter, 1);
	return rc;
}

static int init_sub_crqs(struct ibmvnic_adapter *adapter)
{
	struct device *dev = &adapter->vdev->dev;
	struct ibmvnic_sub_crq_queue **allqueues;
	int registered_queues = 0;
	int total_queues;
	int more = 0;
	int i;

	total_queues = adapter->req_tx_queues + adapter->req_rx_queues;

	allqueues = kcalloc(total_queues, sizeof(*allqueues), GFP_KERNEL);
	if (!allqueues)
		return -1;

	for (i = 0; i < total_queues; i++) {
		allqueues[i] = init_sub_crq_queue(adapter);
		if (!allqueues[i]) {
			dev_warn(dev, "Couldn't allocate all sub-crqs\n");
			break;
		}
		registered_queues++;
	}

	/* Make sure we were able to register the minimum number of queues */
	if (registered_queues <
	    adapter->min_tx_queues + adapter->min_rx_queues) {
		dev_err(dev, "Fatal: Couldn't init  min number of sub-crqs\n");
		goto tx_failed;
	}

	/* Distribute the failed allocated queues*/
	for (i = 0; i < total_queues - registered_queues + more ; i++) {
		netdev_dbg(adapter->netdev, "Reducing number of queues\n");
		switch (i % 3) {
		case 0:
			if (adapter->req_rx_queues > adapter->min_rx_queues)
				adapter->req_rx_queues--;
			else
				more++;
			break;
		case 1:
			if (adapter->req_tx_queues > adapter->min_tx_queues)
				adapter->req_tx_queues--;
			else
				more++;
			break;
		}
	}

	adapter->tx_scrq = kcalloc(adapter->req_tx_queues,
				   sizeof(*adapter->tx_scrq), GFP_KERNEL);
	if (!adapter->tx_scrq)
		goto tx_failed;

	for (i = 0; i < adapter->req_tx_queues; i++) {
		adapter->tx_scrq[i] = allqueues[i];
		adapter->tx_scrq[i]->pool_index = i;
		adapter->num_active_tx_scrqs++;
	}

	adapter->rx_scrq = kcalloc(adapter->req_rx_queues,
				   sizeof(*adapter->rx_scrq), GFP_KERNEL);
	if (!adapter->rx_scrq)
		goto rx_failed;

	for (i = 0; i < adapter->req_rx_queues; i++) {
		adapter->rx_scrq[i] = allqueues[i + adapter->req_tx_queues];
		adapter->rx_scrq[i]->scrq_num = i;
		adapter->num_active_rx_scrqs++;
	}

	kfree(allqueues);
	return 0;

rx_failed:
	kfree(adapter->tx_scrq);
	adapter->tx_scrq = NULL;
tx_failed:
	for (i = 0; i < registered_queues; i++)
		release_sub_crq_queue(adapter, allqueues[i], 1);
	kfree(allqueues);
	return -1;
}

static void send_request_cap(struct ibmvnic_adapter *adapter, int retry)
{
	struct device *dev = &adapter->vdev->dev;
	union ibmvnic_crq crq;
	int max_entries;

	if (!retry) {
		/* Sub-CRQ entries are 32 byte long */
		int entries_page = 4 * PAGE_SIZE / (sizeof(u64) * 4);

		if (adapter->min_tx_entries_per_subcrq > entries_page ||
		    adapter->min_rx_add_entries_per_subcrq > entries_page) {
			dev_err(dev, "Fatal, invalid entries per sub-crq\n");
			return;
		}

		if (adapter->desired.mtu)
			adapter->req_mtu = adapter->desired.mtu;
		else
			adapter->req_mtu = adapter->netdev->mtu + ETH_HLEN;

		if (!adapter->desired.tx_entries)
			adapter->desired.tx_entries =
					adapter->max_tx_entries_per_subcrq;
		if (!adapter->desired.rx_entries)
			adapter->desired.rx_entries =
					adapter->max_rx_add_entries_per_subcrq;

		max_entries = IBMVNIC_MAX_LTB_SIZE /
			      (adapter->req_mtu + IBMVNIC_BUFFER_HLEN);

		if ((adapter->req_mtu + IBMVNIC_BUFFER_HLEN) *
			adapter->desired.tx_entries > IBMVNIC_MAX_LTB_SIZE) {
			adapter->desired.tx_entries = max_entries;
		}

		if ((adapter->req_mtu + IBMVNIC_BUFFER_HLEN) *
			adapter->desired.rx_entries > IBMVNIC_MAX_LTB_SIZE) {
			adapter->desired.rx_entries = max_entries;
		}

		if (adapter->desired.tx_entries)
			adapter->req_tx_entries_per_subcrq =
					adapter->desired.tx_entries;
		else
			adapter->req_tx_entries_per_subcrq =
					adapter->max_tx_entries_per_subcrq;

		if (adapter->desired.rx_entries)
			adapter->req_rx_add_entries_per_subcrq =
					adapter->desired.rx_entries;
		else
			adapter->req_rx_add_entries_per_subcrq =
					adapter->max_rx_add_entries_per_subcrq;

		if (adapter->desired.tx_queues)
			adapter->req_tx_queues =
					adapter->desired.tx_queues;
		else
			adapter->req_tx_queues =
					adapter->opt_tx_comp_sub_queues;

		if (adapter->desired.rx_queues)
			adapter->req_rx_queues =
					adapter->desired.rx_queues;
		else
			adapter->req_rx_queues =
					adapter->opt_rx_comp_queues;

		adapter->req_rx_add_queues = adapter->max_rx_add_queues;
	}

	memset(&crq, 0, sizeof(crq));
	crq.request_capability.first = IBMVNIC_CRQ_CMD;
	crq.request_capability.cmd = REQUEST_CAPABILITY;

	crq.request_capability.capability = cpu_to_be16(REQ_TX_QUEUES);
	crq.request_capability.number = cpu_to_be64(adapter->req_tx_queues);
	atomic_inc(&adapter->running_cap_crqs);
	ibmvnic_send_crq(adapter, &crq);

	crq.request_capability.capability = cpu_to_be16(REQ_RX_QUEUES);
	crq.request_capability.number = cpu_to_be64(adapter->req_rx_queues);
	atomic_inc(&adapter->running_cap_crqs);
	ibmvnic_send_crq(adapter, &crq);

	crq.request_capability.capability = cpu_to_be16(REQ_RX_ADD_QUEUES);
	crq.request_capability.number = cpu_to_be64(adapter->req_rx_add_queues);
	atomic_inc(&adapter->running_cap_crqs);
	ibmvnic_send_crq(adapter, &crq);

	crq.request_capability.capability =
	    cpu_to_be16(REQ_TX_ENTRIES_PER_SUBCRQ);
	crq.request_capability.number =
	    cpu_to_be64(adapter->req_tx_entries_per_subcrq);
	atomic_inc(&adapter->running_cap_crqs);
	ibmvnic_send_crq(adapter, &crq);

	crq.request_capability.capability =
	    cpu_to_be16(REQ_RX_ADD_ENTRIES_PER_SUBCRQ);
	crq.request_capability.number =
	    cpu_to_be64(adapter->req_rx_add_entries_per_subcrq);
	atomic_inc(&adapter->running_cap_crqs);
	ibmvnic_send_crq(adapter, &crq);

	crq.request_capability.capability = cpu_to_be16(REQ_MTU);
	crq.request_capability.number = cpu_to_be64(adapter->req_mtu);
	atomic_inc(&adapter->running_cap_crqs);
	ibmvnic_send_crq(adapter, &crq);

	if (adapter->netdev->flags & IFF_PROMISC) {
		if (adapter->promisc_supported) {
			crq.request_capability.capability =
			    cpu_to_be16(PROMISC_REQUESTED);
			crq.request_capability.number = cpu_to_be64(1);
			atomic_inc(&adapter->running_cap_crqs);
			ibmvnic_send_crq(adapter, &crq);
		}
	} else {
		crq.request_capability.capability =
		    cpu_to_be16(PROMISC_REQUESTED);
		crq.request_capability.number = cpu_to_be64(0);
		atomic_inc(&adapter->running_cap_crqs);
		ibmvnic_send_crq(adapter, &crq);
	}
}

static int pending_scrq(struct ibmvnic_adapter *adapter,
			struct ibmvnic_sub_crq_queue *scrq)
{
	union sub_crq *entry = &scrq->msgs[scrq->cur];

	if (entry->generic.first & IBMVNIC_CRQ_CMD_RSP)
		return 1;
	else
		return 0;
}

static union sub_crq *ibmvnic_next_scrq(struct ibmvnic_adapter *adapter,
					struct ibmvnic_sub_crq_queue *scrq)
{
	union sub_crq *entry;
	unsigned long flags;

	spin_lock_irqsave(&scrq->lock, flags);
	entry = &scrq->msgs[scrq->cur];
	if (entry->generic.first & IBMVNIC_CRQ_CMD_RSP) {
		if (++scrq->cur == scrq->size)
			scrq->cur = 0;
	} else {
		entry = NULL;
	}
	spin_unlock_irqrestore(&scrq->lock, flags);

	/* Ensure that the entire buffer descriptor has been
	 * loaded before reading its contents
	 */
	dma_rmb();

	return entry;
}

static union ibmvnic_crq *ibmvnic_next_crq(struct ibmvnic_adapter *adapter)
{
	struct ibmvnic_crq_queue *queue = &adapter->crq;
	union ibmvnic_crq *crq;

	crq = &queue->msgs[queue->cur];
	if (crq->generic.first & IBMVNIC_CRQ_CMD_RSP) {
		if (++queue->cur == queue->size)
			queue->cur = 0;
	} else {
		crq = NULL;
	}

	return crq;
}

static void print_subcrq_error(struct device *dev, int rc, const char *func)
{
	switch (rc) {
	case H_PARAMETER:
		dev_warn_ratelimited(dev,
				     "%s failed: Send request is malformed or adapter failover pending. (rc=%d)\n",
				     func, rc);
		break;
	case H_CLOSED:
		dev_warn_ratelimited(dev,
				     "%s failed: Backing queue closed. Adapter is down or failover pending. (rc=%d)\n",
				     func, rc);
		break;
	default:
		dev_err_ratelimited(dev, "%s failed: (rc=%d)\n", func, rc);
		break;
	}
}

static int send_subcrq(struct ibmvnic_adapter *adapter, u64 remote_handle,
		       union sub_crq *sub_crq)
{
	unsigned int ua = adapter->vdev->unit_address;
	struct device *dev = &adapter->vdev->dev;
	u64 *u64_crq = (u64 *)sub_crq;
	int rc;

	netdev_dbg(adapter->netdev,
		   "Sending sCRQ %016lx: %016lx %016lx %016lx %016lx\n",
		   (unsigned long int)cpu_to_be64(remote_handle),
		   (unsigned long int)cpu_to_be64(u64_crq[0]),
		   (unsigned long int)cpu_to_be64(u64_crq[1]),
		   (unsigned long int)cpu_to_be64(u64_crq[2]),
		   (unsigned long int)cpu_to_be64(u64_crq[3]));

	/* Make sure the hypervisor sees the complete request */
	mb();

	rc = plpar_hcall_norets(H_SEND_SUB_CRQ, ua,
				cpu_to_be64(remote_handle),
				cpu_to_be64(u64_crq[0]),
				cpu_to_be64(u64_crq[1]),
				cpu_to_be64(u64_crq[2]),
				cpu_to_be64(u64_crq[3]));

	if (rc)
		print_subcrq_error(dev, rc, __func__);

	return rc;
}

static int send_subcrq_indirect(struct ibmvnic_adapter *adapter,
				u64 remote_handle, u64 ioba, u64 num_entries)
{
	unsigned int ua = adapter->vdev->unit_address;
	struct device *dev = &adapter->vdev->dev;
	int rc;

	/* Make sure the hypervisor sees the complete request */
	mb();
	rc = plpar_hcall_norets(H_SEND_SUB_CRQ_INDIRECT, ua,
				cpu_to_be64(remote_handle),
				ioba, num_entries);

	if (rc)
		print_subcrq_error(dev, rc, __func__);

	return rc;
}

static int ibmvnic_send_crq(struct ibmvnic_adapter *adapter,
			    union ibmvnic_crq *crq)
{
	unsigned int ua = adapter->vdev->unit_address;
	struct device *dev = &adapter->vdev->dev;
	u64 *u64_crq = (u64 *)crq;
	int rc;

	netdev_dbg(adapter->netdev, "Sending CRQ: %016lx %016lx\n",
		   (unsigned long int)cpu_to_be64(u64_crq[0]),
		   (unsigned long int)cpu_to_be64(u64_crq[1]));

	if (!adapter->crq.active &&
	    crq->generic.first != IBMVNIC_CRQ_INIT_CMD) {
		dev_warn(dev, "Invalid request detected while CRQ is inactive, possible device state change during reset\n");
		return -EINVAL;
	}

	/* Make sure the hypervisor sees the complete request */
	mb();

	rc = plpar_hcall_norets(H_SEND_CRQ, ua,
				cpu_to_be64(u64_crq[0]),
				cpu_to_be64(u64_crq[1]));

	if (rc) {
		if (rc == H_CLOSED) {
			dev_warn(dev, "CRQ Queue closed\n");
			/* do not reset, report the fail, wait for passive init from server */
		}

		dev_warn(dev, "Send error (rc=%d)\n", rc);
	}

	return rc;
}

static int ibmvnic_send_crq_init(struct ibmvnic_adapter *adapter)
{
	struct device *dev = &adapter->vdev->dev;
	union ibmvnic_crq crq;
	int retries = 100;
	int rc;

	memset(&crq, 0, sizeof(crq));
	crq.generic.first = IBMVNIC_CRQ_INIT_CMD;
	crq.generic.cmd = IBMVNIC_CRQ_INIT;
	netdev_dbg(adapter->netdev, "Sending CRQ init\n");

	do {
		rc = ibmvnic_send_crq(adapter, &crq);
		if (rc != H_CLOSED)
			break;
		retries--;
		msleep(50);

	} while (retries > 0);

	if (rc) {
		dev_err(dev, "Failed to send init request, rc = %d\n", rc);
		return rc;
	}

	return 0;
}

static int send_version_xchg(struct ibmvnic_adapter *adapter)
{
	union ibmvnic_crq crq;

	memset(&crq, 0, sizeof(crq));
	crq.version_exchange.first = IBMVNIC_CRQ_CMD;
	crq.version_exchange.cmd = VERSION_EXCHANGE;
	crq.version_exchange.version = cpu_to_be16(ibmvnic_version);

	return ibmvnic_send_crq(adapter, &crq);
}

struct vnic_login_client_data {
	u8	type;
	__be16	len;
	char	name[];
} __packed;

static int vnic_client_data_len(struct ibmvnic_adapter *adapter)
{
	int len;

	/* Calculate the amount of buffer space needed for the
	 * vnic client data in the login buffer. There are four entries,
	 * OS name, LPAR name, device name, and a null last entry.
	 */
	len = 4 * sizeof(struct vnic_login_client_data);
	len += 6; /* "Linux" plus NULL */
	len += strlen(utsname()->nodename) + 1;
	len += strlen(adapter->netdev->name) + 1;

	return len;
}

static void vnic_add_client_data(struct ibmvnic_adapter *adapter,
				 struct vnic_login_client_data *vlcd)
{
	const char *os_name = "Linux";
	int len;

	/* Type 1 - LPAR OS */
	vlcd->type = 1;
	len = strlen(os_name) + 1;
	vlcd->len = cpu_to_be16(len);
	strncpy(vlcd->name, os_name, len);
	vlcd = (struct vnic_login_client_data *)(vlcd->name + len);

	/* Type 2 - LPAR name */
	vlcd->type = 2;
	len = strlen(utsname()->nodename) + 1;
	vlcd->len = cpu_to_be16(len);
	strncpy(vlcd->name, utsname()->nodename, len);
	vlcd = (struct vnic_login_client_data *)(vlcd->name + len);

	/* Type 3 - device name */
	vlcd->type = 3;
	len = strlen(adapter->netdev->name) + 1;
	vlcd->len = cpu_to_be16(len);
	strncpy(vlcd->name, adapter->netdev->name, len);
}

static int send_login(struct ibmvnic_adapter *adapter)
{
	struct ibmvnic_login_rsp_buffer *login_rsp_buffer;
	struct ibmvnic_login_buffer *login_buffer;
	struct device *dev = &adapter->vdev->dev;
	struct vnic_login_client_data *vlcd;
	dma_addr_t rsp_buffer_token;
	dma_addr_t buffer_token;
	size_t rsp_buffer_size;
	union ibmvnic_crq crq;
	int client_data_len;
	size_t buffer_size;
	__be64 *tx_list_p;
	__be64 *rx_list_p;
	int rc;
	int i;

	if (!adapter->tx_scrq || !adapter->rx_scrq) {
		netdev_err(adapter->netdev,
			   "RX or TX queues are not allocated, device login failed\n");
		return -1;
	}

	release_login_buffer(adapter);
	release_login_rsp_buffer(adapter);

	client_data_len = vnic_client_data_len(adapter);

	buffer_size =
	    sizeof(struct ibmvnic_login_buffer) +
	    sizeof(u64) * (adapter->req_tx_queues + adapter->req_rx_queues) +
	    client_data_len;

	login_buffer = kzalloc(buffer_size, GFP_ATOMIC);
	if (!login_buffer)
		goto buf_alloc_failed;

	buffer_token = dma_map_single(dev, login_buffer, buffer_size,
				      DMA_TO_DEVICE);
	if (dma_mapping_error(dev, buffer_token)) {
		dev_err(dev, "Couldn't map login buffer\n");
		goto buf_map_failed;
	}

	rsp_buffer_size = sizeof(struct ibmvnic_login_rsp_buffer) +
			  sizeof(u64) * adapter->req_tx_queues +
			  sizeof(u64) * adapter->req_rx_queues +
			  sizeof(u64) * adapter->req_rx_queues +
			  sizeof(u8) * IBMVNIC_TX_DESC_VERSIONS;

	login_rsp_buffer = kmalloc(rsp_buffer_size, GFP_ATOMIC);
	if (!login_rsp_buffer)
		goto buf_rsp_alloc_failed;

	rsp_buffer_token = dma_map_single(dev, login_rsp_buffer,
					  rsp_buffer_size, DMA_FROM_DEVICE);
	if (dma_mapping_error(dev, rsp_buffer_token)) {
		dev_err(dev, "Couldn't map login rsp buffer\n");
		goto buf_rsp_map_failed;
	}

	adapter->login_buf = login_buffer;
	adapter->login_buf_token = buffer_token;
	adapter->login_buf_sz = buffer_size;
	adapter->login_rsp_buf = login_rsp_buffer;
	adapter->login_rsp_buf_token = rsp_buffer_token;
	adapter->login_rsp_buf_sz = rsp_buffer_size;

	login_buffer->len = cpu_to_be32(buffer_size);
	login_buffer->version = cpu_to_be32(INITIAL_VERSION_LB);
	login_buffer->num_txcomp_subcrqs = cpu_to_be32(adapter->req_tx_queues);
	login_buffer->off_txcomp_subcrqs =
	    cpu_to_be32(sizeof(struct ibmvnic_login_buffer));
	login_buffer->num_rxcomp_subcrqs = cpu_to_be32(adapter->req_rx_queues);
	login_buffer->off_rxcomp_subcrqs =
	    cpu_to_be32(sizeof(struct ibmvnic_login_buffer) +
			sizeof(u64) * adapter->req_tx_queues);
	login_buffer->login_rsp_ioba = cpu_to_be32(rsp_buffer_token);
	login_buffer->login_rsp_len = cpu_to_be32(rsp_buffer_size);

	tx_list_p = (__be64 *)((char *)login_buffer +
				      sizeof(struct ibmvnic_login_buffer));
	rx_list_p = (__be64 *)((char *)login_buffer +
				      sizeof(struct ibmvnic_login_buffer) +
				      sizeof(u64) * adapter->req_tx_queues);

	for (i = 0; i < adapter->req_tx_queues; i++) {
		if (adapter->tx_scrq[i]) {
			tx_list_p[i] = cpu_to_be64(adapter->tx_scrq[i]->
						   crq_num);
		}
	}

	for (i = 0; i < adapter->req_rx_queues; i++) {
		if (adapter->rx_scrq[i]) {
			rx_list_p[i] = cpu_to_be64(adapter->rx_scrq[i]->
						   crq_num);
		}
	}

	/* Insert vNIC login client data */
	vlcd = (struct vnic_login_client_data *)
		((char *)rx_list_p + (sizeof(u64) * adapter->req_rx_queues));
	login_buffer->client_data_offset =
			cpu_to_be32((char *)vlcd - (char *)login_buffer);
	login_buffer->client_data_len = cpu_to_be32(client_data_len);

	vnic_add_client_data(adapter, vlcd);

	netdev_dbg(adapter->netdev, "Login Buffer:\n");
	for (i = 0; i < (adapter->login_buf_sz - 1) / 8 + 1; i++) {
		netdev_dbg(adapter->netdev, "%016lx\n",
			   ((unsigned long int *)(adapter->login_buf))[i]);
	}

	memset(&crq, 0, sizeof(crq));
	crq.login.first = IBMVNIC_CRQ_CMD;
	crq.login.cmd = LOGIN;
	crq.login.ioba = cpu_to_be32(buffer_token);
	crq.login.len = cpu_to_be32(buffer_size);

	adapter->login_pending = true;
	rc = ibmvnic_send_crq(adapter, &crq);
	if (rc) {
		adapter->login_pending = false;
		netdev_err(adapter->netdev, "Failed to send login, rc=%d\n", rc);
		goto buf_rsp_map_failed;
	}

	return 0;

buf_rsp_map_failed:
	kfree(login_rsp_buffer);
	adapter->login_rsp_buf = NULL;
buf_rsp_alloc_failed:
	dma_unmap_single(dev, buffer_token, buffer_size, DMA_TO_DEVICE);
buf_map_failed:
	kfree(login_buffer);
	adapter->login_buf = NULL;
buf_alloc_failed:
	return -1;
}

static int send_request_map(struct ibmvnic_adapter *adapter, dma_addr_t addr,
			    u32 len, u8 map_id)
{
	union ibmvnic_crq crq;

	memset(&crq, 0, sizeof(crq));
	crq.request_map.first = IBMVNIC_CRQ_CMD;
	crq.request_map.cmd = REQUEST_MAP;
	crq.request_map.map_id = map_id;
	crq.request_map.ioba = cpu_to_be32(addr);
	crq.request_map.len = cpu_to_be32(len);
	return ibmvnic_send_crq(adapter, &crq);
}

static int send_request_unmap(struct ibmvnic_adapter *adapter, u8 map_id)
{
	union ibmvnic_crq crq;

	memset(&crq, 0, sizeof(crq));
	crq.request_unmap.first = IBMVNIC_CRQ_CMD;
	crq.request_unmap.cmd = REQUEST_UNMAP;
	crq.request_unmap.map_id = map_id;
	return ibmvnic_send_crq(adapter, &crq);
}

static void send_query_map(struct ibmvnic_adapter *adapter)
{
	union ibmvnic_crq crq;

	memset(&crq, 0, sizeof(crq));
	crq.query_map.first = IBMVNIC_CRQ_CMD;
	crq.query_map.cmd = QUERY_MAP;
	ibmvnic_send_crq(adapter, &crq);
}

/* Send a series of CRQs requesting various capabilities of the VNIC server */
static void send_query_cap(struct ibmvnic_adapter *adapter)
{
	union ibmvnic_crq crq;

	atomic_set(&adapter->running_cap_crqs, 0);
	memset(&crq, 0, sizeof(crq));
	crq.query_capability.first = IBMVNIC_CRQ_CMD;
	crq.query_capability.cmd = QUERY_CAPABILITY;

	crq.query_capability.capability = cpu_to_be16(MIN_TX_QUEUES);
	atomic_inc(&adapter->running_cap_crqs);
	ibmvnic_send_crq(adapter, &crq);

	crq.query_capability.capability = cpu_to_be16(MIN_RX_QUEUES);
	atomic_inc(&adapter->running_cap_crqs);
	ibmvnic_send_crq(adapter, &crq);

	crq.query_capability.capability = cpu_to_be16(MIN_RX_ADD_QUEUES);
	atomic_inc(&adapter->running_cap_crqs);
	ibmvnic_send_crq(adapter, &crq);

	crq.query_capability.capability = cpu_to_be16(MAX_TX_QUEUES);
	atomic_inc(&adapter->running_cap_crqs);
	ibmvnic_send_crq(adapter, &crq);

	crq.query_capability.capability = cpu_to_be16(MAX_RX_QUEUES);
	atomic_inc(&adapter->running_cap_crqs);
	ibmvnic_send_crq(adapter, &crq);

	crq.query_capability.capability = cpu_to_be16(MAX_RX_ADD_QUEUES);
	atomic_inc(&adapter->running_cap_crqs);
	ibmvnic_send_crq(adapter, &crq);

	crq.query_capability.capability =
	    cpu_to_be16(MIN_TX_ENTRIES_PER_SUBCRQ);
	atomic_inc(&adapter->running_cap_crqs);
	ibmvnic_send_crq(adapter, &crq);

	crq.query_capability.capability =
	    cpu_to_be16(MIN_RX_ADD_ENTRIES_PER_SUBCRQ);
	atomic_inc(&adapter->running_cap_crqs);
	ibmvnic_send_crq(adapter, &crq);

	crq.query_capability.capability =
	    cpu_to_be16(MAX_TX_ENTRIES_PER_SUBCRQ);
	atomic_inc(&adapter->running_cap_crqs);
	ibmvnic_send_crq(adapter, &crq);

	crq.query_capability.capability =
	    cpu_to_be16(MAX_RX_ADD_ENTRIES_PER_SUBCRQ);
	atomic_inc(&adapter->running_cap_crqs);
	ibmvnic_send_crq(adapter, &crq);

	crq.query_capability.capability = cpu_to_be16(TCP_IP_OFFLOAD);
	atomic_inc(&adapter->running_cap_crqs);
	ibmvnic_send_crq(adapter, &crq);

	crq.query_capability.capability = cpu_to_be16(PROMISC_SUPPORTED);
	atomic_inc(&adapter->running_cap_crqs);
	ibmvnic_send_crq(adapter, &crq);

	crq.query_capability.capability = cpu_to_be16(MIN_MTU);
	atomic_inc(&adapter->running_cap_crqs);
	ibmvnic_send_crq(adapter, &crq);

	crq.query_capability.capability = cpu_to_be16(MAX_MTU);
	atomic_inc(&adapter->running_cap_crqs);
	ibmvnic_send_crq(adapter, &crq);

	crq.query_capability.capability = cpu_to_be16(MAX_MULTICAST_FILTERS);
	atomic_inc(&adapter->running_cap_crqs);
	ibmvnic_send_crq(adapter, &crq);

	crq.query_capability.capability = cpu_to_be16(VLAN_HEADER_INSERTION);
	atomic_inc(&adapter->running_cap_crqs);
	ibmvnic_send_crq(adapter, &crq);

	crq.query_capability.capability = cpu_to_be16(RX_VLAN_HEADER_INSERTION);
	atomic_inc(&adapter->running_cap_crqs);
	ibmvnic_send_crq(adapter, &crq);

	crq.query_capability.capability = cpu_to_be16(MAX_TX_SG_ENTRIES);
	atomic_inc(&adapter->running_cap_crqs);
	ibmvnic_send_crq(adapter, &crq);

	crq.query_capability.capability = cpu_to_be16(RX_SG_SUPPORTED);
	atomic_inc(&adapter->running_cap_crqs);
	ibmvnic_send_crq(adapter, &crq);

	crq.query_capability.capability = cpu_to_be16(OPT_TX_COMP_SUB_QUEUES);
	atomic_inc(&adapter->running_cap_crqs);
	ibmvnic_send_crq(adapter, &crq);

	crq.query_capability.capability = cpu_to_be16(OPT_RX_COMP_QUEUES);
	atomic_inc(&adapter->running_cap_crqs);
	ibmvnic_send_crq(adapter, &crq);

	crq.query_capability.capability =
			cpu_to_be16(OPT_RX_BUFADD_Q_PER_RX_COMP_Q);
	atomic_inc(&adapter->running_cap_crqs);
	ibmvnic_send_crq(adapter, &crq);

	crq.query_capability.capability =
			cpu_to_be16(OPT_TX_ENTRIES_PER_SUBCRQ);
	atomic_inc(&adapter->running_cap_crqs);
	ibmvnic_send_crq(adapter, &crq);

	crq.query_capability.capability =
			cpu_to_be16(OPT_RXBA_ENTRIES_PER_SUBCRQ);
	atomic_inc(&adapter->running_cap_crqs);
	ibmvnic_send_crq(adapter, &crq);

	crq.query_capability.capability = cpu_to_be16(TX_RX_DESC_REQ);
	atomic_inc(&adapter->running_cap_crqs);
	ibmvnic_send_crq(adapter, &crq);
}

static void send_query_ip_offload(struct ibmvnic_adapter *adapter)
{
	int buf_sz = sizeof(struct ibmvnic_query_ip_offload_buffer);
	struct device *dev = &adapter->vdev->dev;
	union ibmvnic_crq crq;

	adapter->ip_offload_tok =
		dma_map_single(dev,
			       &adapter->ip_offload_buf,
			       buf_sz,
			       DMA_FROM_DEVICE);

	if (dma_mapping_error(dev, adapter->ip_offload_tok)) {
		if (!firmware_has_feature(FW_FEATURE_CMO))
			dev_err(dev, "Couldn't map offload buffer\n");
		return;
	}

	memset(&crq, 0, sizeof(crq));
	crq.query_ip_offload.first = IBMVNIC_CRQ_CMD;
	crq.query_ip_offload.cmd = QUERY_IP_OFFLOAD;
	crq.query_ip_offload.len = cpu_to_be32(buf_sz);
	crq.query_ip_offload.ioba =
	    cpu_to_be32(adapter->ip_offload_tok);

	ibmvnic_send_crq(adapter, &crq);
}

static void send_control_ip_offload(struct ibmvnic_adapter *adapter)
{
	struct ibmvnic_control_ip_offload_buffer *ctrl_buf = &adapter->ip_offload_ctrl;
	struct ibmvnic_query_ip_offload_buffer *buf = &adapter->ip_offload_buf;
	struct device *dev = &adapter->vdev->dev;
	netdev_features_t old_hw_features = 0;
	union ibmvnic_crq crq;

	adapter->ip_offload_ctrl_tok =
		dma_map_single(dev,
			       ctrl_buf,
			       sizeof(adapter->ip_offload_ctrl),
			       DMA_TO_DEVICE);

	if (dma_mapping_error(dev, adapter->ip_offload_ctrl_tok)) {
		dev_err(dev, "Couldn't map ip offload control buffer\n");
		return;
	}

	ctrl_buf->len = cpu_to_be32(sizeof(adapter->ip_offload_ctrl));
	ctrl_buf->version = cpu_to_be32(INITIAL_VERSION_IOB);
	ctrl_buf->ipv4_chksum = buf->ipv4_chksum;
	ctrl_buf->ipv6_chksum = buf->ipv6_chksum;
	ctrl_buf->tcp_ipv4_chksum = buf->tcp_ipv4_chksum;
	ctrl_buf->udp_ipv4_chksum = buf->udp_ipv4_chksum;
	ctrl_buf->tcp_ipv6_chksum = buf->tcp_ipv6_chksum;
	ctrl_buf->udp_ipv6_chksum = buf->udp_ipv6_chksum;
	ctrl_buf->large_tx_ipv4 = buf->large_tx_ipv4;
	ctrl_buf->large_tx_ipv6 = buf->large_tx_ipv6;

	/* large_rx disabled for now, additional features needed */
	ctrl_buf->large_rx_ipv4 = 0;
	ctrl_buf->large_rx_ipv6 = 0;

	if (adapter->state != VNIC_PROBING) {
		old_hw_features = adapter->netdev->hw_features;
		adapter->netdev->hw_features = 0;
	}

	adapter->netdev->hw_features = NETIF_F_SG | NETIF_F_GSO | NETIF_F_GRO;

	if (buf->tcp_ipv4_chksum || buf->udp_ipv4_chksum)
		adapter->netdev->hw_features |= NETIF_F_IP_CSUM;

	if (buf->tcp_ipv6_chksum || buf->udp_ipv6_chksum)
		adapter->netdev->hw_features |= NETIF_F_IPV6_CSUM;

	if ((adapter->netdev->features &
	    (NETIF_F_IP_CSUM | NETIF_F_IPV6_CSUM)))
		adapter->netdev->hw_features |= NETIF_F_RXCSUM;

	if (buf->large_tx_ipv4)
		adapter->netdev->hw_features |= NETIF_F_TSO;
	if (buf->large_tx_ipv6)
		adapter->netdev->hw_features |= NETIF_F_TSO6;

	if (adapter->state == VNIC_PROBING) {
		adapter->netdev->features |= adapter->netdev->hw_features;
	} else if (old_hw_features != adapter->netdev->hw_features) {
		netdev_features_t tmp = 0;

		/* disable features no longer supported */
		adapter->netdev->features &= adapter->netdev->hw_features;
		/* turn on features now supported if previously enabled */
		tmp = (old_hw_features ^ adapter->netdev->hw_features) &
			adapter->netdev->hw_features;
		adapter->netdev->features |=
				tmp & adapter->netdev->wanted_features;
	}

	memset(&crq, 0, sizeof(crq));
	crq.control_ip_offload.first = IBMVNIC_CRQ_CMD;
	crq.control_ip_offload.cmd = CONTROL_IP_OFFLOAD;
	crq.control_ip_offload.len =
	    cpu_to_be32(sizeof(adapter->ip_offload_ctrl));
	crq.control_ip_offload.ioba = cpu_to_be32(adapter->ip_offload_ctrl_tok);
	ibmvnic_send_crq(adapter, &crq);
}

static void handle_vpd_size_rsp(union ibmvnic_crq *crq,
				struct ibmvnic_adapter *adapter)
{
	struct device *dev = &adapter->vdev->dev;

	if (crq->get_vpd_size_rsp.rc.code) {
		dev_err(dev, "Error retrieving VPD size, rc=%x\n",
			crq->get_vpd_size_rsp.rc.code);
		complete(&adapter->fw_done);
		return;
	}

	adapter->vpd->len = be64_to_cpu(crq->get_vpd_size_rsp.len);
	complete(&adapter->fw_done);
}

static void handle_vpd_rsp(union ibmvnic_crq *crq,
			   struct ibmvnic_adapter *adapter)
{
	struct device *dev = &adapter->vdev->dev;
	unsigned char *substr = NULL;
	u8 fw_level_len = 0;

	memset(adapter->fw_version, 0, 32);

	dma_unmap_single(dev, adapter->vpd->dma_addr, adapter->vpd->len,
			 DMA_FROM_DEVICE);

	if (crq->get_vpd_rsp.rc.code) {
		dev_err(dev, "Error retrieving VPD from device, rc=%x\n",
			crq->get_vpd_rsp.rc.code);
		goto complete;
	}

	/* get the position of the firmware version info
	 * located after the ASCII 'RM' substring in the buffer
	 */
	substr = strnstr(adapter->vpd->buff, "RM", adapter->vpd->len);
	if (!substr) {
		dev_info(dev, "Warning - No FW level has been provided in the VPD buffer by the VIOS Server\n");
		goto complete;
	}

	/* get length of firmware level ASCII substring */
	if ((substr + 2) < (adapter->vpd->buff + adapter->vpd->len)) {
		fw_level_len = *(substr + 2);
	} else {
		dev_info(dev, "Length of FW substr extrapolated VDP buff\n");
		goto complete;
	}

	/* copy firmware version string from vpd into adapter */
	if ((substr + 3 + fw_level_len) <
	    (adapter->vpd->buff + adapter->vpd->len)) {
		strncpy((char *)adapter->fw_version, substr + 3, fw_level_len);
	} else {
		dev_info(dev, "FW substr extrapolated VPD buff\n");
	}

complete:
	if (adapter->fw_version[0] == '\0')
		strncpy((char *)adapter->fw_version, "N/A", 3 * sizeof(char));
	complete(&adapter->fw_done);
}

static void handle_query_ip_offload_rsp(struct ibmvnic_adapter *adapter)
{
	struct device *dev = &adapter->vdev->dev;
	struct ibmvnic_query_ip_offload_buffer *buf = &adapter->ip_offload_buf;
	int i;

	dma_unmap_single(dev, adapter->ip_offload_tok,
			 sizeof(adapter->ip_offload_buf), DMA_FROM_DEVICE);

	netdev_dbg(adapter->netdev, "Query IP Offload Buffer:\n");
	for (i = 0; i < (sizeof(adapter->ip_offload_buf) - 1) / 8 + 1; i++)
		netdev_dbg(adapter->netdev, "%016lx\n",
			   ((unsigned long int *)(buf))[i]);

	netdev_dbg(adapter->netdev, "ipv4_chksum = %d\n", buf->ipv4_chksum);
	netdev_dbg(adapter->netdev, "ipv6_chksum = %d\n", buf->ipv6_chksum);
	netdev_dbg(adapter->netdev, "tcp_ipv4_chksum = %d\n",
		   buf->tcp_ipv4_chksum);
	netdev_dbg(adapter->netdev, "tcp_ipv6_chksum = %d\n",
		   buf->tcp_ipv6_chksum);
	netdev_dbg(adapter->netdev, "udp_ipv4_chksum = %d\n",
		   buf->udp_ipv4_chksum);
	netdev_dbg(adapter->netdev, "udp_ipv6_chksum = %d\n",
		   buf->udp_ipv6_chksum);
	netdev_dbg(adapter->netdev, "large_tx_ipv4 = %d\n",
		   buf->large_tx_ipv4);
	netdev_dbg(adapter->netdev, "large_tx_ipv6 = %d\n",
		   buf->large_tx_ipv6);
	netdev_dbg(adapter->netdev, "large_rx_ipv4 = %d\n",
		   buf->large_rx_ipv4);
	netdev_dbg(adapter->netdev, "large_rx_ipv6 = %d\n",
		   buf->large_rx_ipv6);
	netdev_dbg(adapter->netdev, "max_ipv4_hdr_sz = %d\n",
		   buf->max_ipv4_header_size);
	netdev_dbg(adapter->netdev, "max_ipv6_hdr_sz = %d\n",
		   buf->max_ipv6_header_size);
	netdev_dbg(adapter->netdev, "max_tcp_hdr_size = %d\n",
		   buf->max_tcp_header_size);
	netdev_dbg(adapter->netdev, "max_udp_hdr_size = %d\n",
		   buf->max_udp_header_size);
	netdev_dbg(adapter->netdev, "max_large_tx_size = %d\n",
		   buf->max_large_tx_size);
	netdev_dbg(adapter->netdev, "max_large_rx_size = %d\n",
		   buf->max_large_rx_size);
	netdev_dbg(adapter->netdev, "ipv6_ext_hdr = %d\n",
		   buf->ipv6_extension_header);
	netdev_dbg(adapter->netdev, "tcp_pseudosum_req = %d\n",
		   buf->tcp_pseudosum_req);
	netdev_dbg(adapter->netdev, "num_ipv6_ext_hd = %d\n",
		   buf->num_ipv6_ext_headers);
	netdev_dbg(adapter->netdev, "off_ipv6_ext_hd = %d\n",
		   buf->off_ipv6_ext_headers);

	send_control_ip_offload(adapter);
}

static const char *ibmvnic_fw_err_cause(u16 cause)
{
	switch (cause) {
	case ADAPTER_PROBLEM:
		return "adapter problem";
	case BUS_PROBLEM:
		return "bus problem";
	case FW_PROBLEM:
		return "firmware problem";
	case DD_PROBLEM:
		return "device driver problem";
	case EEH_RECOVERY:
		return "EEH recovery";
	case FW_UPDATED:
		return "firmware updated";
	case LOW_MEMORY:
		return "low Memory";
	default:
		return "unknown";
	}
}

static void handle_error_indication(union ibmvnic_crq *crq,
				    struct ibmvnic_adapter *adapter)
{
	struct device *dev = &adapter->vdev->dev;
	u16 cause;

	cause = be16_to_cpu(crq->error_indication.error_cause);

	dev_warn_ratelimited(dev,
			     "Firmware reports %serror, cause: %s. Starting recovery...\n",
			     crq->error_indication.flags
				& IBMVNIC_FATAL_ERROR ? "FATAL " : "",
			     ibmvnic_fw_err_cause(cause));

	if (crq->error_indication.flags & IBMVNIC_FATAL_ERROR)
		ibmvnic_reset(adapter, VNIC_RESET_FATAL);
	else
		ibmvnic_reset(adapter, VNIC_RESET_NON_FATAL);
}

static int handle_change_mac_rsp(union ibmvnic_crq *crq,
				 struct ibmvnic_adapter *adapter)
{
	struct net_device *netdev = adapter->netdev;
	struct device *dev = &adapter->vdev->dev;
	long rc;

	rc = crq->change_mac_addr_rsp.rc.code;
	if (rc) {
		dev_err(dev, "Error %ld in CHANGE_MAC_ADDR_RSP\n", rc);
		goto out;
	}
	/* crq->change_mac_addr.mac_addr is the requested one
	 * crq->change_mac_addr_rsp.mac_addr is the returned valid one.
	 */
	ether_addr_copy(netdev->dev_addr,
			&crq->change_mac_addr_rsp.mac_addr[0]);
	ether_addr_copy(adapter->mac_addr,
			&crq->change_mac_addr_rsp.mac_addr[0]);
out:
	complete(&adapter->fw_done);
	return rc;
}

static void handle_request_cap_rsp(union ibmvnic_crq *crq,
				   struct ibmvnic_adapter *adapter)
{
	struct device *dev = &adapter->vdev->dev;
	u64 *req_value;
	char *name;

	atomic_dec(&adapter->running_cap_crqs);
	switch (be16_to_cpu(crq->request_capability_rsp.capability)) {
	case REQ_TX_QUEUES:
		req_value = &adapter->req_tx_queues;
		name = "tx";
		break;
	case REQ_RX_QUEUES:
		req_value = &adapter->req_rx_queues;
		name = "rx";
		break;
	case REQ_RX_ADD_QUEUES:
		req_value = &adapter->req_rx_add_queues;
		name = "rx_add";
		break;
	case REQ_TX_ENTRIES_PER_SUBCRQ:
		req_value = &adapter->req_tx_entries_per_subcrq;
		name = "tx_entries_per_subcrq";
		break;
	case REQ_RX_ADD_ENTRIES_PER_SUBCRQ:
		req_value = &adapter->req_rx_add_entries_per_subcrq;
		name = "rx_add_entries_per_subcrq";
		break;
	case REQ_MTU:
		req_value = &adapter->req_mtu;
		name = "mtu";
		break;
	case PROMISC_REQUESTED:
		req_value = &adapter->promisc;
		name = "promisc";
		break;
	default:
		dev_err(dev, "Got invalid cap request rsp %d\n",
			crq->request_capability.capability);
		return;
	}

	switch (crq->request_capability_rsp.rc.code) {
	case SUCCESS:
		break;
	case PARTIALSUCCESS:
		dev_info(dev, "req=%lld, rsp=%ld in %s queue, retrying.\n",
			 *req_value,
			 (long int)be64_to_cpu(crq->request_capability_rsp.
					       number), name);

		if (be16_to_cpu(crq->request_capability_rsp.capability) ==
		    REQ_MTU) {
			pr_err("mtu of %llu is not supported. Reverting.\n",
			       *req_value);
			*req_value = adapter->fallback.mtu;
		} else {
			*req_value =
				be64_to_cpu(crq->request_capability_rsp.number);
		}

		send_request_cap(adapter, 1);
		return;
	default:
		dev_err(dev, "Error %d in request cap rsp\n",
			crq->request_capability_rsp.rc.code);
		return;
	}

	/* Done receiving requested capabilities, query IP offload support */
	if (atomic_read(&adapter->running_cap_crqs) == 0) {
		adapter->wait_capability = false;
		send_query_ip_offload(adapter);
	}
}

static int handle_login_rsp(union ibmvnic_crq *login_rsp_crq,
			    struct ibmvnic_adapter *adapter)
{
	struct device *dev = &adapter->vdev->dev;
	struct net_device *netdev = adapter->netdev;
	struct ibmvnic_login_rsp_buffer *login_rsp = adapter->login_rsp_buf;
	struct ibmvnic_login_buffer *login = adapter->login_buf;
	u64 *tx_handle_array;
	u64 *rx_handle_array;
	int num_tx_pools;
	int num_rx_pools;
	u64 *size_array;
	int i;

	/* CHECK: Test/set of login_pending does not need to be atomic
	 * because only ibmvnic_tasklet tests/clears this.
	 */
	if (!adapter->login_pending) {
		netdev_warn(netdev, "Ignoring unexpected login response\n");
		return 0;
	}
	adapter->login_pending = false;

	dma_unmap_single(dev, adapter->login_buf_token, adapter->login_buf_sz,
			 DMA_TO_DEVICE);
	dma_unmap_single(dev, adapter->login_rsp_buf_token,
			 adapter->login_rsp_buf_sz, DMA_FROM_DEVICE);

	/* If the number of queues requested can't be allocated by the
	 * server, the login response will return with code 1. We will need
	 * to resend the login buffer with fewer queues requested.
	 */
	if (login_rsp_crq->generic.rc.code) {
		adapter->init_done_rc = login_rsp_crq->generic.rc.code;
		complete(&adapter->init_done);
		return 0;
	}

	netdev->mtu = adapter->req_mtu - ETH_HLEN;

	netdev_dbg(adapter->netdev, "Login Response Buffer:\n");
	for (i = 0; i < (adapter->login_rsp_buf_sz - 1) / 8 + 1; i++) {
		netdev_dbg(adapter->netdev, "%016lx\n",
			   ((unsigned long int *)(adapter->login_rsp_buf))[i]);
	}

	/* Sanity checks */
	if (login->num_txcomp_subcrqs != login_rsp->num_txsubm_subcrqs ||
	    (be32_to_cpu(login->num_rxcomp_subcrqs) *
	     adapter->req_rx_add_queues !=
	     be32_to_cpu(login_rsp->num_rxadd_subcrqs))) {
		dev_err(dev, "FATAL: Inconsistent login and login rsp\n");
		ibmvnic_reset(adapter, VNIC_RESET_FATAL);
		return -EIO;
	}
	size_array = (u64 *)((u8 *)(adapter->login_rsp_buf) +
		be32_to_cpu(adapter->login_rsp_buf->off_rxadd_buff_size));
	/* variable buffer sizes are not supported, so just read the
	 * first entry.
	 */
	adapter->cur_rx_buf_sz = be64_to_cpu(size_array[0]);

	num_tx_pools = be32_to_cpu(adapter->login_rsp_buf->num_txsubm_subcrqs);
	num_rx_pools = be32_to_cpu(adapter->login_rsp_buf->num_rxadd_subcrqs);

	tx_handle_array = (u64 *)((u8 *)(adapter->login_rsp_buf) +
				  be32_to_cpu(adapter->login_rsp_buf->off_txsubm_subcrqs));
	rx_handle_array = (u64 *)((u8 *)(adapter->login_rsp_buf) +
				  be32_to_cpu(adapter->login_rsp_buf->off_rxadd_subcrqs));

	for (i = 0; i < num_tx_pools; i++)
		adapter->tx_scrq[i]->handle = tx_handle_array[i];

	for (i = 0; i < num_rx_pools; i++)
		adapter->rx_scrq[i]->handle = rx_handle_array[i];

	adapter->num_active_tx_scrqs = num_tx_pools;
	adapter->num_active_rx_scrqs = num_rx_pools;
	release_login_rsp_buffer(adapter);
	release_login_buffer(adapter);
	complete(&adapter->init_done);

	return 0;
}

static void handle_request_unmap_rsp(union ibmvnic_crq *crq,
				     struct ibmvnic_adapter *adapter)
{
	struct device *dev = &adapter->vdev->dev;
	long rc;

	rc = crq->request_unmap_rsp.rc.code;
	if (rc)
		dev_err(dev, "Error %ld in REQUEST_UNMAP_RSP\n", rc);
}

static void handle_query_map_rsp(union ibmvnic_crq *crq,
				 struct ibmvnic_adapter *adapter)
{
	struct net_device *netdev = adapter->netdev;
	struct device *dev = &adapter->vdev->dev;
	long rc;

	rc = crq->query_map_rsp.rc.code;
	if (rc) {
		dev_err(dev, "Error %ld in QUERY_MAP_RSP\n", rc);
		return;
	}
	netdev_dbg(netdev, "page_size = %d\ntot_pages = %d\nfree_pages = %d\n",
		   crq->query_map_rsp.page_size, crq->query_map_rsp.tot_pages,
		   crq->query_map_rsp.free_pages);
}

static void handle_query_cap_rsp(union ibmvnic_crq *crq,
				 struct ibmvnic_adapter *adapter)
{
	struct net_device *netdev = adapter->netdev;
	struct device *dev = &adapter->vdev->dev;
	long rc;

	atomic_dec(&adapter->running_cap_crqs);
	netdev_dbg(netdev, "Outstanding queries: %d\n",
		   atomic_read(&adapter->running_cap_crqs));
	rc = crq->query_capability.rc.code;
	if (rc) {
		dev_err(dev, "Error %ld in QUERY_CAP_RSP\n", rc);
		goto out;
	}

	switch (be16_to_cpu(crq->query_capability.capability)) {
	case MIN_TX_QUEUES:
		adapter->min_tx_queues =
		    be64_to_cpu(crq->query_capability.number);
		netdev_dbg(netdev, "min_tx_queues = %lld\n",
			   adapter->min_tx_queues);
		break;
	case MIN_RX_QUEUES:
		adapter->min_rx_queues =
		    be64_to_cpu(crq->query_capability.number);
		netdev_dbg(netdev, "min_rx_queues = %lld\n",
			   adapter->min_rx_queues);
		break;
	case MIN_RX_ADD_QUEUES:
		adapter->min_rx_add_queues =
		    be64_to_cpu(crq->query_capability.number);
		netdev_dbg(netdev, "min_rx_add_queues = %lld\n",
			   adapter->min_rx_add_queues);
		break;
	case MAX_TX_QUEUES:
		adapter->max_tx_queues =
		    be64_to_cpu(crq->query_capability.number);
		netdev_dbg(netdev, "max_tx_queues = %lld\n",
			   adapter->max_tx_queues);
		break;
	case MAX_RX_QUEUES:
		adapter->max_rx_queues =
		    be64_to_cpu(crq->query_capability.number);
		netdev_dbg(netdev, "max_rx_queues = %lld\n",
			   adapter->max_rx_queues);
		break;
	case MAX_RX_ADD_QUEUES:
		adapter->max_rx_add_queues =
		    be64_to_cpu(crq->query_capability.number);
		netdev_dbg(netdev, "max_rx_add_queues = %lld\n",
			   adapter->max_rx_add_queues);
		break;
	case MIN_TX_ENTRIES_PER_SUBCRQ:
		adapter->min_tx_entries_per_subcrq =
		    be64_to_cpu(crq->query_capability.number);
		netdev_dbg(netdev, "min_tx_entries_per_subcrq = %lld\n",
			   adapter->min_tx_entries_per_subcrq);
		break;
	case MIN_RX_ADD_ENTRIES_PER_SUBCRQ:
		adapter->min_rx_add_entries_per_subcrq =
		    be64_to_cpu(crq->query_capability.number);
		netdev_dbg(netdev, "min_rx_add_entrs_per_subcrq = %lld\n",
			   adapter->min_rx_add_entries_per_subcrq);
		break;
	case MAX_TX_ENTRIES_PER_SUBCRQ:
		adapter->max_tx_entries_per_subcrq =
		    be64_to_cpu(crq->query_capability.number);
		netdev_dbg(netdev, "max_tx_entries_per_subcrq = %lld\n",
			   adapter->max_tx_entries_per_subcrq);
		break;
	case MAX_RX_ADD_ENTRIES_PER_SUBCRQ:
		adapter->max_rx_add_entries_per_subcrq =
		    be64_to_cpu(crq->query_capability.number);
		netdev_dbg(netdev, "max_rx_add_entrs_per_subcrq = %lld\n",
			   adapter->max_rx_add_entries_per_subcrq);
		break;
	case TCP_IP_OFFLOAD:
		adapter->tcp_ip_offload =
		    be64_to_cpu(crq->query_capability.number);
		netdev_dbg(netdev, "tcp_ip_offload = %lld\n",
			   adapter->tcp_ip_offload);
		break;
	case PROMISC_SUPPORTED:
		adapter->promisc_supported =
		    be64_to_cpu(crq->query_capability.number);
		netdev_dbg(netdev, "promisc_supported = %lld\n",
			   adapter->promisc_supported);
		break;
	case MIN_MTU:
		adapter->min_mtu = be64_to_cpu(crq->query_capability.number);
		netdev->min_mtu = adapter->min_mtu - ETH_HLEN;
		netdev_dbg(netdev, "min_mtu = %lld\n", adapter->min_mtu);
		break;
	case MAX_MTU:
		adapter->max_mtu = be64_to_cpu(crq->query_capability.number);
		netdev->max_mtu = adapter->max_mtu - ETH_HLEN;
		netdev_dbg(netdev, "max_mtu = %lld\n", adapter->max_mtu);
		break;
	case MAX_MULTICAST_FILTERS:
		adapter->max_multicast_filters =
		    be64_to_cpu(crq->query_capability.number);
		netdev_dbg(netdev, "max_multicast_filters = %lld\n",
			   adapter->max_multicast_filters);
		break;
	case VLAN_HEADER_INSERTION:
		adapter->vlan_header_insertion =
		    be64_to_cpu(crq->query_capability.number);
		if (adapter->vlan_header_insertion)
			netdev->features |= NETIF_F_HW_VLAN_STAG_TX;
		netdev_dbg(netdev, "vlan_header_insertion = %lld\n",
			   adapter->vlan_header_insertion);
		break;
	case RX_VLAN_HEADER_INSERTION:
		adapter->rx_vlan_header_insertion =
		    be64_to_cpu(crq->query_capability.number);
		netdev_dbg(netdev, "rx_vlan_header_insertion = %lld\n",
			   adapter->rx_vlan_header_insertion);
		break;
	case MAX_TX_SG_ENTRIES:
		adapter->max_tx_sg_entries =
		    be64_to_cpu(crq->query_capability.number);
		netdev_dbg(netdev, "max_tx_sg_entries = %lld\n",
			   adapter->max_tx_sg_entries);
		break;
	case RX_SG_SUPPORTED:
		adapter->rx_sg_supported =
		    be64_to_cpu(crq->query_capability.number);
		netdev_dbg(netdev, "rx_sg_supported = %lld\n",
			   adapter->rx_sg_supported);
		break;
	case OPT_TX_COMP_SUB_QUEUES:
		adapter->opt_tx_comp_sub_queues =
		    be64_to_cpu(crq->query_capability.number);
		netdev_dbg(netdev, "opt_tx_comp_sub_queues = %lld\n",
			   adapter->opt_tx_comp_sub_queues);
		break;
	case OPT_RX_COMP_QUEUES:
		adapter->opt_rx_comp_queues =
		    be64_to_cpu(crq->query_capability.number);
		netdev_dbg(netdev, "opt_rx_comp_queues = %lld\n",
			   adapter->opt_rx_comp_queues);
		break;
	case OPT_RX_BUFADD_Q_PER_RX_COMP_Q:
		adapter->opt_rx_bufadd_q_per_rx_comp_q =
		    be64_to_cpu(crq->query_capability.number);
		netdev_dbg(netdev, "opt_rx_bufadd_q_per_rx_comp_q = %lld\n",
			   adapter->opt_rx_bufadd_q_per_rx_comp_q);
		break;
	case OPT_TX_ENTRIES_PER_SUBCRQ:
		adapter->opt_tx_entries_per_subcrq =
		    be64_to_cpu(crq->query_capability.number);
		netdev_dbg(netdev, "opt_tx_entries_per_subcrq = %lld\n",
			   adapter->opt_tx_entries_per_subcrq);
		break;
	case OPT_RXBA_ENTRIES_PER_SUBCRQ:
		adapter->opt_rxba_entries_per_subcrq =
		    be64_to_cpu(crq->query_capability.number);
		netdev_dbg(netdev, "opt_rxba_entries_per_subcrq = %lld\n",
			   adapter->opt_rxba_entries_per_subcrq);
		break;
	case TX_RX_DESC_REQ:
		adapter->tx_rx_desc_req = crq->query_capability.number;
		netdev_dbg(netdev, "tx_rx_desc_req = %llx\n",
			   adapter->tx_rx_desc_req);
		break;

	default:
		netdev_err(netdev, "Got invalid cap rsp %d\n",
			   crq->query_capability.capability);
	}

out:
	if (atomic_read(&adapter->running_cap_crqs) == 0) {
		adapter->wait_capability = false;
		send_request_cap(adapter, 0);
	}
}

static int send_query_phys_parms(struct ibmvnic_adapter *adapter)
{
	union ibmvnic_crq crq;
	int rc;

	memset(&crq, 0, sizeof(crq));
	crq.query_phys_parms.first = IBMVNIC_CRQ_CMD;
	crq.query_phys_parms.cmd = QUERY_PHYS_PARMS;

	mutex_lock(&adapter->fw_lock);
	adapter->fw_done_rc = 0;
	reinit_completion(&adapter->fw_done);

	rc = ibmvnic_send_crq(adapter, &crq);
	if (rc) {
		mutex_unlock(&adapter->fw_lock);
		return rc;
	}

	rc = ibmvnic_wait_for_completion(adapter, &adapter->fw_done, 10000);
	if (rc) {
		mutex_unlock(&adapter->fw_lock);
		return rc;
	}

	mutex_unlock(&adapter->fw_lock);
	return adapter->fw_done_rc ? -EIO : 0;
}

static int handle_query_phys_parms_rsp(union ibmvnic_crq *crq,
				       struct ibmvnic_adapter *adapter)
{
	struct net_device *netdev = adapter->netdev;
	int rc;
	__be32 rspeed = cpu_to_be32(crq->query_phys_parms_rsp.speed);

	rc = crq->query_phys_parms_rsp.rc.code;
	if (rc) {
		netdev_err(netdev, "Error %d in QUERY_PHYS_PARMS\n", rc);
		return rc;
	}
	switch (rspeed) {
	case IBMVNIC_10MBPS:
		adapter->speed = SPEED_10;
		break;
	case IBMVNIC_100MBPS:
		adapter->speed = SPEED_100;
		break;
	case IBMVNIC_1GBPS:
		adapter->speed = SPEED_1000;
		break;
	case IBMVNIC_10GBPS:
		adapter->speed = SPEED_10000;
		break;
	case IBMVNIC_25GBPS:
		adapter->speed = SPEED_25000;
		break;
	case IBMVNIC_40GBPS:
		adapter->speed = SPEED_40000;
		break;
	case IBMVNIC_50GBPS:
		adapter->speed = SPEED_50000;
		break;
	case IBMVNIC_100GBPS:
		adapter->speed = SPEED_100000;
		break;
	case IBMVNIC_200GBPS:
		adapter->speed = SPEED_200000;
		break;
	default:
		if (netif_carrier_ok(netdev))
			netdev_warn(netdev, "Unknown speed 0x%08x\n", rspeed);
		adapter->speed = SPEED_UNKNOWN;
	}
	if (crq->query_phys_parms_rsp.flags1 & IBMVNIC_FULL_DUPLEX)
		adapter->duplex = DUPLEX_FULL;
	else if (crq->query_phys_parms_rsp.flags1 & IBMVNIC_HALF_DUPLEX)
		adapter->duplex = DUPLEX_HALF;
	else
		adapter->duplex = DUPLEX_UNKNOWN;

	return rc;
}

static void ibmvnic_handle_crq(union ibmvnic_crq *crq,
			       struct ibmvnic_adapter *adapter)
{
	struct ibmvnic_generic_crq *gen_crq = &crq->generic;
	struct net_device *netdev = adapter->netdev;
	struct device *dev = &adapter->vdev->dev;
	u64 *u64_crq = (u64 *)crq;
	long rc;

	netdev_dbg(netdev, "Handling CRQ: %016lx %016lx\n",
		   (unsigned long int)cpu_to_be64(u64_crq[0]),
		   (unsigned long int)cpu_to_be64(u64_crq[1]));
	switch (gen_crq->first) {
	case IBMVNIC_CRQ_INIT_RSP:
		switch (gen_crq->cmd) {
		case IBMVNIC_CRQ_INIT:
			dev_info(dev, "Partner initialized\n");
			adapter->from_passive_init = true;
			/* Discard any stale login responses from prev reset.
			 * CHECK: should we clear even on INIT_COMPLETE?
			 */
			adapter->login_pending = false;

			if (!completion_done(&adapter->init_done)) {
				complete(&adapter->init_done);
				adapter->init_done_rc = -EIO;
			}
			rc = ibmvnic_reset(adapter, VNIC_RESET_FAILOVER);
			if (rc && rc != -EBUSY) {
				/* We were unable to schedule the failover
				 * reset either because the adapter was still
				 * probing (eg: during kexec) or we could not
				 * allocate memory. Clear the failover_pending
				 * flag since no one else will. We ignore
				 * EBUSY because it means either FAILOVER reset
				 * is already scheduled or the adapter is
				 * being removed.
				 */
				netdev_err(netdev,
					   "Error %ld scheduling failover reset\n",
					   rc);
				adapter->failover_pending = false;
			}
			break;
		case IBMVNIC_CRQ_INIT_COMPLETE:
			dev_info(dev, "Partner initialization complete\n");
			adapter->crq.active = true;
			send_version_xchg(adapter);
			break;
		default:
			dev_err(dev, "Unknown crq cmd: %d\n", gen_crq->cmd);
		}
		return;
	case IBMVNIC_CRQ_XPORT_EVENT:
		netif_carrier_off(netdev);
		adapter->crq.active = false;
		/* terminate any thread waiting for a response
		 * from the device
		 */
		if (!completion_done(&adapter->fw_done)) {
			adapter->fw_done_rc = -EIO;
			complete(&adapter->fw_done);
		}
		if (!completion_done(&adapter->stats_done))
			complete(&adapter->stats_done);
		if (test_bit(0, &adapter->resetting))
			adapter->force_reset_recovery = true;
		if (gen_crq->cmd == IBMVNIC_PARTITION_MIGRATED) {
			dev_info(dev, "Migrated, re-enabling adapter\n");
			ibmvnic_reset(adapter, VNIC_RESET_MOBILITY);
		} else if (gen_crq->cmd == IBMVNIC_DEVICE_FAILOVER) {
			dev_info(dev, "Backing device failover detected\n");
			adapter->failover_pending = true;
		} else {
			/* The adapter lost the connection */
			dev_err(dev, "Virtual Adapter failed (rc=%d)\n",
				gen_crq->cmd);
			ibmvnic_reset(adapter, VNIC_RESET_FATAL);
		}
		return;
	case IBMVNIC_CRQ_CMD_RSP:
		break;
	default:
		dev_err(dev, "Got an invalid msg type 0x%02x\n",
			gen_crq->first);
		return;
	}

	switch (gen_crq->cmd) {
	case VERSION_EXCHANGE_RSP:
		rc = crq->version_exchange_rsp.rc.code;
		if (rc) {
			dev_err(dev, "Error %ld in VERSION_EXCHG_RSP\n", rc);
			break;
		}
		ibmvnic_version =
			    be16_to_cpu(crq->version_exchange_rsp.version);
		dev_info(dev, "Partner protocol version is %d\n",
			 ibmvnic_version);
		send_query_cap(adapter);
		break;
	case QUERY_CAPABILITY_RSP:
		handle_query_cap_rsp(crq, adapter);
		break;
	case QUERY_MAP_RSP:
		handle_query_map_rsp(crq, adapter);
		break;
	case REQUEST_MAP_RSP:
		adapter->fw_done_rc = crq->request_map_rsp.rc.code;
		complete(&adapter->fw_done);
		break;
	case REQUEST_UNMAP_RSP:
		handle_request_unmap_rsp(crq, adapter);
		break;
	case REQUEST_CAPABILITY_RSP:
		handle_request_cap_rsp(crq, adapter);
		break;
	case LOGIN_RSP:
		netdev_dbg(netdev, "Got Login Response\n");
		handle_login_rsp(crq, adapter);
		break;
	case LOGICAL_LINK_STATE_RSP:
		netdev_dbg(netdev,
			   "Got Logical Link State Response, state: %d rc: %d\n",
			   crq->logical_link_state_rsp.link_state,
			   crq->logical_link_state_rsp.rc.code);
		adapter->logical_link_state =
		    crq->logical_link_state_rsp.link_state;
		adapter->init_done_rc = crq->logical_link_state_rsp.rc.code;
		complete(&adapter->init_done);
		break;
	case LINK_STATE_INDICATION:
		netdev_dbg(netdev, "Got Logical Link State Indication\n");
		adapter->phys_link_state =
		    crq->link_state_indication.phys_link_state;
		adapter->logical_link_state =
		    crq->link_state_indication.logical_link_state;
		if (adapter->phys_link_state && adapter->logical_link_state)
			netif_carrier_on(netdev);
		else
			netif_carrier_off(netdev);
		break;
	case CHANGE_MAC_ADDR_RSP:
		netdev_dbg(netdev, "Got MAC address change Response\n");
		adapter->fw_done_rc = handle_change_mac_rsp(crq, adapter);
		break;
	case ERROR_INDICATION:
		netdev_dbg(netdev, "Got Error Indication\n");
		handle_error_indication(crq, adapter);
		break;
	case REQUEST_STATISTICS_RSP:
		netdev_dbg(netdev, "Got Statistics Response\n");
		complete(&adapter->stats_done);
		break;
	case QUERY_IP_OFFLOAD_RSP:
		netdev_dbg(netdev, "Got Query IP offload Response\n");
		handle_query_ip_offload_rsp(adapter);
		break;
	case MULTICAST_CTRL_RSP:
		netdev_dbg(netdev, "Got multicast control Response\n");
		break;
	case CONTROL_IP_OFFLOAD_RSP:
		netdev_dbg(netdev, "Got Control IP offload Response\n");
		dma_unmap_single(dev, adapter->ip_offload_ctrl_tok,
				 sizeof(adapter->ip_offload_ctrl),
				 DMA_TO_DEVICE);
		complete(&adapter->init_done);
		break;
	case COLLECT_FW_TRACE_RSP:
		netdev_dbg(netdev, "Got Collect firmware trace Response\n");
		complete(&adapter->fw_done);
		break;
	case GET_VPD_SIZE_RSP:
		handle_vpd_size_rsp(crq, adapter);
		break;
	case GET_VPD_RSP:
		handle_vpd_rsp(crq, adapter);
		break;
	case QUERY_PHYS_PARMS_RSP:
		adapter->fw_done_rc = handle_query_phys_parms_rsp(crq, adapter);
		complete(&adapter->fw_done);
		break;
	default:
		netdev_err(netdev, "Got an invalid cmd type 0x%02x\n",
			   gen_crq->cmd);
	}
}

static irqreturn_t ibmvnic_interrupt(int irq, void *instance)
{
	struct ibmvnic_adapter *adapter = instance;

	tasklet_schedule(&adapter->tasklet);
	return IRQ_HANDLED;
}

static void ibmvnic_tasklet(struct tasklet_struct *t)
{
	struct ibmvnic_adapter *adapter = from_tasklet(adapter, t, tasklet);
	struct ibmvnic_crq_queue *queue = &adapter->crq;
	union ibmvnic_crq *crq;
	unsigned long flags;
	bool done = false;

	spin_lock_irqsave(&queue->lock, flags);
	while (!done) {
		/* Pull all the valid messages off the CRQ */
		while ((crq = ibmvnic_next_crq(adapter)) != NULL) {
			/* This barrier makes sure ibmvnic_next_crq()'s
			 * crq->generic.first & IBMVNIC_CRQ_CMD_RSP is loaded
			 * before ibmvnic_handle_crq()'s
			 * switch(gen_crq->first) and switch(gen_crq->cmd).
			 */
			dma_rmb();
			ibmvnic_handle_crq(crq, adapter);
			crq->generic.first = 0;
		}

		/* remain in tasklet until all
		 * capabilities responses are received
		 */
		if (!adapter->wait_capability)
			done = true;
	}
	/* if capabilities CRQ's were sent in this tasklet, the following
	 * tasklet must wait until all responses are received
	 */
	if (atomic_read(&adapter->running_cap_crqs) != 0)
		adapter->wait_capability = true;
	spin_unlock_irqrestore(&queue->lock, flags);
}

static int ibmvnic_reenable_crq_queue(struct ibmvnic_adapter *adapter)
{
	struct vio_dev *vdev = adapter->vdev;
	int rc;

	do {
		rc = plpar_hcall_norets(H_ENABLE_CRQ, vdev->unit_address);
	} while (rc == H_IN_PROGRESS || rc == H_BUSY || H_IS_LONG_BUSY(rc));

	if (rc)
		dev_err(&vdev->dev, "Error enabling adapter (rc=%d)\n", rc);

	return rc;
}

static int ibmvnic_reset_crq(struct ibmvnic_adapter *adapter)
{
	struct ibmvnic_crq_queue *crq = &adapter->crq;
	struct device *dev = &adapter->vdev->dev;
	struct vio_dev *vdev = adapter->vdev;
	int rc;

	/* Close the CRQ */
	do {
		rc = plpar_hcall_norets(H_FREE_CRQ, vdev->unit_address);
	} while (rc == H_BUSY || H_IS_LONG_BUSY(rc));

	/* Clean out the queue */
	if (!crq->msgs)
		return -EINVAL;

	memset(crq->msgs, 0, PAGE_SIZE);
	crq->cur = 0;
	crq->active = false;

	/* And re-open it again */
	rc = plpar_hcall_norets(H_REG_CRQ, vdev->unit_address,
				crq->msg_token, PAGE_SIZE);

	if (rc == H_CLOSED)
		/* Adapter is good, but other end is not ready */
		dev_warn(dev, "Partner adapter not ready\n");
	else if (rc != 0)
		dev_warn(dev, "Couldn't register crq (rc=%d)\n", rc);

	return rc;
}

static void release_crq_queue(struct ibmvnic_adapter *adapter)
{
	struct ibmvnic_crq_queue *crq = &adapter->crq;
	struct vio_dev *vdev = adapter->vdev;
	long rc;

	if (!crq->msgs)
		return;

	netdev_dbg(adapter->netdev, "Releasing CRQ\n");
	free_irq(vdev->irq, adapter);
	tasklet_kill(&adapter->tasklet);
	do {
		rc = plpar_hcall_norets(H_FREE_CRQ, vdev->unit_address);
	} while (rc == H_BUSY || H_IS_LONG_BUSY(rc));

	dma_unmap_single(&vdev->dev, crq->msg_token, PAGE_SIZE,
			 DMA_BIDIRECTIONAL);
	free_page((unsigned long)crq->msgs);
	crq->msgs = NULL;
	crq->active = false;
}

static int init_crq_queue(struct ibmvnic_adapter *adapter)
{
	struct ibmvnic_crq_queue *crq = &adapter->crq;
	struct device *dev = &adapter->vdev->dev;
	struct vio_dev *vdev = adapter->vdev;
	int rc, retrc = -ENOMEM;

	if (crq->msgs)
		return 0;

	crq->msgs = (union ibmvnic_crq *)get_zeroed_page(GFP_KERNEL);
	/* Should we allocate more than one page? */

	if (!crq->msgs)
		return -ENOMEM;

	crq->size = PAGE_SIZE / sizeof(*crq->msgs);
	crq->msg_token = dma_map_single(dev, crq->msgs, PAGE_SIZE,
					DMA_BIDIRECTIONAL);
	if (dma_mapping_error(dev, crq->msg_token))
		goto map_failed;

	rc = plpar_hcall_norets(H_REG_CRQ, vdev->unit_address,
				crq->msg_token, PAGE_SIZE);

	if (rc == H_RESOURCE)
		/* maybe kexecing and resource is busy. try a reset */
		rc = ibmvnic_reset_crq(adapter);
	retrc = rc;

	if (rc == H_CLOSED) {
		dev_warn(dev, "Partner adapter not ready\n");
	} else if (rc) {
		dev_warn(dev, "Error %d opening adapter\n", rc);
		goto reg_crq_failed;
	}

	retrc = 0;

	tasklet_setup(&adapter->tasklet, (void *)ibmvnic_tasklet);

	netdev_dbg(adapter->netdev, "registering irq 0x%x\n", vdev->irq);
	snprintf(crq->name, sizeof(crq->name), "ibmvnic-%x",
		 adapter->vdev->unit_address);
	rc = request_irq(vdev->irq, ibmvnic_interrupt, 0, crq->name, adapter);
	if (rc) {
		dev_err(dev, "Couldn't register irq 0x%x. rc=%d\n",
			vdev->irq, rc);
		goto req_irq_failed;
	}

	rc = vio_enable_interrupts(vdev);
	if (rc) {
		dev_err(dev, "Error %d enabling interrupts\n", rc);
		goto req_irq_failed;
	}

	crq->cur = 0;
	spin_lock_init(&crq->lock);

	return retrc;

req_irq_failed:
	tasklet_kill(&adapter->tasklet);
	do {
		rc = plpar_hcall_norets(H_FREE_CRQ, vdev->unit_address);
	} while (rc == H_BUSY || H_IS_LONG_BUSY(rc));
reg_crq_failed:
	dma_unmap_single(dev, crq->msg_token, PAGE_SIZE, DMA_BIDIRECTIONAL);
map_failed:
	free_page((unsigned long)crq->msgs);
	crq->msgs = NULL;
	return retrc;
}

static int ibmvnic_reset_init(struct ibmvnic_adapter *adapter, bool reset)
{
	struct device *dev = &adapter->vdev->dev;
	unsigned long timeout = msecs_to_jiffies(20000);
<<<<<<< HEAD
	u64 old_num_rx_queues, old_num_tx_queues;
=======
	u64 old_num_rx_queues = adapter->req_rx_queues;
	u64 old_num_tx_queues = adapter->req_tx_queues;
>>>>>>> 4e026225
	int rc;

	adapter->from_passive_init = false;

<<<<<<< HEAD
	if (reset) {
		old_num_rx_queues = adapter->req_rx_queues;
		old_num_tx_queues = adapter->req_tx_queues;
		reinit_completion(&adapter->init_done);
	}
=======
	if (reset)
		reinit_completion(&adapter->init_done);
>>>>>>> 4e026225

	adapter->init_done_rc = 0;
	rc = ibmvnic_send_crq_init(adapter);
	if (rc) {
		dev_err(dev, "Send crq init failed with error %d\n", rc);
		return rc;
	}

	if (!wait_for_completion_timeout(&adapter->init_done, timeout)) {
		dev_err(dev, "Initialization sequence timed out\n");
		return -1;
	}

	if (adapter->init_done_rc) {
		release_crq_queue(adapter);
		return adapter->init_done_rc;
	}

	if (adapter->from_passive_init) {
		adapter->state = VNIC_OPEN;
		adapter->from_passive_init = false;
		return -1;
	}

	if (reset &&
	    test_bit(0, &adapter->resetting) && !adapter->wait_for_reset &&
	    adapter->reset_reason != VNIC_RESET_MOBILITY) {
		if (adapter->req_rx_queues != old_num_rx_queues ||
		    adapter->req_tx_queues != old_num_tx_queues) {
			release_sub_crqs(adapter, 0);
			rc = init_sub_crqs(adapter);
		} else {
			rc = reset_sub_crq_queues(adapter);
		}
	} else {
		rc = init_sub_crqs(adapter);
	}

	if (rc) {
		dev_err(dev, "Initialization of sub crqs failed\n");
		release_crq_queue(adapter);
		return rc;
	}

	rc = init_sub_crq_irqs(adapter);
	if (rc) {
		dev_err(dev, "Failed to initialize sub crq irqs\n");
		release_crq_queue(adapter);
	}

	return rc;
}

static struct device_attribute dev_attr_failover;

static int ibmvnic_probe(struct vio_dev *dev, const struct vio_device_id *id)
{
	struct ibmvnic_adapter *adapter;
	struct net_device *netdev;
	unsigned char *mac_addr_p;
	int rc;

	dev_dbg(&dev->dev, "entering ibmvnic_probe for UA 0x%x\n",
		dev->unit_address);

	mac_addr_p = (unsigned char *)vio_get_attribute(dev,
							VETH_MAC_ADDR, NULL);
	if (!mac_addr_p) {
		dev_err(&dev->dev,
			"(%s:%3.3d) ERROR: Can't find MAC_ADDR attribute\n",
			__FILE__, __LINE__);
		return 0;
	}

	netdev = alloc_etherdev_mq(sizeof(struct ibmvnic_adapter),
				   IBMVNIC_MAX_QUEUES);
	if (!netdev)
		return -ENOMEM;

	adapter = netdev_priv(netdev);
	adapter->state = VNIC_PROBING;
	dev_set_drvdata(&dev->dev, netdev);
	adapter->vdev = dev;
	adapter->netdev = netdev;
	adapter->login_pending = false;

	ether_addr_copy(adapter->mac_addr, mac_addr_p);
	ether_addr_copy(netdev->dev_addr, adapter->mac_addr);
	netdev->irq = dev->irq;
	netdev->netdev_ops = &ibmvnic_netdev_ops;
	netdev->ethtool_ops = &ibmvnic_ethtool_ops;
	SET_NETDEV_DEV(netdev, &dev->dev);

	spin_lock_init(&adapter->stats_lock);

	INIT_WORK(&adapter->ibmvnic_reset, __ibmvnic_reset);
	INIT_DELAYED_WORK(&adapter->ibmvnic_delayed_reset,
			  __ibmvnic_delayed_reset);
	INIT_LIST_HEAD(&adapter->rwi_list);
	spin_lock_init(&adapter->rwi_lock);
	spin_lock_init(&adapter->state_lock);
	mutex_init(&adapter->fw_lock);
	init_completion(&adapter->init_done);
	init_completion(&adapter->fw_done);
	init_completion(&adapter->reset_done);
	init_completion(&adapter->stats_done);
	clear_bit(0, &adapter->resetting);

	do {
		rc = init_crq_queue(adapter);
		if (rc) {
			dev_err(&dev->dev, "Couldn't initialize crq. rc=%d\n",
				rc);
			goto ibmvnic_init_fail;
		}

		rc = ibmvnic_reset_init(adapter, false);
		if (rc && rc != EAGAIN)
			goto ibmvnic_init_fail;
	} while (rc == EAGAIN);

	rc = init_stats_buffers(adapter);
	if (rc)
		goto ibmvnic_init_fail;

	rc = init_stats_token(adapter);
	if (rc)
		goto ibmvnic_stats_fail;

	netdev->mtu = adapter->req_mtu - ETH_HLEN;
	netdev->min_mtu = adapter->min_mtu - ETH_HLEN;
	netdev->max_mtu = adapter->max_mtu - ETH_HLEN;

	rc = device_create_file(&dev->dev, &dev_attr_failover);
	if (rc)
		goto ibmvnic_dev_file_err;

	netif_carrier_off(netdev);
	rc = register_netdev(netdev);
	if (rc) {
		dev_err(&dev->dev, "failed to register netdev rc=%d\n", rc);
		goto ibmvnic_register_fail;
	}
	dev_info(&dev->dev, "ibmvnic registered\n");

	adapter->state = VNIC_PROBED;

	adapter->wait_for_reset = false;
	adapter->last_reset_time = jiffies;
	return 0;

ibmvnic_register_fail:
	device_remove_file(&dev->dev, &dev_attr_failover);

ibmvnic_dev_file_err:
	release_stats_token(adapter);

ibmvnic_stats_fail:
	release_stats_buffers(adapter);

ibmvnic_init_fail:
	release_sub_crqs(adapter, 1);
	release_crq_queue(adapter);
	mutex_destroy(&adapter->fw_lock);
	free_netdev(netdev);

	return rc;
}

static int ibmvnic_remove(struct vio_dev *dev)
{
	struct net_device *netdev = dev_get_drvdata(&dev->dev);
	struct ibmvnic_adapter *adapter = netdev_priv(netdev);
	unsigned long flags;

	spin_lock_irqsave(&adapter->state_lock, flags);
<<<<<<< HEAD
	if (test_bit(0, &adapter->resetting)) {
		spin_unlock_irqrestore(&adapter->state_lock, flags);
		return -EBUSY;
	}

=======
>>>>>>> 4e026225
	adapter->state = VNIC_REMOVING;
	spin_unlock_irqrestore(&adapter->state_lock, flags);

	flush_work(&adapter->ibmvnic_reset);
	flush_delayed_work(&adapter->ibmvnic_delayed_reset);

	rtnl_lock();
	unregister_netdevice(netdev);

	release_resources(adapter);
	release_sub_crqs(adapter, 1);
	release_crq_queue(adapter);

	release_stats_token(adapter);
	release_stats_buffers(adapter);

	adapter->state = VNIC_REMOVED;

	rtnl_unlock();
	mutex_destroy(&adapter->fw_lock);
	device_remove_file(&dev->dev, &dev_attr_failover);
	free_netdev(netdev);
	dev_set_drvdata(&dev->dev, NULL);

	return 0;
}

static ssize_t failover_store(struct device *dev, struct device_attribute *attr,
			      const char *buf, size_t count)
{
	struct net_device *netdev = dev_get_drvdata(dev);
	struct ibmvnic_adapter *adapter = netdev_priv(netdev);
	unsigned long retbuf[PLPAR_HCALL_BUFSIZE];
	__be64 session_token;
	long rc;

	if (!sysfs_streq(buf, "1"))
		return -EINVAL;

	rc = plpar_hcall(H_VIOCTL, retbuf, adapter->vdev->unit_address,
			 H_GET_SESSION_TOKEN, 0, 0, 0);
	if (rc) {
		netdev_err(netdev, "Couldn't retrieve session token, rc %ld\n",
			   rc);
		return -EINVAL;
	}

	session_token = (__be64)retbuf[0];
	netdev_dbg(netdev, "Initiating client failover, session id %llx\n",
		   be64_to_cpu(session_token));
	rc = plpar_hcall_norets(H_VIOCTL, adapter->vdev->unit_address,
				H_SESSION_ERR_DETECTED, session_token, 0, 0);
	if (rc) {
		netdev_err(netdev, "Client initiated failover failed, rc %ld\n",
			   rc);
		return -EINVAL;
	}

	return count;
}

static DEVICE_ATTR_WO(failover);

static unsigned long ibmvnic_get_desired_dma(struct vio_dev *vdev)
{
	struct net_device *netdev = dev_get_drvdata(&vdev->dev);
	struct ibmvnic_adapter *adapter;
	struct iommu_table *tbl;
	unsigned long ret = 0;
	int i;

	tbl = get_iommu_table_base(&vdev->dev);

	/* netdev inits at probe time along with the structures we need below*/
	if (!netdev)
		return IOMMU_PAGE_ALIGN(IBMVNIC_IO_ENTITLEMENT_DEFAULT, tbl);

	adapter = netdev_priv(netdev);

	ret += PAGE_SIZE; /* the crq message queue */
	ret += IOMMU_PAGE_ALIGN(sizeof(struct ibmvnic_statistics), tbl);

	for (i = 0; i < adapter->req_tx_queues + adapter->req_rx_queues; i++)
		ret += 4 * PAGE_SIZE; /* the scrq message queue */

	for (i = 0; i < adapter->num_active_rx_pools; i++)
		ret += adapter->rx_pool[i].size *
		    IOMMU_PAGE_ALIGN(adapter->rx_pool[i].buff_size, tbl);

	return ret;
}

static int ibmvnic_resume(struct device *dev)
{
	struct net_device *netdev = dev_get_drvdata(dev);
	struct ibmvnic_adapter *adapter = netdev_priv(netdev);

	if (adapter->state != VNIC_OPEN)
		return 0;

	tasklet_schedule(&adapter->tasklet);

	return 0;
}

static const struct vio_device_id ibmvnic_device_table[] = {
	{"network", "IBM,vnic"},
	{"", "" }
};
MODULE_DEVICE_TABLE(vio, ibmvnic_device_table);

static const struct dev_pm_ops ibmvnic_pm_ops = {
	.resume = ibmvnic_resume
};

static struct vio_driver ibmvnic_driver = {
	.id_table       = ibmvnic_device_table,
	.probe          = ibmvnic_probe,
	.remove         = ibmvnic_remove,
	.get_desired_dma = ibmvnic_get_desired_dma,
	.name		= ibmvnic_driver_name,
	.pm		= &ibmvnic_pm_ops,
};

/* module functions */
static int __init ibmvnic_module_init(void)
{
	pr_info("%s: %s %s\n", ibmvnic_driver_name, ibmvnic_driver_string,
		IBMVNIC_DRIVER_VERSION);

	return vio_register_driver(&ibmvnic_driver);
}

static void __exit ibmvnic_module_exit(void)
{
	vio_unregister_driver(&ibmvnic_driver);
}

module_init(ibmvnic_module_init);
module_exit(ibmvnic_module_exit);<|MERGE_RESOLUTION|>--- conflicted
+++ resolved
@@ -1832,15 +1832,9 @@
 	if (!is_valid_ether_addr(addr->sa_data))
 		return -EADDRNOTAVAIL;
 
-<<<<<<< HEAD
-	if (adapter->state != VNIC_PROBED) {
-		ether_addr_copy(adapter->mac_addr, addr->sa_data);
-=======
 	ether_addr_copy(adapter->mac_addr, addr->sa_data);
 	if (adapter->state != VNIC_PROBED)
->>>>>>> 4e026225
 		rc = __ibmvnic_set_mac(netdev, addr->sa_data);
-	}
 
 	return rc;
 }
@@ -5181,26 +5175,14 @@
 {
 	struct device *dev = &adapter->vdev->dev;
 	unsigned long timeout = msecs_to_jiffies(20000);
-<<<<<<< HEAD
-	u64 old_num_rx_queues, old_num_tx_queues;
-=======
 	u64 old_num_rx_queues = adapter->req_rx_queues;
 	u64 old_num_tx_queues = adapter->req_tx_queues;
->>>>>>> 4e026225
 	int rc;
 
 	adapter->from_passive_init = false;
 
-<<<<<<< HEAD
-	if (reset) {
-		old_num_rx_queues = adapter->req_rx_queues;
-		old_num_tx_queues = adapter->req_tx_queues;
-		reinit_completion(&adapter->init_done);
-	}
-=======
 	if (reset)
 		reinit_completion(&adapter->init_done);
->>>>>>> 4e026225
 
 	adapter->init_done_rc = 0;
 	rc = ibmvnic_send_crq_init(adapter);
@@ -5377,14 +5359,6 @@
 	unsigned long flags;
 
 	spin_lock_irqsave(&adapter->state_lock, flags);
-<<<<<<< HEAD
-	if (test_bit(0, &adapter->resetting)) {
-		spin_unlock_irqrestore(&adapter->state_lock, flags);
-		return -EBUSY;
-	}
-
-=======
->>>>>>> 4e026225
 	adapter->state = VNIC_REMOVING;
 	spin_unlock_irqrestore(&adapter->state_lock, flags);
 
