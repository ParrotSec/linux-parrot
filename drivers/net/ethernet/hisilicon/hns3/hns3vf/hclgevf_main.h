--- conflicted
+++ resolved
@@ -27,15 +27,77 @@
 #define HCLGEVF_VECTOR_REG_OFFSET	0x4
 #define HCLGEVF_VECTOR_VF_OFFSET		0x100000
 
+/* bar registers for cmdq */
+#define HCLGEVF_CMDQ_TX_ADDR_L_REG		0x27000
+#define HCLGEVF_CMDQ_TX_ADDR_H_REG		0x27004
+#define HCLGEVF_CMDQ_TX_DEPTH_REG		0x27008
+#define HCLGEVF_CMDQ_TX_TAIL_REG		0x27010
+#define HCLGEVF_CMDQ_TX_HEAD_REG		0x27014
+#define HCLGEVF_CMDQ_RX_ADDR_L_REG		0x27018
+#define HCLGEVF_CMDQ_RX_ADDR_H_REG		0x2701C
+#define HCLGEVF_CMDQ_RX_DEPTH_REG		0x27020
+#define HCLGEVF_CMDQ_RX_TAIL_REG		0x27024
+#define HCLGEVF_CMDQ_RX_HEAD_REG		0x27028
+#define HCLGEVF_CMDQ_INTR_SRC_REG		0x27100
+#define HCLGEVF_CMDQ_INTR_STS_REG		0x27104
+#define HCLGEVF_CMDQ_INTR_EN_REG		0x27108
+#define HCLGEVF_CMDQ_INTR_GEN_REG		0x2710C
+
+/* bar registers for common func */
+#define HCLGEVF_GRO_EN_REG			0x28000
+
+/* bar registers for rcb */
+#define HCLGEVF_RING_RX_ADDR_L_REG		0x80000
+#define HCLGEVF_RING_RX_ADDR_H_REG		0x80004
+#define HCLGEVF_RING_RX_BD_NUM_REG		0x80008
+#define HCLGEVF_RING_RX_BD_LENGTH_REG		0x8000C
+#define HCLGEVF_RING_RX_MERGE_EN_REG		0x80014
+#define HCLGEVF_RING_RX_TAIL_REG		0x80018
+#define HCLGEVF_RING_RX_HEAD_REG		0x8001C
+#define HCLGEVF_RING_RX_FBD_NUM_REG		0x80020
+#define HCLGEVF_RING_RX_OFFSET_REG		0x80024
+#define HCLGEVF_RING_RX_FBD_OFFSET_REG		0x80028
+#define HCLGEVF_RING_RX_STASH_REG		0x80030
+#define HCLGEVF_RING_RX_BD_ERR_REG		0x80034
+#define HCLGEVF_RING_TX_ADDR_L_REG		0x80040
+#define HCLGEVF_RING_TX_ADDR_H_REG		0x80044
+#define HCLGEVF_RING_TX_BD_NUM_REG		0x80048
+#define HCLGEVF_RING_TX_PRIORITY_REG		0x8004C
+#define HCLGEVF_RING_TX_TC_REG			0x80050
+#define HCLGEVF_RING_TX_MERGE_EN_REG		0x80054
+#define HCLGEVF_RING_TX_TAIL_REG		0x80058
+#define HCLGEVF_RING_TX_HEAD_REG		0x8005C
+#define HCLGEVF_RING_TX_FBD_NUM_REG		0x80060
+#define HCLGEVF_RING_TX_OFFSET_REG		0x80064
+#define HCLGEVF_RING_TX_EBD_NUM_REG		0x80068
+#define HCLGEVF_RING_TX_EBD_OFFSET_REG		0x80070
+#define HCLGEVF_RING_TX_BD_ERR_REG		0x80074
+#define HCLGEVF_RING_EN_REG			0x80090
+
+/* bar registers for tqp interrupt */
+#define HCLGEVF_TQP_INTR_CTRL_REG		0x20000
+#define HCLGEVF_TQP_INTR_GL0_REG		0x20100
+#define HCLGEVF_TQP_INTR_GL1_REG		0x20200
+#define HCLGEVF_TQP_INTR_GL2_REG		0x20300
+#define HCLGEVF_TQP_INTR_RL_REG			0x20900
+
 /* Vector0 interrupt CMDQ event source register(RW) */
 #define HCLGEVF_VECTOR0_CMDQ_SRC_REG	0x27100
 /* CMDQ register bits for RX event(=MBX event) */
 #define HCLGEVF_VECTOR0_RX_CMDQ_INT_B	1
+/* RST register bits for RESET event */
+#define HCLGEVF_VECTOR0_RST_INT_B	2
 
 #define HCLGEVF_TQP_RESET_TRY_TIMES	10
 /* Reset related Registers */
-#define HCLGEVF_FUN_RST_ING		0x20C00
-#define HCLGEVF_FUN_RST_ING_B		0
+#define HCLGEVF_RST_ING			0x20C00
+#define HCLGEVF_FUN_RST_ING_BIT		BIT(0)
+#define HCLGEVF_GLOBAL_RST_ING_BIT	BIT(5)
+#define HCLGEVF_CORE_RST_ING_BIT	BIT(6)
+#define HCLGEVF_IMP_RST_ING_BIT		BIT(7)
+#define HCLGEVF_RST_ING_BITS \
+	(HCLGEVF_FUN_RST_ING_BIT | HCLGEVF_GLOBAL_RST_ING_BIT | \
+	 HCLGEVF_CORE_RST_ING_BIT | HCLGEVF_IMP_RST_ING_BIT)
 
 #define HCLGEVF_RSS_IND_TBL_SIZE		512
 #define HCLGEVF_RSS_SET_BITMAP_MSK	0xffff
@@ -46,11 +108,6 @@
 #define HCLGEVF_RSS_HASH_ALGO_MASK	0xf
 #define HCLGEVF_RSS_CFG_TBL_NUM \
 	(HCLGEVF_RSS_IND_TBL_SIZE / HCLGEVF_RSS_CFG_TBL_SIZE)
-<<<<<<< HEAD
-
-#define HCLGEVF_MTA_TBL_SIZE		4096
-#define HCLGEVF_MTA_TYPE_SEL_MAX	4
-=======
 #define HCLGEVF_RSS_INPUT_TUPLE_OTHER	GENMASK(3, 0)
 #define HCLGEVF_RSS_INPUT_TUPLE_SCTP	GENMASK(4, 0)
 #define HCLGEVF_D_PORT_BIT		BIT(0)
@@ -66,33 +123,33 @@
 	HCLGEVF_VECTOR0_EVENT_MBX,
 	HCLGEVF_VECTOR0_EVENT_OTHER,
 };
->>>>>>> 407d19ab
 
 /* states of hclgevf device & tasks */
 enum hclgevf_states {
 	/* device states */
 	HCLGEVF_STATE_DOWN,
 	HCLGEVF_STATE_DISABLED,
+	HCLGEVF_STATE_IRQ_INITED,
 	/* task states */
 	HCLGEVF_STATE_SERVICE_SCHED,
 	HCLGEVF_STATE_RST_SERVICE_SCHED,
 	HCLGEVF_STATE_RST_HANDLING,
 	HCLGEVF_STATE_MBX_SERVICE_SCHED,
 	HCLGEVF_STATE_MBX_HANDLING,
+	HCLGEVF_STATE_CMD_DISABLE,
 };
 
 #define HCLGEVF_MPF_ENBALE 1
 
 struct hclgevf_mac {
-<<<<<<< HEAD
-=======
 	u8 media_type;
 	u8 module_type;
->>>>>>> 407d19ab
 	u8 mac_addr[ETH_ALEN];
 	int link;
 	u8 duplex;
 	u32 speed;
+	u64 supported;
+	u64 advertising;
 };
 
 struct hclgevf_hw {
@@ -131,12 +188,24 @@
 	u32 numa_node_map;
 };
 
+struct hclgevf_rss_tuple_cfg {
+	u8 ipv4_tcp_en;
+	u8 ipv4_udp_en;
+	u8 ipv4_sctp_en;
+	u8 ipv4_fragment_en;
+	u8 ipv6_tcp_en;
+	u8 ipv6_udp_en;
+	u8 ipv6_sctp_en;
+	u8 ipv6_fragment_en;
+};
+
 struct hclgevf_rss_cfg {
 	u8  rss_hash_key[HCLGEVF_RSS_KEY_SIZE]; /* user configured hash keys */
 	u32 hash_algo;
 	u32 rss_size;
 	u8 hw_tc_map;
 	u8  rss_indirection_tbl[HCLGEVF_RSS_IND_TBL_SIZE]; /* shadow table */
+	struct hclgevf_rss_tuple_cfg rss_tuple_sets;
 };
 
 struct hclgevf_misc_vector {
@@ -160,14 +229,17 @@
 	struct hclgevf_misc_vector misc_vector;
 	struct hclgevf_rss_cfg rss_cfg;
 	unsigned long state;
+	unsigned long flr_state;
+	unsigned long default_reset_request;
+	unsigned long last_reset_time;
+	enum hnae3_reset_type reset_level;
+	unsigned long reset_pending;
+	enum hnae3_reset_type reset_type;
 
 #define HCLGEVF_RESET_REQUESTED		0
 #define HCLGEVF_RESET_PENDING		1
 	unsigned long reset_state;	/* requested, pending */
-<<<<<<< HEAD
-=======
 	struct hclgevf_rst_stats rst_stats;
->>>>>>> 407d19ab
 	u32 reset_attempts;
 
 	u32 fw_version;
@@ -179,7 +251,8 @@
 	u16 num_alloc_vport;	/* num vports this driver supports */
 	u32 numa_node_mask;
 	u16 rx_buf_len;
-	u16 num_desc;
+	u16 num_tx_desc;	/* desc num of per tx queue */
+	u16 num_rx_desc;	/* desc num of per rx queue */
 	u8 hw_tc_map;
 
 	u16 num_msi;
@@ -192,14 +265,14 @@
 	u16 *vector_status;
 	int *vector_irq;
 
-	bool accept_mta_mc; /* whether to accept mta filter multicast */
-	u8 mta_mac_sel_type;
 	bool mbx_event_pending;
 	struct hclgevf_mbx_resp_status mbx_resp; /* mailbox response */
 	struct hclgevf_mbx_arq_ring arq; /* mailbox async rx queue */
 
 	struct timer_list service_timer;
+	struct timer_list keep_alive_timer;
 	struct work_struct service_task;
+	struct work_struct keep_alive_task;
 	struct work_struct rst_service_task;
 	struct work_struct mbx_service_task;
 
@@ -214,18 +287,9 @@
 	u32 stats_timer;
 };
 
-static inline bool hclgevf_dev_ongoing_reset(struct hclgevf_dev *hdev)
+static inline bool hclgevf_is_reset_pending(struct hclgevf_dev *hdev)
 {
-	return (hdev &&
-		(test_bit(HCLGEVF_STATE_RST_HANDLING, &hdev->state)) &&
-		(hdev->nic.reset_level == HNAE3_VF_RESET));
-}
-
-static inline bool hclgevf_dev_ongoing_full_reset(struct hclgevf_dev *hdev)
-{
-	return (hdev &&
-		(test_bit(HCLGEVF_STATE_RST_HANDLING, &hdev->state)) &&
-		(hdev->nic.reset_level == HNAE3_VF_FULL_RESET));
+	return !!hdev->reset_pending;
 }
 
 int hclgevf_send_mbx_msg(struct hclgevf_dev *hdev, u16 code, u16 subcode,
