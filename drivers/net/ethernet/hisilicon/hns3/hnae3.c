--- conflicted
+++ resolved
@@ -29,9 +29,12 @@
 	return false;
 }
 
-static void hnae3_set_client_init_flag(struct hnae3_client *client,
-				       struct hnae3_ae_dev *ae_dev, int inited)
-{
+void hnae3_set_client_init_flag(struct hnae3_client *client,
+				struct hnae3_ae_dev *ae_dev, int inited)
+{
+	if (!client || !ae_dev)
+		return;
+
 	switch (client->type) {
 	case HNAE3_CLIENT_KNIC:
 		hnae3_set_bit(ae_dev->flag, HNAE3_KNIC_CLIENT_INITED_B, inited);
@@ -46,6 +49,7 @@
 		break;
 	}
 }
+EXPORT_SYMBOL(hnae3_set_client_init_flag);
 
 static int hnae3_get_client_init_flag(struct hnae3_client *client,
 				       struct hnae3_ae_dev *ae_dev)
@@ -83,20 +87,6 @@
 		return 0;
 	}
 
-<<<<<<< HEAD
-	/* now, (un-)instantiate client by calling lower layer */
-	if (is_reg) {
-		ret = ae_dev->ops->init_client_instance(client, ae_dev);
-		if (ret) {
-			dev_err(&ae_dev->pdev->dev,
-				"fail to instantiate client, ret = %d\n", ret);
-			return ret;
-		}
-
-		hnae3_set_client_init_flag(client, ae_dev, 1);
-		return 0;
-	}
-=======
 	ret = ae_dev->ops->init_client_instance(client, ae_dev);
 	if (ret)
 		dev_err(&ae_dev->pdev->dev,
@@ -112,7 +102,6 @@
 	if (!(hnae3_client_match(client->type, ae_dev->dev_type) &&
 	      hnae3_get_bit(ae_dev->flag, HNAE3_DEV_INITED_B)))
 		return;
->>>>>>> 407d19ab
 
 	if (hnae3_get_client_init_flag(client, ae_dev)) {
 		ae_dev->ops->uninit_client_instance(client, ae_dev);
@@ -126,6 +115,9 @@
 	struct hnae3_client *client_tmp;
 	struct hnae3_ae_dev *ae_dev;
 	int ret = 0;
+
+	if (!client)
+		return -ENODEV;
 
 	mutex_lock(&hnae3_common_lock);
 	/* one system should only have one client for every type */
@@ -159,6 +151,9 @@
 {
 	struct hnae3_ae_dev *ae_dev;
 
+	if (!client)
+		return;
+
 	mutex_lock(&hnae3_common_lock);
 	/* un-initialize the client on every matched port */
 	list_for_each_entry(ae_dev, &hnae3_ae_dev_list, node) {
@@ -181,6 +176,9 @@
 	struct hnae3_client *client;
 	int ret = 0;
 
+	if (!ae_algo)
+		return;
+
 	mutex_lock(&hnae3_common_lock);
 
 	list_add_tail(&ae_algo->node, &hnae3_ae_algo_list);
@@ -191,8 +189,12 @@
 		if (!id)
 			continue;
 
-		/* ae_dev init should set flag */
+		if (!ae_algo->ops) {
+			dev_err(&ae_dev->pdev->dev, "ae_algo ops are null\n");
+			continue;
+		}
 		ae_dev->ops = ae_algo->ops;
+
 		ret = ae_algo->ops->init_ae_dev(ae_dev);
 		if (ret) {
 			dev_err(&ae_dev->pdev->dev,
@@ -200,6 +202,7 @@
 			continue;
 		}
 
+		/* ae_dev init should set flag */
 		hnae3_set_bit(ae_dev->flag, HNAE3_DEV_INITED_B, 1);
 
 		/* check the client list for the match with this ae_dev type and
@@ -227,6 +230,9 @@
 	struct hnae3_ae_dev *ae_dev;
 	struct hnae3_client *client;
 
+	if (!ae_algo)
+		return;
+
 	mutex_lock(&hnae3_common_lock);
 	/* Check if there are matched ae_dev */
 	list_for_each_entry(ae_dev, &hnae3_ae_dev_list, node) {
@@ -257,13 +263,16 @@
  * @ae_dev: the AE device
  * NOTE: the duplicated name will not be checked
  */
-void hnae3_register_ae_dev(struct hnae3_ae_dev *ae_dev)
+int hnae3_register_ae_dev(struct hnae3_ae_dev *ae_dev)
 {
 	const struct pci_device_id *id;
 	struct hnae3_ae_algo *ae_algo;
 	struct hnae3_client *client;
 	int ret = 0;
 
+	if (!ae_dev)
+		return -ENODEV;
+
 	mutex_lock(&hnae3_common_lock);
 
 	list_add_tail(&ae_dev->node, &hnae3_ae_dev_list);
@@ -274,14 +283,13 @@
 		if (!id)
 			continue;
 
+		if (!ae_algo->ops) {
+			dev_err(&ae_dev->pdev->dev, "ae_algo ops are null\n");
+			ret = -EOPNOTSUPP;
+			goto out_err;
+		}
 		ae_dev->ops = ae_algo->ops;
 
-		if (!ae_dev->ops) {
-			dev_err(&ae_dev->pdev->dev, "ae_dev ops are null\n");
-			goto out_err;
-		}
-
-		/* ae_dev init should set flag */
 		ret = ae_dev->ops->init_ae_dev(ae_dev);
 		if (ret) {
 			dev_err(&ae_dev->pdev->dev,
@@ -289,6 +297,7 @@
 			goto out_err;
 		}
 
+		/* ae_dev init should set flag */
 		hnae3_set_bit(ae_dev->flag, HNAE3_DEV_INITED_B, 1);
 		break;
 	}
@@ -304,8 +313,15 @@
 				ret);
 	}
 
+	mutex_unlock(&hnae3_common_lock);
+
+	return 0;
+
 out_err:
-	mutex_unlock(&hnae3_common_lock);
+	list_del(&ae_dev->node);
+	mutex_unlock(&hnae3_common_lock);
+
+	return ret;
 }
 EXPORT_SYMBOL(hnae3_register_ae_dev);
 
@@ -317,6 +333,9 @@
 	const struct pci_device_id *id;
 	struct hnae3_ae_algo *ae_algo;
 	struct hnae3_client *client;
+
+	if (!ae_dev)
+		return;
 
 	mutex_lock(&hnae3_common_lock);
 	/* Check if there are matched ae_algo */
