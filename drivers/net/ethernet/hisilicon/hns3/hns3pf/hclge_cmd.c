// SPDX-License-Identifier: GPL-2.0+
// Copyright (c) 2016-2017 Hisilicon Limited.

#include <linux/dma-mapping.h>
#include <linux/slab.h>
#include <linux/pci.h>
#include <linux/device.h>
#include <linux/err.h>
#include <linux/dma-direction.h>
#include "hclge_cmd.h"
#include "hnae3.h"
#include "hclge_main.h"

#define hclge_is_csq(ring) ((ring)->flag & HCLGE_TYPE_CSQ)

#define cmq_ring_to_dev(ring)   (&(ring)->dev->pdev->dev)

static int hclge_ring_space(struct hclge_cmq_ring *ring)
{
	int ntu = ring->next_to_use;
	int ntc = ring->next_to_clean;
	int used = (ntu - ntc + ring->desc_num) % ring->desc_num;

	return ring->desc_num - used - 1;
}

static int is_valid_csq_clean_head(struct hclge_cmq_ring *ring, int h)
{
	int u = ring->next_to_use;
	int c = ring->next_to_clean;

	if (unlikely(h >= ring->desc_num))
		return 0;

	return u > c ? (h > c && h <= u) : (h > c || h <= u);
}

static int hclge_alloc_cmd_desc(struct hclge_cmq_ring *ring)
{
	int size  = ring->desc_num * sizeof(struct hclge_desc);

	ring->desc = dma_zalloc_coherent(cmq_ring_to_dev(ring),
					 size, &ring->desc_dma_addr,
					 GFP_KERNEL);
	if (!ring->desc)
		return -ENOMEM;

	return 0;
}

static void hclge_free_cmd_desc(struct hclge_cmq_ring *ring)
{
	int size  = ring->desc_num * sizeof(struct hclge_desc);

	if (ring->desc) {
		dma_free_coherent(cmq_ring_to_dev(ring), size,
				  ring->desc, ring->desc_dma_addr);
		ring->desc = NULL;
	}
}

static int hclge_alloc_cmd_queue(struct hclge_dev *hdev, int ring_type)
{
	struct hclge_hw *hw = &hdev->hw;
	struct hclge_cmq_ring *ring =
		(ring_type == HCLGE_TYPE_CSQ) ? &hw->cmq.csq : &hw->cmq.crq;
	int ret;

	ring->ring_type = ring_type;
	ring->dev = hdev;

	ret = hclge_alloc_cmd_desc(ring);
	if (ret) {
		dev_err(&hdev->pdev->dev, "descriptor %s alloc error %d\n",
			(ring_type == HCLGE_TYPE_CSQ) ? "CSQ" : "CRQ", ret);
		return ret;
	}

	return 0;
}

void hclge_cmd_reuse_desc(struct hclge_desc *desc, bool is_read)
{
	desc->flag = cpu_to_le16(HCLGE_CMD_FLAG_NO_INTR | HCLGE_CMD_FLAG_IN);
	if (is_read)
		desc->flag |= cpu_to_le16(HCLGE_CMD_FLAG_WR);
	else
		desc->flag &= cpu_to_le16(~HCLGE_CMD_FLAG_WR);
}

void hclge_cmd_setup_basic_desc(struct hclge_desc *desc,
				enum hclge_opcode_type opcode, bool is_read)
{
	memset((void *)desc, 0, sizeof(struct hclge_desc));
	desc->opcode = cpu_to_le16(opcode);
	desc->flag = cpu_to_le16(HCLGE_CMD_FLAG_NO_INTR | HCLGE_CMD_FLAG_IN);

	if (is_read)
		desc->flag |= cpu_to_le16(HCLGE_CMD_FLAG_WR);
}

static void hclge_cmd_config_regs(struct hclge_cmq_ring *ring)
{
	dma_addr_t dma = ring->desc_dma_addr;
	struct hclge_dev *hdev = ring->dev;
	struct hclge_hw *hw = &hdev->hw;

	if (ring->ring_type == HCLGE_TYPE_CSQ) {
		hclge_write_dev(hw, HCLGE_NIC_CSQ_BASEADDR_L_REG,
				lower_32_bits(dma));
		hclge_write_dev(hw, HCLGE_NIC_CSQ_BASEADDR_H_REG,
				upper_32_bits(dma));
		hclge_write_dev(hw, HCLGE_NIC_CSQ_DEPTH_REG,
				(ring->desc_num >> HCLGE_NIC_CMQ_DESC_NUM_S) |
				HCLGE_NIC_CMQ_ENABLE);
		hclge_write_dev(hw, HCLGE_NIC_CSQ_HEAD_REG, 0);
		hclge_write_dev(hw, HCLGE_NIC_CSQ_TAIL_REG, 0);
	} else {
		hclge_write_dev(hw, HCLGE_NIC_CRQ_BASEADDR_L_REG,
				lower_32_bits(dma));
		hclge_write_dev(hw, HCLGE_NIC_CRQ_BASEADDR_H_REG,
				upper_32_bits(dma));
		hclge_write_dev(hw, HCLGE_NIC_CRQ_DEPTH_REG,
				(ring->desc_num >> HCLGE_NIC_CMQ_DESC_NUM_S) |
				HCLGE_NIC_CMQ_ENABLE);
		hclge_write_dev(hw, HCLGE_NIC_CRQ_HEAD_REG, 0);
		hclge_write_dev(hw, HCLGE_NIC_CRQ_TAIL_REG, 0);
	}
}

static void hclge_cmd_init_regs(struct hclge_hw *hw)
{
	hclge_cmd_config_regs(&hw->cmq.csq);
	hclge_cmd_config_regs(&hw->cmq.crq);
}

static int hclge_cmd_csq_clean(struct hclge_hw *hw)
{
	struct hclge_dev *hdev = container_of(hw, struct hclge_dev, hw);
	struct hclge_cmq_ring *csq = &hw->cmq.csq;
	u32 head;
	int clean;

	head = hclge_read_dev(hw, HCLGE_NIC_CSQ_HEAD_REG);
	rmb(); /* Make sure head is ready before touch any data */

	if (!is_valid_csq_clean_head(csq, head)) {
		dev_warn(&hdev->pdev->dev, "wrong cmd head (%d, %d-%d)\n", head,
			 csq->next_to_use, csq->next_to_clean);
		dev_warn(&hdev->pdev->dev,
			 "Disabling any further commands to IMP firmware\n");
		set_bit(HCLGE_STATE_CMD_DISABLE, &hdev->state);
		dev_warn(&hdev->pdev->dev,
			 "IMP firmware watchdog reset soon expected!\n");
		return -EIO;
	}

	clean = (head - csq->next_to_clean + csq->desc_num) % csq->desc_num;
	csq->next_to_clean = head;
	return clean;
}

static int hclge_cmd_csq_done(struct hclge_hw *hw)
{
	u32 head = hclge_read_dev(hw, HCLGE_NIC_CSQ_HEAD_REG);
	return head == hw->cmq.csq.next_to_use;
}

static bool hclge_is_special_opcode(u16 opcode)
{
	/* these commands have several descriptors,
	 * and use the first one to save opcode and return value
	 */
	u16 spec_opcode[3] = {HCLGE_OPC_STATS_64_BIT,
		HCLGE_OPC_STATS_32_BIT, HCLGE_OPC_STATS_MAC};
	int i;

	for (i = 0; i < ARRAY_SIZE(spec_opcode); i++) {
		if (spec_opcode[i] == opcode)
			return true;
	}

	return false;
}

/**
 * hclge_cmd_send - send command to command queue
 * @hw: pointer to the hw struct
 * @desc: prefilled descriptor for describing the command
 * @num : the number of descriptors to be sent
 *
 * This is the main send command for command queue, it
 * sends the queue, cleans the queue, etc
 **/
int hclge_cmd_send(struct hclge_hw *hw, struct hclge_desc *desc, int num)
{
	struct hclge_dev *hdev = container_of(hw, struct hclge_dev, hw);
	struct hclge_desc *desc_to_use;
	bool complete = false;
	u32 timeout = 0;
	int handle = 0;
	int retval = 0;
	u16 opcode, desc_ret;
	int ntc;

	spin_lock_bh(&hw->cmq.csq.lock);

	if (num > hclge_ring_space(&hw->cmq.csq) ||
	    test_bit(HCLGE_STATE_CMD_DISABLE, &hdev->state)) {
		spin_unlock_bh(&hw->cmq.csq.lock);
		return -EBUSY;
	}

	/**
	 * Record the location of desc in the ring for this time
	 * which will be use for hardware to write back
	 */
	ntc = hw->cmq.csq.next_to_use;
	opcode = le16_to_cpu(desc[0].opcode);
	while (handle < num) {
		desc_to_use = &hw->cmq.csq.desc[hw->cmq.csq.next_to_use];
		*desc_to_use = desc[handle];
		(hw->cmq.csq.next_to_use)++;
		if (hw->cmq.csq.next_to_use == hw->cmq.csq.desc_num)
			hw->cmq.csq.next_to_use = 0;
		handle++;
	}

	/* Write to hardware */
	hclge_write_dev(hw, HCLGE_NIC_CSQ_TAIL_REG, hw->cmq.csq.next_to_use);

	/**
	 * If the command is sync, wait for the firmware to write back,
	 * if multi descriptors to be sent, use the first one to check
	 */
	if (HCLGE_SEND_SYNC(le16_to_cpu(desc->flag))) {
		do {
			if (hclge_cmd_csq_done(hw)) {
				complete = true;
				break;
			}
			udelay(1);
			timeout++;
		} while (timeout < hw->cmq.tx_timeout);
	}

	if (!complete) {
		retval = -EAGAIN;
	} else {
		handle = 0;
		while (handle < num) {
			/* Get the result of hardware write back */
			desc_to_use = &hw->cmq.csq.desc[ntc];
			desc[handle] = *desc_to_use;

			if (likely(!hclge_is_special_opcode(opcode)))
				desc_ret = le16_to_cpu(desc[handle].retval);
			else
				desc_ret = le16_to_cpu(desc[0].retval);

			if (desc_ret == HCLGE_CMD_EXEC_SUCCESS)
				retval = 0;
			else
				retval = -EIO;
			hw->cmq.last_status = desc_ret;
			ntc++;
			handle++;
			if (ntc == hw->cmq.csq.desc_num)
				ntc = 0;
		}
	}

	/* Clean the command send queue */
	handle = hclge_cmd_csq_clean(hw);
	if (handle < 0)
		retval = handle;
	else if (handle != num)
		dev_warn(&hdev->pdev->dev,
			 "cleaned %d, need to clean %d\n", handle, num);

	spin_unlock_bh(&hw->cmq.csq.lock);

	return retval;
}

static enum hclge_cmd_status hclge_cmd_query_firmware_version(
		struct hclge_hw *hw, u32 *version)
{
	struct hclge_query_version_cmd *resp;
	struct hclge_desc desc;
	int ret;

	hclge_cmd_setup_basic_desc(&desc, HCLGE_OPC_QUERY_FW_VER, 1);
	resp = (struct hclge_query_version_cmd *)desc.data;

	ret = hclge_cmd_send(hw, &desc, 1);
	if (!ret)
		*version = le32_to_cpu(resp->firmware);

	return ret;
}

int hclge_cmd_queue_init(struct hclge_dev *hdev)
{
	int ret;

	/* Setup the lock for command queue */
	spin_lock_init(&hdev->hw.cmq.csq.lock);
	spin_lock_init(&hdev->hw.cmq.crq.lock);

	/* Setup the queue entries for use cmd queue */
	hdev->hw.cmq.csq.desc_num = HCLGE_NIC_CMQ_DESC_NUM;
	hdev->hw.cmq.crq.desc_num = HCLGE_NIC_CMQ_DESC_NUM;

	/* Setup Tx write back timeout */
	hdev->hw.cmq.tx_timeout = HCLGE_CMDQ_TX_TIMEOUT;

	/* Setup queue rings */
	ret = hclge_alloc_cmd_queue(hdev, HCLGE_TYPE_CSQ);
	if (ret) {
		dev_err(&hdev->pdev->dev,
			"CSQ ring setup error %d\n", ret);
		return ret;
	}

	ret = hclge_alloc_cmd_queue(hdev, HCLGE_TYPE_CRQ);
	if (ret) {
		dev_err(&hdev->pdev->dev,
			"CRQ ring setup error %d\n", ret);
		goto err_csq;
	}

	return 0;
err_csq:
	hclge_free_cmd_desc(&hdev->hw.cmq.csq);
	return ret;
}

int hclge_cmd_init(struct hclge_dev *hdev)
{
	u32 version;
	int ret;

	spin_lock_bh(&hdev->hw.cmq.csq.lock);
	spin_lock(&hdev->hw.cmq.crq.lock);

	hdev->hw.cmq.csq.next_to_clean = 0;
	hdev->hw.cmq.csq.next_to_use = 0;
	hdev->hw.cmq.crq.next_to_clean = 0;
	hdev->hw.cmq.crq.next_to_use = 0;

	hclge_cmd_init_regs(&hdev->hw);
	clear_bit(HCLGE_STATE_CMD_DISABLE, &hdev->state);

	spin_unlock(&hdev->hw.cmq.crq.lock);
	spin_unlock_bh(&hdev->hw.cmq.csq.lock);

<<<<<<< HEAD
=======
	clear_bit(HCLGE_STATE_CMD_DISABLE, &hdev->state);

	/* Check if there is new reset pending, because the higher level
	 * reset may happen when lower level reset is being processed.
	 */
	if ((hclge_is_reset_pending(hdev))) {
		ret = -EBUSY;
		goto err_cmd_init;
	}

>>>>>>> 407d19ab
	ret = hclge_cmd_query_firmware_version(&hdev->hw, &version);
	if (ret) {
		dev_err(&hdev->pdev->dev,
			"firmware version query failed %d\n", ret);
		goto err_cmd_init;
	}
	hdev->fw_version = version;

	dev_info(&hdev->pdev->dev, "The firmware version is %08x\n", version);

	return 0;

err_cmd_init:
	set_bit(HCLGE_STATE_CMD_DISABLE, &hdev->state);

	return ret;
}

static void hclge_destroy_queue(struct hclge_cmq_ring *ring)
{
	spin_lock(&ring->lock);
	hclge_free_cmd_desc(ring);
	spin_unlock(&ring->lock);
}

static void hclge_destroy_cmd_queue(struct hclge_hw *hw)
{
	hclge_destroy_queue(&hw->cmq.csq);
	hclge_destroy_queue(&hw->cmq.crq);
}<|MERGE_RESOLUTION|>--- conflicted
+++ resolved
@@ -24,24 +24,23 @@
 	return ring->desc_num - used - 1;
 }
 
-static int is_valid_csq_clean_head(struct hclge_cmq_ring *ring, int h)
-{
-	int u = ring->next_to_use;
-	int c = ring->next_to_clean;
-
-	if (unlikely(h >= ring->desc_num))
-		return 0;
-
-	return u > c ? (h > c && h <= u) : (h > c || h <= u);
+static int is_valid_csq_clean_head(struct hclge_cmq_ring *ring, int head)
+{
+	int ntu = ring->next_to_use;
+	int ntc = ring->next_to_clean;
+
+	if (ntu > ntc)
+		return head >= ntc && head <= ntu;
+
+	return head >= ntc || head <= ntu;
 }
 
 static int hclge_alloc_cmd_desc(struct hclge_cmq_ring *ring)
 {
 	int size  = ring->desc_num * sizeof(struct hclge_desc);
 
-	ring->desc = dma_zalloc_coherent(cmq_ring_to_dev(ring),
-					 size, &ring->desc_dma_addr,
-					 GFP_KERNEL);
+	ring->desc = dma_alloc_coherent(cmq_ring_to_dev(ring), size,
+					&ring->desc_dma_addr, GFP_KERNEL);
 	if (!ring->desc)
 		return -ENOMEM;
 
@@ -171,8 +170,12 @@
 	/* these commands have several descriptors,
 	 * and use the first one to save opcode and return value
 	 */
-	u16 spec_opcode[3] = {HCLGE_OPC_STATS_64_BIT,
-		HCLGE_OPC_STATS_32_BIT, HCLGE_OPC_STATS_MAC};
+	u16 spec_opcode[] = {HCLGE_OPC_STATS_64_BIT,
+			     HCLGE_OPC_STATS_32_BIT,
+			     HCLGE_OPC_STATS_MAC,
+			     HCLGE_OPC_STATS_MAC_ALL,
+			     HCLGE_OPC_QUERY_32_BIT_REG,
+			     HCLGE_OPC_QUERY_64_BIT_REG};
 	int i;
 
 	for (i = 0; i < ARRAY_SIZE(spec_opcode); i++) {
@@ -181,6 +184,38 @@
 	}
 
 	return false;
+}
+
+static int hclge_cmd_check_retval(struct hclge_hw *hw, struct hclge_desc *desc,
+				  int num, int ntc)
+{
+	u16 opcode, desc_ret;
+	int handle;
+	int retval;
+
+	opcode = le16_to_cpu(desc[0].opcode);
+	for (handle = 0; handle < num; handle++) {
+		desc[handle] = hw->cmq.csq.desc[ntc];
+		ntc++;
+		if (ntc >= hw->cmq.csq.desc_num)
+			ntc = 0;
+	}
+	if (likely(!hclge_is_special_opcode(opcode)))
+		desc_ret = le16_to_cpu(desc[num - 1].retval);
+	else
+		desc_ret = le16_to_cpu(desc[0].retval);
+
+	if (desc_ret == HCLGE_CMD_EXEC_SUCCESS)
+		retval = 0;
+	else if (desc_ret == HCLGE_CMD_NO_AUTH)
+		retval = -EPERM;
+	else if (desc_ret == HCLGE_CMD_NOT_SUPPORTED)
+		retval = -EOPNOTSUPP;
+	else
+		retval = -EIO;
+	hw->cmq.last_status = desc_ret;
+
+	return retval;
 }
 
 /**
@@ -200,7 +235,6 @@
 	u32 timeout = 0;
 	int handle = 0;
 	int retval = 0;
-	u16 opcode, desc_ret;
 	int ntc;
 
 	spin_lock_bh(&hw->cmq.csq.lock);
@@ -216,12 +250,11 @@
 	 * which will be use for hardware to write back
 	 */
 	ntc = hw->cmq.csq.next_to_use;
-	opcode = le16_to_cpu(desc[0].opcode);
 	while (handle < num) {
 		desc_to_use = &hw->cmq.csq.desc[hw->cmq.csq.next_to_use];
 		*desc_to_use = desc[handle];
 		(hw->cmq.csq.next_to_use)++;
-		if (hw->cmq.csq.next_to_use == hw->cmq.csq.desc_num)
+		if (hw->cmq.csq.next_to_use >= hw->cmq.csq.desc_num)
 			hw->cmq.csq.next_to_use = 0;
 		handle++;
 	}
@@ -247,27 +280,7 @@
 	if (!complete) {
 		retval = -EAGAIN;
 	} else {
-		handle = 0;
-		while (handle < num) {
-			/* Get the result of hardware write back */
-			desc_to_use = &hw->cmq.csq.desc[ntc];
-			desc[handle] = *desc_to_use;
-
-			if (likely(!hclge_is_special_opcode(opcode)))
-				desc_ret = le16_to_cpu(desc[handle].retval);
-			else
-				desc_ret = le16_to_cpu(desc[0].retval);
-
-			if (desc_ret == HCLGE_CMD_EXEC_SUCCESS)
-				retval = 0;
-			else
-				retval = -EIO;
-			hw->cmq.last_status = desc_ret;
-			ntc++;
-			handle++;
-			if (ntc == hw->cmq.csq.desc_num)
-				ntc = 0;
-		}
+		retval = hclge_cmd_check_retval(hw, desc, num, ntc);
 	}
 
 	/* Clean the command send queue */
@@ -350,13 +363,10 @@
 	hdev->hw.cmq.crq.next_to_use = 0;
 
 	hclge_cmd_init_regs(&hdev->hw);
-	clear_bit(HCLGE_STATE_CMD_DISABLE, &hdev->state);
 
 	spin_unlock(&hdev->hw.cmq.crq.lock);
 	spin_unlock_bh(&hdev->hw.cmq.csq.lock);
 
-<<<<<<< HEAD
-=======
 	clear_bit(HCLGE_STATE_CMD_DISABLE, &hdev->state);
 
 	/* Check if there is new reset pending, because the higher level
@@ -367,7 +377,6 @@
 		goto err_cmd_init;
 	}
 
->>>>>>> 407d19ab
 	ret = hclge_cmd_query_firmware_version(&hdev->hw, &version);
 	if (ret) {
 		dev_err(&hdev->pdev->dev,
@@ -386,6 +395,20 @@
 	return ret;
 }
 
+static void hclge_cmd_uninit_regs(struct hclge_hw *hw)
+{
+	hclge_write_dev(hw, HCLGE_NIC_CSQ_BASEADDR_L_REG, 0);
+	hclge_write_dev(hw, HCLGE_NIC_CSQ_BASEADDR_H_REG, 0);
+	hclge_write_dev(hw, HCLGE_NIC_CSQ_DEPTH_REG, 0);
+	hclge_write_dev(hw, HCLGE_NIC_CSQ_HEAD_REG, 0);
+	hclge_write_dev(hw, HCLGE_NIC_CSQ_TAIL_REG, 0);
+	hclge_write_dev(hw, HCLGE_NIC_CRQ_BASEADDR_L_REG, 0);
+	hclge_write_dev(hw, HCLGE_NIC_CRQ_BASEADDR_H_REG, 0);
+	hclge_write_dev(hw, HCLGE_NIC_CRQ_DEPTH_REG, 0);
+	hclge_write_dev(hw, HCLGE_NIC_CRQ_HEAD_REG, 0);
+	hclge_write_dev(hw, HCLGE_NIC_CRQ_TAIL_REG, 0);
+}
+
 static void hclge_destroy_queue(struct hclge_cmq_ring *ring)
 {
 	spin_lock(&ring->lock);
@@ -397,4 +420,16 @@
 {
 	hclge_destroy_queue(&hw->cmq.csq);
 	hclge_destroy_queue(&hw->cmq.crq);
+}
+
+void hclge_cmd_uninit(struct hclge_dev *hdev)
+{
+	spin_lock_bh(&hdev->hw.cmq.csq.lock);
+	spin_lock(&hdev->hw.cmq.crq.lock);
+	set_bit(HCLGE_STATE_CMD_DISABLE, &hdev->state);
+	hclge_cmd_uninit_regs(&hdev->hw);
+	spin_unlock(&hdev->hw.cmq.crq.lock);
+	spin_unlock_bh(&hdev->hw.cmq.csq.lock);
+
+	hclge_destroy_cmd_queue(&hdev->hw);
 }