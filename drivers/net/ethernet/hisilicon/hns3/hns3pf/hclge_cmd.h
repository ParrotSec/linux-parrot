// SPDX-License-Identifier: GPL-2.0+
// Copyright (c) 2016-2017 Hisilicon Limited.

#ifndef __HCLGE_CMD_H
#define __HCLGE_CMD_H
#include <linux/types.h>
#include <linux/io.h>

#define HCLGE_CMDQ_TX_TIMEOUT		30000

struct hclge_dev;
struct hclge_desc {
	__le16 opcode;

#define HCLGE_CMDQ_RX_INVLD_B		0
#define HCLGE_CMDQ_RX_OUTVLD_B		1

	__le16 flag;
	__le16 retval;
	__le16 rsv;
	__le32 data[6];
};

struct hclge_cmq_ring {
	dma_addr_t desc_dma_addr;
	struct hclge_desc *desc;
	struct hclge_dev *dev;
	u32 head;
	u32 tail;

	u16 buf_size;
	u16 desc_num;
	int next_to_use;
	int next_to_clean;
	u8 ring_type; /* cmq ring type */
	spinlock_t lock; /* Command queue lock */
};

enum hclge_cmd_return_status {
	HCLGE_CMD_EXEC_SUCCESS	= 0,
	HCLGE_CMD_NO_AUTH	= 1,
	HCLGE_CMD_NOT_EXEC	= 2,
	HCLGE_CMD_QUEUE_FULL	= 3,
};

enum hclge_cmd_status {
	HCLGE_STATUS_SUCCESS	= 0,
	HCLGE_ERR_CSQ_FULL	= -1,
	HCLGE_ERR_CSQ_TIMEOUT	= -2,
	HCLGE_ERR_CSQ_ERROR	= -3,
};

struct hclge_misc_vector {
	u8 __iomem *addr;
	int vector_irq;
};

struct hclge_cmq {
	struct hclge_cmq_ring csq;
	struct hclge_cmq_ring crq;
	u16 tx_timeout;
	enum hclge_cmd_status last_status;
};

#define HCLGE_CMD_FLAG_IN	BIT(0)
#define HCLGE_CMD_FLAG_OUT	BIT(1)
#define HCLGE_CMD_FLAG_NEXT	BIT(2)
#define HCLGE_CMD_FLAG_WR	BIT(3)
#define HCLGE_CMD_FLAG_NO_INTR	BIT(4)
#define HCLGE_CMD_FLAG_ERR_INTR	BIT(5)

enum hclge_opcode_type {
	/* Generic commands */
	HCLGE_OPC_QUERY_FW_VER		= 0x0001,
	HCLGE_OPC_CFG_RST_TRIGGER	= 0x0020,
	HCLGE_OPC_GBL_RST_STATUS	= 0x0021,
	HCLGE_OPC_QUERY_FUNC_STATUS	= 0x0022,
	HCLGE_OPC_QUERY_PF_RSRC		= 0x0023,
	HCLGE_OPC_QUERY_VF_RSRC		= 0x0024,
	HCLGE_OPC_GET_CFG_PARAM		= 0x0025,

	HCLGE_OPC_STATS_64_BIT		= 0x0030,
	HCLGE_OPC_STATS_32_BIT		= 0x0031,
	HCLGE_OPC_STATS_MAC		= 0x0032,

	HCLGE_OPC_QUERY_REG_NUM		= 0x0040,
	HCLGE_OPC_QUERY_32_BIT_REG	= 0x0041,
	HCLGE_OPC_QUERY_64_BIT_REG	= 0x0042,

	/* MAC command */
	HCLGE_OPC_CONFIG_MAC_MODE	= 0x0301,
	HCLGE_OPC_CONFIG_AN_MODE	= 0x0304,
	HCLGE_OPC_QUERY_AN_RESULT	= 0x0306,
	HCLGE_OPC_QUERY_LINK_STATUS	= 0x0307,
	HCLGE_OPC_CONFIG_MAX_FRM_SIZE	= 0x0308,
	HCLGE_OPC_CONFIG_SPEED_DUP	= 0x0309,
	HCLGE_OPC_QUERY_MAC_TNL_INT	= 0x0310,
	HCLGE_OPC_MAC_TNL_INT_EN	= 0x0311,
	HCLGE_OPC_CLEAR_MAC_TNL_INT	= 0x0312,
	HCLGE_OPC_SERDES_LOOPBACK       = 0x0315,
	HCLGE_OPC_CONFIG_FEC_MODE	= 0x031A,

	/* PFC/Pause commands */
	HCLGE_OPC_CFG_MAC_PAUSE_EN      = 0x0701,
	HCLGE_OPC_CFG_PFC_PAUSE_EN      = 0x0702,
	HCLGE_OPC_CFG_MAC_PARA          = 0x0703,
	HCLGE_OPC_CFG_PFC_PARA          = 0x0704,
	HCLGE_OPC_QUERY_MAC_TX_PKT_CNT  = 0x0705,
	HCLGE_OPC_QUERY_MAC_RX_PKT_CNT  = 0x0706,
	HCLGE_OPC_QUERY_PFC_TX_PKT_CNT  = 0x0707,
	HCLGE_OPC_QUERY_PFC_RX_PKT_CNT  = 0x0708,
	HCLGE_OPC_PRI_TO_TC_MAPPING     = 0x0709,
	HCLGE_OPC_QOS_MAP               = 0x070A,

	/* ETS/scheduler commands */
	HCLGE_OPC_TM_PG_TO_PRI_LINK	= 0x0804,
	HCLGE_OPC_TM_QS_TO_PRI_LINK     = 0x0805,
	HCLGE_OPC_TM_NQ_TO_QS_LINK      = 0x0806,
	HCLGE_OPC_TM_RQ_TO_QS_LINK      = 0x0807,
	HCLGE_OPC_TM_PORT_WEIGHT        = 0x0808,
	HCLGE_OPC_TM_PG_WEIGHT          = 0x0809,
	HCLGE_OPC_TM_QS_WEIGHT          = 0x080A,
	HCLGE_OPC_TM_PRI_WEIGHT         = 0x080B,
	HCLGE_OPC_TM_PRI_C_SHAPPING     = 0x080C,
	HCLGE_OPC_TM_PRI_P_SHAPPING     = 0x080D,
	HCLGE_OPC_TM_PG_C_SHAPPING      = 0x080E,
	HCLGE_OPC_TM_PG_P_SHAPPING      = 0x080F,
	HCLGE_OPC_TM_PORT_SHAPPING      = 0x0810,
	HCLGE_OPC_TM_PG_SCH_MODE_CFG    = 0x0812,
	HCLGE_OPC_TM_PRI_SCH_MODE_CFG   = 0x0813,
	HCLGE_OPC_TM_QS_SCH_MODE_CFG    = 0x0814,
	HCLGE_OPC_TM_BP_TO_QSET_MAPPING = 0x0815,

	/* Packet buffer allocate commands */
	HCLGE_OPC_TX_BUFF_ALLOC		= 0x0901,
	HCLGE_OPC_RX_PRIV_BUFF_ALLOC	= 0x0902,
	HCLGE_OPC_RX_PRIV_WL_ALLOC	= 0x0903,
	HCLGE_OPC_RX_COM_THRD_ALLOC	= 0x0904,
	HCLGE_OPC_RX_COM_WL_ALLOC	= 0x0905,
	HCLGE_OPC_RX_GBL_PKT_CNT	= 0x0906,

	/* TQP management command */
	HCLGE_OPC_SET_TQP_MAP		= 0x0A01,

	/* TQP commands */
	HCLGE_OPC_CFG_TX_QUEUE		= 0x0B01,
	HCLGE_OPC_QUERY_TX_POINTER	= 0x0B02,
	HCLGE_OPC_QUERY_TX_STATUS	= 0x0B03,
	HCLGE_OPC_CFG_RX_QUEUE		= 0x0B11,
	HCLGE_OPC_QUERY_RX_POINTER	= 0x0B12,
	HCLGE_OPC_QUERY_RX_STATUS	= 0x0B13,
	HCLGE_OPC_STASH_RX_QUEUE_LRO	= 0x0B16,
	HCLGE_OPC_CFG_RX_QUEUE_LRO	= 0x0B17,
	HCLGE_OPC_CFG_COM_TQP_QUEUE	= 0x0B20,
	HCLGE_OPC_RESET_TQP_QUEUE	= 0x0B22,

	/* TSO command */
	HCLGE_OPC_TSO_GENERIC_CONFIG	= 0x0C01,

	/* RSS commands */
	HCLGE_OPC_RSS_GENERIC_CONFIG	= 0x0D01,
	HCLGE_OPC_RSS_INDIR_TABLE	= 0x0D07,
	HCLGE_OPC_RSS_TC_MODE		= 0x0D08,
	HCLGE_OPC_RSS_INPUT_TUPLE	= 0x0D02,

	/* Promisuous mode command */
	HCLGE_OPC_CFG_PROMISC_MODE	= 0x0E01,

	/* Vlan offload commands */
	HCLGE_OPC_VLAN_PORT_TX_CFG	= 0x0F01,
	HCLGE_OPC_VLAN_PORT_RX_CFG	= 0x0F02,

	/* Interrupts commands */
	HCLGE_OPC_ADD_RING_TO_VECTOR	= 0x1503,
	HCLGE_OPC_DEL_RING_TO_VECTOR	= 0x1504,

	/* MAC commands */
	HCLGE_OPC_MAC_VLAN_ADD		    = 0x1000,
	HCLGE_OPC_MAC_VLAN_REMOVE	    = 0x1001,
	HCLGE_OPC_MAC_VLAN_TYPE_ID	    = 0x1002,
	HCLGE_OPC_MAC_VLAN_INSERT	    = 0x1003,
	HCLGE_OPC_MAC_ETHTYPE_ADD	    = 0x1010,
	HCLGE_OPC_MAC_ETHTYPE_REMOVE	= 0x1011,
	HCLGE_OPC_MAC_VLAN_MASK_SET	= 0x1012,

	/* Multicast linear table commands */
	HCLGE_OPC_MTA_MAC_MODE_CFG	    = 0x1020,
	HCLGE_OPC_MTA_MAC_FUNC_CFG	    = 0x1021,
	HCLGE_OPC_MTA_TBL_ITEM_CFG	    = 0x1022,
	HCLGE_OPC_MTA_TBL_ITEM_QUERY	= 0x1023,

	/* VLAN commands */
	HCLGE_OPC_VLAN_FILTER_CTRL	    = 0x1100,
	HCLGE_OPC_VLAN_FILTER_PF_CFG	= 0x1101,
	HCLGE_OPC_VLAN_FILTER_VF_CFG	= 0x1102,

	/* MDIO command */
	HCLGE_OPC_MDIO_CONFIG		= 0x1900,

	/* QCN commands */
	HCLGE_OPC_QCN_MOD_CFG		= 0x1A01,
	HCLGE_OPC_QCN_GRP_TMPLT_CFG	= 0x1A02,
	HCLGE_OPC_QCN_SHAPPING_IR_CFG	= 0x1A03,
	HCLGE_OPC_QCN_SHAPPING_BS_CFG	= 0x1A04,
	HCLGE_OPC_QCN_QSET_LINK_CFG	= 0x1A05,
	HCLGE_OPC_QCN_RP_STATUS_GET	= 0x1A06,
	HCLGE_OPC_QCN_AJUST_INIT	= 0x1A07,
	HCLGE_OPC_QCN_DFX_CNT_STATUS    = 0x1A08,

	/* Mailbox command */
	HCLGEVF_OPC_MBX_PF_TO_VF	= 0x2000,

	/* Led command */
	HCLGE_OPC_LED_STATUS_CFG	= 0xB000,
<<<<<<< HEAD
=======

	/* NCL config command */
	HCLGE_OPC_QUERY_NCL_CONFIG	= 0x7011,

	/* SFP command */
	HCLGE_OPC_GET_SFP_INFO		= 0x7104,

	/* Error INT commands */
	HCLGE_MAC_COMMON_INT_EN		= 0x030E,
	HCLGE_TM_SCH_ECC_INT_EN		= 0x0829,
	HCLGE_SSU_ECC_INT_CMD		= 0x0989,
	HCLGE_SSU_COMMON_INT_CMD	= 0x098C,
	HCLGE_PPU_MPF_ECC_INT_CMD	= 0x0B40,
	HCLGE_PPU_MPF_OTHER_INT_CMD	= 0x0B41,
	HCLGE_PPU_PF_OTHER_INT_CMD	= 0x0B42,
	HCLGE_COMMON_ECC_INT_CFG	= 0x1505,
	HCLGE_QUERY_RAS_INT_STS_BD_NUM	= 0x1510,
	HCLGE_QUERY_CLEAR_MPF_RAS_INT	= 0x1511,
	HCLGE_QUERY_CLEAR_PF_RAS_INT	= 0x1512,
	HCLGE_QUERY_MSIX_INT_STS_BD_NUM	= 0x1513,
	HCLGE_QUERY_CLEAR_ALL_MPF_MSIX_INT	= 0x1514,
	HCLGE_QUERY_CLEAR_ALL_PF_MSIX_INT	= 0x1515,
	HCLGE_CONFIG_ROCEE_RAS_INT_EN	= 0x1580,
	HCLGE_QUERY_CLEAR_ROCEE_RAS_INT = 0x1581,
	HCLGE_ROCEE_PF_RAS_INT_CMD	= 0x1584,
	HCLGE_IGU_EGU_TNL_INT_EN	= 0x1803,
	HCLGE_IGU_COMMON_INT_EN		= 0x1806,
	HCLGE_TM_QCN_MEM_INT_CFG	= 0x1A14,
	HCLGE_PPP_CMD0_INT_CMD		= 0x2100,
	HCLGE_PPP_CMD1_INT_CMD		= 0x2101,
	HCLGE_MAC_ETHERTYPE_IDX_RD      = 0x2105,
	HCLGE_NCSI_INT_EN		= 0x2401,
>>>>>>> 407d19ab
};

#define HCLGE_TQP_REG_OFFSET		0x80000
#define HCLGE_TQP_REG_SIZE		0x200

#define HCLGE_RCB_INIT_QUERY_TIMEOUT	10
#define HCLGE_RCB_INIT_FLAG_EN_B	0
#define HCLGE_RCB_INIT_FLAG_FINI_B	8
struct hclge_config_rcb_init_cmd {
	__le16 rcb_init_flag;
	u8 rsv[22];
};

struct hclge_tqp_map_cmd {
	__le16 tqp_id;	/* Absolute tqp id for in this pf */
	u8 tqp_vf;	/* VF id */
#define HCLGE_TQP_MAP_TYPE_PF		0
#define HCLGE_TQP_MAP_TYPE_VF		1
#define HCLGE_TQP_MAP_TYPE_B		0
#define HCLGE_TQP_MAP_EN_B		1
	u8 tqp_flag;	/* Indicate it's pf or vf tqp */
	__le16 tqp_vid; /* Virtual id in this pf/vf */
	u8 rsv[18];
};

#define HCLGE_VECTOR_ELEMENTS_PER_CMD	10

enum hclge_int_type {
	HCLGE_INT_TX,
	HCLGE_INT_RX,
	HCLGE_INT_EVENT,
};

struct hclge_ctrl_vector_chain_cmd {
	u8 int_vector_id;
	u8 int_cause_num;
#define HCLGE_INT_TYPE_S	0
#define HCLGE_INT_TYPE_M	GENMASK(1, 0)
#define HCLGE_TQP_ID_S		2
#define HCLGE_TQP_ID_M		GENMASK(12, 2)
#define HCLGE_INT_GL_IDX_S	13
#define HCLGE_INT_GL_IDX_M	GENMASK(14, 13)
	__le16 tqp_type_and_id[HCLGE_VECTOR_ELEMENTS_PER_CMD];
	u8 vfid;
	u8 rsv;
};

#define HCLGE_TC_NUM		8
#define HCLGE_TC0_PRI_BUF_EN_B	15 /* Bit 15 indicate enable or not */
#define HCLGE_BUF_UNIT_S	7  /* Buf size is united by 128 bytes */
struct hclge_tx_buff_alloc_cmd {
	__le16 tx_pkt_buff[HCLGE_TC_NUM];
	u8 tx_buff_rsv[8];
};

struct hclge_rx_priv_buff_cmd {
	__le16 buf_num[HCLGE_TC_NUM];
	__le16 shared_buf;
	u8 rsv[6];
};

struct hclge_query_version_cmd {
	__le32 firmware;
	__le32 firmware_rsv[5];
};

#define HCLGE_RX_PRIV_EN_B	15
#define HCLGE_TC_NUM_ONE_DESC	4
struct hclge_priv_wl {
	__le16 high;
	__le16 low;
};

struct hclge_rx_priv_wl_buf {
	struct hclge_priv_wl tc_wl[HCLGE_TC_NUM_ONE_DESC];
};

struct hclge_rx_com_thrd {
	struct hclge_priv_wl com_thrd[HCLGE_TC_NUM_ONE_DESC];
};

struct hclge_rx_com_wl {
	struct hclge_priv_wl com_wl;
};

struct hclge_waterline {
	u32 low;
	u32 high;
};

struct hclge_tc_thrd {
	u32 low;
	u32 high;
};

struct hclge_priv_buf {
	struct hclge_waterline wl;	/* Waterline for low and high*/
	u32 buf_size;	/* TC private buffer size */
	u32 tx_buf_size;
	u32 enable;	/* Enable TC private buffer or not */
};

#define HCLGE_MAX_TC_NUM	8
struct hclge_shared_buf {
	struct hclge_waterline self;
	struct hclge_tc_thrd tc_thrd[HCLGE_MAX_TC_NUM];
	u32 buf_size;
};

struct hclge_pkt_buf_alloc {
	struct hclge_priv_buf priv_buf[HCLGE_MAX_TC_NUM];
	struct hclge_shared_buf s_buf;
};

#define HCLGE_RX_COM_WL_EN_B	15
struct hclge_rx_com_wl_buf_cmd {
	__le16 high_wl;
	__le16 low_wl;
	u8 rsv[20];
};

#define HCLGE_RX_PKT_EN_B	15
struct hclge_rx_pkt_buf_cmd {
	__le16 high_pkt;
	__le16 low_pkt;
	u8 rsv[20];
};

#define HCLGE_PF_STATE_DONE_B	0
#define HCLGE_PF_STATE_MAIN_B	1
#define HCLGE_PF_STATE_BOND_B	2
#define HCLGE_PF_STATE_MAC_N_B	6
#define HCLGE_PF_MAC_NUM_MASK	0x3
#define HCLGE_PF_STATE_MAIN	BIT(HCLGE_PF_STATE_MAIN_B)
#define HCLGE_PF_STATE_DONE	BIT(HCLGE_PF_STATE_DONE_B)
struct hclge_func_status_cmd {
	__le32  vf_rst_state[4];
	u8 pf_state;
	u8 mac_id;
	u8 rsv1;
	u8 pf_cnt_in_mac;
	u8 pf_num;
	u8 vf_num;
	u8 rsv[2];
};

struct hclge_pf_res_cmd {
	__le16 tqp_num;
	__le16 buf_size;
	__le16 msixcap_localid_ba_nic;
	__le16 msixcap_localid_ba_rocee;
#define HCLGE_MSIX_OFT_ROCEE_S		0
#define HCLGE_MSIX_OFT_ROCEE_M		GENMASK(15, 0)
#define HCLGE_PF_VEC_NUM_S		0
#define HCLGE_PF_VEC_NUM_M		GENMASK(7, 0)
	__le16 pf_intr_vector_number;
	__le16 pf_own_fun_number;
	__le32 rsv[3];
};

#define HCLGE_CFG_OFFSET_S	0
#define HCLGE_CFG_OFFSET_M	GENMASK(19, 0)
#define HCLGE_CFG_RD_LEN_S	24
#define HCLGE_CFG_RD_LEN_M	GENMASK(27, 24)
#define HCLGE_CFG_RD_LEN_BYTES	16
#define HCLGE_CFG_RD_LEN_UNIT	4

#define HCLGE_CFG_VMDQ_S	0
#define HCLGE_CFG_VMDQ_M	GENMASK(7, 0)
#define HCLGE_CFG_TC_NUM_S	8
#define HCLGE_CFG_TC_NUM_M	GENMASK(15, 8)
#define HCLGE_CFG_TQP_DESC_N_S	16
#define HCLGE_CFG_TQP_DESC_N_M	GENMASK(31, 16)
#define HCLGE_CFG_PHY_ADDR_S	0
#define HCLGE_CFG_PHY_ADDR_M	GENMASK(7, 0)
#define HCLGE_CFG_MEDIA_TP_S	8
#define HCLGE_CFG_MEDIA_TP_M	GENMASK(15, 8)
#define HCLGE_CFG_RX_BUF_LEN_S	16
#define HCLGE_CFG_RX_BUF_LEN_M	GENMASK(31, 16)
#define HCLGE_CFG_MAC_ADDR_H_S	0
#define HCLGE_CFG_MAC_ADDR_H_M	GENMASK(15, 0)
#define HCLGE_CFG_DEFAULT_SPEED_S	16
#define HCLGE_CFG_DEFAULT_SPEED_M	GENMASK(23, 16)
#define HCLGE_CFG_RSS_SIZE_S	24
#define HCLGE_CFG_RSS_SIZE_M	GENMASK(31, 24)
#define HCLGE_CFG_SPEED_ABILITY_S	0
#define HCLGE_CFG_SPEED_ABILITY_M	GENMASK(7, 0)

struct hclge_cfg_param_cmd {
	__le32 offset;
	__le32 rsv;
	__le32 param[4];
};

#define HCLGE_MAC_MODE		0x0
#define HCLGE_DESC_NUM		0x40

#define HCLGE_ALLOC_VALID_B	0
struct hclge_vf_num_cmd {
	u8 alloc_valid;
	u8 rsv[23];
};

#define HCLGE_RSS_DEFAULT_OUTPORT_B	4
#define HCLGE_RSS_HASH_KEY_OFFSET_B	4
#define HCLGE_RSS_HASH_KEY_NUM		16
struct hclge_rss_config_cmd {
	u8 hash_config;
	u8 rsv[7];
	u8 hash_key[HCLGE_RSS_HASH_KEY_NUM];
};

struct hclge_rss_input_tuple_cmd {
	u8 ipv4_tcp_en;
	u8 ipv4_udp_en;
	u8 ipv4_sctp_en;
	u8 ipv4_fragment_en;
	u8 ipv6_tcp_en;
	u8 ipv6_udp_en;
	u8 ipv6_sctp_en;
	u8 ipv6_fragment_en;
	u8 rsv[16];
};

#define HCLGE_RSS_CFG_TBL_SIZE	16

struct hclge_rss_indirection_table_cmd {
	__le16 start_table_index;
	__le16 rss_set_bitmap;
	u8 rsv[4];
	u8 rss_result[HCLGE_RSS_CFG_TBL_SIZE];
};

#define HCLGE_RSS_TC_OFFSET_S		0
#define HCLGE_RSS_TC_OFFSET_M		GENMASK(9, 0)
#define HCLGE_RSS_TC_SIZE_S		12
#define HCLGE_RSS_TC_SIZE_M		GENMASK(14, 12)
#define HCLGE_RSS_TC_VALID_B		15
struct hclge_rss_tc_mode_cmd {
	__le16 rss_tc_mode[HCLGE_MAX_TC_NUM];
	u8 rsv[8];
};

#define HCLGE_LINK_STATUS_UP_B	0
#define HCLGE_LINK_STATUS_UP_M	BIT(HCLGE_LINK_STATUS_UP_B)
struct hclge_link_status_cmd {
	u8 status;
	u8 rsv[23];
};

struct hclge_promisc_param {
	u8 vf_id;
	u8 enable;
};

#define HCLGE_PROMISC_TX_EN_B	BIT(4)
#define HCLGE_PROMISC_RX_EN_B	BIT(5)
#define HCLGE_PROMISC_EN_B	1
#define HCLGE_PROMISC_EN_ALL	0x7
#define HCLGE_PROMISC_EN_UC	0x1
#define HCLGE_PROMISC_EN_MC	0x2
#define HCLGE_PROMISC_EN_BC	0x4
struct hclge_promisc_cfg_cmd {
	u8 flag;
	u8 vf_id;
	__le16 rsv0;
	u8 rsv1[20];
};

enum hclge_promisc_type {
	HCLGE_UNICAST	= 1,
	HCLGE_MULTICAST	= 2,
	HCLGE_BROADCAST	= 3,
};

#define HCLGE_MAC_TX_EN_B	6
#define HCLGE_MAC_RX_EN_B	7
#define HCLGE_MAC_PAD_TX_B	11
#define HCLGE_MAC_PAD_RX_B	12
#define HCLGE_MAC_1588_TX_B	13
#define HCLGE_MAC_1588_RX_B	14
#define HCLGE_MAC_APP_LP_B	15
#define HCLGE_MAC_LINE_LP_B	16
#define HCLGE_MAC_FCS_TX_B	17
#define HCLGE_MAC_RX_OVERSIZE_TRUNCATE_B	18
#define HCLGE_MAC_RX_FCS_STRIP_B	19
#define HCLGE_MAC_RX_FCS_B	20
#define HCLGE_MAC_TX_UNDER_MIN_ERR_B		21
#define HCLGE_MAC_TX_OVERSIZE_TRUNCATE_B	22

struct hclge_config_mac_mode_cmd {
	__le32 txrx_pad_fcs_loop_en;
	u8 rsv[20];
};

#define HCLGE_CFG_SPEED_S		0
#define HCLGE_CFG_SPEED_M		GENMASK(5, 0)

#define HCLGE_CFG_DUPLEX_B		7
#define HCLGE_CFG_DUPLEX_M		BIT(HCLGE_CFG_DUPLEX_B)

struct hclge_config_mac_speed_dup_cmd {
	u8 speed_dup;

#define HCLGE_CFG_MAC_SPEED_CHANGE_EN_B	0
	u8 mac_change_fec_en;
	u8 rsv[22];
};

#define HCLGE_QUERY_SPEED_S		3
#define HCLGE_QUERY_AN_B		0
#define HCLGE_QUERY_DUPLEX_B		2

#define HCLGE_QUERY_SPEED_M		GENMASK(4, 0)
#define HCLGE_QUERY_AN_M		BIT(HCLGE_QUERY_AN_B)
#define HCLGE_QUERY_DUPLEX_M		BIT(HCLGE_QUERY_DUPLEX_B)

struct hclge_query_an_speed_dup_cmd {
	u8 an_syn_dup_speed;
	u8 pause;
	u8 rsv[23];
};

#define HCLGE_RING_ID_MASK		GENMASK(9, 0)
#define HCLGE_TQP_ENABLE_B		0

#define HCLGE_MAC_CFG_AN_EN_B		0
#define HCLGE_MAC_CFG_AN_INT_EN_B	1
#define HCLGE_MAC_CFG_AN_INT_MSK_B	2
#define HCLGE_MAC_CFG_AN_INT_CLR_B	3
#define HCLGE_MAC_CFG_AN_RST_B		4

#define HCLGE_MAC_CFG_AN_EN	BIT(HCLGE_MAC_CFG_AN_EN_B)

struct hclge_config_auto_neg_cmd {
	__le32  cfg_an_cmd_flag;
	u8      rsv[20];
};

<<<<<<< HEAD
=======
struct hclge_sfp_info_cmd {
	__le32 speed;
	u8 query_type; /* 0: sfp speed, 1: active speed */
	u8 active_fec;
	u8 autoneg; /* autoneg state */
	u8 autoneg_ability; /* whether support autoneg */
	__le32 speed_ability; /* speed ability for current media */
	__le32 module_type;
	u8 rsv[8];
};

#define HCLGE_MAC_CFG_FEC_AUTO_EN_B	0
#define HCLGE_MAC_CFG_FEC_MODE_S	1
#define HCLGE_MAC_CFG_FEC_MODE_M	GENMASK(3, 1)
#define HCLGE_MAC_CFG_FEC_SET_DEF_B	0
#define HCLGE_MAC_CFG_FEC_CLR_DEF_B	1

#define HCLGE_MAC_FEC_OFF		0
#define HCLGE_MAC_FEC_BASER		1
#define HCLGE_MAC_FEC_RS		2
struct hclge_config_fec_cmd {
	u8 fec_mode;
	u8 default_config;
	u8 rsv[22];
};

>>>>>>> 407d19ab
#define HCLGE_MAC_UPLINK_PORT		0x100

struct hclge_config_max_frm_size_cmd {
	__le16  max_frm_size;
	u8      min_frm_size;
	u8      rsv[21];
};

enum hclge_mac_vlan_tbl_opcode {
	HCLGE_MAC_VLAN_ADD,	/* Add new or modify mac_vlan */
	HCLGE_MAC_VLAN_UPDATE,  /* Modify other fields of this table */
	HCLGE_MAC_VLAN_REMOVE,  /* Remove a entry through mac_vlan key */
	HCLGE_MAC_VLAN_LKUP,    /* Lookup a entry through mac_vlan key */
};

#define HCLGE_MAC_VLAN_BIT0_EN_B	0
#define HCLGE_MAC_VLAN_BIT1_EN_B	1
#define HCLGE_MAC_EPORT_SW_EN_B		12
#define HCLGE_MAC_EPORT_TYPE_B		11
#define HCLGE_MAC_EPORT_VFID_S		3
#define HCLGE_MAC_EPORT_VFID_M		GENMASK(10, 3)
#define HCLGE_MAC_EPORT_PFID_S		0
#define HCLGE_MAC_EPORT_PFID_M		GENMASK(2, 0)
struct hclge_mac_vlan_tbl_entry_cmd {
	u8	flags;
	u8      resp_code;
	__le16  vlan_tag;
	__le32  mac_addr_hi32;
	__le16  mac_addr_lo16;
	__le16  rsv1;
	u8      entry_type;
	u8      mc_mac_en;
	__le16  egress_port;
	__le16  egress_queue;
	u8      rsv2[6];
};

#define HCLGE_VLAN_MASK_EN_B		0
struct hclge_mac_vlan_mask_entry_cmd {
	u8 rsv0[2];
	u8 vlan_mask;
	u8 rsv1;
	u8 mac_mask[6];
	u8 rsv2[14];
};

#define HCLGE_MAC_MGR_MASK_VLAN_B		BIT(0)
#define HCLGE_MAC_MGR_MASK_MAC_B		BIT(1)
#define HCLGE_MAC_MGR_MASK_ETHERTYPE_B		BIT(2)
#define HCLGE_MAC_ETHERTYPE_LLDP		0x88cc

struct hclge_mac_mgr_tbl_entry_cmd {
	u8      flags;
	u8      resp_code;
	__le16  vlan_tag;
	__le32  mac_addr_hi32;
	__le16  mac_addr_lo16;
	__le16  rsv1;
	__le16  ethter_type;
	__le16  egress_port;
	__le16  egress_queue;
	u8      sw_port_id_aware;
	u8      rsv2;
	u8      i_port_bitmap;
	u8      i_port_direction;
	u8      rsv3[2];
};

#define HCLGE_CFG_MTA_MAC_SEL_S		0
#define HCLGE_CFG_MTA_MAC_SEL_M		GENMASK(1, 0)
#define HCLGE_CFG_MTA_MAC_EN_B		7
struct hclge_mta_filter_mode_cmd {
	u8	dmac_sel_en; /* Use lowest 2 bit as sel_mode, bit 7 as enable */
	u8      rsv[23];
};

#define HCLGE_CFG_FUNC_MTA_ACCEPT_B	0
struct hclge_cfg_func_mta_filter_cmd {
	u8	accept; /* Only used lowest 1 bit */
	u8      function_id;
	u8      rsv[22];
};

#define HCLGE_CFG_MTA_ITEM_ACCEPT_B	0
#define HCLGE_CFG_MTA_ITEM_IDX_S	0
#define HCLGE_CFG_MTA_ITEM_IDX_M	GENMASK(11, 0)
struct hclge_cfg_func_mta_item_cmd {
	__le16	item_idx; /* Only used lowest 12 bit */
	u8      accept;   /* Only used lowest 1 bit */
	u8      rsv[21];
};

struct hclge_mac_vlan_add_cmd {
	__le16  flags;
	__le16  mac_addr_hi16;
	__le32  mac_addr_lo32;
	__le32  mac_addr_msk_hi32;
	__le16  mac_addr_msk_lo16;
	__le16  vlan_tag;
	__le16  ingress_port;
	__le16  egress_port;
	u8      rsv[4];
};

#define HNS3_MAC_VLAN_CFG_FLAG_BIT 0
struct hclge_mac_vlan_remove_cmd {
	__le16  flags;
	__le16  mac_addr_hi16;
	__le32  mac_addr_lo32;
	__le32  mac_addr_msk_hi32;
	__le16  mac_addr_msk_lo16;
	__le16  vlan_tag;
	__le16  ingress_port;
	__le16  egress_port;
	u8      rsv[4];
};

struct hclge_vlan_filter_ctrl_cmd {
	u8 vlan_type;
	u8 vlan_fe;
	u8 rsv[22];
};

struct hclge_vlan_filter_pf_cfg_cmd {
	u8 vlan_offset;
	u8 vlan_cfg;
	u8 rsv[2];
	u8 vlan_offset_bitmap[20];
};

struct hclge_vlan_filter_vf_cfg_cmd {
	__le16 vlan_id;
	u8  resp_code;
	u8  rsv;
	u8  vlan_cfg;
	u8  rsv1[3];
	u8  vf_bitmap[16];
};

#define HCLGE_ACCEPT_TAG1_B		0
#define HCLGE_ACCEPT_UNTAG1_B		1
#define HCLGE_PORT_INS_TAG1_EN_B	2
#define HCLGE_PORT_INS_TAG2_EN_B	3
#define HCLGE_CFG_NIC_ROCE_SEL_B	4
#define HCLGE_ACCEPT_TAG2_B		5
#define HCLGE_ACCEPT_UNTAG2_B		6

struct hclge_vport_vtag_tx_cfg_cmd {
	u8 vport_vlan_cfg;
	u8 vf_offset;
	u8 rsv1[2];
	__le16 def_vlan_tag1;
	__le16 def_vlan_tag2;
	u8 vf_bitmap[8];
	u8 rsv2[8];
};

#define HCLGE_REM_TAG1_EN_B		0
#define HCLGE_REM_TAG2_EN_B		1
#define HCLGE_SHOW_TAG1_EN_B		2
#define HCLGE_SHOW_TAG2_EN_B		3
struct hclge_vport_vtag_rx_cfg_cmd {
	u8 vport_vlan_cfg;
	u8 vf_offset;
	u8 rsv1[6];
	u8 vf_bitmap[8];
	u8 rsv2[8];
};

struct hclge_tx_vlan_type_cfg_cmd {
	__le16 ot_vlan_type;
	__le16 in_vlan_type;
	u8 rsv[20];
};

struct hclge_rx_vlan_type_cfg_cmd {
	__le16 ot_fst_vlan_type;
	__le16 ot_sec_vlan_type;
	__le16 in_fst_vlan_type;
	__le16 in_sec_vlan_type;
	u8 rsv[16];
};

struct hclge_cfg_com_tqp_queue_cmd {
	__le16 tqp_id;
	__le16 stream_id;
	u8 enable;
	u8 rsv[19];
};

struct hclge_cfg_tx_queue_pointer_cmd {
	__le16 tqp_id;
	__le16 tx_tail;
	__le16 tx_head;
	__le16 fbd_num;
	__le16 ring_offset;
	u8 rsv[14];
};

#define HCLGE_TSO_MSS_MIN_S	0
#define HCLGE_TSO_MSS_MIN_M	GENMASK(13, 0)

#define HCLGE_TSO_MSS_MAX_S	16
#define HCLGE_TSO_MSS_MAX_M	GENMASK(29, 16)

struct hclge_cfg_tso_status_cmd {
	__le16 tso_mss_min;
	__le16 tso_mss_max;
	u8 rsv[20];
};

#define HCLGE_TSO_MSS_MIN	256
#define HCLGE_TSO_MSS_MAX	9668

#define HCLGE_TQP_RESET_B	0
struct hclge_reset_tqp_queue_cmd {
	__le16 tqp_id;
	u8 reset_req;
	u8 ready_to_reset;
	u8 rsv[20];
};

#define HCLGE_CFG_RESET_MAC_B		3
#define HCLGE_CFG_RESET_FUNC_B		7
struct hclge_reset_cmd {
	u8 mac_func_reset;
	u8 fun_reset_vfid;
	u8 rsv[22];
};

#define HCLGE_CMD_SERDES_SERIAL_INNER_LOOP_B	BIT(0)
#define HCLGE_CMD_SERDES_DONE_B			BIT(0)
#define HCLGE_CMD_SERDES_SUCCESS_B		BIT(1)
struct hclge_serdes_lb_cmd {
	u8 mask;
	u8 enable;
	u8 result;
	u8 rsv[21];
};

#define HCLGE_DEFAULT_TX_BUF		0x4000	 /* 16k  bytes */
#define HCLGE_TOTAL_PKT_BUF		0x108000 /* 1.03125M bytes */
#define HCLGE_DEFAULT_DV		0xA000	 /* 40k byte */
#define HCLGE_DEFAULT_NON_DCB_DV	0x7800	/* 30K byte */

#define HCLGE_TYPE_CRQ			0
#define HCLGE_TYPE_CSQ			1
#define HCLGE_NIC_CSQ_BASEADDR_L_REG	0x27000
#define HCLGE_NIC_CSQ_BASEADDR_H_REG	0x27004
#define HCLGE_NIC_CSQ_DEPTH_REG		0x27008
#define HCLGE_NIC_CSQ_TAIL_REG		0x27010
#define HCLGE_NIC_CSQ_HEAD_REG		0x27014
#define HCLGE_NIC_CRQ_BASEADDR_L_REG	0x27018
#define HCLGE_NIC_CRQ_BASEADDR_H_REG	0x2701c
#define HCLGE_NIC_CRQ_DEPTH_REG		0x27020
#define HCLGE_NIC_CRQ_TAIL_REG		0x27024
#define HCLGE_NIC_CRQ_HEAD_REG		0x27028
#define HCLGE_NIC_CMQ_EN_B		16
#define HCLGE_NIC_CMQ_ENABLE		BIT(HCLGE_NIC_CMQ_EN_B)
#define HCLGE_NIC_CMQ_DESC_NUM		1024
#define HCLGE_NIC_CMQ_DESC_NUM_S	3

#define HCLGE_LED_LOCATE_STATE_S	0
#define HCLGE_LED_LOCATE_STATE_M	GENMASK(1, 0)

struct hclge_set_led_state_cmd {
	u8 rsv1[3];
	u8 locate_led_config;
	u8 rsv2[20];
};

int hclge_cmd_init(struct hclge_dev *hdev);
static inline void hclge_write_reg(void __iomem *base, u32 reg, u32 value)
{
	writel(value, base + reg);
}

#define hclge_write_dev(a, reg, value) \
	hclge_write_reg((a)->io_base, (reg), (value))
#define hclge_read_dev(a, reg) \
	hclge_read_reg((a)->io_base, (reg))

static inline u32 hclge_read_reg(u8 __iomem *base, u32 reg)
{
	u8 __iomem *reg_addr = READ_ONCE(base);

	return readl(reg_addr + reg);
}

#define HCLGE_SEND_SYNC(flag) \
	((flag) & HCLGE_CMD_FLAG_NO_INTR)

struct hclge_hw;
int hclge_cmd_send(struct hclge_hw *hw, struct hclge_desc *desc, int num);
void hclge_cmd_setup_basic_desc(struct hclge_desc *desc,
				enum hclge_opcode_type opcode, bool is_read);
void hclge_cmd_reuse_desc(struct hclge_desc *desc, bool is_read);

int hclge_cmd_set_promisc_mode(struct hclge_dev *hdev,
			       struct hclge_promisc_param *param);

enum hclge_cmd_status hclge_cmd_mdio_write(struct hclge_hw *hw,
					   struct hclge_desc *desc);
enum hclge_cmd_status hclge_cmd_mdio_read(struct hclge_hw *hw,
					  struct hclge_desc *desc);

void hclge_destroy_cmd_queue(struct hclge_hw *hw);
int hclge_cmd_queue_init(struct hclge_dev *hdev);
#endif<|MERGE_RESOLUTION|>--- conflicted
+++ resolved
@@ -39,7 +39,7 @@
 enum hclge_cmd_return_status {
 	HCLGE_CMD_EXEC_SUCCESS	= 0,
 	HCLGE_CMD_NO_AUTH	= 1,
-	HCLGE_CMD_NOT_EXEC	= 2,
+	HCLGE_CMD_NOT_SUPPORTED	= 2,
 	HCLGE_CMD_QUEUE_FULL	= 3,
 };
 
@@ -82,15 +82,30 @@
 	HCLGE_OPC_STATS_64_BIT		= 0x0030,
 	HCLGE_OPC_STATS_32_BIT		= 0x0031,
 	HCLGE_OPC_STATS_MAC		= 0x0032,
+	HCLGE_OPC_QUERY_MAC_REG_NUM	= 0x0033,
+	HCLGE_OPC_STATS_MAC_ALL		= 0x0034,
 
 	HCLGE_OPC_QUERY_REG_NUM		= 0x0040,
 	HCLGE_OPC_QUERY_32_BIT_REG	= 0x0041,
 	HCLGE_OPC_QUERY_64_BIT_REG	= 0x0042,
+	HCLGE_OPC_DFX_BD_NUM		= 0x0043,
+	HCLGE_OPC_DFX_BIOS_COMMON_REG	= 0x0044,
+	HCLGE_OPC_DFX_SSU_REG_0		= 0x0045,
+	HCLGE_OPC_DFX_SSU_REG_1		= 0x0046,
+	HCLGE_OPC_DFX_IGU_EGU_REG	= 0x0047,
+	HCLGE_OPC_DFX_RPU_REG_0		= 0x0048,
+	HCLGE_OPC_DFX_RPU_REG_1		= 0x0049,
+	HCLGE_OPC_DFX_NCSI_REG		= 0x004A,
+	HCLGE_OPC_DFX_RTC_REG		= 0x004B,
+	HCLGE_OPC_DFX_PPP_REG		= 0x004C,
+	HCLGE_OPC_DFX_RCB_REG		= 0x004D,
+	HCLGE_OPC_DFX_TQP_REG		= 0x004E,
+	HCLGE_OPC_DFX_SSU_REG_2		= 0x004F,
+	HCLGE_OPC_DFX_QUERY_CHIP_CAP	= 0x0050,
 
 	/* MAC command */
 	HCLGE_OPC_CONFIG_MAC_MODE	= 0x0301,
 	HCLGE_OPC_CONFIG_AN_MODE	= 0x0304,
-	HCLGE_OPC_QUERY_AN_RESULT	= 0x0306,
 	HCLGE_OPC_QUERY_LINK_STATUS	= 0x0307,
 	HCLGE_OPC_CONFIG_MAX_FRM_SIZE	= 0x0308,
 	HCLGE_OPC_CONFIG_SPEED_DUP	= 0x0309,
@@ -130,6 +145,16 @@
 	HCLGE_OPC_TM_PRI_SCH_MODE_CFG   = 0x0813,
 	HCLGE_OPC_TM_QS_SCH_MODE_CFG    = 0x0814,
 	HCLGE_OPC_TM_BP_TO_QSET_MAPPING = 0x0815,
+	HCLGE_OPC_ETS_TC_WEIGHT		= 0x0843,
+	HCLGE_OPC_QSET_DFX_STS		= 0x0844,
+	HCLGE_OPC_PRI_DFX_STS		= 0x0845,
+	HCLGE_OPC_PG_DFX_STS		= 0x0846,
+	HCLGE_OPC_PORT_DFX_STS		= 0x0847,
+	HCLGE_OPC_SCH_NQ_CNT		= 0x0848,
+	HCLGE_OPC_SCH_RQ_CNT		= 0x0849,
+	HCLGE_OPC_TM_INTERNAL_STS	= 0x0850,
+	HCLGE_OPC_TM_INTERNAL_CNT	= 0x0851,
+	HCLGE_OPC_TM_INTERNAL_STS_1	= 0x0852,
 
 	/* Packet buffer allocate commands */
 	HCLGE_OPC_TX_BUFF_ALLOC		= 0x0901,
@@ -146,6 +171,7 @@
 	HCLGE_OPC_CFG_TX_QUEUE		= 0x0B01,
 	HCLGE_OPC_QUERY_TX_POINTER	= 0x0B02,
 	HCLGE_OPC_QUERY_TX_STATUS	= 0x0B03,
+	HCLGE_OPC_TQP_TX_QUEUE_TC	= 0x0B04,
 	HCLGE_OPC_CFG_RX_QUEUE		= 0x0B11,
 	HCLGE_OPC_QUERY_RX_POINTER	= 0x0B12,
 	HCLGE_OPC_QUERY_RX_STATUS	= 0x0B13,
@@ -156,6 +182,7 @@
 
 	/* TSO command */
 	HCLGE_OPC_TSO_GENERIC_CONFIG	= 0x0C01,
+	HCLGE_OPC_GRO_GENERIC_CONFIG    = 0x0C10,
 
 	/* RSS commands */
 	HCLGE_OPC_RSS_GENERIC_CONFIG	= 0x0D01,
@@ -179,20 +206,21 @@
 	HCLGE_OPC_MAC_VLAN_REMOVE	    = 0x1001,
 	HCLGE_OPC_MAC_VLAN_TYPE_ID	    = 0x1002,
 	HCLGE_OPC_MAC_VLAN_INSERT	    = 0x1003,
+	HCLGE_OPC_MAC_VLAN_ALLOCATE	    = 0x1004,
 	HCLGE_OPC_MAC_ETHTYPE_ADD	    = 0x1010,
 	HCLGE_OPC_MAC_ETHTYPE_REMOVE	= 0x1011,
-	HCLGE_OPC_MAC_VLAN_MASK_SET	= 0x1012,
-
-	/* Multicast linear table commands */
-	HCLGE_OPC_MTA_MAC_MODE_CFG	    = 0x1020,
-	HCLGE_OPC_MTA_MAC_FUNC_CFG	    = 0x1021,
-	HCLGE_OPC_MTA_TBL_ITEM_CFG	    = 0x1022,
-	HCLGE_OPC_MTA_TBL_ITEM_QUERY	= 0x1023,
 
 	/* VLAN commands */
 	HCLGE_OPC_VLAN_FILTER_CTRL	    = 0x1100,
 	HCLGE_OPC_VLAN_FILTER_PF_CFG	= 0x1101,
 	HCLGE_OPC_VLAN_FILTER_VF_CFG	= 0x1102,
+
+	/* Flow Director commands */
+	HCLGE_OPC_FD_MODE_CTRL		= 0x1200,
+	HCLGE_OPC_FD_GET_ALLOCATION	= 0x1201,
+	HCLGE_OPC_FD_KEY_CONFIG		= 0x1202,
+	HCLGE_OPC_FD_TCAM_OP		= 0x1203,
+	HCLGE_OPC_FD_AD_OP		= 0x1204,
 
 	/* MDIO command */
 	HCLGE_OPC_MDIO_CONFIG		= 0x1900,
@@ -212,8 +240,6 @@
 
 	/* Led command */
 	HCLGE_OPC_LED_STATUS_CFG	= 0xB000,
-<<<<<<< HEAD
-=======
 
 	/* NCL config command */
 	HCLGE_OPC_QUERY_NCL_CONFIG	= 0x7011,
@@ -246,7 +272,6 @@
 	HCLGE_PPP_CMD1_INT_CMD		= 0x2101,
 	HCLGE_MAC_ETHERTYPE_IDX_RD      = 0x2105,
 	HCLGE_NCSI_INT_EN		= 0x2401,
->>>>>>> 407d19ab
 };
 
 #define HCLGE_TQP_REG_OFFSET		0x80000
@@ -294,16 +319,16 @@
 	u8 rsv;
 };
 
-#define HCLGE_TC_NUM		8
+#define HCLGE_MAX_TC_NUM		8
 #define HCLGE_TC0_PRI_BUF_EN_B	15 /* Bit 15 indicate enable or not */
 #define HCLGE_BUF_UNIT_S	7  /* Buf size is united by 128 bytes */
 struct hclge_tx_buff_alloc_cmd {
-	__le16 tx_pkt_buff[HCLGE_TC_NUM];
+	__le16 tx_pkt_buff[HCLGE_MAX_TC_NUM];
 	u8 tx_buff_rsv[8];
 };
 
 struct hclge_rx_priv_buff_cmd {
-	__le16 buf_num[HCLGE_TC_NUM];
+	__le16 buf_num[HCLGE_MAX_TC_NUM];
 	__le16 shared_buf;
 	u8 rsv[6];
 };
@@ -349,7 +374,6 @@
 	u32 enable;	/* Enable TC private buffer or not */
 };
 
-#define HCLGE_MAX_TC_NUM	8
 struct hclge_shared_buf {
 	struct hclge_waterline self;
 	struct hclge_tc_thrd tc_thrd[HCLGE_MAX_TC_NUM];
@@ -404,7 +428,9 @@
 #define HCLGE_PF_VEC_NUM_M		GENMASK(7, 0)
 	__le16 pf_intr_vector_number;
 	__le16 pf_own_fun_number;
-	__le32 rsv[3];
+	__le16 tx_buf_size;
+	__le16 dv_buf_size;
+	__le32 rsv[2];
 };
 
 #define HCLGE_CFG_OFFSET_S	0
@@ -434,6 +460,8 @@
 #define HCLGE_CFG_RSS_SIZE_M	GENMASK(31, 24)
 #define HCLGE_CFG_SPEED_ABILITY_S	0
 #define HCLGE_CFG_SPEED_ABILITY_M	GENMASK(7, 0)
+#define HCLGE_CFG_UMV_TBL_SPACE_S	16
+#define HCLGE_CFG_UMV_TBL_SPACE_M	GENMASK(31, 16)
 
 struct hclge_cfg_param_cmd {
 	__le32 offset;
@@ -556,20 +584,6 @@
 	u8 rsv[22];
 };
 
-#define HCLGE_QUERY_SPEED_S		3
-#define HCLGE_QUERY_AN_B		0
-#define HCLGE_QUERY_DUPLEX_B		2
-
-#define HCLGE_QUERY_SPEED_M		GENMASK(4, 0)
-#define HCLGE_QUERY_AN_M		BIT(HCLGE_QUERY_AN_B)
-#define HCLGE_QUERY_DUPLEX_M		BIT(HCLGE_QUERY_DUPLEX_B)
-
-struct hclge_query_an_speed_dup_cmd {
-	u8 an_syn_dup_speed;
-	u8 pause;
-	u8 rsv[23];
-};
-
 #define HCLGE_RING_ID_MASK		GENMASK(9, 0)
 #define HCLGE_TQP_ENABLE_B		0
 
@@ -586,8 +600,6 @@
 	u8      rsv[20];
 };
 
-<<<<<<< HEAD
-=======
 struct hclge_sfp_info_cmd {
 	__le32 speed;
 	u8 query_type; /* 0: sfp speed, 1: active speed */
@@ -614,7 +626,6 @@
 	u8 rsv[22];
 };
 
->>>>>>> 407d19ab
 #define HCLGE_MAC_UPLINK_PORT		0x100
 
 struct hclge_config_max_frm_size_cmd {
@@ -652,13 +663,12 @@
 	u8      rsv2[6];
 };
 
-#define HCLGE_VLAN_MASK_EN_B		0
-struct hclge_mac_vlan_mask_entry_cmd {
-	u8 rsv0[2];
-	u8 vlan_mask;
-	u8 rsv1;
-	u8 mac_mask[6];
-	u8 rsv2[14];
+#define HCLGE_UMV_SPC_ALC_B	0
+struct hclge_umv_spc_alc_cmd {
+	u8 allocate;
+	u8 rsv1[3];
+	__le32 space_size;
+	u8 rsv2[16];
 };
 
 #define HCLGE_MAC_MGR_MASK_VLAN_B		BIT(0)
@@ -683,30 +693,6 @@
 	u8      rsv3[2];
 };
 
-#define HCLGE_CFG_MTA_MAC_SEL_S		0
-#define HCLGE_CFG_MTA_MAC_SEL_M		GENMASK(1, 0)
-#define HCLGE_CFG_MTA_MAC_EN_B		7
-struct hclge_mta_filter_mode_cmd {
-	u8	dmac_sel_en; /* Use lowest 2 bit as sel_mode, bit 7 as enable */
-	u8      rsv[23];
-};
-
-#define HCLGE_CFG_FUNC_MTA_ACCEPT_B	0
-struct hclge_cfg_func_mta_filter_cmd {
-	u8	accept; /* Only used lowest 1 bit */
-	u8      function_id;
-	u8      rsv[22];
-};
-
-#define HCLGE_CFG_MTA_ITEM_ACCEPT_B	0
-#define HCLGE_CFG_MTA_ITEM_IDX_S	0
-#define HCLGE_CFG_MTA_ITEM_IDX_M	GENMASK(11, 0)
-struct hclge_cfg_func_mta_item_cmd {
-	__le16	item_idx; /* Only used lowest 12 bit */
-	u8      accept;   /* Only used lowest 1 bit */
-	u8      rsv[21];
-};
-
 struct hclge_mac_vlan_add_cmd {
 	__le16  flags;
 	__le16  mac_addr_hi16;
@@ -735,7 +721,9 @@
 struct hclge_vlan_filter_ctrl_cmd {
 	u8 vlan_type;
 	u8 vlan_fe;
-	u8 rsv[22];
+	u8 rsv1[2];
+	u8 vf_id;
+	u8 rsv2[19];
 };
 
 struct hclge_vlan_filter_pf_cfg_cmd {
@@ -814,6 +802,24 @@
 	u8 rsv[14];
 };
 
+#pragma pack(1)
+struct hclge_mac_ethertype_idx_rd_cmd {
+	u8	flags;
+	u8	resp_code;
+	__le16  vlan_tag;
+	u8      mac_add[6];
+	__le16  index;
+	__le16	ethter_type;
+	__le16  egress_port;
+	__le16  egress_queue;
+	__le16  rev0;
+	u8	i_port_bitmap;
+	u8	i_port_direction;
+	u8	rev1[2];
+};
+
+#pragma pack()
+
 #define HCLGE_TSO_MSS_MIN_S	0
 #define HCLGE_TSO_MSS_MIN_M	GENMASK(13, 0)
 
@@ -824,6 +830,12 @@
 	__le16 tso_mss_min;
 	__le16 tso_mss_max;
 	u8 rsv[20];
+};
+
+#define HCLGE_GRO_EN_B		0
+struct hclge_cfg_gro_status_cmd {
+	__le16 gro_en;
+	u8 rsv[22];
 };
 
 #define HCLGE_TSO_MSS_MIN	256
@@ -846,6 +858,7 @@
 };
 
 #define HCLGE_CMD_SERDES_SERIAL_INNER_LOOP_B	BIT(0)
+#define HCLGE_CMD_SERDES_PARALLEL_INNER_LOOP_B	BIT(2)
 #define HCLGE_CMD_SERDES_DONE_B			BIT(0)
 #define HCLGE_CMD_SERDES_SUCCESS_B		BIT(1)
 struct hclge_serdes_lb_cmd {
@@ -859,6 +872,7 @@
 #define HCLGE_TOTAL_PKT_BUF		0x108000 /* 1.03125M bytes */
 #define HCLGE_DEFAULT_DV		0xA000	 /* 40k byte */
 #define HCLGE_DEFAULT_NON_DCB_DV	0x7800	/* 30K byte */
+#define HCLGE_NON_DCB_ADDITIONAL_BUF	0x200	/* 512 byte */
 
 #define HCLGE_TYPE_CRQ			0
 #define HCLGE_TYPE_CSQ			1
@@ -886,6 +900,76 @@
 	u8 rsv2[20];
 };
 
+struct hclge_get_fd_mode_cmd {
+	u8 mode;
+	u8 enable;
+	u8 rsv[22];
+};
+
+struct hclge_get_fd_allocation_cmd {
+	__le32 stage1_entry_num;
+	__le32 stage2_entry_num;
+	__le16 stage1_counter_num;
+	__le16 stage2_counter_num;
+	u8 rsv[12];
+};
+
+struct hclge_set_fd_key_config_cmd {
+	u8 stage;
+	u8 key_select;
+	u8 inner_sipv6_word_en;
+	u8 inner_dipv6_word_en;
+	u8 outer_sipv6_word_en;
+	u8 outer_dipv6_word_en;
+	u8 rsv1[2];
+	__le32 tuple_mask;
+	__le32 meta_data_mask;
+	u8 rsv2[8];
+};
+
+#define HCLGE_FD_EPORT_SW_EN_B		0
+struct hclge_fd_tcam_config_1_cmd {
+	u8 stage;
+	u8 xy_sel;
+	u8 port_info;
+	u8 rsv1[1];
+	__le32 index;
+	u8 entry_vld;
+	u8 rsv2[7];
+	u8 tcam_data[8];
+};
+
+struct hclge_fd_tcam_config_2_cmd {
+	u8 tcam_data[24];
+};
+
+struct hclge_fd_tcam_config_3_cmd {
+	u8 tcam_data[20];
+	u8 rsv[4];
+};
+
+#define HCLGE_FD_AD_DROP_B		0
+#define HCLGE_FD_AD_DIRECT_QID_B	1
+#define HCLGE_FD_AD_QID_S		2
+#define HCLGE_FD_AD_QID_M		GENMASK(12, 2)
+#define HCLGE_FD_AD_USE_COUNTER_B	12
+#define HCLGE_FD_AD_COUNTER_NUM_S	13
+#define HCLGE_FD_AD_COUNTER_NUM_M	GENMASK(20, 13)
+#define HCLGE_FD_AD_NXT_STEP_B		20
+#define HCLGE_FD_AD_NXT_KEY_S		21
+#define HCLGE_FD_AD_NXT_KEY_M		GENMASK(26, 21)
+#define HCLGE_FD_AD_WR_RULE_ID_B	0
+#define HCLGE_FD_AD_RULE_ID_S		1
+#define HCLGE_FD_AD_RULE_ID_M		GENMASK(13, 1)
+
+struct hclge_fd_ad_config_cmd {
+	u8 stage;
+	u8 rsv1[3];
+	__le32 index;
+	__le64 ad_data;
+	u8 rsv2[8];
+};
+
 int hclge_cmd_init(struct hclge_dev *hdev);
 static inline void hclge_write_reg(void __iomem *base, u32 reg, u32 value)
 {
@@ -921,6 +1005,6 @@
 enum hclge_cmd_status hclge_cmd_mdio_read(struct hclge_hw *hw,
 					  struct hclge_desc *desc);
 
-void hclge_destroy_cmd_queue(struct hclge_hw *hw);
+void hclge_cmd_uninit(struct hclge_dev *hdev);
 int hclge_cmd_queue_init(struct hclge_dev *hdev);
 #endif