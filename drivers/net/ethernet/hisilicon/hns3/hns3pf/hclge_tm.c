// SPDX-License-Identifier: GPL-2.0+
// Copyright (c) 2016-2017 Hisilicon Limited.

#include <linux/etherdevice.h>

#include "hclge_cmd.h"
#include "hclge_main.h"
#include "hclge_tm.h"

enum hclge_shaper_level {
	HCLGE_SHAPER_LVL_PRI	= 0,
	HCLGE_SHAPER_LVL_PG	= 1,
	HCLGE_SHAPER_LVL_PORT	= 2,
	HCLGE_SHAPER_LVL_QSET	= 3,
	HCLGE_SHAPER_LVL_CNT	= 4,
	HCLGE_SHAPER_LVL_VF	= 0,
	HCLGE_SHAPER_LVL_PF	= 1,
};

#define HCLGE_TM_PFC_PKT_GET_CMD_NUM	3
#define HCLGE_TM_PFC_NUM_GET_PER_CMD	3

#define HCLGE_SHAPER_BS_U_DEF	5
#define HCLGE_SHAPER_BS_S_DEF	20

#define HCLGE_ETHER_MAX_RATE	100000

/* hclge_shaper_para_calc: calculate ir parameter for the shaper
 * @ir: Rate to be config, its unit is Mbps
 * @shaper_level: the shaper level. eg: port, pg, priority, queueset
 * @ir_b: IR_B parameter of IR shaper
 * @ir_u: IR_U parameter of IR shaper
 * @ir_s: IR_S parameter of IR shaper
 *
 * the formula:
 *
 *		IR_b * (2 ^ IR_u) * 8
 * IR(Mbps) = -------------------------  *  CLOCK(1000Mbps)
 *		Tick * (2 ^ IR_s)
 *
 * @return: 0: calculate sucessful, negative: fail
 */
static int hclge_shaper_para_calc(u32 ir, u8 shaper_level,
				  u8 *ir_b, u8 *ir_u, u8 *ir_s)
{
	const u16 tick_array[HCLGE_SHAPER_LVL_CNT] = {
		6 * 256,        /* Prioriy level */
		6 * 32,         /* Prioriy group level */
		6 * 8,          /* Port level */
		6 * 256         /* Qset level */
	};
	u8 ir_u_calc = 0, ir_s_calc = 0;
	u32 ir_calc;
	u32 tick;

	/* Calc tick */
	if (shaper_level >= HCLGE_SHAPER_LVL_CNT ||
	    ir > HCLGE_ETHER_MAX_RATE)
		return -EINVAL;

	tick = tick_array[shaper_level];

	/**
	 * Calc the speed if ir_b = 126, ir_u = 0 and ir_s = 0
	 * the formula is changed to:
	 *		126 * 1 * 8
	 * ir_calc = ---------------- * 1000
	 *		tick * 1
	 */
	ir_calc = (1008000 + (tick >> 1) - 1) / tick;

	if (ir_calc == ir) {
		*ir_b = 126;
		*ir_u = 0;
		*ir_s = 0;

		return 0;
	} else if (ir_calc > ir) {
		/* Increasing the denominator to select ir_s value */
		while (ir_calc > ir) {
			ir_s_calc++;
			ir_calc = 1008000 / (tick * (1 << ir_s_calc));
		}

		if (ir_calc == ir)
			*ir_b = 126;
		else
			*ir_b = (ir * tick * (1 << ir_s_calc) + 4000) / 8000;
	} else {
		/* Increasing the numerator to select ir_u value */
		u32 numerator;

		while (ir_calc < ir) {
			ir_u_calc++;
			numerator = 1008000 * (1 << ir_u_calc);
			ir_calc = (numerator + (tick >> 1)) / tick;
		}

		if (ir_calc == ir) {
			*ir_b = 126;
		} else {
			u32 denominator = (8000 * (1 << --ir_u_calc));
			*ir_b = (ir * tick + (denominator >> 1)) / denominator;
		}
	}

	*ir_u = ir_u_calc;
	*ir_s = ir_s_calc;

	return 0;
}

static int hclge_pfc_stats_get(struct hclge_dev *hdev,
			       enum hclge_opcode_type opcode, u64 *stats)
{
	struct hclge_desc desc[HCLGE_TM_PFC_PKT_GET_CMD_NUM];
	int ret, i, j;

	if (!(opcode == HCLGE_OPC_QUERY_PFC_RX_PKT_CNT ||
	      opcode == HCLGE_OPC_QUERY_PFC_TX_PKT_CNT))
		return -EINVAL;

	for (i = 0; i < HCLGE_TM_PFC_PKT_GET_CMD_NUM; i++) {
		hclge_cmd_setup_basic_desc(&desc[i], opcode, true);
		if (i != (HCLGE_TM_PFC_PKT_GET_CMD_NUM - 1))
			desc[i].flag |= cpu_to_le16(HCLGE_CMD_FLAG_NEXT);
		else
			desc[i].flag &= ~cpu_to_le16(HCLGE_CMD_FLAG_NEXT);
	}

	ret = hclge_cmd_send(&hdev->hw, desc, HCLGE_TM_PFC_PKT_GET_CMD_NUM);
	if (ret)
		return ret;

	for (i = 0; i < HCLGE_TM_PFC_PKT_GET_CMD_NUM; i++) {
		struct hclge_pfc_stats_cmd *pfc_stats =
				(struct hclge_pfc_stats_cmd *)desc[i].data;

		for (j = 0; j < HCLGE_TM_PFC_NUM_GET_PER_CMD; j++) {
			u32 index = i * HCLGE_TM_PFC_PKT_GET_CMD_NUM + j;

			if (index < HCLGE_MAX_TC_NUM)
				stats[index] =
					le64_to_cpu(pfc_stats->pkt_num[j]);
		}
	}
	return 0;
}

int hclge_pfc_rx_stats_get(struct hclge_dev *hdev, u64 *stats)
{
	return hclge_pfc_stats_get(hdev, HCLGE_OPC_QUERY_PFC_RX_PKT_CNT, stats);
}

int hclge_pfc_tx_stats_get(struct hclge_dev *hdev, u64 *stats)
{
	return hclge_pfc_stats_get(hdev, HCLGE_OPC_QUERY_PFC_TX_PKT_CNT, stats);
}

int hclge_mac_pause_en_cfg(struct hclge_dev *hdev, bool tx, bool rx)
{
	struct hclge_desc desc;

	hclge_cmd_setup_basic_desc(&desc, HCLGE_OPC_CFG_MAC_PAUSE_EN, false);

	desc.data[0] = cpu_to_le32((tx ? HCLGE_TX_MAC_PAUSE_EN_MSK : 0) |
		(rx ? HCLGE_RX_MAC_PAUSE_EN_MSK : 0));

	return hclge_cmd_send(&hdev->hw, &desc, 1);
}

static int hclge_pfc_pause_en_cfg(struct hclge_dev *hdev, u8 tx_rx_bitmap,
				  u8 pfc_bitmap)
{
	struct hclge_desc desc;
	struct hclge_pfc_en_cmd *pfc = (struct hclge_pfc_en_cmd *)&desc.data;

	hclge_cmd_setup_basic_desc(&desc, HCLGE_OPC_CFG_PFC_PAUSE_EN, false);

	pfc->tx_rx_en_bitmap = tx_rx_bitmap;
	pfc->pri_en_bitmap = pfc_bitmap;

	return hclge_cmd_send(&hdev->hw, &desc, 1);
}

static int hclge_pause_param_cfg(struct hclge_dev *hdev, const u8 *addr,
				 u8 pause_trans_gap, u16 pause_trans_time)
{
	struct hclge_cfg_pause_param_cmd *pause_param;
	struct hclge_desc desc;

	pause_param = (struct hclge_cfg_pause_param_cmd *)&desc.data;

	hclge_cmd_setup_basic_desc(&desc, HCLGE_OPC_CFG_MAC_PARA, false);

	ether_addr_copy(pause_param->mac_addr, addr);
	pause_param->pause_trans_gap = pause_trans_gap;
	pause_param->pause_trans_time = cpu_to_le16(pause_trans_time);

	return hclge_cmd_send(&hdev->hw, &desc, 1);
}

int hclge_pause_addr_cfg(struct hclge_dev *hdev, const u8 *mac_addr)
{
	struct hclge_cfg_pause_param_cmd *pause_param;
	struct hclge_desc desc;
	u16 trans_time;
	u8 trans_gap;
	int ret;

	pause_param = (struct hclge_cfg_pause_param_cmd *)&desc.data;

	hclge_cmd_setup_basic_desc(&desc, HCLGE_OPC_CFG_MAC_PARA, true);

	ret = hclge_cmd_send(&hdev->hw, &desc, 1);
	if (ret)
		return ret;

	trans_gap = pause_param->pause_trans_gap;
	trans_time = le16_to_cpu(pause_param->pause_trans_time);

	return hclge_pause_param_cfg(hdev, mac_addr, trans_gap,
					 trans_time);
}

static int hclge_fill_pri_array(struct hclge_dev *hdev, u8 *pri, u8 pri_id)
{
	u8 tc;

	tc = hdev->tm_info.prio_tc[pri_id];

	if (tc >= hdev->tm_info.num_tc)
		return -EINVAL;

	/**
	 * the register for priority has four bytes, the first bytes includes
	 *  priority0 and priority1, the higher 4bit stands for priority1
	 *  while the lower 4bit stands for priority0, as below:
	 * first byte:	| pri_1 | pri_0 |
	 * second byte:	| pri_3 | pri_2 |
	 * third byte:	| pri_5 | pri_4 |
	 * fourth byte:	| pri_7 | pri_6 |
	 */
	pri[pri_id >> 1] |= tc << ((pri_id & 1) * 4);

	return 0;
}

static int hclge_up_to_tc_map(struct hclge_dev *hdev)
{
	struct hclge_desc desc;
	u8 *pri = (u8 *)desc.data;
	u8 pri_id;
	int ret;

	hclge_cmd_setup_basic_desc(&desc, HCLGE_OPC_PRI_TO_TC_MAPPING, false);

	for (pri_id = 0; pri_id < HNAE3_MAX_USER_PRIO; pri_id++) {
		ret = hclge_fill_pri_array(hdev, pri, pri_id);
		if (ret)
			return ret;
	}

	return hclge_cmd_send(&hdev->hw, &desc, 1);
}

static int hclge_tm_pg_to_pri_map_cfg(struct hclge_dev *hdev,
				      u8 pg_id, u8 pri_bit_map)
{
	struct hclge_pg_to_pri_link_cmd *map;
	struct hclge_desc desc;

	hclge_cmd_setup_basic_desc(&desc, HCLGE_OPC_TM_PG_TO_PRI_LINK, false);

	map = (struct hclge_pg_to_pri_link_cmd *)desc.data;

	map->pg_id = pg_id;
	map->pri_bit_map = pri_bit_map;

	return hclge_cmd_send(&hdev->hw, &desc, 1);
}

static int hclge_tm_qs_to_pri_map_cfg(struct hclge_dev *hdev,
				      u16 qs_id, u8 pri)
{
	struct hclge_qs_to_pri_link_cmd *map;
	struct hclge_desc desc;

	hclge_cmd_setup_basic_desc(&desc, HCLGE_OPC_TM_QS_TO_PRI_LINK, false);

	map = (struct hclge_qs_to_pri_link_cmd *)desc.data;

	map->qs_id = cpu_to_le16(qs_id);
	map->priority = pri;
	map->link_vld = HCLGE_TM_QS_PRI_LINK_VLD_MSK;

	return hclge_cmd_send(&hdev->hw, &desc, 1);
}

static int hclge_tm_q_to_qs_map_cfg(struct hclge_dev *hdev,
				    u8 q_id, u16 qs_id)
{
	struct hclge_nq_to_qs_link_cmd *map;
	struct hclge_desc desc;

	hclge_cmd_setup_basic_desc(&desc, HCLGE_OPC_TM_NQ_TO_QS_LINK, false);

	map = (struct hclge_nq_to_qs_link_cmd *)desc.data;

	map->nq_id = cpu_to_le16(q_id);
	map->qset_id = cpu_to_le16(qs_id | HCLGE_TM_Q_QS_LINK_VLD_MSK);

	return hclge_cmd_send(&hdev->hw, &desc, 1);
}

static int hclge_tm_pg_weight_cfg(struct hclge_dev *hdev, u8 pg_id,
				  u8 dwrr)
{
	struct hclge_pg_weight_cmd *weight;
	struct hclge_desc desc;

	hclge_cmd_setup_basic_desc(&desc, HCLGE_OPC_TM_PG_WEIGHT, false);

	weight = (struct hclge_pg_weight_cmd *)desc.data;

	weight->pg_id = pg_id;
	weight->dwrr = dwrr;

	return hclge_cmd_send(&hdev->hw, &desc, 1);
}

static int hclge_tm_pri_weight_cfg(struct hclge_dev *hdev, u8 pri_id,
				   u8 dwrr)
{
	struct hclge_priority_weight_cmd *weight;
	struct hclge_desc desc;

	hclge_cmd_setup_basic_desc(&desc, HCLGE_OPC_TM_PRI_WEIGHT, false);

	weight = (struct hclge_priority_weight_cmd *)desc.data;

	weight->pri_id = pri_id;
	weight->dwrr = dwrr;

	return hclge_cmd_send(&hdev->hw, &desc, 1);
}

static int hclge_tm_qs_weight_cfg(struct hclge_dev *hdev, u16 qs_id,
				  u8 dwrr)
{
	struct hclge_qs_weight_cmd *weight;
	struct hclge_desc desc;

	hclge_cmd_setup_basic_desc(&desc, HCLGE_OPC_TM_QS_WEIGHT, false);

	weight = (struct hclge_qs_weight_cmd *)desc.data;

	weight->qs_id = cpu_to_le16(qs_id);
	weight->dwrr = dwrr;

	return hclge_cmd_send(&hdev->hw, &desc, 1);
}

static int hclge_tm_pg_shapping_cfg(struct hclge_dev *hdev,
				    enum hclge_shap_bucket bucket, u8 pg_id,
				    u8 ir_b, u8 ir_u, u8 ir_s, u8 bs_b, u8 bs_s)
{
	struct hclge_pg_shapping_cmd *shap_cfg_cmd;
	enum hclge_opcode_type opcode;
	struct hclge_desc desc;
	u32 shapping_para = 0;

	opcode = bucket ? HCLGE_OPC_TM_PG_P_SHAPPING :
		HCLGE_OPC_TM_PG_C_SHAPPING;
	hclge_cmd_setup_basic_desc(&desc, opcode, false);

	shap_cfg_cmd = (struct hclge_pg_shapping_cmd *)desc.data;

	shap_cfg_cmd->pg_id = pg_id;

	hclge_tm_set_field(shapping_para, IR_B, ir_b);
	hclge_tm_set_field(shapping_para, IR_U, ir_u);
	hclge_tm_set_field(shapping_para, IR_S, ir_s);
	hclge_tm_set_field(shapping_para, BS_B, bs_b);
	hclge_tm_set_field(shapping_para, BS_S, bs_s);

	shap_cfg_cmd->pg_shapping_para = cpu_to_le32(shapping_para);

	return hclge_cmd_send(&hdev->hw, &desc, 1);
}

static int hclge_tm_port_shaper_cfg(struct hclge_dev *hdev)
{
	struct hclge_port_shapping_cmd *shap_cfg_cmd;
	struct hclge_desc desc;
	u32 shapping_para = 0;
	u8 ir_u, ir_b, ir_s;
	int ret;

	ret = hclge_shaper_para_calc(HCLGE_ETHER_MAX_RATE,
				     HCLGE_SHAPER_LVL_PORT,
				     &ir_b, &ir_u, &ir_s);
	if (ret)
		return ret;

	hclge_cmd_setup_basic_desc(&desc, HCLGE_OPC_TM_PORT_SHAPPING, false);
	shap_cfg_cmd = (struct hclge_port_shapping_cmd *)desc.data;

	hclge_tm_set_field(shapping_para, IR_B, ir_b);
	hclge_tm_set_field(shapping_para, IR_U, ir_u);
	hclge_tm_set_field(shapping_para, IR_S, ir_s);
	hclge_tm_set_field(shapping_para, BS_B, HCLGE_SHAPER_BS_U_DEF);
	hclge_tm_set_field(shapping_para, BS_S, HCLGE_SHAPER_BS_S_DEF);

	shap_cfg_cmd->port_shapping_para = cpu_to_le32(shapping_para);

	return hclge_cmd_send(&hdev->hw, &desc, 1);
}

static int hclge_tm_pri_shapping_cfg(struct hclge_dev *hdev,
				     enum hclge_shap_bucket bucket, u8 pri_id,
				     u8 ir_b, u8 ir_u, u8 ir_s,
				     u8 bs_b, u8 bs_s)
{
	struct hclge_pri_shapping_cmd *shap_cfg_cmd;
	enum hclge_opcode_type opcode;
	struct hclge_desc desc;
	u32 shapping_para = 0;

	opcode = bucket ? HCLGE_OPC_TM_PRI_P_SHAPPING :
		HCLGE_OPC_TM_PRI_C_SHAPPING;

	hclge_cmd_setup_basic_desc(&desc, opcode, false);

	shap_cfg_cmd = (struct hclge_pri_shapping_cmd *)desc.data;

	shap_cfg_cmd->pri_id = pri_id;

	hclge_tm_set_field(shapping_para, IR_B, ir_b);
	hclge_tm_set_field(shapping_para, IR_U, ir_u);
	hclge_tm_set_field(shapping_para, IR_S, ir_s);
	hclge_tm_set_field(shapping_para, BS_B, bs_b);
	hclge_tm_set_field(shapping_para, BS_S, bs_s);

	shap_cfg_cmd->pri_shapping_para = cpu_to_le32(shapping_para);

	return hclge_cmd_send(&hdev->hw, &desc, 1);
}

static int hclge_tm_pg_schd_mode_cfg(struct hclge_dev *hdev, u8 pg_id)
{
	struct hclge_desc desc;

	hclge_cmd_setup_basic_desc(&desc, HCLGE_OPC_TM_PG_SCH_MODE_CFG, false);

	if (hdev->tm_info.pg_info[pg_id].pg_sch_mode == HCLGE_SCH_MODE_DWRR)
		desc.data[1] = cpu_to_le32(HCLGE_TM_TX_SCHD_DWRR_MSK);
	else
		desc.data[1] = 0;

	desc.data[0] = cpu_to_le32(pg_id);

	return hclge_cmd_send(&hdev->hw, &desc, 1);
}

static int hclge_tm_pri_schd_mode_cfg(struct hclge_dev *hdev, u8 pri_id)
{
	struct hclge_desc desc;

	hclge_cmd_setup_basic_desc(&desc, HCLGE_OPC_TM_PRI_SCH_MODE_CFG, false);

	if (hdev->tm_info.tc_info[pri_id].tc_sch_mode == HCLGE_SCH_MODE_DWRR)
		desc.data[1] = cpu_to_le32(HCLGE_TM_TX_SCHD_DWRR_MSK);
	else
		desc.data[1] = 0;

	desc.data[0] = cpu_to_le32(pri_id);

	return hclge_cmd_send(&hdev->hw, &desc, 1);
}

static int hclge_tm_qs_schd_mode_cfg(struct hclge_dev *hdev, u16 qs_id, u8 mode)
{
	struct hclge_desc desc;

	hclge_cmd_setup_basic_desc(&desc, HCLGE_OPC_TM_QS_SCH_MODE_CFG, false);

	if (mode == HCLGE_SCH_MODE_DWRR)
		desc.data[1] = cpu_to_le32(HCLGE_TM_TX_SCHD_DWRR_MSK);
	else
		desc.data[1] = 0;

	desc.data[0] = cpu_to_le32(qs_id);

	return hclge_cmd_send(&hdev->hw, &desc, 1);
}

static int hclge_tm_qs_bp_cfg(struct hclge_dev *hdev, u8 tc, u8 grp_id,
			      u32 bit_map)
{
	struct hclge_bp_to_qs_map_cmd *bp_to_qs_map_cmd;
	struct hclge_desc desc;

	hclge_cmd_setup_basic_desc(&desc, HCLGE_OPC_TM_BP_TO_QSET_MAPPING,
				   false);

	bp_to_qs_map_cmd = (struct hclge_bp_to_qs_map_cmd *)desc.data;

	bp_to_qs_map_cmd->tc_id = tc;
	bp_to_qs_map_cmd->qs_group_id = grp_id;
	bp_to_qs_map_cmd->qs_bit_map = cpu_to_le32(bit_map);

	return hclge_cmd_send(&hdev->hw, &desc, 1);
}

static void hclge_tm_vport_tc_info_update(struct hclge_vport *vport)
{
	struct hnae3_knic_private_info *kinfo = &vport->nic.kinfo;
	struct hclge_dev *hdev = vport->back;
	u8 i;

	vport->bw_limit = hdev->tm_info.pg_info[0].bw_limit;
	kinfo->num_tc =
		min_t(u16, kinfo->num_tqps, hdev->tm_info.num_tc);
	kinfo->rss_size
		= min_t(u16, hdev->rss_size_max,
			kinfo->num_tqps / kinfo->num_tc);
	vport->qs_offset = hdev->tm_info.num_tc * vport->vport_id;
	vport->dwrr = 100;  /* 100 percent as init */
	vport->alloc_rss_size = kinfo->rss_size;

	for (i = 0; i < kinfo->num_tc; i++) {
		if (hdev->hw_tc_map & BIT(i)) {
			kinfo->tc_info[i].enable = true;
			kinfo->tc_info[i].tqp_offset = i * kinfo->rss_size;
			kinfo->tc_info[i].tqp_count = kinfo->rss_size;
			kinfo->tc_info[i].tc = i;
		} else {
			/* Set to default queue if TC is disable */
			kinfo->tc_info[i].enable = false;
			kinfo->tc_info[i].tqp_offset = 0;
			kinfo->tc_info[i].tqp_count = 1;
			kinfo->tc_info[i].tc = 0;
		}
	}

	memcpy(kinfo->prio_tc, hdev->tm_info.prio_tc,
	       FIELD_SIZEOF(struct hnae3_knic_private_info, prio_tc));
}

static void hclge_tm_vport_info_update(struct hclge_dev *hdev)
{
	struct hclge_vport *vport = hdev->vport;
	u32 i;

	for (i = 0; i < hdev->num_alloc_vport; i++) {
		hclge_tm_vport_tc_info_update(vport);

		vport++;
	}
}

static void hclge_tm_tc_info_init(struct hclge_dev *hdev)
{
	u8 i;

	for (i = 0; i < hdev->tm_info.num_tc; i++) {
		hdev->tm_info.tc_info[i].tc_id = i;
		hdev->tm_info.tc_info[i].tc_sch_mode = HCLGE_SCH_MODE_DWRR;
		hdev->tm_info.tc_info[i].pgid = 0;
		hdev->tm_info.tc_info[i].bw_limit =
			hdev->tm_info.pg_info[0].bw_limit;
	}

	for (i = 0; i < HNAE3_MAX_USER_PRIO; i++)
		hdev->tm_info.prio_tc[i] =
			(i >= hdev->tm_info.num_tc) ? 0 : i;

	/* DCB is enabled if we have more than 1 TC */
	if (hdev->tm_info.num_tc > 1)
		hdev->flag |= HCLGE_FLAG_DCB_ENABLE;
	else
		hdev->flag &= ~HCLGE_FLAG_DCB_ENABLE;
}

static void hclge_tm_pg_info_init(struct hclge_dev *hdev)
{
	u8 i;

	for (i = 0; i < hdev->tm_info.num_pg; i++) {
		int k;

		hdev->tm_info.pg_dwrr[i] = i ? 0 : 100;

		hdev->tm_info.pg_info[i].pg_id = i;
		hdev->tm_info.pg_info[i].pg_sch_mode = HCLGE_SCH_MODE_DWRR;

		hdev->tm_info.pg_info[i].bw_limit = HCLGE_ETHER_MAX_RATE;

		if (i != 0)
			continue;

		hdev->tm_info.pg_info[i].tc_bit_map = hdev->hw_tc_map;
		for (k = 0; k < hdev->tm_info.num_tc; k++)
			hdev->tm_info.pg_info[i].tc_dwrr[k] = 100;
	}
}

static void hclge_pfc_info_init(struct hclge_dev *hdev)
{
	if (!(hdev->flag & HCLGE_FLAG_DCB_ENABLE)) {
		if (hdev->fc_mode_last_time == HCLGE_FC_PFC)
			dev_warn(&hdev->pdev->dev,
				 "DCB is disable, but last mode is FC_PFC\n");

		hdev->tm_info.fc_mode = hdev->fc_mode_last_time;
	} else if (hdev->tm_info.fc_mode != HCLGE_FC_PFC) {
		/* fc_mode_last_time record the last fc_mode when
		 * DCB is enabled, so that fc_mode can be set to
		 * the correct value when DCB is disabled.
		 */
		hdev->fc_mode_last_time = hdev->tm_info.fc_mode;
		hdev->tm_info.fc_mode = HCLGE_FC_PFC;
	}
}

static int hclge_tm_schd_info_init(struct hclge_dev *hdev)
{
	if ((hdev->tx_sch_mode != HCLGE_FLAG_TC_BASE_SCH_MODE) &&
	    (hdev->tm_info.num_pg != 1))
		return -EINVAL;

	hclge_tm_pg_info_init(hdev);

	hclge_tm_tc_info_init(hdev);

	hclge_tm_vport_info_update(hdev);

	hclge_pfc_info_init(hdev);

	return 0;
}

static int hclge_tm_pg_to_pri_map(struct hclge_dev *hdev)
{
	int ret;
	u32 i;

	if (hdev->tx_sch_mode != HCLGE_FLAG_TC_BASE_SCH_MODE)
		return 0;

	for (i = 0; i < hdev->tm_info.num_pg; i++) {
		/* Cfg mapping */
		ret = hclge_tm_pg_to_pri_map_cfg(
			hdev, i, hdev->tm_info.pg_info[i].tc_bit_map);
		if (ret)
			return ret;
	}

	return 0;
}

static int hclge_tm_pg_shaper_cfg(struct hclge_dev *hdev)
{
	u8 ir_u, ir_b, ir_s;
	int ret;
	u32 i;

	/* Cfg pg schd */
	if (hdev->tx_sch_mode != HCLGE_FLAG_TC_BASE_SCH_MODE)
		return 0;

	/* Pg to pri */
	for (i = 0; i < hdev->tm_info.num_pg; i++) {
		/* Calc shaper para */
		ret = hclge_shaper_para_calc(
					hdev->tm_info.pg_info[i].bw_limit,
					HCLGE_SHAPER_LVL_PG,
					&ir_b, &ir_u, &ir_s);
		if (ret)
			return ret;

		ret = hclge_tm_pg_shapping_cfg(hdev,
					       HCLGE_TM_SHAP_C_BUCKET, i,
					       0, 0, 0, HCLGE_SHAPER_BS_U_DEF,
					       HCLGE_SHAPER_BS_S_DEF);
		if (ret)
			return ret;

		ret = hclge_tm_pg_shapping_cfg(hdev,
					       HCLGE_TM_SHAP_P_BUCKET, i,
					       ir_b, ir_u, ir_s,
					       HCLGE_SHAPER_BS_U_DEF,
					       HCLGE_SHAPER_BS_S_DEF);
		if (ret)
			return ret;
	}

	return 0;
}

static int hclge_tm_pg_dwrr_cfg(struct hclge_dev *hdev)
{
	int ret;
	u32 i;

	/* cfg pg schd */
	if (hdev->tx_sch_mode != HCLGE_FLAG_TC_BASE_SCH_MODE)
		return 0;

	/* pg to prio */
	for (i = 0; i < hdev->tm_info.num_pg; i++) {
		/* Cfg dwrr */
		ret = hclge_tm_pg_weight_cfg(hdev, i,
					     hdev->tm_info.pg_dwrr[i]);
		if (ret)
			return ret;
	}

	return 0;
}

static int hclge_vport_q_to_qs_map(struct hclge_dev *hdev,
				   struct hclge_vport *vport)
{
	struct hnae3_knic_private_info *kinfo = &vport->nic.kinfo;
	struct hnae3_queue **tqp = kinfo->tqp;
	struct hnae3_tc_info *v_tc_info;
	u32 i, j;
	int ret;

	for (i = 0; i < kinfo->num_tc; i++) {
		v_tc_info = &kinfo->tc_info[i];
		for (j = 0; j < v_tc_info->tqp_count; j++) {
			struct hnae3_queue *q = tqp[v_tc_info->tqp_offset + j];

			ret = hclge_tm_q_to_qs_map_cfg(hdev,
						       hclge_get_queue_id(q),
						       vport->qs_offset + i);
			if (ret)
				return ret;
		}
	}

	return 0;
}

static int hclge_tm_pri_q_qs_cfg(struct hclge_dev *hdev)
{
	struct hclge_vport *vport = hdev->vport;
	int ret;
	u32 i, k;

	if (hdev->tx_sch_mode == HCLGE_FLAG_TC_BASE_SCH_MODE) {
		/* Cfg qs -> pri mapping, one by one mapping */
		for (k = 0; k < hdev->num_alloc_vport; k++)
			for (i = 0; i < hdev->tm_info.num_tc; i++) {
				ret = hclge_tm_qs_to_pri_map_cfg(
					hdev, vport[k].qs_offset + i, i);
				if (ret)
					return ret;
			}
	} else if (hdev->tx_sch_mode == HCLGE_FLAG_VNET_BASE_SCH_MODE) {
		/* Cfg qs -> pri mapping,  qs = tc, pri = vf, 8 qs -> 1 pri */
		for (k = 0; k < hdev->num_alloc_vport; k++)
			for (i = 0; i < HNAE3_MAX_TC; i++) {
				ret = hclge_tm_qs_to_pri_map_cfg(
					hdev, vport[k].qs_offset + i, k);
				if (ret)
					return ret;
			}
	} else {
		return -EINVAL;
	}

	/* Cfg q -> qs mapping */
	for (i = 0; i < hdev->num_alloc_vport; i++) {
		ret = hclge_vport_q_to_qs_map(hdev, vport);
		if (ret)
			return ret;

		vport++;
	}

	return 0;
}

static int hclge_tm_pri_tc_base_shaper_cfg(struct hclge_dev *hdev)
{
	u8 ir_u, ir_b, ir_s;
	int ret;
	u32 i;

	for (i = 0; i < hdev->tm_info.num_tc; i++) {
		ret = hclge_shaper_para_calc(
					hdev->tm_info.tc_info[i].bw_limit,
					HCLGE_SHAPER_LVL_PRI,
					&ir_b, &ir_u, &ir_s);
		if (ret)
			return ret;

		ret = hclge_tm_pri_shapping_cfg(
			hdev, HCLGE_TM_SHAP_C_BUCKET, i,
			0, 0, 0, HCLGE_SHAPER_BS_U_DEF,
			HCLGE_SHAPER_BS_S_DEF);
		if (ret)
			return ret;

		ret = hclge_tm_pri_shapping_cfg(
			hdev, HCLGE_TM_SHAP_P_BUCKET, i,
			ir_b, ir_u, ir_s, HCLGE_SHAPER_BS_U_DEF,
			HCLGE_SHAPER_BS_S_DEF);
		if (ret)
			return ret;
	}

	return 0;
}

static int hclge_tm_pri_vnet_base_shaper_pri_cfg(struct hclge_vport *vport)
{
	struct hclge_dev *hdev = vport->back;
	u8 ir_u, ir_b, ir_s;
	int ret;

	ret = hclge_shaper_para_calc(vport->bw_limit, HCLGE_SHAPER_LVL_VF,
				     &ir_b, &ir_u, &ir_s);
	if (ret)
		return ret;

	ret = hclge_tm_pri_shapping_cfg(hdev, HCLGE_TM_SHAP_C_BUCKET,
					vport->vport_id,
					0, 0, 0, HCLGE_SHAPER_BS_U_DEF,
					HCLGE_SHAPER_BS_S_DEF);
	if (ret)
		return ret;

	ret = hclge_tm_pri_shapping_cfg(hdev, HCLGE_TM_SHAP_P_BUCKET,
					vport->vport_id,
					ir_b, ir_u, ir_s,
					HCLGE_SHAPER_BS_U_DEF,
					HCLGE_SHAPER_BS_S_DEF);
	if (ret)
		return ret;

	return 0;
}

static int hclge_tm_pri_vnet_base_shaper_qs_cfg(struct hclge_vport *vport)
{
	struct hnae3_knic_private_info *kinfo = &vport->nic.kinfo;
	struct hclge_dev *hdev = vport->back;
	u8 ir_u, ir_b, ir_s;
	u32 i;
	int ret;

	for (i = 0; i < kinfo->num_tc; i++) {
		ret = hclge_shaper_para_calc(
					hdev->tm_info.tc_info[i].bw_limit,
					HCLGE_SHAPER_LVL_QSET,
					&ir_b, &ir_u, &ir_s);
		if (ret)
			return ret;
	}

	return 0;
}

static int hclge_tm_pri_vnet_base_shaper_cfg(struct hclge_dev *hdev)
{
	struct hclge_vport *vport = hdev->vport;
	int ret;
	u32 i;

	/* Need config vport shaper */
	for (i = 0; i < hdev->num_alloc_vport; i++) {
		ret = hclge_tm_pri_vnet_base_shaper_pri_cfg(vport);
		if (ret)
			return ret;

		ret = hclge_tm_pri_vnet_base_shaper_qs_cfg(vport);
		if (ret)
			return ret;

		vport++;
	}

	return 0;
}

static int hclge_tm_pri_shaper_cfg(struct hclge_dev *hdev)
{
	int ret;

	if (hdev->tx_sch_mode == HCLGE_FLAG_TC_BASE_SCH_MODE) {
		ret = hclge_tm_pri_tc_base_shaper_cfg(hdev);
		if (ret)
			return ret;
	} else {
		ret = hclge_tm_pri_vnet_base_shaper_cfg(hdev);
		if (ret)
			return ret;
	}

	return 0;
}

static int hclge_tm_pri_tc_base_dwrr_cfg(struct hclge_dev *hdev)
{
	struct hclge_vport *vport = hdev->vport;
	struct hclge_pg_info *pg_info;
	u8 dwrr;
	int ret;
	u32 i, k;

	for (i = 0; i < hdev->tm_info.num_tc; i++) {
		pg_info =
			&hdev->tm_info.pg_info[hdev->tm_info.tc_info[i].pgid];
		dwrr = pg_info->tc_dwrr[i];

		ret = hclge_tm_pri_weight_cfg(hdev, i, dwrr);
		if (ret)
			return ret;

		for (k = 0; k < hdev->num_alloc_vport; k++) {
			ret = hclge_tm_qs_weight_cfg(
				hdev, vport[k].qs_offset + i,
				vport[k].dwrr);
			if (ret)
				return ret;
		}
	}

	return 0;
}

static int hclge_tm_pri_vnet_base_dwrr_pri_cfg(struct hclge_vport *vport)
{
	struct hnae3_knic_private_info *kinfo = &vport->nic.kinfo;
	struct hclge_dev *hdev = vport->back;
	int ret;
	u8 i;

	/* Vf dwrr */
	ret = hclge_tm_pri_weight_cfg(hdev, vport->vport_id, vport->dwrr);
	if (ret)
		return ret;

	/* Qset dwrr */
	for (i = 0; i < kinfo->num_tc; i++) {
		ret = hclge_tm_qs_weight_cfg(
			hdev, vport->qs_offset + i,
			hdev->tm_info.pg_info[0].tc_dwrr[i]);
		if (ret)
			return ret;
	}

	return 0;
}

static int hclge_tm_pri_vnet_base_dwrr_cfg(struct hclge_dev *hdev)
{
	struct hclge_vport *vport = hdev->vport;
	int ret;
	u32 i;

	for (i = 0; i < hdev->num_alloc_vport; i++) {
		ret = hclge_tm_pri_vnet_base_dwrr_pri_cfg(vport);
		if (ret)
			return ret;

		vport++;
	}

	return 0;
}

static int hclge_tm_pri_dwrr_cfg(struct hclge_dev *hdev)
{
	int ret;

	if (hdev->tx_sch_mode == HCLGE_FLAG_TC_BASE_SCH_MODE) {
		ret = hclge_tm_pri_tc_base_dwrr_cfg(hdev);
		if (ret)
			return ret;
	} else {
		ret = hclge_tm_pri_vnet_base_dwrr_cfg(hdev);
		if (ret)
			return ret;
	}

	return 0;
}

int hclge_tm_map_cfg(struct hclge_dev *hdev)
{
	int ret;

	ret = hclge_up_to_tc_map(hdev);
	if (ret)
		return ret;

	ret = hclge_tm_pg_to_pri_map(hdev);
	if (ret)
		return ret;

	return hclge_tm_pri_q_qs_cfg(hdev);
}

static int hclge_tm_shaper_cfg(struct hclge_dev *hdev)
{
	int ret;

	ret = hclge_tm_port_shaper_cfg(hdev);
	if (ret)
		return ret;

	ret = hclge_tm_pg_shaper_cfg(hdev);
	if (ret)
		return ret;

	return hclge_tm_pri_shaper_cfg(hdev);
}

int hclge_tm_dwrr_cfg(struct hclge_dev *hdev)
{
	int ret;

	ret = hclge_tm_pg_dwrr_cfg(hdev);
	if (ret)
		return ret;

	return hclge_tm_pri_dwrr_cfg(hdev);
}

static int hclge_tm_lvl2_schd_mode_cfg(struct hclge_dev *hdev)
{
	int ret;
	u8 i;

	/* Only being config on TC-Based scheduler mode */
	if (hdev->tx_sch_mode == HCLGE_FLAG_VNET_BASE_SCH_MODE)
		return 0;

	for (i = 0; i < hdev->tm_info.num_pg; i++) {
		ret = hclge_tm_pg_schd_mode_cfg(hdev, i);
		if (ret)
			return ret;
	}

	return 0;
}

static int hclge_tm_schd_mode_vnet_base_cfg(struct hclge_vport *vport)
{
	struct hnae3_knic_private_info *kinfo = &vport->nic.kinfo;
	struct hclge_dev *hdev = vport->back;
	int ret;
	u8 i;

	if (vport->vport_id >= HNAE3_MAX_TC)
		return -EINVAL;

	ret = hclge_tm_pri_schd_mode_cfg(hdev, vport->vport_id);
	if (ret)
		return ret;

	for (i = 0; i < kinfo->num_tc; i++) {
		u8 sch_mode = hdev->tm_info.tc_info[i].tc_sch_mode;

		ret = hclge_tm_qs_schd_mode_cfg(hdev, vport->qs_offset + i,
						sch_mode);
		if (ret)
			return ret;
	}

	return 0;
}

static int hclge_tm_lvl34_schd_mode_cfg(struct hclge_dev *hdev)
{
	struct hclge_vport *vport = hdev->vport;
	int ret;
	u8 i, k;

	if (hdev->tx_sch_mode == HCLGE_FLAG_TC_BASE_SCH_MODE) {
		for (i = 0; i < hdev->tm_info.num_tc; i++) {
			ret = hclge_tm_pri_schd_mode_cfg(hdev, i);
			if (ret)
				return ret;

			for (k = 0; k < hdev->num_alloc_vport; k++) {
				ret = hclge_tm_qs_schd_mode_cfg(
					hdev, vport[k].qs_offset + i,
					HCLGE_SCH_MODE_DWRR);
				if (ret)
					return ret;
			}
		}
	} else {
		for (i = 0; i < hdev->num_alloc_vport; i++) {
			ret = hclge_tm_schd_mode_vnet_base_cfg(vport);
			if (ret)
				return ret;

			vport++;
		}
	}

	return 0;
}

int hclge_tm_schd_mode_hw(struct hclge_dev *hdev)
{
	int ret;

	ret = hclge_tm_lvl2_schd_mode_cfg(hdev);
	if (ret)
		return ret;

	return hclge_tm_lvl34_schd_mode_cfg(hdev);
}

static int hclge_tm_schd_setup_hw(struct hclge_dev *hdev)
{
	int ret;

	/* Cfg tm mapping  */
	ret = hclge_tm_map_cfg(hdev);
	if (ret)
		return ret;

	/* Cfg tm shaper */
	ret = hclge_tm_shaper_cfg(hdev);
	if (ret)
		return ret;

	/* Cfg dwrr */
	ret = hclge_tm_dwrr_cfg(hdev);
	if (ret)
		return ret;

	/* Cfg schd mode for each level schd */
	return hclge_tm_schd_mode_hw(hdev);
}

static int hclge_pause_param_setup_hw(struct hclge_dev *hdev)
{
	struct hclge_mac *mac = &hdev->hw.mac;

	return hclge_pause_param_cfg(hdev, mac->mac_addr,
					 HCLGE_DEFAULT_PAUSE_TRANS_GAP,
					 HCLGE_DEFAULT_PAUSE_TRANS_TIME);
}

static int hclge_pfc_setup_hw(struct hclge_dev *hdev)
{
	u8 enable_bitmap = 0;

	if (hdev->tm_info.fc_mode == HCLGE_FC_PFC)
		enable_bitmap = HCLGE_TX_MAC_PAUSE_EN_MSK |
				HCLGE_RX_MAC_PAUSE_EN_MSK;

	return hclge_pfc_pause_en_cfg(hdev, enable_bitmap,
				      hdev->tm_info.hw_pfc_map);
}

/* Each Tc has a 1024 queue sets to backpress, it divides to
 * 32 group, each group contains 32 queue sets, which can be
 * represented by u32 bitmap.
 */
static int hclge_bp_setup_hw(struct hclge_dev *hdev, u8 tc)
{
	int i;

	for (i = 0; i < HCLGE_BP_GRP_NUM; i++) {
		u32 qs_bitmap = 0;
		int k, ret;

		for (k = 0; k < hdev->num_alloc_vport; k++) {
			struct hclge_vport *vport = &hdev->vport[k];
			u16 qs_id = vport->qs_offset + tc;
			u8 grp, sub_grp;

			grp = hnae3_get_field(qs_id, HCLGE_BP_GRP_ID_M,
					      HCLGE_BP_GRP_ID_S);
			sub_grp = hnae3_get_field(qs_id, HCLGE_BP_SUB_GRP_ID_M,
						  HCLGE_BP_SUB_GRP_ID_S);
			if (i == grp)
				qs_bitmap |= (1 << sub_grp);
		}

		ret = hclge_tm_qs_bp_cfg(hdev, tc, i, qs_bitmap);
		if (ret)
			return ret;
	}

	return 0;
}

static int hclge_mac_pause_setup_hw(struct hclge_dev *hdev)
{
	bool tx_en, rx_en;

	switch (hdev->tm_info.fc_mode) {
	case HCLGE_FC_NONE:
		tx_en = false;
		rx_en = false;
		break;
	case HCLGE_FC_RX_PAUSE:
		tx_en = false;
		rx_en = true;
		break;
	case HCLGE_FC_TX_PAUSE:
		tx_en = true;
		rx_en = false;
		break;
	case HCLGE_FC_FULL:
		tx_en = true;
		rx_en = true;
		break;
	case HCLGE_FC_PFC:
		tx_en = false;
		rx_en = false;
		break;
	default:
		tx_en = true;
		rx_en = true;
	}

	return hclge_mac_pause_en_cfg(hdev, tx_en, rx_en);
}

int hclge_pause_setup_hw(struct hclge_dev *hdev)
{
	int ret;
	u8 i;

	ret = hclge_pause_param_setup_hw(hdev);
	if (ret)
		return ret;

	ret = hclge_mac_pause_setup_hw(hdev);
	if (ret)
		return ret;

	/* Only DCB-supported dev supports qset back pressure and pfc cmd */
	if (!hnae3_dev_dcb_supported(hdev))
		return 0;

	/* When MAC is GE Mode, hdev does not support pfc setting */
	ret = hclge_pfc_setup_hw(hdev);
<<<<<<< HEAD
	if (ret)
		dev_warn(&hdev->pdev->dev, "set pfc pause failed:%d\n", ret);
=======
	if (init && ret == -EOPNOTSUPP)
		dev_warn(&hdev->pdev->dev, "GE MAC does not support pfc\n");
	else if (ret) {
		dev_err(&hdev->pdev->dev, "config pfc failed! ret = %d\n",
			ret);
		return ret;
	}
>>>>>>> 407d19ab

	for (i = 0; i < hdev->tm_info.num_tc; i++) {
		ret = hclge_bp_setup_hw(hdev, i);
		if (ret)
			return ret;
	}

	return 0;
}

int hclge_tm_prio_tc_info_update(struct hclge_dev *hdev, u8 *prio_tc)
{
	struct hclge_vport *vport = hdev->vport;
	struct hnae3_knic_private_info *kinfo;
	u32 i, k;

	for (i = 0; i < HNAE3_MAX_USER_PRIO; i++) {
		if (prio_tc[i] >= hdev->tm_info.num_tc)
			return -EINVAL;
		hdev->tm_info.prio_tc[i] = prio_tc[i];

		for (k = 0;  k < hdev->num_alloc_vport; k++) {
			kinfo = &vport[k].nic.kinfo;
			kinfo->prio_tc[i] = prio_tc[i];
		}
	}
	return 0;
}

void hclge_tm_schd_info_update(struct hclge_dev *hdev, u8 num_tc)
{
	u8 i, bit_map = 0;

	hdev->tm_info.num_tc = num_tc;

	for (i = 0; i < hdev->tm_info.num_tc; i++)
		bit_map |= BIT(i);

	if (!bit_map) {
		bit_map = 1;
		hdev->tm_info.num_tc = 1;
	}

	hdev->hw_tc_map = bit_map;

	hclge_tm_schd_info_init(hdev);
}

int hclge_tm_init_hw(struct hclge_dev *hdev)
{
	int ret;

	if ((hdev->tx_sch_mode != HCLGE_FLAG_TC_BASE_SCH_MODE) &&
	    (hdev->tx_sch_mode != HCLGE_FLAG_VNET_BASE_SCH_MODE))
		return -ENOTSUPP;

	ret = hclge_tm_schd_setup_hw(hdev);
	if (ret)
		return ret;

	ret = hclge_pause_setup_hw(hdev);
	if (ret)
		return ret;

	return 0;
}

int hclge_tm_schd_init(struct hclge_dev *hdev)
{
	int ret;

	/* fc_mode is HCLGE_FC_FULL on reset */
	hdev->tm_info.fc_mode = HCLGE_FC_FULL;
	hdev->fc_mode_last_time = hdev->tm_info.fc_mode;

	ret = hclge_tm_schd_info_init(hdev);
	if (ret)
		return ret;

	return hclge_tm_init_hw(hdev);
}<|MERGE_RESOLUTION|>--- conflicted
+++ resolved
@@ -173,7 +173,7 @@
 				  u8 pfc_bitmap)
 {
 	struct hclge_desc desc;
-	struct hclge_pfc_en_cmd *pfc = (struct hclge_pfc_en_cmd *)&desc.data;
+	struct hclge_pfc_en_cmd *pfc = (struct hclge_pfc_en_cmd *)desc.data;
 
 	hclge_cmd_setup_basic_desc(&desc, HCLGE_OPC_CFG_PFC_PAUSE_EN, false);
 
@@ -189,11 +189,12 @@
 	struct hclge_cfg_pause_param_cmd *pause_param;
 	struct hclge_desc desc;
 
-	pause_param = (struct hclge_cfg_pause_param_cmd *)&desc.data;
+	pause_param = (struct hclge_cfg_pause_param_cmd *)desc.data;
 
 	hclge_cmd_setup_basic_desc(&desc, HCLGE_OPC_CFG_MAC_PARA, false);
 
 	ether_addr_copy(pause_param->mac_addr, addr);
+	ether_addr_copy(pause_param->mac_addr_extra, addr);
 	pause_param->pause_trans_gap = pause_trans_gap;
 	pause_param->pause_trans_time = cpu_to_le16(pause_trans_time);
 
@@ -208,7 +209,7 @@
 	u8 trans_gap;
 	int ret;
 
-	pause_param = (struct hclge_cfg_pause_param_cmd *)&desc.data;
+	pause_param = (struct hclge_cfg_pause_param_cmd *)desc.data;
 
 	hclge_cmd_setup_basic_desc(&desc, HCLGE_OPC_CFG_MAC_PARA, true);
 
@@ -298,7 +299,7 @@
 }
 
 static int hclge_tm_q_to_qs_map_cfg(struct hclge_dev *hdev,
-				    u8 q_id, u16 qs_id)
+				    u16 q_id, u16 qs_id)
 {
 	struct hclge_nq_to_qs_link_cmd *map;
 	struct hclge_desc desc;
@@ -517,20 +518,39 @@
 {
 	struct hnae3_knic_private_info *kinfo = &vport->nic.kinfo;
 	struct hclge_dev *hdev = vport->back;
+	u16 max_rss_size;
 	u8 i;
 
-	vport->bw_limit = hdev->tm_info.pg_info[0].bw_limit;
-	kinfo->num_tc =
-		min_t(u16, kinfo->num_tqps, hdev->tm_info.num_tc);
-	kinfo->rss_size
-		= min_t(u16, hdev->rss_size_max,
-			kinfo->num_tqps / kinfo->num_tc);
-	vport->qs_offset = hdev->tm_info.num_tc * vport->vport_id;
+	/* TC configuration is shared by PF/VF in one port, only allow
+	 * one tc for VF for simplicity. VF's vport_id is non zero.
+	 */
+	kinfo->num_tc = vport->vport_id ? 1 :
+			min_t(u16, vport->alloc_tqps, hdev->tm_info.num_tc);
+	vport->qs_offset = (vport->vport_id ? hdev->tm_info.num_tc : 0) +
+				(vport->vport_id ? (vport->vport_id - 1) : 0);
+
+	max_rss_size = min_t(u16, hdev->rss_size_max,
+			     vport->alloc_tqps / kinfo->num_tc);
+
+	if (kinfo->req_rss_size != kinfo->rss_size && kinfo->req_rss_size &&
+	    kinfo->req_rss_size <= max_rss_size) {
+		dev_info(&hdev->pdev->dev, "rss changes from %d to %d\n",
+			 kinfo->rss_size, kinfo->req_rss_size);
+		kinfo->rss_size = kinfo->req_rss_size;
+	} else if (kinfo->rss_size > max_rss_size ||
+		   (!kinfo->req_rss_size && kinfo->rss_size < max_rss_size)) {
+		dev_info(&hdev->pdev->dev, "rss changes from %d to %d\n",
+			 kinfo->rss_size, max_rss_size);
+		kinfo->rss_size = max_rss_size;
+	}
+
+	kinfo->num_tqps = kinfo->num_tc * kinfo->rss_size;
 	vport->dwrr = 100;  /* 100 percent as init */
 	vport->alloc_rss_size = kinfo->rss_size;
-
-	for (i = 0; i < kinfo->num_tc; i++) {
-		if (hdev->hw_tc_map & BIT(i)) {
+	vport->bw_limit = hdev->tm_info.pg_info[0].bw_limit;
+
+	for (i = 0; i < HNAE3_MAX_TC; i++) {
+		if (hdev->hw_tc_map & BIT(i) && i < kinfo->num_tc) {
 			kinfo->tc_info[i].enable = true;
 			kinfo->tc_info[i].tqp_offset = i * kinfo->rss_size;
 			kinfo->tc_info[i].tqp_count = kinfo->rss_size;
@@ -753,13 +773,17 @@
 
 	if (hdev->tx_sch_mode == HCLGE_FLAG_TC_BASE_SCH_MODE) {
 		/* Cfg qs -> pri mapping, one by one mapping */
-		for (k = 0; k < hdev->num_alloc_vport; k++)
-			for (i = 0; i < hdev->tm_info.num_tc; i++) {
+		for (k = 0; k < hdev->num_alloc_vport; k++) {
+			struct hnae3_knic_private_info *kinfo =
+				&vport[k].nic.kinfo;
+
+			for (i = 0; i < kinfo->num_tc; i++) {
 				ret = hclge_tm_qs_to_pri_map_cfg(
 					hdev, vport[k].qs_offset + i, i);
 				if (ret)
 					return ret;
 			}
+		}
 	} else if (hdev->tx_sch_mode == HCLGE_FLAG_VNET_BASE_SCH_MODE) {
 		/* Cfg qs -> pri mapping,  qs = tc, pri = vf, 8 qs -> 1 pri */
 		for (k = 0; k < hdev->num_alloc_vport; k++)
@@ -934,6 +958,36 @@
 	return 0;
 }
 
+static int hclge_tm_ets_tc_dwrr_cfg(struct hclge_dev *hdev)
+{
+#define DEFAULT_TC_WEIGHT	1
+#define DEFAULT_TC_OFFSET	14
+
+	struct hclge_ets_tc_weight_cmd *ets_weight;
+	struct hclge_desc desc;
+	int i;
+
+	hclge_cmd_setup_basic_desc(&desc, HCLGE_OPC_ETS_TC_WEIGHT, false);
+	ets_weight = (struct hclge_ets_tc_weight_cmd *)desc.data;
+
+	for (i = 0; i < HNAE3_MAX_TC; i++) {
+		struct hclge_pg_info *pg_info;
+
+		ets_weight->tc_weight[i] = DEFAULT_TC_WEIGHT;
+
+		if (!(hdev->hw_tc_map & BIT(i)))
+			continue;
+
+		pg_info =
+			&hdev->tm_info.pg_info[hdev->tm_info.tc_info[i].pgid];
+		ets_weight->tc_weight[i] = pg_info->tc_dwrr[i];
+	}
+
+	ets_weight->weight_offset = DEFAULT_TC_OFFSET;
+
+	return hclge_cmd_send(&hdev->hw, &desc, 1);
+}
+
 static int hclge_tm_pri_vnet_base_dwrr_pri_cfg(struct hclge_vport *vport)
 {
 	struct hnae3_knic_private_info *kinfo = &vport->nic.kinfo;
@@ -983,6 +1037,19 @@
 		ret = hclge_tm_pri_tc_base_dwrr_cfg(hdev);
 		if (ret)
 			return ret;
+
+		if (!hnae3_dev_dcb_supported(hdev))
+			return 0;
+
+		ret = hclge_tm_ets_tc_dwrr_cfg(hdev);
+		if (ret == -EOPNOTSUPP) {
+			dev_warn(&hdev->pdev->dev,
+				 "fw %08x does't support ets tc weight cmd\n",
+				 hdev->fw_version);
+			ret = 0;
+		}
+
+		return ret;
 	} else {
 		ret = hclge_tm_pri_vnet_base_dwrr_cfg(hdev);
 		if (ret)
@@ -992,7 +1059,7 @@
 	return 0;
 }
 
-int hclge_tm_map_cfg(struct hclge_dev *hdev)
+static int hclge_tm_map_cfg(struct hclge_dev *hdev)
 {
 	int ret;
 
@@ -1110,7 +1177,7 @@
 	return 0;
 }
 
-int hclge_tm_schd_mode_hw(struct hclge_dev *hdev)
+static int hclge_tm_schd_mode_hw(struct hclge_dev *hdev)
 {
 	int ret;
 
@@ -1121,7 +1188,7 @@
 	return hclge_tm_lvl34_schd_mode_cfg(hdev);
 }
 
-static int hclge_tm_schd_setup_hw(struct hclge_dev *hdev)
+int hclge_tm_schd_setup_hw(struct hclge_dev *hdev)
 {
 	int ret;
 
@@ -1162,7 +1229,7 @@
 				HCLGE_RX_MAC_PAUSE_EN_MSK;
 
 	return hclge_pfc_pause_en_cfg(hdev, enable_bitmap,
-				      hdev->tm_info.hw_pfc_map);
+				      hdev->tm_info.pfc_en);
 }
 
 /* Each Tc has a 1024 queue sets to backpress, it divides to
@@ -1231,10 +1298,23 @@
 	return hclge_mac_pause_en_cfg(hdev, tx_en, rx_en);
 }
 
-int hclge_pause_setup_hw(struct hclge_dev *hdev)
-{
-	int ret;
-	u8 i;
+static int hclge_tm_bp_setup(struct hclge_dev *hdev)
+{
+	int ret = 0;
+	int i;
+
+	for (i = 0; i < hdev->tm_info.num_tc; i++) {
+		ret = hclge_bp_setup_hw(hdev, i);
+		if (ret)
+			return ret;
+	}
+
+	return ret;
+}
+
+int hclge_pause_setup_hw(struct hclge_dev *hdev, bool init)
+{
+	int ret;
 
 	ret = hclge_pause_param_setup_hw(hdev);
 	if (ret)
@@ -1248,12 +1328,11 @@
 	if (!hnae3_dev_dcb_supported(hdev))
 		return 0;
 
-	/* When MAC is GE Mode, hdev does not support pfc setting */
+	/* GE MAC does not support PFC, when driver is initializing and MAC
+	 * is in GE Mode, ignore the error here, otherwise initialization
+	 * will fail.
+	 */
 	ret = hclge_pfc_setup_hw(hdev);
-<<<<<<< HEAD
-	if (ret)
-		dev_warn(&hdev->pdev->dev, "set pfc pause failed:%d\n", ret);
-=======
 	if (init && ret == -EOPNOTSUPP)
 		dev_warn(&hdev->pdev->dev, "GE MAC does not support pfc\n");
 	else if (ret) {
@@ -1261,26 +1340,17 @@
 			ret);
 		return ret;
 	}
->>>>>>> 407d19ab
-
-	for (i = 0; i < hdev->tm_info.num_tc; i++) {
-		ret = hclge_bp_setup_hw(hdev, i);
-		if (ret)
-			return ret;
-	}
-
-	return 0;
-}
-
-int hclge_tm_prio_tc_info_update(struct hclge_dev *hdev, u8 *prio_tc)
+
+	return hclge_tm_bp_setup(hdev);
+}
+
+void hclge_tm_prio_tc_info_update(struct hclge_dev *hdev, u8 *prio_tc)
 {
 	struct hclge_vport *vport = hdev->vport;
 	struct hnae3_knic_private_info *kinfo;
 	u32 i, k;
 
 	for (i = 0; i < HNAE3_MAX_USER_PRIO; i++) {
-		if (prio_tc[i] >= hdev->tm_info.num_tc)
-			return -EINVAL;
 		hdev->tm_info.prio_tc[i] = prio_tc[i];
 
 		for (k = 0;  k < hdev->num_alloc_vport; k++) {
@@ -1288,7 +1358,6 @@
 			kinfo->prio_tc[i] = prio_tc[i];
 		}
 	}
-	return 0;
 }
 
 void hclge_tm_schd_info_update(struct hclge_dev *hdev, u8 num_tc)
@@ -1310,7 +1379,7 @@
 	hclge_tm_schd_info_init(hdev);
 }
 
-int hclge_tm_init_hw(struct hclge_dev *hdev)
+int hclge_tm_init_hw(struct hclge_dev *hdev, bool init)
 {
 	int ret;
 
@@ -1322,7 +1391,7 @@
 	if (ret)
 		return ret;
 
-	ret = hclge_pause_setup_hw(hdev);
+	ret = hclge_pause_setup_hw(hdev, init);
 	if (ret)
 		return ret;
 
@@ -1341,5 +1410,22 @@
 	if (ret)
 		return ret;
 
-	return hclge_tm_init_hw(hdev);
+	return hclge_tm_init_hw(hdev, true);
+}
+
+int hclge_tm_vport_map_update(struct hclge_dev *hdev)
+{
+	struct hclge_vport *vport = hdev->vport;
+	int ret;
+
+	hclge_tm_vport_tc_info_update(vport);
+
+	ret = hclge_vport_q_to_qs_map(hdev, vport);
+	if (ret)
+		return ret;
+
+	if (!(hdev->flag & HCLGE_FLAG_DCB_ENABLE))
+		return 0;
+
+	return hclge_tm_bp_setup(hdev);
 }