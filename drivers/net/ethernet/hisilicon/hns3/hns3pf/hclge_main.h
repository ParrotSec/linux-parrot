// SPDX-License-Identifier: GPL-2.0+
// Copyright (c) 2016-2017 Hisilicon Limited.

#ifndef __HCLGE_MAIN_H
#define __HCLGE_MAIN_H
#include <linux/fs.h>
#include <linux/types.h>
#include <linux/phy.h>
#include <linux/if_vlan.h>
#include <linux/kfifo.h>

#include "hclge_cmd.h"
#include "hnae3.h"

#define HCLGE_MOD_VERSION "1.0"
#define HCLGE_DRIVER_NAME "hclge"

#define HCLGE_INVALID_VPORT 0xffff

#define HCLGE_PF_CFG_BLOCK_SIZE		32
#define HCLGE_PF_CFG_DESC_NUM \
	(HCLGE_PF_CFG_BLOCK_SIZE / HCLGE_CFG_RD_LEN_BYTES)

#define HCLGE_VECTOR_REG_BASE		0x20000
#define HCLGE_MISC_VECTOR_REG_BASE	0x20400

#define HCLGE_VECTOR_REG_OFFSET		0x4
#define HCLGE_VECTOR_VF_OFFSET		0x100000

#define HCLGE_RSS_IND_TBL_SIZE		512
#define HCLGE_RSS_SET_BITMAP_MSK	GENMASK(15, 0)
#define HCLGE_RSS_KEY_SIZE		40
#define HCLGE_RSS_HASH_ALGO_TOEPLITZ	0
#define HCLGE_RSS_HASH_ALGO_SIMPLE	1
#define HCLGE_RSS_HASH_ALGO_SYMMETRIC	2
#define HCLGE_RSS_HASH_ALGO_MASK	GENMASK(3, 0)
#define HCLGE_RSS_CFG_TBL_NUM \
	(HCLGE_RSS_IND_TBL_SIZE / HCLGE_RSS_CFG_TBL_SIZE)

#define HCLGE_RSS_INPUT_TUPLE_OTHER	GENMASK(3, 0)
#define HCLGE_RSS_INPUT_TUPLE_SCTP	GENMASK(4, 0)
#define HCLGE_D_PORT_BIT		BIT(0)
#define HCLGE_S_PORT_BIT		BIT(1)
#define HCLGE_D_IP_BIT			BIT(2)
#define HCLGE_S_IP_BIT			BIT(3)
#define HCLGE_V_TAG_BIT			BIT(4)

#define HCLGE_RSS_TC_SIZE_0		1
#define HCLGE_RSS_TC_SIZE_1		2
#define HCLGE_RSS_TC_SIZE_2		4
#define HCLGE_RSS_TC_SIZE_3		8
#define HCLGE_RSS_TC_SIZE_4		16
#define HCLGE_RSS_TC_SIZE_5		32
#define HCLGE_RSS_TC_SIZE_6		64
#define HCLGE_RSS_TC_SIZE_7		128

#define HCLGE_MTA_TBL_SIZE		4096

#define HCLGE_TQP_RESET_TRY_TIMES	10

#define HCLGE_PHY_PAGE_MDIX		0
#define HCLGE_PHY_PAGE_COPPER		0

/* Page Selection Reg. */
#define HCLGE_PHY_PAGE_REG		22

/* Copper Specific Control Register */
#define HCLGE_PHY_CSC_REG		16

/* Copper Specific Status Register */
#define HCLGE_PHY_CSS_REG		17

#define HCLGE_PHY_MDIX_CTRL_S		5
#define HCLGE_PHY_MDIX_CTRL_M		GENMASK(6, 5)

#define HCLGE_PHY_MDIX_STATUS_B		6
#define HCLGE_PHY_SPEED_DUP_RESOLVE_B	11

/* Factor used to calculate offset and bitmap of VF num */
#define HCLGE_VF_NUM_PER_CMD           64
#define HCLGE_VF_NUM_PER_BYTE          8

/* Reset related Registers */
#define HCLGE_MISC_RESET_STS_REG	0x20700
#define HCLGE_MISC_VECTOR_INT_STS	0x20800
#define HCLGE_GLOBAL_RESET_REG		0x20A00
#define HCLGE_GLOBAL_RESET_BIT		0
#define HCLGE_CORE_RESET_BIT		1
#define HCLGE_FUN_RST_ING		0x20C00
#define HCLGE_FUN_RST_ING_B		0

/* Vector0 register bits define */
#define HCLGE_VECTOR0_GLOBALRESET_INT_B	5
#define HCLGE_VECTOR0_CORERESET_INT_B	6
#define HCLGE_VECTOR0_IMPRESET_INT_B	7

/* Vector0 interrupt CMDQ event source register(RW) */
#define HCLGE_VECTOR0_CMDQ_SRC_REG	0x27100
/* CMDQ register bits for RX event(=MBX event) */
#define HCLGE_VECTOR0_RX_CMDQ_INT_B	1

#define HCLGE_MAC_DEFAULT_FRAME \
	(ETH_HLEN + ETH_FCS_LEN + VLAN_HLEN + ETH_DATA_LEN)
#define HCLGE_MAC_MIN_FRAME		64
#define HCLGE_MAC_MAX_FRAME		9728

#define HCLGE_SUPPORT_1G_BIT		BIT(0)
#define HCLGE_SUPPORT_10G_BIT		BIT(1)
#define HCLGE_SUPPORT_25G_BIT		BIT(2)
#define HCLGE_SUPPORT_50G_BIT		BIT(3)
#define HCLGE_SUPPORT_100G_BIT		BIT(4)
<<<<<<< HEAD
=======
/* to be compatible with exsit board */
#define HCLGE_SUPPORT_40G_BIT		BIT(5)
#define HCLGE_SUPPORT_100M_BIT		BIT(6)
#define HCLGE_SUPPORT_10M_BIT		BIT(7)
#define HCLGE_SUPPORT_GE \
	(HCLGE_SUPPORT_1G_BIT | HCLGE_SUPPORT_100M_BIT | HCLGE_SUPPORT_10M_BIT)
>>>>>>> 407d19ab

enum HCLGE_DEV_STATE {
	HCLGE_STATE_REINITING,
	HCLGE_STATE_DOWN,
	HCLGE_STATE_DISABLED,
	HCLGE_STATE_REMOVING,
	HCLGE_STATE_SERVICE_INITED,
	HCLGE_STATE_SERVICE_SCHED,
	HCLGE_STATE_RST_SERVICE_SCHED,
	HCLGE_STATE_RST_HANDLING,
	HCLGE_STATE_MBX_SERVICE_SCHED,
	HCLGE_STATE_MBX_HANDLING,
	HCLGE_STATE_STATISTICS_UPDATING,
	HCLGE_STATE_CMD_DISABLE,
	HCLGE_STATE_MAX
};

enum hclge_evt_cause {
	HCLGE_VECTOR0_EVENT_RST,
	HCLGE_VECTOR0_EVENT_MBX,
	HCLGE_VECTOR0_EVENT_OTHER,
};

#define HCLGE_MPF_ENBALE 1

enum HCLGE_MAC_SPEED {
	HCLGE_MAC_SPEED_10M	= 10,		/* 10 Mbps */
	HCLGE_MAC_SPEED_100M	= 100,		/* 100 Mbps */
	HCLGE_MAC_SPEED_1G	= 1000,		/* 1000 Mbps   = 1 Gbps */
	HCLGE_MAC_SPEED_10G	= 10000,	/* 10000 Mbps  = 10 Gbps */
	HCLGE_MAC_SPEED_25G	= 25000,	/* 25000 Mbps  = 25 Gbps */
	HCLGE_MAC_SPEED_40G	= 40000,	/* 40000 Mbps  = 40 Gbps */
	HCLGE_MAC_SPEED_50G	= 50000,	/* 50000 Mbps  = 50 Gbps */
	HCLGE_MAC_SPEED_100G	= 100000	/* 100000 Mbps = 100 Gbps */
};

enum HCLGE_MAC_DUPLEX {
	HCLGE_MAC_HALF,
	HCLGE_MAC_FULL
};

<<<<<<< HEAD
enum hclge_mta_dmac_sel_type {
	HCLGE_MAC_ADDR_47_36,
	HCLGE_MAC_ADDR_46_35,
	HCLGE_MAC_ADDR_45_34,
	HCLGE_MAC_ADDR_44_33,
};
=======
#define QUERY_SFP_SPEED		0
#define QUERY_ACTIVE_SPEED	1
>>>>>>> 407d19ab

struct hclge_mac {
	u8 phy_addr;
	u8 flag;
	u8 media_type;	/* port media type, e.g. fibre/copper/backplane */
	u8 mac_addr[ETH_ALEN];
	u8 autoneg;
	u8 duplex;
	u8 support_autoneg;
	u8 speed_type;	/* 0: sfp speed, 1: active speed */
	u32 speed;
	u32 speed_ability; /* speed ability supported by current media */
	u32 module_type; /* sub media type, e.g. kr/cr/sr/lr */
	u32 fec_mode; /* active fec mode */
	u32 user_fec_mode;
	u32 fec_ability;
	int link;	/* store the link status of mac & phy (if phy exit) */
	struct phy_device *phydev;
	struct mii_bus *mdio_bus;
	phy_interface_t phy_if;
	__ETHTOOL_DECLARE_LINK_MODE_MASK(supported);
	__ETHTOOL_DECLARE_LINK_MODE_MASK(advertising);
};

struct hclge_hw {
	void __iomem *io_base;
	struct hclge_mac mac;
	int num_vec;
	struct hclge_cmq cmq;
};

/* TQP stats */
struct hlcge_tqp_stats {
	/* query_tqp_tx_queue_statistics ,opcode id:  0x0B03 */
	u64 rcb_tx_ring_pktnum_rcd; /* 32bit */
	/* query_tqp_rx_queue_statistics ,opcode id:  0x0B13 */
	u64 rcb_rx_ring_pktnum_rcd; /* 32bit */
};

struct hclge_tqp {
	/* copy of device pointer from pci_dev,
	 * used when perform DMA mapping
	 */
	struct device *dev;
	struct hnae3_queue q;
	struct hlcge_tqp_stats tqp_stats;
	u16 index;	/* Global index in a NIC controller */

	bool alloced;
};

enum hclge_fc_mode {
	HCLGE_FC_NONE,
	HCLGE_FC_RX_PAUSE,
	HCLGE_FC_TX_PAUSE,
	HCLGE_FC_FULL,
	HCLGE_FC_PFC,
	HCLGE_FC_DEFAULT
};

#define HCLGE_PG_NUM		4
#define HCLGE_SCH_MODE_SP	0
#define HCLGE_SCH_MODE_DWRR	1
struct hclge_pg_info {
	u8 pg_id;
	u8 pg_sch_mode;		/* 0: sp; 1: dwrr */
	u8 tc_bit_map;
	u32 bw_limit;
	u8 tc_dwrr[HNAE3_MAX_TC];
};

struct hclge_tc_info {
	u8 tc_id;
	u8 tc_sch_mode;		/* 0: sp; 1: dwrr */
	u8 pgid;
	u32 bw_limit;
};

struct hclge_cfg {
	u8 vmdq_vport_num;
	u8 tc_num;
	u16 tqp_desc_num;
	u16 rx_buf_len;
	u16 rss_size_max;
	u8 phy_addr;
	u8 media_type;
	u8 mac_addr[ETH_ALEN];
	u8 default_speed;
	u32 numa_node_map;
	u8 speed_ability;
};

struct hclge_tm_info {
	u8 num_tc;
	u8 num_pg;      /* It must be 1 if vNET-Base schd */
	u8 pg_dwrr[HCLGE_PG_NUM];
	u8 prio_tc[HNAE3_MAX_USER_PRIO];
	struct hclge_pg_info pg_info[HCLGE_PG_NUM];
	struct hclge_tc_info tc_info[HNAE3_MAX_TC];
	enum hclge_fc_mode fc_mode;
	u8 hw_pfc_map; /* Allow for packet drop or not on this TC */
};

struct hclge_comm_stats_str {
	char desc[ETH_GSTRING_LEN];
	unsigned long offset;
};

/* all 64bit stats, opcode id: 0x0030 */
struct hclge_64_bit_stats {
	/* query_igu_stat */
	u64 igu_rx_oversize_pkt;
	u64 igu_rx_undersize_pkt;
	u64 igu_rx_out_all_pkt;
	u64 igu_rx_uni_pkt;
	u64 igu_rx_multi_pkt;
	u64 igu_rx_broad_pkt;
	u64 rsv0;

	/* query_egu_stat */
	u64 egu_tx_out_all_pkt;
	u64 egu_tx_uni_pkt;
	u64 egu_tx_multi_pkt;
	u64 egu_tx_broad_pkt;

	/* ssu_ppp packet stats */
	u64 ssu_ppp_mac_key_num;
	u64 ssu_ppp_host_key_num;
	u64 ppp_ssu_mac_rlt_num;
	u64 ppp_ssu_host_rlt_num;

	/* ssu_tx_in_out_dfx_stats */
	u64 ssu_tx_in_num;
	u64 ssu_tx_out_num;
	/* ssu_rx_in_out_dfx_stats */
	u64 ssu_rx_in_num;
	u64 ssu_rx_out_num;
};

/* all 32bit stats, opcode id: 0x0031 */
struct hclge_32_bit_stats {
	u64 igu_rx_err_pkt;
	u64 igu_rx_no_eof_pkt;
	u64 igu_rx_no_sof_pkt;
	u64 egu_tx_1588_pkt;
	u64 egu_tx_err_pkt;
	u64 ssu_full_drop_num;
	u64 ssu_part_drop_num;
	u64 ppp_key_drop_num;
	u64 ppp_rlt_drop_num;
	u64 ssu_key_drop_num;
	u64 pkt_curr_buf_cnt;
	u64 qcn_fb_rcv_cnt;
	u64 qcn_fb_drop_cnt;
	u64 qcn_fb_invaild_cnt;
	u64 rsv0;
	u64 rx_packet_tc0_in_cnt;
	u64 rx_packet_tc1_in_cnt;
	u64 rx_packet_tc2_in_cnt;
	u64 rx_packet_tc3_in_cnt;
	u64 rx_packet_tc4_in_cnt;
	u64 rx_packet_tc5_in_cnt;
	u64 rx_packet_tc6_in_cnt;
	u64 rx_packet_tc7_in_cnt;
	u64 rx_packet_tc0_out_cnt;
	u64 rx_packet_tc1_out_cnt;
	u64 rx_packet_tc2_out_cnt;
	u64 rx_packet_tc3_out_cnt;
	u64 rx_packet_tc4_out_cnt;
	u64 rx_packet_tc5_out_cnt;
	u64 rx_packet_tc6_out_cnt;
	u64 rx_packet_tc7_out_cnt;

	/* Tx packet level statistics */
	u64 tx_packet_tc0_in_cnt;
	u64 tx_packet_tc1_in_cnt;
	u64 tx_packet_tc2_in_cnt;
	u64 tx_packet_tc3_in_cnt;
	u64 tx_packet_tc4_in_cnt;
	u64 tx_packet_tc5_in_cnt;
	u64 tx_packet_tc6_in_cnt;
	u64 tx_packet_tc7_in_cnt;
	u64 tx_packet_tc0_out_cnt;
	u64 tx_packet_tc1_out_cnt;
	u64 tx_packet_tc2_out_cnt;
	u64 tx_packet_tc3_out_cnt;
	u64 tx_packet_tc4_out_cnt;
	u64 tx_packet_tc5_out_cnt;
	u64 tx_packet_tc6_out_cnt;
	u64 tx_packet_tc7_out_cnt;

	/* packet buffer statistics */
	u64 pkt_curr_buf_tc0_cnt;
	u64 pkt_curr_buf_tc1_cnt;
	u64 pkt_curr_buf_tc2_cnt;
	u64 pkt_curr_buf_tc3_cnt;
	u64 pkt_curr_buf_tc4_cnt;
	u64 pkt_curr_buf_tc5_cnt;
	u64 pkt_curr_buf_tc6_cnt;
	u64 pkt_curr_buf_tc7_cnt;

	u64 mb_uncopy_num;
	u64 lo_pri_unicast_rlt_drop_num;
	u64 hi_pri_multicast_rlt_drop_num;
	u64 lo_pri_multicast_rlt_drop_num;
	u64 rx_oq_drop_pkt_cnt;
	u64 tx_oq_drop_pkt_cnt;
	u64 nic_l2_err_drop_pkt_cnt;
	u64 roc_l2_err_drop_pkt_cnt;
};

/* mac stats ,opcode id: 0x0032 */
struct hclge_mac_stats {
	u64 mac_tx_mac_pause_num;
	u64 mac_rx_mac_pause_num;
	u64 mac_tx_pfc_pri0_pkt_num;
	u64 mac_tx_pfc_pri1_pkt_num;
	u64 mac_tx_pfc_pri2_pkt_num;
	u64 mac_tx_pfc_pri3_pkt_num;
	u64 mac_tx_pfc_pri4_pkt_num;
	u64 mac_tx_pfc_pri5_pkt_num;
	u64 mac_tx_pfc_pri6_pkt_num;
	u64 mac_tx_pfc_pri7_pkt_num;
	u64 mac_rx_pfc_pri0_pkt_num;
	u64 mac_rx_pfc_pri1_pkt_num;
	u64 mac_rx_pfc_pri2_pkt_num;
	u64 mac_rx_pfc_pri3_pkt_num;
	u64 mac_rx_pfc_pri4_pkt_num;
	u64 mac_rx_pfc_pri5_pkt_num;
	u64 mac_rx_pfc_pri6_pkt_num;
	u64 mac_rx_pfc_pri7_pkt_num;
	u64 mac_tx_total_pkt_num;
	u64 mac_tx_total_oct_num;
	u64 mac_tx_good_pkt_num;
	u64 mac_tx_bad_pkt_num;
	u64 mac_tx_good_oct_num;
	u64 mac_tx_bad_oct_num;
	u64 mac_tx_uni_pkt_num;
	u64 mac_tx_multi_pkt_num;
	u64 mac_tx_broad_pkt_num;
	u64 mac_tx_undersize_pkt_num;
	u64 mac_tx_oversize_pkt_num;
	u64 mac_tx_64_oct_pkt_num;
	u64 mac_tx_65_127_oct_pkt_num;
	u64 mac_tx_128_255_oct_pkt_num;
	u64 mac_tx_256_511_oct_pkt_num;
	u64 mac_tx_512_1023_oct_pkt_num;
	u64 mac_tx_1024_1518_oct_pkt_num;
	u64 mac_tx_1519_2047_oct_pkt_num;
	u64 mac_tx_2048_4095_oct_pkt_num;
	u64 mac_tx_4096_8191_oct_pkt_num;
	u64 rsv0;
	u64 mac_tx_8192_9216_oct_pkt_num;
	u64 mac_tx_9217_12287_oct_pkt_num;
	u64 mac_tx_12288_16383_oct_pkt_num;
	u64 mac_tx_1519_max_good_oct_pkt_num;
	u64 mac_tx_1519_max_bad_oct_pkt_num;

	u64 mac_rx_total_pkt_num;
	u64 mac_rx_total_oct_num;
	u64 mac_rx_good_pkt_num;
	u64 mac_rx_bad_pkt_num;
	u64 mac_rx_good_oct_num;
	u64 mac_rx_bad_oct_num;
	u64 mac_rx_uni_pkt_num;
	u64 mac_rx_multi_pkt_num;
	u64 mac_rx_broad_pkt_num;
	u64 mac_rx_undersize_pkt_num;
	u64 mac_rx_oversize_pkt_num;
	u64 mac_rx_64_oct_pkt_num;
	u64 mac_rx_65_127_oct_pkt_num;
	u64 mac_rx_128_255_oct_pkt_num;
	u64 mac_rx_256_511_oct_pkt_num;
	u64 mac_rx_512_1023_oct_pkt_num;
	u64 mac_rx_1024_1518_oct_pkt_num;
	u64 mac_rx_1519_2047_oct_pkt_num;
	u64 mac_rx_2048_4095_oct_pkt_num;
	u64 mac_rx_4096_8191_oct_pkt_num;
	u64 rsv1;
	u64 mac_rx_8192_9216_oct_pkt_num;
	u64 mac_rx_9217_12287_oct_pkt_num;
	u64 mac_rx_12288_16383_oct_pkt_num;
	u64 mac_rx_1519_max_good_oct_pkt_num;
	u64 mac_rx_1519_max_bad_oct_pkt_num;

	u64 mac_tx_fragment_pkt_num;
	u64 mac_tx_undermin_pkt_num;
	u64 mac_tx_jabber_pkt_num;
	u64 mac_tx_err_all_pkt_num;
	u64 mac_tx_from_app_good_pkt_num;
	u64 mac_tx_from_app_bad_pkt_num;
	u64 mac_rx_fragment_pkt_num;
	u64 mac_rx_undermin_pkt_num;
	u64 mac_rx_jabber_pkt_num;
	u64 mac_rx_fcs_err_pkt_num;
	u64 mac_rx_send_app_good_pkt_num;
	u64 mac_rx_send_app_bad_pkt_num;
};

#define HCLGE_STATS_TIMER_INTERVAL	(60 * 5)
struct hclge_hw_stats {
	struct hclge_mac_stats      mac_stats;
	struct hclge_64_bit_stats   all_64_bit_stats;
	struct hclge_32_bit_stats   all_32_bit_stats;
	u32 stats_timer;
};

struct hclge_vlan_type_cfg {
	u16 rx_ot_fst_vlan_type;
	u16 rx_ot_sec_vlan_type;
	u16 rx_in_fst_vlan_type;
	u16 rx_in_sec_vlan_type;
	u16 tx_ot_vlan_type;
	u16 tx_in_vlan_type;
};

<<<<<<< HEAD
=======
enum HCLGE_FD_MODE {
	HCLGE_FD_MODE_DEPTH_2K_WIDTH_400B_STAGE_1,
	HCLGE_FD_MODE_DEPTH_1K_WIDTH_400B_STAGE_2,
	HCLGE_FD_MODE_DEPTH_4K_WIDTH_200B_STAGE_1,
	HCLGE_FD_MODE_DEPTH_2K_WIDTH_200B_STAGE_2,
};

enum HCLGE_FD_KEY_TYPE {
	HCLGE_FD_KEY_BASE_ON_PTYPE,
	HCLGE_FD_KEY_BASE_ON_TUPLE,
};

enum HCLGE_FD_STAGE {
	HCLGE_FD_STAGE_1,
	HCLGE_FD_STAGE_2,
};

/* OUTER_XXX indicates tuples in tunnel header of tunnel packet
 * INNER_XXX indicate tuples in tunneled header of tunnel packet or
 *           tuples of non-tunnel packet
 */
enum HCLGE_FD_TUPLE {
	OUTER_DST_MAC,
	OUTER_SRC_MAC,
	OUTER_VLAN_TAG_FST,
	OUTER_VLAN_TAG_SEC,
	OUTER_ETH_TYPE,
	OUTER_L2_RSV,
	OUTER_IP_TOS,
	OUTER_IP_PROTO,
	OUTER_SRC_IP,
	OUTER_DST_IP,
	OUTER_L3_RSV,
	OUTER_SRC_PORT,
	OUTER_DST_PORT,
	OUTER_L4_RSV,
	OUTER_TUN_VNI,
	OUTER_TUN_FLOW_ID,
	INNER_DST_MAC,
	INNER_SRC_MAC,
	INNER_VLAN_TAG_FST,
	INNER_VLAN_TAG_SEC,
	INNER_ETH_TYPE,
	INNER_L2_RSV,
	INNER_IP_TOS,
	INNER_IP_PROTO,
	INNER_SRC_IP,
	INNER_DST_IP,
	INNER_L3_RSV,
	INNER_SRC_PORT,
	INNER_DST_PORT,
	INNER_L4_RSV,
	MAX_TUPLE,
};

enum HCLGE_FD_META_DATA {
	PACKET_TYPE_ID,
	IP_FRAGEMENT,
	ROCE_TYPE,
	NEXT_KEY,
	VLAN_NUMBER,
	SRC_VPORT,
	DST_VPORT,
	TUNNEL_PACKET,
	MAX_META_DATA,
};

struct key_info {
	u8 key_type;
	u8 key_length;
};

static const struct key_info meta_data_key_info[] = {
	{ PACKET_TYPE_ID, 6},
	{ IP_FRAGEMENT, 1},
	{ ROCE_TYPE, 1},
	{ NEXT_KEY, 5},
	{ VLAN_NUMBER, 2},
	{ SRC_VPORT, 12},
	{ DST_VPORT, 12},
	{ TUNNEL_PACKET, 1},
};

static const struct key_info tuple_key_info[] = {
	{ OUTER_DST_MAC, 48},
	{ OUTER_SRC_MAC, 48},
	{ OUTER_VLAN_TAG_FST, 16},
	{ OUTER_VLAN_TAG_SEC, 16},
	{ OUTER_ETH_TYPE, 16},
	{ OUTER_L2_RSV, 16},
	{ OUTER_IP_TOS, 8},
	{ OUTER_IP_PROTO, 8},
	{ OUTER_SRC_IP, 32},
	{ OUTER_DST_IP, 32},
	{ OUTER_L3_RSV, 16},
	{ OUTER_SRC_PORT, 16},
	{ OUTER_DST_PORT, 16},
	{ OUTER_L4_RSV, 32},
	{ OUTER_TUN_VNI, 24},
	{ OUTER_TUN_FLOW_ID, 8},
	{ INNER_DST_MAC, 48},
	{ INNER_SRC_MAC, 48},
	{ INNER_VLAN_TAG_FST, 16},
	{ INNER_VLAN_TAG_SEC, 16},
	{ INNER_ETH_TYPE, 16},
	{ INNER_L2_RSV, 16},
	{ INNER_IP_TOS, 8},
	{ INNER_IP_PROTO, 8},
	{ INNER_SRC_IP, 32},
	{ INNER_DST_IP, 32},
	{ INNER_L3_RSV, 16},
	{ INNER_SRC_PORT, 16},
	{ INNER_DST_PORT, 16},
	{ INNER_L4_RSV, 32},
};

#define MAX_KEY_LENGTH	400
#define MAX_KEY_DWORDS	DIV_ROUND_UP(MAX_KEY_LENGTH / 8, 4)
#define MAX_KEY_BYTES	(MAX_KEY_DWORDS * 4)
#define MAX_META_DATA_LENGTH	32

enum HCLGE_FD_PACKET_TYPE {
	NIC_PACKET,
	ROCE_PACKET,
};

enum HCLGE_FD_ACTION {
	HCLGE_FD_ACTION_ACCEPT_PACKET,
	HCLGE_FD_ACTION_DROP_PACKET,
};

struct hclge_fd_key_cfg {
	u8 key_sel;
	u8 inner_sipv6_word_en;
	u8 inner_dipv6_word_en;
	u8 outer_sipv6_word_en;
	u8 outer_dipv6_word_en;
	u32 tuple_active;
	u32 meta_data_active;
};

struct hclge_fd_cfg {
	u8 fd_mode;
	u16 max_key_length;
	u32 proto_support;
	u32 rule_num[2]; /* rule entry number */
	u16 cnt_num[2]; /* rule hit counter number */
	struct hclge_fd_key_cfg key_cfg[2];
};

struct hclge_fd_rule_tuples {
	u8 src_mac[6];
	u8 dst_mac[6];
	u32 src_ip[4];
	u32 dst_ip[4];
	u16 src_port;
	u16 dst_port;
	u16 vlan_tag1;
	u16 ether_proto;
	u8 ip_tos;
	u8 ip_proto;
};

struct hclge_fd_rule {
	struct hlist_node rule_node;
	struct hclge_fd_rule_tuples tuples;
	struct hclge_fd_rule_tuples tuples_mask;
	u32 unused_tuple;
	u32 flow_type;
	u8 action;
	u16 vf_id;
	u16 queue_id;
	u16 location;
};

struct hclge_fd_ad_data {
	u16 ad_id;
	u8 drop_packet;
	u8 forward_to_direct_queue;
	u16 queue_id;
	u8 use_counter;
	u8 counter_id;
	u8 use_next_stage;
	u8 write_rule_id_to_bd;
	u8 next_input_key;
	u16 rule_id;
};

struct hclge_vport_mac_addr_cfg {
	struct list_head node;
	int hd_tbl_status;
	u8 mac_addr[ETH_ALEN];
};

enum HCLGE_MAC_ADDR_TYPE {
	HCLGE_MAC_ADDR_UC,
	HCLGE_MAC_ADDR_MC
};

struct hclge_vport_vlan_cfg {
	struct list_head node;
	int hd_tbl_status;
	u16 vlan_id;
};

struct hclge_rst_stats {
	u32 reset_done_cnt;	/* the number of reset has completed */
	u32 hw_reset_done_cnt;	/* the number of HW reset has completed */
	u32 pf_rst_cnt;		/* the number of PF reset */
	u32 flr_rst_cnt;	/* the number of FLR */
	u32 core_rst_cnt;	/* the number of CORE reset */
	u32 global_rst_cnt;	/* the number of GLOBAL */
	u32 imp_rst_cnt;	/* the number of IMP reset */
	u32 reset_cnt;		/* the number of reset */
};

/* time and register status when mac tunnel interruption occur */
struct hclge_mac_tnl_stats {
	u64 time;
	u32 status;
};

/* For each bit of TCAM entry, it uses a pair of 'x' and
 * 'y' to indicate which value to match, like below:
 * ----------------------------------
 * | bit x | bit y |  search value  |
 * ----------------------------------
 * |   0   |   0   |   always hit   |
 * ----------------------------------
 * |   1   |   0   |   match '0'    |
 * ----------------------------------
 * |   0   |   1   |   match '1'    |
 * ----------------------------------
 * |   1   |   1   |   invalid      |
 * ----------------------------------
 * Then for input key(k) and mask(v), we can calculate the value by
 * the formulae:
 *	x = (~k) & v
 *	y = (k ^ ~v) & k
 */
#define calc_x(x, k, v) ((x) = (~(k) & (v)))
#define calc_y(y, k, v) \
	do { \
		const typeof(k) _k_ = (k); \
		const typeof(v) _v_ = (v); \
		(y) = (_k_ ^ ~_v_) & (_k_); \
	} while (0)

#define HCLGE_MAC_TNL_LOG_SIZE	8
>>>>>>> 407d19ab
#define HCLGE_VPORT_NUM 256
struct hclge_dev {
	struct pci_dev *pdev;
	struct hnae3_ae_dev *ae_dev;
	struct hclge_hw hw;
	struct hclge_misc_vector misc_vector;
	struct hclge_hw_stats hw_stats;
	unsigned long state;

	enum hnae3_reset_type reset_type;
	unsigned long reset_request;	/* reset has been requested */
	unsigned long reset_pending;	/* client rst is pending to be served */
<<<<<<< HEAD
=======
	struct hclge_rst_stats rst_stats;
	u32 reset_fail_cnt;
>>>>>>> 407d19ab
	u32 fw_version;
	u16 num_vmdq_vport;		/* Num vmdq vport this PF has set up */
	u16 num_tqps;			/* Num task queue pairs of this PF */
	u16 num_req_vfs;		/* Num VFs requested for this PF */

	u16 base_tqp_pid;	/* Base task tqp physical id of this PF */
	u16 alloc_rss_size;		/* Allocated RSS task queue */
	u16 rss_size_max;		/* HW defined max RSS task queue */

	u16 fdir_pf_filter_count; /* Num of guaranteed filters for this PF */
	u16 num_alloc_vport;		/* Num vports this driver supports */
	u32 numa_node_mask;
	u16 rx_buf_len;
	u16 num_desc;
	u8 hw_tc_map;
	u8 tc_num_last_time;
	enum hclge_fc_mode fc_mode_last_time;

#define HCLGE_FLAG_TC_BASE_SCH_MODE		1
#define HCLGE_FLAG_VNET_BASE_SCH_MODE		2
	u8 tx_sch_mode;
	u8 tc_max;
	u8 pfc_max;

	u8 default_up;
	u8 dcbx_cap;
	struct hclge_tm_info tm_info;

	u16 num_msi;
	u16 num_msi_left;
	u16 num_msi_used;
	u16 roce_base_msix_offset;
	u32 base_msi_vector;
	u16 *vector_status;
	int *vector_irq;
	u16 num_roce_msi;	/* Num of roce vectors for this PF */
	int roce_base_vector;

	u16 pending_udp_bitmap;

	u16 rx_itr_default;
	u16 tx_itr_default;

	u16 adminq_work_limit; /* Num of admin receive queue desc to process */
	unsigned long service_timer_period;
	unsigned long service_timer_previous;
	struct timer_list service_timer;
	struct work_struct service_task;
	struct work_struct rst_service_task;
	struct work_struct mbx_service_task;

	bool cur_promisc;
	int num_alloc_vfs;	/* Actual number of VFs allocated */

	struct hclge_tqp *htqp;
	struct hclge_vport *vport;

	struct dentry *hclge_dbgfs;

	struct hnae3_client *nic_client;
	struct hnae3_client *roce_client;

#define HCLGE_FLAG_MAIN			BIT(0)
#define HCLGE_FLAG_DCB_CAPABLE		BIT(1)
#define HCLGE_FLAG_DCB_ENABLE		BIT(2)
#define HCLGE_FLAG_MQPRIO_ENABLE	BIT(3)
	u32 flag;

	u32 pkt_buf_size; /* Total pf buf size for tx/rx */
	u32 mps; /* Max packet size */

	enum hclge_mta_dmac_sel_type mta_mac_sel_type;
	bool enable_mta; /* Multicast filter enable */

	struct hclge_vlan_type_cfg vlan_type_cfg;

	unsigned long vlan_table[VLAN_N_VID][BITS_TO_LONGS(HCLGE_VPORT_NUM)];
<<<<<<< HEAD
=======

	struct hclge_fd_cfg fd_cfg;
	struct hlist_head fd_rule_list;
	u16 hclge_fd_rule_num;
	u8 fd_en;

	u16 wanted_umv_size;
	/* max available unicast mac vlan space */
	u16 max_umv_size;
	/* private unicast mac vlan space, it's same for PF and its VFs */
	u16 priv_umv_size;
	/* unicast mac vlan space shared by PF and its VFs */
	u16 share_umv_size;
	struct mutex umv_mutex; /* protect share_umv_size */

	struct mutex vport_cfg_mutex;   /* Protect stored vf table */

	DECLARE_KFIFO(mac_tnl_log, struct hclge_mac_tnl_stats,
		      HCLGE_MAC_TNL_LOG_SIZE);
>>>>>>> 407d19ab
};

/* VPort level vlan tag configuration for TX direction */
struct hclge_tx_vtag_cfg {
	bool accept_tag1;	/* Whether accept tag1 packet from host */
	bool accept_untag1;	/* Whether accept untag1 packet from host */
	bool accept_tag2;
	bool accept_untag2;
	bool insert_tag1_en;	/* Whether insert inner vlan tag */
	bool insert_tag2_en;	/* Whether insert outer vlan tag */
	u16  default_tag1;	/* The default inner vlan tag to insert */
	u16  default_tag2;	/* The default outer vlan tag to insert */
};

/* VPort level vlan tag configuration for RX direction */
struct hclge_rx_vtag_cfg {
	u8 rx_vlan_offload_en;	/* Whether enable rx vlan offload */
	u8 strip_tag1_en;	/* Whether strip inner vlan tag */
	u8 strip_tag2_en;	/* Whether strip outer vlan tag */
	u8 vlan1_vlan_prionly;	/* Inner VLAN Tag up to descriptor Enable */
	u8 vlan2_vlan_prionly;	/* Outer VLAN Tag up to descriptor Enable */
};

struct hclge_rss_tuple_cfg {
	u8 ipv4_tcp_en;
	u8 ipv4_udp_en;
	u8 ipv4_sctp_en;
	u8 ipv4_fragment_en;
	u8 ipv6_tcp_en;
	u8 ipv6_udp_en;
	u8 ipv6_sctp_en;
	u8 ipv6_fragment_en;
};

<<<<<<< HEAD
=======
enum HCLGE_VPORT_STATE {
	HCLGE_VPORT_STATE_ALIVE,
	HCLGE_VPORT_STATE_MAX
};

struct hclge_vlan_info {
	u16 vlan_proto; /* so far support 802.1Q only */
	u16 qos;
	u16 vlan_tag;
};

struct hclge_port_base_vlan_config {
	u16 state;
	struct hclge_vlan_info vlan_info;
};

>>>>>>> 407d19ab
struct hclge_vport {
	u16 alloc_tqps;	/* Allocated Tx/Rx queues */

	u8  rss_hash_key[HCLGE_RSS_KEY_SIZE]; /* User configured hash keys */
	/* User configured lookup table entries */
	u8  rss_indirection_tbl[HCLGE_RSS_IND_TBL_SIZE];
	int rss_algo;		/* User configured hash algorithm */
	/* User configured rss tuple sets */
	struct hclge_rss_tuple_cfg rss_tuple_sets;

	u16 alloc_rss_size;

	u16 qs_offset;
	u32 bw_limit;		/* VSI BW Limit (0 = disabled) */
	u8  dwrr;

	struct hclge_port_base_vlan_config port_base_vlan_cfg;
	struct hclge_tx_vtag_cfg  txvlan_cfg;
	struct hclge_rx_vtag_cfg  rxvlan_cfg;

	int vport_id;
	struct hclge_dev *back;  /* Back reference to associated dev */
	struct hnae3_handle nic;
	struct hnae3_handle roce;

	bool accept_mta_mc; /* whether to accept mta filter multicast */
	unsigned long mta_shadow[BITS_TO_LONGS(HCLGE_MTA_TBL_SIZE)];
};

void hclge_promisc_param_init(struct hclge_promisc_param *param, bool en_uc,
			      bool en_mc, bool en_bc, int vport_id);

int hclge_add_uc_addr_common(struct hclge_vport *vport,
			     const unsigned char *addr);
int hclge_rm_uc_addr_common(struct hclge_vport *vport,
			    const unsigned char *addr);
int hclge_add_mc_addr_common(struct hclge_vport *vport,
			     const unsigned char *addr);
int hclge_rm_mc_addr_common(struct hclge_vport *vport,
			    const unsigned char *addr);

int hclge_cfg_func_mta_filter(struct hclge_dev *hdev,
			      u8 func_id,
			      bool enable);
int hclge_update_mta_status_common(struct hclge_vport *vport,
				   unsigned long *status,
				   u16 idx,
				   u16 count,
				   bool update_filter);

struct hclge_vport *hclge_get_vport(struct hnae3_handle *handle);
int hclge_bind_ring_with_vector(struct hclge_vport *vport,
				int vector_id, bool en,
				struct hnae3_ring_chain_node *ring_chain);

static inline int hclge_get_queue_id(struct hnae3_queue *queue)
{
	struct hclge_tqp *tqp = container_of(queue, struct hclge_tqp, q);

	return tqp->index;
}

int hclge_cfg_mac_speed_dup(struct hclge_dev *hdev, int speed, u8 duplex);
int hclge_set_vlan_filter(struct hnae3_handle *handle, __be16 proto,
			  u16 vlan_id, bool is_kill);
int hclge_en_hw_strip_rxvtag(struct hnae3_handle *handle, bool enable);

int hclge_buffer_alloc(struct hclge_dev *hdev);
int hclge_rss_init_hw(struct hclge_dev *hdev);
void hclge_rss_indir_init_cfg(struct hclge_dev *hdev);

void hclge_mbx_handler(struct hclge_dev *hdev);
void hclge_reset_tqp(struct hnae3_handle *handle, u16 queue_id);
void hclge_reset_vf_queue(struct hclge_vport *vport, u16 queue_id);
int hclge_cfg_flowctrl(struct hclge_dev *hdev);
int hclge_func_reset_cmd(struct hclge_dev *hdev, int func_id);
<<<<<<< HEAD
=======
int hclge_vport_start(struct hclge_vport *vport);
void hclge_vport_stop(struct hclge_vport *vport);
int hclge_set_vport_mtu(struct hclge_vport *vport, int new_mtu);
int hclge_dbg_run_cmd(struct hnae3_handle *handle, char *cmd_buf);
u16 hclge_covert_handle_qid_global(struct hnae3_handle *handle, u16 queue_id);
int hclge_notify_client(struct hclge_dev *hdev,
			enum hnae3_reset_notify_type type);
void hclge_add_vport_mac_table(struct hclge_vport *vport, const u8 *mac_addr,
			       enum HCLGE_MAC_ADDR_TYPE mac_type);
void hclge_rm_vport_mac_table(struct hclge_vport *vport, const u8 *mac_addr,
			      bool is_write_tbl,
			      enum HCLGE_MAC_ADDR_TYPE mac_type);
void hclge_rm_vport_all_mac_table(struct hclge_vport *vport, bool is_del_list,
				  enum HCLGE_MAC_ADDR_TYPE mac_type);
void hclge_uninit_vport_mac_table(struct hclge_dev *hdev);
void hclge_rm_vport_all_vlan_table(struct hclge_vport *vport, bool is_del_list);
void hclge_uninit_vport_vlan_table(struct hclge_dev *hdev);
int hclge_update_port_base_vlan_cfg(struct hclge_vport *vport, u16 state,
				    struct hclge_vlan_info *vlan_info);
int hclge_push_vf_port_base_vlan_info(struct hclge_vport *vport, u8 vfid,
				      u16 state, u16 vlan_tag, u16 qos,
				      u16 vlan_proto);
>>>>>>> 407d19ab
#endif<|MERGE_RESOLUTION|>--- conflicted
+++ resolved
@@ -15,6 +15,11 @@
 #define HCLGE_MOD_VERSION "1.0"
 #define HCLGE_DRIVER_NAME "hclge"
 
+#define HCLGE_MAX_PF_NUM		8
+
+#define HCLGE_RD_FIRST_STATS_NUM        2
+#define HCLGE_RD_OTHER_STATS_NUM        4
+
 #define HCLGE_INVALID_VPORT 0xffff
 
 #define HCLGE_PF_CFG_BLOCK_SIZE		32
@@ -26,6 +31,62 @@
 
 #define HCLGE_VECTOR_REG_OFFSET		0x4
 #define HCLGE_VECTOR_VF_OFFSET		0x100000
+
+#define HCLGE_CMDQ_TX_ADDR_L_REG	0x27000
+#define HCLGE_CMDQ_TX_ADDR_H_REG	0x27004
+#define HCLGE_CMDQ_TX_DEPTH_REG		0x27008
+#define HCLGE_CMDQ_TX_TAIL_REG		0x27010
+#define HCLGE_CMDQ_TX_HEAD_REG		0x27014
+#define HCLGE_CMDQ_RX_ADDR_L_REG	0x27018
+#define HCLGE_CMDQ_RX_ADDR_H_REG	0x2701C
+#define HCLGE_CMDQ_RX_DEPTH_REG		0x27020
+#define HCLGE_CMDQ_RX_TAIL_REG		0x27024
+#define HCLGE_CMDQ_RX_HEAD_REG		0x27028
+#define HCLGE_CMDQ_INTR_SRC_REG		0x27100
+#define HCLGE_CMDQ_INTR_STS_REG		0x27104
+#define HCLGE_CMDQ_INTR_EN_REG		0x27108
+#define HCLGE_CMDQ_INTR_GEN_REG		0x2710C
+
+/* bar registers for common func */
+#define HCLGE_VECTOR0_OTER_EN_REG	0x20600
+#define HCLGE_RAS_OTHER_STS_REG		0x20B00
+#define HCLGE_FUNC_RESET_STS_REG	0x20C00
+#define HCLGE_GRO_EN_REG		0x28000
+
+/* bar registers for rcb */
+#define HCLGE_RING_RX_ADDR_L_REG	0x80000
+#define HCLGE_RING_RX_ADDR_H_REG	0x80004
+#define HCLGE_RING_RX_BD_NUM_REG	0x80008
+#define HCLGE_RING_RX_BD_LENGTH_REG	0x8000C
+#define HCLGE_RING_RX_MERGE_EN_REG	0x80014
+#define HCLGE_RING_RX_TAIL_REG		0x80018
+#define HCLGE_RING_RX_HEAD_REG		0x8001C
+#define HCLGE_RING_RX_FBD_NUM_REG	0x80020
+#define HCLGE_RING_RX_OFFSET_REG	0x80024
+#define HCLGE_RING_RX_FBD_OFFSET_REG	0x80028
+#define HCLGE_RING_RX_STASH_REG		0x80030
+#define HCLGE_RING_RX_BD_ERR_REG	0x80034
+#define HCLGE_RING_TX_ADDR_L_REG	0x80040
+#define HCLGE_RING_TX_ADDR_H_REG	0x80044
+#define HCLGE_RING_TX_BD_NUM_REG	0x80048
+#define HCLGE_RING_TX_PRIORITY_REG	0x8004C
+#define HCLGE_RING_TX_TC_REG		0x80050
+#define HCLGE_RING_TX_MERGE_EN_REG	0x80054
+#define HCLGE_RING_TX_TAIL_REG		0x80058
+#define HCLGE_RING_TX_HEAD_REG		0x8005C
+#define HCLGE_RING_TX_FBD_NUM_REG	0x80060
+#define HCLGE_RING_TX_OFFSET_REG	0x80064
+#define HCLGE_RING_TX_EBD_NUM_REG	0x80068
+#define HCLGE_RING_TX_EBD_OFFSET_REG	0x80070
+#define HCLGE_RING_TX_BD_ERR_REG	0x80074
+#define HCLGE_RING_EN_REG		0x80090
+
+/* bar registers for tqp interrupt */
+#define HCLGE_TQP_INTR_CTRL_REG		0x20000
+#define HCLGE_TQP_INTR_GL0_REG		0x20100
+#define HCLGE_TQP_INTR_GL1_REG		0x20200
+#define HCLGE_TQP_INTR_GL2_REG		0x20300
+#define HCLGE_TQP_INTR_RL_REG		0x20900
 
 #define HCLGE_RSS_IND_TBL_SIZE		512
 #define HCLGE_RSS_SET_BITMAP_MSK	GENMASK(15, 0)
@@ -54,7 +115,9 @@
 #define HCLGE_RSS_TC_SIZE_6		64
 #define HCLGE_RSS_TC_SIZE_7		128
 
-#define HCLGE_MTA_TBL_SIZE		4096
+#define HCLGE_UMV_TBL_SIZE		3072
+#define HCLGE_DEFAULT_UMV_SPACE_PER_PF \
+	(HCLGE_UMV_TBL_SIZE / HCLGE_MAX_PF_NUM)
 
 #define HCLGE_TQP_RESET_TRY_TIMES	10
 
@@ -80,12 +143,27 @@
 #define HCLGE_VF_NUM_PER_CMD           64
 #define HCLGE_VF_NUM_PER_BYTE          8
 
+enum HLCGE_PORT_TYPE {
+	HOST_PORT,
+	NETWORK_PORT
+};
+
+#define HCLGE_PF_ID_S			0
+#define HCLGE_PF_ID_M			GENMASK(2, 0)
+#define HCLGE_VF_ID_S			3
+#define HCLGE_VF_ID_M			GENMASK(10, 3)
+#define HCLGE_PORT_TYPE_B		11
+#define HCLGE_NETWORK_PORT_ID_S		0
+#define HCLGE_NETWORK_PORT_ID_M		GENMASK(3, 0)
+
 /* Reset related Registers */
+#define HCLGE_PF_OTHER_INT_REG		0x20600
 #define HCLGE_MISC_RESET_STS_REG	0x20700
 #define HCLGE_MISC_VECTOR_INT_STS	0x20800
 #define HCLGE_GLOBAL_RESET_REG		0x20A00
 #define HCLGE_GLOBAL_RESET_BIT		0
 #define HCLGE_CORE_RESET_BIT		1
+#define HCLGE_IMP_RESET_BIT		2
 #define HCLGE_FUN_RST_ING		0x20C00
 #define HCLGE_FUN_RST_ING_B		0
 
@@ -99,8 +177,10 @@
 /* CMDQ register bits for RX event(=MBX event) */
 #define HCLGE_VECTOR0_RX_CMDQ_INT_B	1
 
+#define HCLGE_VECTOR0_IMP_RESET_INT_B	1
+
 #define HCLGE_MAC_DEFAULT_FRAME \
-	(ETH_HLEN + ETH_FCS_LEN + VLAN_HLEN + ETH_DATA_LEN)
+	(ETH_HLEN + ETH_FCS_LEN + 2 * VLAN_HLEN + ETH_DATA_LEN)
 #define HCLGE_MAC_MIN_FRAME		64
 #define HCLGE_MAC_MAX_FRAME		9728
 
@@ -109,15 +189,12 @@
 #define HCLGE_SUPPORT_25G_BIT		BIT(2)
 #define HCLGE_SUPPORT_50G_BIT		BIT(3)
 #define HCLGE_SUPPORT_100G_BIT		BIT(4)
-<<<<<<< HEAD
-=======
 /* to be compatible with exsit board */
 #define HCLGE_SUPPORT_40G_BIT		BIT(5)
 #define HCLGE_SUPPORT_100M_BIT		BIT(6)
 #define HCLGE_SUPPORT_10M_BIT		BIT(7)
 #define HCLGE_SUPPORT_GE \
 	(HCLGE_SUPPORT_1G_BIT | HCLGE_SUPPORT_100M_BIT | HCLGE_SUPPORT_10M_BIT)
->>>>>>> 407d19ab
 
 enum HCLGE_DEV_STATE {
 	HCLGE_STATE_REINITING,
@@ -138,12 +215,14 @@
 enum hclge_evt_cause {
 	HCLGE_VECTOR0_EVENT_RST,
 	HCLGE_VECTOR0_EVENT_MBX,
+	HCLGE_VECTOR0_EVENT_ERR,
 	HCLGE_VECTOR0_EVENT_OTHER,
 };
 
 #define HCLGE_MPF_ENBALE 1
 
 enum HCLGE_MAC_SPEED {
+	HCLGE_MAC_SPEED_UNKNOWN = 0,		/* unknown */
 	HCLGE_MAC_SPEED_10M	= 10,		/* 10 Mbps */
 	HCLGE_MAC_SPEED_100M	= 100,		/* 100 Mbps */
 	HCLGE_MAC_SPEED_1G	= 1000,		/* 1000 Mbps   = 1 Gbps */
@@ -159,17 +238,8 @@
 	HCLGE_MAC_FULL
 };
 
-<<<<<<< HEAD
-enum hclge_mta_dmac_sel_type {
-	HCLGE_MAC_ADDR_47_36,
-	HCLGE_MAC_ADDR_46_35,
-	HCLGE_MAC_ADDR_45_34,
-	HCLGE_MAC_ADDR_44_33,
-};
-=======
 #define QUERY_SFP_SPEED		0
 #define QUERY_ACTIVE_SPEED	1
->>>>>>> 407d19ab
 
 struct hclge_mac {
 	u8 phy_addr;
@@ -260,6 +330,7 @@
 	u8 default_speed;
 	u32 numa_node_map;
 	u8 speed_ability;
+	u16 umv_space;
 };
 
 struct hclge_tm_info {
@@ -271,114 +342,12 @@
 	struct hclge_tc_info tc_info[HNAE3_MAX_TC];
 	enum hclge_fc_mode fc_mode;
 	u8 hw_pfc_map; /* Allow for packet drop or not on this TC */
+	u8 pfc_en;	/* PFC enabled or not for user priority */
 };
 
 struct hclge_comm_stats_str {
 	char desc[ETH_GSTRING_LEN];
 	unsigned long offset;
-};
-
-/* all 64bit stats, opcode id: 0x0030 */
-struct hclge_64_bit_stats {
-	/* query_igu_stat */
-	u64 igu_rx_oversize_pkt;
-	u64 igu_rx_undersize_pkt;
-	u64 igu_rx_out_all_pkt;
-	u64 igu_rx_uni_pkt;
-	u64 igu_rx_multi_pkt;
-	u64 igu_rx_broad_pkt;
-	u64 rsv0;
-
-	/* query_egu_stat */
-	u64 egu_tx_out_all_pkt;
-	u64 egu_tx_uni_pkt;
-	u64 egu_tx_multi_pkt;
-	u64 egu_tx_broad_pkt;
-
-	/* ssu_ppp packet stats */
-	u64 ssu_ppp_mac_key_num;
-	u64 ssu_ppp_host_key_num;
-	u64 ppp_ssu_mac_rlt_num;
-	u64 ppp_ssu_host_rlt_num;
-
-	/* ssu_tx_in_out_dfx_stats */
-	u64 ssu_tx_in_num;
-	u64 ssu_tx_out_num;
-	/* ssu_rx_in_out_dfx_stats */
-	u64 ssu_rx_in_num;
-	u64 ssu_rx_out_num;
-};
-
-/* all 32bit stats, opcode id: 0x0031 */
-struct hclge_32_bit_stats {
-	u64 igu_rx_err_pkt;
-	u64 igu_rx_no_eof_pkt;
-	u64 igu_rx_no_sof_pkt;
-	u64 egu_tx_1588_pkt;
-	u64 egu_tx_err_pkt;
-	u64 ssu_full_drop_num;
-	u64 ssu_part_drop_num;
-	u64 ppp_key_drop_num;
-	u64 ppp_rlt_drop_num;
-	u64 ssu_key_drop_num;
-	u64 pkt_curr_buf_cnt;
-	u64 qcn_fb_rcv_cnt;
-	u64 qcn_fb_drop_cnt;
-	u64 qcn_fb_invaild_cnt;
-	u64 rsv0;
-	u64 rx_packet_tc0_in_cnt;
-	u64 rx_packet_tc1_in_cnt;
-	u64 rx_packet_tc2_in_cnt;
-	u64 rx_packet_tc3_in_cnt;
-	u64 rx_packet_tc4_in_cnt;
-	u64 rx_packet_tc5_in_cnt;
-	u64 rx_packet_tc6_in_cnt;
-	u64 rx_packet_tc7_in_cnt;
-	u64 rx_packet_tc0_out_cnt;
-	u64 rx_packet_tc1_out_cnt;
-	u64 rx_packet_tc2_out_cnt;
-	u64 rx_packet_tc3_out_cnt;
-	u64 rx_packet_tc4_out_cnt;
-	u64 rx_packet_tc5_out_cnt;
-	u64 rx_packet_tc6_out_cnt;
-	u64 rx_packet_tc7_out_cnt;
-
-	/* Tx packet level statistics */
-	u64 tx_packet_tc0_in_cnt;
-	u64 tx_packet_tc1_in_cnt;
-	u64 tx_packet_tc2_in_cnt;
-	u64 tx_packet_tc3_in_cnt;
-	u64 tx_packet_tc4_in_cnt;
-	u64 tx_packet_tc5_in_cnt;
-	u64 tx_packet_tc6_in_cnt;
-	u64 tx_packet_tc7_in_cnt;
-	u64 tx_packet_tc0_out_cnt;
-	u64 tx_packet_tc1_out_cnt;
-	u64 tx_packet_tc2_out_cnt;
-	u64 tx_packet_tc3_out_cnt;
-	u64 tx_packet_tc4_out_cnt;
-	u64 tx_packet_tc5_out_cnt;
-	u64 tx_packet_tc6_out_cnt;
-	u64 tx_packet_tc7_out_cnt;
-
-	/* packet buffer statistics */
-	u64 pkt_curr_buf_tc0_cnt;
-	u64 pkt_curr_buf_tc1_cnt;
-	u64 pkt_curr_buf_tc2_cnt;
-	u64 pkt_curr_buf_tc3_cnt;
-	u64 pkt_curr_buf_tc4_cnt;
-	u64 pkt_curr_buf_tc5_cnt;
-	u64 pkt_curr_buf_tc6_cnt;
-	u64 pkt_curr_buf_tc7_cnt;
-
-	u64 mb_uncopy_num;
-	u64 lo_pri_unicast_rlt_drop_num;
-	u64 hi_pri_multicast_rlt_drop_num;
-	u64 lo_pri_multicast_rlt_drop_num;
-	u64 rx_oq_drop_pkt_cnt;
-	u64 tx_oq_drop_pkt_cnt;
-	u64 nic_l2_err_drop_pkt_cnt;
-	u64 roc_l2_err_drop_pkt_cnt;
 };
 
 /* mac stats ,opcode id: 0x0032 */
@@ -467,13 +436,15 @@
 	u64 mac_rx_fcs_err_pkt_num;
 	u64 mac_rx_send_app_good_pkt_num;
 	u64 mac_rx_send_app_bad_pkt_num;
+	u64 mac_tx_pfc_pause_pkt_num;
+	u64 mac_rx_pfc_pause_pkt_num;
+	u64 mac_tx_ctrl_pkt_num;
+	u64 mac_rx_ctrl_pkt_num;
 };
 
 #define HCLGE_STATS_TIMER_INTERVAL	(60 * 5)
 struct hclge_hw_stats {
 	struct hclge_mac_stats      mac_stats;
-	struct hclge_64_bit_stats   all_64_bit_stats;
-	struct hclge_32_bit_stats   all_32_bit_stats;
 	u32 stats_timer;
 };
 
@@ -486,8 +457,6 @@
 	u16 tx_in_vlan_type;
 };
 
-<<<<<<< HEAD
-=======
 enum HCLGE_FD_MODE {
 	HCLGE_FD_MODE_DEPTH_2K_WIDTH_400B_STAGE_1,
 	HCLGE_FD_MODE_DEPTH_1K_WIDTH_400B_STAGE_2,
@@ -737,7 +706,6 @@
 	} while (0)
 
 #define HCLGE_MAC_TNL_LOG_SIZE	8
->>>>>>> 407d19ab
 #define HCLGE_VPORT_NUM 256
 struct hclge_dev {
 	struct pci_dev *pdev;
@@ -746,15 +714,16 @@
 	struct hclge_misc_vector misc_vector;
 	struct hclge_hw_stats hw_stats;
 	unsigned long state;
+	unsigned long flr_state;
+	unsigned long last_reset_time;
 
 	enum hnae3_reset_type reset_type;
+	enum hnae3_reset_type reset_level;
+	unsigned long default_reset_request;
 	unsigned long reset_request;	/* reset has been requested */
 	unsigned long reset_pending;	/* client rst is pending to be served */
-<<<<<<< HEAD
-=======
 	struct hclge_rst_stats rst_stats;
 	u32 reset_fail_cnt;
->>>>>>> 407d19ab
 	u32 fw_version;
 	u16 num_vmdq_vport;		/* Num vmdq vport this PF has set up */
 	u16 num_tqps;			/* Num task queue pairs of this PF */
@@ -768,10 +737,12 @@
 	u16 num_alloc_vport;		/* Num vports this driver supports */
 	u32 numa_node_mask;
 	u16 rx_buf_len;
-	u16 num_desc;
+	u16 num_tx_desc;		/* desc num of per tx queue */
+	u16 num_rx_desc;		/* desc num of per rx queue */
 	u8 hw_tc_map;
 	u8 tc_num_last_time;
 	enum hclge_fc_mode fc_mode_last_time;
+	u8 support_sfp_query;
 
 #define HCLGE_FLAG_TC_BASE_SCH_MODE		1
 #define HCLGE_FLAG_VNET_BASE_SCH_MODE		2
@@ -802,6 +773,7 @@
 	unsigned long service_timer_period;
 	unsigned long service_timer_previous;
 	struct timer_list service_timer;
+	struct timer_list reset_timer;
 	struct work_struct service_task;
 	struct work_struct rst_service_task;
 	struct work_struct mbx_service_task;
@@ -824,16 +796,16 @@
 	u32 flag;
 
 	u32 pkt_buf_size; /* Total pf buf size for tx/rx */
+	u32 tx_buf_size; /* Tx buffer size for each TC */
+	u32 dv_buf_size; /* Dv buffer size for each TC */
+
 	u32 mps; /* Max packet size */
-
-	enum hclge_mta_dmac_sel_type mta_mac_sel_type;
-	bool enable_mta; /* Multicast filter enable */
+	/* vport_lock protect resource shared by vports */
+	struct mutex vport_lock;
 
 	struct hclge_vlan_type_cfg vlan_type_cfg;
 
 	unsigned long vlan_table[VLAN_N_VID][BITS_TO_LONGS(HCLGE_VPORT_NUM)];
-<<<<<<< HEAD
-=======
 
 	struct hclge_fd_cfg fd_cfg;
 	struct hlist_head fd_rule_list;
@@ -853,7 +825,6 @@
 
 	DECLARE_KFIFO(mac_tnl_log, struct hclge_mac_tnl_stats,
 		      HCLGE_MAC_TNL_LOG_SIZE);
->>>>>>> 407d19ab
 };
 
 /* VPort level vlan tag configuration for TX direction */
@@ -888,8 +859,6 @@
 	u8 ipv6_fragment_en;
 };
 
-<<<<<<< HEAD
-=======
 enum HCLGE_VPORT_STATE {
 	HCLGE_VPORT_STATE_ALIVE,
 	HCLGE_VPORT_STATE_MAX
@@ -906,7 +875,6 @@
 	struct hclge_vlan_info vlan_info;
 };
 
->>>>>>> 407d19ab
 struct hclge_vport {
 	u16 alloc_tqps;	/* Allocated Tx/Rx queues */
 
@@ -927,13 +895,20 @@
 	struct hclge_tx_vtag_cfg  txvlan_cfg;
 	struct hclge_rx_vtag_cfg  rxvlan_cfg;
 
+	u16 used_umv_num;
+
 	int vport_id;
 	struct hclge_dev *back;  /* Back reference to associated dev */
 	struct hnae3_handle nic;
 	struct hnae3_handle roce;
 
-	bool accept_mta_mc; /* whether to accept mta filter multicast */
-	unsigned long mta_shadow[BITS_TO_LONGS(HCLGE_MTA_TBL_SIZE)];
+	unsigned long state;
+	unsigned long last_active_jiffies;
+	u32 mps; /* Max packet size */
+
+	struct list_head uc_mac_list;   /* Store VF unicast table */
+	struct list_head mc_mac_list;   /* Store VF multicast table */
+	struct list_head vlan_list;     /* Store VF vlan table */
 };
 
 void hclge_promisc_param_init(struct hclge_promisc_param *param, bool en_uc,
@@ -948,15 +923,6 @@
 int hclge_rm_mc_addr_common(struct hclge_vport *vport,
 			    const unsigned char *addr);
 
-int hclge_cfg_func_mta_filter(struct hclge_dev *hdev,
-			      u8 func_id,
-			      bool enable);
-int hclge_update_mta_status_common(struct hclge_vport *vport,
-				   unsigned long *status,
-				   u16 idx,
-				   u16 count,
-				   bool update_filter);
-
 struct hclge_vport *hclge_get_vport(struct hnae3_handle *handle);
 int hclge_bind_ring_with_vector(struct hclge_vport *vport,
 				int vector_id, bool en,
@@ -969,6 +935,12 @@
 	return tqp->index;
 }
 
+static inline bool hclge_is_reset_pending(struct hclge_dev *hdev)
+{
+	return !!hdev->reset_pending;
+}
+
+int hclge_inform_reset_assert_to_vf(struct hclge_vport *vport);
 int hclge_cfg_mac_speed_dup(struct hclge_dev *hdev, int speed, u8 duplex);
 int hclge_set_vlan_filter(struct hnae3_handle *handle, __be16 proto,
 			  u16 vlan_id, bool is_kill);
@@ -978,13 +950,12 @@
 int hclge_rss_init_hw(struct hclge_dev *hdev);
 void hclge_rss_indir_init_cfg(struct hclge_dev *hdev);
 
+int hclge_inform_reset_assert_to_vf(struct hclge_vport *vport);
 void hclge_mbx_handler(struct hclge_dev *hdev);
-void hclge_reset_tqp(struct hnae3_handle *handle, u16 queue_id);
+int hclge_reset_tqp(struct hnae3_handle *handle, u16 queue_id);
 void hclge_reset_vf_queue(struct hclge_vport *vport, u16 queue_id);
 int hclge_cfg_flowctrl(struct hclge_dev *hdev);
 int hclge_func_reset_cmd(struct hclge_dev *hdev, int func_id);
-<<<<<<< HEAD
-=======
 int hclge_vport_start(struct hclge_vport *vport);
 void hclge_vport_stop(struct hclge_vport *vport);
 int hclge_set_vport_mtu(struct hclge_vport *vport, int new_mtu);
@@ -1007,5 +978,4 @@
 int hclge_push_vf_port_base_vlan_info(struct hclge_vport *vport, u8 vfid,
 				      u16 state, u16 vlan_tag, u16 qos,
 				      u16 vlan_proto);
->>>>>>> 407d19ab
 #endif