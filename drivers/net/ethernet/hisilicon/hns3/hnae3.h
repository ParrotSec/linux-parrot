--- conflicted
+++ resolved
@@ -51,6 +51,8 @@
 #define HNAE3_KNIC_CLIENT_INITED_B		0x3
 #define HNAE3_UNIC_CLIENT_INITED_B		0x4
 #define HNAE3_ROCE_CLIENT_INITED_B		0x5
+#define HNAE3_DEV_SUPPORT_FD_B			0x6
+#define HNAE3_DEV_SUPPORT_GRO_B			0x7
 
 #define HNAE3_DEV_SUPPORT_ROCE_DCB_BITS (BIT(HNAE3_DEV_SUPPORT_DCB_B) |\
 		BIT(HNAE3_DEV_SUPPORT_ROCE_B))
@@ -60,6 +62,12 @@
 
 #define hnae3_dev_dcb_supported(hdev) \
 	hnae3_get_bit(hdev->ae_dev->flag, HNAE3_DEV_SUPPORT_DCB_B)
+
+#define hnae3_dev_fd_supported(hdev) \
+	hnae3_get_bit((hdev)->ae_dev->flag, HNAE3_DEV_SUPPORT_FD_B)
+
+#define hnae3_dev_gro_supported(hdev) \
+	hnae3_get_bit((hdev)->ae_dev->flag, HNAE3_DEV_SUPPORT_GRO_B)
 
 #define ring_ptr_move_fw(ring, p) \
 	((ring)->p = ((ring)->p + 1) % (ring)->desc_num)
@@ -79,15 +87,17 @@
 	struct hnae3_handle *handle;
 	int tqp_index;	/* index in a handle */
 	u32 buf_size;	/* size for hnae_desc->addr, preset by AE */
-	u16 desc_num;	/* total number of desc */
+	u16 tx_desc_num;/* total number of tx desc */
+	u16 rx_desc_num;/* total number of rx desc */
 };
 
 /*hnae3 loop mode*/
 enum hnae3_loop {
-	HNAE3_MAC_INTER_LOOP_MAC,
-	HNAE3_MAC_INTER_LOOP_SERDES,
-	HNAE3_MAC_INTER_LOOP_PHY,
-	HNAE3_MAC_LOOP_NONE,
+	HNAE3_LOOP_APP,
+	HNAE3_LOOP_SERIAL_SERDES,
+	HNAE3_LOOP_PARALLEL_SERDES,
+	HNAE3_LOOP_PHY,
+	HNAE3_LOOP_NONE,
 };
 
 enum hnae3_client_type {
@@ -107,6 +117,7 @@
 	HNAE3_MEDIA_TYPE_FIBER,
 	HNAE3_MEDIA_TYPE_COPPER,
 	HNAE3_MEDIA_TYPE_BACKPLANE,
+	HNAE3_MEDIA_TYPE_NONE,
 };
 
 /* must be consistent with definition in firmware */
@@ -133,20 +144,23 @@
 	HNAE3_DOWN_CLIENT,
 	HNAE3_INIT_CLIENT,
 	HNAE3_UNINIT_CLIENT,
+	HNAE3_RESTORE_CLIENT,
 };
 
 enum hnae3_reset_type {
 	HNAE3_VF_RESET,
+	HNAE3_VF_FUNC_RESET,
+	HNAE3_VF_PF_FUNC_RESET,
 	HNAE3_VF_FULL_RESET,
+	HNAE3_FLR_RESET,
 	HNAE3_FUNC_RESET,
 	HNAE3_CORE_RESET,
 	HNAE3_GLOBAL_RESET,
 	HNAE3_IMP_RESET,
+	HNAE3_UNKNOWN_RESET,
 	HNAE3_NONE_RESET,
 };
 
-<<<<<<< HEAD
-=======
 enum hnae3_flr_state {
 	HNAE3_FLR_DOWN,
 	HNAE3_FLR_DONE,
@@ -159,7 +173,6 @@
 	HNAE3_PORT_BASE_VLAN_NOCHANGE,
 };
 
->>>>>>> 407d19ab
 struct hnae3_vector_info {
 	u8 __iomem *io_addr;
 	int vector;
@@ -190,6 +203,7 @@
 	int (*setup_tc)(struct hnae3_handle *handle, u8 tc);
 	int (*reset_notify)(struct hnae3_handle *handle,
 			    enum hnae3_reset_notify_type type);
+	enum hnae3_reset_type (*process_hw_error)(struct hnae3_handle *handle);
 };
 
 #define HNAE3_CLIENT_NAME_LENGTH 16
@@ -206,7 +220,9 @@
 	const struct hnae3_ae_ops *ops;
 	struct list_head node;
 	u32 flag;
+	u8 override_pci_need_reset; /* fix to stop multiple reset happening */
 	enum hnae3_dev_type dev_type;
+	enum hnae3_reset_type reset_type;
 	void *priv;
 };
 
@@ -224,6 +240,10 @@
  *   Enable the hardware
  * stop()
  *   Disable the hardware
+ * start_client()
+ *   Inform the hclge that client has been started
+ * stop_client()
+ *   Inform the hclge that client has been stopped
  * get_status()
  *   Get the carrier state of the back channel of the handle, 1 for ok, 0 for
  *   non-ok
@@ -321,17 +341,22 @@
  *   Set vlan filter config of vf
  * enable_hw_strip_rxvtag()
  *   Enable/disable hardware strip vlan tag of packets received
+ * set_gro_en
+ *   Enable/disable HW GRO
  */
 struct hnae3_ae_ops {
 	int (*init_ae_dev)(struct hnae3_ae_dev *ae_dev);
 	void (*uninit_ae_dev)(struct hnae3_ae_dev *ae_dev);
-
+	void (*flr_prepare)(struct hnae3_ae_dev *ae_dev);
+	void (*flr_done)(struct hnae3_ae_dev *ae_dev);
 	int (*init_client_instance)(struct hnae3_client *client,
 				    struct hnae3_ae_dev *ae_dev);
 	void (*uninit_client_instance)(struct hnae3_client *client,
 				       struct hnae3_ae_dev *ae_dev);
 	int (*start)(struct hnae3_handle *handle);
 	void (*stop)(struct hnae3_handle *handle);
+	int (*client_start)(struct hnae3_handle *handle);
+	void (*client_stop)(struct hnae3_handle *handle);
 	int (*get_status)(struct hnae3_handle *handle);
 	void (*get_ksettings_an_result)(struct hnae3_handle *handle,
 					u8 *auto_neg, u32 *speed, u8 *duplex);
@@ -349,8 +374,8 @@
 	int (*set_loopback)(struct hnae3_handle *handle,
 			    enum hnae3_loop loop_mode, bool en);
 
-	void (*set_promisc_mode)(struct hnae3_handle *handle, bool en_uc_pmc,
-				 bool en_mc_pmc);
+	int (*set_promisc_mode)(struct hnae3_handle *handle, bool en_uc_pmc,
+				bool en_mc_pmc);
 	int (*set_mtu)(struct hnae3_handle *handle, int new_mtu);
 
 	void (*get_pauseparam)(struct hnae3_handle *handle,
@@ -378,6 +403,8 @@
 	void (*get_mac_addr)(struct hnae3_handle *handle, u8 *p);
 	int (*set_mac_addr)(struct hnae3_handle *handle, void *p,
 			    bool is_first);
+	int (*do_ioctl)(struct hnae3_handle *handle,
+			struct ifreq *ifr, int cmd);
 	int (*add_uc_addr)(struct hnae3_handle *handle,
 			   const unsigned char *addr);
 	int (*rm_uc_addr)(struct hnae3_handle *handle,
@@ -387,8 +414,6 @@
 			   const unsigned char *addr);
 	int (*rm_mc_addr)(struct hnae3_handle *handle,
 			  const unsigned char *addr);
-	int (*update_mta_status)(struct hnae3_handle *handle);
-
 	void (*set_tso_stats)(struct hnae3_handle *handle, int enable);
 	void (*update_stats)(struct hnae3_handle *handle,
 			     struct net_device_stats *net_stats);
@@ -426,7 +451,7 @@
 				      int vector_num,
 				      struct hnae3_ring_chain_node *vr_chain);
 
-	void (*reset_queue)(struct hnae3_handle *handle, u16 queue_id);
+	int (*reset_queue)(struct hnae3_handle *handle, u16 queue_id);
 	u32 (*get_fw_version)(struct hnae3_handle *handle);
 	void (*get_mdix_mode)(struct hnae3_handle *handle,
 			      u8 *tp_mdix_ctrl, u8 *tp_mdix);
@@ -437,12 +462,15 @@
 	int (*set_vf_vlan_filter)(struct hnae3_handle *handle, int vfid,
 				  u16 vlan, u8 qos, __be16 proto);
 	int (*enable_hw_strip_rxvtag)(struct hnae3_handle *handle, bool enable);
-	void (*reset_event)(struct hnae3_handle *handle);
+	void (*reset_event)(struct pci_dev *pdev, struct hnae3_handle *handle);
+	void (*set_default_reset_request)(struct hnae3_ae_dev *ae_dev,
+					  enum hnae3_reset_type rst_type);
 	void (*get_channels)(struct hnae3_handle *handle,
 			     struct ethtool_channels *ch);
 	void (*get_tqps_and_rss_info)(struct hnae3_handle *h,
-				      u16 *free_tqps, u16 *max_rss_size);
-	int (*set_channels)(struct hnae3_handle *handle, u32 new_tqps_num);
+				      u16 *alloc_tqps, u16 *max_rss_size);
+	int (*set_channels)(struct hnae3_handle *handle, u32 new_tqps_num,
+			    bool rxfh_configured);
 	void (*get_flowctrl_adv)(struct hnae3_handle *handle,
 				 u32 *flowctrl_adv);
 	int (*set_led_id)(struct hnae3_handle *handle,
@@ -450,7 +478,30 @@
 	void (*get_link_mode)(struct hnae3_handle *handle,
 			      unsigned long *supported,
 			      unsigned long *advertising);
-	void (*get_port_type)(struct hnae3_handle *handle, u8 *port_type);
+	int (*add_fd_entry)(struct hnae3_handle *handle,
+			    struct ethtool_rxnfc *cmd);
+	int (*del_fd_entry)(struct hnae3_handle *handle,
+			    struct ethtool_rxnfc *cmd);
+	void (*del_all_fd_entries)(struct hnae3_handle *handle,
+				   bool clear_list);
+	int (*get_fd_rule_cnt)(struct hnae3_handle *handle,
+			       struct ethtool_rxnfc *cmd);
+	int (*get_fd_rule_info)(struct hnae3_handle *handle,
+				struct ethtool_rxnfc *cmd);
+	int (*get_fd_all_rules)(struct hnae3_handle *handle,
+				struct ethtool_rxnfc *cmd, u32 *rule_locs);
+	int (*restore_fd_rules)(struct hnae3_handle *handle);
+	void (*enable_fd)(struct hnae3_handle *handle, bool enable);
+	int (*dbg_run_cmd)(struct hnae3_handle *handle, char *cmd_buf);
+	pci_ers_result_t (*handle_hw_ras_error)(struct hnae3_ae_dev *ae_dev);
+	bool (*get_hw_reset_stat)(struct hnae3_handle *handle);
+	bool (*ae_dev_resetting)(struct hnae3_handle *handle);
+	unsigned long (*ae_dev_reset_cnt)(struct hnae3_handle *handle);
+	int (*set_gro_en)(struct hnae3_handle *handle, bool enable);
+	u16 (*get_global_queue_id)(struct hnae3_handle *handle, u16 queue_id);
+	void (*set_timer_task)(struct hnae3_handle *handle, bool enable);
+	int (*mac_connect_phy)(struct hnae3_handle *handle);
+	void (*mac_disconnect_phy)(struct hnae3_handle *handle);
 };
 
 struct hnae3_dcb_ops {
@@ -464,7 +515,6 @@
 	u8   (*getdcbx)(struct hnae3_handle *);
 	u8   (*setdcbx)(struct hnae3_handle *, u8);
 
-	int (*map_update)(struct hnae3_handle *);
 	int (*setup_tc)(struct hnae3_handle *, u8, u8 *);
 };
 
@@ -489,8 +539,10 @@
 struct hnae3_knic_private_info {
 	struct net_device *netdev; /* Set by KNIC client when init instance */
 	u16 rss_size;		   /* Allocated RSS queues */
+	u16 req_rss_size;
 	u16 rx_buf_len;
-	u16 num_desc;
+	u16 num_tx_desc;
+	u16 num_rx_desc;
 
 	u8 num_tc;		   /* Total number of enabled TCs */
 	u8 prio_tc[HNAE3_MAX_USER_PRIO];  /* TC indexed by prio */
@@ -501,6 +553,7 @@
 	const struct hnae3_dcb_ops *dcb_ops;
 
 	u16 int_rl_setting;
+	enum pkt_hash_types rss_type;
 };
 
 struct hnae3_roce_private_info {
@@ -508,20 +561,40 @@
 	void __iomem *roce_io_base;
 	int base_vector;
 	int num_vectors;
+
+	/* The below attributes defined for RoCE client, hnae3 gives
+	 * initial values to them, and RoCE client can modify and use
+	 * them.
+	 */
+	unsigned long reset_state;
+	unsigned long instance_state;
+	unsigned long state;
 };
 
 struct hnae3_unic_private_info {
 	struct net_device *netdev;
 	u16 rx_buf_len;
-	u16 num_desc;
+	u16 num_tx_desc;
+	u16 num_rx_desc;
+
 	u16 num_tqps;	/* total number of tqps in this handle */
 	struct hnae3_queue **tqp;  /* array base of all TQPs of this instance */
 };
 
-#define HNAE3_SUPPORT_MAC_LOOPBACK    BIT(0)
+#define HNAE3_SUPPORT_APP_LOOPBACK    BIT(0)
 #define HNAE3_SUPPORT_PHY_LOOPBACK    BIT(1)
-#define HNAE3_SUPPORT_SERDES_LOOPBACK BIT(2)
+#define HNAE3_SUPPORT_SERDES_SERIAL_LOOPBACK	BIT(2)
 #define HNAE3_SUPPORT_VF	      BIT(3)
+#define HNAE3_SUPPORT_SERDES_PARALLEL_LOOPBACK	BIT(4)
+
+#define HNAE3_USER_UPE		BIT(0)	/* unicast promisc enabled by user */
+#define HNAE3_USER_MPE		BIT(1)	/* mulitcast promisc enabled by user */
+#define HNAE3_BPE		BIT(2)	/* broadcast promisc enable */
+#define HNAE3_OVERFLOW_UPE	BIT(3)	/* unicast mac vlan overflow */
+#define HNAE3_OVERFLOW_MPE	BIT(4)	/* multicast mac vlan overflow */
+#define HNAE3_VLAN_FLTR		BIT(5)	/* enable vlan filter */
+#define HNAE3_UPE		(HNAE3_USER_UPE | HNAE3_OVERFLOW_UPE)
+#define HNAE3_MPE		(HNAE3_USER_MPE | HNAE3_OVERFLOW_MPE)
 
 struct hnae3_handle {
 	struct hnae3_client *client;
@@ -530,9 +603,6 @@
 	struct hnae3_ae_algo *ae_algo;  /* the class who provides this handle */
 	u64 flags; /* Indicate the capabilities for this handle*/
 
-	unsigned long last_reset_time;
-	enum hnae3_reset_type reset_level;
-
 	union {
 		struct net_device *netdev; /* first member */
 		struct hnae3_knic_private_info kinfo;
@@ -541,8 +611,6 @@
 	};
 
 	u32 numa_node_mask;	/* for multi-chip support */
-<<<<<<< HEAD
-=======
 
 	enum hnae3_port_base_vlan_state port_base_vlan_state;
 
@@ -551,7 +619,6 @@
 
 	/* Network interface message level enabled bits */
 	u32 msg_enable;
->>>>>>> 407d19ab
 };
 
 #define hnae3_set_field(origin, mask, shift, val) \
@@ -566,7 +633,7 @@
 #define hnae3_get_bit(origin, shift) \
 	hnae3_get_field((origin), (0x1 << (shift)), (shift))
 
-void hnae3_register_ae_dev(struct hnae3_ae_dev *ae_dev);
+int hnae3_register_ae_dev(struct hnae3_ae_dev *ae_dev);
 void hnae3_unregister_ae_dev(struct hnae3_ae_dev *ae_dev);
 
 void hnae3_unregister_ae_algo(struct hnae3_ae_algo *ae_algo);
@@ -574,4 +641,7 @@
 
 void hnae3_unregister_client(struct hnae3_client *client);
 int hnae3_register_client(struct hnae3_client *client);
+
+void hnae3_set_client_init_flag(struct hnae3_client *client,
+				struct hnae3_ae_dev *ae_dev, int inited);
 #endif