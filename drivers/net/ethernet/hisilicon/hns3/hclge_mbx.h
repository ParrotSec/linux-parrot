/* SPDX-License-Identifier: GPL-2.0+ */
/* Copyright (c) 2016-2017 Hisilicon Limited. */

#ifndef __HCLGE_MBX_H
#define __HCLGE_MBX_H
#include <linux/init.h>
#include <linux/mutex.h>
#include <linux/types.h>

#define HCLGE_MBX_VF_MSG_DATA_NUM	16

enum HCLGE_MBX_OPCODE {
	HCLGE_MBX_RESET = 0x01,		/* (VF -> PF) assert reset */
	HCLGE_MBX_ASSERTING_RESET,	/* (PF -> VF) PF is asserting reset*/
	HCLGE_MBX_SET_UNICAST,		/* (VF -> PF) set UC addr */
	HCLGE_MBX_SET_MULTICAST,	/* (VF -> PF) set MC addr */
	HCLGE_MBX_SET_VLAN,		/* (VF -> PF) set VLAN */
	HCLGE_MBX_MAP_RING_TO_VECTOR,	/* (VF -> PF) map ring-to-vector */
	HCLGE_MBX_UNMAP_RING_TO_VECTOR,	/* (VF -> PF) unamp ring-to-vector */
	HCLGE_MBX_SET_PROMISC_MODE,	/* (VF -> PF) set promiscuous mode */
	HCLGE_MBX_SET_MACVLAN,		/* (VF -> PF) set unicast filter */
	HCLGE_MBX_API_NEGOTIATE,	/* (VF -> PF) negotiate API version */
	HCLGE_MBX_GET_QINFO,		/* (VF -> PF) get queue config */
	HCLGE_MBX_GET_TCINFO,		/* (VF -> PF) get TC config */
	HCLGE_MBX_GET_RETA,		/* (VF -> PF) get RETA */
	HCLGE_MBX_GET_RSS_KEY,		/* (VF -> PF) get RSS key */
	HCLGE_MBX_GET_MAC_ADDR,		/* (VF -> PF) get MAC addr */
	HCLGE_MBX_PF_VF_RESP,		/* (PF -> VF) generate respone to VF */
	HCLGE_MBX_GET_BDNUM,		/* (VF -> PF) get BD num */
	HCLGE_MBX_GET_BUFSIZE,		/* (VF -> PF) get buffer size */
	HCLGE_MBX_GET_STREAMID,		/* (VF -> PF) get stream id */
	HCLGE_MBX_SET_AESTART,		/* (VF -> PF) start ae */
	HCLGE_MBX_SET_TSOSTATS,		/* (VF -> PF) get tso stats */
	HCLGE_MBX_LINK_STAT_CHANGE,	/* (PF -> VF) link status has changed */
	HCLGE_MBX_GET_BASE_CONFIG,	/* (VF -> PF) get config */
	HCLGE_MBX_BIND_FUNC_QUEUE,	/* (VF -> PF) bind function and queue */
	HCLGE_MBX_GET_LINK_STATUS,	/* (VF -> PF) get link status */
	HCLGE_MBX_QUEUE_RESET,		/* (VF -> PF) reset queue */
<<<<<<< HEAD
=======
	HCLGE_MBX_KEEP_ALIVE,		/* (VF -> PF) send keep alive cmd */
	HCLGE_MBX_SET_ALIVE,		/* (VF -> PF) set alive state */
	HCLGE_MBX_SET_MTU,		/* (VF -> PF) set mtu */
	HCLGE_MBX_GET_QID_IN_PF,	/* (VF -> PF) get queue id in pf */
	HCLGE_MBX_LINK_STAT_MODE,	/* (PF -> VF) link mode has changed */
	HCLGE_MBX_GET_LINK_MODE,	/* (VF -> PF) get the link mode of pf */
	HLCGE_MBX_PUSH_VLAN_INFO,	/* (PF -> VF) push port base vlan */
	HCLGE_MBX_GET_MEDIA_TYPE,       /* (VF -> PF) get media type */

	HCLGE_MBX_GET_VF_FLR_STATUS = 200, /* (M7 -> PF) get vf reset status */
>>>>>>> 407d19ab
};

/* below are per-VF mac-vlan subcodes */
enum hclge_mbx_mac_vlan_subcode {
	HCLGE_MBX_MAC_VLAN_UC_MODIFY = 0,	/* modify UC mac addr */
	HCLGE_MBX_MAC_VLAN_UC_ADD,		/* add a new UC mac addr */
	HCLGE_MBX_MAC_VLAN_UC_REMOVE,		/* remove a new UC mac addr */
	HCLGE_MBX_MAC_VLAN_MC_MODIFY,		/* modify MC mac addr */
	HCLGE_MBX_MAC_VLAN_MC_ADD,		/* add new MC mac addr */
	HCLGE_MBX_MAC_VLAN_MC_REMOVE,		/* remove MC mac addr */
	HCLGE_MBX_MAC_VLAN_MC_FUNC_MTA_ENABLE,	/* config func MTA enable */
	HCLGE_MBX_MAC_VLAN_MTA_TYPE_READ,	/* read func MTA type */
	HCLGE_MBX_MAC_VLAN_MTA_STATUS_UPDATE,	/* update MTA status */
};

/* below are per-VF vlan cfg subcodes */
enum hclge_mbx_vlan_cfg_subcode {
	HCLGE_MBX_VLAN_FILTER = 0,	/* set vlan filter */
	HCLGE_MBX_VLAN_TX_OFF_CFG,	/* set tx side vlan offload */
	HCLGE_MBX_VLAN_RX_OFF_CFG,	/* set rx side vlan offload */
	HCLGE_MBX_PORT_BASE_VLAN_CFG,	/* set port based vlan configuration */
	HCLGE_MBX_GET_PORT_BASE_VLAN_STATE,	/* get port based vlan state */
};

#define HCLGE_MBX_MAX_MSG_SIZE	16
#define HCLGE_MBX_MAX_RESP_DATA_SIZE	8
#define HCLGE_MBX_RING_MAP_BASIC_MSG_NUM	3
#define HCLGE_MBX_RING_NODE_VARIABLE_NUM	3

struct hclgevf_mbx_resp_status {
	struct mutex mbx_mutex; /* protects against contending sync cmd resp */
	u32 origin_mbx_msg;
	bool received_resp;
	int resp_status;
	u8 additional_info[HCLGE_MBX_MAX_RESP_DATA_SIZE];
};

struct hclge_mbx_vf_to_pf_cmd {
	u8 rsv;
	u8 mbx_src_vfid; /* Auto filled by IMP */
	u8 mbx_need_resp;
	u8 rsv1[1];
	u8 msg_len;
	u8 rsv2[3];
	u8 msg[HCLGE_MBX_MAX_MSG_SIZE];
};

#define HCLGE_MBX_NEED_RESP_BIT		BIT(0)

struct hclge_mbx_pf_to_vf_cmd {
	u8 dest_vfid;
	u8 rsv[3];
	u8 msg_len;
	u8 rsv1[3];
	u16 msg[8];
};

/* used by VF to store the received Async responses from PF */
struct hclgevf_mbx_arq_ring {
#define HCLGE_MBX_MAX_ARQ_MSG_SIZE	8
#define HCLGE_MBX_MAX_ARQ_MSG_NUM	1024
	struct hclgevf_dev *hdev;
	u32 head;
	u32 tail;
	atomic_t count;
	u16 msg_q[HCLGE_MBX_MAX_ARQ_MSG_NUM][HCLGE_MBX_MAX_ARQ_MSG_SIZE];
};

#define hclge_mbx_ring_ptr_move_crq(crq) \
	(crq->next_to_use = (crq->next_to_use + 1) % crq->desc_num)
#define hclge_mbx_tail_ptr_move_arq(arq) \
	(arq.tail = (arq.tail + 1) % HCLGE_MBX_MAX_ARQ_MSG_SIZE)
#define hclge_mbx_head_ptr_move_arq(arq) \
		(arq.head = (arq.head + 1) % HCLGE_MBX_MAX_ARQ_MSG_SIZE)
#endif<|MERGE_RESOLUTION|>--- conflicted
+++ resolved
@@ -21,6 +21,7 @@
 	HCLGE_MBX_SET_MACVLAN,		/* (VF -> PF) set unicast filter */
 	HCLGE_MBX_API_NEGOTIATE,	/* (VF -> PF) negotiate API version */
 	HCLGE_MBX_GET_QINFO,		/* (VF -> PF) get queue config */
+	HCLGE_MBX_GET_QDEPTH,		/* (VF -> PF) get queue depth */
 	HCLGE_MBX_GET_TCINFO,		/* (VF -> PF) get TC config */
 	HCLGE_MBX_GET_RETA,		/* (VF -> PF) get RETA */
 	HCLGE_MBX_GET_RSS_KEY,		/* (VF -> PF) get RSS key */
@@ -36,8 +37,6 @@
 	HCLGE_MBX_BIND_FUNC_QUEUE,	/* (VF -> PF) bind function and queue */
 	HCLGE_MBX_GET_LINK_STATUS,	/* (VF -> PF) get link status */
 	HCLGE_MBX_QUEUE_RESET,		/* (VF -> PF) reset queue */
-<<<<<<< HEAD
-=======
 	HCLGE_MBX_KEEP_ALIVE,		/* (VF -> PF) send keep alive cmd */
 	HCLGE_MBX_SET_ALIVE,		/* (VF -> PF) set alive state */
 	HCLGE_MBX_SET_MTU,		/* (VF -> PF) set mtu */
@@ -48,7 +47,6 @@
 	HCLGE_MBX_GET_MEDIA_TYPE,       /* (VF -> PF) get media type */
 
 	HCLGE_MBX_GET_VF_FLR_STATUS = 200, /* (M7 -> PF) get vf reset status */
->>>>>>> 407d19ab
 };
 
 /* below are per-VF mac-vlan subcodes */
@@ -59,9 +57,6 @@
 	HCLGE_MBX_MAC_VLAN_MC_MODIFY,		/* modify MC mac addr */
 	HCLGE_MBX_MAC_VLAN_MC_ADD,		/* add new MC mac addr */
 	HCLGE_MBX_MAC_VLAN_MC_REMOVE,		/* remove MC mac addr */
-	HCLGE_MBX_MAC_VLAN_MC_FUNC_MTA_ENABLE,	/* config func MTA enable */
-	HCLGE_MBX_MAC_VLAN_MTA_TYPE_READ,	/* read func MTA type */
-	HCLGE_MBX_MAC_VLAN_MTA_STATUS_UPDATE,	/* update MTA status */
 };
 
 /* below are per-VF vlan cfg subcodes */
@@ -74,7 +69,7 @@
 };
 
 #define HCLGE_MBX_MAX_MSG_SIZE	16
-#define HCLGE_MBX_MAX_RESP_DATA_SIZE	8
+#define HCLGE_MBX_MAX_RESP_DATA_SIZE	16
 #define HCLGE_MBX_RING_MAP_BASIC_MSG_NUM	3
 #define HCLGE_MBX_RING_NODE_VARIABLE_NUM	3
 
@@ -106,6 +101,12 @@
 	u16 msg[8];
 };
 
+struct hclge_vf_rst_cmd {
+	u8 dest_vfid;
+	u8 vf_rst;
+	u8 rsv[22];
+};
+
 /* used by VF to store the received Async responses from PF */
 struct hclgevf_mbx_arq_ring {
 #define HCLGE_MBX_MAX_ARQ_MSG_SIZE	8
