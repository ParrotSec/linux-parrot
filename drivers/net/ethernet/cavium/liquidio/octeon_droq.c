/**********************************************************************
 * Author: Cavium, Inc.
 *
 * Contact: support@cavium.com
 *          Please include "LiquidIO" in the subject.
 *
 * Copyright (c) 2003-2016 Cavium, Inc.
 *
 * This file is free software; you can redistribute it and/or modify
 * it under the terms of the GNU General Public License, Version 2, as
 * published by the Free Software Foundation.
 *
 * This file is distributed in the hope that it will be useful, but
 * AS-IS and WITHOUT ANY WARRANTY; without even the implied warranty
 * of MERCHANTABILITY or FITNESS FOR A PARTICULAR PURPOSE, TITLE, or
 * NONINFRINGEMENT.  See the GNU General Public License for more details.
 ***********************************************************************/
#include <linux/pci.h>
#include <linux/netdevice.h>
#include <linux/vmalloc.h>
#include "liquidio_common.h"
#include "octeon_droq.h"
#include "octeon_iq.h"
#include "response_manager.h"
#include "octeon_device.h"
#include "octeon_main.h"
#include "octeon_network.h"
#include "cn66xx_regs.h"
#include "cn66xx_device.h"
#include "cn23xx_pf_device.h"
#include "cn23xx_vf_device.h"

struct niclist {
	struct list_head list;
	void *ptr;
};

struct __dispatch {
	struct list_head list;
	struct octeon_recv_info *rinfo;
	octeon_dispatch_fn_t disp_fn;
};

/** Get the argument that the user set when registering dispatch
 *  function for a given opcode/subcode.
 *  @param  octeon_dev - the octeon device pointer.
 *  @param  opcode     - the opcode for which the dispatch argument
 *                       is to be checked.
 *  @param  subcode    - the subcode for which the dispatch argument
 *                       is to be checked.
 *  @return  Success: void * (argument to the dispatch function)
 *  @return  Failure: NULL
 *
 */
void *octeon_get_dispatch_arg(struct octeon_device *octeon_dev,
			      u16 opcode, u16 subcode)
{
	int idx;
	struct list_head *dispatch;
	void *fn_arg = NULL;
	u16 combined_opcode = OPCODE_SUBCODE(opcode, subcode);

	idx = combined_opcode & OCTEON_OPCODE_MASK;

	spin_lock_bh(&octeon_dev->dispatch.lock);

	if (octeon_dev->dispatch.count == 0) {
		spin_unlock_bh(&octeon_dev->dispatch.lock);
		return NULL;
	}

	if (octeon_dev->dispatch.dlist[idx].opcode == combined_opcode) {
		fn_arg = octeon_dev->dispatch.dlist[idx].arg;
	} else {
		list_for_each(dispatch,
			      &octeon_dev->dispatch.dlist[idx].list) {
			if (((struct octeon_dispatch *)dispatch)->opcode ==
			    combined_opcode) {
				fn_arg = ((struct octeon_dispatch *)
					  dispatch)->arg;
				break;
			}
		}
	}

	spin_unlock_bh(&octeon_dev->dispatch.lock);
	return fn_arg;
}

/** Check for packets on Droq. This function should be called with lock held.
 *  @param  droq - Droq on which count is checked.
 *  @return Returns packet count.
 */
u32 octeon_droq_check_hw_for_pkts(struct octeon_droq *droq)
{
	u32 pkt_count = 0;
	u32 last_count;

	pkt_count = readl(droq->pkts_sent_reg);

	last_count = pkt_count - droq->pkt_count;
	droq->pkt_count = pkt_count;

	/* we shall write to cnts  at napi irq enable or end of droq tasklet */
	if (last_count)
		atomic_add(last_count, &droq->pkts_pending);

	return last_count;
}

static void octeon_droq_compute_max_packet_bufs(struct octeon_droq *droq)
{
	u32 count = 0;

	/* max_empty_descs is the max. no. of descs that can have no buffers.
	 * If the empty desc count goes beyond this value, we cannot safely
	 * read in a 64K packet sent by Octeon
	 * (64K is max pkt size from Octeon)
	 */
	droq->max_empty_descs = 0;

	do {
		droq->max_empty_descs++;
		count += droq->buffer_size;
	} while (count < (64 * 1024));

	droq->max_empty_descs = droq->max_count - droq->max_empty_descs;
}

static void octeon_droq_reset_indices(struct octeon_droq *droq)
{
	droq->read_idx = 0;
	droq->write_idx = 0;
	droq->refill_idx = 0;
	droq->refill_count = 0;
	atomic_set(&droq->pkts_pending, 0);
}

static void
octeon_droq_destroy_ring_buffers(struct octeon_device *oct,
				 struct octeon_droq *droq)
{
	u32 i;
	struct octeon_skb_page_info *pg_info;

	for (i = 0; i < droq->max_count; i++) {
		pg_info = &droq->recv_buf_list[i].pg_info;
		if (!pg_info)
			continue;

		if (pg_info->dma)
			lio_unmap_ring(oct->pci_dev,
				       (u64)pg_info->dma);
		pg_info->dma = 0;

		if (pg_info->page)
			recv_buffer_destroy(droq->recv_buf_list[i].buffer,
					    pg_info);

		droq->recv_buf_list[i].buffer = NULL;
	}

	octeon_droq_reset_indices(droq);
}

static int
octeon_droq_setup_ring_buffers(struct octeon_device *oct,
			       struct octeon_droq *droq)
{
	u32 i;
	void *buf;
	struct octeon_droq_desc *desc_ring = droq->desc_ring;

	for (i = 0; i < droq->max_count; i++) {
		buf = recv_buffer_alloc(oct, &droq->recv_buf_list[i].pg_info);

		if (!buf) {
			dev_err(&oct->pci_dev->dev, "%s buffer alloc failed\n",
				__func__);
			droq->stats.rx_alloc_failure++;
			return -ENOMEM;
		}

		droq->recv_buf_list[i].buffer = buf;
		droq->recv_buf_list[i].data = get_rbd(buf);
		desc_ring[i].info_ptr = 0;
		desc_ring[i].buffer_ptr =
			lio_map_ring(droq->recv_buf_list[i].buffer);
	}

	octeon_droq_reset_indices(droq);

	octeon_droq_compute_max_packet_bufs(droq);

	return 0;
}

int octeon_delete_droq(struct octeon_device *oct, u32 q_no)
{
	struct octeon_droq *droq = oct->droq[q_no];

	dev_dbg(&oct->pci_dev->dev, "%s[%d]\n", __func__, q_no);

	octeon_droq_destroy_ring_buffers(oct, droq);
	vfree(droq->recv_buf_list);

	if (droq->desc_ring)
		lio_dma_free(oct, (droq->max_count * OCT_DROQ_DESC_SIZE),
			     droq->desc_ring, droq->desc_ring_dma);

	memset(droq, 0, OCT_DROQ_SIZE);
	oct->io_qmask.oq &= ~(1ULL << q_no);
	vfree(oct->droq[q_no]);
	oct->droq[q_no] = NULL;
	oct->num_oqs--;

	return 0;
}

int octeon_init_droq(struct octeon_device *oct,
		     u32 q_no,
		     u32 num_descs,
		     u32 desc_size,
		     void *app_ctx)
{
	struct octeon_droq *droq;
	u32 desc_ring_size = 0, c_num_descs = 0, c_buf_size = 0;
	u32 c_pkts_per_intr = 0, c_refill_threshold = 0;
	int numa_node = dev_to_node(&oct->pci_dev->dev);

	dev_dbg(&oct->pci_dev->dev, "%s[%d]\n", __func__, q_no);

	droq = oct->droq[q_no];
	memset(droq, 0, OCT_DROQ_SIZE);

	droq->oct_dev = oct;
	droq->q_no = q_no;
	if (app_ctx)
		droq->app_ctx = app_ctx;
	else
		droq->app_ctx = (void *)(size_t)q_no;

	c_num_descs = num_descs;
	c_buf_size = desc_size;
	if (OCTEON_CN6XXX(oct)) {
		struct octeon_config *conf6x = CHIP_CONF(oct, cn6xxx);

		c_pkts_per_intr = (u32)CFG_GET_OQ_PKTS_PER_INTR(conf6x);
		c_refill_threshold =
			(u32)CFG_GET_OQ_REFILL_THRESHOLD(conf6x);
	} else if (OCTEON_CN23XX_PF(oct)) {
		struct octeon_config *conf23 = CHIP_CONF(oct, cn23xx_pf);

		c_pkts_per_intr = (u32)CFG_GET_OQ_PKTS_PER_INTR(conf23);
		c_refill_threshold = (u32)CFG_GET_OQ_REFILL_THRESHOLD(conf23);
	} else if (OCTEON_CN23XX_VF(oct)) {
		struct octeon_config *conf23 = CHIP_CONF(oct, cn23xx_vf);

		c_pkts_per_intr = (u32)CFG_GET_OQ_PKTS_PER_INTR(conf23);
		c_refill_threshold = (u32)CFG_GET_OQ_REFILL_THRESHOLD(conf23);
	} else {
		return 1;
	}

	droq->max_count = c_num_descs;
	droq->buffer_size = c_buf_size;

	desc_ring_size = droq->max_count * OCT_DROQ_DESC_SIZE;
	droq->desc_ring = lio_dma_alloc(oct, desc_ring_size,
					(dma_addr_t *)&droq->desc_ring_dma);

	if (!droq->desc_ring) {
		dev_err(&oct->pci_dev->dev,
			"Output queue %d ring alloc failed\n", q_no);
		return 1;
	}

	dev_dbg(&oct->pci_dev->dev, "droq[%d]: desc_ring: virt: 0x%p, dma: %lx\n",
		q_no, droq->desc_ring, droq->desc_ring_dma);
	dev_dbg(&oct->pci_dev->dev, "droq[%d]: num_desc: %d\n", q_no,
		droq->max_count);

	droq->recv_buf_list = (struct octeon_recv_buffer *)
	      vzalloc_node(array_size(droq->max_count, OCT_DROQ_RECVBUF_SIZE),
			   numa_node);
	if (!droq->recv_buf_list)
		droq->recv_buf_list = (struct octeon_recv_buffer *)
		      vzalloc(array_size(droq->max_count,
					 OCT_DROQ_RECVBUF_SIZE));
	if (!droq->recv_buf_list) {
		dev_err(&oct->pci_dev->dev, "Output queue recv buf list alloc failed\n");
		goto init_droq_fail;
	}

	if (octeon_droq_setup_ring_buffers(oct, droq))
		goto init_droq_fail;

	droq->pkts_per_intr = c_pkts_per_intr;
	droq->refill_threshold = c_refill_threshold;

	dev_dbg(&oct->pci_dev->dev, "DROQ INIT: max_empty_descs: %d\n",
		droq->max_empty_descs);

	spin_lock_init(&droq->lock);

	INIT_LIST_HEAD(&droq->dispatch_list);

	/* For 56xx Pass1, this function won't be called, so no checks. */
	oct->fn_list.setup_oq_regs(oct, q_no);

	oct->io_qmask.oq |= BIT_ULL(q_no);

	return 0;

init_droq_fail:
	octeon_delete_droq(oct, q_no);
	return 1;
}

/* octeon_create_recv_info
 * Parameters:
 *  octeon_dev - pointer to the octeon device structure
 *  droq       - droq in which the packet arrived.
 *  buf_cnt    - no. of buffers used by the packet.
 *  idx        - index in the descriptor for the first buffer in the packet.
 * Description:
 *  Allocates a recv_info_t and copies the buffer addresses for packet data
 *  into the recv_pkt space which starts at an 8B offset from recv_info_t.
 *  Flags the descriptors for refill later. If available descriptors go
 *  below the threshold to receive a 64K pkt, new buffers are first allocated
 *  before the recv_pkt_t is created.
 *  This routine will be called in interrupt context.
 * Returns:
 *  Success: Pointer to recv_info_t
 *  Failure: NULL.
 * Locks:
 *  The droq->lock is held when this routine is called.
 */
static inline struct octeon_recv_info *octeon_create_recv_info(
		struct octeon_device *octeon_dev,
		struct octeon_droq *droq,
		u32 buf_cnt,
		u32 idx)
{
	struct octeon_droq_info *info;
	struct octeon_recv_pkt *recv_pkt;
	struct octeon_recv_info *recv_info;
	u32 i, bytes_left;
	struct octeon_skb_page_info *pg_info;

	info = (struct octeon_droq_info *)droq->recv_buf_list[idx].data;

	recv_info = octeon_alloc_recv_info(sizeof(struct __dispatch));
	if (!recv_info)
		return NULL;

	recv_pkt = recv_info->recv_pkt;
	recv_pkt->rh = info->rh;
	recv_pkt->length = (u32)info->length;
	recv_pkt->buffer_count = (u16)buf_cnt;
	recv_pkt->octeon_id = (u16)octeon_dev->octeon_id;

	i = 0;
	bytes_left = (u32)info->length;

	while (buf_cnt) {
		{
			pg_info = &droq->recv_buf_list[idx].pg_info;

			lio_unmap_ring(octeon_dev->pci_dev,
				       (u64)pg_info->dma);
			pg_info->page = NULL;
			pg_info->dma = 0;
		}

		recv_pkt->buffer_size[i] =
			(bytes_left >=
			 droq->buffer_size) ? droq->buffer_size : bytes_left;

		recv_pkt->buffer_ptr[i] = droq->recv_buf_list[idx].buffer;
		droq->recv_buf_list[idx].buffer = NULL;

		idx = incr_index(idx, 1, droq->max_count);
		bytes_left -= droq->buffer_size;
		i++;
		buf_cnt--;
	}

	return recv_info;
}

/* If we were not able to refill all buffers, try to move around
 * the buffers that were not dispatched.
 */
static inline u32
octeon_droq_refill_pullup_descs(struct octeon_droq *droq,
				struct octeon_droq_desc *desc_ring)
{
	u32 desc_refilled = 0;

	u32 refill_index = droq->refill_idx;

	while (refill_index != droq->read_idx) {
		if (droq->recv_buf_list[refill_index].buffer) {
			droq->recv_buf_list[droq->refill_idx].buffer =
				droq->recv_buf_list[refill_index].buffer;
			droq->recv_buf_list[droq->refill_idx].data =
				droq->recv_buf_list[refill_index].data;
			desc_ring[droq->refill_idx].buffer_ptr =
				desc_ring[refill_index].buffer_ptr;
			droq->recv_buf_list[refill_index].buffer = NULL;
			desc_ring[refill_index].buffer_ptr = 0;
			do {
				droq->refill_idx = incr_index(droq->refill_idx,
							      1,
							      droq->max_count);
				desc_refilled++;
				droq->refill_count--;
			} while (droq->recv_buf_list[droq->refill_idx].buffer);
		}
		refill_index = incr_index(refill_index, 1, droq->max_count);
	}                       /* while */
	return desc_refilled;
}

/* octeon_droq_refill
 * Parameters:
 *  droq       - droq in which descriptors require new buffers.
 * Description:
 *  Called during normal DROQ processing in interrupt mode or by the poll
 *  thread to refill the descriptors from which buffers were dispatched
 *  to upper layers. Attempts to allocate new buffers. If that fails, moves
 *  up buffers (that were not dispatched) to form a contiguous ring.
 * Returns:
 *  No of descriptors refilled.
 * Locks:
 *  This routine is called with droq->lock held.
 */
static u32
octeon_droq_refill(struct octeon_device *octeon_dev, struct octeon_droq *droq)
{
	struct octeon_droq_desc *desc_ring;
	void *buf = NULL;
	u8 *data;
	u32 desc_refilled = 0;
	struct octeon_skb_page_info *pg_info;

	desc_ring = droq->desc_ring;

	while (droq->refill_count && (desc_refilled < droq->max_count)) {
		/* If a valid buffer exists (happens if there is no dispatch),
		 * reuse
		 * the buffer, else allocate.
		 */
		if (!droq->recv_buf_list[droq->refill_idx].buffer) {
			pg_info =
				&droq->recv_buf_list[droq->refill_idx].pg_info;
			/* Either recycle the existing pages or go for
			 * new page alloc
			 */
			if (pg_info->page)
				buf = recv_buffer_reuse(octeon_dev, pg_info);
			else
				buf = recv_buffer_alloc(octeon_dev, pg_info);
			/* If a buffer could not be allocated, no point in
			 * continuing
			 */
			if (!buf) {
				droq->stats.rx_alloc_failure++;
				break;
			}
			droq->recv_buf_list[droq->refill_idx].buffer =
				buf;
			data = get_rbd(buf);
		} else {
			data = get_rbd(droq->recv_buf_list
				       [droq->refill_idx].buffer);
		}

		droq->recv_buf_list[droq->refill_idx].data = data;

		desc_ring[droq->refill_idx].buffer_ptr =
			lio_map_ring(droq->recv_buf_list[
				     droq->refill_idx].buffer);

		droq->refill_idx = incr_index(droq->refill_idx, 1,
					      droq->max_count);
		desc_refilled++;
		droq->refill_count--;
	}

	if (droq->refill_count)
		desc_refilled +=
			octeon_droq_refill_pullup_descs(droq, desc_ring);

	/* if droq->refill_count
	 * The refill count would not change in pass two. We only moved buffers
	 * to close the gap in the ring, but we would still have the same no. of
	 * buffers to refill.
	 */
	return desc_refilled;
}

/** check if we can allocate packets to get out of oom.
 *  @param  droq - Droq being checked.
 *  @return does not return anything
 */
void octeon_droq_check_oom(struct octeon_droq *droq)
{
	int desc_refilled;
	struct octeon_device *oct = droq->oct_dev;
<<<<<<< HEAD
=======
	int desc_refilled, reschedule = 1;
	u32 pkts_credit;

	pkts_credit = readl(droq->pkts_credit_reg);
	desc_refilled = octeon_droq_refill(oct, droq);
	if (desc_refilled) {
		/* Flush the droq descriptor data to memory to be sure
		 * that when we update the credits the data in memory
		 * is accurate.
		 */
		wmb();
		writel(desc_refilled, droq->pkts_credit_reg);
>>>>>>> 407d19ab

	if (readl(droq->pkts_credit_reg) <= CN23XX_SLI_DEF_BP) {
		spin_lock_bh(&droq->lock);
		desc_refilled = octeon_droq_refill(oct, droq);
		if (desc_refilled) {
			/* Flush the droq descriptor data to memory to be sure
			 * that when we update the credits the data in memory
			 * is accurate.
			 */
			wmb();
			writel(desc_refilled, droq->pkts_credit_reg);
			/* make sure mmio write completes */
			mmiowb();
		}
		spin_unlock_bh(&droq->lock);
	}
}

static inline u32
octeon_droq_get_bufcount(u32 buf_size, u32 total_len)
{
	return ((total_len + buf_size - 1) / buf_size);
}

static int
octeon_droq_dispatch_pkt(struct octeon_device *oct,
			 struct octeon_droq *droq,
			 union octeon_rh *rh,
			 struct octeon_droq_info *info)
{
	u32 cnt;
	octeon_dispatch_fn_t disp_fn;
	struct octeon_recv_info *rinfo;

	cnt = octeon_droq_get_bufcount(droq->buffer_size, (u32)info->length);

	disp_fn = octeon_get_dispatch(oct, (u16)rh->r.opcode,
				      (u16)rh->r.subcode);
	if (disp_fn) {
		rinfo = octeon_create_recv_info(oct, droq, cnt, droq->read_idx);
		if (rinfo) {
			struct __dispatch *rdisp = rinfo->rsvd;

			rdisp->rinfo = rinfo;
			rdisp->disp_fn = disp_fn;
			rinfo->recv_pkt->rh = *rh;
			list_add_tail(&rdisp->list,
				      &droq->dispatch_list);
		} else {
			droq->stats.dropped_nomem++;
		}
	} else {
		dev_err(&oct->pci_dev->dev, "DROQ: No dispatch function (opcode %u/%u)\n",
			(unsigned int)rh->r.opcode,
			(unsigned int)rh->r.subcode);
		droq->stats.dropped_nodispatch++;
	}

	return cnt;
}

static inline void octeon_droq_drop_packets(struct octeon_device *oct,
					    struct octeon_droq *droq,
					    u32 cnt)
{
	u32 i = 0, buf_cnt;
	struct octeon_droq_info *info;

	for (i = 0; i < cnt; i++) {
		info = (struct octeon_droq_info *)
			droq->recv_buf_list[droq->read_idx].data;
		octeon_swap_8B_data((u64 *)info, 2);

		if (info->length) {
			info->length += OCTNET_FRM_LENGTH_SIZE;
			droq->stats.bytes_received += info->length;
			buf_cnt = octeon_droq_get_bufcount(droq->buffer_size,
							   (u32)info->length);
		} else {
			dev_err(&oct->pci_dev->dev, "DROQ: In drop: pkt with len 0\n");
			buf_cnt = 1;
		}

		droq->read_idx = incr_index(droq->read_idx, buf_cnt,
					    droq->max_count);
		droq->refill_count += buf_cnt;
	}
}

static u32
octeon_droq_fast_process_packets(struct octeon_device *oct,
				 struct octeon_droq *droq,
				 u32 pkts_to_process)
{
	struct octeon_droq_info *info;
	union octeon_rh *rh;
	u32 pkt, total_len = 0, pkt_count;

	pkt_count = pkts_to_process;

	for (pkt = 0; pkt < pkt_count; pkt++) {
		u32 pkt_len = 0;
		struct sk_buff *nicbuf = NULL;
		struct octeon_skb_page_info *pg_info;
		void *buf;

		info = (struct octeon_droq_info *)
			droq->recv_buf_list[droq->read_idx].data;
		octeon_swap_8B_data((u64 *)info, 2);

		if (!info->length) {
			dev_err(&oct->pci_dev->dev,
				"DROQ[%d] idx: %d len:0, pkt_cnt: %d\n",
				droq->q_no, droq->read_idx, pkt_count);
			print_hex_dump_bytes("", DUMP_PREFIX_ADDRESS,
					     (u8 *)info,
					     OCT_DROQ_INFO_SIZE);
			break;
		}

		/* Len of resp hdr in included in the received data len. */
		rh = &info->rh;

		info->length += OCTNET_FRM_LENGTH_SIZE;
		rh->r_dh.len += (ROUNDUP8(OCT_DROQ_INFO_SIZE) / sizeof(u64));
		total_len += (u32)info->length;
		if (opcode_slow_path(rh)) {
			u32 buf_cnt;

			buf_cnt = octeon_droq_dispatch_pkt(oct, droq, rh, info);
			droq->read_idx = incr_index(droq->read_idx,
						    buf_cnt, droq->max_count);
			droq->refill_count += buf_cnt;
		} else {
			if (info->length <= droq->buffer_size) {
				pkt_len = (u32)info->length;
				nicbuf = droq->recv_buf_list[
					droq->read_idx].buffer;
				pg_info = &droq->recv_buf_list[
					droq->read_idx].pg_info;
				if (recv_buffer_recycle(oct, pg_info))
					pg_info->page = NULL;
				droq->recv_buf_list[droq->read_idx].buffer =
					NULL;

				droq->read_idx = incr_index(droq->read_idx, 1,
							    droq->max_count);
				droq->refill_count++;
			} else {
				nicbuf = octeon_fast_packet_alloc((u32)
								  info->length);
				pkt_len = 0;
				/* nicbuf allocation can fail. We'll handle it
				 * inside the loop.
				 */
				while (pkt_len < info->length) {
					int cpy_len, idx = droq->read_idx;

					cpy_len = ((pkt_len + droq->buffer_size)
						   > info->length) ?
						((u32)info->length - pkt_len) :
						droq->buffer_size;

					if (nicbuf) {
						octeon_fast_packet_next(droq,
									nicbuf,
									cpy_len,
									idx);
						buf = droq->recv_buf_list[
							idx].buffer;
						recv_buffer_fast_free(buf);
						droq->recv_buf_list[idx].buffer
							= NULL;
					} else {
						droq->stats.rx_alloc_failure++;
					}

					pkt_len += cpy_len;
					droq->read_idx =
						incr_index(droq->read_idx, 1,
							   droq->max_count);
					droq->refill_count++;
				}
			}

			if (nicbuf) {
				if (droq->ops.fptr) {
					droq->ops.fptr(oct->octeon_id,
						       nicbuf, pkt_len,
						       rh, &droq->napi,
						       droq->ops.farg);
				} else {
					recv_buffer_free(nicbuf);
				}
			}
		}

		if (droq->refill_count >= droq->refill_threshold) {
			int desc_refilled = octeon_droq_refill(oct, droq);

<<<<<<< HEAD
			/* Flush the droq descriptor data to memory to be sure
			 * that when we update the credits the data in memory
			 * is accurate.
			 */
			wmb();
			writel((desc_refilled), droq->pkts_credit_reg);
			/* make sure mmio write completes */
			mmiowb();
=======
			if (desc_refilled) {
				/* Flush the droq descriptor data to memory to
				 * be sure that when we update the credits the
				 * data in memory is accurate.
				 */
				wmb();
				writel(desc_refilled, droq->pkts_credit_reg);
			}
>>>>>>> 407d19ab
		}

	}                       /* for (each packet)... */

	/* Increment refill_count by the number of buffers processed. */
	droq->stats.pkts_received += pkt;
	droq->stats.bytes_received += total_len;

	if ((droq->ops.drop_on_max) && (pkts_to_process - pkt)) {
		octeon_droq_drop_packets(oct, droq, (pkts_to_process - pkt));

		droq->stats.dropped_toomany += (pkts_to_process - pkt);
		return pkts_to_process;
	}

	return pkt;
}

int
octeon_droq_process_packets(struct octeon_device *oct,
			    struct octeon_droq *droq,
			    u32 budget)
{
	u32 pkt_count = 0, pkts_processed = 0;
	struct list_head *tmp, *tmp2;

	/* Grab the droq lock */
	spin_lock(&droq->lock);

	octeon_droq_check_hw_for_pkts(droq);
	pkt_count = atomic_read(&droq->pkts_pending);

	if (!pkt_count) {
		spin_unlock(&droq->lock);
		return 0;
	}

	if (pkt_count > budget)
		pkt_count = budget;

	pkts_processed = octeon_droq_fast_process_packets(oct, droq, pkt_count);

	atomic_sub(pkts_processed, &droq->pkts_pending);

	/* Release the spin lock */
	spin_unlock(&droq->lock);

	list_for_each_safe(tmp, tmp2, &droq->dispatch_list) {
		struct __dispatch *rdisp = (struct __dispatch *)tmp;

		list_del(tmp);
		rdisp->disp_fn(rdisp->rinfo,
			       octeon_get_dispatch_arg
			       (oct,
				(u16)rdisp->rinfo->recv_pkt->rh.r.opcode,
				(u16)rdisp->rinfo->recv_pkt->rh.r.subcode));
	}

	/* If there are packets pending. schedule tasklet again */
	if (atomic_read(&droq->pkts_pending))
		return 1;

	return 0;
}

/**
 * Utility function to poll for packets. check_hw_for_packets must be
 * called before calling this routine.
 */

int
octeon_droq_process_poll_pkts(struct octeon_device *oct,
			      struct octeon_droq *droq, u32 budget)
{
	struct list_head *tmp, *tmp2;
	u32 pkts_available = 0, pkts_processed = 0;
	u32 total_pkts_processed = 0;

	if (budget > droq->max_count)
		budget = droq->max_count;

	spin_lock(&droq->lock);

	while (total_pkts_processed < budget) {
		octeon_droq_check_hw_for_pkts(droq);

		pkts_available = min((budget - total_pkts_processed),
				     (u32)(atomic_read(&droq->pkts_pending)));

		if (pkts_available == 0)
			break;

		pkts_processed =
			octeon_droq_fast_process_packets(oct, droq,
							 pkts_available);

		atomic_sub(pkts_processed, &droq->pkts_pending);

		total_pkts_processed += pkts_processed;
	}

	spin_unlock(&droq->lock);

	list_for_each_safe(tmp, tmp2, &droq->dispatch_list) {
		struct __dispatch *rdisp = (struct __dispatch *)tmp;

		list_del(tmp);
		rdisp->disp_fn(rdisp->rinfo,
			       octeon_get_dispatch_arg
			       (oct,
				(u16)rdisp->rinfo->recv_pkt->rh.r.opcode,
				(u16)rdisp->rinfo->recv_pkt->rh.r.subcode));
	}

	return total_pkts_processed;
}

/* Enable Pkt Interrupt */
int
octeon_enable_irq(struct octeon_device *oct, u32 q_no)
{
	switch (oct->chip_id) {
	case OCTEON_CN66XX:
	case OCTEON_CN68XX: {
		struct octeon_cn6xxx *cn6xxx =
			(struct octeon_cn6xxx *)oct->chip;
		unsigned long flags;
		u32 value;

		spin_lock_irqsave
			(&cn6xxx->lock_for_droq_int_enb_reg, flags);
		value = octeon_read_csr(oct, CN6XXX_SLI_PKT_TIME_INT_ENB);
		value |= (1 << q_no);
		octeon_write_csr(oct, CN6XXX_SLI_PKT_TIME_INT_ENB, value);
		value = octeon_read_csr(oct, CN6XXX_SLI_PKT_CNT_INT_ENB);
		value |= (1 << q_no);
		octeon_write_csr(oct, CN6XXX_SLI_PKT_CNT_INT_ENB, value);

		/* don't bother flushing the enables */

		spin_unlock_irqrestore
			(&cn6xxx->lock_for_droq_int_enb_reg, flags);
	}
		break;
	case OCTEON_CN23XX_PF_VID:
		lio_enable_irq(oct->droq[q_no], oct->instr_queue[q_no]);
		break;

	case OCTEON_CN23XX_VF_VID:
		lio_enable_irq(oct->droq[q_no], oct->instr_queue[q_no]);
		break;
	default:
		dev_err(&oct->pci_dev->dev, "%s Unknown Chip\n", __func__);
		return 1;
	}

	return 0;
}

int octeon_register_droq_ops(struct octeon_device *oct, u32 q_no,
			     struct octeon_droq_ops *ops)
{
	struct octeon_droq *droq;
	unsigned long flags;
	struct octeon_config *oct_cfg = NULL;

	oct_cfg = octeon_get_conf(oct);

	if (!oct_cfg)
		return -EINVAL;

	if (!(ops)) {
		dev_err(&oct->pci_dev->dev, "%s: droq_ops pointer is NULL\n",
			__func__);
		return -EINVAL;
	}

	if (q_no >= CFG_GET_OQ_MAX_Q(oct_cfg)) {
		dev_err(&oct->pci_dev->dev, "%s: droq id (%d) exceeds MAX (%d)\n",
			__func__, q_no, (oct->num_oqs - 1));
		return -EINVAL;
	}

	droq = oct->droq[q_no];

	spin_lock_irqsave(&droq->lock, flags);

	memcpy(&droq->ops, ops, sizeof(struct octeon_droq_ops));

	spin_unlock_irqrestore(&droq->lock, flags);

	return 0;
}

int octeon_unregister_droq_ops(struct octeon_device *oct, u32 q_no)
{
	unsigned long flags;
	struct octeon_droq *droq;
	struct octeon_config *oct_cfg = NULL;

	oct_cfg = octeon_get_conf(oct);

	if (!oct_cfg)
		return -EINVAL;

	if (q_no >= CFG_GET_OQ_MAX_Q(oct_cfg)) {
		dev_err(&oct->pci_dev->dev, "%s: droq id (%d) exceeds MAX (%d)\n",
			__func__, q_no, oct->num_oqs - 1);
		return -EINVAL;
	}

	droq = oct->droq[q_no];

	if (!droq) {
		dev_info(&oct->pci_dev->dev,
			 "Droq id (%d) not available.\n", q_no);
		return 0;
	}

	spin_lock_irqsave(&droq->lock, flags);

	droq->ops.fptr = NULL;
	droq->ops.farg = NULL;
	droq->ops.drop_on_max = 0;

	spin_unlock_irqrestore(&droq->lock, flags);

	return 0;
}

int octeon_create_droq(struct octeon_device *oct,
		       u32 q_no, u32 num_descs,
		       u32 desc_size, void *app_ctx)
{
	struct octeon_droq *droq;
	int numa_node = dev_to_node(&oct->pci_dev->dev);

	if (oct->droq[q_no]) {
		dev_dbg(&oct->pci_dev->dev, "Droq already in use. Cannot create droq %d again\n",
			q_no);
		return 1;
	}

	/* Allocate the DS for the new droq. */
	droq = vmalloc_node(sizeof(*droq), numa_node);
	if (!droq)
		droq = vmalloc(sizeof(*droq));
	if (!droq)
		return -1;

	memset(droq, 0, sizeof(struct octeon_droq));

	/*Disable the pkt o/p for this Q  */
	octeon_set_droq_pkt_op(oct, q_no, 0);
	oct->droq[q_no] = droq;

	/* Initialize the Droq */
	if (octeon_init_droq(oct, q_no, num_descs, desc_size, app_ctx)) {
		vfree(oct->droq[q_no]);
		oct->droq[q_no] = NULL;
		return -1;
	}

	oct->num_oqs++;

	dev_dbg(&oct->pci_dev->dev, "%s: Total number of OQ: %d\n", __func__,
		oct->num_oqs);

	/* Global Droq register settings */

	/* As of now not required, as setting are done for all 32 Droqs at
	 * the same time.
	 */
	return 0;
}<|MERGE_RESOLUTION|>--- conflicted
+++ resolved
@@ -301,8 +301,6 @@
 	dev_dbg(&oct->pci_dev->dev, "DROQ INIT: max_empty_descs: %d\n",
 		droq->max_empty_descs);
 
-	spin_lock_init(&droq->lock);
-
 	INIT_LIST_HEAD(&droq->dispatch_list);
 
 	/* For 56xx Pass1, this function won't be called, so no checks. */
@@ -333,8 +331,6 @@
  * Returns:
  *  Success: Pointer to recv_info_t
  *  Failure: NULL.
- * Locks:
- *  The droq->lock is held when this routine is called.
  */
 static inline struct octeon_recv_info *octeon_create_recv_info(
 		struct octeon_device *octeon_dev,
@@ -433,8 +429,6 @@
  *  up buffers (that were not dispatched) to form a contiguous ring.
  * Returns:
  *  No of descriptors refilled.
- * Locks:
- *  This routine is called with droq->lock held.
  */
 static u32
 octeon_droq_refill(struct octeon_device *octeon_dev, struct octeon_droq *droq)
@@ -449,8 +443,7 @@
 
 	while (droq->refill_count && (desc_refilled < droq->max_count)) {
 		/* If a valid buffer exists (happens if there is no dispatch),
-		 * reuse
-		 * the buffer, else allocate.
+		 * reuse the buffer, else allocate.
 		 */
 		if (!droq->recv_buf_list[droq->refill_idx].buffer) {
 			pg_info =
@@ -503,14 +496,11 @@
 
 /** check if we can allocate packets to get out of oom.
  *  @param  droq - Droq being checked.
- *  @return does not return anything
+ *  @return 1 if fails to refill minimum
  */
-void octeon_droq_check_oom(struct octeon_droq *droq)
-{
-	int desc_refilled;
+int octeon_retry_droq_refill(struct octeon_droq *droq)
+{
 	struct octeon_device *oct = droq->oct_dev;
-<<<<<<< HEAD
-=======
 	int desc_refilled, reschedule = 1;
 	u32 pkts_credit;
 
@@ -523,29 +513,18 @@
 		 */
 		wmb();
 		writel(desc_refilled, droq->pkts_credit_reg);
->>>>>>> 407d19ab
-
-	if (readl(droq->pkts_credit_reg) <= CN23XX_SLI_DEF_BP) {
-		spin_lock_bh(&droq->lock);
-		desc_refilled = octeon_droq_refill(oct, droq);
-		if (desc_refilled) {
-			/* Flush the droq descriptor data to memory to be sure
-			 * that when we update the credits the data in memory
-			 * is accurate.
-			 */
-			wmb();
-			writel(desc_refilled, droq->pkts_credit_reg);
-			/* make sure mmio write completes */
-			mmiowb();
-		}
-		spin_unlock_bh(&droq->lock);
-	}
+
+		if (pkts_credit + desc_refilled >= CN23XX_SLI_DEF_BP)
+			reschedule = 0;
+	}
+
+	return reschedule;
 }
 
 static inline u32
 octeon_droq_get_bufcount(u32 buf_size, u32 total_len)
 {
-	return ((total_len + buf_size - 1) / buf_size);
+	return DIV_ROUND_UP(total_len, buf_size);
 }
 
 static int
@@ -618,9 +597,9 @@
 				 struct octeon_droq *droq,
 				 u32 pkts_to_process)
 {
+	u32 pkt, total_len = 0, pkt_count, retval;
 	struct octeon_droq_info *info;
 	union octeon_rh *rh;
-	u32 pkt, total_len = 0, pkt_count;
 
 	pkt_count = pkts_to_process;
 
@@ -724,16 +703,6 @@
 		if (droq->refill_count >= droq->refill_threshold) {
 			int desc_refilled = octeon_droq_refill(oct, droq);
 
-<<<<<<< HEAD
-			/* Flush the droq descriptor data to memory to be sure
-			 * that when we update the credits the data in memory
-			 * is accurate.
-			 */
-			wmb();
-			writel((desc_refilled), droq->pkts_credit_reg);
-			/* make sure mmio write completes */
-			mmiowb();
-=======
 			if (desc_refilled) {
 				/* Flush the droq descriptor data to memory to
 				 * be sure that when we update the credits the
@@ -742,23 +711,33 @@
 				wmb();
 				writel(desc_refilled, droq->pkts_credit_reg);
 			}
->>>>>>> 407d19ab
 		}
-
 	}                       /* for (each packet)... */
 
 	/* Increment refill_count by the number of buffers processed. */
 	droq->stats.pkts_received += pkt;
 	droq->stats.bytes_received += total_len;
 
+	retval = pkt;
 	if ((droq->ops.drop_on_max) && (pkts_to_process - pkt)) {
 		octeon_droq_drop_packets(oct, droq, (pkts_to_process - pkt));
 
 		droq->stats.dropped_toomany += (pkts_to_process - pkt);
-		return pkts_to_process;
-	}
-
-	return pkt;
+		retval = pkts_to_process;
+	}
+
+	atomic_sub(retval, &droq->pkts_pending);
+
+	if (droq->refill_count >= droq->refill_threshold &&
+	    readl(droq->pkts_credit_reg) < CN23XX_SLI_DEF_BP) {
+		octeon_droq_check_hw_for_pkts(droq);
+
+		/* Make sure there are no pkts_pending */
+		if (!atomic_read(&droq->pkts_pending))
+			octeon_schedule_rxq_oom_work(oct, droq);
+	}
+
+	return retval;
 }
 
 int
@@ -766,29 +745,19 @@
 			    struct octeon_droq *droq,
 			    u32 budget)
 {
-	u32 pkt_count = 0, pkts_processed = 0;
+	u32 pkt_count = 0;
 	struct list_head *tmp, *tmp2;
-
-	/* Grab the droq lock */
-	spin_lock(&droq->lock);
 
 	octeon_droq_check_hw_for_pkts(droq);
 	pkt_count = atomic_read(&droq->pkts_pending);
 
-	if (!pkt_count) {
-		spin_unlock(&droq->lock);
+	if (!pkt_count)
 		return 0;
-	}
 
 	if (pkt_count > budget)
 		pkt_count = budget;
 
-	pkts_processed = octeon_droq_fast_process_packets(oct, droq, pkt_count);
-
-	atomic_sub(pkts_processed, &droq->pkts_pending);
-
-	/* Release the spin lock */
-	spin_unlock(&droq->lock);
+	octeon_droq_fast_process_packets(oct, droq, pkt_count);
 
 	list_for_each_safe(tmp, tmp2, &droq->dispatch_list) {
 		struct __dispatch *rdisp = (struct __dispatch *)tmp;
@@ -824,8 +793,6 @@
 	if (budget > droq->max_count)
 		budget = droq->max_count;
 
-	spin_lock(&droq->lock);
-
 	while (total_pkts_processed < budget) {
 		octeon_droq_check_hw_for_pkts(droq);
 
@@ -839,12 +806,8 @@
 			octeon_droq_fast_process_packets(oct, droq,
 							 pkts_available);
 
-		atomic_sub(pkts_processed, &droq->pkts_pending);
-
 		total_pkts_processed += pkts_processed;
 	}
-
-	spin_unlock(&droq->lock);
 
 	list_for_each_safe(tmp, tmp2, &droq->dispatch_list) {
 		struct __dispatch *rdisp = (struct __dispatch *)tmp;
@@ -905,9 +868,8 @@
 int octeon_register_droq_ops(struct octeon_device *oct, u32 q_no,
 			     struct octeon_droq_ops *ops)
 {
+	struct octeon_config *oct_cfg = NULL;
 	struct octeon_droq *droq;
-	unsigned long flags;
-	struct octeon_config *oct_cfg = NULL;
 
 	oct_cfg = octeon_get_conf(oct);
 
@@ -927,21 +889,15 @@
 	}
 
 	droq = oct->droq[q_no];
-
-	spin_lock_irqsave(&droq->lock, flags);
-
 	memcpy(&droq->ops, ops, sizeof(struct octeon_droq_ops));
 
-	spin_unlock_irqrestore(&droq->lock, flags);
-
 	return 0;
 }
 
 int octeon_unregister_droq_ops(struct octeon_device *oct, u32 q_no)
 {
-	unsigned long flags;
+	struct octeon_config *oct_cfg = NULL;
 	struct octeon_droq *droq;
-	struct octeon_config *oct_cfg = NULL;
 
 	oct_cfg = octeon_get_conf(oct);
 
@@ -962,13 +918,9 @@
 		return 0;
 	}
 
-	spin_lock_irqsave(&droq->lock, flags);
-
 	droq->ops.fptr = NULL;
 	droq->ops.farg = NULL;
 	droq->ops.drop_on_max = 0;
-
-	spin_unlock_irqrestore(&droq->lock, flags);
 
 	return 0;
 }
