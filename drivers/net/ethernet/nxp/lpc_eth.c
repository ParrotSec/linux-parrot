// SPDX-License-Identifier: GPL-2.0-or-later
/*
 * drivers/net/ethernet/nxp/lpc_eth.c
 *
 * Author: Kevin Wells <kevin.wells@nxp.com>
 *
 * Copyright (C) 2010 NXP Semiconductors
 * Copyright (C) 2012 Roland Stigge <stigge@antcom.de>
 */

#define pr_fmt(fmt) KBUILD_MODNAME ": " fmt

#include <linux/module.h>
#include <linux/kernel.h>
#include <linux/sched.h>
#include <linux/slab.h>
#include <linux/delay.h>
#include <linux/interrupt.h>
#include <linux/errno.h>
#include <linux/ioport.h>
#include <linux/crc32.h>
#include <linux/platform_device.h>
#include <linux/spinlock.h>
#include <linux/ethtool.h>
#include <linux/mii.h>
#include <linux/clk.h>
#include <linux/workqueue.h>
#include <linux/netdevice.h>
#include <linux/etherdevice.h>
#include <linux/skbuff.h>
#include <linux/phy.h>
#include <linux/dma-mapping.h>
#include <linux/of.h>
#include <linux/of_net.h>
#include <linux/types.h>

#include <linux/io.h>
#include <mach/board.h>
#include <mach/platform.h>
#include <mach/hardware.h>

#define MODNAME "lpc-eth"
#define DRV_VERSION "1.00"

#define ENET_MAXF_SIZE 1536
#define ENET_RX_DESC 48
#define ENET_TX_DESC 16

#define NAPI_WEIGHT 16

/*
 * Ethernet MAC controller Register offsets
 */
#define LPC_ENET_MAC1(x)			(x + 0x000)
#define LPC_ENET_MAC2(x)			(x + 0x004)
#define LPC_ENET_IPGT(x)			(x + 0x008)
#define LPC_ENET_IPGR(x)			(x + 0x00C)
#define LPC_ENET_CLRT(x)			(x + 0x010)
#define LPC_ENET_MAXF(x)			(x + 0x014)
#define LPC_ENET_SUPP(x)			(x + 0x018)
#define LPC_ENET_TEST(x)			(x + 0x01C)
#define LPC_ENET_MCFG(x)			(x + 0x020)
#define LPC_ENET_MCMD(x)			(x + 0x024)
#define LPC_ENET_MADR(x)			(x + 0x028)
#define LPC_ENET_MWTD(x)			(x + 0x02C)
#define LPC_ENET_MRDD(x)			(x + 0x030)
#define LPC_ENET_MIND(x)			(x + 0x034)
#define LPC_ENET_SA0(x)				(x + 0x040)
#define LPC_ENET_SA1(x)				(x + 0x044)
#define LPC_ENET_SA2(x)				(x + 0x048)
#define LPC_ENET_COMMAND(x)			(x + 0x100)
#define LPC_ENET_STATUS(x)			(x + 0x104)
#define LPC_ENET_RXDESCRIPTOR(x)		(x + 0x108)
#define LPC_ENET_RXSTATUS(x)			(x + 0x10C)
#define LPC_ENET_RXDESCRIPTORNUMBER(x)		(x + 0x110)
#define LPC_ENET_RXPRODUCEINDEX(x)		(x + 0x114)
#define LPC_ENET_RXCONSUMEINDEX(x)		(x + 0x118)
#define LPC_ENET_TXDESCRIPTOR(x)		(x + 0x11C)
#define LPC_ENET_TXSTATUS(x)			(x + 0x120)
#define LPC_ENET_TXDESCRIPTORNUMBER(x)		(x + 0x124)
#define LPC_ENET_TXPRODUCEINDEX(x)		(x + 0x128)
#define LPC_ENET_TXCONSUMEINDEX(x)		(x + 0x12C)
#define LPC_ENET_TSV0(x)			(x + 0x158)
#define LPC_ENET_TSV1(x)			(x + 0x15C)
#define LPC_ENET_RSV(x)				(x + 0x160)
#define LPC_ENET_FLOWCONTROLCOUNTER(x)		(x + 0x170)
#define LPC_ENET_FLOWCONTROLSTATUS(x)		(x + 0x174)
#define LPC_ENET_RXFILTER_CTRL(x)		(x + 0x200)
#define LPC_ENET_RXFILTERWOLSTATUS(x)		(x + 0x204)
#define LPC_ENET_RXFILTERWOLCLEAR(x)		(x + 0x208)
#define LPC_ENET_HASHFILTERL(x)			(x + 0x210)
#define LPC_ENET_HASHFILTERH(x)			(x + 0x214)
#define LPC_ENET_INTSTATUS(x)			(x + 0xFE0)
#define LPC_ENET_INTENABLE(x)			(x + 0xFE4)
#define LPC_ENET_INTCLEAR(x)			(x + 0xFE8)
#define LPC_ENET_INTSET(x)			(x + 0xFEC)
#define LPC_ENET_POWERDOWN(x)			(x + 0xFF4)

/*
 * mac1 register definitions
 */
#define LPC_MAC1_RECV_ENABLE			(1 << 0)
#define LPC_MAC1_PASS_ALL_RX_FRAMES		(1 << 1)
#define LPC_MAC1_RX_FLOW_CONTROL		(1 << 2)
#define LPC_MAC1_TX_FLOW_CONTROL		(1 << 3)
#define LPC_MAC1_LOOPBACK			(1 << 4)
#define LPC_MAC1_RESET_TX			(1 << 8)
#define LPC_MAC1_RESET_MCS_TX			(1 << 9)
#define LPC_MAC1_RESET_RX			(1 << 10)
#define LPC_MAC1_RESET_MCS_RX			(1 << 11)
#define LPC_MAC1_SIMULATION_RESET		(1 << 14)
#define LPC_MAC1_SOFT_RESET			(1 << 15)

/*
 * mac2 register definitions
 */
#define LPC_MAC2_FULL_DUPLEX			(1 << 0)
#define LPC_MAC2_FRAME_LENGTH_CHECKING		(1 << 1)
#define LPC_MAC2_HUGH_LENGTH_CHECKING		(1 << 2)
#define LPC_MAC2_DELAYED_CRC			(1 << 3)
#define LPC_MAC2_CRC_ENABLE			(1 << 4)
#define LPC_MAC2_PAD_CRC_ENABLE			(1 << 5)
#define LPC_MAC2_VLAN_PAD_ENABLE		(1 << 6)
#define LPC_MAC2_AUTO_DETECT_PAD_ENABLE		(1 << 7)
#define LPC_MAC2_PURE_PREAMBLE_ENFORCEMENT	(1 << 8)
#define LPC_MAC2_LONG_PREAMBLE_ENFORCEMENT	(1 << 9)
#define LPC_MAC2_NO_BACKOFF			(1 << 12)
#define LPC_MAC2_BACK_PRESSURE			(1 << 13)
#define LPC_MAC2_EXCESS_DEFER			(1 << 14)

/*
 * ipgt register definitions
 */
#define LPC_IPGT_LOAD(n)			((n) & 0x7F)

/*
 * ipgr register definitions
 */
#define LPC_IPGR_LOAD_PART2(n)			((n) & 0x7F)
#define LPC_IPGR_LOAD_PART1(n)			(((n) & 0x7F) << 8)

/*
 * clrt register definitions
 */
#define LPC_CLRT_LOAD_RETRY_MAX(n)		((n) & 0xF)
#define LPC_CLRT_LOAD_COLLISION_WINDOW(n)	(((n) & 0x3F) << 8)

/*
 * maxf register definitions
 */
#define LPC_MAXF_LOAD_MAX_FRAME_LEN(n)		((n) & 0xFFFF)

/*
 * supp register definitions
 */
#define LPC_SUPP_SPEED				(1 << 8)
#define LPC_SUPP_RESET_RMII			(1 << 11)

/*
 * test register definitions
 */
#define LPC_TEST_SHORTCUT_PAUSE_QUANTA		(1 << 0)
#define LPC_TEST_PAUSE				(1 << 1)
#define LPC_TEST_BACKPRESSURE			(1 << 2)

/*
 * mcfg register definitions
 */
#define LPC_MCFG_SCAN_INCREMENT			(1 << 0)
#define LPC_MCFG_SUPPRESS_PREAMBLE		(1 << 1)
#define LPC_MCFG_CLOCK_SELECT(n)		(((n) & 0x7) << 2)
#define LPC_MCFG_CLOCK_HOST_DIV_4		0
#define LPC_MCFG_CLOCK_HOST_DIV_6		2
#define LPC_MCFG_CLOCK_HOST_DIV_8		3
#define LPC_MCFG_CLOCK_HOST_DIV_10		4
#define LPC_MCFG_CLOCK_HOST_DIV_14		5
#define LPC_MCFG_CLOCK_HOST_DIV_20		6
#define LPC_MCFG_CLOCK_HOST_DIV_28		7
#define LPC_MCFG_RESET_MII_MGMT			(1 << 15)

/*
 * mcmd register definitions
 */
#define LPC_MCMD_READ				(1 << 0)
#define LPC_MCMD_SCAN				(1 << 1)

/*
 * madr register definitions
 */
#define LPC_MADR_REGISTER_ADDRESS(n)		((n) & 0x1F)
#define LPC_MADR_PHY_0ADDRESS(n)		(((n) & 0x1F) << 8)

/*
 * mwtd register definitions
 */
#define LPC_MWDT_WRITE(n)			((n) & 0xFFFF)

/*
 * mrdd register definitions
 */
#define LPC_MRDD_READ_MASK			0xFFFF

/*
 * mind register definitions
 */
#define LPC_MIND_BUSY				(1 << 0)
#define LPC_MIND_SCANNING			(1 << 1)
#define LPC_MIND_NOT_VALID			(1 << 2)
#define LPC_MIND_MII_LINK_FAIL			(1 << 3)

/*
 * command register definitions
 */
#define LPC_COMMAND_RXENABLE			(1 << 0)
#define LPC_COMMAND_TXENABLE			(1 << 1)
#define LPC_COMMAND_REG_RESET			(1 << 3)
#define LPC_COMMAND_TXRESET			(1 << 4)
#define LPC_COMMAND_RXRESET			(1 << 5)
#define LPC_COMMAND_PASSRUNTFRAME		(1 << 6)
#define LPC_COMMAND_PASSRXFILTER		(1 << 7)
#define LPC_COMMAND_TXFLOWCONTROL		(1 << 8)
#define LPC_COMMAND_RMII			(1 << 9)
#define LPC_COMMAND_FULLDUPLEX			(1 << 10)

/*
 * status register definitions
 */
#define LPC_STATUS_RXACTIVE			(1 << 0)
#define LPC_STATUS_TXACTIVE			(1 << 1)

/*
 * tsv0 register definitions
 */
#define LPC_TSV0_CRC_ERROR			(1 << 0)
#define LPC_TSV0_LENGTH_CHECK_ERROR		(1 << 1)
#define LPC_TSV0_LENGTH_OUT_OF_RANGE		(1 << 2)
#define LPC_TSV0_DONE				(1 << 3)
#define LPC_TSV0_MULTICAST			(1 << 4)
#define LPC_TSV0_BROADCAST			(1 << 5)
#define LPC_TSV0_PACKET_DEFER			(1 << 6)
#define LPC_TSV0_ESCESSIVE_DEFER		(1 << 7)
#define LPC_TSV0_ESCESSIVE_COLLISION		(1 << 8)
#define LPC_TSV0_LATE_COLLISION			(1 << 9)
#define LPC_TSV0_GIANT				(1 << 10)
#define LPC_TSV0_UNDERRUN			(1 << 11)
#define LPC_TSV0_TOTAL_BYTES(n)			(((n) >> 12) & 0xFFFF)
#define LPC_TSV0_CONTROL_FRAME			(1 << 28)
#define LPC_TSV0_PAUSE				(1 << 29)
#define LPC_TSV0_BACKPRESSURE			(1 << 30)
#define LPC_TSV0_VLAN				(1 << 31)

/*
 * tsv1 register definitions
 */
#define LPC_TSV1_TRANSMIT_BYTE_COUNT(n)		((n) & 0xFFFF)
#define LPC_TSV1_COLLISION_COUNT(n)		(((n) >> 16) & 0xF)

/*
 * rsv register definitions
 */
#define LPC_RSV_RECEIVED_BYTE_COUNT(n)		((n) & 0xFFFF)
#define LPC_RSV_RXDV_EVENT_IGNORED		(1 << 16)
#define LPC_RSV_RXDV_EVENT_PREVIOUSLY_SEEN	(1 << 17)
#define LPC_RSV_CARRIER_EVNT_PREVIOUS_SEEN	(1 << 18)
#define LPC_RSV_RECEIVE_CODE_VIOLATION		(1 << 19)
#define LPC_RSV_CRC_ERROR			(1 << 20)
#define LPC_RSV_LENGTH_CHECK_ERROR		(1 << 21)
#define LPC_RSV_LENGTH_OUT_OF_RANGE		(1 << 22)
#define LPC_RSV_RECEIVE_OK			(1 << 23)
#define LPC_RSV_MULTICAST			(1 << 24)
#define LPC_RSV_BROADCAST			(1 << 25)
#define LPC_RSV_DRIBBLE_NIBBLE			(1 << 26)
#define LPC_RSV_CONTROL_FRAME			(1 << 27)
#define LPC_RSV_PAUSE				(1 << 28)
#define LPC_RSV_UNSUPPORTED_OPCODE		(1 << 29)
#define LPC_RSV_VLAN				(1 << 30)

/*
 * flowcontrolcounter register definitions
 */
#define LPC_FCCR_MIRRORCOUNTER(n)		((n) & 0xFFFF)
#define LPC_FCCR_PAUSETIMER(n)			(((n) >> 16) & 0xFFFF)

/*
 * flowcontrolstatus register definitions
 */
#define LPC_FCCR_MIRRORCOUNTERCURRENT(n)	((n) & 0xFFFF)

/*
 * rxfliterctrl, rxfilterwolstatus, and rxfilterwolclear shared
 * register definitions
 */
#define LPC_RXFLTRW_ACCEPTUNICAST		(1 << 0)
#define LPC_RXFLTRW_ACCEPTUBROADCAST		(1 << 1)
#define LPC_RXFLTRW_ACCEPTUMULTICAST		(1 << 2)
#define LPC_RXFLTRW_ACCEPTUNICASTHASH		(1 << 3)
#define LPC_RXFLTRW_ACCEPTUMULTICASTHASH	(1 << 4)
#define LPC_RXFLTRW_ACCEPTPERFECT		(1 << 5)

/*
 * rxfliterctrl register definitions
 */
#define LPC_RXFLTRWSTS_MAGICPACKETENWOL		(1 << 12)
#define LPC_RXFLTRWSTS_RXFILTERENWOL		(1 << 13)

/*
 * rxfilterwolstatus/rxfilterwolclear register definitions
 */
#define LPC_RXFLTRWSTS_RXFILTERWOL		(1 << 7)
#define LPC_RXFLTRWSTS_MAGICPACKETWOL		(1 << 8)

/*
 * intstatus, intenable, intclear, and Intset shared register
 * definitions
 */
#define LPC_MACINT_RXOVERRUNINTEN		(1 << 0)
#define LPC_MACINT_RXERRORONINT			(1 << 1)
#define LPC_MACINT_RXFINISHEDINTEN		(1 << 2)
#define LPC_MACINT_RXDONEINTEN			(1 << 3)
#define LPC_MACINT_TXUNDERRUNINTEN		(1 << 4)
#define LPC_MACINT_TXERRORINTEN			(1 << 5)
#define LPC_MACINT_TXFINISHEDINTEN		(1 << 6)
#define LPC_MACINT_TXDONEINTEN			(1 << 7)
#define LPC_MACINT_SOFTINTEN			(1 << 12)
#define LPC_MACINT_WAKEUPINTEN			(1 << 13)

/*
 * powerdown register definitions
 */
#define LPC_POWERDOWN_MACAHB			(1 << 31)

static phy_interface_t lpc_phy_interface_mode(struct device *dev)
{
	if (dev && dev->of_node) {
		const char *mode = of_get_property(dev->of_node,
						   "phy-mode", NULL);
		if (mode && !strcmp(mode, "mii"))
			return PHY_INTERFACE_MODE_MII;
	}
	return PHY_INTERFACE_MODE_RMII;
}

static bool use_iram_for_net(struct device *dev)
{
	if (dev && dev->of_node)
		return of_property_read_bool(dev->of_node, "use-iram");
	return false;
}

/* Receive Status information word */
#define RXSTATUS_SIZE			0x000007FF
#define RXSTATUS_CONTROL		(1 << 18)
#define RXSTATUS_VLAN			(1 << 19)
#define RXSTATUS_FILTER			(1 << 20)
#define RXSTATUS_MULTICAST		(1 << 21)
#define RXSTATUS_BROADCAST		(1 << 22)
#define RXSTATUS_CRC			(1 << 23)
#define RXSTATUS_SYMBOL			(1 << 24)
#define RXSTATUS_LENGTH			(1 << 25)
#define RXSTATUS_RANGE			(1 << 26)
#define RXSTATUS_ALIGN			(1 << 27)
#define RXSTATUS_OVERRUN		(1 << 28)
#define RXSTATUS_NODESC			(1 << 29)
#define RXSTATUS_LAST			(1 << 30)
#define RXSTATUS_ERROR			(1 << 31)

#define RXSTATUS_STATUS_ERROR \
	(RXSTATUS_NODESC | RXSTATUS_OVERRUN | RXSTATUS_ALIGN | \
	 RXSTATUS_RANGE | RXSTATUS_LENGTH | RXSTATUS_SYMBOL | RXSTATUS_CRC)

/* Receive Descriptor control word */
#define RXDESC_CONTROL_SIZE		0x000007FF
#define RXDESC_CONTROL_INT		(1 << 31)

/* Transmit Status information word */
#define TXSTATUS_COLLISIONS_GET(x)	(((x) >> 21) & 0xF)
#define TXSTATUS_DEFER			(1 << 25)
#define TXSTATUS_EXCESSDEFER		(1 << 26)
#define TXSTATUS_EXCESSCOLL		(1 << 27)
#define TXSTATUS_LATECOLL		(1 << 28)
#define TXSTATUS_UNDERRUN		(1 << 29)
#define TXSTATUS_NODESC			(1 << 30)
#define TXSTATUS_ERROR			(1 << 31)

/* Transmit Descriptor control word */
#define TXDESC_CONTROL_SIZE		0x000007FF
#define TXDESC_CONTROL_OVERRIDE		(1 << 26)
#define TXDESC_CONTROL_HUGE		(1 << 27)
#define TXDESC_CONTROL_PAD		(1 << 28)
#define TXDESC_CONTROL_CRC		(1 << 29)
#define TXDESC_CONTROL_LAST		(1 << 30)
#define TXDESC_CONTROL_INT		(1 << 31)

/*
 * Structure of a TX/RX descriptors and RX status
 */
struct txrx_desc_t {
	__le32 packet;
	__le32 control;
};
struct rx_status_t {
	__le32 statusinfo;
	__le32 statushashcrc;
};

/*
 * Device driver data structure
 */
struct netdata_local {
	struct platform_device	*pdev;
	struct net_device	*ndev;
	spinlock_t		lock;
	void __iomem		*net_base;
	u32			msg_enable;
	unsigned int		skblen[ENET_TX_DESC];
	unsigned int		last_tx_idx;
	unsigned int		num_used_tx_buffs;
	struct mii_bus		*mii_bus;
	struct clk		*clk;
	dma_addr_t		dma_buff_base_p;
	void			*dma_buff_base_v;
	size_t			dma_buff_size;
	struct txrx_desc_t	*tx_desc_v;
	u32			*tx_stat_v;
	void			*tx_buff_v;
	struct txrx_desc_t	*rx_desc_v;
	struct rx_status_t	*rx_stat_v;
	void			*rx_buff_v;
	int			link;
	int			speed;
	int			duplex;
	struct napi_struct	napi;
};

/*
 * MAC support functions
 */
static void __lpc_set_mac(struct netdata_local *pldat, u8 *mac)
{
	u32 tmp;

	/* Set station address */
	tmp = mac[0] | ((u32)mac[1] << 8);
	writel(tmp, LPC_ENET_SA2(pldat->net_base));
	tmp = mac[2] | ((u32)mac[3] << 8);
	writel(tmp, LPC_ENET_SA1(pldat->net_base));
	tmp = mac[4] | ((u32)mac[5] << 8);
	writel(tmp, LPC_ENET_SA0(pldat->net_base));

	netdev_dbg(pldat->ndev, "Ethernet MAC address %pM\n", mac);
}

static void __lpc_get_mac(struct netdata_local *pldat, u8 *mac)
{
	u32 tmp;

	/* Get station address */
	tmp = readl(LPC_ENET_SA2(pldat->net_base));
	mac[0] = tmp & 0xFF;
	mac[1] = tmp >> 8;
	tmp = readl(LPC_ENET_SA1(pldat->net_base));
	mac[2] = tmp & 0xFF;
	mac[3] = tmp >> 8;
	tmp = readl(LPC_ENET_SA0(pldat->net_base));
	mac[4] = tmp & 0xFF;
	mac[5] = tmp >> 8;
}

static void __lpc_params_setup(struct netdata_local *pldat)
{
	u32 tmp;

	if (pldat->duplex == DUPLEX_FULL) {
		tmp = readl(LPC_ENET_MAC2(pldat->net_base));
		tmp |= LPC_MAC2_FULL_DUPLEX;
		writel(tmp, LPC_ENET_MAC2(pldat->net_base));
		tmp = readl(LPC_ENET_COMMAND(pldat->net_base));
		tmp |= LPC_COMMAND_FULLDUPLEX;
		writel(tmp, LPC_ENET_COMMAND(pldat->net_base));
		writel(LPC_IPGT_LOAD(0x15), LPC_ENET_IPGT(pldat->net_base));
	} else {
		tmp = readl(LPC_ENET_MAC2(pldat->net_base));
		tmp &= ~LPC_MAC2_FULL_DUPLEX;
		writel(tmp, LPC_ENET_MAC2(pldat->net_base));
		tmp = readl(LPC_ENET_COMMAND(pldat->net_base));
		tmp &= ~LPC_COMMAND_FULLDUPLEX;
		writel(tmp, LPC_ENET_COMMAND(pldat->net_base));
		writel(LPC_IPGT_LOAD(0x12), LPC_ENET_IPGT(pldat->net_base));
	}

	if (pldat->speed == SPEED_100)
		writel(LPC_SUPP_SPEED, LPC_ENET_SUPP(pldat->net_base));
	else
		writel(0, LPC_ENET_SUPP(pldat->net_base));
}

static void __lpc_eth_reset(struct netdata_local *pldat)
{
	/* Reset all MAC logic */
	writel((LPC_MAC1_RESET_TX | LPC_MAC1_RESET_MCS_TX | LPC_MAC1_RESET_RX |
		LPC_MAC1_RESET_MCS_RX | LPC_MAC1_SIMULATION_RESET |
		LPC_MAC1_SOFT_RESET), LPC_ENET_MAC1(pldat->net_base));
	writel((LPC_COMMAND_REG_RESET | LPC_COMMAND_TXRESET |
		LPC_COMMAND_RXRESET), LPC_ENET_COMMAND(pldat->net_base));
}

static int __lpc_mii_mngt_reset(struct netdata_local *pldat)
{
	/* Reset MII management hardware */
	writel(LPC_MCFG_RESET_MII_MGMT, LPC_ENET_MCFG(pldat->net_base));

	/* Setup MII clock to slowest rate with a /28 divider */
	writel(LPC_MCFG_CLOCK_SELECT(LPC_MCFG_CLOCK_HOST_DIV_28),
	       LPC_ENET_MCFG(pldat->net_base));

	return 0;
}

static inline phys_addr_t __va_to_pa(void *addr, struct netdata_local *pldat)
{
	phys_addr_t phaddr;

	phaddr = addr - pldat->dma_buff_base_v;
	phaddr += pldat->dma_buff_base_p;

	return phaddr;
}

static void lpc_eth_enable_int(void __iomem *regbase)
{
	writel((LPC_MACINT_RXDONEINTEN | LPC_MACINT_TXDONEINTEN),
	       LPC_ENET_INTENABLE(regbase));
}

static void lpc_eth_disable_int(void __iomem *regbase)
{
	writel(0, LPC_ENET_INTENABLE(regbase));
}

/* Setup TX/RX descriptors */
static void __lpc_txrx_desc_setup(struct netdata_local *pldat)
{
	u32 *ptxstat;
	void *tbuff;
	int i;
	struct txrx_desc_t *ptxrxdesc;
	struct rx_status_t *prxstat;

	tbuff = PTR_ALIGN(pldat->dma_buff_base_v, 16);

	/* Setup TX descriptors, status, and buffers */
	pldat->tx_desc_v = tbuff;
	tbuff += sizeof(struct txrx_desc_t) * ENET_TX_DESC;

	pldat->tx_stat_v = tbuff;
	tbuff += sizeof(u32) * ENET_TX_DESC;

	tbuff = PTR_ALIGN(tbuff, 16);
	pldat->tx_buff_v = tbuff;
	tbuff += ENET_MAXF_SIZE * ENET_TX_DESC;

	/* Setup RX descriptors, status, and buffers */
	pldat->rx_desc_v = tbuff;
	tbuff += sizeof(struct txrx_desc_t) * ENET_RX_DESC;

	tbuff = PTR_ALIGN(tbuff, 16);
	pldat->rx_stat_v = tbuff;
	tbuff += sizeof(struct rx_status_t) * ENET_RX_DESC;

	tbuff = PTR_ALIGN(tbuff, 16);
	pldat->rx_buff_v = tbuff;
	tbuff += ENET_MAXF_SIZE * ENET_RX_DESC;

	/* Map the TX descriptors to the TX buffers in hardware */
	for (i = 0; i < ENET_TX_DESC; i++) {
		ptxstat = &pldat->tx_stat_v[i];
		ptxrxdesc = &pldat->tx_desc_v[i];

		ptxrxdesc->packet = __va_to_pa(
				pldat->tx_buff_v + i * ENET_MAXF_SIZE, pldat);
		ptxrxdesc->control = 0;
		*ptxstat = 0;
	}

	/* Map the RX descriptors to the RX buffers in hardware */
	for (i = 0; i < ENET_RX_DESC; i++) {
		prxstat = &pldat->rx_stat_v[i];
		ptxrxdesc = &pldat->rx_desc_v[i];

		ptxrxdesc->packet = __va_to_pa(
				pldat->rx_buff_v + i * ENET_MAXF_SIZE, pldat);
		ptxrxdesc->control = RXDESC_CONTROL_INT | (ENET_MAXF_SIZE - 1);
		prxstat->statusinfo = 0;
		prxstat->statushashcrc = 0;
	}

	/* Setup base addresses in hardware to point to buffers and
	 * descriptors
	 */
	writel((ENET_TX_DESC - 1),
	       LPC_ENET_TXDESCRIPTORNUMBER(pldat->net_base));
	writel(__va_to_pa(pldat->tx_desc_v, pldat),
	       LPC_ENET_TXDESCRIPTOR(pldat->net_base));
	writel(__va_to_pa(pldat->tx_stat_v, pldat),
	       LPC_ENET_TXSTATUS(pldat->net_base));
	writel((ENET_RX_DESC - 1),
	       LPC_ENET_RXDESCRIPTORNUMBER(pldat->net_base));
	writel(__va_to_pa(pldat->rx_desc_v, pldat),
	       LPC_ENET_RXDESCRIPTOR(pldat->net_base));
	writel(__va_to_pa(pldat->rx_stat_v, pldat),
	       LPC_ENET_RXSTATUS(pldat->net_base));
}

static void __lpc_eth_init(struct netdata_local *pldat)
{
	u32 tmp;

	/* Disable controller and reset */
	tmp = readl(LPC_ENET_COMMAND(pldat->net_base));
	tmp &= ~LPC_COMMAND_RXENABLE | LPC_COMMAND_TXENABLE;
	writel(tmp, LPC_ENET_COMMAND(pldat->net_base));
	tmp = readl(LPC_ENET_MAC1(pldat->net_base));
	tmp &= ~LPC_MAC1_RECV_ENABLE;
	writel(tmp, LPC_ENET_MAC1(pldat->net_base));

	/* Initial MAC setup */
	writel(LPC_MAC1_PASS_ALL_RX_FRAMES, LPC_ENET_MAC1(pldat->net_base));
	writel((LPC_MAC2_PAD_CRC_ENABLE | LPC_MAC2_CRC_ENABLE),
	       LPC_ENET_MAC2(pldat->net_base));
	writel(ENET_MAXF_SIZE, LPC_ENET_MAXF(pldat->net_base));

	/* Collision window, gap */
	writel((LPC_CLRT_LOAD_RETRY_MAX(0xF) |
		LPC_CLRT_LOAD_COLLISION_WINDOW(0x37)),
	       LPC_ENET_CLRT(pldat->net_base));
	writel(LPC_IPGR_LOAD_PART2(0x12), LPC_ENET_IPGR(pldat->net_base));

	if (lpc_phy_interface_mode(&pldat->pdev->dev) == PHY_INTERFACE_MODE_MII)
		writel(LPC_COMMAND_PASSRUNTFRAME,
		       LPC_ENET_COMMAND(pldat->net_base));
	else {
		writel((LPC_COMMAND_PASSRUNTFRAME | LPC_COMMAND_RMII),
		       LPC_ENET_COMMAND(pldat->net_base));
		writel(LPC_SUPP_RESET_RMII, LPC_ENET_SUPP(pldat->net_base));
	}

	__lpc_params_setup(pldat);

	/* Setup TX and RX descriptors */
	__lpc_txrx_desc_setup(pldat);

	/* Setup packet filtering */
	writel((LPC_RXFLTRW_ACCEPTUBROADCAST | LPC_RXFLTRW_ACCEPTPERFECT),
	       LPC_ENET_RXFILTER_CTRL(pldat->net_base));

	/* Get the next TX buffer output index */
	pldat->num_used_tx_buffs = 0;
	pldat->last_tx_idx =
		readl(LPC_ENET_TXCONSUMEINDEX(pldat->net_base));

	/* Clear and enable interrupts */
	writel(0xFFFF, LPC_ENET_INTCLEAR(pldat->net_base));
	smp_wmb();
	lpc_eth_enable_int(pldat->net_base);

	/* Enable controller */
	tmp = readl(LPC_ENET_COMMAND(pldat->net_base));
	tmp |= LPC_COMMAND_RXENABLE | LPC_COMMAND_TXENABLE;
	writel(tmp, LPC_ENET_COMMAND(pldat->net_base));
	tmp = readl(LPC_ENET_MAC1(pldat->net_base));
	tmp |= LPC_MAC1_RECV_ENABLE;
	writel(tmp, LPC_ENET_MAC1(pldat->net_base));
}

static void __lpc_eth_shutdown(struct netdata_local *pldat)
{
	/* Reset ethernet and power down PHY */
	__lpc_eth_reset(pldat);
	writel(0, LPC_ENET_MAC1(pldat->net_base));
	writel(0, LPC_ENET_MAC2(pldat->net_base));
}

/*
 * MAC<--->PHY support functions
 */
static int lpc_mdio_read(struct mii_bus *bus, int phy_id, int phyreg)
{
	struct netdata_local *pldat = bus->priv;
	unsigned long timeout = jiffies + msecs_to_jiffies(100);
	int lps;

	writel(((phy_id << 8) | phyreg), LPC_ENET_MADR(pldat->net_base));
	writel(LPC_MCMD_READ, LPC_ENET_MCMD(pldat->net_base));

	/* Wait for unbusy status */
	while (readl(LPC_ENET_MIND(pldat->net_base)) & LPC_MIND_BUSY) {
		if (time_after(jiffies, timeout))
			return -EIO;
		cpu_relax();
	}

	lps = readl(LPC_ENET_MRDD(pldat->net_base));
	writel(0, LPC_ENET_MCMD(pldat->net_base));

	return lps;
}

static int lpc_mdio_write(struct mii_bus *bus, int phy_id, int phyreg,
			u16 phydata)
{
	struct netdata_local *pldat = bus->priv;
	unsigned long timeout = jiffies + msecs_to_jiffies(100);

	writel(((phy_id << 8) | phyreg), LPC_ENET_MADR(pldat->net_base));
	writel(phydata, LPC_ENET_MWTD(pldat->net_base));

	/* Wait for completion */
	while (readl(LPC_ENET_MIND(pldat->net_base)) & LPC_MIND_BUSY) {
		if (time_after(jiffies, timeout))
			return -EIO;
		cpu_relax();
	}

	return 0;
}

static int lpc_mdio_reset(struct mii_bus *bus)
{
	return __lpc_mii_mngt_reset((struct netdata_local *)bus->priv);
}

static void lpc_handle_link_change(struct net_device *ndev)
{
	struct netdata_local *pldat = netdev_priv(ndev);
	struct phy_device *phydev = ndev->phydev;
	unsigned long flags;

	bool status_change = false;

	spin_lock_irqsave(&pldat->lock, flags);

	if (phydev->link) {
		if ((pldat->speed != phydev->speed) ||
		    (pldat->duplex != phydev->duplex)) {
			pldat->speed = phydev->speed;
			pldat->duplex = phydev->duplex;
			status_change = true;
		}
	}

	if (phydev->link != pldat->link) {
		if (!phydev->link) {
			pldat->speed = 0;
			pldat->duplex = -1;
		}
		pldat->link = phydev->link;

		status_change = true;
	}

	spin_unlock_irqrestore(&pldat->lock, flags);

	if (status_change)
		__lpc_params_setup(pldat);
}

static int lpc_mii_probe(struct net_device *ndev)
{
	struct netdata_local *pldat = netdev_priv(ndev);
	struct phy_device *phydev = phy_find_first(pldat->mii_bus);

	if (!phydev) {
		netdev_err(ndev, "no PHY found\n");
		return -ENODEV;
	}

	/* Attach to the PHY */
	if (lpc_phy_interface_mode(&pldat->pdev->dev) == PHY_INTERFACE_MODE_MII)
		netdev_info(ndev, "using MII interface\n");
	else
		netdev_info(ndev, "using RMII interface\n");
	phydev = phy_connect(ndev, phydev_name(phydev),
			     &lpc_handle_link_change,
			     lpc_phy_interface_mode(&pldat->pdev->dev));

	if (IS_ERR(phydev)) {
		netdev_err(ndev, "Could not attach to PHY\n");
		return PTR_ERR(phydev);
	}

	/* mask with MAC supported features */
	phydev->supported &= PHY_BASIC_FEATURES;

	phydev->advertising = phydev->supported;

	pldat->link = 0;
	pldat->speed = 0;
	pldat->duplex = -1;

	phy_attached_info(phydev);

	return 0;
}

static int lpc_mii_init(struct netdata_local *pldat)
{
	int err = -ENXIO;

	pldat->mii_bus = mdiobus_alloc();
	if (!pldat->mii_bus) {
		err = -ENOMEM;
		goto err_out;
	}

	/* Setup MII mode */
	if (lpc_phy_interface_mode(&pldat->pdev->dev) == PHY_INTERFACE_MODE_MII)
		writel(LPC_COMMAND_PASSRUNTFRAME,
		       LPC_ENET_COMMAND(pldat->net_base));
	else {
		writel((LPC_COMMAND_PASSRUNTFRAME | LPC_COMMAND_RMII),
		       LPC_ENET_COMMAND(pldat->net_base));
		writel(LPC_SUPP_RESET_RMII, LPC_ENET_SUPP(pldat->net_base));
	}

	pldat->mii_bus->name = "lpc_mii_bus";
	pldat->mii_bus->read = &lpc_mdio_read;
	pldat->mii_bus->write = &lpc_mdio_write;
	pldat->mii_bus->reset = &lpc_mdio_reset;
	snprintf(pldat->mii_bus->id, MII_BUS_ID_SIZE, "%s-%x",
		 pldat->pdev->name, pldat->pdev->id);
	pldat->mii_bus->priv = pldat;
	pldat->mii_bus->parent = &pldat->pdev->dev;

	platform_set_drvdata(pldat->pdev, pldat->mii_bus);

	if (mdiobus_register(pldat->mii_bus))
		goto err_out_unregister_bus;

	if (lpc_mii_probe(pldat->ndev) != 0)
		goto err_out_unregister_bus;

	return 0;

err_out_unregister_bus:
	mdiobus_unregister(pldat->mii_bus);
	mdiobus_free(pldat->mii_bus);
err_out:
	return err;
}

static void __lpc_handle_xmit(struct net_device *ndev)
{
	struct netdata_local *pldat = netdev_priv(ndev);
	u32 txcidx, *ptxstat, txstat;

	txcidx = readl(LPC_ENET_TXCONSUMEINDEX(pldat->net_base));
	while (pldat->last_tx_idx != txcidx) {
		unsigned int skblen = pldat->skblen[pldat->last_tx_idx];

		/* A buffer is available, get buffer status */
		ptxstat = &pldat->tx_stat_v[pldat->last_tx_idx];
		txstat = *ptxstat;

		/* Next buffer and decrement used buffer counter */
		pldat->num_used_tx_buffs--;
		pldat->last_tx_idx++;
		if (pldat->last_tx_idx >= ENET_TX_DESC)
			pldat->last_tx_idx = 0;

		/* Update collision counter */
		ndev->stats.collisions += TXSTATUS_COLLISIONS_GET(txstat);

		/* Any errors occurred? */
		if (txstat & TXSTATUS_ERROR) {
			if (txstat & TXSTATUS_UNDERRUN) {
				/* FIFO underrun */
				ndev->stats.tx_fifo_errors++;
			}
			if (txstat & TXSTATUS_LATECOLL) {
				/* Late collision */
				ndev->stats.tx_aborted_errors++;
			}
			if (txstat & TXSTATUS_EXCESSCOLL) {
				/* Excessive collision */
				ndev->stats.tx_aborted_errors++;
			}
			if (txstat & TXSTATUS_EXCESSDEFER) {
				/* Defer limit */
				ndev->stats.tx_aborted_errors++;
			}
			ndev->stats.tx_errors++;
		} else {
			/* Update stats */
			ndev->stats.tx_packets++;
			ndev->stats.tx_bytes += skblen;
		}

		txcidx = readl(LPC_ENET_TXCONSUMEINDEX(pldat->net_base));
	}

	if (pldat->num_used_tx_buffs <= ENET_TX_DESC/2) {
		if (netif_queue_stopped(ndev))
			netif_wake_queue(ndev);
	}
}

static int __lpc_handle_recv(struct net_device *ndev, int budget)
{
	struct netdata_local *pldat = netdev_priv(ndev);
	struct sk_buff *skb;
	u32 rxconsidx, len, ethst;
	struct rx_status_t *prxstat;
	int rx_done = 0;

	/* Get the current RX buffer indexes */
	rxconsidx = readl(LPC_ENET_RXCONSUMEINDEX(pldat->net_base));
	while (rx_done < budget && rxconsidx !=
			readl(LPC_ENET_RXPRODUCEINDEX(pldat->net_base))) {
		/* Get pointer to receive status */
		prxstat = &pldat->rx_stat_v[rxconsidx];
		len = (prxstat->statusinfo & RXSTATUS_SIZE) + 1;

		/* Status error? */
		ethst = prxstat->statusinfo;
		if ((ethst & (RXSTATUS_ERROR | RXSTATUS_STATUS_ERROR)) ==
		    (RXSTATUS_ERROR | RXSTATUS_RANGE))
			ethst &= ~RXSTATUS_ERROR;

		if (ethst & RXSTATUS_ERROR) {
			int si = prxstat->statusinfo;
			/* Check statuses */
			if (si & RXSTATUS_OVERRUN) {
				/* Overrun error */
				ndev->stats.rx_fifo_errors++;
			} else if (si & RXSTATUS_CRC) {
				/* CRC error */
				ndev->stats.rx_crc_errors++;
			} else if (si & RXSTATUS_LENGTH) {
				/* Length error */
				ndev->stats.rx_length_errors++;
			} else if (si & RXSTATUS_ERROR) {
				/* Other error */
				ndev->stats.rx_length_errors++;
			}
			ndev->stats.rx_errors++;
		} else {
			/* Packet is good */
			skb = dev_alloc_skb(len);
			if (!skb) {
				ndev->stats.rx_dropped++;
			} else {
				/* Copy packet from buffer */
				skb_put_data(skb,
					     pldat->rx_buff_v + rxconsidx * ENET_MAXF_SIZE,
					     len);

				/* Pass to upper layer */
				skb->protocol = eth_type_trans(skb, ndev);
				netif_receive_skb(skb);
				ndev->stats.rx_packets++;
				ndev->stats.rx_bytes += len;
			}
		}

		/* Increment consume index */
		rxconsidx = rxconsidx + 1;
		if (rxconsidx >= ENET_RX_DESC)
			rxconsidx = 0;
		writel(rxconsidx,
		       LPC_ENET_RXCONSUMEINDEX(pldat->net_base));
		rx_done++;
	}

	return rx_done;
}

static int lpc_eth_poll(struct napi_struct *napi, int budget)
{
	struct netdata_local *pldat = container_of(napi,
			struct netdata_local, napi);
	struct net_device *ndev = pldat->ndev;
	int rx_done = 0;
	struct netdev_queue *txq = netdev_get_tx_queue(ndev, 0);

	__netif_tx_lock(txq, smp_processor_id());
	__lpc_handle_xmit(ndev);
	__netif_tx_unlock(txq);
	rx_done = __lpc_handle_recv(ndev, budget);

	if (rx_done < budget) {
		napi_complete_done(napi, rx_done);
		lpc_eth_enable_int(pldat->net_base);
	}

	return rx_done;
}

static irqreturn_t __lpc_eth_interrupt(int irq, void *dev_id)
{
	struct net_device *ndev = dev_id;
	struct netdata_local *pldat = netdev_priv(ndev);
	u32 tmp;

	spin_lock(&pldat->lock);

	tmp = readl(LPC_ENET_INTSTATUS(pldat->net_base));
	/* Clear interrupts */
	writel(tmp, LPC_ENET_INTCLEAR(pldat->net_base));

	lpc_eth_disable_int(pldat->net_base);
	if (likely(napi_schedule_prep(&pldat->napi)))
		__napi_schedule(&pldat->napi);

	spin_unlock(&pldat->lock);

	return IRQ_HANDLED;
}

static int lpc_eth_close(struct net_device *ndev)
{
	unsigned long flags;
	struct netdata_local *pldat = netdev_priv(ndev);

	if (netif_msg_ifdown(pldat))
		dev_dbg(&pldat->pdev->dev, "shutting down %s\n", ndev->name);

	napi_disable(&pldat->napi);
	netif_stop_queue(ndev);

	if (ndev->phydev)
		phy_stop(ndev->phydev);

	spin_lock_irqsave(&pldat->lock, flags);
	__lpc_eth_reset(pldat);
	netif_carrier_off(ndev);
	writel(0, LPC_ENET_MAC1(pldat->net_base));
	writel(0, LPC_ENET_MAC2(pldat->net_base));
	spin_unlock_irqrestore(&pldat->lock, flags);

	clk_disable_unprepare(pldat->clk);

	return 0;
}

static int lpc_eth_hard_start_xmit(struct sk_buff *skb, struct net_device *ndev)
{
	struct netdata_local *pldat = netdev_priv(ndev);
	u32 len, txidx;
	u32 *ptxstat;
	struct txrx_desc_t *ptxrxdesc;

	len = skb->len;

	spin_lock_irq(&pldat->lock);

	if (pldat->num_used_tx_buffs >= (ENET_TX_DESC - 1)) {
		/* This function should never be called when there are no
		   buffers */
		netif_stop_queue(ndev);
		spin_unlock_irq(&pldat->lock);
		WARN(1, "BUG! TX request when no free TX buffers!\n");
		return NETDEV_TX_BUSY;
	}

	/* Get the next TX descriptor index */
	txidx = readl(LPC_ENET_TXPRODUCEINDEX(pldat->net_base));

	/* Setup control for the transfer */
	ptxstat = &pldat->tx_stat_v[txidx];
	*ptxstat = 0;
	ptxrxdesc = &pldat->tx_desc_v[txidx];
	ptxrxdesc->control =
		(len - 1) | TXDESC_CONTROL_LAST | TXDESC_CONTROL_INT;

	/* Copy data to the DMA buffer */
	memcpy(pldat->tx_buff_v + txidx * ENET_MAXF_SIZE, skb->data, len);

	/* Save the buffer and increment the buffer counter */
	pldat->skblen[txidx] = len;
	pldat->num_used_tx_buffs++;

	/* Start transmit */
	txidx++;
	if (txidx >= ENET_TX_DESC)
		txidx = 0;
	writel(txidx, LPC_ENET_TXPRODUCEINDEX(pldat->net_base));

	/* Stop queue if no more TX buffers */
	if (pldat->num_used_tx_buffs >= (ENET_TX_DESC - 1))
		netif_stop_queue(ndev);

	spin_unlock_irq(&pldat->lock);

	dev_kfree_skb(skb);
	return NETDEV_TX_OK;
}

static int lpc_set_mac_address(struct net_device *ndev, void *p)
{
	struct sockaddr *addr = p;
	struct netdata_local *pldat = netdev_priv(ndev);
	unsigned long flags;

	if (!is_valid_ether_addr(addr->sa_data))
		return -EADDRNOTAVAIL;
	memcpy(ndev->dev_addr, addr->sa_data, ETH_ALEN);

	spin_lock_irqsave(&pldat->lock, flags);

	/* Set station address */
	__lpc_set_mac(pldat, ndev->dev_addr);

	spin_unlock_irqrestore(&pldat->lock, flags);

	return 0;
}

static void lpc_eth_set_multicast_list(struct net_device *ndev)
{
	struct netdata_local *pldat = netdev_priv(ndev);
	struct netdev_hw_addr_list *mcptr = &ndev->mc;
	struct netdev_hw_addr *ha;
	u32 tmp32, hash_val, hashlo, hashhi;
	unsigned long flags;

	spin_lock_irqsave(&pldat->lock, flags);

	/* Set station address */
	__lpc_set_mac(pldat, ndev->dev_addr);

	tmp32 =  LPC_RXFLTRW_ACCEPTUBROADCAST | LPC_RXFLTRW_ACCEPTPERFECT;

	if (ndev->flags & IFF_PROMISC)
		tmp32 |= LPC_RXFLTRW_ACCEPTUNICAST |
			LPC_RXFLTRW_ACCEPTUMULTICAST;
	if (ndev->flags & IFF_ALLMULTI)
		tmp32 |= LPC_RXFLTRW_ACCEPTUMULTICAST;

	if (netdev_hw_addr_list_count(mcptr))
		tmp32 |= LPC_RXFLTRW_ACCEPTUMULTICASTHASH;

	writel(tmp32, LPC_ENET_RXFILTER_CTRL(pldat->net_base));


	/* Set initial hash table */
	hashlo = 0x0;
	hashhi = 0x0;

	/* 64 bits : multicast address in hash table */
	netdev_hw_addr_list_for_each(ha, mcptr) {
		hash_val = (ether_crc(6, ha->addr) >> 23) & 0x3F;

		if (hash_val >= 32)
			hashhi |= 1 << (hash_val - 32);
		else
			hashlo |= 1 << hash_val;
	}

	writel(hashlo, LPC_ENET_HASHFILTERL(pldat->net_base));
	writel(hashhi, LPC_ENET_HASHFILTERH(pldat->net_base));

	spin_unlock_irqrestore(&pldat->lock, flags);
}

static int lpc_eth_ioctl(struct net_device *ndev, struct ifreq *req, int cmd)
{
	struct phy_device *phydev = ndev->phydev;

	if (!netif_running(ndev))
		return -EINVAL;

	if (!phydev)
		return -ENODEV;

	return phy_mii_ioctl(phydev, req, cmd);
}

static int lpc_eth_open(struct net_device *ndev)
{
	struct netdata_local *pldat = netdev_priv(ndev);
	int ret;

	if (netif_msg_ifup(pldat))
		dev_dbg(&pldat->pdev->dev, "enabling %s\n", ndev->name);

	ret = clk_prepare_enable(pldat->clk);
	if (ret)
		return ret;

	/* Suspended PHY makes LPC ethernet core block, so resume now */
	phy_resume(ndev->phydev);

	/* Reset and initialize */
	__lpc_eth_reset(pldat);
	__lpc_eth_init(pldat);

	/* schedule a link state check */
	phy_start(ndev->phydev);
	netif_start_queue(ndev);
	napi_enable(&pldat->napi);

	return 0;
}

/*
 * Ethtool ops
 */
static void lpc_eth_ethtool_getdrvinfo(struct net_device *ndev,
	struct ethtool_drvinfo *info)
{
	strlcpy(info->driver, MODNAME, sizeof(info->driver));
	strlcpy(info->version, DRV_VERSION, sizeof(info->version));
	strlcpy(info->bus_info, dev_name(ndev->dev.parent),
		sizeof(info->bus_info));
}

static u32 lpc_eth_ethtool_getmsglevel(struct net_device *ndev)
{
	struct netdata_local *pldat = netdev_priv(ndev);

	return pldat->msg_enable;
}

static void lpc_eth_ethtool_setmsglevel(struct net_device *ndev, u32 level)
{
	struct netdata_local *pldat = netdev_priv(ndev);

	pldat->msg_enable = level;
}

static const struct ethtool_ops lpc_eth_ethtool_ops = {
	.get_drvinfo	= lpc_eth_ethtool_getdrvinfo,
	.get_msglevel	= lpc_eth_ethtool_getmsglevel,
	.set_msglevel	= lpc_eth_ethtool_setmsglevel,
	.get_link	= ethtool_op_get_link,
	.get_link_ksettings = phy_ethtool_get_link_ksettings,
	.set_link_ksettings = phy_ethtool_set_link_ksettings,
};

static const struct net_device_ops lpc_netdev_ops = {
	.ndo_open		= lpc_eth_open,
	.ndo_stop		= lpc_eth_close,
	.ndo_start_xmit		= lpc_eth_hard_start_xmit,
	.ndo_set_rx_mode	= lpc_eth_set_multicast_list,
	.ndo_do_ioctl		= lpc_eth_ioctl,
	.ndo_set_mac_address	= lpc_set_mac_address,
	.ndo_validate_addr	= eth_validate_addr,
};

static int lpc_eth_drv_probe(struct platform_device *pdev)
{
	struct resource *res;
	struct net_device *ndev;
	struct netdata_local *pldat;
	struct phy_device *phydev;
	dma_addr_t dma_handle;
	int irq, ret;
	u32 tmp;

	/* Setup network interface for RMII or MII mode */
	tmp = __raw_readl(LPC32XX_CLKPWR_MACCLK_CTRL);
	tmp &= ~LPC32XX_CLKPWR_MACCTRL_PINS_MSK;
	if (lpc_phy_interface_mode(&pdev->dev) == PHY_INTERFACE_MODE_MII)
		tmp |= LPC32XX_CLKPWR_MACCTRL_USE_MII_PINS;
	else
		tmp |= LPC32XX_CLKPWR_MACCTRL_USE_RMII_PINS;
	__raw_writel(tmp, LPC32XX_CLKPWR_MACCLK_CTRL);

	/* Get platform resources */
	res = platform_get_resource(pdev, IORESOURCE_MEM, 0);
	irq = platform_get_irq(pdev, 0);
	if (!res || irq < 0) {
		dev_err(&pdev->dev, "error getting resources.\n");
		ret = -ENXIO;
		goto err_exit;
	}

	/* Allocate net driver data structure */
	ndev = alloc_etherdev(sizeof(struct netdata_local));
	if (!ndev) {
		dev_err(&pdev->dev, "could not allocate device.\n");
		ret = -ENOMEM;
		goto err_exit;
	}

	SET_NETDEV_DEV(ndev, &pdev->dev);

	pldat = netdev_priv(ndev);
	pldat->pdev = pdev;
	pldat->ndev = ndev;

	spin_lock_init(&pldat->lock);

	/* Save resources */
	ndev->irq = irq;

	/* Get clock for the device */
	pldat->clk = clk_get(&pdev->dev, NULL);
	if (IS_ERR(pldat->clk)) {
		dev_err(&pdev->dev, "error getting clock.\n");
		ret = PTR_ERR(pldat->clk);
		goto err_out_free_dev;
	}

	/* Enable network clock */
	ret = clk_prepare_enable(pldat->clk);
	if (ret)
		goto err_out_clk_put;

	/* Map IO space */
	pldat->net_base = ioremap(res->start, resource_size(res));
	if (!pldat->net_base) {
		dev_err(&pdev->dev, "failed to map registers\n");
		ret = -ENOMEM;
		goto err_out_disable_clocks;
	}
	ret = request_irq(ndev->irq, __lpc_eth_interrupt, 0,
			  ndev->name, ndev);
	if (ret) {
		dev_err(&pdev->dev, "error requesting interrupt.\n");
		goto err_out_iounmap;
	}

	/* Setup driver functions */
	ndev->netdev_ops = &lpc_netdev_ops;
	ndev->ethtool_ops = &lpc_eth_ethtool_ops;
	ndev->watchdog_timeo = msecs_to_jiffies(2500);

	/* Get size of DMA buffers/descriptors region */
	pldat->dma_buff_size = (ENET_TX_DESC + ENET_RX_DESC) * (ENET_MAXF_SIZE +
		sizeof(struct txrx_desc_t) + sizeof(struct rx_status_t));
	pldat->dma_buff_base_v = 0;

	if (use_iram_for_net(&pldat->pdev->dev)) {
		dma_handle = LPC32XX_IRAM_BASE;
		if (pldat->dma_buff_size <= lpc32xx_return_iram_size())
			pldat->dma_buff_base_v =
				io_p2v(LPC32XX_IRAM_BASE);
		else
			netdev_err(ndev,
				"IRAM not big enough for net buffers, using SDRAM instead.\n");
	}

	if (pldat->dma_buff_base_v == 0) {
		ret = dma_coerce_mask_and_coherent(&pdev->dev, DMA_BIT_MASK(32));
		if (ret)
			goto err_out_free_irq;

		pldat->dma_buff_size = PAGE_ALIGN(pldat->dma_buff_size);

		/* Allocate a chunk of memory for the DMA ethernet buffers
		   and descriptors */
		pldat->dma_buff_base_v =
			dma_alloc_coherent(&pldat->pdev->dev,
					   pldat->dma_buff_size, &dma_handle,
					   GFP_KERNEL);
		if (pldat->dma_buff_base_v == NULL) {
			ret = -ENOMEM;
			goto err_out_free_irq;
		}
	}
	pldat->dma_buff_base_p = dma_handle;

	netdev_dbg(ndev, "IO address space     :%pR\n", res);
	netdev_dbg(ndev, "IO address size      :%d\n", resource_size(res));
	netdev_dbg(ndev, "IO address (mapped)  :0x%p\n",
			pldat->net_base);
	netdev_dbg(ndev, "IRQ number           :%d\n", ndev->irq);
	netdev_dbg(ndev, "DMA buffer size      :%d\n", pldat->dma_buff_size);
	netdev_dbg(ndev, "DMA buffer P address :0x%08x\n",
			pldat->dma_buff_base_p);
	netdev_dbg(ndev, "DMA buffer V address :0x%p\n",
			pldat->dma_buff_base_v);

	/* Get MAC address from current HW setting (POR state is all zeros) */
	__lpc_get_mac(pldat, ndev->dev_addr);

	if (!is_valid_ether_addr(ndev->dev_addr)) {
<<<<<<< HEAD
		const char *macaddr = of_get_mac_address(pdev->dev.of_node);
		if (macaddr)
			memcpy(ndev->dev_addr, macaddr, ETH_ALEN);
=======
		const char *macaddr = of_get_mac_address(np);
		if (!IS_ERR(macaddr))
			ether_addr_copy(ndev->dev_addr, macaddr);
>>>>>>> 407d19ab
	}
	if (!is_valid_ether_addr(ndev->dev_addr))
		eth_hw_addr_random(ndev);

	/* Reset the ethernet controller */
	__lpc_eth_reset(pldat);

	/* then shut everything down to save power */
	__lpc_eth_shutdown(pldat);

	/* Set default parameters */
	pldat->msg_enable = NETIF_MSG_LINK;

	/* Force an MII interface reset and clock setup */
	__lpc_mii_mngt_reset(pldat);

	/* Force default PHY interface setup in chip, this will probably be
	   changed by the PHY driver */
	pldat->link = 0;
	pldat->speed = 100;
	pldat->duplex = DUPLEX_FULL;
	__lpc_params_setup(pldat);

	netif_napi_add(ndev, &pldat->napi, lpc_eth_poll, NAPI_WEIGHT);

	ret = register_netdev(ndev);
	if (ret) {
		dev_err(&pdev->dev, "Cannot register net device, aborting.\n");
		goto err_out_dma_unmap;
	}
	platform_set_drvdata(pdev, ndev);

	ret = lpc_mii_init(pldat);
	if (ret)
		goto err_out_unregister_netdev;

	netdev_info(ndev, "LPC mac at 0x%08x irq %d\n",
	       res->start, ndev->irq);

	phydev = ndev->phydev;

	device_init_wakeup(&pdev->dev, 1);
	device_set_wakeup_enable(&pdev->dev, 0);

	return 0;

err_out_unregister_netdev:
	unregister_netdev(ndev);
err_out_dma_unmap:
	if (!use_iram_for_net(&pldat->pdev->dev) ||
	    pldat->dma_buff_size > lpc32xx_return_iram_size())
		dma_free_coherent(&pldat->pdev->dev, pldat->dma_buff_size,
				  pldat->dma_buff_base_v,
				  pldat->dma_buff_base_p);
err_out_free_irq:
	free_irq(ndev->irq, ndev);
err_out_iounmap:
	iounmap(pldat->net_base);
err_out_disable_clocks:
	clk_disable_unprepare(pldat->clk);
err_out_clk_put:
	clk_put(pldat->clk);
err_out_free_dev:
	free_netdev(ndev);
err_exit:
	pr_err("%s: not found (%d).\n", MODNAME, ret);
	return ret;
}

static int lpc_eth_drv_remove(struct platform_device *pdev)
{
	struct net_device *ndev = platform_get_drvdata(pdev);
	struct netdata_local *pldat = netdev_priv(ndev);

	unregister_netdev(ndev);

	if (!use_iram_for_net(&pldat->pdev->dev) ||
	    pldat->dma_buff_size > lpc32xx_return_iram_size())
		dma_free_coherent(&pldat->pdev->dev, pldat->dma_buff_size,
				  pldat->dma_buff_base_v,
				  pldat->dma_buff_base_p);
	free_irq(ndev->irq, ndev);
	iounmap(pldat->net_base);
	mdiobus_unregister(pldat->mii_bus);
	mdiobus_free(pldat->mii_bus);
	clk_disable_unprepare(pldat->clk);
	clk_put(pldat->clk);
	free_netdev(ndev);

	return 0;
}

#ifdef CONFIG_PM
static int lpc_eth_drv_suspend(struct platform_device *pdev,
	pm_message_t state)
{
	struct net_device *ndev = platform_get_drvdata(pdev);
	struct netdata_local *pldat = netdev_priv(ndev);

	if (device_may_wakeup(&pdev->dev))
		enable_irq_wake(ndev->irq);

	if (ndev) {
		if (netif_running(ndev)) {
			netif_device_detach(ndev);
			__lpc_eth_shutdown(pldat);
			clk_disable_unprepare(pldat->clk);

			/*
			 * Reset again now clock is disable to be sure
			 * EMC_MDC is down
			 */
			__lpc_eth_reset(pldat);
		}
	}

	return 0;
}

static int lpc_eth_drv_resume(struct platform_device *pdev)
{
	struct net_device *ndev = platform_get_drvdata(pdev);
	struct netdata_local *pldat;

	if (device_may_wakeup(&pdev->dev))
		disable_irq_wake(ndev->irq);

	if (ndev) {
		if (netif_running(ndev)) {
			pldat = netdev_priv(ndev);

			/* Enable interface clock */
			clk_enable(pldat->clk);

			/* Reset and initialize */
			__lpc_eth_reset(pldat);
			__lpc_eth_init(pldat);

			netif_device_attach(ndev);
		}
	}

	return 0;
}
#endif

#ifdef CONFIG_OF
static const struct of_device_id lpc_eth_match[] = {
	{ .compatible = "nxp,lpc-eth" },
	{ }
};
MODULE_DEVICE_TABLE(of, lpc_eth_match);
#endif

static struct platform_driver lpc_eth_driver = {
	.probe		= lpc_eth_drv_probe,
	.remove		= lpc_eth_drv_remove,
#ifdef CONFIG_PM
	.suspend	= lpc_eth_drv_suspend,
	.resume		= lpc_eth_drv_resume,
#endif
	.driver		= {
		.name	= MODNAME,
		.of_match_table = of_match_ptr(lpc_eth_match),
	},
};

module_platform_driver(lpc_eth_driver);

MODULE_AUTHOR("Kevin Wells <kevin.wells@nxp.com>");
MODULE_AUTHOR("Roland Stigge <stigge@antcom.de>");
MODULE_DESCRIPTION("LPC Ethernet Driver");
MODULE_LICENSE("GPL");<|MERGE_RESOLUTION|>--- conflicted
+++ resolved
@@ -10,34 +10,18 @@
 
 #define pr_fmt(fmt) KBUILD_MODNAME ": " fmt
 
+#include <linux/clk.h>
+#include <linux/crc32.h>
+#include <linux/etherdevice.h>
 #include <linux/module.h>
-#include <linux/kernel.h>
-#include <linux/sched.h>
-#include <linux/slab.h>
-#include <linux/delay.h>
-#include <linux/interrupt.h>
-#include <linux/errno.h>
-#include <linux/ioport.h>
-#include <linux/crc32.h>
+#include <linux/of_net.h>
+#include <linux/phy.h>
 #include <linux/platform_device.h>
 #include <linux/spinlock.h>
-#include <linux/ethtool.h>
-#include <linux/mii.h>
-#include <linux/clk.h>
-#include <linux/workqueue.h>
-#include <linux/netdevice.h>
-#include <linux/etherdevice.h>
-#include <linux/skbuff.h>
-#include <linux/phy.h>
-#include <linux/dma-mapping.h>
-#include <linux/of.h>
-#include <linux/of_net.h>
-#include <linux/types.h>
-
-#include <linux/io.h>
+
 #include <mach/board.h>
+#include <mach/hardware.h>
 #include <mach/platform.h>
-#include <mach/hardware.h>
 
 #define MODNAME "lpc-eth"
 #define DRV_VERSION "1.00"
@@ -287,7 +271,7 @@
 #define LPC_FCCR_MIRRORCOUNTERCURRENT(n)	((n) & 0xFFFF)
 
 /*
- * rxfliterctrl, rxfilterwolstatus, and rxfilterwolclear shared
+ * rxfilterctrl, rxfilterwolstatus, and rxfilterwolclear shared
  * register definitions
  */
 #define LPC_RXFLTRW_ACCEPTUNICAST		(1 << 0)
@@ -298,7 +282,7 @@
 #define LPC_RXFLTRW_ACCEPTPERFECT		(1 << 5)
 
 /*
- * rxfliterctrl register definitions
+ * rxfilterctrl register definitions
  */
 #define LPC_RXFLTRWSTS_MAGICPACKETENWOL		(1 << 12)
 #define LPC_RXFLTRWSTS_RXFILTERENWOL		(1 << 13)
@@ -788,10 +772,7 @@
 		return PTR_ERR(phydev);
 	}
 
-	/* mask with MAC supported features */
-	phydev->supported &= PHY_BASIC_FEATURES;
-
-	phydev->advertising = phydev->supported;
+	phy_set_max_speed(phydev, SPEED_100);
 
 	pldat->link = 0;
 	pldat->speed = 0;
@@ -1249,18 +1230,19 @@
 
 static int lpc_eth_drv_probe(struct platform_device *pdev)
 {
+	struct device *dev = &pdev->dev;
+	struct device_node *np = dev->of_node;
+	struct netdata_local *pldat;
+	struct net_device *ndev;
+	dma_addr_t dma_handle;
 	struct resource *res;
-	struct net_device *ndev;
-	struct netdata_local *pldat;
-	struct phy_device *phydev;
-	dma_addr_t dma_handle;
 	int irq, ret;
 	u32 tmp;
 
 	/* Setup network interface for RMII or MII mode */
 	tmp = __raw_readl(LPC32XX_CLKPWR_MACCLK_CTRL);
 	tmp &= ~LPC32XX_CLKPWR_MACCTRL_PINS_MSK;
-	if (lpc_phy_interface_mode(&pdev->dev) == PHY_INTERFACE_MODE_MII)
+	if (lpc_phy_interface_mode(dev) == PHY_INTERFACE_MODE_MII)
 		tmp |= LPC32XX_CLKPWR_MACCTRL_USE_MII_PINS;
 	else
 		tmp |= LPC32XX_CLKPWR_MACCTRL_USE_RMII_PINS;
@@ -1270,7 +1252,7 @@
 	res = platform_get_resource(pdev, IORESOURCE_MEM, 0);
 	irq = platform_get_irq(pdev, 0);
 	if (!res || irq < 0) {
-		dev_err(&pdev->dev, "error getting resources.\n");
+		dev_err(dev, "error getting resources.\n");
 		ret = -ENXIO;
 		goto err_exit;
 	}
@@ -1278,12 +1260,12 @@
 	/* Allocate net driver data structure */
 	ndev = alloc_etherdev(sizeof(struct netdata_local));
 	if (!ndev) {
-		dev_err(&pdev->dev, "could not allocate device.\n");
+		dev_err(dev, "could not allocate device.\n");
 		ret = -ENOMEM;
 		goto err_exit;
 	}
 
-	SET_NETDEV_DEV(ndev, &pdev->dev);
+	SET_NETDEV_DEV(ndev, dev);
 
 	pldat = netdev_priv(ndev);
 	pldat->pdev = pdev;
@@ -1295,9 +1277,9 @@
 	ndev->irq = irq;
 
 	/* Get clock for the device */
-	pldat->clk = clk_get(&pdev->dev, NULL);
+	pldat->clk = clk_get(dev, NULL);
 	if (IS_ERR(pldat->clk)) {
-		dev_err(&pdev->dev, "error getting clock.\n");
+		dev_err(dev, "error getting clock.\n");
 		ret = PTR_ERR(pldat->clk);
 		goto err_out_free_dev;
 	}
@@ -1310,14 +1292,14 @@
 	/* Map IO space */
 	pldat->net_base = ioremap(res->start, resource_size(res));
 	if (!pldat->net_base) {
-		dev_err(&pdev->dev, "failed to map registers\n");
+		dev_err(dev, "failed to map registers\n");
 		ret = -ENOMEM;
 		goto err_out_disable_clocks;
 	}
 	ret = request_irq(ndev->irq, __lpc_eth_interrupt, 0,
 			  ndev->name, ndev);
 	if (ret) {
-		dev_err(&pdev->dev, "error requesting interrupt.\n");
+		dev_err(dev, "error requesting interrupt.\n");
 		goto err_out_iounmap;
 	}
 
@@ -1331,7 +1313,7 @@
 		sizeof(struct txrx_desc_t) + sizeof(struct rx_status_t));
 	pldat->dma_buff_base_v = 0;
 
-	if (use_iram_for_net(&pldat->pdev->dev)) {
+	if (use_iram_for_net(dev)) {
 		dma_handle = LPC32XX_IRAM_BASE;
 		if (pldat->dma_buff_size <= lpc32xx_return_iram_size())
 			pldat->dma_buff_base_v =
@@ -1342,7 +1324,7 @@
 	}
 
 	if (pldat->dma_buff_base_v == 0) {
-		ret = dma_coerce_mask_and_coherent(&pdev->dev, DMA_BIT_MASK(32));
+		ret = dma_coerce_mask_and_coherent(dev, DMA_BIT_MASK(32));
 		if (ret)
 			goto err_out_free_irq;
 
@@ -1351,7 +1333,7 @@
 		/* Allocate a chunk of memory for the DMA ethernet buffers
 		   and descriptors */
 		pldat->dma_buff_base_v =
-			dma_alloc_coherent(&pldat->pdev->dev,
+			dma_alloc_coherent(dev,
 					   pldat->dma_buff_size, &dma_handle,
 					   GFP_KERNEL);
 		if (pldat->dma_buff_base_v == NULL) {
@@ -1376,15 +1358,9 @@
 	__lpc_get_mac(pldat, ndev->dev_addr);
 
 	if (!is_valid_ether_addr(ndev->dev_addr)) {
-<<<<<<< HEAD
-		const char *macaddr = of_get_mac_address(pdev->dev.of_node);
-		if (macaddr)
-			memcpy(ndev->dev_addr, macaddr, ETH_ALEN);
-=======
 		const char *macaddr = of_get_mac_address(np);
 		if (!IS_ERR(macaddr))
 			ether_addr_copy(ndev->dev_addr, macaddr);
->>>>>>> 407d19ab
 	}
 	if (!is_valid_ether_addr(ndev->dev_addr))
 		eth_hw_addr_random(ndev);
@@ -1412,7 +1388,7 @@
 
 	ret = register_netdev(ndev);
 	if (ret) {
-		dev_err(&pdev->dev, "Cannot register net device, aborting.\n");
+		dev_err(dev, "Cannot register net device, aborting.\n");
 		goto err_out_dma_unmap;
 	}
 	platform_set_drvdata(pdev, ndev);
@@ -1424,19 +1400,17 @@
 	netdev_info(ndev, "LPC mac at 0x%08x irq %d\n",
 	       res->start, ndev->irq);
 
-	phydev = ndev->phydev;
-
-	device_init_wakeup(&pdev->dev, 1);
-	device_set_wakeup_enable(&pdev->dev, 0);
+	device_init_wakeup(dev, 1);
+	device_set_wakeup_enable(dev, 0);
 
 	return 0;
 
 err_out_unregister_netdev:
 	unregister_netdev(ndev);
 err_out_dma_unmap:
-	if (!use_iram_for_net(&pldat->pdev->dev) ||
+	if (!use_iram_for_net(dev) ||
 	    pldat->dma_buff_size > lpc32xx_return_iram_size())
-		dma_free_coherent(&pldat->pdev->dev, pldat->dma_buff_size,
+		dma_free_coherent(dev, pldat->dma_buff_size,
 				  pldat->dma_buff_base_v,
 				  pldat->dma_buff_base_p);
 err_out_free_irq:
@@ -1531,13 +1505,11 @@
 }
 #endif
 
-#ifdef CONFIG_OF
 static const struct of_device_id lpc_eth_match[] = {
 	{ .compatible = "nxp,lpc-eth" },
 	{ }
 };
 MODULE_DEVICE_TABLE(of, lpc_eth_match);
-#endif
 
 static struct platform_driver lpc_eth_driver = {
 	.probe		= lpc_eth_drv_probe,
@@ -1548,7 +1520,7 @@
 #endif
 	.driver		= {
 		.name	= MODNAME,
-		.of_match_table = of_match_ptr(lpc_eth_match),
+		.of_match_table = lpc_eth_match,
 	},
 };
 
