// SPDX-License-Identifier: GPL-2.0
/* Marvell OcteonTx2 RVU Ethernet driver
 *
 * Copyright (C) 2020 Marvell International Ltd.
 *
 * This program is free software; you can redistribute it and/or modify
 * it under the terms of the GNU General Public License version 2 as
 * published by the Free Software Foundation.
 */

#include <linux/interrupt.h>
#include <linux/pci.h>
#include <net/tso.h>

#include "otx2_reg.h"
#include "otx2_common.h"
#include "otx2_struct.h"

static void otx2_nix_rq_op_stats(struct queue_stats *stats,
				 struct otx2_nic *pfvf, int qidx)
{
	u64 incr = (u64)qidx << 32;
	u64 *ptr;

	ptr = (u64 *)otx2_get_regaddr(pfvf, NIX_LF_RQ_OP_OCTS);
	stats->bytes = otx2_atomic64_add(incr, ptr);

	ptr = (u64 *)otx2_get_regaddr(pfvf, NIX_LF_RQ_OP_PKTS);
	stats->pkts = otx2_atomic64_add(incr, ptr);
}

static void otx2_nix_sq_op_stats(struct queue_stats *stats,
				 struct otx2_nic *pfvf, int qidx)
{
	u64 incr = (u64)qidx << 32;
	u64 *ptr;

	ptr = (u64 *)otx2_get_regaddr(pfvf, NIX_LF_SQ_OP_OCTS);
	stats->bytes = otx2_atomic64_add(incr, ptr);

	ptr = (u64 *)otx2_get_regaddr(pfvf, NIX_LF_SQ_OP_PKTS);
	stats->pkts = otx2_atomic64_add(incr, ptr);
}

void otx2_update_lmac_stats(struct otx2_nic *pfvf)
{
	struct msg_req *req;

	if (!netif_running(pfvf->netdev))
		return;

	mutex_lock(&pfvf->mbox.lock);
	req = otx2_mbox_alloc_msg_cgx_stats(&pfvf->mbox);
	if (!req) {
		mutex_unlock(&pfvf->mbox.lock);
		return;
	}

	otx2_sync_mbox_msg(&pfvf->mbox);
	mutex_unlock(&pfvf->mbox.lock);
}

int otx2_update_rq_stats(struct otx2_nic *pfvf, int qidx)
{
	struct otx2_rcv_queue *rq = &pfvf->qset.rq[qidx];

	if (!pfvf->qset.rq)
		return 0;

	otx2_nix_rq_op_stats(&rq->stats, pfvf, qidx);
	return 1;
}

int otx2_update_sq_stats(struct otx2_nic *pfvf, int qidx)
{
	struct otx2_snd_queue *sq = &pfvf->qset.sq[qidx];

	if (!pfvf->qset.sq)
		return 0;

	otx2_nix_sq_op_stats(&sq->stats, pfvf, qidx);
	return 1;
}

void otx2_get_dev_stats(struct otx2_nic *pfvf)
{
	struct otx2_dev_stats *dev_stats = &pfvf->hw.dev_stats;

#define OTX2_GET_RX_STATS(reg) \
	 otx2_read64(pfvf, NIX_LF_RX_STATX(reg))
#define OTX2_GET_TX_STATS(reg) \
	 otx2_read64(pfvf, NIX_LF_TX_STATX(reg))

	dev_stats->rx_bytes = OTX2_GET_RX_STATS(RX_OCTS);
	dev_stats->rx_drops = OTX2_GET_RX_STATS(RX_DROP);
	dev_stats->rx_bcast_frames = OTX2_GET_RX_STATS(RX_BCAST);
	dev_stats->rx_mcast_frames = OTX2_GET_RX_STATS(RX_MCAST);
	dev_stats->rx_ucast_frames = OTX2_GET_RX_STATS(RX_UCAST);
	dev_stats->rx_frames = dev_stats->rx_bcast_frames +
			       dev_stats->rx_mcast_frames +
			       dev_stats->rx_ucast_frames;

	dev_stats->tx_bytes = OTX2_GET_TX_STATS(TX_OCTS);
	dev_stats->tx_drops = OTX2_GET_TX_STATS(TX_DROP);
	dev_stats->tx_bcast_frames = OTX2_GET_TX_STATS(TX_BCAST);
	dev_stats->tx_mcast_frames = OTX2_GET_TX_STATS(TX_MCAST);
	dev_stats->tx_ucast_frames = OTX2_GET_TX_STATS(TX_UCAST);
	dev_stats->tx_frames = dev_stats->tx_bcast_frames +
			       dev_stats->tx_mcast_frames +
			       dev_stats->tx_ucast_frames;
}

void otx2_get_stats64(struct net_device *netdev,
		      struct rtnl_link_stats64 *stats)
{
	struct otx2_nic *pfvf = netdev_priv(netdev);
	struct otx2_dev_stats *dev_stats;

	otx2_get_dev_stats(pfvf);

	dev_stats = &pfvf->hw.dev_stats;
	stats->rx_bytes = dev_stats->rx_bytes;
	stats->rx_packets = dev_stats->rx_frames;
	stats->rx_dropped = dev_stats->rx_drops;
	stats->multicast = dev_stats->rx_mcast_frames;

	stats->tx_bytes = dev_stats->tx_bytes;
	stats->tx_packets = dev_stats->tx_frames;
	stats->tx_dropped = dev_stats->tx_drops;
}
EXPORT_SYMBOL(otx2_get_stats64);

/* Sync MAC address with RVU AF */
static int otx2_hw_set_mac_addr(struct otx2_nic *pfvf, u8 *mac)
{
	struct nix_set_mac_addr *req;
	int err;

	mutex_lock(&pfvf->mbox.lock);
	req = otx2_mbox_alloc_msg_nix_set_mac_addr(&pfvf->mbox);
	if (!req) {
		mutex_unlock(&pfvf->mbox.lock);
		return -ENOMEM;
	}

	ether_addr_copy(req->mac_addr, mac);

	err = otx2_sync_mbox_msg(&pfvf->mbox);
	mutex_unlock(&pfvf->mbox.lock);
	return err;
}

static int otx2_hw_get_mac_addr(struct otx2_nic *pfvf,
				struct net_device *netdev)
{
	struct nix_get_mac_addr_rsp *rsp;
	struct mbox_msghdr *msghdr;
	struct msg_req *req;
	int err;

	mutex_lock(&pfvf->mbox.lock);
	req = otx2_mbox_alloc_msg_nix_get_mac_addr(&pfvf->mbox);
	if (!req) {
		mutex_unlock(&pfvf->mbox.lock);
		return -ENOMEM;
	}

	err = otx2_sync_mbox_msg(&pfvf->mbox);
	if (err) {
		mutex_unlock(&pfvf->mbox.lock);
		return err;
	}

	msghdr = otx2_mbox_get_rsp(&pfvf->mbox.mbox, 0, &req->hdr);
	if (IS_ERR(msghdr)) {
		mutex_unlock(&pfvf->mbox.lock);
		return PTR_ERR(msghdr);
	}
	rsp = (struct nix_get_mac_addr_rsp *)msghdr;
	ether_addr_copy(netdev->dev_addr, rsp->mac_addr);
	mutex_unlock(&pfvf->mbox.lock);

	return 0;
}

int otx2_set_mac_address(struct net_device *netdev, void *p)
{
	struct otx2_nic *pfvf = netdev_priv(netdev);
	struct sockaddr *addr = p;

	if (!is_valid_ether_addr(addr->sa_data))
		return -EADDRNOTAVAIL;

	if (!otx2_hw_set_mac_addr(pfvf, addr->sa_data))
		memcpy(netdev->dev_addr, addr->sa_data, netdev->addr_len);
	else
		return -EPERM;

	return 0;
}
EXPORT_SYMBOL(otx2_set_mac_address);

int otx2_hw_set_mtu(struct otx2_nic *pfvf, int mtu)
{
	struct nix_frs_cfg *req;
	int err;

	mutex_lock(&pfvf->mbox.lock);
	req = otx2_mbox_alloc_msg_nix_set_hw_frs(&pfvf->mbox);
	if (!req) {
		mutex_unlock(&pfvf->mbox.lock);
		return -ENOMEM;
	}

	pfvf->max_frs = mtu +  OTX2_ETH_HLEN;
	req->maxlen = pfvf->max_frs;

	err = otx2_sync_mbox_msg(&pfvf->mbox);
	mutex_unlock(&pfvf->mbox.lock);
	return err;
}

int otx2_config_pause_frm(struct otx2_nic *pfvf)
{
	struct cgx_pause_frm_cfg *req;
	int err;

	if (is_otx2_lbkvf(pfvf->pdev))
		return 0;

	mutex_lock(&pfvf->mbox.lock);
	req = otx2_mbox_alloc_msg_cgx_cfg_pause_frm(&pfvf->mbox);
	if (!req) {
		err = -ENOMEM;
		goto unlock;
	}

	req->rx_pause = !!(pfvf->flags & OTX2_FLAG_RX_PAUSE_ENABLED);
	req->tx_pause = !!(pfvf->flags & OTX2_FLAG_TX_PAUSE_ENABLED);
	req->set = 1;

	err = otx2_sync_mbox_msg(&pfvf->mbox);
unlock:
	mutex_unlock(&pfvf->mbox.lock);
	return err;
}

int otx2_set_flowkey_cfg(struct otx2_nic *pfvf)
{
	struct otx2_rss_info *rss = &pfvf->hw.rss_info;
	struct nix_rss_flowkey_cfg *req;
	int err;

	mutex_lock(&pfvf->mbox.lock);
	req = otx2_mbox_alloc_msg_nix_rss_flowkey_cfg(&pfvf->mbox);
	if (!req) {
		mutex_unlock(&pfvf->mbox.lock);
		return -ENOMEM;
	}
	req->mcam_index = -1; /* Default or reserved index */
	req->flowkey_cfg = rss->flowkey_cfg;
	req->group = DEFAULT_RSS_CONTEXT_GROUP;

	err = otx2_sync_mbox_msg(&pfvf->mbox);
	mutex_unlock(&pfvf->mbox.lock);
	return err;
}

int otx2_set_rss_table(struct otx2_nic *pfvf)
{
	struct otx2_rss_info *rss = &pfvf->hw.rss_info;
	struct mbox *mbox = &pfvf->mbox;
	struct nix_aq_enq_req *aq;
	int idx, err;

	mutex_lock(&mbox->lock);
	/* Get memory to put this msg */
	for (idx = 0; idx < rss->rss_size; idx++) {
		aq = otx2_mbox_alloc_msg_nix_aq_enq(mbox);
		if (!aq) {
			/* The shared memory buffer can be full.
			 * Flush it and retry
			 */
			err = otx2_sync_mbox_msg(mbox);
			if (err) {
				mutex_unlock(&mbox->lock);
				return err;
			}
			aq = otx2_mbox_alloc_msg_nix_aq_enq(mbox);
			if (!aq) {
				mutex_unlock(&mbox->lock);
				return -ENOMEM;
			}
		}

		aq->rss.rq = rss->ind_tbl[idx];

		/* Fill AQ info */
		aq->qidx = idx;
		aq->ctype = NIX_AQ_CTYPE_RSS;
		aq->op = NIX_AQ_INSTOP_INIT;
	}
	err = otx2_sync_mbox_msg(mbox);
	mutex_unlock(&mbox->lock);
	return err;
}

void otx2_set_rss_key(struct otx2_nic *pfvf)
{
	struct otx2_rss_info *rss = &pfvf->hw.rss_info;
	u64 *key = (u64 *)&rss->key[4];
	int idx;

	/* 352bit or 44byte key needs to be configured as below
	 * NIX_LF_RX_SECRETX0 = key<351:288>
	 * NIX_LF_RX_SECRETX1 = key<287:224>
	 * NIX_LF_RX_SECRETX2 = key<223:160>
	 * NIX_LF_RX_SECRETX3 = key<159:96>
	 * NIX_LF_RX_SECRETX4 = key<95:32>
	 * NIX_LF_RX_SECRETX5<63:32> = key<31:0>
	 */
	otx2_write64(pfvf, NIX_LF_RX_SECRETX(5),
		     (u64)(*((u32 *)&rss->key)) << 32);
	idx = sizeof(rss->key) / sizeof(u64);
	while (idx > 0) {
		idx--;
		otx2_write64(pfvf, NIX_LF_RX_SECRETX(idx), *key++);
	}
}

int otx2_rss_init(struct otx2_nic *pfvf)
{
	struct otx2_rss_info *rss = &pfvf->hw.rss_info;
	int idx, ret = 0;

	rss->rss_size = sizeof(rss->ind_tbl);

	/* Init RSS key if it is not setup already */
	if (!rss->enable)
		netdev_rss_key_fill(rss->key, sizeof(rss->key));
	otx2_set_rss_key(pfvf);

	if (!netif_is_rxfh_configured(pfvf->netdev)) {
		/* Default indirection table */
		for (idx = 0; idx < rss->rss_size; idx++)
			rss->ind_tbl[idx] =
				ethtool_rxfh_indir_default(idx,
							   pfvf->hw.rx_queues);
	}
	ret = otx2_set_rss_table(pfvf);
	if (ret)
		return ret;

	/* Flowkey or hash config to be used for generating flow tag */
	rss->flowkey_cfg = rss->enable ? rss->flowkey_cfg :
			   NIX_FLOW_KEY_TYPE_IPV4 | NIX_FLOW_KEY_TYPE_IPV6 |
			   NIX_FLOW_KEY_TYPE_TCP | NIX_FLOW_KEY_TYPE_UDP |
			   NIX_FLOW_KEY_TYPE_SCTP | NIX_FLOW_KEY_TYPE_VLAN;

	ret = otx2_set_flowkey_cfg(pfvf);
	if (ret)
		return ret;

	rss->enable = true;
	return 0;
}

/* Setup UDP segmentation algorithm in HW */
static void otx2_setup_udp_segmentation(struct nix_lso_format_cfg *lso, bool v4)
{
	struct nix_lso_format *field;

	field = (struct nix_lso_format *)&lso->fields[0];
	lso->field_mask = GENMASK(18, 0);

	/* IP's Length field */
	field->layer = NIX_TXLAYER_OL3;
	/* In ipv4, length field is at offset 2 bytes, for ipv6 it's 4 */
	field->offset = v4 ? 2 : 4;
	field->sizem1 = 1; /* i.e 2 bytes */
	field->alg = NIX_LSOALG_ADD_PAYLEN;
	field++;

	/* No ID field in IPv6 header */
	if (v4) {
		/* Increment IPID */
		field->layer = NIX_TXLAYER_OL3;
		field->offset = 4;
		field->sizem1 = 1; /* i.e 2 bytes */
		field->alg = NIX_LSOALG_ADD_SEGNUM;
		field++;
	}

	/* Update length in UDP header */
	field->layer = NIX_TXLAYER_OL4;
	field->offset = 4;
	field->sizem1 = 1;
	field->alg = NIX_LSOALG_ADD_PAYLEN;
}

/* Setup segmentation algorithms in HW and retrieve algorithm index */
void otx2_setup_segmentation(struct otx2_nic *pfvf)
{
	struct nix_lso_format_cfg_rsp *rsp;
	struct nix_lso_format_cfg *lso;
	struct otx2_hw *hw = &pfvf->hw;
	int err;

	mutex_lock(&pfvf->mbox.lock);

	/* UDPv4 segmentation */
	lso = otx2_mbox_alloc_msg_nix_lso_format_cfg(&pfvf->mbox);
	if (!lso)
		goto fail;

	/* Setup UDP/IP header fields that HW should update per segment */
	otx2_setup_udp_segmentation(lso, true);

	err = otx2_sync_mbox_msg(&pfvf->mbox);
	if (err)
		goto fail;

	rsp = (struct nix_lso_format_cfg_rsp *)
			otx2_mbox_get_rsp(&pfvf->mbox.mbox, 0, &lso->hdr);
	if (IS_ERR(rsp))
		goto fail;

	hw->lso_udpv4_idx = rsp->lso_format_idx;

	/* UDPv6 segmentation */
	lso = otx2_mbox_alloc_msg_nix_lso_format_cfg(&pfvf->mbox);
	if (!lso)
		goto fail;

	/* Setup UDP/IP header fields that HW should update per segment */
	otx2_setup_udp_segmentation(lso, false);

	err = otx2_sync_mbox_msg(&pfvf->mbox);
	if (err)
		goto fail;

	rsp = (struct nix_lso_format_cfg_rsp *)
			otx2_mbox_get_rsp(&pfvf->mbox.mbox, 0, &lso->hdr);
	if (IS_ERR(rsp))
		goto fail;

	hw->lso_udpv6_idx = rsp->lso_format_idx;
	mutex_unlock(&pfvf->mbox.lock);
	return;
fail:
	mutex_unlock(&pfvf->mbox.lock);
	netdev_info(pfvf->netdev,
		    "Failed to get LSO index for UDP GSO offload, disabling\n");
	pfvf->netdev->hw_features &= ~NETIF_F_GSO_UDP_L4;
}

void otx2_config_irq_coalescing(struct otx2_nic *pfvf, int qidx)
{
	/* Configure CQE interrupt coalescing parameters
	 *
	 * HW triggers an irq when ECOUNT > cq_ecount_wait, hence
	 * set 1 less than cq_ecount_wait. And cq_time_wait is in
	 * usecs, convert that to 100ns count.
	 */
	otx2_write64(pfvf, NIX_LF_CINTX_WAIT(qidx),
		     ((u64)(pfvf->hw.cq_time_wait * 10) << 48) |
		     ((u64)pfvf->hw.cq_qcount_wait << 32) |
		     (pfvf->hw.cq_ecount_wait - 1));
}

dma_addr_t __otx2_alloc_rbuf(struct otx2_nic *pfvf, struct otx2_pool *pool)
{
	dma_addr_t iova;
	u8 *buf;

<<<<<<< HEAD
	buf = napi_alloc_frag(pool->rbsize);
	if (unlikely(!buf))
		return -ENOMEM;

=======
	buf = napi_alloc_frag(pool->rbsize + OTX2_ALIGN);
	if (unlikely(!buf))
		return -ENOMEM;

	buf = PTR_ALIGN(buf, OTX2_ALIGN);
>>>>>>> 4e026225
	iova = dma_map_single_attrs(pfvf->dev, buf, pool->rbsize,
				    DMA_FROM_DEVICE, DMA_ATTR_SKIP_CPU_SYNC);
	if (unlikely(dma_mapping_error(pfvf->dev, iova))) {
		page_frag_free(buf);
		return -ENOMEM;
	}

	return iova;
}

static dma_addr_t otx2_alloc_rbuf(struct otx2_nic *pfvf, struct otx2_pool *pool)
{
	dma_addr_t addr;

	local_bh_disable();
	addr = __otx2_alloc_rbuf(pfvf, pool);
	local_bh_enable();
	return addr;
}

void otx2_tx_timeout(struct net_device *netdev, unsigned int txq)
{
	struct otx2_nic *pfvf = netdev_priv(netdev);

	schedule_work(&pfvf->reset_task);
}
EXPORT_SYMBOL(otx2_tx_timeout);

void otx2_get_mac_from_af(struct net_device *netdev)
{
	struct otx2_nic *pfvf = netdev_priv(netdev);
	int err;

	err = otx2_hw_get_mac_addr(pfvf, netdev);
	if (err)
		dev_warn(pfvf->dev, "Failed to read mac from hardware\n");

	/* If AF doesn't provide a valid MAC, generate a random one */
	if (!is_valid_ether_addr(netdev->dev_addr))
		eth_hw_addr_random(netdev);
}
EXPORT_SYMBOL(otx2_get_mac_from_af);

static int otx2_get_link(struct otx2_nic *pfvf)
{
	int link = 0;
	u16 map;

	/* cgx lmac link */
	if (pfvf->hw.tx_chan_base >= CGX_CHAN_BASE) {
		map = pfvf->hw.tx_chan_base & 0x7FF;
		link = 4 * ((map >> 8) & 0xF) + ((map >> 4) & 0xF);
	}
	/* LBK channel */
	if (pfvf->hw.tx_chan_base < SDP_CHAN_BASE)
		link = 12;

	return link;
}

int otx2_txschq_config(struct otx2_nic *pfvf, int lvl)
{
	struct otx2_hw *hw = &pfvf->hw;
	struct nix_txschq_config *req;
	u64 schq, parent;

	req = otx2_mbox_alloc_msg_nix_txschq_cfg(&pfvf->mbox);
	if (!req)
		return -ENOMEM;

	req->lvl = lvl;
	req->num_regs = 1;

	schq = hw->txschq_list[lvl][0];
	/* Set topology e.t.c configuration */
	if (lvl == NIX_TXSCH_LVL_SMQ) {
		req->reg[0] = NIX_AF_SMQX_CFG(schq);
		req->regval[0] = ((OTX2_MAX_MTU + OTX2_ETH_HLEN) << 8) |
				   OTX2_MIN_MTU;

		req->regval[0] |= (0x20ULL << 51) | (0x80ULL << 39) |
				  (0x2ULL << 36);
		req->num_regs++;
		/* MDQ config */
		parent =  hw->txschq_list[NIX_TXSCH_LVL_TL4][0];
		req->reg[1] = NIX_AF_MDQX_PARENT(schq);
		req->regval[1] = parent << 16;
		req->num_regs++;
		/* Set DWRR quantum */
		req->reg[2] = NIX_AF_MDQX_SCHEDULE(schq);
		req->regval[2] =  DFLT_RR_QTM;
	} else if (lvl == NIX_TXSCH_LVL_TL4) {
		parent =  hw->txschq_list[NIX_TXSCH_LVL_TL3][0];
		req->reg[0] = NIX_AF_TL4X_PARENT(schq);
		req->regval[0] = parent << 16;
		req->num_regs++;
		req->reg[1] = NIX_AF_TL4X_SCHEDULE(schq);
		req->regval[1] = DFLT_RR_QTM;
	} else if (lvl == NIX_TXSCH_LVL_TL3) {
		parent = hw->txschq_list[NIX_TXSCH_LVL_TL2][0];
		req->reg[0] = NIX_AF_TL3X_PARENT(schq);
		req->regval[0] = parent << 16;
		req->num_regs++;
		req->reg[1] = NIX_AF_TL3X_SCHEDULE(schq);
		req->regval[1] = DFLT_RR_QTM;
	} else if (lvl == NIX_TXSCH_LVL_TL2) {
		parent =  hw->txschq_list[NIX_TXSCH_LVL_TL1][0];
		req->reg[0] = NIX_AF_TL2X_PARENT(schq);
		req->regval[0] = parent << 16;

		req->num_regs++;
		req->reg[1] = NIX_AF_TL2X_SCHEDULE(schq);
		req->regval[1] = TXSCH_TL1_DFLT_RR_PRIO << 24 | DFLT_RR_QTM;

		req->num_regs++;
		req->reg[2] = NIX_AF_TL3_TL2X_LINKX_CFG(schq,
							otx2_get_link(pfvf));
		/* Enable this queue and backpressure */
		req->regval[2] = BIT_ULL(13) | BIT_ULL(12);

	} else if (lvl == NIX_TXSCH_LVL_TL1) {
		/* Default config for TL1.
		 * For VF this is always ignored.
		 */

		/* Set DWRR quantum */
		req->reg[0] = NIX_AF_TL1X_SCHEDULE(schq);
		req->regval[0] = TXSCH_TL1_DFLT_RR_QTM;

		req->num_regs++;
		req->reg[1] = NIX_AF_TL1X_TOPOLOGY(schq);
		req->regval[1] = (TXSCH_TL1_DFLT_RR_PRIO << 1);

		req->num_regs++;
		req->reg[2] = NIX_AF_TL1X_CIR(schq);
		req->regval[2] = 0;
	}

	return otx2_sync_mbox_msg(&pfvf->mbox);
}

int otx2_txsch_alloc(struct otx2_nic *pfvf)
{
	struct nix_txsch_alloc_req *req;
	int lvl;

	/* Get memory to put this msg */
	req = otx2_mbox_alloc_msg_nix_txsch_alloc(&pfvf->mbox);
	if (!req)
		return -ENOMEM;

	/* Request one schq per level */
	for (lvl = 0; lvl < NIX_TXSCH_LVL_CNT; lvl++)
		req->schq[lvl] = 1;

	return otx2_sync_mbox_msg(&pfvf->mbox);
}

int otx2_txschq_stop(struct otx2_nic *pfvf)
{
	struct nix_txsch_free_req *free_req;
	int lvl, schq, err;

	mutex_lock(&pfvf->mbox.lock);
	/* Free the transmit schedulers */
	free_req = otx2_mbox_alloc_msg_nix_txsch_free(&pfvf->mbox);
	if (!free_req) {
		mutex_unlock(&pfvf->mbox.lock);
		return -ENOMEM;
	}

	free_req->flags = TXSCHQ_FREE_ALL;
	err = otx2_sync_mbox_msg(&pfvf->mbox);
	mutex_unlock(&pfvf->mbox.lock);

	/* Clear the txschq list */
	for (lvl = 0; lvl < NIX_TXSCH_LVL_CNT; lvl++) {
		for (schq = 0; schq < MAX_TXSCHQ_PER_FUNC; schq++)
			pfvf->hw.txschq_list[lvl][schq] = 0;
	}
	return err;
}

void otx2_sqb_flush(struct otx2_nic *pfvf)
{
	int qidx, sqe_tail, sqe_head;
	u64 incr, *ptr, val;
	int timeout = 1000;

	ptr = (u64 *)otx2_get_regaddr(pfvf, NIX_LF_SQ_OP_STATUS);
	for (qidx = 0; qidx < pfvf->hw.tx_queues; qidx++) {
		incr = (u64)qidx << 32;
		while (timeout) {
			val = otx2_atomic64_add(incr, ptr);
			sqe_head = (val >> 20) & 0x3F;
			sqe_tail = (val >> 28) & 0x3F;
			if (sqe_head == sqe_tail)
				break;
			usleep_range(1, 3);
			timeout--;
		}
	}
}

/* RED and drop levels of CQ on packet reception.
 * For CQ level is measure of emptiness ( 0x0 = full, 255 = empty).
 */
#define RQ_PASS_LVL_CQ(skid, qsize)	((((skid) + 16) * 256) / (qsize))
#define RQ_DROP_LVL_CQ(skid, qsize)	(((skid) * 256) / (qsize))

/* RED and drop levels of AURA for packet reception.
 * For AURA level is measure of fullness (0x0 = empty, 255 = full).
 * Eg: For RQ length 1K, for pass/drop level 204/230.
 * RED accepts pkts if free pointers > 102 & <= 205.
 * Drops pkts if free pointers < 102.
 */
#define RQ_BP_LVL_AURA   (255 - ((85 * 256) / 100)) /* BP when 85% is full */
#define RQ_PASS_LVL_AURA (255 - ((95 * 256) / 100)) /* RED when 95% is full */
#define RQ_DROP_LVL_AURA (255 - ((99 * 256) / 100)) /* Drop when 99% is full */

/* Send skid of 2000 packets required for CQ size of 4K CQEs. */
#define SEND_CQ_SKID	2000

static int otx2_rq_init(struct otx2_nic *pfvf, u16 qidx, u16 lpb_aura)
{
	struct otx2_qset *qset = &pfvf->qset;
	struct nix_aq_enq_req *aq;

	/* Get memory to put this msg */
	aq = otx2_mbox_alloc_msg_nix_aq_enq(&pfvf->mbox);
	if (!aq)
		return -ENOMEM;

	aq->rq.cq = qidx;
	aq->rq.ena = 1;
	aq->rq.pb_caching = 1;
	aq->rq.lpb_aura = lpb_aura; /* Use large packet buffer aura */
	aq->rq.lpb_sizem1 = (DMA_BUFFER_LEN(pfvf->rbsize) / 8) - 1;
	aq->rq.xqe_imm_size = 0; /* Copying of packet to CQE not needed */
	aq->rq.flow_tagw = 32; /* Copy full 32bit flow_tag to CQE header */
	aq->rq.qint_idx = 0;
	aq->rq.lpb_drop_ena = 1; /* Enable RED dropping for AURA */
	aq->rq.xqe_drop_ena = 1; /* Enable RED dropping for CQ/SSO */
	aq->rq.xqe_pass = RQ_PASS_LVL_CQ(pfvf->hw.rq_skid, qset->rqe_cnt);
	aq->rq.xqe_drop = RQ_DROP_LVL_CQ(pfvf->hw.rq_skid, qset->rqe_cnt);
	aq->rq.lpb_aura_pass = RQ_PASS_LVL_AURA;
	aq->rq.lpb_aura_drop = RQ_DROP_LVL_AURA;

	/* Fill AQ info */
	aq->qidx = qidx;
	aq->ctype = NIX_AQ_CTYPE_RQ;
	aq->op = NIX_AQ_INSTOP_INIT;

	return otx2_sync_mbox_msg(&pfvf->mbox);
}

static int otx2_sq_init(struct otx2_nic *pfvf, u16 qidx, u16 sqb_aura)
{
	struct otx2_qset *qset = &pfvf->qset;
	struct otx2_snd_queue *sq;
	struct nix_aq_enq_req *aq;
	struct otx2_pool *pool;
	int err;

	pool = &pfvf->qset.pool[sqb_aura];
	sq = &qset->sq[qidx];
	sq->sqe_size = NIX_SQESZ_W16 ? 64 : 128;
	sq->sqe_cnt = qset->sqe_cnt;

	err = qmem_alloc(pfvf->dev, &sq->sqe, 1, sq->sqe_size);
	if (err)
		return err;

	err = qmem_alloc(pfvf->dev, &sq->tso_hdrs, qset->sqe_cnt,
			 TSO_HEADER_SIZE);
	if (err)
		return err;

	sq->sqe_base = sq->sqe->base;
	sq->sg = kcalloc(qset->sqe_cnt, sizeof(struct sg_list), GFP_KERNEL);
	if (!sq->sg)
		return -ENOMEM;

	if (pfvf->ptp) {
		err = qmem_alloc(pfvf->dev, &sq->timestamps, qset->sqe_cnt,
				 sizeof(*sq->timestamps));
		if (err)
			return err;
	}

	sq->head = 0;
	sq->sqe_per_sqb = (pfvf->hw.sqb_size / sq->sqe_size) - 1;
	sq->num_sqbs = (qset->sqe_cnt + sq->sqe_per_sqb) / sq->sqe_per_sqb;
	/* Set SQE threshold to 10% of total SQEs */
	sq->sqe_thresh = ((sq->num_sqbs * sq->sqe_per_sqb) * 10) / 100;
	sq->aura_id = sqb_aura;
	sq->aura_fc_addr = pool->fc_addr->base;
	sq->lmt_addr = (__force u64 *)(pfvf->reg_base + LMT_LF_LMTLINEX(qidx));
	sq->io_addr = (__force u64)otx2_get_regaddr(pfvf, NIX_LF_OP_SENDX(0));

	sq->stats.bytes = 0;
	sq->stats.pkts = 0;

	/* Get memory to put this msg */
	aq = otx2_mbox_alloc_msg_nix_aq_enq(&pfvf->mbox);
	if (!aq)
		return -ENOMEM;

	aq->sq.cq = pfvf->hw.rx_queues + qidx;
	aq->sq.max_sqe_size = NIX_MAXSQESZ_W16; /* 128 byte */
	aq->sq.cq_ena = 1;
	aq->sq.ena = 1;
	/* Only one SMQ is allocated, map all SQ's to that SMQ  */
	aq->sq.smq = pfvf->hw.txschq_list[NIX_TXSCH_LVL_SMQ][0];
	aq->sq.smq_rr_quantum = DFLT_RR_QTM;
	aq->sq.default_chan = pfvf->hw.tx_chan_base;
	aq->sq.sqe_stype = NIX_STYPE_STF; /* Cache SQB */
	aq->sq.sqb_aura = sqb_aura;
	aq->sq.sq_int_ena = NIX_SQINT_BITS;
	aq->sq.qint_idx = 0;
	/* Due pipelining impact minimum 2000 unused SQ CQE's
	 * need to maintain to avoid CQ overflow.
	 */
	aq->sq.cq_limit = ((SEND_CQ_SKID * 256) / (sq->sqe_cnt));

	/* Fill AQ info */
	aq->qidx = qidx;
	aq->ctype = NIX_AQ_CTYPE_SQ;
	aq->op = NIX_AQ_INSTOP_INIT;

	return otx2_sync_mbox_msg(&pfvf->mbox);
}

static int otx2_cq_init(struct otx2_nic *pfvf, u16 qidx)
{
	struct otx2_qset *qset = &pfvf->qset;
	struct nix_aq_enq_req *aq;
	struct otx2_cq_queue *cq;
	int err, pool_id;

	cq = &qset->cq[qidx];
	cq->cq_idx = qidx;
	if (qidx < pfvf->hw.rx_queues) {
		cq->cq_type = CQ_RX;
		cq->cint_idx = qidx;
		cq->cqe_cnt = qset->rqe_cnt;
	} else {
		cq->cq_type = CQ_TX;
		cq->cint_idx = qidx - pfvf->hw.rx_queues;
		cq->cqe_cnt = qset->sqe_cnt;
	}
	cq->cqe_size = pfvf->qset.xqe_size;

	/* Allocate memory for CQEs */
	err = qmem_alloc(pfvf->dev, &cq->cqe, cq->cqe_cnt, cq->cqe_size);
	if (err)
		return err;

	/* Save CQE CPU base for faster reference */
	cq->cqe_base = cq->cqe->base;
	/* In case where all RQs auras point to single pool,
	 * all CQs receive buffer pool also point to same pool.
	 */
	pool_id = ((cq->cq_type == CQ_RX) &&
		   (pfvf->hw.rqpool_cnt != pfvf->hw.rx_queues)) ? 0 : qidx;
	cq->rbpool = &qset->pool[pool_id];
	cq->refill_task_sched = false;

	/* Get memory to put this msg */
	aq = otx2_mbox_alloc_msg_nix_aq_enq(&pfvf->mbox);
	if (!aq)
		return -ENOMEM;

	aq->cq.ena = 1;
	aq->cq.qsize = Q_SIZE(cq->cqe_cnt, 4);
	aq->cq.caching = 1;
	aq->cq.base = cq->cqe->iova;
	aq->cq.cint_idx = cq->cint_idx;
	aq->cq.cq_err_int_ena = NIX_CQERRINT_BITS;
	aq->cq.qint_idx = 0;
	aq->cq.avg_level = 255;

	if (qidx < pfvf->hw.rx_queues) {
		aq->cq.drop = RQ_DROP_LVL_CQ(pfvf->hw.rq_skid, cq->cqe_cnt);
		aq->cq.drop_ena = 1;

		/* Enable receive CQ backpressure */
		aq->cq.bp_ena = 1;
		aq->cq.bpid = pfvf->bpid[0];

		/* Set backpressure level is same as cq pass level */
		aq->cq.bp = RQ_PASS_LVL_CQ(pfvf->hw.rq_skid, qset->rqe_cnt);
	}

	/* Fill AQ info */
	aq->qidx = qidx;
	aq->ctype = NIX_AQ_CTYPE_CQ;
	aq->op = NIX_AQ_INSTOP_INIT;

	return otx2_sync_mbox_msg(&pfvf->mbox);
}

static void otx2_pool_refill_task(struct work_struct *work)
{
	struct otx2_cq_queue *cq;
	struct otx2_pool *rbpool;
	struct refill_work *wrk;
	int qidx, free_ptrs = 0;
	struct otx2_nic *pfvf;
	s64 bufptr;

	wrk = container_of(work, struct refill_work, pool_refill_work.work);
	pfvf = wrk->pf;
	qidx = wrk - pfvf->refill_wrk;
	cq = &pfvf->qset.cq[qidx];
	rbpool = cq->rbpool;
	free_ptrs = cq->pool_ptrs;

	while (cq->pool_ptrs) {
		bufptr = otx2_alloc_rbuf(pfvf, rbpool);
		if (bufptr <= 0) {
			/* Schedule a WQ if we fails to free atleast half of the
			 * pointers else enable napi for this RQ.
			 */
			if (!((free_ptrs - cq->pool_ptrs) > free_ptrs / 2)) {
				struct delayed_work *dwork;

				dwork = &wrk->pool_refill_work;
				schedule_delayed_work(dwork,
						      msecs_to_jiffies(100));
			} else {
				cq->refill_task_sched = false;
			}
			return;
		}
		otx2_aura_freeptr(pfvf, qidx, bufptr + OTX2_HEAD_ROOM);
		cq->pool_ptrs--;
	}
	cq->refill_task_sched = false;
}

int otx2_config_nix_queues(struct otx2_nic *pfvf)
{
	int qidx, err;

	/* Initialize RX queues */
	for (qidx = 0; qidx < pfvf->hw.rx_queues; qidx++) {
		u16 lpb_aura = otx2_get_pool_idx(pfvf, AURA_NIX_RQ, qidx);

		err = otx2_rq_init(pfvf, qidx, lpb_aura);
		if (err)
			return err;
	}

	/* Initialize TX queues */
	for (qidx = 0; qidx < pfvf->hw.tx_queues; qidx++) {
		u16 sqb_aura = otx2_get_pool_idx(pfvf, AURA_NIX_SQ, qidx);

		err = otx2_sq_init(pfvf, qidx, sqb_aura);
		if (err)
			return err;
	}

	/* Initialize completion queues */
	for (qidx = 0; qidx < pfvf->qset.cq_cnt; qidx++) {
		err = otx2_cq_init(pfvf, qidx);
		if (err)
			return err;
	}

	/* Initialize work queue for receive buffer refill */
	pfvf->refill_wrk = devm_kcalloc(pfvf->dev, pfvf->qset.cq_cnt,
					sizeof(struct refill_work), GFP_KERNEL);
	if (!pfvf->refill_wrk)
		return -ENOMEM;

	for (qidx = 0; qidx < pfvf->qset.cq_cnt; qidx++) {
		pfvf->refill_wrk[qidx].pf = pfvf;
		INIT_DELAYED_WORK(&pfvf->refill_wrk[qidx].pool_refill_work,
				  otx2_pool_refill_task);
	}
	return 0;
}

int otx2_config_nix(struct otx2_nic *pfvf)
{
	struct nix_lf_alloc_req  *nixlf;
	struct nix_lf_alloc_rsp *rsp;
	int err;

	pfvf->qset.xqe_size = NIX_XQESZ_W16 ? 128 : 512;

	/* Get memory to put this msg */
	nixlf = otx2_mbox_alloc_msg_nix_lf_alloc(&pfvf->mbox);
	if (!nixlf)
		return -ENOMEM;

	/* Set RQ/SQ/CQ counts */
	nixlf->rq_cnt = pfvf->hw.rx_queues;
	nixlf->sq_cnt = pfvf->hw.tx_queues;
	nixlf->cq_cnt = pfvf->qset.cq_cnt;
	nixlf->rss_sz = MAX_RSS_INDIR_TBL_SIZE;
	nixlf->rss_grps = 1; /* Single RSS indir table supported, for now */
	nixlf->xqe_sz = NIX_XQESZ_W16;
	/* We don't know absolute NPA LF idx attached.
	 * AF will replace 'RVU_DEFAULT_PF_FUNC' with
	 * NPA LF attached to this RVU PF/VF.
	 */
	nixlf->npa_func = RVU_DEFAULT_PF_FUNC;
	/* Disable alignment pad, enable L2 length check,
	 * enable L4 TCP/UDP checksum verification.
	 */
	nixlf->rx_cfg = BIT_ULL(33) | BIT_ULL(35) | BIT_ULL(37);

	err = otx2_sync_mbox_msg(&pfvf->mbox);
	if (err)
		return err;

	rsp = (struct nix_lf_alloc_rsp *)otx2_mbox_get_rsp(&pfvf->mbox.mbox, 0,
							   &nixlf->hdr);
	if (IS_ERR(rsp))
		return PTR_ERR(rsp);

	if (rsp->qints < 1)
		return -ENXIO;

	return rsp->hdr.rc;
}

void otx2_sq_free_sqbs(struct otx2_nic *pfvf)
{
	struct otx2_qset *qset = &pfvf->qset;
	struct otx2_hw *hw = &pfvf->hw;
	struct otx2_snd_queue *sq;
	int sqb, qidx;
	u64 iova, pa;

	for (qidx = 0; qidx < hw->tx_queues; qidx++) {
		sq = &qset->sq[qidx];
		if (!sq->sqb_ptrs)
			continue;
		for (sqb = 0; sqb < sq->sqb_count; sqb++) {
			if (!sq->sqb_ptrs[sqb])
				continue;
			iova = sq->sqb_ptrs[sqb];
			pa = otx2_iova_to_phys(pfvf->iommu_domain, iova);
			dma_unmap_page_attrs(pfvf->dev, iova, hw->sqb_size,
					     DMA_FROM_DEVICE,
					     DMA_ATTR_SKIP_CPU_SYNC);
			put_page(virt_to_page(phys_to_virt(pa)));
		}
		sq->sqb_count = 0;
	}
}

void otx2_free_aura_ptr(struct otx2_nic *pfvf, int type)
{
	int pool_id, pool_start = 0, pool_end = 0, size = 0;
	u64 iova, pa;

	if (type == AURA_NIX_SQ) {
		pool_start = otx2_get_pool_idx(pfvf, type, 0);
		pool_end =  pool_start + pfvf->hw.sqpool_cnt;
		size = pfvf->hw.sqb_size;
	}
	if (type == AURA_NIX_RQ) {
		pool_start = otx2_get_pool_idx(pfvf, type, 0);
		pool_end = pfvf->hw.rqpool_cnt;
		size = pfvf->rbsize;
	}

	/* Free SQB and RQB pointers from the aura pool */
	for (pool_id = pool_start; pool_id < pool_end; pool_id++) {
		iova = otx2_aura_allocptr(pfvf, pool_id);
		while (iova) {
			if (type == AURA_NIX_RQ)
				iova -= OTX2_HEAD_ROOM;

			pa = otx2_iova_to_phys(pfvf->iommu_domain, iova);
			dma_unmap_page_attrs(pfvf->dev, iova, size,
					     DMA_FROM_DEVICE,
					     DMA_ATTR_SKIP_CPU_SYNC);
			put_page(virt_to_page(phys_to_virt(pa)));
			iova = otx2_aura_allocptr(pfvf, pool_id);
		}
	}
}

void otx2_aura_pool_free(struct otx2_nic *pfvf)
{
	struct otx2_pool *pool;
	int pool_id;

	if (!pfvf->qset.pool)
		return;

	for (pool_id = 0; pool_id < pfvf->hw.pool_cnt; pool_id++) {
		pool = &pfvf->qset.pool[pool_id];
		qmem_free(pfvf->dev, pool->stack);
		qmem_free(pfvf->dev, pool->fc_addr);
	}
	devm_kfree(pfvf->dev, pfvf->qset.pool);
	pfvf->qset.pool = NULL;
}

static int otx2_aura_init(struct otx2_nic *pfvf, int aura_id,
			  int pool_id, int numptrs)
{
	struct npa_aq_enq_req *aq;
	struct otx2_pool *pool;
	int err;

	pool = &pfvf->qset.pool[pool_id];

	/* Allocate memory for HW to update Aura count.
	 * Alloc one cache line, so that it fits all FC_STYPE modes.
	 */
	if (!pool->fc_addr) {
		err = qmem_alloc(pfvf->dev, &pool->fc_addr, 1, OTX2_ALIGN);
		if (err)
			return err;
	}

	/* Initialize this aura's context via AF */
	aq = otx2_mbox_alloc_msg_npa_aq_enq(&pfvf->mbox);
	if (!aq) {
		/* Shared mbox memory buffer is full, flush it and retry */
		err = otx2_sync_mbox_msg(&pfvf->mbox);
		if (err)
			return err;
		aq = otx2_mbox_alloc_msg_npa_aq_enq(&pfvf->mbox);
		if (!aq)
			return -ENOMEM;
	}

	aq->aura_id = aura_id;
	/* Will be filled by AF with correct pool context address */
	aq->aura.pool_addr = pool_id;
	aq->aura.pool_caching = 1;
	aq->aura.shift = ilog2(numptrs) - 8;
	aq->aura.count = numptrs;
	aq->aura.limit = numptrs;
	aq->aura.avg_level = 255;
	aq->aura.ena = 1;
	aq->aura.fc_ena = 1;
	aq->aura.fc_addr = pool->fc_addr->iova;
	aq->aura.fc_hyst_bits = 0; /* Store count on all updates */

	/* Enable backpressure for RQ aura */
	if (aura_id < pfvf->hw.rqpool_cnt) {
		aq->aura.bp_ena = 0;
		aq->aura.nix0_bpid = pfvf->bpid[0];
		/* Set backpressure level for RQ's Aura */
		aq->aura.bp = RQ_BP_LVL_AURA;
	}

	/* Fill AQ info */
	aq->ctype = NPA_AQ_CTYPE_AURA;
	aq->op = NPA_AQ_INSTOP_INIT;

	return 0;
}

static int otx2_pool_init(struct otx2_nic *pfvf, u16 pool_id,
			  int stack_pages, int numptrs, int buf_size)
{
	struct npa_aq_enq_req *aq;
	struct otx2_pool *pool;
	int err;

	pool = &pfvf->qset.pool[pool_id];
	/* Alloc memory for stack which is used to store buffer pointers */
	err = qmem_alloc(pfvf->dev, &pool->stack,
			 stack_pages, pfvf->hw.stack_pg_bytes);
	if (err)
		return err;

	pool->rbsize = buf_size;

	/* Initialize this pool's context via AF */
	aq = otx2_mbox_alloc_msg_npa_aq_enq(&pfvf->mbox);
	if (!aq) {
		/* Shared mbox memory buffer is full, flush it and retry */
		err = otx2_sync_mbox_msg(&pfvf->mbox);
		if (err) {
			qmem_free(pfvf->dev, pool->stack);
			return err;
		}
		aq = otx2_mbox_alloc_msg_npa_aq_enq(&pfvf->mbox);
		if (!aq) {
			qmem_free(pfvf->dev, pool->stack);
			return -ENOMEM;
		}
	}

	aq->aura_id = pool_id;
	aq->pool.stack_base = pool->stack->iova;
	aq->pool.stack_caching = 1;
	aq->pool.ena = 1;
	aq->pool.buf_size = buf_size / 128;
	aq->pool.stack_max_pages = stack_pages;
	aq->pool.shift = ilog2(numptrs) - 8;
	aq->pool.ptr_start = 0;
	aq->pool.ptr_end = ~0ULL;

	/* Fill AQ info */
	aq->ctype = NPA_AQ_CTYPE_POOL;
	aq->op = NPA_AQ_INSTOP_INIT;

	return 0;
}

int otx2_sq_aura_pool_init(struct otx2_nic *pfvf)
{
	int qidx, pool_id, stack_pages, num_sqbs;
	struct otx2_qset *qset = &pfvf->qset;
	struct otx2_hw *hw = &pfvf->hw;
	struct otx2_snd_queue *sq;
	struct otx2_pool *pool;
	int err, ptr;
	s64 bufptr;

	/* Calculate number of SQBs needed.
	 *
	 * For a 128byte SQE, and 4K size SQB, 31 SQEs will fit in one SQB.
	 * Last SQE is used for pointing to next SQB.
	 */
	num_sqbs = (hw->sqb_size / 128) - 1;
	num_sqbs = (qset->sqe_cnt + num_sqbs) / num_sqbs;

	/* Get no of stack pages needed */
	stack_pages =
		(num_sqbs + hw->stack_pg_ptrs - 1) / hw->stack_pg_ptrs;

	for (qidx = 0; qidx < hw->tx_queues; qidx++) {
		pool_id = otx2_get_pool_idx(pfvf, AURA_NIX_SQ, qidx);
		/* Initialize aura context */
		err = otx2_aura_init(pfvf, pool_id, pool_id, num_sqbs);
		if (err)
			goto fail;

		/* Initialize pool context */
		err = otx2_pool_init(pfvf, pool_id, stack_pages,
				     num_sqbs, hw->sqb_size);
		if (err)
			goto fail;
	}

	/* Flush accumulated messages */
	err = otx2_sync_mbox_msg(&pfvf->mbox);
	if (err)
		goto fail;

	/* Allocate pointers and free them to aura/pool */
	for (qidx = 0; qidx < hw->tx_queues; qidx++) {
		pool_id = otx2_get_pool_idx(pfvf, AURA_NIX_SQ, qidx);
		pool = &pfvf->qset.pool[pool_id];

		sq = &qset->sq[qidx];
		sq->sqb_count = 0;
		sq->sqb_ptrs = kcalloc(num_sqbs, sizeof(u64 *), GFP_KERNEL);
		if (!sq->sqb_ptrs)
			return -ENOMEM;

		for (ptr = 0; ptr < num_sqbs; ptr++) {
			bufptr = otx2_alloc_rbuf(pfvf, pool);
			if (bufptr <= 0)
				return bufptr;
			otx2_aura_freeptr(pfvf, pool_id, bufptr);
			sq->sqb_ptrs[sq->sqb_count++] = (u64)bufptr;
		}
	}

	return 0;
fail:
	otx2_mbox_reset(&pfvf->mbox.mbox, 0);
	otx2_aura_pool_free(pfvf);
	return err;
}

int otx2_rq_aura_pool_init(struct otx2_nic *pfvf)
{
	struct otx2_hw *hw = &pfvf->hw;
	int stack_pages, pool_id, rq;
	struct otx2_pool *pool;
	int err, ptr, num_ptrs;
	s64 bufptr;

	num_ptrs = pfvf->qset.rqe_cnt;

	stack_pages =
		(num_ptrs + hw->stack_pg_ptrs - 1) / hw->stack_pg_ptrs;

	for (rq = 0; rq < hw->rx_queues; rq++) {
		pool_id = otx2_get_pool_idx(pfvf, AURA_NIX_RQ, rq);
		/* Initialize aura context */
		err = otx2_aura_init(pfvf, pool_id, pool_id, num_ptrs);
		if (err)
			goto fail;
	}
	for (pool_id = 0; pool_id < hw->rqpool_cnt; pool_id++) {
		err = otx2_pool_init(pfvf, pool_id, stack_pages,
				     num_ptrs, pfvf->rbsize);
		if (err)
			goto fail;
	}

	/* Flush accumulated messages */
	err = otx2_sync_mbox_msg(&pfvf->mbox);
	if (err)
		goto fail;

	/* Allocate pointers and free them to aura/pool */
	for (pool_id = 0; pool_id < hw->rqpool_cnt; pool_id++) {
		pool = &pfvf->qset.pool[pool_id];
		for (ptr = 0; ptr < num_ptrs; ptr++) {
			bufptr = otx2_alloc_rbuf(pfvf, pool);
			if (bufptr <= 0)
				return bufptr;
			otx2_aura_freeptr(pfvf, pool_id,
					  bufptr + OTX2_HEAD_ROOM);
		}
	}

	return 0;
fail:
	otx2_mbox_reset(&pfvf->mbox.mbox, 0);
	otx2_aura_pool_free(pfvf);
	return err;
}

int otx2_config_npa(struct otx2_nic *pfvf)
{
	struct otx2_qset *qset = &pfvf->qset;
	struct npa_lf_alloc_req  *npalf;
	struct otx2_hw *hw = &pfvf->hw;
	int aura_cnt;

	/* Pool - Stack of free buffer pointers
	 * Aura - Alloc/frees pointers from/to pool for NIX DMA.
	 */

	if (!hw->pool_cnt)
		return -EINVAL;

	qset->pool = devm_kcalloc(pfvf->dev, hw->pool_cnt,
				  sizeof(struct otx2_pool), GFP_KERNEL);
	if (!qset->pool)
		return -ENOMEM;

	/* Get memory to put this msg */
	npalf = otx2_mbox_alloc_msg_npa_lf_alloc(&pfvf->mbox);
	if (!npalf)
		return -ENOMEM;

	/* Set aura and pool counts */
	npalf->nr_pools = hw->pool_cnt;
	aura_cnt = ilog2(roundup_pow_of_two(hw->pool_cnt));
	npalf->aura_sz = (aura_cnt >= ilog2(128)) ? (aura_cnt - 6) : 1;

	return otx2_sync_mbox_msg(&pfvf->mbox);
}

int otx2_detach_resources(struct mbox *mbox)
{
	struct rsrc_detach *detach;

	mutex_lock(&mbox->lock);
	detach = otx2_mbox_alloc_msg_detach_resources(mbox);
	if (!detach) {
		mutex_unlock(&mbox->lock);
		return -ENOMEM;
	}

	/* detach all */
	detach->partial = false;

	/* Send detach request to AF */
	otx2_mbox_msg_send(&mbox->mbox, 0);
	mutex_unlock(&mbox->lock);
	return 0;
}
EXPORT_SYMBOL(otx2_detach_resources);

int otx2_attach_npa_nix(struct otx2_nic *pfvf)
{
	struct rsrc_attach *attach;
	struct msg_req *msix;
	int err;

	mutex_lock(&pfvf->mbox.lock);
	/* Get memory to put this msg */
	attach = otx2_mbox_alloc_msg_attach_resources(&pfvf->mbox);
	if (!attach) {
		mutex_unlock(&pfvf->mbox.lock);
		return -ENOMEM;
	}

	attach->npalf = true;
	attach->nixlf = true;

	/* Send attach request to AF */
	err = otx2_sync_mbox_msg(&pfvf->mbox);
	if (err) {
		mutex_unlock(&pfvf->mbox.lock);
		return err;
	}

	pfvf->nix_blkaddr = BLKADDR_NIX0;

	/* If the platform has two NIX blocks then LF may be
	 * allocated from NIX1.
	 */
	if (otx2_read64(pfvf, RVU_PF_BLOCK_ADDRX_DISC(BLKADDR_NIX1)) & 0x1FFULL)
		pfvf->nix_blkaddr = BLKADDR_NIX1;

	/* Get NPA and NIX MSIX vector offsets */
	msix = otx2_mbox_alloc_msg_msix_offset(&pfvf->mbox);
	if (!msix) {
		mutex_unlock(&pfvf->mbox.lock);
		return -ENOMEM;
	}

	err = otx2_sync_mbox_msg(&pfvf->mbox);
	if (err) {
		mutex_unlock(&pfvf->mbox.lock);
		return err;
	}
	mutex_unlock(&pfvf->mbox.lock);

	if (pfvf->hw.npa_msixoff == MSIX_VECTOR_INVALID ||
	    pfvf->hw.nix_msixoff == MSIX_VECTOR_INVALID) {
		dev_err(pfvf->dev,
			"RVUPF: Invalid MSIX vector offset for NPA/NIX\n");
		return -EINVAL;
	}

	return 0;
}
EXPORT_SYMBOL(otx2_attach_npa_nix);

void otx2_ctx_disable(struct mbox *mbox, int type, bool npa)
{
	struct hwctx_disable_req *req;

	mutex_lock(&mbox->lock);
	/* Request AQ to disable this context */
	if (npa)
		req = otx2_mbox_alloc_msg_npa_hwctx_disable(mbox);
	else
		req = otx2_mbox_alloc_msg_nix_hwctx_disable(mbox);

	if (!req) {
		mutex_unlock(&mbox->lock);
		return;
	}

	req->ctype = type;

	if (otx2_sync_mbox_msg(mbox))
		dev_err(mbox->pfvf->dev, "%s failed to disable context\n",
			__func__);

	mutex_unlock(&mbox->lock);
}

int otx2_nix_config_bp(struct otx2_nic *pfvf, bool enable)
{
	struct nix_bp_cfg_req *req;

	if (enable)
		req = otx2_mbox_alloc_msg_nix_bp_enable(&pfvf->mbox);
	else
		req = otx2_mbox_alloc_msg_nix_bp_disable(&pfvf->mbox);

	if (!req)
		return -ENOMEM;

	req->chan_base = 0;
	req->chan_cnt = 1;
	req->bpid_per_chan = 0;

	return otx2_sync_mbox_msg(&pfvf->mbox);
}

/* Mbox message handlers */
void mbox_handler_cgx_stats(struct otx2_nic *pfvf,
			    struct cgx_stats_rsp *rsp)
{
	int id;

	for (id = 0; id < CGX_RX_STATS_COUNT; id++)
		pfvf->hw.cgx_rx_stats[id] = rsp->rx_stats[id];
	for (id = 0; id < CGX_TX_STATS_COUNT; id++)
		pfvf->hw.cgx_tx_stats[id] = rsp->tx_stats[id];
}

void mbox_handler_nix_txsch_alloc(struct otx2_nic *pf,
				  struct nix_txsch_alloc_rsp *rsp)
{
	int lvl, schq;

	/* Setup transmit scheduler list */
	for (lvl = 0; lvl < NIX_TXSCH_LVL_CNT; lvl++)
		for (schq = 0; schq < rsp->schq[lvl]; schq++)
			pf->hw.txschq_list[lvl][schq] =
				rsp->schq_list[lvl][schq];
}
EXPORT_SYMBOL(mbox_handler_nix_txsch_alloc);

void mbox_handler_npa_lf_alloc(struct otx2_nic *pfvf,
			       struct npa_lf_alloc_rsp *rsp)
{
	pfvf->hw.stack_pg_ptrs = rsp->stack_pg_ptrs;
	pfvf->hw.stack_pg_bytes = rsp->stack_pg_bytes;
}
EXPORT_SYMBOL(mbox_handler_npa_lf_alloc);

void mbox_handler_nix_lf_alloc(struct otx2_nic *pfvf,
			       struct nix_lf_alloc_rsp *rsp)
{
	pfvf->hw.sqb_size = rsp->sqb_size;
	pfvf->hw.rx_chan_base = rsp->rx_chan_base;
	pfvf->hw.tx_chan_base = rsp->tx_chan_base;
	pfvf->hw.lso_tsov4_idx = rsp->lso_tsov4_idx;
	pfvf->hw.lso_tsov6_idx = rsp->lso_tsov6_idx;
}
EXPORT_SYMBOL(mbox_handler_nix_lf_alloc);

void mbox_handler_msix_offset(struct otx2_nic *pfvf,
			      struct msix_offset_rsp *rsp)
{
	pfvf->hw.npa_msixoff = rsp->npa_msixoff;
	pfvf->hw.nix_msixoff = rsp->nix_msixoff;
}
EXPORT_SYMBOL(mbox_handler_msix_offset);

void mbox_handler_nix_bp_enable(struct otx2_nic *pfvf,
				struct nix_bp_cfg_rsp *rsp)
{
	int chan, chan_id;

	for (chan = 0; chan < rsp->chan_cnt; chan++) {
		chan_id = ((rsp->chan_bpid[chan] >> 10) & 0x7F);
		pfvf->bpid[chan_id] = rsp->chan_bpid[chan] & 0x3FF;
	}
}
EXPORT_SYMBOL(mbox_handler_nix_bp_enable);

void otx2_free_cints(struct otx2_nic *pfvf, int n)
{
	struct otx2_qset *qset = &pfvf->qset;
	struct otx2_hw *hw = &pfvf->hw;
	int irq, qidx;

	for (qidx = 0, irq = hw->nix_msixoff + NIX_LF_CINT_VEC_START;
	     qidx < n;
	     qidx++, irq++) {
		int vector = pci_irq_vector(pfvf->pdev, irq);

		irq_set_affinity_hint(vector, NULL);
		free_cpumask_var(hw->affinity_mask[irq]);
		free_irq(vector, &qset->napi[qidx]);
	}
}

void otx2_set_cints_affinity(struct otx2_nic *pfvf)
{
	struct otx2_hw *hw = &pfvf->hw;
	int vec, cpu, irq, cint;

	vec = hw->nix_msixoff + NIX_LF_CINT_VEC_START;
	cpu = cpumask_first(cpu_online_mask);

	/* CQ interrupts */
	for (cint = 0; cint < pfvf->hw.cint_cnt; cint++, vec++) {
		if (!alloc_cpumask_var(&hw->affinity_mask[vec], GFP_KERNEL))
			return;

		cpumask_set_cpu(cpu, hw->affinity_mask[vec]);

		irq = pci_irq_vector(pfvf->pdev, vec);
		irq_set_affinity_hint(irq, hw->affinity_mask[vec]);

		cpu = cpumask_next(cpu, cpu_online_mask);
		if (unlikely(cpu >= nr_cpu_ids))
			cpu = 0;
	}
}

#define M(_name, _id, _fn_name, _req_type, _rsp_type)			\
int __weak								\
otx2_mbox_up_handler_ ## _fn_name(struct otx2_nic *pfvf,		\
				struct _req_type *req,			\
				struct _rsp_type *rsp)			\
{									\
	/* Nothing to do here */					\
	return 0;							\
}									\
EXPORT_SYMBOL(otx2_mbox_up_handler_ ## _fn_name);
MBOX_UP_CGX_MESSAGES
#undef M<|MERGE_RESOLUTION|>--- conflicted
+++ resolved
@@ -473,18 +473,11 @@
 	dma_addr_t iova;
 	u8 *buf;
 
-<<<<<<< HEAD
-	buf = napi_alloc_frag(pool->rbsize);
-	if (unlikely(!buf))
-		return -ENOMEM;
-
-=======
 	buf = napi_alloc_frag(pool->rbsize + OTX2_ALIGN);
 	if (unlikely(!buf))
 		return -ENOMEM;
 
 	buf = PTR_ALIGN(buf, OTX2_ALIGN);
->>>>>>> 4e026225
 	iova = dma_map_single_attrs(pfvf->dev, buf, pool->rbsize,
 				    DMA_FROM_DEVICE, DMA_ATTR_SKIP_CPU_SYNC);
 	if (unlikely(dma_mapping_error(pfvf->dev, iova))) {
