/*
 * Copyright (C) 2016-2018 Netronome Systems, Inc.
 *
 * This software is dual licensed under the GNU General License Version 2,
 * June 1991 as shown in the file COPYING in the top-level directory of this
 * source tree or the BSD 2-Clause License provided below.  You have the
 * option to license this software under the complete terms of either license.
 *
 * The BSD 2-Clause License:
 *
 *     Redistribution and use in source and binary forms, with or
 *     without modification, are permitted provided that the following
 *     conditions are met:
 *
 *      1. Redistributions of source code must retain the above
 *         copyright notice, this list of conditions and the following
 *         disclaimer.
 *
 *      2. Redistributions in binary form must reproduce the above
 *         copyright notice, this list of conditions and the following
 *         disclaimer in the documentation and/or other materials
 *         provided with the distribution.
 *
 * THE SOFTWARE IS PROVIDED "AS IS", WITHOUT WARRANTY OF ANY KIND,
 * EXPRESS OR IMPLIED, INCLUDING BUT NOT LIMITED TO THE WARRANTIES OF
 * MERCHANTABILITY, FITNESS FOR A PARTICULAR PURPOSE AND
 * NONINFRINGEMENT. IN NO EVENT SHALL THE AUTHORS OR COPYRIGHT HOLDERS
 * BE LIABLE FOR ANY CLAIM, DAMAGES OR OTHER LIABILITY, WHETHER IN AN
 * ACTION OF CONTRACT, TORT OR OTHERWISE, ARISING FROM, OUT OF OR IN
 * CONNECTION WITH THE SOFTWARE OR THE USE OR OTHER DEALINGS IN THE
 * SOFTWARE.
 */

#ifndef __NFP_BPF_H__
#define __NFP_BPF_H__ 1

#include <linux/bitfield.h>
#include <linux/bpf.h>
#include <linux/bpf_verifier.h>
#include <linux/kernel.h>
#include <linux/list.h>
#include <linux/rhashtable.h>
#include <linux/skbuff.h>
#include <linux/types.h>
#include <linux/wait.h>

#include "../ccm.h"
#include "../nfp_asm.h"
#include "fw.h"

#define cmsg_warn(bpf, msg...)	nn_dp_warn(&(bpf)->app->ctrl->dp, msg)

/* For relocation logic use up-most byte of branch instruction as scratch
 * area.  Remember to clear this before sending instructions to HW!
 */
#define OP_RELO_TYPE	0xff00000000000000ULL

enum nfp_relo_type {
	RELO_NONE = 0,
	/* standard internal jumps */
	RELO_BR_REL,
	/* internal jumps to parts of the outro */
	RELO_BR_GO_OUT,
	RELO_BR_GO_ABORT,
	/* external jumps to fixed addresses */
	RELO_BR_NEXT_PKT,
	RELO_BR_HELPER,
	/* immediate relocation against load address */
	RELO_IMMED_REL,
};

/* To make absolute relocated branches (branches other than RELO_BR_REL)
 * distinguishable in user space dumps from normal jumps, add a large offset
 * to them.
 */
#define BR_OFF_RELO		15000

enum static_regs {
	STATIC_REG_IMMA		= 20, /* Bank AB */
	STATIC_REG_IMM		= 21, /* Bank AB */
	STATIC_REG_STACK	= 22, /* Bank A */
	STATIC_REG_PKT_LEN	= 22, /* Bank B */
};

enum pkt_vec {
	PKT_VEC_PKT_LEN		= 0,
	PKT_VEC_PKT_PTR		= 2,
	PKT_VEC_QSEL_SET	= 4,
	PKT_VEC_QSEL_VAL	= 6,
};

#define PKT_VEL_QSEL_SET_BIT	4

#define pv_len(np)	reg_lm(1, PKT_VEC_PKT_LEN)
#define pv_ctm_ptr(np)	reg_lm(1, PKT_VEC_PKT_PTR)
#define pv_qsel_set(np)	reg_lm(1, PKT_VEC_QSEL_SET)
#define pv_qsel_val(np)	reg_lm(1, PKT_VEC_QSEL_VAL)

#define stack_reg(np)	reg_a(STATIC_REG_STACK)
#define stack_imm(np)	imm_b(np)
#define plen_reg(np)	reg_b(STATIC_REG_PKT_LEN)
#define pptr_reg(np)	pv_ctm_ptr(np)
#define imm_a(np)	reg_a(STATIC_REG_IMM)
#define imm_b(np)	reg_b(STATIC_REG_IMM)
#define imma_a(np)	reg_a(STATIC_REG_IMMA)
#define imma_b(np)	reg_b(STATIC_REG_IMMA)
#define imm_both(np)	reg_both(STATIC_REG_IMM)

#define NFP_BPF_ABI_FLAGS	reg_imm(0)
#define   NFP_BPF_ABI_FLAG_MARK	1

/**
 * struct nfp_app_bpf - bpf app priv structure
 * @app:		backpointer to the app
 * @ccm:		common control message handler data
 *
 * @bpf_dev:		BPF offload device handle
 *
<<<<<<< HEAD
 * @tag_allocator:	bitmap of control message tags in use
 * @tag_alloc_next:	next tag bit to allocate
 * @tag_alloc_last:	next tag bit to be freed
 *
 * @cmsg_replies:	received cmsg replies waiting to be consumed
 * @cmsg_wq:		work queue for waiting for cmsg replies
=======
 * @cmsg_key_sz:	size of key in cmsg element array
 * @cmsg_val_sz:	size of value in cmsg element array
>>>>>>> 407d19ab
 *
 * @map_list:		list of offloaded maps
 * @maps_in_use:	number of currently offloaded maps
 * @map_elems_in_use:	number of elements allocated to offloaded maps
 *
 * @maps_neutral:	hash table of offload-neutral maps (on pointer)
 *
 * @adjust_head:	adjust head capability
 * @adjust_head.flags:		extra flags for adjust head
 * @adjust_head.off_min:	minimal packet offset within buffer required
 * @adjust_head.off_max:	maximum packet offset within buffer required
 * @adjust_head.guaranteed_sub:	negative adjustment guaranteed possible
 * @adjust_head.guaranteed_add:	positive adjustment guaranteed possible
 *
 * @maps:		map capability
 * @maps.types:			supported map types
 * @maps.max_maps:		max number of maps supported
 * @maps.max_elems:		max number of entries in each map
 * @maps.max_key_sz:		max size of map key
 * @maps.max_val_sz:		max size of map value
 * @maps.max_elem_sz:		max size of map entry (key + value)
 *
 * @helpers:		helper addressess for various calls
 * @helpers.map_lookup:		map lookup helper address
 * @helpers.map_update:		map update helper address
 * @helpers.map_delete:		map delete helper address
 * @helpers.perf_event_output:	output perf event to a ring buffer
 *
 * @pseudo_random:	FW initialized the pseudo-random machinery (CSRs)
 * @queue_select:	BPF can set the RX queue ID in packet vector
 * @adjust_tail:	BPF can simply trunc packet size for adjust tail
 */
struct nfp_app_bpf {
	struct nfp_app *app;
	struct nfp_ccm ccm;

	struct bpf_offload_dev *bpf_dev;

<<<<<<< HEAD
	DECLARE_BITMAP(tag_allocator, U16_MAX + 1);
	u16 tag_alloc_next;
	u16 tag_alloc_last;

	struct sk_buff_head cmsg_replies;
	struct wait_queue_head cmsg_wq;
=======
	unsigned int cmsg_key_sz;
	unsigned int cmsg_val_sz;
>>>>>>> 407d19ab

	struct list_head map_list;
	unsigned int maps_in_use;
	unsigned int map_elems_in_use;

	struct rhashtable maps_neutral;

	struct nfp_bpf_cap_adjust_head {
		u32 flags;
		int off_min;
		int off_max;
		int guaranteed_sub;
		int guaranteed_add;
	} adjust_head;

	struct {
		u32 types;
		u32 max_maps;
		u32 max_elems;
		u32 max_key_sz;
		u32 max_val_sz;
		u32 max_elem_sz;
	} maps;

	struct {
		u32 map_lookup;
		u32 map_update;
		u32 map_delete;
		u32 perf_event_output;
	} helpers;

	bool pseudo_random;
	bool queue_select;
	bool adjust_tail;
};

enum nfp_bpf_map_use {
	NFP_MAP_UNUSED = 0,
	NFP_MAP_USE_READ,
	NFP_MAP_USE_WRITE,
	NFP_MAP_USE_ATOMIC_CNT,
};

/**
 * struct nfp_bpf_map - private per-map data attached to BPF maps for offload
 * @offmap:	pointer to the offloaded BPF map
 * @bpf:	back pointer to bpf app private structure
 * @tid:	table id identifying map on datapath
 * @l:		link on the nfp_app_bpf->map_list list
 * @use_map:	map of how the value is used (in 4B chunks)
 */
struct nfp_bpf_map {
	struct bpf_offloaded_map *offmap;
	struct nfp_app_bpf *bpf;
	u32 tid;
	struct list_head l;
	enum nfp_bpf_map_use use_map[];
};

struct nfp_bpf_neutral_map {
	struct rhash_head l;
	struct bpf_map *ptr;
	u32 map_id;
	u32 count;
};

extern const struct rhashtable_params nfp_bpf_maps_neutral_params;

struct nfp_prog;
struct nfp_insn_meta;
typedef int (*instr_cb_t)(struct nfp_prog *, struct nfp_insn_meta *);

#define nfp_prog_first_meta(nfp_prog)					\
	list_first_entry(&(nfp_prog)->insns, struct nfp_insn_meta, l)
#define nfp_prog_last_meta(nfp_prog)					\
	list_last_entry(&(nfp_prog)->insns, struct nfp_insn_meta, l)
#define nfp_meta_next(meta)	list_next_entry(meta, l)
#define nfp_meta_prev(meta)	list_prev_entry(meta, l)

/**
 * struct nfp_bpf_reg_state - register state for calls
 * @reg: BPF register state from latest path
 * @var_off: for stack arg - changes stack offset on different paths
 */
struct nfp_bpf_reg_state {
	struct bpf_reg_state reg;
	bool var_off;
};

#define FLAG_INSN_IS_JUMP_DST	BIT(0)

/**
 * struct nfp_insn_meta - BPF instruction wrapper
 * @insn: BPF instruction
 * @ptr: pointer type for memory operations
 * @ldst_gather_len: memcpy length gathered from load/store sequence
 * @paired_st: the paired store insn at the head of the sequence
 * @ptr_not_const: pointer is not always constant
 * @pkt_cache: packet data cache information
 * @pkt_cache.range_start: start offset for associated packet data cache
 * @pkt_cache.range_end: end offset for associated packet data cache
 * @pkt_cache.do_init: this read needs to initialize packet data cache
 * @xadd_over_16bit: 16bit immediate is not guaranteed
 * @xadd_maybe_16bit: 16bit immediate is possible
 * @jmp_dst: destination info for jump instructions
 * @jump_neg_op: jump instruction has inverted immediate, use ADD instead of SUB
 * @func_id: function id for call instructions
 * @arg1: arg1 for call instructions
 * @arg2: arg2 for call instructions
 * @umin_src: copy of core verifier umin_value for src opearnd.
 * @umax_src: copy of core verifier umax_value for src operand.
 * @umin_dst: copy of core verifier umin_value for dst opearnd.
 * @umax_dst: copy of core verifier umax_value for dst operand.
 * @off: index of first generated machine instruction (in nfp_prog.prog)
 * @n: eBPF instruction number
 * @flags: eBPF instruction extra optimization flags
 * @skip: skip this instruction (optimized out)
 * @double_cb: callback for second part of the instruction
 * @l: link on nfp_prog->insns list
 */
struct nfp_insn_meta {
	struct bpf_insn insn;
	union {
		/* pointer ops (ld/st/xadd) */
		struct {
			struct bpf_reg_state ptr;
			struct bpf_insn *paired_st;
			s16 ldst_gather_len;
			bool ptr_not_const;
			struct {
				s16 range_start;
				s16 range_end;
				bool do_init;
			} pkt_cache;
			bool xadd_over_16bit;
			bool xadd_maybe_16bit;
		};
		/* jump */
		struct {
			struct nfp_insn_meta *jmp_dst;
			bool jump_neg_op;
		};
		/* function calls */
		struct {
			u32 func_id;
			struct bpf_reg_state arg1;
			struct nfp_bpf_reg_state arg2;
		};
		/* We are interested in range info for operands of ALU
		 * operations. For example, shift amount, multiplicand and
		 * multiplier etc.
		 */
		struct {
			u64 umin_src;
			u64 umax_src;
			u64 umin_dst;
			u64 umax_dst;
		};
	};
	unsigned int off;
	unsigned short n;
	unsigned short flags;
	bool skip;
	instr_cb_t double_cb;

	struct list_head l;
};

#define BPF_SIZE_MASK	0x18

static inline u8 mbpf_class(const struct nfp_insn_meta *meta)
{
	return BPF_CLASS(meta->insn.code);
}

static inline u8 mbpf_src(const struct nfp_insn_meta *meta)
{
	return BPF_SRC(meta->insn.code);
}

static inline u8 mbpf_op(const struct nfp_insn_meta *meta)
{
	return BPF_OP(meta->insn.code);
}

static inline u8 mbpf_mode(const struct nfp_insn_meta *meta)
{
	return BPF_MODE(meta->insn.code);
}

static inline bool is_mbpf_alu(const struct nfp_insn_meta *meta)
{
	return mbpf_class(meta) == BPF_ALU64 || mbpf_class(meta) == BPF_ALU;
}

static inline bool is_mbpf_load(const struct nfp_insn_meta *meta)
{
	return (meta->insn.code & ~BPF_SIZE_MASK) == (BPF_LDX | BPF_MEM);
}

static inline bool is_mbpf_store(const struct nfp_insn_meta *meta)
{
	return (meta->insn.code & ~BPF_SIZE_MASK) == (BPF_STX | BPF_MEM);
}

static inline bool is_mbpf_load_pkt(const struct nfp_insn_meta *meta)
{
	return is_mbpf_load(meta) && meta->ptr.type == PTR_TO_PACKET;
}

static inline bool is_mbpf_store_pkt(const struct nfp_insn_meta *meta)
{
	return is_mbpf_store(meta) && meta->ptr.type == PTR_TO_PACKET;
}

static inline bool is_mbpf_classic_load(const struct nfp_insn_meta *meta)
{
	u8 code = meta->insn.code;

	return BPF_CLASS(code) == BPF_LD &&
	       (BPF_MODE(code) == BPF_ABS || BPF_MODE(code) == BPF_IND);
}

static inline bool is_mbpf_classic_store(const struct nfp_insn_meta *meta)
{
	u8 code = meta->insn.code;

	return BPF_CLASS(code) == BPF_ST && BPF_MODE(code) == BPF_MEM;
}

static inline bool is_mbpf_classic_store_pkt(const struct nfp_insn_meta *meta)
{
	return is_mbpf_classic_store(meta) && meta->ptr.type == PTR_TO_PACKET;
}

static inline bool is_mbpf_xadd(const struct nfp_insn_meta *meta)
{
	return (meta->insn.code & ~BPF_SIZE_MASK) == (BPF_STX | BPF_XADD);
}

static inline bool is_mbpf_mul(const struct nfp_insn_meta *meta)
{
	return is_mbpf_alu(meta) && mbpf_op(meta) == BPF_MUL;
}

static inline bool is_mbpf_div(const struct nfp_insn_meta *meta)
{
	return is_mbpf_alu(meta) && mbpf_op(meta) == BPF_DIV;
}

/**
 * struct nfp_prog - nfp BPF program
 * @bpf: backpointer to the bpf app priv structure
 * @prog: machine code
 * @prog_len: number of valid instructions in @prog array
 * @__prog_alloc_len: alloc size of @prog array
 * @verifier_meta: temporary storage for verifier's insn meta
 * @type: BPF program type
 * @last_bpf_off: address of the last instruction translated from BPF
 * @tgt_out: jump target for normal exit
 * @tgt_abort: jump target for abort (e.g. access outside of packet buffer)
 * @n_translated: number of successfully translated instructions (for errors)
 * @error: error code if something went wrong
 * @stack_depth: max stack depth from the verifier
 * @adjust_head_location: if program has single adjust head call - the insn no.
 * @map_records_cnt: the number of map pointers recorded for this prog
 * @map_records: the map record pointers from bpf->maps_neutral
 * @insns: list of BPF instruction wrappers (struct nfp_insn_meta)
 */
struct nfp_prog {
	struct nfp_app_bpf *bpf;

	u64 *prog;
	unsigned int prog_len;
	unsigned int __prog_alloc_len;

	struct nfp_insn_meta *verifier_meta;

	enum bpf_prog_type type;

	unsigned int last_bpf_off;
	unsigned int tgt_out;
	unsigned int tgt_abort;

	unsigned int n_translated;
	int error;

	unsigned int stack_depth;
	unsigned int adjust_head_location;

	unsigned int map_records_cnt;
	struct nfp_bpf_neutral_map **map_records;

	struct list_head insns;
};

/**
 * struct nfp_bpf_vnic - per-vNIC BPF priv structure
 * @tc_prog:	currently loaded cls_bpf program
 * @start_off:	address of the first instruction in the memory
 * @tgt_done:	jump target to get the next packet
 */
struct nfp_bpf_vnic {
	struct bpf_prog *tc_prog;
	unsigned int start_off;
	unsigned int tgt_done;
};

void nfp_bpf_jit_prepare(struct nfp_prog *nfp_prog, unsigned int cnt);
int nfp_bpf_jit(struct nfp_prog *prog);
bool nfp_bpf_supported_opcode(u8 code);

extern const struct bpf_prog_offload_ops nfp_bpf_analyzer_ops;

struct netdev_bpf;
struct nfp_app;
struct nfp_net;

int nfp_ndo_bpf(struct nfp_app *app, struct nfp_net *nn,
		struct netdev_bpf *bpf);
int nfp_net_bpf_offload(struct nfp_net *nn, struct bpf_prog *prog,
			bool old_prog, struct netlink_ext_ack *extack);

struct nfp_insn_meta *
nfp_bpf_goto_meta(struct nfp_prog *nfp_prog, struct nfp_insn_meta *meta,
		  unsigned int insn_idx, unsigned int n_insns);

void *nfp_bpf_relo_for_vnic(struct nfp_prog *nfp_prog, struct nfp_bpf_vnic *bv);

long long int
nfp_bpf_ctrl_alloc_map(struct nfp_app_bpf *bpf, struct bpf_map *map);
void
nfp_bpf_ctrl_free_map(struct nfp_app_bpf *bpf, struct nfp_bpf_map *nfp_map);
int nfp_bpf_ctrl_getfirst_entry(struct bpf_offloaded_map *offmap,
				void *next_key);
int nfp_bpf_ctrl_update_entry(struct bpf_offloaded_map *offmap,
			      void *key, void *value, u64 flags);
int nfp_bpf_ctrl_del_entry(struct bpf_offloaded_map *offmap, void *key);
int nfp_bpf_ctrl_lookup_entry(struct bpf_offloaded_map *offmap,
			      void *key, void *value);
int nfp_bpf_ctrl_getnext_entry(struct bpf_offloaded_map *offmap,
			       void *key, void *next_key);

int nfp_bpf_event_output(struct nfp_app_bpf *bpf, const void *data,
			 unsigned int len);

void nfp_bpf_ctrl_msg_rx(struct nfp_app *app, struct sk_buff *skb);
void
nfp_bpf_ctrl_msg_rx_raw(struct nfp_app *app, const void *data,
			unsigned int len);
#endif<|MERGE_RESOLUTION|>--- conflicted
+++ resolved
@@ -1,35 +1,5 @@
-/*
- * Copyright (C) 2016-2018 Netronome Systems, Inc.
- *
- * This software is dual licensed under the GNU General License Version 2,
- * June 1991 as shown in the file COPYING in the top-level directory of this
- * source tree or the BSD 2-Clause License provided below.  You have the
- * option to license this software under the complete terms of either license.
- *
- * The BSD 2-Clause License:
- *
- *     Redistribution and use in source and binary forms, with or
- *     without modification, are permitted provided that the following
- *     conditions are met:
- *
- *      1. Redistributions of source code must retain the above
- *         copyright notice, this list of conditions and the following
- *         disclaimer.
- *
- *      2. Redistributions in binary form must reproduce the above
- *         copyright notice, this list of conditions and the following
- *         disclaimer in the documentation and/or other materials
- *         provided with the distribution.
- *
- * THE SOFTWARE IS PROVIDED "AS IS", WITHOUT WARRANTY OF ANY KIND,
- * EXPRESS OR IMPLIED, INCLUDING BUT NOT LIMITED TO THE WARRANTIES OF
- * MERCHANTABILITY, FITNESS FOR A PARTICULAR PURPOSE AND
- * NONINFRINGEMENT. IN NO EVENT SHALL THE AUTHORS OR COPYRIGHT HOLDERS
- * BE LIABLE FOR ANY CLAIM, DAMAGES OR OTHER LIABILITY, WHETHER IN AN
- * ACTION OF CONTRACT, TORT OR OTHERWISE, ARISING FROM, OUT OF OR IN
- * CONNECTION WITH THE SOFTWARE OR THE USE OR OTHER DEALINGS IN THE
- * SOFTWARE.
- */
+/* SPDX-License-Identifier: (GPL-2.0-only OR BSD-2-Clause) */
+/* Copyright (C) 2016-2018 Netronome Systems, Inc. */
 
 #ifndef __NFP_BPF_H__
 #define __NFP_BPF_H__ 1
@@ -62,6 +32,8 @@
 	/* internal jumps to parts of the outro */
 	RELO_BR_GO_OUT,
 	RELO_BR_GO_ABORT,
+	RELO_BR_GO_CALL_PUSH_REGS,
+	RELO_BR_GO_CALL_POP_REGS,
 	/* external jumps to fixed addresses */
 	RELO_BR_NEXT_PKT,
 	RELO_BR_HELPER,
@@ -105,6 +77,7 @@
 #define imma_a(np)	reg_a(STATIC_REG_IMMA)
 #define imma_b(np)	reg_b(STATIC_REG_IMMA)
 #define imm_both(np)	reg_both(STATIC_REG_IMM)
+#define ret_reg(np)	imm_a(np)
 
 #define NFP_BPF_ABI_FLAGS	reg_imm(0)
 #define   NFP_BPF_ABI_FLAG_MARK	1
@@ -116,23 +89,16 @@
  *
  * @bpf_dev:		BPF offload device handle
  *
-<<<<<<< HEAD
- * @tag_allocator:	bitmap of control message tags in use
- * @tag_alloc_next:	next tag bit to allocate
- * @tag_alloc_last:	next tag bit to be freed
- *
- * @cmsg_replies:	received cmsg replies waiting to be consumed
- * @cmsg_wq:		work queue for waiting for cmsg replies
-=======
  * @cmsg_key_sz:	size of key in cmsg element array
  * @cmsg_val_sz:	size of value in cmsg element array
->>>>>>> 407d19ab
  *
  * @map_list:		list of offloaded maps
  * @maps_in_use:	number of currently offloaded maps
  * @map_elems_in_use:	number of elements allocated to offloaded maps
  *
  * @maps_neutral:	hash table of offload-neutral maps (on pointer)
+ *
+ * @abi_version:	global BPF ABI version
  *
  * @adjust_head:	adjust head capability
  * @adjust_head.flags:		extra flags for adjust head
@@ -165,23 +131,16 @@
 
 	struct bpf_offload_dev *bpf_dev;
 
-<<<<<<< HEAD
-	DECLARE_BITMAP(tag_allocator, U16_MAX + 1);
-	u16 tag_alloc_next;
-	u16 tag_alloc_last;
-
-	struct sk_buff_head cmsg_replies;
-	struct wait_queue_head cmsg_wq;
-=======
 	unsigned int cmsg_key_sz;
 	unsigned int cmsg_val_sz;
->>>>>>> 407d19ab
 
 	struct list_head map_list;
 	unsigned int maps_in_use;
 	unsigned int map_elems_in_use;
 
 	struct rhashtable maps_neutral;
+
+	u32 abi_version;
 
 	struct nfp_bpf_cap_adjust_head {
 		u32 flags;
@@ -219,6 +178,11 @@
 	NFP_MAP_USE_ATOMIC_CNT,
 };
 
+struct nfp_bpf_map_word {
+	unsigned char type		:4;
+	unsigned char non_zero_update	:1;
+};
+
 /**
  * struct nfp_bpf_map - private per-map data attached to BPF maps for offload
  * @offmap:	pointer to the offloaded BPF map
@@ -232,7 +196,7 @@
 	struct nfp_app_bpf *bpf;
 	u32 tid;
 	struct list_head l;
-	enum nfp_bpf_map_use use_map[];
+	struct nfp_bpf_map_word use_map[];
 };
 
 struct nfp_bpf_neutral_map {
@@ -265,7 +229,19 @@
 	bool var_off;
 };
 
-#define FLAG_INSN_IS_JUMP_DST	BIT(0)
+#define FLAG_INSN_IS_JUMP_DST			BIT(0)
+#define FLAG_INSN_IS_SUBPROG_START		BIT(1)
+#define FLAG_INSN_PTR_CALLER_STACK_FRAME	BIT(2)
+/* Instruction is pointless, noop even on its own */
+#define FLAG_INSN_SKIP_NOOP			BIT(3)
+/* Instruction is optimized out based on preceding instructions */
+#define FLAG_INSN_SKIP_PREC_DEPENDENT		BIT(4)
+/* Instruction is optimized by the verifier */
+#define FLAG_INSN_SKIP_VERIFIER_OPT		BIT(5)
+
+#define FLAG_INSN_SKIP_MASK		(FLAG_INSN_SKIP_NOOP | \
+					 FLAG_INSN_SKIP_PREC_DEPENDENT | \
+					 FLAG_INSN_SKIP_VERIFIER_OPT)
 
 /**
  * struct nfp_insn_meta - BPF instruction wrapper
@@ -282,6 +258,7 @@
  * @xadd_maybe_16bit: 16bit immediate is possible
  * @jmp_dst: destination info for jump instructions
  * @jump_neg_op: jump instruction has inverted immediate, use ADD instead of SUB
+ * @num_insns_after_br: number of insns following a branch jump, used for fixup
  * @func_id: function id for call instructions
  * @arg1: arg1 for call instructions
  * @arg2: arg2 for call instructions
@@ -292,7 +269,7 @@
  * @off: index of first generated machine instruction (in nfp_prog.prog)
  * @n: eBPF instruction number
  * @flags: eBPF instruction extra optimization flags
- * @skip: skip this instruction (optimized out)
+ * @subprog_idx: index of subprogram to which the instruction belongs
  * @double_cb: callback for second part of the instruction
  * @l: link on nfp_prog->insns list
  */
@@ -317,6 +294,7 @@
 		struct {
 			struct nfp_insn_meta *jmp_dst;
 			bool jump_neg_op;
+			u32 num_insns_after_br; /* only for BPF-to-BPF calls */
 		};
 		/* function calls */
 		struct {
@@ -338,7 +316,7 @@
 	unsigned int off;
 	unsigned short n;
 	unsigned short flags;
-	bool skip;
+	unsigned short subprog_idx;
 	instr_cb_t double_cb;
 
 	struct list_head l;
@@ -374,6 +352,21 @@
 static inline bool is_mbpf_load(const struct nfp_insn_meta *meta)
 {
 	return (meta->insn.code & ~BPF_SIZE_MASK) == (BPF_LDX | BPF_MEM);
+}
+
+static inline bool is_mbpf_jmp32(const struct nfp_insn_meta *meta)
+{
+	return mbpf_class(meta) == BPF_JMP32;
+}
+
+static inline bool is_mbpf_jmp64(const struct nfp_insn_meta *meta)
+{
+	return mbpf_class(meta) == BPF_JMP;
+}
+
+static inline bool is_mbpf_jmp(const struct nfp_insn_meta *meta)
+{
+	return is_mbpf_jmp32(meta) || is_mbpf_jmp64(meta);
 }
 
 static inline bool is_mbpf_store(const struct nfp_insn_meta *meta)
@@ -425,6 +418,48 @@
 {
 	return is_mbpf_alu(meta) && mbpf_op(meta) == BPF_DIV;
 }
+
+static inline bool is_mbpf_cond_jump(const struct nfp_insn_meta *meta)
+{
+	u8 op;
+
+	if (is_mbpf_jmp32(meta))
+		return true;
+
+	if (!is_mbpf_jmp64(meta))
+		return false;
+
+	op = mbpf_op(meta);
+	return op != BPF_JA && op != BPF_EXIT && op != BPF_CALL;
+}
+
+static inline bool is_mbpf_helper_call(const struct nfp_insn_meta *meta)
+{
+	struct bpf_insn insn = meta->insn;
+
+	return insn.code == (BPF_JMP | BPF_CALL) &&
+		insn.src_reg != BPF_PSEUDO_CALL;
+}
+
+static inline bool is_mbpf_pseudo_call(const struct nfp_insn_meta *meta)
+{
+	struct bpf_insn insn = meta->insn;
+
+	return insn.code == (BPF_JMP | BPF_CALL) &&
+		insn.src_reg == BPF_PSEUDO_CALL;
+}
+
+#define STACK_FRAME_ALIGN 64
+
+/**
+ * struct nfp_bpf_subprog_info - nfp BPF sub-program (a.k.a. function) info
+ * @stack_depth:	maximum stack depth used by this sub-program
+ * @needs_reg_push:	whether sub-program uses callee-saved registers
+ */
+struct nfp_bpf_subprog_info {
+	u16 stack_depth;
+	u8 needs_reg_push : 1;
+};
 
 /**
  * struct nfp_prog - nfp BPF program
@@ -432,17 +467,23 @@
  * @prog: machine code
  * @prog_len: number of valid instructions in @prog array
  * @__prog_alloc_len: alloc size of @prog array
+ * @stack_size: total amount of stack used
  * @verifier_meta: temporary storage for verifier's insn meta
  * @type: BPF program type
  * @last_bpf_off: address of the last instruction translated from BPF
  * @tgt_out: jump target for normal exit
  * @tgt_abort: jump target for abort (e.g. access outside of packet buffer)
+ * @tgt_call_push_regs: jump target for subroutine for saving R6~R9 to stack
+ * @tgt_call_pop_regs: jump target for subroutine used for restoring R6~R9
  * @n_translated: number of successfully translated instructions (for errors)
  * @error: error code if something went wrong
- * @stack_depth: max stack depth from the verifier
+ * @stack_frame_depth: max stack depth for current frame
  * @adjust_head_location: if program has single adjust head call - the insn no.
  * @map_records_cnt: the number of map pointers recorded for this prog
+ * @subprog_cnt: number of sub-programs, including main function
  * @map_records: the map record pointers from bpf->maps_neutral
+ * @subprog: pointer to an array of objects holding info about sub-programs
+ * @n_insns: number of instructions on @insns list
  * @insns: list of BPF instruction wrappers (struct nfp_insn_meta)
  */
 struct nfp_prog {
@@ -452,6 +493,8 @@
 	unsigned int prog_len;
 	unsigned int __prog_alloc_len;
 
+	unsigned int stack_size;
+
 	struct nfp_insn_meta *verifier_meta;
 
 	enum bpf_prog_type type;
@@ -459,16 +502,21 @@
 	unsigned int last_bpf_off;
 	unsigned int tgt_out;
 	unsigned int tgt_abort;
+	unsigned int tgt_call_push_regs;
+	unsigned int tgt_call_pop_regs;
 
 	unsigned int n_translated;
 	int error;
 
-	unsigned int stack_depth;
+	unsigned int stack_frame_depth;
 	unsigned int adjust_head_location;
 
 	unsigned int map_records_cnt;
+	unsigned int subprog_cnt;
 	struct nfp_bpf_neutral_map **map_records;
-
+	struct nfp_bpf_subprog_info *subprog;
+
+	unsigned int n_insns;
 	struct list_head insns;
 };
 
@@ -484,11 +532,20 @@
 	unsigned int tgt_done;
 };
 
-void nfp_bpf_jit_prepare(struct nfp_prog *nfp_prog, unsigned int cnt);
+bool nfp_is_subprog_start(struct nfp_insn_meta *meta);
+void nfp_bpf_jit_prepare(struct nfp_prog *nfp_prog);
 int nfp_bpf_jit(struct nfp_prog *prog);
 bool nfp_bpf_supported_opcode(u8 code);
 
-extern const struct bpf_prog_offload_ops nfp_bpf_analyzer_ops;
+int nfp_verify_insn(struct bpf_verifier_env *env, int insn_idx,
+		    int prev_insn_idx);
+int nfp_bpf_finalize(struct bpf_verifier_env *env);
+
+int nfp_bpf_opt_replace_insn(struct bpf_verifier_env *env, u32 off,
+			     struct bpf_insn *insn);
+int nfp_bpf_opt_remove_insns(struct bpf_verifier_env *env, u32 off, u32 cnt);
+
+extern const struct bpf_prog_offload_ops nfp_bpf_dev_ops;
 
 struct netdev_bpf;
 struct nfp_app;
@@ -501,10 +558,11 @@
 
 struct nfp_insn_meta *
 nfp_bpf_goto_meta(struct nfp_prog *nfp_prog, struct nfp_insn_meta *meta,
-		  unsigned int insn_idx, unsigned int n_insns);
+		  unsigned int insn_idx);
 
 void *nfp_bpf_relo_for_vnic(struct nfp_prog *nfp_prog, struct nfp_bpf_vnic *bv);
 
+unsigned int nfp_bpf_ctrl_cmsg_mtu(struct nfp_app_bpf *bpf);
 long long int
 nfp_bpf_ctrl_alloc_map(struct nfp_app_bpf *bpf, struct bpf_map *map);
 void
