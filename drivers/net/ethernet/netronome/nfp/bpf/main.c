--- conflicted
+++ resolved
@@ -1,35 +1,5 @@
-/*
- * Copyright (C) 2017-2018 Netronome Systems, Inc.
- *
- * This software is dual licensed under the GNU General License Version 2,
- * June 1991 as shown in the file COPYING in the top-level directory of this
- * source tree or the BSD 2-Clause License provided below.  You have the
- * option to license this software under the complete terms of either license.
- *
- * The BSD 2-Clause License:
- *
- *     Redistribution and use in source and binary forms, with or
- *     without modification, are permitted provided that the following
- *     conditions are met:
- *
- *      1. Redistributions of source code must retain the above
- *         copyright notice, this list of conditions and the following
- *         disclaimer.
- *
- *      2. Redistributions in binary form must reproduce the above
- *         copyright notice, this list of conditions and the following
- *         disclaimer in the documentation and/or other materials
- *         provided with the distribution.
- *
- * THE SOFTWARE IS PROVIDED "AS IS", WITHOUT WARRANTY OF ANY KIND,
- * EXPRESS OR IMPLIED, INCLUDING BUT NOT LIMITED TO THE WARRANTIES OF
- * MERCHANTABILITY, FITNESS FOR A PARTICULAR PURPOSE AND
- * NONINFRINGEMENT. IN NO EVENT SHALL THE AUTHORS OR COPYRIGHT HOLDERS
- * BE LIABLE FOR ANY CLAIM, DAMAGES OR OTHER LIABILITY, WHETHER IN AN
- * ACTION OF CONTRACT, TORT OR OTHERWISE, ARISING FROM, OUT OF OR IN
- * CONNECTION WITH THE SOFTWARE OR THE USE OR OTHER DEALINGS IN THE
- * SOFTWARE.
- */
+// SPDX-License-Identifier: (GPL-2.0-only OR BSD-2-Clause)
+/* Copyright (C) 2017-2018 Netronome Systems, Inc. */
 
 #include <net/pkt_cls.h>
 
@@ -54,11 +24,14 @@
 static bool nfp_net_ebpf_capable(struct nfp_net *nn)
 {
 #ifdef __LITTLE_ENDIAN
-	if (nn->cap & NFP_NET_CFG_CTRL_BPF &&
-	    nn_readb(nn, NFP_NET_CFG_BPF_ABI) == NFP_NET_BPF_ABI)
-		return true;
+	struct nfp_app_bpf *bpf = nn->app->priv;
+
+	return nn->cap & NFP_NET_CFG_CTRL_BPF &&
+	       bpf->abi_version &&
+	       nn_readb(nn, NFP_NET_CFG_BPF_ABI) == bpf->abi_version;
+#else
+	return false;
 #endif
-	return false;
 }
 
 static int
@@ -342,6 +315,26 @@
 	return 0;
 }
 
+static int
+nfp_bpf_parse_cap_abi_version(struct nfp_app_bpf *bpf, void __iomem *value,
+			      u32 length)
+{
+	if (length < 4) {
+		nfp_err(bpf->app->cpp, "truncated ABI version TLV: %d\n",
+			length);
+		return -EINVAL;
+	}
+
+	bpf->abi_version = readl(value);
+	if (bpf->abi_version < 2 || bpf->abi_version > 3) {
+		nfp_warn(bpf->app->cpp, "unsupported BPF ABI version: %d\n",
+			 bpf->abi_version);
+		bpf->abi_version = 0;
+	}
+
+	return 0;
+}
+
 static int nfp_bpf_parse_capabilities(struct nfp_app *app)
 {
 	struct nfp_cpp *cpp = app->pf->cpp;
@@ -393,6 +386,11 @@
 							  length))
 				goto err_release_free;
 			break;
+		case NFP_BPF_CAP_TYPE_ABI_VERSION:
+			if (nfp_bpf_parse_cap_abi_version(app->priv, value,
+							  length))
+				goto err_release_free;
+			break;
 		default:
 			nfp_dbg(cpp, "unknown BPF capability: %d\n", type);
 			break;
@@ -412,6 +410,11 @@
 	nfp_err(cpp, "invalid BPF capabilities at offset:%zd\n", mem - start);
 	nfp_cpp_area_release_free(area);
 	return -EINVAL;
+}
+
+static void nfp_bpf_init_capabilities(struct nfp_app_bpf *bpf)
+{
+	bpf->abi_version = 2; /* Original BPF ABI version */
 }
 
 static int nfp_bpf_ndo_init(struct nfp_app *app, struct net_device *netdev)
@@ -445,20 +448,26 @@
 	if (err)
 		goto err_free_bpf;
 
-<<<<<<< HEAD
-=======
 	err = rhashtable_init(&bpf->maps_neutral, &nfp_bpf_maps_neutral_params);
 	if (err)
 		goto err_clean_ccm;
 
 	nfp_bpf_init_capabilities(bpf);
 
->>>>>>> 407d19ab
 	err = nfp_bpf_parse_capabilities(app);
 	if (err)
 		goto err_free_neutral_maps;
 
-	bpf->bpf_dev = bpf_offload_dev_create();
+	if (bpf->abi_version < 3) {
+		bpf->cmsg_key_sz = CMSG_MAP_KEY_LW * 4;
+		bpf->cmsg_val_sz = CMSG_MAP_VALUE_LW * 4;
+	} else {
+		bpf->cmsg_key_sz = bpf->maps.max_key_sz;
+		bpf->cmsg_val_sz = bpf->maps.max_val_sz;
+		app->ctrl_mtu = nfp_bpf_ctrl_cmsg_mtu(bpf);
+	}
+
+	bpf->bpf_dev = bpf_offload_dev_create(&nfp_bpf_dev_ops, bpf);
 	err = PTR_ERR_OR_ZERO(bpf->bpf_dev);
 	if (err)
 		goto err_free_neutral_maps;
@@ -474,11 +483,6 @@
 	return err;
 }
 
-static void nfp_check_rhashtable_empty(void *ptr, void *arg)
-{
-	WARN_ON_ONCE(1);
-}
-
 static void nfp_bpf_clean(struct nfp_app *app)
 {
 	struct nfp_app_bpf *bpf = app->priv;
