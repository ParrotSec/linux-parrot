--- conflicted
+++ resolved
@@ -1,35 +1,5 @@
-/*
- * Copyright (C) 2015-2017 Netronome Systems, Inc.
- *
- * This software is dual licensed under the GNU General License Version 2,
- * June 1991 as shown in the file COPYING in the top-level directory of this
- * source tree or the BSD 2-Clause License provided below.  You have the
- * option to license this software under the complete terms of either license.
- *
- * The BSD 2-Clause License:
- *
- *     Redistribution and use in source and binary forms, with or
- *     without modification, are permitted provided that the following
- *     conditions are met:
- *
- *      1. Redistributions of source code must retain the above
- *         copyright notice, this list of conditions and the following
- *         disclaimer.
- *
- *      2. Redistributions in binary form must reproduce the above
- *         copyright notice, this list of conditions and the following
- *         disclaimer in the documentation and/or other materials
- *         provided with the distribution.
- *
- * THE SOFTWARE IS PROVIDED "AS IS", WITHOUT WARRANTY OF ANY KIND,
- * EXPRESS OR IMPLIED, INCLUDING BUT NOT LIMITED TO THE WARRANTIES OF
- * MERCHANTABILITY, FITNESS FOR A PARTICULAR PURPOSE AND
- * NONINFRINGEMENT. IN NO EVENT SHALL THE AUTHORS OR COPYRIGHT HOLDERS
- * BE LIABLE FOR ANY CLAIM, DAMAGES OR OTHER LIABILITY, WHETHER IN AN
- * ACTION OF CONTRACT, TORT OR OTHERWISE, ARISING FROM, OUT OF OR IN
- * CONNECTION WITH THE SOFTWARE OR THE USE OR OTHER DEALINGS IN THE
- * SOFTWARE.
- */
+// SPDX-License-Identifier: (GPL-2.0-only OR BSD-2-Clause)
+/* Copyright (C) 2015-2018 Netronome Systems, Inc. */
 
 /*
  * nfp_nsp.c
@@ -37,11 +7,13 @@
  *         Jason McMullan <jason.mcmullan@netronome.com>
  */
 
+#include <asm/unaligned.h>
 #include <linux/bitfield.h>
 #include <linux/delay.h>
 #include <linux/firmware.h>
 #include <linux/kernel.h>
 #include <linux/kthread.h>
+#include <linux/overflow.h>
 #include <linux/sizes.h>
 #include <linux/slab.h>
 
@@ -66,6 +38,7 @@
 #define NSP_COMMAND		0x08
 #define   NSP_COMMAND_OPTION	GENMASK_ULL(63, 32)
 #define   NSP_COMMAND_CODE	GENMASK_ULL(31, 16)
+#define   NSP_COMMAND_DMA_BUF	BIT_ULL(1)
 #define   NSP_COMMAND_START	BIT_ULL(0)
 
 /* CPP address to retrieve the data from */
@@ -78,7 +51,11 @@
 #define   NSP_DFLT_BUFFER_ADDRESS	GENMASK_ULL(39, 0)
 
 #define NSP_DFLT_BUFFER_CONFIG	0x20
+#define   NSP_DFLT_BUFFER_DMA_CHUNK_ORDER	GENMASK_ULL(63, 58)
+#define   NSP_DFLT_BUFFER_SIZE_4KB	GENMASK_ULL(15, 8)
 #define   NSP_DFLT_BUFFER_SIZE_MB	GENMASK_ULL(7, 0)
+
+#define NFP_CAP_CMD_DMA_SG	0x28
 
 #define NSP_MAGIC		0xab10
 #define NSP_MAJOR		0
@@ -87,8 +64,6 @@
 #define NSP_CODE_MAJOR		GENMASK(15, 12)
 #define NSP_CODE_MINOR		GENMASK(11, 0)
 
-<<<<<<< HEAD
-=======
 #define NFP_FW_LOAD_RET_MAJOR	GENMASK(15, 8)
 #define NFP_FW_LOAD_RET_MINOR	GENMASK(23, 16)
 
@@ -106,7 +81,6 @@
 
 #define NSP_SFF_EEPROM_BLOCK_LEN	8
 
->>>>>>> 407d19ab
 enum nfp_nsp_cmd {
 	SPCODE_NOOP		= 0, /* No operation */
 	SPCODE_SOFT_RESET	= 1, /* Soft reset the NFP */
@@ -120,8 +94,6 @@
 	SPCODE_NSP_WRITE_FLASH	= 11, /* Load and flash image from buffer */
 	SPCODE_NSP_SENSORS	= 12, /* Read NSP sensor(s) */
 	SPCODE_NSP_IDENTIFY	= 13, /* Read NSP version */
-<<<<<<< HEAD
-=======
 	SPCODE_FW_STORED	= 16, /* If no FW loaded, load flash app FW */
 	SPCODE_HWINFO_LOOKUP	= 17, /* Lookup HWinfo with overwrites etc. */
 	SPCODE_VERSIONS		= 21, /* Report FW versions */
@@ -136,7 +108,6 @@
 		__le32 reserved;
 		__le64 addr;
 	} descs[];
->>>>>>> 407d19ab
 };
 
 static const struct {
@@ -164,6 +135,40 @@
 	void *entries;
 };
 
+/**
+ * struct nfp_nsp_command_arg - NFP command argument structure
+ * @code:	NFP SP Command Code
+ * @dma:	@buf points to a host buffer, not NSP buffer
+ * @timeout_sec:Timeout value to wait for completion in seconds
+ * @option:	NFP SP Command Argument
+ * @buf:	NFP SP Buffer Address
+ * @error_cb:	Callback for interpreting option if error occurred
+ */
+struct nfp_nsp_command_arg {
+	u16 code;
+	bool dma;
+	unsigned int timeout_sec;
+	u32 option;
+	u64 buf;
+	void (*error_cb)(struct nfp_nsp *state, u32 ret_val);
+};
+
+/**
+ * struct nfp_nsp_command_buf_arg - NFP command with buffer argument structure
+ * @arg:	NFP command argument structure
+ * @in_buf:	Buffer with data for input
+ * @in_size:	Size of @in_buf
+ * @out_buf:	Buffer for output data
+ * @out_size:	Size of @out_buf
+ */
+struct nfp_nsp_command_buf_arg {
+	struct nfp_nsp_command_arg arg;
+	const void *in_buf;
+	unsigned int in_size;
+	void *out_buf;
+	unsigned int out_size;
+};
+
 struct nfp_cpp *nfp_nsp_cpp(struct nfp_nsp *state)
 {
 	return state->cpp;
@@ -328,11 +333,7 @@
 /**
  * __nfp_nsp_command() - Execute a command on the NFP Service Processor
  * @state:	NFP SP state
- * @code:	NFP SP Command Code
- * @option:	NFP SP Command Argument
- * @buff_cpp:	NFP SP Buffer CPP Address info
- * @buff_addr:	NFP SP Buffer Host address
- * @timeout_sec:Timeout value to wait for completion in seconds
+ * @arg:	NFP command argument structure
  *
  * Return: 0 for success with no result
  *
@@ -345,8 +346,7 @@
  *	-ETIMEDOUT if the NSP took longer than @timeout_sec seconds to complete
  */
 static int
-__nfp_nsp_command(struct nfp_nsp *state, u16 code, u32 option, u32 buff_cpp,
-		  u64 buff_addr, u32 timeout_sec)
+__nfp_nsp_command(struct nfp_nsp *state, const struct nfp_nsp_command_arg *arg)
 {
 	u64 reg, ret_val, nsp_base, nsp_buffer, nsp_status, nsp_command;
 	struct nfp_cpp *cpp = state->cpp;
@@ -363,22 +363,14 @@
 	if (err)
 		return err;
 
-	if (!FIELD_FIT(NSP_BUFFER_CPP, buff_cpp >> 8) ||
-	    !FIELD_FIT(NSP_BUFFER_ADDRESS, buff_addr)) {
-		nfp_err(cpp, "Host buffer out of reach %08x %016llx\n",
-			buff_cpp, buff_addr);
-		return -EINVAL;
-	}
-
-	err = nfp_cpp_writeq(cpp, nsp_cpp, nsp_buffer,
-			     FIELD_PREP(NSP_BUFFER_CPP, buff_cpp >> 8) |
-			     FIELD_PREP(NSP_BUFFER_ADDRESS, buff_addr));
+	err = nfp_cpp_writeq(cpp, nsp_cpp, nsp_buffer, arg->buf);
 	if (err < 0)
 		return err;
 
 	err = nfp_cpp_writeq(cpp, nsp_cpp, nsp_command,
-			     FIELD_PREP(NSP_COMMAND_OPTION, option) |
-			     FIELD_PREP(NSP_COMMAND_CODE, code) |
+			     FIELD_PREP(NSP_COMMAND_OPTION, arg->option) |
+			     FIELD_PREP(NSP_COMMAND_CODE, arg->code) |
+			     FIELD_PREP(NSP_COMMAND_DMA_BUF, arg->dma) |
 			     FIELD_PREP(NSP_COMMAND_START, 1));
 	if (err < 0)
 		return err;
@@ -388,16 +380,16 @@
 			       NSP_COMMAND_START, 0, NFP_NSP_TIMEOUT_DEFAULT);
 	if (err) {
 		nfp_err(cpp, "Error %d waiting for code 0x%04x to start\n",
-			err, code);
+			err, arg->code);
 		return err;
 	}
 
 	/* Wait for NSP_STATUS_BUSY to go to 0 */
 	err = nfp_nsp_wait_reg(cpp, &reg, nsp_cpp, nsp_status, NSP_STATUS_BUSY,
-			       0, timeout_sec);
+			       0, arg->timeout_sec ?: NFP_NSP_TIMEOUT_DEFAULT);
 	if (err) {
 		nfp_err(cpp, "Error %d waiting for code 0x%04x to complete\n",
-			err, code);
+			err, arg->code);
 		return err;
 	}
 
@@ -409,36 +401,257 @@
 	err = FIELD_GET(NSP_STATUS_RESULT, reg);
 	if (err) {
 		nfp_warn(cpp, "Result (error) code set: %d (%d) command: %d\n",
-			 -err, (int)ret_val, code);
-		nfp_nsp_print_extended_error(state, ret_val);
+			 -err, (int)ret_val, arg->code);
+		if (arg->error_cb)
+			arg->error_cb(state, ret_val);
+		else
+			nfp_nsp_print_extended_error(state, ret_val);
 		return -err;
 	}
 
 	return ret_val;
 }
 
+static int nfp_nsp_command(struct nfp_nsp *state, u16 code)
+{
+	const struct nfp_nsp_command_arg arg = {
+		.code		= code,
+	};
+
+	return __nfp_nsp_command(state, &arg);
+}
+
 static int
-nfp_nsp_command(struct nfp_nsp *state, u16 code, u32 option, u32 buff_cpp,
-		u64 buff_addr)
-{
-	return __nfp_nsp_command(state, code, option, buff_cpp, buff_addr,
-				 NFP_NSP_TIMEOUT_DEFAULT);
+nfp_nsp_command_buf_def(struct nfp_nsp *nsp,
+			struct nfp_nsp_command_buf_arg *arg)
+{
+	struct nfp_cpp *cpp = nsp->cpp;
+	u64 reg, cpp_buf;
+	int err, ret;
+	u32 cpp_id;
+
+	err = nfp_cpp_readq(cpp, nfp_resource_cpp_id(nsp->res),
+			    nfp_resource_address(nsp->res) +
+			    NSP_DFLT_BUFFER,
+			    &reg);
+	if (err < 0)
+		return err;
+
+	cpp_id = FIELD_GET(NSP_DFLT_BUFFER_CPP, reg) << 8;
+	cpp_buf = FIELD_GET(NSP_DFLT_BUFFER_ADDRESS, reg);
+
+	if (arg->in_buf && arg->in_size) {
+		err = nfp_cpp_write(cpp, cpp_id, cpp_buf,
+				    arg->in_buf, arg->in_size);
+		if (err < 0)
+			return err;
+	}
+	/* Zero out remaining part of the buffer */
+	if (arg->out_buf && arg->out_size && arg->out_size > arg->in_size) {
+		err = nfp_cpp_write(cpp, cpp_id, cpp_buf + arg->in_size,
+				    arg->out_buf, arg->out_size - arg->in_size);
+		if (err < 0)
+			return err;
+	}
+
+	if (!FIELD_FIT(NSP_BUFFER_CPP, cpp_id >> 8) ||
+	    !FIELD_FIT(NSP_BUFFER_ADDRESS, cpp_buf)) {
+		nfp_err(cpp, "Buffer out of reach %08x %016llx\n",
+			cpp_id, cpp_buf);
+		return -EINVAL;
+	}
+
+	arg->arg.buf = FIELD_PREP(NSP_BUFFER_CPP, cpp_id >> 8) |
+		       FIELD_PREP(NSP_BUFFER_ADDRESS, cpp_buf);
+	ret = __nfp_nsp_command(nsp, &arg->arg);
+	if (ret < 0)
+		return ret;
+
+	if (arg->out_buf && arg->out_size) {
+		err = nfp_cpp_read(cpp, cpp_id, cpp_buf,
+				   arg->out_buf, arg->out_size);
+		if (err < 0)
+			return err;
+	}
+
+	return ret;
 }
 
 static int
-__nfp_nsp_command_buf(struct nfp_nsp *nsp, u16 code, u32 option,
-		      const void *in_buf, unsigned int in_size, void *out_buf,
-		      unsigned int out_size, u32 timeout_sec)
+nfp_nsp_command_buf_dma_sg(struct nfp_nsp *nsp,
+			   struct nfp_nsp_command_buf_arg *arg,
+			   unsigned int max_size, unsigned int chunk_order,
+			   unsigned int dma_order)
 {
 	struct nfp_cpp *cpp = nsp->cpp;
-	unsigned int max_size;
-	u64 reg, cpp_buf;
-	int ret, err;
-	u32 cpp_id;
+	struct nfp_nsp_dma_buf *desc;
+	struct {
+		dma_addr_t dma_addr;
+		unsigned long len;
+		void *chunk;
+	} *chunks;
+	size_t chunk_size, dma_size;
+	dma_addr_t dma_desc;
+	struct device *dev;
+	unsigned long off;
+	int i, ret, nseg;
+	size_t desc_sz;
+
+	chunk_size = BIT_ULL(chunk_order);
+	dma_size = BIT_ULL(dma_order);
+	nseg = DIV_ROUND_UP(max_size, chunk_size);
+
+	chunks = kzalloc(array_size(sizeof(*chunks), nseg), GFP_KERNEL);
+	if (!chunks)
+		return -ENOMEM;
+
+	off = 0;
+	ret = -ENOMEM;
+	for (i = 0; i < nseg; i++) {
+		unsigned long coff;
+
+		chunks[i].chunk = kmalloc(chunk_size,
+					  GFP_KERNEL | __GFP_NOWARN);
+		if (!chunks[i].chunk)
+			goto exit_free_prev;
+
+		chunks[i].len = min_t(u64, chunk_size, max_size - off);
+
+		coff = 0;
+		if (arg->in_size > off) {
+			coff = min_t(u64, arg->in_size - off, chunk_size);
+			memcpy(chunks[i].chunk, arg->in_buf + off, coff);
+		}
+		memset(chunks[i].chunk + coff, 0, chunk_size - coff);
+
+		off += chunks[i].len;
+	}
+
+	dev = nfp_cpp_device(cpp)->parent;
+
+	for (i = 0; i < nseg; i++) {
+		dma_addr_t addr;
+
+		addr = dma_map_single(dev, chunks[i].chunk, chunks[i].len,
+				      DMA_BIDIRECTIONAL);
+		chunks[i].dma_addr = addr;
+
+		ret = dma_mapping_error(dev, addr);
+		if (ret)
+			goto exit_unmap_prev;
+
+		if (WARN_ONCE(round_down(addr, dma_size) !=
+			      round_down(addr + chunks[i].len - 1, dma_size),
+			      "unaligned DMA address: %pad %lu %zd\n",
+			      &addr, chunks[i].len, dma_size)) {
+			ret = -EFAULT;
+			i++;
+			goto exit_unmap_prev;
+		}
+	}
+
+	desc_sz = struct_size(desc, descs, nseg);
+	desc = kmalloc(desc_sz, GFP_KERNEL);
+	if (!desc) {
+		ret = -ENOMEM;
+		goto exit_unmap_all;
+	}
+
+	desc->chunk_cnt = cpu_to_le32(nseg);
+	for (i = 0; i < nseg; i++) {
+		desc->descs[i].size = cpu_to_le32(chunks[i].len);
+		desc->descs[i].addr = cpu_to_le64(chunks[i].dma_addr);
+	}
+
+	dma_desc = dma_map_single(dev, desc, desc_sz, DMA_TO_DEVICE);
+	ret = dma_mapping_error(dev, dma_desc);
+	if (ret)
+		goto exit_free_desc;
+
+	arg->arg.dma = true;
+	arg->arg.buf = dma_desc;
+	ret = __nfp_nsp_command(nsp, &arg->arg);
+	if (ret < 0)
+		goto exit_unmap_desc;
+
+	i = 0;
+	off = 0;
+	while (off < arg->out_size) {
+		unsigned int len;
+
+		len = min_t(u64, chunks[i].len, arg->out_size - off);
+		memcpy(arg->out_buf + off, chunks[i].chunk, len);
+		off += len;
+		i++;
+	}
+
+exit_unmap_desc:
+	dma_unmap_single(dev, dma_desc, desc_sz, DMA_TO_DEVICE);
+exit_free_desc:
+	kfree(desc);
+exit_unmap_all:
+	i = nseg;
+exit_unmap_prev:
+	while (--i >= 0)
+		dma_unmap_single(dev, chunks[i].dma_addr, chunks[i].len,
+				 DMA_BIDIRECTIONAL);
+	i = nseg;
+exit_free_prev:
+	while (--i >= 0)
+		kfree(chunks[i].chunk);
+	kfree(chunks);
+	if (ret < 0)
+		nfp_err(cpp, "NSP: SG DMA failed for command 0x%04x: %d (sz:%d cord:%d)\n",
+			arg->arg.code, ret, max_size, chunk_order);
+	return ret;
+}
+
+static int
+nfp_nsp_command_buf_dma(struct nfp_nsp *nsp,
+			struct nfp_nsp_command_buf_arg *arg,
+			unsigned int max_size, unsigned int dma_order)
+{
+	unsigned int chunk_order, buf_order;
+	struct nfp_cpp *cpp = nsp->cpp;
+	bool sg_ok;
+	u64 reg;
+	int err;
+
+	buf_order = order_base_2(roundup_pow_of_two(max_size));
+
+	err = nfp_cpp_readq(cpp, nfp_resource_cpp_id(nsp->res),
+			    nfp_resource_address(nsp->res) + NFP_CAP_CMD_DMA_SG,
+			    &reg);
+	if (err < 0)
+		return err;
+	sg_ok = reg & BIT_ULL(arg->arg.code - 1);
+
+	if (!sg_ok) {
+		if (buf_order > dma_order) {
+			nfp_err(cpp, "NSP: can't service non-SG DMA for command 0x%04x\n",
+				arg->arg.code);
+			return -ENOMEM;
+		}
+		chunk_order = buf_order;
+	} else {
+		chunk_order = min_t(unsigned int, dma_order, PAGE_SHIFT);
+	}
+
+	return nfp_nsp_command_buf_dma_sg(nsp, arg, max_size, chunk_order,
+					  dma_order);
+}
+
+static int
+nfp_nsp_command_buf(struct nfp_nsp *nsp, struct nfp_nsp_command_buf_arg *arg)
+{
+	unsigned int dma_order, def_size, max_size;
+	struct nfp_cpp *cpp = nsp->cpp;
+	u64 reg;
+	int err;
 
 	if (nsp->ver.minor < 13) {
 		nfp_err(cpp, "NSP: Code 0x%04x with buffer not supported (ABI %hu.%hu)\n",
-			code, nsp->ver.major, nsp->ver.minor);
+			arg->arg.code, nsp->ver.major, nsp->ver.minor);
 		return -EOPNOTSUPP;
 	}
 
@@ -449,60 +662,23 @@
 	if (err < 0)
 		return err;
 
-	max_size = max(in_size, out_size);
-	if (FIELD_GET(NSP_DFLT_BUFFER_SIZE_MB, reg) * SZ_1M < max_size) {
-		nfp_err(cpp, "NSP: default buffer too small for command 0x%04x (%llu < %u)\n",
-			code, FIELD_GET(NSP_DFLT_BUFFER_SIZE_MB, reg) * SZ_1M,
-			max_size);
+	/* Zero out undefined part of the out buffer */
+	if (arg->out_buf && arg->out_size && arg->out_size > arg->in_size)
+		memset(arg->out_buf, 0, arg->out_size - arg->in_size);
+
+	max_size = max(arg->in_size, arg->out_size);
+	def_size = FIELD_GET(NSP_DFLT_BUFFER_SIZE_MB, reg) * SZ_1M +
+		   FIELD_GET(NSP_DFLT_BUFFER_SIZE_4KB, reg) * SZ_4K;
+	dma_order = FIELD_GET(NSP_DFLT_BUFFER_DMA_CHUNK_ORDER, reg);
+	if (def_size >= max_size) {
+		return nfp_nsp_command_buf_def(nsp, arg);
+	} else if (!dma_order) {
+		nfp_err(cpp, "NSP: default buffer too small for command 0x%04x (%u < %u)\n",
+			arg->arg.code, def_size, max_size);
 		return -EINVAL;
 	}
 
-	err = nfp_cpp_readq(cpp, nfp_resource_cpp_id(nsp->res),
-			    nfp_resource_address(nsp->res) +
-			    NSP_DFLT_BUFFER,
-			    &reg);
-	if (err < 0)
-		return err;
-
-	cpp_id = FIELD_GET(NSP_DFLT_BUFFER_CPP, reg) << 8;
-	cpp_buf = FIELD_GET(NSP_DFLT_BUFFER_ADDRESS, reg);
-
-	if (in_buf && in_size) {
-		err = nfp_cpp_write(cpp, cpp_id, cpp_buf, in_buf, in_size);
-		if (err < 0)
-			return err;
-	}
-	/* Zero out remaining part of the buffer */
-	if (out_buf && out_size && out_size > in_size) {
-		memset(out_buf, 0, out_size - in_size);
-		err = nfp_cpp_write(cpp, cpp_id, cpp_buf + in_size,
-				    out_buf, out_size - in_size);
-		if (err < 0)
-			return err;
-	}
-
-	ret = __nfp_nsp_command(nsp, code, option, cpp_id, cpp_buf,
-				timeout_sec);
-	if (ret < 0)
-		return ret;
-
-	if (out_buf && out_size) {
-		err = nfp_cpp_read(cpp, cpp_id, cpp_buf, out_buf, out_size);
-		if (err < 0)
-			return err;
-	}
-
-	return ret;
-}
-
-static int
-nfp_nsp_command_buf(struct nfp_nsp *nsp, u16 code, u32 option,
-		    const void *in_buf, unsigned int in_size, void *out_buf,
-		    unsigned int out_size)
-{
-	return __nfp_nsp_command_buf(nsp, code, option, in_buf, in_size,
-				     out_buf, out_size,
-				     NFP_NSP_TIMEOUT_DEFAULT);
+	return nfp_nsp_command_buf_dma(nsp, arg, max_size, dma_order);
 }
 
 int nfp_nsp_wait(struct nfp_nsp *state)
@@ -516,7 +692,7 @@
 	for (;;) {
 		const unsigned long start_time = jiffies;
 
-		err = nfp_nsp_command(state, SPCODE_NOOP, 0, 0, 0);
+		err = nfp_nsp_command(state, SPCODE_NOOP);
 		if (err != -EAGAIN)
 			break;
 
@@ -538,57 +714,149 @@
 
 int nfp_nsp_device_soft_reset(struct nfp_nsp *state)
 {
-	return nfp_nsp_command(state, SPCODE_SOFT_RESET, 0, 0, 0);
+	return nfp_nsp_command(state, SPCODE_SOFT_RESET);
 }
 
 int nfp_nsp_mac_reinit(struct nfp_nsp *state)
 {
-	return nfp_nsp_command(state, SPCODE_MAC_INIT, 0, 0, 0);
+	return nfp_nsp_command(state, SPCODE_MAC_INIT);
+}
+
+static void nfp_nsp_load_fw_extended_msg(struct nfp_nsp *state, u32 ret_val)
+{
+	static const char * const major_msg[] = {
+		/* 0 */ "Firmware from driver loaded",
+		/* 1 */ "Firmware from flash loaded",
+		/* 2 */ "Firmware loading failure",
+	};
+	static const char * const minor_msg[] = {
+		/*  0 */ "",
+		/*  1 */ "no named partition on flash",
+		/*  2 */ "error reading from flash",
+		/*  3 */ "can not deflate",
+		/*  4 */ "not a trusted file",
+		/*  5 */ "can not parse FW file",
+		/*  6 */ "MIP not found in FW file",
+		/*  7 */ "null firmware name in MIP",
+		/*  8 */ "FW version none",
+		/*  9 */ "FW build number none",
+		/* 10 */ "no FW selection policy HWInfo key found",
+		/* 11 */ "static FW selection policy",
+		/* 12 */ "FW version has precedence",
+		/* 13 */ "different FW application load requested",
+		/* 14 */ "development build",
+	};
+	unsigned int major, minor;
+	const char *level;
+
+	major = FIELD_GET(NFP_FW_LOAD_RET_MAJOR, ret_val);
+	minor = FIELD_GET(NFP_FW_LOAD_RET_MINOR, ret_val);
+
+	if (!nfp_nsp_has_stored_fw_load(state))
+		return;
+
+	/* Lower the message level in legacy case */
+	if (major == 0 && (minor == 0 || minor == 10))
+		level = KERN_DEBUG;
+	else if (major == 2)
+		level = KERN_ERR;
+	else
+		level = KERN_INFO;
+
+	if (major >= ARRAY_SIZE(major_msg))
+		nfp_printk(level, state->cpp, "FW loading status: %x\n",
+			   ret_val);
+	else if (minor >= ARRAY_SIZE(minor_msg))
+		nfp_printk(level, state->cpp, "%s, reason code: %d\n",
+			   major_msg[major], minor);
+	else
+		nfp_printk(level, state->cpp, "%s%c %s\n",
+			   major_msg[major], minor ? ',' : '.',
+			   minor_msg[minor]);
 }
 
 int nfp_nsp_load_fw(struct nfp_nsp *state, const struct firmware *fw)
 {
-	return nfp_nsp_command_buf(state, SPCODE_FW_LOAD, fw->size, fw->data,
-				   fw->size, NULL, 0);
+	struct nfp_nsp_command_buf_arg load_fw = {
+		{
+			.code		= SPCODE_FW_LOAD,
+			.option		= fw->size,
+			.error_cb	= nfp_nsp_load_fw_extended_msg,
+		},
+		.in_buf		= fw->data,
+		.in_size	= fw->size,
+	};
+	int ret;
+
+	ret = nfp_nsp_command_buf(state, &load_fw);
+	if (ret < 0)
+		return ret;
+
+	nfp_nsp_load_fw_extended_msg(state, ret);
+	return 0;
 }
 
 int nfp_nsp_write_flash(struct nfp_nsp *state, const struct firmware *fw)
 {
-	/* The flash time is specified to take a maximum of 70s so we add an
-	 * additional factor to this spec time.
-	 */
-	u32 timeout_sec = 2.5 * 70;
-
-	return __nfp_nsp_command_buf(state, SPCODE_NSP_WRITE_FLASH, fw->size,
-				     fw->data, fw->size, NULL, 0, timeout_sec);
+	struct nfp_nsp_command_buf_arg write_flash = {
+		{
+			.code		= SPCODE_NSP_WRITE_FLASH,
+			.option		= fw->size,
+			.timeout_sec	= 900,
+		},
+		.in_buf		= fw->data,
+		.in_size	= fw->size,
+	};
+
+	return nfp_nsp_command_buf(state, &write_flash);
 }
 
 int nfp_nsp_read_eth_table(struct nfp_nsp *state, void *buf, unsigned int size)
 {
-	return nfp_nsp_command_buf(state, SPCODE_ETH_RESCAN, size, NULL, 0,
-				   buf, size);
+	struct nfp_nsp_command_buf_arg eth_rescan = {
+		{
+			.code		= SPCODE_ETH_RESCAN,
+			.option		= size,
+		},
+		.out_buf	= buf,
+		.out_size	= size,
+	};
+
+	return nfp_nsp_command_buf(state, &eth_rescan);
 }
 
 int nfp_nsp_write_eth_table(struct nfp_nsp *state,
 			    const void *buf, unsigned int size)
 {
-	return nfp_nsp_command_buf(state, SPCODE_ETH_CONTROL, size, buf, size,
-				   NULL, 0);
+	struct nfp_nsp_command_buf_arg eth_ctrl = {
+		{
+			.code		= SPCODE_ETH_CONTROL,
+			.option		= size,
+		},
+		.in_buf		= buf,
+		.in_size	= size,
+	};
+
+	return nfp_nsp_command_buf(state, &eth_ctrl);
 }
 
 int nfp_nsp_read_identify(struct nfp_nsp *state, void *buf, unsigned int size)
 {
-	return nfp_nsp_command_buf(state, SPCODE_NSP_IDENTIFY, size, NULL, 0,
-				   buf, size);
+	struct nfp_nsp_command_buf_arg identify = {
+		{
+			.code		= SPCODE_NSP_IDENTIFY,
+			.option		= size,
+		},
+		.out_buf	= buf,
+		.out_size	= size,
+	};
+
+	return nfp_nsp_command_buf(state, &identify);
 }
 
 int nfp_nsp_read_sensors(struct nfp_nsp *state, unsigned int sensor_mask,
 			 void *buf, unsigned int size)
 {
-<<<<<<< HEAD
-	return nfp_nsp_command_buf(state, SPCODE_NSP_SENSORS, sensor_mask,
-				   NULL, 0, buf, size);
-=======
 	struct nfp_nsp_command_buf_arg sensors = {
 		{
 			.code		= SPCODE_NSP_SENSORS,
@@ -758,5 +1026,4 @@
 	kfree(buf);
 
 	return ret;
->>>>>>> 407d19ab
 }