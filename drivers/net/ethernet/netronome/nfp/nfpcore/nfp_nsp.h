/*
 * Copyright (C) 2015-2017 Netronome Systems, Inc.
 *
 * This software is dual licensed under the GNU General License Version 2,
 * June 1991 as shown in the file COPYING in the top-level directory of this
 * source tree or the BSD 2-Clause License provided below.  You have the
 * option to license this software under the complete terms of either license.
 *
 * The BSD 2-Clause License:
 *
 *     Redistribution and use in source and binary forms, with or
 *     without modification, are permitted provided that the following
 *     conditions are met:
 *
 *      1. Redistributions of source code must retain the above
 *         copyright notice, this list of conditions and the following
 *         disclaimer.
 *
 *      2. Redistributions in binary form must reproduce the above
 *         copyright notice, this list of conditions and the following
 *         disclaimer in the documentation and/or other materials
 *         provided with the distribution.
 *
 * THE SOFTWARE IS PROVIDED "AS IS", WITHOUT WARRANTY OF ANY KIND,
 * EXPRESS OR IMPLIED, INCLUDING BUT NOT LIMITED TO THE WARRANTIES OF
 * MERCHANTABILITY, FITNESS FOR A PARTICULAR PURPOSE AND
 * NONINFRINGEMENT. IN NO EVENT SHALL THE AUTHORS OR COPYRIGHT HOLDERS
 * BE LIABLE FOR ANY CLAIM, DAMAGES OR OTHER LIABILITY, WHETHER IN AN
 * ACTION OF CONTRACT, TORT OR OTHERWISE, ARISING FROM, OUT OF OR IN
 * CONNECTION WITH THE SOFTWARE OR THE USE OR OTHER DEALINGS IN THE
 * SOFTWARE.
 */

#ifndef NSP_NSP_H
#define NSP_NSP_H 1

#include <linux/types.h>
#include <linux/if_ether.h>

struct firmware;
struct nfp_cpp;
struct nfp_nsp;

struct nfp_nsp *nfp_nsp_open(struct nfp_cpp *cpp);
void nfp_nsp_close(struct nfp_nsp *state);
u16 nfp_nsp_get_abi_ver_major(struct nfp_nsp *state);
u16 nfp_nsp_get_abi_ver_minor(struct nfp_nsp *state);
int nfp_nsp_wait(struct nfp_nsp *state);
int nfp_nsp_device_soft_reset(struct nfp_nsp *state);
int nfp_nsp_load_fw(struct nfp_nsp *state, const struct firmware *fw);
int nfp_nsp_write_flash(struct nfp_nsp *state, const struct firmware *fw);
int nfp_nsp_mac_reinit(struct nfp_nsp *state);
<<<<<<< HEAD
=======
int nfp_nsp_load_stored_fw(struct nfp_nsp *state);
int nfp_nsp_hwinfo_lookup(struct nfp_nsp *state, void *buf, unsigned int size);
int nfp_nsp_read_module_eeprom(struct nfp_nsp *state, int eth_index,
			       unsigned int offset, void *data,
			       unsigned int len, unsigned int *read_len);
>>>>>>> 407d19ab

static inline bool nfp_nsp_has_mac_reinit(struct nfp_nsp *state)
{
	return nfp_nsp_get_abi_ver_minor(state) > 20;
}

<<<<<<< HEAD
=======
static inline bool nfp_nsp_has_stored_fw_load(struct nfp_nsp *state)
{
	return nfp_nsp_get_abi_ver_minor(state) > 23;
}

static inline bool nfp_nsp_has_hwinfo_lookup(struct nfp_nsp *state)
{
	return nfp_nsp_get_abi_ver_minor(state) > 24;
}

static inline bool nfp_nsp_has_versions(struct nfp_nsp *state)
{
	return nfp_nsp_get_abi_ver_minor(state) > 27;
}

static inline bool nfp_nsp_has_read_module_eeprom(struct nfp_nsp *state)
{
	return nfp_nsp_get_abi_ver_minor(state) > 28;
}

>>>>>>> 407d19ab
enum nfp_eth_interface {
	NFP_INTERFACE_NONE	= 0,
	NFP_INTERFACE_SFP	= 1,
	NFP_INTERFACE_SFPP	= 10,
	NFP_INTERFACE_SFP28	= 28,
	NFP_INTERFACE_QSFP	= 40,
	NFP_INTERFACE_CXP	= 100,
	NFP_INTERFACE_QSFP28	= 112,
};

enum nfp_eth_media {
	NFP_MEDIA_DAC_PASSIVE = 0,
	NFP_MEDIA_DAC_ACTIVE,
	NFP_MEDIA_FIBRE,
};

enum nfp_eth_aneg {
	NFP_ANEG_AUTO = 0,
	NFP_ANEG_SEARCH,
	NFP_ANEG_25G_CONSORTIUM,
	NFP_ANEG_25G_IEEE,
	NFP_ANEG_DISABLED,
};

enum nfp_eth_fec {
	NFP_FEC_AUTO_BIT = 0,
	NFP_FEC_BASER_BIT,
	NFP_FEC_REED_SOLOMON_BIT,
	NFP_FEC_DISABLED_BIT,
};

#define NFP_FEC_AUTO		BIT(NFP_FEC_AUTO_BIT)
#define NFP_FEC_BASER		BIT(NFP_FEC_BASER_BIT)
#define NFP_FEC_REED_SOLOMON	BIT(NFP_FEC_REED_SOLOMON_BIT)
#define NFP_FEC_DISABLED	BIT(NFP_FEC_DISABLED_BIT)

/**
 * struct nfp_eth_table - ETH table information
 * @count:	number of table entries
 * @max_index:	max of @index fields of all @ports
 * @ports:	table of ports
 *
 * @ports.eth_index:	port index according to legacy ethX numbering
 * @ports.index:	chip-wide first channel index
 * @ports.nbi:		NBI index
 * @ports.base:		first channel index (within NBI)
 * @ports.lanes:	number of channels
 * @ports.speed:	interface speed (in Mbps)
 * @ports.interface:	interface (module) plugged in
 * @ports.media:	media type of the @interface
 * @ports.fec:		forward error correction mode
 * @ports.aneg:		auto negotiation mode
 * @ports.mac_addr:	interface MAC address
 * @ports.label_port:	port id
 * @ports.label_subport:  id of interface within port (for split ports)
 * @ports.enabled:	is enabled?
 * @ports.tx_enabled:	is TX enabled?
 * @ports.rx_enabled:	is RX enabled?
 * @ports.override_changed: is media reconfig pending?
 *
 * @ports.port_type:	one of %PORT_* defines for ethtool
 * @ports.port_lanes:	total number of lanes on the port (sum of lanes of all
 *			subports)
 * @ports.is_split:	is interface part of a split port
 * @ports.fec_modes_supported:	bitmap of FEC modes supported
 */
struct nfp_eth_table {
	unsigned int count;
	unsigned int max_index;
	struct nfp_eth_table_port {
		unsigned int eth_index;
		unsigned int index;
		unsigned int nbi;
		unsigned int base;
		unsigned int lanes;
		unsigned int speed;

		unsigned int interface;
		enum nfp_eth_media media;

		enum nfp_eth_fec fec;
		enum nfp_eth_aneg aneg;

		u8 mac_addr[ETH_ALEN];

		u8 label_port;
		u8 label_subport;

		bool enabled;
		bool tx_enabled;
		bool rx_enabled;

		bool override_changed;

		/* Computed fields */
		u8 port_type;

		unsigned int port_lanes;

		bool is_split;

		unsigned int fec_modes_supported;
	} ports[0];
};

struct nfp_eth_table *nfp_eth_read_ports(struct nfp_cpp *cpp);
struct nfp_eth_table *
__nfp_eth_read_ports(struct nfp_cpp *cpp, struct nfp_nsp *nsp);

int nfp_eth_set_mod_enable(struct nfp_cpp *cpp, unsigned int idx, bool enable);
int nfp_eth_set_configured(struct nfp_cpp *cpp, unsigned int idx,
			   bool configed);
int
nfp_eth_set_fec(struct nfp_cpp *cpp, unsigned int idx, enum nfp_eth_fec mode);

static inline bool nfp_eth_can_support_fec(struct nfp_eth_table_port *eth_port)
{
	return !!eth_port->fec_modes_supported;
}

static inline unsigned int
nfp_eth_supported_fec_modes(struct nfp_eth_table_port *eth_port)
{
	return eth_port->fec_modes_supported;
}

struct nfp_nsp *nfp_eth_config_start(struct nfp_cpp *cpp, unsigned int idx);
int nfp_eth_config_commit_end(struct nfp_nsp *nsp);
void nfp_eth_config_cleanup_end(struct nfp_nsp *nsp);

int __nfp_eth_set_aneg(struct nfp_nsp *nsp, enum nfp_eth_aneg mode);
int __nfp_eth_set_speed(struct nfp_nsp *nsp, unsigned int speed);
int __nfp_eth_set_split(struct nfp_nsp *nsp, unsigned int lanes);

/**
 * struct nfp_nsp_identify - NSP static information
 * @version:      opaque version string
 * @flags:        version flags
 * @br_primary:   branch id of primary bootloader
 * @br_secondary: branch id of secondary bootloader
 * @br_nsp:       branch id of NSP
 * @primary:      version of primarary bootloader
 * @secondary:    version id of secondary bootloader
 * @nsp:          version id of NSP
 * @sensor_mask:  mask of present sensors available on NIC
 */
struct nfp_nsp_identify {
	char version[40];
	u8 flags;
	u8 br_primary;
	u8 br_secondary;
	u8 br_nsp;
	u16 primary;
	u16 secondary;
	u16 nsp;
	u64 sensor_mask;
};

struct nfp_nsp_identify *__nfp_nsp_identify(struct nfp_nsp *nsp);

enum nfp_nsp_sensor_id {
	NFP_SENSOR_CHIP_TEMPERATURE,
	NFP_SENSOR_ASSEMBLY_POWER,
	NFP_SENSOR_ASSEMBLY_12V_POWER,
	NFP_SENSOR_ASSEMBLY_3V3_POWER,
};

int nfp_hwmon_read_sensor(struct nfp_cpp *cpp, enum nfp_nsp_sensor_id id,
			  long *val);

#endif<|MERGE_RESOLUTION|>--- conflicted
+++ resolved
@@ -1,35 +1,5 @@
-/*
- * Copyright (C) 2015-2017 Netronome Systems, Inc.
- *
- * This software is dual licensed under the GNU General License Version 2,
- * June 1991 as shown in the file COPYING in the top-level directory of this
- * source tree or the BSD 2-Clause License provided below.  You have the
- * option to license this software under the complete terms of either license.
- *
- * The BSD 2-Clause License:
- *
- *     Redistribution and use in source and binary forms, with or
- *     without modification, are permitted provided that the following
- *     conditions are met:
- *
- *      1. Redistributions of source code must retain the above
- *         copyright notice, this list of conditions and the following
- *         disclaimer.
- *
- *      2. Redistributions in binary form must reproduce the above
- *         copyright notice, this list of conditions and the following
- *         disclaimer in the documentation and/or other materials
- *         provided with the distribution.
- *
- * THE SOFTWARE IS PROVIDED "AS IS", WITHOUT WARRANTY OF ANY KIND,
- * EXPRESS OR IMPLIED, INCLUDING BUT NOT LIMITED TO THE WARRANTIES OF
- * MERCHANTABILITY, FITNESS FOR A PARTICULAR PURPOSE AND
- * NONINFRINGEMENT. IN NO EVENT SHALL THE AUTHORS OR COPYRIGHT HOLDERS
- * BE LIABLE FOR ANY CLAIM, DAMAGES OR OTHER LIABILITY, WHETHER IN AN
- * ACTION OF CONTRACT, TORT OR OTHERWISE, ARISING FROM, OUT OF OR IN
- * CONNECTION WITH THE SOFTWARE OR THE USE OR OTHER DEALINGS IN THE
- * SOFTWARE.
- */
+/* SPDX-License-Identifier: (GPL-2.0-only OR BSD-2-Clause) */
+/* Copyright (C) 2015-2018 Netronome Systems, Inc. */
 
 #ifndef NSP_NSP_H
 #define NSP_NSP_H 1
@@ -50,22 +20,17 @@
 int nfp_nsp_load_fw(struct nfp_nsp *state, const struct firmware *fw);
 int nfp_nsp_write_flash(struct nfp_nsp *state, const struct firmware *fw);
 int nfp_nsp_mac_reinit(struct nfp_nsp *state);
-<<<<<<< HEAD
-=======
 int nfp_nsp_load_stored_fw(struct nfp_nsp *state);
 int nfp_nsp_hwinfo_lookup(struct nfp_nsp *state, void *buf, unsigned int size);
 int nfp_nsp_read_module_eeprom(struct nfp_nsp *state, int eth_index,
 			       unsigned int offset, void *data,
 			       unsigned int len, unsigned int *read_len);
->>>>>>> 407d19ab
 
 static inline bool nfp_nsp_has_mac_reinit(struct nfp_nsp *state)
 {
 	return nfp_nsp_get_abi_ver_minor(state) > 20;
 }
 
-<<<<<<< HEAD
-=======
 static inline bool nfp_nsp_has_stored_fw_load(struct nfp_nsp *state)
 {
 	return nfp_nsp_get_abi_ver_minor(state) > 23;
@@ -86,13 +51,13 @@
 	return nfp_nsp_get_abi_ver_minor(state) > 28;
 }
 
->>>>>>> 407d19ab
 enum nfp_eth_interface {
 	NFP_INTERFACE_NONE	= 0,
 	NFP_INTERFACE_SFP	= 1,
 	NFP_INTERFACE_SFPP	= 10,
 	NFP_INTERFACE_SFP28	= 28,
 	NFP_INTERFACE_QSFP	= 40,
+	NFP_INTERFACE_RJ45	= 45,
 	NFP_INTERFACE_CXP	= 100,
 	NFP_INTERFACE_QSFP28	= 112,
 };
@@ -257,4 +222,19 @@
 int nfp_hwmon_read_sensor(struct nfp_cpp *cpp, enum nfp_nsp_sensor_id id,
 			  long *val);
 
+#define NFP_NSP_VERSION_BUFSZ	1024 /* reasonable size, not in the ABI */
+
+enum nfp_nsp_versions {
+	NFP_VERSIONS_BSP,
+	NFP_VERSIONS_CPLD,
+	NFP_VERSIONS_APP,
+	NFP_VERSIONS_BUNDLE,
+	NFP_VERSIONS_UNDI,
+	NFP_VERSIONS_NCSI,
+	NFP_VERSIONS_CFGR,
+};
+
+int nfp_nsp_versions(struct nfp_nsp *state, void *buf, unsigned int size);
+const char *nfp_nsp_versions_get(enum nfp_nsp_versions id, bool flash,
+				 const u8 *buf, unsigned int size);
 #endif