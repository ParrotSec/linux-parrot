--- conflicted
+++ resolved
@@ -1,35 +1,5 @@
-/*
- * Copyright (C) 2017 Netronome Systems, Inc.
- *
- * This software is dual licensed under the GNU General License Version 2,
- * June 1991 as shown in the file COPYING in the top-level directory of this
- * source tree or the BSD 2-Clause License provided below.  You have the
- * option to license this software under the complete terms of either license.
- *
- * The BSD 2-Clause License:
- *
- *     Redistribution and use in source and binary forms, with or
- *     without modification, are permitted provided that the following
- *     conditions are met:
- *
- *      1. Redistributions of source code must retain the above
- *         copyright notice, this list of conditions and the following
- *         disclaimer.
- *
- *      2. Redistributions in binary form must reproduce the above
- *         copyright notice, this list of conditions and the following
- *         disclaimer in the documentation and/or other materials
- *         provided with the distribution.
- *
- * THE SOFTWARE IS PROVIDED "AS IS", WITHOUT WARRANTY OF ANY KIND,
- * EXPRESS OR IMPLIED, INCLUDING BUT NOT LIMITED TO THE WARRANTIES OF
- * MERCHANTABILITY, FITNESS FOR A PARTICULAR PURPOSE AND
- * NONINFRINGEMENT. IN NO EVENT SHALL THE AUTHORS OR COPYRIGHT HOLDERS
- * BE LIABLE FOR ANY CLAIM, DAMAGES OR OTHER LIABILITY, WHETHER IN AN
- * ACTION OF CONTRACT, TORT OR OTHERWISE, ARISING FROM, OUT OF OR IN
- * CONNECTION WITH THE SOFTWARE OR THE USE OR OTHER DEALINGS IN THE
- * SOFTWARE.
- */
+// SPDX-License-Identifier: (GPL-2.0-only OR BSD-2-Clause)
+/* Copyright (C) 2017-2018 Netronome Systems, Inc. */
 
 #include <linux/etherdevice.h>
 #include <linux/lockdep.h>
@@ -65,8 +35,6 @@
 	return DEVLINK_ESWITCH_MODE_SWITCHDEV;
 }
 
-<<<<<<< HEAD
-=======
 static int
 nfp_flower_lookup_internal_port_id(struct nfp_flower_priv *priv,
 				   struct net_device *netdev)
@@ -239,7 +207,6 @@
 	__nfp_flower_non_repr_priv_put(entry);
 }
 
->>>>>>> 407d19ab
 static enum nfp_repr_type
 nfp_flower_repr_get_type_and_port(struct nfp_app *app, u32 port_id, u8 *port)
 {
@@ -324,16 +291,14 @@
 nfp_flower_wait_repr_reify(struct nfp_app *app, atomic_t *replies, int tot_repl)
 {
 	struct nfp_flower_priv *priv = app->priv;
-	int err;
 
 	if (!tot_repl)
 		return 0;
 
 	lockdep_assert_held(&app->pf->lock);
-	err = wait_event_interruptible_timeout(priv->reify_wait_queue,
-					       atomic_read(replies) >= tot_repl,
-					       msecs_to_jiffies(10));
-	if (err <= 0) {
+	if (!wait_event_timeout(priv->reify_wait_queue,
+				atomic_read(replies) >= tot_repl,
+				NFP_FL_REPLY_TIMEOUT)) {
 		nfp_warn(app->cpp, "Not all reprs responded to reify\n");
 		return -EIO;
 	}
@@ -363,23 +328,12 @@
 	return nfp_flower_cmsg_portmod(repr, false, repr->netdev->mtu, false);
 }
 
-static int
-nfp_flower_repr_netdev_init(struct nfp_app *app, struct net_device *netdev)
-{
-	return tc_setup_cb_egdev_register(netdev,
-					  nfp_flower_setup_tc_egress_cb,
-					  netdev_priv(netdev));
-}
-
 static void
 nfp_flower_repr_netdev_clean(struct nfp_app *app, struct net_device *netdev)
 {
 	struct nfp_repr *repr = netdev_priv(netdev);
 
 	kfree(repr->app_priv);
-
-	tc_setup_cb_egdev_unregister(netdev, nfp_flower_setup_tc_egress_cb,
-				     netdev_priv(netdev));
 }
 
 static void
@@ -451,6 +405,7 @@
 
 		nfp_repr = netdev_priv(repr);
 		nfp_repr->app_priv = repr_priv;
+		repr_priv->nfp_repr = nfp_repr;
 
 		/* For now we only support 1 PF */
 		WARN_ON(repr_type == NFP_REPR_TYPE_PF && i);
@@ -565,6 +520,7 @@
 
 		nfp_repr = netdev_priv(repr);
 		nfp_repr->app_priv = repr_priv;
+		repr_priv->nfp_repr = nfp_repr;
 
 		port = nfp_port_alloc(app, NFP_PORT_PHYS_PORT, repr);
 		if (IS_ERR(port)) {
@@ -704,9 +660,9 @@
 
 static int nfp_flower_init(struct nfp_app *app)
 {
+	u64 version, features, ctx_count, num_mems;
 	const struct nfp_pf *pf = app->pf;
 	struct nfp_flower_priv *app_priv;
-	u64 version, features;
 	int err;
 
 	if (!pf->eth_tbl) {
@@ -730,6 +686,33 @@
 		return err;
 	}
 
+	num_mems = nfp_rtsym_read_le(app->pf->rtbl, "CONFIG_FC_HOST_CTX_SPLIT",
+				     &err);
+	if (err) {
+		nfp_warn(app->cpp,
+			 "FlowerNIC: unsupported host context memory: %d\n",
+			 err);
+		err = 0;
+		num_mems = 1;
+	}
+
+	if (!FIELD_FIT(NFP_FL_STAT_ID_MU_NUM, num_mems) || !num_mems) {
+		nfp_warn(app->cpp,
+			 "FlowerNIC: invalid host context memory: %llu\n",
+			 num_mems);
+		return -EINVAL;
+	}
+
+	ctx_count = nfp_rtsym_read_le(app->pf->rtbl, "CONFIG_FC_HOST_CTX_COUNT",
+				      &err);
+	if (err) {
+		nfp_warn(app->cpp,
+			 "FlowerNIC: unsupported host context count: %d\n",
+			 err);
+		err = 0;
+		ctx_count = BIT(17);
+	}
+
 	/* We need to ensure hardware has enough flower capabilities. */
 	if (version != NFP_FLOWER_ALLOWED_VER) {
 		nfp_warn(app->cpp, "FlowerNIC: unsupported firmware version\n");
@@ -740,6 +723,9 @@
 	if (!app_priv)
 		return -ENOMEM;
 
+	app_priv->total_mem_units = num_mems;
+	app_priv->active_mem_unit = 0;
+	app_priv->stats_ring_size = roundup_pow_of_two(ctx_count);
 	app->priv = app_priv;
 	app_priv->app = app;
 	skb_queue_head_init(&app_priv->cmsg_skbs_high);
@@ -750,7 +736,7 @@
 	init_waitqueue_head(&app_priv->mtu_conf.wait_q);
 	spin_lock_init(&app_priv->mtu_conf.lock);
 
-	err = nfp_flower_metadata_init(app);
+	err = nfp_flower_metadata_init(app, ctx_count, num_mems);
 	if (err)
 		goto err_free_app_priv;
 
@@ -774,8 +760,6 @@
 		goto err_cleanup_metadata;
 	}
 
-<<<<<<< HEAD
-=======
 	if (app_priv->flower_ext_feats & NFP_FL_FEATS_FLOW_MOD) {
 		/* Tell the firmware that the driver supports flow merging. */
 		err = nfp_rtsym_write_le(app->pf->rtbl,
@@ -798,7 +782,6 @@
 	INIT_LIST_HEAD(&app_priv->indr_block_cb_priv);
 	INIT_LIST_HEAD(&app_priv->non_repr_priv);
 
->>>>>>> 407d19ab
 	return 0;
 
 err_lag_clean:
@@ -850,7 +833,7 @@
 {
 	struct nfp_flower_priv *app_priv = app->priv;
 	struct nfp_repr *repr = netdev_priv(netdev);
-	int err, ack;
+	int err;
 
 	/* Only need to config FW for physical port MTU change. */
 	if (repr->port->type != NFP_PORT_PHYS_PORT)
@@ -877,11 +860,9 @@
 	}
 
 	/* Wait for fw to ack the change. */
-	ack = wait_event_timeout(app_priv->mtu_conf.wait_q,
-				 nfp_flower_check_ack(app_priv),
-				 msecs_to_jiffies(10));
-
-	if (!ack) {
+	if (!wait_event_timeout(app_priv->mtu_conf.wait_q,
+				nfp_flower_check_ack(app_priv),
+				NFP_FL_REPLY_TIMEOUT)) {
 		spin_lock_bh(&app_priv->mtu_conf.lock);
 		app_priv->mtu_conf.requested_val = 0;
 		spin_unlock_bh(&app_priv->mtu_conf.lock);
@@ -901,10 +882,6 @@
 		err = nfp_flower_lag_reset(&app_priv->nfp_lag);
 		if (err)
 			return err;
-
-		err = register_netdevice_notifier(&app_priv->nfp_lag.lag_nb);
-		if (err)
-			return err;
 	}
 
 	return nfp_tunnel_config_start(app);
@@ -912,20 +889,31 @@
 
 static void nfp_flower_stop(struct nfp_app *app)
 {
+	nfp_tunnel_config_stop(app);
+}
+
+static int
+nfp_flower_netdev_event(struct nfp_app *app, struct net_device *netdev,
+			unsigned long event, void *ptr)
+{
 	struct nfp_flower_priv *app_priv = app->priv;
-
-	if (app_priv->flower_ext_feats & NFP_FL_FEATS_LAG)
-		unregister_netdevice_notifier(&app_priv->nfp_lag.lag_nb);
-
-<<<<<<< HEAD
-	nfp_tunnel_config_stop(app);
-=======
+	int ret;
+
+	if (app_priv->flower_ext_feats & NFP_FL_FEATS_LAG) {
+		ret = nfp_flower_lag_netdev_event(app_priv, netdev, event, ptr);
+		if (ret & NOTIFY_STOP_MASK)
+			return ret;
+	}
+
+	ret = nfp_flower_reg_indir_block_handler(app, netdev, event);
+	if (ret & NOTIFY_STOP_MASK)
+		return ret;
+
 	ret = nfp_flower_internal_port_event_handler(app, netdev, event);
 	if (ret & NOTIFY_STOP_MASK)
 		return ret;
 
 	return nfp_tunnel_mac_event_handler(app, netdev, event, ptr);
->>>>>>> 407d19ab
 }
 
 const struct nfp_app_type app_flower = {
@@ -946,7 +934,6 @@
 	.vnic_init	= nfp_flower_vnic_init,
 	.vnic_clean	= nfp_flower_vnic_clean,
 
-	.repr_init	= nfp_flower_repr_netdev_init,
 	.repr_preclean	= nfp_flower_repr_netdev_preclean,
 	.repr_clean	= nfp_flower_repr_netdev_clean,
 
@@ -956,6 +943,8 @@
 	.start		= nfp_flower_start,
 	.stop		= nfp_flower_stop,
 
+	.netdev_event	= nfp_flower_netdev_event,
+
 	.ctrl_msg_rx	= nfp_flower_cmsg_rx,
 
 	.sriov_enable	= nfp_flower_sriov_enable,
