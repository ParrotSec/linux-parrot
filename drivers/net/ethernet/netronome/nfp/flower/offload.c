--- conflicted
+++ resolved
@@ -1,35 +1,5 @@
-/*
- * Copyright (C) 2017 Netronome Systems, Inc.
- *
- * This software is dual licensed under the GNU General License Version 2,
- * June 1991 as shown in the file COPYING in the top-level directory of this
- * source tree or the BSD 2-Clause License provided below.  You have the
- * option to license this software under the complete terms of either license.
- *
- * The BSD 2-Clause License:
- *
- *     Redistribution and use in source and binary forms, with or
- *     without modification, are permitted provided that the following
- *     conditions are met:
- *
- *      1. Redistributions of source code must retain the above
- *         copyright notice, this list of conditions and the following
- *         disclaimer.
- *
- *      2. Redistributions in binary form must reproduce the above
- *         copyright notice, this list of conditions and the following
- *         disclaimer in the documentation and/or other materials
- *         provided with the distribution.
- *
- * THE SOFTWARE IS PROVIDED "AS IS", WITHOUT WARRANTY OF ANY KIND,
- * EXPRESS OR IMPLIED, INCLUDING BUT NOT LIMITED TO THE WARRANTIES OF
- * MERCHANTABILITY, FITNESS FOR A PARTICULAR PURPOSE AND
- * NONINFRINGEMENT. IN NO EVENT SHALL THE AUTHORS OR COPYRIGHT HOLDERS
- * BE LIABLE FOR ANY CLAIM, DAMAGES OR OTHER LIABILITY, WHETHER IN AN
- * ACTION OF CONTRACT, TORT OR OTHERWISE, ARISING FROM, OUT OF OR IN
- * CONNECTION WITH THE SOFTWARE OR THE USE OR OTHER DEALINGS IN THE
- * SOFTWARE.
- */
+// SPDX-License-Identifier: (GPL-2.0-only OR BSD-2-Clause)
+/* Copyright (C) 2017-2018 Netronome Systems, Inc. */
 
 #include <linux/skbuff.h>
 #include <net/devlink.h>
@@ -108,11 +78,10 @@
 };
 
 static int
-nfp_flower_xmit_flow(struct net_device *netdev,
-		     struct nfp_fl_payload *nfp_flow, u8 mtype)
+nfp_flower_xmit_flow(struct nfp_app *app, struct nfp_fl_payload *nfp_flow,
+		     u8 mtype)
 {
 	u32 meta_len, key_len, mask_len, act_len, tot_len;
-	struct nfp_repr *priv = netdev_priv(netdev);
 	struct sk_buff *skb;
 	unsigned char *msg;
 
@@ -130,7 +99,7 @@
 	nfp_flow->meta.mask_len >>= NFP_FL_LW_SIZ;
 	nfp_flow->meta.act_len >>= NFP_FL_LW_SIZ;
 
-	skb = nfp_flower_cmsg_alloc(priv->app, tot_len, mtype, GFP_KERNEL);
+	skb = nfp_flower_cmsg_alloc(app, tot_len, mtype, GFP_KERNEL);
 	if (!skb)
 		return -ENOMEM;
 
@@ -148,30 +117,29 @@
 	nfp_flow->meta.mask_len <<= NFP_FL_LW_SIZ;
 	nfp_flow->meta.act_len <<= NFP_FL_LW_SIZ;
 
-	nfp_ctrl_tx(priv->app->ctrl, skb);
+	nfp_ctrl_tx(app->ctrl, skb);
 
 	return 0;
 }
 
 static bool nfp_flower_check_higher_than_mac(struct tc_cls_flower_offload *f)
 {
-	return dissector_uses_key(f->dissector,
-				  FLOW_DISSECTOR_KEY_IPV4_ADDRS) ||
-		dissector_uses_key(f->dissector,
-				   FLOW_DISSECTOR_KEY_IPV6_ADDRS) ||
-		dissector_uses_key(f->dissector,
-				   FLOW_DISSECTOR_KEY_PORTS) ||
-		dissector_uses_key(f->dissector, FLOW_DISSECTOR_KEY_ICMP);
+	struct flow_rule *rule = tc_cls_flower_offload_flow_rule(f);
+
+	return flow_rule_match_key(rule, FLOW_DISSECTOR_KEY_IPV4_ADDRS) ||
+	       flow_rule_match_key(rule, FLOW_DISSECTOR_KEY_IPV6_ADDRS) ||
+	       flow_rule_match_key(rule, FLOW_DISSECTOR_KEY_PORTS) ||
+	       flow_rule_match_key(rule, FLOW_DISSECTOR_KEY_ICMP);
 }
 
 static int
-nfp_flower_calc_opt_layer(struct flow_dissector_key_enc_opts *enc_opts,
+nfp_flower_calc_opt_layer(struct flow_match_enc_opts *enc_opts,
 			  u32 *key_layer_two, int *key_size)
 {
-	if (enc_opts->len > NFP_FL_MAX_GENEVE_OPT_KEY)
-		return -EOPNOTSUPP;
-
-	if (enc_opts->len > 0) {
+	if (enc_opts->key->len > NFP_FL_MAX_GENEVE_OPT_KEY)
+		return -EOPNOTSUPP;
+
+	if (enc_opts->key->len > 0) {
 		*key_layer_two |= NFP_FLOWER_LAYER2_GENEVE_OP;
 		*key_size += sizeof(struct nfp_flower_geneve_options);
 	}
@@ -181,25 +149,26 @@
 
 static int
 nfp_flower_calculate_key_layers(struct nfp_app *app,
+				struct net_device *netdev,
 				struct nfp_fl_key_ls *ret_key_ls,
 				struct tc_cls_flower_offload *flow,
-				bool egress,
 				enum nfp_flower_tun_type *tun_type)
 {
-	struct flow_dissector_key_basic *mask_basic = NULL;
-	struct flow_dissector_key_basic *key_basic = NULL;
+	struct flow_rule *rule = tc_cls_flower_offload_flow_rule(flow);
+	struct flow_dissector *dissector = rule->match.dissector;
+	struct flow_match_basic basic = { NULL, NULL};
 	struct nfp_flower_priv *priv = app->priv;
 	u32 key_layer_two;
 	u8 key_layer;
 	int key_size;
 	int err;
 
-	if (flow->dissector->used_keys & ~NFP_FLOWER_WHITELIST_DISSECTOR)
+	if (dissector->used_keys & ~NFP_FLOWER_WHITELIST_DISSECTOR)
 		return -EOPNOTSUPP;
 
 	/* If any tun dissector is used then the required set must be used. */
-	if (flow->dissector->used_keys & NFP_FLOWER_WHITELIST_TUN_DISSECTOR &&
-	    (flow->dissector->used_keys & NFP_FLOWER_WHITELIST_TUN_DISSECTOR_R)
+	if (dissector->used_keys & NFP_FLOWER_WHITELIST_TUN_DISSECTOR &&
+	    (dissector->used_keys & NFP_FLOWER_WHITELIST_TUN_DISSECTOR_R)
 	    != NFP_FLOWER_WHITELIST_TUN_DISSECTOR_R)
 		return -EOPNOTSUPP;
 
@@ -208,83 +177,52 @@
 	key_size = sizeof(struct nfp_flower_meta_tci) +
 		   sizeof(struct nfp_flower_in_port);
 
-	if (dissector_uses_key(flow->dissector, FLOW_DISSECTOR_KEY_ETH_ADDRS) ||
-	    dissector_uses_key(flow->dissector, FLOW_DISSECTOR_KEY_MPLS)) {
+	if (flow_rule_match_key(rule, FLOW_DISSECTOR_KEY_ETH_ADDRS) ||
+	    flow_rule_match_key(rule, FLOW_DISSECTOR_KEY_MPLS)) {
 		key_layer |= NFP_FLOWER_LAYER_MAC;
 		key_size += sizeof(struct nfp_flower_mac_mpls);
 	}
 
-	if (dissector_uses_key(flow->dissector, FLOW_DISSECTOR_KEY_VLAN)) {
-		struct flow_dissector_key_vlan *flow_vlan;
-
-		flow_vlan = skb_flow_dissector_target(flow->dissector,
-						      FLOW_DISSECTOR_KEY_VLAN,
-						      flow->mask);
+	if (flow_rule_match_key(rule, FLOW_DISSECTOR_KEY_VLAN)) {
+		struct flow_match_vlan vlan;
+
+		flow_rule_match_vlan(rule, &vlan);
 		if (!(priv->flower_ext_feats & NFP_FL_FEATS_VLAN_PCP) &&
-		    flow_vlan->vlan_priority)
+		    vlan.key->vlan_priority)
 			return -EOPNOTSUPP;
 	}
 
-	if (dissector_uses_key(flow->dissector,
-			       FLOW_DISSECTOR_KEY_ENC_CONTROL)) {
-		struct flow_dissector_key_ipv4_addrs *mask_ipv4 = NULL;
-		struct flow_dissector_key_ports *mask_enc_ports = NULL;
-		struct flow_dissector_key_enc_opts *enc_op = NULL;
-		struct flow_dissector_key_ports *enc_ports = NULL;
-		struct flow_dissector_key_control *mask_enc_ctl =
-			skb_flow_dissector_target(flow->dissector,
-						  FLOW_DISSECTOR_KEY_ENC_CONTROL,
-						  flow->mask);
-		struct flow_dissector_key_control *enc_ctl =
-			skb_flow_dissector_target(flow->dissector,
-						  FLOW_DISSECTOR_KEY_ENC_CONTROL,
-						  flow->key);
-		if (!egress)
+	if (flow_rule_match_key(rule, FLOW_DISSECTOR_KEY_ENC_CONTROL)) {
+		struct flow_match_enc_opts enc_op = { NULL, NULL };
+		struct flow_match_ipv4_addrs ipv4_addrs;
+		struct flow_match_control enc_ctl;
+		struct flow_match_ports enc_ports;
+
+		flow_rule_match_enc_control(rule, &enc_ctl);
+
+		if (enc_ctl.mask->addr_type != 0xffff ||
+		    enc_ctl.key->addr_type != FLOW_DISSECTOR_KEY_IPV4_ADDRS)
 			return -EOPNOTSUPP;
 
-		if (mask_enc_ctl->addr_type != 0xffff ||
-		    enc_ctl->addr_type != FLOW_DISSECTOR_KEY_IPV4_ADDRS)
+		/* These fields are already verified as used. */
+		flow_rule_match_enc_ipv4_addrs(rule, &ipv4_addrs);
+		if (ipv4_addrs.mask->dst != cpu_to_be32(~0))
 			return -EOPNOTSUPP;
 
-		/* These fields are already verified as used. */
-		mask_ipv4 =
-			skb_flow_dissector_target(flow->dissector,
-						  FLOW_DISSECTOR_KEY_ENC_IPV4_ADDRS,
-						  flow->mask);
-		if (mask_ipv4->dst != cpu_to_be32(~0))
+		flow_rule_match_enc_ports(rule, &enc_ports);
+		if (enc_ports.mask->dst != cpu_to_be16(~0))
 			return -EOPNOTSUPP;
 
-		mask_enc_ports =
-			skb_flow_dissector_target(flow->dissector,
-						  FLOW_DISSECTOR_KEY_ENC_PORTS,
-						  flow->mask);
-		enc_ports =
-			skb_flow_dissector_target(flow->dissector,
-						  FLOW_DISSECTOR_KEY_ENC_PORTS,
-						  flow->key);
-
-		if (mask_enc_ports->dst != cpu_to_be16(~0))
-			return -EOPNOTSUPP;
-
-		if (dissector_uses_key(flow->dissector,
-				       FLOW_DISSECTOR_KEY_ENC_OPTS)) {
-			enc_op = skb_flow_dissector_target(flow->dissector,
-							   FLOW_DISSECTOR_KEY_ENC_OPTS,
-							   flow->key);
-		}
-
-<<<<<<< HEAD
-		switch (enc_ports->dst) {
-		case htons(NFP_FL_VXLAN_PORT):
-=======
+		if (flow_rule_match_key(rule, FLOW_DISSECTOR_KEY_ENC_OPTS))
+			flow_rule_match_enc_opts(rule, &enc_op);
+
 		switch (enc_ports.key->dst) {
 		case htons(IANA_VXLAN_UDP_PORT):
->>>>>>> 407d19ab
 			*tun_type = NFP_FL_TUNNEL_VXLAN;
 			key_layer |= NFP_FLOWER_LAYER_VXLAN;
 			key_size += sizeof(struct nfp_flower_ipv4_udp_tun);
 
-			if (enc_op)
+			if (enc_op.key)
 				return -EOPNOTSUPP;
 			break;
 		case htons(GENEVE_UDP_PORT):
@@ -296,11 +234,11 @@
 			key_layer_two |= NFP_FLOWER_LAYER2_GENEVE;
 			key_size += sizeof(struct nfp_flower_ipv4_udp_tun);
 
-			if (!enc_op)
+			if (!enc_op.key)
 				break;
 			if (!(priv->flower_ext_feats & NFP_FL_FEATS_GENEVE_OPT))
 				return -EOPNOTSUPP;
-			err = nfp_flower_calc_opt_layer(enc_op, &key_layer_two,
+			err = nfp_flower_calc_opt_layer(&enc_op, &key_layer_two,
 							&key_size);
 			if (err)
 				return err;
@@ -308,24 +246,18 @@
 		default:
 			return -EOPNOTSUPP;
 		}
-	} else if (egress) {
-		/* Reject non tunnel matches offloaded to egress repr. */
-		return -EOPNOTSUPP;
-	}
-
-	if (dissector_uses_key(flow->dissector, FLOW_DISSECTOR_KEY_BASIC)) {
-		mask_basic = skb_flow_dissector_target(flow->dissector,
-						       FLOW_DISSECTOR_KEY_BASIC,
-						       flow->mask);
-
-		key_basic = skb_flow_dissector_target(flow->dissector,
-						      FLOW_DISSECTOR_KEY_BASIC,
-						      flow->key);
-	}
-
-	if (mask_basic && mask_basic->n_proto) {
+
+		/* Ensure the ingress netdev matches the expected tun type. */
+		if (!nfp_fl_netdev_is_tunnel_type(netdev, *tun_type))
+			return -EOPNOTSUPP;
+	}
+
+	if (flow_rule_match_key(rule, FLOW_DISSECTOR_KEY_BASIC))
+		flow_rule_match_basic(rule, &basic);
+
+	if (basic.mask && basic.mask->n_proto) {
 		/* Ethernet type is present in the key. */
-		switch (key_basic->n_proto) {
+		switch (basic.key->n_proto) {
 		case cpu_to_be16(ETH_P_IP):
 			key_layer |= NFP_FLOWER_LAYER_IPV4;
 			key_size += sizeof(struct nfp_flower_ipv4);
@@ -364,9 +296,9 @@
 		}
 	}
 
-	if (mask_basic && mask_basic->ip_proto) {
+	if (basic.mask && basic.mask->ip_proto) {
 		/* Ethernet type is present in the key. */
-		switch (key_basic->ip_proto) {
+		switch (basic.key->ip_proto) {
 		case IPPROTO_TCP:
 		case IPPROTO_UDP:
 		case IPPROTO_SCTP:
@@ -383,14 +315,12 @@
 		}
 	}
 
-	if (dissector_uses_key(flow->dissector, FLOW_DISSECTOR_KEY_TCP)) {
-		struct flow_dissector_key_tcp *tcp;
+	if (flow_rule_match_key(rule, FLOW_DISSECTOR_KEY_TCP)) {
+		struct flow_match_tcp tcp;
 		u32 tcp_flags;
 
-		tcp = skb_flow_dissector_target(flow->dissector,
-						FLOW_DISSECTOR_KEY_TCP,
-						flow->key);
-		tcp_flags = be16_to_cpu(tcp->flags);
+		flow_rule_match_tcp(rule, &tcp);
+		tcp_flags = be16_to_cpu(tcp.key->flags);
 
 		if (tcp_flags & ~NFP_FLOWER_SUPPORTED_TCPFLAGS)
 			return -EOPNOTSUPP;
@@ -406,12 +336,12 @@
 		 * space, thus we need to ensure we include a IPv4/IPv6 key
 		 * layer if we have not done so already.
 		 */
-		if (!key_basic)
+		if (!basic.key)
 			return -EOPNOTSUPP;
 
 		if (!(key_layer & NFP_FLOWER_LAYER_IPV4) &&
 		    !(key_layer & NFP_FLOWER_LAYER_IPV6)) {
-			switch (key_basic->n_proto) {
+			switch (basic.key->n_proto) {
 			case cpu_to_be16(ETH_P_IP):
 				key_layer |= NFP_FLOWER_LAYER_IPV4;
 				key_size += sizeof(struct nfp_flower_ipv4);
@@ -428,14 +358,11 @@
 		}
 	}
 
-	if (dissector_uses_key(flow->dissector, FLOW_DISSECTOR_KEY_CONTROL)) {
-		struct flow_dissector_key_control *key_ctl;
-
-		key_ctl = skb_flow_dissector_target(flow->dissector,
-						    FLOW_DISSECTOR_KEY_CONTROL,
-						    flow->key);
-
-		if (key_ctl->flags & ~NFP_FLOWER_SUPPORTED_CTLFLAGS)
+	if (flow_rule_match_key(rule, FLOW_DISSECTOR_KEY_CONTROL)) {
+		struct flow_match_control ctl;
+
+		flow_rule_match_control(rule, &ctl);
+		if (ctl.key->flags & ~NFP_FLOWER_SUPPORTED_CTLFLAGS)
 			return -EOPNOTSUPP;
 	}
 
@@ -447,7 +374,7 @@
 }
 
 static struct nfp_fl_payload *
-nfp_flower_allocate_new(struct nfp_fl_key_ls *key_layer, bool egress)
+nfp_flower_allocate_new(struct nfp_fl_key_ls *key_layer)
 {
 	struct nfp_fl_payload *flow_pay;
 
@@ -471,14 +398,8 @@
 
 	flow_pay->nfp_tun_ipv4_addr = 0;
 	flow_pay->meta.flags = 0;
-<<<<<<< HEAD
-	spin_lock_init(&flow_pay->lock);
-
-	flow_pay->ingress_offload = !egress;
-=======
 	INIT_LIST_HEAD(&flow_pay->linked_flows);
 	flow_pay->in_hw = false;
->>>>>>> 407d19ab
 
 	return flow_pay;
 
@@ -937,7 +858,6 @@
  * @app:	Pointer to the APP handle
  * @netdev:	netdev structure.
  * @flow:	TC flower classifier offload structure.
- * @egress:	NFP netdev is the egress.
  *
  * Adds a new flow to the repeated hash structure and action payload.
  *
@@ -945,46 +865,35 @@
  */
 static int
 nfp_flower_add_offload(struct nfp_app *app, struct net_device *netdev,
-		       struct tc_cls_flower_offload *flow, bool egress)
+		       struct tc_cls_flower_offload *flow)
 {
 	enum nfp_flower_tun_type tun_type = NFP_FL_TUNNEL_NONE;
-	struct nfp_port *port = nfp_port_from_netdev(netdev);
 	struct nfp_flower_priv *priv = app->priv;
 	struct nfp_fl_payload *flow_pay;
 	struct nfp_fl_key_ls *key_layer;
-	struct net_device *ingr_dev;
+	struct nfp_port *port = NULL;
 	int err;
 
-	ingr_dev = egress ? NULL : netdev;
-	flow_pay = nfp_flower_search_fl_table(app, flow->cookie, ingr_dev,
-					      NFP_FL_STATS_CTX_DONT_CARE);
-	if (flow_pay) {
-		/* Ignore as duplicate if it has been added by different cb. */
-		if (flow_pay->ingress_offload && egress)
-			return 0;
-		else
-			return -EOPNOTSUPP;
-	}
+	if (nfp_netdev_is_nfp_repr(netdev))
+		port = nfp_port_from_netdev(netdev);
 
 	key_layer = kmalloc(sizeof(*key_layer), GFP_KERNEL);
 	if (!key_layer)
 		return -ENOMEM;
 
-	err = nfp_flower_calculate_key_layers(app, key_layer, flow, egress,
+	err = nfp_flower_calculate_key_layers(app, netdev, key_layer, flow,
 					      &tun_type);
 	if (err)
 		goto err_free_key_ls;
 
-	flow_pay = nfp_flower_allocate_new(key_layer, egress);
+	flow_pay = nfp_flower_allocate_new(key_layer);
 	if (!flow_pay) {
 		err = -ENOMEM;
 		goto err_free_key_ls;
 	}
 
-	flow_pay->ingress_dev = egress ? NULL : netdev;
-
-	err = nfp_flower_compile_flow_match(flow, key_layer, netdev, flow_pay,
-					    tun_type);
+	err = nfp_flower_compile_flow_match(app, flow, key_layer, netdev,
+					    flow_pay, tun_type);
 	if (err)
 		goto err_destroy_flow;
 
@@ -992,20 +901,23 @@
 	if (err)
 		goto err_destroy_flow;
 
-	err = nfp_compile_flow_metadata(app, flow, flow_pay,
-					flow_pay->ingress_dev);
+	err = nfp_compile_flow_metadata(app, flow, flow_pay, netdev);
 	if (err)
 		goto err_destroy_flow;
 
-	err = nfp_flower_xmit_flow(netdev, flow_pay,
+	flow_pay->tc_flower_cookie = flow->cookie;
+	err = rhashtable_insert_fast(&priv->flow_table, &flow_pay->fl_node,
+				     nfp_flower_table_params);
+	if (err)
+		goto err_release_metadata;
+
+	err = nfp_flower_xmit_flow(app, flow_pay,
 				   NFP_FLOWER_CMSG_TYPE_FLOW_ADD);
 	if (err)
-		goto err_destroy_flow;
-
-	INIT_HLIST_NODE(&flow_pay->link);
-	flow_pay->tc_flower_cookie = flow->cookie;
-	hash_add_rcu(priv->flow_table, &flow_pay->link, flow->cookie);
-	port->tc_offload_cnt++;
+		goto err_remove_rhash;
+
+	if (port)
+		port->tc_offload_cnt++;
 
 	flow_pay->in_hw = true;
 
@@ -1014,6 +926,12 @@
 
 	return 0;
 
+err_remove_rhash:
+	WARN_ON_ONCE(rhashtable_remove_fast(&priv->flow_table,
+					    &flow_pay->fl_node,
+					    nfp_flower_table_params));
+err_release_metadata:
+	nfp_modify_flow_metadata(app, flow_pay);
 err_destroy_flow:
 	kfree(flow_pay->action_data);
 	kfree(flow_pay->mask_data);
@@ -1098,7 +1016,6 @@
  * @app:	Pointer to the APP handle
  * @netdev:	netdev structure.
  * @flow:	TC flower classifier offload structure
- * @egress:	Netdev is the egress dev.
  *
  * Removes a flow from the repeated hash structure and clears the
  * action payload. Any flows merged from this are also deleted.
@@ -1107,18 +1024,19 @@
  */
 static int
 nfp_flower_del_offload(struct nfp_app *app, struct net_device *netdev,
-		       struct tc_cls_flower_offload *flow, bool egress)
-{
-	struct nfp_port *port = nfp_port_from_netdev(netdev);
+		       struct tc_cls_flower_offload *flow)
+{
+	struct nfp_flower_priv *priv = app->priv;
 	struct nfp_fl_payload *nfp_flow;
-	struct net_device *ingr_dev;
+	struct nfp_port *port = NULL;
 	int err;
 
-	ingr_dev = egress ? NULL : netdev;
-	nfp_flow = nfp_flower_search_fl_table(app, flow->cookie, ingr_dev,
-					      NFP_FL_STATS_CTX_DONT_CARE);
+	if (nfp_netdev_is_nfp_repr(netdev))
+		port = nfp_port_from_netdev(netdev);
+
+	nfp_flow = nfp_flower_search_fl_table(app, flow->cookie, netdev);
 	if (!nfp_flow)
-		return egress ? 0 : -ENOENT;
+		return -ENOENT;
 
 	err = nfp_modify_flow_metadata(app, nfp_flow);
 	if (err)
@@ -1127,32 +1045,25 @@
 	if (nfp_flow->nfp_tun_ipv4_addr)
 		nfp_tunnel_del_ipv4_off(app, nfp_flow->nfp_tun_ipv4_addr);
 
-<<<<<<< HEAD
-	err = nfp_flower_xmit_flow(netdev, nfp_flow,
-=======
 	if (!nfp_flow->in_hw) {
 		err = 0;
 		goto err_free_merge_flow;
 	}
 
 	err = nfp_flower_xmit_flow(app, nfp_flow,
->>>>>>> 407d19ab
 				   NFP_FLOWER_CMSG_TYPE_FLOW_DEL);
 	/* Fall through on error. */
 
-<<<<<<< HEAD
-err_free_flow:
-	hash_del_rcu(&nfp_flow->link);
-	port->tc_offload_cnt--;
-=======
 err_free_merge_flow:
 	nfp_flower_del_linked_merge_flows(app, nfp_flow);
 	if (port)
 		port->tc_offload_cnt--;
->>>>>>> 407d19ab
 	kfree(nfp_flow->action_data);
 	kfree(nfp_flow->mask_data);
 	kfree(nfp_flow->unmasked_data);
+	WARN_ON_ONCE(rhashtable_remove_fast(&priv->flow_table,
+					    &nfp_flow->fl_node,
+					    nfp_flower_table_params));
 	kfree_rcu(nfp_flow, rcu);
 	return err;
 }
@@ -1208,7 +1119,6 @@
  * @app:	Pointer to the APP handle
  * @netdev:	Netdev structure.
  * @flow:	TC flower classifier offload structure
- * @egress:	Netdev is the egress dev.
  *
  * Populates a flow statistics structure which which corresponds to a
  * specific flow.
@@ -1217,25 +1127,18 @@
  */
 static int
 nfp_flower_get_stats(struct nfp_app *app, struct net_device *netdev,
-		     struct tc_cls_flower_offload *flow, bool egress)
-{
+		     struct tc_cls_flower_offload *flow)
+{
+	struct nfp_flower_priv *priv = app->priv;
 	struct nfp_fl_payload *nfp_flow;
-	struct net_device *ingr_dev;
-
-	ingr_dev = egress ? NULL : netdev;
-	nfp_flow = nfp_flower_search_fl_table(app, flow->cookie, ingr_dev,
-					      NFP_FL_STATS_CTX_DONT_CARE);
+	u32 ctx_id;
+
+	nfp_flow = nfp_flower_search_fl_table(app, flow->cookie, netdev);
 	if (!nfp_flow)
 		return -EINVAL;
 
-	if (nfp_flow->ingress_offload && egress)
-		return 0;
-
-<<<<<<< HEAD
-	spin_lock_bh(&nfp_flow->lock);
-	tcf_exts_stats_update(flow->exts, nfp_flow->stats.bytes,
-			      nfp_flow->stats.pkts, nfp_flow->stats.used);
-=======
+	ctx_id = be32_to_cpu(nfp_flow->meta.host_ctx_id);
+
 	spin_lock_bh(&priv->stats_lock);
 	/* If request is for a sub_flow, update stats from merged flows. */
 	if (!list_empty(&nfp_flow->linked_flows))
@@ -1243,36 +1146,35 @@
 
 	flow_stats_update(&flow->stats, priv->stats[ctx_id].bytes,
 			  priv->stats[ctx_id].pkts, priv->stats[ctx_id].used);
->>>>>>> 407d19ab
-
-	nfp_flow->stats.pkts = 0;
-	nfp_flow->stats.bytes = 0;
-	spin_unlock_bh(&nfp_flow->lock);
+
+	priv->stats[ctx_id].pkts = 0;
+	priv->stats[ctx_id].bytes = 0;
+	spin_unlock_bh(&priv->stats_lock);
 
 	return 0;
 }
 
 static int
 nfp_flower_repr_offload(struct nfp_app *app, struct net_device *netdev,
-			struct tc_cls_flower_offload *flower, bool egress)
+			struct tc_cls_flower_offload *flower)
 {
 	if (!eth_proto_is_802_3(flower->common.protocol))
 		return -EOPNOTSUPP;
 
 	switch (flower->command) {
 	case TC_CLSFLOWER_REPLACE:
-		return nfp_flower_add_offload(app, netdev, flower, egress);
+		return nfp_flower_add_offload(app, netdev, flower);
 	case TC_CLSFLOWER_DESTROY:
-		return nfp_flower_del_offload(app, netdev, flower, egress);
+		return nfp_flower_del_offload(app, netdev, flower);
 	case TC_CLSFLOWER_STATS:
-		return nfp_flower_get_stats(app, netdev, flower, egress);
+		return nfp_flower_get_stats(app, netdev, flower);
 	default:
 		return -EOPNOTSUPP;
 	}
 }
 
-int nfp_flower_setup_tc_egress_cb(enum tc_setup_type type, void *type_data,
-				  void *cb_priv)
+static int nfp_flower_setup_tc_block_cb(enum tc_setup_type type,
+					void *type_data, void *cb_priv)
 {
 	struct nfp_repr *repr = cb_priv;
 
@@ -1282,31 +1184,10 @@
 	switch (type) {
 	case TC_SETUP_CLSFLOWER:
 		return nfp_flower_repr_offload(repr->app, repr->netdev,
-					       type_data, true);
-	default:
-		return -EOPNOTSUPP;
-	}
-}
-
-static int nfp_flower_setup_tc_block_cb(enum tc_setup_type type,
-					void *type_data, void *cb_priv)
-{
-	struct nfp_repr *repr = cb_priv;
-
-	if (!tc_cls_can_offload_and_chain0(repr->netdev, type_data))
-		return -EOPNOTSUPP;
-
-	switch (type) {
-	case TC_SETUP_CLSFLOWER:
-		return nfp_flower_repr_offload(repr->app, repr->netdev,
-<<<<<<< HEAD
-					       type_data, false);
-=======
 					       type_data);
 	case TC_SETUP_CLSMATCHALL:
 		return nfp_flower_setup_qos_offload(repr->app, repr->netdev,
 						    type_data);
->>>>>>> 407d19ab
 	default:
 		return -EOPNOTSUPP;
 	}
@@ -1348,8 +1229,6 @@
 	default:
 		return -EOPNOTSUPP;
 	}
-<<<<<<< HEAD
-=======
 }
 
 struct nfp_flower_indr_block_cb_priv {
@@ -1479,5 +1358,4 @@
 	}
 
 	return NOTIFY_OK;
->>>>>>> 407d19ab
 }