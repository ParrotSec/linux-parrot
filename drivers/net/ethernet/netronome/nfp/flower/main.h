--- conflicted
+++ resolved
@@ -1,35 +1,5 @@
-/*
- * Copyright (C) 2017 Netronome Systems, Inc.
- *
- * This software is dual licensed under the GNU General License Version 2,
- * June 1991 as shown in the file COPYING in the top-level directory of this
- * source tree or the BSD 2-Clause License provided below.  You have the
- * option to license this software under the complete terms of either license.
- *
- * The BSD 2-Clause License:
- *
- *     Redistribution and use in source and binary forms, with or
- *     without modification, are permitted provided that the following
- *     conditions are met:
- *
- *      1. Redistributions of source code must retain the above
- *         copyright notice, this list of conditions and the following
- *         disclaimer.
- *
- *      2. Redistributions in binary form must reproduce the above
- *         copyright notice, this list of conditions and the following
- *         disclaimer in the documentation and/or other materials
- *         provided with the distribution.
- *
- * THE SOFTWARE IS PROVIDED "AS IS", WITHOUT WARRANTY OF ANY KIND,
- * EXPRESS OR IMPLIED, INCLUDING BUT NOT LIMITED TO THE WARRANTIES OF
- * MERCHANTABILITY, FITNESS FOR A PARTICULAR PURPOSE AND
- * NONINFRINGEMENT. IN NO EVENT SHALL THE AUTHORS OR COPYRIGHT HOLDERS
- * BE LIABLE FOR ANY CLAIM, DAMAGES OR OTHER LIABILITY, WHETHER IN AN
- * ACTION OF CONTRACT, TORT OR OTHERWISE, ARISING FROM, OUT OF OR IN
- * CONNECTION WITH THE SOFTWARE OR THE USE OR OTHER DEALINGS IN THE
- * SOFTWARE.
- */
+/* SPDX-License-Identifier: (GPL-2.0-only OR BSD-2-Clause) */
+/* Copyright (C) 2017-2018 Netronome Systems, Inc. */
 
 #ifndef __NFP_FLOWER_H__
 #define __NFP_FLOWER_H__ 1
@@ -39,6 +9,7 @@
 
 #include <linux/circ_buf.h>
 #include <linux/hashtable.h>
+#include <linux/rhashtable.h>
 #include <linux/time64.h>
 #include <linux/types.h>
 #include <net/pkt_cls.h>
@@ -50,11 +21,11 @@
 struct net_device;
 struct nfp_app;
 
-#define NFP_FL_STATS_CTX_DONT_CARE	cpu_to_be32(0xffffffff)
-#define NFP_FL_STATS_ENTRY_RS		BIT(20)
-#define NFP_FL_STATS_ELEM_RS		4
-#define NFP_FL_REPEATED_HASH_MAX	BIT(17)
-#define NFP_FLOWER_HASH_BITS		19
+#define NFP_FL_STAT_ID_MU_NUM		GENMASK(31, 22)
+#define NFP_FL_STAT_ID_STAT		GENMASK(21, 0)
+
+#define NFP_FL_STATS_ELEM_RS		FIELD_SIZEOF(struct nfp_fl_stats_id, \
+						     init_unalloc)
 #define NFP_FLOWER_MASK_ENTRY_RS	256
 #define NFP_FLOWER_MASK_ELEMENT_RS	1
 #define NFP_FLOWER_MASK_HASH_BITS	10
@@ -87,6 +58,26 @@
 };
 
 /**
+ * struct nfp_fl_tunnel_offloads - priv data for tunnel offloads
+ * @offloaded_macs:	Hashtable of the offloaded MAC addresses
+ * @ipv4_off_list:	List of IPv4 addresses to offload
+ * @neigh_off_list:	List of neighbour offloads
+ * @ipv4_off_lock:	Lock for the IPv4 address list
+ * @neigh_off_lock:	Lock for the neighbour address list
+ * @mac_off_ids:	IDA to manage id assignment for offloaded MACs
+ * @neigh_nb:		Notifier to monitor neighbour state
+ */
+struct nfp_fl_tunnel_offloads {
+	struct rhashtable offloaded_macs;
+	struct list_head ipv4_off_list;
+	struct list_head neigh_off_list;
+	struct mutex ipv4_off_lock;
+	spinlock_t neigh_off_lock;
+	struct ida mac_off_ids;
+	struct notifier_block neigh_nb;
+};
+
+/**
  * struct nfp_mtu_conf - manage MTU setting
  * @portnum:		NFP port number of repr with requested MTU change
  * @requested_val:	MTU value requested for repr
@@ -104,7 +95,6 @@
 
 /**
  * struct nfp_fl_lag - Flower APP priv data for link aggregation
- * @lag_nb:		Notifier to track master/slave events
  * @work:		Work queue for writing configs to the HW
  * @lock:		Lock to protect lag_group_list
  * @group_list:		List of all master/slave groups offloaded
@@ -117,7 +107,6 @@
  *			retransmission
  */
 struct nfp_fl_lag {
-	struct notifier_block lag_nb;
 	struct delayed_work work;
 	struct mutex lock;
 	struct list_head group_list;
@@ -149,37 +138,22 @@
  * @stats_ids:		List of free stats ids
  * @mask_ids:		List of free mask ids
  * @mask_table:		Hash table used to store masks
+ * @stats_ring_size:	Maximum number of allowed stats ids
  * @flow_table:		Hash table used to store flower rules
-<<<<<<< HEAD
-=======
  * @stats:		Stored stats updates for flower rules
  * @stats_lock:		Lock for flower rule stats updates
  * @stats_ctx_table:	Hash table to map stats contexts to its flow rule
->>>>>>> 407d19ab
  * @cmsg_work:		Workqueue for control messages processing
  * @cmsg_skbs_high:	List of higher priority skbs for control message
  *			processing
  * @cmsg_skbs_low:	List of lower priority skbs for control message
  *			processing
- * @nfp_mac_off_list:	List of MAC addresses to offload
- * @nfp_mac_index_list:	List of unique 8-bit indexes for non NFP netdevs
- * @nfp_ipv4_off_list:	List of IPv4 addresses to offload
- * @nfp_neigh_off_list:	List of neighbour offloads
- * @nfp_mac_off_lock:	Lock for the MAC address list
- * @nfp_mac_index_lock:	Lock for the MAC index list
- * @nfp_ipv4_off_lock:	Lock for the IPv4 address list
- * @nfp_neigh_off_lock:	Lock for the neighbour address list
- * @nfp_mac_off_ids:	IDA to manage id assignment for offloaded macs
- * @nfp_mac_off_count:	Number of MACs in address list
- * @nfp_tun_mac_nb:	Notifier to monitor link state
- * @nfp_tun_neigh_nb:	Notifier to monitor neighbour state
+ * @tun:		Tunnel offload data
  * @reify_replies:	atomically stores the number of replies received
  *			from firmware for repr reify
  * @reify_wait_queue:	wait queue for repr reify response counting
  * @mtu_conf:		Configuration of repr MTU value
  * @nfp_lag:		Link aggregation data block
-<<<<<<< HEAD
-=======
  * @indr_block_cb_priv:	List of priv data passed to indirect block cbs
  * @non_repr_priv:	List of offloaded non-repr ports and their priv data
  * @active_mem_unit:	Current active memory unit for flower rules
@@ -188,7 +162,6 @@
  * @qos_stats_work:	Workqueue for qos stats processing
  * @qos_rate_limiters:	Current active qos rate limiters
  * @qos_stats_lock:	Lock on qos stats updates
->>>>>>> 407d19ab
  */
 struct nfp_flower_priv {
 	struct nfp_app *app;
@@ -199,36 +172,19 @@
 	struct nfp_fl_stats_id stats_ids;
 	struct nfp_fl_mask_id mask_ids;
 	DECLARE_HASHTABLE(mask_table, NFP_FLOWER_MASK_HASH_BITS);
-<<<<<<< HEAD
-	DECLARE_HASHTABLE(flow_table, NFP_FLOWER_HASH_BITS);
-=======
 	u32 stats_ring_size;
 	struct rhashtable flow_table;
 	struct nfp_fl_stats *stats;
 	spinlock_t stats_lock; /* lock stats */
 	struct rhashtable stats_ctx_table;
->>>>>>> 407d19ab
 	struct work_struct cmsg_work;
 	struct sk_buff_head cmsg_skbs_high;
 	struct sk_buff_head cmsg_skbs_low;
-	struct list_head nfp_mac_off_list;
-	struct list_head nfp_mac_index_list;
-	struct list_head nfp_ipv4_off_list;
-	struct list_head nfp_neigh_off_list;
-	struct mutex nfp_mac_off_lock;
-	struct mutex nfp_mac_index_lock;
-	struct mutex nfp_ipv4_off_lock;
-	spinlock_t nfp_neigh_off_lock;
-	struct ida nfp_mac_off_ids;
-	int nfp_mac_off_count;
-	struct notifier_block nfp_tun_mac_nb;
-	struct notifier_block nfp_tun_neigh_nb;
+	struct nfp_fl_tunnel_offloads tun;
 	atomic_t reify_replies;
 	wait_queue_head_t reify_wait_queue;
 	struct nfp_mtu_conf mtu_conf;
 	struct nfp_fl_lag nfp_lag;
-<<<<<<< HEAD
-=======
 	struct list_head indr_block_cb_priv;
 	struct list_head non_repr_priv;
 	unsigned int active_mem_unit;
@@ -251,25 +207,21 @@
 	struct nfp_stat_pair curr_stats;
 	struct nfp_stat_pair prev_stats;
 	u64 last_update;
->>>>>>> 407d19ab
 };
 
 /**
  * struct nfp_flower_repr_priv - Flower APP per-repr priv data
+ * @nfp_repr:		Back pointer to nfp_repr
  * @lag_port_flags:	Extended port flags to record lag state of repr
-<<<<<<< HEAD
-=======
  * @mac_offloaded:	Flag indicating a MAC address is offloaded for repr
  * @offloaded_mac_addr:	MAC address that has been offloaded for repr
  * @block_shared:	Flag indicating if offload applies to shared blocks
  * @mac_list:		List entry of reprs that share the same offloaded MAC
  * @qos_table:		Stored info on filters implementing qos
->>>>>>> 407d19ab
  */
 struct nfp_flower_repr_priv {
+	struct nfp_repr *nfp_repr;
 	unsigned long lag_port_flags;
-<<<<<<< HEAD
-=======
 	bool mac_offloaded;
 	u8 offloaded_mac_addr[ETH_ALEN];
 	bool block_shared;
@@ -291,7 +243,6 @@
 	int ref_count;
 	bool mac_offloaded;
 	u8 offloaded_mac_addr[ETH_ALEN];
->>>>>>> 407d19ab
 };
 
 struct nfp_fl_key_ls {
@@ -320,18 +271,13 @@
 struct nfp_fl_payload {
 	struct nfp_fl_rule_metadata meta;
 	unsigned long tc_flower_cookie;
-	struct hlist_node link;
+	struct rhash_head fl_node;
 	struct rcu_head rcu;
-	spinlock_t lock; /* lock stats */
-	struct nfp_fl_stats stats;
 	__be32 nfp_tun_ipv4_addr;
 	struct net_device *ingress_dev;
 	char *unmasked_data;
 	char *mask_data;
 	char *action_data;
-<<<<<<< HEAD
-	bool ingress_offload;
-=======
 	struct list_head linked_flows;
 	bool in_hw;
 };
@@ -351,8 +297,9 @@
 		struct list_head list;
 		struct nfp_fl_payload *flow;
 	} merge_flow, sub_flow;
->>>>>>> 407d19ab
-};
+};
+
+extern const struct rhashtable_params nfp_flower_table_params;
 
 struct nfp_fl_stats_frame {
 	__be32 stats_con_id;
@@ -361,9 +308,6 @@
 	__be64 stats_cookie;
 };
 
-<<<<<<< HEAD
-int nfp_flower_metadata_init(struct nfp_app *app);
-=======
 static inline bool
 nfp_flower_internal_port_can_offload(struct nfp_app *app,
 				     struct net_device *netdev)
@@ -391,20 +335,15 @@
 
 int nfp_flower_metadata_init(struct nfp_app *app, u64 host_ctx_count,
 			     unsigned int host_ctx_split);
->>>>>>> 407d19ab
 void nfp_flower_metadata_cleanup(struct nfp_app *app);
 
 int nfp_flower_setup_tc(struct nfp_app *app, struct net_device *netdev,
 			enum tc_setup_type type, void *type_data);
-<<<<<<< HEAD
-int nfp_flower_compile_flow_match(struct tc_cls_flower_offload *flow,
-=======
 int nfp_flower_merge_offloaded_flows(struct nfp_app *app,
 				     struct nfp_fl_payload *sub_flow1,
 				     struct nfp_fl_payload *sub_flow2);
 int nfp_flower_compile_flow_match(struct nfp_app *app,
 				  struct tc_cls_flower_offload *flow,
->>>>>>> 407d19ab
 				  struct nfp_fl_key_ls *key_ls,
 				  struct net_device *netdev,
 				  struct nfp_fl_payload *nfp_flow,
@@ -424,7 +363,7 @@
 
 struct nfp_fl_payload *
 nfp_flower_search_fl_table(struct nfp_app *app, unsigned long tc_flower_cookie,
-			   struct net_device *netdev, __be32 host_ctx);
+			   struct net_device *netdev);
 struct nfp_fl_payload *
 nfp_flower_get_fl_payload_from_ctx(struct nfp_app *app, u32 ctx_id);
 struct nfp_fl_payload *
@@ -434,25 +373,25 @@
 
 int nfp_tunnel_config_start(struct nfp_app *app);
 void nfp_tunnel_config_stop(struct nfp_app *app);
-void nfp_tunnel_write_macs(struct nfp_app *app);
+int nfp_tunnel_mac_event_handler(struct nfp_app *app,
+				 struct net_device *netdev,
+				 unsigned long event, void *ptr);
 void nfp_tunnel_del_ipv4_off(struct nfp_app *app, __be32 ipv4);
 void nfp_tunnel_add_ipv4_off(struct nfp_app *app, __be32 ipv4);
 void nfp_tunnel_request_route(struct nfp_app *app, struct sk_buff *skb);
 void nfp_tunnel_keep_alive(struct nfp_app *app, struct sk_buff *skb);
-int nfp_flower_setup_tc_egress_cb(enum tc_setup_type type, void *type_data,
-				  void *cb_priv);
 void nfp_flower_lag_init(struct nfp_fl_lag *lag);
 void nfp_flower_lag_cleanup(struct nfp_fl_lag *lag);
 int nfp_flower_lag_reset(struct nfp_fl_lag *lag);
+int nfp_flower_lag_netdev_event(struct nfp_flower_priv *priv,
+				struct net_device *netdev,
+				unsigned long event, void *ptr);
 bool nfp_flower_lag_unprocessed_msg(struct nfp_app *app, struct sk_buff *skb);
 int nfp_flower_lag_populate_pre_action(struct nfp_app *app,
 				       struct net_device *master,
 				       struct nfp_fl_pre_lag *pre_act);
 int nfp_flower_lag_get_output_id(struct nfp_app *app,
 				 struct net_device *master);
-<<<<<<< HEAD
-
-=======
 void nfp_flower_qos_init(struct nfp_app *app);
 void nfp_flower_qos_cleanup(struct nfp_app *app);
 int nfp_flower_setup_qos_offload(struct nfp_app *app, struct net_device *netdev,
@@ -472,5 +411,4 @@
 nfp_flower_non_repr_priv_put(struct nfp_app *app, struct net_device *netdev);
 u32 nfp_flower_get_port_id_from_netdev(struct nfp_app *app,
 				       struct net_device *netdev);
->>>>>>> 407d19ab
 #endif