--- conflicted
+++ resolved
@@ -1,46 +1,16 @@
-/*
- * Copyright (C) 2017 Netronome Systems, Inc.
- *
- * This software is dual licensed under the GNU General License Version 2,
- * June 1991 as shown in the file COPYING in the top-level directory of this
- * source tree or the BSD 2-Clause License provided below.  You have the
- * option to license this software under the complete terms of either license.
- *
- * The BSD 2-Clause License:
- *
- *     Redistribution and use in source and binary forms, with or
- *     without modification, are permitted provided that the following
- *     conditions are met:
- *
- *      1. Redistributions of source code must retain the above
- *         copyright notice, this list of conditions and the following
- *         disclaimer.
- *
- *      2. Redistributions in binary form must reproduce the above
- *         copyright notice, this list of conditions and the following
- *         disclaimer in the documentation and/or other materials
- *         provided with the distribution.
- *
- * THE SOFTWARE IS PROVIDED "AS IS", WITHOUT WARRANTY OF ANY KIND,
- * EXPRESS OR IMPLIED, INCLUDING BUT NOT LIMITED TO THE WARRANTIES OF
- * MERCHANTABILITY, FITNESS FOR A PARTICULAR PURPOSE AND
- * NONINFRINGEMENT. IN NO EVENT SHALL THE AUTHORS OR COPYRIGHT HOLDERS
- * BE LIABLE FOR ANY CLAIM, DAMAGES OR OTHER LIABILITY, WHETHER IN AN
- * ACTION OF CONTRACT, TORT OR OTHERWISE, ARISING FROM, OUT OF OR IN
- * CONNECTION WITH THE SOFTWARE OR THE USE OR OTHER DEALINGS IN THE
- * SOFTWARE.
- */
+// SPDX-License-Identifier: (GPL-2.0-only OR BSD-2-Clause)
+/* Copyright (C) 2017-2018 Netronome Systems, Inc. */
 
 #include <linux/etherdevice.h>
 #include <linux/io-64-nonatomic-hi-lo.h>
 #include <linux/lockdep.h>
 #include <net/dst_metadata.h>
-#include <net/switchdev.h>
 
 #include "nfpcore/nfp_cpp.h"
 #include "nfpcore/nfp_nsp.h"
 #include "nfp_app.h"
 #include "nfp_main.h"
+#include "nfp_net.h"
 #include "nfp_net_ctrl.h"
 #include "nfp_net_repr.h"
 #include "nfp_net_sriov.h"
@@ -259,6 +229,27 @@
 err_port_disable:
 	nfp_port_configure(netdev, false);
 	return err;
+}
+
+static netdev_features_t
+nfp_repr_fix_features(struct net_device *netdev, netdev_features_t features)
+{
+	struct nfp_repr *repr = netdev_priv(netdev);
+	netdev_features_t old_features = features;
+	netdev_features_t lower_features;
+	struct net_device *lower_dev;
+
+	lower_dev = repr->dst->u.port_info.lower_dev;
+
+	lower_features = lower_dev->features;
+	if (lower_features & (NETIF_F_IP_CSUM | NETIF_F_IPV6_CSUM))
+		lower_features |= NETIF_F_HW_CSUM;
+
+	features = netdev_intersect_features(features, lower_features);
+	features |= old_features & (NETIF_F_SOFT_FEATURES | NETIF_F_HW_TC);
+	features |= NETIF_F_LLTX;
+
+	return features;
 }
 
 const struct net_device_ops nfp_repr_netdev_ops = {
@@ -279,14 +270,26 @@
 	.ndo_set_vf_trust	= nfp_app_set_vf_trust,
 	.ndo_get_vf_config	= nfp_app_get_vf_config,
 	.ndo_set_vf_link_state	= nfp_app_set_vf_link_state,
+	.ndo_fix_features	= nfp_repr_fix_features,
 	.ndo_set_features	= nfp_port_set_features,
 	.ndo_set_mac_address    = eth_mac_addr,
-<<<<<<< HEAD
-=======
 	.ndo_get_port_parent_id	= nfp_port_get_port_parent_id,
 	.ndo_get_devlink_port	= nfp_devlink_get_devlink_port,
->>>>>>> 407d19ab
 };
+
+void
+nfp_repr_transfer_features(struct net_device *netdev, struct net_device *lower)
+{
+	struct nfp_repr *repr = netdev_priv(netdev);
+
+	if (repr->dst->u.port_info.lower_dev != lower)
+		return;
+
+	netdev->gso_max_size = lower->gso_max_size;
+	netdev->gso_max_segs = lower->gso_max_segs;
+
+	netdev_update_features(netdev);
+}
 
 static void nfp_repr_clean(struct nfp_repr *repr)
 {
@@ -317,6 +320,8 @@
 		  struct net_device *pf_netdev)
 {
 	struct nfp_repr *repr = netdev_priv(netdev);
+	struct nfp_net *nn = netdev_priv(pf_netdev);
+	u32 repr_cap = nn->tlv_caps.repr_cap;
 	int err;
 
 	nfp_repr_set_lockdep_class(netdev);
@@ -333,9 +338,54 @@
 
 	netdev->max_mtu = pf_netdev->max_mtu;
 
-	SWITCHDEV_SET_OPS(netdev, &nfp_port_switchdev_ops);
-
-	netdev->priv_flags |= IFF_DISABLE_NETPOLL;
+	/* Set features the lower device can support with representors */
+	if (repr_cap & NFP_NET_CFG_CTRL_LIVE_ADDR)
+		netdev->priv_flags |= IFF_LIVE_ADDR_CHANGE;
+
+	netdev->hw_features = NETIF_F_HIGHDMA;
+	if (repr_cap & NFP_NET_CFG_CTRL_RXCSUM_ANY)
+		netdev->hw_features |= NETIF_F_RXCSUM;
+	if (repr_cap & NFP_NET_CFG_CTRL_TXCSUM)
+		netdev->hw_features |= NETIF_F_IP_CSUM | NETIF_F_IPV6_CSUM;
+	if (repr_cap & NFP_NET_CFG_CTRL_GATHER)
+		netdev->hw_features |= NETIF_F_SG;
+	if ((repr_cap & NFP_NET_CFG_CTRL_LSO && nn->fw_ver.major > 2) ||
+	    repr_cap & NFP_NET_CFG_CTRL_LSO2)
+		netdev->hw_features |= NETIF_F_TSO | NETIF_F_TSO6;
+	if (repr_cap & NFP_NET_CFG_CTRL_RSS_ANY)
+		netdev->hw_features |= NETIF_F_RXHASH;
+	if (repr_cap & NFP_NET_CFG_CTRL_VXLAN) {
+		if (repr_cap & NFP_NET_CFG_CTRL_LSO)
+			netdev->hw_features |= NETIF_F_GSO_UDP_TUNNEL;
+	}
+	if (repr_cap & NFP_NET_CFG_CTRL_NVGRE) {
+		if (repr_cap & NFP_NET_CFG_CTRL_LSO)
+			netdev->hw_features |= NETIF_F_GSO_GRE;
+	}
+	if (repr_cap & (NFP_NET_CFG_CTRL_VXLAN | NFP_NET_CFG_CTRL_NVGRE))
+		netdev->hw_enc_features = netdev->hw_features;
+
+	netdev->vlan_features = netdev->hw_features;
+
+	if (repr_cap & NFP_NET_CFG_CTRL_RXVLAN)
+		netdev->hw_features |= NETIF_F_HW_VLAN_CTAG_RX;
+	if (repr_cap & NFP_NET_CFG_CTRL_TXVLAN) {
+		if (repr_cap & NFP_NET_CFG_CTRL_LSO2)
+			netdev_warn(netdev, "Device advertises both TSO2 and TXVLAN. Refusing to enable TXVLAN.\n");
+		else
+			netdev->hw_features |= NETIF_F_HW_VLAN_CTAG_TX;
+	}
+	if (repr_cap & NFP_NET_CFG_CTRL_CTAG_FILTER)
+		netdev->hw_features |= NETIF_F_HW_VLAN_CTAG_FILTER;
+
+	netdev->features = netdev->hw_features;
+
+	/* Advertise but disable TSO by default. */
+	netdev->features &= ~(NETIF_F_TSO | NETIF_F_TSO6);
+	netdev->gso_max_segs = NFP_NET_LSO_MAX_SEGS;
+
+	netdev->priv_flags |= IFF_NO_QUEUE | IFF_DISABLE_NETPOLL;
+	netdev->features |= NETIF_F_LLTX;
 
 	if (nfp_app_has_tc(app)) {
 		netdev->features |= NETIF_F_HW_TC;
@@ -480,7 +530,9 @@
 			continue;
 
 		nfp_app_repr_preclean(app, netdev);
+		rtnl_lock();
 		rcu_assign_pointer(reprs->reprs[i], NULL);
+		rtnl_unlock();
 		synchronize_rcu();
 		nfp_repr_clean(repr);
 	}
