--- conflicted
+++ resolved
@@ -1,35 +1,5 @@
-/*
- * Copyright (C) 2017 Netronome Systems, Inc.
- *
- * This software is dual licensed under the GNU General License Version 2,
- * June 1991 as shown in the file COPYING in the top-level directory of this
- * source tree or the BSD 2-Clause License provided below.  You have the
- * option to license this software under the complete terms of either license.
- *
- * The BSD 2-Clause License:
- *
- *     Redistribution and use in source and binary forms, with or
- *     without modification, are permitted provided that the following
- *     conditions are met:
- *
- *      1. Redistributions of source code must retain the above
- *         copyright notice, this list of conditions and the following
- *         disclaimer.
- *
- *      2. Redistributions in binary form must reproduce the above
- *         copyright notice, this list of conditions and the following
- *         disclaimer in the documentation and/or other materials
- *         provided with the distribution.
- *
- * THE SOFTWARE IS PROVIDED "AS IS", WITHOUT WARRANTY OF ANY KIND,
- * EXPRESS OR IMPLIED, INCLUDING BUT NOT LIMITED TO THE WARRANTIES OF
- * MERCHANTABILITY, FITNESS FOR A PARTICULAR PURPOSE AND
- * NONINFRINGEMENT. IN NO EVENT SHALL THE AUTHORS OR COPYRIGHT HOLDERS
- * BE LIABLE FOR ANY CLAIM, DAMAGES OR OTHER LIABILITY, WHETHER IN AN
- * ACTION OF CONTRACT, TORT OR OTHERWISE, ARISING FROM, OUT OF OR IN
- * CONNECTION WITH THE SOFTWARE OR THE USE OR OTHER DEALINGS IN THE
- * SOFTWARE.
- */
+/* SPDX-License-Identifier: (GPL-2.0-only OR BSD-2-Clause) */
+/* Copyright (C) 2017-2018 Netronome Systems, Inc. */
 
 #ifndef _NFP_APP_H
 #define _NFP_APP_H 1
@@ -39,6 +9,8 @@
 #include <trace/events/devlink.h>
 
 #include "nfp_net_repr.h"
+
+#define NFP_APP_CTRL_MTU_MAX	U32_MAX
 
 struct bpf_prog;
 struct net_device;
@@ -97,6 +69,7 @@
  * @port_get_stats_strings:	get strings for extra statistics
  * @start:	start application logic
  * @stop:	stop application logic
+ * @netdev_event:	Netdevice notifier event
  * @ctrl_msg_rx:    control message handler
  * @ctrl_msg_rx_raw:	handler for control messages from data queues
  * @setup_tc:	setup TC ndo
@@ -150,6 +123,9 @@
 	int (*start)(struct nfp_app *app);
 	void (*stop)(struct nfp_app *app);
 
+	int (*netdev_event)(struct nfp_app *app, struct net_device *netdev,
+			    unsigned long event, void *ptr);
+
 	void (*ctrl_msg_rx)(struct nfp_app *app, struct sk_buff *skb);
 	void (*ctrl_msg_rx_raw)(struct nfp_app *app, const void *data,
 				unsigned int len);
@@ -179,6 +155,8 @@
  * @ctrl:	pointer to ctrl vNIC struct
  * @reprs:	array of pointers to representors
  * @type:	pointer to const application ops and info
+ * @ctrl_mtu:	MTU to set on the control vNIC (set in .init())
+ * @netdev_nb:	Netdevice notifier block
  * @priv:	app-specific priv data
  */
 struct nfp_app {
@@ -190,9 +168,14 @@
 	struct nfp_reprs __rcu *reprs[NFP_REPR_TYPE_MAX + 1];
 
 	const struct nfp_app_type *type;
+	unsigned int ctrl_mtu;
+
+	struct notifier_block netdev_nb;
+
 	void *priv;
 };
 
+void nfp_check_rhashtable_empty(void *ptr, void *arg);
 bool __nfp_ctrl_tx(struct nfp_net *nn, struct sk_buff *skb);
 bool nfp_ctrl_tx(struct nfp_net *nn, struct sk_buff *skb);
 
@@ -288,21 +271,6 @@
 	if (!app || !app->type->repr_change_mtu)
 		return 0;
 	return app->type->repr_change_mtu(app, netdev, new_mtu);
-}
-
-static inline int nfp_app_start(struct nfp_app *app, struct nfp_net *ctrl)
-{
-	app->ctrl = ctrl;
-	if (!app->type->start)
-		return 0;
-	return app->type->start(app);
-}
-
-static inline void nfp_app_stop(struct nfp_app *app)
-{
-	if (!app->type->stop)
-		return;
-	app->type->stop(app);
 }
 
 static inline const char *nfp_app_name(struct nfp_app *app)
@@ -458,6 +426,8 @@
 
 struct nfp_app *nfp_app_alloc(struct nfp_pf *pf, enum nfp_app_id id);
 void nfp_app_free(struct nfp_app *app);
+int nfp_app_start(struct nfp_app *app, struct nfp_net *ctrl);
+void nfp_app_stop(struct nfp_app *app);
 
 /* Callbacks shared between apps */
 
@@ -466,9 +436,6 @@
 int nfp_app_nic_vnic_init_phy_port(struct nfp_pf *pf, struct nfp_app *app,
 				   struct nfp_net *nn, unsigned int id);
 
-<<<<<<< HEAD
-=======
 struct devlink_port *nfp_devlink_get_devlink_port(struct net_device *netdev);
 
->>>>>>> 407d19ab
 #endif