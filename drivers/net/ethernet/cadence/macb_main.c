// SPDX-License-Identifier: GPL-2.0-only
/*
 * Cadence MACB/GEM Ethernet Controller driver
 *
 * Copyright (C) 2004-2006 Atmel Corporation
 */

#define pr_fmt(fmt) KBUILD_MODNAME ": " fmt
#include <linux/clk.h>
#include <linux/crc32.h>
#include <linux/module.h>
#include <linux/moduleparam.h>
#include <linux/kernel.h>
#include <linux/types.h>
#include <linux/circ_buf.h>
#include <linux/slab.h>
#include <linux/init.h>
#include <linux/io.h>
#include <linux/gpio.h>
#include <linux/gpio/consumer.h>
#include <linux/interrupt.h>
#include <linux/netdevice.h>
#include <linux/etherdevice.h>
#include <linux/dma-mapping.h>
#include <linux/platform_data/macb.h>
#include <linux/platform_device.h>
#include <linux/phy.h>
#include <linux/of.h>
#include <linux/of_device.h>
#include <linux/of_gpio.h>
#include <linux/of_mdio.h>
#include <linux/of_net.h>
#include <linux/ip.h>
#include <linux/udp.h>
#include <linux/tcp.h>
#include "macb.h"

#define MACB_RX_BUFFER_SIZE	128
#define RX_BUFFER_MULTIPLE	64  /* bytes */

#define DEFAULT_RX_RING_SIZE	512 /* must be power of 2 */
#define MIN_RX_RING_SIZE	64
#define MAX_RX_RING_SIZE	8192
#define RX_RING_BYTES(bp)	(macb_dma_desc_get_size(bp)	\
				 * (bp)->rx_ring_size)

#define DEFAULT_TX_RING_SIZE	512 /* must be power of 2 */
#define MIN_TX_RING_SIZE	64
#define MAX_TX_RING_SIZE	4096
#define TX_RING_BYTES(bp)	(macb_dma_desc_get_size(bp)	\
				 * (bp)->tx_ring_size)

/* level of occupied TX descriptors under which we wake up TX process */
#define MACB_TX_WAKEUP_THRESH(bp)	(3 * (bp)->tx_ring_size / 4)

#define MACB_RX_INT_FLAGS	(MACB_BIT(RCOMP) | MACB_BIT(ISR_ROVR))
#define MACB_TX_ERR_FLAGS	(MACB_BIT(ISR_TUND)			\
					| MACB_BIT(ISR_RLE)		\
					| MACB_BIT(TXERR))
#define MACB_TX_INT_FLAGS	(MACB_TX_ERR_FLAGS | MACB_BIT(TCOMP)	\
					| MACB_BIT(TXUBR))

/* Max length of transmit frame must be a multiple of 8 bytes */
#define MACB_TX_LEN_ALIGN	8
#define MACB_MAX_TX_LEN		((unsigned int)((1 << MACB_TX_FRMLEN_SIZE) - 1) & ~((unsigned int)(MACB_TX_LEN_ALIGN - 1)))
#define GEM_MAX_TX_LEN		((unsigned int)((1 << GEM_TX_FRMLEN_SIZE) - 1) & ~((unsigned int)(MACB_TX_LEN_ALIGN - 1)))

#define GEM_MTU_MIN_SIZE	ETH_MIN_MTU
#define MACB_NETIF_LSO		NETIF_F_TSO

#define MACB_WOL_HAS_MAGIC_PACKET	(0x1 << 0)
#define MACB_WOL_ENABLED		(0x1 << 1)

/* Graceful stop timeouts in us. We should allow up to
 * 1 frame time (10 Mbits/s, full-duplex, ignoring collisions)
 */
#define MACB_HALT_TIMEOUT	1230

/* DMA buffer descriptor might be different size
 * depends on hardware configuration:
 *
 * 1. dma address width 32 bits:
 *    word 1: 32 bit address of Data Buffer
 *    word 2: control
 *
 * 2. dma address width 64 bits:
 *    word 1: 32 bit address of Data Buffer
 *    word 2: control
 *    word 3: upper 32 bit address of Data Buffer
 *    word 4: unused
 *
 * 3. dma address width 32 bits with hardware timestamping:
 *    word 1: 32 bit address of Data Buffer
 *    word 2: control
 *    word 3: timestamp word 1
 *    word 4: timestamp word 2
 *
 * 4. dma address width 64 bits with hardware timestamping:
 *    word 1: 32 bit address of Data Buffer
 *    word 2: control
 *    word 3: upper 32 bit address of Data Buffer
 *    word 4: unused
 *    word 5: timestamp word 1
 *    word 6: timestamp word 2
 */
static unsigned int macb_dma_desc_get_size(struct macb *bp)
{
#ifdef MACB_EXT_DESC
	unsigned int desc_size;

	switch (bp->hw_dma_cap) {
	case HW_DMA_CAP_64B:
		desc_size = sizeof(struct macb_dma_desc)
			+ sizeof(struct macb_dma_desc_64);
		break;
	case HW_DMA_CAP_PTP:
		desc_size = sizeof(struct macb_dma_desc)
			+ sizeof(struct macb_dma_desc_ptp);
		break;
	case HW_DMA_CAP_64B_PTP:
		desc_size = sizeof(struct macb_dma_desc)
			+ sizeof(struct macb_dma_desc_64)
			+ sizeof(struct macb_dma_desc_ptp);
		break;
	default:
		desc_size = sizeof(struct macb_dma_desc);
	}
	return desc_size;
#endif
	return sizeof(struct macb_dma_desc);
}

static unsigned int macb_adj_dma_desc_idx(struct macb *bp, unsigned int desc_idx)
{
#ifdef MACB_EXT_DESC
	switch (bp->hw_dma_cap) {
	case HW_DMA_CAP_64B:
	case HW_DMA_CAP_PTP:
		desc_idx <<= 1;
		break;
	case HW_DMA_CAP_64B_PTP:
		desc_idx *= 3;
		break;
	default:
		break;
	}
#endif
	return desc_idx;
}

#ifdef CONFIG_ARCH_DMA_ADDR_T_64BIT
static struct macb_dma_desc_64 *macb_64b_desc(struct macb *bp, struct macb_dma_desc *desc)
{
	if (bp->hw_dma_cap & HW_DMA_CAP_64B)
		return (struct macb_dma_desc_64 *)((void *)desc + sizeof(struct macb_dma_desc));
	return NULL;
}
#endif

/* Ring buffer accessors */
static unsigned int macb_tx_ring_wrap(struct macb *bp, unsigned int index)
{
	return index & (bp->tx_ring_size - 1);
}

static struct macb_dma_desc *macb_tx_desc(struct macb_queue *queue,
					  unsigned int index)
{
	index = macb_tx_ring_wrap(queue->bp, index);
	index = macb_adj_dma_desc_idx(queue->bp, index);
	return &queue->tx_ring[index];
}

static struct macb_tx_skb *macb_tx_skb(struct macb_queue *queue,
				       unsigned int index)
{
	return &queue->tx_skb[macb_tx_ring_wrap(queue->bp, index)];
}

static dma_addr_t macb_tx_dma(struct macb_queue *queue, unsigned int index)
{
	dma_addr_t offset;

	offset = macb_tx_ring_wrap(queue->bp, index) *
			macb_dma_desc_get_size(queue->bp);

	return queue->tx_ring_dma + offset;
}

static unsigned int macb_rx_ring_wrap(struct macb *bp, unsigned int index)
{
	return index & (bp->rx_ring_size - 1);
}

static struct macb_dma_desc *macb_rx_desc(struct macb_queue *queue, unsigned int index)
{
	index = macb_rx_ring_wrap(queue->bp, index);
	index = macb_adj_dma_desc_idx(queue->bp, index);
	return &queue->rx_ring[index];
}

static void *macb_rx_buffer(struct macb_queue *queue, unsigned int index)
{
	return queue->rx_buffers + queue->bp->rx_buffer_size *
	       macb_rx_ring_wrap(queue->bp, index);
}

/* I/O accessors */
static u32 hw_readl_native(struct macb *bp, int offset)
{
	return __raw_readl(bp->regs + offset);
}

static void hw_writel_native(struct macb *bp, int offset, u32 value)
{
	__raw_writel(value, bp->regs + offset);
}

static u32 hw_readl(struct macb *bp, int offset)
{
	return readl_relaxed(bp->regs + offset);
}

static void hw_writel(struct macb *bp, int offset, u32 value)
{
	writel_relaxed(value, bp->regs + offset);
}

/* Find the CPU endianness by using the loopback bit of NCR register. When the
 * CPU is in big endian we need to program swapped mode for management
 * descriptor access.
 */
static bool hw_is_native_io(void __iomem *addr)
{
	u32 value = MACB_BIT(LLB);

	__raw_writel(value, addr + MACB_NCR);
	value = __raw_readl(addr + MACB_NCR);

	/* Write 0 back to disable everything */
	__raw_writel(0, addr + MACB_NCR);

	return value == MACB_BIT(LLB);
}

static bool hw_is_gem(void __iomem *addr, bool native_io)
{
	u32 id;

	if (native_io)
		id = __raw_readl(addr + MACB_MID);
	else
		id = readl_relaxed(addr + MACB_MID);

	return MACB_BFEXT(IDNUM, id) >= 0x2;
}

static void macb_set_hwaddr(struct macb *bp)
{
	u32 bottom;
	u16 top;

	bottom = cpu_to_le32(*((u32 *)bp->dev->dev_addr));
	macb_or_gem_writel(bp, SA1B, bottom);
	top = cpu_to_le16(*((u16 *)(bp->dev->dev_addr + 4)));
	macb_or_gem_writel(bp, SA1T, top);

	/* Clear unused address register sets */
	macb_or_gem_writel(bp, SA2B, 0);
	macb_or_gem_writel(bp, SA2T, 0);
	macb_or_gem_writel(bp, SA3B, 0);
	macb_or_gem_writel(bp, SA3T, 0);
	macb_or_gem_writel(bp, SA4B, 0);
	macb_or_gem_writel(bp, SA4T, 0);
}

static void macb_get_hwaddr(struct macb *bp)
{
	u32 bottom;
	u16 top;
	u8 addr[6];
	int i;

	/* Check all 4 address register for valid address */
	for (i = 0; i < 4; i++) {
		bottom = macb_or_gem_readl(bp, SA1B + i * 8);
		top = macb_or_gem_readl(bp, SA1T + i * 8);

		addr[0] = bottom & 0xff;
		addr[1] = (bottom >> 8) & 0xff;
		addr[2] = (bottom >> 16) & 0xff;
		addr[3] = (bottom >> 24) & 0xff;
		addr[4] = top & 0xff;
		addr[5] = (top >> 8) & 0xff;

		if (is_valid_ether_addr(addr)) {
			memcpy(bp->dev->dev_addr, addr, sizeof(addr));
			return;
		}
	}

	dev_info(&bp->pdev->dev, "invalid hw address, using random\n");
	eth_hw_addr_random(bp->dev);
}

static int macb_mdio_read(struct mii_bus *bus, int mii_id, int regnum)
{
	struct macb *bp = bus->priv;
	int value;

	macb_writel(bp, MAN, (MACB_BF(SOF, MACB_MAN_SOF)
			      | MACB_BF(RW, MACB_MAN_READ)
			      | MACB_BF(PHYA, mii_id)
			      | MACB_BF(REGA, regnum)
			      | MACB_BF(CODE, MACB_MAN_CODE)));

	/* wait for end of transfer */
	while (!MACB_BFEXT(IDLE, macb_readl(bp, NSR)))
		cpu_relax();

	value = MACB_BFEXT(DATA, macb_readl(bp, MAN));

	return value;
}

static int macb_mdio_write(struct mii_bus *bus, int mii_id, int regnum,
			   u16 value)
{
	struct macb *bp = bus->priv;

	macb_writel(bp, MAN, (MACB_BF(SOF, MACB_MAN_SOF)
			      | MACB_BF(RW, MACB_MAN_WRITE)
			      | MACB_BF(PHYA, mii_id)
			      | MACB_BF(REGA, regnum)
			      | MACB_BF(CODE, MACB_MAN_CODE)
			      | MACB_BF(DATA, value)));

	/* wait for end of transfer */
	while (!MACB_BFEXT(IDLE, macb_readl(bp, NSR)))
		cpu_relax();

	return 0;
}

/**
 * macb_set_tx_clk() - Set a clock to a new frequency
 * @clk		Pointer to the clock to change
 * @rate	New frequency in Hz
 * @dev		Pointer to the struct net_device
 */
static void macb_set_tx_clk(struct clk *clk, int speed, struct net_device *dev)
{
	long ferr, rate, rate_rounded;

	if (!clk)
		return;

	switch (speed) {
	case SPEED_10:
		rate = 2500000;
		break;
	case SPEED_100:
		rate = 25000000;
		break;
	case SPEED_1000:
		rate = 125000000;
		break;
	default:
		return;
	}

	rate_rounded = clk_round_rate(clk, rate);
	if (rate_rounded < 0)
		return;

	/* RGMII allows 50 ppm frequency error. Test and warn if this limit
	 * is not satisfied.
	 */
	ferr = abs(rate_rounded - rate);
	ferr = DIV_ROUND_UP(ferr, rate / 100000);
	if (ferr > 5)
		netdev_warn(dev, "unable to generate target frequency: %ld Hz\n",
			    rate);

	if (clk_set_rate(clk, rate_rounded))
		netdev_err(dev, "adjusting tx_clk failed.\n");
}

static void macb_handle_link_change(struct net_device *dev)
{
	struct macb *bp = netdev_priv(dev);
	struct phy_device *phydev = dev->phydev;
	unsigned long flags;
	int status_change = 0;

	spin_lock_irqsave(&bp->lock, flags);

	if (phydev->link) {
		if ((bp->speed != phydev->speed) ||
		    (bp->duplex != phydev->duplex)) {
			u32 reg;

			reg = macb_readl(bp, NCFGR);
			reg &= ~(MACB_BIT(SPD) | MACB_BIT(FD));
			if (macb_is_gem(bp))
				reg &= ~GEM_BIT(GBE);

			if (phydev->duplex)
				reg |= MACB_BIT(FD);
			if (phydev->speed == SPEED_100)
				reg |= MACB_BIT(SPD);
			if (phydev->speed == SPEED_1000 &&
			    bp->caps & MACB_CAPS_GIGABIT_MODE_AVAILABLE)
				reg |= GEM_BIT(GBE);

			macb_or_gem_writel(bp, NCFGR, reg);

			bp->speed = phydev->speed;
			bp->duplex = phydev->duplex;
			status_change = 1;
		}
	}

	if (phydev->link != bp->link) {
		if (!phydev->link) {
			bp->speed = 0;
			bp->duplex = -1;
		}
		bp->link = phydev->link;

		status_change = 1;
	}

	spin_unlock_irqrestore(&bp->lock, flags);

	if (status_change) {
		if (phydev->link) {
			/* Update the TX clock rate if and only if the link is
			 * up and there has been a link change.
			 */
			macb_set_tx_clk(bp->tx_clk, phydev->speed, dev);

			netif_carrier_on(dev);
			netdev_info(dev, "link up (%d/%s)\n",
				    phydev->speed,
				    phydev->duplex == DUPLEX_FULL ?
				    "Full" : "Half");
		} else {
			netif_carrier_off(dev);
			netdev_info(dev, "link down\n");
		}
	}
}

/* based on au1000_eth. c*/
static int macb_mii_probe(struct net_device *dev)
{
	struct macb *bp = netdev_priv(dev);
	struct phy_device *phydev;
	struct device_node *np;
	int ret, i;

	np = bp->pdev->dev.of_node;
	ret = 0;

	if (np) {
		if (of_phy_is_fixed_link(np)) {
			bp->phy_node = of_node_get(np);
		} else {
			bp->phy_node = of_parse_phandle(np, "phy-handle", 0);
			/* fallback to standard phy registration if no
			 * phy-handle was found nor any phy found during
			 * dt phy registration
			 */
			if (!bp->phy_node && !phy_find_first(bp->mii_bus)) {
				for (i = 0; i < PHY_MAX_ADDR; i++) {
					phydev = mdiobus_scan(bp->mii_bus, i);
					if (IS_ERR(phydev) &&
					    PTR_ERR(phydev) != -ENODEV) {
						ret = PTR_ERR(phydev);
						break;
					}
				}

				if (ret)
					return -ENODEV;
			}
		}
	}

	if (bp->phy_node) {
		phydev = of_phy_connect(dev, bp->phy_node,
					&macb_handle_link_change, 0,
					bp->phy_interface);
		if (!phydev)
			return -ENODEV;
	} else {
		phydev = phy_find_first(bp->mii_bus);
		if (!phydev) {
			netdev_err(dev, "no PHY found\n");
			return -ENXIO;
		}

		/* attach the mac to the phy */
		ret = phy_connect_direct(dev, phydev, &macb_handle_link_change,
					 bp->phy_interface);
		if (ret) {
			netdev_err(dev, "Could not attach to PHY\n");
			return ret;
		}
	}

	/* mask with MAC supported features */
	if (macb_is_gem(bp) && bp->caps & MACB_CAPS_GIGABIT_MODE_AVAILABLE)
		phydev->supported &= PHY_GBIT_FEATURES;
	else
		phydev->supported &= PHY_BASIC_FEATURES;

	if (bp->caps & MACB_CAPS_NO_GIGABIT_HALF)
		phydev->supported &= ~SUPPORTED_1000baseT_Half;

	phydev->advertising = phydev->supported;

	bp->link = 0;
	bp->speed = 0;
	bp->duplex = -1;

	return 0;
}

static int macb_mii_init(struct macb *bp)
{
	struct device_node *np;
	int err = -ENXIO;

	/* Enable management port */
	macb_writel(bp, NCR, MACB_BIT(MPE));

	bp->mii_bus = mdiobus_alloc();
	if (!bp->mii_bus) {
		err = -ENOMEM;
		goto err_out;
	}

	bp->mii_bus->name = "MACB_mii_bus";
	bp->mii_bus->read = &macb_mdio_read;
	bp->mii_bus->write = &macb_mdio_write;
	snprintf(bp->mii_bus->id, MII_BUS_ID_SIZE, "%s-%x",
		 bp->pdev->name, bp->pdev->id);
	bp->mii_bus->priv = bp;
	bp->mii_bus->parent = &bp->pdev->dev;

	dev_set_drvdata(&bp->dev->dev, bp->mii_bus);

	np = bp->pdev->dev.of_node;
	if (np && of_phy_is_fixed_link(np)) {
		if (of_phy_register_fixed_link(np) < 0) {
			dev_err(&bp->pdev->dev,
				"broken fixed-link specification %pOF\n", np);
			goto err_out_free_mdiobus;
		}

		err = mdiobus_register(bp->mii_bus);
	} else {
		err = of_mdiobus_register(bp->mii_bus, np);
	}

	if (err)
		goto err_out_free_fixed_link;

	err = macb_mii_probe(bp->dev);
	if (err)
		goto err_out_unregister_bus;

	return 0;

err_out_unregister_bus:
	mdiobus_unregister(bp->mii_bus);
err_out_free_fixed_link:
	if (np && of_phy_is_fixed_link(np))
		of_phy_deregister_fixed_link(np);
err_out_free_mdiobus:
	of_node_put(bp->phy_node);
	mdiobus_free(bp->mii_bus);
err_out:
	return err;
}

static void macb_update_stats(struct macb *bp)
{
	u32 *p = &bp->hw_stats.macb.rx_pause_frames;
	u32 *end = &bp->hw_stats.macb.tx_pause_frames + 1;
	int offset = MACB_PFR;

	WARN_ON((unsigned long)(end - p - 1) != (MACB_TPF - MACB_PFR) / 4);

	for (; p < end; p++, offset += 4)
		*p += bp->macb_reg_readl(bp, offset);
}

static int macb_halt_tx(struct macb *bp)
{
	unsigned long	halt_time, timeout;
	u32		status;

	macb_writel(bp, NCR, macb_readl(bp, NCR) | MACB_BIT(THALT));

	timeout = jiffies + usecs_to_jiffies(MACB_HALT_TIMEOUT);
	do {
		halt_time = jiffies;
		status = macb_readl(bp, TSR);
		if (!(status & MACB_BIT(TGO)))
			return 0;

		udelay(250);
	} while (time_before(halt_time, timeout));

	return -ETIMEDOUT;
}

static void macb_tx_unmap(struct macb *bp, struct macb_tx_skb *tx_skb)
{
	if (tx_skb->mapping) {
		if (tx_skb->mapped_as_page)
			dma_unmap_page(&bp->pdev->dev, tx_skb->mapping,
				       tx_skb->size, DMA_TO_DEVICE);
		else
			dma_unmap_single(&bp->pdev->dev, tx_skb->mapping,
					 tx_skb->size, DMA_TO_DEVICE);
		tx_skb->mapping = 0;
	}

	if (tx_skb->skb) {
		dev_kfree_skb_any(tx_skb->skb);
		tx_skb->skb = NULL;
	}
}

static void macb_set_addr(struct macb *bp, struct macb_dma_desc *desc, dma_addr_t addr)
{
#ifdef CONFIG_ARCH_DMA_ADDR_T_64BIT
	struct macb_dma_desc_64 *desc_64;

	if (bp->hw_dma_cap & HW_DMA_CAP_64B) {
		desc_64 = macb_64b_desc(bp, desc);
		desc_64->addrh = upper_32_bits(addr);
		/* The low bits of RX address contain the RX_USED bit, clearing
		 * of which allows packet RX. Make sure the high bits are also
		 * visible to HW at that point.
		 */
		dma_wmb();
	}
#endif
	desc->addr = lower_32_bits(addr);
}

static dma_addr_t macb_get_addr(struct macb *bp, struct macb_dma_desc *desc)
{
	dma_addr_t addr = 0;
#ifdef CONFIG_ARCH_DMA_ADDR_T_64BIT
	struct macb_dma_desc_64 *desc_64;

	if (bp->hw_dma_cap & HW_DMA_CAP_64B) {
		desc_64 = macb_64b_desc(bp, desc);
		addr = ((u64)(desc_64->addrh) << 32);
	}
#endif
	addr |= MACB_BF(RX_WADDR, MACB_BFEXT(RX_WADDR, desc->addr));
	return addr;
}

static void macb_tx_error_task(struct work_struct *work)
{
	struct macb_queue	*queue = container_of(work, struct macb_queue,
						      tx_error_task);
	struct macb		*bp = queue->bp;
	struct macb_tx_skb	*tx_skb;
	struct macb_dma_desc	*desc;
	struct sk_buff		*skb;
	unsigned int		tail;
	unsigned long		flags;

	netdev_vdbg(bp->dev, "macb_tx_error_task: q = %u, t = %u, h = %u\n",
		    (unsigned int)(queue - bp->queues),
		    queue->tx_tail, queue->tx_head);

	/* Prevent the queue IRQ handlers from running: each of them may call
	 * macb_tx_interrupt(), which in turn may call netif_wake_subqueue().
	 * As explained below, we have to halt the transmission before updating
	 * TBQP registers so we call netif_tx_stop_all_queues() to notify the
	 * network engine about the macb/gem being halted.
	 */
	spin_lock_irqsave(&bp->lock, flags);

	/* Make sure nobody is trying to queue up new packets */
	netif_tx_stop_all_queues(bp->dev);

	/* Stop transmission now
	 * (in case we have just queued new packets)
	 * macb/gem must be halted to write TBQP register
	 */
	if (macb_halt_tx(bp))
		/* Just complain for now, reinitializing TX path can be good */
		netdev_err(bp->dev, "BUG: halt tx timed out\n");

	/* Treat frames in TX queue including the ones that caused the error.
	 * Free transmit buffers in upper layer.
	 */
	for (tail = queue->tx_tail; tail != queue->tx_head; tail++) {
		u32	ctrl;

		desc = macb_tx_desc(queue, tail);
		ctrl = desc->ctrl;
		tx_skb = macb_tx_skb(queue, tail);
		skb = tx_skb->skb;

		if (ctrl & MACB_BIT(TX_USED)) {
			/* skb is set for the last buffer of the frame */
			while (!skb) {
				macb_tx_unmap(bp, tx_skb);
				tail++;
				tx_skb = macb_tx_skb(queue, tail);
				skb = tx_skb->skb;
			}

			/* ctrl still refers to the first buffer descriptor
			 * since it's the only one written back by the hardware
			 */
			if (!(ctrl & MACB_BIT(TX_BUF_EXHAUSTED))) {
				netdev_vdbg(bp->dev, "txerr skb %u (data %p) TX complete\n",
					    macb_tx_ring_wrap(bp, tail),
					    skb->data);
				bp->dev->stats.tx_packets++;
				queue->stats.tx_packets++;
				bp->dev->stats.tx_bytes += skb->len;
				queue->stats.tx_bytes += skb->len;
			}
		} else {
			/* "Buffers exhausted mid-frame" errors may only happen
			 * if the driver is buggy, so complain loudly about
			 * those. Statistics are updated by hardware.
			 */
			if (ctrl & MACB_BIT(TX_BUF_EXHAUSTED))
				netdev_err(bp->dev,
					   "BUG: TX buffers exhausted mid-frame\n");

			desc->ctrl = ctrl | MACB_BIT(TX_USED);
		}

		macb_tx_unmap(bp, tx_skb);
	}

	/* Set end of TX queue */
	desc = macb_tx_desc(queue, 0);
	macb_set_addr(bp, desc, 0);
	desc->ctrl = MACB_BIT(TX_USED);

	/* Make descriptor updates visible to hardware */
	wmb();

	/* Reinitialize the TX desc queue */
	queue_writel(queue, TBQP, lower_32_bits(queue->tx_ring_dma));
#ifdef CONFIG_ARCH_DMA_ADDR_T_64BIT
	if (bp->hw_dma_cap & HW_DMA_CAP_64B)
		queue_writel(queue, TBQPH, upper_32_bits(queue->tx_ring_dma));
#endif
	/* Make TX ring reflect state of hardware */
	queue->tx_head = 0;
	queue->tx_tail = 0;

	/* Housework before enabling TX IRQ */
	macb_writel(bp, TSR, macb_readl(bp, TSR));
	queue_writel(queue, IER, MACB_TX_INT_FLAGS);

	/* Now we are ready to start transmission again */
	netif_tx_start_all_queues(bp->dev);
	macb_writel(bp, NCR, macb_readl(bp, NCR) | MACB_BIT(TSTART));

	spin_unlock_irqrestore(&bp->lock, flags);
}

static void macb_tx_interrupt(struct macb_queue *queue)
{
	unsigned int tail;
	unsigned int head;
	u32 status;
	struct macb *bp = queue->bp;
	u16 queue_index = queue - bp->queues;

	status = macb_readl(bp, TSR);
	macb_writel(bp, TSR, status);

	if (bp->caps & MACB_CAPS_ISR_CLEAR_ON_WRITE)
		queue_writel(queue, ISR, MACB_BIT(TCOMP));

	netdev_vdbg(bp->dev, "macb_tx_interrupt status = 0x%03lx\n",
		    (unsigned long)status);

	head = queue->tx_head;
	for (tail = queue->tx_tail; tail != head; tail++) {
		struct macb_tx_skb	*tx_skb;
		struct sk_buff		*skb;
		struct macb_dma_desc	*desc;
		u32			ctrl;

		desc = macb_tx_desc(queue, tail);

		/* Make hw descriptor updates visible to CPU */
		rmb();

		ctrl = desc->ctrl;

		/* TX_USED bit is only set by hardware on the very first buffer
		 * descriptor of the transmitted frame.
		 */
		if (!(ctrl & MACB_BIT(TX_USED)))
			break;

		/* Process all buffers of the current transmitted frame */
		for (;; tail++) {
			tx_skb = macb_tx_skb(queue, tail);
			skb = tx_skb->skb;

			/* First, update TX stats if needed */
			if (skb) {
				if (gem_ptp_do_txstamp(queue, skb, desc) == 0) {
					/* skb now belongs to timestamp buffer
					 * and will be removed later
					 */
					tx_skb->skb = NULL;
				}
				netdev_vdbg(bp->dev, "skb %u (data %p) TX complete\n",
					    macb_tx_ring_wrap(bp, tail),
					    skb->data);
				bp->dev->stats.tx_packets++;
				queue->stats.tx_packets++;
				bp->dev->stats.tx_bytes += skb->len;
				queue->stats.tx_bytes += skb->len;
			}

			/* Now we can safely release resources */
			macb_tx_unmap(bp, tx_skb);

			/* skb is set only for the last buffer of the frame.
			 * WARNING: at this point skb has been freed by
			 * macb_tx_unmap().
			 */
			if (skb)
				break;
		}
	}

	queue->tx_tail = tail;
	if (__netif_subqueue_stopped(bp->dev, queue_index) &&
	    CIRC_CNT(queue->tx_head, queue->tx_tail,
		     bp->tx_ring_size) <= MACB_TX_WAKEUP_THRESH(bp))
		netif_wake_subqueue(bp->dev, queue_index);
}

static void gem_rx_refill(struct macb_queue *queue)
{
	unsigned int		entry;
	struct sk_buff		*skb;
	dma_addr_t		paddr;
	struct macb *bp = queue->bp;
	struct macb_dma_desc *desc;

	while (CIRC_SPACE(queue->rx_prepared_head, queue->rx_tail,
			bp->rx_ring_size) > 0) {
		entry = macb_rx_ring_wrap(bp, queue->rx_prepared_head);

		/* Make hw descriptor updates visible to CPU */
		rmb();

		queue->rx_prepared_head++;
		desc = macb_rx_desc(queue, entry);

		if (!queue->rx_skbuff[entry]) {
			/* allocate sk_buff for this free entry in ring */
			skb = netdev_alloc_skb(bp->dev, bp->rx_buffer_size);
			if (unlikely(!skb)) {
				netdev_err(bp->dev,
					   "Unable to allocate sk_buff\n");
				break;
			}

			/* now fill corresponding descriptor entry */
			paddr = dma_map_single(&bp->pdev->dev, skb->data,
					       bp->rx_buffer_size,
					       DMA_FROM_DEVICE);
			if (dma_mapping_error(&bp->pdev->dev, paddr)) {
				dev_kfree_skb(skb);
				break;
			}

			queue->rx_skbuff[entry] = skb;

			if (entry == bp->rx_ring_size - 1)
				paddr |= MACB_BIT(RX_WRAP);
			desc->ctrl = 0;
			/* Setting addr clears RX_USED and allows reception,
			 * make sure ctrl is cleared first to avoid a race.
			 */
			dma_wmb();
			macb_set_addr(bp, desc, paddr);

			/* properly align Ethernet header */
			skb_reserve(skb, NET_IP_ALIGN);
		} else {
			desc->ctrl = 0;
			dma_wmb();
			desc->addr &= ~MACB_BIT(RX_USED);
		}
	}

	/* Make descriptor updates visible to hardware */
	wmb();

	netdev_vdbg(bp->dev, "rx ring: queue: %p, prepared head %d, tail %d\n",
			queue, queue->rx_prepared_head, queue->rx_tail);
}

/* Mark DMA descriptors from begin up to and not including end as unused */
static void discard_partial_frame(struct macb_queue *queue, unsigned int begin,
				  unsigned int end)
{
	unsigned int frag;

	for (frag = begin; frag != end; frag++) {
		struct macb_dma_desc *desc = macb_rx_desc(queue, frag);

		desc->addr &= ~MACB_BIT(RX_USED);
	}

	/* Make descriptor updates visible to hardware */
	wmb();

	/* When this happens, the hardware stats registers for
	 * whatever caused this is updated, so we don't have to record
	 * anything.
	 */
}

static int gem_rx(struct macb_queue *queue, int budget)
{
	struct macb *bp = queue->bp;
	unsigned int		len;
	unsigned int		entry;
	struct sk_buff		*skb;
	struct macb_dma_desc	*desc;
	int			count = 0;

	while (count < budget) {
		u32 ctrl;
		dma_addr_t addr;
		bool rxused;

		entry = macb_rx_ring_wrap(bp, queue->rx_tail);
		desc = macb_rx_desc(queue, entry);

		/* Make hw descriptor updates visible to CPU */
		rmb();

		rxused = (desc->addr & MACB_BIT(RX_USED)) ? true : false;
		addr = macb_get_addr(bp, desc);

		if (!rxused)
			break;

		/* Ensure ctrl is at least as up-to-date as rxused */
		dma_rmb();

		ctrl = desc->ctrl;

		queue->rx_tail++;
		count++;

		if (!(ctrl & MACB_BIT(RX_SOF) && ctrl & MACB_BIT(RX_EOF))) {
			netdev_err(bp->dev,
				   "not whole frame pointed by descriptor\n");
			bp->dev->stats.rx_dropped++;
			queue->stats.rx_dropped++;
			break;
		}
		skb = queue->rx_skbuff[entry];
		if (unlikely(!skb)) {
			netdev_err(bp->dev,
				   "inconsistent Rx descriptor chain\n");
			bp->dev->stats.rx_dropped++;
			queue->stats.rx_dropped++;
			break;
		}
		/* now everything is ready for receiving packet */
		queue->rx_skbuff[entry] = NULL;
		len = ctrl & bp->rx_frm_len_mask;

		netdev_vdbg(bp->dev, "gem_rx %u (len %u)\n", entry, len);

		skb_put(skb, len);
		dma_unmap_single(&bp->pdev->dev, addr,
				 bp->rx_buffer_size, DMA_FROM_DEVICE);

		skb->protocol = eth_type_trans(skb, bp->dev);
		skb_checksum_none_assert(skb);
		if (bp->dev->features & NETIF_F_RXCSUM &&
		    !(bp->dev->flags & IFF_PROMISC) &&
		    GEM_BFEXT(RX_CSUM, ctrl) & GEM_RX_CSUM_CHECKED_MASK)
			skb->ip_summed = CHECKSUM_UNNECESSARY;

		bp->dev->stats.rx_packets++;
		queue->stats.rx_packets++;
		bp->dev->stats.rx_bytes += skb->len;
		queue->stats.rx_bytes += skb->len;

		gem_ptp_do_rxstamp(bp, skb, desc);

#if defined(DEBUG) && defined(VERBOSE_DEBUG)
		netdev_vdbg(bp->dev, "received skb of length %u, csum: %08x\n",
			    skb->len, skb->csum);
		print_hex_dump(KERN_DEBUG, " mac: ", DUMP_PREFIX_ADDRESS, 16, 1,
			       skb_mac_header(skb), 16, true);
		print_hex_dump(KERN_DEBUG, "data: ", DUMP_PREFIX_ADDRESS, 16, 1,
			       skb->data, 32, true);
#endif

		netif_receive_skb(skb);
	}

	gem_rx_refill(queue);

	return count;
}

static int macb_rx_frame(struct macb_queue *queue, unsigned int first_frag,
			 unsigned int last_frag)
{
	unsigned int len;
	unsigned int frag;
	unsigned int offset;
	struct sk_buff *skb;
	struct macb_dma_desc *desc;
	struct macb *bp = queue->bp;

	desc = macb_rx_desc(queue, last_frag);
	len = desc->ctrl & bp->rx_frm_len_mask;

	netdev_vdbg(bp->dev, "macb_rx_frame frags %u - %u (len %u)\n",
		macb_rx_ring_wrap(bp, first_frag),
		macb_rx_ring_wrap(bp, last_frag), len);

	/* The ethernet header starts NET_IP_ALIGN bytes into the
	 * first buffer. Since the header is 14 bytes, this makes the
	 * payload word-aligned.
	 *
	 * Instead of calling skb_reserve(NET_IP_ALIGN), we just copy
	 * the two padding bytes into the skb so that we avoid hitting
	 * the slowpath in memcpy(), and pull them off afterwards.
	 */
	skb = netdev_alloc_skb(bp->dev, len + NET_IP_ALIGN);
	if (!skb) {
		bp->dev->stats.rx_dropped++;
		for (frag = first_frag; ; frag++) {
			desc = macb_rx_desc(queue, frag);
			desc->addr &= ~MACB_BIT(RX_USED);
			if (frag == last_frag)
				break;
		}

		/* Make descriptor updates visible to hardware */
		wmb();

		return 1;
	}

	offset = 0;
	len += NET_IP_ALIGN;
	skb_checksum_none_assert(skb);
	skb_put(skb, len);

	for (frag = first_frag; ; frag++) {
		unsigned int frag_len = bp->rx_buffer_size;

		if (offset + frag_len > len) {
			if (unlikely(frag != last_frag)) {
				dev_kfree_skb_any(skb);
				return -1;
			}
			frag_len = len - offset;
		}
		skb_copy_to_linear_data_offset(skb, offset,
					       macb_rx_buffer(queue, frag),
					       frag_len);
		offset += bp->rx_buffer_size;
		desc = macb_rx_desc(queue, frag);
		desc->addr &= ~MACB_BIT(RX_USED);

		if (frag == last_frag)
			break;
	}

	/* Make descriptor updates visible to hardware */
	wmb();

	__skb_pull(skb, NET_IP_ALIGN);
	skb->protocol = eth_type_trans(skb, bp->dev);

	bp->dev->stats.rx_packets++;
	bp->dev->stats.rx_bytes += skb->len;
	netdev_vdbg(bp->dev, "received skb of length %u, csum: %08x\n",
		    skb->len, skb->csum);
	netif_receive_skb(skb);

	return 0;
}

static inline void macb_init_rx_ring(struct macb_queue *queue)
{
	struct macb *bp = queue->bp;
	dma_addr_t addr;
	struct macb_dma_desc *desc = NULL;
	int i;

	addr = queue->rx_buffers_dma;
	for (i = 0; i < bp->rx_ring_size; i++) {
		desc = macb_rx_desc(queue, i);
		macb_set_addr(bp, desc, addr);
		desc->ctrl = 0;
		addr += bp->rx_buffer_size;
	}
	desc->addr |= MACB_BIT(RX_WRAP);
	queue->rx_tail = 0;
}

static int macb_rx(struct macb_queue *queue, int budget)
{
	struct macb *bp = queue->bp;
	bool reset_rx_queue = false;
	int received = 0;
	unsigned int tail;
	int first_frag = -1;

	for (tail = queue->rx_tail; budget > 0; tail++) {
		struct macb_dma_desc *desc = macb_rx_desc(queue, tail);
		u32 ctrl;

		/* Make hw descriptor updates visible to CPU */
		rmb();

		if (!(desc->addr & MACB_BIT(RX_USED)))
			break;

		/* Ensure ctrl is at least as up-to-date as addr */
		dma_rmb();

		ctrl = desc->ctrl;

		if (ctrl & MACB_BIT(RX_SOF)) {
			if (first_frag != -1)
				discard_partial_frame(queue, first_frag, tail);
			first_frag = tail;
		}

		if (ctrl & MACB_BIT(RX_EOF)) {
			int dropped;

			if (unlikely(first_frag == -1)) {
				reset_rx_queue = true;
				continue;
			}

			dropped = macb_rx_frame(queue, first_frag, tail);
			first_frag = -1;
			if (unlikely(dropped < 0)) {
				reset_rx_queue = true;
				continue;
			}
			if (!dropped) {
				received++;
				budget--;
			}
		}
	}

	if (unlikely(reset_rx_queue)) {
		unsigned long flags;
		u32 ctrl;

		netdev_err(bp->dev, "RX queue corruption: reset it\n");

		spin_lock_irqsave(&bp->lock, flags);

		ctrl = macb_readl(bp, NCR);
		macb_writel(bp, NCR, ctrl & ~MACB_BIT(RE));

		macb_init_rx_ring(queue);
		queue_writel(queue, RBQP, queue->rx_ring_dma);

		macb_writel(bp, NCR, ctrl | MACB_BIT(RE));

		spin_unlock_irqrestore(&bp->lock, flags);
		return received;
	}

	if (first_frag != -1)
		queue->rx_tail = first_frag;
	else
		queue->rx_tail = tail;

	return received;
}

static int macb_poll(struct napi_struct *napi, int budget)
{
	struct macb_queue *queue = container_of(napi, struct macb_queue, napi);
	struct macb *bp = queue->bp;
	int work_done;
	u32 status;

	status = macb_readl(bp, RSR);
	macb_writel(bp, RSR, status);

	netdev_vdbg(bp->dev, "poll: status = %08lx, budget = %d\n",
		    (unsigned long)status, budget);

	work_done = bp->macbgem_ops.mog_rx(queue, budget);
	if (work_done < budget) {
		napi_complete_done(napi, work_done);

		/* Packets received while interrupts were disabled */
		status = macb_readl(bp, RSR);
		if (status) {
			if (bp->caps & MACB_CAPS_ISR_CLEAR_ON_WRITE)
				queue_writel(queue, ISR, MACB_BIT(RCOMP));
			napi_reschedule(napi);
		} else {
			queue_writel(queue, IER, bp->rx_intr_mask);
		}
	}

	/* TODO: Handle errors */

	return work_done;
}

static void macb_hresp_error_task(unsigned long data)
{
	struct macb *bp = (struct macb *)data;
	struct net_device *dev = bp->dev;
	struct macb_queue *queue = bp->queues;
	unsigned int q;
	u32 ctrl;

	for (q = 0, queue = bp->queues; q < bp->num_queues; ++q, ++queue) {
		queue_writel(queue, IDR, bp->rx_intr_mask |
					 MACB_TX_INT_FLAGS |
					 MACB_BIT(HRESP));
	}
	ctrl = macb_readl(bp, NCR);
	ctrl &= ~(MACB_BIT(RE) | MACB_BIT(TE));
	macb_writel(bp, NCR, ctrl);

	netif_tx_stop_all_queues(dev);
	netif_carrier_off(dev);

	bp->macbgem_ops.mog_init_rings(bp);

	/* Initialize TX and RX buffers */
	for (q = 0, queue = bp->queues; q < bp->num_queues; ++q, ++queue) {
		queue_writel(queue, RBQP, lower_32_bits(queue->rx_ring_dma));
#ifdef CONFIG_ARCH_DMA_ADDR_T_64BIT
		if (bp->hw_dma_cap & HW_DMA_CAP_64B)
			queue_writel(queue, RBQPH,
				     upper_32_bits(queue->rx_ring_dma));
#endif
		queue_writel(queue, TBQP, lower_32_bits(queue->tx_ring_dma));
#ifdef CONFIG_ARCH_DMA_ADDR_T_64BIT
		if (bp->hw_dma_cap & HW_DMA_CAP_64B)
			queue_writel(queue, TBQPH,
				     upper_32_bits(queue->tx_ring_dma));
#endif

		/* Enable interrupts */
		queue_writel(queue, IER,
			     bp->rx_intr_mask |
			     MACB_TX_INT_FLAGS |
			     MACB_BIT(HRESP));
	}

	ctrl |= MACB_BIT(RE) | MACB_BIT(TE);
	macb_writel(bp, NCR, ctrl);

	netif_carrier_on(dev);
	netif_tx_start_all_queues(dev);
}

static void macb_tx_restart(struct macb_queue *queue)
{
	unsigned int head = queue->tx_head;
	unsigned int tail = queue->tx_tail;
	struct macb *bp = queue->bp;

	if (bp->caps & MACB_CAPS_ISR_CLEAR_ON_WRITE)
		queue_writel(queue, ISR, MACB_BIT(TXUBR));

	if (head == tail)
		return;

	macb_writel(bp, NCR, macb_readl(bp, NCR) | MACB_BIT(TSTART));
}

static irqreturn_t macb_interrupt(int irq, void *dev_id)
{
	struct macb_queue *queue = dev_id;
	struct macb *bp = queue->bp;
	struct net_device *dev = bp->dev;
	u32 status, ctrl;

	status = queue_readl(queue, ISR);

	if (unlikely(!status))
		return IRQ_NONE;

	spin_lock(&bp->lock);

	while (status) {
		/* close possible race with dev_close */
		if (unlikely(!netif_running(dev))) {
			queue_writel(queue, IDR, -1);
			if (bp->caps & MACB_CAPS_ISR_CLEAR_ON_WRITE)
				queue_writel(queue, ISR, -1);
			break;
		}

		netdev_vdbg(bp->dev, "queue = %u, isr = 0x%08lx\n",
			    (unsigned int)(queue - bp->queues),
			    (unsigned long)status);

		if (status & bp->rx_intr_mask) {
			/* There's no point taking any more interrupts
			 * until we have processed the buffers. The
			 * scheduling call may fail if the poll routine
			 * is already scheduled, so disable interrupts
			 * now.
			 */
			queue_writel(queue, IDR, bp->rx_intr_mask);
			if (bp->caps & MACB_CAPS_ISR_CLEAR_ON_WRITE)
				queue_writel(queue, ISR, MACB_BIT(RCOMP));

			if (napi_schedule_prep(&queue->napi)) {
				netdev_vdbg(bp->dev, "scheduling RX softirq\n");
				__napi_schedule(&queue->napi);
			}
		}

		if (unlikely(status & (MACB_TX_ERR_FLAGS))) {
			queue_writel(queue, IDR, MACB_TX_INT_FLAGS);
			schedule_work(&queue->tx_error_task);

			if (bp->caps & MACB_CAPS_ISR_CLEAR_ON_WRITE)
				queue_writel(queue, ISR, MACB_TX_ERR_FLAGS);

			break;
		}

		if (status & MACB_BIT(TCOMP))
			macb_tx_interrupt(queue);

		if (status & MACB_BIT(TXUBR))
			macb_tx_restart(queue);

		/* Link change detection isn't possible with RMII, so we'll
		 * add that if/when we get our hands on a full-blown MII PHY.
		 */

		/* There is a hardware issue under heavy load where DMA can
		 * stop, this causes endless "used buffer descriptor read"
		 * interrupts but it can be cleared by re-enabling RX. See
		 * the at91rm9200 manual, section 41.3.1 or the Zynq manual
		 * section 16.7.4 for details. RXUBR is only enabled for
		 * these two versions.
		 */
		if (status & MACB_BIT(RXUBR)) {
			ctrl = macb_readl(bp, NCR);
			macb_writel(bp, NCR, ctrl & ~MACB_BIT(RE));
			wmb();
			macb_writel(bp, NCR, ctrl | MACB_BIT(RE));

			if (bp->caps & MACB_CAPS_ISR_CLEAR_ON_WRITE)
				queue_writel(queue, ISR, MACB_BIT(RXUBR));
		}

		if (status & MACB_BIT(ISR_ROVR)) {
			/* We missed at least one packet */
			if (macb_is_gem(bp))
				bp->hw_stats.gem.rx_overruns++;
			else
				bp->hw_stats.macb.rx_overruns++;

			if (bp->caps & MACB_CAPS_ISR_CLEAR_ON_WRITE)
				queue_writel(queue, ISR, MACB_BIT(ISR_ROVR));
		}

		if (status & MACB_BIT(HRESP)) {
			tasklet_schedule(&bp->hresp_err_tasklet);
			netdev_err(dev, "DMA bus error: HRESP not OK\n");

			if (bp->caps & MACB_CAPS_ISR_CLEAR_ON_WRITE)
				queue_writel(queue, ISR, MACB_BIT(HRESP));
		}
		status = queue_readl(queue, ISR);
	}

	spin_unlock(&bp->lock);

	return IRQ_HANDLED;
}

#ifdef CONFIG_NET_POLL_CONTROLLER
/* Polling receive - used by netconsole and other diagnostic tools
 * to allow network i/o with interrupts disabled.
 */
static void macb_poll_controller(struct net_device *dev)
{
	struct macb *bp = netdev_priv(dev);
	struct macb_queue *queue;
	unsigned long flags;
	unsigned int q;

	local_irq_save(flags);
	for (q = 0, queue = bp->queues; q < bp->num_queues; ++q, ++queue)
		macb_interrupt(dev->irq, queue);
	local_irq_restore(flags);
}
#endif

static unsigned int macb_tx_map(struct macb *bp,
				struct macb_queue *queue,
				struct sk_buff *skb,
				unsigned int hdrlen)
{
	dma_addr_t mapping;
	unsigned int len, entry, i, tx_head = queue->tx_head;
	struct macb_tx_skb *tx_skb = NULL;
	struct macb_dma_desc *desc;
	unsigned int offset, size, count = 0;
	unsigned int f, nr_frags = skb_shinfo(skb)->nr_frags;
	unsigned int eof = 1, mss_mfs = 0;
	u32 ctrl, lso_ctrl = 0, seq_ctrl = 0;

	/* LSO */
	if (skb_shinfo(skb)->gso_size != 0) {
		if (ip_hdr(skb)->protocol == IPPROTO_UDP)
			/* UDP - UFO */
			lso_ctrl = MACB_LSO_UFO_ENABLE;
		else
			/* TCP - TSO */
			lso_ctrl = MACB_LSO_TSO_ENABLE;
	}

	/* First, map non-paged data */
	len = skb_headlen(skb);

	/* first buffer length */
	size = hdrlen;

	offset = 0;
	while (len) {
		entry = macb_tx_ring_wrap(bp, tx_head);
		tx_skb = &queue->tx_skb[entry];

		mapping = dma_map_single(&bp->pdev->dev,
					 skb->data + offset,
					 size, DMA_TO_DEVICE);
		if (dma_mapping_error(&bp->pdev->dev, mapping))
			goto dma_error;

		/* Save info to properly release resources */
		tx_skb->skb = NULL;
		tx_skb->mapping = mapping;
		tx_skb->size = size;
		tx_skb->mapped_as_page = false;

		len -= size;
		offset += size;
		count++;
		tx_head++;

		size = min(len, bp->max_tx_length);
	}

	/* Then, map paged data from fragments */
	for (f = 0; f < nr_frags; f++) {
		const skb_frag_t *frag = &skb_shinfo(skb)->frags[f];

		len = skb_frag_size(frag);
		offset = 0;
		while (len) {
			size = min(len, bp->max_tx_length);
			entry = macb_tx_ring_wrap(bp, tx_head);
			tx_skb = &queue->tx_skb[entry];

			mapping = skb_frag_dma_map(&bp->pdev->dev, frag,
						   offset, size, DMA_TO_DEVICE);
			if (dma_mapping_error(&bp->pdev->dev, mapping))
				goto dma_error;

			/* Save info to properly release resources */
			tx_skb->skb = NULL;
			tx_skb->mapping = mapping;
			tx_skb->size = size;
			tx_skb->mapped_as_page = true;

			len -= size;
			offset += size;
			count++;
			tx_head++;
		}
	}

	/* Should never happen */
	if (unlikely(!tx_skb)) {
		netdev_err(bp->dev, "BUG! empty skb!\n");
		return 0;
	}

	/* This is the last buffer of the frame: save socket buffer */
	tx_skb->skb = skb;

	/* Update TX ring: update buffer descriptors in reverse order
	 * to avoid race condition
	 */

	/* Set 'TX_USED' bit in buffer descriptor at tx_head position
	 * to set the end of TX queue
	 */
	i = tx_head;
	entry = macb_tx_ring_wrap(bp, i);
	ctrl = MACB_BIT(TX_USED);
	desc = macb_tx_desc(queue, entry);
	desc->ctrl = ctrl;

	if (lso_ctrl) {
		if (lso_ctrl == MACB_LSO_UFO_ENABLE)
			/* include header and FCS in value given to h/w */
			mss_mfs = skb_shinfo(skb)->gso_size +
					skb_transport_offset(skb) +
					ETH_FCS_LEN;
		else /* TSO */ {
			mss_mfs = skb_shinfo(skb)->gso_size;
			/* TCP Sequence Number Source Select
			 * can be set only for TSO
			 */
			seq_ctrl = 0;
		}
	}

	do {
		i--;
		entry = macb_tx_ring_wrap(bp, i);
		tx_skb = &queue->tx_skb[entry];
		desc = macb_tx_desc(queue, entry);

		ctrl = (u32)tx_skb->size;
		if (eof) {
			ctrl |= MACB_BIT(TX_LAST);
			eof = 0;
		}
		if (unlikely(entry == (bp->tx_ring_size - 1)))
			ctrl |= MACB_BIT(TX_WRAP);

		/* First descriptor is header descriptor */
		if (i == queue->tx_head) {
			ctrl |= MACB_BF(TX_LSO, lso_ctrl);
			ctrl |= MACB_BF(TX_TCP_SEQ_SRC, seq_ctrl);
			if ((bp->dev->features & NETIF_F_HW_CSUM) &&
			    skb->ip_summed != CHECKSUM_PARTIAL && !lso_ctrl)
				ctrl |= MACB_BIT(TX_NOCRC);
		} else
			/* Only set MSS/MFS on payload descriptors
			 * (second or later descriptor)
			 */
			ctrl |= MACB_BF(MSS_MFS, mss_mfs);

		/* Set TX buffer descriptor */
		macb_set_addr(bp, desc, tx_skb->mapping);
		/* desc->addr must be visible to hardware before clearing
		 * 'TX_USED' bit in desc->ctrl.
		 */
		wmb();
		desc->ctrl = ctrl;
	} while (i != queue->tx_head);

	queue->tx_head = tx_head;

	return count;

dma_error:
	netdev_err(bp->dev, "TX DMA map failed\n");

	for (i = queue->tx_head; i != tx_head; i++) {
		tx_skb = macb_tx_skb(queue, i);

		macb_tx_unmap(bp, tx_skb);
	}

	return 0;
}

static netdev_features_t macb_features_check(struct sk_buff *skb,
					     struct net_device *dev,
					     netdev_features_t features)
{
	unsigned int nr_frags, f;
	unsigned int hdrlen;

	/* Validate LSO compatibility */

	/* there is only one buffer */
	if (!skb_is_nonlinear(skb))
		return features;

	/* length of header */
	hdrlen = skb_transport_offset(skb);
	if (ip_hdr(skb)->protocol == IPPROTO_TCP)
		hdrlen += tcp_hdrlen(skb);

	/* For LSO:
	 * When software supplies two or more payload buffers all payload buffers
	 * apart from the last must be a multiple of 8 bytes in size.
	 */
	if (!IS_ALIGNED(skb_headlen(skb) - hdrlen, MACB_TX_LEN_ALIGN))
		return features & ~MACB_NETIF_LSO;

	nr_frags = skb_shinfo(skb)->nr_frags;
	/* No need to check last fragment */
	nr_frags--;
	for (f = 0; f < nr_frags; f++) {
		const skb_frag_t *frag = &skb_shinfo(skb)->frags[f];

		if (!IS_ALIGNED(skb_frag_size(frag), MACB_TX_LEN_ALIGN))
			return features & ~MACB_NETIF_LSO;
	}
	return features;
}

static inline int macb_clear_csum(struct sk_buff *skb)
{
	/* no change for packets without checksum offloading */
	if (skb->ip_summed != CHECKSUM_PARTIAL)
		return 0;

	/* make sure we can modify the header */
	if (unlikely(skb_cow_head(skb, 0)))
		return -1;

	/* initialize checksum field
	 * This is required - at least for Zynq, which otherwise calculates
	 * wrong UDP header checksums for UDP packets with UDP data len <=2
	 */
	*(__sum16 *)(skb_checksum_start(skb) + skb->csum_offset) = 0;
	return 0;
}

static int macb_pad_and_fcs(struct sk_buff **skb, struct net_device *ndev)
{
	bool cloned = skb_cloned(*skb) || skb_header_cloned(*skb);
	int padlen = ETH_ZLEN - (*skb)->len;
	int headroom = skb_headroom(*skb);
	int tailroom = skb_tailroom(*skb);
	struct sk_buff *nskb;
	u32 fcs;

	if (!(ndev->features & NETIF_F_HW_CSUM) ||
	    !((*skb)->ip_summed != CHECKSUM_PARTIAL) ||
	    skb_shinfo(*skb)->gso_size)	/* Not available for GSO */
		return 0;

	if (padlen <= 0) {
		/* FCS could be appeded to tailroom. */
		if (tailroom >= ETH_FCS_LEN)
			goto add_fcs;
		/* FCS could be appeded by moving data to headroom. */
		else if (!cloned && headroom + tailroom >= ETH_FCS_LEN)
			padlen = 0;
		/* No room for FCS, need to reallocate skb. */
		else
			padlen = ETH_FCS_LEN - tailroom;
	} else {
		/* Add room for FCS. */
		padlen += ETH_FCS_LEN;
	}

	if (!cloned && headroom + tailroom >= padlen) {
		(*skb)->data = memmove((*skb)->head, (*skb)->data, (*skb)->len);
		skb_set_tail_pointer(*skb, (*skb)->len);
	} else {
		nskb = skb_copy_expand(*skb, 0, padlen, GFP_ATOMIC);
		if (!nskb)
			return -ENOMEM;

		dev_kfree_skb_any(*skb);
		*skb = nskb;
	}

	if (padlen) {
		if (padlen >= ETH_FCS_LEN)
			skb_put_zero(*skb, padlen - ETH_FCS_LEN);
		else
			skb_trim(*skb, ETH_FCS_LEN - padlen);
	}

add_fcs:
	/* set FCS to packet */
	fcs = crc32_le(~0, (*skb)->data, (*skb)->len);
	fcs = ~fcs;

	skb_put_u8(*skb, fcs		& 0xff);
	skb_put_u8(*skb, (fcs >> 8)	& 0xff);
	skb_put_u8(*skb, (fcs >> 16)	& 0xff);
	skb_put_u8(*skb, (fcs >> 24)	& 0xff);

	return 0;
}

static netdev_tx_t macb_start_xmit(struct sk_buff *skb, struct net_device *dev)
{
	u16 queue_index = skb_get_queue_mapping(skb);
	struct macb *bp = netdev_priv(dev);
	struct macb_queue *queue = &bp->queues[queue_index];
	unsigned long flags;
	unsigned int desc_cnt, nr_frags, frag_size, f;
	unsigned int hdrlen;
	bool is_lso, is_udp = 0;
	netdev_tx_t ret = NETDEV_TX_OK;

	if (macb_clear_csum(skb)) {
		dev_kfree_skb_any(skb);
		return ret;
	}

	if (macb_pad_and_fcs(&skb, dev)) {
		dev_kfree_skb_any(skb);
		return ret;
	}

	is_lso = (skb_shinfo(skb)->gso_size != 0);

	if (is_lso) {
		is_udp = !!(ip_hdr(skb)->protocol == IPPROTO_UDP);

		/* length of headers */
		if (is_udp)
			/* only queue eth + ip headers separately for UDP */
			hdrlen = skb_transport_offset(skb);
		else
			hdrlen = skb_transport_offset(skb) + tcp_hdrlen(skb);
		if (skb_headlen(skb) < hdrlen) {
			netdev_err(bp->dev, "Error - LSO headers fragmented!!!\n");
			/* if this is required, would need to copy to single buffer */
			return NETDEV_TX_BUSY;
		}
	} else
		hdrlen = min(skb_headlen(skb), bp->max_tx_length);

#if defined(DEBUG) && defined(VERBOSE_DEBUG)
	netdev_vdbg(bp->dev,
		    "start_xmit: queue %hu len %u head %p data %p tail %p end %p\n",
		    queue_index, skb->len, skb->head, skb->data,
		    skb_tail_pointer(skb), skb_end_pointer(skb));
	print_hex_dump(KERN_DEBUG, "data: ", DUMP_PREFIX_OFFSET, 16, 1,
		       skb->data, 16, true);
#endif

	/* Count how many TX buffer descriptors are needed to send this
	 * socket buffer: skb fragments of jumbo frames may need to be
	 * split into many buffer descriptors.
	 */
	if (is_lso && (skb_headlen(skb) > hdrlen))
		/* extra header descriptor if also payload in first buffer */
		desc_cnt = DIV_ROUND_UP((skb_headlen(skb) - hdrlen), bp->max_tx_length) + 1;
	else
		desc_cnt = DIV_ROUND_UP(skb_headlen(skb), bp->max_tx_length);
	nr_frags = skb_shinfo(skb)->nr_frags;
	for (f = 0; f < nr_frags; f++) {
		frag_size = skb_frag_size(&skb_shinfo(skb)->frags[f]);
		desc_cnt += DIV_ROUND_UP(frag_size, bp->max_tx_length);
	}

	spin_lock_irqsave(&bp->lock, flags);

	/* This is a hard error, log it. */
	if (CIRC_SPACE(queue->tx_head, queue->tx_tail,
		       bp->tx_ring_size) < desc_cnt) {
		netif_stop_subqueue(dev, queue_index);
		spin_unlock_irqrestore(&bp->lock, flags);
		netdev_dbg(bp->dev, "tx_head = %u, tx_tail = %u\n",
			   queue->tx_head, queue->tx_tail);
		return NETDEV_TX_BUSY;
	}

	/* Map socket buffer for DMA transfer */
	if (!macb_tx_map(bp, queue, skb, hdrlen)) {
		dev_kfree_skb_any(skb);
		goto unlock;
	}

	/* Make newly initialized descriptor visible to hardware */
	wmb();
	skb_tx_timestamp(skb);

	macb_writel(bp, NCR, macb_readl(bp, NCR) | MACB_BIT(TSTART));

	if (CIRC_SPACE(queue->tx_head, queue->tx_tail, bp->tx_ring_size) < 1)
		netif_stop_subqueue(dev, queue_index);

unlock:
	spin_unlock_irqrestore(&bp->lock, flags);

	return ret;
}

static void macb_init_rx_buffer_size(struct macb *bp, size_t size)
{
	if (!macb_is_gem(bp)) {
		bp->rx_buffer_size = MACB_RX_BUFFER_SIZE;
	} else {
		bp->rx_buffer_size = size;

		if (bp->rx_buffer_size % RX_BUFFER_MULTIPLE) {
			netdev_dbg(bp->dev,
				   "RX buffer must be multiple of %d bytes, expanding\n",
				   RX_BUFFER_MULTIPLE);
			bp->rx_buffer_size =
				roundup(bp->rx_buffer_size, RX_BUFFER_MULTIPLE);
		}
	}

	netdev_dbg(bp->dev, "mtu [%u] rx_buffer_size [%zu]\n",
		   bp->dev->mtu, bp->rx_buffer_size);
}

static void gem_free_rx_buffers(struct macb *bp)
{
	struct sk_buff		*skb;
	struct macb_dma_desc	*desc;
	struct macb_queue *queue;
	dma_addr_t		addr;
	unsigned int q;
	int i;

	for (q = 0, queue = bp->queues; q < bp->num_queues; ++q, ++queue) {
		if (!queue->rx_skbuff)
			continue;

		for (i = 0; i < bp->rx_ring_size; i++) {
			skb = queue->rx_skbuff[i];

			if (!skb)
				continue;

			desc = macb_rx_desc(queue, i);
			addr = macb_get_addr(bp, desc);

			dma_unmap_single(&bp->pdev->dev, addr, bp->rx_buffer_size,
					DMA_FROM_DEVICE);
			dev_kfree_skb_any(skb);
			skb = NULL;
		}

		kfree(queue->rx_skbuff);
		queue->rx_skbuff = NULL;
	}
}

static void macb_free_rx_buffers(struct macb *bp)
{
	struct macb_queue *queue = &bp->queues[0];

	if (queue->rx_buffers) {
		dma_free_coherent(&bp->pdev->dev,
				  bp->rx_ring_size * bp->rx_buffer_size,
				  queue->rx_buffers, queue->rx_buffers_dma);
		queue->rx_buffers = NULL;
	}
}

static void macb_free_consistent(struct macb *bp)
{
	struct macb_queue *queue;
	unsigned int q;
	int size;

	bp->macbgem_ops.mog_free_rx_buffers(bp);

	for (q = 0, queue = bp->queues; q < bp->num_queues; ++q, ++queue) {
		kfree(queue->tx_skb);
		queue->tx_skb = NULL;
		if (queue->tx_ring) {
			size = TX_RING_BYTES(bp) + bp->tx_bd_rd_prefetch;
			dma_free_coherent(&bp->pdev->dev, size,
					  queue->tx_ring, queue->tx_ring_dma);
			queue->tx_ring = NULL;
		}
		if (queue->rx_ring) {
			size = RX_RING_BYTES(bp) + bp->rx_bd_rd_prefetch;
			dma_free_coherent(&bp->pdev->dev, size,
					  queue->rx_ring, queue->rx_ring_dma);
			queue->rx_ring = NULL;
		}
	}
}

static int gem_alloc_rx_buffers(struct macb *bp)
{
	struct macb_queue *queue;
	unsigned int q;
	int size;

	for (q = 0, queue = bp->queues; q < bp->num_queues; ++q, ++queue) {
		size = bp->rx_ring_size * sizeof(struct sk_buff *);
		queue->rx_skbuff = kzalloc(size, GFP_KERNEL);
		if (!queue->rx_skbuff)
			return -ENOMEM;
		else
			netdev_dbg(bp->dev,
				   "Allocated %d RX struct sk_buff entries at %p\n",
				   bp->rx_ring_size, queue->rx_skbuff);
	}
	return 0;
}

static int macb_alloc_rx_buffers(struct macb *bp)
{
	struct macb_queue *queue = &bp->queues[0];
	int size;

	size = bp->rx_ring_size * bp->rx_buffer_size;
	queue->rx_buffers = dma_alloc_coherent(&bp->pdev->dev, size,
					    &queue->rx_buffers_dma, GFP_KERNEL);
	if (!queue->rx_buffers)
		return -ENOMEM;

	netdev_dbg(bp->dev,
		   "Allocated RX buffers of %d bytes at %08lx (mapped %p)\n",
		   size, (unsigned long)queue->rx_buffers_dma, queue->rx_buffers);
	return 0;
}

static int macb_alloc_consistent(struct macb *bp)
{
	struct macb_queue *queue;
	unsigned int q;
	int size;

	for (q = 0, queue = bp->queues; q < bp->num_queues; ++q, ++queue) {
		size = TX_RING_BYTES(bp) + bp->tx_bd_rd_prefetch;
		queue->tx_ring = dma_alloc_coherent(&bp->pdev->dev, size,
						    &queue->tx_ring_dma,
						    GFP_KERNEL);
		if (!queue->tx_ring)
			goto out_err;
		netdev_dbg(bp->dev,
			   "Allocated TX ring for queue %u of %d bytes at %08lx (mapped %p)\n",
			   q, size, (unsigned long)queue->tx_ring_dma,
			   queue->tx_ring);

		size = bp->tx_ring_size * sizeof(struct macb_tx_skb);
		queue->tx_skb = kmalloc(size, GFP_KERNEL);
		if (!queue->tx_skb)
			goto out_err;

		size = RX_RING_BYTES(bp) + bp->rx_bd_rd_prefetch;
		queue->rx_ring = dma_alloc_coherent(&bp->pdev->dev, size,
						 &queue->rx_ring_dma, GFP_KERNEL);
		if (!queue->rx_ring)
			goto out_err;
		netdev_dbg(bp->dev,
			   "Allocated RX ring of %d bytes at %08lx (mapped %p)\n",
			   size, (unsigned long)queue->rx_ring_dma, queue->rx_ring);
	}
	if (bp->macbgem_ops.mog_alloc_rx_buffers(bp))
		goto out_err;

	return 0;

out_err:
	macb_free_consistent(bp);
	return -ENOMEM;
}

static void gem_init_rings(struct macb *bp)
{
	struct macb_queue *queue;
	struct macb_dma_desc *desc = NULL;
	unsigned int q;
	int i;

	for (q = 0, queue = bp->queues; q < bp->num_queues; ++q, ++queue) {
		for (i = 0; i < bp->tx_ring_size; i++) {
			desc = macb_tx_desc(queue, i);
			macb_set_addr(bp, desc, 0);
			desc->ctrl = MACB_BIT(TX_USED);
		}
		desc->ctrl |= MACB_BIT(TX_WRAP);
		queue->tx_head = 0;
		queue->tx_tail = 0;

		queue->rx_tail = 0;
		queue->rx_prepared_head = 0;

		gem_rx_refill(queue);
	}

}

static void macb_init_rings(struct macb *bp)
{
	int i;
	struct macb_dma_desc *desc = NULL;

	macb_init_rx_ring(&bp->queues[0]);

	for (i = 0; i < bp->tx_ring_size; i++) {
		desc = macb_tx_desc(&bp->queues[0], i);
		macb_set_addr(bp, desc, 0);
		desc->ctrl = MACB_BIT(TX_USED);
	}
	bp->queues[0].tx_head = 0;
	bp->queues[0].tx_tail = 0;
	desc->ctrl |= MACB_BIT(TX_WRAP);
}

static void macb_reset_hw(struct macb *bp)
{
	struct macb_queue *queue;
	unsigned int q;
	u32 ctrl = macb_readl(bp, NCR);

	/* Disable RX and TX (XXX: Should we halt the transmission
	 * more gracefully?)
	 */
	ctrl &= ~(MACB_BIT(RE) | MACB_BIT(TE));

	/* Clear the stats registers (XXX: Update stats first?) */
	ctrl |= MACB_BIT(CLRSTAT);

	macb_writel(bp, NCR, ctrl);

	/* Clear all status flags */
	macb_writel(bp, TSR, -1);
	macb_writel(bp, RSR, -1);

	/* Disable all interrupts */
	for (q = 0, queue = bp->queues; q < bp->num_queues; ++q, ++queue) {
		queue_writel(queue, IDR, -1);
		queue_readl(queue, ISR);
		if (bp->caps & MACB_CAPS_ISR_CLEAR_ON_WRITE)
			queue_writel(queue, ISR, -1);
	}
}

static u32 gem_mdc_clk_div(struct macb *bp)
{
	u32 config;
	unsigned long pclk_hz = clk_get_rate(bp->pclk);

	if (pclk_hz <= 20000000)
		config = GEM_BF(CLK, GEM_CLK_DIV8);
	else if (pclk_hz <= 40000000)
		config = GEM_BF(CLK, GEM_CLK_DIV16);
	else if (pclk_hz <= 80000000)
		config = GEM_BF(CLK, GEM_CLK_DIV32);
	else if (pclk_hz <= 120000000)
		config = GEM_BF(CLK, GEM_CLK_DIV48);
	else if (pclk_hz <= 160000000)
		config = GEM_BF(CLK, GEM_CLK_DIV64);
	else
		config = GEM_BF(CLK, GEM_CLK_DIV96);

	return config;
}

static u32 macb_mdc_clk_div(struct macb *bp)
{
	u32 config;
	unsigned long pclk_hz;

	if (macb_is_gem(bp))
		return gem_mdc_clk_div(bp);

	pclk_hz = clk_get_rate(bp->pclk);
	if (pclk_hz <= 20000000)
		config = MACB_BF(CLK, MACB_CLK_DIV8);
	else if (pclk_hz <= 40000000)
		config = MACB_BF(CLK, MACB_CLK_DIV16);
	else if (pclk_hz <= 80000000)
		config = MACB_BF(CLK, MACB_CLK_DIV32);
	else
		config = MACB_BF(CLK, MACB_CLK_DIV64);

	return config;
}

/* Get the DMA bus width field of the network configuration register that we
 * should program.  We find the width from decoding the design configuration
 * register to find the maximum supported data bus width.
 */
static u32 macb_dbw(struct macb *bp)
{
	if (!macb_is_gem(bp))
		return 0;

	switch (GEM_BFEXT(DBWDEF, gem_readl(bp, DCFG1))) {
	case 4:
		return GEM_BF(DBW, GEM_DBW128);
	case 2:
		return GEM_BF(DBW, GEM_DBW64);
	case 1:
	default:
		return GEM_BF(DBW, GEM_DBW32);
	}
}

/* Configure the receive DMA engine
 * - use the correct receive buffer size
 * - set best burst length for DMA operations
 *   (if not supported by FIFO, it will fallback to default)
 * - set both rx/tx packet buffers to full memory size
 * These are configurable parameters for GEM.
 */
static void macb_configure_dma(struct macb *bp)
{
	struct macb_queue *queue;
	u32 buffer_size;
	unsigned int q;
	u32 dmacfg;

	buffer_size = bp->rx_buffer_size / RX_BUFFER_MULTIPLE;
	if (macb_is_gem(bp)) {
		dmacfg = gem_readl(bp, DMACFG) & ~GEM_BF(RXBS, -1L);
		for (q = 0, queue = bp->queues; q < bp->num_queues; ++q, ++queue) {
			if (q)
				queue_writel(queue, RBQS, buffer_size);
			else
				dmacfg |= GEM_BF(RXBS, buffer_size);
		}
		if (bp->dma_burst_length)
			dmacfg = GEM_BFINS(FBLDO, bp->dma_burst_length, dmacfg);
		dmacfg |= GEM_BIT(TXPBMS) | GEM_BF(RXBMS, -1L);
		dmacfg &= ~GEM_BIT(ENDIA_PKT);

		if (bp->native_io)
			dmacfg &= ~GEM_BIT(ENDIA_DESC);
		else
			dmacfg |= GEM_BIT(ENDIA_DESC); /* CPU in big endian */

		if (bp->dev->features & NETIF_F_HW_CSUM)
			dmacfg |= GEM_BIT(TXCOEN);
		else
			dmacfg &= ~GEM_BIT(TXCOEN);

		dmacfg &= ~GEM_BIT(ADDR64);
#ifdef CONFIG_ARCH_DMA_ADDR_T_64BIT
		if (bp->hw_dma_cap & HW_DMA_CAP_64B)
			dmacfg |= GEM_BIT(ADDR64);
#endif
#ifdef CONFIG_MACB_USE_HWSTAMP
		if (bp->hw_dma_cap & HW_DMA_CAP_PTP)
			dmacfg |= GEM_BIT(RXEXT) | GEM_BIT(TXEXT);
#endif
		netdev_dbg(bp->dev, "Cadence configure DMA with 0x%08x\n",
			   dmacfg);
		gem_writel(bp, DMACFG, dmacfg);
	}
}

static void macb_init_hw(struct macb *bp)
{
	struct macb_queue *queue;
	unsigned int q;

	u32 config;

	macb_reset_hw(bp);
	macb_set_hwaddr(bp);

	config = macb_mdc_clk_div(bp);
	if (bp->phy_interface == PHY_INTERFACE_MODE_SGMII)
		config |= GEM_BIT(SGMIIEN) | GEM_BIT(PCSSEL);
	config |= MACB_BF(RBOF, NET_IP_ALIGN);	/* Make eth data aligned */
	config |= MACB_BIT(PAE);		/* PAuse Enable */
	config |= MACB_BIT(DRFCS);		/* Discard Rx FCS */
	if (bp->caps & MACB_CAPS_JUMBO)
		config |= MACB_BIT(JFRAME);	/* Enable jumbo frames */
	else
		config |= MACB_BIT(BIG);	/* Receive oversized frames */
	if (bp->dev->flags & IFF_PROMISC)
		config |= MACB_BIT(CAF);	/* Copy All Frames */
	else if (macb_is_gem(bp) && bp->dev->features & NETIF_F_RXCSUM)
		config |= GEM_BIT(RXCOEN);
	if (!(bp->dev->flags & IFF_BROADCAST))
		config |= MACB_BIT(NBC);	/* No BroadCast */
	config |= macb_dbw(bp);
	macb_writel(bp, NCFGR, config);
	if ((bp->caps & MACB_CAPS_JUMBO) && bp->jumbo_max_len)
		gem_writel(bp, JML, bp->jumbo_max_len);
	bp->speed = SPEED_10;
	bp->duplex = DUPLEX_HALF;
	bp->rx_frm_len_mask = MACB_RX_FRMLEN_MASK;
	if (bp->caps & MACB_CAPS_JUMBO)
		bp->rx_frm_len_mask = MACB_RX_JFRMLEN_MASK;

	macb_configure_dma(bp);

	/* Initialize TX and RX buffers */
	for (q = 0, queue = bp->queues; q < bp->num_queues; ++q, ++queue) {
		queue_writel(queue, RBQP, lower_32_bits(queue->rx_ring_dma));
#ifdef CONFIG_ARCH_DMA_ADDR_T_64BIT
		if (bp->hw_dma_cap & HW_DMA_CAP_64B)
			queue_writel(queue, RBQPH, upper_32_bits(queue->rx_ring_dma));
#endif
		queue_writel(queue, TBQP, lower_32_bits(queue->tx_ring_dma));
#ifdef CONFIG_ARCH_DMA_ADDR_T_64BIT
		if (bp->hw_dma_cap & HW_DMA_CAP_64B)
			queue_writel(queue, TBQPH, upper_32_bits(queue->tx_ring_dma));
#endif

		/* Enable interrupts */
		queue_writel(queue, IER,
			     bp->rx_intr_mask |
			     MACB_TX_INT_FLAGS |
			     MACB_BIT(HRESP));
	}

	/* Enable TX and RX */
	macb_writel(bp, NCR, macb_readl(bp, NCR) | MACB_BIT(RE) | MACB_BIT(TE));
}

/* The hash address register is 64 bits long and takes up two
 * locations in the memory map.  The least significant bits are stored
 * in EMAC_HSL and the most significant bits in EMAC_HSH.
 *
 * The unicast hash enable and the multicast hash enable bits in the
 * network configuration register enable the reception of hash matched
 * frames. The destination address is reduced to a 6 bit index into
 * the 64 bit hash register using the following hash function.  The
 * hash function is an exclusive or of every sixth bit of the
 * destination address.
 *
 * hi[5] = da[5] ^ da[11] ^ da[17] ^ da[23] ^ da[29] ^ da[35] ^ da[41] ^ da[47]
 * hi[4] = da[4] ^ da[10] ^ da[16] ^ da[22] ^ da[28] ^ da[34] ^ da[40] ^ da[46]
 * hi[3] = da[3] ^ da[09] ^ da[15] ^ da[21] ^ da[27] ^ da[33] ^ da[39] ^ da[45]
 * hi[2] = da[2] ^ da[08] ^ da[14] ^ da[20] ^ da[26] ^ da[32] ^ da[38] ^ da[44]
 * hi[1] = da[1] ^ da[07] ^ da[13] ^ da[19] ^ da[25] ^ da[31] ^ da[37] ^ da[43]
 * hi[0] = da[0] ^ da[06] ^ da[12] ^ da[18] ^ da[24] ^ da[30] ^ da[36] ^ da[42]
 *
 * da[0] represents the least significant bit of the first byte
 * received, that is, the multicast/unicast indicator, and da[47]
 * represents the most significant bit of the last byte received.  If
 * the hash index, hi[n], points to a bit that is set in the hash
 * register then the frame will be matched according to whether the
 * frame is multicast or unicast.  A multicast match will be signalled
 * if the multicast hash enable bit is set, da[0] is 1 and the hash
 * index points to a bit set in the hash register.  A unicast match
 * will be signalled if the unicast hash enable bit is set, da[0] is 0
 * and the hash index points to a bit set in the hash register.  To
 * receive all multicast frames, the hash register should be set with
 * all ones and the multicast hash enable bit should be set in the
 * network configuration register.
 */

static inline int hash_bit_value(int bitnr, __u8 *addr)
{
	if (addr[bitnr / 8] & (1 << (bitnr % 8)))
		return 1;
	return 0;
}

/* Return the hash index value for the specified address. */
static int hash_get_index(__u8 *addr)
{
	int i, j, bitval;
	int hash_index = 0;

	for (j = 0; j < 6; j++) {
		for (i = 0, bitval = 0; i < 8; i++)
			bitval ^= hash_bit_value(i * 6 + j, addr);

		hash_index |= (bitval << j);
	}

	return hash_index;
}

/* Add multicast addresses to the internal multicast-hash table. */
static void macb_sethashtable(struct net_device *dev)
{
	struct netdev_hw_addr *ha;
	unsigned long mc_filter[2];
	unsigned int bitnr;
	struct macb *bp = netdev_priv(dev);

	mc_filter[0] = 0;
	mc_filter[1] = 0;

	netdev_for_each_mc_addr(ha, dev) {
		bitnr = hash_get_index(ha->addr);
		mc_filter[bitnr >> 5] |= 1 << (bitnr & 31);
	}

	macb_or_gem_writel(bp, HRB, mc_filter[0]);
	macb_or_gem_writel(bp, HRT, mc_filter[1]);
}

/* Enable/Disable promiscuous and multicast modes. */
static void macb_set_rx_mode(struct net_device *dev)
{
	unsigned long cfg;
	struct macb *bp = netdev_priv(dev);

	cfg = macb_readl(bp, NCFGR);

	if (dev->flags & IFF_PROMISC) {
		/* Enable promiscuous mode */
		cfg |= MACB_BIT(CAF);

		/* Disable RX checksum offload */
		if (macb_is_gem(bp))
			cfg &= ~GEM_BIT(RXCOEN);
	} else {
		/* Disable promiscuous mode */
		cfg &= ~MACB_BIT(CAF);

		/* Enable RX checksum offload only if requested */
		if (macb_is_gem(bp) && dev->features & NETIF_F_RXCSUM)
			cfg |= GEM_BIT(RXCOEN);
	}

	if (dev->flags & IFF_ALLMULTI) {
		/* Enable all multicast mode */
		macb_or_gem_writel(bp, HRB, -1);
		macb_or_gem_writel(bp, HRT, -1);
		cfg |= MACB_BIT(NCFGR_MTI);
	} else if (!netdev_mc_empty(dev)) {
		/* Enable specific multicasts */
		macb_sethashtable(dev);
		cfg |= MACB_BIT(NCFGR_MTI);
	} else if (dev->flags & (~IFF_ALLMULTI)) {
		/* Disable all multicast mode */
		macb_or_gem_writel(bp, HRB, 0);
		macb_or_gem_writel(bp, HRT, 0);
		cfg &= ~MACB_BIT(NCFGR_MTI);
	}

	macb_writel(bp, NCFGR, cfg);
}

static int macb_open(struct net_device *dev)
{
	struct macb *bp = netdev_priv(dev);
	size_t bufsz = dev->mtu + ETH_HLEN + ETH_FCS_LEN + NET_IP_ALIGN;
	struct macb_queue *queue;
	unsigned int q;
	int err;

	netdev_dbg(bp->dev, "open\n");

	/* carrier starts down */
	netif_carrier_off(dev);

	/* if the phy is not yet register, retry later*/
	if (!dev->phydev)
		return -EAGAIN;

	/* RX buffers initialization */
	macb_init_rx_buffer_size(bp, bufsz);

	err = macb_alloc_consistent(bp);
	if (err) {
		netdev_err(dev, "Unable to allocate DMA memory (error %d)\n",
			   err);
		return err;
	}

	bp->macbgem_ops.mog_init_rings(bp);
	macb_init_hw(bp);

	for (q = 0, queue = bp->queues; q < bp->num_queues; ++q, ++queue)
		napi_enable(&queue->napi);

	/* schedule a link state check */
	phy_start(dev->phydev);

	netif_tx_start_all_queues(dev);

	if (bp->ptp_info)
		bp->ptp_info->ptp_init(dev);

	return 0;
}

static int macb_close(struct net_device *dev)
{
	struct macb *bp = netdev_priv(dev);
	struct macb_queue *queue;
	unsigned long flags;
	unsigned int q;

	netif_tx_stop_all_queues(dev);

	for (q = 0, queue = bp->queues; q < bp->num_queues; ++q, ++queue)
		napi_disable(&queue->napi);

	if (dev->phydev)
		phy_stop(dev->phydev);

	spin_lock_irqsave(&bp->lock, flags);
	macb_reset_hw(bp);
	netif_carrier_off(dev);
	spin_unlock_irqrestore(&bp->lock, flags);

	macb_free_consistent(bp);

	if (bp->ptp_info)
		bp->ptp_info->ptp_remove(dev);

	return 0;
}

static int macb_change_mtu(struct net_device *dev, int new_mtu)
{
	if (netif_running(dev))
		return -EBUSY;

	dev->mtu = new_mtu;

	return 0;
}

static void gem_update_stats(struct macb *bp)
{
	struct macb_queue *queue;
	unsigned int i, q, idx;
	unsigned long *stat;

	u32 *p = &bp->hw_stats.gem.tx_octets_31_0;

	for (i = 0; i < GEM_STATS_LEN; ++i, ++p) {
		u32 offset = gem_statistics[i].offset;
		u64 val = bp->macb_reg_readl(bp, offset);

		bp->ethtool_stats[i] += val;
		*p += val;

		if (offset == GEM_OCTTXL || offset == GEM_OCTRXL) {
			/* Add GEM_OCTTXH, GEM_OCTRXH */
			val = bp->macb_reg_readl(bp, offset + 4);
			bp->ethtool_stats[i] += ((u64)val) << 32;
			*(++p) += val;
		}
	}

	idx = GEM_STATS_LEN;
	for (q = 0, queue = bp->queues; q < bp->num_queues; ++q, ++queue)
		for (i = 0, stat = &queue->stats.first; i < QUEUE_STATS_LEN; ++i, ++stat)
			bp->ethtool_stats[idx++] = *stat;
}

static struct net_device_stats *gem_get_stats(struct macb *bp)
{
	struct gem_stats *hwstat = &bp->hw_stats.gem;
	struct net_device_stats *nstat = &bp->dev->stats;

	gem_update_stats(bp);

	nstat->rx_errors = (hwstat->rx_frame_check_sequence_errors +
			    hwstat->rx_alignment_errors +
			    hwstat->rx_resource_errors +
			    hwstat->rx_overruns +
			    hwstat->rx_oversize_frames +
			    hwstat->rx_jabbers +
			    hwstat->rx_undersized_frames +
			    hwstat->rx_length_field_frame_errors);
	nstat->tx_errors = (hwstat->tx_late_collisions +
			    hwstat->tx_excessive_collisions +
			    hwstat->tx_underrun +
			    hwstat->tx_carrier_sense_errors);
	nstat->multicast = hwstat->rx_multicast_frames;
	nstat->collisions = (hwstat->tx_single_collision_frames +
			     hwstat->tx_multiple_collision_frames +
			     hwstat->tx_excessive_collisions);
	nstat->rx_length_errors = (hwstat->rx_oversize_frames +
				   hwstat->rx_jabbers +
				   hwstat->rx_undersized_frames +
				   hwstat->rx_length_field_frame_errors);
	nstat->rx_over_errors = hwstat->rx_resource_errors;
	nstat->rx_crc_errors = hwstat->rx_frame_check_sequence_errors;
	nstat->rx_frame_errors = hwstat->rx_alignment_errors;
	nstat->rx_fifo_errors = hwstat->rx_overruns;
	nstat->tx_aborted_errors = hwstat->tx_excessive_collisions;
	nstat->tx_carrier_errors = hwstat->tx_carrier_sense_errors;
	nstat->tx_fifo_errors = hwstat->tx_underrun;

	return nstat;
}

static void gem_get_ethtool_stats(struct net_device *dev,
				  struct ethtool_stats *stats, u64 *data)
{
	struct macb *bp;

	bp = netdev_priv(dev);
	gem_update_stats(bp);
	memcpy(data, &bp->ethtool_stats, sizeof(u64)
			* (GEM_STATS_LEN + QUEUE_STATS_LEN * MACB_MAX_QUEUES));
}

static int gem_get_sset_count(struct net_device *dev, int sset)
{
	struct macb *bp = netdev_priv(dev);

	switch (sset) {
	case ETH_SS_STATS:
		return GEM_STATS_LEN + bp->num_queues * QUEUE_STATS_LEN;
	default:
		return -EOPNOTSUPP;
	}
}

static void gem_get_ethtool_strings(struct net_device *dev, u32 sset, u8 *p)
{
	char stat_string[ETH_GSTRING_LEN];
	struct macb *bp = netdev_priv(dev);
	struct macb_queue *queue;
	unsigned int i;
	unsigned int q;

	switch (sset) {
	case ETH_SS_STATS:
		for (i = 0; i < GEM_STATS_LEN; i++, p += ETH_GSTRING_LEN)
			memcpy(p, gem_statistics[i].stat_string,
			       ETH_GSTRING_LEN);

		for (q = 0, queue = bp->queues; q < bp->num_queues; ++q, ++queue) {
			for (i = 0; i < QUEUE_STATS_LEN; i++, p += ETH_GSTRING_LEN) {
				snprintf(stat_string, ETH_GSTRING_LEN, "q%d_%s",
						q, queue_statistics[i].stat_string);
				memcpy(p, stat_string, ETH_GSTRING_LEN);
			}
		}
		break;
	}
}

static struct net_device_stats *macb_get_stats(struct net_device *dev)
{
	struct macb *bp = netdev_priv(dev);
	struct net_device_stats *nstat = &bp->dev->stats;
	struct macb_stats *hwstat = &bp->hw_stats.macb;

	if (macb_is_gem(bp))
		return gem_get_stats(bp);

	/* read stats from hardware */
	macb_update_stats(bp);

	/* Convert HW stats into netdevice stats */
	nstat->rx_errors = (hwstat->rx_fcs_errors +
			    hwstat->rx_align_errors +
			    hwstat->rx_resource_errors +
			    hwstat->rx_overruns +
			    hwstat->rx_oversize_pkts +
			    hwstat->rx_jabbers +
			    hwstat->rx_undersize_pkts +
			    hwstat->rx_length_mismatch);
	nstat->tx_errors = (hwstat->tx_late_cols +
			    hwstat->tx_excessive_cols +
			    hwstat->tx_underruns +
			    hwstat->tx_carrier_errors +
			    hwstat->sqe_test_errors);
	nstat->collisions = (hwstat->tx_single_cols +
			     hwstat->tx_multiple_cols +
			     hwstat->tx_excessive_cols);
	nstat->rx_length_errors = (hwstat->rx_oversize_pkts +
				   hwstat->rx_jabbers +
				   hwstat->rx_undersize_pkts +
				   hwstat->rx_length_mismatch);
	nstat->rx_over_errors = hwstat->rx_resource_errors +
				   hwstat->rx_overruns;
	nstat->rx_crc_errors = hwstat->rx_fcs_errors;
	nstat->rx_frame_errors = hwstat->rx_align_errors;
	nstat->rx_fifo_errors = hwstat->rx_overruns;
	/* XXX: What does "missed" mean? */
	nstat->tx_aborted_errors = hwstat->tx_excessive_cols;
	nstat->tx_carrier_errors = hwstat->tx_carrier_errors;
	nstat->tx_fifo_errors = hwstat->tx_underruns;
	/* Don't know about heartbeat or window errors... */

	return nstat;
}

static int macb_get_regs_len(struct net_device *netdev)
{
	return MACB_GREGS_NBR * sizeof(u32);
}

static void macb_get_regs(struct net_device *dev, struct ethtool_regs *regs,
			  void *p)
{
	struct macb *bp = netdev_priv(dev);
	unsigned int tail, head;
	u32 *regs_buff = p;

	regs->version = (macb_readl(bp, MID) & ((1 << MACB_REV_SIZE) - 1))
			| MACB_GREGS_VERSION;

	tail = macb_tx_ring_wrap(bp, bp->queues[0].tx_tail);
	head = macb_tx_ring_wrap(bp, bp->queues[0].tx_head);

	regs_buff[0]  = macb_readl(bp, NCR);
	regs_buff[1]  = macb_or_gem_readl(bp, NCFGR);
	regs_buff[2]  = macb_readl(bp, NSR);
	regs_buff[3]  = macb_readl(bp, TSR);
	regs_buff[4]  = macb_readl(bp, RBQP);
	regs_buff[5]  = macb_readl(bp, TBQP);
	regs_buff[6]  = macb_readl(bp, RSR);
	regs_buff[7]  = macb_readl(bp, IMR);

	regs_buff[8]  = tail;
	regs_buff[9]  = head;
	regs_buff[10] = macb_tx_dma(&bp->queues[0], tail);
	regs_buff[11] = macb_tx_dma(&bp->queues[0], head);

	if (!(bp->caps & MACB_CAPS_USRIO_DISABLED))
		regs_buff[12] = macb_or_gem_readl(bp, USRIO);
	if (macb_is_gem(bp))
		regs_buff[13] = gem_readl(bp, DMACFG);
}

static void macb_get_wol(struct net_device *netdev, struct ethtool_wolinfo *wol)
{
	struct macb *bp = netdev_priv(netdev);

	wol->supported = 0;
	wol->wolopts = 0;

	if (bp->wol & MACB_WOL_HAS_MAGIC_PACKET) {
		wol->supported = WAKE_MAGIC;

		if (bp->wol & MACB_WOL_ENABLED)
			wol->wolopts |= WAKE_MAGIC;
	}
}

static int macb_set_wol(struct net_device *netdev, struct ethtool_wolinfo *wol)
{
	struct macb *bp = netdev_priv(netdev);

	if (!(bp->wol & MACB_WOL_HAS_MAGIC_PACKET) ||
	    (wol->wolopts & ~WAKE_MAGIC))
		return -EOPNOTSUPP;

	if (wol->wolopts & WAKE_MAGIC)
		bp->wol |= MACB_WOL_ENABLED;
	else
		bp->wol &= ~MACB_WOL_ENABLED;

	device_set_wakeup_enable(&bp->pdev->dev, bp->wol & MACB_WOL_ENABLED);

	return 0;
}

static void macb_get_ringparam(struct net_device *netdev,
			       struct ethtool_ringparam *ring)
{
	struct macb *bp = netdev_priv(netdev);

	ring->rx_max_pending = MAX_RX_RING_SIZE;
	ring->tx_max_pending = MAX_TX_RING_SIZE;

	ring->rx_pending = bp->rx_ring_size;
	ring->tx_pending = bp->tx_ring_size;
}

static int macb_set_ringparam(struct net_device *netdev,
			      struct ethtool_ringparam *ring)
{
	struct macb *bp = netdev_priv(netdev);
	u32 new_rx_size, new_tx_size;
	unsigned int reset = 0;

	if ((ring->rx_mini_pending) || (ring->rx_jumbo_pending))
		return -EINVAL;

	new_rx_size = clamp_t(u32, ring->rx_pending,
			      MIN_RX_RING_SIZE, MAX_RX_RING_SIZE);
	new_rx_size = roundup_pow_of_two(new_rx_size);

	new_tx_size = clamp_t(u32, ring->tx_pending,
			      MIN_TX_RING_SIZE, MAX_TX_RING_SIZE);
	new_tx_size = roundup_pow_of_two(new_tx_size);

	if ((new_tx_size == bp->tx_ring_size) &&
	    (new_rx_size == bp->rx_ring_size)) {
		/* nothing to do */
		return 0;
	}

	if (netif_running(bp->dev)) {
		reset = 1;
		macb_close(bp->dev);
	}

	bp->rx_ring_size = new_rx_size;
	bp->tx_ring_size = new_tx_size;

	if (reset)
		macb_open(bp->dev);

	return 0;
}

#ifdef CONFIG_MACB_USE_HWSTAMP
static unsigned int gem_get_tsu_rate(struct macb *bp)
{
	struct clk *tsu_clk;
	unsigned int tsu_rate;

	tsu_clk = devm_clk_get(&bp->pdev->dev, "tsu_clk");
	if (!IS_ERR(tsu_clk))
		tsu_rate = clk_get_rate(tsu_clk);
	/* try pclk instead */
	else if (!IS_ERR(bp->pclk)) {
		tsu_clk = bp->pclk;
		tsu_rate = clk_get_rate(tsu_clk);
	} else
		return -ENOTSUPP;
	return tsu_rate;
}

static s32 gem_get_ptp_max_adj(void)
{
	return 64000000;
}

static int gem_get_ts_info(struct net_device *dev,
			   struct ethtool_ts_info *info)
{
	struct macb *bp = netdev_priv(dev);

	if ((bp->hw_dma_cap & HW_DMA_CAP_PTP) == 0) {
		ethtool_op_get_ts_info(dev, info);
		return 0;
	}

	info->so_timestamping =
		SOF_TIMESTAMPING_TX_SOFTWARE |
		SOF_TIMESTAMPING_RX_SOFTWARE |
		SOF_TIMESTAMPING_SOFTWARE |
		SOF_TIMESTAMPING_TX_HARDWARE |
		SOF_TIMESTAMPING_RX_HARDWARE |
		SOF_TIMESTAMPING_RAW_HARDWARE;
	info->tx_types =
		(1 << HWTSTAMP_TX_ONESTEP_SYNC) |
		(1 << HWTSTAMP_TX_OFF) |
		(1 << HWTSTAMP_TX_ON);
	info->rx_filters =
		(1 << HWTSTAMP_FILTER_NONE) |
		(1 << HWTSTAMP_FILTER_ALL);

	info->phc_index = bp->ptp_clock ? ptp_clock_index(bp->ptp_clock) : -1;

	return 0;
}

static struct macb_ptp_info gem_ptp_info = {
	.ptp_init	 = gem_ptp_init,
	.ptp_remove	 = gem_ptp_remove,
	.get_ptp_max_adj = gem_get_ptp_max_adj,
	.get_tsu_rate	 = gem_get_tsu_rate,
	.get_ts_info	 = gem_get_ts_info,
	.get_hwtst	 = gem_get_hwtst,
	.set_hwtst	 = gem_set_hwtst,
};
#endif

static int macb_get_ts_info(struct net_device *netdev,
			    struct ethtool_ts_info *info)
{
	struct macb *bp = netdev_priv(netdev);

	if (bp->ptp_info)
		return bp->ptp_info->get_ts_info(netdev, info);

	return ethtool_op_get_ts_info(netdev, info);
}

static void gem_enable_flow_filters(struct macb *bp, bool enable)
{
	struct net_device *netdev = bp->dev;
	struct ethtool_rx_fs_item *item;
	u32 t2_scr;
	int num_t2_scr;

	if (!(netdev->features & NETIF_F_NTUPLE))
		return;

	num_t2_scr = GEM_BFEXT(T2SCR, gem_readl(bp, DCFG8));

	list_for_each_entry(item, &bp->rx_fs_list.list, list) {
		struct ethtool_rx_flow_spec *fs = &item->fs;
		struct ethtool_tcpip4_spec *tp4sp_m;

		if (fs->location >= num_t2_scr)
			continue;

		t2_scr = gem_readl_n(bp, SCRT2, fs->location);

		/* enable/disable screener regs for the flow entry */
		t2_scr = GEM_BFINS(ETHTEN, enable, t2_scr);

		/* only enable fields with no masking */
		tp4sp_m = &(fs->m_u.tcp_ip4_spec);

		if (enable && (tp4sp_m->ip4src == 0xFFFFFFFF))
			t2_scr = GEM_BFINS(CMPAEN, 1, t2_scr);
		else
			t2_scr = GEM_BFINS(CMPAEN, 0, t2_scr);

		if (enable && (tp4sp_m->ip4dst == 0xFFFFFFFF))
			t2_scr = GEM_BFINS(CMPBEN, 1, t2_scr);
		else
			t2_scr = GEM_BFINS(CMPBEN, 0, t2_scr);

		if (enable && ((tp4sp_m->psrc == 0xFFFF) || (tp4sp_m->pdst == 0xFFFF)))
			t2_scr = GEM_BFINS(CMPCEN, 1, t2_scr);
		else
			t2_scr = GEM_BFINS(CMPCEN, 0, t2_scr);

		gem_writel_n(bp, SCRT2, fs->location, t2_scr);
	}
}

static void gem_prog_cmp_regs(struct macb *bp, struct ethtool_rx_flow_spec *fs)
{
	struct ethtool_tcpip4_spec *tp4sp_v, *tp4sp_m;
	uint16_t index = fs->location;
	u32 w0, w1, t2_scr;
	bool cmp_a = false;
	bool cmp_b = false;
	bool cmp_c = false;

	tp4sp_v = &(fs->h_u.tcp_ip4_spec);
	tp4sp_m = &(fs->m_u.tcp_ip4_spec);

	/* ignore field if any masking set */
	if (tp4sp_m->ip4src == 0xFFFFFFFF) {
		/* 1st compare reg - IP source address */
		w0 = 0;
		w1 = 0;
		w0 = tp4sp_v->ip4src;
		w1 = GEM_BFINS(T2DISMSK, 1, w1); /* 32-bit compare */
		w1 = GEM_BFINS(T2CMPOFST, GEM_T2COMPOFST_ETYPE, w1);
		w1 = GEM_BFINS(T2OFST, ETYPE_SRCIP_OFFSET, w1);
		gem_writel_n(bp, T2CMPW0, T2CMP_OFST(GEM_IP4SRC_CMP(index)), w0);
		gem_writel_n(bp, T2CMPW1, T2CMP_OFST(GEM_IP4SRC_CMP(index)), w1);
		cmp_a = true;
	}

	/* ignore field if any masking set */
	if (tp4sp_m->ip4dst == 0xFFFFFFFF) {
		/* 2nd compare reg - IP destination address */
		w0 = 0;
		w1 = 0;
		w0 = tp4sp_v->ip4dst;
		w1 = GEM_BFINS(T2DISMSK, 1, w1); /* 32-bit compare */
		w1 = GEM_BFINS(T2CMPOFST, GEM_T2COMPOFST_ETYPE, w1);
		w1 = GEM_BFINS(T2OFST, ETYPE_DSTIP_OFFSET, w1);
		gem_writel_n(bp, T2CMPW0, T2CMP_OFST(GEM_IP4DST_CMP(index)), w0);
		gem_writel_n(bp, T2CMPW1, T2CMP_OFST(GEM_IP4DST_CMP(index)), w1);
		cmp_b = true;
	}

	/* ignore both port fields if masking set in both */
	if ((tp4sp_m->psrc == 0xFFFF) || (tp4sp_m->pdst == 0xFFFF)) {
		/* 3rd compare reg - source port, destination port */
		w0 = 0;
		w1 = 0;
		w1 = GEM_BFINS(T2CMPOFST, GEM_T2COMPOFST_IPHDR, w1);
		if (tp4sp_m->psrc == tp4sp_m->pdst) {
			w0 = GEM_BFINS(T2MASK, tp4sp_v->psrc, w0);
			w0 = GEM_BFINS(T2CMP, tp4sp_v->pdst, w0);
			w1 = GEM_BFINS(T2DISMSK, 1, w1); /* 32-bit compare */
			w1 = GEM_BFINS(T2OFST, IPHDR_SRCPORT_OFFSET, w1);
		} else {
			/* only one port definition */
			w1 = GEM_BFINS(T2DISMSK, 0, w1); /* 16-bit compare */
			w0 = GEM_BFINS(T2MASK, 0xFFFF, w0);
			if (tp4sp_m->psrc == 0xFFFF) { /* src port */
				w0 = GEM_BFINS(T2CMP, tp4sp_v->psrc, w0);
				w1 = GEM_BFINS(T2OFST, IPHDR_SRCPORT_OFFSET, w1);
			} else { /* dst port */
				w0 = GEM_BFINS(T2CMP, tp4sp_v->pdst, w0);
				w1 = GEM_BFINS(T2OFST, IPHDR_DSTPORT_OFFSET, w1);
			}
		}
		gem_writel_n(bp, T2CMPW0, T2CMP_OFST(GEM_PORT_CMP(index)), w0);
		gem_writel_n(bp, T2CMPW1, T2CMP_OFST(GEM_PORT_CMP(index)), w1);
		cmp_c = true;
	}

	t2_scr = 0;
	t2_scr = GEM_BFINS(QUEUE, (fs->ring_cookie) & 0xFF, t2_scr);
	t2_scr = GEM_BFINS(ETHT2IDX, SCRT2_ETHT, t2_scr);
	if (cmp_a)
		t2_scr = GEM_BFINS(CMPA, GEM_IP4SRC_CMP(index), t2_scr);
	if (cmp_b)
		t2_scr = GEM_BFINS(CMPB, GEM_IP4DST_CMP(index), t2_scr);
	if (cmp_c)
		t2_scr = GEM_BFINS(CMPC, GEM_PORT_CMP(index), t2_scr);
	gem_writel_n(bp, SCRT2, index, t2_scr);
}

static int gem_add_flow_filter(struct net_device *netdev,
		struct ethtool_rxnfc *cmd)
{
	struct macb *bp = netdev_priv(netdev);
	struct ethtool_rx_flow_spec *fs = &cmd->fs;
	struct ethtool_rx_fs_item *item, *newfs;
	unsigned long flags;
	int ret = -EINVAL;
	bool added = false;

	newfs = kmalloc(sizeof(*newfs), GFP_KERNEL);
	if (newfs == NULL)
		return -ENOMEM;
	memcpy(&newfs->fs, fs, sizeof(newfs->fs));

	netdev_dbg(netdev,
			"Adding flow filter entry,type=%u,queue=%u,loc=%u,src=%08X,dst=%08X,ps=%u,pd=%u\n",
			fs->flow_type, (int)fs->ring_cookie, fs->location,
			htonl(fs->h_u.tcp_ip4_spec.ip4src),
			htonl(fs->h_u.tcp_ip4_spec.ip4dst),
			htons(fs->h_u.tcp_ip4_spec.psrc), htons(fs->h_u.tcp_ip4_spec.pdst));

	spin_lock_irqsave(&bp->rx_fs_lock, flags);

	/* find correct place to add in list */
	list_for_each_entry(item, &bp->rx_fs_list.list, list) {
		if (item->fs.location > newfs->fs.location) {
			list_add_tail(&newfs->list, &item->list);
			added = true;
			break;
		} else if (item->fs.location == fs->location) {
			netdev_err(netdev, "Rule not added: location %d not free!\n",
					fs->location);
			ret = -EBUSY;
			goto err;
		}
	}
	if (!added)
		list_add_tail(&newfs->list, &bp->rx_fs_list.list);

	gem_prog_cmp_regs(bp, fs);
	bp->rx_fs_list.count++;
	/* enable filtering if NTUPLE on */
	gem_enable_flow_filters(bp, 1);

	spin_unlock_irqrestore(&bp->rx_fs_lock, flags);
	return 0;

err:
	spin_unlock_irqrestore(&bp->rx_fs_lock, flags);
	kfree(newfs);
	return ret;
}

static int gem_del_flow_filter(struct net_device *netdev,
		struct ethtool_rxnfc *cmd)
{
	struct macb *bp = netdev_priv(netdev);
	struct ethtool_rx_fs_item *item;
	struct ethtool_rx_flow_spec *fs;
	unsigned long flags;

	spin_lock_irqsave(&bp->rx_fs_lock, flags);

	list_for_each_entry(item, &bp->rx_fs_list.list, list) {
		if (item->fs.location == cmd->fs.location) {
			/* disable screener regs for the flow entry */
			fs = &(item->fs);
			netdev_dbg(netdev,
					"Deleting flow filter entry,type=%u,queue=%u,loc=%u,src=%08X,dst=%08X,ps=%u,pd=%u\n",
					fs->flow_type, (int)fs->ring_cookie, fs->location,
					htonl(fs->h_u.tcp_ip4_spec.ip4src),
					htonl(fs->h_u.tcp_ip4_spec.ip4dst),
					htons(fs->h_u.tcp_ip4_spec.psrc),
					htons(fs->h_u.tcp_ip4_spec.pdst));

			gem_writel_n(bp, SCRT2, fs->location, 0);

			list_del(&item->list);
			bp->rx_fs_list.count--;
			spin_unlock_irqrestore(&bp->rx_fs_lock, flags);
			kfree(item);
			return 0;
		}
	}

	spin_unlock_irqrestore(&bp->rx_fs_lock, flags);
	return -EINVAL;
}

static int gem_get_flow_entry(struct net_device *netdev,
		struct ethtool_rxnfc *cmd)
{
	struct macb *bp = netdev_priv(netdev);
	struct ethtool_rx_fs_item *item;

	list_for_each_entry(item, &bp->rx_fs_list.list, list) {
		if (item->fs.location == cmd->fs.location) {
			memcpy(&cmd->fs, &item->fs, sizeof(cmd->fs));
			return 0;
		}
	}
	return -EINVAL;
}

static int gem_get_all_flow_entries(struct net_device *netdev,
		struct ethtool_rxnfc *cmd, u32 *rule_locs)
{
	struct macb *bp = netdev_priv(netdev);
	struct ethtool_rx_fs_item *item;
	uint32_t cnt = 0;

	list_for_each_entry(item, &bp->rx_fs_list.list, list) {
		if (cnt == cmd->rule_cnt)
			return -EMSGSIZE;
		rule_locs[cnt] = item->fs.location;
		cnt++;
	}
	cmd->data = bp->max_tuples;
	cmd->rule_cnt = cnt;

	return 0;
}

static int gem_get_rxnfc(struct net_device *netdev, struct ethtool_rxnfc *cmd,
		u32 *rule_locs)
{
	struct macb *bp = netdev_priv(netdev);
	int ret = 0;

	switch (cmd->cmd) {
	case ETHTOOL_GRXRINGS:
		cmd->data = bp->num_queues;
		break;
	case ETHTOOL_GRXCLSRLCNT:
		cmd->rule_cnt = bp->rx_fs_list.count;
		break;
	case ETHTOOL_GRXCLSRULE:
		ret = gem_get_flow_entry(netdev, cmd);
		break;
	case ETHTOOL_GRXCLSRLALL:
		ret = gem_get_all_flow_entries(netdev, cmd, rule_locs);
		break;
	default:
		netdev_err(netdev,
			  "Command parameter %d is not supported\n", cmd->cmd);
		ret = -EOPNOTSUPP;
	}

	return ret;
}

static int gem_set_rxnfc(struct net_device *netdev, struct ethtool_rxnfc *cmd)
{
	struct macb *bp = netdev_priv(netdev);
	int ret;

	switch (cmd->cmd) {
	case ETHTOOL_SRXCLSRLINS:
		if ((cmd->fs.location >= bp->max_tuples)
				|| (cmd->fs.ring_cookie >= bp->num_queues)) {
			ret = -EINVAL;
			break;
		}
		ret = gem_add_flow_filter(netdev, cmd);
		break;
	case ETHTOOL_SRXCLSRLDEL:
		ret = gem_del_flow_filter(netdev, cmd);
		break;
	default:
		netdev_err(netdev,
			  "Command parameter %d is not supported\n", cmd->cmd);
		ret = -EOPNOTSUPP;
	}

	return ret;
}

static const struct ethtool_ops macb_ethtool_ops = {
	.get_regs_len		= macb_get_regs_len,
	.get_regs		= macb_get_regs,
	.get_link		= ethtool_op_get_link,
	.get_ts_info		= ethtool_op_get_ts_info,
	.get_wol		= macb_get_wol,
	.set_wol		= macb_set_wol,
	.get_link_ksettings     = phy_ethtool_get_link_ksettings,
	.set_link_ksettings     = phy_ethtool_set_link_ksettings,
	.get_ringparam		= macb_get_ringparam,
	.set_ringparam		= macb_set_ringparam,
};

static const struct ethtool_ops gem_ethtool_ops = {
	.get_regs_len		= macb_get_regs_len,
	.get_regs		= macb_get_regs,
	.get_link		= ethtool_op_get_link,
	.get_ts_info		= macb_get_ts_info,
	.get_ethtool_stats	= gem_get_ethtool_stats,
	.get_strings		= gem_get_ethtool_strings,
	.get_sset_count		= gem_get_sset_count,
	.get_link_ksettings     = phy_ethtool_get_link_ksettings,
	.set_link_ksettings     = phy_ethtool_set_link_ksettings,
	.get_ringparam		= macb_get_ringparam,
	.set_ringparam		= macb_set_ringparam,
	.get_rxnfc			= gem_get_rxnfc,
	.set_rxnfc			= gem_set_rxnfc,
};

static int macb_ioctl(struct net_device *dev, struct ifreq *rq, int cmd)
{
	struct phy_device *phydev = dev->phydev;
	struct macb *bp = netdev_priv(dev);

	if (!netif_running(dev))
		return -EINVAL;

	if (!phydev)
		return -ENODEV;

	if (!bp->ptp_info)
		return phy_mii_ioctl(phydev, rq, cmd);

	switch (cmd) {
	case SIOCSHWTSTAMP:
		return bp->ptp_info->set_hwtst(dev, rq, cmd);
	case SIOCGHWTSTAMP:
		return bp->ptp_info->get_hwtst(dev, rq);
	default:
		return phy_mii_ioctl(phydev, rq, cmd);
	}
}

static inline void macb_set_txcsum_feature(struct macb *bp,
					   netdev_features_t features)
{
	u32 val;

	if (!macb_is_gem(bp))
		return;

	val = gem_readl(bp, DMACFG);
	if (features & NETIF_F_HW_CSUM)
		val |= GEM_BIT(TXCOEN);
	else
		val &= ~GEM_BIT(TXCOEN);

	gem_writel(bp, DMACFG, val);
}

static inline void macb_set_rxcsum_feature(struct macb *bp,
					   netdev_features_t features)
{
	struct net_device *netdev = bp->dev;
	u32 val;

	if (!macb_is_gem(bp))
		return;

	val = gem_readl(bp, NCFGR);
	if ((features & NETIF_F_RXCSUM) && !(netdev->flags & IFF_PROMISC))
		val |= GEM_BIT(RXCOEN);
	else
		val &= ~GEM_BIT(RXCOEN);

	gem_writel(bp, NCFGR, val);
}

static inline void macb_set_rxflow_feature(struct macb *bp,
					   netdev_features_t features)
{
	if (!macb_is_gem(bp))
		return;

	gem_enable_flow_filters(bp, !!(features & NETIF_F_NTUPLE));
}

static int macb_set_features(struct net_device *netdev,
			     netdev_features_t features)
{
	struct macb *bp = netdev_priv(netdev);
	netdev_features_t changed = features ^ netdev->features;

	/* TX checksum offload */
	if (changed & NETIF_F_HW_CSUM)
		macb_set_txcsum_feature(bp, features);

	/* RX checksum offload */
	if (changed & NETIF_F_RXCSUM)
		macb_set_rxcsum_feature(bp, features);

	/* RX Flow Filters */
	if (changed & NETIF_F_NTUPLE)
		macb_set_rxflow_feature(bp, features);

	return 0;
}

static void macb_restore_features(struct macb *bp)
{
	struct net_device *netdev = bp->dev;
	netdev_features_t features = netdev->features;

	/* TX checksum offload */
	macb_set_txcsum_feature(bp, features);

	/* RX checksum offload */
	macb_set_rxcsum_feature(bp, features);

	/* RX Flow Filters */
	macb_set_rxflow_feature(bp, features);
}

static const struct net_device_ops macb_netdev_ops = {
	.ndo_open		= macb_open,
	.ndo_stop		= macb_close,
	.ndo_start_xmit		= macb_start_xmit,
	.ndo_set_rx_mode	= macb_set_rx_mode,
	.ndo_get_stats		= macb_get_stats,
	.ndo_do_ioctl		= macb_ioctl,
	.ndo_validate_addr	= eth_validate_addr,
	.ndo_change_mtu		= macb_change_mtu,
	.ndo_set_mac_address	= eth_mac_addr,
#ifdef CONFIG_NET_POLL_CONTROLLER
	.ndo_poll_controller	= macb_poll_controller,
#endif
	.ndo_set_features	= macb_set_features,
	.ndo_features_check	= macb_features_check,
};

/* Configure peripheral capabilities according to device tree
 * and integration options used
 */
static void macb_configure_caps(struct macb *bp,
				const struct macb_config *dt_conf)
{
	u32 dcfg;

	if (dt_conf)
		bp->caps = dt_conf->caps;

	if (hw_is_gem(bp->regs, bp->native_io)) {
		bp->caps |= MACB_CAPS_MACB_IS_GEM;

		dcfg = gem_readl(bp, DCFG1);
		if (GEM_BFEXT(IRQCOR, dcfg) == 0)
			bp->caps |= MACB_CAPS_ISR_CLEAR_ON_WRITE;
		dcfg = gem_readl(bp, DCFG2);
		if ((dcfg & (GEM_BIT(RX_PKT_BUFF) | GEM_BIT(TX_PKT_BUFF))) == 0)
			bp->caps |= MACB_CAPS_FIFO_MODE;
#ifdef CONFIG_MACB_USE_HWSTAMP
		if (gem_has_ptp(bp)) {
			if (!GEM_BFEXT(TSU, gem_readl(bp, DCFG5)))
				pr_err("GEM doesn't support hardware ptp.\n");
			else {
				bp->hw_dma_cap |= HW_DMA_CAP_PTP;
				bp->ptp_info = &gem_ptp_info;
			}
		}
#endif
	}

	dev_dbg(&bp->pdev->dev, "Cadence caps 0x%08x\n", bp->caps);
}

static void macb_probe_queues(void __iomem *mem,
			      bool native_io,
			      unsigned int *queue_mask,
			      unsigned int *num_queues)
{
	unsigned int hw_q;

	*queue_mask = 0x1;
	*num_queues = 1;

	/* is it macb or gem ?
	 *
	 * We need to read directly from the hardware here because
	 * we are early in the probe process and don't have the
	 * MACB_CAPS_MACB_IS_GEM flag positioned
	 */
	if (!hw_is_gem(mem, native_io))
		return;

	/* bit 0 is never set but queue 0 always exists */
	*queue_mask = readl_relaxed(mem + GEM_DCFG6) & 0xff;

	*queue_mask |= 0x1;

	for (hw_q = 1; hw_q < MACB_MAX_QUEUES; ++hw_q)
		if (*queue_mask & (1 << hw_q))
			(*num_queues)++;
}

static int macb_clk_init(struct platform_device *pdev, struct clk **pclk,
			 struct clk **hclk, struct clk **tx_clk,
			 struct clk **rx_clk)
{
	struct macb_platform_data *pdata;
	int err;

	pdata = dev_get_platdata(&pdev->dev);
	if (pdata) {
		*pclk = pdata->pclk;
		*hclk = pdata->hclk;
	} else {
		*pclk = devm_clk_get(&pdev->dev, "pclk");
		*hclk = devm_clk_get(&pdev->dev, "hclk");
	}

	if (IS_ERR(*pclk)) {
		err = PTR_ERR(*pclk);
<<<<<<< HEAD
		dev_err(&pdev->dev, "failed to get macb_clk (%u)\n", err);
=======
		if (!err)
			err = -ENODEV;

		dev_err(&pdev->dev, "failed to get macb_clk (%d)\n", err);
>>>>>>> 407d19ab
		return err;
	}

	if (IS_ERR(*hclk)) {
		err = PTR_ERR(*hclk);
<<<<<<< HEAD
		dev_err(&pdev->dev, "failed to get hclk (%u)\n", err);
=======
		if (!err)
			err = -ENODEV;

		dev_err(&pdev->dev, "failed to get hclk (%d)\n", err);
>>>>>>> 407d19ab
		return err;
	}

	*tx_clk = devm_clk_get(&pdev->dev, "tx_clk");
	if (IS_ERR(*tx_clk))
		*tx_clk = NULL;

	*rx_clk = devm_clk_get(&pdev->dev, "rx_clk");
	if (IS_ERR(*rx_clk))
		*rx_clk = NULL;

	err = clk_prepare_enable(*pclk);
	if (err) {
		dev_err(&pdev->dev, "failed to enable pclk (%d)\n", err);
		return err;
	}

	err = clk_prepare_enable(*hclk);
	if (err) {
		dev_err(&pdev->dev, "failed to enable hclk (%d)\n", err);
		goto err_disable_pclk;
	}

	err = clk_prepare_enable(*tx_clk);
	if (err) {
		dev_err(&pdev->dev, "failed to enable tx_clk (%d)\n", err);
		goto err_disable_hclk;
	}

	err = clk_prepare_enable(*rx_clk);
	if (err) {
		dev_err(&pdev->dev, "failed to enable rx_clk (%d)\n", err);
		goto err_disable_txclk;
	}

<<<<<<< HEAD
=======
	err = clk_prepare_enable(*tsu_clk);
	if (err) {
		dev_err(&pdev->dev, "failed to enable tsu_clk (%d)\n", err);
		goto err_disable_rxclk;
	}

>>>>>>> 407d19ab
	return 0;

err_disable_txclk:
	clk_disable_unprepare(*tx_clk);

err_disable_hclk:
	clk_disable_unprepare(*hclk);

err_disable_pclk:
	clk_disable_unprepare(*pclk);

	return err;
}

static int macb_init(struct platform_device *pdev)
{
	struct net_device *dev = platform_get_drvdata(pdev);
	unsigned int hw_q, q;
	struct macb *bp = netdev_priv(dev);
	struct macb_queue *queue;
	int err;
	u32 val, reg;

	bp->tx_ring_size = DEFAULT_TX_RING_SIZE;
	bp->rx_ring_size = DEFAULT_RX_RING_SIZE;

	/* set the queue register mapping once for all: queue0 has a special
	 * register mapping but we don't want to test the queue index then
	 * compute the corresponding register offset at run time.
	 */
	for (hw_q = 0, q = 0; hw_q < MACB_MAX_QUEUES; ++hw_q) {
		if (!(bp->queue_mask & (1 << hw_q)))
			continue;

		queue = &bp->queues[q];
		queue->bp = bp;
		netif_napi_add(dev, &queue->napi, macb_poll, 64);
		if (hw_q) {
			queue->ISR  = GEM_ISR(hw_q - 1);
			queue->IER  = GEM_IER(hw_q - 1);
			queue->IDR  = GEM_IDR(hw_q - 1);
			queue->IMR  = GEM_IMR(hw_q - 1);
			queue->TBQP = GEM_TBQP(hw_q - 1);
			queue->RBQP = GEM_RBQP(hw_q - 1);
			queue->RBQS = GEM_RBQS(hw_q - 1);
#ifdef CONFIG_ARCH_DMA_ADDR_T_64BIT
			if (bp->hw_dma_cap & HW_DMA_CAP_64B) {
				queue->TBQPH = GEM_TBQPH(hw_q - 1);
				queue->RBQPH = GEM_RBQPH(hw_q - 1);
			}
#endif
		} else {
			/* queue0 uses legacy registers */
			queue->ISR  = MACB_ISR;
			queue->IER  = MACB_IER;
			queue->IDR  = MACB_IDR;
			queue->IMR  = MACB_IMR;
			queue->TBQP = MACB_TBQP;
			queue->RBQP = MACB_RBQP;
#ifdef CONFIG_ARCH_DMA_ADDR_T_64BIT
			if (bp->hw_dma_cap & HW_DMA_CAP_64B) {
				queue->TBQPH = MACB_TBQPH;
				queue->RBQPH = MACB_RBQPH;
			}
#endif
		}

		/* get irq: here we use the linux queue index, not the hardware
		 * queue index. the queue irq definitions in the device tree
		 * must remove the optional gaps that could exist in the
		 * hardware queue mask.
		 */
		queue->irq = platform_get_irq(pdev, q);
		err = devm_request_irq(&pdev->dev, queue->irq, macb_interrupt,
				       IRQF_SHARED, dev->name, queue);
		if (err) {
			dev_err(&pdev->dev,
				"Unable to request IRQ %d (error %d)\n",
				queue->irq, err);
			return err;
		}

		INIT_WORK(&queue->tx_error_task, macb_tx_error_task);
		q++;
	}

	dev->netdev_ops = &macb_netdev_ops;

	/* setup appropriated routines according to adapter type */
	if (macb_is_gem(bp)) {
		bp->max_tx_length = GEM_MAX_TX_LEN;
		bp->macbgem_ops.mog_alloc_rx_buffers = gem_alloc_rx_buffers;
		bp->macbgem_ops.mog_free_rx_buffers = gem_free_rx_buffers;
		bp->macbgem_ops.mog_init_rings = gem_init_rings;
		bp->macbgem_ops.mog_rx = gem_rx;
		dev->ethtool_ops = &gem_ethtool_ops;
	} else {
		bp->max_tx_length = MACB_MAX_TX_LEN;
		bp->macbgem_ops.mog_alloc_rx_buffers = macb_alloc_rx_buffers;
		bp->macbgem_ops.mog_free_rx_buffers = macb_free_rx_buffers;
		bp->macbgem_ops.mog_init_rings = macb_init_rings;
		bp->macbgem_ops.mog_rx = macb_rx;
		dev->ethtool_ops = &macb_ethtool_ops;
	}

	/* Set features */
	dev->hw_features = NETIF_F_SG;

	/* Check LSO capability */
	if (GEM_BFEXT(PBUF_LSO, gem_readl(bp, DCFG6)))
		dev->hw_features |= MACB_NETIF_LSO;

	/* Checksum offload is only available on gem with packet buffer */
	if (macb_is_gem(bp) && !(bp->caps & MACB_CAPS_FIFO_MODE))
		dev->hw_features |= NETIF_F_HW_CSUM | NETIF_F_RXCSUM;
	if (bp->caps & MACB_CAPS_SG_DISABLED)
		dev->hw_features &= ~NETIF_F_SG;
	dev->features = dev->hw_features;

	/* Check RX Flow Filters support.
	 * Max Rx flows set by availability of screeners & compare regs:
	 * each 4-tuple define requires 1 T2 screener reg + 3 compare regs
	 */
	reg = gem_readl(bp, DCFG8);
	bp->max_tuples = min((GEM_BFEXT(SCR2CMP, reg) / 3),
			GEM_BFEXT(T2SCR, reg));
	if (bp->max_tuples > 0) {
		/* also needs one ethtype match to check IPv4 */
		if (GEM_BFEXT(SCR2ETH, reg) > 0) {
			/* program this reg now */
			reg = 0;
			reg = GEM_BFINS(ETHTCMP, (uint16_t)ETH_P_IP, reg);
			gem_writel_n(bp, ETHT, SCRT2_ETHT, reg);
			/* Filtering is supported in hw but don't enable it in kernel now */
			dev->hw_features |= NETIF_F_NTUPLE;
			/* init Rx flow definitions */
			INIT_LIST_HEAD(&bp->rx_fs_list.list);
			bp->rx_fs_list.count = 0;
			spin_lock_init(&bp->rx_fs_lock);
		} else
			bp->max_tuples = 0;
	}

	if (!(bp->caps & MACB_CAPS_USRIO_DISABLED)) {
		val = 0;
		if (bp->phy_interface == PHY_INTERFACE_MODE_RGMII)
			val = GEM_BIT(RGMII);
		else if (bp->phy_interface == PHY_INTERFACE_MODE_RMII &&
			 (bp->caps & MACB_CAPS_USRIO_DEFAULT_IS_MII_GMII))
			val = MACB_BIT(RMII);
		else if (!(bp->caps & MACB_CAPS_USRIO_DEFAULT_IS_MII_GMII))
			val = MACB_BIT(MII);

		if (bp->caps & MACB_CAPS_USRIO_HAS_CLKEN)
			val |= MACB_BIT(CLKEN);

		macb_or_gem_writel(bp, USRIO, val);
	}

	/* Set MII management clock divider */
	val = macb_mdc_clk_div(bp);
	val |= macb_dbw(bp);
	if (bp->phy_interface == PHY_INTERFACE_MODE_SGMII)
		val |= GEM_BIT(SGMIIEN) | GEM_BIT(PCSSEL);
	macb_writel(bp, NCFGR, val);

	return 0;
}

#if defined(CONFIG_OF)
/* 1518 rounded up */
#define AT91ETHER_MAX_RBUFF_SZ	0x600
/* max number of receive buffers */
#define AT91ETHER_MAX_RX_DESCR	9

/* Initialize and start the Receiver and Transmit subsystems */
static int at91ether_start(struct net_device *dev)
{
	struct macb *lp = netdev_priv(dev);
	struct macb_queue *q = &lp->queues[0];
	struct macb_dma_desc *desc;
	dma_addr_t addr;
	u32 ctl;
	int i;

	q->rx_ring = dma_alloc_coherent(&lp->pdev->dev,
					 (AT91ETHER_MAX_RX_DESCR *
					  macb_dma_desc_get_size(lp)),
					 &q->rx_ring_dma, GFP_KERNEL);
	if (!q->rx_ring)
		return -ENOMEM;

	q->rx_buffers = dma_alloc_coherent(&lp->pdev->dev,
					    AT91ETHER_MAX_RX_DESCR *
					    AT91ETHER_MAX_RBUFF_SZ,
					    &q->rx_buffers_dma, GFP_KERNEL);
	if (!q->rx_buffers) {
		dma_free_coherent(&lp->pdev->dev,
				  AT91ETHER_MAX_RX_DESCR *
				  macb_dma_desc_get_size(lp),
				  q->rx_ring, q->rx_ring_dma);
		q->rx_ring = NULL;
		return -ENOMEM;
	}

	addr = q->rx_buffers_dma;
	for (i = 0; i < AT91ETHER_MAX_RX_DESCR; i++) {
		desc = macb_rx_desc(q, i);
		macb_set_addr(lp, desc, addr);
		desc->ctrl = 0;
		addr += AT91ETHER_MAX_RBUFF_SZ;
	}

	/* Set the Wrap bit on the last descriptor */
	desc->addr |= MACB_BIT(RX_WRAP);

	/* Reset buffer index */
	q->rx_tail = 0;

	/* Program address of descriptor list in Rx Buffer Queue register */
	macb_writel(lp, RBQP, q->rx_ring_dma);

	/* Enable Receive and Transmit */
	ctl = macb_readl(lp, NCR);
	macb_writel(lp, NCR, ctl | MACB_BIT(RE) | MACB_BIT(TE));

	return 0;
}

/* Open the ethernet interface */
static int at91ether_open(struct net_device *dev)
{
	struct macb *lp = netdev_priv(dev);
	u32 ctl;
	int ret;

	/* Clear internal statistics */
	ctl = macb_readl(lp, NCR);
	macb_writel(lp, NCR, ctl | MACB_BIT(CLRSTAT));

	macb_set_hwaddr(lp);

	ret = at91ether_start(dev);
	if (ret)
		return ret;

	/* Enable MAC interrupts */
	macb_writel(lp, IER, MACB_BIT(RCOMP)	|
			     MACB_BIT(RXUBR)	|
			     MACB_BIT(ISR_TUND)	|
			     MACB_BIT(ISR_RLE)	|
			     MACB_BIT(TCOMP)	|
			     MACB_BIT(ISR_ROVR)	|
			     MACB_BIT(HRESP));

	/* schedule a link state check */
	phy_start(dev->phydev);

	netif_start_queue(dev);

	return 0;
}

/* Close the interface */
static int at91ether_close(struct net_device *dev)
{
	struct macb *lp = netdev_priv(dev);
	struct macb_queue *q = &lp->queues[0];
	u32 ctl;

	/* Disable Receiver and Transmitter */
	ctl = macb_readl(lp, NCR);
	macb_writel(lp, NCR, ctl & ~(MACB_BIT(TE) | MACB_BIT(RE)));

	/* Disable MAC interrupts */
	macb_writel(lp, IDR, MACB_BIT(RCOMP)	|
			     MACB_BIT(RXUBR)	|
			     MACB_BIT(ISR_TUND)	|
			     MACB_BIT(ISR_RLE)	|
			     MACB_BIT(TCOMP)	|
			     MACB_BIT(ISR_ROVR) |
			     MACB_BIT(HRESP));

	netif_stop_queue(dev);

	dma_free_coherent(&lp->pdev->dev,
			  AT91ETHER_MAX_RX_DESCR *
			  macb_dma_desc_get_size(lp),
			  q->rx_ring, q->rx_ring_dma);
	q->rx_ring = NULL;

	dma_free_coherent(&lp->pdev->dev,
			  AT91ETHER_MAX_RX_DESCR * AT91ETHER_MAX_RBUFF_SZ,
			  q->rx_buffers, q->rx_buffers_dma);
	q->rx_buffers = NULL;

	return 0;
}

/* Transmit packet */
static netdev_tx_t at91ether_start_xmit(struct sk_buff *skb,
					struct net_device *dev)
{
	struct macb *lp = netdev_priv(dev);

	if (macb_readl(lp, TSR) & MACB_BIT(RM9200_BNQ)) {
		netif_stop_queue(dev);

		/* Store packet information (to free when Tx completed) */
		lp->skb = skb;
		lp->skb_length = skb->len;
		lp->skb_physaddr = dma_map_single(NULL, skb->data, skb->len,
							DMA_TO_DEVICE);
		if (dma_mapping_error(NULL, lp->skb_physaddr)) {
			dev_kfree_skb_any(skb);
			dev->stats.tx_dropped++;
			netdev_err(dev, "%s: DMA mapping error\n", __func__);
			return NETDEV_TX_OK;
		}

		/* Set address of the data in the Transmit Address register */
		macb_writel(lp, TAR, lp->skb_physaddr);
		/* Set length of the packet in the Transmit Control register */
		macb_writel(lp, TCR, skb->len);

	} else {
		netdev_err(dev, "%s called, but device is busy!\n", __func__);
		return NETDEV_TX_BUSY;
	}

	return NETDEV_TX_OK;
}

/* Extract received frame from buffer descriptors and sent to upper layers.
 * (Called from interrupt context)
 */
static void at91ether_rx(struct net_device *dev)
{
	struct macb *lp = netdev_priv(dev);
	struct macb_queue *q = &lp->queues[0];
	struct macb_dma_desc *desc;
	unsigned char *p_recv;
	struct sk_buff *skb;
	unsigned int pktlen;

	desc = macb_rx_desc(q, q->rx_tail);
	while (desc->addr & MACB_BIT(RX_USED)) {
		p_recv = q->rx_buffers + q->rx_tail * AT91ETHER_MAX_RBUFF_SZ;
		pktlen = MACB_BF(RX_FRMLEN, desc->ctrl);
		skb = netdev_alloc_skb(dev, pktlen + 2);
		if (skb) {
			skb_reserve(skb, 2);
			skb_put_data(skb, p_recv, pktlen);

			skb->protocol = eth_type_trans(skb, dev);
			dev->stats.rx_packets++;
			dev->stats.rx_bytes += pktlen;
			netif_rx(skb);
		} else {
			dev->stats.rx_dropped++;
		}

		if (desc->ctrl & MACB_BIT(RX_MHASH_MATCH))
			dev->stats.multicast++;

		/* reset ownership bit */
		desc->addr &= ~MACB_BIT(RX_USED);

		/* wrap after last buffer */
		if (q->rx_tail == AT91ETHER_MAX_RX_DESCR - 1)
			q->rx_tail = 0;
		else
			q->rx_tail++;

		desc = macb_rx_desc(q, q->rx_tail);
	}
}

/* MAC interrupt handler */
static irqreturn_t at91ether_interrupt(int irq, void *dev_id)
{
	struct net_device *dev = dev_id;
	struct macb *lp = netdev_priv(dev);
	u32 intstatus, ctl;

	/* MAC Interrupt Status register indicates what interrupts are pending.
	 * It is automatically cleared once read.
	 */
	intstatus = macb_readl(lp, ISR);

	/* Receive complete */
	if (intstatus & MACB_BIT(RCOMP))
		at91ether_rx(dev);

	/* Transmit complete */
	if (intstatus & MACB_BIT(TCOMP)) {
		/* The TCOM bit is set even if the transmission failed */
		if (intstatus & (MACB_BIT(ISR_TUND) | MACB_BIT(ISR_RLE)))
			dev->stats.tx_errors++;

		if (lp->skb) {
			dev_kfree_skb_irq(lp->skb);
			lp->skb = NULL;
			dma_unmap_single(NULL, lp->skb_physaddr,
					 lp->skb_length, DMA_TO_DEVICE);
			dev->stats.tx_packets++;
			dev->stats.tx_bytes += lp->skb_length;
		}
		netif_wake_queue(dev);
	}

	/* Work-around for EMAC Errata section 41.3.1 */
	if (intstatus & MACB_BIT(RXUBR)) {
		ctl = macb_readl(lp, NCR);
		macb_writel(lp, NCR, ctl & ~MACB_BIT(RE));
		wmb();
		macb_writel(lp, NCR, ctl | MACB_BIT(RE));
	}

	if (intstatus & MACB_BIT(ISR_ROVR))
		netdev_err(dev, "ROVR error\n");

	return IRQ_HANDLED;
}

#ifdef CONFIG_NET_POLL_CONTROLLER
static void at91ether_poll_controller(struct net_device *dev)
{
	unsigned long flags;

	local_irq_save(flags);
	at91ether_interrupt(dev->irq, dev);
	local_irq_restore(flags);
}
#endif

static const struct net_device_ops at91ether_netdev_ops = {
	.ndo_open		= at91ether_open,
	.ndo_stop		= at91ether_close,
	.ndo_start_xmit		= at91ether_start_xmit,
	.ndo_get_stats		= macb_get_stats,
	.ndo_set_rx_mode	= macb_set_rx_mode,
	.ndo_set_mac_address	= eth_mac_addr,
	.ndo_do_ioctl		= macb_ioctl,
	.ndo_validate_addr	= eth_validate_addr,
#ifdef CONFIG_NET_POLL_CONTROLLER
	.ndo_poll_controller	= at91ether_poll_controller,
#endif
};

static int at91ether_clk_init(struct platform_device *pdev, struct clk **pclk,
			      struct clk **hclk, struct clk **tx_clk,
			      struct clk **rx_clk)
{
	int err;

	*hclk = NULL;
	*tx_clk = NULL;
	*rx_clk = NULL;

	*pclk = devm_clk_get(&pdev->dev, "ether_clk");
	if (IS_ERR(*pclk))
		return PTR_ERR(*pclk);

	err = clk_prepare_enable(*pclk);
	if (err) {
		dev_err(&pdev->dev, "failed to enable pclk (%d)\n", err);
		return err;
	}

	return 0;
}

static int at91ether_init(struct platform_device *pdev)
{
	struct net_device *dev = platform_get_drvdata(pdev);
	struct macb *bp = netdev_priv(dev);
	int err;
	u32 reg;

	bp->queues[0].bp = bp;

	dev->netdev_ops = &at91ether_netdev_ops;
	dev->ethtool_ops = &macb_ethtool_ops;

	err = devm_request_irq(&pdev->dev, dev->irq, at91ether_interrupt,
			       0, dev->name, dev);
	if (err)
		return err;

	macb_writel(bp, NCR, 0);

	reg = MACB_BF(CLK, MACB_CLK_DIV32) | MACB_BIT(BIG);
	if (bp->phy_interface == PHY_INTERFACE_MODE_RMII)
		reg |= MACB_BIT(RM9200_RMII);

	macb_writel(bp, NCFGR, reg);

	return 0;
}

static const struct macb_config at91sam9260_config = {
	.caps = MACB_CAPS_USRIO_HAS_CLKEN | MACB_CAPS_USRIO_DEFAULT_IS_MII_GMII,
	.clk_init = macb_clk_init,
	.init = macb_init,
};

static const struct macb_config sama5d3macb_config = {
	.caps = MACB_CAPS_SG_DISABLED
	      | MACB_CAPS_USRIO_HAS_CLKEN | MACB_CAPS_USRIO_DEFAULT_IS_MII_GMII,
	.clk_init = macb_clk_init,
	.init = macb_init,
};

static const struct macb_config pc302gem_config = {
	.caps = MACB_CAPS_SG_DISABLED | MACB_CAPS_GIGABIT_MODE_AVAILABLE,
	.dma_burst_length = 16,
	.clk_init = macb_clk_init,
	.init = macb_init,
};

static const struct macb_config sama5d2_config = {
	.caps = MACB_CAPS_USRIO_DEFAULT_IS_MII_GMII,
	.dma_burst_length = 16,
	.clk_init = macb_clk_init,
	.init = macb_init,
};

static const struct macb_config sama5d3_config = {
	.caps = MACB_CAPS_SG_DISABLED | MACB_CAPS_GIGABIT_MODE_AVAILABLE
	      | MACB_CAPS_USRIO_DEFAULT_IS_MII_GMII | MACB_CAPS_JUMBO,
	.dma_burst_length = 16,
	.clk_init = macb_clk_init,
	.init = macb_init,
	.jumbo_max_len = 10240,
};

static const struct macb_config sama5d4_config = {
	.caps = MACB_CAPS_USRIO_DEFAULT_IS_MII_GMII,
	.dma_burst_length = 4,
	.clk_init = macb_clk_init,
	.init = macb_init,
};

static const struct macb_config emac_config = {
	.caps = MACB_CAPS_NEEDS_RSTONUBR,
	.clk_init = at91ether_clk_init,
	.init = at91ether_init,
};

static const struct macb_config np4_config = {
	.caps = MACB_CAPS_USRIO_DISABLED,
	.clk_init = macb_clk_init,
	.init = macb_init,
};

static const struct macb_config zynqmp_config = {
	.caps = MACB_CAPS_GIGABIT_MODE_AVAILABLE |
			MACB_CAPS_JUMBO |
			MACB_CAPS_GEM_HAS_PTP | MACB_CAPS_BD_RD_PREFETCH,
	.dma_burst_length = 16,
	.clk_init = macb_clk_init,
	.init = macb_init,
	.jumbo_max_len = 10240,
};

static const struct macb_config zynq_config = {
	.caps = MACB_CAPS_GIGABIT_MODE_AVAILABLE | MACB_CAPS_NO_GIGABIT_HALF |
		MACB_CAPS_NEEDS_RSTONUBR,
	.dma_burst_length = 16,
	.clk_init = macb_clk_init,
	.init = macb_init,
};

static const struct of_device_id macb_dt_ids[] = {
	{ .compatible = "cdns,at32ap7000-macb" },
	{ .compatible = "cdns,at91sam9260-macb", .data = &at91sam9260_config },
	{ .compatible = "cdns,macb" },
	{ .compatible = "cdns,np4-macb", .data = &np4_config },
	{ .compatible = "cdns,pc302-gem", .data = &pc302gem_config },
	{ .compatible = "cdns,gem", .data = &pc302gem_config },
	{ .compatible = "atmel,sama5d2-gem", .data = &sama5d2_config },
	{ .compatible = "atmel,sama5d3-gem", .data = &sama5d3_config },
	{ .compatible = "atmel,sama5d3-macb", .data = &sama5d3macb_config },
	{ .compatible = "atmel,sama5d4-gem", .data = &sama5d4_config },
	{ .compatible = "cdns,at91rm9200-emac", .data = &emac_config },
	{ .compatible = "cdns,emac", .data = &emac_config },
	{ .compatible = "cdns,zynqmp-gem", .data = &zynqmp_config},
	{ .compatible = "cdns,zynq-gem", .data = &zynq_config },
	{ /* sentinel */ }
};
MODULE_DEVICE_TABLE(of, macb_dt_ids);
#endif /* CONFIG_OF */

static const struct macb_config default_gem_config = {
	.caps = MACB_CAPS_GIGABIT_MODE_AVAILABLE |
			MACB_CAPS_JUMBO |
			MACB_CAPS_GEM_HAS_PTP,
	.dma_burst_length = 16,
	.clk_init = macb_clk_init,
	.init = macb_init,
	.jumbo_max_len = 10240,
};

static int macb_probe(struct platform_device *pdev)
{
	const struct macb_config *macb_config = &default_gem_config;
	int (*clk_init)(struct platform_device *, struct clk **,
			struct clk **, struct clk **,  struct clk **)
					      = macb_config->clk_init;
	int (*init)(struct platform_device *) = macb_config->init;
	struct device_node *np = pdev->dev.of_node;
	struct clk *pclk, *hclk = NULL, *tx_clk = NULL, *rx_clk = NULL;
	unsigned int queue_mask, num_queues;
	bool native_io;
	struct phy_device *phydev;
	struct net_device *dev;
	struct resource *regs;
	void __iomem *mem;
	const char *mac;
	struct macb *bp;
	int err, val;

	regs = platform_get_resource(pdev, IORESOURCE_MEM, 0);
	mem = devm_ioremap_resource(&pdev->dev, regs);
	if (IS_ERR(mem))
		return PTR_ERR(mem);

	if (np) {
		const struct of_device_id *match;

		match = of_match_node(macb_dt_ids, np);
		if (match && match->data) {
			macb_config = match->data;
			clk_init = macb_config->clk_init;
			init = macb_config->init;
		}
	}

	err = clk_init(pdev, &pclk, &hclk, &tx_clk, &rx_clk);
	if (err)
		return err;

	native_io = hw_is_native_io(mem);

	macb_probe_queues(mem, native_io, &queue_mask, &num_queues);
	dev = alloc_etherdev_mq(sizeof(*bp), num_queues);
	if (!dev) {
		err = -ENOMEM;
		goto err_disable_clocks;
	}

	dev->base_addr = regs->start;

	SET_NETDEV_DEV(dev, &pdev->dev);

	bp = netdev_priv(dev);
	bp->pdev = pdev;
	bp->dev = dev;
	bp->regs = mem;
	bp->native_io = native_io;
	if (native_io) {
		bp->macb_reg_readl = hw_readl_native;
		bp->macb_reg_writel = hw_writel_native;
	} else {
		bp->macb_reg_readl = hw_readl;
		bp->macb_reg_writel = hw_writel;
	}
	bp->num_queues = num_queues;
	bp->queue_mask = queue_mask;
	if (macb_config)
		bp->dma_burst_length = macb_config->dma_burst_length;
	bp->pclk = pclk;
	bp->hclk = hclk;
	bp->tx_clk = tx_clk;
	bp->rx_clk = rx_clk;
	if (macb_config)
		bp->jumbo_max_len = macb_config->jumbo_max_len;

	bp->wol = 0;
	if (of_get_property(np, "magic-packet", NULL))
		bp->wol |= MACB_WOL_HAS_MAGIC_PACKET;
	device_init_wakeup(&pdev->dev, bp->wol & MACB_WOL_HAS_MAGIC_PACKET);

	spin_lock_init(&bp->lock);

	/* setup capabilities */
	macb_configure_caps(bp, macb_config);

#ifdef CONFIG_ARCH_DMA_ADDR_T_64BIT
	if (GEM_BFEXT(DAW64, gem_readl(bp, DCFG6))) {
		dma_set_mask(&pdev->dev, DMA_BIT_MASK(44));
		bp->hw_dma_cap |= HW_DMA_CAP_64B;
	}
#endif
	platform_set_drvdata(pdev, dev);

	dev->irq = platform_get_irq(pdev, 0);
	if (dev->irq < 0) {
		err = dev->irq;
		goto err_out_free_netdev;
	}

	/* MTU range: 68 - 1500 or 10240 */
	dev->min_mtu = GEM_MTU_MIN_SIZE;
	if (bp->caps & MACB_CAPS_JUMBO)
		dev->max_mtu = gem_readl(bp, JML) - ETH_HLEN - ETH_FCS_LEN;
	else
		dev->max_mtu = ETH_DATA_LEN;

	if (bp->caps & MACB_CAPS_BD_RD_PREFETCH) {
		val = GEM_BFEXT(RXBD_RDBUFF, gem_readl(bp, DCFG10));
		if (val)
			bp->rx_bd_rd_prefetch = (2 << (val - 1)) *
						macb_dma_desc_get_size(bp);

		val = GEM_BFEXT(TXBD_RDBUFF, gem_readl(bp, DCFG10));
		if (val)
			bp->tx_bd_rd_prefetch = (2 << (val - 1)) *
						macb_dma_desc_get_size(bp);
	}

	bp->rx_intr_mask = MACB_RX_INT_FLAGS;
	if (bp->caps & MACB_CAPS_NEEDS_RSTONUBR)
		bp->rx_intr_mask |= MACB_BIT(RXUBR);

	mac = of_get_mac_address(np);
	if (PTR_ERR(mac) == -EPROBE_DEFER) {
		err = -EPROBE_DEFER;
		goto err_out_free_netdev;
	} else if (!IS_ERR_OR_NULL(mac)) {
		ether_addr_copy(bp->dev->dev_addr, mac);
	} else {
<<<<<<< HEAD
		err = of_get_nvmem_mac_address(np, bp->dev->dev_addr);
		if (err) {
			if (err == -EPROBE_DEFER)
				goto err_out_free_netdev;
			macb_get_hwaddr(bp);
		}
=======
		macb_get_hwaddr(bp);
>>>>>>> 407d19ab
	}

	err = of_get_phy_mode(np);
	if (err < 0)
		/* not found in DT, MII by default */
		bp->phy_interface = PHY_INTERFACE_MODE_MII;
	else
		bp->phy_interface = err;

	/* IP specific init */
	err = init(pdev);
	if (err)
		goto err_out_free_netdev;

	err = macb_mii_init(bp);
	if (err)
		goto err_out_free_netdev;

	phydev = dev->phydev;

	netif_carrier_off(dev);

	err = register_netdev(dev);
	if (err) {
		dev_err(&pdev->dev, "Cannot register net device, aborting.\n");
		goto err_out_unregister_mdio;
	}

	tasklet_init(&bp->hresp_err_tasklet, macb_hresp_error_task,
		     (unsigned long)bp);

	phy_attached_info(phydev);

	netdev_info(dev, "Cadence %s rev 0x%08x at 0x%08lx irq %d (%pM)\n",
		    macb_is_gem(bp) ? "GEM" : "MACB", macb_readl(bp, MID),
		    dev->base_addr, dev->irq, dev->dev_addr);

	return 0;

err_out_unregister_mdio:
	phy_disconnect(dev->phydev);
	mdiobus_unregister(bp->mii_bus);
	of_node_put(bp->phy_node);
	if (np && of_phy_is_fixed_link(np))
		of_phy_deregister_fixed_link(np);
	mdiobus_free(bp->mii_bus);

err_out_free_netdev:
	free_netdev(dev);

err_disable_clocks:
	clk_disable_unprepare(tx_clk);
	clk_disable_unprepare(hclk);
	clk_disable_unprepare(pclk);
	clk_disable_unprepare(rx_clk);

	return err;
}

static int macb_remove(struct platform_device *pdev)
{
	struct net_device *dev;
	struct macb *bp;
	struct device_node *np = pdev->dev.of_node;

	dev = platform_get_drvdata(pdev);

	if (dev) {
		bp = netdev_priv(dev);
		if (dev->phydev)
			phy_disconnect(dev->phydev);
		mdiobus_unregister(bp->mii_bus);
		if (np && of_phy_is_fixed_link(np))
			of_phy_deregister_fixed_link(np);
		dev->phydev = NULL;
		mdiobus_free(bp->mii_bus);

		unregister_netdev(dev);
		clk_disable_unprepare(bp->tx_clk);
		clk_disable_unprepare(bp->hclk);
		clk_disable_unprepare(bp->pclk);
		clk_disable_unprepare(bp->rx_clk);
		of_node_put(bp->phy_node);
		free_netdev(dev);
	}

	return 0;
}

static int __maybe_unused macb_suspend(struct device *dev)
{
	struct platform_device *pdev = to_platform_device(dev);
	struct net_device *netdev = platform_get_drvdata(pdev);
	struct macb *bp = netdev_priv(netdev);

	netif_carrier_off(netdev);
	netif_device_detach(netdev);

	if (bp->wol & MACB_WOL_ENABLED) {
		macb_writel(bp, IER, MACB_BIT(WOL));
		macb_writel(bp, WOL, MACB_BIT(MAG));
		enable_irq_wake(bp->queues[0].irq);
	} else {
<<<<<<< HEAD
=======
		netif_device_detach(netdev);
		for (q = 0, queue = bp->queues; q < bp->num_queues;
		     ++q, ++queue)
			napi_disable(&queue->napi);
		phy_stop(netdev->phydev);
		phy_suspend(netdev->phydev);
		spin_lock_irqsave(&bp->lock, flags);
		macb_reset_hw(bp);
		spin_unlock_irqrestore(&bp->lock, flags);

		if (!(bp->caps & MACB_CAPS_USRIO_DISABLED))
			bp->pm_data.usrio = macb_or_gem_readl(bp, USRIO);

		if (netdev->hw_features & NETIF_F_NTUPLE)
			bp->pm_data.scrt2 = gem_readl_n(bp, ETHT, SCRT2_ETHT);
	}

	netif_carrier_off(netdev);
	if (bp->ptp_info)
		bp->ptp_info->ptp_remove(netdev);
	pm_runtime_force_suspend(dev);

	return 0;
}

static int __maybe_unused macb_resume(struct device *dev)
{
	struct net_device *netdev = dev_get_drvdata(dev);
	struct macb *bp = netdev_priv(netdev);
	struct macb_queue *queue = bp->queues;
	unsigned int q;

	if (!netif_running(netdev))
		return 0;

	pm_runtime_force_resume(dev);

	if (bp->wol & MACB_WOL_ENABLED) {
		macb_writel(bp, IDR, MACB_BIT(WOL));
		macb_writel(bp, WOL, 0);
		disable_irq_wake(bp->queues[0].irq);
	} else {
		macb_writel(bp, NCR, MACB_BIT(MPE));

		if (netdev->hw_features & NETIF_F_NTUPLE)
			gem_writel_n(bp, ETHT, SCRT2_ETHT, bp->pm_data.scrt2);

		if (!(bp->caps & MACB_CAPS_USRIO_DISABLED))
			macb_or_gem_writel(bp, USRIO, bp->pm_data.usrio);

		for (q = 0, queue = bp->queues; q < bp->num_queues;
		     ++q, ++queue)
			napi_enable(&queue->napi);
		phy_resume(netdev->phydev);
		phy_init_hw(netdev->phydev);
		phy_start(netdev->phydev);
	}

	bp->macbgem_ops.mog_init_rings(bp);
	macb_init_hw(bp);
	macb_set_rx_mode(netdev);
	macb_restore_features(bp);
	netif_device_attach(netdev);
	if (bp->ptp_info)
		bp->ptp_info->ptp_init(netdev);

	return 0;
}

static int __maybe_unused macb_runtime_suspend(struct device *dev)
{
	struct net_device *netdev = dev_get_drvdata(dev);
	struct macb *bp = netdev_priv(netdev);

	if (!(device_may_wakeup(&bp->dev->dev))) {
>>>>>>> 407d19ab
		clk_disable_unprepare(bp->tx_clk);
		clk_disable_unprepare(bp->hclk);
		clk_disable_unprepare(bp->pclk);
		clk_disable_unprepare(bp->rx_clk);
	}

	return 0;
}

static int __maybe_unused macb_resume(struct device *dev)
{
	struct net_device *netdev = dev_get_drvdata(dev);
	struct macb *bp = netdev_priv(netdev);

	if (bp->wol & MACB_WOL_ENABLED) {
		macb_writel(bp, IDR, MACB_BIT(WOL));
		macb_writel(bp, WOL, 0);
		disable_irq_wake(bp->queues[0].irq);
	} else {
		clk_prepare_enable(bp->pclk);
		clk_prepare_enable(bp->hclk);
		clk_prepare_enable(bp->tx_clk);
		clk_prepare_enable(bp->rx_clk);
	}

	netif_device_attach(netdev);

	return 0;
}

static SIMPLE_DEV_PM_OPS(macb_pm_ops, macb_suspend, macb_resume);

static struct platform_driver macb_driver = {
	.probe		= macb_probe,
	.remove		= macb_remove,
	.driver		= {
		.name		= "macb",
		.of_match_table	= of_match_ptr(macb_dt_ids),
		.pm	= &macb_pm_ops,
	},
};

module_platform_driver(macb_driver);

MODULE_LICENSE("GPL");
MODULE_DESCRIPTION("Cadence MACB/GEM Ethernet driver");
MODULE_AUTHOR("Haavard Skinnemoen (Atmel)");
MODULE_ALIAS("platform:macb");<|MERGE_RESOLUTION|>--- conflicted
+++ resolved
@@ -33,6 +33,8 @@
 #include <linux/ip.h>
 #include <linux/udp.h>
 #include <linux/tcp.h>
+#include <linux/iopoll.h>
+#include <linux/pm_runtime.h>
 #include "macb.h"
 
 #define MACB_RX_BUFFER_SIZE	128
@@ -75,6 +77,10 @@
  * 1 frame time (10 Mbits/s, full-duplex, ignoring collisions)
  */
 #define MACB_HALT_TIMEOUT	1230
+
+#define MACB_PM_TIMEOUT  100 /* ms */
+
+#define MACB_MDIO_TIMEOUT	1000000 /* in usecs */
 
 /* DMA buffer descriptor might be different size
  * depends on hardware configuration:
@@ -303,10 +309,26 @@
 	eth_hw_addr_random(bp->dev);
 }
 
+static int macb_mdio_wait_for_idle(struct macb *bp)
+{
+	u32 val;
+
+	return readx_poll_timeout(MACB_READ_NSR, bp, val, val & MACB_BIT(IDLE),
+				  1, MACB_MDIO_TIMEOUT);
+}
+
 static int macb_mdio_read(struct mii_bus *bus, int mii_id, int regnum)
 {
 	struct macb *bp = bus->priv;
-	int value;
+	int status;
+
+	status = pm_runtime_get_sync(&bp->pdev->dev);
+	if (status < 0)
+		goto mdio_pm_exit;
+
+	status = macb_mdio_wait_for_idle(bp);
+	if (status < 0)
+		goto mdio_read_exit;
 
 	macb_writel(bp, MAN, (MACB_BF(SOF, MACB_MAN_SOF)
 			      | MACB_BF(RW, MACB_MAN_READ)
@@ -314,19 +336,32 @@
 			      | MACB_BF(REGA, regnum)
 			      | MACB_BF(CODE, MACB_MAN_CODE)));
 
-	/* wait for end of transfer */
-	while (!MACB_BFEXT(IDLE, macb_readl(bp, NSR)))
-		cpu_relax();
-
-	value = MACB_BFEXT(DATA, macb_readl(bp, MAN));
-
-	return value;
+	status = macb_mdio_wait_for_idle(bp);
+	if (status < 0)
+		goto mdio_read_exit;
+
+	status = MACB_BFEXT(DATA, macb_readl(bp, MAN));
+
+mdio_read_exit:
+	pm_runtime_mark_last_busy(&bp->pdev->dev);
+	pm_runtime_put_autosuspend(&bp->pdev->dev);
+mdio_pm_exit:
+	return status;
 }
 
 static int macb_mdio_write(struct mii_bus *bus, int mii_id, int regnum,
 			   u16 value)
 {
 	struct macb *bp = bus->priv;
+	int status;
+
+	status = pm_runtime_get_sync(&bp->pdev->dev);
+	if (status < 0)
+		goto mdio_pm_exit;
+
+	status = macb_mdio_wait_for_idle(bp);
+	if (status < 0)
+		goto mdio_write_exit;
 
 	macb_writel(bp, MAN, (MACB_BF(SOF, MACB_MAN_SOF)
 			      | MACB_BF(RW, MACB_MAN_WRITE)
@@ -335,11 +370,15 @@
 			      | MACB_BF(CODE, MACB_MAN_CODE)
 			      | MACB_BF(DATA, value)));
 
-	/* wait for end of transfer */
-	while (!MACB_BFEXT(IDLE, macb_readl(bp, NSR)))
-		cpu_relax();
-
-	return 0;
+	status = macb_mdio_wait_for_idle(bp);
+	if (status < 0)
+		goto mdio_write_exit;
+
+mdio_write_exit:
+	pm_runtime_mark_last_busy(&bp->pdev->dev);
+	pm_runtime_put_autosuspend(&bp->pdev->dev);
+mdio_pm_exit:
+	return status;
 }
 
 /**
@@ -512,14 +551,13 @@
 
 	/* mask with MAC supported features */
 	if (macb_is_gem(bp) && bp->caps & MACB_CAPS_GIGABIT_MODE_AVAILABLE)
-		phydev->supported &= PHY_GBIT_FEATURES;
+		phy_set_max_speed(phydev, SPEED_1000);
 	else
-		phydev->supported &= PHY_BASIC_FEATURES;
+		phy_set_max_speed(phydev, SPEED_100);
 
 	if (bp->caps & MACB_CAPS_NO_GIGABIT_HALF)
-		phydev->supported &= ~SUPPORTED_1000baseT_Half;
-
-	phydev->advertising = phydev->supported;
+		phy_remove_link_mode(phydev,
+				     ETHTOOL_LINK_MODE_1000baseT_Half_BIT);
 
 	bp->link = 0;
 	bp->speed = 0;
@@ -823,7 +861,9 @@
 
 			/* First, update TX stats if needed */
 			if (skb) {
-				if (gem_ptp_do_txstamp(queue, skb, desc) == 0) {
+				if (unlikely(skb_shinfo(skb)->tx_flags &
+					     SKBTX_HW_TSTAMP) &&
+				    gem_ptp_do_txstamp(queue, skb, desc) == 0) {
 					/* skb now belongs to timestamp buffer
 					 * and will be removed later
 					 */
@@ -1684,7 +1724,7 @@
 			padlen = 0;
 		/* No room for FCS, need to reallocate skb. */
 		else
-			padlen = ETH_FCS_LEN - tailroom;
+			padlen = ETH_FCS_LEN;
 	} else {
 		/* Add room for FCS. */
 		padlen += ETH_FCS_LEN;
@@ -1698,16 +1738,12 @@
 		if (!nskb)
 			return -ENOMEM;
 
-		dev_kfree_skb_any(*skb);
+		dev_consume_skb_any(*skb);
 		*skb = nskb;
 	}
 
-	if (padlen) {
-		if (padlen >= ETH_FCS_LEN)
-			skb_put_zero(*skb, padlen - ETH_FCS_LEN);
-		else
-			skb_trim(*skb, ETH_FCS_LEN - padlen);
-	}
+	if (padlen > ETH_FCS_LEN)
+		skb_put_zero(*skb, padlen - ETH_FCS_LEN);
 
 add_fcs:
 	/* set FCS to packet */
@@ -2365,12 +2401,18 @@
 
 	netdev_dbg(bp->dev, "open\n");
 
+	err = pm_runtime_get_sync(&bp->pdev->dev);
+	if (err < 0)
+		goto pm_exit;
+
 	/* carrier starts down */
 	netif_carrier_off(dev);
 
 	/* if the phy is not yet register, retry later*/
-	if (!dev->phydev)
-		return -EAGAIN;
+	if (!dev->phydev) {
+		err = -EAGAIN;
+		goto pm_exit;
+	}
 
 	/* RX buffers initialization */
 	macb_init_rx_buffer_size(bp, bufsz);
@@ -2379,15 +2421,15 @@
 	if (err) {
 		netdev_err(dev, "Unable to allocate DMA memory (error %d)\n",
 			   err);
-		return err;
-	}
+		goto pm_exit;
+	}
+
+	for (q = 0, queue = bp->queues; q < bp->num_queues; ++q, ++queue)
+		napi_enable(&queue->napi);
 
 	bp->macbgem_ops.mog_init_rings(bp);
 	macb_init_hw(bp);
 
-	for (q = 0, queue = bp->queues; q < bp->num_queues; ++q, ++queue)
-		napi_enable(&queue->napi);
-
 	/* schedule a link state check */
 	phy_start(dev->phydev);
 
@@ -2396,6 +2438,11 @@
 	if (bp->ptp_info)
 		bp->ptp_info->ptp_init(dev);
 
+pm_exit:
+	if (err) {
+		pm_runtime_put_sync(&bp->pdev->dev);
+		return err;
+	}
 	return 0;
 }
 
@@ -2423,6 +2470,8 @@
 
 	if (bp->ptp_info)
 		bp->ptp_info->ptp_remove(dev);
+
+	pm_runtime_put(&bp->pdev->dev);
 
 	return 0;
 }
@@ -3315,7 +3364,7 @@
 
 static int macb_clk_init(struct platform_device *pdev, struct clk **pclk,
 			 struct clk **hclk, struct clk **tx_clk,
-			 struct clk **rx_clk)
+			 struct clk **rx_clk, struct clk **tsu_clk)
 {
 	struct macb_platform_data *pdata;
 	int err;
@@ -3329,29 +3378,21 @@
 		*hclk = devm_clk_get(&pdev->dev, "hclk");
 	}
 
-	if (IS_ERR(*pclk)) {
+	if (IS_ERR_OR_NULL(*pclk)) {
 		err = PTR_ERR(*pclk);
-<<<<<<< HEAD
-		dev_err(&pdev->dev, "failed to get macb_clk (%u)\n", err);
-=======
 		if (!err)
 			err = -ENODEV;
 
 		dev_err(&pdev->dev, "failed to get macb_clk (%d)\n", err);
->>>>>>> 407d19ab
 		return err;
 	}
 
-	if (IS_ERR(*hclk)) {
+	if (IS_ERR_OR_NULL(*hclk)) {
 		err = PTR_ERR(*hclk);
-<<<<<<< HEAD
-		dev_err(&pdev->dev, "failed to get hclk (%u)\n", err);
-=======
 		if (!err)
 			err = -ENODEV;
 
 		dev_err(&pdev->dev, "failed to get hclk (%d)\n", err);
->>>>>>> 407d19ab
 		return err;
 	}
 
@@ -3362,6 +3403,10 @@
 	*rx_clk = devm_clk_get(&pdev->dev, "rx_clk");
 	if (IS_ERR(*rx_clk))
 		*rx_clk = NULL;
+
+	*tsu_clk = devm_clk_get(&pdev->dev, "tsu_clk");
+	if (IS_ERR(*tsu_clk))
+		*tsu_clk = NULL;
 
 	err = clk_prepare_enable(*pclk);
 	if (err) {
@@ -3387,16 +3432,16 @@
 		goto err_disable_txclk;
 	}
 
-<<<<<<< HEAD
-=======
 	err = clk_prepare_enable(*tsu_clk);
 	if (err) {
 		dev_err(&pdev->dev, "failed to enable tsu_clk (%d)\n", err);
 		goto err_disable_rxclk;
 	}
 
->>>>>>> 407d19ab
 	return 0;
+
+err_disable_rxclk:
+	clk_disable_unprepare(*rx_clk);
 
 err_disable_txclk:
 	clk_disable_unprepare(*tx_clk);
@@ -3707,9 +3752,9 @@
 		/* Store packet information (to free when Tx completed) */
 		lp->skb = skb;
 		lp->skb_length = skb->len;
-		lp->skb_physaddr = dma_map_single(NULL, skb->data, skb->len,
-							DMA_TO_DEVICE);
-		if (dma_mapping_error(NULL, lp->skb_physaddr)) {
+		lp->skb_physaddr = dma_map_single(&lp->pdev->dev, skb->data,
+						  skb->len, DMA_TO_DEVICE);
+		if (dma_mapping_error(&lp->pdev->dev, lp->skb_physaddr)) {
 			dev_kfree_skb_any(skb);
 			dev->stats.tx_dropped++;
 			netdev_err(dev, "%s: DMA mapping error\n", __func__);
@@ -3797,9 +3842,9 @@
 			dev->stats.tx_errors++;
 
 		if (lp->skb) {
-			dev_kfree_skb_irq(lp->skb);
+			dev_consume_skb_irq(lp->skb);
 			lp->skb = NULL;
-			dma_unmap_single(NULL, lp->skb_physaddr,
+			dma_unmap_single(&lp->pdev->dev, lp->skb_physaddr,
 					 lp->skb_length, DMA_TO_DEVICE);
 			dev->stats.tx_packets++;
 			dev->stats.tx_bytes += lp->skb_length;
@@ -3848,13 +3893,14 @@
 
 static int at91ether_clk_init(struct platform_device *pdev, struct clk **pclk,
 			      struct clk **hclk, struct clk **tx_clk,
-			      struct clk **rx_clk)
+			      struct clk **rx_clk, struct clk **tsu_clk)
 {
 	int err;
 
 	*hclk = NULL;
 	*tx_clk = NULL;
 	*rx_clk = NULL;
+	*tsu_clk = NULL;
 
 	*pclk = devm_clk_get(&pdev->dev, "ether_clk");
 	if (IS_ERR(*pclk))
@@ -3977,6 +4023,7 @@
 	{ .compatible = "cdns,np4-macb", .data = &np4_config },
 	{ .compatible = "cdns,pc302-gem", .data = &pc302gem_config },
 	{ .compatible = "cdns,gem", .data = &pc302gem_config },
+	{ .compatible = "cdns,sam9x60-macb", .data = &at91sam9260_config },
 	{ .compatible = "atmel,sama5d2-gem", .data = &sama5d2_config },
 	{ .compatible = "atmel,sama5d3-gem", .data = &sama5d3_config },
 	{ .compatible = "atmel,sama5d3-macb", .data = &sama5d3macb_config },
@@ -4004,11 +4051,12 @@
 {
 	const struct macb_config *macb_config = &default_gem_config;
 	int (*clk_init)(struct platform_device *, struct clk **,
-			struct clk **, struct clk **,  struct clk **)
-					      = macb_config->clk_init;
+			struct clk **, struct clk **,  struct clk **,
+			struct clk **) = macb_config->clk_init;
 	int (*init)(struct platform_device *) = macb_config->init;
 	struct device_node *np = pdev->dev.of_node;
 	struct clk *pclk, *hclk = NULL, *tx_clk = NULL, *rx_clk = NULL;
+	struct clk *tsu_clk = NULL;
 	unsigned int queue_mask, num_queues;
 	bool native_io;
 	struct phy_device *phydev;
@@ -4035,10 +4083,15 @@
 		}
 	}
 
-	err = clk_init(pdev, &pclk, &hclk, &tx_clk, &rx_clk);
+	err = clk_init(pdev, &pclk, &hclk, &tx_clk, &rx_clk, &tsu_clk);
 	if (err)
 		return err;
 
+	pm_runtime_set_autosuspend_delay(&pdev->dev, MACB_PM_TIMEOUT);
+	pm_runtime_use_autosuspend(&pdev->dev);
+	pm_runtime_get_noresume(&pdev->dev);
+	pm_runtime_set_active(&pdev->dev);
+	pm_runtime_enable(&pdev->dev);
 	native_io = hw_is_native_io(mem);
 
 	macb_probe_queues(mem, native_io, &queue_mask, &num_queues);
@@ -4072,6 +4125,7 @@
 	bp->hclk = hclk;
 	bp->tx_clk = tx_clk;
 	bp->rx_clk = rx_clk;
+	bp->tsu_clk = tsu_clk;
 	if (macb_config)
 		bp->jumbo_max_len = macb_config->jumbo_max_len;
 
@@ -4129,16 +4183,7 @@
 	} else if (!IS_ERR_OR_NULL(mac)) {
 		ether_addr_copy(bp->dev->dev_addr, mac);
 	} else {
-<<<<<<< HEAD
-		err = of_get_nvmem_mac_address(np, bp->dev->dev_addr);
-		if (err) {
-			if (err == -EPROBE_DEFER)
-				goto err_out_free_netdev;
-			macb_get_hwaddr(bp);
-		}
-=======
 		macb_get_hwaddr(bp);
->>>>>>> 407d19ab
 	}
 
 	err = of_get_phy_mode(np);
@@ -4175,6 +4220,9 @@
 	netdev_info(dev, "Cadence %s rev 0x%08x at 0x%08lx irq %d (%pM)\n",
 		    macb_is_gem(bp) ? "GEM" : "MACB", macb_readl(bp, MID),
 		    dev->base_addr, dev->irq, dev->dev_addr);
+
+	pm_runtime_mark_last_busy(&bp->pdev->dev);
+	pm_runtime_put_autosuspend(&bp->pdev->dev);
 
 	return 0;
 
@@ -4194,6 +4242,10 @@
 	clk_disable_unprepare(hclk);
 	clk_disable_unprepare(pclk);
 	clk_disable_unprepare(rx_clk);
+	clk_disable_unprepare(tsu_clk);
+	pm_runtime_disable(&pdev->dev);
+	pm_runtime_set_suspended(&pdev->dev);
+	pm_runtime_dont_use_autosuspend(&pdev->dev);
 
 	return err;
 }
@@ -4217,10 +4269,16 @@
 		mdiobus_free(bp->mii_bus);
 
 		unregister_netdev(dev);
-		clk_disable_unprepare(bp->tx_clk);
-		clk_disable_unprepare(bp->hclk);
-		clk_disable_unprepare(bp->pclk);
-		clk_disable_unprepare(bp->rx_clk);
+		pm_runtime_disable(&pdev->dev);
+		pm_runtime_dont_use_autosuspend(&pdev->dev);
+		if (!pm_runtime_suspended(&pdev->dev)) {
+			clk_disable_unprepare(bp->tx_clk);
+			clk_disable_unprepare(bp->hclk);
+			clk_disable_unprepare(bp->pclk);
+			clk_disable_unprepare(bp->rx_clk);
+			clk_disable_unprepare(bp->tsu_clk);
+			pm_runtime_set_suspended(&pdev->dev);
+		}
 		of_node_put(bp->phy_node);
 		free_netdev(dev);
 	}
@@ -4230,20 +4288,22 @@
 
 static int __maybe_unused macb_suspend(struct device *dev)
 {
-	struct platform_device *pdev = to_platform_device(dev);
-	struct net_device *netdev = platform_get_drvdata(pdev);
+	struct net_device *netdev = dev_get_drvdata(dev);
 	struct macb *bp = netdev_priv(netdev);
-
-	netif_carrier_off(netdev);
-	netif_device_detach(netdev);
+	struct macb_queue *queue = bp->queues;
+	unsigned long flags;
+	unsigned int q;
+
+	if (!netif_running(netdev))
+		return 0;
+
 
 	if (bp->wol & MACB_WOL_ENABLED) {
 		macb_writel(bp, IER, MACB_BIT(WOL));
 		macb_writel(bp, WOL, MACB_BIT(MAG));
 		enable_irq_wake(bp->queues[0].irq);
+		netif_device_detach(netdev);
 	} else {
-<<<<<<< HEAD
-=======
 		netif_device_detach(netdev);
 		for (q = 0, queue = bp->queues; q < bp->num_queues;
 		     ++q, ++queue)
@@ -4319,38 +4379,36 @@
 	struct macb *bp = netdev_priv(netdev);
 
 	if (!(device_may_wakeup(&bp->dev->dev))) {
->>>>>>> 407d19ab
 		clk_disable_unprepare(bp->tx_clk);
 		clk_disable_unprepare(bp->hclk);
 		clk_disable_unprepare(bp->pclk);
 		clk_disable_unprepare(bp->rx_clk);
 	}
+	clk_disable_unprepare(bp->tsu_clk);
 
 	return 0;
 }
 
-static int __maybe_unused macb_resume(struct device *dev)
+static int __maybe_unused macb_runtime_resume(struct device *dev)
 {
 	struct net_device *netdev = dev_get_drvdata(dev);
 	struct macb *bp = netdev_priv(netdev);
 
-	if (bp->wol & MACB_WOL_ENABLED) {
-		macb_writel(bp, IDR, MACB_BIT(WOL));
-		macb_writel(bp, WOL, 0);
-		disable_irq_wake(bp->queues[0].irq);
-	} else {
+	if (!(device_may_wakeup(&bp->dev->dev))) {
 		clk_prepare_enable(bp->pclk);
 		clk_prepare_enable(bp->hclk);
 		clk_prepare_enable(bp->tx_clk);
 		clk_prepare_enable(bp->rx_clk);
 	}
-
-	netif_device_attach(netdev);
+	clk_prepare_enable(bp->tsu_clk);
 
 	return 0;
 }
 
-static SIMPLE_DEV_PM_OPS(macb_pm_ops, macb_suspend, macb_resume);
+static const struct dev_pm_ops macb_pm_ops = {
+	SET_SYSTEM_SLEEP_PM_OPS(macb_suspend, macb_resume)
+	SET_RUNTIME_PM_OPS(macb_runtime_suspend, macb_runtime_resume, NULL)
+};
 
 static struct platform_driver macb_driver = {
 	.probe		= macb_probe,
