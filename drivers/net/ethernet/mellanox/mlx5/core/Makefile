# SPDX-License-Identifier: GPL-2.0
#
# Makefile for Mellanox 5th generation network adapters
# (ConnectX series) core & netdev driver
#

subdir-ccflags-y += -I$(src)

obj-$(CONFIG_MLX5_CORE) += mlx5_core.o

#
# mlx5 core basic
#
mlx5_core-y :=	main.o cmd.o debugfs.o fw.o eq.o uar.o pagealloc.o \
		health.o mcg.o cq.o srq.o alloc.o qp.o port.o mr.o pd.o \
		mad.o transobj.o vport.o sriov.o fs_cmd.o fs_core.o \
		fs_counters.o rl.o lag.o dev.o wq.o lib/gid.o  \
		diag/fs_tracepoint.o diag/fw_tracer.o

#
# Netdev basic
#
mlx5_core-$(CONFIG_MLX5_CORE_EN) += en_main.o en_common.o en_fs.o en_ethtool.o \
		en_tx.o en_rx.o en_dim.o en_txrx.o en/xdp.o en_stats.o \
<<<<<<< HEAD
		en_selftest.o en/port.o
=======
		en_selftest.o en/port.o en/monitor_stats.o en/reporter_tx.o \
		en/params.o
>>>>>>> 407d19ab

#
# Netdev extra
#
mlx5_core-$(CONFIG_MLX5_EN_ARFS)     += en_arfs.o
mlx5_core-$(CONFIG_MLX5_EN_RXNFC)    += en_fs_ethtool.o
mlx5_core-$(CONFIG_MLX5_CORE_EN_DCB) += en_dcbnl.o en/port_buffer.o
mlx5_core-$(CONFIG_MLX5_ESWITCH)     += en_rep.o en_tc.o

#
# Core extra
#
<<<<<<< HEAD
mlx5_core-$(CONFIG_MLX5_ESWITCH)   += eswitch.o eswitch_offloads.o
=======
mlx5_core-$(CONFIG_MLX5_ESWITCH)   += eswitch.o eswitch_offloads.o ecpf.o rdma.o
>>>>>>> 407d19ab
mlx5_core-$(CONFIG_MLX5_MPFS)      += lib/mpfs.o
mlx5_core-$(CONFIG_VXLAN)          += lib/vxlan.o
mlx5_core-$(CONFIG_PTP_1588_CLOCK) += lib/clock.o

#
# Ipoib netdev
#
mlx5_core-$(CONFIG_MLX5_CORE_IPOIB) += ipoib/ipoib.o ipoib/ethtool.o ipoib/ipoib_vlan.o

#
# Accelerations & FPGA
#
mlx5_core-$(CONFIG_MLX5_ACCEL) += accel/ipsec.o accel/tls.o

mlx5_core-$(CONFIG_MLX5_FPGA) += fpga/cmd.o fpga/core.o fpga/conn.o fpga/sdk.o \
				 fpga/ipsec.o fpga/tls.o

mlx5_core-$(CONFIG_MLX5_EN_IPSEC) += en_accel/ipsec.o en_accel/ipsec_rxtx.o \
				     en_accel/ipsec_stats.o

mlx5_core-$(CONFIG_MLX5_EN_TLS) += en_accel/tls.o en_accel/tls_rxtx.o en_accel/tls_stats.o<|MERGE_RESOLUTION|>--- conflicted
+++ resolved
@@ -12,22 +12,18 @@
 # mlx5 core basic
 #
 mlx5_core-y :=	main.o cmd.o debugfs.o fw.o eq.o uar.o pagealloc.o \
-		health.o mcg.o cq.o srq.o alloc.o qp.o port.o mr.o pd.o \
-		mad.o transobj.o vport.o sriov.o fs_cmd.o fs_core.o \
-		fs_counters.o rl.o lag.o dev.o wq.o lib/gid.o  \
-		diag/fs_tracepoint.o diag/fw_tracer.o
+		health.o mcg.o cq.o alloc.o qp.o port.o mr.o pd.o \
+		transobj.o vport.o sriov.o fs_cmd.o fs_core.o \
+		fs_counters.o rl.o lag.o dev.o events.o wq.o lib/gid.o \
+		lib/devcom.o diag/fs_tracepoint.o diag/fw_tracer.o
 
 #
 # Netdev basic
 #
 mlx5_core-$(CONFIG_MLX5_CORE_EN) += en_main.o en_common.o en_fs.o en_ethtool.o \
 		en_tx.o en_rx.o en_dim.o en_txrx.o en/xdp.o en_stats.o \
-<<<<<<< HEAD
-		en_selftest.o en/port.o
-=======
 		en_selftest.o en/port.o en/monitor_stats.o en/reporter_tx.o \
 		en/params.o
->>>>>>> 407d19ab
 
 #
 # Netdev extra
@@ -35,16 +31,12 @@
 mlx5_core-$(CONFIG_MLX5_EN_ARFS)     += en_arfs.o
 mlx5_core-$(CONFIG_MLX5_EN_RXNFC)    += en_fs_ethtool.o
 mlx5_core-$(CONFIG_MLX5_CORE_EN_DCB) += en_dcbnl.o en/port_buffer.o
-mlx5_core-$(CONFIG_MLX5_ESWITCH)     += en_rep.o en_tc.o
+mlx5_core-$(CONFIG_MLX5_ESWITCH)     += en_rep.o en_tc.o en/tc_tun.o lib/port_tun.o lag_mp.o
 
 #
 # Core extra
 #
-<<<<<<< HEAD
-mlx5_core-$(CONFIG_MLX5_ESWITCH)   += eswitch.o eswitch_offloads.o
-=======
 mlx5_core-$(CONFIG_MLX5_ESWITCH)   += eswitch.o eswitch_offloads.o ecpf.o rdma.o
->>>>>>> 407d19ab
 mlx5_core-$(CONFIG_MLX5_MPFS)      += lib/mpfs.o
 mlx5_core-$(CONFIG_VXLAN)          += lib/vxlan.o
 mlx5_core-$(CONFIG_PTP_1588_CLOCK) += lib/clock.o
