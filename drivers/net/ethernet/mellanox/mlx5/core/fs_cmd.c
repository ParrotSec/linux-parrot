/*
 * Copyright (c) 2015, Mellanox Technologies. All rights reserved.
 *
 * This software is available to you under a choice of one of two
 * licenses.  You may choose to be licensed under the terms of the GNU
 * General Public License (GPL) Version 2, available from the file
 * COPYING in the main directory of this source tree, or the
 * OpenIB.org BSD license below:
 *
 *     Redistribution and use in source and binary forms, with or
 *     without modification, are permitted provided that the following
 *     conditions are met:
 *
 *      - Redistributions of source code must retain the above
 *        copyright notice, this list of conditions and the following
 *        disclaimer.
 *
 *      - Redistributions in binary form must reproduce the above
 *        copyright notice, this list of conditions and the following
 *        disclaimer in the documentation and/or other materials
 *        provided with the distribution.
 *
 * THE SOFTWARE IS PROVIDED "AS IS", WITHOUT WARRANTY OF ANY KIND,
 * EXPRESS OR IMPLIED, INCLUDING BUT NOT LIMITED TO THE WARRANTIES OF
 * MERCHANTABILITY, FITNESS FOR A PARTICULAR PURPOSE AND
 * NONINFRINGEMENT. IN NO EVENT SHALL THE AUTHORS OR COPYRIGHT HOLDERS
 * BE LIABLE FOR ANY CLAIM, DAMAGES OR OTHER LIABILITY, WHETHER IN AN
 * ACTION OF CONTRACT, TORT OR OTHERWISE, ARISING FROM, OUT OF OR IN
 * CONNECTION WITH THE SOFTWARE OR THE USE OR OTHER DEALINGS IN THE
 * SOFTWARE.
 */

#include <linux/mlx5/driver.h>
#include <linux/mlx5/device.h>
#include <linux/mlx5/mlx5_ifc.h>

#include "fs_core.h"
#include "fs_cmd.h"
#include "mlx5_core.h"
#include "eswitch.h"

static int mlx5_cmd_stub_update_root_ft(struct mlx5_flow_root_namespace *ns,
					struct mlx5_flow_table *ft,
					u32 underlay_qpn,
					bool disconnect)
{
	return 0;
}

static int mlx5_cmd_stub_create_flow_table(struct mlx5_flow_root_namespace *ns,
					   struct mlx5_flow_table *ft,
					   unsigned int log_size,
					   struct mlx5_flow_table *next_ft)
{
	return 0;
}

static int mlx5_cmd_stub_destroy_flow_table(struct mlx5_flow_root_namespace *ns,
					    struct mlx5_flow_table *ft)
{
	return 0;
}

static int mlx5_cmd_stub_modify_flow_table(struct mlx5_flow_root_namespace *ns,
					   struct mlx5_flow_table *ft,
					   struct mlx5_flow_table *next_ft)
{
	return 0;
}

static int mlx5_cmd_stub_create_flow_group(struct mlx5_flow_root_namespace *ns,
					   struct mlx5_flow_table *ft,
					   u32 *in,
					   struct mlx5_flow_group *fg)
{
	return 0;
}

static int mlx5_cmd_stub_destroy_flow_group(struct mlx5_flow_root_namespace *ns,
					    struct mlx5_flow_table *ft,
					    struct mlx5_flow_group *fg)
{
	return 0;
}

static int mlx5_cmd_stub_create_fte(struct mlx5_flow_root_namespace *ns,
				    struct mlx5_flow_table *ft,
				    struct mlx5_flow_group *group,
				    struct fs_fte *fte)
{
	return 0;
}

static int mlx5_cmd_stub_update_fte(struct mlx5_flow_root_namespace *ns,
				    struct mlx5_flow_table *ft,
				    struct mlx5_flow_group *group,
				    int modify_mask,
				    struct fs_fte *fte)
{
	return -EOPNOTSUPP;
}

static int mlx5_cmd_stub_delete_fte(struct mlx5_flow_root_namespace *ns,
				    struct mlx5_flow_table *ft,
				    struct fs_fte *fte)
{
	return 0;
}

static int mlx5_cmd_update_root_ft(struct mlx5_flow_root_namespace *ns,
				   struct mlx5_flow_table *ft, u32 underlay_qpn,
				   bool disconnect)
{
	u32 in[MLX5_ST_SZ_DW(set_flow_table_root_in)]   = {0};
	u32 out[MLX5_ST_SZ_DW(set_flow_table_root_out)] = {0};
	struct mlx5_core_dev *dev = ns->dev;

	if ((MLX5_CAP_GEN(dev, port_type) == MLX5_CAP_PORT_TYPE_IB) &&
	    underlay_qpn == 0)
		return 0;

	MLX5_SET(set_flow_table_root_in, in, opcode,
		 MLX5_CMD_OP_SET_FLOW_TABLE_ROOT);
	MLX5_SET(set_flow_table_root_in, in, table_type, ft->type);

	if (disconnect) {
		MLX5_SET(set_flow_table_root_in, in, op_mod, 1);
		MLX5_SET(set_flow_table_root_in, in, table_id, 0);
	} else {
		MLX5_SET(set_flow_table_root_in, in, op_mod, 0);
		MLX5_SET(set_flow_table_root_in, in, table_id, ft->id);
	}

	MLX5_SET(set_flow_table_root_in, in, underlay_qpn, underlay_qpn);
	if (ft->vport) {
		MLX5_SET(set_flow_table_root_in, in, vport_number, ft->vport);
		MLX5_SET(set_flow_table_root_in, in, other_vport, 1);
	}

	return mlx5_cmd_exec(dev, in, sizeof(in), out, sizeof(out));
}

static int mlx5_cmd_create_flow_table(struct mlx5_flow_root_namespace *ns,
				      struct mlx5_flow_table *ft,
				      unsigned int log_size,
				      struct mlx5_flow_table *next_ft)
{
<<<<<<< HEAD
	int en_encap_decap = !!(flags & MLX5_FLOW_TABLE_TUNNEL_EN);
=======
	int en_encap = !!(ft->flags & MLX5_FLOW_TABLE_TUNNEL_EN_REFORMAT);
	int en_decap = !!(ft->flags & MLX5_FLOW_TABLE_TUNNEL_EN_DECAP);
>>>>>>> 407d19ab
	u32 out[MLX5_ST_SZ_DW(create_flow_table_out)] = {0};
	u32 in[MLX5_ST_SZ_DW(create_flow_table_in)]   = {0};
	struct mlx5_core_dev *dev = ns->dev;
	int err;

	MLX5_SET(create_flow_table_in, in, opcode,
		 MLX5_CMD_OP_CREATE_FLOW_TABLE);

	MLX5_SET(create_flow_table_in, in, table_type, ft->type);
	MLX5_SET(create_flow_table_in, in, flow_table_context.level, ft->level);
	MLX5_SET(create_flow_table_in, in, flow_table_context.log_size, log_size);
	if (ft->vport) {
		MLX5_SET(create_flow_table_in, in, vport_number, ft->vport);
		MLX5_SET(create_flow_table_in, in, other_vport, 1);
	}

	MLX5_SET(create_flow_table_in, in, flow_table_context.decap_en,
		 en_encap_decap);
	MLX5_SET(create_flow_table_in, in, flow_table_context.encap_en,
		 en_encap_decap);

	switch (ft->op_mod) {
	case FS_FT_OP_MOD_NORMAL:
		if (next_ft) {
			MLX5_SET(create_flow_table_in, in,
				 flow_table_context.table_miss_action,
				 MLX5_FLOW_TABLE_MISS_ACTION_FWD);
			MLX5_SET(create_flow_table_in, in,
				 flow_table_context.table_miss_id, next_ft->id);
		} else {
			MLX5_SET(create_flow_table_in, in,
				 flow_table_context.table_miss_action,
				 ns->def_miss_action);
		}
		break;

	case FS_FT_OP_MOD_LAG_DEMUX:
		MLX5_SET(create_flow_table_in, in, op_mod, 0x1);
		if (next_ft)
			MLX5_SET(create_flow_table_in, in,
				 flow_table_context.lag_master_next_table_id,
				 next_ft->id);
		break;
	}

	err = mlx5_cmd_exec(dev, in, sizeof(in), out, sizeof(out));
	if (!err)
		ft->id = MLX5_GET(create_flow_table_out, out,
				  table_id);
	return err;
}

static int mlx5_cmd_destroy_flow_table(struct mlx5_flow_root_namespace *ns,
				       struct mlx5_flow_table *ft)
{
	u32 in[MLX5_ST_SZ_DW(destroy_flow_table_in)]   = {0};
	u32 out[MLX5_ST_SZ_DW(destroy_flow_table_out)] = {0};
	struct mlx5_core_dev *dev = ns->dev;

	MLX5_SET(destroy_flow_table_in, in, opcode,
		 MLX5_CMD_OP_DESTROY_FLOW_TABLE);
	MLX5_SET(destroy_flow_table_in, in, table_type, ft->type);
	MLX5_SET(destroy_flow_table_in, in, table_id, ft->id);
	if (ft->vport) {
		MLX5_SET(destroy_flow_table_in, in, vport_number, ft->vport);
		MLX5_SET(destroy_flow_table_in, in, other_vport, 1);
	}

	return mlx5_cmd_exec(dev, in, sizeof(in), out, sizeof(out));
}

static int mlx5_cmd_modify_flow_table(struct mlx5_flow_root_namespace *ns,
				      struct mlx5_flow_table *ft,
				      struct mlx5_flow_table *next_ft)
{
	u32 in[MLX5_ST_SZ_DW(modify_flow_table_in)]   = {0};
	u32 out[MLX5_ST_SZ_DW(modify_flow_table_out)] = {0};
	struct mlx5_core_dev *dev = ns->dev;

	MLX5_SET(modify_flow_table_in, in, opcode,
		 MLX5_CMD_OP_MODIFY_FLOW_TABLE);
	MLX5_SET(modify_flow_table_in, in, table_type, ft->type);
	MLX5_SET(modify_flow_table_in, in, table_id, ft->id);

	if (ft->op_mod == FS_FT_OP_MOD_LAG_DEMUX) {
		MLX5_SET(modify_flow_table_in, in, modify_field_select,
			 MLX5_MODIFY_FLOW_TABLE_LAG_NEXT_TABLE_ID);
		if (next_ft) {
			MLX5_SET(modify_flow_table_in, in,
				 flow_table_context.lag_master_next_table_id, next_ft->id);
		} else {
			MLX5_SET(modify_flow_table_in, in,
				 flow_table_context.lag_master_next_table_id, 0);
		}
	} else {
		if (ft->vport) {
			MLX5_SET(modify_flow_table_in, in, vport_number,
				 ft->vport);
			MLX5_SET(modify_flow_table_in, in, other_vport, 1);
		}
		MLX5_SET(modify_flow_table_in, in, modify_field_select,
			 MLX5_MODIFY_FLOW_TABLE_MISS_TABLE_ID);
		if (next_ft) {
			MLX5_SET(modify_flow_table_in, in,
				 flow_table_context.table_miss_action,
				 MLX5_FLOW_TABLE_MISS_ACTION_FWD);
			MLX5_SET(modify_flow_table_in, in,
				 flow_table_context.table_miss_id,
				 next_ft->id);
		} else {
			MLX5_SET(modify_flow_table_in, in,
				 flow_table_context.table_miss_action,
				 ns->def_miss_action);
		}
	}

	return mlx5_cmd_exec(dev, in, sizeof(in), out, sizeof(out));
}

static int mlx5_cmd_create_flow_group(struct mlx5_flow_root_namespace *ns,
				      struct mlx5_flow_table *ft,
				      u32 *in,
				      struct mlx5_flow_group *fg)
{
	u32 out[MLX5_ST_SZ_DW(create_flow_group_out)] = {0};
	int inlen = MLX5_ST_SZ_BYTES(create_flow_group_in);
	struct mlx5_core_dev *dev = ns->dev;
	int err;

	MLX5_SET(create_flow_group_in, in, opcode,
		 MLX5_CMD_OP_CREATE_FLOW_GROUP);
	MLX5_SET(create_flow_group_in, in, table_type, ft->type);
	MLX5_SET(create_flow_group_in, in, table_id, ft->id);
	if (ft->vport) {
		MLX5_SET(create_flow_group_in, in, vport_number, ft->vport);
		MLX5_SET(create_flow_group_in, in, other_vport, 1);
	}

	err = mlx5_cmd_exec(dev, in, inlen, out, sizeof(out));
	if (!err)
		fg->id = MLX5_GET(create_flow_group_out, out,
				  group_id);
	return err;
}

static int mlx5_cmd_destroy_flow_group(struct mlx5_flow_root_namespace *ns,
				       struct mlx5_flow_table *ft,
				       struct mlx5_flow_group *fg)
{
	u32 out[MLX5_ST_SZ_DW(destroy_flow_group_out)] = {0};
	u32 in[MLX5_ST_SZ_DW(destroy_flow_group_in)]   = {0};
	struct mlx5_core_dev *dev = ns->dev;

	MLX5_SET(destroy_flow_group_in, in, opcode,
		 MLX5_CMD_OP_DESTROY_FLOW_GROUP);
	MLX5_SET(destroy_flow_group_in, in, table_type, ft->type);
	MLX5_SET(destroy_flow_group_in, in, table_id, ft->id);
	MLX5_SET(destroy_flow_group_in, in, group_id, fg->id);
	if (ft->vport) {
		MLX5_SET(destroy_flow_group_in, in, vport_number, ft->vport);
		MLX5_SET(destroy_flow_group_in, in, other_vport, 1);
	}

	return mlx5_cmd_exec(dev, in, sizeof(in), out, sizeof(out));
}

static int mlx5_cmd_set_fte(struct mlx5_core_dev *dev,
			    int opmod, int modify_mask,
			    struct mlx5_flow_table *ft,
			    unsigned group_id,
			    struct fs_fte *fte)
{
	unsigned int inlen = MLX5_ST_SZ_BYTES(set_fte_in) +
		fte->dests_size * MLX5_ST_SZ_BYTES(dest_format_struct);
	u32 out[MLX5_ST_SZ_DW(set_fte_out)] = {0};
	struct mlx5_flow_rule *dst;
	void *in_flow_context, *vlan;
	void *in_match_value;
	void *in_dests;
	u32 *in;
	int err;

	in = kvzalloc(inlen, GFP_KERNEL);
	if (!in)
		return -ENOMEM;

	MLX5_SET(set_fte_in, in, opcode, MLX5_CMD_OP_SET_FLOW_TABLE_ENTRY);
	MLX5_SET(set_fte_in, in, op_mod, opmod);
	MLX5_SET(set_fte_in, in, modify_enable_mask, modify_mask);
	MLX5_SET(set_fte_in, in, table_type, ft->type);
	MLX5_SET(set_fte_in, in, table_id,   ft->id);
	MLX5_SET(set_fte_in, in, flow_index, fte->index);
	if (ft->vport) {
		MLX5_SET(set_fte_in, in, vport_number, ft->vport);
		MLX5_SET(set_fte_in, in, other_vport, 1);
	}

	in_flow_context = MLX5_ADDR_OF(set_fte_in, in, flow_context);
	MLX5_SET(flow_context, in_flow_context, group_id, group_id);

	MLX5_SET(flow_context, in_flow_context, flow_tag, fte->action.flow_tag);
	MLX5_SET(flow_context, in_flow_context, action, fte->action.action);
	MLX5_SET(flow_context, in_flow_context, encap_id, fte->action.encap_id);
	MLX5_SET(flow_context, in_flow_context, modify_header_id,
		 fte->action.modify_id);

	vlan = MLX5_ADDR_OF(flow_context, in_flow_context, push_vlan);

	MLX5_SET(vlan, vlan, ethtype, fte->action.vlan[0].ethtype);
	MLX5_SET(vlan, vlan, vid, fte->action.vlan[0].vid);
	MLX5_SET(vlan, vlan, prio, fte->action.vlan[0].prio);

	vlan = MLX5_ADDR_OF(flow_context, in_flow_context, push_vlan_2);

	MLX5_SET(vlan, vlan, ethtype, fte->action.vlan[1].ethtype);
	MLX5_SET(vlan, vlan, vid, fte->action.vlan[1].vid);
	MLX5_SET(vlan, vlan, prio, fte->action.vlan[1].prio);

	in_match_value = MLX5_ADDR_OF(flow_context, in_flow_context,
				      match_value);
	memcpy(in_match_value, &fte->val, sizeof(fte->val));

	in_dests = MLX5_ADDR_OF(flow_context, in_flow_context, destination);
	if (fte->action.action & MLX5_FLOW_CONTEXT_ACTION_FWD_DEST) {
		int list_size = 0;

		list_for_each_entry(dst, &fte->node.children, node.list) {
			unsigned int id, type = dst->dest_attr.type;

			if (type == MLX5_FLOW_DESTINATION_TYPE_COUNTER)
				continue;

			switch (type) {
			case MLX5_FLOW_DESTINATION_TYPE_FLOW_TABLE_NUM:
				id = dst->dest_attr.ft_num;
				type = MLX5_FLOW_DESTINATION_TYPE_FLOW_TABLE;
				break;
			case MLX5_FLOW_DESTINATION_TYPE_FLOW_TABLE:
				id = dst->dest_attr.ft->id;
				break;
			case MLX5_FLOW_DESTINATION_TYPE_VPORT:
				id = dst->dest_attr.vport.num;
				MLX5_SET(dest_format_struct, in_dests,
					 destination_eswitch_owner_vhca_id_valid,
					 dst->dest_attr.vport.vhca_id_valid);
				MLX5_SET(dest_format_struct, in_dests,
					 destination_eswitch_owner_vhca_id,
					 dst->dest_attr.vport.vhca_id);
				break;
			default:
				id = dst->dest_attr.tir_num;
			}

			MLX5_SET(dest_format_struct, in_dests, destination_type,
				 type);
			MLX5_SET(dest_format_struct, in_dests, destination_id, id);
			in_dests += MLX5_ST_SZ_BYTES(dest_format_struct);
			list_size++;
		}

		MLX5_SET(flow_context, in_flow_context, destination_list_size,
			 list_size);
	}

	if (fte->action.action & MLX5_FLOW_CONTEXT_ACTION_COUNT) {
		int max_list_size = BIT(MLX5_CAP_FLOWTABLE_TYPE(dev,
					log_max_flow_counter,
					ft->type));
		int list_size = 0;

		list_for_each_entry(dst, &fte->node.children, node.list) {
			if (dst->dest_attr.type !=
			    MLX5_FLOW_DESTINATION_TYPE_COUNTER)
				continue;

			MLX5_SET(flow_counter_list, in_dests, flow_counter_id,
				 dst->dest_attr.counter->id);
			in_dests += MLX5_ST_SZ_BYTES(dest_format_struct);
			list_size++;
		}
		if (list_size > max_list_size) {
			err = -EINVAL;
			goto err_out;
		}

		MLX5_SET(flow_context, in_flow_context, flow_counter_list_size,
			 list_size);
	}

	err = mlx5_cmd_exec(dev, in, inlen, out, sizeof(out));
err_out:
	kvfree(in);
	return err;
}

static int mlx5_cmd_create_fte(struct mlx5_flow_root_namespace *ns,
			       struct mlx5_flow_table *ft,
			       struct mlx5_flow_group *group,
			       struct fs_fte *fte)
{
	struct mlx5_core_dev *dev = ns->dev;
	unsigned int group_id = group->id;

	return mlx5_cmd_set_fte(dev, 0, 0, ft, group_id, fte);
}

static int mlx5_cmd_update_fte(struct mlx5_flow_root_namespace *ns,
			       struct mlx5_flow_table *ft,
			       struct mlx5_flow_group *fg,
			       int modify_mask,
			       struct fs_fte *fte)
{
	int opmod;
	struct mlx5_core_dev *dev = ns->dev;
	int atomic_mod_cap = MLX5_CAP_FLOWTABLE(dev,
						flow_table_properties_nic_receive.
						flow_modify_en);
	if (!atomic_mod_cap)
		return -EOPNOTSUPP;
	opmod = 1;

	return	mlx5_cmd_set_fte(dev, opmod, modify_mask, ft, fg->id, fte);
}

static int mlx5_cmd_delete_fte(struct mlx5_flow_root_namespace *ns,
			       struct mlx5_flow_table *ft,
			       struct fs_fte *fte)
{
	u32 out[MLX5_ST_SZ_DW(delete_fte_out)] = {0};
	u32 in[MLX5_ST_SZ_DW(delete_fte_in)]   = {0};
	struct mlx5_core_dev *dev = ns->dev;

	MLX5_SET(delete_fte_in, in, opcode, MLX5_CMD_OP_DELETE_FLOW_TABLE_ENTRY);
	MLX5_SET(delete_fte_in, in, table_type, ft->type);
	MLX5_SET(delete_fte_in, in, table_id, ft->id);
	MLX5_SET(delete_fte_in, in, flow_index, fte->index);
	if (ft->vport) {
		MLX5_SET(delete_fte_in, in, vport_number, ft->vport);
		MLX5_SET(delete_fte_in, in, other_vport, 1);
	}

	return mlx5_cmd_exec(dev, in, sizeof(in), out, sizeof(out));
}

int mlx5_cmd_fc_alloc(struct mlx5_core_dev *dev, u32 *id)
{
	u32 in[MLX5_ST_SZ_DW(alloc_flow_counter_in)]   = {0};
	u32 out[MLX5_ST_SZ_DW(alloc_flow_counter_out)] = {0};
	int err;

	MLX5_SET(alloc_flow_counter_in, in, opcode,
		 MLX5_CMD_OP_ALLOC_FLOW_COUNTER);

	err = mlx5_cmd_exec(dev, in, sizeof(in), out, sizeof(out));
	if (!err)
		*id = MLX5_GET(alloc_flow_counter_out, out, flow_counter_id);
	return err;
}

int mlx5_cmd_fc_free(struct mlx5_core_dev *dev, u32 id)
{
	u32 in[MLX5_ST_SZ_DW(dealloc_flow_counter_in)]   = {0};
	u32 out[MLX5_ST_SZ_DW(dealloc_flow_counter_out)] = {0};

	MLX5_SET(dealloc_flow_counter_in, in, opcode,
		 MLX5_CMD_OP_DEALLOC_FLOW_COUNTER);
	MLX5_SET(dealloc_flow_counter_in, in, flow_counter_id, id);
	return mlx5_cmd_exec(dev, in, sizeof(in), out, sizeof(out));
}

int mlx5_cmd_fc_query(struct mlx5_core_dev *dev, u32 id,
		      u64 *packets, u64 *bytes)
{
	u32 out[MLX5_ST_SZ_BYTES(query_flow_counter_out) +
		MLX5_ST_SZ_BYTES(traffic_counter)]   = {0};
	u32 in[MLX5_ST_SZ_DW(query_flow_counter_in)] = {0};
	void *stats;
	int err = 0;

	MLX5_SET(query_flow_counter_in, in, opcode,
		 MLX5_CMD_OP_QUERY_FLOW_COUNTER);
	MLX5_SET(query_flow_counter_in, in, op_mod, 0);
	MLX5_SET(query_flow_counter_in, in, flow_counter_id, id);
	err = mlx5_cmd_exec(dev, in, sizeof(in), out, sizeof(out));
	if (err)
		return err;

	stats = MLX5_ADDR_OF(query_flow_counter_out, out, flow_statistics);
	*packets = MLX5_GET64(traffic_counter, stats, packets);
	*bytes = MLX5_GET64(traffic_counter, stats, octets);
	return 0;
}

struct mlx5_cmd_fc_bulk {
	u32 id;
	int num;
	int outlen;
	u32 out[0];
};

struct mlx5_cmd_fc_bulk *
mlx5_cmd_fc_bulk_alloc(struct mlx5_core_dev *dev, u32 id, int num)
{
	struct mlx5_cmd_fc_bulk *b;
	int outlen =
		MLX5_ST_SZ_BYTES(query_flow_counter_out) +
		MLX5_ST_SZ_BYTES(traffic_counter) * num;

	b = kzalloc(sizeof(*b) + outlen, GFP_KERNEL);
	if (!b)
		return NULL;

	b->id = id;
	b->num = num;
	b->outlen = outlen;

	return b;
}

void mlx5_cmd_fc_bulk_free(struct mlx5_cmd_fc_bulk *b)
{
	kfree(b);
}

int
mlx5_cmd_fc_bulk_query(struct mlx5_core_dev *dev, struct mlx5_cmd_fc_bulk *b)
{
	u32 in[MLX5_ST_SZ_DW(query_flow_counter_in)] = {0};

	MLX5_SET(query_flow_counter_in, in, opcode,
		 MLX5_CMD_OP_QUERY_FLOW_COUNTER);
	MLX5_SET(query_flow_counter_in, in, op_mod, 0);
	MLX5_SET(query_flow_counter_in, in, flow_counter_id, b->id);
	MLX5_SET(query_flow_counter_in, in, num_of_counters, b->num);
	return mlx5_cmd_exec(dev, in, sizeof(in), b->out, b->outlen);
}

void mlx5_cmd_fc_bulk_get(struct mlx5_core_dev *dev,
			  struct mlx5_cmd_fc_bulk *b, u32 id,
			  u64 *packets, u64 *bytes)
{
	int index = id - b->id;
	void *stats;

	if (index < 0 || index >= b->num) {
		mlx5_core_warn(dev, "Flow counter id (0x%x) out of range (0x%x..0x%x). Counter ignored.\n",
			       id, b->id, b->id + b->num - 1);
		return;
	}

	stats = MLX5_ADDR_OF(query_flow_counter_out, b->out,
			     flow_statistics[index]);
	*packets = MLX5_GET64(traffic_counter, stats, packets);
	*bytes = MLX5_GET64(traffic_counter, stats, octets);
}

int mlx5_encap_alloc(struct mlx5_core_dev *dev,
		     int header_type,
		     size_t size,
		     void *encap_header,
		     u32 *encap_id)
{
	int max_encap_size = MLX5_CAP_ESW(dev, max_encap_header_size);
	u32 out[MLX5_ST_SZ_DW(alloc_encap_header_out)];
	void *encap_header_in;
	void *header;
	int inlen;
	int err;
	u32 *in;

	if (size > max_encap_size) {
		mlx5_core_warn(dev, "encap size %zd too big, max supported is %d\n",
			       size, max_encap_size);
		return -EINVAL;
	}

	in = kzalloc(MLX5_ST_SZ_BYTES(alloc_encap_header_in) + size,
		     GFP_KERNEL);
	if (!in)
		return -ENOMEM;

	encap_header_in = MLX5_ADDR_OF(alloc_encap_header_in, in, encap_header);
	header = MLX5_ADDR_OF(encap_header_in, encap_header_in, encap_header);
	inlen = header - (void *)in  + size;

	memset(in, 0, inlen);
	MLX5_SET(alloc_encap_header_in, in, opcode,
		 MLX5_CMD_OP_ALLOC_ENCAP_HEADER);
	MLX5_SET(encap_header_in, encap_header_in, encap_header_size, size);
	MLX5_SET(encap_header_in, encap_header_in, header_type, header_type);
	memcpy(header, encap_header, size);

	memset(out, 0, sizeof(out));
	err = mlx5_cmd_exec(dev, in, inlen, out, sizeof(out));

	*encap_id = MLX5_GET(alloc_encap_header_out, out, encap_id);
	kfree(in);
	return err;
}

void mlx5_encap_dealloc(struct mlx5_core_dev *dev, u32 encap_id)
{
	u32 in[MLX5_ST_SZ_DW(dealloc_encap_header_in)];
	u32 out[MLX5_ST_SZ_DW(dealloc_encap_header_out)];

	memset(in, 0, sizeof(in));
	MLX5_SET(dealloc_encap_header_in, in, opcode,
		 MLX5_CMD_OP_DEALLOC_ENCAP_HEADER);
	MLX5_SET(dealloc_encap_header_in, in, encap_id, encap_id);

	mlx5_cmd_exec(dev, in, sizeof(in), out, sizeof(out));
}

int mlx5_modify_header_alloc(struct mlx5_core_dev *dev,
			     u8 namespace, u8 num_actions,
			     void *modify_actions, u32 *modify_header_id)
{
	u32 out[MLX5_ST_SZ_DW(alloc_modify_header_context_out)];
	int max_actions, actions_size, inlen, err;
	void *actions_in;
	u8 table_type;
	u32 *in;

	switch (namespace) {
	case MLX5_FLOW_NAMESPACE_FDB:
		max_actions = MLX5_CAP_ESW_FLOWTABLE_FDB(dev, max_modify_header_actions);
		table_type = FS_FT_FDB;
		break;
	case MLX5_FLOW_NAMESPACE_KERNEL:
		max_actions = MLX5_CAP_FLOWTABLE_NIC_RX(dev, max_modify_header_actions);
		table_type = FS_FT_NIC_RX;
		break;
	default:
		return -EOPNOTSUPP;
	}

	if (num_actions > max_actions) {
		mlx5_core_warn(dev, "too many modify header actions %d, max supported %d\n",
			       num_actions, max_actions);
		return -EOPNOTSUPP;
	}

	actions_size = MLX5_UN_SZ_BYTES(set_action_in_add_action_in_auto) * num_actions;
	inlen = MLX5_ST_SZ_BYTES(alloc_modify_header_context_in) + actions_size;

	in = kzalloc(inlen, GFP_KERNEL);
	if (!in)
		return -ENOMEM;

	MLX5_SET(alloc_modify_header_context_in, in, opcode,
		 MLX5_CMD_OP_ALLOC_MODIFY_HEADER_CONTEXT);
	MLX5_SET(alloc_modify_header_context_in, in, table_type, table_type);
	MLX5_SET(alloc_modify_header_context_in, in, num_of_actions, num_actions);

	actions_in = MLX5_ADDR_OF(alloc_modify_header_context_in, in, actions);
	memcpy(actions_in, modify_actions, actions_size);

	memset(out, 0, sizeof(out));
	err = mlx5_cmd_exec(dev, in, inlen, out, sizeof(out));

	*modify_header_id = MLX5_GET(alloc_modify_header_context_out, out, modify_header_id);
	kfree(in);
	return err;
}

void mlx5_modify_header_dealloc(struct mlx5_core_dev *dev, u32 modify_header_id)
{
	u32 in[MLX5_ST_SZ_DW(dealloc_modify_header_context_in)];
	u32 out[MLX5_ST_SZ_DW(dealloc_modify_header_context_out)];

	memset(in, 0, sizeof(in));
	MLX5_SET(dealloc_modify_header_context_in, in, opcode,
		 MLX5_CMD_OP_DEALLOC_MODIFY_HEADER_CONTEXT);
	MLX5_SET(dealloc_modify_header_context_in, in, modify_header_id,
		 modify_header_id);

	mlx5_cmd_exec(dev, in, sizeof(in), out, sizeof(out));
}

static const struct mlx5_flow_cmds mlx5_flow_cmds = {
	.create_flow_table = mlx5_cmd_create_flow_table,
	.destroy_flow_table = mlx5_cmd_destroy_flow_table,
	.modify_flow_table = mlx5_cmd_modify_flow_table,
	.create_flow_group = mlx5_cmd_create_flow_group,
	.destroy_flow_group = mlx5_cmd_destroy_flow_group,
	.create_fte = mlx5_cmd_create_fte,
	.update_fte = mlx5_cmd_update_fte,
	.delete_fte = mlx5_cmd_delete_fte,
	.update_root_ft = mlx5_cmd_update_root_ft,
};

static const struct mlx5_flow_cmds mlx5_flow_cmd_stubs = {
	.create_flow_table = mlx5_cmd_stub_create_flow_table,
	.destroy_flow_table = mlx5_cmd_stub_destroy_flow_table,
	.modify_flow_table = mlx5_cmd_stub_modify_flow_table,
	.create_flow_group = mlx5_cmd_stub_create_flow_group,
	.destroy_flow_group = mlx5_cmd_stub_destroy_flow_group,
	.create_fte = mlx5_cmd_stub_create_fte,
	.update_fte = mlx5_cmd_stub_update_fte,
	.delete_fte = mlx5_cmd_stub_delete_fte,
	.update_root_ft = mlx5_cmd_stub_update_root_ft,
};

static const struct mlx5_flow_cmds *mlx5_fs_cmd_get_fw_cmds(void)
{
	return &mlx5_flow_cmds;
}

static const struct mlx5_flow_cmds *mlx5_fs_cmd_get_stub_cmds(void)
{
	return &mlx5_flow_cmd_stubs;
}

const struct mlx5_flow_cmds *mlx5_fs_cmd_get_default(enum fs_flow_table_type type)
{
	switch (type) {
	case FS_FT_NIC_RX:
	case FS_FT_ESW_EGRESS_ACL:
	case FS_FT_ESW_INGRESS_ACL:
	case FS_FT_FDB:
	case FS_FT_SNIFFER_RX:
	case FS_FT_SNIFFER_TX:
<<<<<<< HEAD
=======
	case FS_FT_NIC_TX:
	case FS_FT_RDMA_RX:
>>>>>>> 407d19ab
		return mlx5_fs_cmd_get_fw_cmds();
	case FS_FT_NIC_TX:
	default:
		return mlx5_fs_cmd_get_stub_cmds();
	}
}<|MERGE_RESOLUTION|>--- conflicted
+++ resolved
@@ -145,12 +145,8 @@
 				      unsigned int log_size,
 				      struct mlx5_flow_table *next_ft)
 {
-<<<<<<< HEAD
-	int en_encap_decap = !!(flags & MLX5_FLOW_TABLE_TUNNEL_EN);
-=======
 	int en_encap = !!(ft->flags & MLX5_FLOW_TABLE_TUNNEL_EN_REFORMAT);
 	int en_decap = !!(ft->flags & MLX5_FLOW_TABLE_TUNNEL_EN_DECAP);
->>>>>>> 407d19ab
 	u32 out[MLX5_ST_SZ_DW(create_flow_table_out)] = {0};
 	u32 in[MLX5_ST_SZ_DW(create_flow_table_in)]   = {0};
 	struct mlx5_core_dev *dev = ns->dev;
@@ -168,9 +164,9 @@
 	}
 
 	MLX5_SET(create_flow_table_in, in, flow_table_context.decap_en,
-		 en_encap_decap);
-	MLX5_SET(create_flow_table_in, in, flow_table_context.encap_en,
-		 en_encap_decap);
+		 en_decap);
+	MLX5_SET(create_flow_table_in, in, flow_table_context.reformat_en,
+		 en_encap);
 
 	switch (ft->op_mod) {
 	case FS_FT_OP_MOD_NORMAL:
@@ -317,22 +313,68 @@
 	return mlx5_cmd_exec(dev, in, sizeof(in), out, sizeof(out));
 }
 
+static int mlx5_set_extended_dest(struct mlx5_core_dev *dev,
+				  struct fs_fte *fte, bool *extended_dest)
+{
+	int fw_log_max_fdb_encap_uplink =
+		MLX5_CAP_ESW(dev, log_max_fdb_encap_uplink);
+	int num_fwd_destinations = 0;
+	struct mlx5_flow_rule *dst;
+	int num_encap = 0;
+
+	*extended_dest = false;
+	if (!(fte->action.action & MLX5_FLOW_CONTEXT_ACTION_FWD_DEST))
+		return 0;
+
+	list_for_each_entry(dst, &fte->node.children, node.list) {
+		if (dst->dest_attr.type == MLX5_FLOW_DESTINATION_TYPE_COUNTER)
+			continue;
+		if (dst->dest_attr.type == MLX5_FLOW_DESTINATION_TYPE_VPORT &&
+		    dst->dest_attr.vport.flags & MLX5_FLOW_DEST_VPORT_REFORMAT_ID)
+			num_encap++;
+		num_fwd_destinations++;
+	}
+	if (num_fwd_destinations > 1 && num_encap > 0)
+		*extended_dest = true;
+
+	if (*extended_dest && !fw_log_max_fdb_encap_uplink) {
+		mlx5_core_warn(dev, "FW does not support extended destination");
+		return -EOPNOTSUPP;
+	}
+	if (num_encap > (1 << fw_log_max_fdb_encap_uplink)) {
+		mlx5_core_warn(dev, "FW does not support more than %d encaps",
+			       1 << fw_log_max_fdb_encap_uplink);
+		return -EOPNOTSUPP;
+	}
+
+	return 0;
+}
 static int mlx5_cmd_set_fte(struct mlx5_core_dev *dev,
 			    int opmod, int modify_mask,
 			    struct mlx5_flow_table *ft,
 			    unsigned group_id,
 			    struct fs_fte *fte)
 {
-	unsigned int inlen = MLX5_ST_SZ_BYTES(set_fte_in) +
-		fte->dests_size * MLX5_ST_SZ_BYTES(dest_format_struct);
 	u32 out[MLX5_ST_SZ_DW(set_fte_out)] = {0};
+	bool extended_dest = false;
 	struct mlx5_flow_rule *dst;
 	void *in_flow_context, *vlan;
 	void *in_match_value;
+	unsigned int inlen;
+	int dst_cnt_size;
 	void *in_dests;
 	u32 *in;
 	int err;
 
+	if (mlx5_set_extended_dest(dev, fte, &extended_dest))
+		return -EOPNOTSUPP;
+
+	if (!extended_dest)
+		dst_cnt_size = MLX5_ST_SZ_BYTES(dest_format_struct);
+	else
+		dst_cnt_size = MLX5_ST_SZ_BYTES(extended_dest_format);
+
+	inlen = MLX5_ST_SZ_BYTES(set_fte_in) + fte->dests_size * dst_cnt_size;
 	in = kvzalloc(inlen, GFP_KERNEL);
 	if (!in)
 		return -ENOMEM;
@@ -352,8 +394,20 @@
 	MLX5_SET(flow_context, in_flow_context, group_id, group_id);
 
 	MLX5_SET(flow_context, in_flow_context, flow_tag, fte->action.flow_tag);
-	MLX5_SET(flow_context, in_flow_context, action, fte->action.action);
-	MLX5_SET(flow_context, in_flow_context, encap_id, fte->action.encap_id);
+	MLX5_SET(flow_context, in_flow_context, extended_destination,
+		 extended_dest);
+	if (extended_dest) {
+		u32 action;
+
+		action = fte->action.action &
+			~MLX5_FLOW_CONTEXT_ACTION_PACKET_REFORMAT;
+		MLX5_SET(flow_context, in_flow_context, action, action);
+	} else {
+		MLX5_SET(flow_context, in_flow_context, action,
+			 fte->action.action);
+		MLX5_SET(flow_context, in_flow_context, packet_reformat_id,
+			 fte->action.reformat_id);
+	}
 	MLX5_SET(flow_context, in_flow_context, modify_header_id,
 		 fte->action.modify_id);
 
@@ -395,10 +449,20 @@
 				id = dst->dest_attr.vport.num;
 				MLX5_SET(dest_format_struct, in_dests,
 					 destination_eswitch_owner_vhca_id_valid,
-					 dst->dest_attr.vport.vhca_id_valid);
+					 !!(dst->dest_attr.vport.flags &
+					    MLX5_FLOW_DEST_VPORT_VHCA_ID));
 				MLX5_SET(dest_format_struct, in_dests,
 					 destination_eswitch_owner_vhca_id,
 					 dst->dest_attr.vport.vhca_id);
+				if (extended_dest) {
+					MLX5_SET(dest_format_struct, in_dests,
+						 packet_reformat,
+						 !!(dst->dest_attr.vport.flags &
+						    MLX5_FLOW_DEST_VPORT_REFORMAT_ID));
+					MLX5_SET(extended_dest_format, in_dests,
+						 packet_reformat_id,
+						 dst->dest_attr.vport.reformat_id);
+				}
 				break;
 			default:
 				id = dst->dest_attr.tir_num;
@@ -407,7 +471,7 @@
 			MLX5_SET(dest_format_struct, in_dests, destination_type,
 				 type);
 			MLX5_SET(dest_format_struct, in_dests, destination_id, id);
-			in_dests += MLX5_ST_SZ_BYTES(dest_format_struct);
+			in_dests += dst_cnt_size;
 			list_size++;
 		}
 
@@ -427,8 +491,8 @@
 				continue;
 
 			MLX5_SET(flow_counter_list, in_dests, flow_counter_id,
-				 dst->dest_attr.counter->id);
-			in_dests += MLX5_ST_SZ_BYTES(dest_format_struct);
+				 dst->dest_attr.counter_id);
+			in_dests += dst_cnt_size;
 			list_size++;
 		}
 		if (list_size > max_list_size) {
@@ -607,19 +671,25 @@
 	*bytes = MLX5_GET64(traffic_counter, stats, octets);
 }
 
-int mlx5_encap_alloc(struct mlx5_core_dev *dev,
-		     int header_type,
-		     size_t size,
-		     void *encap_header,
-		     u32 *encap_id)
-{
-	int max_encap_size = MLX5_CAP_ESW(dev, max_encap_header_size);
-	u32 out[MLX5_ST_SZ_DW(alloc_encap_header_out)];
-	void *encap_header_in;
-	void *header;
+int mlx5_packet_reformat_alloc(struct mlx5_core_dev *dev,
+			       int reformat_type,
+			       size_t size,
+			       void *reformat_data,
+			       enum mlx5_flow_namespace_type namespace,
+			       u32 *packet_reformat_id)
+{
+	u32 out[MLX5_ST_SZ_DW(alloc_packet_reformat_context_out)];
+	void *packet_reformat_context_in;
+	int max_encap_size;
+	void *reformat;
 	int inlen;
 	int err;
 	u32 *in;
+
+	if (namespace == MLX5_FLOW_NAMESPACE_FDB)
+		max_encap_size = MLX5_CAP_ESW(dev, max_encap_header_size);
+	else
+		max_encap_size = MLX5_CAP_FLOWTABLE(dev, max_encap_header_size);
 
 	if (size > max_encap_size) {
 		mlx5_core_warn(dev, "encap size %zd too big, max supported is %d\n",
@@ -627,42 +697,52 @@
 		return -EINVAL;
 	}
 
-	in = kzalloc(MLX5_ST_SZ_BYTES(alloc_encap_header_in) + size,
+	in = kzalloc(MLX5_ST_SZ_BYTES(alloc_packet_reformat_context_in) + size,
 		     GFP_KERNEL);
 	if (!in)
 		return -ENOMEM;
 
-	encap_header_in = MLX5_ADDR_OF(alloc_encap_header_in, in, encap_header);
-	header = MLX5_ADDR_OF(encap_header_in, encap_header_in, encap_header);
-	inlen = header - (void *)in  + size;
+	packet_reformat_context_in = MLX5_ADDR_OF(alloc_packet_reformat_context_in,
+						  in, packet_reformat_context);
+	reformat = MLX5_ADDR_OF(packet_reformat_context_in,
+				packet_reformat_context_in,
+				reformat_data);
+	inlen = reformat - (void *)in  + size;
 
 	memset(in, 0, inlen);
-	MLX5_SET(alloc_encap_header_in, in, opcode,
-		 MLX5_CMD_OP_ALLOC_ENCAP_HEADER);
-	MLX5_SET(encap_header_in, encap_header_in, encap_header_size, size);
-	MLX5_SET(encap_header_in, encap_header_in, header_type, header_type);
-	memcpy(header, encap_header, size);
+	MLX5_SET(alloc_packet_reformat_context_in, in, opcode,
+		 MLX5_CMD_OP_ALLOC_PACKET_REFORMAT_CONTEXT);
+	MLX5_SET(packet_reformat_context_in, packet_reformat_context_in,
+		 reformat_data_size, size);
+	MLX5_SET(packet_reformat_context_in, packet_reformat_context_in,
+		 reformat_type, reformat_type);
+	memcpy(reformat, reformat_data, size);
 
 	memset(out, 0, sizeof(out));
 	err = mlx5_cmd_exec(dev, in, inlen, out, sizeof(out));
 
-	*encap_id = MLX5_GET(alloc_encap_header_out, out, encap_id);
+	*packet_reformat_id = MLX5_GET(alloc_packet_reformat_context_out,
+				       out, packet_reformat_id);
 	kfree(in);
 	return err;
 }
-
-void mlx5_encap_dealloc(struct mlx5_core_dev *dev, u32 encap_id)
-{
-	u32 in[MLX5_ST_SZ_DW(dealloc_encap_header_in)];
-	u32 out[MLX5_ST_SZ_DW(dealloc_encap_header_out)];
+EXPORT_SYMBOL(mlx5_packet_reformat_alloc);
+
+void mlx5_packet_reformat_dealloc(struct mlx5_core_dev *dev,
+				  u32 packet_reformat_id)
+{
+	u32 in[MLX5_ST_SZ_DW(dealloc_packet_reformat_context_in)];
+	u32 out[MLX5_ST_SZ_DW(dealloc_packet_reformat_context_out)];
 
 	memset(in, 0, sizeof(in));
-	MLX5_SET(dealloc_encap_header_in, in, opcode,
-		 MLX5_CMD_OP_DEALLOC_ENCAP_HEADER);
-	MLX5_SET(dealloc_encap_header_in, in, encap_id, encap_id);
+	MLX5_SET(dealloc_packet_reformat_context_in, in, opcode,
+		 MLX5_CMD_OP_DEALLOC_PACKET_REFORMAT_CONTEXT);
+	MLX5_SET(dealloc_packet_reformat_context_in, in, packet_reformat_id,
+		 packet_reformat_id);
 
 	mlx5_cmd_exec(dev, in, sizeof(in), out, sizeof(out));
 }
+EXPORT_SYMBOL(mlx5_packet_reformat_dealloc);
 
 int mlx5_modify_header_alloc(struct mlx5_core_dev *dev,
 			     u8 namespace, u8 num_actions,
@@ -680,8 +760,13 @@
 		table_type = FS_FT_FDB;
 		break;
 	case MLX5_FLOW_NAMESPACE_KERNEL:
+	case MLX5_FLOW_NAMESPACE_BYPASS:
 		max_actions = MLX5_CAP_FLOWTABLE_NIC_RX(dev, max_modify_header_actions);
 		table_type = FS_FT_NIC_RX;
+		break;
+	case MLX5_FLOW_NAMESPACE_EGRESS:
+		max_actions = MLX5_CAP_FLOWTABLE_NIC_TX(dev, max_modify_header_actions);
+		table_type = FS_FT_NIC_TX;
 		break;
 	default:
 		return -EOPNOTSUPP;
@@ -715,6 +800,7 @@
 	kfree(in);
 	return err;
 }
+EXPORT_SYMBOL(mlx5_modify_header_alloc);
 
 void mlx5_modify_header_dealloc(struct mlx5_core_dev *dev, u32 modify_header_id)
 {
@@ -729,6 +815,7 @@
 
 	mlx5_cmd_exec(dev, in, sizeof(in), out, sizeof(out));
 }
+EXPORT_SYMBOL(mlx5_modify_header_dealloc);
 
 static const struct mlx5_flow_cmds mlx5_flow_cmds = {
 	.create_flow_table = mlx5_cmd_create_flow_table,
@@ -773,13 +860,9 @@
 	case FS_FT_FDB:
 	case FS_FT_SNIFFER_RX:
 	case FS_FT_SNIFFER_TX:
-<<<<<<< HEAD
-=======
 	case FS_FT_NIC_TX:
 	case FS_FT_RDMA_RX:
->>>>>>> 407d19ab
 		return mlx5_fs_cmd_get_fw_cmds();
-	case FS_FT_NIC_TX:
 	default:
 		return mlx5_fs_cmd_get_stub_cmds();
 	}
