--- conflicted
+++ resolved
@@ -2861,17 +2861,10 @@
 		netdev_set_tc_queue(netdev, tc, nch, 0);
 }
 
-<<<<<<< HEAD
-static void mlx5e_update_netdev_queues(struct mlx5e_priv *priv)
-{
-	int num_txqs = priv->channels.num * priv->channels.params.num_tc;
-	int num_rxqs = priv->channels.num * priv->profile->rq_groups;
-=======
 static void mlx5e_update_netdev_queues(struct mlx5e_priv *priv, u16 count)
 {
 	int num_txqs = count * priv->channels.params.num_tc;
 	int num_rxqs = count * priv->profile->rq_groups;
->>>>>>> 675a03b4
 	struct net_device *netdev = priv->netdev;
 
 	mlx5e_netdev_set_tcs(netdev);
@@ -2879,8 +2872,6 @@
 	netif_set_real_num_rx_queues(netdev, num_rxqs);
 }
 
-<<<<<<< HEAD
-=======
 static void mlx5e_set_default_xps_cpumasks(struct mlx5e_priv *priv,
 					   struct mlx5e_params *params)
 {
@@ -2902,17 +2893,13 @@
 	}
 }
 
->>>>>>> 675a03b4
 int mlx5e_num_channels_changed(struct mlx5e_priv *priv)
 {
 	u16 count = priv->channels.params.num_channels;
 
-<<<<<<< HEAD
-=======
 	mlx5e_update_netdev_queues(priv, count);
 	mlx5e_set_default_xps_cpumasks(priv, &priv->channels.params);
 
->>>>>>> 675a03b4
 	if (!netif_is_rxfh_configured(priv->netdev))
 		mlx5e_build_default_indir_rqt(priv->rss_params.indirection_rqt,
 					      MLX5E_INDIR_RQT_SIZE, count);
@@ -2920,11 +2907,8 @@
 	return 0;
 }
 
-<<<<<<< HEAD
-=======
 MLX5E_DEFINE_PREACTIVATE_WRAPPER_CTX(mlx5e_num_channels_changed);
 
->>>>>>> 675a03b4
 static void mlx5e_build_txq_maps(struct mlx5e_priv *priv)
 {
 	int i, ch;
@@ -2946,11 +2930,6 @@
 
 void mlx5e_activate_priv_channels(struct mlx5e_priv *priv)
 {
-<<<<<<< HEAD
-	mlx5e_update_netdev_queues(priv);
-
-=======
->>>>>>> 675a03b4
 	mlx5e_build_txq_maps(priv);
 	mlx5e_activate_channels(&priv->channels);
 	mlx5e_xdp_tx_enable(priv);
@@ -2983,16 +2962,10 @@
 	mlx5e_deactivate_channels(&priv->channels);
 }
 
-<<<<<<< HEAD
-static void mlx5e_switch_priv_channels(struct mlx5e_priv *priv,
-				       struct mlx5e_channels *new_chs,
-				       mlx5e_fp_preactivate preactivate)
-=======
 static int mlx5e_switch_priv_channels(struct mlx5e_priv *priv,
 				      struct mlx5e_channels *new_chs,
 				      mlx5e_fp_preactivate preactivate,
 				      void *context)
->>>>>>> 675a03b4
 {
 	struct net_device *netdev = priv->netdev;
 	struct mlx5e_channels old_chs;
@@ -3010,10 +2983,6 @@
 	/* New channels are ready to roll, call the preactivate hook if needed
 	 * to modify HW settings or update kernel parameters.
 	 */
-<<<<<<< HEAD
-	if (preactivate)
-		preactivate(priv);
-=======
 	if (preactivate) {
 		err = preactivate(priv, context);
 		if (err) {
@@ -3021,7 +2990,6 @@
 			goto out;
 		}
 	}
->>>>>>> 675a03b4
 
 	mlx5e_close_channels(&old_chs);
 	priv->profile->update_rx(priv);
@@ -3038,12 +3006,8 @@
 
 int mlx5e_safe_switch_channels(struct mlx5e_priv *priv,
 			       struct mlx5e_channels *new_chs,
-<<<<<<< HEAD
-			       mlx5e_fp_preactivate preactivate)
-=======
 			       mlx5e_fp_preactivate preactivate,
 			       void *context)
->>>>>>> 675a03b4
 {
 	int err;
 
@@ -3051,14 +3015,10 @@
 	if (err)
 		return err;
 
-<<<<<<< HEAD
-	mlx5e_switch_priv_channels(priv, new_chs, preactivate);
-=======
 	err = mlx5e_switch_priv_channels(priv, new_chs, preactivate, context);
 	if (err)
 		goto err_close;
 
->>>>>>> 675a03b4
 	return 0;
 
 err_close:
@@ -5397,18 +5357,11 @@
 	max_nch = mlx5e_get_max_num_channels(priv->mdev);
 	if (priv->channels.params.num_channels > max_nch) {
 		mlx5_core_warn(priv->mdev, "MLX5E: Reducing number of channels to %d\n", max_nch);
-<<<<<<< HEAD
-		/* Reducing the number of channels - RXFH has to be reset. */
-		priv->netdev->priv_flags &= ~IFF_RXFH_CONFIGURED;
-		priv->channels.params.num_channels = max_nch;
-		mlx5e_num_channels_changed(priv);
-=======
 		/* Reducing the number of channels - RXFH has to be reset, and
 		 * mlx5e_num_channels_changed below will build the RQT.
 		 */
 		priv->netdev->priv_flags &= ~IFF_RXFH_CONFIGURED;
 		priv->channels.params.num_channels = max_nch;
->>>>>>> 675a03b4
 	}
 	/* 1. Set the real number of queues in the kernel the first time.
 	 * 2. Set our default XPS cpumask.
