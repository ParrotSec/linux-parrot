--- conflicted
+++ resolved
@@ -43,7 +43,6 @@
 #include <linux/mlx5/driver.h>
 #include <linux/mlx5/cq.h>
 #include <linux/mlx5/qp.h>
-#include <linux/mlx5/srq.h>
 #include <linux/debugfs.h>
 #include <linux/kmod.h>
 #include <linux/mlx5/mlx5_ifc.h>
@@ -53,6 +52,7 @@
 #endif
 #include <net/devlink.h>
 #include "mlx5_core.h"
+#include "lib/eq.h"
 #include "fs_core.h"
 #include "lib/mpfs.h"
 #include "eswitch.h"
@@ -63,7 +63,9 @@
 #include "accel/tls.h"
 #include "lib/clock.h"
 #include "lib/vxlan.h"
+#include "lib/devcom.h"
 #include "diag/fw_tracer.h"
+#include "ecpf.h"
 
 MODULE_AUTHOR("Eli Cohen <eli@mellanox.com>");
 MODULE_DESCRIPTION("Mellanox 5th generation network adapters (ConnectX series) core driver");
@@ -299,51 +301,6 @@
 	pci_release_regions(pdev);
 }
 
-static int mlx5_alloc_irq_vectors(struct mlx5_core_dev *dev)
-{
-	struct mlx5_priv *priv = &dev->priv;
-	struct mlx5_eq_table *table = &priv->eq_table;
-	int num_eqs = MLX5_CAP_GEN(dev, max_num_eqs) ?
-		      MLX5_CAP_GEN(dev, max_num_eqs) :
-		      1 << MLX5_CAP_GEN(dev, log_max_eq);
-	int nvec;
-	int err;
-
-	nvec = MLX5_CAP_GEN(dev, num_ports) * num_online_cpus() +
-	       MLX5_EQ_VEC_COMP_BASE;
-	nvec = min_t(int, nvec, num_eqs);
-	if (nvec <= MLX5_EQ_VEC_COMP_BASE)
-		return -ENOMEM;
-
-	priv->irq_info = kcalloc(nvec, sizeof(*priv->irq_info), GFP_KERNEL);
-	if (!priv->irq_info)
-		return -ENOMEM;
-
-	nvec = pci_alloc_irq_vectors(dev->pdev,
-			MLX5_EQ_VEC_COMP_BASE + 1, nvec,
-			PCI_IRQ_MSIX);
-	if (nvec < 0) {
-		err = nvec;
-		goto err_free_irq_info;
-	}
-
-	table->num_comp_vectors = nvec - MLX5_EQ_VEC_COMP_BASE;
-
-	return 0;
-
-err_free_irq_info:
-	kfree(priv->irq_info);
-	return err;
-}
-
-static void mlx5_free_irq_vectors(struct mlx5_core_dev *dev)
-{
-	struct mlx5_priv *priv = &dev->priv;
-
-	pci_free_irq_vectors(dev->pdev);
-	kfree(priv->irq_info);
-}
-
 struct mlx5_reg_host_endianness {
 	u8	he;
 	u8      rsvd[15];
@@ -483,6 +440,58 @@
 	return err;
 }
 
+static int handle_hca_cap_odp(struct mlx5_core_dev *dev)
+{
+	void *set_hca_cap;
+	void *set_ctx;
+	int set_sz;
+	bool do_set = false;
+	int err;
+
+	if (!IS_ENABLED(CONFIG_INFINIBAND_ON_DEMAND_PAGING) ||
+	    !MLX5_CAP_GEN(dev, pg))
+		return 0;
+
+	err = mlx5_core_get_caps(dev, MLX5_CAP_ODP);
+	if (err)
+		return err;
+
+	set_sz = MLX5_ST_SZ_BYTES(set_hca_cap_in);
+	set_ctx = kzalloc(set_sz, GFP_KERNEL);
+	if (!set_ctx)
+		return -ENOMEM;
+
+	set_hca_cap = MLX5_ADDR_OF(set_hca_cap_in, set_ctx, capability);
+	memcpy(set_hca_cap, dev->caps.hca_cur[MLX5_CAP_ODP],
+	       MLX5_ST_SZ_BYTES(odp_cap));
+
+#define ODP_CAP_SET_MAX(dev, field)                                            \
+	do {                                                                   \
+		u32 _res = MLX5_CAP_ODP_MAX(dev, field);                       \
+		if (_res) {                                                    \
+			do_set = true;                                         \
+			MLX5_SET(odp_cap, set_hca_cap, field, _res);           \
+		}                                                              \
+	} while (0)
+
+	ODP_CAP_SET_MAX(dev, ud_odp_caps.srq_receive);
+	ODP_CAP_SET_MAX(dev, rc_odp_caps.srq_receive);
+	ODP_CAP_SET_MAX(dev, xrc_odp_caps.srq_receive);
+	ODP_CAP_SET_MAX(dev, xrc_odp_caps.send);
+	ODP_CAP_SET_MAX(dev, xrc_odp_caps.receive);
+	ODP_CAP_SET_MAX(dev, xrc_odp_caps.write);
+	ODP_CAP_SET_MAX(dev, xrc_odp_caps.read);
+	ODP_CAP_SET_MAX(dev, xrc_odp_caps.atomic);
+
+	if (do_set)
+		err = set_caps(dev, set_ctx, set_sz,
+			       MLX5_SET_HCA_CAP_OP_MOD_ODP);
+
+	kfree(set_ctx);
+
+	return err;
+}
+
 static int handle_hca_cap(struct mlx5_core_dev *dev)
 {
 	void *set_ctx = NULL;
@@ -556,8 +565,6 @@
 	return err;
 }
 
-<<<<<<< HEAD
-=======
 static int set_hca_cap(struct mlx5_core_dev *dev)
 {
 	int err;
@@ -584,7 +591,6 @@
 	return err;
 }
 
->>>>>>> 407d19ab
 static int set_hca_ctrl(struct mlx5_core_dev *dev)
 {
 	struct mlx5_reg_host_endianness he_in;
@@ -620,6 +626,8 @@
 
 	MLX5_SET(enable_hca_in, in, opcode, MLX5_CMD_OP_ENABLE_HCA);
 	MLX5_SET(enable_hca_in, in, function_id, func_id);
+	MLX5_SET(enable_hca_in, in, embedded_cpu_function,
+		 dev->caps.embedded_cpu);
 	return mlx5_cmd_exec(dev, &in, sizeof(in), &out, sizeof(out));
 }
 
@@ -630,193 +638,29 @@
 
 	MLX5_SET(disable_hca_in, in, opcode, MLX5_CMD_OP_DISABLE_HCA);
 	MLX5_SET(disable_hca_in, in, function_id, func_id);
+	MLX5_SET(enable_hca_in, in, embedded_cpu_function,
+		 dev->caps.embedded_cpu);
 	return mlx5_cmd_exec(dev, in, sizeof(in), out, sizeof(out));
 }
 
-u64 mlx5_read_internal_timer(struct mlx5_core_dev *dev)
+u64 mlx5_read_internal_timer(struct mlx5_core_dev *dev,
+			     struct ptp_system_timestamp *sts)
 {
 	u32 timer_h, timer_h1, timer_l;
 
 	timer_h = ioread32be(&dev->iseg->internal_timer_h);
+	ptp_read_system_prets(sts);
 	timer_l = ioread32be(&dev->iseg->internal_timer_l);
+	ptp_read_system_postts(sts);
 	timer_h1 = ioread32be(&dev->iseg->internal_timer_h);
-	if (timer_h != timer_h1) /* wrap around */
+	if (timer_h != timer_h1) {
+		/* wrap around */
+		ptp_read_system_prets(sts);
 		timer_l = ioread32be(&dev->iseg->internal_timer_l);
+		ptp_read_system_postts(sts);
+	}
 
 	return (u64)timer_l | (u64)timer_h1 << 32;
-}
-
-static int mlx5_irq_set_affinity_hint(struct mlx5_core_dev *mdev, int i)
-{
-	struct mlx5_priv *priv  = &mdev->priv;
-	int vecidx = MLX5_EQ_VEC_COMP_BASE + i;
-	int irq = pci_irq_vector(mdev->pdev, vecidx);
-
-	if (!zalloc_cpumask_var(&priv->irq_info[vecidx].mask, GFP_KERNEL)) {
-		mlx5_core_warn(mdev, "zalloc_cpumask_var failed");
-		return -ENOMEM;
-	}
-
-	cpumask_set_cpu(cpumask_local_spread(i, priv->numa_node),
-			priv->irq_info[vecidx].mask);
-
-	if (IS_ENABLED(CONFIG_SMP) &&
-	    irq_set_affinity_hint(irq, priv->irq_info[vecidx].mask))
-		mlx5_core_warn(mdev, "irq_set_affinity_hint failed, irq 0x%.4x", irq);
-
-	return 0;
-}
-
-static void mlx5_irq_clear_affinity_hint(struct mlx5_core_dev *mdev, int i)
-{
-	int vecidx = MLX5_EQ_VEC_COMP_BASE + i;
-	struct mlx5_priv *priv  = &mdev->priv;
-	int irq = pci_irq_vector(mdev->pdev, vecidx);
-
-	irq_set_affinity_hint(irq, NULL);
-	free_cpumask_var(priv->irq_info[vecidx].mask);
-}
-
-static int mlx5_irq_set_affinity_hints(struct mlx5_core_dev *mdev)
-{
-	int err;
-	int i;
-
-	for (i = 0; i < mdev->priv.eq_table.num_comp_vectors; i++) {
-		err = mlx5_irq_set_affinity_hint(mdev, i);
-		if (err)
-			goto err_out;
-	}
-
-	return 0;
-
-err_out:
-	for (i--; i >= 0; i--)
-		mlx5_irq_clear_affinity_hint(mdev, i);
-
-	return err;
-}
-
-static void mlx5_irq_clear_affinity_hints(struct mlx5_core_dev *mdev)
-{
-	int i;
-
-	for (i = 0; i < mdev->priv.eq_table.num_comp_vectors; i++)
-		mlx5_irq_clear_affinity_hint(mdev, i);
-}
-
-int mlx5_vector2eqn(struct mlx5_core_dev *dev, int vector, int *eqn,
-		    unsigned int *irqn)
-{
-	struct mlx5_eq_table *table = &dev->priv.eq_table;
-	struct mlx5_eq *eq, *n;
-	int err = -ENOENT;
-
-	spin_lock(&table->lock);
-	list_for_each_entry_safe(eq, n, &table->comp_eqs_list, list) {
-		if (eq->index == vector) {
-			*eqn = eq->eqn;
-			*irqn = eq->irqn;
-			err = 0;
-			break;
-		}
-	}
-	spin_unlock(&table->lock);
-
-	return err;
-}
-EXPORT_SYMBOL(mlx5_vector2eqn);
-
-struct mlx5_eq *mlx5_eqn2eq(struct mlx5_core_dev *dev, int eqn)
-{
-	struct mlx5_eq_table *table = &dev->priv.eq_table;
-	struct mlx5_eq *eq;
-
-	spin_lock(&table->lock);
-	list_for_each_entry(eq, &table->comp_eqs_list, list)
-		if (eq->eqn == eqn) {
-			spin_unlock(&table->lock);
-			return eq;
-		}
-
-	spin_unlock(&table->lock);
-
-	return ERR_PTR(-ENOENT);
-}
-
-static void free_comp_eqs(struct mlx5_core_dev *dev)
-{
-	struct mlx5_eq_table *table = &dev->priv.eq_table;
-	struct mlx5_eq *eq, *n;
-
-#ifdef CONFIG_RFS_ACCEL
-	if (dev->rmap) {
-		free_irq_cpu_rmap(dev->rmap);
-		dev->rmap = NULL;
-	}
-#endif
-	spin_lock(&table->lock);
-	list_for_each_entry_safe(eq, n, &table->comp_eqs_list, list) {
-		list_del(&eq->list);
-		spin_unlock(&table->lock);
-		if (mlx5_destroy_unmap_eq(dev, eq))
-			mlx5_core_warn(dev, "failed to destroy EQ 0x%x\n",
-				       eq->eqn);
-		kfree(eq);
-		spin_lock(&table->lock);
-	}
-	spin_unlock(&table->lock);
-}
-
-static int alloc_comp_eqs(struct mlx5_core_dev *dev)
-{
-	struct mlx5_eq_table *table = &dev->priv.eq_table;
-	char name[MLX5_MAX_IRQ_NAME];
-	struct mlx5_eq *eq;
-	int ncomp_vec;
-	int nent;
-	int err;
-	int i;
-
-	INIT_LIST_HEAD(&table->comp_eqs_list);
-	ncomp_vec = table->num_comp_vectors;
-	nent = MLX5_COMP_EQ_SIZE;
-#ifdef CONFIG_RFS_ACCEL
-	dev->rmap = alloc_irq_cpu_rmap(ncomp_vec);
-	if (!dev->rmap)
-		return -ENOMEM;
-#endif
-	for (i = 0; i < ncomp_vec; i++) {
-		eq = kzalloc(sizeof(*eq), GFP_KERNEL);
-		if (!eq) {
-			err = -ENOMEM;
-			goto clean;
-		}
-
-#ifdef CONFIG_RFS_ACCEL
-		irq_cpu_rmap_add(dev->rmap, pci_irq_vector(dev->pdev,
-				 MLX5_EQ_VEC_COMP_BASE + i));
-#endif
-		snprintf(name, MLX5_MAX_IRQ_NAME, "mlx5_comp%d", i);
-		err = mlx5_create_map_eq(dev, eq,
-					 i + MLX5_EQ_VEC_COMP_BASE, nent, 0,
-					 name, MLX5_EQ_TYPE_COMP);
-		if (err) {
-			kfree(eq);
-			goto clean;
-		}
-		mlx5_core_dbg(dev, "allocated completion EQN %d\n", eq->eqn);
-		eq->index = i;
-		spin_lock(&table->lock);
-		list_add_tail(&eq->list, &table->comp_eqs_list);
-		spin_unlock(&table->lock);
-	}
-
-	return 0;
-
-clean:
-	free_comp_eqs(dev);
-	return err;
 }
 
 static int mlx5_core_set_issi(struct mlx5_core_dev *dev)
@@ -884,15 +728,6 @@
 	dev->bar_addr = pci_resource_start(pdev, 0);
 	priv->numa_node = dev_to_node(&dev->pdev->dev);
 
-<<<<<<< HEAD
-	priv->dbg_root = debugfs_create_dir(dev_name(&pdev->dev), mlx5_debugfs_root);
-	if (!priv->dbg_root) {
-		dev_err(&pdev->dev, "Cannot create debugfs dir, aborting\n");
-		return -ENOMEM;
-	}
-
-=======
->>>>>>> 407d19ab
 	err = mlx5_pci_enable_device(dev);
 	if (err) {
 		mlx5_core_err(dev, "Cannot enable PCI device, aborting\n");
@@ -913,16 +748,12 @@
 		goto err_clr_master;
 	}
 
-<<<<<<< HEAD
-	dev->iseg_base = pci_resource_start(dev->pdev, 0);
-=======
 	if (pci_enable_atomic_ops_to_root(pdev, PCI_EXP_DEVCAP2_ATOMIC_COMP32) &&
 	    pci_enable_atomic_ops_to_root(pdev, PCI_EXP_DEVCAP2_ATOMIC_COMP64) &&
 	    pci_enable_atomic_ops_to_root(pdev, PCI_EXP_DEVCAP2_ATOMIC_COMP128))
 		mlx5_core_dbg(dev, "Enabling pci atomics failed\n");
 
 	dev->iseg_base = dev->bar_addr;
->>>>>>> 407d19ab
 	dev->iseg = ioremap(dev->iseg_base, sizeof(*dev->iseg));
 	if (!dev->iseg) {
 		err = -ENOMEM;
@@ -952,12 +783,6 @@
 {
 	int err;
 
-<<<<<<< HEAD
-	err = mlx5_query_board_id(dev);
-	if (err) {
-		dev_err(&pdev->dev, "query board id failed\n");
-		goto out;
-=======
 	dev->priv.devcom = mlx5_devcom_register_device(dev);
 	if (IS_ERR(dev->priv.devcom))
 		mlx5_core_err(dev, "failed to register with devcom (0x%p)\n",
@@ -967,15 +792,10 @@
 	if (err) {
 		mlx5_core_err(dev, "query board id failed\n");
 		goto err_devcom;
->>>>>>> 407d19ab
-	}
-
-	err = mlx5_eq_init(dev);
-	if (err) {
-<<<<<<< HEAD
-		dev_err(&pdev->dev, "failed to initialize eq\n");
-		goto out;
-=======
+	}
+
+	err = mlx5_eq_table_init(dev);
+	if (err) {
 		mlx5_core_err(dev, "failed to initialize eq\n");
 		goto err_devcom;
 	}
@@ -984,23 +804,15 @@
 	if (err) {
 		mlx5_core_err(dev, "failed to initialize events\n");
 		goto err_eq_cleanup;
->>>>>>> 407d19ab
 	}
 
 	err = mlx5_cq_debugfs_init(dev);
 	if (err) {
-<<<<<<< HEAD
-		dev_err(&pdev->dev, "failed to initialize cq debugfs\n");
-		goto err_eq_cleanup;
-=======
 		mlx5_core_err(dev, "failed to initialize cq debugfs\n");
 		goto err_events_cleanup;
->>>>>>> 407d19ab
 	}
 
 	mlx5_init_qp_table(dev);
-
-	mlx5_init_srq_table(dev);
 
 	mlx5_init_mkey_table(dev);
 
@@ -1055,14 +867,15 @@
 err_tables_cleanup:
 	mlx5_vxlan_destroy(dev->vxlan);
 	mlx5_cleanup_mkey_table(dev);
-	mlx5_cleanup_srq_table(dev);
 	mlx5_cleanup_qp_table(dev);
 	mlx5_cq_debugfs_cleanup(dev);
-
+err_events_cleanup:
+	mlx5_events_cleanup(dev);
 err_eq_cleanup:
-	mlx5_eq_cleanup(dev);
-
-out:
+	mlx5_eq_table_cleanup(dev);
+err_devcom:
+	mlx5_devcom_unregister_device(dev->priv.devcom);
+
 	return err;
 }
 
@@ -1078,30 +891,19 @@
 	mlx5_cleanup_clock(dev);
 	mlx5_cleanup_reserved_gids(dev);
 	mlx5_cleanup_mkey_table(dev);
-	mlx5_cleanup_srq_table(dev);
 	mlx5_cleanup_qp_table(dev);
 	mlx5_cq_debugfs_cleanup(dev);
-	mlx5_eq_cleanup(dev);
+	mlx5_events_cleanup(dev);
+	mlx5_eq_table_cleanup(dev);
+	mlx5_devcom_unregister_device(dev->priv.devcom);
 }
 
 static int mlx5_function_setup(struct mlx5_core_dev *dev, bool boot)
 {
 	int err;
 
-<<<<<<< HEAD
-	mutex_lock(&dev->intf_state_mutex);
-	if (test_bit(MLX5_INTERFACE_STATE_UP, &dev->intf_state)) {
-		dev_warn(&dev->pdev->dev, "%s: interface is up, NOP\n",
-			 __func__);
-		goto out;
-	}
-
-	dev_info(&pdev->dev, "firmware version: %d.%d.%d\n", fw_rev_maj(dev),
-		 fw_rev_min(dev), fw_rev_sub(dev));
-=======
 	mlx5_core_info(dev, "firmware version: %d.%d.%d\n", fw_rev_maj(dev),
 		       fw_rev_min(dev), fw_rev_sub(dev));
->>>>>>> 407d19ab
 
 	/* Only PFs hold the relevant PCIe information for this query */
 	if (mlx5_core_is_pf(dev))
@@ -1153,19 +955,9 @@
 		goto reclaim_boot_pages;
 	}
 
-	err = handle_hca_cap(dev);
-	if (err) {
-<<<<<<< HEAD
-		dev_err(&pdev->dev, "handle_hca_cap failed\n");
-		goto reclaim_boot_pages;
-	}
-
-	err = handle_hca_cap_atomic(dev);
-	if (err) {
-		dev_err(&pdev->dev, "handle_hca_cap_atomic failed\n");
-=======
+	err = set_hca_cap(dev);
+	if (err) {
 		mlx5_core_err(dev, "set_hca_cap failed\n");
->>>>>>> 407d19ab
 		goto reclaim_boot_pages;
 	}
 
@@ -1175,21 +967,10 @@
 		goto reclaim_boot_pages;
 	}
 
-	err = mlx5_pagealloc_start(dev);
-	if (err) {
-		dev_err(&pdev->dev, "mlx5_pagealloc_start failed\n");
-		goto reclaim_boot_pages;
-	}
-
 	err = mlx5_cmd_init_hca(dev, sw_owner_id);
 	if (err) {
-<<<<<<< HEAD
-		dev_err(&pdev->dev, "init hca failed\n");
-		goto err_pagealloc_stop;
-=======
 		mlx5_core_err(dev, "init hca failed\n");
 		goto reclaim_boot_pages;
->>>>>>> 407d19ab
 	}
 
 	mlx5_set_driver_version(dev);
@@ -1237,32 +1018,20 @@
 {
 	int err;
 
-	err = mlx5_alloc_irq_vectors(dev);
-	if (err) {
-		dev_err(&pdev->dev, "alloc irq vectors failed\n");
-		goto err_cleanup_once;
-	}
-
 	dev->priv.uar = mlx5_get_uars_page(dev);
 	if (IS_ERR(dev->priv.uar)) {
 		mlx5_core_err(dev, "Failed allocating uar, aborting\n");
 		err = PTR_ERR(dev->priv.uar);
-<<<<<<< HEAD
-		goto err_disable_msix;
-=======
 		return err;
->>>>>>> 407d19ab
-	}
-
-	err = mlx5_start_eqs(dev);
-	if (err) {
-<<<<<<< HEAD
-		dev_err(&pdev->dev, "Failed to start pages and async EQs\n");
-		goto err_put_uars;
-=======
+	}
+
+	mlx5_events_start(dev);
+	mlx5_pagealloc_start(dev);
+
+	err = mlx5_eq_table_create(dev);
+	if (err) {
 		mlx5_core_err(dev, "Failed to create EQs\n");
 		goto err_eq_table;
->>>>>>> 407d19ab
 	}
 
 	err = mlx5_fw_tracer_init(dev->tracer);
@@ -1271,18 +1040,6 @@
 		goto err_fw_tracer;
 	}
 
-	err = alloc_comp_eqs(dev);
-	if (err) {
-		dev_err(&pdev->dev, "Failed to alloc completion EQs\n");
-		goto err_comp_eqs;
-	}
-
-	err = mlx5_irq_set_affinity_hints(dev);
-	if (err) {
-		dev_err(&pdev->dev, "Failed to alloc affinity hint cpumask\n");
-		goto err_affinity_hints;
-	}
-
 	err = mlx5_fpga_device_start(dev);
 	if (err) {
 		mlx5_core_err(dev, "fpga device start failed %d\n", err);
@@ -1319,25 +1076,6 @@
 		goto err_sriov;
 	}
 
-<<<<<<< HEAD
-	if (mlx5_device_registered(dev)) {
-		mlx5_attach_device(dev);
-	} else {
-		err = mlx5_register_device(dev);
-		if (err) {
-			dev_err(&pdev->dev, "mlx5_register_device failed %d\n", err);
-			goto err_reg_dev;
-		}
-	}
-
-	set_bit(MLX5_INTERFACE_STATE_UP, &dev->intf_state);
-out:
-	mutex_unlock(&dev->intf_state_mutex);
-
-	return 0;
-
-err_reg_dev:
-=======
 	err = mlx5_ec_init(dev);
 	if (err) {
 		mlx5_core_err(dev, "Failed to init embedded CPU\n");
@@ -1347,7 +1085,6 @@
 	return 0;
 
 err_ec:
->>>>>>> 407d19ab
 	mlx5_sriov_detach(dev);
 err_sriov:
 	mlx5_cleanup_fs(dev);
@@ -1358,27 +1095,8 @@
 err_ipsec_start:
 	mlx5_fpga_device_stop(dev);
 err_fpga_start:
-	mlx5_irq_clear_affinity_hints(dev);
-
-err_affinity_hints:
-	free_comp_eqs(dev);
-
-err_comp_eqs:
 	mlx5_fw_tracer_cleanup(dev->tracer);
 err_fw_tracer:
-<<<<<<< HEAD
-	mlx5_stop_eqs(dev);
-
-err_put_uars:
-	mlx5_put_uars_page(dev, priv->uar);
-
-err_disable_msix:
-	mlx5_free_irq_vectors(dev);
-
-err_cleanup_once:
-	if (boot)
-		mlx5_cleanup_once(dev);
-=======
 	mlx5_eq_table_destroy(dev);
 err_eq_table:
 	mlx5_pagealloc_stop(dev);
@@ -1401,7 +1119,6 @@
 	mlx5_events_stop(dev);
 	mlx5_put_uars_page(dev, dev->priv.uar);
 }
->>>>>>> 407d19ab
 
 static int mlx5_load_one(struct mlx5_core_dev *dev, bool boot)
 {
@@ -1416,17 +1133,9 @@
 	/* remove any previous indication of internal error */
 	dev->state = MLX5_DEVICE_STATE_UP;
 
-<<<<<<< HEAD
-err_pagealloc_stop:
-	mlx5_pagealloc_stop(dev);
-
-reclaim_boot_pages:
-	mlx5_reclaim_startup_pages(dev);
-=======
 	err = mlx5_function_setup(dev, boot);
 	if (err)
 		goto out;
->>>>>>> 407d19ab
 
 	if (boot) {
 		err = mlx5_init_once(dev);
@@ -1490,48 +1199,16 @@
 	if (mlx5_device_registered(dev))
 		mlx5_detach_device(dev);
 
-<<<<<<< HEAD
-	mlx5_sriov_detach(dev);
-	mlx5_cleanup_fs(dev);
-	mlx5_accel_ipsec_cleanup(dev);
-	mlx5_accel_tls_cleanup(dev);
-	mlx5_fpga_device_stop(dev);
-	mlx5_irq_clear_affinity_hints(dev);
-	free_comp_eqs(dev);
-	mlx5_fw_tracer_cleanup(dev->tracer);
-	mlx5_stop_eqs(dev);
-	mlx5_put_uars_page(dev, priv->uar);
-	mlx5_free_irq_vectors(dev);
+	mlx5_unload(dev);
+
 	if (cleanup)
 		mlx5_cleanup_once(dev);
-	mlx5_stop_health_poll(dev, cleanup);
-	err = mlx5_cmd_teardown_hca(dev);
-	if (err) {
-		dev_err(&dev->pdev->dev, "tear_down_hca failed, skip cleanup\n");
-		goto out;
-	}
-	mlx5_pagealloc_stop(dev);
-	mlx5_reclaim_startup_pages(dev);
-	mlx5_core_disable_hca(dev, 0);
-	mlx5_cmd_cleanup(dev);
-=======
-	mlx5_unload(dev);
-
-	if (cleanup)
-		mlx5_cleanup_once(dev);
->>>>>>> 407d19ab
 
 	mlx5_function_teardown(dev, cleanup);
 out:
 	mutex_unlock(&dev->intf_state_mutex);
 	return err;
 }
-
-struct mlx5_core_event_handler {
-	void (*event)(struct mlx5_core_dev *dev,
-		      enum mlx5_dev_event event,
-		      void *data);
-};
 
 static const struct devlink_ops mlx5_devlink_ops = {
 #ifdef CONFIG_MLX5_ESWITCH
@@ -1549,53 +1226,18 @@
 	struct mlx5_priv *priv = &dev->priv;
 	int err;
 
-<<<<<<< HEAD
-	devlink = devlink_alloc(&mlx5_devlink_ops, sizeof(*dev));
-	if (!devlink) {
-		dev_err(&pdev->dev, "kzalloc failed\n");
-		return -ENOMEM;
-	}
-
-	dev = devlink_priv(devlink);
-	priv = &dev->priv;
-	priv->pci_dev_data = id->driver_data;
-
-	pci_set_drvdata(pdev, dev);
-
-	dev->pdev = pdev;
-	dev->event = mlx5_core_event;
-	dev->profile = &profile[prof_sel];
-=======
 	dev->profile = &profile[profile_idx];
->>>>>>> 407d19ab
 
 	INIT_LIST_HEAD(&priv->ctx_list);
 	spin_lock_init(&priv->ctx_lock);
 	mutex_init(&dev->pci_status_mutex);
 	mutex_init(&dev->intf_state_mutex);
 
-	INIT_LIST_HEAD(&priv->waiting_events_list);
-	priv->is_accum_events = false;
-
-#ifdef CONFIG_INFINIBAND_ON_DEMAND_PAGING
-	err = init_srcu_struct(&priv->pfault_srcu);
-	if (err) {
-		dev_err(&pdev->dev, "init_srcu_struct failed with error code %d\n",
-			err);
-		goto clean_dev;
-	}
-#endif
 	mutex_init(&priv->bfregs.reg_head.lock);
 	mutex_init(&priv->bfregs.wc_head.lock);
 	INIT_LIST_HEAD(&priv->bfregs.reg_head.list);
 	INIT_LIST_HEAD(&priv->bfregs.wc_head.list);
 
-<<<<<<< HEAD
-	err = mlx5_pci_init(dev, priv);
-	if (err) {
-		dev_err(&pdev->dev, "mlx5_pci_init failed with error code %d\n", err);
-		goto clean_srcu;
-=======
 	mutex_init(&priv->alloc_mutex);
 	mutex_init(&priv->pgdir_mutex);
 	INIT_LIST_HEAD(&priv->pgdir_list);
@@ -1606,14 +1248,15 @@
 	if (!priv->dbg_root) {
 		dev_err(dev->device, "mlx5_core: error, Cannot create debugfs dir, aborting\n");
 		return -ENOMEM;
->>>>>>> 407d19ab
 	}
 
 	err = mlx5_health_init(dev);
 	if (err)
 		goto err_health_init;
 
-	mlx5_pagealloc_init(dev);
+	err = mlx5_pagealloc_init(dev);
+	if (err)
+		goto err_pagealloc_init;
 
 	return 0;
 
@@ -1662,14 +1305,9 @@
 
 	err = mlx5_load_one(dev, true);
 	if (err) {
-<<<<<<< HEAD
-		dev_err(&pdev->dev, "mlx5_load_one failed with error code %d\n", err);
-		goto clean_health;
-=======
 		mlx5_core_err(dev, "mlx5_load_one failed with error code %d\n",
 			      err);
 		goto err_load_one;
->>>>>>> 407d19ab
 	}
 
 	request_module_nowait(MLX5_IB_MOD);
@@ -1682,19 +1320,6 @@
 	return 0;
 
 clean_load:
-<<<<<<< HEAD
-	mlx5_unload_one(dev, priv, true);
-clean_health:
-	mlx5_pagealloc_cleanup(dev);
-	mlx5_health_cleanup(dev);
-close_pci:
-	mlx5_pci_close(dev, priv);
-clean_srcu:
-#ifdef CONFIG_INFINIBAND_ON_DEMAND_PAGING
-	cleanup_srcu_struct(&priv->pfault_srcu);
-clean_dev:
-#endif
-=======
 	mlx5_unload_one(dev, true);
 
 err_load_one:
@@ -1702,7 +1327,6 @@
 pci_init_err:
 	mlx5_mdev_uninit(dev);
 mdev_init_err:
->>>>>>> 407d19ab
 	devlink_free(devlink);
 
 	return err;
@@ -1722,17 +1346,8 @@
 		return;
 	}
 
-<<<<<<< HEAD
-	mlx5_pagealloc_cleanup(dev);
-	mlx5_health_cleanup(dev);
-	mlx5_pci_close(dev, priv);
-#ifdef CONFIG_INFINIBAND_ON_DEMAND_PAGING
-	cleanup_srcu_struct(&priv->pfault_srcu);
-#endif
-=======
 	mlx5_pci_close(dev);
 	mlx5_mdev_uninit(dev);
->>>>>>> 407d19ab
 	devlink_free(devlink);
 }
 
@@ -1833,12 +1448,17 @@
 
 static int mlx5_try_fast_unload(struct mlx5_core_dev *dev)
 {
-	int ret;
-
-	if (!MLX5_CAP_GEN(dev, force_teardown)) {
-		mlx5_core_dbg(dev, "force teardown is not supported in the firmware\n");
+	bool fast_teardown = false, force_teardown = false;
+	int ret = 1;
+
+	fast_teardown = MLX5_CAP_GEN(dev, fast_teardown);
+	force_teardown = MLX5_CAP_GEN(dev, force_teardown);
+
+	mlx5_core_dbg(dev, "force teardown firmware support=%d\n", force_teardown);
+	mlx5_core_dbg(dev, "fast teardown firmware support=%d\n", fast_teardown);
+
+	if (!fast_teardown && !force_teardown)
 		return -EOPNOTSUPP;
-	}
 
 	if (dev->state == MLX5_DEVICE_STATE_INTERNAL_ERROR) {
 		mlx5_core_dbg(dev, "Device in internal error state, giving up\n");
@@ -1851,13 +1471,19 @@
 	mlx5_drain_health_wq(dev);
 	mlx5_stop_health_poll(dev, false);
 
+	ret = mlx5_cmd_fast_teardown_hca(dev);
+	if (!ret)
+		goto succeed;
+
 	ret = mlx5_cmd_force_teardown_hca(dev);
-	if (ret) {
-		mlx5_core_dbg(dev, "Firmware couldn't do fast unload error: %d\n", ret);
-		mlx5_start_health_poll(dev);
-		return ret;
-	}
-
+	if (!ret)
+		goto succeed;
+
+	mlx5_core_dbg(dev, "Firmware couldn't do fast unload error: %d\n", ret);
+	mlx5_start_health_poll(dev);
+	return ret;
+
+succeed:
 	mlx5_enter_error_state(dev, true);
 
 	/* Some platforms requiring freeing the IRQ's in the shutdown
@@ -1865,7 +1491,6 @@
 	 * kexec. There is no need to cleanup the mlx5_core software
 	 * contexts.
 	 */
-	mlx5_irq_clear_affinity_hints(dev);
 	mlx5_core_eq_free_irqs(dev);
 
 	return 0;
@@ -1896,6 +1521,8 @@
 	{ PCI_VDEVICE(MELLANOX, 0x101a), MLX5_PCI_DEV_IS_VF},	/* ConnectX-5 Ex VF */
 	{ PCI_VDEVICE(MELLANOX, 0x101b) },			/* ConnectX-6 */
 	{ PCI_VDEVICE(MELLANOX, 0x101c), MLX5_PCI_DEV_IS_VF},	/* ConnectX-6 VF */
+	{ PCI_VDEVICE(MELLANOX, 0x101d) },			/* ConnectX-6 Dx */
+	{ PCI_VDEVICE(MELLANOX, 0x101e), MLX5_PCI_DEV_IS_VF},	/* ConnectX Family mlx5Gen Virtual Function */
 	{ PCI_VDEVICE(MELLANOX, 0xa2d2) },			/* BlueField integrated ConnectX-5 network controller */
 	{ PCI_VDEVICE(MELLANOX, 0xa2d3), MLX5_PCI_DEV_IS_VF},	/* BlueField integrated ConnectX-5 network controller VF */
 	{ 0, }
