/*
 * Copyright (c) 2015, Mellanox Technologies. All rights reserved.
 *
 * This software is available to you under a choice of one of two
 * licenses.  You may choose to be licensed under the terms of the GNU
 * General Public License (GPL) Version 2, available from the file
 * COPYING in the main directory of this source tree, or the
 * OpenIB.org BSD license below:
 *
 *     Redistribution and use in source and binary forms, with or
 *     without modification, are permitted provided that the following
 *     conditions are met:
 *
 *      - Redistributions of source code must retain the above
 *        copyright notice, this list of conditions and the following
 *        disclaimer.
 *
 *      - Redistributions in binary form must reproduce the above
 *        copyright notice, this list of conditions and the following
 *        disclaimer in the documentation and/or other materials
 *        provided with the distribution.
 *
 * THE SOFTWARE IS PROVIDED "AS IS", WITHOUT WARRANTY OF ANY KIND,
 * EXPRESS OR IMPLIED, INCLUDING BUT NOT LIMITED TO THE WARRANTIES OF
 * MERCHANTABILITY, FITNESS FOR A PARTICULAR PURPOSE AND
 * NONINFRINGEMENT. IN NO EVENT SHALL THE AUTHORS OR COPYRIGHT HOLDERS
 * BE LIABLE FOR ANY CLAIM, DAMAGES OR OTHER LIABILITY, WHETHER IN AN
 * ACTION OF CONTRACT, TORT OR OTHERWISE, ARISING FROM, OUT OF OR IN
 * CONNECTION WITH THE SOFTWARE OR THE USE OR OTHER DEALINGS IN THE
 * SOFTWARE.
 */

#include <linux/prefetch.h>
#include <linux/ip.h>
#include <linux/ipv6.h>
#include <linux/tcp.h>
#include <net/busy_poll.h>
#include <net/ip6_checksum.h>
#include <net/page_pool.h>
#include "en.h"
#include "en_tc.h"
#include "eswitch.h"
#include "en_rep.h"
#include "ipoib/ipoib.h"
#include "en_accel/ipsec_rxtx.h"
#include "en_accel/tls_rxtx.h"
#include "lib/clock.h"
#include "en/xdp.h"

static inline bool mlx5e_rx_hw_stamp(struct hwtstamp_config *config)
{
	return config->rx_filter == HWTSTAMP_FILTER_ALL;
}

static inline void mlx5e_read_cqe_slot(struct mlx5e_cq *cq, u32 cqcc,
				       void *data)
{
	u32 ci = mlx5_cqwq_ctr2ix(&cq->wq, cqcc);

	memcpy(data, mlx5_cqwq_get_wqe(&cq->wq, ci), sizeof(struct mlx5_cqe64));
}

static inline void mlx5e_read_title_slot(struct mlx5e_rq *rq,
					 struct mlx5e_cq *cq, u32 cqcc)
{
	mlx5e_read_cqe_slot(cq, cqcc, &cq->title);
	cq->decmprs_left        = be32_to_cpu(cq->title.byte_cnt);
	cq->decmprs_wqe_counter = be16_to_cpu(cq->title.wqe_counter);
	rq->stats->cqe_compress_blks++;
}

static inline void mlx5e_read_mini_arr_slot(struct mlx5e_cq *cq, u32 cqcc)
{
	mlx5e_read_cqe_slot(cq, cqcc, cq->mini_arr);
	cq->mini_arr_idx = 0;
}

static inline void mlx5e_cqes_update_owner(struct mlx5e_cq *cq, u32 cqcc, int n)
{
	struct mlx5_cqwq *wq = &cq->wq;

	u8  op_own = mlx5_cqwq_get_ctr_wrap_cnt(wq, cqcc) & 1;
	u32 ci     = mlx5_cqwq_ctr2ix(wq, cqcc);
	u32 wq_sz  = mlx5_cqwq_get_size(wq);
	u32 ci_top = min_t(u32, wq_sz, ci + n);

	for (; ci < ci_top; ci++, n--) {
		struct mlx5_cqe64 *cqe = mlx5_cqwq_get_wqe(&cq->wq, ci);

		cqe->op_own = op_own;
	}

	if (unlikely(ci == wq_sz)) {
		op_own = !op_own;
		for (ci = 0; ci < n; ci++) {
			struct mlx5_cqe64 *cqe = mlx5_cqwq_get_wqe(&cq->wq, ci);

			cqe->op_own = op_own;
		}
	}
}

static inline void mlx5e_decompress_cqe(struct mlx5e_rq *rq,
					struct mlx5e_cq *cq, u32 cqcc)
{
	cq->title.byte_cnt     = cq->mini_arr[cq->mini_arr_idx].byte_cnt;
	cq->title.check_sum    = cq->mini_arr[cq->mini_arr_idx].checksum;
	cq->title.op_own      &= 0xf0;
	cq->title.op_own      |= 0x01 & (cqcc >> cq->wq.fbc.log_sz);
	cq->title.wqe_counter  = cpu_to_be16(cq->decmprs_wqe_counter);

	if (rq->wq_type == MLX5_WQ_TYPE_LINKED_LIST_STRIDING_RQ)
		cq->decmprs_wqe_counter +=
			mpwrq_get_cqe_consumed_strides(&cq->title);
	else
		cq->decmprs_wqe_counter =
			mlx5_wq_cyc_ctr2ix(&rq->wqe.wq, cq->decmprs_wqe_counter + 1);
}

static inline void mlx5e_decompress_cqe_no_hash(struct mlx5e_rq *rq,
						struct mlx5e_cq *cq, u32 cqcc)
{
	mlx5e_decompress_cqe(rq, cq, cqcc);
	cq->title.rss_hash_type   = 0;
	cq->title.rss_hash_result = 0;
}

static inline u32 mlx5e_decompress_cqes_cont(struct mlx5e_rq *rq,
					     struct mlx5e_cq *cq,
					     int update_owner_only,
					     int budget_rem)
{
	u32 cqcc = cq->wq.cc + update_owner_only;
	u32 cqe_count;
	u32 i;

	cqe_count = min_t(u32, cq->decmprs_left, budget_rem);

	for (i = update_owner_only; i < cqe_count;
	     i++, cq->mini_arr_idx++, cqcc++) {
		if (cq->mini_arr_idx == MLX5_MINI_CQE_ARRAY_SIZE)
			mlx5e_read_mini_arr_slot(cq, cqcc);

		mlx5e_decompress_cqe_no_hash(rq, cq, cqcc);
		rq->handle_rx_cqe(rq, &cq->title);
	}
	mlx5e_cqes_update_owner(cq, cq->wq.cc, cqcc - cq->wq.cc);
	cq->wq.cc = cqcc;
	cq->decmprs_left -= cqe_count;
	rq->stats->cqe_compress_pkts += cqe_count;

	return cqe_count;
}

static inline u32 mlx5e_decompress_cqes_start(struct mlx5e_rq *rq,
					      struct mlx5e_cq *cq,
					      int budget_rem)
{
	mlx5e_read_title_slot(rq, cq, cq->wq.cc);
	mlx5e_read_mini_arr_slot(cq, cq->wq.cc + 1);
	mlx5e_decompress_cqe(rq, cq, cq->wq.cc);
	rq->handle_rx_cqe(rq, &cq->title);
	cq->mini_arr_idx++;

	return mlx5e_decompress_cqes_cont(rq, cq, 1, budget_rem) - 1;
}

static inline bool mlx5e_page_is_reserved(struct page *page)
{
	return page_is_pfmemalloc(page) || page_to_nid(page) != numa_mem_id();
}

static inline bool mlx5e_rx_cache_put(struct mlx5e_rq *rq,
				      struct mlx5e_dma_info *dma_info)
{
	struct mlx5e_page_cache *cache = &rq->page_cache;
	u32 tail_next = (cache->tail + 1) & (MLX5E_CACHE_SIZE - 1);
	struct mlx5e_rq_stats *stats = rq->stats;

	if (tail_next == cache->head) {
		stats->cache_full++;
		return false;
	}

	if (unlikely(mlx5e_page_is_reserved(dma_info->page))) {
		stats->cache_waive++;
		return false;
	}

	cache->page_cache[cache->tail] = *dma_info;
	cache->tail = tail_next;
	return true;
}

static inline bool mlx5e_rx_cache_get(struct mlx5e_rq *rq,
				      struct mlx5e_dma_info *dma_info)
{
	struct mlx5e_page_cache *cache = &rq->page_cache;
	struct mlx5e_rq_stats *stats = rq->stats;

	if (unlikely(cache->head == cache->tail)) {
		stats->cache_empty++;
		return false;
	}

	if (page_ref_count(cache->page_cache[cache->head].page) != 1) {
		stats->cache_busy++;
		return false;
	}

	*dma_info = cache->page_cache[cache->head];
	cache->head = (cache->head + 1) & (MLX5E_CACHE_SIZE - 1);
	stats->cache_reuse++;

	dma_sync_single_for_device(rq->pdev, dma_info->addr,
				   PAGE_SIZE,
				   DMA_FROM_DEVICE);
	return true;
}

static inline int mlx5e_page_alloc_mapped(struct mlx5e_rq *rq,
					  struct mlx5e_dma_info *dma_info)
{
	if (mlx5e_rx_cache_get(rq, dma_info))
		return 0;

	dma_info->page = page_pool_dev_alloc_pages(rq->page_pool);
	if (unlikely(!dma_info->page))
		return -ENOMEM;

	dma_info->addr = dma_map_page(rq->pdev, dma_info->page, 0,
				      PAGE_SIZE, rq->buff.map_dir);
	if (unlikely(dma_mapping_error(rq->pdev, dma_info->addr))) {
		put_page(dma_info->page);
		dma_info->page = NULL;
		return -ENOMEM;
	}

	return 0;
}

void mlx5e_page_dma_unmap(struct mlx5e_rq *rq, struct mlx5e_dma_info *dma_info)
{
	dma_unmap_page(rq->pdev, dma_info->addr, PAGE_SIZE, rq->buff.map_dir);
}

void mlx5e_page_release(struct mlx5e_rq *rq, struct mlx5e_dma_info *dma_info,
			bool recycle)
{
	if (likely(recycle)) {
		if (mlx5e_rx_cache_put(rq, dma_info))
			return;

		mlx5e_page_dma_unmap(rq, dma_info);
		page_pool_recycle_direct(rq->page_pool, dma_info->page);
	} else {
		mlx5e_page_dma_unmap(rq, dma_info);
		put_page(dma_info->page);
	}
}

static inline int mlx5e_get_rx_frag(struct mlx5e_rq *rq,
				    struct mlx5e_wqe_frag_info *frag)
{
	int err = 0;

	if (!frag->offset)
		/* On first frag (offset == 0), replenish page (dma_info actually).
		 * Other frags that point to the same dma_info (with a different
		 * offset) should just use the new one without replenishing again
		 * by themselves.
		 */
		err = mlx5e_page_alloc_mapped(rq, frag->di);

	return err;
}

static inline void mlx5e_put_rx_frag(struct mlx5e_rq *rq,
				     struct mlx5e_wqe_frag_info *frag,
				     bool recycle)
{
	if (frag->last_in_page)
		mlx5e_page_release(rq, frag->di, recycle);
}

static inline struct mlx5e_wqe_frag_info *get_frag(struct mlx5e_rq *rq, u16 ix)
{
	return &rq->wqe.frags[ix << rq->wqe.info.log_num_frags];
}

static int mlx5e_alloc_rx_wqe(struct mlx5e_rq *rq, struct mlx5e_rx_wqe_cyc *wqe,
			      u16 ix)
{
	struct mlx5e_wqe_frag_info *frag = get_frag(rq, ix);
	int err;
	int i;

	for (i = 0; i < rq->wqe.info.num_frags; i++, frag++) {
		err = mlx5e_get_rx_frag(rq, frag);
		if (unlikely(err))
			goto free_frags;

		wqe->data[i].addr = cpu_to_be64(frag->di->addr +
						frag->offset + rq->buff.headroom);
	}

	return 0;

free_frags:
	while (--i >= 0)
		mlx5e_put_rx_frag(rq, --frag, true);

	return err;
}

static inline void mlx5e_free_rx_wqe(struct mlx5e_rq *rq,
				     struct mlx5e_wqe_frag_info *wi,
				     bool recycle)
{
	int i;

	for (i = 0; i < rq->wqe.info.num_frags; i++, wi++)
		mlx5e_put_rx_frag(rq, wi, recycle);
}

void mlx5e_dealloc_rx_wqe(struct mlx5e_rq *rq, u16 ix)
{
	struct mlx5e_wqe_frag_info *wi = get_frag(rq, ix);

	mlx5e_free_rx_wqe(rq, wi, false);
}

static int mlx5e_alloc_rx_wqes(struct mlx5e_rq *rq, u16 ix, u8 wqe_bulk)
{
	struct mlx5_wq_cyc *wq = &rq->wqe.wq;
	int err;
	int i;

	for (i = 0; i < wqe_bulk; i++) {
		struct mlx5e_rx_wqe_cyc *wqe = mlx5_wq_cyc_get_wqe(wq, ix + i);

		err = mlx5e_alloc_rx_wqe(rq, wqe, ix + i);
		if (unlikely(err))
			goto free_wqes;
	}

	return 0;

free_wqes:
	while (--i >= 0)
		mlx5e_dealloc_rx_wqe(rq, ix + i);

	return err;
}

static inline void
mlx5e_add_skb_frag(struct mlx5e_rq *rq, struct sk_buff *skb,
		   struct mlx5e_dma_info *di, u32 frag_offset, u32 len,
		   unsigned int truesize)
{
	dma_sync_single_for_cpu(rq->pdev,
				di->addr + frag_offset,
				len, DMA_FROM_DEVICE);
	page_ref_inc(di->page);
	skb_add_rx_frag(skb, skb_shinfo(skb)->nr_frags,
			di->page, frag_offset, len, truesize);
}

static inline void
mlx5e_copy_skb_header(struct device *pdev, struct sk_buff *skb,
		      struct mlx5e_dma_info *dma_info,
		      int offset_from, int offset_to, u32 headlen)
{
	const void *from = page_address(dma_info->page) + offset_from;
	/* Aligning len to sizeof(long) optimizes memcpy performance */
	unsigned int len = ALIGN(headlen, sizeof(long));

	dma_sync_single_for_cpu(pdev, dma_info->addr + offset_from, len,
				DMA_FROM_DEVICE);
	skb_copy_to_linear_data_offset(skb, offset_to, from, len);
}

static inline void
mlx5e_copy_skb_header_mpwqe(struct device *pdev,
			    struct sk_buff *skb,
			    struct mlx5e_dma_info *dma_info,
			    u32 offset, u32 headlen)
{
	u16 headlen_pg = min_t(u32, headlen, PAGE_SIZE - offset);

	mlx5e_copy_skb_header(pdev, skb, dma_info, offset, 0, headlen_pg);

	if (unlikely(offset + headlen > PAGE_SIZE)) {
		dma_info++;
		mlx5e_copy_skb_header(pdev, skb, dma_info, 0, headlen_pg,
				      headlen - headlen_pg);
	}
}

static void
mlx5e_free_rx_mpwqe(struct mlx5e_rq *rq, struct mlx5e_mpw_info *wi, bool recycle)
{
	const bool no_xdp_xmit =
		bitmap_empty(wi->xdp_xmit_bitmap, MLX5_MPWRQ_PAGES_PER_WQE);
	struct mlx5e_dma_info *dma_info = wi->umr.dma_info;
	int i;

	for (i = 0; i < MLX5_MPWRQ_PAGES_PER_WQE; i++)
		if (no_xdp_xmit || !test_bit(i, wi->xdp_xmit_bitmap))
			mlx5e_page_release(rq, &dma_info[i], recycle);
}

static void mlx5e_post_rx_mpwqe(struct mlx5e_rq *rq, u8 n)
{
	struct mlx5_wq_ll *wq = &rq->mpwqe.wq;

	do {
		u16 next_wqe_index = mlx5_wq_ll_get_wqe_next_ix(wq, wq->head);

		mlx5_wq_ll_push(wq, next_wqe_index);
	} while (--n);

	/* ensure wqes are visible to device before updating doorbell record */
	dma_wmb();

	mlx5_wq_ll_update_db_record(wq);
}

static inline u16 mlx5e_icosq_wrap_cnt(struct mlx5e_icosq *sq)
{
	return mlx5_wq_cyc_get_ctr_wrap_cnt(&sq->wq, sq->pc);
}

static inline void mlx5e_fill_icosq_frag_edge(struct mlx5e_icosq *sq,
					      struct mlx5_wq_cyc *wq,
					      u16 pi, u16 nnops)
{
	struct mlx5e_sq_wqe_info *edge_wi, *wi = &sq->db.ico_wqe[pi];

	edge_wi = wi + nnops;

	/* fill sq frag edge with nops to avoid wqe wrapping two pages */
	for (; wi < edge_wi; wi++) {
		wi->opcode = MLX5_OPCODE_NOP;
		mlx5e_post_nop(wq, sq->sqn, &sq->pc);
	}
}

static int mlx5e_alloc_rx_mpwqe(struct mlx5e_rq *rq, u16 ix)
{
	struct mlx5e_mpw_info *wi = &rq->mpwqe.info[ix];
	struct mlx5e_dma_info *dma_info = &wi->umr.dma_info[0];
	struct mlx5e_icosq *sq = &rq->channel->icosq;
	struct mlx5_wq_cyc *wq = &sq->wq;
	struct mlx5e_umr_wqe *umr_wqe;
	u16 xlt_offset = ix << (MLX5E_LOG_ALIGNED_MPWQE_PPW - 1);
	u16 pi, contig_wqebbs_room;
	int err;
	int i;

	pi = mlx5_wq_cyc_ctr2ix(wq, sq->pc);
	contig_wqebbs_room = mlx5_wq_cyc_get_contig_wqebbs(wq, pi);
	if (unlikely(contig_wqebbs_room < MLX5E_UMR_WQEBBS)) {
		mlx5e_fill_icosq_frag_edge(sq, wq, pi, contig_wqebbs_room);
		pi = mlx5_wq_cyc_ctr2ix(wq, sq->pc);
	}

	umr_wqe = mlx5_wq_cyc_get_wqe(wq, pi);
	if (unlikely(mlx5e_icosq_wrap_cnt(sq) < 2))
		memcpy(umr_wqe, &rq->mpwqe.umr_wqe,
		       offsetof(struct mlx5e_umr_wqe, inline_mtts));

	for (i = 0; i < MLX5_MPWRQ_PAGES_PER_WQE; i++, dma_info++) {
		err = mlx5e_page_alloc_mapped(rq, dma_info);
		if (unlikely(err))
			goto err_unmap;
		umr_wqe->inline_mtts[i].ptag = cpu_to_be64(dma_info->addr | MLX5_EN_WR);
	}

	bitmap_zero(wi->xdp_xmit_bitmap, MLX5_MPWRQ_PAGES_PER_WQE);
	wi->consumed_strides = 0;

	umr_wqe->ctrl.opmod_idx_opcode =
		cpu_to_be32((sq->pc << MLX5_WQE_CTRL_WQE_INDEX_SHIFT) |
			    MLX5_OPCODE_UMR);
	umr_wqe->uctrl.xlt_offset = cpu_to_be16(xlt_offset);

	sq->db.ico_wqe[pi].opcode = MLX5_OPCODE_UMR;
	sq->pc += MLX5E_UMR_WQEBBS;

	sq->doorbell_cseg = &umr_wqe->ctrl;

	return 0;

err_unmap:
	while (--i >= 0) {
		dma_info--;
		mlx5e_page_release(rq, dma_info, true);
	}
	rq->stats->buff_alloc_err++;

	return err;
}

void mlx5e_dealloc_rx_mpwqe(struct mlx5e_rq *rq, u16 ix)
{
	struct mlx5e_mpw_info *wi = &rq->mpwqe.info[ix];
	/* Don't recycle, this function is called on rq/netdev close */
	mlx5e_free_rx_mpwqe(rq, wi, false);
}

bool mlx5e_post_rx_wqes(struct mlx5e_rq *rq)
{
	struct mlx5_wq_cyc *wq = &rq->wqe.wq;
	u8 wqe_bulk;
	int err;

	if (unlikely(!test_bit(MLX5E_RQ_STATE_ENABLED, &rq->state)))
		return false;

	wqe_bulk = rq->wqe.info.wqe_bulk;

	if (mlx5_wq_cyc_missing(wq) < wqe_bulk)
		return false;

	do {
		u16 head = mlx5_wq_cyc_get_head(wq);

		err = mlx5e_alloc_rx_wqes(rq, head, wqe_bulk);
		if (unlikely(err)) {
			rq->stats->buff_alloc_err++;
			break;
		}

		mlx5_wq_cyc_push_n(wq, wqe_bulk);
	} while (mlx5_wq_cyc_missing(wq) >= wqe_bulk);

	/* ensure wqes are visible to device before updating doorbell record */
	dma_wmb();

	mlx5_wq_cyc_update_db_record(wq);

	return !!err;
}

<<<<<<< HEAD
static inline void mlx5e_poll_ico_single_cqe(struct mlx5e_cq *cq,
					     struct mlx5e_icosq *sq,
					     struct mlx5e_rq *rq,
					     struct mlx5_cqe64 *cqe)
{
	struct mlx5_wq_cyc *wq = &sq->wq;
	u16 ci = mlx5_wq_cyc_ctr2ix(wq, be16_to_cpu(cqe->wqe_counter));
	struct mlx5e_sq_wqe_info *icowi = &sq->db.ico_wqe[ci];

	mlx5_cqwq_pop(&cq->wq);

	if (unlikely((cqe->op_own >> 4) != MLX5_CQE_REQ)) {
		netdev_WARN_ONCE(cq->channel->netdev,
				 "Bad OP in ICOSQ CQE: 0x%x\n", cqe->op_own);
		return;
	}

	if (likely(icowi->opcode == MLX5_OPCODE_UMR)) {
		mlx5e_post_rx_mpwqe(rq);
		return;
	}

	if (unlikely(icowi->opcode != MLX5_OPCODE_NOP))
		netdev_WARN_ONCE(cq->channel->netdev,
				 "Bad OPCODE in ICOSQ WQE info: 0x%x\n", icowi->opcode);
}

=======
>>>>>>> 407d19ab
static void mlx5e_poll_ico_cq(struct mlx5e_cq *cq, struct mlx5e_rq *rq)
{
	struct mlx5e_icosq *sq = container_of(cq, struct mlx5e_icosq, cq);
	struct mlx5_cqe64 *cqe;
	u8  completed_umr = 0;
	u16 sqcc;
	int i;

	if (unlikely(!test_bit(MLX5E_SQ_STATE_ENABLED, &sq->state)))
		return;

	cqe = mlx5_cqwq_get_cqe(&cq->wq);
	if (likely(!cqe))
		return;

	/* sq->cc must be updated only after mlx5_cqwq_update_db_record(),
	 * otherwise a cq overrun may occur
	 */
	sqcc = sq->cc;

	i = 0;
	do {
		u16 wqe_counter;
		bool last_wqe;

		mlx5_cqwq_pop(&cq->wq);

		wqe_counter = be16_to_cpu(cqe->wqe_counter);

		if (unlikely(get_cqe_opcode(cqe) != MLX5_CQE_REQ)) {
			netdev_WARN_ONCE(cq->channel->netdev,
					 "Bad OP in ICOSQ CQE: 0x%x\n", get_cqe_opcode(cqe));
			break;
		}
		do {
			struct mlx5e_sq_wqe_info *wi;
			u16 ci;

			last_wqe = (sqcc == wqe_counter);

			ci = mlx5_wq_cyc_ctr2ix(&sq->wq, sqcc);
			wi = &sq->db.ico_wqe[ci];

			if (likely(wi->opcode == MLX5_OPCODE_UMR)) {
				sqcc += MLX5E_UMR_WQEBBS;
				completed_umr++;
			} else if (likely(wi->opcode == MLX5_OPCODE_NOP)) {
				sqcc++;
			} else {
				netdev_WARN_ONCE(cq->channel->netdev,
						 "Bad OPCODE in ICOSQ WQE info: 0x%x\n",
						 wi->opcode);
			}

		} while (!last_wqe);

	} while ((++i < MLX5E_TX_CQ_POLL_BUDGET) && (cqe = mlx5_cqwq_get_cqe(&cq->wq)));

	sq->cc = sqcc;

	mlx5_cqwq_update_db_record(&cq->wq);

	if (likely(completed_umr)) {
		mlx5e_post_rx_mpwqe(rq, completed_umr);
		rq->mpwqe.umr_in_progress -= completed_umr;
	}
}

bool mlx5e_post_rx_mpwqes(struct mlx5e_rq *rq)
{
	struct mlx5e_icosq *sq = &rq->channel->icosq;
	struct mlx5_wq_ll *wq = &rq->mpwqe.wq;
	u8  missing, i;
	u16 head;

	if (unlikely(!test_bit(MLX5E_RQ_STATE_ENABLED, &rq->state)))
		return false;

	mlx5e_poll_ico_cq(&sq->cq, rq);

	missing = mlx5_wq_ll_missing(wq) - rq->mpwqe.umr_in_progress;

	if (unlikely(rq->mpwqe.umr_in_progress > rq->mpwqe.umr_last_bulk))
		rq->stats->congst_umr++;

#define UMR_WQE_BULK (2)
	if (likely(missing < UMR_WQE_BULK))
		return false;

	head = rq->mpwqe.actual_wq_head;
	i = missing;
	do {
		if (unlikely(mlx5e_alloc_rx_mpwqe(rq, head)))
			break;
		head = mlx5_wq_ll_get_wqe_next_ix(wq, head);
	} while (--i);

	rq->mpwqe.umr_last_bulk    = missing - i;
	if (sq->doorbell_cseg) {
		mlx5e_notify_hw(&sq->wq, sq->pc, sq->uar_map, sq->doorbell_cseg);
		sq->doorbell_cseg = NULL;
	}

	rq->mpwqe.umr_in_progress += rq->mpwqe.umr_last_bulk;
	rq->mpwqe.actual_wq_head   = head;

	return false;
}

static void mlx5e_lro_update_tcp_hdr(struct mlx5_cqe64 *cqe, struct tcphdr *tcp)
{
	u8 l4_hdr_type = get_cqe_l4_hdr_type(cqe);
	u8 tcp_ack     = (l4_hdr_type == CQE_L4_HDR_TYPE_TCP_ACK_NO_DATA) ||
			 (l4_hdr_type == CQE_L4_HDR_TYPE_TCP_ACK_AND_DATA);

	tcp->check                      = 0;
	tcp->psh                        = get_cqe_lro_tcppsh(cqe);

	if (tcp_ack) {
		tcp->ack                = 1;
		tcp->ack_seq            = cqe->lro_ack_seq_num;
		tcp->window             = cqe->lro_tcp_win;
	}
}

static void mlx5e_lro_update_hdr(struct sk_buff *skb, struct mlx5_cqe64 *cqe,
				 u32 cqe_bcnt)
{
	struct ethhdr	*eth = (struct ethhdr *)(skb->data);
	struct tcphdr	*tcp;
	int network_depth = 0;
	__wsum check;
	__be16 proto;
	u16 tot_len;
	void *ip_p;

	proto = __vlan_get_protocol(skb, eth->h_proto, &network_depth);

	tot_len = cqe_bcnt - network_depth;
	ip_p = skb->data + network_depth;

	if (proto == htons(ETH_P_IP)) {
		struct iphdr *ipv4 = ip_p;

		tcp = ip_p + sizeof(struct iphdr);
		skb_shinfo(skb)->gso_type = SKB_GSO_TCPV4;

		ipv4->ttl               = cqe->lro_min_ttl;
		ipv4->tot_len           = cpu_to_be16(tot_len);
		ipv4->check             = 0;
		ipv4->check             = ip_fast_csum((unsigned char *)ipv4,
						       ipv4->ihl);

		mlx5e_lro_update_tcp_hdr(cqe, tcp);
		check = csum_partial(tcp, tcp->doff * 4,
				     csum_unfold((__force __sum16)cqe->check_sum));
		/* Almost done, don't forget the pseudo header */
		tcp->check = csum_tcpudp_magic(ipv4->saddr, ipv4->daddr,
					       tot_len - sizeof(struct iphdr),
					       IPPROTO_TCP, check);
	} else {
		u16 payload_len = tot_len - sizeof(struct ipv6hdr);
		struct ipv6hdr *ipv6 = ip_p;

		tcp = ip_p + sizeof(struct ipv6hdr);
		skb_shinfo(skb)->gso_type = SKB_GSO_TCPV6;

		ipv6->hop_limit         = cqe->lro_min_ttl;
		ipv6->payload_len       = cpu_to_be16(payload_len);

		mlx5e_lro_update_tcp_hdr(cqe, tcp);
		check = csum_partial(tcp, tcp->doff * 4,
				     csum_unfold((__force __sum16)cqe->check_sum));
		/* Almost done, don't forget the pseudo header */
		tcp->check = csum_ipv6_magic(&ipv6->saddr, &ipv6->daddr, payload_len,
					     IPPROTO_TCP, check);
	}
}

static inline void mlx5e_skb_set_hash(struct mlx5_cqe64 *cqe,
				      struct sk_buff *skb)
{
	u8 cht = cqe->rss_hash_type;
	int ht = (cht & CQE_RSS_HTYPE_L4) ? PKT_HASH_TYPE_L4 :
		 (cht & CQE_RSS_HTYPE_IP) ? PKT_HASH_TYPE_L3 :
					    PKT_HASH_TYPE_NONE;
	skb_set_hash(skb, be32_to_cpu(cqe->rss_hash_result), ht);
}

static inline bool is_last_ethertype_ip(struct sk_buff *skb, int *network_depth)
{
	__be16 ethertype = ((struct ethhdr *)skb->data)->h_proto;

	ethertype = __vlan_get_protocol(skb, ethertype, network_depth);
	return (ethertype == htons(ETH_P_IP) || ethertype == htons(ETH_P_IPV6));
}

static u32 mlx5e_get_fcs(const struct sk_buff *skb)
{
	const void *fcs_bytes;
	u32 _fcs_bytes;

	fcs_bytes = skb_header_pointer(skb, skb->len - ETH_FCS_LEN,
				       ETH_FCS_LEN, &_fcs_bytes);

	return __get_unaligned_cpu32(fcs_bytes);
}

#define short_frame(size) ((size) <= ETH_ZLEN + ETH_FCS_LEN)

static inline void mlx5e_handle_csum(struct net_device *netdev,
				     struct mlx5_cqe64 *cqe,
				     struct mlx5e_rq *rq,
				     struct sk_buff *skb,
				     bool   lro)
{
	struct mlx5e_rq_stats *stats = rq->stats;
	int network_depth = 0;

	if (unlikely(!(netdev->features & NETIF_F_RXCSUM)))
		goto csum_none;

	if (lro) {
		skb->ip_summed = CHECKSUM_UNNECESSARY;
		stats->csum_unnecessary++;
		return;
	}

	/* CQE csum doesn't cover padding octets in short ethernet
	 * frames. And the pad field is appended prior to calculating
	 * and appending the FCS field.
	 *
	 * Detecting these padded frames requires to verify and parse
	 * IP headers, so we simply force all those small frames to be
	 * CHECKSUM_UNNECESSARY even if they are not padded.
	 */
	if (short_frame(skb->len))
		goto csum_unnecessary;

<<<<<<< HEAD
	if (likely(is_last_ethertype_ip(skb, &network_depth))) {
=======
	if (likely(is_last_ethertype_ip(skb, &network_depth, &proto))) {
		if (unlikely(get_ip_proto(skb, network_depth, proto) == IPPROTO_SCTP))
			goto csum_unnecessary;

		stats->csum_complete++;
>>>>>>> 407d19ab
		skb->ip_summed = CHECKSUM_COMPLETE;
		skb->csum = csum_unfold((__force __sum16)cqe->check_sum);

		if (test_bit(MLX5E_RQ_STATE_CSUM_FULL, &rq->state))
			return; /* CQE csum covers all received bytes */

		/* csum might need some fixups ...*/
		if (network_depth > ETH_HLEN)
			/* CQE csum is calculated from the IP header and does
			 * not cover VLAN headers (if present). This will add
			 * the checksum manually.
			 */
			skb->csum = csum_partial(skb->data + ETH_HLEN,
						 network_depth - ETH_HLEN,
						 skb->csum);
<<<<<<< HEAD
		if (unlikely(netdev->features & NETIF_F_RXFCS))
			skb->csum = csum_block_add(skb->csum,
						   (__force __wsum)mlx5e_get_fcs(skb),
						   skb->len - ETH_FCS_LEN);
		stats->csum_complete++;
=======

		mlx5e_skb_padding_csum(skb, network_depth, proto, stats);
>>>>>>> 407d19ab
		return;
	}

csum_unnecessary:
	if (likely((cqe->hds_ip_ext & CQE_L3_OK) &&
		   (cqe->hds_ip_ext & CQE_L4_OK))) {
		skb->ip_summed = CHECKSUM_UNNECESSARY;
		if (cqe_is_tunneled(cqe)) {
			skb->csum_level = 1;
			skb->encapsulation = 1;
			stats->csum_unnecessary_inner++;
			return;
		}
		stats->csum_unnecessary++;
		return;
	}
csum_none:
	skb->ip_summed = CHECKSUM_NONE;
	stats->csum_none++;
}

static inline void mlx5e_build_rx_skb(struct mlx5_cqe64 *cqe,
				      u32 cqe_bcnt,
				      struct mlx5e_rq *rq,
				      struct sk_buff *skb)
{
	u8 lro_num_seg = be32_to_cpu(cqe->srqn) >> 24;
	struct mlx5e_rq_stats *stats = rq->stats;
	struct net_device *netdev = rq->netdev;

	skb->mac_len = ETH_HLEN;

#ifdef CONFIG_MLX5_EN_TLS
	mlx5e_tls_handle_rx_skb(netdev, skb, &cqe_bcnt);
#endif

	if (lro_num_seg > 1) {
		mlx5e_lro_update_hdr(skb, cqe, cqe_bcnt);
		skb_shinfo(skb)->gso_size = DIV_ROUND_UP(cqe_bcnt, lro_num_seg);
		/* Subtract one since we already counted this as one
		 * "regular" packet in mlx5e_complete_rx_cqe()
		 */
		stats->packets += lro_num_seg - 1;
		stats->lro_packets++;
		stats->lro_bytes += cqe_bcnt;
	}

	if (unlikely(mlx5e_rx_hw_stamp(rq->tstamp)))
		skb_hwtstamps(skb)->hwtstamp =
				mlx5_timecounter_cyc2time(rq->clock, get_cqe_ts(cqe));

	skb_record_rx_queue(skb, rq->ix);

	if (likely(netdev->features & NETIF_F_RXHASH))
		mlx5e_skb_set_hash(cqe, skb);

	if (cqe_has_vlan(cqe)) {
		__vlan_hwaccel_put_tag(skb, htons(ETH_P_8021Q),
				       be16_to_cpu(cqe->vlan_info));
		stats->removed_vlan_packets++;
	}

	skb->mark = be32_to_cpu(cqe->sop_drop_qpn) & MLX5E_TC_FLOW_ID_MASK;

	mlx5e_handle_csum(netdev, cqe, rq, skb, !!lro_num_seg);
	skb->protocol = eth_type_trans(skb, netdev);
}

static inline void mlx5e_complete_rx_cqe(struct mlx5e_rq *rq,
					 struct mlx5_cqe64 *cqe,
					 u32 cqe_bcnt,
					 struct sk_buff *skb)
{
	struct mlx5e_rq_stats *stats = rq->stats;

	stats->packets++;
	stats->bytes += cqe_bcnt;
	mlx5e_build_rx_skb(cqe, cqe_bcnt, rq, skb);
}

static inline
struct sk_buff *mlx5e_build_linear_skb(struct mlx5e_rq *rq, void *va,
				       u32 frag_size, u16 headroom,
				       u32 cqe_bcnt)
{
	struct sk_buff *skb = build_skb(va, frag_size);

	if (unlikely(!skb)) {
		rq->stats->buff_alloc_err++;
		return NULL;
	}

	skb_reserve(skb, headroom);
	skb_put(skb, cqe_bcnt);

	return skb;
}

struct sk_buff *
mlx5e_skb_from_cqe_linear(struct mlx5e_rq *rq, struct mlx5_cqe64 *cqe,
			  struct mlx5e_wqe_frag_info *wi, u32 cqe_bcnt)
{
	struct mlx5e_dma_info *di = wi->di;
	u16 rx_headroom = rq->buff.headroom;
	struct sk_buff *skb;
	void *va, *data;
	bool consumed;
	u32 frag_size;

	va             = page_address(di->page) + wi->offset;
	data           = va + rx_headroom;
	frag_size      = MLX5_SKB_FRAG_SZ(rx_headroom + cqe_bcnt);

	dma_sync_single_range_for_cpu(rq->pdev, di->addr, wi->offset,
				      frag_size, DMA_FROM_DEVICE);
	prefetchw(va); /* xdp_frame data area */
	prefetch(data);

	if (unlikely((cqe->op_own >> 4) != MLX5_CQE_RESP_SEND)) {
		rq->stats->wqe_err++;
		return NULL;
	}

	rcu_read_lock();
	consumed = mlx5e_xdp_handle(rq, di, va, &rx_headroom, &cqe_bcnt);
	rcu_read_unlock();
	if (consumed)
		return NULL; /* page/packet was consumed by XDP */

	skb = mlx5e_build_linear_skb(rq, va, frag_size, rx_headroom, cqe_bcnt);
	if (unlikely(!skb))
		return NULL;

	/* queue up for recycling/reuse */
	page_ref_inc(di->page);

	return skb;
}

struct sk_buff *
mlx5e_skb_from_cqe_nonlinear(struct mlx5e_rq *rq, struct mlx5_cqe64 *cqe,
			     struct mlx5e_wqe_frag_info *wi, u32 cqe_bcnt)
{
	struct mlx5e_rq_frag_info *frag_info = &rq->wqe.info.arr[0];
	struct mlx5e_wqe_frag_info *head_wi = wi;
	u16 headlen      = min_t(u32, MLX5E_RX_MAX_HEAD, cqe_bcnt);
	u16 frag_headlen = headlen;
	u16 byte_cnt     = cqe_bcnt - headlen;
	struct sk_buff *skb;

	if (unlikely((cqe->op_own >> 4) != MLX5_CQE_RESP_SEND)) {
		rq->stats->wqe_err++;
		return NULL;
	}

	/* XDP is not supported in this configuration, as incoming packets
	 * might spread among multiple pages.
	 */
	skb = napi_alloc_skb(rq->cq.napi,
			     ALIGN(MLX5E_RX_MAX_HEAD, sizeof(long)));
	if (unlikely(!skb)) {
		rq->stats->buff_alloc_err++;
		return NULL;
	}

	prefetchw(skb->data);

	while (byte_cnt) {
		u16 frag_consumed_bytes =
			min_t(u16, frag_info->frag_size - frag_headlen, byte_cnt);

		mlx5e_add_skb_frag(rq, skb, wi->di, wi->offset + frag_headlen,
				   frag_consumed_bytes, frag_info->frag_stride);
		byte_cnt -= frag_consumed_bytes;
		frag_headlen = 0;
		frag_info++;
		wi++;
	}

	/* copy header */
	mlx5e_copy_skb_header(rq->pdev, skb, head_wi->di, head_wi->offset,
			      0, headlen);
	/* skb linear part was allocated with headlen and aligned to long */
	skb->tail += headlen;
	skb->len  += headlen;

	return skb;
}

void mlx5e_handle_rx_cqe(struct mlx5e_rq *rq, struct mlx5_cqe64 *cqe)
{
	struct mlx5_wq_cyc *wq = &rq->wqe.wq;
	struct mlx5e_wqe_frag_info *wi;
	struct sk_buff *skb;
	u32 cqe_bcnt;
	u16 ci;

	ci       = mlx5_wq_cyc_ctr2ix(wq, be16_to_cpu(cqe->wqe_counter));
	wi       = get_frag(rq, ci);
	cqe_bcnt = be32_to_cpu(cqe->byte_cnt);

	skb = rq->wqe.skb_from_cqe(rq, cqe, wi, cqe_bcnt);
	if (!skb) {
		/* probably for XDP */
		if (__test_and_clear_bit(MLX5E_RQ_FLAG_XDP_XMIT, rq->flags)) {
			/* do not return page to cache,
			 * it will be returned on XDP_TX completion.
			 */
			goto wq_cyc_pop;
		}
		goto free_wqe;
	}

	mlx5e_complete_rx_cqe(rq, cqe, cqe_bcnt, skb);
	napi_gro_receive(rq->cq.napi, skb);

free_wqe:
	mlx5e_free_rx_wqe(rq, wi, true);
wq_cyc_pop:
	mlx5_wq_cyc_pop(wq);
}

#ifdef CONFIG_MLX5_ESWITCH
void mlx5e_handle_rx_cqe_rep(struct mlx5e_rq *rq, struct mlx5_cqe64 *cqe)
{
	struct net_device *netdev = rq->netdev;
	struct mlx5e_priv *priv = netdev_priv(netdev);
	struct mlx5e_rep_priv *rpriv  = priv->ppriv;
	struct mlx5_eswitch_rep *rep = rpriv->rep;
	struct mlx5_wq_cyc *wq = &rq->wqe.wq;
	struct mlx5e_wqe_frag_info *wi;
	struct sk_buff *skb;
	u32 cqe_bcnt;
	u16 ci;

	ci       = mlx5_wq_cyc_ctr2ix(wq, be16_to_cpu(cqe->wqe_counter));
	wi       = get_frag(rq, ci);
	cqe_bcnt = be32_to_cpu(cqe->byte_cnt);

	skb = rq->wqe.skb_from_cqe(rq, cqe, wi, cqe_bcnt);
	if (!skb) {
		/* probably for XDP */
		if (__test_and_clear_bit(MLX5E_RQ_FLAG_XDP_XMIT, rq->flags)) {
			/* do not return page to cache,
			 * it will be returned on XDP_TX completion.
			 */
			goto wq_cyc_pop;
		}
		goto free_wqe;
	}

	mlx5e_complete_rx_cqe(rq, cqe, cqe_bcnt, skb);

	if (rep->vlan && skb_vlan_tag_present(skb))
		skb_vlan_pop(skb);

	napi_gro_receive(rq->cq.napi, skb);

free_wqe:
	mlx5e_free_rx_wqe(rq, wi, true);
wq_cyc_pop:
	mlx5_wq_cyc_pop(wq);
}
#endif

struct sk_buff *
mlx5e_skb_from_cqe_mpwrq_nonlinear(struct mlx5e_rq *rq, struct mlx5e_mpw_info *wi,
				   u16 cqe_bcnt, u32 head_offset, u32 page_idx)
{
	u16 headlen = min_t(u16, MLX5E_RX_MAX_HEAD, cqe_bcnt);
	struct mlx5e_dma_info *di = &wi->umr.dma_info[page_idx];
	u32 frag_offset    = head_offset + headlen;
	u32 byte_cnt       = cqe_bcnt - headlen;
	struct mlx5e_dma_info *head_di = di;
	struct sk_buff *skb;

	skb = napi_alloc_skb(rq->cq.napi,
			     ALIGN(MLX5E_RX_MAX_HEAD, sizeof(long)));
	if (unlikely(!skb)) {
		rq->stats->buff_alloc_err++;
		return NULL;
	}

	prefetchw(skb->data);

	if (unlikely(frag_offset >= PAGE_SIZE)) {
		di++;
		frag_offset -= PAGE_SIZE;
	}

	while (byte_cnt) {
		u32 pg_consumed_bytes =
			min_t(u32, PAGE_SIZE - frag_offset, byte_cnt);
		unsigned int truesize =
			ALIGN(pg_consumed_bytes, BIT(rq->mpwqe.log_stride_sz));

		mlx5e_add_skb_frag(rq, skb, di, frag_offset,
				   pg_consumed_bytes, truesize);
		byte_cnt -= pg_consumed_bytes;
		frag_offset = 0;
		di++;
	}
	/* copy header */
	mlx5e_copy_skb_header_mpwqe(rq->pdev, skb, head_di,
				    head_offset, headlen);
	/* skb linear part was allocated with headlen and aligned to long */
	skb->tail += headlen;
	skb->len  += headlen;

	return skb;
}

struct sk_buff *
mlx5e_skb_from_cqe_mpwrq_linear(struct mlx5e_rq *rq, struct mlx5e_mpw_info *wi,
				u16 cqe_bcnt, u32 head_offset, u32 page_idx)
{
	struct mlx5e_dma_info *di = &wi->umr.dma_info[page_idx];
	u16 rx_headroom = rq->buff.headroom;
	u32 cqe_bcnt32 = cqe_bcnt;
	struct sk_buff *skb;
	void *va, *data;
	u32 frag_size;
	bool consumed;

	/* Check packet size. Note LRO doesn't use linear SKB */
	if (unlikely(cqe_bcnt > rq->hw_mtu)) {
		rq->stats->oversize_pkts_sw_drop++;
		return NULL;
	}

	va             = page_address(di->page) + head_offset;
	data           = va + rx_headroom;
	frag_size      = MLX5_SKB_FRAG_SZ(rx_headroom + cqe_bcnt32);

	dma_sync_single_range_for_cpu(rq->pdev, di->addr, head_offset,
				      frag_size, DMA_FROM_DEVICE);
	prefetchw(va); /* xdp_frame data area */
	prefetch(data);

	rcu_read_lock();
	consumed = mlx5e_xdp_handle(rq, di, va, &rx_headroom, &cqe_bcnt32);
	rcu_read_unlock();
	if (consumed) {
		if (__test_and_clear_bit(MLX5E_RQ_FLAG_XDP_XMIT, rq->flags))
			__set_bit(page_idx, wi->xdp_xmit_bitmap); /* non-atomic */
		return NULL; /* page/packet was consumed by XDP */
	}

	skb = mlx5e_build_linear_skb(rq, va, frag_size, rx_headroom, cqe_bcnt32);
	if (unlikely(!skb))
		return NULL;

	/* queue up for recycling/reuse */
	page_ref_inc(di->page);

	return skb;
}

void mlx5e_handle_rx_cqe_mpwrq(struct mlx5e_rq *rq, struct mlx5_cqe64 *cqe)
{
	u16 cstrides       = mpwrq_get_cqe_consumed_strides(cqe);
	u16 wqe_id         = be16_to_cpu(cqe->wqe_id);
	struct mlx5e_mpw_info *wi = &rq->mpwqe.info[wqe_id];
	u16 stride_ix      = mpwrq_get_cqe_stride_index(cqe);
	u32 wqe_offset     = stride_ix << rq->mpwqe.log_stride_sz;
	u32 head_offset    = wqe_offset & (PAGE_SIZE - 1);
	u32 page_idx       = wqe_offset >> PAGE_SHIFT;
	struct mlx5e_rx_wqe_ll *wqe;
	struct mlx5_wq_ll *wq;
	struct sk_buff *skb;
	u16 cqe_bcnt;

	wi->consumed_strides += cstrides;

	if (unlikely((cqe->op_own >> 4) != MLX5_CQE_RESP_SEND)) {
		rq->stats->wqe_err++;
		goto mpwrq_cqe_out;
	}

	if (unlikely(mpwrq_is_filler_cqe(cqe))) {
		struct mlx5e_rq_stats *stats = rq->stats;

		stats->mpwqe_filler_cqes++;
		stats->mpwqe_filler_strides += cstrides;
		goto mpwrq_cqe_out;
	}

	cqe_bcnt = mpwrq_get_cqe_byte_cnt(cqe);

	skb = rq->mpwqe.skb_from_cqe_mpwrq(rq, wi, cqe_bcnt, head_offset,
					   page_idx);
	if (!skb)
		goto mpwrq_cqe_out;

	mlx5e_complete_rx_cqe(rq, cqe, cqe_bcnt, skb);
	napi_gro_receive(rq->cq.napi, skb);

mpwrq_cqe_out:
	if (likely(wi->consumed_strides < rq->mpwqe.num_strides))
		return;

	wq  = &rq->mpwqe.wq;
	wqe = mlx5_wq_ll_get_wqe(wq, wqe_id);
	mlx5e_free_rx_mpwqe(rq, wi, true);
	mlx5_wq_ll_pop(wq, cqe->wqe_id, &wqe->next.next_wqe_index);
}

int mlx5e_poll_rx_cq(struct mlx5e_cq *cq, int budget)
{
	struct mlx5e_rq *rq = container_of(cq, struct mlx5e_rq, cq);
	struct mlx5e_xdpsq *xdpsq = &rq->xdpsq;
	struct mlx5_cqe64 *cqe;
	int work_done = 0;

	if (unlikely(!test_bit(MLX5E_RQ_STATE_ENABLED, &rq->state)))
		return 0;

	if (cq->decmprs_left)
		work_done += mlx5e_decompress_cqes_cont(rq, cq, 0, budget);

	cqe = mlx5_cqwq_get_cqe(&cq->wq);
	if (!cqe) {
		if (unlikely(work_done))
			goto out;
		return 0;
	}

	do {
		if (mlx5_get_cqe_format(cqe) == MLX5_COMPRESSED) {
			work_done +=
				mlx5e_decompress_cqes_start(rq, cq,
							    budget - work_done);
			continue;
		}

		mlx5_cqwq_pop(&cq->wq);

		rq->handle_rx_cqe(rq, cqe);
	} while ((++work_done < budget) && (cqe = mlx5_cqwq_get_cqe(&cq->wq)));

out:
	if (xdpsq->doorbell) {
		mlx5e_xmit_xdp_doorbell(xdpsq);
		xdpsq->doorbell = false;
	}

	if (xdpsq->redirect_flush) {
		xdp_do_flush_map();
		xdpsq->redirect_flush = false;
	}

	mlx5_cqwq_update_db_record(&cq->wq);

	/* ensure cq space is freed before enabling more cqes */
	wmb();

	return work_done;
}

#ifdef CONFIG_MLX5_CORE_IPOIB

#define MLX5_IB_GRH_DGID_OFFSET 24
#define MLX5_GID_SIZE           16

static inline void mlx5i_complete_rx_cqe(struct mlx5e_rq *rq,
					 struct mlx5_cqe64 *cqe,
					 u32 cqe_bcnt,
					 struct sk_buff *skb)
{
	struct mlx5e_rq_stats *stats = rq->stats;
	struct hwtstamp_config *tstamp;
	struct net_device *netdev;
	struct mlx5e_priv *priv;
	char *pseudo_header;
	u32 qpn;
	u8 *dgid;
	u8 g;

	qpn = be32_to_cpu(cqe->sop_drop_qpn) & 0xffffff;
	netdev = mlx5i_pkey_get_netdev(rq->netdev, qpn);

	/* No mapping present, cannot process SKB. This might happen if a child
	 * interface is going down while having unprocessed CQEs on parent RQ
	 */
	if (unlikely(!netdev)) {
		/* TODO: add drop counters support */
		skb->dev = NULL;
		pr_warn_once("Unable to map QPN %u to dev - dropping skb\n", qpn);
		return;
	}

	priv = mlx5i_epriv(netdev);
	tstamp = &priv->tstamp;

	g = (be32_to_cpu(cqe->flags_rqpn) >> 28) & 3;
	dgid = skb->data + MLX5_IB_GRH_DGID_OFFSET;
	if ((!g) || dgid[0] != 0xff)
		skb->pkt_type = PACKET_HOST;
	else if (memcmp(dgid, netdev->broadcast + 4, MLX5_GID_SIZE) == 0)
		skb->pkt_type = PACKET_BROADCAST;
	else
		skb->pkt_type = PACKET_MULTICAST;

	/* TODO: IB/ipoib: Allow mcast packets from other VFs
	 * 68996a6e760e5c74654723eeb57bf65628ae87f4
	 */

	skb_pull(skb, MLX5_IB_GRH_BYTES);

	skb->protocol = *((__be16 *)(skb->data));

	skb->ip_summed = CHECKSUM_COMPLETE;
	skb->csum = csum_unfold((__force __sum16)cqe->check_sum);

	if (unlikely(mlx5e_rx_hw_stamp(tstamp)))
		skb_hwtstamps(skb)->hwtstamp =
				mlx5_timecounter_cyc2time(rq->clock, get_cqe_ts(cqe));

	skb_record_rx_queue(skb, rq->ix);

	if (likely(netdev->features & NETIF_F_RXHASH))
		mlx5e_skb_set_hash(cqe, skb);

	/* 20 bytes of ipoib header and 4 for encap existing */
	pseudo_header = skb_push(skb, MLX5_IPOIB_PSEUDO_LEN);
	memset(pseudo_header, 0, MLX5_IPOIB_PSEUDO_LEN);
	skb_reset_mac_header(skb);
	skb_pull(skb, MLX5_IPOIB_HARD_LEN);

	skb->dev = netdev;

	stats->csum_complete++;
	stats->packets++;
	stats->bytes += cqe_bcnt;
}

void mlx5i_handle_rx_cqe(struct mlx5e_rq *rq, struct mlx5_cqe64 *cqe)
{
	struct mlx5_wq_cyc *wq = &rq->wqe.wq;
	struct mlx5e_wqe_frag_info *wi;
	struct sk_buff *skb;
	u32 cqe_bcnt;
	u16 ci;

	ci       = mlx5_wq_cyc_ctr2ix(wq, be16_to_cpu(cqe->wqe_counter));
	wi       = get_frag(rq, ci);
	cqe_bcnt = be32_to_cpu(cqe->byte_cnt);

	skb = rq->wqe.skb_from_cqe(rq, cqe, wi, cqe_bcnt);
	if (!skb)
		goto wq_free_wqe;

	mlx5i_complete_rx_cqe(rq, cqe, cqe_bcnt, skb);
	if (unlikely(!skb->dev)) {
		dev_kfree_skb_any(skb);
		goto wq_free_wqe;
	}
	napi_gro_receive(rq->cq.napi, skb);

wq_free_wqe:
	mlx5e_free_rx_wqe(rq, wi, true);
	mlx5_wq_cyc_pop(wq);
}

#endif /* CONFIG_MLX5_CORE_IPOIB */

#ifdef CONFIG_MLX5_EN_IPSEC

void mlx5e_ipsec_handle_rx_cqe(struct mlx5e_rq *rq, struct mlx5_cqe64 *cqe)
{
	struct mlx5_wq_cyc *wq = &rq->wqe.wq;
	struct mlx5e_wqe_frag_info *wi;
	struct sk_buff *skb;
	u32 cqe_bcnt;
	u16 ci;

	ci       = mlx5_wq_cyc_ctr2ix(wq, be16_to_cpu(cqe->wqe_counter));
	wi       = get_frag(rq, ci);
	cqe_bcnt = be32_to_cpu(cqe->byte_cnt);

	skb = rq->wqe.skb_from_cqe(rq, cqe, wi, cqe_bcnt);
	if (unlikely(!skb)) {
		/* a DROP, save the page-reuse checks */
		mlx5e_free_rx_wqe(rq, wi, true);
		goto wq_cyc_pop;
	}
	skb = mlx5e_ipsec_handle_rx_skb(rq->netdev, skb, &cqe_bcnt);
	if (unlikely(!skb)) {
		mlx5e_free_rx_wqe(rq, wi, true);
		goto wq_cyc_pop;
	}

	mlx5e_complete_rx_cqe(rq, cqe, cqe_bcnt, skb);
	napi_gro_receive(rq->cq.napi, skb);

	mlx5e_free_rx_wqe(rq, wi, true);
wq_cyc_pop:
	mlx5_wq_cyc_pop(wq);
}

#endif /* CONFIG_MLX5_EN_IPSEC */<|MERGE_RESOLUTION|>--- conflicted
+++ resolved
@@ -34,9 +34,9 @@
 #include <linux/ip.h>
 #include <linux/ipv6.h>
 #include <linux/tcp.h>
-#include <net/busy_poll.h>
 #include <net/ip6_checksum.h>
 #include <net/page_pool.h>
+#include <net/inet_ecn.h>
 #include "en.h"
 #include "en_tc.h"
 #include "eswitch.h"
@@ -52,40 +52,45 @@
 	return config->rx_filter == HWTSTAMP_FILTER_ALL;
 }
 
-static inline void mlx5e_read_cqe_slot(struct mlx5e_cq *cq, u32 cqcc,
-				       void *data)
-{
-	u32 ci = mlx5_cqwq_ctr2ix(&cq->wq, cqcc);
-
-	memcpy(data, mlx5_cqwq_get_wqe(&cq->wq, ci), sizeof(struct mlx5_cqe64));
+static inline void mlx5e_read_cqe_slot(struct mlx5_cqwq *wq,
+				       u32 cqcc, void *data)
+{
+	u32 ci = mlx5_cqwq_ctr2ix(wq, cqcc);
+
+	memcpy(data, mlx5_cqwq_get_wqe(wq, ci), sizeof(struct mlx5_cqe64));
 }
 
 static inline void mlx5e_read_title_slot(struct mlx5e_rq *rq,
-					 struct mlx5e_cq *cq, u32 cqcc)
-{
-	mlx5e_read_cqe_slot(cq, cqcc, &cq->title);
-	cq->decmprs_left        = be32_to_cpu(cq->title.byte_cnt);
-	cq->decmprs_wqe_counter = be16_to_cpu(cq->title.wqe_counter);
+					 struct mlx5_cqwq *wq,
+					 u32 cqcc)
+{
+	struct mlx5e_cq_decomp *cqd = &rq->cqd;
+	struct mlx5_cqe64 *title = &cqd->title;
+
+	mlx5e_read_cqe_slot(wq, cqcc, title);
+	cqd->left        = be32_to_cpu(title->byte_cnt);
+	cqd->wqe_counter = be16_to_cpu(title->wqe_counter);
 	rq->stats->cqe_compress_blks++;
 }
 
-static inline void mlx5e_read_mini_arr_slot(struct mlx5e_cq *cq, u32 cqcc)
-{
-	mlx5e_read_cqe_slot(cq, cqcc, cq->mini_arr);
-	cq->mini_arr_idx = 0;
-}
-
-static inline void mlx5e_cqes_update_owner(struct mlx5e_cq *cq, u32 cqcc, int n)
-{
-	struct mlx5_cqwq *wq = &cq->wq;
-
+static inline void mlx5e_read_mini_arr_slot(struct mlx5_cqwq *wq,
+					    struct mlx5e_cq_decomp *cqd,
+					    u32 cqcc)
+{
+	mlx5e_read_cqe_slot(wq, cqcc, cqd->mini_arr);
+	cqd->mini_arr_idx = 0;
+}
+
+static inline void mlx5e_cqes_update_owner(struct mlx5_cqwq *wq, int n)
+{
+	u32 cqcc   = wq->cc;
 	u8  op_own = mlx5_cqwq_get_ctr_wrap_cnt(wq, cqcc) & 1;
 	u32 ci     = mlx5_cqwq_ctr2ix(wq, cqcc);
 	u32 wq_sz  = mlx5_cqwq_get_size(wq);
 	u32 ci_top = min_t(u32, wq_sz, ci + n);
 
 	for (; ci < ci_top; ci++, n--) {
-		struct mlx5_cqe64 *cqe = mlx5_cqwq_get_wqe(&cq->wq, ci);
+		struct mlx5_cqe64 *cqe = mlx5_cqwq_get_wqe(wq, ci);
 
 		cqe->op_own = op_own;
 	}
@@ -93,7 +98,7 @@
 	if (unlikely(ci == wq_sz)) {
 		op_own = !op_own;
 		for (ci = 0; ci < n; ci++) {
-			struct mlx5_cqe64 *cqe = mlx5_cqwq_get_wqe(&cq->wq, ci);
+			struct mlx5_cqe64 *cqe = mlx5_cqwq_get_wqe(wq, ci);
 
 			cqe->op_own = op_own;
 		}
@@ -101,68 +106,79 @@
 }
 
 static inline void mlx5e_decompress_cqe(struct mlx5e_rq *rq,
-					struct mlx5e_cq *cq, u32 cqcc)
-{
-	cq->title.byte_cnt     = cq->mini_arr[cq->mini_arr_idx].byte_cnt;
-	cq->title.check_sum    = cq->mini_arr[cq->mini_arr_idx].checksum;
-	cq->title.op_own      &= 0xf0;
-	cq->title.op_own      |= 0x01 & (cqcc >> cq->wq.fbc.log_sz);
-	cq->title.wqe_counter  = cpu_to_be16(cq->decmprs_wqe_counter);
+					struct mlx5_cqwq *wq,
+					u32 cqcc)
+{
+	struct mlx5e_cq_decomp *cqd = &rq->cqd;
+	struct mlx5_mini_cqe8 *mini_cqe = &cqd->mini_arr[cqd->mini_arr_idx];
+	struct mlx5_cqe64 *title = &cqd->title;
+
+	title->byte_cnt     = mini_cqe->byte_cnt;
+	title->check_sum    = mini_cqe->checksum;
+	title->op_own      &= 0xf0;
+	title->op_own      |= 0x01 & (cqcc >> wq->fbc.log_sz);
+	title->wqe_counter  = cpu_to_be16(cqd->wqe_counter);
 
 	if (rq->wq_type == MLX5_WQ_TYPE_LINKED_LIST_STRIDING_RQ)
-		cq->decmprs_wqe_counter +=
-			mpwrq_get_cqe_consumed_strides(&cq->title);
+		cqd->wqe_counter += mpwrq_get_cqe_consumed_strides(title);
 	else
-		cq->decmprs_wqe_counter =
-			mlx5_wq_cyc_ctr2ix(&rq->wqe.wq, cq->decmprs_wqe_counter + 1);
+		cqd->wqe_counter =
+			mlx5_wq_cyc_ctr2ix(&rq->wqe.wq, cqd->wqe_counter + 1);
 }
 
 static inline void mlx5e_decompress_cqe_no_hash(struct mlx5e_rq *rq,
-						struct mlx5e_cq *cq, u32 cqcc)
-{
-	mlx5e_decompress_cqe(rq, cq, cqcc);
-	cq->title.rss_hash_type   = 0;
-	cq->title.rss_hash_result = 0;
+						struct mlx5_cqwq *wq,
+						u32 cqcc)
+{
+	struct mlx5e_cq_decomp *cqd = &rq->cqd;
+
+	mlx5e_decompress_cqe(rq, wq, cqcc);
+	cqd->title.rss_hash_type   = 0;
+	cqd->title.rss_hash_result = 0;
 }
 
 static inline u32 mlx5e_decompress_cqes_cont(struct mlx5e_rq *rq,
-					     struct mlx5e_cq *cq,
+					     struct mlx5_cqwq *wq,
 					     int update_owner_only,
 					     int budget_rem)
 {
-	u32 cqcc = cq->wq.cc + update_owner_only;
+	struct mlx5e_cq_decomp *cqd = &rq->cqd;
+	u32 cqcc = wq->cc + update_owner_only;
 	u32 cqe_count;
 	u32 i;
 
-	cqe_count = min_t(u32, cq->decmprs_left, budget_rem);
+	cqe_count = min_t(u32, cqd->left, budget_rem);
 
 	for (i = update_owner_only; i < cqe_count;
-	     i++, cq->mini_arr_idx++, cqcc++) {
-		if (cq->mini_arr_idx == MLX5_MINI_CQE_ARRAY_SIZE)
-			mlx5e_read_mini_arr_slot(cq, cqcc);
-
-		mlx5e_decompress_cqe_no_hash(rq, cq, cqcc);
-		rq->handle_rx_cqe(rq, &cq->title);
-	}
-	mlx5e_cqes_update_owner(cq, cq->wq.cc, cqcc - cq->wq.cc);
-	cq->wq.cc = cqcc;
-	cq->decmprs_left -= cqe_count;
+	     i++, cqd->mini_arr_idx++, cqcc++) {
+		if (cqd->mini_arr_idx == MLX5_MINI_CQE_ARRAY_SIZE)
+			mlx5e_read_mini_arr_slot(wq, cqd, cqcc);
+
+		mlx5e_decompress_cqe_no_hash(rq, wq, cqcc);
+		rq->handle_rx_cqe(rq, &cqd->title);
+	}
+	mlx5e_cqes_update_owner(wq, cqcc - wq->cc);
+	wq->cc = cqcc;
+	cqd->left -= cqe_count;
 	rq->stats->cqe_compress_pkts += cqe_count;
 
 	return cqe_count;
 }
 
 static inline u32 mlx5e_decompress_cqes_start(struct mlx5e_rq *rq,
-					      struct mlx5e_cq *cq,
+					      struct mlx5_cqwq *wq,
 					      int budget_rem)
 {
-	mlx5e_read_title_slot(rq, cq, cq->wq.cc);
-	mlx5e_read_mini_arr_slot(cq, cq->wq.cc + 1);
-	mlx5e_decompress_cqe(rq, cq, cq->wq.cc);
-	rq->handle_rx_cqe(rq, &cq->title);
-	cq->mini_arr_idx++;
-
-	return mlx5e_decompress_cqes_cont(rq, cq, 1, budget_rem) - 1;
+	struct mlx5e_cq_decomp *cqd = &rq->cqd;
+	u32 cc = wq->cc;
+
+	mlx5e_read_title_slot(rq, wq, cc);
+	mlx5e_read_mini_arr_slot(wq, cqd, cc + 1);
+	mlx5e_decompress_cqe(rq, wq, cc);
+	rq->handle_rx_cqe(rq, &cqd->title);
+	cqd->mini_arr_idx++;
+
+	return mlx5e_decompress_cqes_cont(rq, wq, 1, budget_rem) - 1;
 }
 
 static inline bool mlx5e_page_is_reserved(struct page *page)
@@ -369,7 +385,7 @@
 static inline void
 mlx5e_copy_skb_header(struct device *pdev, struct sk_buff *skb,
 		      struct mlx5e_dma_info *dma_info,
-		      int offset_from, int offset_to, u32 headlen)
+		      int offset_from, u32 headlen)
 {
 	const void *from = page_address(dma_info->page) + offset_from;
 	/* Aligning len to sizeof(long) optimizes memcpy performance */
@@ -377,24 +393,7 @@
 
 	dma_sync_single_for_cpu(pdev, dma_info->addr + offset_from, len,
 				DMA_FROM_DEVICE);
-	skb_copy_to_linear_data_offset(skb, offset_to, from, len);
-}
-
-static inline void
-mlx5e_copy_skb_header_mpwqe(struct device *pdev,
-			    struct sk_buff *skb,
-			    struct mlx5e_dma_info *dma_info,
-			    u32 offset, u32 headlen)
-{
-	u16 headlen_pg = min_t(u32, headlen, PAGE_SIZE - offset);
-
-	mlx5e_copy_skb_header(pdev, skb, dma_info, offset, 0, headlen_pg);
-
-	if (unlikely(offset + headlen > PAGE_SIZE)) {
-		dma_info++;
-		mlx5e_copy_skb_header(pdev, skb, dma_info, 0, headlen_pg,
-				      headlen - headlen_pg);
-	}
+	skb_copy_to_linear_data(skb, from, len);
 }
 
 static void
@@ -543,36 +542,6 @@
 	return !!err;
 }
 
-<<<<<<< HEAD
-static inline void mlx5e_poll_ico_single_cqe(struct mlx5e_cq *cq,
-					     struct mlx5e_icosq *sq,
-					     struct mlx5e_rq *rq,
-					     struct mlx5_cqe64 *cqe)
-{
-	struct mlx5_wq_cyc *wq = &sq->wq;
-	u16 ci = mlx5_wq_cyc_ctr2ix(wq, be16_to_cpu(cqe->wqe_counter));
-	struct mlx5e_sq_wqe_info *icowi = &sq->db.ico_wqe[ci];
-
-	mlx5_cqwq_pop(&cq->wq);
-
-	if (unlikely((cqe->op_own >> 4) != MLX5_CQE_REQ)) {
-		netdev_WARN_ONCE(cq->channel->netdev,
-				 "Bad OP in ICOSQ CQE: 0x%x\n", cqe->op_own);
-		return;
-	}
-
-	if (likely(icowi->opcode == MLX5_OPCODE_UMR)) {
-		mlx5e_post_rx_mpwqe(rq);
-		return;
-	}
-
-	if (unlikely(icowi->opcode != MLX5_OPCODE_NOP))
-		netdev_WARN_ONCE(cq->channel->netdev,
-				 "Bad OPCODE in ICOSQ WQE info: 0x%x\n", icowi->opcode);
-}
-
-=======
->>>>>>> 407d19ab
 static void mlx5e_poll_ico_cq(struct mlx5e_cq *cq, struct mlx5e_rq *rq)
 {
 	struct mlx5e_icosq *sq = container_of(cq, struct mlx5e_icosq, cq);
@@ -762,26 +731,109 @@
 	skb_set_hash(skb, be32_to_cpu(cqe->rss_hash_result), ht);
 }
 
-static inline bool is_last_ethertype_ip(struct sk_buff *skb, int *network_depth)
-{
-	__be16 ethertype = ((struct ethhdr *)skb->data)->h_proto;
-
-	ethertype = __vlan_get_protocol(skb, ethertype, network_depth);
-	return (ethertype == htons(ETH_P_IP) || ethertype == htons(ETH_P_IPV6));
-}
-
-static u32 mlx5e_get_fcs(const struct sk_buff *skb)
-{
-	const void *fcs_bytes;
-	u32 _fcs_bytes;
-
-	fcs_bytes = skb_header_pointer(skb, skb->len - ETH_FCS_LEN,
-				       ETH_FCS_LEN, &_fcs_bytes);
-
-	return __get_unaligned_cpu32(fcs_bytes);
+static inline bool is_last_ethertype_ip(struct sk_buff *skb, int *network_depth,
+					__be16 *proto)
+{
+	*proto = ((struct ethhdr *)skb->data)->h_proto;
+	*proto = __vlan_get_protocol(skb, *proto, network_depth);
+
+	if (*proto == htons(ETH_P_IP))
+		return pskb_may_pull(skb, *network_depth + sizeof(struct iphdr));
+
+	if (*proto == htons(ETH_P_IPV6))
+		return pskb_may_pull(skb, *network_depth + sizeof(struct ipv6hdr));
+
+	return false;
+}
+
+static inline void mlx5e_enable_ecn(struct mlx5e_rq *rq, struct sk_buff *skb)
+{
+	int network_depth = 0;
+	__be16 proto;
+	void *ip;
+	int rc;
+
+	if (unlikely(!is_last_ethertype_ip(skb, &network_depth, &proto)))
+		return;
+
+	ip = skb->data + network_depth;
+	rc = ((proto == htons(ETH_P_IP)) ? IP_ECN_set_ce((struct iphdr *)ip) :
+					 IP6_ECN_set_ce(skb, (struct ipv6hdr *)ip));
+
+	rq->stats->ecn_mark += !!rc;
+}
+
+static u8 get_ip_proto(struct sk_buff *skb, int network_depth, __be16 proto)
+{
+	void *ip_p = skb->data + network_depth;
+
+	return (proto == htons(ETH_P_IP)) ? ((struct iphdr *)ip_p)->protocol :
+					    ((struct ipv6hdr *)ip_p)->nexthdr;
 }
 
 #define short_frame(size) ((size) <= ETH_ZLEN + ETH_FCS_LEN)
+
+#define MAX_PADDING 8
+
+static void
+tail_padding_csum_slow(struct sk_buff *skb, int offset, int len,
+		       struct mlx5e_rq_stats *stats)
+{
+	stats->csum_complete_tail_slow++;
+	skb->csum = csum_block_add(skb->csum,
+				   skb_checksum(skb, offset, len, 0),
+				   offset);
+}
+
+static void
+tail_padding_csum(struct sk_buff *skb, int offset,
+		  struct mlx5e_rq_stats *stats)
+{
+	u8 tail_padding[MAX_PADDING];
+	int len = skb->len - offset;
+	void *tail;
+
+	if (unlikely(len > MAX_PADDING)) {
+		tail_padding_csum_slow(skb, offset, len, stats);
+		return;
+	}
+
+	tail = skb_header_pointer(skb, offset, len, tail_padding);
+	if (unlikely(!tail)) {
+		tail_padding_csum_slow(skb, offset, len, stats);
+		return;
+	}
+
+	stats->csum_complete_tail++;
+	skb->csum = csum_block_add(skb->csum, csum_partial(tail, len, 0), offset);
+}
+
+static void
+mlx5e_skb_padding_csum(struct sk_buff *skb, int network_depth, __be16 proto,
+		       struct mlx5e_rq_stats *stats)
+{
+	struct ipv6hdr *ip6;
+	struct iphdr   *ip4;
+	int pkt_len;
+
+	switch (proto) {
+	case htons(ETH_P_IP):
+		ip4 = (struct iphdr *)(skb->data + network_depth);
+		pkt_len = network_depth + ntohs(ip4->tot_len);
+		break;
+	case htons(ETH_P_IPV6):
+		ip6 = (struct ipv6hdr *)(skb->data + network_depth);
+		pkt_len = network_depth + sizeof(*ip6) + ntohs(ip6->payload_len);
+		break;
+	default:
+		return;
+	}
+
+	if (likely(pkt_len >= skb->len))
+		return;
+
+	tail_padding_csum(skb, pkt_len, stats);
+}
 
 static inline void mlx5e_handle_csum(struct net_device *netdev,
 				     struct mlx5_cqe64 *cqe,
@@ -791,6 +843,7 @@
 {
 	struct mlx5e_rq_stats *stats = rq->stats;
 	int network_depth = 0;
+	__be16 proto;
 
 	if (unlikely(!(netdev->features & NETIF_F_RXCSUM)))
 		goto csum_none;
@@ -800,6 +853,10 @@
 		stats->csum_unnecessary++;
 		return;
 	}
+
+	/* True when explicitly set via priv flag, or XDP prog is loaded */
+	if (test_bit(MLX5E_RQ_STATE_NO_CSUM_COMPLETE, &rq->state))
+		goto csum_unnecessary;
 
 	/* CQE csum doesn't cover padding octets in short ethernet
 	 * frames. And the pad field is appended prior to calculating
@@ -812,15 +869,11 @@
 	if (short_frame(skb->len))
 		goto csum_unnecessary;
 
-<<<<<<< HEAD
-	if (likely(is_last_ethertype_ip(skb, &network_depth))) {
-=======
 	if (likely(is_last_ethertype_ip(skb, &network_depth, &proto))) {
 		if (unlikely(get_ip_proto(skb, network_depth, proto) == IPPROTO_SCTP))
 			goto csum_unnecessary;
 
 		stats->csum_complete++;
->>>>>>> 407d19ab
 		skb->ip_summed = CHECKSUM_COMPLETE;
 		skb->csum = csum_unfold((__force __sum16)cqe->check_sum);
 
@@ -836,16 +889,8 @@
 			skb->csum = csum_partial(skb->data + ETH_HLEN,
 						 network_depth - ETH_HLEN,
 						 skb->csum);
-<<<<<<< HEAD
-		if (unlikely(netdev->features & NETIF_F_RXFCS))
-			skb->csum = csum_block_add(skb->csum,
-						   (__force __wsum)mlx5e_get_fcs(skb),
-						   skb->len - ETH_FCS_LEN);
-		stats->csum_complete++;
-=======
 
 		mlx5e_skb_padding_csum(skb, network_depth, proto, stats);
->>>>>>> 407d19ab
 		return;
 	}
 
@@ -867,6 +912,8 @@
 	stats->csum_none++;
 }
 
+#define MLX5E_CE_BIT_MASK 0x80
+
 static inline void mlx5e_build_rx_skb(struct mlx5_cqe64 *cqe,
 				      u32 cqe_bcnt,
 				      struct mlx5e_rq *rq,
@@ -911,6 +958,10 @@
 	skb->mark = be32_to_cpu(cqe->sop_drop_qpn) & MLX5E_TC_FLOW_ID_MASK;
 
 	mlx5e_handle_csum(netdev, cqe, rq, skb, !!lro_num_seg);
+	/* checking CE bit in cqe - MSB in ml_path field */
+	if (unlikely(cqe->ml_path & MLX5E_CE_BIT_MASK))
+		mlx5e_enable_ecn(rq, skb);
+
 	skb->protocol = eth_type_trans(skb, netdev);
 }
 
@@ -964,7 +1015,7 @@
 	prefetchw(va); /* xdp_frame data area */
 	prefetch(data);
 
-	if (unlikely((cqe->op_own >> 4) != MLX5_CQE_RESP_SEND)) {
+	if (unlikely(get_cqe_opcode(cqe) != MLX5_CQE_RESP_SEND)) {
 		rq->stats->wqe_err++;
 		return NULL;
 	}
@@ -996,7 +1047,7 @@
 	u16 byte_cnt     = cqe_bcnt - headlen;
 	struct sk_buff *skb;
 
-	if (unlikely((cqe->op_own >> 4) != MLX5_CQE_RESP_SEND)) {
+	if (unlikely(get_cqe_opcode(cqe) != MLX5_CQE_RESP_SEND)) {
 		rq->stats->wqe_err++;
 		return NULL;
 	}
@@ -1026,8 +1077,7 @@
 	}
 
 	/* copy header */
-	mlx5e_copy_skb_header(rq->pdev, skb, head_wi->di, head_wi->offset,
-			      0, headlen);
+	mlx5e_copy_skb_header(rq->pdev, skb, head_wi->di, head_wi->offset, headlen);
 	/* skb linear part was allocated with headlen and aligned to long */
 	skb->tail += headlen;
 	skb->len  += headlen;
@@ -1149,8 +1199,7 @@
 		di++;
 	}
 	/* copy header */
-	mlx5e_copy_skb_header_mpwqe(rq->pdev, skb, head_di,
-				    head_offset, headlen);
+	mlx5e_copy_skb_header(rq->pdev, skb, head_di, head_offset, headlen);
 	/* skb linear part was allocated with headlen and aligned to long */
 	skb->tail += headlen;
 	skb->len  += headlen;
@@ -1220,7 +1269,7 @@
 
 	wi->consumed_strides += cstrides;
 
-	if (unlikely((cqe->op_own >> 4) != MLX5_CQE_RESP_SEND)) {
+	if (unlikely(get_cqe_opcode(cqe) != MLX5_CQE_RESP_SEND)) {
 		rq->stats->wqe_err++;
 		goto mpwrq_cqe_out;
 	}
@@ -1256,17 +1305,17 @@
 int mlx5e_poll_rx_cq(struct mlx5e_cq *cq, int budget)
 {
 	struct mlx5e_rq *rq = container_of(cq, struct mlx5e_rq, cq);
-	struct mlx5e_xdpsq *xdpsq = &rq->xdpsq;
+	struct mlx5_cqwq *cqwq = &cq->wq;
 	struct mlx5_cqe64 *cqe;
 	int work_done = 0;
 
 	if (unlikely(!test_bit(MLX5E_RQ_STATE_ENABLED, &rq->state)))
 		return 0;
 
-	if (cq->decmprs_left)
-		work_done += mlx5e_decompress_cqes_cont(rq, cq, 0, budget);
-
-	cqe = mlx5_cqwq_get_cqe(&cq->wq);
+	if (rq->cqd.left)
+		work_done += mlx5e_decompress_cqes_cont(rq, cqwq, 0, budget);
+
+	cqe = mlx5_cqwq_get_cqe(cqwq);
 	if (!cqe) {
 		if (unlikely(work_done))
 			goto out;
@@ -1276,28 +1325,21 @@
 	do {
 		if (mlx5_get_cqe_format(cqe) == MLX5_COMPRESSED) {
 			work_done +=
-				mlx5e_decompress_cqes_start(rq, cq,
+				mlx5e_decompress_cqes_start(rq, cqwq,
 							    budget - work_done);
 			continue;
 		}
 
-		mlx5_cqwq_pop(&cq->wq);
+		mlx5_cqwq_pop(cqwq);
 
 		rq->handle_rx_cqe(rq, cqe);
-	} while ((++work_done < budget) && (cqe = mlx5_cqwq_get_cqe(&cq->wq)));
+	} while ((++work_done < budget) && (cqe = mlx5_cqwq_get_cqe(cqwq)));
 
 out:
-	if (xdpsq->doorbell) {
-		mlx5e_xmit_xdp_doorbell(xdpsq);
-		xdpsq->doorbell = false;
-	}
-
-	if (xdpsq->redirect_flush) {
-		xdp_do_flush_map();
-		xdpsq->redirect_flush = false;
-	}
-
-	mlx5_cqwq_update_db_record(&cq->wq);
+	if (rq->xdp_prog)
+		mlx5e_xdp_rx_poll_complete(rq);
+
+	mlx5_cqwq_update_db_record(cqwq);
 
 	/* ensure cq space is freed before enabling more cqes */
 	wmb();
@@ -1315,8 +1357,8 @@
 					 u32 cqe_bcnt,
 					 struct sk_buff *skb)
 {
-	struct mlx5e_rq_stats *stats = rq->stats;
 	struct hwtstamp_config *tstamp;
+	struct mlx5e_rq_stats *stats;
 	struct net_device *netdev;
 	struct mlx5e_priv *priv;
 	char *pseudo_header;
@@ -1339,6 +1381,7 @@
 
 	priv = mlx5i_epriv(netdev);
 	tstamp = &priv->tstamp;
+	stats = &priv->channel_stats[rq->ix].rq;
 
 	g = (be32_to_cpu(cqe->flags_rqpn) >> 28) & 3;
 	dgid = skb->data + MLX5_IB_GRH_DGID_OFFSET;
@@ -1357,8 +1400,14 @@
 
 	skb->protocol = *((__be16 *)(skb->data));
 
-	skb->ip_summed = CHECKSUM_COMPLETE;
-	skb->csum = csum_unfold((__force __sum16)cqe->check_sum);
+	if (netdev->features & NETIF_F_RXCSUM) {
+		skb->ip_summed = CHECKSUM_COMPLETE;
+		skb->csum = csum_unfold((__force __sum16)cqe->check_sum);
+		stats->csum_complete++;
+	} else {
+		skb->ip_summed = CHECKSUM_NONE;
+		stats->csum_none++;
+	}
 
 	if (unlikely(mlx5e_rx_hw_stamp(tstamp)))
 		skb_hwtstamps(skb)->hwtstamp =
@@ -1377,7 +1426,6 @@
 
 	skb->dev = netdev;
 
-	stats->csum_complete++;
 	stats->packets++;
 	stats->bytes += cqe_bcnt;
 }
