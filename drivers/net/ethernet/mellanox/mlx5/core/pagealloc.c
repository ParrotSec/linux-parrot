/*
 * Copyright (c) 2013-2015, Mellanox Technologies. All rights reserved.
 *
 * This software is available to you under a choice of one of two
 * licenses.  You may choose to be licensed under the terms of the GNU
 * General Public License (GPL) Version 2, available from the file
 * COPYING in the main directory of this source tree, or the
 * OpenIB.org BSD license below:
 *
 *     Redistribution and use in source and binary forms, with or
 *     without modification, are permitted provided that the following
 *     conditions are met:
 *
 *      - Redistributions of source code must retain the above
 *        copyright notice, this list of conditions and the following
 *        disclaimer.
 *
 *      - Redistributions in binary form must reproduce the above
 *        copyright notice, this list of conditions and the following
 *        disclaimer in the documentation and/or other materials
 *        provided with the distribution.
 *
 * THE SOFTWARE IS PROVIDED "AS IS", WITHOUT WARRANTY OF ANY KIND,
 * EXPRESS OR IMPLIED, INCLUDING BUT NOT LIMITED TO THE WARRANTIES OF
 * MERCHANTABILITY, FITNESS FOR A PARTICULAR PURPOSE AND
 * NONINFRINGEMENT. IN NO EVENT SHALL THE AUTHORS OR COPYRIGHT HOLDERS
 * BE LIABLE FOR ANY CLAIM, DAMAGES OR OTHER LIABILITY, WHETHER IN AN
 * ACTION OF CONTRACT, TORT OR OTHERWISE, ARISING FROM, OUT OF OR IN
 * CONNECTION WITH THE SOFTWARE OR THE USE OR OTHER DEALINGS IN THE
 * SOFTWARE.
 */

#include <linux/highmem.h>
#include <linux/kernel.h>
#include <linux/module.h>
#include <linux/delay.h>
#include <linux/mlx5/driver.h>
#include <linux/mlx5/cmd.h>
#include "mlx5_core.h"

enum {
	MLX5_PAGES_CANT_GIVE	= 0,
	MLX5_PAGES_GIVE		= 1,
	MLX5_PAGES_TAKE		= 2
};

struct mlx5_pages_req {
	struct mlx5_core_dev *dev;
	u16	func_id;
	s32	npages;
	struct work_struct work;
};

struct fw_page {
	struct rb_node		rb_node;
	u64			addr;
	struct page	       *page;
	u16			func_id;
	unsigned long		bitmask;
	struct list_head	list;
	unsigned		free_count;
};

enum {
	MAX_RECLAIM_TIME_MSECS	= 5000,
	MAX_RECLAIM_VFS_PAGES_TIME_MSECS = 2 * 1000 * 60,
};

enum {
	MLX5_MAX_RECLAIM_TIME_MILI	= 5000,
	MLX5_NUM_4K_IN_PAGE		= PAGE_SIZE / MLX5_ADAPTER_PAGE_SIZE,
};

static int insert_page(struct mlx5_core_dev *dev, u64 addr, struct page *page, u16 func_id)
{
	struct rb_root *root = &dev->priv.page_root;
	struct rb_node **new = &root->rb_node;
	struct rb_node *parent = NULL;
	struct fw_page *nfp;
	struct fw_page *tfp;
	int i;

	while (*new) {
		parent = *new;
		tfp = rb_entry(parent, struct fw_page, rb_node);
		if (tfp->addr < addr)
			new = &parent->rb_left;
		else if (tfp->addr > addr)
			new = &parent->rb_right;
		else
			return -EEXIST;
	}

	nfp = kzalloc(sizeof(*nfp), GFP_KERNEL);
	if (!nfp)
		return -ENOMEM;

	nfp->addr = addr;
	nfp->page = page;
	nfp->func_id = func_id;
	nfp->free_count = MLX5_NUM_4K_IN_PAGE;
	for (i = 0; i < MLX5_NUM_4K_IN_PAGE; i++)
		set_bit(i, &nfp->bitmask);

	rb_link_node(&nfp->rb_node, parent, new);
	rb_insert_color(&nfp->rb_node, root);
	list_add(&nfp->list, &dev->priv.free_list);

	return 0;
}

static struct fw_page *find_fw_page(struct mlx5_core_dev *dev, u64 addr)
{
	struct rb_root *root = &dev->priv.page_root;
	struct rb_node *tmp = root->rb_node;
	struct fw_page *result = NULL;
	struct fw_page *tfp;

	while (tmp) {
		tfp = rb_entry(tmp, struct fw_page, rb_node);
		if (tfp->addr < addr) {
			tmp = tmp->rb_left;
		} else if (tfp->addr > addr) {
			tmp = tmp->rb_right;
		} else {
			result = tfp;
			break;
		}
	}

	return result;
}

static int mlx5_cmd_query_pages(struct mlx5_core_dev *dev, u16 *func_id,
				s32 *npages, int boot)
{
	u32 out[MLX5_ST_SZ_DW(query_pages_out)] = {0};
	u32 in[MLX5_ST_SZ_DW(query_pages_in)]   = {0};
	int err;

	MLX5_SET(query_pages_in, in, opcode, MLX5_CMD_OP_QUERY_PAGES);
	MLX5_SET(query_pages_in, in, op_mod, boot ?
		 MLX5_QUERY_PAGES_IN_OP_MOD_BOOT_PAGES :
		 MLX5_QUERY_PAGES_IN_OP_MOD_INIT_PAGES);

	err = mlx5_cmd_exec(dev, in, sizeof(in), out, sizeof(out));
	if (err)
		return err;

	*npages = MLX5_GET(query_pages_out, out, num_pages);
	*func_id = MLX5_GET(query_pages_out, out, function_id);

	return err;
}

static int alloc_4k(struct mlx5_core_dev *dev, u64 *addr)
{
	struct fw_page *fp;
	unsigned n;

	if (list_empty(&dev->priv.free_list))
		return -ENOMEM;

	fp = list_entry(dev->priv.free_list.next, struct fw_page, list);
	n = find_first_bit(&fp->bitmask, 8 * sizeof(fp->bitmask));
	if (n >= MLX5_NUM_4K_IN_PAGE) {
		mlx5_core_warn(dev, "alloc 4k bug\n");
		return -ENOENT;
	}
	clear_bit(n, &fp->bitmask);
	fp->free_count--;
	if (!fp->free_count)
		list_del(&fp->list);

	*addr = fp->addr + n * MLX5_ADAPTER_PAGE_SIZE;

	return 0;
}

#define MLX5_U64_4K_PAGE_MASK ((~(u64)0U) << PAGE_SHIFT)

static void free_4k(struct mlx5_core_dev *dev, u64 addr)
{
	struct fw_page *fwp;
	int n;

	fwp = find_fw_page(dev, addr & MLX5_U64_4K_PAGE_MASK);
	if (!fwp) {
		mlx5_core_warn(dev, "page not found\n");
		return;
	}

	n = (addr & ~MLX5_U64_4K_PAGE_MASK) >> MLX5_ADAPTER_PAGE_SHIFT;
	fwp->free_count++;
	set_bit(n, &fwp->bitmask);
	if (fwp->free_count == MLX5_NUM_4K_IN_PAGE) {
		rb_erase(&fwp->rb_node, &dev->priv.page_root);
		if (fwp->free_count != 1)
			list_del(&fwp->list);
		dma_unmap_page(dev->device, addr & MLX5_U64_4K_PAGE_MASK,
			       PAGE_SIZE, DMA_BIDIRECTIONAL);
		__free_page(fwp->page);
		kfree(fwp);
	} else if (fwp->free_count == 1) {
		list_add(&fwp->list, &dev->priv.free_list);
	}
}

static int alloc_system_page(struct mlx5_core_dev *dev, u16 func_id)
{
	struct device *device = dev->device;
	int nid = dev_to_node(device);
	struct page *page;
	u64 zero_addr = 1;
	u64 addr;
	int err;

	page = alloc_pages_node(nid, GFP_HIGHUSER, 0);
	if (!page) {
		mlx5_core_warn(dev, "failed to allocate page\n");
		return -ENOMEM;
	}
map:
	addr = dma_map_page(device, page, 0, PAGE_SIZE, DMA_BIDIRECTIONAL);
	if (dma_mapping_error(device, addr)) {
		mlx5_core_warn(dev, "failed dma mapping page\n");
		err = -ENOMEM;
		goto err_mapping;
	}

	/* Firmware doesn't support page with physical address 0 */
	if (addr == 0) {
		zero_addr = addr;
		goto map;
	}

	err = insert_page(dev, addr, page, func_id);
	if (err) {
		mlx5_core_err(dev, "failed to track allocated page\n");
		dma_unmap_page(device, addr, PAGE_SIZE, DMA_BIDIRECTIONAL);
	}

err_mapping:
	if (err)
		__free_page(page);

	if (zero_addr == 0)
		dma_unmap_page(device, zero_addr, PAGE_SIZE,
			       DMA_BIDIRECTIONAL);

	return err;
}

static void page_notify_fail(struct mlx5_core_dev *dev, u16 func_id)
{
	u32 out[MLX5_ST_SZ_DW(manage_pages_out)] = {0};
	u32 in[MLX5_ST_SZ_DW(manage_pages_in)]   = {0};
	int err;

	MLX5_SET(manage_pages_in, in, opcode, MLX5_CMD_OP_MANAGE_PAGES);
	MLX5_SET(manage_pages_in, in, op_mod, MLX5_PAGES_CANT_GIVE);
	MLX5_SET(manage_pages_in, in, function_id, func_id);

	err = mlx5_cmd_exec(dev, in, sizeof(in), out, sizeof(out));
	if (err)
		mlx5_core_warn(dev, "page notify failed func_id(%d) err(%d)\n",
			       func_id, err);
}

static int give_pages(struct mlx5_core_dev *dev, u16 func_id, int npages,
		      int notify_fail)
{
	u32 out[MLX5_ST_SZ_DW(manage_pages_out)] = {0};
	int inlen = MLX5_ST_SZ_BYTES(manage_pages_in);
	u64 addr;
	int err;
	u32 *in;
	int i;

	inlen += npages * MLX5_FLD_SZ_BYTES(manage_pages_in, pas[0]);
	in = kvzalloc(inlen, GFP_KERNEL);
	if (!in) {
		err = -ENOMEM;
		mlx5_core_warn(dev, "vzalloc failed %d\n", inlen);
		goto out_free;
	}

	for (i = 0; i < npages; i++) {
retry:
		err = alloc_4k(dev, &addr);
		if (err) {
			if (err == -ENOMEM)
				err = alloc_system_page(dev, func_id);
			if (err)
				goto out_4k;

			goto retry;
		}
		MLX5_ARRAY_SET64(manage_pages_in, in, pas, i, addr);
	}

	MLX5_SET(manage_pages_in, in, opcode, MLX5_CMD_OP_MANAGE_PAGES);
	MLX5_SET(manage_pages_in, in, op_mod, MLX5_PAGES_GIVE);
	MLX5_SET(manage_pages_in, in, function_id, func_id);
	MLX5_SET(manage_pages_in, in, input_num_entries, npages);

	err = mlx5_cmd_exec(dev, in, inlen, out, sizeof(out));
	if (err) {
		mlx5_core_warn(dev, "func_id 0x%x, npages %d, err %d\n",
			       func_id, npages, err);
		goto out_4k;
	}

	dev->priv.fw_pages += npages;
	if (func_id)
		dev->priv.vfs_pages += npages;

	mlx5_core_dbg(dev, "err %d\n", err);

	kvfree(in);
	return 0;

out_4k:
	for (i--; i >= 0; i--)
		free_4k(dev, MLX5_GET64(manage_pages_in, in, pas[i]));
out_free:
	kvfree(in);
	if (notify_fail)
		page_notify_fail(dev, func_id);
	return err;
}

static int reclaim_pages_cmd(struct mlx5_core_dev *dev,
			     u32 *in, int in_size, u32 *out, int out_size)
{
	struct fw_page *fwp;
	struct rb_node *p;
	u32 func_id;
	u32 npages;
	u32 i = 0;

	if (dev->state != MLX5_DEVICE_STATE_INTERNAL_ERROR)
		return mlx5_cmd_exec(dev, in, in_size, out, out_size);

	/* No hard feelings, we want our pages back! */
	npages = MLX5_GET(manage_pages_in, in, input_num_entries);
	func_id = MLX5_GET(manage_pages_in, in, function_id);

	p = rb_first(&dev->priv.page_root);
	while (p && i < npages) {
		fwp = rb_entry(p, struct fw_page, rb_node);
		p = rb_next(p);
		if (fwp->func_id != func_id)
			continue;

		MLX5_ARRAY_SET64(manage_pages_out, out, pas, i, fwp->addr);
		i++;
	}

	MLX5_SET(manage_pages_out, out, output_num_entries, i);
	return 0;
}

static int reclaim_pages(struct mlx5_core_dev *dev, u32 func_id, int npages,
			 int *nclaimed)
{
	int outlen = MLX5_ST_SZ_BYTES(manage_pages_out);
	u32 in[MLX5_ST_SZ_DW(manage_pages_in)] = {0};
	int num_claimed;
	u32 *out;
	int err;
	int i;

	if (nclaimed)
		*nclaimed = 0;

	outlen += npages * MLX5_FLD_SZ_BYTES(manage_pages_out, pas[0]);
	out = kvzalloc(outlen, GFP_KERNEL);
	if (!out)
		return -ENOMEM;

	MLX5_SET(manage_pages_in, in, opcode, MLX5_CMD_OP_MANAGE_PAGES);
	MLX5_SET(manage_pages_in, in, op_mod, MLX5_PAGES_TAKE);
	MLX5_SET(manage_pages_in, in, function_id, func_id);
	MLX5_SET(manage_pages_in, in, input_num_entries, npages);

	mlx5_core_dbg(dev, "npages %d, outlen %d\n", npages, outlen);
	err = reclaim_pages_cmd(dev, in, sizeof(in), out, outlen);
	if (err) {
		mlx5_core_err(dev, "failed reclaiming pages: err %d\n", err);
		goto out_free;
	}

	num_claimed = MLX5_GET(manage_pages_out, out, output_num_entries);
	if (num_claimed > npages) {
		mlx5_core_warn(dev, "fw returned %d, driver asked %d => corruption\n",
			       num_claimed, npages);
		err = -EINVAL;
		goto out_free;
	}

	for (i = 0; i < num_claimed; i++)
		free_4k(dev, MLX5_GET64(manage_pages_out, out, pas[i]));

	if (nclaimed)
		*nclaimed = num_claimed;

	dev->priv.fw_pages -= num_claimed;
	if (func_id)
		dev->priv.vfs_pages -= num_claimed;

out_free:
	kvfree(out);
	return err;
}

static void pages_work_handler(struct work_struct *work)
{
	struct mlx5_pages_req *req = container_of(work, struct mlx5_pages_req, work);
	struct mlx5_core_dev *dev = req->dev;
	int err = 0;

	if (req->npages < 0)
		err = reclaim_pages(dev, req->func_id, -1 * req->npages, NULL);
	else if (req->npages > 0)
		err = give_pages(dev, req->func_id, req->npages, 1);

	if (err)
		mlx5_core_warn(dev, "%s fail %d\n",
			       req->npages < 0 ? "reclaim" : "give", err);

	kfree(req);
}

void mlx5_core_req_pages_handler(struct mlx5_core_dev *dev, u16 func_id,
				 s32 npages)
{
	struct mlx5_pages_req *req;

	req = kzalloc(sizeof(*req), GFP_ATOMIC);
	if (!req) {
		mlx5_core_warn(dev, "failed to allocate pages request\n");
		return;
	}

	req->dev = dev;
	req->func_id = func_id;
	req->npages = npages;
	INIT_WORK(&req->work, pages_work_handler);
	queue_work(dev->priv.pg_wq, &req->work);
}

int mlx5_satisfy_startup_pages(struct mlx5_core_dev *dev, int boot)
{
	u16 uninitialized_var(func_id);
	s32 uninitialized_var(npages);
	int err;

	err = mlx5_cmd_query_pages(dev, &func_id, &npages, boot);
	if (err)
		return err;

	mlx5_core_dbg(dev, "requested %d %s pages for func_id 0x%x\n",
		      npages, boot ? "boot" : "init", func_id);

	return give_pages(dev, func_id, npages, 0);
}

enum {
	MLX5_BLKS_FOR_RECLAIM_PAGES = 12
};

static int optimal_reclaimed_pages(void)
{
	struct mlx5_cmd_prot_block *block;
	struct mlx5_cmd_layout *lay;
	int ret;

	ret = (sizeof(lay->out) + MLX5_BLKS_FOR_RECLAIM_PAGES * sizeof(block->data) -
	       MLX5_ST_SZ_BYTES(manage_pages_out)) /
	       MLX5_FLD_SZ_BYTES(manage_pages_out, pas[0]);

	return ret;
}

int mlx5_reclaim_startup_pages(struct mlx5_core_dev *dev)
{
	unsigned long end = jiffies + msecs_to_jiffies(MAX_RECLAIM_TIME_MSECS);
	struct fw_page *fwp;
	struct rb_node *p;
	int nclaimed = 0;
	int err = 0;

	do {
		p = rb_first(&dev->priv.page_root);
		if (p) {
			fwp = rb_entry(p, struct fw_page, rb_node);
			err = reclaim_pages(dev, fwp->func_id,
					    optimal_reclaimed_pages(),
					    &nclaimed);

			if (err) {
				mlx5_core_warn(dev, "failed reclaiming pages (%d)\n",
					       err);
				return err;
			}
			if (nclaimed)
				end = jiffies + msecs_to_jiffies(MAX_RECLAIM_TIME_MSECS);
		}
		if (time_after(jiffies, end)) {
			mlx5_core_warn(dev, "FW did not return all pages. giving up...\n");
			break;
		}
	} while (p);

	WARN(dev->priv.fw_pages,
	     "FW pages counter is %d after reclaiming all pages\n",
	     dev->priv.fw_pages);
	WARN(dev->priv.vfs_pages,
	     "VFs FW pages counter is %d after reclaiming all pages\n",
	     dev->priv.vfs_pages);

	return 0;
}

void mlx5_pagealloc_init(struct mlx5_core_dev *dev)
{
	dev->priv.page_root = RB_ROOT;
	INIT_LIST_HEAD(&dev->priv.free_list);
}

void mlx5_pagealloc_cleanup(struct mlx5_core_dev *dev)
{
	/* nothing */
}

int mlx5_pagealloc_start(struct mlx5_core_dev *dev)
{
	dev->priv.pg_wq = create_singlethread_workqueue("mlx5_page_allocator");
	if (!dev->priv.pg_wq)
		return -ENOMEM;

	return 0;
}

void mlx5_pagealloc_stop(struct mlx5_core_dev *dev)
{
	destroy_workqueue(dev->priv.pg_wq);
}

int mlx5_wait_for_vf_pages(struct mlx5_core_dev *dev)
{
	unsigned long end = jiffies + msecs_to_jiffies(MAX_RECLAIM_VFS_PAGES_TIME_MSECS);
	int prev_vfs_pages = dev->priv.vfs_pages;

	/* In case of internal error we will free the pages manually later */
	if (dev->state == MLX5_DEVICE_STATE_INTERNAL_ERROR) {
		mlx5_core_warn(dev, "Skipping wait for vf pages stage");
		return 0;
	}

<<<<<<< HEAD
	mlx5_core_dbg(dev, "Waiting for %d pages from %s\n", prev_vfs_pages,
		      dev->priv.name);
	while (dev->priv.vfs_pages) {
=======
	mlx5_core_dbg(dev, "Waiting for %d pages\n", prev_pages);
	while (*pages) {
>>>>>>> 407d19ab
		if (time_after(jiffies, end)) {
			mlx5_core_warn(dev, "aborting while there are %d pending pages\n", dev->priv.vfs_pages);
			return -ETIMEDOUT;
		}
		if (dev->priv.vfs_pages < prev_vfs_pages) {
			end = jiffies + msecs_to_jiffies(MAX_RECLAIM_VFS_PAGES_TIME_MSECS);
			prev_vfs_pages = dev->priv.vfs_pages;
		}
		msleep(50);
	}

	mlx5_core_dbg(dev, "All pages received\n");
	return 0;
}<|MERGE_RESOLUTION|>--- conflicted
+++ resolved
@@ -37,6 +37,7 @@
 #include <linux/mlx5/driver.h>
 #include <linux/mlx5/cmd.h>
 #include "mlx5_core.h"
+#include "lib/eq.h"
 
 enum {
 	MLX5_PAGES_CANT_GIVE	= 0,
@@ -47,6 +48,7 @@
 struct mlx5_pages_req {
 	struct mlx5_core_dev *dev;
 	u16	func_id;
+	u8	ec_function;
 	s32	npages;
 	struct work_struct work;
 };
@@ -142,6 +144,7 @@
 	MLX5_SET(query_pages_in, in, op_mod, boot ?
 		 MLX5_QUERY_PAGES_IN_OP_MOD_BOOT_PAGES :
 		 MLX5_QUERY_PAGES_IN_OP_MOD_INIT_PAGES);
+	MLX5_SET(query_pages_in, in, embedded_cpu_function, mlx5_core_is_ecpf(dev));
 
 	err = mlx5_cmd_exec(dev, in, sizeof(in), out, sizeof(out));
 	if (err)
@@ -251,7 +254,8 @@
 	return err;
 }
 
-static void page_notify_fail(struct mlx5_core_dev *dev, u16 func_id)
+static void page_notify_fail(struct mlx5_core_dev *dev, u16 func_id,
+			     bool ec_function)
 {
 	u32 out[MLX5_ST_SZ_DW(manage_pages_out)] = {0};
 	u32 in[MLX5_ST_SZ_DW(manage_pages_in)]   = {0};
@@ -260,6 +264,7 @@
 	MLX5_SET(manage_pages_in, in, opcode, MLX5_CMD_OP_MANAGE_PAGES);
 	MLX5_SET(manage_pages_in, in, op_mod, MLX5_PAGES_CANT_GIVE);
 	MLX5_SET(manage_pages_in, in, function_id, func_id);
+	MLX5_SET(manage_pages_in, in, embedded_cpu_function, ec_function);
 
 	err = mlx5_cmd_exec(dev, in, sizeof(in), out, sizeof(out));
 	if (err)
@@ -268,7 +273,7 @@
 }
 
 static int give_pages(struct mlx5_core_dev *dev, u16 func_id, int npages,
-		      int notify_fail)
+		      int notify_fail, bool ec_function)
 {
 	u32 out[MLX5_ST_SZ_DW(manage_pages_out)] = {0};
 	int inlen = MLX5_ST_SZ_BYTES(manage_pages_in);
@@ -303,6 +308,7 @@
 	MLX5_SET(manage_pages_in, in, op_mod, MLX5_PAGES_GIVE);
 	MLX5_SET(manage_pages_in, in, function_id, func_id);
 	MLX5_SET(manage_pages_in, in, input_num_entries, npages);
+	MLX5_SET(manage_pages_in, in, embedded_cpu_function, ec_function);
 
 	err = mlx5_cmd_exec(dev, in, inlen, out, sizeof(out));
 	if (err) {
@@ -314,8 +320,11 @@
 	dev->priv.fw_pages += npages;
 	if (func_id)
 		dev->priv.vfs_pages += npages;
-
-	mlx5_core_dbg(dev, "err %d\n", err);
+	else if (mlx5_core_is_ecpf(dev) && !ec_function)
+		dev->priv.peer_pf_pages += npages;
+
+	mlx5_core_dbg(dev, "npages %d, ec_function %d, func_id 0x%x, err %d\n",
+		      npages, ec_function, func_id, err);
 
 	kvfree(in);
 	return 0;
@@ -326,7 +335,7 @@
 out_free:
 	kvfree(in);
 	if (notify_fail)
-		page_notify_fail(dev, func_id);
+		page_notify_fail(dev, func_id, ec_function);
 	return err;
 }
 
@@ -362,7 +371,7 @@
 }
 
 static int reclaim_pages(struct mlx5_core_dev *dev, u32 func_id, int npages,
-			 int *nclaimed)
+			 int *nclaimed, bool ec_function)
 {
 	int outlen = MLX5_ST_SZ_BYTES(manage_pages_out);
 	u32 in[MLX5_ST_SZ_DW(manage_pages_in)] = {0};
@@ -383,6 +392,7 @@
 	MLX5_SET(manage_pages_in, in, op_mod, MLX5_PAGES_TAKE);
 	MLX5_SET(manage_pages_in, in, function_id, func_id);
 	MLX5_SET(manage_pages_in, in, input_num_entries, npages);
+	MLX5_SET(manage_pages_in, in, embedded_cpu_function, ec_function);
 
 	mlx5_core_dbg(dev, "npages %d, outlen %d\n", npages, outlen);
 	err = reclaim_pages_cmd(dev, in, sizeof(in), out, outlen);
@@ -408,6 +418,8 @@
 	dev->priv.fw_pages -= num_claimed;
 	if (func_id)
 		dev->priv.vfs_pages -= num_claimed;
+	else if (mlx5_core_is_ecpf(dev) && !ec_function)
+		dev->priv.peer_pf_pages -= num_claimed;
 
 out_free:
 	kvfree(out);
@@ -421,9 +433,10 @@
 	int err = 0;
 
 	if (req->npages < 0)
-		err = reclaim_pages(dev, req->func_id, -1 * req->npages, NULL);
+		err = reclaim_pages(dev, req->func_id, -1 * req->npages, NULL,
+				    req->ec_function);
 	else if (req->npages > 0)
-		err = give_pages(dev, req->func_id, req->npages, 1);
+		err = give_pages(dev, req->func_id, req->npages, 1, req->ec_function);
 
 	if (err)
 		mlx5_core_warn(dev, "%s fail %d\n",
@@ -432,22 +445,43 @@
 	kfree(req);
 }
 
-void mlx5_core_req_pages_handler(struct mlx5_core_dev *dev, u16 func_id,
-				 s32 npages)
+enum {
+	EC_FUNCTION_MASK = 0x8000,
+};
+
+static int req_pages_handler(struct notifier_block *nb,
+			     unsigned long type, void *data)
 {
 	struct mlx5_pages_req *req;
-
+	struct mlx5_core_dev *dev;
+	struct mlx5_priv *priv;
+	struct mlx5_eqe *eqe;
+	bool ec_function;
+	u16 func_id;
+	s32 npages;
+
+	priv = mlx5_nb_cof(nb, struct mlx5_priv, pg_nb);
+	dev  = container_of(priv, struct mlx5_core_dev, priv);
+	eqe  = data;
+
+	func_id = be16_to_cpu(eqe->data.req_pages.func_id);
+	npages  = be32_to_cpu(eqe->data.req_pages.num_pages);
+	ec_function = be16_to_cpu(eqe->data.req_pages.ec_function) & EC_FUNCTION_MASK;
+	mlx5_core_dbg(dev, "page request for func 0x%x, npages %d\n",
+		      func_id, npages);
 	req = kzalloc(sizeof(*req), GFP_ATOMIC);
 	if (!req) {
 		mlx5_core_warn(dev, "failed to allocate pages request\n");
-		return;
+		return NOTIFY_DONE;
 	}
 
 	req->dev = dev;
 	req->func_id = func_id;
 	req->npages = npages;
+	req->ec_function = ec_function;
 	INIT_WORK(&req->work, pages_work_handler);
 	queue_work(dev->priv.pg_wq, &req->work);
+	return NOTIFY_OK;
 }
 
 int mlx5_satisfy_startup_pages(struct mlx5_core_dev *dev, int boot)
@@ -463,7 +497,7 @@
 	mlx5_core_dbg(dev, "requested %d %s pages for func_id 0x%x\n",
 		      npages, boot ? "boot" : "init", func_id);
 
-	return give_pages(dev, func_id, npages, 0);
+	return give_pages(dev, func_id, npages, 0, mlx5_core_is_ecpf(dev));
 }
 
 enum {
@@ -497,7 +531,7 @@
 			fwp = rb_entry(p, struct fw_page, rb_node);
 			err = reclaim_pages(dev, fwp->func_id,
 					    optimal_reclaimed_pages(),
-					    &nclaimed);
+					    &nclaimed, mlx5_core_is_ecpf(dev));
 
 			if (err) {
 				mlx5_core_warn(dev, "failed reclaiming pages (%d)\n",
@@ -519,23 +553,17 @@
 	WARN(dev->priv.vfs_pages,
 	     "VFs FW pages counter is %d after reclaiming all pages\n",
 	     dev->priv.vfs_pages);
+	WARN(dev->priv.peer_pf_pages,
+	     "Peer PF FW pages counter is %d after reclaiming all pages\n",
+	     dev->priv.peer_pf_pages);
 
 	return 0;
 }
 
-void mlx5_pagealloc_init(struct mlx5_core_dev *dev)
+int mlx5_pagealloc_init(struct mlx5_core_dev *dev)
 {
 	dev->priv.page_root = RB_ROOT;
 	INIT_LIST_HEAD(&dev->priv.free_list);
-}
-
-void mlx5_pagealloc_cleanup(struct mlx5_core_dev *dev)
-{
-	/* nothing */
-}
-
-int mlx5_pagealloc_start(struct mlx5_core_dev *dev)
-{
 	dev->priv.pg_wq = create_singlethread_workqueue("mlx5_page_allocator");
 	if (!dev->priv.pg_wq)
 		return -ENOMEM;
@@ -543,15 +571,27 @@
 	return 0;
 }
 
+void mlx5_pagealloc_cleanup(struct mlx5_core_dev *dev)
+{
+	destroy_workqueue(dev->priv.pg_wq);
+}
+
+void mlx5_pagealloc_start(struct mlx5_core_dev *dev)
+{
+	MLX5_NB_INIT(&dev->priv.pg_nb, req_pages_handler, PAGE_REQUEST);
+	mlx5_eq_notifier_register(dev, &dev->priv.pg_nb);
+}
+
 void mlx5_pagealloc_stop(struct mlx5_core_dev *dev)
 {
-	destroy_workqueue(dev->priv.pg_wq);
-}
-
-int mlx5_wait_for_vf_pages(struct mlx5_core_dev *dev)
+	mlx5_eq_notifier_unregister(dev, &dev->priv.pg_nb);
+	flush_workqueue(dev->priv.pg_wq);
+}
+
+int mlx5_wait_for_pages(struct mlx5_core_dev *dev, int *pages)
 {
 	unsigned long end = jiffies + msecs_to_jiffies(MAX_RECLAIM_VFS_PAGES_TIME_MSECS);
-	int prev_vfs_pages = dev->priv.vfs_pages;
+	int prev_pages = *pages;
 
 	/* In case of internal error we will free the pages manually later */
 	if (dev->state == MLX5_DEVICE_STATE_INTERNAL_ERROR) {
@@ -559,21 +599,15 @@
 		return 0;
 	}
 
-<<<<<<< HEAD
-	mlx5_core_dbg(dev, "Waiting for %d pages from %s\n", prev_vfs_pages,
-		      dev->priv.name);
-	while (dev->priv.vfs_pages) {
-=======
 	mlx5_core_dbg(dev, "Waiting for %d pages\n", prev_pages);
 	while (*pages) {
->>>>>>> 407d19ab
 		if (time_after(jiffies, end)) {
-			mlx5_core_warn(dev, "aborting while there are %d pending pages\n", dev->priv.vfs_pages);
+			mlx5_core_warn(dev, "aborting while there are %d pending pages\n", *pages);
 			return -ETIMEDOUT;
 		}
-		if (dev->priv.vfs_pages < prev_vfs_pages) {
+		if (*pages < prev_pages) {
 			end = jiffies + msecs_to_jiffies(MAX_RECLAIM_VFS_PAGES_TIME_MSECS);
-			prev_vfs_pages = dev->priv.vfs_pages;
+			prev_pages = *pages;
 		}
 		msleep(50);
 	}
