/*
 * Copyright (c) 2013-2015, Mellanox Technologies. All rights reserved.
 *
 * This software is available to you under a choice of one of two
 * licenses.  You may choose to be licensed under the terms of the GNU
 * General Public License (GPL) Version 2, available from the file
 * COPYING in the main directory of this source tree, or the
 * OpenIB.org BSD license below:
 *
 *     Redistribution and use in source and binary forms, with or
 *     without modification, are permitted provided that the following
 *     conditions are met:
 *
 *      - Redistributions of source code must retain the above
 *        copyright notice, this list of conditions and the following
 *        disclaimer.
 *
 *      - Redistributions in binary form must reproduce the above
 *        copyright notice, this list of conditions and the following
 *        disclaimer in the documentation and/or other materials
 *        provided with the distribution.
 *
 * THE SOFTWARE IS PROVIDED "AS IS", WITHOUT WARRANTY OF ANY KIND,
 * EXPRESS OR IMPLIED, INCLUDING BUT NOT LIMITED TO THE WARRANTIES OF
 * MERCHANTABILITY, FITNESS FOR A PARTICULAR PURPOSE AND
 * NONINFRINGEMENT. IN NO EVENT SHALL THE AUTHORS OR COPYRIGHT HOLDERS
 * BE LIABLE FOR ANY CLAIM, DAMAGES OR OTHER LIABILITY, WHETHER IN AN
 * ACTION OF CONTRACT, TORT OR OTHERWISE, ARISING FROM, OUT OF OR IN
 * CONNECTION WITH THE SOFTWARE OR THE USE OR OTHER DEALINGS IN THE
 * SOFTWARE.
 */

#include <linux/errno.h>
#include <linux/slab.h>
#include <linux/mm.h>
#include <linux/export.h>
#include <linux/bitmap.h>
#include <linux/dma-mapping.h>
#include <linux/vmalloc.h>
#include <linux/mlx5/driver.h>

#include "mlx5_core.h"

struct mlx5_db_pgdir {
	struct list_head	list;
	unsigned long	       *bitmap;
	__be32		       *db_page;
	dma_addr_t		db_dma;
};

/* Handling for queue buffers -- we allocate a bunch of memory and
 * register it in a memory region at HCA virtual address 0.
 */

static void *mlx5_dma_zalloc_coherent_node(struct mlx5_core_dev *dev,
					   size_t size, dma_addr_t *dma_handle,
					   int node)
{
	struct mlx5_priv *priv = &dev->priv;
	struct device *device = dev->device;
	int original_node;
	void *cpu_handle;

	mutex_lock(&priv->alloc_mutex);
<<<<<<< HEAD
	original_node = dev_to_node(&dev->pdev->dev);
	set_dev_node(&dev->pdev->dev, node);
	cpu_handle = dma_zalloc_coherent(&dev->pdev->dev, size,
					 dma_handle, GFP_KERNEL);
	set_dev_node(&dev->pdev->dev, original_node);
=======
	original_node = dev_to_node(device);
	set_dev_node(device, node);
	cpu_handle = dma_alloc_coherent(device, size, dma_handle,
					GFP_KERNEL);
	set_dev_node(device, original_node);
>>>>>>> 407d19ab
	mutex_unlock(&priv->alloc_mutex);
	return cpu_handle;
}

int mlx5_buf_alloc_node(struct mlx5_core_dev *dev, int size,
			struct mlx5_frag_buf *buf, int node)
{
	dma_addr_t t;

	buf->size = size;
	buf->npages       = 1;
	buf->page_shift   = (u8)get_order(size) + PAGE_SHIFT;

	buf->frags = kzalloc(sizeof(*buf->frags), GFP_KERNEL);
	if (!buf->frags)
		return -ENOMEM;

	buf->frags->buf   = mlx5_dma_zalloc_coherent_node(dev, size,
							  &t, node);
	if (!buf->frags->buf)
		goto err_out;

	buf->frags->map = t;

	while (t & ((1 << buf->page_shift) - 1)) {
		--buf->page_shift;
		buf->npages *= 2;
	}

	return 0;
err_out:
	kfree(buf->frags);
	return -ENOMEM;
}

int mlx5_buf_alloc(struct mlx5_core_dev *dev,
		   int size, struct mlx5_frag_buf *buf)
{
	return mlx5_buf_alloc_node(dev, size, buf, dev->priv.numa_node);
}
EXPORT_SYMBOL(mlx5_buf_alloc);

void mlx5_buf_free(struct mlx5_core_dev *dev, struct mlx5_frag_buf *buf)
{
	dma_free_coherent(dev->device, buf->size, buf->frags->buf,
			  buf->frags->map);

	kfree(buf->frags);
}
EXPORT_SYMBOL_GPL(mlx5_buf_free);

int mlx5_frag_buf_alloc_node(struct mlx5_core_dev *dev, int size,
			     struct mlx5_frag_buf *buf, int node)
{
	int i;

	buf->size = size;
	buf->npages = DIV_ROUND_UP(size, PAGE_SIZE);
	buf->page_shift = PAGE_SHIFT;
	buf->frags = kcalloc(buf->npages, sizeof(struct mlx5_buf_list),
			     GFP_KERNEL);
	if (!buf->frags)
		goto err_out;

	for (i = 0; i < buf->npages; i++) {
		struct mlx5_buf_list *frag = &buf->frags[i];
		int frag_sz = min_t(int, size, PAGE_SIZE);

		frag->buf = mlx5_dma_zalloc_coherent_node(dev, frag_sz,
							  &frag->map, node);
		if (!frag->buf)
			goto err_free_buf;
		if (frag->map & ((1 << buf->page_shift) - 1)) {
			dma_free_coherent(dev->device, frag_sz,
					  buf->frags[i].buf, buf->frags[i].map);
			mlx5_core_warn(dev, "unexpected map alignment: %pad, page_shift=%d\n",
				       &frag->map, buf->page_shift);
			goto err_free_buf;
		}
		size -= frag_sz;
	}

	return 0;

err_free_buf:
	while (i--)
		dma_free_coherent(dev->device, PAGE_SIZE, buf->frags[i].buf,
				  buf->frags[i].map);
	kfree(buf->frags);
err_out:
	return -ENOMEM;
}
EXPORT_SYMBOL_GPL(mlx5_frag_buf_alloc_node);

void mlx5_frag_buf_free(struct mlx5_core_dev *dev, struct mlx5_frag_buf *buf)
{
	int size = buf->size;
	int i;

	for (i = 0; i < buf->npages; i++) {
		int frag_sz = min_t(int, size, PAGE_SIZE);

		dma_free_coherent(dev->device, frag_sz, buf->frags[i].buf,
				  buf->frags[i].map);
		size -= frag_sz;
	}
	kfree(buf->frags);
}
EXPORT_SYMBOL_GPL(mlx5_frag_buf_free);

static struct mlx5_db_pgdir *mlx5_alloc_db_pgdir(struct mlx5_core_dev *dev,
						 int node)
{
	u32 db_per_page = PAGE_SIZE / cache_line_size();
	struct mlx5_db_pgdir *pgdir;

	pgdir = kzalloc(sizeof(*pgdir), GFP_KERNEL);
	if (!pgdir)
		return NULL;

	pgdir->bitmap = kcalloc(BITS_TO_LONGS(db_per_page),
				sizeof(unsigned long),
				GFP_KERNEL);

	if (!pgdir->bitmap) {
		kfree(pgdir);
		return NULL;
	}

	bitmap_fill(pgdir->bitmap, db_per_page);

	pgdir->db_page = mlx5_dma_zalloc_coherent_node(dev, PAGE_SIZE,
						       &pgdir->db_dma, node);
	if (!pgdir->db_page) {
		kfree(pgdir->bitmap);
		kfree(pgdir);
		return NULL;
	}

	return pgdir;
}

static int mlx5_alloc_db_from_pgdir(struct mlx5_db_pgdir *pgdir,
				    struct mlx5_db *db)
{
	u32 db_per_page = PAGE_SIZE / cache_line_size();
	int offset;
	int i;

	i = find_first_bit(pgdir->bitmap, db_per_page);
	if (i >= db_per_page)
		return -ENOMEM;

	__clear_bit(i, pgdir->bitmap);

	db->u.pgdir = pgdir;
	db->index   = i;
	offset = db->index * cache_line_size();
	db->db      = pgdir->db_page + offset / sizeof(*pgdir->db_page);
	db->dma     = pgdir->db_dma  + offset;

	db->db[0] = 0;
	db->db[1] = 0;

	return 0;
}

int mlx5_db_alloc_node(struct mlx5_core_dev *dev, struct mlx5_db *db, int node)
{
	struct mlx5_db_pgdir *pgdir;
	int ret = 0;

	mutex_lock(&dev->priv.pgdir_mutex);

	list_for_each_entry(pgdir, &dev->priv.pgdir_list, list)
		if (!mlx5_alloc_db_from_pgdir(pgdir, db))
			goto out;

	pgdir = mlx5_alloc_db_pgdir(dev, node);
	if (!pgdir) {
		ret = -ENOMEM;
		goto out;
	}

	list_add(&pgdir->list, &dev->priv.pgdir_list);

	/* This should never fail -- we just allocated an empty page: */
	WARN_ON(mlx5_alloc_db_from_pgdir(pgdir, db));

out:
	mutex_unlock(&dev->priv.pgdir_mutex);

	return ret;
}
EXPORT_SYMBOL_GPL(mlx5_db_alloc_node);

int mlx5_db_alloc(struct mlx5_core_dev *dev, struct mlx5_db *db)
{
	return mlx5_db_alloc_node(dev, db, dev->priv.numa_node);
}
EXPORT_SYMBOL_GPL(mlx5_db_alloc);

void mlx5_db_free(struct mlx5_core_dev *dev, struct mlx5_db *db)
{
	u32 db_per_page = PAGE_SIZE / cache_line_size();

	mutex_lock(&dev->priv.pgdir_mutex);

	__set_bit(db->index, db->u.pgdir->bitmap);

	if (bitmap_full(db->u.pgdir->bitmap, db_per_page)) {
		dma_free_coherent(dev->device, PAGE_SIZE,
				  db->u.pgdir->db_page, db->u.pgdir->db_dma);
		list_del(&db->u.pgdir->list);
		kfree(db->u.pgdir->bitmap);
		kfree(db->u.pgdir);
	}

	mutex_unlock(&dev->priv.pgdir_mutex);
}
EXPORT_SYMBOL_GPL(mlx5_db_free);

void mlx5_fill_page_array(struct mlx5_frag_buf *buf, __be64 *pas)
{
	u64 addr;
	int i;

	for (i = 0; i < buf->npages; i++) {
		addr = buf->frags->map + (i << buf->page_shift);

		pas[i] = cpu_to_be64(addr);
	}
}
EXPORT_SYMBOL_GPL(mlx5_fill_page_array);

void mlx5_fill_page_frag_array(struct mlx5_frag_buf *buf, __be64 *pas)
{
	int i;

	for (i = 0; i < buf->npages; i++)
		pas[i] = cpu_to_be64(buf->frags[i].map);
}
EXPORT_SYMBOL_GPL(mlx5_fill_page_frag_array);<|MERGE_RESOLUTION|>--- conflicted
+++ resolved
@@ -62,19 +62,11 @@
 	void *cpu_handle;
 
 	mutex_lock(&priv->alloc_mutex);
-<<<<<<< HEAD
-	original_node = dev_to_node(&dev->pdev->dev);
-	set_dev_node(&dev->pdev->dev, node);
-	cpu_handle = dma_zalloc_coherent(&dev->pdev->dev, size,
-					 dma_handle, GFP_KERNEL);
-	set_dev_node(&dev->pdev->dev, original_node);
-=======
 	original_node = dev_to_node(device);
 	set_dev_node(device, node);
 	cpu_handle = dma_alloc_coherent(device, size, dma_handle,
 					GFP_KERNEL);
 	set_dev_node(device, original_node);
->>>>>>> 407d19ab
 	mutex_unlock(&priv->alloc_mutex);
 	return cpu_handle;
 }
@@ -195,10 +187,7 @@
 	if (!pgdir)
 		return NULL;
 
-	pgdir->bitmap = kcalloc(BITS_TO_LONGS(db_per_page),
-				sizeof(unsigned long),
-				GFP_KERNEL);
-
+	pgdir->bitmap = bitmap_zalloc(db_per_page, GFP_KERNEL);
 	if (!pgdir->bitmap) {
 		kfree(pgdir);
 		return NULL;
@@ -209,7 +198,7 @@
 	pgdir->db_page = mlx5_dma_zalloc_coherent_node(dev, PAGE_SIZE,
 						       &pgdir->db_dma, node);
 	if (!pgdir->db_page) {
-		kfree(pgdir->bitmap);
+		bitmap_free(pgdir->bitmap);
 		kfree(pgdir);
 		return NULL;
 	}
@@ -289,7 +278,7 @@
 		dma_free_coherent(dev->device, PAGE_SIZE,
 				  db->u.pgdir->db_page, db->u.pgdir->db_dma);
 		list_del(&db->u.pgdir->list);
-		kfree(db->u.pgdir->bitmap);
+		bitmap_free(db->u.pgdir->bitmap);
 		kfree(db->u.pgdir);
 	}
 
