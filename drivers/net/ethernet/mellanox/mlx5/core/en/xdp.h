/*
 * Copyright (c) 2018, Mellanox Technologies. All rights reserved.
 *
 * This software is available to you under a choice of one of two
 * licenses.  You may choose to be licensed under the terms of the GNU
 * General Public License (GPL) Version 2, available from the file
 * COPYING in the main directory of this source tree, or the
 * OpenIB.org BSD license below:
 *
 *     Redistribution and use in source and binary forms, with or
 *     without modification, are permitted provided that the following
 *     conditions are met:
 *
 *      - Redistributions of source code must retain the above
 *        copyright notice, this list of conditions and the following
 *        disclaimer.
 *
 *      - Redistributions in binary form must reproduce the above
 *        copyright notice, this list of conditions and the following
 *        disclaimer in the documentation and/or other materials
 *        provided with the distribution.
 *
 * THE SOFTWARE IS PROVIDED "AS IS", WITHOUT WARRANTY OF ANY KIND,
 * EXPRESS OR IMPLIED, INCLUDING BUT NOT LIMITED TO THE WARRANTIES OF
 * MERCHANTABILITY, FITNESS FOR A PARTICULAR PURPOSE AND
 * NONINFRINGEMENT. IN NO EVENT SHALL THE AUTHORS OR COPYRIGHT HOLDERS
 * BE LIABLE FOR ANY CLAIM, DAMAGES OR OTHER LIABILITY, WHETHER IN AN
 * ACTION OF CONTRACT, TORT OR OTHERWISE, ARISING FROM, OUT OF OR IN
 * CONNECTION WITH THE SOFTWARE OR THE USE OR OTHER DEALINGS IN THE
 * SOFTWARE.
 */
#ifndef __MLX5_EN_XDP_H__
#define __MLX5_EN_XDP_H__

#include "en.h"

#define MLX5E_XDP_MAX_MTU ((int)(PAGE_SIZE - \
				 MLX5_SKB_FRAG_SZ(XDP_PACKET_HEADROOM)))
#define MLX5E_XDP_MIN_INLINE (ETH_HLEN + VLAN_HLEN)
#define MLX5E_XDP_TX_DS_COUNT \
	((sizeof(struct mlx5e_tx_wqe) / MLX5_SEND_WQE_DS) + 1 /* SG DS */)

bool mlx5e_xdp_handle(struct mlx5e_rq *rq, struct mlx5e_dma_info *di,
		      void *va, u16 *rx_headroom, u32 *len);
bool mlx5e_poll_xdpsq_cq(struct mlx5e_cq *cq);
void mlx5e_free_xdpsq_descs(struct mlx5e_xdpsq *sq);

bool mlx5e_xmit_xdp_frame(struct mlx5e_xdpsq *sq, struct mlx5e_xdp_info *xdpi);
int mlx5e_xdp_xmit(struct net_device *dev, int n, struct xdp_frame **frames,
		   u32 flags);

static inline void mlx5e_xdp_tx_enable(struct mlx5e_priv *priv)
{
	set_bit(MLX5E_STATE_XDP_TX_ENABLED, &priv->state);
}

static inline void mlx5e_xdp_tx_disable(struct mlx5e_priv *priv)
{
	clear_bit(MLX5E_STATE_XDP_TX_ENABLED, &priv->state);
	/* let other device's napi(s) see our new state */
	synchronize_rcu();
}

static inline bool mlx5e_xdp_tx_is_enabled(struct mlx5e_priv *priv)
{
	return test_bit(MLX5E_STATE_XDP_TX_ENABLED, &priv->state);
}

static inline void mlx5e_xmit_xdp_doorbell(struct mlx5e_xdpsq *sq)
{
<<<<<<< HEAD
=======
	if (sq->doorbell_cseg) {
		mlx5e_notify_hw(&sq->wq, sq->pc, sq->uar_map, sq->doorbell_cseg);
		sq->doorbell_cseg = NULL;
	}
}

/* Enable inline WQEs to shift some load from a congested HCA (HW) to
 * a less congested cpu (SW).
 */
static inline void mlx5e_xdp_update_inline_state(struct mlx5e_xdpsq *sq)
{
	u16 outstanding = sq->xdpi_fifo_pc - sq->xdpi_fifo_cc;
	struct mlx5e_xdp_mpwqe *session = &sq->mpwqe;

#define MLX5E_XDP_INLINE_WATERMARK_LOW	10
#define MLX5E_XDP_INLINE_WATERMARK_HIGH 128

	if (session->inline_on) {
		if (outstanding <= MLX5E_XDP_INLINE_WATERMARK_LOW)
			session->inline_on = 0;
		return;
	}

	/* inline is false */
	if (outstanding >= MLX5E_XDP_INLINE_WATERMARK_HIGH)
		session->inline_on = 1;
}

static inline void
mlx5e_xdp_mpwqe_add_dseg(struct mlx5e_xdpsq *sq, struct mlx5e_xdp_info *xdpi,
			 struct mlx5e_xdpsq_stats *stats)
{
	struct mlx5e_xdp_mpwqe *session = &sq->mpwqe;
	dma_addr_t dma_addr    = xdpi->dma_addr;
	struct xdp_frame *xdpf = xdpi->xdpf;
	struct mlx5_wqe_data_seg *dseg =
		(struct mlx5_wqe_data_seg *)session->wqe + session->ds_count;
	u16 dma_len = xdpf->len;

	session->pkt_count++;

#define MLX5E_XDP_INLINE_WQE_SZ_THRSD (256 - sizeof(struct mlx5_wqe_inline_seg))

	if (session->inline_on && dma_len <= MLX5E_XDP_INLINE_WQE_SZ_THRSD) {
		struct mlx5_wqe_inline_seg *inline_dseg =
			(struct mlx5_wqe_inline_seg *)dseg;
		u16 ds_len = sizeof(*inline_dseg) + dma_len;
		u16 ds_cnt = DIV_ROUND_UP(ds_len, MLX5_SEND_WQE_DS);

		if (unlikely(session->ds_count + ds_cnt > session->max_ds_count)) {
			/* Not enough space for inline wqe, send with memory pointer */
			session->complete = true;
			goto no_inline;
		}

		inline_dseg->byte_count = cpu_to_be32(dma_len | MLX5_INLINE_SEG);
		memcpy(inline_dseg->data, xdpf->data, dma_len);

		session->ds_count += ds_cnt;
		stats->inlnw++;
		return;
	}

no_inline:
	dseg->addr       = cpu_to_be64(dma_addr);
	dseg->byte_count = cpu_to_be32(dma_len);
	dseg->lkey       = sq->mkey_be;
	session->ds_count++;
}

static inline void mlx5e_xdpsq_fetch_wqe(struct mlx5e_xdpsq *sq,
					 struct mlx5e_tx_wqe **wqe)
{
>>>>>>> 407d19ab
	struct mlx5_wq_cyc *wq = &sq->wq;
	struct mlx5e_tx_wqe *wqe;
	u16 pi = mlx5_wq_cyc_ctr2ix(wq, sq->pc - 1); /* last pi */

	wqe  = mlx5_wq_cyc_get_wqe(wq, pi);

	mlx5e_notify_hw(wq, sq->pc, sq->uar_map, &wqe->ctrl);
}
#endif<|MERGE_RESOLUTION|>--- conflicted
+++ resolved
@@ -34,18 +34,18 @@
 
 #include "en.h"
 
-#define MLX5E_XDP_MAX_MTU ((int)(PAGE_SIZE - \
-				 MLX5_SKB_FRAG_SZ(XDP_PACKET_HEADROOM)))
 #define MLX5E_XDP_MIN_INLINE (ETH_HLEN + VLAN_HLEN)
-#define MLX5E_XDP_TX_DS_COUNT \
-	((sizeof(struct mlx5e_tx_wqe) / MLX5_SEND_WQE_DS) + 1 /* SG DS */)
+#define MLX5E_XDP_TX_EMPTY_DS_COUNT \
+	(sizeof(struct mlx5e_tx_wqe) / MLX5_SEND_WQE_DS)
+#define MLX5E_XDP_TX_DS_COUNT (MLX5E_XDP_TX_EMPTY_DS_COUNT + 1 /* SG DS */)
 
+int mlx5e_xdp_max_mtu(struct mlx5e_params *params);
 bool mlx5e_xdp_handle(struct mlx5e_rq *rq, struct mlx5e_dma_info *di,
 		      void *va, u16 *rx_headroom, u32 *len);
-bool mlx5e_poll_xdpsq_cq(struct mlx5e_cq *cq);
-void mlx5e_free_xdpsq_descs(struct mlx5e_xdpsq *sq);
-
-bool mlx5e_xmit_xdp_frame(struct mlx5e_xdpsq *sq, struct mlx5e_xdp_info *xdpi);
+bool mlx5e_poll_xdpsq_cq(struct mlx5e_cq *cq, struct mlx5e_rq *rq);
+void mlx5e_free_xdpsq_descs(struct mlx5e_xdpsq *sq, struct mlx5e_rq *rq);
+void mlx5e_set_xmit_fp(struct mlx5e_xdpsq *sq, bool is_mpw);
+void mlx5e_xdp_rx_poll_complete(struct mlx5e_rq *rq);
 int mlx5e_xdp_xmit(struct net_device *dev, int n, struct xdp_frame **frames,
 		   u32 flags);
 
@@ -68,8 +68,6 @@
 
 static inline void mlx5e_xmit_xdp_doorbell(struct mlx5e_xdpsq *sq)
 {
-<<<<<<< HEAD
-=======
 	if (sq->doorbell_cseg) {
 		mlx5e_notify_hw(&sq->wq, sq->pc, sq->uar_map, sq->doorbell_cseg);
 		sq->doorbell_cseg = NULL;
@@ -143,13 +141,25 @@
 static inline void mlx5e_xdpsq_fetch_wqe(struct mlx5e_xdpsq *sq,
 					 struct mlx5e_tx_wqe **wqe)
 {
->>>>>>> 407d19ab
 	struct mlx5_wq_cyc *wq = &sq->wq;
-	struct mlx5e_tx_wqe *wqe;
-	u16 pi = mlx5_wq_cyc_ctr2ix(wq, sq->pc - 1); /* last pi */
+	u16 pi = mlx5_wq_cyc_ctr2ix(wq, sq->pc);
 
-	wqe  = mlx5_wq_cyc_get_wqe(wq, pi);
+	*wqe = mlx5_wq_cyc_get_wqe(wq, pi);
+	memset(*wqe, 0, sizeof(**wqe));
+}
 
-	mlx5e_notify_hw(wq, sq->pc, sq->uar_map, &wqe->ctrl);
+static inline void
+mlx5e_xdpi_fifo_push(struct mlx5e_xdp_info_fifo *fifo,
+		     struct mlx5e_xdp_info *xi)
+{
+	u32 i = (*fifo->pc)++ & fifo->mask;
+
+	fifo->xi[i] = *xi;
+}
+
+static inline struct mlx5e_xdp_info
+mlx5e_xdpi_fifo_pop(struct mlx5e_xdp_info_fifo *fifo)
+{
+	return fifo->xi[(*fifo->cc)++ & fifo->mask];
 }
 #endif