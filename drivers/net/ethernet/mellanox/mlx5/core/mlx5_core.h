/*
 * Copyright (c) 2013-2015, Mellanox Technologies, Ltd.  All rights reserved.
 *
 * This software is available to you under a choice of one of two
 * licenses.  You may choose to be licensed under the terms of the GNU
 * General Public License (GPL) Version 2, available from the file
 * COPYING in the main directory of this source tree, or the
 * OpenIB.org BSD license below:
 *
 *     Redistribution and use in source and binary forms, with or
 *     without modification, are permitted provided that the following
 *     conditions are met:
 *
 *      - Redistributions of source code must retain the above
 *        copyright notice, this list of conditions and the following
 *        disclaimer.
 *
 *      - Redistributions in binary form must reproduce the above
 *        copyright notice, this list of conditions and the following
 *        disclaimer in the documentation and/or other materials
 *        provided with the distribution.
 *
 * THE SOFTWARE IS PROVIDED "AS IS", WITHOUT WARRANTY OF ANY KIND,
 * EXPRESS OR IMPLIED, INCLUDING BUT NOT LIMITED TO THE WARRANTIES OF
 * MERCHANTABILITY, FITNESS FOR A PARTICULAR PURPOSE AND
 * NONINFRINGEMENT. IN NO EVENT SHALL THE AUTHORS OR COPYRIGHT HOLDERS
 * BE LIABLE FOR ANY CLAIM, DAMAGES OR OTHER LIABILITY, WHETHER IN AN
 * ACTION OF CONTRACT, TORT OR OTHERWISE, ARISING FROM, OUT OF OR IN
 * CONNECTION WITH THE SOFTWARE OR THE USE OR OTHER DEALINGS IN THE
 * SOFTWARE.
 */

#ifndef __MLX5_CORE_H__
#define __MLX5_CORE_H__

#include <linux/types.h>
#include <linux/kernel.h>
#include <linux/sched.h>
#include <linux/if_link.h>
#include <linux/firmware.h>
#include <linux/mlx5/cq.h>
<<<<<<< HEAD
=======
#include <linux/mlx5/fs.h>
#include <linux/mlx5/driver.h>
>>>>>>> 407d19ab

#define DRIVER_NAME "mlx5_core"
#define DRIVER_VERSION "5.0-0"

extern uint mlx5_core_debug_mask;

#define mlx5_core_dbg(__dev, format, ...)				\
	dev_dbg((__dev)->device, "%s:%d:(pid %d): " format,		\
		 __func__, __LINE__, current->pid,			\
		 ##__VA_ARGS__)

#define mlx5_core_dbg_once(__dev, format, ...)		\
	dev_dbg_once((__dev)->device,		\
		     "%s:%d:(pid %d): " format,		\
		     __func__, __LINE__, current->pid,	\
		     ##__VA_ARGS__)

#define mlx5_core_dbg_mask(__dev, mask, format, ...)		\
do {								\
	if ((mask) & mlx5_core_debug_mask)			\
		mlx5_core_dbg(__dev, format, ##__VA_ARGS__);	\
} while (0)

#define mlx5_core_err(__dev, format, ...)			\
	dev_err((__dev)->device, "%s:%d:(pid %d): " format,	\
		__func__, __LINE__, current->pid,		\
	       ##__VA_ARGS__)

#define mlx5_core_err_rl(__dev, format, ...)			\
	dev_err_ratelimited((__dev)->device,			\
			    "%s:%d:(pid %d): " format,		\
			    __func__, __LINE__, current->pid,	\
			    ##__VA_ARGS__)

#define mlx5_core_warn(__dev, format, ...)			\
	dev_warn((__dev)->device, "%s:%d:(pid %d): " format,	\
		 __func__, __LINE__, current->pid,		\
		 ##__VA_ARGS__)

<<<<<<< HEAD
#define mlx5_core_info(__dev, format, ...)				\
	dev_info(&(__dev)->pdev->dev, format, ##__VA_ARGS__)
=======
#define mlx5_core_warn_once(__dev, format, ...)				\
	dev_warn_once((__dev)->device, "%s:%d:(pid %d): " format,	\
		      __func__, __LINE__, current->pid,			\
		      ##__VA_ARGS__)

#define mlx5_core_warn_rl(__dev, format, ...)			\
	dev_warn_ratelimited((__dev)->device,			\
			     "%s:%d:(pid %d): " format,		\
			     __func__, __LINE__, current->pid,	\
			     ##__VA_ARGS__)

#define mlx5_core_info(__dev, format, ...)		\
	dev_info((__dev)->device, format, ##__VA_ARGS__)

#define mlx5_core_info_rl(__dev, format, ...)			\
	dev_info_ratelimited((__dev)->device,			\
			     "%s:%d:(pid %d): " format,		\
			     __func__, __LINE__, current->pid,	\
			     ##__VA_ARGS__)
>>>>>>> 407d19ab

enum {
	MLX5_CMD_DATA, /* print command payload only */
	MLX5_CMD_TIME, /* print command execution time */
};

enum {
	MLX5_DRIVER_STATUS_ABORTED = 0xfe,
	MLX5_DRIVER_SYND = 0xbadd00de,
};

int mlx5_query_hca_caps(struct mlx5_core_dev *dev);
int mlx5_query_board_id(struct mlx5_core_dev *dev);
int mlx5_cmd_init_hca(struct mlx5_core_dev *dev, uint32_t *sw_owner_id);
int mlx5_cmd_teardown_hca(struct mlx5_core_dev *dev);
int mlx5_cmd_force_teardown_hca(struct mlx5_core_dev *dev);
void mlx5_core_event(struct mlx5_core_dev *dev, enum mlx5_dev_event event,
		     unsigned long param);
void mlx5_core_page_fault(struct mlx5_core_dev *dev,
			  struct mlx5_pagefault *pfault);
void mlx5_port_module_event(struct mlx5_core_dev *dev, struct mlx5_eqe *eqe);
void mlx5_enter_error_state(struct mlx5_core_dev *dev, bool force);
void mlx5_disable_device(struct mlx5_core_dev *dev);
void mlx5_recover_device(struct mlx5_core_dev *dev);
int mlx5_sriov_init(struct mlx5_core_dev *dev);
void mlx5_sriov_cleanup(struct mlx5_core_dev *dev);
int mlx5_sriov_attach(struct mlx5_core_dev *dev);
void mlx5_sriov_detach(struct mlx5_core_dev *dev);
int mlx5_core_sriov_configure(struct pci_dev *dev, int num_vfs);
int mlx5_core_enable_hca(struct mlx5_core_dev *dev, u16 func_id);
int mlx5_core_disable_hca(struct mlx5_core_dev *dev, u16 func_id);
int mlx5_create_scheduling_element_cmd(struct mlx5_core_dev *dev, u8 hierarchy,
				       void *context, u32 *element_id);
int mlx5_modify_scheduling_element_cmd(struct mlx5_core_dev *dev, u8 hierarchy,
				       void *context, u32 element_id,
				       u32 modify_bitmask);
int mlx5_destroy_scheduling_element_cmd(struct mlx5_core_dev *dev, u8 hierarchy,
					u32 element_id);
int mlx5_wait_for_vf_pages(struct mlx5_core_dev *dev);
u64 mlx5_read_internal_timer(struct mlx5_core_dev *dev);

int mlx5_eq_init(struct mlx5_core_dev *dev);
void mlx5_eq_cleanup(struct mlx5_core_dev *dev);
int mlx5_create_map_eq(struct mlx5_core_dev *dev, struct mlx5_eq *eq, u8 vecidx,
		       int nent, u64 mask, const char *name,
		       enum mlx5_eq_type type);
int mlx5_destroy_unmap_eq(struct mlx5_core_dev *dev, struct mlx5_eq *eq);
int mlx5_eq_add_cq(struct mlx5_eq *eq, struct mlx5_core_cq *cq);
int mlx5_eq_del_cq(struct mlx5_eq *eq, struct mlx5_core_cq *cq);
int mlx5_core_eq_query(struct mlx5_core_dev *dev, struct mlx5_eq *eq,
		       u32 *out, int outlen);
int mlx5_start_eqs(struct mlx5_core_dev *dev);
void mlx5_stop_eqs(struct mlx5_core_dev *dev);
/* This function should only be called after mlx5_cmd_force_teardown_hca */
void mlx5_core_eq_free_irqs(struct mlx5_core_dev *dev);
struct mlx5_eq *mlx5_eqn2eq(struct mlx5_core_dev *dev, int eqn);
u32 mlx5_eq_poll_irq_disabled(struct mlx5_eq *eq);
void mlx5_cq_tasklet_cb(unsigned long data);
void mlx5_cmd_comp_handler(struct mlx5_core_dev *dev, u64 vec, bool forced);
int mlx5_debug_eq_add(struct mlx5_core_dev *dev, struct mlx5_eq *eq);
void mlx5_debug_eq_remove(struct mlx5_core_dev *dev, struct mlx5_eq *eq);
int mlx5_eq_debugfs_init(struct mlx5_core_dev *dev);
void mlx5_eq_debugfs_cleanup(struct mlx5_core_dev *dev);
int mlx5_cq_debugfs_init(struct mlx5_core_dev *dev);
void mlx5_cq_debugfs_cleanup(struct mlx5_core_dev *dev);

int mlx5_query_pcam_reg(struct mlx5_core_dev *dev, u32 *pcam, u8 feature_group,
			u8 access_reg_group);
int mlx5_query_mcam_reg(struct mlx5_core_dev *dev, u32 *mcap, u8 feature_group,
			u8 access_reg_group);
int mlx5_query_qcam_reg(struct mlx5_core_dev *mdev, u32 *qcam,
			u8 feature_group, u8 access_reg_group);

void mlx5_lag_add(struct mlx5_core_dev *dev, struct net_device *netdev);
void mlx5_lag_remove(struct mlx5_core_dev *dev);

void mlx5_add_device(struct mlx5_interface *intf, struct mlx5_priv *priv);
void mlx5_remove_device(struct mlx5_interface *intf, struct mlx5_priv *priv);
void mlx5_attach_device(struct mlx5_core_dev *dev);
void mlx5_detach_device(struct mlx5_core_dev *dev);
bool mlx5_device_registered(struct mlx5_core_dev *dev);
int mlx5_register_device(struct mlx5_core_dev *dev);
void mlx5_unregister_device(struct mlx5_core_dev *dev);
void mlx5_add_dev_by_protocol(struct mlx5_core_dev *dev, int protocol);
void mlx5_remove_dev_by_protocol(struct mlx5_core_dev *dev, int protocol);
struct mlx5_core_dev *mlx5_get_next_phys_dev(struct mlx5_core_dev *dev);
void mlx5_dev_list_lock(void);
void mlx5_dev_list_unlock(void);
int mlx5_dev_list_trylock(void);
int mlx5_encap_alloc(struct mlx5_core_dev *dev,
		     int header_type,
		     size_t size,
		     void *encap_header,
		     u32 *encap_id);
void mlx5_encap_dealloc(struct mlx5_core_dev *dev, u32 encap_id);

int mlx5_modify_header_alloc(struct mlx5_core_dev *dev,
			     u8 namespace, u8 num_actions,
			     void *modify_actions, u32 *modify_header_id);
void mlx5_modify_header_dealloc(struct mlx5_core_dev *dev, u32 modify_header_id);

bool mlx5_lag_intf_add(struct mlx5_interface *intf, struct mlx5_priv *priv);

int mlx5_query_mtpps(struct mlx5_core_dev *dev, u32 *mtpps, u32 mtpps_size);
int mlx5_set_mtpps(struct mlx5_core_dev *mdev, u32 *mtpps, u32 mtpps_size);
int mlx5_query_mtppse(struct mlx5_core_dev *mdev, u8 pin, u8 *arm, u8 *mode);
int mlx5_set_mtppse(struct mlx5_core_dev *mdev, u8 pin, u8 arm, u8 mode);

#define MLX5_PPS_CAP(mdev) (MLX5_CAP_GEN((mdev), pps) &&		\
			    MLX5_CAP_GEN((mdev), pps_modify) &&		\
			    MLX5_CAP_MCAM_FEATURE((mdev), mtpps_fs) &&	\
			    MLX5_CAP_MCAM_FEATURE((mdev), mtpps_enh_out_per_adj))

int mlx5_firmware_flash(struct mlx5_core_dev *dev, const struct firmware *fw);

void mlx5e_init(void);
void mlx5e_cleanup(void);

static inline bool mlx5_sriov_is_enabled(struct mlx5_core_dev *dev)
{
	return pci_num_vf(dev->pdev) ? true : false;
}

static inline int mlx5_lag_is_lacp_owner(struct mlx5_core_dev *dev)
{
	/* LACP owner conditions:
	 * 1) Function is physical.
	 * 2) LAG is supported by FW.
	 * 3) LAG is managed by driver (currently the only option).
	 */
	return  MLX5_CAP_GEN(dev, vport_group_manager) &&
		   (MLX5_CAP_GEN(dev, num_lag_ports) > 1) &&
		    MLX5_CAP_GEN(dev, lag_master);
}

int mlx5_lag_allow(struct mlx5_core_dev *dev);
int mlx5_lag_forbid(struct mlx5_core_dev *dev);

void mlx5_reload_interface(struct mlx5_core_dev *mdev, int protocol);
#endif /* __MLX5_CORE_H__ */<|MERGE_RESOLUTION|>--- conflicted
+++ resolved
@@ -38,12 +38,10 @@
 #include <linux/sched.h>
 #include <linux/if_link.h>
 #include <linux/firmware.h>
+#include <linux/ptp_clock_kernel.h>
 #include <linux/mlx5/cq.h>
-<<<<<<< HEAD
-=======
 #include <linux/mlx5/fs.h>
 #include <linux/mlx5/driver.h>
->>>>>>> 407d19ab
 
 #define DRIVER_NAME "mlx5_core"
 #define DRIVER_VERSION "5.0-0"
@@ -83,10 +81,6 @@
 		 __func__, __LINE__, current->pid,		\
 		 ##__VA_ARGS__)
 
-<<<<<<< HEAD
-#define mlx5_core_info(__dev, format, ...)				\
-	dev_info(&(__dev)->pdev->dev, format, ##__VA_ARGS__)
-=======
 #define mlx5_core_warn_once(__dev, format, ...)				\
 	dev_warn_once((__dev)->device, "%s:%d:(pid %d): " format,	\
 		      __func__, __LINE__, current->pid,			\
@@ -106,7 +100,6 @@
 			     "%s:%d:(pid %d): " format,		\
 			     __func__, __LINE__, current->pid,	\
 			     ##__VA_ARGS__)
->>>>>>> 407d19ab
 
 enum {
 	MLX5_CMD_DATA, /* print command payload only */
@@ -123,11 +116,7 @@
 int mlx5_cmd_init_hca(struct mlx5_core_dev *dev, uint32_t *sw_owner_id);
 int mlx5_cmd_teardown_hca(struct mlx5_core_dev *dev);
 int mlx5_cmd_force_teardown_hca(struct mlx5_core_dev *dev);
-void mlx5_core_event(struct mlx5_core_dev *dev, enum mlx5_dev_event event,
-		     unsigned long param);
-void mlx5_core_page_fault(struct mlx5_core_dev *dev,
-			  struct mlx5_pagefault *pfault);
-void mlx5_port_module_event(struct mlx5_core_dev *dev, struct mlx5_eqe *eqe);
+int mlx5_cmd_fast_teardown_hca(struct mlx5_core_dev *dev);
 void mlx5_enter_error_state(struct mlx5_core_dev *dev, bool force);
 void mlx5_disable_device(struct mlx5_core_dev *dev);
 void mlx5_recover_device(struct mlx5_core_dev *dev);
@@ -145,31 +134,12 @@
 				       u32 modify_bitmask);
 int mlx5_destroy_scheduling_element_cmd(struct mlx5_core_dev *dev, u8 hierarchy,
 					u32 element_id);
-int mlx5_wait_for_vf_pages(struct mlx5_core_dev *dev);
-u64 mlx5_read_internal_timer(struct mlx5_core_dev *dev);
-
-int mlx5_eq_init(struct mlx5_core_dev *dev);
-void mlx5_eq_cleanup(struct mlx5_core_dev *dev);
-int mlx5_create_map_eq(struct mlx5_core_dev *dev, struct mlx5_eq *eq, u8 vecidx,
-		       int nent, u64 mask, const char *name,
-		       enum mlx5_eq_type type);
-int mlx5_destroy_unmap_eq(struct mlx5_core_dev *dev, struct mlx5_eq *eq);
-int mlx5_eq_add_cq(struct mlx5_eq *eq, struct mlx5_core_cq *cq);
-int mlx5_eq_del_cq(struct mlx5_eq *eq, struct mlx5_core_cq *cq);
-int mlx5_core_eq_query(struct mlx5_core_dev *dev, struct mlx5_eq *eq,
-		       u32 *out, int outlen);
-int mlx5_start_eqs(struct mlx5_core_dev *dev);
-void mlx5_stop_eqs(struct mlx5_core_dev *dev);
-/* This function should only be called after mlx5_cmd_force_teardown_hca */
-void mlx5_core_eq_free_irqs(struct mlx5_core_dev *dev);
-struct mlx5_eq *mlx5_eqn2eq(struct mlx5_core_dev *dev, int eqn);
-u32 mlx5_eq_poll_irq_disabled(struct mlx5_eq *eq);
-void mlx5_cq_tasklet_cb(unsigned long data);
-void mlx5_cmd_comp_handler(struct mlx5_core_dev *dev, u64 vec, bool forced);
-int mlx5_debug_eq_add(struct mlx5_core_dev *dev, struct mlx5_eq *eq);
-void mlx5_debug_eq_remove(struct mlx5_core_dev *dev, struct mlx5_eq *eq);
-int mlx5_eq_debugfs_init(struct mlx5_core_dev *dev);
-void mlx5_eq_debugfs_cleanup(struct mlx5_core_dev *dev);
+int mlx5_wait_for_pages(struct mlx5_core_dev *dev, int *pages);
+u64 mlx5_read_internal_timer(struct mlx5_core_dev *dev,
+			     struct ptp_system_timestamp *sts);
+
+void mlx5_cmd_trigger_completions(struct mlx5_core_dev *dev);
+void mlx5_cmd_flush(struct mlx5_core_dev *dev);
 int mlx5_cq_debugfs_init(struct mlx5_core_dev *dev);
 void mlx5_cq_debugfs_cleanup(struct mlx5_core_dev *dev);
 
@@ -182,6 +152,11 @@
 
 void mlx5_lag_add(struct mlx5_core_dev *dev, struct net_device *netdev);
 void mlx5_lag_remove(struct mlx5_core_dev *dev);
+
+int mlx5_events_init(struct mlx5_core_dev *dev);
+void mlx5_events_cleanup(struct mlx5_core_dev *dev);
+void mlx5_events_start(struct mlx5_core_dev *dev);
+void mlx5_events_stop(struct mlx5_core_dev *dev);
 
 void mlx5_add_device(struct mlx5_interface *intf, struct mlx5_priv *priv);
 void mlx5_remove_device(struct mlx5_interface *intf, struct mlx5_priv *priv);
@@ -196,17 +171,6 @@
 void mlx5_dev_list_lock(void);
 void mlx5_dev_list_unlock(void);
 int mlx5_dev_list_trylock(void);
-int mlx5_encap_alloc(struct mlx5_core_dev *dev,
-		     int header_type,
-		     size_t size,
-		     void *encap_header,
-		     u32 *encap_id);
-void mlx5_encap_dealloc(struct mlx5_core_dev *dev, u32 encap_id);
-
-int mlx5_modify_header_alloc(struct mlx5_core_dev *dev,
-			     u8 namespace, u8 num_actions,
-			     void *modify_actions, u32 *modify_header_id);
-void mlx5_modify_header_dealloc(struct mlx5_core_dev *dev, u32 modify_header_id);
 
 bool mlx5_lag_intf_add(struct mlx5_interface *intf, struct mlx5_priv *priv);
 
@@ -242,8 +206,16 @@
 		    MLX5_CAP_GEN(dev, lag_master);
 }
 
-int mlx5_lag_allow(struct mlx5_core_dev *dev);
-int mlx5_lag_forbid(struct mlx5_core_dev *dev);
-
 void mlx5_reload_interface(struct mlx5_core_dev *mdev, int protocol);
+void mlx5_lag_update(struct mlx5_core_dev *dev);
+
+enum {
+	MLX5_NIC_IFC_FULL		= 0,
+	MLX5_NIC_IFC_DISABLED		= 1,
+	MLX5_NIC_IFC_NO_DRAM_NIC	= 2,
+	MLX5_NIC_IFC_INVALID		= 3
+};
+
+u8 mlx5_get_nic_state(struct mlx5_core_dev *dev);
+void mlx5_set_nic_state(struct mlx5_core_dev *dev, u8 state);
 #endif /* __MLX5_CORE_H__ */