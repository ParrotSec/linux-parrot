/*
 * Copyright (c) 2016, Mellanox Technologies. All rights reserved.
 *
 * This software is available to you under a choice of one of two
 * licenses.  You may choose to be licensed under the terms of the GNU
 * General Public License (GPL) Version 2, available from the file
 * COPYING in the main directory of this source tree, or the
 * OpenIB.org BSD license below:
 *
 *     Redistribution and use in source and binary forms, with or
 *     without modification, are permitted provided that the following
 *     conditions are met:
 *
 *      - Redistributions of source code must retain the above
 *        copyright notice, this list of conditions and the following
 *        disclaimer.
 *
 *      - Redistributions in binary form must reproduce the above
 *        copyright notice, this list of conditions and the following
 *        disclaimer in the documentation and/or other materials
 *        provided with the distribution.
 *
 * THE SOFTWARE IS PROVIDED "AS IS", WITHOUT WARRANTY OF ANY KIND,
 * EXPRESS OR IMPLIED, INCLUDING BUT NOT LIMITED TO THE WARRANTIES OF
 * MERCHANTABILITY, FITNESS FOR A PARTICULAR PURPOSE AND
 * NONINFRINGEMENT. IN NO EVENT SHALL THE AUTHORS OR COPYRIGHT HOLDERS
 * BE LIABLE FOR ANY CLAIM, DAMAGES OR OTHER LIABILITY, WHETHER IN AN
 * ACTION OF CONTRACT, TORT OR OTHERWISE, ARISING FROM, OUT OF OR IN
 * CONNECTION WITH THE SOFTWARE OR THE USE OR OTHER DEALINGS IN THE
 * SOFTWARE.
 */

#include <generated/utsrelease.h>
#include <linux/mlx5/fs.h>
#include <net/switchdev.h>
#include <net/pkt_cls.h>
#include <net/act_api.h>
#include <net/netevent.h>
#include <net/arp.h>
#include <net/devlink.h>
#include <net/ipv6_stubs.h>

#include "eswitch.h"
<<<<<<< HEAD
#include "eswitch_offloads_chains.h"
=======
#include "esw/chains.h"
>>>>>>> 675a03b4
#include "en.h"
#include "en_rep.h"
#include "en_tc.h"
#include "en/tc_tun.h"
#include "fs_core.h"
#include "lib/port_tun.h"
#include "lib/mlx5.h"
#define CREATE_TRACE_POINTS
#include "diag/en_rep_tracepoint.h"

#define MLX5E_REP_PARAMS_DEF_LOG_SQ_SIZE \
        max(0x7, MLX5E_PARAMS_MINIMUM_LOG_SQ_SIZE)
#define MLX5E_REP_PARAMS_DEF_NUM_CHANNELS 1

static const char mlx5e_rep_driver_name[] = "mlx5e_rep";

struct mlx5e_rep_indr_block_priv {
	struct net_device *netdev;
	struct mlx5e_rep_priv *rpriv;

	struct list_head list;
};

static void mlx5e_rep_indr_unregister_block(struct mlx5e_rep_priv *rpriv,
					    struct net_device *netdev);

static void mlx5e_rep_get_drvinfo(struct net_device *dev,
				  struct ethtool_drvinfo *drvinfo)
{
	struct mlx5e_priv *priv = netdev_priv(dev);
	struct mlx5_core_dev *mdev = priv->mdev;

	strlcpy(drvinfo->driver, mlx5e_rep_driver_name,
		sizeof(drvinfo->driver));
	strlcpy(drvinfo->version, UTS_RELEASE, sizeof(drvinfo->version));
	snprintf(drvinfo->fw_version, sizeof(drvinfo->fw_version),
		 "%d.%d.%04d (%.16s)",
		 fw_rev_maj(mdev), fw_rev_min(mdev),
		 fw_rev_sub(mdev), mdev->board_id);
}

static void mlx5e_uplink_rep_get_drvinfo(struct net_device *dev,
					 struct ethtool_drvinfo *drvinfo)
{
	struct mlx5e_priv *priv = netdev_priv(dev);

	mlx5e_rep_get_drvinfo(dev, drvinfo);
	strlcpy(drvinfo->bus_info, pci_name(priv->mdev->pdev),
		sizeof(drvinfo->bus_info));
}

static const struct counter_desc sw_rep_stats_desc[] = {
	{ MLX5E_DECLARE_STAT(struct mlx5e_sw_stats, rx_packets) },
	{ MLX5E_DECLARE_STAT(struct mlx5e_sw_stats, rx_bytes) },
	{ MLX5E_DECLARE_STAT(struct mlx5e_sw_stats, tx_packets) },
	{ MLX5E_DECLARE_STAT(struct mlx5e_sw_stats, tx_bytes) },
};

struct vport_stats {
	u64 vport_rx_packets;
	u64 vport_tx_packets;
	u64 vport_rx_bytes;
	u64 vport_tx_bytes;
};

static const struct counter_desc vport_rep_stats_desc[] = {
	{ MLX5E_DECLARE_STAT(struct vport_stats, vport_rx_packets) },
	{ MLX5E_DECLARE_STAT(struct vport_stats, vport_rx_bytes) },
	{ MLX5E_DECLARE_STAT(struct vport_stats, vport_tx_packets) },
	{ MLX5E_DECLARE_STAT(struct vport_stats, vport_tx_bytes) },
};

#define NUM_VPORT_REP_SW_COUNTERS ARRAY_SIZE(sw_rep_stats_desc)
#define NUM_VPORT_REP_HW_COUNTERS ARRAY_SIZE(vport_rep_stats_desc)

static MLX5E_DECLARE_STATS_GRP_OP_NUM_STATS(sw_rep)
{
	return NUM_VPORT_REP_SW_COUNTERS;
}

static MLX5E_DECLARE_STATS_GRP_OP_FILL_STRS(sw_rep)
{
	int i;

	for (i = 0; i < NUM_VPORT_REP_SW_COUNTERS; i++)
		strcpy(data + (idx++) * ETH_GSTRING_LEN,
		       sw_rep_stats_desc[i].format);
	return idx;
<<<<<<< HEAD
}

static MLX5E_DECLARE_STATS_GRP_OP_FILL_STATS(sw_rep)
{
	int i;

	for (i = 0; i < NUM_VPORT_REP_SW_COUNTERS; i++)
		data[idx++] = MLX5E_READ_CTR64_CPU(&priv->stats.sw,
						   sw_rep_stats_desc, i);
	return idx;
}

=======
}

static MLX5E_DECLARE_STATS_GRP_OP_FILL_STATS(sw_rep)
{
	int i;

	for (i = 0; i < NUM_VPORT_REP_SW_COUNTERS; i++)
		data[idx++] = MLX5E_READ_CTR64_CPU(&priv->stats.sw,
						   sw_rep_stats_desc, i);
	return idx;
}

>>>>>>> 675a03b4
static MLX5E_DECLARE_STATS_GRP_OP_UPDATE_STATS(sw_rep)
{
	struct mlx5e_sw_stats *s = &priv->stats.sw;
	struct rtnl_link_stats64 stats64 = {};

	memset(s, 0, sizeof(*s));
	mlx5e_fold_sw_stats64(priv, &stats64);

	s->rx_packets = stats64.rx_packets;
	s->rx_bytes   = stats64.rx_bytes;
	s->tx_packets = stats64.tx_packets;
	s->tx_bytes   = stats64.tx_bytes;
	s->tx_queue_dropped = stats64.tx_dropped;
}

static MLX5E_DECLARE_STATS_GRP_OP_NUM_STATS(vport_rep)
{
	return NUM_VPORT_REP_HW_COUNTERS;
}

static MLX5E_DECLARE_STATS_GRP_OP_FILL_STRS(vport_rep)
{
	int i;

	for (i = 0; i < NUM_VPORT_REP_HW_COUNTERS; i++)
		strcpy(data + (idx++) * ETH_GSTRING_LEN, vport_rep_stats_desc[i].format);
	return idx;
}

static MLX5E_DECLARE_STATS_GRP_OP_FILL_STATS(vport_rep)
{
	int i;

	for (i = 0; i < NUM_VPORT_REP_HW_COUNTERS; i++)
		data[idx++] = MLX5E_READ_CTR64_CPU(&priv->stats.vf_vport,
						   vport_rep_stats_desc, i);
	return idx;
}

static MLX5E_DECLARE_STATS_GRP_OP_UPDATE_STATS(vport_rep)
{
	struct mlx5_eswitch *esw = priv->mdev->priv.eswitch;
	struct mlx5e_rep_priv *rpriv = priv->ppriv;
	struct mlx5_eswitch_rep *rep = rpriv->rep;
	struct rtnl_link_stats64 *vport_stats;
	struct ifla_vf_stats vf_stats;
	int err;

	err = mlx5_eswitch_get_vport_stats(esw, rep->vport, &vf_stats);
	if (err) {
		netdev_warn(priv->netdev, "vport %d error %d reading stats\n",
			    rep->vport, err);
		return;
	}

	vport_stats = &priv->stats.vf_vport;
	/* flip tx/rx as we are reporting the counters for the switch vport */
	vport_stats->rx_packets = vf_stats.tx_packets;
	vport_stats->rx_bytes   = vf_stats.tx_bytes;
	vport_stats->tx_packets = vf_stats.rx_packets;
	vport_stats->tx_bytes   = vf_stats.rx_bytes;
}

static void mlx5e_rep_get_strings(struct net_device *dev,
				  u32 stringset, uint8_t *data)
{
	struct mlx5e_priv *priv = netdev_priv(dev);

	switch (stringset) {
	case ETH_SS_STATS:
		mlx5e_stats_fill_strings(priv, data);
		break;
	}
}

static void mlx5e_rep_get_ethtool_stats(struct net_device *dev,
					struct ethtool_stats *stats, u64 *data)
{
	struct mlx5e_priv *priv = netdev_priv(dev);

	mlx5e_ethtool_get_ethtool_stats(priv, stats, data);
}

static int mlx5e_rep_get_sset_count(struct net_device *dev, int sset)
{
	struct mlx5e_priv *priv = netdev_priv(dev);

	switch (sset) {
	case ETH_SS_STATS:
		return mlx5e_stats_total_num(priv);
	default:
		return -EOPNOTSUPP;
	}
}

static void mlx5e_rep_get_ringparam(struct net_device *dev,
				struct ethtool_ringparam *param)
{
	struct mlx5e_priv *priv = netdev_priv(dev);

	mlx5e_ethtool_get_ringparam(priv, param);
}

static int mlx5e_rep_set_ringparam(struct net_device *dev,
			       struct ethtool_ringparam *param)
{
	struct mlx5e_priv *priv = netdev_priv(dev);

	return mlx5e_ethtool_set_ringparam(priv, param);
}

static void mlx5e_rep_get_channels(struct net_device *dev,
				   struct ethtool_channels *ch)
{
	struct mlx5e_priv *priv = netdev_priv(dev);

	mlx5e_ethtool_get_channels(priv, ch);
}

static int mlx5e_rep_set_channels(struct net_device *dev,
				  struct ethtool_channels *ch)
{
	struct mlx5e_priv *priv = netdev_priv(dev);

	return mlx5e_ethtool_set_channels(priv, ch);
}

static int mlx5e_rep_get_coalesce(struct net_device *netdev,
				  struct ethtool_coalesce *coal)
{
	struct mlx5e_priv *priv = netdev_priv(netdev);

	return mlx5e_ethtool_get_coalesce(priv, coal);
}

static int mlx5e_rep_set_coalesce(struct net_device *netdev,
				  struct ethtool_coalesce *coal)
{
	struct mlx5e_priv *priv = netdev_priv(netdev);

	return mlx5e_ethtool_set_coalesce(priv, coal);
}

static u32 mlx5e_rep_get_rxfh_key_size(struct net_device *netdev)
{
	struct mlx5e_priv *priv = netdev_priv(netdev);

	return mlx5e_ethtool_get_rxfh_key_size(priv);
}

static u32 mlx5e_rep_get_rxfh_indir_size(struct net_device *netdev)
{
	struct mlx5e_priv *priv = netdev_priv(netdev);

	return mlx5e_ethtool_get_rxfh_indir_size(priv);
}

static void mlx5e_uplink_rep_get_pauseparam(struct net_device *netdev,
					    struct ethtool_pauseparam *pauseparam)
{
	struct mlx5e_priv *priv = netdev_priv(netdev);

	mlx5e_ethtool_get_pauseparam(priv, pauseparam);
}

static int mlx5e_uplink_rep_set_pauseparam(struct net_device *netdev,
					   struct ethtool_pauseparam *pauseparam)
{
	struct mlx5e_priv *priv = netdev_priv(netdev);

	return mlx5e_ethtool_set_pauseparam(priv, pauseparam);
}

static int mlx5e_uplink_rep_get_link_ksettings(struct net_device *netdev,
					       struct ethtool_link_ksettings *link_ksettings)
{
	struct mlx5e_priv *priv = netdev_priv(netdev);

	return mlx5e_ethtool_get_link_ksettings(priv, link_ksettings);
}

static int mlx5e_uplink_rep_set_link_ksettings(struct net_device *netdev,
					       const struct ethtool_link_ksettings *link_ksettings)
{
	struct mlx5e_priv *priv = netdev_priv(netdev);

	return mlx5e_ethtool_set_link_ksettings(priv, link_ksettings);
}

static const struct ethtool_ops mlx5e_rep_ethtool_ops = {
	.supported_coalesce_params = ETHTOOL_COALESCE_USECS |
				     ETHTOOL_COALESCE_MAX_FRAMES |
				     ETHTOOL_COALESCE_USE_ADAPTIVE,
	.get_drvinfo	   = mlx5e_rep_get_drvinfo,
	.get_link	   = ethtool_op_get_link,
	.get_strings       = mlx5e_rep_get_strings,
	.get_sset_count    = mlx5e_rep_get_sset_count,
	.get_ethtool_stats = mlx5e_rep_get_ethtool_stats,
	.get_ringparam     = mlx5e_rep_get_ringparam,
	.set_ringparam     = mlx5e_rep_set_ringparam,
	.get_channels      = mlx5e_rep_get_channels,
	.set_channels      = mlx5e_rep_set_channels,
	.get_coalesce      = mlx5e_rep_get_coalesce,
	.set_coalesce      = mlx5e_rep_set_coalesce,
	.get_rxfh_key_size   = mlx5e_rep_get_rxfh_key_size,
	.get_rxfh_indir_size = mlx5e_rep_get_rxfh_indir_size,
};

static const struct ethtool_ops mlx5e_uplink_rep_ethtool_ops = {
	.supported_coalesce_params = ETHTOOL_COALESCE_USECS |
				     ETHTOOL_COALESCE_MAX_FRAMES |
				     ETHTOOL_COALESCE_USE_ADAPTIVE,
	.get_drvinfo	   = mlx5e_uplink_rep_get_drvinfo,
	.get_link	   = ethtool_op_get_link,
	.get_strings       = mlx5e_rep_get_strings,
	.get_sset_count    = mlx5e_rep_get_sset_count,
	.get_ethtool_stats = mlx5e_rep_get_ethtool_stats,
	.get_ringparam     = mlx5e_rep_get_ringparam,
	.set_ringparam     = mlx5e_rep_set_ringparam,
	.get_channels      = mlx5e_rep_get_channels,
	.set_channels      = mlx5e_rep_set_channels,
	.get_coalesce      = mlx5e_rep_get_coalesce,
	.set_coalesce      = mlx5e_rep_set_coalesce,
	.get_link_ksettings = mlx5e_uplink_rep_get_link_ksettings,
	.set_link_ksettings = mlx5e_uplink_rep_set_link_ksettings,
	.get_rxfh_key_size   = mlx5e_rep_get_rxfh_key_size,
	.get_rxfh_indir_size = mlx5e_rep_get_rxfh_indir_size,
	.get_rxfh          = mlx5e_get_rxfh,
	.set_rxfh          = mlx5e_set_rxfh,
	.get_rxnfc         = mlx5e_get_rxnfc,
	.set_rxnfc         = mlx5e_set_rxnfc,
	.get_pauseparam    = mlx5e_uplink_rep_get_pauseparam,
	.set_pauseparam    = mlx5e_uplink_rep_set_pauseparam,
};

static void mlx5e_rep_get_port_parent_id(struct net_device *dev,
					 struct netdev_phys_item_id *ppid)
{
	struct mlx5e_priv *priv;
	u64 parent_id;

	priv = netdev_priv(dev);

	parent_id = mlx5_query_nic_system_image_guid(priv->mdev);
	ppid->id_len = sizeof(parent_id);
	memcpy(ppid->id, &parent_id, sizeof(parent_id));
}

static void mlx5e_sqs2vport_stop(struct mlx5_eswitch *esw,
				 struct mlx5_eswitch_rep *rep)
{
	struct mlx5e_rep_sq *rep_sq, *tmp;
	struct mlx5e_rep_priv *rpriv;

	if (esw->mode != MLX5_ESWITCH_OFFLOADS)
		return;

	rpriv = mlx5e_rep_to_rep_priv(rep);
	list_for_each_entry_safe(rep_sq, tmp, &rpriv->vport_sqs_list, list) {
		mlx5_eswitch_del_send_to_vport_rule(rep_sq->send_to_vport_rule);
		list_del(&rep_sq->list);
		kfree(rep_sq);
	}
}

static int mlx5e_sqs2vport_start(struct mlx5_eswitch *esw,
				 struct mlx5_eswitch_rep *rep,
				 u32 *sqns_array, int sqns_num)
{
	struct mlx5_flow_handle *flow_rule;
	struct mlx5e_rep_priv *rpriv;
	struct mlx5e_rep_sq *rep_sq;
	int err;
	int i;

	if (esw->mode != MLX5_ESWITCH_OFFLOADS)
		return 0;

	rpriv = mlx5e_rep_to_rep_priv(rep);
	for (i = 0; i < sqns_num; i++) {
		rep_sq = kzalloc(sizeof(*rep_sq), GFP_KERNEL);
		if (!rep_sq) {
			err = -ENOMEM;
			goto out_err;
		}

		/* Add re-inject rule to the PF/representor sqs */
		flow_rule = mlx5_eswitch_add_send_to_vport_rule(esw,
								rep->vport,
								sqns_array[i]);
		if (IS_ERR(flow_rule)) {
			err = PTR_ERR(flow_rule);
			kfree(rep_sq);
			goto out_err;
		}
		rep_sq->send_to_vport_rule = flow_rule;
		list_add(&rep_sq->list, &rpriv->vport_sqs_list);
	}
	return 0;

out_err:
	mlx5e_sqs2vport_stop(esw, rep);
	return err;
}

int mlx5e_add_sqs_fwd_rules(struct mlx5e_priv *priv)
{
	struct mlx5_eswitch *esw = priv->mdev->priv.eswitch;
	struct mlx5e_rep_priv *rpriv = priv->ppriv;
	struct mlx5_eswitch_rep *rep = rpriv->rep;
	struct mlx5e_channel *c;
	int n, tc, num_sqs = 0;
	int err = -ENOMEM;
	u32 *sqs;

	sqs = kcalloc(priv->channels.num * priv->channels.params.num_tc, sizeof(*sqs), GFP_KERNEL);
	if (!sqs)
		goto out;

	for (n = 0; n < priv->channels.num; n++) {
		c = priv->channels.c[n];
		for (tc = 0; tc < c->num_tc; tc++)
			sqs[num_sqs++] = c->sq[tc].sqn;
	}

	err = mlx5e_sqs2vport_start(esw, rep, sqs, num_sqs);
	kfree(sqs);

out:
	if (err)
		netdev_warn(priv->netdev, "Failed to add SQs FWD rules %d\n", err);
	return err;
}

void mlx5e_remove_sqs_fwd_rules(struct mlx5e_priv *priv)
{
	struct mlx5_eswitch *esw = priv->mdev->priv.eswitch;
	struct mlx5e_rep_priv *rpriv = priv->ppriv;
	struct mlx5_eswitch_rep *rep = rpriv->rep;

	mlx5e_sqs2vport_stop(esw, rep);
}

static unsigned long mlx5e_rep_ipv6_interval(void)
{
	if (IS_ENABLED(CONFIG_IPV6) && ipv6_stub->nd_tbl)
		return NEIGH_VAR(&ipv6_stub->nd_tbl->parms, DELAY_PROBE_TIME);

	return ~0UL;
}

static void mlx5e_rep_neigh_update_init_interval(struct mlx5e_rep_priv *rpriv)
{
	unsigned long ipv4_interval = NEIGH_VAR(&arp_tbl.parms, DELAY_PROBE_TIME);
	unsigned long ipv6_interval = mlx5e_rep_ipv6_interval();
	struct net_device *netdev = rpriv->netdev;
	struct mlx5e_priv *priv = netdev_priv(netdev);

	rpriv->neigh_update.min_interval = min_t(unsigned long, ipv6_interval, ipv4_interval);
	mlx5_fc_update_sampling_interval(priv->mdev, rpriv->neigh_update.min_interval);
}

void mlx5e_rep_queue_neigh_stats_work(struct mlx5e_priv *priv)
{
	struct mlx5e_rep_priv *rpriv = priv->ppriv;
	struct mlx5e_neigh_update_table *neigh_update = &rpriv->neigh_update;

	mlx5_fc_queue_stats_work(priv->mdev,
				 &neigh_update->neigh_stats_work,
				 neigh_update->min_interval);
}

static bool mlx5e_rep_neigh_entry_hold(struct mlx5e_neigh_hash_entry *nhe)
{
	return refcount_inc_not_zero(&nhe->refcnt);
}

static void mlx5e_rep_neigh_entry_remove(struct mlx5e_neigh_hash_entry *nhe);

static void mlx5e_rep_neigh_entry_release(struct mlx5e_neigh_hash_entry *nhe)
{
	if (refcount_dec_and_test(&nhe->refcnt)) {
		mlx5e_rep_neigh_entry_remove(nhe);
		kfree_rcu(nhe, rcu);
	}
}

static struct mlx5e_neigh_hash_entry *
mlx5e_get_next_nhe(struct mlx5e_rep_priv *rpriv,
		   struct mlx5e_neigh_hash_entry *nhe)
{
	struct mlx5e_neigh_hash_entry *next = NULL;

	rcu_read_lock();

	for (next = nhe ?
		     list_next_or_null_rcu(&rpriv->neigh_update.neigh_list,
					   &nhe->neigh_list,
					   struct mlx5e_neigh_hash_entry,
					   neigh_list) :
		     list_first_or_null_rcu(&rpriv->neigh_update.neigh_list,
					    struct mlx5e_neigh_hash_entry,
					    neigh_list);
	     next;
	     next = list_next_or_null_rcu(&rpriv->neigh_update.neigh_list,
					  &next->neigh_list,
					  struct mlx5e_neigh_hash_entry,
					  neigh_list))
		if (mlx5e_rep_neigh_entry_hold(next))
			break;

	rcu_read_unlock();

	if (nhe)
		mlx5e_rep_neigh_entry_release(nhe);

	return next;
}

static void mlx5e_rep_neigh_stats_work(struct work_struct *work)
{
	struct mlx5e_rep_priv *rpriv = container_of(work, struct mlx5e_rep_priv,
						    neigh_update.neigh_stats_work.work);
	struct net_device *netdev = rpriv->netdev;
	struct mlx5e_priv *priv = netdev_priv(netdev);
	struct mlx5e_neigh_hash_entry *nhe = NULL;

	rtnl_lock();
	if (!list_empty(&rpriv->neigh_update.neigh_list))
		mlx5e_rep_queue_neigh_stats_work(priv);

	while ((nhe = mlx5e_get_next_nhe(rpriv, nhe)) != NULL)
		mlx5e_tc_update_neigh_used_value(nhe);

	rtnl_unlock();
}

static void mlx5e_rep_update_flows(struct mlx5e_priv *priv,
				   struct mlx5e_encap_entry *e,
				   bool neigh_connected,
				   unsigned char ha[ETH_ALEN])
{
	struct ethhdr *eth = (struct ethhdr *)e->encap_header;
	struct mlx5_eswitch *esw = priv->mdev->priv.eswitch;
	bool encap_connected;
	LIST_HEAD(flow_list);

	ASSERT_RTNL();

	/* wait for encap to be fully initialized */
	wait_for_completion(&e->res_ready);

	mutex_lock(&esw->offloads.encap_tbl_lock);
	encap_connected = !!(e->flags & MLX5_ENCAP_ENTRY_VALID);
	if (e->compl_result < 0 || (encap_connected == neigh_connected &&
				    ether_addr_equal(e->h_dest, ha)))
		goto unlock;

	mlx5e_take_all_encap_flows(e, &flow_list);

	if ((e->flags & MLX5_ENCAP_ENTRY_VALID) &&
	    (!neigh_connected || !ether_addr_equal(e->h_dest, ha)))
		mlx5e_tc_encap_flows_del(priv, e, &flow_list);

	if (neigh_connected && !(e->flags & MLX5_ENCAP_ENTRY_VALID)) {
		ether_addr_copy(e->h_dest, ha);
		ether_addr_copy(eth->h_dest, ha);
		/* Update the encap source mac, in case that we delete
		 * the flows when encap source mac changed.
		 */
		ether_addr_copy(eth->h_source, e->route_dev->dev_addr);

		mlx5e_tc_encap_flows_add(priv, e, &flow_list);
	}
unlock:
	mutex_unlock(&esw->offloads.encap_tbl_lock);
	mlx5e_put_encap_flow_list(priv, &flow_list);
}

static void mlx5e_rep_neigh_update(struct work_struct *work)
{
	struct mlx5e_neigh_hash_entry *nhe =
		container_of(work, struct mlx5e_neigh_hash_entry, neigh_update_work);
	struct neighbour *n = nhe->n;
	struct mlx5e_encap_entry *e;
	unsigned char ha[ETH_ALEN];
	struct mlx5e_priv *priv;
	bool neigh_connected;
	u8 nud_state, dead;

	rtnl_lock();

	/* If these parameters are changed after we release the lock,
	 * we'll receive another event letting us know about it.
	 * We use this lock to avoid inconsistency between the neigh validity
	 * and it's hw address.
	 */
	read_lock_bh(&n->lock);
	memcpy(ha, n->ha, ETH_ALEN);
	nud_state = n->nud_state;
	dead = n->dead;
	read_unlock_bh(&n->lock);

	neigh_connected = (nud_state & NUD_VALID) && !dead;

	trace_mlx5e_rep_neigh_update(nhe, ha, neigh_connected);

	list_for_each_entry(e, &nhe->encap_list, encap_list) {
		if (!mlx5e_encap_take(e))
			continue;

		priv = netdev_priv(e->out_dev);
		mlx5e_rep_update_flows(priv, e, neigh_connected, ha);
		mlx5e_encap_put(priv, e);
	}
	mlx5e_rep_neigh_entry_release(nhe);
	rtnl_unlock();
	neigh_release(n);
}

static struct mlx5e_rep_indr_block_priv *
mlx5e_rep_indr_block_priv_lookup(struct mlx5e_rep_priv *rpriv,
				 struct net_device *netdev)
{
	struct mlx5e_rep_indr_block_priv *cb_priv;

	/* All callback list access should be protected by RTNL. */
	ASSERT_RTNL();

	list_for_each_entry(cb_priv,
			    &rpriv->uplink_priv.tc_indr_block_priv_list,
			    list)
		if (cb_priv->netdev == netdev)
			return cb_priv;

	return NULL;
}

static void mlx5e_rep_indr_clean_block_privs(struct mlx5e_rep_priv *rpriv)
{
	struct mlx5e_rep_indr_block_priv *cb_priv, *temp;
	struct list_head *head = &rpriv->uplink_priv.tc_indr_block_priv_list;

	list_for_each_entry_safe(cb_priv, temp, head, list) {
		mlx5e_rep_indr_unregister_block(rpriv, cb_priv->netdev);
		kfree(cb_priv);
	}
}

static int
mlx5e_rep_indr_offload(struct net_device *netdev,
		       struct flow_cls_offload *flower,
		       struct mlx5e_rep_indr_block_priv *indr_priv,
		       unsigned long flags)
{
	struct mlx5e_priv *priv = netdev_priv(indr_priv->rpriv->netdev);
	int err = 0;

	switch (flower->command) {
	case FLOW_CLS_REPLACE:
		err = mlx5e_configure_flower(netdev, priv, flower, flags);
		break;
	case FLOW_CLS_DESTROY:
		err = mlx5e_delete_flower(netdev, priv, flower, flags);
		break;
	case FLOW_CLS_STATS:
		err = mlx5e_stats_flower(netdev, priv, flower, flags);
		break;
	default:
		err = -EOPNOTSUPP;
	}

	return err;
}

static int mlx5e_rep_indr_setup_tc_cb(enum tc_setup_type type,
				      void *type_data, void *indr_priv)
{
	unsigned long flags = MLX5_TC_FLAG(EGRESS) | MLX5_TC_FLAG(ESW_OFFLOAD);
	struct mlx5e_rep_indr_block_priv *priv = indr_priv;

	switch (type) {
	case TC_SETUP_CLSFLOWER:
		return mlx5e_rep_indr_offload(priv->netdev, type_data, priv,
					      flags);
	default:
		return -EOPNOTSUPP;
	}
}

static int mlx5e_rep_indr_setup_ft_cb(enum tc_setup_type type,
				      void *type_data, void *indr_priv)
{
	struct mlx5e_rep_indr_block_priv *priv = indr_priv;
	struct flow_cls_offload *f = type_data;
	struct flow_cls_offload tmp;
	struct mlx5e_priv *mpriv;
	struct mlx5_eswitch *esw;
	unsigned long flags;
	int err;

	mpriv = netdev_priv(priv->rpriv->netdev);
	esw = mpriv->mdev->priv.eswitch;

	flags = MLX5_TC_FLAG(EGRESS) |
		MLX5_TC_FLAG(ESW_OFFLOAD) |
		MLX5_TC_FLAG(FT_OFFLOAD);

	switch (type) {
	case TC_SETUP_CLSFLOWER:
		memcpy(&tmp, f, sizeof(*f));

		/* Re-use tc offload path by moving the ft flow to the
		 * reserved ft chain.
		 *
		 * FT offload can use prio range [0, INT_MAX], so we normalize
		 * it to range [1, mlx5_esw_chains_get_prio_range(esw)]
		 * as with tc, where prio 0 isn't supported.
		 *
		 * We only support chain 0 of FT offload.
		 */
		if (!mlx5_esw_chains_prios_supported(esw) ||
		    tmp.common.prio >= mlx5_esw_chains_get_prio_range(esw) ||
		    tmp.common.chain_index)
			return -EOPNOTSUPP;

		tmp.common.chain_index = mlx5_esw_chains_get_ft_chain(esw);
		tmp.common.prio++;
		err = mlx5e_rep_indr_offload(priv->netdev, &tmp, priv, flags);
		memcpy(&f->stats, &tmp.stats, sizeof(f->stats));
		return err;
	default:
		return -EOPNOTSUPP;
	}
}

static void mlx5e_rep_indr_block_unbind(void *cb_priv)
{
	struct mlx5e_rep_indr_block_priv *indr_priv = cb_priv;

	list_del(&indr_priv->list);
	kfree(indr_priv);
}

static LIST_HEAD(mlx5e_block_cb_list);

static int
mlx5e_rep_indr_setup_block(struct net_device *netdev,
			   struct mlx5e_rep_priv *rpriv,
			   struct flow_block_offload *f,
			   flow_setup_cb_t *setup_cb)
{
	struct mlx5e_rep_indr_block_priv *indr_priv;
	struct flow_block_cb *block_cb;

	if (f->binder_type != FLOW_BLOCK_BINDER_TYPE_CLSACT_INGRESS)
		return -EOPNOTSUPP;

	f->unlocked_driver_cb = true;
	f->driver_block_list = &mlx5e_block_cb_list;

	switch (f->command) {
	case FLOW_BLOCK_BIND:
		indr_priv = mlx5e_rep_indr_block_priv_lookup(rpriv, netdev);
		if (indr_priv)
			return -EEXIST;

		indr_priv = kmalloc(sizeof(*indr_priv), GFP_KERNEL);
		if (!indr_priv)
			return -ENOMEM;

		indr_priv->netdev = netdev;
		indr_priv->rpriv = rpriv;
		list_add(&indr_priv->list,
			 &rpriv->uplink_priv.tc_indr_block_priv_list);

		block_cb = flow_block_cb_alloc(setup_cb, indr_priv, indr_priv,
					       mlx5e_rep_indr_block_unbind);
		if (IS_ERR(block_cb)) {
			list_del(&indr_priv->list);
			kfree(indr_priv);
			return PTR_ERR(block_cb);
		}
		flow_block_cb_add(block_cb, f);
		list_add_tail(&block_cb->driver_list, &mlx5e_block_cb_list);

		return 0;
	case FLOW_BLOCK_UNBIND:
		indr_priv = mlx5e_rep_indr_block_priv_lookup(rpriv, netdev);
		if (!indr_priv)
			return -ENOENT;

		block_cb = flow_block_cb_lookup(f->block, setup_cb, indr_priv);
		if (!block_cb)
			return -ENOENT;

		flow_block_cb_remove(block_cb, f);
		list_del(&block_cb->driver_list);
		return 0;
	default:
		return -EOPNOTSUPP;
	}
	return 0;
}

static
int mlx5e_rep_indr_setup_cb(struct net_device *netdev, void *cb_priv,
			    enum tc_setup_type type, void *type_data)
{
	switch (type) {
	case TC_SETUP_BLOCK:
		return mlx5e_rep_indr_setup_block(netdev, cb_priv, type_data,
						  mlx5e_rep_indr_setup_tc_cb);
	case TC_SETUP_FT:
		return mlx5e_rep_indr_setup_block(netdev, cb_priv, type_data,
						  mlx5e_rep_indr_setup_ft_cb);
	default:
		return -EOPNOTSUPP;
	}
}

static int mlx5e_rep_indr_register_block(struct mlx5e_rep_priv *rpriv,
					 struct net_device *netdev)
{
	int err;

	err = __flow_indr_block_cb_register(netdev, rpriv,
					    mlx5e_rep_indr_setup_cb,
					    rpriv);
	if (err) {
		struct mlx5e_priv *priv = netdev_priv(rpriv->netdev);

		mlx5_core_err(priv->mdev, "Failed to register remote block notifier for %s err=%d\n",
			      netdev_name(netdev), err);
	}
	return err;
}

static void mlx5e_rep_indr_unregister_block(struct mlx5e_rep_priv *rpriv,
					    struct net_device *netdev)
{
	__flow_indr_block_cb_unregister(netdev, mlx5e_rep_indr_setup_cb,
					rpriv);
}

static int mlx5e_nic_rep_netdevice_event(struct notifier_block *nb,
					 unsigned long event, void *ptr)
{
	struct mlx5e_rep_priv *rpriv = container_of(nb, struct mlx5e_rep_priv,
						     uplink_priv.netdevice_nb);
	struct mlx5e_priv *priv = netdev_priv(rpriv->netdev);
	struct net_device *netdev = netdev_notifier_info_to_dev(ptr);

	if (!mlx5e_tc_tun_device_to_offload(priv, netdev) &&
	    !(is_vlan_dev(netdev) && vlan_dev_real_dev(netdev) == rpriv->netdev))
		return NOTIFY_OK;

	switch (event) {
	case NETDEV_REGISTER:
		mlx5e_rep_indr_register_block(rpriv, netdev);
		break;
	case NETDEV_UNREGISTER:
		mlx5e_rep_indr_unregister_block(rpriv, netdev);
		break;
	}
	return NOTIFY_OK;
}

static void
mlx5e_rep_queue_neigh_update_work(struct mlx5e_priv *priv,
				  struct mlx5e_neigh_hash_entry *nhe,
				  struct neighbour *n)
{
	/* Take a reference to ensure the neighbour and mlx5 encap
	 * entry won't be destructed until we drop the reference in
	 * delayed work.
	 */
	neigh_hold(n);

	/* This assignment is valid as long as the the neigh reference
	 * is taken
	 */
	nhe->n = n;

	if (!queue_work(priv->wq, &nhe->neigh_update_work)) {
		mlx5e_rep_neigh_entry_release(nhe);
		neigh_release(n);
	}
}

static struct mlx5e_neigh_hash_entry *
mlx5e_rep_neigh_entry_lookup(struct mlx5e_priv *priv,
			     struct mlx5e_neigh *m_neigh);

static int mlx5e_rep_netevent_event(struct notifier_block *nb,
				    unsigned long event, void *ptr)
{
	struct mlx5e_rep_priv *rpriv = container_of(nb, struct mlx5e_rep_priv,
						    neigh_update.netevent_nb);
	struct mlx5e_neigh_update_table *neigh_update = &rpriv->neigh_update;
	struct net_device *netdev = rpriv->netdev;
	struct mlx5e_priv *priv = netdev_priv(netdev);
	struct mlx5e_neigh_hash_entry *nhe = NULL;
	struct mlx5e_neigh m_neigh = {};
	struct neigh_parms *p;
	struct neighbour *n;
	bool found = false;

	switch (event) {
	case NETEVENT_NEIGH_UPDATE:
		n = ptr;
#if IS_ENABLED(CONFIG_IPV6)
		if (n->tbl != ipv6_stub->nd_tbl && n->tbl != &arp_tbl)
#else
		if (n->tbl != &arp_tbl)
#endif
			return NOTIFY_DONE;

		m_neigh.dev = n->dev;
		m_neigh.family = n->ops->family;
		memcpy(&m_neigh.dst_ip, n->primary_key, n->tbl->key_len);

		rcu_read_lock();
		nhe = mlx5e_rep_neigh_entry_lookup(priv, &m_neigh);
		rcu_read_unlock();
		if (!nhe)
			return NOTIFY_DONE;

		mlx5e_rep_queue_neigh_update_work(priv, nhe, n);
		break;

	case NETEVENT_DELAY_PROBE_TIME_UPDATE:
		p = ptr;

		/* We check the device is present since we don't care about
		 * changes in the default table, we only care about changes
		 * done per device delay prob time parameter.
		 */
#if IS_ENABLED(CONFIG_IPV6)
		if (!p->dev || (p->tbl != ipv6_stub->nd_tbl && p->tbl != &arp_tbl))
#else
		if (!p->dev || p->tbl != &arp_tbl)
#endif
			return NOTIFY_DONE;

		rcu_read_lock();
		list_for_each_entry_rcu(nhe, &neigh_update->neigh_list,
					neigh_list) {
			if (p->dev == nhe->m_neigh.dev) {
				found = true;
				break;
			}
		}
		rcu_read_unlock();
		if (!found)
			return NOTIFY_DONE;

		neigh_update->min_interval = min_t(unsigned long,
						   NEIGH_VAR(p, DELAY_PROBE_TIME),
						   neigh_update->min_interval);
		mlx5_fc_update_sampling_interval(priv->mdev,
						 neigh_update->min_interval);
		break;
	}
	return NOTIFY_DONE;
}

static const struct rhashtable_params mlx5e_neigh_ht_params = {
	.head_offset = offsetof(struct mlx5e_neigh_hash_entry, rhash_node),
	.key_offset = offsetof(struct mlx5e_neigh_hash_entry, m_neigh),
	.key_len = sizeof(struct mlx5e_neigh),
	.automatic_shrinking = true,
};

static int mlx5e_rep_neigh_init(struct mlx5e_rep_priv *rpriv)
{
	struct mlx5e_neigh_update_table *neigh_update = &rpriv->neigh_update;
	int err;

	err = rhashtable_init(&neigh_update->neigh_ht, &mlx5e_neigh_ht_params);
	if (err)
		return err;

	INIT_LIST_HEAD(&neigh_update->neigh_list);
	mutex_init(&neigh_update->encap_lock);
	INIT_DELAYED_WORK(&neigh_update->neigh_stats_work,
			  mlx5e_rep_neigh_stats_work);
	mlx5e_rep_neigh_update_init_interval(rpriv);

	rpriv->neigh_update.netevent_nb.notifier_call = mlx5e_rep_netevent_event;
	err = register_netevent_notifier(&rpriv->neigh_update.netevent_nb);
	if (err)
		goto out_err;
	return 0;

out_err:
	rhashtable_destroy(&neigh_update->neigh_ht);
	return err;
}

static void mlx5e_rep_neigh_cleanup(struct mlx5e_rep_priv *rpriv)
{
	struct mlx5e_neigh_update_table *neigh_update = &rpriv->neigh_update;
	struct mlx5e_priv *priv = netdev_priv(rpriv->netdev);

	unregister_netevent_notifier(&neigh_update->netevent_nb);

	flush_workqueue(priv->wq); /* flush neigh update works */

	cancel_delayed_work_sync(&rpriv->neigh_update.neigh_stats_work);

	mutex_destroy(&neigh_update->encap_lock);
	rhashtable_destroy(&neigh_update->neigh_ht);
}

static int mlx5e_rep_neigh_entry_insert(struct mlx5e_priv *priv,
					struct mlx5e_neigh_hash_entry *nhe)
{
	struct mlx5e_rep_priv *rpriv = priv->ppriv;
	int err;

	err = rhashtable_insert_fast(&rpriv->neigh_update.neigh_ht,
				     &nhe->rhash_node,
				     mlx5e_neigh_ht_params);
	if (err)
		return err;

	list_add_rcu(&nhe->neigh_list, &rpriv->neigh_update.neigh_list);

	return err;
}

static void mlx5e_rep_neigh_entry_remove(struct mlx5e_neigh_hash_entry *nhe)
{
	struct mlx5e_rep_priv *rpriv = nhe->priv->ppriv;

	mutex_lock(&rpriv->neigh_update.encap_lock);

	list_del_rcu(&nhe->neigh_list);

	rhashtable_remove_fast(&rpriv->neigh_update.neigh_ht,
			       &nhe->rhash_node,
			       mlx5e_neigh_ht_params);
	mutex_unlock(&rpriv->neigh_update.encap_lock);
}

/* This function must only be called under the representor's encap_lock or
 * inside rcu read lock section.
 */
static struct mlx5e_neigh_hash_entry *
mlx5e_rep_neigh_entry_lookup(struct mlx5e_priv *priv,
			     struct mlx5e_neigh *m_neigh)
{
	struct mlx5e_rep_priv *rpriv = priv->ppriv;
	struct mlx5e_neigh_update_table *neigh_update = &rpriv->neigh_update;
	struct mlx5e_neigh_hash_entry *nhe;

	nhe = rhashtable_lookup_fast(&neigh_update->neigh_ht, m_neigh,
				     mlx5e_neigh_ht_params);
	return nhe && mlx5e_rep_neigh_entry_hold(nhe) ? nhe : NULL;
}

static int mlx5e_rep_neigh_entry_create(struct mlx5e_priv *priv,
					struct mlx5e_encap_entry *e,
					struct mlx5e_neigh_hash_entry **nhe)
{
	int err;

	*nhe = kzalloc(sizeof(**nhe), GFP_KERNEL);
	if (!*nhe)
		return -ENOMEM;

	(*nhe)->priv = priv;
	memcpy(&(*nhe)->m_neigh, &e->m_neigh, sizeof(e->m_neigh));
	INIT_WORK(&(*nhe)->neigh_update_work, mlx5e_rep_neigh_update);
	spin_lock_init(&(*nhe)->encap_list_lock);
	INIT_LIST_HEAD(&(*nhe)->encap_list);
	refcount_set(&(*nhe)->refcnt, 1);

	err = mlx5e_rep_neigh_entry_insert(priv, *nhe);
	if (err)
		goto out_free;
	return 0;

out_free:
	kfree(*nhe);
	return err;
}

int mlx5e_rep_encap_entry_attach(struct mlx5e_priv *priv,
				 struct mlx5e_encap_entry *e)
{
	struct mlx5e_rep_priv *rpriv = priv->ppriv;
	struct mlx5_rep_uplink_priv *uplink_priv = &rpriv->uplink_priv;
	struct mlx5_tun_entropy *tun_entropy = &uplink_priv->tun_entropy;
	struct mlx5e_neigh_hash_entry *nhe;
	int err;

	err = mlx5_tun_entropy_refcount_inc(tun_entropy, e->reformat_type);
	if (err)
		return err;

	mutex_lock(&rpriv->neigh_update.encap_lock);
	nhe = mlx5e_rep_neigh_entry_lookup(priv, &e->m_neigh);
	if (!nhe) {
		err = mlx5e_rep_neigh_entry_create(priv, e, &nhe);
		if (err) {
			mutex_unlock(&rpriv->neigh_update.encap_lock);
			mlx5_tun_entropy_refcount_dec(tun_entropy,
						      e->reformat_type);
			return err;
		}
	}

	e->nhe = nhe;
	spin_lock(&nhe->encap_list_lock);
	list_add_rcu(&e->encap_list, &nhe->encap_list);
	spin_unlock(&nhe->encap_list_lock);

	mutex_unlock(&rpriv->neigh_update.encap_lock);

	return 0;
}

void mlx5e_rep_encap_entry_detach(struct mlx5e_priv *priv,
				  struct mlx5e_encap_entry *e)
{
	struct mlx5e_rep_priv *rpriv = priv->ppriv;
	struct mlx5_rep_uplink_priv *uplink_priv = &rpriv->uplink_priv;
	struct mlx5_tun_entropy *tun_entropy = &uplink_priv->tun_entropy;

	if (!e->nhe)
		return;

	spin_lock(&e->nhe->encap_list_lock);
	list_del_rcu(&e->encap_list);
	spin_unlock(&e->nhe->encap_list_lock);

	mlx5e_rep_neigh_entry_release(e->nhe);
	e->nhe = NULL;
	mlx5_tun_entropy_refcount_dec(tun_entropy, e->reformat_type);
}

static int mlx5e_rep_open(struct net_device *dev)
{
	struct mlx5e_priv *priv = netdev_priv(dev);
	struct mlx5e_rep_priv *rpriv = priv->ppriv;
	struct mlx5_eswitch_rep *rep = rpriv->rep;
	int err;

	mutex_lock(&priv->state_lock);
	err = mlx5e_open_locked(dev);
	if (err)
		goto unlock;

	if (!mlx5_modify_vport_admin_state(priv->mdev,
					   MLX5_VPORT_STATE_OP_MOD_ESW_VPORT,
					   rep->vport, 1,
					   MLX5_VPORT_ADMIN_STATE_UP))
		netif_carrier_on(dev);

unlock:
	mutex_unlock(&priv->state_lock);
	return err;
}

static int mlx5e_rep_close(struct net_device *dev)
{
	struct mlx5e_priv *priv = netdev_priv(dev);
	struct mlx5e_rep_priv *rpriv = priv->ppriv;
	struct mlx5_eswitch_rep *rep = rpriv->rep;
	int ret;

	mutex_lock(&priv->state_lock);
	mlx5_modify_vport_admin_state(priv->mdev,
				      MLX5_VPORT_STATE_OP_MOD_ESW_VPORT,
				      rep->vport, 1,
				      MLX5_VPORT_ADMIN_STATE_DOWN);
	ret = mlx5e_close_locked(dev);
	mutex_unlock(&priv->state_lock);
	return ret;
}

static int
mlx5e_rep_setup_tc_cls_flower(struct mlx5e_priv *priv,
			      struct flow_cls_offload *cls_flower, int flags)
{
	switch (cls_flower->command) {
	case FLOW_CLS_REPLACE:
		return mlx5e_configure_flower(priv->netdev, priv, cls_flower,
					      flags);
	case FLOW_CLS_DESTROY:
		return mlx5e_delete_flower(priv->netdev, priv, cls_flower,
					   flags);
	case FLOW_CLS_STATS:
		return mlx5e_stats_flower(priv->netdev, priv, cls_flower,
					  flags);
	default:
		return -EOPNOTSUPP;
	}
}

static
int mlx5e_rep_setup_tc_cls_matchall(struct mlx5e_priv *priv,
				    struct tc_cls_matchall_offload *ma)
{
	switch (ma->command) {
	case TC_CLSMATCHALL_REPLACE:
		return mlx5e_tc_configure_matchall(priv, ma);
	case TC_CLSMATCHALL_DESTROY:
		return mlx5e_tc_delete_matchall(priv, ma);
	case TC_CLSMATCHALL_STATS:
		mlx5e_tc_stats_matchall(priv, ma);
		return 0;
	default:
		return -EOPNOTSUPP;
	}
}

static int mlx5e_rep_setup_tc_cb(enum tc_setup_type type, void *type_data,
				 void *cb_priv)
{
	unsigned long flags = MLX5_TC_FLAG(INGRESS) | MLX5_TC_FLAG(ESW_OFFLOAD);
	struct mlx5e_priv *priv = cb_priv;

	switch (type) {
	case TC_SETUP_CLSFLOWER:
		return mlx5e_rep_setup_tc_cls_flower(priv, type_data, flags);
	case TC_SETUP_CLSMATCHALL:
		return mlx5e_rep_setup_tc_cls_matchall(priv, type_data);
	default:
		return -EOPNOTSUPP;
	}
}

static int mlx5e_rep_setup_ft_cb(enum tc_setup_type type, void *type_data,
				 void *cb_priv)
{
	struct flow_cls_offload tmp, *f = type_data;
	struct mlx5e_priv *priv = cb_priv;
	struct mlx5_eswitch *esw;
	unsigned long flags;
	int err;

	flags = MLX5_TC_FLAG(INGRESS) |
		MLX5_TC_FLAG(ESW_OFFLOAD) |
		MLX5_TC_FLAG(FT_OFFLOAD);
	esw = priv->mdev->priv.eswitch;

	switch (type) {
	case TC_SETUP_CLSFLOWER:
		memcpy(&tmp, f, sizeof(*f));

<<<<<<< HEAD
		if (!mlx5_esw_chains_prios_supported(esw) ||
		    tmp.common.chain_index)
=======
		if (!mlx5_esw_chains_prios_supported(esw))
>>>>>>> 675a03b4
			return -EOPNOTSUPP;

		/* Re-use tc offload path by moving the ft flow to the
		 * reserved ft chain.
		 *
		 * FT offload can use prio range [0, INT_MAX], so we normalize
		 * it to range [1, mlx5_esw_chains_get_prio_range(esw)]
		 * as with tc, where prio 0 isn't supported.
		 *
		 * We only support chain 0 of FT offload.
		 */
		if (tmp.common.prio >= mlx5_esw_chains_get_prio_range(esw))
			return -EOPNOTSUPP;
		if (tmp.common.chain_index != 0)
			return -EOPNOTSUPP;

		tmp.common.chain_index = mlx5_esw_chains_get_ft_chain(esw);
		tmp.common.prio++;
		err = mlx5e_rep_setup_tc_cls_flower(priv, &tmp, flags);
		memcpy(&f->stats, &tmp.stats, sizeof(f->stats));
		return err;
	default:
		return -EOPNOTSUPP;
	}
}

static LIST_HEAD(mlx5e_rep_block_tc_cb_list);
static LIST_HEAD(mlx5e_rep_block_ft_cb_list);
static int mlx5e_rep_setup_tc(struct net_device *dev, enum tc_setup_type type,
			      void *type_data)
{
	struct mlx5e_priv *priv = netdev_priv(dev);
	struct flow_block_offload *f = type_data;

	f->unlocked_driver_cb = true;

	switch (type) {
	case TC_SETUP_BLOCK:
		return flow_block_cb_setup_simple(type_data,
						  &mlx5e_rep_block_tc_cb_list,
						  mlx5e_rep_setup_tc_cb,
						  priv, priv, true);
	case TC_SETUP_FT:
		return flow_block_cb_setup_simple(type_data,
						  &mlx5e_rep_block_ft_cb_list,
						  mlx5e_rep_setup_ft_cb,
						  priv, priv, true);
	default:
		return -EOPNOTSUPP;
	}
}

bool mlx5e_is_uplink_rep(struct mlx5e_priv *priv)
{
	struct mlx5e_rep_priv *rpriv = priv->ppriv;
	struct mlx5_eswitch_rep *rep;

	if (!MLX5_ESWITCH_MANAGER(priv->mdev))
		return false;

	if (!rpriv) /* non vport rep mlx5e instances don't use this field */
		return false;

	rep = rpriv->rep;
	return (rep->vport == MLX5_VPORT_UPLINK);
}

static bool mlx5e_rep_has_offload_stats(const struct net_device *dev, int attr_id)
{
	switch (attr_id) {
	case IFLA_OFFLOAD_XSTATS_CPU_HIT:
			return true;
	}

	return false;
}

static int
mlx5e_get_sw_stats64(const struct net_device *dev,
		     struct rtnl_link_stats64 *stats)
{
	struct mlx5e_priv *priv = netdev_priv(dev);

	mlx5e_fold_sw_stats64(priv, stats);
	return 0;
}

static int mlx5e_rep_get_offload_stats(int attr_id, const struct net_device *dev,
				       void *sp)
{
	switch (attr_id) {
	case IFLA_OFFLOAD_XSTATS_CPU_HIT:
		return mlx5e_get_sw_stats64(dev, sp);
	}

	return -EINVAL;
}

static void
mlx5e_rep_get_stats(struct net_device *dev, struct rtnl_link_stats64 *stats)
{
	struct mlx5e_priv *priv = netdev_priv(dev);

	/* update HW stats in background for next time */
	mlx5e_queue_update_stats(priv);
	memcpy(stats, &priv->stats.vf_vport, sizeof(*stats));
}

static int mlx5e_rep_change_mtu(struct net_device *netdev, int new_mtu)
{
	return mlx5e_change_mtu(netdev, new_mtu, NULL);
}

static int mlx5e_uplink_rep_change_mtu(struct net_device *netdev, int new_mtu)
{
	return mlx5e_change_mtu(netdev, new_mtu, mlx5e_set_dev_port_mtu_ctx);
}

static int mlx5e_uplink_rep_set_mac(struct net_device *netdev, void *addr)
{
	struct sockaddr *saddr = addr;

	if (!is_valid_ether_addr(saddr->sa_data))
		return -EADDRNOTAVAIL;

	ether_addr_copy(netdev->dev_addr, saddr->sa_data);
	return 0;
}

static int mlx5e_uplink_rep_set_vf_vlan(struct net_device *dev, int vf, u16 vlan, u8 qos,
					__be16 vlan_proto)
{
	netdev_warn_once(dev, "legacy vf vlan setting isn't supported in switchdev mode\n");

	if (vlan != 0)
		return -EOPNOTSUPP;

	/* allow setting 0-vid for compatibility with libvirt */
	return 0;
}

static struct devlink_port *mlx5e_rep_get_devlink_port(struct net_device *dev)
{
	struct mlx5e_priv *priv = netdev_priv(dev);
	struct mlx5e_rep_priv *rpriv = priv->ppriv;

	return &rpriv->dl_port;
}

static const struct net_device_ops mlx5e_netdev_ops_rep = {
	.ndo_open                = mlx5e_rep_open,
	.ndo_stop                = mlx5e_rep_close,
	.ndo_start_xmit          = mlx5e_xmit,
	.ndo_setup_tc            = mlx5e_rep_setup_tc,
	.ndo_get_devlink_port    = mlx5e_rep_get_devlink_port,
	.ndo_get_stats64         = mlx5e_rep_get_stats,
	.ndo_has_offload_stats	 = mlx5e_rep_has_offload_stats,
	.ndo_get_offload_stats	 = mlx5e_rep_get_offload_stats,
	.ndo_change_mtu          = mlx5e_rep_change_mtu,
};

static const struct net_device_ops mlx5e_netdev_ops_uplink_rep = {
	.ndo_open                = mlx5e_open,
	.ndo_stop                = mlx5e_close,
	.ndo_start_xmit          = mlx5e_xmit,
	.ndo_set_mac_address     = mlx5e_uplink_rep_set_mac,
	.ndo_setup_tc            = mlx5e_rep_setup_tc,
	.ndo_get_devlink_port    = mlx5e_rep_get_devlink_port,
	.ndo_get_stats64         = mlx5e_get_stats,
	.ndo_has_offload_stats	 = mlx5e_rep_has_offload_stats,
	.ndo_get_offload_stats	 = mlx5e_rep_get_offload_stats,
	.ndo_change_mtu          = mlx5e_uplink_rep_change_mtu,
	.ndo_udp_tunnel_add      = mlx5e_add_vxlan_port,
	.ndo_udp_tunnel_del      = mlx5e_del_vxlan_port,
	.ndo_features_check      = mlx5e_features_check,
	.ndo_set_vf_mac          = mlx5e_set_vf_mac,
	.ndo_set_vf_rate         = mlx5e_set_vf_rate,
	.ndo_get_vf_config       = mlx5e_get_vf_config,
	.ndo_get_vf_stats        = mlx5e_get_vf_stats,
	.ndo_set_vf_vlan         = mlx5e_uplink_rep_set_vf_vlan,
	.ndo_set_features        = mlx5e_set_features,
};

bool mlx5e_eswitch_uplink_rep(struct net_device *netdev)
{
	return netdev->netdev_ops == &mlx5e_netdev_ops_uplink_rep;
}

bool mlx5e_eswitch_vf_rep(struct net_device *netdev)
{
	return netdev->netdev_ops == &mlx5e_netdev_ops_rep;
}

static void mlx5e_build_rep_params(struct net_device *netdev)
{
	struct mlx5e_priv *priv = netdev_priv(netdev);
	struct mlx5e_rep_priv *rpriv = priv->ppriv;
	struct mlx5_eswitch_rep *rep = rpriv->rep;
	struct mlx5_core_dev *mdev = priv->mdev;
	struct mlx5e_params *params;

	u8 cq_period_mode = MLX5_CAP_GEN(mdev, cq_period_start_from_cqe) ?
					 MLX5_CQ_PERIOD_MODE_START_FROM_CQE :
					 MLX5_CQ_PERIOD_MODE_START_FROM_EQE;

	params = &priv->channels.params;
	params->hard_mtu    = MLX5E_ETH_HARD_MTU;
	params->sw_mtu      = netdev->mtu;

	/* SQ */
	if (rep->vport == MLX5_VPORT_UPLINK)
		params->log_sq_size = MLX5E_PARAMS_DEFAULT_LOG_SQ_SIZE;
	else
		params->log_sq_size = MLX5E_REP_PARAMS_DEF_LOG_SQ_SIZE;

	/* RQ */
	mlx5e_build_rq_params(mdev, params);

	/* CQ moderation params */
	params->rx_dim_enabled = MLX5_CAP_GEN(mdev, cq_moderation);
	mlx5e_set_rx_cq_mode_params(params, cq_period_mode);

	params->num_tc                = 1;
	params->tunneled_offload_en = false;

	mlx5_query_min_inline(mdev, &params->tx_min_inline_mode);

	/* RSS */
	mlx5e_build_rss_params(&priv->rss_params, params->num_channels);
}

static void mlx5e_build_rep_netdev(struct net_device *netdev)
{
	struct mlx5e_priv *priv = netdev_priv(netdev);
	struct mlx5e_rep_priv *rpriv = priv->ppriv;
	struct mlx5_eswitch_rep *rep = rpriv->rep;
	struct mlx5_core_dev *mdev = priv->mdev;

	if (rep->vport == MLX5_VPORT_UPLINK) {
		SET_NETDEV_DEV(netdev, mdev->device);
		netdev->netdev_ops = &mlx5e_netdev_ops_uplink_rep;
		/* we want a persistent mac for the uplink rep */
		mlx5_query_mac_address(mdev, netdev->dev_addr);
		netdev->ethtool_ops = &mlx5e_uplink_rep_ethtool_ops;
#ifdef CONFIG_MLX5_CORE_EN_DCB
		if (MLX5_CAP_GEN(mdev, qos))
			netdev->dcbnl_ops = &mlx5e_dcbnl_ops;
#endif
	} else {
		netdev->netdev_ops = &mlx5e_netdev_ops_rep;
		eth_hw_addr_random(netdev);
		netdev->ethtool_ops = &mlx5e_rep_ethtool_ops;
	}

	netdev->watchdog_timeo    = 15 * HZ;

	netdev->features       |= NETIF_F_NETNS_LOCAL;

	netdev->hw_features    |= NETIF_F_HW_TC;
	netdev->hw_features    |= NETIF_F_SG;
	netdev->hw_features    |= NETIF_F_IP_CSUM;
	netdev->hw_features    |= NETIF_F_IPV6_CSUM;
	netdev->hw_features    |= NETIF_F_GRO;
	netdev->hw_features    |= NETIF_F_TSO;
	netdev->hw_features    |= NETIF_F_TSO6;
	netdev->hw_features    |= NETIF_F_RXCSUM;

	if (rep->vport == MLX5_VPORT_UPLINK)
		netdev->hw_features |= NETIF_F_HW_VLAN_CTAG_RX;
	else
		netdev->features |= NETIF_F_VLAN_CHALLENGED;

	netdev->features |= netdev->hw_features;
}

static int mlx5e_init_rep(struct mlx5_core_dev *mdev,
			  struct net_device *netdev,
			  const struct mlx5e_profile *profile,
			  void *ppriv)
{
	struct mlx5e_priv *priv = netdev_priv(netdev);
	int err;

	err = mlx5e_netdev_init(netdev, priv, mdev, profile, ppriv);
	if (err)
		return err;

	priv->channels.params.num_channels = MLX5E_REP_PARAMS_DEF_NUM_CHANNELS;

	mlx5e_build_rep_params(netdev);
	mlx5e_build_rep_netdev(netdev);

	mlx5e_timestamp_init(priv);

	return 0;
}

static void mlx5e_cleanup_rep(struct mlx5e_priv *priv)
{
	mlx5e_netdev_cleanup(priv->netdev, priv);
}

static int mlx5e_create_rep_ttc_table(struct mlx5e_priv *priv)
{
	struct mlx5e_rep_priv *rpriv = priv->ppriv;
	struct mlx5_eswitch_rep *rep = rpriv->rep;
	struct ttc_params ttc_params = {};
	int tt, err;

	priv->fs.ns = mlx5_get_flow_namespace(priv->mdev,
					      MLX5_FLOW_NAMESPACE_KERNEL);

	/* The inner_ttc in the ttc params is intentionally not set */
	ttc_params.any_tt_tirn = priv->direct_tir[0].tirn;
	mlx5e_set_ttc_ft_params(&ttc_params);

	if (rep->vport != MLX5_VPORT_UPLINK)
		/* To give uplik rep TTC a lower level for chaining from root ft */
		ttc_params.ft_attr.level = MLX5E_TTC_FT_LEVEL + 1;

	for (tt = 0; tt < MLX5E_NUM_INDIR_TIRS; tt++)
		ttc_params.indir_tirn[tt] = priv->indir_tir[tt].tirn;

	err = mlx5e_create_ttc_table(priv, &ttc_params, &priv->fs.ttc);
	if (err) {
		netdev_err(priv->netdev, "Failed to create rep ttc table, err=%d\n", err);
		return err;
	}
	return 0;
}

static int mlx5e_create_rep_root_ft(struct mlx5e_priv *priv)
{
	struct mlx5e_rep_priv *rpriv = priv->ppriv;
	struct mlx5_eswitch_rep *rep = rpriv->rep;
	struct mlx5_flow_table_attr ft_attr = {};
	struct mlx5_flow_namespace *ns;
	int err = 0;

	if (rep->vport != MLX5_VPORT_UPLINK) {
		/* non uplik reps will skip any bypass tables and go directly to
		 * their own ttc
		 */
		rpriv->root_ft = priv->fs.ttc.ft.t;
		return 0;
	}

	/* uplink root ft will be used to auto chain, to ethtool or ttc tables */
	ns = mlx5_get_flow_namespace(priv->mdev, MLX5_FLOW_NAMESPACE_OFFLOADS);
	if (!ns) {
		netdev_err(priv->netdev, "Failed to get reps offloads namespace\n");
		return -EOPNOTSUPP;
	}

	ft_attr.max_fte = 0; /* Empty table, miss rule will always point to next table */
	ft_attr.prio = 1;
	ft_attr.level = 1;

	rpriv->root_ft = mlx5_create_flow_table(ns, &ft_attr);
	if (IS_ERR(rpriv->root_ft)) {
		err = PTR_ERR(rpriv->root_ft);
		rpriv->root_ft = NULL;
	}

	return err;
}

static void mlx5e_destroy_rep_root_ft(struct mlx5e_priv *priv)
{
	struct mlx5e_rep_priv *rpriv = priv->ppriv;
	struct mlx5_eswitch_rep *rep = rpriv->rep;

	if (rep->vport != MLX5_VPORT_UPLINK)
		return;
	mlx5_destroy_flow_table(rpriv->root_ft);
}

static int mlx5e_create_rep_vport_rx_rule(struct mlx5e_priv *priv)
{
	struct mlx5_eswitch *esw = priv->mdev->priv.eswitch;
	struct mlx5e_rep_priv *rpriv = priv->ppriv;
	struct mlx5_eswitch_rep *rep = rpriv->rep;
	struct mlx5_flow_handle *flow_rule;
	struct mlx5_flow_destination dest;

	dest.type = MLX5_FLOW_DESTINATION_TYPE_FLOW_TABLE;
	dest.ft = rpriv->root_ft;

	flow_rule = mlx5_eswitch_create_vport_rx_rule(esw, rep->vport, &dest);
	if (IS_ERR(flow_rule))
		return PTR_ERR(flow_rule);
	rpriv->vport_rx_rule = flow_rule;
	return 0;
}

static int mlx5e_init_rep_rx(struct mlx5e_priv *priv)
{
	struct mlx5_core_dev *mdev = priv->mdev;
	int err;

	mlx5e_init_l2_addr(priv);

	err = mlx5e_open_drop_rq(priv, &priv->drop_rq);
	if (err) {
		mlx5_core_err(mdev, "open drop rq failed, %d\n", err);
		return err;
	}

	err = mlx5e_create_indirect_rqt(priv);
	if (err)
		goto err_close_drop_rq;

	err = mlx5e_create_direct_rqts(priv, priv->direct_tir);
	if (err)
		goto err_destroy_indirect_rqts;

	err = mlx5e_create_indirect_tirs(priv, false);
	if (err)
		goto err_destroy_direct_rqts;

	err = mlx5e_create_direct_tirs(priv, priv->direct_tir);
	if (err)
		goto err_destroy_indirect_tirs;

	err = mlx5e_create_rep_ttc_table(priv);
	if (err)
		goto err_destroy_direct_tirs;

	err = mlx5e_create_rep_root_ft(priv);
	if (err)
		goto err_destroy_ttc_table;

	err = mlx5e_create_rep_vport_rx_rule(priv);
	if (err)
		goto err_destroy_root_ft;

	mlx5e_ethtool_init_steering(priv);

	return 0;

err_destroy_root_ft:
	mlx5e_destroy_rep_root_ft(priv);
err_destroy_ttc_table:
	mlx5e_destroy_ttc_table(priv, &priv->fs.ttc);
err_destroy_direct_tirs:
	mlx5e_destroy_direct_tirs(priv, priv->direct_tir);
err_destroy_indirect_tirs:
	mlx5e_destroy_indirect_tirs(priv);
err_destroy_direct_rqts:
	mlx5e_destroy_direct_rqts(priv, priv->direct_tir);
err_destroy_indirect_rqts:
	mlx5e_destroy_rqt(priv, &priv->indir_rqt);
err_close_drop_rq:
	mlx5e_close_drop_rq(&priv->drop_rq);
	return err;
}

static void mlx5e_cleanup_rep_rx(struct mlx5e_priv *priv)
{
	struct mlx5e_rep_priv *rpriv = priv->ppriv;

	mlx5_del_flow_rules(rpriv->vport_rx_rule);
	mlx5e_destroy_rep_root_ft(priv);
	mlx5e_destroy_ttc_table(priv, &priv->fs.ttc);
	mlx5e_destroy_direct_tirs(priv, priv->direct_tir);
	mlx5e_destroy_indirect_tirs(priv);
	mlx5e_destroy_direct_rqts(priv, priv->direct_tir);
	mlx5e_destroy_rqt(priv, &priv->indir_rqt);
	mlx5e_close_drop_rq(&priv->drop_rq);
}

static int mlx5e_init_ul_rep_rx(struct mlx5e_priv *priv)
{
	mlx5e_create_q_counters(priv);
	return mlx5e_init_rep_rx(priv);
}

static void mlx5e_cleanup_ul_rep_rx(struct mlx5e_priv *priv)
{
	mlx5e_cleanup_rep_rx(priv);
	mlx5e_destroy_q_counters(priv);
}

static int mlx5e_init_uplink_rep_tx(struct mlx5e_rep_priv *rpriv)
{
	struct mlx5_rep_uplink_priv *uplink_priv;
	struct net_device *netdev;
	struct mlx5e_priv *priv;
	int err;

	netdev = rpriv->netdev;
	priv = netdev_priv(netdev);
	uplink_priv = &rpriv->uplink_priv;

	mutex_init(&uplink_priv->unready_flows_lock);
	INIT_LIST_HEAD(&uplink_priv->unready_flows);

	/* init shared tc flow table */
	err = mlx5e_tc_esw_init(&uplink_priv->tc_ht);
	if (err)
		return err;

	mlx5_init_port_tun_entropy(&uplink_priv->tun_entropy, priv->mdev);

	/* init indirect block notifications */
	INIT_LIST_HEAD(&uplink_priv->tc_indr_block_priv_list);
	uplink_priv->netdevice_nb.notifier_call = mlx5e_nic_rep_netdevice_event;
	err = register_netdevice_notifier_dev_net(rpriv->netdev,
						  &uplink_priv->netdevice_nb,
						  &uplink_priv->netdevice_nn);
	if (err) {
		mlx5_core_err(priv->mdev, "Failed to register netdev notifier\n");
		goto tc_esw_cleanup;
	}

	return 0;

tc_esw_cleanup:
	mlx5e_tc_esw_cleanup(&uplink_priv->tc_ht);
	return err;
}

static int mlx5e_init_rep_tx(struct mlx5e_priv *priv)
{
	struct mlx5e_rep_priv *rpriv = priv->ppriv;
	int err;

	err = mlx5e_create_tises(priv);
	if (err) {
		mlx5_core_warn(priv->mdev, "create tises failed, %d\n", err);
		return err;
	}

	if (rpriv->rep->vport == MLX5_VPORT_UPLINK) {
		err = mlx5e_init_uplink_rep_tx(rpriv);
		if (err)
			goto destroy_tises;
	}

	return 0;

destroy_tises:
	mlx5e_destroy_tises(priv);
	return err;
}

static void mlx5e_cleanup_uplink_rep_tx(struct mlx5e_rep_priv *rpriv)
{
	struct mlx5_rep_uplink_priv *uplink_priv = &rpriv->uplink_priv;

	/* clean indirect TC block notifications */
	unregister_netdevice_notifier_dev_net(rpriv->netdev,
					      &uplink_priv->netdevice_nb,
					      &uplink_priv->netdevice_nn);
	mlx5e_rep_indr_clean_block_privs(rpriv);

	/* delete shared tc flow table */
	mlx5e_tc_esw_cleanup(&rpriv->uplink_priv.tc_ht);
	mutex_destroy(&rpriv->uplink_priv.unready_flows_lock);
}

static void mlx5e_cleanup_rep_tx(struct mlx5e_priv *priv)
{
	struct mlx5e_rep_priv *rpriv = priv->ppriv;

	mlx5e_destroy_tises(priv);

	if (rpriv->rep->vport == MLX5_VPORT_UPLINK)
		mlx5e_cleanup_uplink_rep_tx(rpriv);
}

static void mlx5e_rep_enable(struct mlx5e_priv *priv)
{
	mlx5e_set_netdev_mtu_boundaries(priv);
}

static int mlx5e_update_rep_rx(struct mlx5e_priv *priv)
{
	return 0;
}

static int uplink_rep_async_event(struct notifier_block *nb, unsigned long event, void *data)
{
	struct mlx5e_priv *priv = container_of(nb, struct mlx5e_priv, events_nb);

	if (event == MLX5_EVENT_TYPE_PORT_CHANGE) {
		struct mlx5_eqe *eqe = data;

		switch (eqe->sub_type) {
		case MLX5_PORT_CHANGE_SUBTYPE_DOWN:
		case MLX5_PORT_CHANGE_SUBTYPE_ACTIVE:
			queue_work(priv->wq, &priv->update_carrier_work);
			break;
		default:
			return NOTIFY_DONE;
		}

		return NOTIFY_OK;
	}

	if (event == MLX5_DEV_EVENT_PORT_AFFINITY) {
		struct mlx5e_rep_priv *rpriv = priv->ppriv;

		queue_work(priv->wq, &rpriv->uplink_priv.reoffload_flows_work);

		return NOTIFY_OK;
	}

	return NOTIFY_DONE;
}

static void mlx5e_uplink_rep_enable(struct mlx5e_priv *priv)
{
	struct net_device *netdev = priv->netdev;
	struct mlx5_core_dev *mdev = priv->mdev;
	struct mlx5e_rep_priv *rpriv = priv->ppriv;
	u16 max_mtu;

	netdev->min_mtu = ETH_MIN_MTU;
	mlx5_query_port_max_mtu(priv->mdev, &max_mtu, 1);
	netdev->max_mtu = MLX5E_HW2SW_MTU(&priv->channels.params, max_mtu);
	mlx5e_set_dev_port_mtu(priv);

	INIT_WORK(&rpriv->uplink_priv.reoffload_flows_work,
		  mlx5e_tc_reoffload_flows_work);

	mlx5_lag_add(mdev, netdev);
	priv->events_nb.notifier_call = uplink_rep_async_event;
	mlx5_notifier_register(mdev, &priv->events_nb);
#ifdef CONFIG_MLX5_CORE_EN_DCB
	mlx5e_dcbnl_initialize(priv);
	mlx5e_dcbnl_init_app(priv);
#endif
}

static void mlx5e_uplink_rep_disable(struct mlx5e_priv *priv)
{
	struct mlx5_core_dev *mdev = priv->mdev;
	struct mlx5e_rep_priv *rpriv = priv->ppriv;

#ifdef CONFIG_MLX5_CORE_EN_DCB
	mlx5e_dcbnl_delete_app(priv);
#endif
	mlx5_notifier_unregister(mdev, &priv->events_nb);
	cancel_work_sync(&rpriv->uplink_priv.reoffload_flows_work);
	mlx5_lag_remove(mdev);
}

static MLX5E_DEFINE_STATS_GRP(sw_rep, 0);
static MLX5E_DEFINE_STATS_GRP(vport_rep, MLX5E_NDO_UPDATE_STATS);

/* The stats groups order is opposite to the update_stats() order calls */
static mlx5e_stats_grp_t mlx5e_rep_stats_grps[] = {
	&MLX5E_STATS_GRP(sw_rep),
	&MLX5E_STATS_GRP(vport_rep),
};

static unsigned int mlx5e_rep_stats_grps_num(struct mlx5e_priv *priv)
{
	return ARRAY_SIZE(mlx5e_rep_stats_grps);
}

/* The stats groups order is opposite to the update_stats() order calls */
static mlx5e_stats_grp_t mlx5e_ul_rep_stats_grps[] = {
	&MLX5E_STATS_GRP(sw),
	&MLX5E_STATS_GRP(qcnt),
	&MLX5E_STATS_GRP(vnic_env),
	&MLX5E_STATS_GRP(vport),
	&MLX5E_STATS_GRP(802_3),
	&MLX5E_STATS_GRP(2863),
	&MLX5E_STATS_GRP(2819),
	&MLX5E_STATS_GRP(phy),
	&MLX5E_STATS_GRP(eth_ext),
	&MLX5E_STATS_GRP(pcie),
	&MLX5E_STATS_GRP(per_prio),
	&MLX5E_STATS_GRP(pme),
	&MLX5E_STATS_GRP(channels),
	&MLX5E_STATS_GRP(per_port_buff_congest),
};

static unsigned int mlx5e_ul_rep_stats_grps_num(struct mlx5e_priv *priv)
{
	return ARRAY_SIZE(mlx5e_ul_rep_stats_grps);
}

static const struct mlx5e_profile mlx5e_rep_profile = {
	.init			= mlx5e_init_rep,
	.cleanup		= mlx5e_cleanup_rep,
	.init_rx		= mlx5e_init_rep_rx,
	.cleanup_rx		= mlx5e_cleanup_rep_rx,
	.init_tx		= mlx5e_init_rep_tx,
	.cleanup_tx		= mlx5e_cleanup_rep_tx,
	.enable		        = mlx5e_rep_enable,
	.update_rx		= mlx5e_update_rep_rx,
	.update_stats           = mlx5e_update_ndo_stats,
	.rx_handlers.handle_rx_cqe       = mlx5e_handle_rx_cqe_rep,
	.rx_handlers.handle_rx_cqe_mpwqe = mlx5e_handle_rx_cqe_mpwrq_rep,
	.max_tc			= 1,
	.rq_groups		= MLX5E_NUM_RQ_GROUPS(REGULAR),
	.stats_grps		= mlx5e_rep_stats_grps,
	.stats_grps_num		= mlx5e_rep_stats_grps_num,
};

static const struct mlx5e_profile mlx5e_uplink_rep_profile = {
	.init			= mlx5e_init_rep,
	.cleanup		= mlx5e_cleanup_rep,
	.init_rx		= mlx5e_init_ul_rep_rx,
	.cleanup_rx		= mlx5e_cleanup_ul_rep_rx,
	.init_tx		= mlx5e_init_rep_tx,
	.cleanup_tx		= mlx5e_cleanup_rep_tx,
	.enable		        = mlx5e_uplink_rep_enable,
	.disable	        = mlx5e_uplink_rep_disable,
	.update_rx		= mlx5e_update_rep_rx,
	.update_stats           = mlx5e_update_ndo_stats,
	.update_carrier	        = mlx5e_update_carrier,
	.rx_handlers.handle_rx_cqe       = mlx5e_handle_rx_cqe_rep,
	.rx_handlers.handle_rx_cqe_mpwqe = mlx5e_handle_rx_cqe_mpwrq_rep,
	.max_tc			= MLX5E_MAX_NUM_TC,
	.rq_groups		= MLX5E_NUM_RQ_GROUPS(REGULAR),
	.stats_grps		= mlx5e_ul_rep_stats_grps,
	.stats_grps_num		= mlx5e_ul_rep_stats_grps_num,
};

static bool
is_devlink_port_supported(const struct mlx5_core_dev *dev,
			  const struct mlx5e_rep_priv *rpriv)
{
	return rpriv->rep->vport == MLX5_VPORT_UPLINK ||
	       rpriv->rep->vport == MLX5_VPORT_PF ||
	       mlx5_eswitch_is_vf_vport(dev->priv.eswitch, rpriv->rep->vport);
}

static unsigned int
vport_to_devlink_port_index(const struct mlx5_core_dev *dev, u16 vport_num)
{
	return (MLX5_CAP_GEN(dev, vhca_id) << 16) | vport_num;
}

static int register_devlink_port(struct mlx5_core_dev *dev,
				 struct mlx5e_rep_priv *rpriv)
{
	struct devlink *devlink = priv_to_devlink(dev);
	struct mlx5_eswitch_rep *rep = rpriv->rep;
	struct netdev_phys_item_id ppid = {};
	unsigned int dl_port_index = 0;
	u16 pfnum;

	if (!is_devlink_port_supported(dev, rpriv))
		return 0;

	mlx5e_rep_get_port_parent_id(rpriv->netdev, &ppid);
	pfnum = PCI_FUNC(dev->pdev->devfn);

	if (rep->vport == MLX5_VPORT_UPLINK) {
		devlink_port_attrs_set(&rpriv->dl_port,
				       DEVLINK_PORT_FLAVOUR_PHYSICAL,
				       pfnum, false, 0,
				       &ppid.id[0], ppid.id_len);
		dl_port_index = vport_to_devlink_port_index(dev, rep->vport);
	} else if (rep->vport == MLX5_VPORT_PF) {
		devlink_port_attrs_pci_pf_set(&rpriv->dl_port,
					      &ppid.id[0], ppid.id_len,
					      pfnum);
		dl_port_index = rep->vport;
	} else if (mlx5_eswitch_is_vf_vport(dev->priv.eswitch,
					    rpriv->rep->vport)) {
		devlink_port_attrs_pci_vf_set(&rpriv->dl_port,
					      &ppid.id[0], ppid.id_len,
					      pfnum, rep->vport - 1);
		dl_port_index = vport_to_devlink_port_index(dev, rep->vport);
	}

	return devlink_port_register(devlink, &rpriv->dl_port, dl_port_index);
}

static void unregister_devlink_port(struct mlx5_core_dev *dev,
				    struct mlx5e_rep_priv *rpriv)
{
	if (is_devlink_port_supported(dev, rpriv))
		devlink_port_unregister(&rpriv->dl_port);
}

/* e-Switch vport representors */
static int
mlx5e_vport_rep_load(struct mlx5_core_dev *dev, struct mlx5_eswitch_rep *rep)
{
	const struct mlx5e_profile *profile;
	struct mlx5e_rep_priv *rpriv;
	struct net_device *netdev;
	int nch, err;

	rpriv = kzalloc(sizeof(*rpriv), GFP_KERNEL);
	if (!rpriv)
		return -ENOMEM;

	/* rpriv->rep to be looked up when profile->init() is called */
	rpriv->rep = rep;

	nch = mlx5e_get_max_num_channels(dev);
	profile = (rep->vport == MLX5_VPORT_UPLINK) ?
		  &mlx5e_uplink_rep_profile : &mlx5e_rep_profile;
	netdev = mlx5e_create_netdev(dev, profile, nch, rpriv);
	if (!netdev) {
		mlx5_core_warn(dev,
			       "Failed to create representor netdev for vport %d\n",
			       rep->vport);
		kfree(rpriv);
		return -EINVAL;
	}

	dev_net_set(netdev, mlx5_core_net(dev));
	rpriv->netdev = netdev;
	rep->rep_data[REP_ETH].priv = rpriv;
	INIT_LIST_HEAD(&rpriv->vport_sqs_list);

	if (rep->vport == MLX5_VPORT_UPLINK) {
		err = mlx5e_create_mdev_resources(dev);
		if (err)
			goto err_destroy_netdev;
	}

	err = mlx5e_attach_netdev(netdev_priv(netdev));
	if (err) {
		netdev_warn(netdev,
			    "Failed to attach representor netdev for vport %d\n",
			    rep->vport);
		goto err_destroy_mdev_resources;
	}

	err = mlx5e_rep_neigh_init(rpriv);
	if (err) {
		netdev_warn(netdev,
			    "Failed to initialized neighbours handling for vport %d\n",
			    rep->vport);
		goto err_detach_netdev;
	}

	err = register_devlink_port(dev, rpriv);
	if (err) {
		netdev_warn(netdev, "Failed to register devlink port %d\n",
			    rep->vport);
		goto err_neigh_cleanup;
	}

	err = register_netdev(netdev);
	if (err) {
		netdev_warn(netdev,
			    "Failed to register representor netdev for vport %d\n",
			    rep->vport);
		goto err_devlink_cleanup;
	}

	if (is_devlink_port_supported(dev, rpriv))
		devlink_port_type_eth_set(&rpriv->dl_port, netdev);
	return 0;

err_devlink_cleanup:
	unregister_devlink_port(dev, rpriv);

err_neigh_cleanup:
	mlx5e_rep_neigh_cleanup(rpriv);

err_detach_netdev:
	mlx5e_detach_netdev(netdev_priv(netdev));

err_destroy_mdev_resources:
	if (rep->vport == MLX5_VPORT_UPLINK)
		mlx5e_destroy_mdev_resources(dev);

err_destroy_netdev:
	mlx5e_destroy_netdev(netdev_priv(netdev));
	kfree(rpriv);
	return err;
}

static void
mlx5e_vport_rep_unload(struct mlx5_eswitch_rep *rep)
{
	struct mlx5e_rep_priv *rpriv = mlx5e_rep_to_rep_priv(rep);
	struct net_device *netdev = rpriv->netdev;
	struct mlx5e_priv *priv = netdev_priv(netdev);
	struct mlx5_core_dev *dev = priv->mdev;
	void *ppriv = priv->ppriv;

	if (is_devlink_port_supported(dev, rpriv))
		devlink_port_type_clear(&rpriv->dl_port);
	unregister_netdev(netdev);
	unregister_devlink_port(dev, rpriv);
	mlx5e_rep_neigh_cleanup(rpriv);
	mlx5e_detach_netdev(priv);
	if (rep->vport == MLX5_VPORT_UPLINK)
		mlx5e_destroy_mdev_resources(priv->mdev);
	mlx5e_destroy_netdev(priv);
	kfree(ppriv); /* mlx5e_rep_priv */
}

static void *mlx5e_vport_rep_get_proto_dev(struct mlx5_eswitch_rep *rep)
{
	struct mlx5e_rep_priv *rpriv;

	rpriv = mlx5e_rep_to_rep_priv(rep);

	return rpriv->netdev;
}

static const struct mlx5_eswitch_rep_ops rep_ops = {
	.load = mlx5e_vport_rep_load,
	.unload = mlx5e_vport_rep_unload,
	.get_proto_dev = mlx5e_vport_rep_get_proto_dev
};

void mlx5e_rep_register_vport_reps(struct mlx5_core_dev *mdev)
{
	struct mlx5_eswitch *esw = mdev->priv.eswitch;

	mlx5_eswitch_register_vport_reps(esw, &rep_ops, REP_ETH);
}

void mlx5e_rep_unregister_vport_reps(struct mlx5_core_dev *mdev)
{
	struct mlx5_eswitch *esw = mdev->priv.eswitch;

	mlx5_eswitch_unregister_vport_reps(esw, REP_ETH);
}<|MERGE_RESOLUTION|>--- conflicted
+++ resolved
@@ -41,11 +41,7 @@
 #include <net/ipv6_stubs.h>
 
 #include "eswitch.h"
-<<<<<<< HEAD
-#include "eswitch_offloads_chains.h"
-=======
 #include "esw/chains.h"
->>>>>>> 675a03b4
 #include "en.h"
 #include "en_rep.h"
 #include "en_tc.h"
@@ -134,7 +130,6 @@
 		strcpy(data + (idx++) * ETH_GSTRING_LEN,
 		       sw_rep_stats_desc[i].format);
 	return idx;
-<<<<<<< HEAD
 }
 
 static MLX5E_DECLARE_STATS_GRP_OP_FILL_STATS(sw_rep)
@@ -147,20 +142,6 @@
 	return idx;
 }
 
-=======
-}
-
-static MLX5E_DECLARE_STATS_GRP_OP_FILL_STATS(sw_rep)
-{
-	int i;
-
-	for (i = 0; i < NUM_VPORT_REP_SW_COUNTERS; i++)
-		data[idx++] = MLX5E_READ_CTR64_CPU(&priv->stats.sw,
-						   sw_rep_stats_desc, i);
-	return idx;
-}
-
->>>>>>> 675a03b4
 static MLX5E_DECLARE_STATS_GRP_OP_UPDATE_STATS(sw_rep)
 {
 	struct mlx5e_sw_stats *s = &priv->stats.sw;
@@ -1314,12 +1295,7 @@
 	case TC_SETUP_CLSFLOWER:
 		memcpy(&tmp, f, sizeof(*f));
 
-<<<<<<< HEAD
-		if (!mlx5_esw_chains_prios_supported(esw) ||
-		    tmp.common.chain_index)
-=======
 		if (!mlx5_esw_chains_prios_supported(esw))
->>>>>>> 675a03b4
 			return -EOPNOTSUPP;
 
 		/* Re-use tc offload path by moving the ft flow to the
