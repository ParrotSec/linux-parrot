/*
 * Copyright (c) 2016, Mellanox Technologies. All rights reserved.
 *
 * This software is available to you under a choice of one of two
 * licenses.  You may choose to be licensed under the terms of the GNU
 * General Public License (GPL) Version 2, available from the file
 * COPYING in the main directory of this source tree, or the
 * OpenIB.org BSD license below:
 *
 *     Redistribution and use in source and binary forms, with or
 *     without modification, are permitted provided that the following
 *     conditions are met:
 *
 *      - Redistributions of source code must retain the above
 *        copyright notice, this list of conditions and the following
 *        disclaimer.
 *
 *      - Redistributions in binary form must reproduce the above
 *        copyright notice, this list of conditions and the following
 *        disclaimer in the documentation and/or other materials
 *        provided with the distribution.
 *
 * THE SOFTWARE IS PROVIDED "AS IS", WITHOUT WARRANTY OF ANY KIND,
 * EXPRESS OR IMPLIED, INCLUDING BUT NOT LIMITED TO THE WARRANTIES OF
 * MERCHANTABILITY, FITNESS FOR A PARTICULAR PURPOSE AND
 * NONINFRINGEMENT. IN NO EVENT SHALL THE AUTHORS OR COPYRIGHT HOLDERS
 * BE LIABLE FOR ANY CLAIM, DAMAGES OR OTHER LIABILITY, WHETHER IN AN
 * ACTION OF CONTRACT, TORT OR OTHERWISE, ARISING FROM, OUT OF OR IN
 * CONNECTION WITH THE SOFTWARE OR THE USE OR OTHER DEALINGS IN THE
 * SOFTWARE.
 */

#include <generated/utsrelease.h>
#include <linux/mlx5/fs.h>
#include <net/switchdev.h>
#include <net/pkt_cls.h>
#include <net/act_api.h>
#include <net/netevent.h>
#include <net/arp.h>

#include "eswitch.h"
#include "en.h"
#include "en_rep.h"
#include "en_tc.h"
#include "fs_core.h"

#define MLX5E_REP_PARAMS_LOG_SQ_SIZE \
	max(0x6, MLX5E_PARAMS_MINIMUM_LOG_SQ_SIZE)
#define MLX5E_REP_PARAMS_LOG_RQ_SIZE \
	max(0x6, MLX5E_PARAMS_MINIMUM_LOG_RQ_SIZE)

static const char mlx5e_rep_driver_name[] = "mlx5e_rep";

static void mlx5e_rep_get_drvinfo(struct net_device *dev,
				  struct ethtool_drvinfo *drvinfo)
{
	struct mlx5e_priv *priv = netdev_priv(dev);
	struct mlx5_core_dev *mdev = priv->mdev;

	strlcpy(drvinfo->driver, mlx5e_rep_driver_name,
		sizeof(drvinfo->driver));
	strlcpy(drvinfo->version, UTS_RELEASE, sizeof(drvinfo->version));
	snprintf(drvinfo->fw_version, sizeof(drvinfo->fw_version),
		 "%d.%d.%04d (%.16s)",
		 fw_rev_maj(mdev), fw_rev_min(mdev),
		 fw_rev_sub(mdev), mdev->board_id);
}

static void mlx5e_uplink_rep_get_drvinfo(struct net_device *dev,
					 struct ethtool_drvinfo *drvinfo)
{
	struct mlx5e_priv *priv = netdev_priv(dev);

	mlx5e_rep_get_drvinfo(dev, drvinfo);
	strlcpy(drvinfo->bus_info, pci_name(priv->mdev->pdev),
		sizeof(drvinfo->bus_info));
}

static const struct counter_desc sw_rep_stats_desc[] = {
	{ MLX5E_DECLARE_STAT(struct mlx5e_sw_stats, rx_packets) },
	{ MLX5E_DECLARE_STAT(struct mlx5e_sw_stats, rx_bytes) },
	{ MLX5E_DECLARE_STAT(struct mlx5e_sw_stats, tx_packets) },
	{ MLX5E_DECLARE_STAT(struct mlx5e_sw_stats, tx_bytes) },
};

struct vport_stats {
	u64 vport_rx_packets;
	u64 vport_tx_packets;
	u64 vport_rx_bytes;
	u64 vport_tx_bytes;
};

static const struct counter_desc vport_rep_stats_desc[] = {
	{ MLX5E_DECLARE_STAT(struct vport_stats, vport_rx_packets) },
	{ MLX5E_DECLARE_STAT(struct vport_stats, vport_rx_bytes) },
	{ MLX5E_DECLARE_STAT(struct vport_stats, vport_tx_packets) },
	{ MLX5E_DECLARE_STAT(struct vport_stats, vport_tx_bytes) },
};

#define NUM_VPORT_REP_SW_COUNTERS ARRAY_SIZE(sw_rep_stats_desc)
#define NUM_VPORT_REP_HW_COUNTERS ARRAY_SIZE(vport_rep_stats_desc)

static void mlx5e_rep_get_strings(struct net_device *dev,
				  u32 stringset, uint8_t *data)
{
	int i, j;

	switch (stringset) {
	case ETH_SS_STATS:
		for (i = 0; i < NUM_VPORT_REP_SW_COUNTERS; i++)
			strcpy(data + (i * ETH_GSTRING_LEN),
			       sw_rep_stats_desc[i].format);
		for (j = 0; j < NUM_VPORT_REP_HW_COUNTERS; j++, i++)
			strcpy(data + (i * ETH_GSTRING_LEN),
			       vport_rep_stats_desc[j].format);
		break;
	}
}

static void mlx5e_rep_update_hw_counters(struct mlx5e_priv *priv)
{
	struct mlx5_eswitch *esw = priv->mdev->priv.eswitch;
	struct mlx5e_rep_priv *rpriv = priv->ppriv;
	struct mlx5_eswitch_rep *rep = rpriv->rep;
	struct rtnl_link_stats64 *vport_stats;
	struct ifla_vf_stats vf_stats;
	int err;

	err = mlx5_eswitch_get_vport_stats(esw, rep->vport, &vf_stats);
	if (err) {
		pr_warn("vport %d error %d reading stats\n", rep->vport, err);
		return;
	}

	vport_stats = &priv->stats.vf_vport;
	/* flip tx/rx as we are reporting the counters for the switch vport */
	vport_stats->rx_packets = vf_stats.tx_packets;
	vport_stats->rx_bytes   = vf_stats.tx_bytes;
	vport_stats->tx_packets = vf_stats.rx_packets;
	vport_stats->tx_bytes   = vf_stats.rx_bytes;
}

static void mlx5e_rep_update_sw_counters(struct mlx5e_priv *priv)
{
	struct mlx5e_sw_stats *s = &priv->stats.sw;
	struct mlx5e_rq_stats *rq_stats;
	struct mlx5e_sq_stats *sq_stats;
	int i, j;

	memset(s, 0, sizeof(*s));
	for (i = 0; i < priv->channels.num; i++) {
		struct mlx5e_channel *c = priv->channels.c[i];

		rq_stats = c->rq.stats;

		s->rx_packets	+= rq_stats->packets;
		s->rx_bytes	+= rq_stats->bytes;

		for (j = 0; j < priv->channels.params.num_tc; j++) {
			sq_stats = c->sq[j].stats;

			s->tx_packets		+= sq_stats->packets;
			s->tx_bytes		+= sq_stats->bytes;
			s->tx_queue_dropped	+= sq_stats->dropped;
		}
	}
}

static void mlx5e_rep_get_ethtool_stats(struct net_device *dev,
					struct ethtool_stats *stats, u64 *data)
{
	struct mlx5e_priv *priv = netdev_priv(dev);
	int i, j;

	if (!data)
		return;

	mutex_lock(&priv->state_lock);
	if (test_bit(MLX5E_STATE_OPENED, &priv->state))
		mlx5e_rep_update_sw_counters(priv);
	mlx5e_rep_update_hw_counters(priv);
	mutex_unlock(&priv->state_lock);

	for (i = 0; i < NUM_VPORT_REP_SW_COUNTERS; i++)
		data[i] = MLX5E_READ_CTR64_CPU(&priv->stats.sw,
					       sw_rep_stats_desc, i);

	for (j = 0; j < NUM_VPORT_REP_HW_COUNTERS; j++, i++)
		data[i] = MLX5E_READ_CTR64_CPU(&priv->stats.vf_vport,
					       vport_rep_stats_desc, j);
}

static int mlx5e_rep_get_sset_count(struct net_device *dev, int sset)
{
	switch (sset) {
	case ETH_SS_STATS:
		return NUM_VPORT_REP_SW_COUNTERS + NUM_VPORT_REP_HW_COUNTERS;
	default:
		return -EOPNOTSUPP;
	}
}

<<<<<<< HEAD
static const struct ethtool_ops mlx5e_rep_ethtool_ops = {
	.get_drvinfo	   = mlx5e_rep_get_drvinfo,
=======
static void mlx5e_rep_get_ringparam(struct net_device *dev,
				struct ethtool_ringparam *param)
{
	struct mlx5e_priv *priv = netdev_priv(dev);

	mlx5e_ethtool_get_ringparam(priv, param);
}

static int mlx5e_rep_set_ringparam(struct net_device *dev,
			       struct ethtool_ringparam *param)
{
	struct mlx5e_priv *priv = netdev_priv(dev);

	return mlx5e_ethtool_set_ringparam(priv, param);
}

static int mlx5e_replace_rep_vport_rx_rule(struct mlx5e_priv *priv,
					   struct mlx5_flow_destination *dest)
{
	struct mlx5_eswitch *esw = priv->mdev->priv.eswitch;
	struct mlx5e_rep_priv *rpriv = priv->ppriv;
	struct mlx5_eswitch_rep *rep = rpriv->rep;
	struct mlx5_flow_handle *flow_rule;

	flow_rule = mlx5_eswitch_create_vport_rx_rule(esw,
						      rep->vport,
						      dest);
	if (IS_ERR(flow_rule))
		return PTR_ERR(flow_rule);

	mlx5_del_flow_rules(rpriv->vport_rx_rule);
	rpriv->vport_rx_rule = flow_rule;
	return 0;
}

static void mlx5e_rep_get_channels(struct net_device *dev,
				   struct ethtool_channels *ch)
{
	struct mlx5e_priv *priv = netdev_priv(dev);

	mlx5e_ethtool_get_channels(priv, ch);
}

static int mlx5e_rep_set_channels(struct net_device *dev,
				  struct ethtool_channels *ch)
{
	struct mlx5e_priv *priv = netdev_priv(dev);
	u16 curr_channels_amount = priv->channels.params.num_channels;
	u32 new_channels_amount = ch->combined_count;
	struct mlx5_flow_destination new_dest;
	int err = 0;

	err = mlx5e_ethtool_set_channels(priv, ch);
	if (err)
		return err;

	if (curr_channels_amount == 1 && new_channels_amount > 1) {
		new_dest.type = MLX5_FLOW_DESTINATION_TYPE_FLOW_TABLE;
		new_dest.ft = priv->fs.ttc.ft.t;
	} else if (new_channels_amount == 1 && curr_channels_amount > 1) {
		new_dest.type = MLX5_FLOW_DESTINATION_TYPE_TIR;
		new_dest.tir_num = priv->direct_tir[0].tirn;
	} else {
		return 0;
	}

	err = mlx5e_replace_rep_vport_rx_rule(priv, &new_dest);
	if (err) {
		netdev_warn(priv->netdev, "Failed to update vport rx rule, when going from (%d) channels to (%d) channels\n",
			    curr_channels_amount, new_channels_amount);
		return err;
	}

	return 0;
}

static int mlx5e_rep_get_coalesce(struct net_device *netdev,
				  struct ethtool_coalesce *coal)
{
	struct mlx5e_priv *priv = netdev_priv(netdev);

	return mlx5e_ethtool_get_coalesce(priv, coal);
}

static int mlx5e_rep_set_coalesce(struct net_device *netdev,
				  struct ethtool_coalesce *coal)
{
	struct mlx5e_priv *priv = netdev_priv(netdev);

	return mlx5e_ethtool_set_coalesce(priv, coal);
}

static u32 mlx5e_rep_get_rxfh_key_size(struct net_device *netdev)
{
	struct mlx5e_priv *priv = netdev_priv(netdev);

	return mlx5e_ethtool_get_rxfh_key_size(priv);
}

static u32 mlx5e_rep_get_rxfh_indir_size(struct net_device *netdev)
{
	struct mlx5e_priv *priv = netdev_priv(netdev);

	return mlx5e_ethtool_get_rxfh_indir_size(priv);
}

static void mlx5e_uplink_rep_get_pauseparam(struct net_device *netdev,
					    struct ethtool_pauseparam *pauseparam)
{
	struct mlx5e_priv *priv = netdev_priv(netdev);

	mlx5e_ethtool_get_pauseparam(priv, pauseparam);
}

static int mlx5e_uplink_rep_set_pauseparam(struct net_device *netdev,
					   struct ethtool_pauseparam *pauseparam)
{
	struct mlx5e_priv *priv = netdev_priv(netdev);

	return mlx5e_ethtool_set_pauseparam(priv, pauseparam);
}

static int mlx5e_uplink_rep_get_link_ksettings(struct net_device *netdev,
					       struct ethtool_link_ksettings *link_ksettings)
{
	struct mlx5e_priv *priv = netdev_priv(netdev);

	return mlx5e_ethtool_get_link_ksettings(priv, link_ksettings);
}

static int mlx5e_uplink_rep_set_link_ksettings(struct net_device *netdev,
					       const struct ethtool_link_ksettings *link_ksettings)
{
	struct mlx5e_priv *priv = netdev_priv(netdev);

	return mlx5e_ethtool_set_link_ksettings(priv, link_ksettings);
}

static const struct ethtool_ops mlx5e_vf_rep_ethtool_ops = {
	.get_drvinfo	   = mlx5e_rep_get_drvinfo,
	.get_link	   = ethtool_op_get_link,
	.get_strings       = mlx5e_rep_get_strings,
	.get_sset_count    = mlx5e_rep_get_sset_count,
	.get_ethtool_stats = mlx5e_rep_get_ethtool_stats,
	.get_ringparam     = mlx5e_rep_get_ringparam,
	.set_ringparam     = mlx5e_rep_set_ringparam,
	.get_channels      = mlx5e_rep_get_channels,
	.set_channels      = mlx5e_rep_set_channels,
	.get_coalesce      = mlx5e_rep_get_coalesce,
	.set_coalesce      = mlx5e_rep_set_coalesce,
	.get_rxfh_key_size   = mlx5e_rep_get_rxfh_key_size,
	.get_rxfh_indir_size = mlx5e_rep_get_rxfh_indir_size,
};

static const struct ethtool_ops mlx5e_uplink_rep_ethtool_ops = {
	.get_drvinfo	   = mlx5e_uplink_rep_get_drvinfo,
>>>>>>> 407d19ab
	.get_link	   = ethtool_op_get_link,
	.get_strings       = mlx5e_rep_get_strings,
	.get_sset_count    = mlx5e_rep_get_sset_count,
	.get_ethtool_stats = mlx5e_rep_get_ethtool_stats,
};

int mlx5e_attr_get(struct net_device *dev, struct switchdev_attr *attr)
{
	struct mlx5e_priv *priv = netdev_priv(dev);
	struct mlx5e_rep_priv *rpriv = priv->ppriv;
	struct mlx5_eswitch_rep *rep = rpriv->rep;
	struct mlx5_eswitch *esw = priv->mdev->priv.eswitch;

	if (esw->mode == SRIOV_NONE)
		return -EOPNOTSUPP;

	switch (attr->id) {
	case SWITCHDEV_ATTR_ID_PORT_PARENT_ID:
		attr->u.ppid.id_len = ETH_ALEN;
		ether_addr_copy(attr->u.ppid.id, rep->hw_id);
		break;
	default:
		return -EOPNOTSUPP;
	}

	return 0;
}

static void mlx5e_sqs2vport_stop(struct mlx5_eswitch *esw,
				 struct mlx5_eswitch_rep *rep)
{
	struct mlx5e_rep_sq *rep_sq, *tmp;
	struct mlx5e_rep_priv *rpriv;

	if (esw->mode != SRIOV_OFFLOADS)
		return;

	rpriv = mlx5e_rep_to_rep_priv(rep);
	list_for_each_entry_safe(rep_sq, tmp, &rpriv->vport_sqs_list, list) {
		mlx5_eswitch_del_send_to_vport_rule(rep_sq->send_to_vport_rule);
		list_del(&rep_sq->list);
		kfree(rep_sq);
	}
}

static int mlx5e_sqs2vport_start(struct mlx5_eswitch *esw,
				 struct mlx5_eswitch_rep *rep,
				 u32 *sqns_array, int sqns_num)
{
	struct mlx5_flow_handle *flow_rule;
	struct mlx5e_rep_priv *rpriv;
	struct mlx5e_rep_sq *rep_sq;
	int err;
	int i;

	if (esw->mode != SRIOV_OFFLOADS)
		return 0;

	rpriv = mlx5e_rep_to_rep_priv(rep);
	for (i = 0; i < sqns_num; i++) {
		rep_sq = kzalloc(sizeof(*rep_sq), GFP_KERNEL);
		if (!rep_sq) {
			err = -ENOMEM;
			goto out_err;
		}

		/* Add re-inject rule to the PF/representor sqs */
		flow_rule = mlx5_eswitch_add_send_to_vport_rule(esw,
								rep->vport,
								sqns_array[i]);
		if (IS_ERR(flow_rule)) {
			err = PTR_ERR(flow_rule);
			kfree(rep_sq);
			goto out_err;
		}
		rep_sq->send_to_vport_rule = flow_rule;
		list_add(&rep_sq->list, &rpriv->vport_sqs_list);
	}
	return 0;

out_err:
	mlx5e_sqs2vport_stop(esw, rep);
	return err;
}

int mlx5e_add_sqs_fwd_rules(struct mlx5e_priv *priv)
{
	struct mlx5_eswitch *esw = priv->mdev->priv.eswitch;
	struct mlx5e_rep_priv *rpriv = priv->ppriv;
	struct mlx5_eswitch_rep *rep = rpriv->rep;
	struct mlx5e_channel *c;
	int n, tc, num_sqs = 0;
	int err = -ENOMEM;
	u32 *sqs;

	sqs = kcalloc(priv->channels.num * priv->channels.params.num_tc, sizeof(*sqs), GFP_KERNEL);
	if (!sqs)
		goto out;

	for (n = 0; n < priv->channels.num; n++) {
		c = priv->channels.c[n];
		for (tc = 0; tc < c->num_tc; tc++)
			sqs[num_sqs++] = c->sq[tc].sqn;
	}

	err = mlx5e_sqs2vport_start(esw, rep, sqs, num_sqs);
	kfree(sqs);

out:
	if (err)
		netdev_warn(priv->netdev, "Failed to add SQs FWD rules %d\n", err);
	return err;
}

void mlx5e_remove_sqs_fwd_rules(struct mlx5e_priv *priv)
{
	struct mlx5_eswitch *esw = priv->mdev->priv.eswitch;
	struct mlx5e_rep_priv *rpriv = priv->ppriv;
	struct mlx5_eswitch_rep *rep = rpriv->rep;

	mlx5e_sqs2vport_stop(esw, rep);
}

static void mlx5e_rep_neigh_update_init_interval(struct mlx5e_rep_priv *rpriv)
{
#if IS_ENABLED(CONFIG_IPV6)
	unsigned long ipv6_interval = NEIGH_VAR(&nd_tbl.parms,
						DELAY_PROBE_TIME);
#else
	unsigned long ipv6_interval = ~0UL;
#endif
	unsigned long ipv4_interval = NEIGH_VAR(&arp_tbl.parms,
						DELAY_PROBE_TIME);
	struct net_device *netdev = rpriv->netdev;
	struct mlx5e_priv *priv = netdev_priv(netdev);

	rpriv->neigh_update.min_interval = min_t(unsigned long, ipv6_interval, ipv4_interval);
	mlx5_fc_update_sampling_interval(priv->mdev, rpriv->neigh_update.min_interval);
}

void mlx5e_rep_queue_neigh_stats_work(struct mlx5e_priv *priv)
{
	struct mlx5e_rep_priv *rpriv = priv->ppriv;
	struct mlx5e_neigh_update_table *neigh_update = &rpriv->neigh_update;

	mlx5_fc_queue_stats_work(priv->mdev,
				 &neigh_update->neigh_stats_work,
				 neigh_update->min_interval);
}

static void mlx5e_rep_neigh_stats_work(struct work_struct *work)
{
	struct mlx5e_rep_priv *rpriv = container_of(work, struct mlx5e_rep_priv,
						    neigh_update.neigh_stats_work.work);
	struct net_device *netdev = rpriv->netdev;
	struct mlx5e_priv *priv = netdev_priv(netdev);
	struct mlx5e_neigh_hash_entry *nhe;

	rtnl_lock();
	if (!list_empty(&rpriv->neigh_update.neigh_list))
		mlx5e_rep_queue_neigh_stats_work(priv);

	list_for_each_entry(nhe, &rpriv->neigh_update.neigh_list, neigh_list)
		mlx5e_tc_update_neigh_used_value(nhe);

	rtnl_unlock();
}

static void mlx5e_rep_neigh_entry_hold(struct mlx5e_neigh_hash_entry *nhe)
{
	refcount_inc(&nhe->refcnt);
}

static void mlx5e_rep_neigh_entry_release(struct mlx5e_neigh_hash_entry *nhe)
{
	if (refcount_dec_and_test(&nhe->refcnt))
		kfree(nhe);
}

static void mlx5e_rep_update_flows(struct mlx5e_priv *priv,
				   struct mlx5e_encap_entry *e,
				   bool neigh_connected,
				   unsigned char ha[ETH_ALEN])
{
	struct ethhdr *eth = (struct ethhdr *)e->encap_header;

	ASSERT_RTNL();

	if ((!neigh_connected && (e->flags & MLX5_ENCAP_ENTRY_VALID)) ||
	    !ether_addr_equal(e->h_dest, ha))
		mlx5e_tc_encap_flows_del(priv, e);

	if (neigh_connected && !(e->flags & MLX5_ENCAP_ENTRY_VALID)) {
		ether_addr_copy(e->h_dest, ha);
		ether_addr_copy(eth->h_dest, ha);

		mlx5e_tc_encap_flows_add(priv, e);
	}
}

static void mlx5e_rep_neigh_update(struct work_struct *work)
{
	struct mlx5e_neigh_hash_entry *nhe =
		container_of(work, struct mlx5e_neigh_hash_entry, neigh_update_work);
	struct neighbour *n = nhe->n;
	struct mlx5e_encap_entry *e;
	unsigned char ha[ETH_ALEN];
	struct mlx5e_priv *priv;
	bool neigh_connected;
	bool encap_connected;
	u8 nud_state, dead;

	rtnl_lock();

	/* If these parameters are changed after we release the lock,
	 * we'll receive another event letting us know about it.
	 * We use this lock to avoid inconsistency between the neigh validity
	 * and it's hw address.
	 */
	read_lock_bh(&n->lock);
	memcpy(ha, n->ha, ETH_ALEN);
	nud_state = n->nud_state;
	dead = n->dead;
	read_unlock_bh(&n->lock);

	neigh_connected = (nud_state & NUD_VALID) && !dead;

	list_for_each_entry(e, &nhe->encap_list, encap_list) {
		encap_connected = !!(e->flags & MLX5_ENCAP_ENTRY_VALID);
		priv = netdev_priv(e->out_dev);

		if (encap_connected != neigh_connected ||
		    !ether_addr_equal(e->h_dest, ha))
			mlx5e_rep_update_flows(priv, e, neigh_connected, ha);
	}
	mlx5e_rep_neigh_entry_release(nhe);
	rtnl_unlock();
	neigh_release(n);
}

<<<<<<< HEAD
=======
static struct mlx5e_rep_indr_block_priv *
mlx5e_rep_indr_block_priv_lookup(struct mlx5e_rep_priv *rpriv,
				 struct net_device *netdev)
{
	struct mlx5e_rep_indr_block_priv *cb_priv;

	/* All callback list access should be protected by RTNL. */
	ASSERT_RTNL();

	list_for_each_entry(cb_priv,
			    &rpriv->uplink_priv.tc_indr_block_priv_list,
			    list)
		if (cb_priv->netdev == netdev)
			return cb_priv;

	return NULL;
}

static void mlx5e_rep_indr_clean_block_privs(struct mlx5e_rep_priv *rpriv)
{
	struct mlx5e_rep_indr_block_priv *cb_priv, *temp;
	struct list_head *head = &rpriv->uplink_priv.tc_indr_block_priv_list;

	list_for_each_entry_safe(cb_priv, temp, head, list) {
		mlx5e_rep_indr_unregister_block(rpriv, cb_priv->netdev);
		kfree(cb_priv);
	}
}

static int
mlx5e_rep_indr_offload(struct net_device *netdev,
		       struct tc_cls_flower_offload *flower,
		       struct mlx5e_rep_indr_block_priv *indr_priv)
{
	struct mlx5e_priv *priv = netdev_priv(indr_priv->rpriv->netdev);
	int flags = MLX5E_TC_EGRESS | MLX5E_TC_ESW_OFFLOAD;
	int err = 0;

	switch (flower->command) {
	case TC_CLSFLOWER_REPLACE:
		err = mlx5e_configure_flower(netdev, priv, flower, flags);
		break;
	case TC_CLSFLOWER_DESTROY:
		err = mlx5e_delete_flower(netdev, priv, flower, flags);
		break;
	case TC_CLSFLOWER_STATS:
		err = mlx5e_stats_flower(netdev, priv, flower, flags);
		break;
	default:
		err = -EOPNOTSUPP;
	}

	return err;
}

static int mlx5e_rep_indr_setup_block_cb(enum tc_setup_type type,
					 void *type_data, void *indr_priv)
{
	struct mlx5e_rep_indr_block_priv *priv = indr_priv;

	switch (type) {
	case TC_SETUP_CLSFLOWER:
		return mlx5e_rep_indr_offload(priv->netdev, type_data, priv);
	default:
		return -EOPNOTSUPP;
	}
}

static int
mlx5e_rep_indr_setup_tc_block(struct net_device *netdev,
			      struct mlx5e_rep_priv *rpriv,
			      struct tc_block_offload *f)
{
	struct mlx5e_rep_indr_block_priv *indr_priv;
	int err = 0;

	if (f->binder_type != TCF_BLOCK_BINDER_TYPE_CLSACT_INGRESS)
		return -EOPNOTSUPP;

	switch (f->command) {
	case TC_BLOCK_BIND:
		indr_priv = mlx5e_rep_indr_block_priv_lookup(rpriv, netdev);
		if (indr_priv)
			return -EEXIST;

		indr_priv = kmalloc(sizeof(*indr_priv), GFP_KERNEL);
		if (!indr_priv)
			return -ENOMEM;

		indr_priv->netdev = netdev;
		indr_priv->rpriv = rpriv;
		list_add(&indr_priv->list,
			 &rpriv->uplink_priv.tc_indr_block_priv_list);

		err = tcf_block_cb_register(f->block,
					    mlx5e_rep_indr_setup_block_cb,
					    indr_priv, indr_priv, f->extack);
		if (err) {
			list_del(&indr_priv->list);
			kfree(indr_priv);
		}

		return err;
	case TC_BLOCK_UNBIND:
		indr_priv = mlx5e_rep_indr_block_priv_lookup(rpriv, netdev);
		if (!indr_priv)
			return -ENOENT;

		tcf_block_cb_unregister(f->block,
					mlx5e_rep_indr_setup_block_cb,
					indr_priv);
		list_del(&indr_priv->list);
		kfree(indr_priv);

		return 0;
	default:
		return -EOPNOTSUPP;
	}
	return 0;
}

static
int mlx5e_rep_indr_setup_tc_cb(struct net_device *netdev, void *cb_priv,
			       enum tc_setup_type type, void *type_data)
{
	switch (type) {
	case TC_SETUP_BLOCK:
		return mlx5e_rep_indr_setup_tc_block(netdev, cb_priv,
						      type_data);
	default:
		return -EOPNOTSUPP;
	}
}

static int mlx5e_rep_indr_register_block(struct mlx5e_rep_priv *rpriv,
					 struct net_device *netdev)
{
	int err;

	err = __tc_indr_block_cb_register(netdev, rpriv,
					  mlx5e_rep_indr_setup_tc_cb,
					  rpriv);
	if (err) {
		struct mlx5e_priv *priv = netdev_priv(rpriv->netdev);

		mlx5_core_err(priv->mdev, "Failed to register remote block notifier for %s err=%d\n",
			      netdev_name(netdev), err);
	}
	return err;
}

static void mlx5e_rep_indr_unregister_block(struct mlx5e_rep_priv *rpriv,
					    struct net_device *netdev)
{
	__tc_indr_block_cb_unregister(netdev, mlx5e_rep_indr_setup_tc_cb,
				      rpriv);
}

static int mlx5e_nic_rep_netdevice_event(struct notifier_block *nb,
					 unsigned long event, void *ptr)
{
	struct mlx5e_rep_priv *rpriv = container_of(nb, struct mlx5e_rep_priv,
						     uplink_priv.netdevice_nb);
	struct mlx5e_priv *priv = netdev_priv(rpriv->netdev);
	struct net_device *netdev = netdev_notifier_info_to_dev(ptr);

	if (!mlx5e_tc_tun_device_to_offload(priv, netdev) &&
	    !(is_vlan_dev(netdev) && vlan_dev_real_dev(netdev) == rpriv->netdev))
		return NOTIFY_OK;

	switch (event) {
	case NETDEV_REGISTER:
		mlx5e_rep_indr_register_block(rpriv, netdev);
		break;
	case NETDEV_UNREGISTER:
		mlx5e_rep_indr_unregister_block(rpriv, netdev);
		break;
	}
	return NOTIFY_OK;
}

>>>>>>> 407d19ab
static struct mlx5e_neigh_hash_entry *
mlx5e_rep_neigh_entry_lookup(struct mlx5e_priv *priv,
			     struct mlx5e_neigh *m_neigh);

static int mlx5e_rep_netevent_event(struct notifier_block *nb,
				    unsigned long event, void *ptr)
{
	struct mlx5e_rep_priv *rpriv = container_of(nb, struct mlx5e_rep_priv,
						    neigh_update.netevent_nb);
	struct mlx5e_neigh_update_table *neigh_update = &rpriv->neigh_update;
	struct net_device *netdev = rpriv->netdev;
	struct mlx5e_priv *priv = netdev_priv(netdev);
	struct mlx5e_neigh_hash_entry *nhe = NULL;
	struct mlx5e_neigh m_neigh = {};
	struct neigh_parms *p;
	struct neighbour *n;
	bool found = false;

	switch (event) {
	case NETEVENT_NEIGH_UPDATE:
		n = ptr;
#if IS_ENABLED(CONFIG_IPV6)
		if (n->tbl != &nd_tbl && n->tbl != &arp_tbl)
#else
		if (n->tbl != &arp_tbl)
#endif
			return NOTIFY_DONE;

		m_neigh.dev = n->dev;
		m_neigh.family = n->ops->family;
		memcpy(&m_neigh.dst_ip, n->primary_key, n->tbl->key_len);

		/* We are in atomic context and can't take RTNL mutex, so use
		 * spin_lock_bh to lookup the neigh table. bh is used since
		 * netevent can be called from a softirq context.
		 */
		spin_lock_bh(&neigh_update->encap_lock);
		nhe = mlx5e_rep_neigh_entry_lookup(priv, &m_neigh);
		if (!nhe) {
			spin_unlock_bh(&neigh_update->encap_lock);
			return NOTIFY_DONE;
		}

		/* This assignment is valid as long as the the neigh reference
		 * is taken
		 */
		nhe->n = n;

		/* Take a reference to ensure the neighbour and mlx5 encap
		 * entry won't be destructed until we drop the reference in
		 * delayed work.
		 */
		neigh_hold(n);
		mlx5e_rep_neigh_entry_hold(nhe);

		if (!queue_work(priv->wq, &nhe->neigh_update_work)) {
			mlx5e_rep_neigh_entry_release(nhe);
			neigh_release(n);
		}
		spin_unlock_bh(&neigh_update->encap_lock);
		break;

	case NETEVENT_DELAY_PROBE_TIME_UPDATE:
		p = ptr;

		/* We check the device is present since we don't care about
		 * changes in the default table, we only care about changes
		 * done per device delay prob time parameter.
		 */
#if IS_ENABLED(CONFIG_IPV6)
		if (!p->dev || (p->tbl != &nd_tbl && p->tbl != &arp_tbl))
#else
		if (!p->dev || p->tbl != &arp_tbl)
#endif
			return NOTIFY_DONE;

		/* We are in atomic context and can't take RTNL mutex,
		 * so use spin_lock_bh to walk the neigh list and look for
		 * the relevant device. bh is used since netevent can be
		 * called from a softirq context.
		 */
		spin_lock_bh(&neigh_update->encap_lock);
		list_for_each_entry(nhe, &neigh_update->neigh_list, neigh_list) {
			if (p->dev == nhe->m_neigh.dev) {
				found = true;
				break;
			}
		}
		spin_unlock_bh(&neigh_update->encap_lock);
		if (!found)
			return NOTIFY_DONE;

		neigh_update->min_interval = min_t(unsigned long,
						   NEIGH_VAR(p, DELAY_PROBE_TIME),
						   neigh_update->min_interval);
		mlx5_fc_update_sampling_interval(priv->mdev,
						 neigh_update->min_interval);
		break;
	}
	return NOTIFY_DONE;
}

static const struct rhashtable_params mlx5e_neigh_ht_params = {
	.head_offset = offsetof(struct mlx5e_neigh_hash_entry, rhash_node),
	.key_offset = offsetof(struct mlx5e_neigh_hash_entry, m_neigh),
	.key_len = sizeof(struct mlx5e_neigh),
	.automatic_shrinking = true,
};

static int mlx5e_rep_neigh_init(struct mlx5e_rep_priv *rpriv)
{
	struct mlx5e_neigh_update_table *neigh_update = &rpriv->neigh_update;
	int err;

	err = rhashtable_init(&neigh_update->neigh_ht, &mlx5e_neigh_ht_params);
	if (err)
		return err;

	INIT_LIST_HEAD(&neigh_update->neigh_list);
	spin_lock_init(&neigh_update->encap_lock);
	INIT_DELAYED_WORK(&neigh_update->neigh_stats_work,
			  mlx5e_rep_neigh_stats_work);
	mlx5e_rep_neigh_update_init_interval(rpriv);

	rpriv->neigh_update.netevent_nb.notifier_call = mlx5e_rep_netevent_event;
	err = register_netevent_notifier(&rpriv->neigh_update.netevent_nb);
	if (err)
		goto out_err;
	return 0;

out_err:
	rhashtable_destroy(&neigh_update->neigh_ht);
	return err;
}

static void mlx5e_rep_neigh_cleanup(struct mlx5e_rep_priv *rpriv)
{
	struct mlx5e_neigh_update_table *neigh_update = &rpriv->neigh_update;
	struct mlx5e_priv *priv = netdev_priv(rpriv->netdev);

	unregister_netevent_notifier(&neigh_update->netevent_nb);

	flush_workqueue(priv->wq); /* flush neigh update works */

	cancel_delayed_work_sync(&rpriv->neigh_update.neigh_stats_work);

	rhashtable_destroy(&neigh_update->neigh_ht);
}

static int mlx5e_rep_neigh_entry_insert(struct mlx5e_priv *priv,
					struct mlx5e_neigh_hash_entry *nhe)
{
	struct mlx5e_rep_priv *rpriv = priv->ppriv;
	int err;

	err = rhashtable_insert_fast(&rpriv->neigh_update.neigh_ht,
				     &nhe->rhash_node,
				     mlx5e_neigh_ht_params);
	if (err)
		return err;

	list_add(&nhe->neigh_list, &rpriv->neigh_update.neigh_list);

	return err;
}

static void mlx5e_rep_neigh_entry_remove(struct mlx5e_priv *priv,
					 struct mlx5e_neigh_hash_entry *nhe)
{
	struct mlx5e_rep_priv *rpriv = priv->ppriv;

	spin_lock_bh(&rpriv->neigh_update.encap_lock);

	list_del(&nhe->neigh_list);

	rhashtable_remove_fast(&rpriv->neigh_update.neigh_ht,
			       &nhe->rhash_node,
			       mlx5e_neigh_ht_params);
	spin_unlock_bh(&rpriv->neigh_update.encap_lock);
}

/* This function must only be called under RTNL lock or under the
 * representor's encap_lock in case RTNL mutex can't be held.
 */
static struct mlx5e_neigh_hash_entry *
mlx5e_rep_neigh_entry_lookup(struct mlx5e_priv *priv,
			     struct mlx5e_neigh *m_neigh)
{
	struct mlx5e_rep_priv *rpriv = priv->ppriv;
	struct mlx5e_neigh_update_table *neigh_update = &rpriv->neigh_update;

	return rhashtable_lookup_fast(&neigh_update->neigh_ht, m_neigh,
				      mlx5e_neigh_ht_params);
}

static int mlx5e_rep_neigh_entry_create(struct mlx5e_priv *priv,
					struct mlx5e_encap_entry *e,
					struct mlx5e_neigh_hash_entry **nhe)
{
	int err;

	*nhe = kzalloc(sizeof(**nhe), GFP_KERNEL);
	if (!*nhe)
		return -ENOMEM;

	memcpy(&(*nhe)->m_neigh, &e->m_neigh, sizeof(e->m_neigh));
	INIT_WORK(&(*nhe)->neigh_update_work, mlx5e_rep_neigh_update);
	INIT_LIST_HEAD(&(*nhe)->encap_list);
	refcount_set(&(*nhe)->refcnt, 1);

	err = mlx5e_rep_neigh_entry_insert(priv, *nhe);
	if (err)
		goto out_free;
	return 0;

out_free:
	kfree(*nhe);
	return err;
}

static void mlx5e_rep_neigh_entry_destroy(struct mlx5e_priv *priv,
					  struct mlx5e_neigh_hash_entry *nhe)
{
	/* The neigh hash entry must be removed from the hash table regardless
	 * of the reference count value, so it won't be found by the next
	 * neigh notification call. The neigh hash entry reference count is
	 * incremented only during creation and neigh notification calls and
	 * protects from freeing the nhe struct.
	 */
	mlx5e_rep_neigh_entry_remove(priv, nhe);
	mlx5e_rep_neigh_entry_release(nhe);
}

int mlx5e_rep_encap_entry_attach(struct mlx5e_priv *priv,
				 struct mlx5e_encap_entry *e)
{
	struct mlx5e_neigh_hash_entry *nhe;
	int err;

	nhe = mlx5e_rep_neigh_entry_lookup(priv, &e->m_neigh);
	if (!nhe) {
		err = mlx5e_rep_neigh_entry_create(priv, e, &nhe);
		if (err)
			return err;
	}
	list_add(&e->encap_list, &nhe->encap_list);
	return 0;
}

void mlx5e_rep_encap_entry_detach(struct mlx5e_priv *priv,
				  struct mlx5e_encap_entry *e)
{
	struct mlx5e_neigh_hash_entry *nhe;

	list_del(&e->encap_list);
	nhe = mlx5e_rep_neigh_entry_lookup(priv, &e->m_neigh);

	if (list_empty(&nhe->encap_list))
		mlx5e_rep_neigh_entry_destroy(priv, nhe);
}

static int mlx5e_rep_open(struct net_device *dev)
{
	struct mlx5e_priv *priv = netdev_priv(dev);
	struct mlx5e_rep_priv *rpriv = priv->ppriv;
	struct mlx5_eswitch_rep *rep = rpriv->rep;
	int err;

	mutex_lock(&priv->state_lock);
	err = mlx5e_open_locked(dev);
	if (err)
		goto unlock;

	if (!mlx5_modify_vport_admin_state(priv->mdev,
					   MLX5_VPORT_STATE_OP_MOD_ESW_VPORT,
					   rep->vport, MLX5_VPORT_ADMIN_STATE_UP))
		netif_carrier_on(dev);

unlock:
	mutex_unlock(&priv->state_lock);
	return err;
}

static int mlx5e_rep_close(struct net_device *dev)
{
	struct mlx5e_priv *priv = netdev_priv(dev);
	struct mlx5e_rep_priv *rpriv = priv->ppriv;
	struct mlx5_eswitch_rep *rep = rpriv->rep;
	int ret;

	mutex_lock(&priv->state_lock);
	mlx5_modify_vport_admin_state(priv->mdev,
				      MLX5_VPORT_STATE_OP_MOD_ESW_VPORT,
				      rep->vport, MLX5_VPORT_ADMIN_STATE_DOWN);
	ret = mlx5e_close_locked(dev);
	mutex_unlock(&priv->state_lock);
	return ret;
}

static int mlx5e_rep_get_phys_port_name(struct net_device *dev,
					char *buf, size_t len)
{
	struct mlx5e_priv *priv = netdev_priv(dev);
	struct mlx5e_rep_priv *rpriv = priv->ppriv;
	struct mlx5_eswitch_rep *rep = rpriv->rep;
	int ret;

	ret = snprintf(buf, len, "%d", rep->vport - 1);
	if (ret >= len)
		return -EOPNOTSUPP;

	return 0;
}

static int
mlx5e_rep_setup_tc_cls_flower(struct mlx5e_priv *priv,
			      struct tc_cls_flower_offload *cls_flower, int flags)
{
	switch (cls_flower->command) {
	case TC_CLSFLOWER_REPLACE:
		return mlx5e_configure_flower(priv, cls_flower, flags);
	case TC_CLSFLOWER_DESTROY:
		return mlx5e_delete_flower(priv, cls_flower, flags);
	case TC_CLSFLOWER_STATS:
		return mlx5e_stats_flower(priv, cls_flower, flags);
	default:
		return -EOPNOTSUPP;
	}
}

static int mlx5e_rep_setup_tc_cb_egdev(enum tc_setup_type type, void *type_data,
				       void *cb_priv)
{
	struct mlx5e_priv *priv = cb_priv;

	if (!tc_cls_can_offload_and_chain0(priv->netdev, type_data))
		return -EOPNOTSUPP;

	switch (type) {
	case TC_SETUP_CLSFLOWER:
		return mlx5e_rep_setup_tc_cls_flower(priv, type_data, MLX5E_TC_EGRESS);
	default:
		return -EOPNOTSUPP;
	}
}

static int mlx5e_rep_setup_tc_cb(enum tc_setup_type type, void *type_data,
				 void *cb_priv)
{
	struct mlx5e_priv *priv = cb_priv;

	if (!tc_cls_can_offload_and_chain0(priv->netdev, type_data))
		return -EOPNOTSUPP;

	switch (type) {
	case TC_SETUP_CLSFLOWER:
		return mlx5e_rep_setup_tc_cls_flower(priv, type_data, MLX5E_TC_INGRESS);
	default:
		return -EOPNOTSUPP;
	}
}

static int mlx5e_rep_setup_tc_block(struct net_device *dev,
				    struct tc_block_offload *f)
{
	struct mlx5e_priv *priv = netdev_priv(dev);

	if (f->binder_type != TCF_BLOCK_BINDER_TYPE_CLSACT_INGRESS)
		return -EOPNOTSUPP;

	switch (f->command) {
	case TC_BLOCK_BIND:
		return tcf_block_cb_register(f->block, mlx5e_rep_setup_tc_cb,
					     priv, priv, f->extack);
	case TC_BLOCK_UNBIND:
		tcf_block_cb_unregister(f->block, mlx5e_rep_setup_tc_cb, priv);
		return 0;
	default:
		return -EOPNOTSUPP;
	}
}

static int mlx5e_rep_setup_tc(struct net_device *dev, enum tc_setup_type type,
			      void *type_data)
{
	switch (type) {
	case TC_SETUP_BLOCK:
		return mlx5e_rep_setup_tc_block(dev, type_data);
	default:
		return -EOPNOTSUPP;
	}
}

bool mlx5e_is_uplink_rep(struct mlx5e_priv *priv)
{
	struct mlx5_eswitch *esw = priv->mdev->priv.eswitch;
	struct mlx5e_rep_priv *rpriv = priv->ppriv;
	struct mlx5_eswitch_rep *rep;

	if (!MLX5_ESWITCH_MANAGER(priv->mdev))
		return false;

	rep = rpriv->rep;
	if (esw->mode == SRIOV_OFFLOADS &&
	    rep && rep->vport == FDB_UPLINK_VPORT)
		return true;

	return false;
}

static bool mlx5e_is_vf_vport_rep(struct mlx5e_priv *priv)
{
	struct mlx5e_rep_priv *rpriv = priv->ppriv;
	struct mlx5_eswitch_rep *rep;

	if (!MLX5_ESWITCH_MANAGER(priv->mdev))
		return false;

	rep = rpriv->rep;
	if (rep && rep->vport != FDB_UPLINK_VPORT)
		return true;

	return false;
}

bool mlx5e_has_offload_stats(const struct net_device *dev, int attr_id)
{
	struct mlx5e_priv *priv = netdev_priv(dev);

	switch (attr_id) {
	case IFLA_OFFLOAD_XSTATS_CPU_HIT:
		if (mlx5e_is_vf_vport_rep(priv) || mlx5e_is_uplink_rep(priv))
			return true;
	}

	return false;
}

static int
mlx5e_get_sw_stats64(const struct net_device *dev,
		     struct rtnl_link_stats64 *stats)
{
	struct mlx5e_priv *priv = netdev_priv(dev);
	struct mlx5e_sw_stats *sstats = &priv->stats.sw;

	mlx5e_rep_update_sw_counters(priv);

	stats->rx_packets = sstats->rx_packets;
	stats->rx_bytes   = sstats->rx_bytes;
	stats->tx_packets = sstats->tx_packets;
	stats->tx_bytes   = sstats->tx_bytes;

	stats->tx_dropped = sstats->tx_queue_dropped;

	return 0;
}

int mlx5e_get_offload_stats(int attr_id, const struct net_device *dev,
			    void *sp)
{
	switch (attr_id) {
	case IFLA_OFFLOAD_XSTATS_CPU_HIT:
		return mlx5e_get_sw_stats64(dev, sp);
	}

	return -EINVAL;
}

static void
mlx5e_rep_get_stats(struct net_device *dev, struct rtnl_link_stats64 *stats)
{
	struct mlx5e_priv *priv = netdev_priv(dev);

	/* update HW stats in background for next time */
	queue_delayed_work(priv->wq, &priv->update_stats_work, 0);

	memcpy(stats, &priv->stats.vf_vport, sizeof(*stats));
}

static const struct switchdev_ops mlx5e_rep_switchdev_ops = {
	.switchdev_port_attr_get	= mlx5e_attr_get,
};

static int mlx5e_change_rep_mtu(struct net_device *netdev, int new_mtu)
{
	return mlx5e_change_mtu(netdev, new_mtu, NULL);
}

static const struct net_device_ops mlx5e_netdev_ops_rep = {
	.ndo_open                = mlx5e_rep_open,
	.ndo_stop                = mlx5e_rep_close,
	.ndo_start_xmit          = mlx5e_xmit,
	.ndo_get_phys_port_name  = mlx5e_rep_get_phys_port_name,
	.ndo_setup_tc            = mlx5e_rep_setup_tc,
<<<<<<< HEAD
	.ndo_get_stats64         = mlx5e_rep_get_stats,
	.ndo_has_offload_stats	 = mlx5e_has_offload_stats,
	.ndo_get_offload_stats	 = mlx5e_get_offload_stats,
	.ndo_change_mtu          = mlx5e_change_rep_mtu,
=======
	.ndo_get_stats64         = mlx5e_get_stats,
	.ndo_has_offload_stats	 = mlx5e_rep_has_offload_stats,
	.ndo_get_offload_stats	 = mlx5e_rep_get_offload_stats,
	.ndo_change_mtu          = mlx5e_uplink_rep_change_mtu,
	.ndo_udp_tunnel_add      = mlx5e_add_vxlan_port,
	.ndo_udp_tunnel_del      = mlx5e_del_vxlan_port,
	.ndo_features_check      = mlx5e_features_check,
	.ndo_set_vf_mac          = mlx5e_set_vf_mac,
	.ndo_set_vf_rate         = mlx5e_set_vf_rate,
	.ndo_get_vf_config       = mlx5e_get_vf_config,
	.ndo_get_vf_stats        = mlx5e_get_vf_stats,
	.ndo_set_vf_vlan         = mlx5e_uplink_rep_set_vf_vlan,
	.ndo_get_port_parent_id	 = mlx5e_rep_get_port_parent_id,
	.ndo_set_features        = mlx5e_set_features,
>>>>>>> 407d19ab
};

static void mlx5e_build_rep_params(struct mlx5_core_dev *mdev,
				   struct mlx5e_params *params, u16 mtu)
{
	u8 cq_period_mode = MLX5_CAP_GEN(mdev, cq_period_start_from_cqe) ?
					 MLX5_CQ_PERIOD_MODE_START_FROM_CQE :
					 MLX5_CQ_PERIOD_MODE_START_FROM_EQE;

	params->hard_mtu    = MLX5E_ETH_HARD_MTU;
	params->sw_mtu      = mtu;
	params->log_sq_size = MLX5E_REP_PARAMS_LOG_SQ_SIZE;
	params->rq_wq_type  = MLX5_WQ_TYPE_CYCLIC;
	params->log_rq_mtu_frames = MLX5E_REP_PARAMS_LOG_RQ_SIZE;

	params->rx_dim_enabled = MLX5_CAP_GEN(mdev, cq_moderation);
	mlx5e_set_rx_cq_mode_params(params, cq_period_mode);

	params->num_tc                = 1;
<<<<<<< HEAD
	params->lro_wqe_sz            = MLX5E_PARAMS_DEFAULT_LRO_WQE_SZ;
=======
	params->tunneled_offload_en = false;
>>>>>>> 407d19ab

	mlx5_query_min_inline(mdev, &params->tx_min_inline_mode);
}

static void mlx5e_build_rep_netdev(struct net_device *netdev)
{
	struct mlx5e_priv *priv = netdev_priv(netdev);
	struct mlx5_core_dev *mdev = priv->mdev;
	u16 max_mtu;

<<<<<<< HEAD
	netdev->netdev_ops = &mlx5e_netdev_ops_rep;

	netdev->watchdog_timeo    = 15 * HZ;

	netdev->ethtool_ops	  = &mlx5e_rep_ethtool_ops;

	netdev->switchdev_ops = &mlx5e_rep_switchdev_ops;

	netdev->features	 |= NETIF_F_VLAN_CHALLENGED | NETIF_F_HW_TC | NETIF_F_NETNS_LOCAL;
	netdev->hw_features      |= NETIF_F_HW_TC;

	eth_hw_addr_random(netdev);
=======
	if (rep->vport == MLX5_VPORT_UPLINK) {
		SET_NETDEV_DEV(netdev, mdev->device);
		netdev->netdev_ops = &mlx5e_netdev_ops_uplink_rep;
		/* we want a persistent mac for the uplink rep */
		mlx5_query_nic_vport_mac_address(mdev, 0, netdev->dev_addr);
		netdev->ethtool_ops = &mlx5e_uplink_rep_ethtool_ops;
#ifdef CONFIG_MLX5_CORE_EN_DCB
		if (MLX5_CAP_GEN(mdev, qos))
			netdev->dcbnl_ops = &mlx5e_dcbnl_ops;
#endif
	} else {
		netdev->netdev_ops = &mlx5e_netdev_ops_vf_rep;
		eth_hw_addr_random(netdev);
		netdev->ethtool_ops = &mlx5e_vf_rep_ethtool_ops;
	}

	netdev->watchdog_timeo    = 15 * HZ;

	netdev->features       |= NETIF_F_NETNS_LOCAL;

	netdev->hw_features    |= NETIF_F_HW_TC;
	netdev->hw_features    |= NETIF_F_SG;
	netdev->hw_features    |= NETIF_F_IP_CSUM;
	netdev->hw_features    |= NETIF_F_IPV6_CSUM;
	netdev->hw_features    |= NETIF_F_GRO;
	netdev->hw_features    |= NETIF_F_TSO;
	netdev->hw_features    |= NETIF_F_TSO6;
	netdev->hw_features    |= NETIF_F_RXCSUM;

	if (rep->vport == MLX5_VPORT_UPLINK)
		netdev->hw_features |= NETIF_F_HW_VLAN_CTAG_RX;
	else
		netdev->features |= NETIF_F_VLAN_CHALLENGED;
>>>>>>> 407d19ab

	netdev->min_mtu = ETH_MIN_MTU;
	mlx5_query_port_max_mtu(mdev, &max_mtu, 1);
	netdev->max_mtu = MLX5E_HW2SW_MTU(&priv->channels.params, max_mtu);
}

static void mlx5e_init_rep(struct mlx5_core_dev *mdev,
			   struct net_device *netdev,
			   const struct mlx5e_profile *profile,
			   void *ppriv)
{
	struct mlx5e_priv *priv = netdev_priv(netdev);

	priv->mdev                         = mdev;
	priv->netdev                       = netdev;
	priv->profile                      = profile;
	priv->ppriv                        = ppriv;

	mutex_init(&priv->state_lock);

	INIT_DELAYED_WORK(&priv->update_stats_work, mlx5e_update_stats_work);

	priv->channels.params.num_channels = profile->max_nch(mdev);

	mlx5e_build_rep_params(mdev, &priv->channels.params, netdev->mtu);
	mlx5e_build_rep_netdev(netdev);

	mlx5e_timestamp_init(priv);
}

static int mlx5e_init_rep_rx(struct mlx5e_priv *priv)
{
	struct mlx5_eswitch *esw = priv->mdev->priv.eswitch;
	struct mlx5e_rep_priv *rpriv = priv->ppriv;
	struct mlx5_eswitch_rep *rep = rpriv->rep;
	struct mlx5_flow_handle *flow_rule;
	int err;

	mlx5e_init_l2_addr(priv);

	err = mlx5e_create_direct_rqts(priv);
	if (err)
		return err;

	err = mlx5e_create_direct_tirs(priv);
	if (err)
		goto err_destroy_direct_rqts;

	flow_rule = mlx5_eswitch_create_vport_rx_rule(esw,
						      rep->vport,
						      priv->direct_tir[0].tirn);
	if (IS_ERR(flow_rule)) {
		err = PTR_ERR(flow_rule);
		goto err_destroy_direct_tirs;
	}
	rpriv->vport_rx_rule = flow_rule;

	return 0;

err_destroy_direct_tirs:
	mlx5e_destroy_direct_tirs(priv);
err_destroy_direct_rqts:
	mlx5e_destroy_direct_rqts(priv);
	return err;
}

static void mlx5e_cleanup_rep_rx(struct mlx5e_priv *priv)
{
	struct mlx5e_rep_priv *rpriv = priv->ppriv;

	mlx5_del_flow_rules(rpriv->vport_rx_rule);
	mlx5e_destroy_direct_tirs(priv);
	mlx5e_destroy_direct_rqts(priv);
}

static int mlx5e_init_rep_tx(struct mlx5e_priv *priv)
{
	int err;

	err = mlx5e_create_tises(priv);
	if (err) {
		mlx5_core_warn(priv->mdev, "create tises failed, %d\n", err);
		return err;
	}
	return 0;
}

static int mlx5e_get_rep_max_num_channels(struct mlx5_core_dev *mdev)
{
#define	MLX5E_PORT_REPRESENTOR_NCH 1
	return MLX5E_PORT_REPRESENTOR_NCH;
}

<<<<<<< HEAD
static const struct mlx5e_profile mlx5e_rep_profile = {
	.init			= mlx5e_init_rep,
	.init_rx		= mlx5e_init_rep_rx,
	.cleanup_rx		= mlx5e_cleanup_rep_rx,
	.init_tx		= mlx5e_init_rep_tx,
	.cleanup_tx		= mlx5e_cleanup_nic_tx,
	.update_stats           = mlx5e_rep_update_hw_counters,
	.max_nch		= mlx5e_get_rep_max_num_channels,
	.update_carrier		= NULL,
	.rx_handlers.handle_rx_cqe       = mlx5e_handle_rx_cqe_rep,
	.rx_handlers.handle_rx_cqe_mpwqe = NULL /* Not supported */,
	.max_tc			= 1,
};

/* e-Switch vport representors */
=======
static void mlx5e_vf_rep_enable(struct mlx5e_priv *priv)
{
	mlx5e_set_netdev_mtu_boundaries(priv);
}
>>>>>>> 407d19ab

static int
mlx5e_nic_rep_load(struct mlx5_core_dev *dev, struct mlx5_eswitch_rep *rep)
{
	struct mlx5e_rep_priv *rpriv = mlx5e_rep_to_rep_priv(rep);
	struct mlx5e_priv *priv = netdev_priv(rpriv->netdev);

	int err;

	if (test_bit(MLX5E_STATE_OPENED, &priv->state)) {
		err = mlx5e_add_sqs_fwd_rules(priv);
		if (err)
			return err;
	}

	err = mlx5e_rep_neigh_init(rpriv);
	if (err)
		goto err_remove_sqs;

	/* init shared tc flow table */
	err = mlx5e_tc_esw_init(&rpriv->tc_ht);
	if (err)
		goto  err_neigh_cleanup;

	return 0;

err_neigh_cleanup:
	mlx5e_rep_neigh_cleanup(rpriv);
err_remove_sqs:
	mlx5e_remove_sqs_fwd_rules(priv);
	return err;
}

static void
mlx5e_nic_rep_unload(struct mlx5_eswitch_rep *rep)
{
	struct mlx5e_rep_priv *rpriv = mlx5e_rep_to_rep_priv(rep);
	struct mlx5e_priv *priv = netdev_priv(rpriv->netdev);

	if (test_bit(MLX5E_STATE_OPENED, &priv->state))
		mlx5e_remove_sqs_fwd_rules(priv);

	/* clean uplink offloaded TC rules, delete shared tc flow table */
	mlx5e_tc_esw_cleanup(&rpriv->tc_ht);

	mlx5e_rep_neigh_cleanup(rpriv);
}

static int
mlx5e_vport_rep_load(struct mlx5_core_dev *dev, struct mlx5_eswitch_rep *rep)
{
	struct mlx5e_rep_priv *uplink_rpriv;
	struct mlx5e_rep_priv *rpriv;
	struct net_device *netdev;
	struct mlx5e_priv *upriv;
	int err;

	rpriv = kzalloc(sizeof(*rpriv), GFP_KERNEL);
	if (!rpriv)
		return -ENOMEM;

	netdev = mlx5e_create_netdev(dev, &mlx5e_rep_profile, rpriv);
	if (!netdev) {
		pr_warn("Failed to create representor netdev for vport %d\n",
			rep->vport);
		kfree(rpriv);
		return -EINVAL;
	}

	rpriv->netdev = netdev;
	rpriv->rep = rep;
	rep->rep_if[REP_ETH].priv = rpriv;
	INIT_LIST_HEAD(&rpriv->vport_sqs_list);

	err = mlx5e_attach_netdev(netdev_priv(netdev));
	if (err) {
		pr_warn("Failed to attach representor netdev for vport %d\n",
			rep->vport);
		goto err_destroy_netdev;
	}

	err = mlx5e_rep_neigh_init(rpriv);
	if (err) {
		pr_warn("Failed to initialized neighbours handling for vport %d\n",
			rep->vport);
		goto err_detach_netdev;
	}

	uplink_rpriv = mlx5_eswitch_get_uplink_priv(dev->priv.eswitch, REP_ETH);
	upriv = netdev_priv(uplink_rpriv->netdev);
	err = tc_setup_cb_egdev_register(netdev, mlx5e_rep_setup_tc_cb_egdev,
					 upriv);
	if (err)
		goto err_neigh_cleanup;

	err = register_netdev(netdev);
	if (err) {
		pr_warn("Failed to register representor netdev for vport %d\n",
			rep->vport);
		goto err_egdev_cleanup;
	}

	return 0;

err_egdev_cleanup:
	tc_setup_cb_egdev_unregister(netdev, mlx5e_rep_setup_tc_cb_egdev,
				     upriv);

err_neigh_cleanup:
	mlx5e_rep_neigh_cleanup(rpriv);

err_detach_netdev:
	mlx5e_detach_netdev(netdev_priv(netdev));

err_destroy_netdev:
	mlx5e_destroy_netdev(netdev_priv(netdev));
	kfree(rpriv);
	return err;
}

static void
mlx5e_vport_rep_unload(struct mlx5_eswitch_rep *rep)
{
	struct mlx5e_rep_priv *rpriv = mlx5e_rep_to_rep_priv(rep);
	struct net_device *netdev = rpriv->netdev;
	struct mlx5e_priv *priv = netdev_priv(netdev);
	struct mlx5e_rep_priv *uplink_rpriv;
	void *ppriv = priv->ppriv;
	struct mlx5e_priv *upriv;

	unregister_netdev(netdev);
	uplink_rpriv = mlx5_eswitch_get_uplink_priv(priv->mdev->priv.eswitch,
						    REP_ETH);
	upriv = netdev_priv(uplink_rpriv->netdev);
	tc_setup_cb_egdev_unregister(netdev, mlx5e_rep_setup_tc_cb_egdev,
				     upriv);
	mlx5e_rep_neigh_cleanup(rpriv);
	mlx5e_detach_netdev(priv);
	mlx5e_destroy_netdev(priv);
	kfree(ppriv); /* mlx5e_rep_priv */
}

static void *mlx5e_vport_rep_get_proto_dev(struct mlx5_eswitch_rep *rep)
{
	struct mlx5e_rep_priv *rpriv;

	rpriv = mlx5e_rep_to_rep_priv(rep);

	return rpriv->netdev;
}

static void mlx5e_rep_register_vf_vports(struct mlx5e_priv *priv)
{
	struct mlx5_core_dev *mdev = priv->mdev;
	struct mlx5_eswitch *esw   = mdev->priv.eswitch;
	int total_vfs = MLX5_TOTAL_VPORTS(mdev);
	int vport;

	for (vport = 1; vport < total_vfs; vport++) {
		struct mlx5_eswitch_rep_if rep_if = {};

		rep_if.load = mlx5e_vport_rep_load;
		rep_if.unload = mlx5e_vport_rep_unload;
		rep_if.get_proto_dev = mlx5e_vport_rep_get_proto_dev;
		mlx5_eswitch_register_vport_rep(esw, vport, &rep_if, REP_ETH);
	}
}

static void mlx5e_rep_unregister_vf_vports(struct mlx5e_priv *priv)
{
	struct mlx5_core_dev *mdev = priv->mdev;
	struct mlx5_eswitch *esw = mdev->priv.eswitch;
	int total_vfs = MLX5_TOTAL_VPORTS(mdev);
	int vport;

	for (vport = 1; vport < total_vfs; vport++)
		mlx5_eswitch_unregister_vport_rep(esw, vport, REP_ETH);
}

void mlx5e_register_vport_reps(struct mlx5e_priv *priv)
{
	struct mlx5_core_dev *mdev = priv->mdev;
	struct mlx5_eswitch *esw   = mdev->priv.eswitch;
	struct mlx5_eswitch_rep_if rep_if;
	struct mlx5e_rep_priv *rpriv;

	rpriv = priv->ppriv;
	rpriv->netdev = priv->netdev;

	rep_if.load = mlx5e_nic_rep_load;
	rep_if.unload = mlx5e_nic_rep_unload;
	rep_if.get_proto_dev = mlx5e_vport_rep_get_proto_dev;
	rep_if.priv = rpriv;
	INIT_LIST_HEAD(&rpriv->vport_sqs_list);
	mlx5_eswitch_register_vport_rep(esw, 0, &rep_if, REP_ETH); /* UPLINK PF vport*/

	mlx5e_rep_register_vf_vports(priv); /* VFs vports */
}

void mlx5e_unregister_vport_reps(struct mlx5e_priv *priv)
{
	struct mlx5_core_dev *mdev = priv->mdev;
	struct mlx5_eswitch *esw   = mdev->priv.eswitch;

	mlx5e_rep_unregister_vf_vports(priv); /* VFs vports */
	mlx5_eswitch_unregister_vport_rep(esw, 0, REP_ETH); /* UPLINK PF*/
}

void *mlx5e_alloc_nic_rep_priv(struct mlx5_core_dev *mdev)
{
	struct mlx5_eswitch *esw = mdev->priv.eswitch;
	struct mlx5e_rep_priv *rpriv;

	rpriv = kzalloc(sizeof(*rpriv), GFP_KERNEL);
	if (!rpriv)
		return NULL;

	rpriv->rep = &esw->offloads.vport_reps[0];
	return rpriv;
}<|MERGE_RESOLUTION|>--- conflicted
+++ resolved
@@ -42,14 +42,25 @@
 #include "en.h"
 #include "en_rep.h"
 #include "en_tc.h"
+#include "en/tc_tun.h"
 #include "fs_core.h"
-
-#define MLX5E_REP_PARAMS_LOG_SQ_SIZE \
-	max(0x6, MLX5E_PARAMS_MINIMUM_LOG_SQ_SIZE)
-#define MLX5E_REP_PARAMS_LOG_RQ_SIZE \
-	max(0x6, MLX5E_PARAMS_MINIMUM_LOG_RQ_SIZE)
+#include "lib/port_tun.h"
+
+#define MLX5E_REP_PARAMS_DEF_LOG_SQ_SIZE \
+        max(0x7, MLX5E_PARAMS_MINIMUM_LOG_SQ_SIZE)
+#define MLX5E_REP_PARAMS_DEF_NUM_CHANNELS 1
 
 static const char mlx5e_rep_driver_name[] = "mlx5e_rep";
+
+struct mlx5e_rep_indr_block_priv {
+	struct net_device *netdev;
+	struct mlx5e_rep_priv *rpriv;
+
+	struct list_head list;
+};
+
+static void mlx5e_rep_indr_unregister_block(struct mlx5e_rep_priv *rpriv,
+					    struct net_device *netdev);
 
 static void mlx5e_rep_get_drvinfo(struct net_device *dev,
 				  struct ethtool_drvinfo *drvinfo)
@@ -117,7 +128,7 @@
 	}
 }
 
-static void mlx5e_rep_update_hw_counters(struct mlx5e_priv *priv)
+static void mlx5e_vf_rep_update_hw_counters(struct mlx5e_priv *priv)
 {
 	struct mlx5_eswitch *esw = priv->mdev->priv.eswitch;
 	struct mlx5e_rep_priv *rpriv = priv->ppriv;
@@ -140,30 +151,45 @@
 	vport_stats->tx_bytes   = vf_stats.rx_bytes;
 }
 
+static void mlx5e_uplink_rep_update_hw_counters(struct mlx5e_priv *priv)
+{
+	struct mlx5e_pport_stats *pstats = &priv->stats.pport;
+	struct rtnl_link_stats64 *vport_stats;
+
+	mlx5e_grp_802_3_update_stats(priv);
+
+	vport_stats = &priv->stats.vf_vport;
+
+	vport_stats->rx_packets = PPORT_802_3_GET(pstats, a_frames_received_ok);
+	vport_stats->rx_bytes   = PPORT_802_3_GET(pstats, a_octets_received_ok);
+	vport_stats->tx_packets = PPORT_802_3_GET(pstats, a_frames_transmitted_ok);
+	vport_stats->tx_bytes   = PPORT_802_3_GET(pstats, a_octets_transmitted_ok);
+}
+
+static void mlx5e_rep_update_hw_counters(struct mlx5e_priv *priv)
+{
+	struct mlx5e_rep_priv *rpriv = priv->ppriv;
+	struct mlx5_eswitch_rep *rep = rpriv->rep;
+
+	if (rep->vport == MLX5_VPORT_UPLINK)
+		mlx5e_uplink_rep_update_hw_counters(priv);
+	else
+		mlx5e_vf_rep_update_hw_counters(priv);
+}
+
 static void mlx5e_rep_update_sw_counters(struct mlx5e_priv *priv)
 {
 	struct mlx5e_sw_stats *s = &priv->stats.sw;
-	struct mlx5e_rq_stats *rq_stats;
-	struct mlx5e_sq_stats *sq_stats;
-	int i, j;
+	struct rtnl_link_stats64 stats64 = {};
 
 	memset(s, 0, sizeof(*s));
-	for (i = 0; i < priv->channels.num; i++) {
-		struct mlx5e_channel *c = priv->channels.c[i];
-
-		rq_stats = c->rq.stats;
-
-		s->rx_packets	+= rq_stats->packets;
-		s->rx_bytes	+= rq_stats->bytes;
-
-		for (j = 0; j < priv->channels.params.num_tc; j++) {
-			sq_stats = c->sq[j].stats;
-
-			s->tx_packets		+= sq_stats->packets;
-			s->tx_bytes		+= sq_stats->bytes;
-			s->tx_queue_dropped	+= sq_stats->dropped;
-		}
-	}
+	mlx5e_fold_sw_stats64(priv, &stats64);
+
+	s->rx_packets = stats64.rx_packets;
+	s->rx_bytes   = stats64.rx_bytes;
+	s->tx_packets = stats64.tx_packets;
+	s->tx_bytes   = stats64.tx_bytes;
+	s->tx_queue_dropped = stats64.tx_dropped;
 }
 
 static void mlx5e_rep_get_ethtool_stats(struct net_device *dev,
@@ -176,8 +202,7 @@
 		return;
 
 	mutex_lock(&priv->state_lock);
-	if (test_bit(MLX5E_STATE_OPENED, &priv->state))
-		mlx5e_rep_update_sw_counters(priv);
+	mlx5e_rep_update_sw_counters(priv);
 	mlx5e_rep_update_hw_counters(priv);
 	mutex_unlock(&priv->state_lock);
 
@@ -200,10 +225,6 @@
 	}
 }
 
-<<<<<<< HEAD
-static const struct ethtool_ops mlx5e_rep_ethtool_ops = {
-	.get_drvinfo	   = mlx5e_rep_get_drvinfo,
-=======
 static void mlx5e_rep_get_ringparam(struct net_device *dev,
 				struct ethtool_ringparam *param)
 {
@@ -360,30 +381,50 @@
 
 static const struct ethtool_ops mlx5e_uplink_rep_ethtool_ops = {
 	.get_drvinfo	   = mlx5e_uplink_rep_get_drvinfo,
->>>>>>> 407d19ab
 	.get_link	   = ethtool_op_get_link,
 	.get_strings       = mlx5e_rep_get_strings,
 	.get_sset_count    = mlx5e_rep_get_sset_count,
 	.get_ethtool_stats = mlx5e_rep_get_ethtool_stats,
+	.get_ringparam     = mlx5e_rep_get_ringparam,
+	.set_ringparam     = mlx5e_rep_set_ringparam,
+	.get_channels      = mlx5e_rep_get_channels,
+	.set_channels      = mlx5e_rep_set_channels,
+	.get_coalesce      = mlx5e_rep_get_coalesce,
+	.set_coalesce      = mlx5e_rep_set_coalesce,
+	.get_link_ksettings = mlx5e_uplink_rep_get_link_ksettings,
+	.set_link_ksettings = mlx5e_uplink_rep_set_link_ksettings,
+	.get_rxfh_key_size   = mlx5e_rep_get_rxfh_key_size,
+	.get_rxfh_indir_size = mlx5e_rep_get_rxfh_indir_size,
+	.get_pauseparam    = mlx5e_uplink_rep_get_pauseparam,
+	.set_pauseparam    = mlx5e_uplink_rep_set_pauseparam,
 };
 
-int mlx5e_attr_get(struct net_device *dev, struct switchdev_attr *attr)
+static int mlx5e_rep_get_port_parent_id(struct net_device *dev,
+					struct netdev_phys_item_id *ppid)
 {
 	struct mlx5e_priv *priv = netdev_priv(dev);
-	struct mlx5e_rep_priv *rpriv = priv->ppriv;
-	struct mlx5_eswitch_rep *rep = rpriv->rep;
 	struct mlx5_eswitch *esw = priv->mdev->priv.eswitch;
+	struct net_device *uplink_upper = NULL;
+	struct mlx5e_priv *uplink_priv = NULL;
+	struct net_device *uplink_dev;
 
 	if (esw->mode == SRIOV_NONE)
 		return -EOPNOTSUPP;
 
-	switch (attr->id) {
-	case SWITCHDEV_ATTR_ID_PORT_PARENT_ID:
-		attr->u.ppid.id_len = ETH_ALEN;
-		ether_addr_copy(attr->u.ppid.id, rep->hw_id);
-		break;
-	default:
-		return -EOPNOTSUPP;
+	uplink_dev = mlx5_eswitch_uplink_get_proto_dev(esw, REP_ETH);
+	if (uplink_dev) {
+		uplink_upper = netdev_master_upper_dev_get(uplink_dev);
+		uplink_priv = netdev_priv(uplink_dev);
+	}
+
+	ppid->id_len = ETH_ALEN;
+	if (uplink_upper && mlx5_lag_is_sriov(uplink_priv->mdev)) {
+		ether_addr_copy(ppid->id, uplink_upper->dev_addr);
+	} else {
+		struct mlx5e_rep_priv *rpriv = priv->ppriv;
+		struct mlx5_eswitch_rep *rep = rpriv->rep;
+
+		ether_addr_copy(ppid->id, rep->hw_id);
 	}
 
 	return 0;
@@ -549,13 +590,17 @@
 
 	ASSERT_RTNL();
 
-	if ((!neigh_connected && (e->flags & MLX5_ENCAP_ENTRY_VALID)) ||
-	    !ether_addr_equal(e->h_dest, ha))
+	if ((e->flags & MLX5_ENCAP_ENTRY_VALID) &&
+	    (!neigh_connected || !ether_addr_equal(e->h_dest, ha)))
 		mlx5e_tc_encap_flows_del(priv, e);
 
 	if (neigh_connected && !(e->flags & MLX5_ENCAP_ENTRY_VALID)) {
 		ether_addr_copy(e->h_dest, ha);
 		ether_addr_copy(eth->h_dest, ha);
+		/* Update the encap source mac, in case that we delete
+		 * the flows when encap source mac changed.
+		 */
+		ether_addr_copy(eth->h_source, e->route_dev->dev_addr);
 
 		mlx5e_tc_encap_flows_add(priv, e);
 	}
@@ -601,8 +646,6 @@
 	neigh_release(n);
 }
 
-<<<<<<< HEAD
-=======
 static struct mlx5e_rep_indr_block_priv *
 mlx5e_rep_indr_block_priv_lookup(struct mlx5e_rep_priv *rpriv,
 				 struct net_device *netdev)
@@ -784,7 +827,6 @@
 	return NOTIFY_OK;
 }
 
->>>>>>> 407d19ab
 static struct mlx5e_neigh_hash_entry *
 mlx5e_rep_neigh_entry_lookup(struct mlx5e_priv *priv,
 			     struct mlx5e_neigh *m_neigh);
@@ -1021,14 +1063,23 @@
 int mlx5e_rep_encap_entry_attach(struct mlx5e_priv *priv,
 				 struct mlx5e_encap_entry *e)
 {
+	struct mlx5e_rep_priv *rpriv = priv->ppriv;
+	struct mlx5_rep_uplink_priv *uplink_priv = &rpriv->uplink_priv;
+	struct mlx5_tun_entropy *tun_entropy = &uplink_priv->tun_entropy;
 	struct mlx5e_neigh_hash_entry *nhe;
 	int err;
 
+	err = mlx5_tun_entropy_refcount_inc(tun_entropy, e->reformat_type);
+	if (err)
+		return err;
 	nhe = mlx5e_rep_neigh_entry_lookup(priv, &e->m_neigh);
 	if (!nhe) {
 		err = mlx5e_rep_neigh_entry_create(priv, e, &nhe);
-		if (err)
+		if (err) {
+			mlx5_tun_entropy_refcount_dec(tun_entropy,
+						      e->reformat_type);
 			return err;
+		}
 	}
 	list_add(&e->encap_list, &nhe->encap_list);
 	return 0;
@@ -1037,6 +1088,9 @@
 void mlx5e_rep_encap_entry_detach(struct mlx5e_priv *priv,
 				  struct mlx5e_encap_entry *e)
 {
+	struct mlx5e_rep_priv *rpriv = priv->ppriv;
+	struct mlx5_rep_uplink_priv *uplink_priv = &rpriv->uplink_priv;
+	struct mlx5_tun_entropy *tun_entropy = &uplink_priv->tun_entropy;
 	struct mlx5e_neigh_hash_entry *nhe;
 
 	list_del(&e->encap_list);
@@ -1044,9 +1098,10 @@
 
 	if (list_empty(&nhe->encap_list))
 		mlx5e_rep_neigh_entry_destroy(priv, nhe);
-}
-
-static int mlx5e_rep_open(struct net_device *dev)
+	mlx5_tun_entropy_refcount_dec(tun_entropy, e->reformat_type);
+}
+
+static int mlx5e_vf_rep_open(struct net_device *dev)
 {
 	struct mlx5e_priv *priv = netdev_priv(dev);
 	struct mlx5e_rep_priv *rpriv = priv->ppriv;
@@ -1060,7 +1115,8 @@
 
 	if (!mlx5_modify_vport_admin_state(priv->mdev,
 					   MLX5_VPORT_STATE_OP_MOD_ESW_VPORT,
-					   rep->vport, MLX5_VPORT_ADMIN_STATE_UP))
+					   rep->vport, 1,
+					   MLX5_VPORT_ADMIN_STATE_UP))
 		netif_carrier_on(dev);
 
 unlock:
@@ -1068,7 +1124,7 @@
 	return err;
 }
 
-static int mlx5e_rep_close(struct net_device *dev)
+static int mlx5e_vf_rep_close(struct net_device *dev)
 {
 	struct mlx5e_priv *priv = netdev_priv(dev);
 	struct mlx5e_rep_priv *rpriv = priv->ppriv;
@@ -1078,7 +1134,8 @@
 	mutex_lock(&priv->state_lock);
 	mlx5_modify_vport_admin_state(priv->mdev,
 				      MLX5_VPORT_STATE_OP_MOD_ESW_VPORT,
-				      rep->vport, MLX5_VPORT_ADMIN_STATE_DOWN);
+				      rep->vport, 1,
+				      MLX5_VPORT_ADMIN_STATE_DOWN);
 	ret = mlx5e_close_locked(dev);
 	mutex_unlock(&priv->state_lock);
 	return ret;
@@ -1090,9 +1147,18 @@
 	struct mlx5e_priv *priv = netdev_priv(dev);
 	struct mlx5e_rep_priv *rpriv = priv->ppriv;
 	struct mlx5_eswitch_rep *rep = rpriv->rep;
+	unsigned int fn;
 	int ret;
 
-	ret = snprintf(buf, len, "%d", rep->vport - 1);
+	fn = PCI_FUNC(priv->mdev->pdev->devfn);
+	if (fn >= MLX5_MAX_PORTS)
+		return -EOPNOTSUPP;
+
+	if (rep->vport == MLX5_VPORT_UPLINK)
+		ret = snprintf(buf, len, "p%d", fn);
+	else
+		ret = snprintf(buf, len, "pf%dvf%d", fn, rep->vport - 1);
+
 	if (ret >= len)
 		return -EOPNOTSUPP;
 
@@ -1105,43 +1171,28 @@
 {
 	switch (cls_flower->command) {
 	case TC_CLSFLOWER_REPLACE:
-		return mlx5e_configure_flower(priv, cls_flower, flags);
+		return mlx5e_configure_flower(priv->netdev, priv, cls_flower,
+					      flags);
 	case TC_CLSFLOWER_DESTROY:
-		return mlx5e_delete_flower(priv, cls_flower, flags);
+		return mlx5e_delete_flower(priv->netdev, priv, cls_flower,
+					   flags);
 	case TC_CLSFLOWER_STATS:
-		return mlx5e_stats_flower(priv, cls_flower, flags);
+		return mlx5e_stats_flower(priv->netdev, priv, cls_flower,
+					  flags);
 	default:
 		return -EOPNOTSUPP;
 	}
 }
 
-static int mlx5e_rep_setup_tc_cb_egdev(enum tc_setup_type type, void *type_data,
-				       void *cb_priv)
+static int mlx5e_rep_setup_tc_cb(enum tc_setup_type type, void *type_data,
+				 void *cb_priv)
 {
 	struct mlx5e_priv *priv = cb_priv;
-
-	if (!tc_cls_can_offload_and_chain0(priv->netdev, type_data))
-		return -EOPNOTSUPP;
 
 	switch (type) {
 	case TC_SETUP_CLSFLOWER:
-		return mlx5e_rep_setup_tc_cls_flower(priv, type_data, MLX5E_TC_EGRESS);
-	default:
-		return -EOPNOTSUPP;
-	}
-}
-
-static int mlx5e_rep_setup_tc_cb(enum tc_setup_type type, void *type_data,
-				 void *cb_priv)
-{
-	struct mlx5e_priv *priv = cb_priv;
-
-	if (!tc_cls_can_offload_and_chain0(priv->netdev, type_data))
-		return -EOPNOTSUPP;
-
-	switch (type) {
-	case TC_SETUP_CLSFLOWER:
-		return mlx5e_rep_setup_tc_cls_flower(priv, type_data, MLX5E_TC_INGRESS);
+		return mlx5e_rep_setup_tc_cls_flower(priv, type_data, MLX5E_TC_INGRESS |
+						     MLX5E_TC_ESW_OFFLOAD);
 	default:
 		return -EOPNOTSUPP;
 	}
@@ -1180,43 +1231,23 @@
 
 bool mlx5e_is_uplink_rep(struct mlx5e_priv *priv)
 {
-	struct mlx5_eswitch *esw = priv->mdev->priv.eswitch;
 	struct mlx5e_rep_priv *rpriv = priv->ppriv;
 	struct mlx5_eswitch_rep *rep;
 
 	if (!MLX5_ESWITCH_MANAGER(priv->mdev))
 		return false;
 
+	if (!rpriv) /* non vport rep mlx5e instances don't use this field */
+		return false;
+
 	rep = rpriv->rep;
-	if (esw->mode == SRIOV_OFFLOADS &&
-	    rep && rep->vport == FDB_UPLINK_VPORT)
-		return true;
-
-	return false;
-}
-
-static bool mlx5e_is_vf_vport_rep(struct mlx5e_priv *priv)
-{
-	struct mlx5e_rep_priv *rpriv = priv->ppriv;
-	struct mlx5_eswitch_rep *rep;
-
-	if (!MLX5_ESWITCH_MANAGER(priv->mdev))
-		return false;
-
-	rep = rpriv->rep;
-	if (rep && rep->vport != FDB_UPLINK_VPORT)
-		return true;
-
-	return false;
-}
-
-bool mlx5e_has_offload_stats(const struct net_device *dev, int attr_id)
-{
-	struct mlx5e_priv *priv = netdev_priv(dev);
-
+	return (rep->vport == MLX5_VPORT_UPLINK);
+}
+
+static bool mlx5e_rep_has_offload_stats(const struct net_device *dev, int attr_id)
+{
 	switch (attr_id) {
 	case IFLA_OFFLOAD_XSTATS_CPU_HIT:
-		if (mlx5e_is_vf_vport_rep(priv) || mlx5e_is_uplink_rep(priv))
 			return true;
 	}
 
@@ -1228,22 +1259,13 @@
 		     struct rtnl_link_stats64 *stats)
 {
 	struct mlx5e_priv *priv = netdev_priv(dev);
-	struct mlx5e_sw_stats *sstats = &priv->stats.sw;
-
-	mlx5e_rep_update_sw_counters(priv);
-
-	stats->rx_packets = sstats->rx_packets;
-	stats->rx_bytes   = sstats->rx_bytes;
-	stats->tx_packets = sstats->tx_packets;
-	stats->tx_bytes   = sstats->tx_bytes;
-
-	stats->tx_dropped = sstats->tx_queue_dropped;
-
+
+	mlx5e_fold_sw_stats64(priv, stats);
 	return 0;
 }
 
-int mlx5e_get_offload_stats(int attr_id, const struct net_device *dev,
-			    void *sp)
+static int mlx5e_rep_get_offload_stats(int attr_id, const struct net_device *dev,
+				       void *sp)
 {
 	switch (attr_id) {
 	case IFLA_OFFLOAD_XSTATS_CPU_HIT:
@@ -1254,37 +1276,68 @@
 }
 
 static void
-mlx5e_rep_get_stats(struct net_device *dev, struct rtnl_link_stats64 *stats)
+mlx5e_vf_rep_get_stats(struct net_device *dev, struct rtnl_link_stats64 *stats)
 {
 	struct mlx5e_priv *priv = netdev_priv(dev);
 
 	/* update HW stats in background for next time */
-	queue_delayed_work(priv->wq, &priv->update_stats_work, 0);
-
+	mlx5e_queue_update_stats(priv);
 	memcpy(stats, &priv->stats.vf_vport, sizeof(*stats));
 }
 
-static const struct switchdev_ops mlx5e_rep_switchdev_ops = {
-	.switchdev_port_attr_get	= mlx5e_attr_get,
-};
-
-static int mlx5e_change_rep_mtu(struct net_device *netdev, int new_mtu)
+static int mlx5e_vf_rep_change_mtu(struct net_device *netdev, int new_mtu)
 {
 	return mlx5e_change_mtu(netdev, new_mtu, NULL);
 }
 
-static const struct net_device_ops mlx5e_netdev_ops_rep = {
-	.ndo_open                = mlx5e_rep_open,
-	.ndo_stop                = mlx5e_rep_close,
+static int mlx5e_uplink_rep_change_mtu(struct net_device *netdev, int new_mtu)
+{
+	return mlx5e_change_mtu(netdev, new_mtu, mlx5e_set_dev_port_mtu);
+}
+
+static int mlx5e_uplink_rep_set_mac(struct net_device *netdev, void *addr)
+{
+	struct sockaddr *saddr = addr;
+
+	if (!is_valid_ether_addr(saddr->sa_data))
+		return -EADDRNOTAVAIL;
+
+	ether_addr_copy(netdev->dev_addr, saddr->sa_data);
+	return 0;
+}
+
+static int mlx5e_uplink_rep_set_vf_vlan(struct net_device *dev, int vf, u16 vlan, u8 qos,
+					__be16 vlan_proto)
+{
+	netdev_warn_once(dev, "legacy vf vlan setting isn't supported in switchdev mode\n");
+
+	if (vlan != 0)
+		return -EOPNOTSUPP;
+
+	/* allow setting 0-vid for compatibility with libvirt */
+	return 0;
+}
+
+static const struct net_device_ops mlx5e_netdev_ops_vf_rep = {
+	.ndo_open                = mlx5e_vf_rep_open,
+	.ndo_stop                = mlx5e_vf_rep_close,
 	.ndo_start_xmit          = mlx5e_xmit,
 	.ndo_get_phys_port_name  = mlx5e_rep_get_phys_port_name,
 	.ndo_setup_tc            = mlx5e_rep_setup_tc,
-<<<<<<< HEAD
-	.ndo_get_stats64         = mlx5e_rep_get_stats,
-	.ndo_has_offload_stats	 = mlx5e_has_offload_stats,
-	.ndo_get_offload_stats	 = mlx5e_get_offload_stats,
-	.ndo_change_mtu          = mlx5e_change_rep_mtu,
-=======
+	.ndo_get_stats64         = mlx5e_vf_rep_get_stats,
+	.ndo_has_offload_stats	 = mlx5e_rep_has_offload_stats,
+	.ndo_get_offload_stats	 = mlx5e_rep_get_offload_stats,
+	.ndo_change_mtu          = mlx5e_vf_rep_change_mtu,
+	.ndo_get_port_parent_id	 = mlx5e_rep_get_port_parent_id,
+};
+
+static const struct net_device_ops mlx5e_netdev_ops_uplink_rep = {
+	.ndo_open                = mlx5e_open,
+	.ndo_stop                = mlx5e_close,
+	.ndo_start_xmit          = mlx5e_xmit,
+	.ndo_set_mac_address     = mlx5e_uplink_rep_set_mac,
+	.ndo_get_phys_port_name  = mlx5e_rep_get_phys_port_name,
+	.ndo_setup_tc            = mlx5e_rep_setup_tc,
 	.ndo_get_stats64         = mlx5e_get_stats,
 	.ndo_has_offload_stats	 = mlx5e_rep_has_offload_stats,
 	.ndo_get_offload_stats	 = mlx5e_rep_get_offload_stats,
@@ -1299,55 +1352,62 @@
 	.ndo_set_vf_vlan         = mlx5e_uplink_rep_set_vf_vlan,
 	.ndo_get_port_parent_id	 = mlx5e_rep_get_port_parent_id,
 	.ndo_set_features        = mlx5e_set_features,
->>>>>>> 407d19ab
 };
 
-static void mlx5e_build_rep_params(struct mlx5_core_dev *mdev,
-				   struct mlx5e_params *params, u16 mtu)
-{
+bool mlx5e_eswitch_rep(struct net_device *netdev)
+{
+	if (netdev->netdev_ops == &mlx5e_netdev_ops_vf_rep ||
+	    netdev->netdev_ops == &mlx5e_netdev_ops_uplink_rep)
+		return true;
+
+	return false;
+}
+
+static void mlx5e_build_rep_params(struct net_device *netdev)
+{
+	struct mlx5e_priv *priv = netdev_priv(netdev);
+	struct mlx5e_rep_priv *rpriv = priv->ppriv;
+	struct mlx5_eswitch_rep *rep = rpriv->rep;
+	struct mlx5_core_dev *mdev = priv->mdev;
+	struct mlx5e_params *params;
+
 	u8 cq_period_mode = MLX5_CAP_GEN(mdev, cq_period_start_from_cqe) ?
 					 MLX5_CQ_PERIOD_MODE_START_FROM_CQE :
 					 MLX5_CQ_PERIOD_MODE_START_FROM_EQE;
 
+	params = &priv->channels.params;
 	params->hard_mtu    = MLX5E_ETH_HARD_MTU;
-	params->sw_mtu      = mtu;
-	params->log_sq_size = MLX5E_REP_PARAMS_LOG_SQ_SIZE;
-	params->rq_wq_type  = MLX5_WQ_TYPE_CYCLIC;
-	params->log_rq_mtu_frames = MLX5E_REP_PARAMS_LOG_RQ_SIZE;
-
+	params->sw_mtu      = netdev->mtu;
+
+	/* SQ */
+	if (rep->vport == MLX5_VPORT_UPLINK)
+		params->log_sq_size = MLX5E_PARAMS_DEFAULT_LOG_SQ_SIZE;
+	else
+		params->log_sq_size = MLX5E_REP_PARAMS_DEF_LOG_SQ_SIZE;
+
+	/* RQ */
+	mlx5e_build_rq_params(mdev, params);
+
+	/* CQ moderation params */
 	params->rx_dim_enabled = MLX5_CAP_GEN(mdev, cq_moderation);
 	mlx5e_set_rx_cq_mode_params(params, cq_period_mode);
 
 	params->num_tc                = 1;
-<<<<<<< HEAD
-	params->lro_wqe_sz            = MLX5E_PARAMS_DEFAULT_LRO_WQE_SZ;
-=======
 	params->tunneled_offload_en = false;
->>>>>>> 407d19ab
 
 	mlx5_query_min_inline(mdev, &params->tx_min_inline_mode);
+
+	/* RSS */
+	mlx5e_build_rss_params(&priv->rss_params, params->num_channels);
 }
 
 static void mlx5e_build_rep_netdev(struct net_device *netdev)
 {
 	struct mlx5e_priv *priv = netdev_priv(netdev);
+	struct mlx5e_rep_priv *rpriv = priv->ppriv;
+	struct mlx5_eswitch_rep *rep = rpriv->rep;
 	struct mlx5_core_dev *mdev = priv->mdev;
-	u16 max_mtu;
-
-<<<<<<< HEAD
-	netdev->netdev_ops = &mlx5e_netdev_ops_rep;
-
-	netdev->watchdog_timeo    = 15 * HZ;
-
-	netdev->ethtool_ops	  = &mlx5e_rep_ethtool_ops;
-
-	netdev->switchdev_ops = &mlx5e_rep_switchdev_ops;
-
-	netdev->features	 |= NETIF_F_VLAN_CHALLENGED | NETIF_F_HW_TC | NETIF_F_NETNS_LOCAL;
-	netdev->hw_features      |= NETIF_F_HW_TC;
-
-	eth_hw_addr_random(netdev);
-=======
+
 	if (rep->vport == MLX5_VPORT_UPLINK) {
 		SET_NETDEV_DEV(netdev, mdev->device);
 		netdev->netdev_ops = &mlx5e_netdev_ops_uplink_rep;
@@ -1381,70 +1441,129 @@
 		netdev->hw_features |= NETIF_F_HW_VLAN_CTAG_RX;
 	else
 		netdev->features |= NETIF_F_VLAN_CHALLENGED;
->>>>>>> 407d19ab
-
-	netdev->min_mtu = ETH_MIN_MTU;
-	mlx5_query_port_max_mtu(mdev, &max_mtu, 1);
-	netdev->max_mtu = MLX5E_HW2SW_MTU(&priv->channels.params, max_mtu);
-}
-
-static void mlx5e_init_rep(struct mlx5_core_dev *mdev,
-			   struct net_device *netdev,
-			   const struct mlx5e_profile *profile,
-			   void *ppriv)
+
+	netdev->features |= netdev->hw_features;
+}
+
+static int mlx5e_init_rep(struct mlx5_core_dev *mdev,
+			  struct net_device *netdev,
+			  const struct mlx5e_profile *profile,
+			  void *ppriv)
 {
 	struct mlx5e_priv *priv = netdev_priv(netdev);
-
-	priv->mdev                         = mdev;
-	priv->netdev                       = netdev;
-	priv->profile                      = profile;
-	priv->ppriv                        = ppriv;
-
-	mutex_init(&priv->state_lock);
-
-	INIT_DELAYED_WORK(&priv->update_stats_work, mlx5e_update_stats_work);
-
-	priv->channels.params.num_channels = profile->max_nch(mdev);
-
-	mlx5e_build_rep_params(mdev, &priv->channels.params, netdev->mtu);
+	int err;
+
+	err = mlx5e_netdev_init(netdev, priv, mdev, profile, ppriv);
+	if (err)
+		return err;
+
+	priv->channels.params.num_channels = MLX5E_REP_PARAMS_DEF_NUM_CHANNELS;
+
+	mlx5e_build_rep_params(netdev);
 	mlx5e_build_rep_netdev(netdev);
 
 	mlx5e_timestamp_init(priv);
-}
-
-static int mlx5e_init_rep_rx(struct mlx5e_priv *priv)
+
+	return 0;
+}
+
+static void mlx5e_cleanup_rep(struct mlx5e_priv *priv)
+{
+	mlx5e_netdev_cleanup(priv->netdev, priv);
+}
+
+static int mlx5e_create_rep_ttc_table(struct mlx5e_priv *priv)
+{
+	struct ttc_params ttc_params = {};
+	int tt, err;
+
+	priv->fs.ns = mlx5_get_flow_namespace(priv->mdev,
+					      MLX5_FLOW_NAMESPACE_KERNEL);
+
+	/* The inner_ttc in the ttc params is intentionally not set */
+	ttc_params.any_tt_tirn = priv->direct_tir[0].tirn;
+	mlx5e_set_ttc_ft_params(&ttc_params);
+	for (tt = 0; tt < MLX5E_NUM_INDIR_TIRS; tt++)
+		ttc_params.indir_tirn[tt] = priv->indir_tir[tt].tirn;
+
+	err = mlx5e_create_ttc_table(priv, &ttc_params, &priv->fs.ttc);
+	if (err) {
+		netdev_err(priv->netdev, "Failed to create rep ttc table, err=%d\n", err);
+		return err;
+	}
+	return 0;
+}
+
+static int mlx5e_create_rep_vport_rx_rule(struct mlx5e_priv *priv)
 {
 	struct mlx5_eswitch *esw = priv->mdev->priv.eswitch;
 	struct mlx5e_rep_priv *rpriv = priv->ppriv;
 	struct mlx5_eswitch_rep *rep = rpriv->rep;
 	struct mlx5_flow_handle *flow_rule;
+	struct mlx5_flow_destination dest;
+
+	dest.type = MLX5_FLOW_DESTINATION_TYPE_TIR;
+	dest.tir_num = priv->direct_tir[0].tirn;
+	flow_rule = mlx5_eswitch_create_vport_rx_rule(esw,
+						      rep->vport,
+						      &dest);
+	if (IS_ERR(flow_rule))
+		return PTR_ERR(flow_rule);
+	rpriv->vport_rx_rule = flow_rule;
+	return 0;
+}
+
+static int mlx5e_init_rep_rx(struct mlx5e_priv *priv)
+{
+	struct mlx5_core_dev *mdev = priv->mdev;
 	int err;
 
 	mlx5e_init_l2_addr(priv);
+
+	err = mlx5e_open_drop_rq(priv, &priv->drop_rq);
+	if (err) {
+		mlx5_core_err(mdev, "open drop rq failed, %d\n", err);
+		return err;
+	}
+
+	err = mlx5e_create_indirect_rqt(priv);
+	if (err)
+		goto err_close_drop_rq;
 
 	err = mlx5e_create_direct_rqts(priv);
 	if (err)
-		return err;
+		goto err_destroy_indirect_rqts;
+
+	err = mlx5e_create_indirect_tirs(priv, false);
+	if (err)
+		goto err_destroy_direct_rqts;
 
 	err = mlx5e_create_direct_tirs(priv);
 	if (err)
-		goto err_destroy_direct_rqts;
-
-	flow_rule = mlx5_eswitch_create_vport_rx_rule(esw,
-						      rep->vport,
-						      priv->direct_tir[0].tirn);
-	if (IS_ERR(flow_rule)) {
-		err = PTR_ERR(flow_rule);
+		goto err_destroy_indirect_tirs;
+
+	err = mlx5e_create_rep_ttc_table(priv);
+	if (err)
 		goto err_destroy_direct_tirs;
-	}
-	rpriv->vport_rx_rule = flow_rule;
+
+	err = mlx5e_create_rep_vport_rx_rule(priv);
+	if (err)
+		goto err_destroy_ttc_table;
 
 	return 0;
 
+err_destroy_ttc_table:
+	mlx5e_destroy_ttc_table(priv, &priv->fs.ttc);
 err_destroy_direct_tirs:
 	mlx5e_destroy_direct_tirs(priv);
+err_destroy_indirect_tirs:
+	mlx5e_destroy_indirect_tirs(priv, false);
 err_destroy_direct_rqts:
 	mlx5e_destroy_direct_rqts(priv);
+err_destroy_indirect_rqts:
+	mlx5e_destroy_rqt(priv, &priv->indir_rqt);
+err_close_drop_rq:
+	mlx5e_close_drop_rq(&priv->drop_rq);
 	return err;
 }
 
@@ -1453,112 +1572,197 @@
 	struct mlx5e_rep_priv *rpriv = priv->ppriv;
 
 	mlx5_del_flow_rules(rpriv->vport_rx_rule);
+	mlx5e_destroy_ttc_table(priv, &priv->fs.ttc);
 	mlx5e_destroy_direct_tirs(priv);
+	mlx5e_destroy_indirect_tirs(priv, false);
 	mlx5e_destroy_direct_rqts(priv);
+	mlx5e_destroy_rqt(priv, &priv->indir_rqt);
+	mlx5e_close_drop_rq(&priv->drop_rq);
 }
 
 static int mlx5e_init_rep_tx(struct mlx5e_priv *priv)
 {
-	int err;
+	struct mlx5e_rep_priv *rpriv = priv->ppriv;
+	struct mlx5_rep_uplink_priv *uplink_priv;
+	int tc, err;
 
 	err = mlx5e_create_tises(priv);
 	if (err) {
 		mlx5_core_warn(priv->mdev, "create tises failed, %d\n", err);
 		return err;
 	}
+
+	if (rpriv->rep->vport == MLX5_VPORT_UPLINK) {
+		uplink_priv = &rpriv->uplink_priv;
+
+		INIT_LIST_HEAD(&uplink_priv->unready_flows);
+
+		/* init shared tc flow table */
+		err = mlx5e_tc_esw_init(&uplink_priv->tc_ht);
+		if (err)
+			goto destroy_tises;
+
+		mlx5_init_port_tun_entropy(&uplink_priv->tun_entropy, priv->mdev);
+
+		/* init indirect block notifications */
+		INIT_LIST_HEAD(&uplink_priv->tc_indr_block_priv_list);
+		uplink_priv->netdevice_nb.notifier_call = mlx5e_nic_rep_netdevice_event;
+		err = register_netdevice_notifier(&uplink_priv->netdevice_nb);
+		if (err) {
+			mlx5_core_err(priv->mdev, "Failed to register netdev notifier\n");
+			goto tc_esw_cleanup;
+		}
+	}
+
 	return 0;
-}
-
-static int mlx5e_get_rep_max_num_channels(struct mlx5_core_dev *mdev)
-{
-#define	MLX5E_PORT_REPRESENTOR_NCH 1
-	return MLX5E_PORT_REPRESENTOR_NCH;
-}
-
-<<<<<<< HEAD
-static const struct mlx5e_profile mlx5e_rep_profile = {
+
+tc_esw_cleanup:
+	mlx5e_tc_esw_cleanup(&uplink_priv->tc_ht);
+destroy_tises:
+	for (tc = 0; tc < priv->profile->max_tc; tc++)
+		mlx5e_destroy_tis(priv->mdev, priv->tisn[tc]);
+	return err;
+}
+
+static void mlx5e_cleanup_rep_tx(struct mlx5e_priv *priv)
+{
+	struct mlx5e_rep_priv *rpriv = priv->ppriv;
+	int tc;
+
+	for (tc = 0; tc < priv->profile->max_tc; tc++)
+		mlx5e_destroy_tis(priv->mdev, priv->tisn[tc]);
+
+	if (rpriv->rep->vport == MLX5_VPORT_UPLINK) {
+		/* clean indirect TC block notifications */
+		unregister_netdevice_notifier(&rpriv->uplink_priv.netdevice_nb);
+		mlx5e_rep_indr_clean_block_privs(rpriv);
+
+		/* delete shared tc flow table */
+		mlx5e_tc_esw_cleanup(&rpriv->uplink_priv.tc_ht);
+	}
+}
+
+static void mlx5e_vf_rep_enable(struct mlx5e_priv *priv)
+{
+	mlx5e_set_netdev_mtu_boundaries(priv);
+}
+
+static int uplink_rep_async_event(struct notifier_block *nb, unsigned long event, void *data)
+{
+	struct mlx5e_priv *priv = container_of(nb, struct mlx5e_priv, events_nb);
+
+	if (event == MLX5_EVENT_TYPE_PORT_CHANGE) {
+		struct mlx5_eqe *eqe = data;
+
+		switch (eqe->sub_type) {
+		case MLX5_PORT_CHANGE_SUBTYPE_DOWN:
+		case MLX5_PORT_CHANGE_SUBTYPE_ACTIVE:
+			queue_work(priv->wq, &priv->update_carrier_work);
+			break;
+		default:
+			return NOTIFY_DONE;
+		}
+
+		return NOTIFY_OK;
+	}
+
+	if (event == MLX5_DEV_EVENT_PORT_AFFINITY) {
+		struct mlx5e_rep_priv *rpriv = priv->ppriv;
+
+		queue_work(priv->wq, &rpriv->uplink_priv.reoffload_flows_work);
+
+		return NOTIFY_OK;
+	}
+
+	return NOTIFY_DONE;
+}
+
+static void mlx5e_uplink_rep_enable(struct mlx5e_priv *priv)
+{
+	struct net_device *netdev = priv->netdev;
+	struct mlx5_core_dev *mdev = priv->mdev;
+	struct mlx5e_rep_priv *rpriv = priv->ppriv;
+	u16 max_mtu;
+
+	netdev->min_mtu = ETH_MIN_MTU;
+	mlx5_query_port_max_mtu(priv->mdev, &max_mtu, 1);
+	netdev->max_mtu = MLX5E_HW2SW_MTU(&priv->channels.params, max_mtu);
+	mlx5e_set_dev_port_mtu(priv);
+
+	INIT_WORK(&rpriv->uplink_priv.reoffload_flows_work,
+		  mlx5e_tc_reoffload_flows_work);
+
+	mlx5_lag_add(mdev, netdev);
+	priv->events_nb.notifier_call = uplink_rep_async_event;
+	mlx5_notifier_register(mdev, &priv->events_nb);
+#ifdef CONFIG_MLX5_CORE_EN_DCB
+	mlx5e_dcbnl_initialize(priv);
+	mlx5e_dcbnl_init_app(priv);
+#endif
+}
+
+static void mlx5e_uplink_rep_disable(struct mlx5e_priv *priv)
+{
+	struct mlx5_core_dev *mdev = priv->mdev;
+	struct mlx5e_rep_priv *rpriv = priv->ppriv;
+
+#ifdef CONFIG_MLX5_CORE_EN_DCB
+	mlx5e_dcbnl_delete_app(priv);
+#endif
+	mlx5_notifier_unregister(mdev, &priv->events_nb);
+	cancel_work_sync(&rpriv->uplink_priv.reoffload_flows_work);
+	mlx5_lag_remove(mdev);
+}
+
+static const struct mlx5e_profile mlx5e_vf_rep_profile = {
 	.init			= mlx5e_init_rep,
+	.cleanup		= mlx5e_cleanup_rep,
 	.init_rx		= mlx5e_init_rep_rx,
 	.cleanup_rx		= mlx5e_cleanup_rep_rx,
 	.init_tx		= mlx5e_init_rep_tx,
-	.cleanup_tx		= mlx5e_cleanup_nic_tx,
-	.update_stats           = mlx5e_rep_update_hw_counters,
-	.max_nch		= mlx5e_get_rep_max_num_channels,
-	.update_carrier		= NULL,
+	.cleanup_tx		= mlx5e_cleanup_rep_tx,
+	.enable		        = mlx5e_vf_rep_enable,
+	.update_stats           = mlx5e_vf_rep_update_hw_counters,
 	.rx_handlers.handle_rx_cqe       = mlx5e_handle_rx_cqe_rep,
-	.rx_handlers.handle_rx_cqe_mpwqe = NULL /* Not supported */,
+	.rx_handlers.handle_rx_cqe_mpwqe = mlx5e_handle_rx_cqe_mpwrq,
 	.max_tc			= 1,
 };
 
+static const struct mlx5e_profile mlx5e_uplink_rep_profile = {
+	.init			= mlx5e_init_rep,
+	.cleanup		= mlx5e_cleanup_rep,
+	.init_rx		= mlx5e_init_rep_rx,
+	.cleanup_rx		= mlx5e_cleanup_rep_rx,
+	.init_tx		= mlx5e_init_rep_tx,
+	.cleanup_tx		= mlx5e_cleanup_rep_tx,
+	.enable		        = mlx5e_uplink_rep_enable,
+	.disable	        = mlx5e_uplink_rep_disable,
+	.update_stats           = mlx5e_uplink_rep_update_hw_counters,
+	.update_carrier	        = mlx5e_update_carrier,
+	.rx_handlers.handle_rx_cqe       = mlx5e_handle_rx_cqe_rep,
+	.rx_handlers.handle_rx_cqe_mpwqe = mlx5e_handle_rx_cqe_mpwrq,
+	.max_tc			= MLX5E_MAX_NUM_TC,
+};
+
 /* e-Switch vport representors */
-=======
-static void mlx5e_vf_rep_enable(struct mlx5e_priv *priv)
-{
-	mlx5e_set_netdev_mtu_boundaries(priv);
-}
->>>>>>> 407d19ab
-
-static int
-mlx5e_nic_rep_load(struct mlx5_core_dev *dev, struct mlx5_eswitch_rep *rep)
-{
-	struct mlx5e_rep_priv *rpriv = mlx5e_rep_to_rep_priv(rep);
-	struct mlx5e_priv *priv = netdev_priv(rpriv->netdev);
-
-	int err;
-
-	if (test_bit(MLX5E_STATE_OPENED, &priv->state)) {
-		err = mlx5e_add_sqs_fwd_rules(priv);
-		if (err)
-			return err;
-	}
-
-	err = mlx5e_rep_neigh_init(rpriv);
-	if (err)
-		goto err_remove_sqs;
-
-	/* init shared tc flow table */
-	err = mlx5e_tc_esw_init(&rpriv->tc_ht);
-	if (err)
-		goto  err_neigh_cleanup;
-
-	return 0;
-
-err_neigh_cleanup:
-	mlx5e_rep_neigh_cleanup(rpriv);
-err_remove_sqs:
-	mlx5e_remove_sqs_fwd_rules(priv);
-	return err;
-}
-
-static void
-mlx5e_nic_rep_unload(struct mlx5_eswitch_rep *rep)
-{
-	struct mlx5e_rep_priv *rpriv = mlx5e_rep_to_rep_priv(rep);
-	struct mlx5e_priv *priv = netdev_priv(rpriv->netdev);
-
-	if (test_bit(MLX5E_STATE_OPENED, &priv->state))
-		mlx5e_remove_sqs_fwd_rules(priv);
-
-	/* clean uplink offloaded TC rules, delete shared tc flow table */
-	mlx5e_tc_esw_cleanup(&rpriv->tc_ht);
-
-	mlx5e_rep_neigh_cleanup(rpriv);
-}
-
 static int
 mlx5e_vport_rep_load(struct mlx5_core_dev *dev, struct mlx5_eswitch_rep *rep)
 {
-	struct mlx5e_rep_priv *uplink_rpriv;
+	const struct mlx5e_profile *profile;
 	struct mlx5e_rep_priv *rpriv;
 	struct net_device *netdev;
-	struct mlx5e_priv *upriv;
-	int err;
+	int nch, err;
 
 	rpriv = kzalloc(sizeof(*rpriv), GFP_KERNEL);
 	if (!rpriv)
 		return -ENOMEM;
 
-	netdev = mlx5e_create_netdev(dev, &mlx5e_rep_profile, rpriv);
+	/* rpriv->rep to be looked up when profile->init() is called */
+	rpriv->rep = rep;
+
+	nch = mlx5e_get_max_num_channels(dev);
+	profile = (rep->vport == MLX5_VPORT_UPLINK) ? &mlx5e_uplink_rep_profile : &mlx5e_vf_rep_profile;
+	netdev = mlx5e_create_netdev(dev, profile, nch, rpriv);
 	if (!netdev) {
 		pr_warn("Failed to create representor netdev for vport %d\n",
 			rep->vport);
@@ -1567,15 +1771,20 @@
 	}
 
 	rpriv->netdev = netdev;
-	rpriv->rep = rep;
 	rep->rep_if[REP_ETH].priv = rpriv;
 	INIT_LIST_HEAD(&rpriv->vport_sqs_list);
+
+	if (rep->vport == MLX5_VPORT_UPLINK) {
+		err = mlx5e_create_mdev_resources(dev);
+		if (err)
+			goto err_destroy_netdev;
+	}
 
 	err = mlx5e_attach_netdev(netdev_priv(netdev));
 	if (err) {
 		pr_warn("Failed to attach representor netdev for vport %d\n",
 			rep->vport);
-		goto err_destroy_netdev;
+		goto err_destroy_mdev_resources;
 	}
 
 	err = mlx5e_rep_neigh_init(rpriv);
@@ -1585,31 +1794,24 @@
 		goto err_detach_netdev;
 	}
 
-	uplink_rpriv = mlx5_eswitch_get_uplink_priv(dev->priv.eswitch, REP_ETH);
-	upriv = netdev_priv(uplink_rpriv->netdev);
-	err = tc_setup_cb_egdev_register(netdev, mlx5e_rep_setup_tc_cb_egdev,
-					 upriv);
-	if (err)
-		goto err_neigh_cleanup;
-
 	err = register_netdev(netdev);
 	if (err) {
 		pr_warn("Failed to register representor netdev for vport %d\n",
 			rep->vport);
-		goto err_egdev_cleanup;
+		goto err_neigh_cleanup;
 	}
 
 	return 0;
-
-err_egdev_cleanup:
-	tc_setup_cb_egdev_unregister(netdev, mlx5e_rep_setup_tc_cb_egdev,
-				     upriv);
 
 err_neigh_cleanup:
 	mlx5e_rep_neigh_cleanup(rpriv);
 
 err_detach_netdev:
 	mlx5e_detach_netdev(netdev_priv(netdev));
+
+err_destroy_mdev_resources:
+	if (rep->vport == MLX5_VPORT_UPLINK)
+		mlx5e_destroy_mdev_resources(dev);
 
 err_destroy_netdev:
 	mlx5e_destroy_netdev(netdev_priv(netdev));
@@ -1623,18 +1825,13 @@
 	struct mlx5e_rep_priv *rpriv = mlx5e_rep_to_rep_priv(rep);
 	struct net_device *netdev = rpriv->netdev;
 	struct mlx5e_priv *priv = netdev_priv(netdev);
-	struct mlx5e_rep_priv *uplink_rpriv;
 	void *ppriv = priv->ppriv;
-	struct mlx5e_priv *upriv;
 
 	unregister_netdev(netdev);
-	uplink_rpriv = mlx5_eswitch_get_uplink_priv(priv->mdev->priv.eswitch,
-						    REP_ETH);
-	upriv = netdev_priv(uplink_rpriv->netdev);
-	tc_setup_cb_egdev_unregister(netdev, mlx5e_rep_setup_tc_cb_egdev,
-				     upriv);
 	mlx5e_rep_neigh_cleanup(rpriv);
 	mlx5e_detach_netdev(priv);
+	if (rep->vport == MLX5_VPORT_UPLINK)
+		mlx5e_destroy_mdev_resources(priv->mdev);
 	mlx5e_destroy_netdev(priv);
 	kfree(ppriv); /* mlx5e_rep_priv */
 }
@@ -1648,72 +1845,21 @@
 	return rpriv->netdev;
 }
 
-static void mlx5e_rep_register_vf_vports(struct mlx5e_priv *priv)
-{
-	struct mlx5_core_dev *mdev = priv->mdev;
-	struct mlx5_eswitch *esw   = mdev->priv.eswitch;
-	int total_vfs = MLX5_TOTAL_VPORTS(mdev);
-	int vport;
-
-	for (vport = 1; vport < total_vfs; vport++) {
-		struct mlx5_eswitch_rep_if rep_if = {};
-
-		rep_if.load = mlx5e_vport_rep_load;
-		rep_if.unload = mlx5e_vport_rep_unload;
-		rep_if.get_proto_dev = mlx5e_vport_rep_get_proto_dev;
-		mlx5_eswitch_register_vport_rep(esw, vport, &rep_if, REP_ETH);
-	}
-}
-
-static void mlx5e_rep_unregister_vf_vports(struct mlx5e_priv *priv)
-{
-	struct mlx5_core_dev *mdev = priv->mdev;
+void mlx5e_rep_register_vport_reps(struct mlx5_core_dev *mdev)
+{
 	struct mlx5_eswitch *esw = mdev->priv.eswitch;
-	int total_vfs = MLX5_TOTAL_VPORTS(mdev);
-	int vport;
-
-	for (vport = 1; vport < total_vfs; vport++)
-		mlx5_eswitch_unregister_vport_rep(esw, vport, REP_ETH);
-}
-
-void mlx5e_register_vport_reps(struct mlx5e_priv *priv)
-{
-	struct mlx5_core_dev *mdev = priv->mdev;
-	struct mlx5_eswitch *esw   = mdev->priv.eswitch;
-	struct mlx5_eswitch_rep_if rep_if;
-	struct mlx5e_rep_priv *rpriv;
-
-	rpriv = priv->ppriv;
-	rpriv->netdev = priv->netdev;
-
-	rep_if.load = mlx5e_nic_rep_load;
-	rep_if.unload = mlx5e_nic_rep_unload;
+	struct mlx5_eswitch_rep_if rep_if = {};
+
+	rep_if.load = mlx5e_vport_rep_load;
+	rep_if.unload = mlx5e_vport_rep_unload;
 	rep_if.get_proto_dev = mlx5e_vport_rep_get_proto_dev;
-	rep_if.priv = rpriv;
-	INIT_LIST_HEAD(&rpriv->vport_sqs_list);
-	mlx5_eswitch_register_vport_rep(esw, 0, &rep_if, REP_ETH); /* UPLINK PF vport*/
-
-	mlx5e_rep_register_vf_vports(priv); /* VFs vports */
-}
-
-void mlx5e_unregister_vport_reps(struct mlx5e_priv *priv)
-{
-	struct mlx5_core_dev *mdev = priv->mdev;
-	struct mlx5_eswitch *esw   = mdev->priv.eswitch;
-
-	mlx5e_rep_unregister_vf_vports(priv); /* VFs vports */
-	mlx5_eswitch_unregister_vport_rep(esw, 0, REP_ETH); /* UPLINK PF*/
-}
-
-void *mlx5e_alloc_nic_rep_priv(struct mlx5_core_dev *mdev)
+
+	mlx5_eswitch_register_vport_reps(esw, &rep_if, REP_ETH);
+}
+
+void mlx5e_rep_unregister_vport_reps(struct mlx5_core_dev *mdev)
 {
 	struct mlx5_eswitch *esw = mdev->priv.eswitch;
-	struct mlx5e_rep_priv *rpriv;
-
-	rpriv = kzalloc(sizeof(*rpriv), GFP_KERNEL);
-	if (!rpriv)
-		return NULL;
-
-	rpriv->rep = &esw->offloads.vport_reps[0];
-	return rpriv;
+
+	mlx5_eswitch_unregister_vport_reps(esw, REP_ETH);
 }