// SPDX-License-Identifier: BSD-3-Clause OR GPL-2.0
/* Copyright (c) 2017-2018 Mellanox Technologies. All rights reserved */

#include <linux/kernel.h>
#include <linux/errno.h>
#include <linux/netdevice.h>
#include <net/net_namespace.h>
#include <net/flow_dissector.h>
#include <net/pkt_cls.h>
#include <net/tc_act/tc_gact.h>
#include <net/tc_act/tc_mirred.h>
#include <net/tc_act/tc_vlan.h>

#include "spectrum.h"
#include "core_acl_flex_keys.h"

static int mlxsw_sp_flower_parse_actions(struct mlxsw_sp *mlxsw_sp,
					 struct mlxsw_sp_acl_block *block,
					 struct mlxsw_sp_acl_rule_info *rulei,
					 struct tcf_exts *exts,
					 struct netlink_ext_ack *extack)
{
	const struct tc_action *a;
	int err, i;

	if (!tcf_exts_has_actions(exts))
		return 0;

	/* Count action is inserted first */
	err = mlxsw_sp_acl_rulei_act_count(mlxsw_sp, rulei, extack);
	if (err)
		return err;

	tcf_exts_for_each_action(i, a, exts) {
		if (is_tcf_gact_ok(a)) {
			err = mlxsw_sp_acl_rulei_act_terminate(rulei);
			if (err) {
				NL_SET_ERR_MSG_MOD(extack, "Cannot append terminate action");
				return err;
			}
		} else if (is_tcf_gact_shot(a)) {
			err = mlxsw_sp_acl_rulei_act_drop(rulei);
			if (err) {
				NL_SET_ERR_MSG_MOD(extack, "Cannot append drop action");
				return err;
			}
		} else if (is_tcf_gact_trap(a)) {
			err = mlxsw_sp_acl_rulei_act_trap(rulei);
			if (err) {
				NL_SET_ERR_MSG_MOD(extack, "Cannot append trap action");
				return err;
			}
		} else if (is_tcf_gact_goto_chain(a)) {
			u32 chain_index = tcf_gact_goto_chain_index(a);
			struct mlxsw_sp_acl_ruleset *ruleset;
			u16 group_id;

			ruleset = mlxsw_sp_acl_ruleset_lookup(mlxsw_sp, block,
							      chain_index,
							      MLXSW_SP_ACL_PROFILE_FLOWER);
			if (IS_ERR(ruleset))
				return PTR_ERR(ruleset);

			group_id = mlxsw_sp_acl_ruleset_group_id(ruleset);
			err = mlxsw_sp_acl_rulei_act_jump(rulei, group_id);
			if (err) {
				NL_SET_ERR_MSG_MOD(extack, "Cannot append jump action");
				return err;
			}
		} else if (is_tcf_mirred_egress_redirect(a)) {
			struct net_device *out_dev;
			struct mlxsw_sp_fid *fid;
			u16 fid_index;

			fid = mlxsw_sp_acl_dummy_fid(mlxsw_sp);
			fid_index = mlxsw_sp_fid_index(fid);
			err = mlxsw_sp_acl_rulei_act_fid_set(mlxsw_sp, rulei,
							     fid_index, extack);
			if (err)
				return err;

			out_dev = tcf_mirred_dev(a);
			err = mlxsw_sp_acl_rulei_act_fwd(mlxsw_sp, rulei,
							 out_dev, extack);
			if (err)
				return err;
		} else if (is_tcf_mirred_egress_mirror(a)) {
			struct net_device *out_dev = tcf_mirred_dev(a);

			err = mlxsw_sp_acl_rulei_act_mirror(mlxsw_sp, rulei,
							    block, out_dev,
							    extack);
			if (err)
				return err;
		} else if (is_tcf_vlan(a)) {
			u16 proto = be16_to_cpu(tcf_vlan_push_proto(a));
			u32 action = tcf_vlan_action(a);
			u8 prio = tcf_vlan_push_prio(a);
			u16 vid = tcf_vlan_push_vid(a);

			return mlxsw_sp_acl_rulei_act_vlan(mlxsw_sp, rulei,
							   action, vid,
							   proto, prio, extack);
		} else {
			NL_SET_ERR_MSG_MOD(extack, "Unsupported action");
			dev_err(mlxsw_sp->bus_info->dev, "Unsupported action\n");
			return -EOPNOTSUPP;
		}
	}
	return 0;
}

static void mlxsw_sp_flower_parse_ipv4(struct mlxsw_sp_acl_rule_info *rulei,
				       struct tc_cls_flower_offload *f)
{
	struct flow_dissector_key_ipv4_addrs *key =
		skb_flow_dissector_target(f->dissector,
					  FLOW_DISSECTOR_KEY_IPV4_ADDRS,
					  f->key);
	struct flow_dissector_key_ipv4_addrs *mask =
		skb_flow_dissector_target(f->dissector,
					  FLOW_DISSECTOR_KEY_IPV4_ADDRS,
					  f->mask);

	mlxsw_sp_acl_rulei_keymask_buf(rulei, MLXSW_AFK_ELEMENT_SRC_IP_0_31,
				       (char *) &key->src,
				       (char *) &mask->src, 4);
	mlxsw_sp_acl_rulei_keymask_buf(rulei, MLXSW_AFK_ELEMENT_DST_IP_0_31,
				       (char *) &key->dst,
				       (char *) &mask->dst, 4);
}

static void mlxsw_sp_flower_parse_ipv6(struct mlxsw_sp_acl_rule_info *rulei,
				       struct tc_cls_flower_offload *f)
{
	struct flow_dissector_key_ipv6_addrs *key =
		skb_flow_dissector_target(f->dissector,
					  FLOW_DISSECTOR_KEY_IPV6_ADDRS,
					  f->key);
	struct flow_dissector_key_ipv6_addrs *mask =
		skb_flow_dissector_target(f->dissector,
					  FLOW_DISSECTOR_KEY_IPV6_ADDRS,
					  f->mask);

	mlxsw_sp_acl_rulei_keymask_buf(rulei, MLXSW_AFK_ELEMENT_SRC_IP_96_127,
				       &key->src.s6_addr[0x0],
				       &mask->src.s6_addr[0x0], 4);
	mlxsw_sp_acl_rulei_keymask_buf(rulei, MLXSW_AFK_ELEMENT_SRC_IP_64_95,
				       &key->src.s6_addr[0x4],
				       &mask->src.s6_addr[0x4], 4);
	mlxsw_sp_acl_rulei_keymask_buf(rulei, MLXSW_AFK_ELEMENT_SRC_IP_32_63,
				       &key->src.s6_addr[0x8],
				       &mask->src.s6_addr[0x8], 4);
	mlxsw_sp_acl_rulei_keymask_buf(rulei, MLXSW_AFK_ELEMENT_SRC_IP_0_31,
				       &key->src.s6_addr[0xC],
				       &mask->src.s6_addr[0xC], 4);
	mlxsw_sp_acl_rulei_keymask_buf(rulei, MLXSW_AFK_ELEMENT_DST_IP_96_127,
				       &key->dst.s6_addr[0x0],
				       &mask->dst.s6_addr[0x0], 4);
	mlxsw_sp_acl_rulei_keymask_buf(rulei, MLXSW_AFK_ELEMENT_DST_IP_64_95,
				       &key->dst.s6_addr[0x4],
				       &mask->dst.s6_addr[0x4], 4);
	mlxsw_sp_acl_rulei_keymask_buf(rulei, MLXSW_AFK_ELEMENT_DST_IP_32_63,
				       &key->dst.s6_addr[0x8],
				       &mask->dst.s6_addr[0x8], 4);
	mlxsw_sp_acl_rulei_keymask_buf(rulei, MLXSW_AFK_ELEMENT_DST_IP_0_31,
				       &key->dst.s6_addr[0xC],
				       &mask->dst.s6_addr[0xC], 4);
}

static int mlxsw_sp_flower_parse_ports(struct mlxsw_sp *mlxsw_sp,
				       struct mlxsw_sp_acl_rule_info *rulei,
				       struct tc_cls_flower_offload *f,
				       u8 ip_proto)
{
	struct flow_dissector_key_ports *key, *mask;

	if (!dissector_uses_key(f->dissector, FLOW_DISSECTOR_KEY_PORTS))
		return 0;

	if (ip_proto != IPPROTO_TCP && ip_proto != IPPROTO_UDP) {
		NL_SET_ERR_MSG_MOD(f->common.extack, "Only UDP and TCP keys are supported");
		dev_err(mlxsw_sp->bus_info->dev, "Only UDP and TCP keys are supported\n");
		return -EINVAL;
	}

	key = skb_flow_dissector_target(f->dissector,
					FLOW_DISSECTOR_KEY_PORTS,
					f->key);
	mask = skb_flow_dissector_target(f->dissector,
					 FLOW_DISSECTOR_KEY_PORTS,
					 f->mask);
	mlxsw_sp_acl_rulei_keymask_u32(rulei, MLXSW_AFK_ELEMENT_DST_L4_PORT,
				       ntohs(key->dst), ntohs(mask->dst));
	mlxsw_sp_acl_rulei_keymask_u32(rulei, MLXSW_AFK_ELEMENT_SRC_L4_PORT,
				       ntohs(key->src), ntohs(mask->src));
	return 0;
}

static int mlxsw_sp_flower_parse_tcp(struct mlxsw_sp *mlxsw_sp,
				     struct mlxsw_sp_acl_rule_info *rulei,
				     struct tc_cls_flower_offload *f,
				     u8 ip_proto)
{
	struct flow_dissector_key_tcp *key, *mask;

	if (!dissector_uses_key(f->dissector, FLOW_DISSECTOR_KEY_TCP))
		return 0;

	if (ip_proto != IPPROTO_TCP) {
		NL_SET_ERR_MSG_MOD(f->common.extack, "TCP keys supported only for TCP");
		dev_err(mlxsw_sp->bus_info->dev, "TCP keys supported only for TCP\n");
		return -EINVAL;
	}

	key = skb_flow_dissector_target(f->dissector,
					FLOW_DISSECTOR_KEY_TCP,
					f->key);
	mask = skb_flow_dissector_target(f->dissector,
					 FLOW_DISSECTOR_KEY_TCP,
					 f->mask);
	mlxsw_sp_acl_rulei_keymask_u32(rulei, MLXSW_AFK_ELEMENT_TCP_FLAGS,
				       ntohs(key->flags), ntohs(mask->flags));
	return 0;
}

static int mlxsw_sp_flower_parse_ip(struct mlxsw_sp *mlxsw_sp,
				    struct mlxsw_sp_acl_rule_info *rulei,
				    struct tc_cls_flower_offload *f,
				    u16 n_proto)
{
	struct flow_dissector_key_ip *key, *mask;

	if (!dissector_uses_key(f->dissector, FLOW_DISSECTOR_KEY_IP))
		return 0;

	if (n_proto != ETH_P_IP && n_proto != ETH_P_IPV6) {
		NL_SET_ERR_MSG_MOD(f->common.extack, "IP keys supported only for IPv4/6");
		dev_err(mlxsw_sp->bus_info->dev, "IP keys supported only for IPv4/6\n");
		return -EINVAL;
	}

	key = skb_flow_dissector_target(f->dissector,
					FLOW_DISSECTOR_KEY_IP,
					f->key);
	mask = skb_flow_dissector_target(f->dissector,
					 FLOW_DISSECTOR_KEY_IP,
					 f->mask);
	mlxsw_sp_acl_rulei_keymask_u32(rulei, MLXSW_AFK_ELEMENT_IP_TTL_,
				       key->ttl, mask->ttl);

	mlxsw_sp_acl_rulei_keymask_u32(rulei, MLXSW_AFK_ELEMENT_IP_ECN,
				       key->tos & 0x3, mask->tos & 0x3);

	mlxsw_sp_acl_rulei_keymask_u32(rulei, MLXSW_AFK_ELEMENT_IP_DSCP,
<<<<<<< HEAD
				       key->tos >> 6, mask->tos >> 6);
=======
				       match.key->tos >> 2,
				       match.mask->tos >> 2);
>>>>>>> 407d19ab

	return 0;
}

static int mlxsw_sp_flower_parse(struct mlxsw_sp *mlxsw_sp,
				 struct mlxsw_sp_acl_block *block,
				 struct mlxsw_sp_acl_rule_info *rulei,
				 struct tc_cls_flower_offload *f)
{
	u16 n_proto_mask = 0;
	u16 n_proto_key = 0;
	u16 addr_type = 0;
	u8 ip_proto = 0;
	int err;

	if (f->dissector->used_keys &
	    ~(BIT(FLOW_DISSECTOR_KEY_CONTROL) |
	      BIT(FLOW_DISSECTOR_KEY_BASIC) |
	      BIT(FLOW_DISSECTOR_KEY_ETH_ADDRS) |
	      BIT(FLOW_DISSECTOR_KEY_IPV4_ADDRS) |
	      BIT(FLOW_DISSECTOR_KEY_IPV6_ADDRS) |
	      BIT(FLOW_DISSECTOR_KEY_PORTS) |
	      BIT(FLOW_DISSECTOR_KEY_TCP) |
	      BIT(FLOW_DISSECTOR_KEY_IP) |
	      BIT(FLOW_DISSECTOR_KEY_VLAN))) {
		dev_err(mlxsw_sp->bus_info->dev, "Unsupported key\n");
		NL_SET_ERR_MSG_MOD(f->common.extack, "Unsupported key");
		return -EOPNOTSUPP;
	}

	mlxsw_sp_acl_rulei_priority(rulei, f->common.prio);

	if (dissector_uses_key(f->dissector, FLOW_DISSECTOR_KEY_CONTROL)) {
		struct flow_dissector_key_control *key =
			skb_flow_dissector_target(f->dissector,
						  FLOW_DISSECTOR_KEY_CONTROL,
						  f->key);
		addr_type = key->addr_type;
	}

	if (dissector_uses_key(f->dissector, FLOW_DISSECTOR_KEY_BASIC)) {
		struct flow_dissector_key_basic *key =
			skb_flow_dissector_target(f->dissector,
						  FLOW_DISSECTOR_KEY_BASIC,
						  f->key);
		struct flow_dissector_key_basic *mask =
			skb_flow_dissector_target(f->dissector,
						  FLOW_DISSECTOR_KEY_BASIC,
						  f->mask);
		n_proto_key = ntohs(key->n_proto);
		n_proto_mask = ntohs(mask->n_proto);

		if (n_proto_key == ETH_P_ALL) {
			n_proto_key = 0;
			n_proto_mask = 0;
		}
		mlxsw_sp_acl_rulei_keymask_u32(rulei,
					       MLXSW_AFK_ELEMENT_ETHERTYPE,
					       n_proto_key, n_proto_mask);

		ip_proto = key->ip_proto;
		mlxsw_sp_acl_rulei_keymask_u32(rulei,
					       MLXSW_AFK_ELEMENT_IP_PROTO,
					       key->ip_proto, mask->ip_proto);
	}

	if (dissector_uses_key(f->dissector, FLOW_DISSECTOR_KEY_ETH_ADDRS)) {
		struct flow_dissector_key_eth_addrs *key =
			skb_flow_dissector_target(f->dissector,
						  FLOW_DISSECTOR_KEY_ETH_ADDRS,
						  f->key);
		struct flow_dissector_key_eth_addrs *mask =
			skb_flow_dissector_target(f->dissector,
						  FLOW_DISSECTOR_KEY_ETH_ADDRS,
						  f->mask);

		mlxsw_sp_acl_rulei_keymask_buf(rulei,
					       MLXSW_AFK_ELEMENT_DMAC_32_47,
					       key->dst, mask->dst, 2);
		mlxsw_sp_acl_rulei_keymask_buf(rulei,
					       MLXSW_AFK_ELEMENT_DMAC_0_31,
					       key->dst + 2, mask->dst + 2, 4);
		mlxsw_sp_acl_rulei_keymask_buf(rulei,
					       MLXSW_AFK_ELEMENT_SMAC_32_47,
					       key->src, mask->src, 2);
		mlxsw_sp_acl_rulei_keymask_buf(rulei,
					       MLXSW_AFK_ELEMENT_SMAC_0_31,
					       key->src + 2, mask->src + 2, 4);
	}

	if (dissector_uses_key(f->dissector, FLOW_DISSECTOR_KEY_VLAN)) {
		struct flow_dissector_key_vlan *key =
			skb_flow_dissector_target(f->dissector,
						  FLOW_DISSECTOR_KEY_VLAN,
						  f->key);
		struct flow_dissector_key_vlan *mask =
			skb_flow_dissector_target(f->dissector,
						  FLOW_DISSECTOR_KEY_VLAN,
						  f->mask);

		if (mlxsw_sp_acl_block_is_egress_bound(block)) {
			NL_SET_ERR_MSG_MOD(f->common.extack, "vlan_id key is not supported on egress");
			return -EOPNOTSUPP;
		}
		if (mask->vlan_id != 0)
			mlxsw_sp_acl_rulei_keymask_u32(rulei,
						       MLXSW_AFK_ELEMENT_VID,
						       key->vlan_id,
						       mask->vlan_id);
		if (mask->vlan_priority != 0)
			mlxsw_sp_acl_rulei_keymask_u32(rulei,
						       MLXSW_AFK_ELEMENT_PCP,
						       key->vlan_priority,
						       mask->vlan_priority);
	}

	if (addr_type == FLOW_DISSECTOR_KEY_IPV4_ADDRS)
		mlxsw_sp_flower_parse_ipv4(rulei, f);

	if (addr_type == FLOW_DISSECTOR_KEY_IPV6_ADDRS)
		mlxsw_sp_flower_parse_ipv6(rulei, f);

	err = mlxsw_sp_flower_parse_ports(mlxsw_sp, rulei, f, ip_proto);
	if (err)
		return err;
	err = mlxsw_sp_flower_parse_tcp(mlxsw_sp, rulei, f, ip_proto);
	if (err)
		return err;

	err = mlxsw_sp_flower_parse_ip(mlxsw_sp, rulei, f, n_proto_key & n_proto_mask);
	if (err)
		return err;

	return mlxsw_sp_flower_parse_actions(mlxsw_sp, block, rulei, f->exts,
					     f->common.extack);
}

int mlxsw_sp_flower_replace(struct mlxsw_sp *mlxsw_sp,
			    struct mlxsw_sp_acl_block *block,
			    struct tc_cls_flower_offload *f)
{
	struct mlxsw_sp_acl_rule_info *rulei;
	struct mlxsw_sp_acl_ruleset *ruleset;
	struct mlxsw_sp_acl_rule *rule;
	int err;

	ruleset = mlxsw_sp_acl_ruleset_get(mlxsw_sp, block,
					   f->common.chain_index,
					   MLXSW_SP_ACL_PROFILE_FLOWER, NULL);
	if (IS_ERR(ruleset))
		return PTR_ERR(ruleset);

	rule = mlxsw_sp_acl_rule_create(mlxsw_sp, ruleset, f->cookie,
					f->common.extack);
	if (IS_ERR(rule)) {
		err = PTR_ERR(rule);
		goto err_rule_create;
	}

	rulei = mlxsw_sp_acl_rule_rulei(rule);
	err = mlxsw_sp_flower_parse(mlxsw_sp, block, rulei, f);
	if (err)
		goto err_flower_parse;

	err = mlxsw_sp_acl_rulei_commit(rulei);
	if (err)
		goto err_rulei_commit;

	err = mlxsw_sp_acl_rule_add(mlxsw_sp, rule);
	if (err)
		goto err_rule_add;

	mlxsw_sp_acl_ruleset_put(mlxsw_sp, ruleset);
	return 0;

err_rule_add:
err_rulei_commit:
err_flower_parse:
	mlxsw_sp_acl_rule_destroy(mlxsw_sp, rule);
err_rule_create:
	mlxsw_sp_acl_ruleset_put(mlxsw_sp, ruleset);
	return err;
}

void mlxsw_sp_flower_destroy(struct mlxsw_sp *mlxsw_sp,
			     struct mlxsw_sp_acl_block *block,
			     struct tc_cls_flower_offload *f)
{
	struct mlxsw_sp_acl_ruleset *ruleset;
	struct mlxsw_sp_acl_rule *rule;

	ruleset = mlxsw_sp_acl_ruleset_get(mlxsw_sp, block,
					   f->common.chain_index,
					   MLXSW_SP_ACL_PROFILE_FLOWER, NULL);
	if (IS_ERR(ruleset))
		return;

	rule = mlxsw_sp_acl_rule_lookup(mlxsw_sp, ruleset, f->cookie);
	if (rule) {
		mlxsw_sp_acl_rule_del(mlxsw_sp, rule);
		mlxsw_sp_acl_rule_destroy(mlxsw_sp, rule);
	}

	mlxsw_sp_acl_ruleset_put(mlxsw_sp, ruleset);
}

int mlxsw_sp_flower_stats(struct mlxsw_sp *mlxsw_sp,
			  struct mlxsw_sp_acl_block *block,
			  struct tc_cls_flower_offload *f)
{
	struct mlxsw_sp_acl_ruleset *ruleset;
	struct mlxsw_sp_acl_rule *rule;
	u64 packets;
	u64 lastuse;
	u64 bytes;
	int err;

	ruleset = mlxsw_sp_acl_ruleset_get(mlxsw_sp, block,
					   f->common.chain_index,
					   MLXSW_SP_ACL_PROFILE_FLOWER, NULL);
	if (WARN_ON(IS_ERR(ruleset)))
		return -EINVAL;

	rule = mlxsw_sp_acl_rule_lookup(mlxsw_sp, ruleset, f->cookie);
	if (!rule)
		return -EINVAL;

	err = mlxsw_sp_acl_rule_get_stats(mlxsw_sp, rule, &packets, &bytes,
					  &lastuse);
	if (err)
		goto err_rule_get_stats;

	tcf_exts_stats_update(f->exts, bytes, packets, lastuse);

	mlxsw_sp_acl_ruleset_put(mlxsw_sp, ruleset);
	return 0;

err_rule_get_stats:
	mlxsw_sp_acl_ruleset_put(mlxsw_sp, ruleset);
	return err;
}

int mlxsw_sp_flower_tmplt_create(struct mlxsw_sp *mlxsw_sp,
				 struct mlxsw_sp_acl_block *block,
				 struct tc_cls_flower_offload *f)
{
	struct mlxsw_sp_acl_ruleset *ruleset;
	struct mlxsw_sp_acl_rule_info rulei;
	int err;

	memset(&rulei, 0, sizeof(rulei));
	err = mlxsw_sp_flower_parse(mlxsw_sp, block, &rulei, f);
	if (err)
		return err;
	ruleset = mlxsw_sp_acl_ruleset_get(mlxsw_sp, block,
					   f->common.chain_index,
					   MLXSW_SP_ACL_PROFILE_FLOWER,
					   &rulei.values.elusage);

	/* keep the reference to the ruleset */
	return PTR_ERR_OR_ZERO(ruleset);
}

void mlxsw_sp_flower_tmplt_destroy(struct mlxsw_sp *mlxsw_sp,
				   struct mlxsw_sp_acl_block *block,
				   struct tc_cls_flower_offload *f)
{
	struct mlxsw_sp_acl_ruleset *ruleset;

	ruleset = mlxsw_sp_acl_ruleset_get(mlxsw_sp, block,
					   f->common.chain_index,
					   MLXSW_SP_ACL_PROFILE_FLOWER, NULL);
	if (IS_ERR(ruleset))
		return;
	/* put the reference to the ruleset kept in create */
	mlxsw_sp_acl_ruleset_put(mlxsw_sp, ruleset);
	mlxsw_sp_acl_ruleset_put(mlxsw_sp, ruleset);
}<|MERGE_RESOLUTION|>--- conflicted
+++ resolved
@@ -17,13 +17,13 @@
 static int mlxsw_sp_flower_parse_actions(struct mlxsw_sp *mlxsw_sp,
 					 struct mlxsw_sp_acl_block *block,
 					 struct mlxsw_sp_acl_rule_info *rulei,
-					 struct tcf_exts *exts,
+					 struct flow_action *flow_action,
 					 struct netlink_ext_ack *extack)
 {
-	const struct tc_action *a;
+	const struct flow_action_entry *act;
 	int err, i;
 
-	if (!tcf_exts_has_actions(exts))
+	if (!flow_action_has_entries(flow_action))
 		return 0;
 
 	/* Count action is inserted first */
@@ -31,27 +31,31 @@
 	if (err)
 		return err;
 
-	tcf_exts_for_each_action(i, a, exts) {
-		if (is_tcf_gact_ok(a)) {
+	flow_action_for_each(i, act, flow_action) {
+		switch (act->id) {
+		case FLOW_ACTION_ACCEPT:
 			err = mlxsw_sp_acl_rulei_act_terminate(rulei);
 			if (err) {
 				NL_SET_ERR_MSG_MOD(extack, "Cannot append terminate action");
 				return err;
 			}
-		} else if (is_tcf_gact_shot(a)) {
+			break;
+		case FLOW_ACTION_DROP:
 			err = mlxsw_sp_acl_rulei_act_drop(rulei);
 			if (err) {
 				NL_SET_ERR_MSG_MOD(extack, "Cannot append drop action");
 				return err;
 			}
-		} else if (is_tcf_gact_trap(a)) {
+			break;
+		case FLOW_ACTION_TRAP:
 			err = mlxsw_sp_acl_rulei_act_trap(rulei);
 			if (err) {
 				NL_SET_ERR_MSG_MOD(extack, "Cannot append trap action");
 				return err;
 			}
-		} else if (is_tcf_gact_goto_chain(a)) {
-			u32 chain_index = tcf_gact_goto_chain_index(a);
+			break;
+		case FLOW_ACTION_GOTO: {
+			u32 chain_index = act->chain_index;
 			struct mlxsw_sp_acl_ruleset *ruleset;
 			u16 group_id;
 
@@ -67,7 +71,9 @@
 				NL_SET_ERR_MSG_MOD(extack, "Cannot append jump action");
 				return err;
 			}
-		} else if (is_tcf_mirred_egress_redirect(a)) {
+			}
+			break;
+		case FLOW_ACTION_REDIRECT: {
 			struct net_device *out_dev;
 			struct mlxsw_sp_fid *fid;
 			u16 fid_index;
@@ -79,29 +85,33 @@
 			if (err)
 				return err;
 
-			out_dev = tcf_mirred_dev(a);
+			out_dev = act->dev;
 			err = mlxsw_sp_acl_rulei_act_fwd(mlxsw_sp, rulei,
 							 out_dev, extack);
 			if (err)
 				return err;
-		} else if (is_tcf_mirred_egress_mirror(a)) {
-			struct net_device *out_dev = tcf_mirred_dev(a);
+			}
+			break;
+		case FLOW_ACTION_MIRRED: {
+			struct net_device *out_dev = act->dev;
 
 			err = mlxsw_sp_acl_rulei_act_mirror(mlxsw_sp, rulei,
 							    block, out_dev,
 							    extack);
 			if (err)
 				return err;
-		} else if (is_tcf_vlan(a)) {
-			u16 proto = be16_to_cpu(tcf_vlan_push_proto(a));
-			u32 action = tcf_vlan_action(a);
-			u8 prio = tcf_vlan_push_prio(a);
-			u16 vid = tcf_vlan_push_vid(a);
+			}
+			break;
+		case FLOW_ACTION_VLAN_MANGLE: {
+			u16 proto = be16_to_cpu(act->vlan.proto);
+			u8 prio = act->vlan.prio;
+			u16 vid = act->vlan.vid;
 
 			return mlxsw_sp_acl_rulei_act_vlan(mlxsw_sp, rulei,
-							   action, vid,
+							   act->id, vid,
 							   proto, prio, extack);
-		} else {
+			}
+		default:
 			NL_SET_ERR_MSG_MOD(extack, "Unsupported action");
 			dev_err(mlxsw_sp->bus_info->dev, "Unsupported action\n");
 			return -EOPNOTSUPP;
@@ -113,59 +123,49 @@
 static void mlxsw_sp_flower_parse_ipv4(struct mlxsw_sp_acl_rule_info *rulei,
 				       struct tc_cls_flower_offload *f)
 {
-	struct flow_dissector_key_ipv4_addrs *key =
-		skb_flow_dissector_target(f->dissector,
-					  FLOW_DISSECTOR_KEY_IPV4_ADDRS,
-					  f->key);
-	struct flow_dissector_key_ipv4_addrs *mask =
-		skb_flow_dissector_target(f->dissector,
-					  FLOW_DISSECTOR_KEY_IPV4_ADDRS,
-					  f->mask);
+	struct flow_match_ipv4_addrs match;
+
+	flow_rule_match_ipv4_addrs(f->rule, &match);
 
 	mlxsw_sp_acl_rulei_keymask_buf(rulei, MLXSW_AFK_ELEMENT_SRC_IP_0_31,
-				       (char *) &key->src,
-				       (char *) &mask->src, 4);
+				       (char *) &match.key->src,
+				       (char *) &match.mask->src, 4);
 	mlxsw_sp_acl_rulei_keymask_buf(rulei, MLXSW_AFK_ELEMENT_DST_IP_0_31,
-				       (char *) &key->dst,
-				       (char *) &mask->dst, 4);
+				       (char *) &match.key->dst,
+				       (char *) &match.mask->dst, 4);
 }
 
 static void mlxsw_sp_flower_parse_ipv6(struct mlxsw_sp_acl_rule_info *rulei,
 				       struct tc_cls_flower_offload *f)
 {
-	struct flow_dissector_key_ipv6_addrs *key =
-		skb_flow_dissector_target(f->dissector,
-					  FLOW_DISSECTOR_KEY_IPV6_ADDRS,
-					  f->key);
-	struct flow_dissector_key_ipv6_addrs *mask =
-		skb_flow_dissector_target(f->dissector,
-					  FLOW_DISSECTOR_KEY_IPV6_ADDRS,
-					  f->mask);
+	struct flow_match_ipv6_addrs match;
+
+	flow_rule_match_ipv6_addrs(f->rule, &match);
 
 	mlxsw_sp_acl_rulei_keymask_buf(rulei, MLXSW_AFK_ELEMENT_SRC_IP_96_127,
-				       &key->src.s6_addr[0x0],
-				       &mask->src.s6_addr[0x0], 4);
+				       &match.key->src.s6_addr[0x0],
+				       &match.mask->src.s6_addr[0x0], 4);
 	mlxsw_sp_acl_rulei_keymask_buf(rulei, MLXSW_AFK_ELEMENT_SRC_IP_64_95,
-				       &key->src.s6_addr[0x4],
-				       &mask->src.s6_addr[0x4], 4);
+				       &match.key->src.s6_addr[0x4],
+				       &match.mask->src.s6_addr[0x4], 4);
 	mlxsw_sp_acl_rulei_keymask_buf(rulei, MLXSW_AFK_ELEMENT_SRC_IP_32_63,
-				       &key->src.s6_addr[0x8],
-				       &mask->src.s6_addr[0x8], 4);
+				       &match.key->src.s6_addr[0x8],
+				       &match.mask->src.s6_addr[0x8], 4);
 	mlxsw_sp_acl_rulei_keymask_buf(rulei, MLXSW_AFK_ELEMENT_SRC_IP_0_31,
-				       &key->src.s6_addr[0xC],
-				       &mask->src.s6_addr[0xC], 4);
+				       &match.key->src.s6_addr[0xC],
+				       &match.mask->src.s6_addr[0xC], 4);
 	mlxsw_sp_acl_rulei_keymask_buf(rulei, MLXSW_AFK_ELEMENT_DST_IP_96_127,
-				       &key->dst.s6_addr[0x0],
-				       &mask->dst.s6_addr[0x0], 4);
+				       &match.key->dst.s6_addr[0x0],
+				       &match.mask->dst.s6_addr[0x0], 4);
 	mlxsw_sp_acl_rulei_keymask_buf(rulei, MLXSW_AFK_ELEMENT_DST_IP_64_95,
-				       &key->dst.s6_addr[0x4],
-				       &mask->dst.s6_addr[0x4], 4);
+				       &match.key->dst.s6_addr[0x4],
+				       &match.mask->dst.s6_addr[0x4], 4);
 	mlxsw_sp_acl_rulei_keymask_buf(rulei, MLXSW_AFK_ELEMENT_DST_IP_32_63,
-				       &key->dst.s6_addr[0x8],
-				       &mask->dst.s6_addr[0x8], 4);
+				       &match.key->dst.s6_addr[0x8],
+				       &match.mask->dst.s6_addr[0x8], 4);
 	mlxsw_sp_acl_rulei_keymask_buf(rulei, MLXSW_AFK_ELEMENT_DST_IP_0_31,
-				       &key->dst.s6_addr[0xC],
-				       &mask->dst.s6_addr[0xC], 4);
+				       &match.key->dst.s6_addr[0xC],
+				       &match.mask->dst.s6_addr[0xC], 4);
 }
 
 static int mlxsw_sp_flower_parse_ports(struct mlxsw_sp *mlxsw_sp,
@@ -173,9 +173,10 @@
 				       struct tc_cls_flower_offload *f,
 				       u8 ip_proto)
 {
-	struct flow_dissector_key_ports *key, *mask;
-
-	if (!dissector_uses_key(f->dissector, FLOW_DISSECTOR_KEY_PORTS))
+	const struct flow_rule *rule = tc_cls_flower_offload_flow_rule(f);
+	struct flow_match_ports match;
+
+	if (!flow_rule_match_key(rule, FLOW_DISSECTOR_KEY_PORTS))
 		return 0;
 
 	if (ip_proto != IPPROTO_TCP && ip_proto != IPPROTO_UDP) {
@@ -184,16 +185,13 @@
 		return -EINVAL;
 	}
 
-	key = skb_flow_dissector_target(f->dissector,
-					FLOW_DISSECTOR_KEY_PORTS,
-					f->key);
-	mask = skb_flow_dissector_target(f->dissector,
-					 FLOW_DISSECTOR_KEY_PORTS,
-					 f->mask);
+	flow_rule_match_ports(rule, &match);
 	mlxsw_sp_acl_rulei_keymask_u32(rulei, MLXSW_AFK_ELEMENT_DST_L4_PORT,
-				       ntohs(key->dst), ntohs(mask->dst));
+				       ntohs(match.key->dst),
+				       ntohs(match.mask->dst));
 	mlxsw_sp_acl_rulei_keymask_u32(rulei, MLXSW_AFK_ELEMENT_SRC_L4_PORT,
-				       ntohs(key->src), ntohs(mask->src));
+				       ntohs(match.key->src),
+				       ntohs(match.mask->src));
 	return 0;
 }
 
@@ -202,9 +200,10 @@
 				     struct tc_cls_flower_offload *f,
 				     u8 ip_proto)
 {
-	struct flow_dissector_key_tcp *key, *mask;
-
-	if (!dissector_uses_key(f->dissector, FLOW_DISSECTOR_KEY_TCP))
+	const struct flow_rule *rule = tc_cls_flower_offload_flow_rule(f);
+	struct flow_match_tcp match;
+
+	if (!flow_rule_match_key(rule, FLOW_DISSECTOR_KEY_TCP))
 		return 0;
 
 	if (ip_proto != IPPROTO_TCP) {
@@ -213,14 +212,11 @@
 		return -EINVAL;
 	}
 
-	key = skb_flow_dissector_target(f->dissector,
-					FLOW_DISSECTOR_KEY_TCP,
-					f->key);
-	mask = skb_flow_dissector_target(f->dissector,
-					 FLOW_DISSECTOR_KEY_TCP,
-					 f->mask);
+	flow_rule_match_tcp(rule, &match);
+
 	mlxsw_sp_acl_rulei_keymask_u32(rulei, MLXSW_AFK_ELEMENT_TCP_FLAGS,
-				       ntohs(key->flags), ntohs(mask->flags));
+				       ntohs(match.key->flags),
+				       ntohs(match.mask->flags));
 	return 0;
 }
 
@@ -229,9 +225,10 @@
 				    struct tc_cls_flower_offload *f,
 				    u16 n_proto)
 {
-	struct flow_dissector_key_ip *key, *mask;
-
-	if (!dissector_uses_key(f->dissector, FLOW_DISSECTOR_KEY_IP))
+	const struct flow_rule *rule = tc_cls_flower_offload_flow_rule(f);
+	struct flow_match_ip match;
+
+	if (!flow_rule_match_key(rule, FLOW_DISSECTOR_KEY_IP))
 		return 0;
 
 	if (n_proto != ETH_P_IP && n_proto != ETH_P_IPV6) {
@@ -240,25 +237,18 @@
 		return -EINVAL;
 	}
 
-	key = skb_flow_dissector_target(f->dissector,
-					FLOW_DISSECTOR_KEY_IP,
-					f->key);
-	mask = skb_flow_dissector_target(f->dissector,
-					 FLOW_DISSECTOR_KEY_IP,
-					 f->mask);
+	flow_rule_match_ip(rule, &match);
+
 	mlxsw_sp_acl_rulei_keymask_u32(rulei, MLXSW_AFK_ELEMENT_IP_TTL_,
-				       key->ttl, mask->ttl);
+				       match.key->ttl, match.mask->ttl);
 
 	mlxsw_sp_acl_rulei_keymask_u32(rulei, MLXSW_AFK_ELEMENT_IP_ECN,
-				       key->tos & 0x3, mask->tos & 0x3);
+				       match.key->tos & 0x3,
+				       match.mask->tos & 0x3);
 
 	mlxsw_sp_acl_rulei_keymask_u32(rulei, MLXSW_AFK_ELEMENT_IP_DSCP,
-<<<<<<< HEAD
-				       key->tos >> 6, mask->tos >> 6);
-=======
 				       match.key->tos >> 2,
 				       match.mask->tos >> 2);
->>>>>>> 407d19ab
 
 	return 0;
 }
@@ -268,13 +258,15 @@
 				 struct mlxsw_sp_acl_rule_info *rulei,
 				 struct tc_cls_flower_offload *f)
 {
+	struct flow_rule *rule = tc_cls_flower_offload_flow_rule(f);
+	struct flow_dissector *dissector = rule->match.dissector;
 	u16 n_proto_mask = 0;
 	u16 n_proto_key = 0;
 	u16 addr_type = 0;
 	u8 ip_proto = 0;
 	int err;
 
-	if (f->dissector->used_keys &
+	if (dissector->used_keys &
 	    ~(BIT(FLOW_DISSECTOR_KEY_CONTROL) |
 	      BIT(FLOW_DISSECTOR_KEY_BASIC) |
 	      BIT(FLOW_DISSECTOR_KEY_ETH_ADDRS) |
@@ -291,25 +283,19 @@
 
 	mlxsw_sp_acl_rulei_priority(rulei, f->common.prio);
 
-	if (dissector_uses_key(f->dissector, FLOW_DISSECTOR_KEY_CONTROL)) {
-		struct flow_dissector_key_control *key =
-			skb_flow_dissector_target(f->dissector,
-						  FLOW_DISSECTOR_KEY_CONTROL,
-						  f->key);
-		addr_type = key->addr_type;
-	}
-
-	if (dissector_uses_key(f->dissector, FLOW_DISSECTOR_KEY_BASIC)) {
-		struct flow_dissector_key_basic *key =
-			skb_flow_dissector_target(f->dissector,
-						  FLOW_DISSECTOR_KEY_BASIC,
-						  f->key);
-		struct flow_dissector_key_basic *mask =
-			skb_flow_dissector_target(f->dissector,
-						  FLOW_DISSECTOR_KEY_BASIC,
-						  f->mask);
-		n_proto_key = ntohs(key->n_proto);
-		n_proto_mask = ntohs(mask->n_proto);
+	if (flow_rule_match_key(rule, FLOW_DISSECTOR_KEY_CONTROL)) {
+		struct flow_match_control match;
+
+		flow_rule_match_control(rule, &match);
+		addr_type = match.key->addr_type;
+	}
+
+	if (flow_rule_match_key(rule, FLOW_DISSECTOR_KEY_BASIC)) {
+		struct flow_match_basic match;
+
+		flow_rule_match_basic(rule, &match);
+		n_proto_key = ntohs(match.key->n_proto);
+		n_proto_mask = ntohs(match.mask->n_proto);
 
 		if (n_proto_key == ETH_P_ALL) {
 			n_proto_key = 0;
@@ -319,60 +305,53 @@
 					       MLXSW_AFK_ELEMENT_ETHERTYPE,
 					       n_proto_key, n_proto_mask);
 
-		ip_proto = key->ip_proto;
+		ip_proto = match.key->ip_proto;
 		mlxsw_sp_acl_rulei_keymask_u32(rulei,
 					       MLXSW_AFK_ELEMENT_IP_PROTO,
-					       key->ip_proto, mask->ip_proto);
-	}
-
-	if (dissector_uses_key(f->dissector, FLOW_DISSECTOR_KEY_ETH_ADDRS)) {
-		struct flow_dissector_key_eth_addrs *key =
-			skb_flow_dissector_target(f->dissector,
-						  FLOW_DISSECTOR_KEY_ETH_ADDRS,
-						  f->key);
-		struct flow_dissector_key_eth_addrs *mask =
-			skb_flow_dissector_target(f->dissector,
-						  FLOW_DISSECTOR_KEY_ETH_ADDRS,
-						  f->mask);
-
+					       match.key->ip_proto,
+					       match.mask->ip_proto);
+	}
+
+	if (flow_rule_match_key(rule, FLOW_DISSECTOR_KEY_ETH_ADDRS)) {
+		struct flow_match_eth_addrs match;
+
+		flow_rule_match_eth_addrs(rule, &match);
 		mlxsw_sp_acl_rulei_keymask_buf(rulei,
 					       MLXSW_AFK_ELEMENT_DMAC_32_47,
-					       key->dst, mask->dst, 2);
+					       match.key->dst,
+					       match.mask->dst, 2);
 		mlxsw_sp_acl_rulei_keymask_buf(rulei,
 					       MLXSW_AFK_ELEMENT_DMAC_0_31,
-					       key->dst + 2, mask->dst + 2, 4);
+					       match.key->dst + 2,
+					       match.mask->dst + 2, 4);
 		mlxsw_sp_acl_rulei_keymask_buf(rulei,
 					       MLXSW_AFK_ELEMENT_SMAC_32_47,
-					       key->src, mask->src, 2);
+					       match.key->src,
+					       match.mask->src, 2);
 		mlxsw_sp_acl_rulei_keymask_buf(rulei,
 					       MLXSW_AFK_ELEMENT_SMAC_0_31,
-					       key->src + 2, mask->src + 2, 4);
-	}
-
-	if (dissector_uses_key(f->dissector, FLOW_DISSECTOR_KEY_VLAN)) {
-		struct flow_dissector_key_vlan *key =
-			skb_flow_dissector_target(f->dissector,
-						  FLOW_DISSECTOR_KEY_VLAN,
-						  f->key);
-		struct flow_dissector_key_vlan *mask =
-			skb_flow_dissector_target(f->dissector,
-						  FLOW_DISSECTOR_KEY_VLAN,
-						  f->mask);
-
+					       match.key->src + 2,
+					       match.mask->src + 2, 4);
+	}
+
+	if (flow_rule_match_key(rule, FLOW_DISSECTOR_KEY_VLAN)) {
+		struct flow_match_vlan match;
+
+		flow_rule_match_vlan(rule, &match);
 		if (mlxsw_sp_acl_block_is_egress_bound(block)) {
 			NL_SET_ERR_MSG_MOD(f->common.extack, "vlan_id key is not supported on egress");
 			return -EOPNOTSUPP;
 		}
-		if (mask->vlan_id != 0)
+		if (match.mask->vlan_id != 0)
 			mlxsw_sp_acl_rulei_keymask_u32(rulei,
 						       MLXSW_AFK_ELEMENT_VID,
-						       key->vlan_id,
-						       mask->vlan_id);
-		if (mask->vlan_priority != 0)
+						       match.key->vlan_id,
+						       match.mask->vlan_id);
+		if (match.mask->vlan_priority != 0)
 			mlxsw_sp_acl_rulei_keymask_u32(rulei,
 						       MLXSW_AFK_ELEMENT_PCP,
-						       key->vlan_priority,
-						       mask->vlan_priority);
+						       match.key->vlan_priority,
+						       match.mask->vlan_priority);
 	}
 
 	if (addr_type == FLOW_DISSECTOR_KEY_IPV4_ADDRS)
@@ -392,7 +371,8 @@
 	if (err)
 		return err;
 
-	return mlxsw_sp_flower_parse_actions(mlxsw_sp, block, rulei, f->exts,
+	return mlxsw_sp_flower_parse_actions(mlxsw_sp, block, rulei,
+					     &f->rule->action,
 					     f->common.extack);
 }
 
@@ -411,7 +391,7 @@
 	if (IS_ERR(ruleset))
 		return PTR_ERR(ruleset);
 
-	rule = mlxsw_sp_acl_rule_create(mlxsw_sp, ruleset, f->cookie,
+	rule = mlxsw_sp_acl_rule_create(mlxsw_sp, ruleset, f->cookie, NULL,
 					f->common.extack);
 	if (IS_ERR(rule)) {
 		err = PTR_ERR(rule);
@@ -491,7 +471,7 @@
 	if (err)
 		goto err_rule_get_stats;
 
-	tcf_exts_stats_update(f->exts, bytes, packets, lastuse);
+	flow_stats_update(&f->stats, bytes, packets, lastuse);
 
 	mlxsw_sp_acl_ruleset_put(mlxsw_sp, ruleset);
 	return 0;
