// SPDX-License-Identifier: BSD-3-Clause OR GPL-2.0
/* Copyright (c) 2016-2018 Mellanox Technologies. All rights reserved
 * Copyright (c) 2016 Ivan Vecera <cera@cera.cz>
 */

#include <linux/kernel.h>
#include <linux/types.h>
#include <linux/device.h>
#include <linux/sysfs.h>
#include <linux/thermal.h>
#include <linux/err.h>

#include "core.h"

#define MLXSW_THERMAL_POLL_INT	1000	/* ms */
#define MLXSW_THERMAL_MAX_TEMP	110000	/* 110C */
#define MLXSW_THERMAL_MAX_STATE	10
#define MLXSW_THERMAL_MAX_DUTY	255

struct mlxsw_thermal_trip {
	int	type;
	int	temp;
	int	min_state;
	int	max_state;
};

static const struct mlxsw_thermal_trip default_thermal_trips[] = {
	{	/* In range - 0-40% PWM */
		.type		= THERMAL_TRIP_ACTIVE,
		.temp		= 75000,
		.min_state	= 0,
		.max_state	= (4 * MLXSW_THERMAL_MAX_STATE) / 10,
	},
	{	/* High - 40-100% PWM */
		.type		= THERMAL_TRIP_ACTIVE,
		.temp		= 80000,
		.min_state	= (4 * MLXSW_THERMAL_MAX_STATE) / 10,
		.max_state	= MLXSW_THERMAL_MAX_STATE,
	},
	{
		/* Very high - 100% PWM */
		.type		= THERMAL_TRIP_ACTIVE,
		.temp		= 85000,
		.min_state	= MLXSW_THERMAL_MAX_STATE,
		.max_state	= MLXSW_THERMAL_MAX_STATE,
	},
	{	/* Warning */
		.type		= THERMAL_TRIP_HOT,
		.temp		= 105000,
		.min_state	= MLXSW_THERMAL_MAX_STATE,
		.max_state	= MLXSW_THERMAL_MAX_STATE,
	},
	{	/* Critical - soft poweroff */
		.type		= THERMAL_TRIP_CRITICAL,
		.temp		= MLXSW_THERMAL_MAX_TEMP,
		.min_state	= MLXSW_THERMAL_MAX_STATE,
		.max_state	= MLXSW_THERMAL_MAX_STATE,
	}
};

#define MLXSW_THERMAL_NUM_TRIPS	ARRAY_SIZE(default_thermal_trips)

/* Make sure all trips are writable */
#define MLXSW_THERMAL_TRIP_MASK	(BIT(MLXSW_THERMAL_NUM_TRIPS) - 1)

struct mlxsw_thermal {
	struct mlxsw_core *core;
	const struct mlxsw_bus_info *bus_info;
	struct thermal_zone_device *tzdev;
	struct thermal_cooling_device *cdevs[MLXSW_MFCR_PWMS_MAX];
	struct mlxsw_thermal_trip trips[MLXSW_THERMAL_NUM_TRIPS];
	enum thermal_device_mode mode;
};

static inline u8 mlxsw_state_to_duty(int state)
{
	return DIV_ROUND_CLOSEST(state * MLXSW_THERMAL_MAX_DUTY,
				 MLXSW_THERMAL_MAX_STATE);
}

static inline int mlxsw_duty_to_state(u8 duty)
{
	return DIV_ROUND_CLOSEST(duty * MLXSW_THERMAL_MAX_STATE,
				 MLXSW_THERMAL_MAX_DUTY);
}

static int mlxsw_get_cooling_device_idx(struct mlxsw_thermal *thermal,
					struct thermal_cooling_device *cdev)
{
	int i;

	for (i = 0; i < MLXSW_MFCR_PWMS_MAX; i++)
		if (thermal->cdevs[i] == cdev)
			return i;

	return -ENODEV;
}

static int mlxsw_thermal_bind(struct thermal_zone_device *tzdev,
			      struct thermal_cooling_device *cdev)
{
	struct mlxsw_thermal *thermal = tzdev->devdata;
	struct device *dev = thermal->bus_info->dev;
	int i, err;

	/* If the cooling device is one of ours bind it */
	if (mlxsw_get_cooling_device_idx(thermal, cdev) < 0)
		return 0;

	for (i = 0; i < MLXSW_THERMAL_NUM_TRIPS; i++) {
		const struct mlxsw_thermal_trip *trip = &thermal->trips[i];

		err = thermal_zone_bind_cooling_device(tzdev, i, cdev,
						       trip->max_state,
						       trip->min_state,
						       THERMAL_WEIGHT_DEFAULT);
		if (err < 0) {
			dev_err(dev, "Failed to bind cooling device to trip %d\n", i);
			return err;
		}
	}
	return 0;
}

static int mlxsw_thermal_unbind(struct thermal_zone_device *tzdev,
				struct thermal_cooling_device *cdev)
{
	struct mlxsw_thermal *thermal = tzdev->devdata;
	struct device *dev = thermal->bus_info->dev;
	int i;
	int err;

	/* If the cooling device is our one unbind it */
	if (mlxsw_get_cooling_device_idx(thermal, cdev) < 0)
		return 0;

	for (i = 0; i < MLXSW_THERMAL_NUM_TRIPS; i++) {
		err = thermal_zone_unbind_cooling_device(tzdev, i, cdev);
		if (err < 0) {
			dev_err(dev, "Failed to unbind cooling device\n");
			return err;
		}
	}
	return 0;
}

static int mlxsw_thermal_get_mode(struct thermal_zone_device *tzdev,
				  enum thermal_device_mode *mode)
{
	struct mlxsw_thermal *thermal = tzdev->devdata;

	*mode = thermal->mode;

	return 0;
}

static int mlxsw_thermal_set_mode(struct thermal_zone_device *tzdev,
				  enum thermal_device_mode mode)
{
	struct mlxsw_thermal *thermal = tzdev->devdata;

	mutex_lock(&tzdev->lock);

	if (mode == THERMAL_DEVICE_ENABLED)
		tzdev->polling_delay = MLXSW_THERMAL_POLL_INT;
	else
		tzdev->polling_delay = 0;

	mutex_unlock(&tzdev->lock);

	thermal->mode = mode;
	thermal_zone_device_update(tzdev, THERMAL_EVENT_UNSPECIFIED);

	return 0;
}

static int mlxsw_thermal_get_temp(struct thermal_zone_device *tzdev,
				  int *p_temp)
{
	struct mlxsw_thermal *thermal = tzdev->devdata;
	struct device *dev = thermal->bus_info->dev;
	char mtmp_pl[MLXSW_REG_MTMP_LEN];
	unsigned int temp;
	int err;

	mlxsw_reg_mtmp_pack(mtmp_pl, 0, false, false);

	err = mlxsw_reg_query(thermal->core, MLXSW_REG(mtmp), mtmp_pl);
	if (err) {
		dev_err(dev, "Failed to query temp sensor\n");
		return err;
	}
	mlxsw_reg_mtmp_unpack(mtmp_pl, &temp, NULL, NULL);

	*p_temp = (int) temp;
	return 0;
}

static int mlxsw_thermal_get_trip_type(struct thermal_zone_device *tzdev,
				       int trip,
				       enum thermal_trip_type *p_type)
{
	struct mlxsw_thermal *thermal = tzdev->devdata;

	if (trip < 0 || trip >= MLXSW_THERMAL_NUM_TRIPS)
		return -EINVAL;

	*p_type = thermal->trips[trip].type;
	return 0;
}

static int mlxsw_thermal_get_trip_temp(struct thermal_zone_device *tzdev,
				       int trip, int *p_temp)
{
	struct mlxsw_thermal *thermal = tzdev->devdata;

	if (trip < 0 || trip >= MLXSW_THERMAL_NUM_TRIPS)
		return -EINVAL;

	*p_temp = thermal->trips[trip].temp;
	return 0;
}

static int mlxsw_thermal_set_trip_temp(struct thermal_zone_device *tzdev,
				       int trip, int temp)
{
	struct mlxsw_thermal *thermal = tzdev->devdata;

	if (trip < 0 || trip >= MLXSW_THERMAL_NUM_TRIPS ||
	    temp > MLXSW_THERMAL_MAX_TEMP)
		return -EINVAL;

	thermal->trips[trip].temp = temp;
	return 0;
}

static struct thermal_zone_device_ops mlxsw_thermal_ops = {
	.bind = mlxsw_thermal_bind,
	.unbind = mlxsw_thermal_unbind,
	.get_mode = mlxsw_thermal_get_mode,
	.set_mode = mlxsw_thermal_set_mode,
	.get_temp = mlxsw_thermal_get_temp,
	.get_trip_type	= mlxsw_thermal_get_trip_type,
	.get_trip_temp	= mlxsw_thermal_get_trip_temp,
	.set_trip_temp	= mlxsw_thermal_set_trip_temp,
};

static int mlxsw_thermal_get_max_state(struct thermal_cooling_device *cdev,
				       unsigned long *p_state)
{
	*p_state = MLXSW_THERMAL_MAX_STATE;
	return 0;
}

static int mlxsw_thermal_get_cur_state(struct thermal_cooling_device *cdev,
				       unsigned long *p_state)

{
	struct mlxsw_thermal *thermal = cdev->devdata;
	struct device *dev = thermal->bus_info->dev;
	char mfsc_pl[MLXSW_REG_MFSC_LEN];
	int err, idx;
	u8 duty;

	idx = mlxsw_get_cooling_device_idx(thermal, cdev);
	if (idx < 0)
		return idx;

	mlxsw_reg_mfsc_pack(mfsc_pl, idx, 0);
	err = mlxsw_reg_query(thermal->core, MLXSW_REG(mfsc), mfsc_pl);
	if (err) {
		dev_err(dev, "Failed to query PWM duty\n");
		return err;
	}

	duty = mlxsw_reg_mfsc_pwm_duty_cycle_get(mfsc_pl);
	*p_state = mlxsw_duty_to_state(duty);
	return 0;
}

static int mlxsw_thermal_set_cur_state(struct thermal_cooling_device *cdev,
				       unsigned long state)

{
	struct mlxsw_thermal *thermal = cdev->devdata;
	struct device *dev = thermal->bus_info->dev;
	char mfsc_pl[MLXSW_REG_MFSC_LEN];
	int err, idx;

	idx = mlxsw_get_cooling_device_idx(thermal, cdev);
	if (idx < 0)
		return idx;

	mlxsw_reg_mfsc_pack(mfsc_pl, idx, mlxsw_state_to_duty(state));
	err = mlxsw_reg_write(thermal->core, MLXSW_REG(mfsc), mfsc_pl);
	if (err) {
		dev_err(dev, "Failed to write PWM duty\n");
		return err;
	}
	return 0;
}

static const struct thermal_cooling_device_ops mlxsw_cooling_ops = {
	.get_max_state	= mlxsw_thermal_get_max_state,
	.get_cur_state	= mlxsw_thermal_get_cur_state,
	.set_cur_state	= mlxsw_thermal_set_cur_state,
};

<<<<<<< HEAD
=======
static int
mlxsw_thermal_module_tz_init(struct mlxsw_thermal_module *module_tz)
{
	char tz_name[MLXSW_THERMAL_ZONE_MAX_NAME];
	int err;

	snprintf(tz_name, sizeof(tz_name), "mlxsw-module%d",
		 module_tz->module + 1);
	module_tz->tzdev = thermal_zone_device_register(tz_name,
							MLXSW_THERMAL_NUM_TRIPS,
							MLXSW_THERMAL_TRIP_MASK,
							module_tz,
							&mlxsw_thermal_module_ops,
							&mlxsw_thermal_module_params,
							0, 0);
	if (IS_ERR(module_tz->tzdev)) {
		err = PTR_ERR(module_tz->tzdev);
		return err;
	}

	return 0;
}

static void mlxsw_thermal_module_tz_fini(struct thermal_zone_device *tzdev)
{
	thermal_zone_device_unregister(tzdev);
}

static int
mlxsw_thermal_module_init(struct device *dev, struct mlxsw_core *core,
			  struct mlxsw_thermal *thermal, u8 local_port)
{
	struct mlxsw_thermal_module *module_tz;
	char pmlp_pl[MLXSW_REG_PMLP_LEN];
	u8 width, module;
	int err;

	mlxsw_reg_pmlp_pack(pmlp_pl, local_port);
	err = mlxsw_reg_query(core, MLXSW_REG(pmlp), pmlp_pl);
	if (err)
		return err;

	width = mlxsw_reg_pmlp_width_get(pmlp_pl);
	if (!width)
		return 0;

	module = mlxsw_reg_pmlp_module_get(pmlp_pl, 0);
	module_tz = &thermal->tz_module_arr[module];
	/* Skip if parent is already set (case of port split). */
	if (module_tz->parent)
		return 0;
	module_tz->module = module;
	module_tz->parent = thermal;
	memcpy(module_tz->trips, default_thermal_trips,
	       sizeof(thermal->trips));
	/* Initialize all trip point. */
	mlxsw_thermal_module_trips_reset(module_tz);
	/* Update trip point according to the module data. */
	return mlxsw_thermal_module_trips_update(dev, core, module_tz);
}

static void mlxsw_thermal_module_fini(struct mlxsw_thermal_module *module_tz)
{
	if (module_tz && module_tz->tzdev) {
		mlxsw_thermal_module_tz_fini(module_tz->tzdev);
		module_tz->tzdev = NULL;
		module_tz->parent = NULL;
	}
}

static int
mlxsw_thermal_modules_init(struct device *dev, struct mlxsw_core *core,
			   struct mlxsw_thermal *thermal)
{
	unsigned int module_count = mlxsw_core_max_ports(core);
	struct mlxsw_thermal_module *module_tz;
	int i, err;

	if (!mlxsw_core_res_query_enabled(core))
		return 0;

	thermal->tz_module_arr = kcalloc(module_count,
					 sizeof(*thermal->tz_module_arr),
					 GFP_KERNEL);
	if (!thermal->tz_module_arr)
		return -ENOMEM;

	for (i = 1; i < module_count; i++) {
		err = mlxsw_thermal_module_init(dev, core, thermal, i);
		if (err)
			goto err_unreg_tz_module_arr;
	}

	for (i = 0; i < module_count - 1; i++) {
		module_tz = &thermal->tz_module_arr[i];
		if (!module_tz->parent)
			continue;
		err = mlxsw_thermal_module_tz_init(module_tz);
		if (err)
			goto err_unreg_tz_module_arr;
	}

	return 0;

err_unreg_tz_module_arr:
	for (i = module_count - 1; i >= 0; i--)
		mlxsw_thermal_module_fini(&thermal->tz_module_arr[i]);
	kfree(thermal->tz_module_arr);
	return err;
}

static void
mlxsw_thermal_modules_fini(struct mlxsw_thermal *thermal)
{
	unsigned int module_count = mlxsw_core_max_ports(thermal->core);
	int i;

	if (!mlxsw_core_res_query_enabled(thermal->core))
		return;

	for (i = module_count - 1; i >= 0; i--)
		mlxsw_thermal_module_fini(&thermal->tz_module_arr[i]);
	kfree(thermal->tz_module_arr);
}

>>>>>>> 407d19ab
int mlxsw_thermal_init(struct mlxsw_core *core,
		       const struct mlxsw_bus_info *bus_info,
		       struct mlxsw_thermal **p_thermal)
{
	char mfcr_pl[MLXSW_REG_MFCR_LEN] = { 0 };
	enum mlxsw_reg_mfcr_pwm_frequency freq;
	struct device *dev = bus_info->dev;
	struct mlxsw_thermal *thermal;
	u16 tacho_active;
	u8 pwm_active;
	int err, i;

	thermal = devm_kzalloc(dev, sizeof(*thermal),
			       GFP_KERNEL);
	if (!thermal)
		return -ENOMEM;

	thermal->core = core;
	thermal->bus_info = bus_info;
	memcpy(thermal->trips, default_thermal_trips, sizeof(thermal->trips));

	err = mlxsw_reg_query(thermal->core, MLXSW_REG(mfcr), mfcr_pl);
	if (err) {
		dev_err(dev, "Failed to probe PWMs\n");
		goto err_free_thermal;
	}
	mlxsw_reg_mfcr_unpack(mfcr_pl, &freq, &tacho_active, &pwm_active);

	for (i = 0; i < MLXSW_MFCR_TACHOS_MAX; i++) {
		if (tacho_active & BIT(i)) {
			char mfsl_pl[MLXSW_REG_MFSL_LEN];

			mlxsw_reg_mfsl_pack(mfsl_pl, i, 0, 0);

			/* We need to query the register to preserve maximum */
			err = mlxsw_reg_query(thermal->core, MLXSW_REG(mfsl),
					      mfsl_pl);
			if (err)
				goto err_free_thermal;

			/* set the minimal RPMs to 0 */
			mlxsw_reg_mfsl_tach_min_set(mfsl_pl, 0);
			err = mlxsw_reg_write(thermal->core, MLXSW_REG(mfsl),
					      mfsl_pl);
			if (err)
				goto err_free_thermal;
		}
	}
	for (i = 0; i < MLXSW_MFCR_PWMS_MAX; i++) {
		if (pwm_active & BIT(i)) {
			struct thermal_cooling_device *cdev;

			cdev = thermal_cooling_device_register("Fan", thermal,
							&mlxsw_cooling_ops);
			if (IS_ERR(cdev)) {
				err = PTR_ERR(cdev);
				dev_err(dev, "Failed to register cooling device\n");
				goto err_unreg_cdevs;
			}
			thermal->cdevs[i] = cdev;
		}
	}

	thermal->tzdev = thermal_zone_device_register("mlxsw",
						      MLXSW_THERMAL_NUM_TRIPS,
						      MLXSW_THERMAL_TRIP_MASK,
						      thermal,
						      &mlxsw_thermal_ops,
						      NULL, 0,
						      MLXSW_THERMAL_POLL_INT);
	if (IS_ERR(thermal->tzdev)) {
		err = PTR_ERR(thermal->tzdev);
		dev_err(dev, "Failed to register thermal zone\n");
		goto err_unreg_cdevs;
	}

	thermal->mode = THERMAL_DEVICE_ENABLED;
	*p_thermal = thermal;
	return 0;
err_unreg_cdevs:
	for (i = 0; i < MLXSW_MFCR_PWMS_MAX; i++)
		if (thermal->cdevs[i])
			thermal_cooling_device_unregister(thermal->cdevs[i]);
err_free_thermal:
	devm_kfree(dev, thermal);
	return err;
}

void mlxsw_thermal_fini(struct mlxsw_thermal *thermal)
{
	int i;

	if (thermal->tzdev) {
		thermal_zone_device_unregister(thermal->tzdev);
		thermal->tzdev = NULL;
	}

	for (i = 0; i < MLXSW_MFCR_PWMS_MAX; i++) {
		if (thermal->cdevs[i]) {
			thermal_cooling_device_unregister(thermal->cdevs[i]);
			thermal->cdevs[i] = NULL;
		}
	}

	devm_kfree(thermal->bus_info->dev, thermal);
}<|MERGE_RESOLUTION|>--- conflicted
+++ resolved
@@ -9,17 +9,48 @@
 #include <linux/sysfs.h>
 #include <linux/thermal.h>
 #include <linux/err.h>
+#include <linux/sfp.h>
 
 #include "core.h"
+#include "core_env.h"
 
 #define MLXSW_THERMAL_POLL_INT	1000	/* ms */
-#define MLXSW_THERMAL_MAX_TEMP	110000	/* 110C */
+#define MLXSW_THERMAL_SLOW_POLL_INT	20000	/* ms */
+#define MLXSW_THERMAL_ASIC_TEMP_NORM	75000	/* 75C */
+#define MLXSW_THERMAL_ASIC_TEMP_HIGH	85000	/* 85C */
+#define MLXSW_THERMAL_ASIC_TEMP_HOT	105000	/* 105C */
+#define MLXSW_THERMAL_ASIC_TEMP_CRIT	110000	/* 110C */
+#define MLXSW_THERMAL_HYSTERESIS_TEMP	5000	/* 5C */
+#define MLXSW_THERMAL_MODULE_TEMP_SHIFT	(MLXSW_THERMAL_HYSTERESIS_TEMP * 2)
+#define MLXSW_THERMAL_ZONE_MAX_NAME	16
 #define MLXSW_THERMAL_MAX_STATE	10
 #define MLXSW_THERMAL_MAX_DUTY	255
+/* Minimum and maximum fan allowed speed in percent: from 20% to 100%. Values
+ * MLXSW_THERMAL_MAX_STATE + x, where x is between 2 and 10 are used for
+ * setting fan speed dynamic minimum. For example, if value is set to 14 (40%)
+ * cooling levels vector will be set to 4, 4, 4, 4, 4, 5, 6, 7, 8, 9, 10 to
+ * introduce PWM speed in percent: 40, 40, 40, 40, 40, 50, 60. 70, 80, 90, 100.
+ */
+#define MLXSW_THERMAL_SPEED_MIN		(MLXSW_THERMAL_MAX_STATE + 2)
+#define MLXSW_THERMAL_SPEED_MAX		(MLXSW_THERMAL_MAX_STATE * 2)
+#define MLXSW_THERMAL_SPEED_MIN_LEVEL	2		/* 20% */
+
+/* External cooling devices, allowed for binding to mlxsw thermal zones. */
+static char * const mlxsw_thermal_external_allowed_cdev[] = {
+	"mlxreg_fan",
+};
+
+enum mlxsw_thermal_trips {
+	MLXSW_THERMAL_TEMP_TRIP_NORM,
+	MLXSW_THERMAL_TEMP_TRIP_HIGH,
+	MLXSW_THERMAL_TEMP_TRIP_HOT,
+	MLXSW_THERMAL_TEMP_TRIP_CRIT,
+};
 
 struct mlxsw_thermal_trip {
 	int	type;
 	int	temp;
+	int	hyst;
 	int	min_state;
 	int	max_state;
 };
@@ -27,32 +58,29 @@
 static const struct mlxsw_thermal_trip default_thermal_trips[] = {
 	{	/* In range - 0-40% PWM */
 		.type		= THERMAL_TRIP_ACTIVE,
-		.temp		= 75000,
+		.temp		= MLXSW_THERMAL_ASIC_TEMP_NORM,
+		.hyst		= MLXSW_THERMAL_HYSTERESIS_TEMP,
 		.min_state	= 0,
 		.max_state	= (4 * MLXSW_THERMAL_MAX_STATE) / 10,
 	},
-	{	/* High - 40-100% PWM */
+	{
+		/* In range - 40-100% PWM */
 		.type		= THERMAL_TRIP_ACTIVE,
-		.temp		= 80000,
+		.temp		= MLXSW_THERMAL_ASIC_TEMP_HIGH,
+		.hyst		= MLXSW_THERMAL_HYSTERESIS_TEMP,
 		.min_state	= (4 * MLXSW_THERMAL_MAX_STATE) / 10,
-		.max_state	= MLXSW_THERMAL_MAX_STATE,
-	},
-	{
-		/* Very high - 100% PWM */
-		.type		= THERMAL_TRIP_ACTIVE,
-		.temp		= 85000,
-		.min_state	= MLXSW_THERMAL_MAX_STATE,
 		.max_state	= MLXSW_THERMAL_MAX_STATE,
 	},
 	{	/* Warning */
 		.type		= THERMAL_TRIP_HOT,
-		.temp		= 105000,
+		.temp		= MLXSW_THERMAL_ASIC_TEMP_HOT,
+		.hyst		= MLXSW_THERMAL_HYSTERESIS_TEMP,
 		.min_state	= MLXSW_THERMAL_MAX_STATE,
 		.max_state	= MLXSW_THERMAL_MAX_STATE,
 	},
 	{	/* Critical - soft poweroff */
 		.type		= THERMAL_TRIP_CRITICAL,
-		.temp		= MLXSW_THERMAL_MAX_TEMP,
+		.temp		= MLXSW_THERMAL_ASIC_TEMP_CRIT,
 		.min_state	= MLXSW_THERMAL_MAX_STATE,
 		.max_state	= MLXSW_THERMAL_MAX_STATE,
 	}
@@ -62,14 +90,27 @@
 
 /* Make sure all trips are writable */
 #define MLXSW_THERMAL_TRIP_MASK	(BIT(MLXSW_THERMAL_NUM_TRIPS) - 1)
+
+struct mlxsw_thermal;
+
+struct mlxsw_thermal_module {
+	struct mlxsw_thermal *parent;
+	struct thermal_zone_device *tzdev;
+	struct mlxsw_thermal_trip trips[MLXSW_THERMAL_NUM_TRIPS];
+	enum thermal_device_mode mode;
+	int module;
+};
 
 struct mlxsw_thermal {
 	struct mlxsw_core *core;
 	const struct mlxsw_bus_info *bus_info;
 	struct thermal_zone_device *tzdev;
+	int polling_delay;
 	struct thermal_cooling_device *cdevs[MLXSW_MFCR_PWMS_MAX];
+	u8 cooling_levels[MLXSW_THERMAL_MAX_STATE + 1];
 	struct mlxsw_thermal_trip trips[MLXSW_THERMAL_NUM_TRIPS];
 	enum thermal_device_mode mode;
+	struct mlxsw_thermal_module *tz_module_arr;
 };
 
 static inline u8 mlxsw_state_to_duty(int state)
@@ -93,7 +134,65 @@
 		if (thermal->cdevs[i] == cdev)
 			return i;
 
+	/* Allow mlxsw thermal zone binding to an external cooling device */
+	for (i = 0; i < ARRAY_SIZE(mlxsw_thermal_external_allowed_cdev); i++) {
+		if (strnstr(cdev->type, mlxsw_thermal_external_allowed_cdev[i],
+			    sizeof(cdev->type)))
+			return 0;
+	}
+
 	return -ENODEV;
+}
+
+static void
+mlxsw_thermal_module_trips_reset(struct mlxsw_thermal_module *tz)
+{
+	tz->trips[MLXSW_THERMAL_TEMP_TRIP_NORM].temp = 0;
+	tz->trips[MLXSW_THERMAL_TEMP_TRIP_HIGH].temp = 0;
+	tz->trips[MLXSW_THERMAL_TEMP_TRIP_HOT].temp = 0;
+	tz->trips[MLXSW_THERMAL_TEMP_TRIP_CRIT].temp = 0;
+}
+
+static int
+mlxsw_thermal_module_trips_update(struct device *dev, struct mlxsw_core *core,
+				  struct mlxsw_thermal_module *tz)
+{
+	int crit_temp, emerg_temp;
+	int err;
+
+	err = mlxsw_env_module_temp_thresholds_get(core, tz->module,
+						   SFP_TEMP_HIGH_WARN,
+						   &crit_temp);
+	if (err)
+		return err;
+
+	err = mlxsw_env_module_temp_thresholds_get(core, tz->module,
+						   SFP_TEMP_HIGH_ALARM,
+						   &emerg_temp);
+	if (err)
+		return err;
+
+	/* According to the system thermal requirements, the thermal zones are
+	 * defined with four trip points. The critical and emergency
+	 * temperature thresholds, provided by QSFP module are set as "active"
+	 * and "hot" trip points, "normal" and "critical" trip points are
+	 * derived from "active" and "hot" by subtracting or adding double
+	 * hysteresis value.
+	 */
+	if (crit_temp >= MLXSW_THERMAL_MODULE_TEMP_SHIFT)
+		tz->trips[MLXSW_THERMAL_TEMP_TRIP_NORM].temp = crit_temp -
+					MLXSW_THERMAL_MODULE_TEMP_SHIFT;
+	else
+		tz->trips[MLXSW_THERMAL_TEMP_TRIP_NORM].temp = crit_temp;
+	tz->trips[MLXSW_THERMAL_TEMP_TRIP_HIGH].temp = crit_temp;
+	tz->trips[MLXSW_THERMAL_TEMP_TRIP_HOT].temp = emerg_temp;
+	if (emerg_temp > crit_temp)
+		tz->trips[MLXSW_THERMAL_TEMP_TRIP_CRIT].temp = emerg_temp +
+					MLXSW_THERMAL_MODULE_TEMP_SHIFT;
+	else
+		tz->trips[MLXSW_THERMAL_TEMP_TRIP_CRIT].temp = emerg_temp;
+
+	return 0;
 }
 
 static int mlxsw_thermal_bind(struct thermal_zone_device *tzdev,
@@ -162,7 +261,7 @@
 	mutex_lock(&tzdev->lock);
 
 	if (mode == THERMAL_DEVICE_ENABLED)
-		tzdev->polling_delay = MLXSW_THERMAL_POLL_INT;
+		tzdev->polling_delay = thermal->polling_delay;
 	else
 		tzdev->polling_delay = 0;
 
@@ -227,10 +326,28 @@
 	struct mlxsw_thermal *thermal = tzdev->devdata;
 
 	if (trip < 0 || trip >= MLXSW_THERMAL_NUM_TRIPS ||
-	    temp > MLXSW_THERMAL_MAX_TEMP)
+	    temp > MLXSW_THERMAL_ASIC_TEMP_CRIT)
 		return -EINVAL;
 
 	thermal->trips[trip].temp = temp;
+	return 0;
+}
+
+static int mlxsw_thermal_get_trip_hyst(struct thermal_zone_device *tzdev,
+				       int trip, int *p_hyst)
+{
+	struct mlxsw_thermal *thermal = tzdev->devdata;
+
+	*p_hyst = thermal->trips[trip].hyst;
+	return 0;
+}
+
+static int mlxsw_thermal_set_trip_hyst(struct thermal_zone_device *tzdev,
+				       int trip, int hyst)
+{
+	struct mlxsw_thermal *thermal = tzdev->devdata;
+
+	thermal->trips[trip].hyst = hyst;
 	return 0;
 }
 
@@ -243,6 +360,206 @@
 	.get_trip_type	= mlxsw_thermal_get_trip_type,
 	.get_trip_temp	= mlxsw_thermal_get_trip_temp,
 	.set_trip_temp	= mlxsw_thermal_set_trip_temp,
+	.get_trip_hyst	= mlxsw_thermal_get_trip_hyst,
+	.set_trip_hyst	= mlxsw_thermal_set_trip_hyst,
+};
+
+static int mlxsw_thermal_module_bind(struct thermal_zone_device *tzdev,
+				     struct thermal_cooling_device *cdev)
+{
+	struct mlxsw_thermal_module *tz = tzdev->devdata;
+	struct mlxsw_thermal *thermal = tz->parent;
+	int i, j, err;
+
+	/* If the cooling device is one of ours bind it */
+	if (mlxsw_get_cooling_device_idx(thermal, cdev) < 0)
+		return 0;
+
+	for (i = 0; i < MLXSW_THERMAL_NUM_TRIPS; i++) {
+		const struct mlxsw_thermal_trip *trip = &tz->trips[i];
+
+		err = thermal_zone_bind_cooling_device(tzdev, i, cdev,
+						       trip->max_state,
+						       trip->min_state,
+						       THERMAL_WEIGHT_DEFAULT);
+		if (err < 0)
+			goto err_bind_cooling_device;
+	}
+	return 0;
+
+err_bind_cooling_device:
+	for (j = i - 1; j >= 0; j--)
+		thermal_zone_unbind_cooling_device(tzdev, j, cdev);
+	return err;
+}
+
+static int mlxsw_thermal_module_unbind(struct thermal_zone_device *tzdev,
+				       struct thermal_cooling_device *cdev)
+{
+	struct mlxsw_thermal_module *tz = tzdev->devdata;
+	struct mlxsw_thermal *thermal = tz->parent;
+	int i;
+	int err;
+
+	/* If the cooling device is one of ours unbind it */
+	if (mlxsw_get_cooling_device_idx(thermal, cdev) < 0)
+		return 0;
+
+	for (i = 0; i < MLXSW_THERMAL_NUM_TRIPS; i++) {
+		err = thermal_zone_unbind_cooling_device(tzdev, i, cdev);
+		WARN_ON(err);
+	}
+	return err;
+}
+
+static int mlxsw_thermal_module_mode_get(struct thermal_zone_device *tzdev,
+					 enum thermal_device_mode *mode)
+{
+	struct mlxsw_thermal_module *tz = tzdev->devdata;
+
+	*mode = tz->mode;
+
+	return 0;
+}
+
+static int mlxsw_thermal_module_mode_set(struct thermal_zone_device *tzdev,
+					 enum thermal_device_mode mode)
+{
+	struct mlxsw_thermal_module *tz = tzdev->devdata;
+	struct mlxsw_thermal *thermal = tz->parent;
+
+	mutex_lock(&tzdev->lock);
+
+	if (mode == THERMAL_DEVICE_ENABLED)
+		tzdev->polling_delay = thermal->polling_delay;
+	else
+		tzdev->polling_delay = 0;
+
+	mutex_unlock(&tzdev->lock);
+
+	tz->mode = mode;
+	thermal_zone_device_update(tzdev, THERMAL_EVENT_UNSPECIFIED);
+
+	return 0;
+}
+
+static int mlxsw_thermal_module_temp_get(struct thermal_zone_device *tzdev,
+					 int *p_temp)
+{
+	struct mlxsw_thermal_module *tz = tzdev->devdata;
+	struct mlxsw_thermal *thermal = tz->parent;
+	struct device *dev = thermal->bus_info->dev;
+	char mtbr_pl[MLXSW_REG_MTBR_LEN];
+	u16 temp;
+	int err;
+
+	/* Read module temperature. */
+	mlxsw_reg_mtbr_pack(mtbr_pl, MLXSW_REG_MTBR_BASE_MODULE_INDEX +
+			    tz->module, 1);
+	err = mlxsw_reg_query(thermal->core, MLXSW_REG(mtbr), mtbr_pl);
+	if (err)
+		return err;
+
+	mlxsw_reg_mtbr_temp_unpack(mtbr_pl, 0, &temp, NULL);
+	/* Update temperature. */
+	switch (temp) {
+	case MLXSW_REG_MTBR_NO_CONN: /* fall-through */
+	case MLXSW_REG_MTBR_NO_TEMP_SENS: /* fall-through */
+	case MLXSW_REG_MTBR_INDEX_NA: /* fall-through */
+	case MLXSW_REG_MTBR_BAD_SENS_INFO:
+		temp = 0;
+		break;
+	default:
+		temp = MLXSW_REG_MTMP_TEMP_TO_MC(temp);
+		/* Reset all trip point. */
+		mlxsw_thermal_module_trips_reset(tz);
+		/* Update trip points. */
+		err = mlxsw_thermal_module_trips_update(dev, thermal->core,
+							tz);
+		if (err)
+			return err;
+		break;
+	}
+
+	*p_temp = (int) temp;
+	return 0;
+}
+
+static int
+mlxsw_thermal_module_trip_type_get(struct thermal_zone_device *tzdev, int trip,
+				   enum thermal_trip_type *p_type)
+{
+	struct mlxsw_thermal_module *tz = tzdev->devdata;
+
+	if (trip < 0 || trip >= MLXSW_THERMAL_NUM_TRIPS)
+		return -EINVAL;
+
+	*p_type = tz->trips[trip].type;
+	return 0;
+}
+
+static int
+mlxsw_thermal_module_trip_temp_get(struct thermal_zone_device *tzdev,
+				   int trip, int *p_temp)
+{
+	struct mlxsw_thermal_module *tz = tzdev->devdata;
+
+	if (trip < 0 || trip >= MLXSW_THERMAL_NUM_TRIPS)
+		return -EINVAL;
+
+	*p_temp = tz->trips[trip].temp;
+	return 0;
+}
+
+static int
+mlxsw_thermal_module_trip_temp_set(struct thermal_zone_device *tzdev,
+				   int trip, int temp)
+{
+	struct mlxsw_thermal_module *tz = tzdev->devdata;
+
+	if (trip < 0 || trip >= MLXSW_THERMAL_NUM_TRIPS ||
+	    temp > tz->trips[MLXSW_THERMAL_TEMP_TRIP_CRIT].temp)
+		return -EINVAL;
+
+	tz->trips[trip].temp = temp;
+	return 0;
+}
+
+static int
+mlxsw_thermal_module_trip_hyst_get(struct thermal_zone_device *tzdev, int trip,
+				   int *p_hyst)
+{
+	struct mlxsw_thermal_module *tz = tzdev->devdata;
+
+	*p_hyst = tz->trips[trip].hyst;
+	return 0;
+}
+
+static int
+mlxsw_thermal_module_trip_hyst_set(struct thermal_zone_device *tzdev, int trip,
+				   int hyst)
+{
+	struct mlxsw_thermal_module *tz = tzdev->devdata;
+
+	tz->trips[trip].hyst = hyst;
+	return 0;
+}
+
+static struct thermal_zone_params mlxsw_thermal_module_params = {
+	.governor_name = "user_space",
+};
+
+static struct thermal_zone_device_ops mlxsw_thermal_module_ops = {
+	.bind		= mlxsw_thermal_module_bind,
+	.unbind		= mlxsw_thermal_module_unbind,
+	.get_mode	= mlxsw_thermal_module_mode_get,
+	.set_mode	= mlxsw_thermal_module_mode_set,
+	.get_temp	= mlxsw_thermal_module_temp_get,
+	.get_trip_type	= mlxsw_thermal_module_trip_type_get,
+	.get_trip_temp	= mlxsw_thermal_module_trip_temp_get,
+	.set_trip_temp	= mlxsw_thermal_module_trip_temp_set,
+	.get_trip_hyst	= mlxsw_thermal_module_trip_hyst_get,
+	.set_trip_hyst	= mlxsw_thermal_module_trip_hyst_set,
 };
 
 static int mlxsw_thermal_get_max_state(struct thermal_cooling_device *cdev,
@@ -285,12 +602,51 @@
 	struct mlxsw_thermal *thermal = cdev->devdata;
 	struct device *dev = thermal->bus_info->dev;
 	char mfsc_pl[MLXSW_REG_MFSC_LEN];
-	int err, idx;
+	unsigned long cur_state, i;
+	int idx;
+	u8 duty;
+	int err;
 
 	idx = mlxsw_get_cooling_device_idx(thermal, cdev);
 	if (idx < 0)
 		return idx;
 
+	/* Verify if this request is for changing allowed fan dynamical
+	 * minimum. If it is - update cooling levels accordingly and update
+	 * state, if current state is below the newly requested minimum state.
+	 * For example, if current state is 5, and minimal state is to be
+	 * changed from 4 to 6, thermal->cooling_levels[0 to 5] will be changed
+	 * all from 4 to 6. And state 5 (thermal->cooling_levels[4]) should be
+	 * overwritten.
+	 */
+	if (state >= MLXSW_THERMAL_SPEED_MIN &&
+	    state <= MLXSW_THERMAL_SPEED_MAX) {
+		state -= MLXSW_THERMAL_MAX_STATE;
+		for (i = 0; i <= MLXSW_THERMAL_MAX_STATE; i++)
+			thermal->cooling_levels[i] = max(state, i);
+
+		mlxsw_reg_mfsc_pack(mfsc_pl, idx, 0);
+		err = mlxsw_reg_query(thermal->core, MLXSW_REG(mfsc), mfsc_pl);
+		if (err)
+			return err;
+
+		duty = mlxsw_reg_mfsc_pwm_duty_cycle_get(mfsc_pl);
+		cur_state = mlxsw_duty_to_state(duty);
+
+		/* If current fan state is lower than requested dynamical
+		 * minimum, increase fan speed up to dynamical minimum.
+		 */
+		if (state < cur_state)
+			return 0;
+
+		state = cur_state;
+	}
+
+	if (state > MLXSW_THERMAL_MAX_STATE)
+		return -EINVAL;
+
+	/* Normalize the state to the valid speed range. */
+	state = thermal->cooling_levels[state];
 	mlxsw_reg_mfsc_pack(mfsc_pl, idx, mlxsw_state_to_duty(state));
 	err = mlxsw_reg_write(thermal->core, MLXSW_REG(mfsc), mfsc_pl);
 	if (err) {
@@ -306,8 +662,6 @@
 	.set_cur_state	= mlxsw_thermal_set_cur_state,
 };
 
-<<<<<<< HEAD
-=======
 static int
 mlxsw_thermal_module_tz_init(struct mlxsw_thermal_module *module_tz)
 {
@@ -433,7 +787,6 @@
 	kfree(thermal->tz_module_arr);
 }
 
->>>>>>> 407d19ab
 int mlxsw_thermal_init(struct mlxsw_core *core,
 		       const struct mlxsw_bus_info *bus_info,
 		       struct mlxsw_thermal **p_thermal)
@@ -486,8 +839,9 @@
 		if (pwm_active & BIT(i)) {
 			struct thermal_cooling_device *cdev;
 
-			cdev = thermal_cooling_device_register("Fan", thermal,
-							&mlxsw_cooling_ops);
+			cdev = thermal_cooling_device_register("mlxsw_fan",
+							       thermal,
+							       &mlxsw_cooling_ops);
 			if (IS_ERR(cdev)) {
 				err = PTR_ERR(cdev);
 				dev_err(dev, "Failed to register cooling device\n");
@@ -497,22 +851,41 @@
 		}
 	}
 
+	/* Initialize cooling levels per PWM state. */
+	for (i = 0; i < MLXSW_THERMAL_MAX_STATE; i++)
+		thermal->cooling_levels[i] = max(MLXSW_THERMAL_SPEED_MIN_LEVEL,
+						 i);
+
+	thermal->polling_delay = bus_info->low_frequency ?
+				 MLXSW_THERMAL_SLOW_POLL_INT :
+				 MLXSW_THERMAL_POLL_INT;
+
 	thermal->tzdev = thermal_zone_device_register("mlxsw",
 						      MLXSW_THERMAL_NUM_TRIPS,
 						      MLXSW_THERMAL_TRIP_MASK,
 						      thermal,
 						      &mlxsw_thermal_ops,
 						      NULL, 0,
-						      MLXSW_THERMAL_POLL_INT);
+						      thermal->polling_delay);
 	if (IS_ERR(thermal->tzdev)) {
 		err = PTR_ERR(thermal->tzdev);
 		dev_err(dev, "Failed to register thermal zone\n");
 		goto err_unreg_cdevs;
 	}
 
+	err = mlxsw_thermal_modules_init(dev, core, thermal);
+	if (err)
+		goto err_unreg_tzdev;
+
 	thermal->mode = THERMAL_DEVICE_ENABLED;
 	*p_thermal = thermal;
 	return 0;
+
+err_unreg_tzdev:
+	if (thermal->tzdev) {
+		thermal_zone_device_unregister(thermal->tzdev);
+		thermal->tzdev = NULL;
+	}
 err_unreg_cdevs:
 	for (i = 0; i < MLXSW_MFCR_PWMS_MAX; i++)
 		if (thermal->cdevs[i])
@@ -526,6 +899,7 @@
 {
 	int i;
 
+	mlxsw_thermal_modules_fini(thermal);
 	if (thermal->tzdev) {
 		thermal_zone_device_unregister(thermal->tzdev);
 		thermal->tzdev = NULL;
