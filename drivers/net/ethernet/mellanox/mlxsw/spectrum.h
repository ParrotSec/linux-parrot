--- conflicted
+++ resolved
@@ -8,6 +8,7 @@
 #include <linux/netdevice.h>
 #include <linux/rhashtable.h>
 #include <linux/bitops.h>
+#include <linux/if_bridge.h>
 #include <linux/if_vlan.h>
 #include <linux/list.h>
 #include <linux/dcbnl.h>
@@ -16,6 +17,7 @@
 #include <net/psample.h>
 #include <net/pkt_cls.h>
 #include <net/red.h>
+#include <net/vxlan.h>
 
 #include "port.h"
 #include "core.h"
@@ -23,13 +25,16 @@
 #include "core_acl_flex_actions.h"
 #include "reg.h"
 
+#define MLXSW_SP_DEFAULT_VID (VLAN_N_VID - 1)
+
 #define MLXSW_SP_FID_8021D_MAX 1024
 
 #define MLXSW_SP_MID_MAX 7000
 
 #define MLXSW_SP_PORTS_PER_CLUSTER_MAX 4
 
-#define MLXSW_SP_PORT_BASE_SPEED 25000	/* Mb/s */
+#define MLXSW_SP_PORT_BASE_SPEED_25G 25000 /* Mb/s */
+#define MLXSW_SP_PORT_BASE_SPEED_50G 50000 /* Mb/s */
 
 #define MLXSW_SP_KVD_LINEAR_SIZE 98304 /* entries */
 #define MLXSW_SP_KVD_GRANULARITY 128
@@ -55,6 +60,8 @@
 struct mlxsw_sp_port;
 struct mlxsw_sp_rif;
 struct mlxsw_sp_span_entry;
+enum mlxsw_sp_l3proto;
+union mlxsw_sp_l3addr;
 
 struct mlxsw_sp_upper {
 	struct net_device *dev;
@@ -69,12 +76,21 @@
 	MLXSW_SP_RIF_TYPE_MAX,
 };
 
+struct mlxsw_sp_rif_ops;
+
+extern const struct mlxsw_sp_rif_ops *mlxsw_sp1_rif_ops_arr[];
+extern const struct mlxsw_sp_rif_ops *mlxsw_sp2_rif_ops_arr[];
+
 enum mlxsw_sp_fid_type {
 	MLXSW_SP_FID_TYPE_8021Q,
 	MLXSW_SP_FID_TYPE_8021D,
 	MLXSW_SP_FID_TYPE_RFID,
 	MLXSW_SP_FID_TYPE_DUMMY,
 	MLXSW_SP_FID_TYPE_MAX,
+};
+
+enum mlxsw_sp_nve_type {
+	MLXSW_SP_NVE_TYPE_VXLAN,
 };
 
 struct mlxsw_sp_mid {
@@ -113,15 +129,20 @@
 struct mlxsw_sp_counter_pool;
 struct mlxsw_sp_fid_core;
 struct mlxsw_sp_kvdl;
+struct mlxsw_sp_nve;
 struct mlxsw_sp_kvdl_ops;
 struct mlxsw_sp_mr_tcam_ops;
 struct mlxsw_sp_acl_tcam_ops;
+struct mlxsw_sp_nve_ops;
+struct mlxsw_sp_sb_vals;
+struct mlxsw_sp_port_type_speed_ops;
 
 struct mlxsw_sp {
 	struct mlxsw_sp_port **ports;
 	struct mlxsw_core *core;
 	const struct mlxsw_bus_info *bus_info;
 	unsigned char base_mac[ETH_ALEN];
+	const unsigned char *mac_mask;
 	struct mlxsw_sp_upper *lags;
 	int *port_to_module;
 	struct mlxsw_sp_sb *sb;
@@ -132,6 +153,7 @@
 	struct mlxsw_sp_acl *acl;
 	struct mlxsw_sp_fid_core *fid_core;
 	struct mlxsw_sp_kvdl *kvdl;
+	struct mlxsw_sp_nve *nve;
 	struct notifier_block netdevice_nb;
 
 	struct mlxsw_sp_counter_pool *counter_pool;
@@ -146,6 +168,10 @@
 	const struct mlxsw_afk_ops *afk_ops;
 	const struct mlxsw_sp_mr_tcam_ops *mr_tcam_ops;
 	const struct mlxsw_sp_acl_tcam_ops *acl_tcam_ops;
+	const struct mlxsw_sp_nve_ops **nve_ops_arr;
+	const struct mlxsw_sp_rif_ops **rif_ops_arr;
+	const struct mlxsw_sp_sb_vals *sb_vals;
+	const struct mlxsw_sp_port_type_speed_ops *port_type_speed_ops;
 };
 
 static inline struct mlxsw_sp_upper *
@@ -177,7 +203,6 @@
 	struct list_head list;
 	struct mlxsw_sp_port *mlxsw_sp_port;
 	struct mlxsw_sp_fid *fid;
-	unsigned int ref_count;
 	u16 vid;
 	struct mlxsw_sp_bridge_port *bridge_port;
 	struct list_head bridge_vlan_node;
@@ -228,12 +253,75 @@
 	} periodic_hw_stats;
 	struct mlxsw_sp_port_sample *sample;
 	struct list_head vlans_list;
+	struct mlxsw_sp_port_vlan *default_vlan;
 	struct mlxsw_sp_qdisc *root_qdisc;
 	struct mlxsw_sp_qdisc *tclass_qdiscs;
 	unsigned acl_rule_count;
 	struct mlxsw_sp_acl_block *ing_acl_block;
 	struct mlxsw_sp_acl_block *eg_acl_block;
 };
+
+struct mlxsw_sp_port_type_speed_ops {
+	void (*from_ptys_supported_port)(struct mlxsw_sp *mlxsw_sp,
+					 u32 ptys_eth_proto,
+					 struct ethtool_link_ksettings *cmd);
+	void (*from_ptys_link)(struct mlxsw_sp *mlxsw_sp, u32 ptys_eth_proto,
+			       unsigned long *mode);
+	void (*from_ptys_speed_duplex)(struct mlxsw_sp *mlxsw_sp,
+				       bool carrier_ok, u32 ptys_eth_proto,
+				       struct ethtool_link_ksettings *cmd);
+	u32 (*to_ptys_advert_link)(struct mlxsw_sp *mlxsw_sp,
+				   const struct ethtool_link_ksettings *cmd);
+	u32 (*to_ptys_speed)(struct mlxsw_sp *mlxsw_sp, u32 speed);
+	u32 (*to_ptys_upper_speed)(struct mlxsw_sp *mlxsw_sp, u32 upper_speed);
+	int (*port_speed_base)(struct mlxsw_sp *mlxsw_sp, u8 local_port,
+			       u32 *base_speed);
+	void (*reg_ptys_eth_pack)(struct mlxsw_sp *mlxsw_sp, char *payload,
+				  u8 local_port, u32 proto_admin, bool autoneg);
+	void (*reg_ptys_eth_unpack)(struct mlxsw_sp *mlxsw_sp, char *payload,
+				    u32 *p_eth_proto_cap,
+				    u32 *p_eth_proto_admin,
+				    u32 *p_eth_proto_oper);
+};
+
+static inline struct net_device *
+mlxsw_sp_bridge_vxlan_dev_find(struct net_device *br_dev)
+{
+	struct net_device *dev;
+	struct list_head *iter;
+
+	netdev_for_each_lower_dev(br_dev, dev, iter) {
+		if (netif_is_vxlan(dev))
+			return dev;
+	}
+
+	return NULL;
+}
+
+static inline bool mlxsw_sp_bridge_has_vxlan(struct net_device *br_dev)
+{
+	return !!mlxsw_sp_bridge_vxlan_dev_find(br_dev);
+}
+
+static inline int
+mlxsw_sp_vxlan_mapped_vid(const struct net_device *vxlan_dev, u16 *p_vid)
+{
+	struct bridge_vlan_info vinfo;
+	u16 vid = 0;
+	int err;
+
+	err = br_vlan_get_pvid(vxlan_dev, &vid);
+	if (err || !vid)
+		goto out;
+
+	err = br_vlan_get_info(vxlan_dev, vid, &vinfo);
+	if (err || !(vinfo.flags & BRIDGE_VLAN_INFO_UNTAGGED))
+		vid = 0;
+
+out:
+	*p_vid = vid;
+	return err;
+}
 
 static inline bool
 mlxsw_sp_port_is_pause_en(const struct mlxsw_sp_port *mlxsw_sp_port)
@@ -313,12 +401,14 @@
 				     u32 *p_cur, u32 *p_max);
 u32 mlxsw_sp_cells_bytes(const struct mlxsw_sp *mlxsw_sp, u32 cells);
 u32 mlxsw_sp_bytes_cells(const struct mlxsw_sp *mlxsw_sp, u32 bytes);
+u32 mlxsw_sp_sb_max_headroom_cells(const struct mlxsw_sp *mlxsw_sp);
+
+extern const struct mlxsw_sp_sb_vals mlxsw_sp1_sb_vals;
+extern const struct mlxsw_sp_sb_vals mlxsw_sp2_sb_vals;
 
 /* spectrum_switchdev.c */
 int mlxsw_sp_switchdev_init(struct mlxsw_sp *mlxsw_sp);
 void mlxsw_sp_switchdev_fini(struct mlxsw_sp *mlxsw_sp);
-void mlxsw_sp_port_switchdev_init(struct mlxsw_sp_port *mlxsw_sp_port);
-void mlxsw_sp_port_switchdev_fini(struct mlxsw_sp_port *mlxsw_sp_port);
 int mlxsw_sp_rif_fdb_op(struct mlxsw_sp *mlxsw_sp, const char *mac, u16 fid,
 			bool adding);
 void
@@ -332,6 +422,17 @@
 				struct net_device *br_dev);
 bool mlxsw_sp_bridge_device_is_offloaded(const struct mlxsw_sp *mlxsw_sp,
 					 const struct net_device *br_dev);
+int mlxsw_sp_bridge_vxlan_join(struct mlxsw_sp *mlxsw_sp,
+			       const struct net_device *br_dev,
+			       const struct net_device *vxlan_dev, u16 vid,
+			       struct netlink_ext_ack *extack);
+void mlxsw_sp_bridge_vxlan_leave(struct mlxsw_sp *mlxsw_sp,
+				 const struct net_device *vxlan_dev);
+struct mlxsw_sp_fid *mlxsw_sp_bridge_fid_get(struct mlxsw_sp *mlxsw_sp,
+					     const struct net_device *br_dev,
+					     u16 vid,
+					     struct netlink_ext_ack *extack);
+extern struct notifier_block mlxsw_sp_switchdev_notifier;
 
 /* spectrum.c */
 int mlxsw_sp_port_ets_set(struct mlxsw_sp_port *mlxsw_sp_port,
@@ -353,8 +454,8 @@
 				   bool learn_enable);
 int mlxsw_sp_port_pvid_set(struct mlxsw_sp_port *mlxsw_sp_port, u16 vid);
 struct mlxsw_sp_port_vlan *
-mlxsw_sp_port_vlan_get(struct mlxsw_sp_port *mlxsw_sp_port, u16 vid);
-void mlxsw_sp_port_vlan_put(struct mlxsw_sp_port_vlan *mlxsw_sp_port_vlan);
+mlxsw_sp_port_vlan_create(struct mlxsw_sp_port *mlxsw_sp_port, u16 vid);
+void mlxsw_sp_port_vlan_destroy(struct mlxsw_sp_port_vlan *mlxsw_sp_port_vlan);
 int mlxsw_sp_port_vlan_set(struct mlxsw_sp_port *mlxsw_sp_port, u16 vid_begin,
 			   u16 vid_end, bool is_member, bool untagged);
 int mlxsw_sp_flow_counter_get(struct mlxsw_sp *mlxsw_sp,
@@ -385,17 +486,25 @@
 #endif
 
 /* spectrum_router.c */
+enum mlxsw_sp_l3proto {
+	MLXSW_SP_L3_PROTO_IPV4,
+	MLXSW_SP_L3_PROTO_IPV6,
+#define MLXSW_SP_L3_PROTO_MAX	(MLXSW_SP_L3_PROTO_IPV6 + 1)
+};
+
+union mlxsw_sp_l3addr {
+	__be32 addr4;
+	struct in6_addr addr6;
+};
+
 int mlxsw_sp_router_init(struct mlxsw_sp *mlxsw_sp);
 void mlxsw_sp_router_fini(struct mlxsw_sp *mlxsw_sp);
-int mlxsw_sp_netdevice_router_port_event(struct net_device *dev);
+int mlxsw_sp_netdevice_router_port_event(struct net_device *dev,
+					 unsigned long event, void *ptr);
 void mlxsw_sp_rif_macvlan_del(struct mlxsw_sp *mlxsw_sp,
 			      const struct net_device *macvlan_dev);
-int mlxsw_sp_inetaddr_event(struct notifier_block *unused,
-			    unsigned long event, void *ptr);
 int mlxsw_sp_inetaddr_valid_event(struct notifier_block *unused,
 				  unsigned long event, void *ptr);
-int mlxsw_sp_inet6addr_event(struct notifier_block *unused,
-			     unsigned long event, void *ptr);
 int mlxsw_sp_inet6addr_valid_event(struct notifier_block *unused,
 				   unsigned long event, void *ptr);
 int mlxsw_sp_netdevice_vrf_event(struct net_device *l3_dev, unsigned long event,
@@ -415,9 +524,24 @@
 				 struct netdev_notifier_info *info);
 void
 mlxsw_sp_port_vlan_router_leave(struct mlxsw_sp_port_vlan *mlxsw_sp_port_vlan);
-void mlxsw_sp_rif_destroy(struct mlxsw_sp_rif *rif);
 void mlxsw_sp_rif_destroy_by_dev(struct mlxsw_sp *mlxsw_sp,
 				 struct net_device *dev);
+struct mlxsw_sp_rif *mlxsw_sp_rif_find_by_dev(const struct mlxsw_sp *mlxsw_sp,
+					      const struct net_device *dev);
+u8 mlxsw_sp_router_port(const struct mlxsw_sp *mlxsw_sp);
+struct mlxsw_sp_fid *mlxsw_sp_rif_fid(const struct mlxsw_sp_rif *rif);
+int mlxsw_sp_router_nve_promote_decap(struct mlxsw_sp *mlxsw_sp, u32 ul_tb_id,
+				      enum mlxsw_sp_l3proto ul_proto,
+				      const union mlxsw_sp_l3addr *ul_sip,
+				      u32 tunnel_index);
+void mlxsw_sp_router_nve_demote_decap(struct mlxsw_sp *mlxsw_sp, u32 ul_tb_id,
+				      enum mlxsw_sp_l3proto ul_proto,
+				      const union mlxsw_sp_l3addr *ul_sip);
+int mlxsw_sp_router_tb_id_vr_id(struct mlxsw_sp *mlxsw_sp, u32 tb_id,
+				u16 *vr_id);
+int mlxsw_sp_router_ul_rif_get(struct mlxsw_sp *mlxsw_sp, u32 ul_tb_id,
+			       u16 *ul_rif_index);
+void mlxsw_sp_router_ul_rif_put(struct mlxsw_sp *mlxsw_sp, u16 ul_rif_index);
 
 /* spectrum_kvdl.c */
 enum mlxsw_sp_kvdl_entry_type {
@@ -425,6 +549,7 @@
 	MLXSW_SP_KVDL_ENTRY_TYPE_ACTSET,
 	MLXSW_SP_KVDL_ENTRY_TYPE_PBS,
 	MLXSW_SP_KVDL_ENTRY_TYPE_MCRIGR,
+	MLXSW_SP_KVDL_ENTRY_TYPE_TNUMT,
 };
 
 static inline unsigned int
@@ -435,6 +560,7 @@
 	case MLXSW_SP_KVDL_ENTRY_TYPE_ACTSET: /* fall through */
 	case MLXSW_SP_KVDL_ENTRY_TYPE_PBS: /* fall through */
 	case MLXSW_SP_KVDL_ENTRY_TYPE_MCRIGR: /* fall through */
+	case MLXSW_SP_KVDL_ENTRY_TYPE_TNUMT: /* fall through */
 	default:
 		return 1;
 	}
@@ -481,6 +607,7 @@
 	unsigned int priority;
 	struct mlxsw_afk_element_values values;
 	struct mlxsw_afa_block *act_block;
+	u8 action_created:1;
 	unsigned int counter_index;
 };
 
@@ -490,6 +617,7 @@
 /* spectrum_acl.c */
 enum mlxsw_sp_acl_profile {
 	MLXSW_SP_ACL_PROFILE_FLOWER,
+	MLXSW_SP_ACL_PROFILE_MR,
 };
 
 struct mlxsw_afk *mlxsw_sp_acl_afk(struct mlxsw_sp_acl *acl);
@@ -524,7 +652,8 @@
 u16 mlxsw_sp_acl_ruleset_group_id(struct mlxsw_sp_acl_ruleset *ruleset);
 
 struct mlxsw_sp_acl_rule_info *
-mlxsw_sp_acl_rulei_create(struct mlxsw_sp_acl *acl);
+mlxsw_sp_acl_rulei_create(struct mlxsw_sp_acl *acl,
+			  struct mlxsw_afa_block *afa_block);
 void mlxsw_sp_acl_rulei_destroy(struct mlxsw_sp_acl_rule_info *rulei);
 int mlxsw_sp_acl_rulei_commit(struct mlxsw_sp_acl_rule_info *rulei);
 void mlxsw_sp_acl_rulei_priority(struct mlxsw_sp_acl_rule_info *rulei,
@@ -568,6 +697,7 @@
 mlxsw_sp_acl_rule_create(struct mlxsw_sp *mlxsw_sp,
 			 struct mlxsw_sp_acl_ruleset *ruleset,
 			 unsigned long cookie,
+			 struct mlxsw_afa_block *afa_block,
 			 struct netlink_ext_ack *extack);
 void mlxsw_sp_acl_rule_destroy(struct mlxsw_sp *mlxsw_sp,
 			       struct mlxsw_sp_acl_rule *rule);
@@ -575,6 +705,9 @@
 			  struct mlxsw_sp_acl_rule *rule);
 void mlxsw_sp_acl_rule_del(struct mlxsw_sp *mlxsw_sp,
 			   struct mlxsw_sp_acl_rule *rule);
+int mlxsw_sp_acl_rule_action_replace(struct mlxsw_sp *mlxsw_sp,
+				     struct mlxsw_sp_acl_rule *rule,
+				     struct mlxsw_afa_block *afa_block);
 struct mlxsw_sp_acl_rule *
 mlxsw_sp_acl_rule_lookup(struct mlxsw_sp *mlxsw_sp,
 			 struct mlxsw_sp_acl_ruleset *ruleset,
@@ -589,6 +722,8 @@
 
 int mlxsw_sp_acl_init(struct mlxsw_sp *mlxsw_sp);
 void mlxsw_sp_acl_fini(struct mlxsw_sp *mlxsw_sp);
+u32 mlxsw_sp_acl_region_rehash_intrvl_get(struct mlxsw_sp *mlxsw_sp);
+int mlxsw_sp_acl_region_rehash_intrvl_set(struct mlxsw_sp *mlxsw_sp, u32 val);
 
 /* spectrum_acl_tcam.c */
 struct mlxsw_sp_acl_tcam;
@@ -603,10 +738,13 @@
 	size_t region_priv_size;
 	int (*region_init)(struct mlxsw_sp *mlxsw_sp, void *region_priv,
 			   void *tcam_priv,
-			   struct mlxsw_sp_acl_tcam_region *region);
+			   struct mlxsw_sp_acl_tcam_region *region,
+			   void *hints_priv);
 	void (*region_fini)(struct mlxsw_sp *mlxsw_sp, void *region_priv);
 	int (*region_associate)(struct mlxsw_sp *mlxsw_sp,
 				struct mlxsw_sp_acl_tcam_region *region);
+	void * (*region_rehash_hints_get)(void *region_priv);
+	void (*region_rehash_hints_put)(void *hints_priv);
 	size_t chunk_priv_size;
 	void (*chunk_init)(void *region_priv, void *chunk_priv,
 			   unsigned int priority);
@@ -619,6 +757,9 @@
 	void (*entry_del)(struct mlxsw_sp *mlxsw_sp,
 			  void *region_priv, void *chunk_priv,
 			  void *entry_priv);
+	int (*entry_action_replace)(struct mlxsw_sp *mlxsw_sp,
+				    void *region_priv, void *entry_priv,
+				    struct mlxsw_sp_acl_rule_info *rulei);
 	int (*entry_activity_get)(struct mlxsw_sp *mlxsw_sp,
 				  void *region_priv, void *entry_priv,
 				  bool *activity);
@@ -664,8 +805,6 @@
 			   struct tc_prio_qopt_offload *p);
 
 /* spectrum_fid.c */
-<<<<<<< HEAD
-=======
 bool mlxsw_sp_fid_is_dummy(struct mlxsw_sp *mlxsw_sp, u16 fid_index);
 bool mlxsw_sp_fid_lag_vid_valid(const struct mlxsw_sp_fid *fid);
 struct mlxsw_sp_fid *mlxsw_sp_fid_lookup_by_index(struct mlxsw_sp *mlxsw_sp,
@@ -686,7 +825,6 @@
 bool mlxsw_sp_fid_vni_is_set(const struct mlxsw_sp_fid *fid);
 void mlxsw_sp_fid_fdb_clear_offload(const struct mlxsw_sp_fid *fid,
 				    const struct net_device *nve_dev);
->>>>>>> 407d19ab
 int mlxsw_sp_fid_flood_set(struct mlxsw_sp_fid *fid,
 			   enum mlxsw_sp_flood_type packet_type, u8 local_port,
 			   bool member);
@@ -694,10 +832,10 @@
 			      struct mlxsw_sp_port *mlxsw_sp_port, u16 vid);
 void mlxsw_sp_fid_port_vid_unmap(struct mlxsw_sp_fid *fid,
 				 struct mlxsw_sp_port *mlxsw_sp_port, u16 vid);
-enum mlxsw_sp_rif_type mlxsw_sp_fid_rif_type(const struct mlxsw_sp_fid *fid);
 u16 mlxsw_sp_fid_index(const struct mlxsw_sp_fid *fid);
 enum mlxsw_sp_fid_type mlxsw_sp_fid_type(const struct mlxsw_sp_fid *fid);
 void mlxsw_sp_fid_rif_set(struct mlxsw_sp_fid *fid, struct mlxsw_sp_rif *rif);
+struct mlxsw_sp_rif *mlxsw_sp_fid_rif(const struct mlxsw_sp_fid *fid);
 enum mlxsw_sp_rif_type
 mlxsw_sp_fid_type_rif_type(const struct mlxsw_sp *mlxsw_sp,
 			   enum mlxsw_sp_fid_type type);
@@ -705,6 +843,10 @@
 struct mlxsw_sp_fid *mlxsw_sp_fid_8021q_get(struct mlxsw_sp *mlxsw_sp, u16 vid);
 struct mlxsw_sp_fid *mlxsw_sp_fid_8021d_get(struct mlxsw_sp *mlxsw_sp,
 					    int br_ifindex);
+struct mlxsw_sp_fid *mlxsw_sp_fid_8021q_lookup(struct mlxsw_sp *mlxsw_sp,
+					       u16 vid);
+struct mlxsw_sp_fid *mlxsw_sp_fid_8021d_lookup(struct mlxsw_sp *mlxsw_sp,
+					       int br_ifindex);
 struct mlxsw_sp_fid *mlxsw_sp_fid_rfid_get(struct mlxsw_sp *mlxsw_sp,
 					   u16 rif_index);
 struct mlxsw_sp_fid *mlxsw_sp_fid_dummy_get(struct mlxsw_sp *mlxsw_sp);
@@ -750,4 +892,38 @@
 /* spectrum2_mr_tcam.c */
 extern const struct mlxsw_sp_mr_tcam_ops mlxsw_sp2_mr_tcam_ops;
 
+/* spectrum_nve.c */
+struct mlxsw_sp_nve_params {
+	enum mlxsw_sp_nve_type type;
+	__be32 vni;
+	const struct net_device *dev;
+};
+
+extern const struct mlxsw_sp_nve_ops *mlxsw_sp1_nve_ops_arr[];
+extern const struct mlxsw_sp_nve_ops *mlxsw_sp2_nve_ops_arr[];
+
+int mlxsw_sp_nve_learned_ip_resolve(struct mlxsw_sp *mlxsw_sp, u32 uip,
+				    enum mlxsw_sp_l3proto proto,
+				    union mlxsw_sp_l3addr *addr);
+int mlxsw_sp_nve_flood_ip_add(struct mlxsw_sp *mlxsw_sp,
+			      struct mlxsw_sp_fid *fid,
+			      enum mlxsw_sp_l3proto proto,
+			      union mlxsw_sp_l3addr *addr);
+void mlxsw_sp_nve_flood_ip_del(struct mlxsw_sp *mlxsw_sp,
+			       struct mlxsw_sp_fid *fid,
+			       enum mlxsw_sp_l3proto proto,
+			       union mlxsw_sp_l3addr *addr);
+u32 mlxsw_sp_nve_decap_tunnel_index_get(const struct mlxsw_sp *mlxsw_sp);
+bool mlxsw_sp_nve_ipv4_route_is_decap(const struct mlxsw_sp *mlxsw_sp,
+				      u32 tb_id, __be32 addr);
+int mlxsw_sp_nve_fid_enable(struct mlxsw_sp *mlxsw_sp, struct mlxsw_sp_fid *fid,
+			    struct mlxsw_sp_nve_params *params,
+			    struct netlink_ext_ack *extack);
+void mlxsw_sp_nve_fid_disable(struct mlxsw_sp *mlxsw_sp,
+			      struct mlxsw_sp_fid *fid);
+int mlxsw_sp_port_nve_init(struct mlxsw_sp_port *mlxsw_sp_port);
+void mlxsw_sp_port_nve_fini(struct mlxsw_sp_port *mlxsw_sp_port);
+int mlxsw_sp_nve_init(struct mlxsw_sp *mlxsw_sp);
+void mlxsw_sp_nve_fini(struct mlxsw_sp *mlxsw_sp);
+
 #endif