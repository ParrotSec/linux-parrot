// SPDX-License-Identifier: BSD-3-Clause OR GPL-2.0
/* Copyright (c) 2016-2018 Mellanox Technologies. All rights reserved */

#include <linux/i2c.h>
#include <linux/kernel.h>
#include <linux/module.h>
#include <linux/mod_devicetable.h>
#include <linux/types.h>

#include "core.h"
#include "i2c.h"

static const char mlxsw_minimal_driver_name[] = "mlxsw_minimal";

static const struct mlxsw_config_profile mlxsw_minimal_config_profile;

static struct mlxsw_driver mlxsw_minimal_driver = {
	.kind		= mlxsw_minimal_driver_name,
	.priv_size	= 1,
	.profile	= &mlxsw_minimal_config_profile,
};

<<<<<<< HEAD
static const struct i2c_device_id mlxsw_minimal_i2c_id[] = {
=======
struct mlxsw_m_port {
	struct net_device *dev;
	struct mlxsw_m *mlxsw_m;
	u8 local_port;
	u8 module;
};

static int mlxsw_m_base_mac_get(struct mlxsw_m *mlxsw_m)
{
	char spad_pl[MLXSW_REG_SPAD_LEN] = {0};
	int err;

	err = mlxsw_reg_query(mlxsw_m->core, MLXSW_REG(spad), spad_pl);
	if (err)
		return err;
	mlxsw_reg_spad_base_mac_memcpy_from(spad_pl, mlxsw_m->base_mac);
	return 0;
}

static int mlxsw_m_port_dummy_open_stop(struct net_device *dev)
{
	return 0;
}

static struct devlink_port *
mlxsw_m_port_get_devlink_port(struct net_device *dev)
{
	struct mlxsw_m_port *mlxsw_m_port = netdev_priv(dev);
	struct mlxsw_m *mlxsw_m = mlxsw_m_port->mlxsw_m;

	return mlxsw_core_port_devlink_port_get(mlxsw_m->core,
						mlxsw_m_port->local_port);
}

static const struct net_device_ops mlxsw_m_port_netdev_ops = {
	.ndo_open		= mlxsw_m_port_dummy_open_stop,
	.ndo_stop		= mlxsw_m_port_dummy_open_stop,
	.ndo_get_devlink_port	= mlxsw_m_port_get_devlink_port,
};

static int mlxsw_m_get_module_info(struct net_device *netdev,
				   struct ethtool_modinfo *modinfo)
{
	struct mlxsw_m_port *mlxsw_m_port = netdev_priv(netdev);
	struct mlxsw_core *core = mlxsw_m_port->mlxsw_m->core;

	return mlxsw_env_get_module_info(core, mlxsw_m_port->module, modinfo);
}

static int
mlxsw_m_get_module_eeprom(struct net_device *netdev, struct ethtool_eeprom *ee,
			  u8 *data)
{
	struct mlxsw_m_port *mlxsw_m_port = netdev_priv(netdev);
	struct mlxsw_core *core = mlxsw_m_port->mlxsw_m->core;

	return mlxsw_env_get_module_eeprom(netdev, core, mlxsw_m_port->module,
					   ee, data);
}

static const struct ethtool_ops mlxsw_m_port_ethtool_ops = {
	.get_module_info	= mlxsw_m_get_module_info,
	.get_module_eeprom	= mlxsw_m_get_module_eeprom,
};

static int
mlxsw_m_port_module_info_get(struct mlxsw_m *mlxsw_m, u8 local_port,
			     u8 *p_module, u8 *p_width)
{
	char pmlp_pl[MLXSW_REG_PMLP_LEN];
	int err;

	mlxsw_reg_pmlp_pack(pmlp_pl, local_port);
	err = mlxsw_reg_query(mlxsw_m->core, MLXSW_REG(pmlp), pmlp_pl);
	if (err)
		return err;
	*p_module = mlxsw_reg_pmlp_module_get(pmlp_pl, 0);
	*p_width = mlxsw_reg_pmlp_width_get(pmlp_pl);

	return 0;
}

static int
mlxsw_m_port_dev_addr_get(struct mlxsw_m_port *mlxsw_m_port)
{
	struct mlxsw_m *mlxsw_m = mlxsw_m_port->mlxsw_m;
	struct net_device *dev = mlxsw_m_port->dev;
	char ppad_pl[MLXSW_REG_PPAD_LEN];
	int err;

	mlxsw_reg_ppad_pack(ppad_pl, false, 0);
	err = mlxsw_reg_query(mlxsw_m->core, MLXSW_REG(ppad), ppad_pl);
	if (err)
		return err;
	mlxsw_reg_ppad_mac_memcpy_from(ppad_pl, dev->dev_addr);
	/* The last byte value in base mac address is guaranteed
	 * to be such it does not overflow when adding local_port
	 * value.
	 */
	dev->dev_addr[ETH_ALEN - 1] += mlxsw_m_port->module + 1;
	return 0;
}

static int
mlxsw_m_port_create(struct mlxsw_m *mlxsw_m, u8 local_port, u8 module)
{
	struct mlxsw_m_port *mlxsw_m_port;
	struct net_device *dev;
	int err;

	err = mlxsw_core_port_init(mlxsw_m->core, local_port,
				   module + 1, false, 0,
				   mlxsw_m->base_mac,
				   sizeof(mlxsw_m->base_mac));
	if (err) {
		dev_err(mlxsw_m->bus_info->dev, "Port %d: Failed to init core port\n",
			local_port);
		return err;
	}

	dev = alloc_etherdev(sizeof(struct mlxsw_m_port));
	if (!dev) {
		err = -ENOMEM;
		goto err_alloc_etherdev;
	}

	SET_NETDEV_DEV(dev, mlxsw_m->bus_info->dev);
	mlxsw_m_port = netdev_priv(dev);
	mlxsw_m_port->dev = dev;
	mlxsw_m_port->mlxsw_m = mlxsw_m;
	mlxsw_m_port->local_port = local_port;
	mlxsw_m_port->module = module;

	dev->netdev_ops = &mlxsw_m_port_netdev_ops;
	dev->ethtool_ops = &mlxsw_m_port_ethtool_ops;

	err = mlxsw_m_port_dev_addr_get(mlxsw_m_port);
	if (err) {
		dev_err(mlxsw_m->bus_info->dev, "Port %d: Unable to get port mac address\n",
			mlxsw_m_port->local_port);
		goto err_dev_addr_get;
	}

	netif_carrier_off(dev);
	mlxsw_m->ports[local_port] = mlxsw_m_port;
	err = register_netdev(dev);
	if (err) {
		dev_err(mlxsw_m->bus_info->dev, "Port %d: Failed to register netdev\n",
			mlxsw_m_port->local_port);
		goto err_register_netdev;
	}

	mlxsw_core_port_eth_set(mlxsw_m->core, mlxsw_m_port->local_port,
				mlxsw_m_port, dev);

	return 0;

err_register_netdev:
	mlxsw_m->ports[local_port] = NULL;
	free_netdev(dev);
err_dev_addr_get:
err_alloc_etherdev:
	mlxsw_core_port_fini(mlxsw_m->core, local_port);
	return err;
}

static void mlxsw_m_port_remove(struct mlxsw_m *mlxsw_m, u8 local_port)
{
	struct mlxsw_m_port *mlxsw_m_port = mlxsw_m->ports[local_port];

	mlxsw_core_port_clear(mlxsw_m->core, local_port, mlxsw_m);
	unregister_netdev(mlxsw_m_port->dev); /* This calls ndo_stop */
	mlxsw_m->ports[local_port] = NULL;
	free_netdev(mlxsw_m_port->dev);
	mlxsw_core_port_fini(mlxsw_m->core, local_port);
}

static int mlxsw_m_port_module_map(struct mlxsw_m *mlxsw_m, u8 local_port,
				   u8 *last_module)
{
	u8 module, width;
	int err;

	/* Fill out to local port mapping array */
	err = mlxsw_m_port_module_info_get(mlxsw_m, local_port, &module,
					   &width);
	if (err)
		return err;

	if (!width)
		return 0;
	/* Skip, if port belongs to the cluster */
	if (module == *last_module)
		return 0;
	*last_module = module;
	mlxsw_m->module_to_port[module] = ++mlxsw_m->max_ports;

	return 0;
}

static void mlxsw_m_port_module_unmap(struct mlxsw_m *mlxsw_m, u8 module)
{
	mlxsw_m->module_to_port[module] = -1;
}

static int mlxsw_m_ports_create(struct mlxsw_m *mlxsw_m)
{
	unsigned int max_ports = mlxsw_core_max_ports(mlxsw_m->core);
	u8 last_module = max_ports;
	int i;
	int err;

	mlxsw_m->ports = kcalloc(max_ports, sizeof(*mlxsw_m->ports),
				 GFP_KERNEL);
	if (!mlxsw_m->ports)
		return -ENOMEM;

	mlxsw_m->module_to_port = kmalloc_array(max_ports, sizeof(int),
						GFP_KERNEL);
	if (!mlxsw_m->module_to_port) {
		err = -ENOMEM;
		goto err_module_to_port_alloc;
	}

	/* Invalidate the entries of module to local port mapping array */
	for (i = 0; i < max_ports; i++)
		mlxsw_m->module_to_port[i] = -1;

	/* Fill out module to local port mapping array */
	for (i = 1; i < max_ports; i++) {
		err = mlxsw_m_port_module_map(mlxsw_m, i, &last_module);
		if (err)
			goto err_module_to_port_map;
	}

	/* Create port objects for each valid entry */
	for (i = 0; i < mlxsw_m->max_ports; i++) {
		if (mlxsw_m->module_to_port[i] > 0) {
			err = mlxsw_m_port_create(mlxsw_m,
						  mlxsw_m->module_to_port[i],
						  i);
			if (err)
				goto err_module_to_port_create;
		}
	}

	return 0;

err_module_to_port_create:
	for (i--; i >= 0; i--) {
		if (mlxsw_m->module_to_port[i] > 0)
			mlxsw_m_port_remove(mlxsw_m,
					    mlxsw_m->module_to_port[i]);
	}
	i = max_ports;
err_module_to_port_map:
	for (i--; i > 0; i--)
		mlxsw_m_port_module_unmap(mlxsw_m, i);
	kfree(mlxsw_m->module_to_port);
err_module_to_port_alloc:
	kfree(mlxsw_m->ports);
	return err;
}

static void mlxsw_m_ports_remove(struct mlxsw_m *mlxsw_m)
{
	int i;

	for (i = 0; i < mlxsw_m->max_ports; i++) {
		if (mlxsw_m->module_to_port[i] > 0) {
			mlxsw_m_port_remove(mlxsw_m,
					    mlxsw_m->module_to_port[i]);
			mlxsw_m_port_module_unmap(mlxsw_m, i);
		}
	}

	kfree(mlxsw_m->module_to_port);
	kfree(mlxsw_m->ports);
}

static int mlxsw_m_init(struct mlxsw_core *mlxsw_core,
			const struct mlxsw_bus_info *mlxsw_bus_info)
{
	struct mlxsw_m *mlxsw_m = mlxsw_core_driver_priv(mlxsw_core);
	int err;

	mlxsw_m->core = mlxsw_core;
	mlxsw_m->bus_info = mlxsw_bus_info;

	err = mlxsw_m_base_mac_get(mlxsw_m);
	if (err) {
		dev_err(mlxsw_m->bus_info->dev, "Failed to get base mac\n");
		return err;
	}

	err = mlxsw_m_ports_create(mlxsw_m);
	if (err) {
		dev_err(mlxsw_m->bus_info->dev, "Failed to create ports\n");
		return err;
	}

	return 0;
}

static void mlxsw_m_fini(struct mlxsw_core *mlxsw_core)
{
	struct mlxsw_m *mlxsw_m = mlxsw_core_driver_priv(mlxsw_core);

	mlxsw_m_ports_remove(mlxsw_m);
}

static const struct mlxsw_config_profile mlxsw_m_config_profile;

static struct mlxsw_driver mlxsw_m_driver = {
	.kind			= mlxsw_m_driver_name,
	.priv_size		= sizeof(struct mlxsw_m),
	.init			= mlxsw_m_init,
	.fini			= mlxsw_m_fini,
	.profile		= &mlxsw_m_config_profile,
	.res_query_enabled	= true,
};

static const struct i2c_device_id mlxsw_m_i2c_id[] = {
>>>>>>> 407d19ab
	{ "mlxsw_minimal", 0},
	{ },
};

static struct i2c_driver mlxsw_minimal_i2c_driver = {
	.driver.name = "mlxsw_minimal",
	.class = I2C_CLASS_HWMON,
	.id_table = mlxsw_minimal_i2c_id,
};

static int __init mlxsw_minimal_module_init(void)
{
	int err;

	err = mlxsw_core_driver_register(&mlxsw_minimal_driver);
	if (err)
		return err;

	err = mlxsw_i2c_driver_register(&mlxsw_minimal_i2c_driver);
	if (err)
		goto err_i2c_driver_register;

	return 0;

err_i2c_driver_register:
	mlxsw_core_driver_unregister(&mlxsw_minimal_driver);

	return err;
}

static void __exit mlxsw_minimal_module_exit(void)
{
	mlxsw_i2c_driver_unregister(&mlxsw_minimal_i2c_driver);
	mlxsw_core_driver_unregister(&mlxsw_minimal_driver);
}

module_init(mlxsw_minimal_module_init);
module_exit(mlxsw_minimal_module_exit);

MODULE_LICENSE("Dual BSD/GPL");
MODULE_AUTHOR("Vadim Pasternak <vadimp@mellanox.com>");
MODULE_DESCRIPTION("Mellanox minimal driver");
MODULE_DEVICE_TABLE(i2c, mlxsw_minimal_i2c_id);<|MERGE_RESOLUTION|>--- conflicted
+++ resolved
@@ -1,6 +1,9 @@
 // SPDX-License-Identifier: BSD-3-Clause OR GPL-2.0
-/* Copyright (c) 2016-2018 Mellanox Technologies. All rights reserved */
-
+/* Copyright (c) 2016-2019 Mellanox Technologies. All rights reserved */
+
+#include <linux/netdevice.h>
+#include <linux/etherdevice.h>
+#include <linux/ethtool.h>
 #include <linux/i2c.h>
 #include <linux/kernel.h>
 #include <linux/module.h>
@@ -8,21 +11,22 @@
 #include <linux/types.h>
 
 #include "core.h"
+#include "core_env.h"
 #include "i2c.h"
 
-static const char mlxsw_minimal_driver_name[] = "mlxsw_minimal";
-
-static const struct mlxsw_config_profile mlxsw_minimal_config_profile;
-
-static struct mlxsw_driver mlxsw_minimal_driver = {
-	.kind		= mlxsw_minimal_driver_name,
-	.priv_size	= 1,
-	.profile	= &mlxsw_minimal_config_profile,
-};
-
-<<<<<<< HEAD
-static const struct i2c_device_id mlxsw_minimal_i2c_id[] = {
-=======
+static const char mlxsw_m_driver_name[] = "mlxsw_minimal";
+
+struct mlxsw_m_port;
+
+struct mlxsw_m {
+	struct mlxsw_m_port **ports;
+	int *module_to_port;
+	struct mlxsw_core *core;
+	const struct mlxsw_bus_info *bus_info;
+	u8 base_mac[ETH_ALEN];
+	u8 max_ports;
+};
+
 struct mlxsw_m_port {
 	struct net_device *dev;
 	struct mlxsw_m *mlxsw_m;
@@ -346,47 +350,46 @@
 };
 
 static const struct i2c_device_id mlxsw_m_i2c_id[] = {
->>>>>>> 407d19ab
 	{ "mlxsw_minimal", 0},
 	{ },
 };
 
-static struct i2c_driver mlxsw_minimal_i2c_driver = {
+static struct i2c_driver mlxsw_m_i2c_driver = {
 	.driver.name = "mlxsw_minimal",
 	.class = I2C_CLASS_HWMON,
-	.id_table = mlxsw_minimal_i2c_id,
-};
-
-static int __init mlxsw_minimal_module_init(void)
-{
-	int err;
-
-	err = mlxsw_core_driver_register(&mlxsw_minimal_driver);
-	if (err)
-		return err;
-
-	err = mlxsw_i2c_driver_register(&mlxsw_minimal_i2c_driver);
+	.id_table = mlxsw_m_i2c_id,
+};
+
+static int __init mlxsw_m_module_init(void)
+{
+	int err;
+
+	err = mlxsw_core_driver_register(&mlxsw_m_driver);
+	if (err)
+		return err;
+
+	err = mlxsw_i2c_driver_register(&mlxsw_m_i2c_driver);
 	if (err)
 		goto err_i2c_driver_register;
 
 	return 0;
 
 err_i2c_driver_register:
-	mlxsw_core_driver_unregister(&mlxsw_minimal_driver);
+	mlxsw_core_driver_unregister(&mlxsw_m_driver);
 
 	return err;
 }
 
-static void __exit mlxsw_minimal_module_exit(void)
-{
-	mlxsw_i2c_driver_unregister(&mlxsw_minimal_i2c_driver);
-	mlxsw_core_driver_unregister(&mlxsw_minimal_driver);
-}
-
-module_init(mlxsw_minimal_module_init);
-module_exit(mlxsw_minimal_module_exit);
+static void __exit mlxsw_m_module_exit(void)
+{
+	mlxsw_i2c_driver_unregister(&mlxsw_m_i2c_driver);
+	mlxsw_core_driver_unregister(&mlxsw_m_driver);
+}
+
+module_init(mlxsw_m_module_init);
+module_exit(mlxsw_m_module_exit);
 
 MODULE_LICENSE("Dual BSD/GPL");
 MODULE_AUTHOR("Vadim Pasternak <vadimp@mellanox.com>");
 MODULE_DESCRIPTION("Mellanox minimal driver");
-MODULE_DEVICE_TABLE(i2c, mlxsw_minimal_i2c_id);+MODULE_DEVICE_TABLE(i2c, mlxsw_m_i2c_id);