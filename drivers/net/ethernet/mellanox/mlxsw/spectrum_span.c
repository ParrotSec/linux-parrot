--- conflicted
+++ resolved
@@ -157,10 +157,7 @@
 
 static const
 struct mlxsw_sp_span_entry_ops mlxsw_sp1_span_entry_ops_cpu = {
-<<<<<<< HEAD
-=======
 	.is_static = true,
->>>>>>> 4e026225
 	.can_handle = mlxsw_sp1_span_cpu_can_handle,
 	.parms_set = mlxsw_sp1_span_entry_cpu_parms,
 	.configure = mlxsw_sp1_span_entry_cpu_configure,
@@ -682,8 +679,6 @@
 static const
 struct mlxsw_sp_span_entry_ops *mlxsw_sp1_span_entry_ops_arr[] = {
 	&mlxsw_sp1_span_entry_ops_cpu,
-<<<<<<< HEAD
-=======
 	&mlxsw_sp_span_entry_ops_phys,
 #if IS_ENABLED(CONFIG_NET_IPGRE)
 	&mlxsw_sp_span_entry_ops_gretap4,
@@ -729,61 +724,6 @@
 static const
 struct mlxsw_sp_span_entry_ops mlxsw_sp2_span_entry_ops_cpu = {
 	.is_static = true,
-	.can_handle = mlxsw_sp2_span_cpu_can_handle,
-	.parms_set = mlxsw_sp2_span_entry_cpu_parms,
-	.configure = mlxsw_sp2_span_entry_cpu_configure,
-	.deconfigure = mlxsw_sp2_span_entry_cpu_deconfigure,
-};
-
-static const
-struct mlxsw_sp_span_entry_ops *mlxsw_sp2_span_entry_ops_arr[] = {
-	&mlxsw_sp2_span_entry_ops_cpu,
->>>>>>> 4e026225
-	&mlxsw_sp_span_entry_ops_phys,
-#if IS_ENABLED(CONFIG_NET_IPGRE)
-	&mlxsw_sp_span_entry_ops_gretap4,
-#endif
-#if IS_ENABLED(CONFIG_IPV6_GRE)
-	&mlxsw_sp_span_entry_ops_gretap6,
-#endif
-	&mlxsw_sp_span_entry_ops_vlan,
-};
-
-static bool mlxsw_sp2_span_cpu_can_handle(const struct net_device *dev)
-{
-	return !dev;
-}
-
-static int mlxsw_sp2_span_entry_cpu_parms(struct mlxsw_sp *mlxsw_sp,
-					  const struct net_device *to_dev,
-					  struct mlxsw_sp_span_parms *sparmsp)
-{
-	sparmsp->dest_port = mlxsw_sp->ports[MLXSW_PORT_CPU_PORT];
-	return 0;
-}
-
-static int
-<<<<<<< HEAD
-mlxsw_sp2_span_entry_cpu_configure(struct mlxsw_sp_span_entry *span_entry,
-				   struct mlxsw_sp_span_parms sparms)
-{
-	/* Mirroring to the CPU port is like mirroring to any other physical
-	 * port. Its local port is used instead of that of the physical port.
-	 */
-	return mlxsw_sp_span_entry_phys_configure(span_entry, sparms);
-}
-
-static void
-mlxsw_sp2_span_entry_cpu_deconfigure(struct mlxsw_sp_span_entry *span_entry)
-{
-	enum mlxsw_reg_mpat_span_type span_type;
-
-	span_type = MLXSW_REG_MPAT_SPAN_TYPE_LOCAL_ETH;
-	mlxsw_sp_span_entry_deconfigure_common(span_entry, span_type);
-}
-
-static const
-struct mlxsw_sp_span_entry_ops mlxsw_sp2_span_entry_ops_cpu = {
 	.can_handle = mlxsw_sp2_span_cpu_can_handle,
 	.parms_set = mlxsw_sp2_span_entry_cpu_parms,
 	.configure = mlxsw_sp2_span_entry_cpu_configure,
@@ -804,8 +744,6 @@
 };
 
 static int
-=======
->>>>>>> 4e026225
 mlxsw_sp_span_entry_nop_parms(struct mlxsw_sp *mlxsw_sp,
 			      const struct net_device *to_dev,
 			      struct mlxsw_sp_span_parms *sparmsp)
@@ -1040,17 +978,10 @@
 	hdroom = *mlxsw_sp_port->hdroom;
 	hdroom.int_buf.enable = enable;
 	mlxsw_sp_hdroom_bufs_reset_sizes(mlxsw_sp_port, &hdroom);
-<<<<<<< HEAD
 
 	return mlxsw_sp_hdroom_configure(mlxsw_sp_port, &hdroom);
 }
 
-=======
-
-	return mlxsw_sp_hdroom_configure(mlxsw_sp_port, &hdroom);
-}
-
->>>>>>> 4e026225
 static int
 mlxsw_sp_span_port_buffer_enable(struct mlxsw_sp_port *mlxsw_sp_port)
 {
@@ -1104,20 +1035,13 @@
 	for (i = 0; i < mlxsw_sp->span->entries_count; i++) {
 		struct mlxsw_sp_span_entry *curr = &mlxsw_sp->span->entries[i];
 		struct mlxsw_sp_span_parms sparms = {NULL};
-<<<<<<< HEAD
 
 		if (!refcount_read(&curr->ref_count))
 			continue;
 
-=======
-
-		if (!refcount_read(&curr->ref_count))
-			continue;
-
 		if (curr->ops->is_static)
 			continue;
 
->>>>>>> 4e026225
 		err = curr->ops->parms_set(mlxsw_sp, curr->to_dev, &sparms);
 		if (err)
 			continue;
@@ -1190,7 +1114,6 @@
 {
 	struct mlxsw_sp_span_analyzed_port *analyzed_port;
 	int err;
-<<<<<<< HEAD
 
 	analyzed_port = kzalloc(sizeof(*analyzed_port), GFP_KERNEL);
 	if (!analyzed_port)
@@ -1201,18 +1124,6 @@
 	analyzed_port->ingress = ingress;
 	list_add_tail(&analyzed_port->list, &span->analyzed_ports_list);
 
-=======
-
-	analyzed_port = kzalloc(sizeof(*analyzed_port), GFP_KERNEL);
-	if (!analyzed_port)
-		return ERR_PTR(-ENOMEM);
-
-	refcount_set(&analyzed_port->ref_count, 1);
-	analyzed_port->local_port = mlxsw_sp_port->local_port;
-	analyzed_port->ingress = ingress;
-	list_add_tail(&analyzed_port->list, &span->analyzed_ports_list);
-
->>>>>>> 4e026225
 	/* An egress mirror buffer should be allocated on the egress port which
 	 * does the mirroring.
 	 */
@@ -1521,7 +1432,6 @@
 	return __mlxsw_sp2_span_trigger_global_enable(trigger_entry,
 						      mlxsw_sp_port, tc, true);
 }
-<<<<<<< HEAD
 
 static void
 mlxsw_sp2_span_trigger_global_disable(struct mlxsw_sp_span_trigger_entry *
@@ -1596,82 +1506,6 @@
 	mlxsw_sp_span_trigger_ops_set(trigger_entry);
 	list_add_tail(&trigger_entry->list, &span->trigger_entries_list);
 
-=======
-
-static void
-mlxsw_sp2_span_trigger_global_disable(struct mlxsw_sp_span_trigger_entry *
-				      trigger_entry,
-				      struct mlxsw_sp_port *mlxsw_sp_port,
-				      u8 tc)
-{
-	__mlxsw_sp2_span_trigger_global_enable(trigger_entry, mlxsw_sp_port, tc,
-					       false);
-}
-
-static const struct mlxsw_sp_span_trigger_ops
-mlxsw_sp2_span_trigger_global_ops = {
-	.bind = mlxsw_sp2_span_trigger_global_bind,
-	.unbind = mlxsw_sp2_span_trigger_global_unbind,
-	.matches = mlxsw_sp2_span_trigger_global_matches,
-	.enable = mlxsw_sp2_span_trigger_global_enable,
-	.disable = mlxsw_sp2_span_trigger_global_disable,
-};
-
-static const struct mlxsw_sp_span_trigger_ops *
-mlxsw_sp2_span_trigger_ops_arr[] = {
-	[MLXSW_SP_SPAN_TRIGGER_TYPE_PORT] = &mlxsw_sp_span_trigger_port_ops,
-	[MLXSW_SP_SPAN_TRIGGER_TYPE_GLOBAL] =
-		&mlxsw_sp2_span_trigger_global_ops,
-};
-
-static void
-mlxsw_sp_span_trigger_ops_set(struct mlxsw_sp_span_trigger_entry *trigger_entry)
-{
-	struct mlxsw_sp_span *span = trigger_entry->span;
-	enum mlxsw_sp_span_trigger_type type;
-
-	switch (trigger_entry->trigger) {
-	case MLXSW_SP_SPAN_TRIGGER_INGRESS:
-	case MLXSW_SP_SPAN_TRIGGER_EGRESS:
-		type = MLXSW_SP_SPAN_TRIGGER_TYPE_PORT;
-		break;
-	case MLXSW_SP_SPAN_TRIGGER_TAIL_DROP:
-	case MLXSW_SP_SPAN_TRIGGER_EARLY_DROP:
-	case MLXSW_SP_SPAN_TRIGGER_ECN:
-		type = MLXSW_SP_SPAN_TRIGGER_TYPE_GLOBAL;
-		break;
-	default:
-		WARN_ON_ONCE(1);
-		return;
-	}
-
-	trigger_entry->ops = span->span_trigger_ops_arr[type];
-}
-
-static struct mlxsw_sp_span_trigger_entry *
-mlxsw_sp_span_trigger_entry_create(struct mlxsw_sp_span *span,
-				   enum mlxsw_sp_span_trigger trigger,
-				   struct mlxsw_sp_port *mlxsw_sp_port,
-				   const struct mlxsw_sp_span_trigger_parms
-				   *parms)
-{
-	struct mlxsw_sp_span_trigger_entry *trigger_entry;
-	int err;
-
-	trigger_entry = kzalloc(sizeof(*trigger_entry), GFP_KERNEL);
-	if (!trigger_entry)
-		return ERR_PTR(-ENOMEM);
-
-	refcount_set(&trigger_entry->ref_count, 1);
-	trigger_entry->local_port = mlxsw_sp_port ? mlxsw_sp_port->local_port :
-						    0;
-	trigger_entry->trigger = trigger;
-	memcpy(&trigger_entry->parms, parms, sizeof(trigger_entry->parms));
-	trigger_entry->span = span;
-	mlxsw_sp_span_trigger_ops_set(trigger_entry);
-	list_add_tail(&trigger_entry->list, &span->trigger_entries_list);
-
->>>>>>> 4e026225
 	err = trigger_entry->ops->bind(trigger_entry);
 	if (err)
 		goto err_trigger_entry_bind;
