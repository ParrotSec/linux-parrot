--- conflicted
+++ resolved
@@ -28,11 +28,13 @@
 struct mlxsw_sp_sb_cm {
 	u32 min_buff;
 	u32 max_buff;
-	u8 pool;
+	u16 pool_index;
 	struct mlxsw_cp_sb_occ occ;
 	u8 freeze_pool:1,
 	   freeze_thresh:1;
 };
+
+#define MLXSW_SP_SB_INFI -1U
 
 struct mlxsw_sp_sb_pm {
 	u32 min_buff;
@@ -40,10 +42,6 @@
 	struct mlxsw_cp_sb_occ occ;
 };
 
-<<<<<<< HEAD
-#define MLXSW_SP_SB_POOL_COUNT	4
-#define MLXSW_SP_SB_TC_COUNT	8
-=======
 struct mlxsw_sp_sb_mm {
 	u32 min_buff;
 	u32 max_buff;
@@ -91,19 +89,17 @@
 
 #define MLXSW_SP_SB_ING_TC_COUNT 8
 #define MLXSW_SP_SB_EG_TC_COUNT 16
->>>>>>> 407d19ab
 
 struct mlxsw_sp_sb_port {
-	struct mlxsw_sp_sb_cm cms[2][MLXSW_SP_SB_TC_COUNT];
-	struct mlxsw_sp_sb_pm pms[2][MLXSW_SP_SB_POOL_COUNT];
+	struct mlxsw_sp_sb_cm ing_cms[MLXSW_SP_SB_ING_TC_COUNT];
+	struct mlxsw_sp_sb_cm eg_cms[MLXSW_SP_SB_EG_TC_COUNT];
+	struct mlxsw_sp_sb_pm *pms;
 };
 
 struct mlxsw_sp_sb {
-	struct mlxsw_sp_sb_pr prs[2][MLXSW_SP_SB_POOL_COUNT];
+	struct mlxsw_sp_sb_pr *prs;
 	struct mlxsw_sp_sb_port *ports;
 	u32 cell_size;
-<<<<<<< HEAD
-=======
 	u32 max_headroom_cells;
 	u64 sb_size;
 };
@@ -122,7 +118,6 @@
 	unsigned int cms_ingress_count;
 	unsigned int cms_egress_count;
 	unsigned int cms_cpu_count;
->>>>>>> 407d19ab
 };
 
 u32 mlxsw_sp_cells_bytes(const struct mlxsw_sp *mlxsw_sp, u32 cells)
@@ -135,96 +130,128 @@
 	return DIV_ROUND_UP(bytes, mlxsw_sp->sb->cell_size);
 }
 
+u32 mlxsw_sp_sb_max_headroom_cells(const struct mlxsw_sp *mlxsw_sp)
+{
+	return mlxsw_sp->sb->max_headroom_cells;
+}
+
 static struct mlxsw_sp_sb_pr *mlxsw_sp_sb_pr_get(struct mlxsw_sp *mlxsw_sp,
-						 u8 pool,
-						 enum mlxsw_reg_sbxx_dir dir)
-{
-	return &mlxsw_sp->sb->prs[dir][pool];
+						 u16 pool_index)
+{
+	return &mlxsw_sp->sb->prs[pool_index];
+}
+
+static bool mlxsw_sp_sb_cm_exists(u8 pg_buff, enum mlxsw_reg_sbxx_dir dir)
+{
+	if (dir == MLXSW_REG_SBXX_DIR_INGRESS)
+		return pg_buff < MLXSW_SP_SB_ING_TC_COUNT;
+	else
+		return pg_buff < MLXSW_SP_SB_EG_TC_COUNT;
 }
 
 static struct mlxsw_sp_sb_cm *mlxsw_sp_sb_cm_get(struct mlxsw_sp *mlxsw_sp,
 						 u8 local_port, u8 pg_buff,
 						 enum mlxsw_reg_sbxx_dir dir)
 {
-	return &mlxsw_sp->sb->ports[local_port].cms[dir][pg_buff];
+	struct mlxsw_sp_sb_port *sb_port = &mlxsw_sp->sb->ports[local_port];
+
+	WARN_ON(!mlxsw_sp_sb_cm_exists(pg_buff, dir));
+	if (dir == MLXSW_REG_SBXX_DIR_INGRESS)
+		return &sb_port->ing_cms[pg_buff];
+	else
+		return &sb_port->eg_cms[pg_buff];
 }
 
 static struct mlxsw_sp_sb_pm *mlxsw_sp_sb_pm_get(struct mlxsw_sp *mlxsw_sp,
-						 u8 local_port, u8 pool,
-						 enum mlxsw_reg_sbxx_dir dir)
-{
-	return &mlxsw_sp->sb->ports[local_port].pms[dir][pool];
-}
-
-static int mlxsw_sp_sb_pr_write(struct mlxsw_sp *mlxsw_sp, u8 pool,
-				enum mlxsw_reg_sbxx_dir dir,
-				enum mlxsw_reg_sbpr_mode mode, u32 size)
-{
+						 u8 local_port, u16 pool_index)
+{
+	return &mlxsw_sp->sb->ports[local_port].pms[pool_index];
+}
+
+static int mlxsw_sp_sb_pr_write(struct mlxsw_sp *mlxsw_sp, u16 pool_index,
+				enum mlxsw_reg_sbpr_mode mode,
+				u32 size, bool infi_size)
+{
+	const struct mlxsw_sp_sb_pool_des *des =
+		&mlxsw_sp->sb_vals->pool_dess[pool_index];
 	char sbpr_pl[MLXSW_REG_SBPR_LEN];
 	struct mlxsw_sp_sb_pr *pr;
 	int err;
 
-	mlxsw_reg_sbpr_pack(sbpr_pl, pool, dir, mode, size);
+	mlxsw_reg_sbpr_pack(sbpr_pl, des->pool, des->dir, mode,
+			    size, infi_size);
 	err = mlxsw_reg_write(mlxsw_sp->core, MLXSW_REG(sbpr), sbpr_pl);
 	if (err)
 		return err;
 
-	pr = mlxsw_sp_sb_pr_get(mlxsw_sp, pool, dir);
+	if (infi_size)
+		size = mlxsw_sp_bytes_cells(mlxsw_sp, mlxsw_sp->sb->sb_size);
+	pr = mlxsw_sp_sb_pr_get(mlxsw_sp, pool_index);
 	pr->mode = mode;
 	pr->size = size;
 	return 0;
 }
 
 static int mlxsw_sp_sb_cm_write(struct mlxsw_sp *mlxsw_sp, u8 local_port,
-				u8 pg_buff, enum mlxsw_reg_sbxx_dir dir,
-				u32 min_buff, u32 max_buff, u8 pool)
-{
+				u8 pg_buff, u32 min_buff, u32 max_buff,
+				bool infi_max, u16 pool_index)
+{
+	const struct mlxsw_sp_sb_pool_des *des =
+		&mlxsw_sp->sb_vals->pool_dess[pool_index];
 	char sbcm_pl[MLXSW_REG_SBCM_LEN];
-	int err;
-
-	mlxsw_reg_sbcm_pack(sbcm_pl, local_port, pg_buff, dir,
-			    min_buff, max_buff, pool);
+	struct mlxsw_sp_sb_cm *cm;
+	int err;
+
+	mlxsw_reg_sbcm_pack(sbcm_pl, local_port, pg_buff, des->dir,
+			    min_buff, max_buff, infi_max, des->pool);
 	err = mlxsw_reg_write(mlxsw_sp->core, MLXSW_REG(sbcm), sbcm_pl);
 	if (err)
 		return err;
-	if (pg_buff < MLXSW_SP_SB_TC_COUNT) {
-		struct mlxsw_sp_sb_cm *cm;
-
-		cm = mlxsw_sp_sb_cm_get(mlxsw_sp, local_port, pg_buff, dir);
+
+	if (mlxsw_sp_sb_cm_exists(pg_buff, des->dir)) {
+		if (infi_max)
+			max_buff = mlxsw_sp_bytes_cells(mlxsw_sp,
+							mlxsw_sp->sb->sb_size);
+
+		cm = mlxsw_sp_sb_cm_get(mlxsw_sp, local_port, pg_buff,
+					des->dir);
 		cm->min_buff = min_buff;
 		cm->max_buff = max_buff;
-		cm->pool = pool;
+		cm->pool_index = pool_index;
 	}
 	return 0;
 }
 
 static int mlxsw_sp_sb_pm_write(struct mlxsw_sp *mlxsw_sp, u8 local_port,
-				u8 pool, enum mlxsw_reg_sbxx_dir dir,
-				u32 min_buff, u32 max_buff)
-{
+				u16 pool_index, u32 min_buff, u32 max_buff)
+{
+	const struct mlxsw_sp_sb_pool_des *des =
+		&mlxsw_sp->sb_vals->pool_dess[pool_index];
 	char sbpm_pl[MLXSW_REG_SBPM_LEN];
 	struct mlxsw_sp_sb_pm *pm;
 	int err;
 
-	mlxsw_reg_sbpm_pack(sbpm_pl, local_port, pool, dir, false,
+	mlxsw_reg_sbpm_pack(sbpm_pl, local_port, des->pool, des->dir, false,
 			    min_buff, max_buff);
 	err = mlxsw_reg_write(mlxsw_sp->core, MLXSW_REG(sbpm), sbpm_pl);
 	if (err)
 		return err;
 
-	pm = mlxsw_sp_sb_pm_get(mlxsw_sp, local_port, pool, dir);
+	pm = mlxsw_sp_sb_pm_get(mlxsw_sp, local_port, pool_index);
 	pm->min_buff = min_buff;
 	pm->max_buff = max_buff;
 	return 0;
 }
 
 static int mlxsw_sp_sb_pm_occ_clear(struct mlxsw_sp *mlxsw_sp, u8 local_port,
-				    u8 pool, enum mlxsw_reg_sbxx_dir dir,
-				    struct list_head *bulk_list)
-{
+				    u16 pool_index, struct list_head *bulk_list)
+{
+	const struct mlxsw_sp_sb_pool_des *des =
+		&mlxsw_sp->sb_vals->pool_dess[pool_index];
 	char sbpm_pl[MLXSW_REG_SBPM_LEN];
 
-	mlxsw_reg_sbpm_pack(sbpm_pl, local_port, pool, dir, true, 0, 0);
+	mlxsw_reg_sbpm_pack(sbpm_pl, local_port, des->pool, des->dir,
+			    true, 0, 0);
 	return mlxsw_reg_trans_query(mlxsw_sp->core, MLXSW_REG(sbpm), sbpm_pl,
 				     bulk_list, NULL, 0);
 }
@@ -239,45 +266,40 @@
 }
 
 static int mlxsw_sp_sb_pm_occ_query(struct mlxsw_sp *mlxsw_sp, u8 local_port,
-				    u8 pool, enum mlxsw_reg_sbxx_dir dir,
-				    struct list_head *bulk_list)
-{
+				    u16 pool_index, struct list_head *bulk_list)
+{
+	const struct mlxsw_sp_sb_pool_des *des =
+		&mlxsw_sp->sb_vals->pool_dess[pool_index];
 	char sbpm_pl[MLXSW_REG_SBPM_LEN];
 	struct mlxsw_sp_sb_pm *pm;
 
-	pm = mlxsw_sp_sb_pm_get(mlxsw_sp, local_port, pool, dir);
-	mlxsw_reg_sbpm_pack(sbpm_pl, local_port, pool, dir, false, 0, 0);
+	pm = mlxsw_sp_sb_pm_get(mlxsw_sp, local_port, pool_index);
+	mlxsw_reg_sbpm_pack(sbpm_pl, local_port, des->pool, des->dir,
+			    false, 0, 0);
 	return mlxsw_reg_trans_query(mlxsw_sp->core, MLXSW_REG(sbpm), sbpm_pl,
 				     bulk_list,
 				     mlxsw_sp_sb_pm_occ_query_cb,
 				     (unsigned long) pm);
 }
 
-static const u16 mlxsw_sp_pbs[] = {
-	[0] = 2 * ETH_FRAME_LEN,
-	[9] = 2 * MLXSW_PORT_MAX_MTU,
-};
-
-#define MLXSW_SP_PBS_LEN ARRAY_SIZE(mlxsw_sp_pbs)
+/* 1/4 of a headroom necessary for 100Gbps port and 100m cable. */
+#define MLXSW_SP_PB_HEADROOM 25632
 #define MLXSW_SP_PB_UNUSED 8
 
 static int mlxsw_sp_port_pb_init(struct mlxsw_sp_port *mlxsw_sp_port)
 {
-<<<<<<< HEAD
-=======
 	const u32 pbs[] = {
 		[0] = MLXSW_SP_PB_HEADROOM * mlxsw_sp_port->mapping.width,
 		[9] = MLXSW_PORT_MAX_MTU,
 	};
->>>>>>> 407d19ab
 	struct mlxsw_sp *mlxsw_sp = mlxsw_sp_port->mlxsw_sp;
 	char pbmc_pl[MLXSW_REG_PBMC_LEN];
 	int i;
 
 	mlxsw_reg_pbmc_pack(pbmc_pl, mlxsw_sp_port->local_port,
 			    0xffff, 0xffff / 2);
-	for (i = 0; i < MLXSW_SP_PBS_LEN; i++) {
-		u16 size = mlxsw_sp_bytes_cells(mlxsw_sp, mlxsw_sp_pbs[i]);
+	for (i = 0; i < ARRAY_SIZE(pbs); i++) {
+		u16 size = mlxsw_sp_bytes_cells(mlxsw_sp, pbs[i]);
 
 		if (i == MLXSW_SP_PB_UNUSED)
 			continue;
@@ -310,26 +332,72 @@
 	return mlxsw_sp_port_pb_prio_init(mlxsw_sp_port);
 }
 
+static int mlxsw_sp_sb_port_init(struct mlxsw_sp *mlxsw_sp,
+				 struct mlxsw_sp_sb_port *sb_port)
+{
+	struct mlxsw_sp_sb_pm *pms;
+
+	pms = kcalloc(mlxsw_sp->sb_vals->pool_count, sizeof(*pms),
+		      GFP_KERNEL);
+	if (!pms)
+		return -ENOMEM;
+	sb_port->pms = pms;
+	return 0;
+}
+
+static void mlxsw_sp_sb_port_fini(struct mlxsw_sp_sb_port *sb_port)
+{
+	kfree(sb_port->pms);
+}
+
 static int mlxsw_sp_sb_ports_init(struct mlxsw_sp *mlxsw_sp)
 {
 	unsigned int max_ports = mlxsw_core_max_ports(mlxsw_sp->core);
+	struct mlxsw_sp_sb_pr *prs;
+	int i;
+	int err;
 
 	mlxsw_sp->sb->ports = kcalloc(max_ports,
 				      sizeof(struct mlxsw_sp_sb_port),
 				      GFP_KERNEL);
 	if (!mlxsw_sp->sb->ports)
 		return -ENOMEM;
-	return 0;
+
+	prs = kcalloc(mlxsw_sp->sb_vals->pool_count, sizeof(*prs),
+		      GFP_KERNEL);
+	if (!prs) {
+		err = -ENOMEM;
+		goto err_alloc_prs;
+	}
+	mlxsw_sp->sb->prs = prs;
+
+	for (i = 0; i < max_ports; i++) {
+		err = mlxsw_sp_sb_port_init(mlxsw_sp, &mlxsw_sp->sb->ports[i]);
+		if (err)
+			goto err_sb_port_init;
+	}
+
+	return 0;
+
+err_sb_port_init:
+	for (i--; i >= 0; i--)
+		mlxsw_sp_sb_port_fini(&mlxsw_sp->sb->ports[i]);
+	kfree(mlxsw_sp->sb->prs);
+err_alloc_prs:
+	kfree(mlxsw_sp->sb->ports);
+	return err;
 }
 
 static void mlxsw_sp_sb_ports_fini(struct mlxsw_sp *mlxsw_sp)
 {
+	int max_ports = mlxsw_core_max_ports(mlxsw_sp->core);
+	int i;
+
+	for (i = max_ports - 1; i >= 0; i--)
+		mlxsw_sp_sb_port_fini(&mlxsw_sp->sb->ports[i]);
+	kfree(mlxsw_sp->sb->prs);
 	kfree(mlxsw_sp->sb->ports);
 }
-
-#define MLXSW_SP_SB_PR_INGRESS_SIZE	12440000
-#define MLXSW_SP_SB_PR_INGRESS_MNG_SIZE (200 * 1000)
-#define MLXSW_SP_SB_PR_EGRESS_SIZE	13232000
 
 #define MLXSW_SP_SB_PR(_mode, _size)	\
 	{				\
@@ -337,9 +405,6 @@
 		.size = _size,		\
 	}
 
-<<<<<<< HEAD
-static const struct mlxsw_sp_sb_pr mlxsw_sp_sb_prs_ingress[] = {
-=======
 #define MLXSW_SP_SB_PR_EXT(_mode, _size, _freeze_mode, _freeze_size)	\
 	{								\
 		.mode = _mode,						\
@@ -354,27 +419,10 @@
 
 /* Order according to mlxsw_sp1_sb_pool_dess */
 static const struct mlxsw_sp_sb_pr mlxsw_sp1_sb_prs[] = {
->>>>>>> 407d19ab
 	MLXSW_SP_SB_PR(MLXSW_REG_SBPR_MODE_DYNAMIC,
-		       MLXSW_SP_SB_PR_INGRESS_SIZE),
+		       MLXSW_SP1_SB_PR_INGRESS_SIZE),
 	MLXSW_SP_SB_PR(MLXSW_REG_SBPR_MODE_DYNAMIC, 0),
 	MLXSW_SP_SB_PR(MLXSW_REG_SBPR_MODE_DYNAMIC, 0),
-<<<<<<< HEAD
-	MLXSW_SP_SB_PR(MLXSW_REG_SBPR_MODE_DYNAMIC,
-		       MLXSW_SP_SB_PR_INGRESS_MNG_SIZE),
-};
-
-#define MLXSW_SP_SB_PRS_INGRESS_LEN ARRAY_SIZE(mlxsw_sp_sb_prs_ingress)
-
-static const struct mlxsw_sp_sb_pr mlxsw_sp_sb_prs_egress[] = {
-	MLXSW_SP_SB_PR(MLXSW_REG_SBPR_MODE_DYNAMIC, MLXSW_SP_SB_PR_EGRESS_SIZE),
-	MLXSW_SP_SB_PR(MLXSW_REG_SBPR_MODE_DYNAMIC, 0),
-	MLXSW_SP_SB_PR(MLXSW_REG_SBPR_MODE_DYNAMIC, 0),
-	MLXSW_SP_SB_PR(MLXSW_REG_SBPR_MODE_DYNAMIC, 0),
-};
-
-#define MLXSW_SP_SB_PRS_EGRESS_LEN ARRAY_SIZE(mlxsw_sp_sb_prs_egress)
-=======
 	MLXSW_SP_SB_PR(MLXSW_REG_SBPR_MODE_DYNAMIC, 0),
 	MLXSW_SP_SB_PR_EXT(MLXSW_REG_SBPR_MODE_DYNAMIC,
 			   MLXSW_SP1_SB_PR_EGRESS_SIZE, true, false),
@@ -412,97 +460,39 @@
 	MLXSW_SP_SB_PR_EXT(MLXSW_REG_SBPR_MODE_DYNAMIC,
 			   MLXSW_SP2_SB_PR_CPU_SIZE, true, false),
 };
->>>>>>> 407d19ab
-
-static int __mlxsw_sp_sb_prs_init(struct mlxsw_sp *mlxsw_sp,
-				  enum mlxsw_reg_sbxx_dir dir,
-				  const struct mlxsw_sp_sb_pr *prs,
-				  size_t prs_len)
+
+static int mlxsw_sp_sb_prs_init(struct mlxsw_sp *mlxsw_sp,
+				const struct mlxsw_sp_sb_pr *prs,
+				size_t prs_len)
 {
 	int i;
 	int err;
 
 	for (i = 0; i < prs_len; i++) {
-		u32 size = mlxsw_sp_bytes_cells(mlxsw_sp, prs[i].size);
-
-		err = mlxsw_sp_sb_pr_write(mlxsw_sp, i, dir, prs[i].mode, size);
+		u32 size = prs[i].size;
+		u32 size_cells;
+
+		if (size == MLXSW_SP_SB_INFI) {
+			err = mlxsw_sp_sb_pr_write(mlxsw_sp, i, prs[i].mode,
+						   0, true);
+		} else {
+			size_cells = mlxsw_sp_bytes_cells(mlxsw_sp, size);
+			err = mlxsw_sp_sb_pr_write(mlxsw_sp, i, prs[i].mode,
+						   size_cells, false);
+		}
 		if (err)
 			return err;
 	}
 	return 0;
-}
-
-static int mlxsw_sp_sb_prs_init(struct mlxsw_sp *mlxsw_sp)
-{
-	int err;
-
-	err = __mlxsw_sp_sb_prs_init(mlxsw_sp, MLXSW_REG_SBXX_DIR_INGRESS,
-				     mlxsw_sp_sb_prs_ingress,
-				     MLXSW_SP_SB_PRS_INGRESS_LEN);
-	if (err)
-		return err;
-	return __mlxsw_sp_sb_prs_init(mlxsw_sp, MLXSW_REG_SBXX_DIR_EGRESS,
-				      mlxsw_sp_sb_prs_egress,
-				      MLXSW_SP_SB_PRS_EGRESS_LEN);
 }
 
 #define MLXSW_SP_SB_CM(_min_buff, _max_buff, _pool)	\
 	{						\
 		.min_buff = _min_buff,			\
 		.max_buff = _max_buff,			\
-		.pool = _pool,				\
-	}
-
-<<<<<<< HEAD
-static const struct mlxsw_sp_sb_cm mlxsw_sp_sb_cms_ingress[] = {
-	MLXSW_SP_SB_CM(10000, 8, 0),
-	MLXSW_SP_SB_CM(0, MLXSW_REG_SBXX_DYN_MAX_BUFF_MIN, 0),
-	MLXSW_SP_SB_CM(0, MLXSW_REG_SBXX_DYN_MAX_BUFF_MIN, 0),
-	MLXSW_SP_SB_CM(0, MLXSW_REG_SBXX_DYN_MAX_BUFF_MIN, 0),
-	MLXSW_SP_SB_CM(0, MLXSW_REG_SBXX_DYN_MAX_BUFF_MIN, 0),
-	MLXSW_SP_SB_CM(0, MLXSW_REG_SBXX_DYN_MAX_BUFF_MIN, 0),
-	MLXSW_SP_SB_CM(0, MLXSW_REG_SBXX_DYN_MAX_BUFF_MIN, 0),
-	MLXSW_SP_SB_CM(0, MLXSW_REG_SBXX_DYN_MAX_BUFF_MIN, 0),
-	MLXSW_SP_SB_CM(0, 0, 0), /* dummy, this PG does not exist */
-	MLXSW_SP_SB_CM(20000, 1, 3),
-};
-
-#define MLXSW_SP_SB_CMS_INGRESS_LEN ARRAY_SIZE(mlxsw_sp_sb_cms_ingress)
-
-static const struct mlxsw_sp_sb_cm mlxsw_sp_sb_cms_egress[] = {
-	MLXSW_SP_SB_CM(1500, 9, 0),
-	MLXSW_SP_SB_CM(1500, 9, 0),
-	MLXSW_SP_SB_CM(1500, 9, 0),
-	MLXSW_SP_SB_CM(1500, 9, 0),
-	MLXSW_SP_SB_CM(1500, 9, 0),
-	MLXSW_SP_SB_CM(1500, 9, 0),
-	MLXSW_SP_SB_CM(1500, 9, 0),
-	MLXSW_SP_SB_CM(1500, 9, 0),
-	MLXSW_SP_SB_CM(0, 140000, 15),
-	MLXSW_SP_SB_CM(0, 140000, 15),
-	MLXSW_SP_SB_CM(0, 140000, 15),
-	MLXSW_SP_SB_CM(0, 140000, 15),
-	MLXSW_SP_SB_CM(0, 140000, 15),
-	MLXSW_SP_SB_CM(0, 140000, 15),
-	MLXSW_SP_SB_CM(0, 140000, 15),
-	MLXSW_SP_SB_CM(0, 140000, 15),
-	MLXSW_SP_SB_CM(1, 0xff, 0),
-};
-
-#define MLXSW_SP_SB_CMS_EGRESS_LEN ARRAY_SIZE(mlxsw_sp_sb_cms_egress)
-
-#define MLXSW_SP_CPU_PORT_SB_CM MLXSW_SP_SB_CM(0, 0, 0)
-
-static const struct mlxsw_sp_sb_cm mlxsw_sp_cpu_port_sb_cms[] = {
-	MLXSW_SP_CPU_PORT_SB_CM,
-	MLXSW_SP_SB_CM(MLXSW_PORT_MAX_MTU, 0, 0),
-	MLXSW_SP_SB_CM(MLXSW_PORT_MAX_MTU, 0, 0),
-	MLXSW_SP_SB_CM(MLXSW_PORT_MAX_MTU, 0, 0),
-	MLXSW_SP_SB_CM(MLXSW_PORT_MAX_MTU, 0, 0),
-	MLXSW_SP_SB_CM(MLXSW_PORT_MAX_MTU, 0, 0),
-	MLXSW_SP_CPU_PORT_SB_CM,
-	MLXSW_SP_SB_CM(MLXSW_PORT_MAX_MTU, 0, 0),
-=======
+		.pool_index = _pool,			\
+	}
+
 #define MLXSW_SP_SB_CM_ING(_min_buff, _max_buff)	\
 	{						\
 		.min_buff = _min_buff,			\
@@ -603,57 +593,75 @@
 	MLXSW_SP_SB_CM(1000, 8, MLXSW_SP_SB_POOL_EGR_CPU),
 	MLXSW_SP_CPU_PORT_SB_CM,
 	MLXSW_SP_SB_CM(1000, 8, MLXSW_SP_SB_POOL_EGR_CPU),
->>>>>>> 407d19ab
-	MLXSW_SP_CPU_PORT_SB_CM,
-	MLXSW_SP_CPU_PORT_SB_CM,
-	MLXSW_SP_CPU_PORT_SB_CM,
-	MLXSW_SP_CPU_PORT_SB_CM,
-	MLXSW_SP_CPU_PORT_SB_CM,
-	MLXSW_SP_CPU_PORT_SB_CM,
-	MLXSW_SP_CPU_PORT_SB_CM,
-	MLXSW_SP_CPU_PORT_SB_CM,
-	MLXSW_SP_CPU_PORT_SB_CM,
-	MLXSW_SP_CPU_PORT_SB_CM,
-	MLXSW_SP_CPU_PORT_SB_CM,
-	MLXSW_SP_CPU_PORT_SB_CM,
-	MLXSW_SP_CPU_PORT_SB_CM,
-	MLXSW_SP_CPU_PORT_SB_CM,
-	MLXSW_SP_CPU_PORT_SB_CM,
-	MLXSW_SP_CPU_PORT_SB_CM,
-	MLXSW_SP_CPU_PORT_SB_CM,
-	MLXSW_SP_CPU_PORT_SB_CM,
-	MLXSW_SP_CPU_PORT_SB_CM,
-	MLXSW_SP_CPU_PORT_SB_CM,
-	MLXSW_SP_CPU_PORT_SB_CM,
-	MLXSW_SP_CPU_PORT_SB_CM,
-	MLXSW_SP_CPU_PORT_SB_CM,
-	MLXSW_SP_CPU_PORT_SB_CM,
-};
-
-#define MLXSW_SP_CPU_PORT_SB_MCS_LEN \
-	ARRAY_SIZE(mlxsw_sp_cpu_port_sb_cms)
+	MLXSW_SP_CPU_PORT_SB_CM,
+	MLXSW_SP_CPU_PORT_SB_CM,
+	MLXSW_SP_CPU_PORT_SB_CM,
+	MLXSW_SP_CPU_PORT_SB_CM,
+	MLXSW_SP_CPU_PORT_SB_CM,
+	MLXSW_SP_CPU_PORT_SB_CM,
+	MLXSW_SP_CPU_PORT_SB_CM,
+	MLXSW_SP_CPU_PORT_SB_CM,
+	MLXSW_SP_CPU_PORT_SB_CM,
+	MLXSW_SP_CPU_PORT_SB_CM,
+	MLXSW_SP_CPU_PORT_SB_CM,
+	MLXSW_SP_CPU_PORT_SB_CM,
+	MLXSW_SP_CPU_PORT_SB_CM,
+	MLXSW_SP_CPU_PORT_SB_CM,
+	MLXSW_SP_CPU_PORT_SB_CM,
+	MLXSW_SP_CPU_PORT_SB_CM,
+	MLXSW_SP_CPU_PORT_SB_CM,
+	MLXSW_SP_CPU_PORT_SB_CM,
+	MLXSW_SP_CPU_PORT_SB_CM,
+	MLXSW_SP_CPU_PORT_SB_CM,
+	MLXSW_SP_CPU_PORT_SB_CM,
+	MLXSW_SP_CPU_PORT_SB_CM,
+	MLXSW_SP_CPU_PORT_SB_CM,
+	MLXSW_SP_CPU_PORT_SB_CM,
+};
+
+static bool
+mlxsw_sp_sb_pool_is_static(struct mlxsw_sp *mlxsw_sp, u16 pool_index)
+{
+	struct mlxsw_sp_sb_pr *pr = mlxsw_sp_sb_pr_get(mlxsw_sp, pool_index);
+
+	return pr->mode == MLXSW_REG_SBPR_MODE_STATIC;
+}
 
 static int __mlxsw_sp_sb_cms_init(struct mlxsw_sp *mlxsw_sp, u8 local_port,
 				  enum mlxsw_reg_sbxx_dir dir,
 				  const struct mlxsw_sp_sb_cm *cms,
 				  size_t cms_len)
 {
+	const struct mlxsw_sp_sb_vals *sb_vals = mlxsw_sp->sb_vals;
 	int i;
 	int err;
 
 	for (i = 0; i < cms_len; i++) {
 		const struct mlxsw_sp_sb_cm *cm;
 		u32 min_buff;
+		u32 max_buff;
 
 		if (i == 8 && dir == MLXSW_REG_SBXX_DIR_INGRESS)
 			continue; /* PG number 8 does not exist, skip it */
 		cm = &cms[i];
-		/* All pools are initialized using dynamic thresholds,
-		 * therefore 'max_buff' isn't specified in cells.
-		 */
+		if (WARN_ON(sb_vals->pool_dess[cm->pool_index].dir != dir))
+			continue;
+
 		min_buff = mlxsw_sp_bytes_cells(mlxsw_sp, cm->min_buff);
-		err = mlxsw_sp_sb_cm_write(mlxsw_sp, local_port, i, dir,
-					   min_buff, cm->max_buff, cm->pool);
+		max_buff = cm->max_buff;
+		if (max_buff == MLXSW_SP_SB_INFI) {
+			err = mlxsw_sp_sb_cm_write(mlxsw_sp, local_port, i,
+						   min_buff, 0,
+						   true, cm->pool_index);
+		} else {
+			if (mlxsw_sp_sb_pool_is_static(mlxsw_sp,
+						       cm->pool_index))
+				max_buff = mlxsw_sp_bytes_cells(mlxsw_sp,
+								max_buff);
+			err = mlxsw_sp_sb_cm_write(mlxsw_sp, local_port, i,
+						   min_buff, max_buff,
+						   false, cm->pool_index);
+		}
 		if (err)
 			return err;
 	}
@@ -662,27 +670,28 @@
 
 static int mlxsw_sp_port_sb_cms_init(struct mlxsw_sp_port *mlxsw_sp_port)
 {
-	int err;
-
-	err = __mlxsw_sp_sb_cms_init(mlxsw_sp_port->mlxsw_sp,
+	struct mlxsw_sp *mlxsw_sp = mlxsw_sp_port->mlxsw_sp;
+	int err;
+
+	err = __mlxsw_sp_sb_cms_init(mlxsw_sp,
 				     mlxsw_sp_port->local_port,
 				     MLXSW_REG_SBXX_DIR_INGRESS,
-				     mlxsw_sp_sb_cms_ingress,
-				     MLXSW_SP_SB_CMS_INGRESS_LEN);
+				     mlxsw_sp->sb_vals->cms_ingress,
+				     mlxsw_sp->sb_vals->cms_ingress_count);
 	if (err)
 		return err;
 	return __mlxsw_sp_sb_cms_init(mlxsw_sp_port->mlxsw_sp,
 				      mlxsw_sp_port->local_port,
 				      MLXSW_REG_SBXX_DIR_EGRESS,
-				      mlxsw_sp_sb_cms_egress,
-				      MLXSW_SP_SB_CMS_EGRESS_LEN);
+				      mlxsw_sp->sb_vals->cms_egress,
+				      mlxsw_sp->sb_vals->cms_egress_count);
 }
 
 static int mlxsw_sp_cpu_port_sb_cms_init(struct mlxsw_sp *mlxsw_sp)
 {
 	return __mlxsw_sp_sb_cms_init(mlxsw_sp, 0, MLXSW_REG_SBXX_DIR_EGRESS,
-				      mlxsw_sp_cpu_port_sb_cms,
-				      MLXSW_SP_CPU_PORT_SB_MCS_LEN);
+				      mlxsw_sp->sb_vals->cms_cpu,
+				      mlxsw_sp->sb_vals->cms_cpu_count);
 }
 
 #define MLXSW_SP_SB_PM(_min_buff, _max_buff)	\
@@ -691,49 +700,16 @@
 		.max_buff = _max_buff,		\
 	}
 
-<<<<<<< HEAD
-static const struct mlxsw_sp_sb_pm mlxsw_sp_sb_pms_ingress[] = {
-	MLXSW_SP_SB_PM(0, MLXSW_REG_SBXX_DYN_MAX_BUFF_MAX),
-	MLXSW_SP_SB_PM(0, MLXSW_REG_SBXX_DYN_MAX_BUFF_MIN),
-	MLXSW_SP_SB_PM(0, MLXSW_REG_SBXX_DYN_MAX_BUFF_MIN),
-	MLXSW_SP_SB_PM(0, MLXSW_REG_SBXX_DYN_MAX_BUFF_MAX),
-};
-
-#define MLXSW_SP_SB_PMS_INGRESS_LEN ARRAY_SIZE(mlxsw_sp_sb_pms_ingress)
-
-static const struct mlxsw_sp_sb_pm mlxsw_sp_sb_pms_egress[] = {
-=======
 /* Order according to mlxsw_sp1_sb_pool_dess */
 static const struct mlxsw_sp_sb_pm mlxsw_sp1_sb_pms[] = {
 	MLXSW_SP_SB_PM(0, MLXSW_REG_SBXX_DYN_MAX_BUFF_MAX),
 	MLXSW_SP_SB_PM(0, MLXSW_REG_SBXX_DYN_MAX_BUFF_MIN),
 	MLXSW_SP_SB_PM(0, MLXSW_REG_SBXX_DYN_MAX_BUFF_MIN),
 	MLXSW_SP_SB_PM(0, MLXSW_REG_SBXX_DYN_MAX_BUFF_MIN),
->>>>>>> 407d19ab
 	MLXSW_SP_SB_PM(0, 7),
 	MLXSW_SP_SB_PM(0, MLXSW_REG_SBXX_DYN_MAX_BUFF_MIN),
 	MLXSW_SP_SB_PM(0, MLXSW_REG_SBXX_DYN_MAX_BUFF_MIN),
 	MLXSW_SP_SB_PM(0, MLXSW_REG_SBXX_DYN_MAX_BUFF_MIN),
-<<<<<<< HEAD
-};
-
-#define MLXSW_SP_SB_PMS_EGRESS_LEN ARRAY_SIZE(mlxsw_sp_sb_pms_egress)
-
-static int __mlxsw_sp_port_sb_pms_init(struct mlxsw_sp *mlxsw_sp, u8 local_port,
-				       enum mlxsw_reg_sbxx_dir dir,
-				       const struct mlxsw_sp_sb_pm *pms,
-				       size_t pms_len)
-{
-	int i;
-	int err;
-
-	for (i = 0; i < pms_len; i++) {
-		const struct mlxsw_sp_sb_pm *pm;
-
-		pm = &pms[i];
-		err = mlxsw_sp_sb_pm_write(mlxsw_sp, local_port, i, dir,
-					   pm->min_buff, pm->max_buff);
-=======
 	MLXSW_SP_SB_PM(10000, 90000),
 	MLXSW_SP_SB_PM(0, 8),	/* 50% occupancy */
 	MLXSW_SP_SB_PM(0, MLXSW_REG_SBXX_DYN_MAX_BUFF_MIN),
@@ -791,7 +767,6 @@
 			max_buff = mlxsw_sp_bytes_cells(mlxsw_sp, max_buff);
 		err = mlxsw_sp_sb_pm_write(mlxsw_sp, local_port, i, min_buff,
 					   max_buff);
->>>>>>> 407d19ab
 		if (err)
 			return err;
 	}
@@ -800,53 +775,6 @@
 
 static int mlxsw_sp_port_sb_pms_init(struct mlxsw_sp_port *mlxsw_sp_port)
 {
-<<<<<<< HEAD
-	int err;
-
-	err = __mlxsw_sp_port_sb_pms_init(mlxsw_sp_port->mlxsw_sp,
-					  mlxsw_sp_port->local_port,
-					  MLXSW_REG_SBXX_DIR_INGRESS,
-					  mlxsw_sp_sb_pms_ingress,
-					  MLXSW_SP_SB_PMS_INGRESS_LEN);
-	if (err)
-		return err;
-	return __mlxsw_sp_port_sb_pms_init(mlxsw_sp_port->mlxsw_sp,
-					   mlxsw_sp_port->local_port,
-					   MLXSW_REG_SBXX_DIR_EGRESS,
-					   mlxsw_sp_sb_pms_egress,
-					   MLXSW_SP_SB_PMS_EGRESS_LEN);
-}
-
-struct mlxsw_sp_sb_mm {
-	u32 min_buff;
-	u32 max_buff;
-	u8 pool;
-};
-
-#define MLXSW_SP_SB_MM(_min_buff, _max_buff, _pool)	\
-	{						\
-		.min_buff = _min_buff,			\
-		.max_buff = _max_buff,			\
-		.pool = _pool,				\
-	}
-
-static const struct mlxsw_sp_sb_mm mlxsw_sp_sb_mms[] = {
-	MLXSW_SP_SB_MM(20000, 0xff, 0),
-	MLXSW_SP_SB_MM(20000, 0xff, 0),
-	MLXSW_SP_SB_MM(20000, 0xff, 0),
-	MLXSW_SP_SB_MM(20000, 0xff, 0),
-	MLXSW_SP_SB_MM(20000, 0xff, 0),
-	MLXSW_SP_SB_MM(20000, 0xff, 0),
-	MLXSW_SP_SB_MM(20000, 0xff, 0),
-	MLXSW_SP_SB_MM(20000, 0xff, 0),
-	MLXSW_SP_SB_MM(20000, 0xff, 0),
-	MLXSW_SP_SB_MM(20000, 0xff, 0),
-	MLXSW_SP_SB_MM(20000, 0xff, 0),
-	MLXSW_SP_SB_MM(20000, 0xff, 0),
-	MLXSW_SP_SB_MM(20000, 0xff, 0),
-	MLXSW_SP_SB_MM(20000, 0xff, 0),
-	MLXSW_SP_SB_MM(20000, 0xff, 0),
-=======
 	struct mlxsw_sp *mlxsw_sp = mlxsw_sp_port->mlxsw_sp;
 
 	return mlxsw_sp_sb_pms_init(mlxsw_sp, mlxsw_sp_port->local_port,
@@ -882,10 +810,7 @@
 	MLXSW_SP_SB_MM(0, 6),
 	MLXSW_SP_SB_MM(0, 6),
 	MLXSW_SP_SB_MM(0, 6),
->>>>>>> 407d19ab
-};
-
-#define MLXSW_SP_SB_MMS_LEN ARRAY_SIZE(mlxsw_sp_sb_mms)
+};
 
 static int mlxsw_sp_sb_mms_init(struct mlxsw_sp *mlxsw_sp)
 {
@@ -893,17 +818,19 @@
 	int i;
 	int err;
 
-	for (i = 0; i < MLXSW_SP_SB_MMS_LEN; i++) {
+	for (i = 0; i < mlxsw_sp->sb_vals->mms_count; i++) {
+		const struct mlxsw_sp_sb_pool_des *des;
 		const struct mlxsw_sp_sb_mm *mc;
 		u32 min_buff;
 
-		mc = &mlxsw_sp_sb_mms[i];
-		/* All pools are initialized using dynamic thresholds,
-		 * therefore 'max_buff' isn't specified in cells.
+		mc = &mlxsw_sp->sb_vals->mms[i];
+		des = &mlxsw_sp->sb_vals->pool_dess[mc->pool_index];
+		/* All pools used by sb_mm's are initialized using dynamic
+		 * thresholds, therefore 'max_buff' isn't specified in cells.
 		 */
 		min_buff = mlxsw_sp_bytes_cells(mlxsw_sp, mc->min_buff);
 		mlxsw_reg_sbmm_pack(sbmm_pl, i, min_buff, mc->max_buff,
-				    mc->pool);
+				    des->pool);
 		err = mlxsw_reg_write(mlxsw_sp->core, MLXSW_REG(sbmm), sbmm_pl);
 		if (err)
 			return err;
@@ -911,11 +838,6 @@
 	return 0;
 }
 
-<<<<<<< HEAD
-int mlxsw_sp_buffers_init(struct mlxsw_sp *mlxsw_sp)
-{
-	u64 sb_size;
-=======
 static void mlxsw_sp_pool_count(struct mlxsw_sp *mlxsw_sp,
 				u16 *p_ingress_len, u16 *p_egress_len)
 {
@@ -969,7 +891,6 @@
 	u32 max_headroom_size;
 	u16 ing_pool_count = 0;
 	u16 eg_pool_count = 0;
->>>>>>> 407d19ab
 	int err;
 
 	if (!MLXSW_CORE_RES_VALID(mlxsw_sp->core, CELL_SIZE))
@@ -977,17 +898,27 @@
 
 	if (!MLXSW_CORE_RES_VALID(mlxsw_sp->core, MAX_BUFFER_SIZE))
 		return -EIO;
-	sb_size = MLXSW_CORE_RES_GET(mlxsw_sp->core, MAX_BUFFER_SIZE);
+
+	if (!MLXSW_CORE_RES_VALID(mlxsw_sp->core, MAX_HEADROOM_SIZE))
+		return -EIO;
 
 	mlxsw_sp->sb = kzalloc(sizeof(*mlxsw_sp->sb), GFP_KERNEL);
 	if (!mlxsw_sp->sb)
 		return -ENOMEM;
 	mlxsw_sp->sb->cell_size = MLXSW_CORE_RES_GET(mlxsw_sp->core, CELL_SIZE);
+	mlxsw_sp->sb->sb_size = MLXSW_CORE_RES_GET(mlxsw_sp->core,
+						   MAX_BUFFER_SIZE);
+	max_headroom_size = MLXSW_CORE_RES_GET(mlxsw_sp->core,
+					       MAX_HEADROOM_SIZE);
+	/* Round down, because this limit must not be overstepped. */
+	mlxsw_sp->sb->max_headroom_cells = max_headroom_size /
+						mlxsw_sp->sb->cell_size;
 
 	err = mlxsw_sp_sb_ports_init(mlxsw_sp);
 	if (err)
 		goto err_sb_ports_init;
-	err = mlxsw_sp_sb_prs_init(mlxsw_sp);
+	err = mlxsw_sp_sb_prs_init(mlxsw_sp, mlxsw_sp->sb_vals->prs,
+				   mlxsw_sp->sb_vals->pool_count);
 	if (err)
 		goto err_sb_prs_init;
 	err = mlxsw_sp_cpu_port_sb_cms_init(mlxsw_sp);
@@ -999,11 +930,13 @@
 	err = mlxsw_sp_sb_mms_init(mlxsw_sp);
 	if (err)
 		goto err_sb_mms_init;
-	err = devlink_sb_register(priv_to_devlink(mlxsw_sp->core), 0, sb_size,
-				  MLXSW_SP_SB_POOL_COUNT,
-				  MLXSW_SP_SB_POOL_COUNT,
-				  MLXSW_SP_SB_TC_COUNT,
-				  MLXSW_SP_SB_TC_COUNT);
+	mlxsw_sp_pool_count(mlxsw_sp, &ing_pool_count, &eg_pool_count);
+	err = devlink_sb_register(priv_to_devlink(mlxsw_sp->core), 0,
+				  mlxsw_sp->sb->sb_size,
+				  ing_pool_count,
+				  eg_pool_count,
+				  MLXSW_SP_SB_ING_TC_COUNT,
+				  MLXSW_SP_SB_EG_TC_COUNT);
 	if (err)
 		goto err_devlink_sb_register;
 
@@ -1042,39 +975,20 @@
 	return err;
 }
 
-static u8 pool_get(u16 pool_index)
-{
-	return pool_index % MLXSW_SP_SB_POOL_COUNT;
-}
-
-static u16 pool_index_get(u8 pool, enum mlxsw_reg_sbxx_dir dir)
-{
-	u16 pool_index;
-
-	pool_index = pool;
-	if (dir == MLXSW_REG_SBXX_DIR_EGRESS)
-		pool_index += MLXSW_SP_SB_POOL_COUNT;
-	return pool_index;
-}
-
-static enum mlxsw_reg_sbxx_dir dir_get(u16 pool_index)
-{
-	return pool_index < MLXSW_SP_SB_POOL_COUNT ?
-	       MLXSW_REG_SBXX_DIR_INGRESS : MLXSW_REG_SBXX_DIR_EGRESS;
-}
-
 int mlxsw_sp_sb_pool_get(struct mlxsw_core *mlxsw_core,
 			 unsigned int sb_index, u16 pool_index,
 			 struct devlink_sb_pool_info *pool_info)
 {
 	struct mlxsw_sp *mlxsw_sp = mlxsw_core_driver_priv(mlxsw_core);
-	u8 pool = pool_get(pool_index);
-	enum mlxsw_reg_sbxx_dir dir = dir_get(pool_index);
-	struct mlxsw_sp_sb_pr *pr = mlxsw_sp_sb_pr_get(mlxsw_sp, pool, dir);
-
+	enum mlxsw_reg_sbxx_dir dir;
+	struct mlxsw_sp_sb_pr *pr;
+
+	dir = mlxsw_sp->sb_vals->pool_dess[pool_index].dir;
+	pr = mlxsw_sp_sb_pr_get(mlxsw_sp, pool_index);
 	pool_info->pool_type = (enum devlink_sb_pool_type) dir;
 	pool_info->size = mlxsw_sp_cells_bytes(mlxsw_sp, pr->size);
 	pool_info->threshold_type = (enum devlink_sb_threshold_type) pr->mode;
+	pool_info->cell_size = mlxsw_sp->sb->cell_size;
 	return 0;
 }
 
@@ -1085,12 +999,7 @@
 {
 	struct mlxsw_sp *mlxsw_sp = mlxsw_core_driver_priv(mlxsw_core);
 	u32 pool_size = mlxsw_sp_bytes_cells(mlxsw_sp, size);
-<<<<<<< HEAD
-	u8 pool = pool_get(pool_index);
-	enum mlxsw_reg_sbxx_dir dir = dir_get(pool_index);
-=======
 	const struct mlxsw_sp_sb_pr *pr;
->>>>>>> 407d19ab
 	enum mlxsw_reg_sbpr_mode mode;
 
 	mode = (enum mlxsw_reg_sbpr_mode) threshold_type;
@@ -1111,38 +1020,27 @@
 		return -EINVAL;
 	};
 
-<<<<<<< HEAD
-	mode = (enum mlxsw_reg_sbpr_mode) threshold_type;
-	return mlxsw_sp_sb_pr_write(mlxsw_sp, pool, dir, mode, pool_size);
-=======
 	return mlxsw_sp_sb_pr_write(mlxsw_sp, pool_index, mode,
 				    pool_size, false);
->>>>>>> 407d19ab
 }
 
 #define MLXSW_SP_SB_THRESHOLD_TO_ALPHA_OFFSET (-2) /* 3->1, 16->14 */
 
-static u32 mlxsw_sp_sb_threshold_out(struct mlxsw_sp *mlxsw_sp, u8 pool,
-				     enum mlxsw_reg_sbxx_dir dir, u32 max_buff)
-{
-	struct mlxsw_sp_sb_pr *pr = mlxsw_sp_sb_pr_get(mlxsw_sp, pool, dir);
+static u32 mlxsw_sp_sb_threshold_out(struct mlxsw_sp *mlxsw_sp, u16 pool_index,
+				     u32 max_buff)
+{
+	struct mlxsw_sp_sb_pr *pr = mlxsw_sp_sb_pr_get(mlxsw_sp, pool_index);
 
 	if (pr->mode == MLXSW_REG_SBPR_MODE_DYNAMIC)
 		return max_buff - MLXSW_SP_SB_THRESHOLD_TO_ALPHA_OFFSET;
 	return mlxsw_sp_cells_bytes(mlxsw_sp, max_buff);
 }
 
-<<<<<<< HEAD
-static int mlxsw_sp_sb_threshold_in(struct mlxsw_sp *mlxsw_sp, u8 pool,
-				    enum mlxsw_reg_sbxx_dir dir, u32 threshold,
-				    u32 *p_max_buff)
-=======
 static int mlxsw_sp_sb_threshold_in(struct mlxsw_sp *mlxsw_sp, u16 pool_index,
 				    u32 threshold, u32 *p_max_buff,
 				    struct netlink_ext_ack *extack)
->>>>>>> 407d19ab
-{
-	struct mlxsw_sp_sb_pr *pr = mlxsw_sp_sb_pr_get(mlxsw_sp, pool, dir);
+{
+	struct mlxsw_sp_sb_pr *pr = mlxsw_sp_sb_pr_get(mlxsw_sp, pool_index);
 
 	if (pr->mode == MLXSW_REG_SBPR_MODE_DYNAMIC) {
 		int val;
@@ -1168,12 +1066,10 @@
 			mlxsw_core_port_driver_priv(mlxsw_core_port);
 	struct mlxsw_sp *mlxsw_sp = mlxsw_sp_port->mlxsw_sp;
 	u8 local_port = mlxsw_sp_port->local_port;
-	u8 pool = pool_get(pool_index);
-	enum mlxsw_reg_sbxx_dir dir = dir_get(pool_index);
 	struct mlxsw_sp_sb_pm *pm = mlxsw_sp_sb_pm_get(mlxsw_sp, local_port,
-						       pool, dir);
-
-	*p_threshold = mlxsw_sp_sb_threshold_out(mlxsw_sp, pool, dir,
+						       pool_index);
+
+	*p_threshold = mlxsw_sp_sb_threshold_out(mlxsw_sp, pool_index,
 						 pm->max_buff);
 	return 0;
 }
@@ -1186,22 +1082,15 @@
 			mlxsw_core_port_driver_priv(mlxsw_core_port);
 	struct mlxsw_sp *mlxsw_sp = mlxsw_sp_port->mlxsw_sp;
 	u8 local_port = mlxsw_sp_port->local_port;
-	u8 pool = pool_get(pool_index);
-	enum mlxsw_reg_sbxx_dir dir = dir_get(pool_index);
 	u32 max_buff;
 	int err;
 
-<<<<<<< HEAD
-	err = mlxsw_sp_sb_threshold_in(mlxsw_sp, pool, dir,
-				       threshold, &max_buff);
-=======
 	err = mlxsw_sp_sb_threshold_in(mlxsw_sp, pool_index,
 				       threshold, &max_buff, extack);
->>>>>>> 407d19ab
 	if (err)
 		return err;
 
-	return mlxsw_sp_sb_pm_write(mlxsw_sp, local_port, pool, dir,
+	return mlxsw_sp_sb_pm_write(mlxsw_sp, local_port, pool_index,
 				    0, max_buff);
 }
 
@@ -1219,9 +1108,9 @@
 	struct mlxsw_sp_sb_cm *cm = mlxsw_sp_sb_cm_get(mlxsw_sp, local_port,
 						       pg_buff, dir);
 
-	*p_threshold = mlxsw_sp_sb_threshold_out(mlxsw_sp, cm->pool, dir,
+	*p_threshold = mlxsw_sp_sb_threshold_out(mlxsw_sp, cm->pool_index,
 						 cm->max_buff);
-	*p_pool_index = pool_index_get(cm->pool, dir);
+	*p_pool_index = cm->pool_index;
 	return 0;
 }
 
@@ -1238,16 +1127,11 @@
 	const struct mlxsw_sp_sb_cm *cm;
 	u8 pg_buff = tc_index;
 	enum mlxsw_reg_sbxx_dir dir = (enum mlxsw_reg_sbxx_dir) pool_type;
-	u8 pool = pool_get(pool_index);
 	u32 max_buff;
 	int err;
 
-<<<<<<< HEAD
-	if (dir != dir_get(pool_index))
-=======
 	if (dir != mlxsw_sp->sb_vals->pool_dess[pool_index].dir) {
 		NL_SET_ERR_MSG_MOD(extack, "Binding egress TC to ingress pool and vice versa is forbidden");
->>>>>>> 407d19ab
 		return -EINVAL;
 	}
 
@@ -1266,22 +1150,18 @@
 		return -EINVAL;
 	}
 
-<<<<<<< HEAD
-	err = mlxsw_sp_sb_threshold_in(mlxsw_sp, pool, dir,
-				       threshold, &max_buff);
-=======
 	err = mlxsw_sp_sb_threshold_in(mlxsw_sp, pool_index,
 				       threshold, &max_buff, extack);
->>>>>>> 407d19ab
 	if (err)
 		return err;
 
-	return mlxsw_sp_sb_cm_write(mlxsw_sp, local_port, pg_buff, dir,
-				    0, max_buff, pool);
+	return mlxsw_sp_sb_cm_write(mlxsw_sp, local_port, pg_buff,
+				    0, max_buff, false, pool_index);
 }
 
 #define MASKED_COUNT_MAX \
-	(MLXSW_REG_SBSR_REC_MAX_COUNT / (MLXSW_SP_SB_TC_COUNT * 2))
+	(MLXSW_REG_SBSR_REC_MAX_COUNT / \
+	 (MLXSW_SP_SB_ING_TC_COUNT + MLXSW_SP_SB_EG_TC_COUNT))
 
 struct mlxsw_sp_sb_sr_occ_query_cb_ctx {
 	u8 masked_count;
@@ -1307,7 +1187,7 @@
 	     local_port < mlxsw_core_max_ports(mlxsw_core); local_port++) {
 		if (!mlxsw_sp->ports[local_port])
 			continue;
-		for (i = 0; i < MLXSW_SP_SB_TC_COUNT; i++) {
+		for (i = 0; i < MLXSW_SP_SB_ING_TC_COUNT; i++) {
 			cm = mlxsw_sp_sb_cm_get(mlxsw_sp, local_port, i,
 						MLXSW_REG_SBXX_DIR_INGRESS);
 			mlxsw_reg_sbsr_rec_unpack(sbsr_pl, rec_index++,
@@ -1321,7 +1201,7 @@
 	     local_port < mlxsw_core_max_ports(mlxsw_core); local_port++) {
 		if (!mlxsw_sp->ports[local_port])
 			continue;
-		for (i = 0; i < MLXSW_SP_SB_TC_COUNT; i++) {
+		for (i = 0; i < MLXSW_SP_SB_EG_TC_COUNT; i++) {
 			cm = mlxsw_sp_sb_cm_get(mlxsw_sp, local_port, i,
 						MLXSW_REG_SBXX_DIR_EGRESS);
 			mlxsw_reg_sbsr_rec_unpack(sbsr_pl, rec_index++,
@@ -1356,23 +1236,17 @@
 	local_port_1 = local_port;
 	masked_count = 0;
 	mlxsw_reg_sbsr_pack(sbsr_pl, false);
-	for (i = 0; i < MLXSW_SP_SB_TC_COUNT; i++) {
+	for (i = 0; i < MLXSW_SP_SB_ING_TC_COUNT; i++)
 		mlxsw_reg_sbsr_pg_buff_mask_set(sbsr_pl, i, 1);
+	for (i = 0; i < MLXSW_SP_SB_EG_TC_COUNT; i++)
 		mlxsw_reg_sbsr_tclass_mask_set(sbsr_pl, i, 1);
-	}
 	for (; local_port < mlxsw_core_max_ports(mlxsw_core); local_port++) {
 		if (!mlxsw_sp->ports[local_port])
 			continue;
 		mlxsw_reg_sbsr_ingress_port_mask_set(sbsr_pl, local_port, 1);
 		mlxsw_reg_sbsr_egress_port_mask_set(sbsr_pl, local_port, 1);
-		for (i = 0; i < MLXSW_SP_SB_POOL_COUNT; i++) {
+		for (i = 0; i < mlxsw_sp->sb_vals->pool_count; i++) {
 			err = mlxsw_sp_sb_pm_occ_query(mlxsw_sp, local_port, i,
-						       MLXSW_REG_SBXX_DIR_INGRESS,
-						       &bulk_list);
-			if (err)
-				goto out;
-			err = mlxsw_sp_sb_pm_occ_query(mlxsw_sp, local_port, i,
-						       MLXSW_REG_SBXX_DIR_EGRESS,
 						       &bulk_list);
 			if (err)
 				goto out;
@@ -1421,23 +1295,17 @@
 	local_port++;
 	masked_count = 0;
 	mlxsw_reg_sbsr_pack(sbsr_pl, true);
-	for (i = 0; i < MLXSW_SP_SB_TC_COUNT; i++) {
+	for (i = 0; i < MLXSW_SP_SB_ING_TC_COUNT; i++)
 		mlxsw_reg_sbsr_pg_buff_mask_set(sbsr_pl, i, 1);
+	for (i = 0; i < MLXSW_SP_SB_EG_TC_COUNT; i++)
 		mlxsw_reg_sbsr_tclass_mask_set(sbsr_pl, i, 1);
-	}
 	for (; local_port < mlxsw_core_max_ports(mlxsw_core); local_port++) {
 		if (!mlxsw_sp->ports[local_port])
 			continue;
 		mlxsw_reg_sbsr_ingress_port_mask_set(sbsr_pl, local_port, 1);
 		mlxsw_reg_sbsr_egress_port_mask_set(sbsr_pl, local_port, 1);
-		for (i = 0; i < MLXSW_SP_SB_POOL_COUNT; i++) {
+		for (i = 0; i < mlxsw_sp->sb_vals->pool_count; i++) {
 			err = mlxsw_sp_sb_pm_occ_clear(mlxsw_sp, local_port, i,
-						       MLXSW_REG_SBXX_DIR_INGRESS,
-						       &bulk_list);
-			if (err)
-				goto out;
-			err = mlxsw_sp_sb_pm_occ_clear(mlxsw_sp, local_port, i,
-						       MLXSW_REG_SBXX_DIR_EGRESS,
 						       &bulk_list);
 			if (err)
 				goto out;
@@ -1470,10 +1338,8 @@
 			mlxsw_core_port_driver_priv(mlxsw_core_port);
 	struct mlxsw_sp *mlxsw_sp = mlxsw_sp_port->mlxsw_sp;
 	u8 local_port = mlxsw_sp_port->local_port;
-	u8 pool = pool_get(pool_index);
-	enum mlxsw_reg_sbxx_dir dir = dir_get(pool_index);
 	struct mlxsw_sp_sb_pm *pm = mlxsw_sp_sb_pm_get(mlxsw_sp, local_port,
-						       pool, dir);
+						       pool_index);
 
 	*p_cur = mlxsw_sp_cells_bytes(mlxsw_sp, pm->occ.cur);
 	*p_max = mlxsw_sp_cells_bytes(mlxsw_sp, pm->occ.max);
