--- conflicted
+++ resolved
@@ -7,7 +7,8 @@
 #include <linux/gfp.h>
 #include <linux/kernel.h>
 #include <linux/list.h>
-#include <linux/rhashtable.h>
+#include <linux/mutex.h>
+#include <linux/objagg.h>
 #include <linux/rtnetlink.h>
 #include <linux/slab.h>
 
@@ -24,11 +25,14 @@
 	unsigned int erpt_entries_size[MLXSW_SP_ACL_ATCAM_REGION_TYPE_MAX + 1];
 	struct gen_pool *erp_tables;
 	struct mlxsw_sp *mlxsw_sp;
+	struct mlxsw_sp_acl_bf *bf;
 	unsigned int num_erp_banks;
 };
 
 struct mlxsw_sp_acl_erp_key {
 	char mask[MLXSW_REG_PTCEX_FLEX_KEY_BLOCKS_LEN];
+#define __MASK_LEN 0x38
+#define __MASK_IDX(i) (__MASK_LEN - (i) - 1)
 	bool ctcam;
 };
 
@@ -36,10 +40,8 @@
 	struct mlxsw_sp_acl_erp_key key;
 	u8 id;
 	u8 index;
-	refcount_t refcnt;
 	DECLARE_BITMAP(mask_bitmap, MLXSW_SP_ACL_TCAM_MASK_LEN);
 	struct list_head list;
-	struct rhash_head ht_node;
 	struct mlxsw_sp_acl_erp_table *erp_table;
 };
 
@@ -53,7 +55,6 @@
 	DECLARE_BITMAP(erp_id_bitmap, MLXSW_SP_ACL_ERP_MAX_PER_REGION);
 	DECLARE_BITMAP(erp_index_bitmap, MLXSW_SP_ACL_ERP_MAX_PER_REGION);
 	struct list_head atcam_erps_list;
-	struct rhashtable erp_ht;
 	struct mlxsw_sp_acl_erp_core *erp_core;
 	struct mlxsw_sp_acl_atcam_region *aregion;
 	const struct mlxsw_sp_acl_erp_table_ops *ops;
@@ -61,12 +62,9 @@
 	unsigned int num_atcam_erps;
 	unsigned int num_max_atcam_erps;
 	unsigned int num_ctcam_erps;
-};
-
-static const struct rhashtable_params mlxsw_sp_acl_erp_ht_params = {
-	.key_len = sizeof(struct mlxsw_sp_acl_erp_key),
-	.key_offset = offsetof(struct mlxsw_sp_acl_erp, key),
-	.head_offset = offsetof(struct mlxsw_sp_acl_erp, ht_node),
+	unsigned int num_deltas;
+	struct objagg *objagg;
+	struct mutex objagg_lock; /* guards objagg manipulation */
 };
 
 struct mlxsw_sp_acl_erp_table_ops {
@@ -119,14 +117,17 @@
 	.erp_destroy = mlxsw_sp_acl_erp_no_mask_destroy,
 };
 
-bool mlxsw_sp_acl_erp_is_ctcam_erp(const struct mlxsw_sp_acl_erp *erp)
-{
-	return erp->key.ctcam;
-}
-
-u8 mlxsw_sp_acl_erp_id(const struct mlxsw_sp_acl_erp *erp)
-{
-	return erp->id;
+static bool
+mlxsw_sp_acl_erp_table_is_used(const struct mlxsw_sp_acl_erp_table *erp_table)
+{
+	return erp_table->ops != &erp_single_mask_ops &&
+	       erp_table->ops != &erp_no_mask_ops;
+}
+
+static unsigned int
+mlxsw_sp_acl_erp_bank_get(const struct mlxsw_sp_acl_erp *erp)
+{
+	return erp->index % erp->erp_table->erp_core->num_erp_banks;
 }
 
 static unsigned int
@@ -194,12 +195,15 @@
 
 static int
 mlxsw_sp_acl_erp_master_mask_set(struct mlxsw_sp_acl_erp_table *erp_table,
-				 const struct mlxsw_sp_acl_erp *erp)
-{
+				 struct mlxsw_sp_acl_erp_key *key)
+{
+	DECLARE_BITMAP(mask_bitmap, MLXSW_SP_ACL_TCAM_MASK_LEN);
 	unsigned long bit;
 	int err;
 
-	for_each_set_bit(bit, erp->mask_bitmap, MLXSW_SP_ACL_TCAM_MASK_LEN)
+	bitmap_from_arr32(mask_bitmap, (u32 *) key->mask,
+			  MLXSW_SP_ACL_TCAM_MASK_LEN);
+	for_each_set_bit(bit, mask_bitmap, MLXSW_SP_ACL_TCAM_MASK_LEN)
 		mlxsw_sp_acl_erp_master_mask_bit_set(bit,
 						     &erp_table->master_mask);
 
@@ -210,7 +214,7 @@
 	return 0;
 
 err_master_mask_update:
-	for_each_set_bit(bit, erp->mask_bitmap, MLXSW_SP_ACL_TCAM_MASK_LEN)
+	for_each_set_bit(bit, mask_bitmap, MLXSW_SP_ACL_TCAM_MASK_LEN)
 		mlxsw_sp_acl_erp_master_mask_bit_clear(bit,
 						       &erp_table->master_mask);
 	return err;
@@ -218,12 +222,15 @@
 
 static int
 mlxsw_sp_acl_erp_master_mask_clear(struct mlxsw_sp_acl_erp_table *erp_table,
-				   const struct mlxsw_sp_acl_erp *erp)
-{
+				   struct mlxsw_sp_acl_erp_key *key)
+{
+	DECLARE_BITMAP(mask_bitmap, MLXSW_SP_ACL_TCAM_MASK_LEN);
 	unsigned long bit;
 	int err;
 
-	for_each_set_bit(bit, erp->mask_bitmap, MLXSW_SP_ACL_TCAM_MASK_LEN)
+	bitmap_from_arr32(mask_bitmap, (u32 *) key->mask,
+			  MLXSW_SP_ACL_TCAM_MASK_LEN);
+	for_each_set_bit(bit, mask_bitmap, MLXSW_SP_ACL_TCAM_MASK_LEN)
 		mlxsw_sp_acl_erp_master_mask_bit_clear(bit,
 						       &erp_table->master_mask);
 
@@ -234,7 +241,7 @@
 	return 0;
 
 err_master_mask_update:
-	for_each_set_bit(bit, erp->mask_bitmap, MLXSW_SP_ACL_TCAM_MASK_LEN)
+	for_each_set_bit(bit, mask_bitmap, MLXSW_SP_ACL_TCAM_MASK_LEN)
 		mlxsw_sp_acl_erp_master_mask_bit_set(bit,
 						     &erp_table->master_mask);
 	return err;
@@ -256,26 +263,16 @@
 		goto err_erp_id_get;
 
 	memcpy(&erp->key, key, sizeof(*key));
-	bitmap_from_arr32(erp->mask_bitmap, (u32 *) key->mask,
-			  MLXSW_SP_ACL_TCAM_MASK_LEN);
 	list_add(&erp->list, &erp_table->atcam_erps_list);
-	refcount_set(&erp->refcnt, 1);
 	erp_table->num_atcam_erps++;
 	erp->erp_table = erp_table;
 
-	err = mlxsw_sp_acl_erp_master_mask_set(erp_table, erp);
+	err = mlxsw_sp_acl_erp_master_mask_set(erp_table, &erp->key);
 	if (err)
 		goto err_master_mask_set;
 
-	err = rhashtable_insert_fast(&erp_table->erp_ht, &erp->ht_node,
-				     mlxsw_sp_acl_erp_ht_params);
-	if (err)
-		goto err_rhashtable_insert;
-
 	return erp;
 
-err_rhashtable_insert:
-	mlxsw_sp_acl_erp_master_mask_clear(erp_table, erp);
 err_master_mask_set:
 	erp_table->num_atcam_erps--;
 	list_del(&erp->list);
@@ -290,9 +287,7 @@
 {
 	struct mlxsw_sp_acl_erp_table *erp_table = erp->erp_table;
 
-	rhashtable_remove_fast(&erp_table->erp_ht, &erp->ht_node,
-			       mlxsw_sp_acl_erp_ht_params);
-	mlxsw_sp_acl_erp_master_mask_clear(erp_table, erp);
+	mlxsw_sp_acl_erp_master_mask_clear(erp_table, &erp->key);
 	erp_table->num_atcam_erps--;
 	list_del(&erp->list);
 	mlxsw_sp_acl_erp_id_put(erp_table, erp->id);
@@ -525,6 +520,48 @@
 }
 
 static int
+mlxsw_acl_erp_table_bf_add(struct mlxsw_sp_acl_erp_table *erp_table,
+			   struct mlxsw_sp_acl_erp *erp)
+{
+	struct mlxsw_sp_acl_atcam_region *aregion = erp_table->aregion;
+	unsigned int erp_bank = mlxsw_sp_acl_erp_bank_get(erp);
+	struct mlxsw_sp_acl_atcam_entry *aentry;
+	int err;
+
+	list_for_each_entry(aentry, &aregion->entries_list, list) {
+		err = mlxsw_sp_acl_bf_entry_add(aregion->region->mlxsw_sp,
+						erp_table->erp_core->bf,
+						aregion, erp_bank, aentry);
+		if (err)
+			goto bf_entry_add_err;
+	}
+
+	return 0;
+
+bf_entry_add_err:
+	list_for_each_entry_continue_reverse(aentry, &aregion->entries_list,
+					     list)
+		mlxsw_sp_acl_bf_entry_del(aregion->region->mlxsw_sp,
+					  erp_table->erp_core->bf,
+					  aregion, erp_bank, aentry);
+	return err;
+}
+
+static void
+mlxsw_acl_erp_table_bf_del(struct mlxsw_sp_acl_erp_table *erp_table,
+			   struct mlxsw_sp_acl_erp *erp)
+{
+	struct mlxsw_sp_acl_atcam_region *aregion = erp_table->aregion;
+	unsigned int erp_bank = mlxsw_sp_acl_erp_bank_get(erp);
+	struct mlxsw_sp_acl_atcam_entry *aentry;
+
+	list_for_each_entry_reverse(aentry, &aregion->entries_list, list)
+		mlxsw_sp_acl_bf_entry_del(aregion->region->mlxsw_sp,
+					  erp_table->erp_core->bf,
+					  aregion, erp_bank, aentry);
+}
+
+static int
 mlxsw_sp_acl_erp_region_table_trans(struct mlxsw_sp_acl_erp_table *erp_table)
 {
 	struct mlxsw_sp_acl_erp_core *erp_core = erp_table->erp_core;
@@ -548,16 +585,24 @@
 		goto err_table_master_rp;
 	}
 
-	/* Maintain the same eRP bank for the master RP, so that we
-	 * wouldn't need to update the bloom filter
+	/* Make sure the master RP is using a valid index, as
+	 * only a single eRP row is currently allocated.
 	 */
-	master_rp->index = master_rp->index % erp_core->num_erp_banks;
+	master_rp->index = 0;
 	__set_bit(master_rp->index, erp_table->erp_index_bitmap);
 
 	err = mlxsw_sp_acl_erp_table_erp_add(erp_table, master_rp);
 	if (err)
 		goto err_table_master_rp_add;
 
+	/* Update Bloom filter before enabling eRP table, as rules
+	 * on the master RP were not set to Bloom filter up to this
+	 * point.
+	 */
+	err = mlxsw_acl_erp_table_bf_add(erp_table, master_rp);
+	if (err)
+		goto err_table_bf_add;
+
 	err = mlxsw_sp_acl_erp_table_enable(erp_table, false);
 	if (err)
 		goto err_table_enable;
@@ -565,6 +610,8 @@
 	return 0;
 
 err_table_enable:
+	mlxsw_acl_erp_table_bf_del(erp_table, master_rp);
+err_table_bf_add:
 	mlxsw_sp_acl_erp_table_erp_del(master_rp);
 err_table_master_rp_add:
 	__clear_bit(master_rp->index, erp_table->erp_index_bitmap);
@@ -585,6 +632,7 @@
 	master_rp = mlxsw_sp_acl_erp_table_master_rp(erp_table);
 	if (!master_rp)
 		return;
+	mlxsw_acl_erp_table_bf_del(erp_table, master_rp);
 	mlxsw_sp_acl_erp_table_erp_del(master_rp);
 	__clear_bit(master_rp->index, erp_table->erp_index_bitmap);
 	mlxsw_sp_acl_erp_table_free(erp_core, erp_table->num_max_atcam_erps,
@@ -647,9 +695,55 @@
 	mlxsw_sp_acl_erp_table_enable(erp_table, false);
 }
 
-static void
-mlxsw_sp_acl_erp_ctcam_table_ops_set(struct mlxsw_sp_acl_erp_table *erp_table)
-{
+static int
+__mlxsw_sp_acl_erp_table_other_inc(struct mlxsw_sp_acl_erp_table *erp_table,
+				   unsigned int *inc_num)
+{
+	int err;
+
+	/* If there are C-TCAM eRP or deltas in use we need to transition
+	 * the region to use eRP table, if it is not already done
+	 */
+	if (!mlxsw_sp_acl_erp_table_is_used(erp_table)) {
+		err = mlxsw_sp_acl_erp_region_table_trans(erp_table);
+		if (err)
+			return err;
+	}
+
+	/* When C-TCAM or deltas are used, the eRP table must be used */
+	if (erp_table->ops != &erp_multiple_masks_ops)
+		erp_table->ops = &erp_multiple_masks_ops;
+
+	(*inc_num)++;
+
+	return 0;
+}
+
+static int mlxsw_sp_acl_erp_ctcam_inc(struct mlxsw_sp_acl_erp_table *erp_table)
+{
+	return __mlxsw_sp_acl_erp_table_other_inc(erp_table,
+						  &erp_table->num_ctcam_erps);
+}
+
+static int mlxsw_sp_acl_erp_delta_inc(struct mlxsw_sp_acl_erp_table *erp_table)
+{
+	return __mlxsw_sp_acl_erp_table_other_inc(erp_table,
+						  &erp_table->num_deltas);
+}
+
+static void
+__mlxsw_sp_acl_erp_table_other_dec(struct mlxsw_sp_acl_erp_table *erp_table,
+				   unsigned int *dec_num)
+{
+	(*dec_num)--;
+
+	/* If there are no C-TCAM eRP or deltas in use, the state we
+	 * transition to depends on the number of A-TCAM eRPs currently
+	 * in use.
+	 */
+	if (erp_table->num_ctcam_erps > 0 || erp_table->num_deltas > 0)
+		return;
+
 	switch (erp_table->num_atcam_erps) {
 	case 2:
 		/* Keep using the eRP table, but correctly set the
@@ -683,9 +777,21 @@
 	}
 }
 
+static void mlxsw_sp_acl_erp_ctcam_dec(struct mlxsw_sp_acl_erp_table *erp_table)
+{
+	__mlxsw_sp_acl_erp_table_other_dec(erp_table,
+					   &erp_table->num_ctcam_erps);
+}
+
+static void mlxsw_sp_acl_erp_delta_dec(struct mlxsw_sp_acl_erp_table *erp_table)
+{
+	__mlxsw_sp_acl_erp_table_other_dec(erp_table,
+					   &erp_table->num_deltas);
+}
+
 static struct mlxsw_sp_acl_erp *
-__mlxsw_sp_acl_erp_ctcam_mask_create(struct mlxsw_sp_acl_erp_table *erp_table,
-				     struct mlxsw_sp_acl_erp_key *key)
+mlxsw_sp_acl_erp_ctcam_mask_create(struct mlxsw_sp_acl_erp_table *erp_table,
+				   struct mlxsw_sp_acl_erp_key *key)
 {
 	struct mlxsw_sp_acl_erp *erp;
 	int err;
@@ -697,89 +803,41 @@
 	memcpy(&erp->key, key, sizeof(*key));
 	bitmap_from_arr32(erp->mask_bitmap, (u32 *) key->mask,
 			  MLXSW_SP_ACL_TCAM_MASK_LEN);
-	refcount_set(&erp->refcnt, 1);
-	erp_table->num_ctcam_erps++;
+
+	err = mlxsw_sp_acl_erp_ctcam_inc(erp_table);
+	if (err)
+		goto err_erp_ctcam_inc;
+
 	erp->erp_table = erp_table;
 
-	err = mlxsw_sp_acl_erp_master_mask_set(erp_table, erp);
+	err = mlxsw_sp_acl_erp_master_mask_set(erp_table, &erp->key);
 	if (err)
 		goto err_master_mask_set;
 
-	err = rhashtable_insert_fast(&erp_table->erp_ht, &erp->ht_node,
-				     mlxsw_sp_acl_erp_ht_params);
-	if (err)
-		goto err_rhashtable_insert;
-
 	err = mlxsw_sp_acl_erp_region_ctcam_enable(erp_table);
 	if (err)
 		goto err_erp_region_ctcam_enable;
 
-	/* When C-TCAM is used, the eRP table must be used */
-	erp_table->ops = &erp_multiple_masks_ops;
-
 	return erp;
 
 err_erp_region_ctcam_enable:
-	rhashtable_remove_fast(&erp_table->erp_ht, &erp->ht_node,
-			       mlxsw_sp_acl_erp_ht_params);
-err_rhashtable_insert:
-	mlxsw_sp_acl_erp_master_mask_clear(erp_table, erp);
+	mlxsw_sp_acl_erp_master_mask_clear(erp_table, &erp->key);
 err_master_mask_set:
-	erp_table->num_ctcam_erps--;
+	mlxsw_sp_acl_erp_ctcam_dec(erp_table);
+err_erp_ctcam_inc:
 	kfree(erp);
 	return ERR_PTR(err);
 }
 
-static struct mlxsw_sp_acl_erp *
-mlxsw_sp_acl_erp_ctcam_mask_create(struct mlxsw_sp_acl_erp_table *erp_table,
-				   struct mlxsw_sp_acl_erp_key *key)
-{
-	struct mlxsw_sp_acl_erp *erp;
-	int err;
-
-	/* There is a special situation where we need to spill rules
-	 * into the C-TCAM, yet the region is still using a master
-	 * mask and thus not performing a lookup in the C-TCAM. This
-	 * can happen when two rules that only differ in priority - and
-	 * thus sharing the same key - are programmed. In this case
-	 * we transition the region to use an eRP table
-	 */
-	err = mlxsw_sp_acl_erp_region_table_trans(erp_table);
-	if (err)
-		return ERR_PTR(err);
-
-	erp = __mlxsw_sp_acl_erp_ctcam_mask_create(erp_table, key);
-	if (IS_ERR(erp)) {
-		err = PTR_ERR(erp);
-		goto err_erp_create;
-	}
-
-	return erp;
-
-err_erp_create:
-	mlxsw_sp_acl_erp_region_master_mask_trans(erp_table);
-	return ERR_PTR(err);
-}
-
 static void
 mlxsw_sp_acl_erp_ctcam_mask_destroy(struct mlxsw_sp_acl_erp *erp)
 {
 	struct mlxsw_sp_acl_erp_table *erp_table = erp->erp_table;
 
 	mlxsw_sp_acl_erp_region_ctcam_disable(erp_table);
-	rhashtable_remove_fast(&erp_table->erp_ht, &erp->ht_node,
-			       mlxsw_sp_acl_erp_ht_params);
-	mlxsw_sp_acl_erp_master_mask_clear(erp_table, erp);
-	erp_table->num_ctcam_erps--;
+	mlxsw_sp_acl_erp_master_mask_clear(erp_table, &erp->key);
+	mlxsw_sp_acl_erp_ctcam_dec(erp_table);
 	kfree(erp);
-
-	/* Once the last C-TCAM eRP was destroyed, the state we
-	 * transition to depends on the number of A-TCAM eRPs currently
-	 * in use
-	 */
-	if (erp_table->num_ctcam_erps > 0)
-		return;
-	mlxsw_sp_acl_erp_ctcam_table_ops_set(erp_table);
 }
 
 static struct mlxsw_sp_acl_erp *
@@ -790,7 +848,7 @@
 	int err;
 
 	if (key->ctcam)
-		return __mlxsw_sp_acl_erp_ctcam_mask_create(erp_table, key);
+		return mlxsw_sp_acl_erp_ctcam_mask_create(erp_table, key);
 
 	/* Expand the eRP table for the new eRP, if needed */
 	err = mlxsw_sp_acl_erp_table_expand(erp_table);
@@ -838,7 +896,8 @@
 	mlxsw_sp_acl_erp_index_put(erp_table, erp->index);
 	mlxsw_sp_acl_erp_generic_destroy(erp);
 
-	if (erp_table->num_atcam_erps == 2 && erp_table->num_ctcam_erps == 0)
+	if (erp_table->num_atcam_erps == 2 && erp_table->num_ctcam_erps == 0 &&
+	    erp_table->num_deltas == 0)
 		erp_table->ops = &erp_two_masks_ops;
 }
 
@@ -940,28 +999,16 @@
 	WARN_ON(1);
 }
 
-struct mlxsw_sp_acl_erp *
-mlxsw_sp_acl_erp_get(struct mlxsw_sp_acl_atcam_region *aregion,
-		     const char *mask, bool ctcam)
+struct mlxsw_sp_acl_erp_mask *
+mlxsw_sp_acl_erp_mask_get(struct mlxsw_sp_acl_atcam_region *aregion,
+			  const char *mask, bool ctcam)
 {
 	struct mlxsw_sp_acl_erp_table *erp_table = aregion->erp_table;
 	struct mlxsw_sp_acl_erp_key key;
-	struct mlxsw_sp_acl_erp *erp;
-
-	/* eRPs are allocated from a shared resource, but currently all
-	 * allocations are done under RTNL.
-	 */
-	ASSERT_RTNL();
+	struct objagg_obj *objagg_obj;
 
 	memcpy(key.mask, mask, MLXSW_REG_PTCEX_FLEX_KEY_BLOCKS_LEN);
 	key.ctcam = ctcam;
-<<<<<<< HEAD
-	erp = rhashtable_lookup_fast(&erp_table->erp_ht, &key,
-				     mlxsw_sp_acl_erp_ht_params);
-	if (erp) {
-		refcount_inc(&erp->refcnt);
-		return erp;
-=======
 	mutex_lock(&erp_table->objagg_lock);
 	objagg_obj = objagg_obj_get(erp_table->objagg, &key);
 	mutex_unlock(&erp_table->objagg_lock);
@@ -1136,27 +1183,139 @@
 	if (si + 1 < __MASK_LEN) {
 		pmask |= (unsigned char) parent_key->mask[__MASK_IDX(si + 1)] << 8;
 		mask |= (unsigned char) key->mask[__MASK_IDX(si + 1)] << 8;
->>>>>>> 407d19ab
-	}
-
-	return erp_table->ops->erp_create(erp_table, &key);
-}
-
-void mlxsw_sp_acl_erp_put(struct mlxsw_sp_acl_atcam_region *aregion,
-			  struct mlxsw_sp_acl_erp *erp)
-{
+	}
+
+	if ((pmask ^ mask) & pmask)
+		return -EINVAL;
+	mask &= ~pmask;
+	while (!(mask & (1 << offset)))
+		offset++;
+	while (!(mask & 1))
+		mask >>= 1;
+	if (mask & 0xff00)
+		return -EINVAL;
+
+	*delta_start = si * 8 + offset;
+	*delta_mask = mask;
+
+	return 0;
+}
+
+static bool mlxsw_sp_acl_erp_delta_check(void *priv, const void *parent_obj,
+					 const void *obj)
+{
+	const struct mlxsw_sp_acl_erp_key *parent_key = parent_obj;
+	const struct mlxsw_sp_acl_erp_key *key = obj;
+	u16 delta_start;
+	u8 delta_mask;
+	int err;
+
+	err = mlxsw_sp_acl_erp_delta_fill(parent_key, key,
+					  &delta_start, &delta_mask);
+	return err ? false : true;
+}
+
+static int mlxsw_sp_acl_erp_hints_obj_cmp(const void *obj1, const void *obj2)
+{
+	const struct mlxsw_sp_acl_erp_key *key1 = obj1;
+	const struct mlxsw_sp_acl_erp_key *key2 = obj2;
+
+	/* For hints purposes, two objects are considered equal
+	 * in case the masks are the same. Does not matter what
+	 * the "ctcam" value is.
+	 */
+	return memcmp(key1->mask, key2->mask, sizeof(key1->mask));
+}
+
+static void *mlxsw_sp_acl_erp_delta_create(void *priv, void *parent_obj,
+					   void *obj)
+{
+	struct mlxsw_sp_acl_erp_key *parent_key = parent_obj;
+	struct mlxsw_sp_acl_atcam_region *aregion = priv;
 	struct mlxsw_sp_acl_erp_table *erp_table = aregion->erp_table;
-
-	ASSERT_RTNL();
-
-	if (!refcount_dec_and_test(&erp->refcnt))
-		return;
-
-	erp_table->ops->erp_destroy(erp_table, erp);
-}
+	struct mlxsw_sp_acl_erp_key *key = obj;
+	struct mlxsw_sp_acl_erp_delta *delta;
+	u16 delta_start;
+	u8 delta_mask;
+	int err;
+
+	if (parent_key->ctcam || key->ctcam)
+		return ERR_PTR(-EINVAL);
+	err = mlxsw_sp_acl_erp_delta_fill(parent_key, key,
+					  &delta_start, &delta_mask);
+	if (err)
+		return ERR_PTR(-EINVAL);
+
+	delta = kzalloc(sizeof(*delta), GFP_KERNEL);
+	if (!delta)
+		return ERR_PTR(-ENOMEM);
+	delta->start = delta_start;
+	delta->mask = delta_mask;
+
+	err = mlxsw_sp_acl_erp_delta_inc(erp_table);
+	if (err)
+		goto err_erp_delta_inc;
+
+	memcpy(&delta->key, key, sizeof(*key));
+	err = mlxsw_sp_acl_erp_master_mask_set(erp_table, &delta->key);
+	if (err)
+		goto err_master_mask_set;
+
+	return delta;
+
+err_master_mask_set:
+	mlxsw_sp_acl_erp_delta_dec(erp_table);
+err_erp_delta_inc:
+	kfree(delta);
+	return ERR_PTR(err);
+}
+
+static void mlxsw_sp_acl_erp_delta_destroy(void *priv, void *delta_priv)
+{
+	struct mlxsw_sp_acl_erp_delta *delta = delta_priv;
+	struct mlxsw_sp_acl_atcam_region *aregion = priv;
+	struct mlxsw_sp_acl_erp_table *erp_table = aregion->erp_table;
+
+	mlxsw_sp_acl_erp_master_mask_clear(erp_table, &delta->key);
+	mlxsw_sp_acl_erp_delta_dec(erp_table);
+	kfree(delta);
+}
+
+static void *mlxsw_sp_acl_erp_root_create(void *priv, void *obj,
+					  unsigned int root_id)
+{
+	struct mlxsw_sp_acl_atcam_region *aregion = priv;
+	struct mlxsw_sp_acl_erp_table *erp_table = aregion->erp_table;
+	struct mlxsw_sp_acl_erp_key *key = obj;
+
+	if (!key->ctcam &&
+	    root_id != OBJAGG_OBJ_ROOT_ID_INVALID &&
+	    root_id >= MLXSW_SP_ACL_ERP_MAX_PER_REGION)
+		return ERR_PTR(-ENOBUFS);
+	return erp_table->ops->erp_create(erp_table, key);
+}
+
+static void mlxsw_sp_acl_erp_root_destroy(void *priv, void *root_priv)
+{
+	struct mlxsw_sp_acl_atcam_region *aregion = priv;
+	struct mlxsw_sp_acl_erp_table *erp_table = aregion->erp_table;
+
+	erp_table->ops->erp_destroy(erp_table, root_priv);
+}
+
+static const struct objagg_ops mlxsw_sp_acl_erp_objagg_ops = {
+	.obj_size = sizeof(struct mlxsw_sp_acl_erp_key),
+	.delta_check = mlxsw_sp_acl_erp_delta_check,
+	.hints_obj_cmp = mlxsw_sp_acl_erp_hints_obj_cmp,
+	.delta_create = mlxsw_sp_acl_erp_delta_create,
+	.delta_destroy = mlxsw_sp_acl_erp_delta_destroy,
+	.root_create = mlxsw_sp_acl_erp_root_create,
+	.root_destroy = mlxsw_sp_acl_erp_root_destroy,
+};
 
 static struct mlxsw_sp_acl_erp_table *
-mlxsw_sp_acl_erp_table_create(struct mlxsw_sp_acl_atcam_region *aregion)
+mlxsw_sp_acl_erp_table_create(struct mlxsw_sp_acl_atcam_region *aregion,
+			      struct objagg_hints *hints)
 {
 	struct mlxsw_sp_acl_erp_table *erp_table;
 	int err;
@@ -1165,18 +1324,22 @@
 	if (!erp_table)
 		return ERR_PTR(-ENOMEM);
 
-	err = rhashtable_init(&erp_table->erp_ht, &mlxsw_sp_acl_erp_ht_params);
-	if (err)
-		goto err_rhashtable_init;
+	erp_table->objagg = objagg_create(&mlxsw_sp_acl_erp_objagg_ops,
+					  hints, aregion);
+	if (IS_ERR(erp_table->objagg)) {
+		err = PTR_ERR(erp_table->objagg);
+		goto err_objagg_create;
+	}
 
 	erp_table->erp_core = aregion->atcam->erp_core;
 	erp_table->ops = &erp_no_mask_ops;
 	INIT_LIST_HEAD(&erp_table->atcam_erps_list);
 	erp_table->aregion = aregion;
+	mutex_init(&erp_table->objagg_lock);
 
 	return erp_table;
 
-err_rhashtable_init:
+err_objagg_create:
 	kfree(erp_table);
 	return ERR_PTR(err);
 }
@@ -1185,7 +1348,8 @@
 mlxsw_sp_acl_erp_table_destroy(struct mlxsw_sp_acl_erp_table *erp_table)
 {
 	WARN_ON(!list_empty(&erp_table->atcam_erps_list));
-	rhashtable_destroy(&erp_table->erp_ht);
+	mutex_destroy(&erp_table->objagg_lock);
+	objagg_destroy(erp_table->objagg);
 	kfree(erp_table);
 }
 
@@ -1210,12 +1374,93 @@
 	return mlxsw_reg_write(mlxsw_sp->core, MLXSW_REG(pererp), pererp_pl);
 }
 
-int mlxsw_sp_acl_erp_region_init(struct mlxsw_sp_acl_atcam_region *aregion)
+static int
+mlxsw_sp_acl_erp_hints_check(struct mlxsw_sp *mlxsw_sp,
+			     struct mlxsw_sp_acl_atcam_region *aregion,
+			     struct objagg_hints *hints, bool *p_rehash_needed)
+{
+	struct mlxsw_sp_acl_erp_table *erp_table = aregion->erp_table;
+	const struct objagg_stats *ostats;
+	const struct objagg_stats *hstats;
+	int err;
+
+	*p_rehash_needed = false;
+
+	mutex_lock(&erp_table->objagg_lock);
+	ostats = objagg_stats_get(erp_table->objagg);
+	mutex_unlock(&erp_table->objagg_lock);
+	if (IS_ERR(ostats)) {
+		dev_err_ratelimited(mlxsw_sp->bus_info->dev, "Failed to get ERP stats\n");
+		return PTR_ERR(ostats);
+	}
+
+	hstats = objagg_hints_stats_get(hints);
+	if (IS_ERR(hstats)) {
+		dev_err_ratelimited(mlxsw_sp->bus_info->dev, "Failed to get ERP hints stats\n");
+		err = PTR_ERR(hstats);
+		goto err_hints_stats_get;
+	}
+
+	/* Very basic criterion for now. */
+	if (hstats->root_count < ostats->root_count)
+		*p_rehash_needed = true;
+
+	err = 0;
+
+	objagg_stats_put(hstats);
+err_hints_stats_get:
+	objagg_stats_put(ostats);
+	return err;
+}
+
+void *
+mlxsw_sp_acl_erp_rehash_hints_get(struct mlxsw_sp_acl_atcam_region *aregion)
+{
+	struct mlxsw_sp_acl_erp_table *erp_table = aregion->erp_table;
+	struct mlxsw_sp *mlxsw_sp = aregion->region->mlxsw_sp;
+	struct objagg_hints *hints;
+	bool rehash_needed;
+	int err;
+
+	mutex_lock(&erp_table->objagg_lock);
+	hints = objagg_hints_get(erp_table->objagg,
+				 OBJAGG_OPT_ALGO_SIMPLE_GREEDY);
+	mutex_unlock(&erp_table->objagg_lock);
+	if (IS_ERR(hints)) {
+		dev_err_ratelimited(mlxsw_sp->bus_info->dev, "Failed to create ERP hints\n");
+		return ERR_CAST(hints);
+	}
+	err = mlxsw_sp_acl_erp_hints_check(mlxsw_sp, aregion, hints,
+					   &rehash_needed);
+	if (err)
+		goto errout;
+
+	if (!rehash_needed) {
+		err = -EAGAIN;
+		goto errout;
+	}
+	return hints;
+
+errout:
+	objagg_hints_put(hints);
+	return ERR_PTR(err);
+}
+
+void mlxsw_sp_acl_erp_rehash_hints_put(void *hints_priv)
+{
+	struct objagg_hints *hints = hints_priv;
+
+	objagg_hints_put(hints);
+}
+
+int mlxsw_sp_acl_erp_region_init(struct mlxsw_sp_acl_atcam_region *aregion,
+				 void *hints_priv)
 {
 	struct mlxsw_sp_acl_erp_table *erp_table;
-	int err;
-
-	erp_table = mlxsw_sp_acl_erp_table_create(aregion);
+	struct objagg_hints *hints = hints_priv;
+	int err;
+
+	erp_table = mlxsw_sp_acl_erp_table_create(aregion, hints);
 	if (IS_ERR(erp_table))
 		return PTR_ERR(erp_table);
 	aregion->erp_table = erp_table;
@@ -1295,6 +1540,12 @@
 	if (err)
 		goto err_gen_pool_add;
 
+	erp_core->bf = mlxsw_sp_acl_bf_init(mlxsw_sp, erp_core->num_erp_banks);
+	if (IS_ERR(erp_core->bf)) {
+		err = PTR_ERR(erp_core->bf);
+		goto err_bf_init;
+	}
+
 	/* Different regions require masks of different sizes */
 	err = mlxsw_sp_acl_erp_tables_sizes_query(mlxsw_sp, erp_core);
 	if (err)
@@ -1303,6 +1554,8 @@
 	return 0;
 
 err_erp_tables_sizes_query:
+	mlxsw_sp_acl_bf_fini(erp_core->bf);
+err_bf_init:
 err_gen_pool_add:
 	gen_pool_destroy(erp_core->erp_tables);
 	return err;
@@ -1311,6 +1564,7 @@
 static void mlxsw_sp_acl_erp_tables_fini(struct mlxsw_sp *mlxsw_sp,
 					 struct mlxsw_sp_acl_erp_core *erp_core)
 {
+	mlxsw_sp_acl_bf_fini(erp_core->bf);
 	gen_pool_destroy(erp_core->erp_tables);
 }
 
