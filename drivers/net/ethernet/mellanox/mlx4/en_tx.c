/*
 * Copyright (c) 2007 Mellanox Technologies. All rights reserved.
 *
 * This software is available to you under a choice of one of two
 * licenses.  You may choose to be licensed under the terms of the GNU
 * General Public License (GPL) Version 2, available from the file
 * COPYING in the main directory of this source tree, or the
 * OpenIB.org BSD license below:
 *
 *     Redistribution and use in source and binary forms, with or
 *     without modification, are permitted provided that the following
 *     conditions are met:
 *
 *      - Redistributions of source code must retain the above
 *        copyright notice, this list of conditions and the following
 *        disclaimer.
 *
 *      - Redistributions in binary form must reproduce the above
 *        copyright notice, this list of conditions and the following
 *        disclaimer in the documentation and/or other materials
 *        provided with the distribution.
 *
 * THE SOFTWARE IS PROVIDED "AS IS", WITHOUT WARRANTY OF ANY KIND,
 * EXPRESS OR IMPLIED, INCLUDING BUT NOT LIMITED TO THE WARRANTIES OF
 * MERCHANTABILITY, FITNESS FOR A PARTICULAR PURPOSE AND
 * NONINFRINGEMENT. IN NO EVENT SHALL THE AUTHORS OR COPYRIGHT HOLDERS
 * BE LIABLE FOR ANY CLAIM, DAMAGES OR OTHER LIABILITY, WHETHER IN AN
 * ACTION OF CONTRACT, TORT OR OTHERWISE, ARISING FROM, OUT OF OR IN
 * CONNECTION WITH THE SOFTWARE OR THE USE OR OTHER DEALINGS IN THE
 * SOFTWARE.
 *
 */

#include <asm/page.h>
#include <linux/mlx4/cq.h>
#include <linux/slab.h>
#include <linux/mlx4/qp.h>
#include <linux/skbuff.h>
#include <linux/if_vlan.h>
#include <linux/prefetch.h>
#include <linux/vmalloc.h>
#include <linux/tcp.h>
#include <linux/ip.h>
#include <linux/ipv6.h>
#include <linux/moduleparam.h>

#include "mlx4_en.h"

int mlx4_en_create_tx_ring(struct mlx4_en_priv *priv,
			   struct mlx4_en_tx_ring **pring, u32 size,
			   u16 stride, int node, int queue_index)
{
	struct mlx4_en_dev *mdev = priv->mdev;
	struct mlx4_en_tx_ring *ring;
	int tmp;
	int err;

	ring = kzalloc_node(sizeof(*ring), GFP_KERNEL, node);
	if (!ring) {
		ring = kzalloc(sizeof(*ring), GFP_KERNEL);
		if (!ring) {
			en_err(priv, "Failed allocating TX ring\n");
			return -ENOMEM;
		}
	}

	ring->size = size;
	ring->size_mask = size - 1;
	ring->sp_stride = stride;
	ring->full_size = ring->size - HEADROOM - MAX_DESC_TXBBS;

	tmp = size * sizeof(struct mlx4_en_tx_info);
	ring->tx_info = kvmalloc_node(tmp, GFP_KERNEL, node);
	if (!ring->tx_info) {
		err = -ENOMEM;
		goto err_ring;
	}

	en_dbg(DRV, priv, "Allocated tx_info ring at addr:%p size:%d\n",
		 ring->tx_info, tmp);

	ring->bounce_buf = kmalloc_node(MAX_DESC_SIZE, GFP_KERNEL, node);
	if (!ring->bounce_buf) {
		ring->bounce_buf = kmalloc(MAX_DESC_SIZE, GFP_KERNEL);
		if (!ring->bounce_buf) {
			err = -ENOMEM;
			goto err_info;
		}
	}
	ring->buf_size = ALIGN(size * ring->sp_stride, MLX4_EN_PAGE_SIZE);

	/* Allocate HW buffers on provided NUMA node */
	set_dev_node(&mdev->dev->persist->pdev->dev, node);
	err = mlx4_alloc_hwq_res(mdev->dev, &ring->sp_wqres, ring->buf_size);
	set_dev_node(&mdev->dev->persist->pdev->dev, mdev->dev->numa_node);
	if (err) {
		en_err(priv, "Failed allocating hwq resources\n");
		goto err_bounce;
	}

	ring->buf = ring->sp_wqres.buf.direct.buf;

	en_dbg(DRV, priv, "Allocated TX ring (addr:%p) - buf:%p size:%d buf_size:%d dma:%llx\n",
	       ring, ring->buf, ring->size, ring->buf_size,
	       (unsigned long long) ring->sp_wqres.buf.direct.map);

	err = mlx4_qp_reserve_range(mdev->dev, 1, 1, &ring->qpn,
				    MLX4_RESERVE_ETH_BF_QP,
				    MLX4_RES_USAGE_DRIVER);
	if (err) {
		en_err(priv, "failed reserving qp for TX ring\n");
		goto err_hwq_res;
	}

	err = mlx4_qp_alloc(mdev->dev, ring->qpn, &ring->sp_qp);
	if (err) {
		en_err(priv, "Failed allocating qp %d\n", ring->qpn);
		goto err_reserve;
	}
	ring->sp_qp.event = mlx4_en_sqp_event;

	err = mlx4_bf_alloc(mdev->dev, &ring->bf, node);
	if (err) {
		en_dbg(DRV, priv, "working without blueflame (%d)\n", err);
		ring->bf.uar = &mdev->priv_uar;
		ring->bf.uar->map = mdev->uar_map;
		ring->bf_enabled = false;
		ring->bf_alloced = false;
		priv->pflags &= ~MLX4_EN_PRIV_FLAGS_BLUEFLAME;
	} else {
		ring->bf_alloced = true;
		ring->bf_enabled = !!(priv->pflags &
				      MLX4_EN_PRIV_FLAGS_BLUEFLAME);
	}

	ring->hwtstamp_tx_type = priv->hwtstamp_config.tx_type;
	ring->queue_index = queue_index;

	if (queue_index < priv->num_tx_rings_p_up)
		cpumask_set_cpu(cpumask_local_spread(queue_index,
						     priv->mdev->dev->numa_node),
				&ring->sp_affinity_mask);

	*pring = ring;
	return 0;

err_reserve:
	mlx4_qp_release_range(mdev->dev, ring->qpn, 1);
err_hwq_res:
	mlx4_free_hwq_res(mdev->dev, &ring->sp_wqres, ring->buf_size);
err_bounce:
	kfree(ring->bounce_buf);
	ring->bounce_buf = NULL;
err_info:
	kvfree(ring->tx_info);
	ring->tx_info = NULL;
err_ring:
	kfree(ring);
	*pring = NULL;
	return err;
}

void mlx4_en_destroy_tx_ring(struct mlx4_en_priv *priv,
			     struct mlx4_en_tx_ring **pring)
{
	struct mlx4_en_dev *mdev = priv->mdev;
	struct mlx4_en_tx_ring *ring = *pring;
	en_dbg(DRV, priv, "Destroying tx ring, qpn: %d\n", ring->qpn);

	if (ring->bf_alloced)
		mlx4_bf_free(mdev->dev, &ring->bf);
	mlx4_qp_remove(mdev->dev, &ring->sp_qp);
	mlx4_qp_free(mdev->dev, &ring->sp_qp);
	mlx4_qp_release_range(priv->mdev->dev, ring->qpn, 1);
	mlx4_free_hwq_res(mdev->dev, &ring->sp_wqres, ring->buf_size);
	kfree(ring->bounce_buf);
	ring->bounce_buf = NULL;
	kvfree(ring->tx_info);
	ring->tx_info = NULL;
	kfree(ring);
	*pring = NULL;
}

int mlx4_en_activate_tx_ring(struct mlx4_en_priv *priv,
			     struct mlx4_en_tx_ring *ring,
			     int cq, int user_prio)
{
	struct mlx4_en_dev *mdev = priv->mdev;
	int err;

	ring->sp_cqn = cq;
	ring->prod = 0;
	ring->cons = 0xffffffff;
	ring->last_nr_txbb = 1;
	memset(ring->tx_info, 0, ring->size * sizeof(struct mlx4_en_tx_info));
	memset(ring->buf, 0, ring->buf_size);
	ring->free_tx_desc = mlx4_en_free_tx_desc;

	ring->sp_qp_state = MLX4_QP_STATE_RST;
	ring->doorbell_qpn = cpu_to_be32(ring->sp_qp.qpn << 8);
	ring->mr_key = cpu_to_be32(mdev->mr.key);

	mlx4_en_fill_qp_context(priv, ring->size, ring->sp_stride, 1, 0, ring->qpn,
				ring->sp_cqn, user_prio, &ring->sp_context);
	if (ring->bf_alloced)
		ring->sp_context.usr_page =
			cpu_to_be32(mlx4_to_hw_uar_index(mdev->dev,
							 ring->bf.uar->index));

	err = mlx4_qp_to_ready(mdev->dev, &ring->sp_wqres.mtt, &ring->sp_context,
			       &ring->sp_qp, &ring->sp_qp_state);
	if (!cpumask_empty(&ring->sp_affinity_mask))
		netif_set_xps_queue(priv->dev, &ring->sp_affinity_mask,
				    ring->queue_index);

	return err;
}

void mlx4_en_deactivate_tx_ring(struct mlx4_en_priv *priv,
				struct mlx4_en_tx_ring *ring)
{
	struct mlx4_en_dev *mdev = priv->mdev;

	mlx4_qp_modify(mdev->dev, NULL, ring->sp_qp_state,
		       MLX4_QP_STATE_RST, NULL, 0, 0, &ring->sp_qp);
}

static inline bool mlx4_en_is_tx_ring_full(struct mlx4_en_tx_ring *ring)
{
	return ring->prod - ring->cons > ring->full_size;
}

static void mlx4_en_stamp_wqe(struct mlx4_en_priv *priv,
			      struct mlx4_en_tx_ring *ring, int index,
			      u8 owner)
{
	__be32 stamp = cpu_to_be32(STAMP_VAL | (!!owner << STAMP_SHIFT));
	struct mlx4_en_tx_desc *tx_desc = ring->buf + (index << LOG_TXBB_SIZE);
	struct mlx4_en_tx_info *tx_info = &ring->tx_info[index];
	void *end = ring->buf + ring->buf_size;
	__be32 *ptr = (__be32 *)tx_desc;
	int i;

	/* Optimize the common case when there are no wraparounds */
	if (likely((void *)tx_desc +
		   (tx_info->nr_txbb << LOG_TXBB_SIZE) <= end)) {
		/* Stamp the freed descriptor */
		for (i = 0; i < tx_info->nr_txbb << LOG_TXBB_SIZE;
		     i += STAMP_STRIDE) {
			*ptr = stamp;
			ptr += STAMP_DWORDS;
		}
	} else {
		/* Stamp the freed descriptor */
		for (i = 0; i < tx_info->nr_txbb << LOG_TXBB_SIZE;
		     i += STAMP_STRIDE) {
			*ptr = stamp;
			ptr += STAMP_DWORDS;
			if ((void *)ptr >= end) {
				ptr = ring->buf;
				stamp ^= cpu_to_be32(0x80000000);
			}
		}
	}
}


u32 mlx4_en_free_tx_desc(struct mlx4_en_priv *priv,
			 struct mlx4_en_tx_ring *ring,
			 int index, u64 timestamp,
			 int napi_mode)
{
	struct mlx4_en_tx_info *tx_info = &ring->tx_info[index];
	struct mlx4_en_tx_desc *tx_desc = ring->buf + (index << LOG_TXBB_SIZE);
	struct mlx4_wqe_data_seg *data = (void *) tx_desc + tx_info->data_offset;
	void *end = ring->buf + ring->buf_size;
	struct sk_buff *skb = tx_info->skb;
	int nr_maps = tx_info->nr_maps;
	int i;

	/* We do not touch skb here, so prefetch skb->users location
	 * to speedup consume_skb()
	 */
	prefetchw(&skb->users);

	if (unlikely(timestamp)) {
		struct skb_shared_hwtstamps hwts;

		mlx4_en_fill_hwtstamps(priv->mdev, &hwts, timestamp);
		skb_tstamp_tx(skb, &hwts);
	}

	if (!tx_info->inl) {
		if (tx_info->linear)
			dma_unmap_single(priv->ddev,
					 tx_info->map0_dma,
					 tx_info->map0_byte_count,
					 PCI_DMA_TODEVICE);
		else
			dma_unmap_page(priv->ddev,
				       tx_info->map0_dma,
				       tx_info->map0_byte_count,
				       PCI_DMA_TODEVICE);
		/* Optimize the common case when there are no wraparounds */
		if (likely((void *)tx_desc +
			   (tx_info->nr_txbb << LOG_TXBB_SIZE) <= end)) {
			for (i = 1; i < nr_maps; i++) {
				data++;
				dma_unmap_page(priv->ddev,
					(dma_addr_t)be64_to_cpu(data->addr),
					be32_to_cpu(data->byte_count),
					PCI_DMA_TODEVICE);
			}
		} else {
			if ((void *)data >= end)
				data = ring->buf + ((void *)data - end);

			for (i = 1; i < nr_maps; i++) {
				data++;
				/* Check for wraparound before unmapping */
				if ((void *) data >= end)
					data = ring->buf;
				dma_unmap_page(priv->ddev,
					(dma_addr_t)be64_to_cpu(data->addr),
					be32_to_cpu(data->byte_count),
					PCI_DMA_TODEVICE);
			}
		}
	}
	napi_consume_skb(skb, napi_mode);

	return tx_info->nr_txbb;
}

u32 mlx4_en_recycle_tx_desc(struct mlx4_en_priv *priv,
			    struct mlx4_en_tx_ring *ring,
			    int index, u64 timestamp,
			    int napi_mode)
{
	struct mlx4_en_tx_info *tx_info = &ring->tx_info[index];
	struct mlx4_en_rx_alloc frame = {
		.page = tx_info->page,
		.dma = tx_info->map0_dma,
	};

	if (!mlx4_en_rx_recycle(ring->recycle_ring, &frame)) {
		dma_unmap_page(priv->ddev, tx_info->map0_dma,
			       PAGE_SIZE, priv->dma_dir);
		put_page(tx_info->page);
	}

	return tx_info->nr_txbb;
}

int mlx4_en_free_tx_buf(struct net_device *dev, struct mlx4_en_tx_ring *ring)
{
	struct mlx4_en_priv *priv = netdev_priv(dev);
	int cnt = 0;

	/* Skip last polled descriptor */
	ring->cons += ring->last_nr_txbb;
	en_dbg(DRV, priv, "Freeing Tx buf - cons:0x%x prod:0x%x\n",
		 ring->cons, ring->prod);

	if ((u32) (ring->prod - ring->cons) > ring->size) {
		if (netif_msg_tx_err(priv))
			en_warn(priv, "Tx consumer passed producer!\n");
		return 0;
	}

	while (ring->cons != ring->prod) {
		ring->last_nr_txbb = ring->free_tx_desc(priv, ring,
						ring->cons & ring->size_mask,
						0, 0 /* Non-NAPI caller */);
		ring->cons += ring->last_nr_txbb;
		cnt++;
	}

	if (ring->tx_queue)
		netdev_tx_reset_queue(ring->tx_queue);

	if (cnt)
		en_dbg(DRV, priv, "Freed %d uncompleted tx descriptors\n", cnt);

	return cnt;
}

bool mlx4_en_process_tx_cq(struct net_device *dev,
			   struct mlx4_en_cq *cq, int napi_budget)
{
	struct mlx4_en_priv *priv = netdev_priv(dev);
	struct mlx4_cq *mcq = &cq->mcq;
	struct mlx4_en_tx_ring *ring = priv->tx_ring[cq->type][cq->ring];
	struct mlx4_cqe *cqe;
	u16 index, ring_index, stamp_index;
	u32 txbbs_skipped = 0;
	u32 txbbs_stamp = 0;
	u32 cons_index = mcq->cons_index;
	int size = cq->size;
	u32 size_mask = ring->size_mask;
	struct mlx4_cqe *buf = cq->buf;
	u32 packets = 0;
	u32 bytes = 0;
	int factor = priv->cqe_factor;
	int done = 0;
	int budget = priv->tx_work_limit;
	u32 last_nr_txbb;
	u32 ring_cons;

	if (unlikely(!priv->port_up))
		return true;

	netdev_txq_bql_complete_prefetchw(ring->tx_queue);

	index = cons_index & size_mask;
	cqe = mlx4_en_get_cqe(buf, index, priv->cqe_size) + factor;
	last_nr_txbb = READ_ONCE(ring->last_nr_txbb);
	ring_cons = READ_ONCE(ring->cons);
	ring_index = ring_cons & size_mask;
	stamp_index = ring_index;

	/* Process all completed CQEs */
	while (XNOR(cqe->owner_sr_opcode & MLX4_CQE_OWNER_MASK,
			cons_index & size) && (done < budget)) {
		u16 new_index;

		/*
		 * make sure we read the CQE after we read the
		 * ownership bit
		 */
		dma_rmb();

		if (unlikely((cqe->owner_sr_opcode & MLX4_CQE_OPCODE_MASK) ==
			     MLX4_CQE_OPCODE_ERROR)) {
			struct mlx4_err_cqe *cqe_err = (struct mlx4_err_cqe *)cqe;

			en_err(priv, "CQE error - vendor syndrome: 0x%x syndrome: 0x%x\n",
			       cqe_err->vendor_err_syndrome,
			       cqe_err->syndrome);
		}

		/* Skip over last polled CQE */
		new_index = be16_to_cpu(cqe->wqe_index) & size_mask;

		do {
			u64 timestamp = 0;

			txbbs_skipped += last_nr_txbb;
			ring_index = (ring_index + last_nr_txbb) & size_mask;

			if (unlikely(ring->tx_info[ring_index].ts_requested))
				timestamp = mlx4_en_get_cqe_ts(cqe);

			/* free next descriptor */
			last_nr_txbb = ring->free_tx_desc(
					priv, ring, ring_index,
					timestamp, napi_budget);

			mlx4_en_stamp_wqe(priv, ring, stamp_index,
					  !!((ring_cons + txbbs_stamp) &
						ring->size));
			stamp_index = ring_index;
			txbbs_stamp = txbbs_skipped;
			packets++;
			bytes += ring->tx_info[ring_index].nr_bytes;
		} while ((++done < budget) && (ring_index != new_index));

		++cons_index;
		index = cons_index & size_mask;
		cqe = mlx4_en_get_cqe(buf, index, priv->cqe_size) + factor;
	}

	/*
	 * To prevent CQ overflow we first update CQ consumer and only then
	 * the ring consumer.
	 */
	mcq->cons_index = cons_index;
	mlx4_cq_set_ci(mcq);
	wmb();

	/* we want to dirty this cache line once */
	WRITE_ONCE(ring->last_nr_txbb, last_nr_txbb);
	WRITE_ONCE(ring->cons, ring_cons + txbbs_skipped);

	if (cq->type == TX_XDP)
		return done < budget;

	netdev_tx_completed_queue(ring->tx_queue, packets, bytes);

	/* Wakeup Tx queue if this stopped, and ring is not full.
	 */
	if (netif_tx_queue_stopped(ring->tx_queue) &&
	    !mlx4_en_is_tx_ring_full(ring)) {
		netif_tx_wake_queue(ring->tx_queue);
		ring->wake_queue++;
	}

	return done < budget;
}

void mlx4_en_tx_irq(struct mlx4_cq *mcq)
{
	struct mlx4_en_cq *cq = container_of(mcq, struct mlx4_en_cq, mcq);
	struct mlx4_en_priv *priv = netdev_priv(cq->dev);

	if (likely(priv->port_up))
		napi_schedule_irqoff(&cq->napi);
	else
		mlx4_en_arm_cq(priv, cq);
}

/* TX CQ polling - called by NAPI */
int mlx4_en_poll_tx_cq(struct napi_struct *napi, int budget)
{
	struct mlx4_en_cq *cq = container_of(napi, struct mlx4_en_cq, napi);
	struct net_device *dev = cq->dev;
	struct mlx4_en_priv *priv = netdev_priv(dev);
	bool clean_complete;

	clean_complete = mlx4_en_process_tx_cq(dev, cq, budget);
	if (!clean_complete)
		return budget;

	napi_complete(napi);
	mlx4_en_arm_cq(priv, cq);

	return 0;
}

static struct mlx4_en_tx_desc *mlx4_en_bounce_to_desc(struct mlx4_en_priv *priv,
						      struct mlx4_en_tx_ring *ring,
						      u32 index,
						      unsigned int desc_size)
{
	u32 copy = (ring->size - index) << LOG_TXBB_SIZE;
	int i;

	for (i = desc_size - copy - 4; i >= 0; i -= 4) {
		if ((i & (TXBB_SIZE - 1)) == 0)
			wmb();

		*((u32 *) (ring->buf + i)) =
			*((u32 *) (ring->bounce_buf + copy + i));
	}

	for (i = copy - 4; i >= 4 ; i -= 4) {
		if ((i & (TXBB_SIZE - 1)) == 0)
			wmb();

		*((u32 *)(ring->buf + (index << LOG_TXBB_SIZE) + i)) =
			*((u32 *) (ring->bounce_buf + i));
	}

	/* Return real descriptor location */
	return ring->buf + (index << LOG_TXBB_SIZE);
}

/* Decide if skb can be inlined in tx descriptor to avoid dma mapping
 *
 * It seems strange we do not simply use skb_copy_bits().
 * This would allow to inline all skbs iff skb->len <= inline_thold
 *
 * Note that caller already checked skb was not a gso packet
 */
static bool is_inline(int inline_thold, const struct sk_buff *skb,
		      const struct skb_shared_info *shinfo,
		      void **pfrag)
{
	void *ptr;

	if (skb->len > inline_thold || !inline_thold)
		return false;

	if (shinfo->nr_frags == 1) {
		ptr = skb_frag_address_safe(&shinfo->frags[0]);
		if (unlikely(!ptr))
			return false;
		*pfrag = ptr;
		return true;
	}
	if (shinfo->nr_frags)
		return false;
	return true;
}

static int inline_size(const struct sk_buff *skb)
{
	if (skb->len + CTRL_SIZE + sizeof(struct mlx4_wqe_inline_seg)
	    <= MLX4_INLINE_ALIGN)
		return ALIGN(skb->len + CTRL_SIZE +
			     sizeof(struct mlx4_wqe_inline_seg), 16);
	else
		return ALIGN(skb->len + CTRL_SIZE + 2 *
			     sizeof(struct mlx4_wqe_inline_seg), 16);
}

static int get_real_size(const struct sk_buff *skb,
			 const struct skb_shared_info *shinfo,
			 struct net_device *dev,
			 int *lso_header_size,
			 bool *inline_ok,
			 void **pfrag)
{
	struct mlx4_en_priv *priv = netdev_priv(dev);
	int real_size;

	if (shinfo->gso_size) {
		*inline_ok = false;
		if (skb->encapsulation)
			*lso_header_size = (skb_inner_transport_header(skb) - skb->data) + inner_tcp_hdrlen(skb);
		else
			*lso_header_size = skb_transport_offset(skb) + tcp_hdrlen(skb);
		real_size = CTRL_SIZE + shinfo->nr_frags * DS_SIZE +
			ALIGN(*lso_header_size + 4, DS_SIZE);
		if (unlikely(*lso_header_size != skb_headlen(skb))) {
			/* We add a segment for the skb linear buffer only if
			 * it contains data */
			if (*lso_header_size < skb_headlen(skb))
				real_size += DS_SIZE;
			else {
				if (netif_msg_tx_err(priv))
					en_warn(priv, "Non-linear headers\n");
				return 0;
			}
		}
	} else {
		*lso_header_size = 0;
		*inline_ok = is_inline(priv->prof->inline_thold, skb,
				       shinfo, pfrag);

		if (*inline_ok)
			real_size = inline_size(skb);
		else
			real_size = CTRL_SIZE +
				    (shinfo->nr_frags + 1) * DS_SIZE;
	}

	return real_size;
}

static void build_inline_wqe(struct mlx4_en_tx_desc *tx_desc,
			     const struct sk_buff *skb,
			     const struct skb_shared_info *shinfo,
			     void *fragptr)
{
	struct mlx4_wqe_inline_seg *inl = &tx_desc->inl;
	int spc = MLX4_INLINE_ALIGN - CTRL_SIZE - sizeof(*inl);
	unsigned int hlen = skb_headlen(skb);

	if (skb->len <= spc) {
		if (likely(skb->len >= MIN_PKT_LEN)) {
			inl->byte_count = cpu_to_be32(1 << 31 | skb->len);
		} else {
			inl->byte_count = cpu_to_be32(1 << 31 | MIN_PKT_LEN);
			memset(((void *)(inl + 1)) + skb->len, 0,
			       MIN_PKT_LEN - skb->len);
		}
		skb_copy_from_linear_data(skb, inl + 1, hlen);
		if (shinfo->nr_frags)
			memcpy(((void *)(inl + 1)) + hlen, fragptr,
			       skb_frag_size(&shinfo->frags[0]));

	} else {
		inl->byte_count = cpu_to_be32(1 << 31 | spc);
		if (hlen <= spc) {
			skb_copy_from_linear_data(skb, inl + 1, hlen);
			if (hlen < spc) {
				memcpy(((void *)(inl + 1)) + hlen,
				       fragptr, spc - hlen);
				fragptr +=  spc - hlen;
			}
			inl = (void *) (inl + 1) + spc;
			memcpy(((void *)(inl + 1)), fragptr, skb->len - spc);
		} else {
			skb_copy_from_linear_data(skb, inl + 1, spc);
			inl = (void *) (inl + 1) + spc;
			skb_copy_from_linear_data_offset(skb, spc, inl + 1,
							 hlen - spc);
			if (shinfo->nr_frags)
				memcpy(((void *)(inl + 1)) + hlen - spc,
				       fragptr,
				       skb_frag_size(&shinfo->frags[0]));
		}

		dma_wmb();
		inl->byte_count = cpu_to_be32(1 << 31 | (skb->len - spc));
	}
}

u16 mlx4_en_select_queue(struct net_device *dev, struct sk_buff *skb,
			 struct net_device *sb_dev)
{
	struct mlx4_en_priv *priv = netdev_priv(dev);
	u16 rings_p_up = priv->num_tx_rings_p_up;

	if (netdev_get_num_tc(dev))
		return netdev_pick_tx(dev, skb, NULL);

	return netdev_pick_tx(dev, skb, NULL) % rings_p_up;
}

static void mlx4_bf_copy(void __iomem *dst, const void *src,
			 unsigned int bytecnt)
{
	__iowrite64_copy(dst, src, bytecnt / 8);
}

void mlx4_en_xmit_doorbell(struct mlx4_en_tx_ring *ring)
{
	wmb();
	/* Since there is no iowrite*_native() that writes the
	 * value as is, without byteswapping - using the one
	 * the doesn't do byteswapping in the relevant arch
	 * endianness.
	 */
#if defined(__LITTLE_ENDIAN)
	iowrite32(
#else
	iowrite32be(
#endif
		  (__force u32)ring->doorbell_qpn,
		  ring->bf.uar->map + MLX4_SEND_DOORBELL);
}

static void mlx4_en_tx_write_desc(struct mlx4_en_tx_ring *ring,
				  struct mlx4_en_tx_desc *tx_desc,
				  union mlx4_wqe_qpn_vlan qpn_vlan,
				  int desc_size, int bf_index,
				  __be32 op_own, bool bf_ok,
				  bool send_doorbell)
{
	tx_desc->ctrl.qpn_vlan = qpn_vlan;

	if (bf_ok) {
		op_own |= htonl((bf_index & 0xffff) << 8);
		/* Ensure new descriptor hits memory
		 * before setting ownership of this descriptor to HW
		 */
		dma_wmb();
		tx_desc->ctrl.owner_opcode = op_own;

		wmb();

		mlx4_bf_copy(ring->bf.reg + ring->bf.offset, &tx_desc->ctrl,
			     desc_size);

		wmb();

		ring->bf.offset ^= ring->bf.buf_size;
	} else {
		/* Ensure new descriptor hits memory
		 * before setting ownership of this descriptor to HW
		 */
		dma_wmb();
		tx_desc->ctrl.owner_opcode = op_own;
		if (send_doorbell)
			mlx4_en_xmit_doorbell(ring);
		else
			ring->xmit_more++;
	}
}

static bool mlx4_en_build_dma_wqe(struct mlx4_en_priv *priv,
				  struct skb_shared_info *shinfo,
				  struct mlx4_wqe_data_seg *data,
				  struct sk_buff *skb,
				  int lso_header_size,
				  __be32 mr_key,
				  struct mlx4_en_tx_info *tx_info)
{
	struct device *ddev = priv->ddev;
	dma_addr_t dma = 0;
	u32 byte_count = 0;
	int i_frag;

	/* Map fragments if any */
	for (i_frag = shinfo->nr_frags - 1; i_frag >= 0; i_frag--) {
		const struct skb_frag_struct *frag;

		frag = &shinfo->frags[i_frag];
		byte_count = skb_frag_size(frag);
		dma = skb_frag_dma_map(ddev, frag,
				       0, byte_count,
				       DMA_TO_DEVICE);
		if (dma_mapping_error(ddev, dma))
			goto tx_drop_unmap;

		data->addr = cpu_to_be64(dma);
		data->lkey = mr_key;
		dma_wmb();
		data->byte_count = cpu_to_be32(byte_count);
		--data;
	}

	/* Map linear part if needed */
	if (tx_info->linear) {
		byte_count = skb_headlen(skb) - lso_header_size;

		dma = dma_map_single(ddev, skb->data +
				     lso_header_size, byte_count,
				     PCI_DMA_TODEVICE);
		if (dma_mapping_error(ddev, dma))
			goto tx_drop_unmap;

		data->addr = cpu_to_be64(dma);
		data->lkey = mr_key;
		dma_wmb();
		data->byte_count = cpu_to_be32(byte_count);
	}
	/* tx completion can avoid cache line miss for common cases */
	tx_info->map0_dma = dma;
	tx_info->map0_byte_count = byte_count;

	return true;

tx_drop_unmap:
	en_err(priv, "DMA mapping error\n");

	while (++i_frag < shinfo->nr_frags) {
		++data;
		dma_unmap_page(ddev, (dma_addr_t)be64_to_cpu(data->addr),
			       be32_to_cpu(data->byte_count),
			       PCI_DMA_TODEVICE);
	}

	return false;
}

netdev_tx_t mlx4_en_xmit(struct sk_buff *skb, struct net_device *dev)
{
	struct skb_shared_info *shinfo = skb_shinfo(skb);
	struct mlx4_en_priv *priv = netdev_priv(dev);
	union mlx4_wqe_qpn_vlan	qpn_vlan = {};
	struct mlx4_en_tx_ring *ring;
	struct mlx4_en_tx_desc *tx_desc;
	struct mlx4_wqe_data_seg *data;
	struct mlx4_en_tx_info *tx_info;
	int tx_ind;
	int nr_txbb;
	int desc_size;
	int real_size;
	u32 index, bf_index;
	__be32 op_own;
	int lso_header_size;
	void *fragptr = NULL;
	bool bounce = false;
	bool send_doorbell;
	bool stop_queue;
	bool inline_ok;
	u8 data_offset;
	u32 ring_cons;
	bool bf_ok;

	tx_ind = skb_get_queue_mapping(skb);
	ring = priv->tx_ring[TX][tx_ind];

	if (unlikely(!priv->port_up))
		goto tx_drop;

	/* fetch ring->cons far ahead before needing it to avoid stall */
	ring_cons = READ_ONCE(ring->cons);

	real_size = get_real_size(skb, shinfo, dev, &lso_header_size,
				  &inline_ok, &fragptr);
	if (unlikely(!real_size))
		goto tx_drop_count;

	/* Align descriptor to TXBB size */
	desc_size = ALIGN(real_size, TXBB_SIZE);
	nr_txbb = desc_size >> LOG_TXBB_SIZE;
	if (unlikely(nr_txbb > MAX_DESC_TXBBS)) {
		if (netif_msg_tx_err(priv))
			en_warn(priv, "Oversized header or SG list\n");
		goto tx_drop_count;
	}

	bf_ok = ring->bf_enabled;
	if (skb_vlan_tag_present(skb)) {
		u16 vlan_proto;

		qpn_vlan.vlan_tag = cpu_to_be16(skb_vlan_tag_get(skb));
		vlan_proto = be16_to_cpu(skb->vlan_proto);
		if (vlan_proto == ETH_P_8021AD)
			qpn_vlan.ins_vlan = MLX4_WQE_CTRL_INS_SVLAN;
		else if (vlan_proto == ETH_P_8021Q)
			qpn_vlan.ins_vlan = MLX4_WQE_CTRL_INS_CVLAN;
		else
			qpn_vlan.ins_vlan = 0;
		bf_ok = false;
	}

	netdev_txq_bql_enqueue_prefetchw(ring->tx_queue);

	/* Track current inflight packets for performance analysis */
	AVG_PERF_COUNTER(priv->pstats.inflight_avg,
			 (u32)(ring->prod - ring_cons - 1));

	/* Packet is good - grab an index and transmit it */
	index = ring->prod & ring->size_mask;
	bf_index = ring->prod;

	/* See if we have enough space for whole descriptor TXBB for setting
	 * SW ownership on next descriptor; if not, use a bounce buffer. */
	if (likely(index + nr_txbb <= ring->size))
		tx_desc = ring->buf + (index << LOG_TXBB_SIZE);
	else {
		tx_desc = (struct mlx4_en_tx_desc *) ring->bounce_buf;
		bounce = true;
		bf_ok = false;
	}

	/* Save skb in tx_info ring */
	tx_info = &ring->tx_info[index];
	tx_info->skb = skb;
	tx_info->nr_txbb = nr_txbb;

	if (!lso_header_size) {
		data = &tx_desc->data;
		data_offset = offsetof(struct mlx4_en_tx_desc, data);
	} else {
		int lso_align = ALIGN(lso_header_size + 4, DS_SIZE);

		data = (void *)&tx_desc->lso + lso_align;
		data_offset = offsetof(struct mlx4_en_tx_desc, lso) + lso_align;
	}

	/* valid only for none inline segments */
	tx_info->data_offset = data_offset;

	tx_info->inl = inline_ok;

	tx_info->linear = lso_header_size < skb_headlen(skb) && !inline_ok;

	tx_info->nr_maps = shinfo->nr_frags + tx_info->linear;
	data += tx_info->nr_maps - 1;

	if (!tx_info->inl)
		if (!mlx4_en_build_dma_wqe(priv, shinfo, data, skb,
					   lso_header_size, ring->mr_key,
					   tx_info))
			goto tx_drop_count;

	/*
	 * For timestamping add flag to skb_shinfo and
	 * set flag for further reference
	 */
	tx_info->ts_requested = 0;
	if (unlikely(ring->hwtstamp_tx_type == HWTSTAMP_TX_ON &&
		     shinfo->tx_flags & SKBTX_HW_TSTAMP)) {
		shinfo->tx_flags |= SKBTX_IN_PROGRESS;
		tx_info->ts_requested = 1;
	}

	/* Prepare ctrl segement apart opcode+ownership, which depends on
	 * whether LSO is used */
	tx_desc->ctrl.srcrb_flags = priv->ctrl_flags;
	if (likely(skb->ip_summed == CHECKSUM_PARTIAL)) {
		if (!skb->encapsulation)
			tx_desc->ctrl.srcrb_flags |= cpu_to_be32(MLX4_WQE_CTRL_IP_CSUM |
								 MLX4_WQE_CTRL_TCP_UDP_CSUM);
		else
			tx_desc->ctrl.srcrb_flags |= cpu_to_be32(MLX4_WQE_CTRL_IP_CSUM);
		ring->tx_csum++;
	}

	if (priv->flags & MLX4_EN_FLAG_ENABLE_HW_LOOPBACK) {
		struct ethhdr *ethh;

		/* Copy dst mac address to wqe. This allows loopback in eSwitch,
		 * so that VFs and PF can communicate with each other
		 */
		ethh = (struct ethhdr *)skb->data;
		tx_desc->ctrl.srcrb_flags16[0] = get_unaligned((__be16 *)ethh->h_dest);
		tx_desc->ctrl.imm = get_unaligned((__be32 *)(ethh->h_dest + 2));
	}

	/* Handle LSO (TSO) packets */
	if (lso_header_size) {
		int i;

		/* Mark opcode as LSO */
		op_own = cpu_to_be32(MLX4_OPCODE_LSO | (1 << 6)) |
			((ring->prod & ring->size) ?
				cpu_to_be32(MLX4_EN_BIT_DESC_OWN) : 0);

		/* Fill in the LSO prefix */
		tx_desc->lso.mss_hdr_size = cpu_to_be32(
			shinfo->gso_size << 16 | lso_header_size);

		/* Copy headers;
		 * note that we already verified that it is linear */
		memcpy(tx_desc->lso.header, skb->data, lso_header_size);

		ring->tso_packets++;

		i = shinfo->gso_segs;
		tx_info->nr_bytes = skb->len + (i - 1) * lso_header_size;
		ring->packets += i;
	} else {
		/* Normal (Non LSO) packet */
		op_own = cpu_to_be32(MLX4_OPCODE_SEND) |
			((ring->prod & ring->size) ?
			 cpu_to_be32(MLX4_EN_BIT_DESC_OWN) : 0);
		tx_info->nr_bytes = max_t(unsigned int, skb->len, ETH_ZLEN);
		ring->packets++;
	}
	ring->bytes += tx_info->nr_bytes;
	netdev_tx_sent_queue(ring->tx_queue, tx_info->nr_bytes);
	AVG_PERF_COUNTER(priv->pstats.tx_pktsz_avg, skb->len);

	if (tx_info->inl)
		build_inline_wqe(tx_desc, skb, shinfo, fragptr);

	if (skb->encapsulation) {
		union {
			struct iphdr *v4;
			struct ipv6hdr *v6;
			unsigned char *hdr;
		} ip;
		u8 proto;

		ip.hdr = skb_inner_network_header(skb);
		proto = (ip.v4->version == 4) ? ip.v4->protocol :
						ip.v6->nexthdr;

		if (proto == IPPROTO_TCP || proto == IPPROTO_UDP)
			op_own |= cpu_to_be32(MLX4_WQE_CTRL_IIP | MLX4_WQE_CTRL_ILP);
		else
			op_own |= cpu_to_be32(MLX4_WQE_CTRL_IIP);
	}

	ring->prod += nr_txbb;

	/* If we used a bounce buffer then copy descriptor back into place */
	if (unlikely(bounce))
		tx_desc = mlx4_en_bounce_to_desc(priv, ring, index, desc_size);

	skb_tx_timestamp(skb);

	/* Check available TXBBs And 2K spare for prefetch */
	stop_queue = mlx4_en_is_tx_ring_full(ring);
	if (unlikely(stop_queue)) {
		netif_tx_stop_queue(ring->tx_queue);
		ring->queue_stopped++;
	}
<<<<<<< HEAD
	send_doorbell = !skb->xmit_more || netif_xmit_stopped(ring->tx_queue);
=======

	send_doorbell = __netdev_tx_sent_queue(ring->tx_queue,
					       tx_info->nr_bytes,
					       netdev_xmit_more());
>>>>>>> 407d19ab

	real_size = (real_size / 16) & 0x3f;

	bf_ok &= desc_size <= MAX_BF && send_doorbell;

	if (bf_ok)
		qpn_vlan.bf_qpn = ring->doorbell_qpn | cpu_to_be32(real_size);
	else
		qpn_vlan.fence_size = real_size;

	mlx4_en_tx_write_desc(ring, tx_desc, qpn_vlan, desc_size, bf_index,
			      op_own, bf_ok, send_doorbell);

	if (unlikely(stop_queue)) {
		/* If queue was emptied after the if (stop_queue) , and before
		 * the netif_tx_stop_queue() - need to wake the queue,
		 * or else it will remain stopped forever.
		 * Need a memory barrier to make sure ring->cons was not
		 * updated before queue was stopped.
		 */
		smp_rmb();

		ring_cons = READ_ONCE(ring->cons);
		if (unlikely(!mlx4_en_is_tx_ring_full(ring))) {
			netif_tx_wake_queue(ring->tx_queue);
			ring->wake_queue++;
		}
	}
	return NETDEV_TX_OK;

tx_drop_count:
	ring->tx_dropped++;
tx_drop:
	dev_kfree_skb_any(skb);
	return NETDEV_TX_OK;
}

#define MLX4_EN_XDP_TX_NRTXBB  1
#define MLX4_EN_XDP_TX_REAL_SZ (((CTRL_SIZE + MLX4_EN_XDP_TX_NRTXBB * DS_SIZE) \
				 / 16) & 0x3f)

void mlx4_en_init_tx_xdp_ring_descs(struct mlx4_en_priv *priv,
				    struct mlx4_en_tx_ring *ring)
{
	int i;

	for (i = 0; i < ring->size; i++) {
		struct mlx4_en_tx_info *tx_info = &ring->tx_info[i];
		struct mlx4_en_tx_desc *tx_desc = ring->buf +
			(i << LOG_TXBB_SIZE);

		tx_info->map0_byte_count = PAGE_SIZE;
		tx_info->nr_txbb = MLX4_EN_XDP_TX_NRTXBB;
		tx_info->data_offset = offsetof(struct mlx4_en_tx_desc, data);
		tx_info->ts_requested = 0;
		tx_info->nr_maps = 1;
		tx_info->linear = 1;
		tx_info->inl = 0;

		tx_desc->data.lkey = ring->mr_key;
		tx_desc->ctrl.qpn_vlan.fence_size = MLX4_EN_XDP_TX_REAL_SZ;
		tx_desc->ctrl.srcrb_flags = priv->ctrl_flags;
	}
}

netdev_tx_t mlx4_en_xmit_frame(struct mlx4_en_rx_ring *rx_ring,
			       struct mlx4_en_rx_alloc *frame,
			       struct mlx4_en_priv *priv, unsigned int length,
			       int tx_ind, bool *doorbell_pending)
{
	struct mlx4_en_tx_desc *tx_desc;
	struct mlx4_en_tx_info *tx_info;
	struct mlx4_wqe_data_seg *data;
	struct mlx4_en_tx_ring *ring;
	dma_addr_t dma;
	__be32 op_own;
	int index;

	if (unlikely(!priv->port_up))
		goto tx_drop;

	ring = priv->tx_ring[TX_XDP][tx_ind];

	if (unlikely(mlx4_en_is_tx_ring_full(ring)))
		goto tx_drop_count;

	index = ring->prod & ring->size_mask;
	tx_info = &ring->tx_info[index];

	/* Track current inflight packets for performance analysis */
	AVG_PERF_COUNTER(priv->pstats.inflight_avg,
			 (u32)(ring->prod - READ_ONCE(ring->cons) - 1));

	tx_desc = ring->buf + (index << LOG_TXBB_SIZE);
	data = &tx_desc->data;

	dma = frame->dma;

	tx_info->page = frame->page;
	frame->page = NULL;
	tx_info->map0_dma = dma;
	tx_info->nr_bytes = max_t(unsigned int, length, ETH_ZLEN);

	dma_sync_single_range_for_device(priv->ddev, dma, frame->page_offset,
					 length, PCI_DMA_TODEVICE);

	data->addr = cpu_to_be64(dma + frame->page_offset);
	dma_wmb();
	data->byte_count = cpu_to_be32(length);

	/* tx completion can avoid cache line miss for common cases */

	op_own = cpu_to_be32(MLX4_OPCODE_SEND) |
		((ring->prod & ring->size) ?
		 cpu_to_be32(MLX4_EN_BIT_DESC_OWN) : 0);

	rx_ring->xdp_tx++;
	AVG_PERF_COUNTER(priv->pstats.tx_pktsz_avg, length);

	ring->prod += MLX4_EN_XDP_TX_NRTXBB;

	/* Ensure new descriptor hits memory
	 * before setting ownership of this descriptor to HW
	 */
	dma_wmb();
	tx_desc->ctrl.owner_opcode = op_own;
	ring->xmit_more++;

	*doorbell_pending = true;

	return NETDEV_TX_OK;

tx_drop_count:
	rx_ring->xdp_tx_full++;
	*doorbell_pending = true;
tx_drop:
	return NETDEV_TX_BUSY;
}<|MERGE_RESOLUTION|>--- conflicted
+++ resolved
@@ -57,11 +57,8 @@
 
 	ring = kzalloc_node(sizeof(*ring), GFP_KERNEL, node);
 	if (!ring) {
-		ring = kzalloc(sizeof(*ring), GFP_KERNEL);
-		if (!ring) {
-			en_err(priv, "Failed allocating TX ring\n");
-			return -ENOMEM;
-		}
+		en_err(priv, "Failed allocating TX ring\n");
+		return -ENOMEM;
 	}
 
 	ring->size = size;
@@ -1005,7 +1002,6 @@
 		ring->packets++;
 	}
 	ring->bytes += tx_info->nr_bytes;
-	netdev_tx_sent_queue(ring->tx_queue, tx_info->nr_bytes);
 	AVG_PERF_COUNTER(priv->pstats.tx_pktsz_avg, skb->len);
 
 	if (tx_info->inl)
@@ -1043,14 +1039,10 @@
 		netif_tx_stop_queue(ring->tx_queue);
 		ring->queue_stopped++;
 	}
-<<<<<<< HEAD
-	send_doorbell = !skb->xmit_more || netif_xmit_stopped(ring->tx_queue);
-=======
 
 	send_doorbell = __netdev_tx_sent_queue(ring->tx_queue,
 					       tx_info->nr_bytes,
 					       netdev_xmit_more());
->>>>>>> 407d19ab
 
 	real_size = (real_size / 16) & 0x3f;
 
