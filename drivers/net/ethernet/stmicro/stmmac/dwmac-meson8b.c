// SPDX-License-Identifier: GPL-2.0-only
/*
 * Amlogic Meson8b, Meson8m2 and GXBB DWMAC glue layer
 *
 * Copyright (C) 2016 Martin Blumenstingl <martin.blumenstingl@googlemail.com>
 */

#include <linux/bitfield.h>
#include <linux/clk.h>
#include <linux/clk-provider.h>
#include <linux/device.h>
#include <linux/ethtool.h>
#include <linux/io.h>
#include <linux/ioport.h>
#include <linux/module.h>
#include <linux/of_device.h>
#include <linux/of_net.h>
#include <linux/mfd/syscon.h>
#include <linux/platform_device.h>
#include <linux/stmmac.h>

#include "stmmac_platform.h"

#define PRG_ETH0			0x0

#define PRG_ETH0_RGMII_MODE		BIT(0)

#define PRG_ETH0_EXT_PHY_MODE_MASK	GENMASK(2, 0)
#define PRG_ETH0_EXT_RGMII_MODE		1
#define PRG_ETH0_EXT_RMII_MODE		4

/* mux to choose between fclk_div2 (bit unset) and mpll2 (bit set) */
#define PRG_ETH0_CLK_M250_SEL_MASK	GENMASK(4, 4)

/* TX clock delay in ns = "8ns / 4 * tx_dly_val" (where 8ns are exactly one
 * cycle of the 125MHz RGMII TX clock):
 * 0ns = 0x0, 2ns = 0x1, 4ns = 0x2, 6ns = 0x3
 */
#define PRG_ETH0_TXDLY_MASK		GENMASK(6, 5)

/* divider for the result of m250_sel */
#define PRG_ETH0_CLK_M250_DIV_SHIFT	7
#define PRG_ETH0_CLK_M250_DIV_WIDTH	3

#define PRG_ETH0_RGMII_TX_CLK_EN	10

#define PRG_ETH0_INVERTED_RMII_CLK	BIT(11)
#define PRG_ETH0_TX_AND_PHY_REF_CLK	BIT(12)

/* Bypass (= 0, the signal from the GPIO input directly connects to the
 * internal sampling) or enable (= 1) the internal logic for RXEN and RXD[3:0]
 * timing tuning.
 */
#define PRG_ETH0_ADJ_ENABLE		BIT(13)
/* Controls whether the RXEN and RXD[3:0] signals should be aligned with the
 * input RX rising/falling edge and sent to the Ethernet internals. This sets
 * the automatically delay and skew automatically (internally).
 */
#define PRG_ETH0_ADJ_SETUP		BIT(14)
/* An internal counter based on the "timing-adjustment" clock. The counter is
 * cleared on both, the falling and rising edge of the RX_CLK. This selects the
 * delay (= the counter value) when to start sampling RXEN and RXD[3:0].
 */
#define PRG_ETH0_ADJ_DELAY		GENMASK(19, 15)
/* Adjusts the skew between each bit of RXEN and RXD[3:0]. If a signal has a
 * large input delay, the bit for that signal (RXEN = bit 0, RXD[3] = bit 1,
 * ...) can be configured to be 1 to compensate for a delay of about 1ns.
 */
#define PRG_ETH0_ADJ_SKEW		GENMASK(24, 20)

struct meson8b_dwmac;

struct meson8b_dwmac_data {
	int (*set_phy_mode)(struct meson8b_dwmac *dwmac);
};

struct meson8b_dwmac {
	struct device			*dev;
	void __iomem			*regs;

	const struct meson8b_dwmac_data	*data;
	phy_interface_t			phy_mode;
	struct clk			*rgmii_tx_clk;
	u32				tx_delay_ns;
	u32				rx_delay_ns;
	struct clk			*timing_adj_clk;
};

struct meson8b_dwmac_clk_configs {
	struct clk_mux		m250_mux;
	struct clk_divider	m250_div;
	struct clk_fixed_factor	fixed_div2;
	struct clk_gate		rgmii_tx_en;
};

static void meson8b_dwmac_mask_bits(struct meson8b_dwmac *dwmac, u32 reg,
				    u32 mask, u32 value)
{
	u32 data;

	data = readl(dwmac->regs + reg);
	data &= ~mask;
	data |= (value & mask);

	writel(data, dwmac->regs + reg);
}

static struct clk *meson8b_dwmac_register_clk(struct meson8b_dwmac *dwmac,
					      const char *name_suffix,
					      const struct clk_parent_data *parents,
					      int num_parents,
					      const struct clk_ops *ops,
					      struct clk_hw *hw)
{
	struct clk_init_data init = { };
	char clk_name[32];

	snprintf(clk_name, sizeof(clk_name), "%s#%s", dev_name(dwmac->dev),
		 name_suffix);

	init.name = clk_name;
	init.ops = ops;
	init.flags = CLK_SET_RATE_PARENT;
	init.parent_data = parents;
	init.num_parents = num_parents;

	hw->init = &init;

	return devm_clk_register(dwmac->dev, hw);
}

static int meson8b_init_rgmii_tx_clk(struct meson8b_dwmac *dwmac)
{
	struct clk *clk;
	struct device *dev = dwmac->dev;
	static const struct clk_parent_data mux_parents[] = {
		{ .fw_name = "clkin0", },
		{ .index = -1, },
	};
	static const struct clk_div_table div_table[] = {
		{ .div = 2, .val = 2, },
		{ .div = 3, .val = 3, },
		{ .div = 4, .val = 4, },
		{ .div = 5, .val = 5, },
		{ .div = 6, .val = 6, },
		{ .div = 7, .val = 7, },
		{ /* end of array */ }
	};
	struct meson8b_dwmac_clk_configs *clk_configs;
	struct clk_parent_data parent_data = { };

	clk_configs = devm_kzalloc(dev, sizeof(*clk_configs), GFP_KERNEL);
	if (!clk_configs)
		return -ENOMEM;

	clk_configs->m250_mux.reg = dwmac->regs + PRG_ETH0;
	clk_configs->m250_mux.shift = __ffs(PRG_ETH0_CLK_M250_SEL_MASK);
	clk_configs->m250_mux.mask = PRG_ETH0_CLK_M250_SEL_MASK >>
				     clk_configs->m250_mux.shift;
	clk = meson8b_dwmac_register_clk(dwmac, "m250_sel", mux_parents,
					 ARRAY_SIZE(mux_parents), &clk_mux_ops,
					 &clk_configs->m250_mux.hw);
	if (WARN_ON(IS_ERR(clk)))
		return PTR_ERR(clk);

	parent_data.hw = &clk_configs->m250_mux.hw;
	clk_configs->m250_div.reg = dwmac->regs + PRG_ETH0;
	clk_configs->m250_div.shift = PRG_ETH0_CLK_M250_DIV_SHIFT;
	clk_configs->m250_div.width = PRG_ETH0_CLK_M250_DIV_WIDTH;
	clk_configs->m250_div.table = div_table;
	clk_configs->m250_div.flags = CLK_DIVIDER_ALLOW_ZERO |
				      CLK_DIVIDER_ROUND_CLOSEST;
	clk = meson8b_dwmac_register_clk(dwmac, "m250_div", &parent_data, 1,
					 &clk_divider_ops,
					 &clk_configs->m250_div.hw);
	if (WARN_ON(IS_ERR(clk)))
		return PTR_ERR(clk);

	parent_data.hw = &clk_configs->m250_div.hw;
	clk_configs->fixed_div2.mult = 1;
	clk_configs->fixed_div2.div = 2;
	clk = meson8b_dwmac_register_clk(dwmac, "fixed_div2", &parent_data, 1,
					 &clk_fixed_factor_ops,
					 &clk_configs->fixed_div2.hw);
	if (WARN_ON(IS_ERR(clk)))
		return PTR_ERR(clk);

	parent_data.hw = &clk_configs->fixed_div2.hw;
	clk_configs->rgmii_tx_en.reg = dwmac->regs + PRG_ETH0;
	clk_configs->rgmii_tx_en.bit_idx = PRG_ETH0_RGMII_TX_CLK_EN;
	clk = meson8b_dwmac_register_clk(dwmac, "rgmii_tx_en", &parent_data, 1,
					 &clk_gate_ops,
					 &clk_configs->rgmii_tx_en.hw);
	if (WARN_ON(IS_ERR(clk)))
		return PTR_ERR(clk);

	dwmac->rgmii_tx_clk = clk;

	return 0;
}

static int meson8b_set_phy_mode(struct meson8b_dwmac *dwmac)
{
	switch (dwmac->phy_mode) {
	case PHY_INTERFACE_MODE_RGMII:
	case PHY_INTERFACE_MODE_RGMII_RXID:
	case PHY_INTERFACE_MODE_RGMII_ID:
	case PHY_INTERFACE_MODE_RGMII_TXID:
		/* enable RGMII mode */
		meson8b_dwmac_mask_bits(dwmac, PRG_ETH0,
					PRG_ETH0_RGMII_MODE,
					PRG_ETH0_RGMII_MODE);
		break;
	case PHY_INTERFACE_MODE_RMII:
		/* disable RGMII mode -> enables RMII mode */
		meson8b_dwmac_mask_bits(dwmac, PRG_ETH0,
					PRG_ETH0_RGMII_MODE, 0);
		break;
	default:
		dev_err(dwmac->dev, "fail to set phy-mode %s\n",
			phy_modes(dwmac->phy_mode));
		return -EINVAL;
	}

	return 0;
}

static int meson_axg_set_phy_mode(struct meson8b_dwmac *dwmac)
{
	switch (dwmac->phy_mode) {
	case PHY_INTERFACE_MODE_RGMII:
	case PHY_INTERFACE_MODE_RGMII_RXID:
	case PHY_INTERFACE_MODE_RGMII_ID:
	case PHY_INTERFACE_MODE_RGMII_TXID:
		/* enable RGMII mode */
		meson8b_dwmac_mask_bits(dwmac, PRG_ETH0,
					PRG_ETH0_EXT_PHY_MODE_MASK,
					PRG_ETH0_EXT_RGMII_MODE);
		break;
	case PHY_INTERFACE_MODE_RMII:
		/* disable RGMII mode -> enables RMII mode */
		meson8b_dwmac_mask_bits(dwmac, PRG_ETH0,
					PRG_ETH0_EXT_PHY_MODE_MASK,
					PRG_ETH0_EXT_RMII_MODE);
		break;
	default:
		dev_err(dwmac->dev, "fail to set phy-mode %s\n",
			phy_modes(dwmac->phy_mode));
		return -EINVAL;
	}

	return 0;
}

static int meson8b_devm_clk_prepare_enable(struct meson8b_dwmac *dwmac,
					   struct clk *clk)
{
	int ret;

	ret = clk_prepare_enable(clk);
	if (ret)
		return ret;

	devm_add_action_or_reset(dwmac->dev,
				 (void(*)(void *))clk_disable_unprepare,
				 dwmac->rgmii_tx_clk);

	return 0;
}

static int meson8b_init_prg_eth(struct meson8b_dwmac *dwmac)
{
	u32 tx_dly_config, rx_dly_config, delay_config;
	int ret;

	tx_dly_config = FIELD_PREP(PRG_ETH0_TXDLY_MASK,
				   dwmac->tx_delay_ns >> 1);

	if (dwmac->rx_delay_ns == 2)
		rx_dly_config = PRG_ETH0_ADJ_ENABLE | PRG_ETH0_ADJ_SETUP;
	else
		rx_dly_config = 0;

	switch (dwmac->phy_mode) {
	case PHY_INTERFACE_MODE_RGMII:
		delay_config = tx_dly_config | rx_dly_config;
		break;
	case PHY_INTERFACE_MODE_RGMII_RXID:
		delay_config = tx_dly_config;
		break;
	case PHY_INTERFACE_MODE_RGMII_TXID:
		delay_config = rx_dly_config;
		break;
	case PHY_INTERFACE_MODE_RGMII_ID:
	case PHY_INTERFACE_MODE_RMII:
		delay_config = 0;
		break;
	default:
		dev_err(dwmac->dev, "unsupported phy-mode %s\n",
			phy_modes(dwmac->phy_mode));
		return -EINVAL;
	};

<<<<<<< HEAD
	if (rx_dly_config & PRG_ETH0_ADJ_ENABLE) {
=======
	if (delay_config & PRG_ETH0_ADJ_ENABLE) {
>>>>>>> 4e026225
		if (!dwmac->timing_adj_clk) {
			dev_err(dwmac->dev,
				"The timing-adjustment clock is mandatory for the RX delay re-timing\n");
			return -EINVAL;
		}

		/* The timing adjustment logic is driven by a separate clock */
		ret = meson8b_devm_clk_prepare_enable(dwmac,
						      dwmac->timing_adj_clk);
		if (ret) {
			dev_err(dwmac->dev,
				"Failed to enable the timing-adjustment clock\n");
			return ret;
		}
	}

	meson8b_dwmac_mask_bits(dwmac, PRG_ETH0, PRG_ETH0_TXDLY_MASK |
				PRG_ETH0_ADJ_ENABLE | PRG_ETH0_ADJ_SETUP |
				PRG_ETH0_ADJ_DELAY | PRG_ETH0_ADJ_SKEW,
				delay_config);

	if (phy_interface_mode_is_rgmii(dwmac->phy_mode)) {
		/* only relevant for RMII mode -> disable in RGMII mode */
		meson8b_dwmac_mask_bits(dwmac, PRG_ETH0,
					PRG_ETH0_INVERTED_RMII_CLK, 0);

		/* Configure the 125MHz RGMII TX clock, the IP block changes
		 * the output automatically (= without us having to configure
		 * a register) based on the line-speed (125MHz for Gbit speeds,
		 * 25MHz for 100Mbit/s and 2.5MHz for 10Mbit/s).
		 */
		ret = clk_set_rate(dwmac->rgmii_tx_clk, 125 * 1000 * 1000);
		if (ret) {
			dev_err(dwmac->dev,
				"failed to set RGMII TX clock\n");
			return ret;
		}

		ret = meson8b_devm_clk_prepare_enable(dwmac,
						      dwmac->rgmii_tx_clk);
		if (ret) {
			dev_err(dwmac->dev,
				"failed to enable the RGMII TX clock\n");
			return ret;
		}
	} else {
		/* invert internal clk_rmii_i to generate 25/2.5 tx_rx_clk */
		meson8b_dwmac_mask_bits(dwmac, PRG_ETH0,
					PRG_ETH0_INVERTED_RMII_CLK,
					PRG_ETH0_INVERTED_RMII_CLK);
	}

	/* enable TX_CLK and PHY_REF_CLK generator */
	meson8b_dwmac_mask_bits(dwmac, PRG_ETH0, PRG_ETH0_TX_AND_PHY_REF_CLK,
				PRG_ETH0_TX_AND_PHY_REF_CLK);

	return 0;
}

static int meson8b_dwmac_probe(struct platform_device *pdev)
{
	struct plat_stmmacenet_data *plat_dat;
	struct stmmac_resources stmmac_res;
	struct meson8b_dwmac *dwmac;
	int ret;

	ret = stmmac_get_platform_resources(pdev, &stmmac_res);
	if (ret)
		return ret;

	plat_dat = stmmac_probe_config_dt(pdev, &stmmac_res.mac);
	if (IS_ERR(plat_dat))
		return PTR_ERR(plat_dat);

	dwmac = devm_kzalloc(&pdev->dev, sizeof(*dwmac), GFP_KERNEL);
	if (!dwmac) {
		ret = -ENOMEM;
		goto err_remove_config_dt;
	}

	dwmac->data = (const struct meson8b_dwmac_data *)
		of_device_get_match_data(&pdev->dev);
	if (!dwmac->data) {
		ret = -EINVAL;
		goto err_remove_config_dt;
	}
	dwmac->regs = devm_platform_ioremap_resource(pdev, 1);
	if (IS_ERR(dwmac->regs)) {
		ret = PTR_ERR(dwmac->regs);
		goto err_remove_config_dt;
	}

	dwmac->dev = &pdev->dev;
	ret = of_get_phy_mode(pdev->dev.of_node, &dwmac->phy_mode);
	if (ret) {
		dev_err(&pdev->dev, "missing phy-mode property\n");
		goto err_remove_config_dt;
	}

	/* use 2ns as fallback since this value was previously hardcoded */
	if (of_property_read_u32(pdev->dev.of_node, "amlogic,tx-delay-ns",
				 &dwmac->tx_delay_ns))
		dwmac->tx_delay_ns = 2;

	/* use 0ns as fallback since this is what most boards actually use */
	if (of_property_read_u32(pdev->dev.of_node, "amlogic,rx-delay-ns",
				 &dwmac->rx_delay_ns))
		dwmac->rx_delay_ns = 0;

	if (dwmac->rx_delay_ns != 0 && dwmac->rx_delay_ns != 2) {
		dev_err(&pdev->dev,
			"The only allowed RX delays values are: 0ns, 2ns");
		ret = -EINVAL;
		goto err_remove_config_dt;
	}

	dwmac->timing_adj_clk = devm_clk_get_optional(dwmac->dev,
						      "timing-adjustment");
	if (IS_ERR(dwmac->timing_adj_clk)) {
		ret = PTR_ERR(dwmac->timing_adj_clk);
		goto err_remove_config_dt;
	}

	ret = meson8b_init_rgmii_tx_clk(dwmac);
	if (ret)
		goto err_remove_config_dt;

	ret = dwmac->data->set_phy_mode(dwmac);
	if (ret)
		goto err_remove_config_dt;

	ret = meson8b_init_prg_eth(dwmac);
	if (ret)
		goto err_remove_config_dt;

	plat_dat->bsp_priv = dwmac;

	ret = stmmac_dvr_probe(&pdev->dev, plat_dat, &stmmac_res);
	if (ret)
		goto err_remove_config_dt;

	return 0;

err_remove_config_dt:
	stmmac_remove_config_dt(pdev, plat_dat);

	return ret;
}

static const struct meson8b_dwmac_data meson8b_dwmac_data = {
	.set_phy_mode = meson8b_set_phy_mode,
};

static const struct meson8b_dwmac_data meson_axg_dwmac_data = {
	.set_phy_mode = meson_axg_set_phy_mode,
};

static const struct of_device_id meson8b_dwmac_match[] = {
	{
		.compatible = "amlogic,meson8b-dwmac",
		.data = &meson8b_dwmac_data,
	},
	{
		.compatible = "amlogic,meson8m2-dwmac",
		.data = &meson8b_dwmac_data,
	},
	{
		.compatible = "amlogic,meson-gxbb-dwmac",
		.data = &meson8b_dwmac_data,
	},
	{
		.compatible = "amlogic,meson-axg-dwmac",
		.data = &meson_axg_dwmac_data,
	},
	{
		.compatible = "amlogic,meson-g12a-dwmac",
		.data = &meson_axg_dwmac_data,
	},
	{ }
};
MODULE_DEVICE_TABLE(of, meson8b_dwmac_match);

static struct platform_driver meson8b_dwmac_driver = {
	.probe  = meson8b_dwmac_probe,
	.remove = stmmac_pltfr_remove,
	.driver = {
		.name           = "meson8b-dwmac",
		.pm		= &stmmac_pltfr_pm_ops,
		.of_match_table = meson8b_dwmac_match,
	},
};
module_platform_driver(meson8b_dwmac_driver);

MODULE_AUTHOR("Martin Blumenstingl <martin.blumenstingl@googlemail.com>");
MODULE_DESCRIPTION("Amlogic Meson8b, Meson8m2 and GXBB DWMAC glue layer");
MODULE_LICENSE("GPL v2");<|MERGE_RESOLUTION|>--- conflicted
+++ resolved
@@ -301,11 +301,7 @@
 		return -EINVAL;
 	};
 
-<<<<<<< HEAD
-	if (rx_dly_config & PRG_ETH0_ADJ_ENABLE) {
-=======
 	if (delay_config & PRG_ETH0_ADJ_ENABLE) {
->>>>>>> 4e026225
 		if (!dwmac->timing_adj_clk) {
 			dev_err(dwmac->dev,
 				"The timing-adjustment clock is mandatory for the RX delay re-timing\n");
