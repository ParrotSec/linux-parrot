--- conflicted
+++ resolved
@@ -378,10 +378,7 @@
 				struct plat_stmmacenet_data *plat)
 {
 	plat->bus_id = 2;
-<<<<<<< HEAD
-=======
 	plat->addr64 = 32;
->>>>>>> 4e026225
 	return ehl_common_data(pdev, plat);
 }
 
@@ -413,10 +410,7 @@
 				struct plat_stmmacenet_data *plat)
 {
 	plat->bus_id = 3;
-<<<<<<< HEAD
-=======
 	plat->addr64 = 32;
->>>>>>> 4e026225
 	return ehl_common_data(pdev, plat);
 }
 
