// SPDX-License-Identifier: GPL-2.0-only
/*******************************************************************************
  This is the driver for the ST MAC 10/100/1000 on-chip Ethernet controllers.
  ST Ethernet IPs are built around a Synopsys IP Core.

	Copyright(C) 2007-2011 STMicroelectronics Ltd


  Author: Giuseppe Cavallaro <peppe.cavallaro@st.com>

  Documentation available at:
	http://www.stlinux.com
  Support available at:
	https://bugzilla.stlinux.com/
*******************************************************************************/

#include <linux/clk.h>
#include <linux/kernel.h>
#include <linux/interrupt.h>
#include <linux/ip.h>
#include <linux/tcp.h>
#include <linux/skbuff.h>
#include <linux/ethtool.h>
#include <linux/if_ether.h>
#include <linux/crc32.h>
#include <linux/mii.h>
#include <linux/if.h>
#include <linux/if_vlan.h>
#include <linux/dma-mapping.h>
#include <linux/slab.h>
#include <linux/prefetch.h>
#include <linux/pinctrl/consumer.h>
#ifdef CONFIG_DEBUG_FS
#include <linux/debugfs.h>
#include <linux/seq_file.h>
#endif /* CONFIG_DEBUG_FS */
#include <linux/net_tstamp.h>
#include <net/pkt_cls.h>
#include "stmmac_ptp.h"
#include "stmmac.h"
#include <linux/reset.h>
#include <linux/of_mdio.h>
#include "dwmac1000.h"
#include "dwxgmac2.h"
#include "hwif.h"

#define	STMMAC_ALIGN(x)		__ALIGN_KERNEL(x, SMP_CACHE_BYTES)
#define	TSO_MAX_BUFF_SIZE	(SZ_16K - 1)

/* Module parameters */
#define TX_TIMEO	5000
static int watchdog = TX_TIMEO;
module_param(watchdog, int, 0644);
MODULE_PARM_DESC(watchdog, "Transmit timeout in milliseconds (default 5s)");

static int debug = -1;
module_param(debug, int, 0644);
MODULE_PARM_DESC(debug, "Message Level (-1: default, 0: no output, 16: all)");

static int phyaddr = -1;
module_param(phyaddr, int, 0444);
MODULE_PARM_DESC(phyaddr, "Physical device address");

#define STMMAC_TX_THRESH	(DMA_TX_SIZE / 4)
#define STMMAC_RX_THRESH	(DMA_RX_SIZE / 4)

static int flow_ctrl = FLOW_AUTO;
module_param(flow_ctrl, int, 0644);
MODULE_PARM_DESC(flow_ctrl, "Flow control ability [on/off]");

static int pause = PAUSE_TIME;
module_param(pause, int, 0644);
MODULE_PARM_DESC(pause, "Flow Control Pause Time");

#define TC_DEFAULT 64
static int tc = TC_DEFAULT;
module_param(tc, int, 0644);
MODULE_PARM_DESC(tc, "DMA threshold control value");

#define	DEFAULT_BUFSIZE	1536
static int buf_sz = DEFAULT_BUFSIZE;
module_param(buf_sz, int, 0644);
MODULE_PARM_DESC(buf_sz, "DMA buffer size");

#define	STMMAC_RX_COPYBREAK	256

static const u32 default_msg_level = (NETIF_MSG_DRV | NETIF_MSG_PROBE |
				      NETIF_MSG_LINK | NETIF_MSG_IFUP |
				      NETIF_MSG_IFDOWN | NETIF_MSG_TIMER);

#define STMMAC_DEFAULT_LPI_TIMER	1000
static int eee_timer = STMMAC_DEFAULT_LPI_TIMER;
module_param(eee_timer, int, 0644);
MODULE_PARM_DESC(eee_timer, "LPI tx expiration time in msec");
#define STMMAC_LPI_T(x) (jiffies + msecs_to_jiffies(x))

/* By default the driver will use the ring mode to manage tx and rx descriptors,
 * but allow user to force to use the chain instead of the ring
 */
static unsigned int chain_mode;
module_param(chain_mode, int, 0444);
MODULE_PARM_DESC(chain_mode, "To use chain instead of ring mode");

static irqreturn_t stmmac_interrupt(int irq, void *dev_id);

#ifdef CONFIG_DEBUG_FS
static int stmmac_init_fs(struct net_device *dev);
static void stmmac_exit_fs(struct net_device *dev);
#endif

#define STMMAC_COAL_TIMER(x) (jiffies + usecs_to_jiffies(x))

/**
 * stmmac_verify_args - verify the driver parameters.
 * Description: it checks the driver parameters and set a default in case of
 * errors.
 */
static void stmmac_verify_args(void)
{
	if (unlikely(watchdog < 0))
		watchdog = TX_TIMEO;
	if (unlikely((buf_sz < DEFAULT_BUFSIZE) || (buf_sz > BUF_SIZE_16KiB)))
		buf_sz = DEFAULT_BUFSIZE;
	if (unlikely(flow_ctrl > 1))
		flow_ctrl = FLOW_AUTO;
	else if (likely(flow_ctrl < 0))
		flow_ctrl = FLOW_OFF;
	if (unlikely((pause < 0) || (pause > 0xffff)))
		pause = PAUSE_TIME;
	if (eee_timer < 0)
		eee_timer = STMMAC_DEFAULT_LPI_TIMER;
}

/**
 * stmmac_disable_all_queues - Disable all queues
 * @priv: driver private structure
 */
static void stmmac_disable_all_queues(struct stmmac_priv *priv)
{
	u32 rx_queues_cnt = priv->plat->rx_queues_to_use;
	u32 tx_queues_cnt = priv->plat->tx_queues_to_use;
	u32 maxq = max(rx_queues_cnt, tx_queues_cnt);
	u32 queue;

	for (queue = 0; queue < maxq; queue++) {
		struct stmmac_channel *ch = &priv->channel[queue];

		napi_disable(&ch->napi);
	}
}

/**
 * stmmac_enable_all_queues - Enable all queues
 * @priv: driver private structure
 */
static void stmmac_enable_all_queues(struct stmmac_priv *priv)
{
	u32 rx_queues_cnt = priv->plat->rx_queues_to_use;
	u32 tx_queues_cnt = priv->plat->tx_queues_to_use;
	u32 maxq = max(rx_queues_cnt, tx_queues_cnt);
	u32 queue;

	for (queue = 0; queue < maxq; queue++) {
		struct stmmac_channel *ch = &priv->channel[queue];

		napi_enable(&ch->napi);
	}
}

/**
 * stmmac_stop_all_queues - Stop all queues
 * @priv: driver private structure
 */
static void stmmac_stop_all_queues(struct stmmac_priv *priv)
{
	u32 tx_queues_cnt = priv->plat->tx_queues_to_use;
	u32 queue;

	for (queue = 0; queue < tx_queues_cnt; queue++)
		netif_tx_stop_queue(netdev_get_tx_queue(priv->dev, queue));
}

/**
 * stmmac_start_all_queues - Start all queues
 * @priv: driver private structure
 */
static void stmmac_start_all_queues(struct stmmac_priv *priv)
{
	u32 tx_queues_cnt = priv->plat->tx_queues_to_use;
	u32 queue;

	for (queue = 0; queue < tx_queues_cnt; queue++)
		netif_tx_start_queue(netdev_get_tx_queue(priv->dev, queue));
}

static void stmmac_service_event_schedule(struct stmmac_priv *priv)
{
	if (!test_bit(STMMAC_DOWN, &priv->state) &&
	    !test_and_set_bit(STMMAC_SERVICE_SCHED, &priv->state))
		queue_work(priv->wq, &priv->service_task);
}

static void stmmac_global_err(struct stmmac_priv *priv)
{
	netif_carrier_off(priv->dev);
	set_bit(STMMAC_RESET_REQUESTED, &priv->state);
	stmmac_service_event_schedule(priv);
}

/**
 * stmmac_clk_csr_set - dynamically set the MDC clock
 * @priv: driver private structure
 * Description: this is to dynamically set the MDC clock according to the csr
 * clock input.
 * Note:
 *	If a specific clk_csr value is passed from the platform
 *	this means that the CSR Clock Range selection cannot be
 *	changed at run-time and it is fixed (as reported in the driver
 *	documentation). Viceversa the driver will try to set the MDC
 *	clock dynamically according to the actual clock input.
 */
static void stmmac_clk_csr_set(struct stmmac_priv *priv)
{
	u32 clk_rate;

	clk_rate = clk_get_rate(priv->plat->stmmac_clk);

	/* Platform provided default clk_csr would be assumed valid
	 * for all other cases except for the below mentioned ones.
	 * For values higher than the IEEE 802.3 specified frequency
	 * we can not estimate the proper divider as it is not known
	 * the frequency of clk_csr_i. So we do not change the default
	 * divider.
	 */
	if (!(priv->clk_csr & MAC_CSR_H_FRQ_MASK)) {
		if (clk_rate < CSR_F_35M)
			priv->clk_csr = STMMAC_CSR_20_35M;
		else if ((clk_rate >= CSR_F_35M) && (clk_rate < CSR_F_60M))
			priv->clk_csr = STMMAC_CSR_35_60M;
		else if ((clk_rate >= CSR_F_60M) && (clk_rate < CSR_F_100M))
			priv->clk_csr = STMMAC_CSR_60_100M;
		else if ((clk_rate >= CSR_F_100M) && (clk_rate < CSR_F_150M))
			priv->clk_csr = STMMAC_CSR_100_150M;
		else if ((clk_rate >= CSR_F_150M) && (clk_rate < CSR_F_250M))
			priv->clk_csr = STMMAC_CSR_150_250M;
		else if ((clk_rate >= CSR_F_250M) && (clk_rate < CSR_F_300M))
			priv->clk_csr = STMMAC_CSR_250_300M;
	}

	if (priv->plat->has_sun8i) {
		if (clk_rate > 160000000)
			priv->clk_csr = 0x03;
		else if (clk_rate > 80000000)
			priv->clk_csr = 0x02;
		else if (clk_rate > 40000000)
			priv->clk_csr = 0x01;
		else
			priv->clk_csr = 0;
	}

	if (priv->plat->has_xgmac) {
		if (clk_rate > 400000000)
			priv->clk_csr = 0x5;
		else if (clk_rate > 350000000)
			priv->clk_csr = 0x4;
		else if (clk_rate > 300000000)
			priv->clk_csr = 0x3;
		else if (clk_rate > 250000000)
			priv->clk_csr = 0x2;
		else if (clk_rate > 150000000)
			priv->clk_csr = 0x1;
		else
			priv->clk_csr = 0x0;
	}
}

static void print_pkt(unsigned char *buf, int len)
{
	pr_debug("len = %d byte, buf addr: 0x%p\n", len, buf);
	print_hex_dump_bytes("", DUMP_PREFIX_OFFSET, buf, len);
}

static inline u32 stmmac_tx_avail(struct stmmac_priv *priv, u32 queue)
{
	struct stmmac_tx_queue *tx_q = &priv->tx_queue[queue];
	u32 avail;

	if (tx_q->dirty_tx > tx_q->cur_tx)
		avail = tx_q->dirty_tx - tx_q->cur_tx - 1;
	else
		avail = DMA_TX_SIZE - tx_q->cur_tx + tx_q->dirty_tx - 1;

	return avail;
}

/**
 * stmmac_rx_dirty - Get RX queue dirty
 * @priv: driver private structure
 * @queue: RX queue index
 */
static inline u32 stmmac_rx_dirty(struct stmmac_priv *priv, u32 queue)
{
	struct stmmac_rx_queue *rx_q = &priv->rx_queue[queue];
	u32 dirty;

	if (rx_q->dirty_rx <= rx_q->cur_rx)
		dirty = rx_q->cur_rx - rx_q->dirty_rx;
	else
		dirty = DMA_RX_SIZE - rx_q->dirty_rx + rx_q->cur_rx;

	return dirty;
}

/**
 * stmmac_hw_fix_mac_speed - callback for speed selection
 * @priv: driver private structure
 * Description: on some platforms (e.g. ST), some HW system configuration
 * registers have to be set according to the link speed negotiated.
 */
static inline void stmmac_hw_fix_mac_speed(struct stmmac_priv *priv)
{
	struct net_device *ndev = priv->dev;
	struct phy_device *phydev = ndev->phydev;

	if (likely(priv->plat->fix_mac_speed))
		priv->plat->fix_mac_speed(priv->plat->bsp_priv, phydev->speed);
}

/**
 * stmmac_enable_eee_mode - check and enter in LPI mode
 * @priv: driver private structure
 * Description: this function is to verify and enter in LPI mode in case of
 * EEE.
 */
static void stmmac_enable_eee_mode(struct stmmac_priv *priv)
{
	u32 tx_cnt = priv->plat->tx_queues_to_use;
	u32 queue;

	/* check if all TX queues have the work finished */
	for (queue = 0; queue < tx_cnt; queue++) {
		struct stmmac_tx_queue *tx_q = &priv->tx_queue[queue];

		if (tx_q->dirty_tx != tx_q->cur_tx)
			return; /* still unfinished work */
	}

	/* Check and enter in LPI mode */
	if (!priv->tx_path_in_lpi_mode)
		stmmac_set_eee_mode(priv, priv->hw,
				priv->plat->en_tx_lpi_clockgating);
}

/**
 * stmmac_disable_eee_mode - disable and exit from LPI mode
 * @priv: driver private structure
 * Description: this function is to exit and disable EEE in case of
 * LPI state is true. This is called by the xmit.
 */
void stmmac_disable_eee_mode(struct stmmac_priv *priv)
{
	stmmac_reset_eee_mode(priv, priv->hw);
	del_timer_sync(&priv->eee_ctrl_timer);
	priv->tx_path_in_lpi_mode = false;
}

/**
 * stmmac_eee_ctrl_timer - EEE TX SW timer.
 * @arg : data hook
 * Description:
 *  if there is no data transfer and if we are not in LPI state,
 *  then MAC Transmitter can be moved to LPI state.
 */
static void stmmac_eee_ctrl_timer(struct timer_list *t)
{
	struct stmmac_priv *priv = from_timer(priv, t, eee_ctrl_timer);

	stmmac_enable_eee_mode(priv);
	mod_timer(&priv->eee_ctrl_timer, STMMAC_LPI_T(eee_timer));
}

/**
 * stmmac_eee_init - init EEE
 * @priv: driver private structure
 * Description:
 *  if the GMAC supports the EEE (from the HW cap reg) and the phy device
 *  can also manage EEE, this function enable the LPI state and start related
 *  timer.
 */
bool stmmac_eee_init(struct stmmac_priv *priv)
{
	struct net_device *ndev = priv->dev;
	int interface = priv->plat->interface;
	bool ret = false;

	if ((interface != PHY_INTERFACE_MODE_MII) &&
	    (interface != PHY_INTERFACE_MODE_GMII) &&
	    !phy_interface_mode_is_rgmii(interface))
		goto out;

	/* Using PCS we cannot dial with the phy registers at this stage
	 * so we do not support extra feature like EEE.
	 */
	if ((priv->hw->pcs == STMMAC_PCS_RGMII) ||
	    (priv->hw->pcs == STMMAC_PCS_TBI) ||
	    (priv->hw->pcs == STMMAC_PCS_RTBI))
		goto out;

	/* MAC core supports the EEE feature. */
	if (priv->dma_cap.eee) {
		int tx_lpi_timer = priv->tx_lpi_timer;

		/* Check if the PHY supports EEE */
		if (phy_init_eee(ndev->phydev, 1)) {
			/* To manage at run-time if the EEE cannot be supported
			 * anymore (for example because the lp caps have been
			 * changed).
			 * In that case the driver disable own timers.
			 */
			mutex_lock(&priv->lock);
			if (priv->eee_active) {
				netdev_dbg(priv->dev, "disable EEE\n");
				del_timer_sync(&priv->eee_ctrl_timer);
				stmmac_set_eee_timer(priv, priv->hw, 0,
						tx_lpi_timer);
			}
			priv->eee_active = 0;
			mutex_unlock(&priv->lock);
			goto out;
		}
		/* Activate the EEE and start timers */
		mutex_lock(&priv->lock);
		if (!priv->eee_active) {
			priv->eee_active = 1;
			timer_setup(&priv->eee_ctrl_timer,
				    stmmac_eee_ctrl_timer, 0);
			mod_timer(&priv->eee_ctrl_timer,
				  STMMAC_LPI_T(eee_timer));

			stmmac_set_eee_timer(priv, priv->hw,
					STMMAC_DEFAULT_LIT_LS, tx_lpi_timer);
		}
		/* Set HW EEE according to the speed */
		stmmac_set_eee_pls(priv, priv->hw, ndev->phydev->link);

		ret = true;
		mutex_unlock(&priv->lock);

		netdev_dbg(priv->dev, "Energy-Efficient Ethernet initialized\n");
	}
out:
	return ret;
}

/* stmmac_get_tx_hwtstamp - get HW TX timestamps
 * @priv: driver private structure
 * @p : descriptor pointer
 * @skb : the socket buffer
 * Description :
 * This function will read timestamp from the descriptor & pass it to stack.
 * and also perform some sanity checks.
 */
static void stmmac_get_tx_hwtstamp(struct stmmac_priv *priv,
				   struct dma_desc *p, struct sk_buff *skb)
{
	struct skb_shared_hwtstamps shhwtstamp;
	u64 ns = 0;

	if (!priv->hwts_tx_en)
		return;

	/* exit if skb doesn't support hw tstamp */
	if (likely(!skb || !(skb_shinfo(skb)->tx_flags & SKBTX_IN_PROGRESS)))
		return;

	/* check tx tstamp status */
	if (stmmac_get_tx_timestamp_status(priv, p)) {
		/* get the valid tstamp */
		stmmac_get_timestamp(priv, p, priv->adv_ts, &ns);

		memset(&shhwtstamp, 0, sizeof(struct skb_shared_hwtstamps));
		shhwtstamp.hwtstamp = ns_to_ktime(ns);

		netdev_dbg(priv->dev, "get valid TX hw timestamp %llu\n", ns);
		/* pass tstamp to stack */
		skb_tstamp_tx(skb, &shhwtstamp);
	}

	return;
}

/* stmmac_get_rx_hwtstamp - get HW RX timestamps
 * @priv: driver private structure
 * @p : descriptor pointer
 * @np : next descriptor pointer
 * @skb : the socket buffer
 * Description :
 * This function will read received packet's timestamp from the descriptor
 * and pass it to stack. It also perform some sanity checks.
 */
static void stmmac_get_rx_hwtstamp(struct stmmac_priv *priv, struct dma_desc *p,
				   struct dma_desc *np, struct sk_buff *skb)
{
	struct skb_shared_hwtstamps *shhwtstamp = NULL;
	struct dma_desc *desc = p;
	u64 ns = 0;

	if (!priv->hwts_rx_en)
		return;
	/* For GMAC4, the valid timestamp is from CTX next desc. */
	if (priv->plat->has_gmac4 || priv->plat->has_xgmac)
		desc = np;

	/* Check if timestamp is available */
	if (stmmac_get_rx_timestamp_status(priv, p, np, priv->adv_ts)) {
		stmmac_get_timestamp(priv, desc, priv->adv_ts, &ns);
		netdev_dbg(priv->dev, "get valid RX hw timestamp %llu\n", ns);
		shhwtstamp = skb_hwtstamps(skb);
		memset(shhwtstamp, 0, sizeof(struct skb_shared_hwtstamps));
		shhwtstamp->hwtstamp = ns_to_ktime(ns);
	} else  {
		netdev_dbg(priv->dev, "cannot get RX hw timestamp\n");
	}
}

/**
 *  stmmac_hwtstamp_ioctl - control hardware timestamping.
 *  @dev: device pointer.
 *  @ifr: An IOCTL specific structure, that can contain a pointer to
 *  a proprietary structure used to pass information to the driver.
 *  Description:
 *  This function configures the MAC to enable/disable both outgoing(TX)
 *  and incoming(RX) packets time stamping based on user input.
 *  Return Value:
 *  0 on success and an appropriate -ve integer on failure.
 */
static int stmmac_hwtstamp_ioctl(struct net_device *dev, struct ifreq *ifr)
{
	struct stmmac_priv *priv = netdev_priv(dev);
	struct hwtstamp_config config;
	struct timespec64 now;
	u64 temp = 0;
	u32 ptp_v2 = 0;
	u32 tstamp_all = 0;
	u32 ptp_over_ipv4_udp = 0;
	u32 ptp_over_ipv6_udp = 0;
	u32 ptp_over_ethernet = 0;
	u32 snap_type_sel = 0;
	u32 ts_master_en = 0;
	u32 ts_event_en = 0;
	u32 sec_inc = 0;
	u32 value = 0;
	bool xmac;

	xmac = priv->plat->has_gmac4 || priv->plat->has_xgmac;

	if (!(priv->dma_cap.time_stamp || priv->adv_ts)) {
		netdev_alert(priv->dev, "No support for HW time stamping\n");
		priv->hwts_tx_en = 0;
		priv->hwts_rx_en = 0;

		return -EOPNOTSUPP;
	}

	if (copy_from_user(&config, ifr->ifr_data,
			   sizeof(struct hwtstamp_config)))
		return -EFAULT;

	netdev_dbg(priv->dev, "%s config flags:0x%x, tx_type:0x%x, rx_filter:0x%x\n",
		   __func__, config.flags, config.tx_type, config.rx_filter);

	/* reserved for future extensions */
	if (config.flags)
		return -EINVAL;

	if (config.tx_type != HWTSTAMP_TX_OFF &&
	    config.tx_type != HWTSTAMP_TX_ON)
		return -ERANGE;

	if (priv->adv_ts) {
		switch (config.rx_filter) {
		case HWTSTAMP_FILTER_NONE:
			/* time stamp no incoming packet at all */
			config.rx_filter = HWTSTAMP_FILTER_NONE;
			break;

		case HWTSTAMP_FILTER_PTP_V1_L4_EVENT:
			/* PTP v1, UDP, any kind of event packet */
			config.rx_filter = HWTSTAMP_FILTER_PTP_V1_L4_EVENT;
			/* take time stamp for all event messages */
			if (xmac)
				snap_type_sel = PTP_GMAC4_TCR_SNAPTYPSEL_1;
			else
				snap_type_sel = PTP_TCR_SNAPTYPSEL_1;

			ptp_over_ipv4_udp = PTP_TCR_TSIPV4ENA;
			ptp_over_ipv6_udp = PTP_TCR_TSIPV6ENA;
			break;

		case HWTSTAMP_FILTER_PTP_V1_L4_SYNC:
			/* PTP v1, UDP, Sync packet */
			config.rx_filter = HWTSTAMP_FILTER_PTP_V1_L4_SYNC;
			/* take time stamp for SYNC messages only */
			ts_event_en = PTP_TCR_TSEVNTENA;

			ptp_over_ipv4_udp = PTP_TCR_TSIPV4ENA;
			ptp_over_ipv6_udp = PTP_TCR_TSIPV6ENA;
			break;

		case HWTSTAMP_FILTER_PTP_V1_L4_DELAY_REQ:
			/* PTP v1, UDP, Delay_req packet */
			config.rx_filter = HWTSTAMP_FILTER_PTP_V1_L4_DELAY_REQ;
			/* take time stamp for Delay_Req messages only */
			ts_master_en = PTP_TCR_TSMSTRENA;
			ts_event_en = PTP_TCR_TSEVNTENA;

			ptp_over_ipv4_udp = PTP_TCR_TSIPV4ENA;
			ptp_over_ipv6_udp = PTP_TCR_TSIPV6ENA;
			break;

		case HWTSTAMP_FILTER_PTP_V2_L4_EVENT:
			/* PTP v2, UDP, any kind of event packet */
			config.rx_filter = HWTSTAMP_FILTER_PTP_V2_L4_EVENT;
			ptp_v2 = PTP_TCR_TSVER2ENA;
			/* take time stamp for all event messages */
			if (xmac)
				snap_type_sel = PTP_GMAC4_TCR_SNAPTYPSEL_1;
			else
				snap_type_sel = PTP_TCR_SNAPTYPSEL_1;

			ptp_over_ipv4_udp = PTP_TCR_TSIPV4ENA;
			ptp_over_ipv6_udp = PTP_TCR_TSIPV6ENA;
			break;

		case HWTSTAMP_FILTER_PTP_V2_L4_SYNC:
			/* PTP v2, UDP, Sync packet */
			config.rx_filter = HWTSTAMP_FILTER_PTP_V2_L4_SYNC;
			ptp_v2 = PTP_TCR_TSVER2ENA;
			/* take time stamp for SYNC messages only */
			ts_event_en = PTP_TCR_TSEVNTENA;

			ptp_over_ipv4_udp = PTP_TCR_TSIPV4ENA;
			ptp_over_ipv6_udp = PTP_TCR_TSIPV6ENA;
			break;

		case HWTSTAMP_FILTER_PTP_V2_L4_DELAY_REQ:
			/* PTP v2, UDP, Delay_req packet */
			config.rx_filter = HWTSTAMP_FILTER_PTP_V2_L4_DELAY_REQ;
			ptp_v2 = PTP_TCR_TSVER2ENA;
			/* take time stamp for Delay_Req messages only */
			ts_master_en = PTP_TCR_TSMSTRENA;
			ts_event_en = PTP_TCR_TSEVNTENA;

			ptp_over_ipv4_udp = PTP_TCR_TSIPV4ENA;
			ptp_over_ipv6_udp = PTP_TCR_TSIPV6ENA;
			break;

		case HWTSTAMP_FILTER_PTP_V2_EVENT:
			/* PTP v2/802.AS1 any layer, any kind of event packet */
			config.rx_filter = HWTSTAMP_FILTER_PTP_V2_EVENT;
			ptp_v2 = PTP_TCR_TSVER2ENA;
			/* take time stamp for all event messages */
			if (xmac)
				snap_type_sel = PTP_GMAC4_TCR_SNAPTYPSEL_1;
			else
				snap_type_sel = PTP_TCR_SNAPTYPSEL_1;

			ptp_over_ipv4_udp = PTP_TCR_TSIPV4ENA;
			ptp_over_ipv6_udp = PTP_TCR_TSIPV6ENA;
			ptp_over_ethernet = PTP_TCR_TSIPENA;
			break;

		case HWTSTAMP_FILTER_PTP_V2_SYNC:
			/* PTP v2/802.AS1, any layer, Sync packet */
			config.rx_filter = HWTSTAMP_FILTER_PTP_V2_SYNC;
			ptp_v2 = PTP_TCR_TSVER2ENA;
			/* take time stamp for SYNC messages only */
			ts_event_en = PTP_TCR_TSEVNTENA;

			ptp_over_ipv4_udp = PTP_TCR_TSIPV4ENA;
			ptp_over_ipv6_udp = PTP_TCR_TSIPV6ENA;
			ptp_over_ethernet = PTP_TCR_TSIPENA;
			break;

		case HWTSTAMP_FILTER_PTP_V2_DELAY_REQ:
			/* PTP v2/802.AS1, any layer, Delay_req packet */
			config.rx_filter = HWTSTAMP_FILTER_PTP_V2_DELAY_REQ;
			ptp_v2 = PTP_TCR_TSVER2ENA;
			/* take time stamp for Delay_Req messages only */
			ts_master_en = PTP_TCR_TSMSTRENA;
			ts_event_en = PTP_TCR_TSEVNTENA;

			ptp_over_ipv4_udp = PTP_TCR_TSIPV4ENA;
			ptp_over_ipv6_udp = PTP_TCR_TSIPV6ENA;
			ptp_over_ethernet = PTP_TCR_TSIPENA;
			break;

		case HWTSTAMP_FILTER_NTP_ALL:
		case HWTSTAMP_FILTER_ALL:
			/* time stamp any incoming packet */
			config.rx_filter = HWTSTAMP_FILTER_ALL;
			tstamp_all = PTP_TCR_TSENALL;
			break;

		default:
			return -ERANGE;
		}
	} else {
		switch (config.rx_filter) {
		case HWTSTAMP_FILTER_NONE:
			config.rx_filter = HWTSTAMP_FILTER_NONE;
			break;
		default:
			/* PTP v1, UDP, any kind of event packet */
			config.rx_filter = HWTSTAMP_FILTER_PTP_V1_L4_EVENT;
			break;
		}
	}
	priv->hwts_rx_en = ((config.rx_filter == HWTSTAMP_FILTER_NONE) ? 0 : 1);
	priv->hwts_tx_en = config.tx_type == HWTSTAMP_TX_ON;

	if (!priv->hwts_tx_en && !priv->hwts_rx_en)
		stmmac_config_hw_tstamping(priv, priv->ptpaddr, 0);
	else {
		value = (PTP_TCR_TSENA | PTP_TCR_TSCFUPDT | PTP_TCR_TSCTRLSSR |
			 tstamp_all | ptp_v2 | ptp_over_ethernet |
			 ptp_over_ipv6_udp | ptp_over_ipv4_udp | ts_event_en |
			 ts_master_en | snap_type_sel);
		stmmac_config_hw_tstamping(priv, priv->ptpaddr, value);

		/* program Sub Second Increment reg */
		stmmac_config_sub_second_increment(priv,
				priv->ptpaddr, priv->plat->clk_ptp_rate,
				xmac, &sec_inc);
		temp = div_u64(1000000000ULL, sec_inc);

		/* Store sub second increment and flags for later use */
		priv->sub_second_inc = sec_inc;
		priv->systime_flags = value;

		/* calculate default added value:
		 * formula is :
		 * addend = (2^32)/freq_div_ratio;
		 * where, freq_div_ratio = 1e9ns/sec_inc
		 */
		temp = (u64)(temp << 32);
		priv->default_addend = div_u64(temp, priv->plat->clk_ptp_rate);
		stmmac_config_addend(priv, priv->ptpaddr, priv->default_addend);

		/* initialize system time */
		ktime_get_real_ts64(&now);

		/* lower 32 bits of tv_sec are safe until y2106 */
		stmmac_init_systime(priv, priv->ptpaddr,
				(u32)now.tv_sec, now.tv_nsec);
	}

	return copy_to_user(ifr->ifr_data, &config,
			    sizeof(struct hwtstamp_config)) ? -EFAULT : 0;
}

/**
 * stmmac_init_ptp - init PTP
 * @priv: driver private structure
 * Description: this is to verify if the HW supports the PTPv1 or PTPv2.
 * This is done by looking at the HW cap. register.
 * This function also registers the ptp driver.
 */
static int stmmac_init_ptp(struct stmmac_priv *priv)
{
	bool xmac = priv->plat->has_gmac4 || priv->plat->has_xgmac;

	if (!(priv->dma_cap.time_stamp || priv->dma_cap.atime_stamp))
		return -EOPNOTSUPP;

	priv->adv_ts = 0;
	/* Check if adv_ts can be enabled for dwmac 4.x / xgmac core */
	if (xmac && priv->dma_cap.atime_stamp)
		priv->adv_ts = 1;
	/* Dwmac 3.x core with extend_desc can support adv_ts */
	else if (priv->extend_desc && priv->dma_cap.atime_stamp)
		priv->adv_ts = 1;

	if (priv->dma_cap.time_stamp)
		netdev_info(priv->dev, "IEEE 1588-2002 Timestamp supported\n");

	if (priv->adv_ts)
		netdev_info(priv->dev,
			    "IEEE 1588-2008 Advanced Timestamp supported\n");

	priv->hwts_tx_en = 0;
	priv->hwts_rx_en = 0;

	stmmac_ptp_register(priv);

	return 0;
}

static void stmmac_release_ptp(struct stmmac_priv *priv)
{
	if (priv->plat->clk_ptp_ref)
		clk_disable_unprepare(priv->plat->clk_ptp_ref);
	stmmac_ptp_unregister(priv);
}

/**
 *  stmmac_mac_flow_ctrl - Configure flow control in all queues
 *  @priv: driver private structure
 *  Description: It is used for configuring the flow control in all queues
 */
static void stmmac_mac_flow_ctrl(struct stmmac_priv *priv, u32 duplex)
{
	u32 tx_cnt = priv->plat->tx_queues_to_use;

	stmmac_flow_ctrl(priv, priv->hw, duplex, priv->flow_ctrl,
			priv->pause, tx_cnt);
}

/**
 * stmmac_adjust_link - adjusts the link parameters
 * @dev: net device structure
 * Description: this is the helper called by the physical abstraction layer
 * drivers to communicate the phy link status. According the speed and duplex
 * this driver can invoke registered glue-logic as well.
 * It also invoke the eee initialization because it could happen when switch
 * on different networks (that are eee capable).
 */
static void stmmac_adjust_link(struct net_device *dev)
{
	struct stmmac_priv *priv = netdev_priv(dev);
	struct phy_device *phydev = dev->phydev;
	bool new_state = false;

	if (!phydev)
		return;

	mutex_lock(&priv->lock);

	if (phydev->link) {
		u32 ctrl = readl(priv->ioaddr + MAC_CTRL_REG);

		/* Now we make sure that we can be in full duplex mode.
		 * If not, we operate in half-duplex mode. */
		if (phydev->duplex != priv->oldduplex) {
			new_state = true;
			if (!phydev->duplex)
				ctrl &= ~priv->hw->link.duplex;
			else
				ctrl |= priv->hw->link.duplex;
			priv->oldduplex = phydev->duplex;
		}
		/* Flow Control operation */
		if (phydev->pause)
			stmmac_mac_flow_ctrl(priv, phydev->duplex);

		if (phydev->speed != priv->speed) {
			new_state = true;
			ctrl &= ~priv->hw->link.speed_mask;
			switch (phydev->speed) {
			case SPEED_1000:
				ctrl |= priv->hw->link.speed1000;
				break;
			case SPEED_100:
				ctrl |= priv->hw->link.speed100;
				break;
			case SPEED_10:
				ctrl |= priv->hw->link.speed10;
				break;
			default:
				netif_warn(priv, link, priv->dev,
					   "broken speed: %d\n", phydev->speed);
				phydev->speed = SPEED_UNKNOWN;
				break;
			}
			if (phydev->speed != SPEED_UNKNOWN)
				stmmac_hw_fix_mac_speed(priv);
			priv->speed = phydev->speed;
		}

		writel(ctrl, priv->ioaddr + MAC_CTRL_REG);

		if (!priv->oldlink) {
			new_state = true;
			priv->oldlink = true;
		}
	} else if (priv->oldlink) {
		new_state = true;
		priv->oldlink = false;
		priv->speed = SPEED_UNKNOWN;
		priv->oldduplex = DUPLEX_UNKNOWN;
	}

	if (new_state && netif_msg_link(priv))
		phy_print_status(phydev);

	mutex_unlock(&priv->lock);

	if (phydev->is_pseudo_fixed_link)
		/* Stop PHY layer to call the hook to adjust the link in case
		 * of a switch is attached to the stmmac driver.
		 */
		phydev->irq = PHY_IGNORE_INTERRUPT;
	else
		/* At this stage, init the EEE if supported.
		 * Never called in case of fixed_link.
		 */
		priv->eee_enabled = stmmac_eee_init(priv);
}

/**
 * stmmac_check_pcs_mode - verify if RGMII/SGMII is supported
 * @priv: driver private structure
 * Description: this is to verify if the HW supports the PCS.
 * Physical Coding Sublayer (PCS) interface that can be used when the MAC is
 * configured for the TBI, RTBI, or SGMII PHY interface.
 */
static void stmmac_check_pcs_mode(struct stmmac_priv *priv)
{
	int interface = priv->plat->interface;

	if (priv->dma_cap.pcs) {
		if ((interface == PHY_INTERFACE_MODE_RGMII) ||
		    (interface == PHY_INTERFACE_MODE_RGMII_ID) ||
		    (interface == PHY_INTERFACE_MODE_RGMII_RXID) ||
		    (interface == PHY_INTERFACE_MODE_RGMII_TXID)) {
			netdev_dbg(priv->dev, "PCS RGMII support enabled\n");
			priv->hw->pcs = STMMAC_PCS_RGMII;
		} else if (interface == PHY_INTERFACE_MODE_SGMII) {
			netdev_dbg(priv->dev, "PCS SGMII support enabled\n");
			priv->hw->pcs = STMMAC_PCS_SGMII;
		}
	}
}

/**
 * stmmac_init_phy - PHY initialization
 * @dev: net device structure
 * Description: it initializes the driver's PHY state, and attaches the PHY
 * to the mac driver.
 *  Return value:
 *  0 on success
 */
static int stmmac_init_phy(struct net_device *dev)
{
	struct stmmac_priv *priv = netdev_priv(dev);
	u32 tx_cnt = priv->plat->tx_queues_to_use;
	struct phy_device *phydev;
	char phy_id_fmt[MII_BUS_ID_SIZE + 3];
	char bus_id[MII_BUS_ID_SIZE];
	int interface = priv->plat->interface;
	int max_speed = priv->plat->max_speed;
	priv->oldlink = false;
	priv->speed = SPEED_UNKNOWN;
	priv->oldduplex = DUPLEX_UNKNOWN;

	if (priv->plat->phy_node) {
		phydev = of_phy_connect(dev, priv->plat->phy_node,
					&stmmac_adjust_link, 0, interface);
	} else {
		snprintf(bus_id, MII_BUS_ID_SIZE, "stmmac-%x",
			 priv->plat->bus_id);

		snprintf(phy_id_fmt, MII_BUS_ID_SIZE + 3, PHY_ID_FMT, bus_id,
			 priv->plat->phy_addr);
		netdev_dbg(priv->dev, "%s: trying to attach to %s\n", __func__,
			   phy_id_fmt);

		phydev = phy_connect(dev, phy_id_fmt, &stmmac_adjust_link,
				     interface);
	}

	if (IS_ERR_OR_NULL(phydev)) {
		netdev_err(priv->dev, "Could not attach to PHY\n");
		if (!phydev)
			return -ENODEV;

		return PTR_ERR(phydev);
	}

	/* Stop Advertising 1000BASE Capability if interface is not GMII */
	if ((interface == PHY_INTERFACE_MODE_MII) ||
	    (interface == PHY_INTERFACE_MODE_RMII) ||
		(max_speed < 1000 && max_speed > 0))
		phydev->advertising &= ~(SUPPORTED_1000baseT_Half |
					 SUPPORTED_1000baseT_Full);

	/*
	 * Half-duplex mode not supported with multiqueue
	 * half-duplex can only works with single queue
	 */
	if (tx_cnt > 1)
		phydev->supported &= ~(SUPPORTED_1000baseT_Half |
				       SUPPORTED_100baseT_Half |
				       SUPPORTED_10baseT_Half);

	/*
	 * Broken HW is sometimes missing the pull-up resistor on the
	 * MDIO line, which results in reads to non-existent devices returning
	 * 0 rather than 0xffff. Catch this here and treat 0 as a non-existent
	 * device as well.
	 * Note: phydev->phy_id is the result of reading the UID PHY registers.
	 */
	if (!priv->plat->phy_node && phydev->phy_id == 0) {
		phy_disconnect(phydev);
		return -ENODEV;
	}

	/* stmmac_adjust_link will change this to PHY_IGNORE_INTERRUPT to avoid
	 * subsequent PHY polling, make sure we force a link transition if
	 * we have a UP/DOWN/UP transition
	 */
	if (phydev->is_pseudo_fixed_link)
		phydev->irq = PHY_POLL;

	phy_attached_info(phydev);
	return 0;
}

static void stmmac_display_rx_rings(struct stmmac_priv *priv)
{
	u32 rx_cnt = priv->plat->rx_queues_to_use;
	void *head_rx;
	u32 queue;

	/* Display RX rings */
	for (queue = 0; queue < rx_cnt; queue++) {
		struct stmmac_rx_queue *rx_q = &priv->rx_queue[queue];

		pr_info("\tRX Queue %u rings\n", queue);

		if (priv->extend_desc)
			head_rx = (void *)rx_q->dma_erx;
		else
			head_rx = (void *)rx_q->dma_rx;

		/* Display RX ring */
		stmmac_display_ring(priv, head_rx, DMA_RX_SIZE, true);
	}
}

static void stmmac_display_tx_rings(struct stmmac_priv *priv)
{
	u32 tx_cnt = priv->plat->tx_queues_to_use;
	void *head_tx;
	u32 queue;

	/* Display TX rings */
	for (queue = 0; queue < tx_cnt; queue++) {
		struct stmmac_tx_queue *tx_q = &priv->tx_queue[queue];

		pr_info("\tTX Queue %d rings\n", queue);

		if (priv->extend_desc)
			head_tx = (void *)tx_q->dma_etx;
		else
			head_tx = (void *)tx_q->dma_tx;

		stmmac_display_ring(priv, head_tx, DMA_TX_SIZE, false);
	}
}

static void stmmac_display_rings(struct stmmac_priv *priv)
{
	/* Display RX ring */
	stmmac_display_rx_rings(priv);

	/* Display TX ring */
	stmmac_display_tx_rings(priv);
}

static int stmmac_set_bfsize(int mtu, int bufsize)
{
	int ret = bufsize;

	if (mtu >= BUF_SIZE_4KiB)
		ret = BUF_SIZE_8KiB;
	else if (mtu >= BUF_SIZE_2KiB)
		ret = BUF_SIZE_4KiB;
	else if (mtu > DEFAULT_BUFSIZE)
		ret = BUF_SIZE_2KiB;
	else
		ret = DEFAULT_BUFSIZE;

	return ret;
}

/**
 * stmmac_clear_rx_descriptors - clear RX descriptors
 * @priv: driver private structure
 * @queue: RX queue index
 * Description: this function is called to clear the RX descriptors
 * in case of both basic and extended descriptors are used.
 */
static void stmmac_clear_rx_descriptors(struct stmmac_priv *priv, u32 queue)
{
	struct stmmac_rx_queue *rx_q = &priv->rx_queue[queue];
	int i;

	/* Clear the RX descriptors */
	for (i = 0; i < DMA_RX_SIZE; i++)
		if (priv->extend_desc)
			stmmac_init_rx_desc(priv, &rx_q->dma_erx[i].basic,
					priv->use_riwt, priv->mode,
					(i == DMA_RX_SIZE - 1));
		else
			stmmac_init_rx_desc(priv, &rx_q->dma_rx[i],
					priv->use_riwt, priv->mode,
					(i == DMA_RX_SIZE - 1));
}

/**
 * stmmac_clear_tx_descriptors - clear tx descriptors
 * @priv: driver private structure
 * @queue: TX queue index.
 * Description: this function is called to clear the TX descriptors
 * in case of both basic and extended descriptors are used.
 */
static void stmmac_clear_tx_descriptors(struct stmmac_priv *priv, u32 queue)
{
	struct stmmac_tx_queue *tx_q = &priv->tx_queue[queue];
	int i;

	/* Clear the TX descriptors */
	for (i = 0; i < DMA_TX_SIZE; i++)
		if (priv->extend_desc)
			stmmac_init_tx_desc(priv, &tx_q->dma_etx[i].basic,
					priv->mode, (i == DMA_TX_SIZE - 1));
		else
			stmmac_init_tx_desc(priv, &tx_q->dma_tx[i],
					priv->mode, (i == DMA_TX_SIZE - 1));
}

/**
 * stmmac_clear_descriptors - clear descriptors
 * @priv: driver private structure
 * Description: this function is called to clear the TX and RX descriptors
 * in case of both basic and extended descriptors are used.
 */
static void stmmac_clear_descriptors(struct stmmac_priv *priv)
{
	u32 rx_queue_cnt = priv->plat->rx_queues_to_use;
	u32 tx_queue_cnt = priv->plat->tx_queues_to_use;
	u32 queue;

	/* Clear the RX descriptors */
	for (queue = 0; queue < rx_queue_cnt; queue++)
		stmmac_clear_rx_descriptors(priv, queue);

	/* Clear the TX descriptors */
	for (queue = 0; queue < tx_queue_cnt; queue++)
		stmmac_clear_tx_descriptors(priv, queue);
}

/**
 * stmmac_init_rx_buffers - init the RX descriptor buffer.
 * @priv: driver private structure
 * @p: descriptor pointer
 * @i: descriptor index
 * @flags: gfp flag
 * @queue: RX queue index
 * Description: this function is called to allocate a receive buffer, perform
 * the DMA mapping and init the descriptor.
 */
static int stmmac_init_rx_buffers(struct stmmac_priv *priv, struct dma_desc *p,
				  int i, gfp_t flags, u32 queue)
{
	struct stmmac_rx_queue *rx_q = &priv->rx_queue[queue];
	struct sk_buff *skb;

	skb = __netdev_alloc_skb_ip_align(priv->dev, priv->dma_buf_sz, flags);
	if (!skb) {
		netdev_err(priv->dev,
			   "%s: Rx init fails; skb is NULL\n", __func__);
		return -ENOMEM;
	}
	rx_q->rx_skbuff[i] = skb;
	rx_q->rx_skbuff_dma[i] = dma_map_single(priv->device, skb->data,
						priv->dma_buf_sz,
						DMA_FROM_DEVICE);
	if (dma_mapping_error(priv->device, rx_q->rx_skbuff_dma[i])) {
		netdev_err(priv->dev, "%s: DMA mapping error\n", __func__);
		dev_kfree_skb_any(skb);
		return -EINVAL;
	}

	stmmac_set_desc_addr(priv, p, rx_q->rx_skbuff_dma[i]);

	if (priv->dma_buf_sz == BUF_SIZE_16KiB)
		stmmac_init_desc3(priv, p);

	return 0;
}

/**
 * stmmac_free_rx_buffer - free RX dma buffers
 * @priv: private structure
 * @queue: RX queue index
 * @i: buffer index.
 */
static void stmmac_free_rx_buffer(struct stmmac_priv *priv, u32 queue, int i)
{
	struct stmmac_rx_queue *rx_q = &priv->rx_queue[queue];

	if (rx_q->rx_skbuff[i]) {
		dma_unmap_single(priv->device, rx_q->rx_skbuff_dma[i],
				 priv->dma_buf_sz, DMA_FROM_DEVICE);
		dev_kfree_skb_any(rx_q->rx_skbuff[i]);
	}
	rx_q->rx_skbuff[i] = NULL;
}

/**
 * stmmac_free_tx_buffer - free RX dma buffers
 * @priv: private structure
 * @queue: RX queue index
 * @i: buffer index.
 */
static void stmmac_free_tx_buffer(struct stmmac_priv *priv, u32 queue, int i)
{
	struct stmmac_tx_queue *tx_q = &priv->tx_queue[queue];

	if (tx_q->tx_skbuff_dma[i].buf) {
		if (tx_q->tx_skbuff_dma[i].map_as_page)
			dma_unmap_page(priv->device,
				       tx_q->tx_skbuff_dma[i].buf,
				       tx_q->tx_skbuff_dma[i].len,
				       DMA_TO_DEVICE);
		else
			dma_unmap_single(priv->device,
					 tx_q->tx_skbuff_dma[i].buf,
					 tx_q->tx_skbuff_dma[i].len,
					 DMA_TO_DEVICE);
	}

	if (tx_q->tx_skbuff[i]) {
		dev_kfree_skb_any(tx_q->tx_skbuff[i]);
		tx_q->tx_skbuff[i] = NULL;
		tx_q->tx_skbuff_dma[i].buf = 0;
		tx_q->tx_skbuff_dma[i].map_as_page = false;
	}
}

/**
 * init_dma_rx_desc_rings - init the RX descriptor rings
 * @dev: net device structure
 * @flags: gfp flag.
 * Description: this function initializes the DMA RX descriptors
 * and allocates the socket buffers. It supports the chained and ring
 * modes.
 */
static int init_dma_rx_desc_rings(struct net_device *dev, gfp_t flags)
{
	struct stmmac_priv *priv = netdev_priv(dev);
	u32 rx_count = priv->plat->rx_queues_to_use;
	int ret = -ENOMEM;
	int bfsize = 0;
	int queue;
	int i;

	bfsize = stmmac_set_16kib_bfsize(priv, dev->mtu);
	if (bfsize < 0)
		bfsize = 0;

	if (bfsize < BUF_SIZE_16KiB)
		bfsize = stmmac_set_bfsize(dev->mtu, priv->dma_buf_sz);

	priv->dma_buf_sz = bfsize;

	/* RX INITIALIZATION */
	netif_dbg(priv, probe, priv->dev,
		  "SKB addresses:\nskb\t\tskb data\tdma data\n");

	for (queue = 0; queue < rx_count; queue++) {
		struct stmmac_rx_queue *rx_q = &priv->rx_queue[queue];

		netif_dbg(priv, probe, priv->dev,
			  "(%s) dma_rx_phy=0x%08x\n", __func__,
			  (u32)rx_q->dma_rx_phy);

		for (i = 0; i < DMA_RX_SIZE; i++) {
			struct dma_desc *p;

			if (priv->extend_desc)
				p = &((rx_q->dma_erx + i)->basic);
			else
				p = rx_q->dma_rx + i;

			ret = stmmac_init_rx_buffers(priv, p, i, flags,
						     queue);
			if (ret)
				goto err_init_rx_buffers;

			netif_dbg(priv, probe, priv->dev, "[%p]\t[%p]\t[%x]\n",
				  rx_q->rx_skbuff[i], rx_q->rx_skbuff[i]->data,
				  (unsigned int)rx_q->rx_skbuff_dma[i]);
		}

		rx_q->cur_rx = 0;
		rx_q->dirty_rx = (unsigned int)(i - DMA_RX_SIZE);

		stmmac_clear_rx_descriptors(priv, queue);

		/* Setup the chained descriptor addresses */
		if (priv->mode == STMMAC_CHAIN_MODE) {
			if (priv->extend_desc)
				stmmac_mode_init(priv, rx_q->dma_erx,
						rx_q->dma_rx_phy, DMA_RX_SIZE, 1);
			else
				stmmac_mode_init(priv, rx_q->dma_rx,
						rx_q->dma_rx_phy, DMA_RX_SIZE, 0);
		}
	}

	buf_sz = bfsize;

	return 0;

err_init_rx_buffers:
	while (queue >= 0) {
		while (--i >= 0)
			stmmac_free_rx_buffer(priv, queue, i);

		if (queue == 0)
			break;

		i = DMA_RX_SIZE;
		queue--;
	}

	return ret;
}

/**
 * init_dma_tx_desc_rings - init the TX descriptor rings
 * @dev: net device structure.
 * Description: this function initializes the DMA TX descriptors
 * and allocates the socket buffers. It supports the chained and ring
 * modes.
 */
static int init_dma_tx_desc_rings(struct net_device *dev)
{
	struct stmmac_priv *priv = netdev_priv(dev);
	u32 tx_queue_cnt = priv->plat->tx_queues_to_use;
	u32 queue;
	int i;

	for (queue = 0; queue < tx_queue_cnt; queue++) {
		struct stmmac_tx_queue *tx_q = &priv->tx_queue[queue];

		netif_dbg(priv, probe, priv->dev,
			  "(%s) dma_tx_phy=0x%08x\n", __func__,
			 (u32)tx_q->dma_tx_phy);

		/* Setup the chained descriptor addresses */
		if (priv->mode == STMMAC_CHAIN_MODE) {
			if (priv->extend_desc)
				stmmac_mode_init(priv, tx_q->dma_etx,
						tx_q->dma_tx_phy, DMA_TX_SIZE, 1);
			else
				stmmac_mode_init(priv, tx_q->dma_tx,
						tx_q->dma_tx_phy, DMA_TX_SIZE, 0);
		}

		for (i = 0; i < DMA_TX_SIZE; i++) {
			struct dma_desc *p;
			if (priv->extend_desc)
				p = &((tx_q->dma_etx + i)->basic);
			else
				p = tx_q->dma_tx + i;

			stmmac_clear_desc(priv, p);

			tx_q->tx_skbuff_dma[i].buf = 0;
			tx_q->tx_skbuff_dma[i].map_as_page = false;
			tx_q->tx_skbuff_dma[i].len = 0;
			tx_q->tx_skbuff_dma[i].last_segment = false;
			tx_q->tx_skbuff[i] = NULL;
		}

		tx_q->dirty_tx = 0;
		tx_q->cur_tx = 0;
		tx_q->mss = 0;

		netdev_tx_reset_queue(netdev_get_tx_queue(priv->dev, queue));
	}

	return 0;
}

/**
 * init_dma_desc_rings - init the RX/TX descriptor rings
 * @dev: net device structure
 * @flags: gfp flag.
 * Description: this function initializes the DMA RX/TX descriptors
 * and allocates the socket buffers. It supports the chained and ring
 * modes.
 */
static int init_dma_desc_rings(struct net_device *dev, gfp_t flags)
{
	struct stmmac_priv *priv = netdev_priv(dev);
	int ret;

	ret = init_dma_rx_desc_rings(dev, flags);
	if (ret)
		return ret;

	ret = init_dma_tx_desc_rings(dev);

	stmmac_clear_descriptors(priv);

	if (netif_msg_hw(priv))
		stmmac_display_rings(priv);

	return ret;
}

/**
 * dma_free_rx_skbufs - free RX dma buffers
 * @priv: private structure
 * @queue: RX queue index
 */
static void dma_free_rx_skbufs(struct stmmac_priv *priv, u32 queue)
{
	int i;

	for (i = 0; i < DMA_RX_SIZE; i++)
		stmmac_free_rx_buffer(priv, queue, i);
}

/**
 * dma_free_tx_skbufs - free TX dma buffers
 * @priv: private structure
 * @queue: TX queue index
 */
static void dma_free_tx_skbufs(struct stmmac_priv *priv, u32 queue)
{
	int i;

	for (i = 0; i < DMA_TX_SIZE; i++)
		stmmac_free_tx_buffer(priv, queue, i);
}

/**
 * free_dma_rx_desc_resources - free RX dma desc resources
 * @priv: private structure
 */
static void free_dma_rx_desc_resources(struct stmmac_priv *priv)
{
	u32 rx_count = priv->plat->rx_queues_to_use;
	u32 queue;

	/* Free RX queue resources */
	for (queue = 0; queue < rx_count; queue++) {
		struct stmmac_rx_queue *rx_q = &priv->rx_queue[queue];

		/* Release the DMA RX socket buffers */
		dma_free_rx_skbufs(priv, queue);

		/* Free DMA regions of consistent memory previously allocated */
		if (!priv->extend_desc)
			dma_free_coherent(priv->device,
					  DMA_RX_SIZE * sizeof(struct dma_desc),
					  rx_q->dma_rx, rx_q->dma_rx_phy);
		else
			dma_free_coherent(priv->device, DMA_RX_SIZE *
					  sizeof(struct dma_extended_desc),
					  rx_q->dma_erx, rx_q->dma_rx_phy);

		kfree(rx_q->rx_skbuff_dma);
		kfree(rx_q->rx_skbuff);
	}
}

/**
 * free_dma_tx_desc_resources - free TX dma desc resources
 * @priv: private structure
 */
static void free_dma_tx_desc_resources(struct stmmac_priv *priv)
{
	u32 tx_count = priv->plat->tx_queues_to_use;
	u32 queue;

	/* Free TX queue resources */
	for (queue = 0; queue < tx_count; queue++) {
		struct stmmac_tx_queue *tx_q = &priv->tx_queue[queue];

		/* Release the DMA TX socket buffers */
		dma_free_tx_skbufs(priv, queue);

		/* Free DMA regions of consistent memory previously allocated */
		if (!priv->extend_desc)
			dma_free_coherent(priv->device,
					  DMA_TX_SIZE * sizeof(struct dma_desc),
					  tx_q->dma_tx, tx_q->dma_tx_phy);
		else
			dma_free_coherent(priv->device, DMA_TX_SIZE *
					  sizeof(struct dma_extended_desc),
					  tx_q->dma_etx, tx_q->dma_tx_phy);

		kfree(tx_q->tx_skbuff_dma);
		kfree(tx_q->tx_skbuff);
	}
}

/**
 * alloc_dma_rx_desc_resources - alloc RX resources.
 * @priv: private structure
 * Description: according to which descriptor can be used (extend or basic)
 * this function allocates the resources for TX and RX paths. In case of
 * reception, for example, it pre-allocated the RX socket buffer in order to
 * allow zero-copy mechanism.
 */
static int alloc_dma_rx_desc_resources(struct stmmac_priv *priv)
{
	u32 rx_count = priv->plat->rx_queues_to_use;
	int ret = -ENOMEM;
	u32 queue;

	/* RX queues buffers and DMA */
	for (queue = 0; queue < rx_count; queue++) {
		struct stmmac_rx_queue *rx_q = &priv->rx_queue[queue];

		rx_q->queue_index = queue;
		rx_q->priv_data = priv;

		rx_q->rx_skbuff_dma = kmalloc_array(DMA_RX_SIZE,
						    sizeof(dma_addr_t),
						    GFP_KERNEL);
		if (!rx_q->rx_skbuff_dma)
			goto err_dma;

		rx_q->rx_skbuff = kmalloc_array(DMA_RX_SIZE,
						sizeof(struct sk_buff *),
						GFP_KERNEL);
		if (!rx_q->rx_skbuff)
			goto err_dma;

		if (priv->extend_desc) {
			rx_q->dma_erx = dma_zalloc_coherent(priv->device,
							    DMA_RX_SIZE *
							    sizeof(struct
							    dma_extended_desc),
							    &rx_q->dma_rx_phy,
							    GFP_KERNEL);
			if (!rx_q->dma_erx)
				goto err_dma;

		} else {
			rx_q->dma_rx = dma_zalloc_coherent(priv->device,
							   DMA_RX_SIZE *
							   sizeof(struct
							   dma_desc),
							   &rx_q->dma_rx_phy,
							   GFP_KERNEL);
			if (!rx_q->dma_rx)
				goto err_dma;
		}
	}

	return 0;

err_dma:
	free_dma_rx_desc_resources(priv);

	return ret;
}

/**
 * alloc_dma_tx_desc_resources - alloc TX resources.
 * @priv: private structure
 * Description: according to which descriptor can be used (extend or basic)
 * this function allocates the resources for TX and RX paths. In case of
 * reception, for example, it pre-allocated the RX socket buffer in order to
 * allow zero-copy mechanism.
 */
static int alloc_dma_tx_desc_resources(struct stmmac_priv *priv)
{
	u32 tx_count = priv->plat->tx_queues_to_use;
	int ret = -ENOMEM;
	u32 queue;

	/* TX queues buffers and DMA */
	for (queue = 0; queue < tx_count; queue++) {
		struct stmmac_tx_queue *tx_q = &priv->tx_queue[queue];

		tx_q->queue_index = queue;
		tx_q->priv_data = priv;

		tx_q->tx_skbuff_dma = kmalloc_array(DMA_TX_SIZE,
						    sizeof(*tx_q->tx_skbuff_dma),
						    GFP_KERNEL);
		if (!tx_q->tx_skbuff_dma)
			goto err_dma;

		tx_q->tx_skbuff = kmalloc_array(DMA_TX_SIZE,
						sizeof(struct sk_buff *),
						GFP_KERNEL);
		if (!tx_q->tx_skbuff)
			goto err_dma;

		if (priv->extend_desc) {
			tx_q->dma_etx = dma_zalloc_coherent(priv->device,
							    DMA_TX_SIZE *
							    sizeof(struct
							    dma_extended_desc),
							    &tx_q->dma_tx_phy,
							    GFP_KERNEL);
			if (!tx_q->dma_etx)
				goto err_dma;
		} else {
			tx_q->dma_tx = dma_zalloc_coherent(priv->device,
							   DMA_TX_SIZE *
							   sizeof(struct
								  dma_desc),
							   &tx_q->dma_tx_phy,
							   GFP_KERNEL);
			if (!tx_q->dma_tx)
				goto err_dma;
		}
	}

	return 0;

err_dma:
	free_dma_tx_desc_resources(priv);

	return ret;
}

/**
 * alloc_dma_desc_resources - alloc TX/RX resources.
 * @priv: private structure
 * Description: according to which descriptor can be used (extend or basic)
 * this function allocates the resources for TX and RX paths. In case of
 * reception, for example, it pre-allocated the RX socket buffer in order to
 * allow zero-copy mechanism.
 */
static int alloc_dma_desc_resources(struct stmmac_priv *priv)
{
	/* RX Allocation */
	int ret = alloc_dma_rx_desc_resources(priv);

	if (ret)
		return ret;

	ret = alloc_dma_tx_desc_resources(priv);

	return ret;
}

/**
 * free_dma_desc_resources - free dma desc resources
 * @priv: private structure
 */
static void free_dma_desc_resources(struct stmmac_priv *priv)
{
	/* Release the DMA RX socket buffers */
	free_dma_rx_desc_resources(priv);

	/* Release the DMA TX socket buffers */
	free_dma_tx_desc_resources(priv);
}

/**
 *  stmmac_mac_enable_rx_queues - Enable MAC rx queues
 *  @priv: driver private structure
 *  Description: It is used for enabling the rx queues in the MAC
 */
static void stmmac_mac_enable_rx_queues(struct stmmac_priv *priv)
{
	u32 rx_queues_count = priv->plat->rx_queues_to_use;
	int queue;
	u8 mode;

	for (queue = 0; queue < rx_queues_count; queue++) {
		mode = priv->plat->rx_queues_cfg[queue].mode_to_use;
		stmmac_rx_queue_enable(priv, priv->hw, mode, queue);
	}
}

/**
 * stmmac_start_rx_dma - start RX DMA channel
 * @priv: driver private structure
 * @chan: RX channel index
 * Description:
 * This starts a RX DMA channel
 */
static void stmmac_start_rx_dma(struct stmmac_priv *priv, u32 chan)
{
	netdev_dbg(priv->dev, "DMA RX processes started in channel %d\n", chan);
	stmmac_start_rx(priv, priv->ioaddr, chan);
}

/**
 * stmmac_start_tx_dma - start TX DMA channel
 * @priv: driver private structure
 * @chan: TX channel index
 * Description:
 * This starts a TX DMA channel
 */
static void stmmac_start_tx_dma(struct stmmac_priv *priv, u32 chan)
{
	netdev_dbg(priv->dev, "DMA TX processes started in channel %d\n", chan);
	stmmac_start_tx(priv, priv->ioaddr, chan);
}

/**
 * stmmac_stop_rx_dma - stop RX DMA channel
 * @priv: driver private structure
 * @chan: RX channel index
 * Description:
 * This stops a RX DMA channel
 */
static void stmmac_stop_rx_dma(struct stmmac_priv *priv, u32 chan)
{
	netdev_dbg(priv->dev, "DMA RX processes stopped in channel %d\n", chan);
	stmmac_stop_rx(priv, priv->ioaddr, chan);
}

/**
 * stmmac_stop_tx_dma - stop TX DMA channel
 * @priv: driver private structure
 * @chan: TX channel index
 * Description:
 * This stops a TX DMA channel
 */
static void stmmac_stop_tx_dma(struct stmmac_priv *priv, u32 chan)
{
	netdev_dbg(priv->dev, "DMA TX processes stopped in channel %d\n", chan);
	stmmac_stop_tx(priv, priv->ioaddr, chan);
}

/**
 * stmmac_start_all_dma - start all RX and TX DMA channels
 * @priv: driver private structure
 * Description:
 * This starts all the RX and TX DMA channels
 */
static void stmmac_start_all_dma(struct stmmac_priv *priv)
{
	u32 rx_channels_count = priv->plat->rx_queues_to_use;
	u32 tx_channels_count = priv->plat->tx_queues_to_use;
	u32 chan = 0;

	for (chan = 0; chan < rx_channels_count; chan++)
		stmmac_start_rx_dma(priv, chan);

	for (chan = 0; chan < tx_channels_count; chan++)
		stmmac_start_tx_dma(priv, chan);
}

/**
 * stmmac_stop_all_dma - stop all RX and TX DMA channels
 * @priv: driver private structure
 * Description:
 * This stops the RX and TX DMA channels
 */
static void stmmac_stop_all_dma(struct stmmac_priv *priv)
{
	u32 rx_channels_count = priv->plat->rx_queues_to_use;
	u32 tx_channels_count = priv->plat->tx_queues_to_use;
	u32 chan = 0;

	for (chan = 0; chan < rx_channels_count; chan++)
		stmmac_stop_rx_dma(priv, chan);

	for (chan = 0; chan < tx_channels_count; chan++)
		stmmac_stop_tx_dma(priv, chan);
}

/**
 *  stmmac_dma_operation_mode - HW DMA operation mode
 *  @priv: driver private structure
 *  Description: it is used for configuring the DMA operation mode register in
 *  order to program the tx/rx DMA thresholds or Store-And-Forward mode.
 */
static void stmmac_dma_operation_mode(struct stmmac_priv *priv)
{
	u32 rx_channels_count = priv->plat->rx_queues_to_use;
	u32 tx_channels_count = priv->plat->tx_queues_to_use;
	int rxfifosz = priv->plat->rx_fifo_size;
	int txfifosz = priv->plat->tx_fifo_size;
	u32 txmode = 0;
	u32 rxmode = 0;
	u32 chan = 0;
	u8 qmode = 0;

	if (rxfifosz == 0)
		rxfifosz = priv->dma_cap.rx_fifo_size;
	if (txfifosz == 0)
		txfifosz = priv->dma_cap.tx_fifo_size;

	/* Adjust for real per queue fifo size */
	rxfifosz /= rx_channels_count;
	txfifosz /= tx_channels_count;

	if (priv->plat->force_thresh_dma_mode) {
		txmode = tc;
		rxmode = tc;
	} else if (priv->plat->force_sf_dma_mode || priv->plat->tx_coe) {
		/*
		 * In case of GMAC, SF mode can be enabled
		 * to perform the TX COE in HW. This depends on:
		 * 1) TX COE if actually supported
		 * 2) There is no bugged Jumbo frame support
		 *    that needs to not insert csum in the TDES.
		 */
		txmode = SF_DMA_MODE;
		rxmode = SF_DMA_MODE;
		priv->xstats.threshold = SF_DMA_MODE;
	} else {
		txmode = tc;
		rxmode = SF_DMA_MODE;
	}

	/* configure all channels */
	for (chan = 0; chan < rx_channels_count; chan++) {
		qmode = priv->plat->rx_queues_cfg[chan].mode_to_use;

		stmmac_dma_rx_mode(priv, priv->ioaddr, rxmode, chan,
				rxfifosz, qmode);
		stmmac_set_dma_bfsize(priv, priv->ioaddr, priv->dma_buf_sz,
				chan);
	}

	for (chan = 0; chan < tx_channels_count; chan++) {
		qmode = priv->plat->tx_queues_cfg[chan].mode_to_use;

		stmmac_dma_tx_mode(priv, priv->ioaddr, txmode, chan,
				txfifosz, qmode);
	}
}

/**
 * stmmac_tx_clean - to manage the transmission completion
 * @priv: driver private structure
 * @queue: TX queue index
 * Description: it reclaims the transmit resources after transmission completes.
 */
static int stmmac_tx_clean(struct stmmac_priv *priv, int budget, u32 queue)
{
	struct stmmac_tx_queue *tx_q = &priv->tx_queue[queue];
	unsigned int bytes_compl = 0, pkts_compl = 0;
	unsigned int entry, count = 0;

	__netif_tx_lock_bh(netdev_get_tx_queue(priv->dev, queue));

	priv->xstats.tx_clean++;

	entry = tx_q->dirty_tx;
	while ((entry != tx_q->cur_tx) && (count < budget)) {
		struct sk_buff *skb = tx_q->tx_skbuff[entry];
		struct dma_desc *p;
		int status;

		if (priv->extend_desc)
			p = (struct dma_desc *)(tx_q->dma_etx + entry);
		else
			p = tx_q->dma_tx + entry;

		status = stmmac_tx_status(priv, &priv->dev->stats,
				&priv->xstats, p, priv->ioaddr);
		/* Check if the descriptor is owned by the DMA */
		if (unlikely(status & tx_dma_own))
			break;

		count++;

		/* Make sure descriptor fields are read after reading
		 * the own bit.
		 */
		dma_rmb();

		/* Just consider the last segment and ...*/
		if (likely(!(status & tx_not_ls))) {
			/* ... verify the status error condition */
			if (unlikely(status & tx_err)) {
				priv->dev->stats.tx_errors++;
			} else {
				priv->dev->stats.tx_packets++;
				priv->xstats.tx_pkt_n++;
			}
			stmmac_get_tx_hwtstamp(priv, p, skb);
		}

		if (likely(tx_q->tx_skbuff_dma[entry].buf)) {
			if (tx_q->tx_skbuff_dma[entry].map_as_page)
				dma_unmap_page(priv->device,
					       tx_q->tx_skbuff_dma[entry].buf,
					       tx_q->tx_skbuff_dma[entry].len,
					       DMA_TO_DEVICE);
			else
				dma_unmap_single(priv->device,
						 tx_q->tx_skbuff_dma[entry].buf,
						 tx_q->tx_skbuff_dma[entry].len,
						 DMA_TO_DEVICE);
			tx_q->tx_skbuff_dma[entry].buf = 0;
			tx_q->tx_skbuff_dma[entry].len = 0;
			tx_q->tx_skbuff_dma[entry].map_as_page = false;
		}

		stmmac_clean_desc3(priv, tx_q, p);

		tx_q->tx_skbuff_dma[entry].last_segment = false;
		tx_q->tx_skbuff_dma[entry].is_jumbo = false;

		if (likely(skb != NULL)) {
			pkts_compl++;
			bytes_compl += skb->len;
			dev_consume_skb_any(skb);
			tx_q->tx_skbuff[entry] = NULL;
		}

		stmmac_release_tx_desc(priv, p, priv->mode);

		entry = STMMAC_GET_ENTRY(entry, DMA_TX_SIZE);
	}
	tx_q->dirty_tx = entry;

	netdev_tx_completed_queue(netdev_get_tx_queue(priv->dev, queue),
				  pkts_compl, bytes_compl);

	if (unlikely(netif_tx_queue_stopped(netdev_get_tx_queue(priv->dev,
								queue))) &&
	    stmmac_tx_avail(priv, queue) > STMMAC_TX_THRESH) {

		netif_dbg(priv, tx_done, priv->dev,
			  "%s: restart transmit\n", __func__);
		netif_tx_wake_queue(netdev_get_tx_queue(priv->dev, queue));
	}

	if ((priv->eee_enabled) && (!priv->tx_path_in_lpi_mode)) {
		stmmac_enable_eee_mode(priv);
		mod_timer(&priv->eee_ctrl_timer, STMMAC_LPI_T(eee_timer));
	}

	__netif_tx_unlock_bh(netdev_get_tx_queue(priv->dev, queue));

	return count;
}

/**
 * stmmac_tx_err - to manage the tx error
 * @priv: driver private structure
 * @chan: channel index
 * Description: it cleans the descriptors and restarts the transmission
 * in case of transmission errors.
 */
static void stmmac_tx_err(struct stmmac_priv *priv, u32 chan)
{
	struct stmmac_tx_queue *tx_q = &priv->tx_queue[chan];
	int i;

	netif_tx_stop_queue(netdev_get_tx_queue(priv->dev, chan));

	stmmac_stop_tx_dma(priv, chan);
	dma_free_tx_skbufs(priv, chan);
	for (i = 0; i < DMA_TX_SIZE; i++)
		if (priv->extend_desc)
			stmmac_init_tx_desc(priv, &tx_q->dma_etx[i].basic,
					priv->mode, (i == DMA_TX_SIZE - 1));
		else
			stmmac_init_tx_desc(priv, &tx_q->dma_tx[i],
					priv->mode, (i == DMA_TX_SIZE - 1));
	tx_q->dirty_tx = 0;
	tx_q->cur_tx = 0;
	tx_q->mss = 0;
	netdev_tx_reset_queue(netdev_get_tx_queue(priv->dev, chan));
	stmmac_start_tx_dma(priv, chan);

	priv->dev->stats.tx_errors++;
	netif_tx_wake_queue(netdev_get_tx_queue(priv->dev, chan));
}

/**
 *  stmmac_set_dma_operation_mode - Set DMA operation mode by channel
 *  @priv: driver private structure
 *  @txmode: TX operating mode
 *  @rxmode: RX operating mode
 *  @chan: channel index
 *  Description: it is used for configuring of the DMA operation mode in
 *  runtime in order to program the tx/rx DMA thresholds or Store-And-Forward
 *  mode.
 */
static void stmmac_set_dma_operation_mode(struct stmmac_priv *priv, u32 txmode,
					  u32 rxmode, u32 chan)
{
	u8 rxqmode = priv->plat->rx_queues_cfg[chan].mode_to_use;
	u8 txqmode = priv->plat->tx_queues_cfg[chan].mode_to_use;
	u32 rx_channels_count = priv->plat->rx_queues_to_use;
	u32 tx_channels_count = priv->plat->tx_queues_to_use;
	int rxfifosz = priv->plat->rx_fifo_size;
	int txfifosz = priv->plat->tx_fifo_size;

	if (rxfifosz == 0)
		rxfifosz = priv->dma_cap.rx_fifo_size;
	if (txfifosz == 0)
		txfifosz = priv->dma_cap.tx_fifo_size;

	/* Adjust for real per queue fifo size */
	rxfifosz /= rx_channels_count;
	txfifosz /= tx_channels_count;

	stmmac_dma_rx_mode(priv, priv->ioaddr, rxmode, chan, rxfifosz, rxqmode);
	stmmac_dma_tx_mode(priv, priv->ioaddr, txmode, chan, txfifosz, txqmode);
}

static bool stmmac_safety_feat_interrupt(struct stmmac_priv *priv)
{
	int ret;

	ret = stmmac_safety_feat_irq_status(priv, priv->dev,
			priv->ioaddr, priv->dma_cap.asp, &priv->sstats);
	if (ret && (ret != -EINVAL)) {
		stmmac_global_err(priv);
		return true;
	}

	return false;
}

static int stmmac_napi_check(struct stmmac_priv *priv, u32 chan)
{
	int status = stmmac_dma_interrupt_status(priv, priv->ioaddr,
						 &priv->xstats, chan);
	struct stmmac_channel *ch = &priv->channel[chan];
	bool needs_work = false;

<<<<<<< HEAD
	if ((status & handle_rx) && ch->has_rx) {
		needs_work = true;
	} else {
		status &= ~handle_rx;
	}

	if ((status & handle_tx) && ch->has_tx) {
		needs_work = true;
	} else {
		status &= ~handle_tx;
=======
	if (status)
		status |= handle_rx | handle_tx;

	if ((status & handle_rx) && (chan < priv->plat->rx_queues_to_use)) {
		stmmac_disable_dma_irq(priv, priv->ioaddr, chan);
		napi_schedule_irqoff(&ch->rx_napi);
>>>>>>> 407d19ab
	}

	if (needs_work && napi_schedule_prep(&ch->napi)) {
		stmmac_disable_dma_irq(priv, priv->ioaddr, chan);
		__napi_schedule(&ch->napi);
	}

	return status;
}

/**
 * stmmac_dma_interrupt - DMA ISR
 * @priv: driver private structure
 * Description: this is the DMA ISR. It is called by the main ISR.
 * It calls the dwmac dma routine and schedule poll method in case of some
 * work can be done.
 */
static void stmmac_dma_interrupt(struct stmmac_priv *priv)
{
	u32 tx_channel_count = priv->plat->tx_queues_to_use;
	u32 rx_channel_count = priv->plat->rx_queues_to_use;
	u32 channels_to_check = tx_channel_count > rx_channel_count ?
				tx_channel_count : rx_channel_count;
	u32 chan;
	int status[max_t(u32, MTL_MAX_TX_QUEUES, MTL_MAX_RX_QUEUES)];

	/* Make sure we never check beyond our status buffer. */
	if (WARN_ON_ONCE(channels_to_check > ARRAY_SIZE(status)))
		channels_to_check = ARRAY_SIZE(status);

	for (chan = 0; chan < channels_to_check; chan++)
		status[chan] = stmmac_napi_check(priv, chan);

	for (chan = 0; chan < tx_channel_count; chan++) {
		if (unlikely(status[chan] & tx_hard_error_bump_tc)) {
			/* Try to bump up the dma threshold on this failure */
			if (unlikely(priv->xstats.threshold != SF_DMA_MODE) &&
			    (tc <= 256)) {
				tc += 64;
				if (priv->plat->force_thresh_dma_mode)
					stmmac_set_dma_operation_mode(priv,
								      tc,
								      tc,
								      chan);
				else
					stmmac_set_dma_operation_mode(priv,
								    tc,
								    SF_DMA_MODE,
								    chan);
				priv->xstats.threshold = tc;
			}
		} else if (unlikely(status[chan] == tx_hard_error)) {
			stmmac_tx_err(priv, chan);
		}
	}
}

/**
 * stmmac_mmc_setup: setup the Mac Management Counters (MMC)
 * @priv: driver private structure
 * Description: this masks the MMC irq, in fact, the counters are managed in SW.
 */
static void stmmac_mmc_setup(struct stmmac_priv *priv)
{
	unsigned int mode = MMC_CNTRL_RESET_ON_READ | MMC_CNTRL_COUNTER_RESET |
			    MMC_CNTRL_PRESET | MMC_CNTRL_FULL_HALF_PRESET;

	dwmac_mmc_intr_all_mask(priv->mmcaddr);

	if (priv->dma_cap.rmon) {
		dwmac_mmc_ctrl(priv->mmcaddr, mode);
		memset(&priv->mmc, 0, sizeof(struct stmmac_counters));
	} else
		netdev_info(priv->dev, "No MAC Management Counters available\n");
}

/**
 * stmmac_get_hw_features - get MAC capabilities from the HW cap. register.
 * @priv: driver private structure
 * Description:
 *  new GMAC chip generations have a new register to indicate the
 *  presence of the optional feature/functions.
 *  This can be also used to override the value passed through the
 *  platform and necessary for old MAC10/100 and GMAC chips.
 */
static int stmmac_get_hw_features(struct stmmac_priv *priv)
{
	return stmmac_get_hw_feature(priv, priv->ioaddr, &priv->dma_cap) == 0;
}

/**
 * stmmac_check_ether_addr - check if the MAC addr is valid
 * @priv: driver private structure
 * Description:
 * it is to verify if the MAC address is valid, in case of failures it
 * generates a random MAC address
 */
static void stmmac_check_ether_addr(struct stmmac_priv *priv)
{
	if (!is_valid_ether_addr(priv->dev->dev_addr)) {
		stmmac_get_umac_addr(priv, priv->hw, priv->dev->dev_addr, 0);
		if (!is_valid_ether_addr(priv->dev->dev_addr))
			eth_hw_addr_random(priv->dev);
		netdev_info(priv->dev, "device MAC address %pM\n",
			    priv->dev->dev_addr);
	}
}

/**
 * stmmac_init_dma_engine - DMA init.
 * @priv: driver private structure
 * Description:
 * It inits the DMA invoking the specific MAC/GMAC callback.
 * Some DMA parameters can be passed from the platform;
 * in case of these are not passed a default is kept for the MAC or GMAC.
 */
static int stmmac_init_dma_engine(struct stmmac_priv *priv)
{
	u32 rx_channels_count = priv->plat->rx_queues_to_use;
	u32 tx_channels_count = priv->plat->tx_queues_to_use;
	u32 dma_csr_ch = max(rx_channels_count, tx_channels_count);
	struct stmmac_rx_queue *rx_q;
	struct stmmac_tx_queue *tx_q;
	u32 chan = 0;
	int atds = 0;
	int ret = 0;

	if (!priv->plat->dma_cfg || !priv->plat->dma_cfg->pbl) {
		dev_err(priv->device, "Invalid DMA configuration\n");
		return -EINVAL;
	}

	if (priv->extend_desc && (priv->mode == STMMAC_RING_MODE))
		atds = 1;

	ret = stmmac_reset(priv, priv->ioaddr);
	if (ret) {
		dev_err(priv->device, "Failed to reset the dma\n");
		return ret;
	}

	/* DMA Configuration */
	stmmac_dma_init(priv, priv->ioaddr, priv->plat->dma_cfg, atds);

	if (priv->plat->axi)
		stmmac_axi(priv, priv->ioaddr, priv->plat->axi);

	/* DMA CSR Channel configuration */
	for (chan = 0; chan < dma_csr_ch; chan++)
		stmmac_init_chan(priv, priv->ioaddr, priv->plat->dma_cfg, chan);

	/* DMA RX Channel Configuration */
	for (chan = 0; chan < rx_channels_count; chan++) {
		rx_q = &priv->rx_queue[chan];

		stmmac_init_rx_chan(priv, priv->ioaddr, priv->plat->dma_cfg,
				    rx_q->dma_rx_phy, chan);

		rx_q->rx_tail_addr = rx_q->dma_rx_phy +
			    (DMA_RX_SIZE * sizeof(struct dma_desc));
		stmmac_set_rx_tail_ptr(priv, priv->ioaddr,
				       rx_q->rx_tail_addr, chan);
	}

	/* DMA TX Channel Configuration */
	for (chan = 0; chan < tx_channels_count; chan++) {
		tx_q = &priv->tx_queue[chan];

		stmmac_init_tx_chan(priv, priv->ioaddr, priv->plat->dma_cfg,
				    tx_q->dma_tx_phy, chan);

		tx_q->tx_tail_addr = tx_q->dma_tx_phy;
		stmmac_set_tx_tail_ptr(priv, priv->ioaddr,
				       tx_q->tx_tail_addr, chan);
	}

	return ret;
}

static void stmmac_tx_timer_arm(struct stmmac_priv *priv, u32 queue)
{
	struct stmmac_tx_queue *tx_q = &priv->tx_queue[queue];

	mod_timer(&tx_q->txtimer, STMMAC_COAL_TIMER(priv->tx_coal_timer));
}

/**
 * stmmac_tx_timer - mitigation sw timer for tx.
 * @data: data pointer
 * Description:
 * This is the timer handler to directly invoke the stmmac_tx_clean.
 */
static void stmmac_tx_timer(struct timer_list *t)
{
	struct stmmac_tx_queue *tx_q = from_timer(tx_q, t, txtimer);
	struct stmmac_priv *priv = tx_q->priv_data;
	struct stmmac_channel *ch;

	ch = &priv->channel[tx_q->queue_index];

	if (likely(napi_schedule_prep(&ch->napi)))
		__napi_schedule(&ch->napi);
}

/**
 * stmmac_init_tx_coalesce - init tx mitigation options.
 * @priv: driver private structure
 * Description:
 * This inits the transmit coalesce parameters: i.e. timer rate,
 * timer handler and default threshold used for enabling the
 * interrupt on completion bit.
 */
static void stmmac_init_tx_coalesce(struct stmmac_priv *priv)
{
	u32 tx_channel_count = priv->plat->tx_queues_to_use;
	u32 chan;

	priv->tx_coal_frames = STMMAC_TX_FRAMES;
	priv->tx_coal_timer = STMMAC_COAL_TX_TIMER;

	for (chan = 0; chan < tx_channel_count; chan++) {
		struct stmmac_tx_queue *tx_q = &priv->tx_queue[chan];

		timer_setup(&tx_q->txtimer, stmmac_tx_timer, 0);
	}
}

static void stmmac_set_rings_length(struct stmmac_priv *priv)
{
	u32 rx_channels_count = priv->plat->rx_queues_to_use;
	u32 tx_channels_count = priv->plat->tx_queues_to_use;
	u32 chan;

	/* set TX ring length */
	for (chan = 0; chan < tx_channels_count; chan++)
		stmmac_set_tx_ring_len(priv, priv->ioaddr,
				(DMA_TX_SIZE - 1), chan);

	/* set RX ring length */
	for (chan = 0; chan < rx_channels_count; chan++)
		stmmac_set_rx_ring_len(priv, priv->ioaddr,
				(DMA_RX_SIZE - 1), chan);
}

/**
 *  stmmac_set_tx_queue_weight - Set TX queue weight
 *  @priv: driver private structure
 *  Description: It is used for setting TX queues weight
 */
static void stmmac_set_tx_queue_weight(struct stmmac_priv *priv)
{
	u32 tx_queues_count = priv->plat->tx_queues_to_use;
	u32 weight;
	u32 queue;

	for (queue = 0; queue < tx_queues_count; queue++) {
		weight = priv->plat->tx_queues_cfg[queue].weight;
		stmmac_set_mtl_tx_queue_weight(priv, priv->hw, weight, queue);
	}
}

/**
 *  stmmac_configure_cbs - Configure CBS in TX queue
 *  @priv: driver private structure
 *  Description: It is used for configuring CBS in AVB TX queues
 */
static void stmmac_configure_cbs(struct stmmac_priv *priv)
{
	u32 tx_queues_count = priv->plat->tx_queues_to_use;
	u32 mode_to_use;
	u32 queue;

	/* queue 0 is reserved for legacy traffic */
	for (queue = 1; queue < tx_queues_count; queue++) {
		mode_to_use = priv->plat->tx_queues_cfg[queue].mode_to_use;
		if (mode_to_use == MTL_QUEUE_DCB)
			continue;

		stmmac_config_cbs(priv, priv->hw,
				priv->plat->tx_queues_cfg[queue].send_slope,
				priv->plat->tx_queues_cfg[queue].idle_slope,
				priv->plat->tx_queues_cfg[queue].high_credit,
				priv->plat->tx_queues_cfg[queue].low_credit,
				queue);
	}
}

/**
 *  stmmac_rx_queue_dma_chan_map - Map RX queue to RX dma channel
 *  @priv: driver private structure
 *  Description: It is used for mapping RX queues to RX dma channels
 */
static void stmmac_rx_queue_dma_chan_map(struct stmmac_priv *priv)
{
	u32 rx_queues_count = priv->plat->rx_queues_to_use;
	u32 queue;
	u32 chan;

	for (queue = 0; queue < rx_queues_count; queue++) {
		chan = priv->plat->rx_queues_cfg[queue].chan;
		stmmac_map_mtl_to_dma(priv, priv->hw, queue, chan);
	}
}

/**
 *  stmmac_mac_config_rx_queues_prio - Configure RX Queue priority
 *  @priv: driver private structure
 *  Description: It is used for configuring the RX Queue Priority
 */
static void stmmac_mac_config_rx_queues_prio(struct stmmac_priv *priv)
{
	u32 rx_queues_count = priv->plat->rx_queues_to_use;
	u32 queue;
	u32 prio;

	for (queue = 0; queue < rx_queues_count; queue++) {
		if (!priv->plat->rx_queues_cfg[queue].use_prio)
			continue;

		prio = priv->plat->rx_queues_cfg[queue].prio;
		stmmac_rx_queue_prio(priv, priv->hw, prio, queue);
	}
}

/**
 *  stmmac_mac_config_tx_queues_prio - Configure TX Queue priority
 *  @priv: driver private structure
 *  Description: It is used for configuring the TX Queue Priority
 */
static void stmmac_mac_config_tx_queues_prio(struct stmmac_priv *priv)
{
	u32 tx_queues_count = priv->plat->tx_queues_to_use;
	u32 queue;
	u32 prio;

	for (queue = 0; queue < tx_queues_count; queue++) {
		if (!priv->plat->tx_queues_cfg[queue].use_prio)
			continue;

		prio = priv->plat->tx_queues_cfg[queue].prio;
		stmmac_tx_queue_prio(priv, priv->hw, prio, queue);
	}
}

/**
 *  stmmac_mac_config_rx_queues_routing - Configure RX Queue Routing
 *  @priv: driver private structure
 *  Description: It is used for configuring the RX queue routing
 */
static void stmmac_mac_config_rx_queues_routing(struct stmmac_priv *priv)
{
	u32 rx_queues_count = priv->plat->rx_queues_to_use;
	u32 queue;
	u8 packet;

	for (queue = 0; queue < rx_queues_count; queue++) {
		/* no specific packet type routing specified for the queue */
		if (priv->plat->rx_queues_cfg[queue].pkt_route == 0x0)
			continue;

		packet = priv->plat->rx_queues_cfg[queue].pkt_route;
		stmmac_rx_queue_routing(priv, priv->hw, packet, queue);
	}
}

/**
 *  stmmac_mtl_configuration - Configure MTL
 *  @priv: driver private structure
 *  Description: It is used for configurring MTL
 */
static void stmmac_mtl_configuration(struct stmmac_priv *priv)
{
	u32 rx_queues_count = priv->plat->rx_queues_to_use;
	u32 tx_queues_count = priv->plat->tx_queues_to_use;

	if (tx_queues_count > 1)
		stmmac_set_tx_queue_weight(priv);

	/* Configure MTL RX algorithms */
	if (rx_queues_count > 1)
		stmmac_prog_mtl_rx_algorithms(priv, priv->hw,
				priv->plat->rx_sched_algorithm);

	/* Configure MTL TX algorithms */
	if (tx_queues_count > 1)
		stmmac_prog_mtl_tx_algorithms(priv, priv->hw,
				priv->plat->tx_sched_algorithm);

	/* Configure CBS in AVB TX queues */
	if (tx_queues_count > 1)
		stmmac_configure_cbs(priv);

	/* Map RX MTL to DMA channels */
	stmmac_rx_queue_dma_chan_map(priv);

	/* Enable MAC RX Queues */
	stmmac_mac_enable_rx_queues(priv);

	/* Set RX priorities */
	if (rx_queues_count > 1)
		stmmac_mac_config_rx_queues_prio(priv);

	/* Set TX priorities */
	if (tx_queues_count > 1)
		stmmac_mac_config_tx_queues_prio(priv);

	/* Set RX routing */
	if (rx_queues_count > 1)
		stmmac_mac_config_rx_queues_routing(priv);
}

static void stmmac_safety_feat_configuration(struct stmmac_priv *priv)
{
	if (priv->dma_cap.asp) {
		netdev_info(priv->dev, "Enabling Safety Features\n");
		stmmac_safety_feat_config(priv, priv->ioaddr, priv->dma_cap.asp);
	} else {
		netdev_info(priv->dev, "No Safety Features support found\n");
	}
}

/**
 * stmmac_hw_setup - setup mac in a usable state.
 *  @dev : pointer to the device structure.
 *  Description:
 *  this is the main function to setup the HW in a usable state because the
 *  dma engine is reset, the core registers are configured (e.g. AXI,
 *  Checksum features, timers). The DMA is ready to start receiving and
 *  transmitting.
 *  Return value:
 *  0 on success and an appropriate (-)ve integer as defined in errno.h
 *  file on failure.
 */
static int stmmac_hw_setup(struct net_device *dev, bool init_ptp)
{
	struct stmmac_priv *priv = netdev_priv(dev);
	u32 rx_cnt = priv->plat->rx_queues_to_use;
	u32 tx_cnt = priv->plat->tx_queues_to_use;
	u32 chan;
	int ret;

	/* DMA initialization and SW reset */
	ret = stmmac_init_dma_engine(priv);
	if (ret < 0) {
		netdev_err(priv->dev, "%s: DMA engine initialization failed\n",
			   __func__);
		return ret;
	}

	/* Copy the MAC addr into the HW  */
	stmmac_set_umac_addr(priv, priv->hw, dev->dev_addr, 0);

	/* PS and related bits will be programmed according to the speed */
	if (priv->hw->pcs) {
		int speed = priv->plat->mac_port_sel_speed;

		if ((speed == SPEED_10) || (speed == SPEED_100) ||
		    (speed == SPEED_1000)) {
			priv->hw->ps = speed;
		} else {
			dev_warn(priv->device, "invalid port speed\n");
			priv->hw->ps = 0;
		}
	}

	/* Initialize the MAC Core */
	stmmac_core_init(priv, priv->hw, dev);

	/* Initialize MTL*/
	stmmac_mtl_configuration(priv);

	/* Initialize Safety Features */
	stmmac_safety_feat_configuration(priv);

	ret = stmmac_rx_ipc(priv, priv->hw);
	if (!ret) {
		netdev_warn(priv->dev, "RX IPC Checksum Offload disabled\n");
		priv->plat->rx_coe = STMMAC_RX_COE_NONE;
		priv->hw->rx_csum = 0;
	}

	/* Enable the MAC Rx/Tx */
	stmmac_mac_set(priv, priv->ioaddr, true);

	/* Set the HW DMA mode and the COE */
	stmmac_dma_operation_mode(priv);

	stmmac_mmc_setup(priv);

	if (init_ptp) {
		ret = clk_prepare_enable(priv->plat->clk_ptp_ref);
		if (ret < 0)
			netdev_warn(priv->dev, "failed to enable PTP reference clock: %d\n", ret);

		ret = stmmac_init_ptp(priv);
		if (ret == -EOPNOTSUPP)
			netdev_warn(priv->dev, "PTP not supported by HW\n");
		else if (ret)
			netdev_warn(priv->dev, "PTP init failed\n");
	}

	priv->tx_lpi_timer = STMMAC_DEFAULT_TWT_LS;

	if (priv->use_riwt) {
		ret = stmmac_rx_watchdog(priv, priv->ioaddr, MAX_DMA_RIWT, rx_cnt);
		if (!ret)
			priv->rx_riwt = MAX_DMA_RIWT;
	}

	if (priv->hw->pcs)
		stmmac_pcs_ctrl_ane(priv, priv->hw, 1, priv->hw->ps, 0);

	/* set TX and RX rings length */
	stmmac_set_rings_length(priv);

	/* Enable TSO */
	if (priv->tso) {
		for (chan = 0; chan < tx_cnt; chan++)
			stmmac_enable_tso(priv, priv->ioaddr, 1, chan);
	}

	/* Start the ball rolling... */
	stmmac_start_all_dma(priv);

	return 0;
}

static void stmmac_hw_teardown(struct net_device *dev)
{
	struct stmmac_priv *priv = netdev_priv(dev);

	clk_disable_unprepare(priv->plat->clk_ptp_ref);
}

/**
 *  stmmac_open - open entry point of the driver
 *  @dev : pointer to the device structure.
 *  Description:
 *  This function is the open entry point of the driver.
 *  Return value:
 *  0 on success and an appropriate (-)ve integer as defined in errno.h
 *  file on failure.
 */
static int stmmac_open(struct net_device *dev)
{
	struct stmmac_priv *priv = netdev_priv(dev);
	u32 chan;
	int ret;

	stmmac_check_ether_addr(priv);

	if (priv->hw->pcs != STMMAC_PCS_RGMII &&
	    priv->hw->pcs != STMMAC_PCS_TBI &&
	    priv->hw->pcs != STMMAC_PCS_RTBI) {
		ret = stmmac_init_phy(dev);
		if (ret) {
			netdev_err(priv->dev,
				   "%s: Cannot attach to PHY (error: %d)\n",
				   __func__, ret);
			return ret;
		}
	}

	/* Extra statistics */
	memset(&priv->xstats, 0, sizeof(struct stmmac_extra_stats));
	priv->xstats.threshold = tc;

	priv->dma_buf_sz = STMMAC_ALIGN(buf_sz);
	priv->rx_copybreak = STMMAC_RX_COPYBREAK;

	ret = alloc_dma_desc_resources(priv);
	if (ret < 0) {
		netdev_err(priv->dev, "%s: DMA descriptors allocation failed\n",
			   __func__);
		goto dma_desc_error;
	}

	ret = init_dma_desc_rings(dev, GFP_KERNEL);
	if (ret < 0) {
		netdev_err(priv->dev, "%s: DMA descriptors initialization failed\n",
			   __func__);
		goto init_error;
	}

	ret = stmmac_hw_setup(dev, true);
	if (ret < 0) {
		netdev_err(priv->dev, "%s: Hw setup failed\n", __func__);
		goto init_error;
	}

	stmmac_init_tx_coalesce(priv);

	if (dev->phydev)
		phy_start(dev->phydev);

	/* Request the IRQ lines */
	ret = request_irq(dev->irq, stmmac_interrupt,
			  IRQF_SHARED, dev->name, dev);
	if (unlikely(ret < 0)) {
		netdev_err(priv->dev,
			   "%s: ERROR: allocating the IRQ %d (error: %d)\n",
			   __func__, dev->irq, ret);
		goto irq_error;
	}

	/* Request the Wake IRQ in case of another line is used for WoL */
	if (priv->wol_irq != dev->irq) {
		ret = request_irq(priv->wol_irq, stmmac_interrupt,
				  IRQF_SHARED, dev->name, dev);
		if (unlikely(ret < 0)) {
			netdev_err(priv->dev,
				   "%s: ERROR: allocating the WoL IRQ %d (%d)\n",
				   __func__, priv->wol_irq, ret);
			goto wolirq_error;
		}
	}

	/* Request the IRQ lines */
	if (priv->lpi_irq > 0) {
		ret = request_irq(priv->lpi_irq, stmmac_interrupt, IRQF_SHARED,
				  dev->name, dev);
		if (unlikely(ret < 0)) {
			netdev_err(priv->dev,
				   "%s: ERROR: allocating the LPI IRQ %d (%d)\n",
				   __func__, priv->lpi_irq, ret);
			goto lpiirq_error;
		}
	}

	stmmac_enable_all_queues(priv);
	stmmac_start_all_queues(priv);

	return 0;

lpiirq_error:
	if (priv->wol_irq != dev->irq)
		free_irq(priv->wol_irq, dev);
wolirq_error:
	free_irq(dev->irq, dev);
irq_error:
	if (dev->phydev)
		phy_stop(dev->phydev);

	for (chan = 0; chan < priv->plat->tx_queues_to_use; chan++)
		del_timer_sync(&priv->tx_queue[chan].txtimer);

	stmmac_hw_teardown(dev);
init_error:
	free_dma_desc_resources(priv);
dma_desc_error:
	if (dev->phydev)
		phy_disconnect(dev->phydev);

	return ret;
}

/**
 *  stmmac_release - close entry point of the driver
 *  @dev : device pointer.
 *  Description:
 *  This is the stop entry point of the driver.
 */
static int stmmac_release(struct net_device *dev)
{
	struct stmmac_priv *priv = netdev_priv(dev);
	u32 chan;

	if (priv->eee_enabled)
		del_timer_sync(&priv->eee_ctrl_timer);

	/* Stop and disconnect the PHY */
	if (dev->phydev) {
		phy_stop(dev->phydev);
		phy_disconnect(dev->phydev);
	}

	stmmac_stop_all_queues(priv);

	stmmac_disable_all_queues(priv);

	for (chan = 0; chan < priv->plat->tx_queues_to_use; chan++)
		del_timer_sync(&priv->tx_queue[chan].txtimer);

	/* Free the IRQ lines */
	free_irq(dev->irq, dev);
	if (priv->wol_irq != dev->irq)
		free_irq(priv->wol_irq, dev);
	if (priv->lpi_irq > 0)
		free_irq(priv->lpi_irq, dev);

	/* Stop TX/RX DMA and clear the descriptors */
	stmmac_stop_all_dma(priv);

	/* Release and free the Rx/Tx resources */
	free_dma_desc_resources(priv);

	/* Disable the MAC Rx/Tx */
	stmmac_mac_set(priv, priv->ioaddr, false);

	netif_carrier_off(dev);

	stmmac_release_ptp(priv);

	return 0;
}

/**
 *  stmmac_tso_allocator - close entry point of the driver
 *  @priv: driver private structure
 *  @des: buffer start address
 *  @total_len: total length to fill in descriptors
 *  @last_segmant: condition for the last descriptor
 *  @queue: TX queue index
 *  Description:
 *  This function fills descriptor and request new descriptors according to
 *  buffer length to fill
 */
static void stmmac_tso_allocator(struct stmmac_priv *priv, unsigned int des,
				 int total_len, bool last_segment, u32 queue)
{
	struct stmmac_tx_queue *tx_q = &priv->tx_queue[queue];
	struct dma_desc *desc;
	u32 buff_size;
	int tmp_len;

	tmp_len = total_len;

	while (tmp_len > 0) {
		tx_q->cur_tx = STMMAC_GET_ENTRY(tx_q->cur_tx, DMA_TX_SIZE);
		WARN_ON(tx_q->tx_skbuff[tx_q->cur_tx]);
		desc = tx_q->dma_tx + tx_q->cur_tx;

		desc->des0 = cpu_to_le32(des + (total_len - tmp_len));
		buff_size = tmp_len >= TSO_MAX_BUFF_SIZE ?
			    TSO_MAX_BUFF_SIZE : tmp_len;

		stmmac_prepare_tso_tx_desc(priv, desc, 0, buff_size,
				0, 1,
				(last_segment) && (tmp_len <= TSO_MAX_BUFF_SIZE),
				0, 0);

		tmp_len -= TSO_MAX_BUFF_SIZE;
	}
}

/**
 *  stmmac_tso_xmit - Tx entry point of the driver for oversized frames (TSO)
 *  @skb : the socket buffer
 *  @dev : device pointer
 *  Description: this is the transmit function that is called on TSO frames
 *  (support available on GMAC4 and newer chips).
 *  Diagram below show the ring programming in case of TSO frames:
 *
 *  First Descriptor
 *   --------
 *   | DES0 |---> buffer1 = L2/L3/L4 header
 *   | DES1 |---> TCP Payload (can continue on next descr...)
 *   | DES2 |---> buffer 1 and 2 len
 *   | DES3 |---> must set TSE, TCP hdr len-> [22:19]. TCP payload len [17:0]
 *   --------
 *	|
 *     ...
 *	|
 *   --------
 *   | DES0 | --| Split TCP Payload on Buffers 1 and 2
 *   | DES1 | --|
 *   | DES2 | --> buffer 1 and 2 len
 *   | DES3 |
 *   --------
 *
 * mss is fixed when enable tso, so w/o programming the TDES3 ctx field.
 */
static netdev_tx_t stmmac_tso_xmit(struct sk_buff *skb, struct net_device *dev)
{
	struct dma_desc *desc, *first, *mss_desc = NULL;
	struct stmmac_priv *priv = netdev_priv(dev);
	int nfrags = skb_shinfo(skb)->nr_frags;
	u32 queue = skb_get_queue_mapping(skb);
	unsigned int first_entry, des;
	struct stmmac_tx_queue *tx_q;
	int tmp_pay_len = 0;
	u32 pay_len, mss;
	u8 proto_hdr_len;
	int i;

	tx_q = &priv->tx_queue[queue];

	/* Compute header lengths */
	proto_hdr_len = skb_transport_offset(skb) + tcp_hdrlen(skb);

	/* Desc availability based on threshold should be enough safe */
	if (unlikely(stmmac_tx_avail(priv, queue) <
		(((skb->len - proto_hdr_len) / TSO_MAX_BUFF_SIZE + 1)))) {
		if (!netif_tx_queue_stopped(netdev_get_tx_queue(dev, queue))) {
			netif_tx_stop_queue(netdev_get_tx_queue(priv->dev,
								queue));
			/* This is a hard error, log it. */
			netdev_err(priv->dev,
				   "%s: Tx Ring full when queue awake\n",
				   __func__);
		}
		return NETDEV_TX_BUSY;
	}

	pay_len = skb_headlen(skb) - proto_hdr_len; /* no frags */

	mss = skb_shinfo(skb)->gso_size;

	/* set new MSS value if needed */
	if (mss != tx_q->mss) {
		mss_desc = tx_q->dma_tx + tx_q->cur_tx;
		stmmac_set_mss(priv, mss_desc, mss);
		tx_q->mss = mss;
		tx_q->cur_tx = STMMAC_GET_ENTRY(tx_q->cur_tx, DMA_TX_SIZE);
		WARN_ON(tx_q->tx_skbuff[tx_q->cur_tx]);
	}

	if (netif_msg_tx_queued(priv)) {
		pr_info("%s: tcphdrlen %d, hdr_len %d, pay_len %d, mss %d\n",
			__func__, tcp_hdrlen(skb), proto_hdr_len, pay_len, mss);
		pr_info("\tskb->len %d, skb->data_len %d\n", skb->len,
			skb->data_len);
	}

	first_entry = tx_q->cur_tx;
	WARN_ON(tx_q->tx_skbuff[first_entry]);

	desc = tx_q->dma_tx + first_entry;
	first = desc;

	/* first descriptor: fill Headers on Buf1 */
	des = dma_map_single(priv->device, skb->data, skb_headlen(skb),
			     DMA_TO_DEVICE);
	if (dma_mapping_error(priv->device, des))
		goto dma_map_err;

	tx_q->tx_skbuff_dma[first_entry].buf = des;
	tx_q->tx_skbuff_dma[first_entry].len = skb_headlen(skb);

	first->des0 = cpu_to_le32(des);

	/* Fill start of payload in buff2 of first descriptor */
	if (pay_len)
		first->des1 = cpu_to_le32(des + proto_hdr_len);

	/* If needed take extra descriptors to fill the remaining payload */
	tmp_pay_len = pay_len - TSO_MAX_BUFF_SIZE;

	stmmac_tso_allocator(priv, des, tmp_pay_len, (nfrags == 0), queue);

	/* Prepare fragments */
	for (i = 0; i < nfrags; i++) {
		const skb_frag_t *frag = &skb_shinfo(skb)->frags[i];

		des = skb_frag_dma_map(priv->device, frag, 0,
				       skb_frag_size(frag),
				       DMA_TO_DEVICE);
		if (dma_mapping_error(priv->device, des))
			goto dma_map_err;

		stmmac_tso_allocator(priv, des, skb_frag_size(frag),
				     (i == nfrags - 1), queue);

		tx_q->tx_skbuff_dma[tx_q->cur_tx].buf = des;
		tx_q->tx_skbuff_dma[tx_q->cur_tx].len = skb_frag_size(frag);
		tx_q->tx_skbuff_dma[tx_q->cur_tx].map_as_page = true;
	}

	tx_q->tx_skbuff_dma[tx_q->cur_tx].last_segment = true;

	/* Only the last descriptor gets to point to the skb. */
	tx_q->tx_skbuff[tx_q->cur_tx] = skb;

	/* We've used all descriptors we need for this skb, however,
	 * advance cur_tx so that it references a fresh descriptor.
	 * ndo_start_xmit will fill this descriptor the next time it's
	 * called and stmmac_tx_clean may clean up to this descriptor.
	 */
	tx_q->cur_tx = STMMAC_GET_ENTRY(tx_q->cur_tx, DMA_TX_SIZE);

	if (unlikely(stmmac_tx_avail(priv, queue) <= (MAX_SKB_FRAGS + 1))) {
		netif_dbg(priv, hw, priv->dev, "%s: stop transmitted packets\n",
			  __func__);
		netif_tx_stop_queue(netdev_get_tx_queue(priv->dev, queue));
	}

	dev->stats.tx_bytes += skb->len;
	priv->xstats.tx_tso_frames++;
	priv->xstats.tx_tso_nfrags += nfrags;

	/* Manage tx mitigation */
	tx_q->tx_count_frames += nfrags + 1;
	if (likely(priv->tx_coal_frames > tx_q->tx_count_frames) &&
	    !(priv->synopsys_id >= DWMAC_CORE_4_00 &&
	    (skb_shinfo(skb)->tx_flags & SKBTX_HW_TSTAMP) &&
	    priv->hwts_tx_en)) {
		stmmac_tx_timer_arm(priv, queue);
	} else {
		tx_q->tx_count_frames = 0;
		stmmac_set_tx_ic(priv, desc);
		priv->xstats.tx_set_ic_bit++;
	}

	skb_tx_timestamp(skb);

	if (unlikely((skb_shinfo(skb)->tx_flags & SKBTX_HW_TSTAMP) &&
		     priv->hwts_tx_en)) {
		/* declare that device is doing timestamping */
		skb_shinfo(skb)->tx_flags |= SKBTX_IN_PROGRESS;
		stmmac_enable_tx_timestamp(priv, first);
	}

	/* Complete the first descriptor before granting the DMA */
	stmmac_prepare_tso_tx_desc(priv, first, 1,
			proto_hdr_len,
			pay_len,
			1, tx_q->tx_skbuff_dma[first_entry].last_segment,
			tcp_hdrlen(skb) / 4, (skb->len - proto_hdr_len));

	/* If context desc is used to change MSS */
	if (mss_desc) {
		/* Make sure that first descriptor has been completely
		 * written, including its own bit. This is because MSS is
		 * actually before first descriptor, so we need to make
		 * sure that MSS's own bit is the last thing written.
		 */
		dma_wmb();
		stmmac_set_tx_owner(priv, mss_desc);
	}

	/* The own bit must be the latest setting done when prepare the
	 * descriptor and then barrier is needed to make sure that
	 * all is coherent before granting the DMA engine.
	 */
	wmb();

	if (netif_msg_pktdata(priv)) {
		pr_info("%s: curr=%d dirty=%d f=%d, e=%d, f_p=%p, nfrags %d\n",
			__func__, tx_q->cur_tx, tx_q->dirty_tx, first_entry,
			tx_q->cur_tx, first, nfrags);

		stmmac_display_ring(priv, (void *)tx_q->dma_tx, DMA_TX_SIZE, 0);

		pr_info(">>> frame to be transmitted: ");
		print_pkt(skb->data, skb_headlen(skb));
	}

	netdev_tx_sent_queue(netdev_get_tx_queue(dev, queue), skb->len);

	tx_q->tx_tail_addr = tx_q->dma_tx_phy + (tx_q->cur_tx * sizeof(*desc));
	stmmac_set_tx_tail_ptr(priv, priv->ioaddr, tx_q->tx_tail_addr, queue);

	return NETDEV_TX_OK;

dma_map_err:
	dev_err(priv->device, "Tx dma map failed\n");
	dev_kfree_skb(skb);
	priv->dev->stats.tx_dropped++;
	return NETDEV_TX_OK;
}

/**
 *  stmmac_xmit - Tx entry point of the driver
 *  @skb : the socket buffer
 *  @dev : device pointer
 *  Description : this is the tx entry point of the driver.
 *  It programs the chain or the ring and supports oversized frames
 *  and SG feature.
 */
static netdev_tx_t stmmac_xmit(struct sk_buff *skb, struct net_device *dev)
{
	struct stmmac_priv *priv = netdev_priv(dev);
	unsigned int nopaged_len = skb_headlen(skb);
	int i, csum_insertion = 0, is_jumbo = 0;
	u32 queue = skb_get_queue_mapping(skb);
	int nfrags = skb_shinfo(skb)->nr_frags;
	int entry;
	unsigned int first_entry;
	struct dma_desc *desc, *first;
	struct stmmac_tx_queue *tx_q;
	unsigned int enh_desc;
	unsigned int des;

	tx_q = &priv->tx_queue[queue];

	if (priv->tx_path_in_lpi_mode)
		stmmac_disable_eee_mode(priv);

	/* Manage oversized TCP frames for GMAC4 device */
	if (skb_is_gso(skb) && priv->tso) {
		if (skb_shinfo(skb)->gso_type & (SKB_GSO_TCPV4 | SKB_GSO_TCPV6))
			return stmmac_tso_xmit(skb, dev);
	}

	if (unlikely(stmmac_tx_avail(priv, queue) < nfrags + 1)) {
		if (!netif_tx_queue_stopped(netdev_get_tx_queue(dev, queue))) {
			netif_tx_stop_queue(netdev_get_tx_queue(priv->dev,
								queue));
			/* This is a hard error, log it. */
			netdev_err(priv->dev,
				   "%s: Tx Ring full when queue awake\n",
				   __func__);
		}
		return NETDEV_TX_BUSY;
	}

	entry = tx_q->cur_tx;
	first_entry = entry;
	WARN_ON(tx_q->tx_skbuff[first_entry]);

	csum_insertion = (skb->ip_summed == CHECKSUM_PARTIAL);

	if (likely(priv->extend_desc))
		desc = (struct dma_desc *)(tx_q->dma_etx + entry);
	else
		desc = tx_q->dma_tx + entry;

	first = desc;

	enh_desc = priv->plat->enh_desc;
	/* To program the descriptors according to the size of the frame */
	if (enh_desc)
		is_jumbo = stmmac_is_jumbo_frm(priv, skb->len, enh_desc);

	if (unlikely(is_jumbo)) {
		entry = stmmac_jumbo_frm(priv, tx_q, skb, csum_insertion);
		if (unlikely(entry < 0) && (entry != -EINVAL))
			goto dma_map_err;
	}

	for (i = 0; i < nfrags; i++) {
		const skb_frag_t *frag = &skb_shinfo(skb)->frags[i];
		int len = skb_frag_size(frag);
		bool last_segment = (i == (nfrags - 1));

		entry = STMMAC_GET_ENTRY(entry, DMA_TX_SIZE);
		WARN_ON(tx_q->tx_skbuff[entry]);

		if (likely(priv->extend_desc))
			desc = (struct dma_desc *)(tx_q->dma_etx + entry);
		else
			desc = tx_q->dma_tx + entry;

		des = skb_frag_dma_map(priv->device, frag, 0, len,
				       DMA_TO_DEVICE);
		if (dma_mapping_error(priv->device, des))
			goto dma_map_err; /* should reuse desc w/o issues */

		tx_q->tx_skbuff_dma[entry].buf = des;

		stmmac_set_desc_addr(priv, desc, des);

		tx_q->tx_skbuff_dma[entry].map_as_page = true;
		tx_q->tx_skbuff_dma[entry].len = len;
		tx_q->tx_skbuff_dma[entry].last_segment = last_segment;

		/* Prepare the descriptor and set the own bit too */
		stmmac_prepare_tx_desc(priv, desc, 0, len, csum_insertion,
				priv->mode, 1, last_segment, skb->len);
	}

	/* Only the last descriptor gets to point to the skb. */
	tx_q->tx_skbuff[entry] = skb;

	/* We've used all descriptors we need for this skb, however,
	 * advance cur_tx so that it references a fresh descriptor.
	 * ndo_start_xmit will fill this descriptor the next time it's
	 * called and stmmac_tx_clean may clean up to this descriptor.
	 */
	entry = STMMAC_GET_ENTRY(entry, DMA_TX_SIZE);
	tx_q->cur_tx = entry;

	if (netif_msg_pktdata(priv)) {
		void *tx_head;

		netdev_dbg(priv->dev,
			   "%s: curr=%d dirty=%d f=%d, e=%d, first=%p, nfrags=%d",
			   __func__, tx_q->cur_tx, tx_q->dirty_tx, first_entry,
			   entry, first, nfrags);

		if (priv->extend_desc)
			tx_head = (void *)tx_q->dma_etx;
		else
			tx_head = (void *)tx_q->dma_tx;

		stmmac_display_ring(priv, tx_head, DMA_TX_SIZE, false);

		netdev_dbg(priv->dev, ">>> frame to be transmitted: ");
		print_pkt(skb->data, skb->len);
	}

	if (unlikely(stmmac_tx_avail(priv, queue) <= (MAX_SKB_FRAGS + 1))) {
		netif_dbg(priv, hw, priv->dev, "%s: stop transmitted packets\n",
			  __func__);
		netif_tx_stop_queue(netdev_get_tx_queue(priv->dev, queue));
	}

	dev->stats.tx_bytes += skb->len;

	/* According to the coalesce parameter the IC bit for the latest
	 * segment is reset and the timer re-started to clean the tx status.
	 * This approach takes care about the fragments: desc is the first
	 * element in case of no SG.
	 */
	tx_q->tx_count_frames += nfrags + 1;
	if (likely(priv->tx_coal_frames > tx_q->tx_count_frames) &&
	    !(priv->synopsys_id >= DWMAC_CORE_4_00 &&
	    (skb_shinfo(skb)->tx_flags & SKBTX_HW_TSTAMP) &&
	    priv->hwts_tx_en)) {
		stmmac_tx_timer_arm(priv, queue);
	} else {
		tx_q->tx_count_frames = 0;
		stmmac_set_tx_ic(priv, desc);
		priv->xstats.tx_set_ic_bit++;
	}

	skb_tx_timestamp(skb);

	/* Ready to fill the first descriptor and set the OWN bit w/o any
	 * problems because all the descriptors are actually ready to be
	 * passed to the DMA engine.
	 */
	if (likely(!is_jumbo)) {
		bool last_segment = (nfrags == 0);

		des = dma_map_single(priv->device, skb->data,
				     nopaged_len, DMA_TO_DEVICE);
		if (dma_mapping_error(priv->device, des))
			goto dma_map_err;

		tx_q->tx_skbuff_dma[first_entry].buf = des;

		stmmac_set_desc_addr(priv, first, des);

		tx_q->tx_skbuff_dma[first_entry].len = nopaged_len;
		tx_q->tx_skbuff_dma[first_entry].last_segment = last_segment;

		if (unlikely((skb_shinfo(skb)->tx_flags & SKBTX_HW_TSTAMP) &&
			     priv->hwts_tx_en)) {
			/* declare that device is doing timestamping */
			skb_shinfo(skb)->tx_flags |= SKBTX_IN_PROGRESS;
			stmmac_enable_tx_timestamp(priv, first);
		}

		/* Prepare the first descriptor setting the OWN bit too */
		stmmac_prepare_tx_desc(priv, first, 1, nopaged_len,
				csum_insertion, priv->mode, 1, last_segment,
				skb->len);

		/* The own bit must be the latest setting done when prepare the
		 * descriptor and then barrier is needed to make sure that
		 * all is coherent before granting the DMA engine.
		 */
		wmb();
	}

	netdev_tx_sent_queue(netdev_get_tx_queue(dev, queue), skb->len);

	stmmac_enable_dma_transmission(priv, priv->ioaddr);

	tx_q->tx_tail_addr = tx_q->dma_tx_phy + (tx_q->cur_tx * sizeof(*desc));
	stmmac_set_tx_tail_ptr(priv, priv->ioaddr, tx_q->tx_tail_addr, queue);

	return NETDEV_TX_OK;

dma_map_err:
	netdev_err(priv->dev, "Tx DMA map failed\n");
	dev_kfree_skb(skb);
	priv->dev->stats.tx_dropped++;
	return NETDEV_TX_OK;
}

static void stmmac_rx_vlan(struct net_device *dev, struct sk_buff *skb)
{
	struct vlan_ethhdr *veth;
	__be16 vlan_proto;
	u16 vlanid;

	veth = (struct vlan_ethhdr *)skb->data;
	vlan_proto = veth->h_vlan_proto;

	if ((vlan_proto == htons(ETH_P_8021Q) &&
	     dev->features & NETIF_F_HW_VLAN_CTAG_RX) ||
	    (vlan_proto == htons(ETH_P_8021AD) &&
	     dev->features & NETIF_F_HW_VLAN_STAG_RX)) {
		/* pop the vlan tag */
		vlanid = ntohs(veth->h_vlan_TCI);
		memmove(skb->data + VLAN_HLEN, veth, ETH_ALEN * 2);
		skb_pull(skb, VLAN_HLEN);
		__vlan_hwaccel_put_tag(skb, vlan_proto, vlanid);
	}
}


static inline int stmmac_rx_threshold_count(struct stmmac_rx_queue *rx_q)
{
	if (rx_q->rx_zeroc_thresh < STMMAC_RX_THRESH)
		return 0;

	return 1;
}

/**
 * stmmac_rx_refill - refill used skb preallocated buffers
 * @priv: driver private structure
 * @queue: RX queue index
 * Description : this is to reallocate the skb for the reception process
 * that is based on zero-copy.
 */
static inline void stmmac_rx_refill(struct stmmac_priv *priv, u32 queue)
{
	struct stmmac_rx_queue *rx_q = &priv->rx_queue[queue];
	int dirty = stmmac_rx_dirty(priv, queue);
	unsigned int entry = rx_q->dirty_rx;

	int bfsize = priv->dma_buf_sz;

	while (dirty-- > 0) {
		struct dma_desc *p;

		if (priv->extend_desc)
			p = (struct dma_desc *)(rx_q->dma_erx + entry);
		else
			p = rx_q->dma_rx + entry;

		if (likely(!rx_q->rx_skbuff[entry])) {
			struct sk_buff *skb;

			skb = netdev_alloc_skb_ip_align(priv->dev, bfsize);
			if (unlikely(!skb)) {
				/* so for a while no zero-copy! */
				rx_q->rx_zeroc_thresh = STMMAC_RX_THRESH;
				if (unlikely(net_ratelimit()))
					dev_err(priv->device,
						"fail to alloc skb entry %d\n",
						entry);
				break;
			}

			rx_q->rx_skbuff[entry] = skb;
			rx_q->rx_skbuff_dma[entry] =
			    dma_map_single(priv->device, skb->data, bfsize,
					   DMA_FROM_DEVICE);
			if (dma_mapping_error(priv->device,
					      rx_q->rx_skbuff_dma[entry])) {
				netdev_err(priv->dev, "Rx DMA map failed\n");
				dev_kfree_skb(skb);
				break;
			}

			stmmac_set_desc_addr(priv, p, rx_q->rx_skbuff_dma[entry]);
			stmmac_refill_desc3(priv, rx_q, p);

			if (rx_q->rx_zeroc_thresh > 0)
				rx_q->rx_zeroc_thresh--;

			netif_dbg(priv, rx_status, priv->dev,
				  "refill entry #%d\n", entry);
		}
		dma_wmb();

		stmmac_set_rx_owner(priv, p, priv->use_riwt);

		dma_wmb();

		entry = STMMAC_GET_ENTRY(entry, DMA_RX_SIZE);
	}
	rx_q->dirty_rx = entry;
	stmmac_set_rx_tail_ptr(priv, priv->ioaddr, rx_q->rx_tail_addr, queue);
}

/**
 * stmmac_rx - manage the receive process
 * @priv: driver private structure
 * @limit: napi bugget
 * @queue: RX queue index.
 * Description :  this the function called by the napi poll method.
 * It gets all the frames inside the ring.
 */
static int stmmac_rx(struct stmmac_priv *priv, int limit, u32 queue)
{
	struct stmmac_rx_queue *rx_q = &priv->rx_queue[queue];
	struct stmmac_channel *ch = &priv->channel[queue];
	unsigned int entry = rx_q->cur_rx;
	int coe = priv->hw->rx_csum;
	unsigned int next_entry;
	unsigned int count = 0;
	bool xmac;

	xmac = priv->plat->has_gmac4 || priv->plat->has_xgmac;

	if (netif_msg_rx_status(priv)) {
		void *rx_head;

		netdev_dbg(priv->dev, "%s: descriptor ring:\n", __func__);
		if (priv->extend_desc)
			rx_head = (void *)rx_q->dma_erx;
		else
			rx_head = (void *)rx_q->dma_rx;

		stmmac_display_ring(priv, rx_head, DMA_RX_SIZE, true);
	}
	while (count < limit) {
		int status;
		struct dma_desc *p;
		struct dma_desc *np;

		if (priv->extend_desc)
			p = (struct dma_desc *)(rx_q->dma_erx + entry);
		else
			p = rx_q->dma_rx + entry;

		/* read the status of the incoming frame */
		status = stmmac_rx_status(priv, &priv->dev->stats,
				&priv->xstats, p);
		/* check if managed by the DMA otherwise go ahead */
		if (unlikely(status & dma_own))
			break;

		count++;

		rx_q->cur_rx = STMMAC_GET_ENTRY(rx_q->cur_rx, DMA_RX_SIZE);
		next_entry = rx_q->cur_rx;

		if (priv->extend_desc)
			np = (struct dma_desc *)(rx_q->dma_erx + next_entry);
		else
			np = rx_q->dma_rx + next_entry;

		prefetch(np);

		if (priv->extend_desc)
			stmmac_rx_extended_status(priv, &priv->dev->stats,
					&priv->xstats, rx_q->dma_erx + entry);
		if (unlikely(status == discard_frame)) {
			priv->dev->stats.rx_errors++;
			if (priv->hwts_rx_en && !priv->extend_desc) {
				/* DESC2 & DESC3 will be overwritten by device
				 * with timestamp value, hence reinitialize
				 * them in stmmac_rx_refill() function so that
				 * device can reuse it.
				 */
				dev_kfree_skb_any(rx_q->rx_skbuff[entry]);
				rx_q->rx_skbuff[entry] = NULL;
				dma_unmap_single(priv->device,
						 rx_q->rx_skbuff_dma[entry],
						 priv->dma_buf_sz,
						 DMA_FROM_DEVICE);
			}
		} else {
			struct sk_buff *skb;
			int frame_len;
			unsigned int des;

			stmmac_get_desc_addr(priv, p, &des);
			frame_len = stmmac_get_rx_frame_len(priv, p, coe);

			/*  If frame length is greater than skb buffer size
			 *  (preallocated during init) then the packet is
			 *  ignored
			 */
			if (frame_len > priv->dma_buf_sz) {
				netdev_err(priv->dev,
					   "len %d larger than size (%d)\n",
					   frame_len, priv->dma_buf_sz);
				priv->dev->stats.rx_length_errors++;
				break;
			}

			/* ACS is set; GMAC core strips PAD/FCS for IEEE 802.3
			 * Type frames (LLC/LLC-SNAP)
			 *
			 * llc_snap is never checked in GMAC >= 4, so this ACS
			 * feature is always disabled and packets need to be
			 * stripped manually.
			 */
			if (unlikely(priv->synopsys_id >= DWMAC_CORE_4_00) ||
			    unlikely(status != llc_snap))
				frame_len -= ETH_FCS_LEN;

			if (netif_msg_rx_status(priv)) {
				netdev_dbg(priv->dev, "\tdesc: %p [entry %d] buff=0x%x\n",
					   p, entry, des);
				netdev_dbg(priv->dev, "frame size %d, COE: %d\n",
					   frame_len, status);
			}

			/* The zero-copy is always used for all the sizes
			 * in case of GMAC4 because it needs
			 * to refill the used descriptors, always.
			 */
			if (unlikely(!xmac &&
				     ((frame_len < priv->rx_copybreak) ||
				     stmmac_rx_threshold_count(rx_q)))) {
				skb = netdev_alloc_skb_ip_align(priv->dev,
								frame_len);
				if (unlikely(!skb)) {
					if (net_ratelimit())
						dev_warn(priv->device,
							 "packet dropped\n");
					priv->dev->stats.rx_dropped++;
					break;
				}

				dma_sync_single_for_cpu(priv->device,
							rx_q->rx_skbuff_dma
							[entry], frame_len,
							DMA_FROM_DEVICE);
				skb_copy_to_linear_data(skb,
							rx_q->
							rx_skbuff[entry]->data,
							frame_len);

				skb_put(skb, frame_len);
				dma_sync_single_for_device(priv->device,
							   rx_q->rx_skbuff_dma
							   [entry], frame_len,
							   DMA_FROM_DEVICE);
			} else {
				skb = rx_q->rx_skbuff[entry];
				if (unlikely(!skb)) {
					netdev_err(priv->dev,
						   "%s: Inconsistent Rx chain\n",
						   priv->dev->name);
					priv->dev->stats.rx_dropped++;
					break;
				}
				prefetch(skb->data - NET_IP_ALIGN);
				rx_q->rx_skbuff[entry] = NULL;
				rx_q->rx_zeroc_thresh++;

				skb_put(skb, frame_len);
				dma_unmap_single(priv->device,
						 rx_q->rx_skbuff_dma[entry],
						 priv->dma_buf_sz,
						 DMA_FROM_DEVICE);
			}

			if (netif_msg_pktdata(priv)) {
				netdev_dbg(priv->dev, "frame received (%dbytes)",
					   frame_len);
				print_pkt(skb->data, frame_len);
			}

			stmmac_get_rx_hwtstamp(priv, p, np, skb);

			stmmac_rx_vlan(priv->dev, skb);

			skb->protocol = eth_type_trans(skb, priv->dev);

			if (unlikely(!coe))
				skb_checksum_none_assert(skb);
			else
				skb->ip_summed = CHECKSUM_UNNECESSARY;

			napi_gro_receive(&ch->napi, skb);

			priv->dev->stats.rx_packets++;
			priv->dev->stats.rx_bytes += frame_len;
		}
		entry = next_entry;
	}

	stmmac_rx_refill(priv, queue);

	priv->xstats.rx_pkt_n += count;

	return count;
}

/**
 *  stmmac_poll - stmmac poll method (NAPI)
 *  @napi : pointer to the napi structure.
 *  @budget : maximum number of packets that the current CPU can receive from
 *	      all interfaces.
 *  Description :
 *  To look at the incoming frames and clear the tx resources.
 */
static int stmmac_napi_poll(struct napi_struct *napi, int budget)
{
	struct stmmac_channel *ch =
		container_of(napi, struct stmmac_channel, napi);
	struct stmmac_priv *priv = ch->priv_data;
	int work_done, rx_done = 0, tx_done = 0;
	u32 chan = ch->index;

	priv->xstats.napi_poll++;

	if (ch->has_tx)
		tx_done = stmmac_tx_clean(priv, budget, chan);
	if (ch->has_rx)
		rx_done = stmmac_rx(priv, budget, chan);

	work_done = max(rx_done, tx_done);
	work_done = min(work_done, budget);

	if (work_done < budget && napi_complete_done(napi, work_done)) {
		int stat;

		stmmac_enable_dma_irq(priv, priv->ioaddr, chan);
		stat = stmmac_dma_interrupt_status(priv, priv->ioaddr,
						   &priv->xstats, chan);
		if (stat && napi_reschedule(napi))
			stmmac_disable_dma_irq(priv, priv->ioaddr, chan);
	}

	return work_done;
}

/**
 *  stmmac_tx_timeout
 *  @dev : Pointer to net device structure
 *  Description: this function is called when a packet transmission fails to
 *   complete within a reasonable time. The driver will mark the error in the
 *   netdev structure and arrange for the device to be reset to a sane state
 *   in order to transmit a new packet.
 */
static void stmmac_tx_timeout(struct net_device *dev)
{
	struct stmmac_priv *priv = netdev_priv(dev);

	stmmac_global_err(priv);
}

/**
 *  stmmac_set_rx_mode - entry point for multicast addressing
 *  @dev : pointer to the device structure
 *  Description:
 *  This function is a driver entry point which gets called by the kernel
 *  whenever multicast addresses must be enabled/disabled.
 *  Return value:
 *  void.
 */
static void stmmac_set_rx_mode(struct net_device *dev)
{
	struct stmmac_priv *priv = netdev_priv(dev);

	stmmac_set_filter(priv, priv->hw, dev);
}

/**
 *  stmmac_change_mtu - entry point to change MTU size for the device.
 *  @dev : device pointer.
 *  @new_mtu : the new MTU size for the device.
 *  Description: the Maximum Transfer Unit (MTU) is used by the network layer
 *  to drive packet transmission. Ethernet has an MTU of 1500 octets
 *  (ETH_DATA_LEN). This value can be changed with ifconfig.
 *  Return value:
 *  0 on success and an appropriate (-)ve integer as defined in errno.h
 *  file on failure.
 */
static int stmmac_change_mtu(struct net_device *dev, int new_mtu)
{
	struct stmmac_priv *priv = netdev_priv(dev);

	if (netif_running(dev)) {
		netdev_err(priv->dev, "must be stopped to change its MTU\n");
		return -EBUSY;
	}

	dev->mtu = new_mtu;

	netdev_update_features(dev);

	return 0;
}

static netdev_features_t stmmac_fix_features(struct net_device *dev,
					     netdev_features_t features)
{
	struct stmmac_priv *priv = netdev_priv(dev);

	if (priv->plat->rx_coe == STMMAC_RX_COE_NONE)
		features &= ~NETIF_F_RXCSUM;

	if (!priv->plat->tx_coe)
		features &= ~NETIF_F_CSUM_MASK;

	/* Some GMAC devices have a bugged Jumbo frame support that
	 * needs to have the Tx COE disabled for oversized frames
	 * (due to limited buffer sizes). In this case we disable
	 * the TX csum insertion in the TDES and not use SF.
	 */
	if (priv->plat->bugged_jumbo && (dev->mtu > ETH_DATA_LEN))
		features &= ~NETIF_F_CSUM_MASK;

	/* Disable tso if asked by ethtool */
	if ((priv->plat->tso_en) && (priv->dma_cap.tsoen)) {
		if (features & NETIF_F_TSO)
			priv->tso = true;
		else
			priv->tso = false;
	}

	return features;
}

static int stmmac_set_features(struct net_device *netdev,
			       netdev_features_t features)
{
	struct stmmac_priv *priv = netdev_priv(netdev);

	/* Keep the COE Type in case of csum is supporting */
	if (features & NETIF_F_RXCSUM)
		priv->hw->rx_csum = priv->plat->rx_coe;
	else
		priv->hw->rx_csum = 0;
	/* No check needed because rx_coe has been set before and it will be
	 * fixed in case of issue.
	 */
	stmmac_rx_ipc(priv, priv->hw);

	return 0;
}

/**
 *  stmmac_interrupt - main ISR
 *  @irq: interrupt number.
 *  @dev_id: to pass the net device pointer.
 *  Description: this is the main driver interrupt service routine.
 *  It can call:
 *  o DMA service routine (to manage incoming frame reception and transmission
 *    status)
 *  o Core interrupts to manage: remote wake-up, management counter, LPI
 *    interrupts.
 */
static irqreturn_t stmmac_interrupt(int irq, void *dev_id)
{
	struct net_device *dev = (struct net_device *)dev_id;
	struct stmmac_priv *priv = netdev_priv(dev);
	u32 rx_cnt = priv->plat->rx_queues_to_use;
	u32 tx_cnt = priv->plat->tx_queues_to_use;
	u32 queues_count;
	u32 queue;
	bool xmac;

	xmac = priv->plat->has_gmac4 || priv->plat->has_xgmac;
	queues_count = (rx_cnt > tx_cnt) ? rx_cnt : tx_cnt;

	if (priv->irq_wake)
		pm_wakeup_event(priv->device, 0);

	if (unlikely(!dev)) {
		netdev_err(priv->dev, "%s: invalid dev pointer\n", __func__);
		return IRQ_NONE;
	}

	/* Check if adapter is up */
	if (test_bit(STMMAC_DOWN, &priv->state))
		return IRQ_HANDLED;
	/* Check if a fatal error happened */
	if (stmmac_safety_feat_interrupt(priv))
		return IRQ_HANDLED;

	/* To handle GMAC own interrupts */
	if ((priv->plat->has_gmac) || xmac) {
		int status = stmmac_host_irq_status(priv, priv->hw, &priv->xstats);
		int mtl_status;

		if (unlikely(status)) {
			/* For LPI we need to save the tx status */
			if (status & CORE_IRQ_TX_PATH_IN_LPI_MODE)
				priv->tx_path_in_lpi_mode = true;
			if (status & CORE_IRQ_TX_PATH_EXIT_LPI_MODE)
				priv->tx_path_in_lpi_mode = false;
		}

		for (queue = 0; queue < queues_count; queue++) {
			struct stmmac_rx_queue *rx_q = &priv->rx_queue[queue];

			mtl_status = stmmac_host_mtl_irq_status(priv, priv->hw,
								queue);
			if (mtl_status != -EINVAL)
				status |= mtl_status;

			if (status & CORE_IRQ_MTL_RX_OVERFLOW)
				stmmac_set_rx_tail_ptr(priv, priv->ioaddr,
						       rx_q->rx_tail_addr,
						       queue);
		}

		/* PCS link status */
		if (priv->hw->pcs) {
			if (priv->xstats.pcs_link)
				netif_carrier_on(dev);
			else
				netif_carrier_off(dev);
		}
	}

	/* To handle DMA interrupts */
	stmmac_dma_interrupt(priv);

	return IRQ_HANDLED;
}

#ifdef CONFIG_NET_POLL_CONTROLLER
/* Polling receive - used by NETCONSOLE and other diagnostic tools
 * to allow network I/O with interrupts disabled.
 */
static void stmmac_poll_controller(struct net_device *dev)
{
	disable_irq(dev->irq);
	stmmac_interrupt(dev->irq, dev);
	enable_irq(dev->irq);
}
#endif

/**
 *  stmmac_ioctl - Entry point for the Ioctl
 *  @dev: Device pointer.
 *  @rq: An IOCTL specefic structure, that can contain a pointer to
 *  a proprietary structure used to pass information to the driver.
 *  @cmd: IOCTL command
 *  Description:
 *  Currently it supports the phy_mii_ioctl(...) and HW time stamping.
 */
static int stmmac_ioctl(struct net_device *dev, struct ifreq *rq, int cmd)
{
	int ret = -EOPNOTSUPP;

	if (!netif_running(dev))
		return -EINVAL;

	switch (cmd) {
	case SIOCGMIIPHY:
	case SIOCGMIIREG:
	case SIOCSMIIREG:
		if (!dev->phydev)
			return -EINVAL;
		ret = phy_mii_ioctl(dev->phydev, rq, cmd);
		break;
	case SIOCSHWTSTAMP:
		ret = stmmac_hwtstamp_ioctl(dev, rq);
		break;
	default:
		break;
	}

	return ret;
}

static int stmmac_setup_tc_block_cb(enum tc_setup_type type, void *type_data,
				    void *cb_priv)
{
	struct stmmac_priv *priv = cb_priv;
	int ret = -EOPNOTSUPP;

	stmmac_disable_all_queues(priv);

	switch (type) {
	case TC_SETUP_CLSU32:
		if (tc_cls_can_offload_and_chain0(priv->dev, type_data))
			ret = stmmac_tc_setup_cls_u32(priv, priv, type_data);
		break;
	default:
		break;
	}

	stmmac_enable_all_queues(priv);
	return ret;
}

static int stmmac_setup_tc_block(struct stmmac_priv *priv,
				 struct tc_block_offload *f)
{
	if (f->binder_type != TCF_BLOCK_BINDER_TYPE_CLSACT_INGRESS)
		return -EOPNOTSUPP;

	switch (f->command) {
	case TC_BLOCK_BIND:
		return tcf_block_cb_register(f->block, stmmac_setup_tc_block_cb,
				priv, priv, f->extack);
	case TC_BLOCK_UNBIND:
		tcf_block_cb_unregister(f->block, stmmac_setup_tc_block_cb, priv);
		return 0;
	default:
		return -EOPNOTSUPP;
	}
}

static int stmmac_setup_tc(struct net_device *ndev, enum tc_setup_type type,
			   void *type_data)
{
	struct stmmac_priv *priv = netdev_priv(ndev);

	switch (type) {
	case TC_SETUP_BLOCK:
		return stmmac_setup_tc_block(priv, type_data);
	case TC_SETUP_QDISC_CBS:
		return stmmac_tc_setup_cbs(priv, priv, type_data);
	default:
		return -EOPNOTSUPP;
	}
}

static u16 stmmac_select_queue(struct net_device *dev, struct sk_buff *skb,
			       struct net_device *sb_dev)
{
	if (skb_shinfo(skb)->gso_type & (SKB_GSO_TCPV4 | SKB_GSO_TCPV6)) {
		/*
		 * There is no way to determine the number of TSO
		 * capable Queues. Let's use always the Queue 0
		 * because if TSO is supported then at least this
		 * one will be capable.
		 */
		return 0;
	}

	return netdev_pick_tx(dev, skb, NULL) % dev->real_num_tx_queues;
}

static int stmmac_set_mac_address(struct net_device *ndev, void *addr)
{
	struct stmmac_priv *priv = netdev_priv(ndev);
	int ret = 0;

	ret = eth_mac_addr(ndev, addr);
	if (ret)
		return ret;

	stmmac_set_umac_addr(priv, priv->hw, ndev->dev_addr, 0);

	return ret;
}

#ifdef CONFIG_DEBUG_FS
static struct dentry *stmmac_fs_dir;

static void sysfs_display_ring(void *head, int size, int extend_desc,
			       struct seq_file *seq)
{
	int i;
	struct dma_extended_desc *ep = (struct dma_extended_desc *)head;
	struct dma_desc *p = (struct dma_desc *)head;

	for (i = 0; i < size; i++) {
		if (extend_desc) {
			seq_printf(seq, "%d [0x%x]: 0x%x 0x%x 0x%x 0x%x\n",
				   i, (unsigned int)virt_to_phys(ep),
				   le32_to_cpu(ep->basic.des0),
				   le32_to_cpu(ep->basic.des1),
				   le32_to_cpu(ep->basic.des2),
				   le32_to_cpu(ep->basic.des3));
			ep++;
		} else {
			seq_printf(seq, "%d [0x%x]: 0x%x 0x%x 0x%x 0x%x\n",
				   i, (unsigned int)virt_to_phys(p),
				   le32_to_cpu(p->des0), le32_to_cpu(p->des1),
				   le32_to_cpu(p->des2), le32_to_cpu(p->des3));
			p++;
		}
		seq_printf(seq, "\n");
	}
}

static int stmmac_sysfs_ring_read(struct seq_file *seq, void *v)
{
	struct net_device *dev = seq->private;
	struct stmmac_priv *priv = netdev_priv(dev);
	u32 rx_count = priv->plat->rx_queues_to_use;
	u32 tx_count = priv->plat->tx_queues_to_use;
	u32 queue;

	if ((dev->flags & IFF_UP) == 0)
		return 0;

	for (queue = 0; queue < rx_count; queue++) {
		struct stmmac_rx_queue *rx_q = &priv->rx_queue[queue];

		seq_printf(seq, "RX Queue %d:\n", queue);

		if (priv->extend_desc) {
			seq_printf(seq, "Extended descriptor ring:\n");
			sysfs_display_ring((void *)rx_q->dma_erx,
					   DMA_RX_SIZE, 1, seq);
		} else {
			seq_printf(seq, "Descriptor ring:\n");
			sysfs_display_ring((void *)rx_q->dma_rx,
					   DMA_RX_SIZE, 0, seq);
		}
	}

	for (queue = 0; queue < tx_count; queue++) {
		struct stmmac_tx_queue *tx_q = &priv->tx_queue[queue];

		seq_printf(seq, "TX Queue %d:\n", queue);

		if (priv->extend_desc) {
			seq_printf(seq, "Extended descriptor ring:\n");
			sysfs_display_ring((void *)tx_q->dma_etx,
					   DMA_TX_SIZE, 1, seq);
		} else {
			seq_printf(seq, "Descriptor ring:\n");
			sysfs_display_ring((void *)tx_q->dma_tx,
					   DMA_TX_SIZE, 0, seq);
		}
	}

	return 0;
}

static int stmmac_sysfs_ring_open(struct inode *inode, struct file *file)
{
	return single_open(file, stmmac_sysfs_ring_read, inode->i_private);
}

/* Debugfs files, should appear in /sys/kernel/debug/stmmaceth/eth0 */

static const struct file_operations stmmac_rings_status_fops = {
	.owner = THIS_MODULE,
	.open = stmmac_sysfs_ring_open,
	.read = seq_read,
	.llseek = seq_lseek,
	.release = single_release,
};

static int stmmac_sysfs_dma_cap_read(struct seq_file *seq, void *v)
{
	struct net_device *dev = seq->private;
	struct stmmac_priv *priv = netdev_priv(dev);

	if (!priv->hw_cap_support) {
		seq_printf(seq, "DMA HW features not supported\n");
		return 0;
	}

	seq_printf(seq, "==============================\n");
	seq_printf(seq, "\tDMA HW features\n");
	seq_printf(seq, "==============================\n");

	seq_printf(seq, "\t10/100 Mbps: %s\n",
		   (priv->dma_cap.mbps_10_100) ? "Y" : "N");
	seq_printf(seq, "\t1000 Mbps: %s\n",
		   (priv->dma_cap.mbps_1000) ? "Y" : "N");
	seq_printf(seq, "\tHalf duplex: %s\n",
		   (priv->dma_cap.half_duplex) ? "Y" : "N");
	seq_printf(seq, "\tHash Filter: %s\n",
		   (priv->dma_cap.hash_filter) ? "Y" : "N");
	seq_printf(seq, "\tMultiple MAC address registers: %s\n",
		   (priv->dma_cap.multi_addr) ? "Y" : "N");
	seq_printf(seq, "\tPCS (TBI/SGMII/RTBI PHY interfaces): %s\n",
		   (priv->dma_cap.pcs) ? "Y" : "N");
	seq_printf(seq, "\tSMA (MDIO) Interface: %s\n",
		   (priv->dma_cap.sma_mdio) ? "Y" : "N");
	seq_printf(seq, "\tPMT Remote wake up: %s\n",
		   (priv->dma_cap.pmt_remote_wake_up) ? "Y" : "N");
	seq_printf(seq, "\tPMT Magic Frame: %s\n",
		   (priv->dma_cap.pmt_magic_frame) ? "Y" : "N");
	seq_printf(seq, "\tRMON module: %s\n",
		   (priv->dma_cap.rmon) ? "Y" : "N");
	seq_printf(seq, "\tIEEE 1588-2002 Time Stamp: %s\n",
		   (priv->dma_cap.time_stamp) ? "Y" : "N");
	seq_printf(seq, "\tIEEE 1588-2008 Advanced Time Stamp: %s\n",
		   (priv->dma_cap.atime_stamp) ? "Y" : "N");
	seq_printf(seq, "\t802.3az - Energy-Efficient Ethernet (EEE): %s\n",
		   (priv->dma_cap.eee) ? "Y" : "N");
	seq_printf(seq, "\tAV features: %s\n", (priv->dma_cap.av) ? "Y" : "N");
	seq_printf(seq, "\tChecksum Offload in TX: %s\n",
		   (priv->dma_cap.tx_coe) ? "Y" : "N");
	if (priv->synopsys_id >= DWMAC_CORE_4_00) {
		seq_printf(seq, "\tIP Checksum Offload in RX: %s\n",
			   (priv->dma_cap.rx_coe) ? "Y" : "N");
	} else {
		seq_printf(seq, "\tIP Checksum Offload (type1) in RX: %s\n",
			   (priv->dma_cap.rx_coe_type1) ? "Y" : "N");
		seq_printf(seq, "\tIP Checksum Offload (type2) in RX: %s\n",
			   (priv->dma_cap.rx_coe_type2) ? "Y" : "N");
	}
	seq_printf(seq, "\tRXFIFO > 2048bytes: %s\n",
		   (priv->dma_cap.rxfifo_over_2048) ? "Y" : "N");
	seq_printf(seq, "\tNumber of Additional RX channel: %d\n",
		   priv->dma_cap.number_rx_channel);
	seq_printf(seq, "\tNumber of Additional TX channel: %d\n",
		   priv->dma_cap.number_tx_channel);
	seq_printf(seq, "\tEnhanced descriptors: %s\n",
		   (priv->dma_cap.enh_desc) ? "Y" : "N");

	return 0;
}

static int stmmac_sysfs_dma_cap_open(struct inode *inode, struct file *file)
{
	return single_open(file, stmmac_sysfs_dma_cap_read, inode->i_private);
}

static const struct file_operations stmmac_dma_cap_fops = {
	.owner = THIS_MODULE,
	.open = stmmac_sysfs_dma_cap_open,
	.read = seq_read,
	.llseek = seq_lseek,
	.release = single_release,
};

static int stmmac_init_fs(struct net_device *dev)
{
	struct stmmac_priv *priv = netdev_priv(dev);

	/* Create per netdev entries */
	priv->dbgfs_dir = debugfs_create_dir(dev->name, stmmac_fs_dir);

	if (!priv->dbgfs_dir || IS_ERR(priv->dbgfs_dir)) {
		netdev_err(priv->dev, "ERROR failed to create debugfs directory\n");

		return -ENOMEM;
	}

	/* Entry to report DMA RX/TX rings */
	priv->dbgfs_rings_status =
		debugfs_create_file("descriptors_status", 0444,
				    priv->dbgfs_dir, dev,
				    &stmmac_rings_status_fops);

	if (!priv->dbgfs_rings_status || IS_ERR(priv->dbgfs_rings_status)) {
		netdev_err(priv->dev, "ERROR creating stmmac ring debugfs file\n");
		debugfs_remove_recursive(priv->dbgfs_dir);

		return -ENOMEM;
	}

	/* Entry to report the DMA HW features */
	priv->dbgfs_dma_cap = debugfs_create_file("dma_cap", 0444,
						  priv->dbgfs_dir,
						  dev, &stmmac_dma_cap_fops);

	if (!priv->dbgfs_dma_cap || IS_ERR(priv->dbgfs_dma_cap)) {
		netdev_err(priv->dev, "ERROR creating stmmac MMC debugfs file\n");
		debugfs_remove_recursive(priv->dbgfs_dir);

		return -ENOMEM;
	}

	return 0;
}

static void stmmac_exit_fs(struct net_device *dev)
{
	struct stmmac_priv *priv = netdev_priv(dev);

	debugfs_remove_recursive(priv->dbgfs_dir);
}
#endif /* CONFIG_DEBUG_FS */

static const struct net_device_ops stmmac_netdev_ops = {
	.ndo_open = stmmac_open,
	.ndo_start_xmit = stmmac_xmit,
	.ndo_stop = stmmac_release,
	.ndo_change_mtu = stmmac_change_mtu,
	.ndo_fix_features = stmmac_fix_features,
	.ndo_set_features = stmmac_set_features,
	.ndo_set_rx_mode = stmmac_set_rx_mode,
	.ndo_tx_timeout = stmmac_tx_timeout,
	.ndo_do_ioctl = stmmac_ioctl,
	.ndo_setup_tc = stmmac_setup_tc,
	.ndo_select_queue = stmmac_select_queue,
#ifdef CONFIG_NET_POLL_CONTROLLER
	.ndo_poll_controller = stmmac_poll_controller,
#endif
	.ndo_set_mac_address = stmmac_set_mac_address,
};

static void stmmac_reset_subtask(struct stmmac_priv *priv)
{
	if (!test_and_clear_bit(STMMAC_RESET_REQUESTED, &priv->state))
		return;
	if (test_bit(STMMAC_DOWN, &priv->state))
		return;

	netdev_err(priv->dev, "Reset adapter.\n");

	rtnl_lock();
	netif_trans_update(priv->dev);
	while (test_and_set_bit(STMMAC_RESETING, &priv->state))
		usleep_range(1000, 2000);

	set_bit(STMMAC_DOWN, &priv->state);
	dev_close(priv->dev);
	dev_open(priv->dev);
	clear_bit(STMMAC_DOWN, &priv->state);
	clear_bit(STMMAC_RESETING, &priv->state);
	rtnl_unlock();
}

static void stmmac_service_task(struct work_struct *work)
{
	struct stmmac_priv *priv = container_of(work, struct stmmac_priv,
			service_task);

	stmmac_reset_subtask(priv);
	clear_bit(STMMAC_SERVICE_SCHED, &priv->state);
}

/**
 *  stmmac_hw_init - Init the MAC device
 *  @priv: driver private structure
 *  Description: this function is to configure the MAC device according to
 *  some platform parameters or the HW capability register. It prepares the
 *  driver to use either ring or chain modes and to setup either enhanced or
 *  normal descriptors.
 */
static int stmmac_hw_init(struct stmmac_priv *priv)
{
	int ret;

	/* dwmac-sun8i only work in chain mode */
	if (priv->plat->has_sun8i)
		chain_mode = 1;
	priv->chain_mode = chain_mode;

	/* Initialize HW Interface */
	ret = stmmac_hwif_init(priv);
	if (ret)
		return ret;

	/* Get the HW capability (new GMAC newer than 3.50a) */
	priv->hw_cap_support = stmmac_get_hw_features(priv);
	if (priv->hw_cap_support) {
		dev_info(priv->device, "DMA HW capability register supported\n");

		/* We can override some gmac/dma configuration fields: e.g.
		 * enh_desc, tx_coe (e.g. that are passed through the
		 * platform) with the values from the HW capability
		 * register (if supported).
		 */
		priv->plat->enh_desc = priv->dma_cap.enh_desc;
		priv->plat->pmt = priv->dma_cap.pmt_remote_wake_up;
		priv->hw->pmt = priv->plat->pmt;

		/* TXCOE doesn't work in thresh DMA mode */
		if (priv->plat->force_thresh_dma_mode)
			priv->plat->tx_coe = 0;
		else
			priv->plat->tx_coe = priv->dma_cap.tx_coe;

		/* In case of GMAC4 rx_coe is from HW cap register. */
		priv->plat->rx_coe = priv->dma_cap.rx_coe;

		if (priv->dma_cap.rx_coe_type2)
			priv->plat->rx_coe = STMMAC_RX_COE_TYPE2;
		else if (priv->dma_cap.rx_coe_type1)
			priv->plat->rx_coe = STMMAC_RX_COE_TYPE1;

	} else {
		dev_info(priv->device, "No HW DMA feature register supported\n");
	}

	if (priv->plat->rx_coe) {
		priv->hw->rx_csum = priv->plat->rx_coe;
		dev_info(priv->device, "RX Checksum Offload Engine supported\n");
		if (priv->synopsys_id < DWMAC_CORE_4_00)
			dev_info(priv->device, "COE Type %d\n", priv->hw->rx_csum);
	}
	if (priv->plat->tx_coe)
		dev_info(priv->device, "TX Checksum insertion supported\n");

	if (priv->plat->pmt) {
		dev_info(priv->device, "Wake-Up On Lan supported\n");
		device_set_wakeup_capable(priv->device, 1);
	}

	if (priv->dma_cap.tsoen)
		dev_info(priv->device, "TSO supported\n");

	/* Run HW quirks, if any */
	if (priv->hwif_quirks) {
		ret = priv->hwif_quirks(priv);
		if (ret)
			return ret;
	}

	/* Rx Watchdog is available in the COREs newer than the 3.40.
	 * In some case, for example on bugged HW this feature
	 * has to be disable and this can be done by passing the
	 * riwt_off field from the platform.
	 */
	if (((priv->synopsys_id >= DWMAC_CORE_3_50) ||
	    (priv->plat->has_xgmac)) && (!priv->plat->riwt_off)) {
		priv->use_riwt = 1;
		dev_info(priv->device,
			 "Enable RX Mitigation via HW Watchdog Timer\n");
	}

	return 0;
}

/**
 * stmmac_dvr_probe
 * @device: device pointer
 * @plat_dat: platform data pointer
 * @res: stmmac resource pointer
 * Description: this is the main probe function used to
 * call the alloc_etherdev, allocate the priv structure.
 * Return:
 * returns 0 on success, otherwise errno.
 */
int stmmac_dvr_probe(struct device *device,
		     struct plat_stmmacenet_data *plat_dat,
		     struct stmmac_resources *res)
{
	struct net_device *ndev = NULL;
	struct stmmac_priv *priv;
	u32 queue, maxq;
	int ret = 0;

	ndev = alloc_etherdev_mqs(sizeof(struct stmmac_priv),
				  MTL_MAX_TX_QUEUES,
				  MTL_MAX_RX_QUEUES);
	if (!ndev)
		return -ENOMEM;

	SET_NETDEV_DEV(ndev, device);

	priv = netdev_priv(ndev);
	priv->device = device;
	priv->dev = ndev;

	stmmac_set_ethtool_ops(ndev);
	priv->pause = pause;
	priv->plat = plat_dat;
	priv->ioaddr = res->addr;
	priv->dev->base_addr = (unsigned long)res->addr;

	priv->dev->irq = res->irq;
	priv->wol_irq = res->wol_irq;
	priv->lpi_irq = res->lpi_irq;

	if (!IS_ERR_OR_NULL(res->mac))
		memcpy(priv->dev->dev_addr, res->mac, ETH_ALEN);

	dev_set_drvdata(device, priv->dev);

	/* Verify driver arguments */
	stmmac_verify_args();

	/* Allocate workqueue */
	priv->wq = create_singlethread_workqueue("stmmac_wq");
	if (!priv->wq) {
		dev_err(priv->device, "failed to create workqueue\n");
		ret = -ENOMEM;
		goto error_wq;
	}

	INIT_WORK(&priv->service_task, stmmac_service_task);

	/* Override with kernel parameters if supplied XXX CRS XXX
	 * this needs to have multiple instances
	 */
	if ((phyaddr >= 0) && (phyaddr <= 31))
		priv->plat->phy_addr = phyaddr;

	if (priv->plat->stmmac_rst) {
		ret = reset_control_assert(priv->plat->stmmac_rst);
		reset_control_deassert(priv->plat->stmmac_rst);
		/* Some reset controllers have only reset callback instead of
		 * assert + deassert callbacks pair.
		 */
		if (ret == -ENOTSUPP)
			reset_control_reset(priv->plat->stmmac_rst);
	}

	/* Init MAC and get the capabilities */
	ret = stmmac_hw_init(priv);
	if (ret)
		goto error_hw_init;

	/* Configure real RX and TX queues */
	netif_set_real_num_rx_queues(ndev, priv->plat->rx_queues_to_use);
	netif_set_real_num_tx_queues(ndev, priv->plat->tx_queues_to_use);

	ndev->netdev_ops = &stmmac_netdev_ops;

	ndev->hw_features = NETIF_F_SG | NETIF_F_IP_CSUM | NETIF_F_IPV6_CSUM |
			    NETIF_F_RXCSUM;

	ret = stmmac_tc_init(priv, priv);
	if (!ret) {
		ndev->hw_features |= NETIF_F_HW_TC;
	}

	if ((priv->plat->tso_en) && (priv->dma_cap.tsoen)) {
		ndev->hw_features |= NETIF_F_TSO | NETIF_F_TSO6;
		priv->tso = true;
		dev_info(priv->device, "TSO feature enabled\n");
	}
	ndev->features |= ndev->hw_features | NETIF_F_HIGHDMA;
	ndev->watchdog_timeo = msecs_to_jiffies(watchdog);
#ifdef STMMAC_VLAN_TAG_USED
	/* Both mac100 and gmac support receive VLAN tag detection */
	ndev->features |= NETIF_F_HW_VLAN_CTAG_RX | NETIF_F_HW_VLAN_STAG_RX;
#endif
	priv->msg_enable = netif_msg_init(debug, default_msg_level);

	/* MTU range: 46 - hw-specific max */
	ndev->min_mtu = ETH_ZLEN - ETH_HLEN;
	if ((priv->plat->enh_desc) || (priv->synopsys_id >= DWMAC_CORE_4_00))
		ndev->max_mtu = JUMBO_LEN;
	else if (priv->plat->has_xgmac)
		ndev->max_mtu = XGMAC_JUMBO_LEN;
	else
		ndev->max_mtu = SKB_MAX_HEAD(NET_SKB_PAD + NET_IP_ALIGN);
	/* Will not overwrite ndev->max_mtu if plat->maxmtu > ndev->max_mtu
	 * as well as plat->maxmtu < ndev->min_mtu which is a invalid range.
	 */
	if ((priv->plat->maxmtu < ndev->max_mtu) &&
	    (priv->plat->maxmtu >= ndev->min_mtu))
		ndev->max_mtu = priv->plat->maxmtu;
	else if (priv->plat->maxmtu < ndev->min_mtu)
		dev_warn(priv->device,
			 "%s: warning: maxmtu having invalid value (%d)\n",
			 __func__, priv->plat->maxmtu);

	if (flow_ctrl)
		priv->flow_ctrl = FLOW_AUTO;	/* RX/TX pause on */

	/* Setup channels NAPI */
	maxq = max(priv->plat->rx_queues_to_use, priv->plat->tx_queues_to_use);

	for (queue = 0; queue < maxq; queue++) {
		struct stmmac_channel *ch = &priv->channel[queue];

		ch->priv_data = priv;
		ch->index = queue;

		if (queue < priv->plat->rx_queues_to_use)
			ch->has_rx = true;
		if (queue < priv->plat->tx_queues_to_use)
			ch->has_tx = true;

		netif_napi_add(ndev, &ch->napi, stmmac_napi_poll,
			       NAPI_POLL_WEIGHT);
	}

	mutex_init(&priv->lock);

	/* If a specific clk_csr value is passed from the platform
	 * this means that the CSR Clock Range selection cannot be
	 * changed at run-time and it is fixed. Viceversa the driver'll try to
	 * set the MDC clock dynamically according to the csr actual
	 * clock input.
	 */
	if (priv->plat->clk_csr >= 0)
		priv->clk_csr = priv->plat->clk_csr;
	else
		stmmac_clk_csr_set(priv);

	stmmac_check_pcs_mode(priv);

	if (priv->hw->pcs != STMMAC_PCS_RGMII  &&
	    priv->hw->pcs != STMMAC_PCS_TBI &&
	    priv->hw->pcs != STMMAC_PCS_RTBI) {
		/* MDIO bus Registration */
		ret = stmmac_mdio_register(ndev);
		if (ret < 0) {
			dev_err(priv->device,
				"%s: MDIO bus (id: %d) registration failed",
				__func__, priv->plat->bus_id);
			goto error_mdio_register;
		}
	}

	ret = register_netdev(ndev);
	if (ret) {
		dev_err(priv->device, "%s: ERROR %i registering the device\n",
			__func__, ret);
		goto error_netdev_register;
	}

#ifdef CONFIG_DEBUG_FS
	ret = stmmac_init_fs(ndev);
	if (ret < 0)
		netdev_warn(priv->dev, "%s: failed debugFS registration\n",
			    __func__);
#endif

	return ret;

error_netdev_register:
	if (priv->hw->pcs != STMMAC_PCS_RGMII &&
	    priv->hw->pcs != STMMAC_PCS_TBI &&
	    priv->hw->pcs != STMMAC_PCS_RTBI)
		stmmac_mdio_unregister(ndev);
error_mdio_register:
	for (queue = 0; queue < maxq; queue++) {
		struct stmmac_channel *ch = &priv->channel[queue];

		netif_napi_del(&ch->napi);
	}
error_hw_init:
	destroy_workqueue(priv->wq);
error_wq:
	free_netdev(ndev);

	return ret;
}
EXPORT_SYMBOL_GPL(stmmac_dvr_probe);

/**
 * stmmac_dvr_remove
 * @dev: device pointer
 * Description: this function resets the TX/RX processes, disables the MAC RX/TX
 * changes the link status, releases the DMA descriptor rings.
 */
int stmmac_dvr_remove(struct device *dev)
{
	struct net_device *ndev = dev_get_drvdata(dev);
	struct stmmac_priv *priv = netdev_priv(ndev);

	netdev_info(priv->dev, "%s: removing driver", __func__);

#ifdef CONFIG_DEBUG_FS
	stmmac_exit_fs(ndev);
#endif
	stmmac_stop_all_dma(priv);

	stmmac_mac_set(priv, priv->ioaddr, false);
	netif_carrier_off(ndev);
	unregister_netdev(ndev);
	if (priv->plat->stmmac_rst)
		reset_control_assert(priv->plat->stmmac_rst);
	clk_disable_unprepare(priv->plat->pclk);
	clk_disable_unprepare(priv->plat->stmmac_clk);
	if (priv->hw->pcs != STMMAC_PCS_RGMII &&
	    priv->hw->pcs != STMMAC_PCS_TBI &&
	    priv->hw->pcs != STMMAC_PCS_RTBI)
		stmmac_mdio_unregister(ndev);
	destroy_workqueue(priv->wq);
	mutex_destroy(&priv->lock);
	free_netdev(ndev);

	return 0;
}
EXPORT_SYMBOL_GPL(stmmac_dvr_remove);

/**
 * stmmac_suspend - suspend callback
 * @dev: device pointer
 * Description: this is the function to suspend the device and it is called
 * by the platform driver to stop the network queue, release the resources,
 * program the PMT register (for WoL), clean and release driver resources.
 */
int stmmac_suspend(struct device *dev)
{
	struct net_device *ndev = dev_get_drvdata(dev);
	struct stmmac_priv *priv = netdev_priv(ndev);

	if (!ndev || !netif_running(ndev))
		return 0;

	if (ndev->phydev)
		phy_stop(ndev->phydev);

	mutex_lock(&priv->lock);

	netif_device_detach(ndev);
	stmmac_stop_all_queues(priv);

	stmmac_disable_all_queues(priv);

	/* Stop TX/RX DMA */
	stmmac_stop_all_dma(priv);

	/* Enable Power down mode by programming the PMT regs */
	if (device_may_wakeup(priv->device)) {
		stmmac_pmt(priv, priv->hw, priv->wolopts);
		priv->irq_wake = 1;
	} else {
		stmmac_mac_set(priv, priv->ioaddr, false);
		pinctrl_pm_select_sleep_state(priv->device);
		/* Disable clock in case of PWM is off */
		clk_disable(priv->plat->pclk);
		clk_disable(priv->plat->stmmac_clk);
	}
	mutex_unlock(&priv->lock);

	priv->oldlink = false;
	priv->speed = SPEED_UNKNOWN;
	priv->oldduplex = DUPLEX_UNKNOWN;
	return 0;
}
EXPORT_SYMBOL_GPL(stmmac_suspend);

/**
 * stmmac_reset_queues_param - reset queue parameters
 * @dev: device pointer
 */
static void stmmac_reset_queues_param(struct stmmac_priv *priv)
{
	u32 rx_cnt = priv->plat->rx_queues_to_use;
	u32 tx_cnt = priv->plat->tx_queues_to_use;
	u32 queue;

	for (queue = 0; queue < rx_cnt; queue++) {
		struct stmmac_rx_queue *rx_q = &priv->rx_queue[queue];

		rx_q->cur_rx = 0;
		rx_q->dirty_rx = 0;
	}

	for (queue = 0; queue < tx_cnt; queue++) {
		struct stmmac_tx_queue *tx_q = &priv->tx_queue[queue];

		tx_q->cur_tx = 0;
		tx_q->dirty_tx = 0;
		tx_q->mss = 0;
	}
}

/**
 * stmmac_resume - resume callback
 * @dev: device pointer
 * Description: when resume this function is invoked to setup the DMA and CORE
 * in a usable state.
 */
int stmmac_resume(struct device *dev)
{
	struct net_device *ndev = dev_get_drvdata(dev);
	struct stmmac_priv *priv = netdev_priv(ndev);

	if (!netif_running(ndev))
		return 0;

	/* Power Down bit, into the PM register, is cleared
	 * automatically as soon as a magic packet or a Wake-up frame
	 * is received. Anyway, it's better to manually clear
	 * this bit because it can generate problems while resuming
	 * from another devices (e.g. serial console).
	 */
	if (device_may_wakeup(priv->device)) {
		mutex_lock(&priv->lock);
		stmmac_pmt(priv, priv->hw, 0);
		mutex_unlock(&priv->lock);
		priv->irq_wake = 0;
	} else {
		pinctrl_pm_select_default_state(priv->device);
		/* enable the clk previously disabled */
		clk_enable(priv->plat->stmmac_clk);
		clk_enable(priv->plat->pclk);
		/* reset the phy so that it's ready */
		if (priv->mii)
			stmmac_mdio_reset(priv->mii);
	}

	netif_device_attach(ndev);

	mutex_lock(&priv->lock);

	stmmac_reset_queues_param(priv);

	stmmac_clear_descriptors(priv);

	stmmac_hw_setup(ndev, false);
	stmmac_init_tx_coalesce(priv);
	stmmac_set_rx_mode(ndev);

	stmmac_enable_all_queues(priv);

	stmmac_start_all_queues(priv);

	mutex_unlock(&priv->lock);

	if (ndev->phydev)
		phy_start(ndev->phydev);

	return 0;
}
EXPORT_SYMBOL_GPL(stmmac_resume);

#ifndef MODULE
static int __init stmmac_cmdline_opt(char *str)
{
	char *opt;

	if (!str || !*str)
		return -EINVAL;
	while ((opt = strsep(&str, ",")) != NULL) {
		if (!strncmp(opt, "debug:", 6)) {
			if (kstrtoint(opt + 6, 0, &debug))
				goto err;
		} else if (!strncmp(opt, "phyaddr:", 8)) {
			if (kstrtoint(opt + 8, 0, &phyaddr))
				goto err;
		} else if (!strncmp(opt, "buf_sz:", 7)) {
			if (kstrtoint(opt + 7, 0, &buf_sz))
				goto err;
		} else if (!strncmp(opt, "tc:", 3)) {
			if (kstrtoint(opt + 3, 0, &tc))
				goto err;
		} else if (!strncmp(opt, "watchdog:", 9)) {
			if (kstrtoint(opt + 9, 0, &watchdog))
				goto err;
		} else if (!strncmp(opt, "flow_ctrl:", 10)) {
			if (kstrtoint(opt + 10, 0, &flow_ctrl))
				goto err;
		} else if (!strncmp(opt, "pause:", 6)) {
			if (kstrtoint(opt + 6, 0, &pause))
				goto err;
		} else if (!strncmp(opt, "eee_timer:", 10)) {
			if (kstrtoint(opt + 10, 0, &eee_timer))
				goto err;
		} else if (!strncmp(opt, "chain_mode:", 11)) {
			if (kstrtoint(opt + 11, 0, &chain_mode))
				goto err;
		}
	}
	return 0;

err:
	pr_err("%s: ERROR broken module parameter conversion", __func__);
	return -EINVAL;
}

__setup("stmmaceth=", stmmac_cmdline_opt);
#endif /* MODULE */

static int __init stmmac_init(void)
{
#ifdef CONFIG_DEBUG_FS
	/* Create debugfs main directory if it doesn't exist yet */
	if (!stmmac_fs_dir) {
		stmmac_fs_dir = debugfs_create_dir(STMMAC_RESOURCE_NAME, NULL);

		if (!stmmac_fs_dir || IS_ERR(stmmac_fs_dir)) {
			pr_err("ERROR %s, debugfs create directory failed\n",
			       STMMAC_RESOURCE_NAME);

			return -ENOMEM;
		}
	}
#endif

	return 0;
}

static void __exit stmmac_exit(void)
{
#ifdef CONFIG_DEBUG_FS
	debugfs_remove_recursive(stmmac_fs_dir);
#endif
}

module_init(stmmac_init)
module_exit(stmmac_exit)

MODULE_DESCRIPTION("STMMAC 10/100/1000 Ethernet device driver");
MODULE_AUTHOR("Giuseppe Cavallaro <peppe.cavallaro@st.com>");
MODULE_LICENSE("GPL");<|MERGE_RESOLUTION|>--- conflicted
+++ resolved
@@ -145,7 +145,10 @@
 	for (queue = 0; queue < maxq; queue++) {
 		struct stmmac_channel *ch = &priv->channel[queue];
 
-		napi_disable(&ch->napi);
+		if (queue < rx_queues_cnt)
+			napi_disable(&ch->rx_napi);
+		if (queue < tx_queues_cnt)
+			napi_disable(&ch->tx_napi);
 	}
 }
 
@@ -163,7 +166,10 @@
 	for (queue = 0; queue < maxq; queue++) {
 		struct stmmac_channel *ch = &priv->channel[queue];
 
-		napi_enable(&ch->napi);
+		if (queue < rx_queues_cnt)
+			napi_enable(&ch->rx_napi);
+		if (queue < tx_queues_cnt)
+			napi_enable(&ch->tx_napi);
 	}
 }
 
@@ -524,7 +530,7 @@
 }
 
 /**
- *  stmmac_hwtstamp_ioctl - control hardware timestamping.
+ *  stmmac_hwtstamp_set - control hardware timestamping.
  *  @dev: device pointer.
  *  @ifr: An IOCTL specific structure, that can contain a pointer to
  *  a proprietary structure used to pass information to the driver.
@@ -534,7 +540,7 @@
  *  Return Value:
  *  0 on success and an appropriate -ve integer on failure.
  */
-static int stmmac_hwtstamp_ioctl(struct net_device *dev, struct ifreq *ifr)
+static int stmmac_hwtstamp_set(struct net_device *dev, struct ifreq *ifr)
 {
 	struct stmmac_priv *priv = netdev_priv(dev);
 	struct hwtstamp_config config;
@@ -563,7 +569,7 @@
 	}
 
 	if (copy_from_user(&config, ifr->ifr_data,
-			   sizeof(struct hwtstamp_config)))
+			   sizeof(config)))
 		return -EFAULT;
 
 	netdev_dbg(priv->dev, "%s config flags:0x%x, tx_type:0x%x, rx_filter:0x%x\n",
@@ -587,12 +593,13 @@
 		case HWTSTAMP_FILTER_PTP_V1_L4_EVENT:
 			/* PTP v1, UDP, any kind of event packet */
 			config.rx_filter = HWTSTAMP_FILTER_PTP_V1_L4_EVENT;
-			/* take time stamp for all event messages */
-			if (xmac)
-				snap_type_sel = PTP_GMAC4_TCR_SNAPTYPSEL_1;
-			else
-				snap_type_sel = PTP_TCR_SNAPTYPSEL_1;
-
+			/* 'xmac' hardware can support Sync, Pdelay_Req and
+			 * Pdelay_resp by setting bit14 and bits17/16 to 01
+			 * This leaves Delay_Req timestamps out.
+			 * Enable all events *and* general purpose message
+			 * timestamping
+			 */
+			snap_type_sel = PTP_TCR_SNAPTYPSEL_1;
 			ptp_over_ipv4_udp = PTP_TCR_TSIPV4ENA;
 			ptp_over_ipv6_udp = PTP_TCR_TSIPV6ENA;
 			break;
@@ -623,10 +630,7 @@
 			config.rx_filter = HWTSTAMP_FILTER_PTP_V2_L4_EVENT;
 			ptp_v2 = PTP_TCR_TSVER2ENA;
 			/* take time stamp for all event messages */
-			if (xmac)
-				snap_type_sel = PTP_GMAC4_TCR_SNAPTYPSEL_1;
-			else
-				snap_type_sel = PTP_TCR_SNAPTYPSEL_1;
+			snap_type_sel = PTP_TCR_SNAPTYPSEL_1;
 
 			ptp_over_ipv4_udp = PTP_TCR_TSIPV4ENA;
 			ptp_over_ipv6_udp = PTP_TCR_TSIPV6ENA;
@@ -659,12 +663,7 @@
 			/* PTP v2/802.AS1 any layer, any kind of event packet */
 			config.rx_filter = HWTSTAMP_FILTER_PTP_V2_EVENT;
 			ptp_v2 = PTP_TCR_TSVER2ENA;
-			/* take time stamp for all event messages */
-			if (xmac)
-				snap_type_sel = PTP_GMAC4_TCR_SNAPTYPSEL_1;
-			else
-				snap_type_sel = PTP_TCR_SNAPTYPSEL_1;
-
+			snap_type_sel = PTP_TCR_SNAPTYPSEL_1;
 			ptp_over_ipv4_udp = PTP_TCR_TSIPV4ENA;
 			ptp_over_ipv6_udp = PTP_TCR_TSIPV6ENA;
 			ptp_over_ethernet = PTP_TCR_TSIPENA;
@@ -755,8 +754,31 @@
 				(u32)now.tv_sec, now.tv_nsec);
 	}
 
+	memcpy(&priv->tstamp_config, &config, sizeof(config));
+
 	return copy_to_user(ifr->ifr_data, &config,
-			    sizeof(struct hwtstamp_config)) ? -EFAULT : 0;
+			    sizeof(config)) ? -EFAULT : 0;
+}
+
+/**
+ *  stmmac_hwtstamp_get - read hardware timestamping.
+ *  @dev: device pointer.
+ *  @ifr: An IOCTL specific structure, that can contain a pointer to
+ *  a proprietary structure used to pass information to the driver.
+ *  Description:
+ *  This function obtain the current hardware timestamping settings
+    as requested.
+ */
+static int stmmac_hwtstamp_get(struct net_device *dev, struct ifreq *ifr)
+{
+	struct stmmac_priv *priv = netdev_priv(dev);
+	struct hwtstamp_config *config = &priv->tstamp_config;
+
+	if (!(priv->dma_cap.time_stamp || priv->dma_cap.atime_stamp))
+		return -EOPNOTSUPP;
+
+	return copy_to_user(ifr->ifr_data, config,
+			    sizeof(*config)) ? -EFAULT : 0;
 }
 
 /**
@@ -981,17 +1003,20 @@
 	if ((interface == PHY_INTERFACE_MODE_MII) ||
 	    (interface == PHY_INTERFACE_MODE_RMII) ||
 		(max_speed < 1000 && max_speed > 0))
-		phydev->advertising &= ~(SUPPORTED_1000baseT_Half |
-					 SUPPORTED_1000baseT_Full);
+		phy_set_max_speed(phydev, SPEED_100);
 
 	/*
 	 * Half-duplex mode not supported with multiqueue
 	 * half-duplex can only works with single queue
 	 */
-	if (tx_cnt > 1)
-		phydev->supported &= ~(SUPPORTED_1000baseT_Half |
-				       SUPPORTED_100baseT_Half |
-				       SUPPORTED_10baseT_Half);
+	if (tx_cnt > 1) {
+		phy_remove_link_mode(phydev,
+				     ETHTOOL_LINK_MODE_10baseT_Half_BIT);
+		phy_remove_link_mode(phydev,
+				     ETHTOOL_LINK_MODE_100baseT_Half_BIT);
+		phy_remove_link_mode(phydev,
+				     ETHTOOL_LINK_MODE_1000baseT_Half_BIT);
+	}
 
 	/*
 	 * Broken HW is sometimes missing the pull-up resistor on the
@@ -1101,11 +1126,13 @@
 		if (priv->extend_desc)
 			stmmac_init_rx_desc(priv, &rx_q->dma_erx[i].basic,
 					priv->use_riwt, priv->mode,
-					(i == DMA_RX_SIZE - 1));
+					(i == DMA_RX_SIZE - 1),
+					priv->dma_buf_sz);
 		else
 			stmmac_init_rx_desc(priv, &rx_q->dma_rx[i],
 					priv->use_riwt, priv->mode,
-					(i == DMA_RX_SIZE - 1));
+					(i == DMA_RX_SIZE - 1),
+					priv->dma_buf_sz);
 }
 
 /**
@@ -1536,22 +1563,18 @@
 			goto err_dma;
 
 		if (priv->extend_desc) {
-			rx_q->dma_erx = dma_zalloc_coherent(priv->device,
-							    DMA_RX_SIZE *
-							    sizeof(struct
-							    dma_extended_desc),
-							    &rx_q->dma_rx_phy,
-							    GFP_KERNEL);
+			rx_q->dma_erx = dma_alloc_coherent(priv->device,
+							   DMA_RX_SIZE * sizeof(struct dma_extended_desc),
+							   &rx_q->dma_rx_phy,
+							   GFP_KERNEL);
 			if (!rx_q->dma_erx)
 				goto err_dma;
 
 		} else {
-			rx_q->dma_rx = dma_zalloc_coherent(priv->device,
-							   DMA_RX_SIZE *
-							   sizeof(struct
-							   dma_desc),
-							   &rx_q->dma_rx_phy,
-							   GFP_KERNEL);
+			rx_q->dma_rx = dma_alloc_coherent(priv->device,
+							  DMA_RX_SIZE * sizeof(struct dma_desc),
+							  &rx_q->dma_rx_phy,
+							  GFP_KERNEL);
 			if (!rx_q->dma_rx)
 				goto err_dma;
 		}
@@ -1599,21 +1622,17 @@
 			goto err_dma;
 
 		if (priv->extend_desc) {
-			tx_q->dma_etx = dma_zalloc_coherent(priv->device,
-							    DMA_TX_SIZE *
-							    sizeof(struct
-							    dma_extended_desc),
-							    &tx_q->dma_tx_phy,
-							    GFP_KERNEL);
+			tx_q->dma_etx = dma_alloc_coherent(priv->device,
+							   DMA_TX_SIZE * sizeof(struct dma_extended_desc),
+							   &tx_q->dma_tx_phy,
+							   GFP_KERNEL);
 			if (!tx_q->dma_etx)
 				goto err_dma;
 		} else {
-			tx_q->dma_tx = dma_zalloc_coherent(priv->device,
-							   DMA_TX_SIZE *
-							   sizeof(struct
-								  dma_desc),
-							   &tx_q->dma_tx_phy,
-							   GFP_KERNEL);
+			tx_q->dma_tx = dma_alloc_coherent(priv->device,
+							  DMA_TX_SIZE * sizeof(struct dma_desc),
+							  &tx_q->dma_tx_phy,
+							  GFP_KERNEL);
 			if (!tx_q->dma_tx)
 				goto err_dma;
 		}
@@ -1934,6 +1953,10 @@
 		mod_timer(&priv->eee_ctrl_timer, STMMAC_LPI_T(eee_timer));
 	}
 
+	/* We still have pending packets, let's call for a new scheduling */
+	if (tx_q->dirty_tx != tx_q->cur_tx)
+		mod_timer(&tx_q->txtimer, STMMAC_COAL_TIMER(10));
+
 	__netif_tx_unlock_bh(netdev_get_tx_queue(priv->dev, queue));
 
 	return count;
@@ -2024,32 +2047,18 @@
 	int status = stmmac_dma_interrupt_status(priv, priv->ioaddr,
 						 &priv->xstats, chan);
 	struct stmmac_channel *ch = &priv->channel[chan];
-	bool needs_work = false;
-
-<<<<<<< HEAD
-	if ((status & handle_rx) && ch->has_rx) {
-		needs_work = true;
-	} else {
-		status &= ~handle_rx;
-	}
-
-	if ((status & handle_tx) && ch->has_tx) {
-		needs_work = true;
-	} else {
-		status &= ~handle_tx;
-=======
+
 	if (status)
 		status |= handle_rx | handle_tx;
 
 	if ((status & handle_rx) && (chan < priv->plat->rx_queues_to_use)) {
 		stmmac_disable_dma_irq(priv, priv->ioaddr, chan);
 		napi_schedule_irqoff(&ch->rx_napi);
->>>>>>> 407d19ab
-	}
-
-	if (needs_work && napi_schedule_prep(&ch->napi)) {
+	}
+
+	if ((status & handle_tx) && (chan < priv->plat->tx_queues_to_use)) {
 		stmmac_disable_dma_irq(priv, priv->ioaddr, chan);
-		__napi_schedule(&ch->napi);
+		napi_schedule_irqoff(&ch->tx_napi);
 	}
 
 	return status;
@@ -2245,8 +2254,14 @@
 
 	ch = &priv->channel[tx_q->queue_index];
 
-	if (likely(napi_schedule_prep(&ch->napi)))
-		__napi_schedule(&ch->napi);
+	/*
+	 * If NAPI is already running we can miss some events. Let's rearm
+	 * the timer and try again.
+	 */
+	if (likely(napi_schedule_prep(&ch->tx_napi)))
+		__napi_schedule(&ch->tx_napi);
+	else
+		mod_timer(&tx_q->txtimer, STMMAC_COAL_TIMER(10));
 }
 
 /**
@@ -2593,8 +2608,6 @@
 	struct stmmac_priv *priv = netdev_priv(dev);
 	u32 chan;
 	int ret;
-
-	stmmac_check_ether_addr(priv);
 
 	if (priv->hw->pcs != STMMAC_PCS_RGMII &&
 	    priv->hw->pcs != STMMAC_PCS_TBI &&
@@ -3193,13 +3206,15 @@
 		stmmac_prepare_tx_desc(priv, first, 1, nopaged_len,
 				csum_insertion, priv->mode, 1, last_segment,
 				skb->len);
-
-		/* The own bit must be the latest setting done when prepare the
-		 * descriptor and then barrier is needed to make sure that
-		 * all is coherent before granting the DMA engine.
-		 */
-		wmb();
-	}
+	} else {
+		stmmac_set_tx_owner(priv, first);
+	}
+
+	/* The own bit must be the latest setting done when prepare the
+	 * descriptor and then barrier is needed to make sure that
+	 * all is coherent before granting the DMA engine.
+	 */
+	wmb();
 
 	netdev_tx_sent_queue(netdev_get_tx_queue(dev, queue), skb->len);
 
@@ -3328,9 +3343,8 @@
 {
 	struct stmmac_rx_queue *rx_q = &priv->rx_queue[queue];
 	struct stmmac_channel *ch = &priv->channel[queue];
-	unsigned int entry = rx_q->cur_rx;
+	unsigned int next_entry = rx_q->cur_rx;
 	int coe = priv->hw->rx_csum;
-	unsigned int next_entry;
 	unsigned int count = 0;
 	bool xmac;
 
@@ -3348,9 +3362,11 @@
 		stmmac_display_ring(priv, rx_head, DMA_RX_SIZE, true);
 	}
 	while (count < limit) {
-		int status;
+		int entry, status;
 		struct dma_desc *p;
 		struct dma_desc *np;
+
+		entry = next_entry;
 
 		if (priv->extend_desc)
 			p = (struct dma_desc *)(rx_q->dma_erx + entry);
@@ -3407,11 +3423,12 @@
 			 *  ignored
 			 */
 			if (frame_len > priv->dma_buf_sz) {
-				netdev_err(priv->dev,
-					   "len %d larger than size (%d)\n",
-					   frame_len, priv->dma_buf_sz);
+				if (net_ratelimit())
+					netdev_err(priv->dev,
+						   "len %d larger than size (%d)\n",
+						   frame_len, priv->dma_buf_sz);
 				priv->dev->stats.rx_length_errors++;
-				break;
+				continue;
 			}
 
 			/* ACS is set; GMAC core strips PAD/FCS for IEEE 802.3
@@ -3446,7 +3463,7 @@
 						dev_warn(priv->device,
 							 "packet dropped\n");
 					priv->dev->stats.rx_dropped++;
-					break;
+					continue;
 				}
 
 				dma_sync_single_for_cpu(priv->device,
@@ -3466,11 +3483,12 @@
 			} else {
 				skb = rx_q->rx_skbuff[entry];
 				if (unlikely(!skb)) {
-					netdev_err(priv->dev,
-						   "%s: Inconsistent Rx chain\n",
-						   priv->dev->name);
+					if (net_ratelimit())
+						netdev_err(priv->dev,
+							   "%s: Inconsistent Rx chain\n",
+							   priv->dev->name);
 					priv->dev->stats.rx_dropped++;
-					break;
+					continue;
 				}
 				prefetch(skb->data - NET_IP_ALIGN);
 				rx_q->rx_skbuff[entry] = NULL;
@@ -3500,12 +3518,11 @@
 			else
 				skb->ip_summed = CHECKSUM_UNNECESSARY;
 
-			napi_gro_receive(&ch->napi, skb);
+			napi_gro_receive(&ch->rx_napi, skb);
 
 			priv->dev->stats.rx_packets++;
 			priv->dev->stats.rx_bytes += frame_len;
 		}
-		entry = next_entry;
 	}
 
 	stmmac_rx_refill(priv, queue);
@@ -3515,40 +3532,45 @@
 	return count;
 }
 
-/**
- *  stmmac_poll - stmmac poll method (NAPI)
- *  @napi : pointer to the napi structure.
- *  @budget : maximum number of packets that the current CPU can receive from
- *	      all interfaces.
- *  Description :
- *  To look at the incoming frames and clear the tx resources.
- */
-static int stmmac_napi_poll(struct napi_struct *napi, int budget)
+static int stmmac_napi_poll_rx(struct napi_struct *napi, int budget)
 {
 	struct stmmac_channel *ch =
-		container_of(napi, struct stmmac_channel, napi);
+		container_of(napi, struct stmmac_channel, rx_napi);
 	struct stmmac_priv *priv = ch->priv_data;
-	int work_done, rx_done = 0, tx_done = 0;
 	u32 chan = ch->index;
+	int work_done;
 
 	priv->xstats.napi_poll++;
 
-	if (ch->has_tx)
-		tx_done = stmmac_tx_clean(priv, budget, chan);
-	if (ch->has_rx)
-		rx_done = stmmac_rx(priv, budget, chan);
-
-	work_done = max(rx_done, tx_done);
+	work_done = stmmac_rx(priv, budget, chan);
+	if (work_done < budget && napi_complete_done(napi, work_done))
+		stmmac_enable_dma_irq(priv, priv->ioaddr, chan);
+	return work_done;
+}
+
+static int stmmac_napi_poll_tx(struct napi_struct *napi, int budget)
+{
+	struct stmmac_channel *ch =
+		container_of(napi, struct stmmac_channel, tx_napi);
+	struct stmmac_priv *priv = ch->priv_data;
+	struct stmmac_tx_queue *tx_q;
+	u32 chan = ch->index;
+	int work_done;
+
+	priv->xstats.napi_poll++;
+
+	work_done = stmmac_tx_clean(priv, DMA_TX_SIZE, chan);
 	work_done = min(work_done, budget);
 
-	if (work_done < budget && napi_complete_done(napi, work_done)) {
-		int stat;
-
+	if (work_done < budget && napi_complete_done(napi, work_done))
 		stmmac_enable_dma_irq(priv, priv->ioaddr, chan);
-		stat = stmmac_dma_interrupt_status(priv, priv->ioaddr,
-						   &priv->xstats, chan);
-		if (stat && napi_reschedule(napi))
-			stmmac_disable_dma_irq(priv, priv->ioaddr, chan);
+
+	/* Force transmission restart */
+	tx_q = &priv->tx_queue[chan];
+	if (tx_q->cur_tx != tx_q->dirty_tx) {
+		stmmac_enable_dma_transmission(priv, priv->ioaddr);
+		stmmac_set_tx_tail_ptr(priv, priv->ioaddr, tx_q->tx_tail_addr,
+				       chan);
 	}
 
 	return work_done;
@@ -3778,7 +3800,10 @@
 		ret = phy_mii_ioctl(dev->phydev, rq, cmd);
 		break;
 	case SIOCSHWTSTAMP:
-		ret = stmmac_hwtstamp_ioctl(dev, rq);
+		ret = stmmac_hwtstamp_set(dev, rq);
+		break;
+	case SIOCGHWTSTAMP:
+		ret = stmmac_hwtstamp_get(dev, rq);
 		break;
 	default:
 		break;
@@ -3901,7 +3926,7 @@
 	}
 }
 
-static int stmmac_sysfs_ring_read(struct seq_file *seq, void *v)
+static int stmmac_rings_status_show(struct seq_file *seq, void *v)
 {
 	struct net_device *dev = seq->private;
 	struct stmmac_priv *priv = netdev_priv(dev);
@@ -3946,23 +3971,9 @@
 
 	return 0;
 }
-
-static int stmmac_sysfs_ring_open(struct inode *inode, struct file *file)
-{
-	return single_open(file, stmmac_sysfs_ring_read, inode->i_private);
-}
-
-/* Debugfs files, should appear in /sys/kernel/debug/stmmaceth/eth0 */
-
-static const struct file_operations stmmac_rings_status_fops = {
-	.owner = THIS_MODULE,
-	.open = stmmac_sysfs_ring_open,
-	.read = seq_read,
-	.llseek = seq_lseek,
-	.release = single_release,
-};
-
-static int stmmac_sysfs_dma_cap_read(struct seq_file *seq, void *v)
+DEFINE_SHOW_ATTRIBUTE(stmmac_rings_status);
+
+static int stmmac_dma_cap_show(struct seq_file *seq, void *v)
 {
 	struct net_device *dev = seq->private;
 	struct stmmac_priv *priv = netdev_priv(dev);
@@ -4025,19 +4036,7 @@
 
 	return 0;
 }
-
-static int stmmac_sysfs_dma_cap_open(struct inode *inode, struct file *file)
-{
-	return single_open(file, stmmac_sysfs_dma_cap_read, inode->i_private);
-}
-
-static const struct file_operations stmmac_dma_cap_fops = {
-	.owner = THIS_MODULE,
-	.open = stmmac_sysfs_dma_cap_open,
-	.read = seq_read,
-	.llseek = seq_lseek,
-	.release = single_release,
-};
+DEFINE_SHOW_ATTRIBUTE(stmmac_dma_cap);
 
 static int stmmac_init_fs(struct net_device *dev)
 {
@@ -4122,7 +4121,7 @@
 
 	set_bit(STMMAC_DOWN, &priv->state);
 	dev_close(priv->dev);
-	dev_open(priv->dev);
+	dev_open(priv->dev, NULL);
 	clear_bit(STMMAC_DOWN, &priv->state);
 	clear_bit(STMMAC_RESETING, &priv->state);
 	rtnl_unlock();
@@ -4309,6 +4308,8 @@
 	ret = stmmac_hw_init(priv);
 	if (ret)
 		goto error_hw_init;
+
+	stmmac_check_ether_addr(priv);
 
 	/* Configure real RX and TX queues */
 	netif_set_real_num_rx_queues(ndev, priv->plat->rx_queues_to_use);
@@ -4368,13 +4369,14 @@
 		ch->priv_data = priv;
 		ch->index = queue;
 
-		if (queue < priv->plat->rx_queues_to_use)
-			ch->has_rx = true;
-		if (queue < priv->plat->tx_queues_to_use)
-			ch->has_tx = true;
-
-		netif_napi_add(ndev, &ch->napi, stmmac_napi_poll,
-			       NAPI_POLL_WEIGHT);
+		if (queue < priv->plat->rx_queues_to_use) {
+			netif_napi_add(ndev, &ch->rx_napi, stmmac_napi_poll_rx,
+				       NAPI_POLL_WEIGHT);
+		}
+		if (queue < priv->plat->tx_queues_to_use) {
+			netif_napi_add(ndev, &ch->tx_napi, stmmac_napi_poll_tx,
+				       NAPI_POLL_WEIGHT);
+		}
 	}
 
 	mutex_init(&priv->lock);
@@ -4430,7 +4432,10 @@
 	for (queue = 0; queue < maxq; queue++) {
 		struct stmmac_channel *ch = &priv->channel[queue];
 
-		netif_napi_del(&ch->napi);
+		if (queue < priv->plat->rx_queues_to_use)
+			netif_napi_del(&ch->rx_napi);
+		if (queue < priv->plat->tx_queues_to_use)
+			netif_napi_del(&ch->tx_napi);
 	}
 error_hw_init:
 	destroy_workqueue(priv->wq);
