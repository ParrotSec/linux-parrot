// SPDX-License-Identifier: GPL-2.0-only
/*******************************************************************************
  STMMAC Ethtool support

  Copyright (C) 2007-2009  STMicroelectronics Ltd


  Author: Giuseppe Cavallaro <peppe.cavallaro@st.com>
*******************************************************************************/

#include <linux/etherdevice.h>
#include <linux/ethtool.h>
#include <linux/interrupt.h>
#include <linux/mii.h>
#include <linux/phy.h>
#include <linux/net_tstamp.h>
#include <asm/io.h>

#include "stmmac.h"
#include "dwmac_dma.h"

#define REG_SPACE_SIZE	0x1060
#define MAC100_ETHTOOL_NAME	"st_mac100"
#define GMAC_ETHTOOL_NAME	"st_gmac"

#define ETHTOOL_DMA_OFFSET	55

struct stmmac_stats {
	char stat_string[ETH_GSTRING_LEN];
	int sizeof_stat;
	int stat_offset;
};

#define STMMAC_STAT(m)	\
	{ #m, FIELD_SIZEOF(struct stmmac_extra_stats, m),	\
	offsetof(struct stmmac_priv, xstats.m)}

static const struct stmmac_stats stmmac_gstrings_stats[] = {
	/* Transmit errors */
	STMMAC_STAT(tx_underflow),
	STMMAC_STAT(tx_carrier),
	STMMAC_STAT(tx_losscarrier),
	STMMAC_STAT(vlan_tag),
	STMMAC_STAT(tx_deferred),
	STMMAC_STAT(tx_vlan),
	STMMAC_STAT(tx_jabber),
	STMMAC_STAT(tx_frame_flushed),
	STMMAC_STAT(tx_payload_error),
	STMMAC_STAT(tx_ip_header_error),
	/* Receive errors */
	STMMAC_STAT(rx_desc),
	STMMAC_STAT(sa_filter_fail),
	STMMAC_STAT(overflow_error),
	STMMAC_STAT(ipc_csum_error),
	STMMAC_STAT(rx_collision),
	STMMAC_STAT(rx_crc_errors),
	STMMAC_STAT(dribbling_bit),
	STMMAC_STAT(rx_length),
	STMMAC_STAT(rx_mii),
	STMMAC_STAT(rx_multicast),
	STMMAC_STAT(rx_gmac_overflow),
	STMMAC_STAT(rx_watchdog),
	STMMAC_STAT(da_rx_filter_fail),
	STMMAC_STAT(sa_rx_filter_fail),
	STMMAC_STAT(rx_missed_cntr),
	STMMAC_STAT(rx_overflow_cntr),
	STMMAC_STAT(rx_vlan),
	/* Tx/Rx IRQ error info */
	STMMAC_STAT(tx_undeflow_irq),
	STMMAC_STAT(tx_process_stopped_irq),
	STMMAC_STAT(tx_jabber_irq),
	STMMAC_STAT(rx_overflow_irq),
	STMMAC_STAT(rx_buf_unav_irq),
	STMMAC_STAT(rx_process_stopped_irq),
	STMMAC_STAT(rx_watchdog_irq),
	STMMAC_STAT(tx_early_irq),
	STMMAC_STAT(fatal_bus_error_irq),
	/* Tx/Rx IRQ Events */
	STMMAC_STAT(rx_early_irq),
	STMMAC_STAT(threshold),
	STMMAC_STAT(tx_pkt_n),
	STMMAC_STAT(rx_pkt_n),
	STMMAC_STAT(normal_irq_n),
	STMMAC_STAT(rx_normal_irq_n),
	STMMAC_STAT(napi_poll),
	STMMAC_STAT(tx_normal_irq_n),
	STMMAC_STAT(tx_clean),
	STMMAC_STAT(tx_set_ic_bit),
	STMMAC_STAT(irq_receive_pmt_irq_n),
	/* MMC info */
	STMMAC_STAT(mmc_tx_irq_n),
	STMMAC_STAT(mmc_rx_irq_n),
	STMMAC_STAT(mmc_rx_csum_offload_irq_n),
	/* EEE */
	STMMAC_STAT(irq_tx_path_in_lpi_mode_n),
	STMMAC_STAT(irq_tx_path_exit_lpi_mode_n),
	STMMAC_STAT(irq_rx_path_in_lpi_mode_n),
	STMMAC_STAT(irq_rx_path_exit_lpi_mode_n),
	STMMAC_STAT(phy_eee_wakeup_error_n),
	/* Extended RDES status */
	STMMAC_STAT(ip_hdr_err),
	STMMAC_STAT(ip_payload_err),
	STMMAC_STAT(ip_csum_bypassed),
	STMMAC_STAT(ipv4_pkt_rcvd),
	STMMAC_STAT(ipv6_pkt_rcvd),
	STMMAC_STAT(no_ptp_rx_msg_type_ext),
	STMMAC_STAT(ptp_rx_msg_type_sync),
	STMMAC_STAT(ptp_rx_msg_type_follow_up),
	STMMAC_STAT(ptp_rx_msg_type_delay_req),
	STMMAC_STAT(ptp_rx_msg_type_delay_resp),
	STMMAC_STAT(ptp_rx_msg_type_pdelay_req),
	STMMAC_STAT(ptp_rx_msg_type_pdelay_resp),
	STMMAC_STAT(ptp_rx_msg_type_pdelay_follow_up),
	STMMAC_STAT(ptp_rx_msg_type_announce),
	STMMAC_STAT(ptp_rx_msg_type_management),
	STMMAC_STAT(ptp_rx_msg_pkt_reserved_type),
	STMMAC_STAT(ptp_frame_type),
	STMMAC_STAT(ptp_ver),
	STMMAC_STAT(timestamp_dropped),
	STMMAC_STAT(av_pkt_rcvd),
	STMMAC_STAT(av_tagged_pkt_rcvd),
	STMMAC_STAT(vlan_tag_priority_val),
	STMMAC_STAT(l3_filter_match),
	STMMAC_STAT(l4_filter_match),
	STMMAC_STAT(l3_l4_filter_no_match),
	/* PCS */
	STMMAC_STAT(irq_pcs_ane_n),
	STMMAC_STAT(irq_pcs_link_n),
	STMMAC_STAT(irq_rgmii_n),
	/* DEBUG */
	STMMAC_STAT(mtl_tx_status_fifo_full),
	STMMAC_STAT(mtl_tx_fifo_not_empty),
	STMMAC_STAT(mmtl_fifo_ctrl),
	STMMAC_STAT(mtl_tx_fifo_read_ctrl_write),
	STMMAC_STAT(mtl_tx_fifo_read_ctrl_wait),
	STMMAC_STAT(mtl_tx_fifo_read_ctrl_read),
	STMMAC_STAT(mtl_tx_fifo_read_ctrl_idle),
	STMMAC_STAT(mac_tx_in_pause),
	STMMAC_STAT(mac_tx_frame_ctrl_xfer),
	STMMAC_STAT(mac_tx_frame_ctrl_idle),
	STMMAC_STAT(mac_tx_frame_ctrl_wait),
	STMMAC_STAT(mac_tx_frame_ctrl_pause),
	STMMAC_STAT(mac_gmii_tx_proto_engine),
	STMMAC_STAT(mtl_rx_fifo_fill_level_full),
	STMMAC_STAT(mtl_rx_fifo_fill_above_thresh),
	STMMAC_STAT(mtl_rx_fifo_fill_below_thresh),
	STMMAC_STAT(mtl_rx_fifo_fill_level_empty),
	STMMAC_STAT(mtl_rx_fifo_read_ctrl_flush),
	STMMAC_STAT(mtl_rx_fifo_read_ctrl_read_data),
	STMMAC_STAT(mtl_rx_fifo_read_ctrl_status),
	STMMAC_STAT(mtl_rx_fifo_read_ctrl_idle),
	STMMAC_STAT(mtl_rx_fifo_ctrl_active),
	STMMAC_STAT(mac_rx_frame_ctrl_fifo),
	STMMAC_STAT(mac_gmii_rx_proto_engine),
	/* TSO */
	STMMAC_STAT(tx_tso_frames),
	STMMAC_STAT(tx_tso_nfrags),
};
#define STMMAC_STATS_LEN ARRAY_SIZE(stmmac_gstrings_stats)

/* HW MAC Management counters (if supported) */
#define STMMAC_MMC_STAT(m)	\
	{ #m, FIELD_SIZEOF(struct stmmac_counters, m),	\
	offsetof(struct stmmac_priv, mmc.m)}

static const struct stmmac_stats stmmac_mmc[] = {
	STMMAC_MMC_STAT(mmc_tx_octetcount_gb),
	STMMAC_MMC_STAT(mmc_tx_framecount_gb),
	STMMAC_MMC_STAT(mmc_tx_broadcastframe_g),
	STMMAC_MMC_STAT(mmc_tx_multicastframe_g),
	STMMAC_MMC_STAT(mmc_tx_64_octets_gb),
	STMMAC_MMC_STAT(mmc_tx_65_to_127_octets_gb),
	STMMAC_MMC_STAT(mmc_tx_128_to_255_octets_gb),
	STMMAC_MMC_STAT(mmc_tx_256_to_511_octets_gb),
	STMMAC_MMC_STAT(mmc_tx_512_to_1023_octets_gb),
	STMMAC_MMC_STAT(mmc_tx_1024_to_max_octets_gb),
	STMMAC_MMC_STAT(mmc_tx_unicast_gb),
	STMMAC_MMC_STAT(mmc_tx_multicast_gb),
	STMMAC_MMC_STAT(mmc_tx_broadcast_gb),
	STMMAC_MMC_STAT(mmc_tx_underflow_error),
	STMMAC_MMC_STAT(mmc_tx_singlecol_g),
	STMMAC_MMC_STAT(mmc_tx_multicol_g),
	STMMAC_MMC_STAT(mmc_tx_deferred),
	STMMAC_MMC_STAT(mmc_tx_latecol),
	STMMAC_MMC_STAT(mmc_tx_exesscol),
	STMMAC_MMC_STAT(mmc_tx_carrier_error),
	STMMAC_MMC_STAT(mmc_tx_octetcount_g),
	STMMAC_MMC_STAT(mmc_tx_framecount_g),
	STMMAC_MMC_STAT(mmc_tx_excessdef),
	STMMAC_MMC_STAT(mmc_tx_pause_frame),
	STMMAC_MMC_STAT(mmc_tx_vlan_frame_g),
	STMMAC_MMC_STAT(mmc_rx_framecount_gb),
	STMMAC_MMC_STAT(mmc_rx_octetcount_gb),
	STMMAC_MMC_STAT(mmc_rx_octetcount_g),
	STMMAC_MMC_STAT(mmc_rx_broadcastframe_g),
	STMMAC_MMC_STAT(mmc_rx_multicastframe_g),
	STMMAC_MMC_STAT(mmc_rx_crc_error),
	STMMAC_MMC_STAT(mmc_rx_align_error),
	STMMAC_MMC_STAT(mmc_rx_run_error),
	STMMAC_MMC_STAT(mmc_rx_jabber_error),
	STMMAC_MMC_STAT(mmc_rx_undersize_g),
	STMMAC_MMC_STAT(mmc_rx_oversize_g),
	STMMAC_MMC_STAT(mmc_rx_64_octets_gb),
	STMMAC_MMC_STAT(mmc_rx_65_to_127_octets_gb),
	STMMAC_MMC_STAT(mmc_rx_128_to_255_octets_gb),
	STMMAC_MMC_STAT(mmc_rx_256_to_511_octets_gb),
	STMMAC_MMC_STAT(mmc_rx_512_to_1023_octets_gb),
	STMMAC_MMC_STAT(mmc_rx_1024_to_max_octets_gb),
	STMMAC_MMC_STAT(mmc_rx_unicast_g),
	STMMAC_MMC_STAT(mmc_rx_length_error),
	STMMAC_MMC_STAT(mmc_rx_autofrangetype),
	STMMAC_MMC_STAT(mmc_rx_pause_frames),
	STMMAC_MMC_STAT(mmc_rx_fifo_overflow),
	STMMAC_MMC_STAT(mmc_rx_vlan_frames_gb),
	STMMAC_MMC_STAT(mmc_rx_watchdog_error),
	STMMAC_MMC_STAT(mmc_rx_ipc_intr_mask),
	STMMAC_MMC_STAT(mmc_rx_ipc_intr),
	STMMAC_MMC_STAT(mmc_rx_ipv4_gd),
	STMMAC_MMC_STAT(mmc_rx_ipv4_hderr),
	STMMAC_MMC_STAT(mmc_rx_ipv4_nopay),
	STMMAC_MMC_STAT(mmc_rx_ipv4_frag),
	STMMAC_MMC_STAT(mmc_rx_ipv4_udsbl),
	STMMAC_MMC_STAT(mmc_rx_ipv4_gd_octets),
	STMMAC_MMC_STAT(mmc_rx_ipv4_hderr_octets),
	STMMAC_MMC_STAT(mmc_rx_ipv4_nopay_octets),
	STMMAC_MMC_STAT(mmc_rx_ipv4_frag_octets),
	STMMAC_MMC_STAT(mmc_rx_ipv4_udsbl_octets),
	STMMAC_MMC_STAT(mmc_rx_ipv6_gd_octets),
	STMMAC_MMC_STAT(mmc_rx_ipv6_hderr_octets),
	STMMAC_MMC_STAT(mmc_rx_ipv6_nopay_octets),
	STMMAC_MMC_STAT(mmc_rx_ipv6_gd),
	STMMAC_MMC_STAT(mmc_rx_ipv6_hderr),
	STMMAC_MMC_STAT(mmc_rx_ipv6_nopay),
	STMMAC_MMC_STAT(mmc_rx_udp_gd),
	STMMAC_MMC_STAT(mmc_rx_udp_err),
	STMMAC_MMC_STAT(mmc_rx_tcp_gd),
	STMMAC_MMC_STAT(mmc_rx_tcp_err),
	STMMAC_MMC_STAT(mmc_rx_icmp_gd),
	STMMAC_MMC_STAT(mmc_rx_icmp_err),
	STMMAC_MMC_STAT(mmc_rx_udp_gd_octets),
	STMMAC_MMC_STAT(mmc_rx_udp_err_octets),
	STMMAC_MMC_STAT(mmc_rx_tcp_gd_octets),
	STMMAC_MMC_STAT(mmc_rx_tcp_err_octets),
	STMMAC_MMC_STAT(mmc_rx_icmp_gd_octets),
	STMMAC_MMC_STAT(mmc_rx_icmp_err_octets),
};
#define STMMAC_MMC_STATS_LEN ARRAY_SIZE(stmmac_mmc)

static void stmmac_ethtool_getdrvinfo(struct net_device *dev,
				      struct ethtool_drvinfo *info)
{
	struct stmmac_priv *priv = netdev_priv(dev);

	if (priv->plat->has_gmac || priv->plat->has_gmac4)
		strlcpy(info->driver, GMAC_ETHTOOL_NAME, sizeof(info->driver));
	else
		strlcpy(info->driver, MAC100_ETHTOOL_NAME,
			sizeof(info->driver));

	strlcpy(info->version, DRV_MODULE_VERSION, sizeof(info->version));
}

static int stmmac_ethtool_get_link_ksettings(struct net_device *dev,
					     struct ethtool_link_ksettings *cmd)
{
	struct stmmac_priv *priv = netdev_priv(dev);
	struct phy_device *phy = dev->phydev;

	if (priv->hw->pcs & STMMAC_PCS_RGMII ||
	    priv->hw->pcs & STMMAC_PCS_SGMII) {
		struct rgmii_adv adv;
		u32 supported, advertising, lp_advertising;

		if (!priv->xstats.pcs_link) {
			cmd->base.speed = SPEED_UNKNOWN;
			cmd->base.duplex = DUPLEX_UNKNOWN;
			return 0;
		}
		cmd->base.duplex = priv->xstats.pcs_duplex;

		cmd->base.speed = priv->xstats.pcs_speed;

		/* Get and convert ADV/LP_ADV from the HW AN registers */
		if (stmmac_pcs_get_adv_lp(priv, priv->ioaddr, &adv))
			return -EOPNOTSUPP;	/* should never happen indeed */

		/* Encoding of PSE bits is defined in 802.3z, 37.2.1.4 */

		ethtool_convert_link_mode_to_legacy_u32(
			&supported, cmd->link_modes.supported);
		ethtool_convert_link_mode_to_legacy_u32(
			&advertising, cmd->link_modes.advertising);
		ethtool_convert_link_mode_to_legacy_u32(
			&lp_advertising, cmd->link_modes.lp_advertising);

		if (adv.pause & STMMAC_PCS_PAUSE)
			advertising |= ADVERTISED_Pause;
		if (adv.pause & STMMAC_PCS_ASYM_PAUSE)
			advertising |= ADVERTISED_Asym_Pause;
		if (adv.lp_pause & STMMAC_PCS_PAUSE)
			lp_advertising |= ADVERTISED_Pause;
		if (adv.lp_pause & STMMAC_PCS_ASYM_PAUSE)
			lp_advertising |= ADVERTISED_Asym_Pause;

		/* Reg49[3] always set because ANE is always supported */
		cmd->base.autoneg = ADVERTISED_Autoneg;
		supported |= SUPPORTED_Autoneg;
		advertising |= ADVERTISED_Autoneg;
		lp_advertising |= ADVERTISED_Autoneg;

		if (adv.duplex) {
			supported |= (SUPPORTED_1000baseT_Full |
				      SUPPORTED_100baseT_Full |
				      SUPPORTED_10baseT_Full);
			advertising |= (ADVERTISED_1000baseT_Full |
					ADVERTISED_100baseT_Full |
					ADVERTISED_10baseT_Full);
		} else {
			supported |= (SUPPORTED_1000baseT_Half |
				      SUPPORTED_100baseT_Half |
				      SUPPORTED_10baseT_Half);
			advertising |= (ADVERTISED_1000baseT_Half |
					ADVERTISED_100baseT_Half |
					ADVERTISED_10baseT_Half);
		}
		if (adv.lp_duplex)
			lp_advertising |= (ADVERTISED_1000baseT_Full |
					   ADVERTISED_100baseT_Full |
					   ADVERTISED_10baseT_Full);
		else
			lp_advertising |= (ADVERTISED_1000baseT_Half |
					   ADVERTISED_100baseT_Half |
					   ADVERTISED_10baseT_Half);
		cmd->base.port = PORT_OTHER;

		ethtool_convert_legacy_u32_to_link_mode(
			cmd->link_modes.supported, supported);
		ethtool_convert_legacy_u32_to_link_mode(
			cmd->link_modes.advertising, advertising);
		ethtool_convert_legacy_u32_to_link_mode(
			cmd->link_modes.lp_advertising, lp_advertising);

		return 0;
	}

	if (phy == NULL) {
		pr_err("%s: %s: PHY is not registered\n",
		       __func__, dev->name);
		return -ENODEV;
	}
	if (!netif_running(dev)) {
		pr_err("%s: interface is disabled: we cannot track "
		"link speed / duplex setting\n", dev->name);
		return -EBUSY;
	}
	phy_ethtool_ksettings_get(phy, cmd);
	return 0;
}

static int
stmmac_ethtool_set_link_ksettings(struct net_device *dev,
				  const struct ethtool_link_ksettings *cmd)
{
	struct stmmac_priv *priv = netdev_priv(dev);
	struct phy_device *phy = dev->phydev;
	int rc;

	if (priv->hw->pcs & STMMAC_PCS_RGMII ||
	    priv->hw->pcs & STMMAC_PCS_SGMII) {
		u32 mask = ADVERTISED_Autoneg | ADVERTISED_Pause;

		/* Only support ANE */
		if (cmd->base.autoneg != AUTONEG_ENABLE)
			return -EINVAL;

		mask &= (ADVERTISED_1000baseT_Half |
			ADVERTISED_1000baseT_Full |
			ADVERTISED_100baseT_Half |
			ADVERTISED_100baseT_Full |
			ADVERTISED_10baseT_Half |
			ADVERTISED_10baseT_Full);

		mutex_lock(&priv->lock);
		stmmac_pcs_ctrl_ane(priv, priv->ioaddr, 1, priv->hw->ps, 0);
		mutex_unlock(&priv->lock);

		return 0;
	}

	rc = phy_ethtool_ksettings_set(phy, cmd);

	return rc;
}

static u32 stmmac_ethtool_getmsglevel(struct net_device *dev)
{
	struct stmmac_priv *priv = netdev_priv(dev);
	return priv->msg_enable;
}

static void stmmac_ethtool_setmsglevel(struct net_device *dev, u32 level)
{
	struct stmmac_priv *priv = netdev_priv(dev);
	priv->msg_enable = level;

}

static int stmmac_check_if_running(struct net_device *dev)
{
	if (!netif_running(dev))
		return -EBUSY;
	return 0;
}

static int stmmac_ethtool_get_regs_len(struct net_device *dev)
{
	return REG_SPACE_SIZE;
}

static void stmmac_ethtool_gregs(struct net_device *dev,
			  struct ethtool_regs *regs, void *space)
{
	u32 *reg_space = (u32 *) space;

	struct stmmac_priv *priv = netdev_priv(dev);

	memset(reg_space, 0x0, REG_SPACE_SIZE);

	stmmac_dump_mac_regs(priv, priv->hw, reg_space);
	stmmac_dump_dma_regs(priv, priv->ioaddr, reg_space);
	/* Copy DMA registers to where ethtool expects them */
	memcpy(&reg_space[ETHTOOL_DMA_OFFSET], &reg_space[DMA_BUS_MODE / 4],
	       NUM_DWMAC1000_DMA_REGS * 4);
}

static void
stmmac_get_pauseparam(struct net_device *netdev,
		      struct ethtool_pauseparam *pause)
{
	struct stmmac_priv *priv = netdev_priv(netdev);
	struct rgmii_adv adv_lp;

	pause->rx_pause = 0;
	pause->tx_pause = 0;

	if (priv->hw->pcs && !stmmac_pcs_get_adv_lp(priv, priv->ioaddr, &adv_lp)) {
		pause->autoneg = 1;
		if (!adv_lp.pause)
			return;
	} else {
<<<<<<< HEAD
		if (!(netdev->phydev->supported & SUPPORTED_Pause) ||
		    !(netdev->phydev->supported & SUPPORTED_Asym_Pause))
=======
		if (!linkmode_test_bit(ETHTOOL_LINK_MODE_Pause_BIT,
				       netdev->phydev->supported) ||
		    !linkmode_test_bit(ETHTOOL_LINK_MODE_Asym_Pause_BIT,
				      netdev->phydev->supported))
>>>>>>> 407d19ab
			return;
	}

	pause->autoneg = netdev->phydev->autoneg;

	if (priv->flow_ctrl & FLOW_RX)
		pause->rx_pause = 1;
	if (priv->flow_ctrl & FLOW_TX)
		pause->tx_pause = 1;

}

static int
stmmac_set_pauseparam(struct net_device *netdev,
		      struct ethtool_pauseparam *pause)
{
	struct stmmac_priv *priv = netdev_priv(netdev);
	u32 tx_cnt = priv->plat->tx_queues_to_use;
	struct phy_device *phy = netdev->phydev;
	int new_pause = FLOW_OFF;
	struct rgmii_adv adv_lp;

	if (priv->hw->pcs && !stmmac_pcs_get_adv_lp(priv, priv->ioaddr, &adv_lp)) {
		pause->autoneg = 1;
		if (!adv_lp.pause)
			return -EOPNOTSUPP;
	} else {
<<<<<<< HEAD
		if (!(phy->supported & SUPPORTED_Pause) ||
		    !(phy->supported & SUPPORTED_Asym_Pause))
=======
		if (!linkmode_test_bit(ETHTOOL_LINK_MODE_Pause_BIT,
				       phy->supported) ||
		    !linkmode_test_bit(ETHTOOL_LINK_MODE_Asym_Pause_BIT,
				      phy->supported))
>>>>>>> 407d19ab
			return -EOPNOTSUPP;
	}

	if (pause->rx_pause)
		new_pause |= FLOW_RX;
	if (pause->tx_pause)
		new_pause |= FLOW_TX;

	priv->flow_ctrl = new_pause;
	phy->autoneg = pause->autoneg;

	if (phy->autoneg) {
		if (netif_running(netdev))
			return phy_start_aneg(phy);
	}

	stmmac_flow_ctrl(priv, priv->hw, phy->duplex, priv->flow_ctrl,
			priv->pause, tx_cnt);
	return 0;
}

static void stmmac_get_ethtool_stats(struct net_device *dev,
				 struct ethtool_stats *dummy, u64 *data)
{
	struct stmmac_priv *priv = netdev_priv(dev);
	u32 rx_queues_count = priv->plat->rx_queues_to_use;
	u32 tx_queues_count = priv->plat->tx_queues_to_use;
	unsigned long count;
	int i, j = 0, ret;

	if (priv->dma_cap.asp) {
		for (i = 0; i < STMMAC_SAFETY_FEAT_SIZE; i++) {
			if (!stmmac_safety_feat_dump(priv, &priv->sstats, i,
						&count, NULL))
				data[j++] = count;
		}
	}

	/* Update the DMA HW counters for dwmac10/100 */
	ret = stmmac_dma_diagnostic_fr(priv, &dev->stats, (void *) &priv->xstats,
			priv->ioaddr);
	if (ret) {
		/* If supported, for new GMAC chips expose the MMC counters */
		if (priv->dma_cap.rmon) {
			dwmac_mmc_read(priv->mmcaddr, &priv->mmc);

			for (i = 0; i < STMMAC_MMC_STATS_LEN; i++) {
				char *p;
				p = (char *)priv + stmmac_mmc[i].stat_offset;

				data[j++] = (stmmac_mmc[i].sizeof_stat ==
					     sizeof(u64)) ? (*(u64 *)p) :
					     (*(u32 *)p);
			}
		}
		if (priv->eee_enabled) {
			int val = phy_get_eee_err(dev->phydev);
			if (val)
				priv->xstats.phy_eee_wakeup_error_n = val;
		}

		if (priv->synopsys_id >= DWMAC_CORE_3_50)
			stmmac_mac_debug(priv, priv->ioaddr,
					(void *)&priv->xstats,
					rx_queues_count, tx_queues_count);
	}
	for (i = 0; i < STMMAC_STATS_LEN; i++) {
		char *p = (char *)priv + stmmac_gstrings_stats[i].stat_offset;
		data[j++] = (stmmac_gstrings_stats[i].sizeof_stat ==
			     sizeof(u64)) ? (*(u64 *)p) : (*(u32 *)p);
	}
}

static int stmmac_get_sset_count(struct net_device *netdev, int sset)
{
	struct stmmac_priv *priv = netdev_priv(netdev);
	int i, len, safety_len = 0;

	switch (sset) {
	case ETH_SS_STATS:
		len = STMMAC_STATS_LEN;

		if (priv->dma_cap.rmon)
			len += STMMAC_MMC_STATS_LEN;
		if (priv->dma_cap.asp) {
			for (i = 0; i < STMMAC_SAFETY_FEAT_SIZE; i++) {
				if (!stmmac_safety_feat_dump(priv,
							&priv->sstats, i,
							NULL, NULL))
					safety_len++;
			}

			len += safety_len;
		}

		return len;
	default:
		return -EOPNOTSUPP;
	}
}

static void stmmac_get_strings(struct net_device *dev, u32 stringset, u8 *data)
{
	int i;
	u8 *p = data;
	struct stmmac_priv *priv = netdev_priv(dev);

	switch (stringset) {
	case ETH_SS_STATS:
		if (priv->dma_cap.asp) {
			for (i = 0; i < STMMAC_SAFETY_FEAT_SIZE; i++) {
				const char *desc;
				if (!stmmac_safety_feat_dump(priv,
							&priv->sstats, i,
							NULL, &desc)) {
					memcpy(p, desc, ETH_GSTRING_LEN);
					p += ETH_GSTRING_LEN;
				}
			}
		}
		if (priv->dma_cap.rmon)
			for (i = 0; i < STMMAC_MMC_STATS_LEN; i++) {
				memcpy(p, stmmac_mmc[i].stat_string,
				       ETH_GSTRING_LEN);
				p += ETH_GSTRING_LEN;
			}
		for (i = 0; i < STMMAC_STATS_LEN; i++) {
			memcpy(p, stmmac_gstrings_stats[i].stat_string,
				ETH_GSTRING_LEN);
			p += ETH_GSTRING_LEN;
		}
		break;
	default:
		WARN_ON(1);
		break;
	}
}

/* Currently only support WOL through Magic packet. */
static void stmmac_get_wol(struct net_device *dev, struct ethtool_wolinfo *wol)
{
	struct stmmac_priv *priv = netdev_priv(dev);

	mutex_lock(&priv->lock);
	if (device_can_wakeup(priv->device)) {
		wol->supported = WAKE_MAGIC | WAKE_UCAST;
		wol->wolopts = priv->wolopts;
	}
	mutex_unlock(&priv->lock);
}

static int stmmac_set_wol(struct net_device *dev, struct ethtool_wolinfo *wol)
{
	struct stmmac_priv *priv = netdev_priv(dev);
	u32 support = WAKE_MAGIC | WAKE_UCAST;

	/* By default almost all GMAC devices support the WoL via
	 * magic frame but we can disable it if the HW capability
	 * register shows no support for pmt_magic_frame. */
	if ((priv->hw_cap_support) && (!priv->dma_cap.pmt_magic_frame))
		wol->wolopts &= ~WAKE_MAGIC;

	if (!device_can_wakeup(priv->device))
		return -EINVAL;

	if (wol->wolopts & ~support)
		return -EINVAL;

	if (wol->wolopts) {
		pr_info("stmmac: wakeup enable\n");
		device_set_wakeup_enable(priv->device, 1);
		enable_irq_wake(priv->wol_irq);
	} else {
		device_set_wakeup_enable(priv->device, 0);
		disable_irq_wake(priv->wol_irq);
	}

	mutex_lock(&priv->lock);
	priv->wolopts = wol->wolopts;
	mutex_unlock(&priv->lock);

	return 0;
}

static int stmmac_ethtool_op_get_eee(struct net_device *dev,
				     struct ethtool_eee *edata)
{
	struct stmmac_priv *priv = netdev_priv(dev);

	if (!priv->dma_cap.eee)
		return -EOPNOTSUPP;

	edata->eee_enabled = priv->eee_enabled;
	edata->eee_active = priv->eee_active;
	edata->tx_lpi_timer = priv->tx_lpi_timer;

	return phy_ethtool_get_eee(dev->phydev, edata);
}

static int stmmac_ethtool_op_set_eee(struct net_device *dev,
				     struct ethtool_eee *edata)
{
	struct stmmac_priv *priv = netdev_priv(dev);
	int ret;

	if (!edata->eee_enabled) {
		stmmac_disable_eee_mode(priv);
	} else {
		/* We are asking for enabling the EEE but it is safe
		 * to verify all by invoking the eee_init function.
		 * In case of failure it will return an error.
		 */
		edata->eee_enabled = stmmac_eee_init(priv);
		if (!edata->eee_enabled)
			return -EOPNOTSUPP;
	}

	ret = phy_ethtool_set_eee(dev->phydev, edata);
	if (ret)
		return ret;

	priv->eee_enabled = edata->eee_enabled;
	priv->tx_lpi_timer = edata->tx_lpi_timer;
	return 0;
}

static u32 stmmac_usec2riwt(u32 usec, struct stmmac_priv *priv)
{
	unsigned long clk = clk_get_rate(priv->plat->stmmac_clk);

	if (!clk) {
		clk = priv->plat->clk_ref_rate;
		if (!clk)
			return 0;
	}

	return (usec * (clk / 1000000)) / 256;
}

static u32 stmmac_riwt2usec(u32 riwt, struct stmmac_priv *priv)
{
	unsigned long clk = clk_get_rate(priv->plat->stmmac_clk);

	if (!clk) {
		clk = priv->plat->clk_ref_rate;
		if (!clk)
			return 0;
	}

	return (riwt * 256) / (clk / 1000000);
}

static int stmmac_get_coalesce(struct net_device *dev,
			       struct ethtool_coalesce *ec)
{
	struct stmmac_priv *priv = netdev_priv(dev);

	ec->tx_coalesce_usecs = priv->tx_coal_timer;
	ec->tx_max_coalesced_frames = priv->tx_coal_frames;

	if (priv->use_riwt)
		ec->rx_coalesce_usecs = stmmac_riwt2usec(priv->rx_riwt, priv);

	return 0;
}

static int stmmac_set_coalesce(struct net_device *dev,
			       struct ethtool_coalesce *ec)
{
	struct stmmac_priv *priv = netdev_priv(dev);
	u32 rx_cnt = priv->plat->rx_queues_to_use;
	unsigned int rx_riwt;

	/* Check not supported parameters  */
	if ((ec->rx_max_coalesced_frames) || (ec->rx_coalesce_usecs_irq) ||
	    (ec->rx_max_coalesced_frames_irq) || (ec->tx_coalesce_usecs_irq) ||
	    (ec->use_adaptive_rx_coalesce) || (ec->use_adaptive_tx_coalesce) ||
	    (ec->pkt_rate_low) || (ec->rx_coalesce_usecs_low) ||
	    (ec->rx_max_coalesced_frames_low) || (ec->tx_coalesce_usecs_high) ||
	    (ec->tx_max_coalesced_frames_low) || (ec->pkt_rate_high) ||
	    (ec->tx_coalesce_usecs_low) || (ec->rx_coalesce_usecs_high) ||
	    (ec->rx_max_coalesced_frames_high) ||
	    (ec->tx_max_coalesced_frames_irq) ||
	    (ec->stats_block_coalesce_usecs) ||
	    (ec->tx_max_coalesced_frames_high) || (ec->rate_sample_interval))
		return -EOPNOTSUPP;

	if (ec->rx_coalesce_usecs == 0)
		return -EINVAL;

	if ((ec->tx_coalesce_usecs == 0) &&
	    (ec->tx_max_coalesced_frames == 0))
		return -EINVAL;

	if ((ec->tx_coalesce_usecs > STMMAC_MAX_COAL_TX_TICK) ||
	    (ec->tx_max_coalesced_frames > STMMAC_TX_MAX_FRAMES))
		return -EINVAL;

	rx_riwt = stmmac_usec2riwt(ec->rx_coalesce_usecs, priv);

	if ((rx_riwt > MAX_DMA_RIWT) || (rx_riwt < MIN_DMA_RIWT))
		return -EINVAL;
	else if (!priv->use_riwt)
		return -EOPNOTSUPP;

	/* Only copy relevant parameters, ignore all others. */
	priv->tx_coal_frames = ec->tx_max_coalesced_frames;
	priv->tx_coal_timer = ec->tx_coalesce_usecs;
	priv->rx_riwt = rx_riwt;
	stmmac_rx_watchdog(priv, priv->ioaddr, priv->rx_riwt, rx_cnt);

	return 0;
}

static int stmmac_get_ts_info(struct net_device *dev,
			      struct ethtool_ts_info *info)
{
	struct stmmac_priv *priv = netdev_priv(dev);

	if ((priv->dma_cap.time_stamp || priv->dma_cap.atime_stamp)) {

		info->so_timestamping = SOF_TIMESTAMPING_TX_SOFTWARE |
					SOF_TIMESTAMPING_TX_HARDWARE |
					SOF_TIMESTAMPING_RX_SOFTWARE |
					SOF_TIMESTAMPING_RX_HARDWARE |
					SOF_TIMESTAMPING_SOFTWARE |
					SOF_TIMESTAMPING_RAW_HARDWARE;

		if (priv->ptp_clock)
			info->phc_index = ptp_clock_index(priv->ptp_clock);

		info->tx_types = (1 << HWTSTAMP_TX_OFF) | (1 << HWTSTAMP_TX_ON);

		info->rx_filters = ((1 << HWTSTAMP_FILTER_NONE) |
				    (1 << HWTSTAMP_FILTER_PTP_V1_L4_EVENT) |
				    (1 << HWTSTAMP_FILTER_PTP_V1_L4_SYNC) |
				    (1 << HWTSTAMP_FILTER_PTP_V1_L4_DELAY_REQ) |
				    (1 << HWTSTAMP_FILTER_PTP_V2_L4_EVENT) |
				    (1 << HWTSTAMP_FILTER_PTP_V2_L4_SYNC) |
				    (1 << HWTSTAMP_FILTER_PTP_V2_L4_DELAY_REQ) |
				    (1 << HWTSTAMP_FILTER_PTP_V2_EVENT) |
				    (1 << HWTSTAMP_FILTER_PTP_V2_SYNC) |
				    (1 << HWTSTAMP_FILTER_PTP_V2_DELAY_REQ) |
				    (1 << HWTSTAMP_FILTER_ALL));
		return 0;
	} else
		return ethtool_op_get_ts_info(dev, info);
}

static int stmmac_get_tunable(struct net_device *dev,
			      const struct ethtool_tunable *tuna, void *data)
{
	struct stmmac_priv *priv = netdev_priv(dev);
	int ret = 0;

	switch (tuna->id) {
	case ETHTOOL_RX_COPYBREAK:
		*(u32 *)data = priv->rx_copybreak;
		break;
	default:
		ret = -EINVAL;
		break;
	}

	return ret;
}

static int stmmac_set_tunable(struct net_device *dev,
			      const struct ethtool_tunable *tuna,
			      const void *data)
{
	struct stmmac_priv *priv = netdev_priv(dev);
	int ret = 0;

	switch (tuna->id) {
	case ETHTOOL_RX_COPYBREAK:
		priv->rx_copybreak = *(u32 *)data;
		break;
	default:
		ret = -EINVAL;
		break;
	}

	return ret;
}

static const struct ethtool_ops stmmac_ethtool_ops = {
	.begin = stmmac_check_if_running,
	.get_drvinfo = stmmac_ethtool_getdrvinfo,
	.get_msglevel = stmmac_ethtool_getmsglevel,
	.set_msglevel = stmmac_ethtool_setmsglevel,
	.get_regs = stmmac_ethtool_gregs,
	.get_regs_len = stmmac_ethtool_get_regs_len,
	.get_link = ethtool_op_get_link,
	.nway_reset = phy_ethtool_nway_reset,
	.get_pauseparam = stmmac_get_pauseparam,
	.set_pauseparam = stmmac_set_pauseparam,
	.get_ethtool_stats = stmmac_get_ethtool_stats,
	.get_strings = stmmac_get_strings,
	.get_wol = stmmac_get_wol,
	.set_wol = stmmac_set_wol,
	.get_eee = stmmac_ethtool_op_get_eee,
	.set_eee = stmmac_ethtool_op_set_eee,
	.get_sset_count	= stmmac_get_sset_count,
	.get_ts_info = stmmac_get_ts_info,
	.get_coalesce = stmmac_get_coalesce,
	.set_coalesce = stmmac_set_coalesce,
	.get_tunable = stmmac_get_tunable,
	.set_tunable = stmmac_set_tunable,
	.get_link_ksettings = stmmac_ethtool_get_link_ksettings,
	.set_link_ksettings = stmmac_ethtool_set_link_ksettings,
};

void stmmac_set_ethtool_ops(struct net_device *netdev)
{
	netdev->ethtool_ops = &stmmac_ethtool_ops;
}<|MERGE_RESOLUTION|>--- conflicted
+++ resolved
@@ -448,15 +448,10 @@
 		if (!adv_lp.pause)
 			return;
 	} else {
-<<<<<<< HEAD
-		if (!(netdev->phydev->supported & SUPPORTED_Pause) ||
-		    !(netdev->phydev->supported & SUPPORTED_Asym_Pause))
-=======
 		if (!linkmode_test_bit(ETHTOOL_LINK_MODE_Pause_BIT,
 				       netdev->phydev->supported) ||
 		    !linkmode_test_bit(ETHTOOL_LINK_MODE_Asym_Pause_BIT,
 				      netdev->phydev->supported))
->>>>>>> 407d19ab
 			return;
 	}
 
@@ -484,15 +479,10 @@
 		if (!adv_lp.pause)
 			return -EOPNOTSUPP;
 	} else {
-<<<<<<< HEAD
-		if (!(phy->supported & SUPPORTED_Pause) ||
-		    !(phy->supported & SUPPORTED_Asym_Pause))
-=======
 		if (!linkmode_test_bit(ETHTOOL_LINK_MODE_Pause_BIT,
 				       phy->supported) ||
 		    !linkmode_test_bit(ETHTOOL_LINK_MODE_Asym_Pause_BIT,
 				      phy->supported))
->>>>>>> 407d19ab
 			return -EOPNOTSUPP;
 	}
 
