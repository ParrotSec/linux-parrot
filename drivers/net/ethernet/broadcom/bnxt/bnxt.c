/* Broadcom NetXtreme-C/E network driver.
 *
 * Copyright (c) 2014-2016 Broadcom Corporation
 * Copyright (c) 2016-2019 Broadcom Limited
 *
 * This program is free software; you can redistribute it and/or modify
 * it under the terms of the GNU General Public License as published by
 * the Free Software Foundation.
 */

#include <linux/module.h>

#include <linux/stringify.h>
#include <linux/kernel.h>
#include <linux/timer.h>
#include <linux/errno.h>
#include <linux/ioport.h>
#include <linux/slab.h>
#include <linux/vmalloc.h>
#include <linux/interrupt.h>
#include <linux/pci.h>
#include <linux/netdevice.h>
#include <linux/etherdevice.h>
#include <linux/skbuff.h>
#include <linux/dma-mapping.h>
#include <linux/bitops.h>
#include <linux/io.h>
#include <linux/irq.h>
#include <linux/delay.h>
#include <asm/byteorder.h>
#include <asm/page.h>
#include <linux/time.h>
#include <linux/mii.h>
#include <linux/mdio.h>
#include <linux/if.h>
#include <linux/if_vlan.h>
#include <linux/if_bridge.h>
#include <linux/rtc.h>
#include <linux/bpf.h>
#include <net/ip.h>
#include <net/tcp.h>
#include <net/udp.h>
#include <net/checksum.h>
#include <net/ip6_checksum.h>
#include <net/udp_tunnel.h>
#include <linux/workqueue.h>
#include <linux/prefetch.h>
#include <linux/cache.h>
#include <linux/log2.h>
#include <linux/aer.h>
#include <linux/bitmap.h>
#include <linux/cpu_rmap.h>
#include <linux/cpumask.h>
#include <net/pkt_cls.h>
#include <linux/hwmon.h>
#include <linux/hwmon-sysfs.h>
#include <net/page_pool.h>

#include "bnxt_hsi.h"
#include "bnxt.h"
#include "bnxt_ulp.h"
#include "bnxt_sriov.h"
#include "bnxt_ethtool.h"
#include "bnxt_dcb.h"
#include "bnxt_xdp.h"
#include "bnxt_vfr.h"
#include "bnxt_tc.h"
#include "bnxt_devlink.h"
#include "bnxt_debugfs.h"

#define BNXT_TX_TIMEOUT		(5 * HZ)
#define BNXT_DEF_MSG_ENABLE	(NETIF_MSG_DRV | NETIF_MSG_HW)

MODULE_LICENSE("GPL");
MODULE_DESCRIPTION("Broadcom BCM573xx network driver");

#define BNXT_RX_OFFSET (NET_SKB_PAD + NET_IP_ALIGN)
#define BNXT_RX_DMA_OFFSET NET_SKB_PAD
#define BNXT_RX_COPY_THRESH 256

#define BNXT_TX_PUSH_THRESH 164

enum board_idx {
	BCM57301,
	BCM57302,
	BCM57304,
	BCM57417_NPAR,
	BCM58700,
	BCM57311,
	BCM57312,
	BCM57402,
	BCM57404,
	BCM57406,
	BCM57402_NPAR,
	BCM57407,
	BCM57412,
	BCM57414,
	BCM57416,
	BCM57417,
	BCM57412_NPAR,
	BCM57314,
	BCM57417_SFP,
	BCM57416_SFP,
	BCM57404_NPAR,
	BCM57406_NPAR,
	BCM57407_SFP,
	BCM57407_NPAR,
	BCM57414_NPAR,
	BCM57416_NPAR,
	BCM57452,
	BCM57454,
	BCM5745x_NPAR,
	BCM57508,
	BCM57504,
	BCM57502,
	BCM57508_NPAR,
	BCM57504_NPAR,
	BCM57502_NPAR,
	BCM58802,
	BCM58804,
	BCM58808,
	NETXTREME_E_VF,
	NETXTREME_C_VF,
	NETXTREME_S_VF,
	NETXTREME_E_P5_VF,
};

/* indexed by enum above */
static const struct {
	char *name;
} board_info[] = {
	[BCM57301] = { "Broadcom BCM57301 NetXtreme-C 10Gb Ethernet" },
	[BCM57302] = { "Broadcom BCM57302 NetXtreme-C 10Gb/25Gb Ethernet" },
	[BCM57304] = { "Broadcom BCM57304 NetXtreme-C 10Gb/25Gb/40Gb/50Gb Ethernet" },
	[BCM57417_NPAR] = { "Broadcom BCM57417 NetXtreme-E Ethernet Partition" },
	[BCM58700] = { "Broadcom BCM58700 Nitro 1Gb/2.5Gb/10Gb Ethernet" },
	[BCM57311] = { "Broadcom BCM57311 NetXtreme-C 10Gb Ethernet" },
	[BCM57312] = { "Broadcom BCM57312 NetXtreme-C 10Gb/25Gb Ethernet" },
	[BCM57402] = { "Broadcom BCM57402 NetXtreme-E 10Gb Ethernet" },
	[BCM57404] = { "Broadcom BCM57404 NetXtreme-E 10Gb/25Gb Ethernet" },
	[BCM57406] = { "Broadcom BCM57406 NetXtreme-E 10GBase-T Ethernet" },
	[BCM57402_NPAR] = { "Broadcom BCM57402 NetXtreme-E Ethernet Partition" },
	[BCM57407] = { "Broadcom BCM57407 NetXtreme-E 10GBase-T Ethernet" },
	[BCM57412] = { "Broadcom BCM57412 NetXtreme-E 10Gb Ethernet" },
	[BCM57414] = { "Broadcom BCM57414 NetXtreme-E 10Gb/25Gb Ethernet" },
	[BCM57416] = { "Broadcom BCM57416 NetXtreme-E 10GBase-T Ethernet" },
	[BCM57417] = { "Broadcom BCM57417 NetXtreme-E 10GBase-T Ethernet" },
	[BCM57412_NPAR] = { "Broadcom BCM57412 NetXtreme-E Ethernet Partition" },
	[BCM57314] = { "Broadcom BCM57314 NetXtreme-C 10Gb/25Gb/40Gb/50Gb Ethernet" },
	[BCM57417_SFP] = { "Broadcom BCM57417 NetXtreme-E 10Gb/25Gb Ethernet" },
	[BCM57416_SFP] = { "Broadcom BCM57416 NetXtreme-E 10Gb Ethernet" },
	[BCM57404_NPAR] = { "Broadcom BCM57404 NetXtreme-E Ethernet Partition" },
	[BCM57406_NPAR] = { "Broadcom BCM57406 NetXtreme-E Ethernet Partition" },
	[BCM57407_SFP] = { "Broadcom BCM57407 NetXtreme-E 25Gb Ethernet" },
	[BCM57407_NPAR] = { "Broadcom BCM57407 NetXtreme-E Ethernet Partition" },
	[BCM57414_NPAR] = { "Broadcom BCM57414 NetXtreme-E Ethernet Partition" },
	[BCM57416_NPAR] = { "Broadcom BCM57416 NetXtreme-E Ethernet Partition" },
	[BCM57452] = { "Broadcom BCM57452 NetXtreme-E 10Gb/25Gb/40Gb/50Gb Ethernet" },
	[BCM57454] = { "Broadcom BCM57454 NetXtreme-E 10Gb/25Gb/40Gb/50Gb/100Gb Ethernet" },
	[BCM5745x_NPAR] = { "Broadcom BCM5745x NetXtreme-E Ethernet Partition" },
	[BCM57508] = { "Broadcom BCM57508 NetXtreme-E 10Gb/25Gb/50Gb/100Gb/200Gb Ethernet" },
	[BCM57504] = { "Broadcom BCM57504 NetXtreme-E 10Gb/25Gb/50Gb/100Gb/200Gb Ethernet" },
	[BCM57502] = { "Broadcom BCM57502 NetXtreme-E 10Gb/25Gb/50Gb Ethernet" },
	[BCM57508_NPAR] = { "Broadcom BCM57508 NetXtreme-E Ethernet Partition" },
	[BCM57504_NPAR] = { "Broadcom BCM57504 NetXtreme-E Ethernet Partition" },
	[BCM57502_NPAR] = { "Broadcom BCM57502 NetXtreme-E Ethernet Partition" },
	[BCM58802] = { "Broadcom BCM58802 NetXtreme-S 10Gb/25Gb/40Gb/50Gb Ethernet" },
	[BCM58804] = { "Broadcom BCM58804 NetXtreme-S 10Gb/25Gb/40Gb/50Gb/100Gb Ethernet" },
	[BCM58808] = { "Broadcom BCM58808 NetXtreme-S 10Gb/25Gb/40Gb/50Gb/100Gb Ethernet" },
	[NETXTREME_E_VF] = { "Broadcom NetXtreme-E Ethernet Virtual Function" },
	[NETXTREME_C_VF] = { "Broadcom NetXtreme-C Ethernet Virtual Function" },
	[NETXTREME_S_VF] = { "Broadcom NetXtreme-S Ethernet Virtual Function" },
	[NETXTREME_E_P5_VF] = { "Broadcom BCM5750X NetXtreme-E Ethernet Virtual Function" },
};

static const struct pci_device_id bnxt_pci_tbl[] = {
	{ PCI_VDEVICE(BROADCOM, 0x1604), .driver_data = BCM5745x_NPAR },
	{ PCI_VDEVICE(BROADCOM, 0x1605), .driver_data = BCM5745x_NPAR },
	{ PCI_VDEVICE(BROADCOM, 0x1614), .driver_data = BCM57454 },
	{ PCI_VDEVICE(BROADCOM, 0x16c0), .driver_data = BCM57417_NPAR },
	{ PCI_VDEVICE(BROADCOM, 0x16c8), .driver_data = BCM57301 },
	{ PCI_VDEVICE(BROADCOM, 0x16c9), .driver_data = BCM57302 },
	{ PCI_VDEVICE(BROADCOM, 0x16ca), .driver_data = BCM57304 },
	{ PCI_VDEVICE(BROADCOM, 0x16cc), .driver_data = BCM57417_NPAR },
	{ PCI_VDEVICE(BROADCOM, 0x16cd), .driver_data = BCM58700 },
	{ PCI_VDEVICE(BROADCOM, 0x16ce), .driver_data = BCM57311 },
	{ PCI_VDEVICE(BROADCOM, 0x16cf), .driver_data = BCM57312 },
	{ PCI_VDEVICE(BROADCOM, 0x16d0), .driver_data = BCM57402 },
	{ PCI_VDEVICE(BROADCOM, 0x16d1), .driver_data = BCM57404 },
	{ PCI_VDEVICE(BROADCOM, 0x16d2), .driver_data = BCM57406 },
	{ PCI_VDEVICE(BROADCOM, 0x16d4), .driver_data = BCM57402_NPAR },
	{ PCI_VDEVICE(BROADCOM, 0x16d5), .driver_data = BCM57407 },
	{ PCI_VDEVICE(BROADCOM, 0x16d6), .driver_data = BCM57412 },
	{ PCI_VDEVICE(BROADCOM, 0x16d7), .driver_data = BCM57414 },
	{ PCI_VDEVICE(BROADCOM, 0x16d8), .driver_data = BCM57416 },
	{ PCI_VDEVICE(BROADCOM, 0x16d9), .driver_data = BCM57417 },
	{ PCI_VDEVICE(BROADCOM, 0x16de), .driver_data = BCM57412_NPAR },
	{ PCI_VDEVICE(BROADCOM, 0x16df), .driver_data = BCM57314 },
	{ PCI_VDEVICE(BROADCOM, 0x16e2), .driver_data = BCM57417_SFP },
	{ PCI_VDEVICE(BROADCOM, 0x16e3), .driver_data = BCM57416_SFP },
	{ PCI_VDEVICE(BROADCOM, 0x16e7), .driver_data = BCM57404_NPAR },
	{ PCI_VDEVICE(BROADCOM, 0x16e8), .driver_data = BCM57406_NPAR },
	{ PCI_VDEVICE(BROADCOM, 0x16e9), .driver_data = BCM57407_SFP },
	{ PCI_VDEVICE(BROADCOM, 0x16ea), .driver_data = BCM57407_NPAR },
	{ PCI_VDEVICE(BROADCOM, 0x16eb), .driver_data = BCM57412_NPAR },
	{ PCI_VDEVICE(BROADCOM, 0x16ec), .driver_data = BCM57414_NPAR },
	{ PCI_VDEVICE(BROADCOM, 0x16ed), .driver_data = BCM57414_NPAR },
	{ PCI_VDEVICE(BROADCOM, 0x16ee), .driver_data = BCM57416_NPAR },
	{ PCI_VDEVICE(BROADCOM, 0x16ef), .driver_data = BCM57416_NPAR },
	{ PCI_VDEVICE(BROADCOM, 0x16f0), .driver_data = BCM58808 },
	{ PCI_VDEVICE(BROADCOM, 0x16f1), .driver_data = BCM57452 },
	{ PCI_VDEVICE(BROADCOM, 0x1750), .driver_data = BCM57508 },
	{ PCI_VDEVICE(BROADCOM, 0x1751), .driver_data = BCM57504 },
	{ PCI_VDEVICE(BROADCOM, 0x1752), .driver_data = BCM57502 },
	{ PCI_VDEVICE(BROADCOM, 0x1800), .driver_data = BCM57508_NPAR },
	{ PCI_VDEVICE(BROADCOM, 0x1801), .driver_data = BCM57504_NPAR },
	{ PCI_VDEVICE(BROADCOM, 0x1802), .driver_data = BCM57502_NPAR },
	{ PCI_VDEVICE(BROADCOM, 0x1803), .driver_data = BCM57508_NPAR },
	{ PCI_VDEVICE(BROADCOM, 0x1804), .driver_data = BCM57504_NPAR },
	{ PCI_VDEVICE(BROADCOM, 0x1805), .driver_data = BCM57502_NPAR },
	{ PCI_VDEVICE(BROADCOM, 0xd802), .driver_data = BCM58802 },
	{ PCI_VDEVICE(BROADCOM, 0xd804), .driver_data = BCM58804 },
#ifdef CONFIG_BNXT_SRIOV
	{ PCI_VDEVICE(BROADCOM, 0x1606), .driver_data = NETXTREME_E_VF },
	{ PCI_VDEVICE(BROADCOM, 0x1609), .driver_data = NETXTREME_E_VF },
	{ PCI_VDEVICE(BROADCOM, 0x16c1), .driver_data = NETXTREME_E_VF },
	{ PCI_VDEVICE(BROADCOM, 0x16cb), .driver_data = NETXTREME_C_VF },
	{ PCI_VDEVICE(BROADCOM, 0x16d3), .driver_data = NETXTREME_E_VF },
	{ PCI_VDEVICE(BROADCOM, 0x16dc), .driver_data = NETXTREME_E_VF },
	{ PCI_VDEVICE(BROADCOM, 0x16e1), .driver_data = NETXTREME_C_VF },
	{ PCI_VDEVICE(BROADCOM, 0x16e5), .driver_data = NETXTREME_C_VF },
	{ PCI_VDEVICE(BROADCOM, 0x1806), .driver_data = NETXTREME_E_P5_VF },
	{ PCI_VDEVICE(BROADCOM, 0x1807), .driver_data = NETXTREME_E_P5_VF },
	{ PCI_VDEVICE(BROADCOM, 0xd800), .driver_data = NETXTREME_S_VF },
#endif
	{ 0 }
};

MODULE_DEVICE_TABLE(pci, bnxt_pci_tbl);

static const u16 bnxt_vf_req_snif[] = {
	HWRM_FUNC_CFG,
	HWRM_FUNC_VF_CFG,
	HWRM_PORT_PHY_QCFG,
	HWRM_CFA_L2_FILTER_ALLOC,
};

static const u16 bnxt_async_events_arr[] = {
	ASYNC_EVENT_CMPL_EVENT_ID_LINK_STATUS_CHANGE,
	ASYNC_EVENT_CMPL_EVENT_ID_LINK_SPEED_CHANGE,
	ASYNC_EVENT_CMPL_EVENT_ID_PF_DRVR_UNLOAD,
	ASYNC_EVENT_CMPL_EVENT_ID_PORT_CONN_NOT_ALLOWED,
	ASYNC_EVENT_CMPL_EVENT_ID_VF_CFG_CHANGE,
	ASYNC_EVENT_CMPL_EVENT_ID_LINK_SPEED_CFG_CHANGE,
	ASYNC_EVENT_CMPL_EVENT_ID_PORT_PHY_CFG_CHANGE,
	ASYNC_EVENT_CMPL_EVENT_ID_RESET_NOTIFY,
	ASYNC_EVENT_CMPL_EVENT_ID_ERROR_RECOVERY,
	ASYNC_EVENT_CMPL_EVENT_ID_RING_MONITOR_MSG,
};

static struct workqueue_struct *bnxt_pf_wq;

static bool bnxt_vf_pciid(enum board_idx idx)
{
	return (idx == NETXTREME_C_VF || idx == NETXTREME_E_VF ||
		idx == NETXTREME_S_VF || idx == NETXTREME_E_P5_VF);
}

#define DB_CP_REARM_FLAGS	(DB_KEY_CP | DB_IDX_VALID)
#define DB_CP_FLAGS		(DB_KEY_CP | DB_IDX_VALID | DB_IRQ_DIS)
#define DB_CP_IRQ_DIS_FLAGS	(DB_KEY_CP | DB_IRQ_DIS)

#define BNXT_CP_DB_IRQ_DIS(db)						\
		writel(DB_CP_IRQ_DIS_FLAGS, db)

#define BNXT_DB_CQ(db, idx)						\
	writel(DB_CP_FLAGS | RING_CMP(idx), (db)->doorbell)

#define BNXT_DB_NQ_P5(db, idx)						\
	writeq((db)->db_key64 | DBR_TYPE_NQ | RING_CMP(idx), (db)->doorbell)

#define BNXT_DB_CQ_ARM(db, idx)						\
	writel(DB_CP_REARM_FLAGS | RING_CMP(idx), (db)->doorbell)

#define BNXT_DB_NQ_ARM_P5(db, idx)					\
	writeq((db)->db_key64 | DBR_TYPE_NQ_ARM | RING_CMP(idx), (db)->doorbell)

static void bnxt_db_nq(struct bnxt *bp, struct bnxt_db_info *db, u32 idx)
{
	if (bp->flags & BNXT_FLAG_CHIP_P5)
		BNXT_DB_NQ_P5(db, idx);
	else
		BNXT_DB_CQ(db, idx);
}

static void bnxt_db_nq_arm(struct bnxt *bp, struct bnxt_db_info *db, u32 idx)
{
	if (bp->flags & BNXT_FLAG_CHIP_P5)
		BNXT_DB_NQ_ARM_P5(db, idx);
	else
		BNXT_DB_CQ_ARM(db, idx);
}

static void bnxt_db_cq(struct bnxt *bp, struct bnxt_db_info *db, u32 idx)
{
	if (bp->flags & BNXT_FLAG_CHIP_P5)
		writeq(db->db_key64 | DBR_TYPE_CQ_ARMALL | RING_CMP(idx),
		       db->doorbell);
	else
		BNXT_DB_CQ(db, idx);
}

const u16 bnxt_lhint_arr[] = {
	TX_BD_FLAGS_LHINT_512_AND_SMALLER,
	TX_BD_FLAGS_LHINT_512_TO_1023,
	TX_BD_FLAGS_LHINT_1024_TO_2047,
	TX_BD_FLAGS_LHINT_1024_TO_2047,
	TX_BD_FLAGS_LHINT_2048_AND_LARGER,
	TX_BD_FLAGS_LHINT_2048_AND_LARGER,
	TX_BD_FLAGS_LHINT_2048_AND_LARGER,
	TX_BD_FLAGS_LHINT_2048_AND_LARGER,
	TX_BD_FLAGS_LHINT_2048_AND_LARGER,
	TX_BD_FLAGS_LHINT_2048_AND_LARGER,
	TX_BD_FLAGS_LHINT_2048_AND_LARGER,
	TX_BD_FLAGS_LHINT_2048_AND_LARGER,
	TX_BD_FLAGS_LHINT_2048_AND_LARGER,
	TX_BD_FLAGS_LHINT_2048_AND_LARGER,
	TX_BD_FLAGS_LHINT_2048_AND_LARGER,
	TX_BD_FLAGS_LHINT_2048_AND_LARGER,
	TX_BD_FLAGS_LHINT_2048_AND_LARGER,
	TX_BD_FLAGS_LHINT_2048_AND_LARGER,
	TX_BD_FLAGS_LHINT_2048_AND_LARGER,
};

static u16 bnxt_xmit_get_cfa_action(struct sk_buff *skb)
{
	struct metadata_dst *md_dst = skb_metadata_dst(skb);

	if (!md_dst || md_dst->type != METADATA_HW_PORT_MUX)
		return 0;

	return md_dst->u.port_info.port_id;
}

static netdev_tx_t bnxt_start_xmit(struct sk_buff *skb, struct net_device *dev)
{
	struct bnxt *bp = netdev_priv(dev);
	struct tx_bd *txbd;
	struct tx_bd_ext *txbd1;
	struct netdev_queue *txq;
	int i;
	dma_addr_t mapping;
	unsigned int length, pad = 0;
	u32 len, free_size, vlan_tag_flags, cfa_action, flags;
	u16 prod, last_frag;
	struct pci_dev *pdev = bp->pdev;
	struct bnxt_tx_ring_info *txr;
	struct bnxt_sw_tx_bd *tx_buf;

	i = skb_get_queue_mapping(skb);
	if (unlikely(i >= bp->tx_nr_rings)) {
		dev_kfree_skb_any(skb);
		return NETDEV_TX_OK;
	}

	txq = netdev_get_tx_queue(dev, i);
	txr = &bp->tx_ring[bp->tx_ring_map[i]];
	prod = txr->tx_prod;

	free_size = bnxt_tx_avail(bp, txr);
	if (unlikely(free_size < skb_shinfo(skb)->nr_frags + 2)) {
		netif_tx_stop_queue(txq);
		return NETDEV_TX_BUSY;
	}

	length = skb->len;
	len = skb_headlen(skb);
	last_frag = skb_shinfo(skb)->nr_frags;

	txbd = &txr->tx_desc_ring[TX_RING(prod)][TX_IDX(prod)];

	txbd->tx_bd_opaque = prod;

	tx_buf = &txr->tx_buf_ring[prod];
	tx_buf->skb = skb;
	tx_buf->nr_frags = last_frag;

	vlan_tag_flags = 0;
	cfa_action = bnxt_xmit_get_cfa_action(skb);
	if (skb_vlan_tag_present(skb)) {
		vlan_tag_flags = TX_BD_CFA_META_KEY_VLAN |
				 skb_vlan_tag_get(skb);
		/* Currently supports 8021Q, 8021AD vlan offloads
		 * QINQ1, QINQ2, QINQ3 vlan headers are deprecated
		 */
		if (skb->vlan_proto == htons(ETH_P_8021Q))
			vlan_tag_flags |= 1 << TX_BD_CFA_META_TPID_SHIFT;
	}

	if (free_size == bp->tx_ring_size && length <= bp->tx_push_thresh) {
		struct tx_push_buffer *tx_push_buf = txr->tx_push;
		struct tx_push_bd *tx_push = &tx_push_buf->push_bd;
		struct tx_bd_ext *tx_push1 = &tx_push->txbd2;
		void __iomem *db = txr->tx_db.doorbell;
		void *pdata = tx_push_buf->data;
		u64 *end;
		int j, push_len;

		/* Set COAL_NOW to be ready quickly for the next push */
		tx_push->tx_bd_len_flags_type =
			cpu_to_le32((length << TX_BD_LEN_SHIFT) |
					TX_BD_TYPE_LONG_TX_BD |
					TX_BD_FLAGS_LHINT_512_AND_SMALLER |
					TX_BD_FLAGS_COAL_NOW |
					TX_BD_FLAGS_PACKET_END |
					(2 << TX_BD_FLAGS_BD_CNT_SHIFT));

		if (skb->ip_summed == CHECKSUM_PARTIAL)
			tx_push1->tx_bd_hsize_lflags =
					cpu_to_le32(TX_BD_FLAGS_TCP_UDP_CHKSUM);
		else
			tx_push1->tx_bd_hsize_lflags = 0;

		tx_push1->tx_bd_cfa_meta = cpu_to_le32(vlan_tag_flags);
		tx_push1->tx_bd_cfa_action =
			cpu_to_le32(cfa_action << TX_BD_CFA_ACTION_SHIFT);

		end = pdata + length;
		end = PTR_ALIGN(end, 8) - 1;
		*end = 0;

		skb_copy_from_linear_data(skb, pdata, len);
		pdata += len;
		for (j = 0; j < last_frag; j++) {
			skb_frag_t *frag = &skb_shinfo(skb)->frags[j];
			void *fptr;

			fptr = skb_frag_address_safe(frag);
			if (!fptr)
				goto normal_tx;

			memcpy(pdata, fptr, skb_frag_size(frag));
			pdata += skb_frag_size(frag);
		}

		txbd->tx_bd_len_flags_type = tx_push->tx_bd_len_flags_type;
		txbd->tx_bd_haddr = txr->data_mapping;
		prod = NEXT_TX(prod);
		txbd = &txr->tx_desc_ring[TX_RING(prod)][TX_IDX(prod)];
		memcpy(txbd, tx_push1, sizeof(*txbd));
		prod = NEXT_TX(prod);
		tx_push->doorbell =
			cpu_to_le32(DB_KEY_TX_PUSH | DB_LONG_TX_PUSH | prod);
		txr->tx_prod = prod;

		tx_buf->is_push = 1;
		netdev_tx_sent_queue(txq, skb->len);
		wmb();	/* Sync is_push and byte queue before pushing data */

		push_len = (length + sizeof(*tx_push) + 7) / 8;
		if (push_len > 16) {
			__iowrite64_copy(db, tx_push_buf, 16);
			__iowrite32_copy(db + 4, tx_push_buf + 1,
					 (push_len - 16) << 1);
		} else {
			__iowrite64_copy(db, tx_push_buf, push_len);
		}

		goto tx_done;
	}

normal_tx:
	if (length < BNXT_MIN_PKT_SIZE) {
		pad = BNXT_MIN_PKT_SIZE - length;
		if (skb_pad(skb, pad)) {
			/* SKB already freed. */
			tx_buf->skb = NULL;
			return NETDEV_TX_OK;
		}
		length = BNXT_MIN_PKT_SIZE;
	}

	mapping = dma_map_single(&pdev->dev, skb->data, len, DMA_TO_DEVICE);

	if (unlikely(dma_mapping_error(&pdev->dev, mapping))) {
		dev_kfree_skb_any(skb);
		tx_buf->skb = NULL;
		return NETDEV_TX_OK;
	}

	dma_unmap_addr_set(tx_buf, mapping, mapping);
	flags = (len << TX_BD_LEN_SHIFT) | TX_BD_TYPE_LONG_TX_BD |
		((last_frag + 2) << TX_BD_FLAGS_BD_CNT_SHIFT);

	txbd->tx_bd_haddr = cpu_to_le64(mapping);

	prod = NEXT_TX(prod);
	txbd1 = (struct tx_bd_ext *)
		&txr->tx_desc_ring[TX_RING(prod)][TX_IDX(prod)];

	txbd1->tx_bd_hsize_lflags = 0;
	if (skb_is_gso(skb)) {
		u32 hdr_len;

		if (skb->encapsulation)
			hdr_len = skb_inner_network_offset(skb) +
				skb_inner_network_header_len(skb) +
				inner_tcp_hdrlen(skb);
		else
			hdr_len = skb_transport_offset(skb) +
				tcp_hdrlen(skb);

		txbd1->tx_bd_hsize_lflags = cpu_to_le32(TX_BD_FLAGS_LSO |
					TX_BD_FLAGS_T_IPID |
					(hdr_len << (TX_BD_HSIZE_SHIFT - 1)));
		length = skb_shinfo(skb)->gso_size;
		txbd1->tx_bd_mss = cpu_to_le32(length);
		length += hdr_len;
	} else if (skb->ip_summed == CHECKSUM_PARTIAL) {
		txbd1->tx_bd_hsize_lflags =
			cpu_to_le32(TX_BD_FLAGS_TCP_UDP_CHKSUM);
		txbd1->tx_bd_mss = 0;
	}

	length >>= 9;
	if (unlikely(length >= ARRAY_SIZE(bnxt_lhint_arr))) {
		dev_warn_ratelimited(&pdev->dev, "Dropped oversize %d bytes TX packet.\n",
				     skb->len);
		i = 0;
		goto tx_dma_error;
	}
	flags |= bnxt_lhint_arr[length];
	txbd->tx_bd_len_flags_type = cpu_to_le32(flags);

	txbd1->tx_bd_cfa_meta = cpu_to_le32(vlan_tag_flags);
	txbd1->tx_bd_cfa_action =
			cpu_to_le32(cfa_action << TX_BD_CFA_ACTION_SHIFT);
	for (i = 0; i < last_frag; i++) {
		skb_frag_t *frag = &skb_shinfo(skb)->frags[i];

		prod = NEXT_TX(prod);
		txbd = &txr->tx_desc_ring[TX_RING(prod)][TX_IDX(prod)];

		len = skb_frag_size(frag);
		mapping = skb_frag_dma_map(&pdev->dev, frag, 0, len,
					   DMA_TO_DEVICE);

		if (unlikely(dma_mapping_error(&pdev->dev, mapping)))
			goto tx_dma_error;

		tx_buf = &txr->tx_buf_ring[prod];
		dma_unmap_addr_set(tx_buf, mapping, mapping);

		txbd->tx_bd_haddr = cpu_to_le64(mapping);

		flags = len << TX_BD_LEN_SHIFT;
		txbd->tx_bd_len_flags_type = cpu_to_le32(flags);
	}

	flags &= ~TX_BD_LEN;
	txbd->tx_bd_len_flags_type =
		cpu_to_le32(((len + pad) << TX_BD_LEN_SHIFT) | flags |
			    TX_BD_FLAGS_PACKET_END);

	netdev_tx_sent_queue(txq, skb->len);

	/* Sync BD data before updating doorbell */
	wmb();

	prod = NEXT_TX(prod);
	txr->tx_prod = prod;

	if (!netdev_xmit_more() || netif_xmit_stopped(txq))
		bnxt_db_write(bp, &txr->tx_db, prod);

tx_done:

	if (unlikely(bnxt_tx_avail(bp, txr) <= MAX_SKB_FRAGS + 1)) {
		if (netdev_xmit_more() && !tx_buf->is_push)
			bnxt_db_write(bp, &txr->tx_db, prod);

		netif_tx_stop_queue(txq);

		/* netif_tx_stop_queue() must be done before checking
		 * tx index in bnxt_tx_avail() below, because in
		 * bnxt_tx_int(), we update tx index before checking for
		 * netif_tx_queue_stopped().
		 */
		smp_mb();
		if (bnxt_tx_avail(bp, txr) > bp->tx_wake_thresh)
			netif_tx_wake_queue(txq);
	}
	return NETDEV_TX_OK;

tx_dma_error:
	last_frag = i;

	/* start back at beginning and unmap skb */
	prod = txr->tx_prod;
	tx_buf = &txr->tx_buf_ring[prod];
	tx_buf->skb = NULL;
	dma_unmap_single(&pdev->dev, dma_unmap_addr(tx_buf, mapping),
			 skb_headlen(skb), PCI_DMA_TODEVICE);
	prod = NEXT_TX(prod);

	/* unmap remaining mapped pages */
	for (i = 0; i < last_frag; i++) {
		prod = NEXT_TX(prod);
		tx_buf = &txr->tx_buf_ring[prod];
		dma_unmap_page(&pdev->dev, dma_unmap_addr(tx_buf, mapping),
			       skb_frag_size(&skb_shinfo(skb)->frags[i]),
			       PCI_DMA_TODEVICE);
	}

	dev_kfree_skb_any(skb);
	return NETDEV_TX_OK;
}

static void bnxt_tx_int(struct bnxt *bp, struct bnxt_napi *bnapi, int nr_pkts)
{
	struct bnxt_tx_ring_info *txr = bnapi->tx_ring;
	struct netdev_queue *txq = netdev_get_tx_queue(bp->dev, txr->txq_index);
	u16 cons = txr->tx_cons;
	struct pci_dev *pdev = bp->pdev;
	int i;
	unsigned int tx_bytes = 0;

	for (i = 0; i < nr_pkts; i++) {
		struct bnxt_sw_tx_bd *tx_buf;
		struct sk_buff *skb;
		int j, last;

		tx_buf = &txr->tx_buf_ring[cons];
		cons = NEXT_TX(cons);
		skb = tx_buf->skb;
		tx_buf->skb = NULL;

		if (tx_buf->is_push) {
			tx_buf->is_push = 0;
			goto next_tx_int;
		}

		dma_unmap_single(&pdev->dev, dma_unmap_addr(tx_buf, mapping),
				 skb_headlen(skb), PCI_DMA_TODEVICE);
		last = tx_buf->nr_frags;

		for (j = 0; j < last; j++) {
			cons = NEXT_TX(cons);
			tx_buf = &txr->tx_buf_ring[cons];
			dma_unmap_page(
				&pdev->dev,
				dma_unmap_addr(tx_buf, mapping),
				skb_frag_size(&skb_shinfo(skb)->frags[j]),
				PCI_DMA_TODEVICE);
		}

next_tx_int:
		cons = NEXT_TX(cons);

		tx_bytes += skb->len;
		dev_kfree_skb_any(skb);
	}

	netdev_tx_completed_queue(txq, nr_pkts, tx_bytes);
	txr->tx_cons = cons;

	/* Need to make the tx_cons update visible to bnxt_start_xmit()
	 * before checking for netif_tx_queue_stopped().  Without the
	 * memory barrier, there is a small possibility that bnxt_start_xmit()
	 * will miss it and cause the queue to be stopped forever.
	 */
	smp_mb();

	if (unlikely(netif_tx_queue_stopped(txq)) &&
	    (bnxt_tx_avail(bp, txr) > bp->tx_wake_thresh)) {
		__netif_tx_lock(txq, smp_processor_id());
		if (netif_tx_queue_stopped(txq) &&
		    bnxt_tx_avail(bp, txr) > bp->tx_wake_thresh &&
		    txr->dev_state != BNXT_DEV_STATE_CLOSING)
			netif_tx_wake_queue(txq);
		__netif_tx_unlock(txq);
	}
}

static struct page *__bnxt_alloc_rx_page(struct bnxt *bp, dma_addr_t *mapping,
					 struct bnxt_rx_ring_info *rxr,
					 gfp_t gfp)
{
	struct device *dev = &bp->pdev->dev;
	struct page *page;

	page = page_pool_dev_alloc_pages(rxr->page_pool);
	if (!page)
		return NULL;

	*mapping = dma_map_page_attrs(dev, page, 0, PAGE_SIZE, bp->rx_dir,
				      DMA_ATTR_WEAK_ORDERING);
	if (dma_mapping_error(dev, *mapping)) {
		page_pool_recycle_direct(rxr->page_pool, page);
		return NULL;
	}
	*mapping += bp->rx_dma_offset;
	return page;
}

static inline u8 *__bnxt_alloc_rx_data(struct bnxt *bp, dma_addr_t *mapping,
				       gfp_t gfp)
{
	u8 *data;
	struct pci_dev *pdev = bp->pdev;

	data = kmalloc(bp->rx_buf_size, gfp);
	if (!data)
		return NULL;

	*mapping = dma_map_single_attrs(&pdev->dev, data + bp->rx_dma_offset,
					bp->rx_buf_use_size, bp->rx_dir,
					DMA_ATTR_WEAK_ORDERING);

	if (dma_mapping_error(&pdev->dev, *mapping)) {
		kfree(data);
		data = NULL;
	}
	return data;
}

int bnxt_alloc_rx_data(struct bnxt *bp, struct bnxt_rx_ring_info *rxr,
		       u16 prod, gfp_t gfp)
{
	struct rx_bd *rxbd = &rxr->rx_desc_ring[RX_RING(prod)][RX_IDX(prod)];
	struct bnxt_sw_rx_bd *rx_buf = &rxr->rx_buf_ring[prod];
	dma_addr_t mapping;

	if (BNXT_RX_PAGE_MODE(bp)) {
		struct page *page =
			__bnxt_alloc_rx_page(bp, &mapping, rxr, gfp);

		if (!page)
			return -ENOMEM;

		rx_buf->data = page;
		rx_buf->data_ptr = page_address(page) + bp->rx_offset;
	} else {
		u8 *data = __bnxt_alloc_rx_data(bp, &mapping, gfp);

		if (!data)
			return -ENOMEM;

		rx_buf->data = data;
		rx_buf->data_ptr = data + bp->rx_offset;
	}
	rx_buf->mapping = mapping;

	rxbd->rx_bd_haddr = cpu_to_le64(mapping);
	return 0;
}

void bnxt_reuse_rx_data(struct bnxt_rx_ring_info *rxr, u16 cons, void *data)
{
	u16 prod = rxr->rx_prod;
	struct bnxt_sw_rx_bd *cons_rx_buf, *prod_rx_buf;
	struct rx_bd *cons_bd, *prod_bd;

	prod_rx_buf = &rxr->rx_buf_ring[prod];
	cons_rx_buf = &rxr->rx_buf_ring[cons];

	prod_rx_buf->data = data;
	prod_rx_buf->data_ptr = cons_rx_buf->data_ptr;

	prod_rx_buf->mapping = cons_rx_buf->mapping;

	prod_bd = &rxr->rx_desc_ring[RX_RING(prod)][RX_IDX(prod)];
	cons_bd = &rxr->rx_desc_ring[RX_RING(cons)][RX_IDX(cons)];

	prod_bd->rx_bd_haddr = cons_bd->rx_bd_haddr;
}

static inline u16 bnxt_find_next_agg_idx(struct bnxt_rx_ring_info *rxr, u16 idx)
{
	u16 next, max = rxr->rx_agg_bmap_size;

	next = find_next_zero_bit(rxr->rx_agg_bmap, max, idx);
	if (next >= max)
		next = find_first_zero_bit(rxr->rx_agg_bmap, max);
	return next;
}

static inline int bnxt_alloc_rx_page(struct bnxt *bp,
				     struct bnxt_rx_ring_info *rxr,
				     u16 prod, gfp_t gfp)
{
	struct rx_bd *rxbd =
		&rxr->rx_agg_desc_ring[RX_RING(prod)][RX_IDX(prod)];
	struct bnxt_sw_rx_agg_bd *rx_agg_buf;
	struct pci_dev *pdev = bp->pdev;
	struct page *page;
	dma_addr_t mapping;
	u16 sw_prod = rxr->rx_sw_agg_prod;
	unsigned int offset = 0;

	if (PAGE_SIZE > BNXT_RX_PAGE_SIZE) {
		page = rxr->rx_page;
		if (!page) {
			page = alloc_page(gfp);
			if (!page)
				return -ENOMEM;
			rxr->rx_page = page;
			rxr->rx_page_offset = 0;
		}
		offset = rxr->rx_page_offset;
		rxr->rx_page_offset += BNXT_RX_PAGE_SIZE;
		if (rxr->rx_page_offset == PAGE_SIZE)
			rxr->rx_page = NULL;
		else
			get_page(page);
	} else {
		page = alloc_page(gfp);
		if (!page)
			return -ENOMEM;
	}

	mapping = dma_map_page_attrs(&pdev->dev, page, offset,
				     BNXT_RX_PAGE_SIZE, PCI_DMA_FROMDEVICE,
				     DMA_ATTR_WEAK_ORDERING);
	if (dma_mapping_error(&pdev->dev, mapping)) {
		__free_page(page);
		return -EIO;
	}

	if (unlikely(test_bit(sw_prod, rxr->rx_agg_bmap)))
		sw_prod = bnxt_find_next_agg_idx(rxr, sw_prod);

	__set_bit(sw_prod, rxr->rx_agg_bmap);
	rx_agg_buf = &rxr->rx_agg_ring[sw_prod];
	rxr->rx_sw_agg_prod = NEXT_RX_AGG(sw_prod);

	rx_agg_buf->page = page;
	rx_agg_buf->offset = offset;
	rx_agg_buf->mapping = mapping;
	rxbd->rx_bd_haddr = cpu_to_le64(mapping);
	rxbd->rx_bd_opaque = sw_prod;
	return 0;
}

static struct rx_agg_cmp *bnxt_get_agg(struct bnxt *bp,
				       struct bnxt_cp_ring_info *cpr,
				       u16 cp_cons, u16 curr)
{
	struct rx_agg_cmp *agg;

	cp_cons = RING_CMP(ADV_RAW_CMP(cp_cons, curr));
	agg = (struct rx_agg_cmp *)
		&cpr->cp_desc_ring[CP_RING(cp_cons)][CP_IDX(cp_cons)];
	return agg;
}

static struct rx_agg_cmp *bnxt_get_tpa_agg_p5(struct bnxt *bp,
					      struct bnxt_rx_ring_info *rxr,
					      u16 agg_id, u16 curr)
{
	struct bnxt_tpa_info *tpa_info = &rxr->rx_tpa[agg_id];

	return &tpa_info->agg_arr[curr];
}

static void bnxt_reuse_rx_agg_bufs(struct bnxt_cp_ring_info *cpr, u16 idx,
				   u16 start, u32 agg_bufs, bool tpa)
{
	struct bnxt_napi *bnapi = cpr->bnapi;
	struct bnxt *bp = bnapi->bp;
	struct bnxt_rx_ring_info *rxr = bnapi->rx_ring;
	u16 prod = rxr->rx_agg_prod;
	u16 sw_prod = rxr->rx_sw_agg_prod;
	bool p5_tpa = false;
	u32 i;

	if ((bp->flags & BNXT_FLAG_CHIP_P5) && tpa)
		p5_tpa = true;

	for (i = 0; i < agg_bufs; i++) {
		u16 cons;
		struct rx_agg_cmp *agg;
		struct bnxt_sw_rx_agg_bd *cons_rx_buf, *prod_rx_buf;
		struct rx_bd *prod_bd;
		struct page *page;

		if (p5_tpa)
			agg = bnxt_get_tpa_agg_p5(bp, rxr, idx, start + i);
		else
			agg = bnxt_get_agg(bp, cpr, idx, start + i);
		cons = agg->rx_agg_cmp_opaque;
		__clear_bit(cons, rxr->rx_agg_bmap);

		if (unlikely(test_bit(sw_prod, rxr->rx_agg_bmap)))
			sw_prod = bnxt_find_next_agg_idx(rxr, sw_prod);

		__set_bit(sw_prod, rxr->rx_agg_bmap);
		prod_rx_buf = &rxr->rx_agg_ring[sw_prod];
		cons_rx_buf = &rxr->rx_agg_ring[cons];

		/* It is possible for sw_prod to be equal to cons, so
		 * set cons_rx_buf->page to NULL first.
		 */
		page = cons_rx_buf->page;
		cons_rx_buf->page = NULL;
		prod_rx_buf->page = page;
		prod_rx_buf->offset = cons_rx_buf->offset;

		prod_rx_buf->mapping = cons_rx_buf->mapping;

		prod_bd = &rxr->rx_agg_desc_ring[RX_RING(prod)][RX_IDX(prod)];

		prod_bd->rx_bd_haddr = cpu_to_le64(cons_rx_buf->mapping);
		prod_bd->rx_bd_opaque = sw_prod;

		prod = NEXT_RX_AGG(prod);
		sw_prod = NEXT_RX_AGG(sw_prod);
	}
	rxr->rx_agg_prod = prod;
	rxr->rx_sw_agg_prod = sw_prod;
}

static struct sk_buff *bnxt_rx_page_skb(struct bnxt *bp,
					struct bnxt_rx_ring_info *rxr,
					u16 cons, void *data, u8 *data_ptr,
					dma_addr_t dma_addr,
					unsigned int offset_and_len)
{
	unsigned int payload = offset_and_len >> 16;
	unsigned int len = offset_and_len & 0xffff;
	skb_frag_t *frag;
	struct page *page = data;
	u16 prod = rxr->rx_prod;
	struct sk_buff *skb;
	int off, err;

	err = bnxt_alloc_rx_data(bp, rxr, prod, GFP_ATOMIC);
	if (unlikely(err)) {
		bnxt_reuse_rx_data(rxr, cons, data);
		return NULL;
	}
	dma_addr -= bp->rx_dma_offset;
	dma_unmap_page_attrs(&bp->pdev->dev, dma_addr, PAGE_SIZE, bp->rx_dir,
			     DMA_ATTR_WEAK_ORDERING);
	page_pool_release_page(rxr->page_pool, page);

	if (unlikely(!payload))
		payload = eth_get_headlen(bp->dev, data_ptr, len);

	skb = napi_alloc_skb(&rxr->bnapi->napi, payload);
	if (!skb) {
		__free_page(page);
		return NULL;
	}

	off = (void *)data_ptr - page_address(page);
	skb_add_rx_frag(skb, 0, page, off, len, PAGE_SIZE);
	memcpy(skb->data - NET_IP_ALIGN, data_ptr - NET_IP_ALIGN,
	       payload + NET_IP_ALIGN);

	frag = &skb_shinfo(skb)->frags[0];
	skb_frag_size_sub(frag, payload);
	skb_frag_off_add(frag, payload);
	skb->data_len -= payload;
	skb->tail += payload;

	return skb;
}

static struct sk_buff *bnxt_rx_skb(struct bnxt *bp,
				   struct bnxt_rx_ring_info *rxr, u16 cons,
				   void *data, u8 *data_ptr,
				   dma_addr_t dma_addr,
				   unsigned int offset_and_len)
{
	u16 prod = rxr->rx_prod;
	struct sk_buff *skb;
	int err;

	err = bnxt_alloc_rx_data(bp, rxr, prod, GFP_ATOMIC);
	if (unlikely(err)) {
		bnxt_reuse_rx_data(rxr, cons, data);
		return NULL;
	}

	skb = build_skb(data, 0);
	dma_unmap_single_attrs(&bp->pdev->dev, dma_addr, bp->rx_buf_use_size,
			       bp->rx_dir, DMA_ATTR_WEAK_ORDERING);
	if (!skb) {
		kfree(data);
		return NULL;
	}

	skb_reserve(skb, bp->rx_offset);
	skb_put(skb, offset_and_len & 0xffff);
	return skb;
}

static struct sk_buff *bnxt_rx_pages(struct bnxt *bp,
				     struct bnxt_cp_ring_info *cpr,
				     struct sk_buff *skb, u16 idx,
				     u32 agg_bufs, bool tpa)
{
	struct bnxt_napi *bnapi = cpr->bnapi;
	struct pci_dev *pdev = bp->pdev;
	struct bnxt_rx_ring_info *rxr = bnapi->rx_ring;
	u16 prod = rxr->rx_agg_prod;
	bool p5_tpa = false;
	u32 i;

	if ((bp->flags & BNXT_FLAG_CHIP_P5) && tpa)
		p5_tpa = true;

	for (i = 0; i < agg_bufs; i++) {
		u16 cons, frag_len;
		struct rx_agg_cmp *agg;
		struct bnxt_sw_rx_agg_bd *cons_rx_buf;
		struct page *page;
		dma_addr_t mapping;

		if (p5_tpa)
			agg = bnxt_get_tpa_agg_p5(bp, rxr, idx, i);
		else
			agg = bnxt_get_agg(bp, cpr, idx, i);
		cons = agg->rx_agg_cmp_opaque;
		frag_len = (le32_to_cpu(agg->rx_agg_cmp_len_flags_type) &
			    RX_AGG_CMP_LEN) >> RX_AGG_CMP_LEN_SHIFT;

		cons_rx_buf = &rxr->rx_agg_ring[cons];
		skb_fill_page_desc(skb, i, cons_rx_buf->page,
				   cons_rx_buf->offset, frag_len);
		__clear_bit(cons, rxr->rx_agg_bmap);

		/* It is possible for bnxt_alloc_rx_page() to allocate
		 * a sw_prod index that equals the cons index, so we
		 * need to clear the cons entry now.
		 */
		mapping = cons_rx_buf->mapping;
		page = cons_rx_buf->page;
		cons_rx_buf->page = NULL;

		if (bnxt_alloc_rx_page(bp, rxr, prod, GFP_ATOMIC) != 0) {
			struct skb_shared_info *shinfo;
			unsigned int nr_frags;

			shinfo = skb_shinfo(skb);
			nr_frags = --shinfo->nr_frags;
			__skb_frag_set_page(&shinfo->frags[nr_frags], NULL);

			dev_kfree_skb(skb);

			cons_rx_buf->page = page;

			/* Update prod since possibly some pages have been
			 * allocated already.
			 */
			rxr->rx_agg_prod = prod;
			bnxt_reuse_rx_agg_bufs(cpr, idx, i, agg_bufs - i, tpa);
			return NULL;
		}

		dma_unmap_page_attrs(&pdev->dev, mapping, BNXT_RX_PAGE_SIZE,
				     PCI_DMA_FROMDEVICE,
				     DMA_ATTR_WEAK_ORDERING);

		skb->data_len += frag_len;
		skb->len += frag_len;
		skb->truesize += PAGE_SIZE;

		prod = NEXT_RX_AGG(prod);
	}
	rxr->rx_agg_prod = prod;
	return skb;
}

static int bnxt_agg_bufs_valid(struct bnxt *bp, struct bnxt_cp_ring_info *cpr,
			       u8 agg_bufs, u32 *raw_cons)
{
	u16 last;
	struct rx_agg_cmp *agg;

	*raw_cons = ADV_RAW_CMP(*raw_cons, agg_bufs);
	last = RING_CMP(*raw_cons);
	agg = (struct rx_agg_cmp *)
		&cpr->cp_desc_ring[CP_RING(last)][CP_IDX(last)];
	return RX_AGG_CMP_VALID(agg, *raw_cons);
}

static inline struct sk_buff *bnxt_copy_skb(struct bnxt_napi *bnapi, u8 *data,
					    unsigned int len,
					    dma_addr_t mapping)
{
	struct bnxt *bp = bnapi->bp;
	struct pci_dev *pdev = bp->pdev;
	struct sk_buff *skb;

	skb = napi_alloc_skb(&bnapi->napi, len);
	if (!skb)
		return NULL;

	dma_sync_single_for_cpu(&pdev->dev, mapping, bp->rx_copy_thresh,
				bp->rx_dir);

	memcpy(skb->data - NET_IP_ALIGN, data - NET_IP_ALIGN,
	       len + NET_IP_ALIGN);

	dma_sync_single_for_device(&pdev->dev, mapping, bp->rx_copy_thresh,
				   bp->rx_dir);

	skb_put(skb, len);
	return skb;
}

static int bnxt_discard_rx(struct bnxt *bp, struct bnxt_cp_ring_info *cpr,
			   u32 *raw_cons, void *cmp)
{
	struct rx_cmp *rxcmp = cmp;
	u32 tmp_raw_cons = *raw_cons;
	u8 cmp_type, agg_bufs = 0;

	cmp_type = RX_CMP_TYPE(rxcmp);

	if (cmp_type == CMP_TYPE_RX_L2_CMP) {
		agg_bufs = (le32_to_cpu(rxcmp->rx_cmp_misc_v1) &
			    RX_CMP_AGG_BUFS) >>
			   RX_CMP_AGG_BUFS_SHIFT;
	} else if (cmp_type == CMP_TYPE_RX_L2_TPA_END_CMP) {
		struct rx_tpa_end_cmp *tpa_end = cmp;

		if (bp->flags & BNXT_FLAG_CHIP_P5)
			return 0;

		agg_bufs = TPA_END_AGG_BUFS(tpa_end);
	}

	if (agg_bufs) {
		if (!bnxt_agg_bufs_valid(bp, cpr, agg_bufs, &tmp_raw_cons))
			return -EBUSY;
	}
	*raw_cons = tmp_raw_cons;
	return 0;
}

static void bnxt_queue_fw_reset_work(struct bnxt *bp, unsigned long delay)
{
	if (!(test_bit(BNXT_STATE_IN_FW_RESET, &bp->state)))
		return;

	if (BNXT_PF(bp))
		queue_delayed_work(bnxt_pf_wq, &bp->fw_reset_task, delay);
	else
		schedule_delayed_work(&bp->fw_reset_task, delay);
}

static void bnxt_queue_sp_work(struct bnxt *bp)
{
	if (BNXT_PF(bp))
		queue_work(bnxt_pf_wq, &bp->sp_task);
	else
		schedule_work(&bp->sp_task);
}

static void bnxt_sched_reset(struct bnxt *bp, struct bnxt_rx_ring_info *rxr)
{
	if (!rxr->bnapi->in_reset) {
		rxr->bnapi->in_reset = true;
		if (bp->flags & BNXT_FLAG_CHIP_P5)
			set_bit(BNXT_RESET_TASK_SP_EVENT, &bp->sp_event);
		else
			set_bit(BNXT_RST_RING_SP_EVENT, &bp->sp_event);
		bnxt_queue_sp_work(bp);
	}
	rxr->rx_next_cons = 0xffff;
}

static u16 bnxt_alloc_agg_idx(struct bnxt_rx_ring_info *rxr, u16 agg_id)
{
	struct bnxt_tpa_idx_map *map = rxr->rx_tpa_idx_map;
	u16 idx = agg_id & MAX_TPA_P5_MASK;

	if (test_bit(idx, map->agg_idx_bmap))
		idx = find_first_zero_bit(map->agg_idx_bmap,
					  BNXT_AGG_IDX_BMAP_SIZE);
	__set_bit(idx, map->agg_idx_bmap);
	map->agg_id_tbl[agg_id] = idx;
	return idx;
}

static void bnxt_free_agg_idx(struct bnxt_rx_ring_info *rxr, u16 idx)
{
	struct bnxt_tpa_idx_map *map = rxr->rx_tpa_idx_map;

	__clear_bit(idx, map->agg_idx_bmap);
}

static u16 bnxt_lookup_agg_idx(struct bnxt_rx_ring_info *rxr, u16 agg_id)
{
	struct bnxt_tpa_idx_map *map = rxr->rx_tpa_idx_map;

	return map->agg_id_tbl[agg_id];
}

static void bnxt_tpa_start(struct bnxt *bp, struct bnxt_rx_ring_info *rxr,
			   struct rx_tpa_start_cmp *tpa_start,
			   struct rx_tpa_start_cmp_ext *tpa_start1)
{
	struct bnxt_sw_rx_bd *cons_rx_buf, *prod_rx_buf;
	struct bnxt_tpa_info *tpa_info;
	u16 cons, prod, agg_id;
	struct rx_bd *prod_bd;
	dma_addr_t mapping;

	if (bp->flags & BNXT_FLAG_CHIP_P5) {
		agg_id = TPA_START_AGG_ID_P5(tpa_start);
		agg_id = bnxt_alloc_agg_idx(rxr, agg_id);
	} else {
		agg_id = TPA_START_AGG_ID(tpa_start);
	}
	cons = tpa_start->rx_tpa_start_cmp_opaque;
	prod = rxr->rx_prod;
	cons_rx_buf = &rxr->rx_buf_ring[cons];
	prod_rx_buf = &rxr->rx_buf_ring[prod];
	tpa_info = &rxr->rx_tpa[agg_id];

	if (unlikely(cons != rxr->rx_next_cons ||
		     TPA_START_ERROR(tpa_start))) {
		netdev_warn(bp->dev, "TPA cons %x, expected cons %x, error code %x\n",
			    cons, rxr->rx_next_cons,
			    TPA_START_ERROR_CODE(tpa_start1));
		bnxt_sched_reset(bp, rxr);
		return;
	}
	/* Store cfa_code in tpa_info to use in tpa_end
	 * completion processing.
	 */
	tpa_info->cfa_code = TPA_START_CFA_CODE(tpa_start1);
	prod_rx_buf->data = tpa_info->data;
	prod_rx_buf->data_ptr = tpa_info->data_ptr;

	mapping = tpa_info->mapping;
	prod_rx_buf->mapping = mapping;

	prod_bd = &rxr->rx_desc_ring[RX_RING(prod)][RX_IDX(prod)];

	prod_bd->rx_bd_haddr = cpu_to_le64(mapping);

	tpa_info->data = cons_rx_buf->data;
	tpa_info->data_ptr = cons_rx_buf->data_ptr;
	cons_rx_buf->data = NULL;
	tpa_info->mapping = cons_rx_buf->mapping;

	tpa_info->len =
		le32_to_cpu(tpa_start->rx_tpa_start_cmp_len_flags_type) >>
				RX_TPA_START_CMP_LEN_SHIFT;
	if (likely(TPA_START_HASH_VALID(tpa_start))) {
		u32 hash_type = TPA_START_HASH_TYPE(tpa_start);

		tpa_info->hash_type = PKT_HASH_TYPE_L4;
		tpa_info->gso_type = SKB_GSO_TCPV4;
		/* RSS profiles 1 and 3 with extract code 0 for inner 4-tuple */
		if (hash_type == 3 || TPA_START_IS_IPV6(tpa_start1))
			tpa_info->gso_type = SKB_GSO_TCPV6;
		tpa_info->rss_hash =
			le32_to_cpu(tpa_start->rx_tpa_start_cmp_rss_hash);
	} else {
		tpa_info->hash_type = PKT_HASH_TYPE_NONE;
		tpa_info->gso_type = 0;
		if (netif_msg_rx_err(bp))
			netdev_warn(bp->dev, "TPA packet without valid hash\n");
	}
	tpa_info->flags2 = le32_to_cpu(tpa_start1->rx_tpa_start_cmp_flags2);
	tpa_info->metadata = le32_to_cpu(tpa_start1->rx_tpa_start_cmp_metadata);
	tpa_info->hdr_info = le32_to_cpu(tpa_start1->rx_tpa_start_cmp_hdr_info);
	tpa_info->agg_count = 0;

	rxr->rx_prod = NEXT_RX(prod);
	cons = NEXT_RX(cons);
	rxr->rx_next_cons = NEXT_RX(cons);
	cons_rx_buf = &rxr->rx_buf_ring[cons];

	bnxt_reuse_rx_data(rxr, cons, cons_rx_buf->data);
	rxr->rx_prod = NEXT_RX(rxr->rx_prod);
	cons_rx_buf->data = NULL;
}

static void bnxt_abort_tpa(struct bnxt_cp_ring_info *cpr, u16 idx, u32 agg_bufs)
{
	if (agg_bufs)
		bnxt_reuse_rx_agg_bufs(cpr, idx, 0, agg_bufs, true);
}

#ifdef CONFIG_INET
static void bnxt_gro_tunnel(struct sk_buff *skb, __be16 ip_proto)
{
	struct udphdr *uh = NULL;

	if (ip_proto == htons(ETH_P_IP)) {
		struct iphdr *iph = (struct iphdr *)skb->data;

		if (iph->protocol == IPPROTO_UDP)
			uh = (struct udphdr *)(iph + 1);
	} else {
		struct ipv6hdr *iph = (struct ipv6hdr *)skb->data;

		if (iph->nexthdr == IPPROTO_UDP)
			uh = (struct udphdr *)(iph + 1);
	}
	if (uh) {
		if (uh->check)
			skb_shinfo(skb)->gso_type |= SKB_GSO_UDP_TUNNEL_CSUM;
		else
			skb_shinfo(skb)->gso_type |= SKB_GSO_UDP_TUNNEL;
	}
}
#endif

static struct sk_buff *bnxt_gro_func_5731x(struct bnxt_tpa_info *tpa_info,
					   int payload_off, int tcp_ts,
					   struct sk_buff *skb)
{
#ifdef CONFIG_INET
	struct tcphdr *th;
	int len, nw_off;
	u16 outer_ip_off, inner_ip_off, inner_mac_off;
	u32 hdr_info = tpa_info->hdr_info;
	bool loopback = false;

	inner_ip_off = BNXT_TPA_INNER_L3_OFF(hdr_info);
	inner_mac_off = BNXT_TPA_INNER_L2_OFF(hdr_info);
	outer_ip_off = BNXT_TPA_OUTER_L3_OFF(hdr_info);

	/* If the packet is an internal loopback packet, the offsets will
	 * have an extra 4 bytes.
	 */
	if (inner_mac_off == 4) {
		loopback = true;
	} else if (inner_mac_off > 4) {
		__be16 proto = *((__be16 *)(skb->data + inner_ip_off -
					    ETH_HLEN - 2));

		/* We only support inner iPv4/ipv6.  If we don't see the
		 * correct protocol ID, it must be a loopback packet where
		 * the offsets are off by 4.
		 */
		if (proto != htons(ETH_P_IP) && proto != htons(ETH_P_IPV6))
			loopback = true;
	}
	if (loopback) {
		/* internal loopback packet, subtract all offsets by 4 */
		inner_ip_off -= 4;
		inner_mac_off -= 4;
		outer_ip_off -= 4;
	}

	nw_off = inner_ip_off - ETH_HLEN;
	skb_set_network_header(skb, nw_off);
	if (tpa_info->flags2 & RX_TPA_START_CMP_FLAGS2_IP_TYPE) {
		struct ipv6hdr *iph = ipv6_hdr(skb);

		skb_set_transport_header(skb, nw_off + sizeof(struct ipv6hdr));
		len = skb->len - skb_transport_offset(skb);
		th = tcp_hdr(skb);
		th->check = ~tcp_v6_check(len, &iph->saddr, &iph->daddr, 0);
	} else {
		struct iphdr *iph = ip_hdr(skb);

		skb_set_transport_header(skb, nw_off + sizeof(struct iphdr));
		len = skb->len - skb_transport_offset(skb);
		th = tcp_hdr(skb);
		th->check = ~tcp_v4_check(len, iph->saddr, iph->daddr, 0);
	}

	if (inner_mac_off) { /* tunnel */
		__be16 proto = *((__be16 *)(skb->data + outer_ip_off -
					    ETH_HLEN - 2));

		bnxt_gro_tunnel(skb, proto);
	}
#endif
	return skb;
}

static struct sk_buff *bnxt_gro_func_5750x(struct bnxt_tpa_info *tpa_info,
					   int payload_off, int tcp_ts,
					   struct sk_buff *skb)
{
#ifdef CONFIG_INET
	u16 outer_ip_off, inner_ip_off, inner_mac_off;
	u32 hdr_info = tpa_info->hdr_info;
	int iphdr_len, nw_off;

	inner_ip_off = BNXT_TPA_INNER_L3_OFF(hdr_info);
	inner_mac_off = BNXT_TPA_INNER_L2_OFF(hdr_info);
	outer_ip_off = BNXT_TPA_OUTER_L3_OFF(hdr_info);

	nw_off = inner_ip_off - ETH_HLEN;
	skb_set_network_header(skb, nw_off);
	iphdr_len = (tpa_info->flags2 & RX_TPA_START_CMP_FLAGS2_IP_TYPE) ?
		     sizeof(struct ipv6hdr) : sizeof(struct iphdr);
	skb_set_transport_header(skb, nw_off + iphdr_len);

	if (inner_mac_off) { /* tunnel */
		__be16 proto = *((__be16 *)(skb->data + outer_ip_off -
					    ETH_HLEN - 2));

		bnxt_gro_tunnel(skb, proto);
	}
#endif
	return skb;
}

#define BNXT_IPV4_HDR_SIZE	(sizeof(struct iphdr) + sizeof(struct tcphdr))
#define BNXT_IPV6_HDR_SIZE	(sizeof(struct ipv6hdr) + sizeof(struct tcphdr))

static struct sk_buff *bnxt_gro_func_5730x(struct bnxt_tpa_info *tpa_info,
					   int payload_off, int tcp_ts,
					   struct sk_buff *skb)
{
#ifdef CONFIG_INET
	struct tcphdr *th;
	int len, nw_off, tcp_opt_len = 0;

	if (tcp_ts)
		tcp_opt_len = 12;

	if (tpa_info->gso_type == SKB_GSO_TCPV4) {
		struct iphdr *iph;

		nw_off = payload_off - BNXT_IPV4_HDR_SIZE - tcp_opt_len -
			 ETH_HLEN;
		skb_set_network_header(skb, nw_off);
		iph = ip_hdr(skb);
		skb_set_transport_header(skb, nw_off + sizeof(struct iphdr));
		len = skb->len - skb_transport_offset(skb);
		th = tcp_hdr(skb);
		th->check = ~tcp_v4_check(len, iph->saddr, iph->daddr, 0);
	} else if (tpa_info->gso_type == SKB_GSO_TCPV6) {
		struct ipv6hdr *iph;

		nw_off = payload_off - BNXT_IPV6_HDR_SIZE - tcp_opt_len -
			 ETH_HLEN;
		skb_set_network_header(skb, nw_off);
		iph = ipv6_hdr(skb);
		skb_set_transport_header(skb, nw_off + sizeof(struct ipv6hdr));
		len = skb->len - skb_transport_offset(skb);
		th = tcp_hdr(skb);
		th->check = ~tcp_v6_check(len, &iph->saddr, &iph->daddr, 0);
	} else {
		dev_kfree_skb_any(skb);
		return NULL;
	}

	if (nw_off) /* tunnel */
		bnxt_gro_tunnel(skb, skb->protocol);
#endif
	return skb;
}

static inline struct sk_buff *bnxt_gro_skb(struct bnxt *bp,
					   struct bnxt_tpa_info *tpa_info,
					   struct rx_tpa_end_cmp *tpa_end,
					   struct rx_tpa_end_cmp_ext *tpa_end1,
					   struct sk_buff *skb)
{
#ifdef CONFIG_INET
	int payload_off;
	u16 segs;

	segs = TPA_END_TPA_SEGS(tpa_end);
	if (segs == 1)
		return skb;

	NAPI_GRO_CB(skb)->count = segs;
	skb_shinfo(skb)->gso_size =
		le32_to_cpu(tpa_end1->rx_tpa_end_cmp_seg_len);
	skb_shinfo(skb)->gso_type = tpa_info->gso_type;
	if (bp->flags & BNXT_FLAG_CHIP_P5)
		payload_off = TPA_END_PAYLOAD_OFF_P5(tpa_end1);
	else
		payload_off = TPA_END_PAYLOAD_OFF(tpa_end);
	skb = bp->gro_func(tpa_info, payload_off, TPA_END_GRO_TS(tpa_end), skb);
	if (likely(skb))
		tcp_gro_complete(skb);
#endif
	return skb;
}

/* Given the cfa_code of a received packet determine which
 * netdev (vf-rep or PF) the packet is destined to.
 */
static struct net_device *bnxt_get_pkt_dev(struct bnxt *bp, u16 cfa_code)
{
	struct net_device *dev = bnxt_get_vf_rep(bp, cfa_code);

	/* if vf-rep dev is NULL, the must belongs to the PF */
	return dev ? dev : bp->dev;
}

static inline struct sk_buff *bnxt_tpa_end(struct bnxt *bp,
					   struct bnxt_cp_ring_info *cpr,
					   u32 *raw_cons,
					   struct rx_tpa_end_cmp *tpa_end,
					   struct rx_tpa_end_cmp_ext *tpa_end1,
					   u8 *event)
{
	struct bnxt_napi *bnapi = cpr->bnapi;
	struct bnxt_rx_ring_info *rxr = bnapi->rx_ring;
	u8 *data_ptr, agg_bufs;
	unsigned int len;
	struct bnxt_tpa_info *tpa_info;
	dma_addr_t mapping;
	struct sk_buff *skb;
	u16 idx = 0, agg_id;
	void *data;
	bool gro;

	if (unlikely(bnapi->in_reset)) {
		int rc = bnxt_discard_rx(bp, cpr, raw_cons, tpa_end);

		if (rc < 0)
			return ERR_PTR(-EBUSY);
		return NULL;
	}

	if (bp->flags & BNXT_FLAG_CHIP_P5) {
		agg_id = TPA_END_AGG_ID_P5(tpa_end);
		agg_id = bnxt_lookup_agg_idx(rxr, agg_id);
		agg_bufs = TPA_END_AGG_BUFS_P5(tpa_end1);
		tpa_info = &rxr->rx_tpa[agg_id];
		if (unlikely(agg_bufs != tpa_info->agg_count)) {
			netdev_warn(bp->dev, "TPA end agg_buf %d != expected agg_bufs %d\n",
				    agg_bufs, tpa_info->agg_count);
			agg_bufs = tpa_info->agg_count;
		}
		tpa_info->agg_count = 0;
		*event |= BNXT_AGG_EVENT;
		bnxt_free_agg_idx(rxr, agg_id);
		idx = agg_id;
		gro = !!(bp->flags & BNXT_FLAG_GRO);
	} else {
		agg_id = TPA_END_AGG_ID(tpa_end);
		agg_bufs = TPA_END_AGG_BUFS(tpa_end);
		tpa_info = &rxr->rx_tpa[agg_id];
		idx = RING_CMP(*raw_cons);
		if (agg_bufs) {
			if (!bnxt_agg_bufs_valid(bp, cpr, agg_bufs, raw_cons))
				return ERR_PTR(-EBUSY);

			*event |= BNXT_AGG_EVENT;
			idx = NEXT_CMP(idx);
		}
		gro = !!TPA_END_GRO(tpa_end);
	}
	data = tpa_info->data;
	data_ptr = tpa_info->data_ptr;
	prefetch(data_ptr);
	len = tpa_info->len;
	mapping = tpa_info->mapping;

	if (unlikely(agg_bufs > MAX_SKB_FRAGS || TPA_END_ERRORS(tpa_end1))) {
		bnxt_abort_tpa(cpr, idx, agg_bufs);
		if (agg_bufs > MAX_SKB_FRAGS)
			netdev_warn(bp->dev, "TPA frags %d exceeded MAX_SKB_FRAGS %d\n",
				    agg_bufs, (int)MAX_SKB_FRAGS);
		return NULL;
	}

	if (len <= bp->rx_copy_thresh) {
		skb = bnxt_copy_skb(bnapi, data_ptr, len, mapping);
		if (!skb) {
			bnxt_abort_tpa(cpr, idx, agg_bufs);
			return NULL;
		}
	} else {
		u8 *new_data;
		dma_addr_t new_mapping;

		new_data = __bnxt_alloc_rx_data(bp, &new_mapping, GFP_ATOMIC);
		if (!new_data) {
			bnxt_abort_tpa(cpr, idx, agg_bufs);
			return NULL;
		}

		tpa_info->data = new_data;
		tpa_info->data_ptr = new_data + bp->rx_offset;
		tpa_info->mapping = new_mapping;

		skb = build_skb(data, 0);
		dma_unmap_single_attrs(&bp->pdev->dev, mapping,
				       bp->rx_buf_use_size, bp->rx_dir,
				       DMA_ATTR_WEAK_ORDERING);

		if (!skb) {
			kfree(data);
			bnxt_abort_tpa(cpr, idx, agg_bufs);
			return NULL;
		}
		skb_reserve(skb, bp->rx_offset);
		skb_put(skb, len);
	}

	if (agg_bufs) {
		skb = bnxt_rx_pages(bp, cpr, skb, idx, agg_bufs, true);
		if (!skb) {
			/* Page reuse already handled by bnxt_rx_pages(). */
			return NULL;
		}
	}

	skb->protocol =
		eth_type_trans(skb, bnxt_get_pkt_dev(bp, tpa_info->cfa_code));

	if (tpa_info->hash_type != PKT_HASH_TYPE_NONE)
		skb_set_hash(skb, tpa_info->rss_hash, tpa_info->hash_type);

	if ((tpa_info->flags2 & RX_CMP_FLAGS2_META_FORMAT_VLAN) &&
	    (skb->dev->features & BNXT_HW_FEATURE_VLAN_ALL_RX)) {
		u16 vlan_proto = tpa_info->metadata >>
			RX_CMP_FLAGS2_METADATA_TPID_SFT;
		u16 vtag = tpa_info->metadata & RX_CMP_FLAGS2_METADATA_TCI_MASK;

		__vlan_hwaccel_put_tag(skb, htons(vlan_proto), vtag);
	}

	skb_checksum_none_assert(skb);
	if (likely(tpa_info->flags2 & RX_TPA_START_CMP_FLAGS2_L4_CS_CALC)) {
		skb->ip_summed = CHECKSUM_UNNECESSARY;
		skb->csum_level =
			(tpa_info->flags2 & RX_CMP_FLAGS2_T_L4_CS_CALC) >> 3;
	}

	if (gro)
		skb = bnxt_gro_skb(bp, tpa_info, tpa_end, tpa_end1, skb);

	return skb;
}

static void bnxt_tpa_agg(struct bnxt *bp, struct bnxt_rx_ring_info *rxr,
			 struct rx_agg_cmp *rx_agg)
{
	u16 agg_id = TPA_AGG_AGG_ID(rx_agg);
	struct bnxt_tpa_info *tpa_info;

	agg_id = bnxt_lookup_agg_idx(rxr, agg_id);
	tpa_info = &rxr->rx_tpa[agg_id];
	BUG_ON(tpa_info->agg_count >= MAX_SKB_FRAGS);
	tpa_info->agg_arr[tpa_info->agg_count++] = *rx_agg;
}

static void bnxt_deliver_skb(struct bnxt *bp, struct bnxt_napi *bnapi,
			     struct sk_buff *skb)
{
	if (skb->dev != bp->dev) {
		/* this packet belongs to a vf-rep */
		bnxt_vf_rep_rx(bp, skb);
		return;
	}
	skb_record_rx_queue(skb, bnapi->index);
	napi_gro_receive(&bnapi->napi, skb);
}

/* returns the following:
 * 1       - 1 packet successfully received
 * 0       - successful TPA_START, packet not completed yet
 * -EBUSY  - completion ring does not have all the agg buffers yet
 * -ENOMEM - packet aborted due to out of memory
 * -EIO    - packet aborted due to hw error indicated in BD
 */
static int bnxt_rx_pkt(struct bnxt *bp, struct bnxt_cp_ring_info *cpr,
		       u32 *raw_cons, u8 *event)
{
	struct bnxt_napi *bnapi = cpr->bnapi;
	struct bnxt_rx_ring_info *rxr = bnapi->rx_ring;
	struct net_device *dev = bp->dev;
	struct rx_cmp *rxcmp;
	struct rx_cmp_ext *rxcmp1;
	u32 tmp_raw_cons = *raw_cons;
	u16 cfa_code, cons, prod, cp_cons = RING_CMP(tmp_raw_cons);
	struct bnxt_sw_rx_bd *rx_buf;
	unsigned int len;
	u8 *data_ptr, agg_bufs, cmp_type;
	dma_addr_t dma_addr;
	struct sk_buff *skb;
	void *data;
	int rc = 0;
	u32 misc;

	rxcmp = (struct rx_cmp *)
			&cpr->cp_desc_ring[CP_RING(cp_cons)][CP_IDX(cp_cons)];

	cmp_type = RX_CMP_TYPE(rxcmp);

	if (cmp_type == CMP_TYPE_RX_TPA_AGG_CMP) {
		bnxt_tpa_agg(bp, rxr, (struct rx_agg_cmp *)rxcmp);
		goto next_rx_no_prod_no_len;
	}

	tmp_raw_cons = NEXT_RAW_CMP(tmp_raw_cons);
	cp_cons = RING_CMP(tmp_raw_cons);
	rxcmp1 = (struct rx_cmp_ext *)
			&cpr->cp_desc_ring[CP_RING(cp_cons)][CP_IDX(cp_cons)];

	if (!RX_CMP_VALID(rxcmp1, tmp_raw_cons))
		return -EBUSY;

	prod = rxr->rx_prod;

	if (cmp_type == CMP_TYPE_RX_L2_TPA_START_CMP) {
		bnxt_tpa_start(bp, rxr, (struct rx_tpa_start_cmp *)rxcmp,
			       (struct rx_tpa_start_cmp_ext *)rxcmp1);

		*event |= BNXT_RX_EVENT;
		goto next_rx_no_prod_no_len;

	} else if (cmp_type == CMP_TYPE_RX_L2_TPA_END_CMP) {
		skb = bnxt_tpa_end(bp, cpr, &tmp_raw_cons,
				   (struct rx_tpa_end_cmp *)rxcmp,
				   (struct rx_tpa_end_cmp_ext *)rxcmp1, event);

		if (IS_ERR(skb))
			return -EBUSY;

		rc = -ENOMEM;
		if (likely(skb)) {
			bnxt_deliver_skb(bp, bnapi, skb);
			rc = 1;
		}
		*event |= BNXT_RX_EVENT;
		goto next_rx_no_prod_no_len;
	}

	cons = rxcmp->rx_cmp_opaque;
	if (unlikely(cons != rxr->rx_next_cons)) {
		int rc1 = bnxt_discard_rx(bp, cpr, raw_cons, rxcmp);

		/* 0xffff is forced error, don't print it */
		if (rxr->rx_next_cons != 0xffff)
			netdev_warn(bp->dev, "RX cons %x != expected cons %x\n",
				    cons, rxr->rx_next_cons);
		bnxt_sched_reset(bp, rxr);
		return rc1;
	}
	rx_buf = &rxr->rx_buf_ring[cons];
	data = rx_buf->data;
	data_ptr = rx_buf->data_ptr;
	prefetch(data_ptr);

	misc = le32_to_cpu(rxcmp->rx_cmp_misc_v1);
	agg_bufs = (misc & RX_CMP_AGG_BUFS) >> RX_CMP_AGG_BUFS_SHIFT;

	if (agg_bufs) {
		if (!bnxt_agg_bufs_valid(bp, cpr, agg_bufs, &tmp_raw_cons))
			return -EBUSY;

		cp_cons = NEXT_CMP(cp_cons);
		*event |= BNXT_AGG_EVENT;
	}
	*event |= BNXT_RX_EVENT;

	rx_buf->data = NULL;
	if (rxcmp1->rx_cmp_cfa_code_errors_v2 & RX_CMP_L2_ERRORS) {
		u32 rx_err = le32_to_cpu(rxcmp1->rx_cmp_cfa_code_errors_v2);

		bnxt_reuse_rx_data(rxr, cons, data);
		if (agg_bufs)
			bnxt_reuse_rx_agg_bufs(cpr, cp_cons, 0, agg_bufs,
					       false);

		rc = -EIO;
		if (rx_err & RX_CMPL_ERRORS_BUFFER_ERROR_MASK) {
			bnapi->cp_ring.sw_stats.rx.rx_buf_errors++;
			if (!(bp->flags & BNXT_FLAG_CHIP_P5) &&
			    !(bp->fw_cap & BNXT_FW_CAP_RING_MONITOR)) {
				netdev_warn_once(bp->dev, "RX buffer error %x\n",
						 rx_err);
				bnxt_sched_reset(bp, rxr);
			}
		}
		goto next_rx_no_len;
	}

	len = le32_to_cpu(rxcmp->rx_cmp_len_flags_type) >> RX_CMP_LEN_SHIFT;
	dma_addr = rx_buf->mapping;

	if (bnxt_rx_xdp(bp, rxr, cons, data, &data_ptr, &len, event)) {
		rc = 1;
		goto next_rx;
	}

	if (len <= bp->rx_copy_thresh) {
		skb = bnxt_copy_skb(bnapi, data_ptr, len, dma_addr);
		bnxt_reuse_rx_data(rxr, cons, data);
		if (!skb) {
			if (agg_bufs)
				bnxt_reuse_rx_agg_bufs(cpr, cp_cons, 0,
						       agg_bufs, false);
			rc = -ENOMEM;
			goto next_rx;
		}
	} else {
		u32 payload;

		if (rx_buf->data_ptr == data_ptr)
			payload = misc & RX_CMP_PAYLOAD_OFFSET;
		else
			payload = 0;
		skb = bp->rx_skb_func(bp, rxr, cons, data, data_ptr, dma_addr,
				      payload | len);
		if (!skb) {
			rc = -ENOMEM;
			goto next_rx;
		}
	}

	if (agg_bufs) {
		skb = bnxt_rx_pages(bp, cpr, skb, cp_cons, agg_bufs, false);
		if (!skb) {
			rc = -ENOMEM;
			goto next_rx;
		}
	}

	if (RX_CMP_HASH_VALID(rxcmp)) {
		u32 hash_type = RX_CMP_HASH_TYPE(rxcmp);
		enum pkt_hash_types type = PKT_HASH_TYPE_L4;

		/* RSS profiles 1 and 3 with extract code 0 for inner 4-tuple */
		if (hash_type != 1 && hash_type != 3)
			type = PKT_HASH_TYPE_L3;
		skb_set_hash(skb, le32_to_cpu(rxcmp->rx_cmp_rss_hash), type);
	}

	cfa_code = RX_CMP_CFA_CODE(rxcmp1);
	skb->protocol = eth_type_trans(skb, bnxt_get_pkt_dev(bp, cfa_code));

	if ((rxcmp1->rx_cmp_flags2 &
	     cpu_to_le32(RX_CMP_FLAGS2_META_FORMAT_VLAN)) &&
	    (skb->dev->features & BNXT_HW_FEATURE_VLAN_ALL_RX)) {
		u32 meta_data = le32_to_cpu(rxcmp1->rx_cmp_meta_data);
		u16 vtag = meta_data & RX_CMP_FLAGS2_METADATA_TCI_MASK;
		u16 vlan_proto = meta_data >> RX_CMP_FLAGS2_METADATA_TPID_SFT;

		__vlan_hwaccel_put_tag(skb, htons(vlan_proto), vtag);
	}

	skb_checksum_none_assert(skb);
	if (RX_CMP_L4_CS_OK(rxcmp1)) {
		if (dev->features & NETIF_F_RXCSUM) {
			skb->ip_summed = CHECKSUM_UNNECESSARY;
			skb->csum_level = RX_CMP_ENCAP(rxcmp1);
		}
	} else {
		if (rxcmp1->rx_cmp_cfa_code_errors_v2 & RX_CMP_L4_CS_ERR_BITS) {
			if (dev->features & NETIF_F_RXCSUM)
				bnapi->cp_ring.sw_stats.rx.rx_l4_csum_errors++;
		}
	}

	bnxt_deliver_skb(bp, bnapi, skb);
	rc = 1;

next_rx:
	cpr->rx_packets += 1;
	cpr->rx_bytes += len;

next_rx_no_len:
	rxr->rx_prod = NEXT_RX(prod);
	rxr->rx_next_cons = NEXT_RX(cons);

next_rx_no_prod_no_len:
	*raw_cons = tmp_raw_cons;

	return rc;
}

/* In netpoll mode, if we are using a combined completion ring, we need to
 * discard the rx packets and recycle the buffers.
 */
static int bnxt_force_rx_discard(struct bnxt *bp,
				 struct bnxt_cp_ring_info *cpr,
				 u32 *raw_cons, u8 *event)
{
	u32 tmp_raw_cons = *raw_cons;
	struct rx_cmp_ext *rxcmp1;
	struct rx_cmp *rxcmp;
	u16 cp_cons;
	u8 cmp_type;

	cp_cons = RING_CMP(tmp_raw_cons);
	rxcmp = (struct rx_cmp *)
			&cpr->cp_desc_ring[CP_RING(cp_cons)][CP_IDX(cp_cons)];

	tmp_raw_cons = NEXT_RAW_CMP(tmp_raw_cons);
	cp_cons = RING_CMP(tmp_raw_cons);
	rxcmp1 = (struct rx_cmp_ext *)
			&cpr->cp_desc_ring[CP_RING(cp_cons)][CP_IDX(cp_cons)];

	if (!RX_CMP_VALID(rxcmp1, tmp_raw_cons))
		return -EBUSY;

	cmp_type = RX_CMP_TYPE(rxcmp);
	if (cmp_type == CMP_TYPE_RX_L2_CMP) {
		rxcmp1->rx_cmp_cfa_code_errors_v2 |=
			cpu_to_le32(RX_CMPL_ERRORS_CRC_ERROR);
	} else if (cmp_type == CMP_TYPE_RX_L2_TPA_END_CMP) {
		struct rx_tpa_end_cmp_ext *tpa_end1;

		tpa_end1 = (struct rx_tpa_end_cmp_ext *)rxcmp1;
		tpa_end1->rx_tpa_end_cmp_errors_v2 |=
			cpu_to_le32(RX_TPA_END_CMP_ERRORS);
	}
	return bnxt_rx_pkt(bp, cpr, raw_cons, event);
}

u32 bnxt_fw_health_readl(struct bnxt *bp, int reg_idx)
{
	struct bnxt_fw_health *fw_health = bp->fw_health;
	u32 reg = fw_health->regs[reg_idx];
	u32 reg_type, reg_off, val = 0;

	reg_type = BNXT_FW_HEALTH_REG_TYPE(reg);
	reg_off = BNXT_FW_HEALTH_REG_OFF(reg);
	switch (reg_type) {
	case BNXT_FW_HEALTH_REG_TYPE_CFG:
		pci_read_config_dword(bp->pdev, reg_off, &val);
		break;
	case BNXT_FW_HEALTH_REG_TYPE_GRC:
		reg_off = fw_health->mapped_regs[reg_idx];
		fallthrough;
	case BNXT_FW_HEALTH_REG_TYPE_BAR0:
		val = readl(bp->bar0 + reg_off);
		break;
	case BNXT_FW_HEALTH_REG_TYPE_BAR1:
		val = readl(bp->bar1 + reg_off);
		break;
	}
	if (reg_idx == BNXT_FW_RESET_INPROG_REG)
		val &= fw_health->fw_reset_inprog_reg_mask;
	return val;
}

static u16 bnxt_agg_ring_id_to_grp_idx(struct bnxt *bp, u16 ring_id)
{
	int i;

	for (i = 0; i < bp->rx_nr_rings; i++) {
		u16 grp_idx = bp->rx_ring[i].bnapi->index;
		struct bnxt_ring_grp_info *grp_info;

		grp_info = &bp->grp_info[grp_idx];
		if (grp_info->agg_fw_ring_id == ring_id)
			return grp_idx;
	}
	return INVALID_HW_RING_ID;
}

#define BNXT_GET_EVENT_PORT(data)	\
	((data) &			\
	 ASYNC_EVENT_CMPL_PORT_CONN_NOT_ALLOWED_EVENT_DATA1_PORT_ID_MASK)

#define BNXT_EVENT_RING_TYPE(data2)	\
	((data2) &			\
	 ASYNC_EVENT_CMPL_RING_MONITOR_MSG_EVENT_DATA2_DISABLE_RING_TYPE_MASK)

#define BNXT_EVENT_RING_TYPE_RX(data2)	\
	(BNXT_EVENT_RING_TYPE(data2) ==	\
	 ASYNC_EVENT_CMPL_RING_MONITOR_MSG_EVENT_DATA2_DISABLE_RING_TYPE_RX)

static int bnxt_async_event_process(struct bnxt *bp,
				    struct hwrm_async_event_cmpl *cmpl)
{
	u16 event_id = le16_to_cpu(cmpl->event_id);
	u32 data1 = le32_to_cpu(cmpl->event_data1);
	u32 data2 = le32_to_cpu(cmpl->event_data2);

	/* TODO CHIMP_FW: Define event id's for link change, error etc */
	switch (event_id) {
	case ASYNC_EVENT_CMPL_EVENT_ID_LINK_SPEED_CFG_CHANGE: {
		struct bnxt_link_info *link_info = &bp->link_info;

		if (BNXT_VF(bp))
			goto async_event_process_exit;

		/* print unsupported speed warning in forced speed mode only */
		if (!(link_info->autoneg & BNXT_AUTONEG_SPEED) &&
		    (data1 & 0x20000)) {
			u16 fw_speed = link_info->force_link_speed;
			u32 speed = bnxt_fw_to_ethtool_speed(fw_speed);

			if (speed != SPEED_UNKNOWN)
				netdev_warn(bp->dev, "Link speed %d no longer supported\n",
					    speed);
		}
		set_bit(BNXT_LINK_SPEED_CHNG_SP_EVENT, &bp->sp_event);
	}
		fallthrough;
	case ASYNC_EVENT_CMPL_EVENT_ID_LINK_SPEED_CHANGE:
	case ASYNC_EVENT_CMPL_EVENT_ID_PORT_PHY_CFG_CHANGE:
		set_bit(BNXT_LINK_CFG_CHANGE_SP_EVENT, &bp->sp_event);
		fallthrough;
	case ASYNC_EVENT_CMPL_EVENT_ID_LINK_STATUS_CHANGE:
		set_bit(BNXT_LINK_CHNG_SP_EVENT, &bp->sp_event);
		break;
	case ASYNC_EVENT_CMPL_EVENT_ID_PF_DRVR_UNLOAD:
		set_bit(BNXT_HWRM_PF_UNLOAD_SP_EVENT, &bp->sp_event);
		break;
	case ASYNC_EVENT_CMPL_EVENT_ID_PORT_CONN_NOT_ALLOWED: {
		u16 port_id = BNXT_GET_EVENT_PORT(data1);

		if (BNXT_VF(bp))
			break;

		if (bp->pf.port_id != port_id)
			break;

		set_bit(BNXT_HWRM_PORT_MODULE_SP_EVENT, &bp->sp_event);
		break;
	}
	case ASYNC_EVENT_CMPL_EVENT_ID_VF_CFG_CHANGE:
		if (BNXT_PF(bp))
			goto async_event_process_exit;
		set_bit(BNXT_RESET_TASK_SILENT_SP_EVENT, &bp->sp_event);
		break;
	case ASYNC_EVENT_CMPL_EVENT_ID_RESET_NOTIFY:
		if (netif_msg_hw(bp))
			netdev_warn(bp->dev, "Received RESET_NOTIFY event, data1: 0x%x, data2: 0x%x\n",
				    data1, data2);
		if (!bp->fw_health)
			goto async_event_process_exit;

		bp->fw_reset_timestamp = jiffies;
		bp->fw_reset_min_dsecs = cmpl->timestamp_lo;
		if (!bp->fw_reset_min_dsecs)
			bp->fw_reset_min_dsecs = BNXT_DFLT_FW_RST_MIN_DSECS;
		bp->fw_reset_max_dsecs = le16_to_cpu(cmpl->timestamp_hi);
		if (!bp->fw_reset_max_dsecs)
			bp->fw_reset_max_dsecs = BNXT_DFLT_FW_RST_MAX_DSECS;
		if (EVENT_DATA1_RESET_NOTIFY_FATAL(data1)) {
			netdev_warn(bp->dev, "Firmware fatal reset event received\n");
			set_bit(BNXT_STATE_FW_FATAL_COND, &bp->state);
		} else {
			netdev_warn(bp->dev, "Firmware non-fatal reset event received, max wait time %d msec\n",
				    bp->fw_reset_max_dsecs * 100);
		}
		set_bit(BNXT_FW_RESET_NOTIFY_SP_EVENT, &bp->sp_event);
		break;
	case ASYNC_EVENT_CMPL_EVENT_ID_ERROR_RECOVERY: {
		struct bnxt_fw_health *fw_health = bp->fw_health;

		if (!fw_health)
			goto async_event_process_exit;

		fw_health->enabled = EVENT_DATA1_RECOVERY_ENABLED(data1);
		fw_health->master = EVENT_DATA1_RECOVERY_MASTER_FUNC(data1);
		if (!fw_health->enabled)
			break;

		if (netif_msg_drv(bp))
			netdev_info(bp->dev, "Error recovery info: error recovery[%d], master[%d], reset count[0x%x], health status: 0x%x\n",
				    fw_health->enabled, fw_health->master,
				    bnxt_fw_health_readl(bp,
							 BNXT_FW_RESET_CNT_REG),
				    bnxt_fw_health_readl(bp,
							 BNXT_FW_HEALTH_REG));
		fw_health->tmr_multiplier =
			DIV_ROUND_UP(fw_health->polling_dsecs * HZ,
				     bp->current_interval * 10);
		fw_health->tmr_counter = fw_health->tmr_multiplier;
		fw_health->last_fw_heartbeat =
			bnxt_fw_health_readl(bp, BNXT_FW_HEARTBEAT_REG);
		fw_health->last_fw_reset_cnt =
			bnxt_fw_health_readl(bp, BNXT_FW_RESET_CNT_REG);
		goto async_event_process_exit;
	}
	case ASYNC_EVENT_CMPL_EVENT_ID_RING_MONITOR_MSG: {
		struct bnxt_rx_ring_info *rxr;
		u16 grp_idx;

		if (bp->flags & BNXT_FLAG_CHIP_P5)
			goto async_event_process_exit;

		netdev_warn(bp->dev, "Ring monitor event, ring type %lu id 0x%x\n",
			    BNXT_EVENT_RING_TYPE(data2), data1);
		if (!BNXT_EVENT_RING_TYPE_RX(data2))
			goto async_event_process_exit;

		grp_idx = bnxt_agg_ring_id_to_grp_idx(bp, data1);
		if (grp_idx == INVALID_HW_RING_ID) {
			netdev_warn(bp->dev, "Unknown RX agg ring id 0x%x\n",
				    data1);
			goto async_event_process_exit;
		}
		rxr = bp->bnapi[grp_idx]->rx_ring;
		bnxt_sched_reset(bp, rxr);
		goto async_event_process_exit;
	}
	default:
		goto async_event_process_exit;
	}
	bnxt_queue_sp_work(bp);
async_event_process_exit:
	bnxt_ulp_async_events(bp, cmpl);
	return 0;
}

static int bnxt_hwrm_handler(struct bnxt *bp, struct tx_cmp *txcmp)
{
	u16 cmpl_type = TX_CMP_TYPE(txcmp), vf_id, seq_id;
	struct hwrm_cmpl *h_cmpl = (struct hwrm_cmpl *)txcmp;
	struct hwrm_fwd_req_cmpl *fwd_req_cmpl =
				(struct hwrm_fwd_req_cmpl *)txcmp;

	switch (cmpl_type) {
	case CMPL_BASE_TYPE_HWRM_DONE:
		seq_id = le16_to_cpu(h_cmpl->sequence_id);
		if (seq_id == bp->hwrm_intr_seq_id)
			bp->hwrm_intr_seq_id = (u16)~bp->hwrm_intr_seq_id;
		else
			netdev_err(bp->dev, "Invalid hwrm seq id %d\n", seq_id);
		break;

	case CMPL_BASE_TYPE_HWRM_FWD_REQ:
		vf_id = le16_to_cpu(fwd_req_cmpl->source_id);

		if ((vf_id < bp->pf.first_vf_id) ||
		    (vf_id >= bp->pf.first_vf_id + bp->pf.active_vfs)) {
			netdev_err(bp->dev, "Msg contains invalid VF id %x\n",
				   vf_id);
			return -EINVAL;
		}

		set_bit(vf_id - bp->pf.first_vf_id, bp->pf.vf_event_bmap);
		set_bit(BNXT_HWRM_EXEC_FWD_REQ_SP_EVENT, &bp->sp_event);
		bnxt_queue_sp_work(bp);
		break;

	case CMPL_BASE_TYPE_HWRM_ASYNC_EVENT:
		bnxt_async_event_process(bp,
					 (struct hwrm_async_event_cmpl *)txcmp);

	default:
		break;
	}

	return 0;
}

static irqreturn_t bnxt_msix(int irq, void *dev_instance)
{
	struct bnxt_napi *bnapi = dev_instance;
	struct bnxt *bp = bnapi->bp;
	struct bnxt_cp_ring_info *cpr = &bnapi->cp_ring;
	u32 cons = RING_CMP(cpr->cp_raw_cons);

	cpr->event_ctr++;
	prefetch(&cpr->cp_desc_ring[CP_RING(cons)][CP_IDX(cons)]);
	napi_schedule(&bnapi->napi);
	return IRQ_HANDLED;
}

static inline int bnxt_has_work(struct bnxt *bp, struct bnxt_cp_ring_info *cpr)
{
	u32 raw_cons = cpr->cp_raw_cons;
	u16 cons = RING_CMP(raw_cons);
	struct tx_cmp *txcmp;

	txcmp = &cpr->cp_desc_ring[CP_RING(cons)][CP_IDX(cons)];

	return TX_CMP_VALID(txcmp, raw_cons);
}

static irqreturn_t bnxt_inta(int irq, void *dev_instance)
{
	struct bnxt_napi *bnapi = dev_instance;
	struct bnxt *bp = bnapi->bp;
	struct bnxt_cp_ring_info *cpr = &bnapi->cp_ring;
	u32 cons = RING_CMP(cpr->cp_raw_cons);
	u32 int_status;

	prefetch(&cpr->cp_desc_ring[CP_RING(cons)][CP_IDX(cons)]);

	if (!bnxt_has_work(bp, cpr)) {
		int_status = readl(bp->bar0 + BNXT_CAG_REG_LEGACY_INT_STATUS);
		/* return if erroneous interrupt */
		if (!(int_status & (0x10000 << cpr->cp_ring_struct.fw_ring_id)))
			return IRQ_NONE;
	}

	/* disable ring IRQ */
	BNXT_CP_DB_IRQ_DIS(cpr->cp_db.doorbell);

	/* Return here if interrupt is shared and is disabled. */
	if (unlikely(atomic_read(&bp->intr_sem) != 0))
		return IRQ_HANDLED;

	napi_schedule(&bnapi->napi);
	return IRQ_HANDLED;
}

static int __bnxt_poll_work(struct bnxt *bp, struct bnxt_cp_ring_info *cpr,
			    int budget)
{
	struct bnxt_napi *bnapi = cpr->bnapi;
	u32 raw_cons = cpr->cp_raw_cons;
	u32 cons;
	int tx_pkts = 0;
	int rx_pkts = 0;
	u8 event = 0;
	struct tx_cmp *txcmp;

	cpr->has_more_work = 0;
	cpr->had_work_done = 1;
	while (1) {
		int rc;

		cons = RING_CMP(raw_cons);
		txcmp = &cpr->cp_desc_ring[CP_RING(cons)][CP_IDX(cons)];

		if (!TX_CMP_VALID(txcmp, raw_cons))
			break;

		/* The valid test of the entry must be done first before
		 * reading any further.
		 */
		dma_rmb();
		if (TX_CMP_TYPE(txcmp) == CMP_TYPE_TX_L2_CMP) {
			tx_pkts++;
			/* return full budget so NAPI will complete. */
			if (unlikely(tx_pkts > bp->tx_wake_thresh)) {
				rx_pkts = budget;
				raw_cons = NEXT_RAW_CMP(raw_cons);
				if (budget)
					cpr->has_more_work = 1;
				break;
			}
		} else if ((TX_CMP_TYPE(txcmp) & 0x30) == 0x10) {
			if (likely(budget))
				rc = bnxt_rx_pkt(bp, cpr, &raw_cons, &event);
			else
				rc = bnxt_force_rx_discard(bp, cpr, &raw_cons,
							   &event);
			if (likely(rc >= 0))
				rx_pkts += rc;
			/* Increment rx_pkts when rc is -ENOMEM to count towards
			 * the NAPI budget.  Otherwise, we may potentially loop
			 * here forever if we consistently cannot allocate
			 * buffers.
			 */
			else if (rc == -ENOMEM && budget)
				rx_pkts++;
			else if (rc == -EBUSY)	/* partial completion */
				break;
		} else if (unlikely((TX_CMP_TYPE(txcmp) ==
				     CMPL_BASE_TYPE_HWRM_DONE) ||
				    (TX_CMP_TYPE(txcmp) ==
				     CMPL_BASE_TYPE_HWRM_FWD_REQ) ||
				    (TX_CMP_TYPE(txcmp) ==
				     CMPL_BASE_TYPE_HWRM_ASYNC_EVENT))) {
			bnxt_hwrm_handler(bp, txcmp);
		}
		raw_cons = NEXT_RAW_CMP(raw_cons);

		if (rx_pkts && rx_pkts == budget) {
			cpr->has_more_work = 1;
			break;
		}
	}

	if (event & BNXT_REDIRECT_EVENT)
		xdp_do_flush_map();

	if (event & BNXT_TX_EVENT) {
		struct bnxt_tx_ring_info *txr = bnapi->tx_ring;
		u16 prod = txr->tx_prod;

		/* Sync BD data before updating doorbell */
		wmb();

		bnxt_db_write_relaxed(bp, &txr->tx_db, prod);
	}

	cpr->cp_raw_cons = raw_cons;
	bnapi->tx_pkts += tx_pkts;
	bnapi->events |= event;
	return rx_pkts;
}

static void __bnxt_poll_work_done(struct bnxt *bp, struct bnxt_napi *bnapi)
{
	if (bnapi->tx_pkts) {
		bnapi->tx_int(bp, bnapi, bnapi->tx_pkts);
		bnapi->tx_pkts = 0;
	}

	if ((bnapi->events & BNXT_RX_EVENT) && !(bnapi->in_reset)) {
		struct bnxt_rx_ring_info *rxr = bnapi->rx_ring;

		if (bnapi->events & BNXT_AGG_EVENT)
			bnxt_db_write(bp, &rxr->rx_agg_db, rxr->rx_agg_prod);
		bnxt_db_write(bp, &rxr->rx_db, rxr->rx_prod);
	}
	bnapi->events = 0;
}

static int bnxt_poll_work(struct bnxt *bp, struct bnxt_cp_ring_info *cpr,
			  int budget)
{
	struct bnxt_napi *bnapi = cpr->bnapi;
	int rx_pkts;

	rx_pkts = __bnxt_poll_work(bp, cpr, budget);

	/* ACK completion ring before freeing tx ring and producing new
	 * buffers in rx/agg rings to prevent overflowing the completion
	 * ring.
	 */
	bnxt_db_cq(bp, &cpr->cp_db, cpr->cp_raw_cons);

	__bnxt_poll_work_done(bp, bnapi);
	return rx_pkts;
}

static int bnxt_poll_nitroa0(struct napi_struct *napi, int budget)
{
	struct bnxt_napi *bnapi = container_of(napi, struct bnxt_napi, napi);
	struct bnxt *bp = bnapi->bp;
	struct bnxt_cp_ring_info *cpr = &bnapi->cp_ring;
	struct bnxt_rx_ring_info *rxr = bnapi->rx_ring;
	struct tx_cmp *txcmp;
	struct rx_cmp_ext *rxcmp1;
	u32 cp_cons, tmp_raw_cons;
	u32 raw_cons = cpr->cp_raw_cons;
	u32 rx_pkts = 0;
	u8 event = 0;

	while (1) {
		int rc;

		cp_cons = RING_CMP(raw_cons);
		txcmp = &cpr->cp_desc_ring[CP_RING(cp_cons)][CP_IDX(cp_cons)];

		if (!TX_CMP_VALID(txcmp, raw_cons))
			break;

		if ((TX_CMP_TYPE(txcmp) & 0x30) == 0x10) {
			tmp_raw_cons = NEXT_RAW_CMP(raw_cons);
			cp_cons = RING_CMP(tmp_raw_cons);
			rxcmp1 = (struct rx_cmp_ext *)
			  &cpr->cp_desc_ring[CP_RING(cp_cons)][CP_IDX(cp_cons)];

			if (!RX_CMP_VALID(rxcmp1, tmp_raw_cons))
				break;

			/* force an error to recycle the buffer */
			rxcmp1->rx_cmp_cfa_code_errors_v2 |=
				cpu_to_le32(RX_CMPL_ERRORS_CRC_ERROR);

			rc = bnxt_rx_pkt(bp, cpr, &raw_cons, &event);
			if (likely(rc == -EIO) && budget)
				rx_pkts++;
			else if (rc == -EBUSY)	/* partial completion */
				break;
		} else if (unlikely(TX_CMP_TYPE(txcmp) ==
				    CMPL_BASE_TYPE_HWRM_DONE)) {
			bnxt_hwrm_handler(bp, txcmp);
		} else {
			netdev_err(bp->dev,
				   "Invalid completion received on special ring\n");
		}
		raw_cons = NEXT_RAW_CMP(raw_cons);

		if (rx_pkts == budget)
			break;
	}

	cpr->cp_raw_cons = raw_cons;
	BNXT_DB_CQ(&cpr->cp_db, cpr->cp_raw_cons);
	bnxt_db_write(bp, &rxr->rx_db, rxr->rx_prod);

	if (event & BNXT_AGG_EVENT)
		bnxt_db_write(bp, &rxr->rx_agg_db, rxr->rx_agg_prod);

	if (!bnxt_has_work(bp, cpr) && rx_pkts < budget) {
		napi_complete_done(napi, rx_pkts);
		BNXT_DB_CQ_ARM(&cpr->cp_db, cpr->cp_raw_cons);
	}
	return rx_pkts;
}

static int bnxt_poll(struct napi_struct *napi, int budget)
{
	struct bnxt_napi *bnapi = container_of(napi, struct bnxt_napi, napi);
	struct bnxt *bp = bnapi->bp;
	struct bnxt_cp_ring_info *cpr = &bnapi->cp_ring;
	int work_done = 0;

	while (1) {
		work_done += bnxt_poll_work(bp, cpr, budget - work_done);

		if (work_done >= budget) {
			if (!budget)
				BNXT_DB_CQ_ARM(&cpr->cp_db, cpr->cp_raw_cons);
			break;
		}

		if (!bnxt_has_work(bp, cpr)) {
			if (napi_complete_done(napi, work_done))
				BNXT_DB_CQ_ARM(&cpr->cp_db, cpr->cp_raw_cons);
			break;
		}
	}
	if (bp->flags & BNXT_FLAG_DIM) {
		struct dim_sample dim_sample = {};

		dim_update_sample(cpr->event_ctr,
				  cpr->rx_packets,
				  cpr->rx_bytes,
				  &dim_sample);
		net_dim(&cpr->dim, dim_sample);
	}
	return work_done;
}

static int __bnxt_poll_cqs(struct bnxt *bp, struct bnxt_napi *bnapi, int budget)
{
	struct bnxt_cp_ring_info *cpr = &bnapi->cp_ring;
	int i, work_done = 0;

	for (i = 0; i < 2; i++) {
		struct bnxt_cp_ring_info *cpr2 = cpr->cp_ring_arr[i];

		if (cpr2) {
			work_done += __bnxt_poll_work(bp, cpr2,
						      budget - work_done);
			cpr->has_more_work |= cpr2->has_more_work;
		}
	}
	return work_done;
}

static void __bnxt_poll_cqs_done(struct bnxt *bp, struct bnxt_napi *bnapi,
				 u64 dbr_type)
{
	struct bnxt_cp_ring_info *cpr = &bnapi->cp_ring;
	int i;

	for (i = 0; i < 2; i++) {
		struct bnxt_cp_ring_info *cpr2 = cpr->cp_ring_arr[i];
		struct bnxt_db_info *db;

		if (cpr2 && cpr2->had_work_done) {
			db = &cpr2->cp_db;
			writeq(db->db_key64 | dbr_type |
			       RING_CMP(cpr2->cp_raw_cons), db->doorbell);
			cpr2->had_work_done = 0;
		}
	}
	__bnxt_poll_work_done(bp, bnapi);
}

static int bnxt_poll_p5(struct napi_struct *napi, int budget)
{
	struct bnxt_napi *bnapi = container_of(napi, struct bnxt_napi, napi);
	struct bnxt_cp_ring_info *cpr = &bnapi->cp_ring;
	u32 raw_cons = cpr->cp_raw_cons;
	struct bnxt *bp = bnapi->bp;
	struct nqe_cn *nqcmp;
	int work_done = 0;
	u32 cons;

	if (cpr->has_more_work) {
		cpr->has_more_work = 0;
		work_done = __bnxt_poll_cqs(bp, bnapi, budget);
	}
	while (1) {
		cons = RING_CMP(raw_cons);
		nqcmp = &cpr->nq_desc_ring[CP_RING(cons)][CP_IDX(cons)];

		if (!NQ_CMP_VALID(nqcmp, raw_cons)) {
			if (cpr->has_more_work)
				break;

			__bnxt_poll_cqs_done(bp, bnapi, DBR_TYPE_CQ_ARMALL);
			cpr->cp_raw_cons = raw_cons;
			if (napi_complete_done(napi, work_done))
				BNXT_DB_NQ_ARM_P5(&cpr->cp_db,
						  cpr->cp_raw_cons);
			return work_done;
		}

		/* The valid test of the entry must be done first before
		 * reading any further.
		 */
		dma_rmb();

		if (nqcmp->type == cpu_to_le16(NQ_CN_TYPE_CQ_NOTIFICATION)) {
			u32 idx = le32_to_cpu(nqcmp->cq_handle_low);
			struct bnxt_cp_ring_info *cpr2;

			cpr2 = cpr->cp_ring_arr[idx];
			work_done += __bnxt_poll_work(bp, cpr2,
						      budget - work_done);
			cpr->has_more_work |= cpr2->has_more_work;
		} else {
			bnxt_hwrm_handler(bp, (struct tx_cmp *)nqcmp);
		}
		raw_cons = NEXT_RAW_CMP(raw_cons);
	}
	__bnxt_poll_cqs_done(bp, bnapi, DBR_TYPE_CQ);
	if (raw_cons != cpr->cp_raw_cons) {
		cpr->cp_raw_cons = raw_cons;
		BNXT_DB_NQ_P5(&cpr->cp_db, raw_cons);
	}
	return work_done;
}

static void bnxt_free_tx_skbs(struct bnxt *bp)
{
	int i, max_idx;
	struct pci_dev *pdev = bp->pdev;

	if (!bp->tx_ring)
		return;

	max_idx = bp->tx_nr_pages * TX_DESC_CNT;
	for (i = 0; i < bp->tx_nr_rings; i++) {
		struct bnxt_tx_ring_info *txr = &bp->tx_ring[i];
		int j;

		for (j = 0; j < max_idx;) {
			struct bnxt_sw_tx_bd *tx_buf = &txr->tx_buf_ring[j];
			struct sk_buff *skb;
			int k, last;

			if (i < bp->tx_nr_rings_xdp &&
			    tx_buf->action == XDP_REDIRECT) {
				dma_unmap_single(&pdev->dev,
					dma_unmap_addr(tx_buf, mapping),
					dma_unmap_len(tx_buf, len),
					PCI_DMA_TODEVICE);
				xdp_return_frame(tx_buf->xdpf);
				tx_buf->action = 0;
				tx_buf->xdpf = NULL;
				j++;
				continue;
			}

			skb = tx_buf->skb;
			if (!skb) {
				j++;
				continue;
			}

			tx_buf->skb = NULL;

			if (tx_buf->is_push) {
				dev_kfree_skb(skb);
				j += 2;
				continue;
			}

			dma_unmap_single(&pdev->dev,
					 dma_unmap_addr(tx_buf, mapping),
					 skb_headlen(skb),
					 PCI_DMA_TODEVICE);

			last = tx_buf->nr_frags;
			j += 2;
			for (k = 0; k < last; k++, j++) {
				int ring_idx = j & bp->tx_ring_mask;
				skb_frag_t *frag = &skb_shinfo(skb)->frags[k];

				tx_buf = &txr->tx_buf_ring[ring_idx];
				dma_unmap_page(
					&pdev->dev,
					dma_unmap_addr(tx_buf, mapping),
					skb_frag_size(frag), PCI_DMA_TODEVICE);
			}
			dev_kfree_skb(skb);
		}
		netdev_tx_reset_queue(netdev_get_tx_queue(bp->dev, i));
	}
}

static void bnxt_free_one_rx_ring_skbs(struct bnxt *bp, int ring_nr)
{
	struct bnxt_rx_ring_info *rxr = &bp->rx_ring[ring_nr];
	struct pci_dev *pdev = bp->pdev;
	struct bnxt_tpa_idx_map *map;
	int i, max_idx, max_agg_idx;

	max_idx = bp->rx_nr_pages * RX_DESC_CNT;
	max_agg_idx = bp->rx_agg_nr_pages * RX_DESC_CNT;
	if (!rxr->rx_tpa)
		goto skip_rx_tpa_free;

	for (i = 0; i < bp->max_tpa; i++) {
		struct bnxt_tpa_info *tpa_info = &rxr->rx_tpa[i];
		u8 *data = tpa_info->data;

		if (!data)
			continue;

		dma_unmap_single_attrs(&pdev->dev, tpa_info->mapping,
				       bp->rx_buf_use_size, bp->rx_dir,
				       DMA_ATTR_WEAK_ORDERING);

		tpa_info->data = NULL;

		kfree(data);
	}

skip_rx_tpa_free:
	for (i = 0; i < max_idx; i++) {
		struct bnxt_sw_rx_bd *rx_buf = &rxr->rx_buf_ring[i];
		dma_addr_t mapping = rx_buf->mapping;
		void *data = rx_buf->data;

		if (!data)
			continue;

		rx_buf->data = NULL;
		if (BNXT_RX_PAGE_MODE(bp)) {
			mapping -= bp->rx_dma_offset;
			dma_unmap_page_attrs(&pdev->dev, mapping, PAGE_SIZE,
					     bp->rx_dir,
					     DMA_ATTR_WEAK_ORDERING);
			page_pool_recycle_direct(rxr->page_pool, data);
		} else {
			dma_unmap_single_attrs(&pdev->dev, mapping,
					       bp->rx_buf_use_size, bp->rx_dir,
					       DMA_ATTR_WEAK_ORDERING);
			kfree(data);
		}
	}
	for (i = 0; i < max_agg_idx; i++) {
		struct bnxt_sw_rx_agg_bd *rx_agg_buf = &rxr->rx_agg_ring[i];
		struct page *page = rx_agg_buf->page;

		if (!page)
			continue;

		dma_unmap_page_attrs(&pdev->dev, rx_agg_buf->mapping,
				     BNXT_RX_PAGE_SIZE, PCI_DMA_FROMDEVICE,
				     DMA_ATTR_WEAK_ORDERING);

		rx_agg_buf->page = NULL;
		__clear_bit(i, rxr->rx_agg_bmap);

		__free_page(page);
	}
	if (rxr->rx_page) {
		__free_page(rxr->rx_page);
		rxr->rx_page = NULL;
	}
	map = rxr->rx_tpa_idx_map;
	if (map)
		memset(map->agg_idx_bmap, 0, sizeof(map->agg_idx_bmap));
}

static void bnxt_free_rx_skbs(struct bnxt *bp)
{
	int i;

	if (!bp->rx_ring)
		return;

	for (i = 0; i < bp->rx_nr_rings; i++)
		bnxt_free_one_rx_ring_skbs(bp, i);
}

static void bnxt_free_skbs(struct bnxt *bp)
{
	bnxt_free_tx_skbs(bp);
	bnxt_free_rx_skbs(bp);
}

static void bnxt_free_ring(struct bnxt *bp, struct bnxt_ring_mem_info *rmem)
{
	struct pci_dev *pdev = bp->pdev;
	int i;

	for (i = 0; i < rmem->nr_pages; i++) {
		if (!rmem->pg_arr[i])
			continue;

		dma_free_coherent(&pdev->dev, rmem->page_size,
				  rmem->pg_arr[i], rmem->dma_arr[i]);

		rmem->pg_arr[i] = NULL;
	}
	if (rmem->pg_tbl) {
		size_t pg_tbl_size = rmem->nr_pages * 8;

		if (rmem->flags & BNXT_RMEM_USE_FULL_PAGE_FLAG)
			pg_tbl_size = rmem->page_size;
		dma_free_coherent(&pdev->dev, pg_tbl_size,
				  rmem->pg_tbl, rmem->pg_tbl_map);
		rmem->pg_tbl = NULL;
	}
	if (rmem->vmem_size && *rmem->vmem) {
		vfree(*rmem->vmem);
		*rmem->vmem = NULL;
	}
}

static int bnxt_alloc_ring(struct bnxt *bp, struct bnxt_ring_mem_info *rmem)
{
	struct pci_dev *pdev = bp->pdev;
	u64 valid_bit = 0;
	int i;

	if (rmem->flags & (BNXT_RMEM_VALID_PTE_FLAG | BNXT_RMEM_RING_PTE_FLAG))
		valid_bit = PTU_PTE_VALID;
	if ((rmem->nr_pages > 1 || rmem->depth > 0) && !rmem->pg_tbl) {
		size_t pg_tbl_size = rmem->nr_pages * 8;

		if (rmem->flags & BNXT_RMEM_USE_FULL_PAGE_FLAG)
			pg_tbl_size = rmem->page_size;
		rmem->pg_tbl = dma_alloc_coherent(&pdev->dev, pg_tbl_size,
						  &rmem->pg_tbl_map,
						  GFP_KERNEL);
		if (!rmem->pg_tbl)
			return -ENOMEM;
	}

	for (i = 0; i < rmem->nr_pages; i++) {
		u64 extra_bits = valid_bit;

		rmem->pg_arr[i] = dma_alloc_coherent(&pdev->dev,
						     rmem->page_size,
						     &rmem->dma_arr[i],
						     GFP_KERNEL);
		if (!rmem->pg_arr[i])
			return -ENOMEM;

		if (rmem->init_val)
			memset(rmem->pg_arr[i], rmem->init_val,
			       rmem->page_size);
		if (rmem->nr_pages > 1 || rmem->depth > 0) {
			if (i == rmem->nr_pages - 2 &&
			    (rmem->flags & BNXT_RMEM_RING_PTE_FLAG))
				extra_bits |= PTU_PTE_NEXT_TO_LAST;
			else if (i == rmem->nr_pages - 1 &&
				 (rmem->flags & BNXT_RMEM_RING_PTE_FLAG))
				extra_bits |= PTU_PTE_LAST;
			rmem->pg_tbl[i] =
				cpu_to_le64(rmem->dma_arr[i] | extra_bits);
		}
	}

	if (rmem->vmem_size) {
		*rmem->vmem = vzalloc(rmem->vmem_size);
		if (!(*rmem->vmem))
			return -ENOMEM;
	}
	return 0;
}

static void bnxt_free_tpa_info(struct bnxt *bp)
{
	int i;

	for (i = 0; i < bp->rx_nr_rings; i++) {
		struct bnxt_rx_ring_info *rxr = &bp->rx_ring[i];

		kfree(rxr->rx_tpa_idx_map);
		rxr->rx_tpa_idx_map = NULL;
		if (rxr->rx_tpa) {
			kfree(rxr->rx_tpa[0].agg_arr);
			rxr->rx_tpa[0].agg_arr = NULL;
		}
		kfree(rxr->rx_tpa);
		rxr->rx_tpa = NULL;
	}
}

static int bnxt_alloc_tpa_info(struct bnxt *bp)
{
	int i, j, total_aggs = 0;

	bp->max_tpa = MAX_TPA;
	if (bp->flags & BNXT_FLAG_CHIP_P5) {
		if (!bp->max_tpa_v2)
			return 0;
		bp->max_tpa = max_t(u16, bp->max_tpa_v2, MAX_TPA_P5);
		total_aggs = bp->max_tpa * MAX_SKB_FRAGS;
	}

	for (i = 0; i < bp->rx_nr_rings; i++) {
		struct bnxt_rx_ring_info *rxr = &bp->rx_ring[i];
		struct rx_agg_cmp *agg;

		rxr->rx_tpa = kcalloc(bp->max_tpa, sizeof(struct bnxt_tpa_info),
				      GFP_KERNEL);
		if (!rxr->rx_tpa)
			return -ENOMEM;

		if (!(bp->flags & BNXT_FLAG_CHIP_P5))
			continue;
		agg = kcalloc(total_aggs, sizeof(*agg), GFP_KERNEL);
		rxr->rx_tpa[0].agg_arr = agg;
		if (!agg)
			return -ENOMEM;
		for (j = 1; j < bp->max_tpa; j++)
			rxr->rx_tpa[j].agg_arr = agg + j * MAX_SKB_FRAGS;
		rxr->rx_tpa_idx_map = kzalloc(sizeof(*rxr->rx_tpa_idx_map),
					      GFP_KERNEL);
		if (!rxr->rx_tpa_idx_map)
			return -ENOMEM;
	}
	return 0;
}

static void bnxt_free_rx_rings(struct bnxt *bp)
{
	int i;

	if (!bp->rx_ring)
		return;

	bnxt_free_tpa_info(bp);
	for (i = 0; i < bp->rx_nr_rings; i++) {
		struct bnxt_rx_ring_info *rxr = &bp->rx_ring[i];
		struct bnxt_ring_struct *ring;

		if (rxr->xdp_prog)
			bpf_prog_put(rxr->xdp_prog);

		if (xdp_rxq_info_is_reg(&rxr->xdp_rxq))
			xdp_rxq_info_unreg(&rxr->xdp_rxq);

		page_pool_destroy(rxr->page_pool);
		rxr->page_pool = NULL;

		kfree(rxr->rx_agg_bmap);
		rxr->rx_agg_bmap = NULL;

		ring = &rxr->rx_ring_struct;
		bnxt_free_ring(bp, &ring->ring_mem);

		ring = &rxr->rx_agg_ring_struct;
		bnxt_free_ring(bp, &ring->ring_mem);
	}
}

static int bnxt_alloc_rx_page_pool(struct bnxt *bp,
				   struct bnxt_rx_ring_info *rxr)
{
	struct page_pool_params pp = { 0 };

	pp.pool_size = bp->rx_ring_size;
	pp.nid = dev_to_node(&bp->pdev->dev);
	pp.dev = &bp->pdev->dev;
	pp.dma_dir = DMA_BIDIRECTIONAL;

	rxr->page_pool = page_pool_create(&pp);
	if (IS_ERR(rxr->page_pool)) {
		int err = PTR_ERR(rxr->page_pool);

		rxr->page_pool = NULL;
		return err;
	}
	return 0;
}

static int bnxt_alloc_rx_rings(struct bnxt *bp)
{
	int i, rc = 0, agg_rings = 0;

	if (!bp->rx_ring)
		return -ENOMEM;

	if (bp->flags & BNXT_FLAG_AGG_RINGS)
		agg_rings = 1;

	for (i = 0; i < bp->rx_nr_rings; i++) {
		struct bnxt_rx_ring_info *rxr = &bp->rx_ring[i];
		struct bnxt_ring_struct *ring;

		ring = &rxr->rx_ring_struct;

		rc = bnxt_alloc_rx_page_pool(bp, rxr);
		if (rc)
			return rc;

		rc = xdp_rxq_info_reg(&rxr->xdp_rxq, bp->dev, i);
		if (rc < 0)
			return rc;

		rc = xdp_rxq_info_reg_mem_model(&rxr->xdp_rxq,
						MEM_TYPE_PAGE_POOL,
						rxr->page_pool);
		if (rc) {
			xdp_rxq_info_unreg(&rxr->xdp_rxq);
			return rc;
		}

		rc = bnxt_alloc_ring(bp, &ring->ring_mem);
		if (rc)
			return rc;

		ring->grp_idx = i;
		if (agg_rings) {
			u16 mem_size;

			ring = &rxr->rx_agg_ring_struct;
			rc = bnxt_alloc_ring(bp, &ring->ring_mem);
			if (rc)
				return rc;

			ring->grp_idx = i;
			rxr->rx_agg_bmap_size = bp->rx_agg_ring_mask + 1;
			mem_size = rxr->rx_agg_bmap_size / 8;
			rxr->rx_agg_bmap = kzalloc(mem_size, GFP_KERNEL);
			if (!rxr->rx_agg_bmap)
				return -ENOMEM;
		}
	}
	if (bp->flags & BNXT_FLAG_TPA)
		rc = bnxt_alloc_tpa_info(bp);
	return rc;
}

static void bnxt_free_tx_rings(struct bnxt *bp)
{
	int i;
	struct pci_dev *pdev = bp->pdev;

	if (!bp->tx_ring)
		return;

	for (i = 0; i < bp->tx_nr_rings; i++) {
		struct bnxt_tx_ring_info *txr = &bp->tx_ring[i];
		struct bnxt_ring_struct *ring;

		if (txr->tx_push) {
			dma_free_coherent(&pdev->dev, bp->tx_push_size,
					  txr->tx_push, txr->tx_push_mapping);
			txr->tx_push = NULL;
		}

		ring = &txr->tx_ring_struct;

		bnxt_free_ring(bp, &ring->ring_mem);
	}
}

static int bnxt_alloc_tx_rings(struct bnxt *bp)
{
	int i, j, rc;
	struct pci_dev *pdev = bp->pdev;

	bp->tx_push_size = 0;
	if (bp->tx_push_thresh) {
		int push_size;

		push_size  = L1_CACHE_ALIGN(sizeof(struct tx_push_bd) +
					bp->tx_push_thresh);

		if (push_size > 256) {
			push_size = 0;
			bp->tx_push_thresh = 0;
		}

		bp->tx_push_size = push_size;
	}

	for (i = 0, j = 0; i < bp->tx_nr_rings; i++) {
		struct bnxt_tx_ring_info *txr = &bp->tx_ring[i];
		struct bnxt_ring_struct *ring;
		u8 qidx;

		ring = &txr->tx_ring_struct;

		rc = bnxt_alloc_ring(bp, &ring->ring_mem);
		if (rc)
			return rc;

		ring->grp_idx = txr->bnapi->index;
		if (bp->tx_push_size) {
			dma_addr_t mapping;

			/* One pre-allocated DMA buffer to backup
			 * TX push operation
			 */
			txr->tx_push = dma_alloc_coherent(&pdev->dev,
						bp->tx_push_size,
						&txr->tx_push_mapping,
						GFP_KERNEL);

			if (!txr->tx_push)
				return -ENOMEM;

			mapping = txr->tx_push_mapping +
				sizeof(struct tx_push_bd);
			txr->data_mapping = cpu_to_le64(mapping);
		}
		qidx = bp->tc_to_qidx[j];
		ring->queue_id = bp->q_info[qidx].queue_id;
		if (i < bp->tx_nr_rings_xdp)
			continue;
		if (i % bp->tx_nr_rings_per_tc == (bp->tx_nr_rings_per_tc - 1))
			j++;
	}
	return 0;
}

static void bnxt_free_cp_rings(struct bnxt *bp)
{
	int i;

	if (!bp->bnapi)
		return;

	for (i = 0; i < bp->cp_nr_rings; i++) {
		struct bnxt_napi *bnapi = bp->bnapi[i];
		struct bnxt_cp_ring_info *cpr;
		struct bnxt_ring_struct *ring;
		int j;

		if (!bnapi)
			continue;

		cpr = &bnapi->cp_ring;
		ring = &cpr->cp_ring_struct;

		bnxt_free_ring(bp, &ring->ring_mem);

		for (j = 0; j < 2; j++) {
			struct bnxt_cp_ring_info *cpr2 = cpr->cp_ring_arr[j];

			if (cpr2) {
				ring = &cpr2->cp_ring_struct;
				bnxt_free_ring(bp, &ring->ring_mem);
				kfree(cpr2);
				cpr->cp_ring_arr[j] = NULL;
			}
		}
	}
}

static struct bnxt_cp_ring_info *bnxt_alloc_cp_sub_ring(struct bnxt *bp)
{
	struct bnxt_ring_mem_info *rmem;
	struct bnxt_ring_struct *ring;
	struct bnxt_cp_ring_info *cpr;
	int rc;

	cpr = kzalloc(sizeof(*cpr), GFP_KERNEL);
	if (!cpr)
		return NULL;

	ring = &cpr->cp_ring_struct;
	rmem = &ring->ring_mem;
	rmem->nr_pages = bp->cp_nr_pages;
	rmem->page_size = HW_CMPD_RING_SIZE;
	rmem->pg_arr = (void **)cpr->cp_desc_ring;
	rmem->dma_arr = cpr->cp_desc_mapping;
	rmem->flags = BNXT_RMEM_RING_PTE_FLAG;
	rc = bnxt_alloc_ring(bp, rmem);
	if (rc) {
		bnxt_free_ring(bp, rmem);
		kfree(cpr);
		cpr = NULL;
	}
	return cpr;
}

static int bnxt_alloc_cp_rings(struct bnxt *bp)
{
	bool sh = !!(bp->flags & BNXT_FLAG_SHARED_RINGS);
	int i, rc, ulp_base_vec, ulp_msix;

	ulp_msix = bnxt_get_ulp_msix_num(bp);
	ulp_base_vec = bnxt_get_ulp_msix_base(bp);
	for (i = 0; i < bp->cp_nr_rings; i++) {
		struct bnxt_napi *bnapi = bp->bnapi[i];
		struct bnxt_cp_ring_info *cpr;
		struct bnxt_ring_struct *ring;

		if (!bnapi)
			continue;

		cpr = &bnapi->cp_ring;
		cpr->bnapi = bnapi;
		ring = &cpr->cp_ring_struct;

		rc = bnxt_alloc_ring(bp, &ring->ring_mem);
		if (rc)
			return rc;

		if (ulp_msix && i >= ulp_base_vec)
			ring->map_idx = i + ulp_msix;
		else
			ring->map_idx = i;

		if (!(bp->flags & BNXT_FLAG_CHIP_P5))
			continue;

		if (i < bp->rx_nr_rings) {
			struct bnxt_cp_ring_info *cpr2 =
				bnxt_alloc_cp_sub_ring(bp);

			cpr->cp_ring_arr[BNXT_RX_HDL] = cpr2;
			if (!cpr2)
				return -ENOMEM;
			cpr2->bnapi = bnapi;
		}
		if ((sh && i < bp->tx_nr_rings) ||
		    (!sh && i >= bp->rx_nr_rings)) {
			struct bnxt_cp_ring_info *cpr2 =
				bnxt_alloc_cp_sub_ring(bp);

			cpr->cp_ring_arr[BNXT_TX_HDL] = cpr2;
			if (!cpr2)
				return -ENOMEM;
			cpr2->bnapi = bnapi;
		}
	}
	return 0;
}

static void bnxt_init_ring_struct(struct bnxt *bp)
{
	int i;

	for (i = 0; i < bp->cp_nr_rings; i++) {
		struct bnxt_napi *bnapi = bp->bnapi[i];
		struct bnxt_ring_mem_info *rmem;
		struct bnxt_cp_ring_info *cpr;
		struct bnxt_rx_ring_info *rxr;
		struct bnxt_tx_ring_info *txr;
		struct bnxt_ring_struct *ring;

		if (!bnapi)
			continue;

		cpr = &bnapi->cp_ring;
		ring = &cpr->cp_ring_struct;
		rmem = &ring->ring_mem;
		rmem->nr_pages = bp->cp_nr_pages;
		rmem->page_size = HW_CMPD_RING_SIZE;
		rmem->pg_arr = (void **)cpr->cp_desc_ring;
		rmem->dma_arr = cpr->cp_desc_mapping;
		rmem->vmem_size = 0;

		rxr = bnapi->rx_ring;
		if (!rxr)
			goto skip_rx;

		ring = &rxr->rx_ring_struct;
		rmem = &ring->ring_mem;
		rmem->nr_pages = bp->rx_nr_pages;
		rmem->page_size = HW_RXBD_RING_SIZE;
		rmem->pg_arr = (void **)rxr->rx_desc_ring;
		rmem->dma_arr = rxr->rx_desc_mapping;
		rmem->vmem_size = SW_RXBD_RING_SIZE * bp->rx_nr_pages;
		rmem->vmem = (void **)&rxr->rx_buf_ring;

		ring = &rxr->rx_agg_ring_struct;
		rmem = &ring->ring_mem;
		rmem->nr_pages = bp->rx_agg_nr_pages;
		rmem->page_size = HW_RXBD_RING_SIZE;
		rmem->pg_arr = (void **)rxr->rx_agg_desc_ring;
		rmem->dma_arr = rxr->rx_agg_desc_mapping;
		rmem->vmem_size = SW_RXBD_AGG_RING_SIZE * bp->rx_agg_nr_pages;
		rmem->vmem = (void **)&rxr->rx_agg_ring;

skip_rx:
		txr = bnapi->tx_ring;
		if (!txr)
			continue;

		ring = &txr->tx_ring_struct;
		rmem = &ring->ring_mem;
		rmem->nr_pages = bp->tx_nr_pages;
		rmem->page_size = HW_RXBD_RING_SIZE;
		rmem->pg_arr = (void **)txr->tx_desc_ring;
		rmem->dma_arr = txr->tx_desc_mapping;
		rmem->vmem_size = SW_TXBD_RING_SIZE * bp->tx_nr_pages;
		rmem->vmem = (void **)&txr->tx_buf_ring;
	}
}

static void bnxt_init_rxbd_pages(struct bnxt_ring_struct *ring, u32 type)
{
	int i;
	u32 prod;
	struct rx_bd **rx_buf_ring;

	rx_buf_ring = (struct rx_bd **)ring->ring_mem.pg_arr;
	for (i = 0, prod = 0; i < ring->ring_mem.nr_pages; i++) {
		int j;
		struct rx_bd *rxbd;

		rxbd = rx_buf_ring[i];
		if (!rxbd)
			continue;

		for (j = 0; j < RX_DESC_CNT; j++, rxbd++, prod++) {
			rxbd->rx_bd_len_flags_type = cpu_to_le32(type);
			rxbd->rx_bd_opaque = prod;
		}
	}
}

static int bnxt_alloc_one_rx_ring(struct bnxt *bp, int ring_nr)
{
	struct bnxt_rx_ring_info *rxr = &bp->rx_ring[ring_nr];
	struct net_device *dev = bp->dev;
	u32 prod;
	int i;

	prod = rxr->rx_prod;
	for (i = 0; i < bp->rx_ring_size; i++) {
		if (bnxt_alloc_rx_data(bp, rxr, prod, GFP_KERNEL)) {
			netdev_warn(dev, "init'ed rx ring %d with %d/%d skbs only\n",
				    ring_nr, i, bp->rx_ring_size);
			break;
		}
		prod = NEXT_RX(prod);
	}
	rxr->rx_prod = prod;

	if (!(bp->flags & BNXT_FLAG_AGG_RINGS))
		return 0;

	prod = rxr->rx_agg_prod;
	for (i = 0; i < bp->rx_agg_ring_size; i++) {
		if (bnxt_alloc_rx_page(bp, rxr, prod, GFP_KERNEL)) {
			netdev_warn(dev, "init'ed rx ring %d with %d/%d pages only\n",
				    ring_nr, i, bp->rx_ring_size);
			break;
		}
		prod = NEXT_RX_AGG(prod);
	}
	rxr->rx_agg_prod = prod;

	if (rxr->rx_tpa) {
		dma_addr_t mapping;
		u8 *data;

		for (i = 0; i < bp->max_tpa; i++) {
			data = __bnxt_alloc_rx_data(bp, &mapping, GFP_KERNEL);
			if (!data)
				return -ENOMEM;

			rxr->rx_tpa[i].data = data;
			rxr->rx_tpa[i].data_ptr = data + bp->rx_offset;
			rxr->rx_tpa[i].mapping = mapping;
		}
	}
	return 0;
}

static int bnxt_init_one_rx_ring(struct bnxt *bp, int ring_nr)
{
	struct bnxt_rx_ring_info *rxr;
	struct bnxt_ring_struct *ring;
	u32 type;

	type = (bp->rx_buf_use_size << RX_BD_LEN_SHIFT) |
		RX_BD_TYPE_RX_PACKET_BD | RX_BD_FLAGS_EOP;

	if (NET_IP_ALIGN == 2)
		type |= RX_BD_FLAGS_SOP;

	rxr = &bp->rx_ring[ring_nr];
	ring = &rxr->rx_ring_struct;
	bnxt_init_rxbd_pages(ring, type);

	if (BNXT_RX_PAGE_MODE(bp) && bp->xdp_prog) {
		bpf_prog_add(bp->xdp_prog, 1);
		rxr->xdp_prog = bp->xdp_prog;
	}
	ring->fw_ring_id = INVALID_HW_RING_ID;

	ring = &rxr->rx_agg_ring_struct;
	ring->fw_ring_id = INVALID_HW_RING_ID;

	if ((bp->flags & BNXT_FLAG_AGG_RINGS)) {
		type = ((u32)BNXT_RX_PAGE_SIZE << RX_BD_LEN_SHIFT) |
			RX_BD_TYPE_RX_AGG_BD | RX_BD_FLAGS_SOP;

		bnxt_init_rxbd_pages(ring, type);
	}

	return bnxt_alloc_one_rx_ring(bp, ring_nr);
}

static void bnxt_init_cp_rings(struct bnxt *bp)
{
	int i, j;

	for (i = 0; i < bp->cp_nr_rings; i++) {
		struct bnxt_cp_ring_info *cpr = &bp->bnapi[i]->cp_ring;
		struct bnxt_ring_struct *ring = &cpr->cp_ring_struct;

		ring->fw_ring_id = INVALID_HW_RING_ID;
		cpr->rx_ring_coal.coal_ticks = bp->rx_coal.coal_ticks;
		cpr->rx_ring_coal.coal_bufs = bp->rx_coal.coal_bufs;
		for (j = 0; j < 2; j++) {
			struct bnxt_cp_ring_info *cpr2 = cpr->cp_ring_arr[j];

			if (!cpr2)
				continue;

			ring = &cpr2->cp_ring_struct;
			ring->fw_ring_id = INVALID_HW_RING_ID;
			cpr2->rx_ring_coal.coal_ticks = bp->rx_coal.coal_ticks;
			cpr2->rx_ring_coal.coal_bufs = bp->rx_coal.coal_bufs;
		}
	}
}

static int bnxt_init_rx_rings(struct bnxt *bp)
{
	int i, rc = 0;

	if (BNXT_RX_PAGE_MODE(bp)) {
		bp->rx_offset = NET_IP_ALIGN + XDP_PACKET_HEADROOM;
		bp->rx_dma_offset = XDP_PACKET_HEADROOM;
	} else {
		bp->rx_offset = BNXT_RX_OFFSET;
		bp->rx_dma_offset = BNXT_RX_DMA_OFFSET;
	}

	for (i = 0; i < bp->rx_nr_rings; i++) {
		rc = bnxt_init_one_rx_ring(bp, i);
		if (rc)
			break;
	}

	return rc;
}

static int bnxt_init_tx_rings(struct bnxt *bp)
{
	u16 i;

	bp->tx_wake_thresh = max_t(int, bp->tx_ring_size / 2,
				   MAX_SKB_FRAGS + 1);

	for (i = 0; i < bp->tx_nr_rings; i++) {
		struct bnxt_tx_ring_info *txr = &bp->tx_ring[i];
		struct bnxt_ring_struct *ring = &txr->tx_ring_struct;

		ring->fw_ring_id = INVALID_HW_RING_ID;
	}

	return 0;
}

static void bnxt_free_ring_grps(struct bnxt *bp)
{
	kfree(bp->grp_info);
	bp->grp_info = NULL;
}

static int bnxt_init_ring_grps(struct bnxt *bp, bool irq_re_init)
{
	int i;

	if (irq_re_init) {
		bp->grp_info = kcalloc(bp->cp_nr_rings,
				       sizeof(struct bnxt_ring_grp_info),
				       GFP_KERNEL);
		if (!bp->grp_info)
			return -ENOMEM;
	}
	for (i = 0; i < bp->cp_nr_rings; i++) {
		if (irq_re_init)
			bp->grp_info[i].fw_stats_ctx = INVALID_HW_RING_ID;
		bp->grp_info[i].fw_grp_id = INVALID_HW_RING_ID;
		bp->grp_info[i].rx_fw_ring_id = INVALID_HW_RING_ID;
		bp->grp_info[i].agg_fw_ring_id = INVALID_HW_RING_ID;
		bp->grp_info[i].cp_fw_ring_id = INVALID_HW_RING_ID;
	}
	return 0;
}

static void bnxt_free_vnics(struct bnxt *bp)
{
	kfree(bp->vnic_info);
	bp->vnic_info = NULL;
	bp->nr_vnics = 0;
}

static int bnxt_alloc_vnics(struct bnxt *bp)
{
	int num_vnics = 1;

#ifdef CONFIG_RFS_ACCEL
	if ((bp->flags & (BNXT_FLAG_RFS | BNXT_FLAG_CHIP_P5)) == BNXT_FLAG_RFS)
		num_vnics += bp->rx_nr_rings;
#endif

	if (BNXT_CHIP_TYPE_NITRO_A0(bp))
		num_vnics++;

	bp->vnic_info = kcalloc(num_vnics, sizeof(struct bnxt_vnic_info),
				GFP_KERNEL);
	if (!bp->vnic_info)
		return -ENOMEM;

	bp->nr_vnics = num_vnics;
	return 0;
}

static void bnxt_init_vnics(struct bnxt *bp)
{
	int i;

	for (i = 0; i < bp->nr_vnics; i++) {
		struct bnxt_vnic_info *vnic = &bp->vnic_info[i];
		int j;

		vnic->fw_vnic_id = INVALID_HW_RING_ID;
		for (j = 0; j < BNXT_MAX_CTX_PER_VNIC; j++)
			vnic->fw_rss_cos_lb_ctx[j] = INVALID_HW_RING_ID;

		vnic->fw_l2_ctx_id = INVALID_HW_RING_ID;

		if (bp->vnic_info[i].rss_hash_key) {
			if (i == 0)
				prandom_bytes(vnic->rss_hash_key,
					      HW_HASH_KEY_SIZE);
			else
				memcpy(vnic->rss_hash_key,
				       bp->vnic_info[0].rss_hash_key,
				       HW_HASH_KEY_SIZE);
		}
	}
}

static int bnxt_calc_nr_ring_pages(u32 ring_size, int desc_per_pg)
{
	int pages;

	pages = ring_size / desc_per_pg;

	if (!pages)
		return 1;

	pages++;

	while (pages & (pages - 1))
		pages++;

	return pages;
}

void bnxt_set_tpa_flags(struct bnxt *bp)
{
	bp->flags &= ~BNXT_FLAG_TPA;
	if (bp->flags & BNXT_FLAG_NO_AGG_RINGS)
		return;
	if (bp->dev->features & NETIF_F_LRO)
		bp->flags |= BNXT_FLAG_LRO;
	else if (bp->dev->features & NETIF_F_GRO_HW)
		bp->flags |= BNXT_FLAG_GRO;
}

/* bp->rx_ring_size, bp->tx_ring_size, dev->mtu, BNXT_FLAG_{G|L}RO flags must
 * be set on entry.
 */
void bnxt_set_ring_params(struct bnxt *bp)
{
	u32 ring_size, rx_size, rx_space, max_rx_cmpl;
	u32 agg_factor = 0, agg_ring_size = 0;

	/* 8 for CRC and VLAN */
	rx_size = SKB_DATA_ALIGN(bp->dev->mtu + ETH_HLEN + NET_IP_ALIGN + 8);

	rx_space = rx_size + NET_SKB_PAD +
		SKB_DATA_ALIGN(sizeof(struct skb_shared_info));

	bp->rx_copy_thresh = BNXT_RX_COPY_THRESH;
	ring_size = bp->rx_ring_size;
	bp->rx_agg_ring_size = 0;
	bp->rx_agg_nr_pages = 0;

	if (bp->flags & BNXT_FLAG_TPA)
		agg_factor = min_t(u32, 4, 65536 / BNXT_RX_PAGE_SIZE);

	bp->flags &= ~BNXT_FLAG_JUMBO;
	if (rx_space > PAGE_SIZE && !(bp->flags & BNXT_FLAG_NO_AGG_RINGS)) {
		u32 jumbo_factor;

		bp->flags |= BNXT_FLAG_JUMBO;
		jumbo_factor = PAGE_ALIGN(bp->dev->mtu - 40) >> PAGE_SHIFT;
		if (jumbo_factor > agg_factor)
			agg_factor = jumbo_factor;
	}
	agg_ring_size = ring_size * agg_factor;

	if (agg_ring_size) {
		bp->rx_agg_nr_pages = bnxt_calc_nr_ring_pages(agg_ring_size,
							RX_DESC_CNT);
		if (bp->rx_agg_nr_pages > MAX_RX_AGG_PAGES) {
			u32 tmp = agg_ring_size;

			bp->rx_agg_nr_pages = MAX_RX_AGG_PAGES;
			agg_ring_size = MAX_RX_AGG_PAGES * RX_DESC_CNT - 1;
			netdev_warn(bp->dev, "rx agg ring size %d reduced to %d.\n",
				    tmp, agg_ring_size);
		}
		bp->rx_agg_ring_size = agg_ring_size;
		bp->rx_agg_ring_mask = (bp->rx_agg_nr_pages * RX_DESC_CNT) - 1;
		rx_size = SKB_DATA_ALIGN(BNXT_RX_COPY_THRESH + NET_IP_ALIGN);
		rx_space = rx_size + NET_SKB_PAD +
			SKB_DATA_ALIGN(sizeof(struct skb_shared_info));
	}

	bp->rx_buf_use_size = rx_size;
	bp->rx_buf_size = rx_space;

	bp->rx_nr_pages = bnxt_calc_nr_ring_pages(ring_size, RX_DESC_CNT);
	bp->rx_ring_mask = (bp->rx_nr_pages * RX_DESC_CNT) - 1;

	ring_size = bp->tx_ring_size;
	bp->tx_nr_pages = bnxt_calc_nr_ring_pages(ring_size, TX_DESC_CNT);
	bp->tx_ring_mask = (bp->tx_nr_pages * TX_DESC_CNT) - 1;

	max_rx_cmpl = bp->rx_ring_size;
	/* MAX TPA needs to be added because TPA_START completions are
	 * immediately recycled, so the TPA completions are not bound by
	 * the RX ring size.
	 */
	if (bp->flags & BNXT_FLAG_TPA)
		max_rx_cmpl += bp->max_tpa;
	/* RX and TPA completions are 32-byte, all others are 16-byte */
	ring_size = max_rx_cmpl * 2 + agg_ring_size + bp->tx_ring_size;
	bp->cp_ring_size = ring_size;

	bp->cp_nr_pages = bnxt_calc_nr_ring_pages(ring_size, CP_DESC_CNT);
	if (bp->cp_nr_pages > MAX_CP_PAGES) {
		bp->cp_nr_pages = MAX_CP_PAGES;
		bp->cp_ring_size = MAX_CP_PAGES * CP_DESC_CNT - 1;
		netdev_warn(bp->dev, "completion ring size %d reduced to %d.\n",
			    ring_size, bp->cp_ring_size);
	}
	bp->cp_bit = bp->cp_nr_pages * CP_DESC_CNT;
	bp->cp_ring_mask = bp->cp_bit - 1;
}

/* Changing allocation mode of RX rings.
 * TODO: Update when extending xdp_rxq_info to support allocation modes.
 */
int bnxt_set_rx_skb_mode(struct bnxt *bp, bool page_mode)
{
	if (page_mode) {
		if (bp->dev->mtu > BNXT_MAX_PAGE_MODE_MTU)
			return -EOPNOTSUPP;
		bp->dev->max_mtu =
			min_t(u16, bp->max_mtu, BNXT_MAX_PAGE_MODE_MTU);
		bp->flags &= ~BNXT_FLAG_AGG_RINGS;
		bp->flags |= BNXT_FLAG_NO_AGG_RINGS | BNXT_FLAG_RX_PAGE_MODE;
		bp->rx_dir = DMA_BIDIRECTIONAL;
		bp->rx_skb_func = bnxt_rx_page_skb;
		/* Disable LRO or GRO_HW */
		netdev_update_features(bp->dev);
	} else {
		bp->dev->max_mtu = bp->max_mtu;
		bp->flags &= ~BNXT_FLAG_RX_PAGE_MODE;
		bp->rx_dir = DMA_FROM_DEVICE;
		bp->rx_skb_func = bnxt_rx_skb;
	}
	return 0;
}

static void bnxt_free_vnic_attributes(struct bnxt *bp)
{
	int i;
	struct bnxt_vnic_info *vnic;
	struct pci_dev *pdev = bp->pdev;

	if (!bp->vnic_info)
		return;

	for (i = 0; i < bp->nr_vnics; i++) {
		vnic = &bp->vnic_info[i];

		kfree(vnic->fw_grp_ids);
		vnic->fw_grp_ids = NULL;

		kfree(vnic->uc_list);
		vnic->uc_list = NULL;

		if (vnic->mc_list) {
			dma_free_coherent(&pdev->dev, vnic->mc_list_size,
					  vnic->mc_list, vnic->mc_list_mapping);
			vnic->mc_list = NULL;
		}

		if (vnic->rss_table) {
			dma_free_coherent(&pdev->dev, vnic->rss_table_size,
					  vnic->rss_table,
					  vnic->rss_table_dma_addr);
			vnic->rss_table = NULL;
		}

		vnic->rss_hash_key = NULL;
		vnic->flags = 0;
	}
}

static int bnxt_alloc_vnic_attributes(struct bnxt *bp)
{
	int i, rc = 0, size;
	struct bnxt_vnic_info *vnic;
	struct pci_dev *pdev = bp->pdev;
	int max_rings;

	for (i = 0; i < bp->nr_vnics; i++) {
		vnic = &bp->vnic_info[i];

		if (vnic->flags & BNXT_VNIC_UCAST_FLAG) {
			int mem_size = (BNXT_MAX_UC_ADDRS - 1) * ETH_ALEN;

			if (mem_size > 0) {
				vnic->uc_list = kmalloc(mem_size, GFP_KERNEL);
				if (!vnic->uc_list) {
					rc = -ENOMEM;
					goto out;
				}
			}
		}

		if (vnic->flags & BNXT_VNIC_MCAST_FLAG) {
			vnic->mc_list_size = BNXT_MAX_MC_ADDRS * ETH_ALEN;
			vnic->mc_list =
				dma_alloc_coherent(&pdev->dev,
						   vnic->mc_list_size,
						   &vnic->mc_list_mapping,
						   GFP_KERNEL);
			if (!vnic->mc_list) {
				rc = -ENOMEM;
				goto out;
			}
		}

		if (bp->flags & BNXT_FLAG_CHIP_P5)
			goto vnic_skip_grps;

		if (vnic->flags & BNXT_VNIC_RSS_FLAG)
			max_rings = bp->rx_nr_rings;
		else
			max_rings = 1;

		vnic->fw_grp_ids = kcalloc(max_rings, sizeof(u16), GFP_KERNEL);
		if (!vnic->fw_grp_ids) {
			rc = -ENOMEM;
			goto out;
		}
vnic_skip_grps:
		if ((bp->flags & BNXT_FLAG_NEW_RSS_CAP) &&
		    !(vnic->flags & BNXT_VNIC_RSS_FLAG))
			continue;

		/* Allocate rss table and hash key */
		size = L1_CACHE_ALIGN(HW_HASH_INDEX_SIZE * sizeof(u16));
		if (bp->flags & BNXT_FLAG_CHIP_P5)
			size = L1_CACHE_ALIGN(BNXT_MAX_RSS_TABLE_SIZE_P5);

		vnic->rss_table_size = size + HW_HASH_KEY_SIZE;
		vnic->rss_table = dma_alloc_coherent(&pdev->dev,
						     vnic->rss_table_size,
						     &vnic->rss_table_dma_addr,
						     GFP_KERNEL);
		if (!vnic->rss_table) {
			rc = -ENOMEM;
			goto out;
		}

		vnic->rss_hash_key = ((void *)vnic->rss_table) + size;
		vnic->rss_hash_key_dma_addr = vnic->rss_table_dma_addr + size;
	}
	return 0;

out:
	return rc;
}

static void bnxt_free_hwrm_resources(struct bnxt *bp)
{
	struct pci_dev *pdev = bp->pdev;

	if (bp->hwrm_cmd_resp_addr) {
		dma_free_coherent(&pdev->dev, PAGE_SIZE, bp->hwrm_cmd_resp_addr,
				  bp->hwrm_cmd_resp_dma_addr);
		bp->hwrm_cmd_resp_addr = NULL;
	}

	if (bp->hwrm_cmd_kong_resp_addr) {
		dma_free_coherent(&pdev->dev, PAGE_SIZE,
				  bp->hwrm_cmd_kong_resp_addr,
				  bp->hwrm_cmd_kong_resp_dma_addr);
		bp->hwrm_cmd_kong_resp_addr = NULL;
	}
}

static int bnxt_alloc_kong_hwrm_resources(struct bnxt *bp)
{
	struct pci_dev *pdev = bp->pdev;

	if (bp->hwrm_cmd_kong_resp_addr)
		return 0;

	bp->hwrm_cmd_kong_resp_addr =
		dma_alloc_coherent(&pdev->dev, PAGE_SIZE,
				   &bp->hwrm_cmd_kong_resp_dma_addr,
				   GFP_KERNEL);
	if (!bp->hwrm_cmd_kong_resp_addr)
		return -ENOMEM;

	return 0;
}

static int bnxt_alloc_hwrm_resources(struct bnxt *bp)
{
	struct pci_dev *pdev = bp->pdev;

	bp->hwrm_cmd_resp_addr = dma_alloc_coherent(&pdev->dev, PAGE_SIZE,
						   &bp->hwrm_cmd_resp_dma_addr,
						   GFP_KERNEL);
	if (!bp->hwrm_cmd_resp_addr)
		return -ENOMEM;

	return 0;
}

static void bnxt_free_hwrm_short_cmd_req(struct bnxt *bp)
{
	if (bp->hwrm_short_cmd_req_addr) {
		struct pci_dev *pdev = bp->pdev;

		dma_free_coherent(&pdev->dev, bp->hwrm_max_ext_req_len,
				  bp->hwrm_short_cmd_req_addr,
				  bp->hwrm_short_cmd_req_dma_addr);
		bp->hwrm_short_cmd_req_addr = NULL;
	}
}

static int bnxt_alloc_hwrm_short_cmd_req(struct bnxt *bp)
{
	struct pci_dev *pdev = bp->pdev;

	if (bp->hwrm_short_cmd_req_addr)
		return 0;

	bp->hwrm_short_cmd_req_addr =
		dma_alloc_coherent(&pdev->dev, bp->hwrm_max_ext_req_len,
				   &bp->hwrm_short_cmd_req_dma_addr,
				   GFP_KERNEL);
	if (!bp->hwrm_short_cmd_req_addr)
		return -ENOMEM;

	return 0;
}

static void bnxt_free_stats_mem(struct bnxt *bp, struct bnxt_stats_mem *stats)
{
	kfree(stats->hw_masks);
	stats->hw_masks = NULL;
	kfree(stats->sw_stats);
	stats->sw_stats = NULL;
	if (stats->hw_stats) {
		dma_free_coherent(&bp->pdev->dev, stats->len, stats->hw_stats,
				  stats->hw_stats_map);
		stats->hw_stats = NULL;
	}
}

static int bnxt_alloc_stats_mem(struct bnxt *bp, struct bnxt_stats_mem *stats,
				bool alloc_masks)
{
	stats->hw_stats = dma_alloc_coherent(&bp->pdev->dev, stats->len,
					     &stats->hw_stats_map, GFP_KERNEL);
	if (!stats->hw_stats)
		return -ENOMEM;

	stats->sw_stats = kzalloc(stats->len, GFP_KERNEL);
	if (!stats->sw_stats)
		goto stats_mem_err;

	if (alloc_masks) {
		stats->hw_masks = kzalloc(stats->len, GFP_KERNEL);
		if (!stats->hw_masks)
			goto stats_mem_err;
	}
	return 0;

stats_mem_err:
	bnxt_free_stats_mem(bp, stats);
	return -ENOMEM;
}

static void bnxt_fill_masks(u64 *mask_arr, u64 mask, int count)
{
	int i;

	for (i = 0; i < count; i++)
		mask_arr[i] = mask;
}

static void bnxt_copy_hw_masks(u64 *mask_arr, __le64 *hw_mask_arr, int count)
{
	int i;
<<<<<<< HEAD

	for (i = 0; i < count; i++)
		mask_arr[i] = le64_to_cpu(hw_mask_arr[i]);
}

static int bnxt_hwrm_func_qstat_ext(struct bnxt *bp,
				    struct bnxt_stats_mem *stats)
{
	struct hwrm_func_qstats_ext_output *resp = bp->hwrm_cmd_resp_addr;
	struct hwrm_func_qstats_ext_input req = {0};
	__le64 *hw_masks;
	int rc;

	if (!(bp->fw_cap & BNXT_FW_CAP_EXT_HW_STATS_SUPPORTED) ||
	    !(bp->flags & BNXT_FLAG_CHIP_P5))
		return -EOPNOTSUPP;

	bnxt_hwrm_cmd_hdr_init(bp, &req, HWRM_FUNC_QSTATS_EXT, -1, -1);
	req.fid = cpu_to_le16(0xffff);
	req.flags = FUNC_QSTATS_EXT_REQ_FLAGS_COUNTER_MASK;
	mutex_lock(&bp->hwrm_cmd_lock);
	rc = _hwrm_send_message(bp, &req, sizeof(req), HWRM_CMD_TIMEOUT);
	if (rc)
		goto qstat_exit;

	hw_masks = &resp->rx_ucast_pkts;
	bnxt_copy_hw_masks(stats->hw_masks, hw_masks, stats->len / 8);

=======

	for (i = 0; i < count; i++)
		mask_arr[i] = le64_to_cpu(hw_mask_arr[i]);
}

static int bnxt_hwrm_func_qstat_ext(struct bnxt *bp,
				    struct bnxt_stats_mem *stats)
{
	struct hwrm_func_qstats_ext_output *resp = bp->hwrm_cmd_resp_addr;
	struct hwrm_func_qstats_ext_input req = {0};
	__le64 *hw_masks;
	int rc;

	if (!(bp->fw_cap & BNXT_FW_CAP_EXT_HW_STATS_SUPPORTED) ||
	    !(bp->flags & BNXT_FLAG_CHIP_P5))
		return -EOPNOTSUPP;

	bnxt_hwrm_cmd_hdr_init(bp, &req, HWRM_FUNC_QSTATS_EXT, -1, -1);
	req.fid = cpu_to_le16(0xffff);
	req.flags = FUNC_QSTATS_EXT_REQ_FLAGS_COUNTER_MASK;
	mutex_lock(&bp->hwrm_cmd_lock);
	rc = _hwrm_send_message(bp, &req, sizeof(req), HWRM_CMD_TIMEOUT);
	if (rc)
		goto qstat_exit;

	hw_masks = &resp->rx_ucast_pkts;
	bnxt_copy_hw_masks(stats->hw_masks, hw_masks, stats->len / 8);

>>>>>>> 4e026225
qstat_exit:
	mutex_unlock(&bp->hwrm_cmd_lock);
	return rc;
}

static int bnxt_hwrm_port_qstats(struct bnxt *bp, u8 flags);
static int bnxt_hwrm_port_qstats_ext(struct bnxt *bp, u8 flags);

static void bnxt_init_stats(struct bnxt *bp)
{
	struct bnxt_napi *bnapi = bp->bnapi[0];
	struct bnxt_cp_ring_info *cpr;
	struct bnxt_stats_mem *stats;
	__le64 *rx_stats, *tx_stats;
	int rc, rx_count, tx_count;
	u64 *rx_masks, *tx_masks;
	u64 mask;
	u8 flags;

	cpr = &bnapi->cp_ring;
	stats = &cpr->stats;
	rc = bnxt_hwrm_func_qstat_ext(bp, stats);
	if (rc) {
		if (bp->flags & BNXT_FLAG_CHIP_P5)
			mask = (1ULL << 48) - 1;
		else
			mask = -1ULL;
		bnxt_fill_masks(stats->hw_masks, mask, stats->len / 8);
	}
	if (bp->flags & BNXT_FLAG_PORT_STATS) {
		stats = &bp->port_stats;
		rx_stats = stats->hw_stats;
		rx_masks = stats->hw_masks;
		rx_count = sizeof(struct rx_port_stats) / 8;
		tx_stats = rx_stats + BNXT_TX_PORT_STATS_BYTE_OFFSET / 8;
		tx_masks = rx_masks + BNXT_TX_PORT_STATS_BYTE_OFFSET / 8;
		tx_count = sizeof(struct tx_port_stats) / 8;

		flags = PORT_QSTATS_REQ_FLAGS_COUNTER_MASK;
		rc = bnxt_hwrm_port_qstats(bp, flags);
		if (rc) {
			mask = (1ULL << 40) - 1;
<<<<<<< HEAD

			bnxt_fill_masks(rx_masks, mask, rx_count);
			bnxt_fill_masks(tx_masks, mask, tx_count);
		} else {
			bnxt_copy_hw_masks(rx_masks, rx_stats, rx_count);
			bnxt_copy_hw_masks(tx_masks, tx_stats, tx_count);
			bnxt_hwrm_port_qstats(bp, 0);
		}
	}
	if (bp->flags & BNXT_FLAG_PORT_STATS_EXT) {
		stats = &bp->rx_port_stats_ext;
		rx_stats = stats->hw_stats;
		rx_masks = stats->hw_masks;
		rx_count = sizeof(struct rx_port_stats_ext) / 8;
		stats = &bp->tx_port_stats_ext;
		tx_stats = stats->hw_stats;
		tx_masks = stats->hw_masks;
		tx_count = sizeof(struct tx_port_stats_ext) / 8;

		flags = PORT_QSTATS_EXT_REQ_FLAGS_COUNTER_MASK;
		rc = bnxt_hwrm_port_qstats_ext(bp, flags);
		if (rc) {
			mask = (1ULL << 40) - 1;

			bnxt_fill_masks(rx_masks, mask, rx_count);
=======

			bnxt_fill_masks(rx_masks, mask, rx_count);
			bnxt_fill_masks(tx_masks, mask, tx_count);
		} else {
			bnxt_copy_hw_masks(rx_masks, rx_stats, rx_count);
			bnxt_copy_hw_masks(tx_masks, tx_stats, tx_count);
			bnxt_hwrm_port_qstats(bp, 0);
		}
	}
	if (bp->flags & BNXT_FLAG_PORT_STATS_EXT) {
		stats = &bp->rx_port_stats_ext;
		rx_stats = stats->hw_stats;
		rx_masks = stats->hw_masks;
		rx_count = sizeof(struct rx_port_stats_ext) / 8;
		stats = &bp->tx_port_stats_ext;
		tx_stats = stats->hw_stats;
		tx_masks = stats->hw_masks;
		tx_count = sizeof(struct tx_port_stats_ext) / 8;

		flags = PORT_QSTATS_EXT_REQ_FLAGS_COUNTER_MASK;
		rc = bnxt_hwrm_port_qstats_ext(bp, flags);
		if (rc) {
			mask = (1ULL << 40) - 1;

			bnxt_fill_masks(rx_masks, mask, rx_count);
>>>>>>> 4e026225
			if (tx_stats)
				bnxt_fill_masks(tx_masks, mask, tx_count);
		} else {
			bnxt_copy_hw_masks(rx_masks, rx_stats, rx_count);
			if (tx_stats)
				bnxt_copy_hw_masks(tx_masks, tx_stats,
						   tx_count);
			bnxt_hwrm_port_qstats_ext(bp, 0);
		}
	}
}

static void bnxt_free_port_stats(struct bnxt *bp)
{
	bp->flags &= ~BNXT_FLAG_PORT_STATS;
	bp->flags &= ~BNXT_FLAG_PORT_STATS_EXT;

	bnxt_free_stats_mem(bp, &bp->port_stats);
	bnxt_free_stats_mem(bp, &bp->rx_port_stats_ext);
	bnxt_free_stats_mem(bp, &bp->tx_port_stats_ext);
}

static void bnxt_free_ring_stats(struct bnxt *bp)
{
	int i;

	if (!bp->bnapi)
		return;

	for (i = 0; i < bp->cp_nr_rings; i++) {
		struct bnxt_napi *bnapi = bp->bnapi[i];
		struct bnxt_cp_ring_info *cpr = &bnapi->cp_ring;

		bnxt_free_stats_mem(bp, &cpr->stats);
	}
}

static int bnxt_alloc_stats(struct bnxt *bp)
{
	u32 size, i;
	int rc;

	size = bp->hw_ring_stats_size;

	for (i = 0; i < bp->cp_nr_rings; i++) {
		struct bnxt_napi *bnapi = bp->bnapi[i];
		struct bnxt_cp_ring_info *cpr = &bnapi->cp_ring;

		cpr->stats.len = size;
		rc = bnxt_alloc_stats_mem(bp, &cpr->stats, !i);
		if (rc)
			return rc;

		cpr->hw_stats_ctx_id = INVALID_STATS_CTX_ID;
	}

	if (BNXT_VF(bp) || bp->chip_num == CHIP_NUM_58700)
		return 0;

	if (bp->port_stats.hw_stats)
		goto alloc_ext_stats;

	bp->port_stats.len = BNXT_PORT_STATS_SIZE;
	rc = bnxt_alloc_stats_mem(bp, &bp->port_stats, true);
	if (rc)
		return rc;

	bp->flags |= BNXT_FLAG_PORT_STATS;

alloc_ext_stats:
	/* Display extended statistics only if FW supports it */
	if (bp->hwrm_spec_code < 0x10804 || bp->hwrm_spec_code == 0x10900)
		if (!(bp->fw_cap & BNXT_FW_CAP_EXT_STATS_SUPPORTED))
			return 0;

	if (bp->rx_port_stats_ext.hw_stats)
		goto alloc_tx_ext_stats;

	bp->rx_port_stats_ext.len = sizeof(struct rx_port_stats_ext);
	rc = bnxt_alloc_stats_mem(bp, &bp->rx_port_stats_ext, true);
	/* Extended stats are optional */
	if (rc)
		return 0;

alloc_tx_ext_stats:
	if (bp->tx_port_stats_ext.hw_stats)
		return 0;

	if (bp->hwrm_spec_code >= 0x10902 ||
	    (bp->fw_cap & BNXT_FW_CAP_EXT_STATS_SUPPORTED)) {
		bp->tx_port_stats_ext.len = sizeof(struct tx_port_stats_ext);
		rc = bnxt_alloc_stats_mem(bp, &bp->tx_port_stats_ext, true);
		/* Extended stats are optional */
		if (rc)
			return 0;
	}
	bp->flags |= BNXT_FLAG_PORT_STATS_EXT;
	return 0;
}

static void bnxt_clear_ring_indices(struct bnxt *bp)
{
	int i;

	if (!bp->bnapi)
		return;

	for (i = 0; i < bp->cp_nr_rings; i++) {
		struct bnxt_napi *bnapi = bp->bnapi[i];
		struct bnxt_cp_ring_info *cpr;
		struct bnxt_rx_ring_info *rxr;
		struct bnxt_tx_ring_info *txr;

		if (!bnapi)
			continue;

		cpr = &bnapi->cp_ring;
		cpr->cp_raw_cons = 0;

		txr = bnapi->tx_ring;
		if (txr) {
			txr->tx_prod = 0;
			txr->tx_cons = 0;
		}

		rxr = bnapi->rx_ring;
		if (rxr) {
			rxr->rx_prod = 0;
			rxr->rx_agg_prod = 0;
			rxr->rx_sw_agg_prod = 0;
			rxr->rx_next_cons = 0;
		}
	}
}

static void bnxt_free_ntp_fltrs(struct bnxt *bp, bool irq_reinit)
{
#ifdef CONFIG_RFS_ACCEL
	int i;

	/* Under rtnl_lock and all our NAPIs have been disabled.  It's
	 * safe to delete the hash table.
	 */
	for (i = 0; i < BNXT_NTP_FLTR_HASH_SIZE; i++) {
		struct hlist_head *head;
		struct hlist_node *tmp;
		struct bnxt_ntuple_filter *fltr;

		head = &bp->ntp_fltr_hash_tbl[i];
		hlist_for_each_entry_safe(fltr, tmp, head, hash) {
			hlist_del(&fltr->hash);
			kfree(fltr);
		}
	}
	if (irq_reinit) {
		kfree(bp->ntp_fltr_bmap);
		bp->ntp_fltr_bmap = NULL;
	}
	bp->ntp_fltr_count = 0;
#endif
}

static int bnxt_alloc_ntp_fltrs(struct bnxt *bp)
{
#ifdef CONFIG_RFS_ACCEL
	int i, rc = 0;

	if (!(bp->flags & BNXT_FLAG_RFS))
		return 0;

	for (i = 0; i < BNXT_NTP_FLTR_HASH_SIZE; i++)
		INIT_HLIST_HEAD(&bp->ntp_fltr_hash_tbl[i]);

	bp->ntp_fltr_count = 0;
	bp->ntp_fltr_bmap = kcalloc(BITS_TO_LONGS(BNXT_NTP_FLTR_MAX_FLTR),
				    sizeof(long),
				    GFP_KERNEL);

	if (!bp->ntp_fltr_bmap)
		rc = -ENOMEM;

	return rc;
#else
	return 0;
#endif
}

static void bnxt_free_mem(struct bnxt *bp, bool irq_re_init)
{
	bnxt_free_vnic_attributes(bp);
	bnxt_free_tx_rings(bp);
	bnxt_free_rx_rings(bp);
	bnxt_free_cp_rings(bp);
	bnxt_free_ntp_fltrs(bp, irq_re_init);
	if (irq_re_init) {
		bnxt_free_ring_stats(bp);
		if (!(bp->fw_cap & BNXT_FW_CAP_PORT_STATS_NO_RESET) ||
		    test_bit(BNXT_STATE_IN_FW_RESET, &bp->state))
			bnxt_free_port_stats(bp);
		bnxt_free_ring_grps(bp);
		bnxt_free_vnics(bp);
		kfree(bp->tx_ring_map);
		bp->tx_ring_map = NULL;
		kfree(bp->tx_ring);
		bp->tx_ring = NULL;
		kfree(bp->rx_ring);
		bp->rx_ring = NULL;
		kfree(bp->bnapi);
		bp->bnapi = NULL;
	} else {
		bnxt_clear_ring_indices(bp);
	}
}

static int bnxt_alloc_mem(struct bnxt *bp, bool irq_re_init)
{
	int i, j, rc, size, arr_size;
	void *bnapi;

	if (irq_re_init) {
		/* Allocate bnapi mem pointer array and mem block for
		 * all queues
		 */
		arr_size = L1_CACHE_ALIGN(sizeof(struct bnxt_napi *) *
				bp->cp_nr_rings);
		size = L1_CACHE_ALIGN(sizeof(struct bnxt_napi));
		bnapi = kzalloc(arr_size + size * bp->cp_nr_rings, GFP_KERNEL);
		if (!bnapi)
			return -ENOMEM;

		bp->bnapi = bnapi;
		bnapi += arr_size;
		for (i = 0; i < bp->cp_nr_rings; i++, bnapi += size) {
			bp->bnapi[i] = bnapi;
			bp->bnapi[i]->index = i;
			bp->bnapi[i]->bp = bp;
			if (bp->flags & BNXT_FLAG_CHIP_P5) {
				struct bnxt_cp_ring_info *cpr =
					&bp->bnapi[i]->cp_ring;

				cpr->cp_ring_struct.ring_mem.flags =
					BNXT_RMEM_RING_PTE_FLAG;
			}
		}

		bp->rx_ring = kcalloc(bp->rx_nr_rings,
				      sizeof(struct bnxt_rx_ring_info),
				      GFP_KERNEL);
		if (!bp->rx_ring)
			return -ENOMEM;

		for (i = 0; i < bp->rx_nr_rings; i++) {
			struct bnxt_rx_ring_info *rxr = &bp->rx_ring[i];

			if (bp->flags & BNXT_FLAG_CHIP_P5) {
				rxr->rx_ring_struct.ring_mem.flags =
					BNXT_RMEM_RING_PTE_FLAG;
				rxr->rx_agg_ring_struct.ring_mem.flags =
					BNXT_RMEM_RING_PTE_FLAG;
			}
			rxr->bnapi = bp->bnapi[i];
			bp->bnapi[i]->rx_ring = &bp->rx_ring[i];
		}

		bp->tx_ring = kcalloc(bp->tx_nr_rings,
				      sizeof(struct bnxt_tx_ring_info),
				      GFP_KERNEL);
		if (!bp->tx_ring)
			return -ENOMEM;

		bp->tx_ring_map = kcalloc(bp->tx_nr_rings, sizeof(u16),
					  GFP_KERNEL);

		if (!bp->tx_ring_map)
			return -ENOMEM;

		if (bp->flags & BNXT_FLAG_SHARED_RINGS)
			j = 0;
		else
			j = bp->rx_nr_rings;

		for (i = 0; i < bp->tx_nr_rings; i++, j++) {
			struct bnxt_tx_ring_info *txr = &bp->tx_ring[i];

			if (bp->flags & BNXT_FLAG_CHIP_P5)
				txr->tx_ring_struct.ring_mem.flags =
					BNXT_RMEM_RING_PTE_FLAG;
			txr->bnapi = bp->bnapi[j];
			bp->bnapi[j]->tx_ring = txr;
			bp->tx_ring_map[i] = bp->tx_nr_rings_xdp + i;
			if (i >= bp->tx_nr_rings_xdp) {
				txr->txq_index = i - bp->tx_nr_rings_xdp;
				bp->bnapi[j]->tx_int = bnxt_tx_int;
			} else {
				bp->bnapi[j]->flags |= BNXT_NAPI_FLAG_XDP;
				bp->bnapi[j]->tx_int = bnxt_tx_int_xdp;
			}
		}

		rc = bnxt_alloc_stats(bp);
		if (rc)
			goto alloc_mem_err;
		bnxt_init_stats(bp);

		rc = bnxt_alloc_ntp_fltrs(bp);
		if (rc)
			goto alloc_mem_err;

		rc = bnxt_alloc_vnics(bp);
		if (rc)
			goto alloc_mem_err;
	}

	bnxt_init_ring_struct(bp);

	rc = bnxt_alloc_rx_rings(bp);
	if (rc)
		goto alloc_mem_err;

	rc = bnxt_alloc_tx_rings(bp);
	if (rc)
		goto alloc_mem_err;

	rc = bnxt_alloc_cp_rings(bp);
	if (rc)
		goto alloc_mem_err;

	bp->vnic_info[0].flags |= BNXT_VNIC_RSS_FLAG | BNXT_VNIC_MCAST_FLAG |
				  BNXT_VNIC_UCAST_FLAG;
	rc = bnxt_alloc_vnic_attributes(bp);
	if (rc)
		goto alloc_mem_err;
	return 0;

alloc_mem_err:
	bnxt_free_mem(bp, true);
	return rc;
}

static void bnxt_disable_int(struct bnxt *bp)
{
	int i;

	if (!bp->bnapi)
		return;

	for (i = 0; i < bp->cp_nr_rings; i++) {
		struct bnxt_napi *bnapi = bp->bnapi[i];
		struct bnxt_cp_ring_info *cpr = &bnapi->cp_ring;
		struct bnxt_ring_struct *ring = &cpr->cp_ring_struct;

		if (ring->fw_ring_id != INVALID_HW_RING_ID)
			bnxt_db_nq(bp, &cpr->cp_db, cpr->cp_raw_cons);
	}
}

static int bnxt_cp_num_to_irq_num(struct bnxt *bp, int n)
{
	struct bnxt_napi *bnapi = bp->bnapi[n];
	struct bnxt_cp_ring_info *cpr;

	cpr = &bnapi->cp_ring;
	return cpr->cp_ring_struct.map_idx;
}

static void bnxt_disable_int_sync(struct bnxt *bp)
{
	int i;

	atomic_inc(&bp->intr_sem);

	bnxt_disable_int(bp);
	for (i = 0; i < bp->cp_nr_rings; i++) {
		int map_idx = bnxt_cp_num_to_irq_num(bp, i);

		synchronize_irq(bp->irq_tbl[map_idx].vector);
	}
}

static void bnxt_enable_int(struct bnxt *bp)
{
	int i;

	atomic_set(&bp->intr_sem, 0);
	for (i = 0; i < bp->cp_nr_rings; i++) {
		struct bnxt_napi *bnapi = bp->bnapi[i];
		struct bnxt_cp_ring_info *cpr = &bnapi->cp_ring;

		bnxt_db_nq_arm(bp, &cpr->cp_db, cpr->cp_raw_cons);
	}
}

void bnxt_hwrm_cmd_hdr_init(struct bnxt *bp, void *request, u16 req_type,
			    u16 cmpl_ring, u16 target_id)
{
	struct input *req = request;

	req->req_type = cpu_to_le16(req_type);
	req->cmpl_ring = cpu_to_le16(cmpl_ring);
	req->target_id = cpu_to_le16(target_id);
	if (bnxt_kong_hwrm_message(bp, req))
		req->resp_addr = cpu_to_le64(bp->hwrm_cmd_kong_resp_dma_addr);
	else
		req->resp_addr = cpu_to_le64(bp->hwrm_cmd_resp_dma_addr);
}

static int bnxt_hwrm_to_stderr(u32 hwrm_err)
{
	switch (hwrm_err) {
	case HWRM_ERR_CODE_SUCCESS:
		return 0;
	case HWRM_ERR_CODE_RESOURCE_LOCKED:
		return -EROFS;
	case HWRM_ERR_CODE_RESOURCE_ACCESS_DENIED:
		return -EACCES;
	case HWRM_ERR_CODE_RESOURCE_ALLOC_ERROR:
		return -ENOSPC;
	case HWRM_ERR_CODE_INVALID_PARAMS:
	case HWRM_ERR_CODE_INVALID_FLAGS:
	case HWRM_ERR_CODE_INVALID_ENABLES:
	case HWRM_ERR_CODE_UNSUPPORTED_TLV:
	case HWRM_ERR_CODE_UNSUPPORTED_OPTION_ERR:
		return -EINVAL;
	case HWRM_ERR_CODE_NO_BUFFER:
		return -ENOMEM;
	case HWRM_ERR_CODE_HOT_RESET_PROGRESS:
	case HWRM_ERR_CODE_BUSY:
		return -EAGAIN;
	case HWRM_ERR_CODE_CMD_NOT_SUPPORTED:
		return -EOPNOTSUPP;
	default:
		return -EIO;
	}
}

static int bnxt_hwrm_do_send_msg(struct bnxt *bp, void *msg, u32 msg_len,
				 int timeout, bool silent)
{
	int i, intr_process, rc, tmo_count;
	struct input *req = msg;
	u32 *data = msg;
	u8 *valid;
	u16 cp_ring_id, len = 0;
	struct hwrm_err_output *resp = bp->hwrm_cmd_resp_addr;
	u16 max_req_len = BNXT_HWRM_MAX_REQ_LEN;
	struct hwrm_short_input short_input = {0};
	u32 doorbell_offset = BNXT_GRCPF_REG_CHIMP_COMM_TRIGGER;
	u32 bar_offset = BNXT_GRCPF_REG_CHIMP_COMM;
	u16 dst = BNXT_HWRM_CHNL_CHIMP;

	if (BNXT_NO_FW_ACCESS(bp) &&
	    le16_to_cpu(req->req_type) != HWRM_FUNC_RESET)
		return -EBUSY;

	if (msg_len > BNXT_HWRM_MAX_REQ_LEN) {
		if (msg_len > bp->hwrm_max_ext_req_len ||
		    !bp->hwrm_short_cmd_req_addr)
			return -EINVAL;
	}

	if (bnxt_hwrm_kong_chnl(bp, req)) {
		dst = BNXT_HWRM_CHNL_KONG;
		bar_offset = BNXT_GRCPF_REG_KONG_COMM;
		doorbell_offset = BNXT_GRCPF_REG_KONG_COMM_TRIGGER;
		resp = bp->hwrm_cmd_kong_resp_addr;
	}

	memset(resp, 0, PAGE_SIZE);
	cp_ring_id = le16_to_cpu(req->cmpl_ring);
	intr_process = (cp_ring_id == INVALID_HW_RING_ID) ? 0 : 1;

	req->seq_id = cpu_to_le16(bnxt_get_hwrm_seq_id(bp, dst));
	/* currently supports only one outstanding message */
	if (intr_process)
		bp->hwrm_intr_seq_id = le16_to_cpu(req->seq_id);

	if ((bp->fw_cap & BNXT_FW_CAP_SHORT_CMD) ||
	    msg_len > BNXT_HWRM_MAX_REQ_LEN) {
		void *short_cmd_req = bp->hwrm_short_cmd_req_addr;
		u16 max_msg_len;

		/* Set boundary for maximum extended request length for short
		 * cmd format. If passed up from device use the max supported
		 * internal req length.
		 */
		max_msg_len = bp->hwrm_max_ext_req_len;

		memcpy(short_cmd_req, req, msg_len);
		if (msg_len < max_msg_len)
			memset(short_cmd_req + msg_len, 0,
			       max_msg_len - msg_len);

		short_input.req_type = req->req_type;
		short_input.signature =
				cpu_to_le16(SHORT_REQ_SIGNATURE_SHORT_CMD);
		short_input.size = cpu_to_le16(msg_len);
		short_input.req_addr =
			cpu_to_le64(bp->hwrm_short_cmd_req_dma_addr);

		data = (u32 *)&short_input;
		msg_len = sizeof(short_input);

		/* Sync memory write before updating doorbell */
		wmb();

		max_req_len = BNXT_HWRM_SHORT_REQ_LEN;
	}

	/* Write request msg to hwrm channel */
	__iowrite32_copy(bp->bar0 + bar_offset, data, msg_len / 4);

	for (i = msg_len; i < max_req_len; i += 4)
		writel(0, bp->bar0 + bar_offset + i);

	/* Ring channel doorbell */
	writel(1, bp->bar0 + doorbell_offset);

	if (!pci_is_enabled(bp->pdev))
		return 0;

	if (!timeout)
		timeout = DFLT_HWRM_CMD_TIMEOUT;
	/* convert timeout to usec */
	timeout *= 1000;

	i = 0;
	/* Short timeout for the first few iterations:
	 * number of loops = number of loops for short timeout +
	 * number of loops for standard timeout.
	 */
	tmo_count = HWRM_SHORT_TIMEOUT_COUNTER;
	timeout = timeout - HWRM_SHORT_MIN_TIMEOUT * HWRM_SHORT_TIMEOUT_COUNTER;
	tmo_count += DIV_ROUND_UP(timeout, HWRM_MIN_TIMEOUT);

	if (intr_process) {
		u16 seq_id = bp->hwrm_intr_seq_id;

		/* Wait until hwrm response cmpl interrupt is processed */
		while (bp->hwrm_intr_seq_id != (u16)~seq_id &&
		       i++ < tmo_count) {
			/* Abort the wait for completion if the FW health
			 * check has failed.
			 */
			if (test_bit(BNXT_STATE_FW_FATAL_COND, &bp->state))
				return -EBUSY;
			/* on first few passes, just barely sleep */
			if (i < HWRM_SHORT_TIMEOUT_COUNTER)
				usleep_range(HWRM_SHORT_MIN_TIMEOUT,
					     HWRM_SHORT_MAX_TIMEOUT);
			else
				usleep_range(HWRM_MIN_TIMEOUT,
					     HWRM_MAX_TIMEOUT);
		}

		if (bp->hwrm_intr_seq_id != (u16)~seq_id) {
			if (!silent)
				netdev_err(bp->dev, "Resp cmpl intr err msg: 0x%x\n",
					   le16_to_cpu(req->req_type));
			return -EBUSY;
		}
		len = le16_to_cpu(resp->resp_len);
		valid = ((u8 *)resp) + len - 1;
	} else {
		int j;

		/* Check if response len is updated */
		for (i = 0; i < tmo_count; i++) {
			/* Abort the wait for completion if the FW health
			 * check has failed.
			 */
			if (test_bit(BNXT_STATE_FW_FATAL_COND, &bp->state))
				return -EBUSY;
			len = le16_to_cpu(resp->resp_len);
			if (len)
				break;
			/* on first few passes, just barely sleep */
			if (i < HWRM_SHORT_TIMEOUT_COUNTER)
				usleep_range(HWRM_SHORT_MIN_TIMEOUT,
					     HWRM_SHORT_MAX_TIMEOUT);
			else
				usleep_range(HWRM_MIN_TIMEOUT,
					     HWRM_MAX_TIMEOUT);
		}

		if (i >= tmo_count) {
			if (!silent)
				netdev_err(bp->dev, "Error (timeout: %d) msg {0x%x 0x%x} len:%d\n",
					   HWRM_TOTAL_TIMEOUT(i),
					   le16_to_cpu(req->req_type),
					   le16_to_cpu(req->seq_id), len);
			return -EBUSY;
		}

		/* Last byte of resp contains valid bit */
		valid = ((u8 *)resp) + len - 1;
		for (j = 0; j < HWRM_VALID_BIT_DELAY_USEC; j++) {
			/* make sure we read from updated DMA memory */
			dma_rmb();
			if (*valid)
				break;
			usleep_range(1, 5);
		}

		if (j >= HWRM_VALID_BIT_DELAY_USEC) {
			if (!silent)
				netdev_err(bp->dev, "Error (timeout: %d) msg {0x%x 0x%x} len:%d v:%d\n",
					   HWRM_TOTAL_TIMEOUT(i),
					   le16_to_cpu(req->req_type),
					   le16_to_cpu(req->seq_id), len,
					   *valid);
			return -EBUSY;
		}
	}

	/* Zero valid bit for compatibility.  Valid bit in an older spec
	 * may become a new field in a newer spec.  We must make sure that
	 * a new field not implemented by old spec will read zero.
	 */
	*valid = 0;
	rc = le16_to_cpu(resp->error_code);
	if (rc && !silent)
		netdev_err(bp->dev, "hwrm req_type 0x%x seq id 0x%x error 0x%x\n",
			   le16_to_cpu(resp->req_type),
			   le16_to_cpu(resp->seq_id), rc);
	return bnxt_hwrm_to_stderr(rc);
}

int _hwrm_send_message(struct bnxt *bp, void *msg, u32 msg_len, int timeout)
{
	return bnxt_hwrm_do_send_msg(bp, msg, msg_len, timeout, false);
}

int _hwrm_send_message_silent(struct bnxt *bp, void *msg, u32 msg_len,
			      int timeout)
{
	return bnxt_hwrm_do_send_msg(bp, msg, msg_len, timeout, true);
}

int hwrm_send_message(struct bnxt *bp, void *msg, u32 msg_len, int timeout)
{
	int rc;

	mutex_lock(&bp->hwrm_cmd_lock);
	rc = _hwrm_send_message(bp, msg, msg_len, timeout);
	mutex_unlock(&bp->hwrm_cmd_lock);
	return rc;
}

int hwrm_send_message_silent(struct bnxt *bp, void *msg, u32 msg_len,
			     int timeout)
{
	int rc;

	mutex_lock(&bp->hwrm_cmd_lock);
	rc = bnxt_hwrm_do_send_msg(bp, msg, msg_len, timeout, true);
	mutex_unlock(&bp->hwrm_cmd_lock);
	return rc;
}

int bnxt_hwrm_func_drv_rgtr(struct bnxt *bp, unsigned long *bmap, int bmap_size,
			    bool async_only)
{
	struct hwrm_func_drv_rgtr_output *resp = bp->hwrm_cmd_resp_addr;
	struct hwrm_func_drv_rgtr_input req = {0};
	DECLARE_BITMAP(async_events_bmap, 256);
	u32 *events = (u32 *)async_events_bmap;
	u32 flags;
	int rc, i;

	bnxt_hwrm_cmd_hdr_init(bp, &req, HWRM_FUNC_DRV_RGTR, -1, -1);

	req.enables =
		cpu_to_le32(FUNC_DRV_RGTR_REQ_ENABLES_OS_TYPE |
			    FUNC_DRV_RGTR_REQ_ENABLES_VER |
			    FUNC_DRV_RGTR_REQ_ENABLES_ASYNC_EVENT_FWD);

	req.os_type = cpu_to_le16(FUNC_DRV_RGTR_REQ_OS_TYPE_LINUX);
	flags = FUNC_DRV_RGTR_REQ_FLAGS_16BIT_VER_MODE;
	if (bp->fw_cap & BNXT_FW_CAP_HOT_RESET)
		flags |= FUNC_DRV_RGTR_REQ_FLAGS_HOT_RESET_SUPPORT;
	if (bp->fw_cap & BNXT_FW_CAP_ERROR_RECOVERY)
		flags |= FUNC_DRV_RGTR_REQ_FLAGS_ERROR_RECOVERY_SUPPORT |
			 FUNC_DRV_RGTR_REQ_FLAGS_MASTER_SUPPORT;
	req.flags = cpu_to_le32(flags);
	req.ver_maj_8b = DRV_VER_MAJ;
	req.ver_min_8b = DRV_VER_MIN;
	req.ver_upd_8b = DRV_VER_UPD;
	req.ver_maj = cpu_to_le16(DRV_VER_MAJ);
	req.ver_min = cpu_to_le16(DRV_VER_MIN);
	req.ver_upd = cpu_to_le16(DRV_VER_UPD);

	if (BNXT_PF(bp)) {
		u32 data[8];
		int i;

		memset(data, 0, sizeof(data));
		for (i = 0; i < ARRAY_SIZE(bnxt_vf_req_snif); i++) {
			u16 cmd = bnxt_vf_req_snif[i];
			unsigned int bit, idx;

			idx = cmd / 32;
			bit = cmd % 32;
			data[idx] |= 1 << bit;
		}

		for (i = 0; i < 8; i++)
			req.vf_req_fwd[i] = cpu_to_le32(data[i]);

		req.enables |=
			cpu_to_le32(FUNC_DRV_RGTR_REQ_ENABLES_VF_REQ_FWD);
	}

	if (bp->fw_cap & BNXT_FW_CAP_OVS_64BIT_HANDLE)
		req.flags |= cpu_to_le32(
			FUNC_DRV_RGTR_REQ_FLAGS_FLOW_HANDLE_64BIT_MODE);

	memset(async_events_bmap, 0, sizeof(async_events_bmap));
	for (i = 0; i < ARRAY_SIZE(bnxt_async_events_arr); i++) {
		u16 event_id = bnxt_async_events_arr[i];

		if (event_id == ASYNC_EVENT_CMPL_EVENT_ID_ERROR_RECOVERY &&
		    !(bp->fw_cap & BNXT_FW_CAP_ERROR_RECOVERY))
			continue;
		__set_bit(bnxt_async_events_arr[i], async_events_bmap);
	}
	if (bmap && bmap_size) {
		for (i = 0; i < bmap_size; i++) {
			if (test_bit(i, bmap))
				__set_bit(i, async_events_bmap);
		}
	}
	for (i = 0; i < 8; i++)
		req.async_event_fwd[i] |= cpu_to_le32(events[i]);

	if (async_only)
		req.enables =
			cpu_to_le32(FUNC_DRV_RGTR_REQ_ENABLES_ASYNC_EVENT_FWD);

	mutex_lock(&bp->hwrm_cmd_lock);
	rc = _hwrm_send_message(bp, &req, sizeof(req), HWRM_CMD_TIMEOUT);
	if (!rc) {
		set_bit(BNXT_STATE_DRV_REGISTERED, &bp->state);
		if (resp->flags &
		    cpu_to_le32(FUNC_DRV_RGTR_RESP_FLAGS_IF_CHANGE_SUPPORTED))
			bp->fw_cap |= BNXT_FW_CAP_IF_CHANGE;
	}
	mutex_unlock(&bp->hwrm_cmd_lock);
	return rc;
}

static int bnxt_hwrm_func_drv_unrgtr(struct bnxt *bp)
{
	struct hwrm_func_drv_unrgtr_input req = {0};

	if (!test_and_clear_bit(BNXT_STATE_DRV_REGISTERED, &bp->state))
		return 0;

	bnxt_hwrm_cmd_hdr_init(bp, &req, HWRM_FUNC_DRV_UNRGTR, -1, -1);
	return hwrm_send_message(bp, &req, sizeof(req), HWRM_CMD_TIMEOUT);
}

static int bnxt_hwrm_tunnel_dst_port_free(struct bnxt *bp, u8 tunnel_type)
{
	u32 rc = 0;
	struct hwrm_tunnel_dst_port_free_input req = {0};

	bnxt_hwrm_cmd_hdr_init(bp, &req, HWRM_TUNNEL_DST_PORT_FREE, -1, -1);
	req.tunnel_type = tunnel_type;

	switch (tunnel_type) {
	case TUNNEL_DST_PORT_FREE_REQ_TUNNEL_TYPE_VXLAN:
		req.tunnel_dst_port_id = cpu_to_le16(bp->vxlan_fw_dst_port_id);
		bp->vxlan_fw_dst_port_id = INVALID_HW_RING_ID;
		break;
	case TUNNEL_DST_PORT_FREE_REQ_TUNNEL_TYPE_GENEVE:
		req.tunnel_dst_port_id = cpu_to_le16(bp->nge_fw_dst_port_id);
		bp->nge_fw_dst_port_id = INVALID_HW_RING_ID;
		break;
	default:
		break;
	}

	rc = hwrm_send_message(bp, &req, sizeof(req), HWRM_CMD_TIMEOUT);
	if (rc)
		netdev_err(bp->dev, "hwrm_tunnel_dst_port_free failed. rc:%d\n",
			   rc);
	return rc;
}

static int bnxt_hwrm_tunnel_dst_port_alloc(struct bnxt *bp, __be16 port,
					   u8 tunnel_type)
{
	u32 rc = 0;
	struct hwrm_tunnel_dst_port_alloc_input req = {0};
	struct hwrm_tunnel_dst_port_alloc_output *resp = bp->hwrm_cmd_resp_addr;

	bnxt_hwrm_cmd_hdr_init(bp, &req, HWRM_TUNNEL_DST_PORT_ALLOC, -1, -1);

	req.tunnel_type = tunnel_type;
	req.tunnel_dst_port_val = port;

	mutex_lock(&bp->hwrm_cmd_lock);
	rc = _hwrm_send_message(bp, &req, sizeof(req), HWRM_CMD_TIMEOUT);
	if (rc) {
		netdev_err(bp->dev, "hwrm_tunnel_dst_port_alloc failed. rc:%d\n",
			   rc);
		goto err_out;
	}

	switch (tunnel_type) {
	case TUNNEL_DST_PORT_ALLOC_REQ_TUNNEL_TYPE_VXLAN:
		bp->vxlan_fw_dst_port_id =
			le16_to_cpu(resp->tunnel_dst_port_id);
		break;
	case TUNNEL_DST_PORT_ALLOC_REQ_TUNNEL_TYPE_GENEVE:
		bp->nge_fw_dst_port_id = le16_to_cpu(resp->tunnel_dst_port_id);
		break;
	default:
		break;
	}

err_out:
	mutex_unlock(&bp->hwrm_cmd_lock);
	return rc;
}

static int bnxt_hwrm_cfa_l2_set_rx_mask(struct bnxt *bp, u16 vnic_id)
{
	struct hwrm_cfa_l2_set_rx_mask_input req = {0};
	struct bnxt_vnic_info *vnic = &bp->vnic_info[vnic_id];

	bnxt_hwrm_cmd_hdr_init(bp, &req, HWRM_CFA_L2_SET_RX_MASK, -1, -1);
	req.vnic_id = cpu_to_le32(vnic->fw_vnic_id);

	req.num_mc_entries = cpu_to_le32(vnic->mc_list_count);
	req.mc_tbl_addr = cpu_to_le64(vnic->mc_list_mapping);
	req.mask = cpu_to_le32(vnic->rx_mask);
	return hwrm_send_message(bp, &req, sizeof(req), HWRM_CMD_TIMEOUT);
}

#ifdef CONFIG_RFS_ACCEL
static int bnxt_hwrm_cfa_ntuple_filter_free(struct bnxt *bp,
					    struct bnxt_ntuple_filter *fltr)
{
	struct hwrm_cfa_ntuple_filter_free_input req = {0};

	bnxt_hwrm_cmd_hdr_init(bp, &req, HWRM_CFA_NTUPLE_FILTER_FREE, -1, -1);
	req.ntuple_filter_id = fltr->filter_id;
	return hwrm_send_message(bp, &req, sizeof(req), HWRM_CMD_TIMEOUT);
}

#define BNXT_NTP_FLTR_FLAGS					\
	(CFA_NTUPLE_FILTER_ALLOC_REQ_ENABLES_L2_FILTER_ID |	\
	 CFA_NTUPLE_FILTER_ALLOC_REQ_ENABLES_ETHERTYPE |	\
	 CFA_NTUPLE_FILTER_ALLOC_REQ_ENABLES_SRC_MACADDR |	\
	 CFA_NTUPLE_FILTER_ALLOC_REQ_ENABLES_IPADDR_TYPE |	\
	 CFA_NTUPLE_FILTER_ALLOC_REQ_ENABLES_SRC_IPADDR |	\
	 CFA_NTUPLE_FILTER_ALLOC_REQ_ENABLES_SRC_IPADDR_MASK |	\
	 CFA_NTUPLE_FILTER_ALLOC_REQ_ENABLES_DST_IPADDR |	\
	 CFA_NTUPLE_FILTER_ALLOC_REQ_ENABLES_DST_IPADDR_MASK |	\
	 CFA_NTUPLE_FILTER_ALLOC_REQ_ENABLES_IP_PROTOCOL |	\
	 CFA_NTUPLE_FILTER_ALLOC_REQ_ENABLES_SRC_PORT |		\
	 CFA_NTUPLE_FILTER_ALLOC_REQ_ENABLES_SRC_PORT_MASK |	\
	 CFA_NTUPLE_FILTER_ALLOC_REQ_ENABLES_DST_PORT |		\
	 CFA_NTUPLE_FILTER_ALLOC_REQ_ENABLES_DST_PORT_MASK |	\
	 CFA_NTUPLE_FILTER_ALLOC_REQ_ENABLES_DST_ID)

#define BNXT_NTP_TUNNEL_FLTR_FLAG				\
		CFA_NTUPLE_FILTER_ALLOC_REQ_ENABLES_TUNNEL_TYPE

static int bnxt_hwrm_cfa_ntuple_filter_alloc(struct bnxt *bp,
					     struct bnxt_ntuple_filter *fltr)
{
	struct hwrm_cfa_ntuple_filter_alloc_input req = {0};
	struct hwrm_cfa_ntuple_filter_alloc_output *resp;
	struct flow_keys *keys = &fltr->fkeys;
	struct bnxt_vnic_info *vnic;
	u32 flags = 0;
	int rc = 0;

	bnxt_hwrm_cmd_hdr_init(bp, &req, HWRM_CFA_NTUPLE_FILTER_ALLOC, -1, -1);
	req.l2_filter_id = bp->vnic_info[0].fw_l2_filter_id[fltr->l2_fltr_idx];

	if (bp->fw_cap & BNXT_FW_CAP_CFA_RFS_RING_TBL_IDX_V2) {
		flags = CFA_NTUPLE_FILTER_ALLOC_REQ_FLAGS_DEST_RFS_RING_IDX;
		req.dst_id = cpu_to_le16(fltr->rxq);
	} else {
		vnic = &bp->vnic_info[fltr->rxq + 1];
		req.dst_id = cpu_to_le16(vnic->fw_vnic_id);
	}
	req.flags = cpu_to_le32(flags);
	req.enables = cpu_to_le32(BNXT_NTP_FLTR_FLAGS);

	req.ethertype = htons(ETH_P_IP);
	memcpy(req.src_macaddr, fltr->src_mac_addr, ETH_ALEN);
	req.ip_addr_type = CFA_NTUPLE_FILTER_ALLOC_REQ_IP_ADDR_TYPE_IPV4;
	req.ip_protocol = keys->basic.ip_proto;

	if (keys->basic.n_proto == htons(ETH_P_IPV6)) {
		int i;

		req.ethertype = htons(ETH_P_IPV6);
		req.ip_addr_type =
			CFA_NTUPLE_FILTER_ALLOC_REQ_IP_ADDR_TYPE_IPV6;
		*(struct in6_addr *)&req.src_ipaddr[0] =
			keys->addrs.v6addrs.src;
		*(struct in6_addr *)&req.dst_ipaddr[0] =
			keys->addrs.v6addrs.dst;
		for (i = 0; i < 4; i++) {
			req.src_ipaddr_mask[i] = cpu_to_be32(0xffffffff);
			req.dst_ipaddr_mask[i] = cpu_to_be32(0xffffffff);
		}
	} else {
		req.src_ipaddr[0] = keys->addrs.v4addrs.src;
		req.src_ipaddr_mask[0] = cpu_to_be32(0xffffffff);
		req.dst_ipaddr[0] = keys->addrs.v4addrs.dst;
		req.dst_ipaddr_mask[0] = cpu_to_be32(0xffffffff);
	}
	if (keys->control.flags & FLOW_DIS_ENCAPSULATION) {
		req.enables |= cpu_to_le32(BNXT_NTP_TUNNEL_FLTR_FLAG);
		req.tunnel_type =
			CFA_NTUPLE_FILTER_ALLOC_REQ_TUNNEL_TYPE_ANYTUNNEL;
	}

	req.src_port = keys->ports.src;
	req.src_port_mask = cpu_to_be16(0xffff);
	req.dst_port = keys->ports.dst;
	req.dst_port_mask = cpu_to_be16(0xffff);

	mutex_lock(&bp->hwrm_cmd_lock);
	rc = _hwrm_send_message(bp, &req, sizeof(req), HWRM_CMD_TIMEOUT);
	if (!rc) {
		resp = bnxt_get_hwrm_resp_addr(bp, &req);
		fltr->filter_id = resp->ntuple_filter_id;
	}
	mutex_unlock(&bp->hwrm_cmd_lock);
	return rc;
}
#endif

static int bnxt_hwrm_set_vnic_filter(struct bnxt *bp, u16 vnic_id, u16 idx,
				     u8 *mac_addr)
{
	u32 rc = 0;
	struct hwrm_cfa_l2_filter_alloc_input req = {0};
	struct hwrm_cfa_l2_filter_alloc_output *resp = bp->hwrm_cmd_resp_addr;

	bnxt_hwrm_cmd_hdr_init(bp, &req, HWRM_CFA_L2_FILTER_ALLOC, -1, -1);
	req.flags = cpu_to_le32(CFA_L2_FILTER_ALLOC_REQ_FLAGS_PATH_RX);
	if (!BNXT_CHIP_TYPE_NITRO_A0(bp))
		req.flags |=
			cpu_to_le32(CFA_L2_FILTER_ALLOC_REQ_FLAGS_OUTERMOST);
	req.dst_id = cpu_to_le16(bp->vnic_info[vnic_id].fw_vnic_id);
	req.enables =
		cpu_to_le32(CFA_L2_FILTER_ALLOC_REQ_ENABLES_L2_ADDR |
			    CFA_L2_FILTER_ALLOC_REQ_ENABLES_DST_ID |
			    CFA_L2_FILTER_ALLOC_REQ_ENABLES_L2_ADDR_MASK);
	memcpy(req.l2_addr, mac_addr, ETH_ALEN);
	req.l2_addr_mask[0] = 0xff;
	req.l2_addr_mask[1] = 0xff;
	req.l2_addr_mask[2] = 0xff;
	req.l2_addr_mask[3] = 0xff;
	req.l2_addr_mask[4] = 0xff;
	req.l2_addr_mask[5] = 0xff;

	mutex_lock(&bp->hwrm_cmd_lock);
	rc = _hwrm_send_message(bp, &req, sizeof(req), HWRM_CMD_TIMEOUT);
	if (!rc)
		bp->vnic_info[vnic_id].fw_l2_filter_id[idx] =
							resp->l2_filter_id;
	mutex_unlock(&bp->hwrm_cmd_lock);
	return rc;
}

static int bnxt_hwrm_clear_vnic_filter(struct bnxt *bp)
{
	u16 i, j, num_of_vnics = 1; /* only vnic 0 supported */
	int rc = 0;

	/* Any associated ntuple filters will also be cleared by firmware. */
	mutex_lock(&bp->hwrm_cmd_lock);
	for (i = 0; i < num_of_vnics; i++) {
		struct bnxt_vnic_info *vnic = &bp->vnic_info[i];

		for (j = 0; j < vnic->uc_filter_count; j++) {
			struct hwrm_cfa_l2_filter_free_input req = {0};

			bnxt_hwrm_cmd_hdr_init(bp, &req,
					       HWRM_CFA_L2_FILTER_FREE, -1, -1);

			req.l2_filter_id = vnic->fw_l2_filter_id[j];

			rc = _hwrm_send_message(bp, &req, sizeof(req),
						HWRM_CMD_TIMEOUT);
		}
		vnic->uc_filter_count = 0;
	}
	mutex_unlock(&bp->hwrm_cmd_lock);

	return rc;
}

static int bnxt_hwrm_vnic_set_tpa(struct bnxt *bp, u16 vnic_id, u32 tpa_flags)
{
	struct bnxt_vnic_info *vnic = &bp->vnic_info[vnic_id];
	u16 max_aggs = VNIC_TPA_CFG_REQ_MAX_AGGS_MAX;
	struct hwrm_vnic_tpa_cfg_input req = {0};

	if (vnic->fw_vnic_id == INVALID_HW_RING_ID)
		return 0;

	bnxt_hwrm_cmd_hdr_init(bp, &req, HWRM_VNIC_TPA_CFG, -1, -1);

	if (tpa_flags) {
		u16 mss = bp->dev->mtu - 40;
		u32 nsegs, n, segs = 0, flags;

		flags = VNIC_TPA_CFG_REQ_FLAGS_TPA |
			VNIC_TPA_CFG_REQ_FLAGS_ENCAP_TPA |
			VNIC_TPA_CFG_REQ_FLAGS_RSC_WND_UPDATE |
			VNIC_TPA_CFG_REQ_FLAGS_AGG_WITH_ECN |
			VNIC_TPA_CFG_REQ_FLAGS_AGG_WITH_SAME_GRE_SEQ;
		if (tpa_flags & BNXT_FLAG_GRO)
			flags |= VNIC_TPA_CFG_REQ_FLAGS_GRO;

		req.flags = cpu_to_le32(flags);

		req.enables =
			cpu_to_le32(VNIC_TPA_CFG_REQ_ENABLES_MAX_AGG_SEGS |
				    VNIC_TPA_CFG_REQ_ENABLES_MAX_AGGS |
				    VNIC_TPA_CFG_REQ_ENABLES_MIN_AGG_LEN);

		/* Number of segs are log2 units, and first packet is not
		 * included as part of this units.
		 */
		if (mss <= BNXT_RX_PAGE_SIZE) {
			n = BNXT_RX_PAGE_SIZE / mss;
			nsegs = (MAX_SKB_FRAGS - 1) * n;
		} else {
			n = mss / BNXT_RX_PAGE_SIZE;
			if (mss & (BNXT_RX_PAGE_SIZE - 1))
				n++;
			nsegs = (MAX_SKB_FRAGS - n) / n;
		}

		if (bp->flags & BNXT_FLAG_CHIP_P5) {
			segs = MAX_TPA_SEGS_P5;
			max_aggs = bp->max_tpa;
		} else {
			segs = ilog2(nsegs);
		}
		req.max_agg_segs = cpu_to_le16(segs);
		req.max_aggs = cpu_to_le16(max_aggs);

		req.min_agg_len = cpu_to_le32(512);
	}
	req.vnic_id = cpu_to_le16(vnic->fw_vnic_id);

	return hwrm_send_message(bp, &req, sizeof(req), HWRM_CMD_TIMEOUT);
}

static u16 bnxt_cp_ring_from_grp(struct bnxt *bp, struct bnxt_ring_struct *ring)
{
	struct bnxt_ring_grp_info *grp_info;

	grp_info = &bp->grp_info[ring->grp_idx];
	return grp_info->cp_fw_ring_id;
}

static u16 bnxt_cp_ring_for_rx(struct bnxt *bp, struct bnxt_rx_ring_info *rxr)
{
	if (bp->flags & BNXT_FLAG_CHIP_P5) {
		struct bnxt_napi *bnapi = rxr->bnapi;
		struct bnxt_cp_ring_info *cpr;

		cpr = bnapi->cp_ring.cp_ring_arr[BNXT_RX_HDL];
		return cpr->cp_ring_struct.fw_ring_id;
	} else {
		return bnxt_cp_ring_from_grp(bp, &rxr->rx_ring_struct);
	}
}

static u16 bnxt_cp_ring_for_tx(struct bnxt *bp, struct bnxt_tx_ring_info *txr)
{
	if (bp->flags & BNXT_FLAG_CHIP_P5) {
		struct bnxt_napi *bnapi = txr->bnapi;
		struct bnxt_cp_ring_info *cpr;

		cpr = bnapi->cp_ring.cp_ring_arr[BNXT_TX_HDL];
		return cpr->cp_ring_struct.fw_ring_id;
	} else {
		return bnxt_cp_ring_from_grp(bp, &txr->tx_ring_struct);
	}
}

static int bnxt_alloc_rss_indir_tbl(struct bnxt *bp)
{
	int entries;

	if (bp->flags & BNXT_FLAG_CHIP_P5)
		entries = BNXT_MAX_RSS_TABLE_ENTRIES_P5;
	else
		entries = HW_HASH_INDEX_SIZE;

	bp->rss_indir_tbl_entries = entries;
	bp->rss_indir_tbl = kmalloc_array(entries, sizeof(*bp->rss_indir_tbl),
					  GFP_KERNEL);
	if (!bp->rss_indir_tbl)
		return -ENOMEM;
	return 0;
}

static void bnxt_set_dflt_rss_indir_tbl(struct bnxt *bp)
{
	u16 max_rings, max_entries, pad, i;

	if (!bp->rx_nr_rings)
		return;

	if (BNXT_CHIP_TYPE_NITRO_A0(bp))
		max_rings = bp->rx_nr_rings - 1;
	else
		max_rings = bp->rx_nr_rings;

	max_entries = bnxt_get_rxfh_indir_size(bp->dev);

	for (i = 0; i < max_entries; i++)
		bp->rss_indir_tbl[i] = ethtool_rxfh_indir_default(i, max_rings);

	pad = bp->rss_indir_tbl_entries - max_entries;
	if (pad)
		memset(&bp->rss_indir_tbl[i], 0, pad * sizeof(u16));
}

static u16 bnxt_get_max_rss_ring(struct bnxt *bp)
{
	u16 i, tbl_size, max_ring = 0;

	if (!bp->rss_indir_tbl)
		return 0;

	tbl_size = bnxt_get_rxfh_indir_size(bp->dev);
	for (i = 0; i < tbl_size; i++)
		max_ring = max(max_ring, bp->rss_indir_tbl[i]);
	return max_ring;
}

int bnxt_get_nr_rss_ctxs(struct bnxt *bp, int rx_rings)
{
	if (bp->flags & BNXT_FLAG_CHIP_P5)
		return DIV_ROUND_UP(rx_rings, BNXT_RSS_TABLE_ENTRIES_P5);
	if (BNXT_CHIP_TYPE_NITRO_A0(bp))
		return 2;
	return 1;
}

static void __bnxt_fill_hw_rss_tbl(struct bnxt *bp, struct bnxt_vnic_info *vnic)
{
	bool no_rss = !(vnic->flags & BNXT_VNIC_RSS_FLAG);
	u16 i, j;

	/* Fill the RSS indirection table with ring group ids */
	for (i = 0, j = 0; i < HW_HASH_INDEX_SIZE; i++) {
		if (!no_rss)
			j = bp->rss_indir_tbl[i];
		vnic->rss_table[i] = cpu_to_le16(vnic->fw_grp_ids[j]);
	}
}

static void __bnxt_fill_hw_rss_tbl_p5(struct bnxt *bp,
				      struct bnxt_vnic_info *vnic)
{
	__le16 *ring_tbl = vnic->rss_table;
	struct bnxt_rx_ring_info *rxr;
	u16 tbl_size, i;

	tbl_size = bnxt_get_rxfh_indir_size(bp->dev);

	for (i = 0; i < tbl_size; i++) {
		u16 ring_id, j;

		j = bp->rss_indir_tbl[i];
		rxr = &bp->rx_ring[j];

		ring_id = rxr->rx_ring_struct.fw_ring_id;
		*ring_tbl++ = cpu_to_le16(ring_id);
		ring_id = bnxt_cp_ring_for_rx(bp, rxr);
		*ring_tbl++ = cpu_to_le16(ring_id);
	}
}

static void bnxt_fill_hw_rss_tbl(struct bnxt *bp, struct bnxt_vnic_info *vnic)
{
	if (bp->flags & BNXT_FLAG_CHIP_P5)
		__bnxt_fill_hw_rss_tbl_p5(bp, vnic);
	else
		__bnxt_fill_hw_rss_tbl(bp, vnic);
}

static int bnxt_hwrm_vnic_set_rss(struct bnxt *bp, u16 vnic_id, bool set_rss)
{
	struct bnxt_vnic_info *vnic = &bp->vnic_info[vnic_id];
	struct hwrm_vnic_rss_cfg_input req = {0};

	if ((bp->flags & BNXT_FLAG_CHIP_P5) ||
	    vnic->fw_rss_cos_lb_ctx[0] == INVALID_HW_RING_ID)
		return 0;

	bnxt_hwrm_cmd_hdr_init(bp, &req, HWRM_VNIC_RSS_CFG, -1, -1);
	if (set_rss) {
		bnxt_fill_hw_rss_tbl(bp, vnic);
		req.hash_type = cpu_to_le32(bp->rss_hash_cfg);
		req.hash_mode_flags = VNIC_RSS_CFG_REQ_HASH_MODE_FLAGS_DEFAULT;
		req.ring_grp_tbl_addr = cpu_to_le64(vnic->rss_table_dma_addr);
		req.hash_key_tbl_addr =
			cpu_to_le64(vnic->rss_hash_key_dma_addr);
	}
	req.rss_ctx_idx = cpu_to_le16(vnic->fw_rss_cos_lb_ctx[0]);
	return hwrm_send_message(bp, &req, sizeof(req), HWRM_CMD_TIMEOUT);
}

static int bnxt_hwrm_vnic_set_rss_p5(struct bnxt *bp, u16 vnic_id, bool set_rss)
{
	struct bnxt_vnic_info *vnic = &bp->vnic_info[vnic_id];
	struct hwrm_vnic_rss_cfg_input req = {0};
	dma_addr_t ring_tbl_map;
	u32 i, nr_ctxs;

	bnxt_hwrm_cmd_hdr_init(bp, &req, HWRM_VNIC_RSS_CFG, -1, -1);
	req.vnic_id = cpu_to_le16(vnic->fw_vnic_id);
	if (!set_rss) {
		hwrm_send_message(bp, &req, sizeof(req), HWRM_CMD_TIMEOUT);
		return 0;
	}
	bnxt_fill_hw_rss_tbl(bp, vnic);
	req.hash_type = cpu_to_le32(bp->rss_hash_cfg);
	req.hash_mode_flags = VNIC_RSS_CFG_REQ_HASH_MODE_FLAGS_DEFAULT;
	req.hash_key_tbl_addr = cpu_to_le64(vnic->rss_hash_key_dma_addr);
	ring_tbl_map = vnic->rss_table_dma_addr;
	nr_ctxs = bnxt_get_nr_rss_ctxs(bp, bp->rx_nr_rings);
	for (i = 0; i < nr_ctxs; ring_tbl_map += BNXT_RSS_TABLE_SIZE_P5, i++) {
		int rc;

		req.ring_grp_tbl_addr = cpu_to_le64(ring_tbl_map);
		req.ring_table_pair_index = i;
		req.rss_ctx_idx = cpu_to_le16(vnic->fw_rss_cos_lb_ctx[i]);
		rc = hwrm_send_message(bp, &req, sizeof(req), HWRM_CMD_TIMEOUT);
		if (rc)
			return rc;
	}
	return 0;
}

static int bnxt_hwrm_vnic_set_hds(struct bnxt *bp, u16 vnic_id)
{
	struct bnxt_vnic_info *vnic = &bp->vnic_info[vnic_id];
	struct hwrm_vnic_plcmodes_cfg_input req = {0};

	bnxt_hwrm_cmd_hdr_init(bp, &req, HWRM_VNIC_PLCMODES_CFG, -1, -1);
	req.flags = cpu_to_le32(VNIC_PLCMODES_CFG_REQ_FLAGS_JUMBO_PLACEMENT |
				VNIC_PLCMODES_CFG_REQ_FLAGS_HDS_IPV4 |
				VNIC_PLCMODES_CFG_REQ_FLAGS_HDS_IPV6);
	req.enables =
		cpu_to_le32(VNIC_PLCMODES_CFG_REQ_ENABLES_JUMBO_THRESH_VALID |
			    VNIC_PLCMODES_CFG_REQ_ENABLES_HDS_THRESHOLD_VALID);
	/* thresholds not implemented in firmware yet */
	req.jumbo_thresh = cpu_to_le16(bp->rx_copy_thresh);
	req.hds_threshold = cpu_to_le16(bp->rx_copy_thresh);
	req.vnic_id = cpu_to_le32(vnic->fw_vnic_id);
	return hwrm_send_message(bp, &req, sizeof(req), HWRM_CMD_TIMEOUT);
}

static void bnxt_hwrm_vnic_ctx_free_one(struct bnxt *bp, u16 vnic_id,
					u16 ctx_idx)
{
	struct hwrm_vnic_rss_cos_lb_ctx_free_input req = {0};

	bnxt_hwrm_cmd_hdr_init(bp, &req, HWRM_VNIC_RSS_COS_LB_CTX_FREE, -1, -1);
	req.rss_cos_lb_ctx_id =
		cpu_to_le16(bp->vnic_info[vnic_id].fw_rss_cos_lb_ctx[ctx_idx]);

	hwrm_send_message(bp, &req, sizeof(req), HWRM_CMD_TIMEOUT);
	bp->vnic_info[vnic_id].fw_rss_cos_lb_ctx[ctx_idx] = INVALID_HW_RING_ID;
}

static void bnxt_hwrm_vnic_ctx_free(struct bnxt *bp)
{
	int i, j;

	for (i = 0; i < bp->nr_vnics; i++) {
		struct bnxt_vnic_info *vnic = &bp->vnic_info[i];

		for (j = 0; j < BNXT_MAX_CTX_PER_VNIC; j++) {
			if (vnic->fw_rss_cos_lb_ctx[j] != INVALID_HW_RING_ID)
				bnxt_hwrm_vnic_ctx_free_one(bp, i, j);
		}
	}
	bp->rsscos_nr_ctxs = 0;
}

static int bnxt_hwrm_vnic_ctx_alloc(struct bnxt *bp, u16 vnic_id, u16 ctx_idx)
{
	int rc;
	struct hwrm_vnic_rss_cos_lb_ctx_alloc_input req = {0};
	struct hwrm_vnic_rss_cos_lb_ctx_alloc_output *resp =
						bp->hwrm_cmd_resp_addr;

	bnxt_hwrm_cmd_hdr_init(bp, &req, HWRM_VNIC_RSS_COS_LB_CTX_ALLOC, -1,
			       -1);

	mutex_lock(&bp->hwrm_cmd_lock);
	rc = _hwrm_send_message(bp, &req, sizeof(req), HWRM_CMD_TIMEOUT);
	if (!rc)
		bp->vnic_info[vnic_id].fw_rss_cos_lb_ctx[ctx_idx] =
			le16_to_cpu(resp->rss_cos_lb_ctx_id);
	mutex_unlock(&bp->hwrm_cmd_lock);

	return rc;
}

static u32 bnxt_get_roce_vnic_mode(struct bnxt *bp)
{
	if (bp->flags & BNXT_FLAG_ROCE_MIRROR_CAP)
		return VNIC_CFG_REQ_FLAGS_ROCE_MIRRORING_CAPABLE_VNIC_MODE;
	return VNIC_CFG_REQ_FLAGS_ROCE_DUAL_VNIC_MODE;
}

int bnxt_hwrm_vnic_cfg(struct bnxt *bp, u16 vnic_id)
{
	unsigned int ring = 0, grp_idx;
	struct bnxt_vnic_info *vnic = &bp->vnic_info[vnic_id];
	struct hwrm_vnic_cfg_input req = {0};
	u16 def_vlan = 0;

	bnxt_hwrm_cmd_hdr_init(bp, &req, HWRM_VNIC_CFG, -1, -1);

	if (bp->flags & BNXT_FLAG_CHIP_P5) {
		struct bnxt_rx_ring_info *rxr = &bp->rx_ring[0];

		req.default_rx_ring_id =
			cpu_to_le16(rxr->rx_ring_struct.fw_ring_id);
		req.default_cmpl_ring_id =
			cpu_to_le16(bnxt_cp_ring_for_rx(bp, rxr));
		req.enables =
			cpu_to_le32(VNIC_CFG_REQ_ENABLES_DEFAULT_RX_RING_ID |
				    VNIC_CFG_REQ_ENABLES_DEFAULT_CMPL_RING_ID);
		goto vnic_mru;
	}
	req.enables = cpu_to_le32(VNIC_CFG_REQ_ENABLES_DFLT_RING_GRP);
	/* Only RSS support for now TBD: COS & LB */
	if (vnic->fw_rss_cos_lb_ctx[0] != INVALID_HW_RING_ID) {
		req.rss_rule = cpu_to_le16(vnic->fw_rss_cos_lb_ctx[0]);
		req.enables |= cpu_to_le32(VNIC_CFG_REQ_ENABLES_RSS_RULE |
					   VNIC_CFG_REQ_ENABLES_MRU);
	} else if (vnic->flags & BNXT_VNIC_RFS_NEW_RSS_FLAG) {
		req.rss_rule =
			cpu_to_le16(bp->vnic_info[0].fw_rss_cos_lb_ctx[0]);
		req.enables |= cpu_to_le32(VNIC_CFG_REQ_ENABLES_RSS_RULE |
					   VNIC_CFG_REQ_ENABLES_MRU);
		req.flags |= cpu_to_le32(VNIC_CFG_REQ_FLAGS_RSS_DFLT_CR_MODE);
	} else {
		req.rss_rule = cpu_to_le16(0xffff);
	}

	if (BNXT_CHIP_TYPE_NITRO_A0(bp) &&
	    (vnic->fw_rss_cos_lb_ctx[0] != INVALID_HW_RING_ID)) {
		req.cos_rule = cpu_to_le16(vnic->fw_rss_cos_lb_ctx[1]);
		req.enables |= cpu_to_le32(VNIC_CFG_REQ_ENABLES_COS_RULE);
	} else {
		req.cos_rule = cpu_to_le16(0xffff);
	}

	if (vnic->flags & BNXT_VNIC_RSS_FLAG)
		ring = 0;
	else if (vnic->flags & BNXT_VNIC_RFS_FLAG)
		ring = vnic_id - 1;
	else if ((vnic_id == 1) && BNXT_CHIP_TYPE_NITRO_A0(bp))
		ring = bp->rx_nr_rings - 1;

	grp_idx = bp->rx_ring[ring].bnapi->index;
	req.dflt_ring_grp = cpu_to_le16(bp->grp_info[grp_idx].fw_grp_id);
	req.lb_rule = cpu_to_le16(0xffff);
vnic_mru:
	req.mru = cpu_to_le16(bp->dev->mtu + ETH_HLEN + VLAN_HLEN);

	req.vnic_id = cpu_to_le16(vnic->fw_vnic_id);
#ifdef CONFIG_BNXT_SRIOV
	if (BNXT_VF(bp))
		def_vlan = bp->vf.vlan;
#endif
	if ((bp->flags & BNXT_FLAG_STRIP_VLAN) || def_vlan)
		req.flags |= cpu_to_le32(VNIC_CFG_REQ_FLAGS_VLAN_STRIP_MODE);
	if (!vnic_id && bnxt_ulp_registered(bp->edev, BNXT_ROCE_ULP))
		req.flags |= cpu_to_le32(bnxt_get_roce_vnic_mode(bp));

	return hwrm_send_message(bp, &req, sizeof(req), HWRM_CMD_TIMEOUT);
}

static void bnxt_hwrm_vnic_free_one(struct bnxt *bp, u16 vnic_id)
{
	if (bp->vnic_info[vnic_id].fw_vnic_id != INVALID_HW_RING_ID) {
		struct hwrm_vnic_free_input req = {0};

		bnxt_hwrm_cmd_hdr_init(bp, &req, HWRM_VNIC_FREE, -1, -1);
		req.vnic_id =
			cpu_to_le32(bp->vnic_info[vnic_id].fw_vnic_id);

		hwrm_send_message(bp, &req, sizeof(req), HWRM_CMD_TIMEOUT);
		bp->vnic_info[vnic_id].fw_vnic_id = INVALID_HW_RING_ID;
	}
}

static void bnxt_hwrm_vnic_free(struct bnxt *bp)
{
	u16 i;

	for (i = 0; i < bp->nr_vnics; i++)
		bnxt_hwrm_vnic_free_one(bp, i);
}

static int bnxt_hwrm_vnic_alloc(struct bnxt *bp, u16 vnic_id,
				unsigned int start_rx_ring_idx,
				unsigned int nr_rings)
{
	int rc = 0;
	unsigned int i, j, grp_idx, end_idx = start_rx_ring_idx + nr_rings;
	struct hwrm_vnic_alloc_input req = {0};
	struct hwrm_vnic_alloc_output *resp = bp->hwrm_cmd_resp_addr;
	struct bnxt_vnic_info *vnic = &bp->vnic_info[vnic_id];

	if (bp->flags & BNXT_FLAG_CHIP_P5)
		goto vnic_no_ring_grps;

	/* map ring groups to this vnic */
	for (i = start_rx_ring_idx, j = 0; i < end_idx; i++, j++) {
		grp_idx = bp->rx_ring[i].bnapi->index;
		if (bp->grp_info[grp_idx].fw_grp_id == INVALID_HW_RING_ID) {
			netdev_err(bp->dev, "Not enough ring groups avail:%x req:%x\n",
				   j, nr_rings);
			break;
		}
		vnic->fw_grp_ids[j] = bp->grp_info[grp_idx].fw_grp_id;
	}

vnic_no_ring_grps:
	for (i = 0; i < BNXT_MAX_CTX_PER_VNIC; i++)
		vnic->fw_rss_cos_lb_ctx[i] = INVALID_HW_RING_ID;
	if (vnic_id == 0)
		req.flags = cpu_to_le32(VNIC_ALLOC_REQ_FLAGS_DEFAULT);

	bnxt_hwrm_cmd_hdr_init(bp, &req, HWRM_VNIC_ALLOC, -1, -1);

	mutex_lock(&bp->hwrm_cmd_lock);
	rc = _hwrm_send_message(bp, &req, sizeof(req), HWRM_CMD_TIMEOUT);
	if (!rc)
		vnic->fw_vnic_id = le32_to_cpu(resp->vnic_id);
	mutex_unlock(&bp->hwrm_cmd_lock);
	return rc;
}

static int bnxt_hwrm_vnic_qcaps(struct bnxt *bp)
{
	struct hwrm_vnic_qcaps_output *resp = bp->hwrm_cmd_resp_addr;
	struct hwrm_vnic_qcaps_input req = {0};
	int rc;

	bp->hw_ring_stats_size = sizeof(struct ctx_hw_stats);
	bp->flags &= ~(BNXT_FLAG_NEW_RSS_CAP | BNXT_FLAG_ROCE_MIRROR_CAP);
	if (bp->hwrm_spec_code < 0x10600)
		return 0;

	bnxt_hwrm_cmd_hdr_init(bp, &req, HWRM_VNIC_QCAPS, -1, -1);
	mutex_lock(&bp->hwrm_cmd_lock);
	rc = _hwrm_send_message(bp, &req, sizeof(req), HWRM_CMD_TIMEOUT);
	if (!rc) {
		u32 flags = le32_to_cpu(resp->flags);

		if (!(bp->flags & BNXT_FLAG_CHIP_P5) &&
		    (flags & VNIC_QCAPS_RESP_FLAGS_RSS_DFLT_CR_CAP))
			bp->flags |= BNXT_FLAG_NEW_RSS_CAP;
		if (flags &
		    VNIC_QCAPS_RESP_FLAGS_ROCE_MIRRORING_CAPABLE_VNIC_CAP)
			bp->flags |= BNXT_FLAG_ROCE_MIRROR_CAP;

		/* Older P5 fw before EXT_HW_STATS support did not set
		 * VLAN_STRIP_CAP properly.
		 */
		if ((flags & VNIC_QCAPS_RESP_FLAGS_VLAN_STRIP_CAP) ||
		    (BNXT_CHIP_P5_THOR(bp) &&
		     !(bp->fw_cap & BNXT_FW_CAP_EXT_HW_STATS_SUPPORTED)))
			bp->fw_cap |= BNXT_FW_CAP_VLAN_RX_STRIP;
		bp->max_tpa_v2 = le16_to_cpu(resp->max_aggs_supported);
		if (bp->max_tpa_v2) {
			if (BNXT_CHIP_P5_THOR(bp))
				bp->hw_ring_stats_size = BNXT_RING_STATS_SIZE_P5;
			else
				bp->hw_ring_stats_size = BNXT_RING_STATS_SIZE_P5_SR2;
		}
	}
	mutex_unlock(&bp->hwrm_cmd_lock);
	return rc;
}

static int bnxt_hwrm_ring_grp_alloc(struct bnxt *bp)
{
	u16 i;
	u32 rc = 0;

	if (bp->flags & BNXT_FLAG_CHIP_P5)
		return 0;

	mutex_lock(&bp->hwrm_cmd_lock);
	for (i = 0; i < bp->rx_nr_rings; i++) {
		struct hwrm_ring_grp_alloc_input req = {0};
		struct hwrm_ring_grp_alloc_output *resp =
					bp->hwrm_cmd_resp_addr;
		unsigned int grp_idx = bp->rx_ring[i].bnapi->index;

		bnxt_hwrm_cmd_hdr_init(bp, &req, HWRM_RING_GRP_ALLOC, -1, -1);

		req.cr = cpu_to_le16(bp->grp_info[grp_idx].cp_fw_ring_id);
		req.rr = cpu_to_le16(bp->grp_info[grp_idx].rx_fw_ring_id);
		req.ar = cpu_to_le16(bp->grp_info[grp_idx].agg_fw_ring_id);
		req.sc = cpu_to_le16(bp->grp_info[grp_idx].fw_stats_ctx);

		rc = _hwrm_send_message(bp, &req, sizeof(req),
					HWRM_CMD_TIMEOUT);
		if (rc)
			break;

		bp->grp_info[grp_idx].fw_grp_id =
			le32_to_cpu(resp->ring_group_id);
	}
	mutex_unlock(&bp->hwrm_cmd_lock);
	return rc;
}

static void bnxt_hwrm_ring_grp_free(struct bnxt *bp)
{
	u16 i;
	struct hwrm_ring_grp_free_input req = {0};

	if (!bp->grp_info || (bp->flags & BNXT_FLAG_CHIP_P5))
		return;

	bnxt_hwrm_cmd_hdr_init(bp, &req, HWRM_RING_GRP_FREE, -1, -1);

	mutex_lock(&bp->hwrm_cmd_lock);
	for (i = 0; i < bp->cp_nr_rings; i++) {
		if (bp->grp_info[i].fw_grp_id == INVALID_HW_RING_ID)
			continue;
		req.ring_group_id =
			cpu_to_le32(bp->grp_info[i].fw_grp_id);

		_hwrm_send_message(bp, &req, sizeof(req), HWRM_CMD_TIMEOUT);
		bp->grp_info[i].fw_grp_id = INVALID_HW_RING_ID;
	}
	mutex_unlock(&bp->hwrm_cmd_lock);
}

static int hwrm_ring_alloc_send_msg(struct bnxt *bp,
				    struct bnxt_ring_struct *ring,
				    u32 ring_type, u32 map_index)
{
	int rc = 0, err = 0;
	struct hwrm_ring_alloc_input req = {0};
	struct hwrm_ring_alloc_output *resp = bp->hwrm_cmd_resp_addr;
	struct bnxt_ring_mem_info *rmem = &ring->ring_mem;
	struct bnxt_ring_grp_info *grp_info;
	u16 ring_id;

	bnxt_hwrm_cmd_hdr_init(bp, &req, HWRM_RING_ALLOC, -1, -1);

	req.enables = 0;
	if (rmem->nr_pages > 1) {
		req.page_tbl_addr = cpu_to_le64(rmem->pg_tbl_map);
		/* Page size is in log2 units */
		req.page_size = BNXT_PAGE_SHIFT;
		req.page_tbl_depth = 1;
	} else {
		req.page_tbl_addr =  cpu_to_le64(rmem->dma_arr[0]);
	}
	req.fbo = 0;
	/* Association of ring index with doorbell index and MSIX number */
	req.logical_id = cpu_to_le16(map_index);

	switch (ring_type) {
	case HWRM_RING_ALLOC_TX: {
		struct bnxt_tx_ring_info *txr;

		txr = container_of(ring, struct bnxt_tx_ring_info,
				   tx_ring_struct);
		req.ring_type = RING_ALLOC_REQ_RING_TYPE_TX;
		/* Association of transmit ring with completion ring */
		grp_info = &bp->grp_info[ring->grp_idx];
		req.cmpl_ring_id = cpu_to_le16(bnxt_cp_ring_for_tx(bp, txr));
		req.length = cpu_to_le32(bp->tx_ring_mask + 1);
		req.stat_ctx_id = cpu_to_le32(grp_info->fw_stats_ctx);
		req.queue_id = cpu_to_le16(ring->queue_id);
		break;
	}
	case HWRM_RING_ALLOC_RX:
		req.ring_type = RING_ALLOC_REQ_RING_TYPE_RX;
		req.length = cpu_to_le32(bp->rx_ring_mask + 1);
		if (bp->flags & BNXT_FLAG_CHIP_P5) {
			u16 flags = 0;

			/* Association of rx ring with stats context */
			grp_info = &bp->grp_info[ring->grp_idx];
			req.rx_buf_size = cpu_to_le16(bp->rx_buf_use_size);
			req.stat_ctx_id = cpu_to_le32(grp_info->fw_stats_ctx);
			req.enables |= cpu_to_le32(
				RING_ALLOC_REQ_ENABLES_RX_BUF_SIZE_VALID);
			if (NET_IP_ALIGN == 2)
				flags = RING_ALLOC_REQ_FLAGS_RX_SOP_PAD;
			req.flags = cpu_to_le16(flags);
		}
		break;
	case HWRM_RING_ALLOC_AGG:
		if (bp->flags & BNXT_FLAG_CHIP_P5) {
			req.ring_type = RING_ALLOC_REQ_RING_TYPE_RX_AGG;
			/* Association of agg ring with rx ring */
			grp_info = &bp->grp_info[ring->grp_idx];
			req.rx_ring_id = cpu_to_le16(grp_info->rx_fw_ring_id);
			req.rx_buf_size = cpu_to_le16(BNXT_RX_PAGE_SIZE);
			req.stat_ctx_id = cpu_to_le32(grp_info->fw_stats_ctx);
			req.enables |= cpu_to_le32(
				RING_ALLOC_REQ_ENABLES_RX_RING_ID_VALID |
				RING_ALLOC_REQ_ENABLES_RX_BUF_SIZE_VALID);
		} else {
			req.ring_type = RING_ALLOC_REQ_RING_TYPE_RX;
		}
		req.length = cpu_to_le32(bp->rx_agg_ring_mask + 1);
		break;
	case HWRM_RING_ALLOC_CMPL:
		req.ring_type = RING_ALLOC_REQ_RING_TYPE_L2_CMPL;
		req.length = cpu_to_le32(bp->cp_ring_mask + 1);
		if (bp->flags & BNXT_FLAG_CHIP_P5) {
			/* Association of cp ring with nq */
			grp_info = &bp->grp_info[map_index];
			req.nq_ring_id = cpu_to_le16(grp_info->cp_fw_ring_id);
			req.cq_handle = cpu_to_le64(ring->handle);
			req.enables |= cpu_to_le32(
				RING_ALLOC_REQ_ENABLES_NQ_RING_ID_VALID);
		} else if (bp->flags & BNXT_FLAG_USING_MSIX) {
			req.int_mode = RING_ALLOC_REQ_INT_MODE_MSIX;
		}
		break;
	case HWRM_RING_ALLOC_NQ:
		req.ring_type = RING_ALLOC_REQ_RING_TYPE_NQ;
		req.length = cpu_to_le32(bp->cp_ring_mask + 1);
		if (bp->flags & BNXT_FLAG_USING_MSIX)
			req.int_mode = RING_ALLOC_REQ_INT_MODE_MSIX;
		break;
	default:
		netdev_err(bp->dev, "hwrm alloc invalid ring type %d\n",
			   ring_type);
		return -1;
	}

	mutex_lock(&bp->hwrm_cmd_lock);
	rc = _hwrm_send_message(bp, &req, sizeof(req), HWRM_CMD_TIMEOUT);
	err = le16_to_cpu(resp->error_code);
	ring_id = le16_to_cpu(resp->ring_id);
	mutex_unlock(&bp->hwrm_cmd_lock);

	if (rc || err) {
		netdev_err(bp->dev, "hwrm_ring_alloc type %d failed. rc:%x err:%x\n",
			   ring_type, rc, err);
		return -EIO;
	}
	ring->fw_ring_id = ring_id;
	return rc;
}

static int bnxt_hwrm_set_async_event_cr(struct bnxt *bp, int idx)
{
	int rc;

	if (BNXT_PF(bp)) {
		struct hwrm_func_cfg_input req = {0};

		bnxt_hwrm_cmd_hdr_init(bp, &req, HWRM_FUNC_CFG, -1, -1);
		req.fid = cpu_to_le16(0xffff);
		req.enables = cpu_to_le32(FUNC_CFG_REQ_ENABLES_ASYNC_EVENT_CR);
		req.async_event_cr = cpu_to_le16(idx);
		rc = hwrm_send_message(bp, &req, sizeof(req), HWRM_CMD_TIMEOUT);
	} else {
		struct hwrm_func_vf_cfg_input req = {0};

		bnxt_hwrm_cmd_hdr_init(bp, &req, HWRM_FUNC_VF_CFG, -1, -1);
		req.enables =
			cpu_to_le32(FUNC_VF_CFG_REQ_ENABLES_ASYNC_EVENT_CR);
		req.async_event_cr = cpu_to_le16(idx);
		rc = hwrm_send_message(bp, &req, sizeof(req), HWRM_CMD_TIMEOUT);
	}
	return rc;
}

static void bnxt_set_db(struct bnxt *bp, struct bnxt_db_info *db, u32 ring_type,
			u32 map_idx, u32 xid)
{
	if (bp->flags & BNXT_FLAG_CHIP_P5) {
		if (BNXT_PF(bp))
			db->doorbell = bp->bar1 + DB_PF_OFFSET_P5;
		else
			db->doorbell = bp->bar1 + DB_VF_OFFSET_P5;
		switch (ring_type) {
		case HWRM_RING_ALLOC_TX:
			db->db_key64 = DBR_PATH_L2 | DBR_TYPE_SQ;
			break;
		case HWRM_RING_ALLOC_RX:
		case HWRM_RING_ALLOC_AGG:
			db->db_key64 = DBR_PATH_L2 | DBR_TYPE_SRQ;
			break;
		case HWRM_RING_ALLOC_CMPL:
			db->db_key64 = DBR_PATH_L2;
			break;
		case HWRM_RING_ALLOC_NQ:
			db->db_key64 = DBR_PATH_L2;
			break;
		}
		db->db_key64 |= (u64)xid << DBR_XID_SFT;
	} else {
		db->doorbell = bp->bar1 + map_idx * 0x80;
		switch (ring_type) {
		case HWRM_RING_ALLOC_TX:
			db->db_key32 = DB_KEY_TX;
			break;
		case HWRM_RING_ALLOC_RX:
		case HWRM_RING_ALLOC_AGG:
			db->db_key32 = DB_KEY_RX;
			break;
		case HWRM_RING_ALLOC_CMPL:
			db->db_key32 = DB_KEY_CP;
			break;
		}
	}
}

static int bnxt_hwrm_ring_alloc(struct bnxt *bp)
{
	bool agg_rings = !!(bp->flags & BNXT_FLAG_AGG_RINGS);
	int i, rc = 0;
	u32 type;

	if (bp->flags & BNXT_FLAG_CHIP_P5)
		type = HWRM_RING_ALLOC_NQ;
	else
		type = HWRM_RING_ALLOC_CMPL;
	for (i = 0; i < bp->cp_nr_rings; i++) {
		struct bnxt_napi *bnapi = bp->bnapi[i];
		struct bnxt_cp_ring_info *cpr = &bnapi->cp_ring;
		struct bnxt_ring_struct *ring = &cpr->cp_ring_struct;
		u32 map_idx = ring->map_idx;
		unsigned int vector;

		vector = bp->irq_tbl[map_idx].vector;
		disable_irq_nosync(vector);
		rc = hwrm_ring_alloc_send_msg(bp, ring, type, map_idx);
		if (rc) {
			enable_irq(vector);
			goto err_out;
		}
		bnxt_set_db(bp, &cpr->cp_db, type, map_idx, ring->fw_ring_id);
		bnxt_db_nq(bp, &cpr->cp_db, cpr->cp_raw_cons);
		enable_irq(vector);
		bp->grp_info[i].cp_fw_ring_id = ring->fw_ring_id;

		if (!i) {
			rc = bnxt_hwrm_set_async_event_cr(bp, ring->fw_ring_id);
			if (rc)
				netdev_warn(bp->dev, "Failed to set async event completion ring.\n");
		}
	}

	type = HWRM_RING_ALLOC_TX;
	for (i = 0; i < bp->tx_nr_rings; i++) {
		struct bnxt_tx_ring_info *txr = &bp->tx_ring[i];
		struct bnxt_ring_struct *ring;
		u32 map_idx;

		if (bp->flags & BNXT_FLAG_CHIP_P5) {
			struct bnxt_napi *bnapi = txr->bnapi;
			struct bnxt_cp_ring_info *cpr, *cpr2;
			u32 type2 = HWRM_RING_ALLOC_CMPL;

			cpr = &bnapi->cp_ring;
			cpr2 = cpr->cp_ring_arr[BNXT_TX_HDL];
			ring = &cpr2->cp_ring_struct;
			ring->handle = BNXT_TX_HDL;
			map_idx = bnapi->index;
			rc = hwrm_ring_alloc_send_msg(bp, ring, type2, map_idx);
			if (rc)
				goto err_out;
			bnxt_set_db(bp, &cpr2->cp_db, type2, map_idx,
				    ring->fw_ring_id);
			bnxt_db_cq(bp, &cpr2->cp_db, cpr2->cp_raw_cons);
		}
		ring = &txr->tx_ring_struct;
		map_idx = i;
		rc = hwrm_ring_alloc_send_msg(bp, ring, type, map_idx);
		if (rc)
			goto err_out;
		bnxt_set_db(bp, &txr->tx_db, type, map_idx, ring->fw_ring_id);
	}

	type = HWRM_RING_ALLOC_RX;
	for (i = 0; i < bp->rx_nr_rings; i++) {
		struct bnxt_rx_ring_info *rxr = &bp->rx_ring[i];
		struct bnxt_ring_struct *ring = &rxr->rx_ring_struct;
		struct bnxt_napi *bnapi = rxr->bnapi;
		u32 map_idx = bnapi->index;

		rc = hwrm_ring_alloc_send_msg(bp, ring, type, map_idx);
		if (rc)
			goto err_out;
		bnxt_set_db(bp, &rxr->rx_db, type, map_idx, ring->fw_ring_id);
		/* If we have agg rings, post agg buffers first. */
		if (!agg_rings)
			bnxt_db_write(bp, &rxr->rx_db, rxr->rx_prod);
		bp->grp_info[map_idx].rx_fw_ring_id = ring->fw_ring_id;
		if (bp->flags & BNXT_FLAG_CHIP_P5) {
			struct bnxt_cp_ring_info *cpr = &bnapi->cp_ring;
			u32 type2 = HWRM_RING_ALLOC_CMPL;
			struct bnxt_cp_ring_info *cpr2;

			cpr2 = cpr->cp_ring_arr[BNXT_RX_HDL];
			ring = &cpr2->cp_ring_struct;
			ring->handle = BNXT_RX_HDL;
			rc = hwrm_ring_alloc_send_msg(bp, ring, type2, map_idx);
			if (rc)
				goto err_out;
			bnxt_set_db(bp, &cpr2->cp_db, type2, map_idx,
				    ring->fw_ring_id);
			bnxt_db_cq(bp, &cpr2->cp_db, cpr2->cp_raw_cons);
		}
	}

	if (agg_rings) {
		type = HWRM_RING_ALLOC_AGG;
		for (i = 0; i < bp->rx_nr_rings; i++) {
			struct bnxt_rx_ring_info *rxr = &bp->rx_ring[i];
			struct bnxt_ring_struct *ring =
						&rxr->rx_agg_ring_struct;
			u32 grp_idx = ring->grp_idx;
			u32 map_idx = grp_idx + bp->rx_nr_rings;

			rc = hwrm_ring_alloc_send_msg(bp, ring, type, map_idx);
			if (rc)
				goto err_out;

			bnxt_set_db(bp, &rxr->rx_agg_db, type, map_idx,
				    ring->fw_ring_id);
			bnxt_db_write(bp, &rxr->rx_agg_db, rxr->rx_agg_prod);
			bnxt_db_write(bp, &rxr->rx_db, rxr->rx_prod);
			bp->grp_info[grp_idx].agg_fw_ring_id = ring->fw_ring_id;
		}
	}
err_out:
	return rc;
}

static int hwrm_ring_free_send_msg(struct bnxt *bp,
				   struct bnxt_ring_struct *ring,
				   u32 ring_type, int cmpl_ring_id)
{
	int rc;
	struct hwrm_ring_free_input req = {0};
	struct hwrm_ring_free_output *resp = bp->hwrm_cmd_resp_addr;
	u16 error_code;

	if (BNXT_NO_FW_ACCESS(bp))
		return 0;

	bnxt_hwrm_cmd_hdr_init(bp, &req, HWRM_RING_FREE, cmpl_ring_id, -1);
	req.ring_type = ring_type;
	req.ring_id = cpu_to_le16(ring->fw_ring_id);

	mutex_lock(&bp->hwrm_cmd_lock);
	rc = _hwrm_send_message(bp, &req, sizeof(req), HWRM_CMD_TIMEOUT);
	error_code = le16_to_cpu(resp->error_code);
	mutex_unlock(&bp->hwrm_cmd_lock);

	if (rc || error_code) {
		netdev_err(bp->dev, "hwrm_ring_free type %d failed. rc:%x err:%x\n",
			   ring_type, rc, error_code);
		return -EIO;
	}
	return 0;
}

static void bnxt_hwrm_ring_free(struct bnxt *bp, bool close_path)
{
	u32 type;
	int i;

	if (!bp->bnapi)
		return;

	for (i = 0; i < bp->tx_nr_rings; i++) {
		struct bnxt_tx_ring_info *txr = &bp->tx_ring[i];
		struct bnxt_ring_struct *ring = &txr->tx_ring_struct;

		if (ring->fw_ring_id != INVALID_HW_RING_ID) {
			u32 cmpl_ring_id = bnxt_cp_ring_for_tx(bp, txr);

			hwrm_ring_free_send_msg(bp, ring,
						RING_FREE_REQ_RING_TYPE_TX,
						close_path ? cmpl_ring_id :
						INVALID_HW_RING_ID);
			ring->fw_ring_id = INVALID_HW_RING_ID;
		}
	}

	for (i = 0; i < bp->rx_nr_rings; i++) {
		struct bnxt_rx_ring_info *rxr = &bp->rx_ring[i];
		struct bnxt_ring_struct *ring = &rxr->rx_ring_struct;
		u32 grp_idx = rxr->bnapi->index;

		if (ring->fw_ring_id != INVALID_HW_RING_ID) {
			u32 cmpl_ring_id = bnxt_cp_ring_for_rx(bp, rxr);

			hwrm_ring_free_send_msg(bp, ring,
						RING_FREE_REQ_RING_TYPE_RX,
						close_path ? cmpl_ring_id :
						INVALID_HW_RING_ID);
			ring->fw_ring_id = INVALID_HW_RING_ID;
			bp->grp_info[grp_idx].rx_fw_ring_id =
				INVALID_HW_RING_ID;
		}
	}

	if (bp->flags & BNXT_FLAG_CHIP_P5)
		type = RING_FREE_REQ_RING_TYPE_RX_AGG;
	else
		type = RING_FREE_REQ_RING_TYPE_RX;
	for (i = 0; i < bp->rx_nr_rings; i++) {
		struct bnxt_rx_ring_info *rxr = &bp->rx_ring[i];
		struct bnxt_ring_struct *ring = &rxr->rx_agg_ring_struct;
		u32 grp_idx = rxr->bnapi->index;

		if (ring->fw_ring_id != INVALID_HW_RING_ID) {
			u32 cmpl_ring_id = bnxt_cp_ring_for_rx(bp, rxr);

			hwrm_ring_free_send_msg(bp, ring, type,
						close_path ? cmpl_ring_id :
						INVALID_HW_RING_ID);
			ring->fw_ring_id = INVALID_HW_RING_ID;
			bp->grp_info[grp_idx].agg_fw_ring_id =
				INVALID_HW_RING_ID;
		}
	}

	/* The completion rings are about to be freed.  After that the
	 * IRQ doorbell will not work anymore.  So we need to disable
	 * IRQ here.
	 */
	bnxt_disable_int_sync(bp);

	if (bp->flags & BNXT_FLAG_CHIP_P5)
		type = RING_FREE_REQ_RING_TYPE_NQ;
	else
		type = RING_FREE_REQ_RING_TYPE_L2_CMPL;
	for (i = 0; i < bp->cp_nr_rings; i++) {
		struct bnxt_napi *bnapi = bp->bnapi[i];
		struct bnxt_cp_ring_info *cpr = &bnapi->cp_ring;
		struct bnxt_ring_struct *ring;
		int j;

		for (j = 0; j < 2; j++) {
			struct bnxt_cp_ring_info *cpr2 = cpr->cp_ring_arr[j];

			if (cpr2) {
				ring = &cpr2->cp_ring_struct;
				if (ring->fw_ring_id == INVALID_HW_RING_ID)
					continue;
				hwrm_ring_free_send_msg(bp, ring,
					RING_FREE_REQ_RING_TYPE_L2_CMPL,
					INVALID_HW_RING_ID);
				ring->fw_ring_id = INVALID_HW_RING_ID;
			}
		}
		ring = &cpr->cp_ring_struct;
		if (ring->fw_ring_id != INVALID_HW_RING_ID) {
			hwrm_ring_free_send_msg(bp, ring, type,
						INVALID_HW_RING_ID);
			ring->fw_ring_id = INVALID_HW_RING_ID;
			bp->grp_info[i].cp_fw_ring_id = INVALID_HW_RING_ID;
		}
	}
}

static int bnxt_trim_rings(struct bnxt *bp, int *rx, int *tx, int max,
			   bool shared);

static int bnxt_hwrm_get_rings(struct bnxt *bp)
{
	struct hwrm_func_qcfg_output *resp = bp->hwrm_cmd_resp_addr;
	struct bnxt_hw_resc *hw_resc = &bp->hw_resc;
	struct hwrm_func_qcfg_input req = {0};
	int rc;

	if (bp->hwrm_spec_code < 0x10601)
		return 0;

	bnxt_hwrm_cmd_hdr_init(bp, &req, HWRM_FUNC_QCFG, -1, -1);
	req.fid = cpu_to_le16(0xffff);
	mutex_lock(&bp->hwrm_cmd_lock);
	rc = _hwrm_send_message(bp, &req, sizeof(req), HWRM_CMD_TIMEOUT);
	if (rc) {
		mutex_unlock(&bp->hwrm_cmd_lock);
		return rc;
	}

	hw_resc->resv_tx_rings = le16_to_cpu(resp->alloc_tx_rings);
	if (BNXT_NEW_RM(bp)) {
		u16 cp, stats;

		hw_resc->resv_rx_rings = le16_to_cpu(resp->alloc_rx_rings);
		hw_resc->resv_hw_ring_grps =
			le32_to_cpu(resp->alloc_hw_ring_grps);
		hw_resc->resv_vnics = le16_to_cpu(resp->alloc_vnics);
		cp = le16_to_cpu(resp->alloc_cmpl_rings);
		stats = le16_to_cpu(resp->alloc_stat_ctx);
		hw_resc->resv_irqs = cp;
		if (bp->flags & BNXT_FLAG_CHIP_P5) {
			int rx = hw_resc->resv_rx_rings;
			int tx = hw_resc->resv_tx_rings;

			if (bp->flags & BNXT_FLAG_AGG_RINGS)
				rx >>= 1;
			if (cp < (rx + tx)) {
				bnxt_trim_rings(bp, &rx, &tx, cp, false);
				if (bp->flags & BNXT_FLAG_AGG_RINGS)
					rx <<= 1;
				hw_resc->resv_rx_rings = rx;
				hw_resc->resv_tx_rings = tx;
			}
			hw_resc->resv_irqs = le16_to_cpu(resp->alloc_msix);
			hw_resc->resv_hw_ring_grps = rx;
		}
		hw_resc->resv_cp_rings = cp;
		hw_resc->resv_stat_ctxs = stats;
	}
	mutex_unlock(&bp->hwrm_cmd_lock);
	return 0;
}

/* Caller must hold bp->hwrm_cmd_lock */
int __bnxt_hwrm_get_tx_rings(struct bnxt *bp, u16 fid, int *tx_rings)
{
	struct hwrm_func_qcfg_output *resp = bp->hwrm_cmd_resp_addr;
	struct hwrm_func_qcfg_input req = {0};
	int rc;

	if (bp->hwrm_spec_code < 0x10601)
		return 0;

	bnxt_hwrm_cmd_hdr_init(bp, &req, HWRM_FUNC_QCFG, -1, -1);
	req.fid = cpu_to_le16(fid);
	rc = _hwrm_send_message(bp, &req, sizeof(req), HWRM_CMD_TIMEOUT);
	if (!rc)
		*tx_rings = le16_to_cpu(resp->alloc_tx_rings);

	return rc;
}

static bool bnxt_rfs_supported(struct bnxt *bp);

static void
__bnxt_hwrm_reserve_pf_rings(struct bnxt *bp, struct hwrm_func_cfg_input *req,
			     int tx_rings, int rx_rings, int ring_grps,
			     int cp_rings, int stats, int vnics)
{
	u32 enables = 0;

	bnxt_hwrm_cmd_hdr_init(bp, req, HWRM_FUNC_CFG, -1, -1);
	req->fid = cpu_to_le16(0xffff);
	enables |= tx_rings ? FUNC_CFG_REQ_ENABLES_NUM_TX_RINGS : 0;
	req->num_tx_rings = cpu_to_le16(tx_rings);
	if (BNXT_NEW_RM(bp)) {
		enables |= rx_rings ? FUNC_CFG_REQ_ENABLES_NUM_RX_RINGS : 0;
		enables |= stats ? FUNC_CFG_REQ_ENABLES_NUM_STAT_CTXS : 0;
		if (bp->flags & BNXT_FLAG_CHIP_P5) {
			enables |= cp_rings ? FUNC_CFG_REQ_ENABLES_NUM_MSIX : 0;
			enables |= tx_rings + ring_grps ?
				   FUNC_CFG_REQ_ENABLES_NUM_CMPL_RINGS : 0;
			enables |= rx_rings ?
				FUNC_CFG_REQ_ENABLES_NUM_RSSCOS_CTXS : 0;
		} else {
			enables |= cp_rings ?
				   FUNC_CFG_REQ_ENABLES_NUM_CMPL_RINGS : 0;
			enables |= ring_grps ?
				   FUNC_CFG_REQ_ENABLES_NUM_HW_RING_GRPS |
				   FUNC_CFG_REQ_ENABLES_NUM_RSSCOS_CTXS : 0;
		}
		enables |= vnics ? FUNC_CFG_REQ_ENABLES_NUM_VNICS : 0;

		req->num_rx_rings = cpu_to_le16(rx_rings);
		if (bp->flags & BNXT_FLAG_CHIP_P5) {
			req->num_cmpl_rings = cpu_to_le16(tx_rings + ring_grps);
			req->num_msix = cpu_to_le16(cp_rings);
			req->num_rsscos_ctxs =
				cpu_to_le16(DIV_ROUND_UP(ring_grps, 64));
		} else {
			req->num_cmpl_rings = cpu_to_le16(cp_rings);
			req->num_hw_ring_grps = cpu_to_le16(ring_grps);
			req->num_rsscos_ctxs = cpu_to_le16(1);
			if (!(bp->flags & BNXT_FLAG_NEW_RSS_CAP) &&
			    bnxt_rfs_supported(bp))
				req->num_rsscos_ctxs =
					cpu_to_le16(ring_grps + 1);
		}
		req->num_stat_ctxs = cpu_to_le16(stats);
		req->num_vnics = cpu_to_le16(vnics);
	}
	req->enables = cpu_to_le32(enables);
}

static void
__bnxt_hwrm_reserve_vf_rings(struct bnxt *bp,
			     struct hwrm_func_vf_cfg_input *req, int tx_rings,
			     int rx_rings, int ring_grps, int cp_rings,
			     int stats, int vnics)
{
	u32 enables = 0;

	bnxt_hwrm_cmd_hdr_init(bp, req, HWRM_FUNC_VF_CFG, -1, -1);
	enables |= tx_rings ? FUNC_VF_CFG_REQ_ENABLES_NUM_TX_RINGS : 0;
	enables |= rx_rings ? FUNC_VF_CFG_REQ_ENABLES_NUM_RX_RINGS |
			      FUNC_VF_CFG_REQ_ENABLES_NUM_RSSCOS_CTXS : 0;
	enables |= stats ? FUNC_VF_CFG_REQ_ENABLES_NUM_STAT_CTXS : 0;
	if (bp->flags & BNXT_FLAG_CHIP_P5) {
		enables |= tx_rings + ring_grps ?
			   FUNC_VF_CFG_REQ_ENABLES_NUM_CMPL_RINGS : 0;
	} else {
		enables |= cp_rings ?
			   FUNC_VF_CFG_REQ_ENABLES_NUM_CMPL_RINGS : 0;
		enables |= ring_grps ?
			   FUNC_VF_CFG_REQ_ENABLES_NUM_HW_RING_GRPS : 0;
	}
	enables |= vnics ? FUNC_VF_CFG_REQ_ENABLES_NUM_VNICS : 0;
	enables |= FUNC_VF_CFG_REQ_ENABLES_NUM_L2_CTXS;

	req->num_l2_ctxs = cpu_to_le16(BNXT_VF_MAX_L2_CTX);
	req->num_tx_rings = cpu_to_le16(tx_rings);
	req->num_rx_rings = cpu_to_le16(rx_rings);
	if (bp->flags & BNXT_FLAG_CHIP_P5) {
		req->num_cmpl_rings = cpu_to_le16(tx_rings + ring_grps);
		req->num_rsscos_ctxs = cpu_to_le16(DIV_ROUND_UP(ring_grps, 64));
	} else {
		req->num_cmpl_rings = cpu_to_le16(cp_rings);
		req->num_hw_ring_grps = cpu_to_le16(ring_grps);
		req->num_rsscos_ctxs = cpu_to_le16(BNXT_VF_MAX_RSS_CTX);
	}
	req->num_stat_ctxs = cpu_to_le16(stats);
	req->num_vnics = cpu_to_le16(vnics);

	req->enables = cpu_to_le32(enables);
}

static int
bnxt_hwrm_reserve_pf_rings(struct bnxt *bp, int tx_rings, int rx_rings,
			   int ring_grps, int cp_rings, int stats, int vnics)
{
	struct hwrm_func_cfg_input req = {0};
	int rc;

	__bnxt_hwrm_reserve_pf_rings(bp, &req, tx_rings, rx_rings, ring_grps,
				     cp_rings, stats, vnics);
	if (!req.enables)
		return 0;

	rc = hwrm_send_message(bp, &req, sizeof(req), HWRM_CMD_TIMEOUT);
	if (rc)
		return rc;

	if (bp->hwrm_spec_code < 0x10601)
		bp->hw_resc.resv_tx_rings = tx_rings;

	return bnxt_hwrm_get_rings(bp);
}

static int
bnxt_hwrm_reserve_vf_rings(struct bnxt *bp, int tx_rings, int rx_rings,
			   int ring_grps, int cp_rings, int stats, int vnics)
{
	struct hwrm_func_vf_cfg_input req = {0};
	int rc;

	if (!BNXT_NEW_RM(bp)) {
		bp->hw_resc.resv_tx_rings = tx_rings;
		return 0;
	}

	__bnxt_hwrm_reserve_vf_rings(bp, &req, tx_rings, rx_rings, ring_grps,
				     cp_rings, stats, vnics);
	rc = hwrm_send_message(bp, &req, sizeof(req), HWRM_CMD_TIMEOUT);
	if (rc)
		return rc;

	return bnxt_hwrm_get_rings(bp);
}

static int bnxt_hwrm_reserve_rings(struct bnxt *bp, int tx, int rx, int grp,
				   int cp, int stat, int vnic)
{
	if (BNXT_PF(bp))
		return bnxt_hwrm_reserve_pf_rings(bp, tx, rx, grp, cp, stat,
						  vnic);
	else
		return bnxt_hwrm_reserve_vf_rings(bp, tx, rx, grp, cp, stat,
						  vnic);
}

int bnxt_nq_rings_in_use(struct bnxt *bp)
{
	int cp = bp->cp_nr_rings;
	int ulp_msix, ulp_base;

	ulp_msix = bnxt_get_ulp_msix_num(bp);
	if (ulp_msix) {
		ulp_base = bnxt_get_ulp_msix_base(bp);
		cp += ulp_msix;
		if ((ulp_base + ulp_msix) > cp)
			cp = ulp_base + ulp_msix;
	}
	return cp;
}

static int bnxt_cp_rings_in_use(struct bnxt *bp)
{
	int cp;

	if (!(bp->flags & BNXT_FLAG_CHIP_P5))
		return bnxt_nq_rings_in_use(bp);

	cp = bp->tx_nr_rings + bp->rx_nr_rings;
	return cp;
}

static int bnxt_get_func_stat_ctxs(struct bnxt *bp)
{
	int ulp_stat = bnxt_get_ulp_stat_ctxs(bp);
	int cp = bp->cp_nr_rings;

	if (!ulp_stat)
		return cp;

	if (bnxt_nq_rings_in_use(bp) > cp + bnxt_get_ulp_msix_num(bp))
		return bnxt_get_ulp_msix_base(bp) + ulp_stat;

	return cp + ulp_stat;
}

/* Check if a default RSS map needs to be setup.  This function is only
 * used on older firmware that does not require reserving RX rings.
 */
static void bnxt_check_rss_tbl_no_rmgr(struct bnxt *bp)
{
	struct bnxt_hw_resc *hw_resc = &bp->hw_resc;

	/* The RSS map is valid for RX rings set to resv_rx_rings */
	if (hw_resc->resv_rx_rings != bp->rx_nr_rings) {
		hw_resc->resv_rx_rings = bp->rx_nr_rings;
		if (!netif_is_rxfh_configured(bp->dev))
			bnxt_set_dflt_rss_indir_tbl(bp);
	}
}

static bool bnxt_need_reserve_rings(struct bnxt *bp)
{
	struct bnxt_hw_resc *hw_resc = &bp->hw_resc;
	int cp = bnxt_cp_rings_in_use(bp);
	int nq = bnxt_nq_rings_in_use(bp);
	int rx = bp->rx_nr_rings, stat;
	int vnic = 1, grp = rx;

	if (hw_resc->resv_tx_rings != bp->tx_nr_rings &&
	    bp->hwrm_spec_code >= 0x10601)
		return true;

	/* Old firmware does not need RX ring reservations but we still
	 * need to setup a default RSS map when needed.  With new firmware
	 * we go through RX ring reservations first and then set up the
	 * RSS map for the successfully reserved RX rings when needed.
	 */
	if (!BNXT_NEW_RM(bp)) {
		bnxt_check_rss_tbl_no_rmgr(bp);
		return false;
	}
	if ((bp->flags & BNXT_FLAG_RFS) && !(bp->flags & BNXT_FLAG_CHIP_P5))
		vnic = rx + 1;
	if (bp->flags & BNXT_FLAG_AGG_RINGS)
		rx <<= 1;
	stat = bnxt_get_func_stat_ctxs(bp);
	if (hw_resc->resv_rx_rings != rx || hw_resc->resv_cp_rings != cp ||
	    hw_resc->resv_vnics != vnic || hw_resc->resv_stat_ctxs != stat ||
	    (hw_resc->resv_hw_ring_grps != grp &&
	     !(bp->flags & BNXT_FLAG_CHIP_P5)))
		return true;
	if ((bp->flags & BNXT_FLAG_CHIP_P5) && BNXT_PF(bp) &&
	    hw_resc->resv_irqs != nq)
		return true;
	return false;
}

static int __bnxt_reserve_rings(struct bnxt *bp)
{
	struct bnxt_hw_resc *hw_resc = &bp->hw_resc;
	int cp = bnxt_nq_rings_in_use(bp);
	int tx = bp->tx_nr_rings;
	int rx = bp->rx_nr_rings;
	int grp, rx_rings, rc;
	int vnic = 1, stat;
	bool sh = false;

	if (!bnxt_need_reserve_rings(bp))
		return 0;

	if (bp->flags & BNXT_FLAG_SHARED_RINGS)
		sh = true;
	if ((bp->flags & BNXT_FLAG_RFS) && !(bp->flags & BNXT_FLAG_CHIP_P5))
		vnic = rx + 1;
	if (bp->flags & BNXT_FLAG_AGG_RINGS)
		rx <<= 1;
	grp = bp->rx_nr_rings;
	stat = bnxt_get_func_stat_ctxs(bp);

	rc = bnxt_hwrm_reserve_rings(bp, tx, rx, grp, cp, stat, vnic);
	if (rc)
		return rc;

	tx = hw_resc->resv_tx_rings;
	if (BNXT_NEW_RM(bp)) {
		rx = hw_resc->resv_rx_rings;
		cp = hw_resc->resv_irqs;
		grp = hw_resc->resv_hw_ring_grps;
		vnic = hw_resc->resv_vnics;
		stat = hw_resc->resv_stat_ctxs;
	}

	rx_rings = rx;
	if (bp->flags & BNXT_FLAG_AGG_RINGS) {
		if (rx >= 2) {
			rx_rings = rx >> 1;
		} else {
			if (netif_running(bp->dev))
				return -ENOMEM;

			bp->flags &= ~BNXT_FLAG_AGG_RINGS;
			bp->flags |= BNXT_FLAG_NO_AGG_RINGS;
			bp->dev->hw_features &= ~NETIF_F_LRO;
			bp->dev->features &= ~NETIF_F_LRO;
			bnxt_set_ring_params(bp);
		}
	}
	rx_rings = min_t(int, rx_rings, grp);
	cp = min_t(int, cp, bp->cp_nr_rings);
	if (stat > bnxt_get_ulp_stat_ctxs(bp))
		stat -= bnxt_get_ulp_stat_ctxs(bp);
	cp = min_t(int, cp, stat);
	rc = bnxt_trim_rings(bp, &rx_rings, &tx, cp, sh);
	if (bp->flags & BNXT_FLAG_AGG_RINGS)
		rx = rx_rings << 1;
	cp = sh ? max_t(int, tx, rx_rings) : tx + rx_rings;
	bp->tx_nr_rings = tx;

	/* If we cannot reserve all the RX rings, reset the RSS map only
	 * if absolutely necessary
	 */
	if (rx_rings != bp->rx_nr_rings) {
		netdev_warn(bp->dev, "Able to reserve only %d out of %d requested RX rings\n",
			    rx_rings, bp->rx_nr_rings);
		if ((bp->dev->priv_flags & IFF_RXFH_CONFIGURED) &&
		    (bnxt_get_nr_rss_ctxs(bp, bp->rx_nr_rings) !=
		     bnxt_get_nr_rss_ctxs(bp, rx_rings) ||
		     bnxt_get_max_rss_ring(bp) >= rx_rings)) {
			netdev_warn(bp->dev, "RSS table entries reverting to default\n");
			bp->dev->priv_flags &= ~IFF_RXFH_CONFIGURED;
		}
	}
	bp->rx_nr_rings = rx_rings;
	bp->cp_nr_rings = cp;

	if (!tx || !rx || !cp || !grp || !vnic || !stat)
		return -ENOMEM;

	if (!netif_is_rxfh_configured(bp->dev))
		bnxt_set_dflt_rss_indir_tbl(bp);

	return rc;
}

static int bnxt_hwrm_check_vf_rings(struct bnxt *bp, int tx_rings, int rx_rings,
				    int ring_grps, int cp_rings, int stats,
				    int vnics)
{
	struct hwrm_func_vf_cfg_input req = {0};
	u32 flags;

	if (!BNXT_NEW_RM(bp))
		return 0;

	__bnxt_hwrm_reserve_vf_rings(bp, &req, tx_rings, rx_rings, ring_grps,
				     cp_rings, stats, vnics);
	flags = FUNC_VF_CFG_REQ_FLAGS_TX_ASSETS_TEST |
		FUNC_VF_CFG_REQ_FLAGS_RX_ASSETS_TEST |
		FUNC_VF_CFG_REQ_FLAGS_CMPL_ASSETS_TEST |
		FUNC_VF_CFG_REQ_FLAGS_STAT_CTX_ASSETS_TEST |
		FUNC_VF_CFG_REQ_FLAGS_VNIC_ASSETS_TEST |
		FUNC_VF_CFG_REQ_FLAGS_RSSCOS_CTX_ASSETS_TEST;
	if (!(bp->flags & BNXT_FLAG_CHIP_P5))
		flags |= FUNC_VF_CFG_REQ_FLAGS_RING_GRP_ASSETS_TEST;

	req.flags = cpu_to_le32(flags);
	return hwrm_send_message_silent(bp, &req, sizeof(req),
					HWRM_CMD_TIMEOUT);
}

static int bnxt_hwrm_check_pf_rings(struct bnxt *bp, int tx_rings, int rx_rings,
				    int ring_grps, int cp_rings, int stats,
				    int vnics)
{
	struct hwrm_func_cfg_input req = {0};
	u32 flags;

	__bnxt_hwrm_reserve_pf_rings(bp, &req, tx_rings, rx_rings, ring_grps,
				     cp_rings, stats, vnics);
	flags = FUNC_CFG_REQ_FLAGS_TX_ASSETS_TEST;
	if (BNXT_NEW_RM(bp)) {
		flags |= FUNC_CFG_REQ_FLAGS_RX_ASSETS_TEST |
			 FUNC_CFG_REQ_FLAGS_CMPL_ASSETS_TEST |
			 FUNC_CFG_REQ_FLAGS_STAT_CTX_ASSETS_TEST |
			 FUNC_CFG_REQ_FLAGS_VNIC_ASSETS_TEST;
		if (bp->flags & BNXT_FLAG_CHIP_P5)
			flags |= FUNC_CFG_REQ_FLAGS_RSSCOS_CTX_ASSETS_TEST |
				 FUNC_CFG_REQ_FLAGS_NQ_ASSETS_TEST;
		else
			flags |= FUNC_CFG_REQ_FLAGS_RING_GRP_ASSETS_TEST;
	}

	req.flags = cpu_to_le32(flags);
	return hwrm_send_message_silent(bp, &req, sizeof(req),
					HWRM_CMD_TIMEOUT);
}

static int bnxt_hwrm_check_rings(struct bnxt *bp, int tx_rings, int rx_rings,
				 int ring_grps, int cp_rings, int stats,
				 int vnics)
{
	if (bp->hwrm_spec_code < 0x10801)
		return 0;

	if (BNXT_PF(bp))
		return bnxt_hwrm_check_pf_rings(bp, tx_rings, rx_rings,
						ring_grps, cp_rings, stats,
						vnics);

	return bnxt_hwrm_check_vf_rings(bp, tx_rings, rx_rings, ring_grps,
					cp_rings, stats, vnics);
}

static void bnxt_hwrm_coal_params_qcaps(struct bnxt *bp)
{
	struct hwrm_ring_aggint_qcaps_output *resp = bp->hwrm_cmd_resp_addr;
	struct bnxt_coal_cap *coal_cap = &bp->coal_cap;
	struct hwrm_ring_aggint_qcaps_input req = {0};
	int rc;

	coal_cap->cmpl_params = BNXT_LEGACY_COAL_CMPL_PARAMS;
	coal_cap->num_cmpl_dma_aggr_max = 63;
	coal_cap->num_cmpl_dma_aggr_during_int_max = 63;
	coal_cap->cmpl_aggr_dma_tmr_max = 65535;
	coal_cap->cmpl_aggr_dma_tmr_during_int_max = 65535;
	coal_cap->int_lat_tmr_min_max = 65535;
	coal_cap->int_lat_tmr_max_max = 65535;
	coal_cap->num_cmpl_aggr_int_max = 65535;
	coal_cap->timer_units = 80;

	if (bp->hwrm_spec_code < 0x10902)
		return;

	bnxt_hwrm_cmd_hdr_init(bp, &req, HWRM_RING_AGGINT_QCAPS, -1, -1);
	mutex_lock(&bp->hwrm_cmd_lock);
	rc = _hwrm_send_message_silent(bp, &req, sizeof(req), HWRM_CMD_TIMEOUT);
	if (!rc) {
		coal_cap->cmpl_params = le32_to_cpu(resp->cmpl_params);
		coal_cap->nq_params = le32_to_cpu(resp->nq_params);
		coal_cap->num_cmpl_dma_aggr_max =
			le16_to_cpu(resp->num_cmpl_dma_aggr_max);
		coal_cap->num_cmpl_dma_aggr_during_int_max =
			le16_to_cpu(resp->num_cmpl_dma_aggr_during_int_max);
		coal_cap->cmpl_aggr_dma_tmr_max =
			le16_to_cpu(resp->cmpl_aggr_dma_tmr_max);
		coal_cap->cmpl_aggr_dma_tmr_during_int_max =
			le16_to_cpu(resp->cmpl_aggr_dma_tmr_during_int_max);
		coal_cap->int_lat_tmr_min_max =
			le16_to_cpu(resp->int_lat_tmr_min_max);
		coal_cap->int_lat_tmr_max_max =
			le16_to_cpu(resp->int_lat_tmr_max_max);
		coal_cap->num_cmpl_aggr_int_max =
			le16_to_cpu(resp->num_cmpl_aggr_int_max);
		coal_cap->timer_units = le16_to_cpu(resp->timer_units);
	}
	mutex_unlock(&bp->hwrm_cmd_lock);
}

static u16 bnxt_usec_to_coal_tmr(struct bnxt *bp, u16 usec)
{
	struct bnxt_coal_cap *coal_cap = &bp->coal_cap;

	return usec * 1000 / coal_cap->timer_units;
}

static void bnxt_hwrm_set_coal_params(struct bnxt *bp,
	struct bnxt_coal *hw_coal,
	struct hwrm_ring_cmpl_ring_cfg_aggint_params_input *req)
{
	struct bnxt_coal_cap *coal_cap = &bp->coal_cap;
	u32 cmpl_params = coal_cap->cmpl_params;
	u16 val, tmr, max, flags = 0;

	max = hw_coal->bufs_per_record * 128;
	if (hw_coal->budget)
		max = hw_coal->bufs_per_record * hw_coal->budget;
	max = min_t(u16, max, coal_cap->num_cmpl_aggr_int_max);

	val = clamp_t(u16, hw_coal->coal_bufs, 1, max);
	req->num_cmpl_aggr_int = cpu_to_le16(val);

	val = min_t(u16, val, coal_cap->num_cmpl_dma_aggr_max);
	req->num_cmpl_dma_aggr = cpu_to_le16(val);

	val = clamp_t(u16, hw_coal->coal_bufs_irq, 1,
		      coal_cap->num_cmpl_dma_aggr_during_int_max);
	req->num_cmpl_dma_aggr_during_int = cpu_to_le16(val);

	tmr = bnxt_usec_to_coal_tmr(bp, hw_coal->coal_ticks);
	tmr = clamp_t(u16, tmr, 1, coal_cap->int_lat_tmr_max_max);
	req->int_lat_tmr_max = cpu_to_le16(tmr);

	/* min timer set to 1/2 of interrupt timer */
	if (cmpl_params & RING_AGGINT_QCAPS_RESP_CMPL_PARAMS_INT_LAT_TMR_MIN) {
		val = tmr / 2;
		val = clamp_t(u16, val, 1, coal_cap->int_lat_tmr_min_max);
		req->int_lat_tmr_min = cpu_to_le16(val);
		req->enables |= cpu_to_le16(BNXT_COAL_CMPL_MIN_TMR_ENABLE);
	}

	/* buf timer set to 1/4 of interrupt timer */
	val = clamp_t(u16, tmr / 4, 1, coal_cap->cmpl_aggr_dma_tmr_max);
	req->cmpl_aggr_dma_tmr = cpu_to_le16(val);

	if (cmpl_params &
	    RING_AGGINT_QCAPS_RESP_CMPL_PARAMS_NUM_CMPL_DMA_AGGR_DURING_INT) {
		tmr = bnxt_usec_to_coal_tmr(bp, hw_coal->coal_ticks_irq);
		val = clamp_t(u16, tmr, 1,
			      coal_cap->cmpl_aggr_dma_tmr_during_int_max);
		req->cmpl_aggr_dma_tmr_during_int = cpu_to_le16(val);
		req->enables |=
			cpu_to_le16(BNXT_COAL_CMPL_AGGR_TMR_DURING_INT_ENABLE);
	}

	if (cmpl_params & RING_AGGINT_QCAPS_RESP_CMPL_PARAMS_TIMER_RESET)
		flags |= RING_CMPL_RING_CFG_AGGINT_PARAMS_REQ_FLAGS_TIMER_RESET;
	if ((cmpl_params & RING_AGGINT_QCAPS_RESP_CMPL_PARAMS_RING_IDLE) &&
	    hw_coal->idle_thresh && hw_coal->coal_ticks < hw_coal->idle_thresh)
		flags |= RING_CMPL_RING_CFG_AGGINT_PARAMS_REQ_FLAGS_RING_IDLE;
	req->flags = cpu_to_le16(flags);
	req->enables |= cpu_to_le16(BNXT_COAL_CMPL_ENABLES);
}

/* Caller holds bp->hwrm_cmd_lock */
static int __bnxt_hwrm_set_coal_nq(struct bnxt *bp, struct bnxt_napi *bnapi,
				   struct bnxt_coal *hw_coal)
{
	struct hwrm_ring_cmpl_ring_cfg_aggint_params_input req = {0};
	struct bnxt_cp_ring_info *cpr = &bnapi->cp_ring;
	struct bnxt_coal_cap *coal_cap = &bp->coal_cap;
	u32 nq_params = coal_cap->nq_params;
	u16 tmr;

	if (!(nq_params & RING_AGGINT_QCAPS_RESP_NQ_PARAMS_INT_LAT_TMR_MIN))
		return 0;

	bnxt_hwrm_cmd_hdr_init(bp, &req, HWRM_RING_CMPL_RING_CFG_AGGINT_PARAMS,
			       -1, -1);
	req.ring_id = cpu_to_le16(cpr->cp_ring_struct.fw_ring_id);
	req.flags =
		cpu_to_le16(RING_CMPL_RING_CFG_AGGINT_PARAMS_REQ_FLAGS_IS_NQ);

	tmr = bnxt_usec_to_coal_tmr(bp, hw_coal->coal_ticks) / 2;
	tmr = clamp_t(u16, tmr, 1, coal_cap->int_lat_tmr_min_max);
	req.int_lat_tmr_min = cpu_to_le16(tmr);
	req.enables |= cpu_to_le16(BNXT_COAL_CMPL_MIN_TMR_ENABLE);
	return _hwrm_send_message(bp, &req, sizeof(req), HWRM_CMD_TIMEOUT);
}

int bnxt_hwrm_set_ring_coal(struct bnxt *bp, struct bnxt_napi *bnapi)
{
	struct hwrm_ring_cmpl_ring_cfg_aggint_params_input req_rx = {0};
	struct bnxt_cp_ring_info *cpr = &bnapi->cp_ring;
	struct bnxt_coal coal;

	/* Tick values in micro seconds.
	 * 1 coal_buf x bufs_per_record = 1 completion record.
	 */
	memcpy(&coal, &bp->rx_coal, sizeof(struct bnxt_coal));

	coal.coal_ticks = cpr->rx_ring_coal.coal_ticks;
	coal.coal_bufs = cpr->rx_ring_coal.coal_bufs;

	if (!bnapi->rx_ring)
		return -ENODEV;

	bnxt_hwrm_cmd_hdr_init(bp, &req_rx,
			       HWRM_RING_CMPL_RING_CFG_AGGINT_PARAMS, -1, -1);

	bnxt_hwrm_set_coal_params(bp, &coal, &req_rx);

	req_rx.ring_id = cpu_to_le16(bnxt_cp_ring_for_rx(bp, bnapi->rx_ring));

	return hwrm_send_message(bp, &req_rx, sizeof(req_rx),
				 HWRM_CMD_TIMEOUT);
}

int bnxt_hwrm_set_coal(struct bnxt *bp)
{
	int i, rc = 0;
	struct hwrm_ring_cmpl_ring_cfg_aggint_params_input req_rx = {0},
							   req_tx = {0}, *req;

	bnxt_hwrm_cmd_hdr_init(bp, &req_rx,
			       HWRM_RING_CMPL_RING_CFG_AGGINT_PARAMS, -1, -1);
	bnxt_hwrm_cmd_hdr_init(bp, &req_tx,
			       HWRM_RING_CMPL_RING_CFG_AGGINT_PARAMS, -1, -1);

	bnxt_hwrm_set_coal_params(bp, &bp->rx_coal, &req_rx);
	bnxt_hwrm_set_coal_params(bp, &bp->tx_coal, &req_tx);

	mutex_lock(&bp->hwrm_cmd_lock);
	for (i = 0; i < bp->cp_nr_rings; i++) {
		struct bnxt_napi *bnapi = bp->bnapi[i];
		struct bnxt_coal *hw_coal;
		u16 ring_id;

		req = &req_rx;
		if (!bnapi->rx_ring) {
			ring_id = bnxt_cp_ring_for_tx(bp, bnapi->tx_ring);
			req = &req_tx;
		} else {
			ring_id = bnxt_cp_ring_for_rx(bp, bnapi->rx_ring);
		}
		req->ring_id = cpu_to_le16(ring_id);

		rc = _hwrm_send_message(bp, req, sizeof(*req),
					HWRM_CMD_TIMEOUT);
		if (rc)
			break;

		if (!(bp->flags & BNXT_FLAG_CHIP_P5))
			continue;

		if (bnapi->rx_ring && bnapi->tx_ring) {
			req = &req_tx;
			ring_id = bnxt_cp_ring_for_tx(bp, bnapi->tx_ring);
			req->ring_id = cpu_to_le16(ring_id);
			rc = _hwrm_send_message(bp, req, sizeof(*req),
						HWRM_CMD_TIMEOUT);
			if (rc)
				break;
		}
		if (bnapi->rx_ring)
			hw_coal = &bp->rx_coal;
		else
			hw_coal = &bp->tx_coal;
		__bnxt_hwrm_set_coal_nq(bp, bnapi, hw_coal);
	}
	mutex_unlock(&bp->hwrm_cmd_lock);
	return rc;
}

static void bnxt_hwrm_stat_ctx_free(struct bnxt *bp)
{
	struct hwrm_stat_ctx_clr_stats_input req0 = {0};
	struct hwrm_stat_ctx_free_input req = {0};
	int i;

	if (!bp->bnapi)
		return;

	if (BNXT_CHIP_TYPE_NITRO_A0(bp))
		return;

	bnxt_hwrm_cmd_hdr_init(bp, &req0, HWRM_STAT_CTX_CLR_STATS, -1, -1);
	bnxt_hwrm_cmd_hdr_init(bp, &req, HWRM_STAT_CTX_FREE, -1, -1);

	mutex_lock(&bp->hwrm_cmd_lock);
	for (i = 0; i < bp->cp_nr_rings; i++) {
		struct bnxt_napi *bnapi = bp->bnapi[i];
		struct bnxt_cp_ring_info *cpr = &bnapi->cp_ring;

		if (cpr->hw_stats_ctx_id != INVALID_STATS_CTX_ID) {
			req.stat_ctx_id = cpu_to_le32(cpr->hw_stats_ctx_id);
			if (BNXT_FW_MAJ(bp) <= 20) {
				req0.stat_ctx_id = req.stat_ctx_id;
				_hwrm_send_message(bp, &req0, sizeof(req0),
						   HWRM_CMD_TIMEOUT);
			}
			_hwrm_send_message(bp, &req, sizeof(req),
					   HWRM_CMD_TIMEOUT);

			cpr->hw_stats_ctx_id = INVALID_STATS_CTX_ID;
		}
	}
	mutex_unlock(&bp->hwrm_cmd_lock);
}

static int bnxt_hwrm_stat_ctx_alloc(struct bnxt *bp)
{
	int rc = 0, i;
	struct hwrm_stat_ctx_alloc_input req = {0};
	struct hwrm_stat_ctx_alloc_output *resp = bp->hwrm_cmd_resp_addr;

	if (BNXT_CHIP_TYPE_NITRO_A0(bp))
		return 0;

	bnxt_hwrm_cmd_hdr_init(bp, &req, HWRM_STAT_CTX_ALLOC, -1, -1);

	req.stats_dma_length = cpu_to_le16(bp->hw_ring_stats_size);
	req.update_period_ms = cpu_to_le32(bp->stats_coal_ticks / 1000);

	mutex_lock(&bp->hwrm_cmd_lock);
	for (i = 0; i < bp->cp_nr_rings; i++) {
		struct bnxt_napi *bnapi = bp->bnapi[i];
		struct bnxt_cp_ring_info *cpr = &bnapi->cp_ring;

		req.stats_dma_addr = cpu_to_le64(cpr->stats.hw_stats_map);

		rc = _hwrm_send_message(bp, &req, sizeof(req),
					HWRM_CMD_TIMEOUT);
		if (rc)
			break;

		cpr->hw_stats_ctx_id = le32_to_cpu(resp->stat_ctx_id);

		bp->grp_info[i].fw_stats_ctx = cpr->hw_stats_ctx_id;
	}
	mutex_unlock(&bp->hwrm_cmd_lock);
	return rc;
}

static int bnxt_hwrm_func_qcfg(struct bnxt *bp)
{
	struct hwrm_func_qcfg_input req = {0};
	struct hwrm_func_qcfg_output *resp = bp->hwrm_cmd_resp_addr;
	u32 min_db_offset = 0;
	u16 flags;
	int rc;

	bnxt_hwrm_cmd_hdr_init(bp, &req, HWRM_FUNC_QCFG, -1, -1);
	req.fid = cpu_to_le16(0xffff);
	mutex_lock(&bp->hwrm_cmd_lock);
	rc = _hwrm_send_message(bp, &req, sizeof(req), HWRM_CMD_TIMEOUT);
	if (rc)
		goto func_qcfg_exit;

#ifdef CONFIG_BNXT_SRIOV
	if (BNXT_VF(bp)) {
		struct bnxt_vf_info *vf = &bp->vf;

		vf->vlan = le16_to_cpu(resp->vlan) & VLAN_VID_MASK;
	} else {
		bp->pf.registered_vfs = le16_to_cpu(resp->registered_vfs);
	}
#endif
	flags = le16_to_cpu(resp->flags);
	if (flags & (FUNC_QCFG_RESP_FLAGS_FW_DCBX_AGENT_ENABLED |
		     FUNC_QCFG_RESP_FLAGS_FW_LLDP_AGENT_ENABLED)) {
		bp->fw_cap |= BNXT_FW_CAP_LLDP_AGENT;
		if (flags & FUNC_QCFG_RESP_FLAGS_FW_DCBX_AGENT_ENABLED)
			bp->fw_cap |= BNXT_FW_CAP_DCBX_AGENT;
	}
	if (BNXT_PF(bp) && (flags & FUNC_QCFG_RESP_FLAGS_MULTI_HOST))
		bp->flags |= BNXT_FLAG_MULTI_HOST;
	if (flags & FUNC_QCFG_RESP_FLAGS_RING_MONITOR_ENABLED)
		bp->fw_cap |= BNXT_FW_CAP_RING_MONITOR;

	switch (resp->port_partition_type) {
	case FUNC_QCFG_RESP_PORT_PARTITION_TYPE_NPAR1_0:
	case FUNC_QCFG_RESP_PORT_PARTITION_TYPE_NPAR1_5:
	case FUNC_QCFG_RESP_PORT_PARTITION_TYPE_NPAR2_0:
		bp->port_partition_type = resp->port_partition_type;
		break;
	}
	if (bp->hwrm_spec_code < 0x10707 ||
	    resp->evb_mode == FUNC_QCFG_RESP_EVB_MODE_VEB)
		bp->br_mode = BRIDGE_MODE_VEB;
	else if (resp->evb_mode == FUNC_QCFG_RESP_EVB_MODE_VEPA)
		bp->br_mode = BRIDGE_MODE_VEPA;
	else
		bp->br_mode = BRIDGE_MODE_UNDEF;

	bp->max_mtu = le16_to_cpu(resp->max_mtu_configured);
	if (!bp->max_mtu)
		bp->max_mtu = BNXT_MAX_MTU;

	if (bp->db_size)
		goto func_qcfg_exit;

	if (bp->flags & BNXT_FLAG_CHIP_P5) {
		if (BNXT_PF(bp))
			min_db_offset = DB_PF_OFFSET_P5;
		else
			min_db_offset = DB_VF_OFFSET_P5;
	}
	bp->db_size = PAGE_ALIGN(le16_to_cpu(resp->l2_doorbell_bar_size_kb) *
				 1024);
	if (!bp->db_size || bp->db_size > pci_resource_len(bp->pdev, 2) ||
	    bp->db_size <= min_db_offset)
		bp->db_size = pci_resource_len(bp->pdev, 2);

func_qcfg_exit:
	mutex_unlock(&bp->hwrm_cmd_lock);
	return rc;
}

static int bnxt_hwrm_func_backing_store_qcaps(struct bnxt *bp)
{
	struct hwrm_func_backing_store_qcaps_input req = {0};
	struct hwrm_func_backing_store_qcaps_output *resp =
		bp->hwrm_cmd_resp_addr;
	int rc;

	if (bp->hwrm_spec_code < 0x10902 || BNXT_VF(bp) || bp->ctx)
		return 0;

	bnxt_hwrm_cmd_hdr_init(bp, &req, HWRM_FUNC_BACKING_STORE_QCAPS, -1, -1);
	mutex_lock(&bp->hwrm_cmd_lock);
	rc = _hwrm_send_message_silent(bp, &req, sizeof(req), HWRM_CMD_TIMEOUT);
	if (!rc) {
		struct bnxt_ctx_pg_info *ctx_pg;
		struct bnxt_ctx_mem_info *ctx;
		int i, tqm_rings;

		ctx = kzalloc(sizeof(*ctx), GFP_KERNEL);
		if (!ctx) {
			rc = -ENOMEM;
			goto ctx_err;
		}
		ctx->qp_max_entries = le32_to_cpu(resp->qp_max_entries);
		ctx->qp_min_qp1_entries = le16_to_cpu(resp->qp_min_qp1_entries);
		ctx->qp_max_l2_entries = le16_to_cpu(resp->qp_max_l2_entries);
		ctx->qp_entry_size = le16_to_cpu(resp->qp_entry_size);
		ctx->srq_max_l2_entries = le16_to_cpu(resp->srq_max_l2_entries);
		ctx->srq_max_entries = le32_to_cpu(resp->srq_max_entries);
		ctx->srq_entry_size = le16_to_cpu(resp->srq_entry_size);
		ctx->cq_max_l2_entries = le16_to_cpu(resp->cq_max_l2_entries);
		ctx->cq_max_entries = le32_to_cpu(resp->cq_max_entries);
		ctx->cq_entry_size = le16_to_cpu(resp->cq_entry_size);
		ctx->vnic_max_vnic_entries =
			le16_to_cpu(resp->vnic_max_vnic_entries);
		ctx->vnic_max_ring_table_entries =
			le16_to_cpu(resp->vnic_max_ring_table_entries);
		ctx->vnic_entry_size = le16_to_cpu(resp->vnic_entry_size);
		ctx->stat_max_entries = le32_to_cpu(resp->stat_max_entries);
		ctx->stat_entry_size = le16_to_cpu(resp->stat_entry_size);
		ctx->tqm_entry_size = le16_to_cpu(resp->tqm_entry_size);
		ctx->tqm_min_entries_per_ring =
			le32_to_cpu(resp->tqm_min_entries_per_ring);
		ctx->tqm_max_entries_per_ring =
			le32_to_cpu(resp->tqm_max_entries_per_ring);
		ctx->tqm_entries_multiple = resp->tqm_entries_multiple;
		if (!ctx->tqm_entries_multiple)
			ctx->tqm_entries_multiple = 1;
		ctx->mrav_max_entries = le32_to_cpu(resp->mrav_max_entries);
		ctx->mrav_entry_size = le16_to_cpu(resp->mrav_entry_size);
		ctx->mrav_num_entries_units =
			le16_to_cpu(resp->mrav_num_entries_units);
		ctx->tim_entry_size = le16_to_cpu(resp->tim_entry_size);
		ctx->tim_max_entries = le32_to_cpu(resp->tim_max_entries);
		ctx->ctx_kind_initializer = resp->ctx_kind_initializer;
		ctx->tqm_fp_rings_count = resp->tqm_fp_rings_count;
		if (!ctx->tqm_fp_rings_count)
			ctx->tqm_fp_rings_count = bp->max_q;
		else if (ctx->tqm_fp_rings_count > BNXT_MAX_TQM_FP_RINGS)
			ctx->tqm_fp_rings_count = BNXT_MAX_TQM_FP_RINGS;

		tqm_rings = ctx->tqm_fp_rings_count + BNXT_MAX_TQM_SP_RINGS;
		ctx_pg = kcalloc(tqm_rings, sizeof(*ctx_pg), GFP_KERNEL);
		if (!ctx_pg) {
			kfree(ctx);
			rc = -ENOMEM;
			goto ctx_err;
		}
		for (i = 0; i < tqm_rings; i++, ctx_pg++)
			ctx->tqm_mem[i] = ctx_pg;
		bp->ctx = ctx;
	} else {
		rc = 0;
	}
ctx_err:
	mutex_unlock(&bp->hwrm_cmd_lock);
	return rc;
}

static void bnxt_hwrm_set_pg_attr(struct bnxt_ring_mem_info *rmem, u8 *pg_attr,
				  __le64 *pg_dir)
{
	u8 pg_size = 0;

	if (BNXT_PAGE_SHIFT == 13)
		pg_size = 1 << 4;
	else if (BNXT_PAGE_SIZE == 16)
		pg_size = 2 << 4;

	*pg_attr = pg_size;
	if (rmem->depth >= 1) {
		if (rmem->depth == 2)
			*pg_attr |= 2;
		else
			*pg_attr |= 1;
		*pg_dir = cpu_to_le64(rmem->pg_tbl_map);
	} else {
		*pg_dir = cpu_to_le64(rmem->dma_arr[0]);
	}
}

#define FUNC_BACKING_STORE_CFG_REQ_DFLT_ENABLES			\
	(FUNC_BACKING_STORE_CFG_REQ_ENABLES_QP |		\
	 FUNC_BACKING_STORE_CFG_REQ_ENABLES_SRQ |		\
	 FUNC_BACKING_STORE_CFG_REQ_ENABLES_CQ |		\
	 FUNC_BACKING_STORE_CFG_REQ_ENABLES_VNIC |		\
	 FUNC_BACKING_STORE_CFG_REQ_ENABLES_STAT)

static int bnxt_hwrm_func_backing_store_cfg(struct bnxt *bp, u32 enables)
{
	struct hwrm_func_backing_store_cfg_input req = {0};
	struct bnxt_ctx_mem_info *ctx = bp->ctx;
	struct bnxt_ctx_pg_info *ctx_pg;
	__le32 *num_entries;
	__le64 *pg_dir;
	u32 flags = 0;
	u8 *pg_attr;
	u32 ena;
	int i;

	if (!ctx)
		return 0;

	bnxt_hwrm_cmd_hdr_init(bp, &req, HWRM_FUNC_BACKING_STORE_CFG, -1, -1);
	req.enables = cpu_to_le32(enables);

	if (enables & FUNC_BACKING_STORE_CFG_REQ_ENABLES_QP) {
		ctx_pg = &ctx->qp_mem;
		req.qp_num_entries = cpu_to_le32(ctx_pg->entries);
		req.qp_num_qp1_entries = cpu_to_le16(ctx->qp_min_qp1_entries);
		req.qp_num_l2_entries = cpu_to_le16(ctx->qp_max_l2_entries);
		req.qp_entry_size = cpu_to_le16(ctx->qp_entry_size);
		bnxt_hwrm_set_pg_attr(&ctx_pg->ring_mem,
				      &req.qpc_pg_size_qpc_lvl,
				      &req.qpc_page_dir);
	}
	if (enables & FUNC_BACKING_STORE_CFG_REQ_ENABLES_SRQ) {
		ctx_pg = &ctx->srq_mem;
		req.srq_num_entries = cpu_to_le32(ctx_pg->entries);
		req.srq_num_l2_entries = cpu_to_le16(ctx->srq_max_l2_entries);
		req.srq_entry_size = cpu_to_le16(ctx->srq_entry_size);
		bnxt_hwrm_set_pg_attr(&ctx_pg->ring_mem,
				      &req.srq_pg_size_srq_lvl,
				      &req.srq_page_dir);
	}
	if (enables & FUNC_BACKING_STORE_CFG_REQ_ENABLES_CQ) {
		ctx_pg = &ctx->cq_mem;
		req.cq_num_entries = cpu_to_le32(ctx_pg->entries);
		req.cq_num_l2_entries = cpu_to_le16(ctx->cq_max_l2_entries);
		req.cq_entry_size = cpu_to_le16(ctx->cq_entry_size);
		bnxt_hwrm_set_pg_attr(&ctx_pg->ring_mem, &req.cq_pg_size_cq_lvl,
				      &req.cq_page_dir);
	}
	if (enables & FUNC_BACKING_STORE_CFG_REQ_ENABLES_VNIC) {
		ctx_pg = &ctx->vnic_mem;
		req.vnic_num_vnic_entries =
			cpu_to_le16(ctx->vnic_max_vnic_entries);
		req.vnic_num_ring_table_entries =
			cpu_to_le16(ctx->vnic_max_ring_table_entries);
		req.vnic_entry_size = cpu_to_le16(ctx->vnic_entry_size);
		bnxt_hwrm_set_pg_attr(&ctx_pg->ring_mem,
				      &req.vnic_pg_size_vnic_lvl,
				      &req.vnic_page_dir);
	}
	if (enables & FUNC_BACKING_STORE_CFG_REQ_ENABLES_STAT) {
		ctx_pg = &ctx->stat_mem;
		req.stat_num_entries = cpu_to_le32(ctx->stat_max_entries);
		req.stat_entry_size = cpu_to_le16(ctx->stat_entry_size);
		bnxt_hwrm_set_pg_attr(&ctx_pg->ring_mem,
				      &req.stat_pg_size_stat_lvl,
				      &req.stat_page_dir);
	}
	if (enables & FUNC_BACKING_STORE_CFG_REQ_ENABLES_MRAV) {
		ctx_pg = &ctx->mrav_mem;
		req.mrav_num_entries = cpu_to_le32(ctx_pg->entries);
		if (ctx->mrav_num_entries_units)
			flags |=
			FUNC_BACKING_STORE_CFG_REQ_FLAGS_MRAV_RESERVATION_SPLIT;
		req.mrav_entry_size = cpu_to_le16(ctx->mrav_entry_size);
		bnxt_hwrm_set_pg_attr(&ctx_pg->ring_mem,
				      &req.mrav_pg_size_mrav_lvl,
				      &req.mrav_page_dir);
	}
	if (enables & FUNC_BACKING_STORE_CFG_REQ_ENABLES_TIM) {
		ctx_pg = &ctx->tim_mem;
		req.tim_num_entries = cpu_to_le32(ctx_pg->entries);
		req.tim_entry_size = cpu_to_le16(ctx->tim_entry_size);
		bnxt_hwrm_set_pg_attr(&ctx_pg->ring_mem,
				      &req.tim_pg_size_tim_lvl,
				      &req.tim_page_dir);
	}
	for (i = 0, num_entries = &req.tqm_sp_num_entries,
	     pg_attr = &req.tqm_sp_pg_size_tqm_sp_lvl,
	     pg_dir = &req.tqm_sp_page_dir,
	     ena = FUNC_BACKING_STORE_CFG_REQ_ENABLES_TQM_SP;
	     i < BNXT_MAX_TQM_RINGS;
	     i++, num_entries++, pg_attr++, pg_dir++, ena <<= 1) {
		if (!(enables & ena))
			continue;

		req.tqm_entry_size = cpu_to_le16(ctx->tqm_entry_size);
		ctx_pg = ctx->tqm_mem[i];
		*num_entries = cpu_to_le32(ctx_pg->entries);
		bnxt_hwrm_set_pg_attr(&ctx_pg->ring_mem, pg_attr, pg_dir);
	}
	req.flags = cpu_to_le32(flags);
	return hwrm_send_message(bp, &req, sizeof(req), HWRM_CMD_TIMEOUT);
}

static int bnxt_alloc_ctx_mem_blk(struct bnxt *bp,
				  struct bnxt_ctx_pg_info *ctx_pg)
{
	struct bnxt_ring_mem_info *rmem = &ctx_pg->ring_mem;

	rmem->page_size = BNXT_PAGE_SIZE;
	rmem->pg_arr = ctx_pg->ctx_pg_arr;
	rmem->dma_arr = ctx_pg->ctx_dma_arr;
	rmem->flags = BNXT_RMEM_VALID_PTE_FLAG;
	if (rmem->depth >= 1)
		rmem->flags |= BNXT_RMEM_USE_FULL_PAGE_FLAG;
	return bnxt_alloc_ring(bp, rmem);
}

static int bnxt_alloc_ctx_pg_tbls(struct bnxt *bp,
				  struct bnxt_ctx_pg_info *ctx_pg, u32 mem_size,
				  u8 depth, bool use_init_val)
{
	struct bnxt_ring_mem_info *rmem = &ctx_pg->ring_mem;
	int rc;

	if (!mem_size)
		return -EINVAL;

	ctx_pg->nr_pages = DIV_ROUND_UP(mem_size, BNXT_PAGE_SIZE);
	if (ctx_pg->nr_pages > MAX_CTX_TOTAL_PAGES) {
		ctx_pg->nr_pages = 0;
		return -EINVAL;
	}
	if (ctx_pg->nr_pages > MAX_CTX_PAGES || depth > 1) {
		int nr_tbls, i;

		rmem->depth = 2;
		ctx_pg->ctx_pg_tbl = kcalloc(MAX_CTX_PAGES, sizeof(ctx_pg),
					     GFP_KERNEL);
		if (!ctx_pg->ctx_pg_tbl)
			return -ENOMEM;
		nr_tbls = DIV_ROUND_UP(ctx_pg->nr_pages, MAX_CTX_PAGES);
		rmem->nr_pages = nr_tbls;
		rc = bnxt_alloc_ctx_mem_blk(bp, ctx_pg);
		if (rc)
			return rc;
		for (i = 0; i < nr_tbls; i++) {
			struct bnxt_ctx_pg_info *pg_tbl;

			pg_tbl = kzalloc(sizeof(*pg_tbl), GFP_KERNEL);
			if (!pg_tbl)
				return -ENOMEM;
			ctx_pg->ctx_pg_tbl[i] = pg_tbl;
			rmem = &pg_tbl->ring_mem;
			rmem->pg_tbl = ctx_pg->ctx_pg_arr[i];
			rmem->pg_tbl_map = ctx_pg->ctx_dma_arr[i];
			rmem->depth = 1;
			rmem->nr_pages = MAX_CTX_PAGES;
			if (use_init_val)
				rmem->init_val = bp->ctx->ctx_kind_initializer;
			if (i == (nr_tbls - 1)) {
				int rem = ctx_pg->nr_pages % MAX_CTX_PAGES;

				if (rem)
					rmem->nr_pages = rem;
			}
			rc = bnxt_alloc_ctx_mem_blk(bp, pg_tbl);
			if (rc)
				break;
		}
	} else {
		rmem->nr_pages = DIV_ROUND_UP(mem_size, BNXT_PAGE_SIZE);
		if (rmem->nr_pages > 1 || depth)
			rmem->depth = 1;
		if (use_init_val)
			rmem->init_val = bp->ctx->ctx_kind_initializer;
		rc = bnxt_alloc_ctx_mem_blk(bp, ctx_pg);
	}
	return rc;
}

static void bnxt_free_ctx_pg_tbls(struct bnxt *bp,
				  struct bnxt_ctx_pg_info *ctx_pg)
{
	struct bnxt_ring_mem_info *rmem = &ctx_pg->ring_mem;

	if (rmem->depth > 1 || ctx_pg->nr_pages > MAX_CTX_PAGES ||
	    ctx_pg->ctx_pg_tbl) {
		int i, nr_tbls = rmem->nr_pages;

		for (i = 0; i < nr_tbls; i++) {
			struct bnxt_ctx_pg_info *pg_tbl;
			struct bnxt_ring_mem_info *rmem2;

			pg_tbl = ctx_pg->ctx_pg_tbl[i];
			if (!pg_tbl)
				continue;
			rmem2 = &pg_tbl->ring_mem;
			bnxt_free_ring(bp, rmem2);
			ctx_pg->ctx_pg_arr[i] = NULL;
			kfree(pg_tbl);
			ctx_pg->ctx_pg_tbl[i] = NULL;
		}
		kfree(ctx_pg->ctx_pg_tbl);
		ctx_pg->ctx_pg_tbl = NULL;
	}
	bnxt_free_ring(bp, rmem);
	ctx_pg->nr_pages = 0;
}

static void bnxt_free_ctx_mem(struct bnxt *bp)
{
	struct bnxt_ctx_mem_info *ctx = bp->ctx;
	int i;

	if (!ctx)
		return;

	if (ctx->tqm_mem[0]) {
		for (i = 0; i < ctx->tqm_fp_rings_count + 1; i++)
			bnxt_free_ctx_pg_tbls(bp, ctx->tqm_mem[i]);
		kfree(ctx->tqm_mem[0]);
		ctx->tqm_mem[0] = NULL;
	}

	bnxt_free_ctx_pg_tbls(bp, &ctx->tim_mem);
	bnxt_free_ctx_pg_tbls(bp, &ctx->mrav_mem);
	bnxt_free_ctx_pg_tbls(bp, &ctx->stat_mem);
	bnxt_free_ctx_pg_tbls(bp, &ctx->vnic_mem);
	bnxt_free_ctx_pg_tbls(bp, &ctx->cq_mem);
	bnxt_free_ctx_pg_tbls(bp, &ctx->srq_mem);
	bnxt_free_ctx_pg_tbls(bp, &ctx->qp_mem);
	ctx->flags &= ~BNXT_CTX_FLAG_INITED;
}

static int bnxt_alloc_ctx_mem(struct bnxt *bp)
{
	struct bnxt_ctx_pg_info *ctx_pg;
	struct bnxt_ctx_mem_info *ctx;
	u32 mem_size, ena, entries;
	u32 entries_sp, min;
	u32 num_mr, num_ah;
	u32 extra_srqs = 0;
	u32 extra_qps = 0;
	u8 pg_lvl = 1;
	int i, rc;

	rc = bnxt_hwrm_func_backing_store_qcaps(bp);
	if (rc) {
		netdev_err(bp->dev, "Failed querying context mem capability, rc = %d.\n",
			   rc);
		return rc;
	}
	ctx = bp->ctx;
	if (!ctx || (ctx->flags & BNXT_CTX_FLAG_INITED))
		return 0;

	if ((bp->flags & BNXT_FLAG_ROCE_CAP) && !is_kdump_kernel()) {
		pg_lvl = 2;
		extra_qps = 65536;
		extra_srqs = 8192;
	}

	ctx_pg = &ctx->qp_mem;
	ctx_pg->entries = ctx->qp_min_qp1_entries + ctx->qp_max_l2_entries +
			  extra_qps;
	mem_size = ctx->qp_entry_size * ctx_pg->entries;
	rc = bnxt_alloc_ctx_pg_tbls(bp, ctx_pg, mem_size, pg_lvl, true);
	if (rc)
		return rc;

	ctx_pg = &ctx->srq_mem;
	ctx_pg->entries = ctx->srq_max_l2_entries + extra_srqs;
	mem_size = ctx->srq_entry_size * ctx_pg->entries;
	rc = bnxt_alloc_ctx_pg_tbls(bp, ctx_pg, mem_size, pg_lvl, true);
	if (rc)
		return rc;

	ctx_pg = &ctx->cq_mem;
	ctx_pg->entries = ctx->cq_max_l2_entries + extra_qps * 2;
	mem_size = ctx->cq_entry_size * ctx_pg->entries;
	rc = bnxt_alloc_ctx_pg_tbls(bp, ctx_pg, mem_size, pg_lvl, true);
	if (rc)
		return rc;

	ctx_pg = &ctx->vnic_mem;
	ctx_pg->entries = ctx->vnic_max_vnic_entries +
			  ctx->vnic_max_ring_table_entries;
	mem_size = ctx->vnic_entry_size * ctx_pg->entries;
	rc = bnxt_alloc_ctx_pg_tbls(bp, ctx_pg, mem_size, 1, true);
	if (rc)
		return rc;

	ctx_pg = &ctx->stat_mem;
	ctx_pg->entries = ctx->stat_max_entries;
	mem_size = ctx->stat_entry_size * ctx_pg->entries;
	rc = bnxt_alloc_ctx_pg_tbls(bp, ctx_pg, mem_size, 1, true);
	if (rc)
		return rc;

	ena = 0;
	if (!(bp->flags & BNXT_FLAG_ROCE_CAP))
		goto skip_rdma;

	ctx_pg = &ctx->mrav_mem;
	/* 128K extra is needed to accommodate static AH context
	 * allocation by f/w.
	 */
	num_mr = 1024 * 256;
	num_ah = 1024 * 128;
	ctx_pg->entries = num_mr + num_ah;
	mem_size = ctx->mrav_entry_size * ctx_pg->entries;
	rc = bnxt_alloc_ctx_pg_tbls(bp, ctx_pg, mem_size, 2, true);
	if (rc)
		return rc;
	ena = FUNC_BACKING_STORE_CFG_REQ_ENABLES_MRAV;
	if (ctx->mrav_num_entries_units)
		ctx_pg->entries =
			((num_mr / ctx->mrav_num_entries_units) << 16) |
			 (num_ah / ctx->mrav_num_entries_units);

	ctx_pg = &ctx->tim_mem;
	ctx_pg->entries = ctx->qp_mem.entries;
	mem_size = ctx->tim_entry_size * ctx_pg->entries;
	rc = bnxt_alloc_ctx_pg_tbls(bp, ctx_pg, mem_size, 1, false);
	if (rc)
		return rc;
	ena |= FUNC_BACKING_STORE_CFG_REQ_ENABLES_TIM;

skip_rdma:
	min = ctx->tqm_min_entries_per_ring;
	entries_sp = ctx->vnic_max_vnic_entries + ctx->qp_max_l2_entries +
		     2 * (extra_qps + ctx->qp_min_qp1_entries) + min;
	entries_sp = roundup(entries_sp, ctx->tqm_entries_multiple);
	entries = ctx->qp_max_l2_entries + extra_qps + ctx->qp_min_qp1_entries;
	entries = roundup(entries, ctx->tqm_entries_multiple);
	entries = clamp_t(u32, entries, min, ctx->tqm_max_entries_per_ring);
	for (i = 0; i < ctx->tqm_fp_rings_count + 1; i++) {
		ctx_pg = ctx->tqm_mem[i];
		ctx_pg->entries = i ? entries : entries_sp;
		mem_size = ctx->tqm_entry_size * ctx_pg->entries;
		rc = bnxt_alloc_ctx_pg_tbls(bp, ctx_pg, mem_size, 1, false);
		if (rc)
			return rc;
		ena |= FUNC_BACKING_STORE_CFG_REQ_ENABLES_TQM_SP << i;
	}
	ena |= FUNC_BACKING_STORE_CFG_REQ_DFLT_ENABLES;
	rc = bnxt_hwrm_func_backing_store_cfg(bp, ena);
	if (rc) {
		netdev_err(bp->dev, "Failed configuring context mem, rc = %d.\n",
			   rc);
		return rc;
	}
	ctx->flags |= BNXT_CTX_FLAG_INITED;
	return 0;
}

int bnxt_hwrm_func_resc_qcaps(struct bnxt *bp, bool all)
{
	struct hwrm_func_resource_qcaps_output *resp = bp->hwrm_cmd_resp_addr;
	struct hwrm_func_resource_qcaps_input req = {0};
	struct bnxt_hw_resc *hw_resc = &bp->hw_resc;
	int rc;

	bnxt_hwrm_cmd_hdr_init(bp, &req, HWRM_FUNC_RESOURCE_QCAPS, -1, -1);
	req.fid = cpu_to_le16(0xffff);

	mutex_lock(&bp->hwrm_cmd_lock);
	rc = _hwrm_send_message_silent(bp, &req, sizeof(req),
				       HWRM_CMD_TIMEOUT);
	if (rc)
		goto hwrm_func_resc_qcaps_exit;

	hw_resc->max_tx_sch_inputs = le16_to_cpu(resp->max_tx_scheduler_inputs);
	if (!all)
		goto hwrm_func_resc_qcaps_exit;

	hw_resc->min_rsscos_ctxs = le16_to_cpu(resp->min_rsscos_ctx);
	hw_resc->max_rsscos_ctxs = le16_to_cpu(resp->max_rsscos_ctx);
	hw_resc->min_cp_rings = le16_to_cpu(resp->min_cmpl_rings);
	hw_resc->max_cp_rings = le16_to_cpu(resp->max_cmpl_rings);
	hw_resc->min_tx_rings = le16_to_cpu(resp->min_tx_rings);
	hw_resc->max_tx_rings = le16_to_cpu(resp->max_tx_rings);
	hw_resc->min_rx_rings = le16_to_cpu(resp->min_rx_rings);
	hw_resc->max_rx_rings = le16_to_cpu(resp->max_rx_rings);
	hw_resc->min_hw_ring_grps = le16_to_cpu(resp->min_hw_ring_grps);
	hw_resc->max_hw_ring_grps = le16_to_cpu(resp->max_hw_ring_grps);
	hw_resc->min_l2_ctxs = le16_to_cpu(resp->min_l2_ctxs);
	hw_resc->max_l2_ctxs = le16_to_cpu(resp->max_l2_ctxs);
	hw_resc->min_vnics = le16_to_cpu(resp->min_vnics);
	hw_resc->max_vnics = le16_to_cpu(resp->max_vnics);
	hw_resc->min_stat_ctxs = le16_to_cpu(resp->min_stat_ctx);
	hw_resc->max_stat_ctxs = le16_to_cpu(resp->max_stat_ctx);

	if (bp->flags & BNXT_FLAG_CHIP_P5) {
		u16 max_msix = le16_to_cpu(resp->max_msix);

		hw_resc->max_nqs = max_msix;
		hw_resc->max_hw_ring_grps = hw_resc->max_rx_rings;
	}

	if (BNXT_PF(bp)) {
		struct bnxt_pf_info *pf = &bp->pf;

		pf->vf_resv_strategy =
			le16_to_cpu(resp->vf_reservation_strategy);
		if (pf->vf_resv_strategy > BNXT_VF_RESV_STRATEGY_MINIMAL_STATIC)
			pf->vf_resv_strategy = BNXT_VF_RESV_STRATEGY_MAXIMAL;
	}
hwrm_func_resc_qcaps_exit:
	mutex_unlock(&bp->hwrm_cmd_lock);
	return rc;
}

static int __bnxt_hwrm_func_qcaps(struct bnxt *bp)
{
	int rc = 0;
	struct hwrm_func_qcaps_input req = {0};
	struct hwrm_func_qcaps_output *resp = bp->hwrm_cmd_resp_addr;
	struct bnxt_hw_resc *hw_resc = &bp->hw_resc;
	u32 flags, flags_ext;

	bnxt_hwrm_cmd_hdr_init(bp, &req, HWRM_FUNC_QCAPS, -1, -1);
	req.fid = cpu_to_le16(0xffff);

	mutex_lock(&bp->hwrm_cmd_lock);
	rc = _hwrm_send_message(bp, &req, sizeof(req), HWRM_CMD_TIMEOUT);
	if (rc)
		goto hwrm_func_qcaps_exit;

	flags = le32_to_cpu(resp->flags);
	if (flags & FUNC_QCAPS_RESP_FLAGS_ROCE_V1_SUPPORTED)
		bp->flags |= BNXT_FLAG_ROCEV1_CAP;
	if (flags & FUNC_QCAPS_RESP_FLAGS_ROCE_V2_SUPPORTED)
		bp->flags |= BNXT_FLAG_ROCEV2_CAP;
	if (flags & FUNC_QCAPS_RESP_FLAGS_PCIE_STATS_SUPPORTED)
		bp->fw_cap |= BNXT_FW_CAP_PCIE_STATS_SUPPORTED;
	if (flags & FUNC_QCAPS_RESP_FLAGS_HOT_RESET_CAPABLE)
		bp->fw_cap |= BNXT_FW_CAP_HOT_RESET;
	if (flags & FUNC_QCAPS_RESP_FLAGS_EXT_STATS_SUPPORTED)
		bp->fw_cap |= BNXT_FW_CAP_EXT_STATS_SUPPORTED;
	if (flags &  FUNC_QCAPS_RESP_FLAGS_ERROR_RECOVERY_CAPABLE)
		bp->fw_cap |= BNXT_FW_CAP_ERROR_RECOVERY;
	if (flags & FUNC_QCAPS_RESP_FLAGS_ERR_RECOVER_RELOAD)
		bp->fw_cap |= BNXT_FW_CAP_ERR_RECOVER_RELOAD;
	if (!(flags & FUNC_QCAPS_RESP_FLAGS_VLAN_ACCELERATION_TX_DISABLED))
		bp->fw_cap |= BNXT_FW_CAP_VLAN_TX_INSERT;

	flags_ext = le32_to_cpu(resp->flags_ext);
	if (flags_ext & FUNC_QCAPS_RESP_FLAGS_EXT_EXT_HW_STATS_SUPPORTED)
		bp->fw_cap |= BNXT_FW_CAP_EXT_HW_STATS_SUPPORTED;

	bp->tx_push_thresh = 0;
	if ((flags & FUNC_QCAPS_RESP_FLAGS_PUSH_MODE_SUPPORTED) &&
	    BNXT_FW_MAJ(bp) > 217)
		bp->tx_push_thresh = BNXT_TX_PUSH_THRESH;

	hw_resc->max_rsscos_ctxs = le16_to_cpu(resp->max_rsscos_ctx);
	hw_resc->max_cp_rings = le16_to_cpu(resp->max_cmpl_rings);
	hw_resc->max_tx_rings = le16_to_cpu(resp->max_tx_rings);
	hw_resc->max_rx_rings = le16_to_cpu(resp->max_rx_rings);
	hw_resc->max_hw_ring_grps = le32_to_cpu(resp->max_hw_ring_grps);
	if (!hw_resc->max_hw_ring_grps)
		hw_resc->max_hw_ring_grps = hw_resc->max_tx_rings;
	hw_resc->max_l2_ctxs = le16_to_cpu(resp->max_l2_ctxs);
	hw_resc->max_vnics = le16_to_cpu(resp->max_vnics);
	hw_resc->max_stat_ctxs = le16_to_cpu(resp->max_stat_ctx);

	if (BNXT_PF(bp)) {
		struct bnxt_pf_info *pf = &bp->pf;

		pf->fw_fid = le16_to_cpu(resp->fid);
		pf->port_id = le16_to_cpu(resp->port_id);
		memcpy(pf->mac_addr, resp->mac_address, ETH_ALEN);
		pf->first_vf_id = le16_to_cpu(resp->first_vf_id);
		pf->max_vfs = le16_to_cpu(resp->max_vfs);
		pf->max_encap_records = le32_to_cpu(resp->max_encap_records);
		pf->max_decap_records = le32_to_cpu(resp->max_decap_records);
		pf->max_tx_em_flows = le32_to_cpu(resp->max_tx_em_flows);
		pf->max_tx_wm_flows = le32_to_cpu(resp->max_tx_wm_flows);
		pf->max_rx_em_flows = le32_to_cpu(resp->max_rx_em_flows);
		pf->max_rx_wm_flows = le32_to_cpu(resp->max_rx_wm_flows);
		bp->flags &= ~BNXT_FLAG_WOL_CAP;
		if (flags & FUNC_QCAPS_RESP_FLAGS_WOL_MAGICPKT_SUPPORTED)
			bp->flags |= BNXT_FLAG_WOL_CAP;
	} else {
#ifdef CONFIG_BNXT_SRIOV
		struct bnxt_vf_info *vf = &bp->vf;

		vf->fw_fid = le16_to_cpu(resp->fid);
		memcpy(vf->mac_addr, resp->mac_address, ETH_ALEN);
#endif
	}

hwrm_func_qcaps_exit:
	mutex_unlock(&bp->hwrm_cmd_lock);
	return rc;
}

static int bnxt_hwrm_queue_qportcfg(struct bnxt *bp);

static int bnxt_hwrm_func_qcaps(struct bnxt *bp)
{
	int rc;

	rc = __bnxt_hwrm_func_qcaps(bp);
	if (rc)
		return rc;
	rc = bnxt_hwrm_queue_qportcfg(bp);
	if (rc) {
		netdev_err(bp->dev, "hwrm query qportcfg failure rc: %d\n", rc);
		return rc;
	}
	if (bp->hwrm_spec_code >= 0x10803) {
		rc = bnxt_alloc_ctx_mem(bp);
		if (rc)
			return rc;
		rc = bnxt_hwrm_func_resc_qcaps(bp, true);
		if (!rc)
			bp->fw_cap |= BNXT_FW_CAP_NEW_RM;
	}
	return 0;
}

static int bnxt_hwrm_cfa_adv_flow_mgnt_qcaps(struct bnxt *bp)
{
	struct hwrm_cfa_adv_flow_mgnt_qcaps_input req = {0};
	struct hwrm_cfa_adv_flow_mgnt_qcaps_output *resp;
	int rc = 0;
	u32 flags;

	if (!(bp->fw_cap & BNXT_FW_CAP_CFA_ADV_FLOW))
		return 0;

	resp = bp->hwrm_cmd_resp_addr;
	bnxt_hwrm_cmd_hdr_init(bp, &req, HWRM_CFA_ADV_FLOW_MGNT_QCAPS, -1, -1);

	mutex_lock(&bp->hwrm_cmd_lock);
	rc = _hwrm_send_message(bp, &req, sizeof(req), HWRM_CMD_TIMEOUT);
	if (rc)
		goto hwrm_cfa_adv_qcaps_exit;

	flags = le32_to_cpu(resp->flags);
	if (flags &
	    CFA_ADV_FLOW_MGNT_QCAPS_RESP_FLAGS_RFS_RING_TBL_IDX_V2_SUPPORTED)
		bp->fw_cap |= BNXT_FW_CAP_CFA_RFS_RING_TBL_IDX_V2;

hwrm_cfa_adv_qcaps_exit:
	mutex_unlock(&bp->hwrm_cmd_lock);
	return rc;
}

static int __bnxt_alloc_fw_health(struct bnxt *bp)
{
	if (bp->fw_health)
		return 0;

	bp->fw_health = kzalloc(sizeof(*bp->fw_health), GFP_KERNEL);
	if (!bp->fw_health)
		return -ENOMEM;

	return 0;
}

static int bnxt_alloc_fw_health(struct bnxt *bp)
{
	int rc;

	if (!(bp->fw_cap & BNXT_FW_CAP_HOT_RESET) &&
	    !(bp->fw_cap & BNXT_FW_CAP_ERROR_RECOVERY))
		return 0;

	rc = __bnxt_alloc_fw_health(bp);
	if (rc) {
		bp->fw_cap &= ~BNXT_FW_CAP_HOT_RESET;
		bp->fw_cap &= ~BNXT_FW_CAP_ERROR_RECOVERY;
		return rc;
	}

	return 0;
}

static void __bnxt_map_fw_health_reg(struct bnxt *bp, u32 reg)
{
	writel(reg & BNXT_GRC_BASE_MASK, bp->bar0 +
					 BNXT_GRCPF_REG_WINDOW_BASE_OUT +
					 BNXT_FW_HEALTH_WIN_MAP_OFF);
}

static void bnxt_try_map_fw_health_reg(struct bnxt *bp)
{
	void __iomem *hs;
	u32 status_loc;
	u32 reg_type;
	u32 sig;

	__bnxt_map_fw_health_reg(bp, HCOMM_STATUS_STRUCT_LOC);
	hs = bp->bar0 + BNXT_FW_HEALTH_WIN_OFF(HCOMM_STATUS_STRUCT_LOC);

	sig = readl(hs + offsetof(struct hcomm_status, sig_ver));
	if ((sig & HCOMM_STATUS_SIGNATURE_MASK) != HCOMM_STATUS_SIGNATURE_VAL) {
		if (bp->fw_health)
			bp->fw_health->status_reliable = false;
		return;
	}

	if (__bnxt_alloc_fw_health(bp)) {
		netdev_warn(bp->dev, "no memory for firmware status checks\n");
		return;
	}

	status_loc = readl(hs + offsetof(struct hcomm_status, fw_status_loc));
	bp->fw_health->regs[BNXT_FW_HEALTH_REG] = status_loc;
	reg_type = BNXT_FW_HEALTH_REG_TYPE(status_loc);
	if (reg_type == BNXT_FW_HEALTH_REG_TYPE_GRC) {
		__bnxt_map_fw_health_reg(bp, status_loc);
		bp->fw_health->mapped_regs[BNXT_FW_HEALTH_REG] =
			BNXT_FW_HEALTH_WIN_OFF(status_loc);
	}

	bp->fw_health->status_reliable = true;
}

static int bnxt_map_fw_health_regs(struct bnxt *bp)
{
	struct bnxt_fw_health *fw_health = bp->fw_health;
	u32 reg_base = 0xffffffff;
	int i;

	/* Only pre-map the monitoring GRC registers using window 3 */
	for (i = 0; i < 4; i++) {
		u32 reg = fw_health->regs[i];

		if (BNXT_FW_HEALTH_REG_TYPE(reg) != BNXT_FW_HEALTH_REG_TYPE_GRC)
			continue;
		if (reg_base == 0xffffffff)
			reg_base = reg & BNXT_GRC_BASE_MASK;
		if ((reg & BNXT_GRC_BASE_MASK) != reg_base)
			return -ERANGE;
		fw_health->mapped_regs[i] = BNXT_FW_HEALTH_WIN_OFF(reg);
	}
	if (reg_base == 0xffffffff)
		return 0;

	__bnxt_map_fw_health_reg(bp, reg_base);
	return 0;
}

static int bnxt_hwrm_error_recovery_qcfg(struct bnxt *bp)
{
	struct hwrm_error_recovery_qcfg_output *resp = bp->hwrm_cmd_resp_addr;
	struct bnxt_fw_health *fw_health = bp->fw_health;
	struct hwrm_error_recovery_qcfg_input req = {0};
	int rc, i;

	if (!(bp->fw_cap & BNXT_FW_CAP_ERROR_RECOVERY))
		return 0;

	bnxt_hwrm_cmd_hdr_init(bp, &req, HWRM_ERROR_RECOVERY_QCFG, -1, -1);
	mutex_lock(&bp->hwrm_cmd_lock);
	rc = _hwrm_send_message(bp, &req, sizeof(req), HWRM_CMD_TIMEOUT);
	if (rc)
		goto err_recovery_out;
	fw_health->flags = le32_to_cpu(resp->flags);
	if ((fw_health->flags & ERROR_RECOVERY_QCFG_RESP_FLAGS_CO_CPU) &&
	    !(bp->fw_cap & BNXT_FW_CAP_KONG_MB_CHNL)) {
		rc = -EINVAL;
		goto err_recovery_out;
	}
	fw_health->polling_dsecs = le32_to_cpu(resp->driver_polling_freq);
	fw_health->master_func_wait_dsecs =
		le32_to_cpu(resp->master_func_wait_period);
	fw_health->normal_func_wait_dsecs =
		le32_to_cpu(resp->normal_func_wait_period);
	fw_health->post_reset_wait_dsecs =
		le32_to_cpu(resp->master_func_wait_period_after_reset);
	fw_health->post_reset_max_wait_dsecs =
		le32_to_cpu(resp->max_bailout_time_after_reset);
	fw_health->regs[BNXT_FW_HEALTH_REG] =
		le32_to_cpu(resp->fw_health_status_reg);
	fw_health->regs[BNXT_FW_HEARTBEAT_REG] =
		le32_to_cpu(resp->fw_heartbeat_reg);
	fw_health->regs[BNXT_FW_RESET_CNT_REG] =
		le32_to_cpu(resp->fw_reset_cnt_reg);
	fw_health->regs[BNXT_FW_RESET_INPROG_REG] =
		le32_to_cpu(resp->reset_inprogress_reg);
	fw_health->fw_reset_inprog_reg_mask =
		le32_to_cpu(resp->reset_inprogress_reg_mask);
	fw_health->fw_reset_seq_cnt = resp->reg_array_cnt;
	if (fw_health->fw_reset_seq_cnt >= 16) {
		rc = -EINVAL;
		goto err_recovery_out;
	}
	for (i = 0; i < fw_health->fw_reset_seq_cnt; i++) {
		fw_health->fw_reset_seq_regs[i] =
			le32_to_cpu(resp->reset_reg[i]);
		fw_health->fw_reset_seq_vals[i] =
			le32_to_cpu(resp->reset_reg_val[i]);
		fw_health->fw_reset_seq_delay_msec[i] =
			resp->delay_after_reset[i];
	}
err_recovery_out:
	mutex_unlock(&bp->hwrm_cmd_lock);
	if (!rc)
		rc = bnxt_map_fw_health_regs(bp);
	if (rc)
		bp->fw_cap &= ~BNXT_FW_CAP_ERROR_RECOVERY;
	return rc;
}

static int bnxt_hwrm_func_reset(struct bnxt *bp)
{
	struct hwrm_func_reset_input req = {0};

	bnxt_hwrm_cmd_hdr_init(bp, &req, HWRM_FUNC_RESET, -1, -1);
	req.enables = 0;

	return hwrm_send_message(bp, &req, sizeof(req), HWRM_RESET_TIMEOUT);
}

static void bnxt_nvm_cfg_ver_get(struct bnxt *bp)
{
	struct hwrm_nvm_get_dev_info_output nvm_info;

	if (!bnxt_hwrm_nvm_get_dev_info(bp, &nvm_info))
		snprintf(bp->nvm_cfg_ver, FW_VER_STR_LEN, "%d.%d.%d",
			 nvm_info.nvm_cfg_ver_maj, nvm_info.nvm_cfg_ver_min,
			 nvm_info.nvm_cfg_ver_upd);
}

static int bnxt_hwrm_queue_qportcfg(struct bnxt *bp)
{
	int rc = 0;
	struct hwrm_queue_qportcfg_input req = {0};
	struct hwrm_queue_qportcfg_output *resp = bp->hwrm_cmd_resp_addr;
	u8 i, j, *qptr;
	bool no_rdma;

	bnxt_hwrm_cmd_hdr_init(bp, &req, HWRM_QUEUE_QPORTCFG, -1, -1);

	mutex_lock(&bp->hwrm_cmd_lock);
	rc = _hwrm_send_message(bp, &req, sizeof(req), HWRM_CMD_TIMEOUT);
	if (rc)
		goto qportcfg_exit;

	if (!resp->max_configurable_queues) {
		rc = -EINVAL;
		goto qportcfg_exit;
	}
	bp->max_tc = resp->max_configurable_queues;
	bp->max_lltc = resp->max_configurable_lossless_queues;
	if (bp->max_tc > BNXT_MAX_QUEUE)
		bp->max_tc = BNXT_MAX_QUEUE;

	no_rdma = !(bp->flags & BNXT_FLAG_ROCE_CAP);
	qptr = &resp->queue_id0;
	for (i = 0, j = 0; i < bp->max_tc; i++) {
		bp->q_info[j].queue_id = *qptr;
		bp->q_ids[i] = *qptr++;
		bp->q_info[j].queue_profile = *qptr++;
		bp->tc_to_qidx[j] = j;
		if (!BNXT_CNPQ(bp->q_info[j].queue_profile) ||
		    (no_rdma && BNXT_PF(bp)))
			j++;
	}
	bp->max_q = bp->max_tc;
	bp->max_tc = max_t(u8, j, 1);

	if (resp->queue_cfg_info & QUEUE_QPORTCFG_RESP_QUEUE_CFG_INFO_ASYM_CFG)
		bp->max_tc = 1;

	if (bp->max_lltc > bp->max_tc)
		bp->max_lltc = bp->max_tc;

qportcfg_exit:
	mutex_unlock(&bp->hwrm_cmd_lock);
	return rc;
}

static int __bnxt_hwrm_ver_get(struct bnxt *bp, bool silent)
{
	struct hwrm_ver_get_input req = {0};
	int rc;

	bnxt_hwrm_cmd_hdr_init(bp, &req, HWRM_VER_GET, -1, -1);
	req.hwrm_intf_maj = HWRM_VERSION_MAJOR;
	req.hwrm_intf_min = HWRM_VERSION_MINOR;
	req.hwrm_intf_upd = HWRM_VERSION_UPDATE;

	rc = bnxt_hwrm_do_send_msg(bp, &req, sizeof(req), HWRM_CMD_TIMEOUT,
				   silent);
	return rc;
}

static int bnxt_hwrm_ver_get(struct bnxt *bp)
{
	struct hwrm_ver_get_output *resp = bp->hwrm_cmd_resp_addr;
	u16 fw_maj, fw_min, fw_bld, fw_rsv;
	u32 dev_caps_cfg, hwrm_ver;
	int rc, len;

	bp->hwrm_max_req_len = HWRM_MAX_REQ_LEN;
	mutex_lock(&bp->hwrm_cmd_lock);
	rc = __bnxt_hwrm_ver_get(bp, false);
	if (rc)
		goto hwrm_ver_get_exit;

	memcpy(&bp->ver_resp, resp, sizeof(struct hwrm_ver_get_output));

	bp->hwrm_spec_code = resp->hwrm_intf_maj_8b << 16 |
			     resp->hwrm_intf_min_8b << 8 |
			     resp->hwrm_intf_upd_8b;
	if (resp->hwrm_intf_maj_8b < 1) {
		netdev_warn(bp->dev, "HWRM interface %d.%d.%d is older than 1.0.0.\n",
			    resp->hwrm_intf_maj_8b, resp->hwrm_intf_min_8b,
			    resp->hwrm_intf_upd_8b);
		netdev_warn(bp->dev, "Please update firmware with HWRM interface 1.0.0 or newer.\n");
	}

	hwrm_ver = HWRM_VERSION_MAJOR << 16 | HWRM_VERSION_MINOR << 8 |
			HWRM_VERSION_UPDATE;

	if (bp->hwrm_spec_code > hwrm_ver)
		snprintf(bp->hwrm_ver_supp, FW_VER_STR_LEN, "%d.%d.%d",
			 HWRM_VERSION_MAJOR, HWRM_VERSION_MINOR,
			 HWRM_VERSION_UPDATE);
	else
		snprintf(bp->hwrm_ver_supp, FW_VER_STR_LEN, "%d.%d.%d",
			 resp->hwrm_intf_maj_8b, resp->hwrm_intf_min_8b,
			 resp->hwrm_intf_upd_8b);

	fw_maj = le16_to_cpu(resp->hwrm_fw_major);
	if (bp->hwrm_spec_code > 0x10803 && fw_maj) {
		fw_min = le16_to_cpu(resp->hwrm_fw_minor);
		fw_bld = le16_to_cpu(resp->hwrm_fw_build);
		fw_rsv = le16_to_cpu(resp->hwrm_fw_patch);
		len = FW_VER_STR_LEN;
	} else {
		fw_maj = resp->hwrm_fw_maj_8b;
		fw_min = resp->hwrm_fw_min_8b;
		fw_bld = resp->hwrm_fw_bld_8b;
		fw_rsv = resp->hwrm_fw_rsvd_8b;
		len = BC_HWRM_STR_LEN;
	}
	bp->fw_ver_code = BNXT_FW_VER_CODE(fw_maj, fw_min, fw_bld, fw_rsv);
	snprintf(bp->fw_ver_str, len, "%d.%d.%d.%d", fw_maj, fw_min, fw_bld,
		 fw_rsv);

	if (strlen(resp->active_pkg_name)) {
		int fw_ver_len = strlen(bp->fw_ver_str);

		snprintf(bp->fw_ver_str + fw_ver_len,
			 FW_VER_STR_LEN - fw_ver_len - 1, "/pkg %s",
			 resp->active_pkg_name);
		bp->fw_cap |= BNXT_FW_CAP_PKG_VER;
	}

	bp->hwrm_cmd_timeout = le16_to_cpu(resp->def_req_timeout);
	if (!bp->hwrm_cmd_timeout)
		bp->hwrm_cmd_timeout = DFLT_HWRM_CMD_TIMEOUT;

	if (resp->hwrm_intf_maj_8b >= 1) {
		bp->hwrm_max_req_len = le16_to_cpu(resp->max_req_win_len);
		bp->hwrm_max_ext_req_len = le16_to_cpu(resp->max_ext_req_len);
	}
	if (bp->hwrm_max_ext_req_len < HWRM_MAX_REQ_LEN)
		bp->hwrm_max_ext_req_len = HWRM_MAX_REQ_LEN;

	bp->chip_num = le16_to_cpu(resp->chip_num);
	bp->chip_rev = resp->chip_rev;
	if (bp->chip_num == CHIP_NUM_58700 && !resp->chip_rev &&
	    !resp->chip_metal)
		bp->flags |= BNXT_FLAG_CHIP_NITRO_A0;

	dev_caps_cfg = le32_to_cpu(resp->dev_caps_cfg);
	if ((dev_caps_cfg & VER_GET_RESP_DEV_CAPS_CFG_SHORT_CMD_SUPPORTED) &&
	    (dev_caps_cfg & VER_GET_RESP_DEV_CAPS_CFG_SHORT_CMD_REQUIRED))
		bp->fw_cap |= BNXT_FW_CAP_SHORT_CMD;

	if (dev_caps_cfg & VER_GET_RESP_DEV_CAPS_CFG_KONG_MB_CHNL_SUPPORTED)
		bp->fw_cap |= BNXT_FW_CAP_KONG_MB_CHNL;

	if (dev_caps_cfg &
	    VER_GET_RESP_DEV_CAPS_CFG_FLOW_HANDLE_64BIT_SUPPORTED)
		bp->fw_cap |= BNXT_FW_CAP_OVS_64BIT_HANDLE;

	if (dev_caps_cfg &
	    VER_GET_RESP_DEV_CAPS_CFG_TRUSTED_VF_SUPPORTED)
		bp->fw_cap |= BNXT_FW_CAP_TRUSTED_VF;

	if (dev_caps_cfg &
	    VER_GET_RESP_DEV_CAPS_CFG_CFA_ADV_FLOW_MGNT_SUPPORTED)
		bp->fw_cap |= BNXT_FW_CAP_CFA_ADV_FLOW;

hwrm_ver_get_exit:
	mutex_unlock(&bp->hwrm_cmd_lock);
	return rc;
}

int bnxt_hwrm_fw_set_time(struct bnxt *bp)
{
	struct hwrm_fw_set_time_input req = {0};
	struct tm tm;
	time64_t now = ktime_get_real_seconds();

	if ((BNXT_VF(bp) && bp->hwrm_spec_code < 0x10901) ||
	    bp->hwrm_spec_code < 0x10400)
		return -EOPNOTSUPP;

	time64_to_tm(now, 0, &tm);
	bnxt_hwrm_cmd_hdr_init(bp, &req, HWRM_FW_SET_TIME, -1, -1);
	req.year = cpu_to_le16(1900 + tm.tm_year);
	req.month = 1 + tm.tm_mon;
	req.day = tm.tm_mday;
	req.hour = tm.tm_hour;
	req.minute = tm.tm_min;
	req.second = tm.tm_sec;
	return hwrm_send_message(bp, &req, sizeof(req), HWRM_CMD_TIMEOUT);
}

static void bnxt_add_one_ctr(u64 hw, u64 *sw, u64 mask)
{
	u64 sw_tmp;

	hw &= mask;
	sw_tmp = (*sw & ~mask) | hw;
	if (hw < (*sw & mask))
		sw_tmp += mask + 1;
	WRITE_ONCE(*sw, sw_tmp);
}

static void __bnxt_accumulate_stats(__le64 *hw_stats, u64 *sw_stats, u64 *masks,
				    int count, bool ignore_zero)
{
	int i;

	for (i = 0; i < count; i++) {
		u64 hw = le64_to_cpu(READ_ONCE(hw_stats[i]));

		if (ignore_zero && !hw)
			continue;

		if (masks[i] == -1ULL)
			sw_stats[i] = hw;
		else
			bnxt_add_one_ctr(hw, &sw_stats[i], masks[i]);
	}
}

static void bnxt_accumulate_stats(struct bnxt_stats_mem *stats)
{
	if (!stats->hw_stats)
		return;

	__bnxt_accumulate_stats(stats->hw_stats, stats->sw_stats,
				stats->hw_masks, stats->len / 8, false);
}

static void bnxt_accumulate_all_stats(struct bnxt *bp)
{
	struct bnxt_stats_mem *ring0_stats;
	bool ignore_zero = false;
	int i;

	/* Chip bug.  Counter intermittently becomes 0. */
	if (bp->flags & BNXT_FLAG_CHIP_P5)
		ignore_zero = true;

	for (i = 0; i < bp->cp_nr_rings; i++) {
		struct bnxt_napi *bnapi = bp->bnapi[i];
		struct bnxt_cp_ring_info *cpr;
		struct bnxt_stats_mem *stats;

		cpr = &bnapi->cp_ring;
		stats = &cpr->stats;
		if (!i)
			ring0_stats = stats;
		__bnxt_accumulate_stats(stats->hw_stats, stats->sw_stats,
					ring0_stats->hw_masks,
					ring0_stats->len / 8, ignore_zero);
	}
	if (bp->flags & BNXT_FLAG_PORT_STATS) {
		struct bnxt_stats_mem *stats = &bp->port_stats;
		__le64 *hw_stats = stats->hw_stats;
		u64 *sw_stats = stats->sw_stats;
		u64 *masks = stats->hw_masks;
		int cnt;

		cnt = sizeof(struct rx_port_stats) / 8;
		__bnxt_accumulate_stats(hw_stats, sw_stats, masks, cnt, false);

		hw_stats += BNXT_TX_PORT_STATS_BYTE_OFFSET / 8;
		sw_stats += BNXT_TX_PORT_STATS_BYTE_OFFSET / 8;
		masks += BNXT_TX_PORT_STATS_BYTE_OFFSET / 8;
		cnt = sizeof(struct tx_port_stats) / 8;
		__bnxt_accumulate_stats(hw_stats, sw_stats, masks, cnt, false);
	}
	if (bp->flags & BNXT_FLAG_PORT_STATS_EXT) {
		bnxt_accumulate_stats(&bp->rx_port_stats_ext);
		bnxt_accumulate_stats(&bp->tx_port_stats_ext);
	}
}

static int bnxt_hwrm_port_qstats(struct bnxt *bp, u8 flags)
{
	struct bnxt_pf_info *pf = &bp->pf;
	struct hwrm_port_qstats_input req = {0};

	if (!(bp->flags & BNXT_FLAG_PORT_STATS))
		return 0;

	if (flags && !(bp->fw_cap & BNXT_FW_CAP_EXT_HW_STATS_SUPPORTED))
		return -EOPNOTSUPP;

	req.flags = flags;
	bnxt_hwrm_cmd_hdr_init(bp, &req, HWRM_PORT_QSTATS, -1, -1);
	req.port_id = cpu_to_le16(pf->port_id);
	req.tx_stat_host_addr = cpu_to_le64(bp->port_stats.hw_stats_map +
					    BNXT_TX_PORT_STATS_BYTE_OFFSET);
	req.rx_stat_host_addr = cpu_to_le64(bp->port_stats.hw_stats_map);
	return hwrm_send_message(bp, &req, sizeof(req), HWRM_CMD_TIMEOUT);
}

static int bnxt_hwrm_port_qstats_ext(struct bnxt *bp, u8 flags)
{
	struct hwrm_port_qstats_ext_output *resp = bp->hwrm_cmd_resp_addr;
	struct hwrm_queue_pri2cos_qcfg_input req2 = {0};
	struct hwrm_port_qstats_ext_input req = {0};
	struct bnxt_pf_info *pf = &bp->pf;
	u32 tx_stat_size;
	int rc;

	if (!(bp->flags & BNXT_FLAG_PORT_STATS_EXT))
		return 0;

	if (flags && !(bp->fw_cap & BNXT_FW_CAP_EXT_HW_STATS_SUPPORTED))
		return -EOPNOTSUPP;

	bnxt_hwrm_cmd_hdr_init(bp, &req, HWRM_PORT_QSTATS_EXT, -1, -1);
	req.flags = flags;
	req.port_id = cpu_to_le16(pf->port_id);
	req.rx_stat_size = cpu_to_le16(sizeof(struct rx_port_stats_ext));
	req.rx_stat_host_addr = cpu_to_le64(bp->rx_port_stats_ext.hw_stats_map);
	tx_stat_size = bp->tx_port_stats_ext.hw_stats ?
		       sizeof(struct tx_port_stats_ext) : 0;
	req.tx_stat_size = cpu_to_le16(tx_stat_size);
	req.tx_stat_host_addr = cpu_to_le64(bp->tx_port_stats_ext.hw_stats_map);
	mutex_lock(&bp->hwrm_cmd_lock);
	rc = _hwrm_send_message(bp, &req, sizeof(req), HWRM_CMD_TIMEOUT);
	if (!rc) {
		bp->fw_rx_stats_ext_size = le16_to_cpu(resp->rx_stat_size) / 8;
		bp->fw_tx_stats_ext_size = tx_stat_size ?
			le16_to_cpu(resp->tx_stat_size) / 8 : 0;
	} else {
		bp->fw_rx_stats_ext_size = 0;
		bp->fw_tx_stats_ext_size = 0;
	}
	if (flags)
		goto qstats_done;

	if (bp->fw_tx_stats_ext_size <=
	    offsetof(struct tx_port_stats_ext, pfc_pri0_tx_duration_us) / 8) {
		mutex_unlock(&bp->hwrm_cmd_lock);
		bp->pri2cos_valid = 0;
		return rc;
	}

	bnxt_hwrm_cmd_hdr_init(bp, &req2, HWRM_QUEUE_PRI2COS_QCFG, -1, -1);
	req2.flags = cpu_to_le32(QUEUE_PRI2COS_QCFG_REQ_FLAGS_IVLAN);

	rc = _hwrm_send_message(bp, &req2, sizeof(req2), HWRM_CMD_TIMEOUT);
	if (!rc) {
		struct hwrm_queue_pri2cos_qcfg_output *resp2;
		u8 *pri2cos;
		int i, j;

		resp2 = bp->hwrm_cmd_resp_addr;
		pri2cos = &resp2->pri0_cos_queue_id;
		for (i = 0; i < 8; i++) {
			u8 queue_id = pri2cos[i];
			u8 queue_idx;

			/* Per port queue IDs start from 0, 10, 20, etc */
			queue_idx = queue_id % 10;
			if (queue_idx > BNXT_MAX_QUEUE) {
				bp->pri2cos_valid = false;
				goto qstats_done;
			}
			for (j = 0; j < bp->max_q; j++) {
				if (bp->q_ids[j] == queue_id)
					bp->pri2cos_idx[i] = queue_idx;
			}
		}
		bp->pri2cos_valid = 1;
	}
qstats_done:
	mutex_unlock(&bp->hwrm_cmd_lock);
	return rc;
}

static void bnxt_hwrm_free_tunnel_ports(struct bnxt *bp)
{
	if (bp->vxlan_fw_dst_port_id != INVALID_HW_RING_ID)
		bnxt_hwrm_tunnel_dst_port_free(
			bp, TUNNEL_DST_PORT_FREE_REQ_TUNNEL_TYPE_VXLAN);
	if (bp->nge_fw_dst_port_id != INVALID_HW_RING_ID)
		bnxt_hwrm_tunnel_dst_port_free(
			bp, TUNNEL_DST_PORT_FREE_REQ_TUNNEL_TYPE_GENEVE);
}

static int bnxt_set_tpa(struct bnxt *bp, bool set_tpa)
{
	int rc, i;
	u32 tpa_flags = 0;

	if (set_tpa)
		tpa_flags = bp->flags & BNXT_FLAG_TPA;
	else if (BNXT_NO_FW_ACCESS(bp))
		return 0;
	for (i = 0; i < bp->nr_vnics; i++) {
		rc = bnxt_hwrm_vnic_set_tpa(bp, i, tpa_flags);
		if (rc) {
			netdev_err(bp->dev, "hwrm vnic set tpa failure rc for vnic %d: %x\n",
				   i, rc);
			return rc;
		}
	}
	return 0;
}

static void bnxt_hwrm_clear_vnic_rss(struct bnxt *bp)
{
	int i;

	for (i = 0; i < bp->nr_vnics; i++)
		bnxt_hwrm_vnic_set_rss(bp, i, false);
}

static void bnxt_clear_vnic(struct bnxt *bp)
{
	if (!bp->vnic_info)
		return;

	bnxt_hwrm_clear_vnic_filter(bp);
	if (!(bp->flags & BNXT_FLAG_CHIP_P5)) {
		/* clear all RSS setting before free vnic ctx */
		bnxt_hwrm_clear_vnic_rss(bp);
		bnxt_hwrm_vnic_ctx_free(bp);
	}
	/* before free the vnic, undo the vnic tpa settings */
	if (bp->flags & BNXT_FLAG_TPA)
		bnxt_set_tpa(bp, false);
	bnxt_hwrm_vnic_free(bp);
	if (bp->flags & BNXT_FLAG_CHIP_P5)
		bnxt_hwrm_vnic_ctx_free(bp);
}

static void bnxt_hwrm_resource_free(struct bnxt *bp, bool close_path,
				    bool irq_re_init)
{
	bnxt_clear_vnic(bp);
	bnxt_hwrm_ring_free(bp, close_path);
	bnxt_hwrm_ring_grp_free(bp);
	if (irq_re_init) {
		bnxt_hwrm_stat_ctx_free(bp);
		bnxt_hwrm_free_tunnel_ports(bp);
	}
}

static int bnxt_hwrm_set_br_mode(struct bnxt *bp, u16 br_mode)
{
	struct hwrm_func_cfg_input req = {0};

	bnxt_hwrm_cmd_hdr_init(bp, &req, HWRM_FUNC_CFG, -1, -1);
	req.fid = cpu_to_le16(0xffff);
	req.enables = cpu_to_le32(FUNC_CFG_REQ_ENABLES_EVB_MODE);
	if (br_mode == BRIDGE_MODE_VEB)
		req.evb_mode = FUNC_CFG_REQ_EVB_MODE_VEB;
	else if (br_mode == BRIDGE_MODE_VEPA)
		req.evb_mode = FUNC_CFG_REQ_EVB_MODE_VEPA;
	else
		return -EINVAL;
	return hwrm_send_message(bp, &req, sizeof(req), HWRM_CMD_TIMEOUT);
}

static int bnxt_hwrm_set_cache_line_size(struct bnxt *bp, int size)
{
	struct hwrm_func_cfg_input req = {0};

	if (BNXT_VF(bp) || bp->hwrm_spec_code < 0x10803)
		return 0;

	bnxt_hwrm_cmd_hdr_init(bp, &req, HWRM_FUNC_CFG, -1, -1);
	req.fid = cpu_to_le16(0xffff);
	req.enables = cpu_to_le32(FUNC_CFG_REQ_ENABLES_CACHE_LINESIZE);
	req.options = FUNC_CFG_REQ_OPTIONS_CACHE_LINESIZE_SIZE_64;
	if (size == 128)
		req.options = FUNC_CFG_REQ_OPTIONS_CACHE_LINESIZE_SIZE_128;

	return hwrm_send_message(bp, &req, sizeof(req), HWRM_CMD_TIMEOUT);
}

static int __bnxt_setup_vnic(struct bnxt *bp, u16 vnic_id)
{
	struct bnxt_vnic_info *vnic = &bp->vnic_info[vnic_id];
	int rc;

	if (vnic->flags & BNXT_VNIC_RFS_NEW_RSS_FLAG)
		goto skip_rss_ctx;

	/* allocate context for vnic */
	rc = bnxt_hwrm_vnic_ctx_alloc(bp, vnic_id, 0);
	if (rc) {
		netdev_err(bp->dev, "hwrm vnic %d alloc failure rc: %x\n",
			   vnic_id, rc);
		goto vnic_setup_err;
	}
	bp->rsscos_nr_ctxs++;

	if (BNXT_CHIP_TYPE_NITRO_A0(bp)) {
		rc = bnxt_hwrm_vnic_ctx_alloc(bp, vnic_id, 1);
		if (rc) {
			netdev_err(bp->dev, "hwrm vnic %d cos ctx alloc failure rc: %x\n",
				   vnic_id, rc);
			goto vnic_setup_err;
		}
		bp->rsscos_nr_ctxs++;
	}

skip_rss_ctx:
	/* configure default vnic, ring grp */
	rc = bnxt_hwrm_vnic_cfg(bp, vnic_id);
	if (rc) {
		netdev_err(bp->dev, "hwrm vnic %d cfg failure rc: %x\n",
			   vnic_id, rc);
		goto vnic_setup_err;
	}

	/* Enable RSS hashing on vnic */
	rc = bnxt_hwrm_vnic_set_rss(bp, vnic_id, true);
	if (rc) {
		netdev_err(bp->dev, "hwrm vnic %d set rss failure rc: %x\n",
			   vnic_id, rc);
		goto vnic_setup_err;
	}

	if (bp->flags & BNXT_FLAG_AGG_RINGS) {
		rc = bnxt_hwrm_vnic_set_hds(bp, vnic_id);
		if (rc) {
			netdev_err(bp->dev, "hwrm vnic %d set hds failure rc: %x\n",
				   vnic_id, rc);
		}
	}

vnic_setup_err:
	return rc;
}

static int __bnxt_setup_vnic_p5(struct bnxt *bp, u16 vnic_id)
{
	int rc, i, nr_ctxs;

	nr_ctxs = bnxt_get_nr_rss_ctxs(bp, bp->rx_nr_rings);
	for (i = 0; i < nr_ctxs; i++) {
		rc = bnxt_hwrm_vnic_ctx_alloc(bp, vnic_id, i);
		if (rc) {
			netdev_err(bp->dev, "hwrm vnic %d ctx %d alloc failure rc: %x\n",
				   vnic_id, i, rc);
			break;
		}
		bp->rsscos_nr_ctxs++;
	}
	if (i < nr_ctxs)
		return -ENOMEM;

	rc = bnxt_hwrm_vnic_set_rss_p5(bp, vnic_id, true);
	if (rc) {
		netdev_err(bp->dev, "hwrm vnic %d set rss failure rc: %d\n",
			   vnic_id, rc);
		return rc;
	}
	rc = bnxt_hwrm_vnic_cfg(bp, vnic_id);
	if (rc) {
		netdev_err(bp->dev, "hwrm vnic %d cfg failure rc: %x\n",
			   vnic_id, rc);
		return rc;
	}
	if (bp->flags & BNXT_FLAG_AGG_RINGS) {
		rc = bnxt_hwrm_vnic_set_hds(bp, vnic_id);
		if (rc) {
			netdev_err(bp->dev, "hwrm vnic %d set hds failure rc: %x\n",
				   vnic_id, rc);
		}
	}
	return rc;
}

static int bnxt_setup_vnic(struct bnxt *bp, u16 vnic_id)
{
	if (bp->flags & BNXT_FLAG_CHIP_P5)
		return __bnxt_setup_vnic_p5(bp, vnic_id);
	else
		return __bnxt_setup_vnic(bp, vnic_id);
}

static int bnxt_alloc_rfs_vnics(struct bnxt *bp)
{
#ifdef CONFIG_RFS_ACCEL
	int i, rc = 0;

	if (bp->flags & BNXT_FLAG_CHIP_P5)
		return 0;

	for (i = 0; i < bp->rx_nr_rings; i++) {
		struct bnxt_vnic_info *vnic;
		u16 vnic_id = i + 1;
		u16 ring_id = i;

		if (vnic_id >= bp->nr_vnics)
			break;

		vnic = &bp->vnic_info[vnic_id];
		vnic->flags |= BNXT_VNIC_RFS_FLAG;
		if (bp->flags & BNXT_FLAG_NEW_RSS_CAP)
			vnic->flags |= BNXT_VNIC_RFS_NEW_RSS_FLAG;
		rc = bnxt_hwrm_vnic_alloc(bp, vnic_id, ring_id, 1);
		if (rc) {
			netdev_err(bp->dev, "hwrm vnic %d alloc failure rc: %x\n",
				   vnic_id, rc);
			break;
		}
		rc = bnxt_setup_vnic(bp, vnic_id);
		if (rc)
			break;
	}
	return rc;
#else
	return 0;
#endif
}

/* Allow PF and VF with default VLAN to be in promiscuous mode */
static bool bnxt_promisc_ok(struct bnxt *bp)
{
#ifdef CONFIG_BNXT_SRIOV
	if (BNXT_VF(bp) && !bp->vf.vlan)
		return false;
#endif
	return true;
}

static int bnxt_setup_nitroa0_vnic(struct bnxt *bp)
{
	unsigned int rc = 0;

	rc = bnxt_hwrm_vnic_alloc(bp, 1, bp->rx_nr_rings - 1, 1);
	if (rc) {
		netdev_err(bp->dev, "Cannot allocate special vnic for NS2 A0: %x\n",
			   rc);
		return rc;
	}

	rc = bnxt_hwrm_vnic_cfg(bp, 1);
	if (rc) {
		netdev_err(bp->dev, "Cannot allocate special vnic for NS2 A0: %x\n",
			   rc);
		return rc;
	}
	return rc;
}

static int bnxt_cfg_rx_mode(struct bnxt *);
static bool bnxt_mc_list_updated(struct bnxt *, u32 *);

static int bnxt_init_chip(struct bnxt *bp, bool irq_re_init)
{
	struct bnxt_vnic_info *vnic = &bp->vnic_info[0];
	int rc = 0;
	unsigned int rx_nr_rings = bp->rx_nr_rings;

	if (irq_re_init) {
		rc = bnxt_hwrm_stat_ctx_alloc(bp);
		if (rc) {
			netdev_err(bp->dev, "hwrm stat ctx alloc failure rc: %x\n",
				   rc);
			goto err_out;
		}
	}

	rc = bnxt_hwrm_ring_alloc(bp);
	if (rc) {
		netdev_err(bp->dev, "hwrm ring alloc failure rc: %x\n", rc);
		goto err_out;
	}

	rc = bnxt_hwrm_ring_grp_alloc(bp);
	if (rc) {
		netdev_err(bp->dev, "hwrm_ring_grp alloc failure: %x\n", rc);
		goto err_out;
	}

	if (BNXT_CHIP_TYPE_NITRO_A0(bp))
		rx_nr_rings--;

	/* default vnic 0 */
	rc = bnxt_hwrm_vnic_alloc(bp, 0, 0, rx_nr_rings);
	if (rc) {
		netdev_err(bp->dev, "hwrm vnic alloc failure rc: %x\n", rc);
		goto err_out;
	}

	rc = bnxt_setup_vnic(bp, 0);
	if (rc)
		goto err_out;

	if (bp->flags & BNXT_FLAG_RFS) {
		rc = bnxt_alloc_rfs_vnics(bp);
		if (rc)
			goto err_out;
	}

	if (bp->flags & BNXT_FLAG_TPA) {
		rc = bnxt_set_tpa(bp, true);
		if (rc)
			goto err_out;
	}

	if (BNXT_VF(bp))
		bnxt_update_vf_mac(bp);

	/* Filter for default vnic 0 */
	rc = bnxt_hwrm_set_vnic_filter(bp, 0, 0, bp->dev->dev_addr);
	if (rc) {
		netdev_err(bp->dev, "HWRM vnic filter failure rc: %x\n", rc);
		goto err_out;
	}
	vnic->uc_filter_count = 1;

	vnic->rx_mask = 0;
	if (bp->dev->flags & IFF_BROADCAST)
		vnic->rx_mask |= CFA_L2_SET_RX_MASK_REQ_MASK_BCAST;

	if ((bp->dev->flags & IFF_PROMISC) && bnxt_promisc_ok(bp))
		vnic->rx_mask |= CFA_L2_SET_RX_MASK_REQ_MASK_PROMISCUOUS;

	if (bp->dev->flags & IFF_ALLMULTI) {
		vnic->rx_mask |= CFA_L2_SET_RX_MASK_REQ_MASK_ALL_MCAST;
		vnic->mc_list_count = 0;
	} else {
		u32 mask = 0;

		bnxt_mc_list_updated(bp, &mask);
		vnic->rx_mask |= mask;
	}

	rc = bnxt_cfg_rx_mode(bp);
	if (rc)
		goto err_out;

	rc = bnxt_hwrm_set_coal(bp);
	if (rc)
		netdev_warn(bp->dev, "HWRM set coalescing failure rc: %x\n",
				rc);

	if (BNXT_CHIP_TYPE_NITRO_A0(bp)) {
		rc = bnxt_setup_nitroa0_vnic(bp);
		if (rc)
			netdev_err(bp->dev, "Special vnic setup failure for NS2 A0 rc: %x\n",
				   rc);
	}

	if (BNXT_VF(bp)) {
		bnxt_hwrm_func_qcfg(bp);
		netdev_update_features(bp->dev);
	}

	return 0;

err_out:
	bnxt_hwrm_resource_free(bp, 0, true);

	return rc;
}

static int bnxt_shutdown_nic(struct bnxt *bp, bool irq_re_init)
{
	bnxt_hwrm_resource_free(bp, 1, irq_re_init);
	return 0;
}

static int bnxt_init_nic(struct bnxt *bp, bool irq_re_init)
{
	bnxt_init_cp_rings(bp);
	bnxt_init_rx_rings(bp);
	bnxt_init_tx_rings(bp);
	bnxt_init_ring_grps(bp, irq_re_init);
	bnxt_init_vnics(bp);

	return bnxt_init_chip(bp, irq_re_init);
}

static int bnxt_set_real_num_queues(struct bnxt *bp)
{
	int rc;
	struct net_device *dev = bp->dev;

	rc = netif_set_real_num_tx_queues(dev, bp->tx_nr_rings -
					  bp->tx_nr_rings_xdp);
	if (rc)
		return rc;

	rc = netif_set_real_num_rx_queues(dev, bp->rx_nr_rings);
	if (rc)
		return rc;

#ifdef CONFIG_RFS_ACCEL
	if (bp->flags & BNXT_FLAG_RFS)
		dev->rx_cpu_rmap = alloc_irq_cpu_rmap(bp->rx_nr_rings);
#endif

	return rc;
}

static int bnxt_trim_rings(struct bnxt *bp, int *rx, int *tx, int max,
			   bool shared)
{
	int _rx = *rx, _tx = *tx;

	if (shared) {
		*rx = min_t(int, _rx, max);
		*tx = min_t(int, _tx, max);
	} else {
		if (max < 2)
			return -ENOMEM;

		while (_rx + _tx > max) {
			if (_rx > _tx && _rx > 1)
				_rx--;
			else if (_tx > 1)
				_tx--;
		}
		*rx = _rx;
		*tx = _tx;
	}
	return 0;
}

static void bnxt_setup_msix(struct bnxt *bp)
{
	const int len = sizeof(bp->irq_tbl[0].name);
	struct net_device *dev = bp->dev;
	int tcs, i;

	tcs = netdev_get_num_tc(dev);
	if (tcs) {
		int i, off, count;

		for (i = 0; i < tcs; i++) {
			count = bp->tx_nr_rings_per_tc;
			off = i * count;
			netdev_set_tc_queue(dev, i, count, off);
		}
	}

	for (i = 0; i < bp->cp_nr_rings; i++) {
		int map_idx = bnxt_cp_num_to_irq_num(bp, i);
		char *attr;

		if (bp->flags & BNXT_FLAG_SHARED_RINGS)
			attr = "TxRx";
		else if (i < bp->rx_nr_rings)
			attr = "rx";
		else
			attr = "tx";

		snprintf(bp->irq_tbl[map_idx].name, len, "%s-%s-%d", dev->name,
			 attr, i);
		bp->irq_tbl[map_idx].handler = bnxt_msix;
	}
}

static void bnxt_setup_inta(struct bnxt *bp)
{
	const int len = sizeof(bp->irq_tbl[0].name);

	if (netdev_get_num_tc(bp->dev))
		netdev_reset_tc(bp->dev);

	snprintf(bp->irq_tbl[0].name, len, "%s-%s-%d", bp->dev->name, "TxRx",
		 0);
	bp->irq_tbl[0].handler = bnxt_inta;
}

static int bnxt_init_int_mode(struct bnxt *bp);

static int bnxt_setup_int_mode(struct bnxt *bp)
{
	int rc;

	if (!bp->irq_tbl) {
		rc = bnxt_init_int_mode(bp);
		if (rc || !bp->irq_tbl)
			return rc ?: -ENODEV;
	}

	if (bp->flags & BNXT_FLAG_USING_MSIX)
		bnxt_setup_msix(bp);
	else
		bnxt_setup_inta(bp);

	rc = bnxt_set_real_num_queues(bp);
	return rc;
}

#ifdef CONFIG_RFS_ACCEL
static unsigned int bnxt_get_max_func_rss_ctxs(struct bnxt *bp)
{
	return bp->hw_resc.max_rsscos_ctxs;
}

static unsigned int bnxt_get_max_func_vnics(struct bnxt *bp)
{
	return bp->hw_resc.max_vnics;
}
#endif

unsigned int bnxt_get_max_func_stat_ctxs(struct bnxt *bp)
{
	return bp->hw_resc.max_stat_ctxs;
}

unsigned int bnxt_get_max_func_cp_rings(struct bnxt *bp)
{
	return bp->hw_resc.max_cp_rings;
}

static unsigned int bnxt_get_max_func_cp_rings_for_en(struct bnxt *bp)
{
	unsigned int cp = bp->hw_resc.max_cp_rings;

	if (!(bp->flags & BNXT_FLAG_CHIP_P5))
		cp -= bnxt_get_ulp_msix_num(bp);

	return cp;
}

static unsigned int bnxt_get_max_func_irqs(struct bnxt *bp)
{
	struct bnxt_hw_resc *hw_resc = &bp->hw_resc;

	if (bp->flags & BNXT_FLAG_CHIP_P5)
		return min_t(unsigned int, hw_resc->max_irqs, hw_resc->max_nqs);

	return min_t(unsigned int, hw_resc->max_irqs, hw_resc->max_cp_rings);
}

static void bnxt_set_max_func_irqs(struct bnxt *bp, unsigned int max_irqs)
{
	bp->hw_resc.max_irqs = max_irqs;
}

unsigned int bnxt_get_avail_cp_rings_for_en(struct bnxt *bp)
{
	unsigned int cp;

	cp = bnxt_get_max_func_cp_rings_for_en(bp);
	if (bp->flags & BNXT_FLAG_CHIP_P5)
		return cp - bp->rx_nr_rings - bp->tx_nr_rings;
	else
		return cp - bp->cp_nr_rings;
}

unsigned int bnxt_get_avail_stat_ctxs_for_en(struct bnxt *bp)
{
	return bnxt_get_max_func_stat_ctxs(bp) - bnxt_get_func_stat_ctxs(bp);
}

int bnxt_get_avail_msix(struct bnxt *bp, int num)
{
	int max_cp = bnxt_get_max_func_cp_rings(bp);
	int max_irq = bnxt_get_max_func_irqs(bp);
	int total_req = bp->cp_nr_rings + num;
	int max_idx, avail_msix;

	max_idx = bp->total_irqs;
	if (!(bp->flags & BNXT_FLAG_CHIP_P5))
		max_idx = min_t(int, bp->total_irqs, max_cp);
	avail_msix = max_idx - bp->cp_nr_rings;
	if (!BNXT_NEW_RM(bp) || avail_msix >= num)
		return avail_msix;

	if (max_irq < total_req) {
		num = max_irq - bp->cp_nr_rings;
		if (num <= 0)
			return 0;
	}
	return num;
}

static int bnxt_get_num_msix(struct bnxt *bp)
{
	if (!BNXT_NEW_RM(bp))
		return bnxt_get_max_func_irqs(bp);

	return bnxt_nq_rings_in_use(bp);
}

static int bnxt_init_msix(struct bnxt *bp)
{
	int i, total_vecs, max, rc = 0, min = 1, ulp_msix;
	struct msix_entry *msix_ent;

	total_vecs = bnxt_get_num_msix(bp);
	max = bnxt_get_max_func_irqs(bp);
	if (total_vecs > max)
		total_vecs = max;

	if (!total_vecs)
		return 0;

	msix_ent = kcalloc(total_vecs, sizeof(struct msix_entry), GFP_KERNEL);
	if (!msix_ent)
		return -ENOMEM;

	for (i = 0; i < total_vecs; i++) {
		msix_ent[i].entry = i;
		msix_ent[i].vector = 0;
	}

	if (!(bp->flags & BNXT_FLAG_SHARED_RINGS))
		min = 2;

	total_vecs = pci_enable_msix_range(bp->pdev, msix_ent, min, total_vecs);
	ulp_msix = bnxt_get_ulp_msix_num(bp);
	if (total_vecs < 0 || total_vecs < ulp_msix) {
		rc = -ENODEV;
		goto msix_setup_exit;
	}

	bp->irq_tbl = kcalloc(total_vecs, sizeof(struct bnxt_irq), GFP_KERNEL);
	if (bp->irq_tbl) {
		for (i = 0; i < total_vecs; i++)
			bp->irq_tbl[i].vector = msix_ent[i].vector;

		bp->total_irqs = total_vecs;
		/* Trim rings based upon num of vectors allocated */
		rc = bnxt_trim_rings(bp, &bp->rx_nr_rings, &bp->tx_nr_rings,
				     total_vecs - ulp_msix, min == 1);
		if (rc)
			goto msix_setup_exit;

		bp->cp_nr_rings = (min == 1) ?
				  max_t(int, bp->tx_nr_rings, bp->rx_nr_rings) :
				  bp->tx_nr_rings + bp->rx_nr_rings;

	} else {
		rc = -ENOMEM;
		goto msix_setup_exit;
	}
	bp->flags |= BNXT_FLAG_USING_MSIX;
	kfree(msix_ent);
	return 0;

msix_setup_exit:
	netdev_err(bp->dev, "bnxt_init_msix err: %x\n", rc);
	kfree(bp->irq_tbl);
	bp->irq_tbl = NULL;
	pci_disable_msix(bp->pdev);
	kfree(msix_ent);
	return rc;
}

static int bnxt_init_inta(struct bnxt *bp)
{
	bp->irq_tbl = kcalloc(1, sizeof(struct bnxt_irq), GFP_KERNEL);
	if (!bp->irq_tbl)
		return -ENOMEM;

	bp->total_irqs = 1;
	bp->rx_nr_rings = 1;
	bp->tx_nr_rings = 1;
	bp->cp_nr_rings = 1;
	bp->flags |= BNXT_FLAG_SHARED_RINGS;
	bp->irq_tbl[0].vector = bp->pdev->irq;
	return 0;
}

static int bnxt_init_int_mode(struct bnxt *bp)
{
	int rc = -ENODEV;

	if (bp->flags & BNXT_FLAG_MSIX_CAP)
		rc = bnxt_init_msix(bp);

	if (!(bp->flags & BNXT_FLAG_USING_MSIX) && BNXT_PF(bp)) {
		/* fallback to INTA */
		rc = bnxt_init_inta(bp);
	}
	return rc;
}

static void bnxt_clear_int_mode(struct bnxt *bp)
{
	if (bp->flags & BNXT_FLAG_USING_MSIX)
		pci_disable_msix(bp->pdev);

	kfree(bp->irq_tbl);
	bp->irq_tbl = NULL;
	bp->flags &= ~BNXT_FLAG_USING_MSIX;
}

int bnxt_reserve_rings(struct bnxt *bp, bool irq_re_init)
{
	int tcs = netdev_get_num_tc(bp->dev);
	bool irq_cleared = false;
	int rc;

	if (!bnxt_need_reserve_rings(bp))
		return 0;

	if (irq_re_init && BNXT_NEW_RM(bp) &&
	    bnxt_get_num_msix(bp) != bp->total_irqs) {
		bnxt_ulp_irq_stop(bp);
		bnxt_clear_int_mode(bp);
		irq_cleared = true;
	}
	rc = __bnxt_reserve_rings(bp);
	if (irq_cleared) {
		if (!rc)
			rc = bnxt_init_int_mode(bp);
		bnxt_ulp_irq_restart(bp, rc);
	}
	if (rc) {
		netdev_err(bp->dev, "ring reservation/IRQ init failure rc: %d\n", rc);
		return rc;
	}
	if (tcs && (bp->tx_nr_rings_per_tc * tcs != bp->tx_nr_rings)) {
		netdev_err(bp->dev, "tx ring reservation failure\n");
		netdev_reset_tc(bp->dev);
		bp->tx_nr_rings_per_tc = bp->tx_nr_rings;
		return -ENOMEM;
	}
	return 0;
}

static void bnxt_free_irq(struct bnxt *bp)
{
	struct bnxt_irq *irq;
	int i;

#ifdef CONFIG_RFS_ACCEL
	free_irq_cpu_rmap(bp->dev->rx_cpu_rmap);
	bp->dev->rx_cpu_rmap = NULL;
#endif
	if (!bp->irq_tbl || !bp->bnapi)
		return;

	for (i = 0; i < bp->cp_nr_rings; i++) {
		int map_idx = bnxt_cp_num_to_irq_num(bp, i);

		irq = &bp->irq_tbl[map_idx];
		if (irq->requested) {
			if (irq->have_cpumask) {
				irq_set_affinity_hint(irq->vector, NULL);
				free_cpumask_var(irq->cpu_mask);
				irq->have_cpumask = 0;
			}
			free_irq(irq->vector, bp->bnapi[i]);
		}

		irq->requested = 0;
	}
}

static int bnxt_request_irq(struct bnxt *bp)
{
	int i, j, rc = 0;
	unsigned long flags = 0;
#ifdef CONFIG_RFS_ACCEL
	struct cpu_rmap *rmap;
#endif

	rc = bnxt_setup_int_mode(bp);
	if (rc) {
		netdev_err(bp->dev, "bnxt_setup_int_mode err: %x\n",
			   rc);
		return rc;
	}
#ifdef CONFIG_RFS_ACCEL
	rmap = bp->dev->rx_cpu_rmap;
#endif
	if (!(bp->flags & BNXT_FLAG_USING_MSIX))
		flags = IRQF_SHARED;

	for (i = 0, j = 0; i < bp->cp_nr_rings; i++) {
		int map_idx = bnxt_cp_num_to_irq_num(bp, i);
		struct bnxt_irq *irq = &bp->irq_tbl[map_idx];

#ifdef CONFIG_RFS_ACCEL
		if (rmap && bp->bnapi[i]->rx_ring) {
			rc = irq_cpu_rmap_add(rmap, irq->vector);
			if (rc)
				netdev_warn(bp->dev, "failed adding irq rmap for ring %d\n",
					    j);
			j++;
		}
#endif
		rc = request_irq(irq->vector, irq->handler, flags, irq->name,
				 bp->bnapi[i]);
		if (rc)
			break;

		irq->requested = 1;

		if (zalloc_cpumask_var(&irq->cpu_mask, GFP_KERNEL)) {
			int numa_node = dev_to_node(&bp->pdev->dev);

			irq->have_cpumask = 1;
			cpumask_set_cpu(cpumask_local_spread(i, numa_node),
					irq->cpu_mask);
			rc = irq_set_affinity_hint(irq->vector, irq->cpu_mask);
			if (rc) {
				netdev_warn(bp->dev,
					    "Set affinity failed, IRQ = %d\n",
					    irq->vector);
				break;
			}
		}
	}
	return rc;
}

static void bnxt_del_napi(struct bnxt *bp)
{
	int i;

	if (!bp->bnapi)
		return;

	for (i = 0; i < bp->cp_nr_rings; i++) {
		struct bnxt_napi *bnapi = bp->bnapi[i];

		__netif_napi_del(&bnapi->napi);
	}
	/* We called __netif_napi_del(), we need
	 * to respect an RCU grace period before freeing napi structures.
	 */
	synchronize_net();
}

static void bnxt_init_napi(struct bnxt *bp)
{
	int i;
	unsigned int cp_nr_rings = bp->cp_nr_rings;
	struct bnxt_napi *bnapi;

	if (bp->flags & BNXT_FLAG_USING_MSIX) {
		int (*poll_fn)(struct napi_struct *, int) = bnxt_poll;

		if (bp->flags & BNXT_FLAG_CHIP_P5)
			poll_fn = bnxt_poll_p5;
		else if (BNXT_CHIP_TYPE_NITRO_A0(bp))
			cp_nr_rings--;
		for (i = 0; i < cp_nr_rings; i++) {
			bnapi = bp->bnapi[i];
			netif_napi_add(bp->dev, &bnapi->napi, poll_fn, 64);
		}
		if (BNXT_CHIP_TYPE_NITRO_A0(bp)) {
			bnapi = bp->bnapi[cp_nr_rings];
			netif_napi_add(bp->dev, &bnapi->napi,
				       bnxt_poll_nitroa0, 64);
		}
	} else {
		bnapi = bp->bnapi[0];
		netif_napi_add(bp->dev, &bnapi->napi, bnxt_poll, 64);
	}
}

static void bnxt_disable_napi(struct bnxt *bp)
{
	int i;

	if (!bp->bnapi)
		return;

	for (i = 0; i < bp->cp_nr_rings; i++) {
		struct bnxt_cp_ring_info *cpr = &bp->bnapi[i]->cp_ring;

		if (bp->bnapi[i]->rx_ring)
			cancel_work_sync(&cpr->dim.work);

		napi_disable(&bp->bnapi[i]->napi);
	}
}

static void bnxt_enable_napi(struct bnxt *bp)
{
	int i;

	for (i = 0; i < bp->cp_nr_rings; i++) {
		struct bnxt_napi *bnapi = bp->bnapi[i];
		struct bnxt_cp_ring_info *cpr;

		cpr = &bnapi->cp_ring;
		if (bnapi->in_reset)
			cpr->sw_stats.rx.rx_resets++;
		bnapi->in_reset = false;

		if (bnapi->rx_ring) {
			INIT_WORK(&cpr->dim.work, bnxt_dim_work);
			cpr->dim.mode = DIM_CQ_PERIOD_MODE_START_FROM_EQE;
		}
		napi_enable(&bnapi->napi);
	}
}

void bnxt_tx_disable(struct bnxt *bp)
{
	int i;
	struct bnxt_tx_ring_info *txr;

	if (bp->tx_ring) {
		for (i = 0; i < bp->tx_nr_rings; i++) {
			txr = &bp->tx_ring[i];
			txr->dev_state = BNXT_DEV_STATE_CLOSING;
		}
	}
	/* Drop carrier first to prevent TX timeout */
	netif_carrier_off(bp->dev);
	/* Stop all TX queues */
	netif_tx_disable(bp->dev);
}

void bnxt_tx_enable(struct bnxt *bp)
{
	int i;
	struct bnxt_tx_ring_info *txr;

	for (i = 0; i < bp->tx_nr_rings; i++) {
		txr = &bp->tx_ring[i];
		txr->dev_state = 0;
	}
	netif_tx_wake_all_queues(bp->dev);
	if (bp->link_info.link_up)
		netif_carrier_on(bp->dev);
}

static char *bnxt_report_fec(struct bnxt_link_info *link_info)
{
	u8 active_fec = link_info->active_fec_sig_mode &
			PORT_PHY_QCFG_RESP_ACTIVE_FEC_MASK;

	switch (active_fec) {
	default:
	case PORT_PHY_QCFG_RESP_ACTIVE_FEC_FEC_NONE_ACTIVE:
		return "None";
	case PORT_PHY_QCFG_RESP_ACTIVE_FEC_FEC_CLAUSE74_ACTIVE:
		return "Clause 74 BaseR";
	case PORT_PHY_QCFG_RESP_ACTIVE_FEC_FEC_CLAUSE91_ACTIVE:
		return "Clause 91 RS(528,514)";
	case PORT_PHY_QCFG_RESP_ACTIVE_FEC_FEC_RS544_1XN_ACTIVE:
		return "Clause 91 RS544_1XN";
	case PORT_PHY_QCFG_RESP_ACTIVE_FEC_FEC_RS544_IEEE_ACTIVE:
		return "Clause 91 RS(544,514)";
	case PORT_PHY_QCFG_RESP_ACTIVE_FEC_FEC_RS272_1XN_ACTIVE:
		return "Clause 91 RS272_1XN";
	case PORT_PHY_QCFG_RESP_ACTIVE_FEC_FEC_RS272_IEEE_ACTIVE:
		return "Clause 91 RS(272,257)";
	}
}

static void bnxt_report_link(struct bnxt *bp)
{
	if (bp->link_info.link_up) {
		const char *duplex;
		const char *flow_ctrl;
		u32 speed;
		u16 fec;

		netif_carrier_on(bp->dev);
		speed = bnxt_fw_to_ethtool_speed(bp->link_info.link_speed);
		if (speed == SPEED_UNKNOWN) {
			netdev_info(bp->dev, "NIC Link is Up, speed unknown\n");
			return;
		}
		if (bp->link_info.duplex == BNXT_LINK_DUPLEX_FULL)
			duplex = "full";
		else
			duplex = "half";
		if (bp->link_info.pause == BNXT_LINK_PAUSE_BOTH)
			flow_ctrl = "ON - receive & transmit";
		else if (bp->link_info.pause == BNXT_LINK_PAUSE_TX)
			flow_ctrl = "ON - transmit";
		else if (bp->link_info.pause == BNXT_LINK_PAUSE_RX)
			flow_ctrl = "ON - receive";
		else
			flow_ctrl = "none";
		netdev_info(bp->dev, "NIC Link is Up, %u Mbps %s duplex, Flow control: %s\n",
			    speed, duplex, flow_ctrl);
		if (bp->flags & BNXT_FLAG_EEE_CAP)
			netdev_info(bp->dev, "EEE is %s\n",
				    bp->eee.eee_active ? "active" :
							 "not active");
		fec = bp->link_info.fec_cfg;
		if (!(fec & PORT_PHY_QCFG_RESP_FEC_CFG_FEC_NONE_SUPPORTED))
			netdev_info(bp->dev, "FEC autoneg %s encoding: %s\n",
				    (fec & BNXT_FEC_AUTONEG) ? "on" : "off",
				    bnxt_report_fec(&bp->link_info));
	} else {
		netif_carrier_off(bp->dev);
		netdev_err(bp->dev, "NIC Link is Down\n");
	}
}

static bool bnxt_phy_qcaps_no_speed(struct hwrm_port_phy_qcaps_output *resp)
{
	if (!resp->supported_speeds_auto_mode &&
	    !resp->supported_speeds_force_mode &&
	    !resp->supported_pam4_speeds_auto_mode &&
	    !resp->supported_pam4_speeds_force_mode)
		return true;
	return false;
}

static int bnxt_hwrm_phy_qcaps(struct bnxt *bp)
{
	int rc = 0;
	struct hwrm_port_phy_qcaps_input req = {0};
	struct hwrm_port_phy_qcaps_output *resp = bp->hwrm_cmd_resp_addr;
	struct bnxt_link_info *link_info = &bp->link_info;

	bp->flags &= ~BNXT_FLAG_EEE_CAP;
	if (bp->test_info)
		bp->test_info->flags &= ~(BNXT_TEST_FL_EXT_LPBK |
					  BNXT_TEST_FL_AN_PHY_LPBK);
	if (bp->hwrm_spec_code < 0x10201)
		return 0;

	bnxt_hwrm_cmd_hdr_init(bp, &req, HWRM_PORT_PHY_QCAPS, -1, -1);

	mutex_lock(&bp->hwrm_cmd_lock);
	rc = _hwrm_send_message(bp, &req, sizeof(req), HWRM_CMD_TIMEOUT);
	if (rc)
		goto hwrm_phy_qcaps_exit;

	if (resp->flags & PORT_PHY_QCAPS_RESP_FLAGS_EEE_SUPPORTED) {
		struct ethtool_eee *eee = &bp->eee;
		u16 fw_speeds = le16_to_cpu(resp->supported_speeds_eee_mode);

		bp->flags |= BNXT_FLAG_EEE_CAP;
		eee->supported = _bnxt_fw_to_ethtool_adv_spds(fw_speeds, 0);
		bp->lpi_tmr_lo = le32_to_cpu(resp->tx_lpi_timer_low) &
				 PORT_PHY_QCAPS_RESP_TX_LPI_TIMER_LOW_MASK;
		bp->lpi_tmr_hi = le32_to_cpu(resp->valid_tx_lpi_timer_high) &
				 PORT_PHY_QCAPS_RESP_TX_LPI_TIMER_HIGH_MASK;
	}
	if (resp->flags & PORT_PHY_QCAPS_RESP_FLAGS_EXTERNAL_LPBK_SUPPORTED) {
		if (bp->test_info)
			bp->test_info->flags |= BNXT_TEST_FL_EXT_LPBK;
	}
	if (resp->flags & PORT_PHY_QCAPS_RESP_FLAGS_AUTONEG_LPBK_SUPPORTED) {
		if (bp->test_info)
			bp->test_info->flags |= BNXT_TEST_FL_AN_PHY_LPBK;
	}
	if (resp->flags & PORT_PHY_QCAPS_RESP_FLAGS_SHARED_PHY_CFG_SUPPORTED) {
		if (BNXT_PF(bp))
			bp->fw_cap |= BNXT_FW_CAP_SHARED_PORT_CFG;
	}
	if (resp->flags & PORT_PHY_QCAPS_RESP_FLAGS_CUMULATIVE_COUNTERS_ON_RESET)
		bp->fw_cap |= BNXT_FW_CAP_PORT_STATS_NO_RESET;

	if (bp->hwrm_spec_code >= 0x10a01) {
		if (bnxt_phy_qcaps_no_speed(resp)) {
			link_info->phy_state = BNXT_PHY_STATE_DISABLED;
			netdev_warn(bp->dev, "Ethernet link disabled\n");
		} else if (link_info->phy_state == BNXT_PHY_STATE_DISABLED) {
			link_info->phy_state = BNXT_PHY_STATE_ENABLED;
			netdev_info(bp->dev, "Ethernet link enabled\n");
			/* Phy re-enabled, reprobe the speeds */
			link_info->support_auto_speeds = 0;
			link_info->support_pam4_auto_speeds = 0;
		}
	}
	if (resp->supported_speeds_auto_mode)
		link_info->support_auto_speeds =
			le16_to_cpu(resp->supported_speeds_auto_mode);
	if (resp->supported_pam4_speeds_auto_mode)
		link_info->support_pam4_auto_speeds =
			le16_to_cpu(resp->supported_pam4_speeds_auto_mode);

	bp->port_count = resp->port_cnt;

hwrm_phy_qcaps_exit:
	mutex_unlock(&bp->hwrm_cmd_lock);
	return rc;
}

static bool bnxt_support_dropped(u16 advertising, u16 supported)
{
	u16 diff = advertising ^ supported;

	return ((supported | diff) != supported);
}

int bnxt_update_link(struct bnxt *bp, bool chng_link_state)
{
	int rc = 0;
	struct bnxt_link_info *link_info = &bp->link_info;
	struct hwrm_port_phy_qcfg_input req = {0};
	struct hwrm_port_phy_qcfg_output *resp = bp->hwrm_cmd_resp_addr;
	u8 link_up = link_info->link_up;
	bool support_changed = false;

	bnxt_hwrm_cmd_hdr_init(bp, &req, HWRM_PORT_PHY_QCFG, -1, -1);

	mutex_lock(&bp->hwrm_cmd_lock);
	rc = _hwrm_send_message(bp, &req, sizeof(req), HWRM_CMD_TIMEOUT);
	if (rc) {
		mutex_unlock(&bp->hwrm_cmd_lock);
		return rc;
	}

	memcpy(&link_info->phy_qcfg_resp, resp, sizeof(*resp));
	link_info->phy_link_status = resp->link;
	link_info->duplex = resp->duplex_cfg;
	if (bp->hwrm_spec_code >= 0x10800)
		link_info->duplex = resp->duplex_state;
	link_info->pause = resp->pause;
	link_info->auto_mode = resp->auto_mode;
	link_info->auto_pause_setting = resp->auto_pause;
	link_info->lp_pause = resp->link_partner_adv_pause;
	link_info->force_pause_setting = resp->force_pause;
	link_info->duplex_setting = resp->duplex_cfg;
	if (link_info->phy_link_status == BNXT_LINK_LINK)
		link_info->link_speed = le16_to_cpu(resp->link_speed);
	else
		link_info->link_speed = 0;
	link_info->force_link_speed = le16_to_cpu(resp->force_link_speed);
	link_info->force_pam4_link_speed =
		le16_to_cpu(resp->force_pam4_link_speed);
	link_info->support_speeds = le16_to_cpu(resp->support_speeds);
	link_info->support_pam4_speeds = le16_to_cpu(resp->support_pam4_speeds);
	link_info->auto_link_speeds = le16_to_cpu(resp->auto_link_speed_mask);
	link_info->auto_pam4_link_speeds =
		le16_to_cpu(resp->auto_pam4_link_speed_mask);
	link_info->lp_auto_link_speeds =
		le16_to_cpu(resp->link_partner_adv_speeds);
	link_info->lp_auto_pam4_link_speeds =
		resp->link_partner_pam4_adv_speeds;
	link_info->preemphasis = le32_to_cpu(resp->preemphasis);
	link_info->phy_ver[0] = resp->phy_maj;
	link_info->phy_ver[1] = resp->phy_min;
	link_info->phy_ver[2] = resp->phy_bld;
	link_info->media_type = resp->media_type;
	link_info->phy_type = resp->phy_type;
	link_info->transceiver = resp->xcvr_pkg_type;
	link_info->phy_addr = resp->eee_config_phy_addr &
			      PORT_PHY_QCFG_RESP_PHY_ADDR_MASK;
	link_info->module_status = resp->module_status;

	if (bp->flags & BNXT_FLAG_EEE_CAP) {
		struct ethtool_eee *eee = &bp->eee;
		u16 fw_speeds;

		eee->eee_active = 0;
		if (resp->eee_config_phy_addr &
		    PORT_PHY_QCFG_RESP_EEE_CONFIG_EEE_ACTIVE) {
			eee->eee_active = 1;
			fw_speeds = le16_to_cpu(
				resp->link_partner_adv_eee_link_speed_mask);
			eee->lp_advertised =
				_bnxt_fw_to_ethtool_adv_spds(fw_speeds, 0);
		}

		/* Pull initial EEE config */
		if (!chng_link_state) {
			if (resp->eee_config_phy_addr &
			    PORT_PHY_QCFG_RESP_EEE_CONFIG_EEE_ENABLED)
				eee->eee_enabled = 1;

			fw_speeds = le16_to_cpu(resp->adv_eee_link_speed_mask);
			eee->advertised =
				_bnxt_fw_to_ethtool_adv_spds(fw_speeds, 0);

			if (resp->eee_config_phy_addr &
			    PORT_PHY_QCFG_RESP_EEE_CONFIG_EEE_TX_LPI) {
				__le32 tmr;

				eee->tx_lpi_enabled = 1;
				tmr = resp->xcvr_identifier_type_tx_lpi_timer;
				eee->tx_lpi_timer = le32_to_cpu(tmr) &
					PORT_PHY_QCFG_RESP_TX_LPI_TIMER_MASK;
			}
		}
	}

	link_info->fec_cfg = PORT_PHY_QCFG_RESP_FEC_CFG_FEC_NONE_SUPPORTED;
	if (bp->hwrm_spec_code >= 0x10504) {
		link_info->fec_cfg = le16_to_cpu(resp->fec_cfg);
		link_info->active_fec_sig_mode = resp->active_fec_signal_mode;
	}
	/* TODO: need to add more logic to report VF link */
	if (chng_link_state) {
		if (link_info->phy_link_status == BNXT_LINK_LINK)
			link_info->link_up = 1;
		else
			link_info->link_up = 0;
		if (link_up != link_info->link_up)
			bnxt_report_link(bp);
	} else {
		/* alwasy link down if not require to update link state */
		link_info->link_up = 0;
	}
	mutex_unlock(&bp->hwrm_cmd_lock);

	if (!BNXT_PHY_CFG_ABLE(bp))
		return 0;

	/* Check if any advertised speeds are no longer supported. The caller
	 * holds the link_lock mutex, so we can modify link_info settings.
	 */
	if (bnxt_support_dropped(link_info->advertising,
				 link_info->support_auto_speeds)) {
		link_info->advertising = link_info->support_auto_speeds;
		support_changed = true;
<<<<<<< HEAD
	}
	if (bnxt_support_dropped(link_info->advertising_pam4,
				 link_info->support_pam4_auto_speeds)) {
		link_info->advertising_pam4 = link_info->support_pam4_auto_speeds;
		support_changed = true;
	}
=======
	}
	if (bnxt_support_dropped(link_info->advertising_pam4,
				 link_info->support_pam4_auto_speeds)) {
		link_info->advertising_pam4 = link_info->support_pam4_auto_speeds;
		support_changed = true;
	}
>>>>>>> 4e026225
	if (support_changed && (link_info->autoneg & BNXT_AUTONEG_SPEED))
		bnxt_hwrm_set_link_setting(bp, true, false);
	return 0;
}

static void bnxt_get_port_module_status(struct bnxt *bp)
{
	struct bnxt_link_info *link_info = &bp->link_info;
	struct hwrm_port_phy_qcfg_output *resp = &link_info->phy_qcfg_resp;
	u8 module_status;

	if (bnxt_update_link(bp, true))
		return;

	module_status = link_info->module_status;
	switch (module_status) {
	case PORT_PHY_QCFG_RESP_MODULE_STATUS_DISABLETX:
	case PORT_PHY_QCFG_RESP_MODULE_STATUS_PWRDOWN:
	case PORT_PHY_QCFG_RESP_MODULE_STATUS_WARNINGMSG:
		netdev_warn(bp->dev, "Unqualified SFP+ module detected on port %d\n",
			    bp->pf.port_id);
		if (bp->hwrm_spec_code >= 0x10201) {
			netdev_warn(bp->dev, "Module part number %s\n",
				    resp->phy_vendor_partnumber);
		}
		if (module_status == PORT_PHY_QCFG_RESP_MODULE_STATUS_DISABLETX)
			netdev_warn(bp->dev, "TX is disabled\n");
		if (module_status == PORT_PHY_QCFG_RESP_MODULE_STATUS_PWRDOWN)
			netdev_warn(bp->dev, "SFP+ module is shutdown\n");
	}
}

static void
bnxt_hwrm_set_pause_common(struct bnxt *bp, struct hwrm_port_phy_cfg_input *req)
{
	if (bp->link_info.autoneg & BNXT_AUTONEG_FLOW_CTRL) {
		if (bp->hwrm_spec_code >= 0x10201)
			req->auto_pause =
				PORT_PHY_CFG_REQ_AUTO_PAUSE_AUTONEG_PAUSE;
		if (bp->link_info.req_flow_ctrl & BNXT_LINK_PAUSE_RX)
			req->auto_pause |= PORT_PHY_CFG_REQ_AUTO_PAUSE_RX;
		if (bp->link_info.req_flow_ctrl & BNXT_LINK_PAUSE_TX)
			req->auto_pause |= PORT_PHY_CFG_REQ_AUTO_PAUSE_TX;
		req->enables |=
			cpu_to_le32(PORT_PHY_CFG_REQ_ENABLES_AUTO_PAUSE);
	} else {
		if (bp->link_info.req_flow_ctrl & BNXT_LINK_PAUSE_RX)
			req->force_pause |= PORT_PHY_CFG_REQ_FORCE_PAUSE_RX;
		if (bp->link_info.req_flow_ctrl & BNXT_LINK_PAUSE_TX)
			req->force_pause |= PORT_PHY_CFG_REQ_FORCE_PAUSE_TX;
		req->enables |=
			cpu_to_le32(PORT_PHY_CFG_REQ_ENABLES_FORCE_PAUSE);
		if (bp->hwrm_spec_code >= 0x10201) {
			req->auto_pause = req->force_pause;
			req->enables |= cpu_to_le32(
				PORT_PHY_CFG_REQ_ENABLES_AUTO_PAUSE);
		}
	}
}

static void bnxt_hwrm_set_link_common(struct bnxt *bp, struct hwrm_port_phy_cfg_input *req)
{
	if (bp->link_info.autoneg & BNXT_AUTONEG_SPEED) {
		req->auto_mode |= PORT_PHY_CFG_REQ_AUTO_MODE_SPEED_MASK;
		if (bp->link_info.advertising) {
			req->enables |= cpu_to_le32(PORT_PHY_CFG_REQ_ENABLES_AUTO_LINK_SPEED_MASK);
			req->auto_link_speed_mask = cpu_to_le16(bp->link_info.advertising);
		}
		if (bp->link_info.advertising_pam4) {
			req->enables |=
				cpu_to_le32(PORT_PHY_CFG_REQ_ENABLES_AUTO_PAM4_LINK_SPEED_MASK);
			req->auto_link_pam4_speed_mask =
				cpu_to_le16(bp->link_info.advertising_pam4);
		}
		req->enables |= cpu_to_le32(PORT_PHY_CFG_REQ_ENABLES_AUTO_MODE);
		req->flags |= cpu_to_le32(PORT_PHY_CFG_REQ_FLAGS_RESTART_AUTONEG);
	} else {
		req->flags |= cpu_to_le32(PORT_PHY_CFG_REQ_FLAGS_FORCE);
		if (bp->link_info.req_signal_mode == BNXT_SIG_MODE_PAM4) {
			req->force_pam4_link_speed = cpu_to_le16(bp->link_info.req_link_speed);
			req->enables |= cpu_to_le32(PORT_PHY_CFG_REQ_ENABLES_FORCE_PAM4_LINK_SPEED);
		} else {
			req->force_link_speed = cpu_to_le16(bp->link_info.req_link_speed);
		}
	}

	/* tell chimp that the setting takes effect immediately */
	req->flags |= cpu_to_le32(PORT_PHY_CFG_REQ_FLAGS_RESET_PHY);
}

int bnxt_hwrm_set_pause(struct bnxt *bp)
{
	struct hwrm_port_phy_cfg_input req = {0};
	int rc;

	bnxt_hwrm_cmd_hdr_init(bp, &req, HWRM_PORT_PHY_CFG, -1, -1);
	bnxt_hwrm_set_pause_common(bp, &req);

	if ((bp->link_info.autoneg & BNXT_AUTONEG_FLOW_CTRL) ||
	    bp->link_info.force_link_chng)
		bnxt_hwrm_set_link_common(bp, &req);

	mutex_lock(&bp->hwrm_cmd_lock);
	rc = _hwrm_send_message(bp, &req, sizeof(req), HWRM_CMD_TIMEOUT);
	if (!rc && !(bp->link_info.autoneg & BNXT_AUTONEG_FLOW_CTRL)) {
		/* since changing of pause setting doesn't trigger any link
		 * change event, the driver needs to update the current pause
		 * result upon successfully return of the phy_cfg command
		 */
		bp->link_info.pause =
		bp->link_info.force_pause_setting = bp->link_info.req_flow_ctrl;
		bp->link_info.auto_pause_setting = 0;
		if (!bp->link_info.force_link_chng)
			bnxt_report_link(bp);
	}
	bp->link_info.force_link_chng = false;
	mutex_unlock(&bp->hwrm_cmd_lock);
	return rc;
}

static void bnxt_hwrm_set_eee(struct bnxt *bp,
			      struct hwrm_port_phy_cfg_input *req)
{
	struct ethtool_eee *eee = &bp->eee;

	if (eee->eee_enabled) {
		u16 eee_speeds;
		u32 flags = PORT_PHY_CFG_REQ_FLAGS_EEE_ENABLE;

		if (eee->tx_lpi_enabled)
			flags |= PORT_PHY_CFG_REQ_FLAGS_EEE_TX_LPI_ENABLE;
		else
			flags |= PORT_PHY_CFG_REQ_FLAGS_EEE_TX_LPI_DISABLE;

		req->flags |= cpu_to_le32(flags);
		eee_speeds = bnxt_get_fw_auto_link_speeds(eee->advertised);
		req->eee_link_speed_mask = cpu_to_le16(eee_speeds);
		req->tx_lpi_timer = cpu_to_le32(eee->tx_lpi_timer);
	} else {
		req->flags |= cpu_to_le32(PORT_PHY_CFG_REQ_FLAGS_EEE_DISABLE);
	}
}

int bnxt_hwrm_set_link_setting(struct bnxt *bp, bool set_pause, bool set_eee)
{
	struct hwrm_port_phy_cfg_input req = {0};

	bnxt_hwrm_cmd_hdr_init(bp, &req, HWRM_PORT_PHY_CFG, -1, -1);
	if (set_pause)
		bnxt_hwrm_set_pause_common(bp, &req);

	bnxt_hwrm_set_link_common(bp, &req);

	if (set_eee)
		bnxt_hwrm_set_eee(bp, &req);
	return hwrm_send_message(bp, &req, sizeof(req), HWRM_CMD_TIMEOUT);
}

static int bnxt_hwrm_shutdown_link(struct bnxt *bp)
{
	struct hwrm_port_phy_cfg_input req = {0};

	if (!BNXT_SINGLE_PF(bp))
		return 0;

	if (pci_num_vf(bp->pdev))
		return 0;

	bnxt_hwrm_cmd_hdr_init(bp, &req, HWRM_PORT_PHY_CFG, -1, -1);
	req.flags = cpu_to_le32(PORT_PHY_CFG_REQ_FLAGS_FORCE_LINK_DWN);
	return hwrm_send_message(bp, &req, sizeof(req), HWRM_CMD_TIMEOUT);
}

static int bnxt_fw_init_one(struct bnxt *bp);

static int bnxt_hwrm_if_change(struct bnxt *bp, bool up)
{
	struct hwrm_func_drv_if_change_output *resp = bp->hwrm_cmd_resp_addr;
	struct hwrm_func_drv_if_change_input req = {0};
	bool fw_reset = !bp->irq_tbl;
	bool resc_reinit = false;
	u32 flags = 0;
	int rc;

	if (!(bp->fw_cap & BNXT_FW_CAP_IF_CHANGE))
		return 0;

	bnxt_hwrm_cmd_hdr_init(bp, &req, HWRM_FUNC_DRV_IF_CHANGE, -1, -1);
	if (up)
		req.flags = cpu_to_le32(FUNC_DRV_IF_CHANGE_REQ_FLAGS_UP);
	mutex_lock(&bp->hwrm_cmd_lock);
	rc = _hwrm_send_message(bp, &req, sizeof(req), HWRM_CMD_TIMEOUT);
	if (!rc)
		flags = le32_to_cpu(resp->flags);
	mutex_unlock(&bp->hwrm_cmd_lock);
	if (rc)
		return rc;

	if (!up)
		return 0;

	if (flags & FUNC_DRV_IF_CHANGE_RESP_FLAGS_RESC_CHANGE)
		resc_reinit = true;
	if (flags & FUNC_DRV_IF_CHANGE_RESP_FLAGS_HOT_FW_RESET_DONE)
		fw_reset = true;

	if (test_bit(BNXT_STATE_IN_FW_RESET, &bp->state) && !fw_reset) {
		netdev_err(bp->dev, "RESET_DONE not set during FW reset.\n");
		set_bit(BNXT_STATE_ABORT_ERR, &bp->state);
		return -ENODEV;
	}
	if (resc_reinit || fw_reset) {
		if (fw_reset) {
			if (!test_bit(BNXT_STATE_IN_FW_RESET, &bp->state))
				bnxt_ulp_stop(bp);
			bnxt_free_ctx_mem(bp);
			kfree(bp->ctx);
			bp->ctx = NULL;
			bnxt_dcb_free(bp);
			rc = bnxt_fw_init_one(bp);
			if (rc) {
				set_bit(BNXT_STATE_ABORT_ERR, &bp->state);
				return rc;
			}
			bnxt_clear_int_mode(bp);
			rc = bnxt_init_int_mode(bp);
			if (rc) {
				netdev_err(bp->dev, "init int mode failed\n");
				return rc;
			}
			set_bit(BNXT_STATE_FW_RESET_DET, &bp->state);
		}
		if (BNXT_NEW_RM(bp)) {
			struct bnxt_hw_resc *hw_resc = &bp->hw_resc;

			rc = bnxt_hwrm_func_resc_qcaps(bp, true);
			hw_resc->resv_cp_rings = 0;
			hw_resc->resv_stat_ctxs = 0;
			hw_resc->resv_irqs = 0;
			hw_resc->resv_tx_rings = 0;
			hw_resc->resv_rx_rings = 0;
			hw_resc->resv_hw_ring_grps = 0;
			hw_resc->resv_vnics = 0;
			if (!fw_reset) {
				bp->tx_nr_rings = 0;
				bp->rx_nr_rings = 0;
			}
		}
	}
	return 0;
}

static int bnxt_hwrm_port_led_qcaps(struct bnxt *bp)
{
	struct hwrm_port_led_qcaps_output *resp = bp->hwrm_cmd_resp_addr;
	struct hwrm_port_led_qcaps_input req = {0};
	struct bnxt_pf_info *pf = &bp->pf;
	int rc;

	bp->num_leds = 0;
	if (BNXT_VF(bp) || bp->hwrm_spec_code < 0x10601)
		return 0;

	bnxt_hwrm_cmd_hdr_init(bp, &req, HWRM_PORT_LED_QCAPS, -1, -1);
	req.port_id = cpu_to_le16(pf->port_id);
	mutex_lock(&bp->hwrm_cmd_lock);
	rc = _hwrm_send_message(bp, &req, sizeof(req), HWRM_CMD_TIMEOUT);
	if (rc) {
		mutex_unlock(&bp->hwrm_cmd_lock);
		return rc;
	}
	if (resp->num_leds > 0 && resp->num_leds < BNXT_MAX_LED) {
		int i;

		bp->num_leds = resp->num_leds;
		memcpy(bp->leds, &resp->led0_id, sizeof(bp->leds[0]) *
						 bp->num_leds);
		for (i = 0; i < bp->num_leds; i++) {
			struct bnxt_led_info *led = &bp->leds[i];
			__le16 caps = led->led_state_caps;

			if (!led->led_group_id ||
			    !BNXT_LED_ALT_BLINK_CAP(caps)) {
				bp->num_leds = 0;
				break;
			}
		}
	}
	mutex_unlock(&bp->hwrm_cmd_lock);
	return 0;
}

int bnxt_hwrm_alloc_wol_fltr(struct bnxt *bp)
{
	struct hwrm_wol_filter_alloc_input req = {0};
	struct hwrm_wol_filter_alloc_output *resp = bp->hwrm_cmd_resp_addr;
	int rc;

	bnxt_hwrm_cmd_hdr_init(bp, &req, HWRM_WOL_FILTER_ALLOC, -1, -1);
	req.port_id = cpu_to_le16(bp->pf.port_id);
	req.wol_type = WOL_FILTER_ALLOC_REQ_WOL_TYPE_MAGICPKT;
	req.enables = cpu_to_le32(WOL_FILTER_ALLOC_REQ_ENABLES_MAC_ADDRESS);
	memcpy(req.mac_address, bp->dev->dev_addr, ETH_ALEN);
	mutex_lock(&bp->hwrm_cmd_lock);
	rc = _hwrm_send_message(bp, &req, sizeof(req), HWRM_CMD_TIMEOUT);
	if (!rc)
		bp->wol_filter_id = resp->wol_filter_id;
	mutex_unlock(&bp->hwrm_cmd_lock);
	return rc;
}

int bnxt_hwrm_free_wol_fltr(struct bnxt *bp)
{
	struct hwrm_wol_filter_free_input req = {0};

	bnxt_hwrm_cmd_hdr_init(bp, &req, HWRM_WOL_FILTER_FREE, -1, -1);
	req.port_id = cpu_to_le16(bp->pf.port_id);
	req.enables = cpu_to_le32(WOL_FILTER_FREE_REQ_ENABLES_WOL_FILTER_ID);
	req.wol_filter_id = bp->wol_filter_id;
	return hwrm_send_message(bp, &req, sizeof(req), HWRM_CMD_TIMEOUT);
}

static u16 bnxt_hwrm_get_wol_fltrs(struct bnxt *bp, u16 handle)
{
	struct hwrm_wol_filter_qcfg_input req = {0};
	struct hwrm_wol_filter_qcfg_output *resp = bp->hwrm_cmd_resp_addr;
	u16 next_handle = 0;
	int rc;

	bnxt_hwrm_cmd_hdr_init(bp, &req, HWRM_WOL_FILTER_QCFG, -1, -1);
	req.port_id = cpu_to_le16(bp->pf.port_id);
	req.handle = cpu_to_le16(handle);
	mutex_lock(&bp->hwrm_cmd_lock);
	rc = _hwrm_send_message(bp, &req, sizeof(req), HWRM_CMD_TIMEOUT);
	if (!rc) {
		next_handle = le16_to_cpu(resp->next_handle);
		if (next_handle != 0) {
			if (resp->wol_type ==
			    WOL_FILTER_ALLOC_REQ_WOL_TYPE_MAGICPKT) {
				bp->wol = 1;
				bp->wol_filter_id = resp->wol_filter_id;
			}
		}
	}
	mutex_unlock(&bp->hwrm_cmd_lock);
	return next_handle;
}

static void bnxt_get_wol_settings(struct bnxt *bp)
{
	u16 handle = 0;

	bp->wol = 0;
	if (!BNXT_PF(bp) || !(bp->flags & BNXT_FLAG_WOL_CAP))
		return;

	do {
		handle = bnxt_hwrm_get_wol_fltrs(bp, handle);
	} while (handle && handle != 0xffff);
}

#ifdef CONFIG_BNXT_HWMON
static ssize_t bnxt_show_temp(struct device *dev,
			      struct device_attribute *devattr, char *buf)
{
	struct hwrm_temp_monitor_query_input req = {0};
	struct hwrm_temp_monitor_query_output *resp;
	struct bnxt *bp = dev_get_drvdata(dev);
	u32 len = 0;
	int rc;

	resp = bp->hwrm_cmd_resp_addr;
	bnxt_hwrm_cmd_hdr_init(bp, &req, HWRM_TEMP_MONITOR_QUERY, -1, -1);
	mutex_lock(&bp->hwrm_cmd_lock);
	rc = _hwrm_send_message(bp, &req, sizeof(req), HWRM_CMD_TIMEOUT);
	if (!rc)
		len = sprintf(buf, "%u\n", resp->temp * 1000); /* display millidegree */
	mutex_unlock(&bp->hwrm_cmd_lock);
	return rc ?: len;
}
static SENSOR_DEVICE_ATTR(temp1_input, 0444, bnxt_show_temp, NULL, 0);

static struct attribute *bnxt_attrs[] = {
	&sensor_dev_attr_temp1_input.dev_attr.attr,
	NULL
};
ATTRIBUTE_GROUPS(bnxt);

static void bnxt_hwmon_close(struct bnxt *bp)
{
	if (bp->hwmon_dev) {
		hwmon_device_unregister(bp->hwmon_dev);
		bp->hwmon_dev = NULL;
	}
}

static void bnxt_hwmon_open(struct bnxt *bp)
{
	struct hwrm_temp_monitor_query_input req = {0};
	struct pci_dev *pdev = bp->pdev;
	int rc;

	bnxt_hwrm_cmd_hdr_init(bp, &req, HWRM_TEMP_MONITOR_QUERY, -1, -1);
	rc = hwrm_send_message_silent(bp, &req, sizeof(req), HWRM_CMD_TIMEOUT);
	if (rc == -EACCES || rc == -EOPNOTSUPP) {
		bnxt_hwmon_close(bp);
		return;
	}

	if (bp->hwmon_dev)
		return;

	bp->hwmon_dev = hwmon_device_register_with_groups(&pdev->dev,
							  DRV_MODULE_NAME, bp,
							  bnxt_groups);
	if (IS_ERR(bp->hwmon_dev)) {
		bp->hwmon_dev = NULL;
		dev_warn(&pdev->dev, "Cannot register hwmon device\n");
	}
}
#else
static void bnxt_hwmon_close(struct bnxt *bp)
{
}

static void bnxt_hwmon_open(struct bnxt *bp)
{
}
#endif

static bool bnxt_eee_config_ok(struct bnxt *bp)
{
	struct ethtool_eee *eee = &bp->eee;
	struct bnxt_link_info *link_info = &bp->link_info;

	if (!(bp->flags & BNXT_FLAG_EEE_CAP))
		return true;

	if (eee->eee_enabled) {
		u32 advertising =
			_bnxt_fw_to_ethtool_adv_spds(link_info->advertising, 0);

		if (!(link_info->autoneg & BNXT_AUTONEG_SPEED)) {
			eee->eee_enabled = 0;
			return false;
		}
		if (eee->advertised & ~advertising) {
			eee->advertised = advertising & eee->supported;
			return false;
		}
	}
	return true;
}

static int bnxt_update_phy_setting(struct bnxt *bp)
{
	int rc;
	bool update_link = false;
	bool update_pause = false;
	bool update_eee = false;
	struct bnxt_link_info *link_info = &bp->link_info;

	rc = bnxt_update_link(bp, true);
	if (rc) {
		netdev_err(bp->dev, "failed to update link (rc: %x)\n",
			   rc);
		return rc;
	}
	if (!BNXT_SINGLE_PF(bp))
		return 0;

	if ((link_info->autoneg & BNXT_AUTONEG_FLOW_CTRL) &&
	    (link_info->auto_pause_setting & BNXT_LINK_PAUSE_BOTH) !=
	    link_info->req_flow_ctrl)
		update_pause = true;
	if (!(link_info->autoneg & BNXT_AUTONEG_FLOW_CTRL) &&
	    link_info->force_pause_setting != link_info->req_flow_ctrl)
		update_pause = true;
	if (!(link_info->autoneg & BNXT_AUTONEG_SPEED)) {
		if (BNXT_AUTO_MODE(link_info->auto_mode))
			update_link = true;
		if (link_info->req_signal_mode == BNXT_SIG_MODE_NRZ &&
		    link_info->req_link_speed != link_info->force_link_speed)
			update_link = true;
		else if (link_info->req_signal_mode == BNXT_SIG_MODE_PAM4 &&
			 link_info->req_link_speed != link_info->force_pam4_link_speed)
			update_link = true;
		if (link_info->req_duplex != link_info->duplex_setting)
			update_link = true;
	} else {
		if (link_info->auto_mode == BNXT_LINK_AUTO_NONE)
			update_link = true;
		if (link_info->advertising != link_info->auto_link_speeds ||
		    link_info->advertising_pam4 != link_info->auto_pam4_link_speeds)
			update_link = true;
	}

	/* The last close may have shutdown the link, so need to call
	 * PHY_CFG to bring it back up.
	 */
	if (!bp->link_info.link_up)
		update_link = true;

	if (!bnxt_eee_config_ok(bp))
		update_eee = true;

	if (update_link)
		rc = bnxt_hwrm_set_link_setting(bp, update_pause, update_eee);
	else if (update_pause)
		rc = bnxt_hwrm_set_pause(bp);
	if (rc) {
		netdev_err(bp->dev, "failed to update phy setting (rc: %x)\n",
			   rc);
		return rc;
	}

	return rc;
}

/* Common routine to pre-map certain register block to different GRC window.
 * A PF has 16 4K windows and a VF has 4 4K windows. However, only 15 windows
 * in PF and 3 windows in VF that can be customized to map in different
 * register blocks.
 */
static void bnxt_preset_reg_win(struct bnxt *bp)
{
	if (BNXT_PF(bp)) {
		/* CAG registers map to GRC window #4 */
		writel(BNXT_CAG_REG_BASE,
		       bp->bar0 + BNXT_GRCPF_REG_WINDOW_BASE_OUT + 12);
	}
}

static int bnxt_init_dflt_ring_mode(struct bnxt *bp);

static int __bnxt_open_nic(struct bnxt *bp, bool irq_re_init, bool link_re_init)
{
	int rc = 0;

	bnxt_preset_reg_win(bp);
	netif_carrier_off(bp->dev);
	if (irq_re_init) {
		/* Reserve rings now if none were reserved at driver probe. */
		rc = bnxt_init_dflt_ring_mode(bp);
		if (rc) {
			netdev_err(bp->dev, "Failed to reserve default rings at open\n");
			return rc;
		}
	}
	rc = bnxt_reserve_rings(bp, irq_re_init);
	if (rc)
		return rc;
	if ((bp->flags & BNXT_FLAG_RFS) &&
	    !(bp->flags & BNXT_FLAG_USING_MSIX)) {
		/* disable RFS if falling back to INTA */
		bp->dev->hw_features &= ~NETIF_F_NTUPLE;
		bp->flags &= ~BNXT_FLAG_RFS;
	}

	rc = bnxt_alloc_mem(bp, irq_re_init);
	if (rc) {
		netdev_err(bp->dev, "bnxt_alloc_mem err: %x\n", rc);
		goto open_err_free_mem;
	}

	if (irq_re_init) {
		bnxt_init_napi(bp);
		rc = bnxt_request_irq(bp);
		if (rc) {
			netdev_err(bp->dev, "bnxt_request_irq err: %x\n", rc);
			goto open_err_irq;
		}
	}

	rc = bnxt_init_nic(bp, irq_re_init);
	if (rc) {
		netdev_err(bp->dev, "bnxt_init_nic err: %x\n", rc);
		goto open_err_irq;
	}

	bnxt_enable_napi(bp);
	bnxt_debug_dev_init(bp);

	if (link_re_init) {
		mutex_lock(&bp->link_lock);
		rc = bnxt_update_phy_setting(bp);
		mutex_unlock(&bp->link_lock);
		if (rc) {
			netdev_warn(bp->dev, "failed to update phy settings\n");
			if (BNXT_SINGLE_PF(bp)) {
				bp->link_info.phy_retry = true;
				bp->link_info.phy_retry_expires =
					jiffies + 5 * HZ;
			}
		}
	}

	if (irq_re_init)
		udp_tunnel_nic_reset_ntf(bp->dev);

	set_bit(BNXT_STATE_OPEN, &bp->state);
	bnxt_enable_int(bp);
	/* Enable TX queues */
	bnxt_tx_enable(bp);
	mod_timer(&bp->timer, jiffies + bp->current_interval);
	/* Poll link status and check for SFP+ module status */
	bnxt_get_port_module_status(bp);

	/* VF-reps may need to be re-opened after the PF is re-opened */
	if (BNXT_PF(bp))
		bnxt_vf_reps_open(bp);
	return 0;

open_err_irq:
	bnxt_del_napi(bp);

open_err_free_mem:
	bnxt_free_skbs(bp);
	bnxt_free_irq(bp);
	bnxt_free_mem(bp, true);
	return rc;
}

/* rtnl_lock held */
int bnxt_open_nic(struct bnxt *bp, bool irq_re_init, bool link_re_init)
{
	int rc = 0;

	if (test_bit(BNXT_STATE_ABORT_ERR, &bp->state))
		rc = -EIO;
	if (!rc)
		rc = __bnxt_open_nic(bp, irq_re_init, link_re_init);
	if (rc) {
		netdev_err(bp->dev, "nic open fail (rc: %x)\n", rc);
		dev_close(bp->dev);
	}
	return rc;
}

/* rtnl_lock held, open the NIC half way by allocating all resources, but
 * NAPI, IRQ, and TX are not enabled.  This is mainly used for offline
 * self tests.
 */
int bnxt_half_open_nic(struct bnxt *bp)
{
	int rc = 0;

	rc = bnxt_alloc_mem(bp, false);
	if (rc) {
		netdev_err(bp->dev, "bnxt_alloc_mem err: %x\n", rc);
		goto half_open_err;
	}
	rc = bnxt_init_nic(bp, false);
	if (rc) {
		netdev_err(bp->dev, "bnxt_init_nic err: %x\n", rc);
		goto half_open_err;
	}
	return 0;

half_open_err:
	bnxt_free_skbs(bp);
	bnxt_free_mem(bp, false);
	dev_close(bp->dev);
	return rc;
}

/* rtnl_lock held, this call can only be made after a previous successful
 * call to bnxt_half_open_nic().
 */
void bnxt_half_close_nic(struct bnxt *bp)
{
	bnxt_hwrm_resource_free(bp, false, false);
	bnxt_free_skbs(bp);
	bnxt_free_mem(bp, false);
}

static void bnxt_reenable_sriov(struct bnxt *bp)
{
	if (BNXT_PF(bp)) {
		struct bnxt_pf_info *pf = &bp->pf;
		int n = pf->active_vfs;

		if (n)
			bnxt_cfg_hw_sriov(bp, &n, true);
	}
}

static int bnxt_open(struct net_device *dev)
{
	struct bnxt *bp = netdev_priv(dev);
	int rc;

	if (test_bit(BNXT_STATE_ABORT_ERR, &bp->state)) {
		netdev_err(bp->dev, "A previous firmware reset did not complete, aborting\n");
		return -ENODEV;
	}

	rc = bnxt_hwrm_if_change(bp, true);
	if (rc)
		return rc;
	rc = __bnxt_open_nic(bp, true, true);
	if (rc) {
		bnxt_hwrm_if_change(bp, false);
	} else {
		if (test_and_clear_bit(BNXT_STATE_FW_RESET_DET, &bp->state)) {
			if (!test_bit(BNXT_STATE_IN_FW_RESET, &bp->state)) {
				bnxt_ulp_start(bp, 0);
				bnxt_reenable_sriov(bp);
			}
		}
		bnxt_hwmon_open(bp);
	}

	return rc;
}

static bool bnxt_drv_busy(struct bnxt *bp)
{
	return (test_bit(BNXT_STATE_IN_SP_TASK, &bp->state) ||
		test_bit(BNXT_STATE_READ_STATS, &bp->state));
}

static void bnxt_get_ring_stats(struct bnxt *bp,
				struct rtnl_link_stats64 *stats);

static void __bnxt_close_nic(struct bnxt *bp, bool irq_re_init,
			     bool link_re_init)
{
	/* Close the VF-reps before closing PF */
	if (BNXT_PF(bp))
		bnxt_vf_reps_close(bp);

	/* Change device state to avoid TX queue wake up's */
	bnxt_tx_disable(bp);

	clear_bit(BNXT_STATE_OPEN, &bp->state);
	smp_mb__after_atomic();
	while (bnxt_drv_busy(bp))
		msleep(20);

	/* Flush rings and and disable interrupts */
	bnxt_shutdown_nic(bp, irq_re_init);

	/* TODO CHIMP_FW: Link/PHY related cleanup if (link_re_init) */

	bnxt_debug_dev_exit(bp);
	bnxt_disable_napi(bp);
	del_timer_sync(&bp->timer);
	bnxt_free_skbs(bp);

	/* Save ring stats before shutdown */
	if (bp->bnapi && irq_re_init)
		bnxt_get_ring_stats(bp, &bp->net_stats_prev);
	if (irq_re_init) {
		bnxt_free_irq(bp);
		bnxt_del_napi(bp);
	}
	bnxt_free_mem(bp, irq_re_init);
}

int bnxt_close_nic(struct bnxt *bp, bool irq_re_init, bool link_re_init)
{
	int rc = 0;

	if (test_bit(BNXT_STATE_IN_FW_RESET, &bp->state)) {
		/* If we get here, it means firmware reset is in progress
		 * while we are trying to close.  We can safely proceed with
		 * the close because we are holding rtnl_lock().  Some firmware
		 * messages may fail as we proceed to close.  We set the
		 * ABORT_ERR flag here so that the FW reset thread will later
		 * abort when it gets the rtnl_lock() and sees the flag.
		 */
		netdev_warn(bp->dev, "FW reset in progress during close, FW reset will be aborted\n");
		set_bit(BNXT_STATE_ABORT_ERR, &bp->state);
	}

#ifdef CONFIG_BNXT_SRIOV
	if (bp->sriov_cfg) {
		rc = wait_event_interruptible_timeout(bp->sriov_cfg_wait,
						      !bp->sriov_cfg,
						      BNXT_SRIOV_CFG_WAIT_TMO);
		if (rc)
			netdev_warn(bp->dev, "timeout waiting for SRIOV config operation to complete!\n");
	}
#endif
	__bnxt_close_nic(bp, irq_re_init, link_re_init);
	return rc;
}

static int bnxt_close(struct net_device *dev)
{
	struct bnxt *bp = netdev_priv(dev);

	bnxt_hwmon_close(bp);
	bnxt_close_nic(bp, true, true);
	bnxt_hwrm_shutdown_link(bp);
	bnxt_hwrm_if_change(bp, false);
	return 0;
}

static int bnxt_hwrm_port_phy_read(struct bnxt *bp, u16 phy_addr, u16 reg,
				   u16 *val)
{
	struct hwrm_port_phy_mdio_read_output *resp = bp->hwrm_cmd_resp_addr;
	struct hwrm_port_phy_mdio_read_input req = {0};
	int rc;

	if (bp->hwrm_spec_code < 0x10a00)
		return -EOPNOTSUPP;

	bnxt_hwrm_cmd_hdr_init(bp, &req, HWRM_PORT_PHY_MDIO_READ, -1, -1);
	req.port_id = cpu_to_le16(bp->pf.port_id);
	req.phy_addr = phy_addr;
	req.reg_addr = cpu_to_le16(reg & 0x1f);
	if (mdio_phy_id_is_c45(phy_addr)) {
		req.cl45_mdio = 1;
		req.phy_addr = mdio_phy_id_prtad(phy_addr);
		req.dev_addr = mdio_phy_id_devad(phy_addr);
		req.reg_addr = cpu_to_le16(reg);
	}

	mutex_lock(&bp->hwrm_cmd_lock);
	rc = _hwrm_send_message(bp, &req, sizeof(req), HWRM_CMD_TIMEOUT);
	if (!rc)
		*val = le16_to_cpu(resp->reg_data);
	mutex_unlock(&bp->hwrm_cmd_lock);
	return rc;
}

static int bnxt_hwrm_port_phy_write(struct bnxt *bp, u16 phy_addr, u16 reg,
				    u16 val)
{
	struct hwrm_port_phy_mdio_write_input req = {0};

	if (bp->hwrm_spec_code < 0x10a00)
		return -EOPNOTSUPP;

	bnxt_hwrm_cmd_hdr_init(bp, &req, HWRM_PORT_PHY_MDIO_WRITE, -1, -1);
	req.port_id = cpu_to_le16(bp->pf.port_id);
	req.phy_addr = phy_addr;
	req.reg_addr = cpu_to_le16(reg & 0x1f);
	if (mdio_phy_id_is_c45(phy_addr)) {
		req.cl45_mdio = 1;
		req.phy_addr = mdio_phy_id_prtad(phy_addr);
		req.dev_addr = mdio_phy_id_devad(phy_addr);
		req.reg_addr = cpu_to_le16(reg);
	}
	req.reg_data = cpu_to_le16(val);

	return hwrm_send_message(bp, &req, sizeof(req), HWRM_CMD_TIMEOUT);
}

/* rtnl_lock held */
static int bnxt_ioctl(struct net_device *dev, struct ifreq *ifr, int cmd)
{
	struct mii_ioctl_data *mdio = if_mii(ifr);
	struct bnxt *bp = netdev_priv(dev);
	int rc;

	switch (cmd) {
	case SIOCGMIIPHY:
		mdio->phy_id = bp->link_info.phy_addr;

		fallthrough;
	case SIOCGMIIREG: {
		u16 mii_regval = 0;

		if (!netif_running(dev))
			return -EAGAIN;

		rc = bnxt_hwrm_port_phy_read(bp, mdio->phy_id, mdio->reg_num,
					     &mii_regval);
		mdio->val_out = mii_regval;
		return rc;
	}

	case SIOCSMIIREG:
		if (!netif_running(dev))
			return -EAGAIN;

		return bnxt_hwrm_port_phy_write(bp, mdio->phy_id, mdio->reg_num,
						mdio->val_in);

	default:
		/* do nothing */
		break;
	}
	return -EOPNOTSUPP;
}

static void bnxt_get_ring_stats(struct bnxt *bp,
				struct rtnl_link_stats64 *stats)
{
	int i;

	for (i = 0; i < bp->cp_nr_rings; i++) {
		struct bnxt_napi *bnapi = bp->bnapi[i];
		struct bnxt_cp_ring_info *cpr = &bnapi->cp_ring;
		u64 *sw = cpr->stats.sw_stats;

		stats->rx_packets += BNXT_GET_RING_STATS64(sw, rx_ucast_pkts);
		stats->rx_packets += BNXT_GET_RING_STATS64(sw, rx_mcast_pkts);
		stats->rx_packets += BNXT_GET_RING_STATS64(sw, rx_bcast_pkts);

		stats->tx_packets += BNXT_GET_RING_STATS64(sw, tx_ucast_pkts);
		stats->tx_packets += BNXT_GET_RING_STATS64(sw, tx_mcast_pkts);
		stats->tx_packets += BNXT_GET_RING_STATS64(sw, tx_bcast_pkts);

		stats->rx_bytes += BNXT_GET_RING_STATS64(sw, rx_ucast_bytes);
		stats->rx_bytes += BNXT_GET_RING_STATS64(sw, rx_mcast_bytes);
		stats->rx_bytes += BNXT_GET_RING_STATS64(sw, rx_bcast_bytes);

		stats->tx_bytes += BNXT_GET_RING_STATS64(sw, tx_ucast_bytes);
		stats->tx_bytes += BNXT_GET_RING_STATS64(sw, tx_mcast_bytes);
		stats->tx_bytes += BNXT_GET_RING_STATS64(sw, tx_bcast_bytes);

		stats->rx_missed_errors +=
			BNXT_GET_RING_STATS64(sw, rx_discard_pkts);

		stats->multicast += BNXT_GET_RING_STATS64(sw, rx_mcast_pkts);

		stats->tx_dropped += BNXT_GET_RING_STATS64(sw, tx_error_pkts);
	}
}

static void bnxt_add_prev_stats(struct bnxt *bp,
				struct rtnl_link_stats64 *stats)
{
	struct rtnl_link_stats64 *prev_stats = &bp->net_stats_prev;

	stats->rx_packets += prev_stats->rx_packets;
	stats->tx_packets += prev_stats->tx_packets;
	stats->rx_bytes += prev_stats->rx_bytes;
	stats->tx_bytes += prev_stats->tx_bytes;
	stats->rx_missed_errors += prev_stats->rx_missed_errors;
	stats->multicast += prev_stats->multicast;
	stats->tx_dropped += prev_stats->tx_dropped;
}

static void
bnxt_get_stats64(struct net_device *dev, struct rtnl_link_stats64 *stats)
{
	struct bnxt *bp = netdev_priv(dev);

	set_bit(BNXT_STATE_READ_STATS, &bp->state);
	/* Make sure bnxt_close_nic() sees that we are reading stats before
	 * we check the BNXT_STATE_OPEN flag.
	 */
	smp_mb__after_atomic();
	if (!test_bit(BNXT_STATE_OPEN, &bp->state)) {
		clear_bit(BNXT_STATE_READ_STATS, &bp->state);
		*stats = bp->net_stats_prev;
		return;
	}

	bnxt_get_ring_stats(bp, stats);
	bnxt_add_prev_stats(bp, stats);

	if (bp->flags & BNXT_FLAG_PORT_STATS) {
		u64 *rx = bp->port_stats.sw_stats;
		u64 *tx = bp->port_stats.sw_stats +
			  BNXT_TX_PORT_STATS_BYTE_OFFSET / 8;

		stats->rx_crc_errors =
			BNXT_GET_RX_PORT_STATS64(rx, rx_fcs_err_frames);
		stats->rx_frame_errors =
			BNXT_GET_RX_PORT_STATS64(rx, rx_align_err_frames);
		stats->rx_length_errors =
			BNXT_GET_RX_PORT_STATS64(rx, rx_undrsz_frames) +
			BNXT_GET_RX_PORT_STATS64(rx, rx_ovrsz_frames) +
			BNXT_GET_RX_PORT_STATS64(rx, rx_runt_frames);
		stats->rx_errors =
			BNXT_GET_RX_PORT_STATS64(rx, rx_false_carrier_frames) +
			BNXT_GET_RX_PORT_STATS64(rx, rx_jbr_frames);
		stats->collisions =
			BNXT_GET_TX_PORT_STATS64(tx, tx_total_collisions);
		stats->tx_fifo_errors =
			BNXT_GET_TX_PORT_STATS64(tx, tx_fifo_underruns);
		stats->tx_errors = BNXT_GET_TX_PORT_STATS64(tx, tx_err);
	}
	clear_bit(BNXT_STATE_READ_STATS, &bp->state);
}

static bool bnxt_mc_list_updated(struct bnxt *bp, u32 *rx_mask)
{
	struct net_device *dev = bp->dev;
	struct bnxt_vnic_info *vnic = &bp->vnic_info[0];
	struct netdev_hw_addr *ha;
	u8 *haddr;
	int mc_count = 0;
	bool update = false;
	int off = 0;

	netdev_for_each_mc_addr(ha, dev) {
		if (mc_count >= BNXT_MAX_MC_ADDRS) {
			*rx_mask |= CFA_L2_SET_RX_MASK_REQ_MASK_ALL_MCAST;
			vnic->mc_list_count = 0;
			return false;
		}
		haddr = ha->addr;
		if (!ether_addr_equal(haddr, vnic->mc_list + off)) {
			memcpy(vnic->mc_list + off, haddr, ETH_ALEN);
			update = true;
		}
		off += ETH_ALEN;
		mc_count++;
	}
	if (mc_count)
		*rx_mask |= CFA_L2_SET_RX_MASK_REQ_MASK_MCAST;

	if (mc_count != vnic->mc_list_count) {
		vnic->mc_list_count = mc_count;
		update = true;
	}
	return update;
}

static bool bnxt_uc_list_updated(struct bnxt *bp)
{
	struct net_device *dev = bp->dev;
	struct bnxt_vnic_info *vnic = &bp->vnic_info[0];
	struct netdev_hw_addr *ha;
	int off = 0;

	if (netdev_uc_count(dev) != (vnic->uc_filter_count - 1))
		return true;

	netdev_for_each_uc_addr(ha, dev) {
		if (!ether_addr_equal(ha->addr, vnic->uc_list + off))
			return true;

		off += ETH_ALEN;
	}
	return false;
}

static void bnxt_set_rx_mode(struct net_device *dev)
{
	struct bnxt *bp = netdev_priv(dev);
	struct bnxt_vnic_info *vnic;
	bool mc_update = false;
	bool uc_update;
	u32 mask;

	if (!test_bit(BNXT_STATE_OPEN, &bp->state))
		return;

	vnic = &bp->vnic_info[0];
	mask = vnic->rx_mask;
	mask &= ~(CFA_L2_SET_RX_MASK_REQ_MASK_PROMISCUOUS |
		  CFA_L2_SET_RX_MASK_REQ_MASK_MCAST |
		  CFA_L2_SET_RX_MASK_REQ_MASK_ALL_MCAST |
		  CFA_L2_SET_RX_MASK_REQ_MASK_BCAST);

	if ((dev->flags & IFF_PROMISC) && bnxt_promisc_ok(bp))
		mask |= CFA_L2_SET_RX_MASK_REQ_MASK_PROMISCUOUS;

	uc_update = bnxt_uc_list_updated(bp);

	if (dev->flags & IFF_BROADCAST)
		mask |= CFA_L2_SET_RX_MASK_REQ_MASK_BCAST;
	if (dev->flags & IFF_ALLMULTI) {
		mask |= CFA_L2_SET_RX_MASK_REQ_MASK_ALL_MCAST;
		vnic->mc_list_count = 0;
	} else {
		mc_update = bnxt_mc_list_updated(bp, &mask);
	}

	if (mask != vnic->rx_mask || uc_update || mc_update) {
		vnic->rx_mask = mask;

		set_bit(BNXT_RX_MASK_SP_EVENT, &bp->sp_event);
		bnxt_queue_sp_work(bp);
	}
}

static int bnxt_cfg_rx_mode(struct bnxt *bp)
{
	struct net_device *dev = bp->dev;
	struct bnxt_vnic_info *vnic = &bp->vnic_info[0];
	struct netdev_hw_addr *ha;
	int i, off = 0, rc;
	bool uc_update;

	netif_addr_lock_bh(dev);
	uc_update = bnxt_uc_list_updated(bp);
	netif_addr_unlock_bh(dev);

	if (!uc_update)
		goto skip_uc;

	mutex_lock(&bp->hwrm_cmd_lock);
	for (i = 1; i < vnic->uc_filter_count; i++) {
		struct hwrm_cfa_l2_filter_free_input req = {0};

		bnxt_hwrm_cmd_hdr_init(bp, &req, HWRM_CFA_L2_FILTER_FREE, -1,
				       -1);

		req.l2_filter_id = vnic->fw_l2_filter_id[i];

		rc = _hwrm_send_message(bp, &req, sizeof(req),
					HWRM_CMD_TIMEOUT);
	}
	mutex_unlock(&bp->hwrm_cmd_lock);

	vnic->uc_filter_count = 1;

	netif_addr_lock_bh(dev);
	if (netdev_uc_count(dev) > (BNXT_MAX_UC_ADDRS - 1)) {
		vnic->rx_mask |= CFA_L2_SET_RX_MASK_REQ_MASK_PROMISCUOUS;
	} else {
		netdev_for_each_uc_addr(ha, dev) {
			memcpy(vnic->uc_list + off, ha->addr, ETH_ALEN);
			off += ETH_ALEN;
			vnic->uc_filter_count++;
		}
	}
	netif_addr_unlock_bh(dev);

	for (i = 1, off = 0; i < vnic->uc_filter_count; i++, off += ETH_ALEN) {
		rc = bnxt_hwrm_set_vnic_filter(bp, 0, i, vnic->uc_list + off);
		if (rc) {
			netdev_err(bp->dev, "HWRM vnic filter failure rc: %x\n",
				   rc);
			vnic->uc_filter_count = i;
			return rc;
		}
	}

skip_uc:
	rc = bnxt_hwrm_cfa_l2_set_rx_mask(bp, 0);
	if (rc && vnic->mc_list_count) {
		netdev_info(bp->dev, "Failed setting MC filters rc: %d, turning on ALL_MCAST mode\n",
			    rc);
		vnic->rx_mask |= CFA_L2_SET_RX_MASK_REQ_MASK_ALL_MCAST;
		vnic->mc_list_count = 0;
		rc = bnxt_hwrm_cfa_l2_set_rx_mask(bp, 0);
	}
	if (rc)
		netdev_err(bp->dev, "HWRM cfa l2 rx mask failure rc: %d\n",
			   rc);

	return rc;
}

static bool bnxt_can_reserve_rings(struct bnxt *bp)
{
#ifdef CONFIG_BNXT_SRIOV
	if (BNXT_NEW_RM(bp) && BNXT_VF(bp)) {
		struct bnxt_hw_resc *hw_resc = &bp->hw_resc;

		/* No minimum rings were provisioned by the PF.  Don't
		 * reserve rings by default when device is down.
		 */
		if (hw_resc->min_tx_rings || hw_resc->resv_tx_rings)
			return true;

		if (!netif_running(bp->dev))
			return false;
	}
#endif
	return true;
}

/* If the chip and firmware supports RFS */
static bool bnxt_rfs_supported(struct bnxt *bp)
{
	if (bp->flags & BNXT_FLAG_CHIP_P5) {
		if (bp->fw_cap & BNXT_FW_CAP_CFA_RFS_RING_TBL_IDX_V2)
			return true;
		return false;
	}
	if (BNXT_PF(bp) && !BNXT_CHIP_TYPE_NITRO_A0(bp))
		return true;
	if (bp->flags & BNXT_FLAG_NEW_RSS_CAP)
		return true;
	return false;
}

/* If runtime conditions support RFS */
static bool bnxt_rfs_capable(struct bnxt *bp)
{
#ifdef CONFIG_RFS_ACCEL
	int vnics, max_vnics, max_rss_ctxs;

	if (bp->flags & BNXT_FLAG_CHIP_P5)
		return bnxt_rfs_supported(bp);
	if (!(bp->flags & BNXT_FLAG_MSIX_CAP) || !bnxt_can_reserve_rings(bp))
		return false;

	vnics = 1 + bp->rx_nr_rings;
	max_vnics = bnxt_get_max_func_vnics(bp);
	max_rss_ctxs = bnxt_get_max_func_rss_ctxs(bp);

	/* RSS contexts not a limiting factor */
	if (bp->flags & BNXT_FLAG_NEW_RSS_CAP)
		max_rss_ctxs = max_vnics;
	if (vnics > max_vnics || vnics > max_rss_ctxs) {
		if (bp->rx_nr_rings > 1)
			netdev_warn(bp->dev,
				    "Not enough resources to support NTUPLE filters, enough resources for up to %d rx rings\n",
				    min(max_rss_ctxs - 1, max_vnics - 1));
		return false;
	}

	if (!BNXT_NEW_RM(bp))
		return true;

	if (vnics == bp->hw_resc.resv_vnics)
		return true;

	bnxt_hwrm_reserve_rings(bp, 0, 0, 0, 0, 0, vnics);
	if (vnics <= bp->hw_resc.resv_vnics)
		return true;

	netdev_warn(bp->dev, "Unable to reserve resources to support NTUPLE filters.\n");
	bnxt_hwrm_reserve_rings(bp, 0, 0, 0, 0, 0, 1);
	return false;
#else
	return false;
#endif
}

static netdev_features_t bnxt_fix_features(struct net_device *dev,
					   netdev_features_t features)
{
	struct bnxt *bp = netdev_priv(dev);
	netdev_features_t vlan_features;

	if ((features & NETIF_F_NTUPLE) && !bnxt_rfs_capable(bp))
		features &= ~NETIF_F_NTUPLE;

	if (bp->flags & BNXT_FLAG_NO_AGG_RINGS)
		features &= ~(NETIF_F_LRO | NETIF_F_GRO_HW);

	if (!(features & NETIF_F_GRO))
		features &= ~NETIF_F_GRO_HW;

	if (features & NETIF_F_GRO_HW)
		features &= ~NETIF_F_LRO;

	/* Both CTAG and STAG VLAN accelaration on the RX side have to be
	 * turned on or off together.
	 */
	vlan_features = features & BNXT_HW_FEATURE_VLAN_ALL_RX;
	if (vlan_features != BNXT_HW_FEATURE_VLAN_ALL_RX) {
		if (dev->features & BNXT_HW_FEATURE_VLAN_ALL_RX)
			features &= ~BNXT_HW_FEATURE_VLAN_ALL_RX;
		else if (vlan_features)
			features |= BNXT_HW_FEATURE_VLAN_ALL_RX;
	}
#ifdef CONFIG_BNXT_SRIOV
	if (BNXT_VF(bp) && bp->vf.vlan)
		features &= ~BNXT_HW_FEATURE_VLAN_ALL_RX;
#endif
	return features;
}

static int bnxt_set_features(struct net_device *dev, netdev_features_t features)
{
	struct bnxt *bp = netdev_priv(dev);
	u32 flags = bp->flags;
	u32 changes;
	int rc = 0;
	bool re_init = false;
	bool update_tpa = false;

	flags &= ~BNXT_FLAG_ALL_CONFIG_FEATS;
	if (features & NETIF_F_GRO_HW)
		flags |= BNXT_FLAG_GRO;
	else if (features & NETIF_F_LRO)
		flags |= BNXT_FLAG_LRO;

	if (bp->flags & BNXT_FLAG_NO_AGG_RINGS)
		flags &= ~BNXT_FLAG_TPA;

	if (features & BNXT_HW_FEATURE_VLAN_ALL_RX)
		flags |= BNXT_FLAG_STRIP_VLAN;

	if (features & NETIF_F_NTUPLE)
		flags |= BNXT_FLAG_RFS;

	changes = flags ^ bp->flags;
	if (changes & BNXT_FLAG_TPA) {
		update_tpa = true;
		if ((bp->flags & BNXT_FLAG_TPA) == 0 ||
		    (flags & BNXT_FLAG_TPA) == 0 ||
		    (bp->flags & BNXT_FLAG_CHIP_P5))
			re_init = true;
	}

	if (changes & ~BNXT_FLAG_TPA)
		re_init = true;

	if (flags != bp->flags) {
		u32 old_flags = bp->flags;

		if (!test_bit(BNXT_STATE_OPEN, &bp->state)) {
			bp->flags = flags;
			if (update_tpa)
				bnxt_set_ring_params(bp);
			return rc;
		}

		if (re_init) {
			bnxt_close_nic(bp, false, false);
			bp->flags = flags;
			if (update_tpa)
				bnxt_set_ring_params(bp);

			return bnxt_open_nic(bp, false, false);
		}
		if (update_tpa) {
			bp->flags = flags;
			rc = bnxt_set_tpa(bp,
					  (flags & BNXT_FLAG_TPA) ?
					  true : false);
			if (rc)
				bp->flags = old_flags;
		}
	}
	return rc;
}

int bnxt_dbg_hwrm_rd_reg(struct bnxt *bp, u32 reg_off, u16 num_words,
			 u32 *reg_buf)
{
	struct hwrm_dbg_read_direct_output *resp = bp->hwrm_cmd_resp_addr;
	struct hwrm_dbg_read_direct_input req = {0};
	__le32 *dbg_reg_buf;
	dma_addr_t mapping;
	int rc, i;

	dbg_reg_buf = dma_alloc_coherent(&bp->pdev->dev, num_words * 4,
					 &mapping, GFP_KERNEL);
	if (!dbg_reg_buf)
		return -ENOMEM;
	bnxt_hwrm_cmd_hdr_init(bp, &req, HWRM_DBG_READ_DIRECT, -1, -1);
	req.host_dest_addr = cpu_to_le64(mapping);
	req.read_addr = cpu_to_le32(reg_off + CHIMP_REG_VIEW_ADDR);
	req.read_len32 = cpu_to_le32(num_words);
	mutex_lock(&bp->hwrm_cmd_lock);
	rc = _hwrm_send_message(bp, &req, sizeof(req), HWRM_CMD_TIMEOUT);
	if (rc || resp->error_code) {
		rc = -EIO;
		goto dbg_rd_reg_exit;
	}
	for (i = 0; i < num_words; i++)
		reg_buf[i] = le32_to_cpu(dbg_reg_buf[i]);

dbg_rd_reg_exit:
	mutex_unlock(&bp->hwrm_cmd_lock);
	dma_free_coherent(&bp->pdev->dev, num_words * 4, dbg_reg_buf, mapping);
	return rc;
}

static int bnxt_dbg_hwrm_ring_info_get(struct bnxt *bp, u8 ring_type,
				       u32 ring_id, u32 *prod, u32 *cons)
{
	struct hwrm_dbg_ring_info_get_output *resp = bp->hwrm_cmd_resp_addr;
	struct hwrm_dbg_ring_info_get_input req = {0};
	int rc;

	bnxt_hwrm_cmd_hdr_init(bp, &req, HWRM_DBG_RING_INFO_GET, -1, -1);
	req.ring_type = ring_type;
	req.fw_ring_id = cpu_to_le32(ring_id);
	mutex_lock(&bp->hwrm_cmd_lock);
	rc = _hwrm_send_message(bp, &req, sizeof(req), HWRM_CMD_TIMEOUT);
	if (!rc) {
		*prod = le32_to_cpu(resp->producer_index);
		*cons = le32_to_cpu(resp->consumer_index);
	}
	mutex_unlock(&bp->hwrm_cmd_lock);
	return rc;
}

static void bnxt_dump_tx_sw_state(struct bnxt_napi *bnapi)
{
	struct bnxt_tx_ring_info *txr = bnapi->tx_ring;
	int i = bnapi->index;

	if (!txr)
		return;

	netdev_info(bnapi->bp->dev, "[%d]: tx{fw_ring: %d prod: %x cons: %x}\n",
		    i, txr->tx_ring_struct.fw_ring_id, txr->tx_prod,
		    txr->tx_cons);
}

static void bnxt_dump_rx_sw_state(struct bnxt_napi *bnapi)
{
	struct bnxt_rx_ring_info *rxr = bnapi->rx_ring;
	int i = bnapi->index;

	if (!rxr)
		return;

	netdev_info(bnapi->bp->dev, "[%d]: rx{fw_ring: %d prod: %x} rx_agg{fw_ring: %d agg_prod: %x sw_agg_prod: %x}\n",
		    i, rxr->rx_ring_struct.fw_ring_id, rxr->rx_prod,
		    rxr->rx_agg_ring_struct.fw_ring_id, rxr->rx_agg_prod,
		    rxr->rx_sw_agg_prod);
}

static void bnxt_dump_cp_sw_state(struct bnxt_napi *bnapi)
{
	struct bnxt_cp_ring_info *cpr = &bnapi->cp_ring;
	int i = bnapi->index;

	netdev_info(bnapi->bp->dev, "[%d]: cp{fw_ring: %d raw_cons: %x}\n",
		    i, cpr->cp_ring_struct.fw_ring_id, cpr->cp_raw_cons);
}

static void bnxt_dbg_dump_states(struct bnxt *bp)
{
	int i;
	struct bnxt_napi *bnapi;

	for (i = 0; i < bp->cp_nr_rings; i++) {
		bnapi = bp->bnapi[i];
		if (netif_msg_drv(bp)) {
			bnxt_dump_tx_sw_state(bnapi);
			bnxt_dump_rx_sw_state(bnapi);
			bnxt_dump_cp_sw_state(bnapi);
		}
	}
}

static int bnxt_hwrm_rx_ring_reset(struct bnxt *bp, int ring_nr)
{
	struct bnxt_rx_ring_info *rxr = &bp->rx_ring[ring_nr];
	struct hwrm_ring_reset_input req = {0};
	struct bnxt_napi *bnapi = rxr->bnapi;
	struct bnxt_cp_ring_info *cpr;
	u16 cp_ring_id;

	cpr = &bnapi->cp_ring;
	cp_ring_id = cpr->cp_ring_struct.fw_ring_id;
	bnxt_hwrm_cmd_hdr_init(bp, &req, HWRM_RING_RESET, cp_ring_id, -1);
	req.ring_type = RING_RESET_REQ_RING_TYPE_RX_RING_GRP;
	req.ring_id = cpu_to_le16(bp->grp_info[bnapi->index].fw_grp_id);
	return hwrm_send_message_silent(bp, &req, sizeof(req),
					HWRM_CMD_TIMEOUT);
}

static void bnxt_reset_task(struct bnxt *bp, bool silent)
{
	if (!silent)
		bnxt_dbg_dump_states(bp);
	if (netif_running(bp->dev)) {
		int rc;

		if (silent) {
			bnxt_close_nic(bp, false, false);
			bnxt_open_nic(bp, false, false);
		} else {
			bnxt_ulp_stop(bp);
			bnxt_close_nic(bp, true, false);
			rc = bnxt_open_nic(bp, true, false);
			bnxt_ulp_start(bp, rc);
		}
	}
}

static void bnxt_tx_timeout(struct net_device *dev, unsigned int txqueue)
{
	struct bnxt *bp = netdev_priv(dev);

	netdev_err(bp->dev,  "TX timeout detected, starting reset task!\n");
	set_bit(BNXT_RESET_TASK_SP_EVENT, &bp->sp_event);
	bnxt_queue_sp_work(bp);
}

static void bnxt_fw_health_check(struct bnxt *bp)
{
	struct bnxt_fw_health *fw_health = bp->fw_health;
	u32 val;

	if (!fw_health->enabled || test_bit(BNXT_STATE_IN_FW_RESET, &bp->state))
		return;

	if (fw_health->tmr_counter) {
		fw_health->tmr_counter--;
		return;
	}

	val = bnxt_fw_health_readl(bp, BNXT_FW_HEARTBEAT_REG);
	if (val == fw_health->last_fw_heartbeat)
		goto fw_reset;

	fw_health->last_fw_heartbeat = val;

	val = bnxt_fw_health_readl(bp, BNXT_FW_RESET_CNT_REG);
	if (val != fw_health->last_fw_reset_cnt)
		goto fw_reset;

	fw_health->tmr_counter = fw_health->tmr_multiplier;
	return;

fw_reset:
	set_bit(BNXT_FW_EXCEPTION_SP_EVENT, &bp->sp_event);
	bnxt_queue_sp_work(bp);
}

static void bnxt_timer(struct timer_list *t)
{
	struct bnxt *bp = from_timer(bp, t, timer);
	struct net_device *dev = bp->dev;

	if (!netif_running(dev) || !test_bit(BNXT_STATE_OPEN, &bp->state))
		return;

	if (atomic_read(&bp->intr_sem) != 0)
		goto bnxt_restart_timer;

	if (bp->fw_cap & BNXT_FW_CAP_ERROR_RECOVERY)
		bnxt_fw_health_check(bp);

	if (bp->link_info.link_up && bp->stats_coal_ticks) {
		set_bit(BNXT_PERIODIC_STATS_SP_EVENT, &bp->sp_event);
		bnxt_queue_sp_work(bp);
	}

	if (bnxt_tc_flower_enabled(bp)) {
		set_bit(BNXT_FLOW_STATS_SP_EVENT, &bp->sp_event);
		bnxt_queue_sp_work(bp);
	}

#ifdef CONFIG_RFS_ACCEL
	if ((bp->flags & BNXT_FLAG_RFS) && bp->ntp_fltr_count) {
		set_bit(BNXT_RX_NTP_FLTR_SP_EVENT, &bp->sp_event);
		bnxt_queue_sp_work(bp);
	}
#endif /*CONFIG_RFS_ACCEL*/

	if (bp->link_info.phy_retry) {
		if (time_after(jiffies, bp->link_info.phy_retry_expires)) {
			bp->link_info.phy_retry = false;
			netdev_warn(bp->dev, "failed to update phy settings after maximum retries.\n");
		} else {
			set_bit(BNXT_UPDATE_PHY_SP_EVENT, &bp->sp_event);
			bnxt_queue_sp_work(bp);
		}
	}

	if ((bp->flags & BNXT_FLAG_CHIP_P5) && !bp->chip_rev &&
	    netif_carrier_ok(dev)) {
		set_bit(BNXT_RING_COAL_NOW_SP_EVENT, &bp->sp_event);
		bnxt_queue_sp_work(bp);
	}
bnxt_restart_timer:
	mod_timer(&bp->timer, jiffies + bp->current_interval);
}

static void bnxt_rtnl_lock_sp(struct bnxt *bp)
{
	/* We are called from bnxt_sp_task which has BNXT_STATE_IN_SP_TASK
	 * set.  If the device is being closed, bnxt_close() may be holding
	 * rtnl() and waiting for BNXT_STATE_IN_SP_TASK to clear.  So we
	 * must clear BNXT_STATE_IN_SP_TASK before holding rtnl().
	 */
	clear_bit(BNXT_STATE_IN_SP_TASK, &bp->state);
	rtnl_lock();
}

static void bnxt_rtnl_unlock_sp(struct bnxt *bp)
{
	set_bit(BNXT_STATE_IN_SP_TASK, &bp->state);
	rtnl_unlock();
}

/* Only called from bnxt_sp_task() */
static void bnxt_reset(struct bnxt *bp, bool silent)
{
	bnxt_rtnl_lock_sp(bp);
	if (test_bit(BNXT_STATE_OPEN, &bp->state))
		bnxt_reset_task(bp, silent);
	bnxt_rtnl_unlock_sp(bp);
}

/* Only called from bnxt_sp_task() */
static void bnxt_rx_ring_reset(struct bnxt *bp)
{
	int i;

	bnxt_rtnl_lock_sp(bp);
	if (!test_bit(BNXT_STATE_OPEN, &bp->state)) {
		bnxt_rtnl_unlock_sp(bp);
		return;
	}
	/* Disable and flush TPA before resetting the RX ring */
	if (bp->flags & BNXT_FLAG_TPA)
		bnxt_set_tpa(bp, false);
	for (i = 0; i < bp->rx_nr_rings; i++) {
		struct bnxt_rx_ring_info *rxr = &bp->rx_ring[i];
		struct bnxt_cp_ring_info *cpr;
		int rc;

		if (!rxr->bnapi->in_reset)
			continue;

		rc = bnxt_hwrm_rx_ring_reset(bp, i);
		if (rc) {
			if (rc == -EINVAL || rc == -EOPNOTSUPP)
				netdev_info_once(bp->dev, "RX ring reset not supported by firmware, falling back to global reset\n");
			else
				netdev_warn(bp->dev, "RX ring reset failed, rc = %d, falling back to global reset\n",
					    rc);
			bnxt_reset_task(bp, true);
			break;
		}
		bnxt_free_one_rx_ring_skbs(bp, i);
		rxr->rx_prod = 0;
		rxr->rx_agg_prod = 0;
		rxr->rx_sw_agg_prod = 0;
		rxr->rx_next_cons = 0;
		rxr->bnapi->in_reset = false;
		bnxt_alloc_one_rx_ring(bp, i);
		cpr = &rxr->bnapi->cp_ring;
		cpr->sw_stats.rx.rx_resets++;
		if (bp->flags & BNXT_FLAG_AGG_RINGS)
			bnxt_db_write(bp, &rxr->rx_agg_db, rxr->rx_agg_prod);
		bnxt_db_write(bp, &rxr->rx_db, rxr->rx_prod);
	}
	if (bp->flags & BNXT_FLAG_TPA)
		bnxt_set_tpa(bp, true);
	bnxt_rtnl_unlock_sp(bp);
}

static void bnxt_fw_reset_close(struct bnxt *bp)
{
	bnxt_ulp_stop(bp);
	/* When firmware is fatal state, disable PCI device to prevent
	 * any potential bad DMAs before freeing kernel memory.
	 */
	if (test_bit(BNXT_STATE_FW_FATAL_COND, &bp->state))
		pci_disable_device(bp->pdev);
	__bnxt_close_nic(bp, true, false);
	bnxt_clear_int_mode(bp);
	bnxt_hwrm_func_drv_unrgtr(bp);
	if (pci_is_enabled(bp->pdev))
		pci_disable_device(bp->pdev);
	bnxt_free_ctx_mem(bp);
	kfree(bp->ctx);
	bp->ctx = NULL;
}

static bool is_bnxt_fw_ok(struct bnxt *bp)
{
	struct bnxt_fw_health *fw_health = bp->fw_health;
	bool no_heartbeat = false, has_reset = false;
	u32 val;

	val = bnxt_fw_health_readl(bp, BNXT_FW_HEARTBEAT_REG);
	if (val == fw_health->last_fw_heartbeat)
		no_heartbeat = true;

	val = bnxt_fw_health_readl(bp, BNXT_FW_RESET_CNT_REG);
	if (val != fw_health->last_fw_reset_cnt)
		has_reset = true;

	if (!no_heartbeat && has_reset)
		return true;

	return false;
}

/* rtnl_lock is acquired before calling this function */
static void bnxt_force_fw_reset(struct bnxt *bp)
{
	struct bnxt_fw_health *fw_health = bp->fw_health;
	u32 wait_dsecs;

	if (!test_bit(BNXT_STATE_OPEN, &bp->state) ||
	    test_bit(BNXT_STATE_IN_FW_RESET, &bp->state))
		return;

	set_bit(BNXT_STATE_IN_FW_RESET, &bp->state);
	bnxt_fw_reset_close(bp);
	wait_dsecs = fw_health->master_func_wait_dsecs;
	if (fw_health->master) {
		if (fw_health->flags & ERROR_RECOVERY_QCFG_RESP_FLAGS_CO_CPU)
			wait_dsecs = 0;
		bp->fw_reset_state = BNXT_FW_RESET_STATE_RESET_FW;
	} else {
		bp->fw_reset_timestamp = jiffies + wait_dsecs * HZ / 10;
		wait_dsecs = fw_health->normal_func_wait_dsecs;
		bp->fw_reset_state = BNXT_FW_RESET_STATE_ENABLE_DEV;
	}

	bp->fw_reset_min_dsecs = fw_health->post_reset_wait_dsecs;
	bp->fw_reset_max_dsecs = fw_health->post_reset_max_wait_dsecs;
	bnxt_queue_fw_reset_work(bp, wait_dsecs * HZ / 10);
}

void bnxt_fw_exception(struct bnxt *bp)
{
	netdev_warn(bp->dev, "Detected firmware fatal condition, initiating reset\n");
	set_bit(BNXT_STATE_FW_FATAL_COND, &bp->state);
	bnxt_rtnl_lock_sp(bp);
	bnxt_force_fw_reset(bp);
	bnxt_rtnl_unlock_sp(bp);
}

/* Returns the number of registered VFs, or 1 if VF configuration is pending, or
 * < 0 on error.
 */
static int bnxt_get_registered_vfs(struct bnxt *bp)
{
#ifdef CONFIG_BNXT_SRIOV
	int rc;

	if (!BNXT_PF(bp))
		return 0;

	rc = bnxt_hwrm_func_qcfg(bp);
	if (rc) {
		netdev_err(bp->dev, "func_qcfg cmd failed, rc = %d\n", rc);
		return rc;
	}
	if (bp->pf.registered_vfs)
		return bp->pf.registered_vfs;
	if (bp->sriov_cfg)
		return 1;
#endif
	return 0;
}

void bnxt_fw_reset(struct bnxt *bp)
{
	bnxt_rtnl_lock_sp(bp);
	if (test_bit(BNXT_STATE_OPEN, &bp->state) &&
	    !test_bit(BNXT_STATE_IN_FW_RESET, &bp->state)) {
		int n = 0, tmo;

		set_bit(BNXT_STATE_IN_FW_RESET, &bp->state);
		if (bp->pf.active_vfs &&
		    !test_bit(BNXT_STATE_FW_FATAL_COND, &bp->state))
			n = bnxt_get_registered_vfs(bp);
		if (n < 0) {
			netdev_err(bp->dev, "Firmware reset aborted, rc = %d\n",
				   n);
			clear_bit(BNXT_STATE_IN_FW_RESET, &bp->state);
			dev_close(bp->dev);
			goto fw_reset_exit;
		} else if (n > 0) {
			u16 vf_tmo_dsecs = n * 10;

			if (bp->fw_reset_max_dsecs < vf_tmo_dsecs)
				bp->fw_reset_max_dsecs = vf_tmo_dsecs;
			bp->fw_reset_state =
				BNXT_FW_RESET_STATE_POLL_VF;
			bnxt_queue_fw_reset_work(bp, HZ / 10);
			goto fw_reset_exit;
		}
		bnxt_fw_reset_close(bp);
		if (bp->fw_cap & BNXT_FW_CAP_ERR_RECOVER_RELOAD) {
			bp->fw_reset_state = BNXT_FW_RESET_STATE_POLL_FW_DOWN;
			tmo = HZ / 10;
		} else {
			bp->fw_reset_state = BNXT_FW_RESET_STATE_ENABLE_DEV;
			tmo = bp->fw_reset_min_dsecs * HZ / 10;
		}
		bnxt_queue_fw_reset_work(bp, tmo);
	}
fw_reset_exit:
	bnxt_rtnl_unlock_sp(bp);
}

static void bnxt_chk_missed_irq(struct bnxt *bp)
{
	int i;

	if (!(bp->flags & BNXT_FLAG_CHIP_P5))
		return;

	for (i = 0; i < bp->cp_nr_rings; i++) {
		struct bnxt_napi *bnapi = bp->bnapi[i];
		struct bnxt_cp_ring_info *cpr;
		u32 fw_ring_id;
		int j;

		if (!bnapi)
			continue;

		cpr = &bnapi->cp_ring;
		for (j = 0; j < 2; j++) {
			struct bnxt_cp_ring_info *cpr2 = cpr->cp_ring_arr[j];
			u32 val[2];

			if (!cpr2 || cpr2->has_more_work ||
			    !bnxt_has_work(bp, cpr2))
				continue;

			if (cpr2->cp_raw_cons != cpr2->last_cp_raw_cons) {
				cpr2->last_cp_raw_cons = cpr2->cp_raw_cons;
				continue;
			}
			fw_ring_id = cpr2->cp_ring_struct.fw_ring_id;
			bnxt_dbg_hwrm_ring_info_get(bp,
				DBG_RING_INFO_GET_REQ_RING_TYPE_L2_CMPL,
				fw_ring_id, &val[0], &val[1]);
			cpr->sw_stats.cmn.missed_irqs++;
		}
	}
}

static void bnxt_cfg_ntp_filters(struct bnxt *);

static void bnxt_init_ethtool_link_settings(struct bnxt *bp)
{
	struct bnxt_link_info *link_info = &bp->link_info;

	if (BNXT_AUTO_MODE(link_info->auto_mode)) {
		link_info->autoneg = BNXT_AUTONEG_SPEED;
		if (bp->hwrm_spec_code >= 0x10201) {
			if (link_info->auto_pause_setting &
			    PORT_PHY_CFG_REQ_AUTO_PAUSE_AUTONEG_PAUSE)
				link_info->autoneg |= BNXT_AUTONEG_FLOW_CTRL;
		} else {
			link_info->autoneg |= BNXT_AUTONEG_FLOW_CTRL;
		}
		link_info->advertising = link_info->auto_link_speeds;
		link_info->advertising_pam4 = link_info->auto_pam4_link_speeds;
	} else {
		link_info->req_link_speed = link_info->force_link_speed;
		link_info->req_signal_mode = BNXT_SIG_MODE_NRZ;
		if (link_info->force_pam4_link_speed) {
			link_info->req_link_speed =
				link_info->force_pam4_link_speed;
			link_info->req_signal_mode = BNXT_SIG_MODE_PAM4;
		}
		link_info->req_duplex = link_info->duplex_setting;
	}
	if (link_info->autoneg & BNXT_AUTONEG_FLOW_CTRL)
		link_info->req_flow_ctrl =
			link_info->auto_pause_setting & BNXT_LINK_PAUSE_BOTH;
	else
		link_info->req_flow_ctrl = link_info->force_pause_setting;
}

static void bnxt_sp_task(struct work_struct *work)
{
	struct bnxt *bp = container_of(work, struct bnxt, sp_task);

	set_bit(BNXT_STATE_IN_SP_TASK, &bp->state);
	smp_mb__after_atomic();
	if (!test_bit(BNXT_STATE_OPEN, &bp->state)) {
		clear_bit(BNXT_STATE_IN_SP_TASK, &bp->state);
		return;
	}

	if (test_and_clear_bit(BNXT_RX_MASK_SP_EVENT, &bp->sp_event))
		bnxt_cfg_rx_mode(bp);

	if (test_and_clear_bit(BNXT_RX_NTP_FLTR_SP_EVENT, &bp->sp_event))
		bnxt_cfg_ntp_filters(bp);
	if (test_and_clear_bit(BNXT_HWRM_EXEC_FWD_REQ_SP_EVENT, &bp->sp_event))
		bnxt_hwrm_exec_fwd_req(bp);
	if (test_and_clear_bit(BNXT_PERIODIC_STATS_SP_EVENT, &bp->sp_event)) {
		bnxt_hwrm_port_qstats(bp, 0);
		bnxt_hwrm_port_qstats_ext(bp, 0);
		bnxt_accumulate_all_stats(bp);
	}

	if (test_and_clear_bit(BNXT_LINK_CHNG_SP_EVENT, &bp->sp_event)) {
		int rc;

		mutex_lock(&bp->link_lock);
		if (test_and_clear_bit(BNXT_LINK_SPEED_CHNG_SP_EVENT,
				       &bp->sp_event))
			bnxt_hwrm_phy_qcaps(bp);

		rc = bnxt_update_link(bp, true);
		if (rc)
			netdev_err(bp->dev, "SP task can't update link (rc: %x)\n",
				   rc);

		if (test_and_clear_bit(BNXT_LINK_CFG_CHANGE_SP_EVENT,
				       &bp->sp_event))
			bnxt_init_ethtool_link_settings(bp);
		mutex_unlock(&bp->link_lock);
	}
	if (test_and_clear_bit(BNXT_UPDATE_PHY_SP_EVENT, &bp->sp_event)) {
		int rc;

		mutex_lock(&bp->link_lock);
		rc = bnxt_update_phy_setting(bp);
		mutex_unlock(&bp->link_lock);
		if (rc) {
			netdev_warn(bp->dev, "update phy settings retry failed\n");
		} else {
			bp->link_info.phy_retry = false;
			netdev_info(bp->dev, "update phy settings retry succeeded\n");
		}
	}
	if (test_and_clear_bit(BNXT_HWRM_PORT_MODULE_SP_EVENT, &bp->sp_event)) {
		mutex_lock(&bp->link_lock);
		bnxt_get_port_module_status(bp);
		mutex_unlock(&bp->link_lock);
	}

	if (test_and_clear_bit(BNXT_FLOW_STATS_SP_EVENT, &bp->sp_event))
		bnxt_tc_flow_stats_work(bp);

	if (test_and_clear_bit(BNXT_RING_COAL_NOW_SP_EVENT, &bp->sp_event))
		bnxt_chk_missed_irq(bp);

	/* These functions below will clear BNXT_STATE_IN_SP_TASK.  They
	 * must be the last functions to be called before exiting.
	 */
	if (test_and_clear_bit(BNXT_RESET_TASK_SP_EVENT, &bp->sp_event))
		bnxt_reset(bp, false);

	if (test_and_clear_bit(BNXT_RESET_TASK_SILENT_SP_EVENT, &bp->sp_event))
		bnxt_reset(bp, true);

	if (test_and_clear_bit(BNXT_RST_RING_SP_EVENT, &bp->sp_event))
		bnxt_rx_ring_reset(bp);

	if (test_and_clear_bit(BNXT_FW_RESET_NOTIFY_SP_EVENT, &bp->sp_event))
		bnxt_devlink_health_report(bp, BNXT_FW_RESET_NOTIFY_SP_EVENT);

	if (test_and_clear_bit(BNXT_FW_EXCEPTION_SP_EVENT, &bp->sp_event)) {
		if (!is_bnxt_fw_ok(bp))
			bnxt_devlink_health_report(bp,
						   BNXT_FW_EXCEPTION_SP_EVENT);
	}

	smp_mb__before_atomic();
	clear_bit(BNXT_STATE_IN_SP_TASK, &bp->state);
}

/* Under rtnl_lock */
int bnxt_check_rings(struct bnxt *bp, int tx, int rx, bool sh, int tcs,
		     int tx_xdp)
{
	int max_rx, max_tx, tx_sets = 1;
	int tx_rings_needed, stats;
	int rx_rings = rx;
	int cp, vnics, rc;

	if (tcs)
		tx_sets = tcs;

	rc = bnxt_get_max_rings(bp, &max_rx, &max_tx, sh);
	if (rc)
		return rc;

	if (max_rx < rx)
		return -ENOMEM;

	tx_rings_needed = tx * tx_sets + tx_xdp;
	if (max_tx < tx_rings_needed)
		return -ENOMEM;

	vnics = 1;
	if ((bp->flags & (BNXT_FLAG_RFS | BNXT_FLAG_CHIP_P5)) == BNXT_FLAG_RFS)
		vnics += rx_rings;

	if (bp->flags & BNXT_FLAG_AGG_RINGS)
		rx_rings <<= 1;
	cp = sh ? max_t(int, tx_rings_needed, rx) : tx_rings_needed + rx;
	stats = cp;
	if (BNXT_NEW_RM(bp)) {
		cp += bnxt_get_ulp_msix_num(bp);
		stats += bnxt_get_ulp_stat_ctxs(bp);
	}
	return bnxt_hwrm_check_rings(bp, tx_rings_needed, rx_rings, rx, cp,
				     stats, vnics);
}

static void bnxt_unmap_bars(struct bnxt *bp, struct pci_dev *pdev)
{
	if (bp->bar2) {
		pci_iounmap(pdev, bp->bar2);
		bp->bar2 = NULL;
	}

	if (bp->bar1) {
		pci_iounmap(pdev, bp->bar1);
		bp->bar1 = NULL;
	}

	if (bp->bar0) {
		pci_iounmap(pdev, bp->bar0);
		bp->bar0 = NULL;
	}
}

static void bnxt_cleanup_pci(struct bnxt *bp)
{
	bnxt_unmap_bars(bp, bp->pdev);
	pci_release_regions(bp->pdev);
	if (pci_is_enabled(bp->pdev))
		pci_disable_device(bp->pdev);
}

static void bnxt_init_dflt_coal(struct bnxt *bp)
{
	struct bnxt_coal *coal;

	/* Tick values in micro seconds.
	 * 1 coal_buf x bufs_per_record = 1 completion record.
	 */
	coal = &bp->rx_coal;
	coal->coal_ticks = 10;
	coal->coal_bufs = 30;
	coal->coal_ticks_irq = 1;
	coal->coal_bufs_irq = 2;
	coal->idle_thresh = 50;
	coal->bufs_per_record = 2;
	coal->budget = 64;		/* NAPI budget */

	coal = &bp->tx_coal;
	coal->coal_ticks = 28;
	coal->coal_bufs = 30;
	coal->coal_ticks_irq = 2;
	coal->coal_bufs_irq = 2;
	coal->bufs_per_record = 1;

	bp->stats_coal_ticks = BNXT_DEF_STATS_COAL_TICKS;
}

static int bnxt_fw_reset_via_optee(struct bnxt *bp)
{
#ifdef CONFIG_TEE_BNXT_FW
	int rc = tee_bnxt_fw_load();

	if (rc)
		netdev_err(bp->dev, "Failed FW reset via OP-TEE, rc=%d\n", rc);

	return rc;
#else
	netdev_err(bp->dev, "OP-TEE not supported\n");
	return -ENODEV;
#endif
}

static int bnxt_fw_init_one_p1(struct bnxt *bp)
{
	int rc;

	bp->fw_cap = 0;
	rc = bnxt_hwrm_ver_get(bp);
	bnxt_try_map_fw_health_reg(bp);
	if (rc) {
		if (bp->fw_health && bp->fw_health->status_reliable) {
			u32 sts = bnxt_fw_health_readl(bp, BNXT_FW_HEALTH_REG);

			netdev_err(bp->dev,
				   "Firmware not responding, status: 0x%x\n",
				   sts);
			if (sts & FW_STATUS_REG_CRASHED_NO_MASTER) {
				netdev_warn(bp->dev, "Firmware recover via OP-TEE requested\n");
				rc = bnxt_fw_reset_via_optee(bp);
				if (!rc)
					rc = bnxt_hwrm_ver_get(bp);
			}
		}
		if (rc)
			return rc;
	}

	if (bp->fw_cap & BNXT_FW_CAP_KONG_MB_CHNL) {
		rc = bnxt_alloc_kong_hwrm_resources(bp);
		if (rc)
			bp->fw_cap &= ~BNXT_FW_CAP_KONG_MB_CHNL;
	}

	if ((bp->fw_cap & BNXT_FW_CAP_SHORT_CMD) ||
	    bp->hwrm_max_ext_req_len > BNXT_HWRM_MAX_REQ_LEN) {
		rc = bnxt_alloc_hwrm_short_cmd_req(bp);
		if (rc)
			return rc;
	}
	bnxt_nvm_cfg_ver_get(bp);

	rc = bnxt_hwrm_func_reset(bp);
	if (rc)
		return -ENODEV;

	bnxt_hwrm_fw_set_time(bp);
	return 0;
}

static int bnxt_fw_init_one_p2(struct bnxt *bp)
{
	int rc;

	/* Get the MAX capabilities for this function */
	rc = bnxt_hwrm_func_qcaps(bp);
	if (rc) {
		netdev_err(bp->dev, "hwrm query capability failure rc: %x\n",
			   rc);
		return -ENODEV;
	}

	rc = bnxt_hwrm_cfa_adv_flow_mgnt_qcaps(bp);
	if (rc)
		netdev_warn(bp->dev, "hwrm query adv flow mgnt failure rc: %d\n",
			    rc);

	if (bnxt_alloc_fw_health(bp)) {
		netdev_warn(bp->dev, "no memory for firmware error recovery\n");
	} else {
		rc = bnxt_hwrm_error_recovery_qcfg(bp);
		if (rc)
			netdev_warn(bp->dev, "hwrm query error recovery failure rc: %d\n",
				    rc);
	}

	rc = bnxt_hwrm_func_drv_rgtr(bp, NULL, 0, false);
	if (rc)
		return -ENODEV;

	bnxt_hwrm_func_qcfg(bp);
	bnxt_hwrm_vnic_qcaps(bp);
	bnxt_hwrm_port_led_qcaps(bp);
	bnxt_ethtool_init(bp);
	bnxt_dcb_init(bp);
	return 0;
}

static void bnxt_set_dflt_rss_hash_type(struct bnxt *bp)
{
	bp->flags &= ~BNXT_FLAG_UDP_RSS_CAP;
	bp->rss_hash_cfg = VNIC_RSS_CFG_REQ_HASH_TYPE_IPV4 |
			   VNIC_RSS_CFG_REQ_HASH_TYPE_TCP_IPV4 |
			   VNIC_RSS_CFG_REQ_HASH_TYPE_IPV6 |
			   VNIC_RSS_CFG_REQ_HASH_TYPE_TCP_IPV6;
	if (BNXT_CHIP_P4_PLUS(bp) && bp->hwrm_spec_code >= 0x10501) {
		bp->flags |= BNXT_FLAG_UDP_RSS_CAP;
		bp->rss_hash_cfg |= VNIC_RSS_CFG_REQ_HASH_TYPE_UDP_IPV4 |
				    VNIC_RSS_CFG_REQ_HASH_TYPE_UDP_IPV6;
	}
}

static void bnxt_set_dflt_rfs(struct bnxt *bp)
{
	struct net_device *dev = bp->dev;

	dev->hw_features &= ~NETIF_F_NTUPLE;
	dev->features &= ~NETIF_F_NTUPLE;
	bp->flags &= ~BNXT_FLAG_RFS;
	if (bnxt_rfs_supported(bp)) {
		dev->hw_features |= NETIF_F_NTUPLE;
		if (bnxt_rfs_capable(bp)) {
			bp->flags |= BNXT_FLAG_RFS;
			dev->features |= NETIF_F_NTUPLE;
		}
	}
}

static void bnxt_fw_init_one_p3(struct bnxt *bp)
{
	struct pci_dev *pdev = bp->pdev;

	bnxt_set_dflt_rss_hash_type(bp);
	bnxt_set_dflt_rfs(bp);

	bnxt_get_wol_settings(bp);
	if (bp->flags & BNXT_FLAG_WOL_CAP)
		device_set_wakeup_enable(&pdev->dev, bp->wol);
	else
		device_set_wakeup_capable(&pdev->dev, false);

	bnxt_hwrm_set_cache_line_size(bp, cache_line_size());
	bnxt_hwrm_coal_params_qcaps(bp);
}

static int bnxt_fw_init_one(struct bnxt *bp)
{
	int rc;

	rc = bnxt_fw_init_one_p1(bp);
	if (rc) {
		netdev_err(bp->dev, "Firmware init phase 1 failed\n");
		return rc;
	}
	rc = bnxt_fw_init_one_p2(bp);
	if (rc) {
		netdev_err(bp->dev, "Firmware init phase 2 failed\n");
		return rc;
	}
	rc = bnxt_approve_mac(bp, bp->dev->dev_addr, false);
	if (rc)
		return rc;

	/* In case fw capabilities have changed, destroy the unneeded
	 * reporters and create newly capable ones.
	 */
	bnxt_dl_fw_reporters_destroy(bp, false);
	bnxt_dl_fw_reporters_create(bp);
	bnxt_fw_init_one_p3(bp);
	return 0;
}

static void bnxt_fw_reset_writel(struct bnxt *bp, int reg_idx)
{
	struct bnxt_fw_health *fw_health = bp->fw_health;
	u32 reg = fw_health->fw_reset_seq_regs[reg_idx];
	u32 val = fw_health->fw_reset_seq_vals[reg_idx];
	u32 reg_type, reg_off, delay_msecs;

	delay_msecs = fw_health->fw_reset_seq_delay_msec[reg_idx];
	reg_type = BNXT_FW_HEALTH_REG_TYPE(reg);
	reg_off = BNXT_FW_HEALTH_REG_OFF(reg);
	switch (reg_type) {
	case BNXT_FW_HEALTH_REG_TYPE_CFG:
		pci_write_config_dword(bp->pdev, reg_off, val);
		break;
	case BNXT_FW_HEALTH_REG_TYPE_GRC:
		writel(reg_off & BNXT_GRC_BASE_MASK,
		       bp->bar0 + BNXT_GRCPF_REG_WINDOW_BASE_OUT + 4);
		reg_off = (reg_off & BNXT_GRC_OFFSET_MASK) + 0x2000;
		fallthrough;
	case BNXT_FW_HEALTH_REG_TYPE_BAR0:
		writel(val, bp->bar0 + reg_off);
		break;
	case BNXT_FW_HEALTH_REG_TYPE_BAR1:
		writel(val, bp->bar1 + reg_off);
		break;
	}
	if (delay_msecs) {
		pci_read_config_dword(bp->pdev, 0, &val);
		msleep(delay_msecs);
	}
}

static void bnxt_reset_all(struct bnxt *bp)
{
	struct bnxt_fw_health *fw_health = bp->fw_health;
	int i, rc;

	if (bp->fw_cap & BNXT_FW_CAP_ERR_RECOVER_RELOAD) {
		bnxt_fw_reset_via_optee(bp);
		bp->fw_reset_timestamp = jiffies;
		return;
	}

	if (fw_health->flags & ERROR_RECOVERY_QCFG_RESP_FLAGS_HOST) {
		for (i = 0; i < fw_health->fw_reset_seq_cnt; i++)
			bnxt_fw_reset_writel(bp, i);
	} else if (fw_health->flags & ERROR_RECOVERY_QCFG_RESP_FLAGS_CO_CPU) {
		struct hwrm_fw_reset_input req = {0};

		bnxt_hwrm_cmd_hdr_init(bp, &req, HWRM_FW_RESET, -1, -1);
		req.resp_addr = cpu_to_le64(bp->hwrm_cmd_kong_resp_dma_addr);
		req.embedded_proc_type = FW_RESET_REQ_EMBEDDED_PROC_TYPE_CHIP;
		req.selfrst_status = FW_RESET_REQ_SELFRST_STATUS_SELFRSTASAP;
		req.flags = FW_RESET_REQ_FLAGS_RESET_GRACEFUL;
		rc = hwrm_send_message(bp, &req, sizeof(req), HWRM_CMD_TIMEOUT);
		if (rc)
			netdev_warn(bp->dev, "Unable to reset FW rc=%d\n", rc);
	}
	bp->fw_reset_timestamp = jiffies;
}

static void bnxt_fw_reset_task(struct work_struct *work)
{
	struct bnxt *bp = container_of(work, struct bnxt, fw_reset_task.work);
	int rc;

	if (!test_bit(BNXT_STATE_IN_FW_RESET, &bp->state)) {
		netdev_err(bp->dev, "bnxt_fw_reset_task() called when not in fw reset mode!\n");
		return;
	}

	switch (bp->fw_reset_state) {
	case BNXT_FW_RESET_STATE_POLL_VF: {
		int n = bnxt_get_registered_vfs(bp);
		int tmo;

		if (n < 0) {
			netdev_err(bp->dev, "Firmware reset aborted, subsequent func_qcfg cmd failed, rc = %d, %d msecs since reset timestamp\n",
				   n, jiffies_to_msecs(jiffies -
				   bp->fw_reset_timestamp));
			goto fw_reset_abort;
		} else if (n > 0) {
			if (time_after(jiffies, bp->fw_reset_timestamp +
				       (bp->fw_reset_max_dsecs * HZ / 10))) {
				clear_bit(BNXT_STATE_IN_FW_RESET, &bp->state);
				bp->fw_reset_state = 0;
				netdev_err(bp->dev, "Firmware reset aborted, bnxt_get_registered_vfs() returns %d\n",
					   n);
				return;
			}
			bnxt_queue_fw_reset_work(bp, HZ / 10);
			return;
		}
		bp->fw_reset_timestamp = jiffies;
		rtnl_lock();
		bnxt_fw_reset_close(bp);
		if (bp->fw_cap & BNXT_FW_CAP_ERR_RECOVER_RELOAD) {
			bp->fw_reset_state = BNXT_FW_RESET_STATE_POLL_FW_DOWN;
			tmo = HZ / 10;
		} else {
			bp->fw_reset_state = BNXT_FW_RESET_STATE_ENABLE_DEV;
			tmo = bp->fw_reset_min_dsecs * HZ / 10;
		}
		rtnl_unlock();
		bnxt_queue_fw_reset_work(bp, tmo);
		return;
	}
	case BNXT_FW_RESET_STATE_POLL_FW_DOWN: {
		u32 val;

		val = bnxt_fw_health_readl(bp, BNXT_FW_HEALTH_REG);
		if (!(val & BNXT_FW_STATUS_SHUTDOWN) &&
		    !time_after(jiffies, bp->fw_reset_timestamp +
		    (bp->fw_reset_max_dsecs * HZ / 10))) {
			bnxt_queue_fw_reset_work(bp, HZ / 5);
			return;
		}

		if (!bp->fw_health->master) {
			u32 wait_dsecs = bp->fw_health->normal_func_wait_dsecs;

			bp->fw_reset_state = BNXT_FW_RESET_STATE_ENABLE_DEV;
			bnxt_queue_fw_reset_work(bp, wait_dsecs * HZ / 10);
			return;
		}
		bp->fw_reset_state = BNXT_FW_RESET_STATE_RESET_FW;
	}
		fallthrough;
	case BNXT_FW_RESET_STATE_RESET_FW:
		bnxt_reset_all(bp);
		bp->fw_reset_state = BNXT_FW_RESET_STATE_ENABLE_DEV;
		bnxt_queue_fw_reset_work(bp, bp->fw_reset_min_dsecs * HZ / 10);
		return;
	case BNXT_FW_RESET_STATE_ENABLE_DEV:
		if (test_bit(BNXT_STATE_FW_FATAL_COND, &bp->state)) {
			u32 val;

			val = bnxt_fw_health_readl(bp,
						   BNXT_FW_RESET_INPROG_REG);
			if (val)
				netdev_warn(bp->dev, "FW reset inprog %x after min wait time.\n",
					    val);
		}
		clear_bit(BNXT_STATE_FW_FATAL_COND, &bp->state);
		if (pci_enable_device(bp->pdev)) {
			netdev_err(bp->dev, "Cannot re-enable PCI device\n");
			goto fw_reset_abort;
		}
		pci_set_master(bp->pdev);
		bp->fw_reset_state = BNXT_FW_RESET_STATE_POLL_FW;
		fallthrough;
	case BNXT_FW_RESET_STATE_POLL_FW:
		bp->hwrm_cmd_timeout = SHORT_HWRM_CMD_TIMEOUT;
		rc = __bnxt_hwrm_ver_get(bp, true);
		if (rc) {
			if (time_after(jiffies, bp->fw_reset_timestamp +
				       (bp->fw_reset_max_dsecs * HZ / 10))) {
				netdev_err(bp->dev, "Firmware reset aborted\n");
				goto fw_reset_abort_status;
			}
			bnxt_queue_fw_reset_work(bp, HZ / 5);
			return;
		}
		bp->hwrm_cmd_timeout = DFLT_HWRM_CMD_TIMEOUT;
		bp->fw_reset_state = BNXT_FW_RESET_STATE_OPENING;
		fallthrough;
	case BNXT_FW_RESET_STATE_OPENING:
		while (!rtnl_trylock()) {
			bnxt_queue_fw_reset_work(bp, HZ / 10);
			return;
		}
		rc = bnxt_open(bp->dev);
		if (rc) {
			netdev_err(bp->dev, "bnxt_open_nic() failed\n");
			clear_bit(BNXT_STATE_IN_FW_RESET, &bp->state);
			dev_close(bp->dev);
		}

		bp->fw_reset_state = 0;
		/* Make sure fw_reset_state is 0 before clearing the flag */
		smp_mb__before_atomic();
		clear_bit(BNXT_STATE_IN_FW_RESET, &bp->state);
		bnxt_ulp_start(bp, rc);
		if (!rc)
			bnxt_reenable_sriov(bp);
		bnxt_dl_health_recovery_done(bp);
		bnxt_dl_health_status_update(bp, true);
		rtnl_unlock();
		break;
	}
	return;

fw_reset_abort_status:
	if (bp->fw_health->status_reliable ||
	    (bp->fw_cap & BNXT_FW_CAP_ERROR_RECOVERY)) {
		u32 sts = bnxt_fw_health_readl(bp, BNXT_FW_HEALTH_REG);

		netdev_err(bp->dev, "fw_health_status 0x%x\n", sts);
	}
fw_reset_abort:
	clear_bit(BNXT_STATE_IN_FW_RESET, &bp->state);
	if (bp->fw_reset_state != BNXT_FW_RESET_STATE_POLL_VF)
		bnxt_dl_health_status_update(bp, false);
	bp->fw_reset_state = 0;
	rtnl_lock();
	dev_close(bp->dev);
	rtnl_unlock();
}

static int bnxt_init_board(struct pci_dev *pdev, struct net_device *dev)
{
	int rc;
	struct bnxt *bp = netdev_priv(dev);

	SET_NETDEV_DEV(dev, &pdev->dev);

	/* enable device (incl. PCI PM wakeup), and bus-mastering */
	rc = pci_enable_device(pdev);
	if (rc) {
		dev_err(&pdev->dev, "Cannot enable PCI device, aborting\n");
		goto init_err;
	}

	if (!(pci_resource_flags(pdev, 0) & IORESOURCE_MEM)) {
		dev_err(&pdev->dev,
			"Cannot find PCI device base address, aborting\n");
		rc = -ENODEV;
		goto init_err_disable;
	}

	rc = pci_request_regions(pdev, DRV_MODULE_NAME);
	if (rc) {
		dev_err(&pdev->dev, "Cannot obtain PCI resources, aborting\n");
		goto init_err_disable;
	}

	if (dma_set_mask_and_coherent(&pdev->dev, DMA_BIT_MASK(64)) != 0 &&
	    dma_set_mask_and_coherent(&pdev->dev, DMA_BIT_MASK(32)) != 0) {
		dev_err(&pdev->dev, "System does not support DMA, aborting\n");
		rc = -EIO;
		goto init_err_release;
	}

	pci_set_master(pdev);

	bp->dev = dev;
	bp->pdev = pdev;

	/* Doorbell BAR bp->bar1 is mapped after bnxt_fw_init_one_p2()
	 * determines the BAR size.
	 */
	bp->bar0 = pci_ioremap_bar(pdev, 0);
	if (!bp->bar0) {
		dev_err(&pdev->dev, "Cannot map device registers, aborting\n");
		rc = -ENOMEM;
		goto init_err_release;
	}

	bp->bar2 = pci_ioremap_bar(pdev, 4);
	if (!bp->bar2) {
		dev_err(&pdev->dev, "Cannot map bar4 registers, aborting\n");
		rc = -ENOMEM;
		goto init_err_release;
	}

	pci_enable_pcie_error_reporting(pdev);

	INIT_WORK(&bp->sp_task, bnxt_sp_task);
	INIT_DELAYED_WORK(&bp->fw_reset_task, bnxt_fw_reset_task);

	spin_lock_init(&bp->ntp_fltr_lock);
#if BITS_PER_LONG == 32
	spin_lock_init(&bp->db_lock);
#endif

	bp->rx_ring_size = BNXT_DEFAULT_RX_RING_SIZE;
	bp->tx_ring_size = BNXT_DEFAULT_TX_RING_SIZE;

	bnxt_init_dflt_coal(bp);

	timer_setup(&bp->timer, bnxt_timer, 0);
	bp->current_interval = BNXT_TIMER_INTERVAL;

	bp->vxlan_fw_dst_port_id = INVALID_HW_RING_ID;
	bp->nge_fw_dst_port_id = INVALID_HW_RING_ID;

	clear_bit(BNXT_STATE_OPEN, &bp->state);
	return 0;

init_err_release:
	bnxt_unmap_bars(bp, pdev);
	pci_release_regions(pdev);

init_err_disable:
	pci_disable_device(pdev);

init_err:
	return rc;
}

/* rtnl_lock held */
static int bnxt_change_mac_addr(struct net_device *dev, void *p)
{
	struct sockaddr *addr = p;
	struct bnxt *bp = netdev_priv(dev);
	int rc = 0;

	if (!is_valid_ether_addr(addr->sa_data))
		return -EADDRNOTAVAIL;

	if (ether_addr_equal(addr->sa_data, dev->dev_addr))
		return 0;

	rc = bnxt_approve_mac(bp, addr->sa_data, true);
	if (rc)
		return rc;

	memcpy(dev->dev_addr, addr->sa_data, dev->addr_len);
	if (netif_running(dev)) {
		bnxt_close_nic(bp, false, false);
		rc = bnxt_open_nic(bp, false, false);
	}

	return rc;
}

/* rtnl_lock held */
static int bnxt_change_mtu(struct net_device *dev, int new_mtu)
{
	struct bnxt *bp = netdev_priv(dev);

	if (netif_running(dev))
		bnxt_close_nic(bp, true, false);

	dev->mtu = new_mtu;
	bnxt_set_ring_params(bp);

	if (netif_running(dev))
		return bnxt_open_nic(bp, true, false);

	return 0;
}

int bnxt_setup_mq_tc(struct net_device *dev, u8 tc)
{
	struct bnxt *bp = netdev_priv(dev);
	bool sh = false;
	int rc;

	if (tc > bp->max_tc) {
		netdev_err(dev, "Too many traffic classes requested: %d. Max supported is %d.\n",
			   tc, bp->max_tc);
		return -EINVAL;
	}

	if (netdev_get_num_tc(dev) == tc)
		return 0;

	if (bp->flags & BNXT_FLAG_SHARED_RINGS)
		sh = true;

	rc = bnxt_check_rings(bp, bp->tx_nr_rings_per_tc, bp->rx_nr_rings,
			      sh, tc, bp->tx_nr_rings_xdp);
	if (rc)
		return rc;

	/* Needs to close the device and do hw resource re-allocations */
	if (netif_running(bp->dev))
		bnxt_close_nic(bp, true, false);

	if (tc) {
		bp->tx_nr_rings = bp->tx_nr_rings_per_tc * tc;
		netdev_set_num_tc(dev, tc);
	} else {
		bp->tx_nr_rings = bp->tx_nr_rings_per_tc;
		netdev_reset_tc(dev);
	}
	bp->tx_nr_rings += bp->tx_nr_rings_xdp;
	bp->cp_nr_rings = sh ? max_t(int, bp->tx_nr_rings, bp->rx_nr_rings) :
			       bp->tx_nr_rings + bp->rx_nr_rings;

	if (netif_running(bp->dev))
		return bnxt_open_nic(bp, true, false);

	return 0;
}

static int bnxt_setup_tc_block_cb(enum tc_setup_type type, void *type_data,
				  void *cb_priv)
{
	struct bnxt *bp = cb_priv;

	if (!bnxt_tc_flower_enabled(bp) ||
	    !tc_cls_can_offload_and_chain0(bp->dev, type_data))
		return -EOPNOTSUPP;

	switch (type) {
	case TC_SETUP_CLSFLOWER:
		return bnxt_tc_setup_flower(bp, bp->pf.fw_fid, type_data);
	default:
		return -EOPNOTSUPP;
	}
}

LIST_HEAD(bnxt_block_cb_list);

static int bnxt_setup_tc(struct net_device *dev, enum tc_setup_type type,
			 void *type_data)
{
	struct bnxt *bp = netdev_priv(dev);

	switch (type) {
	case TC_SETUP_BLOCK:
		return flow_block_cb_setup_simple(type_data,
						  &bnxt_block_cb_list,
						  bnxt_setup_tc_block_cb,
						  bp, bp, true);
	case TC_SETUP_QDISC_MQPRIO: {
		struct tc_mqprio_qopt *mqprio = type_data;

		mqprio->hw = TC_MQPRIO_HW_OFFLOAD_TCS;

		return bnxt_setup_mq_tc(dev, mqprio->num_tc);
	}
	default:
		return -EOPNOTSUPP;
	}
}

#ifdef CONFIG_RFS_ACCEL
static bool bnxt_fltr_match(struct bnxt_ntuple_filter *f1,
			    struct bnxt_ntuple_filter *f2)
{
	struct flow_keys *keys1 = &f1->fkeys;
	struct flow_keys *keys2 = &f2->fkeys;

	if (keys1->basic.n_proto != keys2->basic.n_proto ||
	    keys1->basic.ip_proto != keys2->basic.ip_proto)
		return false;

	if (keys1->basic.n_proto == htons(ETH_P_IP)) {
		if (keys1->addrs.v4addrs.src != keys2->addrs.v4addrs.src ||
		    keys1->addrs.v4addrs.dst != keys2->addrs.v4addrs.dst)
			return false;
	} else {
		if (memcmp(&keys1->addrs.v6addrs.src, &keys2->addrs.v6addrs.src,
			   sizeof(keys1->addrs.v6addrs.src)) ||
		    memcmp(&keys1->addrs.v6addrs.dst, &keys2->addrs.v6addrs.dst,
			   sizeof(keys1->addrs.v6addrs.dst)))
			return false;
	}

	if (keys1->ports.ports == keys2->ports.ports &&
	    keys1->control.flags == keys2->control.flags &&
	    ether_addr_equal(f1->src_mac_addr, f2->src_mac_addr) &&
	    ether_addr_equal(f1->dst_mac_addr, f2->dst_mac_addr))
		return true;

	return false;
}

static int bnxt_rx_flow_steer(struct net_device *dev, const struct sk_buff *skb,
			      u16 rxq_index, u32 flow_id)
{
	struct bnxt *bp = netdev_priv(dev);
	struct bnxt_ntuple_filter *fltr, *new_fltr;
	struct flow_keys *fkeys;
	struct ethhdr *eth = (struct ethhdr *)skb_mac_header(skb);
	int rc = 0, idx, bit_id, l2_idx = 0;
	struct hlist_head *head;
	u32 flags;

	if (!ether_addr_equal(dev->dev_addr, eth->h_dest)) {
		struct bnxt_vnic_info *vnic = &bp->vnic_info[0];
		int off = 0, j;

		netif_addr_lock_bh(dev);
		for (j = 0; j < vnic->uc_filter_count; j++, off += ETH_ALEN) {
			if (ether_addr_equal(eth->h_dest,
					     vnic->uc_list + off)) {
				l2_idx = j + 1;
				break;
			}
		}
		netif_addr_unlock_bh(dev);
		if (!l2_idx)
			return -EINVAL;
	}
	new_fltr = kzalloc(sizeof(*new_fltr), GFP_ATOMIC);
	if (!new_fltr)
		return -ENOMEM;

	fkeys = &new_fltr->fkeys;
	if (!skb_flow_dissect_flow_keys(skb, fkeys, 0)) {
		rc = -EPROTONOSUPPORT;
		goto err_free;
	}

	if ((fkeys->basic.n_proto != htons(ETH_P_IP) &&
	     fkeys->basic.n_proto != htons(ETH_P_IPV6)) ||
	    ((fkeys->basic.ip_proto != IPPROTO_TCP) &&
	     (fkeys->basic.ip_proto != IPPROTO_UDP))) {
		rc = -EPROTONOSUPPORT;
		goto err_free;
	}
	if (fkeys->basic.n_proto == htons(ETH_P_IPV6) &&
	    bp->hwrm_spec_code < 0x10601) {
		rc = -EPROTONOSUPPORT;
		goto err_free;
	}
	flags = fkeys->control.flags;
	if (((flags & FLOW_DIS_ENCAPSULATION) &&
	     bp->hwrm_spec_code < 0x10601) || (flags & FLOW_DIS_IS_FRAGMENT)) {
		rc = -EPROTONOSUPPORT;
		goto err_free;
	}

	memcpy(new_fltr->dst_mac_addr, eth->h_dest, ETH_ALEN);
	memcpy(new_fltr->src_mac_addr, eth->h_source, ETH_ALEN);

	idx = skb_get_hash_raw(skb) & BNXT_NTP_FLTR_HASH_MASK;
	head = &bp->ntp_fltr_hash_tbl[idx];
	rcu_read_lock();
	hlist_for_each_entry_rcu(fltr, head, hash) {
		if (bnxt_fltr_match(fltr, new_fltr)) {
			rcu_read_unlock();
			rc = 0;
			goto err_free;
		}
	}
	rcu_read_unlock();

	spin_lock_bh(&bp->ntp_fltr_lock);
	bit_id = bitmap_find_free_region(bp->ntp_fltr_bmap,
					 BNXT_NTP_FLTR_MAX_FLTR, 0);
	if (bit_id < 0) {
		spin_unlock_bh(&bp->ntp_fltr_lock);
		rc = -ENOMEM;
		goto err_free;
	}

	new_fltr->sw_id = (u16)bit_id;
	new_fltr->flow_id = flow_id;
	new_fltr->l2_fltr_idx = l2_idx;
	new_fltr->rxq = rxq_index;
	hlist_add_head_rcu(&new_fltr->hash, head);
	bp->ntp_fltr_count++;
	spin_unlock_bh(&bp->ntp_fltr_lock);

	set_bit(BNXT_RX_NTP_FLTR_SP_EVENT, &bp->sp_event);
	bnxt_queue_sp_work(bp);

	return new_fltr->sw_id;

err_free:
	kfree(new_fltr);
	return rc;
}

static void bnxt_cfg_ntp_filters(struct bnxt *bp)
{
	int i;

	for (i = 0; i < BNXT_NTP_FLTR_HASH_SIZE; i++) {
		struct hlist_head *head;
		struct hlist_node *tmp;
		struct bnxt_ntuple_filter *fltr;
		int rc;

		head = &bp->ntp_fltr_hash_tbl[i];
		hlist_for_each_entry_safe(fltr, tmp, head, hash) {
			bool del = false;

			if (test_bit(BNXT_FLTR_VALID, &fltr->state)) {
				if (rps_may_expire_flow(bp->dev, fltr->rxq,
							fltr->flow_id,
							fltr->sw_id)) {
					bnxt_hwrm_cfa_ntuple_filter_free(bp,
									 fltr);
					del = true;
				}
			} else {
				rc = bnxt_hwrm_cfa_ntuple_filter_alloc(bp,
								       fltr);
				if (rc)
					del = true;
				else
					set_bit(BNXT_FLTR_VALID, &fltr->state);
			}

			if (del) {
				spin_lock_bh(&bp->ntp_fltr_lock);
				hlist_del_rcu(&fltr->hash);
				bp->ntp_fltr_count--;
				spin_unlock_bh(&bp->ntp_fltr_lock);
				synchronize_rcu();
				clear_bit(fltr->sw_id, bp->ntp_fltr_bmap);
				kfree(fltr);
			}
		}
	}
	if (test_and_clear_bit(BNXT_HWRM_PF_UNLOAD_SP_EVENT, &bp->sp_event))
		netdev_info(bp->dev, "Receive PF driver unload event!\n");
}

#else

static void bnxt_cfg_ntp_filters(struct bnxt *bp)
{
}

#endif /* CONFIG_RFS_ACCEL */

static int bnxt_udp_tunnel_sync(struct net_device *netdev, unsigned int table)
{
	struct bnxt *bp = netdev_priv(netdev);
	struct udp_tunnel_info ti;
	unsigned int cmd;

	udp_tunnel_nic_get_port(netdev, table, 0, &ti);
	if (ti.type == UDP_TUNNEL_TYPE_VXLAN)
		cmd = TUNNEL_DST_PORT_FREE_REQ_TUNNEL_TYPE_VXLAN;
	else
		cmd = TUNNEL_DST_PORT_FREE_REQ_TUNNEL_TYPE_GENEVE;

	if (ti.port)
		return bnxt_hwrm_tunnel_dst_port_alloc(bp, ti.port, cmd);

	return bnxt_hwrm_tunnel_dst_port_free(bp, cmd);
}

static const struct udp_tunnel_nic_info bnxt_udp_tunnels = {
	.sync_table	= bnxt_udp_tunnel_sync,
	.flags		= UDP_TUNNEL_NIC_INFO_MAY_SLEEP |
			  UDP_TUNNEL_NIC_INFO_OPEN_ONLY,
	.tables		= {
		{ .n_entries = 1, .tunnel_types = UDP_TUNNEL_TYPE_VXLAN,  },
		{ .n_entries = 1, .tunnel_types = UDP_TUNNEL_TYPE_GENEVE, },
	},
};

static int bnxt_bridge_getlink(struct sk_buff *skb, u32 pid, u32 seq,
			       struct net_device *dev, u32 filter_mask,
			       int nlflags)
{
	struct bnxt *bp = netdev_priv(dev);

	return ndo_dflt_bridge_getlink(skb, pid, seq, dev, bp->br_mode, 0, 0,
				       nlflags, filter_mask, NULL);
}

static int bnxt_bridge_setlink(struct net_device *dev, struct nlmsghdr *nlh,
			       u16 flags, struct netlink_ext_ack *extack)
{
	struct bnxt *bp = netdev_priv(dev);
	struct nlattr *attr, *br_spec;
	int rem, rc = 0;

	if (bp->hwrm_spec_code < 0x10708 || !BNXT_SINGLE_PF(bp))
		return -EOPNOTSUPP;

	br_spec = nlmsg_find_attr(nlh, sizeof(struct ifinfomsg), IFLA_AF_SPEC);
	if (!br_spec)
		return -EINVAL;

	nla_for_each_nested(attr, br_spec, rem) {
		u16 mode;

		if (nla_type(attr) != IFLA_BRIDGE_MODE)
			continue;

		if (nla_len(attr) < sizeof(mode))
			return -EINVAL;

		mode = nla_get_u16(attr);
		if (mode == bp->br_mode)
			break;

		rc = bnxt_hwrm_set_br_mode(bp, mode);
		if (!rc)
			bp->br_mode = mode;
		break;
	}
	return rc;
}

int bnxt_get_port_parent_id(struct net_device *dev,
			    struct netdev_phys_item_id *ppid)
{
	struct bnxt *bp = netdev_priv(dev);

	if (bp->eswitch_mode != DEVLINK_ESWITCH_MODE_SWITCHDEV)
		return -EOPNOTSUPP;

	/* The PF and it's VF-reps only support the switchdev framework */
	if (!BNXT_PF(bp) || !(bp->flags & BNXT_FLAG_DSN_VALID))
		return -EOPNOTSUPP;

	ppid->id_len = sizeof(bp->dsn);
	memcpy(ppid->id, bp->dsn, ppid->id_len);

	return 0;
}

static struct devlink_port *bnxt_get_devlink_port(struct net_device *dev)
{
	struct bnxt *bp = netdev_priv(dev);

	return &bp->dl_port;
}

static const struct net_device_ops bnxt_netdev_ops = {
	.ndo_open		= bnxt_open,
	.ndo_start_xmit		= bnxt_start_xmit,
	.ndo_stop		= bnxt_close,
	.ndo_get_stats64	= bnxt_get_stats64,
	.ndo_set_rx_mode	= bnxt_set_rx_mode,
	.ndo_do_ioctl		= bnxt_ioctl,
	.ndo_validate_addr	= eth_validate_addr,
	.ndo_set_mac_address	= bnxt_change_mac_addr,
	.ndo_change_mtu		= bnxt_change_mtu,
	.ndo_fix_features	= bnxt_fix_features,
	.ndo_set_features	= bnxt_set_features,
	.ndo_tx_timeout		= bnxt_tx_timeout,
#ifdef CONFIG_BNXT_SRIOV
	.ndo_get_vf_config	= bnxt_get_vf_config,
	.ndo_set_vf_mac		= bnxt_set_vf_mac,
	.ndo_set_vf_vlan	= bnxt_set_vf_vlan,
	.ndo_set_vf_rate	= bnxt_set_vf_bw,
	.ndo_set_vf_link_state	= bnxt_set_vf_link_state,
	.ndo_set_vf_spoofchk	= bnxt_set_vf_spoofchk,
	.ndo_set_vf_trust	= bnxt_set_vf_trust,
#endif
	.ndo_setup_tc           = bnxt_setup_tc,
#ifdef CONFIG_RFS_ACCEL
	.ndo_rx_flow_steer	= bnxt_rx_flow_steer,
#endif
	.ndo_udp_tunnel_add	= udp_tunnel_nic_add_port,
	.ndo_udp_tunnel_del	= udp_tunnel_nic_del_port,
	.ndo_bpf		= bnxt_xdp,
	.ndo_xdp_xmit		= bnxt_xdp_xmit,
	.ndo_bridge_getlink	= bnxt_bridge_getlink,
	.ndo_bridge_setlink	= bnxt_bridge_setlink,
	.ndo_get_devlink_port	= bnxt_get_devlink_port,
};

static void bnxt_remove_one(struct pci_dev *pdev)
{
	struct net_device *dev = pci_get_drvdata(pdev);
	struct bnxt *bp = netdev_priv(dev);

	if (BNXT_PF(bp))
		bnxt_sriov_disable(bp);

	if (BNXT_PF(bp))
		devlink_port_type_clear(&bp->dl_port);
	pci_disable_pcie_error_reporting(pdev);
	unregister_netdev(dev);
	clear_bit(BNXT_STATE_IN_FW_RESET, &bp->state);
	/* Flush any pending tasks */
	cancel_work_sync(&bp->sp_task);
	cancel_delayed_work_sync(&bp->fw_reset_task);
	bp->sp_event = 0;

	bnxt_dl_fw_reporters_destroy(bp, true);
	bnxt_dl_unregister(bp);
	bnxt_shutdown_tc(bp);

	bnxt_clear_int_mode(bp);
	bnxt_hwrm_func_drv_unrgtr(bp);
	bnxt_free_hwrm_resources(bp);
	bnxt_free_hwrm_short_cmd_req(bp);
	bnxt_ethtool_free(bp);
	bnxt_dcb_free(bp);
	kfree(bp->edev);
	bp->edev = NULL;
	kfree(bp->fw_health);
	bp->fw_health = NULL;
	bnxt_cleanup_pci(bp);
	bnxt_free_ctx_mem(bp);
	kfree(bp->ctx);
	bp->ctx = NULL;
	kfree(bp->rss_indir_tbl);
	bp->rss_indir_tbl = NULL;
	bnxt_free_port_stats(bp);
	free_netdev(dev);
}

static int bnxt_probe_phy(struct bnxt *bp, bool fw_dflt)
{
	int rc = 0;
	struct bnxt_link_info *link_info = &bp->link_info;

	rc = bnxt_hwrm_phy_qcaps(bp);
	if (rc) {
		netdev_err(bp->dev, "Probe phy can't get phy capabilities (rc: %x)\n",
			   rc);
		return rc;
	}
	if (!fw_dflt)
		return 0;

	rc = bnxt_update_link(bp, false);
	if (rc) {
		netdev_err(bp->dev, "Probe phy can't update link (rc: %x)\n",
			   rc);
		return rc;
	}

	/* Older firmware does not have supported_auto_speeds, so assume
	 * that all supported speeds can be autonegotiated.
	 */
	if (link_info->auto_link_speeds && !link_info->support_auto_speeds)
		link_info->support_auto_speeds = link_info->support_speeds;

	bnxt_init_ethtool_link_settings(bp);
	return 0;
}

static int bnxt_get_max_irq(struct pci_dev *pdev)
{
	u16 ctrl;

	if (!pdev->msix_cap)
		return 1;

	pci_read_config_word(pdev, pdev->msix_cap + PCI_MSIX_FLAGS, &ctrl);
	return (ctrl & PCI_MSIX_FLAGS_QSIZE) + 1;
}

static void _bnxt_get_max_rings(struct bnxt *bp, int *max_rx, int *max_tx,
				int *max_cp)
{
	struct bnxt_hw_resc *hw_resc = &bp->hw_resc;
	int max_ring_grps = 0, max_irq;

	*max_tx = hw_resc->max_tx_rings;
	*max_rx = hw_resc->max_rx_rings;
	*max_cp = bnxt_get_max_func_cp_rings_for_en(bp);
	max_irq = min_t(int, bnxt_get_max_func_irqs(bp) -
			bnxt_get_ulp_msix_num(bp),
			hw_resc->max_stat_ctxs - bnxt_get_ulp_stat_ctxs(bp));
	if (!(bp->flags & BNXT_FLAG_CHIP_P5))
		*max_cp = min_t(int, *max_cp, max_irq);
	max_ring_grps = hw_resc->max_hw_ring_grps;
	if (BNXT_CHIP_TYPE_NITRO_A0(bp) && BNXT_PF(bp)) {
		*max_cp -= 1;
		*max_rx -= 2;
	}
	if (bp->flags & BNXT_FLAG_AGG_RINGS)
		*max_rx >>= 1;
	if (bp->flags & BNXT_FLAG_CHIP_P5) {
		bnxt_trim_rings(bp, max_rx, max_tx, *max_cp, false);
		/* On P5 chips, max_cp output param should be available NQs */
		*max_cp = max_irq;
	}
	*max_rx = min_t(int, *max_rx, max_ring_grps);
}

int bnxt_get_max_rings(struct bnxt *bp, int *max_rx, int *max_tx, bool shared)
{
	int rx, tx, cp;

	_bnxt_get_max_rings(bp, &rx, &tx, &cp);
	*max_rx = rx;
	*max_tx = tx;
	if (!rx || !tx || !cp)
		return -ENOMEM;

	return bnxt_trim_rings(bp, max_rx, max_tx, cp, shared);
}

static int bnxt_get_dflt_rings(struct bnxt *bp, int *max_rx, int *max_tx,
			       bool shared)
{
	int rc;

	rc = bnxt_get_max_rings(bp, max_rx, max_tx, shared);
	if (rc && (bp->flags & BNXT_FLAG_AGG_RINGS)) {
		/* Not enough rings, try disabling agg rings. */
		bp->flags &= ~BNXT_FLAG_AGG_RINGS;
		rc = bnxt_get_max_rings(bp, max_rx, max_tx, shared);
		if (rc) {
			/* set BNXT_FLAG_AGG_RINGS back for consistency */
			bp->flags |= BNXT_FLAG_AGG_RINGS;
			return rc;
		}
		bp->flags |= BNXT_FLAG_NO_AGG_RINGS;
		bp->dev->hw_features &= ~(NETIF_F_LRO | NETIF_F_GRO_HW);
		bp->dev->features &= ~(NETIF_F_LRO | NETIF_F_GRO_HW);
		bnxt_set_ring_params(bp);
	}

	if (bp->flags & BNXT_FLAG_ROCE_CAP) {
		int max_cp, max_stat, max_irq;

		/* Reserve minimum resources for RoCE */
		max_cp = bnxt_get_max_func_cp_rings(bp);
		max_stat = bnxt_get_max_func_stat_ctxs(bp);
		max_irq = bnxt_get_max_func_irqs(bp);
		if (max_cp <= BNXT_MIN_ROCE_CP_RINGS ||
		    max_irq <= BNXT_MIN_ROCE_CP_RINGS ||
		    max_stat <= BNXT_MIN_ROCE_STAT_CTXS)
			return 0;

		max_cp -= BNXT_MIN_ROCE_CP_RINGS;
		max_irq -= BNXT_MIN_ROCE_CP_RINGS;
		max_stat -= BNXT_MIN_ROCE_STAT_CTXS;
		max_cp = min_t(int, max_cp, max_irq);
		max_cp = min_t(int, max_cp, max_stat);
		rc = bnxt_trim_rings(bp, max_rx, max_tx, max_cp, shared);
		if (rc)
			rc = 0;
	}
	return rc;
}

/* In initial default shared ring setting, each shared ring must have a
 * RX/TX ring pair.
 */
static void bnxt_trim_dflt_sh_rings(struct bnxt *bp)
{
	bp->cp_nr_rings = min_t(int, bp->tx_nr_rings_per_tc, bp->rx_nr_rings);
	bp->rx_nr_rings = bp->cp_nr_rings;
	bp->tx_nr_rings_per_tc = bp->cp_nr_rings;
	bp->tx_nr_rings = bp->tx_nr_rings_per_tc;
}

static int bnxt_set_dflt_rings(struct bnxt *bp, bool sh)
{
	int dflt_rings, max_rx_rings, max_tx_rings, rc;

	if (!bnxt_can_reserve_rings(bp))
		return 0;

	if (sh)
		bp->flags |= BNXT_FLAG_SHARED_RINGS;
	dflt_rings = is_kdump_kernel() ? 1 : netif_get_num_default_rss_queues();
	/* Reduce default rings on multi-port cards so that total default
	 * rings do not exceed CPU count.
	 */
	if (bp->port_count > 1) {
		int max_rings =
			max_t(int, num_online_cpus() / bp->port_count, 1);

		dflt_rings = min_t(int, dflt_rings, max_rings);
	}
	rc = bnxt_get_dflt_rings(bp, &max_rx_rings, &max_tx_rings, sh);
	if (rc)
		return rc;
	bp->rx_nr_rings = min_t(int, dflt_rings, max_rx_rings);
	bp->tx_nr_rings_per_tc = min_t(int, dflt_rings, max_tx_rings);
	if (sh)
		bnxt_trim_dflt_sh_rings(bp);
	else
		bp->cp_nr_rings = bp->tx_nr_rings_per_tc + bp->rx_nr_rings;
	bp->tx_nr_rings = bp->tx_nr_rings_per_tc;

	rc = __bnxt_reserve_rings(bp);
	if (rc)
		netdev_warn(bp->dev, "Unable to reserve tx rings\n");
	bp->tx_nr_rings_per_tc = bp->tx_nr_rings;
	if (sh)
		bnxt_trim_dflt_sh_rings(bp);

	/* Rings may have been trimmed, re-reserve the trimmed rings. */
	if (bnxt_need_reserve_rings(bp)) {
		rc = __bnxt_reserve_rings(bp);
		if (rc)
			netdev_warn(bp->dev, "2nd rings reservation failed.\n");
		bp->tx_nr_rings_per_tc = bp->tx_nr_rings;
	}
	if (BNXT_CHIP_TYPE_NITRO_A0(bp)) {
		bp->rx_nr_rings++;
		bp->cp_nr_rings++;
	}
	if (rc) {
		bp->tx_nr_rings = 0;
		bp->rx_nr_rings = 0;
	}
	return rc;
}

static int bnxt_init_dflt_ring_mode(struct bnxt *bp)
{
	int rc;

	if (bp->tx_nr_rings)
		return 0;

	bnxt_ulp_irq_stop(bp);
	bnxt_clear_int_mode(bp);
	rc = bnxt_set_dflt_rings(bp, true);
	if (rc) {
		netdev_err(bp->dev, "Not enough rings available.\n");
		goto init_dflt_ring_err;
	}
	rc = bnxt_init_int_mode(bp);
	if (rc)
		goto init_dflt_ring_err;

	bp->tx_nr_rings_per_tc = bp->tx_nr_rings;
	if (bnxt_rfs_supported(bp) && bnxt_rfs_capable(bp)) {
		bp->flags |= BNXT_FLAG_RFS;
		bp->dev->features |= NETIF_F_NTUPLE;
	}
init_dflt_ring_err:
	bnxt_ulp_irq_restart(bp, rc);
	return rc;
}

int bnxt_restore_pf_fw_resources(struct bnxt *bp)
{
	int rc;

	ASSERT_RTNL();
	bnxt_hwrm_func_qcaps(bp);

	if (netif_running(bp->dev))
		__bnxt_close_nic(bp, true, false);

	bnxt_ulp_irq_stop(bp);
	bnxt_clear_int_mode(bp);
	rc = bnxt_init_int_mode(bp);
	bnxt_ulp_irq_restart(bp, rc);

	if (netif_running(bp->dev)) {
		if (rc)
			dev_close(bp->dev);
		else
			rc = bnxt_open_nic(bp, true, false);
	}

	return rc;
}

static int bnxt_init_mac_addr(struct bnxt *bp)
{
	int rc = 0;

	if (BNXT_PF(bp)) {
		memcpy(bp->dev->dev_addr, bp->pf.mac_addr, ETH_ALEN);
	} else {
#ifdef CONFIG_BNXT_SRIOV
		struct bnxt_vf_info *vf = &bp->vf;
		bool strict_approval = true;

		if (is_valid_ether_addr(vf->mac_addr)) {
			/* overwrite netdev dev_addr with admin VF MAC */
			memcpy(bp->dev->dev_addr, vf->mac_addr, ETH_ALEN);
			/* Older PF driver or firmware may not approve this
			 * correctly.
			 */
			strict_approval = false;
		} else {
			eth_hw_addr_random(bp->dev);
		}
		rc = bnxt_approve_mac(bp, bp->dev->dev_addr, strict_approval);
#endif
	}
	return rc;
}

#define BNXT_VPD_LEN	512
static void bnxt_vpd_read_info(struct bnxt *bp)
{
	struct pci_dev *pdev = bp->pdev;
	int i, len, pos, ro_size, size;
	ssize_t vpd_size;
	u8 *vpd_data;

	vpd_data = kmalloc(BNXT_VPD_LEN, GFP_KERNEL);
	if (!vpd_data)
		return;

	vpd_size = pci_read_vpd(pdev, 0, BNXT_VPD_LEN, vpd_data);
	if (vpd_size <= 0) {
		netdev_err(bp->dev, "Unable to read VPD\n");
		goto exit;
	}

	i = pci_vpd_find_tag(vpd_data, 0, vpd_size, PCI_VPD_LRDT_RO_DATA);
	if (i < 0) {
		netdev_err(bp->dev, "VPD READ-Only not found\n");
		goto exit;
	}

	ro_size = pci_vpd_lrdt_size(&vpd_data[i]);
	i += PCI_VPD_LRDT_TAG_SIZE;
	if (i + ro_size > vpd_size)
		goto exit;

	pos = pci_vpd_find_info_keyword(vpd_data, i, ro_size,
					PCI_VPD_RO_KEYWORD_PARTNO);
	if (pos < 0)
		goto read_sn;

	len = pci_vpd_info_field_size(&vpd_data[pos]);
	pos += PCI_VPD_INFO_FLD_HDR_SIZE;
	if (len + pos > vpd_size)
		goto read_sn;

	size = min(len, BNXT_VPD_FLD_LEN - 1);
	memcpy(bp->board_partno, &vpd_data[pos], size);

read_sn:
	pos = pci_vpd_find_info_keyword(vpd_data, i, ro_size,
					PCI_VPD_RO_KEYWORD_SERIALNO);
	if (pos < 0)
		goto exit;

	len = pci_vpd_info_field_size(&vpd_data[pos]);
	pos += PCI_VPD_INFO_FLD_HDR_SIZE;
	if (len + pos > vpd_size)
		goto exit;

	size = min(len, BNXT_VPD_FLD_LEN - 1);
	memcpy(bp->board_serialno, &vpd_data[pos], size);
exit:
	kfree(vpd_data);
}

static int bnxt_pcie_dsn_get(struct bnxt *bp, u8 dsn[])
{
	struct pci_dev *pdev = bp->pdev;
	u64 qword;

	qword = pci_get_dsn(pdev);
	if (!qword) {
		netdev_info(bp->dev, "Unable to read adapter's DSN\n");
		return -EOPNOTSUPP;
	}

	put_unaligned_le64(qword, dsn);

	bp->flags |= BNXT_FLAG_DSN_VALID;
	return 0;
}

static int bnxt_map_db_bar(struct bnxt *bp)
{
	if (!bp->db_size)
		return -ENODEV;
	bp->bar1 = pci_iomap(bp->pdev, 2, bp->db_size);
	if (!bp->bar1)
		return -ENOMEM;
	return 0;
}

static int bnxt_init_one(struct pci_dev *pdev, const struct pci_device_id *ent)
{
	struct net_device *dev;
	struct bnxt *bp;
	int rc, max_irqs;

	if (pci_is_bridge(pdev))
		return -ENODEV;

	/* Clear any pending DMA transactions from crash kernel
	 * while loading driver in capture kernel.
	 */
	if (is_kdump_kernel()) {
		pci_clear_master(pdev);
		pcie_flr(pdev);
	}

	max_irqs = bnxt_get_max_irq(pdev);
	dev = alloc_etherdev_mq(sizeof(*bp), max_irqs);
	if (!dev)
		return -ENOMEM;

	bp = netdev_priv(dev);
	bp->msg_enable = BNXT_DEF_MSG_ENABLE;
	bnxt_set_max_func_irqs(bp, max_irqs);

	if (bnxt_vf_pciid(ent->driver_data))
		bp->flags |= BNXT_FLAG_VF;

	if (pdev->msix_cap)
		bp->flags |= BNXT_FLAG_MSIX_CAP;

	rc = bnxt_init_board(pdev, dev);
	if (rc < 0)
		goto init_err_free;

	dev->netdev_ops = &bnxt_netdev_ops;
	dev->watchdog_timeo = BNXT_TX_TIMEOUT;
	dev->ethtool_ops = &bnxt_ethtool_ops;
	pci_set_drvdata(pdev, dev);

	if (BNXT_PF(bp))
		bnxt_vpd_read_info(bp);

	rc = bnxt_alloc_hwrm_resources(bp);
	if (rc)
		goto init_err_pci_clean;

	mutex_init(&bp->hwrm_cmd_lock);
	mutex_init(&bp->link_lock);

	rc = bnxt_fw_init_one_p1(bp);
	if (rc)
		goto init_err_pci_clean;

	if (BNXT_CHIP_P5(bp)) {
		bp->flags |= BNXT_FLAG_CHIP_P5;
		if (BNXT_CHIP_SR2(bp))
			bp->flags |= BNXT_FLAG_CHIP_SR2;
	}

	rc = bnxt_alloc_rss_indir_tbl(bp);
	if (rc)
		goto init_err_pci_clean;

	rc = bnxt_fw_init_one_p2(bp);
	if (rc)
		goto init_err_pci_clean;

	rc = bnxt_map_db_bar(bp);
	if (rc) {
		dev_err(&pdev->dev, "Cannot map doorbell BAR rc = %d, aborting\n",
			rc);
		goto init_err_pci_clean;
	}

	dev->hw_features = NETIF_F_IP_CSUM | NETIF_F_IPV6_CSUM | NETIF_F_SG |
			   NETIF_F_TSO | NETIF_F_TSO6 |
			   NETIF_F_GSO_UDP_TUNNEL | NETIF_F_GSO_GRE |
			   NETIF_F_GSO_IPXIP4 |
			   NETIF_F_GSO_UDP_TUNNEL_CSUM | NETIF_F_GSO_GRE_CSUM |
			   NETIF_F_GSO_PARTIAL | NETIF_F_RXHASH |
			   NETIF_F_RXCSUM | NETIF_F_GRO;

	if (BNXT_SUPPORTS_TPA(bp))
		dev->hw_features |= NETIF_F_LRO;

	dev->hw_enc_features =
			NETIF_F_IP_CSUM | NETIF_F_IPV6_CSUM | NETIF_F_SG |
			NETIF_F_TSO | NETIF_F_TSO6 |
			NETIF_F_GSO_UDP_TUNNEL | NETIF_F_GSO_GRE |
			NETIF_F_GSO_UDP_TUNNEL_CSUM | NETIF_F_GSO_GRE_CSUM |
			NETIF_F_GSO_IPXIP4 | NETIF_F_GSO_PARTIAL;
	dev->udp_tunnel_nic_info = &bnxt_udp_tunnels;

	dev->gso_partial_features = NETIF_F_GSO_UDP_TUNNEL_CSUM |
				    NETIF_F_GSO_GRE_CSUM;
	dev->vlan_features = dev->hw_features | NETIF_F_HIGHDMA;
	if (bp->fw_cap & BNXT_FW_CAP_VLAN_RX_STRIP)
		dev->hw_features |= BNXT_HW_FEATURE_VLAN_ALL_RX;
	if (bp->fw_cap & BNXT_FW_CAP_VLAN_TX_INSERT)
		dev->hw_features |= BNXT_HW_FEATURE_VLAN_ALL_TX;
	if (BNXT_SUPPORTS_TPA(bp))
		dev->hw_features |= NETIF_F_GRO_HW;
	dev->features |= dev->hw_features | NETIF_F_HIGHDMA;
	if (dev->features & NETIF_F_GRO_HW)
		dev->features &= ~NETIF_F_LRO;
	dev->priv_flags |= IFF_UNICAST_FLT;

#ifdef CONFIG_BNXT_SRIOV
	init_waitqueue_head(&bp->sriov_cfg_wait);
	mutex_init(&bp->sriov_lock);
#endif
	if (BNXT_SUPPORTS_TPA(bp)) {
		bp->gro_func = bnxt_gro_func_5730x;
		if (BNXT_CHIP_P4(bp))
			bp->gro_func = bnxt_gro_func_5731x;
		else if (BNXT_CHIP_P5(bp))
			bp->gro_func = bnxt_gro_func_5750x;
	}
	if (!BNXT_CHIP_P4_PLUS(bp))
		bp->flags |= BNXT_FLAG_DOUBLE_DB;

	bp->ulp_probe = bnxt_ulp_probe;

	rc = bnxt_init_mac_addr(bp);
	if (rc) {
		dev_err(&pdev->dev, "Unable to initialize mac address.\n");
		rc = -EADDRNOTAVAIL;
		goto init_err_pci_clean;
	}

	if (BNXT_PF(bp)) {
		/* Read the adapter's DSN to use as the eswitch switch_id */
		rc = bnxt_pcie_dsn_get(bp, bp->dsn);
	}

	/* MTU range: 60 - FW defined max */
	dev->min_mtu = ETH_ZLEN;
	dev->max_mtu = bp->max_mtu;

	rc = bnxt_probe_phy(bp, true);
	if (rc)
		goto init_err_pci_clean;

	bnxt_set_rx_skb_mode(bp, false);
	bnxt_set_tpa_flags(bp);
	bnxt_set_ring_params(bp);
	rc = bnxt_set_dflt_rings(bp, true);
	if (rc) {
		netdev_err(bp->dev, "Not enough rings available.\n");
		rc = -ENOMEM;
		goto init_err_pci_clean;
	}

	bnxt_fw_init_one_p3(bp);

	if (dev->hw_features & BNXT_HW_FEATURE_VLAN_ALL_RX)
		bp->flags |= BNXT_FLAG_STRIP_VLAN;

	rc = bnxt_init_int_mode(bp);
	if (rc)
		goto init_err_pci_clean;

	/* No TC has been set yet and rings may have been trimmed due to
	 * limited MSIX, so we re-initialize the TX rings per TC.
	 */
	bp->tx_nr_rings_per_tc = bp->tx_nr_rings;

	if (BNXT_PF(bp)) {
		if (!bnxt_pf_wq) {
			bnxt_pf_wq =
				create_singlethread_workqueue("bnxt_pf_wq");
			if (!bnxt_pf_wq) {
				dev_err(&pdev->dev, "Unable to create workqueue.\n");
				rc = -ENOMEM;
				goto init_err_pci_clean;
			}
		}
		rc = bnxt_init_tc(bp);
		if (rc)
			netdev_err(dev, "Failed to initialize TC flower offload, err = %d.\n",
				   rc);
	}

	bnxt_dl_register(bp);

	rc = register_netdev(dev);
	if (rc)
		goto init_err_cleanup;

	if (BNXT_PF(bp))
		devlink_port_type_eth_set(&bp->dl_port, bp->dev);
	bnxt_dl_fw_reporters_create(bp);

	netdev_info(dev, "%s found at mem %lx, node addr %pM\n",
		    board_info[ent->driver_data].name,
		    (long)pci_resource_start(pdev, 0), dev->dev_addr);
	pcie_print_link_status(pdev);

	pci_save_state(pdev);
	return 0;

init_err_cleanup:
	bnxt_dl_unregister(bp);
	bnxt_shutdown_tc(bp);
	bnxt_clear_int_mode(bp);

init_err_pci_clean:
	bnxt_hwrm_func_drv_unrgtr(bp);
	bnxt_free_hwrm_short_cmd_req(bp);
	bnxt_free_hwrm_resources(bp);
	kfree(bp->fw_health);
	bp->fw_health = NULL;
	bnxt_cleanup_pci(bp);
	bnxt_free_ctx_mem(bp);
	kfree(bp->ctx);
	bp->ctx = NULL;
	kfree(bp->rss_indir_tbl);
	bp->rss_indir_tbl = NULL;

init_err_free:
	free_netdev(dev);
	return rc;
}

static void bnxt_shutdown(struct pci_dev *pdev)
{
	struct net_device *dev = pci_get_drvdata(pdev);
	struct bnxt *bp;

	if (!dev)
		return;

	rtnl_lock();
	bp = netdev_priv(dev);
	if (!bp)
		goto shutdown_exit;

	if (netif_running(dev))
		dev_close(dev);

	bnxt_ulp_shutdown(bp);
	bnxt_clear_int_mode(bp);
	pci_disable_device(pdev);

	if (system_state == SYSTEM_POWER_OFF) {
		pci_wake_from_d3(pdev, bp->wol);
		pci_set_power_state(pdev, PCI_D3hot);
	}

shutdown_exit:
	rtnl_unlock();
}

#ifdef CONFIG_PM_SLEEP
static int bnxt_suspend(struct device *device)
{
	struct net_device *dev = dev_get_drvdata(device);
	struct bnxt *bp = netdev_priv(dev);
	int rc = 0;

	rtnl_lock();
	bnxt_ulp_stop(bp);
	if (netif_running(dev)) {
		netif_device_detach(dev);
		rc = bnxt_close(dev);
	}
	bnxt_hwrm_func_drv_unrgtr(bp);
	pci_disable_device(bp->pdev);
	bnxt_free_ctx_mem(bp);
	kfree(bp->ctx);
	bp->ctx = NULL;
	rtnl_unlock();
	return rc;
}

static int bnxt_resume(struct device *device)
{
	struct net_device *dev = dev_get_drvdata(device);
	struct bnxt *bp = netdev_priv(dev);
	int rc = 0;

	rtnl_lock();
	rc = pci_enable_device(bp->pdev);
	if (rc) {
		netdev_err(dev, "Cannot re-enable PCI device during resume, err = %d\n",
			   rc);
		goto resume_exit;
	}
	pci_set_master(bp->pdev);
	if (bnxt_hwrm_ver_get(bp)) {
		rc = -ENODEV;
		goto resume_exit;
	}
	rc = bnxt_hwrm_func_reset(bp);
	if (rc) {
		rc = -EBUSY;
		goto resume_exit;
	}

	rc = bnxt_hwrm_func_qcaps(bp);
	if (rc)
		goto resume_exit;

	if (bnxt_hwrm_func_drv_rgtr(bp, NULL, 0, false)) {
		rc = -ENODEV;
		goto resume_exit;
	}

	bnxt_get_wol_settings(bp);
	if (netif_running(dev)) {
		rc = bnxt_open(dev);
		if (!rc)
			netif_device_attach(dev);
	}

resume_exit:
	bnxt_ulp_start(bp, rc);
	if (!rc)
		bnxt_reenable_sriov(bp);
	rtnl_unlock();
	return rc;
}

static SIMPLE_DEV_PM_OPS(bnxt_pm_ops, bnxt_suspend, bnxt_resume);
#define BNXT_PM_OPS (&bnxt_pm_ops)

#else

#define BNXT_PM_OPS NULL

#endif /* CONFIG_PM_SLEEP */

/**
 * bnxt_io_error_detected - called when PCI error is detected
 * @pdev: Pointer to PCI device
 * @state: The current pci connection state
 *
 * This function is called after a PCI bus error affecting
 * this device has been detected.
 */
static pci_ers_result_t bnxt_io_error_detected(struct pci_dev *pdev,
					       pci_channel_state_t state)
{
	struct net_device *netdev = pci_get_drvdata(pdev);
	struct bnxt *bp = netdev_priv(netdev);

	netdev_info(netdev, "PCI I/O error detected\n");

	rtnl_lock();
	netif_device_detach(netdev);

	bnxt_ulp_stop(bp);

	if (state == pci_channel_io_perm_failure) {
		rtnl_unlock();
		return PCI_ERS_RESULT_DISCONNECT;
	}

	if (state == pci_channel_io_frozen)
		set_bit(BNXT_STATE_PCI_CHANNEL_IO_FROZEN, &bp->state);

	if (netif_running(netdev))
		bnxt_close(netdev);

	pci_disable_device(pdev);
	bnxt_free_ctx_mem(bp);
	kfree(bp->ctx);
	bp->ctx = NULL;
	rtnl_unlock();

	/* Request a slot slot reset. */
	return PCI_ERS_RESULT_NEED_RESET;
}

/**
 * bnxt_io_slot_reset - called after the pci bus has been reset.
 * @pdev: Pointer to PCI device
 *
 * Restart the card from scratch, as if from a cold-boot.
 * At this point, the card has exprienced a hard reset,
 * followed by fixups by BIOS, and has its config space
 * set up identically to what it was at cold boot.
 */
static pci_ers_result_t bnxt_io_slot_reset(struct pci_dev *pdev)
{
	pci_ers_result_t result = PCI_ERS_RESULT_DISCONNECT;
	struct net_device *netdev = pci_get_drvdata(pdev);
	struct bnxt *bp = netdev_priv(netdev);
	int err = 0, off;

	netdev_info(bp->dev, "PCI Slot Reset\n");

	rtnl_lock();

	if (pci_enable_device(pdev)) {
		dev_err(&pdev->dev,
			"Cannot re-enable PCI device after reset.\n");
	} else {
		pci_set_master(pdev);
		/* Upon fatal error, our device internal logic that latches to
		 * BAR value is getting reset and will restore only upon
		 * rewritting the BARs.
		 *
		 * As pci_restore_state() does not re-write the BARs if the
		 * value is same as saved value earlier, driver needs to
		 * write the BARs to 0 to force restore, in case of fatal error.
		 */
		if (test_and_clear_bit(BNXT_STATE_PCI_CHANNEL_IO_FROZEN,
				       &bp->state)) {
			for (off = PCI_BASE_ADDRESS_0;
			     off <= PCI_BASE_ADDRESS_5; off += 4)
				pci_write_config_dword(bp->pdev, off, 0);
		}
		pci_restore_state(pdev);
		pci_save_state(pdev);

		err = bnxt_hwrm_func_reset(bp);
		if (!err)
			result = PCI_ERS_RESULT_RECOVERED;
	}

	rtnl_unlock();

	return result;
}

/**
 * bnxt_io_resume - called when traffic can start flowing again.
 * @pdev: Pointer to PCI device
 *
 * This callback is called when the error recovery driver tells
 * us that its OK to resume normal operation.
 */
static void bnxt_io_resume(struct pci_dev *pdev)
{
	struct net_device *netdev = pci_get_drvdata(pdev);
	struct bnxt *bp = netdev_priv(netdev);
	int err;

	netdev_info(bp->dev, "PCI Slot Resume\n");
	rtnl_lock();

	err = bnxt_hwrm_func_qcaps(bp);
	if (!err && netif_running(netdev))
		err = bnxt_open(netdev);

	bnxt_ulp_start(bp, err);
	if (!err) {
		bnxt_reenable_sriov(bp);
		netif_device_attach(netdev);
	}

	rtnl_unlock();
}

static const struct pci_error_handlers bnxt_err_handler = {
	.error_detected	= bnxt_io_error_detected,
	.slot_reset	= bnxt_io_slot_reset,
	.resume		= bnxt_io_resume
};

static struct pci_driver bnxt_pci_driver = {
	.name		= DRV_MODULE_NAME,
	.id_table	= bnxt_pci_tbl,
	.probe		= bnxt_init_one,
	.remove		= bnxt_remove_one,
	.shutdown	= bnxt_shutdown,
	.driver.pm	= BNXT_PM_OPS,
	.err_handler	= &bnxt_err_handler,
#if defined(CONFIG_BNXT_SRIOV)
	.sriov_configure = bnxt_sriov_configure,
#endif
};

static int __init bnxt_init(void)
{
	bnxt_debug_init();
	return pci_register_driver(&bnxt_pci_driver);
}

static void __exit bnxt_exit(void)
{
	pci_unregister_driver(&bnxt_pci_driver);
	if (bnxt_pf_wq)
		destroy_workqueue(bnxt_pf_wq);
	bnxt_debug_exit();
}

module_init(bnxt_init);
module_exit(bnxt_exit);<|MERGE_RESOLUTION|>--- conflicted
+++ resolved
@@ -3808,7 +3808,6 @@
 static void bnxt_copy_hw_masks(u64 *mask_arr, __le64 *hw_mask_arr, int count)
 {
 	int i;
-<<<<<<< HEAD
 
 	for (i = 0; i < count; i++)
 		mask_arr[i] = le64_to_cpu(hw_mask_arr[i]);
@@ -3837,36 +3836,6 @@
 	hw_masks = &resp->rx_ucast_pkts;
 	bnxt_copy_hw_masks(stats->hw_masks, hw_masks, stats->len / 8);
 
-=======
-
-	for (i = 0; i < count; i++)
-		mask_arr[i] = le64_to_cpu(hw_mask_arr[i]);
-}
-
-static int bnxt_hwrm_func_qstat_ext(struct bnxt *bp,
-				    struct bnxt_stats_mem *stats)
-{
-	struct hwrm_func_qstats_ext_output *resp = bp->hwrm_cmd_resp_addr;
-	struct hwrm_func_qstats_ext_input req = {0};
-	__le64 *hw_masks;
-	int rc;
-
-	if (!(bp->fw_cap & BNXT_FW_CAP_EXT_HW_STATS_SUPPORTED) ||
-	    !(bp->flags & BNXT_FLAG_CHIP_P5))
-		return -EOPNOTSUPP;
-
-	bnxt_hwrm_cmd_hdr_init(bp, &req, HWRM_FUNC_QSTATS_EXT, -1, -1);
-	req.fid = cpu_to_le16(0xffff);
-	req.flags = FUNC_QSTATS_EXT_REQ_FLAGS_COUNTER_MASK;
-	mutex_lock(&bp->hwrm_cmd_lock);
-	rc = _hwrm_send_message(bp, &req, sizeof(req), HWRM_CMD_TIMEOUT);
-	if (rc)
-		goto qstat_exit;
-
-	hw_masks = &resp->rx_ucast_pkts;
-	bnxt_copy_hw_masks(stats->hw_masks, hw_masks, stats->len / 8);
-
->>>>>>> 4e026225
 qstat_exit:
 	mutex_unlock(&bp->hwrm_cmd_lock);
 	return rc;
@@ -3909,7 +3878,6 @@
 		rc = bnxt_hwrm_port_qstats(bp, flags);
 		if (rc) {
 			mask = (1ULL << 40) - 1;
-<<<<<<< HEAD
 
 			bnxt_fill_masks(rx_masks, mask, rx_count);
 			bnxt_fill_masks(tx_masks, mask, tx_count);
@@ -3935,33 +3903,6 @@
 			mask = (1ULL << 40) - 1;
 
 			bnxt_fill_masks(rx_masks, mask, rx_count);
-=======
-
-			bnxt_fill_masks(rx_masks, mask, rx_count);
-			bnxt_fill_masks(tx_masks, mask, tx_count);
-		} else {
-			bnxt_copy_hw_masks(rx_masks, rx_stats, rx_count);
-			bnxt_copy_hw_masks(tx_masks, tx_stats, tx_count);
-			bnxt_hwrm_port_qstats(bp, 0);
-		}
-	}
-	if (bp->flags & BNXT_FLAG_PORT_STATS_EXT) {
-		stats = &bp->rx_port_stats_ext;
-		rx_stats = stats->hw_stats;
-		rx_masks = stats->hw_masks;
-		rx_count = sizeof(struct rx_port_stats_ext) / 8;
-		stats = &bp->tx_port_stats_ext;
-		tx_stats = stats->hw_stats;
-		tx_masks = stats->hw_masks;
-		tx_count = sizeof(struct tx_port_stats_ext) / 8;
-
-		flags = PORT_QSTATS_EXT_REQ_FLAGS_COUNTER_MASK;
-		rc = bnxt_hwrm_port_qstats_ext(bp, flags);
-		if (rc) {
-			mask = (1ULL << 40) - 1;
-
-			bnxt_fill_masks(rx_masks, mask, rx_count);
->>>>>>> 4e026225
 			if (tx_stats)
 				bnxt_fill_masks(tx_masks, mask, tx_count);
 		} else {
@@ -9221,21 +9162,12 @@
 				 link_info->support_auto_speeds)) {
 		link_info->advertising = link_info->support_auto_speeds;
 		support_changed = true;
-<<<<<<< HEAD
 	}
 	if (bnxt_support_dropped(link_info->advertising_pam4,
 				 link_info->support_pam4_auto_speeds)) {
 		link_info->advertising_pam4 = link_info->support_pam4_auto_speeds;
 		support_changed = true;
 	}
-=======
-	}
-	if (bnxt_support_dropped(link_info->advertising_pam4,
-				 link_info->support_pam4_auto_speeds)) {
-		link_info->advertising_pam4 = link_info->support_pam4_auto_speeds;
-		support_changed = true;
-	}
->>>>>>> 4e026225
 	if (support_changed && (link_info->autoneg & BNXT_AUTONEG_SPEED))
 		bnxt_hwrm_set_link_setting(bp, true, false);
 	return 0;
