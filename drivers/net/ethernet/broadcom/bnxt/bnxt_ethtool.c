--- conflicted
+++ resolved
@@ -137,7 +137,7 @@
 	return rc;
 }
 
-#define BNXT_NUM_STATS	21
+#define BNXT_NUM_STATS	22
 
 #define BNXT_RX_STATS_ENTRY(counter)	\
 	{ BNXT_RX_STATS_OFFSET(counter), __stringify(counter) }
@@ -148,8 +148,6 @@
 #define BNXT_RX_STATS_EXT_ENTRY(counter)	\
 	{ BNXT_RX_STATS_EXT_OFFSET(counter), __stringify(counter) }
 
-<<<<<<< HEAD
-=======
 #define BNXT_TX_STATS_EXT_ENTRY(counter)	\
 	{ BNXT_TX_STATS_EXT_OFFSET(counter), __stringify(counter) }
 
@@ -240,7 +238,6 @@
 #define BNXT_PCIE_STATS_ENTRY(counter)	\
 	{ BNXT_PCIE_STATS_OFFSET(counter), __stringify(counter) }
 
->>>>>>> 407d19ab
 enum {
 	RX_TOTAL_DISCARDS,
 	TX_TOTAL_DISCARDS,
@@ -349,8 +346,6 @@
 	BNXT_RX_STATS_EXT_ENTRY(resume_pause_events),
 	BNXT_RX_STATS_EXT_ENTRY(continuous_roce_pause_events),
 	BNXT_RX_STATS_EXT_ENTRY(resume_roce_pause_events),
-<<<<<<< HEAD
-=======
 	BNXT_RX_STATS_EXT_COS_ENTRIES,
 	BNXT_RX_STATS_EXT_PFC_ENTRIES,
 	BNXT_RX_STATS_EXT_ENTRY(rx_bits),
@@ -393,7 +388,6 @@
 	char string[ETH_GSTRING_LEN];
 } bnxt_tx_pkts_pri_arr[] = {
 	BNXT_TX_STATS_PRI_ENTRIES(tx_packets),
->>>>>>> 407d19ab
 };
 
 static const struct {
@@ -416,16 +410,12 @@
 
 #define BNXT_NUM_SW_FUNC_STATS	ARRAY_SIZE(bnxt_sw_func_stats)
 #define BNXT_NUM_PORT_STATS ARRAY_SIZE(bnxt_port_stats_arr)
-<<<<<<< HEAD
-#define BNXT_NUM_PORT_STATS_EXT ARRAY_SIZE(bnxt_port_stats_ext_arr)
-=======
 #define BNXT_NUM_STATS_PRI			\
 	(ARRAY_SIZE(bnxt_rx_bytes_pri_arr) +	\
 	 ARRAY_SIZE(bnxt_rx_pkts_pri_arr) +	\
 	 ARRAY_SIZE(bnxt_tx_bytes_pri_arr) +	\
 	 ARRAY_SIZE(bnxt_tx_pkts_pri_arr))
 #define BNXT_NUM_PCIE_STATS ARRAY_SIZE(bnxt_pcie_stats_arr)
->>>>>>> 407d19ab
 
 static int bnxt_get_num_stats(struct bnxt *bp)
 {
@@ -436,8 +426,12 @@
 	if (bp->flags & BNXT_FLAG_PORT_STATS)
 		num_stats += BNXT_NUM_PORT_STATS;
 
-	if (bp->flags & BNXT_FLAG_PORT_STATS_EXT)
-		num_stats += BNXT_NUM_PORT_STATS_EXT;
+	if (bp->flags & BNXT_FLAG_PORT_STATS_EXT) {
+		num_stats += bp->fw_rx_stats_ext_size +
+			     bp->fw_tx_stats_ext_size;
+		if (bp->pri2cos_valid)
+			num_stats += BNXT_NUM_STATS_PRI;
+	}
 
 	if (bp->flags & BNXT_FLAG_PCIE_STATS)
 		num_stats += BNXT_NUM_PCIE_STATS;
@@ -468,8 +462,10 @@
 	struct bnxt *bp = netdev_priv(dev);
 	u32 stat_fields = sizeof(struct ctx_hw_stats) / 8;
 
-	if (!bp->bnapi)
-		return;
+	if (!bp->bnapi) {
+		j += BNXT_NUM_STATS * bp->cp_nr_rings + BNXT_NUM_SW_FUNC_STATS;
+		goto skip_ring_stats;
+	}
 
 	for (i = 0; i < BNXT_NUM_SW_FUNC_STATS; i++)
 		bnxt_sw_func_stats[i].counter = 0;
@@ -483,6 +479,7 @@
 		for (k = 0; k < stat_fields; j++, k++)
 			buf[j] = le64_to_cpu(hw_stats[k]);
 		buf[j++] = cpr->rx_l4_csum_errors;
+		buf[j++] = cpr->missed_irqs;
 
 		bnxt_sw_func_stats[RX_TOTAL_DISCARDS].counter +=
 			le64_to_cpu(cpr->hw_stats->rx_discard_pkts);
@@ -493,6 +490,7 @@
 	for (i = 0; i < BNXT_NUM_SW_FUNC_STATS; i++, j++)
 		buf[j] = bnxt_sw_func_stats[i].counter;
 
+skip_ring_stats:
 	if (bp->flags & BNXT_FLAG_PORT_STATS) {
 		__le64 *port_stats = (__le64 *)bp->hw_rx_port_stats;
 
@@ -502,11 +500,42 @@
 		}
 	}
 	if (bp->flags & BNXT_FLAG_PORT_STATS_EXT) {
-		__le64 *port_stats_ext = (__le64 *)bp->hw_rx_port_stats_ext;
-
-		for (i = 0; i < BNXT_NUM_PORT_STATS_EXT; i++, j++) {
-			buf[j] = le64_to_cpu(*(port_stats_ext +
+		__le64 *rx_port_stats_ext = (__le64 *)bp->hw_rx_port_stats_ext;
+		__le64 *tx_port_stats_ext = (__le64 *)bp->hw_tx_port_stats_ext;
+
+		for (i = 0; i < bp->fw_rx_stats_ext_size; i++, j++) {
+			buf[j] = le64_to_cpu(*(rx_port_stats_ext +
 					    bnxt_port_stats_ext_arr[i].offset));
+		}
+		for (i = 0; i < bp->fw_tx_stats_ext_size; i++, j++) {
+			buf[j] = le64_to_cpu(*(tx_port_stats_ext +
+					bnxt_tx_port_stats_ext_arr[i].offset));
+		}
+		if (bp->pri2cos_valid) {
+			for (i = 0; i < 8; i++, j++) {
+				long n = bnxt_rx_bytes_pri_arr[i].base_off +
+					 bp->pri2cos[i];
+
+				buf[j] = le64_to_cpu(*(rx_port_stats_ext + n));
+			}
+			for (i = 0; i < 8; i++, j++) {
+				long n = bnxt_rx_pkts_pri_arr[i].base_off +
+					 bp->pri2cos[i];
+
+				buf[j] = le64_to_cpu(*(rx_port_stats_ext + n));
+			}
+			for (i = 0; i < 8; i++, j++) {
+				long n = bnxt_tx_bytes_pri_arr[i].base_off +
+					 bp->pri2cos[i];
+
+				buf[j] = le64_to_cpu(*(tx_port_stats_ext + n));
+			}
+			for (i = 0; i < 8; i++, j++) {
+				long n = bnxt_tx_pkts_pri_arr[i].base_off +
+					 bp->pri2cos[i];
+
+				buf[j] = le64_to_cpu(*(tx_port_stats_ext + n));
+			}
 		}
 	}
 	if (bp->flags & BNXT_FLAG_PCIE_STATS) {
@@ -570,6 +599,8 @@
 			buf += ETH_GSTRING_LEN;
 			sprintf(buf, "[%d]: rx_l4_csum_errors", i);
 			buf += ETH_GSTRING_LEN;
+			sprintf(buf, "[%d]: missed_irqs", i);
+			buf += ETH_GSTRING_LEN;
 		}
 		for (i = 0; i < BNXT_NUM_SW_FUNC_STATS; i++) {
 			strcpy(buf, bnxt_sw_func_stats[i].string);
@@ -583,9 +614,36 @@
 			}
 		}
 		if (bp->flags & BNXT_FLAG_PORT_STATS_EXT) {
-			for (i = 0; i < BNXT_NUM_PORT_STATS_EXT; i++) {
+			for (i = 0; i < bp->fw_rx_stats_ext_size; i++) {
 				strcpy(buf, bnxt_port_stats_ext_arr[i].string);
 				buf += ETH_GSTRING_LEN;
+			}
+			for (i = 0; i < bp->fw_tx_stats_ext_size; i++) {
+				strcpy(buf,
+				       bnxt_tx_port_stats_ext_arr[i].string);
+				buf += ETH_GSTRING_LEN;
+			}
+			if (bp->pri2cos_valid) {
+				for (i = 0; i < 8; i++) {
+					strcpy(buf,
+					       bnxt_rx_bytes_pri_arr[i].string);
+					buf += ETH_GSTRING_LEN;
+				}
+				for (i = 0; i < 8; i++) {
+					strcpy(buf,
+					       bnxt_rx_pkts_pri_arr[i].string);
+					buf += ETH_GSTRING_LEN;
+				}
+				for (i = 0; i < 8; i++) {
+					strcpy(buf,
+					       bnxt_tx_bytes_pri_arr[i].string);
+					buf += ETH_GSTRING_LEN;
+				}
+				for (i = 0; i < 8; i++) {
+					strcpy(buf,
+					       bnxt_tx_pkts_pri_arr[i].string);
+					buf += ETH_GSTRING_LEN;
+				}
 			}
 		}
 		if (bp->flags & BNXT_FLAG_PCIE_STATS) {
@@ -762,8 +820,6 @@
 
 	bp->cp_nr_rings = sh ? max_t(int, bp->tx_nr_rings, bp->rx_nr_rings) :
 			       bp->tx_nr_rings + bp->rx_nr_rings;
-
-	bp->num_stat_ctxs = bp->cp_nr_rings;
 
 	/* After changing number of rx channels, update NTUPLE feature. */
 	netdev_update_features(dev);
@@ -1626,14 +1682,22 @@
 	rc = hwrm_send_message(bp, &req, sizeof(req), FLASH_NVRAM_TIMEOUT);
 	dma_free_coherent(&bp->pdev->dev, data_len, kmem, dma_handle);
 
+	if (rc == HWRM_ERR_CODE_RESOURCE_ACCESS_DENIED) {
+		netdev_info(dev,
+			    "PF does not have admin privileges to flash the device\n");
+		rc = -EACCES;
+	} else if (rc) {
+		rc = -EIO;
+	}
 	return rc;
 }
 
 static int bnxt_firmware_reset(struct net_device *dev,
 			       u16 dir_type)
 {
-	struct bnxt *bp = netdev_priv(dev);
 	struct hwrm_fw_reset_input req = {0};
+	struct bnxt *bp = netdev_priv(dev);
+	int rc;
 
 	bnxt_hwrm_cmd_hdr_init(bp, &req, HWRM_FW_RESET, -1, -1);
 
@@ -1673,7 +1737,15 @@
 		return -EINVAL;
 	}
 
-	return hwrm_send_message(bp, &req, sizeof(req), HWRM_CMD_TIMEOUT);
+	rc = hwrm_send_message(bp, &req, sizeof(req), HWRM_CMD_TIMEOUT);
+	if (rc == HWRM_ERR_CODE_RESOURCE_ACCESS_DENIED) {
+		netdev_info(dev,
+			    "PF does not have admin privileges to reset the device\n");
+		rc = -EACCES;
+	} else if (rc) {
+		rc = -EIO;
+	}
+	return rc;
 }
 
 static int bnxt_flash_firmware(struct net_device *dev,
@@ -1880,9 +1952,9 @@
 	struct hwrm_nvm_install_update_output *resp = bp->hwrm_cmd_resp_addr;
 	struct hwrm_nvm_install_update_input install = {0};
 	const struct firmware *fw;
+	int rc, hwrm_err = 0;
 	u32 item_len;
 	u16 index;
-	int rc;
 
 	bnxt_hwrm_fw_set_time(bp);
 
@@ -1925,15 +1997,16 @@
 			memcpy(kmem, fw->data, fw->size);
 			modify.host_src_addr = cpu_to_le64(dma_handle);
 
-			rc = hwrm_send_message(bp, &modify, sizeof(modify),
-					       FLASH_PACKAGE_TIMEOUT);
+			hwrm_err = hwrm_send_message(bp, &modify,
+						     sizeof(modify),
+						     FLASH_PACKAGE_TIMEOUT);
 			dma_free_coherent(&bp->pdev->dev, fw->size, kmem,
 					  dma_handle);
 		}
 	}
 	release_firmware(fw);
-	if (rc)
-		return rc;
+	if (rc || hwrm_err)
+		goto err_exit;
 
 	if ((install_type & 0xffff) == 0)
 		install_type >>= 16;
@@ -1941,12 +2014,10 @@
 	install.install_type = cpu_to_le32(install_type);
 
 	mutex_lock(&bp->hwrm_cmd_lock);
-	rc = _hwrm_send_message(bp, &install, sizeof(install),
-				INSTALL_PACKAGE_TIMEOUT);
-	if (rc) {
-		rc = -EOPNOTSUPP;
+	hwrm_err = _hwrm_send_message(bp, &install, sizeof(install),
+				      INSTALL_PACKAGE_TIMEOUT);
+	if (hwrm_err)
 		goto flash_pkg_exit;
-	}
 
 	if (resp->error_code) {
 		u8 error_code = ((struct hwrm_err_output *)resp)->cmd_err;
@@ -1954,12 +2025,11 @@
 		if (error_code == NVM_INSTALL_UPDATE_CMD_ERR_CODE_FRAG_ERR) {
 			install.flags |= cpu_to_le16(
 			       NVM_INSTALL_UPDATE_REQ_FLAGS_ALLOWED_TO_DEFRAG);
-			rc = _hwrm_send_message(bp, &install, sizeof(install),
-						INSTALL_PACKAGE_TIMEOUT);
-			if (rc) {
-				rc = -EOPNOTSUPP;
+			hwrm_err = _hwrm_send_message(bp, &install,
+						      sizeof(install),
+						      INSTALL_PACKAGE_TIMEOUT);
+			if (hwrm_err)
 				goto flash_pkg_exit;
-			}
 		}
 	}
 
@@ -1970,6 +2040,14 @@
 	}
 flash_pkg_exit:
 	mutex_unlock(&bp->hwrm_cmd_lock);
+err_exit:
+	if (hwrm_err == HWRM_ERR_CODE_RESOURCE_ACCESS_DENIED) {
+		netdev_info(dev,
+			    "PF does not have admin privileges to flash the device\n");
+		rc = -EACCES;
+	} else if (hwrm_err) {
+		rc = -EOPNOTSUPP;
+	}
 	return rc;
 }
 
@@ -2550,16 +2628,36 @@
 	return hwrm_send_message(bp, &req, sizeof(req), HWRM_CMD_TIMEOUT);
 }
 
+static int bnxt_query_force_speeds(struct bnxt *bp, u16 *force_speeds)
+{
+	struct hwrm_port_phy_qcaps_output *resp = bp->hwrm_cmd_resp_addr;
+	struct hwrm_port_phy_qcaps_input req = {0};
+	int rc;
+
+	bnxt_hwrm_cmd_hdr_init(bp, &req, HWRM_PORT_PHY_QCAPS, -1, -1);
+	mutex_lock(&bp->hwrm_cmd_lock);
+	rc = _hwrm_send_message(bp, &req, sizeof(req), HWRM_CMD_TIMEOUT);
+	if (!rc)
+		*force_speeds = le16_to_cpu(resp->supported_speeds_force_mode);
+
+	mutex_unlock(&bp->hwrm_cmd_lock);
+	return rc;
+}
+
 static int bnxt_disable_an_for_lpbk(struct bnxt *bp,
 				    struct hwrm_port_phy_cfg_input *req)
 {
 	struct bnxt_link_info *link_info = &bp->link_info;
-	u16 fw_advertising = link_info->advertising;
+	u16 fw_advertising;
 	u16 fw_speed;
 	int rc;
 
 	if (!link_info->autoneg)
 		return 0;
+
+	rc = bnxt_query_force_speeds(bp, &fw_advertising);
+	if (rc)
+		return rc;
 
 	fw_speed = PORT_PHY_CFG_REQ_FORCE_LINK_SPEED_1GB;
 	if (netif_carrier_ok(bp->dev))
@@ -2601,11 +2699,11 @@
 	return hwrm_send_message(bp, &req, sizeof(req), HWRM_CMD_TIMEOUT);
 }
 
-static int bnxt_rx_loopback(struct bnxt *bp, struct bnxt_napi *bnapi,
+static int bnxt_rx_loopback(struct bnxt *bp, struct bnxt_cp_ring_info *cpr,
 			    u32 raw_cons, int pkt_size)
 {
-	struct bnxt_cp_ring_info *cpr = &bnapi->cp_ring;
-	struct bnxt_rx_ring_info *rxr = bnapi->rx_ring;
+	struct bnxt_napi *bnapi = cpr->bnapi;
+	struct bnxt_rx_ring_info *rxr;
 	struct bnxt_sw_rx_bd *rx_buf;
 	struct rx_cmp *rxcmp;
 	u16 cp_cons, cons;
@@ -2613,6 +2711,7 @@
 	u32 len;
 	int i;
 
+	rxr = bnapi->rx_ring;
 	cp_cons = RING_CMP(raw_cons);
 	rxcmp = (struct rx_cmp *)
 		&cpr->cp_desc_ring[CP_RING(cp_cons)][CP_IDX(cp_cons)];
@@ -2633,17 +2732,15 @@
 	return 0;
 }
 
-static int bnxt_poll_loopback(struct bnxt *bp, int pkt_size)
-{
-	struct bnxt_napi *bnapi = bp->bnapi[0];
-	struct bnxt_cp_ring_info *cpr;
+static int bnxt_poll_loopback(struct bnxt *bp, struct bnxt_cp_ring_info *cpr,
+			      int pkt_size)
+{
 	struct tx_cmp *txcmp;
 	int rc = -EIO;
 	u32 raw_cons;
 	u32 cons;
 	int i;
 
-	cpr = &bnapi->cp_ring;
 	raw_cons = cpr->cp_raw_cons;
 	for (i = 0; i < 200; i++) {
 		cons = RING_CMP(raw_cons);
@@ -2659,7 +2756,7 @@
 		 */
 		dma_rmb();
 		if (TX_CMP_TYPE(txcmp) == CMP_TYPE_RX_L2_CMP) {
-			rc = bnxt_rx_loopback(bp, bnapi, raw_cons, pkt_size);
+			rc = bnxt_rx_loopback(bp, cpr, raw_cons, pkt_size);
 			raw_cons = NEXT_RAW_CMP(raw_cons);
 			raw_cons = NEXT_RAW_CMP(raw_cons);
 			break;
@@ -2673,12 +2770,17 @@
 static int bnxt_run_loopback(struct bnxt *bp)
 {
 	struct bnxt_tx_ring_info *txr = &bp->tx_ring[0];
+	struct bnxt_rx_ring_info *rxr = &bp->rx_ring[0];
+	struct bnxt_cp_ring_info *cpr;
 	int pkt_size, i = 0;
 	struct sk_buff *skb;
 	dma_addr_t map;
 	u8 *data;
 	int rc;
 
+	cpr = &rxr->bnapi->cp_ring;
+	if (bp->flags & BNXT_FLAG_CHIP_P5)
+		cpr = cpr->cp_ring_arr[BNXT_RX_HDL];
 	pkt_size = min(bp->dev->mtu + ETH_HLEN, bp->rx_copy_thresh);
 	skb = netdev_alloc_skb(bp->dev, pkt_size);
 	if (!skb)
@@ -2702,8 +2804,8 @@
 	/* Sync BD data before updating doorbell */
 	wmb();
 
-	bnxt_db_write(bp, txr->tx_doorbell, DB_KEY_TX | txr->tx_prod);
-	rc = bnxt_poll_loopback(bp, pkt_size);
+	bnxt_db_write(bp, &txr->tx_db, txr->tx_prod);
+	rc = bnxt_poll_loopback(bp, cpr, pkt_size);
 
 	dma_unmap_single(&bp->pdev->dev, map, pkt_size, PCI_DMA_TODEVICE);
 	dev_kfree_skb(skb);
