/* Broadcom NetXtreme-C/E network driver.
 *
 * Copyright (c) 2017 Broadcom Limited
 *
 * This program is free software; you can redistribute it and/or modify
 * it under the terms of the GNU General Public License as published by
 * the Free Software Foundation.
 */

#include <linux/pci.h>
#include <linux/netdevice.h>
#include <net/devlink.h>
#include "bnxt_hsi.h"
#include "bnxt.h"
#include "bnxt_vfr.h"
#include "bnxt_devlink.h"

static const struct devlink_ops bnxt_dl_ops = {
#ifdef CONFIG_BNXT_SRIOV
	.eswitch_mode_set = bnxt_dl_eswitch_mode_set,
	.eswitch_mode_get = bnxt_dl_eswitch_mode_get,
#endif /* CONFIG_BNXT_SRIOV */
};

static const struct bnxt_dl_nvm_param nvm_params[] = {
	{DEVLINK_PARAM_GENERIC_ID_ENABLE_SRIOV, NVM_OFF_ENABLE_SRIOV,
	 BNXT_NVM_SHARED_CFG, 1},
};

static int bnxt_hwrm_nvm_req(struct bnxt *bp, u32 param_id, void *msg,
			     int msg_len, union devlink_param_value *val)
{
	struct hwrm_nvm_get_variable_input *req = msg;
	void *data_addr = NULL, *buf = NULL;
	struct bnxt_dl_nvm_param nvm_param;
	int bytesize, idx = 0, rc, i;
	dma_addr_t data_dma_addr;

	/* Get/Set NVM CFG parameter is supported only on PFs */
	if (BNXT_VF(bp))
		return -EPERM;

	for (i = 0; i < ARRAY_SIZE(nvm_params); i++) {
		if (nvm_params[i].id == param_id) {
			nvm_param = nvm_params[i];
			break;
		}
	}

	if (i == ARRAY_SIZE(nvm_params))
		return -EOPNOTSUPP;

	if (nvm_param.dir_type == BNXT_NVM_PORT_CFG)
		idx = bp->pf.port_id;
	else if (nvm_param.dir_type == BNXT_NVM_FUNC_CFG)
		idx = bp->pf.fw_fid - BNXT_FIRST_PF_FID;

	bytesize = roundup(nvm_param.num_bits, BITS_PER_BYTE) / BITS_PER_BYTE;
	if (nvm_param.num_bits == 1)
		buf = &val->vbool;

	data_addr = dma_zalloc_coherent(&bp->pdev->dev, bytesize,
					&data_dma_addr, GFP_KERNEL);
	if (!data_addr)
		return -ENOMEM;

	req->dest_data_addr = cpu_to_le64(data_dma_addr);
	req->data_len = cpu_to_le16(nvm_param.num_bits);
	req->option_num = cpu_to_le16(nvm_param.offset);
	req->index_0 = cpu_to_le16(idx);
	if (idx)
		req->dimensions = cpu_to_le16(1);

	if (req->req_type == cpu_to_le16(HWRM_NVM_SET_VARIABLE))
		memcpy(data_addr, buf, bytesize);

	rc = hwrm_send_message(bp, msg, msg_len, HWRM_CMD_TIMEOUT);
	if (!rc && req->req_type == cpu_to_le16(HWRM_NVM_GET_VARIABLE))
		memcpy(buf, data_addr, bytesize);

	dma_free_coherent(&bp->pdev->dev, bytesize, data_addr, data_dma_addr);
	if (rc)
		return -EIO;
	return 0;
}

static int bnxt_dl_nvm_param_get(struct devlink *dl, u32 id,
				 struct devlink_param_gset_ctx *ctx)
{
	struct hwrm_nvm_get_variable_input req = {0};
	struct bnxt *bp = bnxt_get_bp_from_dl(dl);

	bnxt_hwrm_cmd_hdr_init(bp, &req, HWRM_NVM_GET_VARIABLE, -1, -1);
	return bnxt_hwrm_nvm_req(bp, id, &req, sizeof(req), &ctx->val);
}

static int bnxt_dl_nvm_param_set(struct devlink *dl, u32 id,
				 struct devlink_param_gset_ctx *ctx)
{
	struct hwrm_nvm_set_variable_input req = {0};
	struct bnxt *bp = bnxt_get_bp_from_dl(dl);

	bnxt_hwrm_cmd_hdr_init(bp, &req, HWRM_NVM_SET_VARIABLE, -1, -1);
	return bnxt_hwrm_nvm_req(bp, id, &req, sizeof(req), &ctx->val);
}

static const struct devlink_param bnxt_dl_params[] = {
	DEVLINK_PARAM_GENERIC(ENABLE_SRIOV,
			      BIT(DEVLINK_PARAM_CMODE_PERMANENT),
			      bnxt_dl_nvm_param_get, bnxt_dl_nvm_param_set,
			      NULL),
};

int bnxt_dl_register(struct bnxt *bp)
{
	struct devlink *dl;
	int rc;

	if (bp->hwrm_spec_code < 0x10600) {
		netdev_warn(bp->dev, "Firmware does not support NVM params");
		return -ENOTSUPP;
	}

	dl = devlink_alloc(&bnxt_dl_ops, sizeof(struct bnxt_dl));
	if (!dl) {
		netdev_warn(bp->dev, "devlink_alloc failed");
		return -ENOMEM;
	}

	bnxt_link_bp_to_dl(bp, dl);

	/* Add switchdev eswitch mode setting, if SRIOV supported */
	if (pci_find_ext_capability(bp->pdev, PCI_EXT_CAP_ID_SRIOV) &&
	    bp->hwrm_spec_code > 0x10803)
		bp->eswitch_mode = DEVLINK_ESWITCH_MODE_LEGACY;

	rc = devlink_register(dl, &bp->pdev->dev);
	if (rc) {
		netdev_warn(bp->dev, "devlink_register failed. rc=%d", rc);
		goto err_dl_free;
	}

	rc = devlink_params_register(dl, bnxt_dl_params,
				     ARRAY_SIZE(bnxt_dl_params));
	if (rc) {
		netdev_warn(bp->dev, "devlink_params_register failed. rc=%d",
			    rc);
		goto err_dl_unreg;
	}

<<<<<<< HEAD
=======
	devlink_port_attrs_set(&bp->dl_port, DEVLINK_PORT_FLAVOUR_PHYSICAL,
			       bp->pf.port_id, false, 0,
			       bp->switch_id, sizeof(bp->switch_id));
	rc = devlink_port_register(dl, &bp->dl_port, bp->pf.port_id);
	if (rc) {
		netdev_err(bp->dev, "devlink_port_register failed");
		goto err_dl_param_unreg;
	}
	devlink_port_type_eth_set(&bp->dl_port, bp->dev);

	rc = devlink_port_params_register(&bp->dl_port, bnxt_dl_port_params,
					  ARRAY_SIZE(bnxt_dl_port_params));
	if (rc) {
		netdev_err(bp->dev, "devlink_port_params_register failed");
		goto err_dl_port_unreg;
	}

	devlink_params_publish(dl);

>>>>>>> 407d19ab
	return 0;

err_dl_unreg:
	devlink_unregister(dl);
err_dl_free:
	bnxt_link_bp_to_dl(bp, NULL);
	devlink_free(dl);
	return rc;
}

void bnxt_dl_unregister(struct bnxt *bp)
{
	struct devlink *dl = bp->dl;

	if (!dl)
		return;

	devlink_params_unregister(dl, bnxt_dl_params,
				  ARRAY_SIZE(bnxt_dl_params));
	devlink_unregister(dl);
	devlink_free(dl);
}<|MERGE_RESOLUTION|>--- conflicted
+++ resolved
@@ -22,8 +22,21 @@
 #endif /* CONFIG_BNXT_SRIOV */
 };
 
+enum bnxt_dl_param_id {
+	BNXT_DEVLINK_PARAM_ID_BASE = DEVLINK_PARAM_GENERIC_ID_MAX,
+	BNXT_DEVLINK_PARAM_ID_GRE_VER_CHECK,
+};
+
 static const struct bnxt_dl_nvm_param nvm_params[] = {
 	{DEVLINK_PARAM_GENERIC_ID_ENABLE_SRIOV, NVM_OFF_ENABLE_SRIOV,
+	 BNXT_NVM_SHARED_CFG, 1},
+	{DEVLINK_PARAM_GENERIC_ID_IGNORE_ARI, NVM_OFF_IGNORE_ARI,
+	 BNXT_NVM_SHARED_CFG, 1},
+	{DEVLINK_PARAM_GENERIC_ID_MSIX_VEC_PER_PF_MAX,
+	 NVM_OFF_MSIX_VEC_PER_PF_MAX, BNXT_NVM_SHARED_CFG, 10},
+	{DEVLINK_PARAM_GENERIC_ID_MSIX_VEC_PER_PF_MIN,
+	 NVM_OFF_MSIX_VEC_PER_PF_MIN, BNXT_NVM_SHARED_CFG, 7},
+	{BNXT_DEVLINK_PARAM_ID_GRE_VER_CHECK, NVM_OFF_DIS_GRE_VER_CHECK,
 	 BNXT_NVM_SHARED_CFG, 1},
 };
 
@@ -56,11 +69,25 @@
 		idx = bp->pf.fw_fid - BNXT_FIRST_PF_FID;
 
 	bytesize = roundup(nvm_param.num_bits, BITS_PER_BYTE) / BITS_PER_BYTE;
-	if (nvm_param.num_bits == 1)
-		buf = &val->vbool;
-
-	data_addr = dma_zalloc_coherent(&bp->pdev->dev, bytesize,
-					&data_dma_addr, GFP_KERNEL);
+	switch (bytesize) {
+	case 1:
+		if (nvm_param.num_bits == 1)
+			buf = &val->vbool;
+		else
+			buf = &val->vu8;
+		break;
+	case 2:
+		buf = &val->vu16;
+		break;
+	case 4:
+		buf = &val->vu32;
+		break;
+	default:
+		return -EFAULT;
+	}
+
+	data_addr = dma_alloc_coherent(&bp->pdev->dev, bytesize,
+				       &data_dma_addr, GFP_KERNEL);
 	if (!data_addr)
 		return -ENOMEM;
 
@@ -79,8 +106,12 @@
 		memcpy(buf, data_addr, bytesize);
 
 	dma_free_coherent(&bp->pdev->dev, bytesize, data_addr, data_dma_addr);
-	if (rc)
+	if (rc == HWRM_ERR_CODE_RESOURCE_ACCESS_DENIED) {
+		netdev_err(bp->dev, "PF does not have admin privileges to modify NVM config\n");
+		return -EACCES;
+	} else if (rc) {
 		return -EIO;
+	}
 	return 0;
 }
 
@@ -89,9 +120,15 @@
 {
 	struct hwrm_nvm_get_variable_input req = {0};
 	struct bnxt *bp = bnxt_get_bp_from_dl(dl);
+	int rc;
 
 	bnxt_hwrm_cmd_hdr_init(bp, &req, HWRM_NVM_GET_VARIABLE, -1, -1);
-	return bnxt_hwrm_nvm_req(bp, id, &req, sizeof(req), &ctx->val);
+	rc = bnxt_hwrm_nvm_req(bp, id, &req, sizeof(req), &ctx->val);
+	if (!rc)
+		if (id == BNXT_DEVLINK_PARAM_ID_GRE_VER_CHECK)
+			ctx->val.vbool = !ctx->val.vbool;
+
+	return rc;
 }
 
 static int bnxt_dl_nvm_param_set(struct devlink *dl, u32 id,
@@ -101,7 +138,31 @@
 	struct bnxt *bp = bnxt_get_bp_from_dl(dl);
 
 	bnxt_hwrm_cmd_hdr_init(bp, &req, HWRM_NVM_SET_VARIABLE, -1, -1);
+
+	if (id == BNXT_DEVLINK_PARAM_ID_GRE_VER_CHECK)
+		ctx->val.vbool = !ctx->val.vbool;
+
 	return bnxt_hwrm_nvm_req(bp, id, &req, sizeof(req), &ctx->val);
+}
+
+static int bnxt_dl_msix_validate(struct devlink *dl, u32 id,
+				 union devlink_param_value val,
+				 struct netlink_ext_ack *extack)
+{
+	int max_val = -1;
+
+	if (id == DEVLINK_PARAM_GENERIC_ID_MSIX_VEC_PER_PF_MAX)
+		max_val = BNXT_MSIX_VEC_MAX;
+
+	if (id == DEVLINK_PARAM_GENERIC_ID_MSIX_VEC_PER_PF_MIN)
+		max_val = BNXT_MSIX_VEC_MIN_MAX;
+
+	if (val.vu32 > max_val) {
+		NL_SET_ERR_MSG_MOD(extack, "MSIX value is exceeding the range");
+		return -EINVAL;
+	}
+
+	return 0;
 }
 
 static const struct devlink_param bnxt_dl_params[] = {
@@ -109,6 +170,26 @@
 			      BIT(DEVLINK_PARAM_CMODE_PERMANENT),
 			      bnxt_dl_nvm_param_get, bnxt_dl_nvm_param_set,
 			      NULL),
+	DEVLINK_PARAM_GENERIC(IGNORE_ARI,
+			      BIT(DEVLINK_PARAM_CMODE_PERMANENT),
+			      bnxt_dl_nvm_param_get, bnxt_dl_nvm_param_set,
+			      NULL),
+	DEVLINK_PARAM_GENERIC(MSIX_VEC_PER_PF_MAX,
+			      BIT(DEVLINK_PARAM_CMODE_PERMANENT),
+			      bnxt_dl_nvm_param_get, bnxt_dl_nvm_param_set,
+			      bnxt_dl_msix_validate),
+	DEVLINK_PARAM_GENERIC(MSIX_VEC_PER_PF_MIN,
+			      BIT(DEVLINK_PARAM_CMODE_PERMANENT),
+			      bnxt_dl_nvm_param_get, bnxt_dl_nvm_param_set,
+			      bnxt_dl_msix_validate),
+	DEVLINK_PARAM_DRIVER(BNXT_DEVLINK_PARAM_ID_GRE_VER_CHECK,
+			     "gre_ver_check", DEVLINK_PARAM_TYPE_BOOL,
+			     BIT(DEVLINK_PARAM_CMODE_PERMANENT),
+			     bnxt_dl_nvm_param_get, bnxt_dl_nvm_param_set,
+			     NULL),
+};
+
+static const struct devlink_param bnxt_dl_port_params[] = {
 };
 
 int bnxt_dl_register(struct bnxt *bp)
@@ -148,8 +229,6 @@
 		goto err_dl_unreg;
 	}
 
-<<<<<<< HEAD
-=======
 	devlink_port_attrs_set(&bp->dl_port, DEVLINK_PORT_FLAVOUR_PHYSICAL,
 			       bp->pf.port_id, false, 0,
 			       bp->switch_id, sizeof(bp->switch_id));
@@ -169,9 +248,13 @@
 
 	devlink_params_publish(dl);
 
->>>>>>> 407d19ab
 	return 0;
 
+err_dl_port_unreg:
+	devlink_port_unregister(&bp->dl_port);
+err_dl_param_unreg:
+	devlink_params_unregister(dl, bnxt_dl_params,
+				  ARRAY_SIZE(bnxt_dl_params));
 err_dl_unreg:
 	devlink_unregister(dl);
 err_dl_free:
@@ -187,6 +270,9 @@
 	if (!dl)
 		return;
 
+	devlink_port_params_unregister(&bp->dl_port, bnxt_dl_port_params,
+				       ARRAY_SIZE(bnxt_dl_port_params));
+	devlink_port_unregister(&bp->dl_port);
 	devlink_params_unregister(dl, bnxt_dl_params,
 				  ARRAY_SIZE(bnxt_dl_params));
 	devlink_unregister(dl);
