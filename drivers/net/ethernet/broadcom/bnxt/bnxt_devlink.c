/* Broadcom NetXtreme-C/E network driver.
 *
 * Copyright (c) 2017 Broadcom Limited
 *
 * This program is free software; you can redistribute it and/or modify
 * it under the terms of the GNU General Public License as published by
 * the Free Software Foundation.
 */

#include <linux/pci.h>
#include <linux/netdevice.h>
#include <net/devlink.h>
#include "bnxt_hsi.h"
#include "bnxt.h"
#include "bnxt_vfr.h"
#include "bnxt_devlink.h"
#include "bnxt_ethtool.h"

static int
bnxt_dl_flash_update(struct devlink *dl,
		     struct devlink_flash_update_params *params,
		     struct netlink_ext_ack *extack)
{
	struct bnxt *bp = bnxt_get_bp_from_dl(dl);
	int rc;

	if (!BNXT_PF(bp)) {
		NL_SET_ERR_MSG_MOD(extack,
				   "flash update not supported from a VF");
		return -EPERM;
	}

	devlink_flash_update_begin_notify(dl);
	devlink_flash_update_status_notify(dl, "Preparing to flash", NULL, 0, 0);
	rc = bnxt_flash_package_from_file(bp->dev, params->file_name, 0);
	if (!rc)
		devlink_flash_update_status_notify(dl, "Flashing done", NULL, 0, 0);
	else
		devlink_flash_update_status_notify(dl, "Flashing failed", NULL, 0, 0);
	devlink_flash_update_end_notify(dl);
	return rc;
}

static int bnxt_fw_reporter_diagnose(struct devlink_health_reporter *reporter,
				     struct devlink_fmsg *fmsg,
				     struct netlink_ext_ack *extack)
{
	struct bnxt *bp = devlink_health_reporter_priv(reporter);
	u32 val, health_status;
	int rc;

	if (test_bit(BNXT_STATE_IN_FW_RESET, &bp->state))
		return 0;

	val = bnxt_fw_health_readl(bp, BNXT_FW_HEALTH_REG);
	health_status = val & 0xffff;

	if (health_status < BNXT_FW_STATUS_HEALTHY) {
		rc = devlink_fmsg_string_pair_put(fmsg, "Description",
						  "Not yet completed initialization");
		if (rc)
			return rc;
	} else if (health_status > BNXT_FW_STATUS_HEALTHY) {
		rc = devlink_fmsg_string_pair_put(fmsg, "Description",
						  "Encountered fatal error and cannot recover");
		if (rc)
			return rc;
	}

	if (val >> 16) {
		rc = devlink_fmsg_u32_pair_put(fmsg, "Error code", val >> 16);
		if (rc)
			return rc;
	}

	val = bnxt_fw_health_readl(bp, BNXT_FW_RESET_CNT_REG);
	rc = devlink_fmsg_u32_pair_put(fmsg, "Reset count", val);
	if (rc)
		return rc;

	return 0;
}

static const struct devlink_health_reporter_ops bnxt_dl_fw_reporter_ops = {
	.name = "fw",
	.diagnose = bnxt_fw_reporter_diagnose,
};

static int bnxt_fw_reset_recover(struct devlink_health_reporter *reporter,
				 void *priv_ctx,
				 struct netlink_ext_ack *extack)
{
	struct bnxt *bp = devlink_health_reporter_priv(reporter);

	if (!priv_ctx)
		return -EOPNOTSUPP;

	bnxt_fw_reset(bp);
	return -EINPROGRESS;
}

static const
struct devlink_health_reporter_ops bnxt_dl_fw_reset_reporter_ops = {
	.name = "fw_reset",
	.recover = bnxt_fw_reset_recover,
};

static int bnxt_fw_fatal_recover(struct devlink_health_reporter *reporter,
				 void *priv_ctx,
				 struct netlink_ext_ack *extack)
{
	struct bnxt *bp = devlink_health_reporter_priv(reporter);
	struct bnxt_fw_reporter_ctx *fw_reporter_ctx = priv_ctx;
	unsigned long event;

	if (!priv_ctx)
		return -EOPNOTSUPP;

	bp->fw_health->fatal = true;
	event = fw_reporter_ctx->sp_event;
	if (event == BNXT_FW_RESET_NOTIFY_SP_EVENT)
		bnxt_fw_reset(bp);
	else if (event == BNXT_FW_EXCEPTION_SP_EVENT)
		bnxt_fw_exception(bp);

	return -EINPROGRESS;
}

static const
struct devlink_health_reporter_ops bnxt_dl_fw_fatal_reporter_ops = {
	.name = "fw_fatal",
	.recover = bnxt_fw_fatal_recover,
};

void bnxt_dl_fw_reporters_create(struct bnxt *bp)
{
	struct bnxt_fw_health *health = bp->fw_health;

	if (!bp->dl || !health)
		return;

	if (!(bp->fw_cap & BNXT_FW_CAP_HOT_RESET) || health->fw_reset_reporter)
		goto err_recovery;

	health->fw_reset_reporter =
		devlink_health_reporter_create(bp->dl,
					       &bnxt_dl_fw_reset_reporter_ops,
					       0, bp);
	if (IS_ERR(health->fw_reset_reporter)) {
		netdev_warn(bp->dev, "Failed to create FW fatal health reporter, rc = %ld\n",
			    PTR_ERR(health->fw_reset_reporter));
		health->fw_reset_reporter = NULL;
		bp->fw_cap &= ~BNXT_FW_CAP_HOT_RESET;
	}

err_recovery:
	if (!(bp->fw_cap & BNXT_FW_CAP_ERROR_RECOVERY))
		return;

	if (!health->fw_reporter) {
		health->fw_reporter =
			devlink_health_reporter_create(bp->dl,
						       &bnxt_dl_fw_reporter_ops,
						       0, bp);
		if (IS_ERR(health->fw_reporter)) {
			netdev_warn(bp->dev, "Failed to create FW health reporter, rc = %ld\n",
				    PTR_ERR(health->fw_reporter));
			health->fw_reporter = NULL;
			bp->fw_cap &= ~BNXT_FW_CAP_ERROR_RECOVERY;
			return;
		}
	}

	if (health->fw_fatal_reporter)
		return;

	health->fw_fatal_reporter =
		devlink_health_reporter_create(bp->dl,
					       &bnxt_dl_fw_fatal_reporter_ops,
					       0, bp);
	if (IS_ERR(health->fw_fatal_reporter)) {
		netdev_warn(bp->dev, "Failed to create FW fatal health reporter, rc = %ld\n",
			    PTR_ERR(health->fw_fatal_reporter));
		health->fw_fatal_reporter = NULL;
		bp->fw_cap &= ~BNXT_FW_CAP_ERROR_RECOVERY;
	}
}

void bnxt_dl_fw_reporters_destroy(struct bnxt *bp, bool all)
{
	struct bnxt_fw_health *health = bp->fw_health;

	if (!bp->dl || !health)
		return;

	if ((all || !(bp->fw_cap & BNXT_FW_CAP_HOT_RESET)) &&
	    health->fw_reset_reporter) {
		devlink_health_reporter_destroy(health->fw_reset_reporter);
		health->fw_reset_reporter = NULL;
	}

	if ((bp->fw_cap & BNXT_FW_CAP_ERROR_RECOVERY) && !all)
		return;

	if (health->fw_reporter) {
		devlink_health_reporter_destroy(health->fw_reporter);
		health->fw_reporter = NULL;
	}

	if (health->fw_fatal_reporter) {
		devlink_health_reporter_destroy(health->fw_fatal_reporter);
		health->fw_fatal_reporter = NULL;
	}
}

void bnxt_devlink_health_report(struct bnxt *bp, unsigned long event)
{
	struct bnxt_fw_health *fw_health = bp->fw_health;
	struct bnxt_fw_reporter_ctx fw_reporter_ctx;

	fw_reporter_ctx.sp_event = event;
	switch (event) {
	case BNXT_FW_RESET_NOTIFY_SP_EVENT:
		if (test_bit(BNXT_STATE_FW_FATAL_COND, &bp->state)) {
			if (!fw_health->fw_fatal_reporter)
				return;

			devlink_health_report(fw_health->fw_fatal_reporter,
					      "FW fatal async event received",
					      &fw_reporter_ctx);
			return;
		}
		if (!fw_health->fw_reset_reporter)
			return;

		devlink_health_report(fw_health->fw_reset_reporter,
				      "FW non-fatal reset event received",
				      &fw_reporter_ctx);
		return;

	case BNXT_FW_EXCEPTION_SP_EVENT:
		if (!fw_health->fw_fatal_reporter)
			return;

		devlink_health_report(fw_health->fw_fatal_reporter,
				      "FW fatal error reported",
				      &fw_reporter_ctx);
		return;
	}
}

void bnxt_dl_health_status_update(struct bnxt *bp, bool healthy)
{
	struct bnxt_fw_health *health = bp->fw_health;
	u8 state;

	if (healthy)
		state = DEVLINK_HEALTH_REPORTER_STATE_HEALTHY;
	else
		state = DEVLINK_HEALTH_REPORTER_STATE_ERROR;

	if (health->fatal)
		devlink_health_reporter_state_update(health->fw_fatal_reporter,
						     state);
	else
		devlink_health_reporter_state_update(health->fw_reset_reporter,
						     state);

	health->fatal = false;
}

void bnxt_dl_health_recovery_done(struct bnxt *bp)
{
	struct bnxt_fw_health *hlth = bp->fw_health;

	if (hlth->fatal)
		devlink_health_reporter_recovery_done(hlth->fw_fatal_reporter);
	else
		devlink_health_reporter_recovery_done(hlth->fw_reset_reporter);
}

static int bnxt_dl_info_get(struct devlink *dl, struct devlink_info_req *req,
			    struct netlink_ext_ack *extack);

static const struct devlink_ops bnxt_dl_ops = {
#ifdef CONFIG_BNXT_SRIOV
	.eswitch_mode_set = bnxt_dl_eswitch_mode_set,
	.eswitch_mode_get = bnxt_dl_eswitch_mode_get,
#endif /* CONFIG_BNXT_SRIOV */
	.info_get	  = bnxt_dl_info_get,
	.flash_update	  = bnxt_dl_flash_update,
};

static const struct devlink_ops bnxt_vf_dl_ops;

enum bnxt_dl_param_id {
	BNXT_DEVLINK_PARAM_ID_BASE = DEVLINK_PARAM_GENERIC_ID_MAX,
	BNXT_DEVLINK_PARAM_ID_GRE_VER_CHECK,
};

static const struct bnxt_dl_nvm_param nvm_params[] = {
	{DEVLINK_PARAM_GENERIC_ID_ENABLE_SRIOV, NVM_OFF_ENABLE_SRIOV,
	 BNXT_NVM_SHARED_CFG, 1, 1},
	{DEVLINK_PARAM_GENERIC_ID_IGNORE_ARI, NVM_OFF_IGNORE_ARI,
	 BNXT_NVM_SHARED_CFG, 1, 1},
	{DEVLINK_PARAM_GENERIC_ID_MSIX_VEC_PER_PF_MAX,
	 NVM_OFF_MSIX_VEC_PER_PF_MAX, BNXT_NVM_SHARED_CFG, 10, 4},
	{DEVLINK_PARAM_GENERIC_ID_MSIX_VEC_PER_PF_MIN,
	 NVM_OFF_MSIX_VEC_PER_PF_MIN, BNXT_NVM_SHARED_CFG, 7, 4},
	{BNXT_DEVLINK_PARAM_ID_GRE_VER_CHECK, NVM_OFF_DIS_GRE_VER_CHECK,
	 BNXT_NVM_SHARED_CFG, 1, 1},
};

union bnxt_nvm_data {
	u8	val8;
	__le32	val32;
};

static void bnxt_copy_to_nvm_data(union bnxt_nvm_data *dst,
				  union devlink_param_value *src,
				  int nvm_num_bits, int dl_num_bytes)
{
	u32 val32 = 0;

	if (nvm_num_bits == 1) {
		dst->val8 = src->vbool;
		return;
	}
	if (dl_num_bytes == 4)
		val32 = src->vu32;
	else if (dl_num_bytes == 2)
		val32 = (u32)src->vu16;
	else if (dl_num_bytes == 1)
		val32 = (u32)src->vu8;
	dst->val32 = cpu_to_le32(val32);
}

static void bnxt_copy_from_nvm_data(union devlink_param_value *dst,
				    union bnxt_nvm_data *src,
				    int nvm_num_bits, int dl_num_bytes)
{
	u32 val32;

	if (nvm_num_bits == 1) {
		dst->vbool = src->val8;
		return;
	}
	val32 = le32_to_cpu(src->val32);
	if (dl_num_bytes == 4)
		dst->vu32 = val32;
	else if (dl_num_bytes == 2)
		dst->vu16 = (u16)val32;
	else if (dl_num_bytes == 1)
		dst->vu8 = (u8)val32;
}

static int bnxt_hwrm_get_nvm_cfg_ver(struct bnxt *bp,
				     union devlink_param_value *nvm_cfg_ver)
{
	struct hwrm_nvm_get_variable_input req = {0};
	union bnxt_nvm_data *data;
	dma_addr_t data_dma_addr;
	int rc;

	bnxt_hwrm_cmd_hdr_init(bp, &req, HWRM_NVM_GET_VARIABLE, -1, -1);
	data = dma_alloc_coherent(&bp->pdev->dev, sizeof(*data),
				  &data_dma_addr, GFP_KERNEL);
	if (!data)
		return -ENOMEM;

	req.dest_data_addr = cpu_to_le64(data_dma_addr);
	req.data_len = cpu_to_le16(BNXT_NVM_CFG_VER_BITS);
	req.option_num = cpu_to_le16(NVM_OFF_NVM_CFG_VER);

	rc = hwrm_send_message_silent(bp, &req, sizeof(req), HWRM_CMD_TIMEOUT);
	if (!rc)
		bnxt_copy_from_nvm_data(nvm_cfg_ver, data,
					BNXT_NVM_CFG_VER_BITS,
					BNXT_NVM_CFG_VER_BYTES);

	dma_free_coherent(&bp->pdev->dev, sizeof(*data), data, data_dma_addr);
	return rc;
}

static int bnxt_dl_info_put(struct bnxt *bp, struct devlink_info_req *req,
			    enum bnxt_dl_version_type type, const char *key,
			    char *buf)
{
	if (!strlen(buf))
		return 0;

	if ((bp->flags & BNXT_FLAG_CHIP_P5) &&
	    (!strcmp(key, DEVLINK_INFO_VERSION_GENERIC_FW_NCSI) ||
	     !strcmp(key, DEVLINK_INFO_VERSION_GENERIC_FW_ROCE)))
		return 0;

	switch (type) {
	case BNXT_VERSION_FIXED:
		return devlink_info_version_fixed_put(req, key, buf);
	case BNXT_VERSION_RUNNING:
		return devlink_info_version_running_put(req, key, buf);
	case BNXT_VERSION_STORED:
		return devlink_info_version_stored_put(req, key, buf);
	}
	return 0;
}

#define HWRM_FW_VER_STR_LEN	16

static int bnxt_dl_info_get(struct devlink *dl, struct devlink_info_req *req,
			    struct netlink_ext_ack *extack)
{
	struct hwrm_nvm_get_dev_info_output nvm_dev_info;
	struct bnxt *bp = bnxt_get_bp_from_dl(dl);
	union devlink_param_value nvm_cfg_ver;
	struct hwrm_ver_get_output *ver_resp;
	char mgmt_ver[FW_VER_STR_LEN];
	char roce_ver[FW_VER_STR_LEN];
	char ncsi_ver[FW_VER_STR_LEN];
	char buf[32];
	int rc;

	rc = devlink_info_driver_name_put(req, DRV_MODULE_NAME);
	if (rc)
		return rc;

	if (BNXT_PF(bp) && (bp->flags & BNXT_FLAG_DSN_VALID)) {
		sprintf(buf, "%02X-%02X-%02X-%02X-%02X-%02X-%02X-%02X",
			bp->dsn[7], bp->dsn[6], bp->dsn[5], bp->dsn[4],
			bp->dsn[3], bp->dsn[2], bp->dsn[1], bp->dsn[0]);
		rc = devlink_info_serial_number_put(req, buf);
		if (rc)
			return rc;
	}

	if (strlen(bp->board_serialno)) {
		rc = devlink_info_board_serial_number_put(req, bp->board_serialno);
		if (rc)
			return rc;
	}

	rc = bnxt_dl_info_put(bp, req, BNXT_VERSION_FIXED,
			      DEVLINK_INFO_VERSION_GENERIC_BOARD_ID,
			      bp->board_partno);
	if (rc)
		return rc;

	sprintf(buf, "%X", bp->chip_num);
	rc = bnxt_dl_info_put(bp, req, BNXT_VERSION_FIXED,
			      DEVLINK_INFO_VERSION_GENERIC_ASIC_ID, buf);
	if (rc)
		return rc;

	ver_resp = &bp->ver_resp;
	sprintf(buf, "%X", ver_resp->chip_rev);
	rc = bnxt_dl_info_put(bp, req, BNXT_VERSION_FIXED,
			      DEVLINK_INFO_VERSION_GENERIC_ASIC_REV, buf);
	if (rc)
		return rc;

	rc = bnxt_dl_info_put(bp, req, BNXT_VERSION_RUNNING,
			      DEVLINK_INFO_VERSION_GENERIC_FW_PSID,
			      bp->nvm_cfg_ver);
	if (rc)
		return rc;

	buf[0] = 0;
	strncat(buf, ver_resp->active_pkg_name, HWRM_FW_VER_STR_LEN);
	rc = bnxt_dl_info_put(bp, req, BNXT_VERSION_RUNNING,
			      DEVLINK_INFO_VERSION_GENERIC_FW, buf);
	if (rc)
		return rc;

	if (BNXT_PF(bp) && !bnxt_hwrm_get_nvm_cfg_ver(bp, &nvm_cfg_ver)) {
		u32 ver = nvm_cfg_ver.vu32;

<<<<<<< HEAD
		sprintf(buf, "%X.%X.%X", (ver >> 16) & 0xF, (ver >> 8) & 0xF,
			ver & 0xF);
=======
		sprintf(buf, "%d.%d.%d", (ver >> 16) & 0xf, (ver >> 8) & 0xf,
			ver & 0xf);
>>>>>>> 4e026225
		rc = bnxt_dl_info_put(bp, req, BNXT_VERSION_STORED,
				      DEVLINK_INFO_VERSION_GENERIC_FW_PSID,
				      buf);
		if (rc)
			return rc;
	}

	if (ver_resp->flags & VER_GET_RESP_FLAGS_EXT_VER_AVAIL) {
		snprintf(mgmt_ver, FW_VER_STR_LEN, "%d.%d.%d.%d",
			 ver_resp->hwrm_fw_major, ver_resp->hwrm_fw_minor,
			 ver_resp->hwrm_fw_build, ver_resp->hwrm_fw_patch);

		snprintf(ncsi_ver, FW_VER_STR_LEN, "%d.%d.%d.%d",
			 ver_resp->mgmt_fw_major, ver_resp->mgmt_fw_minor,
			 ver_resp->mgmt_fw_build, ver_resp->mgmt_fw_patch);

		snprintf(roce_ver, FW_VER_STR_LEN, "%d.%d.%d.%d",
			 ver_resp->roce_fw_major, ver_resp->roce_fw_minor,
			 ver_resp->roce_fw_build, ver_resp->roce_fw_patch);
	} else {
		snprintf(mgmt_ver, FW_VER_STR_LEN, "%d.%d.%d.%d",
			 ver_resp->hwrm_fw_maj_8b, ver_resp->hwrm_fw_min_8b,
			 ver_resp->hwrm_fw_bld_8b, ver_resp->hwrm_fw_rsvd_8b);

		snprintf(ncsi_ver, FW_VER_STR_LEN, "%d.%d.%d.%d",
			 ver_resp->mgmt_fw_maj_8b, ver_resp->mgmt_fw_min_8b,
			 ver_resp->mgmt_fw_bld_8b, ver_resp->mgmt_fw_rsvd_8b);

		snprintf(roce_ver, FW_VER_STR_LEN, "%d.%d.%d.%d",
			 ver_resp->roce_fw_maj_8b, ver_resp->roce_fw_min_8b,
			 ver_resp->roce_fw_bld_8b, ver_resp->roce_fw_rsvd_8b);
	}
	rc = bnxt_dl_info_put(bp, req, BNXT_VERSION_RUNNING,
			      DEVLINK_INFO_VERSION_GENERIC_FW_MGMT, mgmt_ver);
	if (rc)
		return rc;

	rc = bnxt_dl_info_put(bp, req, BNXT_VERSION_RUNNING,
			      DEVLINK_INFO_VERSION_GENERIC_FW_MGMT_API,
			      bp->hwrm_ver_supp);
	if (rc)
		return rc;

	rc = bnxt_dl_info_put(bp, req, BNXT_VERSION_RUNNING,
			      DEVLINK_INFO_VERSION_GENERIC_FW_NCSI, ncsi_ver);
	if (rc)
		return rc;

	rc = bnxt_dl_info_put(bp, req, BNXT_VERSION_RUNNING,
			      DEVLINK_INFO_VERSION_GENERIC_FW_ROCE, roce_ver);
	if (rc)
		return rc;

	rc = bnxt_hwrm_nvm_get_dev_info(bp, &nvm_dev_info);
	if (rc ||
	    !(nvm_dev_info.flags & NVM_GET_DEV_INFO_RESP_FLAGS_FW_VER_VALID))
		return 0;

	buf[0] = 0;
	strncat(buf, nvm_dev_info.pkg_name, HWRM_FW_VER_STR_LEN);
	rc = bnxt_dl_info_put(bp, req, BNXT_VERSION_STORED,
			      DEVLINK_INFO_VERSION_GENERIC_FW, buf);
	if (rc)
		return rc;

	snprintf(mgmt_ver, FW_VER_STR_LEN, "%d.%d.%d.%d",
		 nvm_dev_info.hwrm_fw_major, nvm_dev_info.hwrm_fw_minor,
		 nvm_dev_info.hwrm_fw_build, nvm_dev_info.hwrm_fw_patch);
	rc = bnxt_dl_info_put(bp, req, BNXT_VERSION_STORED,
			      DEVLINK_INFO_VERSION_GENERIC_FW_MGMT, mgmt_ver);
	if (rc)
		return rc;

	snprintf(ncsi_ver, FW_VER_STR_LEN, "%d.%d.%d.%d",
		 nvm_dev_info.mgmt_fw_major, nvm_dev_info.mgmt_fw_minor,
		 nvm_dev_info.mgmt_fw_build, nvm_dev_info.mgmt_fw_patch);
	rc = bnxt_dl_info_put(bp, req, BNXT_VERSION_STORED,
			      DEVLINK_INFO_VERSION_GENERIC_FW_NCSI, ncsi_ver);
	if (rc)
		return rc;

	snprintf(roce_ver, FW_VER_STR_LEN, "%d.%d.%d.%d",
		 nvm_dev_info.roce_fw_major, nvm_dev_info.roce_fw_minor,
		 nvm_dev_info.roce_fw_build, nvm_dev_info.roce_fw_patch);
	return bnxt_dl_info_put(bp, req, BNXT_VERSION_STORED,
				DEVLINK_INFO_VERSION_GENERIC_FW_ROCE, roce_ver);
}

static int bnxt_hwrm_nvm_req(struct bnxt *bp, u32 param_id, void *msg,
			     int msg_len, union devlink_param_value *val)
{
	struct hwrm_nvm_get_variable_input *req = msg;
	struct bnxt_dl_nvm_param nvm_param;
	union bnxt_nvm_data *data;
	dma_addr_t data_dma_addr;
	int idx = 0, rc, i;

	/* Get/Set NVM CFG parameter is supported only on PFs */
	if (BNXT_VF(bp))
		return -EPERM;

	for (i = 0; i < ARRAY_SIZE(nvm_params); i++) {
		if (nvm_params[i].id == param_id) {
			nvm_param = nvm_params[i];
			break;
		}
	}

	if (i == ARRAY_SIZE(nvm_params))
		return -EOPNOTSUPP;

	if (nvm_param.dir_type == BNXT_NVM_PORT_CFG)
		idx = bp->pf.port_id;
	else if (nvm_param.dir_type == BNXT_NVM_FUNC_CFG)
		idx = bp->pf.fw_fid - BNXT_FIRST_PF_FID;

	data = dma_alloc_coherent(&bp->pdev->dev, sizeof(*data),
				  &data_dma_addr, GFP_KERNEL);
	if (!data)
		return -ENOMEM;

	req->dest_data_addr = cpu_to_le64(data_dma_addr);
	req->data_len = cpu_to_le16(nvm_param.nvm_num_bits);
	req->option_num = cpu_to_le16(nvm_param.offset);
	req->index_0 = cpu_to_le16(idx);
	if (idx)
		req->dimensions = cpu_to_le16(1);

	if (req->req_type == cpu_to_le16(HWRM_NVM_SET_VARIABLE)) {
		bnxt_copy_to_nvm_data(data, val, nvm_param.nvm_num_bits,
				      nvm_param.dl_num_bytes);
		rc = hwrm_send_message(bp, msg, msg_len, HWRM_CMD_TIMEOUT);
	} else {
		rc = hwrm_send_message_silent(bp, msg, msg_len,
					      HWRM_CMD_TIMEOUT);
		if (!rc) {
			bnxt_copy_from_nvm_data(val, data,
						nvm_param.nvm_num_bits,
						nvm_param.dl_num_bytes);
		} else {
			struct hwrm_err_output *resp = bp->hwrm_cmd_resp_addr;

			if (resp->cmd_err ==
				NVM_GET_VARIABLE_CMD_ERR_CODE_VAR_NOT_EXIST)
				rc = -EOPNOTSUPP;
		}
	}
	dma_free_coherent(&bp->pdev->dev, sizeof(*data), data, data_dma_addr);
	if (rc == -EACCES)
		netdev_err(bp->dev, "PF does not have admin privileges to modify NVM config\n");
	return rc;
}

static int bnxt_dl_nvm_param_get(struct devlink *dl, u32 id,
				 struct devlink_param_gset_ctx *ctx)
{
	struct hwrm_nvm_get_variable_input req = {0};
	struct bnxt *bp = bnxt_get_bp_from_dl(dl);
	int rc;

	bnxt_hwrm_cmd_hdr_init(bp, &req, HWRM_NVM_GET_VARIABLE, -1, -1);
	rc = bnxt_hwrm_nvm_req(bp, id, &req, sizeof(req), &ctx->val);
	if (!rc)
		if (id == BNXT_DEVLINK_PARAM_ID_GRE_VER_CHECK)
			ctx->val.vbool = !ctx->val.vbool;

	return rc;
}

static int bnxt_dl_nvm_param_set(struct devlink *dl, u32 id,
				 struct devlink_param_gset_ctx *ctx)
{
	struct hwrm_nvm_set_variable_input req = {0};
	struct bnxt *bp = bnxt_get_bp_from_dl(dl);

	bnxt_hwrm_cmd_hdr_init(bp, &req, HWRM_NVM_SET_VARIABLE, -1, -1);

	if (id == BNXT_DEVLINK_PARAM_ID_GRE_VER_CHECK)
		ctx->val.vbool = !ctx->val.vbool;

	return bnxt_hwrm_nvm_req(bp, id, &req, sizeof(req), &ctx->val);
}

static int bnxt_dl_msix_validate(struct devlink *dl, u32 id,
				 union devlink_param_value val,
				 struct netlink_ext_ack *extack)
{
	int max_val = -1;

	if (id == DEVLINK_PARAM_GENERIC_ID_MSIX_VEC_PER_PF_MAX)
		max_val = BNXT_MSIX_VEC_MAX;

	if (id == DEVLINK_PARAM_GENERIC_ID_MSIX_VEC_PER_PF_MIN)
		max_val = BNXT_MSIX_VEC_MIN_MAX;

	if (val.vu32 > max_val) {
		NL_SET_ERR_MSG_MOD(extack, "MSIX value is exceeding the range");
		return -EINVAL;
	}

	return 0;
}

static const struct devlink_param bnxt_dl_params[] = {
	DEVLINK_PARAM_GENERIC(ENABLE_SRIOV,
			      BIT(DEVLINK_PARAM_CMODE_PERMANENT),
			      bnxt_dl_nvm_param_get, bnxt_dl_nvm_param_set,
			      NULL),
	DEVLINK_PARAM_GENERIC(IGNORE_ARI,
			      BIT(DEVLINK_PARAM_CMODE_PERMANENT),
			      bnxt_dl_nvm_param_get, bnxt_dl_nvm_param_set,
			      NULL),
	DEVLINK_PARAM_GENERIC(MSIX_VEC_PER_PF_MAX,
			      BIT(DEVLINK_PARAM_CMODE_PERMANENT),
			      bnxt_dl_nvm_param_get, bnxt_dl_nvm_param_set,
			      bnxt_dl_msix_validate),
	DEVLINK_PARAM_GENERIC(MSIX_VEC_PER_PF_MIN,
			      BIT(DEVLINK_PARAM_CMODE_PERMANENT),
			      bnxt_dl_nvm_param_get, bnxt_dl_nvm_param_set,
			      bnxt_dl_msix_validate),
	DEVLINK_PARAM_DRIVER(BNXT_DEVLINK_PARAM_ID_GRE_VER_CHECK,
			     "gre_ver_check", DEVLINK_PARAM_TYPE_BOOL,
			     BIT(DEVLINK_PARAM_CMODE_PERMANENT),
			     bnxt_dl_nvm_param_get, bnxt_dl_nvm_param_set,
			     NULL),
};

static const struct devlink_param bnxt_dl_port_params[] = {
};

static int bnxt_dl_params_register(struct bnxt *bp)
{
	int rc;

	if (bp->hwrm_spec_code < 0x10600)
		return 0;

	rc = devlink_params_register(bp->dl, bnxt_dl_params,
				     ARRAY_SIZE(bnxt_dl_params));
	if (rc) {
		netdev_warn(bp->dev, "devlink_params_register failed. rc=%d\n",
			    rc);
		return rc;
	}
	rc = devlink_port_params_register(&bp->dl_port, bnxt_dl_port_params,
					  ARRAY_SIZE(bnxt_dl_port_params));
	if (rc) {
		netdev_err(bp->dev, "devlink_port_params_register failed\n");
		devlink_params_unregister(bp->dl, bnxt_dl_params,
					  ARRAY_SIZE(bnxt_dl_params));
		return rc;
	}
	devlink_params_publish(bp->dl);

	return 0;
}

static void bnxt_dl_params_unregister(struct bnxt *bp)
{
	if (bp->hwrm_spec_code < 0x10600)
		return;

	devlink_params_unregister(bp->dl, bnxt_dl_params,
				  ARRAY_SIZE(bnxt_dl_params));
	devlink_port_params_unregister(&bp->dl_port, bnxt_dl_port_params,
				       ARRAY_SIZE(bnxt_dl_port_params));
}

int bnxt_dl_register(struct bnxt *bp)
{
	struct devlink_port_attrs attrs = {};
	struct devlink *dl;
	int rc;

	if (BNXT_PF(bp))
		dl = devlink_alloc(&bnxt_dl_ops, sizeof(struct bnxt_dl));
	else
		dl = devlink_alloc(&bnxt_vf_dl_ops, sizeof(struct bnxt_dl));
	if (!dl) {
		netdev_warn(bp->dev, "devlink_alloc failed\n");
		return -ENOMEM;
	}

	bnxt_link_bp_to_dl(bp, dl);

	/* Add switchdev eswitch mode setting, if SRIOV supported */
	if (pci_find_ext_capability(bp->pdev, PCI_EXT_CAP_ID_SRIOV) &&
	    bp->hwrm_spec_code > 0x10803)
		bp->eswitch_mode = DEVLINK_ESWITCH_MODE_LEGACY;

	rc = devlink_register(dl, &bp->pdev->dev);
	if (rc) {
		netdev_warn(bp->dev, "devlink_register failed. rc=%d\n", rc);
		goto err_dl_free;
	}

	if (!BNXT_PF(bp))
		return 0;

	attrs.flavour = DEVLINK_PORT_FLAVOUR_PHYSICAL;
	attrs.phys.port_number = bp->pf.port_id;
	memcpy(attrs.switch_id.id, bp->dsn, sizeof(bp->dsn));
	attrs.switch_id.id_len = sizeof(bp->dsn);
	devlink_port_attrs_set(&bp->dl_port, &attrs);
	rc = devlink_port_register(dl, &bp->dl_port, bp->pf.port_id);
	if (rc) {
		netdev_err(bp->dev, "devlink_port_register failed\n");
		goto err_dl_unreg;
	}

	rc = bnxt_dl_params_register(bp);
	if (rc)
		goto err_dl_port_unreg;

	return 0;

err_dl_port_unreg:
	devlink_port_unregister(&bp->dl_port);
err_dl_unreg:
	devlink_unregister(dl);
err_dl_free:
	bnxt_link_bp_to_dl(bp, NULL);
	devlink_free(dl);
	return rc;
}

void bnxt_dl_unregister(struct bnxt *bp)
{
	struct devlink *dl = bp->dl;

	if (!dl)
		return;

	if (BNXT_PF(bp)) {
		bnxt_dl_params_unregister(bp);
		devlink_port_unregister(&bp->dl_port);
	}
	devlink_unregister(dl);
	devlink_free(dl);
}<|MERGE_RESOLUTION|>--- conflicted
+++ resolved
@@ -474,13 +474,8 @@
 	if (BNXT_PF(bp) && !bnxt_hwrm_get_nvm_cfg_ver(bp, &nvm_cfg_ver)) {
 		u32 ver = nvm_cfg_ver.vu32;
 
-<<<<<<< HEAD
-		sprintf(buf, "%X.%X.%X", (ver >> 16) & 0xF, (ver >> 8) & 0xF,
-			ver & 0xF);
-=======
 		sprintf(buf, "%d.%d.%d", (ver >> 16) & 0xf, (ver >> 8) & 0xf,
 			ver & 0xf);
->>>>>>> 4e026225
 		rc = bnxt_dl_info_put(bp, req, BNXT_VERSION_STORED,
 				      DEVLINK_INFO_VERSION_GENERIC_FW_PSID,
 				      buf);
