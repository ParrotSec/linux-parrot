// SPDX-License-Identifier: GPL-2.0
/* Copyright(c) 2017 Oracle and/or its affiliates. All rights reserved. */

#include "ixgbe.h"
#include <net/xfrm.h>
#include <crypto/aead.h>
#include <linux/if_bridge.h>

/**
 * ixgbe_ipsec_set_tx_sa - set the Tx SA registers
 * @hw: hw specific details
 * @idx: register index to write
 * @key: key byte array
 * @salt: salt bytes
 **/
static void ixgbe_ipsec_set_tx_sa(struct ixgbe_hw *hw, u16 idx,
				  u32 key[], u32 salt)
{
	u32 reg;
	int i;

	for (i = 0; i < 4; i++)
		IXGBE_WRITE_REG(hw, IXGBE_IPSTXKEY(i),
				(__force u32)cpu_to_be32(key[3 - i]));
	IXGBE_WRITE_REG(hw, IXGBE_IPSTXSALT, (__force u32)cpu_to_be32(salt));
	IXGBE_WRITE_FLUSH(hw);

	reg = IXGBE_READ_REG(hw, IXGBE_IPSTXIDX);
	reg &= IXGBE_RXTXIDX_IPS_EN;
	reg |= idx << IXGBE_RXTXIDX_IDX_SHIFT | IXGBE_RXTXIDX_WRITE;
	IXGBE_WRITE_REG(hw, IXGBE_IPSTXIDX, reg);
	IXGBE_WRITE_FLUSH(hw);
}

/**
 * ixgbe_ipsec_set_rx_item - set an Rx table item
 * @hw: hw specific details
 * @idx: register index to write
 * @tbl: table selector
 *
 * Trigger the device to store into a particular Rx table the
 * data that has already been loaded into the input register
 **/
static void ixgbe_ipsec_set_rx_item(struct ixgbe_hw *hw, u16 idx,
				    enum ixgbe_ipsec_tbl_sel tbl)
{
	u32 reg;

	reg = IXGBE_READ_REG(hw, IXGBE_IPSRXIDX);
	reg &= IXGBE_RXTXIDX_IPS_EN;
	reg |= tbl << IXGBE_RXIDX_TBL_SHIFT |
	       idx << IXGBE_RXTXIDX_IDX_SHIFT |
	       IXGBE_RXTXIDX_WRITE;
	IXGBE_WRITE_REG(hw, IXGBE_IPSRXIDX, reg);
	IXGBE_WRITE_FLUSH(hw);
}

/**
 * ixgbe_ipsec_set_rx_sa - set up the register bits to save SA info
 * @hw: hw specific details
 * @idx: register index to write
 * @spi: security parameter index
 * @key: key byte array
 * @salt: salt bytes
 * @mode: rx decrypt control bits
 * @ip_idx: index into IP table for related IP address
 **/
static void ixgbe_ipsec_set_rx_sa(struct ixgbe_hw *hw, u16 idx, __be32 spi,
				  u32 key[], u32 salt, u32 mode, u32 ip_idx)
{
	int i;

	/* store the SPI (in bigendian) and IPidx */
	IXGBE_WRITE_REG(hw, IXGBE_IPSRXSPI,
			(__force u32)cpu_to_le32((__force u32)spi));
	IXGBE_WRITE_REG(hw, IXGBE_IPSRXIPIDX, ip_idx);
	IXGBE_WRITE_FLUSH(hw);

	ixgbe_ipsec_set_rx_item(hw, idx, ips_rx_spi_tbl);

	/* store the key, salt, and mode */
	for (i = 0; i < 4; i++)
		IXGBE_WRITE_REG(hw, IXGBE_IPSRXKEY(i),
				(__force u32)cpu_to_be32(key[3 - i]));
	IXGBE_WRITE_REG(hw, IXGBE_IPSRXSALT, (__force u32)cpu_to_be32(salt));
	IXGBE_WRITE_REG(hw, IXGBE_IPSRXMOD, mode);
	IXGBE_WRITE_FLUSH(hw);

	ixgbe_ipsec_set_rx_item(hw, idx, ips_rx_key_tbl);
}

/**
 * ixgbe_ipsec_set_rx_ip - set up the register bits to save SA IP addr info
 * @hw: hw specific details
 * @idx: register index to write
 * @addr: IP address byte array
 **/
static void ixgbe_ipsec_set_rx_ip(struct ixgbe_hw *hw, u16 idx, __be32 addr[])
{
	int i;

	/* store the ip address */
	for (i = 0; i < 4; i++)
		IXGBE_WRITE_REG(hw, IXGBE_IPSRXIPADDR(i),
				(__force u32)cpu_to_le32((__force u32)addr[i]));
	IXGBE_WRITE_FLUSH(hw);

	ixgbe_ipsec_set_rx_item(hw, idx, ips_rx_ip_tbl);
}

/**
 * ixgbe_ipsec_clear_hw_tables - because some tables don't get cleared on reset
 * @adapter: board private structure
 **/
static void ixgbe_ipsec_clear_hw_tables(struct ixgbe_adapter *adapter)
{
	struct ixgbe_ipsec *ipsec = adapter->ipsec;
	struct ixgbe_hw *hw = &adapter->hw;
	u32 buf[4] = {0, 0, 0, 0};
	u16 idx;

	/* disable Rx and Tx SA lookup */
	IXGBE_WRITE_REG(hw, IXGBE_IPSRXIDX, 0);
	IXGBE_WRITE_REG(hw, IXGBE_IPSTXIDX, 0);

	/* scrub the tables - split the loops for the max of the IP table */
	for (idx = 0; idx < IXGBE_IPSEC_MAX_RX_IP_COUNT; idx++) {
		ixgbe_ipsec_set_tx_sa(hw, idx, buf, 0);
		ixgbe_ipsec_set_rx_sa(hw, idx, 0, buf, 0, 0, 0);
		ixgbe_ipsec_set_rx_ip(hw, idx, (__be32 *)buf);
	}
	for (; idx < IXGBE_IPSEC_MAX_SA_COUNT; idx++) {
		ixgbe_ipsec_set_tx_sa(hw, idx, buf, 0);
		ixgbe_ipsec_set_rx_sa(hw, idx, 0, buf, 0, 0, 0);
	}

	ipsec->num_rx_sa = 0;
	ipsec->num_tx_sa = 0;
}

/**
 * ixgbe_ipsec_stop_data
 * @adapter: board private structure
 **/
static void ixgbe_ipsec_stop_data(struct ixgbe_adapter *adapter)
{
	struct ixgbe_hw *hw = &adapter->hw;
	bool link = adapter->link_up;
	u32 t_rdy, r_rdy;
	u32 limit;
	u32 reg;

	/* halt data paths */
	reg = IXGBE_READ_REG(hw, IXGBE_SECTXCTRL);
	reg |= IXGBE_SECTXCTRL_TX_DIS;
	IXGBE_WRITE_REG(hw, IXGBE_SECTXCTRL, reg);

	reg = IXGBE_READ_REG(hw, IXGBE_SECRXCTRL);
	reg |= IXGBE_SECRXCTRL_RX_DIS;
	IXGBE_WRITE_REG(hw, IXGBE_SECRXCTRL, reg);

	/* If both Tx and Rx are ready there are no packets
	 * that we need to flush so the loopback configuration
	 * below is not necessary.
	 */
	t_rdy = IXGBE_READ_REG(hw, IXGBE_SECTXSTAT) &
		IXGBE_SECTXSTAT_SECTX_RDY;
	r_rdy = IXGBE_READ_REG(hw, IXGBE_SECRXSTAT) &
		IXGBE_SECRXSTAT_SECRX_RDY;
	if (t_rdy && r_rdy)
		return;

	/* If the tx fifo doesn't have link, but still has data,
	 * we can't clear the tx sec block.  Set the MAC loopback
	 * before block clear
	 */
	if (!link) {
		reg = IXGBE_READ_REG(hw, IXGBE_MACC);
		reg |= IXGBE_MACC_FLU;
		IXGBE_WRITE_REG(hw, IXGBE_MACC, reg);

		reg = IXGBE_READ_REG(hw, IXGBE_HLREG0);
		reg |= IXGBE_HLREG0_LPBK;
		IXGBE_WRITE_REG(hw, IXGBE_HLREG0, reg);

		IXGBE_WRITE_FLUSH(hw);
		mdelay(3);
	}

	/* wait for the paths to empty */
	limit = 20;
	do {
		mdelay(10);
		t_rdy = IXGBE_READ_REG(hw, IXGBE_SECTXSTAT) &
			IXGBE_SECTXSTAT_SECTX_RDY;
		r_rdy = IXGBE_READ_REG(hw, IXGBE_SECRXSTAT) &
			IXGBE_SECRXSTAT_SECRX_RDY;
	} while (!(t_rdy && r_rdy) && limit--);

	/* undo loopback if we played with it earlier */
	if (!link) {
		reg = IXGBE_READ_REG(hw, IXGBE_MACC);
		reg &= ~IXGBE_MACC_FLU;
		IXGBE_WRITE_REG(hw, IXGBE_MACC, reg);

		reg = IXGBE_READ_REG(hw, IXGBE_HLREG0);
		reg &= ~IXGBE_HLREG0_LPBK;
		IXGBE_WRITE_REG(hw, IXGBE_HLREG0, reg);

		IXGBE_WRITE_FLUSH(hw);
	}
}

/**
 * ixgbe_ipsec_stop_engine
 * @adapter: board private structure
 **/
static void ixgbe_ipsec_stop_engine(struct ixgbe_adapter *adapter)
{
	struct ixgbe_hw *hw = &adapter->hw;
	u32 reg;

	ixgbe_ipsec_stop_data(adapter);

	/* disable Rx and Tx SA lookup */
	IXGBE_WRITE_REG(hw, IXGBE_IPSTXIDX, 0);
	IXGBE_WRITE_REG(hw, IXGBE_IPSRXIDX, 0);

	/* disable the Rx and Tx engines and full packet store-n-forward */
	reg = IXGBE_READ_REG(hw, IXGBE_SECTXCTRL);
	reg |= IXGBE_SECTXCTRL_SECTX_DIS;
	reg &= ~IXGBE_SECTXCTRL_STORE_FORWARD;
	IXGBE_WRITE_REG(hw, IXGBE_SECTXCTRL, reg);

	reg = IXGBE_READ_REG(hw, IXGBE_SECRXCTRL);
	reg |= IXGBE_SECRXCTRL_SECRX_DIS;
	IXGBE_WRITE_REG(hw, IXGBE_SECRXCTRL, reg);

	/* restore the "tx security buffer almost full threshold" to 0x250 */
	IXGBE_WRITE_REG(hw, IXGBE_SECTXBUFFAF, 0x250);

	/* Set minimum IFG between packets back to the default 0x1 */
	reg = IXGBE_READ_REG(hw, IXGBE_SECTXMINIFG);
	reg = (reg & 0xfffffff0) | 0x1;
	IXGBE_WRITE_REG(hw, IXGBE_SECTXMINIFG, reg);

	/* final set for normal (no ipsec offload) processing */
	IXGBE_WRITE_REG(hw, IXGBE_SECTXCTRL, IXGBE_SECTXCTRL_SECTX_DIS);
	IXGBE_WRITE_REG(hw, IXGBE_SECRXCTRL, IXGBE_SECRXCTRL_SECRX_DIS);

	IXGBE_WRITE_FLUSH(hw);
}

/**
 * ixgbe_ipsec_start_engine
 * @adapter: board private structure
 *
 * NOTE: this increases power consumption whether being used or not
 **/
static void ixgbe_ipsec_start_engine(struct ixgbe_adapter *adapter)
{
	struct ixgbe_hw *hw = &adapter->hw;
	u32 reg;

	ixgbe_ipsec_stop_data(adapter);

	/* Set minimum IFG between packets to 3 */
	reg = IXGBE_READ_REG(hw, IXGBE_SECTXMINIFG);
	reg = (reg & 0xfffffff0) | 0x3;
	IXGBE_WRITE_REG(hw, IXGBE_SECTXMINIFG, reg);

	/* Set "tx security buffer almost full threshold" to 0x15 so that the
	 * almost full indication is generated only after buffer contains at
	 * least an entire jumbo packet.
	 */
	reg = IXGBE_READ_REG(hw, IXGBE_SECTXBUFFAF);
	reg = (reg & 0xfffffc00) | 0x15;
	IXGBE_WRITE_REG(hw, IXGBE_SECTXBUFFAF, reg);

	/* restart the data paths by clearing the DISABLE bits */
	IXGBE_WRITE_REG(hw, IXGBE_SECRXCTRL, 0);
	IXGBE_WRITE_REG(hw, IXGBE_SECTXCTRL, IXGBE_SECTXCTRL_STORE_FORWARD);

	/* enable Rx and Tx SA lookup */
	IXGBE_WRITE_REG(hw, IXGBE_IPSTXIDX, IXGBE_RXTXIDX_IPS_EN);
	IXGBE_WRITE_REG(hw, IXGBE_IPSRXIDX, IXGBE_RXTXIDX_IPS_EN);

	IXGBE_WRITE_FLUSH(hw);
}

/**
 * ixgbe_ipsec_restore - restore the ipsec HW settings after a reset
 * @adapter: board private structure
 **/
void ixgbe_ipsec_restore(struct ixgbe_adapter *adapter)
{
	struct ixgbe_ipsec *ipsec = adapter->ipsec;
	struct ixgbe_hw *hw = &adapter->hw;
	int i;

	if (!(adapter->flags2 & IXGBE_FLAG2_IPSEC_ENABLED))
		return;

	/* clean up and restart the engine */
	ixgbe_ipsec_stop_engine(adapter);
	ixgbe_ipsec_clear_hw_tables(adapter);
	ixgbe_ipsec_start_engine(adapter);

	/* reload the IP addrs */
	for (i = 0; i < IXGBE_IPSEC_MAX_RX_IP_COUNT; i++) {
		struct rx_ip_sa *ipsa = &ipsec->ip_tbl[i];

		if (ipsa->used)
			ixgbe_ipsec_set_rx_ip(hw, i, ipsa->ipaddr);
	}

	/* reload the Rx and Tx keys */
	for (i = 0; i < IXGBE_IPSEC_MAX_SA_COUNT; i++) {
		struct rx_sa *rsa = &ipsec->rx_tbl[i];
		struct tx_sa *tsa = &ipsec->tx_tbl[i];

		if (rsa->used)
			ixgbe_ipsec_set_rx_sa(hw, i, rsa->xs->id.spi,
					      rsa->key, rsa->salt,
					      rsa->mode, rsa->iptbl_ind);

		if (tsa->used)
			ixgbe_ipsec_set_tx_sa(hw, i, tsa->key, tsa->salt);
	}
}

/**
 * ixgbe_ipsec_find_empty_idx - find the first unused security parameter index
 * @ipsec: pointer to ipsec struct
 * @rxtable: true if we need to look in the Rx table
 *
 * Returns the first unused index in either the Rx or Tx SA table
 **/
static int ixgbe_ipsec_find_empty_idx(struct ixgbe_ipsec *ipsec, bool rxtable)
{
	u32 i;

	if (rxtable) {
		if (ipsec->num_rx_sa == IXGBE_IPSEC_MAX_SA_COUNT)
			return -ENOSPC;

		/* search rx sa table */
		for (i = 0; i < IXGBE_IPSEC_MAX_SA_COUNT; i++) {
			if (!ipsec->rx_tbl[i].used)
				return i;
		}
	} else {
		if (ipsec->num_tx_sa == IXGBE_IPSEC_MAX_SA_COUNT)
			return -ENOSPC;

		/* search tx sa table */
		for (i = 0; i < IXGBE_IPSEC_MAX_SA_COUNT; i++) {
			if (!ipsec->tx_tbl[i].used)
				return i;
		}
	}

	return -ENOSPC;
}

/**
 * ixgbe_ipsec_find_rx_state - find the state that matches
 * @ipsec: pointer to ipsec struct
 * @daddr: inbound address to match
 * @proto: protocol to match
 * @spi: SPI to match
 * @ip4: true if using an ipv4 address
 *
 * Returns a pointer to the matching SA state information
 **/
static struct xfrm_state *ixgbe_ipsec_find_rx_state(struct ixgbe_ipsec *ipsec,
						    __be32 *daddr, u8 proto,
						    __be32 spi, bool ip4)
{
	struct rx_sa *rsa;
	struct xfrm_state *ret = NULL;

	rcu_read_lock();
	hash_for_each_possible_rcu(ipsec->rx_sa_list, rsa, hlist,
				   (__force u32)spi) {
		if (spi == rsa->xs->id.spi &&
		    ((ip4 && *daddr == rsa->xs->id.daddr.a4) ||
		      (!ip4 && !memcmp(daddr, &rsa->xs->id.daddr.a6,
				       sizeof(rsa->xs->id.daddr.a6)))) &&
		    proto == rsa->xs->id.proto) {
			ret = rsa->xs;
			xfrm_state_hold(ret);
			break;
		}
	}
	rcu_read_unlock();
	return ret;
}

/**
 * ixgbe_ipsec_parse_proto_keys - find the key and salt based on the protocol
 * @xs: pointer to xfrm_state struct
 * @mykey: pointer to key array to populate
 * @mysalt: pointer to salt value to populate
 *
 * This copies the protocol keys and salt to our own data tables.  The
 * 82599 family only supports the one algorithm.
 **/
static int ixgbe_ipsec_parse_proto_keys(struct xfrm_state *xs,
					u32 *mykey, u32 *mysalt)
{
	struct net_device *dev = xs->xso.dev;
	unsigned char *key_data;
	char *alg_name = NULL;
	const char aes_gcm_name[] = "rfc4106(gcm(aes))";
	int key_len;

	if (!xs->aead) {
		netdev_err(dev, "Unsupported IPsec algorithm\n");
		return -EINVAL;
	}

	if (xs->aead->alg_icv_len != IXGBE_IPSEC_AUTH_BITS) {
		netdev_err(dev, "IPsec offload requires %d bit authentication\n",
			   IXGBE_IPSEC_AUTH_BITS);
		return -EINVAL;
	}

	key_data = &xs->aead->alg_key[0];
	key_len = xs->aead->alg_key_len;
	alg_name = xs->aead->alg_name;

	if (strcmp(alg_name, aes_gcm_name)) {
		netdev_err(dev, "Unsupported IPsec algorithm - please use %s\n",
			   aes_gcm_name);
		return -EINVAL;
	}

	/* The key bytes come down in a bigendian array of bytes, so
	 * we don't need to do any byteswapping.
	 * 160 accounts for 16 byte key and 4 byte salt
	 */
	if (key_len == 160) {
		*mysalt = ((u32 *)key_data)[4];
	} else if (key_len != 128) {
		netdev_err(dev, "IPsec hw offload only supports keys up to 128 bits with a 32 bit salt\n");
		return -EINVAL;
	} else {
		netdev_info(dev, "IPsec hw offload parameters missing 32 bit salt value\n");
		*mysalt = 0;
	}
	memcpy(mykey, key_data, 16);

	return 0;
}

/**
 * ixgbe_ipsec_check_mgmt_ip - make sure there is no clash with mgmt IP filters
 * @xs: pointer to transformer state struct
 **/
static int ixgbe_ipsec_check_mgmt_ip(struct xfrm_state *xs)
{
	struct net_device *dev = xs->xso.dev;
	struct ixgbe_adapter *adapter = netdev_priv(dev);
	struct ixgbe_hw *hw = &adapter->hw;
	u32 mfval, manc, reg;
	int num_filters = 4;
	bool manc_ipv4;
	u32 bmcipval;
	int i, j;

#define MANC_EN_IPV4_FILTER      BIT(24)
#define MFVAL_IPV4_FILTER_SHIFT  16
#define MFVAL_IPV6_FILTER_SHIFT  24
#define MIPAF_ARR(_m, _n)        (IXGBE_MIPAF + ((_m) * 0x10) + ((_n) * 4))

#define IXGBE_BMCIP(_n)          (0x5050 + ((_n) * 4))
#define IXGBE_BMCIPVAL           0x5060
#define BMCIP_V4                 0x2
#define BMCIP_V6                 0x3
#define BMCIP_MASK               0x3

	manc = IXGBE_READ_REG(hw, IXGBE_MANC);
	manc_ipv4 = !!(manc & MANC_EN_IPV4_FILTER);
	mfval = IXGBE_READ_REG(hw, IXGBE_MFVAL);
	bmcipval = IXGBE_READ_REG(hw, IXGBE_BMCIPVAL);

	if (xs->props.family == AF_INET) {
		/* are there any IPv4 filters to check? */
		if (manc_ipv4) {
			/* the 4 ipv4 filters are all in MIPAF(3, i) */
			for (i = 0; i < num_filters; i++) {
				if (!(mfval & BIT(MFVAL_IPV4_FILTER_SHIFT + i)))
					continue;

				reg = IXGBE_READ_REG(hw, MIPAF_ARR(3, i));
				if (reg == xs->id.daddr.a4)
					return 1;
			}
		}

		if ((bmcipval & BMCIP_MASK) == BMCIP_V4) {
			reg = IXGBE_READ_REG(hw, IXGBE_BMCIP(3));
			if (reg == xs->id.daddr.a4)
				return 1;
		}

	} else {
		/* if there are ipv4 filters, they are in the last ipv6 slot */
		if (manc_ipv4)
			num_filters = 3;

		for (i = 0; i < num_filters; i++) {
			if (!(mfval & BIT(MFVAL_IPV6_FILTER_SHIFT + i)))
				continue;

			for (j = 0; j < 4; j++) {
				reg = IXGBE_READ_REG(hw, MIPAF_ARR(i, j));
				if (reg != xs->id.daddr.a6[j])
					break;
			}
			if (j == 4)   /* did we match all 4 words? */
				return 1;
		}

		if ((bmcipval & BMCIP_MASK) == BMCIP_V6) {
			for (j = 0; j < 4; j++) {
				reg = IXGBE_READ_REG(hw, IXGBE_BMCIP(j));
				if (reg != xs->id.daddr.a6[j])
					break;
			}
			if (j == 4)   /* did we match all 4 words? */
				return 1;
		}
	}

	return 0;
}

/**
 * ixgbe_ipsec_add_sa - program device with a security association
 * @xs: pointer to transformer state struct
 **/
static int ixgbe_ipsec_add_sa(struct xfrm_state *xs)
{
	struct net_device *dev = xs->xso.dev;
	struct ixgbe_adapter *adapter = netdev_priv(dev);
	struct ixgbe_ipsec *ipsec = adapter->ipsec;
	struct ixgbe_hw *hw = &adapter->hw;
	int checked, match, first;
	u16 sa_idx;
	int ret;
	int i;

	if (xs->id.proto != IPPROTO_ESP && xs->id.proto != IPPROTO_AH) {
		netdev_err(dev, "Unsupported protocol 0x%04x for ipsec offload\n",
			   xs->id.proto);
		return -EINVAL;
	}

	if (ixgbe_ipsec_check_mgmt_ip(xs)) {
		netdev_err(dev, "IPsec IP addr clash with mgmt filters\n");
		return -EINVAL;
	}

	if (xs->xso.flags & XFRM_OFFLOAD_INBOUND) {
		struct rx_sa rsa;

		if (xs->calg) {
			netdev_err(dev, "Compression offload not supported\n");
			return -EINVAL;
		}

		/* find the first unused index */
		ret = ixgbe_ipsec_find_empty_idx(ipsec, true);
		if (ret < 0) {
			netdev_err(dev, "No space for SA in Rx table!\n");
			return ret;
		}
		sa_idx = (u16)ret;

		memset(&rsa, 0, sizeof(rsa));
		rsa.used = true;
		rsa.xs = xs;

		if (rsa.xs->id.proto & IPPROTO_ESP)
			rsa.decrypt = xs->ealg || xs->aead;

		/* get the key and salt */
		ret = ixgbe_ipsec_parse_proto_keys(xs, rsa.key, &rsa.salt);
		if (ret) {
			netdev_err(dev, "Failed to get key data for Rx SA table\n");
			return ret;
		}

		/* get ip for rx sa table */
		if (xs->props.family == AF_INET6)
			memcpy(rsa.ipaddr, &xs->id.daddr.a6, 16);
		else
			memcpy(&rsa.ipaddr[3], &xs->id.daddr.a4, 4);

		/* The HW does not have a 1:1 mapping from keys to IP addrs, so
		 * check for a matching IP addr entry in the table.  If the addr
		 * already exists, use it; else find an unused slot and add the
		 * addr.  If one does not exist and there are no unused table
		 * entries, fail the request.
		 */

		/* Find an existing match or first not used, and stop looking
		 * after we've checked all we know we have.
		 */
		checked = 0;
		match = -1;
		first = -1;
		for (i = 0;
		     i < IXGBE_IPSEC_MAX_RX_IP_COUNT &&
		     (checked < ipsec->num_rx_sa || first < 0);
		     i++) {
			if (ipsec->ip_tbl[i].used) {
				if (!memcmp(ipsec->ip_tbl[i].ipaddr,
					    rsa.ipaddr, sizeof(rsa.ipaddr))) {
					match = i;
					break;
				}
				checked++;
			} else if (first < 0) {
				first = i;  /* track the first empty seen */
			}
		}

		if (ipsec->num_rx_sa == 0)
			first = 0;

		if (match >= 0) {
			/* addrs are the same, we should use this one */
			rsa.iptbl_ind = match;
			ipsec->ip_tbl[match].ref_cnt++;

		} else if (first >= 0) {
			/* no matches, but here's an empty slot */
			rsa.iptbl_ind = first;

			memcpy(ipsec->ip_tbl[first].ipaddr,
			       rsa.ipaddr, sizeof(rsa.ipaddr));
			ipsec->ip_tbl[first].ref_cnt = 1;
			ipsec->ip_tbl[first].used = true;

			ixgbe_ipsec_set_rx_ip(hw, rsa.iptbl_ind, rsa.ipaddr);

		} else {
			/* no match and no empty slot */
			netdev_err(dev, "No space for SA in Rx IP SA table\n");
			memset(&rsa, 0, sizeof(rsa));
			return -ENOSPC;
		}

		rsa.mode = IXGBE_RXMOD_VALID;
		if (rsa.xs->id.proto & IPPROTO_ESP)
			rsa.mode |= IXGBE_RXMOD_PROTO_ESP;
		if (rsa.decrypt)
			rsa.mode |= IXGBE_RXMOD_DECRYPT;
		if (rsa.xs->props.family == AF_INET6)
			rsa.mode |= IXGBE_RXMOD_IPV6;

		/* the preparations worked, so save the info */
		memcpy(&ipsec->rx_tbl[sa_idx], &rsa, sizeof(rsa));

		ixgbe_ipsec_set_rx_sa(hw, sa_idx, rsa.xs->id.spi, rsa.key,
				      rsa.salt, rsa.mode, rsa.iptbl_ind);
		xs->xso.offload_handle = sa_idx + IXGBE_IPSEC_BASE_RX_INDEX;

		ipsec->num_rx_sa++;

		/* hash the new entry for faster search in Rx path */
		hash_add_rcu(ipsec->rx_sa_list, &ipsec->rx_tbl[sa_idx].hlist,
			     (__force u32)rsa.xs->id.spi);
	} else {
		struct tx_sa tsa;

		if (adapter->num_vfs &&
		    adapter->bridge_mode != BRIDGE_MODE_VEPA)
			return -EOPNOTSUPP;

		/* find the first unused index */
		ret = ixgbe_ipsec_find_empty_idx(ipsec, false);
		if (ret < 0) {
			netdev_err(dev, "No space for SA in Tx table\n");
			return ret;
		}
		sa_idx = (u16)ret;

		memset(&tsa, 0, sizeof(tsa));
		tsa.used = true;
		tsa.xs = xs;

		if (xs->id.proto & IPPROTO_ESP)
			tsa.encrypt = xs->ealg || xs->aead;

		ret = ixgbe_ipsec_parse_proto_keys(xs, tsa.key, &tsa.salt);
		if (ret) {
			netdev_err(dev, "Failed to get key data for Tx SA table\n");
			memset(&tsa, 0, sizeof(tsa));
			return ret;
		}

		/* the preparations worked, so save the info */
		memcpy(&ipsec->tx_tbl[sa_idx], &tsa, sizeof(tsa));

		ixgbe_ipsec_set_tx_sa(hw, sa_idx, tsa.key, tsa.salt);

		xs->xso.offload_handle = sa_idx + IXGBE_IPSEC_BASE_TX_INDEX;

		ipsec->num_tx_sa++;
	}

	/* enable the engine if not already warmed up */
	if (!(adapter->flags2 & IXGBE_FLAG2_IPSEC_ENABLED)) {
		ixgbe_ipsec_start_engine(adapter);
		adapter->flags2 |= IXGBE_FLAG2_IPSEC_ENABLED;
	}

	return 0;
}

/**
 * ixgbe_ipsec_del_sa - clear out this specific SA
 * @xs: pointer to transformer state struct
 **/
static void ixgbe_ipsec_del_sa(struct xfrm_state *xs)
{
	struct net_device *dev = xs->xso.dev;
	struct ixgbe_adapter *adapter = netdev_priv(dev);
	struct ixgbe_ipsec *ipsec = adapter->ipsec;
	struct ixgbe_hw *hw = &adapter->hw;
	u32 zerobuf[4] = {0, 0, 0, 0};
	u16 sa_idx;

	if (xs->xso.flags & XFRM_OFFLOAD_INBOUND) {
		struct rx_sa *rsa;
		u8 ipi;

		sa_idx = xs->xso.offload_handle - IXGBE_IPSEC_BASE_RX_INDEX;
		rsa = &ipsec->rx_tbl[sa_idx];

		if (!rsa->used) {
			netdev_err(dev, "Invalid Rx SA selected sa_idx=%d offload_handle=%lu\n",
				   sa_idx, xs->xso.offload_handle);
			return;
		}

		ixgbe_ipsec_set_rx_sa(hw, sa_idx, 0, zerobuf, 0, 0, 0);
		hash_del_rcu(&rsa->hlist);

		/* if the IP table entry is referenced by only this SA,
		 * i.e. ref_cnt is only 1, clear the IP table entry as well
		 */
		ipi = rsa->iptbl_ind;
		if (ipsec->ip_tbl[ipi].ref_cnt > 0) {
			ipsec->ip_tbl[ipi].ref_cnt--;

			if (!ipsec->ip_tbl[ipi].ref_cnt) {
				memset(&ipsec->ip_tbl[ipi], 0,
				       sizeof(struct rx_ip_sa));
				ixgbe_ipsec_set_rx_ip(hw, ipi,
						      (__force __be32 *)zerobuf);
			}
		}

		memset(rsa, 0, sizeof(struct rx_sa));
		ipsec->num_rx_sa--;
	} else {
		sa_idx = xs->xso.offload_handle - IXGBE_IPSEC_BASE_TX_INDEX;

		if (!ipsec->tx_tbl[sa_idx].used) {
			netdev_err(dev, "Invalid Tx SA selected sa_idx=%d offload_handle=%lu\n",
				   sa_idx, xs->xso.offload_handle);
			return;
		}

		ixgbe_ipsec_set_tx_sa(hw, sa_idx, zerobuf, 0);
		memset(&ipsec->tx_tbl[sa_idx], 0, sizeof(struct tx_sa));
		ipsec->num_tx_sa--;
	}

	/* if there are no SAs left, stop the engine to save energy */
	if (ipsec->num_rx_sa == 0 && ipsec->num_tx_sa == 0) {
		adapter->flags2 &= ~IXGBE_FLAG2_IPSEC_ENABLED;
		ixgbe_ipsec_stop_engine(adapter);
	}
}

/**
 * ixgbe_ipsec_offload_ok - can this packet use the xfrm hw offload
 * @skb: current data packet
 * @xs: pointer to transformer state struct
 **/
static bool ixgbe_ipsec_offload_ok(struct sk_buff *skb, struct xfrm_state *xs)
{
	if (xs->props.family == AF_INET) {
		/* Offload with IPv4 options is not supported yet */
		if (ip_hdr(skb)->ihl != 5)
			return false;
	} else {
		/* Offload with IPv6 extension headers is not support yet */
		if (ipv6_ext_hdr(ipv6_hdr(skb)->nexthdr))
			return false;
	}

	return true;
}

static const struct xfrmdev_ops ixgbe_xfrmdev_ops = {
	.xdo_dev_state_add = ixgbe_ipsec_add_sa,
	.xdo_dev_state_delete = ixgbe_ipsec_del_sa,
	.xdo_dev_offload_ok = ixgbe_ipsec_offload_ok,
};

/**
<<<<<<< HEAD
=======
 * ixgbe_ipsec_vf_clear - clear the tables of data for a VF
 * @adapter: board private structure
 * @vf: VF id to be removed
 **/
void ixgbe_ipsec_vf_clear(struct ixgbe_adapter *adapter, u32 vf)
{
	struct ixgbe_ipsec *ipsec = adapter->ipsec;
	int i;

	if (!ipsec)
		return;

	/* search rx sa table */
	for (i = 0; i < IXGBE_IPSEC_MAX_SA_COUNT && ipsec->num_rx_sa; i++) {
		if (!ipsec->rx_tbl[i].used)
			continue;
		if (ipsec->rx_tbl[i].mode & IXGBE_RXTXMOD_VF &&
		    ipsec->rx_tbl[i].vf == vf)
			ixgbe_ipsec_del_sa(ipsec->rx_tbl[i].xs);
	}

	/* search tx sa table */
	for (i = 0; i < IXGBE_IPSEC_MAX_SA_COUNT && ipsec->num_tx_sa; i++) {
		if (!ipsec->tx_tbl[i].used)
			continue;
		if (ipsec->tx_tbl[i].mode & IXGBE_RXTXMOD_VF &&
		    ipsec->tx_tbl[i].vf == vf)
			ixgbe_ipsec_del_sa(ipsec->tx_tbl[i].xs);
	}
}

/**
 * ixgbe_ipsec_vf_add_sa - translate VF request to SA add
 * @adapter: board private structure
 * @msgbuf: The message buffer
 * @vf: the VF index
 *
 * Make up a new xs and algorithm info from the data sent by the VF.
 * We only need to sketch in just enough to set up the HW offload.
 * Put the resulting offload_handle into the return message to the VF.
 *
 * Returns 0 or error value
 **/
int ixgbe_ipsec_vf_add_sa(struct ixgbe_adapter *adapter, u32 *msgbuf, u32 vf)
{
	struct ixgbe_ipsec *ipsec = adapter->ipsec;
	struct xfrm_algo_desc *algo;
	struct sa_mbx_msg *sam;
	struct xfrm_state *xs;
	size_t aead_len;
	u16 sa_idx;
	u32 pfsa;
	int err;

	sam = (struct sa_mbx_msg *)(&msgbuf[1]);
	if (!adapter->vfinfo[vf].trusted ||
	    !(adapter->flags2 & IXGBE_FLAG2_VF_IPSEC_ENABLED)) {
		e_warn(drv, "VF %d attempted to add an IPsec SA\n", vf);
		err = -EACCES;
		goto err_out;
	}

	/* Tx IPsec offload doesn't seem to work on this
	 * device, so block these requests for now.
	 */
	if (!(sam->flags & XFRM_OFFLOAD_INBOUND)) {
		err = -EOPNOTSUPP;
		goto err_out;
	}

	xs = kzalloc(sizeof(*xs), GFP_KERNEL);
	if (unlikely(!xs)) {
		err = -ENOMEM;
		goto err_out;
	}

	xs->xso.flags = sam->flags;
	xs->id.spi = sam->spi;
	xs->id.proto = sam->proto;
	xs->props.family = sam->family;
	if (xs->props.family == AF_INET6)
		memcpy(&xs->id.daddr.a6, sam->addr, sizeof(xs->id.daddr.a6));
	else
		memcpy(&xs->id.daddr.a4, sam->addr, sizeof(xs->id.daddr.a4));
	xs->xso.dev = adapter->netdev;

	algo = xfrm_aead_get_byname(aes_gcm_name, IXGBE_IPSEC_AUTH_BITS, 1);
	if (unlikely(!algo)) {
		err = -ENOENT;
		goto err_xs;
	}

	aead_len = sizeof(*xs->aead) + IXGBE_IPSEC_KEY_BITS / 8;
	xs->aead = kzalloc(aead_len, GFP_KERNEL);
	if (unlikely(!xs->aead)) {
		err = -ENOMEM;
		goto err_xs;
	}

	xs->props.ealgo = algo->desc.sadb_alg_id;
	xs->geniv = algo->uinfo.aead.geniv;
	xs->aead->alg_icv_len = IXGBE_IPSEC_AUTH_BITS;
	xs->aead->alg_key_len = IXGBE_IPSEC_KEY_BITS;
	memcpy(xs->aead->alg_key, sam->key, sizeof(sam->key));
	memcpy(xs->aead->alg_name, aes_gcm_name, sizeof(aes_gcm_name));

	/* set up the HW offload */
	err = ixgbe_ipsec_add_sa(xs);
	if (err)
		goto err_aead;

	pfsa = xs->xso.offload_handle;
	if (pfsa < IXGBE_IPSEC_BASE_TX_INDEX) {
		sa_idx = pfsa - IXGBE_IPSEC_BASE_RX_INDEX;
		ipsec->rx_tbl[sa_idx].vf = vf;
		ipsec->rx_tbl[sa_idx].mode |= IXGBE_RXTXMOD_VF;
	} else {
		sa_idx = pfsa - IXGBE_IPSEC_BASE_TX_INDEX;
		ipsec->tx_tbl[sa_idx].vf = vf;
		ipsec->tx_tbl[sa_idx].mode |= IXGBE_RXTXMOD_VF;
	}

	msgbuf[1] = xs->xso.offload_handle;

	return 0;

err_aead:
	memset(xs->aead, 0, sizeof(*xs->aead));
	kfree(xs->aead);
err_xs:
	memset(xs, 0, sizeof(*xs));
	kfree(xs);
err_out:
	msgbuf[1] = err;
	return err;
}

/**
 * ixgbe_ipsec_vf_del_sa - translate VF request to SA delete
 * @adapter: board private structure
 * @msgbuf: The message buffer
 * @vf: the VF index
 *
 * Given the offload_handle sent by the VF, look for the related SA table
 * entry and use its xs field to call for a delete of the SA.
 *
 * Note: We silently ignore requests to delete entries that are already
 *       set to unused because when a VF is set to "DOWN", the PF first
 *       gets a reset and clears all the VF's entries; then the VF's
 *       XFRM stack sends individual deletes for each entry, which the
 *       reset already removed.  In the future it might be good to try to
 *       optimize this so not so many unnecessary delete messages are sent.
 *
 * Returns 0 or error value
 **/
int ixgbe_ipsec_vf_del_sa(struct ixgbe_adapter *adapter, u32 *msgbuf, u32 vf)
{
	struct ixgbe_ipsec *ipsec = adapter->ipsec;
	struct xfrm_state *xs;
	u32 pfsa = msgbuf[1];
	u16 sa_idx;

	if (!adapter->vfinfo[vf].trusted) {
		e_err(drv, "vf %d attempted to delete an SA\n", vf);
		return -EPERM;
	}

	if (pfsa < IXGBE_IPSEC_BASE_TX_INDEX) {
		struct rx_sa *rsa;

		sa_idx = pfsa - IXGBE_IPSEC_BASE_RX_INDEX;
		if (sa_idx >= IXGBE_IPSEC_MAX_SA_COUNT) {
			e_err(drv, "vf %d SA index %d out of range\n",
			      vf, sa_idx);
			return -EINVAL;
		}

		rsa = &ipsec->rx_tbl[sa_idx];

		if (!rsa->used)
			return 0;

		if (!(rsa->mode & IXGBE_RXTXMOD_VF) ||
		    rsa->vf != vf) {
			e_err(drv, "vf %d bad Rx SA index %d\n", vf, sa_idx);
			return -ENOENT;
		}

		xs = ipsec->rx_tbl[sa_idx].xs;
	} else {
		struct tx_sa *tsa;

		sa_idx = pfsa - IXGBE_IPSEC_BASE_TX_INDEX;
		if (sa_idx >= IXGBE_IPSEC_MAX_SA_COUNT) {
			e_err(drv, "vf %d SA index %d out of range\n",
			      vf, sa_idx);
			return -EINVAL;
		}

		tsa = &ipsec->tx_tbl[sa_idx];

		if (!tsa->used)
			return 0;

		if (!(tsa->mode & IXGBE_RXTXMOD_VF) ||
		    tsa->vf != vf) {
			e_err(drv, "vf %d bad Tx SA index %d\n", vf, sa_idx);
			return -ENOENT;
		}

		xs = ipsec->tx_tbl[sa_idx].xs;
	}

	ixgbe_ipsec_del_sa(xs);

	/* remove the xs that was made-up in the add request */
	memset(xs, 0, sizeof(*xs));
	kfree(xs);

	return 0;
}

/**
>>>>>>> 407d19ab
 * ixgbe_ipsec_tx - setup Tx flags for ipsec offload
 * @tx_ring: outgoing context
 * @first: current data packet
 * @itd: ipsec Tx data for later use in building context descriptor
 **/
int ixgbe_ipsec_tx(struct ixgbe_ring *tx_ring,
		   struct ixgbe_tx_buffer *first,
		   struct ixgbe_ipsec_tx_data *itd)
{
	struct ixgbe_adapter *adapter = netdev_priv(tx_ring->netdev);
	struct ixgbe_ipsec *ipsec = adapter->ipsec;
	struct xfrm_state *xs;
	struct tx_sa *tsa;

	if (unlikely(!first->skb->sp->len)) {
		netdev_err(tx_ring->netdev, "%s: no xfrm state len = %d\n",
			   __func__, first->skb->sp->len);
		return 0;
	}

	xs = xfrm_input_state(first->skb);
	if (unlikely(!xs)) {
		netdev_err(tx_ring->netdev, "%s: no xfrm_input_state() xs = %p\n",
			   __func__, xs);
		return 0;
	}

	itd->sa_idx = xs->xso.offload_handle - IXGBE_IPSEC_BASE_TX_INDEX;
	if (unlikely(itd->sa_idx >= IXGBE_IPSEC_MAX_SA_COUNT)) {
		netdev_err(tx_ring->netdev, "%s: bad sa_idx=%d handle=%lu\n",
			   __func__, itd->sa_idx, xs->xso.offload_handle);
		return 0;
	}

	tsa = &ipsec->tx_tbl[itd->sa_idx];
	if (unlikely(!tsa->used)) {
		netdev_err(tx_ring->netdev, "%s: unused sa_idx=%d\n",
			   __func__, itd->sa_idx);
		return 0;
	}

	first->tx_flags |= IXGBE_TX_FLAGS_IPSEC | IXGBE_TX_FLAGS_CC;

	if (xs->id.proto == IPPROTO_ESP) {

		itd->flags |= IXGBE_ADVTXD_TUCMD_IPSEC_TYPE_ESP |
			      IXGBE_ADVTXD_TUCMD_L4T_TCP;
		if (first->protocol == htons(ETH_P_IP))
			itd->flags |= IXGBE_ADVTXD_TUCMD_IPV4;

		/* The actual trailer length is authlen (16 bytes) plus
		 * 2 bytes for the proto and the padlen values, plus
		 * padlen bytes of padding.  This ends up not the same
		 * as the static value found in xs->props.trailer_len (21).
		 *
		 * ... but if we're doing GSO, don't bother as the stack
		 * doesn't add a trailer for those.
		 */
		if (!skb_is_gso(first->skb)) {
			/* The "correct" way to get the auth length would be
			 * to use
			 *    authlen = crypto_aead_authsize(xs->data);
			 * but since we know we only have one size to worry
			 * about * we can let the compiler use the constant
			 * and save us a few CPU cycles.
			 */
			const int authlen = IXGBE_IPSEC_AUTH_BITS / 8;
			struct sk_buff *skb = first->skb;
			u8 padlen;
			int ret;

			ret = skb_copy_bits(skb, skb->len - (authlen + 2),
					    &padlen, 1);
			if (unlikely(ret))
				return 0;
			itd->trailer_len = authlen + 2 + padlen;
		}
	}
	if (tsa->encrypt)
		itd->flags |= IXGBE_ADVTXD_TUCMD_IPSEC_ENCRYPT_EN;

	return 1;
}

/**
 * ixgbe_ipsec_rx - decode ipsec bits from Rx descriptor
 * @rx_ring: receiving ring
 * @rx_desc: receive data descriptor
 * @skb: current data packet
 *
 * Determine if there was an ipsec encapsulation noticed, and if so set up
 * the resulting status for later in the receive stack.
 **/
void ixgbe_ipsec_rx(struct ixgbe_ring *rx_ring,
		    union ixgbe_adv_rx_desc *rx_desc,
		    struct sk_buff *skb)
{
	struct ixgbe_adapter *adapter = netdev_priv(rx_ring->netdev);
	__le16 pkt_info = rx_desc->wb.lower.lo_dword.hs_rss.pkt_info;
	__le16 ipsec_pkt_types = cpu_to_le16(IXGBE_RXDADV_PKTTYPE_IPSEC_AH |
					     IXGBE_RXDADV_PKTTYPE_IPSEC_ESP);
	struct ixgbe_ipsec *ipsec = adapter->ipsec;
	struct xfrm_offload *xo = NULL;
	struct xfrm_state *xs = NULL;
	struct ipv6hdr *ip6 = NULL;
	struct iphdr *ip4 = NULL;
	void *daddr;
	__be32 spi;
	u8 *c_hdr;
	u8 proto;

	/* Find the ip and crypto headers in the data.
	 * We can assume no vlan header in the way, b/c the
	 * hw won't recognize the IPsec packet and anyway the
	 * currently vlan device doesn't support xfrm offload.
	 */
	if (pkt_info & cpu_to_le16(IXGBE_RXDADV_PKTTYPE_IPV4)) {
		ip4 = (struct iphdr *)(skb->data + ETH_HLEN);
		daddr = &ip4->daddr;
		c_hdr = (u8 *)ip4 + ip4->ihl * 4;
	} else if (pkt_info & cpu_to_le16(IXGBE_RXDADV_PKTTYPE_IPV6)) {
		ip6 = (struct ipv6hdr *)(skb->data + ETH_HLEN);
		daddr = &ip6->daddr;
		c_hdr = (u8 *)ip6 + sizeof(struct ipv6hdr);
	} else {
		return;
	}

	switch (pkt_info & ipsec_pkt_types) {
	case cpu_to_le16(IXGBE_RXDADV_PKTTYPE_IPSEC_AH):
		spi = ((struct ip_auth_hdr *)c_hdr)->spi;
		proto = IPPROTO_AH;
		break;
	case cpu_to_le16(IXGBE_RXDADV_PKTTYPE_IPSEC_ESP):
		spi = ((struct ip_esp_hdr *)c_hdr)->spi;
		proto = IPPROTO_ESP;
		break;
	default:
		return;
	}

	xs = ixgbe_ipsec_find_rx_state(ipsec, daddr, proto, spi, !!ip4);
	if (unlikely(!xs))
		return;

	skb->sp = secpath_dup(skb->sp);
	if (unlikely(!skb->sp))
		return;

	skb->sp->xvec[skb->sp->len++] = xs;
	skb->sp->olen++;
	xo = xfrm_offload(skb);
	xo->flags = CRYPTO_DONE;
	xo->status = CRYPTO_SUCCESS;

	adapter->rx_ipsec++;
}

/**
 * ixgbe_init_ipsec_offload - initialize security registers for IPSec operation
 * @adapter: board private structure
 **/
void ixgbe_init_ipsec_offload(struct ixgbe_adapter *adapter)
{
	struct ixgbe_hw *hw = &adapter->hw;
	struct ixgbe_ipsec *ipsec;
	u32 t_dis, r_dis;
	size_t size;

	if (hw->mac.type == ixgbe_mac_82598EB)
		return;

	/* If there is no support for either Tx or Rx offload
	 * we should not be advertising support for IPsec.
	 */
	t_dis = IXGBE_READ_REG(hw, IXGBE_SECTXSTAT) &
		IXGBE_SECTXSTAT_SECTX_OFF_DIS;
	r_dis = IXGBE_READ_REG(hw, IXGBE_SECRXSTAT) &
		IXGBE_SECRXSTAT_SECRX_OFF_DIS;
	if (t_dis || r_dis)
		return;

	ipsec = kzalloc(sizeof(*ipsec), GFP_KERNEL);
	if (!ipsec)
		goto err1;
	hash_init(ipsec->rx_sa_list);

	size = sizeof(struct rx_sa) * IXGBE_IPSEC_MAX_SA_COUNT;
	ipsec->rx_tbl = kzalloc(size, GFP_KERNEL);
	if (!ipsec->rx_tbl)
		goto err2;

	size = sizeof(struct tx_sa) * IXGBE_IPSEC_MAX_SA_COUNT;
	ipsec->tx_tbl = kzalloc(size, GFP_KERNEL);
	if (!ipsec->tx_tbl)
		goto err2;

	size = sizeof(struct rx_ip_sa) * IXGBE_IPSEC_MAX_RX_IP_COUNT;
	ipsec->ip_tbl = kzalloc(size, GFP_KERNEL);
	if (!ipsec->ip_tbl)
		goto err2;

	ipsec->num_rx_sa = 0;
	ipsec->num_tx_sa = 0;

	adapter->ipsec = ipsec;
	ixgbe_ipsec_stop_engine(adapter);
	ixgbe_ipsec_clear_hw_tables(adapter);

	adapter->netdev->xfrmdev_ops = &ixgbe_xfrmdev_ops;

	return;

err2:
	kfree(ipsec->ip_tbl);
	kfree(ipsec->rx_tbl);
	kfree(ipsec->tx_tbl);
	kfree(ipsec);
err1:
	netdev_err(adapter->netdev, "Unable to allocate memory for SA tables");
}

/**
 * ixgbe_stop_ipsec_offload - tear down the ipsec offload
 * @adapter: board private structure
 **/
void ixgbe_stop_ipsec_offload(struct ixgbe_adapter *adapter)
{
	struct ixgbe_ipsec *ipsec = adapter->ipsec;

	adapter->ipsec = NULL;
	if (ipsec) {
		kfree(ipsec->ip_tbl);
		kfree(ipsec->rx_tbl);
		kfree(ipsec->tx_tbl);
		kfree(ipsec);
	}
}<|MERGE_RESOLUTION|>--- conflicted
+++ resolved
@@ -5,6 +5,11 @@
 #include <net/xfrm.h>
 #include <crypto/aead.h>
 #include <linux/if_bridge.h>
+
+#define IXGBE_IPSEC_KEY_BITS  160
+static const char aes_gcm_name[] = "rfc4106(gcm(aes))";
+
+static void ixgbe_ipsec_del_sa(struct xfrm_state *xs);
 
 /**
  * ixgbe_ipsec_set_tx_sa - set the Tx SA registers
@@ -114,7 +119,6 @@
  **/
 static void ixgbe_ipsec_clear_hw_tables(struct ixgbe_adapter *adapter)
 {
-	struct ixgbe_ipsec *ipsec = adapter->ipsec;
 	struct ixgbe_hw *hw = &adapter->hw;
 	u32 buf[4] = {0, 0, 0, 0};
 	u16 idx;
@@ -133,9 +137,6 @@
 		ixgbe_ipsec_set_tx_sa(hw, idx, buf, 0);
 		ixgbe_ipsec_set_rx_sa(hw, idx, 0, buf, 0, 0, 0);
 	}
-
-	ipsec->num_rx_sa = 0;
-	ipsec->num_tx_sa = 0;
 }
 
 /**
@@ -291,6 +292,13 @@
 /**
  * ixgbe_ipsec_restore - restore the ipsec HW settings after a reset
  * @adapter: board private structure
+ *
+ * Reload the HW tables from the SW tables after they've been bashed
+ * by a chip reset.
+ *
+ * Any VF entries are removed from the SW and HW tables since either
+ * (a) the VF also gets reset on PF reset and will ask again for the
+ * offloads, or (b) the VF has been removed by a change in the num_vfs.
  **/
 void ixgbe_ipsec_restore(struct ixgbe_adapter *adapter)
 {
@@ -306,26 +314,34 @@
 	ixgbe_ipsec_clear_hw_tables(adapter);
 	ixgbe_ipsec_start_engine(adapter);
 
+	/* reload the Rx and Tx keys */
+	for (i = 0; i < IXGBE_IPSEC_MAX_SA_COUNT; i++) {
+		struct rx_sa *r = &ipsec->rx_tbl[i];
+		struct tx_sa *t = &ipsec->tx_tbl[i];
+
+		if (r->used) {
+			if (r->mode & IXGBE_RXTXMOD_VF)
+				ixgbe_ipsec_del_sa(r->xs);
+			else
+				ixgbe_ipsec_set_rx_sa(hw, i, r->xs->id.spi,
+						      r->key, r->salt,
+						      r->mode, r->iptbl_ind);
+		}
+
+		if (t->used) {
+			if (t->mode & IXGBE_RXTXMOD_VF)
+				ixgbe_ipsec_del_sa(t->xs);
+			else
+				ixgbe_ipsec_set_tx_sa(hw, i, t->key, t->salt);
+		}
+	}
+
 	/* reload the IP addrs */
 	for (i = 0; i < IXGBE_IPSEC_MAX_RX_IP_COUNT; i++) {
 		struct rx_ip_sa *ipsa = &ipsec->ip_tbl[i];
 
 		if (ipsa->used)
 			ixgbe_ipsec_set_rx_ip(hw, i, ipsa->ipaddr);
-	}
-
-	/* reload the Rx and Tx keys */
-	for (i = 0; i < IXGBE_IPSEC_MAX_SA_COUNT; i++) {
-		struct rx_sa *rsa = &ipsec->rx_tbl[i];
-		struct tx_sa *tsa = &ipsec->tx_tbl[i];
-
-		if (rsa->used)
-			ixgbe_ipsec_set_rx_sa(hw, i, rsa->xs->id.spi,
-					      rsa->key, rsa->salt,
-					      rsa->mode, rsa->iptbl_ind);
-
-		if (tsa->used)
-			ixgbe_ipsec_set_tx_sa(hw, i, tsa->key, tsa->salt);
 	}
 }
 
@@ -383,6 +399,8 @@
 	rcu_read_lock();
 	hash_for_each_possible_rcu(ipsec->rx_sa_list, rsa, hlist,
 				   (__force u32)spi) {
+		if (rsa->mode & IXGBE_RXTXMOD_VF)
+			continue;
 		if (spi == rsa->xs->id.spi &&
 		    ((ip4 && *daddr == rsa->xs->id.daddr.a4) ||
 		      (!ip4 && !memcmp(daddr, &rsa->xs->id.daddr.a6,
@@ -412,7 +430,6 @@
 	struct net_device *dev = xs->xso.dev;
 	unsigned char *key_data;
 	char *alg_name = NULL;
-	const char aes_gcm_name[] = "rfc4106(gcm(aes))";
 	int key_len;
 
 	if (!xs->aead) {
@@ -440,9 +457,9 @@
 	 * we don't need to do any byteswapping.
 	 * 160 accounts for 16 byte key and 4 byte salt
 	 */
-	if (key_len == 160) {
+	if (key_len == IXGBE_IPSEC_KEY_BITS) {
 		*mysalt = ((u32 *)key_data)[4];
-	} else if (key_len != 128) {
+	} else if (key_len != (IXGBE_IPSEC_KEY_BITS - (sizeof(*mysalt) * 8))) {
 		netdev_err(dev, "IPsec hw offload only supports keys up to 128 bits with a 32 bit salt\n");
 		return -EINVAL;
 	} else {
@@ -816,8 +833,6 @@
 };
 
 /**
-<<<<<<< HEAD
-=======
  * ixgbe_ipsec_vf_clear - clear the tables of data for a VF
  * @adapter: board private structure
  * @vf: VF id to be removed
@@ -1041,7 +1056,6 @@
 }
 
 /**
->>>>>>> 407d19ab
  * ixgbe_ipsec_tx - setup Tx flags for ipsec offload
  * @tx_ring: outgoing context
  * @first: current data packet
@@ -1054,11 +1068,13 @@
 	struct ixgbe_adapter *adapter = netdev_priv(tx_ring->netdev);
 	struct ixgbe_ipsec *ipsec = adapter->ipsec;
 	struct xfrm_state *xs;
+	struct sec_path *sp;
 	struct tx_sa *tsa;
 
-	if (unlikely(!first->skb->sp->len)) {
+	sp = skb_sec_path(first->skb);
+	if (unlikely(!sp->len)) {
 		netdev_err(tx_ring->netdev, "%s: no xfrm state len = %d\n",
-			   __func__, first->skb->sp->len);
+			   __func__, sp->len);
 		return 0;
 	}
 
@@ -1148,6 +1164,7 @@
 	struct xfrm_state *xs = NULL;
 	struct ipv6hdr *ip6 = NULL;
 	struct iphdr *ip4 = NULL;
+	struct sec_path *sp;
 	void *daddr;
 	__be32 spi;
 	u8 *c_hdr;
@@ -1187,12 +1204,12 @@
 	if (unlikely(!xs))
 		return;
 
-	skb->sp = secpath_dup(skb->sp);
-	if (unlikely(!skb->sp))
+	sp = secpath_set(skb);
+	if (unlikely(!sp))
 		return;
 
-	skb->sp->xvec[skb->sp->len++] = xs;
-	skb->sp->olen++;
+	sp->xvec[sp->len++] = xs;
+	sp->olen++;
 	xo = xfrm_offload(skb);
 	xo->flags = CRYPTO_DONE;
 	xo->status = CRYPTO_SUCCESS;
