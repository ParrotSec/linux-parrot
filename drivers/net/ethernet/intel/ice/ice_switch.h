--- conflicted
+++ resolved
@@ -24,13 +24,11 @@
 	u16 vsis_unallocated;
 	u16 flags;
 	struct ice_aqc_vsi_props info;
+	struct ice_sched_vsi_info sched;
 	u8 alloc_from_pool;
-<<<<<<< HEAD
-=======
 	u8 vf_num;
 	u16 num_lan_q_entries[ICE_MAX_TRAFFIC_CLASS];
 	struct ice_q_ctx *lan_q_ctx[ICE_MAX_TRAFFIC_CLASS];
->>>>>>> 407d19ab
 };
 
 enum ice_sw_fwd_act_type {
@@ -52,8 +50,6 @@
 	ICE_SW_LKUP_DFLT = 5,
 	ICE_SW_LKUP_ETHERTYPE_MAC = 8,
 	ICE_SW_LKUP_PROMISC_VLAN = 9,
-<<<<<<< HEAD
-=======
 	ICE_SW_LKUP_LAST
 };
 
@@ -63,7 +59,6 @@
 	ICE_SRC_ID_VSI,
 	ICE_SRC_ID_QUEUE,
 	ICE_SRC_ID_LPORT,
->>>>>>> 407d19ab
 };
 
 struct ice_fltr_info {
@@ -80,6 +75,7 @@
 
 	/* Source VSI for LOOKUP_TX or source port for LOOKUP_RX */
 	u16 src;
+	enum ice_src_id src_id;
 
 	union {
 		struct {
@@ -101,7 +97,10 @@
 			u16 ethertype;
 			u8 mac_addr[ETH_ALEN]; /* optional */
 		} ethertype_mac;
-	} l_data;
+	} l_data; /* Make sure to zero out the memory of l_data before using
+		   * it or only set the data associated with lookup match
+		   * rest everything should be zero
+		   */
 
 	/* Depending on filter action */
 	union {
@@ -109,12 +108,16 @@
 		 * queue ID in case of ICE_FWD_TO_QGRP.
 		 */
 		u16 q_id:11;
-		u16 vsi_id:10;
+		u16 hw_vsi_id:10;
 		u16 vsi_list_id:10;
 	} fwd_id;
 
+	/* Sw VSI handle */
+	u16 vsi_handle;
+
 	/* Set to num_queues if action is ICE_FWD_TO_QGRP. This field
-	 * determines the range of queues the packet needs to be forwarded to
+	 * determines the range of queues the packet needs to be forwarded to.
+	 * Note that qgrp_size must be set to a power of 2.
 	 */
 	u8 qgrp_size;
 
@@ -123,9 +126,6 @@
 	u8 lan_en;	/* Indicate if packet can be forwarded to the uplink */
 };
 
-<<<<<<< HEAD
-/* Bookkeeping structure to hold bitmap of VSIs corresponding to VSI list id */
-=======
 struct ice_sw_recipe {
 	struct list_head l_entry;
 
@@ -153,29 +153,25 @@
 };
 
 /* Bookkeeping structure to hold bitmap of VSIs corresponding to VSI list ID */
->>>>>>> 407d19ab
 struct ice_vsi_list_map_info {
 	struct list_head list_entry;
 	DECLARE_BITMAP(vsi_map, ICE_MAX_VSI);
 	u16 vsi_list_id;
-};
-
-enum ice_sw_fltr_status {
-	ICE_FLTR_STATUS_NEW = 0,
-	ICE_FLTR_STATUS_FW_SUCCESS,
-	ICE_FLTR_STATUS_FW_FAIL,
+	/* counter to track how many rules are reusing this VSI list */
+	u16 ref_cnt;
 };
 
 struct ice_fltr_list_entry {
 	struct list_head list_entry;
-	enum ice_sw_fltr_status status;
+	enum ice_status status;
 	struct ice_fltr_info fltr_info;
 };
 
 /* This defines an entry in the list that maintains MAC or VLAN membership
  * to HW list mapping, since multiple VSIs can subscribe to the same MAC or
  * VLAN. As an optimization the VSI list should be created only when a
- * second VSI becomes a subscriber to the VLAN address.
+ * second VSI becomes a subscriber to the same MAC address. VSI lists are always
+ * used for VLAN membership.
  */
 struct ice_fltr_mgmt_list_entry {
 	/* back pointer to VSI list ID to VSI list mapping */
@@ -204,24 +200,24 @@
 
 /* VSI related commands */
 enum ice_status
-ice_aq_add_vsi(struct ice_hw *hw, struct ice_vsi_ctx *vsi_ctx,
+ice_add_vsi(struct ice_hw *hw, u16 vsi_handle, struct ice_vsi_ctx *vsi_ctx,
+	    struct ice_sq_cd *cd);
+enum ice_status
+ice_free_vsi(struct ice_hw *hw, u16 vsi_handle, struct ice_vsi_ctx *vsi_ctx,
+	     bool keep_vsi_alloc, struct ice_sq_cd *cd);
+enum ice_status
+ice_update_vsi(struct ice_hw *hw, u16 vsi_handle, struct ice_vsi_ctx *vsi_ctx,
 	       struct ice_sq_cd *cd);
-enum ice_status
-ice_aq_update_vsi(struct ice_hw *hw, struct ice_vsi_ctx *vsi_ctx,
-		  struct ice_sq_cd *cd);
-enum ice_status
-ice_aq_free_vsi(struct ice_hw *hw, struct ice_vsi_ctx *vsi_ctx,
-		bool keep_vsi_alloc, struct ice_sq_cd *cd);
-
+bool ice_is_vsi_valid(struct ice_hw *hw, u16 vsi_handle);
+struct ice_vsi_ctx *ice_get_vsi_ctx(struct ice_hw *hw, u16 vsi_handle);
+void ice_clear_all_vsi_ctx(struct ice_hw *hw);
+/* Switch config */
 enum ice_status ice_get_initial_sw_cfg(struct ice_hw *hw);
 
 /* Switch/bridge related commands */
+enum ice_status ice_update_sw_rule_bridge_mode(struct ice_hw *hw);
 enum ice_status ice_add_mac(struct ice_hw *hw, struct list_head *m_lst);
 enum ice_status ice_remove_mac(struct ice_hw *hw, struct list_head *m_lst);
-<<<<<<< HEAD
-void ice_remove_vsi_fltr(struct ice_hw *hw, u16 vsi_id);
-enum ice_status ice_add_vlan(struct ice_hw *hw, struct list_head *m_list);
-=======
 enum ice_status
 ice_add_eth_mac(struct ice_hw *hw, struct list_head *em_list);
 enum ice_status
@@ -229,14 +225,10 @@
 void ice_remove_vsi_fltr(struct ice_hw *hw, u16 vsi_handle);
 enum ice_status
 ice_add_vlan(struct ice_hw *hw, struct list_head *m_list);
->>>>>>> 407d19ab
 enum ice_status ice_remove_vlan(struct ice_hw *hw, struct list_head *v_list);
 
 /* Promisc/defport setup for VSIs */
 enum ice_status
-<<<<<<< HEAD
-ice_cfg_dflt_vsi(struct ice_hw *hw, u16 vsi_id, bool set, u8 direction);
-=======
 ice_cfg_dflt_vsi(struct ice_hw *hw, u16 vsi_handle, bool set, u8 direction);
 enum ice_status
 ice_set_vsi_promisc(struct ice_hw *hw, u16 vsi_handle, u8 promisc_mask,
@@ -254,6 +246,5 @@
 
 enum ice_status ice_replay_vsi_all_fltr(struct ice_hw *hw, u16 vsi_handle);
 void ice_rm_all_sw_replay_rule_info(struct ice_hw *hw);
->>>>>>> 407d19ab
 
 #endif /* _ICE_SWITCH_H_ */