--- conflicted
+++ resolved
@@ -5,7 +5,7 @@
 #define _ICE_ADMINQ_CMD_H_
 
 /* This header file defines the Admin Queue commands, error codes and
- * descriptor format.  It is shared between Firmware and Software.
+ * descriptor format. It is shared between Firmware and Software.
  */
 
 #define ICE_MAX_VSI			768
@@ -87,6 +87,9 @@
 /* Device/Function buffer entry, repeated per reported capability */
 struct ice_aqc_list_caps_elem {
 	__le16 cap;
+#define ICE_AQC_CAPS_VALID_FUNCTIONS			0x0005
+#define ICE_AQC_CAPS_SRIOV				0x0012
+#define ICE_AQC_CAPS_VF					0x0013
 #define ICE_AQC_CAPS_VSI				0x0017
 #define ICE_AQC_CAPS_RSS				0x0040
 #define ICE_AQC_CAPS_RXQS				0x0041
@@ -443,6 +446,8 @@
 	u8 reserved[24];
 };
 
+#define ICE_MAX_NUM_RECIPES 64
+
 /* Add/Update/Remove/Get switch rules (indirect 0x02A0, 0x02A1, 0x02A2, 0x02A3)
  */
 struct ice_aqc_sw_rules {
@@ -458,7 +463,7 @@
 };
 
 /* Add/Update/Get/Remove lookup Rx/Tx command/response entry
- * This structures describes the lookup rules and associated actions.  "index"
+ * This structures describes the lookup rules and associated actions. "index"
  * is returned as part of a response to a successful Add command, and can be
  * used to identify the rule for Update/Get/Remove commands.
  */
@@ -652,8 +657,13 @@
 
 /* Update TSE (indirect 0x0403)
  * Get TSE (indirect 0x0404)
- */
-struct ice_aqc_get_cfg_elem {
+ * Add TSE (indirect 0x0401)
+ * Delete TSE (indirect 0x040F)
+ * Move TSE (indirect 0x0408)
+ * Suspend Nodes (indirect 0x0409)
+ * Resume Nodes (indirect 0x040A)
+ */
+struct ice_aqc_sched_elem_cmd {
 	__le16 num_elem_req;	/* Used by commands */
 	__le16 num_elem_resp;	/* Used by responses */
 	__le32 reserved;
@@ -667,18 +677,6 @@
  */
 struct ice_aqc_suspend_resume_elem {
 	__le32 teid[1];
-};
-
-/* Add TSE (indirect 0x0401)
- * Delete TSE (indirect 0x040F)
- * Move TSE (indirect 0x0408)
- */
-struct ice_aqc_add_move_delete_elem {
-	__le16 num_grps_req;
-	__le16 num_grps_updated;
-	__le32 reserved;
-	__le32 addr_high;
-	__le32 addr_low;
 };
 
 struct ice_aqc_elem_info_bw {
@@ -734,6 +732,10 @@
 	struct ice_aqc_txsched_elem_data generic[1];
 };
 
+struct ice_aqc_get_elem {
+	struct ice_aqc_txsched_elem_data generic[1];
+};
+
 struct ice_aqc_get_topo_elem {
 	struct ice_aqc_txsched_topo_grp_info_hdr hdr;
 	struct ice_aqc_txsched_elem_data
@@ -797,9 +799,8 @@
 	u8 chunk_size;
 	__le16 max_device_nodes;
 	__le16 max_pf_nodes;
-	u8 rsvd0[2];
-	__le16 max_shared_rate_lmtr;
-	__le16 max_children;
+	u8 rsvd0[4];
+	__le16 max_sibl_grp_sz;
 	__le16 max_cir_rl_profiles;
 	__le16 max_eir_rl_profiles;
 	__le16 max_srl_profiles;
@@ -872,11 +873,46 @@
 #define ICE_PHY_TYPE_LOW_40GBASE_KR4		BIT_ULL(33)
 #define ICE_PHY_TYPE_LOW_40G_XLAUI_AOC_ACC	BIT_ULL(34)
 #define ICE_PHY_TYPE_LOW_40G_XLAUI		BIT_ULL(35)
+#define ICE_PHY_TYPE_LOW_50GBASE_CR2		BIT_ULL(36)
+#define ICE_PHY_TYPE_LOW_50GBASE_SR2		BIT_ULL(37)
+#define ICE_PHY_TYPE_LOW_50GBASE_LR2		BIT_ULL(38)
+#define ICE_PHY_TYPE_LOW_50GBASE_KR2		BIT_ULL(39)
+#define ICE_PHY_TYPE_LOW_50G_LAUI2_AOC_ACC	BIT_ULL(40)
+#define ICE_PHY_TYPE_LOW_50G_LAUI2		BIT_ULL(41)
+#define ICE_PHY_TYPE_LOW_50G_AUI2_AOC_ACC	BIT_ULL(42)
+#define ICE_PHY_TYPE_LOW_50G_AUI2		BIT_ULL(43)
+#define ICE_PHY_TYPE_LOW_50GBASE_CP		BIT_ULL(44)
+#define ICE_PHY_TYPE_LOW_50GBASE_SR		BIT_ULL(45)
+#define ICE_PHY_TYPE_LOW_50GBASE_FR		BIT_ULL(46)
+#define ICE_PHY_TYPE_LOW_50GBASE_LR		BIT_ULL(47)
+#define ICE_PHY_TYPE_LOW_50GBASE_KR_PAM4	BIT_ULL(48)
+#define ICE_PHY_TYPE_LOW_50G_AUI1_AOC_ACC	BIT_ULL(49)
+#define ICE_PHY_TYPE_LOW_50G_AUI1		BIT_ULL(50)
+#define ICE_PHY_TYPE_LOW_100GBASE_CR4		BIT_ULL(51)
+#define ICE_PHY_TYPE_LOW_100GBASE_SR4		BIT_ULL(52)
+#define ICE_PHY_TYPE_LOW_100GBASE_LR4		BIT_ULL(53)
+#define ICE_PHY_TYPE_LOW_100GBASE_KR4		BIT_ULL(54)
+#define ICE_PHY_TYPE_LOW_100G_CAUI4_AOC_ACC	BIT_ULL(55)
+#define ICE_PHY_TYPE_LOW_100G_CAUI4		BIT_ULL(56)
+#define ICE_PHY_TYPE_LOW_100G_AUI4_AOC_ACC	BIT_ULL(57)
+#define ICE_PHY_TYPE_LOW_100G_AUI4		BIT_ULL(58)
+#define ICE_PHY_TYPE_LOW_100GBASE_CR_PAM4	BIT_ULL(59)
+#define ICE_PHY_TYPE_LOW_100GBASE_KR_PAM4	BIT_ULL(60)
+#define ICE_PHY_TYPE_LOW_100GBASE_CP2		BIT_ULL(61)
+#define ICE_PHY_TYPE_LOW_100GBASE_SR2		BIT_ULL(62)
+#define ICE_PHY_TYPE_LOW_100GBASE_DR		BIT_ULL(63)
 #define ICE_PHY_TYPE_LOW_MAX_INDEX		63
+/* The second set of defines is for phy_type_high. */
+#define ICE_PHY_TYPE_HIGH_100GBASE_KR2_PAM4	BIT_ULL(0)
+#define ICE_PHY_TYPE_HIGH_100G_CAUI2_AOC_ACC	BIT_ULL(1)
+#define ICE_PHY_TYPE_HIGH_100G_CAUI2		BIT_ULL(2)
+#define ICE_PHY_TYPE_HIGH_100G_AUI2_AOC_ACC	BIT_ULL(3)
+#define ICE_PHY_TYPE_HIGH_100G_AUI2		BIT_ULL(4)
+#define ICE_PHY_TYPE_HIGH_MAX_INDEX		19
 
 struct ice_aqc_get_phy_caps_data {
 	__le64 phy_type_low; /* Use values from ICE_PHY_TYPE_LOW_* */
-	__le64 reserved;
+	__le64 phy_type_high; /* Use values from ICE_PHY_TYPE_HIGH_* */
 	u8 caps;
 #define ICE_AQC_PHY_EN_TX_LINK_PAUSE			BIT(0)
 #define ICE_AQC_PHY_EN_RX_LINK_PAUSE			BIT(1)
@@ -941,15 +977,8 @@
 /* Set PHY config command data structure */
 struct ice_aqc_set_phy_cfg_data {
 	__le64 phy_type_low; /* Use values from ICE_PHY_TYPE_LOW_* */
-	__le64 rsvd0;
+	__le64 phy_type_high; /* Use values from ICE_PHY_TYPE_HIGH_* */
 	u8 caps;
-<<<<<<< HEAD
-#define ICE_AQ_PHY_ENA_TX_PAUSE_ABILITY		BIT(0)
-#define ICE_AQ_PHY_ENA_RX_PAUSE_ABILITY		BIT(1)
-#define ICE_AQ_PHY_ENA_LOW_POWER		BIT(2)
-#define ICE_AQ_PHY_ENA_LINK			BIT(3)
-#define ICE_AQ_PHY_ENA_ATOMIC_LINK		BIT(5)
-=======
 #define ICE_AQ_PHY_ENA_VALID_MASK	ICE_M(0xef, 0)
 #define ICE_AQ_PHY_ENA_TX_PAUSE_ABILITY	BIT(0)
 #define ICE_AQ_PHY_ENA_RX_PAUSE_ABILITY	BIT(1)
@@ -958,7 +987,6 @@
 #define ICE_AQ_PHY_ENA_AUTO_LINK_UPDT	BIT(5)
 #define ICE_AQ_PHY_ENA_LESM		BIT(6)
 #define ICE_AQ_PHY_ENA_AUTO_FEC		BIT(7)
->>>>>>> 407d19ab
 	u8 low_power_ctrl;
 	__le16 eee_cap; /* Value from ice_aqc_get_phy_caps */
 	__le16 eeer_value;
@@ -1059,10 +1087,12 @@
 #define ICE_AQ_LINK_SPEED_20GB		BIT(6)
 #define ICE_AQ_LINK_SPEED_25GB		BIT(7)
 #define ICE_AQ_LINK_SPEED_40GB		BIT(8)
+#define ICE_AQ_LINK_SPEED_50GB		BIT(9)
+#define ICE_AQ_LINK_SPEED_100GB		BIT(10)
 #define ICE_AQ_LINK_SPEED_UNKNOWN	BIT(15)
 	__le32 reserved3; /* Aligns next field to 8-byte boundary */
 	__le64 phy_type_low; /* Use values from ICE_PHY_TYPE_LOW_* */
-	__le64 reserved4;
+	__le64 phy_type_high; /* Use values from ICE_PHY_TYPE_HIGH_* */
 };
 
 /* Set event mask command (direct 0x0613) */
@@ -1082,6 +1112,16 @@
 	u8	reserved1[6];
 };
 
+/* Set Port Identification LED (direct, 0x06E9) */
+struct ice_aqc_set_port_id_led {
+	u8 lport_num;
+	u8 lport_num_valid;
+	u8 ident_mode;
+#define ICE_AQC_PORT_IDENT_LED_BLINK	BIT(0)
+#define ICE_AQC_PORT_IDENT_LED_ORIG	0
+	u8 rsvd[13];
+};
+
 /* NVM Read command (indirect 0x0701)
  * NVM Erase commands (direct 0x0702)
  * NVM Update commands (indirect 0x0703)
@@ -1093,10 +1133,10 @@
 #define ICE_AQC_NVM_LAST_CMD		BIT(0)
 #define ICE_AQC_NVM_PCIR_REQ		BIT(0)	/* Used by NVM Update reply */
 #define ICE_AQC_NVM_PRESERVATION_S	1
-#define ICE_AQC_NVM_PRESERVATION_M	(3 << CSR_AQ_NVM_PRESERVATION_S)
-#define ICE_AQC_NVM_NO_PRESERVATION	(0 << CSR_AQ_NVM_PRESERVATION_S)
+#define ICE_AQC_NVM_PRESERVATION_M	(3 << ICE_AQC_NVM_PRESERVATION_S)
+#define ICE_AQC_NVM_NO_PRESERVATION	(0 << ICE_AQC_NVM_PRESERVATION_S)
 #define ICE_AQC_NVM_PRESERVE_ALL	BIT(1)
-#define ICE_AQC_NVM_PRESERVE_SELECTED	(3 << CSR_AQ_NVM_PRESERVATION_S)
+#define ICE_AQC_NVM_PRESERVE_SELECTED	(3 << ICE_AQC_NVM_PRESERVATION_S)
 #define ICE_AQC_NVM_FLASH_ONLY		BIT(7)
 	__le16 module_typeid;
 	__le16 length;
@@ -1105,8 +1145,6 @@
 	__le32 addr_low;
 };
 
-<<<<<<< HEAD
-=======
 /**
  * Send to PF command (indirect 0x0801) ID is only used by PF
  *
@@ -1240,7 +1278,6 @@
 	u8 reserved[15];
 };
 
->>>>>>> 407d19ab
 /* Get/Set RSS key (indirect 0x0B04/0x0B02) */
 struct ice_aqc_get_set_rss_key {
 #define ICE_AQC_GSET_RSS_KEY_VSI_VALID	BIT(15)
@@ -1264,7 +1301,7 @@
 };
 
 /* Get/Set RSS LUT (indirect 0x0B05/0x0B03) */
-struct  ice_aqc_get_set_rss_lut {
+struct ice_aqc_get_set_rss_lut {
 #define ICE_AQC_GSET_RSS_LUT_VSI_VALID	BIT(15)
 #define ICE_AQC_GSET_RSS_LUT_VSI_ID_S	0
 #define ICE_AQC_GSET_RSS_LUT_VSI_ID_M	(0x1FF << ICE_AQC_GSET_RSS_LUT_VSI_ID_S)
@@ -1379,6 +1416,84 @@
 	struct ice_aqc_dis_txq_item qgrps[1];
 };
 
+/* Configure Firmware Logging Command (indirect 0xFF09)
+ * Logging Information Read Response (indirect 0xFF10)
+ * Note: The 0xFF10 command has no input parameters.
+ */
+struct ice_aqc_fw_logging {
+	u8 log_ctrl;
+#define ICE_AQC_FW_LOG_AQ_EN		BIT(0)
+#define ICE_AQC_FW_LOG_UART_EN		BIT(1)
+	u8 rsvd0;
+	u8 log_ctrl_valid; /* Not used by 0xFF10 Response */
+#define ICE_AQC_FW_LOG_AQ_VALID		BIT(0)
+#define ICE_AQC_FW_LOG_UART_VALID	BIT(1)
+	u8 rsvd1[5];
+	__le32 addr_high;
+	__le32 addr_low;
+};
+
+enum ice_aqc_fw_logging_mod {
+	ICE_AQC_FW_LOG_ID_GENERAL = 0,
+	ICE_AQC_FW_LOG_ID_CTRL,
+	ICE_AQC_FW_LOG_ID_LINK,
+	ICE_AQC_FW_LOG_ID_LINK_TOPO,
+	ICE_AQC_FW_LOG_ID_DNL,
+	ICE_AQC_FW_LOG_ID_I2C,
+	ICE_AQC_FW_LOG_ID_SDP,
+	ICE_AQC_FW_LOG_ID_MDIO,
+	ICE_AQC_FW_LOG_ID_ADMINQ,
+	ICE_AQC_FW_LOG_ID_HDMA,
+	ICE_AQC_FW_LOG_ID_LLDP,
+	ICE_AQC_FW_LOG_ID_DCBX,
+	ICE_AQC_FW_LOG_ID_DCB,
+	ICE_AQC_FW_LOG_ID_NETPROXY,
+	ICE_AQC_FW_LOG_ID_NVM,
+	ICE_AQC_FW_LOG_ID_AUTH,
+	ICE_AQC_FW_LOG_ID_VPD,
+	ICE_AQC_FW_LOG_ID_IOSF,
+	ICE_AQC_FW_LOG_ID_PARSER,
+	ICE_AQC_FW_LOG_ID_SW,
+	ICE_AQC_FW_LOG_ID_SCHEDULER,
+	ICE_AQC_FW_LOG_ID_TXQ,
+	ICE_AQC_FW_LOG_ID_RSVD,
+	ICE_AQC_FW_LOG_ID_POST,
+	ICE_AQC_FW_LOG_ID_WATCHDOG,
+	ICE_AQC_FW_LOG_ID_TASK_DISPATCH,
+	ICE_AQC_FW_LOG_ID_MNG,
+	ICE_AQC_FW_LOG_ID_MAX,
+};
+
+/* This is the buffer for both of the logging commands.
+ * The entry array size depends on the datalen parameter in the descriptor.
+ * There will be a total of datalen / 2 entries.
+ */
+struct ice_aqc_fw_logging_data {
+	__le16 entry[1];
+#define ICE_AQC_FW_LOG_ID_S		0
+#define ICE_AQC_FW_LOG_ID_M		(0xFFF << ICE_AQC_FW_LOG_ID_S)
+
+#define ICE_AQC_FW_LOG_CONF_SUCCESS	0	/* Used by response */
+#define ICE_AQC_FW_LOG_CONF_BAD_INDX	BIT(12)	/* Used by response */
+
+#define ICE_AQC_FW_LOG_EN_S		12
+#define ICE_AQC_FW_LOG_EN_M		(0xF << ICE_AQC_FW_LOG_EN_S)
+#define ICE_AQC_FW_LOG_INFO_EN		BIT(12)	/* Used by command */
+#define ICE_AQC_FW_LOG_INIT_EN		BIT(13)	/* Used by command */
+#define ICE_AQC_FW_LOG_FLOW_EN		BIT(14)	/* Used by command */
+#define ICE_AQC_FW_LOG_ERR_EN		BIT(15)	/* Used by command */
+};
+
+/* Get/Clear FW Log (indirect 0xFF11) */
+struct ice_aqc_get_clear_fw_log {
+	u8 flags;
+#define ICE_AQC_FW_LOG_CLEAR		BIT(0)
+#define ICE_AQC_FW_LOG_MORE_DATA_AVAIL	BIT(1)
+	u8 rsvd1[7];
+	__le32 addr_high;
+	__le32 addr_low;
+};
+
 /**
  * struct ice_aq_desc - Admin Queue (AQ) descriptor
  * @flags: ICE_AQ_FLAG_* flags
@@ -1390,10 +1505,10 @@
  * @params: command-specific parameters
  *
  * Descriptor format for commands the driver posts on the Admin Transmit Queue
- * (ATQ).  The firmware writes back onto the command descriptor and returns
- * the result of the command.  Asynchronous events that are not an immediate
+ * (ATQ). The firmware writes back onto the command descriptor and returns
+ * the result of the command. Asynchronous events that are not an immediate
  * result of the command are written to the Admin Receive Queue (ARQ) using
- * the same descriptor format.  Descriptors are in little-endian notation with
+ * the same descriptor format. Descriptors are in little-endian notation with
  * 32-bit words.
  */
 struct ice_aq_desc {
@@ -1416,15 +1531,12 @@
 		struct ice_aqc_get_phy_caps get_phy;
 		struct ice_aqc_set_phy_cfg set_phy;
 		struct ice_aqc_restart_an restart_an;
+		struct ice_aqc_set_port_id_led set_port_id_led;
 		struct ice_aqc_get_sw_cfg get_sw_conf;
 		struct ice_aqc_sw_rules sw_rules;
 		struct ice_aqc_get_topo get_topo;
-		struct ice_aqc_get_cfg_elem get_update_elem;
+		struct ice_aqc_sched_elem_cmd sched_elem_cmd;
 		struct ice_aqc_query_txsched_res query_sched_res;
-<<<<<<< HEAD
-		struct ice_aqc_add_move_delete_elem add_move_delete_elem;
-		struct ice_aqc_nvm nvm;
-=======
 		struct ice_aqc_query_port_ets port_ets;
 		struct ice_aqc_nvm nvm;
 		struct ice_aqc_pf_vf_msg virt;
@@ -1434,12 +1546,14 @@
 		struct ice_aqc_lldp_start lldp_start;
 		struct ice_aqc_lldp_set_local_mib lldp_set_mib;
 		struct ice_aqc_lldp_stop_start_specific_agent lldp_agent_ctrl;
->>>>>>> 407d19ab
 		struct ice_aqc_get_set_rss_lut get_set_rss_lut;
 		struct ice_aqc_get_set_rss_key get_set_rss_key;
 		struct ice_aqc_add_txqs add_txqs;
 		struct ice_aqc_dis_txqs dis_txqs;
 		struct ice_aqc_add_get_update_free_vsi vsi_cmd;
+		struct ice_aqc_add_update_free_vsi_resp add_update_free_vsi_res;
+		struct ice_aqc_fw_logging fw_logging;
+		struct ice_aqc_get_clear_fw_log get_clear_fw_log;
 		struct ice_aqc_alloc_free_res_cmd sw_res_ctrl;
 		struct ice_aqc_set_event_mask set_event_mask;
 		struct ice_aqc_get_link_status get_link_status;
@@ -1463,16 +1577,12 @@
 
 /* error codes */
 enum ice_aq_err {
-<<<<<<< HEAD
-	ICE_AQ_RC_OK		= 0,  /* success */
-=======
 	ICE_AQ_RC_OK		= 0,  /* Success */
 	ICE_AQ_RC_EPERM		= 1,  /* Operation not permitted */
 	ICE_AQ_RC_ENOENT	= 2,  /* No such element */
->>>>>>> 407d19ab
 	ICE_AQ_RC_ENOMEM	= 9,  /* Out of memory */
 	ICE_AQ_RC_EBUSY		= 12, /* Device or resource busy */
-	ICE_AQ_RC_EEXIST	= 13, /* object already exists */
+	ICE_AQ_RC_EEXIST	= 13, /* Object already exists */
 	ICE_AQ_RC_ENOSPC	= 16, /* No space left or allocation failure */
 };
 
@@ -1519,6 +1629,7 @@
 	/* transmit scheduler commands */
 	ice_aqc_opc_get_dflt_topo			= 0x0400,
 	ice_aqc_opc_add_sched_elems			= 0x0401,
+	ice_aqc_opc_get_sched_elems			= 0x0404,
 	ice_aqc_opc_suspend_sched_elems			= 0x0409,
 	ice_aqc_opc_resume_sched_elems			= 0x040A,
 	ice_aqc_opc_query_port_ets			= 0x040E,
@@ -1531,12 +1642,11 @@
 	ice_aqc_opc_restart_an				= 0x0605,
 	ice_aqc_opc_get_link_status			= 0x0607,
 	ice_aqc_opc_set_event_mask			= 0x0613,
+	ice_aqc_opc_set_port_id_led			= 0x06E9,
 
 	/* NVM commands */
 	ice_aqc_opc_nvm_read				= 0x0701,
 
-<<<<<<< HEAD
-=======
 	/* PF/VF mailbox commands */
 	ice_mbx_opc_send_msg_to_pf			= 0x0801,
 	ice_mbx_opc_send_msg_to_vf			= 0x0802,
@@ -1549,7 +1659,6 @@
 	ice_aqc_opc_lldp_set_local_mib			= 0x0A08,
 	ice_aqc_opc_lldp_stop_start_specific_agent	= 0x0A09,
 
->>>>>>> 407d19ab
 	/* RSS commands */
 	ice_aqc_opc_set_rss_key				= 0x0B02,
 	ice_aqc_opc_set_rss_lut				= 0x0B03,
@@ -1559,6 +1668,9 @@
 	/* Tx queue handling commands/events */
 	ice_aqc_opc_add_txqs				= 0x0C30,
 	ice_aqc_opc_dis_txqs				= 0x0C31,
+
+	/* debug commands */
+	ice_aqc_opc_fw_logging				= 0xFF09,
 };
 
 #endif /* _ICE_ADMINQ_CMD_H_ */