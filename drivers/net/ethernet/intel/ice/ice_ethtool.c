--- conflicted
+++ resolved
@@ -987,7 +987,6 @@
 	/* Proceed only if requesting different FEC mode */
 	if (pi->phy.curr_user_fec_req == req_fec)
 		return 0;
-<<<<<<< HEAD
 
 	/* Copy the current user PHY configuration. The current user PHY
 	 * configuration is initialized during probe from PHY capabilities
@@ -1004,24 +1003,6 @@
 	/* Save requested FEC config */
 	pi->phy.curr_user_fec_req = req_fec;
 
-=======
-
-	/* Copy the current user PHY configuration. The current user PHY
-	 * configuration is initialized during probe from PHY capabilities
-	 * software mode, and updated on set PHY configuration.
-	 */
-	memcpy(&config, &pi->phy.curr_user_phy_cfg, sizeof(config));
-
-	ice_cfg_phy_fec(pi, &config, req_fec);
-	config.caps |= ICE_AQ_PHY_ENA_AUTO_LINK_UPDT;
-
-	if (ice_aq_set_phy_cfg(pi->hw, pi, &config, NULL))
-		return -EAGAIN;
-
-	/* Save requested FEC config */
-	pi->phy.curr_user_fec_req = req_fec;
-
->>>>>>> 4e026225
 	return 0;
 }
 
@@ -3345,8 +3326,6 @@
 	/* report other queues */
 	ch->other_count = test_bit(ICE_FLAG_FD_ENA, pf->flags) ? 1 : 0;
 	ch->max_other = ch->other_count;
-<<<<<<< HEAD
-=======
 }
 
 /**
@@ -3359,7 +3338,6 @@
 	struct ice_hw_common_caps *caps = &hw->func_caps.common_cap;
 
 	return min_t(int, new_size, BIT(caps->rss_table_entry_width));
->>>>>>> 4e026225
 }
 
 /**
@@ -3476,58 +3454,6 @@
 
 	/* Update rss_size due to change in Rx queues */
 	vsi->rss_size = ice_get_valid_rss_size(&pf->hw, new_rx);
-
-	return 0;
-}
-
-/**
- * ice_get_wol - get current Wake on LAN configuration
- * @netdev: network interface device structure
- * @wol: Ethtool structure to retrieve WoL settings
- */
-static void ice_get_wol(struct net_device *netdev, struct ethtool_wolinfo *wol)
-{
-	struct ice_netdev_priv *np = netdev_priv(netdev);
-	struct ice_pf *pf = np->vsi->back;
-
-	if (np->vsi->type != ICE_VSI_PF)
-		netdev_warn(netdev, "Wake on LAN is not supported on this interface!\n");
-
-	/* Get WoL settings based on the HW capability */
-	if (ice_is_wol_supported(pf)) {
-		wol->supported = WAKE_MAGIC;
-		wol->wolopts = pf->wol_ena ? WAKE_MAGIC : 0;
-	} else {
-		wol->supported = 0;
-		wol->wolopts = 0;
-	}
-}
-
-/**
- * ice_set_wol - set Wake on LAN on supported device
- * @netdev: network interface device structure
- * @wol: Ethtool structure to set WoL
- */
-static int ice_set_wol(struct net_device *netdev, struct ethtool_wolinfo *wol)
-{
-	struct ice_netdev_priv *np = netdev_priv(netdev);
-	struct ice_vsi *vsi = np->vsi;
-	struct ice_pf *pf = vsi->back;
-
-	if (vsi->type != ICE_VSI_PF || !ice_is_wol_supported(pf))
-		return -EOPNOTSUPP;
-
-	/* only magic packet is supported */
-	if (wol->wolopts && wol->wolopts != WAKE_MAGIC)
-		return -EOPNOTSUPP;
-
-	/* Set WoL only if there is a new value */
-	if (pf->wol_ena != !!wol->wolopts) {
-		pf->wol_ena = !!wol->wolopts;
-		device_set_wakeup_enable(ice_pf_to_dev(pf), pf->wol_ena);
-		netdev_dbg(netdev, "WoL magic packet %sabled\n",
-			   pf->wol_ena ? "en" : "dis");
-	}
 
 	return 0;
 }
