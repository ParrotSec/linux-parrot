--- conflicted
+++ resolved
@@ -70,49 +70,49 @@
  * The PF_STATs are appended to the netdev stats only when ethtool -S
  * is queried on the base PF netdev.
  */
-static struct ice_stats ice_gstrings_pf_stats[] = {
-	ICE_PF_STAT("tx_bytes", stats.eth.tx_bytes),
-	ICE_PF_STAT("rx_bytes", stats.eth.rx_bytes),
-	ICE_PF_STAT("tx_unicast", stats.eth.tx_unicast),
-	ICE_PF_STAT("rx_unicast", stats.eth.rx_unicast),
-	ICE_PF_STAT("tx_multicast", stats.eth.tx_multicast),
-	ICE_PF_STAT("rx_multicast", stats.eth.rx_multicast),
-	ICE_PF_STAT("tx_broadcast", stats.eth.tx_broadcast),
-	ICE_PF_STAT("rx_broadcast", stats.eth.rx_broadcast),
-	ICE_PF_STAT("tx_errors", stats.eth.tx_errors),
-	ICE_PF_STAT("tx_size_64", stats.tx_size_64),
-	ICE_PF_STAT("rx_size_64", stats.rx_size_64),
-	ICE_PF_STAT("tx_size_127", stats.tx_size_127),
-	ICE_PF_STAT("rx_size_127", stats.rx_size_127),
-	ICE_PF_STAT("tx_size_255", stats.tx_size_255),
-	ICE_PF_STAT("rx_size_255", stats.rx_size_255),
-	ICE_PF_STAT("tx_size_511", stats.tx_size_511),
-	ICE_PF_STAT("rx_size_511", stats.rx_size_511),
-	ICE_PF_STAT("tx_size_1023", stats.tx_size_1023),
-	ICE_PF_STAT("rx_size_1023", stats.rx_size_1023),
-	ICE_PF_STAT("tx_size_1522", stats.tx_size_1522),
-	ICE_PF_STAT("rx_size_1522", stats.rx_size_1522),
-	ICE_PF_STAT("tx_size_big", stats.tx_size_big),
-	ICE_PF_STAT("rx_size_big", stats.rx_size_big),
-	ICE_PF_STAT("link_xon_tx", stats.link_xon_tx),
-	ICE_PF_STAT("link_xon_rx", stats.link_xon_rx),
-	ICE_PF_STAT("link_xoff_tx", stats.link_xoff_tx),
-	ICE_PF_STAT("link_xoff_rx", stats.link_xoff_rx),
-	ICE_PF_STAT("tx_dropped_link_down", stats.tx_dropped_link_down),
-	ICE_PF_STAT("rx_undersize", stats.rx_undersize),
-	ICE_PF_STAT("rx_fragments", stats.rx_fragments),
-	ICE_PF_STAT("rx_oversize", stats.rx_oversize),
-	ICE_PF_STAT("rx_jabber", stats.rx_jabber),
-	ICE_PF_STAT("rx_csum_bad", hw_csum_rx_error),
-	ICE_PF_STAT("rx_length_errors", stats.rx_len_errors),
-	ICE_PF_STAT("rx_dropped", stats.eth.rx_discards),
-	ICE_PF_STAT("rx_crc_errors", stats.crc_errors),
-	ICE_PF_STAT("illegal_bytes", stats.illegal_bytes),
-	ICE_PF_STAT("mac_local_faults", stats.mac_local_faults),
-	ICE_PF_STAT("mac_remote_faults", stats.mac_remote_faults),
+static const struct ice_stats ice_gstrings_pf_stats[] = {
+	ICE_PF_STAT("port.tx_bytes", stats.eth.tx_bytes),
+	ICE_PF_STAT("port.rx_bytes", stats.eth.rx_bytes),
+	ICE_PF_STAT("port.tx_unicast", stats.eth.tx_unicast),
+	ICE_PF_STAT("port.rx_unicast", stats.eth.rx_unicast),
+	ICE_PF_STAT("port.tx_multicast", stats.eth.tx_multicast),
+	ICE_PF_STAT("port.rx_multicast", stats.eth.rx_multicast),
+	ICE_PF_STAT("port.tx_broadcast", stats.eth.tx_broadcast),
+	ICE_PF_STAT("port.rx_broadcast", stats.eth.rx_broadcast),
+	ICE_PF_STAT("port.tx_errors", stats.eth.tx_errors),
+	ICE_PF_STAT("port.tx_size_64", stats.tx_size_64),
+	ICE_PF_STAT("port.rx_size_64", stats.rx_size_64),
+	ICE_PF_STAT("port.tx_size_127", stats.tx_size_127),
+	ICE_PF_STAT("port.rx_size_127", stats.rx_size_127),
+	ICE_PF_STAT("port.tx_size_255", stats.tx_size_255),
+	ICE_PF_STAT("port.rx_size_255", stats.rx_size_255),
+	ICE_PF_STAT("port.tx_size_511", stats.tx_size_511),
+	ICE_PF_STAT("port.rx_size_511", stats.rx_size_511),
+	ICE_PF_STAT("port.tx_size_1023", stats.tx_size_1023),
+	ICE_PF_STAT("port.rx_size_1023", stats.rx_size_1023),
+	ICE_PF_STAT("port.tx_size_1522", stats.tx_size_1522),
+	ICE_PF_STAT("port.rx_size_1522", stats.rx_size_1522),
+	ICE_PF_STAT("port.tx_size_big", stats.tx_size_big),
+	ICE_PF_STAT("port.rx_size_big", stats.rx_size_big),
+	ICE_PF_STAT("port.link_xon_tx", stats.link_xon_tx),
+	ICE_PF_STAT("port.link_xon_rx", stats.link_xon_rx),
+	ICE_PF_STAT("port.link_xoff_tx", stats.link_xoff_tx),
+	ICE_PF_STAT("port.link_xoff_rx", stats.link_xoff_rx),
+	ICE_PF_STAT("port.tx_dropped_link_down", stats.tx_dropped_link_down),
+	ICE_PF_STAT("port.rx_undersize", stats.rx_undersize),
+	ICE_PF_STAT("port.rx_fragments", stats.rx_fragments),
+	ICE_PF_STAT("port.rx_oversize", stats.rx_oversize),
+	ICE_PF_STAT("port.rx_jabber", stats.rx_jabber),
+	ICE_PF_STAT("port.rx_csum_bad", hw_csum_rx_error),
+	ICE_PF_STAT("port.rx_length_errors", stats.rx_len_errors),
+	ICE_PF_STAT("port.rx_dropped", stats.eth.rx_discards),
+	ICE_PF_STAT("port.rx_crc_errors", stats.crc_errors),
+	ICE_PF_STAT("port.illegal_bytes", stats.illegal_bytes),
+	ICE_PF_STAT("port.mac_local_faults", stats.mac_local_faults),
+	ICE_PF_STAT("port.mac_remote_faults", stats.mac_remote_faults),
 };
 
-static u32 ice_regs_dump_list[] = {
+static const u32 ice_regs_dump_list[] = {
 	PFGEN_STATE,
 	PRTGEN_STATUS,
 	QRX_CTRL(0),
@@ -122,8 +122,6 @@
 	QRX_ITR(0),
 };
 
-<<<<<<< HEAD
-=======
 struct ice_priv_flag {
 	char name[ETH_GSTRING_LEN];
 	u32 bitno;			/* bit position in pf->flags */
@@ -141,7 +139,6 @@
 
 #define ICE_PRIV_FLAG_ARRAY_SIZE	ARRAY_SIZE(ice_gstrings_priv_flags)
 
->>>>>>> 407d19ab
 /**
  * ice_nvm_version_str - format the NVM version strings
  * @hw: ptr to the hardware info
@@ -180,6 +177,7 @@
 		sizeof(drvinfo->fw_version));
 	strlcpy(drvinfo->bus_info, pci_name(pf->pdev),
 		sizeof(drvinfo->bus_info));
+	drvinfo->n_priv_flags = ICE_PRIV_FLAG_ARRAY_SIZE;
 }
 
 static int ice_get_regs_len(struct net_device __always_unused *netdev)
@@ -231,6 +229,55 @@
 #endif /* !CONFIG_DYNAMIC_DEBUG */
 }
 
+static int ice_get_eeprom_len(struct net_device *netdev)
+{
+	struct ice_netdev_priv *np = netdev_priv(netdev);
+	struct ice_pf *pf = np->vsi->back;
+
+	return (int)(pf->hw.nvm.sr_words * sizeof(u16));
+}
+
+static int
+ice_get_eeprom(struct net_device *netdev, struct ethtool_eeprom *eeprom,
+	       u8 *bytes)
+{
+	struct ice_netdev_priv *np = netdev_priv(netdev);
+	u16 first_word, last_word, nwords;
+	struct ice_vsi *vsi = np->vsi;
+	struct ice_pf *pf = vsi->back;
+	struct ice_hw *hw = &pf->hw;
+	enum ice_status status;
+	struct device *dev;
+	int ret = 0;
+	u16 *buf;
+
+	dev = &pf->pdev->dev;
+
+	eeprom->magic = hw->vendor_id | (hw->device_id << 16);
+
+	first_word = eeprom->offset >> 1;
+	last_word = (eeprom->offset + eeprom->len - 1) >> 1;
+	nwords = last_word - first_word + 1;
+
+	buf = devm_kcalloc(dev, nwords, sizeof(u16), GFP_KERNEL);
+	if (!buf)
+		return -ENOMEM;
+
+	status = ice_read_sr_buf(hw, first_word, &nwords, buf);
+	if (status) {
+		dev_err(dev, "ice_read_sr_buf failed, err %d aq_err %d\n",
+			status, hw->adminq.sq_last_status);
+		eeprom->len = sizeof(u16) * nwords;
+		ret = -EIO;
+		goto out;
+	}
+
+	memcpy(bytes, (u8 *)buf + (eeprom->offset & 1), eeprom->len);
+out:
+	devm_kfree(dev, buf);
+	return ret;
+}
+
 static void ice_get_strings(struct net_device *netdev, u32 stringset, u8 *data)
 {
 	struct ice_netdev_priv *np = netdev_priv(netdev);
@@ -266,7 +313,7 @@
 			return;
 
 		for (i = 0; i < ICE_PF_STATS_LEN; i++) {
-			snprintf(p, ETH_GSTRING_LEN, "port.%s",
+			snprintf(p, ETH_GSTRING_LEN, "%s",
 				 ice_gstrings_pf_stats[i].stat_string);
 			p += ETH_GSTRING_LEN;
 		}
@@ -288,13 +335,18 @@
 			p += ETH_GSTRING_LEN;
 		}
 		break;
+	case ETH_SS_PRIV_FLAGS:
+		for (i = 0; i < ICE_PRIV_FLAG_ARRAY_SIZE; i++) {
+			snprintf(p, ETH_GSTRING_LEN, "%s",
+				 ice_gstrings_priv_flags[i].name);
+			p += ETH_GSTRING_LEN;
+		}
+		break;
 	default:
 		break;
 	}
 }
 
-<<<<<<< HEAD
-=======
 static int
 ice_set_phys_id(struct net_device *netdev, enum ethtool_phys_id_state state)
 {
@@ -454,7 +506,6 @@
 	return ret;
 }
 
->>>>>>> 407d19ab
 static int ice_get_sset_count(struct net_device *netdev, int sset)
 {
 	switch (sset) {
@@ -466,10 +517,10 @@
 		 * a private ethtool flag). This is due to the nature of the
 		 * ethtool stats API.
 		 *
-		 * User space programs such as ethtool must make 3 separate
+		 * Userspace programs such as ethtool must make 3 separate
 		 * ioctl requests, one for size, one for the strings, and
 		 * finally one for the stats. Since these cross into
-		 * user space, changes to the number or size could result in
+		 * userspace, changes to the number or size could result in
 		 * undefined memory access or incorrect string<->value
 		 * correlations for statistics.
 		 *
@@ -478,6 +529,8 @@
 		 * not safe.
 		 */
 		return ICE_ALL_STATS_LEN(netdev);
+	case ETH_SS_PRIV_FLAGS:
+		return ICE_PRIV_FLAG_ARRAY_SIZE;
 	default:
 		return -EOPNOTSUPP;
 	}
@@ -530,8 +583,6 @@
 
 	if (vsi->type != ICE_VSI_PF)
 		return;
-<<<<<<< HEAD
-=======
 
 	for (j = 0; j < ICE_PF_STATS_LEN; j++) {
 		p = (char *)pf + ice_gstrings_pf_stats[j].stat_offset;
@@ -1206,17 +1257,12 @@
 	 * supported PHY types to figure out what info to display
 	 */
 	ice_phy_type_to_ethtool(netdev, ks);
->>>>>>> 407d19ab
-
-	for (j = 0; j < ICE_PF_STATS_LEN; j++) {
-		p = (char *)pf + ice_gstrings_pf_stats[j].stat_offset;
-		data[i++] = (ice_gstrings_pf_stats[j].sizeof_stat ==
-			     sizeof(u64)) ? *(u64 *)p : *(u32 *)p;
-	}
-}
-
-<<<<<<< HEAD
-=======
+
+	/* With no link, speed and duplex are unknown */
+	ks->base.speed = SPEED_UNKNOWN;
+	ks->base.duplex = DUPLEX_UNKNOWN;
+}
+
 /**
  * ice_get_link_ksettings - Get Link Speed and Duplex settings
  * @netdev: network interface device structure
@@ -1224,7 +1270,6 @@
  *
  * Reports speed/duplex settings based on media_type
  */
->>>>>>> 407d19ab
 static int
 ice_get_link_ksettings(struct net_device *netdev,
 		       struct ethtool_link_ksettings *ks)
@@ -1232,51 +1277,20 @@
 	struct ice_netdev_priv *np = netdev_priv(netdev);
 	struct ice_link_status *hw_link_info;
 	struct ice_vsi *vsi = np->vsi;
-	bool link_up;
-
+
+	ethtool_link_ksettings_zero_link_mode(ks, supported);
+	ethtool_link_ksettings_zero_link_mode(ks, advertising);
 	hw_link_info = &vsi->port_info->phy.link_info;
-	link_up = hw_link_info->link_info & ICE_AQ_LINK_UP;
-
-	ethtool_link_ksettings_add_link_mode(ks, supported,
-					     10000baseT_Full);
-	ethtool_link_ksettings_add_link_mode(ks, advertising,
-					     10000baseT_Full);
 
 	/* set speed and duplex */
-	if (link_up) {
-		switch (hw_link_info->link_speed) {
-		case ICE_AQ_LINK_SPEED_100MB:
-			ks->base.speed = SPEED_100;
-			break;
-		case ICE_AQ_LINK_SPEED_2500MB:
-			ks->base.speed = SPEED_2500;
-			break;
-		case ICE_AQ_LINK_SPEED_5GB:
-			ks->base.speed = SPEED_5000;
-			break;
-		case ICE_AQ_LINK_SPEED_10GB:
-			ks->base.speed = SPEED_10000;
-			break;
-		case ICE_AQ_LINK_SPEED_25GB:
-			ks->base.speed = SPEED_25000;
-			break;
-		case ICE_AQ_LINK_SPEED_40GB:
-			ks->base.speed = SPEED_40000;
-			break;
-		default:
-			ks->base.speed = SPEED_UNKNOWN;
-			break;
-		}
-
-		ks->base.duplex = DUPLEX_FULL;
-	} else {
-		ks->base.speed = SPEED_UNKNOWN;
-		ks->base.duplex = DUPLEX_UNKNOWN;
-	}
+	if (hw_link_info->link_info & ICE_AQ_LINK_UP)
+		ice_get_settings_link_up(ks, netdev);
+	else
+		ice_get_settings_link_down(ks, netdev);
 
 	/* set autoneg settings */
-	ks->base.autoneg = ((hw_link_info->an_info & ICE_AQ_AN_COMPLETED) ?
-			    AUTONEG_ENABLE : AUTONEG_DISABLE);
+	ks->base.autoneg = (hw_link_info->an_info & ICE_AQ_AN_COMPLETED) ?
+		AUTONEG_ENABLE : AUTONEG_DISABLE;
 
 	/* set media type settings */
 	switch (vsi->port_info->phy.media_type) {
@@ -1335,9 +1349,6 @@
 }
 
 /**
-<<<<<<< HEAD
- * ice_get_rxnfc - command to get RX flow classification rules
-=======
  * ice_ksettings_find_adv_link_speed - Find advertising link speed
  * @ks: ethtool ksettings
  */
@@ -1663,7 +1674,6 @@
 
 /**
  * ice_get_rxnfc - command to get Rx flow classification rules
->>>>>>> 407d19ab
  * @netdev: network interface device structure
  * @cmd: ethtool rxnfc command
  * @rule_locs: buffer to rturn Rx flow classification rules
@@ -1772,7 +1782,7 @@
 		    vsi->tx_rings[0]->count, new_tx_cnt);
 
 	tx_rings = devm_kcalloc(&pf->pdev->dev, vsi->alloc_txq,
-				sizeof(struct ice_ring), GFP_KERNEL);
+				sizeof(*tx_rings), GFP_KERNEL);
 	if (!tx_rings) {
 		err = -ENOMEM;
 		goto done;
@@ -1804,7 +1814,7 @@
 		    vsi->rx_rings[0]->count, new_rx_cnt);
 
 	rx_rings = devm_kcalloc(&pf->pdev->dev, vsi->alloc_rxq,
-				sizeof(struct ice_ring), GFP_KERNEL);
+				sizeof(*rx_rings), GFP_KERNEL);
 	if (!rx_rings) {
 		err = -ENOMEM;
 		goto done;
@@ -1894,17 +1904,17 @@
 {
 	/* restart autonegotiation */
 	struct ice_netdev_priv *np = netdev_priv(netdev);
-	struct ice_link_status *hw_link_info;
 	struct ice_vsi *vsi = np->vsi;
 	struct ice_port_info *pi;
 	enum ice_status status;
-	bool link_up;
 
 	pi = vsi->port_info;
-	hw_link_info = &pi->phy.link_info;
-	link_up = hw_link_info->link_info & ICE_AQ_LINK_UP;
-
-	status = ice_aq_set_link_restart_an(pi, link_up, NULL);
+	/* If VSI state is up, then restart autoneg with link up */
+	if (!test_bit(__ICE_DOWN, vsi->back->state))
+		status = ice_aq_set_link_restart_an(pi, true, NULL);
+	else
+		status = ice_aq_set_link_restart_an(pi, false, NULL);
+
 	if (status) {
 		netdev_info(netdev, "link restart failed, err %d aq_err %d\n",
 			    status, pi->hw->adminq.sq_last_status);
@@ -1923,9 +1933,6 @@
 ice_get_pauseparam(struct net_device *netdev, struct ethtool_pauseparam *pause)
 {
 	struct ice_netdev_priv *np = netdev_priv(netdev);
-<<<<<<< HEAD
-	struct ice_port_info *pi;
-=======
 	struct ice_port_info *pi = np->vsi->port_info;
 	struct ice_aqc_get_phy_caps_data *pcaps;
 	struct ice_vsi *vsi = np->vsi;
@@ -1948,35 +1955,27 @@
 				     NULL);
 	if (status)
 		goto out;
->>>>>>> 407d19ab
-
-	pi = np->vsi->port_info;
-	pause->autoneg =
-		((pi->phy.link_info.an_info & ICE_AQ_AN_COMPLETED) ?
-		 AUTONEG_ENABLE : AUTONEG_DISABLE);
-
-<<<<<<< HEAD
-	if (pi->fc.current_mode == ICE_FC_RX_PAUSE) {
-		pause->rx_pause = 1;
-	} else if (pi->fc.current_mode == ICE_FC_TX_PAUSE) {
-=======
+
+	pause->autoneg = ((pcaps->caps & ICE_AQC_PHY_AN_MODE) ?
+			AUTONEG_ENABLE : AUTONEG_DISABLE);
+
 	if (dcbx_cfg->pfc.pfcena)
 		/* PFC enabled so report LFC as off */
 		goto out;
 
 	if (pcaps->caps & ICE_AQC_PHY_EN_TX_LINK_PAUSE)
->>>>>>> 407d19ab
 		pause->tx_pause = 1;
-	} else if (pi->fc.current_mode == ICE_FC_FULL) {
+	if (pcaps->caps & ICE_AQC_PHY_EN_RX_LINK_PAUSE)
 		pause->rx_pause = 1;
-		pause->tx_pause = 1;
-	}
+
+out:
+	devm_kfree(&vsi->back->pdev->dev, pcaps);
 }
 
 /**
  * ice_set_pauseparam - Set Flow Control parameter
  * @netdev: network interface device structure
- * @pause: return tx/rx flow control status
+ * @pause: return Tx/Rx flow control status
  */
 static int
 ice_set_pauseparam(struct net_device *netdev, struct ethtool_pauseparam *pause)
@@ -2084,7 +2083,7 @@
 }
 
 /**
- * ice_get_rxfh_indir_size - get the rx flow hash indirection table size
+ * ice_get_rxfh_indir_size - get the Rx flow hash indirection table size
  * @netdev: network interface device structure
  *
  * Returns the table size.
@@ -2097,7 +2096,7 @@
 }
 
 /**
- * ice_get_rxfh - get the rx flow hash indirection table
+ * ice_get_rxfh - get the Rx flow hash indirection table
  * @netdev: network interface device structure
  * @indir: indirection table
  * @key: hash key
@@ -2144,7 +2143,7 @@
 }
 
 /**
- * ice_set_rxfh - set the rx flow hash indirection table
+ * ice_set_rxfh - set the Rx flow hash indirection table
  * @netdev: network interface device structure
  * @indir: indirection table
  * @key: hash key
@@ -2209,8 +2208,6 @@
 	return 0;
 }
 
-<<<<<<< HEAD
-=======
 enum ice_container_type {
 	ICE_RX_CONTAINER,
 	ICE_TX_CONTAINER,
@@ -2528,17 +2525,24 @@
 	return __ice_set_coalesce(netdev, ec, q_num);
 }
 
->>>>>>> 407d19ab
 static const struct ethtool_ops ice_ethtool_ops = {
 	.get_link_ksettings	= ice_get_link_ksettings,
+	.set_link_ksettings	= ice_set_link_ksettings,
 	.get_drvinfo            = ice_get_drvinfo,
 	.get_regs_len           = ice_get_regs_len,
 	.get_regs               = ice_get_regs,
 	.get_msglevel           = ice_get_msglevel,
 	.set_msglevel           = ice_set_msglevel,
 	.get_link		= ethtool_op_get_link,
+	.get_eeprom_len		= ice_get_eeprom_len,
+	.get_eeprom		= ice_get_eeprom,
+	.get_coalesce		= ice_get_coalesce,
+	.set_coalesce		= ice_set_coalesce,
 	.get_strings		= ice_get_strings,
+	.set_phys_id		= ice_set_phys_id,
 	.get_ethtool_stats      = ice_get_ethtool_stats,
+	.get_priv_flags		= ice_get_priv_flags,
+	.set_priv_flags		= ice_set_priv_flags,
 	.get_sset_count		= ice_get_sset_count,
 	.get_rxnfc		= ice_get_rxnfc,
 	.get_ringparam		= ice_get_ringparam,
@@ -2550,6 +2554,9 @@
 	.get_rxfh_indir_size	= ice_get_rxfh_indir_size,
 	.get_rxfh		= ice_get_rxfh,
 	.set_rxfh		= ice_set_rxfh,
+	.get_ts_info		= ethtool_op_get_ts_info,
+	.get_per_queue_coalesce = ice_get_per_q_coalesce,
+	.set_per_queue_coalesce = ice_set_per_q_coalesce,
 };
 
 /**
