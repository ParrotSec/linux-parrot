// SPDX-License-Identifier: GPL-2.0
/* Copyright (c) 2018, Intel Corporation. */

#include "ice.h"
#include "ice_base.h"
#include "ice_lib.h"
#include "ice_fltr.h"

/**
 * ice_validate_vf_id - helper to check if VF ID is valid
 * @pf: pointer to the PF structure
 * @vf_id: the ID of the VF to check
 */
static int ice_validate_vf_id(struct ice_pf *pf, u16 vf_id)
{
	/* vf_id range is only valid for 0-255, and should always be unsigned */
	if (vf_id >= pf->num_alloc_vfs) {
		dev_err(ice_pf_to_dev(pf), "Invalid VF ID: %u\n", vf_id);
		return -EINVAL;
	}
	return 0;
}

/**
 * ice_check_vf_init - helper to check if VF init complete
 * @pf: pointer to the PF structure
 * @vf: the pointer to the VF to check
 */
static int ice_check_vf_init(struct ice_pf *pf, struct ice_vf *vf)
{
	if (!test_bit(ICE_VF_STATE_INIT, vf->vf_states)) {
		dev_err(ice_pf_to_dev(pf), "VF ID: %u in reset. Try again.\n",
			vf->vf_id);
		return -EBUSY;
	}
	return 0;
}

/**
 * ice_err_to_virt_err - translate errors for VF return code
 * @ice_err: error return code
 */
static enum virtchnl_status_code ice_err_to_virt_err(enum ice_status ice_err)
{
	switch (ice_err) {
	case ICE_SUCCESS:
		return VIRTCHNL_STATUS_SUCCESS;
	case ICE_ERR_BAD_PTR:
	case ICE_ERR_INVAL_SIZE:
	case ICE_ERR_DEVICE_NOT_SUPPORTED:
	case ICE_ERR_PARAM:
	case ICE_ERR_CFG:
		return VIRTCHNL_STATUS_ERR_PARAM;
	case ICE_ERR_NO_MEMORY:
		return VIRTCHNL_STATUS_ERR_NO_MEMORY;
	case ICE_ERR_NOT_READY:
	case ICE_ERR_RESET_FAILED:
	case ICE_ERR_FW_API_VER:
	case ICE_ERR_AQ_ERROR:
	case ICE_ERR_AQ_TIMEOUT:
	case ICE_ERR_AQ_FULL:
	case ICE_ERR_AQ_NO_WORK:
	case ICE_ERR_AQ_EMPTY:
		return VIRTCHNL_STATUS_ERR_ADMIN_QUEUE_ERROR;
	default:
		return VIRTCHNL_STATUS_ERR_NOT_SUPPORTED;
	}
}

/**
 * ice_vc_vf_broadcast - Broadcast a message to all VFs on PF
 * @pf: pointer to the PF structure
 * @v_opcode: operation code
 * @v_retval: return value
 * @msg: pointer to the msg buffer
 * @msglen: msg length
 */
static void
ice_vc_vf_broadcast(struct ice_pf *pf, enum virtchnl_ops v_opcode,
		    enum virtchnl_status_code v_retval, u8 *msg, u16 msglen)
{
	struct ice_hw *hw = &pf->hw;
	unsigned int i;

	ice_for_each_vf(pf, i) {
		struct ice_vf *vf = &pf->vf[i];

		/* Not all vfs are enabled so skip the ones that are not */
		if (!test_bit(ICE_VF_STATE_INIT, vf->vf_states) &&
		    !test_bit(ICE_VF_STATE_ACTIVE, vf->vf_states))
			continue;

		/* Ignore return value on purpose - a given VF may fail, but
		 * we need to keep going and send to all of them
		 */
		ice_aq_send_msg_to_vf(hw, vf->vf_id, v_opcode, v_retval, msg,
				      msglen, NULL);
	}
}

/**
 * ice_set_pfe_link - Set the link speed/status of the virtchnl_pf_event
 * @vf: pointer to the VF structure
 * @pfe: pointer to the virtchnl_pf_event to set link speed/status for
 * @ice_link_speed: link speed specified by ICE_AQ_LINK_SPEED_*
 * @link_up: whether or not to set the link up/down
 */
static void
ice_set_pfe_link(struct ice_vf *vf, struct virtchnl_pf_event *pfe,
		 int ice_link_speed, bool link_up)
{
	if (vf->driver_caps & VIRTCHNL_VF_CAP_ADV_LINK_SPEED) {
		pfe->event_data.link_event_adv.link_status = link_up;
		/* Speed in Mbps */
		pfe->event_data.link_event_adv.link_speed =
			ice_conv_link_speed_to_virtchnl(true, ice_link_speed);
	} else {
		pfe->event_data.link_event.link_status = link_up;
		/* Legacy method for virtchnl link speeds */
		pfe->event_data.link_event.link_speed =
			(enum virtchnl_link_speed)
			ice_conv_link_speed_to_virtchnl(false, ice_link_speed);
	}
}

/**
 * ice_vf_has_no_qs_ena - check if the VF has any Rx or Tx queues enabled
 * @vf: the VF to check
 *
 * Returns true if the VF has no Rx and no Tx queues enabled and returns false
 * otherwise
 */
static bool ice_vf_has_no_qs_ena(struct ice_vf *vf)
{
	return (!bitmap_weight(vf->rxq_ena, ICE_MAX_RSS_QS_PER_VF) &&
		!bitmap_weight(vf->txq_ena, ICE_MAX_RSS_QS_PER_VF));
}

/**
 * ice_is_vf_link_up - check if the VF's link is up
 * @vf: VF to check if link is up
 */
static bool ice_is_vf_link_up(struct ice_vf *vf)
{
	struct ice_pf *pf = vf->pf;

	if (ice_check_vf_init(pf, vf))
		return false;

	if (ice_vf_has_no_qs_ena(vf))
		return false;
	else if (vf->link_forced)
		return vf->link_up;
	else
		return pf->hw.port_info->phy.link_info.link_info &
			ICE_AQ_LINK_UP;
}

/**
 * ice_vc_notify_vf_link_state - Inform a VF of link status
 * @vf: pointer to the VF structure
 *
 * send a link status message to a single VF
 */
static void ice_vc_notify_vf_link_state(struct ice_vf *vf)
{
	struct virtchnl_pf_event pfe = { 0 };
	struct ice_hw *hw = &vf->pf->hw;

	pfe.event = VIRTCHNL_EVENT_LINK_CHANGE;
	pfe.severity = PF_EVENT_SEVERITY_INFO;

	if (ice_is_vf_link_up(vf))
		ice_set_pfe_link(vf, &pfe,
				 hw->port_info->phy.link_info.link_speed, true);
	else
		ice_set_pfe_link(vf, &pfe, ICE_AQ_LINK_SPEED_UNKNOWN, false);

	ice_aq_send_msg_to_vf(hw, vf->vf_id, VIRTCHNL_OP_EVENT,
			      VIRTCHNL_STATUS_SUCCESS, (u8 *)&pfe,
			      sizeof(pfe), NULL);
}

/**
 * ice_vf_invalidate_vsi - invalidate vsi_idx/vsi_num to remove VSI access
 * @vf: VF to remove access to VSI for
 */
static void ice_vf_invalidate_vsi(struct ice_vf *vf)
{
	vf->lan_vsi_idx = ICE_NO_VSI;
	vf->lan_vsi_num = ICE_NO_VSI;
}

/**
 * ice_vf_vsi_release - invalidate the VF's VSI after freeing it
 * @vf: invalidate this VF's VSI after freeing it
 */
static void ice_vf_vsi_release(struct ice_vf *vf)
{
	ice_vsi_release(vf->pf->vsi[vf->lan_vsi_idx]);
	ice_vf_invalidate_vsi(vf);
}

/**
 * ice_free_vf_res - Free a VF's resources
 * @vf: pointer to the VF info
 */
static void ice_free_vf_res(struct ice_vf *vf)
{
	struct ice_pf *pf = vf->pf;
	int i, last_vector_idx;

	/* First, disable VF's configuration API to prevent OS from
	 * accessing the VF's VSI after it's freed or invalidated.
	 */
	clear_bit(ICE_VF_STATE_INIT, vf->vf_states);

	/* free VSI and disconnect it from the parent uplink */
	if (vf->lan_vsi_idx != ICE_NO_VSI) {
		ice_vf_vsi_release(vf);
		vf->num_mac = 0;
	}

	last_vector_idx = vf->first_vector_idx + pf->num_msix_per_vf - 1;

	/* clear VF MDD event information */
	memset(&vf->mdd_tx_events, 0, sizeof(vf->mdd_tx_events));
	memset(&vf->mdd_rx_events, 0, sizeof(vf->mdd_rx_events));

	/* Disable interrupts so that VF starts in a known state */
	for (i = vf->first_vector_idx; i <= last_vector_idx; i++) {
		wr32(&pf->hw, GLINT_DYN_CTL(i), GLINT_DYN_CTL_CLEARPBA_M);
		ice_flush(&pf->hw);
	}
	/* reset some of the state variables keeping track of the resources */
	clear_bit(ICE_VF_STATE_MC_PROMISC, vf->vf_states);
	clear_bit(ICE_VF_STATE_UC_PROMISC, vf->vf_states);
}

/**
 * ice_dis_vf_mappings
 * @vf: pointer to the VF structure
 */
static void ice_dis_vf_mappings(struct ice_vf *vf)
{
	struct ice_pf *pf = vf->pf;
	struct ice_vsi *vsi;
	struct device *dev;
	int first, last, v;
	struct ice_hw *hw;

	hw = &pf->hw;
	vsi = pf->vsi[vf->lan_vsi_idx];

	dev = ice_pf_to_dev(pf);
	wr32(hw, VPINT_ALLOC(vf->vf_id), 0);
	wr32(hw, VPINT_ALLOC_PCI(vf->vf_id), 0);

	first = vf->first_vector_idx;
	last = first + pf->num_msix_per_vf - 1;
	for (v = first; v <= last; v++) {
		u32 reg;

		reg = (((1 << GLINT_VECT2FUNC_IS_PF_S) &
			GLINT_VECT2FUNC_IS_PF_M) |
		       ((hw->pf_id << GLINT_VECT2FUNC_PF_NUM_S) &
			GLINT_VECT2FUNC_PF_NUM_M));
		wr32(hw, GLINT_VECT2FUNC(v), reg);
	}

	if (vsi->tx_mapping_mode == ICE_VSI_MAP_CONTIG)
		wr32(hw, VPLAN_TX_QBASE(vf->vf_id), 0);
	else
		dev_err(dev, "Scattered mode for VF Tx queues is not yet implemented\n");

	if (vsi->rx_mapping_mode == ICE_VSI_MAP_CONTIG)
		wr32(hw, VPLAN_RX_QBASE(vf->vf_id), 0);
	else
		dev_err(dev, "Scattered mode for VF Rx queues is not yet implemented\n");
}

/**
 * ice_sriov_free_msix_res - Reset/free any used MSIX resources
 * @pf: pointer to the PF structure
 *
 * Since no MSIX entries are taken from the pf->irq_tracker then just clear
 * the pf->sriov_base_vector.
 *
 * Returns 0 on success, and -EINVAL on error.
 */
static int ice_sriov_free_msix_res(struct ice_pf *pf)
{
	struct ice_res_tracker *res;

	if (!pf)
		return -EINVAL;

	res = pf->irq_tracker;
	if (!res)
		return -EINVAL;

	/* give back irq_tracker resources used */
	WARN_ON(pf->sriov_base_vector < res->num_entries);

	pf->sriov_base_vector = 0;

	return 0;
}

/**
 * ice_set_vf_state_qs_dis - Set VF queues state to disabled
 * @vf: pointer to the VF structure
 */
void ice_set_vf_state_qs_dis(struct ice_vf *vf)
{
	/* Clear Rx/Tx enabled queues flag */
	bitmap_zero(vf->txq_ena, ICE_MAX_RSS_QS_PER_VF);
	bitmap_zero(vf->rxq_ena, ICE_MAX_RSS_QS_PER_VF);
	clear_bit(ICE_VF_STATE_QS_ENA, vf->vf_states);
}

/**
 * ice_dis_vf_qs - Disable the VF queues
 * @vf: pointer to the VF structure
 */
static void ice_dis_vf_qs(struct ice_vf *vf)
{
	struct ice_pf *pf = vf->pf;
	struct ice_vsi *vsi;

	vsi = pf->vsi[vf->lan_vsi_idx];

	ice_vsi_stop_lan_tx_rings(vsi, ICE_NO_RESET, vf->vf_id);
	ice_vsi_stop_all_rx_rings(vsi);
	ice_set_vf_state_qs_dis(vf);
}

/**
 * ice_free_vfs - Free all VFs
 * @pf: pointer to the PF structure
 */
void ice_free_vfs(struct ice_pf *pf)
{
	struct device *dev = ice_pf_to_dev(pf);
	struct ice_hw *hw = &pf->hw;
	unsigned int tmp, i;

	if (!pf->vf)
		return;

	while (test_and_set_bit(__ICE_VF_DIS, pf->state))
		usleep_range(1000, 2000);

	/* Disable IOV before freeing resources. This lets any VF drivers
	 * running in the host get themselves cleaned up before we yank
	 * the carpet out from underneath their feet.
	 */
	if (!pci_vfs_assigned(pf->pdev))
		pci_disable_sriov(pf->pdev);
	else
		dev_warn(dev, "VFs are assigned - not disabling SR-IOV\n");

	/* Avoid wait time by stopping all VFs at the same time */
	ice_for_each_vf(pf, i)
		if (test_bit(ICE_VF_STATE_QS_ENA, pf->vf[i].vf_states))
			ice_dis_vf_qs(&pf->vf[i]);

	tmp = pf->num_alloc_vfs;
	pf->num_qps_per_vf = 0;
	pf->num_alloc_vfs = 0;
	for (i = 0; i < tmp; i++) {
		if (test_bit(ICE_VF_STATE_INIT, pf->vf[i].vf_states)) {
			/* disable VF qp mappings and set VF disable state */
			ice_dis_vf_mappings(&pf->vf[i]);
			set_bit(ICE_VF_STATE_DIS, pf->vf[i].vf_states);
			ice_free_vf_res(&pf->vf[i]);
		}
	}

	if (ice_sriov_free_msix_res(pf))
		dev_err(dev, "Failed to free MSIX resources used by SR-IOV\n");

	devm_kfree(dev, pf->vf);
	pf->vf = NULL;

	/* This check is for when the driver is unloaded while VFs are
	 * assigned. Setting the number of VFs to 0 through sysfs is caught
	 * before this function ever gets called.
	 */
	if (!pci_vfs_assigned(pf->pdev)) {
		unsigned int vf_id;

		/* Acknowledge VFLR for all VFs. Without this, VFs will fail to
		 * work correctly when SR-IOV gets re-enabled.
		 */
		for (vf_id = 0; vf_id < tmp; vf_id++) {
			u32 reg_idx, bit_idx;

			reg_idx = (hw->func_caps.vf_base_id + vf_id) / 32;
			bit_idx = (hw->func_caps.vf_base_id + vf_id) % 32;
			wr32(hw, GLGEN_VFLRSTAT(reg_idx), BIT(bit_idx));
		}
	}
	clear_bit(__ICE_VF_DIS, pf->state);
	clear_bit(ICE_FLAG_SRIOV_ENA, pf->flags);
}

/**
 * ice_trigger_vf_reset - Reset a VF on HW
 * @vf: pointer to the VF structure
 * @is_vflr: true if VFLR was issued, false if not
 * @is_pfr: true if the reset was triggered due to a previous PFR
 *
 * Trigger hardware to start a reset for a particular VF. Expects the caller
 * to wait the proper amount of time to allow hardware to reset the VF before
 * it cleans up and restores VF functionality.
 */
static void ice_trigger_vf_reset(struct ice_vf *vf, bool is_vflr, bool is_pfr)
{
	struct ice_pf *pf = vf->pf;
	u32 reg, reg_idx, bit_idx;
	unsigned int vf_abs_id, i;
	struct device *dev;
	struct ice_hw *hw;

	dev = ice_pf_to_dev(pf);
	hw = &pf->hw;
	vf_abs_id = vf->vf_id + hw->func_caps.vf_base_id;

	/* Inform VF that it is no longer active, as a warning */
	clear_bit(ICE_VF_STATE_ACTIVE, vf->vf_states);

	/* Disable VF's configuration API during reset. The flag is re-enabled
	 * when it's safe again to access VF's VSI.
	 */
	clear_bit(ICE_VF_STATE_INIT, vf->vf_states);

	/* VF_MBX_ARQLEN is cleared by PFR, so the driver needs to clear it
	 * in the case of VFR. If this is done for PFR, it can mess up VF
	 * resets because the VF driver may already have started cleanup
	 * by the time we get here.
	 */
	if (!is_pfr)
		wr32(hw, VF_MBX_ARQLEN(vf->vf_id), 0);

	/* In the case of a VFLR, the HW has already reset the VF and we
	 * just need to clean up, so don't hit the VFRTRIG register.
	 */
	if (!is_vflr) {
		/* reset VF using VPGEN_VFRTRIG reg */
		reg = rd32(hw, VPGEN_VFRTRIG(vf->vf_id));
		reg |= VPGEN_VFRTRIG_VFSWR_M;
		wr32(hw, VPGEN_VFRTRIG(vf->vf_id), reg);
	}
	/* clear the VFLR bit in GLGEN_VFLRSTAT */
	reg_idx = (vf_abs_id) / 32;
	bit_idx = (vf_abs_id) % 32;
	wr32(hw, GLGEN_VFLRSTAT(reg_idx), BIT(bit_idx));
	ice_flush(hw);

	wr32(hw, PF_PCI_CIAA,
	     VF_DEVICE_STATUS | (vf_abs_id << PF_PCI_CIAA_VF_NUM_S));
	for (i = 0; i < ICE_PCI_CIAD_WAIT_COUNT; i++) {
		reg = rd32(hw, PF_PCI_CIAD);
		/* no transactions pending so stop polling */
		if ((reg & VF_TRANS_PENDING_M) == 0)
			break;

		dev_err(dev, "VF %u PCI transactions stuck\n", vf->vf_id);
		udelay(ICE_PCI_CIAD_WAIT_DELAY_US);
	}
}

/**
 * ice_vsi_manage_pvid - Enable or disable port VLAN for VSI
 * @vsi: the VSI to update
 * @pvid_info: VLAN ID and QoS used to set the PVID VSI context field
 * @enable: true for enable PVID false for disable
 */
static int ice_vsi_manage_pvid(struct ice_vsi *vsi, u16 pvid_info, bool enable)
{
	struct ice_hw *hw = &vsi->back->hw;
	struct ice_aqc_vsi_props *info;
	struct ice_vsi_ctx *ctxt;
	enum ice_status status;
	int ret = 0;

	ctxt = kzalloc(sizeof(*ctxt), GFP_KERNEL);
	if (!ctxt)
		return -ENOMEM;

	ctxt->info = vsi->info;
	info = &ctxt->info;
	if (enable) {
		info->vlan_flags = ICE_AQ_VSI_VLAN_MODE_UNTAGGED |
			ICE_AQ_VSI_PVLAN_INSERT_PVID |
			ICE_AQ_VSI_VLAN_EMOD_STR;
		info->sw_flags2 |= ICE_AQ_VSI_SW_FLAG_RX_VLAN_PRUNE_ENA;
	} else {
		info->vlan_flags = ICE_AQ_VSI_VLAN_EMOD_NOTHING |
			ICE_AQ_VSI_VLAN_MODE_ALL;
		info->sw_flags2 &= ~ICE_AQ_VSI_SW_FLAG_RX_VLAN_PRUNE_ENA;
	}

	info->pvid = cpu_to_le16(pvid_info);
	info->valid_sections = cpu_to_le16(ICE_AQ_VSI_PROP_VLAN_VALID |
					   ICE_AQ_VSI_PROP_SW_VALID);

	status = ice_update_vsi(hw, vsi->idx, ctxt, NULL);
	if (status) {
		dev_info(ice_hw_to_dev(hw), "update VSI for port VLAN failed, err %s aq_err %s\n",
			 ice_stat_str(status),
			 ice_aq_str(hw->adminq.sq_last_status));
		ret = -EIO;
		goto out;
	}

	vsi->info.vlan_flags = info->vlan_flags;
	vsi->info.sw_flags2 = info->sw_flags2;
	vsi->info.pvid = info->pvid;
out:
	kfree(ctxt);
	return ret;
}

/**
 * ice_vf_get_port_info - Get the VF's port info structure
 * @vf: VF used to get the port info structure for
 */
static struct ice_port_info *ice_vf_get_port_info(struct ice_vf *vf)
{
	return vf->pf->hw.port_info;
}

/**
 * ice_vf_vsi_setup - Set up a VF VSI
 * @vf: VF to setup VSI for
 *
 * Returns pointer to the successfully allocated VSI struct on success,
 * otherwise returns NULL on failure.
 */
static struct ice_vsi *ice_vf_vsi_setup(struct ice_vf *vf)
{
	struct ice_port_info *pi = ice_vf_get_port_info(vf);
	struct ice_pf *pf = vf->pf;
	struct ice_vsi *vsi;

	vsi = ice_vsi_setup(pf, pi, ICE_VSI_VF, vf->vf_id);

	if (!vsi) {
		dev_err(ice_pf_to_dev(pf), "Failed to create VF VSI\n");
		ice_vf_invalidate_vsi(vf);
		return NULL;
	}

	vf->lan_vsi_idx = vsi->idx;
	vf->lan_vsi_num = vsi->vsi_num;

	return vsi;
}

/**
 * ice_calc_vf_first_vector_idx - Calculate MSIX vector index in the PF space
 * @pf: pointer to PF structure
 * @vf: pointer to VF that the first MSIX vector index is being calculated for
 *
 * This returns the first MSIX vector index in PF space that is used by this VF.
 * This index is used when accessing PF relative registers such as
 * GLINT_VECT2FUNC and GLINT_DYN_CTL.
 * This will always be the OICR index in the AVF driver so any functionality
 * using vf->first_vector_idx for queue configuration will have to increment by
 * 1 to avoid meddling with the OICR index.
 */
static int ice_calc_vf_first_vector_idx(struct ice_pf *pf, struct ice_vf *vf)
{
	return pf->sriov_base_vector + vf->vf_id * pf->num_msix_per_vf;
}

/**
 * ice_vf_rebuild_host_vlan_cfg - add VLAN 0 filter or rebuild the Port VLAN
 * @vf: VF to add MAC filters for
 *
 * Called after a VF VSI has been re-added/rebuilt during reset. The PF driver
 * always re-adds either a VLAN 0 or port VLAN based filter after reset.
 */
static int ice_vf_rebuild_host_vlan_cfg(struct ice_vf *vf)
{
	struct ice_vsi *vsi = vf->pf->vsi[vf->lan_vsi_idx];
	struct device *dev = ice_pf_to_dev(vf->pf);
	u16 vlan_id = 0;
	int err;

	if (vf->port_vlan_info) {
		err = ice_vsi_manage_pvid(vsi, vf->port_vlan_info, true);
		if (err) {
			dev_err(dev, "failed to configure port VLAN via VSI parameters for VF %u, error %d\n",
				vf->vf_id, err);
			return err;
		}

		vlan_id = vf->port_vlan_info & VLAN_VID_MASK;
	}

	/* vlan_id will either be 0 or the port VLAN number */
	err = ice_vsi_add_vlan(vsi, vlan_id, ICE_FWD_TO_VSI);
	if (err) {
		dev_err(dev, "failed to add %s VLAN %u filter for VF %u, error %d\n",
			vf->port_vlan_info ? "port" : "", vlan_id, vf->vf_id,
			err);
		return err;
	}

	return 0;
}

/**
 * ice_vf_rebuild_host_mac_cfg - add broadcast and the VF's perm_addr/LAA
 * @vf: VF to add MAC filters for
 *
 * Called after a VF VSI has been re-added/rebuilt during reset. The PF driver
 * always re-adds a broadcast filter and the VF's perm_addr/LAA after reset.
 */
static int ice_vf_rebuild_host_mac_cfg(struct ice_vf *vf)
{
	struct ice_vsi *vsi = vf->pf->vsi[vf->lan_vsi_idx];
	struct device *dev = ice_pf_to_dev(vf->pf);
	enum ice_status status;
	u8 broadcast[ETH_ALEN];

	eth_broadcast_addr(broadcast);
	status = ice_fltr_add_mac(vsi, broadcast, ICE_FWD_TO_VSI);
	if (status) {
		dev_err(dev, "failed to add broadcast MAC filter for VF %u, error %s\n",
			vf->vf_id, ice_stat_str(status));
		return ice_status_to_errno(status);
	}

	vf->num_mac++;

	if (is_valid_ether_addr(vf->dflt_lan_addr.addr)) {
		status = ice_fltr_add_mac(vsi, vf->dflt_lan_addr.addr,
					  ICE_FWD_TO_VSI);
		if (status) {
			dev_err(dev, "failed to add default unicast MAC filter %pM for VF %u, error %s\n",
				&vf->dflt_lan_addr.addr[0], vf->vf_id,
				ice_stat_str(status));
			return ice_status_to_errno(status);
		}
		vf->num_mac++;
	}

	return 0;
}

/**
 * ice_vf_set_host_trust_cfg - set trust setting based on pre-reset value
 * @vf: VF to configure trust setting for
 */
static void ice_vf_set_host_trust_cfg(struct ice_vf *vf)
{
	if (vf->trusted)
		set_bit(ICE_VIRTCHNL_VF_CAP_PRIVILEGE, &vf->vf_caps);
	else
		clear_bit(ICE_VIRTCHNL_VF_CAP_PRIVILEGE, &vf->vf_caps);
}

/**
 * ice_ena_vf_msix_mappings - enable VF MSIX mappings in hardware
 * @vf: VF to enable MSIX mappings for
 *
 * Some of the registers need to be indexed/configured using hardware global
 * device values and other registers need 0-based values, which represent PF
 * based values.
 */
static void ice_ena_vf_msix_mappings(struct ice_vf *vf)
{
	int device_based_first_msix, device_based_last_msix;
	int pf_based_first_msix, pf_based_last_msix, v;
	struct ice_pf *pf = vf->pf;
	int device_based_vf_id;
	struct ice_hw *hw;
	u32 reg;

	hw = &pf->hw;
	pf_based_first_msix = vf->first_vector_idx;
	pf_based_last_msix = (pf_based_first_msix + pf->num_msix_per_vf) - 1;

	device_based_first_msix = pf_based_first_msix +
		pf->hw.func_caps.common_cap.msix_vector_first_id;
	device_based_last_msix =
		(device_based_first_msix + pf->num_msix_per_vf) - 1;
	device_based_vf_id = vf->vf_id + hw->func_caps.vf_base_id;

	reg = (((device_based_first_msix << VPINT_ALLOC_FIRST_S) &
		VPINT_ALLOC_FIRST_M) |
	       ((device_based_last_msix << VPINT_ALLOC_LAST_S) &
		VPINT_ALLOC_LAST_M) | VPINT_ALLOC_VALID_M);
	wr32(hw, VPINT_ALLOC(vf->vf_id), reg);

	reg = (((device_based_first_msix << VPINT_ALLOC_PCI_FIRST_S)
		 & VPINT_ALLOC_PCI_FIRST_M) |
	       ((device_based_last_msix << VPINT_ALLOC_PCI_LAST_S) &
		VPINT_ALLOC_PCI_LAST_M) | VPINT_ALLOC_PCI_VALID_M);
	wr32(hw, VPINT_ALLOC_PCI(vf->vf_id), reg);

	/* map the interrupts to its functions */
	for (v = pf_based_first_msix; v <= pf_based_last_msix; v++) {
		reg = (((device_based_vf_id << GLINT_VECT2FUNC_VF_NUM_S) &
			GLINT_VECT2FUNC_VF_NUM_M) |
		       ((hw->pf_id << GLINT_VECT2FUNC_PF_NUM_S) &
			GLINT_VECT2FUNC_PF_NUM_M));
		wr32(hw, GLINT_VECT2FUNC(v), reg);
	}

	/* Map mailbox interrupt to VF MSI-X vector 0 */
	wr32(hw, VPINT_MBX_CTL(device_based_vf_id), VPINT_MBX_CTL_CAUSE_ENA_M);
}

/**
 * ice_ena_vf_q_mappings - enable Rx/Tx queue mappings for a VF
 * @vf: VF to enable the mappings for
 * @max_txq: max Tx queues allowed on the VF's VSI
 * @max_rxq: max Rx queues allowed on the VF's VSI
 */
static void ice_ena_vf_q_mappings(struct ice_vf *vf, u16 max_txq, u16 max_rxq)
{
	struct ice_vsi *vsi = vf->pf->vsi[vf->lan_vsi_idx];
	struct device *dev = ice_pf_to_dev(vf->pf);
	struct ice_hw *hw = &vf->pf->hw;
	u32 reg;

	/* set regardless of mapping mode */
	wr32(hw, VPLAN_TXQ_MAPENA(vf->vf_id), VPLAN_TXQ_MAPENA_TX_ENA_M);

	/* VF Tx queues allocation */
	if (vsi->tx_mapping_mode == ICE_VSI_MAP_CONTIG) {
		/* set the VF PF Tx queue range
		 * VFNUMQ value should be set to (number of queues - 1). A value
		 * of 0 means 1 queue and a value of 255 means 256 queues
		 */
		reg = (((vsi->txq_map[0] << VPLAN_TX_QBASE_VFFIRSTQ_S) &
			VPLAN_TX_QBASE_VFFIRSTQ_M) |
		       (((max_txq - 1) << VPLAN_TX_QBASE_VFNUMQ_S) &
			VPLAN_TX_QBASE_VFNUMQ_M));
		wr32(hw, VPLAN_TX_QBASE(vf->vf_id), reg);
	} else {
		dev_err(dev, "Scattered mode for VF Tx queues is not yet implemented\n");
	}

	/* set regardless of mapping mode */
	wr32(hw, VPLAN_RXQ_MAPENA(vf->vf_id), VPLAN_RXQ_MAPENA_RX_ENA_M);

	/* VF Rx queues allocation */
	if (vsi->rx_mapping_mode == ICE_VSI_MAP_CONTIG) {
		/* set the VF PF Rx queue range
		 * VFNUMQ value should be set to (number of queues - 1). A value
		 * of 0 means 1 queue and a value of 255 means 256 queues
		 */
		reg = (((vsi->rxq_map[0] << VPLAN_RX_QBASE_VFFIRSTQ_S) &
			VPLAN_RX_QBASE_VFFIRSTQ_M) |
		       (((max_rxq - 1) << VPLAN_RX_QBASE_VFNUMQ_S) &
			VPLAN_RX_QBASE_VFNUMQ_M));
		wr32(hw, VPLAN_RX_QBASE(vf->vf_id), reg);
	} else {
		dev_err(dev, "Scattered mode for VF Rx queues is not yet implemented\n");
	}
}

/**
 * ice_ena_vf_mappings - enable VF MSIX and queue mapping
 * @vf: pointer to the VF structure
 */
static void ice_ena_vf_mappings(struct ice_vf *vf)
{
	struct ice_vsi *vsi = vf->pf->vsi[vf->lan_vsi_idx];

	ice_ena_vf_msix_mappings(vf);
	ice_ena_vf_q_mappings(vf, vsi->alloc_txq, vsi->alloc_rxq);
}

/**
 * ice_determine_res
 * @pf: pointer to the PF structure
 * @avail_res: available resources in the PF structure
 * @max_res: maximum resources that can be given per VF
 * @min_res: minimum resources that can be given per VF
 *
 * Returns non-zero value if resources (queues/vectors) are available or
 * returns zero if PF cannot accommodate for all num_alloc_vfs.
 */
static int
ice_determine_res(struct ice_pf *pf, u16 avail_res, u16 max_res, u16 min_res)
{
	bool checked_min_res = false;
	int res;

	/* start by checking if PF can assign max number of resources for
	 * all num_alloc_vfs.
	 * if yes, return number per VF
	 * If no, divide by 2 and roundup, check again
	 * repeat the loop till we reach a point where even minimum resources
	 * are not available, in that case return 0
	 */
	res = max_res;
	while ((res >= min_res) && !checked_min_res) {
		int num_all_res;

		num_all_res = pf->num_alloc_vfs * res;
		if (num_all_res <= avail_res)
			return res;

		if (res == min_res)
			checked_min_res = true;

		res = DIV_ROUND_UP(res, 2);
	}
	return 0;
}

/**
 * ice_calc_vf_reg_idx - Calculate the VF's register index in the PF space
 * @vf: VF to calculate the register index for
 * @q_vector: a q_vector associated to the VF
 */
int ice_calc_vf_reg_idx(struct ice_vf *vf, struct ice_q_vector *q_vector)
{
	struct ice_pf *pf;

	if (!vf || !q_vector)
		return -EINVAL;

	pf = vf->pf;

	/* always add one to account for the OICR being the first MSIX */
	return pf->sriov_base_vector + pf->num_msix_per_vf * vf->vf_id +
		q_vector->v_idx + 1;
}

/**
 * ice_get_max_valid_res_idx - Get the max valid resource index
 * @res: pointer to the resource to find the max valid index for
 *
 * Start from the end of the ice_res_tracker and return right when we find the
 * first res->list entry with the ICE_RES_VALID_BIT set. This function is only
 * valid for SR-IOV because it is the only consumer that manipulates the
 * res->end and this is always called when res->end is set to res->num_entries.
 */
static int ice_get_max_valid_res_idx(struct ice_res_tracker *res)
{
	int i;

	if (!res)
		return -EINVAL;

	for (i = res->num_entries - 1; i >= 0; i--)
		if (res->list[i] & ICE_RES_VALID_BIT)
			return i;

	return 0;
}

/**
 * ice_sriov_set_msix_res - Set any used MSIX resources
 * @pf: pointer to PF structure
 * @num_msix_needed: number of MSIX vectors needed for all SR-IOV VFs
 *
 * This function allows SR-IOV resources to be taken from the end of the PF's
 * allowed HW MSIX vectors so that the irq_tracker will not be affected. We
 * just set the pf->sriov_base_vector and return success.
 *
 * If there are not enough resources available, return an error. This should
 * always be caught by ice_set_per_vf_res().
 *
 * Return 0 on success, and -EINVAL when there are not enough MSIX vectors
 * in the PF's space available for SR-IOV.
 */
static int ice_sriov_set_msix_res(struct ice_pf *pf, u16 num_msix_needed)
{
	u16 total_vectors = pf->hw.func_caps.common_cap.num_msix_vectors;
	int vectors_used = pf->irq_tracker->num_entries;
	int sriov_base_vector;

	sriov_base_vector = total_vectors - num_msix_needed;

	/* make sure we only grab irq_tracker entries from the list end and
	 * that we have enough available MSIX vectors
	 */
	if (sriov_base_vector < vectors_used)
		return -EINVAL;

	pf->sriov_base_vector = sriov_base_vector;

	return 0;
}

/**
 * ice_set_per_vf_res - check if vectors and queues are available
 * @pf: pointer to the PF structure
 *
 * First, determine HW interrupts from common pool. If we allocate fewer VFs, we
 * get more vectors and can enable more queues per VF. Note that this does not
 * grab any vectors from the SW pool already allocated. Also note, that all
 * vector counts include one for each VF's miscellaneous interrupt vector
 * (i.e. OICR).
 *
 * Minimum VFs - 2 vectors, 1 queue pair
 * Small VFs - 5 vectors, 4 queue pairs
 * Medium VFs - 17 vectors, 16 queue pairs
 *
 * Second, determine number of queue pairs per VF by starting with a pre-defined
 * maximum each VF supports. If this is not possible, then we adjust based on
 * queue pairs available on the device.
 *
 * Lastly, set queue and MSI-X VF variables tracked by the PF so it can be used
 * by each VF during VF initialization and reset.
 */
static int ice_set_per_vf_res(struct ice_pf *pf)
{
	int max_valid_res_idx = ice_get_max_valid_res_idx(pf->irq_tracker);
	int msix_avail_per_vf, msix_avail_for_sriov;
	struct device *dev = ice_pf_to_dev(pf);
	u16 num_msix_per_vf, num_txq, num_rxq;

	if (!pf->num_alloc_vfs || max_valid_res_idx < 0)
		return -EINVAL;

	/* determine MSI-X resources per VF */
	msix_avail_for_sriov = pf->hw.func_caps.common_cap.num_msix_vectors -
		pf->irq_tracker->num_entries;
	msix_avail_per_vf = msix_avail_for_sriov / pf->num_alloc_vfs;
	if (msix_avail_per_vf >= ICE_NUM_VF_MSIX_MED) {
		num_msix_per_vf = ICE_NUM_VF_MSIX_MED;
	} else if (msix_avail_per_vf >= ICE_NUM_VF_MSIX_SMALL) {
		num_msix_per_vf = ICE_NUM_VF_MSIX_SMALL;
	} else if (msix_avail_per_vf >= ICE_NUM_VF_MSIX_MULTIQ_MIN) {
		num_msix_per_vf = ICE_NUM_VF_MSIX_MULTIQ_MIN;
	} else if (msix_avail_per_vf >= ICE_MIN_INTR_PER_VF) {
		num_msix_per_vf = ICE_MIN_INTR_PER_VF;
	} else {
		dev_err(dev, "Only %d MSI-X interrupts available for SR-IOV. Not enough to support minimum of %d MSI-X interrupts per VF for %d VFs\n",
			msix_avail_for_sriov, ICE_MIN_INTR_PER_VF,
			pf->num_alloc_vfs);
		return -EIO;
	}

	/* determine queue resources per VF */
	num_txq = ice_determine_res(pf, ice_get_avail_txq_count(pf),
				    min_t(u16,
					  num_msix_per_vf - ICE_NONQ_VECS_VF,
					  ICE_MAX_RSS_QS_PER_VF),
				    ICE_MIN_QS_PER_VF);

	num_rxq = ice_determine_res(pf, ice_get_avail_rxq_count(pf),
				    min_t(u16,
					  num_msix_per_vf - ICE_NONQ_VECS_VF,
					  ICE_MAX_RSS_QS_PER_VF),
				    ICE_MIN_QS_PER_VF);

	if (!num_txq || !num_rxq) {
		dev_err(dev, "Not enough queues to support minimum of %d queue pairs per VF for %d VFs\n",
			ICE_MIN_QS_PER_VF, pf->num_alloc_vfs);
		return -EIO;
	}

	if (ice_sriov_set_msix_res(pf, num_msix_per_vf * pf->num_alloc_vfs)) {
		dev_err(dev, "Unable to set MSI-X resources for %d VFs\n",
			pf->num_alloc_vfs);
		return -EINVAL;
	}

	/* only allow equal Tx/Rx queue count (i.e. queue pairs) */
	pf->num_qps_per_vf = min_t(int, num_txq, num_rxq);
	pf->num_msix_per_vf = num_msix_per_vf;
	dev_info(dev, "Enabling %d VFs with %d vectors and %d queues per VF\n",
		 pf->num_alloc_vfs, pf->num_msix_per_vf, pf->num_qps_per_vf);

	return 0;
}

/**
 * ice_clear_vf_reset_trigger - enable VF to access hardware
 * @vf: VF to enabled hardware access for
 */
static void ice_clear_vf_reset_trigger(struct ice_vf *vf)
{
	struct ice_hw *hw = &vf->pf->hw;
	u32 reg;

	reg = rd32(hw, VPGEN_VFRTRIG(vf->vf_id));
	reg &= ~VPGEN_VFRTRIG_VFSWR_M;
	wr32(hw, VPGEN_VFRTRIG(vf->vf_id), reg);
	ice_flush(hw);
}

/**
 * ice_vf_set_vsi_promisc - set given VF VSI to given promiscuous mode(s)
 * @vf: pointer to the VF info
 * @vsi: the VSI being configured
 * @promisc_m: mask of promiscuous config bits
 * @rm_promisc: promisc flag request from the VF to remove or add filter
 *
 * This function configures VF VSI promiscuous mode, based on the VF requests,
 * for Unicast, Multicast and VLAN
 */
static enum ice_status
ice_vf_set_vsi_promisc(struct ice_vf *vf, struct ice_vsi *vsi, u8 promisc_m,
		       bool rm_promisc)
{
	struct ice_pf *pf = vf->pf;
	enum ice_status status = 0;
	struct ice_hw *hw;

	hw = &pf->hw;
	if (vsi->num_vlan) {
		status = ice_set_vlan_vsi_promisc(hw, vsi->idx, promisc_m,
						  rm_promisc);
	} else if (vf->port_vlan_info) {
		if (rm_promisc)
			status = ice_clear_vsi_promisc(hw, vsi->idx, promisc_m,
						       vf->port_vlan_info);
		else
			status = ice_set_vsi_promisc(hw, vsi->idx, promisc_m,
						     vf->port_vlan_info);
	} else {
		if (rm_promisc)
			status = ice_clear_vsi_promisc(hw, vsi->idx, promisc_m,
						       0);
		else
			status = ice_set_vsi_promisc(hw, vsi->idx, promisc_m,
						     0);
	}

	return status;
}

static void ice_vf_clear_counters(struct ice_vf *vf)
{
	struct ice_vsi *vsi = vf->pf->vsi[vf->lan_vsi_idx];

	vf->num_mac = 0;
	vsi->num_vlan = 0;
	memset(&vf->mdd_tx_events, 0, sizeof(vf->mdd_tx_events));
	memset(&vf->mdd_rx_events, 0, sizeof(vf->mdd_rx_events));
}

/**
 * ice_vf_pre_vsi_rebuild - tasks to be done prior to VSI rebuild
 * @vf: VF to perform pre VSI rebuild tasks
 *
 * These tasks are items that don't need to be amortized since they are most
 * likely called in a for loop with all VF(s) in the reset_all_vfs() case.
 */
static void ice_vf_pre_vsi_rebuild(struct ice_vf *vf)
{
	ice_vf_clear_counters(vf);
	ice_clear_vf_reset_trigger(vf);
}

/**
 * ice_vf_rebuild_host_cfg - host admin configuration is persistent across reset
 * @vf: VF to rebuild host configuration on
 */
static void ice_vf_rebuild_host_cfg(struct ice_vf *vf)
{
	struct device *dev = ice_pf_to_dev(vf->pf);

	ice_vf_set_host_trust_cfg(vf);

	if (ice_vf_rebuild_host_mac_cfg(vf))
		dev_err(dev, "failed to rebuild default MAC configuration for VF %d\n",
			vf->vf_id);

	if (ice_vf_rebuild_host_vlan_cfg(vf))
		dev_err(dev, "failed to rebuild VLAN configuration for VF %u\n",
			vf->vf_id);
}

/**
 * ice_vf_rebuild_vsi_with_release - release and setup the VF's VSI
 * @vf: VF to release and setup the VSI for
 *
 * This is only called when a single VF is being reset (i.e. VFR, VFLR, host VF
 * configuration change, etc.).
 */
static int ice_vf_rebuild_vsi_with_release(struct ice_vf *vf)
{
	ice_vf_vsi_release(vf);
	if (!ice_vf_vsi_setup(vf))
		return -ENOMEM;

	return 0;
}

/**
 * ice_vf_rebuild_vsi - rebuild the VF's VSI
 * @vf: VF to rebuild the VSI for
 *
 * This is only called when all VF(s) are being reset (i.e. PCIe Reset on the
 * host, PFR, CORER, etc.).
 */
static int ice_vf_rebuild_vsi(struct ice_vf *vf)
{
	struct ice_pf *pf = vf->pf;
	struct ice_vsi *vsi;

	vsi = pf->vsi[vf->lan_vsi_idx];

	if (ice_vsi_rebuild(vsi, true)) {
		dev_err(ice_pf_to_dev(pf), "failed to rebuild VF %d VSI\n",
			vf->vf_id);
		return -EIO;
	}
	/* vsi->idx will remain the same in this case so don't update
	 * vf->lan_vsi_idx
	 */
	vsi->vsi_num = ice_get_hw_vsi_num(&pf->hw, vsi->idx);
	vf->lan_vsi_num = vsi->vsi_num;

	return 0;
}

/**
 * ice_vf_set_initialized - VF is ready for VIRTCHNL communication
 * @vf: VF to set in initialized state
 *
 * After this function the VF will be ready to receive/handle the
 * VIRTCHNL_OP_GET_VF_RESOURCES message
 */
static void ice_vf_set_initialized(struct ice_vf *vf)
{
	ice_set_vf_state_qs_dis(vf);
	clear_bit(ICE_VF_STATE_MC_PROMISC, vf->vf_states);
	clear_bit(ICE_VF_STATE_UC_PROMISC, vf->vf_states);
	clear_bit(ICE_VF_STATE_DIS, vf->vf_states);
	set_bit(ICE_VF_STATE_INIT, vf->vf_states);
}

/**
 * ice_vf_post_vsi_rebuild - tasks to do after the VF's VSI have been rebuilt
 * @vf: VF to perform tasks on
 */
static void ice_vf_post_vsi_rebuild(struct ice_vf *vf)
{
	struct ice_pf *pf = vf->pf;
	struct ice_hw *hw;

	hw = &pf->hw;

	ice_vf_rebuild_host_cfg(vf);

	ice_vf_set_initialized(vf);
	ice_ena_vf_mappings(vf);
	wr32(hw, VFGEN_RSTAT(vf->vf_id), VIRTCHNL_VFR_VFACTIVE);
}

/**
 * ice_reset_all_vfs - reset all allocated VFs in one go
 * @pf: pointer to the PF structure
 * @is_vflr: true if VFLR was issued, false if not
 *
 * First, tell the hardware to reset each VF, then do all the waiting in one
 * chunk, and finally finish restoring each VF after the wait. This is useful
 * during PF routines which need to reset all VFs, as otherwise it must perform
 * these resets in a serialized fashion.
 *
 * Returns true if any VFs were reset, and false otherwise.
 */
bool ice_reset_all_vfs(struct ice_pf *pf, bool is_vflr)
{
	struct device *dev = ice_pf_to_dev(pf);
	struct ice_hw *hw = &pf->hw;
	struct ice_vf *vf;
	int v, i;

	/* If we don't have any VFs, then there is nothing to reset */
	if (!pf->num_alloc_vfs)
		return false;

	/* If VFs have been disabled, there is no need to reset */
	if (test_and_set_bit(__ICE_VF_DIS, pf->state))
		return false;

	/* Begin reset on all VFs at once */
	ice_for_each_vf(pf, v)
		ice_trigger_vf_reset(&pf->vf[v], is_vflr, true);

	/* HW requires some time to make sure it can flush the FIFO for a VF
	 * when it resets it. Poll the VPGEN_VFRSTAT register for each VF in
	 * sequence to make sure that it has completed. We'll keep track of
	 * the VFs using a simple iterator that increments once that VF has
	 * finished resetting.
	 */
	for (i = 0, v = 0; i < 10 && v < pf->num_alloc_vfs; i++) {
		/* Check each VF in sequence */
		while (v < pf->num_alloc_vfs) {
			u32 reg;

			vf = &pf->vf[v];
			reg = rd32(hw, VPGEN_VFRSTAT(vf->vf_id));
			if (!(reg & VPGEN_VFRSTAT_VFRD_M)) {
				/* only delay if the check failed */
				usleep_range(10, 20);
				break;
			}

			/* If the current VF has finished resetting, move on
			 * to the next VF in sequence.
			 */
			v++;
		}
	}

	/* Display a warning if at least one VF didn't manage to reset in
	 * time, but continue on with the operation.
	 */
	if (v < pf->num_alloc_vfs)
		dev_warn(dev, "VF reset check timeout\n");

	/* free VF resources to begin resetting the VSI state */
	ice_for_each_vf(pf, v) {
		vf = &pf->vf[v];

		ice_vf_pre_vsi_rebuild(vf);
		ice_vf_rebuild_vsi(vf);
		ice_vf_post_vsi_rebuild(vf);
	}

	ice_flush(hw);
	clear_bit(__ICE_VF_DIS, pf->state);

	return true;
}

/**
 * ice_is_vf_disabled
 * @vf: pointer to the VF info
 *
 * Returns true if the PF or VF is disabled, false otherwise.
 */
static bool ice_is_vf_disabled(struct ice_vf *vf)
{
	struct ice_pf *pf = vf->pf;

	/* If the PF has been disabled, there is no need resetting VF until
	 * PF is active again. Similarly, if the VF has been disabled, this
	 * means something else is resetting the VF, so we shouldn't continue.
	 * Otherwise, set disable VF state bit for actual reset, and continue.
	 */
	return (test_bit(__ICE_VF_DIS, pf->state) ||
		test_bit(ICE_VF_STATE_DIS, vf->vf_states));
}

/**
 * ice_reset_vf - Reset a particular VF
 * @vf: pointer to the VF structure
 * @is_vflr: true if VFLR was issued, false if not
 *
 * Returns true if the VF is currently in reset, resets successfully, or resets
 * are disabled and false otherwise.
 */
bool ice_reset_vf(struct ice_vf *vf, bool is_vflr)
{
	struct ice_pf *pf = vf->pf;
	struct ice_vsi *vsi;
	struct device *dev;
	struct ice_hw *hw;
	bool rsd = false;
	u8 promisc_m;
	u32 reg;
	int i;

	dev = ice_pf_to_dev(pf);

	if (test_bit(__ICE_VF_RESETS_DISABLED, pf->state)) {
		dev_dbg(dev, "Trying to reset VF %d, but all VF resets are disabled\n",
			vf->vf_id);
		return true;
	}

	if (ice_is_vf_disabled(vf)) {
		dev_dbg(dev, "VF is already disabled, there is no need for resetting it, telling VM, all is fine %d\n",
			vf->vf_id);
		return true;
	}

	/* Set VF disable bit state here, before triggering reset */
	set_bit(ICE_VF_STATE_DIS, vf->vf_states);
	ice_trigger_vf_reset(vf, is_vflr, false);

	vsi = pf->vsi[vf->lan_vsi_idx];

	if (test_bit(ICE_VF_STATE_QS_ENA, vf->vf_states))
		ice_dis_vf_qs(vf);

	/* Call Disable LAN Tx queue AQ whether or not queues are
	 * enabled. This is needed for successful completion of VFR.
	 */
	ice_dis_vsi_txq(vsi->port_info, vsi->idx, 0, 0, NULL, NULL,
			NULL, ICE_VF_RESET, vf->vf_id, NULL);

	hw = &pf->hw;
	/* poll VPGEN_VFRSTAT reg to make sure
	 * that reset is complete
	 */
	for (i = 0; i < 10; i++) {
		/* VF reset requires driver to first reset the VF and then
		 * poll the status register to make sure that the reset
		 * completed successfully.
		 */
		reg = rd32(hw, VPGEN_VFRSTAT(vf->vf_id));
		if (reg & VPGEN_VFRSTAT_VFRD_M) {
			rsd = true;
			break;
		}

		/* only sleep if the reset is not done */
		usleep_range(10, 20);
	}

	/* Display a warning if VF didn't manage to reset in time, but need to
	 * continue on with the operation.
	 */
	if (!rsd)
		dev_warn(dev, "VF reset check timeout on VF %d\n", vf->vf_id);

	/* disable promiscuous modes in case they were enabled
	 * ignore any error if disabling process failed
	 */
	if (test_bit(ICE_VF_STATE_UC_PROMISC, vf->vf_states) ||
	    test_bit(ICE_VF_STATE_MC_PROMISC, vf->vf_states)) {
		if (vf->port_vlan_info || vsi->num_vlan)
			promisc_m = ICE_UCAST_VLAN_PROMISC_BITS;
		else
			promisc_m = ICE_UCAST_PROMISC_BITS;

		vsi = pf->vsi[vf->lan_vsi_idx];
		if (ice_vf_set_vsi_promisc(vf, vsi, promisc_m, true))
			dev_err(dev, "disabling promiscuous mode failed\n");
	}

	ice_vf_pre_vsi_rebuild(vf);
	ice_vf_rebuild_vsi_with_release(vf);
	ice_vf_post_vsi_rebuild(vf);

	return true;
}

/**
 * ice_vc_notify_link_state - Inform all VFs on a PF of link status
 * @pf: pointer to the PF structure
 */
void ice_vc_notify_link_state(struct ice_pf *pf)
{
	int i;

	ice_for_each_vf(pf, i)
		ice_vc_notify_vf_link_state(&pf->vf[i]);
}

/**
 * ice_vc_notify_reset - Send pending reset message to all VFs
 * @pf: pointer to the PF structure
 *
 * indicate a pending reset to all VFs on a given PF
 */
void ice_vc_notify_reset(struct ice_pf *pf)
{
	struct virtchnl_pf_event pfe;

	if (!pf->num_alloc_vfs)
		return;

	pfe.event = VIRTCHNL_EVENT_RESET_IMPENDING;
	pfe.severity = PF_EVENT_SEVERITY_CERTAIN_DOOM;
	ice_vc_vf_broadcast(pf, VIRTCHNL_OP_EVENT, VIRTCHNL_STATUS_SUCCESS,
			    (u8 *)&pfe, sizeof(struct virtchnl_pf_event));
}

/**
 * ice_vc_notify_vf_reset - Notify VF of a reset event
 * @vf: pointer to the VF structure
 */
static void ice_vc_notify_vf_reset(struct ice_vf *vf)
{
	struct virtchnl_pf_event pfe;
	struct ice_pf *pf;

	if (!vf)
		return;

	pf = vf->pf;
	if (ice_validate_vf_id(pf, vf->vf_id))
		return;

	/* Bail out if VF is in disabled state, neither initialized, nor active
	 * state - otherwise proceed with notifications
	 */
	if ((!test_bit(ICE_VF_STATE_INIT, vf->vf_states) &&
	     !test_bit(ICE_VF_STATE_ACTIVE, vf->vf_states)) ||
	    test_bit(ICE_VF_STATE_DIS, vf->vf_states))
		return;

	pfe.event = VIRTCHNL_EVENT_RESET_IMPENDING;
	pfe.severity = PF_EVENT_SEVERITY_CERTAIN_DOOM;
	ice_aq_send_msg_to_vf(&pf->hw, vf->vf_id, VIRTCHNL_OP_EVENT,
			      VIRTCHNL_STATUS_SUCCESS, (u8 *)&pfe, sizeof(pfe),
			      NULL);
}

/**
 * ice_init_vf_vsi_res - initialize/setup VF VSI resources
 * @vf: VF to initialize/setup the VSI for
 *
 * This function creates a VSI for the VF, adds a VLAN 0 filter, and sets up the
 * VF VSI's broadcast filter and is only used during initial VF creation.
 */
static int ice_init_vf_vsi_res(struct ice_vf *vf)
{
	struct ice_pf *pf = vf->pf;
	u8 broadcast[ETH_ALEN];
	enum ice_status status;
	struct ice_vsi *vsi;
	struct device *dev;
	int err;

	vf->first_vector_idx = ice_calc_vf_first_vector_idx(pf, vf);

	dev = ice_pf_to_dev(pf);
	vsi = ice_vf_vsi_setup(vf);
	if (!vsi)
		return -ENOMEM;

	err = ice_vsi_add_vlan(vsi, 0, ICE_FWD_TO_VSI);
	if (err) {
		dev_warn(dev, "Failed to add VLAN 0 filter for VF %d\n",
			 vf->vf_id);
		goto release_vsi;
	}

	eth_broadcast_addr(broadcast);
	status = ice_fltr_add_mac(vsi, broadcast, ICE_FWD_TO_VSI);
	if (status) {
		dev_err(dev, "Failed to add broadcast MAC filter for VF %d, status %s\n",
			vf->vf_id, ice_stat_str(status));
		err = ice_status_to_errno(status);
		goto release_vsi;
	}

	vf->num_mac = 1;

	return 0;

release_vsi:
	ice_vf_vsi_release(vf);
	return err;
}

/**
 * ice_start_vfs - start VFs so they are ready to be used by SR-IOV
 * @pf: PF the VFs are associated with
 */
static int ice_start_vfs(struct ice_pf *pf)
{
	struct ice_hw *hw = &pf->hw;
	int retval, i;

	ice_for_each_vf(pf, i) {
		struct ice_vf *vf = &pf->vf[i];

		ice_clear_vf_reset_trigger(vf);

		retval = ice_init_vf_vsi_res(vf);
		if (retval) {
			dev_err(ice_pf_to_dev(pf), "Failed to initialize VSI resources for VF %d, error %d\n",
				vf->vf_id, retval);
			goto teardown;
		}

		set_bit(ICE_VF_STATE_INIT, vf->vf_states);
		ice_ena_vf_mappings(vf);
		wr32(hw, VFGEN_RSTAT(vf->vf_id), VIRTCHNL_VFR_VFACTIVE);
	}

	ice_flush(hw);
	return 0;

teardown:
	for (i = i - 1; i >= 0; i--) {
		struct ice_vf *vf = &pf->vf[i];

		ice_dis_vf_mappings(vf);
		ice_vf_vsi_release(vf);
	}

	return retval;
}

/**
 * ice_set_dflt_settings - set VF defaults during initialization/creation
 * @pf: PF holding reference to all VFs for default configuration
 */
static void ice_set_dflt_settings_vfs(struct ice_pf *pf)
{
	int i;

	ice_for_each_vf(pf, i) {
		struct ice_vf *vf = &pf->vf[i];

		vf->pf = pf;
		vf->vf_id = i;
		vf->vf_sw_id = pf->first_sw;
		/* assign default capabilities */
		set_bit(ICE_VIRTCHNL_VF_CAP_L2, &vf->vf_caps);
		vf->spoofchk = true;
		vf->num_vf_qs = pf->num_qps_per_vf;
	}
}

/**
 * ice_alloc_vfs - allocate num_vfs in the PF structure
 * @pf: PF to store the allocated VFs in
 * @num_vfs: number of VFs to allocate
 */
static int ice_alloc_vfs(struct ice_pf *pf, int num_vfs)
{
	struct ice_vf *vfs;

<<<<<<< HEAD
=======
	pf = vf->pf;
	if (ice_validate_vf_id(pf, vf->vf_id))
		return;

	/* Bail out if VF is in disabled state, neither initialized, nor active
	 * state - otherwise proceed with notifications
	 */
	if ((!test_bit(ICE_VF_STATE_INIT, vf->vf_states) &&
	     !test_bit(ICE_VF_STATE_ACTIVE, vf->vf_states)) ||
	    test_bit(ICE_VF_STATE_DIS, vf->vf_states))
		return;

	pfe.event = VIRTCHNL_EVENT_RESET_IMPENDING;
	pfe.severity = PF_EVENT_SEVERITY_CERTAIN_DOOM;
	ice_aq_send_msg_to_vf(&pf->hw, vf->vf_id, VIRTCHNL_OP_EVENT,
			      VIRTCHNL_STATUS_SUCCESS, (u8 *)&pfe, sizeof(pfe),
			      NULL);
}

/**
 * ice_init_vf_vsi_res - initialize/setup VF VSI resources
 * @vf: VF to initialize/setup the VSI for
 *
 * This function creates a VSI for the VF, adds a VLAN 0 filter, and sets up the
 * VF VSI's broadcast filter and is only used during initial VF creation.
 */
static int ice_init_vf_vsi_res(struct ice_vf *vf)
{
	struct ice_pf *pf = vf->pf;
	u8 broadcast[ETH_ALEN];
	enum ice_status status;
	struct ice_vsi *vsi;
	struct device *dev;
	int err;

	vf->first_vector_idx = ice_calc_vf_first_vector_idx(pf, vf);

	dev = ice_pf_to_dev(pf);
	vsi = ice_vf_vsi_setup(vf);
	if (!vsi)
		return -ENOMEM;

	err = ice_vsi_add_vlan(vsi, 0, ICE_FWD_TO_VSI);
	if (err) {
		dev_warn(dev, "Failed to add VLAN 0 filter for VF %d\n",
			 vf->vf_id);
		goto release_vsi;
	}

	eth_broadcast_addr(broadcast);
	status = ice_fltr_add_mac(vsi, broadcast, ICE_FWD_TO_VSI);
	if (status) {
		dev_err(dev, "Failed to add broadcast MAC filter for VF %d, status %s\n",
			vf->vf_id, ice_stat_str(status));
		err = ice_status_to_errno(status);
		goto release_vsi;
	}

	vf->num_mac = 1;

	return 0;

release_vsi:
	ice_vf_vsi_release(vf);
	return err;
}

/**
 * ice_start_vfs - start VFs so they are ready to be used by SR-IOV
 * @pf: PF the VFs are associated with
 */
static int ice_start_vfs(struct ice_pf *pf)
{
	struct ice_hw *hw = &pf->hw;
	int retval, i;

	ice_for_each_vf(pf, i) {
		struct ice_vf *vf = &pf->vf[i];

		ice_clear_vf_reset_trigger(vf);

		retval = ice_init_vf_vsi_res(vf);
		if (retval) {
			dev_err(ice_pf_to_dev(pf), "Failed to initialize VSI resources for VF %d, error %d\n",
				vf->vf_id, retval);
			goto teardown;
		}

		set_bit(ICE_VF_STATE_INIT, vf->vf_states);
		ice_ena_vf_mappings(vf);
		wr32(hw, VFGEN_RSTAT(vf->vf_id), VIRTCHNL_VFR_VFACTIVE);
	}

	ice_flush(hw);
	return 0;

teardown:
	for (i = i - 1; i >= 0; i--) {
		struct ice_vf *vf = &pf->vf[i];

		ice_dis_vf_mappings(vf);
		ice_vf_vsi_release(vf);
	}

	return retval;
}

/**
 * ice_set_dflt_settings - set VF defaults during initialization/creation
 * @pf: PF holding reference to all VFs for default configuration
 */
static void ice_set_dflt_settings_vfs(struct ice_pf *pf)
{
	int i;

	ice_for_each_vf(pf, i) {
		struct ice_vf *vf = &pf->vf[i];

		vf->pf = pf;
		vf->vf_id = i;
		vf->vf_sw_id = pf->first_sw;
		/* assign default capabilities */
		set_bit(ICE_VIRTCHNL_VF_CAP_L2, &vf->vf_caps);
		vf->spoofchk = true;
		vf->num_vf_qs = pf->num_qps_per_vf;
	}
}

/**
 * ice_alloc_vfs - allocate num_vfs in the PF structure
 * @pf: PF to store the allocated VFs in
 * @num_vfs: number of VFs to allocate
 */
static int ice_alloc_vfs(struct ice_pf *pf, int num_vfs)
{
	struct ice_vf *vfs;

>>>>>>> 4e026225
	vfs = devm_kcalloc(ice_pf_to_dev(pf), num_vfs, sizeof(*vfs),
			   GFP_KERNEL);
	if (!vfs)
		return -ENOMEM;

	pf->vf = vfs;
	pf->num_alloc_vfs = num_vfs;

	return 0;
}

/**
 * ice_ena_vfs - enable VFs so they are ready to be used
 * @pf: pointer to the PF structure
 * @num_vfs: number of VFs to enable
 */
static int ice_ena_vfs(struct ice_pf *pf, u16 num_vfs)
{
	struct device *dev = ice_pf_to_dev(pf);
	struct ice_hw *hw = &pf->hw;
	int ret;

	/* Disable global interrupt 0 so we don't try to handle the VFLR. */
	wr32(hw, GLINT_DYN_CTL(pf->oicr_idx),
	     ICE_ITR_NONE << GLINT_DYN_CTL_ITR_INDX_S);
	set_bit(__ICE_OICR_INTR_DIS, pf->state);
	ice_flush(hw);

	ret = pci_enable_sriov(pf->pdev, num_vfs);
	if (ret) {
		pf->num_alloc_vfs = 0;
		goto err_unroll_intr;
	}

	ret = ice_alloc_vfs(pf, num_vfs);
	if (ret)
		goto err_pci_disable_sriov;

	if (ice_set_per_vf_res(pf)) {
		dev_err(dev, "Not enough resources for %d VFs, try with fewer number of VFs\n",
			num_vfs);
		ret = -ENOSPC;
		goto err_unroll_sriov;
	}

	ice_set_dflt_settings_vfs(pf);

	if (ice_start_vfs(pf)) {
		dev_err(dev, "Failed to start VF(s)\n");
		ret = -EAGAIN;
		goto err_unroll_sriov;
	}

	clear_bit(__ICE_VF_DIS, pf->state);
	return 0;

err_unroll_sriov:
	devm_kfree(dev, pf->vf);
	pf->vf = NULL;
	pf->num_alloc_vfs = 0;
err_pci_disable_sriov:
	pci_disable_sriov(pf->pdev);
err_unroll_intr:
	/* rearm interrupts here */
	ice_irq_dynamic_ena(hw, NULL, NULL);
	clear_bit(__ICE_OICR_INTR_DIS, pf->state);
	return ret;
}

/**
 * ice_pci_sriov_ena - Enable or change number of VFs
 * @pf: pointer to the PF structure
 * @num_vfs: number of VFs to allocate
 *
 * Returns 0 on success and negative on failure
 */
static int ice_pci_sriov_ena(struct ice_pf *pf, int num_vfs)
{
	int pre_existing_vfs = pci_num_vf(pf->pdev);
	struct device *dev = ice_pf_to_dev(pf);
	int err;

	if (pre_existing_vfs && pre_existing_vfs != num_vfs)
		ice_free_vfs(pf);
	else if (pre_existing_vfs && pre_existing_vfs == num_vfs)
		return 0;

	if (num_vfs > pf->num_vfs_supported) {
		dev_err(dev, "Can't enable %d VFs, max VFs supported is %d\n",
			num_vfs, pf->num_vfs_supported);
		return -EOPNOTSUPP;
	}

	dev_info(dev, "Enabling %d VFs\n", num_vfs);
	err = ice_ena_vfs(pf, num_vfs);
	if (err) {
		dev_err(dev, "Failed to enable SR-IOV: %d\n", err);
		return err;
	}

	set_bit(ICE_FLAG_SRIOV_ENA, pf->flags);
	return 0;
}

/**
 * ice_check_sriov_allowed - check if SR-IOV is allowed based on various checks
 * @pf: PF to enabled SR-IOV on
 */
static int ice_check_sriov_allowed(struct ice_pf *pf)
{
	struct device *dev = ice_pf_to_dev(pf);

	if (!test_bit(ICE_FLAG_SRIOV_CAPABLE, pf->flags)) {
		dev_err(dev, "This device is not capable of SR-IOV\n");
		return -EOPNOTSUPP;
	}

	if (ice_is_safe_mode(pf)) {
		dev_err(dev, "SR-IOV cannot be configured - Device is in Safe Mode\n");
		return -EOPNOTSUPP;
	}

	if (!ice_pf_state_is_nominal(pf)) {
		dev_err(dev, "Cannot enable SR-IOV, device not ready\n");
		return -EBUSY;
	}

	return 0;
}

/**
 * ice_sriov_configure - Enable or change number of VFs via sysfs
 * @pdev: pointer to a pci_dev structure
 * @num_vfs: number of VFs to allocate or 0 to free VFs
 *
 * This function is called when the user updates the number of VFs in sysfs. On
 * success return whatever num_vfs was set to by the caller. Return negative on
 * failure.
 */
int ice_sriov_configure(struct pci_dev *pdev, int num_vfs)
{
	struct ice_pf *pf = pci_get_drvdata(pdev);
	struct device *dev = ice_pf_to_dev(pf);
	int err;

	err = ice_check_sriov_allowed(pf);
	if (err)
		return err;

	if (!num_vfs) {
		if (!pci_vfs_assigned(pdev)) {
			ice_free_vfs(pf);
			return 0;
		}

		dev_err(dev, "can't free VFs because some are assigned to VMs.\n");
		return -EBUSY;
	}

	err = ice_pci_sriov_ena(pf, num_vfs);
	if (err)
		return err;

	return num_vfs;
}

/**
 * ice_process_vflr_event - Free VF resources via IRQ calls
 * @pf: pointer to the PF structure
 *
 * called from the VFLR IRQ handler to
 * free up VF resources and state variables
 */
void ice_process_vflr_event(struct ice_pf *pf)
{
	struct ice_hw *hw = &pf->hw;
	unsigned int vf_id;
	u32 reg;

	if (!test_and_clear_bit(__ICE_VFLR_EVENT_PENDING, pf->state) ||
	    !pf->num_alloc_vfs)
		return;

	ice_for_each_vf(pf, vf_id) {
		struct ice_vf *vf = &pf->vf[vf_id];
		u32 reg_idx, bit_idx;

		reg_idx = (hw->func_caps.vf_base_id + vf_id) / 32;
		bit_idx = (hw->func_caps.vf_base_id + vf_id) % 32;
		/* read GLGEN_VFLRSTAT register to find out the flr VFs */
		reg = rd32(hw, GLGEN_VFLRSTAT(reg_idx));
		if (reg & BIT(bit_idx))
			/* GLGEN_VFLRSTAT bit will be cleared in ice_reset_vf */
			ice_reset_vf(vf, true);
	}
}

/**
 * ice_vc_reset_vf - Perform software reset on the VF after informing the AVF
 * @vf: pointer to the VF info
 */
static void ice_vc_reset_vf(struct ice_vf *vf)
{
	ice_vc_notify_vf_reset(vf);
	ice_reset_vf(vf, false);
}

/**
 * ice_get_vf_from_pfq - get the VF who owns the PF space queue passed in
 * @pf: PF used to index all VFs
 * @pfq: queue index relative to the PF's function space
 *
 * If no VF is found who owns the pfq then return NULL, otherwise return a
 * pointer to the VF who owns the pfq
 */
static struct ice_vf *ice_get_vf_from_pfq(struct ice_pf *pf, u16 pfq)
{
	unsigned int vf_id;

	ice_for_each_vf(pf, vf_id) {
		struct ice_vf *vf = &pf->vf[vf_id];
		struct ice_vsi *vsi;
		u16 rxq_idx;

		vsi = pf->vsi[vf->lan_vsi_idx];

		ice_for_each_rxq(vsi, rxq_idx)
			if (vsi->rxq_map[rxq_idx] == pfq)
				return vf;
	}

	return NULL;
}

/**
 * ice_globalq_to_pfq - convert from global queue index to PF space queue index
 * @pf: PF used for conversion
 * @globalq: global queue index used to convert to PF space queue index
 */
static u32 ice_globalq_to_pfq(struct ice_pf *pf, u32 globalq)
{
	return globalq - pf->hw.func_caps.common_cap.rxq_first_id;
}

/**
 * ice_vf_lan_overflow_event - handle LAN overflow event for a VF
 * @pf: PF that the LAN overflow event happened on
 * @event: structure holding the event information for the LAN overflow event
 *
 * Determine if the LAN overflow event was caused by a VF queue. If it was not
 * caused by a VF, do nothing. If a VF caused this LAN overflow event trigger a
 * reset on the offending VF.
 */
void
ice_vf_lan_overflow_event(struct ice_pf *pf, struct ice_rq_event_info *event)
{
	u32 gldcb_rtctq, queue;
	struct ice_vf *vf;

	gldcb_rtctq = le32_to_cpu(event->desc.params.lan_overflow.prtdcb_ruptq);
	dev_dbg(ice_pf_to_dev(pf), "GLDCB_RTCTQ: 0x%08x\n", gldcb_rtctq);

	/* event returns device global Rx queue number */
	queue = (gldcb_rtctq & GLDCB_RTCTQ_RXQNUM_M) >>
		GLDCB_RTCTQ_RXQNUM_S;

	vf = ice_get_vf_from_pfq(pf, ice_globalq_to_pfq(pf, queue));
	if (!vf)
		return;

	ice_vc_reset_vf(vf);
}

/**
 * ice_vc_send_msg_to_vf - Send message to VF
 * @vf: pointer to the VF info
 * @v_opcode: virtual channel opcode
 * @v_retval: virtual channel return value
 * @msg: pointer to the msg buffer
 * @msglen: msg length
 *
 * send msg to VF
 */
static int
ice_vc_send_msg_to_vf(struct ice_vf *vf, u32 v_opcode,
		      enum virtchnl_status_code v_retval, u8 *msg, u16 msglen)
{
	enum ice_status aq_ret;
	struct device *dev;
	struct ice_pf *pf;

	if (!vf)
		return -EINVAL;

	pf = vf->pf;
	if (ice_validate_vf_id(pf, vf->vf_id))
		return -EINVAL;

	dev = ice_pf_to_dev(pf);

	/* single place to detect unsuccessful return values */
	if (v_retval) {
		vf->num_inval_msgs++;
		dev_info(dev, "VF %d failed opcode %d, retval: %d\n", vf->vf_id,
			 v_opcode, v_retval);
		if (vf->num_inval_msgs > ICE_DFLT_NUM_INVAL_MSGS_ALLOWED) {
			dev_err(dev, "Number of invalid messages exceeded for VF %d\n",
				vf->vf_id);
			dev_err(dev, "Use PF Control I/F to enable the VF\n");
			set_bit(ICE_VF_STATE_DIS, vf->vf_states);
			return -EIO;
		}
	} else {
		vf->num_valid_msgs++;
		/* reset the invalid counter, if a valid message is received. */
		vf->num_inval_msgs = 0;
	}

	aq_ret = ice_aq_send_msg_to_vf(&pf->hw, vf->vf_id, v_opcode, v_retval,
				       msg, msglen, NULL);
	if (aq_ret && pf->hw.mailboxq.sq_last_status != ICE_AQ_RC_ENOSYS) {
		dev_info(dev, "Unable to send the message to VF %d ret %s aq_err %s\n",
			 vf->vf_id, ice_stat_str(aq_ret),
			 ice_aq_str(pf->hw.mailboxq.sq_last_status));
		return -EIO;
	}

	return 0;
}

/**
 * ice_vc_get_ver_msg
 * @vf: pointer to the VF info
 * @msg: pointer to the msg buffer
 *
 * called from the VF to request the API version used by the PF
 */
static int ice_vc_get_ver_msg(struct ice_vf *vf, u8 *msg)
{
	struct virtchnl_version_info info = {
		VIRTCHNL_VERSION_MAJOR, VIRTCHNL_VERSION_MINOR
	};

	vf->vf_ver = *(struct virtchnl_version_info *)msg;
	/* VFs running the 1.0 API expect to get 1.0 back or they will cry. */
	if (VF_IS_V10(&vf->vf_ver))
		info.minor = VIRTCHNL_VERSION_MINOR_NO_VF_CAPS;

	return ice_vc_send_msg_to_vf(vf, VIRTCHNL_OP_VERSION,
				     VIRTCHNL_STATUS_SUCCESS, (u8 *)&info,
				     sizeof(struct virtchnl_version_info));
}

/**
 * ice_vc_get_max_frame_size - get max frame size allowed for VF
 * @vf: VF used to determine max frame size
 *
 * Max frame size is determined based on the current port's max frame size and
 * whether a port VLAN is configured on this VF. The VF is not aware whether
 * it's in a port VLAN so the PF needs to account for this in max frame size
 * checks and sending the max frame size to the VF.
 */
static u16 ice_vc_get_max_frame_size(struct ice_vf *vf)
{
	struct ice_vsi *vsi = vf->pf->vsi[vf->lan_vsi_idx];
	struct ice_port_info *pi = vsi->port_info;
	u16 max_frame_size;

	max_frame_size = pi->phy.link_info.max_frame_size;

	if (vf->port_vlan_info)
		max_frame_size -= VLAN_HLEN;

	return max_frame_size;
}

/**
 * ice_vc_get_vf_res_msg
 * @vf: pointer to the VF info
 * @msg: pointer to the msg buffer
 *
 * called from the VF to request its resources
 */
static int ice_vc_get_vf_res_msg(struct ice_vf *vf, u8 *msg)
{
	enum virtchnl_status_code v_ret = VIRTCHNL_STATUS_SUCCESS;
	struct virtchnl_vf_resource *vfres = NULL;
	struct ice_pf *pf = vf->pf;
	struct ice_vsi *vsi;
	int len = 0;
	int ret;

	if (ice_check_vf_init(pf, vf)) {
		v_ret = VIRTCHNL_STATUS_ERR_PARAM;
		goto err;
	}

	len = sizeof(struct virtchnl_vf_resource);

	vfres = kzalloc(len, GFP_KERNEL);
	if (!vfres) {
		v_ret = VIRTCHNL_STATUS_ERR_NO_MEMORY;
		len = 0;
		goto err;
	}
	if (VF_IS_V11(&vf->vf_ver))
		vf->driver_caps = *(u32 *)msg;
	else
		vf->driver_caps = VIRTCHNL_VF_OFFLOAD_L2 |
				  VIRTCHNL_VF_OFFLOAD_RSS_REG |
				  VIRTCHNL_VF_OFFLOAD_VLAN;

	vfres->vf_cap_flags = VIRTCHNL_VF_OFFLOAD_L2;
	vsi = pf->vsi[vf->lan_vsi_idx];
	if (!vsi) {
		v_ret = VIRTCHNL_STATUS_ERR_PARAM;
		goto err;
	}

	if (!vsi->info.pvid)
		vfres->vf_cap_flags |= VIRTCHNL_VF_OFFLOAD_VLAN;

	if (vf->driver_caps & VIRTCHNL_VF_OFFLOAD_RSS_PF) {
		vfres->vf_cap_flags |= VIRTCHNL_VF_OFFLOAD_RSS_PF;
	} else {
		if (vf->driver_caps & VIRTCHNL_VF_OFFLOAD_RSS_AQ)
			vfres->vf_cap_flags |= VIRTCHNL_VF_OFFLOAD_RSS_AQ;
		else
			vfres->vf_cap_flags |= VIRTCHNL_VF_OFFLOAD_RSS_REG;
	}

	if (vf->driver_caps & VIRTCHNL_VF_OFFLOAD_RSS_PCTYPE_V2)
		vfres->vf_cap_flags |= VIRTCHNL_VF_OFFLOAD_RSS_PCTYPE_V2;

	if (vf->driver_caps & VIRTCHNL_VF_OFFLOAD_ENCAP)
		vfres->vf_cap_flags |= VIRTCHNL_VF_OFFLOAD_ENCAP;

	if (vf->driver_caps & VIRTCHNL_VF_OFFLOAD_ENCAP_CSUM)
		vfres->vf_cap_flags |= VIRTCHNL_VF_OFFLOAD_ENCAP_CSUM;

	if (vf->driver_caps & VIRTCHNL_VF_OFFLOAD_RX_POLLING)
		vfres->vf_cap_flags |= VIRTCHNL_VF_OFFLOAD_RX_POLLING;

	if (vf->driver_caps & VIRTCHNL_VF_OFFLOAD_WB_ON_ITR)
		vfres->vf_cap_flags |= VIRTCHNL_VF_OFFLOAD_WB_ON_ITR;

	if (vf->driver_caps & VIRTCHNL_VF_OFFLOAD_REQ_QUEUES)
		vfres->vf_cap_flags |= VIRTCHNL_VF_OFFLOAD_REQ_QUEUES;

	if (vf->driver_caps & VIRTCHNL_VF_CAP_ADV_LINK_SPEED)
		vfres->vf_cap_flags |= VIRTCHNL_VF_CAP_ADV_LINK_SPEED;

	vfres->num_vsis = 1;
	/* Tx and Rx queue are equal for VF */
	vfres->num_queue_pairs = vsi->num_txq;
	vfres->max_vectors = pf->num_msix_per_vf;
	vfres->rss_key_size = ICE_VSIQF_HKEY_ARRAY_SIZE;
	vfres->rss_lut_size = ICE_VSIQF_HLUT_ARRAY_SIZE;
	vfres->max_mtu = ice_vc_get_max_frame_size(vf);

	vfres->vsi_res[0].vsi_id = vf->lan_vsi_num;
	vfres->vsi_res[0].vsi_type = VIRTCHNL_VSI_SRIOV;
	vfres->vsi_res[0].num_queue_pairs = vsi->num_txq;
	ether_addr_copy(vfres->vsi_res[0].default_mac_addr,
			vf->dflt_lan_addr.addr);

	/* match guest capabilities */
	vf->driver_caps = vfres->vf_cap_flags;

	set_bit(ICE_VF_STATE_ACTIVE, vf->vf_states);

err:
	/* send the response back to the VF */
	ret = ice_vc_send_msg_to_vf(vf, VIRTCHNL_OP_GET_VF_RESOURCES, v_ret,
				    (u8 *)vfres, len);

	kfree(vfres);
	return ret;
}

/**
 * ice_vc_reset_vf_msg
 * @vf: pointer to the VF info
 *
 * called from the VF to reset itself,
 * unlike other virtchnl messages, PF driver
 * doesn't send the response back to the VF
 */
static void ice_vc_reset_vf_msg(struct ice_vf *vf)
{
	if (test_bit(ICE_VF_STATE_INIT, vf->vf_states))
		ice_reset_vf(vf, false);
}

/**
 * ice_find_vsi_from_id
 * @pf: the PF structure to search for the VSI
 * @id: ID of the VSI it is searching for
 *
 * searches for the VSI with the given ID
 */
static struct ice_vsi *ice_find_vsi_from_id(struct ice_pf *pf, u16 id)
{
	int i;

	ice_for_each_vsi(pf, i)
		if (pf->vsi[i] && pf->vsi[i]->vsi_num == id)
			return pf->vsi[i];

	return NULL;
}

/**
 * ice_vc_isvalid_vsi_id
 * @vf: pointer to the VF info
 * @vsi_id: VF relative VSI ID
 *
 * check for the valid VSI ID
 */
static bool ice_vc_isvalid_vsi_id(struct ice_vf *vf, u16 vsi_id)
{
	struct ice_pf *pf = vf->pf;
	struct ice_vsi *vsi;

	vsi = ice_find_vsi_from_id(pf, vsi_id);

	return (vsi && (vsi->vf_id == vf->vf_id));
}

/**
 * ice_vc_isvalid_q_id
 * @vf: pointer to the VF info
 * @vsi_id: VSI ID
 * @qid: VSI relative queue ID
 *
 * check for the valid queue ID
 */
static bool ice_vc_isvalid_q_id(struct ice_vf *vf, u16 vsi_id, u8 qid)
{
	struct ice_vsi *vsi = ice_find_vsi_from_id(vf->pf, vsi_id);
	/* allocated Tx and Rx queues should be always equal for VF VSI */
	return (vsi && (qid < vsi->alloc_txq));
}

/**
 * ice_vc_isvalid_ring_len
 * @ring_len: length of ring
 *
 * check for the valid ring count, should be multiple of ICE_REQ_DESC_MULTIPLE
 * or zero
 */
static bool ice_vc_isvalid_ring_len(u16 ring_len)
{
	return ring_len == 0 ||
	       (ring_len >= ICE_MIN_NUM_DESC &&
		ring_len <= ICE_MAX_NUM_DESC &&
		!(ring_len % ICE_REQ_DESC_MULTIPLE));
}

/**
 * ice_vc_config_rss_key
 * @vf: pointer to the VF info
 * @msg: pointer to the msg buffer
 *
 * Configure the VF's RSS key
 */
static int ice_vc_config_rss_key(struct ice_vf *vf, u8 *msg)
{
	enum virtchnl_status_code v_ret = VIRTCHNL_STATUS_SUCCESS;
	struct virtchnl_rss_key *vrk =
		(struct virtchnl_rss_key *)msg;
	struct ice_pf *pf = vf->pf;
	struct ice_vsi *vsi;

	if (!test_bit(ICE_VF_STATE_ACTIVE, vf->vf_states)) {
		v_ret = VIRTCHNL_STATUS_ERR_PARAM;
		goto error_param;
	}

	if (!ice_vc_isvalid_vsi_id(vf, vrk->vsi_id)) {
		v_ret = VIRTCHNL_STATUS_ERR_PARAM;
		goto error_param;
	}

	if (vrk->key_len != ICE_VSIQF_HKEY_ARRAY_SIZE) {
		v_ret = VIRTCHNL_STATUS_ERR_PARAM;
		goto error_param;
	}

	if (!test_bit(ICE_FLAG_RSS_ENA, vf->pf->flags)) {
		v_ret = VIRTCHNL_STATUS_ERR_PARAM;
		goto error_param;
	}

	vsi = pf->vsi[vf->lan_vsi_idx];
	if (!vsi) {
		v_ret = VIRTCHNL_STATUS_ERR_PARAM;
		goto error_param;
	}

	if (ice_set_rss(vsi, vrk->key, NULL, 0))
		v_ret = VIRTCHNL_STATUS_ERR_ADMIN_QUEUE_ERROR;
error_param:
	return ice_vc_send_msg_to_vf(vf, VIRTCHNL_OP_CONFIG_RSS_KEY, v_ret,
				     NULL, 0);
}

/**
 * ice_vc_config_rss_lut
 * @vf: pointer to the VF info
 * @msg: pointer to the msg buffer
 *
 * Configure the VF's RSS LUT
 */
static int ice_vc_config_rss_lut(struct ice_vf *vf, u8 *msg)
{
	struct virtchnl_rss_lut *vrl = (struct virtchnl_rss_lut *)msg;
	enum virtchnl_status_code v_ret = VIRTCHNL_STATUS_SUCCESS;
	struct ice_pf *pf = vf->pf;
	struct ice_vsi *vsi;

	if (!test_bit(ICE_VF_STATE_ACTIVE, vf->vf_states)) {
		v_ret = VIRTCHNL_STATUS_ERR_PARAM;
		goto error_param;
	}

	if (!ice_vc_isvalid_vsi_id(vf, vrl->vsi_id)) {
		v_ret = VIRTCHNL_STATUS_ERR_PARAM;
		goto error_param;
	}

	if (vrl->lut_entries != ICE_VSIQF_HLUT_ARRAY_SIZE) {
		v_ret = VIRTCHNL_STATUS_ERR_PARAM;
		goto error_param;
	}

	if (!test_bit(ICE_FLAG_RSS_ENA, vf->pf->flags)) {
		v_ret = VIRTCHNL_STATUS_ERR_PARAM;
		goto error_param;
	}

	vsi = pf->vsi[vf->lan_vsi_idx];
	if (!vsi) {
		v_ret = VIRTCHNL_STATUS_ERR_PARAM;
		goto error_param;
	}

	if (ice_set_rss(vsi, NULL, vrl->lut, ICE_VSIQF_HLUT_ARRAY_SIZE))
		v_ret = VIRTCHNL_STATUS_ERR_ADMIN_QUEUE_ERROR;
error_param:
	return ice_vc_send_msg_to_vf(vf, VIRTCHNL_OP_CONFIG_RSS_LUT, v_ret,
				     NULL, 0);
}

/**
 * ice_wait_on_vf_reset - poll to make sure a given VF is ready after reset
 * @vf: The VF being resseting
 *
 * The max poll time is about ~800ms, which is about the maximum time it takes
 * for a VF to be reset and/or a VF driver to be removed.
 */
static void ice_wait_on_vf_reset(struct ice_vf *vf)
{
	int i;

	for (i = 0; i < ICE_MAX_VF_RESET_TRIES; i++) {
		if (test_bit(ICE_VF_STATE_INIT, vf->vf_states))
			break;
		msleep(ICE_MAX_VF_RESET_SLEEP_MS);
	}
}

/**
 * ice_check_vf_ready_for_cfg - check if VF is ready to be configured/queried
 * @vf: VF to check if it's ready to be configured/queried
 *
 * The purpose of this function is to make sure the VF is not in reset, not
 * disabled, and initialized so it can be configured and/or queried by a host
 * administrator.
 */
static int ice_check_vf_ready_for_cfg(struct ice_vf *vf)
{
	struct ice_pf *pf;

	ice_wait_on_vf_reset(vf);

	if (ice_is_vf_disabled(vf))
		return -EINVAL;

	pf = vf->pf;
	if (ice_check_vf_init(pf, vf))
		return -EBUSY;

	return 0;
}

/**
 * ice_set_vf_spoofchk
 * @netdev: network interface device structure
 * @vf_id: VF identifier
 * @ena: flag to enable or disable feature
 *
 * Enable or disable VF spoof checking
 */
int ice_set_vf_spoofchk(struct net_device *netdev, int vf_id, bool ena)
{
	struct ice_netdev_priv *np = netdev_priv(netdev);
	struct ice_pf *pf = np->vsi->back;
	struct ice_vsi_ctx *ctx;
	struct ice_vsi *vf_vsi;
	enum ice_status status;
	struct device *dev;
	struct ice_vf *vf;
	int ret;

	dev = ice_pf_to_dev(pf);
	if (ice_validate_vf_id(pf, vf_id))
		return -EINVAL;

	vf = &pf->vf[vf_id];
	ret = ice_check_vf_ready_for_cfg(vf);
	if (ret)
		return ret;

	vf_vsi = pf->vsi[vf->lan_vsi_idx];
	if (!vf_vsi) {
		netdev_err(netdev, "VSI %d for VF %d is null\n",
			   vf->lan_vsi_idx, vf->vf_id);
		return -EINVAL;
	}

	if (vf_vsi->type != ICE_VSI_VF) {
		netdev_err(netdev, "Type %d of VSI %d for VF %d is no ICE_VSI_VF\n",
			   vf_vsi->type, vf_vsi->vsi_num, vf->vf_id);
		return -ENODEV;
	}

	if (ena == vf->spoofchk) {
		dev_dbg(dev, "VF spoofchk already %s\n", ena ? "ON" : "OFF");
		return 0;
	}

	ctx = kzalloc(sizeof(*ctx), GFP_KERNEL);
	if (!ctx)
		return -ENOMEM;

	ctx->info.sec_flags = vf_vsi->info.sec_flags;
	ctx->info.valid_sections = cpu_to_le16(ICE_AQ_VSI_PROP_SECURITY_VALID);
	if (ena) {
		ctx->info.sec_flags |=
			ICE_AQ_VSI_SEC_FLAG_ENA_MAC_ANTI_SPOOF |
			(ICE_AQ_VSI_SEC_TX_VLAN_PRUNE_ENA <<
			 ICE_AQ_VSI_SEC_TX_PRUNE_ENA_S);
	} else {
		ctx->info.sec_flags &=
			~(ICE_AQ_VSI_SEC_FLAG_ENA_MAC_ANTI_SPOOF |
			  (ICE_AQ_VSI_SEC_TX_VLAN_PRUNE_ENA <<
			   ICE_AQ_VSI_SEC_TX_PRUNE_ENA_S));
	}

	status = ice_update_vsi(&pf->hw, vf_vsi->idx, ctx, NULL);
	if (status) {
		dev_err(dev, "Failed to %sable spoofchk on VF %d VSI %d\n error %s\n",
			ena ? "en" : "dis", vf->vf_id, vf_vsi->vsi_num,
			ice_stat_str(status));
		ret = -EIO;
		goto out;
	}

	/* only update spoofchk state and VSI context on success */
	vf_vsi->info.sec_flags = ctx->info.sec_flags;
	vf->spoofchk = ena;

out:
	kfree(ctx);
	return ret;
}

/**
 * ice_is_any_vf_in_promisc - check if any VF(s) are in promiscuous mode
 * @pf: PF structure for accessing VF(s)
 *
 * Return false if no VF(s) are in unicast and/or multicast promiscuous mode,
 * else return true
 */
bool ice_is_any_vf_in_promisc(struct ice_pf *pf)
{
	int vf_idx;

	ice_for_each_vf(pf, vf_idx) {
		struct ice_vf *vf = &pf->vf[vf_idx];

		/* found a VF that has promiscuous mode configured */
		if (test_bit(ICE_VF_STATE_UC_PROMISC, vf->vf_states) ||
		    test_bit(ICE_VF_STATE_MC_PROMISC, vf->vf_states))
			return true;
	}

	return false;
}

/**
 * ice_vc_cfg_promiscuous_mode_msg
 * @vf: pointer to the VF info
 * @msg: pointer to the msg buffer
 *
 * called from the VF to configure VF VSIs promiscuous mode
 */
static int ice_vc_cfg_promiscuous_mode_msg(struct ice_vf *vf, u8 *msg)
{
	enum virtchnl_status_code v_ret = VIRTCHNL_STATUS_SUCCESS;
	struct virtchnl_promisc_info *info =
	    (struct virtchnl_promisc_info *)msg;
	struct ice_pf *pf = vf->pf;
	struct ice_vsi *vsi;
	struct device *dev;
	bool rm_promisc;
	int ret = 0;

	if (!test_bit(ICE_VF_STATE_ACTIVE, vf->vf_states)) {
		v_ret = VIRTCHNL_STATUS_ERR_PARAM;
		goto error_param;
	}

	if (!ice_vc_isvalid_vsi_id(vf, info->vsi_id)) {
		v_ret = VIRTCHNL_STATUS_ERR_PARAM;
		goto error_param;
	}

	vsi = pf->vsi[vf->lan_vsi_idx];
	if (!vsi) {
		v_ret = VIRTCHNL_STATUS_ERR_PARAM;
		goto error_param;
	}

	dev = ice_pf_to_dev(pf);
	if (!test_bit(ICE_VIRTCHNL_VF_CAP_PRIVILEGE, &vf->vf_caps)) {
		dev_err(dev, "Unprivileged VF %d is attempting to configure promiscuous mode\n",
			vf->vf_id);
		/* Leave v_ret alone, lie to the VF on purpose. */
		goto error_param;
	}

	rm_promisc = !(info->flags & FLAG_VF_UNICAST_PROMISC) &&
		!(info->flags & FLAG_VF_MULTICAST_PROMISC);

	if (vsi->num_vlan || vf->port_vlan_info) {
		struct ice_vsi *pf_vsi = ice_get_main_vsi(pf);
		struct net_device *pf_netdev;

		if (!pf_vsi) {
			v_ret = VIRTCHNL_STATUS_ERR_PARAM;
			goto error_param;
		}

		pf_netdev = pf_vsi->netdev;

		ret = ice_set_vf_spoofchk(pf_netdev, vf->vf_id, rm_promisc);
		if (ret) {
			dev_err(dev, "Failed to update spoofchk to %s for VF %d VSI %d when setting promiscuous mode\n",
				rm_promisc ? "ON" : "OFF", vf->vf_id,
				vsi->vsi_num);
			v_ret = VIRTCHNL_STATUS_ERR_PARAM;
		}

		ret = ice_cfg_vlan_pruning(vsi, true, !rm_promisc);
		if (ret) {
			dev_err(dev, "Failed to configure VLAN pruning in promiscuous mode\n");
			v_ret = VIRTCHNL_STATUS_ERR_PARAM;
			goto error_param;
		}
	}

	if (!test_bit(ICE_FLAG_VF_TRUE_PROMISC_ENA, pf->flags)) {
		bool set_dflt_vsi = !!(info->flags & FLAG_VF_UNICAST_PROMISC);

		if (set_dflt_vsi && !ice_is_dflt_vsi_in_use(pf->first_sw))
			/* only attempt to set the default forwarding VSI if
			 * it's not currently set
			 */
			ret = ice_set_dflt_vsi(pf->first_sw, vsi);
		else if (!set_dflt_vsi &&
			 ice_is_vsi_dflt_vsi(pf->first_sw, vsi))
			/* only attempt to free the default forwarding VSI if we
			 * are the owner
			 */
			ret = ice_clear_dflt_vsi(pf->first_sw);

		if (ret) {
			dev_err(dev, "%sable VF %d as the default VSI failed, error %d\n",
				set_dflt_vsi ? "en" : "dis", vf->vf_id, ret);
			v_ret = VIRTCHNL_STATUS_ERR_ADMIN_QUEUE_ERROR;
			goto error_param;
		}
	} else {
		enum ice_status status;
		u8 promisc_m;

		if (info->flags & FLAG_VF_UNICAST_PROMISC) {
			if (vf->port_vlan_info || vsi->num_vlan)
				promisc_m = ICE_UCAST_VLAN_PROMISC_BITS;
			else
				promisc_m = ICE_UCAST_PROMISC_BITS;
		} else if (info->flags & FLAG_VF_MULTICAST_PROMISC) {
			if (vf->port_vlan_info || vsi->num_vlan)
				promisc_m = ICE_MCAST_VLAN_PROMISC_BITS;
			else
				promisc_m = ICE_MCAST_PROMISC_BITS;
		} else {
			if (vf->port_vlan_info || vsi->num_vlan)
				promisc_m = ICE_UCAST_VLAN_PROMISC_BITS;
			else
				promisc_m = ICE_UCAST_PROMISC_BITS;
		}

		/* Configure multicast/unicast with or without VLAN promiscuous
		 * mode
		 */
		status = ice_vf_set_vsi_promisc(vf, vsi, promisc_m, rm_promisc);
		if (status) {
			dev_err(dev, "%sable Tx/Rx filter promiscuous mode on VF-%d failed, error: %s\n",
				rm_promisc ? "dis" : "en", vf->vf_id,
				ice_stat_str(status));
			v_ret = ice_err_to_virt_err(status);
			goto error_param;
		} else {
			dev_dbg(dev, "%sable Tx/Rx filter promiscuous mode on VF-%d succeeded\n",
				rm_promisc ? "dis" : "en", vf->vf_id);
		}
	}

	if (info->flags & FLAG_VF_MULTICAST_PROMISC)
		set_bit(ICE_VF_STATE_MC_PROMISC, vf->vf_states);
	else
		clear_bit(ICE_VF_STATE_MC_PROMISC, vf->vf_states);

	if (info->flags & FLAG_VF_UNICAST_PROMISC)
		set_bit(ICE_VF_STATE_UC_PROMISC, vf->vf_states);
	else
		clear_bit(ICE_VF_STATE_UC_PROMISC, vf->vf_states);

error_param:
	return ice_vc_send_msg_to_vf(vf, VIRTCHNL_OP_CONFIG_PROMISCUOUS_MODE,
				     v_ret, NULL, 0);
}

/**
 * ice_vc_get_stats_msg
 * @vf: pointer to the VF info
 * @msg: pointer to the msg buffer
 *
 * called from the VF to get VSI stats
 */
static int ice_vc_get_stats_msg(struct ice_vf *vf, u8 *msg)
{
	enum virtchnl_status_code v_ret = VIRTCHNL_STATUS_SUCCESS;
	struct virtchnl_queue_select *vqs =
		(struct virtchnl_queue_select *)msg;
	struct ice_eth_stats stats = { 0 };
	struct ice_pf *pf = vf->pf;
	struct ice_vsi *vsi;

	if (!test_bit(ICE_VF_STATE_ACTIVE, vf->vf_states)) {
		v_ret = VIRTCHNL_STATUS_ERR_PARAM;
		goto error_param;
	}

	if (!ice_vc_isvalid_vsi_id(vf, vqs->vsi_id)) {
		v_ret = VIRTCHNL_STATUS_ERR_PARAM;
		goto error_param;
	}

	vsi = pf->vsi[vf->lan_vsi_idx];
	if (!vsi) {
		v_ret = VIRTCHNL_STATUS_ERR_PARAM;
		goto error_param;
	}

	ice_update_eth_stats(vsi);

	stats = vsi->eth_stats;

error_param:
	/* send the response to the VF */
	return ice_vc_send_msg_to_vf(vf, VIRTCHNL_OP_GET_STATS, v_ret,
				     (u8 *)&stats, sizeof(stats));
}

/**
 * ice_vc_validate_vqs_bitmaps - validate Rx/Tx queue bitmaps from VIRTCHNL
 * @vqs: virtchnl_queue_select structure containing bitmaps to validate
 *
 * Return true on successful validation, else false
 */
static bool ice_vc_validate_vqs_bitmaps(struct virtchnl_queue_select *vqs)
{
	if ((!vqs->rx_queues && !vqs->tx_queues) ||
	    vqs->rx_queues >= BIT(ICE_MAX_RSS_QS_PER_VF) ||
	    vqs->tx_queues >= BIT(ICE_MAX_RSS_QS_PER_VF))
		return false;

	return true;
}

/**
 * ice_vf_ena_txq_interrupt - enable Tx queue interrupt via QINT_TQCTL
 * @vsi: VSI of the VF to configure
 * @q_idx: VF queue index used to determine the queue in the PF's space
 */
static void ice_vf_ena_txq_interrupt(struct ice_vsi *vsi, u32 q_idx)
{
	struct ice_hw *hw = &vsi->back->hw;
	u32 pfq = vsi->txq_map[q_idx];
	u32 reg;

	reg = rd32(hw, QINT_TQCTL(pfq));

	/* MSI-X index 0 in the VF's space is always for the OICR, which means
	 * this is most likely a poll mode VF driver, so don't enable an
	 * interrupt that was never configured via VIRTCHNL_OP_CONFIG_IRQ_MAP
	 */
	if (!(reg & QINT_TQCTL_MSIX_INDX_M))
		return;

	wr32(hw, QINT_TQCTL(pfq), reg | QINT_TQCTL_CAUSE_ENA_M);
}

/**
 * ice_vf_ena_rxq_interrupt - enable Tx queue interrupt via QINT_RQCTL
 * @vsi: VSI of the VF to configure
 * @q_idx: VF queue index used to determine the queue in the PF's space
 */
static void ice_vf_ena_rxq_interrupt(struct ice_vsi *vsi, u32 q_idx)
{
	struct ice_hw *hw = &vsi->back->hw;
	u32 pfq = vsi->rxq_map[q_idx];
	u32 reg;

	reg = rd32(hw, QINT_RQCTL(pfq));

	/* MSI-X index 0 in the VF's space is always for the OICR, which means
	 * this is most likely a poll mode VF driver, so don't enable an
	 * interrupt that was never configured via VIRTCHNL_OP_CONFIG_IRQ_MAP
	 */
	if (!(reg & QINT_RQCTL_MSIX_INDX_M))
		return;

	wr32(hw, QINT_RQCTL(pfq), reg | QINT_RQCTL_CAUSE_ENA_M);
}

/**
 * ice_vc_ena_qs_msg
 * @vf: pointer to the VF info
 * @msg: pointer to the msg buffer
 *
 * called from the VF to enable all or specific queue(s)
 */
static int ice_vc_ena_qs_msg(struct ice_vf *vf, u8 *msg)
{
	enum virtchnl_status_code v_ret = VIRTCHNL_STATUS_SUCCESS;
	struct virtchnl_queue_select *vqs =
	    (struct virtchnl_queue_select *)msg;
	struct ice_pf *pf = vf->pf;
	struct ice_vsi *vsi;
	unsigned long q_map;
	u16 vf_q_id;

	if (!test_bit(ICE_VF_STATE_ACTIVE, vf->vf_states)) {
		v_ret = VIRTCHNL_STATUS_ERR_PARAM;
		goto error_param;
	}

	if (!ice_vc_isvalid_vsi_id(vf, vqs->vsi_id)) {
		v_ret = VIRTCHNL_STATUS_ERR_PARAM;
		goto error_param;
	}

	if (!ice_vc_validate_vqs_bitmaps(vqs)) {
		v_ret = VIRTCHNL_STATUS_ERR_PARAM;
		goto error_param;
	}

	vsi = pf->vsi[vf->lan_vsi_idx];
	if (!vsi) {
		v_ret = VIRTCHNL_STATUS_ERR_PARAM;
		goto error_param;
	}

	/* Enable only Rx rings, Tx rings were enabled by the FW when the
	 * Tx queue group list was configured and the context bits were
	 * programmed using ice_vsi_cfg_txqs
	 */
	q_map = vqs->rx_queues;
	for_each_set_bit(vf_q_id, &q_map, ICE_MAX_RSS_QS_PER_VF) {
		if (!ice_vc_isvalid_q_id(vf, vqs->vsi_id, vf_q_id)) {
			v_ret = VIRTCHNL_STATUS_ERR_PARAM;
			goto error_param;
		}

		/* Skip queue if enabled */
		if (test_bit(vf_q_id, vf->rxq_ena))
			continue;

		if (ice_vsi_ctrl_one_rx_ring(vsi, true, vf_q_id, true)) {
			dev_err(ice_pf_to_dev(vsi->back), "Failed to enable Rx ring %d on VSI %d\n",
				vf_q_id, vsi->vsi_num);
			v_ret = VIRTCHNL_STATUS_ERR_PARAM;
			goto error_param;
		}

		ice_vf_ena_rxq_interrupt(vsi, vf_q_id);
		set_bit(vf_q_id, vf->rxq_ena);
	}

	vsi = pf->vsi[vf->lan_vsi_idx];
	q_map = vqs->tx_queues;
	for_each_set_bit(vf_q_id, &q_map, ICE_MAX_RSS_QS_PER_VF) {
		if (!ice_vc_isvalid_q_id(vf, vqs->vsi_id, vf_q_id)) {
			v_ret = VIRTCHNL_STATUS_ERR_PARAM;
			goto error_param;
		}

		/* Skip queue if enabled */
		if (test_bit(vf_q_id, vf->txq_ena))
			continue;

		ice_vf_ena_txq_interrupt(vsi, vf_q_id);
		set_bit(vf_q_id, vf->txq_ena);
	}

	/* Set flag to indicate that queues are enabled */
	if (v_ret == VIRTCHNL_STATUS_SUCCESS)
		set_bit(ICE_VF_STATE_QS_ENA, vf->vf_states);

error_param:
	/* send the response to the VF */
	return ice_vc_send_msg_to_vf(vf, VIRTCHNL_OP_ENABLE_QUEUES, v_ret,
				     NULL, 0);
}

/**
 * ice_vc_dis_qs_msg
 * @vf: pointer to the VF info
 * @msg: pointer to the msg buffer
 *
 * called from the VF to disable all or specific
 * queue(s)
 */
static int ice_vc_dis_qs_msg(struct ice_vf *vf, u8 *msg)
{
	enum virtchnl_status_code v_ret = VIRTCHNL_STATUS_SUCCESS;
	struct virtchnl_queue_select *vqs =
	    (struct virtchnl_queue_select *)msg;
	struct ice_pf *pf = vf->pf;
	struct ice_vsi *vsi;
	unsigned long q_map;
	u16 vf_q_id;

	if (!test_bit(ICE_VF_STATE_ACTIVE, vf->vf_states) &&
	    !test_bit(ICE_VF_STATE_QS_ENA, vf->vf_states)) {
		v_ret = VIRTCHNL_STATUS_ERR_PARAM;
		goto error_param;
	}

	if (!ice_vc_isvalid_vsi_id(vf, vqs->vsi_id)) {
		v_ret = VIRTCHNL_STATUS_ERR_PARAM;
		goto error_param;
	}

	if (!ice_vc_validate_vqs_bitmaps(vqs)) {
		v_ret = VIRTCHNL_STATUS_ERR_PARAM;
		goto error_param;
	}

	vsi = pf->vsi[vf->lan_vsi_idx];
	if (!vsi) {
		v_ret = VIRTCHNL_STATUS_ERR_PARAM;
		goto error_param;
	}

	if (vqs->tx_queues) {
		q_map = vqs->tx_queues;

		for_each_set_bit(vf_q_id, &q_map, ICE_MAX_RSS_QS_PER_VF) {
			struct ice_ring *ring = vsi->tx_rings[vf_q_id];
			struct ice_txq_meta txq_meta = { 0 };

			if (!ice_vc_isvalid_q_id(vf, vqs->vsi_id, vf_q_id)) {
				v_ret = VIRTCHNL_STATUS_ERR_PARAM;
				goto error_param;
			}

			/* Skip queue if not enabled */
			if (!test_bit(vf_q_id, vf->txq_ena))
				continue;

			ice_fill_txq_meta(vsi, ring, &txq_meta);

			if (ice_vsi_stop_tx_ring(vsi, ICE_NO_RESET, vf->vf_id,
						 ring, &txq_meta)) {
				dev_err(ice_pf_to_dev(vsi->back), "Failed to stop Tx ring %d on VSI %d\n",
					vf_q_id, vsi->vsi_num);
				v_ret = VIRTCHNL_STATUS_ERR_PARAM;
				goto error_param;
			}

			/* Clear enabled queues flag */
			clear_bit(vf_q_id, vf->txq_ena);
		}
	}

	q_map = vqs->rx_queues;
	/* speed up Rx queue disable by batching them if possible */
	if (q_map &&
	    bitmap_equal(&q_map, vf->rxq_ena, ICE_MAX_RSS_QS_PER_VF)) {
		if (ice_vsi_stop_all_rx_rings(vsi)) {
			dev_err(ice_pf_to_dev(vsi->back), "Failed to stop all Rx rings on VSI %d\n",
				vsi->vsi_num);
			v_ret = VIRTCHNL_STATUS_ERR_PARAM;
			goto error_param;
		}

		bitmap_zero(vf->rxq_ena, ICE_MAX_RSS_QS_PER_VF);
	} else if (q_map) {
		for_each_set_bit(vf_q_id, &q_map, ICE_MAX_RSS_QS_PER_VF) {
			if (!ice_vc_isvalid_q_id(vf, vqs->vsi_id, vf_q_id)) {
				v_ret = VIRTCHNL_STATUS_ERR_PARAM;
				goto error_param;
			}

			/* Skip queue if not enabled */
			if (!test_bit(vf_q_id, vf->rxq_ena))
				continue;

			if (ice_vsi_ctrl_one_rx_ring(vsi, false, vf_q_id,
						     true)) {
				dev_err(ice_pf_to_dev(vsi->back), "Failed to stop Rx ring %d on VSI %d\n",
					vf_q_id, vsi->vsi_num);
				v_ret = VIRTCHNL_STATUS_ERR_PARAM;
				goto error_param;
			}

			/* Clear enabled queues flag */
			clear_bit(vf_q_id, vf->rxq_ena);
		}
	}

	/* Clear enabled queues flag */
	if (v_ret == VIRTCHNL_STATUS_SUCCESS && ice_vf_has_no_qs_ena(vf))
		clear_bit(ICE_VF_STATE_QS_ENA, vf->vf_states);

error_param:
	/* send the response to the VF */
	return ice_vc_send_msg_to_vf(vf, VIRTCHNL_OP_DISABLE_QUEUES, v_ret,
				     NULL, 0);
}

/**
 * ice_cfg_interrupt
 * @vf: pointer to the VF info
 * @vsi: the VSI being configured
 * @vector_id: vector ID
 * @map: vector map for mapping vectors to queues
 * @q_vector: structure for interrupt vector
 * configure the IRQ to queue map
 */
static int
ice_cfg_interrupt(struct ice_vf *vf, struct ice_vsi *vsi, u16 vector_id,
		  struct virtchnl_vector_map *map,
		  struct ice_q_vector *q_vector)
{
	u16 vsi_q_id, vsi_q_id_idx;
	unsigned long qmap;

	q_vector->num_ring_rx = 0;
	q_vector->num_ring_tx = 0;

	qmap = map->rxq_map;
	for_each_set_bit(vsi_q_id_idx, &qmap, ICE_MAX_RSS_QS_PER_VF) {
		vsi_q_id = vsi_q_id_idx;

		if (!ice_vc_isvalid_q_id(vf, vsi->vsi_num, vsi_q_id))
			return VIRTCHNL_STATUS_ERR_PARAM;

		q_vector->num_ring_rx++;
		q_vector->rx.itr_idx = map->rxitr_idx;
		vsi->rx_rings[vsi_q_id]->q_vector = q_vector;
		ice_cfg_rxq_interrupt(vsi, vsi_q_id, vector_id,
				      q_vector->rx.itr_idx);
	}

	qmap = map->txq_map;
	for_each_set_bit(vsi_q_id_idx, &qmap, ICE_MAX_RSS_QS_PER_VF) {
		vsi_q_id = vsi_q_id_idx;

		if (!ice_vc_isvalid_q_id(vf, vsi->vsi_num, vsi_q_id))
			return VIRTCHNL_STATUS_ERR_PARAM;

		q_vector->num_ring_tx++;
		q_vector->tx.itr_idx = map->txitr_idx;
		vsi->tx_rings[vsi_q_id]->q_vector = q_vector;
		ice_cfg_txq_interrupt(vsi, vsi_q_id, vector_id,
				      q_vector->tx.itr_idx);
	}

	return VIRTCHNL_STATUS_SUCCESS;
}

/**
 * ice_vc_cfg_irq_map_msg
 * @vf: pointer to the VF info
 * @msg: pointer to the msg buffer
 *
 * called from the VF to configure the IRQ to queue map
 */
static int ice_vc_cfg_irq_map_msg(struct ice_vf *vf, u8 *msg)
{
	enum virtchnl_status_code v_ret = VIRTCHNL_STATUS_SUCCESS;
	u16 num_q_vectors_mapped, vsi_id, vector_id;
	struct virtchnl_irq_map_info *irqmap_info;
	struct virtchnl_vector_map *map;
	struct ice_pf *pf = vf->pf;
	struct ice_vsi *vsi;
	int i;

	irqmap_info = (struct virtchnl_irq_map_info *)msg;
	num_q_vectors_mapped = irqmap_info->num_vectors;

	/* Check to make sure number of VF vectors mapped is not greater than
	 * number of VF vectors originally allocated, and check that
	 * there is actually at least a single VF queue vector mapped
	 */
	if (!test_bit(ICE_VF_STATE_ACTIVE, vf->vf_states) ||
	    pf->num_msix_per_vf < num_q_vectors_mapped ||
	    !num_q_vectors_mapped) {
		v_ret = VIRTCHNL_STATUS_ERR_PARAM;
		goto error_param;
	}

	vsi = pf->vsi[vf->lan_vsi_idx];
	if (!vsi) {
		v_ret = VIRTCHNL_STATUS_ERR_PARAM;
		goto error_param;
	}

	for (i = 0; i < num_q_vectors_mapped; i++) {
		struct ice_q_vector *q_vector;

		map = &irqmap_info->vecmap[i];

		vector_id = map->vector_id;
		vsi_id = map->vsi_id;
		/* vector_id is always 0-based for each VF, and can never be
		 * larger than or equal to the max allowed interrupts per VF
		 */
		if (!(vector_id < pf->num_msix_per_vf) ||
		    !ice_vc_isvalid_vsi_id(vf, vsi_id) ||
		    (!vector_id && (map->rxq_map || map->txq_map))) {
			v_ret = VIRTCHNL_STATUS_ERR_PARAM;
			goto error_param;
		}

		/* No need to map VF miscellaneous or rogue vector */
		if (!vector_id)
			continue;

		/* Subtract non queue vector from vector_id passed by VF
		 * to get actual number of VSI queue vector array index
		 */
		q_vector = vsi->q_vectors[vector_id - ICE_NONQ_VECS_VF];
		if (!q_vector) {
			v_ret = VIRTCHNL_STATUS_ERR_PARAM;
			goto error_param;
		}

		/* lookout for the invalid queue index */
		v_ret = (enum virtchnl_status_code)
			ice_cfg_interrupt(vf, vsi, vector_id, map, q_vector);
		if (v_ret)
			goto error_param;
	}

error_param:
	/* send the response to the VF */
	return ice_vc_send_msg_to_vf(vf, VIRTCHNL_OP_CONFIG_IRQ_MAP, v_ret,
				     NULL, 0);
}

/**
 * ice_vc_cfg_qs_msg
 * @vf: pointer to the VF info
 * @msg: pointer to the msg buffer
 *
 * called from the VF to configure the Rx/Tx queues
 */
static int ice_vc_cfg_qs_msg(struct ice_vf *vf, u8 *msg)
{
	enum virtchnl_status_code v_ret = VIRTCHNL_STATUS_SUCCESS;
	struct virtchnl_vsi_queue_config_info *qci =
	    (struct virtchnl_vsi_queue_config_info *)msg;
	struct virtchnl_queue_pair_info *qpi;
	u16 num_rxq = 0, num_txq = 0;
	struct ice_pf *pf = vf->pf;
	struct ice_vsi *vsi;
	int i;

	if (!test_bit(ICE_VF_STATE_ACTIVE, vf->vf_states)) {
		v_ret = VIRTCHNL_STATUS_ERR_PARAM;
		goto error_param;
	}

	if (!ice_vc_isvalid_vsi_id(vf, qci->vsi_id)) {
		v_ret = VIRTCHNL_STATUS_ERR_PARAM;
		goto error_param;
	}

	vsi = pf->vsi[vf->lan_vsi_idx];
	if (!vsi) {
		v_ret = VIRTCHNL_STATUS_ERR_PARAM;
		goto error_param;
	}

	if (qci->num_queue_pairs > ICE_MAX_RSS_QS_PER_VF ||
	    qci->num_queue_pairs > min_t(u16, vsi->alloc_txq, vsi->alloc_rxq)) {
		dev_err(ice_pf_to_dev(pf), "VF-%d requesting more than supported number of queues: %d\n",
			vf->vf_id, min_t(u16, vsi->alloc_txq, vsi->alloc_rxq));
		v_ret = VIRTCHNL_STATUS_ERR_PARAM;
		goto error_param;
	}

	for (i = 0; i < qci->num_queue_pairs; i++) {
		qpi = &qci->qpair[i];
		if (qpi->txq.vsi_id != qci->vsi_id ||
		    qpi->rxq.vsi_id != qci->vsi_id ||
		    qpi->rxq.queue_id != qpi->txq.queue_id ||
		    qpi->txq.headwb_enabled ||
		    !ice_vc_isvalid_ring_len(qpi->txq.ring_len) ||
		    !ice_vc_isvalid_ring_len(qpi->rxq.ring_len) ||
		    !ice_vc_isvalid_q_id(vf, qci->vsi_id, qpi->txq.queue_id)) {
			v_ret = VIRTCHNL_STATUS_ERR_PARAM;
			goto error_param;
		}
		/* copy Tx queue info from VF into VSI */
		if (qpi->txq.ring_len > 0) {
			num_txq++;
			vsi->tx_rings[i]->dma = qpi->txq.dma_ring_addr;
			vsi->tx_rings[i]->count = qpi->txq.ring_len;
		}

		/* copy Rx queue info from VF into VSI */
		if (qpi->rxq.ring_len > 0) {
			u16 max_frame_size = ice_vc_get_max_frame_size(vf);

			num_rxq++;
			vsi->rx_rings[i]->dma = qpi->rxq.dma_ring_addr;
			vsi->rx_rings[i]->count = qpi->rxq.ring_len;

			if (qpi->rxq.databuffer_size != 0 &&
			    (qpi->rxq.databuffer_size > ((16 * 1024) - 128) ||
			     qpi->rxq.databuffer_size < 1024)) {
				v_ret = VIRTCHNL_STATUS_ERR_PARAM;
				goto error_param;
			}
			vsi->rx_buf_len = qpi->rxq.databuffer_size;
			vsi->rx_rings[i]->rx_buf_len = vsi->rx_buf_len;
			if (qpi->rxq.max_pkt_size > max_frame_size ||
			    qpi->rxq.max_pkt_size < 64) {
				v_ret = VIRTCHNL_STATUS_ERR_PARAM;
				goto error_param;
			}
		}

		vsi->max_frame = qpi->rxq.max_pkt_size;
		/* add space for the port VLAN since the VF driver is not
		 * expected to account for it in the MTU calculation
		 */
		if (vf->port_vlan_info)
			vsi->max_frame += VLAN_HLEN;
	}

	/* VF can request to configure less than allocated queues or default
	 * allocated queues. So update the VSI with new number
	 */
	vsi->num_txq = num_txq;
	vsi->num_rxq = num_rxq;
	/* All queues of VF VSI are in TC 0 */
	vsi->tc_cfg.tc_info[0].qcount_tx = num_txq;
	vsi->tc_cfg.tc_info[0].qcount_rx = num_rxq;

	if (ice_vsi_cfg_lan_txqs(vsi) || ice_vsi_cfg_rxqs(vsi))
		v_ret = VIRTCHNL_STATUS_ERR_ADMIN_QUEUE_ERROR;

error_param:
	/* send the response to the VF */
	return ice_vc_send_msg_to_vf(vf, VIRTCHNL_OP_CONFIG_VSI_QUEUES, v_ret,
				     NULL, 0);
}

/**
 * ice_is_vf_trusted
 * @vf: pointer to the VF info
 */
static bool ice_is_vf_trusted(struct ice_vf *vf)
{
	return test_bit(ICE_VIRTCHNL_VF_CAP_PRIVILEGE, &vf->vf_caps);
}

/**
 * ice_can_vf_change_mac
 * @vf: pointer to the VF info
 *
 * Return true if the VF is allowed to change its MAC filters, false otherwise
 */
static bool ice_can_vf_change_mac(struct ice_vf *vf)
{
	/* If the VF MAC address has been set administratively (via the
	 * ndo_set_vf_mac command), then deny permission to the VF to
	 * add/delete unicast MAC addresses, unless the VF is trusted
	 */
	if (vf->pf_set_mac && !ice_is_vf_trusted(vf))
		return false;

	return true;
}

/**
 * ice_vc_add_mac_addr - attempt to add the MAC address passed in
 * @vf: pointer to the VF info
 * @vsi: pointer to the VF's VSI
 * @mac_addr: MAC address to add
 */
static int
ice_vc_add_mac_addr(struct ice_vf *vf, struct ice_vsi *vsi, u8 *mac_addr)
{
	struct device *dev = ice_pf_to_dev(vf->pf);
	enum ice_status status;

	/* default unicast MAC already added */
	if (ether_addr_equal(mac_addr, vf->dflt_lan_addr.addr))
		return 0;

	if (is_unicast_ether_addr(mac_addr) && !ice_can_vf_change_mac(vf)) {
		dev_err(dev, "VF attempting to override administratively set MAC address, bring down and up the VF interface to resume normal operation\n");
		return -EPERM;
	}

	status = ice_fltr_add_mac(vsi, mac_addr, ICE_FWD_TO_VSI);
	if (status == ICE_ERR_ALREADY_EXISTS) {
		dev_err(dev, "MAC %pM already exists for VF %d\n", mac_addr,
			vf->vf_id);
		return -EEXIST;
	} else if (status) {
		dev_err(dev, "Failed to add MAC %pM for VF %d\n, error %s\n",
			mac_addr, vf->vf_id, ice_stat_str(status));
		return -EIO;
	}

	/* Set the default LAN address to the latest unicast MAC address added
	 * by the VF. The default LAN address is reported by the PF via
	 * ndo_get_vf_config.
	 */
	if (is_unicast_ether_addr(mac_addr))
		ether_addr_copy(vf->dflt_lan_addr.addr, mac_addr);

	vf->num_mac++;

	return 0;
}

/**
 * ice_vc_del_mac_addr - attempt to delete the MAC address passed in
 * @vf: pointer to the VF info
 * @vsi: pointer to the VF's VSI
 * @mac_addr: MAC address to delete
 */
static int
ice_vc_del_mac_addr(struct ice_vf *vf, struct ice_vsi *vsi, u8 *mac_addr)
{
	struct device *dev = ice_pf_to_dev(vf->pf);
	enum ice_status status;

	if (!ice_can_vf_change_mac(vf) &&
	    ether_addr_equal(mac_addr, vf->dflt_lan_addr.addr))
		return 0;

	status = ice_fltr_remove_mac(vsi, mac_addr, ICE_FWD_TO_VSI);
	if (status == ICE_ERR_DOES_NOT_EXIST) {
		dev_err(dev, "MAC %pM does not exist for VF %d\n", mac_addr,
			vf->vf_id);
		return -ENOENT;
	} else if (status) {
		dev_err(dev, "Failed to delete MAC %pM for VF %d, error %s\n",
			mac_addr, vf->vf_id, ice_stat_str(status));
		return -EIO;
	}

	if (ether_addr_equal(mac_addr, vf->dflt_lan_addr.addr))
		eth_zero_addr(vf->dflt_lan_addr.addr);

	vf->num_mac--;

	return 0;
}

/**
 * ice_vc_handle_mac_addr_msg
 * @vf: pointer to the VF info
 * @msg: pointer to the msg buffer
 * @set: true if MAC filters are being set, false otherwise
 *
 * add guest MAC address filter
 */
static int
ice_vc_handle_mac_addr_msg(struct ice_vf *vf, u8 *msg, bool set)
{
	int (*ice_vc_cfg_mac)
		(struct ice_vf *vf, struct ice_vsi *vsi, u8 *mac_addr);
	enum virtchnl_status_code v_ret = VIRTCHNL_STATUS_SUCCESS;
	struct virtchnl_ether_addr_list *al =
	    (struct virtchnl_ether_addr_list *)msg;
	struct ice_pf *pf = vf->pf;
	enum virtchnl_ops vc_op;
	struct ice_vsi *vsi;
	int i;

	if (set) {
		vc_op = VIRTCHNL_OP_ADD_ETH_ADDR;
		ice_vc_cfg_mac = ice_vc_add_mac_addr;
	} else {
		vc_op = VIRTCHNL_OP_DEL_ETH_ADDR;
		ice_vc_cfg_mac = ice_vc_del_mac_addr;
	}

	if (!test_bit(ICE_VF_STATE_ACTIVE, vf->vf_states) ||
	    !ice_vc_isvalid_vsi_id(vf, al->vsi_id)) {
		v_ret = VIRTCHNL_STATUS_ERR_PARAM;
		goto handle_mac_exit;
	}

	/* If this VF is not privileged, then we can't add more than a
	 * limited number of addresses. Check to make sure that the
	 * additions do not push us over the limit.
	 */
	if (set && !ice_is_vf_trusted(vf) &&
	    (vf->num_mac + al->num_elements) > ICE_MAX_MACADDR_PER_VF) {
		dev_err(ice_pf_to_dev(pf), "Can't add more MAC addresses, because VF-%d is not trusted, switch the VF to trusted mode in order to add more functionalities\n",
			vf->vf_id);
		v_ret = VIRTCHNL_STATUS_ERR_PARAM;
		goto handle_mac_exit;
	}

	vsi = pf->vsi[vf->lan_vsi_idx];
	if (!vsi) {
		v_ret = VIRTCHNL_STATUS_ERR_PARAM;
		goto handle_mac_exit;
	}

	for (i = 0; i < al->num_elements; i++) {
		u8 *mac_addr = al->list[i].addr;
		int result;

		if (is_broadcast_ether_addr(mac_addr) ||
		    is_zero_ether_addr(mac_addr))
			continue;

		result = ice_vc_cfg_mac(vf, vsi, mac_addr);
		if (result == -EEXIST || result == -ENOENT) {
			continue;
		} else if (result) {
			v_ret = VIRTCHNL_STATUS_ERR_ADMIN_QUEUE_ERROR;
			goto handle_mac_exit;
		}
	}

handle_mac_exit:
	/* send the response to the VF */
	return ice_vc_send_msg_to_vf(vf, vc_op, v_ret, NULL, 0);
}

/**
 * ice_vc_add_mac_addr_msg
 * @vf: pointer to the VF info
 * @msg: pointer to the msg buffer
 *
 * add guest MAC address filter
 */
static int ice_vc_add_mac_addr_msg(struct ice_vf *vf, u8 *msg)
{
	return ice_vc_handle_mac_addr_msg(vf, msg, true);
}

/**
 * ice_vc_del_mac_addr_msg
 * @vf: pointer to the VF info
 * @msg: pointer to the msg buffer
 *
 * remove guest MAC address filter
 */
static int ice_vc_del_mac_addr_msg(struct ice_vf *vf, u8 *msg)
{
	return ice_vc_handle_mac_addr_msg(vf, msg, false);
}

/**
 * ice_vc_request_qs_msg
 * @vf: pointer to the VF info
 * @msg: pointer to the msg buffer
 *
 * VFs get a default number of queues but can use this message to request a
 * different number. If the request is successful, PF will reset the VF and
 * return 0. If unsuccessful, PF will send message informing VF of number of
 * available queue pairs via virtchnl message response to VF.
 */
static int ice_vc_request_qs_msg(struct ice_vf *vf, u8 *msg)
{
	enum virtchnl_status_code v_ret = VIRTCHNL_STATUS_SUCCESS;
	struct virtchnl_vf_res_request *vfres =
		(struct virtchnl_vf_res_request *)msg;
	u16 req_queues = vfres->num_queue_pairs;
	struct ice_pf *pf = vf->pf;
	u16 max_allowed_vf_queues;
	u16 tx_rx_queue_left;
	struct device *dev;
	u16 cur_queues;

	dev = ice_pf_to_dev(pf);
	if (!test_bit(ICE_VF_STATE_ACTIVE, vf->vf_states)) {
		v_ret = VIRTCHNL_STATUS_ERR_PARAM;
		goto error_param;
	}

	cur_queues = vf->num_vf_qs;
	tx_rx_queue_left = min_t(u16, ice_get_avail_txq_count(pf),
				 ice_get_avail_rxq_count(pf));
	max_allowed_vf_queues = tx_rx_queue_left + cur_queues;
	if (!req_queues) {
		dev_err(dev, "VF %d tried to request 0 queues. Ignoring.\n",
			vf->vf_id);
	} else if (req_queues > ICE_MAX_RSS_QS_PER_VF) {
		dev_err(dev, "VF %d tried to request more than %d queues.\n",
			vf->vf_id, ICE_MAX_RSS_QS_PER_VF);
		vfres->num_queue_pairs = ICE_MAX_RSS_QS_PER_VF;
	} else if (req_queues > cur_queues &&
		   req_queues - cur_queues > tx_rx_queue_left) {
		dev_warn(dev, "VF %d requested %u more queues, but only %u left.\n",
			 vf->vf_id, req_queues - cur_queues, tx_rx_queue_left);
		vfres->num_queue_pairs = min_t(u16, max_allowed_vf_queues,
					       ICE_MAX_RSS_QS_PER_VF);
	} else {
		/* request is successful, then reset VF */
		vf->num_req_qs = req_queues;
		ice_vc_reset_vf(vf);
		dev_info(dev, "VF %d granted request of %u queues.\n",
			 vf->vf_id, req_queues);
		return 0;
	}

error_param:
	/* send the response to the VF */
	return ice_vc_send_msg_to_vf(vf, VIRTCHNL_OP_REQUEST_QUEUES,
				     v_ret, (u8 *)vfres, sizeof(*vfres));
}

/**
 * ice_set_vf_port_vlan
 * @netdev: network interface device structure
 * @vf_id: VF identifier
 * @vlan_id: VLAN ID being set
 * @qos: priority setting
 * @vlan_proto: VLAN protocol
 *
 * program VF Port VLAN ID and/or QoS
 */
int
ice_set_vf_port_vlan(struct net_device *netdev, int vf_id, u16 vlan_id, u8 qos,
		     __be16 vlan_proto)
{
	struct ice_pf *pf = ice_netdev_to_pf(netdev);
	struct device *dev;
	struct ice_vf *vf;
	u16 vlanprio;
	int ret;

	dev = ice_pf_to_dev(pf);
	if (ice_validate_vf_id(pf, vf_id))
		return -EINVAL;

	if (vlan_id >= VLAN_N_VID || qos > 7) {
		dev_err(dev, "Invalid Port VLAN parameters for VF %d, ID %d, QoS %d\n",
			vf_id, vlan_id, qos);
		return -EINVAL;
	}

	if (vlan_proto != htons(ETH_P_8021Q)) {
		dev_err(dev, "VF VLAN protocol is not supported\n");
		return -EPROTONOSUPPORT;
	}

	vf = &pf->vf[vf_id];
	ret = ice_check_vf_ready_for_cfg(vf);
	if (ret)
		return ret;

	vlanprio = vlan_id | (qos << VLAN_PRIO_SHIFT);

	if (vf->port_vlan_info == vlanprio) {
		/* duplicate request, so just return success */
		dev_dbg(dev, "Duplicate pvid %d request\n", vlanprio);
		return 0;
	}

	vf->port_vlan_info = vlanprio;

	if (vf->port_vlan_info)
		dev_info(dev, "Setting VLAN %d, QoS 0x%x on VF %d\n",
			 vlan_id, qos, vf_id);
	else
		dev_info(dev, "Clearing port VLAN on VF %d\n", vf_id);

	ice_vc_reset_vf(vf);

	return 0;
}

/**
 * ice_vf_vlan_offload_ena - determine if capabilities support VLAN offloads
 * @caps: VF driver negotiated capabilities
 *
 * Return true if VIRTCHNL_VF_OFFLOAD_VLAN capability is set, else return false
 */
static bool ice_vf_vlan_offload_ena(u32 caps)
{
	return !!(caps & VIRTCHNL_VF_OFFLOAD_VLAN);
}

/**
 * ice_vc_process_vlan_msg
 * @vf: pointer to the VF info
 * @msg: pointer to the msg buffer
 * @add_v: Add VLAN if true, otherwise delete VLAN
 *
 * Process virtchnl op to add or remove programmed guest VLAN ID
 */
static int ice_vc_process_vlan_msg(struct ice_vf *vf, u8 *msg, bool add_v)
{
	enum virtchnl_status_code v_ret = VIRTCHNL_STATUS_SUCCESS;
	struct virtchnl_vlan_filter_list *vfl =
	    (struct virtchnl_vlan_filter_list *)msg;
	struct ice_pf *pf = vf->pf;
	bool vlan_promisc = false;
	struct ice_vsi *vsi;
	struct device *dev;
	struct ice_hw *hw;
	int status = 0;
	u8 promisc_m;
	int i;

	dev = ice_pf_to_dev(pf);
	if (!test_bit(ICE_VF_STATE_ACTIVE, vf->vf_states)) {
		v_ret = VIRTCHNL_STATUS_ERR_PARAM;
		goto error_param;
	}

	if (!ice_vf_vlan_offload_ena(vf->driver_caps)) {
		v_ret = VIRTCHNL_STATUS_ERR_PARAM;
		goto error_param;
	}

	if (!ice_vc_isvalid_vsi_id(vf, vfl->vsi_id)) {
		v_ret = VIRTCHNL_STATUS_ERR_PARAM;
		goto error_param;
	}

	for (i = 0; i < vfl->num_elements; i++) {
		if (vfl->vlan_id[i] >= VLAN_N_VID) {
			v_ret = VIRTCHNL_STATUS_ERR_PARAM;
			dev_err(dev, "invalid VF VLAN id %d\n",
				vfl->vlan_id[i]);
			goto error_param;
		}
	}

	hw = &pf->hw;
	vsi = pf->vsi[vf->lan_vsi_idx];
	if (!vsi) {
		v_ret = VIRTCHNL_STATUS_ERR_PARAM;
		goto error_param;
	}

	if (add_v && !ice_is_vf_trusted(vf) &&
	    vsi->num_vlan >= ICE_MAX_VLAN_PER_VF) {
		dev_info(dev, "VF-%d is not trusted, switch the VF to trusted mode, in order to add more VLAN addresses\n",
			 vf->vf_id);
		/* There is no need to let VF know about being not trusted,
		 * so we can just return success message here
		 */
		goto error_param;
	}

	if (vsi->info.pvid) {
		v_ret = VIRTCHNL_STATUS_ERR_PARAM;
		goto error_param;
	}

	if ((test_bit(ICE_VF_STATE_UC_PROMISC, vf->vf_states) ||
	     test_bit(ICE_VF_STATE_MC_PROMISC, vf->vf_states)) &&
	    test_bit(ICE_FLAG_VF_TRUE_PROMISC_ENA, pf->flags))
		vlan_promisc = true;

	if (add_v) {
		for (i = 0; i < vfl->num_elements; i++) {
			u16 vid = vfl->vlan_id[i];

			if (!ice_is_vf_trusted(vf) &&
			    vsi->num_vlan >= ICE_MAX_VLAN_PER_VF) {
				dev_info(dev, "VF-%d is not trusted, switch the VF to trusted mode, in order to add more VLAN addresses\n",
					 vf->vf_id);
				/* There is no need to let VF know about being
				 * not trusted, so we can just return success
				 * message here as well.
				 */
				goto error_param;
			}

			/* we add VLAN 0 by default for each VF so we can enable
			 * Tx VLAN anti-spoof without triggering MDD events so
			 * we don't need to add it again here
			 */
			if (!vid)
				continue;

			status = ice_vsi_add_vlan(vsi, vid, ICE_FWD_TO_VSI);
			if (status) {
				v_ret = VIRTCHNL_STATUS_ERR_PARAM;
				goto error_param;
			}

			/* Enable VLAN pruning when non-zero VLAN is added */
			if (!vlan_promisc && vid &&
			    !ice_vsi_is_vlan_pruning_ena(vsi)) {
				status = ice_cfg_vlan_pruning(vsi, true, false);
				if (status) {
					v_ret = VIRTCHNL_STATUS_ERR_PARAM;
					dev_err(dev, "Enable VLAN pruning on VLAN ID: %d failed error-%d\n",
						vid, status);
					goto error_param;
				}
			} else if (vlan_promisc) {
				/* Enable Ucast/Mcast VLAN promiscuous mode */
				promisc_m = ICE_PROMISC_VLAN_TX |
					    ICE_PROMISC_VLAN_RX;

				status = ice_set_vsi_promisc(hw, vsi->idx,
							     promisc_m, vid);
				if (status) {
					v_ret = VIRTCHNL_STATUS_ERR_PARAM;
					dev_err(dev, "Enable Unicast/multicast promiscuous mode on VLAN ID:%d failed error-%d\n",
						vid, status);
				}
			}
		}
	} else {
		/* In case of non_trusted VF, number of VLAN elements passed
		 * to PF for removal might be greater than number of VLANs
		 * filter programmed for that VF - So, use actual number of
		 * VLANS added earlier with add VLAN opcode. In order to avoid
		 * removing VLAN that doesn't exist, which result to sending
		 * erroneous failed message back to the VF
		 */
		int num_vf_vlan;

		num_vf_vlan = vsi->num_vlan;
		for (i = 0; i < vfl->num_elements && i < num_vf_vlan; i++) {
			u16 vid = vfl->vlan_id[i];

			/* we add VLAN 0 by default for each VF so we can enable
			 * Tx VLAN anti-spoof without triggering MDD events so
			 * we don't want a VIRTCHNL request to remove it
			 */
			if (!vid)
				continue;

			/* Make sure ice_vsi_kill_vlan is successful before
			 * updating VLAN information
			 */
			status = ice_vsi_kill_vlan(vsi, vid);
			if (status) {
				v_ret = VIRTCHNL_STATUS_ERR_PARAM;
				goto error_param;
			}

			/* Disable VLAN pruning when only VLAN 0 is left */
			if (vsi->num_vlan == 1 &&
			    ice_vsi_is_vlan_pruning_ena(vsi))
				ice_cfg_vlan_pruning(vsi, false, false);

			/* Disable Unicast/Multicast VLAN promiscuous mode */
			if (vlan_promisc) {
				promisc_m = ICE_PROMISC_VLAN_TX |
					    ICE_PROMISC_VLAN_RX;

				ice_clear_vsi_promisc(hw, vsi->idx,
						      promisc_m, vid);
			}
		}
	}

error_param:
	/* send the response to the VF */
	if (add_v)
		return ice_vc_send_msg_to_vf(vf, VIRTCHNL_OP_ADD_VLAN, v_ret,
					     NULL, 0);
	else
		return ice_vc_send_msg_to_vf(vf, VIRTCHNL_OP_DEL_VLAN, v_ret,
					     NULL, 0);
}

/**
 * ice_vc_add_vlan_msg
 * @vf: pointer to the VF info
 * @msg: pointer to the msg buffer
 *
 * Add and program guest VLAN ID
 */
static int ice_vc_add_vlan_msg(struct ice_vf *vf, u8 *msg)
{
	return ice_vc_process_vlan_msg(vf, msg, true);
}

/**
 * ice_vc_remove_vlan_msg
 * @vf: pointer to the VF info
 * @msg: pointer to the msg buffer
 *
 * remove programmed guest VLAN ID
 */
static int ice_vc_remove_vlan_msg(struct ice_vf *vf, u8 *msg)
{
	return ice_vc_process_vlan_msg(vf, msg, false);
}

/**
 * ice_vc_ena_vlan_stripping
 * @vf: pointer to the VF info
 *
 * Enable VLAN header stripping for a given VF
 */
static int ice_vc_ena_vlan_stripping(struct ice_vf *vf)
{
	enum virtchnl_status_code v_ret = VIRTCHNL_STATUS_SUCCESS;
	struct ice_pf *pf = vf->pf;
	struct ice_vsi *vsi;

	if (!test_bit(ICE_VF_STATE_ACTIVE, vf->vf_states)) {
		v_ret = VIRTCHNL_STATUS_ERR_PARAM;
		goto error_param;
	}

	if (!ice_vf_vlan_offload_ena(vf->driver_caps)) {
		v_ret = VIRTCHNL_STATUS_ERR_PARAM;
		goto error_param;
	}

	vsi = pf->vsi[vf->lan_vsi_idx];
	if (ice_vsi_manage_vlan_stripping(vsi, true))
		v_ret = VIRTCHNL_STATUS_ERR_PARAM;

error_param:
	return ice_vc_send_msg_to_vf(vf, VIRTCHNL_OP_ENABLE_VLAN_STRIPPING,
				     v_ret, NULL, 0);
}

/**
 * ice_vc_dis_vlan_stripping
 * @vf: pointer to the VF info
 *
 * Disable VLAN header stripping for a given VF
 */
static int ice_vc_dis_vlan_stripping(struct ice_vf *vf)
{
	enum virtchnl_status_code v_ret = VIRTCHNL_STATUS_SUCCESS;
	struct ice_pf *pf = vf->pf;
	struct ice_vsi *vsi;

	if (!test_bit(ICE_VF_STATE_ACTIVE, vf->vf_states)) {
		v_ret = VIRTCHNL_STATUS_ERR_PARAM;
		goto error_param;
	}

	if (!ice_vf_vlan_offload_ena(vf->driver_caps)) {
		v_ret = VIRTCHNL_STATUS_ERR_PARAM;
		goto error_param;
	}

	vsi = pf->vsi[vf->lan_vsi_idx];
	if (!vsi) {
		v_ret = VIRTCHNL_STATUS_ERR_PARAM;
		goto error_param;
	}

	if (ice_vsi_manage_vlan_stripping(vsi, false))
		v_ret = VIRTCHNL_STATUS_ERR_PARAM;

error_param:
	return ice_vc_send_msg_to_vf(vf, VIRTCHNL_OP_DISABLE_VLAN_STRIPPING,
				     v_ret, NULL, 0);
}

/**
 * ice_vf_init_vlan_stripping - enable/disable VLAN stripping on initialization
 * @vf: VF to enable/disable VLAN stripping for on initialization
 *
 * If the VIRTCHNL_VF_OFFLOAD_VLAN flag is set enable VLAN stripping, else if
 * the flag is cleared then we want to disable stripping. For example, the flag
 * will be cleared when port VLANs are configured by the administrator before
 * passing the VF to the guest or if the AVF driver doesn't support VLAN
 * offloads.
 */
static int ice_vf_init_vlan_stripping(struct ice_vf *vf)
{
	struct ice_vsi *vsi = vf->pf->vsi[vf->lan_vsi_idx];

	if (!vsi)
		return -EINVAL;

	/* don't modify stripping if port VLAN is configured */
	if (vsi->info.pvid)
		return 0;

	if (ice_vf_vlan_offload_ena(vf->driver_caps))
		return ice_vsi_manage_vlan_stripping(vsi, true);
	else
		return ice_vsi_manage_vlan_stripping(vsi, false);
}

/**
 * ice_vc_process_vf_msg - Process request from VF
 * @pf: pointer to the PF structure
 * @event: pointer to the AQ event
 *
 * called from the common asq/arq handler to
 * process request from VF
 */
void ice_vc_process_vf_msg(struct ice_pf *pf, struct ice_rq_event_info *event)
{
	u32 v_opcode = le32_to_cpu(event->desc.cookie_high);
	s16 vf_id = le16_to_cpu(event->desc.retval);
	u16 msglen = event->msg_len;
	u8 *msg = event->msg_buf;
	struct ice_vf *vf = NULL;
	struct device *dev;
	int err = 0;

	dev = ice_pf_to_dev(pf);
	if (ice_validate_vf_id(pf, vf_id)) {
		err = -EINVAL;
		goto error_handler;
	}

	vf = &pf->vf[vf_id];

	/* Check if VF is disabled. */
	if (test_bit(ICE_VF_STATE_DIS, vf->vf_states)) {
		err = -EPERM;
		goto error_handler;
	}

	/* Perform basic checks on the msg */
	err = virtchnl_vc_validate_vf_msg(&vf->vf_ver, v_opcode, msg, msglen);
	if (err) {
		if (err == VIRTCHNL_STATUS_ERR_PARAM)
			err = -EPERM;
		else
			err = -EINVAL;
	}

error_handler:
	if (err) {
		ice_vc_send_msg_to_vf(vf, v_opcode, VIRTCHNL_STATUS_ERR_PARAM,
				      NULL, 0);
		dev_err(dev, "Invalid message from VF %d, opcode %d, len %d, error %d\n",
			vf_id, v_opcode, msglen, err);
		return;
	}

	switch (v_opcode) {
	case VIRTCHNL_OP_VERSION:
		err = ice_vc_get_ver_msg(vf, msg);
		break;
	case VIRTCHNL_OP_GET_VF_RESOURCES:
		err = ice_vc_get_vf_res_msg(vf, msg);
		if (ice_vf_init_vlan_stripping(vf))
			dev_err(dev, "Failed to initialize VLAN stripping for VF %d\n",
				vf->vf_id);
		ice_vc_notify_vf_link_state(vf);
		break;
	case VIRTCHNL_OP_RESET_VF:
		ice_vc_reset_vf_msg(vf);
		break;
	case VIRTCHNL_OP_ADD_ETH_ADDR:
		err = ice_vc_add_mac_addr_msg(vf, msg);
		break;
	case VIRTCHNL_OP_DEL_ETH_ADDR:
		err = ice_vc_del_mac_addr_msg(vf, msg);
		break;
	case VIRTCHNL_OP_CONFIG_VSI_QUEUES:
		err = ice_vc_cfg_qs_msg(vf, msg);
		break;
	case VIRTCHNL_OP_ENABLE_QUEUES:
		err = ice_vc_ena_qs_msg(vf, msg);
		ice_vc_notify_vf_link_state(vf);
		break;
	case VIRTCHNL_OP_DISABLE_QUEUES:
		err = ice_vc_dis_qs_msg(vf, msg);
		break;
	case VIRTCHNL_OP_REQUEST_QUEUES:
		err = ice_vc_request_qs_msg(vf, msg);
		break;
	case VIRTCHNL_OP_CONFIG_IRQ_MAP:
		err = ice_vc_cfg_irq_map_msg(vf, msg);
		break;
	case VIRTCHNL_OP_CONFIG_RSS_KEY:
		err = ice_vc_config_rss_key(vf, msg);
		break;
	case VIRTCHNL_OP_CONFIG_RSS_LUT:
		err = ice_vc_config_rss_lut(vf, msg);
		break;
	case VIRTCHNL_OP_GET_STATS:
		err = ice_vc_get_stats_msg(vf, msg);
		break;
	case VIRTCHNL_OP_CONFIG_PROMISCUOUS_MODE:
		err = ice_vc_cfg_promiscuous_mode_msg(vf, msg);
		break;
	case VIRTCHNL_OP_ADD_VLAN:
		err = ice_vc_add_vlan_msg(vf, msg);
		break;
	case VIRTCHNL_OP_DEL_VLAN:
		err = ice_vc_remove_vlan_msg(vf, msg);
		break;
	case VIRTCHNL_OP_ENABLE_VLAN_STRIPPING:
		err = ice_vc_ena_vlan_stripping(vf);
		break;
	case VIRTCHNL_OP_DISABLE_VLAN_STRIPPING:
		err = ice_vc_dis_vlan_stripping(vf);
		break;
	case VIRTCHNL_OP_UNKNOWN:
	default:
		dev_err(dev, "Unsupported opcode %d from VF %d\n", v_opcode,
			vf_id);
		err = ice_vc_send_msg_to_vf(vf, v_opcode,
					    VIRTCHNL_STATUS_ERR_NOT_SUPPORTED,
					    NULL, 0);
		break;
	}
	if (err) {
		/* Helper function cares less about error return values here
		 * as it is busy with pending work.
		 */
		dev_info(dev, "PF failed to honor VF %d, opcode %d, error %d\n",
			 vf_id, v_opcode, err);
	}
}

/**
 * ice_get_vf_cfg
 * @netdev: network interface device structure
 * @vf_id: VF identifier
 * @ivi: VF configuration structure
 *
 * return VF configuration
 */
int
ice_get_vf_cfg(struct net_device *netdev, int vf_id, struct ifla_vf_info *ivi)
{
	struct ice_pf *pf = ice_netdev_to_pf(netdev);
	struct ice_vf *vf;

	if (ice_validate_vf_id(pf, vf_id))
		return -EINVAL;

	vf = &pf->vf[vf_id];

	if (ice_check_vf_init(pf, vf))
		return -EBUSY;

	ivi->vf = vf_id;
	ether_addr_copy(ivi->mac, vf->dflt_lan_addr.addr);

	/* VF configuration for VLAN and applicable QoS */
	ivi->vlan = vf->port_vlan_info & VLAN_VID_MASK;
	ivi->qos = (vf->port_vlan_info & VLAN_PRIO_MASK) >> VLAN_PRIO_SHIFT;

	ivi->trusted = vf->trusted;
	ivi->spoofchk = vf->spoofchk;
	if (!vf->link_forced)
		ivi->linkstate = IFLA_VF_LINK_STATE_AUTO;
	else if (vf->link_up)
		ivi->linkstate = IFLA_VF_LINK_STATE_ENABLE;
	else
		ivi->linkstate = IFLA_VF_LINK_STATE_DISABLE;
	ivi->max_tx_rate = vf->tx_rate;
	ivi->min_tx_rate = 0;
	return 0;
}

/**
 * ice_unicast_mac_exists - check if the unicast MAC exists on the PF's switch
 * @pf: PF used to reference the switch's rules
 * @umac: unicast MAC to compare against existing switch rules
 *
 * Return true on the first/any match, else return false
 */
static bool ice_unicast_mac_exists(struct ice_pf *pf, u8 *umac)
{
	struct ice_sw_recipe *mac_recipe_list =
		&pf->hw.switch_info->recp_list[ICE_SW_LKUP_MAC];
	struct ice_fltr_mgmt_list_entry *list_itr;
	struct list_head *rule_head;
	struct mutex *rule_lock; /* protect MAC filter list access */

	rule_head = &mac_recipe_list->filt_rules;
	rule_lock = &mac_recipe_list->filt_rule_lock;

	mutex_lock(rule_lock);
	list_for_each_entry(list_itr, rule_head, list_entry) {
		u8 *existing_mac = &list_itr->fltr_info.l_data.mac.mac_addr[0];

		if (ether_addr_equal(existing_mac, umac)) {
			mutex_unlock(rule_lock);
			return true;
		}
	}

	mutex_unlock(rule_lock);

	return false;
}

/**
 * ice_set_vf_mac
 * @netdev: network interface device structure
 * @vf_id: VF identifier
 * @mac: MAC address
 *
 * program VF MAC address
 */
int ice_set_vf_mac(struct net_device *netdev, int vf_id, u8 *mac)
{
	struct ice_pf *pf = ice_netdev_to_pf(netdev);
	struct ice_vf *vf;
	int ret;

	if (ice_validate_vf_id(pf, vf_id))
		return -EINVAL;

	if (is_multicast_ether_addr(mac)) {
		netdev_err(netdev, "%pM not a valid unicast address\n", mac);
		return -EINVAL;
	}

	vf = &pf->vf[vf_id];
	/* nothing left to do, unicast MAC already set */
	if (ether_addr_equal(vf->dflt_lan_addr.addr, mac))
		return 0;

	ret = ice_check_vf_ready_for_cfg(vf);
	if (ret)
		return ret;

	if (ice_unicast_mac_exists(pf, mac)) {
		netdev_err(netdev, "Unicast MAC %pM already exists on this PF. Preventing setting VF %u unicast MAC address to %pM\n",
			   mac, vf_id, mac);
		return -EINVAL;
	}

	/* VF is notified of its new MAC via the PF's response to the
	 * VIRTCHNL_OP_GET_VF_RESOURCES message after the VF has been reset
	 */
	ether_addr_copy(vf->dflt_lan_addr.addr, mac);
	if (is_zero_ether_addr(mac)) {
		/* VF will send VIRTCHNL_OP_ADD_ETH_ADDR message with its MAC */
		vf->pf_set_mac = false;
		netdev_info(netdev, "Removing MAC on VF %d. VF driver will be reinitialized\n",
			    vf->vf_id);
	} else {
		/* PF will add MAC rule for the VF */
		vf->pf_set_mac = true;
		netdev_info(netdev, "Setting MAC %pM on VF %d. VF driver will be reinitialized\n",
			    mac, vf_id);
	}

	ice_vc_reset_vf(vf);
	return 0;
}

/**
 * ice_set_vf_trust
 * @netdev: network interface device structure
 * @vf_id: VF identifier
 * @trusted: Boolean value to enable/disable trusted VF
 *
 * Enable or disable a given VF as trusted
 */
int ice_set_vf_trust(struct net_device *netdev, int vf_id, bool trusted)
{
	struct ice_pf *pf = ice_netdev_to_pf(netdev);
	struct ice_vf *vf;
	int ret;

	if (ice_validate_vf_id(pf, vf_id))
		return -EINVAL;

	vf = &pf->vf[vf_id];
	ret = ice_check_vf_ready_for_cfg(vf);
	if (ret)
		return ret;

	/* Check if already trusted */
	if (trusted == vf->trusted)
		return 0;

	vf->trusted = trusted;
	ice_vc_reset_vf(vf);
	dev_info(ice_pf_to_dev(pf), "VF %u is now %strusted\n",
		 vf_id, trusted ? "" : "un");

	return 0;
}

/**
 * ice_set_vf_link_state
 * @netdev: network interface device structure
 * @vf_id: VF identifier
 * @link_state: required link state
 *
 * Set VF's link state, irrespective of physical link state status
 */
int ice_set_vf_link_state(struct net_device *netdev, int vf_id, int link_state)
{
	struct ice_pf *pf = ice_netdev_to_pf(netdev);
	struct ice_vf *vf;
	int ret;

	if (ice_validate_vf_id(pf, vf_id))
		return -EINVAL;

	vf = &pf->vf[vf_id];
	ret = ice_check_vf_ready_for_cfg(vf);
	if (ret)
		return ret;

	switch (link_state) {
	case IFLA_VF_LINK_STATE_AUTO:
		vf->link_forced = false;
		break;
	case IFLA_VF_LINK_STATE_ENABLE:
		vf->link_forced = true;
		vf->link_up = true;
		break;
	case IFLA_VF_LINK_STATE_DISABLE:
		vf->link_forced = true;
		vf->link_up = false;
		break;
	default:
		return -EINVAL;
	}

	ice_vc_notify_vf_link_state(vf);

	return 0;
}

/**
 * ice_get_vf_stats - populate some stats for the VF
 * @netdev: the netdev of the PF
 * @vf_id: the host OS identifier (0-255)
 * @vf_stats: pointer to the OS memory to be initialized
 */
int ice_get_vf_stats(struct net_device *netdev, int vf_id,
		     struct ifla_vf_stats *vf_stats)
{
	struct ice_pf *pf = ice_netdev_to_pf(netdev);
	struct ice_eth_stats *stats;
	struct ice_vsi *vsi;
	struct ice_vf *vf;
	int ret;

	if (ice_validate_vf_id(pf, vf_id))
		return -EINVAL;

	vf = &pf->vf[vf_id];
	ret = ice_check_vf_ready_for_cfg(vf);
	if (ret)
		return ret;

	vsi = pf->vsi[vf->lan_vsi_idx];
	if (!vsi)
		return -EINVAL;

	ice_update_eth_stats(vsi);
	stats = &vsi->eth_stats;

	memset(vf_stats, 0, sizeof(*vf_stats));

	vf_stats->rx_packets = stats->rx_unicast + stats->rx_broadcast +
		stats->rx_multicast;
	vf_stats->tx_packets = stats->tx_unicast + stats->tx_broadcast +
		stats->tx_multicast;
	vf_stats->rx_bytes   = stats->rx_bytes;
	vf_stats->tx_bytes   = stats->tx_bytes;
	vf_stats->broadcast  = stats->rx_broadcast;
	vf_stats->multicast  = stats->rx_multicast;
	vf_stats->rx_dropped = stats->rx_discards;
	vf_stats->tx_dropped = stats->tx_discards;

	return 0;
}

/**
 * ice_print_vf_rx_mdd_event - print VF Rx malicious driver detect event
 * @vf: pointer to the VF structure
 */
void ice_print_vf_rx_mdd_event(struct ice_vf *vf)
{
	struct ice_pf *pf = vf->pf;
	struct device *dev;

	dev = ice_pf_to_dev(pf);

	dev_info(dev, "%d Rx Malicious Driver Detection events detected on PF %d VF %d MAC %pM. mdd-auto-reset-vfs=%s\n",
		 vf->mdd_rx_events.count, pf->hw.pf_id, vf->vf_id,
		 vf->dflt_lan_addr.addr,
		 test_bit(ICE_FLAG_MDD_AUTO_RESET_VF, pf->flags)
			  ? "on" : "off");
}

/**
 * ice_print_vfs_mdd_event - print VFs malicious driver detect event
 * @pf: pointer to the PF structure
 *
 * Called from ice_handle_mdd_event to rate limit and print VFs MDD events.
 */
void ice_print_vfs_mdd_events(struct ice_pf *pf)
{
	struct device *dev = ice_pf_to_dev(pf);
	struct ice_hw *hw = &pf->hw;
	int i;

	/* check that there are pending MDD events to print */
	if (!test_and_clear_bit(__ICE_MDD_VF_PRINT_PENDING, pf->state))
		return;

	/* VF MDD event logs are rate limited to one second intervals */
	if (time_is_after_jiffies(pf->last_printed_mdd_jiffies + HZ * 1))
		return;

	pf->last_printed_mdd_jiffies = jiffies;

	ice_for_each_vf(pf, i) {
		struct ice_vf *vf = &pf->vf[i];

		/* only print Rx MDD event message if there are new events */
		if (vf->mdd_rx_events.count != vf->mdd_rx_events.last_printed) {
			vf->mdd_rx_events.last_printed =
							vf->mdd_rx_events.count;
			ice_print_vf_rx_mdd_event(vf);
		}

		/* only print Tx MDD event message if there are new events */
		if (vf->mdd_tx_events.count != vf->mdd_tx_events.last_printed) {
			vf->mdd_tx_events.last_printed =
							vf->mdd_tx_events.count;

			dev_info(dev, "%d Tx Malicious Driver Detection events detected on PF %d VF %d MAC %pM.\n",
				 vf->mdd_tx_events.count, hw->pf_id, i,
				 vf->dflt_lan_addr.addr);
		}
	}
}

/**
 * ice_restore_all_vfs_msi_state - restore VF MSI state after PF FLR
 * @pdev: pointer to a pci_dev structure
 *
 * Called when recovering from a PF FLR to restore interrupt capability to
 * the VFs.
 */
void ice_restore_all_vfs_msi_state(struct pci_dev *pdev)
{
	struct pci_dev *vfdev;
	u16 vf_id;
	int pos;

	if (!pci_num_vf(pdev))
		return;

	pos = pci_find_ext_capability(pdev, PCI_EXT_CAP_ID_SRIOV);
	if (pos) {
		pci_read_config_word(pdev, pos + PCI_SRIOV_VF_DID,
				     &vf_id);
		vfdev = pci_get_device(pdev->vendor, vf_id, NULL);
		while (vfdev) {
			if (vfdev->is_virtfn && vfdev->physfn == pdev)
				pci_restore_msi_state(vfdev);
			vfdev = pci_get_device(pdev->vendor, vf_id,
					       vfdev);
		}
	}
}<|MERGE_RESOLUTION|>--- conflicted
+++ resolved
@@ -1525,146 +1525,6 @@
 {
 	struct ice_vf *vfs;
 
-<<<<<<< HEAD
-=======
-	pf = vf->pf;
-	if (ice_validate_vf_id(pf, vf->vf_id))
-		return;
-
-	/* Bail out if VF is in disabled state, neither initialized, nor active
-	 * state - otherwise proceed with notifications
-	 */
-	if ((!test_bit(ICE_VF_STATE_INIT, vf->vf_states) &&
-	     !test_bit(ICE_VF_STATE_ACTIVE, vf->vf_states)) ||
-	    test_bit(ICE_VF_STATE_DIS, vf->vf_states))
-		return;
-
-	pfe.event = VIRTCHNL_EVENT_RESET_IMPENDING;
-	pfe.severity = PF_EVENT_SEVERITY_CERTAIN_DOOM;
-	ice_aq_send_msg_to_vf(&pf->hw, vf->vf_id, VIRTCHNL_OP_EVENT,
-			      VIRTCHNL_STATUS_SUCCESS, (u8 *)&pfe, sizeof(pfe),
-			      NULL);
-}
-
-/**
- * ice_init_vf_vsi_res - initialize/setup VF VSI resources
- * @vf: VF to initialize/setup the VSI for
- *
- * This function creates a VSI for the VF, adds a VLAN 0 filter, and sets up the
- * VF VSI's broadcast filter and is only used during initial VF creation.
- */
-static int ice_init_vf_vsi_res(struct ice_vf *vf)
-{
-	struct ice_pf *pf = vf->pf;
-	u8 broadcast[ETH_ALEN];
-	enum ice_status status;
-	struct ice_vsi *vsi;
-	struct device *dev;
-	int err;
-
-	vf->first_vector_idx = ice_calc_vf_first_vector_idx(pf, vf);
-
-	dev = ice_pf_to_dev(pf);
-	vsi = ice_vf_vsi_setup(vf);
-	if (!vsi)
-		return -ENOMEM;
-
-	err = ice_vsi_add_vlan(vsi, 0, ICE_FWD_TO_VSI);
-	if (err) {
-		dev_warn(dev, "Failed to add VLAN 0 filter for VF %d\n",
-			 vf->vf_id);
-		goto release_vsi;
-	}
-
-	eth_broadcast_addr(broadcast);
-	status = ice_fltr_add_mac(vsi, broadcast, ICE_FWD_TO_VSI);
-	if (status) {
-		dev_err(dev, "Failed to add broadcast MAC filter for VF %d, status %s\n",
-			vf->vf_id, ice_stat_str(status));
-		err = ice_status_to_errno(status);
-		goto release_vsi;
-	}
-
-	vf->num_mac = 1;
-
-	return 0;
-
-release_vsi:
-	ice_vf_vsi_release(vf);
-	return err;
-}
-
-/**
- * ice_start_vfs - start VFs so they are ready to be used by SR-IOV
- * @pf: PF the VFs are associated with
- */
-static int ice_start_vfs(struct ice_pf *pf)
-{
-	struct ice_hw *hw = &pf->hw;
-	int retval, i;
-
-	ice_for_each_vf(pf, i) {
-		struct ice_vf *vf = &pf->vf[i];
-
-		ice_clear_vf_reset_trigger(vf);
-
-		retval = ice_init_vf_vsi_res(vf);
-		if (retval) {
-			dev_err(ice_pf_to_dev(pf), "Failed to initialize VSI resources for VF %d, error %d\n",
-				vf->vf_id, retval);
-			goto teardown;
-		}
-
-		set_bit(ICE_VF_STATE_INIT, vf->vf_states);
-		ice_ena_vf_mappings(vf);
-		wr32(hw, VFGEN_RSTAT(vf->vf_id), VIRTCHNL_VFR_VFACTIVE);
-	}
-
-	ice_flush(hw);
-	return 0;
-
-teardown:
-	for (i = i - 1; i >= 0; i--) {
-		struct ice_vf *vf = &pf->vf[i];
-
-		ice_dis_vf_mappings(vf);
-		ice_vf_vsi_release(vf);
-	}
-
-	return retval;
-}
-
-/**
- * ice_set_dflt_settings - set VF defaults during initialization/creation
- * @pf: PF holding reference to all VFs for default configuration
- */
-static void ice_set_dflt_settings_vfs(struct ice_pf *pf)
-{
-	int i;
-
-	ice_for_each_vf(pf, i) {
-		struct ice_vf *vf = &pf->vf[i];
-
-		vf->pf = pf;
-		vf->vf_id = i;
-		vf->vf_sw_id = pf->first_sw;
-		/* assign default capabilities */
-		set_bit(ICE_VIRTCHNL_VF_CAP_L2, &vf->vf_caps);
-		vf->spoofchk = true;
-		vf->num_vf_qs = pf->num_qps_per_vf;
-	}
-}
-
-/**
- * ice_alloc_vfs - allocate num_vfs in the PF structure
- * @pf: PF to store the allocated VFs in
- * @num_vfs: number of VFs to allocate
- */
-static int ice_alloc_vfs(struct ice_pf *pf, int num_vfs)
-{
-	struct ice_vf *vfs;
-
->>>>>>> 4e026225
 	vfs = devm_kcalloc(ice_pf_to_dev(pf), num_vfs, sizeof(*vfs),
 			   GFP_KERNEL);
 	if (!vfs)
