/* SPDX-License-Identifier: GPL-2.0 */
/* Copyright (c) 2018, Intel Corporation. */

#ifndef _ICE_TYPE_H_
#define _ICE_TYPE_H_

#include "ice_status.h"
#include "ice_hw_autogen.h"
#include "ice_osdep.h"
#include "ice_controlq.h"
#include "ice_lan_tx_rx.h"

#define ICE_BYTES_PER_WORD	2
#define ICE_BYTES_PER_DWORD	4

static inline bool ice_is_tc_ena(u8 bitmap, u8 tc)
{
	return test_bit(tc, (unsigned long *)&bitmap);
}

/* debug masks - set these bits in hw->debug_mask to control output */
#define ICE_DBG_INIT		BIT_ULL(1)
#define ICE_DBG_LINK		BIT_ULL(4)
#define ICE_DBG_PHY		BIT_ULL(5)
#define ICE_DBG_QCTX		BIT_ULL(6)
#define ICE_DBG_NVM		BIT_ULL(7)
#define ICE_DBG_LAN		BIT_ULL(8)
#define ICE_DBG_SW		BIT_ULL(13)
#define ICE_DBG_SCHED		BIT_ULL(14)
#define ICE_DBG_RES		BIT_ULL(17)
#define ICE_DBG_AQ_MSG		BIT_ULL(24)
#define ICE_DBG_AQ_CMD		BIT_ULL(27)
#define ICE_DBG_USER		BIT_ULL(31)

enum ice_aq_res_ids {
	ICE_NVM_RES_ID = 1,
	ICE_SPD_RES_ID,
	ICE_GLOBAL_CFG_LOCK_RES_ID,
	ICE_CHANGE_LOCK_RES_ID
};

enum ice_aq_res_access_type {
	ICE_RES_READ = 1,
	ICE_RES_WRITE
};

enum ice_fc_mode {
	ICE_FC_NONE = 0,
	ICE_FC_RX_PAUSE,
	ICE_FC_TX_PAUSE,
	ICE_FC_FULL,
	ICE_FC_PFC,
	ICE_FC_DFLT
};

enum ice_set_fc_aq_failures {
	ICE_SET_FC_AQ_FAIL_NONE = 0,
	ICE_SET_FC_AQ_FAIL_GET,
	ICE_SET_FC_AQ_FAIL_SET,
	ICE_SET_FC_AQ_FAIL_UPDATE
};

/* Various MAC types */
enum ice_mac_type {
	ICE_MAC_UNKNOWN = 0,
	ICE_MAC_GENERIC,
};

/* Media Types */
enum ice_media_type {
	ICE_MEDIA_UNKNOWN = 0,
	ICE_MEDIA_FIBER,
	ICE_MEDIA_BASET,
	ICE_MEDIA_BACKPLANE,
	ICE_MEDIA_DA,
};

enum ice_vsi_type {
	ICE_VSI_PF = 0,
};

struct ice_link_status {
	/* Refer to ice_aq_phy_type for bits definition */
	u64 phy_type_low;
	u16 max_frame_size;
	u16 link_speed;
	u16 req_speeds;
	u8 lse_ena;	/* Link Status Event notification */
	u8 link_info;
	u8 an_info;
	u8 ext_info;
	u8 pacing;
	/* Refer to #define from module_type[ICE_MODULE_TYPE_TOTAL_BYTE] of
	 * ice_aqc_get_phy_caps structure
	 */
	u8 module_type[ICE_MODULE_TYPE_TOTAL_BYTE];
};

<<<<<<< HEAD
=======
/* Different reset sources for which a disable queue AQ call has to be made in
 * order to clean the Tx scheduler as a part of the reset
 */
enum ice_disq_rst_src {
	ICE_NO_RESET = 0,
	ICE_VM_RESET,
	ICE_VF_RESET,
};

>>>>>>> 407d19ab
/* PHY info such as phy_type, etc... */
struct ice_phy_info {
	struct ice_link_status link_info;
	struct ice_link_status link_info_old;
	u64 phy_type_low;
	enum ice_media_type media_type;
	u8 get_link_info;
};

/* Common HW capabilities for SW use */
struct ice_hw_common_caps {
<<<<<<< HEAD
	/* TX/RX queues */
	u16 num_rxq;		/* Number/Total RX queues */
	u16 rxq_first_id;	/* First queue ID for RX queues */
	u16 num_txq;		/* Number/Total TX queues */
	u16 txq_first_id;	/* First queue ID for TX queues */
=======
	u32 valid_functions;

	/* Tx/Rx queues */
	u16 num_rxq;		/* Number/Total Rx queues */
	u16 rxq_first_id;	/* First queue ID for Rx queues */
	u16 num_txq;		/* Number/Total Tx queues */
	u16 txq_first_id;	/* First queue ID for Tx queues */
>>>>>>> 407d19ab

	/* MSI-X vectors */
	u16 num_msix_vectors;
	u16 msix_vector_first_id;

	/* Max MTU for function or device */
	u16 max_mtu;

	/* RSS related capabilities */
	u16 rss_table_size;		/* 512 for PFs and 64 for VFs */
	u8 rss_table_entry_width;	/* RSS Entry width in bits */

	u8 dcb;
};

/* Function specific capabilities */
struct ice_hw_func_caps {
	struct ice_hw_common_caps common_cap;
	u32 guaranteed_num_vsi;
};

/* Device wide capabilities */
struct ice_hw_dev_caps {
	struct ice_hw_common_caps common_cap;
	u32 num_vsi_allocd_to_host;	/* Excluding EMP VSI */
};

/* MAC info */
struct ice_mac_info {
	u8 lan_addr[ETH_ALEN];
	u8 perm_addr[ETH_ALEN];
};

/* Various RESET request, These are not tied with HW reset types */
enum ice_reset_req {
	ICE_RESET_PFR	= 0,
	ICE_RESET_CORER	= 1,
	ICE_RESET_GLOBR	= 2,
};

/* Bus parameters */
struct ice_bus_info {
	u16 device;
	u8 func;
};

/* Flow control (FC) parameters */
struct ice_fc_info {
	enum ice_fc_mode current_mode;	/* FC mode in effect */
	enum ice_fc_mode req_mode;	/* FC mode requested by caller */
};

/* NVM Information */
struct ice_nvm_info {
	u32 eetrack;              /* NVM data version */
	u32 oem_ver;              /* OEM version info */
	u16 sr_words;             /* Shadow RAM size in words */
	u16 ver;                  /* NVM package version */
	u8 blank_nvm_mode;        /* is NVM empty (no FW present) */
};

/* Max number of port to queue branches w.r.t topology */
#define ICE_MAX_TRAFFIC_CLASS 8
#define ICE_TXSCHED_MAX_BRANCHES ICE_MAX_TRAFFIC_CLASS

#define ice_for_each_traffic_class(_i)	\
	for ((_i) = 0; (_i) < ICE_MAX_TRAFFIC_CLASS; (_i)++)

#define ICE_INVAL_TEID 0xFFFFFFFF

struct ice_sched_node {
	struct ice_sched_node *parent;
	struct ice_sched_node *sibling; /* next sibling in the same layer */
	struct ice_sched_node **children;
	struct ice_aqc_txsched_elem_data info;
<<<<<<< HEAD
	u32 agg_id;			/* aggregator group id */
	u16 vsi_id;
=======
	u32 agg_id;			/* aggregator group ID */
	u16 vsi_handle;
>>>>>>> 407d19ab
	u8 in_use;			/* suspended or in use */
	u8 tx_sched_layer;		/* Logical Layer (1-9) */
	u8 num_children;
	u8 tc_num;
	u8 owner;
#define ICE_SCHED_NODE_OWNER_LAN	0
};

/* Access Macros for Tx Sched Elements data */
#define ICE_TXSCHED_GET_NODE_TEID(x) le32_to_cpu((x)->info.node_teid)

/* The aggregator type determines if identifier is for a VSI group,
 * aggregator group, aggregator of queues, or queue group.
 */
enum ice_agg_type {
	ICE_AGG_TYPE_UNKNOWN = 0,
	ICE_AGG_TYPE_VSI,
	ICE_AGG_TYPE_AGG, /* aggregator */
	ICE_AGG_TYPE_Q,
	ICE_AGG_TYPE_QG
};

#define ICE_SCHED_DFLT_RL_PROF_ID	0

/* VSI type list entry to locate corresponding VSI/ag nodes */
struct ice_sched_vsi_info {
	struct ice_sched_node *vsi_node[ICE_MAX_TRAFFIC_CLASS];
	struct ice_sched_node *ag_node[ICE_MAX_TRAFFIC_CLASS];
	struct list_head list_entry;
	u16 max_lanq[ICE_MAX_TRAFFIC_CLASS];
};

/* driver defines the policy */
struct ice_sched_tx_policy {
	u16 max_num_vsis;
	u8 max_num_lan_qs_per_tc[ICE_MAX_TRAFFIC_CLASS];
	u8 rdma_ena;
};

/* CEE or IEEE 802.1Qaz ETS Configuration data */
struct ice_dcb_ets_cfg {
	u8 willing;
	u8 cbs;
	u8 maxtcs;
	u8 prio_table[ICE_MAX_TRAFFIC_CLASS];
	u8 tcbwtable[ICE_MAX_TRAFFIC_CLASS];
	u8 tsatable[ICE_MAX_TRAFFIC_CLASS];
};

/* CEE or IEEE 802.1Qaz PFC Configuration data */
struct ice_dcb_pfc_cfg {
	u8 willing;
	u8 mbc;
	u8 pfccap;
	u8 pfcena;
};

/* CEE or IEEE 802.1Qaz Application Priority data */
struct ice_dcb_app_priority_table {
	u16 prot_id;
	u8 priority;
	u8 selector;
};

#define ICE_MAX_USER_PRIORITY	8
#define ICE_DCBX_MAX_APPS	32
#define ICE_LLDPDU_SIZE		1500
#define ICE_TLV_STATUS_OPER	0x1
#define ICE_TLV_STATUS_SYNC	0x2
#define ICE_TLV_STATUS_ERR	0x4
#define ICE_APP_PROT_ID_FCOE	0x8906
#define ICE_APP_PROT_ID_ISCSI	0x0cbc
#define ICE_APP_PROT_ID_FIP	0x8914
#define ICE_APP_SEL_ETHTYPE	0x1
#define ICE_APP_SEL_TCPIP	0x2
#define ICE_CEE_APP_SEL_ETHTYPE	0x0
#define ICE_CEE_APP_SEL_TCPIP	0x1

struct ice_dcbx_cfg {
	u32 numapps;
	u32 tlv_status; /* CEE mode TLV status */
	struct ice_dcb_ets_cfg etscfg;
	struct ice_dcb_ets_cfg etsrec;
	struct ice_dcb_pfc_cfg pfc;
	struct ice_dcb_app_priority_table app[ICE_DCBX_MAX_APPS];
	u8 dcbx_mode;
#define ICE_DCBX_MODE_CEE	0x1
#define ICE_DCBX_MODE_IEEE	0x2
	u8 app_mode;
#define ICE_DCBX_APPS_NON_WILLING	0x1
};

struct ice_port_info {
	struct ice_sched_node *root;	/* Root Node per Port */
	struct ice_hw *hw;		/* back pointer to HW instance */
	u32 last_node_teid;		/* scheduler last node info */
	u16 sw_id;			/* Initial switch ID belongs to port */
	u16 pf_vf_num;
	u8 port_state;
#define ICE_SCHED_PORT_STATE_INIT	0x0
#define ICE_SCHED_PORT_STATE_READY	0x1
	u8 lport;
#define ICE_LPORT_MASK			0xff
	u16 dflt_tx_vsi_rule_id;
	u16 dflt_tx_vsi_num;
	u16 dflt_rx_vsi_rule_id;
	u16 dflt_rx_vsi_num;
	struct ice_fc_info fc;
	struct ice_mac_info mac;
	struct ice_phy_info phy;
	struct mutex sched_lock;	/* protect access to TXSched tree */
<<<<<<< HEAD
	struct ice_sched_tx_policy sched_policy;
	struct list_head vsi_info_list;
	struct list_head agg_list;	/* lists all aggregator */
	u8 lport;
#define ICE_LPORT_MASK		0xff
	u8 is_vf;
=======
	struct ice_dcbx_cfg local_dcbx_cfg;	/* Oper/Local Cfg */
	/* DCBX info */
	struct ice_dcbx_cfg remote_dcbx_cfg;	/* Peer Cfg */
	struct ice_dcbx_cfg desired_dcbx_cfg;	/* CEE Desired Cfg */
	/* LLDP/DCBX Status */
	u8 dcbx_status:3;		/* see ICE_DCBX_STATUS_DIS */
	u8 is_sw_lldp:1;
	u8 is_vf:1;
>>>>>>> 407d19ab
};

struct ice_switch_info {
	/* Switch VSI lists to MAC/VLAN translation */
	struct mutex mac_list_lock;		/* protect MAC list */
	struct list_head mac_list_head;
	struct mutex vlan_list_lock;		/* protect VLAN list */
	struct list_head vlan_list_head;
	struct mutex eth_m_list_lock;	/* protect ethtype list */
	struct list_head eth_m_list_head;
	struct mutex promisc_list_lock;	/* protect promisc mode list */
	struct list_head promisc_list_head;
	struct mutex mac_vlan_list_lock;	/* protect MAC-VLAN list */
	struct list_head mac_vlan_list_head;

	struct list_head vsi_list_map_head;
};

/* Port hardware description */
struct ice_hw {
	u8 __iomem *hw_addr;
	void *back;
	struct ice_aqc_layer_props *layer_info;
	struct ice_port_info *port_info;
	u64 debug_mask;		/* bitmap for debug mask */
	enum ice_mac_type mac_type;

	/* pci info */
	u16 device_id;
	u16 vendor_id;
	u16 subsystem_device_id;
	u16 subsystem_vendor_id;
	u8 revision_id;

	u8 pf_id;		/* device profile info */

	/* Tx Scheduler values */
	u16 num_tx_sched_layers;
	u16 num_tx_sched_phys_layers;
	u8 flattened_layers;
	u8 max_cgds;
	u8 sw_entry_point_layer;

	u8 evb_veb;		/* true for VEB, false for VEPA */
<<<<<<< HEAD
=======
	u8 reset_ongoing;	/* true if HW is in reset, false otherwise */
>>>>>>> 407d19ab
	struct ice_bus_info bus;
	struct ice_nvm_info nvm;
	struct ice_hw_dev_caps dev_caps;	/* device capabilities */
	struct ice_hw_func_caps func_caps;	/* function capabilities */

	struct ice_switch_info *switch_info;	/* switch filter lists */

	/* Control Queue info */
	struct ice_ctl_q_info adminq;

	u8 api_branch;		/* API branch version */
	u8 api_maj_ver;		/* API major version */
	u8 api_min_ver;		/* API minor version */
	u8 api_patch;		/* API patch version */
	u8 fw_branch;		/* firmware branch version */
	u8 fw_maj_ver;		/* firmware major version */
	u8 fw_min_ver;		/* firmware minor version */
	u8 fw_patch;		/* firmware patch version */
	u32 fw_build;		/* firmware build number */

	/* minimum allowed value for different speeds */
#define ICE_ITR_GRAN_MIN_200	1
#define ICE_ITR_GRAN_MIN_100	1
#define ICE_ITR_GRAN_MIN_50	2
#define ICE_ITR_GRAN_MIN_25	4
	/* ITR granularity in 1 us */
	u8 itr_gran_200;
	u8 itr_gran_100;
	u8 itr_gran_50;
	u8 itr_gran_25;
	u8 ucast_shared;	/* true if VSIs can share unicast addr */

};

/* Statistics collected by each port, VSI, VEB, and S-channel */
struct ice_eth_stats {
	u64 rx_bytes;			/* gorc */
	u64 rx_unicast;			/* uprc */
	u64 rx_multicast;		/* mprc */
	u64 rx_broadcast;		/* bprc */
	u64 rx_discards;		/* rdpc */
	u64 rx_unknown_protocol;	/* rupp */
	u64 tx_bytes;			/* gotc */
	u64 tx_unicast;			/* uptc */
	u64 tx_multicast;		/* mptc */
	u64 tx_broadcast;		/* bptc */
	u64 tx_discards;		/* tdpc */
	u64 tx_errors;			/* tepc */
};

/* Statistics collected by the MAC */
struct ice_hw_port_stats {
	/* eth stats collected by the port */
	struct ice_eth_stats eth;
	/* additional port specific stats */
	u64 tx_dropped_link_down;	/* tdold */
	u64 crc_errors;			/* crcerrs */
	u64 illegal_bytes;		/* illerrc */
	u64 error_bytes;		/* errbc */
	u64 mac_local_faults;		/* mlfc */
	u64 mac_remote_faults;		/* mrfc */
	u64 rx_len_errors;		/* rlec */
	u64 link_xon_rx;		/* lxonrxc */
	u64 link_xoff_rx;		/* lxoffrxc */
	u64 link_xon_tx;		/* lxontxc */
	u64 link_xoff_tx;		/* lxofftxc */
	u64 priority_xon_rx[8];		/* pxonrxc[8] */
	u64 priority_xoff_rx[8];	/* pxoffrxc[8] */
	u64 priority_xon_tx[8];		/* pxontxc[8] */
	u64 priority_xoff_tx[8];	/* pxofftxc[8] */
	u64 priority_xon_2_xoff[8];	/* pxon2offc[8] */
	u64 rx_size_64;			/* prc64 */
	u64 rx_size_127;		/* prc127 */
	u64 rx_size_255;		/* prc255 */
	u64 rx_size_511;		/* prc511 */
	u64 rx_size_1023;		/* prc1023 */
	u64 rx_size_1522;		/* prc1522 */
	u64 rx_size_big;		/* prc9522 */
	u64 rx_undersize;		/* ruc */
	u64 rx_fragments;		/* rfc */
	u64 rx_oversize;		/* roc */
	u64 rx_jabber;			/* rjc */
	u64 tx_size_64;			/* ptc64 */
	u64 tx_size_127;		/* ptc127 */
	u64 tx_size_255;		/* ptc255 */
	u64 tx_size_511;		/* ptc511 */
	u64 tx_size_1023;		/* ptc1023 */
	u64 tx_size_1522;		/* ptc1522 */
	u64 tx_size_big;		/* ptc9522 */
};

/* Checksum and Shadow RAM pointers */
#define ICE_SR_NVM_DEV_STARTER_VER	0x18
#define ICE_SR_NVM_EETRACK_LO		0x2D
#define ICE_SR_NVM_EETRACK_HI		0x2E
#define ICE_NVM_VER_LO_SHIFT		0
#define ICE_NVM_VER_LO_MASK		(0xff << ICE_NVM_VER_LO_SHIFT)
#define ICE_NVM_VER_HI_SHIFT		12
#define ICE_NVM_VER_HI_MASK		(0xf << ICE_NVM_VER_HI_SHIFT)
#define ICE_OEM_VER_PATCH_SHIFT		0
#define ICE_OEM_VER_PATCH_MASK		(0xff << ICE_OEM_VER_PATCH_SHIFT)
#define ICE_OEM_VER_BUILD_SHIFT		8
#define ICE_OEM_VER_BUILD_MASK		(0xffff << ICE_OEM_VER_BUILD_SHIFT)
#define ICE_OEM_VER_SHIFT		24
#define ICE_OEM_VER_MASK		(0xff << ICE_OEM_VER_SHIFT)
#define ICE_SR_SECTOR_SIZE_IN_WORDS	0x800
#define ICE_SR_WORDS_IN_1KB		512

#endif /* _ICE_TYPE_H_ */<|MERGE_RESOLUTION|>--- conflicted
+++ resolved
@@ -17,6 +17,9 @@
 {
 	return test_bit(tc, (unsigned long *)&bitmap);
 }
+
+/* Driver always calls main vsi_handle first */
+#define ICE_MAIN_VSI_HANDLE		0
 
 /* debug masks - set these bits in hw->debug_mask to control output */
 #define ICE_DBG_INIT		BIT_ULL(1)
@@ -35,9 +38,14 @@
 enum ice_aq_res_ids {
 	ICE_NVM_RES_ID = 1,
 	ICE_SPD_RES_ID,
-	ICE_GLOBAL_CFG_LOCK_RES_ID,
-	ICE_CHANGE_LOCK_RES_ID
-};
+	ICE_CHANGE_LOCK_RES_ID,
+	ICE_GLOBAL_CFG_LOCK_RES_ID
+};
+
+/* FW update timeout definitions are in milliseconds */
+#define ICE_NVM_TIMEOUT			180000
+#define ICE_CHANGE_LOCK_TIMEOUT		1000
+#define ICE_GLOBAL_CFG_LOCK_TIMEOUT	3000
 
 enum ice_aq_res_access_type {
 	ICE_RES_READ = 1,
@@ -77,11 +85,13 @@
 
 enum ice_vsi_type {
 	ICE_VSI_PF = 0,
+	ICE_VSI_VF,
 };
 
 struct ice_link_status {
 	/* Refer to ice_aq_phy_type for bits definition */
 	u64 phy_type_low;
+	u64 phy_type_high;
 	u16 max_frame_size;
 	u16 link_speed;
 	u16 req_speeds;
@@ -96,8 +106,6 @@
 	u8 module_type[ICE_MODULE_TYPE_TOTAL_BYTE];
 };
 
-<<<<<<< HEAD
-=======
 /* Different reset sources for which a disable queue AQ call has to be made in
  * order to clean the Tx scheduler as a part of the reset
  */
@@ -107,25 +115,18 @@
 	ICE_VF_RESET,
 };
 
->>>>>>> 407d19ab
 /* PHY info such as phy_type, etc... */
 struct ice_phy_info {
 	struct ice_link_status link_info;
 	struct ice_link_status link_info_old;
 	u64 phy_type_low;
+	u64 phy_type_high;
 	enum ice_media_type media_type;
 	u8 get_link_info;
 };
 
 /* Common HW capabilities for SW use */
 struct ice_hw_common_caps {
-<<<<<<< HEAD
-	/* TX/RX queues */
-	u16 num_rxq;		/* Number/Total RX queues */
-	u16 rxq_first_id;	/* First queue ID for RX queues */
-	u16 num_txq;		/* Number/Total TX queues */
-	u16 txq_first_id;	/* First queue ID for TX queues */
-=======
 	u32 valid_functions;
 
 	/* Tx/Rx queues */
@@ -133,7 +134,6 @@
 	u16 rxq_first_id;	/* First queue ID for Rx queues */
 	u16 num_txq;		/* Number/Total Tx queues */
 	u16 txq_first_id;	/* First queue ID for Tx queues */
->>>>>>> 407d19ab
 
 	/* MSI-X vectors */
 	u16 num_msix_vectors;
@@ -142,6 +142,9 @@
 	/* Max MTU for function or device */
 	u16 max_mtu;
 
+	/* Virtualization support */
+	u8 sr_iov_1_1;			/* SR-IOV enabled */
+
 	/* RSS related capabilities */
 	u16 rss_table_size;		/* 512 for PFs and 64 for VFs */
 	u8 rss_table_entry_width;	/* RSS Entry width in bits */
@@ -152,12 +155,15 @@
 /* Function specific capabilities */
 struct ice_hw_func_caps {
 	struct ice_hw_common_caps common_cap;
-	u32 guaranteed_num_vsi;
+	u32 num_allocd_vfs;		/* Number of allocated VFs */
+	u32 vf_base_id;			/* Logical ID of the first VF */
+	u32 guar_num_vsi;
 };
 
 /* Device wide capabilities */
 struct ice_hw_dev_caps {
 	struct ice_hw_common_caps common_cap;
+	u32 num_vfs_exposed;		/* Total number of VFs exposed */
 	u32 num_vsi_allocd_to_host;	/* Excluding EMP VSI */
 };
 
@@ -167,11 +173,18 @@
 	u8 perm_addr[ETH_ALEN];
 };
 
-/* Various RESET request, These are not tied with HW reset types */
+/* Reset types used to determine which kind of reset was requested. These
+ * defines match what the RESET_TYPE field of the GLGEN_RSTAT register.
+ * ICE_RESET_PFR does not match any RESET_TYPE field in the GLGEN_RSTAT register
+ * because its reset source is different than the other types listed.
+ */
 enum ice_reset_req {
-	ICE_RESET_PFR	= 0,
+	ICE_RESET_POR	= 0,
+	ICE_RESET_INVAL	= 0,
 	ICE_RESET_CORER	= 1,
 	ICE_RESET_GLOBR	= 2,
+	ICE_RESET_EMPR	= 3,
+	ICE_RESET_PFR	= 4,
 };
 
 /* Bus parameters */
@@ -209,13 +222,8 @@
 	struct ice_sched_node *sibling; /* next sibling in the same layer */
 	struct ice_sched_node **children;
 	struct ice_aqc_txsched_elem_data info;
-<<<<<<< HEAD
-	u32 agg_id;			/* aggregator group id */
-	u16 vsi_id;
-=======
 	u32 agg_id;			/* aggregator group ID */
 	u16 vsi_handle;
->>>>>>> 407d19ab
 	u8 in_use;			/* suspended or in use */
 	u8 tx_sched_layer;		/* Logical Layer (1-9) */
 	u8 num_children;
@@ -239,6 +247,7 @@
 };
 
 #define ICE_SCHED_DFLT_RL_PROF_ID	0
+#define ICE_SCHED_DFLT_BW_WT		1
 
 /* VSI type list entry to locate corresponding VSI/ag nodes */
 struct ice_sched_vsi_info {
@@ -327,14 +336,6 @@
 	struct ice_mac_info mac;
 	struct ice_phy_info phy;
 	struct mutex sched_lock;	/* protect access to TXSched tree */
-<<<<<<< HEAD
-	struct ice_sched_tx_policy sched_policy;
-	struct list_head vsi_info_list;
-	struct list_head agg_list;	/* lists all aggregator */
-	u8 lport;
-#define ICE_LPORT_MASK		0xff
-	u8 is_vf;
-=======
 	struct ice_dcbx_cfg local_dcbx_cfg;	/* Oper/Local Cfg */
 	/* DCBX info */
 	struct ice_dcbx_cfg remote_dcbx_cfg;	/* Peer Cfg */
@@ -343,23 +344,29 @@
 	u8 dcbx_status:3;		/* see ICE_DCBX_STATUS_DIS */
 	u8 is_sw_lldp:1;
 	u8 is_vf:1;
->>>>>>> 407d19ab
 };
 
 struct ice_switch_info {
-	/* Switch VSI lists to MAC/VLAN translation */
-	struct mutex mac_list_lock;		/* protect MAC list */
-	struct list_head mac_list_head;
-	struct mutex vlan_list_lock;		/* protect VLAN list */
-	struct list_head vlan_list_head;
-	struct mutex eth_m_list_lock;	/* protect ethtype list */
-	struct list_head eth_m_list_head;
-	struct mutex promisc_list_lock;	/* protect promisc mode list */
-	struct list_head promisc_list_head;
-	struct mutex mac_vlan_list_lock;	/* protect MAC-VLAN list */
-	struct list_head mac_vlan_list_head;
-
 	struct list_head vsi_list_map_head;
+	struct ice_sw_recipe *recp_list;
+};
+
+/* FW logging configuration */
+struct ice_fw_log_evnt {
+	u8 cfg : 4;	/* New event enables to configure */
+	u8 cur : 4;	/* Current/active event enables */
+};
+
+struct ice_fw_log_cfg {
+	u8 cq_en : 1;    /* FW logging is enabled via the control queue */
+	u8 uart_en : 1;  /* FW logging is enabled via UART for all PFs */
+	u8 actv_evnts;   /* Cumulation of currently enabled log events */
+
+#define ICE_FW_LOG_EVNT_INFO	(ICE_AQC_FW_LOG_INFO_EN >> ICE_AQC_FW_LOG_EN_S)
+#define ICE_FW_LOG_EVNT_INIT	(ICE_AQC_FW_LOG_INIT_EN >> ICE_AQC_FW_LOG_EN_S)
+#define ICE_FW_LOG_EVNT_FLOW	(ICE_AQC_FW_LOG_FLOW_EN >> ICE_AQC_FW_LOG_EN_S)
+#define ICE_FW_LOG_EVNT_ERR	(ICE_AQC_FW_LOG_ERR_EN >> ICE_AQC_FW_LOG_EN_S)
+	struct ice_fw_log_evnt evnts[ICE_AQC_FW_LOG_ID_MAX];
 };
 
 /* Port hardware description */
@@ -386,12 +393,12 @@
 	u8 flattened_layers;
 	u8 max_cgds;
 	u8 sw_entry_point_layer;
-
+	u16 max_children[ICE_AQC_TOPO_MAX_LEVEL_NUM];
+	struct list_head agg_list;	/* lists all aggregator */
+
+	struct ice_vsi_ctx *vsi_ctx[ICE_MAX_VSI];
 	u8 evb_veb;		/* true for VEB, false for VEPA */
-<<<<<<< HEAD
-=======
 	u8 reset_ongoing;	/* true if HW is in reset, false otherwise */
->>>>>>> 407d19ab
 	struct ice_bus_info bus;
 	struct ice_nvm_info nvm;
 	struct ice_hw_dev_caps dev_caps;	/* device capabilities */
@@ -401,6 +408,7 @@
 
 	/* Control Queue info */
 	struct ice_ctl_q_info adminq;
+	struct ice_ctl_q_info mailboxq;
 
 	u8 api_branch;		/* API branch version */
 	u8 api_maj_ver;		/* API major version */
@@ -412,16 +420,27 @@
 	u8 fw_patch;		/* firmware patch version */
 	u32 fw_build;		/* firmware build number */
 
-	/* minimum allowed value for different speeds */
-#define ICE_ITR_GRAN_MIN_200	1
-#define ICE_ITR_GRAN_MIN_100	1
-#define ICE_ITR_GRAN_MIN_50	2
-#define ICE_ITR_GRAN_MIN_25	4
+	struct ice_fw_log_cfg fw_log;
+
+/* Device max aggregate bandwidths corresponding to the GL_PWR_MODE_CTL
+ * register. Used for determining the itr/intrl granularity during
+ * initialization.
+ */
+#define ICE_MAX_AGG_BW_200G	0x0
+#define ICE_MAX_AGG_BW_100G	0X1
+#define ICE_MAX_AGG_BW_50G	0x2
+#define ICE_MAX_AGG_BW_25G	0x3
+	/* ITR granularity for different speeds */
+#define ICE_ITR_GRAN_ABOVE_25	2
+#define ICE_ITR_GRAN_MAX_25	4
 	/* ITR granularity in 1 us */
-	u8 itr_gran_200;
-	u8 itr_gran_100;
-	u8 itr_gran_50;
-	u8 itr_gran_25;
+	u8 itr_gran;
+	/* INTRL granularity for different speeds */
+#define ICE_INTRL_GRAN_ABOVE_25	4
+#define ICE_INTRL_GRAN_MAX_25	8
+	/* INTRL granularity in 1 us */
+	u8 intrl_gran;
+
 	u8 ucast_shared;	/* true if VSIs can share unicast addr */
 
 };
@@ -500,4 +519,7 @@
 #define ICE_SR_SECTOR_SIZE_IN_WORDS	0x800
 #define ICE_SR_WORDS_IN_1KB		512
 
+/* Hash redirection LUT for VSI - maximum array size */
+#define ICE_VSIQF_HLUT_ARRAY_SIZE	((VSIQF_HLUT_MAX_INDEX + 1) * 4)
+
 #endif /* _ICE_TYPE_H_ */