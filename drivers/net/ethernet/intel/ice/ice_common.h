--- conflicted
+++ resolved
@@ -7,6 +7,7 @@
 #include "ice.h"
 #include "ice_type.h"
 #include "ice_switch.h"
+#include <linux/avf/virtchnl.h>
 
 void
 ice_debug_cq(struct ice_hw *hw, u32 mask, void *desc, void *buf, u16 buf_len);
@@ -21,38 +22,40 @@
 		  struct ice_rq_event_info *e, u16 *pending);
 enum ice_status
 ice_get_link_status(struct ice_port_info *pi, bool *link_up);
+enum ice_status ice_update_link_info(struct ice_port_info *pi);
 enum ice_status
 ice_acquire_res(struct ice_hw *hw, enum ice_aq_res_ids res,
-		enum ice_aq_res_access_type access);
+		enum ice_aq_res_access_type access, u32 timeout);
 void ice_release_res(struct ice_hw *hw, enum ice_aq_res_ids res);
 enum ice_status ice_init_nvm(struct ice_hw *hw);
-<<<<<<< HEAD
-=======
 enum ice_status
 ice_read_sr_buf(struct ice_hw *hw, u16 offset, u16 *words, u16 *data);
->>>>>>> 407d19ab
 enum ice_status
 ice_sq_send_cmd(struct ice_hw *hw, struct ice_ctl_q_info *cq,
 		struct ice_aq_desc *desc, void *buf, u16 buf_size,
 		struct ice_sq_cd *cd);
 void ice_clear_pxe_mode(struct ice_hw *hw);
 enum ice_status ice_get_caps(struct ice_hw *hw);
+
+void ice_dev_onetime_setup(struct ice_hw *hw);
+
 enum ice_status
 ice_write_rxq_ctx(struct ice_hw *hw, struct ice_rlan_ctx *rlan_ctx,
 		  u32 rxq_index);
 
 enum ice_status
-ice_aq_get_rss_lut(struct ice_hw *hw, u16 vsi_id, u8 lut_type, u8 *lut,
+ice_aq_get_rss_lut(struct ice_hw *hw, u16 vsi_handle, u8 lut_type, u8 *lut,
 		   u16 lut_size);
 enum ice_status
-ice_aq_set_rss_lut(struct ice_hw *hw, u16 vsi_id, u8 lut_type, u8 *lut,
+ice_aq_set_rss_lut(struct ice_hw *hw, u16 vsi_handle, u8 lut_type, u8 *lut,
 		   u16 lut_size);
 enum ice_status
-ice_aq_get_rss_key(struct ice_hw *hw, u16 vsi_id,
+ice_aq_get_rss_key(struct ice_hw *hw, u16 vsi_handle,
 		   struct ice_aqc_get_set_rss_keys *keys);
 enum ice_status
-ice_aq_set_rss_key(struct ice_hw *hw, u16 vsi_id,
+ice_aq_set_rss_key(struct ice_hw *hw, u16 vsi_handle,
 		   struct ice_aqc_get_set_rss_keys *keys);
+
 bool ice_check_sq_alive(struct ice_hw *hw, struct ice_ctl_q_info *cq);
 enum ice_status ice_aq_q_shutdown(struct ice_hw *hw, bool unloading);
 void ice_fill_dflt_direct_cmd_desc(struct ice_aq_desc *desc, u16 opcode);
@@ -63,12 +66,25 @@
 ice_aq_send_cmd(struct ice_hw *hw, struct ice_aq_desc *desc,
 		void *buf, u16 buf_size, struct ice_sq_cd *cd);
 enum ice_status ice_aq_get_fw_ver(struct ice_hw *hw, struct ice_sq_cd *cd);
+
 enum ice_status
-ice_aq_manage_mac_write(struct ice_hw *hw, u8 *mac_addr, u8 flags,
+ice_aq_get_phy_caps(struct ice_port_info *pi, bool qual_mods, u8 report_mode,
+		    struct ice_aqc_get_phy_caps_data *caps,
+		    struct ice_sq_cd *cd);
+void
+ice_update_phy_type(u64 *phy_type_low, u64 *phy_type_high,
+		    u16 link_speeds_bitmap);
+enum ice_status
+ice_aq_manage_mac_write(struct ice_hw *hw, const u8 *mac_addr, u8 flags,
 			struct ice_sq_cd *cd);
 enum ice_status ice_clear_pf_cfg(struct ice_hw *hw);
 enum ice_status
-ice_set_fc(struct ice_port_info *pi, u8 *aq_failures, bool atomic_restart);
+ice_aq_set_phy_cfg(struct ice_hw *hw, u8 lport,
+		   struct ice_aqc_set_phy_cfg_data *cfg, struct ice_sq_cd *cd);
+enum ice_status
+ice_set_fc(struct ice_port_info *pi, u8 *aq_failures,
+	   bool ena_auto_link_update);
+
 enum ice_status
 ice_aq_set_link_restart_an(struct ice_port_info *pi, bool ena_link,
 			   struct ice_sq_cd *cd);
@@ -78,11 +94,6 @@
 enum ice_status
 ice_aq_set_event_mask(struct ice_hw *hw, u8 port_num, u16 mask,
 		      struct ice_sq_cd *cd);
-<<<<<<< HEAD
-enum ice_status
-ice_dis_vsi_txq(struct ice_port_info *pi, u8 num_queues, u16 *q_ids,
-		u32 *q_teids, struct ice_sq_cd *cmd_details);
-=======
 enum ice_status
 ice_aq_set_port_id_led(struct ice_port_info *pi, bool is_orig_mode,
 		       struct ice_sq_cd *cd);
@@ -92,16 +103,10 @@
 		u16 *q_handle, u16 *q_ids, u32 *q_teids,
 		enum ice_disq_rst_src rst_src, u16 vmvf_num,
 		struct ice_sq_cd *cd);
->>>>>>> 407d19ab
 enum ice_status
-ice_cfg_vsi_lan(struct ice_port_info *pi, u16 vsi_id, u8 tc_bitmap,
+ice_cfg_vsi_lan(struct ice_port_info *pi, u16 vsi_handle, u8 tc_bitmap,
 		u16 *max_lanqs);
 enum ice_status
-<<<<<<< HEAD
-ice_ena_vsi_txq(struct ice_port_info *pi, u16 vsi_id, u8 tc, u8 num_qgrps,
-		struct ice_aqc_add_tx_qgrp *buf, u16 buf_size,
-		struct ice_sq_cd *cd);
-=======
 ice_ena_vsi_txq(struct ice_port_info *pi, u16 vsi_handle, u8 tc, u16 q_handle,
 		u8 num_qgrps, struct ice_aqc_add_tx_qgrp *buf, u16 buf_size,
 		struct ice_sq_cd *cd);
@@ -117,5 +122,4 @@
 enum ice_status
 ice_sched_query_elem(struct ice_hw *hw, u32 node_teid,
 		     struct ice_aqc_get_elem *buf);
->>>>>>> 407d19ab
 #endif /* _ICE_COMMON_H_ */