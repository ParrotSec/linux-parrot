# SPDX-License-Identifier: GPL-2.0
# Copyright (c) 2018, Intel Corporation.

#
# Makefile for the Intel(R) Ethernet Connection E800 Series Linux Driver
#

obj-$(CONFIG_ICE) += ice.o

ice-y := ice_main.o	\
	 ice_controlq.o	\
	 ice_common.o	\
	 ice_nvm.o	\
	 ice_switch.o	\
	 ice_sched.o	\
	 ice_txrx.o	\
<<<<<<< HEAD
	 ice_ethtool.o
=======
	 ice_ethtool.o
ice-$(CONFIG_PCI_IOV) += ice_virtchnl_pf.o ice_sriov.o
ice-$(CONFIG_DCB) += ice_dcb.o ice_dcb_lib.o
>>>>>>> 407d19ab
<|MERGE_RESOLUTION|>--- conflicted
+++ resolved
@@ -13,11 +13,8 @@
 	 ice_nvm.o	\
 	 ice_switch.o	\
 	 ice_sched.o	\
+	 ice_lib.o	\
 	 ice_txrx.o	\
-<<<<<<< HEAD
-	 ice_ethtool.o
-=======
 	 ice_ethtool.o
 ice-$(CONFIG_PCI_IOV) += ice_virtchnl_pf.o ice_sriov.o
-ice-$(CONFIG_DCB) += ice_dcb.o ice_dcb_lib.o
->>>>>>> 407d19ab
+ice-$(CONFIG_DCB) += ice_dcb.o ice_dcb_lib.o