--- conflicted
+++ resolved
@@ -49,7 +49,6 @@
  */
 void ice_clean_tx_ring(struct ice_ring *tx_ring)
 {
-	unsigned long size;
 	u16 i;
 
 	/* ring already cleared, nothing to do */
@@ -60,8 +59,7 @@
 	for (i = 0; i < tx_ring->count; i++)
 		ice_unmap_and_free_tx_buf(tx_ring, &tx_ring->tx_buf[i]);
 
-	size = sizeof(struct ice_tx_buf) * tx_ring->count;
-	memset(tx_ring->tx_buf, 0, size);
+	memset(tx_ring->tx_buf, 0, sizeof(*tx_ring->tx_buf) * tx_ring->count);
 
 	/* Zero out the descriptor ring */
 	memset(tx_ring->desc, 0, tx_ring->size);
@@ -220,34 +218,28 @@
 
 /**
  * ice_setup_tx_ring - Allocate the Tx descriptors
- * @tx_ring: the tx ring to set up
+ * @tx_ring: the Tx ring to set up
  *
  * Return 0 on success, negative on error
  */
 int ice_setup_tx_ring(struct ice_ring *tx_ring)
 {
 	struct device *dev = tx_ring->dev;
-	int bi_size;
 
 	if (!dev)
 		return -ENOMEM;
 
 	/* warn if we are about to overwrite the pointer */
 	WARN_ON(tx_ring->tx_buf);
-	bi_size = sizeof(struct ice_tx_buf) * tx_ring->count;
-	tx_ring->tx_buf = devm_kzalloc(dev, bi_size, GFP_KERNEL);
+	tx_ring->tx_buf =
+		devm_kzalloc(dev, sizeof(*tx_ring->tx_buf) * tx_ring->count,
+			     GFP_KERNEL);
 	if (!tx_ring->tx_buf)
 		return -ENOMEM;
 
-<<<<<<< HEAD
-	/* round up to nearest 4K */
-	tx_ring->size = tx_ring->count * sizeof(struct ice_tx_desc);
-	tx_ring->size = ALIGN(tx_ring->size, 4096);
-=======
 	/* round up to nearest page */
 	tx_ring->size = ALIGN(tx_ring->count * sizeof(struct ice_tx_desc),
 			      PAGE_SIZE);
->>>>>>> 407d19ab
 	tx_ring->desc = dmam_alloc_coherent(dev, tx_ring->size, &tx_ring->dma,
 					    GFP_KERNEL);
 	if (!tx_ring->desc) {
@@ -258,6 +250,7 @@
 
 	tx_ring->next_to_use = 0;
 	tx_ring->next_to_clean = 0;
+	tx_ring->tx_stats.prev_pkt = -1;
 	return 0;
 
 err:
@@ -273,7 +266,6 @@
 void ice_clean_rx_ring(struct ice_ring *rx_ring)
 {
 	struct device *dev = rx_ring->dev;
-	unsigned long size;
 	u16 i;
 
 	/* ring already cleared, nothing to do */
@@ -307,8 +299,7 @@
 		rx_buf->page_offset = 0;
 	}
 
-	size = sizeof(struct ice_rx_buf) * rx_ring->count;
-	memset(rx_ring->rx_buf, 0, size);
+	memset(rx_ring->rx_buf, 0, sizeof(*rx_ring->rx_buf) * rx_ring->count);
 
 	/* Zero out the descriptor ring */
 	memset(rx_ring->desc, 0, rx_ring->size);
@@ -339,22 +330,22 @@
 
 /**
  * ice_setup_rx_ring - Allocate the Rx descriptors
- * @rx_ring: the rx ring to set up
+ * @rx_ring: the Rx ring to set up
  *
  * Return 0 on success, negative on error
  */
 int ice_setup_rx_ring(struct ice_ring *rx_ring)
 {
 	struct device *dev = rx_ring->dev;
-	int bi_size;
 
 	if (!dev)
 		return -ENOMEM;
 
 	/* warn if we are about to overwrite the pointer */
 	WARN_ON(rx_ring->rx_buf);
-	bi_size = sizeof(struct ice_rx_buf) * rx_ring->count;
-	rx_ring->rx_buf = devm_kzalloc(dev, bi_size, GFP_KERNEL);
+	rx_ring->rx_buf =
+		devm_kzalloc(dev, sizeof(*rx_ring->rx_buf) * rx_ring->count,
+			     GFP_KERNEL);
 	if (!rx_ring->rx_buf)
 		return -ENOMEM;
 
@@ -392,7 +383,7 @@
 	rx_ring->next_to_alloc = val;
 
 	/* Force memory writes to complete before letting h/w
-	 * know there are new descriptors to fetch.  (Only
+	 * know there are new descriptors to fetch. (Only
 	 * applicable for weak-ordered memory model archs,
 	 * such as IA-64).
 	 */
@@ -617,7 +608,7 @@
 
 /**
  * ice_reuse_rx_page - page flip buffer and store it back on the ring
- * @rx_ring: rx descriptor ring to store buffers on
+ * @rx_ring: Rx descriptor ring to store buffers on
  * @old_buf: donor buffer to have page reused
  *
  * Synchronizes page for reuse by the adapter
@@ -645,16 +636,10 @@
 }
 
 /**
-<<<<<<< HEAD
- * ice_fetch_rx_buf - Allocate skb and populate it
- * @rx_ring: rx descriptor ring to transact packets on
- * @rx_desc: descriptor containing info written by hardware
-=======
  * ice_get_rx_buf - Fetch Rx buffer and synchronize data for use
  * @rx_ring: Rx descriptor ring to transact packets on
  * @skb: skb to be used
  * @size: size of buffer to add to skb
->>>>>>> 407d19ab
  *
  * This function will pull an Rx buffer from the ring and synchronize it
  * for use by the CPU.
@@ -747,17 +732,8 @@
  * @rx_ring: Rx descriptor ring to transact packets on
  * @rx_buf: Rx buffer to pull data from
  *
-<<<<<<< HEAD
- * This function is an ice specific version of __pskb_pull_tail.  The
- * main difference between this version and the original function is that
- * this function can make several assumptions about the state of things
- * that allow for significant optimizations versus the standard function.
- * As a result we can do things like drop a frag and maintain an accurate
- * truesize for the skb.
-=======
  * This function will  clean up the contents of the rx_buf. It will
  * either recycle the buffer or unmap it and free the associated resources.
->>>>>>> 407d19ab
  */
 static void ice_put_rx_buf(struct ice_ring *rx_ring, struct ice_rx_buf *rx_buf)
 {
@@ -821,7 +797,7 @@
  * @rx_desc: Rx descriptor for current buffer
  * @skb: Current socket buffer containing buffer in progress
  *
- * This function updates next to clean.  If the buffer is an EOP buffer
+ * This function updates next to clean. If the buffer is an EOP buffer
  * this function exits returning false, otherwise it will place the
  * sk_buff in the next buffer to be chained and return true indicating
  * that this is in fact a non-EOP buffer.
@@ -958,7 +934,7 @@
 
 /**
  * ice_process_skb_fields - Populate skb header fields from Rx descriptor
- * @rx_ring: rx descriptor ring packet is being transacted on
+ * @rx_ring: Rx descriptor ring packet is being transacted on
  * @rx_desc: pointer to the EOP Rx descriptor
  * @skb: pointer to current skb being populated
  * @ptype: the packet type decoded by hardware
@@ -982,7 +958,7 @@
 
 /**
  * ice_receive_skb - Send a completed packet up the stack
- * @rx_ring: rx ring in play
+ * @rx_ring: Rx ring in play
  * @skb: packet to send up
  * @vlan_tag: VLAN tag for packet
  *
@@ -1000,11 +976,11 @@
 
 /**
  * ice_clean_rx_irq - Clean completed descriptors from Rx ring - bounce buf
- * @rx_ring: rx descriptor ring to transact packets on
+ * @rx_ring: Rx descriptor ring to transact packets on
  * @budget: Total limit on number of packets to process
  *
  * This function provides a "bounce buffer" approach to Rx interrupt
- * processing.  The advantage to this is that on systems that have
+ * processing. The advantage to this is that on systems that have
  * expensive overhead for IOMMU access this provides a means of avoiding
  * it by maintaining the mapping of the page to the system.
  *
@@ -1122,8 +1098,6 @@
 }
 
 /**
-<<<<<<< HEAD
-=======
  * ice_adjust_itr_by_size_and_speed - Adjust ITR based on current traffic
  * @port_info: port_info structure containing the current link speed
  * @avg_pkt_size: average size of Tx or Rx packets based on clean routine
@@ -1422,7 +1396,6 @@
 }
 
 /**
->>>>>>> 407d19ab
  * ice_napi_poll - NAPI polling Rx/Tx cleanup routine
  * @napi: napi struct with our devices info in it
  * @budget: amount of work driver is allowed to do this pass, in packets
@@ -1473,11 +1446,14 @@
 	if (!clean_complete)
 		return budget;
 
-	/* Work is done so exit the polling mode and re-enable the interrupt */
-	napi_complete_done(napi, work_done);
-	if (test_bit(ICE_FLAG_MSIX_ENA, pf->flags))
-		ice_irq_dynamic_ena(&vsi->back->hw, vsi, q_vector);
-	return 0;
+	/* Exit the polling mode, but don't re-enable interrupts if stack might
+	 * poll us due to busy-polling
+	 */
+	if (likely(napi_complete_done(napi, work_done)))
+		if (test_bit(ICE_FLAG_MSIX_ENA, pf->flags))
+			ice_update_ena_itr(vsi, q_vector);
+
+	return min_t(int, work_done, budget - 1);
 }
 
 /* helper function for building cmd/type/offset */
@@ -1492,7 +1468,7 @@
 }
 
 /**
- * __ice_maybe_stop_tx - 2nd level check for tx stop conditions
+ * __ice_maybe_stop_tx - 2nd level check for Tx stop conditions
  * @tx_ring: the ring to be checked
  * @size: the size buffer we want to assure is available
  *
@@ -1515,7 +1491,7 @@
 }
 
 /**
- * ice_maybe_stop_tx - 1st level check for tx stop conditions
+ * ice_maybe_stop_tx - 1st level check for Tx stop conditions
  * @tx_ring: the ring to be checked
  * @size:    the size buffer we want to assure is available
  *
@@ -1525,6 +1501,7 @@
 {
 	if (likely(ICE_DESC_UNUSED(tx_ring) >= size))
 		return 0;
+
 	return __ice_maybe_stop_tx(tx_ring, size);
 }
 
@@ -1763,6 +1740,12 @@
 		offset |= l4_len << ICE_TX_DESC_LEN_L4_LEN_S;
 		break;
 	case IPPROTO_SCTP:
+		/* enable SCTP checksum offload */
+		cmd |= ICE_TX_DESC_CMD_L4T_EOFT_SCTP;
+		l4_len = sizeof(struct sctphdr) >> 2;
+		offset |= l4_len << ICE_TX_DESC_LEN_L4_LEN_S;
+		break;
+
 	default:
 		if (first->tx_flags & ICE_TX_FLAGS_TSO)
 			return -1;
@@ -1917,23 +1900,23 @@
  * Finally, we add one to round up. Because 256 isn't an exact multiple of
  * 3, we'll underestimate near each multiple of 12K. This is actually more
  * accurate as we have 4K - 1 of wiggle room that we can fit into the last
- * segment.  For our purposes this is accurate out to 1M which is orders of
+ * segment. For our purposes this is accurate out to 1M which is orders of
  * magnitude greater than our largest possible GSO size.
  *
  * This would then be implemented as:
- *     return (((size >> 12) * 85) >> 8) + 1;
+ *     return (((size >> 12) * 85) >> 8) + ICE_DESCS_FOR_SKB_DATA_PTR;
  *
  * Since multiplication and division are commutative, we can reorder
  * operations into:
- *     return ((size * 85) >> 20) + 1;
+ *     return ((size * 85) >> 20) + ICE_DESCS_FOR_SKB_DATA_PTR;
  */
 static unsigned int ice_txd_use_count(unsigned int size)
 {
-	return ((size * 85) >> 20) + 1;
-}
-
-/**
- * ice_xmit_desc_count - calculate number of tx descriptors needed
+	return ((size * 85) >> 20) + ICE_DESCS_FOR_SKB_DATA_PTR;
+}
+
+/**
+ * ice_xmit_desc_count - calculate number of Tx descriptors needed
  * @skb: send buffer
  *
  * Returns number of data descriptors needed for this skb.
@@ -1985,7 +1968,7 @@
 	nr_frags -= ICE_MAX_BUF_TXD - 2;
 	frag = &skb_shinfo(skb)->frags[0];
 
-	/* Initialize size to the negative value of gso_size minus 1.  We
+	/* Initialize size to the negative value of gso_size minus 1. We
 	 * use this as the worst case scenerio in which the frag ahead
 	 * of us only provides one byte which is why we are limited to 6
 	 * descriptors for a single transmit as the header and previous
@@ -2071,7 +2054,8 @@
 	 *       + 1 desc for context descriptor,
 	 * otherwise try next time
 	 */
-	if (ice_maybe_stop_tx(tx_ring, count + 4 + 1)) {
+	if (ice_maybe_stop_tx(tx_ring, count + ICE_DESCS_PER_CACHE_LINE +
+			      ICE_DESCS_FOR_CTX_DESC)) {
 		tx_ring->tx_stats.tx_busy++;
 		return NETDEV_TX_BUSY;
 	}
