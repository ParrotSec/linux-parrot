/*
 * This file is part of the Chelsio T4 Ethernet driver for Linux.
 *
 * Copyright (c) 2003-2016 Chelsio Communications, Inc. All rights reserved.
 *
 * This software is available to you under a choice of one of two
 * licenses.  You may choose to be licensed under the terms of the GNU
 * General Public License (GPL) Version 2, available from the file
 * COPYING in the main directory of this source tree, or the
 * OpenIB.org BSD license below:
 *
 *     Redistribution and use in source and binary forms, with or
 *     without modification, are permitted provided that the following
 *     conditions are met:
 *
 *      - Redistributions of source code must retain the above
 *        copyright notice, this list of conditions and the following
 *        disclaimer.
 *
 *      - Redistributions in binary form must reproduce the above
 *        copyright notice, this list of conditions and the following
 *        disclaimer in the documentation and/or other materials
 *        provided with the distribution.
 *
 * THE SOFTWARE IS PROVIDED "AS IS", WITHOUT WARRANTY OF ANY KIND,
 * EXPRESS OR IMPLIED, INCLUDING BUT NOT LIMITED TO THE WARRANTIES OF
 * MERCHANTABILITY, FITNESS FOR A PARTICULAR PURPOSE AND
 * NONINFRINGEMENT. IN NO EVENT SHALL THE AUTHORS OR COPYRIGHT HOLDERS
 * BE LIABLE FOR ANY CLAIM, DAMAGES OR OTHER LIABILITY, WHETHER IN AN
 * ACTION OF CONTRACT, TORT OR OTHERWISE, ARISING FROM, OUT OF OR IN
 * CONNECTION WITH THE SOFTWARE OR THE USE OR OTHER DEALINGS IN THE
 * SOFTWARE.
 */

#ifndef __CXGB4_ULD_H
#define __CXGB4_ULD_H

#include <linux/cache.h>
#include <linux/spinlock.h>
#include <linux/skbuff.h>
#include <linux/inetdevice.h>
#include <linux/atomic.h>
#include <net/tls.h>
#include "cxgb4.h"

#define MAX_ULD_QSETS 16
#define MAX_ULD_NPORTS 4
<<<<<<< HEAD
=======

/* ulp_mem_io + ulptx_idata + payload + padding */
#define MAX_IMM_ULPTX_WR_LEN (32 + 8 + 256 + 8)
>>>>>>> 4e026225

/* CPL message priority levels */
enum {
	CPL_PRIORITY_DATA     = 0,  /* data messages */
	CPL_PRIORITY_SETUP    = 1,  /* connection setup messages */
	CPL_PRIORITY_TEARDOWN = 0,  /* connection teardown messages */
	CPL_PRIORITY_LISTEN   = 1,  /* listen start/stop messages */
	CPL_PRIORITY_ACK      = 1,  /* RX ACK messages */
	CPL_PRIORITY_CONTROL  = 1   /* control messages */
};

#define INIT_TP_WR(w, tid) do { \
	(w)->wr.wr_hi = htonl(FW_WR_OP_V(FW_TP_WR) | \
			      FW_WR_IMMDLEN_V(sizeof(*w) - sizeof(w->wr))); \
	(w)->wr.wr_mid = htonl(FW_WR_LEN16_V(DIV_ROUND_UP(sizeof(*w), 16)) | \
			       FW_WR_FLOWID_V(tid)); \
	(w)->wr.wr_lo = cpu_to_be64(0); \
} while (0)

#define INIT_TP_WR_CPL(w, cpl, tid) do { \
	INIT_TP_WR(w, tid); \
	OPCODE_TID(w) = htonl(MK_OPCODE_TID(cpl, tid)); \
} while (0)

#define INIT_ULPTX_WR(w, wrlen, atomic, tid) do { \
	(w)->wr.wr_hi = htonl(FW_WR_OP_V(FW_ULPTX_WR) | \
			      FW_WR_ATOMIC_V(atomic)); \
	(w)->wr.wr_mid = htonl(FW_WR_LEN16_V(DIV_ROUND_UP(wrlen, 16)) | \
			       FW_WR_FLOWID_V(tid)); \
	(w)->wr.wr_lo = cpu_to_be64(0); \
} while (0)

/* Special asynchronous notification message */
#define CXGB4_MSG_AN ((void *)1)
#define TX_ULD(uld)(((uld) != CXGB4_ULD_CRYPTO) ? CXGB4_TX_OFLD :\
		      CXGB4_TX_CRYPTO)

struct serv_entry {
	void *data;
};

union aopen_entry {
	void *data;
	union aopen_entry *next;
};

struct eotid_entry {
	void *data;
};

/*
 * Holds the size, base address, free list start, etc of the TID, server TID,
 * and active-open TID tables.  The tables themselves are allocated dynamically.
 */
struct tid_info {
	void **tid_tab;
	unsigned int tid_base;
	unsigned int ntids;

	struct serv_entry *stid_tab;
	unsigned long *stid_bmap;
	unsigned int nstids;
	unsigned int stid_base;

	unsigned int nhash;
	unsigned int hash_base;

	union aopen_entry *atid_tab;
	unsigned int natids;
	unsigned int atid_base;

	struct filter_entry *hpftid_tab;
	unsigned long *hpftid_bmap;
	unsigned int nhpftids;
	unsigned int hpftid_base;

	struct filter_entry *ftid_tab;
	unsigned long *ftid_bmap;
	unsigned int nftids;
	unsigned int ftid_base;
	unsigned int aftid_base;
	unsigned int aftid_end;
	/* Server filter region */
	unsigned int sftid_base;
	unsigned int nsftids;

	spinlock_t atid_lock ____cacheline_aligned_in_smp;
	union aopen_entry *afree;
	unsigned int atids_in_use;

	spinlock_t stid_lock;
	unsigned int stids_in_use;
	unsigned int v6_stids_in_use;
	unsigned int sftids_in_use;

	/* ETHOFLD range */
	struct eotid_entry *eotid_tab;
	unsigned long *eotid_bmap;
	unsigned int eotid_base;
	unsigned int neotids;

	/* TIDs in the TCAM */
	atomic_t tids_in_use;
	/* TIDs in the HASH */
	atomic_t hash_tids_in_use;
	atomic_t conns_in_use;
	/* ETHOFLD TIDs used for rate limiting */
	atomic_t eotids_in_use;

	/* lock for setting/clearing filter bitmap */
	spinlock_t ftid_lock;

	unsigned int tc_hash_tids_max_prio;
};

static inline void *lookup_tid(const struct tid_info *t, unsigned int tid)
{
	tid -= t->tid_base;
	return tid < t->ntids ? t->tid_tab[tid] : NULL;
}

static inline bool tid_out_of_range(const struct tid_info *t, unsigned int tid)
{
	return ((tid - t->tid_base) >= t->ntids);
}

static inline void *lookup_atid(const struct tid_info *t, unsigned int atid)
{
	return atid < t->natids ? t->atid_tab[atid].data : NULL;
}

static inline void *lookup_stid(const struct tid_info *t, unsigned int stid)
{
	/* Is it a server filter TID? */
	if (t->nsftids && (stid >= t->sftid_base)) {
		stid -= t->sftid_base;
		stid += t->nstids;
	} else {
		stid -= t->stid_base;
	}

	return stid < (t->nstids + t->nsftids) ? t->stid_tab[stid].data : NULL;
}

static inline void cxgb4_insert_tid(struct tid_info *t, void *data,
				    unsigned int tid, unsigned short family)
{
	t->tid_tab[tid - t->tid_base] = data;
	if (t->hash_base && (tid >= t->hash_base)) {
		if (family == AF_INET6)
			atomic_add(2, &t->hash_tids_in_use);
		else
			atomic_inc(&t->hash_tids_in_use);
	} else {
		if (family == AF_INET6)
			atomic_add(2, &t->tids_in_use);
		else
			atomic_inc(&t->tids_in_use);
	}
	atomic_inc(&t->conns_in_use);
}

static inline struct eotid_entry *cxgb4_lookup_eotid(struct tid_info *t,
						     u32 eotid)
{
	return eotid < t->neotids ? &t->eotid_tab[eotid] : NULL;
}

static inline int cxgb4_get_free_eotid(struct tid_info *t)
{
	int eotid;

	eotid = find_first_zero_bit(t->eotid_bmap, t->neotids);
	if (eotid >= t->neotids)
		eotid = -1;

	return eotid;
}

static inline void cxgb4_alloc_eotid(struct tid_info *t, u32 eotid, void *data)
{
	set_bit(eotid, t->eotid_bmap);
	t->eotid_tab[eotid].data = data;
	atomic_inc(&t->eotids_in_use);
}

static inline void cxgb4_free_eotid(struct tid_info *t, u32 eotid)
{
	clear_bit(eotid, t->eotid_bmap);
	t->eotid_tab[eotid].data = NULL;
	atomic_dec(&t->eotids_in_use);
}

int cxgb4_alloc_atid(struct tid_info *t, void *data);
int cxgb4_alloc_stid(struct tid_info *t, int family, void *data);
int cxgb4_alloc_sftid(struct tid_info *t, int family, void *data);
void cxgb4_free_atid(struct tid_info *t, unsigned int atid);
void cxgb4_free_stid(struct tid_info *t, unsigned int stid, int family);
void cxgb4_remove_tid(struct tid_info *t, unsigned int qid, unsigned int tid,
		      unsigned short family);
struct in6_addr;

int cxgb4_create_server(const struct net_device *dev, unsigned int stid,
			__be32 sip, __be16 sport, __be16 vlan,
			unsigned int queue);
int cxgb4_create_server6(const struct net_device *dev, unsigned int stid,
			 const struct in6_addr *sip, __be16 sport,
			 unsigned int queue);
int cxgb4_remove_server(const struct net_device *dev, unsigned int stid,
			unsigned int queue, bool ipv6);
int cxgb4_create_server_filter(const struct net_device *dev, unsigned int stid,
			       __be32 sip, __be16 sport, __be16 vlan,
			       unsigned int queue,
			       unsigned char port, unsigned char mask);
int cxgb4_remove_server_filter(const struct net_device *dev, unsigned int stid,
			       unsigned int queue, bool ipv6);

/* Filter operation context to allow callers of cxgb4_set_filter() and
 * cxgb4_del_filter() to wait for an asynchronous completion.
 */
struct filter_ctx {
	struct completion completion;	/* completion rendezvous */
	void *closure;			/* caller's opaque information */
	int result;			/* result of operation */
	u32 tid;			/* to store tid */
};

struct chcr_ktls {
	refcount_t ktls_refcount;
};

struct ch_filter_specification;

int cxgb4_get_free_ftid(struct net_device *dev, u8 family, bool hash_en,
			u32 tc_prio);
int __cxgb4_set_filter(struct net_device *dev, int filter_id,
		       struct ch_filter_specification *fs,
		       struct filter_ctx *ctx);
int __cxgb4_del_filter(struct net_device *dev, int filter_id,
		       struct ch_filter_specification *fs,
		       struct filter_ctx *ctx);
int cxgb4_set_filter(struct net_device *dev, int filter_id,
		     struct ch_filter_specification *fs);
int cxgb4_del_filter(struct net_device *dev, int filter_id,
		     struct ch_filter_specification *fs);
int cxgb4_get_filter_counters(struct net_device *dev, unsigned int fidx,
			      u64 *hitcnt, u64 *bytecnt, bool hash);

static inline void set_wr_txq(struct sk_buff *skb, int prio, int queue)
{
	skb_set_queue_mapping(skb, (queue << 1) | prio);
}

enum cxgb4_uld {
	CXGB4_ULD_INIT,
	CXGB4_ULD_RDMA,
	CXGB4_ULD_ISCSI,
	CXGB4_ULD_ISCSIT,
	CXGB4_ULD_CRYPTO,
	CXGB4_ULD_IPSEC,
	CXGB4_ULD_TLS,
	CXGB4_ULD_KTLS,
	CXGB4_ULD_MAX
};

enum cxgb4_tx_uld {
	CXGB4_TX_OFLD,
	CXGB4_TX_CRYPTO,
	CXGB4_TX_MAX
};

enum cxgb4_txq_type {
	CXGB4_TXQ_ETH,
	CXGB4_TXQ_ULD,
	CXGB4_TXQ_CTRL,
	CXGB4_TXQ_MAX
};

enum cxgb4_state {
	CXGB4_STATE_UP,
	CXGB4_STATE_START_RECOVERY,
	CXGB4_STATE_DOWN,
	CXGB4_STATE_DETACH,
	CXGB4_STATE_FATAL_ERROR
};

enum cxgb4_control {
	CXGB4_CONTROL_DB_FULL,
	CXGB4_CONTROL_DB_EMPTY,
	CXGB4_CONTROL_DB_DROP,
};

struct adapter;
struct pci_dev;
struct l2t_data;
struct net_device;
struct pkt_gl;
struct tp_tcp_stats;
struct t4_lro_mgr;

struct cxgb4_range {
	unsigned int start;
	unsigned int size;
};

struct cxgb4_virt_res {                      /* virtualized HW resources */
	struct cxgb4_range ddp;
	struct cxgb4_range iscsi;
	struct cxgb4_range stag;
	struct cxgb4_range rq;
	struct cxgb4_range srq;
	struct cxgb4_range pbl;
	struct cxgb4_range qp;
	struct cxgb4_range cq;
	struct cxgb4_range ocq;
	struct cxgb4_range key;
	unsigned int ncrypto_fc;
	struct cxgb4_range ppod_edram;
};

#if IS_ENABLED(CONFIG_CHELSIO_TLS_DEVICE)
struct ch_ktls_port_stats_debug {
	atomic64_t ktls_tx_connection_open;
	atomic64_t ktls_tx_connection_fail;
	atomic64_t ktls_tx_connection_close;
	atomic64_t ktls_tx_encrypted_packets;
	atomic64_t ktls_tx_encrypted_bytes;
	atomic64_t ktls_tx_ctx;
	atomic64_t ktls_tx_ooo;
	atomic64_t ktls_tx_skip_no_sync_data;
	atomic64_t ktls_tx_drop_no_sync_data;
	atomic64_t ktls_tx_drop_bypass_req;
};

struct ch_ktls_stats_debug {
	struct ch_ktls_port_stats_debug ktls_port[MAX_ULD_NPORTS];
	atomic64_t ktls_tx_send_records;
	atomic64_t ktls_tx_end_pkts;
	atomic64_t ktls_tx_start_pkts;
	atomic64_t ktls_tx_middle_pkts;
	atomic64_t ktls_tx_retransmit_pkts;
	atomic64_t ktls_tx_complete_pkts;
	atomic64_t ktls_tx_trimmed_pkts;
	atomic64_t ktls_tx_fallback;
};
#endif

struct chcr_stats_debug {
	atomic_t cipher_rqst;
	atomic_t digest_rqst;
	atomic_t aead_rqst;
	atomic_t complete;
	atomic_t error;
	atomic_t fallback;
	atomic_t tls_pdu_tx;
	atomic_t tls_pdu_rx;
	atomic_t tls_key;
<<<<<<< HEAD
};

#if IS_ENABLED(CONFIG_CHELSIO_IPSEC_INLINE)
struct ch_ipsec_stats_debug {
	atomic_t ipsec_cnt;
=======
>>>>>>> 4e026225
};
#endif

#if IS_ENABLED(CONFIG_CHELSIO_IPSEC_INLINE)
struct ch_ipsec_stats_debug {
	atomic_t ipsec_cnt;
};
#endif

#define OCQ_WIN_OFFSET(pdev, vres) \
	(pci_resource_len((pdev), 2) - roundup_pow_of_two((vres)->ocq.size))

/*
 * Block of information the LLD provides to ULDs attaching to a device.
 */
struct cxgb4_lld_info {
	struct pci_dev *pdev;                /* associated PCI device */
	struct l2t_data *l2t;                /* L2 table */
	struct tid_info *tids;               /* TID table */
	struct net_device **ports;           /* device ports */
	const struct cxgb4_virt_res *vr;     /* assorted HW resources */
	const unsigned short *mtus;          /* MTU table */
	const unsigned short *rxq_ids;       /* the ULD's Rx queue ids */
	const unsigned short *ciq_ids;       /* the ULD's concentrator IQ ids */
	unsigned short nrxq;                 /* # of Rx queues */
	unsigned short ntxq;                 /* # of Tx queues */
	unsigned short nciq;		     /* # of concentrator IQ */
	unsigned char nchan:4;               /* # of channels */
	unsigned char nports:4;              /* # of ports */
	unsigned char wr_cred;               /* WR 16-byte credits */
	unsigned char adapter_type;          /* type of adapter */
	unsigned char fw_api_ver;            /* FW API version */
	unsigned char crypto;                /* crypto support */
	unsigned int fw_vers;                /* FW version */
	unsigned int iscsi_iolen;            /* iSCSI max I/O length */
	unsigned int cclk_ps;                /* Core clock period in psec */
	unsigned short udb_density;          /* # of user DB/page */
	unsigned short ucq_density;          /* # of user CQs/page */
	unsigned int sge_host_page_size;     /* SGE host page size */
	unsigned short filt_mode;            /* filter optional components */
	unsigned short tx_modq[NCHAN];       /* maps each tx channel to a */
					     /* scheduler queue */
	void __iomem *gts_reg;               /* address of GTS register */
	void __iomem *db_reg;                /* address of kernel doorbell */
	int dbfifo_int_thresh;		     /* doorbell fifo int threshold */
	unsigned int sge_ingpadboundary;     /* SGE ingress padding boundary */
	unsigned int sge_egrstatuspagesize;  /* SGE egress status page size */
	unsigned int sge_pktshift;           /* Padding between CPL and */
					     /*	packet data */
	unsigned int pf;		     /* Physical Function we're using */
	bool enable_fw_ofld_conn;            /* Enable connection through fw */
					     /* WR */
	unsigned int max_ordird_qp;          /* Max ORD/IRD depth per RDMA QP */
	unsigned int max_ird_adapter;        /* Max IRD memory per adapter */
	bool ulptx_memwrite_dsgl;            /* use of T5 DSGL allowed */
	unsigned int iscsi_tagmask;	     /* iscsi ddp tag mask */
	unsigned int iscsi_pgsz_order;	     /* iscsi ddp page size orders */
	unsigned int iscsi_llimit;	     /* chip's iscsi region llimit */
	unsigned int ulp_crypto;             /* crypto lookaside support */
	void **iscsi_ppm;		     /* iscsi page pod manager */
	int nodeid;			     /* device numa node id */
	bool fr_nsmr_tpte_wr_support;	     /* FW supports FR_NSMR_TPTE_WR */
	bool write_w_imm_support;         /* FW supports WRITE_WITH_IMMEDIATE */
	bool write_cmpl_support;             /* FW supports WRITE_CMPL WR */
};

struct cxgb4_uld_info {
	char name[IFNAMSIZ];
	void *handle;
	unsigned int nrxq;
	unsigned int rxq_size;
	unsigned int ntxq;
	bool ciq;
	bool lro;
	void *(*add)(const struct cxgb4_lld_info *p);
	int (*rx_handler)(void *handle, const __be64 *rsp,
			  const struct pkt_gl *gl);
	int (*state_change)(void *handle, enum cxgb4_state new_state);
	int (*control)(void *handle, enum cxgb4_control control, ...);
	int (*lro_rx_handler)(void *handle, const __be64 *rsp,
			      const struct pkt_gl *gl,
			      struct t4_lro_mgr *lro_mgr,
			      struct napi_struct *napi);
	void (*lro_flush)(struct t4_lro_mgr *);
	int (*tx_handler)(struct sk_buff *skb, struct net_device *dev);
#if IS_ENABLED(CONFIG_CHELSIO_TLS_DEVICE)
	const struct tlsdev_ops *tlsdev_ops;
#endif
#if IS_ENABLED(CONFIG_XFRM_OFFLOAD)
	const struct xfrmdev_ops *xfrmdev_ops;
#endif
};

static inline bool cxgb4_is_ktls_skb(struct sk_buff *skb)
{
	return skb->sk && tls_is_sk_tx_device_offloaded(skb->sk);
}

void cxgb4_uld_enable(struct adapter *adap);
void cxgb4_register_uld(enum cxgb4_uld type, const struct cxgb4_uld_info *p);
int cxgb4_unregister_uld(enum cxgb4_uld type);
int cxgb4_ofld_send(struct net_device *dev, struct sk_buff *skb);
int cxgb4_immdata_send(struct net_device *dev, unsigned int idx,
		       const void *src, unsigned int len);
int cxgb4_crypto_send(struct net_device *dev, struct sk_buff *skb);
unsigned int cxgb4_dbfifo_count(const struct net_device *dev, int lpfifo);
unsigned int cxgb4_port_chan(const struct net_device *dev);
unsigned int cxgb4_port_e2cchan(const struct net_device *dev);
unsigned int cxgb4_port_viid(const struct net_device *dev);
unsigned int cxgb4_tp_smt_idx(enum chip_type chip, unsigned int viid);
unsigned int cxgb4_port_idx(const struct net_device *dev);
unsigned int cxgb4_best_mtu(const unsigned short *mtus, unsigned short mtu,
			    unsigned int *idx);
unsigned int cxgb4_best_aligned_mtu(const unsigned short *mtus,
				    unsigned short header_size,
				    unsigned short data_size_max,
				    unsigned short data_size_align,
				    unsigned int *mtu_idxp);
void cxgb4_get_tcp_stats(struct pci_dev *pdev, struct tp_tcp_stats *v4,
			 struct tp_tcp_stats *v6);
void cxgb4_iscsi_init(struct net_device *dev, unsigned int tag_mask,
		      const unsigned int *pgsz_order);
struct sk_buff *cxgb4_pktgl_to_skb(const struct pkt_gl *gl,
				   unsigned int skb_len, unsigned int pull_len);
int cxgb4_sync_txq_pidx(struct net_device *dev, u16 qid, u16 pidx, u16 size);
int cxgb4_flush_eq_cache(struct net_device *dev);
int cxgb4_read_tpte(struct net_device *dev, u32 stag, __be32 *tpte);
u64 cxgb4_read_sge_timestamp(struct net_device *dev);

enum cxgb4_bar2_qtype { CXGB4_BAR2_QTYPE_EGRESS, CXGB4_BAR2_QTYPE_INGRESS };
int cxgb4_bar2_sge_qregs(struct net_device *dev,
			 unsigned int qid,
			 enum cxgb4_bar2_qtype qtype,
			 int user,
			 u64 *pbar2_qoffset,
			 unsigned int *pbar2_qid);

#endif  /* !__CXGB4_ULD_H */<|MERGE_RESOLUTION|>--- conflicted
+++ resolved
@@ -45,12 +45,9 @@
 
 #define MAX_ULD_QSETS 16
 #define MAX_ULD_NPORTS 4
-<<<<<<< HEAD
-=======
 
 /* ulp_mem_io + ulptx_idata + payload + padding */
 #define MAX_IMM_ULPTX_WR_LEN (32 + 8 + 256 + 8)
->>>>>>> 4e026225
 
 /* CPL message priority levels */
 enum {
@@ -408,16 +405,7 @@
 	atomic_t tls_pdu_tx;
 	atomic_t tls_pdu_rx;
 	atomic_t tls_key;
-<<<<<<< HEAD
-};
-
-#if IS_ENABLED(CONFIG_CHELSIO_IPSEC_INLINE)
-struct ch_ipsec_stats_debug {
-	atomic_t ipsec_cnt;
-=======
->>>>>>> 4e026225
-};
-#endif
+};
 
 #if IS_ENABLED(CONFIG_CHELSIO_IPSEC_INLINE)
 struct ch_ipsec_stats_debug {
