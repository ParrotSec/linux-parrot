--- conflicted
+++ resolved
@@ -198,7 +198,7 @@
 	if (pcie_fw & PCIE_FW_ERR_F) {
 		dev_err(adap->pdev_dev, "Firmware reports adapter error: %s\n",
 			reason[PCIE_FW_EVAL_G(pcie_fw)]);
-		adap->flags &= ~FW_OK;
+		adap->flags &= ~CXGB4_FW_OK;
 	}
 }
 
@@ -3794,7 +3794,7 @@
 	/* If we have version number support, then check to see if the adapter
 	 * already has up-to-date PHY firmware loaded.
 	 */
-	 if (phy_fw_version) {
+	if (phy_fw_version) {
 		new_phy_fw_vers = phy_fw_version(phy_fw_data, phy_fw_size);
 		ret = t4_phy_fw_ver(adap, &cur_phy_fw_ver);
 		if (ret < 0)
@@ -3889,7 +3889,7 @@
 	c.param[0].mnem =
 		cpu_to_be32(FW_PARAMS_MNEM_V(FW_PARAMS_MNEM_DEV) |
 			    FW_PARAMS_PARAM_X_V(FW_PARAMS_PARAM_DEV_FWCACHE));
-	c.param[0].val = (__force __be32)op;
+	c.param[0].val = cpu_to_be32(op);
 
 	return t4_wr_mbox(adap, adap->mbox, &c, sizeof(c), NULL);
 }
@@ -4142,6 +4142,7 @@
 	char cc_fec;
 
 	fw_mdi = (FW_PORT_CAP32_MDI_V(FW_PORT_CAP32_MDI_AUTO) & lc->pcaps);
+
 	/* Convert driver coding of Pause Frame Flow Control settings into the
 	 * Firmware's API.
 	 */
@@ -4161,13 +4162,11 @@
 	fw_fec = cc_to_fwcap_fec(cc_fec);
 
 	/* Figure out what our Requested Port Capabilities are going to be.
+	 * Note parallel structure in t4_handle_get_port_info() and
+	 * init_link_config().
 	 */
 	if (!(lc->pcaps & FW_PORT_CAP32_ANEG)) {
-<<<<<<< HEAD
-		rcap = lc->acaps | fw_fc | fw_fec;
-=======
 		acaps = lc->acaps | fw_fc | fw_fec;
->>>>>>> 407d19ab
 		lc->fc = lc->requested_fc & ~PAUSE_AUTONEG;
 		lc->fec = cc_fec;
 	} else if (lc->autoneg == AUTONEG_DISABLE) {
@@ -4178,7 +4177,11 @@
 		acaps = lc->acaps | fw_fc | fw_fec | fw_mdi;
 	}
 
-	/* Note that older Firmware doesn't have FW_PORT_CAP32_FORCE_PAUSE, so
+	/* Some Requested Port Capabilities are trivially wrong if they exceed
+	 * the Physical Port Capabilities.  We can check that here and provide
+	 * moderately useful feedback in the system log.
+	 *
+	 * Note that older Firmware doesn't have FW_PORT_CAP32_FORCE_PAUSE, so
 	 * we need to exclude this from this check in order to maintain
 	 * compatibility ...
 	 */
@@ -4242,6 +4245,13 @@
 
 	ret = t4_wr_mbox_meat_timeout(adapter, mbox, &cmd, sizeof(cmd), NULL,
 				      sleep_ok, timeout);
+
+	/* Unfortunately, even if the Requested Port Capabilities "fit" within
+	 * the Physical Port Capabilities, some combinations of features may
+	 * still not be leagal.  For example, 40Gb/s and Reed-Solomon Forward
+	 * Error Correction.  So if the Firmware rejects the L1 Configure
+	 * request, flag that here.
+	 */
 	if (ret) {
 		dev_err(adapter->pdev_dev,
 			"Requested Port Capabilities %#x rejected, error %d\n",
@@ -4261,6 +4271,7 @@
  */
 int t4_restart_aneg(struct adapter *adap, unsigned int mbox, unsigned int port)
 {
+	unsigned int fw_caps = adap->params.fw_caps_support;
 	struct fw_port_cmd c;
 
 	memset(&c, 0, sizeof(c));
@@ -4268,9 +4279,14 @@
 				     FW_CMD_REQUEST_F | FW_CMD_EXEC_F |
 				     FW_PORT_CMD_PORTID_V(port));
 	c.action_to_len16 =
-		cpu_to_be32(FW_PORT_CMD_ACTION_V(FW_PORT_ACTION_L1_CFG) |
+		cpu_to_be32(FW_PORT_CMD_ACTION_V(fw_caps == FW_CAPS16
+						 ? FW_PORT_ACTION_L1_CFG
+						 : FW_PORT_ACTION_L1_CFG32) |
 			    FW_LEN16(c));
-	c.u.l1cfg.rcap = cpu_to_be32(FW_PORT_CAP32_ANEG);
+	if (fw_caps == FW_CAPS16)
+		c.u.l1cfg.rcap = cpu_to_be32(FW_PORT_CAP_ANEG);
+	else
+		c.u.l1cfg32.rcap32 = cpu_to_be32(FW_PORT_CAP32_ANEG);
 	return t4_wr_mbox(adap, mbox, &c, sizeof(c), NULL);
 }
 
@@ -4993,7 +5009,13 @@
  */
 int t4_slow_intr_handler(struct adapter *adapter)
 {
-	u32 cause = t4_read_reg(adapter, PL_INT_CAUSE_A);
+	/* There are rare cases where a PL_INT_CAUSE bit may end up getting
+	 * set when the corresponding PL_INT_ENABLE bit isn't set.  It's
+	 * easiest just to mask that case here.
+	 */
+	u32 raw_cause = t4_read_reg(adapter, PL_INT_CAUSE_A);
+	u32 enable = t4_read_reg(adapter, PL_INT_ENABLE_A);
+	u32 cause = raw_cause & enable;
 
 	if (!(cause & GLBL_INTR_MASK))
 		return 0;
@@ -5045,7 +5067,7 @@
 		ulptx_intr_handler(adapter);
 
 	/* Clear the interrupts just processed for which we are the master. */
-	t4_write_reg(adapter, PL_INT_CAUSE_A, cause & GLBL_INTR_MASK);
+	t4_write_reg(adapter, PL_INT_CAUSE_A, raw_cause & GLBL_INTR_MASK);
 	(void)t4_read_reg(adapter, PL_INT_CAUSE_A); /* flush */
 	return 1;
 }
@@ -5268,7 +5290,7 @@
 
 static unsigned int t4_use_ldst(struct adapter *adap)
 {
-	return (adap->flags & FW_OK) && !adap->use_bd;
+	return (adap->flags & CXGB4_FW_OK) && !adap->use_bd;
 }
 
 /**
@@ -5931,7 +5953,6 @@
 {
 	int i, ofst = idx * 4;
 	u32 data_reg, mask_reg, cfg;
-	u32 multitrc = TRCMULTIFILTER_F;
 
 	if (!enable) {
 		t4_write_reg(adap, MPS_TRC_FILTER_MATCH_CTL_A_A + ofst, 0);
@@ -5951,7 +5972,6 @@
 		 * maximum packet capture size of 9600 bytes is recommended.
 		 * Also in this mode, only trace0 can be enabled and running.
 		 */
-		multitrc = 0;
 		if (tp->snap_len > 9600 || idx)
 			return -EINVAL;
 	}
@@ -6159,7 +6179,7 @@
 	 *        ( MPSBGMAP[Port 1] <<  8 ) |
 	 *        ( MPSBGMAP[Port 0] <<  0 ))
 	 */
-	if (adapter->flags & FW_OK) {
+	if (adapter->flags & CXGB4_FW_OK) {
 		u32 param, val;
 		int ret;
 
@@ -6746,6 +6766,47 @@
 }
 
 /**
+ *	t4_read_sge_dbqtimers - reag SGE Doorbell Queue Timer values
+ *	@adap - the adapter
+ *	@ndbqtimers: size of the provided SGE Doorbell Queue Timer table
+ *	@dbqtimers: SGE Doorbell Queue Timer table
+ *
+ *	Reads the SGE Doorbell Queue Timer values into the provided table.
+ *	Returns 0 on success (Firmware and Hardware support this feature),
+ *	an error on failure.
+ */
+int t4_read_sge_dbqtimers(struct adapter *adap, unsigned int ndbqtimers,
+			  u16 *dbqtimers)
+{
+	int ret, dbqtimerix;
+
+	ret = 0;
+	dbqtimerix = 0;
+	while (dbqtimerix < ndbqtimers) {
+		int nparams, param;
+		u32 params[7], vals[7];
+
+		nparams = ndbqtimers - dbqtimerix;
+		if (nparams > ARRAY_SIZE(params))
+			nparams = ARRAY_SIZE(params);
+
+		for (param = 0; param < nparams; param++)
+			params[param] =
+			  (FW_PARAMS_MNEM_V(FW_PARAMS_MNEM_DEV) |
+			   FW_PARAMS_PARAM_X_V(FW_PARAMS_PARAM_DEV_DBQ_TIMER) |
+			   FW_PARAMS_PARAM_Y_V(dbqtimerix + param));
+		ret = t4_query_params(adap, adap->mbox, adap->pf, 0,
+				      nparams, params, vals);
+		if (ret)
+			break;
+
+		for (param = 0; param < nparams; param++)
+			dbqtimers[dbqtimerix++] = vals[param];
+	}
+	return ret;
+}
+
+/**
  *      t4_fw_hello - establish communication with FW
  *      @adap: the adapter
  *      @mbox: mailbox to use for the FW command
@@ -7079,10 +7140,10 @@
 	if (!t4_fw_matches_chip(adap, fw_hdr))
 		return -EINVAL;
 
-	/* Disable FW_OK flag so that mbox commands with FW_OK flag set
-	 * wont be sent when we are flashing FW.
+	/* Disable CXGB4_FW_OK flag so that mbox commands with CXGB4_FW_OK flag
+	 * set wont be sent when we are flashing FW.
 	 */
-	adap->flags &= ~FW_OK;
+	adap->flags &= ~CXGB4_FW_OK;
 
 	ret = t4_fw_halt(adap, mbox, force);
 	if (ret < 0 && !force)
@@ -7121,7 +7182,7 @@
 	 */
 	(void)t4_init_devlog_params(adap);
 out:
-	adap->flags |= FW_OK;
+	adap->flags |= CXGB4_FW_OK;
 	return ret;
 }
 
@@ -7539,7 +7600,7 @@
  */
 int t4_alloc_vi(struct adapter *adap, unsigned int mbox, unsigned int port,
 		unsigned int pf, unsigned int vf, unsigned int nmac, u8 *mac,
-		unsigned int *rss_size)
+		unsigned int *rss_size, u8 *vivld, u8 *vin)
 {
 	int ret;
 	struct fw_vi_cmd c;
@@ -7574,6 +7635,13 @@
 	}
 	if (rss_size)
 		*rss_size = FW_VI_CMD_RSSSIZE_G(be16_to_cpu(c.rsssize_pkd));
+
+	if (vivld)
+		*vivld = FW_VI_CMD_VFVLD_G(be32_to_cpu(c.alloc_to_len16));
+
+	if (vin)
+		*vin = FW_VI_CMD_VIN_G(be32_to_cpu(c.alloc_to_len16));
+
 	return FW_VI_CMD_VIID_G(be16_to_cpu(c.type_viid));
 }
 
@@ -8031,7 +8099,7 @@
  *	MAC value.
  */
 int t4_change_mac(struct adapter *adap, unsigned int mbox, unsigned int viid,
-		  int idx, const u8 *addr, bool persist, bool add_smt)
+		  int idx, const u8 *addr, bool persist, u8 *smt_idx)
 {
 	int ret, mode;
 	struct fw_vi_mac_cmd c;
@@ -8040,7 +8108,7 @@
 
 	if (idx < 0)                             /* new allocation */
 		idx = persist ? FW_VI_MAC_ADD_PERSIST_MAC : FW_VI_MAC_ADD_MAC;
-	mode = add_smt ? FW_VI_MAC_SMT_AND_MPSTCAM : FW_VI_MAC_MPS_TCAM_ENTRY;
+	mode = smt_idx ? FW_VI_MAC_SMT_AND_MPSTCAM : FW_VI_MAC_MPS_TCAM_ENTRY;
 
 	memset(&c, 0, sizeof(c));
 	c.op_to_viid = cpu_to_be32(FW_CMD_OP_V(FW_VI_MAC_CMD) |
@@ -8057,6 +8125,23 @@
 		ret = FW_VI_MAC_CMD_IDX_G(be16_to_cpu(p->valid_to_idx));
 		if (ret >= max_mac_addr)
 			ret = -ENOMEM;
+		if (smt_idx) {
+			if (adap->params.viid_smt_extn_support) {
+				*smt_idx = FW_VI_MAC_CMD_SMTID_G
+						    (be32_to_cpu(c.op_to_viid));
+			} else {
+				/* In T4/T5, SMT contains 256 SMAC entries
+				 * organized in 128 rows of 2 entries each.
+				 * In T6, SMT contains 256 SMAC entries in
+				 * 256 rows.
+				 */
+				if (CHELSIO_CHIP_VERSION(adap->params.chip) <=
+								     CHELSIO_T5)
+					*smt_idx = (viid & FW_VIID_VIN_M) << 1;
+				else
+					*smt_idx = (viid & FW_VIID_VIN_M);
+			}
+		}
 	}
 	return ret;
 }
@@ -8501,6 +8586,10 @@
 	fc = fwcap_to_cc_pause(linkattr);
 	speed = fwcap_to_speed(linkattr);
 
+	/* Reset state for communicating new Transceiver Module status and
+	 * whether the OS-dependent layer wants us to redo the current
+	 * "sticky" L1 Configure Link Parameters.
+	 */
 	lc->new_module = false;
 	lc->redo_l1cfg = false;
 
@@ -8537,9 +8626,15 @@
 		 */
 		pi->port_type = port_type;
 
+		/* Record new Module Type information.
+		 */
 		pi->mod_type = mod_type;
 
+		/* Let the OS-dependent layer know if we have a new
+		 * Transceiver Module inserted.
+		 */
 		lc->new_module = t4_is_inserted_mod_type(mod_type);
+
 		t4_os_portmod_changed(adapter, pi->port_id);
 	}
 
@@ -8547,8 +8642,10 @@
 	    fc != lc->fc || fec != lc->fec) {	/* something changed */
 		if (!link_ok && lc->link_ok) {
 			lc->link_down_rc = linkdnrc;
-			dev_warn(adapter->pdev_dev, "Port %d link down, reason: %s\n",
-				 pi->tx_chan, t4_link_down_rc_str(linkdnrc));
+			dev_warn_ratelimited(adapter->pdev_dev,
+					     "Port %d link down, reason: %s\n",
+					     pi->tx_chan,
+					     t4_link_down_rc_str(linkdnrc));
 		}
 		lc->link_ok = link_ok;
 		lc->speed = speed;
@@ -8558,6 +8655,11 @@
 		lc->lpacaps = lpacaps;
 		lc->acaps = acaps & ADVERT_MASK;
 
+		/* If we're not physically capable of Auto-Negotiation, note
+		 * this as Auto-Negotiation disabled.  Otherwise, we track
+		 * what Auto-Negotiation settings we have.  Note parallel
+		 * structure in t4_link_l1cfg_core() and init_link_config().
+		 */
 		if (!(lc->acaps & FW_PORT_CAP32_ANEG)) {
 			lc->autoneg = AUTONEG_DISABLE;
 		} else if (lc->acaps & FW_PORT_CAP32_ANEG) {
@@ -8575,6 +8677,10 @@
 		t4_os_link_changed(adapter, pi->port_id, link_ok);
 	}
 
+	/* If we have a new Transceiver Module and the OS-dependent code has
+	 * told us that it wants us to redo whatever "sticky" L1 Configuration
+	 * Link Parameters are set, do that now.
+	 */
 	if (lc->new_module && lc->redo_l1cfg) {
 		struct link_config old_lc;
 		int ret;
@@ -8644,7 +8750,7 @@
 {
 	unsigned int fw_caps = pi->adapter->params.fw_caps_support;
 	struct fw_port_cmd port_cmd;
-	unsigned int action, link_ok, speed, mtu;
+	unsigned int action, link_ok, mtu;
 	fw_port_cap32_t linkattr;
 	int ret;
 
@@ -8678,7 +8784,6 @@
 		mtu = FW_PORT_CMD_MTU32_G(
 			be32_to_cpu(port_cmd.u.info32.auxlinfo32_mtu32));
 	}
-	speed = fwcap_to_speed(linkattr);
 
 	*link_okp = link_ok;
 	*speedp = fwcap_to_speed(linkattr);
@@ -9425,6 +9530,7 @@
 	enum fw_port_type port_type;
 	int mdio_addr;
 	fw_port_cap32_t pcaps, acaps;
+	u8 vivld = 0, vin = 0;
 	int ret;
 
 	/* If we haven't yet determined whether we're talking to Firmware
@@ -9479,7 +9585,8 @@
 		acaps = be32_to_cpu(cmd.u.info32.acaps32);
 	}
 
-	ret = t4_alloc_vi(pi->adapter, mbox, port, pf, vf, 1, mac, &rss_size);
+	ret = t4_alloc_vi(pi->adapter, mbox, port, pf, vf, 1, mac, &rss_size,
+			  &vivld, &vin);
 	if (ret < 0)
 		return ret;
 
@@ -9487,6 +9594,18 @@
 	pi->tx_chan = port;
 	pi->lport = port;
 	pi->rss_size = rss_size;
+
+	/* If fw supports returning the VIN as part of FW_VI_CMD,
+	 * save the returned values.
+	 */
+	if (adapter->params.viid_smt_extn_support) {
+		pi->vivld = vivld;
+		pi->vin = vin;
+	} else {
+		/* Retrieve the values from VIID */
+		pi->vivld = FW_VIID_VIVLD_G(pi->viid);
+		pi->vin =  FW_VIID_VIN_G(pi->viid);
+	}
 
 	pi->port_type = port_type;
 	pi->mdio_addr = mdio_addr;
@@ -10266,7 +10385,9 @@
 					 FW_ACL_VLAN_CMD_VFN_V(vf));
 	vlan_cmd.en_to_len16 = cpu_to_be32(enable | FW_LEN16(vlan_cmd));
 	/* Drop all packets that donot match vlan id */
-	vlan_cmd.dropnovlan_fm = FW_ACL_VLAN_CMD_FM_F;
+	vlan_cmd.dropnovlan_fm = (enable
+				  ? (FW_ACL_VLAN_CMD_DROPNOVLAN_F |
+				     FW_ACL_VLAN_CMD_FM_F) : 0);
 	if (enable != 0) {
 		vlan_cmd.nvlan = 1;
 		vlan_cmd.vlanid[0] = cpu_to_be16(vlan);
