--- conflicted
+++ resolved
@@ -240,10 +240,6 @@
 #define ENETC_PM0_IF_MODE	0x8300
 #define ENETC_PM0_IFM_RG	BIT(2)
 #define ENETC_PM0_IFM_RLP	(BIT(5) | BIT(11))
-<<<<<<< HEAD
-#define ENETC_PM0_IFM_RGAUTO	(BIT(15) | ENETC_PMO_IFM_RG | BIT(1))
-#define ENETC_PM0_IFM_XGMII	BIT(12)
-=======
 #define ENETC_PM0_IFM_EN_AUTO	BIT(15)
 #define ENETC_PM0_IFM_SSP_MASK	GENMASK(14, 13)
 #define ENETC_PM0_IFM_SSP_1000	(2 << 13)
@@ -253,7 +249,6 @@
 #define ENETC_PM0_IFM_IFMODE_MASK GENMASK(1, 0)
 #define ENETC_PM0_IFM_IFMODE_XGMII 0
 #define ENETC_PM0_IFM_IFMODE_GMII 2
->>>>>>> 4e026225
 #define ENETC_PSIDCAPR		0x1b08
 #define ENETC_PSIDCAPR_MSK	GENMASK(15, 0)
 #define ENETC_PSFCAPR		0x1b18
@@ -467,11 +462,8 @@
 #define enetc_wr_reg(reg, val)		_enetc_wr_reg_wa((reg), (val))
 #define enetc_rd(hw, off)		enetc_rd_reg((hw)->reg + (off))
 #define enetc_wr(hw, off, val)		enetc_wr_reg((hw)->reg + (off), val)
-<<<<<<< HEAD
-=======
 #define enetc_rd_hot(hw, off)		enetc_rd_reg_hot((hw)->reg + (off))
 #define enetc_wr_hot(hw, off, val)	enetc_wr_reg_hot((hw)->reg + (off), val)
->>>>>>> 4e026225
 #define enetc_rd64(hw, off)		_enetc_rd_reg64_wa((hw)->reg + (off))
 /* port register accessors - PF only */
 #define enetc_port_rd(hw, off)		enetc_rd_reg((hw)->port + (off))
