// SPDX-License-Identifier: GPL-2.0-only
/*
 * aQuantia Corporation Network Driver
 * Copyright (C) 2014-2017 aQuantia Corporation. All rights reserved
 */

/* File aq_ethtool.c: Definition of ethertool related functions. */

#include "aq_ethtool.h"
#include "aq_nic.h"
#include "aq_vec.h"

static void aq_ethtool_get_regs(struct net_device *ndev,
				struct ethtool_regs *regs, void *p)
{
	struct aq_nic_s *aq_nic = netdev_priv(ndev);
	u32 regs_count = aq_nic_get_regs_count(aq_nic);

	memset(p, 0, regs_count * sizeof(u32));
	aq_nic_get_regs(aq_nic, regs, p);
}

static int aq_ethtool_get_regs_len(struct net_device *ndev)
{
	struct aq_nic_s *aq_nic = netdev_priv(ndev);
	u32 regs_count = aq_nic_get_regs_count(aq_nic);

	return regs_count * sizeof(u32);
}

static u32 aq_ethtool_get_link(struct net_device *ndev)
{
	return ethtool_op_get_link(ndev);
}

static int aq_ethtool_get_link_ksettings(struct net_device *ndev,
					 struct ethtool_link_ksettings *cmd)
{
	struct aq_nic_s *aq_nic = netdev_priv(ndev);

	aq_nic_get_link_ksettings(aq_nic, cmd);
	cmd->base.speed = netif_carrier_ok(ndev) ?
				aq_nic_get_link_speed(aq_nic) : 0U;

	return 0;
}

static int
aq_ethtool_set_link_ksettings(struct net_device *ndev,
			      const struct ethtool_link_ksettings *cmd)
{
	struct aq_nic_s *aq_nic = netdev_priv(ndev);

	return aq_nic_set_link_ksettings(aq_nic, cmd);
}

static const char aq_ethtool_stat_names[][ETH_GSTRING_LEN] = {
	"InPackets",
	"InUCast",
	"InMCast",
	"InBCast",
	"InErrors",
	"OutPackets",
	"OutUCast",
	"OutMCast",
	"OutBCast",
	"InUCastOctets",
	"OutUCastOctets",
	"InMCastOctets",
	"OutMCastOctets",
	"InBCastOctets",
	"OutBCastOctets",
	"InOctets",
	"OutOctets",
	"InPacketsDma",
	"OutPacketsDma",
	"InOctetsDma",
	"OutOctetsDma",
	"InDroppedDma",
};

static const char aq_ethtool_queue_stat_names[][ETH_GSTRING_LEN] = {
	"Queue[%d] InPackets",
	"Queue[%d] OutPackets",
	"Queue[%d] Restarts",
	"Queue[%d] InJumboPackets",
	"Queue[%d] InLroPackets",
	"Queue[%d] InErrors",
};

static void aq_ethtool_stats(struct net_device *ndev,
			     struct ethtool_stats *stats, u64 *data)
{
	struct aq_nic_s *aq_nic = netdev_priv(ndev);
	struct aq_nic_cfg_s *cfg = aq_nic_get_cfg(aq_nic);

	memset(data, 0, (ARRAY_SIZE(aq_ethtool_stat_names) +
				ARRAY_SIZE(aq_ethtool_queue_stat_names) *
				cfg->vecs) * sizeof(u64));
	aq_nic_get_stats(aq_nic, data);
}

static void aq_ethtool_get_drvinfo(struct net_device *ndev,
				   struct ethtool_drvinfo *drvinfo)
{
	struct aq_nic_s *aq_nic = netdev_priv(ndev);
	struct aq_nic_cfg_s *cfg = aq_nic_get_cfg(aq_nic);
	struct pci_dev *pdev = to_pci_dev(ndev->dev.parent);
	u32 firmware_version = aq_nic_get_fw_version(aq_nic);
	u32 regs_count = aq_nic_get_regs_count(aq_nic);

	strlcat(drvinfo->driver, AQ_CFG_DRV_NAME, sizeof(drvinfo->driver));
	strlcat(drvinfo->version, AQ_CFG_DRV_VERSION, sizeof(drvinfo->version));

	snprintf(drvinfo->fw_version, sizeof(drvinfo->fw_version),
		 "%u.%u.%u", firmware_version >> 24,
		 (firmware_version >> 16) & 0xFFU, firmware_version & 0xFFFFU);

	strlcpy(drvinfo->bus_info, pdev ? pci_name(pdev) : "",
		sizeof(drvinfo->bus_info));
	drvinfo->n_stats = ARRAY_SIZE(aq_ethtool_stat_names) +
		cfg->vecs * ARRAY_SIZE(aq_ethtool_queue_stat_names);
	drvinfo->testinfo_len = 0;
	drvinfo->regdump_len = regs_count;
	drvinfo->eedump_len = 0;
}

static void aq_ethtool_get_strings(struct net_device *ndev,
				   u32 stringset, u8 *data)
{
	int i, si;
	struct aq_nic_s *aq_nic = netdev_priv(ndev);
	struct aq_nic_cfg_s *cfg = aq_nic_get_cfg(aq_nic);
	u8 *p = data;

	if (stringset == ETH_SS_STATS) {
		memcpy(p, *aq_ethtool_stat_names,
		       sizeof(aq_ethtool_stat_names));
		p = p + sizeof(aq_ethtool_stat_names);
		for (i = 0; i < cfg->vecs; i++) {
			for (si = 0;
				si < ARRAY_SIZE(aq_ethtool_queue_stat_names);
				si++) {
				snprintf(p, ETH_GSTRING_LEN,
					 aq_ethtool_queue_stat_names[si], i);
				p += ETH_GSTRING_LEN;
			}
		}
	}
}

static int aq_ethtool_get_sset_count(struct net_device *ndev, int stringset)
{
	int ret = 0;
	struct aq_nic_s *aq_nic = netdev_priv(ndev);
	struct aq_nic_cfg_s *cfg = aq_nic_get_cfg(aq_nic);

	switch (stringset) {
	case ETH_SS_STATS:
		ret = ARRAY_SIZE(aq_ethtool_stat_names) +
			cfg->vecs * ARRAY_SIZE(aq_ethtool_queue_stat_names);
		break;
	default:
		ret = -EOPNOTSUPP;
	}
	return ret;
}

static u32 aq_ethtool_get_rss_indir_size(struct net_device *ndev)
{
	return AQ_CFG_RSS_INDIRECTION_TABLE_MAX;
}

static u32 aq_ethtool_get_rss_key_size(struct net_device *ndev)
{
	struct aq_nic_s *aq_nic = netdev_priv(ndev);
	struct aq_nic_cfg_s *cfg = aq_nic_get_cfg(aq_nic);

	return sizeof(cfg->aq_rss.hash_secret_key);
}

static int aq_ethtool_get_rss(struct net_device *ndev, u32 *indir, u8 *key,
			      u8 *hfunc)
{
	struct aq_nic_s *aq_nic = netdev_priv(ndev);
	struct aq_nic_cfg_s *cfg = aq_nic_get_cfg(aq_nic);
	unsigned int i = 0U;

	if (hfunc)
		*hfunc = ETH_RSS_HASH_TOP; /* Toeplitz */
	if (indir) {
		for (i = 0; i < AQ_CFG_RSS_INDIRECTION_TABLE_MAX; i++)
			indir[i] = cfg->aq_rss.indirection_table[i];
	}
	if (key)
		memcpy(key, cfg->aq_rss.hash_secret_key,
		       sizeof(cfg->aq_rss.hash_secret_key));
	return 0;
}

static int aq_ethtool_get_rxnfc(struct net_device *ndev,
				struct ethtool_rxnfc *cmd,
				u32 *rule_locs)
{
	struct aq_nic_s *aq_nic = netdev_priv(ndev);
	struct aq_nic_cfg_s *cfg = aq_nic_get_cfg(aq_nic);
	int err = 0;

	switch (cmd->cmd) {
	case ETHTOOL_GRXRINGS:
		cmd->data = cfg->vecs;
		break;

	default:
		err = -EOPNOTSUPP;
		break;
	}

	return err;
}

static int aq_ethtool_get_coalesce(struct net_device *ndev,
				   struct ethtool_coalesce *coal)
{
	struct aq_nic_s *aq_nic = netdev_priv(ndev);
	struct aq_nic_cfg_s *cfg = aq_nic_get_cfg(aq_nic);

	if (cfg->itr == AQ_CFG_INTERRUPT_MODERATION_ON ||
	    cfg->itr == AQ_CFG_INTERRUPT_MODERATION_AUTO) {
		coal->rx_coalesce_usecs = cfg->rx_itr;
		coal->tx_coalesce_usecs = cfg->tx_itr;
		coal->rx_max_coalesced_frames = 0;
		coal->tx_max_coalesced_frames = 0;
	} else {
		coal->rx_coalesce_usecs = 0;
		coal->tx_coalesce_usecs = 0;
		coal->rx_max_coalesced_frames = 1;
		coal->tx_max_coalesced_frames = 1;
	}
	return 0;
}

static int aq_ethtool_set_coalesce(struct net_device *ndev,
				   struct ethtool_coalesce *coal)
{
	struct aq_nic_s *aq_nic = netdev_priv(ndev);
	struct aq_nic_cfg_s *cfg = aq_nic_get_cfg(aq_nic);

	/* This is not yet supported
	 */
	if (coal->use_adaptive_rx_coalesce || coal->use_adaptive_tx_coalesce)
		return -EOPNOTSUPP;

	/* Atlantic only supports timing based coalescing
	 */
	if (coal->rx_max_coalesced_frames > 1 ||
	    coal->rx_coalesce_usecs_irq ||
	    coal->rx_max_coalesced_frames_irq)
		return -EOPNOTSUPP;

	if (coal->tx_max_coalesced_frames > 1 ||
	    coal->tx_coalesce_usecs_irq ||
	    coal->tx_max_coalesced_frames_irq)
		return -EOPNOTSUPP;

	/* We do not support frame counting. Check this
	 */
	if (!(coal->rx_max_coalesced_frames == !coal->rx_coalesce_usecs))
		return -EOPNOTSUPP;
	if (!(coal->tx_max_coalesced_frames == !coal->tx_coalesce_usecs))
		return -EOPNOTSUPP;

	if (coal->rx_coalesce_usecs > AQ_CFG_INTERRUPT_MODERATION_USEC_MAX ||
	    coal->tx_coalesce_usecs > AQ_CFG_INTERRUPT_MODERATION_USEC_MAX)
		return -EINVAL;

	cfg->itr = AQ_CFG_INTERRUPT_MODERATION_ON;

	cfg->rx_itr = coal->rx_coalesce_usecs;
	cfg->tx_itr = coal->tx_coalesce_usecs;

	return aq_nic_update_interrupt_moderation_settings(aq_nic);
}

<<<<<<< HEAD
=======
static void aq_ethtool_get_wol(struct net_device *ndev,
			       struct ethtool_wolinfo *wol)
{
	struct aq_nic_s *aq_nic = netdev_priv(ndev);
	struct aq_nic_cfg_s *cfg = aq_nic_get_cfg(aq_nic);

	wol->supported = WAKE_MAGIC;
	wol->wolopts = 0;

	if (cfg->wol)
		wol->wolopts |= WAKE_MAGIC;
}

static int aq_ethtool_set_wol(struct net_device *ndev,
			      struct ethtool_wolinfo *wol)
{
	struct pci_dev *pdev = to_pci_dev(ndev->dev.parent);
	struct aq_nic_s *aq_nic = netdev_priv(ndev);
	struct aq_nic_cfg_s *cfg = aq_nic_get_cfg(aq_nic);
	int err = 0;

	if (wol->wolopts & WAKE_MAGIC)
		cfg->wol |= AQ_NIC_WOL_ENABLED;
	else
		cfg->wol &= ~AQ_NIC_WOL_ENABLED;
	err = device_set_wakeup_enable(&pdev->dev, wol->wolopts);

	return err;
}

static enum hw_atl_fw2x_rate eee_mask_to_ethtool_mask(u32 speed)
{
	u32 rate = 0;

	if (speed & AQ_NIC_RATE_EEE_10G)
		rate |= SUPPORTED_10000baseT_Full;

	if (speed & AQ_NIC_RATE_EEE_2GS)
		rate |= SUPPORTED_2500baseX_Full;

	if (speed & AQ_NIC_RATE_EEE_1G)
		rate |= SUPPORTED_1000baseT_Full;

	return rate;
}

static int aq_ethtool_get_eee(struct net_device *ndev, struct ethtool_eee *eee)
{
	struct aq_nic_s *aq_nic = netdev_priv(ndev);
	u32 rate, supported_rates;
	int err = 0;

	if (!aq_nic->aq_fw_ops->get_eee_rate)
		return -EOPNOTSUPP;

	mutex_lock(&aq_nic->fwreq_mutex);
	err = aq_nic->aq_fw_ops->get_eee_rate(aq_nic->aq_hw, &rate,
					      &supported_rates);
	mutex_unlock(&aq_nic->fwreq_mutex);
	if (err < 0)
		return err;

	eee->supported = eee_mask_to_ethtool_mask(supported_rates);

	if (aq_nic->aq_nic_cfg.eee_speeds)
		eee->advertised = eee->supported;

	eee->lp_advertised = eee_mask_to_ethtool_mask(rate);

	eee->eee_enabled = !!eee->advertised;

	eee->tx_lpi_enabled = eee->eee_enabled;
	if (eee->advertised & eee->lp_advertised)
		eee->eee_active = true;

	return 0;
}

static int aq_ethtool_set_eee(struct net_device *ndev, struct ethtool_eee *eee)
{
	struct aq_nic_s *aq_nic = netdev_priv(ndev);
	u32 rate, supported_rates;
	struct aq_nic_cfg_s *cfg;
	int err = 0;

	cfg = aq_nic_get_cfg(aq_nic);

	if (unlikely(!aq_nic->aq_fw_ops->get_eee_rate ||
		     !aq_nic->aq_fw_ops->set_eee_rate))
		return -EOPNOTSUPP;

	mutex_lock(&aq_nic->fwreq_mutex);
	err = aq_nic->aq_fw_ops->get_eee_rate(aq_nic->aq_hw, &rate,
					      &supported_rates);
	mutex_unlock(&aq_nic->fwreq_mutex);
	if (err < 0)
		return err;

	if (eee->eee_enabled) {
		rate = supported_rates;
		cfg->eee_speeds = rate;
	} else {
		rate = 0;
		cfg->eee_speeds = 0;
	}

	mutex_lock(&aq_nic->fwreq_mutex);
	err = aq_nic->aq_fw_ops->set_eee_rate(aq_nic->aq_hw, rate);
	mutex_unlock(&aq_nic->fwreq_mutex);

	return err;
}

>>>>>>> 407d19ab
static int aq_ethtool_nway_reset(struct net_device *ndev)
{
	struct aq_nic_s *aq_nic = netdev_priv(ndev);
	int err = 0;

	if (unlikely(!aq_nic->aq_fw_ops->renegotiate))
		return -EOPNOTSUPP;

	if (netif_running(ndev)) {
		mutex_lock(&aq_nic->fwreq_mutex);
		err = aq_nic->aq_fw_ops->renegotiate(aq_nic->aq_hw);
		mutex_unlock(&aq_nic->fwreq_mutex);
	}

	return err;
}

static void aq_ethtool_get_pauseparam(struct net_device *ndev,
				      struct ethtool_pauseparam *pause)
{
	struct aq_nic_s *aq_nic = netdev_priv(ndev);

	pause->autoneg = 0;

	if (aq_nic->aq_hw->aq_nic_cfg->flow_control & AQ_NIC_FC_RX)
		pause->rx_pause = 1;
	if (aq_nic->aq_hw->aq_nic_cfg->flow_control & AQ_NIC_FC_TX)
		pause->tx_pause = 1;
}

static int aq_ethtool_set_pauseparam(struct net_device *ndev,
				     struct ethtool_pauseparam *pause)
{
	struct aq_nic_s *aq_nic = netdev_priv(ndev);
	int err = 0;

	if (!aq_nic->aq_fw_ops->set_flow_control)
		return -EOPNOTSUPP;

	if (pause->autoneg == AUTONEG_ENABLE)
		return -EOPNOTSUPP;

	if (pause->rx_pause)
		aq_nic->aq_hw->aq_nic_cfg->flow_control |= AQ_NIC_FC_RX;
	else
		aq_nic->aq_hw->aq_nic_cfg->flow_control &= ~AQ_NIC_FC_RX;

	if (pause->tx_pause)
		aq_nic->aq_hw->aq_nic_cfg->flow_control |= AQ_NIC_FC_TX;
	else
		aq_nic->aq_hw->aq_nic_cfg->flow_control &= ~AQ_NIC_FC_TX;

	mutex_lock(&aq_nic->fwreq_mutex);
	err = aq_nic->aq_fw_ops->set_flow_control(aq_nic->aq_hw);
	mutex_unlock(&aq_nic->fwreq_mutex);

	return err;
}

static void aq_get_ringparam(struct net_device *ndev,
			     struct ethtool_ringparam *ring)
{
	struct aq_nic_s *aq_nic = netdev_priv(ndev);
	struct aq_nic_cfg_s *aq_nic_cfg = aq_nic_get_cfg(aq_nic);

	ring->rx_pending = aq_nic_cfg->rxds;
	ring->tx_pending = aq_nic_cfg->txds;

	ring->rx_max_pending = aq_nic_cfg->aq_hw_caps->rxds_max;
	ring->tx_max_pending = aq_nic_cfg->aq_hw_caps->txds_max;
}

static int aq_set_ringparam(struct net_device *ndev,
			    struct ethtool_ringparam *ring)
{
	int err = 0;
	bool ndev_running = false;
	struct aq_nic_s *aq_nic = netdev_priv(ndev);
	struct aq_nic_cfg_s *aq_nic_cfg = aq_nic_get_cfg(aq_nic);
	const struct aq_hw_caps_s *hw_caps = aq_nic_cfg->aq_hw_caps;

	if (ring->rx_mini_pending || ring->rx_jumbo_pending) {
		err = -EOPNOTSUPP;
		goto err_exit;
	}

	if (netif_running(ndev)) {
		ndev_running = true;
		dev_close(ndev);
	}

	aq_nic_free_vectors(aq_nic);

	aq_nic_cfg->rxds = max(ring->rx_pending, hw_caps->rxds_min);
	aq_nic_cfg->rxds = min(aq_nic_cfg->rxds, hw_caps->rxds_max);
	aq_nic_cfg->rxds = ALIGN(aq_nic_cfg->rxds, AQ_HW_RXD_MULTIPLE);

	aq_nic_cfg->txds = max(ring->tx_pending, hw_caps->txds_min);
	aq_nic_cfg->txds = min(aq_nic_cfg->txds, hw_caps->txds_max);
	aq_nic_cfg->txds = ALIGN(aq_nic_cfg->txds, AQ_HW_TXD_MULTIPLE);

	for (aq_nic->aq_vecs = 0; aq_nic->aq_vecs < aq_nic_cfg->vecs;
	     aq_nic->aq_vecs++) {
		aq_nic->aq_vec[aq_nic->aq_vecs] =
		    aq_vec_alloc(aq_nic, aq_nic->aq_vecs, aq_nic_cfg);
		if (unlikely(!aq_nic->aq_vec[aq_nic->aq_vecs])) {
			err = -ENOMEM;
			goto err_exit;
		}
	}
	if (ndev_running)
		err = dev_open(ndev);

err_exit:
	return err;
}

const struct ethtool_ops aq_ethtool_ops = {
	.get_link            = aq_ethtool_get_link,
	.get_regs_len        = aq_ethtool_get_regs_len,
	.get_regs            = aq_ethtool_get_regs,
	.get_drvinfo         = aq_ethtool_get_drvinfo,
	.get_strings         = aq_ethtool_get_strings,
	.get_rxfh_indir_size = aq_ethtool_get_rss_indir_size,
	.nway_reset          = aq_ethtool_nway_reset,
	.get_ringparam       = aq_get_ringparam,
	.set_ringparam       = aq_set_ringparam,
	.get_pauseparam      = aq_ethtool_get_pauseparam,
	.set_pauseparam      = aq_ethtool_set_pauseparam,
	.get_rxfh_key_size   = aq_ethtool_get_rss_key_size,
	.get_rxfh            = aq_ethtool_get_rss,
	.get_rxnfc           = aq_ethtool_get_rxnfc,
	.get_sset_count      = aq_ethtool_get_sset_count,
	.get_ethtool_stats   = aq_ethtool_stats,
	.get_link_ksettings  = aq_ethtool_get_link_ksettings,
	.set_link_ksettings  = aq_ethtool_set_link_ksettings,
	.get_coalesce	     = aq_ethtool_get_coalesce,
	.set_coalesce	     = aq_ethtool_set_coalesce,
};<|MERGE_RESOLUTION|>--- conflicted
+++ resolved
@@ -9,6 +9,7 @@
 #include "aq_ethtool.h"
 #include "aq_nic.h"
 #include "aq_vec.h"
+#include "aq_filters.h"
 
 static void aq_ethtool_get_regs(struct net_device *ndev,
 				struct ethtool_regs *regs, void *p)
@@ -95,8 +96,8 @@
 	struct aq_nic_cfg_s *cfg = aq_nic_get_cfg(aq_nic);
 
 	memset(data, 0, (ARRAY_SIZE(aq_ethtool_stat_names) +
-				ARRAY_SIZE(aq_ethtool_queue_stat_names) *
-				cfg->vecs) * sizeof(u64));
+			 ARRAY_SIZE(aq_ethtool_queue_stat_names) *
+			 cfg->vecs) * sizeof(u64));
 	aq_nic_get_stats(aq_nic, data);
 }
 
@@ -134,7 +135,7 @@
 	u8 *p = data;
 
 	if (stringset == ETH_SS_STATS) {
-		memcpy(p, *aq_ethtool_stat_names,
+		memcpy(p, aq_ethtool_stat_names,
 		       sizeof(aq_ethtool_stat_names));
 		p = p + sizeof(aq_ethtool_stat_names);
 		for (i = 0; i < cfg->vecs; i++) {
@@ -198,6 +199,41 @@
 	return 0;
 }
 
+static int aq_ethtool_set_rss(struct net_device *netdev, const u32 *indir,
+			      const u8 *key, const u8 hfunc)
+{
+	struct aq_nic_s *aq_nic = netdev_priv(netdev);
+	struct aq_nic_cfg_s *cfg;
+	unsigned int i = 0U;
+	u32 rss_entries;
+	int err = 0;
+
+	cfg = aq_nic_get_cfg(aq_nic);
+	rss_entries = cfg->aq_rss.indirection_table_size;
+
+	/* We do not allow change in unsupported parameters */
+	if (hfunc != ETH_RSS_HASH_NO_CHANGE && hfunc != ETH_RSS_HASH_TOP)
+		return -EOPNOTSUPP;
+	/* Fill out the redirection table */
+	if (indir)
+		for (i = 0; i < rss_entries; i++)
+			cfg->aq_rss.indirection_table[i] = indir[i];
+
+	/* Fill out the rss hash key */
+	if (key) {
+		memcpy(cfg->aq_rss.hash_secret_key, key,
+		       sizeof(cfg->aq_rss.hash_secret_key));
+		err = aq_nic->aq_hw_ops->hw_rss_hash_set(aq_nic->aq_hw,
+			&cfg->aq_rss);
+		if (err)
+			return err;
+	}
+
+	err = aq_nic->aq_hw_ops->hw_rss_set(aq_nic->aq_hw, &cfg->aq_rss);
+
+	return err;
+}
+
 static int aq_ethtool_get_rxnfc(struct net_device *ndev,
 				struct ethtool_rxnfc *cmd,
 				u32 *rule_locs)
@@ -210,7 +246,36 @@
 	case ETHTOOL_GRXRINGS:
 		cmd->data = cfg->vecs;
 		break;
-
+	case ETHTOOL_GRXCLSRLCNT:
+		cmd->rule_cnt = aq_get_rxnfc_count_all_rules(aq_nic);
+		break;
+	case ETHTOOL_GRXCLSRULE:
+		err = aq_get_rxnfc_rule(aq_nic, cmd);
+		break;
+	case ETHTOOL_GRXCLSRLALL:
+		err = aq_get_rxnfc_all_rules(aq_nic, cmd, rule_locs);
+		break;
+	default:
+		err = -EOPNOTSUPP;
+		break;
+	}
+
+	return err;
+}
+
+static int aq_ethtool_set_rxnfc(struct net_device *ndev,
+				struct ethtool_rxnfc *cmd)
+{
+	int err = 0;
+	struct aq_nic_s *aq_nic = netdev_priv(ndev);
+
+	switch (cmd->cmd) {
+	case ETHTOOL_SRXCLSRLINS:
+		err = aq_add_rxnfc_rule(aq_nic, cmd);
+		break;
+	case ETHTOOL_SRXCLSRLDEL:
+		err = aq_del_rxnfc_rule(aq_nic, cmd);
+		break;
 	default:
 		err = -EOPNOTSUPP;
 		break;
@@ -282,8 +347,6 @@
 	return aq_nic_update_interrupt_moderation_settings(aq_nic);
 }
 
-<<<<<<< HEAD
-=======
 static void aq_ethtool_get_wol(struct net_device *ndev,
 			       struct ethtool_wolinfo *wol)
 {
@@ -397,7 +460,6 @@
 	return err;
 }
 
->>>>>>> 407d19ab
 static int aq_ethtool_nway_reset(struct net_device *ndev)
 {
 	struct aq_nic_s *aq_nic = netdev_priv(ndev);
@@ -419,13 +481,13 @@
 				      struct ethtool_pauseparam *pause)
 {
 	struct aq_nic_s *aq_nic = netdev_priv(ndev);
+	u32 fc = aq_nic->aq_nic_cfg.flow_control;
 
 	pause->autoneg = 0;
 
-	if (aq_nic->aq_hw->aq_nic_cfg->flow_control & AQ_NIC_FC_RX)
-		pause->rx_pause = 1;
-	if (aq_nic->aq_hw->aq_nic_cfg->flow_control & AQ_NIC_FC_TX)
-		pause->tx_pause = 1;
+	pause->rx_pause = !!(fc & AQ_NIC_FC_RX);
+	pause->tx_pause = !!(fc & AQ_NIC_FC_TX);
+
 }
 
 static int aq_ethtool_set_pauseparam(struct net_device *ndev,
@@ -509,7 +571,7 @@
 		}
 	}
 	if (ndev_running)
-		err = dev_open(ndev);
+		err = dev_open(ndev, NULL);
 
 err_exit:
 	return err;
@@ -522,14 +584,20 @@
 	.get_drvinfo         = aq_ethtool_get_drvinfo,
 	.get_strings         = aq_ethtool_get_strings,
 	.get_rxfh_indir_size = aq_ethtool_get_rss_indir_size,
+	.get_wol             = aq_ethtool_get_wol,
+	.set_wol             = aq_ethtool_set_wol,
 	.nway_reset          = aq_ethtool_nway_reset,
 	.get_ringparam       = aq_get_ringparam,
 	.set_ringparam       = aq_set_ringparam,
+	.get_eee             = aq_ethtool_get_eee,
+	.set_eee             = aq_ethtool_set_eee,
 	.get_pauseparam      = aq_ethtool_get_pauseparam,
 	.set_pauseparam      = aq_ethtool_set_pauseparam,
 	.get_rxfh_key_size   = aq_ethtool_get_rss_key_size,
 	.get_rxfh            = aq_ethtool_get_rss,
+	.set_rxfh            = aq_ethtool_set_rss,
 	.get_rxnfc           = aq_ethtool_get_rxnfc,
+	.set_rxnfc           = aq_ethtool_set_rxnfc,
 	.get_sset_count      = aq_ethtool_get_sset_count,
 	.get_ethtool_stats   = aq_ethtool_stats,
 	.get_link_ksettings  = aq_ethtool_get_link_ksettings,
