# SPDX-License-Identifier: GPL-2.0-only
################################################################################
#
# aQuantia Ethernet Controller AQtion Linux Driver
# Copyright(c) 2014-2017 aQuantia Corporation.
#
# Contact Information: <rdc-drv@aquantia.com>
# aQuantia Corporation, 105 E. Tasman Dr. San Jose, CA 95134, USA
#
################################################################################

#
# Makefile for the AQtion(tm) Ethernet driver
#

obj-$(CONFIG_AQTION) += atlantic.o

atlantic-objs := aq_main.o \
	aq_nic.o \
	aq_pci_func.o \
	aq_vec.o \
	aq_ring.o \
	aq_hw_utils.o \
	aq_ethtool.o \
<<<<<<< HEAD
=======
	aq_drvinfo.o \
	aq_filters.o \
>>>>>>> 407d19ab
	hw_atl/hw_atl_a0.o \
	hw_atl/hw_atl_b0.o \
	hw_atl/hw_atl_utils.o \
	hw_atl/hw_atl_utils_fw2x.o \
	hw_atl/hw_atl_llh.o<|MERGE_RESOLUTION|>--- conflicted
+++ resolved
@@ -22,11 +22,8 @@
 	aq_ring.o \
 	aq_hw_utils.o \
 	aq_ethtool.o \
-<<<<<<< HEAD
-=======
 	aq_drvinfo.o \
 	aq_filters.o \
->>>>>>> 407d19ab
 	hw_atl/hw_atl_a0.o \
 	hw_atl/hw_atl_b0.o \
 	hw_atl/hw_atl_utils.o \
