--- conflicted
+++ resolved
@@ -16,11 +16,8 @@
 #include "aq_pci_func.h"
 #include "hw_atl/hw_atl_a0.h"
 #include "hw_atl/hw_atl_b0.h"
-<<<<<<< HEAD
-=======
 #include "aq_filters.h"
 #include "aq_drvinfo.h"
->>>>>>> 407d19ab
 
 static const struct pci_device_id aq_pci_tbl[] = {
 	{ PCI_VDEVICE(AQUANTIA, AQ_DEVICE_ID_0001), },
@@ -80,7 +77,7 @@
 				     const struct aq_hw_ops **ops,
 				     const struct aq_hw_caps_s **caps)
 {
-	int i = 0;
+	int i;
 
 	if (pdev->vendor != PCI_VENDOR_ID_AQUANTIA)
 		return -EINVAL;
@@ -103,7 +100,7 @@
 
 int aq_pci_func_init(struct pci_dev *pdev)
 {
-	int err = 0;
+	int err;
 
 	err = pci_set_dma_mask(pdev, DMA_BIT_MASK(64));
 	if (!err) {
@@ -138,7 +135,7 @@
 			  void *irq_arg, cpumask_t *affinity_mask)
 {
 	struct pci_dev *pdev = self->pdev;
-	int err = 0;
+	int err;
 
 	if (pdev->msix_enabled || pdev->msi_enabled)
 		err = request_irq(pci_irq_vector(pdev, i), irq_handler, 0,
@@ -161,18 +158,12 @@
 void aq_pci_func_free_irqs(struct aq_nic_s *self)
 {
 	struct pci_dev *pdev = self->pdev;
-<<<<<<< HEAD
-	unsigned int i = 0U;
-=======
 	unsigned int i;
 	void *irq_data;
->>>>>>> 407d19ab
 
 	for (i = 32U; i--;) {
 		if (!((1U << i) & self->msix_entry_mask))
 			continue;
-<<<<<<< HEAD
-=======
 		if (self->aq_nic_cfg.link_irq_vec &&
 		    i == self->aq_nic_cfg.link_irq_vec)
 			irq_data = self;
@@ -180,7 +171,6 @@
 			irq_data = self->aq_vec[i];
 		else
 			continue;
->>>>>>> 407d19ab
 
 		if (pdev->msix_enabled)
 			irq_set_affinity_hint(pci_irq_vector(pdev, i), NULL);
@@ -206,8 +196,8 @@
 static int aq_pci_probe(struct pci_dev *pdev,
 			const struct pci_device_id *pci_id)
 {
-	struct aq_nic_s *self = NULL;
-	int err = 0;
+	struct aq_nic_s *self;
+	int err;
 	struct net_device *ndev;
 	resource_size_t mmio_pa;
 	u32 bar;
@@ -326,6 +316,7 @@
 	struct aq_nic_s *self = pci_get_drvdata(pdev);
 
 	if (self->ndev) {
+		aq_clear_rxnfc_all_rules(self);
 		if (self->ndev->reg_state == NETREG_REGISTERED)
 			unregister_netdev(self->ndev);
 		aq_nic_free_vectors(self);
