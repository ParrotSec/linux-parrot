--- conflicted
+++ resolved
@@ -20,7 +20,7 @@
 
 struct aq_nic_cfg_s {
 	const struct aq_hw_caps_s *aq_hw_caps;
-	u64 hw_features;
+	u64 features;
 	u32 rxds;		/* rx ring size, descriptors # */
 	u32 txds;		/* tx ring size, descriptors # */
 	u32 vecs;		/* allocated rx/tx vectors */
@@ -34,12 +34,8 @@
 	u32 mtu;
 	u32 flow_control;
 	u32 link_speed_msk;
-<<<<<<< HEAD
-	u32 vlan_id;
-=======
 	u32 wol;
 	bool is_vlan_force_promisc;
->>>>>>> 407d19ab
 	u16 is_mc_list_enabled;
 	u16 mc_list_count;
 	bool is_autoneg;
@@ -48,6 +44,7 @@
 	bool is_lro;
 	u8  tcs;
 	struct aq_rss_parameters aq_rss;
+	u32 eee_speeds;
 };
 
 #define AQ_NIC_FLAG_STARTED     0x00000004U
@@ -58,8 +55,27 @@
 #define AQ_NIC_FLAG_ERR_UNPLUG  0x40000000U
 #define AQ_NIC_FLAG_ERR_HW      0x80000000U
 
+#define AQ_NIC_WOL_ENABLED	BIT(0)
+
 #define AQ_NIC_TCVEC2RING(_NIC_, _TC_, _VEC_) \
 	((_TC_) * AQ_CFG_TCS_MAX + (_VEC_))
+
+struct aq_hw_rx_fl2 {
+	struct aq_rx_filter_vlan aq_vlans[AQ_VLAN_MAX_FILTERS];
+};
+
+struct aq_hw_rx_fl3l4 {
+	u8   active_ipv4;
+	u8   active_ipv6:2;
+	u8 is_ipv6;
+};
+
+struct aq_hw_rx_fltrs_s {
+	struct hlist_head     filter_list;
+	u16                   active_filters;
+	struct aq_hw_rx_fl2   fl2;
+	struct aq_hw_rx_fl3l4 fl3l4;
+};
 
 struct aq_nic_s {
 	atomic_t flags;
@@ -82,16 +98,15 @@
 		u32 count;
 		u8 ar[AQ_HW_MULTICAST_ADDRESS_MAX][ETH_ALEN];
 	} mc_list;
+	/* Bitmask of currently assigned vlans from linux */
+	unsigned long active_vlans[BITS_TO_LONGS(VLAN_N_VID)];
 
 	struct pci_dev *pdev;
 	unsigned int msix_entry_mask;
 	u32 irqvecs;
-<<<<<<< HEAD
-=======
 	/* mutex to serialize FW interface access operations */
 	struct mutex fwreq_mutex;
 	struct aq_hw_rx_fltrs_s aq_hw_rx_fltrs;
->>>>>>> 407d19ab
 };
 
 static inline struct device *aq_nic_get_dev(struct aq_nic_s *self)
