// SPDX-License-Identifier: GPL-2.0-only
/*
 * aQuantia Corporation Network Driver
 * Copyright (C) 2014-2017 aQuantia Corporation. All rights reserved
 */

/* File hw_atl_b0.c: Definition of Atlantic hardware specific functions. */

#include "../aq_hw.h"
#include "../aq_hw_utils.h"
#include "../aq_ring.h"
#include "../aq_nic.h"
#include "hw_atl_b0.h"
#include "hw_atl_utils.h"
#include "hw_atl_llh.h"
#include "hw_atl_b0_internal.h"
#include "hw_atl_llh_internal.h"

#define DEFAULT_B0_BOARD_BASIC_CAPABILITIES \
	.is_64_dma = true,		  \
	.msix_irqs = 4U,		  \
	.irq_mask = ~0U,		  \
	.vecs = HW_ATL_B0_RSS_MAX,	  \
	.tcs = HW_ATL_B0_TC_MAX,	  \
	.rxd_alignment = 1U,		  \
	.rxd_size = HW_ATL_B0_RXD_SIZE,   \
	.rxds_max = HW_ATL_B0_MAX_RXD,    \
	.rxds_min = HW_ATL_B0_MIN_RXD,    \
	.txd_alignment = 1U,		  \
	.txd_size = HW_ATL_B0_TXD_SIZE,   \
	.txds_max = HW_ATL_B0_MAX_TXD,    \
	.txds_min = HW_ATL_B0_MIN_TXD,    \
	.txhwb_alignment = 4096U,	  \
	.tx_rings = HW_ATL_B0_TX_RINGS,   \
	.rx_rings = HW_ATL_B0_RX_RINGS,   \
	.hw_features = NETIF_F_HW_CSUM |  \
			NETIF_F_RXCSUM |  \
			NETIF_F_RXHASH |  \
			NETIF_F_SG |      \
			NETIF_F_TSO |     \
			NETIF_F_LRO,      \
	.hw_priv_flags = IFF_UNICAST_FLT, \
	.flow_control = true,		  \
	.mtu = HW_ATL_B0_MTU_JUMBO,	  \
	.mac_regs_count = 88,		  \
	.hw_alive_check_addr = 0x10U

const struct aq_hw_caps_s hw_atl_b0_caps_aqc100 = {
	DEFAULT_B0_BOARD_BASIC_CAPABILITIES,
	.media_type = AQ_HW_MEDIA_TYPE_FIBRE,
	.link_speed_msk = HW_ATL_B0_RATE_10G |
			  HW_ATL_B0_RATE_5G  |
			  HW_ATL_B0_RATE_2G5 |
			  HW_ATL_B0_RATE_1G  |
			  HW_ATL_B0_RATE_100M,
};

const struct aq_hw_caps_s hw_atl_b0_caps_aqc107 = {
	DEFAULT_B0_BOARD_BASIC_CAPABILITIES,
	.media_type = AQ_HW_MEDIA_TYPE_TP,
	.link_speed_msk = HW_ATL_B0_RATE_10G |
			  HW_ATL_B0_RATE_5G  |
			  HW_ATL_B0_RATE_2G5 |
			  HW_ATL_B0_RATE_1G  |
			  HW_ATL_B0_RATE_100M,
};

const struct aq_hw_caps_s hw_atl_b0_caps_aqc108 = {
	DEFAULT_B0_BOARD_BASIC_CAPABILITIES,
	.media_type = AQ_HW_MEDIA_TYPE_TP,
	.link_speed_msk = HW_ATL_B0_RATE_5G  |
			  HW_ATL_B0_RATE_2G5 |
			  HW_ATL_B0_RATE_1G  |
			  HW_ATL_B0_RATE_100M,
};

const struct aq_hw_caps_s hw_atl_b0_caps_aqc109 = {
	DEFAULT_B0_BOARD_BASIC_CAPABILITIES,
	.media_type = AQ_HW_MEDIA_TYPE_TP,
	.link_speed_msk = HW_ATL_B0_RATE_2G5 |
			  HW_ATL_B0_RATE_1G  |
			  HW_ATL_B0_RATE_100M,
};

static int hw_atl_b0_hw_reset(struct aq_hw_s *self)
{
	int err = 0;

	err = hw_atl_utils_soft_reset(self);
	if (err)
		return err;

	self->aq_fw_ops->set_state(self, MPI_RESET);

	err = aq_hw_err_from_flags(self);

	return err;
}

static int hw_atl_b0_hw_qos_set(struct aq_hw_s *self)
{
	u32 tc = 0U;
	u32 buff_size = 0U;
	unsigned int i_priority = 0U;
	bool is_rx_flow_control = false;

	/* TPS Descriptor rate init */
	hw_atl_tps_tx_pkt_shed_desc_rate_curr_time_res_set(self, 0x0U);
	hw_atl_tps_tx_pkt_shed_desc_rate_lim_set(self, 0xA);

	/* TPS VM init */
	hw_atl_tps_tx_pkt_shed_desc_vm_arb_mode_set(self, 0U);

	/* TPS TC credits init */
	hw_atl_tps_tx_pkt_shed_desc_tc_arb_mode_set(self, 0U);
	hw_atl_tps_tx_pkt_shed_data_arb_mode_set(self, 0U);

	hw_atl_tps_tx_pkt_shed_tc_data_max_credit_set(self, 0xFFF, 0U);
	hw_atl_tps_tx_pkt_shed_tc_data_weight_set(self, 0x64, 0U);
	hw_atl_tps_tx_pkt_shed_desc_tc_max_credit_set(self, 0x50, 0U);
	hw_atl_tps_tx_pkt_shed_desc_tc_weight_set(self, 0x1E, 0U);

	/* Tx buf size */
	buff_size = HW_ATL_B0_TXBUF_MAX;

	hw_atl_tpb_tx_pkt_buff_size_per_tc_set(self, buff_size, tc);
	hw_atl_tpb_tx_buff_hi_threshold_per_tc_set(self,
						   (buff_size *
						   (1024 / 32U) * 66U) /
						   100U, tc);
	hw_atl_tpb_tx_buff_lo_threshold_per_tc_set(self,
						   (buff_size *
						   (1024 / 32U) * 50U) /
						   100U, tc);

	/* QoS Rx buf size per TC */
	tc = 0;
	is_rx_flow_control = (AQ_NIC_FC_RX & self->aq_nic_cfg->flow_control);
	buff_size = HW_ATL_B0_RXBUF_MAX;

	hw_atl_rpb_rx_pkt_buff_size_per_tc_set(self, buff_size, tc);
	hw_atl_rpb_rx_buff_hi_threshold_per_tc_set(self,
						   (buff_size *
						   (1024U / 32U) * 66U) /
						   100U, tc);
	hw_atl_rpb_rx_buff_lo_threshold_per_tc_set(self,
						   (buff_size *
						   (1024U / 32U) * 50U) /
						   100U, tc);
	hw_atl_rpb_rx_xoff_en_per_tc_set(self, is_rx_flow_control ? 1U : 0U, tc);

	/* QoS 802.1p priority -> TC mapping */
	for (i_priority = 8U; i_priority--;)
		hw_atl_rpf_rpb_user_priority_tc_map_set(self, i_priority, 0U);

	return aq_hw_err_from_flags(self);
}

static int hw_atl_b0_hw_rss_hash_set(struct aq_hw_s *self,
				     struct aq_rss_parameters *rss_params)
{
	struct aq_nic_cfg_s *cfg = self->aq_nic_cfg;
	int err = 0;
	unsigned int i = 0U;
	unsigned int addr = 0U;

	for (i = 10, addr = 0U; i--; ++addr) {
		u32 key_data = cfg->is_rss ?
			__swab32(rss_params->hash_secret_key[i]) : 0U;
		hw_atl_rpf_rss_key_wr_data_set(self, key_data);
		hw_atl_rpf_rss_key_addr_set(self, addr);
		hw_atl_rpf_rss_key_wr_en_set(self, 1U);
		AQ_HW_WAIT_FOR(hw_atl_rpf_rss_key_wr_en_get(self) == 0,
			       1000U, 10U);
		if (err < 0)
			goto err_exit;
	}

	err = aq_hw_err_from_flags(self);

err_exit:
	return err;
}

static int hw_atl_b0_hw_rss_set(struct aq_hw_s *self,
				struct aq_rss_parameters *rss_params)
{
	u8 *indirection_table =	rss_params->indirection_table;
	u32 i = 0U;
	u32 num_rss_queues = max(1U, self->aq_nic_cfg->num_rss_queues);
	int err = 0;
	u16 bitary[(HW_ATL_B0_RSS_REDIRECTION_MAX *
					HW_ATL_B0_RSS_REDIRECTION_BITS / 16U)];

	memset(bitary, 0, sizeof(bitary));

	for (i = HW_ATL_B0_RSS_REDIRECTION_MAX; i--;) {
		(*(u32 *)(bitary + ((i * 3U) / 16U))) |=
			((indirection_table[i] % num_rss_queues) <<
			((i * 3U) & 0xFU));
	}

	for (i = ARRAY_SIZE(bitary); i--;) {
		hw_atl_rpf_rss_redir_tbl_wr_data_set(self, bitary[i]);
		hw_atl_rpf_rss_redir_tbl_addr_set(self, i);
		hw_atl_rpf_rss_redir_wr_en_set(self, 1U);
		AQ_HW_WAIT_FOR(hw_atl_rpf_rss_redir_wr_en_get(self) == 0,
			       1000U, 10U);
		if (err < 0)
			goto err_exit;
	}

	err = aq_hw_err_from_flags(self);

err_exit:
	return err;
}

static int hw_atl_b0_hw_offload_set(struct aq_hw_s *self,
				    struct aq_nic_cfg_s *aq_nic_cfg)
{
	unsigned int i;

	/* TX checksums offloads*/
	hw_atl_tpo_ipv4header_crc_offload_en_set(self, 1);
	hw_atl_tpo_tcp_udp_crc_offload_en_set(self, 1);

	/* RX checksums offloads*/
	hw_atl_rpo_ipv4header_crc_offload_en_set(self, 1);
	hw_atl_rpo_tcp_udp_crc_offload_en_set(self, 1);

	/* LSO offloads*/
	hw_atl_tdm_large_send_offload_en_set(self, 0xFFFFFFFFU);

/* LRO offloads */
	{
		unsigned int val = (8U < HW_ATL_B0_LRO_RXD_MAX) ? 0x3U :
			((4U < HW_ATL_B0_LRO_RXD_MAX) ? 0x2U :
			((2U < HW_ATL_B0_LRO_RXD_MAX) ? 0x1U : 0x0));

		for (i = 0; i < HW_ATL_B0_RINGS_MAX; i++)
			hw_atl_rpo_lro_max_num_of_descriptors_set(self, val, i);

		hw_atl_rpo_lro_time_base_divider_set(self, 0x61AU);
		hw_atl_rpo_lro_inactive_interval_set(self, 0);
		/* the LRO timebase divider is 5 uS (0x61a),
		 * which is multiplied by 50(0x32)
		 * to get a maximum coalescing interval of 250 uS,
		 * which is the default value
		 */
		hw_atl_rpo_lro_max_coalescing_interval_set(self, 50);

		hw_atl_rpo_lro_qsessions_lim_set(self, 1U);

		hw_atl_rpo_lro_total_desc_lim_set(self, 2U);

		hw_atl_rpo_lro_patch_optimization_en_set(self, 1U);

		hw_atl_rpo_lro_min_pay_of_first_pkt_set(self, 10U);

		hw_atl_rpo_lro_pkt_lim_set(self, 1U);

		hw_atl_rpo_lro_en_set(self,
				      aq_nic_cfg->is_lro ? 0xFFFFFFFFU : 0U);
		hw_atl_itr_rsc_en_set(self,
				      aq_nic_cfg->is_lro ? 0xFFFFFFFFU : 0U);

		hw_atl_itr_rsc_delay_set(self, 1U);
	}
	return aq_hw_err_from_flags(self);
}

static int hw_atl_b0_hw_init_tx_path(struct aq_hw_s *self)
{
	hw_atl_thm_lso_tcp_flag_of_first_pkt_set(self, 0x0FF6U);
	hw_atl_thm_lso_tcp_flag_of_middle_pkt_set(self, 0x0FF6U);
	hw_atl_thm_lso_tcp_flag_of_last_pkt_set(self, 0x0F7FU);

	/* Tx interrupts */
	hw_atl_tdm_tx_desc_wr_wb_irq_en_set(self, 1U);

	/* misc */
	aq_hw_write_reg(self, 0x00007040U, IS_CHIP_FEATURE(TPO2) ?
			0x00010000U : 0x00000000U);
	hw_atl_tdm_tx_dca_en_set(self, 0U);
	hw_atl_tdm_tx_dca_mode_set(self, 0U);

	hw_atl_tpb_tx_path_scp_ins_en_set(self, 1U);

	return aq_hw_err_from_flags(self);
}

static int hw_atl_b0_hw_init_rx_path(struct aq_hw_s *self)
{
	struct aq_nic_cfg_s *cfg = self->aq_nic_cfg;
	int i;

	/* Rx TC/RSS number config */
	hw_atl_rpb_rpf_rx_traf_class_mode_set(self, 1U);

	/* Rx flow control */
	hw_atl_rpb_rx_flow_ctl_mode_set(self, 1U);

	/* RSS Ring selection */
	hw_atl_reg_rx_flr_rss_control1set(self, cfg->is_rss ?
					0xB3333333U : 0x00000000U);

	/* Multicast filters */
	for (i = HW_ATL_B0_MAC_MAX; i--;) {
		hw_atl_rpfl2_uc_flr_en_set(self, (i == 0U) ? 1U : 0U, i);
		hw_atl_rpfl2unicast_flr_act_set(self, 1U, i);
	}

	hw_atl_reg_rx_flr_mcst_flr_msk_set(self, 0x00000000U);
	hw_atl_reg_rx_flr_mcst_flr_set(self, 0x00010FFFU, 0U);

	/* Vlan filters */
	hw_atl_rpf_vlan_outer_etht_set(self, 0x88A8U);
	hw_atl_rpf_vlan_inner_etht_set(self, 0x8100U);

	if (cfg->vlan_id) {
		hw_atl_rpf_vlan_flr_act_set(self, 1U, 0U);
		hw_atl_rpf_vlan_id_flr_set(self, 0U, 0U);
		hw_atl_rpf_vlan_flr_en_set(self, 0U, 0U);

		hw_atl_rpf_vlan_accept_untagged_packets_set(self, 1U);
		hw_atl_rpf_vlan_untagged_act_set(self, 1U);

		hw_atl_rpf_vlan_flr_act_set(self, 1U, 1U);
		hw_atl_rpf_vlan_id_flr_set(self, cfg->vlan_id, 0U);
		hw_atl_rpf_vlan_flr_en_set(self, 1U, 1U);
	} else {
		hw_atl_rpf_vlan_prom_mode_en_set(self, 1);
	}

	/* Rx Interrupts */
	hw_atl_rdm_rx_desc_wr_wb_irq_en_set(self, 1U);

	/* misc */
	aq_hw_write_reg(self, 0x00005040U,
			IS_CHIP_FEATURE(RPF2) ? 0x000F0000U : 0x00000000U);

	hw_atl_rpfl2broadcast_flr_act_set(self, 1U);
	hw_atl_rpfl2broadcast_count_threshold_set(self, 0xFFFFU & (~0U / 256U));

	hw_atl_rdm_rx_dca_en_set(self, 0U);
	hw_atl_rdm_rx_dca_mode_set(self, 0U);

	return aq_hw_err_from_flags(self);
}

static int hw_atl_b0_hw_mac_addr_set(struct aq_hw_s *self, u8 *mac_addr)
{
	int err = 0;
	unsigned int h = 0U;
	unsigned int l = 0U;

	if (!mac_addr) {
		err = -EINVAL;
		goto err_exit;
	}
	h = (mac_addr[0] << 8) | (mac_addr[1]);
	l = (mac_addr[2] << 24) | (mac_addr[3] << 16) |
		(mac_addr[4] << 8) | mac_addr[5];

	hw_atl_rpfl2_uc_flr_en_set(self, 0U, HW_ATL_B0_MAC);
	hw_atl_rpfl2unicast_dest_addresslsw_set(self, l, HW_ATL_B0_MAC);
	hw_atl_rpfl2unicast_dest_addressmsw_set(self, h, HW_ATL_B0_MAC);
	hw_atl_rpfl2_uc_flr_en_set(self, 1U, HW_ATL_B0_MAC);

	err = aq_hw_err_from_flags(self);

err_exit:
	return err;
}

static int hw_atl_b0_hw_init(struct aq_hw_s *self, u8 *mac_addr)
{
	static u32 aq_hw_atl_igcr_table_[4][2] = {
		[AQ_HW_IRQ_INVALID] = { 0x20000000U, 0x20000000U },
		[AQ_HW_IRQ_LEGACY]  = { 0x20000080U, 0x20000080U },
		[AQ_HW_IRQ_MSI]     = { 0x20000021U, 0x20000025U },
		[AQ_HW_IRQ_MSIX]    = { 0x20000022U, 0x20000026U },
	};

	int err = 0;
	u32 val;

	struct aq_nic_cfg_s *aq_nic_cfg = self->aq_nic_cfg;

	hw_atl_b0_hw_init_tx_path(self);
	hw_atl_b0_hw_init_rx_path(self);

	hw_atl_b0_hw_mac_addr_set(self, mac_addr);

	self->aq_fw_ops->set_link_speed(self, aq_nic_cfg->link_speed_msk);
	self->aq_fw_ops->set_state(self, MPI_INIT);

	hw_atl_b0_hw_qos_set(self);
	hw_atl_b0_hw_rss_set(self, &aq_nic_cfg->aq_rss);
	hw_atl_b0_hw_rss_hash_set(self, &aq_nic_cfg->aq_rss);

	/* Force limit MRRS on RDM/TDM to 2K */
	val = aq_hw_read_reg(self, HW_ATL_PCI_REG_CONTROL6_ADR);
	aq_hw_write_reg(self, HW_ATL_PCI_REG_CONTROL6_ADR,
			(val & ~0x707) | 0x404);

	/* TX DMA total request limit. B0 hardware is not capable to
	 * handle more than (8K-MRRS) incoming DMA data.
	 * Value 24 in 256byte units
	 */
	aq_hw_write_reg(self, HW_ATL_TX_DMA_TOTAL_REQ_LIMIT_ADR, 24);

	/* Reset link status and read out initial hardware counters */
	self->aq_link_status.mbps = 0;
	self->aq_fw_ops->update_stats(self);

	err = aq_hw_err_from_flags(self);
	if (err < 0)
		goto err_exit;

	/* Interrupts */
	hw_atl_reg_irq_glb_ctl_set(self,
				   aq_hw_atl_igcr_table_[aq_nic_cfg->irq_type]
						 [(aq_nic_cfg->vecs > 1U) ?
						 1 : 0]);

	hw_atl_itr_irq_auto_masklsw_set(self, aq_nic_cfg->aq_hw_caps->irq_mask);

	/* Interrupts */
	hw_atl_reg_gen_irq_map_set(self,
				   ((HW_ATL_B0_ERR_INT << 0x18) | (1U << 0x1F)) |
			    ((HW_ATL_B0_ERR_INT << 0x10) | (1U << 0x17)), 0U);

	/* Enable link interrupt */
	if (aq_nic_cfg->link_irq_vec)
		hw_atl_reg_gen_irq_map_set(self, BIT(7) |
					   aq_nic_cfg->link_irq_vec, 3U);

	hw_atl_b0_hw_offload_set(self, aq_nic_cfg);

err_exit:
	return err;
}

static int hw_atl_b0_hw_ring_tx_start(struct aq_hw_s *self,
				      struct aq_ring_s *ring)
{
	hw_atl_tdm_tx_desc_en_set(self, 1, ring->idx);
	return aq_hw_err_from_flags(self);
}

static int hw_atl_b0_hw_ring_rx_start(struct aq_hw_s *self,
				      struct aq_ring_s *ring)
{
	hw_atl_rdm_rx_desc_en_set(self, 1, ring->idx);
	return aq_hw_err_from_flags(self);
}

static int hw_atl_b0_hw_start(struct aq_hw_s *self)
{
	hw_atl_tpb_tx_buff_en_set(self, 1);
	hw_atl_rpb_rx_buff_en_set(self, 1);
	return aq_hw_err_from_flags(self);
}

static int hw_atl_b0_hw_tx_ring_tail_update(struct aq_hw_s *self,
					    struct aq_ring_s *ring)
{
	hw_atl_reg_tx_dma_desc_tail_ptr_set(self, ring->sw_tail, ring->idx);
	return 0;
}

static int hw_atl_b0_hw_ring_tx_xmit(struct aq_hw_s *self,
				     struct aq_ring_s *ring,
				     unsigned int frags)
{
	struct aq_ring_buff_s *buff = NULL;
	struct hw_atl_txd_s *txd = NULL;
	unsigned int buff_pa_len = 0U;
	unsigned int pkt_len = 0U;
	unsigned int frag_count = 0U;
	bool is_gso = false;

	buff = &ring->buff_ring[ring->sw_tail];
	pkt_len = (buff->is_eop && buff->is_sop) ? buff->len : buff->len_pkt;

	for (frag_count = 0; frag_count < frags; frag_count++) {
		txd = (struct hw_atl_txd_s *)&ring->dx_ring[ring->sw_tail *
						HW_ATL_B0_TXD_SIZE];
		txd->ctl = 0;
		txd->ctl2 = 0;
		txd->buf_addr = 0;

		buff = &ring->buff_ring[ring->sw_tail];

		if (buff->is_txc) {
			txd->ctl |= (buff->len_l3 << 31) |
				(buff->len_l2 << 24) |
				HW_ATL_B0_TXD_CTL_CMD_TCP |
				HW_ATL_B0_TXD_CTL_DESC_TYPE_TXC;
			txd->ctl2 |= (buff->mss << 16) |
				(buff->len_l4 << 8) |
				(buff->len_l3 >> 1);

			pkt_len -= (buff->len_l4 +
				    buff->len_l3 +
				    buff->len_l2);
			is_gso = true;

			if (buff->is_ipv6)
				txd->ctl |= HW_ATL_B0_TXD_CTL_CMD_IPV6;
		} else {
			buff_pa_len = buff->len;

			txd->buf_addr = buff->pa;
			txd->ctl |= (HW_ATL_B0_TXD_CTL_BLEN &
						((u32)buff_pa_len << 4));
			txd->ctl |= HW_ATL_B0_TXD_CTL_DESC_TYPE_TXD;
			/* PAY_LEN */
			txd->ctl2 |= HW_ATL_B0_TXD_CTL2_LEN & (pkt_len << 14);

			if (is_gso) {
				txd->ctl |= HW_ATL_B0_TXD_CTL_CMD_LSO;
				txd->ctl2 |= HW_ATL_B0_TXD_CTL2_CTX_EN;
			}

			/* Tx checksum offloads */
			if (buff->is_ip_cso)
				txd->ctl |= HW_ATL_B0_TXD_CTL_CMD_IPCSO;

			if (buff->is_udp_cso || buff->is_tcp_cso)
				txd->ctl |= HW_ATL_B0_TXD_CTL_CMD_TUCSO;

			if (unlikely(buff->is_eop)) {
				txd->ctl |= HW_ATL_B0_TXD_CTL_EOP;
				txd->ctl |= HW_ATL_B0_TXD_CTL_CMD_WB;
				is_gso = false;
			}
		}

		ring->sw_tail = aq_ring_next_dx(ring, ring->sw_tail);
	}

	hw_atl_b0_hw_tx_ring_tail_update(self, ring);
	return aq_hw_err_from_flags(self);
}

static int hw_atl_b0_hw_ring_rx_init(struct aq_hw_s *self,
				     struct aq_ring_s *aq_ring,
				     struct aq_ring_param_s *aq_ring_param)
{
	u32 dma_desc_addr_lsw = (u32)aq_ring->dx_ring_pa;
	u32 dma_desc_addr_msw = (u32)(((u64)aq_ring->dx_ring_pa) >> 32);

	hw_atl_rdm_rx_desc_en_set(self, false, aq_ring->idx);

	hw_atl_rdm_rx_desc_head_splitting_set(self, 0U, aq_ring->idx);

	hw_atl_reg_rx_dma_desc_base_addresslswset(self, dma_desc_addr_lsw,
						  aq_ring->idx);

	hw_atl_reg_rx_dma_desc_base_addressmswset(self,
						  dma_desc_addr_msw, aq_ring->idx);

	hw_atl_rdm_rx_desc_len_set(self, aq_ring->size / 8U, aq_ring->idx);

	hw_atl_rdm_rx_desc_data_buff_size_set(self,
					      AQ_CFG_RX_FRAME_MAX / 1024U,
				       aq_ring->idx);

	hw_atl_rdm_rx_desc_head_buff_size_set(self, 0U, aq_ring->idx);
	hw_atl_rdm_rx_desc_head_splitting_set(self, 0U, aq_ring->idx);
	hw_atl_rpo_rx_desc_vlan_stripping_set(self, 0U, aq_ring->idx);

	/* Rx ring set mode */

	/* Mapping interrupt vector */
	hw_atl_itr_irq_map_rx_set(self, aq_ring_param->vec_idx, aq_ring->idx);
	hw_atl_itr_irq_map_en_rx_set(self, true, aq_ring->idx);

	hw_atl_rdm_cpu_id_set(self, aq_ring_param->cpu, aq_ring->idx);
	hw_atl_rdm_rx_desc_dca_en_set(self, 0U, aq_ring->idx);
	hw_atl_rdm_rx_head_dca_en_set(self, 0U, aq_ring->idx);
	hw_atl_rdm_rx_pld_dca_en_set(self, 0U, aq_ring->idx);

	return aq_hw_err_from_flags(self);
}

static int hw_atl_b0_hw_ring_tx_init(struct aq_hw_s *self,
				     struct aq_ring_s *aq_ring,
				     struct aq_ring_param_s *aq_ring_param)
{
	u32 dma_desc_lsw_addr = (u32)aq_ring->dx_ring_pa;
	u32 dma_desc_msw_addr = (u32)(((u64)aq_ring->dx_ring_pa) >> 32);

	hw_atl_reg_tx_dma_desc_base_addresslswset(self, dma_desc_lsw_addr,
						  aq_ring->idx);

	hw_atl_reg_tx_dma_desc_base_addressmswset(self, dma_desc_msw_addr,
						  aq_ring->idx);

	hw_atl_tdm_tx_desc_len_set(self, aq_ring->size / 8U, aq_ring->idx);

	hw_atl_b0_hw_tx_ring_tail_update(self, aq_ring);

	/* Set Tx threshold */
	hw_atl_tdm_tx_desc_wr_wb_threshold_set(self, 0U, aq_ring->idx);

	/* Mapping interrupt vector */
	hw_atl_itr_irq_map_tx_set(self, aq_ring_param->vec_idx, aq_ring->idx);
	hw_atl_itr_irq_map_en_tx_set(self, true, aq_ring->idx);

	hw_atl_tdm_cpu_id_set(self, aq_ring_param->cpu, aq_ring->idx);
	hw_atl_tdm_tx_desc_dca_en_set(self, 0U, aq_ring->idx);

	return aq_hw_err_from_flags(self);
}

static int hw_atl_b0_hw_ring_rx_fill(struct aq_hw_s *self,
				     struct aq_ring_s *ring,
				     unsigned int sw_tail_old)
{
	for (; sw_tail_old != ring->sw_tail;
		sw_tail_old = aq_ring_next_dx(ring, sw_tail_old)) {
		struct hw_atl_rxd_s *rxd =
			(struct hw_atl_rxd_s *)&ring->dx_ring[sw_tail_old *
							HW_ATL_B0_RXD_SIZE];

		struct aq_ring_buff_s *buff = &ring->buff_ring[sw_tail_old];

		rxd->buf_addr = buff->pa;
		rxd->hdr_addr = 0U;
	}

	hw_atl_reg_rx_dma_desc_tail_ptr_set(self, sw_tail_old, ring->idx);

	return aq_hw_err_from_flags(self);
}

static int hw_atl_b0_hw_ring_tx_head_update(struct aq_hw_s *self,
					    struct aq_ring_s *ring)
{
	int err = 0;
	unsigned int hw_head_ = hw_atl_tdm_tx_desc_head_ptr_get(self, ring->idx);

	if (aq_utils_obj_test(&self->flags, AQ_HW_FLAG_ERR_UNPLUG)) {
		err = -ENXIO;
		goto err_exit;
	}
	ring->hw_head = hw_head_;
	err = aq_hw_err_from_flags(self);

err_exit:
	return err;
}

static int hw_atl_b0_hw_ring_rx_receive(struct aq_hw_s *self,
					struct aq_ring_s *ring)
{
	for (; ring->hw_head != ring->sw_tail;
		ring->hw_head = aq_ring_next_dx(ring, ring->hw_head)) {
		struct aq_ring_buff_s *buff = NULL;
		struct hw_atl_rxd_wb_s *rxd_wb = (struct hw_atl_rxd_wb_s *)
			&ring->dx_ring[ring->hw_head * HW_ATL_B0_RXD_SIZE];

		unsigned int is_rx_check_sum_enabled = 0U;
		unsigned int pkt_type = 0U;
		u8 rx_stat = 0U;

		if (!(rxd_wb->status & 0x1U)) { /* RxD is not done */
			break;
		}

		buff = &ring->buff_ring[ring->hw_head];

		rx_stat = (0x0000003CU & rxd_wb->status) >> 2;

		is_rx_check_sum_enabled = (rxd_wb->type >> 19) & 0x3U;

		pkt_type = 0xFFU & (rxd_wb->type >> 4);

		if (is_rx_check_sum_enabled & BIT(0) &&
		    (0x0U == (pkt_type & 0x3U)))
			buff->is_ip_cso = (rx_stat & BIT(1)) ? 0U : 1U;

		if (is_rx_check_sum_enabled & BIT(1)) {
			if (0x4U == (pkt_type & 0x1CU))
				buff->is_udp_cso = (rx_stat & BIT(2)) ? 0U :
						   !!(rx_stat & BIT(3));
			else if (0x0U == (pkt_type & 0x1CU))
				buff->is_tcp_cso = (rx_stat & BIT(2)) ? 0U :
						   !!(rx_stat & BIT(3));
		}
		buff->is_cso_err = !!(rx_stat & 0x6);
		/* Checksum offload workaround for small packets */
		if (unlikely(rxd_wb->pkt_len <= 60)) {
			buff->is_ip_cso = 0U;
			buff->is_cso_err = 0U;
		}

		if ((rx_stat & BIT(0)) || rxd_wb->type & 0x1000U) {
			/* MAC error or DMA error */
			buff->is_error = 1U;
		}
		if (self->aq_nic_cfg->is_rss) {
			/* last 4 byte */
			u16 rss_type = rxd_wb->type & 0xFU;

			if (rss_type && rss_type < 0x8U) {
				buff->is_hash_l4 = (rss_type == 0x4 ||
				rss_type == 0x5);
				buff->rss_hash = rxd_wb->rss_hash;
			}
		}

		if (HW_ATL_B0_RXD_WB_STAT2_EOP & rxd_wb->status) {
			buff->len = rxd_wb->pkt_len %
				AQ_CFG_RX_FRAME_MAX;
			buff->len = buff->len ?
				buff->len : AQ_CFG_RX_FRAME_MAX;
			buff->next = 0U;
			buff->is_eop = 1U;
		} else {
			buff->len =
				rxd_wb->pkt_len > AQ_CFG_RX_FRAME_MAX ?
				AQ_CFG_RX_FRAME_MAX : rxd_wb->pkt_len;

			if (HW_ATL_B0_RXD_WB_STAT2_RSCCNT &
				rxd_wb->status) {
				/* LRO */
				buff->next = rxd_wb->next_desc_ptr;
				++ring->stats.rx.lro_packets;
			} else {
				/* jumbo */
				buff->next =
					aq_ring_next_dx(ring,
							ring->hw_head);
				++ring->stats.rx.jumbo_packets;
			}
		}
	}

	return aq_hw_err_from_flags(self);
}

static int hw_atl_b0_hw_irq_enable(struct aq_hw_s *self, u64 mask)
{
	hw_atl_itr_irq_msk_setlsw_set(self, LODWORD(mask));
	return aq_hw_err_from_flags(self);
}

static int hw_atl_b0_hw_irq_disable(struct aq_hw_s *self, u64 mask)
{
	hw_atl_itr_irq_msk_clearlsw_set(self, LODWORD(mask));
	hw_atl_itr_irq_status_clearlsw_set(self, LODWORD(mask));

	atomic_inc(&self->dpc);
	return aq_hw_err_from_flags(self);
}

static int hw_atl_b0_hw_irq_read(struct aq_hw_s *self, u64 *mask)
{
	*mask = hw_atl_itr_irq_statuslsw_get(self);
	return aq_hw_err_from_flags(self);
}

#define IS_FILTER_ENABLED(_F_) ((packet_filter & (_F_)) ? 1U : 0U)

static int hw_atl_b0_hw_packet_filter_set(struct aq_hw_s *self,
					  unsigned int packet_filter)
{
	unsigned int i = 0U;
	struct aq_nic_cfg_s *cfg = self->aq_nic_cfg;

	hw_atl_rpfl2promiscuous_mode_en_set(self,
					    IS_FILTER_ENABLED(IFF_PROMISC));

	hw_atl_rpf_vlan_prom_mode_en_set(self,
				     IS_FILTER_ENABLED(IFF_PROMISC) ||
				     cfg->is_vlan_force_promisc);

	hw_atl_rpfl2multicast_flr_en_set(self,
					 IS_FILTER_ENABLED(IFF_ALLMULTI), 0);

	hw_atl_rpfl2_accept_all_mc_packets_set(self,
					       IS_FILTER_ENABLED(IFF_ALLMULTI));

	hw_atl_rpfl2broadcast_en_set(self, IS_FILTER_ENABLED(IFF_BROADCAST));

	cfg->is_mc_list_enabled = IS_FILTER_ENABLED(IFF_MULTICAST);

	for (i = HW_ATL_B0_MAC_MIN; i < HW_ATL_B0_MAC_MAX; ++i)
		hw_atl_rpfl2_uc_flr_en_set(self,
					   (cfg->is_mc_list_enabled &&
					    (i <= cfg->mc_list_count)) ?
					   1U : 0U, i);

	return aq_hw_err_from_flags(self);
}

#undef IS_FILTER_ENABLED

static int hw_atl_b0_hw_multicast_list_set(struct aq_hw_s *self,
					   u8 ar_mac
					   [AQ_HW_MULTICAST_ADDRESS_MAX]
					   [ETH_ALEN],
					   u32 count)
{
	int err = 0;

	if (count > (HW_ATL_B0_MAC_MAX - HW_ATL_B0_MAC_MIN)) {
		err = -EBADRQC;
		goto err_exit;
	}
	for (self->aq_nic_cfg->mc_list_count = 0U;
			self->aq_nic_cfg->mc_list_count < count;
			++self->aq_nic_cfg->mc_list_count) {
		u32 i = self->aq_nic_cfg->mc_list_count;
		u32 h = (ar_mac[i][0] << 8) | (ar_mac[i][1]);
		u32 l = (ar_mac[i][2] << 24) | (ar_mac[i][3] << 16) |
					(ar_mac[i][4] << 8) | ar_mac[i][5];

		hw_atl_rpfl2_uc_flr_en_set(self, 0U, HW_ATL_B0_MAC_MIN + i);

		hw_atl_rpfl2unicast_dest_addresslsw_set(self,
							l, HW_ATL_B0_MAC_MIN + i);

		hw_atl_rpfl2unicast_dest_addressmsw_set(self,
							h, HW_ATL_B0_MAC_MIN + i);

		hw_atl_rpfl2_uc_flr_en_set(self,
					   (self->aq_nic_cfg->is_mc_list_enabled),
					   HW_ATL_B0_MAC_MIN + i);
	}

	err = aq_hw_err_from_flags(self);

err_exit:
	return err;
}

static int hw_atl_b0_hw_interrupt_moderation_set(struct aq_hw_s *self)
{
	unsigned int i = 0U;
	u32 itr_tx = 2U;
	u32 itr_rx = 2U;

	switch (self->aq_nic_cfg->itr) {
	case  AQ_CFG_INTERRUPT_MODERATION_ON:
	case  AQ_CFG_INTERRUPT_MODERATION_AUTO:
		hw_atl_tdm_tx_desc_wr_wb_irq_en_set(self, 0U);
		hw_atl_tdm_tdm_intr_moder_en_set(self, 1U);
		hw_atl_rdm_rx_desc_wr_wb_irq_en_set(self, 0U);
		hw_atl_rdm_rdm_intr_moder_en_set(self, 1U);

		if (self->aq_nic_cfg->itr == AQ_CFG_INTERRUPT_MODERATION_ON) {
			/* HW timers are in 2us units */
			int tx_max_timer = self->aq_nic_cfg->tx_itr / 2;
			int tx_min_timer = tx_max_timer / 2;

			int rx_max_timer = self->aq_nic_cfg->rx_itr / 2;
			int rx_min_timer = rx_max_timer / 2;

			tx_max_timer = min(HW_ATL_INTR_MODER_MAX, tx_max_timer);
			tx_min_timer = min(HW_ATL_INTR_MODER_MIN, tx_min_timer);
			rx_max_timer = min(HW_ATL_INTR_MODER_MAX, rx_max_timer);
			rx_min_timer = min(HW_ATL_INTR_MODER_MIN, rx_min_timer);

			itr_tx |= tx_min_timer << 0x8U;
			itr_tx |= tx_max_timer << 0x10U;
			itr_rx |= rx_min_timer << 0x8U;
			itr_rx |= rx_max_timer << 0x10U;
		} else {
			static unsigned int hw_atl_b0_timers_table_tx_[][2] = {
				{0xfU, 0xffU}, /* 10Gbit */
				{0xfU, 0x1ffU}, /* 5Gbit */
				{0xfU, 0x1ffU}, /* 5Gbit 5GS */
				{0xfU, 0x1ffU}, /* 2.5Gbit */
				{0xfU, 0x1ffU}, /* 1Gbit */
				{0xfU, 0x1ffU}, /* 100Mbit */
			};

			static unsigned int hw_atl_b0_timers_table_rx_[][2] = {
				{0x6U, 0x38U},/* 10Gbit */
				{0xCU, 0x70U},/* 5Gbit */
				{0xCU, 0x70U},/* 5Gbit 5GS */
				{0x18U, 0xE0U},/* 2.5Gbit */
				{0x30U, 0x80U},/* 1Gbit */
				{0x4U, 0x50U},/* 100Mbit */
			};

			unsigned int speed_index =
					hw_atl_utils_mbps_2_speed_index(
						self->aq_link_status.mbps);

			/* Update user visible ITR settings */
			self->aq_nic_cfg->tx_itr = hw_atl_b0_timers_table_tx_
							[speed_index][1] * 2;
			self->aq_nic_cfg->rx_itr = hw_atl_b0_timers_table_rx_
							[speed_index][1] * 2;

			itr_tx |= hw_atl_b0_timers_table_tx_
						[speed_index][0] << 0x8U;
			itr_tx |= hw_atl_b0_timers_table_tx_
						[speed_index][1] << 0x10U;

			itr_rx |= hw_atl_b0_timers_table_rx_
						[speed_index][0] << 0x8U;
			itr_rx |= hw_atl_b0_timers_table_rx_
						[speed_index][1] << 0x10U;
		}
		break;
	case AQ_CFG_INTERRUPT_MODERATION_OFF:
		hw_atl_tdm_tx_desc_wr_wb_irq_en_set(self, 1U);
		hw_atl_tdm_tdm_intr_moder_en_set(self, 0U);
		hw_atl_rdm_rx_desc_wr_wb_irq_en_set(self, 1U);
		hw_atl_rdm_rdm_intr_moder_en_set(self, 0U);
		itr_tx = 0U;
		itr_rx = 0U;
		break;
	}

	for (i = HW_ATL_B0_RINGS_MAX; i--;) {
		hw_atl_reg_tx_intr_moder_ctrl_set(self, itr_tx, i);
		hw_atl_reg_rx_intr_moder_ctrl_set(self, itr_rx, i);
	}

	return aq_hw_err_from_flags(self);
}

static int hw_atl_b0_hw_stop(struct aq_hw_s *self)
{
	hw_atl_b0_hw_irq_disable(self, HW_ATL_B0_INT_MASK);

	/* Invalidate Descriptor Cache to prevent writing to the cached
	 * descriptors and to the data pointer of those descriptors
	 */
	hw_atl_rdm_rx_dma_desc_cache_init_set(self, 1);

	return aq_hw_err_from_flags(self);
}

static int hw_atl_b0_hw_ring_tx_stop(struct aq_hw_s *self,
				     struct aq_ring_s *ring)
{
	hw_atl_tdm_tx_desc_en_set(self, 0U, ring->idx);
	return aq_hw_err_from_flags(self);
}

static int hw_atl_b0_hw_ring_rx_stop(struct aq_hw_s *self,
				     struct aq_ring_s *ring)
{
	hw_atl_rdm_rx_desc_en_set(self, 0U, ring->idx);
	return aq_hw_err_from_flags(self);
}

<<<<<<< HEAD
=======
static int hw_atl_b0_hw_fl3l4_clear(struct aq_hw_s *self,
				    struct aq_rx_filter_l3l4 *data)
{
	u8 location = data->location;

	if (!data->is_ipv6) {
		hw_atl_rpfl3l4_cmd_clear(self, location);
		hw_atl_rpf_l4_spd_set(self, 0U, location);
		hw_atl_rpf_l4_dpd_set(self, 0U, location);
		hw_atl_rpfl3l4_ipv4_src_addr_clear(self, location);
		hw_atl_rpfl3l4_ipv4_dest_addr_clear(self, location);
	} else {
		int i;

		for (i = 0; i < HW_ATL_RX_CNT_REG_ADDR_IPV6; ++i) {
			hw_atl_rpfl3l4_cmd_clear(self, location + i);
			hw_atl_rpf_l4_spd_set(self, 0U, location + i);
			hw_atl_rpf_l4_dpd_set(self, 0U, location + i);
		}
		hw_atl_rpfl3l4_ipv6_src_addr_clear(self, location);
		hw_atl_rpfl3l4_ipv6_dest_addr_clear(self, location);
	}

	return aq_hw_err_from_flags(self);
}

static int hw_atl_b0_hw_fl3l4_set(struct aq_hw_s *self,
				  struct aq_rx_filter_l3l4 *data)
{
	u8 location = data->location;

	hw_atl_b0_hw_fl3l4_clear(self, data);

	if (data->cmd) {
		if (!data->is_ipv6) {
			hw_atl_rpfl3l4_ipv4_dest_addr_set(self,
							  location,
							  data->ip_dst[0]);
			hw_atl_rpfl3l4_ipv4_src_addr_set(self,
							 location,
							 data->ip_src[0]);
		} else {
			hw_atl_rpfl3l4_ipv6_dest_addr_set(self,
							  location,
							  data->ip_dst);
			hw_atl_rpfl3l4_ipv6_src_addr_set(self,
							 location,
							 data->ip_src);
		}
	}
	hw_atl_rpf_l4_dpd_set(self, data->p_dst, location);
	hw_atl_rpf_l4_spd_set(self, data->p_src, location);
	hw_atl_rpfl3l4_cmd_set(self, location, data->cmd);

	return aq_hw_err_from_flags(self);
}

static int hw_atl_b0_hw_fl2_set(struct aq_hw_s *self,
				struct aq_rx_filter_l2 *data)
{
	hw_atl_rpf_etht_flr_en_set(self, 1U, data->location);
	hw_atl_rpf_etht_flr_set(self, data->ethertype, data->location);
	hw_atl_rpf_etht_user_priority_en_set(self,
					     !!data->user_priority_en,
					     data->location);
	if (data->user_priority_en)
		hw_atl_rpf_etht_user_priority_set(self,
						  data->user_priority,
						  data->location);

	if (data->queue < 0) {
		hw_atl_rpf_etht_flr_act_set(self, 0U, data->location);
		hw_atl_rpf_etht_rx_queue_en_set(self, 0U, data->location);
	} else {
		hw_atl_rpf_etht_flr_act_set(self, 1U, data->location);
		hw_atl_rpf_etht_rx_queue_en_set(self, 1U, data->location);
		hw_atl_rpf_etht_rx_queue_set(self, data->queue, data->location);
	}

	return aq_hw_err_from_flags(self);
}

static int hw_atl_b0_hw_fl2_clear(struct aq_hw_s *self,
				  struct aq_rx_filter_l2 *data)
{
	hw_atl_rpf_etht_flr_en_set(self, 0U, data->location);
	hw_atl_rpf_etht_flr_set(self, 0U, data->location);
	hw_atl_rpf_etht_user_priority_en_set(self, 0U, data->location);

	return aq_hw_err_from_flags(self);
}

/**
 * @brief Set VLAN filter table
 * @details Configure VLAN filter table to accept (and assign the queue) traffic
 *  for the particular vlan ids.
 * Note: use this function under vlan promisc mode not to lost the traffic
 *
 * @param aq_hw_s
 * @param aq_rx_filter_vlan VLAN filter configuration
 * @return 0 - OK, <0 - error
 */
static int hw_atl_b0_hw_vlan_set(struct aq_hw_s *self,
				 struct aq_rx_filter_vlan *aq_vlans)
{
	int i;

	for (i = 0; i < AQ_VLAN_MAX_FILTERS; i++) {
		hw_atl_rpf_vlan_flr_en_set(self, 0U, i);
		hw_atl_rpf_vlan_rxq_en_flr_set(self, 0U, i);
		if (aq_vlans[i].enable) {
			hw_atl_rpf_vlan_id_flr_set(self,
						   aq_vlans[i].vlan_id,
						   i);
			hw_atl_rpf_vlan_flr_act_set(self, 1U, i);
			hw_atl_rpf_vlan_flr_en_set(self, 1U, i);
			if (aq_vlans[i].queue != 0xFF) {
				hw_atl_rpf_vlan_rxq_flr_set(self,
							    aq_vlans[i].queue,
							    i);
				hw_atl_rpf_vlan_rxq_en_flr_set(self, 1U, i);
			}
		}
	}

	return aq_hw_err_from_flags(self);
}

static int hw_atl_b0_hw_vlan_ctrl(struct aq_hw_s *self, bool enable)
{
	/* set promisc in case of disabing the vland filter */
	hw_atl_rpf_vlan_prom_mode_en_set(self, !enable);

	return aq_hw_err_from_flags(self);
}

>>>>>>> 407d19ab
const struct aq_hw_ops hw_atl_ops_b0 = {
	.hw_set_mac_address   = hw_atl_b0_hw_mac_addr_set,
	.hw_init              = hw_atl_b0_hw_init,
	.hw_set_power         = hw_atl_utils_hw_set_power,
	.hw_reset             = hw_atl_b0_hw_reset,
	.hw_start             = hw_atl_b0_hw_start,
	.hw_ring_tx_start     = hw_atl_b0_hw_ring_tx_start,
	.hw_ring_tx_stop      = hw_atl_b0_hw_ring_tx_stop,
	.hw_ring_rx_start     = hw_atl_b0_hw_ring_rx_start,
	.hw_ring_rx_stop      = hw_atl_b0_hw_ring_rx_stop,
	.hw_stop              = hw_atl_b0_hw_stop,

	.hw_ring_tx_xmit         = hw_atl_b0_hw_ring_tx_xmit,
	.hw_ring_tx_head_update  = hw_atl_b0_hw_ring_tx_head_update,

	.hw_ring_rx_receive      = hw_atl_b0_hw_ring_rx_receive,
	.hw_ring_rx_fill         = hw_atl_b0_hw_ring_rx_fill,

	.hw_irq_enable           = hw_atl_b0_hw_irq_enable,
	.hw_irq_disable          = hw_atl_b0_hw_irq_disable,
	.hw_irq_read             = hw_atl_b0_hw_irq_read,

	.hw_ring_rx_init             = hw_atl_b0_hw_ring_rx_init,
	.hw_ring_tx_init             = hw_atl_b0_hw_ring_tx_init,
	.hw_packet_filter_set        = hw_atl_b0_hw_packet_filter_set,
	.hw_multicast_list_set       = hw_atl_b0_hw_multicast_list_set,
	.hw_interrupt_moderation_set = hw_atl_b0_hw_interrupt_moderation_set,
	.hw_rss_set                  = hw_atl_b0_hw_rss_set,
	.hw_rss_hash_set             = hw_atl_b0_hw_rss_hash_set,
	.hw_get_regs                 = hw_atl_utils_hw_get_regs,
	.hw_get_hw_stats             = hw_atl_utils_get_hw_stats,
	.hw_get_fw_version           = hw_atl_utils_get_fw_version,
};<|MERGE_RESOLUTION|>--- conflicted
+++ resolved
@@ -18,7 +18,7 @@
 
 #define DEFAULT_B0_BOARD_BASIC_CAPABILITIES \
 	.is_64_dma = true,		  \
-	.msix_irqs = 4U,		  \
+	.msix_irqs = 8U,		  \
 	.irq_mask = ~0U,		  \
 	.vecs = HW_ATL_B0_RSS_MAX,	  \
 	.tcs = HW_ATL_B0_TC_MAX,	  \
@@ -38,7 +38,9 @@
 			NETIF_F_RXHASH |  \
 			NETIF_F_SG |      \
 			NETIF_F_TSO |     \
-			NETIF_F_LRO,      \
+			NETIF_F_LRO |     \
+			NETIF_F_NTUPLE |  \
+			NETIF_F_HW_VLAN_CTAG_FILTER, \
 	.hw_priv_flags = IFF_UNICAST_FLT, \
 	.flow_control = true,		  \
 	.mtu = HW_ATL_B0_MTU_JUMBO,	  \
@@ -48,38 +50,38 @@
 const struct aq_hw_caps_s hw_atl_b0_caps_aqc100 = {
 	DEFAULT_B0_BOARD_BASIC_CAPABILITIES,
 	.media_type = AQ_HW_MEDIA_TYPE_FIBRE,
-	.link_speed_msk = HW_ATL_B0_RATE_10G |
-			  HW_ATL_B0_RATE_5G  |
-			  HW_ATL_B0_RATE_2G5 |
-			  HW_ATL_B0_RATE_1G  |
-			  HW_ATL_B0_RATE_100M,
+	.link_speed_msk = AQ_NIC_RATE_10G |
+			  AQ_NIC_RATE_5G |
+			  AQ_NIC_RATE_2GS |
+			  AQ_NIC_RATE_1G |
+			  AQ_NIC_RATE_100M,
 };
 
 const struct aq_hw_caps_s hw_atl_b0_caps_aqc107 = {
 	DEFAULT_B0_BOARD_BASIC_CAPABILITIES,
 	.media_type = AQ_HW_MEDIA_TYPE_TP,
-	.link_speed_msk = HW_ATL_B0_RATE_10G |
-			  HW_ATL_B0_RATE_5G  |
-			  HW_ATL_B0_RATE_2G5 |
-			  HW_ATL_B0_RATE_1G  |
-			  HW_ATL_B0_RATE_100M,
+	.link_speed_msk = AQ_NIC_RATE_10G |
+			  AQ_NIC_RATE_5G |
+			  AQ_NIC_RATE_2GS |
+			  AQ_NIC_RATE_1G |
+			  AQ_NIC_RATE_100M,
 };
 
 const struct aq_hw_caps_s hw_atl_b0_caps_aqc108 = {
 	DEFAULT_B0_BOARD_BASIC_CAPABILITIES,
 	.media_type = AQ_HW_MEDIA_TYPE_TP,
-	.link_speed_msk = HW_ATL_B0_RATE_5G  |
-			  HW_ATL_B0_RATE_2G5 |
-			  HW_ATL_B0_RATE_1G  |
-			  HW_ATL_B0_RATE_100M,
+	.link_speed_msk = AQ_NIC_RATE_5G |
+			  AQ_NIC_RATE_2GS |
+			  AQ_NIC_RATE_1G |
+			  AQ_NIC_RATE_100M,
 };
 
 const struct aq_hw_caps_s hw_atl_b0_caps_aqc109 = {
 	DEFAULT_B0_BOARD_BASIC_CAPABILITIES,
 	.media_type = AQ_HW_MEDIA_TYPE_TP,
-	.link_speed_msk = HW_ATL_B0_RATE_2G5 |
-			  HW_ATL_B0_RATE_1G  |
-			  HW_ATL_B0_RATE_100M,
+	.link_speed_msk = AQ_NIC_RATE_2GS |
+			  AQ_NIC_RATE_1G |
+			  AQ_NIC_RATE_100M,
 };
 
 static int hw_atl_b0_hw_reset(struct aq_hw_s *self)
@@ -97,12 +99,17 @@
 	return err;
 }
 
+static int hw_atl_b0_set_fc(struct aq_hw_s *self, u32 fc, u32 tc)
+{
+	hw_atl_rpb_rx_xoff_en_per_tc_set(self, !!(fc & AQ_NIC_FC_RX), tc);
+	return 0;
+}
+
 static int hw_atl_b0_hw_qos_set(struct aq_hw_s *self)
 {
 	u32 tc = 0U;
 	u32 buff_size = 0U;
 	unsigned int i_priority = 0U;
-	bool is_rx_flow_control = false;
 
 	/* TPS Descriptor rate init */
 	hw_atl_tps_tx_pkt_shed_desc_rate_curr_time_res_set(self, 0x0U);
@@ -135,7 +142,6 @@
 
 	/* QoS Rx buf size per TC */
 	tc = 0;
-	is_rx_flow_control = (AQ_NIC_FC_RX & self->aq_nic_cfg->flow_control);
 	buff_size = HW_ATL_B0_RXBUF_MAX;
 
 	hw_atl_rpb_rx_pkt_buff_size_per_tc_set(self, buff_size, tc);
@@ -147,7 +153,8 @@
 						   (buff_size *
 						   (1024U / 32U) * 50U) /
 						   100U, tc);
-	hw_atl_rpb_rx_xoff_en_per_tc_set(self, is_rx_flow_control ? 1U : 0U, tc);
+
+	hw_atl_b0_set_fc(self, self->aq_nic_cfg->flow_control, tc);
 
 	/* QoS 802.1p priority -> TC mapping */
 	for (i_priority = 8U; i_priority--;)
@@ -163,6 +170,7 @@
 	int err = 0;
 	unsigned int i = 0U;
 	unsigned int addr = 0U;
+	u32 val;
 
 	for (i = 10, addr = 0U; i--; ++addr) {
 		u32 key_data = cfg->is_rss ?
@@ -170,8 +178,9 @@
 		hw_atl_rpf_rss_key_wr_data_set(self, key_data);
 		hw_atl_rpf_rss_key_addr_set(self, addr);
 		hw_atl_rpf_rss_key_wr_en_set(self, 1U);
-		AQ_HW_WAIT_FOR(hw_atl_rpf_rss_key_wr_en_get(self) == 0,
-			       1000U, 10U);
+		err = readx_poll_timeout_atomic(hw_atl_rpf_rss_key_wr_en_get,
+						self, val, val == 0,
+						1000U, 10000U);
 		if (err < 0)
 			goto err_exit;
 	}
@@ -189,8 +198,9 @@
 	u32 i = 0U;
 	u32 num_rss_queues = max(1U, self->aq_nic_cfg->num_rss_queues);
 	int err = 0;
-	u16 bitary[(HW_ATL_B0_RSS_REDIRECTION_MAX *
-					HW_ATL_B0_RSS_REDIRECTION_BITS / 16U)];
+	u16 bitary[1 + (HW_ATL_B0_RSS_REDIRECTION_MAX *
+		   HW_ATL_B0_RSS_REDIRECTION_BITS / 16U)];
+	u32 val;
 
 	memset(bitary, 0, sizeof(bitary));
 
@@ -204,8 +214,9 @@
 		hw_atl_rpf_rss_redir_tbl_wr_data_set(self, bitary[i]);
 		hw_atl_rpf_rss_redir_tbl_addr_set(self, i);
 		hw_atl_rpf_rss_redir_wr_en_set(self, 1U);
-		AQ_HW_WAIT_FOR(hw_atl_rpf_rss_redir_wr_en_get(self) == 0,
-			       1000U, 10U);
+		err = readx_poll_timeout_atomic(hw_atl_rpf_rss_redir_wr_en_get,
+						self, val, val == 0,
+						1000U, 10000U);
 		if (err < 0)
 			goto err_exit;
 	}
@@ -226,8 +237,10 @@
 	hw_atl_tpo_tcp_udp_crc_offload_en_set(self, 1);
 
 	/* RX checksums offloads*/
-	hw_atl_rpo_ipv4header_crc_offload_en_set(self, 1);
-	hw_atl_rpo_tcp_udp_crc_offload_en_set(self, 1);
+	hw_atl_rpo_ipv4header_crc_offload_en_set(self, !!(aq_nic_cfg->features &
+						 NETIF_F_RXCSUM));
+	hw_atl_rpo_tcp_udp_crc_offload_en_set(self, !!(aq_nic_cfg->features &
+					      NETIF_F_RXCSUM));
 
 	/* LSO offloads*/
 	hw_atl_tdm_large_send_offload_en_set(self, 0xFFFFFFFFU);
@@ -272,6 +285,9 @@
 
 static int hw_atl_b0_hw_init_tx_path(struct aq_hw_s *self)
 {
+	/* Tx TC/Queue number config */
+	hw_atl_rpb_tps_tx_tc_mode_set(self, 1U);
+
 	hw_atl_thm_lso_tcp_flag_of_first_pkt_set(self, 0x0FF6U);
 	hw_atl_thm_lso_tcp_flag_of_middle_pkt_set(self, 0x0FF6U);
 	hw_atl_thm_lso_tcp_flag_of_last_pkt_set(self, 0x0F7FU);
@@ -318,20 +334,11 @@
 	hw_atl_rpf_vlan_outer_etht_set(self, 0x88A8U);
 	hw_atl_rpf_vlan_inner_etht_set(self, 0x8100U);
 
-	if (cfg->vlan_id) {
-		hw_atl_rpf_vlan_flr_act_set(self, 1U, 0U);
-		hw_atl_rpf_vlan_id_flr_set(self, 0U, 0U);
-		hw_atl_rpf_vlan_flr_en_set(self, 0U, 0U);
-
-		hw_atl_rpf_vlan_accept_untagged_packets_set(self, 1U);
-		hw_atl_rpf_vlan_untagged_act_set(self, 1U);
-
-		hw_atl_rpf_vlan_flr_act_set(self, 1U, 1U);
-		hw_atl_rpf_vlan_id_flr_set(self, cfg->vlan_id, 0U);
-		hw_atl_rpf_vlan_flr_en_set(self, 1U, 1U);
-	} else {
-		hw_atl_rpf_vlan_prom_mode_en_set(self, 1);
-	}
+	hw_atl_rpf_vlan_prom_mode_en_set(self, 1);
+
+	// Always accept untagged packets
+	hw_atl_rpf_vlan_accept_untagged_packets_set(self, 1U);
+	hw_atl_rpf_vlan_untagged_act_set(self, 1U);
 
 	/* Rx Interrupts */
 	hw_atl_rdm_rx_desc_wr_wb_irq_en_set(self, 1U);
@@ -955,8 +962,6 @@
 	return aq_hw_err_from_flags(self);
 }
 
-<<<<<<< HEAD
-=======
 static int hw_atl_b0_hw_fl3l4_clear(struct aq_hw_s *self,
 				    struct aq_rx_filter_l3l4 *data)
 {
@@ -1093,11 +1098,9 @@
 	return aq_hw_err_from_flags(self);
 }
 
->>>>>>> 407d19ab
 const struct aq_hw_ops hw_atl_ops_b0 = {
 	.hw_set_mac_address   = hw_atl_b0_hw_mac_addr_set,
 	.hw_init              = hw_atl_b0_hw_init,
-	.hw_set_power         = hw_atl_utils_hw_set_power,
 	.hw_reset             = hw_atl_b0_hw_reset,
 	.hw_start             = hw_atl_b0_hw_start,
 	.hw_ring_tx_start     = hw_atl_b0_hw_ring_tx_start,
@@ -1119,6 +1122,11 @@
 	.hw_ring_rx_init             = hw_atl_b0_hw_ring_rx_init,
 	.hw_ring_tx_init             = hw_atl_b0_hw_ring_tx_init,
 	.hw_packet_filter_set        = hw_atl_b0_hw_packet_filter_set,
+	.hw_filter_l2_set            = hw_atl_b0_hw_fl2_set,
+	.hw_filter_l2_clear          = hw_atl_b0_hw_fl2_clear,
+	.hw_filter_l3l4_set          = hw_atl_b0_hw_fl3l4_set,
+	.hw_filter_vlan_set          = hw_atl_b0_hw_vlan_set,
+	.hw_filter_vlan_ctrl         = hw_atl_b0_hw_vlan_ctrl,
 	.hw_multicast_list_set       = hw_atl_b0_hw_multicast_list_set,
 	.hw_interrupt_moderation_set = hw_atl_b0_hw_interrupt_moderation_set,
 	.hw_rss_set                  = hw_atl_b0_hw_rss_set,
@@ -1126,4 +1134,6 @@
 	.hw_get_regs                 = hw_atl_utils_hw_get_regs,
 	.hw_get_hw_stats             = hw_atl_utils_get_hw_stats,
 	.hw_get_fw_version           = hw_atl_utils_get_fw_version,
+	.hw_set_offload              = hw_atl_b0_hw_offload_set,
+	.hw_set_fc                   = hw_atl_b0_set_fc,
 };