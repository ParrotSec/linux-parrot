--- conflicted
+++ resolved
@@ -22,7 +22,9 @@
 #define HW_ATL_MIF_ADDR         0x0208U
 #define HW_ATL_MIF_VAL          0x020CU
 
-#define HW_ATL_FW_SM_RAM        0x2U
+#define HW_ATL_RPC_CONTROL_ADR  0x0338U
+#define HW_ATL_RPC_STATE_ADR    0x033CU
+
 #define HW_ATL_MPI_FW_VERSION	0x18
 #define HW_ATL_MPI_CONTROL_ADR  0x0368U
 #define HW_ATL_MPI_STATE_ADR    0x036CU
@@ -46,8 +48,15 @@
 #define FORCE_FLASHLESS 0
 
 static int hw_atl_utils_ver_match(u32 ver_expected, u32 ver_actual);
+
 static int hw_atl_utils_mpi_set_state(struct aq_hw_s *self,
 				      enum hal_atl_utils_fw_state_e state);
+
+static u32 hw_atl_utils_get_mpi_mbox_tid(struct aq_hw_s *self);
+static u32 hw_atl_utils_mpi_get_state(struct aq_hw_s *self);
+static u32 hw_atl_utils_mif_cmd_get(struct aq_hw_s *self);
+static u32 hw_atl_utils_mif_addr_get(struct aq_hw_s *self);
+static u32 hw_atl_utils_rpc_state_get(struct aq_hw_s *self);
 
 int hw_atl_utils_initfw(struct aq_hw_s *self, const struct aq_fw_ops **fw_ops)
 {
@@ -66,10 +75,10 @@
 				   self->fw_ver_actual) == 0) {
 		*fw_ops = &aq_fw_1x_ops;
 	} else if (hw_atl_utils_ver_match(HW_ATL_FW_VER_2X,
-					self->fw_ver_actual) == 0) {
+					  self->fw_ver_actual) == 0) {
 		*fw_ops = &aq_fw_2x_ops;
 	} else if (hw_atl_utils_ver_match(HW_ATL_FW_VER_3X,
-					self->fw_ver_actual) == 0) {
+					  self->fw_ver_actual) == 0) {
 		*fw_ops = &aq_fw_2x_ops;
 	} else {
 		aq_pr_err("Bad FW version detected: %x\n",
@@ -230,6 +239,7 @@
 {
 	int k;
 	u32 boot_exit_code = 0;
+	u32 val;
 
 	for (k = 0; k < 1000; ++k) {
 		u32 flb_status = aq_hw_read_reg(self,
@@ -256,9 +266,11 @@
 		int err = 0;
 
 		hw_atl_utils_mpi_set_state(self, MPI_DEINIT);
-		AQ_HW_WAIT_FOR((aq_hw_read_reg(self, HW_ATL_MPI_STATE_ADR) &
-			       HW_ATL_MPI_STATE_MSK) == MPI_DEINIT,
-			       10, 1000U);
+		err = readx_poll_timeout_atomic(hw_atl_utils_mpi_get_state,
+						self, val,
+						(val & HW_ATL_MPI_STATE_MSK) ==
+						 MPI_DEINIT,
+						10, 10000U);
 		if (err)
 			return err;
 	}
@@ -273,16 +285,17 @@
 				  u32 *p, u32 cnt)
 {
 	int err = 0;
-
-	AQ_HW_WAIT_FOR(hw_atl_reg_glb_cpu_sem_get(self,
-						  HW_ATL_FW_SM_RAM) == 1U,
-						  1U, 10000U);
+	u32 val;
+
+	err = readx_poll_timeout_atomic(hw_atl_sem_ram_get,
+					self, val, val == 1U,
+					1U, 10000U);
 
 	if (err < 0) {
 		bool is_locked;
 
 		hw_atl_reg_glb_cpu_sem_set(self, 1U, HW_ATL_FW_SM_RAM);
-		is_locked = hw_atl_reg_glb_cpu_sem_get(self, HW_ATL_FW_SM_RAM);
+		is_locked = hw_atl_sem_ram_get(self);
 		if (!is_locked) {
 			err = -ETIME;
 			goto err_exit;
@@ -295,13 +308,14 @@
 		aq_hw_write_reg(self, HW_ATL_MIF_CMD, 0x00008000U);
 
 		if (IS_CHIP_FEATURE(REVISION_B1))
-			AQ_HW_WAIT_FOR(a != aq_hw_read_reg(self,
-							   HW_ATL_MIF_ADDR),
-				       1, 1000U);
+			err = readx_poll_timeout_atomic(hw_atl_utils_mif_addr_get,
+							self, val, val != a,
+							1U, 1000U);
 		else
-			AQ_HW_WAIT_FOR(!(0x100 & aq_hw_read_reg(self,
-							   HW_ATL_MIF_CMD)),
-				       1, 1000U);
+			err = readx_poll_timeout_atomic(hw_atl_utils_mif_cmd_get,
+							self, val,
+							!(val & 0x100),
+							1U, 1000U);
 
 		*(p++) = aq_hw_read_reg(self, HW_ATL_MIF_VAL);
 		a += 4;
@@ -316,15 +330,9 @@
 static int hw_atl_utils_fw_upload_dwords(struct aq_hw_s *self, u32 a, u32 *p,
 					 u32 cnt)
 {
-	int err = 0;
-
-<<<<<<< HEAD
-	is_locked = hw_atl_reg_glb_cpu_sem_get(self, HW_ATL_FW_SM_RAM);
-	if (!is_locked) {
-		err = -ETIME;
-		goto err_exit;
-	}
-=======
+	u32 val;
+	int err = 0;
+
 	err = readx_poll_timeout_atomic(hw_atl_sem_ram_get, self,
 					val, val == 1U,
 					10U, 100000U);
@@ -348,18 +356,17 @@
 		}
 	} else {
 		u32 offset = 0;
->>>>>>> 407d19ab
-
-	aq_hw_write_reg(self, 0x00000208U, a);
-
-	for (++cnt; --cnt;) {
-		u32 i = 0U;
-
-		aq_hw_write_reg(self, 0x0000020CU, *(p++));
-		aq_hw_write_reg(self, 0x00000200U, 0xC000U);
-
-		for (i = 1024U;
-			(0x100U & aq_hw_read_reg(self, 0x00000200U)) && --i;) {
+
+		aq_hw_write_reg(self, 0x208, a);
+
+		for (; offset < cnt; ++offset) {
+			aq_hw_write_reg(self, 0x20C, p[offset]);
+			aq_hw_write_reg(self, 0x200, 0xC000);
+
+			err = readx_poll_timeout_atomic(hw_atl_utils_mif_cmd_get,
+							self, val,
+							(val & 0x100) == 0,
+							1000U, 10000U);
 		}
 	}
 
@@ -402,14 +409,13 @@
 	hw_atl_reg_glb_cpu_scratch_scp_set(self, 0x00000000U, 25U);
 
 	/* check 10 times by 1ms */
-	AQ_HW_WAIT_FOR(0U != (self->mbox_addr =
-			aq_hw_read_reg(self, 0x360U)), 1000U, 10U);
-
-	return err;
-}
-
-#define HW_ATL_RPC_CONTROL_ADR 0x0338U
-#define HW_ATL_RPC_STATE_ADR   0x033CU
+	err = readx_poll_timeout_atomic(hw_atl_scrpad25_get,
+					self, self->mbox_addr,
+					self->mbox_addr != 0U,
+					1000U, 10000U);
+
+	return err;
+}
 
 struct aq_hw_atl_utils_fw_rpc_tid_s {
 	union {
@@ -423,7 +429,7 @@
 
 #define hw_atl_utils_fw_rpc_init(_H_) hw_atl_utils_fw_rpc_wait(_H_, NULL)
 
-static int hw_atl_utils_fw_rpc_call(struct aq_hw_s *self, unsigned int rpc_size)
+int hw_atl_utils_fw_rpc_call(struct aq_hw_s *self, unsigned int rpc_size)
 {
 	int err = 0;
 	struct aq_hw_atl_utils_fw_rpc_tid_s sw;
@@ -435,7 +441,7 @@
 	err = hw_atl_utils_fw_upload_dwords(self, self->rpc_addr,
 					    (u32 *)(void *)&self->rpc,
 					    (rpc_size + sizeof(u32) -
-					    sizeof(u8)) / sizeof(u32));
+					     sizeof(u8)) / sizeof(u32));
 	if (err < 0)
 		goto err_exit;
 
@@ -447,8 +453,8 @@
 	return err;
 }
 
-static int hw_atl_utils_fw_rpc_wait(struct aq_hw_s *self,
-				    struct hw_aq_atl_utils_fw_rpc **rpc)
+int hw_atl_utils_fw_rpc_wait(struct aq_hw_s *self,
+			     struct hw_atl_utils_fw_rpc **rpc)
 {
 	int err = 0;
 	struct aq_hw_atl_utils_fw_rpc_tid_s sw;
@@ -459,12 +465,10 @@
 
 		self->rpc_tid = sw.tid;
 
-		AQ_HW_WAIT_FOR(sw.tid ==
-				(fw.val =
-				aq_hw_read_reg(self, HW_ATL_RPC_STATE_ADR),
-				fw.tid), 1000U, 100U);
-		if (err < 0)
-			goto err_exit;
+		err = readx_poll_timeout_atomic(hw_atl_utils_rpc_state_get,
+						self, fw.val,
+						sw.tid == fw.tid,
+						1000U, 100000U);
 
 		if (fw.len == 0xFFFFU) {
 			err = hw_atl_utils_fw_rpc_call(self, sw.len);
@@ -472,8 +476,6 @@
 				goto err_exit;
 		}
 	} while (sw.tid != fw.tid || 0xFFFFU == fw.len);
-	if (err < 0)
-		goto err_exit;
 
 	if (rpc) {
 		if (fw.len) {
@@ -483,7 +485,7 @@
 						      (u32 *)(void *)
 						      &self->rpc,
 						      (fw.len + sizeof(u32) -
-						      sizeof(u8)) /
+						       sizeof(u8)) /
 						      sizeof(u32));
 			if (err < 0)
 				goto err_exit;
@@ -513,16 +515,16 @@
 }
 
 int hw_atl_utils_mpi_read_mbox(struct aq_hw_s *self,
-			       struct hw_aq_atl_utils_mbox_header *pmbox)
+			       struct hw_atl_utils_mbox_header *pmbox)
 {
 	return hw_atl_utils_fw_downld_dwords(self,
-				      self->mbox_addr,
-				      (u32 *)(void *)pmbox,
-				      sizeof(*pmbox) / sizeof(u32));
+					     self->mbox_addr,
+					     (u32 *)(void *)pmbox,
+					     sizeof(*pmbox) / sizeof(u32));
 }
 
 void hw_atl_utils_mpi_read_stats(struct aq_hw_s *self,
-				 struct hw_aq_atl_utils_mbox *pmbox)
+				 struct hw_atl_utils_mbox *pmbox)
 {
 	int err = 0;
 
@@ -562,7 +564,7 @@
 {
 	int err = 0;
 	u32 transaction_id = 0;
-	struct hw_aq_atl_utils_mbox_header mbox;
+	struct hw_atl_utils_mbox_header mbox;
 	u32 val = aq_hw_read_reg(self, HW_ATL_MPI_CONTROL_ADR);
 
 	if (state == MPI_RESET) {
@@ -570,10 +572,11 @@
 
 		transaction_id = mbox.transaction_id;
 
-		AQ_HW_WAIT_FOR(transaction_id !=
-				(hw_atl_utils_mpi_read_mbox(self, &mbox),
-				 mbox.transaction_id),
-			       1000U, 100U);
+		err = readx_poll_timeout_atomic(hw_atl_utils_get_mpi_mbox_tid,
+						self, mbox.transaction_id,
+						transaction_id !=
+						mbox.transaction_id,
+						1000U, 100000U);
 		if (err < 0)
 			goto err_exit;
 	}
@@ -596,7 +599,7 @@
 
 int hw_atl_utils_mpi_get_link_status(struct aq_hw_s *self)
 {
-	u32 cp0x036C = aq_hw_read_reg(self, HW_ATL_MPI_STATE_ADR);
+	u32 cp0x036C = hw_atl_utils_mpi_get_state(self);
 	u32 link_speed_mask = cp0x036C >> HW_ATL_MPI_SPEED_SHIFT;
 	struct aq_hw_link_status_s *link_status = &self->aq_link_status;
 
@@ -669,9 +672,9 @@
 
 	if ((mac[0] & 0x01U) || ((mac[0] | mac[1] | mac[2]) == 0x00U)) {
 		/* chip revision */
-		l = 0xE3000000U
-			| (0xFFFFU & aq_hw_read_reg(self, HW_ATL_UCP_0X370_REG))
-			| (0x00 << 16);
+		l = 0xE3000000U |
+		    (0xFFFFU & aq_hw_read_reg(self, HW_ATL_UCP_0X370_REG)) |
+		    (0x00 << 16);
 		h = 0x8001300EU;
 
 		mac[5] = (u8)(0xFFU & l);
@@ -754,22 +757,10 @@
 	return 0;
 }
 
-int hw_atl_utils_hw_set_power(struct aq_hw_s *self,
-			      unsigned int power_state)
-{
-	hw_atl_utils_mpi_set_speed(self, 0);
-	hw_atl_utils_mpi_set_state(self, MPI_POWER);
-	return 0;
-}
-
 int hw_atl_utils_update_stats(struct aq_hw_s *self)
 {
-<<<<<<< HEAD
-	struct hw_aq_atl_utils_mbox mbox;
-=======
 	struct hw_atl_utils_mbox mbox;
 	struct aq_stats_s *cs = &self->curr_stats;
->>>>>>> 407d19ab
 
 	hw_atl_utils_mpi_read_stats(self, &mbox);
 
@@ -855,6 +846,110 @@
 	return 0;
 }
 
+static int aq_fw1x_set_wol(struct aq_hw_s *self, bool wol_enabled, u8 *mac)
+{
+	struct hw_atl_utils_fw_rpc *prpc = NULL;
+	unsigned int rpc_size = 0U;
+	int err = 0;
+
+	err = hw_atl_utils_fw_rpc_wait(self, &prpc);
+	if (err < 0)
+		goto err_exit;
+
+	memset(prpc, 0, sizeof(*prpc));
+
+	if (wol_enabled) {
+		rpc_size = sizeof(prpc->msg_id) + sizeof(prpc->msg_wol);
+
+		prpc->msg_id = HAL_ATLANTIC_UTILS_FW_MSG_WOL_ADD;
+		prpc->msg_wol.priority =
+				HAL_ATLANTIC_UTILS_FW_MSG_WOL_PRIOR;
+		prpc->msg_wol.pattern_id =
+				HAL_ATLANTIC_UTILS_FW_MSG_WOL_PATTERN;
+		prpc->msg_wol.wol_packet_type =
+				HAL_ATLANTIC_UTILS_FW_MSG_WOL_MAG_PKT;
+
+		ether_addr_copy((u8 *)&prpc->msg_wol.wol_pattern, mac);
+	} else {
+		rpc_size = sizeof(prpc->msg_id) + sizeof(prpc->msg_del_id);
+
+		prpc->msg_id = HAL_ATLANTIC_UTILS_FW_MSG_WOL_DEL;
+		prpc->msg_wol.pattern_id =
+				HAL_ATLANTIC_UTILS_FW_MSG_WOL_PATTERN;
+	}
+
+	err = hw_atl_utils_fw_rpc_call(self, rpc_size);
+
+err_exit:
+	return err;
+}
+
+static int aq_fw1x_set_power(struct aq_hw_s *self, unsigned int power_state,
+			     u8 *mac)
+{
+	struct hw_atl_utils_fw_rpc *prpc = NULL;
+	unsigned int rpc_size = 0U;
+	int err = 0;
+
+	if (self->aq_nic_cfg->wol & AQ_NIC_WOL_ENABLED) {
+		err = aq_fw1x_set_wol(self, 1, mac);
+
+		if (err < 0)
+			goto err_exit;
+
+		rpc_size = sizeof(prpc->msg_id) +
+			   sizeof(prpc->msg_enable_wakeup);
+
+		err = hw_atl_utils_fw_rpc_wait(self, &prpc);
+
+		if (err < 0)
+			goto err_exit;
+
+		memset(prpc, 0, rpc_size);
+
+		prpc->msg_id = HAL_ATLANTIC_UTILS_FW_MSG_ENABLE_WAKEUP;
+		prpc->msg_enable_wakeup.pattern_mask = 0x00000002;
+
+		err = hw_atl_utils_fw_rpc_call(self, rpc_size);
+		if (err < 0)
+			goto err_exit;
+	}
+	hw_atl_utils_mpi_set_speed(self, 0);
+	hw_atl_utils_mpi_set_state(self, MPI_POWER);
+
+err_exit:
+	return err;
+}
+
+static u32 hw_atl_utils_get_mpi_mbox_tid(struct aq_hw_s *self)
+{
+	struct hw_atl_utils_mbox_header mbox;
+
+	hw_atl_utils_mpi_read_mbox(self, &mbox);
+
+	return mbox.transaction_id;
+}
+
+static u32 hw_atl_utils_mpi_get_state(struct aq_hw_s *self)
+{
+	return aq_hw_read_reg(self, HW_ATL_MPI_STATE_ADR);
+}
+
+static u32 hw_atl_utils_mif_cmd_get(struct aq_hw_s *self)
+{
+	return aq_hw_read_reg(self, HW_ATL_MIF_CMD);
+}
+
+static u32 hw_atl_utils_mif_addr_get(struct aq_hw_s *self)
+{
+	return aq_hw_read_reg(self, HW_ATL_MIF_ADDR);
+}
+
+static u32 hw_atl_utils_rpc_state_get(struct aq_hw_s *self)
+{
+	return aq_hw_read_reg(self, HW_ATL_RPC_STATE_ADR);
+}
+
 const struct aq_fw_ops aq_fw_1x_ops = {
 	.init = hw_atl_utils_mpi_create,
 	.deinit = hw_atl_fw1x_deinit,
@@ -864,12 +959,9 @@
 	.set_state = hw_atl_utils_mpi_set_state,
 	.update_link_status = hw_atl_utils_mpi_get_link_status,
 	.update_stats = hw_atl_utils_update_stats,
-<<<<<<< HEAD
-=======
 	.get_phy_temp = NULL,
 	.set_power = aq_fw1x_set_power,
 	.set_eee_rate = NULL,
 	.get_eee_rate = NULL,
->>>>>>> 407d19ab
 	.set_flow_control = NULL,
 };