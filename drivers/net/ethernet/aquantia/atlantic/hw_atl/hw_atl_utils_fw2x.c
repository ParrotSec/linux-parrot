// SPDX-License-Identifier: GPL-2.0-only
/*
 * aQuantia Corporation Network Driver
 * Copyright (C) 2014-2017 aQuantia Corporation. All rights reserved
 */

/* File hw_atl_utils_fw2x.c: Definition of firmware 2.x functions for
 * Atlantic hardware abstraction layer.
 */

#include "../aq_hw.h"
#include "../aq_hw_utils.h"
#include "../aq_pci_func.h"
#include "../aq_ring.h"
#include "../aq_vec.h"
#include "hw_atl_utils.h"
#include "hw_atl_llh.h"

#define HW_ATL_FW2X_MPI_EFUSE_ADDR	0x364
#define HW_ATL_FW2X_MPI_MBOX_ADDR	0x360

#define HW_ATL_FW2X_MPI_CONTROL_ADDR	0x368
#define HW_ATL_FW2X_MPI_CONTROL2_ADDR	0x36C

#define HW_ATL_FW2X_MPI_STATE_ADDR	0x370
<<<<<<< HEAD
#define HW_ATL_FW2X_MPI_STATE2_ADDR	0x374
=======
#define HW_ATL_FW2X_MPI_STATE2_ADDR     0x374

#define HW_ATL_FW2X_CAP_PAUSE            BIT(CAPS_HI_PAUSE)
#define HW_ATL_FW2X_CAP_ASYM_PAUSE       BIT(CAPS_HI_ASYMMETRIC_PAUSE)
#define HW_ATL_FW2X_CAP_SLEEP_PROXY      BIT(CAPS_HI_SLEEP_PROXY)
#define HW_ATL_FW2X_CAP_WOL              BIT(CAPS_HI_WOL)

#define HW_ATL_FW2X_CTRL_SLEEP_PROXY      BIT(CTRL_SLEEP_PROXY)
#define HW_ATL_FW2X_CTRL_WOL              BIT(CTRL_WOL)
#define HW_ATL_FW2X_CTRL_LINK_DROP        BIT(CTRL_LINK_DROP)
#define HW_ATL_FW2X_CTRL_PAUSE            BIT(CTRL_PAUSE)
#define HW_ATL_FW2X_CTRL_TEMPERATURE      BIT(CTRL_TEMPERATURE)
#define HW_ATL_FW2X_CTRL_ASYMMETRIC_PAUSE BIT(CTRL_ASYMMETRIC_PAUSE)
#define HW_ATL_FW2X_CTRL_FORCE_RECONNECT  BIT(CTRL_FORCE_RECONNECT)

#define HW_ATL_FW2X_CAP_EEE_1G_MASK      BIT(CAPS_HI_1000BASET_FD_EEE)
#define HW_ATL_FW2X_CAP_EEE_2G5_MASK     BIT(CAPS_HI_2P5GBASET_FD_EEE)
#define HW_ATL_FW2X_CAP_EEE_5G_MASK      BIT(CAPS_HI_5GBASET_FD_EEE)
#define HW_ATL_FW2X_CAP_EEE_10G_MASK     BIT(CAPS_HI_10GBASET_FD_EEE)

#define HAL_ATLANTIC_WOL_FILTERS_COUNT   8
#define HAL_ATLANTIC_UTILS_FW2X_MSG_WOL  0x0E

struct __packed fw2x_msg_wol_pattern {
	u8 mask[16];
	u32 crc;
};

struct __packed fw2x_msg_wol {
	u32 msg_id;
	u8 hw_addr[ETH_ALEN];
	u8 magic_packet_enabled;
	u8 filter_count;
	struct fw2x_msg_wol_pattern filter[HAL_ATLANTIC_WOL_FILTERS_COUNT];
	u8 link_up_enabled;
	u8 link_down_enabled;
	u16 reserved;
	u32 link_up_timeout;
	u32 link_down_timeout;
};
>>>>>>> 407d19ab

static int aq_fw2x_set_link_speed(struct aq_hw_s *self, u32 speed);
static int aq_fw2x_set_state(struct aq_hw_s *self,
			     enum hal_atl_utils_fw_state_e state);

static int aq_fw2x_init(struct aq_hw_s *self)
{
	int err = 0;

	/* check 10 times by 1ms */
	AQ_HW_WAIT_FOR(0U != (self->mbox_addr =
			aq_hw_read_reg(self, HW_ATL_FW2X_MPI_MBOX_ADDR)),
		       1000U, 10U);
	return err;
}

static int aq_fw2x_deinit(struct aq_hw_s *self)
{
	int err = aq_fw2x_set_link_speed(self, 0);

	if (!err)
		err = aq_fw2x_set_state(self, MPI_DEINIT);

	return err;
}

static enum hw_atl_fw2x_rate link_speed_mask_2fw2x_ratemask(u32 speed)
{
	enum hw_atl_fw2x_rate rate = 0;

	if (speed & AQ_NIC_RATE_10G)
		rate |= FW2X_RATE_10G;

	if (speed & AQ_NIC_RATE_5G)
		rate |= FW2X_RATE_5G;

	if (speed & AQ_NIC_RATE_5GSR)
		rate |= FW2X_RATE_5G;

	if (speed & AQ_NIC_RATE_2GS)
		rate |= FW2X_RATE_2G5;

	if (speed & AQ_NIC_RATE_1G)
		rate |= FW2X_RATE_1G;

	if (speed & AQ_NIC_RATE_100M)
		rate |= FW2X_RATE_100M;

	return rate;
}

static int aq_fw2x_set_link_speed(struct aq_hw_s *self, u32 speed)
{
	u32 val = link_speed_mask_2fw2x_ratemask(speed);

	aq_hw_write_reg(self, HW_ATL_FW2X_MPI_CONTROL_ADDR, val);

	return 0;
}

static void aq_fw2x_set_mpi_flow_control(struct aq_hw_s *self, u32 *mpi_state)
{
	if (self->aq_nic_cfg->flow_control & AQ_NIC_FC_RX)
		*mpi_state |= BIT(CAPS_HI_PAUSE);
	else
		*mpi_state &= ~BIT(CAPS_HI_PAUSE);

	if (self->aq_nic_cfg->flow_control & AQ_NIC_FC_TX)
		*mpi_state |= BIT(CAPS_HI_ASYMMETRIC_PAUSE);
	else
		*mpi_state &= ~BIT(CAPS_HI_ASYMMETRIC_PAUSE);
}

static int aq_fw2x_set_state(struct aq_hw_s *self,
			     enum hal_atl_utils_fw_state_e state)
{
	u32 mpi_state = aq_hw_read_reg(self, HW_ATL_FW2X_MPI_CONTROL2_ADDR);

	switch (state) {
	case MPI_INIT:
		mpi_state &= ~BIT(CAPS_HI_LINK_DROP);
		aq_fw2x_set_mpi_flow_control(self, &mpi_state);
		break;
	case MPI_DEINIT:
		mpi_state |= BIT(CAPS_HI_LINK_DROP);
		break;
	case MPI_RESET:
	case MPI_POWER:
		/* No actions */
		break;
	}
	aq_hw_write_reg(self, HW_ATL_FW2X_MPI_CONTROL2_ADDR, mpi_state);
	return 0;
}

static int aq_fw2x_update_link_status(struct aq_hw_s *self)
{
	u32 mpi_state = aq_hw_read_reg(self, HW_ATL_FW2X_MPI_STATE_ADDR);
	u32 speed = mpi_state & (FW2X_RATE_100M | FW2X_RATE_1G |
				FW2X_RATE_2G5 | FW2X_RATE_5G | FW2X_RATE_10G);
	struct aq_hw_link_status_s *link_status = &self->aq_link_status;

	if (speed) {
		if (speed & FW2X_RATE_10G)
			link_status->mbps = 10000;
		else if (speed & FW2X_RATE_5G)
			link_status->mbps = 5000;
		else if (speed & FW2X_RATE_2G5)
			link_status->mbps = 2500;
		else if (speed & FW2X_RATE_1G)
			link_status->mbps = 1000;
		else if (speed & FW2X_RATE_100M)
			link_status->mbps = 100;
		else
			link_status->mbps = 10000;
	} else {
		link_status->mbps = 0;
	}

	return 0;
}

static int aq_fw2x_get_mac_permanent(struct aq_hw_s *self, u8 *mac)
{
	int err = 0;
	u32 h = 0U;
	u32 l = 0U;
	u32 mac_addr[2] = { 0 };
	u32 efuse_addr = aq_hw_read_reg(self, HW_ATL_FW2X_MPI_EFUSE_ADDR);

	if (efuse_addr != 0) {
		err = hw_atl_utils_fw_downld_dwords(self,
						    efuse_addr + (40U * 4U),
						    mac_addr,
						    ARRAY_SIZE(mac_addr));
		if (err)
			return err;
		mac_addr[0] = __swab32(mac_addr[0]);
		mac_addr[1] = __swab32(mac_addr[1]);
	}

	ether_addr_copy(mac, (u8 *)mac_addr);

	if ((mac[0] & 0x01U) || ((mac[0] | mac[1] | mac[2]) == 0x00U)) {
		unsigned int rnd = 0;

		get_random_bytes(&rnd, sizeof(unsigned int));

		l = 0xE3000000U
			| (0xFFFFU & rnd)
			| (0x00 << 16);
		h = 0x8001300EU;

		mac[5] = (u8)(0xFFU & l);
		l >>= 8;
		mac[4] = (u8)(0xFFU & l);
		l >>= 8;
		mac[3] = (u8)(0xFFU & l);
		l >>= 8;
		mac[2] = (u8)(0xFFU & l);
		mac[1] = (u8)(0xFFU & h);
		h >>= 8;
		mac[0] = (u8)(0xFFU & h);
	}
	return err;
}

static int aq_fw2x_update_stats(struct aq_hw_s *self)
{
	int err = 0;
	u32 mpi_opts = aq_hw_read_reg(self, HW_ATL_FW2X_MPI_CONTROL2_ADDR);
	u32 orig_stats_val = mpi_opts & BIT(CAPS_HI_STATISTICS);

	/* Toggle statistics bit for FW to update */
	mpi_opts = mpi_opts ^ BIT(CAPS_HI_STATISTICS);
	aq_hw_write_reg(self, HW_ATL_FW2X_MPI_CONTROL2_ADDR, mpi_opts);

	/* Wait FW to report back */
	AQ_HW_WAIT_FOR(orig_stats_val !=
		       (aq_hw_read_reg(self, HW_ATL_FW2X_MPI_STATE2_ADDR) &
				       BIT(CAPS_HI_STATISTICS)),
		       1U, 10000U);
	if (err)
		return err;

	return hw_atl_utils_update_stats(self);
}

<<<<<<< HEAD
=======
static int aq_fw2x_get_phy_temp(struct aq_hw_s *self, int *temp)
{
	u32 mpi_opts = aq_hw_read_reg(self, HW_ATL_FW2X_MPI_CONTROL2_ADDR);
	u32 temp_val = mpi_opts & HW_ATL_FW2X_CTRL_TEMPERATURE;
	u32 phy_temp_offset;
	u32 temp_res;
	int err = 0;
	u32 val;

	phy_temp_offset = self->mbox_addr +
			  offsetof(struct hw_atl_utils_mbox, info) +
			  offsetof(struct hw_aq_info, phy_temperature);
	/* Toggle statistics bit for FW to 0x36C.18 (CTRL_TEMPERATURE) */
	mpi_opts = mpi_opts ^ HW_ATL_FW2X_CTRL_TEMPERATURE;
	aq_hw_write_reg(self, HW_ATL_FW2X_MPI_CONTROL2_ADDR, mpi_opts);
	/* Wait FW to report back */
	err = readx_poll_timeout_atomic(aq_fw2x_state2_get, self, val,
					temp_val !=
					(val & HW_ATL_FW2X_CTRL_TEMPERATURE),
					1U, 10000U);
	err = hw_atl_utils_fw_downld_dwords(self, phy_temp_offset,
					    &temp_res, 1);

	if (err)
		return err;

	/* Convert PHY temperature from 1/256 degree Celsius
	 * to 1/1000 degree Celsius.
	 */
	*temp = temp_res  * 1000 / 256;

	return 0;
}

static int aq_fw2x_set_sleep_proxy(struct aq_hw_s *self, u8 *mac)
{
	struct hw_atl_utils_fw_rpc *rpc = NULL;
	struct offload_info *cfg = NULL;
	unsigned int rpc_size = 0U;
	u32 mpi_opts;
	int err = 0;
	u32 val;

	rpc_size = sizeof(rpc->msg_id) + sizeof(*cfg);

	err = hw_atl_utils_fw_rpc_wait(self, &rpc);
	if (err < 0)
		goto err_exit;

	memset(rpc, 0, rpc_size);
	cfg = (struct offload_info *)(&rpc->msg_id + 1);

	memcpy(cfg->mac_addr, mac, ETH_ALEN);
	cfg->len = sizeof(*cfg);

	/* Clear bit 0x36C.23 and 0x36C.22 */
	mpi_opts = aq_hw_read_reg(self, HW_ATL_FW2X_MPI_CONTROL2_ADDR);
	mpi_opts &= ~HW_ATL_FW2X_CTRL_SLEEP_PROXY;
	mpi_opts &= ~HW_ATL_FW2X_CTRL_LINK_DROP;

	aq_hw_write_reg(self, HW_ATL_FW2X_MPI_CONTROL2_ADDR, mpi_opts);

	err = hw_atl_utils_fw_rpc_call(self, rpc_size);
	if (err < 0)
		goto err_exit;

	/* Set bit 0x36C.23 */
	mpi_opts |= HW_ATL_FW2X_CTRL_SLEEP_PROXY;
	aq_hw_write_reg(self, HW_ATL_FW2X_MPI_CONTROL2_ADDR, mpi_opts);

	err = readx_poll_timeout_atomic(aq_fw2x_state2_get,
					self, val,
					val & HW_ATL_FW2X_CTRL_SLEEP_PROXY,
					1U, 100000U);

err_exit:
	return err;
}

static int aq_fw2x_set_wol_params(struct aq_hw_s *self, u8 *mac)
{
	struct hw_atl_utils_fw_rpc *rpc = NULL;
	struct fw2x_msg_wol *msg = NULL;
	u32 mpi_opts;
	int err = 0;
	u32 val;

	err = hw_atl_utils_fw_rpc_wait(self, &rpc);
	if (err < 0)
		goto err_exit;

	msg = (struct fw2x_msg_wol *)rpc;

	memset(msg, 0, sizeof(*msg));

	msg->msg_id = HAL_ATLANTIC_UTILS_FW2X_MSG_WOL;
	msg->magic_packet_enabled = true;
	memcpy(msg->hw_addr, mac, ETH_ALEN);

	mpi_opts = aq_hw_read_reg(self, HW_ATL_FW2X_MPI_CONTROL2_ADDR);
	mpi_opts &= ~(HW_ATL_FW2X_CTRL_SLEEP_PROXY | HW_ATL_FW2X_CTRL_WOL);

	aq_hw_write_reg(self, HW_ATL_FW2X_MPI_CONTROL2_ADDR, mpi_opts);

	err = hw_atl_utils_fw_rpc_call(self, sizeof(*msg));
	if (err < 0)
		goto err_exit;

	/* Set bit 0x36C.24 */
	mpi_opts |= HW_ATL_FW2X_CTRL_WOL;
	aq_hw_write_reg(self, HW_ATL_FW2X_MPI_CONTROL2_ADDR, mpi_opts);

	err = readx_poll_timeout_atomic(aq_fw2x_state2_get,
					self, val, val & HW_ATL_FW2X_CTRL_WOL,
					1U, 10000U);

err_exit:
	return err;
}

static int aq_fw2x_set_power(struct aq_hw_s *self, unsigned int power_state,
			     u8 *mac)
{
	int err = 0;

	if (self->aq_nic_cfg->wol & AQ_NIC_WOL_ENABLED) {
		err = aq_fw2x_set_sleep_proxy(self, mac);
		if (err < 0)
			goto err_exit;
		err = aq_fw2x_set_wol_params(self, mac);
	}

err_exit:
	return err;
}

static int aq_fw2x_set_eee_rate(struct aq_hw_s *self, u32 speed)
{
	u32 mpi_opts = aq_hw_read_reg(self, HW_ATL_FW2X_MPI_CONTROL2_ADDR);

	aq_fw2x_upd_eee_rate_bits(self, &mpi_opts, speed);

	aq_hw_write_reg(self, HW_ATL_FW2X_MPI_CONTROL2_ADDR, mpi_opts);

	return 0;
}

static int aq_fw2x_get_eee_rate(struct aq_hw_s *self, u32 *rate,
				u32 *supported_rates)
{
	u32 mpi_state;
	u32 caps_hi;
	int err = 0;
	u32 addr = self->mbox_addr + offsetof(struct hw_atl_utils_mbox, info) +
		   offsetof(struct hw_aq_info, caps_hi);

	err = hw_atl_utils_fw_downld_dwords(self, addr, &caps_hi,
					    sizeof(caps_hi) / sizeof(u32));

	if (err)
		return err;

	*supported_rates = fw2x_to_eee_mask(caps_hi);

	mpi_state = aq_fw2x_state2_get(self);
	*rate = fw2x_to_eee_mask(mpi_state);

	return err;
}

>>>>>>> 407d19ab
static int aq_fw2x_renegotiate(struct aq_hw_s *self)
{
	u32 mpi_opts = aq_hw_read_reg(self, HW_ATL_FW2X_MPI_CONTROL2_ADDR);

	mpi_opts |= BIT(CTRL_FORCE_RECONNECT);

	aq_hw_write_reg(self, HW_ATL_FW2X_MPI_CONTROL2_ADDR, mpi_opts);

	return 0;
}

static int aq_fw2x_set_flow_control(struct aq_hw_s *self)
{
	u32 mpi_state = aq_hw_read_reg(self, HW_ATL_FW2X_MPI_CONTROL2_ADDR);

	aq_fw2x_set_mpi_flow_control(self, &mpi_state);

	aq_hw_write_reg(self, HW_ATL_FW2X_MPI_CONTROL2_ADDR, mpi_state);

	return 0;
}

const struct aq_fw_ops aq_fw_2x_ops = {
	.init = aq_fw2x_init,
	.deinit = aq_fw2x_deinit,
	.reset = NULL,
	.renegotiate = aq_fw2x_renegotiate,
	.get_mac_permanent = aq_fw2x_get_mac_permanent,
	.set_link_speed = aq_fw2x_set_link_speed,
	.set_state = aq_fw2x_set_state,
	.update_link_status = aq_fw2x_update_link_status,
	.update_stats = aq_fw2x_update_stats,
<<<<<<< HEAD
	.set_flow_control   = aq_fw2x_set_flow_control,
=======
	.get_phy_temp = aq_fw2x_get_phy_temp,
	.set_power = aq_fw2x_set_power,
	.set_eee_rate = aq_fw2x_set_eee_rate,
	.get_eee_rate = aq_fw2x_get_eee_rate,
	.set_flow_control = aq_fw2x_set_flow_control,
	.get_flow_control = aq_fw2x_get_flow_control
>>>>>>> 407d19ab
};<|MERGE_RESOLUTION|>--- conflicted
+++ resolved
@@ -13,19 +13,17 @@
 #include "../aq_pci_func.h"
 #include "../aq_ring.h"
 #include "../aq_vec.h"
+#include "../aq_nic.h"
 #include "hw_atl_utils.h"
 #include "hw_atl_llh.h"
 
+#define HW_ATL_FW2X_MPI_RPC_ADDR        0x334
+
+#define HW_ATL_FW2X_MPI_MBOX_ADDR       0x360
 #define HW_ATL_FW2X_MPI_EFUSE_ADDR	0x364
-#define HW_ATL_FW2X_MPI_MBOX_ADDR	0x360
-
 #define HW_ATL_FW2X_MPI_CONTROL_ADDR	0x368
 #define HW_ATL_FW2X_MPI_CONTROL2_ADDR	0x36C
-
 #define HW_ATL_FW2X_MPI_STATE_ADDR	0x370
-<<<<<<< HEAD
-#define HW_ATL_FW2X_MPI_STATE2_ADDR	0x374
-=======
 #define HW_ATL_FW2X_MPI_STATE2_ADDR     0x374
 
 #define HW_ATL_FW2X_CAP_PAUSE            BIT(CAPS_HI_PAUSE)
@@ -66,20 +64,30 @@
 	u32 link_up_timeout;
 	u32 link_down_timeout;
 };
->>>>>>> 407d19ab
 
 static int aq_fw2x_set_link_speed(struct aq_hw_s *self, u32 speed);
 static int aq_fw2x_set_state(struct aq_hw_s *self,
 			     enum hal_atl_utils_fw_state_e state);
 
+static u32 aq_fw2x_mbox_get(struct aq_hw_s *self);
+static u32 aq_fw2x_rpc_get(struct aq_hw_s *self);
+static u32 aq_fw2x_state2_get(struct aq_hw_s *self);
+
 static int aq_fw2x_init(struct aq_hw_s *self)
 {
 	int err = 0;
 
 	/* check 10 times by 1ms */
-	AQ_HW_WAIT_FOR(0U != (self->mbox_addr =
-			aq_hw_read_reg(self, HW_ATL_FW2X_MPI_MBOX_ADDR)),
-		       1000U, 10U);
+	err = readx_poll_timeout_atomic(aq_fw2x_mbox_get,
+					self, self->mbox_addr,
+					self->mbox_addr != 0U,
+					1000U, 10000U);
+
+	err = readx_poll_timeout_atomic(aq_fw2x_rpc_get,
+					self, self->rpc_addr,
+					self->rpc_addr != 0U,
+					1000U, 100000U);
+
 	return err;
 }
 
@@ -114,6 +122,38 @@
 
 	if (speed & AQ_NIC_RATE_100M)
 		rate |= FW2X_RATE_100M;
+
+	return rate;
+}
+
+static u32 fw2x_to_eee_mask(u32 speed)
+{
+	u32 rate = 0;
+
+	if (speed & HW_ATL_FW2X_CAP_EEE_10G_MASK)
+		rate |= AQ_NIC_RATE_EEE_10G;
+	if (speed & HW_ATL_FW2X_CAP_EEE_5G_MASK)
+		rate |= AQ_NIC_RATE_EEE_5G;
+	if (speed & HW_ATL_FW2X_CAP_EEE_2G5_MASK)
+		rate |= AQ_NIC_RATE_EEE_2GS;
+	if (speed & HW_ATL_FW2X_CAP_EEE_1G_MASK)
+		rate |= AQ_NIC_RATE_EEE_1G;
+
+	return rate;
+}
+
+static u32 eee_mask_to_fw2x(u32 speed)
+{
+	u32 rate = 0;
+
+	if (speed & AQ_NIC_RATE_EEE_10G)
+		rate |= HW_ATL_FW2X_CAP_EEE_10G_MASK;
+	if (speed & AQ_NIC_RATE_EEE_5G)
+		rate |= HW_ATL_FW2X_CAP_EEE_5G_MASK;
+	if (speed & AQ_NIC_RATE_EEE_2GS)
+		rate |= HW_ATL_FW2X_CAP_EEE_2G5_MASK;
+	if (speed & AQ_NIC_RATE_EEE_1G)
+		rate |= HW_ATL_FW2X_CAP_EEE_1G_MASK;
 
 	return rate;
 }
@@ -140,14 +180,27 @@
 		*mpi_state &= ~BIT(CAPS_HI_ASYMMETRIC_PAUSE);
 }
 
+static void aq_fw2x_upd_eee_rate_bits(struct aq_hw_s *self, u32 *mpi_opts,
+				      u32 eee_speeds)
+{
+	*mpi_opts &= ~(HW_ATL_FW2X_CAP_EEE_1G_MASK |
+		       HW_ATL_FW2X_CAP_EEE_2G5_MASK |
+		       HW_ATL_FW2X_CAP_EEE_5G_MASK |
+		       HW_ATL_FW2X_CAP_EEE_10G_MASK);
+
+	*mpi_opts |= eee_mask_to_fw2x(eee_speeds);
+}
+
 static int aq_fw2x_set_state(struct aq_hw_s *self,
 			     enum hal_atl_utils_fw_state_e state)
 {
 	u32 mpi_state = aq_hw_read_reg(self, HW_ATL_FW2X_MPI_CONTROL2_ADDR);
+	struct aq_nic_cfg_s *cfg = self->aq_nic_cfg;
 
 	switch (state) {
 	case MPI_INIT:
 		mpi_state &= ~BIT(CAPS_HI_LINK_DROP);
+		aq_fw2x_upd_eee_rate_bits(self, &mpi_state, cfg->eee_speeds);
 		aq_fw2x_set_mpi_flow_control(self, &mpi_state);
 		break;
 	case MPI_DEINIT:
@@ -166,7 +219,7 @@
 {
 	u32 mpi_state = aq_hw_read_reg(self, HW_ATL_FW2X_MPI_STATE_ADDR);
 	u32 speed = mpi_state & (FW2X_RATE_100M | FW2X_RATE_1G |
-				FW2X_RATE_2G5 | FW2X_RATE_5G | FW2X_RATE_10G);
+				 FW2X_RATE_2G5 | FW2X_RATE_5G | FW2X_RATE_10G);
 	struct aq_hw_link_status_s *link_status = &self->aq_link_status;
 
 	if (speed) {
@@ -215,9 +268,7 @@
 
 		get_random_bytes(&rnd, sizeof(unsigned int));
 
-		l = 0xE3000000U
-			| (0xFFFFU & rnd)
-			| (0x00 << 16);
+		l = 0xE3000000U | (0xFFFFU & rnd) | (0x00 << 16);
 		h = 0x8001300EU;
 
 		mac[5] = (u8)(0xFFU & l);
@@ -239,24 +290,24 @@
 	int err = 0;
 	u32 mpi_opts = aq_hw_read_reg(self, HW_ATL_FW2X_MPI_CONTROL2_ADDR);
 	u32 orig_stats_val = mpi_opts & BIT(CAPS_HI_STATISTICS);
+	u32 stats_val;
 
 	/* Toggle statistics bit for FW to update */
 	mpi_opts = mpi_opts ^ BIT(CAPS_HI_STATISTICS);
 	aq_hw_write_reg(self, HW_ATL_FW2X_MPI_CONTROL2_ADDR, mpi_opts);
 
 	/* Wait FW to report back */
-	AQ_HW_WAIT_FOR(orig_stats_val !=
-		       (aq_hw_read_reg(self, HW_ATL_FW2X_MPI_STATE2_ADDR) &
-				       BIT(CAPS_HI_STATISTICS)),
-		       1U, 10000U);
+	err = readx_poll_timeout_atomic(aq_fw2x_state2_get,
+					self, stats_val,
+					orig_stats_val != (stats_val &
+					BIT(CAPS_HI_STATISTICS)),
+					1U, 10000U);
 	if (err)
 		return err;
 
 	return hw_atl_utils_update_stats(self);
 }
 
-<<<<<<< HEAD
-=======
 static int aq_fw2x_get_phy_temp(struct aq_hw_s *self, int *temp)
 {
 	u32 mpi_opts = aq_hw_read_reg(self, HW_ATL_FW2X_MPI_CONTROL2_ADDR);
@@ -427,7 +478,6 @@
 	return err;
 }
 
->>>>>>> 407d19ab
 static int aq_fw2x_renegotiate(struct aq_hw_s *self)
 {
 	u32 mpi_opts = aq_hw_read_reg(self, HW_ATL_FW2X_MPI_CONTROL2_ADDR);
@@ -448,6 +498,39 @@
 	aq_hw_write_reg(self, HW_ATL_FW2X_MPI_CONTROL2_ADDR, mpi_state);
 
 	return 0;
+}
+
+static u32 aq_fw2x_get_flow_control(struct aq_hw_s *self, u32 *fcmode)
+{
+	u32 mpi_state = aq_fw2x_state2_get(self);
+
+	if (mpi_state & HW_ATL_FW2X_CAP_PAUSE)
+		if (mpi_state & HW_ATL_FW2X_CAP_ASYM_PAUSE)
+			*fcmode = AQ_NIC_FC_RX;
+		else
+			*fcmode = AQ_NIC_FC_RX | AQ_NIC_FC_TX;
+	else
+		if (mpi_state & HW_ATL_FW2X_CAP_ASYM_PAUSE)
+			*fcmode = AQ_NIC_FC_TX;
+		else
+			*fcmode = 0;
+
+	return 0;
+}
+
+static u32 aq_fw2x_mbox_get(struct aq_hw_s *self)
+{
+	return aq_hw_read_reg(self, HW_ATL_FW2X_MPI_MBOX_ADDR);
+}
+
+static u32 aq_fw2x_rpc_get(struct aq_hw_s *self)
+{
+	return aq_hw_read_reg(self, HW_ATL_FW2X_MPI_RPC_ADDR);
+}
+
+static u32 aq_fw2x_state2_get(struct aq_hw_s *self)
+{
+	return aq_hw_read_reg(self, HW_ATL_FW2X_MPI_STATE2_ADDR);
 }
 
 const struct aq_fw_ops aq_fw_2x_ops = {
@@ -460,14 +543,10 @@
 	.set_state = aq_fw2x_set_state,
 	.update_link_status = aq_fw2x_update_link_status,
 	.update_stats = aq_fw2x_update_stats,
-<<<<<<< HEAD
-	.set_flow_control   = aq_fw2x_set_flow_control,
-=======
 	.get_phy_temp = aq_fw2x_get_phy_temp,
 	.set_power = aq_fw2x_set_power,
 	.set_eee_rate = aq_fw2x_set_eee_rate,
 	.get_eee_rate = aq_fw2x_get_eee_rate,
 	.set_flow_control = aq_fw2x_set_flow_control,
 	.get_flow_control = aq_fw2x_get_flow_control
->>>>>>> 407d19ab
 };