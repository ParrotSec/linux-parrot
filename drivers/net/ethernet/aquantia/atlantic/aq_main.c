--- conflicted
+++ resolved
@@ -10,6 +10,7 @@
 #include "aq_nic.h"
 #include "aq_pci_func.h"
 #include "aq_ethtool.h"
+#include "aq_filters.h"
 
 #include <linux/netdevice.h>
 #include <linux/module.h>
@@ -55,6 +56,11 @@
 	err = aq_nic_init(aq_nic);
 	if (err < 0)
 		goto err_exit;
+
+	err = aq_reapply_rxnfc_all_rules(aq_nic);
+	if (err < 0)
+		goto err_exit;
+
 	err = aq_nic_start(aq_nic);
 	if (err < 0)
 		goto err_exit;
@@ -105,8 +111,26 @@
 	struct aq_nic_s *aq_nic = netdev_priv(ndev);
 	struct aq_nic_cfg_s *aq_cfg = aq_nic_get_cfg(aq_nic);
 	bool is_lro = false;
-
-	if (aq_cfg->hw_features & NETIF_F_LRO) {
+	int err = 0;
+
+	if (!(features & NETIF_F_NTUPLE)) {
+		if (aq_nic->ndev->features & NETIF_F_NTUPLE) {
+			err = aq_clear_rxnfc_all_rules(aq_nic);
+			if (unlikely(err))
+				goto err_exit;
+		}
+	}
+	if (!(features & NETIF_F_HW_VLAN_CTAG_FILTER)) {
+		if (aq_nic->ndev->features & NETIF_F_HW_VLAN_CTAG_FILTER) {
+			err = aq_filters_vlan_offload_off(aq_nic);
+			if (unlikely(err))
+				goto err_exit;
+		}
+	}
+
+	aq_cfg->features = features;
+
+	if (aq_cfg->aq_hw_caps->hw_features & NETIF_F_LRO) {
 		is_lro = features & NETIF_F_LRO;
 
 		if (aq_cfg->is_lro != is_lro) {
@@ -118,33 +142,66 @@
 			}
 		}
 	}
+	if ((aq_nic->ndev->features ^ features) & NETIF_F_RXCSUM)
+		err = aq_nic->aq_hw_ops->hw_set_offload(aq_nic->aq_hw,
+							aq_cfg);
+
+err_exit:
+	return err;
+}
+
+static int aq_ndev_set_mac_address(struct net_device *ndev, void *addr)
+{
+	struct aq_nic_s *aq_nic = netdev_priv(ndev);
+	int err = 0;
+
+	err = eth_mac_addr(ndev, addr);
+	if (err < 0)
+		goto err_exit;
+	err = aq_nic_set_mac(aq_nic, ndev);
+	if (err < 0)
+		goto err_exit;
+
+err_exit:
+	return err;
+}
+
+static void aq_ndev_set_multicast_settings(struct net_device *ndev)
+{
+	struct aq_nic_s *aq_nic = netdev_priv(ndev);
+
+	aq_nic_set_packet_filter(aq_nic, ndev->flags);
+
+	aq_nic_set_multicast_list(aq_nic, ndev);
+}
+
+static int aq_ndo_vlan_rx_add_vid(struct net_device *ndev, __be16 proto,
+				  u16 vid)
+{
+	struct aq_nic_s *aq_nic = netdev_priv(ndev);
+
+	if (!aq_nic->aq_hw_ops->hw_filter_vlan_set)
+		return -EOPNOTSUPP;
+
+	set_bit(vid, aq_nic->active_vlans);
+
+	return aq_filters_vlans_update(aq_nic);
+}
+
+static int aq_ndo_vlan_rx_kill_vid(struct net_device *ndev, __be16 proto,
+				   u16 vid)
+{
+	struct aq_nic_s *aq_nic = netdev_priv(ndev);
+
+	if (!aq_nic->aq_hw_ops->hw_filter_vlan_set)
+		return -EOPNOTSUPP;
+
+	clear_bit(vid, aq_nic->active_vlans);
+
+	if (-ENOENT == aq_del_fvlan_by_vlan(aq_nic, vid))
+		return aq_filters_vlans_update(aq_nic);
 
 	return 0;
-}
-
-static int aq_ndev_set_mac_address(struct net_device *ndev, void *addr)
-{
-	struct aq_nic_s *aq_nic = netdev_priv(ndev);
-	int err = 0;
-
-	err = eth_mac_addr(ndev, addr);
-	if (err < 0)
-		goto err_exit;
-	err = aq_nic_set_mac(aq_nic, ndev);
-	if (err < 0)
-		goto err_exit;
-
-err_exit:
-	return err;
-}
-
-static void aq_ndev_set_multicast_settings(struct net_device *ndev)
-{
-	struct aq_nic_s *aq_nic = netdev_priv(ndev);
-
-	aq_nic_set_packet_filter(aq_nic, ndev->flags);
-
-	aq_nic_set_multicast_list(aq_nic, ndev);
 }
 
 static const struct net_device_ops aq_ndev_ops = {
@@ -154,10 +211,6 @@
 	.ndo_set_rx_mode = aq_ndev_set_multicast_settings,
 	.ndo_change_mtu = aq_ndev_change_mtu,
 	.ndo_set_mac_address = aq_ndev_set_mac_address,
-<<<<<<< HEAD
-	.ndo_set_features = aq_ndev_set_features
-};
-=======
 	.ndo_set_features = aq_ndev_set_features,
 	.ndo_vlan_rx_add_vid = aq_ndo_vlan_rx_add_vid,
 	.ndo_vlan_rx_kill_vid = aq_ndo_vlan_rx_kill_vid,
@@ -193,5 +246,4 @@
 }
 
 module_init(aq_ndev_init_module);
-module_exit(aq_ndev_exit_module);
->>>>>>> 407d19ab
+module_exit(aq_ndev_exit_module);