--- conflicted
+++ resolved
@@ -42,7 +42,7 @@
 	struct aq_rss_parameters *rss_params = &cfg->aq_rss;
 	int i = 0;
 
-	static u8 rss_key[40] = {
+	static u8 rss_key[AQ_CFG_RSS_HASHKEY_SIZE] = {
 		0x1e, 0xad, 0x71, 0x87, 0x65, 0xfc, 0x26, 0x7d,
 		0x0d, 0x45, 0x67, 0x74, 0xcd, 0x06, 0x1a, 0x18,
 		0xb6, 0xc1, 0xf0, 0xc7, 0xbb, 0x18, 0xbe, 0xf8,
@@ -82,10 +82,6 @@
 	cfg->is_autoneg = AQ_CFG_IS_AUTONEG_DEF;
 
 	cfg->is_lro = AQ_CFG_IS_LRO_DEF;
-
-	cfg->vlan_id = 0U;
-
-	aq_nic_rss_init(self, cfg->num_rss_queues);
 
 	/*descriptors */
 	cfg->rxds = min(cfg->aq_hw_caps->rxds_max, AQ_CFG_RXDS_DEF);
@@ -108,6 +104,8 @@
 
 	cfg->num_rss_queues = min(cfg->vecs, AQ_CFG_NUM_RSS_QUEUES_DEF);
 
+	aq_nic_rss_init(self, cfg->num_rss_queues);
+
 	cfg->irq_type = aq_pci_func_get_irq_type(self);
 
 	if ((cfg->irq_type == AQ_HW_IRQ_LEGACY) ||
@@ -127,17 +125,14 @@
 		cfg->link_irq_vec = 0;
 
 	cfg->link_speed_msk &= cfg->aq_hw_caps->link_speed_msk;
-<<<<<<< HEAD
-	cfg->hw_features = cfg->aq_hw_caps->hw_features;
-=======
 	cfg->features = cfg->aq_hw_caps->hw_features;
 	cfg->is_vlan_force_promisc = true;
->>>>>>> 407d19ab
 }
 
 static int aq_nic_update_link_status(struct aq_nic_s *self)
 {
 	int err = self->aq_fw_ops->update_link_status(self->aq_hw);
+	u32 fc = 0;
 
 	if (err)
 		return err;
@@ -147,6 +142,15 @@
 			AQ_CFG_DRV_NAME, self->link_status.mbps,
 			self->aq_hw->aq_link_status.mbps);
 		aq_nic_update_interrupt_moderation_settings(self);
+
+		/* Driver has to update flow control settings on RX block
+		 * on any link event.
+		 * We should query FW whether it negotiated FC.
+		 */
+		if (self->aq_fw_ops->get_flow_control)
+			self->aq_fw_ops->get_flow_control(self->aq_hw, &fc);
+		if (self->aq_hw_ops->hw_set_fc)
+			self->aq_hw_ops->hw_set_fc(self->aq_hw, fc, 0);
 	}
 
 	self->link_status = self->aq_hw->aq_link_status;
@@ -221,7 +225,7 @@
 		aq_vec_isr(i, (void *)aq_vec);
 
 	mod_timer(&self->polling_timer, jiffies +
-		AQ_CFG_POLLING_TIMER_INTERVAL);
+		  AQ_CFG_POLLING_TIMER_INTERVAL);
 }
 
 int aq_nic_ndev_register(struct aq_nic_s *self)
@@ -337,13 +341,13 @@
 	unsigned int i = 0U;
 
 	err = self->aq_hw_ops->hw_multicast_list_set(self->aq_hw,
-						    self->mc_list.ar,
-						    self->mc_list.count);
+						     self->mc_list.ar,
+						     self->mc_list.count);
 	if (err < 0)
 		goto err_exit;
 
 	err = self->aq_hw_ops->hw_packet_filter_set(self->aq_hw,
-						   self->packet_filter);
+						    self->packet_filter);
 	if (err < 0)
 		goto err_exit;
 
@@ -365,12 +369,7 @@
 	INIT_WORK(&self->service_task, aq_nic_service_task);
 
 	timer_setup(&self->service_timer, aq_nic_service_timer_cb, 0);
-<<<<<<< HEAD
-	mod_timer(&self->service_timer, jiffies +
-			AQ_CFG_SERVICE_TIMER_INTERVAL);
-=======
 	aq_nic_service_timer_cb(&self->service_timer);
->>>>>>> 407d19ab
 
 	if (self->aq_nic_cfg.is_polling) {
 		timer_setup(&self->polling_timer, aq_nic_polling_timer_cb, 0);
@@ -399,7 +398,7 @@
 		}
 
 		err = self->aq_hw_ops->hw_irq_enable(self->aq_hw,
-				    AQ_CFG_IRQ_MASK);
+						     AQ_CFG_IRQ_MASK);
 		if (err < 0)
 			goto err_exit;
 	}
@@ -835,7 +834,9 @@
 		ethtool_link_ksettings_add_link_mode(cmd, advertising,
 						     Pause);
 
-	if (self->aq_nic_cfg.flow_control & AQ_NIC_FC_TX)
+	/* Asym is when either RX or TX, but not both */
+	if (!!(self->aq_nic_cfg.flow_control & AQ_NIC_FC_TX) ^
+	    !!(self->aq_nic_cfg.flow_control & AQ_NIC_FC_RX))
 		ethtool_link_ksettings_add_link_mode(cmd, advertising,
 						     Asym_Pause);
 
@@ -955,14 +956,6 @@
 		self->aq_vecs > i; ++i, aq_vec = self->aq_vec[i])
 		aq_vec_deinit(aq_vec);
 
-<<<<<<< HEAD
-	if (self->power_state == AQ_HW_POWER_STATE_D0) {
-		(void)self->aq_fw_ops->deinit(self->aq_hw);
-	} else {
-		(void)self->aq_hw_ops->hw_set_power(self->aq_hw,
-						   self->power_state);
-	}
-=======
 	if (likely(self->aq_fw_ops->deinit)) {
 		mutex_lock(&self->fwreq_mutex);
 		self->aq_fw_ops->deinit(self->aq_hw);
@@ -979,7 +972,6 @@
 			mutex_unlock(&self->fwreq_mutex);
 		}
 
->>>>>>> 407d19ab
 
 err_exit:;
 }
