--- conflicted
+++ resolved
@@ -104,7 +104,6 @@
 } while (0)
 #endif
 
-#define TUN_HEADROOM 256
 #define TUN_RX_PAD (NET_IP_ALIGN + NET_SKB_PAD)
 
 /* TUN device flags */
@@ -180,6 +179,11 @@
 	struct xdp_rxq_info xdp_rxq;
 };
 
+struct tun_page {
+	struct page *page;
+	int count;
+};
+
 struct tun_flow_entry {
 	struct hlist_node hash_link;
 	struct rcu_head rcu;
@@ -188,7 +192,7 @@
 	u32 rxhash;
 	u32 rps_rxhash;
 	int queue_index;
-	unsigned long updated;
+	unsigned long updated ____cacheline_aligned_in_smp;
 };
 
 #define TUN_NUM_FLOW_ENTRIES 1024
@@ -516,18 +520,17 @@
 	unsigned long delay = tun->ageing_time;
 	u16 queue_index = tfile->queue_index;
 
-	if (!rxhash)
-		return;
-	else
-		head = &tun->flows[tun_hashfn(rxhash)];
+	head = &tun->flows[tun_hashfn(rxhash)];
 
 	rcu_read_lock();
 
 	e = tun_flow_find(head, rxhash);
 	if (likely(e)) {
 		/* TODO: keep queueing to old queue until it's empty? */
-		e->queue_index = queue_index;
-		e->updated = jiffies;
+		if (e->queue_index != queue_index)
+			e->queue_index = queue_index;
+		if (e->updated != jiffies)
+			e->updated = jiffies;
 		sock_rps_record_flow_hash(e->rps_rxhash);
 	} else {
 		spin_lock_bh(&tun->lock);
@@ -554,12 +557,11 @@
 		e->rps_rxhash = hash;
 }
 
-/* We try to identify a flow through its rxhash first. The reason that
+/* We try to identify a flow through its rxhash. The reason that
  * we do not check rxq no. is because some cards(e.g 82599), chooses
  * the rxq based on the txq where the last packet of the flow comes. As
  * the userspace application move between processors, we may get a
- * different rxq no. here. If we could not get rxhash, then we would
- * hope the rxq no. may help here.
+ * different rxq no. here.
  */
 static u16 tun_automq_select_queue(struct tun_struct *tun, struct sk_buff *skb)
 {
@@ -570,18 +572,13 @@
 	numqueues = READ_ONCE(tun->numqueues);
 
 	txq = __skb_get_hash_symmetric(skb);
-	if (txq) {
-		e = tun_flow_find(&tun->flows[tun_hashfn(txq)], txq);
-		if (e) {
-			tun_flow_save_rps_rxhash(e, txq);
-			txq = e->queue_index;
-		} else
-			/* use multiply and shift instead of expensive divide */
-			txq = ((u64)txq * numqueues) >> 32;
-	} else if (likely(skb_rx_queue_recorded(skb))) {
-		txq = skb_get_rx_queue(skb);
-		while (unlikely(txq >= numqueues))
-			txq -= numqueues;
+	e = tun_flow_find(&tun->flows[tun_hashfn(txq)], txq);
+	if (e) {
+		tun_flow_save_rps_rxhash(e, txq);
+		txq = e->queue_index;
+	} else {
+		/* use multiply and shift instead of expensive divide */
+		txq = ((u64)txq * numqueues) >> 32;
 	}
 
 	return txq;
@@ -590,13 +587,18 @@
 static u16 tun_ebpf_select_queue(struct tun_struct *tun, struct sk_buff *skb)
 {
 	struct tun_prog *prog;
+	u32 numqueues;
 	u16 ret = 0;
+
+	numqueues = READ_ONCE(tun->numqueues);
+	if (!numqueues)
+		return 0;
 
 	prog = rcu_dereference(tun->steering_prog);
 	if (prog)
 		ret = bpf_prog_run_clear_cb(prog->prog, skb);
 
-	return ret % tun->numqueues;
+	return ret % numqueues;
 }
 
 static u16 tun_select_queue(struct net_device *dev, struct sk_buff *skb,
@@ -693,6 +695,8 @@
 				   tun->tfiles[tun->numqueues - 1]);
 		ntfile = rtnl_dereference(tun->tfiles[index]);
 		ntfile->queue_index = index;
+		rcu_assign_pointer(tun->tfiles[tun->numqueues - 1],
+				   NULL);
 
 		--tun->numqueues;
 		if (clean) {
@@ -856,6 +860,9 @@
 		tun_napi_init(tun, tfile, napi, napi_frags);
 	}
 
+	if (rtnl_dereference(tun->xdp_prog))
+		sock_set_flag(&tfile->sk, SOCK_XDP);
+
 	/* device is allowed to go away first, so no need to hold extra
 	 * refcnt.
 	 */
@@ -1027,16 +1034,13 @@
 		/* Select queue was not called for the skbuff, so we extract the
 		 * RPS hash and save it into the flow_table here.
 		 */
+		struct tun_flow_entry *e;
 		__u32 rxhash;
 
 		rxhash = __skb_get_hash_symmetric(skb);
-		if (rxhash) {
-			struct tun_flow_entry *e;
-			e = tun_flow_find(&tun->flows[tun_hashfn(rxhash)],
-					rxhash);
-			if (e)
-				tun_flow_save_rps_rxhash(e, rxhash);
-		}
+		e = tun_flow_find(&tun->flows[tun_hashfn(rxhash)], rxhash);
+		if (e)
+			tun_flow_save_rps_rxhash(e, rxhash);
 	}
 #endif
 }
@@ -1065,7 +1069,7 @@
 	tfile = rcu_dereference(tun->tfiles[txq]);
 
 	/* Drop packet if interface is not attached */
-	if (txq >= tun->numqueues)
+	if (!tfile)
 		goto drop;
 
 	if (!rcu_dereference(tun->steering_prog))
@@ -1187,12 +1191,28 @@
 		       struct netlink_ext_ack *extack)
 {
 	struct tun_struct *tun = netdev_priv(dev);
+	struct tun_file *tfile;
 	struct bpf_prog *old_prog;
+	int i;
 
 	old_prog = rtnl_dereference(tun->xdp_prog);
 	rcu_assign_pointer(tun->xdp_prog, prog);
 	if (old_prog)
 		bpf_prog_put(old_prog);
+
+	for (i = 0; i < tun->numqueues; i++) {
+		tfile = rtnl_dereference(tun->tfiles[i]);
+		if (prog)
+			sock_set_flag(&tfile->sk, SOCK_XDP);
+		else
+			sock_reset_flag(&tfile->sk, SOCK_XDP);
+	}
+	list_for_each_entry(tfile, &tun->disabled, next) {
+		if (prog)
+			sock_set_flag(&tfile->sk, SOCK_XDP);
+		else
+			sock_reset_flag(&tfile->sk, SOCK_XDP);
+	}
 
 	return 0;
 }
@@ -1220,6 +1240,21 @@
 	default:
 		return -EINVAL;
 	}
+}
+
+static int tun_net_change_carrier(struct net_device *dev, bool new_carrier)
+{
+	if (new_carrier) {
+		struct tun_struct *tun = netdev_priv(dev);
+
+		if (!tun->numqueues)
+			return -EPERM;
+
+		netif_carrier_on(dev);
+	} else {
+		netif_carrier_off(dev);
+	}
+	return 0;
 }
 
 static const struct net_device_ops tun_netdev_ops = {
@@ -1231,6 +1266,7 @@
 	.ndo_select_queue	= tun_select_queue,
 	.ndo_set_rx_headroom	= tun_set_headroom,
 	.ndo_get_stats64	= tun_net_get_stats64,
+	.ndo_change_carrier	= tun_net_change_carrier,
 };
 
 static void __tun_xdp_flush_tfile(struct tun_file *tfile)
@@ -1256,6 +1292,7 @@
 
 	rcu_read_lock();
 
+resample:
 	numqueues = READ_ONCE(tun->numqueues);
 	if (!numqueues) {
 		rcu_read_unlock();
@@ -1264,6 +1301,8 @@
 
 	tfile = rcu_dereference(tun->tfiles[smp_processor_id() %
 					    numqueues]);
+	if (unlikely(!tfile))
+		goto resample;
 
 	spin_lock(&tfile->tx_ring.producer_lock);
 	for (i = 0; i < n; i++) {
@@ -1313,6 +1352,7 @@
 	.ndo_get_stats64	= tun_net_get_stats64,
 	.ndo_bpf		= tun_xdp,
 	.ndo_xdp_xmit		= tun_xdp_xmit,
+	.ndo_change_carrier	= tun_net_change_carrier,
 };
 
 static void tun_flow_init(struct tun_struct *tun)
@@ -1446,23 +1486,22 @@
 	skb->truesize += skb->data_len;
 
 	for (i = 1; i < it->nr_segs; i++) {
-		struct page_frag *pfrag = &current->task_frag;
 		size_t fragsz = it->iov[i].iov_len;
+		struct page *page;
+		void *frag;
 
 		if (fragsz == 0 || fragsz > PAGE_SIZE) {
 			err = -EINVAL;
 			goto free;
 		}
-
-		if (!skb_page_frag_refill(fragsz, pfrag, GFP_KERNEL)) {
+		frag = netdev_alloc_frag(fragsz);
+		if (!frag) {
 			err = -ENOMEM;
 			goto free;
 		}
-
-		skb_fill_page_desc(skb, i - 1, pfrag->page,
-				   pfrag->offset, fragsz);
-		page_ref_inc(pfrag->page);
-		pfrag->offset += fragsz;
+		page = virt_to_head_page(frag);
+		skb_fill_page_desc(skb, i - 1, page,
+				   frag - page_address(page), fragsz);
 	}
 
 	return skb;
@@ -1561,6 +1600,55 @@
 	return true;
 }
 
+static struct sk_buff *__tun_build_skb(struct page_frag *alloc_frag, char *buf,
+				       int buflen, int len, int pad)
+{
+	struct sk_buff *skb = build_skb(buf, buflen);
+
+	if (!skb)
+		return ERR_PTR(-ENOMEM);
+
+	skb_reserve(skb, pad);
+	skb_put(skb, len);
+
+	get_page(alloc_frag->page);
+	alloc_frag->offset += buflen;
+
+	return skb;
+}
+
+static int tun_xdp_act(struct tun_struct *tun, struct bpf_prog *xdp_prog,
+		       struct xdp_buff *xdp, u32 act)
+{
+	int err;
+
+	switch (act) {
+	case XDP_REDIRECT:
+		err = xdp_do_redirect(tun->dev, xdp, xdp_prog);
+		if (err)
+			return err;
+		break;
+	case XDP_TX:
+		err = tun_xdp_tx(tun->dev, xdp);
+		if (err < 0)
+			return err;
+		break;
+	case XDP_PASS:
+		break;
+	default:
+		bpf_warn_invalid_xdp_action(act);
+		/* fall through */
+	case XDP_ABORTED:
+		trace_xdp_exception(tun->dev, xdp_prog, act);
+		/* fall through */
+	case XDP_DROP:
+		this_cpu_inc(tun->pcpu_stats->rx_dropped);
+		break;
+	}
+
+	return act;
+}
+
 static struct sk_buff *tun_build_skb(struct tun_struct *tun,
 				     struct tun_file *tfile,
 				     struct iov_iter *from,
@@ -1568,18 +1656,17 @@
 				     int len, int *skb_xdp)
 {
 	struct page_frag *alloc_frag = &current->task_frag;
-	struct sk_buff *skb;
 	struct bpf_prog *xdp_prog;
 	int buflen = SKB_DATA_ALIGN(sizeof(struct skb_shared_info));
-	unsigned int delta = 0;
 	char *buf;
 	size_t copied;
-	int err, pad = TUN_RX_PAD;
+	int pad = TUN_RX_PAD;
+	int err = 0;
 
 	rcu_read_lock();
 	xdp_prog = rcu_dereference(tun->xdp_prog);
 	if (xdp_prog)
-		pad += TUN_HEADROOM;
+		pad += XDP_PACKET_HEADROOM;
 	buflen += SKB_DATA_ALIGN(len + pad);
 	rcu_read_unlock();
 
@@ -1598,17 +1685,18 @@
 	 * of xdp_prog above, this should be rare and for simplicity
 	 * we do XDP on skb in case the headroom is not enough.
 	 */
-	if (hdr->gso_type || !xdp_prog)
+	if (hdr->gso_type || !xdp_prog) {
 		*skb_xdp = 1;
-	else
-		*skb_xdp = 0;
+		return __tun_build_skb(alloc_frag, buf, buflen, len, pad);
+	}
+
+	*skb_xdp = 0;
 
 	local_bh_disable();
 	rcu_read_lock();
 	xdp_prog = rcu_dereference(tun->xdp_prog);
-	if (xdp_prog && !*skb_xdp) {
+	if (xdp_prog) {
 		struct xdp_buff xdp;
-		void *orig_data;
 		u32 act;
 
 		xdp.data_hard_start = buf;
@@ -1616,66 +1704,33 @@
 		xdp_set_data_meta_invalid(&xdp);
 		xdp.data_end = xdp.data + len;
 		xdp.rxq = &tfile->xdp_rxq;
-		orig_data = xdp.data;
+
 		act = bpf_prog_run_xdp(xdp_prog, &xdp);
-
-		switch (act) {
-		case XDP_REDIRECT:
+		if (act == XDP_REDIRECT || act == XDP_TX) {
 			get_page(alloc_frag->page);
 			alloc_frag->offset += buflen;
-			err = xdp_do_redirect(tun->dev, &xdp, xdp_prog);
+		}
+		err = tun_xdp_act(tun, xdp_prog, &xdp, act);
+		if (err < 0)
+			goto err_xdp;
+		if (err == XDP_REDIRECT)
 			xdp_do_flush_map();
-			if (err)
-				goto err_redirect;
-			rcu_read_unlock();
-			local_bh_enable();
-			return NULL;
-		case XDP_TX:
-			get_page(alloc_frag->page);
-			alloc_frag->offset += buflen;
-			if (tun_xdp_tx(tun->dev, &xdp) < 0)
-				goto err_redirect;
-			rcu_read_unlock();
-			local_bh_enable();
-			return NULL;
-		case XDP_PASS:
-			delta = orig_data - xdp.data;
-			len = xdp.data_end - xdp.data;
-			break;
-		default:
-			bpf_warn_invalid_xdp_action(act);
-			/* fall through */
-		case XDP_ABORTED:
-			trace_xdp_exception(tun->dev, xdp_prog, act);
-			/* fall through */
-		case XDP_DROP:
-			goto err_xdp;
-		}
-	}
-
-	skb = build_skb(buf, buflen);
-	if (!skb) {
-		rcu_read_unlock();
-		local_bh_enable();
-		return ERR_PTR(-ENOMEM);
-	}
-
-	skb_reserve(skb, pad - delta);
-	skb_put(skb, len);
-	get_page(alloc_frag->page);
-	alloc_frag->offset += buflen;
-
+		if (err != XDP_PASS)
+			goto out;
+
+		pad = xdp.data - xdp.data_hard_start;
+		len = xdp.data_end - xdp.data;
+	}
 	rcu_read_unlock();
 	local_bh_enable();
 
-	return skb;
-
-err_redirect:
+	return __tun_build_skb(alloc_frag, buf, buflen, len, pad);
+
+err_xdp:
 	put_page(alloc_frag->page);
-err_xdp:
+out:
 	rcu_read_unlock();
 	local_bh_enable();
-	this_cpu_inc(tun->pcpu_stats->rx_dropped);
 	return NULL;
 }
 
@@ -1863,7 +1918,7 @@
 	}
 
 	skb_reset_network_header(skb);
-	skb_probe_transport_header(skb, 0);
+	skb_probe_transport_header(skb);
 
 	if (skb_xdp) {
 		struct bpf_prog *xdp_prog;
@@ -2347,18 +2402,158 @@
 	kill_fasync(&tfile->fasync, SIGIO, POLL_OUT);
 }
 
+static void tun_put_page(struct tun_page *tpage)
+{
+	if (tpage->page)
+		__page_frag_cache_drain(tpage->page, tpage->count);
+}
+
+static int tun_xdp_one(struct tun_struct *tun,
+		       struct tun_file *tfile,
+		       struct xdp_buff *xdp, int *flush,
+		       struct tun_page *tpage)
+{
+	unsigned int datasize = xdp->data_end - xdp->data;
+	struct tun_xdp_hdr *hdr = xdp->data_hard_start;
+	struct virtio_net_hdr *gso = &hdr->gso;
+	struct tun_pcpu_stats *stats;
+	struct bpf_prog *xdp_prog;
+	struct sk_buff *skb = NULL;
+	u32 rxhash = 0, act;
+	int buflen = hdr->buflen;
+	int err = 0;
+	bool skb_xdp = false;
+	struct page *page;
+
+	xdp_prog = rcu_dereference(tun->xdp_prog);
+	if (xdp_prog) {
+		if (gso->gso_type) {
+			skb_xdp = true;
+			goto build;
+		}
+		xdp_set_data_meta_invalid(xdp);
+		xdp->rxq = &tfile->xdp_rxq;
+
+		act = bpf_prog_run_xdp(xdp_prog, xdp);
+		err = tun_xdp_act(tun, xdp_prog, xdp, act);
+		if (err < 0) {
+			put_page(virt_to_head_page(xdp->data));
+			return err;
+		}
+
+		switch (err) {
+		case XDP_REDIRECT:
+			*flush = true;
+			/* fall through */
+		case XDP_TX:
+			return 0;
+		case XDP_PASS:
+			break;
+		default:
+			page = virt_to_head_page(xdp->data);
+			if (tpage->page == page) {
+				++tpage->count;
+			} else {
+				tun_put_page(tpage);
+				tpage->page = page;
+				tpage->count = 1;
+			}
+			return 0;
+		}
+	}
+
+build:
+	skb = build_skb(xdp->data_hard_start, buflen);
+	if (!skb) {
+		err = -ENOMEM;
+		goto out;
+	}
+
+	skb_reserve(skb, xdp->data - xdp->data_hard_start);
+	skb_put(skb, xdp->data_end - xdp->data);
+
+	if (virtio_net_hdr_to_skb(skb, gso, tun_is_little_endian(tun))) {
+		this_cpu_inc(tun->pcpu_stats->rx_frame_errors);
+		kfree_skb(skb);
+		err = -EINVAL;
+		goto out;
+	}
+
+	skb->protocol = eth_type_trans(skb, tun->dev);
+	skb_reset_network_header(skb);
+	skb_probe_transport_header(skb);
+
+	if (skb_xdp) {
+		err = do_xdp_generic(xdp_prog, skb);
+		if (err != XDP_PASS)
+			goto out;
+	}
+
+	if (!rcu_dereference(tun->steering_prog) && tun->numqueues > 1 &&
+	    !tfile->detached)
+		rxhash = __skb_get_hash_symmetric(skb);
+
+	skb_record_rx_queue(skb, tfile->queue_index);
+	netif_receive_skb(skb);
+
+	/* No need for get_cpu_ptr() here since this function is
+	 * always called with bh disabled
+	 */
+	stats = this_cpu_ptr(tun->pcpu_stats);
+	u64_stats_update_begin(&stats->syncp);
+	stats->rx_packets++;
+	stats->rx_bytes += datasize;
+	u64_stats_update_end(&stats->syncp);
+
+	if (rxhash)
+		tun_flow_update(tun, rxhash, tfile);
+
+out:
+	return err;
+}
+
 static int tun_sendmsg(struct socket *sock, struct msghdr *m, size_t total_len)
 {
-	int ret;
+	int ret, i;
 	struct tun_file *tfile = container_of(sock, struct tun_file, socket);
 	struct tun_struct *tun = tun_get(tfile);
+	struct tun_msg_ctl *ctl = m->msg_control;
+	struct xdp_buff *xdp;
 
 	if (!tun)
 		return -EBADFD;
 
-	ret = tun_get_user(tun, tfile, m->msg_control, &m->msg_iter,
+	if (ctl && (ctl->type == TUN_MSG_PTR)) {
+		struct tun_page tpage;
+		int n = ctl->num;
+		int flush = 0;
+
+		memset(&tpage, 0, sizeof(tpage));
+
+		local_bh_disable();
+		rcu_read_lock();
+
+		for (i = 0; i < n; i++) {
+			xdp = &((struct xdp_buff *)ctl->ptr)[i];
+			tun_xdp_one(tun, tfile, xdp, &flush, &tpage);
+		}
+
+		if (flush)
+			xdp_do_flush_map();
+
+		rcu_read_unlock();
+		local_bh_enable();
+
+		tun_put_page(&tpage);
+
+		ret = total_len;
+		goto out;
+	}
+
+	ret = tun_get_user(tun, tfile, ctl ? ctl->ptr : NULL, &m->msg_iter,
 			   m->msg_flags & MSG_DONTWAIT,
 			   m->msg_flags & MSG_MORE);
+out:
 	tun_put(tun);
 	return ret;
 }
@@ -2826,12 +3021,12 @@
 	struct net *net = sock_net(&tfile->sk);
 	struct tun_struct *tun;
 	void __user* argp = (void __user*)arg;
+	unsigned int ifindex, carrier;
 	struct ifreq ifr;
 	kuid_t owner;
 	kgid_t group;
 	int sndbuf;
 	int vnet_hdr_sz;
-	unsigned int ifindex;
 	int le;
 	int ret;
 	bool do_notify = false;
@@ -3010,7 +3205,7 @@
 		tun_debug(KERN_DEBUG, tun, "set hw address: %pM\n",
 			  ifr.ifr_hwaddr.sa_data);
 
-		ret = dev_set_mac_address(tun->dev, &ifr.ifr_hwaddr);
+		ret = dev_set_mac_address(tun->dev, &ifr.ifr_hwaddr, NULL);
 		break;
 
 	case TUNGETSNDBUF:
@@ -3116,8 +3311,6 @@
 		ret = tun_set_ebpf(tun, &tun->filter_prog, argp);
 		break;
 
-<<<<<<< HEAD
-=======
 	case TUNSETCARRIER:
 		ret = -EFAULT;
 		if (copy_from_user(&carrier, argp, sizeof(carrier)))
@@ -3133,7 +3326,6 @@
 		ret = open_related_ns(&net->ns, get_net_ns);
 		break;
 
->>>>>>> 407d19ab
 	default:
 		ret = -EINVAL;
 		break;
