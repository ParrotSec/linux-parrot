// SPDX-License-Identifier: GPL-2.0-only
/*
 * VXLAN: Virtual eXtensible Local Area Network
 *
 * Copyright (c) 2012-2013 Vyatta Inc.
 */

#define pr_fmt(fmt) KBUILD_MODNAME ": " fmt

#include <linux/kernel.h>
#include <linux/module.h>
#include <linux/errno.h>
#include <linux/slab.h>
#include <linux/udp.h>
#include <linux/igmp.h>
#include <linux/if_ether.h>
#include <linux/ethtool.h>
#include <net/arp.h>
#include <net/ndisc.h>
#include <net/ipv6_stubs.h>
#include <net/ip.h>
#include <net/icmp.h>
#include <net/rtnetlink.h>
#include <net/inet_ecn.h>
#include <net/net_namespace.h>
#include <net/netns/generic.h>
#include <net/tun_proto.h>
#include <net/vxlan.h>
#include <net/nexthop.h>

#if IS_ENABLED(CONFIG_IPV6)
#include <net/ip6_tunnel.h>
#include <net/ip6_checksum.h>
#endif

#define VXLAN_VERSION	"0.1"

#define PORT_HASH_BITS	8
#define PORT_HASH_SIZE  (1<<PORT_HASH_BITS)
#define FDB_AGE_DEFAULT 300 /* 5 min */
#define FDB_AGE_INTERVAL (10 * HZ)	/* rescan interval */

/* UDP port for VXLAN traffic.
 * The IANA assigned port is 4789, but the Linux default is 8472
 * for compatibility with early adopters.
 */
static unsigned short vxlan_port __read_mostly = 8472;
module_param_named(udp_port, vxlan_port, ushort, 0444);
MODULE_PARM_DESC(udp_port, "Destination UDP port");

static bool log_ecn_error = true;
module_param(log_ecn_error, bool, 0644);
MODULE_PARM_DESC(log_ecn_error, "Log packets received with corrupted ECN");

static unsigned int vxlan_net_id;
static struct rtnl_link_ops vxlan_link_ops;

static const u8 all_zeros_mac[ETH_ALEN + 2];

static int vxlan_sock_add(struct vxlan_dev *vxlan);

static void vxlan_vs_del_dev(struct vxlan_dev *vxlan);

/* per-network namespace private data for this module */
struct vxlan_net {
	struct list_head  vxlan_list;
	struct hlist_head sock_list[PORT_HASH_SIZE];
	spinlock_t	  sock_lock;
};

/* Forwarding table entry */
struct vxlan_fdb {
	struct hlist_node hlist;	/* linked list of entries */
	struct rcu_head	  rcu;
	unsigned long	  updated;	/* jiffies */
	unsigned long	  used;
	struct list_head  remotes;
	u8		  eth_addr[ETH_ALEN];
	u16		  state;	/* see ndm_state */
	__be32		  vni;
	u16		  flags;	/* see ndm_flags and below */
	struct list_head  nh_list;
	struct nexthop __rcu *nh;
	struct vxlan_dev  __rcu *vdev;
};

#define NTF_VXLAN_ADDED_BY_USER 0x100

/* salt for hash table */
static u32 vxlan_salt __read_mostly;

static inline bool vxlan_collect_metadata(struct vxlan_sock *vs)
{
	return vs->flags & VXLAN_F_COLLECT_METADATA ||
	       ip_tunnel_collect_metadata();
}

#if IS_ENABLED(CONFIG_IPV6)
static inline
bool vxlan_addr_equal(const union vxlan_addr *a, const union vxlan_addr *b)
{
	if (a->sa.sa_family != b->sa.sa_family)
		return false;
	if (a->sa.sa_family == AF_INET6)
		return ipv6_addr_equal(&a->sin6.sin6_addr, &b->sin6.sin6_addr);
	else
		return a->sin.sin_addr.s_addr == b->sin.sin_addr.s_addr;
}

static int vxlan_nla_get_addr(union vxlan_addr *ip, struct nlattr *nla)
{
	if (nla_len(nla) >= sizeof(struct in6_addr)) {
		ip->sin6.sin6_addr = nla_get_in6_addr(nla);
		ip->sa.sa_family = AF_INET6;
		return 0;
	} else if (nla_len(nla) >= sizeof(__be32)) {
		ip->sin.sin_addr.s_addr = nla_get_in_addr(nla);
		ip->sa.sa_family = AF_INET;
		return 0;
	} else {
		return -EAFNOSUPPORT;
	}
}

static int vxlan_nla_put_addr(struct sk_buff *skb, int attr,
			      const union vxlan_addr *ip)
{
	if (ip->sa.sa_family == AF_INET6)
		return nla_put_in6_addr(skb, attr, &ip->sin6.sin6_addr);
	else
		return nla_put_in_addr(skb, attr, ip->sin.sin_addr.s_addr);
}

#else /* !CONFIG_IPV6 */

static inline
bool vxlan_addr_equal(const union vxlan_addr *a, const union vxlan_addr *b)
{
	return a->sin.sin_addr.s_addr == b->sin.sin_addr.s_addr;
}

static int vxlan_nla_get_addr(union vxlan_addr *ip, struct nlattr *nla)
{
	if (nla_len(nla) >= sizeof(struct in6_addr)) {
		return -EAFNOSUPPORT;
	} else if (nla_len(nla) >= sizeof(__be32)) {
		ip->sin.sin_addr.s_addr = nla_get_in_addr(nla);
		ip->sa.sa_family = AF_INET;
		return 0;
	} else {
		return -EAFNOSUPPORT;
	}
}

static int vxlan_nla_put_addr(struct sk_buff *skb, int attr,
			      const union vxlan_addr *ip)
{
	return nla_put_in_addr(skb, attr, ip->sin.sin_addr.s_addr);
}
#endif

/* Virtual Network hash table head */
static inline struct hlist_head *vni_head(struct vxlan_sock *vs, __be32 vni)
{
	return &vs->vni_list[hash_32((__force u32)vni, VNI_HASH_BITS)];
}

/* Socket hash table head */
static inline struct hlist_head *vs_head(struct net *net, __be16 port)
{
	struct vxlan_net *vn = net_generic(net, vxlan_net_id);

	return &vn->sock_list[hash_32(ntohs(port), PORT_HASH_BITS)];
}

/* First remote destination for a forwarding entry.
 * Guaranteed to be non-NULL because remotes are never deleted.
 */
static inline struct vxlan_rdst *first_remote_rcu(struct vxlan_fdb *fdb)
{
	if (rcu_access_pointer(fdb->nh))
		return NULL;
	return list_entry_rcu(fdb->remotes.next, struct vxlan_rdst, list);
}

static inline struct vxlan_rdst *first_remote_rtnl(struct vxlan_fdb *fdb)
{
	if (rcu_access_pointer(fdb->nh))
		return NULL;
	return list_first_entry(&fdb->remotes, struct vxlan_rdst, list);
}

/* Find VXLAN socket based on network namespace, address family, UDP port,
 * enabled unshareable flags and socket device binding (see l3mdev with
 * non-default VRF).
 */
static struct vxlan_sock *vxlan_find_sock(struct net *net, sa_family_t family,
					  __be16 port, u32 flags, int ifindex)
{
	struct vxlan_sock *vs;

	flags &= VXLAN_F_RCV_FLAGS;

	hlist_for_each_entry_rcu(vs, vs_head(net, port), hlist) {
		if (inet_sk(vs->sock->sk)->inet_sport == port &&
		    vxlan_get_sk_family(vs) == family &&
		    vs->flags == flags &&
		    vs->sock->sk->sk_bound_dev_if == ifindex)
			return vs;
	}
	return NULL;
}

static struct vxlan_dev *vxlan_vs_find_vni(struct vxlan_sock *vs, int ifindex,
					   __be32 vni)
{
	struct vxlan_dev_node *node;

	/* For flow based devices, map all packets to VNI 0 */
	if (vs->flags & VXLAN_F_COLLECT_METADATA)
		vni = 0;

	hlist_for_each_entry_rcu(node, vni_head(vs, vni), hlist) {
		if (node->vxlan->default_dst.remote_vni != vni)
			continue;

		if (IS_ENABLED(CONFIG_IPV6)) {
			const struct vxlan_config *cfg = &node->vxlan->cfg;

			if ((cfg->flags & VXLAN_F_IPV6_LINKLOCAL) &&
			    cfg->remote_ifindex != ifindex)
				continue;
		}

		return node->vxlan;
	}

	return NULL;
}

/* Look up VNI in a per net namespace table */
static struct vxlan_dev *vxlan_find_vni(struct net *net, int ifindex,
					__be32 vni, sa_family_t family,
					__be16 port, u32 flags)
{
	struct vxlan_sock *vs;

	vs = vxlan_find_sock(net, family, port, flags, ifindex);
	if (!vs)
		return NULL;

	return vxlan_vs_find_vni(vs, ifindex, vni);
}

/* Fill in neighbour message in skbuff. */
static int vxlan_fdb_info(struct sk_buff *skb, struct vxlan_dev *vxlan,
			  const struct vxlan_fdb *fdb,
			  u32 portid, u32 seq, int type, unsigned int flags,
			  const struct vxlan_rdst *rdst)
{
	unsigned long now = jiffies;
	struct nda_cacheinfo ci;
	bool send_ip, send_eth;
	struct nlmsghdr *nlh;
	struct nexthop *nh;
	struct ndmsg *ndm;
	int nh_family;
	u32 nh_id;

	nlh = nlmsg_put(skb, portid, seq, type, sizeof(*ndm), flags);
	if (nlh == NULL)
		return -EMSGSIZE;

	ndm = nlmsg_data(nlh);
	memset(ndm, 0, sizeof(*ndm));

	send_eth = send_ip = true;

	rcu_read_lock();
	nh = rcu_dereference(fdb->nh);
	if (nh) {
		nh_family = nexthop_get_family(nh);
		nh_id = nh->id;
	}
	rcu_read_unlock();

	if (type == RTM_GETNEIGH) {
		if (rdst) {
			send_ip = !vxlan_addr_any(&rdst->remote_ip);
			ndm->ndm_family = send_ip ? rdst->remote_ip.sa.sa_family : AF_INET;
		} else if (nh) {
			ndm->ndm_family = nh_family;
		}
		send_eth = !is_zero_ether_addr(fdb->eth_addr);
	} else
		ndm->ndm_family	= AF_BRIDGE;
	ndm->ndm_state = fdb->state;
	ndm->ndm_ifindex = vxlan->dev->ifindex;
	ndm->ndm_flags = fdb->flags;
	if (rdst && rdst->offloaded)
		ndm->ndm_flags |= NTF_OFFLOADED;
	ndm->ndm_type = RTN_UNICAST;

	if (!net_eq(dev_net(vxlan->dev), vxlan->net) &&
	    nla_put_s32(skb, NDA_LINK_NETNSID,
			peernet2id(dev_net(vxlan->dev), vxlan->net)))
		goto nla_put_failure;

	if (send_eth && nla_put(skb, NDA_LLADDR, ETH_ALEN, &fdb->eth_addr))
		goto nla_put_failure;
	if (nh) {
		if (nla_put_u32(skb, NDA_NH_ID, nh_id))
			goto nla_put_failure;
	} else if (rdst) {
		if (send_ip && vxlan_nla_put_addr(skb, NDA_DST,
						  &rdst->remote_ip))
			goto nla_put_failure;

		if (rdst->remote_port &&
		    rdst->remote_port != vxlan->cfg.dst_port &&
		    nla_put_be16(skb, NDA_PORT, rdst->remote_port))
			goto nla_put_failure;
		if (rdst->remote_vni != vxlan->default_dst.remote_vni &&
		    nla_put_u32(skb, NDA_VNI, be32_to_cpu(rdst->remote_vni)))
			goto nla_put_failure;
		if (rdst->remote_ifindex &&
		    nla_put_u32(skb, NDA_IFINDEX, rdst->remote_ifindex))
			goto nla_put_failure;
	}

	if ((vxlan->cfg.flags & VXLAN_F_COLLECT_METADATA) && fdb->vni &&
	    nla_put_u32(skb, NDA_SRC_VNI,
			be32_to_cpu(fdb->vni)))
		goto nla_put_failure;

	ci.ndm_used	 = jiffies_to_clock_t(now - fdb->used);
	ci.ndm_confirmed = 0;
	ci.ndm_updated	 = jiffies_to_clock_t(now - fdb->updated);
	ci.ndm_refcnt	 = 0;

	if (nla_put(skb, NDA_CACHEINFO, sizeof(ci), &ci))
		goto nla_put_failure;

	nlmsg_end(skb, nlh);
	return 0;

nla_put_failure:
	nlmsg_cancel(skb, nlh);
	return -EMSGSIZE;
}

static inline size_t vxlan_nlmsg_size(void)
{
	return NLMSG_ALIGN(sizeof(struct ndmsg))
		+ nla_total_size(ETH_ALEN) /* NDA_LLADDR */
		+ nla_total_size(sizeof(struct in6_addr)) /* NDA_DST */
		+ nla_total_size(sizeof(__be16)) /* NDA_PORT */
		+ nla_total_size(sizeof(__be32)) /* NDA_VNI */
		+ nla_total_size(sizeof(__u32)) /* NDA_IFINDEX */
		+ nla_total_size(sizeof(__s32)) /* NDA_LINK_NETNSID */
		+ nla_total_size(sizeof(struct nda_cacheinfo));
}

static void __vxlan_fdb_notify(struct vxlan_dev *vxlan, struct vxlan_fdb *fdb,
			       struct vxlan_rdst *rd, int type)
{
	struct net *net = dev_net(vxlan->dev);
	struct sk_buff *skb;
	int err = -ENOBUFS;

	skb = nlmsg_new(vxlan_nlmsg_size(), GFP_ATOMIC);
	if (skb == NULL)
		goto errout;

	err = vxlan_fdb_info(skb, vxlan, fdb, 0, 0, type, 0, rd);
	if (err < 0) {
		/* -EMSGSIZE implies BUG in vxlan_nlmsg_size() */
		WARN_ON(err == -EMSGSIZE);
		kfree_skb(skb);
		goto errout;
	}

	rtnl_notify(skb, net, 0, RTNLGRP_NEIGH, NULL, GFP_ATOMIC);
	return;
errout:
	if (err < 0)
		rtnl_set_sk_err(net, RTNLGRP_NEIGH, err);
}

static void vxlan_fdb_switchdev_notifier_info(const struct vxlan_dev *vxlan,
			    const struct vxlan_fdb *fdb,
			    const struct vxlan_rdst *rd,
			    struct netlink_ext_ack *extack,
			    struct switchdev_notifier_vxlan_fdb_info *fdb_info)
{
	fdb_info->info.dev = vxlan->dev;
	fdb_info->info.extack = extack;
	fdb_info->remote_ip = rd->remote_ip;
	fdb_info->remote_port = rd->remote_port;
	fdb_info->remote_vni = rd->remote_vni;
	fdb_info->remote_ifindex = rd->remote_ifindex;
	memcpy(fdb_info->eth_addr, fdb->eth_addr, ETH_ALEN);
	fdb_info->vni = fdb->vni;
	fdb_info->offloaded = rd->offloaded;
	fdb_info->added_by_user = fdb->flags & NTF_VXLAN_ADDED_BY_USER;
}

static int vxlan_fdb_switchdev_call_notifiers(struct vxlan_dev *vxlan,
					      struct vxlan_fdb *fdb,
					      struct vxlan_rdst *rd,
					      bool adding,
					      struct netlink_ext_ack *extack)
{
	struct switchdev_notifier_vxlan_fdb_info info;
	enum switchdev_notifier_type notifier_type;
	int ret;

	if (WARN_ON(!rd))
		return 0;

	notifier_type = adding ? SWITCHDEV_VXLAN_FDB_ADD_TO_DEVICE
			       : SWITCHDEV_VXLAN_FDB_DEL_TO_DEVICE;
	vxlan_fdb_switchdev_notifier_info(vxlan, fdb, rd, NULL, &info);
	ret = call_switchdev_notifiers(notifier_type, vxlan->dev,
				       &info.info, extack);
	return notifier_to_errno(ret);
}

static int vxlan_fdb_notify(struct vxlan_dev *vxlan, struct vxlan_fdb *fdb,
			    struct vxlan_rdst *rd, int type, bool swdev_notify,
			    struct netlink_ext_ack *extack)
{
	int err;

	if (swdev_notify && rd) {
		switch (type) {
		case RTM_NEWNEIGH:
			err = vxlan_fdb_switchdev_call_notifiers(vxlan, fdb, rd,
								 true, extack);
			if (err)
				return err;
			break;
		case RTM_DELNEIGH:
			vxlan_fdb_switchdev_call_notifiers(vxlan, fdb, rd,
							   false, extack);
			break;
		}
	}

	__vxlan_fdb_notify(vxlan, fdb, rd, type);
	return 0;
}

static void vxlan_ip_miss(struct net_device *dev, union vxlan_addr *ipa)
{
	struct vxlan_dev *vxlan = netdev_priv(dev);
	struct vxlan_fdb f = {
		.state = NUD_STALE,
	};
	struct vxlan_rdst remote = {
		.remote_ip = *ipa, /* goes to NDA_DST */
		.remote_vni = cpu_to_be32(VXLAN_N_VID),
	};

	vxlan_fdb_notify(vxlan, &f, &remote, RTM_GETNEIGH, true, NULL);
}

static void vxlan_fdb_miss(struct vxlan_dev *vxlan, const u8 eth_addr[ETH_ALEN])
{
	struct vxlan_fdb f = {
		.state = NUD_STALE,
	};
	struct vxlan_rdst remote = { };

	memcpy(f.eth_addr, eth_addr, ETH_ALEN);

	vxlan_fdb_notify(vxlan, &f, &remote, RTM_GETNEIGH, true, NULL);
}

/* Hash Ethernet address */
static u32 eth_hash(const unsigned char *addr)
{
	u64 value = get_unaligned((u64 *)addr);

	/* only want 6 bytes */
#ifdef __BIG_ENDIAN
	value >>= 16;
#else
	value <<= 16;
#endif
	return hash_64(value, FDB_HASH_BITS);
}

static u32 eth_vni_hash(const unsigned char *addr, __be32 vni)
{
	/* use 1 byte of OUI and 3 bytes of NIC */
	u32 key = get_unaligned((u32 *)(addr + 2));

	return jhash_2words(key, vni, vxlan_salt) & (FDB_HASH_SIZE - 1);
}

static u32 fdb_head_index(struct vxlan_dev *vxlan, const u8 *mac, __be32 vni)
{
	if (vxlan->cfg.flags & VXLAN_F_COLLECT_METADATA)
		return eth_vni_hash(mac, vni);
	else
		return eth_hash(mac);
}

/* Hash chain to use given mac address */
static inline struct hlist_head *vxlan_fdb_head(struct vxlan_dev *vxlan,
						const u8 *mac, __be32 vni)
{
	return &vxlan->fdb_head[fdb_head_index(vxlan, mac, vni)];
}

/* Look up Ethernet address in forwarding table */
static struct vxlan_fdb *__vxlan_find_mac(struct vxlan_dev *vxlan,
					  const u8 *mac, __be32 vni)
{
	struct hlist_head *head = vxlan_fdb_head(vxlan, mac, vni);
	struct vxlan_fdb *f;

	hlist_for_each_entry_rcu(f, head, hlist) {
		if (ether_addr_equal(mac, f->eth_addr)) {
			if (vxlan->cfg.flags & VXLAN_F_COLLECT_METADATA) {
				if (vni == f->vni)
					return f;
			} else {
				return f;
			}
		}
	}

	return NULL;
}

static struct vxlan_fdb *vxlan_find_mac(struct vxlan_dev *vxlan,
					const u8 *mac, __be32 vni)
{
	struct vxlan_fdb *f;

	f = __vxlan_find_mac(vxlan, mac, vni);
	if (f && f->used != jiffies)
		f->used = jiffies;

	return f;
}

/* caller should hold vxlan->hash_lock */
static struct vxlan_rdst *vxlan_fdb_find_rdst(struct vxlan_fdb *f,
					      union vxlan_addr *ip, __be16 port,
					      __be32 vni, __u32 ifindex)
{
	struct vxlan_rdst *rd;

	list_for_each_entry(rd, &f->remotes, list) {
		if (vxlan_addr_equal(&rd->remote_ip, ip) &&
		    rd->remote_port == port &&
		    rd->remote_vni == vni &&
		    rd->remote_ifindex == ifindex)
			return rd;
	}

	return NULL;
}

int vxlan_fdb_find_uc(struct net_device *dev, const u8 *mac, __be32 vni,
		      struct switchdev_notifier_vxlan_fdb_info *fdb_info)
{
	struct vxlan_dev *vxlan = netdev_priv(dev);
	u8 eth_addr[ETH_ALEN + 2] = { 0 };
	struct vxlan_rdst *rdst;
	struct vxlan_fdb *f;
	int rc = 0;

	if (is_multicast_ether_addr(mac) ||
	    is_zero_ether_addr(mac))
		return -EINVAL;

	ether_addr_copy(eth_addr, mac);

	rcu_read_lock();

	f = __vxlan_find_mac(vxlan, eth_addr, vni);
	if (!f) {
		rc = -ENOENT;
		goto out;
	}

	rdst = first_remote_rcu(f);
	vxlan_fdb_switchdev_notifier_info(vxlan, f, rdst, NULL, fdb_info);

out:
	rcu_read_unlock();
	return rc;
}
EXPORT_SYMBOL_GPL(vxlan_fdb_find_uc);

static int vxlan_fdb_notify_one(struct notifier_block *nb,
				const struct vxlan_dev *vxlan,
				const struct vxlan_fdb *f,
				const struct vxlan_rdst *rdst,
				struct netlink_ext_ack *extack)
{
	struct switchdev_notifier_vxlan_fdb_info fdb_info;
	int rc;

	vxlan_fdb_switchdev_notifier_info(vxlan, f, rdst, extack, &fdb_info);
	rc = nb->notifier_call(nb, SWITCHDEV_VXLAN_FDB_ADD_TO_DEVICE,
			       &fdb_info);
	return notifier_to_errno(rc);
}

int vxlan_fdb_replay(const struct net_device *dev, __be32 vni,
		     struct notifier_block *nb,
		     struct netlink_ext_ack *extack)
{
	struct vxlan_dev *vxlan;
	struct vxlan_rdst *rdst;
	struct vxlan_fdb *f;
	unsigned int h;
	int rc = 0;

	if (!netif_is_vxlan(dev))
		return -EINVAL;
	vxlan = netdev_priv(dev);

	for (h = 0; h < FDB_HASH_SIZE; ++h) {
		spin_lock_bh(&vxlan->hash_lock[h]);
		hlist_for_each_entry(f, &vxlan->fdb_head[h], hlist) {
			if (f->vni == vni) {
				list_for_each_entry(rdst, &f->remotes, list) {
					rc = vxlan_fdb_notify_one(nb, vxlan,
								  f, rdst,
								  extack);
					if (rc)
						goto unlock;
				}
			}
		}
		spin_unlock_bh(&vxlan->hash_lock[h]);
	}
	return 0;

unlock:
	spin_unlock_bh(&vxlan->hash_lock[h]);
	return rc;
}
EXPORT_SYMBOL_GPL(vxlan_fdb_replay);

void vxlan_fdb_clear_offload(const struct net_device *dev, __be32 vni)
{
	struct vxlan_dev *vxlan;
	struct vxlan_rdst *rdst;
	struct vxlan_fdb *f;
	unsigned int h;

	if (!netif_is_vxlan(dev))
		return;
	vxlan = netdev_priv(dev);

	for (h = 0; h < FDB_HASH_SIZE; ++h) {
		spin_lock_bh(&vxlan->hash_lock[h]);
		hlist_for_each_entry(f, &vxlan->fdb_head[h], hlist)
			if (f->vni == vni)
				list_for_each_entry(rdst, &f->remotes, list)
					rdst->offloaded = false;
		spin_unlock_bh(&vxlan->hash_lock[h]);
	}

}
EXPORT_SYMBOL_GPL(vxlan_fdb_clear_offload);

/* Replace destination of unicast mac */
static int vxlan_fdb_replace(struct vxlan_fdb *f,
			     union vxlan_addr *ip, __be16 port, __be32 vni,
			     __u32 ifindex, struct vxlan_rdst *oldrd)
{
	struct vxlan_rdst *rd;

	rd = vxlan_fdb_find_rdst(f, ip, port, vni, ifindex);
	if (rd)
		return 0;

	rd = list_first_entry_or_null(&f->remotes, struct vxlan_rdst, list);
	if (!rd)
		return 0;

	*oldrd = *rd;
	dst_cache_reset(&rd->dst_cache);
	rd->remote_ip = *ip;
	rd->remote_port = port;
	rd->remote_vni = vni;
	rd->remote_ifindex = ifindex;
	rd->offloaded = false;
	return 1;
}

/* Add/update destinations for multicast */
static int vxlan_fdb_append(struct vxlan_fdb *f,
			    union vxlan_addr *ip, __be16 port, __be32 vni,
			    __u32 ifindex, struct vxlan_rdst **rdp)
{
	struct vxlan_rdst *rd;

	rd = vxlan_fdb_find_rdst(f, ip, port, vni, ifindex);
	if (rd)
		return 0;

	rd = kmalloc(sizeof(*rd), GFP_ATOMIC);
	if (rd == NULL)
		return -ENOBUFS;

	if (dst_cache_init(&rd->dst_cache, GFP_ATOMIC)) {
		kfree(rd);
		return -ENOBUFS;
	}

	rd->remote_ip = *ip;
	rd->remote_port = port;
	rd->offloaded = false;
	rd->remote_vni = vni;
	rd->remote_ifindex = ifindex;

	list_add_tail_rcu(&rd->list, &f->remotes);

	*rdp = rd;
	return 1;
}

static struct vxlanhdr *vxlan_gro_remcsum(struct sk_buff *skb,
					  unsigned int off,
					  struct vxlanhdr *vh, size_t hdrlen,
					  __be32 vni_field,
					  struct gro_remcsum *grc,
					  bool nopartial)
{
	size_t start, offset;

	if (skb->remcsum_offload)
		return vh;

	if (!NAPI_GRO_CB(skb)->csum_valid)
		return NULL;

	start = vxlan_rco_start(vni_field);
	offset = start + vxlan_rco_offset(vni_field);

	vh = skb_gro_remcsum_process(skb, (void *)vh, off, hdrlen,
				     start, offset, grc, nopartial);

	skb->remcsum_offload = 1;

	return vh;
}

static struct sk_buff *vxlan_gro_receive(struct sock *sk,
					 struct list_head *head,
					 struct sk_buff *skb)
{
	struct sk_buff *pp = NULL;
	struct sk_buff *p;
	struct vxlanhdr *vh, *vh2;
	unsigned int hlen, off_vx;
	int flush = 1;
	struct vxlan_sock *vs = rcu_dereference_sk_user_data(sk);
	__be32 flags;
	struct gro_remcsum grc;

	skb_gro_remcsum_init(&grc);

	off_vx = skb_gro_offset(skb);
	hlen = off_vx + sizeof(*vh);
	vh   = skb_gro_header_fast(skb, off_vx);
	if (skb_gro_header_hard(skb, hlen)) {
		vh = skb_gro_header_slow(skb, hlen, off_vx);
		if (unlikely(!vh))
			goto out;
	}

	skb_gro_postpull_rcsum(skb, vh, sizeof(struct vxlanhdr));

	flags = vh->vx_flags;

	if ((flags & VXLAN_HF_RCO) && (vs->flags & VXLAN_F_REMCSUM_RX)) {
		vh = vxlan_gro_remcsum(skb, off_vx, vh, sizeof(struct vxlanhdr),
				       vh->vx_vni, &grc,
				       !!(vs->flags &
					  VXLAN_F_REMCSUM_NOPARTIAL));

		if (!vh)
			goto out;
	}

	skb_gro_pull(skb, sizeof(struct vxlanhdr)); /* pull vxlan header */

	list_for_each_entry(p, head, list) {
		if (!NAPI_GRO_CB(p)->same_flow)
			continue;

		vh2 = (struct vxlanhdr *)(p->data + off_vx);
		if (vh->vx_flags != vh2->vx_flags ||
		    vh->vx_vni != vh2->vx_vni) {
			NAPI_GRO_CB(p)->same_flow = 0;
			continue;
		}
	}

	pp = call_gro_receive(eth_gro_receive, head, skb);
	flush = 0;

out:
	skb_gro_flush_final_remcsum(skb, pp, flush, &grc);

	return pp;
}

static int vxlan_gro_complete(struct sock *sk, struct sk_buff *skb, int nhoff)
{
	/* Sets 'skb->inner_mac_header' since we are always called with
	 * 'skb->encapsulation' set.
	 */
	return eth_gro_complete(skb, nhoff + sizeof(struct vxlanhdr));
}

static struct vxlan_fdb *vxlan_fdb_alloc(struct vxlan_dev *vxlan, const u8 *mac,
					 __u16 state, __be32 src_vni,
					 __u16 ndm_flags)
{
	struct vxlan_fdb *f;

	f = kmalloc(sizeof(*f), GFP_ATOMIC);
	if (!f)
		return NULL;
	f->state = state;
	f->flags = ndm_flags;
	f->updated = f->used = jiffies;
	f->vni = src_vni;
	f->nh = NULL;
	RCU_INIT_POINTER(f->vdev, vxlan);
	INIT_LIST_HEAD(&f->nh_list);
	INIT_LIST_HEAD(&f->remotes);
	memcpy(f->eth_addr, mac, ETH_ALEN);

	return f;
}

static void vxlan_fdb_insert(struct vxlan_dev *vxlan, const u8 *mac,
			     __be32 src_vni, struct vxlan_fdb *f)
{
	++vxlan->addrcnt;
	hlist_add_head_rcu(&f->hlist,
			   vxlan_fdb_head(vxlan, mac, src_vni));
}

static int vxlan_fdb_nh_update(struct vxlan_dev *vxlan, struct vxlan_fdb *fdb,
			       u32 nhid, struct netlink_ext_ack *extack)
{
	struct nexthop *old_nh = rtnl_dereference(fdb->nh);
	struct nexthop *nh;
	int err = -EINVAL;

	if (old_nh && old_nh->id == nhid)
		return 0;

	nh = nexthop_find_by_id(vxlan->net, nhid);
	if (!nh) {
		NL_SET_ERR_MSG(extack, "Nexthop id does not exist");
		goto err_inval;
	}

	if (nh) {
		if (!nexthop_get(nh)) {
			NL_SET_ERR_MSG(extack, "Nexthop has been deleted");
			nh = NULL;
			goto err_inval;
		}
		if (!nexthop_is_fdb(nh)) {
			NL_SET_ERR_MSG(extack, "Nexthop is not a fdb nexthop");
			goto err_inval;
		}

		if (!nexthop_is_multipath(nh)) {
			NL_SET_ERR_MSG(extack, "Nexthop is not a multipath group");
			goto err_inval;
		}

		/* check nexthop group family */
		switch (vxlan->default_dst.remote_ip.sa.sa_family) {
		case AF_INET:
			if (!nexthop_has_v4(nh)) {
				err = -EAFNOSUPPORT;
				NL_SET_ERR_MSG(extack, "Nexthop group family not supported");
				goto err_inval;
			}
			break;
		case AF_INET6:
			if (nexthop_has_v4(nh)) {
				err = -EAFNOSUPPORT;
				NL_SET_ERR_MSG(extack, "Nexthop group family not supported");
				goto err_inval;
			}
		}
	}

	if (old_nh) {
		list_del_rcu(&fdb->nh_list);
		nexthop_put(old_nh);
	}
	rcu_assign_pointer(fdb->nh, nh);
	list_add_tail_rcu(&fdb->nh_list, &nh->fdb_list);
	return 1;

err_inval:
	if (nh)
		nexthop_put(nh);
	return err;
}

static int vxlan_fdb_create(struct vxlan_dev *vxlan,
			    const u8 *mac, union vxlan_addr *ip,
			    __u16 state, __be16 port, __be32 src_vni,
			    __be32 vni, __u32 ifindex, __u16 ndm_flags,
			    u32 nhid, struct vxlan_fdb **fdb,
			    struct netlink_ext_ack *extack)
{
	struct vxlan_rdst *rd = NULL;
	struct vxlan_fdb *f;
	int rc;

	if (vxlan->cfg.addrmax &&
	    vxlan->addrcnt >= vxlan->cfg.addrmax)
		return -ENOSPC;

	netdev_dbg(vxlan->dev, "add %pM -> %pIS\n", mac, ip);
	f = vxlan_fdb_alloc(vxlan, mac, state, src_vni, ndm_flags);
	if (!f)
		return -ENOMEM;

	if (nhid)
		rc = vxlan_fdb_nh_update(vxlan, f, nhid, extack);
	else
		rc = vxlan_fdb_append(f, ip, port, vni, ifindex, &rd);
	if (rc < 0)
		goto errout;

	*fdb = f;

	return 0;

errout:
	kfree(f);
	return rc;
}

static void __vxlan_fdb_free(struct vxlan_fdb *f)
{
	struct vxlan_rdst *rd, *nd;
	struct nexthop *nh;

	nh = rcu_dereference_raw(f->nh);
	if (nh) {
		rcu_assign_pointer(f->nh, NULL);
		rcu_assign_pointer(f->vdev, NULL);
		nexthop_put(nh);
	}

	list_for_each_entry_safe(rd, nd, &f->remotes, list) {
		dst_cache_destroy(&rd->dst_cache);
		kfree(rd);
	}
	kfree(f);
}

static void vxlan_fdb_free(struct rcu_head *head)
{
	struct vxlan_fdb *f = container_of(head, struct vxlan_fdb, rcu);

	__vxlan_fdb_free(f);
}

static void vxlan_fdb_destroy(struct vxlan_dev *vxlan, struct vxlan_fdb *f,
			      bool do_notify, bool swdev_notify)
{
	struct vxlan_rdst *rd;

	netdev_dbg(vxlan->dev, "delete %pM\n", f->eth_addr);

	--vxlan->addrcnt;
	if (do_notify) {
		if (rcu_access_pointer(f->nh))
			vxlan_fdb_notify(vxlan, f, NULL, RTM_DELNEIGH,
					 swdev_notify, NULL);
		else
			list_for_each_entry(rd, &f->remotes, list)
				vxlan_fdb_notify(vxlan, f, rd, RTM_DELNEIGH,
						 swdev_notify, NULL);
	}

	hlist_del_rcu(&f->hlist);
	list_del_rcu(&f->nh_list);
	call_rcu(&f->rcu, vxlan_fdb_free);
}

static void vxlan_dst_free(struct rcu_head *head)
{
	struct vxlan_rdst *rd = container_of(head, struct vxlan_rdst, rcu);

	dst_cache_destroy(&rd->dst_cache);
	kfree(rd);
}

static int vxlan_fdb_update_existing(struct vxlan_dev *vxlan,
				     union vxlan_addr *ip,
				     __u16 state, __u16 flags,
				     __be16 port, __be32 vni,
				     __u32 ifindex, __u16 ndm_flags,
				     struct vxlan_fdb *f, u32 nhid,
				     bool swdev_notify,
				     struct netlink_ext_ack *extack)
{
	__u16 fdb_flags = (ndm_flags & ~NTF_USE);
	struct vxlan_rdst *rd = NULL;
	struct vxlan_rdst oldrd;
	int notify = 0;
	int rc = 0;
	int err;

	if (nhid && !rcu_access_pointer(f->nh)) {
		NL_SET_ERR_MSG(extack,
			       "Cannot replace an existing non nexthop fdb with a nexthop");
		return -EOPNOTSUPP;
	}

	if (nhid && (flags & NLM_F_APPEND)) {
		NL_SET_ERR_MSG(extack,
			       "Cannot append to a nexthop fdb");
		return -EOPNOTSUPP;
	}

	/* Do not allow an externally learned entry to take over an entry added
	 * by the user.
	 */
	if (!(fdb_flags & NTF_EXT_LEARNED) ||
	    !(f->flags & NTF_VXLAN_ADDED_BY_USER)) {
		if (f->state != state) {
			f->state = state;
			f->updated = jiffies;
			notify = 1;
		}
		if (f->flags != fdb_flags) {
			f->flags = fdb_flags;
			f->updated = jiffies;
			notify = 1;
		}
	}

	if ((flags & NLM_F_REPLACE)) {
		/* Only change unicasts */
		if (!(is_multicast_ether_addr(f->eth_addr) ||
		      is_zero_ether_addr(f->eth_addr))) {
			if (nhid) {
				rc = vxlan_fdb_nh_update(vxlan, f, nhid, extack);
				if (rc < 0)
					return rc;
			} else {
				rc = vxlan_fdb_replace(f, ip, port, vni,
						       ifindex, &oldrd);
			}
			notify |= rc;
		} else {
			NL_SET_ERR_MSG(extack, "Cannot replace non-unicast fdb entries");
			return -EOPNOTSUPP;
		}
	}
	if ((flags & NLM_F_APPEND) &&
	    (is_multicast_ether_addr(f->eth_addr) ||
	     is_zero_ether_addr(f->eth_addr))) {
		rc = vxlan_fdb_append(f, ip, port, vni, ifindex, &rd);

		if (rc < 0)
			return rc;
		notify |= rc;
	}

	if (ndm_flags & NTF_USE)
		f->used = jiffies;

	if (notify) {
		if (rd == NULL)
			rd = first_remote_rtnl(f);

		err = vxlan_fdb_notify(vxlan, f, rd, RTM_NEWNEIGH,
				       swdev_notify, extack);
		if (err)
			goto err_notify;
	}

	return 0;

err_notify:
	if (nhid)
		return err;
	if ((flags & NLM_F_REPLACE) && rc)
		*rd = oldrd;
	else if ((flags & NLM_F_APPEND) && rc) {
		list_del_rcu(&rd->list);
		call_rcu(&rd->rcu, vxlan_dst_free);
	}
	return err;
}

static int vxlan_fdb_update_create(struct vxlan_dev *vxlan,
				   const u8 *mac, union vxlan_addr *ip,
				   __u16 state, __u16 flags,
				   __be16 port, __be32 src_vni, __be32 vni,
				   __u32 ifindex, __u16 ndm_flags, u32 nhid,
				   bool swdev_notify,
				   struct netlink_ext_ack *extack)
{
	__u16 fdb_flags = (ndm_flags & ~NTF_USE);
	struct vxlan_fdb *f;
	int rc;

	/* Disallow replace to add a multicast entry */
	if ((flags & NLM_F_REPLACE) &&
	    (is_multicast_ether_addr(mac) || is_zero_ether_addr(mac)))
		return -EOPNOTSUPP;

	netdev_dbg(vxlan->dev, "add %pM -> %pIS\n", mac, ip);
	rc = vxlan_fdb_create(vxlan, mac, ip, state, port, src_vni,
			      vni, ifindex, fdb_flags, nhid, &f, extack);
	if (rc < 0)
		return rc;

	vxlan_fdb_insert(vxlan, mac, src_vni, f);
	rc = vxlan_fdb_notify(vxlan, f, first_remote_rtnl(f), RTM_NEWNEIGH,
			      swdev_notify, extack);
	if (rc)
		goto err_notify;

	return 0;

err_notify:
	vxlan_fdb_destroy(vxlan, f, false, false);
	return rc;
}

/* Add new entry to forwarding table -- assumes lock held */
static int vxlan_fdb_update(struct vxlan_dev *vxlan,
			    const u8 *mac, union vxlan_addr *ip,
			    __u16 state, __u16 flags,
			    __be16 port, __be32 src_vni, __be32 vni,
			    __u32 ifindex, __u16 ndm_flags, u32 nhid,
			    bool swdev_notify,
			    struct netlink_ext_ack *extack)
{
	struct vxlan_fdb *f;

	f = __vxlan_find_mac(vxlan, mac, src_vni);
	if (f) {
		if (flags & NLM_F_EXCL) {
			netdev_dbg(vxlan->dev,
				   "lost race to create %pM\n", mac);
			return -EEXIST;
		}

		return vxlan_fdb_update_existing(vxlan, ip, state, flags, port,
						 vni, ifindex, ndm_flags, f,
						 nhid, swdev_notify, extack);
	} else {
		if (!(flags & NLM_F_CREATE))
			return -ENOENT;

		return vxlan_fdb_update_create(vxlan, mac, ip, state, flags,
					       port, src_vni, vni, ifindex,
					       ndm_flags, nhid, swdev_notify,
					       extack);
	}
}

static void vxlan_fdb_dst_destroy(struct vxlan_dev *vxlan, struct vxlan_fdb *f,
				  struct vxlan_rdst *rd, bool swdev_notify)
{
	list_del_rcu(&rd->list);
	vxlan_fdb_notify(vxlan, f, rd, RTM_DELNEIGH, swdev_notify, NULL);
	call_rcu(&rd->rcu, vxlan_dst_free);
}

static int vxlan_fdb_parse(struct nlattr *tb[], struct vxlan_dev *vxlan,
			   union vxlan_addr *ip, __be16 *port, __be32 *src_vni,
			   __be32 *vni, u32 *ifindex, u32 *nhid)
{
	struct net *net = dev_net(vxlan->dev);
	int err;

	if (tb[NDA_NH_ID] && (tb[NDA_DST] || tb[NDA_VNI] || tb[NDA_IFINDEX] ||
	    tb[NDA_PORT]))
		return -EINVAL;

	if (tb[NDA_DST]) {
		err = vxlan_nla_get_addr(ip, tb[NDA_DST]);
		if (err)
			return err;
	} else {
		union vxlan_addr *remote = &vxlan->default_dst.remote_ip;

		if (remote->sa.sa_family == AF_INET) {
			ip->sin.sin_addr.s_addr = htonl(INADDR_ANY);
			ip->sa.sa_family = AF_INET;
#if IS_ENABLED(CONFIG_IPV6)
		} else {
			ip->sin6.sin6_addr = in6addr_any;
			ip->sa.sa_family = AF_INET6;
#endif
		}
	}

	if (tb[NDA_PORT]) {
		if (nla_len(tb[NDA_PORT]) != sizeof(__be16))
			return -EINVAL;
		*port = nla_get_be16(tb[NDA_PORT]);
	} else {
		*port = vxlan->cfg.dst_port;
	}

	if (tb[NDA_VNI]) {
		if (nla_len(tb[NDA_VNI]) != sizeof(u32))
			return -EINVAL;
		*vni = cpu_to_be32(nla_get_u32(tb[NDA_VNI]));
	} else {
		*vni = vxlan->default_dst.remote_vni;
	}

	if (tb[NDA_SRC_VNI]) {
		if (nla_len(tb[NDA_SRC_VNI]) != sizeof(u32))
			return -EINVAL;
		*src_vni = cpu_to_be32(nla_get_u32(tb[NDA_SRC_VNI]));
	} else {
		*src_vni = vxlan->default_dst.remote_vni;
	}

	if (tb[NDA_IFINDEX]) {
		struct net_device *tdev;

		if (nla_len(tb[NDA_IFINDEX]) != sizeof(u32))
			return -EINVAL;
		*ifindex = nla_get_u32(tb[NDA_IFINDEX]);
		tdev = __dev_get_by_index(net, *ifindex);
		if (!tdev)
			return -EADDRNOTAVAIL;
	} else {
		*ifindex = 0;
	}

	if (tb[NDA_NH_ID])
		*nhid = nla_get_u32(tb[NDA_NH_ID]);
	else
		*nhid = 0;

	return 0;
}

/* Add static entry (via netlink) */
static int vxlan_fdb_add(struct ndmsg *ndm, struct nlattr *tb[],
			 struct net_device *dev,
			 const unsigned char *addr, u16 vid, u16 flags,
			 struct netlink_ext_ack *extack)
{
	struct vxlan_dev *vxlan = netdev_priv(dev);
	/* struct net *net = dev_net(vxlan->dev); */
	union vxlan_addr ip;
	__be16 port;
	__be32 src_vni, vni;
	u32 ifindex, nhid;
	u32 hash_index;
	int err;

	if (!(ndm->ndm_state & (NUD_PERMANENT|NUD_REACHABLE))) {
		pr_info("RTM_NEWNEIGH with invalid state %#x\n",
			ndm->ndm_state);
		return -EINVAL;
	}

	if (!tb || (!tb[NDA_DST] && !tb[NDA_NH_ID]))
		return -EINVAL;

	err = vxlan_fdb_parse(tb, vxlan, &ip, &port, &src_vni, &vni, &ifindex,
			      &nhid);
	if (err)
		return err;

	if (vxlan->default_dst.remote_ip.sa.sa_family != ip.sa.sa_family)
		return -EAFNOSUPPORT;

	hash_index = fdb_head_index(vxlan, addr, src_vni);
	spin_lock_bh(&vxlan->hash_lock[hash_index]);
	err = vxlan_fdb_update(vxlan, addr, &ip, ndm->ndm_state, flags,
			       port, src_vni, vni, ifindex,
			       ndm->ndm_flags | NTF_VXLAN_ADDED_BY_USER,
			       nhid, true, extack);
	spin_unlock_bh(&vxlan->hash_lock[hash_index]);

	return err;
}

static int __vxlan_fdb_delete(struct vxlan_dev *vxlan,
			      const unsigned char *addr, union vxlan_addr ip,
			      __be16 port, __be32 src_vni, __be32 vni,
			      u32 ifindex, bool swdev_notify)
{
	struct vxlan_rdst *rd = NULL;
	struct vxlan_fdb *f;
	int err = -ENOENT;

	f = vxlan_find_mac(vxlan, addr, src_vni);
	if (!f)
		return err;

	if (!vxlan_addr_any(&ip)) {
		rd = vxlan_fdb_find_rdst(f, &ip, port, vni, ifindex);
		if (!rd)
			goto out;
	}

	/* remove a destination if it's not the only one on the list,
	 * otherwise destroy the fdb entry
	 */
	if (rd && !list_is_singular(&f->remotes)) {
		vxlan_fdb_dst_destroy(vxlan, f, rd, swdev_notify);
		goto out;
	}

	vxlan_fdb_destroy(vxlan, f, true, swdev_notify);

out:
	return 0;
}

/* Delete entry (via netlink) */
static int vxlan_fdb_delete(struct ndmsg *ndm, struct nlattr *tb[],
			    struct net_device *dev,
			    const unsigned char *addr, u16 vid)
{
	struct vxlan_dev *vxlan = netdev_priv(dev);
	union vxlan_addr ip;
	__be32 src_vni, vni;
	u32 ifindex, nhid;
	u32 hash_index;
	__be16 port;
	int err;

	err = vxlan_fdb_parse(tb, vxlan, &ip, &port, &src_vni, &vni, &ifindex,
			      &nhid);
	if (err)
		return err;

	hash_index = fdb_head_index(vxlan, addr, src_vni);
	spin_lock_bh(&vxlan->hash_lock[hash_index]);
	err = __vxlan_fdb_delete(vxlan, addr, ip, port, src_vni, vni, ifindex,
				 true);
	spin_unlock_bh(&vxlan->hash_lock[hash_index]);

	return err;
}

/* Dump forwarding table */
static int vxlan_fdb_dump(struct sk_buff *skb, struct netlink_callback *cb,
			  struct net_device *dev,
			  struct net_device *filter_dev, int *idx)
{
	struct vxlan_dev *vxlan = netdev_priv(dev);
	unsigned int h;
	int err = 0;

	for (h = 0; h < FDB_HASH_SIZE; ++h) {
		struct vxlan_fdb *f;

		rcu_read_lock();
		hlist_for_each_entry_rcu(f, &vxlan->fdb_head[h], hlist) {
			struct vxlan_rdst *rd;

			if (rcu_access_pointer(f->nh)) {
				if (*idx < cb->args[2])
					goto skip_nh;
				err = vxlan_fdb_info(skb, vxlan, f,
						     NETLINK_CB(cb->skb).portid,
						     cb->nlh->nlmsg_seq,
						     RTM_NEWNEIGH,
						     NLM_F_MULTI, NULL);
				if (err < 0) {
					rcu_read_unlock();
					goto out;
				}
skip_nh:
				*idx += 1;
				continue;
			}

			list_for_each_entry_rcu(rd, &f->remotes, list) {
				if (*idx < cb->args[2])
					goto skip;

				err = vxlan_fdb_info(skb, vxlan, f,
						     NETLINK_CB(cb->skb).portid,
						     cb->nlh->nlmsg_seq,
						     RTM_NEWNEIGH,
						     NLM_F_MULTI, rd);
				if (err < 0) {
					rcu_read_unlock();
					goto out;
				}
skip:
				*idx += 1;
			}
		}
		rcu_read_unlock();
	}
out:
	return err;
}

static int vxlan_fdb_get(struct sk_buff *skb,
			 struct nlattr *tb[],
			 struct net_device *dev,
			 const unsigned char *addr,
			 u16 vid, u32 portid, u32 seq,
			 struct netlink_ext_ack *extack)
{
	struct vxlan_dev *vxlan = netdev_priv(dev);
	struct vxlan_fdb *f;
	__be32 vni;
	int err;

	if (tb[NDA_VNI])
		vni = cpu_to_be32(nla_get_u32(tb[NDA_VNI]));
	else
		vni = vxlan->default_dst.remote_vni;

	rcu_read_lock();

	f = __vxlan_find_mac(vxlan, addr, vni);
	if (!f) {
		NL_SET_ERR_MSG(extack, "Fdb entry not found");
		err = -ENOENT;
		goto errout;
	}

	err = vxlan_fdb_info(skb, vxlan, f, portid, seq,
			     RTM_NEWNEIGH, 0, first_remote_rcu(f));
errout:
	rcu_read_unlock();
	return err;
}

/* Watch incoming packets to learn mapping between Ethernet address
 * and Tunnel endpoint.
 * Return true if packet is bogus and should be dropped.
 */
static bool vxlan_snoop(struct net_device *dev,
			union vxlan_addr *src_ip, const u8 *src_mac,
			u32 src_ifindex, __be32 vni)
{
	struct vxlan_dev *vxlan = netdev_priv(dev);
	struct vxlan_fdb *f;
	u32 ifindex = 0;

#if IS_ENABLED(CONFIG_IPV6)
	if (src_ip->sa.sa_family == AF_INET6 &&
	    (ipv6_addr_type(&src_ip->sin6.sin6_addr) & IPV6_ADDR_LINKLOCAL))
		ifindex = src_ifindex;
#endif

	f = vxlan_find_mac(vxlan, src_mac, vni);
	if (likely(f)) {
		struct vxlan_rdst *rdst = first_remote_rcu(f);

		if (likely(vxlan_addr_equal(&rdst->remote_ip, src_ip) &&
			   rdst->remote_ifindex == ifindex))
			return false;

		/* Don't migrate static entries, drop packets */
		if (f->state & (NUD_PERMANENT | NUD_NOARP))
			return true;

		/* Don't override an fdb with nexthop with a learnt entry */
		if (rcu_access_pointer(f->nh))
			return true;

		if (net_ratelimit())
			netdev_info(dev,
				    "%pM migrated from %pIS to %pIS\n",
				    src_mac, &rdst->remote_ip.sa, &src_ip->sa);

		rdst->remote_ip = *src_ip;
		f->updated = jiffies;
		vxlan_fdb_notify(vxlan, f, rdst, RTM_NEWNEIGH, true, NULL);
	} else {
		u32 hash_index = fdb_head_index(vxlan, src_mac, vni);

		/* learned new entry */
		spin_lock(&vxlan->hash_lock[hash_index]);

		/* close off race between vxlan_flush and incoming packets */
		if (netif_running(dev))
			vxlan_fdb_update(vxlan, src_mac, src_ip,
					 NUD_REACHABLE,
					 NLM_F_EXCL|NLM_F_CREATE,
					 vxlan->cfg.dst_port,
					 vni,
					 vxlan->default_dst.remote_vni,
					 ifindex, NTF_SELF, 0, true, NULL);
		spin_unlock(&vxlan->hash_lock[hash_index]);
	}

	return false;
}

/* See if multicast group is already in use by other ID */
static bool vxlan_group_used(struct vxlan_net *vn, struct vxlan_dev *dev)
{
	struct vxlan_dev *vxlan;
	struct vxlan_sock *sock4;
#if IS_ENABLED(CONFIG_IPV6)
	struct vxlan_sock *sock6;
#endif
	unsigned short family = dev->default_dst.remote_ip.sa.sa_family;

	sock4 = rtnl_dereference(dev->vn4_sock);

	/* The vxlan_sock is only used by dev, leaving group has
	 * no effect on other vxlan devices.
	 */
	if (family == AF_INET && sock4 && refcount_read(&sock4->refcnt) == 1)
		return false;
#if IS_ENABLED(CONFIG_IPV6)
	sock6 = rtnl_dereference(dev->vn6_sock);
	if (family == AF_INET6 && sock6 && refcount_read(&sock6->refcnt) == 1)
		return false;
#endif

	list_for_each_entry(vxlan, &vn->vxlan_list, next) {
		if (!netif_running(vxlan->dev) || vxlan == dev)
			continue;

		if (family == AF_INET &&
		    rtnl_dereference(vxlan->vn4_sock) != sock4)
			continue;
#if IS_ENABLED(CONFIG_IPV6)
		if (family == AF_INET6 &&
		    rtnl_dereference(vxlan->vn6_sock) != sock6)
			continue;
#endif

		if (!vxlan_addr_equal(&vxlan->default_dst.remote_ip,
				      &dev->default_dst.remote_ip))
			continue;

		if (vxlan->default_dst.remote_ifindex !=
		    dev->default_dst.remote_ifindex)
			continue;

		return true;
	}

	return false;
}

static bool __vxlan_sock_release_prep(struct vxlan_sock *vs)
{
	struct vxlan_net *vn;

	if (!vs)
		return false;
	if (!refcount_dec_and_test(&vs->refcnt))
		return false;

	vn = net_generic(sock_net(vs->sock->sk), vxlan_net_id);
	spin_lock(&vn->sock_lock);
	hlist_del_rcu(&vs->hlist);
	udp_tunnel_notify_del_rx_port(vs->sock,
				      (vs->flags & VXLAN_F_GPE) ?
				      UDP_TUNNEL_TYPE_VXLAN_GPE :
				      UDP_TUNNEL_TYPE_VXLAN);
	spin_unlock(&vn->sock_lock);

	return true;
}

static void vxlan_sock_release(struct vxlan_dev *vxlan)
{
	struct vxlan_sock *sock4 = rtnl_dereference(vxlan->vn4_sock);
#if IS_ENABLED(CONFIG_IPV6)
	struct vxlan_sock *sock6 = rtnl_dereference(vxlan->vn6_sock);

	RCU_INIT_POINTER(vxlan->vn6_sock, NULL);
#endif

	RCU_INIT_POINTER(vxlan->vn4_sock, NULL);
	synchronize_net();

	vxlan_vs_del_dev(vxlan);

	if (__vxlan_sock_release_prep(sock4)) {
		udp_tunnel_sock_release(sock4->sock);
		kfree(sock4);
	}

#if IS_ENABLED(CONFIG_IPV6)
	if (__vxlan_sock_release_prep(sock6)) {
		udp_tunnel_sock_release(sock6->sock);
		kfree(sock6);
	}
#endif
}

/* Update multicast group membership when first VNI on
 * multicast address is brought up
 */
static int vxlan_igmp_join(struct vxlan_dev *vxlan)
{
	struct sock *sk;
	union vxlan_addr *ip = &vxlan->default_dst.remote_ip;
	int ifindex = vxlan->default_dst.remote_ifindex;
	int ret = -EINVAL;

	if (ip->sa.sa_family == AF_INET) {
		struct vxlan_sock *sock4 = rtnl_dereference(vxlan->vn4_sock);
		struct ip_mreqn mreq = {
			.imr_multiaddr.s_addr	= ip->sin.sin_addr.s_addr,
			.imr_ifindex		= ifindex,
		};

		sk = sock4->sock->sk;
		lock_sock(sk);
		ret = ip_mc_join_group(sk, &mreq);
		release_sock(sk);
#if IS_ENABLED(CONFIG_IPV6)
	} else {
		struct vxlan_sock *sock6 = rtnl_dereference(vxlan->vn6_sock);

		sk = sock6->sock->sk;
		lock_sock(sk);
		ret = ipv6_stub->ipv6_sock_mc_join(sk, ifindex,
						   &ip->sin6.sin6_addr);
		release_sock(sk);
#endif
	}

	return ret;
}

/* Inverse of vxlan_igmp_join when last VNI is brought down */
static int vxlan_igmp_leave(struct vxlan_dev *vxlan)
{
	struct sock *sk;
	union vxlan_addr *ip = &vxlan->default_dst.remote_ip;
	int ifindex = vxlan->default_dst.remote_ifindex;
	int ret = -EINVAL;

	if (ip->sa.sa_family == AF_INET) {
		struct vxlan_sock *sock4 = rtnl_dereference(vxlan->vn4_sock);
		struct ip_mreqn mreq = {
			.imr_multiaddr.s_addr	= ip->sin.sin_addr.s_addr,
			.imr_ifindex		= ifindex,
		};

		sk = sock4->sock->sk;
		lock_sock(sk);
		ret = ip_mc_leave_group(sk, &mreq);
		release_sock(sk);
#if IS_ENABLED(CONFIG_IPV6)
	} else {
		struct vxlan_sock *sock6 = rtnl_dereference(vxlan->vn6_sock);

		sk = sock6->sock->sk;
		lock_sock(sk);
		ret = ipv6_stub->ipv6_sock_mc_drop(sk, ifindex,
						   &ip->sin6.sin6_addr);
		release_sock(sk);
#endif
	}

	return ret;
}

static bool vxlan_remcsum(struct vxlanhdr *unparsed,
			  struct sk_buff *skb, u32 vxflags)
{
	size_t start, offset;

	if (!(unparsed->vx_flags & VXLAN_HF_RCO) || skb->remcsum_offload)
		goto out;

	start = vxlan_rco_start(unparsed->vx_vni);
	offset = start + vxlan_rco_offset(unparsed->vx_vni);

	if (!pskb_may_pull(skb, offset + sizeof(u16)))
		return false;

	skb_remcsum_process(skb, (void *)(vxlan_hdr(skb) + 1), start, offset,
			    !!(vxflags & VXLAN_F_REMCSUM_NOPARTIAL));
out:
	unparsed->vx_flags &= ~VXLAN_HF_RCO;
	unparsed->vx_vni &= VXLAN_VNI_MASK;
	return true;
}

static void vxlan_parse_gbp_hdr(struct vxlanhdr *unparsed,
				struct sk_buff *skb, u32 vxflags,
				struct vxlan_metadata *md)
{
	struct vxlanhdr_gbp *gbp = (struct vxlanhdr_gbp *)unparsed;
	struct metadata_dst *tun_dst;

	if (!(unparsed->vx_flags & VXLAN_HF_GBP))
		goto out;

	md->gbp = ntohs(gbp->policy_id);

	tun_dst = (struct metadata_dst *)skb_dst(skb);
	if (tun_dst) {
		tun_dst->u.tun_info.key.tun_flags |= TUNNEL_VXLAN_OPT;
		tun_dst->u.tun_info.options_len = sizeof(*md);
	}
	if (gbp->dont_learn)
		md->gbp |= VXLAN_GBP_DONT_LEARN;

	if (gbp->policy_applied)
		md->gbp |= VXLAN_GBP_POLICY_APPLIED;

	/* In flow-based mode, GBP is carried in dst_metadata */
	if (!(vxflags & VXLAN_F_COLLECT_METADATA))
		skb->mark = md->gbp;
out:
	unparsed->vx_flags &= ~VXLAN_GBP_USED_BITS;
}

static bool vxlan_parse_gpe_hdr(struct vxlanhdr *unparsed,
				__be16 *protocol,
				struct sk_buff *skb, u32 vxflags)
{
	struct vxlanhdr_gpe *gpe = (struct vxlanhdr_gpe *)unparsed;

	/* Need to have Next Protocol set for interfaces in GPE mode. */
	if (!gpe->np_applied)
		return false;
	/* "The initial version is 0. If a receiver does not support the
	 * version indicated it MUST drop the packet.
	 */
	if (gpe->version != 0)
		return false;
	/* "When the O bit is set to 1, the packet is an OAM packet and OAM
	 * processing MUST occur." However, we don't implement OAM
	 * processing, thus drop the packet.
	 */
	if (gpe->oam_flag)
		return false;

	*protocol = tun_p_to_eth_p(gpe->next_protocol);
	if (!*protocol)
		return false;

	unparsed->vx_flags &= ~VXLAN_GPE_USED_BITS;
	return true;
}

static bool vxlan_set_mac(struct vxlan_dev *vxlan,
			  struct vxlan_sock *vs,
			  struct sk_buff *skb, __be32 vni)
{
	union vxlan_addr saddr;
	u32 ifindex = skb->dev->ifindex;

	skb_reset_mac_header(skb);
	skb->protocol = eth_type_trans(skb, vxlan->dev);
	skb_postpull_rcsum(skb, eth_hdr(skb), ETH_HLEN);

	/* Ignore packet loops (and multicast echo) */
	if (ether_addr_equal(eth_hdr(skb)->h_source, vxlan->dev->dev_addr))
		return false;

	/* Get address from the outer IP header */
	if (vxlan_get_sk_family(vs) == AF_INET) {
		saddr.sin.sin_addr.s_addr = ip_hdr(skb)->saddr;
		saddr.sa.sa_family = AF_INET;
#if IS_ENABLED(CONFIG_IPV6)
	} else {
		saddr.sin6.sin6_addr = ipv6_hdr(skb)->saddr;
		saddr.sa.sa_family = AF_INET6;
#endif
	}

	if ((vxlan->cfg.flags & VXLAN_F_LEARN) &&
	    vxlan_snoop(skb->dev, &saddr, eth_hdr(skb)->h_source, ifindex, vni))
		return false;

	return true;
}

static bool vxlan_ecn_decapsulate(struct vxlan_sock *vs, void *oiph,
				  struct sk_buff *skb)
{
	int err = 0;

	if (vxlan_get_sk_family(vs) == AF_INET)
		err = IP_ECN_decapsulate(oiph, skb);
#if IS_ENABLED(CONFIG_IPV6)
	else
		err = IP6_ECN_decapsulate(oiph, skb);
#endif

	if (unlikely(err) && log_ecn_error) {
		if (vxlan_get_sk_family(vs) == AF_INET)
			net_info_ratelimited("non-ECT from %pI4 with TOS=%#x\n",
					     &((struct iphdr *)oiph)->saddr,
					     ((struct iphdr *)oiph)->tos);
		else
			net_info_ratelimited("non-ECT from %pI6\n",
					     &((struct ipv6hdr *)oiph)->saddr);
	}
	return err <= 1;
}

/* Callback from net/ipv4/udp.c to receive packets */
static int vxlan_rcv(struct sock *sk, struct sk_buff *skb)
{
	struct vxlan_dev *vxlan;
	struct vxlan_sock *vs;
	struct vxlanhdr unparsed;
	struct vxlan_metadata _md;
	struct vxlan_metadata *md = &_md;
	__be16 protocol = htons(ETH_P_TEB);
	bool raw_proto = false;
	void *oiph;
	__be32 vni = 0;

	/* Need UDP and VXLAN header to be present */
	if (!pskb_may_pull(skb, VXLAN_HLEN))
		goto drop;

	unparsed = *vxlan_hdr(skb);
	/* VNI flag always required to be set */
	if (!(unparsed.vx_flags & VXLAN_HF_VNI)) {
		netdev_dbg(skb->dev, "invalid vxlan flags=%#x vni=%#x\n",
			   ntohl(vxlan_hdr(skb)->vx_flags),
			   ntohl(vxlan_hdr(skb)->vx_vni));
		/* Return non vxlan pkt */
		goto drop;
	}
	unparsed.vx_flags &= ~VXLAN_HF_VNI;
	unparsed.vx_vni &= ~VXLAN_VNI_MASK;

	vs = rcu_dereference_sk_user_data(sk);
	if (!vs)
		goto drop;

	vni = vxlan_vni(vxlan_hdr(skb)->vx_vni);

	vxlan = vxlan_vs_find_vni(vs, skb->dev->ifindex, vni);
	if (!vxlan)
		goto drop;

	/* For backwards compatibility, only allow reserved fields to be
	 * used by VXLAN extensions if explicitly requested.
	 */
	if (vs->flags & VXLAN_F_GPE) {
		if (!vxlan_parse_gpe_hdr(&unparsed, &protocol, skb, vs->flags))
			goto drop;
		raw_proto = true;
	}

	if (__iptunnel_pull_header(skb, VXLAN_HLEN, protocol, raw_proto,
				   !net_eq(vxlan->net, dev_net(vxlan->dev))))
		goto drop;

	if (vs->flags & VXLAN_F_REMCSUM_RX)
		if (unlikely(!vxlan_remcsum(&unparsed, skb, vs->flags)))
			goto drop;

	if (vxlan_collect_metadata(vs)) {
		struct metadata_dst *tun_dst;

		tun_dst = udp_tun_rx_dst(skb, vxlan_get_sk_family(vs), TUNNEL_KEY,
					 key32_to_tunnel_id(vni), sizeof(*md));

		if (!tun_dst)
			goto drop;

		md = ip_tunnel_info_opts(&tun_dst->u.tun_info);

		skb_dst_set(skb, (struct dst_entry *)tun_dst);
	} else {
		memset(md, 0, sizeof(*md));
	}

	if (vs->flags & VXLAN_F_GBP)
		vxlan_parse_gbp_hdr(&unparsed, skb, vs->flags, md);
	/* Note that GBP and GPE can never be active together. This is
	 * ensured in vxlan_dev_configure.
	 */

	if (unparsed.vx_flags || unparsed.vx_vni) {
		/* If there are any unprocessed flags remaining treat
		 * this as a malformed packet. This behavior diverges from
		 * VXLAN RFC (RFC7348) which stipulates that bits in reserved
		 * in reserved fields are to be ignored. The approach here
		 * maintains compatibility with previous stack code, and also
		 * is more robust and provides a little more security in
		 * adding extensions to VXLAN.
		 */
		goto drop;
	}

	if (!raw_proto) {
		if (!vxlan_set_mac(vxlan, vs, skb, vni))
			goto drop;
	} else {
		skb_reset_mac_header(skb);
		skb->dev = vxlan->dev;
		skb->pkt_type = PACKET_HOST;
	}

	oiph = skb_network_header(skb);
	skb_reset_network_header(skb);

	if (!vxlan_ecn_decapsulate(vs, oiph, skb)) {
		++vxlan->dev->stats.rx_frame_errors;
		++vxlan->dev->stats.rx_errors;
		goto drop;
	}

	rcu_read_lock();

	if (unlikely(!(vxlan->dev->flags & IFF_UP))) {
		rcu_read_unlock();
		atomic_long_inc(&vxlan->dev->rx_dropped);
		goto drop;
	}

	dev_sw_netstats_rx_add(vxlan->dev, skb->len);
	gro_cells_receive(&vxlan->gro_cells, skb);

	rcu_read_unlock();

	return 0;

drop:
	/* Consume bad packet */
	kfree_skb(skb);
	return 0;
}

/* Callback from net/ipv{4,6}/udp.c to check that we have a VNI for errors */
static int vxlan_err_lookup(struct sock *sk, struct sk_buff *skb)
{
	struct vxlan_dev *vxlan;
	struct vxlan_sock *vs;
	struct vxlanhdr *hdr;
	__be32 vni;

	if (!pskb_may_pull(skb, skb_transport_offset(skb) + VXLAN_HLEN))
		return -EINVAL;

	hdr = vxlan_hdr(skb);

	if (!(hdr->vx_flags & VXLAN_HF_VNI))
		return -EINVAL;

	vs = rcu_dereference_sk_user_data(sk);
	if (!vs)
		return -ENOENT;

	vni = vxlan_vni(hdr->vx_vni);
	vxlan = vxlan_vs_find_vni(vs, skb->dev->ifindex, vni);
	if (!vxlan)
		return -ENOENT;

	return 0;
}

static int arp_reduce(struct net_device *dev, struct sk_buff *skb, __be32 vni)
{
	struct vxlan_dev *vxlan = netdev_priv(dev);
	struct arphdr *parp;
	u8 *arpptr, *sha;
	__be32 sip, tip;
	struct neighbour *n;

	if (dev->flags & IFF_NOARP)
		goto out;

	if (!pskb_may_pull(skb, arp_hdr_len(dev))) {
		dev->stats.tx_dropped++;
		goto out;
	}
	parp = arp_hdr(skb);

	if ((parp->ar_hrd != htons(ARPHRD_ETHER) &&
	     parp->ar_hrd != htons(ARPHRD_IEEE802)) ||
	    parp->ar_pro != htons(ETH_P_IP) ||
	    parp->ar_op != htons(ARPOP_REQUEST) ||
	    parp->ar_hln != dev->addr_len ||
	    parp->ar_pln != 4)
		goto out;
	arpptr = (u8 *)parp + sizeof(struct arphdr);
	sha = arpptr;
	arpptr += dev->addr_len;	/* sha */
	memcpy(&sip, arpptr, sizeof(sip));
	arpptr += sizeof(sip);
	arpptr += dev->addr_len;	/* tha */
	memcpy(&tip, arpptr, sizeof(tip));

	if (ipv4_is_loopback(tip) ||
	    ipv4_is_multicast(tip))
		goto out;

	n = neigh_lookup(&arp_tbl, &tip, dev);

	if (n) {
		struct vxlan_fdb *f;
		struct sk_buff	*reply;

		if (!(n->nud_state & NUD_CONNECTED)) {
			neigh_release(n);
			goto out;
		}

		f = vxlan_find_mac(vxlan, n->ha, vni);
		if (f && vxlan_addr_any(&(first_remote_rcu(f)->remote_ip))) {
			/* bridge-local neighbor */
			neigh_release(n);
			goto out;
		}

		reply = arp_create(ARPOP_REPLY, ETH_P_ARP, sip, dev, tip, sha,
				n->ha, sha);

		neigh_release(n);

		if (reply == NULL)
			goto out;

		skb_reset_mac_header(reply);
		__skb_pull(reply, skb_network_offset(reply));
		reply->ip_summed = CHECKSUM_UNNECESSARY;
		reply->pkt_type = PACKET_HOST;

		if (netif_rx_ni(reply) == NET_RX_DROP)
			dev->stats.rx_dropped++;
	} else if (vxlan->cfg.flags & VXLAN_F_L3MISS) {
		union vxlan_addr ipa = {
			.sin.sin_addr.s_addr = tip,
			.sin.sin_family = AF_INET,
		};

		vxlan_ip_miss(dev, &ipa);
	}
out:
	consume_skb(skb);
	return NETDEV_TX_OK;
}

#if IS_ENABLED(CONFIG_IPV6)
static struct sk_buff *vxlan_na_create(struct sk_buff *request,
	struct neighbour *n, bool isrouter)
{
	struct net_device *dev = request->dev;
	struct sk_buff *reply;
	struct nd_msg *ns, *na;
	struct ipv6hdr *pip6;
	u8 *daddr;
	int na_olen = 8; /* opt hdr + ETH_ALEN for target */
	int ns_olen;
	int i, len;

	if (dev == NULL || !pskb_may_pull(request, request->len))
		return NULL;

	len = LL_RESERVED_SPACE(dev) + sizeof(struct ipv6hdr) +
		sizeof(*na) + na_olen + dev->needed_tailroom;
	reply = alloc_skb(len, GFP_ATOMIC);
	if (reply == NULL)
		return NULL;

	reply->protocol = htons(ETH_P_IPV6);
	reply->dev = dev;
	skb_reserve(reply, LL_RESERVED_SPACE(request->dev));
	skb_push(reply, sizeof(struct ethhdr));
	skb_reset_mac_header(reply);

	ns = (struct nd_msg *)(ipv6_hdr(request) + 1);

	daddr = eth_hdr(request)->h_source;
	ns_olen = request->len - skb_network_offset(request) -
		sizeof(struct ipv6hdr) - sizeof(*ns);
	for (i = 0; i < ns_olen-1; i += (ns->opt[i+1]<<3)) {
		if (!ns->opt[i + 1]) {
			kfree_skb(reply);
			return NULL;
		}
		if (ns->opt[i] == ND_OPT_SOURCE_LL_ADDR) {
			daddr = ns->opt + i + sizeof(struct nd_opt_hdr);
			break;
		}
	}

	/* Ethernet header */
	ether_addr_copy(eth_hdr(reply)->h_dest, daddr);
	ether_addr_copy(eth_hdr(reply)->h_source, n->ha);
	eth_hdr(reply)->h_proto = htons(ETH_P_IPV6);
	reply->protocol = htons(ETH_P_IPV6);

	skb_pull(reply, sizeof(struct ethhdr));
	skb_reset_network_header(reply);
	skb_put(reply, sizeof(struct ipv6hdr));

	/* IPv6 header */

	pip6 = ipv6_hdr(reply);
	memset(pip6, 0, sizeof(struct ipv6hdr));
	pip6->version = 6;
	pip6->priority = ipv6_hdr(request)->priority;
	pip6->nexthdr = IPPROTO_ICMPV6;
	pip6->hop_limit = 255;
	pip6->daddr = ipv6_hdr(request)->saddr;
	pip6->saddr = *(struct in6_addr *)n->primary_key;

	skb_pull(reply, sizeof(struct ipv6hdr));
	skb_reset_transport_header(reply);

	/* Neighbor Advertisement */
	na = skb_put_zero(reply, sizeof(*na) + na_olen);
	na->icmph.icmp6_type = NDISC_NEIGHBOUR_ADVERTISEMENT;
	na->icmph.icmp6_router = isrouter;
	na->icmph.icmp6_override = 1;
	na->icmph.icmp6_solicited = 1;
	na->target = ns->target;
	ether_addr_copy(&na->opt[2], n->ha);
	na->opt[0] = ND_OPT_TARGET_LL_ADDR;
	na->opt[1] = na_olen >> 3;

	na->icmph.icmp6_cksum = csum_ipv6_magic(&pip6->saddr,
		&pip6->daddr, sizeof(*na)+na_olen, IPPROTO_ICMPV6,
		csum_partial(na, sizeof(*na)+na_olen, 0));

	pip6->payload_len = htons(sizeof(*na)+na_olen);

	skb_push(reply, sizeof(struct ipv6hdr));

	reply->ip_summed = CHECKSUM_UNNECESSARY;

	return reply;
}

static int neigh_reduce(struct net_device *dev, struct sk_buff *skb, __be32 vni)
{
	struct vxlan_dev *vxlan = netdev_priv(dev);
	const struct in6_addr *daddr;
	const struct ipv6hdr *iphdr;
	struct inet6_dev *in6_dev;
	struct neighbour *n;
	struct nd_msg *msg;

	in6_dev = __in6_dev_get(dev);
	if (!in6_dev)
		goto out;

	iphdr = ipv6_hdr(skb);
	daddr = &iphdr->daddr;
	msg = (struct nd_msg *)(iphdr + 1);

	if (ipv6_addr_loopback(daddr) ||
	    ipv6_addr_is_multicast(&msg->target))
		goto out;

	n = neigh_lookup(ipv6_stub->nd_tbl, &msg->target, dev);

	if (n) {
		struct vxlan_fdb *f;
		struct sk_buff *reply;

		if (!(n->nud_state & NUD_CONNECTED)) {
			neigh_release(n);
			goto out;
		}

		f = vxlan_find_mac(vxlan, n->ha, vni);
		if (f && vxlan_addr_any(&(first_remote_rcu(f)->remote_ip))) {
			/* bridge-local neighbor */
			neigh_release(n);
			goto out;
		}

		reply = vxlan_na_create(skb, n,
					!!(f ? f->flags & NTF_ROUTER : 0));

		neigh_release(n);

		if (reply == NULL)
			goto out;

		if (netif_rx_ni(reply) == NET_RX_DROP)
			dev->stats.rx_dropped++;

	} else if (vxlan->cfg.flags & VXLAN_F_L3MISS) {
		union vxlan_addr ipa = {
			.sin6.sin6_addr = msg->target,
			.sin6.sin6_family = AF_INET6,
		};

		vxlan_ip_miss(dev, &ipa);
	}

out:
	consume_skb(skb);
	return NETDEV_TX_OK;
}
#endif

static bool route_shortcircuit(struct net_device *dev, struct sk_buff *skb)
{
	struct vxlan_dev *vxlan = netdev_priv(dev);
	struct neighbour *n;

	if (is_multicast_ether_addr(eth_hdr(skb)->h_dest))
		return false;

	n = NULL;
	switch (ntohs(eth_hdr(skb)->h_proto)) {
	case ETH_P_IP:
	{
		struct iphdr *pip;

		if (!pskb_may_pull(skb, sizeof(struct iphdr)))
			return false;
		pip = ip_hdr(skb);
		n = neigh_lookup(&arp_tbl, &pip->daddr, dev);
		if (!n && (vxlan->cfg.flags & VXLAN_F_L3MISS)) {
			union vxlan_addr ipa = {
				.sin.sin_addr.s_addr = pip->daddr,
				.sin.sin_family = AF_INET,
			};

			vxlan_ip_miss(dev, &ipa);
			return false;
		}

		break;
	}
#if IS_ENABLED(CONFIG_IPV6)
	case ETH_P_IPV6:
	{
		struct ipv6hdr *pip6;

		if (!pskb_may_pull(skb, sizeof(struct ipv6hdr)))
			return false;
		pip6 = ipv6_hdr(skb);
		n = neigh_lookup(ipv6_stub->nd_tbl, &pip6->daddr, dev);
		if (!n && (vxlan->cfg.flags & VXLAN_F_L3MISS)) {
			union vxlan_addr ipa = {
				.sin6.sin6_addr = pip6->daddr,
				.sin6.sin6_family = AF_INET6,
			};

			vxlan_ip_miss(dev, &ipa);
			return false;
		}

		break;
	}
#endif
	default:
		return false;
	}

	if (n) {
		bool diff;

		diff = !ether_addr_equal(eth_hdr(skb)->h_dest, n->ha);
		if (diff) {
			memcpy(eth_hdr(skb)->h_source, eth_hdr(skb)->h_dest,
				dev->addr_len);
			memcpy(eth_hdr(skb)->h_dest, n->ha, dev->addr_len);
		}
		neigh_release(n);
		return diff;
	}

	return false;
}

static void vxlan_build_gbp_hdr(struct vxlanhdr *vxh, u32 vxflags,
				struct vxlan_metadata *md)
{
	struct vxlanhdr_gbp *gbp;

	if (!md->gbp)
		return;

	gbp = (struct vxlanhdr_gbp *)vxh;
	vxh->vx_flags |= VXLAN_HF_GBP;

	if (md->gbp & VXLAN_GBP_DONT_LEARN)
		gbp->dont_learn = 1;

	if (md->gbp & VXLAN_GBP_POLICY_APPLIED)
		gbp->policy_applied = 1;

	gbp->policy_id = htons(md->gbp & VXLAN_GBP_ID_MASK);
}

static int vxlan_build_gpe_hdr(struct vxlanhdr *vxh, u32 vxflags,
			       __be16 protocol)
{
	struct vxlanhdr_gpe *gpe = (struct vxlanhdr_gpe *)vxh;

	gpe->np_applied = 1;
	gpe->next_protocol = tun_p_from_eth_p(protocol);
	if (!gpe->next_protocol)
		return -EPFNOSUPPORT;
	return 0;
}

static int vxlan_build_skb(struct sk_buff *skb, struct dst_entry *dst,
			   int iphdr_len, __be32 vni,
			   struct vxlan_metadata *md, u32 vxflags,
			   bool udp_sum)
{
	struct vxlanhdr *vxh;
	int min_headroom;
	int err;
	int type = udp_sum ? SKB_GSO_UDP_TUNNEL_CSUM : SKB_GSO_UDP_TUNNEL;
	__be16 inner_protocol = htons(ETH_P_TEB);

	if ((vxflags & VXLAN_F_REMCSUM_TX) &&
	    skb->ip_summed == CHECKSUM_PARTIAL) {
		int csum_start = skb_checksum_start_offset(skb);

		if (csum_start <= VXLAN_MAX_REMCSUM_START &&
		    !(csum_start & VXLAN_RCO_SHIFT_MASK) &&
		    (skb->csum_offset == offsetof(struct udphdr, check) ||
		     skb->csum_offset == offsetof(struct tcphdr, check)))
			type |= SKB_GSO_TUNNEL_REMCSUM;
	}

	min_headroom = LL_RESERVED_SPACE(dst->dev) + dst->header_len
			+ VXLAN_HLEN + iphdr_len;

	/* Need space for new headers (invalidates iph ptr) */
	err = skb_cow_head(skb, min_headroom);
	if (unlikely(err))
		return err;

	err = iptunnel_handle_offloads(skb, type);
	if (err)
		return err;

	vxh = __skb_push(skb, sizeof(*vxh));
	vxh->vx_flags = VXLAN_HF_VNI;
	vxh->vx_vni = vxlan_vni_field(vni);

	if (type & SKB_GSO_TUNNEL_REMCSUM) {
		unsigned int start;

		start = skb_checksum_start_offset(skb) - sizeof(struct vxlanhdr);
		vxh->vx_vni |= vxlan_compute_rco(start, skb->csum_offset);
		vxh->vx_flags |= VXLAN_HF_RCO;

		if (!skb_is_gso(skb)) {
			skb->ip_summed = CHECKSUM_NONE;
			skb->encapsulation = 0;
		}
	}

	if (vxflags & VXLAN_F_GBP)
		vxlan_build_gbp_hdr(vxh, vxflags, md);
	if (vxflags & VXLAN_F_GPE) {
		err = vxlan_build_gpe_hdr(vxh, vxflags, skb->protocol);
		if (err < 0)
			return err;
		inner_protocol = skb->protocol;
	}

	skb_set_inner_protocol(skb, inner_protocol);
	return 0;
}

static struct rtable *vxlan_get_route(struct vxlan_dev *vxlan, struct net_device *dev,
				      struct vxlan_sock *sock4,
				      struct sk_buff *skb, int oif, u8 tos,
				      __be32 daddr, __be32 *saddr, __be16 dport, __be16 sport,
				      struct dst_cache *dst_cache,
				      const struct ip_tunnel_info *info)
{
	bool use_cache = ip_tunnel_dst_cache_usable(skb, info);
	struct rtable *rt = NULL;
	struct flowi4 fl4;

	if (!sock4)
		return ERR_PTR(-EIO);

	if (tos && !info)
		use_cache = false;
	if (use_cache) {
		rt = dst_cache_get_ip4(dst_cache, saddr);
		if (rt)
			return rt;
	}

	memset(&fl4, 0, sizeof(fl4));
	fl4.flowi4_oif = oif;
	fl4.flowi4_tos = RT_TOS(tos);
	fl4.flowi4_mark = skb->mark;
	fl4.flowi4_proto = IPPROTO_UDP;
	fl4.daddr = daddr;
	fl4.saddr = *saddr;
	fl4.fl4_dport = dport;
	fl4.fl4_sport = sport;

	rt = ip_route_output_key(vxlan->net, &fl4);
	if (!IS_ERR(rt)) {
		if (rt->dst.dev == dev) {
			netdev_dbg(dev, "circular route to %pI4\n", &daddr);
			ip_rt_put(rt);
			return ERR_PTR(-ELOOP);
		}

		*saddr = fl4.saddr;
		if (use_cache)
			dst_cache_set_ip4(dst_cache, &rt->dst, fl4.saddr);
	} else {
		netdev_dbg(dev, "no route to %pI4\n", &daddr);
		return ERR_PTR(-ENETUNREACH);
	}
	return rt;
}

#if IS_ENABLED(CONFIG_IPV6)
static struct dst_entry *vxlan6_get_route(struct vxlan_dev *vxlan,
					  struct net_device *dev,
					  struct vxlan_sock *sock6,
					  struct sk_buff *skb, int oif, u8 tos,
					  __be32 label,
					  const struct in6_addr *daddr,
					  struct in6_addr *saddr,
					  __be16 dport, __be16 sport,
					  struct dst_cache *dst_cache,
					  const struct ip_tunnel_info *info)
{
	bool use_cache = ip_tunnel_dst_cache_usable(skb, info);
	struct dst_entry *ndst;
	struct flowi6 fl6;

	if (!sock6)
		return ERR_PTR(-EIO);

	if (tos && !info)
		use_cache = false;
	if (use_cache) {
		ndst = dst_cache_get_ip6(dst_cache, saddr);
		if (ndst)
			return ndst;
	}

	memset(&fl6, 0, sizeof(fl6));
	fl6.flowi6_oif = oif;
	fl6.daddr = *daddr;
	fl6.saddr = *saddr;
	fl6.flowlabel = ip6_make_flowinfo(RT_TOS(tos), label);
	fl6.flowi6_mark = skb->mark;
	fl6.flowi6_proto = IPPROTO_UDP;
	fl6.fl6_dport = dport;
	fl6.fl6_sport = sport;

	ndst = ipv6_stub->ipv6_dst_lookup_flow(vxlan->net, sock6->sock->sk,
					       &fl6, NULL);
	if (unlikely(IS_ERR(ndst))) {
		netdev_dbg(dev, "no route to %pI6\n", daddr);
		return ERR_PTR(-ENETUNREACH);
	}

	if (unlikely(ndst->dev == dev)) {
		netdev_dbg(dev, "circular route to %pI6\n", daddr);
		dst_release(ndst);
		return ERR_PTR(-ELOOP);
	}

	*saddr = fl6.saddr;
	if (use_cache)
		dst_cache_set_ip6(dst_cache, ndst, saddr);
	return ndst;
}
#endif

/* Bypass encapsulation if the destination is local */
static void vxlan_encap_bypass(struct sk_buff *skb, struct vxlan_dev *src_vxlan,
			       struct vxlan_dev *dst_vxlan, __be32 vni,
			       bool snoop)
{
	struct pcpu_sw_netstats *tx_stats, *rx_stats;
	union vxlan_addr loopback;
	union vxlan_addr *remote_ip = &dst_vxlan->default_dst.remote_ip;
	struct net_device *dev;
	int len = skb->len;

	tx_stats = this_cpu_ptr(src_vxlan->dev->tstats);
	rx_stats = this_cpu_ptr(dst_vxlan->dev->tstats);
	skb->pkt_type = PACKET_HOST;
	skb->encapsulation = 0;
	skb->dev = dst_vxlan->dev;
	__skb_pull(skb, skb_network_offset(skb));

	if (remote_ip->sa.sa_family == AF_INET) {
		loopback.sin.sin_addr.s_addr = htonl(INADDR_LOOPBACK);
		loopback.sa.sa_family =  AF_INET;
#if IS_ENABLED(CONFIG_IPV6)
	} else {
		loopback.sin6.sin6_addr = in6addr_loopback;
		loopback.sa.sa_family =  AF_INET6;
#endif
	}

	rcu_read_lock();
	dev = skb->dev;
	if (unlikely(!(dev->flags & IFF_UP))) {
		kfree_skb(skb);
		goto drop;
	}

	if ((dst_vxlan->cfg.flags & VXLAN_F_LEARN) && snoop)
		vxlan_snoop(dev, &loopback, eth_hdr(skb)->h_source, 0, vni);

	u64_stats_update_begin(&tx_stats->syncp);
	tx_stats->tx_packets++;
	tx_stats->tx_bytes += len;
	u64_stats_update_end(&tx_stats->syncp);

	if (netif_rx(skb) == NET_RX_SUCCESS) {
		u64_stats_update_begin(&rx_stats->syncp);
		rx_stats->rx_packets++;
		rx_stats->rx_bytes += len;
		u64_stats_update_end(&rx_stats->syncp);
	} else {
drop:
		dev->stats.rx_dropped++;
	}
	rcu_read_unlock();
}

static int encap_bypass_if_local(struct sk_buff *skb, struct net_device *dev,
				 struct vxlan_dev *vxlan,
				 union vxlan_addr *daddr,
				 __be16 dst_port, int dst_ifindex, __be32 vni,
				 struct dst_entry *dst,
				 u32 rt_flags)
{
#if IS_ENABLED(CONFIG_IPV6)
	/* IPv6 rt-flags are checked against RTF_LOCAL, but the value of
	 * RTF_LOCAL is equal to RTCF_LOCAL. So to keep code simple
	 * we can use RTCF_LOCAL which works for ipv4 and ipv6 route entry.
	 */
	BUILD_BUG_ON(RTCF_LOCAL != RTF_LOCAL);
#endif
	/* Bypass encapsulation if the destination is local */
	if (rt_flags & RTCF_LOCAL &&
	    !(rt_flags & (RTCF_BROADCAST | RTCF_MULTICAST))) {
		struct vxlan_dev *dst_vxlan;

		dst_release(dst);
		dst_vxlan = vxlan_find_vni(vxlan->net, dst_ifindex, vni,
					   daddr->sa.sa_family, dst_port,
					   vxlan->cfg.flags);
		if (!dst_vxlan) {
			dev->stats.tx_errors++;
			kfree_skb(skb);

			return -ENOENT;
		}
		vxlan_encap_bypass(skb, vxlan, dst_vxlan, vni, true);
		return 1;
	}

	return 0;
}

static void vxlan_xmit_one(struct sk_buff *skb, struct net_device *dev,
			   __be32 default_vni, struct vxlan_rdst *rdst,
			   bool did_rsc)
{
	struct dst_cache *dst_cache;
	struct ip_tunnel_info *info;
	struct vxlan_dev *vxlan = netdev_priv(dev);
	const struct iphdr *old_iph = ip_hdr(skb);
	union vxlan_addr *dst;
	union vxlan_addr remote_ip, local_ip;
	struct vxlan_metadata _md;
	struct vxlan_metadata *md = &_md;
	__be16 src_port = 0, dst_port;
	struct dst_entry *ndst = NULL;
	__be32 vni, label;
	__u8 tos, ttl;
	int ifindex;
	int err;
	u32 flags = vxlan->cfg.flags;
	bool udp_sum = false;
	bool xnet = !net_eq(vxlan->net, dev_net(vxlan->dev));

	info = skb_tunnel_info(skb);

	if (rdst) {
		dst = &rdst->remote_ip;
		if (vxlan_addr_any(dst)) {
			if (did_rsc) {
				/* short-circuited back to local bridge */
				vxlan_encap_bypass(skb, vxlan, vxlan,
						   default_vni, true);
				return;
			}
			goto drop;
		}

		dst_port = rdst->remote_port ? rdst->remote_port : vxlan->cfg.dst_port;
		vni = (rdst->remote_vni) ? : default_vni;
		ifindex = rdst->remote_ifindex;
		local_ip = vxlan->cfg.saddr;
		dst_cache = &rdst->dst_cache;
		md->gbp = skb->mark;
		if (flags & VXLAN_F_TTL_INHERIT) {
			ttl = ip_tunnel_get_ttl(old_iph, skb);
		} else {
			ttl = vxlan->cfg.ttl;
			if (!ttl && vxlan_addr_multicast(dst))
				ttl = 1;
		}

		tos = vxlan->cfg.tos;
		if (tos == 1)
			tos = ip_tunnel_get_dsfield(old_iph, skb);

		if (dst->sa.sa_family == AF_INET)
			udp_sum = !(flags & VXLAN_F_UDP_ZERO_CSUM_TX);
		else
			udp_sum = !(flags & VXLAN_F_UDP_ZERO_CSUM6_TX);
		label = vxlan->cfg.label;
	} else {
		if (!info) {
			WARN_ONCE(1, "%s: Missing encapsulation instructions\n",
				  dev->name);
			goto drop;
		}
		remote_ip.sa.sa_family = ip_tunnel_info_af(info);
		if (remote_ip.sa.sa_family == AF_INET) {
			remote_ip.sin.sin_addr.s_addr = info->key.u.ipv4.dst;
			local_ip.sin.sin_addr.s_addr = info->key.u.ipv4.src;
		} else {
			remote_ip.sin6.sin6_addr = info->key.u.ipv6.dst;
			local_ip.sin6.sin6_addr = info->key.u.ipv6.src;
		}
		dst = &remote_ip;
		dst_port = info->key.tp_dst ? : vxlan->cfg.dst_port;
		vni = tunnel_id_to_key32(info->key.tun_id);
		ifindex = 0;
		dst_cache = &info->dst_cache;
		if (info->key.tun_flags & TUNNEL_VXLAN_OPT) {
			if (info->options_len < sizeof(*md))
				goto drop;
			md = ip_tunnel_info_opts(info);
		}
		ttl = info->key.ttl;
		tos = info->key.tos;
		label = info->key.label;
		udp_sum = !!(info->key.tun_flags & TUNNEL_CSUM);
	}
	src_port = udp_flow_src_port(dev_net(dev), skb, vxlan->cfg.port_min,
				     vxlan->cfg.port_max, true);

	rcu_read_lock();
	if (dst->sa.sa_family == AF_INET) {
		struct vxlan_sock *sock4 = rcu_dereference(vxlan->vn4_sock);
		struct rtable *rt;
		__be16 df = 0;

		if (!ifindex)
			ifindex = sock4->sock->sk->sk_bound_dev_if;

		rt = vxlan_get_route(vxlan, dev, sock4, skb, ifindex, tos,
				     dst->sin.sin_addr.s_addr,
				     &local_ip.sin.sin_addr.s_addr,
				     dst_port, src_port,
				     dst_cache, info);
		if (IS_ERR(rt)) {
			err = PTR_ERR(rt);
			goto tx_error;
		}

		if (!info) {
			/* Bypass encapsulation if the destination is local */
			err = encap_bypass_if_local(skb, dev, vxlan, dst,
						    dst_port, ifindex, vni,
						    &rt->dst, rt->rt_flags);
			if (err)
				goto out_unlock;

			if (vxlan->cfg.df == VXLAN_DF_SET) {
				df = htons(IP_DF);
			} else if (vxlan->cfg.df == VXLAN_DF_INHERIT) {
				struct ethhdr *eth = eth_hdr(skb);

				if (ntohs(eth->h_proto) == ETH_P_IPV6 ||
				    (ntohs(eth->h_proto) == ETH_P_IP &&
				     old_iph->frag_off & htons(IP_DF)))
					df = htons(IP_DF);
			}
		} else if (info->key.tun_flags & TUNNEL_DONT_FRAGMENT) {
			df = htons(IP_DF);
		}

		ndst = &rt->dst;
		err = skb_tunnel_check_pmtu(skb, ndst, VXLAN_HEADROOM,
					    netif_is_any_bridge_port(dev));
		if (err < 0) {
			goto tx_error;
		} else if (err) {
			if (info) {
				struct in_addr src, dst;

				src = remote_ip.sin.sin_addr;
				dst = local_ip.sin.sin_addr;
				info->key.u.ipv4.src = src.s_addr;
				info->key.u.ipv4.dst = dst.s_addr;
			}
			vxlan_encap_bypass(skb, vxlan, vxlan, vni, false);
			dst_release(ndst);
			goto out_unlock;
		}

		tos = ip_tunnel_ecn_encap(tos, old_iph, skb);
		ttl = ttl ? : ip4_dst_hoplimit(&rt->dst);
		err = vxlan_build_skb(skb, ndst, sizeof(struct iphdr),
				      vni, md, flags, udp_sum);
		if (err < 0)
			goto tx_error;

		udp_tunnel_xmit_skb(rt, sock4->sock->sk, skb, local_ip.sin.sin_addr.s_addr,
				    dst->sin.sin_addr.s_addr, tos, ttl, df,
				    src_port, dst_port, xnet, !udp_sum);
#if IS_ENABLED(CONFIG_IPV6)
	} else {
		struct vxlan_sock *sock6 = rcu_dereference(vxlan->vn6_sock);

		if (!ifindex)
			ifindex = sock6->sock->sk->sk_bound_dev_if;

		ndst = vxlan6_get_route(vxlan, dev, sock6, skb, ifindex, tos,
					label, &dst->sin6.sin6_addr,
					&local_ip.sin6.sin6_addr,
					dst_port, src_port,
					dst_cache, info);
		if (IS_ERR(ndst)) {
			err = PTR_ERR(ndst);
			ndst = NULL;
			goto tx_error;
		}

		if (!info) {
			u32 rt6i_flags = ((struct rt6_info *)ndst)->rt6i_flags;

			err = encap_bypass_if_local(skb, dev, vxlan, dst,
						    dst_port, ifindex, vni,
						    ndst, rt6i_flags);
			if (err)
				goto out_unlock;
		}

		err = skb_tunnel_check_pmtu(skb, ndst, VXLAN6_HEADROOM,
					    netif_is_any_bridge_port(dev));
		if (err < 0) {
			goto tx_error;
		} else if (err) {
			if (info) {
				struct in6_addr src, dst;

				src = remote_ip.sin6.sin6_addr;
				dst = local_ip.sin6.sin6_addr;
				info->key.u.ipv6.src = src;
				info->key.u.ipv6.dst = dst;
			}
<<<<<<< HEAD

			vxlan_encap_bypass(skb, vxlan, vxlan, vni, false);
			dst_release(ndst);
			goto out_unlock;
		}

=======

			vxlan_encap_bypass(skb, vxlan, vxlan, vni, false);
			dst_release(ndst);
			goto out_unlock;
		}

>>>>>>> 4e026225
		tos = ip_tunnel_ecn_encap(tos, old_iph, skb);
		ttl = ttl ? : ip6_dst_hoplimit(ndst);
		skb_scrub_packet(skb, xnet);
		err = vxlan_build_skb(skb, ndst, sizeof(struct ipv6hdr),
				      vni, md, flags, udp_sum);
		if (err < 0)
			goto tx_error;

		udp_tunnel6_xmit_skb(ndst, sock6->sock->sk, skb, dev,
				     &local_ip.sin6.sin6_addr,
				     &dst->sin6.sin6_addr, tos, ttl,
				     label, src_port, dst_port, !udp_sum);
#endif
	}
out_unlock:
	rcu_read_unlock();
	return;

drop:
	dev->stats.tx_dropped++;
	dev_kfree_skb(skb);
	return;

tx_error:
	rcu_read_unlock();
	if (err == -ELOOP)
		dev->stats.collisions++;
	else if (err == -ENETUNREACH)
		dev->stats.tx_carrier_errors++;
	dst_release(ndst);
	dev->stats.tx_errors++;
	kfree_skb(skb);
}

static void vxlan_xmit_nh(struct sk_buff *skb, struct net_device *dev,
			  struct vxlan_fdb *f, __be32 vni, bool did_rsc)
{
	struct vxlan_rdst nh_rdst;
	struct nexthop *nh;
	bool do_xmit;
	u32 hash;

	memset(&nh_rdst, 0, sizeof(struct vxlan_rdst));
	hash = skb_get_hash(skb);

	rcu_read_lock();
	nh = rcu_dereference(f->nh);
	if (!nh) {
		rcu_read_unlock();
		goto drop;
	}
	do_xmit = vxlan_fdb_nh_path_select(nh, hash, &nh_rdst);
	rcu_read_unlock();

	if (likely(do_xmit))
		vxlan_xmit_one(skb, dev, vni, &nh_rdst, did_rsc);
	else
		goto drop;

	return;

drop:
	dev->stats.tx_dropped++;
	dev_kfree_skb(skb);
}

/* Transmit local packets over Vxlan
 *
 * Outer IP header inherits ECN and DF from inner header.
 * Outer UDP destination is the VXLAN assigned port.
 *           source port is based on hash of flow
 */
static netdev_tx_t vxlan_xmit(struct sk_buff *skb, struct net_device *dev)
{
	struct vxlan_dev *vxlan = netdev_priv(dev);
	struct vxlan_rdst *rdst, *fdst = NULL;
	const struct ip_tunnel_info *info;
	bool did_rsc = false;
	struct vxlan_fdb *f;
	struct ethhdr *eth;
	__be32 vni = 0;

	info = skb_tunnel_info(skb);

	skb_reset_mac_header(skb);

	if (vxlan->cfg.flags & VXLAN_F_COLLECT_METADATA) {
		if (info && info->mode & IP_TUNNEL_INFO_BRIDGE &&
		    info->mode & IP_TUNNEL_INFO_TX) {
			vni = tunnel_id_to_key32(info->key.tun_id);
		} else {
			if (info && info->mode & IP_TUNNEL_INFO_TX)
				vxlan_xmit_one(skb, dev, vni, NULL, false);
			else
				kfree_skb(skb);
			return NETDEV_TX_OK;
		}
	}

	if (vxlan->cfg.flags & VXLAN_F_PROXY) {
		eth = eth_hdr(skb);
		if (ntohs(eth->h_proto) == ETH_P_ARP)
			return arp_reduce(dev, skb, vni);
#if IS_ENABLED(CONFIG_IPV6)
		else if (ntohs(eth->h_proto) == ETH_P_IPV6 &&
			 pskb_may_pull(skb, sizeof(struct ipv6hdr) +
					    sizeof(struct nd_msg)) &&
			 ipv6_hdr(skb)->nexthdr == IPPROTO_ICMPV6) {
			struct nd_msg *m = (struct nd_msg *)(ipv6_hdr(skb) + 1);

			if (m->icmph.icmp6_code == 0 &&
			    m->icmph.icmp6_type == NDISC_NEIGHBOUR_SOLICITATION)
				return neigh_reduce(dev, skb, vni);
		}
#endif
	}

	eth = eth_hdr(skb);
	f = vxlan_find_mac(vxlan, eth->h_dest, vni);
	did_rsc = false;

	if (f && (f->flags & NTF_ROUTER) && (vxlan->cfg.flags & VXLAN_F_RSC) &&
	    (ntohs(eth->h_proto) == ETH_P_IP ||
	     ntohs(eth->h_proto) == ETH_P_IPV6)) {
		did_rsc = route_shortcircuit(dev, skb);
		if (did_rsc)
			f = vxlan_find_mac(vxlan, eth->h_dest, vni);
	}

	if (f == NULL) {
		f = vxlan_find_mac(vxlan, all_zeros_mac, vni);
		if (f == NULL) {
			if ((vxlan->cfg.flags & VXLAN_F_L2MISS) &&
			    !is_multicast_ether_addr(eth->h_dest))
				vxlan_fdb_miss(vxlan, eth->h_dest);

			dev->stats.tx_dropped++;
			kfree_skb(skb);
			return NETDEV_TX_OK;
		}
	}

	if (rcu_access_pointer(f->nh)) {
		vxlan_xmit_nh(skb, dev, f,
			      (vni ? : vxlan->default_dst.remote_vni), did_rsc);
	} else {
		list_for_each_entry_rcu(rdst, &f->remotes, list) {
			struct sk_buff *skb1;

			if (!fdst) {
				fdst = rdst;
				continue;
			}
			skb1 = skb_clone(skb, GFP_ATOMIC);
			if (skb1)
				vxlan_xmit_one(skb1, dev, vni, rdst, did_rsc);
		}
		if (fdst)
			vxlan_xmit_one(skb, dev, vni, fdst, did_rsc);
		else
			kfree_skb(skb);
	}

	return NETDEV_TX_OK;
}

/* Walk the forwarding table and purge stale entries */
static void vxlan_cleanup(struct timer_list *t)
{
	struct vxlan_dev *vxlan = from_timer(vxlan, t, age_timer);
	unsigned long next_timer = jiffies + FDB_AGE_INTERVAL;
	unsigned int h;

	if (!netif_running(vxlan->dev))
		return;

	for (h = 0; h < FDB_HASH_SIZE; ++h) {
		struct hlist_node *p, *n;

		spin_lock(&vxlan->hash_lock[h]);
		hlist_for_each_safe(p, n, &vxlan->fdb_head[h]) {
			struct vxlan_fdb *f
				= container_of(p, struct vxlan_fdb, hlist);
			unsigned long timeout;

			if (f->state & (NUD_PERMANENT | NUD_NOARP))
				continue;

			if (f->flags & NTF_EXT_LEARNED)
				continue;

			timeout = f->used + vxlan->cfg.age_interval * HZ;
			if (time_before_eq(timeout, jiffies)) {
				netdev_dbg(vxlan->dev,
					   "garbage collect %pM\n",
					   f->eth_addr);
				f->state = NUD_STALE;
				vxlan_fdb_destroy(vxlan, f, true, true);
			} else if (time_before(timeout, next_timer))
				next_timer = timeout;
		}
		spin_unlock(&vxlan->hash_lock[h]);
	}

	mod_timer(&vxlan->age_timer, next_timer);
}

static void vxlan_vs_del_dev(struct vxlan_dev *vxlan)
{
	struct vxlan_net *vn = net_generic(vxlan->net, vxlan_net_id);

	spin_lock(&vn->sock_lock);
	hlist_del_init_rcu(&vxlan->hlist4.hlist);
#if IS_ENABLED(CONFIG_IPV6)
	hlist_del_init_rcu(&vxlan->hlist6.hlist);
#endif
	spin_unlock(&vn->sock_lock);
}

static void vxlan_vs_add_dev(struct vxlan_sock *vs, struct vxlan_dev *vxlan,
			     struct vxlan_dev_node *node)
{
	struct vxlan_net *vn = net_generic(vxlan->net, vxlan_net_id);
	__be32 vni = vxlan->default_dst.remote_vni;

	node->vxlan = vxlan;
	spin_lock(&vn->sock_lock);
	hlist_add_head_rcu(&node->hlist, vni_head(vs, vni));
	spin_unlock(&vn->sock_lock);
}

/* Setup stats when device is created */
static int vxlan_init(struct net_device *dev)
{
	struct vxlan_dev *vxlan = netdev_priv(dev);
	int err;

	dev->tstats = netdev_alloc_pcpu_stats(struct pcpu_sw_netstats);
	if (!dev->tstats)
		return -ENOMEM;

	err = gro_cells_init(&vxlan->gro_cells, dev);
	if (err) {
		free_percpu(dev->tstats);
		return err;
	}

	return 0;
}

static void vxlan_fdb_delete_default(struct vxlan_dev *vxlan, __be32 vni)
{
	struct vxlan_fdb *f;
	u32 hash_index = fdb_head_index(vxlan, all_zeros_mac, vni);

	spin_lock_bh(&vxlan->hash_lock[hash_index]);
	f = __vxlan_find_mac(vxlan, all_zeros_mac, vni);
	if (f)
		vxlan_fdb_destroy(vxlan, f, true, true);
	spin_unlock_bh(&vxlan->hash_lock[hash_index]);
}

static void vxlan_uninit(struct net_device *dev)
{
	struct vxlan_dev *vxlan = netdev_priv(dev);

	gro_cells_destroy(&vxlan->gro_cells);

	vxlan_fdb_delete_default(vxlan, vxlan->cfg.vni);

	free_percpu(dev->tstats);
}

/* Start ageing timer and join group when device is brought up */
static int vxlan_open(struct net_device *dev)
{
	struct vxlan_dev *vxlan = netdev_priv(dev);
	int ret;

	ret = vxlan_sock_add(vxlan);
	if (ret < 0)
		return ret;

	if (vxlan_addr_multicast(&vxlan->default_dst.remote_ip)) {
		ret = vxlan_igmp_join(vxlan);
		if (ret == -EADDRINUSE)
			ret = 0;
		if (ret) {
			vxlan_sock_release(vxlan);
			return ret;
		}
	}

	if (vxlan->cfg.age_interval)
		mod_timer(&vxlan->age_timer, jiffies + FDB_AGE_INTERVAL);

	return ret;
}

/* Purge the forwarding table */
static void vxlan_flush(struct vxlan_dev *vxlan, bool do_all)
{
	unsigned int h;

	for (h = 0; h < FDB_HASH_SIZE; ++h) {
		struct hlist_node *p, *n;

		spin_lock_bh(&vxlan->hash_lock[h]);
		hlist_for_each_safe(p, n, &vxlan->fdb_head[h]) {
			struct vxlan_fdb *f
				= container_of(p, struct vxlan_fdb, hlist);
			if (!do_all && (f->state & (NUD_PERMANENT | NUD_NOARP)))
				continue;
			/* the all_zeros_mac entry is deleted at vxlan_uninit */
			if (is_zero_ether_addr(f->eth_addr) &&
			    f->vni == vxlan->cfg.vni)
				continue;
			vxlan_fdb_destroy(vxlan, f, true, true);
		}
		spin_unlock_bh(&vxlan->hash_lock[h]);
	}
}

/* Cleanup timer and forwarding table on shutdown */
static int vxlan_stop(struct net_device *dev)
{
	struct vxlan_dev *vxlan = netdev_priv(dev);
	struct vxlan_net *vn = net_generic(vxlan->net, vxlan_net_id);
	int ret = 0;

	if (vxlan_addr_multicast(&vxlan->default_dst.remote_ip) &&
	    !vxlan_group_used(vn, vxlan))
		ret = vxlan_igmp_leave(vxlan);

	del_timer_sync(&vxlan->age_timer);

	vxlan_flush(vxlan, false);
	vxlan_sock_release(vxlan);

	return ret;
}

/* Stub, nothing needs to be done. */
static void vxlan_set_multicast_list(struct net_device *dev)
{
}

static int vxlan_change_mtu(struct net_device *dev, int new_mtu)
{
	struct vxlan_dev *vxlan = netdev_priv(dev);
	struct vxlan_rdst *dst = &vxlan->default_dst;
	struct net_device *lowerdev = __dev_get_by_index(vxlan->net,
							 dst->remote_ifindex);
	bool use_ipv6 = !!(vxlan->cfg.flags & VXLAN_F_IPV6);

	/* This check is different than dev->max_mtu, because it looks at
	 * the lowerdev->mtu, rather than the static dev->max_mtu
	 */
	if (lowerdev) {
		int max_mtu = lowerdev->mtu -
			      (use_ipv6 ? VXLAN6_HEADROOM : VXLAN_HEADROOM);
		if (new_mtu > max_mtu)
			return -EINVAL;
	}

	dev->mtu = new_mtu;
	return 0;
}

static int vxlan_fill_metadata_dst(struct net_device *dev, struct sk_buff *skb)
{
	struct vxlan_dev *vxlan = netdev_priv(dev);
	struct ip_tunnel_info *info = skb_tunnel_info(skb);
	__be16 sport, dport;

	sport = udp_flow_src_port(dev_net(dev), skb, vxlan->cfg.port_min,
				  vxlan->cfg.port_max, true);
	dport = info->key.tp_dst ? : vxlan->cfg.dst_port;

	if (ip_tunnel_info_af(info) == AF_INET) {
		struct vxlan_sock *sock4 = rcu_dereference(vxlan->vn4_sock);
		struct rtable *rt;

		rt = vxlan_get_route(vxlan, dev, sock4, skb, 0, info->key.tos,
				     info->key.u.ipv4.dst,
				     &info->key.u.ipv4.src, dport, sport,
				     &info->dst_cache, info);
		if (IS_ERR(rt))
			return PTR_ERR(rt);
		ip_rt_put(rt);
	} else {
#if IS_ENABLED(CONFIG_IPV6)
		struct vxlan_sock *sock6 = rcu_dereference(vxlan->vn6_sock);
		struct dst_entry *ndst;

		ndst = vxlan6_get_route(vxlan, dev, sock6, skb, 0, info->key.tos,
					info->key.label, &info->key.u.ipv6.dst,
					&info->key.u.ipv6.src, dport, sport,
					&info->dst_cache, info);
		if (IS_ERR(ndst))
			return PTR_ERR(ndst);
		dst_release(ndst);
#else /* !CONFIG_IPV6 */
		return -EPFNOSUPPORT;
#endif
	}
	info->key.tp_src = sport;
	info->key.tp_dst = dport;
	return 0;
}

static const struct net_device_ops vxlan_netdev_ether_ops = {
	.ndo_init		= vxlan_init,
	.ndo_uninit		= vxlan_uninit,
	.ndo_open		= vxlan_open,
	.ndo_stop		= vxlan_stop,
	.ndo_start_xmit		= vxlan_xmit,
	.ndo_get_stats64	= ip_tunnel_get_stats64,
	.ndo_set_rx_mode	= vxlan_set_multicast_list,
	.ndo_change_mtu		= vxlan_change_mtu,
	.ndo_validate_addr	= eth_validate_addr,
	.ndo_set_mac_address	= eth_mac_addr,
	.ndo_fdb_add		= vxlan_fdb_add,
	.ndo_fdb_del		= vxlan_fdb_delete,
	.ndo_fdb_dump		= vxlan_fdb_dump,
	.ndo_fdb_get		= vxlan_fdb_get,
	.ndo_fill_metadata_dst	= vxlan_fill_metadata_dst,
	.ndo_change_proto_down  = dev_change_proto_down_generic,
};

static const struct net_device_ops vxlan_netdev_raw_ops = {
	.ndo_init		= vxlan_init,
	.ndo_uninit		= vxlan_uninit,
	.ndo_open		= vxlan_open,
	.ndo_stop		= vxlan_stop,
	.ndo_start_xmit		= vxlan_xmit,
	.ndo_get_stats64	= ip_tunnel_get_stats64,
	.ndo_change_mtu		= vxlan_change_mtu,
	.ndo_fill_metadata_dst	= vxlan_fill_metadata_dst,
};

/* Info for udev, that this is a virtual tunnel endpoint */
static struct device_type vxlan_type = {
	.name = "vxlan",
};

/* Calls the ndo_udp_tunnel_add of the caller in order to
 * supply the listening VXLAN udp ports. Callers are expected
 * to implement the ndo_udp_tunnel_add.
 */
static void vxlan_offload_rx_ports(struct net_device *dev, bool push)
{
	struct vxlan_sock *vs;
	struct net *net = dev_net(dev);
	struct vxlan_net *vn = net_generic(net, vxlan_net_id);
	unsigned int i;

	spin_lock(&vn->sock_lock);
	for (i = 0; i < PORT_HASH_SIZE; ++i) {
		hlist_for_each_entry_rcu(vs, &vn->sock_list[i], hlist) {
			unsigned short type;

			if (vs->flags & VXLAN_F_GPE)
				type = UDP_TUNNEL_TYPE_VXLAN_GPE;
			else
				type = UDP_TUNNEL_TYPE_VXLAN;

			if (push)
				udp_tunnel_push_rx_port(dev, vs->sock, type);
			else
				udp_tunnel_drop_rx_port(dev, vs->sock, type);
		}
	}
	spin_unlock(&vn->sock_lock);
}

/* Initialize the device structure. */
static void vxlan_setup(struct net_device *dev)
{
	struct vxlan_dev *vxlan = netdev_priv(dev);
	unsigned int h;

	eth_hw_addr_random(dev);
	ether_setup(dev);

	dev->needs_free_netdev = true;
	SET_NETDEV_DEVTYPE(dev, &vxlan_type);

	dev->features	|= NETIF_F_LLTX;
	dev->features	|= NETIF_F_SG | NETIF_F_HW_CSUM;
	dev->features   |= NETIF_F_RXCSUM;
	dev->features   |= NETIF_F_GSO_SOFTWARE;

	dev->vlan_features = dev->features;
	dev->hw_features |= NETIF_F_SG | NETIF_F_HW_CSUM | NETIF_F_RXCSUM;
	dev->hw_features |= NETIF_F_GSO_SOFTWARE;
	netif_keep_dst(dev);
	dev->priv_flags |= IFF_NO_QUEUE;

	/* MTU range: 68 - 65535 */
	dev->min_mtu = ETH_MIN_MTU;
	dev->max_mtu = ETH_MAX_MTU;

	INIT_LIST_HEAD(&vxlan->next);

	timer_setup(&vxlan->age_timer, vxlan_cleanup, TIMER_DEFERRABLE);

	vxlan->dev = dev;

	for (h = 0; h < FDB_HASH_SIZE; ++h) {
		spin_lock_init(&vxlan->hash_lock[h]);
		INIT_HLIST_HEAD(&vxlan->fdb_head[h]);
	}
}

static void vxlan_ether_setup(struct net_device *dev)
{
	dev->priv_flags &= ~IFF_TX_SKB_SHARING;
	dev->priv_flags |= IFF_LIVE_ADDR_CHANGE;
	dev->netdev_ops = &vxlan_netdev_ether_ops;
}

static void vxlan_raw_setup(struct net_device *dev)
{
	dev->header_ops = NULL;
	dev->type = ARPHRD_NONE;
	dev->hard_header_len = 0;
	dev->addr_len = 0;
	dev->flags = IFF_POINTOPOINT | IFF_NOARP | IFF_MULTICAST;
	dev->netdev_ops = &vxlan_netdev_raw_ops;
}

static const struct nla_policy vxlan_policy[IFLA_VXLAN_MAX + 1] = {
	[IFLA_VXLAN_ID]		= { .type = NLA_U32 },
	[IFLA_VXLAN_GROUP]	= { .len = sizeof_field(struct iphdr, daddr) },
	[IFLA_VXLAN_GROUP6]	= { .len = sizeof(struct in6_addr) },
	[IFLA_VXLAN_LINK]	= { .type = NLA_U32 },
	[IFLA_VXLAN_LOCAL]	= { .len = sizeof_field(struct iphdr, saddr) },
	[IFLA_VXLAN_LOCAL6]	= { .len = sizeof(struct in6_addr) },
	[IFLA_VXLAN_TOS]	= { .type = NLA_U8 },
	[IFLA_VXLAN_TTL]	= { .type = NLA_U8 },
	[IFLA_VXLAN_LABEL]	= { .type = NLA_U32 },
	[IFLA_VXLAN_LEARNING]	= { .type = NLA_U8 },
	[IFLA_VXLAN_AGEING]	= { .type = NLA_U32 },
	[IFLA_VXLAN_LIMIT]	= { .type = NLA_U32 },
	[IFLA_VXLAN_PORT_RANGE] = { .len  = sizeof(struct ifla_vxlan_port_range) },
	[IFLA_VXLAN_PROXY]	= { .type = NLA_U8 },
	[IFLA_VXLAN_RSC]	= { .type = NLA_U8 },
	[IFLA_VXLAN_L2MISS]	= { .type = NLA_U8 },
	[IFLA_VXLAN_L3MISS]	= { .type = NLA_U8 },
	[IFLA_VXLAN_COLLECT_METADATA]	= { .type = NLA_U8 },
	[IFLA_VXLAN_PORT]	= { .type = NLA_U16 },
	[IFLA_VXLAN_UDP_CSUM]	= { .type = NLA_U8 },
	[IFLA_VXLAN_UDP_ZERO_CSUM6_TX]	= { .type = NLA_U8 },
	[IFLA_VXLAN_UDP_ZERO_CSUM6_RX]	= { .type = NLA_U8 },
	[IFLA_VXLAN_REMCSUM_TX]	= { .type = NLA_U8 },
	[IFLA_VXLAN_REMCSUM_RX]	= { .type = NLA_U8 },
	[IFLA_VXLAN_GBP]	= { .type = NLA_FLAG, },
	[IFLA_VXLAN_GPE]	= { .type = NLA_FLAG, },
	[IFLA_VXLAN_REMCSUM_NOPARTIAL]	= { .type = NLA_FLAG },
	[IFLA_VXLAN_TTL_INHERIT]	= { .type = NLA_FLAG },
	[IFLA_VXLAN_DF]		= { .type = NLA_U8 },
};

static int vxlan_validate(struct nlattr *tb[], struct nlattr *data[],
			  struct netlink_ext_ack *extack)
{
	if (tb[IFLA_ADDRESS]) {
		if (nla_len(tb[IFLA_ADDRESS]) != ETH_ALEN) {
			NL_SET_ERR_MSG_ATTR(extack, tb[IFLA_ADDRESS],
					    "Provided link layer address is not Ethernet");
			return -EINVAL;
		}

		if (!is_valid_ether_addr(nla_data(tb[IFLA_ADDRESS]))) {
			NL_SET_ERR_MSG_ATTR(extack, tb[IFLA_ADDRESS],
					    "Provided Ethernet address is not unicast");
			return -EADDRNOTAVAIL;
		}
	}

	if (tb[IFLA_MTU]) {
		u32 mtu = nla_get_u32(tb[IFLA_MTU]);

		if (mtu < ETH_MIN_MTU || mtu > ETH_MAX_MTU) {
			NL_SET_ERR_MSG_ATTR(extack, tb[IFLA_MTU],
					    "MTU must be between 68 and 65535");
			return -EINVAL;
		}
	}

	if (!data) {
		NL_SET_ERR_MSG(extack,
			       "Required attributes not provided to perform the operation");
		return -EINVAL;
	}

	if (data[IFLA_VXLAN_ID]) {
		u32 id = nla_get_u32(data[IFLA_VXLAN_ID]);

		if (id >= VXLAN_N_VID) {
			NL_SET_ERR_MSG_ATTR(extack, data[IFLA_VXLAN_ID],
					    "VXLAN ID must be lower than 16777216");
			return -ERANGE;
		}
	}

	if (data[IFLA_VXLAN_PORT_RANGE]) {
		const struct ifla_vxlan_port_range *p
			= nla_data(data[IFLA_VXLAN_PORT_RANGE]);

		if (ntohs(p->high) < ntohs(p->low)) {
			NL_SET_ERR_MSG_ATTR(extack, data[IFLA_VXLAN_PORT_RANGE],
					    "Invalid source port range");
			return -EINVAL;
		}
	}

	if (data[IFLA_VXLAN_DF]) {
		enum ifla_vxlan_df df = nla_get_u8(data[IFLA_VXLAN_DF]);

		if (df < 0 || df > VXLAN_DF_MAX) {
			NL_SET_ERR_MSG_ATTR(extack, data[IFLA_VXLAN_DF],
					    "Invalid DF attribute");
			return -EINVAL;
		}
	}

	return 0;
}

static void vxlan_get_drvinfo(struct net_device *netdev,
			      struct ethtool_drvinfo *drvinfo)
{
	strlcpy(drvinfo->version, VXLAN_VERSION, sizeof(drvinfo->version));
	strlcpy(drvinfo->driver, "vxlan", sizeof(drvinfo->driver));
}

static int vxlan_get_link_ksettings(struct net_device *dev,
				    struct ethtool_link_ksettings *cmd)
{
	struct vxlan_dev *vxlan = netdev_priv(dev);
	struct vxlan_rdst *dst = &vxlan->default_dst;
	struct net_device *lowerdev = __dev_get_by_index(vxlan->net,
							 dst->remote_ifindex);

	if (!lowerdev) {
		cmd->base.duplex = DUPLEX_UNKNOWN;
		cmd->base.port = PORT_OTHER;
		cmd->base.speed = SPEED_UNKNOWN;

		return 0;
	}

	return __ethtool_get_link_ksettings(lowerdev, cmd);
}

static const struct ethtool_ops vxlan_ethtool_ops = {
	.get_drvinfo		= vxlan_get_drvinfo,
	.get_link		= ethtool_op_get_link,
	.get_link_ksettings	= vxlan_get_link_ksettings,
};

static struct socket *vxlan_create_sock(struct net *net, bool ipv6,
					__be16 port, u32 flags, int ifindex)
{
	struct socket *sock;
	struct udp_port_cfg udp_conf;
	int err;

	memset(&udp_conf, 0, sizeof(udp_conf));

	if (ipv6) {
		udp_conf.family = AF_INET6;
		udp_conf.use_udp6_rx_checksums =
		    !(flags & VXLAN_F_UDP_ZERO_CSUM6_RX);
		udp_conf.ipv6_v6only = 1;
	} else {
		udp_conf.family = AF_INET;
	}

	udp_conf.local_udp_port = port;
	udp_conf.bind_ifindex = ifindex;

	/* Open UDP socket */
	err = udp_sock_create(net, &udp_conf, &sock);
	if (err < 0)
		return ERR_PTR(err);

	return sock;
}

/* Create new listen socket if needed */
static struct vxlan_sock *vxlan_socket_create(struct net *net, bool ipv6,
					      __be16 port, u32 flags,
					      int ifindex)
{
	struct vxlan_net *vn = net_generic(net, vxlan_net_id);
	struct vxlan_sock *vs;
	struct socket *sock;
	unsigned int h;
	struct udp_tunnel_sock_cfg tunnel_cfg;

	vs = kzalloc(sizeof(*vs), GFP_KERNEL);
	if (!vs)
		return ERR_PTR(-ENOMEM);

	for (h = 0; h < VNI_HASH_SIZE; ++h)
		INIT_HLIST_HEAD(&vs->vni_list[h]);

	sock = vxlan_create_sock(net, ipv6, port, flags, ifindex);
	if (IS_ERR(sock)) {
		kfree(vs);
		return ERR_CAST(sock);
	}

	vs->sock = sock;
	refcount_set(&vs->refcnt, 1);
	vs->flags = (flags & VXLAN_F_RCV_FLAGS);

	spin_lock(&vn->sock_lock);
	hlist_add_head_rcu(&vs->hlist, vs_head(net, port));
	udp_tunnel_notify_add_rx_port(sock,
				      (vs->flags & VXLAN_F_GPE) ?
				      UDP_TUNNEL_TYPE_VXLAN_GPE :
				      UDP_TUNNEL_TYPE_VXLAN);
	spin_unlock(&vn->sock_lock);

	/* Mark socket as an encapsulation socket. */
	memset(&tunnel_cfg, 0, sizeof(tunnel_cfg));
	tunnel_cfg.sk_user_data = vs;
	tunnel_cfg.encap_type = 1;
	tunnel_cfg.encap_rcv = vxlan_rcv;
	tunnel_cfg.encap_err_lookup = vxlan_err_lookup;
	tunnel_cfg.encap_destroy = NULL;
	tunnel_cfg.gro_receive = vxlan_gro_receive;
	tunnel_cfg.gro_complete = vxlan_gro_complete;

	setup_udp_tunnel_sock(net, sock, &tunnel_cfg);

	return vs;
}

static int __vxlan_sock_add(struct vxlan_dev *vxlan, bool ipv6)
{
	struct vxlan_net *vn = net_generic(vxlan->net, vxlan_net_id);
	struct vxlan_sock *vs = NULL;
	struct vxlan_dev_node *node;
	int l3mdev_index = 0;

	if (vxlan->cfg.remote_ifindex)
		l3mdev_index = l3mdev_master_upper_ifindex_by_index(
			vxlan->net, vxlan->cfg.remote_ifindex);

	if (!vxlan->cfg.no_share) {
		spin_lock(&vn->sock_lock);
		vs = vxlan_find_sock(vxlan->net, ipv6 ? AF_INET6 : AF_INET,
				     vxlan->cfg.dst_port, vxlan->cfg.flags,
				     l3mdev_index);
		if (vs && !refcount_inc_not_zero(&vs->refcnt)) {
			spin_unlock(&vn->sock_lock);
			return -EBUSY;
		}
		spin_unlock(&vn->sock_lock);
	}
	if (!vs)
		vs = vxlan_socket_create(vxlan->net, ipv6,
					 vxlan->cfg.dst_port, vxlan->cfg.flags,
					 l3mdev_index);
	if (IS_ERR(vs))
		return PTR_ERR(vs);
#if IS_ENABLED(CONFIG_IPV6)
	if (ipv6) {
		rcu_assign_pointer(vxlan->vn6_sock, vs);
		node = &vxlan->hlist6;
	} else
#endif
	{
		rcu_assign_pointer(vxlan->vn4_sock, vs);
		node = &vxlan->hlist4;
	}
	vxlan_vs_add_dev(vs, vxlan, node);
	return 0;
}

static int vxlan_sock_add(struct vxlan_dev *vxlan)
{
	bool metadata = vxlan->cfg.flags & VXLAN_F_COLLECT_METADATA;
	bool ipv6 = vxlan->cfg.flags & VXLAN_F_IPV6 || metadata;
	bool ipv4 = !ipv6 || metadata;
	int ret = 0;

	RCU_INIT_POINTER(vxlan->vn4_sock, NULL);
#if IS_ENABLED(CONFIG_IPV6)
	RCU_INIT_POINTER(vxlan->vn6_sock, NULL);
	if (ipv6) {
		ret = __vxlan_sock_add(vxlan, true);
		if (ret < 0 && ret != -EAFNOSUPPORT)
			ipv4 = false;
	}
#endif
	if (ipv4)
		ret = __vxlan_sock_add(vxlan, false);
	if (ret < 0)
		vxlan_sock_release(vxlan);
	return ret;
}

static int vxlan_config_validate(struct net *src_net, struct vxlan_config *conf,
				 struct net_device **lower,
				 struct vxlan_dev *old,
				 struct netlink_ext_ack *extack)
{
	struct vxlan_net *vn = net_generic(src_net, vxlan_net_id);
	struct vxlan_dev *tmp;
	bool use_ipv6 = false;

	if (conf->flags & VXLAN_F_GPE) {
		/* For now, allow GPE only together with
		 * COLLECT_METADATA. This can be relaxed later; in such
		 * case, the other side of the PtP link will have to be
		 * provided.
		 */
		if ((conf->flags & ~VXLAN_F_ALLOWED_GPE) ||
		    !(conf->flags & VXLAN_F_COLLECT_METADATA)) {
			NL_SET_ERR_MSG(extack,
				       "VXLAN GPE does not support this combination of attributes");
			return -EINVAL;
		}
	}

	if (!conf->remote_ip.sa.sa_family && !conf->saddr.sa.sa_family) {
		/* Unless IPv6 is explicitly requested, assume IPv4 */
		conf->remote_ip.sa.sa_family = AF_INET;
		conf->saddr.sa.sa_family = AF_INET;
	} else if (!conf->remote_ip.sa.sa_family) {
		conf->remote_ip.sa.sa_family = conf->saddr.sa.sa_family;
	} else if (!conf->saddr.sa.sa_family) {
		conf->saddr.sa.sa_family = conf->remote_ip.sa.sa_family;
	}

	if (conf->saddr.sa.sa_family != conf->remote_ip.sa.sa_family) {
		NL_SET_ERR_MSG(extack,
			       "Local and remote address must be from the same family");
		return -EINVAL;
	}

	if (vxlan_addr_multicast(&conf->saddr)) {
		NL_SET_ERR_MSG(extack, "Local address cannot be multicast");
		return -EINVAL;
	}

	if (conf->saddr.sa.sa_family == AF_INET6) {
		if (!IS_ENABLED(CONFIG_IPV6)) {
			NL_SET_ERR_MSG(extack,
				       "IPv6 support not enabled in the kernel");
			return -EPFNOSUPPORT;
		}
		use_ipv6 = true;
		conf->flags |= VXLAN_F_IPV6;

		if (!(conf->flags & VXLAN_F_COLLECT_METADATA)) {
			int local_type =
				ipv6_addr_type(&conf->saddr.sin6.sin6_addr);
			int remote_type =
				ipv6_addr_type(&conf->remote_ip.sin6.sin6_addr);

			if (local_type & IPV6_ADDR_LINKLOCAL) {
				if (!(remote_type & IPV6_ADDR_LINKLOCAL) &&
				    (remote_type != IPV6_ADDR_ANY)) {
					NL_SET_ERR_MSG(extack,
						       "Invalid combination of local and remote address scopes");
					return -EINVAL;
				}

				conf->flags |= VXLAN_F_IPV6_LINKLOCAL;
			} else {
				if (remote_type ==
				    (IPV6_ADDR_UNICAST | IPV6_ADDR_LINKLOCAL)) {
					NL_SET_ERR_MSG(extack,
						       "Invalid combination of local and remote address scopes");
					return -EINVAL;
				}

				conf->flags &= ~VXLAN_F_IPV6_LINKLOCAL;
			}
		}
	}

	if (conf->label && !use_ipv6) {
		NL_SET_ERR_MSG(extack,
			       "Label attribute only applies to IPv6 VXLAN devices");
		return -EINVAL;
	}

	if (conf->remote_ifindex) {
		struct net_device *lowerdev;

		lowerdev = __dev_get_by_index(src_net, conf->remote_ifindex);
		if (!lowerdev) {
			NL_SET_ERR_MSG(extack,
				       "Invalid local interface, device not found");
			return -ENODEV;
		}

#if IS_ENABLED(CONFIG_IPV6)
		if (use_ipv6) {
			struct inet6_dev *idev = __in6_dev_get(lowerdev);
			if (idev && idev->cnf.disable_ipv6) {
				NL_SET_ERR_MSG(extack,
					       "IPv6 support disabled by administrator");
				return -EPERM;
			}
		}
#endif

		*lower = lowerdev;
	} else {
		if (vxlan_addr_multicast(&conf->remote_ip)) {
			NL_SET_ERR_MSG(extack,
				       "Local interface required for multicast remote destination");

			return -EINVAL;
		}

#if IS_ENABLED(CONFIG_IPV6)
		if (conf->flags & VXLAN_F_IPV6_LINKLOCAL) {
			NL_SET_ERR_MSG(extack,
				       "Local interface required for link-local local/remote addresses");
			return -EINVAL;
		}
#endif

		*lower = NULL;
	}

	if (!conf->dst_port) {
		if (conf->flags & VXLAN_F_GPE)
			conf->dst_port = htons(4790); /* IANA VXLAN-GPE port */
		else
			conf->dst_port = htons(vxlan_port);
	}

	if (!conf->age_interval)
		conf->age_interval = FDB_AGE_DEFAULT;

	list_for_each_entry(tmp, &vn->vxlan_list, next) {
		if (tmp == old)
			continue;

		if (tmp->cfg.vni != conf->vni)
			continue;
		if (tmp->cfg.dst_port != conf->dst_port)
			continue;
		if ((tmp->cfg.flags & (VXLAN_F_RCV_FLAGS | VXLAN_F_IPV6)) !=
		    (conf->flags & (VXLAN_F_RCV_FLAGS | VXLAN_F_IPV6)))
			continue;

		if ((conf->flags & VXLAN_F_IPV6_LINKLOCAL) &&
		    tmp->cfg.remote_ifindex != conf->remote_ifindex)
			continue;

		NL_SET_ERR_MSG(extack,
			       "A VXLAN device with the specified VNI already exists");
		return -EEXIST;
	}

	return 0;
}

static void vxlan_config_apply(struct net_device *dev,
			       struct vxlan_config *conf,
			       struct net_device *lowerdev,
			       struct net *src_net,
			       bool changelink)
{
	struct vxlan_dev *vxlan = netdev_priv(dev);
	struct vxlan_rdst *dst = &vxlan->default_dst;
	unsigned short needed_headroom = ETH_HLEN;
	bool use_ipv6 = !!(conf->flags & VXLAN_F_IPV6);
	int max_mtu = ETH_MAX_MTU;

	if (!changelink) {
		if (conf->flags & VXLAN_F_GPE)
			vxlan_raw_setup(dev);
		else
			vxlan_ether_setup(dev);

		if (conf->mtu)
			dev->mtu = conf->mtu;

		vxlan->net = src_net;
	}

	dst->remote_vni = conf->vni;

	memcpy(&dst->remote_ip, &conf->remote_ip, sizeof(conf->remote_ip));

	if (lowerdev) {
		dst->remote_ifindex = conf->remote_ifindex;

		dev->gso_max_size = lowerdev->gso_max_size;
		dev->gso_max_segs = lowerdev->gso_max_segs;

		needed_headroom = lowerdev->hard_header_len;
		needed_headroom += lowerdev->needed_headroom;

		dev->needed_tailroom = lowerdev->needed_tailroom;

		max_mtu = lowerdev->mtu - (use_ipv6 ? VXLAN6_HEADROOM :
					   VXLAN_HEADROOM);
		if (max_mtu < ETH_MIN_MTU)
			max_mtu = ETH_MIN_MTU;

		if (!changelink && !conf->mtu)
			dev->mtu = max_mtu;
	}

	if (dev->mtu > max_mtu)
		dev->mtu = max_mtu;

	if (use_ipv6 || conf->flags & VXLAN_F_COLLECT_METADATA)
		needed_headroom += VXLAN6_HEADROOM;
	else
		needed_headroom += VXLAN_HEADROOM;
	dev->needed_headroom = needed_headroom;

	memcpy(&vxlan->cfg, conf, sizeof(*conf));
}

static int vxlan_dev_configure(struct net *src_net, struct net_device *dev,
			       struct vxlan_config *conf, bool changelink,
			       struct netlink_ext_ack *extack)
{
	struct vxlan_dev *vxlan = netdev_priv(dev);
	struct net_device *lowerdev;
	int ret;

	ret = vxlan_config_validate(src_net, conf, &lowerdev, vxlan, extack);
	if (ret)
		return ret;

	vxlan_config_apply(dev, conf, lowerdev, src_net, changelink);

	return 0;
}

static int __vxlan_dev_create(struct net *net, struct net_device *dev,
			      struct vxlan_config *conf,
			      struct netlink_ext_ack *extack)
{
	struct vxlan_net *vn = net_generic(net, vxlan_net_id);
	struct vxlan_dev *vxlan = netdev_priv(dev);
	struct net_device *remote_dev = NULL;
	struct vxlan_fdb *f = NULL;
	bool unregister = false;
	struct vxlan_rdst *dst;
	int err;

	dst = &vxlan->default_dst;
	err = vxlan_dev_configure(net, dev, conf, false, extack);
	if (err)
		return err;

	dev->ethtool_ops = &vxlan_ethtool_ops;

	/* create an fdb entry for a valid default destination */
	if (!vxlan_addr_any(&dst->remote_ip)) {
		err = vxlan_fdb_create(vxlan, all_zeros_mac,
				       &dst->remote_ip,
				       NUD_REACHABLE | NUD_PERMANENT,
				       vxlan->cfg.dst_port,
				       dst->remote_vni,
				       dst->remote_vni,
				       dst->remote_ifindex,
				       NTF_SELF, 0, &f, extack);
		if (err)
			return err;
	}

	err = register_netdevice(dev);
	if (err)
		goto errout;
	unregister = true;

	if (dst->remote_ifindex) {
		remote_dev = __dev_get_by_index(net, dst->remote_ifindex);
		if (!remote_dev) {
			err = -ENODEV;
			goto errout;
		}

		err = netdev_upper_dev_link(remote_dev, dev, extack);
		if (err)
			goto errout;
	}

	err = rtnl_configure_link(dev, NULL);
	if (err < 0)
		goto unlink;

	if (f) {
		vxlan_fdb_insert(vxlan, all_zeros_mac, dst->remote_vni, f);

		/* notify default fdb entry */
		err = vxlan_fdb_notify(vxlan, f, first_remote_rtnl(f),
				       RTM_NEWNEIGH, true, extack);
		if (err) {
			vxlan_fdb_destroy(vxlan, f, false, false);
			if (remote_dev)
				netdev_upper_dev_unlink(remote_dev, dev);
			goto unregister;
		}
	}

	list_add(&vxlan->next, &vn->vxlan_list);
	if (remote_dev)
		dst->remote_dev = remote_dev;
	return 0;
unlink:
	if (remote_dev)
		netdev_upper_dev_unlink(remote_dev, dev);
errout:
	/* unregister_netdevice() destroys the default FDB entry with deletion
	 * notification. But the addition notification was not sent yet, so
	 * destroy the entry by hand here.
	 */
	if (f)
		__vxlan_fdb_free(f);
unregister:
	if (unregister)
		unregister_netdevice(dev);
	return err;
}

/* Set/clear flags based on attribute */
static int vxlan_nl2flag(struct vxlan_config *conf, struct nlattr *tb[],
			  int attrtype, unsigned long mask, bool changelink,
			  bool changelink_supported,
			  struct netlink_ext_ack *extack)
{
	unsigned long flags;

	if (!tb[attrtype])
		return 0;

	if (changelink && !changelink_supported) {
		vxlan_flag_attr_error(attrtype, extack);
		return -EOPNOTSUPP;
	}

	if (vxlan_policy[attrtype].type == NLA_FLAG)
		flags = conf->flags | mask;
	else if (nla_get_u8(tb[attrtype]))
		flags = conf->flags | mask;
	else
		flags = conf->flags & ~mask;

	conf->flags = flags;

	return 0;
}

static int vxlan_nl2conf(struct nlattr *tb[], struct nlattr *data[],
			 struct net_device *dev, struct vxlan_config *conf,
			 bool changelink, struct netlink_ext_ack *extack)
{
	struct vxlan_dev *vxlan = netdev_priv(dev);
	int err = 0;

	memset(conf, 0, sizeof(*conf));

	/* if changelink operation, start with old existing cfg */
	if (changelink)
		memcpy(conf, &vxlan->cfg, sizeof(*conf));

	if (data[IFLA_VXLAN_ID]) {
		__be32 vni = cpu_to_be32(nla_get_u32(data[IFLA_VXLAN_ID]));

		if (changelink && (vni != conf->vni)) {
			NL_SET_ERR_MSG_ATTR(extack, tb[IFLA_VXLAN_ID], "Cannot change VNI");
			return -EOPNOTSUPP;
		}
		conf->vni = cpu_to_be32(nla_get_u32(data[IFLA_VXLAN_ID]));
	}

	if (data[IFLA_VXLAN_GROUP]) {
		if (changelink && (conf->remote_ip.sa.sa_family != AF_INET)) {
			NL_SET_ERR_MSG_ATTR(extack, tb[IFLA_VXLAN_GROUP], "New group address family does not match old group");
			return -EOPNOTSUPP;
		}

		conf->remote_ip.sin.sin_addr.s_addr = nla_get_in_addr(data[IFLA_VXLAN_GROUP]);
		conf->remote_ip.sa.sa_family = AF_INET;
	} else if (data[IFLA_VXLAN_GROUP6]) {
		if (!IS_ENABLED(CONFIG_IPV6)) {
			NL_SET_ERR_MSG_ATTR(extack, tb[IFLA_VXLAN_GROUP6], "IPv6 support not enabled in the kernel");
			return -EPFNOSUPPORT;
		}

		if (changelink && (conf->remote_ip.sa.sa_family != AF_INET6)) {
			NL_SET_ERR_MSG_ATTR(extack, tb[IFLA_VXLAN_GROUP6], "New group address family does not match old group");
			return -EOPNOTSUPP;
		}

		conf->remote_ip.sin6.sin6_addr = nla_get_in6_addr(data[IFLA_VXLAN_GROUP6]);
		conf->remote_ip.sa.sa_family = AF_INET6;
	}

	if (data[IFLA_VXLAN_LOCAL]) {
		if (changelink && (conf->saddr.sa.sa_family != AF_INET)) {
			NL_SET_ERR_MSG_ATTR(extack, tb[IFLA_VXLAN_LOCAL], "New local address family does not match old");
			return -EOPNOTSUPP;
		}

		conf->saddr.sin.sin_addr.s_addr = nla_get_in_addr(data[IFLA_VXLAN_LOCAL]);
		conf->saddr.sa.sa_family = AF_INET;
	} else if (data[IFLA_VXLAN_LOCAL6]) {
		if (!IS_ENABLED(CONFIG_IPV6)) {
			NL_SET_ERR_MSG_ATTR(extack, tb[IFLA_VXLAN_LOCAL6], "IPv6 support not enabled in the kernel");
			return -EPFNOSUPPORT;
		}

		if (changelink && (conf->saddr.sa.sa_family != AF_INET6)) {
			NL_SET_ERR_MSG_ATTR(extack, tb[IFLA_VXLAN_LOCAL6], "New local address family does not match old");
			return -EOPNOTSUPP;
		}

		/* TODO: respect scope id */
		conf->saddr.sin6.sin6_addr = nla_get_in6_addr(data[IFLA_VXLAN_LOCAL6]);
		conf->saddr.sa.sa_family = AF_INET6;
	}

	if (data[IFLA_VXLAN_LINK])
		conf->remote_ifindex = nla_get_u32(data[IFLA_VXLAN_LINK]);

	if (data[IFLA_VXLAN_TOS])
		conf->tos  = nla_get_u8(data[IFLA_VXLAN_TOS]);

	if (data[IFLA_VXLAN_TTL])
		conf->ttl = nla_get_u8(data[IFLA_VXLAN_TTL]);

	if (data[IFLA_VXLAN_TTL_INHERIT]) {
		err = vxlan_nl2flag(conf, data, IFLA_VXLAN_TTL_INHERIT,
				    VXLAN_F_TTL_INHERIT, changelink, false,
				    extack);
		if (err)
			return err;

	}

	if (data[IFLA_VXLAN_LABEL])
		conf->label = nla_get_be32(data[IFLA_VXLAN_LABEL]) &
			     IPV6_FLOWLABEL_MASK;

	if (data[IFLA_VXLAN_LEARNING]) {
		err = vxlan_nl2flag(conf, data, IFLA_VXLAN_LEARNING,
				    VXLAN_F_LEARN, changelink, true,
				    extack);
		if (err)
			return err;
	} else if (!changelink) {
		/* default to learn on a new device */
		conf->flags |= VXLAN_F_LEARN;
	}

	if (data[IFLA_VXLAN_AGEING])
		conf->age_interval = nla_get_u32(data[IFLA_VXLAN_AGEING]);

	if (data[IFLA_VXLAN_PROXY]) {
		err = vxlan_nl2flag(conf, data, IFLA_VXLAN_PROXY,
				    VXLAN_F_PROXY, changelink, false,
				    extack);
		if (err)
			return err;
	}

	if (data[IFLA_VXLAN_RSC]) {
		err = vxlan_nl2flag(conf, data, IFLA_VXLAN_RSC,
				    VXLAN_F_RSC, changelink, false,
				    extack);
		if (err)
			return err;
	}

	if (data[IFLA_VXLAN_L2MISS]) {
		err = vxlan_nl2flag(conf, data, IFLA_VXLAN_L2MISS,
				    VXLAN_F_L2MISS, changelink, false,
				    extack);
		if (err)
			return err;
	}

	if (data[IFLA_VXLAN_L3MISS]) {
		err = vxlan_nl2flag(conf, data, IFLA_VXLAN_L3MISS,
				    VXLAN_F_L3MISS, changelink, false,
				    extack);
		if (err)
			return err;
	}

	if (data[IFLA_VXLAN_LIMIT]) {
		if (changelink) {
			NL_SET_ERR_MSG_ATTR(extack, tb[IFLA_VXLAN_LIMIT],
					    "Cannot change limit");
			return -EOPNOTSUPP;
		}
		conf->addrmax = nla_get_u32(data[IFLA_VXLAN_LIMIT]);
	}

	if (data[IFLA_VXLAN_COLLECT_METADATA]) {
		err = vxlan_nl2flag(conf, data, IFLA_VXLAN_COLLECT_METADATA,
				    VXLAN_F_COLLECT_METADATA, changelink, false,
				    extack);
		if (err)
			return err;
	}

	if (data[IFLA_VXLAN_PORT_RANGE]) {
		if (!changelink) {
			const struct ifla_vxlan_port_range *p
				= nla_data(data[IFLA_VXLAN_PORT_RANGE]);
			conf->port_min = ntohs(p->low);
			conf->port_max = ntohs(p->high);
		} else {
			NL_SET_ERR_MSG_ATTR(extack, tb[IFLA_VXLAN_PORT_RANGE],
					    "Cannot change port range");
			return -EOPNOTSUPP;
		}
	}

	if (data[IFLA_VXLAN_PORT]) {
		if (changelink) {
			NL_SET_ERR_MSG_ATTR(extack, tb[IFLA_VXLAN_PORT],
					    "Cannot change port");
			return -EOPNOTSUPP;
		}
		conf->dst_port = nla_get_be16(data[IFLA_VXLAN_PORT]);
	}

	if (data[IFLA_VXLAN_UDP_CSUM]) {
		if (changelink) {
			NL_SET_ERR_MSG_ATTR(extack, tb[IFLA_VXLAN_UDP_CSUM],
					    "Cannot change UDP_CSUM flag");
			return -EOPNOTSUPP;
		}
		if (!nla_get_u8(data[IFLA_VXLAN_UDP_CSUM]))
			conf->flags |= VXLAN_F_UDP_ZERO_CSUM_TX;
	}

	if (data[IFLA_VXLAN_UDP_ZERO_CSUM6_TX]) {
		err = vxlan_nl2flag(conf, data, IFLA_VXLAN_UDP_ZERO_CSUM6_TX,
				    VXLAN_F_UDP_ZERO_CSUM6_TX, changelink,
				    false, extack);
		if (err)
			return err;
	}

	if (data[IFLA_VXLAN_UDP_ZERO_CSUM6_RX]) {
		err = vxlan_nl2flag(conf, data, IFLA_VXLAN_UDP_ZERO_CSUM6_RX,
				    VXLAN_F_UDP_ZERO_CSUM6_RX, changelink,
				    false, extack);
		if (err)
			return err;
	}

	if (data[IFLA_VXLAN_REMCSUM_TX]) {
		err = vxlan_nl2flag(conf, data, IFLA_VXLAN_REMCSUM_TX,
				    VXLAN_F_REMCSUM_TX, changelink, false,
				    extack);
		if (err)
			return err;
	}

	if (data[IFLA_VXLAN_REMCSUM_RX]) {
		err = vxlan_nl2flag(conf, data, IFLA_VXLAN_REMCSUM_RX,
				    VXLAN_F_REMCSUM_RX, changelink, false,
				    extack);
		if (err)
			return err;
	}

	if (data[IFLA_VXLAN_GBP]) {
		err = vxlan_nl2flag(conf, data, IFLA_VXLAN_GBP,
				    VXLAN_F_GBP, changelink, false, extack);
		if (err)
			return err;
	}

	if (data[IFLA_VXLAN_GPE]) {
		err = vxlan_nl2flag(conf, data, IFLA_VXLAN_GPE,
				    VXLAN_F_GPE, changelink, false,
				    extack);
		if (err)
			return err;
	}

	if (data[IFLA_VXLAN_REMCSUM_NOPARTIAL]) {
		err = vxlan_nl2flag(conf, data, IFLA_VXLAN_REMCSUM_NOPARTIAL,
				    VXLAN_F_REMCSUM_NOPARTIAL, changelink,
				    false, extack);
		if (err)
			return err;
	}

	if (tb[IFLA_MTU]) {
		if (changelink) {
			NL_SET_ERR_MSG_ATTR(extack, tb[IFLA_MTU],
					    "Cannot change mtu");
			return -EOPNOTSUPP;
		}
		conf->mtu = nla_get_u32(tb[IFLA_MTU]);
	}

	if (data[IFLA_VXLAN_DF])
		conf->df = nla_get_u8(data[IFLA_VXLAN_DF]);

	return 0;
}

static int vxlan_newlink(struct net *src_net, struct net_device *dev,
			 struct nlattr *tb[], struct nlattr *data[],
			 struct netlink_ext_ack *extack)
{
	struct vxlan_config conf;
	int err;

	err = vxlan_nl2conf(tb, data, dev, &conf, false, extack);
	if (err)
		return err;

	return __vxlan_dev_create(src_net, dev, &conf, extack);
}

static int vxlan_changelink(struct net_device *dev, struct nlattr *tb[],
			    struct nlattr *data[],
			    struct netlink_ext_ack *extack)
{
	struct vxlan_dev *vxlan = netdev_priv(dev);
	struct net_device *lowerdev;
	struct vxlan_config conf;
	struct vxlan_rdst *dst;
	int err;

	dst = &vxlan->default_dst;
	err = vxlan_nl2conf(tb, data, dev, &conf, true, extack);
	if (err)
		return err;

	err = vxlan_config_validate(vxlan->net, &conf, &lowerdev,
				    vxlan, extack);
	if (err)
		return err;

	if (dst->remote_dev == lowerdev)
		lowerdev = NULL;

	err = netdev_adjacent_change_prepare(dst->remote_dev, lowerdev, dev,
					     extack);
	if (err)
		return err;

	/* handle default dst entry */
	if (!vxlan_addr_equal(&conf.remote_ip, &dst->remote_ip)) {
		u32 hash_index = fdb_head_index(vxlan, all_zeros_mac, conf.vni);

		spin_lock_bh(&vxlan->hash_lock[hash_index]);
		if (!vxlan_addr_any(&conf.remote_ip)) {
			err = vxlan_fdb_update(vxlan, all_zeros_mac,
					       &conf.remote_ip,
					       NUD_REACHABLE | NUD_PERMANENT,
					       NLM_F_APPEND | NLM_F_CREATE,
					       vxlan->cfg.dst_port,
					       conf.vni, conf.vni,
					       conf.remote_ifindex,
					       NTF_SELF, 0, true, extack);
			if (err) {
				spin_unlock_bh(&vxlan->hash_lock[hash_index]);
				netdev_adjacent_change_abort(dst->remote_dev,
							     lowerdev, dev);
				return err;
			}
		}
		if (!vxlan_addr_any(&dst->remote_ip))
			__vxlan_fdb_delete(vxlan, all_zeros_mac,
					   dst->remote_ip,
					   vxlan->cfg.dst_port,
					   dst->remote_vni,
					   dst->remote_vni,
					   dst->remote_ifindex,
					   true);
		spin_unlock_bh(&vxlan->hash_lock[hash_index]);
	}

	if (conf.age_interval != vxlan->cfg.age_interval)
		mod_timer(&vxlan->age_timer, jiffies);

	netdev_adjacent_change_commit(dst->remote_dev, lowerdev, dev);
	if (lowerdev && lowerdev != dst->remote_dev)
		dst->remote_dev = lowerdev;
	vxlan_config_apply(dev, &conf, lowerdev, vxlan->net, true);
	return 0;
}

static void vxlan_dellink(struct net_device *dev, struct list_head *head)
{
	struct vxlan_dev *vxlan = netdev_priv(dev);

	vxlan_flush(vxlan, true);

	list_del(&vxlan->next);
	unregister_netdevice_queue(dev, head);
	if (vxlan->default_dst.remote_dev)
		netdev_upper_dev_unlink(vxlan->default_dst.remote_dev, dev);
}

static size_t vxlan_get_size(const struct net_device *dev)
{

	return nla_total_size(sizeof(__u32)) +	/* IFLA_VXLAN_ID */
		nla_total_size(sizeof(struct in6_addr)) + /* IFLA_VXLAN_GROUP{6} */
		nla_total_size(sizeof(__u32)) +	/* IFLA_VXLAN_LINK */
		nla_total_size(sizeof(struct in6_addr)) + /* IFLA_VXLAN_LOCAL{6} */
		nla_total_size(sizeof(__u8)) +	/* IFLA_VXLAN_TTL */
		nla_total_size(sizeof(__u8)) +	/* IFLA_VXLAN_TTL_INHERIT */
		nla_total_size(sizeof(__u8)) +	/* IFLA_VXLAN_TOS */
		nla_total_size(sizeof(__u8)) +	/* IFLA_VXLAN_DF */
		nla_total_size(sizeof(__be32)) + /* IFLA_VXLAN_LABEL */
		nla_total_size(sizeof(__u8)) +	/* IFLA_VXLAN_LEARNING */
		nla_total_size(sizeof(__u8)) +	/* IFLA_VXLAN_PROXY */
		nla_total_size(sizeof(__u8)) +	/* IFLA_VXLAN_RSC */
		nla_total_size(sizeof(__u8)) +	/* IFLA_VXLAN_L2MISS */
		nla_total_size(sizeof(__u8)) +	/* IFLA_VXLAN_L3MISS */
		nla_total_size(sizeof(__u8)) +	/* IFLA_VXLAN_COLLECT_METADATA */
		nla_total_size(sizeof(__u32)) +	/* IFLA_VXLAN_AGEING */
		nla_total_size(sizeof(__u32)) +	/* IFLA_VXLAN_LIMIT */
		nla_total_size(sizeof(struct ifla_vxlan_port_range)) +
		nla_total_size(sizeof(__be16)) + /* IFLA_VXLAN_PORT */
		nla_total_size(sizeof(__u8)) + /* IFLA_VXLAN_UDP_CSUM */
		nla_total_size(sizeof(__u8)) + /* IFLA_VXLAN_UDP_ZERO_CSUM6_TX */
		nla_total_size(sizeof(__u8)) + /* IFLA_VXLAN_UDP_ZERO_CSUM6_RX */
		nla_total_size(sizeof(__u8)) + /* IFLA_VXLAN_REMCSUM_TX */
		nla_total_size(sizeof(__u8)) + /* IFLA_VXLAN_REMCSUM_RX */
		0;
}

static int vxlan_fill_info(struct sk_buff *skb, const struct net_device *dev)
{
	const struct vxlan_dev *vxlan = netdev_priv(dev);
	const struct vxlan_rdst *dst = &vxlan->default_dst;
	struct ifla_vxlan_port_range ports = {
		.low =  htons(vxlan->cfg.port_min),
		.high = htons(vxlan->cfg.port_max),
	};

	if (nla_put_u32(skb, IFLA_VXLAN_ID, be32_to_cpu(dst->remote_vni)))
		goto nla_put_failure;

	if (!vxlan_addr_any(&dst->remote_ip)) {
		if (dst->remote_ip.sa.sa_family == AF_INET) {
			if (nla_put_in_addr(skb, IFLA_VXLAN_GROUP,
					    dst->remote_ip.sin.sin_addr.s_addr))
				goto nla_put_failure;
#if IS_ENABLED(CONFIG_IPV6)
		} else {
			if (nla_put_in6_addr(skb, IFLA_VXLAN_GROUP6,
					     &dst->remote_ip.sin6.sin6_addr))
				goto nla_put_failure;
#endif
		}
	}

	if (dst->remote_ifindex && nla_put_u32(skb, IFLA_VXLAN_LINK, dst->remote_ifindex))
		goto nla_put_failure;

	if (!vxlan_addr_any(&vxlan->cfg.saddr)) {
		if (vxlan->cfg.saddr.sa.sa_family == AF_INET) {
			if (nla_put_in_addr(skb, IFLA_VXLAN_LOCAL,
					    vxlan->cfg.saddr.sin.sin_addr.s_addr))
				goto nla_put_failure;
#if IS_ENABLED(CONFIG_IPV6)
		} else {
			if (nla_put_in6_addr(skb, IFLA_VXLAN_LOCAL6,
					     &vxlan->cfg.saddr.sin6.sin6_addr))
				goto nla_put_failure;
#endif
		}
	}

	if (nla_put_u8(skb, IFLA_VXLAN_TTL, vxlan->cfg.ttl) ||
	    nla_put_u8(skb, IFLA_VXLAN_TTL_INHERIT,
		       !!(vxlan->cfg.flags & VXLAN_F_TTL_INHERIT)) ||
	    nla_put_u8(skb, IFLA_VXLAN_TOS, vxlan->cfg.tos) ||
	    nla_put_u8(skb, IFLA_VXLAN_DF, vxlan->cfg.df) ||
	    nla_put_be32(skb, IFLA_VXLAN_LABEL, vxlan->cfg.label) ||
	    nla_put_u8(skb, IFLA_VXLAN_LEARNING,
		       !!(vxlan->cfg.flags & VXLAN_F_LEARN)) ||
	    nla_put_u8(skb, IFLA_VXLAN_PROXY,
		       !!(vxlan->cfg.flags & VXLAN_F_PROXY)) ||
	    nla_put_u8(skb, IFLA_VXLAN_RSC,
		       !!(vxlan->cfg.flags & VXLAN_F_RSC)) ||
	    nla_put_u8(skb, IFLA_VXLAN_L2MISS,
		       !!(vxlan->cfg.flags & VXLAN_F_L2MISS)) ||
	    nla_put_u8(skb, IFLA_VXLAN_L3MISS,
		       !!(vxlan->cfg.flags & VXLAN_F_L3MISS)) ||
	    nla_put_u8(skb, IFLA_VXLAN_COLLECT_METADATA,
		       !!(vxlan->cfg.flags & VXLAN_F_COLLECT_METADATA)) ||
	    nla_put_u32(skb, IFLA_VXLAN_AGEING, vxlan->cfg.age_interval) ||
	    nla_put_u32(skb, IFLA_VXLAN_LIMIT, vxlan->cfg.addrmax) ||
	    nla_put_be16(skb, IFLA_VXLAN_PORT, vxlan->cfg.dst_port) ||
	    nla_put_u8(skb, IFLA_VXLAN_UDP_CSUM,
		       !(vxlan->cfg.flags & VXLAN_F_UDP_ZERO_CSUM_TX)) ||
	    nla_put_u8(skb, IFLA_VXLAN_UDP_ZERO_CSUM6_TX,
		       !!(vxlan->cfg.flags & VXLAN_F_UDP_ZERO_CSUM6_TX)) ||
	    nla_put_u8(skb, IFLA_VXLAN_UDP_ZERO_CSUM6_RX,
		       !!(vxlan->cfg.flags & VXLAN_F_UDP_ZERO_CSUM6_RX)) ||
	    nla_put_u8(skb, IFLA_VXLAN_REMCSUM_TX,
		       !!(vxlan->cfg.flags & VXLAN_F_REMCSUM_TX)) ||
	    nla_put_u8(skb, IFLA_VXLAN_REMCSUM_RX,
		       !!(vxlan->cfg.flags & VXLAN_F_REMCSUM_RX)))
		goto nla_put_failure;

	if (nla_put(skb, IFLA_VXLAN_PORT_RANGE, sizeof(ports), &ports))
		goto nla_put_failure;

	if (vxlan->cfg.flags & VXLAN_F_GBP &&
	    nla_put_flag(skb, IFLA_VXLAN_GBP))
		goto nla_put_failure;

	if (vxlan->cfg.flags & VXLAN_F_GPE &&
	    nla_put_flag(skb, IFLA_VXLAN_GPE))
		goto nla_put_failure;

	if (vxlan->cfg.flags & VXLAN_F_REMCSUM_NOPARTIAL &&
	    nla_put_flag(skb, IFLA_VXLAN_REMCSUM_NOPARTIAL))
		goto nla_put_failure;

	return 0;

nla_put_failure:
	return -EMSGSIZE;
}

static struct net *vxlan_get_link_net(const struct net_device *dev)
{
	struct vxlan_dev *vxlan = netdev_priv(dev);

	return vxlan->net;
}

static struct rtnl_link_ops vxlan_link_ops __read_mostly = {
	.kind		= "vxlan",
	.maxtype	= IFLA_VXLAN_MAX,
	.policy		= vxlan_policy,
	.priv_size	= sizeof(struct vxlan_dev),
	.setup		= vxlan_setup,
	.validate	= vxlan_validate,
	.newlink	= vxlan_newlink,
	.changelink	= vxlan_changelink,
	.dellink	= vxlan_dellink,
	.get_size	= vxlan_get_size,
	.fill_info	= vxlan_fill_info,
	.get_link_net	= vxlan_get_link_net,
};

struct net_device *vxlan_dev_create(struct net *net, const char *name,
				    u8 name_assign_type,
				    struct vxlan_config *conf)
{
	struct nlattr *tb[IFLA_MAX + 1];
	struct net_device *dev;
	int err;

	memset(&tb, 0, sizeof(tb));

	dev = rtnl_create_link(net, name, name_assign_type,
			       &vxlan_link_ops, tb, NULL);
	if (IS_ERR(dev))
		return dev;

	err = __vxlan_dev_create(net, dev, conf, NULL);
	if (err < 0) {
		free_netdev(dev);
		return ERR_PTR(err);
	}

	err = rtnl_configure_link(dev, NULL);
	if (err < 0) {
		LIST_HEAD(list_kill);

		vxlan_dellink(dev, &list_kill);
		unregister_netdevice_many(&list_kill);
		return ERR_PTR(err);
	}

	return dev;
}
EXPORT_SYMBOL_GPL(vxlan_dev_create);

static void vxlan_handle_lowerdev_unregister(struct vxlan_net *vn,
					     struct net_device *dev)
{
	struct vxlan_dev *vxlan, *next;
	LIST_HEAD(list_kill);

	list_for_each_entry_safe(vxlan, next, &vn->vxlan_list, next) {
		struct vxlan_rdst *dst = &vxlan->default_dst;

		/* In case we created vxlan device with carrier
		 * and we loose the carrier due to module unload
		 * we also need to remove vxlan device. In other
		 * cases, it's not necessary and remote_ifindex
		 * is 0 here, so no matches.
		 */
		if (dst->remote_ifindex == dev->ifindex)
			vxlan_dellink(vxlan->dev, &list_kill);
	}

	unregister_netdevice_many(&list_kill);
}

static int vxlan_netdevice_event(struct notifier_block *unused,
				 unsigned long event, void *ptr)
{
	struct net_device *dev = netdev_notifier_info_to_dev(ptr);
	struct vxlan_net *vn = net_generic(dev_net(dev), vxlan_net_id);

	if (event == NETDEV_UNREGISTER) {
		if (!dev->udp_tunnel_nic_info)
			vxlan_offload_rx_ports(dev, false);
		vxlan_handle_lowerdev_unregister(vn, dev);
	} else if (event == NETDEV_REGISTER) {
		if (!dev->udp_tunnel_nic_info)
			vxlan_offload_rx_ports(dev, true);
	} else if (event == NETDEV_UDP_TUNNEL_PUSH_INFO ||
		   event == NETDEV_UDP_TUNNEL_DROP_INFO) {
		vxlan_offload_rx_ports(dev, event == NETDEV_UDP_TUNNEL_PUSH_INFO);
	}

	return NOTIFY_DONE;
}

static struct notifier_block vxlan_notifier_block __read_mostly = {
	.notifier_call = vxlan_netdevice_event,
};

static void
vxlan_fdb_offloaded_set(struct net_device *dev,
			struct switchdev_notifier_vxlan_fdb_info *fdb_info)
{
	struct vxlan_dev *vxlan = netdev_priv(dev);
	struct vxlan_rdst *rdst;
	struct vxlan_fdb *f;
	u32 hash_index;

	hash_index = fdb_head_index(vxlan, fdb_info->eth_addr, fdb_info->vni);

	spin_lock_bh(&vxlan->hash_lock[hash_index]);

	f = vxlan_find_mac(vxlan, fdb_info->eth_addr, fdb_info->vni);
	if (!f)
		goto out;

	rdst = vxlan_fdb_find_rdst(f, &fdb_info->remote_ip,
				   fdb_info->remote_port,
				   fdb_info->remote_vni,
				   fdb_info->remote_ifindex);
	if (!rdst)
		goto out;

	rdst->offloaded = fdb_info->offloaded;

out:
	spin_unlock_bh(&vxlan->hash_lock[hash_index]);
}

static int
vxlan_fdb_external_learn_add(struct net_device *dev,
			     struct switchdev_notifier_vxlan_fdb_info *fdb_info)
{
	struct vxlan_dev *vxlan = netdev_priv(dev);
	struct netlink_ext_ack *extack;
	u32 hash_index;
	int err;

	hash_index = fdb_head_index(vxlan, fdb_info->eth_addr, fdb_info->vni);
	extack = switchdev_notifier_info_to_extack(&fdb_info->info);

	spin_lock_bh(&vxlan->hash_lock[hash_index]);
	err = vxlan_fdb_update(vxlan, fdb_info->eth_addr, &fdb_info->remote_ip,
			       NUD_REACHABLE,
			       NLM_F_CREATE | NLM_F_REPLACE,
			       fdb_info->remote_port,
			       fdb_info->vni,
			       fdb_info->remote_vni,
			       fdb_info->remote_ifindex,
			       NTF_USE | NTF_SELF | NTF_EXT_LEARNED,
			       0, false, extack);
	spin_unlock_bh(&vxlan->hash_lock[hash_index]);

	return err;
}

static int
vxlan_fdb_external_learn_del(struct net_device *dev,
			     struct switchdev_notifier_vxlan_fdb_info *fdb_info)
{
	struct vxlan_dev *vxlan = netdev_priv(dev);
	struct vxlan_fdb *f;
	u32 hash_index;
	int err = 0;

	hash_index = fdb_head_index(vxlan, fdb_info->eth_addr, fdb_info->vni);
	spin_lock_bh(&vxlan->hash_lock[hash_index]);

	f = vxlan_find_mac(vxlan, fdb_info->eth_addr, fdb_info->vni);
	if (!f)
		err = -ENOENT;
	else if (f->flags & NTF_EXT_LEARNED)
		err = __vxlan_fdb_delete(vxlan, fdb_info->eth_addr,
					 fdb_info->remote_ip,
					 fdb_info->remote_port,
					 fdb_info->vni,
					 fdb_info->remote_vni,
					 fdb_info->remote_ifindex,
					 false);

	spin_unlock_bh(&vxlan->hash_lock[hash_index]);

	return err;
}

static int vxlan_switchdev_event(struct notifier_block *unused,
				 unsigned long event, void *ptr)
{
	struct net_device *dev = switchdev_notifier_info_to_dev(ptr);
	struct switchdev_notifier_vxlan_fdb_info *fdb_info;
	int err = 0;

	switch (event) {
	case SWITCHDEV_VXLAN_FDB_OFFLOADED:
		vxlan_fdb_offloaded_set(dev, ptr);
		break;
	case SWITCHDEV_VXLAN_FDB_ADD_TO_BRIDGE:
		fdb_info = ptr;
		err = vxlan_fdb_external_learn_add(dev, fdb_info);
		if (err) {
			err = notifier_from_errno(err);
			break;
		}
		fdb_info->offloaded = true;
		vxlan_fdb_offloaded_set(dev, fdb_info);
		break;
	case SWITCHDEV_VXLAN_FDB_DEL_TO_BRIDGE:
		fdb_info = ptr;
		err = vxlan_fdb_external_learn_del(dev, fdb_info);
		if (err) {
			err = notifier_from_errno(err);
			break;
		}
		fdb_info->offloaded = false;
		vxlan_fdb_offloaded_set(dev, fdb_info);
		break;
	}

	return err;
}

static struct notifier_block vxlan_switchdev_notifier_block __read_mostly = {
	.notifier_call = vxlan_switchdev_event,
};

static void vxlan_fdb_nh_flush(struct nexthop *nh)
{
	struct vxlan_fdb *fdb;
	struct vxlan_dev *vxlan;
	u32 hash_index;

	rcu_read_lock();
	list_for_each_entry_rcu(fdb, &nh->fdb_list, nh_list) {
		vxlan = rcu_dereference(fdb->vdev);
		WARN_ON(!vxlan);
		hash_index = fdb_head_index(vxlan, fdb->eth_addr,
					    vxlan->default_dst.remote_vni);
		spin_lock_bh(&vxlan->hash_lock[hash_index]);
		if (!hlist_unhashed(&fdb->hlist))
			vxlan_fdb_destroy(vxlan, fdb, false, false);
		spin_unlock_bh(&vxlan->hash_lock[hash_index]);
	}
	rcu_read_unlock();
}

static int vxlan_nexthop_event(struct notifier_block *nb,
			       unsigned long event, void *ptr)
{
	struct nexthop *nh = ptr;

	if (!nh || event != NEXTHOP_EVENT_DEL)
		return NOTIFY_DONE;

	vxlan_fdb_nh_flush(nh);

	return NOTIFY_DONE;
}

static struct notifier_block vxlan_nexthop_notifier_block __read_mostly = {
	.notifier_call = vxlan_nexthop_event,
};

static __net_init int vxlan_init_net(struct net *net)
{
	struct vxlan_net *vn = net_generic(net, vxlan_net_id);
	unsigned int h;

	INIT_LIST_HEAD(&vn->vxlan_list);
	spin_lock_init(&vn->sock_lock);

	for (h = 0; h < PORT_HASH_SIZE; ++h)
		INIT_HLIST_HEAD(&vn->sock_list[h]);

	return register_nexthop_notifier(net, &vxlan_nexthop_notifier_block);
}

static void vxlan_destroy_tunnels(struct net *net, struct list_head *head)
{
	struct vxlan_net *vn = net_generic(net, vxlan_net_id);
	struct vxlan_dev *vxlan, *next;
	struct net_device *dev, *aux;

	for_each_netdev_safe(net, dev, aux)
		if (dev->rtnl_link_ops == &vxlan_link_ops)
			unregister_netdevice_queue(dev, head);

	list_for_each_entry_safe(vxlan, next, &vn->vxlan_list, next) {
		/* If vxlan->dev is in the same netns, it has already been added
		 * to the list by the previous loop.
		 */
		if (!net_eq(dev_net(vxlan->dev), net))
			unregister_netdevice_queue(vxlan->dev, head);
	}

}

static void __net_exit vxlan_exit_batch_net(struct list_head *net_list)
{
	struct net *net;
	LIST_HEAD(list);
	unsigned int h;

	rtnl_lock();
	list_for_each_entry(net, net_list, exit_list)
		unregister_nexthop_notifier(net, &vxlan_nexthop_notifier_block);
	list_for_each_entry(net, net_list, exit_list)
		vxlan_destroy_tunnels(net, &list);

	unregister_netdevice_many(&list);
	rtnl_unlock();

	list_for_each_entry(net, net_list, exit_list) {
		struct vxlan_net *vn = net_generic(net, vxlan_net_id);

		for (h = 0; h < PORT_HASH_SIZE; ++h)
			WARN_ON_ONCE(!hlist_empty(&vn->sock_list[h]));
	}
}

static struct pernet_operations vxlan_net_ops = {
	.init = vxlan_init_net,
	.exit_batch = vxlan_exit_batch_net,
	.id   = &vxlan_net_id,
	.size = sizeof(struct vxlan_net),
};

static int __init vxlan_init_module(void)
{
	int rc;

	get_random_bytes(&vxlan_salt, sizeof(vxlan_salt));

	rc = register_pernet_subsys(&vxlan_net_ops);
	if (rc)
		goto out1;

	rc = register_netdevice_notifier(&vxlan_notifier_block);
	if (rc)
		goto out2;

	rc = register_switchdev_notifier(&vxlan_switchdev_notifier_block);
	if (rc)
		goto out3;

	rc = rtnl_link_register(&vxlan_link_ops);
	if (rc)
		goto out4;

	return 0;
out4:
	unregister_switchdev_notifier(&vxlan_switchdev_notifier_block);
out3:
	unregister_netdevice_notifier(&vxlan_notifier_block);
out2:
	unregister_pernet_subsys(&vxlan_net_ops);
out1:
	return rc;
}
late_initcall(vxlan_init_module);

static void __exit vxlan_cleanup_module(void)
{
	rtnl_link_unregister(&vxlan_link_ops);
	unregister_switchdev_notifier(&vxlan_switchdev_notifier_block);
	unregister_netdevice_notifier(&vxlan_notifier_block);
	unregister_pernet_subsys(&vxlan_net_ops);
	/* rcu_barrier() is called by netns */
}
module_exit(vxlan_cleanup_module);

MODULE_LICENSE("GPL");
MODULE_VERSION(VXLAN_VERSION);
MODULE_AUTHOR("Stephen Hemminger <stephen@networkplumber.org>");
MODULE_DESCRIPTION("Driver for VXLAN encapsulated traffic");
MODULE_ALIAS_RTNL_LINK("vxlan");<|MERGE_RESOLUTION|>--- conflicted
+++ resolved
@@ -2787,21 +2787,12 @@
 				info->key.u.ipv6.src = src;
 				info->key.u.ipv6.dst = dst;
 			}
-<<<<<<< HEAD
 
 			vxlan_encap_bypass(skb, vxlan, vxlan, vni, false);
 			dst_release(ndst);
 			goto out_unlock;
 		}
 
-=======
-
-			vxlan_encap_bypass(skb, vxlan, vxlan, vni, false);
-			dst_release(ndst);
-			goto out_unlock;
-		}
-
->>>>>>> 4e026225
 		tos = ip_tunnel_ecn_encap(tos, old_iph, skb);
 		ttl = ttl ? : ip6_dst_hoplimit(ndst);
 		skb_scrub_packet(skb, xnet);
