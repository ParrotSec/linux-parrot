--- conflicted
+++ resolved
@@ -65,6 +65,8 @@
 	struct gro_cells   gro_cells;
 	bool		   collect_md;
 	bool		   use_udp6_rx_checksums;
+	bool		   ttl_inherit;
+	enum ifla_geneve_df df;
 };
 
 struct geneve_sock {
@@ -382,8 +384,6 @@
 	return 0;
 }
 
-<<<<<<< HEAD
-=======
 /* Callback from net/ipv{4,6}/udp.c to check that we have a tunnel for errors */
 static int geneve_udp_encap_err_lookup(struct sock *sk, struct sk_buff *skb)
 {
@@ -437,7 +437,6 @@
 	return -EPFNOSUPPORT;
 }
 
->>>>>>> 407d19ab
 static struct socket *geneve_create_sock(struct net *net, bool ipv6,
 					 __be16 port, bool ipv6_rx_csum)
 {
@@ -595,6 +594,7 @@
 	tunnel_cfg.gro_receive = geneve_gro_receive;
 	tunnel_cfg.gro_complete = geneve_gro_complete;
 	tunnel_cfg.encap_rcv = geneve_udp_encap_recv;
+	tunnel_cfg.encap_err_lookup = geneve_udp_encap_err_lookup;
 	tunnel_cfg.encap_destroy = NULL;
 	setup_udp_tunnel_sock(net, sock, &tunnel_cfg);
 	list_add(&gs->list, &gn->sock_list);
@@ -879,8 +879,8 @@
 	struct rtable *rt;
 	struct flowi4 fl4;
 	__u8 tos, ttl;
+	__be16 df = 0;
 	__be16 sport;
-	__be16 df;
 	int err;
 
 	rt = geneve_get_v4_rt(skb, dev, gs4, &fl4, info);
@@ -894,11 +894,31 @@
 	if (geneve->collect_md) {
 		tos = ip_tunnel_ecn_encap(key->tos, ip_hdr(skb), skb);
 		ttl = key->ttl;
+
+		df = key->tun_flags & TUNNEL_DONT_FRAGMENT ? htons(IP_DF) : 0;
 	} else {
 		tos = ip_tunnel_ecn_encap(fl4.flowi4_tos, ip_hdr(skb), skb);
-		ttl = key->ttl ? : ip4_dst_hoplimit(&rt->dst);
-	}
-	df = key->tun_flags & TUNNEL_DONT_FRAGMENT ? htons(IP_DF) : 0;
+		if (geneve->ttl_inherit)
+			ttl = ip_tunnel_get_ttl(ip_hdr(skb), skb);
+		else
+			ttl = key->ttl;
+		ttl = ttl ? : ip4_dst_hoplimit(&rt->dst);
+
+		if (geneve->df == GENEVE_DF_SET) {
+			df = htons(IP_DF);
+		} else if (geneve->df == GENEVE_DF_INHERIT) {
+			struct ethhdr *eth = eth_hdr(skb);
+
+			if (ntohs(eth->h_proto) == ETH_P_IPV6) {
+				df = htons(IP_DF);
+			} else if (ntohs(eth->h_proto) == ETH_P_IP) {
+				struct iphdr *iph = ip_hdr(skb);
+
+				if (iph->frag_off & htons(IP_DF))
+					df = htons(IP_DF);
+			}
+		}
+	}
 
 	err = geneve_build_skb(&rt->dst, skb, info, xnet, sizeof(struct iphdr));
 	if (unlikely(err))
@@ -938,7 +958,11 @@
 	} else {
 		prio = ip_tunnel_ecn_encap(ip6_tclass(fl6.flowlabel),
 					   ip_hdr(skb), skb);
-		ttl = key->ttl ? : ip6_dst_hoplimit(dst);
+		if (geneve->ttl_inherit)
+			ttl = ip_tunnel_get_ttl(ip_hdr(skb), skb);
+		else
+			ttl = key->ttl;
+		ttl = ttl ? : ip6_dst_hoplimit(dst);
 	}
 	err = geneve_build_skb(dst, skb, info, xnet, sizeof(struct ipv6hdr));
 	if (unlikely(err))
@@ -1140,6 +1164,8 @@
 	[IFLA_GENEVE_UDP_CSUM]		= { .type = NLA_U8 },
 	[IFLA_GENEVE_UDP_ZERO_CSUM6_TX]	= { .type = NLA_U8 },
 	[IFLA_GENEVE_UDP_ZERO_CSUM6_RX]	= { .type = NLA_U8 },
+	[IFLA_GENEVE_TTL_INHERIT]	= { .type = NLA_U8 },
+	[IFLA_GENEVE_DF]		= { .type = NLA_U8 },
 };
 
 static int geneve_validate(struct nlattr *tb[], struct nlattr *data[],
@@ -1172,6 +1198,16 @@
 			NL_SET_ERR_MSG_ATTR(extack, data[IFLA_GENEVE_ID],
 					    "Geneve ID must be lower than 16777216");
 			return -ERANGE;
+		}
+	}
+
+	if (data[IFLA_GENEVE_DF]) {
+		enum ifla_geneve_df df = nla_get_u8(data[IFLA_GENEVE_DF]);
+
+		if (df < 0 || df > GENEVE_DF_MAX) {
+			NL_SET_ERR_MSG_ATTR(extack, tb[IFLA_GENEVE_DF],
+					    "Invalid DF attribute");
+			return -EINVAL;
 		}
 	}
 
@@ -1219,7 +1255,8 @@
 static int geneve_configure(struct net *net, struct net_device *dev,
 			    struct netlink_ext_ack *extack,
 			    const struct ip_tunnel_info *info,
-			    bool metadata, bool ipv6_rx_csum)
+			    bool metadata, bool ipv6_rx_csum,
+			    bool ttl_inherit, enum ifla_geneve_df df)
 {
 	struct geneve_net *gn = net_generic(net, geneve_net_id);
 	struct geneve_dev *t, *geneve = netdev_priv(dev);
@@ -1268,6 +1305,8 @@
 	geneve->info = *info;
 	geneve->collect_md = metadata;
 	geneve->use_udp6_rx_checksums = ipv6_rx_csum;
+	geneve->ttl_inherit = ttl_inherit;
+	geneve->df = df;
 
 	err = register_netdevice(dev);
 	if (err)
@@ -1286,7 +1325,8 @@
 static int geneve_nl2info(struct nlattr *tb[], struct nlattr *data[],
 			  struct netlink_ext_ack *extack,
 			  struct ip_tunnel_info *info, bool *metadata,
-			  bool *use_udp6_rx_checksums, bool changelink)
+			  bool *use_udp6_rx_checksums, bool *ttl_inherit,
+			  enum ifla_geneve_df *df, bool changelink)
 {
 	int attrtype;
 
@@ -1361,11 +1401,21 @@
 		info->key.tun_id = tunid;
 	}
 
-	if (data[IFLA_GENEVE_TTL])
+	if (data[IFLA_GENEVE_TTL_INHERIT]) {
+		if (nla_get_u8(data[IFLA_GENEVE_TTL_INHERIT]))
+			*ttl_inherit = true;
+		else
+			*ttl_inherit = false;
+	} else if (data[IFLA_GENEVE_TTL]) {
 		info->key.ttl = nla_get_u8(data[IFLA_GENEVE_TTL]);
+		*ttl_inherit = false;
+	}
 
 	if (data[IFLA_GENEVE_TOS])
 		info->key.tos = nla_get_u8(data[IFLA_GENEVE_TOS]);
+
+	if (data[IFLA_GENEVE_DF])
+		*df = nla_get_u8(data[IFLA_GENEVE_DF]);
 
 	if (data[IFLA_GENEVE_LABEL]) {
 		info->key.label = nla_get_be32(data[IFLA_GENEVE_LABEL]) &
@@ -1489,19 +1539,21 @@
 			  struct nlattr *tb[], struct nlattr *data[],
 			  struct netlink_ext_ack *extack)
 {
+	enum ifla_geneve_df df = GENEVE_DF_UNSET;
 	bool use_udp6_rx_checksums = false;
 	struct ip_tunnel_info info;
+	bool ttl_inherit = false;
 	bool metadata = false;
 	int err;
 
 	init_tnl_info(&info, GENEVE_UDP_PORT);
 	err = geneve_nl2info(tb, data, extack, &info, &metadata,
-			     &use_udp6_rx_checksums, false);
+			     &use_udp6_rx_checksums, &ttl_inherit, &df, false);
 	if (err)
 		return err;
 
 	err = geneve_configure(net, dev, extack, &info, metadata,
-			       use_udp6_rx_checksums);
+			       use_udp6_rx_checksums, ttl_inherit, df);
 	if (err)
 		return err;
 
@@ -1564,6 +1616,8 @@
 	struct ip_tunnel_info info;
 	bool metadata;
 	bool use_udp6_rx_checksums;
+	enum ifla_geneve_df df;
+	bool ttl_inherit;
 	int err;
 
 	/* If the geneve device is configured for metadata (or externally
@@ -1576,8 +1630,9 @@
 	memcpy(&info, &geneve->info, sizeof(info));
 	metadata = geneve->collect_md;
 	use_udp6_rx_checksums = geneve->use_udp6_rx_checksums;
+	ttl_inherit = geneve->ttl_inherit;
 	err = geneve_nl2info(tb, data, extack, &info, &metadata,
-			     &use_udp6_rx_checksums, true);
+			     &use_udp6_rx_checksums, &ttl_inherit, &df, true);
 	if (err)
 		return err;
 
@@ -1590,6 +1645,7 @@
 	geneve->info = info;
 	geneve->collect_md = metadata;
 	geneve->use_udp6_rx_checksums = use_udp6_rx_checksums;
+	geneve->ttl_inherit = ttl_inherit;
 	geneve_unquiesce(geneve, gs4, gs6);
 
 	return 0;
@@ -1609,12 +1665,14 @@
 		nla_total_size(sizeof(struct in6_addr)) + /* IFLA_GENEVE_REMOTE{6} */
 		nla_total_size(sizeof(__u8)) +  /* IFLA_GENEVE_TTL */
 		nla_total_size(sizeof(__u8)) +  /* IFLA_GENEVE_TOS */
+		nla_total_size(sizeof(__u8)) +	/* IFLA_GENEVE_DF */
 		nla_total_size(sizeof(__be32)) +  /* IFLA_GENEVE_LABEL */
 		nla_total_size(sizeof(__be16)) +  /* IFLA_GENEVE_PORT */
 		nla_total_size(0) +	 /* IFLA_GENEVE_COLLECT_METADATA */
 		nla_total_size(sizeof(__u8)) + /* IFLA_GENEVE_UDP_CSUM */
 		nla_total_size(sizeof(__u8)) + /* IFLA_GENEVE_UDP_ZERO_CSUM6_TX */
 		nla_total_size(sizeof(__u8)) + /* IFLA_GENEVE_UDP_ZERO_CSUM6_RX */
+		nla_total_size(sizeof(__u8)) + /* IFLA_GENEVE_TTL_INHERIT */
 		0;
 }
 
@@ -1622,6 +1680,7 @@
 {
 	struct geneve_dev *geneve = netdev_priv(dev);
 	struct ip_tunnel_info *info = &geneve->info;
+	bool ttl_inherit = geneve->ttl_inherit;
 	bool metadata = geneve->collect_md;
 	__u8 tmp_vni[3];
 	__u32 vni;
@@ -1655,6 +1714,9 @@
 	    nla_put_be32(skb, IFLA_GENEVE_LABEL, info->key.label))
 		goto nla_put_failure;
 
+	if (nla_put_u8(skb, IFLA_GENEVE_DF, geneve->df))
+		goto nla_put_failure;
+
 	if (nla_put_be16(skb, IFLA_GENEVE_PORT, info->key.tp_dst))
 		goto nla_put_failure;
 
@@ -1666,6 +1728,9 @@
 		       !geneve->use_udp6_rx_checksums))
 		goto nla_put_failure;
 #endif
+
+	if (nla_put_u8(skb, IFLA_GENEVE_TTL_INHERIT, ttl_inherit))
+		goto nla_put_failure;
 
 	return 0;
 
@@ -1698,12 +1763,13 @@
 
 	memset(tb, 0, sizeof(tb));
 	dev = rtnl_create_link(net, name, name_assign_type,
-			       &geneve_link_ops, tb);
+			       &geneve_link_ops, tb, NULL);
 	if (IS_ERR(dev))
 		return dev;
 
 	init_tnl_info(&info, dst_port);
-	err = geneve_configure(net, dev, NULL, &info, true, true);
+	err = geneve_configure(net, dev, NULL, &info,
+			       true, true, false, GENEVE_DF_UNSET);
 	if (err) {
 		free_netdev(dev);
 		return ERR_PTR(err);
