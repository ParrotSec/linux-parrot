--- conflicted
+++ resolved
@@ -671,8 +671,6 @@
 	return -EMSGSIZE;
 }
 
-<<<<<<< HEAD
-=======
 static size_t bond_get_linkxstats_size(const struct net_device *dev, int attr)
 {
 	switch (attr) {
@@ -738,7 +736,6 @@
 	return 0;
 }
 
->>>>>>> 407d19ab
 struct rtnl_link_ops bond_link_ops __read_mostly = {
 	.kind			= "bond",
 	.priv_size		= sizeof(struct bonding),
@@ -753,6 +750,8 @@
 	.get_num_tx_queues	= bond_get_num_tx_queues,
 	.get_num_rx_queues	= bond_get_num_tx_queues, /* Use the same number
 							     as for TX queues */
+	.fill_linkxstats        = bond_fill_linkxstats,
+	.get_linkxstats_size    = bond_get_linkxstats_size,
 	.slave_maxtype		= IFLA_BOND_SLAVE_MAX,
 	.slave_policy		= bond_slave_policy,
 	.slave_changelink	= bond_slave_changelink,
