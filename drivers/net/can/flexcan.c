// SPDX-License-Identifier: GPL-2.0
//
// flexcan.c - FLEXCAN CAN controller driver
//
// Copyright (c) 2005-2006 Varma Electronics Oy
// Copyright (c) 2009 Sascha Hauer, Pengutronix
// Copyright (c) 2010-2017 Pengutronix, Marc Kleine-Budde <kernel@pengutronix.de>
// Copyright (c) 2014 David Jander, Protonic Holland
//
// Based on code originally by Andrey Volkov <avolkov@varma-el.com>

#include <linux/bitfield.h>
#include <linux/can.h>
#include <linux/can/dev.h>
#include <linux/can/error.h>
#include <linux/can/led.h>
#include <linux/can/rx-offload.h>
#include <linux/clk.h>
#include <linux/delay.h>
#include <linux/interrupt.h>
#include <linux/io.h>
#include <linux/mfd/syscon.h>
#include <linux/module.h>
#include <linux/netdevice.h>
#include <linux/of.h>
#include <linux/of_device.h>
#include <linux/pinctrl/consumer.h>
#include <linux/platform_device.h>
#include <linux/pm_runtime.h>
#include <linux/regmap.h>
#include <linux/regulator/consumer.h>

#define DRV_NAME			"flexcan"

/* 8 for RX fifo and 2 error handling */
#define FLEXCAN_NAPI_WEIGHT		(8 + 2)

/* FLEXCAN module configuration register (CANMCR) bits */
#define FLEXCAN_MCR_MDIS		BIT(31)
#define FLEXCAN_MCR_FRZ			BIT(30)
#define FLEXCAN_MCR_FEN			BIT(29)
#define FLEXCAN_MCR_HALT		BIT(28)
#define FLEXCAN_MCR_NOT_RDY		BIT(27)
#define FLEXCAN_MCR_WAK_MSK		BIT(26)
#define FLEXCAN_MCR_SOFTRST		BIT(25)
#define FLEXCAN_MCR_FRZ_ACK		BIT(24)
#define FLEXCAN_MCR_SUPV		BIT(23)
#define FLEXCAN_MCR_SLF_WAK		BIT(22)
#define FLEXCAN_MCR_WRN_EN		BIT(21)
#define FLEXCAN_MCR_LPM_ACK		BIT(20)
#define FLEXCAN_MCR_WAK_SRC		BIT(19)
#define FLEXCAN_MCR_DOZE		BIT(18)
#define FLEXCAN_MCR_SRX_DIS		BIT(17)
#define FLEXCAN_MCR_IRMQ		BIT(16)
#define FLEXCAN_MCR_LPRIO_EN		BIT(13)
#define FLEXCAN_MCR_AEN			BIT(12)
#define FLEXCAN_MCR_FDEN		BIT(11)
/* MCR_MAXMB: maximum used MBs is MAXMB + 1 */
#define FLEXCAN_MCR_MAXMB(x)		((x) & 0x7f)
#define FLEXCAN_MCR_IDAM_A		(0x0 << 8)
#define FLEXCAN_MCR_IDAM_B		(0x1 << 8)
#define FLEXCAN_MCR_IDAM_C		(0x2 << 8)
#define FLEXCAN_MCR_IDAM_D		(0x3 << 8)

/* FLEXCAN control register (CANCTRL) bits */
#define FLEXCAN_CTRL_PRESDIV(x)		(((x) & 0xff) << 24)
#define FLEXCAN_CTRL_RJW(x)		(((x) & 0x03) << 22)
#define FLEXCAN_CTRL_PSEG1(x)		(((x) & 0x07) << 19)
#define FLEXCAN_CTRL_PSEG2(x)		(((x) & 0x07) << 16)
#define FLEXCAN_CTRL_BOFF_MSK		BIT(15)
#define FLEXCAN_CTRL_ERR_MSK		BIT(14)
#define FLEXCAN_CTRL_CLK_SRC		BIT(13)
#define FLEXCAN_CTRL_LPB		BIT(12)
#define FLEXCAN_CTRL_TWRN_MSK		BIT(11)
#define FLEXCAN_CTRL_RWRN_MSK		BIT(10)
#define FLEXCAN_CTRL_SMP		BIT(7)
#define FLEXCAN_CTRL_BOFF_REC		BIT(6)
#define FLEXCAN_CTRL_TSYN		BIT(5)
#define FLEXCAN_CTRL_LBUF		BIT(4)
#define FLEXCAN_CTRL_LOM		BIT(3)
#define FLEXCAN_CTRL_PROPSEG(x)		((x) & 0x07)
#define FLEXCAN_CTRL_ERR_BUS		(FLEXCAN_CTRL_ERR_MSK)
#define FLEXCAN_CTRL_ERR_STATE \
	(FLEXCAN_CTRL_TWRN_MSK | FLEXCAN_CTRL_RWRN_MSK | \
	 FLEXCAN_CTRL_BOFF_MSK)
#define FLEXCAN_CTRL_ERR_ALL \
	(FLEXCAN_CTRL_ERR_BUS | FLEXCAN_CTRL_ERR_STATE)

/* FLEXCAN control register 2 (CTRL2) bits */
#define FLEXCAN_CTRL2_ECRWRE		BIT(29)
#define FLEXCAN_CTRL2_WRMFRZ		BIT(28)
#define FLEXCAN_CTRL2_RFFN(x)		(((x) & 0x0f) << 24)
#define FLEXCAN_CTRL2_TASD(x)		(((x) & 0x1f) << 19)
#define FLEXCAN_CTRL2_MRP		BIT(18)
#define FLEXCAN_CTRL2_RRS		BIT(17)
#define FLEXCAN_CTRL2_EACEN		BIT(16)
#define FLEXCAN_CTRL2_ISOCANFDEN	BIT(12)

/* FLEXCAN memory error control register (MECR) bits */
#define FLEXCAN_MECR_ECRWRDIS		BIT(31)
#define FLEXCAN_MECR_HANCEI_MSK		BIT(19)
#define FLEXCAN_MECR_FANCEI_MSK		BIT(18)
#define FLEXCAN_MECR_CEI_MSK		BIT(16)
#define FLEXCAN_MECR_HAERRIE		BIT(15)
#define FLEXCAN_MECR_FAERRIE		BIT(14)
#define FLEXCAN_MECR_EXTERRIE		BIT(13)
#define FLEXCAN_MECR_RERRDIS		BIT(9)
#define FLEXCAN_MECR_ECCDIS		BIT(8)
#define FLEXCAN_MECR_NCEFAFRZ		BIT(7)

/* FLEXCAN error and status register (ESR) bits */
#define FLEXCAN_ESR_TWRN_INT		BIT(17)
#define FLEXCAN_ESR_RWRN_INT		BIT(16)
#define FLEXCAN_ESR_BIT1_ERR		BIT(15)
#define FLEXCAN_ESR_BIT0_ERR		BIT(14)
#define FLEXCAN_ESR_ACK_ERR		BIT(13)
#define FLEXCAN_ESR_CRC_ERR		BIT(12)
#define FLEXCAN_ESR_FRM_ERR		BIT(11)
#define FLEXCAN_ESR_STF_ERR		BIT(10)
#define FLEXCAN_ESR_TX_WRN		BIT(9)
#define FLEXCAN_ESR_RX_WRN		BIT(8)
#define FLEXCAN_ESR_IDLE		BIT(7)
#define FLEXCAN_ESR_TXRX		BIT(6)
#define FLEXCAN_EST_FLT_CONF_SHIFT	(4)
#define FLEXCAN_ESR_FLT_CONF_MASK	(0x3 << FLEXCAN_EST_FLT_CONF_SHIFT)
#define FLEXCAN_ESR_FLT_CONF_ACTIVE	(0x0 << FLEXCAN_EST_FLT_CONF_SHIFT)
#define FLEXCAN_ESR_FLT_CONF_PASSIVE	(0x1 << FLEXCAN_EST_FLT_CONF_SHIFT)
#define FLEXCAN_ESR_BOFF_INT		BIT(2)
#define FLEXCAN_ESR_ERR_INT		BIT(1)
#define FLEXCAN_ESR_WAK_INT		BIT(0)
#define FLEXCAN_ESR_ERR_BUS \
	(FLEXCAN_ESR_BIT1_ERR | FLEXCAN_ESR_BIT0_ERR | \
	 FLEXCAN_ESR_ACK_ERR | FLEXCAN_ESR_CRC_ERR | \
	 FLEXCAN_ESR_FRM_ERR | FLEXCAN_ESR_STF_ERR)
#define FLEXCAN_ESR_ERR_STATE \
	(FLEXCAN_ESR_TWRN_INT | FLEXCAN_ESR_RWRN_INT | FLEXCAN_ESR_BOFF_INT)
#define FLEXCAN_ESR_ERR_ALL \
	(FLEXCAN_ESR_ERR_BUS | FLEXCAN_ESR_ERR_STATE)
#define FLEXCAN_ESR_ALL_INT \
	(FLEXCAN_ESR_TWRN_INT | FLEXCAN_ESR_RWRN_INT | \
	 FLEXCAN_ESR_BOFF_INT | FLEXCAN_ESR_ERR_INT)

/* FLEXCAN Bit Timing register (CBT) bits */
#define FLEXCAN_CBT_BTF			BIT(31)
#define FLEXCAN_CBT_EPRESDIV_MASK	GENMASK(30, 21)
#define FLEXCAN_CBT_ERJW_MASK		GENMASK(20, 16)
#define FLEXCAN_CBT_EPROPSEG_MASK	GENMASK(15, 10)
#define FLEXCAN_CBT_EPSEG1_MASK		GENMASK(9, 5)
#define FLEXCAN_CBT_EPSEG2_MASK		GENMASK(4, 0)

/* FLEXCAN FD control register (FDCTRL) bits */
#define FLEXCAN_FDCTRL_FDRATE		BIT(31)
#define FLEXCAN_FDCTRL_MBDSR1		GENMASK(20, 19)
#define FLEXCAN_FDCTRL_MBDSR0		GENMASK(17, 16)
#define FLEXCAN_FDCTRL_MBDSR_8		0x0
#define FLEXCAN_FDCTRL_MBDSR_12		0x1
#define FLEXCAN_FDCTRL_MBDSR_32		0x2
#define FLEXCAN_FDCTRL_MBDSR_64		0x3
#define FLEXCAN_FDCTRL_TDCEN		BIT(15)
#define FLEXCAN_FDCTRL_TDCFAIL		BIT(14)
#define FLEXCAN_FDCTRL_TDCOFF		GENMASK(12, 8)
#define FLEXCAN_FDCTRL_TDCVAL		GENMASK(5, 0)

/* FLEXCAN FD Bit Timing register (FDCBT) bits */
#define FLEXCAN_FDCBT_FPRESDIV_MASK	GENMASK(29, 20)
#define FLEXCAN_FDCBT_FRJW_MASK		GENMASK(18, 16)
#define FLEXCAN_FDCBT_FPROPSEG_MASK	GENMASK(14, 10)
#define FLEXCAN_FDCBT_FPSEG1_MASK	GENMASK(7, 5)
#define FLEXCAN_FDCBT_FPSEG2_MASK	GENMASK(2, 0)

/* FLEXCAN interrupt flag register (IFLAG) bits */
/* Errata ERR005829 step7: Reserve first valid MB */
#define FLEXCAN_TX_MB_RESERVED_OFF_FIFO		8
#define FLEXCAN_TX_MB_RESERVED_OFF_TIMESTAMP	0
#define FLEXCAN_RX_MB_OFF_TIMESTAMP_FIRST	(FLEXCAN_TX_MB_RESERVED_OFF_TIMESTAMP + 1)
#define FLEXCAN_IFLAG_MB(x)		BIT_ULL(x)
#define FLEXCAN_IFLAG_RX_FIFO_OVERFLOW	BIT(7)
#define FLEXCAN_IFLAG_RX_FIFO_WARN	BIT(6)
#define FLEXCAN_IFLAG_RX_FIFO_AVAILABLE	BIT(5)

/* FLEXCAN message buffers */
#define FLEXCAN_MB_CODE_MASK		(0xf << 24)
#define FLEXCAN_MB_CODE_RX_BUSY_BIT	(0x1 << 24)
#define FLEXCAN_MB_CODE_RX_INACTIVE	(0x0 << 24)
#define FLEXCAN_MB_CODE_RX_EMPTY	(0x4 << 24)
#define FLEXCAN_MB_CODE_RX_FULL		(0x2 << 24)
#define FLEXCAN_MB_CODE_RX_OVERRUN	(0x6 << 24)
#define FLEXCAN_MB_CODE_RX_RANSWER	(0xa << 24)

#define FLEXCAN_MB_CODE_TX_INACTIVE	(0x8 << 24)
#define FLEXCAN_MB_CODE_TX_ABORT	(0x9 << 24)
#define FLEXCAN_MB_CODE_TX_DATA		(0xc << 24)
#define FLEXCAN_MB_CODE_TX_TANSWER	(0xe << 24)

#define FLEXCAN_MB_CNT_EDL		BIT(31)
#define FLEXCAN_MB_CNT_BRS		BIT(30)
#define FLEXCAN_MB_CNT_ESI		BIT(29)
#define FLEXCAN_MB_CNT_SRR		BIT(22)
#define FLEXCAN_MB_CNT_IDE		BIT(21)
#define FLEXCAN_MB_CNT_RTR		BIT(20)
#define FLEXCAN_MB_CNT_LENGTH(x)	(((x) & 0xf) << 16)
#define FLEXCAN_MB_CNT_TIMESTAMP(x)	((x) & 0xffff)

#define FLEXCAN_TIMEOUT_US		(250)

/* FLEXCAN hardware feature flags
 *
 * Below is some version info we got:
 *    SOC   Version   IP-Version  Glitch- [TR]WRN_INT IRQ Err Memory err RTR rece-   FD Mode
 *                                Filter? connected?  Passive detection  ption in MB Supported?
 *   MX25  FlexCAN2  03.00.00.00     no        no        no       no        no           no
 *   MX28  FlexCAN2  03.00.04.00    yes       yes        no       no        no           no
 *   MX35  FlexCAN2  03.00.00.00     no        no        no       no        no           no
 *   MX53  FlexCAN2  03.00.00.00    yes        no        no       no        no           no
 *   MX6s  FlexCAN3  10.00.12.00    yes       yes        no       no       yes           no
 *   MX8QM FlexCAN3  03.00.23.00    yes       yes        no       no       yes          yes
 *   MX8MP FlexCAN3  03.00.17.01    yes       yes        no      yes       yes          yes
 *   VF610 FlexCAN3  ?               no       yes        no      yes       yes?          no
 * LS1021A FlexCAN2  03.00.04.00     no       yes        no       no       yes           no
 * LX2160A FlexCAN3  03.00.23.00     no       yes        no      yes       yes          yes
 *
 * Some SOCs do not have the RX_WARN & TX_WARN interrupt line connected.
 */

/* [TR]WRN_INT not connected */
#define FLEXCAN_QUIRK_BROKEN_WERR_STATE BIT(1)
 /* Disable RX FIFO Global mask */
#define FLEXCAN_QUIRK_DISABLE_RXFG BIT(2)
/* Enable EACEN and RRS bit in ctrl2 */
#define FLEXCAN_QUIRK_ENABLE_EACEN_RRS  BIT(3)
/* Disable non-correctable errors interrupt and freeze mode */
#define FLEXCAN_QUIRK_DISABLE_MECR BIT(4)
/* Use timestamp based offloading */
#define FLEXCAN_QUIRK_USE_OFF_TIMESTAMP BIT(5)
/* No interrupt for error passive */
#define FLEXCAN_QUIRK_BROKEN_PERR_STATE BIT(6)
/* default to BE register access */
#define FLEXCAN_QUIRK_DEFAULT_BIG_ENDIAN BIT(7)
/* Setup stop mode to support wakeup */
#define FLEXCAN_QUIRK_SETUP_STOP_MODE BIT(8)
/* Support CAN-FD mode */
#define FLEXCAN_QUIRK_SUPPORT_FD BIT(9)
/* support memory detection and correction */
#define FLEXCAN_QUIRK_SUPPORT_ECC BIT(10)

/* Structure of the message buffer */
struct flexcan_mb {
	u32 can_ctrl;
	u32 can_id;
	u32 data[];
};

/* Structure of the hardware registers */
struct flexcan_regs {
	u32 mcr;		/* 0x00 */
	u32 ctrl;		/* 0x04 - Not affected by Soft Reset */
	u32 timer;		/* 0x08 */
	u32 tcr;		/* 0x0c */
	u32 rxgmask;		/* 0x10 - Not affected by Soft Reset */
	u32 rx14mask;		/* 0x14 - Not affected by Soft Reset */
	u32 rx15mask;		/* 0x18 - Not affected by Soft Reset */
	u32 ecr;		/* 0x1c */
	u32 esr;		/* 0x20 */
	u32 imask2;		/* 0x24 */
	u32 imask1;		/* 0x28 */
	u32 iflag2;		/* 0x2c */
	u32 iflag1;		/* 0x30 */
	union {			/* 0x34 */
		u32 gfwr_mx28;	/* MX28, MX53 */
		u32 ctrl2;	/* MX6, VF610 - Not affected by Soft Reset */
	};
	u32 esr2;		/* 0x38 */
	u32 imeur;		/* 0x3c */
	u32 lrfr;		/* 0x40 */
	u32 crcr;		/* 0x44 */
	u32 rxfgmask;		/* 0x48 */
	u32 rxfir;		/* 0x4c - Not affected by Soft Reset */
	u32 cbt;		/* 0x50 - Not affected by Soft Reset */
	u32 _reserved2;		/* 0x54 */
	u32 dbg1;		/* 0x58 */
	u32 dbg2;		/* 0x5c */
	u32 _reserved3[8];	/* 0x60 */
	u8 mb[2][512];		/* 0x80 - Not affected by Soft Reset */
	/* FIFO-mode:
	 *			MB
	 * 0x080...0x08f	0	RX message buffer
	 * 0x090...0x0df	1-5	reserved
	 * 0x0e0...0x0ff	6-7	8 entry ID table
	 *				(mx25, mx28, mx35, mx53)
	 * 0x0e0...0x2df	6-7..37	8..128 entry ID table
	 *				size conf'ed via ctrl2::RFFN
	 *				(mx6, vf610)
	 */
	u32 _reserved4[256];	/* 0x480 */
	u32 rximr[64];		/* 0x880 - Not affected by Soft Reset */
	u32 _reserved5[24];	/* 0x980 */
	u32 gfwr_mx6;		/* 0x9e0 - MX6 */
	u32 _reserved6[39];	/* 0x9e4 */
	u32 _rxfir[6];		/* 0xa80 */
	u32 _reserved8[2];	/* 0xa98 */
	u32 _rxmgmask;		/* 0xaa0 */
	u32 _rxfgmask;		/* 0xaa4 */
	u32 _rx14mask;		/* 0xaa8 */
	u32 _rx15mask;		/* 0xaac */
	u32 tx_smb[4];		/* 0xab0 */
	u32 rx_smb0[4];		/* 0xac0 */
	u32 rx_smb1[4];		/* 0xad0 */
	u32 mecr;		/* 0xae0 */
	u32 erriar;		/* 0xae4 */
	u32 erridpr;		/* 0xae8 */
	u32 errippr;		/* 0xaec */
	u32 rerrar;		/* 0xaf0 */
	u32 rerrdr;		/* 0xaf4 */
	u32 rerrsynr;		/* 0xaf8 */
	u32 errsr;		/* 0xafc */
	u32 _reserved7[64];	/* 0xb00 */
	u32 fdctrl;		/* 0xc00 - Not affected by Soft Reset */
	u32 fdcbt;		/* 0xc04 - Not affected by Soft Reset */
	u32 fdcrc;		/* 0xc08 */
	u32 _reserved9[199];	/* 0xc0c */
	u32 tx_smb_fd[18];	/* 0xf28 */
	u32 rx_smb0_fd[18];	/* 0xf70 */
	u32 rx_smb1_fd[18];	/* 0xfb8 */
};

static_assert(sizeof(struct flexcan_regs) ==  0x4 * 18 + 0xfb8);

struct flexcan_devtype_data {
	u32 quirks;		/* quirks needed for different IP cores */
};

struct flexcan_stop_mode {
	struct regmap *gpr;
	u8 req_gpr;
	u8 req_bit;
};

struct flexcan_priv {
	struct can_priv can;
	struct can_rx_offload offload;
	struct device *dev;

	struct flexcan_regs __iomem *regs;
	struct flexcan_mb __iomem *tx_mb;
	struct flexcan_mb __iomem *tx_mb_reserved;
	u8 tx_mb_idx;
	u8 mb_count;
	u8 mb_size;
	u8 clk_src;	/* clock source of CAN Protocol Engine */

	u64 rx_mask;
	u64 tx_mask;
	u32 reg_ctrl_default;

	struct clk *clk_ipg;
	struct clk *clk_per;
	const struct flexcan_devtype_data *devtype_data;
	struct regulator *reg_xceiver;
	struct flexcan_stop_mode stm;

	/* Read and Write APIs */
	u32 (*read)(void __iomem *addr);
	void (*write)(u32 val, void __iomem *addr);
};

static const struct flexcan_devtype_data fsl_p1010_devtype_data = {
	.quirks = FLEXCAN_QUIRK_BROKEN_WERR_STATE |
		FLEXCAN_QUIRK_BROKEN_PERR_STATE |
		FLEXCAN_QUIRK_DEFAULT_BIG_ENDIAN,
};

static const struct flexcan_devtype_data fsl_imx25_devtype_data = {
	.quirks = FLEXCAN_QUIRK_BROKEN_WERR_STATE |
		FLEXCAN_QUIRK_BROKEN_PERR_STATE,
};

static const struct flexcan_devtype_data fsl_imx28_devtype_data = {
	.quirks = FLEXCAN_QUIRK_BROKEN_PERR_STATE,
};

static const struct flexcan_devtype_data fsl_imx6q_devtype_data = {
	.quirks = FLEXCAN_QUIRK_DISABLE_RXFG | FLEXCAN_QUIRK_ENABLE_EACEN_RRS |
		FLEXCAN_QUIRK_USE_OFF_TIMESTAMP | FLEXCAN_QUIRK_BROKEN_PERR_STATE |
		FLEXCAN_QUIRK_SETUP_STOP_MODE,
};

static const struct flexcan_devtype_data fsl_imx8qm_devtype_data = {
	.quirks = FLEXCAN_QUIRK_DISABLE_RXFG | FLEXCAN_QUIRK_ENABLE_EACEN_RRS |
		FLEXCAN_QUIRK_USE_OFF_TIMESTAMP | FLEXCAN_QUIRK_BROKEN_PERR_STATE |
		FLEXCAN_QUIRK_SUPPORT_FD,
};

static struct flexcan_devtype_data fsl_imx8mp_devtype_data = {
	.quirks = FLEXCAN_QUIRK_DISABLE_RXFG | FLEXCAN_QUIRK_ENABLE_EACEN_RRS |
		FLEXCAN_QUIRK_DISABLE_MECR | FLEXCAN_QUIRK_USE_OFF_TIMESTAMP |
		FLEXCAN_QUIRK_BROKEN_PERR_STATE | FLEXCAN_QUIRK_SETUP_STOP_MODE |
		FLEXCAN_QUIRK_SUPPORT_FD | FLEXCAN_QUIRK_SUPPORT_ECC,
};

static const struct flexcan_devtype_data fsl_vf610_devtype_data = {
	.quirks = FLEXCAN_QUIRK_DISABLE_RXFG | FLEXCAN_QUIRK_ENABLE_EACEN_RRS |
		FLEXCAN_QUIRK_DISABLE_MECR | FLEXCAN_QUIRK_USE_OFF_TIMESTAMP |
		FLEXCAN_QUIRK_BROKEN_PERR_STATE | FLEXCAN_QUIRK_SUPPORT_ECC,
};

static const struct flexcan_devtype_data fsl_ls1021a_r2_devtype_data = {
	.quirks = FLEXCAN_QUIRK_DISABLE_RXFG | FLEXCAN_QUIRK_ENABLE_EACEN_RRS |
		FLEXCAN_QUIRK_BROKEN_PERR_STATE | FLEXCAN_QUIRK_USE_OFF_TIMESTAMP,
};

static const struct flexcan_devtype_data fsl_lx2160a_r1_devtype_data = {
	.quirks = FLEXCAN_QUIRK_DISABLE_RXFG | FLEXCAN_QUIRK_ENABLE_EACEN_RRS |
		FLEXCAN_QUIRK_DISABLE_MECR | FLEXCAN_QUIRK_BROKEN_PERR_STATE |
		FLEXCAN_QUIRK_USE_OFF_TIMESTAMP | FLEXCAN_QUIRK_SUPPORT_FD |
		FLEXCAN_QUIRK_SUPPORT_ECC,
};

static const struct can_bittiming_const flexcan_bittiming_const = {
	.name = DRV_NAME,
	.tseg1_min = 4,
	.tseg1_max = 16,
	.tseg2_min = 2,
	.tseg2_max = 8,
	.sjw_max = 4,
	.brp_min = 1,
	.brp_max = 256,
	.brp_inc = 1,
};

static const struct can_bittiming_const flexcan_fd_bittiming_const = {
	.name = DRV_NAME,
	.tseg1_min = 2,
	.tseg1_max = 96,
	.tseg2_min = 2,
	.tseg2_max = 32,
	.sjw_max = 16,
	.brp_min = 1,
	.brp_max = 1024,
	.brp_inc = 1,
};

static const struct can_bittiming_const flexcan_fd_data_bittiming_const = {
	.name = DRV_NAME,
	.tseg1_min = 2,
	.tseg1_max = 39,
	.tseg2_min = 2,
	.tseg2_max = 8,
	.sjw_max = 4,
	.brp_min = 1,
	.brp_max = 1024,
	.brp_inc = 1,
};

/* FlexCAN module is essentially modelled as a little-endian IP in most
 * SoCs, i.e the registers as well as the message buffer areas are
 * implemented in a little-endian fashion.
 *
 * However there are some SoCs (e.g. LS1021A) which implement the FlexCAN
 * module in a big-endian fashion (i.e the registers as well as the
 * message buffer areas are implemented in a big-endian way).
 *
 * In addition, the FlexCAN module can be found on SoCs having ARM or
 * PPC cores. So, we need to abstract off the register read/write
 * functions, ensuring that these cater to all the combinations of module
 * endianness and underlying CPU endianness.
 */
static inline u32 flexcan_read_be(void __iomem *addr)
{
	return ioread32be(addr);
}

static inline void flexcan_write_be(u32 val, void __iomem *addr)
{
	iowrite32be(val, addr);
}

static inline u32 flexcan_read_le(void __iomem *addr)
{
	return ioread32(addr);
}

static inline void flexcan_write_le(u32 val, void __iomem *addr)
{
	iowrite32(val, addr);
}

static struct flexcan_mb __iomem *flexcan_get_mb(const struct flexcan_priv *priv,
						 u8 mb_index)
{
	u8 bank_size;
	bool bank;

	if (WARN_ON(mb_index >= priv->mb_count))
		return NULL;

	bank_size = sizeof(priv->regs->mb[0]) / priv->mb_size;

	bank = mb_index >= bank_size;
	if (bank)
		mb_index -= bank_size;

	return (struct flexcan_mb __iomem *)
		(&priv->regs->mb[bank][priv->mb_size * mb_index]);
}

static int flexcan_low_power_enter_ack(struct flexcan_priv *priv)
{
	struct flexcan_regs __iomem *regs = priv->regs;
	unsigned int timeout = FLEXCAN_TIMEOUT_US / 10;

	while (timeout-- && !(priv->read(&regs->mcr) & FLEXCAN_MCR_LPM_ACK))
		udelay(10);

	if (!(priv->read(&regs->mcr) & FLEXCAN_MCR_LPM_ACK))
		return -ETIMEDOUT;

	return 0;
}

static int flexcan_low_power_exit_ack(struct flexcan_priv *priv)
{
	struct flexcan_regs __iomem *regs = priv->regs;
	unsigned int timeout = FLEXCAN_TIMEOUT_US / 10;

	while (timeout-- && (priv->read(&regs->mcr) & FLEXCAN_MCR_LPM_ACK))
		udelay(10);

	if (priv->read(&regs->mcr) & FLEXCAN_MCR_LPM_ACK)
		return -ETIMEDOUT;

	return 0;
}

static void flexcan_enable_wakeup_irq(struct flexcan_priv *priv, bool enable)
{
	struct flexcan_regs __iomem *regs = priv->regs;
	u32 reg_mcr;

	reg_mcr = priv->read(&regs->mcr);

	if (enable)
		reg_mcr |= FLEXCAN_MCR_WAK_MSK;
	else
		reg_mcr &= ~FLEXCAN_MCR_WAK_MSK;

	priv->write(reg_mcr, &regs->mcr);
}

static inline int flexcan_enter_stop_mode(struct flexcan_priv *priv)
{
	struct flexcan_regs __iomem *regs = priv->regs;
	u32 reg_mcr;

	reg_mcr = priv->read(&regs->mcr);
	reg_mcr |= FLEXCAN_MCR_SLF_WAK;
	priv->write(reg_mcr, &regs->mcr);

	/* enable stop request */
	regmap_update_bits(priv->stm.gpr, priv->stm.req_gpr,
			   1 << priv->stm.req_bit, 1 << priv->stm.req_bit);

	return flexcan_low_power_enter_ack(priv);
}

static inline int flexcan_exit_stop_mode(struct flexcan_priv *priv)
{
	struct flexcan_regs __iomem *regs = priv->regs;
	u32 reg_mcr;

	/* remove stop request */
	regmap_update_bits(priv->stm.gpr, priv->stm.req_gpr,
			   1 << priv->stm.req_bit, 0);

	reg_mcr = priv->read(&regs->mcr);
	reg_mcr &= ~FLEXCAN_MCR_SLF_WAK;
	priv->write(reg_mcr, &regs->mcr);

	return flexcan_low_power_exit_ack(priv);
}

static inline void flexcan_error_irq_enable(const struct flexcan_priv *priv)
{
	struct flexcan_regs __iomem *regs = priv->regs;
	u32 reg_ctrl = (priv->reg_ctrl_default | FLEXCAN_CTRL_ERR_MSK);

	priv->write(reg_ctrl, &regs->ctrl);
}

static inline void flexcan_error_irq_disable(const struct flexcan_priv *priv)
{
	struct flexcan_regs __iomem *regs = priv->regs;
	u32 reg_ctrl = (priv->reg_ctrl_default & ~FLEXCAN_CTRL_ERR_MSK);

	priv->write(reg_ctrl, &regs->ctrl);
}

static int flexcan_clks_enable(const struct flexcan_priv *priv)
{
	int err;

	err = clk_prepare_enable(priv->clk_ipg);
	if (err)
		return err;

	err = clk_prepare_enable(priv->clk_per);
	if (err)
		clk_disable_unprepare(priv->clk_ipg);

	return err;
}

static void flexcan_clks_disable(const struct flexcan_priv *priv)
{
	clk_disable_unprepare(priv->clk_per);
	clk_disable_unprepare(priv->clk_ipg);
}

static inline int flexcan_transceiver_enable(const struct flexcan_priv *priv)
{
	if (!priv->reg_xceiver)
		return 0;

	return regulator_enable(priv->reg_xceiver);
}

static inline int flexcan_transceiver_disable(const struct flexcan_priv *priv)
{
	if (!priv->reg_xceiver)
		return 0;

	return regulator_disable(priv->reg_xceiver);
}

static int flexcan_chip_enable(struct flexcan_priv *priv)
{
	struct flexcan_regs __iomem *regs = priv->regs;
	u32 reg;

	reg = priv->read(&regs->mcr);
	reg &= ~FLEXCAN_MCR_MDIS;
	priv->write(reg, &regs->mcr);

	return flexcan_low_power_exit_ack(priv);
}

static int flexcan_chip_disable(struct flexcan_priv *priv)
{
	struct flexcan_regs __iomem *regs = priv->regs;
	u32 reg;

	reg = priv->read(&regs->mcr);
	reg |= FLEXCAN_MCR_MDIS;
	priv->write(reg, &regs->mcr);

	return flexcan_low_power_enter_ack(priv);
}

static int flexcan_chip_freeze(struct flexcan_priv *priv)
{
	struct flexcan_regs __iomem *regs = priv->regs;
	unsigned int timeout = 1000 * 1000 * 10 / priv->can.bittiming.bitrate;
	u32 reg;

	reg = priv->read(&regs->mcr);
	reg |= FLEXCAN_MCR_FRZ | FLEXCAN_MCR_HALT;
	priv->write(reg, &regs->mcr);

	while (timeout-- && !(priv->read(&regs->mcr) & FLEXCAN_MCR_FRZ_ACK))
		udelay(100);

	if (!(priv->read(&regs->mcr) & FLEXCAN_MCR_FRZ_ACK))
		return -ETIMEDOUT;

	return 0;
}

static int flexcan_chip_unfreeze(struct flexcan_priv *priv)
{
	struct flexcan_regs __iomem *regs = priv->regs;
	unsigned int timeout = FLEXCAN_TIMEOUT_US / 10;
	u32 reg;

	reg = priv->read(&regs->mcr);
	reg &= ~FLEXCAN_MCR_HALT;
	priv->write(reg, &regs->mcr);

	while (timeout-- && (priv->read(&regs->mcr) & FLEXCAN_MCR_FRZ_ACK))
		udelay(10);

	if (priv->read(&regs->mcr) & FLEXCAN_MCR_FRZ_ACK)
		return -ETIMEDOUT;

	return 0;
}

static int flexcan_chip_softreset(struct flexcan_priv *priv)
{
	struct flexcan_regs __iomem *regs = priv->regs;
	unsigned int timeout = FLEXCAN_TIMEOUT_US / 10;

	priv->write(FLEXCAN_MCR_SOFTRST, &regs->mcr);
	while (timeout-- && (priv->read(&regs->mcr) & FLEXCAN_MCR_SOFTRST))
		udelay(10);

	if (priv->read(&regs->mcr) & FLEXCAN_MCR_SOFTRST)
		return -ETIMEDOUT;

	return 0;
}

static int __flexcan_get_berr_counter(const struct net_device *dev,
				      struct can_berr_counter *bec)
{
	const struct flexcan_priv *priv = netdev_priv(dev);
	struct flexcan_regs __iomem *regs = priv->regs;
	u32 reg = priv->read(&regs->ecr);

	bec->txerr = (reg >> 0) & 0xff;
	bec->rxerr = (reg >> 8) & 0xff;

	return 0;
}

static int flexcan_get_berr_counter(const struct net_device *dev,
				    struct can_berr_counter *bec)
{
	const struct flexcan_priv *priv = netdev_priv(dev);
	int err;

	err = pm_runtime_get_sync(priv->dev);
	if (err < 0) {
		pm_runtime_put_noidle(priv->dev);
		return err;
	}

	err = __flexcan_get_berr_counter(dev, bec);

	pm_runtime_put(priv->dev);

	return err;
}

static netdev_tx_t flexcan_start_xmit(struct sk_buff *skb, struct net_device *dev)
{
	const struct flexcan_priv *priv = netdev_priv(dev);
	struct canfd_frame *cfd = (struct canfd_frame *)skb->data;
	u32 can_id;
	u32 data;
	u32 ctrl = FLEXCAN_MB_CODE_TX_DATA | ((can_len2dlc(cfd->len)) << 16);
	int i;

	if (can_dropped_invalid_skb(dev, skb))
		return NETDEV_TX_OK;

	netif_stop_queue(dev);

	if (cfd->can_id & CAN_EFF_FLAG) {
		can_id = cfd->can_id & CAN_EFF_MASK;
		ctrl |= FLEXCAN_MB_CNT_IDE | FLEXCAN_MB_CNT_SRR;
	} else {
		can_id = (cfd->can_id & CAN_SFF_MASK) << 18;
	}

	if (cfd->can_id & CAN_RTR_FLAG)
		ctrl |= FLEXCAN_MB_CNT_RTR;

	if (can_is_canfd_skb(skb)) {
		ctrl |= FLEXCAN_MB_CNT_EDL;

		if (cfd->flags & CANFD_BRS)
			ctrl |= FLEXCAN_MB_CNT_BRS;
	}

	for (i = 0; i < cfd->len; i += sizeof(u32)) {
		data = be32_to_cpup((__be32 *)&cfd->data[i]);
		priv->write(data, &priv->tx_mb->data[i / sizeof(u32)]);
	}

	can_put_echo_skb(skb, dev, 0);

	priv->write(can_id, &priv->tx_mb->can_id);
	priv->write(ctrl, &priv->tx_mb->can_ctrl);

	/* Errata ERR005829 step8:
	 * Write twice INACTIVE(0x8) code to first MB.
	 */
	priv->write(FLEXCAN_MB_CODE_TX_INACTIVE,
		    &priv->tx_mb_reserved->can_ctrl);
	priv->write(FLEXCAN_MB_CODE_TX_INACTIVE,
		    &priv->tx_mb_reserved->can_ctrl);

	return NETDEV_TX_OK;
}

static void flexcan_irq_bus_err(struct net_device *dev, u32 reg_esr)
{
	struct flexcan_priv *priv = netdev_priv(dev);
	struct flexcan_regs __iomem *regs = priv->regs;
	struct sk_buff *skb;
	struct can_frame *cf;
	bool rx_errors = false, tx_errors = false;
	u32 timestamp;
	int err;

	timestamp = priv->read(&regs->timer) << 16;

	skb = alloc_can_err_skb(dev, &cf);
	if (unlikely(!skb))
		return;

	cf->can_id |= CAN_ERR_PROT | CAN_ERR_BUSERROR;

	if (reg_esr & FLEXCAN_ESR_BIT1_ERR) {
		netdev_dbg(dev, "BIT1_ERR irq\n");
		cf->data[2] |= CAN_ERR_PROT_BIT1;
		tx_errors = true;
	}
	if (reg_esr & FLEXCAN_ESR_BIT0_ERR) {
		netdev_dbg(dev, "BIT0_ERR irq\n");
		cf->data[2] |= CAN_ERR_PROT_BIT0;
		tx_errors = true;
	}
	if (reg_esr & FLEXCAN_ESR_ACK_ERR) {
		netdev_dbg(dev, "ACK_ERR irq\n");
		cf->can_id |= CAN_ERR_ACK;
		cf->data[3] = CAN_ERR_PROT_LOC_ACK;
		tx_errors = true;
	}
	if (reg_esr & FLEXCAN_ESR_CRC_ERR) {
		netdev_dbg(dev, "CRC_ERR irq\n");
		cf->data[2] |= CAN_ERR_PROT_BIT;
		cf->data[3] = CAN_ERR_PROT_LOC_CRC_SEQ;
		rx_errors = true;
	}
	if (reg_esr & FLEXCAN_ESR_FRM_ERR) {
		netdev_dbg(dev, "FRM_ERR irq\n");
		cf->data[2] |= CAN_ERR_PROT_FORM;
		rx_errors = true;
	}
	if (reg_esr & FLEXCAN_ESR_STF_ERR) {
		netdev_dbg(dev, "STF_ERR irq\n");
		cf->data[2] |= CAN_ERR_PROT_STUFF;
		rx_errors = true;
	}

	priv->can.can_stats.bus_error++;
	if (rx_errors)
		dev->stats.rx_errors++;
	if (tx_errors)
		dev->stats.tx_errors++;

	err = can_rx_offload_queue_sorted(&priv->offload, skb, timestamp);
	if (err)
		dev->stats.rx_fifo_errors++;
}

static void flexcan_irq_state(struct net_device *dev, u32 reg_esr)
{
	struct flexcan_priv *priv = netdev_priv(dev);
	struct flexcan_regs __iomem *regs = priv->regs;
	struct sk_buff *skb;
	struct can_frame *cf;
	enum can_state new_state, rx_state, tx_state;
	int flt;
	struct can_berr_counter bec;
	u32 timestamp;
	int err;

	flt = reg_esr & FLEXCAN_ESR_FLT_CONF_MASK;
	if (likely(flt == FLEXCAN_ESR_FLT_CONF_ACTIVE)) {
		tx_state = unlikely(reg_esr & FLEXCAN_ESR_TX_WRN) ?
			CAN_STATE_ERROR_WARNING : CAN_STATE_ERROR_ACTIVE;
		rx_state = unlikely(reg_esr & FLEXCAN_ESR_RX_WRN) ?
			CAN_STATE_ERROR_WARNING : CAN_STATE_ERROR_ACTIVE;
		new_state = max(tx_state, rx_state);
	} else {
		__flexcan_get_berr_counter(dev, &bec);
		new_state = flt == FLEXCAN_ESR_FLT_CONF_PASSIVE ?
			CAN_STATE_ERROR_PASSIVE : CAN_STATE_BUS_OFF;
		rx_state = bec.rxerr >= bec.txerr ? new_state : 0;
		tx_state = bec.rxerr <= bec.txerr ? new_state : 0;
	}

	/* state hasn't changed */
	if (likely(new_state == priv->can.state))
		return;

	timestamp = priv->read(&regs->timer) << 16;

	skb = alloc_can_err_skb(dev, &cf);
	if (unlikely(!skb))
		return;

	can_change_state(dev, cf, tx_state, rx_state);

	if (unlikely(new_state == CAN_STATE_BUS_OFF))
		can_bus_off(dev);

	err = can_rx_offload_queue_sorted(&priv->offload, skb, timestamp);
	if (err)
		dev->stats.rx_fifo_errors++;
}

static inline u64 flexcan_read64_mask(struct flexcan_priv *priv, void __iomem *addr, u64 mask)
{
	u64 reg = 0;

	if (upper_32_bits(mask))
		reg = (u64)priv->read(addr - 4) << 32;
	if (lower_32_bits(mask))
		reg |= priv->read(addr);

	return reg & mask;
}

static inline void flexcan_write64(struct flexcan_priv *priv, u64 val, void __iomem *addr)
{
	if (upper_32_bits(val))
		priv->write(upper_32_bits(val), addr - 4);
	if (lower_32_bits(val))
		priv->write(lower_32_bits(val), addr);
}

static inline u64 flexcan_read_reg_iflag_rx(struct flexcan_priv *priv)
{
	return flexcan_read64_mask(priv, &priv->regs->iflag1, priv->rx_mask);
}

static inline u64 flexcan_read_reg_iflag_tx(struct flexcan_priv *priv)
{
	return flexcan_read64_mask(priv, &priv->regs->iflag1, priv->tx_mask);
}

static inline struct flexcan_priv *rx_offload_to_priv(struct can_rx_offload *offload)
{
	return container_of(offload, struct flexcan_priv, offload);
}

static struct sk_buff *flexcan_mailbox_read(struct can_rx_offload *offload,
					    unsigned int n, u32 *timestamp,
					    bool drop)
{
	struct flexcan_priv *priv = rx_offload_to_priv(offload);
	struct flexcan_regs __iomem *regs = priv->regs;
	struct flexcan_mb __iomem *mb;
	struct sk_buff *skb;
	struct canfd_frame *cfd;
	u32 reg_ctrl, reg_id, reg_iflag1;
	int i;

	if (unlikely(drop)) {
		skb = ERR_PTR(-ENOBUFS);
		goto mark_as_read;
	}

	mb = flexcan_get_mb(priv, n);

	if (priv->devtype_data->quirks & FLEXCAN_QUIRK_USE_OFF_TIMESTAMP) {
		u32 code;

		do {
			reg_ctrl = priv->read(&mb->can_ctrl);
		} while (reg_ctrl & FLEXCAN_MB_CODE_RX_BUSY_BIT);

		/* is this MB empty? */
		code = reg_ctrl & FLEXCAN_MB_CODE_MASK;
		if ((code != FLEXCAN_MB_CODE_RX_FULL) &&
		    (code != FLEXCAN_MB_CODE_RX_OVERRUN))
			return NULL;

		if (code == FLEXCAN_MB_CODE_RX_OVERRUN) {
			/* This MB was overrun, we lost data */
			offload->dev->stats.rx_over_errors++;
			offload->dev->stats.rx_errors++;
		}
	} else {
		reg_iflag1 = priv->read(&regs->iflag1);
		if (!(reg_iflag1 & FLEXCAN_IFLAG_RX_FIFO_AVAILABLE))
			return NULL;

		reg_ctrl = priv->read(&mb->can_ctrl);
	}

	if (reg_ctrl & FLEXCAN_MB_CNT_EDL)
		skb = alloc_canfd_skb(offload->dev, &cfd);
	else
		skb = alloc_can_skb(offload->dev, (struct can_frame **)&cfd);
	if (unlikely(!skb)) {
		skb = ERR_PTR(-ENOMEM);
		goto mark_as_read;
	}

	/* increase timstamp to full 32 bit */
	*timestamp = reg_ctrl << 16;

	reg_id = priv->read(&mb->can_id);
	if (reg_ctrl & FLEXCAN_MB_CNT_IDE)
		cfd->can_id = ((reg_id >> 0) & CAN_EFF_MASK) | CAN_EFF_FLAG;
	else
		cfd->can_id = (reg_id >> 18) & CAN_SFF_MASK;

	if (reg_ctrl & FLEXCAN_MB_CNT_EDL) {
		cfd->len = can_dlc2len(get_canfd_dlc((reg_ctrl >> 16) & 0xf));

		if (reg_ctrl & FLEXCAN_MB_CNT_BRS)
			cfd->flags |= CANFD_BRS;
	} else {
		cfd->len = get_can_dlc((reg_ctrl >> 16) & 0xf);
<<<<<<< HEAD

		if (reg_ctrl & FLEXCAN_MB_CNT_RTR)
			cfd->can_id |= CAN_RTR_FLAG;
	}

=======

		if (reg_ctrl & FLEXCAN_MB_CNT_RTR)
			cfd->can_id |= CAN_RTR_FLAG;
	}

>>>>>>> 4e026225
	if (reg_ctrl & FLEXCAN_MB_CNT_ESI)
		cfd->flags |= CANFD_ESI;

	for (i = 0; i < cfd->len; i += sizeof(u32)) {
		__be32 data = cpu_to_be32(priv->read(&mb->data[i / sizeof(u32)]));
		*(__be32 *)(cfd->data + i) = data;
	}

 mark_as_read:
	if (priv->devtype_data->quirks & FLEXCAN_QUIRK_USE_OFF_TIMESTAMP)
		flexcan_write64(priv, FLEXCAN_IFLAG_MB(n), &regs->iflag1);
	else
		priv->write(FLEXCAN_IFLAG_RX_FIFO_AVAILABLE, &regs->iflag1);

	/* Read the Free Running Timer. It is optional but recommended
	 * to unlock Mailbox as soon as possible and make it available
	 * for reception.
	 */
	priv->read(&regs->timer);

	return skb;
}

static irqreturn_t flexcan_irq(int irq, void *dev_id)
{
	struct net_device *dev = dev_id;
	struct net_device_stats *stats = &dev->stats;
	struct flexcan_priv *priv = netdev_priv(dev);
	struct flexcan_regs __iomem *regs = priv->regs;
	irqreturn_t handled = IRQ_NONE;
	u64 reg_iflag_tx;
	u32 reg_esr;
	enum can_state last_state = priv->can.state;

	/* reception interrupt */
	if (priv->devtype_data->quirks & FLEXCAN_QUIRK_USE_OFF_TIMESTAMP) {
		u64 reg_iflag_rx;
		int ret;

		while ((reg_iflag_rx = flexcan_read_reg_iflag_rx(priv))) {
			handled = IRQ_HANDLED;
			ret = can_rx_offload_irq_offload_timestamp(&priv->offload,
								   reg_iflag_rx);
			if (!ret)
				break;
		}
	} else {
		u32 reg_iflag1;

		reg_iflag1 = priv->read(&regs->iflag1);
		if (reg_iflag1 & FLEXCAN_IFLAG_RX_FIFO_AVAILABLE) {
			handled = IRQ_HANDLED;
			can_rx_offload_irq_offload_fifo(&priv->offload);
		}

		/* FIFO overflow interrupt */
		if (reg_iflag1 & FLEXCAN_IFLAG_RX_FIFO_OVERFLOW) {
			handled = IRQ_HANDLED;
			priv->write(FLEXCAN_IFLAG_RX_FIFO_OVERFLOW,
				    &regs->iflag1);
			dev->stats.rx_over_errors++;
			dev->stats.rx_errors++;
		}
	}

	reg_iflag_tx = flexcan_read_reg_iflag_tx(priv);

	/* transmission complete interrupt */
	if (reg_iflag_tx & priv->tx_mask) {
		u32 reg_ctrl = priv->read(&priv->tx_mb->can_ctrl);

		handled = IRQ_HANDLED;
		stats->tx_bytes += can_rx_offload_get_echo_skb(&priv->offload,
							       0, reg_ctrl << 16);
		stats->tx_packets++;
		can_led_event(dev, CAN_LED_EVENT_TX);

		/* after sending a RTR frame MB is in RX mode */
		priv->write(FLEXCAN_MB_CODE_TX_INACTIVE,
			    &priv->tx_mb->can_ctrl);
		flexcan_write64(priv, priv->tx_mask, &regs->iflag1);
		netif_wake_queue(dev);
	}

	reg_esr = priv->read(&regs->esr);

	/* ACK all bus error, state change and wake IRQ sources */
	if (reg_esr & (FLEXCAN_ESR_ALL_INT | FLEXCAN_ESR_WAK_INT)) {
		handled = IRQ_HANDLED;
		priv->write(reg_esr & (FLEXCAN_ESR_ALL_INT | FLEXCAN_ESR_WAK_INT), &regs->esr);
	}

	/* state change interrupt or broken error state quirk fix is enabled */
	if ((reg_esr & FLEXCAN_ESR_ERR_STATE) ||
	    (priv->devtype_data->quirks & (FLEXCAN_QUIRK_BROKEN_WERR_STATE |
					   FLEXCAN_QUIRK_BROKEN_PERR_STATE)))
		flexcan_irq_state(dev, reg_esr);

	/* bus error IRQ - handle if bus error reporting is activated */
	if ((reg_esr & FLEXCAN_ESR_ERR_BUS) &&
	    (priv->can.ctrlmode & CAN_CTRLMODE_BERR_REPORTING))
		flexcan_irq_bus_err(dev, reg_esr);

	/* availability of error interrupt among state transitions in case
	 * bus error reporting is de-activated and
	 * FLEXCAN_QUIRK_BROKEN_PERR_STATE is enabled:
	 *  +--------------------------------------------------------------+
	 *  | +----------------------------------------------+ [stopped /  |
	 *  | |                                              |  sleeping] -+
	 *  +-+-> active <-> warning <-> passive -> bus off -+
	 *        ___________^^^^^^^^^^^^_______________________________
	 *        disabled(1)  enabled             disabled
	 *
	 * (1): enabled if FLEXCAN_QUIRK_BROKEN_WERR_STATE is enabled
	 */
	if ((last_state != priv->can.state) &&
	    (priv->devtype_data->quirks & FLEXCAN_QUIRK_BROKEN_PERR_STATE) &&
	    !(priv->can.ctrlmode & CAN_CTRLMODE_BERR_REPORTING)) {
		switch (priv->can.state) {
		case CAN_STATE_ERROR_ACTIVE:
			if (priv->devtype_data->quirks &
			    FLEXCAN_QUIRK_BROKEN_WERR_STATE)
				flexcan_error_irq_enable(priv);
			else
				flexcan_error_irq_disable(priv);
			break;

		case CAN_STATE_ERROR_WARNING:
			flexcan_error_irq_enable(priv);
			break;

		case CAN_STATE_ERROR_PASSIVE:
		case CAN_STATE_BUS_OFF:
			flexcan_error_irq_disable(priv);
			break;

		default:
			break;
		}
	}

	return handled;
}

static void flexcan_set_bittiming_ctrl(const struct net_device *dev)
{
	const struct flexcan_priv *priv = netdev_priv(dev);
	const struct can_bittiming *bt = &priv->can.bittiming;
	struct flexcan_regs __iomem *regs = priv->regs;
	u32 reg;

	reg = priv->read(&regs->ctrl);
	reg &= ~(FLEXCAN_CTRL_PRESDIV(0xff) |
		 FLEXCAN_CTRL_RJW(0x3) |
		 FLEXCAN_CTRL_PSEG1(0x7) |
		 FLEXCAN_CTRL_PSEG2(0x7) |
		 FLEXCAN_CTRL_PROPSEG(0x7));

	reg |= FLEXCAN_CTRL_PRESDIV(bt->brp - 1) |
		FLEXCAN_CTRL_PSEG1(bt->phase_seg1 - 1) |
		FLEXCAN_CTRL_PSEG2(bt->phase_seg2 - 1) |
		FLEXCAN_CTRL_RJW(bt->sjw - 1) |
		FLEXCAN_CTRL_PROPSEG(bt->prop_seg - 1);

	netdev_dbg(dev, "writing ctrl=0x%08x\n", reg);
	priv->write(reg, &regs->ctrl);

	/* print chip status */
	netdev_dbg(dev, "%s: mcr=0x%08x ctrl=0x%08x\n", __func__,
		   priv->read(&regs->mcr), priv->read(&regs->ctrl));
}

static void flexcan_set_bittiming_cbt(const struct net_device *dev)
{
	struct flexcan_priv *priv = netdev_priv(dev);
	struct can_bittiming *bt = &priv->can.bittiming;
	struct can_bittiming *dbt = &priv->can.data_bittiming;
	struct flexcan_regs __iomem *regs = priv->regs;
	u32 reg_cbt, reg_fdctrl;

	/* CBT */
	/* CBT[EPSEG1] is 5 bit long and CBT[EPROPSEG] is 6 bit
	 * long. The can_calc_bittiming() tries to divide the tseg1
	 * equally between phase_seg1 and prop_seg, which may not fit
	 * in CBT register. Therefore, if phase_seg1 is more than
	 * possible value, increase prop_seg and decrease phase_seg1.
	 */
	if (bt->phase_seg1 > 0x20) {
		bt->prop_seg += (bt->phase_seg1 - 0x20);
		bt->phase_seg1 = 0x20;
	}

	reg_cbt = FLEXCAN_CBT_BTF |
		FIELD_PREP(FLEXCAN_CBT_EPRESDIV_MASK, bt->brp - 1) |
		FIELD_PREP(FLEXCAN_CBT_ERJW_MASK, bt->sjw - 1) |
		FIELD_PREP(FLEXCAN_CBT_EPROPSEG_MASK, bt->prop_seg - 1) |
		FIELD_PREP(FLEXCAN_CBT_EPSEG1_MASK, bt->phase_seg1 - 1) |
		FIELD_PREP(FLEXCAN_CBT_EPSEG2_MASK, bt->phase_seg2 - 1);

	netdev_dbg(dev, "writing cbt=0x%08x\n", reg_cbt);
	priv->write(reg_cbt, &regs->cbt);

	if (priv->can.ctrlmode & CAN_CTRLMODE_FD) {
		u32 reg_fdcbt, reg_ctrl2;

		if (bt->brp != dbt->brp)
			netdev_warn(dev, "Data brp=%d and brp=%d don't match, this may result in a phase error. Consider using different bitrate and/or data bitrate.\n",
				    dbt->brp, bt->brp);

		/* FDCBT */
		/* FDCBT[FPSEG1] is 3 bit long and FDCBT[FPROPSEG] is
		 * 5 bit long. The can_calc_bittiming tries to divide
		 * the tseg1 equally between phase_seg1 and prop_seg,
		 * which may not fit in FDCBT register. Therefore, if
		 * phase_seg1 is more than possible value, increase
		 * prop_seg and decrease phase_seg1
		 */
		if (dbt->phase_seg1 > 0x8) {
			dbt->prop_seg += (dbt->phase_seg1 - 0x8);
			dbt->phase_seg1 = 0x8;
		}

		reg_fdcbt = priv->read(&regs->fdcbt);
		reg_fdcbt &= ~(FIELD_PREP(FLEXCAN_FDCBT_FPRESDIV_MASK, 0x3ff) |
			       FIELD_PREP(FLEXCAN_FDCBT_FRJW_MASK, 0x7) |
			       FIELD_PREP(FLEXCAN_FDCBT_FPROPSEG_MASK, 0x1f) |
			       FIELD_PREP(FLEXCAN_FDCBT_FPSEG1_MASK, 0x7) |
			       FIELD_PREP(FLEXCAN_FDCBT_FPSEG2_MASK, 0x7));

		reg_fdcbt |= FIELD_PREP(FLEXCAN_FDCBT_FPRESDIV_MASK, dbt->brp - 1) |
			FIELD_PREP(FLEXCAN_FDCBT_FRJW_MASK, dbt->sjw - 1) |
			FIELD_PREP(FLEXCAN_FDCBT_FPROPSEG_MASK, dbt->prop_seg) |
			FIELD_PREP(FLEXCAN_FDCBT_FPSEG1_MASK, dbt->phase_seg1 - 1) |
			FIELD_PREP(FLEXCAN_FDCBT_FPSEG2_MASK, dbt->phase_seg2 - 1);

		netdev_dbg(dev, "writing fdcbt=0x%08x\n", reg_fdcbt);
		priv->write(reg_fdcbt, &regs->fdcbt);

		/* CTRL2 */
		reg_ctrl2 = priv->read(&regs->ctrl2);
		reg_ctrl2 &= ~FLEXCAN_CTRL2_ISOCANFDEN;
		if (!(priv->can.ctrlmode & CAN_CTRLMODE_FD_NON_ISO))
			reg_ctrl2 |= FLEXCAN_CTRL2_ISOCANFDEN;

		netdev_dbg(dev, "writing ctrl2=0x%08x\n", reg_ctrl2);
		priv->write(reg_ctrl2, &regs->ctrl2);
	}

	/* FDCTRL */
	reg_fdctrl = priv->read(&regs->fdctrl);
	reg_fdctrl &= ~(FLEXCAN_FDCTRL_FDRATE |
			FIELD_PREP(FLEXCAN_FDCTRL_TDCOFF, 0x1f));

	if (priv->can.ctrlmode & CAN_CTRLMODE_FD) {
		reg_fdctrl |= FLEXCAN_FDCTRL_FDRATE;

		if (priv->can.ctrlmode & CAN_CTRLMODE_LOOPBACK) {
			/* TDC must be disabled for Loop Back mode */
			reg_fdctrl &= ~FLEXCAN_FDCTRL_TDCEN;
		} else {
			reg_fdctrl |= FLEXCAN_FDCTRL_TDCEN |
				FIELD_PREP(FLEXCAN_FDCTRL_TDCOFF,
					   ((dbt->phase_seg1 - 1) +
					    dbt->prop_seg + 2) *
					   ((dbt->brp - 1 ) + 1));
		}
	}

	netdev_dbg(dev, "writing fdctrl=0x%08x\n", reg_fdctrl);
	priv->write(reg_fdctrl, &regs->fdctrl);

	netdev_dbg(dev, "%s: mcr=0x%08x ctrl=0x%08x ctrl2=0x%08x fdctrl=0x%08x cbt=0x%08x fdcbt=0x%08x\n",
		   __func__,
		   priv->read(&regs->mcr), priv->read(&regs->ctrl),
		   priv->read(&regs->ctrl2), priv->read(&regs->fdctrl),
		   priv->read(&regs->cbt), priv->read(&regs->fdcbt));
}

static void flexcan_set_bittiming(struct net_device *dev)
{
	const struct flexcan_priv *priv = netdev_priv(dev);
	struct flexcan_regs __iomem *regs = priv->regs;
	u32 reg;

	reg = priv->read(&regs->ctrl);
	reg &= ~(FLEXCAN_CTRL_LPB | FLEXCAN_CTRL_SMP |
		 FLEXCAN_CTRL_LOM);

	if (priv->can.ctrlmode & CAN_CTRLMODE_LOOPBACK)
		reg |= FLEXCAN_CTRL_LPB;
	if (priv->can.ctrlmode & CAN_CTRLMODE_LISTENONLY)
		reg |= FLEXCAN_CTRL_LOM;
	if (priv->can.ctrlmode & CAN_CTRLMODE_3_SAMPLES)
		reg |= FLEXCAN_CTRL_SMP;

	netdev_dbg(dev, "writing ctrl=0x%08x\n", reg);
	priv->write(reg, &regs->ctrl);

	if (priv->can.ctrlmode_supported & CAN_CTRLMODE_FD)
		return flexcan_set_bittiming_cbt(dev);
	else
		return flexcan_set_bittiming_ctrl(dev);
}

static void flexcan_ram_init(struct net_device *dev)
{
	struct flexcan_priv *priv = netdev_priv(dev);
	struct flexcan_regs __iomem *regs = priv->regs;
	u32 reg_ctrl2;

	/* 11.8.3.13 Detection and correction of memory errors:
	 * CTRL2[WRMFRZ] grants write access to all memory positions
	 * that require initialization, ranging from 0x080 to 0xADF
	 * and from 0xF28 to 0xFFF when the CAN FD feature is enabled.
	 * The RXMGMASK, RX14MASK, RX15MASK, and RXFGMASK registers
	 * need to be initialized as well. MCR[RFEN] must not be set
	 * during memory initialization.
	 */
	reg_ctrl2 = priv->read(&regs->ctrl2);
	reg_ctrl2 |= FLEXCAN_CTRL2_WRMFRZ;
	priv->write(reg_ctrl2, &regs->ctrl2);

	memset_io(&regs->mb[0][0], 0,
		  offsetof(struct flexcan_regs, rx_smb1[3]) -
		  offsetof(struct flexcan_regs, mb[0][0]) + 0x4);

	if (priv->can.ctrlmode & CAN_CTRLMODE_FD)
		memset_io(&regs->tx_smb_fd[0], 0,
			  offsetof(struct flexcan_regs, rx_smb1_fd[17]) -
			  offsetof(struct flexcan_regs, tx_smb_fd[0]) + 0x4);

	reg_ctrl2 &= ~FLEXCAN_CTRL2_WRMFRZ;
	priv->write(reg_ctrl2, &regs->ctrl2);
}

/* flexcan_chip_start
 *
 * this functions is entered with clocks enabled
 *
 */
static int flexcan_chip_start(struct net_device *dev)
{
	struct flexcan_priv *priv = netdev_priv(dev);
	struct flexcan_regs __iomem *regs = priv->regs;
	u32 reg_mcr, reg_ctrl, reg_ctrl2, reg_mecr;
	u64 reg_imask;
	int err, i;
	struct flexcan_mb __iomem *mb;

	/* enable module */
	err = flexcan_chip_enable(priv);
	if (err)
		return err;

	/* soft reset */
	err = flexcan_chip_softreset(priv);
	if (err)
		goto out_chip_disable;

	if (priv->devtype_data->quirks & FLEXCAN_QUIRK_SUPPORT_ECC)
		flexcan_ram_init(dev);

	flexcan_set_bittiming(dev);

	/* set freeze, halt */
	err = flexcan_chip_freeze(priv);
	if (err)
		goto out_chip_disable;

	/* MCR
	 *
	 * only supervisor access
	 * enable warning int
	 * enable individual RX masking
	 * choose format C
	 * set max mailbox number
	 */
	reg_mcr = priv->read(&regs->mcr);
	reg_mcr &= ~FLEXCAN_MCR_MAXMB(0xff);
	reg_mcr |= FLEXCAN_MCR_SUPV | FLEXCAN_MCR_WRN_EN | FLEXCAN_MCR_IRMQ |
		FLEXCAN_MCR_IDAM_C | FLEXCAN_MCR_MAXMB(priv->tx_mb_idx);

	/* MCR
	 *
	 * FIFO:
	 * - disable for timestamp mode
	 * - enable for FIFO mode
	 */
	if (priv->devtype_data->quirks & FLEXCAN_QUIRK_USE_OFF_TIMESTAMP)
		reg_mcr &= ~FLEXCAN_MCR_FEN;
	else
		reg_mcr |= FLEXCAN_MCR_FEN;

	/* MCR
	 *
	 * NOTE: In loopback mode, the CAN_MCR[SRXDIS] cannot be
	 *       asserted because this will impede the self reception
	 *       of a transmitted message. This is not documented in
	 *       earlier versions of flexcan block guide.
	 *
	 * Self Reception:
	 * - enable Self Reception for loopback mode
	 *   (by clearing "Self Reception Disable" bit)
	 * - disable for normal operation
	 */
	if (priv->can.ctrlmode & CAN_CTRLMODE_LOOPBACK)
		reg_mcr &= ~FLEXCAN_MCR_SRX_DIS;
	else
		reg_mcr |= FLEXCAN_MCR_SRX_DIS;

	/* MCR - CAN-FD */
	if (priv->can.ctrlmode & CAN_CTRLMODE_FD)
		reg_mcr |= FLEXCAN_MCR_FDEN;
	else
		reg_mcr &= ~FLEXCAN_MCR_FDEN;

	netdev_dbg(dev, "%s: writing mcr=0x%08x", __func__, reg_mcr);
	priv->write(reg_mcr, &regs->mcr);

	/* CTRL
	 *
	 * disable timer sync feature
	 *
	 * disable auto busoff recovery
	 * transmit lowest buffer first
	 *
	 * enable tx and rx warning interrupt
	 * enable bus off interrupt
	 * (== FLEXCAN_CTRL_ERR_STATE)
	 */
	reg_ctrl = priv->read(&regs->ctrl);
	reg_ctrl &= ~FLEXCAN_CTRL_TSYN;
	reg_ctrl |= FLEXCAN_CTRL_BOFF_REC | FLEXCAN_CTRL_LBUF |
		FLEXCAN_CTRL_ERR_STATE;

	/* enable the "error interrupt" (FLEXCAN_CTRL_ERR_MSK),
	 * on most Flexcan cores, too. Otherwise we don't get
	 * any error warning or passive interrupts.
	 */
	if (priv->devtype_data->quirks & FLEXCAN_QUIRK_BROKEN_WERR_STATE ||
	    priv->can.ctrlmode & CAN_CTRLMODE_BERR_REPORTING)
		reg_ctrl |= FLEXCAN_CTRL_ERR_MSK;
	else
		reg_ctrl &= ~FLEXCAN_CTRL_ERR_MSK;

	/* save for later use */
	priv->reg_ctrl_default = reg_ctrl;
	/* leave interrupts disabled for now */
	reg_ctrl &= ~FLEXCAN_CTRL_ERR_ALL;
	netdev_dbg(dev, "%s: writing ctrl=0x%08x", __func__, reg_ctrl);
	priv->write(reg_ctrl, &regs->ctrl);

	if ((priv->devtype_data->quirks & FLEXCAN_QUIRK_ENABLE_EACEN_RRS)) {
		reg_ctrl2 = priv->read(&regs->ctrl2);
		reg_ctrl2 |= FLEXCAN_CTRL2_EACEN | FLEXCAN_CTRL2_RRS;
		priv->write(reg_ctrl2, &regs->ctrl2);
	}

	if (priv->can.ctrlmode_supported & CAN_CTRLMODE_FD) {
		u32 reg_fdctrl;

		reg_fdctrl = priv->read(&regs->fdctrl);
		reg_fdctrl &= ~(FIELD_PREP(FLEXCAN_FDCTRL_MBDSR1, 0x3) |
				FIELD_PREP(FLEXCAN_FDCTRL_MBDSR0, 0x3));

		if (priv->can.ctrlmode & CAN_CTRLMODE_FD) {
			reg_fdctrl |=
				FIELD_PREP(FLEXCAN_FDCTRL_MBDSR1,
					   FLEXCAN_FDCTRL_MBDSR_64) |
				FIELD_PREP(FLEXCAN_FDCTRL_MBDSR0,
					   FLEXCAN_FDCTRL_MBDSR_64);
		} else {
			reg_fdctrl |=
				FIELD_PREP(FLEXCAN_FDCTRL_MBDSR1,
					   FLEXCAN_FDCTRL_MBDSR_8) |
				FIELD_PREP(FLEXCAN_FDCTRL_MBDSR0,
					   FLEXCAN_FDCTRL_MBDSR_8);
		}

		netdev_dbg(dev, "%s: writing fdctrl=0x%08x",
			   __func__, reg_fdctrl);
		priv->write(reg_fdctrl, &regs->fdctrl);
	}

	if (priv->devtype_data->quirks & FLEXCAN_QUIRK_USE_OFF_TIMESTAMP) {
		for (i = priv->offload.mb_first; i <= priv->offload.mb_last; i++) {
			mb = flexcan_get_mb(priv, i);
			priv->write(FLEXCAN_MB_CODE_RX_EMPTY,
				    &mb->can_ctrl);
		}
	} else {
		/* clear and invalidate unused mailboxes first */
		for (i = FLEXCAN_TX_MB_RESERVED_OFF_FIFO; i < priv->mb_count; i++) {
			mb = flexcan_get_mb(priv, i);
			priv->write(FLEXCAN_MB_CODE_RX_INACTIVE,
				    &mb->can_ctrl);
		}
	}

	/* Errata ERR005829: mark first TX mailbox as INACTIVE */
	priv->write(FLEXCAN_MB_CODE_TX_INACTIVE,
		    &priv->tx_mb_reserved->can_ctrl);

	/* mark TX mailbox as INACTIVE */
	priv->write(FLEXCAN_MB_CODE_TX_INACTIVE,
		    &priv->tx_mb->can_ctrl);

	/* acceptance mask/acceptance code (accept everything) */
	priv->write(0x0, &regs->rxgmask);
	priv->write(0x0, &regs->rx14mask);
	priv->write(0x0, &regs->rx15mask);

	if (priv->devtype_data->quirks & FLEXCAN_QUIRK_DISABLE_RXFG)
		priv->write(0x0, &regs->rxfgmask);

	/* clear acceptance filters */
	for (i = 0; i < priv->mb_count; i++)
		priv->write(0, &regs->rximr[i]);

	/* On Vybrid, disable non-correctable errors interrupt and
	 * freeze mode. It still can correct the correctable errors
	 * when HW supports ECC.
	 *
	 * This also works around errata e5295 which generates false
	 * positive memory errors and put the device in freeze mode.
	 */
	if (priv->devtype_data->quirks & FLEXCAN_QUIRK_DISABLE_MECR) {
		/* Follow the protocol as described in "Detection
		 * and Correction of Memory Errors" to write to
		 * MECR register (step 1 - 5)
		 *
		 * 1. By default, CTRL2[ECRWRE] = 0, MECR[ECRWRDIS] = 1
		 * 2. set CTRL2[ECRWRE]
		 */
		reg_ctrl2 = priv->read(&regs->ctrl2);
		reg_ctrl2 |= FLEXCAN_CTRL2_ECRWRE;
		priv->write(reg_ctrl2, &regs->ctrl2);

		/* 3. clear MECR[ECRWRDIS] */
		reg_mecr = priv->read(&regs->mecr);
		reg_mecr &= ~FLEXCAN_MECR_ECRWRDIS;
		priv->write(reg_mecr, &regs->mecr);

		/* 4. all writes to MECR must keep MECR[ECRWRDIS] cleared */
		reg_mecr &= ~(FLEXCAN_MECR_NCEFAFRZ | FLEXCAN_MECR_HANCEI_MSK |
			      FLEXCAN_MECR_FANCEI_MSK);
		priv->write(reg_mecr, &regs->mecr);

		/* 5. after configuration done, lock MECR by either
		 * setting MECR[ECRWRDIS] or clearing CTRL2[ECRWRE]
		 */
		reg_mecr |= FLEXCAN_MECR_ECRWRDIS;
		priv->write(reg_mecr, &regs->mecr);

		reg_ctrl2 &= ~FLEXCAN_CTRL2_ECRWRE;
		priv->write(reg_ctrl2, &regs->ctrl2);
	}

	/* synchronize with the can bus */
	err = flexcan_chip_unfreeze(priv);
	if (err)
		goto out_chip_disable;

	priv->can.state = CAN_STATE_ERROR_ACTIVE;

	/* enable interrupts atomically */
	disable_irq(dev->irq);
	priv->write(priv->reg_ctrl_default, &regs->ctrl);
	reg_imask = priv->rx_mask | priv->tx_mask;
	priv->write(upper_32_bits(reg_imask), &regs->imask2);
	priv->write(lower_32_bits(reg_imask), &regs->imask1);
	enable_irq(dev->irq);

	/* print chip status */
	netdev_dbg(dev, "%s: reading mcr=0x%08x ctrl=0x%08x\n", __func__,
		   priv->read(&regs->mcr), priv->read(&regs->ctrl));

	return 0;

 out_chip_disable:
	flexcan_chip_disable(priv);
	return err;
}

/* __flexcan_chip_stop
 *
 * this function is entered with clocks enabled
 */
static int __flexcan_chip_stop(struct net_device *dev, bool disable_on_error)
{
	struct flexcan_priv *priv = netdev_priv(dev);
	struct flexcan_regs __iomem *regs = priv->regs;
	int err;

	/* freeze + disable module */
	err = flexcan_chip_freeze(priv);
	if (err && !disable_on_error)
		return err;
	err = flexcan_chip_disable(priv);
	if (err && !disable_on_error)
		goto out_chip_unfreeze;

	/* Disable all interrupts */
	priv->write(0, &regs->imask2);
	priv->write(0, &regs->imask1);
	priv->write(priv->reg_ctrl_default & ~FLEXCAN_CTRL_ERR_ALL,
		    &regs->ctrl);

	priv->can.state = CAN_STATE_STOPPED;

	return 0;

 out_chip_unfreeze:
	flexcan_chip_unfreeze(priv);

	return err;
}

static inline int flexcan_chip_stop_disable_on_error(struct net_device *dev)
{
	return __flexcan_chip_stop(dev, true);
}

static inline int flexcan_chip_stop(struct net_device *dev)
{
	return __flexcan_chip_stop(dev, false);
}

static int flexcan_open(struct net_device *dev)
{
	struct flexcan_priv *priv = netdev_priv(dev);
	int err;

	if ((priv->can.ctrlmode & CAN_CTRLMODE_3_SAMPLES) &&
	    (priv->can.ctrlmode & CAN_CTRLMODE_FD)) {
		netdev_err(dev, "Three Samples mode and CAN-FD mode can't be used together\n");
		return -EINVAL;
	}

	err = pm_runtime_get_sync(priv->dev);
	if (err < 0) {
		pm_runtime_put_noidle(priv->dev);
		return err;
	}

	err = open_candev(dev);
	if (err)
		goto out_runtime_put;

	err = flexcan_transceiver_enable(priv);
	if (err)
		goto out_close;

	err = request_irq(dev->irq, flexcan_irq, IRQF_SHARED, dev->name, dev);
	if (err)
		goto out_transceiver_disable;

	if (priv->can.ctrlmode & CAN_CTRLMODE_FD)
		priv->mb_size = sizeof(struct flexcan_mb) + CANFD_MAX_DLEN;
	else
		priv->mb_size = sizeof(struct flexcan_mb) + CAN_MAX_DLEN;
	priv->mb_count = (sizeof(priv->regs->mb[0]) / priv->mb_size) +
			 (sizeof(priv->regs->mb[1]) / priv->mb_size);

	if (priv->devtype_data->quirks & FLEXCAN_QUIRK_USE_OFF_TIMESTAMP)
		priv->tx_mb_reserved =
			flexcan_get_mb(priv, FLEXCAN_TX_MB_RESERVED_OFF_TIMESTAMP);
	else
		priv->tx_mb_reserved =
			flexcan_get_mb(priv, FLEXCAN_TX_MB_RESERVED_OFF_FIFO);
	priv->tx_mb_idx = priv->mb_count - 1;
	priv->tx_mb = flexcan_get_mb(priv, priv->tx_mb_idx);
	priv->tx_mask = FLEXCAN_IFLAG_MB(priv->tx_mb_idx);

	priv->offload.mailbox_read = flexcan_mailbox_read;

	if (priv->devtype_data->quirks & FLEXCAN_QUIRK_USE_OFF_TIMESTAMP) {
		priv->offload.mb_first = FLEXCAN_RX_MB_OFF_TIMESTAMP_FIRST;
		priv->offload.mb_last = priv->mb_count - 2;

		priv->rx_mask = GENMASK_ULL(priv->offload.mb_last,
					    priv->offload.mb_first);
		err = can_rx_offload_add_timestamp(dev, &priv->offload);
	} else {
		priv->rx_mask = FLEXCAN_IFLAG_RX_FIFO_OVERFLOW |
			FLEXCAN_IFLAG_RX_FIFO_AVAILABLE;
		err = can_rx_offload_add_fifo(dev, &priv->offload,
					      FLEXCAN_NAPI_WEIGHT);
	}
	if (err)
		goto out_free_irq;

	/* start chip and queuing */
	err = flexcan_chip_start(dev);
	if (err)
		goto out_offload_del;

	can_led_event(dev, CAN_LED_EVENT_OPEN);

	can_rx_offload_enable(&priv->offload);
	netif_start_queue(dev);

	return 0;

 out_offload_del:
	can_rx_offload_del(&priv->offload);
 out_free_irq:
	free_irq(dev->irq, dev);
 out_transceiver_disable:
	flexcan_transceiver_disable(priv);
 out_close:
	close_candev(dev);
 out_runtime_put:
	pm_runtime_put(priv->dev);

	return err;
}

static int flexcan_close(struct net_device *dev)
{
	struct flexcan_priv *priv = netdev_priv(dev);

	netif_stop_queue(dev);
	can_rx_offload_disable(&priv->offload);
	flexcan_chip_stop_disable_on_error(dev);

	can_rx_offload_del(&priv->offload);
	free_irq(dev->irq, dev);
	flexcan_transceiver_disable(priv);

	close_candev(dev);
	pm_runtime_put(priv->dev);

	can_led_event(dev, CAN_LED_EVENT_STOP);

	return 0;
}

static int flexcan_set_mode(struct net_device *dev, enum can_mode mode)
{
	int err;

	switch (mode) {
	case CAN_MODE_START:
		err = flexcan_chip_start(dev);
		if (err)
			return err;

		netif_wake_queue(dev);
		break;

	default:
		return -EOPNOTSUPP;
	}

	return 0;
}

static const struct net_device_ops flexcan_netdev_ops = {
	.ndo_open	= flexcan_open,
	.ndo_stop	= flexcan_close,
	.ndo_start_xmit	= flexcan_start_xmit,
	.ndo_change_mtu = can_change_mtu,
};

static int register_flexcandev(struct net_device *dev)
{
	struct flexcan_priv *priv = netdev_priv(dev);
	struct flexcan_regs __iomem *regs = priv->regs;
	u32 reg, err;

	err = flexcan_clks_enable(priv);
	if (err)
		return err;

	/* select "bus clock", chip must be disabled */
	err = flexcan_chip_disable(priv);
	if (err)
		goto out_clks_disable;

	reg = priv->read(&regs->ctrl);
	if (priv->clk_src)
		reg |= FLEXCAN_CTRL_CLK_SRC;
	else
		reg &= ~FLEXCAN_CTRL_CLK_SRC;
	priv->write(reg, &regs->ctrl);

	err = flexcan_chip_enable(priv);
	if (err)
		goto out_chip_disable;

	/* set freeze, halt */
	err = flexcan_chip_freeze(priv);
	if (err)
		goto out_chip_disable;

	/* activate FIFO, restrict register access */
	reg = priv->read(&regs->mcr);
	reg |=  FLEXCAN_MCR_FEN | FLEXCAN_MCR_SUPV;
	priv->write(reg, &regs->mcr);

	/* Currently we only support newer versions of this core
	 * featuring a RX hardware FIFO (although this driver doesn't
	 * make use of it on some cores). Older cores, found on some
	 * Coldfire derivates are not tested.
	 */
	reg = priv->read(&regs->mcr);
	if (!(reg & FLEXCAN_MCR_FEN)) {
		netdev_err(dev, "Could not enable RX FIFO, unsupported core\n");
		err = -ENODEV;
		goto out_chip_disable;
	}

	err = register_candev(dev);
	if (err)
		goto out_chip_disable;

	/* Disable core and let pm_runtime_put() disable the clocks.
	 * If CONFIG_PM is not enabled, the clocks will stay powered.
	 */
	flexcan_chip_disable(priv);
	pm_runtime_put(priv->dev);

	return 0;

 out_chip_disable:
	flexcan_chip_disable(priv);
 out_clks_disable:
	flexcan_clks_disable(priv);
	return err;
}

static void unregister_flexcandev(struct net_device *dev)
{
	unregister_candev(dev);
}

static int flexcan_setup_stop_mode(struct platform_device *pdev)
{
	struct net_device *dev = platform_get_drvdata(pdev);
	struct device_node *np = pdev->dev.of_node;
	struct device_node *gpr_np;
	struct flexcan_priv *priv;
	phandle phandle;
	u32 out_val[3];
	int ret;

	if (!np)
		return -EINVAL;

	/* stop mode property format is:
	 * <&gpr req_gpr req_bit>.
	 */
	ret = of_property_read_u32_array(np, "fsl,stop-mode", out_val,
					 ARRAY_SIZE(out_val));
	if (ret) {
		dev_dbg(&pdev->dev, "no stop-mode property\n");
		return ret;
	}
	phandle = *out_val;

	gpr_np = of_find_node_by_phandle(phandle);
	if (!gpr_np) {
		dev_dbg(&pdev->dev, "could not find gpr node by phandle\n");
		return -ENODEV;
	}

	priv = netdev_priv(dev);
	priv->stm.gpr = syscon_node_to_regmap(gpr_np);
	if (IS_ERR(priv->stm.gpr)) {
		dev_dbg(&pdev->dev, "could not find gpr regmap\n");
		ret = PTR_ERR(priv->stm.gpr);
		goto out_put_node;
	}

	priv->stm.req_gpr = out_val[1];
	priv->stm.req_bit = out_val[2];

	dev_dbg(&pdev->dev,
		"gpr %s req_gpr=0x02%x req_bit=%u\n",
		gpr_np->full_name, priv->stm.req_gpr, priv->stm.req_bit);

	device_set_wakeup_capable(&pdev->dev, true);

	if (of_property_read_bool(np, "wakeup-source"))
		device_set_wakeup_enable(&pdev->dev, true);

	return 0;

out_put_node:
	of_node_put(gpr_np);
	return ret;
}

static const struct of_device_id flexcan_of_match[] = {
	{ .compatible = "fsl,imx8qm-flexcan", .data = &fsl_imx8qm_devtype_data, },
	{ .compatible = "fsl,imx8mp-flexcan", .data = &fsl_imx8mp_devtype_data, },
	{ .compatible = "fsl,imx6q-flexcan", .data = &fsl_imx6q_devtype_data, },
	{ .compatible = "fsl,imx28-flexcan", .data = &fsl_imx28_devtype_data, },
	{ .compatible = "fsl,imx53-flexcan", .data = &fsl_imx25_devtype_data, },
	{ .compatible = "fsl,imx35-flexcan", .data = &fsl_imx25_devtype_data, },
	{ .compatible = "fsl,imx25-flexcan", .data = &fsl_imx25_devtype_data, },
	{ .compatible = "fsl,p1010-flexcan", .data = &fsl_p1010_devtype_data, },
	{ .compatible = "fsl,vf610-flexcan", .data = &fsl_vf610_devtype_data, },
	{ .compatible = "fsl,ls1021ar2-flexcan", .data = &fsl_ls1021a_r2_devtype_data, },
	{ .compatible = "fsl,lx2160ar1-flexcan", .data = &fsl_lx2160a_r1_devtype_data, },
	{ /* sentinel */ },
};
MODULE_DEVICE_TABLE(of, flexcan_of_match);

static const struct platform_device_id flexcan_id_table[] = {
	{ .name = "flexcan", .driver_data = (kernel_ulong_t)&fsl_p1010_devtype_data, },
	{ /* sentinel */ },
};
MODULE_DEVICE_TABLE(platform, flexcan_id_table);

static int flexcan_probe(struct platform_device *pdev)
{
	const struct of_device_id *of_id;
	const struct flexcan_devtype_data *devtype_data;
	struct net_device *dev;
	struct flexcan_priv *priv;
	struct regulator *reg_xceiver;
	struct clk *clk_ipg = NULL, *clk_per = NULL;
	struct flexcan_regs __iomem *regs;
	int err, irq;
	u8 clk_src = 1;
	u32 clock_freq = 0;

	reg_xceiver = devm_regulator_get_optional(&pdev->dev, "xceiver");
	if (PTR_ERR(reg_xceiver) == -EPROBE_DEFER)
		return -EPROBE_DEFER;
	else if (PTR_ERR(reg_xceiver) == -ENODEV)
		reg_xceiver = NULL;
	else if (IS_ERR(reg_xceiver))
		return PTR_ERR(reg_xceiver);

	if (pdev->dev.of_node) {
		of_property_read_u32(pdev->dev.of_node,
				     "clock-frequency", &clock_freq);
		of_property_read_u8(pdev->dev.of_node,
				    "fsl,clk-source", &clk_src);
	}

	if (!clock_freq) {
		clk_ipg = devm_clk_get(&pdev->dev, "ipg");
		if (IS_ERR(clk_ipg)) {
			dev_err(&pdev->dev, "no ipg clock defined\n");
			return PTR_ERR(clk_ipg);
		}

		clk_per = devm_clk_get(&pdev->dev, "per");
		if (IS_ERR(clk_per)) {
			dev_err(&pdev->dev, "no per clock defined\n");
			return PTR_ERR(clk_per);
		}
		clock_freq = clk_get_rate(clk_per);
	}

	irq = platform_get_irq(pdev, 0);
	if (irq <= 0)
		return -ENODEV;

	regs = devm_platform_ioremap_resource(pdev, 0);
	if (IS_ERR(regs))
		return PTR_ERR(regs);

	of_id = of_match_device(flexcan_of_match, &pdev->dev);
	if (of_id) {
		devtype_data = of_id->data;
	} else if (platform_get_device_id(pdev)->driver_data) {
		devtype_data = (struct flexcan_devtype_data *)
			platform_get_device_id(pdev)->driver_data;
	} else {
		return -ENODEV;
	}

	if ((devtype_data->quirks & FLEXCAN_QUIRK_SUPPORT_FD) &&
	    !(devtype_data->quirks & FLEXCAN_QUIRK_USE_OFF_TIMESTAMP)) {
		dev_err(&pdev->dev, "CAN-FD mode doesn't work with FIFO mode!\n");
		return -EINVAL;
	}

	dev = alloc_candev(sizeof(struct flexcan_priv), 1);
	if (!dev)
		return -ENOMEM;

	platform_set_drvdata(pdev, dev);
	SET_NETDEV_DEV(dev, &pdev->dev);

	dev->netdev_ops = &flexcan_netdev_ops;
	dev->irq = irq;
	dev->flags |= IFF_ECHO;

	priv = netdev_priv(dev);

	if (of_property_read_bool(pdev->dev.of_node, "big-endian") ||
	    devtype_data->quirks & FLEXCAN_QUIRK_DEFAULT_BIG_ENDIAN) {
		priv->read = flexcan_read_be;
		priv->write = flexcan_write_be;
	} else {
		priv->read = flexcan_read_le;
		priv->write = flexcan_write_le;
	}

	priv->dev = &pdev->dev;
	priv->can.clock.freq = clock_freq;
	priv->can.do_set_mode = flexcan_set_mode;
	priv->can.do_get_berr_counter = flexcan_get_berr_counter;
	priv->can.ctrlmode_supported = CAN_CTRLMODE_LOOPBACK |
		CAN_CTRLMODE_LISTENONLY	| CAN_CTRLMODE_3_SAMPLES |
		CAN_CTRLMODE_BERR_REPORTING;
	priv->regs = regs;
	priv->clk_ipg = clk_ipg;
	priv->clk_per = clk_per;
	priv->clk_src = clk_src;
	priv->devtype_data = devtype_data;
	priv->reg_xceiver = reg_xceiver;

	if (priv->devtype_data->quirks & FLEXCAN_QUIRK_SUPPORT_FD) {
		priv->can.ctrlmode_supported |= CAN_CTRLMODE_FD |
			CAN_CTRLMODE_FD_NON_ISO;
		priv->can.bittiming_const = &flexcan_fd_bittiming_const;
		priv->can.data_bittiming_const =
			&flexcan_fd_data_bittiming_const;
	} else {
		priv->can.bittiming_const = &flexcan_bittiming_const;
	}

	pm_runtime_get_noresume(&pdev->dev);
	pm_runtime_set_active(&pdev->dev);
	pm_runtime_enable(&pdev->dev);

	err = register_flexcandev(dev);
	if (err) {
		dev_err(&pdev->dev, "registering netdev failed\n");
		goto failed_register;
	}

	of_can_transceiver(dev);
	devm_can_led_init(dev);

	if (priv->devtype_data->quirks & FLEXCAN_QUIRK_SETUP_STOP_MODE) {
		err = flexcan_setup_stop_mode(pdev);
		if (err)
			dev_dbg(&pdev->dev, "failed to setup stop-mode\n");
	}

	return 0;

 failed_register:
	pm_runtime_put_noidle(&pdev->dev);
	pm_runtime_disable(&pdev->dev);
	free_candev(dev);
	return err;
}

static int flexcan_remove(struct platform_device *pdev)
{
	struct net_device *dev = platform_get_drvdata(pdev);

	device_set_wakeup_enable(&pdev->dev, false);
	device_set_wakeup_capable(&pdev->dev, false);
	unregister_flexcandev(dev);
	pm_runtime_disable(&pdev->dev);
	free_candev(dev);

	return 0;
}

static int __maybe_unused flexcan_suspend(struct device *device)
{
	struct net_device *dev = dev_get_drvdata(device);
	struct flexcan_priv *priv = netdev_priv(dev);
	int err;

	if (netif_running(dev)) {
		/* if wakeup is enabled, enter stop mode
		 * else enter disabled mode.
		 */
		if (device_may_wakeup(device)) {
			enable_irq_wake(dev->irq);
			err = flexcan_enter_stop_mode(priv);
			if (err)
				return err;
		} else {
			err = flexcan_chip_stop(dev);
			if (err)
				return err;

			err = pinctrl_pm_select_sleep_state(device);
			if (err)
				return err;
		}
		netif_stop_queue(dev);
		netif_device_detach(dev);
	}
	priv->can.state = CAN_STATE_SLEEPING;

	return 0;
}

static int __maybe_unused flexcan_resume(struct device *device)
{
	struct net_device *dev = dev_get_drvdata(device);
	struct flexcan_priv *priv = netdev_priv(dev);
	int err;

	priv->can.state = CAN_STATE_ERROR_ACTIVE;
	if (netif_running(dev)) {
		netif_device_attach(dev);
		netif_start_queue(dev);
		if (device_may_wakeup(device)) {
			disable_irq_wake(dev->irq);
			err = flexcan_exit_stop_mode(priv);
			if (err)
				return err;
		} else {
			err = pinctrl_pm_select_default_state(device);
			if (err)
				return err;

			err = flexcan_chip_start(dev);
			if (err)
				return err;
		}
	}

	return 0;
}

static int __maybe_unused flexcan_runtime_suspend(struct device *device)
{
	struct net_device *dev = dev_get_drvdata(device);
	struct flexcan_priv *priv = netdev_priv(dev);

	flexcan_clks_disable(priv);

	return 0;
}

static int __maybe_unused flexcan_runtime_resume(struct device *device)
{
	struct net_device *dev = dev_get_drvdata(device);
	struct flexcan_priv *priv = netdev_priv(dev);

	return flexcan_clks_enable(priv);
}

static int __maybe_unused flexcan_noirq_suspend(struct device *device)
{
	struct net_device *dev = dev_get_drvdata(device);
	struct flexcan_priv *priv = netdev_priv(dev);

	if (netif_running(dev)) {
		int err;

		if (device_may_wakeup(device))
			flexcan_enable_wakeup_irq(priv, true);

		err = pm_runtime_force_suspend(device);
		if (err)
			return err;
	}

	return 0;
}

static int __maybe_unused flexcan_noirq_resume(struct device *device)
{
	struct net_device *dev = dev_get_drvdata(device);
	struct flexcan_priv *priv = netdev_priv(dev);

	if (netif_running(dev)) {
		int err;

		err = pm_runtime_force_resume(device);
		if (err)
			return err;

		if (device_may_wakeup(device))
			flexcan_enable_wakeup_irq(priv, false);
	}

	return 0;
}

static const struct dev_pm_ops flexcan_pm_ops = {
	SET_SYSTEM_SLEEP_PM_OPS(flexcan_suspend, flexcan_resume)
	SET_RUNTIME_PM_OPS(flexcan_runtime_suspend, flexcan_runtime_resume, NULL)
	SET_NOIRQ_SYSTEM_SLEEP_PM_OPS(flexcan_noirq_suspend, flexcan_noirq_resume)
};

static struct platform_driver flexcan_driver = {
	.driver = {
		.name = DRV_NAME,
		.pm = &flexcan_pm_ops,
		.of_match_table = flexcan_of_match,
	},
	.probe = flexcan_probe,
	.remove = flexcan_remove,
	.id_table = flexcan_id_table,
};

module_platform_driver(flexcan_driver);

MODULE_AUTHOR("Sascha Hauer <kernel@pengutronix.de>, "
	      "Marc Kleine-Budde <kernel@pengutronix.de>");
MODULE_LICENSE("GPL v2");
MODULE_DESCRIPTION("CAN port driver for flexcan based chip");<|MERGE_RESOLUTION|>--- conflicted
+++ resolved
@@ -1006,19 +1006,11 @@
 			cfd->flags |= CANFD_BRS;
 	} else {
 		cfd->len = get_can_dlc((reg_ctrl >> 16) & 0xf);
-<<<<<<< HEAD
 
 		if (reg_ctrl & FLEXCAN_MB_CNT_RTR)
 			cfd->can_id |= CAN_RTR_FLAG;
 	}
 
-=======
-
-		if (reg_ctrl & FLEXCAN_MB_CNT_RTR)
-			cfd->can_id |= CAN_RTR_FLAG;
-	}
-
->>>>>>> 4e026225
 	if (reg_ctrl & FLEXCAN_MB_CNT_ESI)
 		cfd->flags |= CANFD_ESI;
 
