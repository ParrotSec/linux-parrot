--- conflicted
+++ resolved
@@ -19,11 +19,13 @@
 #include <linux/delay.h>
 #include <linux/interrupt.h>
 #include <linux/io.h>
+#include <linux/mfd/syscon.h>
 #include <linux/module.h>
 #include <linux/of.h>
 #include <linux/of_device.h>
 #include <linux/platform_device.h>
 #include <linux/regulator/consumer.h>
+#include <linux/regmap.h>
 
 #define DRV_NAME			"flexcan"
 
@@ -131,15 +133,14 @@
 	(FLEXCAN_ESR_ERR_BUS | FLEXCAN_ESR_ERR_STATE)
 #define FLEXCAN_ESR_ALL_INT \
 	(FLEXCAN_ESR_TWRN_INT | FLEXCAN_ESR_RWRN_INT | \
-	 FLEXCAN_ESR_BOFF_INT | FLEXCAN_ESR_ERR_INT)
+	 FLEXCAN_ESR_BOFF_INT | FLEXCAN_ESR_ERR_INT | \
+	 FLEXCAN_ESR_WAK_INT)
 
 /* FLEXCAN interrupt flag register (IFLAG) bits */
 /* Errata ERR005829 step7: Reserve first valid MB */
 #define FLEXCAN_TX_MB_RESERVED_OFF_FIFO		8
 #define FLEXCAN_TX_MB_RESERVED_OFF_TIMESTAMP	0
-#define FLEXCAN_TX_MB				63
 #define FLEXCAN_RX_MB_OFF_TIMESTAMP_FIRST	(FLEXCAN_TX_MB_RESERVED_OFF_TIMESTAMP + 1)
-#define FLEXCAN_RX_MB_OFF_TIMESTAMP_LAST	(FLEXCAN_TX_MB - 1)
 #define FLEXCAN_IFLAG_MB(x)		BIT((x) & 0x1f)
 #define FLEXCAN_IFLAG_RX_FIFO_OVERFLOW	BIT(7)
 #define FLEXCAN_IFLAG_RX_FIFO_WARN	BIT(6)
@@ -189,12 +190,13 @@
 #define FLEXCAN_QUIRK_USE_OFF_TIMESTAMP	BIT(5) /* Use timestamp based offloading */
 #define FLEXCAN_QUIRK_BROKEN_PERR_STATE	BIT(6) /* No interrupt for error passive */
 #define FLEXCAN_QUIRK_DEFAULT_BIG_ENDIAN	BIT(7) /* default to BE register access */
+#define FLEXCAN_QUIRK_SETUP_STOP_MODE		BIT(8) /* Setup stop mode to support wakeup */
 
 /* Structure of the message buffer */
 struct flexcan_mb {
 	u32 can_ctrl;
 	u32 can_id;
-	u32 data[2];
+	u32 data[];
 };
 
 /* Structure of the hardware registers */
@@ -223,7 +225,7 @@
 	u32 rxfgmask;		/* 0x48 */
 	u32 rxfir;		/* 0x4c */
 	u32 _reserved3[12];	/* 0x50 */
-	struct flexcan_mb mb[64];	/* 0x80 */
+	u8 mb[2][512];		/* 0x80 */
 	/* FIFO-mode:
 	 *			MB
 	 * 0x080...0x08f	0	RX message buffer
@@ -253,12 +255,24 @@
 	u32 quirks;		/* quirks needed for different IP cores */
 };
 
+struct flexcan_stop_mode {
+	struct regmap *gpr;
+	u8 req_gpr;
+	u8 req_bit;
+	u8 ack_gpr;
+	u8 ack_bit;
+};
+
 struct flexcan_priv {
 	struct can_priv can;
 	struct can_rx_offload offload;
 
 	struct flexcan_regs __iomem *regs;
+	struct flexcan_mb __iomem *tx_mb;
 	struct flexcan_mb __iomem *tx_mb_reserved;
+	u8 tx_mb_idx;
+	u8 mb_count;
+	u8 mb_size;
 	u32 reg_ctrl_default;
 	u32 reg_imask1_default;
 	u32 reg_imask2_default;
@@ -267,6 +281,7 @@
 	struct clk *clk_per;
 	const struct flexcan_devtype_data *devtype_data;
 	struct regulator *reg_xceiver;
+	struct flexcan_stop_mode stm;
 
 	/* Read and Write APIs */
 	u32 (*read)(void __iomem *addr);
@@ -290,7 +305,8 @@
 
 static const struct flexcan_devtype_data fsl_imx6q_devtype_data = {
 	.quirks = FLEXCAN_QUIRK_DISABLE_RXFG | FLEXCAN_QUIRK_ENABLE_EACEN_RRS |
-		FLEXCAN_QUIRK_USE_OFF_TIMESTAMP | FLEXCAN_QUIRK_BROKEN_PERR_STATE,
+		FLEXCAN_QUIRK_USE_OFF_TIMESTAMP | FLEXCAN_QUIRK_BROKEN_PERR_STATE |
+		FLEXCAN_QUIRK_SETUP_STOP_MODE,
 };
 
 static const struct flexcan_devtype_data fsl_vf610_devtype_data = {
@@ -350,6 +366,68 @@
 	iowrite32(val, addr);
 }
 
+static struct flexcan_mb __iomem *flexcan_get_mb(const struct flexcan_priv *priv,
+						 u8 mb_index)
+{
+	u8 bank_size;
+	bool bank;
+
+	if (WARN_ON(mb_index >= priv->mb_count))
+		return NULL;
+
+	bank_size = sizeof(priv->regs->mb[0]) / priv->mb_size;
+
+	bank = mb_index >= bank_size;
+	if (bank)
+		mb_index -= bank_size;
+
+	return (struct flexcan_mb __iomem *)
+		(&priv->regs->mb[bank][priv->mb_size * mb_index]);
+}
+
+static void flexcan_enable_wakeup_irq(struct flexcan_priv *priv, bool enable)
+{
+	struct flexcan_regs __iomem *regs = priv->regs;
+	u32 reg_mcr;
+
+	reg_mcr = priv->read(&regs->mcr);
+
+	if (enable)
+		reg_mcr |= FLEXCAN_MCR_WAK_MSK;
+	else
+		reg_mcr &= ~FLEXCAN_MCR_WAK_MSK;
+
+	priv->write(reg_mcr, &regs->mcr);
+}
+
+static inline void flexcan_enter_stop_mode(struct flexcan_priv *priv)
+{
+	struct flexcan_regs __iomem *regs = priv->regs;
+	u32 reg_mcr;
+
+	reg_mcr = priv->read(&regs->mcr);
+	reg_mcr |= FLEXCAN_MCR_SLF_WAK;
+	priv->write(reg_mcr, &regs->mcr);
+
+	/* enable stop request */
+	regmap_update_bits(priv->stm.gpr, priv->stm.req_gpr,
+			   1 << priv->stm.req_bit, 1 << priv->stm.req_bit);
+}
+
+static inline void flexcan_exit_stop_mode(struct flexcan_priv *priv)
+{
+	struct flexcan_regs __iomem *regs = priv->regs;
+	u32 reg_mcr;
+
+	/* remove stop request */
+	regmap_update_bits(priv->stm.gpr, priv->stm.req_gpr,
+			   1 << priv->stm.req_bit, 0);
+
+	reg_mcr = priv->read(&regs->mcr);
+	reg_mcr &= ~FLEXCAN_MCR_SLF_WAK;
+	priv->write(reg_mcr, &regs->mcr);
+}
+
 static inline void flexcan_error_irq_enable(const struct flexcan_priv *priv)
 {
 	struct flexcan_regs __iomem *regs = priv->regs;
@@ -512,11 +590,11 @@
 static netdev_tx_t flexcan_start_xmit(struct sk_buff *skb, struct net_device *dev)
 {
 	const struct flexcan_priv *priv = netdev_priv(dev);
-	struct flexcan_regs __iomem *regs = priv->regs;
 	struct can_frame *cf = (struct can_frame *)skb->data;
 	u32 can_id;
 	u32 data;
 	u32 ctrl = FLEXCAN_MB_CODE_TX_DATA | (cf->can_dlc << 16);
+	int i;
 
 	if (can_dropped_invalid_skb(dev, skb))
 		return NETDEV_TX_OK;
@@ -533,27 +611,23 @@
 	if (cf->can_id & CAN_RTR_FLAG)
 		ctrl |= FLEXCAN_MB_CNT_RTR;
 
-	if (cf->can_dlc > 0) {
-		data = be32_to_cpup((__be32 *)&cf->data[0]);
-		priv->write(data, &regs->mb[FLEXCAN_TX_MB].data[0]);
-	}
-	if (cf->can_dlc > 4) {
-		data = be32_to_cpup((__be32 *)&cf->data[4]);
-		priv->write(data, &regs->mb[FLEXCAN_TX_MB].data[1]);
+	for (i = 0; i < cf->can_dlc; i += sizeof(u32)) {
+		data = be32_to_cpup((__be32 *)&cf->data[i]);
+		priv->write(data, &priv->tx_mb->data[i / sizeof(u32)]);
 	}
 
 	can_put_echo_skb(skb, dev, 0);
 
-	priv->write(can_id, &regs->mb[FLEXCAN_TX_MB].can_id);
-	priv->write(ctrl, &regs->mb[FLEXCAN_TX_MB].can_ctrl);
+	priv->write(can_id, &priv->tx_mb->can_id);
+	priv->write(ctrl, &priv->tx_mb->can_ctrl);
 
 	/* Errata ERR005829 step8:
 	 * Write twice INACTIVE(0x8) code to first MB.
 	 */
 	priv->write(FLEXCAN_MB_CODE_TX_INACTIVE,
-		      &priv->tx_mb_reserved->can_ctrl);
+		    &priv->tx_mb_reserved->can_ctrl);
 	priv->write(FLEXCAN_MB_CODE_TX_INACTIVE,
-		      &priv->tx_mb_reserved->can_ctrl);
+		    &priv->tx_mb_reserved->can_ctrl);
 
 	return NETDEV_TX_OK;
 }
@@ -672,8 +746,11 @@
 {
 	struct flexcan_priv *priv = rx_offload_to_priv(offload);
 	struct flexcan_regs __iomem *regs = priv->regs;
-	struct flexcan_mb __iomem *mb = &regs->mb[n];
+	struct flexcan_mb __iomem *mb;
 	u32 reg_ctrl, reg_id, reg_iflag1;
+	int i;
+
+	mb = flexcan_get_mb(priv, n);
 
 	if (priv->devtype_data->quirks & FLEXCAN_QUIRK_USE_OFF_TIMESTAMP) {
 		u32 code;
@@ -714,8 +791,10 @@
 		cf->can_id |= CAN_RTR_FLAG;
 	cf->can_dlc = get_can_dlc((reg_ctrl >> 16) & 0xf);
 
-	*(__be32 *)(cf->data + 0) = cpu_to_be32(priv->read(&mb->data[0]));
-	*(__be32 *)(cf->data + 4) = cpu_to_be32(priv->read(&mb->data[1]));
+	for (i = 0; i < cf->can_dlc; i += sizeof(u32)) {
+		__be32 data = cpu_to_be32(priv->read(&mb->data[i / sizeof(u32)]));
+		*(__be32 *)(cf->data + i) = data;
+	}
 
 	/* mark as read */
 	if (priv->devtype_data->quirks & FLEXCAN_QUIRK_USE_OFF_TIMESTAMP) {
@@ -744,7 +823,7 @@
 	u32 iflag1, iflag2;
 
 	iflag2 = priv->read(&regs->iflag2) & priv->reg_imask2_default &
-		~FLEXCAN_IFLAG_MB(FLEXCAN_TX_MB);
+		~FLEXCAN_IFLAG_MB(priv->tx_mb_idx);
 	iflag1 = priv->read(&regs->iflag1) & priv->reg_imask1_default;
 
 	return (u64)iflag2 << 32 | iflag1;
@@ -794,8 +873,8 @@
 	reg_iflag2 = priv->read(&regs->iflag2);
 
 	/* transmission complete interrupt */
-	if (reg_iflag2 & FLEXCAN_IFLAG_MB(FLEXCAN_TX_MB)) {
-		u32 reg_ctrl = priv->read(&regs->mb[FLEXCAN_TX_MB].can_ctrl);
+	if (reg_iflag2 & FLEXCAN_IFLAG_MB(priv->tx_mb_idx)) {
+		u32 reg_ctrl = priv->read(&priv->tx_mb->can_ctrl);
 
 		handled = IRQ_HANDLED;
 		stats->tx_bytes += can_rx_offload_get_echo_skb(&priv->offload,
@@ -805,8 +884,8 @@
 
 		/* after sending a RTR frame MB is in RX mode */
 		priv->write(FLEXCAN_MB_CODE_TX_INACTIVE,
-			    &regs->mb[FLEXCAN_TX_MB].can_ctrl);
-		priv->write(FLEXCAN_IFLAG_MB(FLEXCAN_TX_MB), &regs->iflag2);
+			    &priv->tx_mb->can_ctrl);
+		priv->write(FLEXCAN_IFLAG_MB(priv->tx_mb_idx), &regs->iflag2);
 		netif_wake_queue(dev);
 	}
 
@@ -821,7 +900,7 @@
 	/* state change interrupt or broken error state quirk fix is enabled */
 	if ((reg_esr & FLEXCAN_ESR_ERR_STATE) ||
 	    (priv->devtype_data->quirks & (FLEXCAN_QUIRK_BROKEN_WERR_STATE |
-	                                   FLEXCAN_QUIRK_BROKEN_PERR_STATE)))
+					   FLEXCAN_QUIRK_BROKEN_PERR_STATE)))
 		flexcan_irq_state(dev, reg_esr);
 
 	/* bus error IRQ - handle if bus error reporting is activated */
@@ -919,6 +998,7 @@
 	struct flexcan_regs __iomem *regs = priv->regs;
 	u32 reg_mcr, reg_ctrl, reg_ctrl2, reg_mecr;
 	int err, i;
+	struct flexcan_mb __iomem *mb;
 
 	/* enable module */
 	err = flexcan_chip_enable(priv);
@@ -935,11 +1015,9 @@
 	/* MCR
 	 *
 	 * enable freeze
-	 * enable fifo
 	 * halt now
 	 * only supervisor access
 	 * enable warning int
-	 * disable local echo
 	 * enable individual RX masking
 	 * choose format C
 	 * set max mailbox number
@@ -947,13 +1025,36 @@
 	reg_mcr = priv->read(&regs->mcr);
 	reg_mcr &= ~FLEXCAN_MCR_MAXMB(0xff);
 	reg_mcr |= FLEXCAN_MCR_FRZ | FLEXCAN_MCR_HALT | FLEXCAN_MCR_SUPV |
-		FLEXCAN_MCR_WRN_EN | FLEXCAN_MCR_SRX_DIS | FLEXCAN_MCR_IRMQ |
-		FLEXCAN_MCR_IDAM_C | FLEXCAN_MCR_MAXMB(FLEXCAN_TX_MB);
-
+		FLEXCAN_MCR_WRN_EN | FLEXCAN_MCR_IRMQ | FLEXCAN_MCR_IDAM_C |
+		FLEXCAN_MCR_MAXMB(priv->tx_mb_idx);
+
+	/* MCR
+	 *
+	 * FIFO:
+	 * - disable for timestamp mode
+	 * - enable for FIFO mode
+	 */
 	if (priv->devtype_data->quirks & FLEXCAN_QUIRK_USE_OFF_TIMESTAMP)
 		reg_mcr &= ~FLEXCAN_MCR_FEN;
 	else
 		reg_mcr |= FLEXCAN_MCR_FEN;
+
+	/* MCR
+	 *
+	 * NOTE: In loopback mode, the CAN_MCR[SRXDIS] cannot be
+	 *       asserted because this will impede the self reception
+	 *       of a transmitted message. This is not documented in
+	 *       earlier versions of flexcan block guide.
+	 *
+	 * Self Reception:
+	 * - enable Self Reception for loopback mode
+	 *   (by clearing "Self Reception Disable" bit)
+	 * - disable for normal operation
+	 */
+	if (priv->can.ctrlmode & CAN_CTRLMODE_LOOPBACK)
+		reg_mcr &= ~FLEXCAN_MCR_SRX_DIS;
+	else
+		reg_mcr |= FLEXCAN_MCR_SRX_DIS;
 
 	netdev_dbg(dev, "%s: writing mcr=0x%08x", __func__, reg_mcr);
 	priv->write(reg_mcr, &regs->mcr);
@@ -999,14 +1100,16 @@
 
 	if (priv->devtype_data->quirks & FLEXCAN_QUIRK_USE_OFF_TIMESTAMP) {
 		for (i = priv->offload.mb_first; i <= priv->offload.mb_last; i++) {
+			mb = flexcan_get_mb(priv, i);
 			priv->write(FLEXCAN_MB_CODE_RX_EMPTY,
-				    &regs->mb[i].can_ctrl);
+				    &mb->can_ctrl);
 		}
 	} else {
 		/* clear and invalidate unused mailboxes first */
-		for (i = FLEXCAN_TX_MB_RESERVED_OFF_FIFO; i < ARRAY_SIZE(regs->mb); i++) {
+		for (i = FLEXCAN_TX_MB_RESERVED_OFF_FIFO; i < priv->mb_count; i++) {
+			mb = flexcan_get_mb(priv, i);
 			priv->write(FLEXCAN_MB_CODE_RX_INACTIVE,
-				    &regs->mb[i].can_ctrl);
+				    &mb->can_ctrl);
 		}
 	}
 
@@ -1016,7 +1119,7 @@
 
 	/* mark TX mailbox as INACTIVE */
 	priv->write(FLEXCAN_MB_CODE_TX_INACTIVE,
-		    &regs->mb[FLEXCAN_TX_MB].can_ctrl);
+		    &priv->tx_mb->can_ctrl);
 
 	/* acceptance mask/acceptance code (accept everything) */
 	priv->write(0x0, &regs->rxgmask);
@@ -1027,7 +1130,7 @@
 		priv->write(0x0, &regs->rxfgmask);
 
 	/* clear acceptance filters */
-	for (i = 0; i < ARRAY_SIZE(regs->mb); i++)
+	for (i = 0; i < priv->mb_count; i++)
 		priv->write(0, &regs->rximr[i]);
 
 	/* On Vybrid, disable memory error detection interrupts
@@ -1128,10 +1231,49 @@
 	if (err)
 		goto out_close;
 
+	priv->mb_size = sizeof(struct flexcan_mb) + CAN_MAX_DLEN;
+	priv->mb_count = (sizeof(priv->regs->mb[0]) / priv->mb_size) +
+			 (sizeof(priv->regs->mb[1]) / priv->mb_size);
+
+	if (priv->devtype_data->quirks & FLEXCAN_QUIRK_USE_OFF_TIMESTAMP)
+		priv->tx_mb_reserved =
+			flexcan_get_mb(priv, FLEXCAN_TX_MB_RESERVED_OFF_TIMESTAMP);
+	else
+		priv->tx_mb_reserved =
+			flexcan_get_mb(priv, FLEXCAN_TX_MB_RESERVED_OFF_FIFO);
+	priv->tx_mb_idx = priv->mb_count - 1;
+	priv->tx_mb = flexcan_get_mb(priv, priv->tx_mb_idx);
+
+	priv->reg_imask1_default = 0;
+	priv->reg_imask2_default = FLEXCAN_IFLAG_MB(priv->tx_mb_idx);
+
+	priv->offload.mailbox_read = flexcan_mailbox_read;
+
+	if (priv->devtype_data->quirks & FLEXCAN_QUIRK_USE_OFF_TIMESTAMP) {
+		u64 imask;
+
+		priv->offload.mb_first = FLEXCAN_RX_MB_OFF_TIMESTAMP_FIRST;
+		priv->offload.mb_last = priv->mb_count - 2;
+
+		imask = GENMASK_ULL(priv->offload.mb_last,
+				    priv->offload.mb_first);
+		priv->reg_imask1_default |= imask;
+		priv->reg_imask2_default |= imask >> 32;
+
+		err = can_rx_offload_add_timestamp(dev, &priv->offload);
+	} else {
+		priv->reg_imask1_default |= FLEXCAN_IFLAG_RX_FIFO_OVERFLOW |
+			FLEXCAN_IFLAG_RX_FIFO_AVAILABLE;
+		err = can_rx_offload_add_fifo(dev, &priv->offload,
+					      FLEXCAN_NAPI_WEIGHT);
+	}
+	if (err)
+		goto out_free_irq;
+
 	/* start chip and queuing */
 	err = flexcan_chip_start(dev);
 	if (err)
-		goto out_free_irq;
+		goto out_offload_del;
 
 	can_led_event(dev, CAN_LED_EVENT_OPEN);
 
@@ -1140,6 +1282,8 @@
 
 	return 0;
 
+ out_offload_del:
+	can_rx_offload_del(&priv->offload);
  out_free_irq:
 	free_irq(dev->irq, dev);
  out_close:
@@ -1160,6 +1304,7 @@
 	can_rx_offload_disable(&priv->offload);
 	flexcan_chip_stop(dev);
 
+	can_rx_offload_del(&priv->offload);
 	free_irq(dev->irq, dev);
 	clk_disable_unprepare(priv->clk_per);
 	clk_disable_unprepare(priv->clk_ipg);
@@ -1258,6 +1403,59 @@
 static void unregister_flexcandev(struct net_device *dev)
 {
 	unregister_candev(dev);
+}
+
+static int flexcan_setup_stop_mode(struct platform_device *pdev)
+{
+	struct net_device *dev = platform_get_drvdata(pdev);
+	struct device_node *np = pdev->dev.of_node;
+	struct device_node *gpr_np;
+	struct flexcan_priv *priv;
+	phandle phandle;
+	u32 out_val[5];
+	int ret;
+
+	if (!np)
+		return -EINVAL;
+
+	/* stop mode property format is:
+	 * <&gpr req_gpr req_bit ack_gpr ack_bit>.
+	 */
+	ret = of_property_read_u32_array(np, "fsl,stop-mode", out_val,
+					 ARRAY_SIZE(out_val));
+	if (ret) {
+		dev_dbg(&pdev->dev, "no stop-mode property\n");
+		return ret;
+	}
+	phandle = *out_val;
+
+	gpr_np = of_find_node_by_phandle(phandle);
+	if (!gpr_np) {
+		dev_dbg(&pdev->dev, "could not find gpr node by phandle\n");
+		return -ENODEV;
+	}
+
+	priv = netdev_priv(dev);
+	priv->stm.gpr = syscon_node_to_regmap(gpr_np);
+	of_node_put(gpr_np);
+	if (IS_ERR(priv->stm.gpr)) {
+		dev_dbg(&pdev->dev, "could not find gpr regmap\n");
+		return PTR_ERR(priv->stm.gpr);
+	}
+
+	priv->stm.req_gpr = out_val[1];
+	priv->stm.req_bit = out_val[2];
+	priv->stm.ack_gpr = out_val[3];
+	priv->stm.ack_bit = out_val[4];
+
+	dev_dbg(&pdev->dev,
+		"gpr %s req_gpr=0x02%x req_bit=%u ack_gpr=0x02%x ack_bit=%u\n",
+		gpr_np->full_name, priv->stm.req_gpr, priv->stm.req_bit,
+		priv->stm.ack_gpr, priv->stm.ack_bit);
+
+	device_set_wakeup_capable(&pdev->dev, true);
+
+	return 0;
 }
 
 static const struct of_device_id flexcan_of_match[] = {
@@ -1371,35 +1569,6 @@
 	priv->devtype_data = devtype_data;
 	priv->reg_xceiver = reg_xceiver;
 
-	if (priv->devtype_data->quirks & FLEXCAN_QUIRK_USE_OFF_TIMESTAMP)
-		priv->tx_mb_reserved = &regs->mb[FLEXCAN_TX_MB_RESERVED_OFF_TIMESTAMP];
-	else
-		priv->tx_mb_reserved = &regs->mb[FLEXCAN_TX_MB_RESERVED_OFF_FIFO];
-
-	priv->reg_imask1_default = 0;
-	priv->reg_imask2_default = FLEXCAN_IFLAG_MB(FLEXCAN_TX_MB);
-
-	priv->offload.mailbox_read = flexcan_mailbox_read;
-
-	if (priv->devtype_data->quirks & FLEXCAN_QUIRK_USE_OFF_TIMESTAMP) {
-		u64 imask;
-
-		priv->offload.mb_first = FLEXCAN_RX_MB_OFF_TIMESTAMP_FIRST;
-		priv->offload.mb_last = FLEXCAN_RX_MB_OFF_TIMESTAMP_LAST;
-
-		imask = GENMASK_ULL(priv->offload.mb_last, priv->offload.mb_first);
-		priv->reg_imask1_default |= imask;
-		priv->reg_imask2_default |= imask >> 32;
-
-		err = can_rx_offload_add_timestamp(dev, &priv->offload);
-	} else {
-		priv->reg_imask1_default |= FLEXCAN_IFLAG_RX_FIFO_OVERFLOW |
-			FLEXCAN_IFLAG_RX_FIFO_AVAILABLE;
-		err = can_rx_offload_add_fifo(dev, &priv->offload, FLEXCAN_NAPI_WEIGHT);
-	}
-	if (err)
-		goto failed_offload;
-
 	err = register_flexcandev(dev);
 	if (err) {
 		dev_err(&pdev->dev, "registering netdev failed\n");
@@ -1408,20 +1577,14 @@
 
 	devm_can_led_init(dev);
 
-<<<<<<< HEAD
-	dev_info(&pdev->dev, "device registered (reg_base=%p, irq=%d)\n",
-		 priv->regs, dev->irq);
-=======
 	if (priv->devtype_data->quirks & FLEXCAN_QUIRK_SETUP_STOP_MODE) {
 		err = flexcan_setup_stop_mode(pdev);
 		if (err)
 			dev_dbg(&pdev->dev, "failed to setup stop-mode\n");
 	}
->>>>>>> 407d19ab
 
 	return 0;
 
- failed_offload:
  failed_register:
 	free_candev(dev);
 	return err;
@@ -1430,10 +1593,8 @@
 static int flexcan_remove(struct platform_device *pdev)
 {
 	struct net_device *dev = platform_get_drvdata(pdev);
-	struct flexcan_priv *priv = netdev_priv(dev);
 
 	unregister_flexcandev(dev);
-	can_rx_offload_del(&priv->offload);
 	free_candev(dev);
 
 	return 0;
@@ -1446,9 +1607,17 @@
 	int err;
 
 	if (netif_running(dev)) {
-		err = flexcan_chip_disable(priv);
-		if (err)
-			return err;
+		/* if wakeup is enabled, enter stop mode
+		 * else enter disabled mode.
+		 */
+		if (device_may_wakeup(device)) {
+			enable_irq_wake(dev->irq);
+			flexcan_enter_stop_mode(priv);
+		} else {
+			err = flexcan_chip_disable(priv);
+			if (err)
+				return err;
+		}
 		netif_stop_queue(dev);
 		netif_device_detach(dev);
 	}
@@ -1467,14 +1636,45 @@
 	if (netif_running(dev)) {
 		netif_device_attach(dev);
 		netif_start_queue(dev);
-		err = flexcan_chip_enable(priv);
-		if (err)
-			return err;
+		if (device_may_wakeup(device)) {
+			disable_irq_wake(dev->irq);
+		} else {
+			err = flexcan_chip_enable(priv);
+			if (err)
+				return err;
+		}
 	}
 	return 0;
 }
 
-static SIMPLE_DEV_PM_OPS(flexcan_pm_ops, flexcan_suspend, flexcan_resume);
+static int __maybe_unused flexcan_noirq_suspend(struct device *device)
+{
+	struct net_device *dev = dev_get_drvdata(device);
+	struct flexcan_priv *priv = netdev_priv(dev);
+
+	if (netif_running(dev) && device_may_wakeup(device))
+		flexcan_enable_wakeup_irq(priv, true);
+
+	return 0;
+}
+
+static int __maybe_unused flexcan_noirq_resume(struct device *device)
+{
+	struct net_device *dev = dev_get_drvdata(device);
+	struct flexcan_priv *priv = netdev_priv(dev);
+
+	if (netif_running(dev) && device_may_wakeup(device)) {
+		flexcan_enable_wakeup_irq(priv, false);
+		flexcan_exit_stop_mode(priv);
+	}
+
+	return 0;
+}
+
+static const struct dev_pm_ops flexcan_pm_ops = {
+	SET_SYSTEM_SLEEP_PM_OPS(flexcan_suspend, flexcan_resume)
+	SET_NOIRQ_SYSTEM_SLEEP_PM_OPS(flexcan_noirq_suspend, flexcan_noirq_resume)
+};
 
 static struct platform_driver flexcan_driver = {
 	.driver = {
