/*
 * Marvell Wireless LAN device driver: SDIO specific definitions
 *
 * Copyright (C) 2011-2014, Marvell International Ltd.
 *
 * This software file (the "File") is distributed by Marvell International
 * Ltd. under the terms of the GNU General Public License Version 2, June 1991
 * (the "License").  You may use, redistribute and/or modify this File in
 * accordance with the terms and conditions of the License, a copy of which
 * is available by writing to the Free Software Foundation, Inc.,
 * 51 Franklin Street, Fifth Floor, Boston, MA 02110-1301 USA or on the
 * worldwide web at http://www.gnu.org/licenses/old-licenses/gpl-2.0.txt.
 *
 * THE FILE IS DISTRIBUTED AS-IS, WITHOUT WARRANTY OF ANY KIND, AND THE
 * IMPLIED WARRANTIES OF MERCHANTABILITY OR FITNESS FOR A PARTICULAR PURPOSE
 * ARE EXPRESSLY DISCLAIMED.  The License provides additional details about
 * this warranty disclaimer.
 */

#ifndef	_MWIFIEX_SDIO_H
#define	_MWIFIEX_SDIO_H


#include <linux/completion.h>
#include <linux/mmc/sdio.h>
#include <linux/mmc/sdio_ids.h>
#include <linux/mmc/sdio_func.h>
#include <linux/mmc/card.h>
#include <linux/mmc/host.h>

#include "main.h"

#define SD8786_DEFAULT_FW_NAME "mrvl/sd8786_uapsta.bin"
#define SD8787_DEFAULT_FW_NAME "mrvl/sd8787_uapsta.bin"
#define SD8797_DEFAULT_FW_NAME "mrvl/sd8797_uapsta.bin"
#define SD8897_DEFAULT_FW_NAME "mrvl/sd8897_uapsta.bin"
#define SD8887_DEFAULT_FW_NAME "mrvl/sd8887_uapsta.bin"
#define SD8801_DEFAULT_FW_NAME "mrvl/sd8801_uapsta.bin"
<<<<<<< HEAD
=======
#define SD8977_DEFAULT_FW_NAME "mrvl/sd8977_uapsta.bin"
#define SD8987_DEFAULT_FW_NAME "mrvl/sd8987_uapsta.bin"
>>>>>>> 407d19ab
#define SD8997_DEFAULT_FW_NAME "mrvl/sd8997_uapsta.bin"

#define BLOCK_MODE	1
#define BYTE_MODE	0

#define REG_PORT			0

#define MWIFIEX_SDIO_IO_PORT_MASK		0xfffff

#define MWIFIEX_SDIO_BYTE_MODE_MASK	0x80000000

#define MWIFIEX_MAX_FUNC2_REG_NUM	13
#define MWIFIEX_SDIO_SCRATCH_SIZE	10

#define SDIO_MPA_ADDR_BASE		0x1000
#define CTRL_PORT			0
#define CTRL_PORT_MASK			0x0001

#define CMD_PORT_UPLD_INT_MASK		(0x1U<<6)
#define CMD_PORT_DNLD_INT_MASK		(0x1U<<7)
#define HOST_TERM_CMD53			(0x1U << 2)
#define REG_PORT			0
#define MEM_PORT			0x10000

#define CMD53_NEW_MODE			(0x1U << 0)
#define CMD_PORT_RD_LEN_EN		(0x1U << 2)
#define CMD_PORT_AUTO_EN		(0x1U << 0)
#define CMD_PORT_SLCT			0x8000
#define UP_LD_CMD_PORT_HOST_INT_STATUS	(0x40U)
#define DN_LD_CMD_PORT_HOST_INT_STATUS	(0x80U)

#define MWIFIEX_MP_AGGR_BUF_SIZE_16K	(16384)
#define MWIFIEX_MP_AGGR_BUF_SIZE_32K	(32768)
/* we leave one block of 256 bytes for DMA alignment*/
#define MWIFIEX_MP_AGGR_BUF_SIZE_MAX    (65280)

/* Misc. Config Register : Auto Re-enable interrupts */
#define AUTO_RE_ENABLE_INT              BIT(4)

/* Host Control Registers : Configuration */
#define CONFIGURATION_REG		0x00
/* Host Control Registers : Host power up */
#define HOST_POWER_UP			(0x1U << 1)

/* Host Control Registers : Upload host interrupt mask */
#define UP_LD_HOST_INT_MASK		(0x1U)
/* Host Control Registers : Download host interrupt mask */
#define DN_LD_HOST_INT_MASK		(0x2U)

/* Host Control Registers : Upload host interrupt status */
#define UP_LD_HOST_INT_STATUS		(0x1U)
/* Host Control Registers : Download host interrupt status */
#define DN_LD_HOST_INT_STATUS		(0x2U)

/* Host Control Registers : Host interrupt status */
#define CARD_INT_STATUS_REG		0x28

/* Card Control Registers : Card I/O ready */
#define CARD_IO_READY                   (0x1U << 3)
/* Card Control Registers : Download card ready */
#define DN_LD_CARD_RDY                  (0x1U << 0)

/* Max retry number of CMD53 write */
#define MAX_WRITE_IOMEM_RETRY		2

/* SDIO Tx aggregation in progress ? */
#define MP_TX_AGGR_IN_PROGRESS(a) (a->mpa_tx.pkt_cnt > 0)

/* SDIO Tx aggregation buffer room for next packet ? */
#define MP_TX_AGGR_BUF_HAS_ROOM(a, len) ((a->mpa_tx.buf_len+len)	\
						<= a->mpa_tx.buf_size)

/* Copy current packet (SDIO Tx aggregation buffer) to SDIO buffer */
#define MP_TX_AGGR_BUF_PUT(a, payload, pkt_len, port) do {		\
	memmove(&a->mpa_tx.buf[a->mpa_tx.buf_len],			\
			payload, pkt_len);				\
	a->mpa_tx.buf_len += pkt_len;					\
	if (!a->mpa_tx.pkt_cnt)						\
		a->mpa_tx.start_port = port;				\
	if (a->mpa_tx.start_port <= port)				\
		a->mpa_tx.ports |= (1<<(a->mpa_tx.pkt_cnt));		\
	else								\
		a->mpa_tx.ports |= (1<<(a->mpa_tx.pkt_cnt+1+		\
						(a->max_ports -	\
						a->mp_end_port)));	\
	a->mpa_tx.pkt_cnt++;						\
} while (0)

/* SDIO Tx aggregation limit ? */
#define MP_TX_AGGR_PKT_LIMIT_REACHED(a)					\
			(a->mpa_tx.pkt_cnt == a->mpa_tx.pkt_aggr_limit)

/* Reset SDIO Tx aggregation buffer parameters */
#define MP_TX_AGGR_BUF_RESET(a) do {					\
	a->mpa_tx.pkt_cnt = 0;						\
	a->mpa_tx.buf_len = 0;						\
	a->mpa_tx.ports = 0;						\
	a->mpa_tx.start_port = 0;					\
} while (0)

/* SDIO Rx aggregation limit ? */
#define MP_RX_AGGR_PKT_LIMIT_REACHED(a)					\
			(a->mpa_rx.pkt_cnt == a->mpa_rx.pkt_aggr_limit)

/* SDIO Rx aggregation in progress ? */
#define MP_RX_AGGR_IN_PROGRESS(a) (a->mpa_rx.pkt_cnt > 0)

/* SDIO Rx aggregation buffer room for next packet ? */
#define MP_RX_AGGR_BUF_HAS_ROOM(a, rx_len)				\
			((a->mpa_rx.buf_len+rx_len) <= a->mpa_rx.buf_size)

/* Reset SDIO Rx aggregation buffer parameters */
#define MP_RX_AGGR_BUF_RESET(a) do {					\
	a->mpa_rx.pkt_cnt = 0;						\
	a->mpa_rx.buf_len = 0;						\
	a->mpa_rx.ports = 0;						\
	a->mpa_rx.start_port = 0;					\
} while (0)

/* data structure for SDIO MPA TX */
struct mwifiex_sdio_mpa_tx {
	/* multiport tx aggregation buffer pointer */
	u8 *buf;
	u32 buf_len;
	u32 pkt_cnt;
	u32 ports;
	u16 start_port;
	u8 enabled;
	u32 buf_size;
	u32 pkt_aggr_limit;
};

struct mwifiex_sdio_mpa_rx {
	u8 *buf;
	u32 buf_len;
	u32 pkt_cnt;
	u32 ports;
	u16 start_port;

	struct sk_buff **skb_arr;
	u32 *len_arr;

	u8 enabled;
	u32 buf_size;
	u32 pkt_aggr_limit;
};

int mwifiex_bus_register(void);
void mwifiex_bus_unregister(void);

struct mwifiex_sdio_card_reg {
	u8 start_rd_port;
	u8 start_wr_port;
	u8 base_0_reg;
	u8 base_1_reg;
	u8 poll_reg;
	u8 host_int_enable;
	u8 host_int_rsr_reg;
	u8 host_int_status_reg;
	u8 host_int_mask_reg;
	u8 status_reg_0;
	u8 status_reg_1;
	u8 sdio_int_mask;
	u32 data_port_mask;
	u8 io_port_0_reg;
	u8 io_port_1_reg;
	u8 io_port_2_reg;
	u8 max_mp_regs;
	u8 rd_bitmap_l;
	u8 rd_bitmap_u;
	u8 rd_bitmap_1l;
	u8 rd_bitmap_1u;
	u8 wr_bitmap_l;
	u8 wr_bitmap_u;
	u8 wr_bitmap_1l;
	u8 wr_bitmap_1u;
	u8 rd_len_p0_l;
	u8 rd_len_p0_u;
	u8 card_misc_cfg_reg;
	u8 card_cfg_2_1_reg;
	u8 cmd_rd_len_0;
	u8 cmd_rd_len_1;
	u8 cmd_rd_len_2;
	u8 cmd_rd_len_3;
	u8 cmd_cfg_0;
	u8 cmd_cfg_1;
	u8 cmd_cfg_2;
	u8 cmd_cfg_3;
	u8 fw_dump_host_ready;
	u8 fw_dump_ctrl;
	u8 fw_dump_start;
	u8 fw_dump_end;
	u8 func1_dump_reg_start;
	u8 func1_dump_reg_end;
	u8 func1_scratch_reg;
	u8 func1_spec_reg_num;
	u8 func1_spec_reg_table[MWIFIEX_MAX_FUNC2_REG_NUM];
};

struct sdio_mmc_card {
	struct sdio_func *func;
	struct mwifiex_adapter *adapter;

	struct completion fw_done;
	const char *firmware;
	const struct mwifiex_sdio_card_reg *reg;
	u8 max_ports;
	u8 mp_agg_pkt_limit;
	u16 tx_buf_size;
	u32 mp_tx_agg_buf_size;
	u32 mp_rx_agg_buf_size;

	u32 mp_rd_bitmap;
	u32 mp_wr_bitmap;

	u16 mp_end_port;
	u32 mp_data_port_mask;

	u8 curr_rd_port;
	u8 curr_wr_port;

	u8 *mp_regs;
	bool supports_sdio_new_mode;
	bool has_control_mask;
	bool can_dump_fw;
	bool fw_dump_enh;
	bool can_auto_tdls;
	bool can_ext_scan;

	struct mwifiex_sdio_mpa_tx mpa_tx;
	struct mwifiex_sdio_mpa_rx mpa_rx;

	struct work_struct work;
	unsigned long work_flags;
};

struct mwifiex_sdio_device {
	const char *firmware;
	const struct mwifiex_sdio_card_reg *reg;
	u8 max_ports;
	u8 mp_agg_pkt_limit;
	u16 tx_buf_size;
	u32 mp_tx_agg_buf_size;
	u32 mp_rx_agg_buf_size;
	bool supports_sdio_new_mode;
	bool has_control_mask;
	bool can_dump_fw;
	bool fw_dump_enh;
	bool can_auto_tdls;
	bool can_ext_scan;
};

static const struct mwifiex_sdio_card_reg mwifiex_reg_sd87xx = {
	.start_rd_port = 1,
	.start_wr_port = 1,
	.base_0_reg = 0x0040,
	.base_1_reg = 0x0041,
	.poll_reg = 0x30,
	.host_int_enable = UP_LD_HOST_INT_MASK | DN_LD_HOST_INT_MASK,
	.host_int_rsr_reg = 0x1,
	.host_int_mask_reg = 0x02,
	.host_int_status_reg = 0x03,
	.status_reg_0 = 0x60,
	.status_reg_1 = 0x61,
	.sdio_int_mask = 0x3f,
	.data_port_mask = 0x0000fffe,
	.io_port_0_reg = 0x78,
	.io_port_1_reg = 0x79,
	.io_port_2_reg = 0x7A,
	.max_mp_regs = 64,
	.rd_bitmap_l = 0x04,
	.rd_bitmap_u = 0x05,
	.wr_bitmap_l = 0x06,
	.wr_bitmap_u = 0x07,
	.rd_len_p0_l = 0x08,
	.rd_len_p0_u = 0x09,
	.card_misc_cfg_reg = 0x6c,
	.func1_dump_reg_start = 0x0,
	.func1_dump_reg_end = 0x9,
	.func1_scratch_reg = 0x60,
	.func1_spec_reg_num = 5,
	.func1_spec_reg_table = {0x28, 0x30, 0x34, 0x38, 0x3c},
};

static const struct mwifiex_sdio_card_reg mwifiex_reg_sd8897 = {
	.start_rd_port = 0,
	.start_wr_port = 0,
	.base_0_reg = 0x60,
	.base_1_reg = 0x61,
	.poll_reg = 0x50,
	.host_int_enable = UP_LD_HOST_INT_MASK | DN_LD_HOST_INT_MASK |
			CMD_PORT_UPLD_INT_MASK | CMD_PORT_DNLD_INT_MASK,
	.host_int_rsr_reg = 0x1,
	.host_int_status_reg = 0x03,
	.host_int_mask_reg = 0x02,
	.status_reg_0 = 0xc0,
	.status_reg_1 = 0xc1,
	.sdio_int_mask = 0xff,
	.data_port_mask = 0xffffffff,
	.io_port_0_reg = 0xD8,
	.io_port_1_reg = 0xD9,
	.io_port_2_reg = 0xDA,
	.max_mp_regs = 184,
	.rd_bitmap_l = 0x04,
	.rd_bitmap_u = 0x05,
	.rd_bitmap_1l = 0x06,
	.rd_bitmap_1u = 0x07,
	.wr_bitmap_l = 0x08,
	.wr_bitmap_u = 0x09,
	.wr_bitmap_1l = 0x0a,
	.wr_bitmap_1u = 0x0b,
	.rd_len_p0_l = 0x0c,
	.rd_len_p0_u = 0x0d,
	.card_misc_cfg_reg = 0xcc,
	.card_cfg_2_1_reg = 0xcd,
	.cmd_rd_len_0 = 0xb4,
	.cmd_rd_len_1 = 0xb5,
	.cmd_rd_len_2 = 0xb6,
	.cmd_rd_len_3 = 0xb7,
	.cmd_cfg_0 = 0xb8,
	.cmd_cfg_1 = 0xb9,
	.cmd_cfg_2 = 0xba,
	.cmd_cfg_3 = 0xbb,
	.fw_dump_host_ready = 0xee,
	.fw_dump_ctrl = 0xe2,
	.fw_dump_start = 0xe3,
	.fw_dump_end = 0xea,
	.func1_dump_reg_start = 0x0,
	.func1_dump_reg_end = 0xb,
	.func1_scratch_reg = 0xc0,
	.func1_spec_reg_num = 8,
	.func1_spec_reg_table = {0x4C, 0x50, 0x54, 0x55, 0x58,
				 0x59, 0x5c, 0x5d},
};

static const struct mwifiex_sdio_card_reg mwifiex_reg_sd8997 = {
	.start_rd_port = 0,
	.start_wr_port = 0,
	.base_0_reg = 0xF8,
	.base_1_reg = 0xF9,
	.poll_reg = 0x5C,
	.host_int_enable = UP_LD_HOST_INT_MASK | DN_LD_HOST_INT_MASK |
			CMD_PORT_UPLD_INT_MASK | CMD_PORT_DNLD_INT_MASK,
	.host_int_rsr_reg = 0x4,
	.host_int_status_reg = 0x0C,
	.host_int_mask_reg = 0x08,
	.status_reg_0 = 0xE8,
	.status_reg_1 = 0xE9,
	.sdio_int_mask = 0xff,
	.data_port_mask = 0xffffffff,
	.io_port_0_reg = 0xE4,
	.io_port_1_reg = 0xE5,
	.io_port_2_reg = 0xE6,
	.max_mp_regs = 196,
	.rd_bitmap_l = 0x10,
	.rd_bitmap_u = 0x11,
	.rd_bitmap_1l = 0x12,
	.rd_bitmap_1u = 0x13,
	.wr_bitmap_l = 0x14,
	.wr_bitmap_u = 0x15,
	.wr_bitmap_1l = 0x16,
	.wr_bitmap_1u = 0x17,
	.rd_len_p0_l = 0x18,
	.rd_len_p0_u = 0x19,
	.card_misc_cfg_reg = 0xd8,
	.card_cfg_2_1_reg = 0xd9,
	.cmd_rd_len_0 = 0xc0,
	.cmd_rd_len_1 = 0xc1,
	.cmd_rd_len_2 = 0xc2,
	.cmd_rd_len_3 = 0xc3,
	.cmd_cfg_0 = 0xc4,
	.cmd_cfg_1 = 0xc5,
	.cmd_cfg_2 = 0xc6,
	.cmd_cfg_3 = 0xc7,
	.fw_dump_host_ready = 0xcc,
	.fw_dump_ctrl = 0xf0,
	.fw_dump_start = 0xf1,
	.fw_dump_end = 0xf8,
	.func1_dump_reg_start = 0x10,
	.func1_dump_reg_end = 0x17,
	.func1_scratch_reg = 0xe8,
	.func1_spec_reg_num = 13,
	.func1_spec_reg_table = {0x08, 0x58, 0x5C, 0x5D,
				 0x60, 0x61, 0x62, 0x64,
				 0x65, 0x66, 0x68, 0x69,
				 0x6a},
};

static const struct mwifiex_sdio_card_reg mwifiex_reg_sd8887 = {
	.start_rd_port = 0,
	.start_wr_port = 0,
	.base_0_reg = 0x6C,
	.base_1_reg = 0x6D,
	.poll_reg = 0x5C,
	.host_int_enable = UP_LD_HOST_INT_MASK | DN_LD_HOST_INT_MASK |
			CMD_PORT_UPLD_INT_MASK | CMD_PORT_DNLD_INT_MASK,
	.host_int_rsr_reg = 0x4,
	.host_int_status_reg = 0x0C,
	.host_int_mask_reg = 0x08,
	.status_reg_0 = 0x90,
	.status_reg_1 = 0x91,
	.sdio_int_mask = 0xff,
	.data_port_mask = 0xffffffff,
	.io_port_0_reg = 0xE4,
	.io_port_1_reg = 0xE5,
	.io_port_2_reg = 0xE6,
	.max_mp_regs = 196,
	.rd_bitmap_l = 0x10,
	.rd_bitmap_u = 0x11,
	.rd_bitmap_1l = 0x12,
	.rd_bitmap_1u = 0x13,
	.wr_bitmap_l = 0x14,
	.wr_bitmap_u = 0x15,
	.wr_bitmap_1l = 0x16,
	.wr_bitmap_1u = 0x17,
	.rd_len_p0_l = 0x18,
	.rd_len_p0_u = 0x19,
	.card_misc_cfg_reg = 0xd8,
	.card_cfg_2_1_reg = 0xd9,
	.cmd_rd_len_0 = 0xc0,
	.cmd_rd_len_1 = 0xc1,
	.cmd_rd_len_2 = 0xc2,
	.cmd_rd_len_3 = 0xc3,
	.cmd_cfg_0 = 0xc4,
	.cmd_cfg_1 = 0xc5,
	.cmd_cfg_2 = 0xc6,
	.cmd_cfg_3 = 0xc7,
	.func1_dump_reg_start = 0x10,
	.func1_dump_reg_end = 0x17,
	.func1_scratch_reg = 0x90,
	.func1_spec_reg_num = 13,
	.func1_spec_reg_table = {0x08, 0x58, 0x5C, 0x5D, 0x60,
				 0x61, 0x62, 0x64, 0x65, 0x66,
				 0x68, 0x69, 0x6a},
};

static const struct mwifiex_sdio_card_reg mwifiex_reg_sd8987 = {
	.start_rd_port = 0,
	.start_wr_port = 0,
	.base_0_reg = 0xF8,
	.base_1_reg = 0xF9,
	.poll_reg = 0x5C,
	.host_int_enable = UP_LD_HOST_INT_MASK | DN_LD_HOST_INT_MASK |
			CMD_PORT_UPLD_INT_MASK | CMD_PORT_DNLD_INT_MASK,
	.host_int_rsr_reg = 0x4,
	.host_int_status_reg = 0x0C,
	.host_int_mask_reg = 0x08,
	.status_reg_0 = 0xE8,
	.status_reg_1 = 0xE9,
	.sdio_int_mask = 0xff,
	.data_port_mask = 0xffffffff,
	.io_port_0_reg = 0xE4,
	.io_port_1_reg = 0xE5,
	.io_port_2_reg = 0xE6,
	.max_mp_regs = 196,
	.rd_bitmap_l = 0x10,
	.rd_bitmap_u = 0x11,
	.rd_bitmap_1l = 0x12,
	.rd_bitmap_1u = 0x13,
	.wr_bitmap_l = 0x14,
	.wr_bitmap_u = 0x15,
	.wr_bitmap_1l = 0x16,
	.wr_bitmap_1u = 0x17,
	.rd_len_p0_l = 0x18,
	.rd_len_p0_u = 0x19,
	.card_misc_cfg_reg = 0xd8,
	.card_cfg_2_1_reg = 0xd9,
	.cmd_rd_len_0 = 0xc0,
	.cmd_rd_len_1 = 0xc1,
	.cmd_rd_len_2 = 0xc2,
	.cmd_rd_len_3 = 0xc3,
	.cmd_cfg_0 = 0xc4,
	.cmd_cfg_1 = 0xc5,
	.cmd_cfg_2 = 0xc6,
	.cmd_cfg_3 = 0xc7,
	.fw_dump_host_ready = 0xcc,
	.fw_dump_ctrl = 0xf9,
	.fw_dump_start = 0xf1,
	.fw_dump_end = 0xf8,
	.func1_dump_reg_start = 0x10,
	.func1_dump_reg_end = 0x17,
	.func1_scratch_reg = 0xE8,
	.func1_spec_reg_num = 13,
	.func1_spec_reg_table = {0x08, 0x58, 0x5C, 0x5D, 0x60,
				 0x61, 0x62, 0x64, 0x65, 0x66,
				 0x68, 0x69, 0x6a},
};

static const struct mwifiex_sdio_device mwifiex_sdio_sd8786 = {
	.firmware = SD8786_DEFAULT_FW_NAME,
	.reg = &mwifiex_reg_sd87xx,
	.max_ports = 16,
	.mp_agg_pkt_limit = 8,
	.tx_buf_size = MWIFIEX_TX_DATA_BUF_SIZE_2K,
	.mp_tx_agg_buf_size = MWIFIEX_MP_AGGR_BUF_SIZE_16K,
	.mp_rx_agg_buf_size = MWIFIEX_MP_AGGR_BUF_SIZE_16K,
	.supports_sdio_new_mode = false,
	.has_control_mask = true,
	.can_dump_fw = false,
	.can_auto_tdls = false,
	.can_ext_scan = false,
};

static const struct mwifiex_sdio_device mwifiex_sdio_sd8787 = {
	.firmware = SD8787_DEFAULT_FW_NAME,
	.reg = &mwifiex_reg_sd87xx,
	.max_ports = 16,
	.mp_agg_pkt_limit = 8,
	.tx_buf_size = MWIFIEX_TX_DATA_BUF_SIZE_2K,
	.mp_tx_agg_buf_size = MWIFIEX_MP_AGGR_BUF_SIZE_16K,
	.mp_rx_agg_buf_size = MWIFIEX_MP_AGGR_BUF_SIZE_16K,
	.supports_sdio_new_mode = false,
	.has_control_mask = true,
	.can_dump_fw = false,
	.can_auto_tdls = false,
	.can_ext_scan = true,
};

static const struct mwifiex_sdio_device mwifiex_sdio_sd8797 = {
	.firmware = SD8797_DEFAULT_FW_NAME,
	.reg = &mwifiex_reg_sd87xx,
	.max_ports = 16,
	.mp_agg_pkt_limit = 8,
	.tx_buf_size = MWIFIEX_TX_DATA_BUF_SIZE_2K,
	.mp_tx_agg_buf_size = MWIFIEX_MP_AGGR_BUF_SIZE_16K,
	.mp_rx_agg_buf_size = MWIFIEX_MP_AGGR_BUF_SIZE_16K,
	.supports_sdio_new_mode = false,
	.has_control_mask = true,
	.can_dump_fw = false,
	.can_auto_tdls = false,
	.can_ext_scan = true,
};

static const struct mwifiex_sdio_device mwifiex_sdio_sd8897 = {
	.firmware = SD8897_DEFAULT_FW_NAME,
	.reg = &mwifiex_reg_sd8897,
	.max_ports = 32,
	.mp_agg_pkt_limit = 16,
	.tx_buf_size = MWIFIEX_TX_DATA_BUF_SIZE_4K,
	.mp_tx_agg_buf_size = MWIFIEX_MP_AGGR_BUF_SIZE_MAX,
	.mp_rx_agg_buf_size = MWIFIEX_MP_AGGR_BUF_SIZE_MAX,
	.supports_sdio_new_mode = true,
	.has_control_mask = false,
	.can_dump_fw = true,
	.can_auto_tdls = false,
	.can_ext_scan = true,
};

static const struct mwifiex_sdio_device mwifiex_sdio_sd8997 = {
	.firmware = SD8997_DEFAULT_FW_NAME,
	.reg = &mwifiex_reg_sd8997,
	.max_ports = 32,
	.mp_agg_pkt_limit = 16,
	.tx_buf_size = MWIFIEX_TX_DATA_BUF_SIZE_4K,
	.mp_tx_agg_buf_size = MWIFIEX_MP_AGGR_BUF_SIZE_MAX,
	.mp_rx_agg_buf_size = MWIFIEX_MP_AGGR_BUF_SIZE_MAX,
	.supports_sdio_new_mode = true,
	.has_control_mask = false,
	.can_dump_fw = true,
	.fw_dump_enh = true,
	.can_auto_tdls = false,
	.can_ext_scan = true,
};

static const struct mwifiex_sdio_device mwifiex_sdio_sd8887 = {
	.firmware = SD8887_DEFAULT_FW_NAME,
	.reg = &mwifiex_reg_sd8887,
	.max_ports = 32,
	.mp_agg_pkt_limit = 16,
	.tx_buf_size = MWIFIEX_TX_DATA_BUF_SIZE_2K,
	.mp_tx_agg_buf_size = MWIFIEX_MP_AGGR_BUF_SIZE_32K,
	.mp_rx_agg_buf_size = MWIFIEX_MP_AGGR_BUF_SIZE_32K,
	.supports_sdio_new_mode = true,
	.has_control_mask = false,
	.can_dump_fw = false,
	.can_auto_tdls = true,
	.can_ext_scan = true,
};

static const struct mwifiex_sdio_device mwifiex_sdio_sd8987 = {
	.firmware = SD8987_DEFAULT_FW_NAME,
	.reg = &mwifiex_reg_sd8987,
	.max_ports = 32,
	.mp_agg_pkt_limit = 16,
	.tx_buf_size = MWIFIEX_TX_DATA_BUF_SIZE_2K,
	.mp_tx_agg_buf_size = MWIFIEX_MP_AGGR_BUF_SIZE_MAX,
	.mp_rx_agg_buf_size = MWIFIEX_MP_AGGR_BUF_SIZE_MAX,
	.supports_sdio_new_mode = true,
	.has_control_mask = false,
	.can_dump_fw = true,
	.fw_dump_enh = true,
	.can_auto_tdls = true,
	.can_ext_scan = true,
};

static const struct mwifiex_sdio_device mwifiex_sdio_sd8801 = {
	.firmware = SD8801_DEFAULT_FW_NAME,
	.reg = &mwifiex_reg_sd87xx,
	.max_ports = 16,
	.mp_agg_pkt_limit = 8,
	.supports_sdio_new_mode = false,
	.has_control_mask = true,
	.tx_buf_size = MWIFIEX_TX_DATA_BUF_SIZE_2K,
	.mp_tx_agg_buf_size = MWIFIEX_MP_AGGR_BUF_SIZE_16K,
	.mp_rx_agg_buf_size = MWIFIEX_MP_AGGR_BUF_SIZE_16K,
	.can_dump_fw = false,
	.can_auto_tdls = false,
	.can_ext_scan = true,
};

/*
 * .cmdrsp_complete handler
 */
static inline int mwifiex_sdio_cmdrsp_complete(struct mwifiex_adapter *adapter,
					       struct sk_buff *skb)
{
	dev_kfree_skb_any(skb);
	return 0;
}

/*
 * .event_complete handler
 */
static inline int mwifiex_sdio_event_complete(struct mwifiex_adapter *adapter,
					      struct sk_buff *skb)
{
	dev_kfree_skb_any(skb);
	return 0;
}

static inline bool
mp_rx_aggr_port_limit_reached(struct sdio_mmc_card *card)
{
	u8 tmp;

	if (card->curr_rd_port < card->mpa_rx.start_port) {
		if (card->supports_sdio_new_mode)
			tmp = card->mp_end_port >> 1;
		else
			tmp = card->mp_agg_pkt_limit;

		if (((card->max_ports - card->mpa_rx.start_port) +
		    card->curr_rd_port) >= tmp)
			return true;
	}

	if (!card->supports_sdio_new_mode)
		return false;

	if ((card->curr_rd_port - card->mpa_rx.start_port) >=
	    (card->mp_end_port >> 1))
		return true;

	return false;
}

static inline bool
mp_tx_aggr_port_limit_reached(struct sdio_mmc_card *card)
{
	u16 tmp;

	if (card->curr_wr_port < card->mpa_tx.start_port) {
		if (card->supports_sdio_new_mode)
			tmp = card->mp_end_port >> 1;
		else
			tmp = card->mp_agg_pkt_limit;

		if (((card->max_ports - card->mpa_tx.start_port) +
		    card->curr_wr_port) >= tmp)
			return true;
	}

	if (!card->supports_sdio_new_mode)
		return false;

	if ((card->curr_wr_port - card->mpa_tx.start_port) >=
	    (card->mp_end_port >> 1))
		return true;

	return false;
}

/* Prepare to copy current packet from card to SDIO Rx aggregation buffer */
static inline void mp_rx_aggr_setup(struct sdio_mmc_card *card,
				    u16 rx_len, u8 port)
{
	card->mpa_rx.buf_len += rx_len;

	if (!card->mpa_rx.pkt_cnt)
		card->mpa_rx.start_port = port;

	if (card->supports_sdio_new_mode) {
		card->mpa_rx.ports |= (1 << port);
	} else {
		if (card->mpa_rx.start_port <= port)
			card->mpa_rx.ports |= 1 << (card->mpa_rx.pkt_cnt);
		else
			card->mpa_rx.ports |= 1 << (card->mpa_rx.pkt_cnt + 1);
	}
	card->mpa_rx.skb_arr[card->mpa_rx.pkt_cnt] = NULL;
	card->mpa_rx.len_arr[card->mpa_rx.pkt_cnt] = rx_len;
	card->mpa_rx.pkt_cnt++;
}
#endif /* _MWIFIEX_SDIO_H */<|MERGE_RESOLUTION|>--- conflicted
+++ resolved
@@ -36,11 +36,8 @@
 #define SD8897_DEFAULT_FW_NAME "mrvl/sd8897_uapsta.bin"
 #define SD8887_DEFAULT_FW_NAME "mrvl/sd8887_uapsta.bin"
 #define SD8801_DEFAULT_FW_NAME "mrvl/sd8801_uapsta.bin"
-<<<<<<< HEAD
-=======
 #define SD8977_DEFAULT_FW_NAME "mrvl/sd8977_uapsta.bin"
 #define SD8987_DEFAULT_FW_NAME "mrvl/sd8987_uapsta.bin"
->>>>>>> 407d19ab
 #define SD8997_DEFAULT_FW_NAME "mrvl/sd8997_uapsta.bin"
 
 #define BLOCK_MODE	1
@@ -374,6 +371,59 @@
 	.func1_spec_reg_num = 8,
 	.func1_spec_reg_table = {0x4C, 0x50, 0x54, 0x55, 0x58,
 				 0x59, 0x5c, 0x5d},
+};
+
+static const struct mwifiex_sdio_card_reg mwifiex_reg_sd8977 = {
+	.start_rd_port = 0,
+	.start_wr_port = 0,
+	.base_0_reg = 0xF8,
+	.base_1_reg = 0xF9,
+	.poll_reg = 0x5C,
+	.host_int_enable = UP_LD_HOST_INT_MASK | DN_LD_HOST_INT_MASK |
+		CMD_PORT_UPLD_INT_MASK | CMD_PORT_DNLD_INT_MASK,
+	.host_int_rsr_reg = 0x4,
+	.host_int_status_reg = 0x0C,
+	.host_int_mask_reg = 0x08,
+	.status_reg_0 = 0xE8,
+	.status_reg_1 = 0xE9,
+	.sdio_int_mask = 0xff,
+	.data_port_mask = 0xffffffff,
+	.io_port_0_reg = 0xE4,
+	.io_port_1_reg = 0xE5,
+	.io_port_2_reg = 0xE6,
+	.max_mp_regs = 196,
+	.rd_bitmap_l = 0x10,
+	.rd_bitmap_u = 0x11,
+	.rd_bitmap_1l = 0x12,
+	.rd_bitmap_1u = 0x13,
+	.wr_bitmap_l = 0x14,
+	.wr_bitmap_u = 0x15,
+	.wr_bitmap_1l = 0x16,
+	.wr_bitmap_1u = 0x17,
+	.rd_len_p0_l = 0x18,
+	.rd_len_p0_u = 0x19,
+	.card_misc_cfg_reg = 0xd8,
+	.card_cfg_2_1_reg = 0xd9,
+	.cmd_rd_len_0 = 0xc0,
+	.cmd_rd_len_1 = 0xc1,
+	.cmd_rd_len_2 = 0xc2,
+	.cmd_rd_len_3 = 0xc3,
+	.cmd_cfg_0 = 0xc4,
+	.cmd_cfg_1 = 0xc5,
+	.cmd_cfg_2 = 0xc6,
+	.cmd_cfg_3 = 0xc7,
+	.fw_dump_host_ready = 0xcc,
+	.fw_dump_ctrl = 0xf0,
+	.fw_dump_start = 0xf1,
+	.fw_dump_end = 0xf8,
+	.func1_dump_reg_start = 0x10,
+	.func1_dump_reg_end = 0x17,
+	.func1_scratch_reg = 0xe8,
+	.func1_spec_reg_num = 13,
+	.func1_spec_reg_table = {0x08, 0x58, 0x5C, 0x5D,
+				 0x60, 0x61, 0x62, 0x64,
+				 0x65, 0x66, 0x68, 0x69,
+				 0x6a},
 };
 
 static const struct mwifiex_sdio_card_reg mwifiex_reg_sd8997 = {
@@ -589,6 +639,22 @@
 	.can_ext_scan = true,
 };
 
+static const struct mwifiex_sdio_device mwifiex_sdio_sd8977 = {
+	.firmware = SD8977_DEFAULT_FW_NAME,
+	.reg = &mwifiex_reg_sd8977,
+	.max_ports = 32,
+	.mp_agg_pkt_limit = 16,
+	.tx_buf_size = MWIFIEX_TX_DATA_BUF_SIZE_4K,
+	.mp_tx_agg_buf_size = MWIFIEX_MP_AGGR_BUF_SIZE_MAX,
+	.mp_rx_agg_buf_size = MWIFIEX_MP_AGGR_BUF_SIZE_MAX,
+	.supports_sdio_new_mode = true,
+	.has_control_mask = false,
+	.can_dump_fw = true,
+	.fw_dump_enh = true,
+	.can_auto_tdls = false,
+	.can_ext_scan = true,
+};
+
 static const struct mwifiex_sdio_device mwifiex_sdio_sd8997 = {
 	.firmware = SD8997_DEFAULT_FW_NAME,
 	.reg = &mwifiex_reg_sd8997,
