--- conflicted
+++ resolved
@@ -3,26 +3,8 @@
  *
  * Copyright(c) 2009 - 2014 Intel Corporation. All rights reserved.
  * Copyright(c) 2015        Intel Deutschland GmbH
+ * Copyright(c) 2018        Intel Corporation
  *
-<<<<<<< HEAD
- * This program is free software; you can redistribute it and/or modify it
- * under the terms of version 2 of the GNU General Public License as
- * published by the Free Software Foundation.
- *
- * This program is distributed in the hope that it will be useful, but WITHOUT
- * ANY WARRANTY; without even the implied warranty of MERCHANTABILITY or
- * FITNESS FOR A PARTICULAR PURPOSE.  See the GNU General Public License for
- * more details.
- *
- * You should have received a copy of the GNU General Public License along with
- * this program; if not, write to the Free Software Foundation, Inc.,
- * 51 Franklin Street, Fifth Floor, Boston, MA 02110, USA
- *
- * The full GNU General Public License is included in this distribution in the
- * file called LICENSE.
- *
-=======
->>>>>>> 407d19ab
  * Contact Information:
  *  Intel Linux Wireless <linuxwifi@intel.com>
  * Intel Corporation, 5200 N.E. Elam Young Parkway, Hillsboro, OR 97124-6497
@@ -37,38 +19,20 @@
 #undef TRACE_SYSTEM
 #define TRACE_SYSTEM iwlwifi_data
 
-TRACE_EVENT(iwlwifi_dev_tx_data,
-	TP_PROTO(const struct device *dev,
-		 struct sk_buff *skb, u8 hdr_len),
-	TP_ARGS(dev, skb, hdr_len),
+TRACE_EVENT(iwlwifi_dev_tx_tb,
+	TP_PROTO(const struct device *dev, struct sk_buff *skb,
+		 u8 *data_src, size_t data_len),
+	TP_ARGS(dev, skb, data_src, data_len),
 	TP_STRUCT__entry(
 		DEV_ENTRY
 
 		__dynamic_array(u8, data,
-				iwl_trace_data(skb) ? skb->len - hdr_len : 0)
+				iwl_trace_data(skb) ? data_len : 0)
 	),
 	TP_fast_assign(
 		DEV_ASSIGN;
 		if (iwl_trace_data(skb))
-			skb_copy_bits(skb, hdr_len,
-				      __get_dynamic_array(data),
-				      skb->len - hdr_len);
-	),
-	TP_printk("[%s] TX frame data", __get_str(dev))
-);
-
-TRACE_EVENT(iwlwifi_dev_tx_tso_chunk,
-	TP_PROTO(const struct device *dev,
-		 u8 *data_src, size_t data_len),
-	TP_ARGS(dev, data_src, data_len),
-	TP_STRUCT__entry(
-		DEV_ENTRY
-
-		__dynamic_array(u8, data, data_len)
-	),
-	TP_fast_assign(
-		DEV_ASSIGN;
-		memcpy(__get_dynamic_array(data), data_src, data_len);
+			memcpy(__get_dynamic_array(data), data_src, data_len);
 	),
 	TP_printk("[%s] TX frame data", __get_str(dev))
 );
@@ -80,12 +44,11 @@
 	TP_ARGS(dev, trans, rxbuf, len),
 	TP_STRUCT__entry(
 		DEV_ENTRY
-
 		__dynamic_array(u8, data,
-				len - iwl_rx_trace_len(trans, rxbuf, len))
+				len - iwl_rx_trace_len(trans, rxbuf, len, NULL))
 	),
 	TP_fast_assign(
-		size_t offs = iwl_rx_trace_len(trans, rxbuf, len);
+		size_t offs = iwl_rx_trace_len(trans, rxbuf, len, NULL);
 		DEV_ASSIGN;
 		if (offs < len)
 			memcpy(__get_dynamic_array(data),
