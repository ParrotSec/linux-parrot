// SPDX-License-Identifier: GPL-2.0-only
/******************************************************************************
 *
 * Copyright(c) 2008 - 2014 Intel Corporation. All rights reserved.
 *
<<<<<<< HEAD
 * This program is free software; you can redistribute it and/or modify
 * it under the terms of version 2 of the GNU General Public License as
 * published by the Free Software Foundation.
 *
 * This program is distributed in the hope that it will be useful, but
 * WITHOUT ANY WARRANTY; without even the implied warranty of
 * MERCHANTABILITY or FITNESS FOR A PARTICULAR PURPOSE.  See the GNU
 * General Public License for more details.
 *
 * You should have received a copy of the GNU General Public License
 * along with this program; if not, write to the Free Software
 * Foundation, Inc., 51 Franklin Street, Fifth Floor, Boston, MA 02110,
 * USA
 *
 * The full GNU General Public License is included in this distribution
 * in the file called COPYING.
 *
=======
>>>>>>> 407d19ab
 * Contact Information:
 *  Intel Linux Wireless <linuxwifi@intel.com>
 * Intel Corporation, 5200 N.E. Elam Young Parkway, Hillsboro, OR 97124-6497
 *****************************************************************************/

#include <linux/slab.h>
#include <linux/kernel.h>
#include <linux/module.h>
#include <linux/debugfs.h>
#include <linux/ieee80211.h>
#include <net/mac80211.h>

#include "iwl-debug.h"
#include "iwl-trans.h"
#include "iwl-io.h"
#include "dev.h"
#include "agn.h"

/* create and remove of files */
#define DEBUGFS_ADD_FILE(name, parent, mode) do {			\
	if (!debugfs_create_file(#name, mode, parent, priv,		\
				 &iwl_dbgfs_##name##_ops))		\
		goto err;						\
} while (0)

#define DEBUGFS_ADD_BOOL(name, parent, ptr) do {			\
	struct dentry *__tmp;						\
	__tmp = debugfs_create_bool(#name, 0600, parent, ptr);		\
	if (IS_ERR(__tmp) || !__tmp)					\
		goto err;						\
} while (0)

#define DEBUGFS_ADD_X32(name, parent, ptr) do {				\
	struct dentry *__tmp;						\
	__tmp = debugfs_create_x32(#name, 0600, parent, ptr);		\
	if (IS_ERR(__tmp) || !__tmp)					\
		goto err;						\
} while (0)

#define DEBUGFS_ADD_U32(name, parent, ptr, mode) do {			\
	struct dentry *__tmp;						\
	__tmp = debugfs_create_u32(#name, mode,				\
				   parent, ptr);			\
	if (IS_ERR(__tmp) || !__tmp)					\
		goto err;						\
} while (0)

/* file operation */
#define DEBUGFS_READ_FILE_OPS(name)                                     \
static const struct file_operations iwl_dbgfs_##name##_ops = {          \
	.read = iwl_dbgfs_##name##_read,				\
	.open = simple_open,						\
	.llseek = generic_file_llseek,					\
};

#define DEBUGFS_WRITE_FILE_OPS(name)                                    \
static const struct file_operations iwl_dbgfs_##name##_ops = {          \
	.write = iwl_dbgfs_##name##_write,                              \
	.open = simple_open,						\
	.llseek = generic_file_llseek,					\
};


#define DEBUGFS_READ_WRITE_FILE_OPS(name)                               \
static const struct file_operations iwl_dbgfs_##name##_ops = {          \
	.write = iwl_dbgfs_##name##_write,                              \
	.read = iwl_dbgfs_##name##_read,                                \
	.open = simple_open,						\
	.llseek = generic_file_llseek,					\
};

static ssize_t iwl_dbgfs_sram_read(struct file *file,
					char __user *user_buf,
					size_t count, loff_t *ppos)
{
	u32 val = 0;
	char *buf;
	ssize_t ret;
	int i = 0;
	bool device_format = false;
	int offset = 0;
	int len = 0;
	int pos = 0;
	int sram;
	struct iwl_priv *priv = file->private_data;
	const struct fw_img *img;
	size_t bufsz;

	if (!iwl_is_ready_rf(priv))
		return -EAGAIN;

	/* default is to dump the entire data segment */
	if (!priv->dbgfs_sram_offset && !priv->dbgfs_sram_len) {
		priv->dbgfs_sram_offset = 0x800000;
		if (!priv->ucode_loaded)
			return -EINVAL;
		img = &priv->fw->img[priv->cur_ucode];
		priv->dbgfs_sram_len = img->sec[IWL_UCODE_SECTION_DATA].len;
	}
	len = priv->dbgfs_sram_len;

	if (len == -4) {
		device_format = true;
		len = 4;
	}

	bufsz =  50 + len * 4;
	buf = kmalloc(bufsz, GFP_KERNEL);
	if (!buf)
		return -ENOMEM;

	pos += scnprintf(buf + pos, bufsz - pos, "sram_len: 0x%x\n",
			 len);
	pos += scnprintf(buf + pos, bufsz - pos, "sram_offset: 0x%x\n",
			priv->dbgfs_sram_offset);

	/* adjust sram address since reads are only on even u32 boundaries */
	offset = priv->dbgfs_sram_offset & 0x3;
	sram = priv->dbgfs_sram_offset & ~0x3;

	/* read the first u32 from sram */
	val = iwl_trans_read_mem32(priv->trans, sram);

	for (; len; len--) {
		/* put the address at the start of every line */
		if (i == 0)
			pos += scnprintf(buf + pos, bufsz - pos,
				"%08X: ", sram + offset);

		if (device_format)
			pos += scnprintf(buf + pos, bufsz - pos,
				"%02x", (val >> (8 * (3 - offset))) & 0xff);
		else
			pos += scnprintf(buf + pos, bufsz - pos,
				"%02x ", (val >> (8 * offset)) & 0xff);

		/* if all bytes processed, read the next u32 from sram */
		if (++offset == 4) {
			sram += 4;
			offset = 0;
			val = iwl_trans_read_mem32(priv->trans, sram);
		}

		/* put in extra spaces and split lines for human readability */
		if (++i == 16) {
			i = 0;
			pos += scnprintf(buf + pos, bufsz - pos, "\n");
		} else if (!(i & 7)) {
			pos += scnprintf(buf + pos, bufsz - pos, "   ");
		} else if (!(i & 3)) {
			pos += scnprintf(buf + pos, bufsz - pos, " ");
		}
	}
	if (i)
		pos += scnprintf(buf + pos, bufsz - pos, "\n");

	ret = simple_read_from_buffer(user_buf, count, ppos, buf, pos);
	kfree(buf);
	return ret;
}

static ssize_t iwl_dbgfs_sram_write(struct file *file,
					const char __user *user_buf,
					size_t count, loff_t *ppos)
{
	struct iwl_priv *priv = file->private_data;
	char buf[64];
	int buf_size;
	u32 offset, len;

	memset(buf, 0, sizeof(buf));
	buf_size = min(count, sizeof(buf) -  1);
	if (copy_from_user(buf, user_buf, buf_size))
		return -EFAULT;

	if (sscanf(buf, "%x,%x", &offset, &len) == 2) {
		priv->dbgfs_sram_offset = offset;
		priv->dbgfs_sram_len = len;
	} else if (sscanf(buf, "%x", &offset) == 1) {
		priv->dbgfs_sram_offset = offset;
		priv->dbgfs_sram_len = -4;
	} else {
		priv->dbgfs_sram_offset = 0;
		priv->dbgfs_sram_len = 0;
	}

	return count;
}

static ssize_t iwl_dbgfs_wowlan_sram_read(struct file *file,
					  char __user *user_buf,
					  size_t count, loff_t *ppos)
{
	struct iwl_priv *priv = file->private_data;
	const struct fw_img *img = &priv->fw->img[IWL_UCODE_WOWLAN];

	if (!priv->wowlan_sram)
		return -ENODATA;

	return simple_read_from_buffer(user_buf, count, ppos,
				       priv->wowlan_sram,
				       img->sec[IWL_UCODE_SECTION_DATA].len);
}
static ssize_t iwl_dbgfs_stations_read(struct file *file, char __user *user_buf,
					size_t count, loff_t *ppos)
{
	struct iwl_priv *priv = file->private_data;
	struct iwl_station_entry *station;
	struct iwl_tid_data *tid_data;
	char *buf;
	int i, j, pos = 0;
	ssize_t ret;
	/* Add 30 for initial string */
	const size_t bufsz = 30 + sizeof(char) * 500 * (priv->num_stations);

	buf = kmalloc(bufsz, GFP_KERNEL);
	if (!buf)
		return -ENOMEM;

	pos += scnprintf(buf + pos, bufsz - pos, "num of stations: %d\n\n",
			priv->num_stations);

	for (i = 0; i < IWLAGN_STATION_COUNT; i++) {
		station = &priv->stations[i];
		if (!station->used)
			continue;
		pos += scnprintf(buf + pos, bufsz - pos,
				 "station %d - addr: %pM, flags: %#x\n",
				 i, station->sta.sta.addr,
				 station->sta.station_flags_msk);
		pos += scnprintf(buf + pos, bufsz - pos,
				"TID seqno  next_rclmd "
				"rate_n_flags state txq\n");

		for (j = 0; j < IWL_MAX_TID_COUNT; j++) {
			tid_data = &priv->tid_data[i][j];
			pos += scnprintf(buf + pos, bufsz - pos,
				"%d:  0x%.4x 0x%.4x     0x%.8x   "
				"%d     %.2d",
				j, tid_data->seq_number,
				tid_data->next_reclaimed,
				tid_data->agg.rate_n_flags,
				tid_data->agg.state,
				tid_data->agg.txq_id);

			if (tid_data->agg.wait_for_ba)
				pos += scnprintf(buf + pos, bufsz - pos,
						 " - waitforba");
			pos += scnprintf(buf + pos, bufsz - pos, "\n");
		}

		pos += scnprintf(buf + pos, bufsz - pos, "\n");
	}

	ret = simple_read_from_buffer(user_buf, count, ppos, buf, pos);
	kfree(buf);
	return ret;
}

static ssize_t iwl_dbgfs_nvm_read(struct file *file,
				       char __user *user_buf,
				       size_t count,
				       loff_t *ppos)
{
	ssize_t ret;
	struct iwl_priv *priv = file->private_data;
	int pos = 0, ofs = 0, buf_size = 0;
	const u8 *ptr;
	char *buf;
	u16 nvm_ver;
	size_t eeprom_len = priv->eeprom_blob_size;
	buf_size = 4 * eeprom_len + 256;

	if (eeprom_len % 16)
		return -ENODATA;

	ptr = priv->eeprom_blob;
	if (!ptr)
		return -ENOMEM;

	/* 4 characters for byte 0xYY */
	buf = kzalloc(buf_size, GFP_KERNEL);
	if (!buf)
		return -ENOMEM;

	nvm_ver = priv->nvm_data->nvm_version;
	pos += scnprintf(buf + pos, buf_size - pos,
			 "NVM version: 0x%x\n", nvm_ver);
	for (ofs = 0 ; ofs < eeprom_len ; ofs += 16) {
		pos += scnprintf(buf + pos, buf_size - pos, "0x%.4x %16ph\n",
				 ofs, ptr + ofs);
	}

	ret = simple_read_from_buffer(user_buf, count, ppos, buf, pos);
	kfree(buf);
	return ret;
}

static ssize_t iwl_dbgfs_channels_read(struct file *file, char __user *user_buf,
				       size_t count, loff_t *ppos)
{
	struct iwl_priv *priv = file->private_data;
	struct ieee80211_channel *channels = NULL;
	const struct ieee80211_supported_band *supp_band = NULL;
	int pos = 0, i, bufsz = PAGE_SIZE;
	char *buf;
	ssize_t ret;

	buf = kzalloc(bufsz, GFP_KERNEL);
	if (!buf)
		return -ENOMEM;

	supp_band = iwl_get_hw_mode(priv, NL80211_BAND_2GHZ);
	if (supp_band) {
		channels = supp_band->channels;

		pos += scnprintf(buf + pos, bufsz - pos,
				"Displaying %d channels in 2.4GHz band 802.11bg):\n",
				supp_band->n_channels);

		for (i = 0; i < supp_band->n_channels; i++)
			pos += scnprintf(buf + pos, bufsz - pos,
					"%d: %ddBm: BSS%s%s, %s.\n",
					channels[i].hw_value,
					channels[i].max_power,
					channels[i].flags & IEEE80211_CHAN_RADAR ?
					" (IEEE 802.11h required)" : "",
					((channels[i].flags & IEEE80211_CHAN_NO_IR)
					|| (channels[i].flags &
					IEEE80211_CHAN_RADAR)) ? "" :
					", IBSS",
					channels[i].flags &
					IEEE80211_CHAN_NO_IR ?
					"passive only" : "active/passive");
	}
	supp_band = iwl_get_hw_mode(priv, NL80211_BAND_5GHZ);
	if (supp_band) {
		channels = supp_band->channels;

		pos += scnprintf(buf + pos, bufsz - pos,
				"Displaying %d channels in 5.2GHz band (802.11a)\n",
				supp_band->n_channels);

		for (i = 0; i < supp_band->n_channels; i++)
			pos += scnprintf(buf + pos, bufsz - pos,
					"%d: %ddBm: BSS%s%s, %s.\n",
					channels[i].hw_value,
					channels[i].max_power,
					channels[i].flags & IEEE80211_CHAN_RADAR ?
					" (IEEE 802.11h required)" : "",
					((channels[i].flags & IEEE80211_CHAN_NO_IR)
					|| (channels[i].flags &
					IEEE80211_CHAN_RADAR)) ? "" :
					", IBSS",
					channels[i].flags &
					IEEE80211_CHAN_NO_IR ?
					"passive only" : "active/passive");
	}
	ret = simple_read_from_buffer(user_buf, count, ppos, buf, pos);
	kfree(buf);
	return ret;
}

static ssize_t iwl_dbgfs_status_read(struct file *file,
						char __user *user_buf,
						size_t count, loff_t *ppos) {

	struct iwl_priv *priv = file->private_data;
	char buf[512];
	int pos = 0;
	const size_t bufsz = sizeof(buf);

	pos += scnprintf(buf + pos, bufsz - pos, "STATUS_RF_KILL_HW:\t %d\n",
		test_bit(STATUS_RF_KILL_HW, &priv->status));
	pos += scnprintf(buf + pos, bufsz - pos, "STATUS_CT_KILL:\t\t %d\n",
		test_bit(STATUS_CT_KILL, &priv->status));
	pos += scnprintf(buf + pos, bufsz - pos, "STATUS_ALIVE:\t\t %d\n",
		test_bit(STATUS_ALIVE, &priv->status));
	pos += scnprintf(buf + pos, bufsz - pos, "STATUS_READY:\t\t %d\n",
		test_bit(STATUS_READY, &priv->status));
	pos += scnprintf(buf + pos, bufsz - pos, "STATUS_EXIT_PENDING:\t %d\n",
		test_bit(STATUS_EXIT_PENDING, &priv->status));
	pos += scnprintf(buf + pos, bufsz - pos, "STATUS_STATISTICS:\t %d\n",
		test_bit(STATUS_STATISTICS, &priv->status));
	pos += scnprintf(buf + pos, bufsz - pos, "STATUS_SCANNING:\t %d\n",
		test_bit(STATUS_SCANNING, &priv->status));
	pos += scnprintf(buf + pos, bufsz - pos, "STATUS_SCAN_ABORTING:\t %d\n",
		test_bit(STATUS_SCAN_ABORTING, &priv->status));
	pos += scnprintf(buf + pos, bufsz - pos, "STATUS_SCAN_HW:\t\t %d\n",
		test_bit(STATUS_SCAN_HW, &priv->status));
	pos += scnprintf(buf + pos, bufsz - pos, "STATUS_POWER_PMI:\t %d\n",
		test_bit(STATUS_POWER_PMI, &priv->status));
	pos += scnprintf(buf + pos, bufsz - pos, "STATUS_FW_ERROR:\t %d\n",
		test_bit(STATUS_FW_ERROR, &priv->status));
	return simple_read_from_buffer(user_buf, count, ppos, buf, pos);
}

static ssize_t iwl_dbgfs_rx_handlers_read(struct file *file,
					char __user *user_buf,
					size_t count, loff_t *ppos) {

	struct iwl_priv *priv = file->private_data;

	int pos = 0;
	int cnt = 0;
	char *buf;
	int bufsz = 24 * 64; /* 24 items * 64 char per item */
	ssize_t ret;

	buf = kzalloc(bufsz, GFP_KERNEL);
	if (!buf)
		return -ENOMEM;

	for (cnt = 0; cnt < REPLY_MAX; cnt++) {
		if (priv->rx_handlers_stats[cnt] > 0)
			pos += scnprintf(buf + pos, bufsz - pos,
				"\tRx handler[%36s]:\t\t %u\n",
				iwl_get_cmd_string(priv->trans, (u32)cnt),
				priv->rx_handlers_stats[cnt]);
	}

	ret = simple_read_from_buffer(user_buf, count, ppos, buf, pos);
	kfree(buf);
	return ret;
}

static ssize_t iwl_dbgfs_rx_handlers_write(struct file *file,
					 const char __user *user_buf,
					 size_t count, loff_t *ppos)
{
	struct iwl_priv *priv = file->private_data;

	char buf[8];
	int buf_size;
	u32 reset_flag;

	memset(buf, 0, sizeof(buf));
	buf_size = min(count, sizeof(buf) -  1);
	if (copy_from_user(buf, user_buf, buf_size))
		return -EFAULT;
	if (sscanf(buf, "%x", &reset_flag) != 1)
		return -EFAULT;
	if (reset_flag == 0)
		memset(&priv->rx_handlers_stats[0], 0,
			sizeof(priv->rx_handlers_stats));

	return count;
}

static ssize_t iwl_dbgfs_qos_read(struct file *file, char __user *user_buf,
				       size_t count, loff_t *ppos)
{
	struct iwl_priv *priv = file->private_data;
	struct iwl_rxon_context *ctx;
	int pos = 0, i;
	char buf[256 * NUM_IWL_RXON_CTX];
	const size_t bufsz = sizeof(buf);

	for_each_context(priv, ctx) {
		pos += scnprintf(buf + pos, bufsz - pos, "context %d:\n",
				 ctx->ctxid);
		for (i = 0; i < AC_NUM; i++) {
			pos += scnprintf(buf + pos, bufsz - pos,
				"\tcw_min\tcw_max\taifsn\ttxop\n");
			pos += scnprintf(buf + pos, bufsz - pos,
				"AC[%d]\t%u\t%u\t%u\t%u\n", i,
				ctx->qos_data.def_qos_parm.ac[i].cw_min,
				ctx->qos_data.def_qos_parm.ac[i].cw_max,
				ctx->qos_data.def_qos_parm.ac[i].aifsn,
				ctx->qos_data.def_qos_parm.ac[i].edca_txop);
		}
		pos += scnprintf(buf + pos, bufsz - pos, "\n");
	}
	return simple_read_from_buffer(user_buf, count, ppos, buf, pos);
}

static ssize_t iwl_dbgfs_thermal_throttling_read(struct file *file,
				char __user *user_buf,
				size_t count, loff_t *ppos)
{
	struct iwl_priv *priv = file->private_data;
	struct iwl_tt_mgmt *tt = &priv->thermal_throttle;
	struct iwl_tt_restriction *restriction;
	char buf[100];
	int pos = 0;
	const size_t bufsz = sizeof(buf);

	pos += scnprintf(buf + pos, bufsz - pos,
			"Thermal Throttling Mode: %s\n",
			tt->advanced_tt ? "Advance" : "Legacy");
	pos += scnprintf(buf + pos, bufsz - pos,
			"Thermal Throttling State: %d\n",
			tt->state);
	if (tt->advanced_tt) {
		restriction = tt->restriction + tt->state;
		pos += scnprintf(buf + pos, bufsz - pos,
				"Tx mode: %d\n",
				restriction->tx_stream);
		pos += scnprintf(buf + pos, bufsz - pos,
				"Rx mode: %d\n",
				restriction->rx_stream);
		pos += scnprintf(buf + pos, bufsz - pos,
				"HT mode: %d\n",
				restriction->is_ht);
	}
	return simple_read_from_buffer(user_buf, count, ppos, buf, pos);
}

static ssize_t iwl_dbgfs_disable_ht40_write(struct file *file,
					 const char __user *user_buf,
					 size_t count, loff_t *ppos)
{
	struct iwl_priv *priv = file->private_data;
	char buf[8];
	int buf_size;
	int ht40;

	memset(buf, 0, sizeof(buf));
	buf_size = min(count, sizeof(buf) -  1);
	if (copy_from_user(buf, user_buf, buf_size))
		return -EFAULT;
	if (sscanf(buf, "%d", &ht40) != 1)
		return -EFAULT;
	if (!iwl_is_any_associated(priv))
		priv->disable_ht40 = ht40 ? true : false;
	else
		return -EINVAL;

	return count;
}

static ssize_t iwl_dbgfs_disable_ht40_read(struct file *file,
					 char __user *user_buf,
					 size_t count, loff_t *ppos)
{
	struct iwl_priv *priv = file->private_data;
	char buf[100];
	int pos = 0;
	const size_t bufsz = sizeof(buf);

	pos += scnprintf(buf + pos, bufsz - pos,
			"11n 40MHz Mode: %s\n",
			priv->disable_ht40 ? "Disabled" : "Enabled");
	return simple_read_from_buffer(user_buf, count, ppos, buf, pos);
}

static ssize_t iwl_dbgfs_temperature_read(struct file *file,
					 char __user *user_buf,
					 size_t count, loff_t *ppos)
{
	struct iwl_priv *priv = file->private_data;
	char buf[8];
	int pos = 0;
	const size_t bufsz = sizeof(buf);

	pos += scnprintf(buf + pos, bufsz - pos, "%d\n", priv->temperature);
	return simple_read_from_buffer(user_buf, count, ppos, buf, pos);
}


static ssize_t iwl_dbgfs_sleep_level_override_write(struct file *file,
						    const char __user *user_buf,
						    size_t count, loff_t *ppos)
{
	struct iwl_priv *priv = file->private_data;
	char buf[8];
	int buf_size;
	int value;

	memset(buf, 0, sizeof(buf));
	buf_size = min(count, sizeof(buf) -  1);
	if (copy_from_user(buf, user_buf, buf_size))
		return -EFAULT;

	if (sscanf(buf, "%d", &value) != 1)
		return -EINVAL;

	/*
	 * Our users expect 0 to be "CAM", but 0 isn't actually
	 * valid here. However, let's not confuse them and present
	 * IWL_POWER_INDEX_1 as "1", not "0".
	 */
	if (value == 0)
		return -EINVAL;
	else if (value > 0)
		value -= 1;

	if (value != -1 && (value < 0 || value >= IWL_POWER_NUM))
		return -EINVAL;

	if (!iwl_is_ready_rf(priv))
		return -EAGAIN;

	priv->power_data.debug_sleep_level_override = value;

	mutex_lock(&priv->mutex);
	iwl_power_update_mode(priv, true);
	mutex_unlock(&priv->mutex);

	return count;
}

static ssize_t iwl_dbgfs_sleep_level_override_read(struct file *file,
						   char __user *user_buf,
						   size_t count, loff_t *ppos)
{
	struct iwl_priv *priv = file->private_data;
	char buf[10];
	int pos, value;
	const size_t bufsz = sizeof(buf);

	/* see the write function */
	value = priv->power_data.debug_sleep_level_override;
	if (value >= 0)
		value += 1;

	pos = scnprintf(buf, bufsz, "%d\n", value);
	return simple_read_from_buffer(user_buf, count, ppos, buf, pos);
}

static ssize_t iwl_dbgfs_current_sleep_command_read(struct file *file,
						    char __user *user_buf,
						    size_t count, loff_t *ppos)
{
	struct iwl_priv *priv = file->private_data;
	char buf[200];
	int pos = 0, i;
	const size_t bufsz = sizeof(buf);
	struct iwl_powertable_cmd *cmd = &priv->power_data.sleep_cmd;

	pos += scnprintf(buf + pos, bufsz - pos,
			 "flags: %#.2x\n", le16_to_cpu(cmd->flags));
	pos += scnprintf(buf + pos, bufsz - pos,
			 "RX/TX timeout: %d/%d usec\n",
			 le32_to_cpu(cmd->rx_data_timeout),
			 le32_to_cpu(cmd->tx_data_timeout));
	for (i = 0; i < IWL_POWER_VEC_SIZE; i++)
		pos += scnprintf(buf + pos, bufsz - pos,
				 "sleep_interval[%d]: %d\n", i,
				 le32_to_cpu(cmd->sleep_interval[i]));

	return simple_read_from_buffer(user_buf, count, ppos, buf, pos);
}

DEBUGFS_READ_WRITE_FILE_OPS(sram);
DEBUGFS_READ_FILE_OPS(wowlan_sram);
DEBUGFS_READ_FILE_OPS(nvm);
DEBUGFS_READ_FILE_OPS(stations);
DEBUGFS_READ_FILE_OPS(channels);
DEBUGFS_READ_FILE_OPS(status);
DEBUGFS_READ_WRITE_FILE_OPS(rx_handlers);
DEBUGFS_READ_FILE_OPS(qos);
DEBUGFS_READ_FILE_OPS(thermal_throttling);
DEBUGFS_READ_WRITE_FILE_OPS(disable_ht40);
DEBUGFS_READ_FILE_OPS(temperature);
DEBUGFS_READ_WRITE_FILE_OPS(sleep_level_override);
DEBUGFS_READ_FILE_OPS(current_sleep_command);

#define fmt_value	"  %-30s %10u\n"
#define fmt_hex		"  %-30s       0x%02X\n"
#define fmt_table	"  %-30s %10u  %10u  %10u  %10u\n"
#define fmt_header	"%-32s    current  cumulative       delta         max\n"

static int iwl_statistics_flag(struct iwl_priv *priv, char *buf, int bufsz)
{
	int p = 0;
	u32 flag;

	lockdep_assert_held(&priv->statistics.lock);

	flag = le32_to_cpu(priv->statistics.flag);

	p += scnprintf(buf + p, bufsz - p, "Statistics Flag(0x%X):\n", flag);
	if (flag & UCODE_STATISTICS_CLEAR_MSK)
		p += scnprintf(buf + p, bufsz - p,
		"\tStatistics have been cleared\n");
	p += scnprintf(buf + p, bufsz - p, "\tOperational Frequency: %s\n",
		(flag & UCODE_STATISTICS_FREQUENCY_MSK)
		? "2.4 GHz" : "5.2 GHz");
	p += scnprintf(buf + p, bufsz - p, "\tTGj Narrow Band: %s\n",
		(flag & UCODE_STATISTICS_NARROW_BAND_MSK)
		 ? "enabled" : "disabled");

	return p;
}

static ssize_t iwl_dbgfs_ucode_rx_stats_read(struct file *file,
					char __user *user_buf,
					size_t count, loff_t *ppos)
{
	struct iwl_priv *priv = file->private_data;
	int pos = 0;
	char *buf;
	int bufsz = sizeof(struct statistics_rx_phy) * 40 +
		    sizeof(struct statistics_rx_non_phy) * 40 +
		    sizeof(struct statistics_rx_ht_phy) * 40 + 400;
	ssize_t ret;
	struct statistics_rx_phy *ofdm, *accum_ofdm, *delta_ofdm, *max_ofdm;
	struct statistics_rx_phy *cck, *accum_cck, *delta_cck, *max_cck;
	struct statistics_rx_non_phy *general, *accum_general;
	struct statistics_rx_non_phy *delta_general, *max_general;
	struct statistics_rx_ht_phy *ht, *accum_ht, *delta_ht, *max_ht;

	if (!iwl_is_alive(priv))
		return -EAGAIN;

	buf = kzalloc(bufsz, GFP_KERNEL);
	if (!buf)
		return -ENOMEM;

	/*
	 * the statistic information display here is based on
	 * the last statistics notification from uCode
	 * might not reflect the current uCode activity
	 */
	spin_lock_bh(&priv->statistics.lock);
	ofdm = &priv->statistics.rx_ofdm;
	cck = &priv->statistics.rx_cck;
	general = &priv->statistics.rx_non_phy;
	ht = &priv->statistics.rx_ofdm_ht;
	accum_ofdm = &priv->accum_stats.rx_ofdm;
	accum_cck = &priv->accum_stats.rx_cck;
	accum_general = &priv->accum_stats.rx_non_phy;
	accum_ht = &priv->accum_stats.rx_ofdm_ht;
	delta_ofdm = &priv->delta_stats.rx_ofdm;
	delta_cck = &priv->delta_stats.rx_cck;
	delta_general = &priv->delta_stats.rx_non_phy;
	delta_ht = &priv->delta_stats.rx_ofdm_ht;
	max_ofdm = &priv->max_delta_stats.rx_ofdm;
	max_cck = &priv->max_delta_stats.rx_cck;
	max_general = &priv->max_delta_stats.rx_non_phy;
	max_ht = &priv->max_delta_stats.rx_ofdm_ht;

	pos += iwl_statistics_flag(priv, buf, bufsz);
	pos += scnprintf(buf + pos, bufsz - pos,
			 fmt_header, "Statistics_Rx - OFDM:");
	pos += scnprintf(buf + pos, bufsz - pos,
			 fmt_table, "ina_cnt:",
			 le32_to_cpu(ofdm->ina_cnt),
			 accum_ofdm->ina_cnt,
			 delta_ofdm->ina_cnt, max_ofdm->ina_cnt);
	pos += scnprintf(buf + pos, bufsz - pos,
			 fmt_table, "fina_cnt:",
			 le32_to_cpu(ofdm->fina_cnt), accum_ofdm->fina_cnt,
			 delta_ofdm->fina_cnt, max_ofdm->fina_cnt);
	pos += scnprintf(buf + pos, bufsz - pos,
			 fmt_table, "plcp_err:",
			 le32_to_cpu(ofdm->plcp_err), accum_ofdm->plcp_err,
			 delta_ofdm->plcp_err, max_ofdm->plcp_err);
	pos += scnprintf(buf + pos, bufsz - pos,
			 fmt_table, "crc32_err:",
			 le32_to_cpu(ofdm->crc32_err), accum_ofdm->crc32_err,
			 delta_ofdm->crc32_err, max_ofdm->crc32_err);
	pos += scnprintf(buf + pos, bufsz - pos,
			 fmt_table, "overrun_err:",
			 le32_to_cpu(ofdm->overrun_err),
			 accum_ofdm->overrun_err, delta_ofdm->overrun_err,
			 max_ofdm->overrun_err);
	pos += scnprintf(buf + pos, bufsz - pos,
			 fmt_table, "early_overrun_err:",
			 le32_to_cpu(ofdm->early_overrun_err),
			 accum_ofdm->early_overrun_err,
			 delta_ofdm->early_overrun_err,
			 max_ofdm->early_overrun_err);
	pos += scnprintf(buf + pos, bufsz - pos,
			 fmt_table, "crc32_good:",
			 le32_to_cpu(ofdm->crc32_good),
			 accum_ofdm->crc32_good, delta_ofdm->crc32_good,
			 max_ofdm->crc32_good);
	pos += scnprintf(buf + pos, bufsz - pos,
			 fmt_table, "false_alarm_cnt:",
			 le32_to_cpu(ofdm->false_alarm_cnt),
			 accum_ofdm->false_alarm_cnt,
			 delta_ofdm->false_alarm_cnt,
			 max_ofdm->false_alarm_cnt);
	pos += scnprintf(buf + pos, bufsz - pos,
			 fmt_table, "fina_sync_err_cnt:",
			 le32_to_cpu(ofdm->fina_sync_err_cnt),
			 accum_ofdm->fina_sync_err_cnt,
			 delta_ofdm->fina_sync_err_cnt,
			 max_ofdm->fina_sync_err_cnt);
	pos += scnprintf(buf + pos, bufsz - pos,
			 fmt_table, "sfd_timeout:",
			 le32_to_cpu(ofdm->sfd_timeout),
			 accum_ofdm->sfd_timeout, delta_ofdm->sfd_timeout,
			 max_ofdm->sfd_timeout);
	pos += scnprintf(buf + pos, bufsz - pos,
			 fmt_table, "fina_timeout:",
			 le32_to_cpu(ofdm->fina_timeout),
			 accum_ofdm->fina_timeout, delta_ofdm->fina_timeout,
			 max_ofdm->fina_timeout);
	pos += scnprintf(buf + pos, bufsz - pos,
			 fmt_table, "unresponded_rts:",
			 le32_to_cpu(ofdm->unresponded_rts),
			 accum_ofdm->unresponded_rts,
			 delta_ofdm->unresponded_rts,
			 max_ofdm->unresponded_rts);
	pos += scnprintf(buf + pos, bufsz - pos,
			 fmt_table, "rxe_frame_lmt_ovrun:",
			 le32_to_cpu(ofdm->rxe_frame_limit_overrun),
			 accum_ofdm->rxe_frame_limit_overrun,
			 delta_ofdm->rxe_frame_limit_overrun,
			 max_ofdm->rxe_frame_limit_overrun);
	pos += scnprintf(buf + pos, bufsz - pos,
			 fmt_table, "sent_ack_cnt:",
			 le32_to_cpu(ofdm->sent_ack_cnt),
			 accum_ofdm->sent_ack_cnt, delta_ofdm->sent_ack_cnt,
			 max_ofdm->sent_ack_cnt);
	pos += scnprintf(buf + pos, bufsz - pos,
			 fmt_table, "sent_cts_cnt:",
			 le32_to_cpu(ofdm->sent_cts_cnt),
			 accum_ofdm->sent_cts_cnt, delta_ofdm->sent_cts_cnt,
			 max_ofdm->sent_cts_cnt);
	pos += scnprintf(buf + pos, bufsz - pos,
			 fmt_table, "sent_ba_rsp_cnt:",
			 le32_to_cpu(ofdm->sent_ba_rsp_cnt),
			 accum_ofdm->sent_ba_rsp_cnt,
			 delta_ofdm->sent_ba_rsp_cnt,
			 max_ofdm->sent_ba_rsp_cnt);
	pos += scnprintf(buf + pos, bufsz - pos,
			 fmt_table, "dsp_self_kill:",
			 le32_to_cpu(ofdm->dsp_self_kill),
			 accum_ofdm->dsp_self_kill,
			 delta_ofdm->dsp_self_kill,
			 max_ofdm->dsp_self_kill);
	pos += scnprintf(buf + pos, bufsz - pos,
			 fmt_table, "mh_format_err:",
			 le32_to_cpu(ofdm->mh_format_err),
			 accum_ofdm->mh_format_err,
			 delta_ofdm->mh_format_err,
			 max_ofdm->mh_format_err);
	pos += scnprintf(buf + pos, bufsz - pos,
			 fmt_table, "re_acq_main_rssi_sum:",
			 le32_to_cpu(ofdm->re_acq_main_rssi_sum),
			 accum_ofdm->re_acq_main_rssi_sum,
			 delta_ofdm->re_acq_main_rssi_sum,
			 max_ofdm->re_acq_main_rssi_sum);

	pos += scnprintf(buf + pos, bufsz - pos,
			 fmt_header, "Statistics_Rx - CCK:");
	pos += scnprintf(buf + pos, bufsz - pos,
			 fmt_table, "ina_cnt:",
			 le32_to_cpu(cck->ina_cnt), accum_cck->ina_cnt,
			 delta_cck->ina_cnt, max_cck->ina_cnt);
	pos += scnprintf(buf + pos, bufsz - pos,
			 fmt_table, "fina_cnt:",
			 le32_to_cpu(cck->fina_cnt), accum_cck->fina_cnt,
			 delta_cck->fina_cnt, max_cck->fina_cnt);
	pos += scnprintf(buf + pos, bufsz - pos,
			 fmt_table, "plcp_err:",
			 le32_to_cpu(cck->plcp_err), accum_cck->plcp_err,
			 delta_cck->plcp_err, max_cck->plcp_err);
	pos += scnprintf(buf + pos, bufsz - pos,
			 fmt_table, "crc32_err:",
			 le32_to_cpu(cck->crc32_err), accum_cck->crc32_err,
			 delta_cck->crc32_err, max_cck->crc32_err);
	pos += scnprintf(buf + pos, bufsz - pos,
			 fmt_table, "overrun_err:",
			 le32_to_cpu(cck->overrun_err),
			 accum_cck->overrun_err, delta_cck->overrun_err,
			 max_cck->overrun_err);
	pos += scnprintf(buf + pos, bufsz - pos,
			 fmt_table, "early_overrun_err:",
			 le32_to_cpu(cck->early_overrun_err),
			 accum_cck->early_overrun_err,
			 delta_cck->early_overrun_err,
			 max_cck->early_overrun_err);
	pos += scnprintf(buf + pos, bufsz - pos,
			 fmt_table, "crc32_good:",
			 le32_to_cpu(cck->crc32_good), accum_cck->crc32_good,
			 delta_cck->crc32_good, max_cck->crc32_good);
	pos += scnprintf(buf + pos, bufsz - pos,
			 fmt_table, "false_alarm_cnt:",
			 le32_to_cpu(cck->false_alarm_cnt),
			 accum_cck->false_alarm_cnt,
			 delta_cck->false_alarm_cnt, max_cck->false_alarm_cnt);
	pos += scnprintf(buf + pos, bufsz - pos,
			 fmt_table, "fina_sync_err_cnt:",
			 le32_to_cpu(cck->fina_sync_err_cnt),
			 accum_cck->fina_sync_err_cnt,
			 delta_cck->fina_sync_err_cnt,
			 max_cck->fina_sync_err_cnt);
	pos += scnprintf(buf + pos, bufsz - pos,
			 fmt_table, "sfd_timeout:",
			 le32_to_cpu(cck->sfd_timeout),
			 accum_cck->sfd_timeout, delta_cck->sfd_timeout,
			 max_cck->sfd_timeout);
	pos += scnprintf(buf + pos, bufsz - pos,
			 fmt_table, "fina_timeout:",
			 le32_to_cpu(cck->fina_timeout),
			 accum_cck->fina_timeout, delta_cck->fina_timeout,
			 max_cck->fina_timeout);
	pos += scnprintf(buf + pos, bufsz - pos,
			 fmt_table, "unresponded_rts:",
			 le32_to_cpu(cck->unresponded_rts),
			 accum_cck->unresponded_rts, delta_cck->unresponded_rts,
			 max_cck->unresponded_rts);
	pos += scnprintf(buf + pos, bufsz - pos,
			 fmt_table, "rxe_frame_lmt_ovrun:",
			 le32_to_cpu(cck->rxe_frame_limit_overrun),
			 accum_cck->rxe_frame_limit_overrun,
			 delta_cck->rxe_frame_limit_overrun,
			 max_cck->rxe_frame_limit_overrun);
	pos += scnprintf(buf + pos, bufsz - pos,
			 fmt_table, "sent_ack_cnt:",
			 le32_to_cpu(cck->sent_ack_cnt),
			 accum_cck->sent_ack_cnt, delta_cck->sent_ack_cnt,
			 max_cck->sent_ack_cnt);
	pos += scnprintf(buf + pos, bufsz - pos,
			 fmt_table, "sent_cts_cnt:",
			 le32_to_cpu(cck->sent_cts_cnt),
			 accum_cck->sent_cts_cnt, delta_cck->sent_cts_cnt,
			 max_cck->sent_cts_cnt);
	pos += scnprintf(buf + pos, bufsz - pos,
			 fmt_table, "sent_ba_rsp_cnt:",
			 le32_to_cpu(cck->sent_ba_rsp_cnt),
			 accum_cck->sent_ba_rsp_cnt,
			 delta_cck->sent_ba_rsp_cnt,
			 max_cck->sent_ba_rsp_cnt);
	pos += scnprintf(buf + pos, bufsz - pos,
			 fmt_table, "dsp_self_kill:",
			 le32_to_cpu(cck->dsp_self_kill),
			 accum_cck->dsp_self_kill, delta_cck->dsp_self_kill,
			 max_cck->dsp_self_kill);
	pos += scnprintf(buf + pos, bufsz - pos,
			 fmt_table, "mh_format_err:",
			 le32_to_cpu(cck->mh_format_err),
			 accum_cck->mh_format_err, delta_cck->mh_format_err,
			 max_cck->mh_format_err);
	pos += scnprintf(buf + pos, bufsz - pos,
			 fmt_table, "re_acq_main_rssi_sum:",
			 le32_to_cpu(cck->re_acq_main_rssi_sum),
			 accum_cck->re_acq_main_rssi_sum,
			 delta_cck->re_acq_main_rssi_sum,
			 max_cck->re_acq_main_rssi_sum);

	pos += scnprintf(buf + pos, bufsz - pos,
			 fmt_header, "Statistics_Rx - GENERAL:");
	pos += scnprintf(buf + pos, bufsz - pos,
			 fmt_table, "bogus_cts:",
			 le32_to_cpu(general->bogus_cts),
			 accum_general->bogus_cts, delta_general->bogus_cts,
			 max_general->bogus_cts);
	pos += scnprintf(buf + pos, bufsz - pos,
			 fmt_table, "bogus_ack:",
			 le32_to_cpu(general->bogus_ack),
			 accum_general->bogus_ack, delta_general->bogus_ack,
			 max_general->bogus_ack);
	pos += scnprintf(buf + pos, bufsz - pos,
			 fmt_table, "non_bssid_frames:",
			 le32_to_cpu(general->non_bssid_frames),
			 accum_general->non_bssid_frames,
			 delta_general->non_bssid_frames,
			 max_general->non_bssid_frames);
	pos += scnprintf(buf + pos, bufsz - pos,
			 fmt_table, "filtered_frames:",
			 le32_to_cpu(general->filtered_frames),
			 accum_general->filtered_frames,
			 delta_general->filtered_frames,
			 max_general->filtered_frames);
	pos += scnprintf(buf + pos, bufsz - pos,
			 fmt_table, "non_channel_beacons:",
			 le32_to_cpu(general->non_channel_beacons),
			 accum_general->non_channel_beacons,
			 delta_general->non_channel_beacons,
			 max_general->non_channel_beacons);
	pos += scnprintf(buf + pos, bufsz - pos,
			 fmt_table, "channel_beacons:",
			 le32_to_cpu(general->channel_beacons),
			 accum_general->channel_beacons,
			 delta_general->channel_beacons,
			 max_general->channel_beacons);
	pos += scnprintf(buf + pos, bufsz - pos,
			 fmt_table, "num_missed_bcon:",
			 le32_to_cpu(general->num_missed_bcon),
			 accum_general->num_missed_bcon,
			 delta_general->num_missed_bcon,
			 max_general->num_missed_bcon);
	pos += scnprintf(buf + pos, bufsz - pos,
			 fmt_table, "adc_rx_saturation_time:",
			 le32_to_cpu(general->adc_rx_saturation_time),
			 accum_general->adc_rx_saturation_time,
			 delta_general->adc_rx_saturation_time,
			 max_general->adc_rx_saturation_time);
	pos += scnprintf(buf + pos, bufsz - pos,
			 fmt_table, "ina_detect_search_tm:",
			 le32_to_cpu(general->ina_detection_search_time),
			 accum_general->ina_detection_search_time,
			 delta_general->ina_detection_search_time,
			 max_general->ina_detection_search_time);
	pos += scnprintf(buf + pos, bufsz - pos,
			 fmt_table, "beacon_silence_rssi_a:",
			 le32_to_cpu(general->beacon_silence_rssi_a),
			 accum_general->beacon_silence_rssi_a,
			 delta_general->beacon_silence_rssi_a,
			 max_general->beacon_silence_rssi_a);
	pos += scnprintf(buf + pos, bufsz - pos,
			 fmt_table, "beacon_silence_rssi_b:",
			 le32_to_cpu(general->beacon_silence_rssi_b),
			 accum_general->beacon_silence_rssi_b,
			 delta_general->beacon_silence_rssi_b,
			 max_general->beacon_silence_rssi_b);
	pos += scnprintf(buf + pos, bufsz - pos,
			 fmt_table, "beacon_silence_rssi_c:",
			 le32_to_cpu(general->beacon_silence_rssi_c),
			 accum_general->beacon_silence_rssi_c,
			 delta_general->beacon_silence_rssi_c,
			 max_general->beacon_silence_rssi_c);
	pos += scnprintf(buf + pos, bufsz - pos,
			 fmt_table, "interference_data_flag:",
			 le32_to_cpu(general->interference_data_flag),
			 accum_general->interference_data_flag,
			 delta_general->interference_data_flag,
			 max_general->interference_data_flag);
	pos += scnprintf(buf + pos, bufsz - pos,
			 fmt_table, "channel_load:",
			 le32_to_cpu(general->channel_load),
			 accum_general->channel_load,
			 delta_general->channel_load,
			 max_general->channel_load);
	pos += scnprintf(buf + pos, bufsz - pos,
			 fmt_table, "dsp_false_alarms:",
			 le32_to_cpu(general->dsp_false_alarms),
			 accum_general->dsp_false_alarms,
			 delta_general->dsp_false_alarms,
			 max_general->dsp_false_alarms);
	pos += scnprintf(buf + pos, bufsz - pos,
			 fmt_table, "beacon_rssi_a:",
			 le32_to_cpu(general->beacon_rssi_a),
			 accum_general->beacon_rssi_a,
			 delta_general->beacon_rssi_a,
			 max_general->beacon_rssi_a);
	pos += scnprintf(buf + pos, bufsz - pos,
			 fmt_table, "beacon_rssi_b:",
			 le32_to_cpu(general->beacon_rssi_b),
			 accum_general->beacon_rssi_b,
			 delta_general->beacon_rssi_b,
			 max_general->beacon_rssi_b);
	pos += scnprintf(buf + pos, bufsz - pos,
			 fmt_table, "beacon_rssi_c:",
			 le32_to_cpu(general->beacon_rssi_c),
			 accum_general->beacon_rssi_c,
			 delta_general->beacon_rssi_c,
			 max_general->beacon_rssi_c);
	pos += scnprintf(buf + pos, bufsz - pos,
			 fmt_table, "beacon_energy_a:",
			 le32_to_cpu(general->beacon_energy_a),
			 accum_general->beacon_energy_a,
			 delta_general->beacon_energy_a,
			 max_general->beacon_energy_a);
	pos += scnprintf(buf + pos, bufsz - pos,
			 fmt_table, "beacon_energy_b:",
			 le32_to_cpu(general->beacon_energy_b),
			 accum_general->beacon_energy_b,
			 delta_general->beacon_energy_b,
			 max_general->beacon_energy_b);
	pos += scnprintf(buf + pos, bufsz - pos,
			 fmt_table, "beacon_energy_c:",
			 le32_to_cpu(general->beacon_energy_c),
			 accum_general->beacon_energy_c,
			 delta_general->beacon_energy_c,
			 max_general->beacon_energy_c);

	pos += scnprintf(buf + pos, bufsz - pos,
			 fmt_header, "Statistics_Rx - OFDM_HT:");
	pos += scnprintf(buf + pos, bufsz - pos,
			 fmt_table, "plcp_err:",
			 le32_to_cpu(ht->plcp_err), accum_ht->plcp_err,
			 delta_ht->plcp_err, max_ht->plcp_err);
	pos += scnprintf(buf + pos, bufsz - pos,
			 fmt_table, "overrun_err:",
			 le32_to_cpu(ht->overrun_err), accum_ht->overrun_err,
			 delta_ht->overrun_err, max_ht->overrun_err);
	pos += scnprintf(buf + pos, bufsz - pos,
			 fmt_table, "early_overrun_err:",
			 le32_to_cpu(ht->early_overrun_err),
			 accum_ht->early_overrun_err,
			 delta_ht->early_overrun_err,
			 max_ht->early_overrun_err);
	pos += scnprintf(buf + pos, bufsz - pos,
			 fmt_table, "crc32_good:",
			 le32_to_cpu(ht->crc32_good), accum_ht->crc32_good,
			 delta_ht->crc32_good, max_ht->crc32_good);
	pos += scnprintf(buf + pos, bufsz - pos,
			 fmt_table, "crc32_err:",
			 le32_to_cpu(ht->crc32_err), accum_ht->crc32_err,
			 delta_ht->crc32_err, max_ht->crc32_err);
	pos += scnprintf(buf + pos, bufsz - pos,
			 fmt_table, "mh_format_err:",
			 le32_to_cpu(ht->mh_format_err),
			 accum_ht->mh_format_err,
			 delta_ht->mh_format_err, max_ht->mh_format_err);
	pos += scnprintf(buf + pos, bufsz - pos,
			 fmt_table, "agg_crc32_good:",
			 le32_to_cpu(ht->agg_crc32_good),
			 accum_ht->agg_crc32_good,
			 delta_ht->agg_crc32_good, max_ht->agg_crc32_good);
	pos += scnprintf(buf + pos, bufsz - pos,
			 fmt_table, "agg_mpdu_cnt:",
			 le32_to_cpu(ht->agg_mpdu_cnt),
			 accum_ht->agg_mpdu_cnt,
			 delta_ht->agg_mpdu_cnt, max_ht->agg_mpdu_cnt);
	pos += scnprintf(buf + pos, bufsz - pos,
			 fmt_table, "agg_cnt:",
			 le32_to_cpu(ht->agg_cnt), accum_ht->agg_cnt,
			 delta_ht->agg_cnt, max_ht->agg_cnt);
	pos += scnprintf(buf + pos, bufsz - pos,
			 fmt_table, "unsupport_mcs:",
			 le32_to_cpu(ht->unsupport_mcs),
			 accum_ht->unsupport_mcs,
			 delta_ht->unsupport_mcs, max_ht->unsupport_mcs);

	spin_unlock_bh(&priv->statistics.lock);

	ret = simple_read_from_buffer(user_buf, count, ppos, buf, pos);
	kfree(buf);
	return ret;
}

static ssize_t iwl_dbgfs_ucode_tx_stats_read(struct file *file,
					char __user *user_buf,
					size_t count, loff_t *ppos)
{
	struct iwl_priv *priv = file->private_data;
	int pos = 0;
	char *buf;
	int bufsz = (sizeof(struct statistics_tx) * 48) + 250;
	ssize_t ret;
	struct statistics_tx *tx, *accum_tx, *delta_tx, *max_tx;

	if (!iwl_is_alive(priv))
		return -EAGAIN;

	buf = kzalloc(bufsz, GFP_KERNEL);
	if (!buf)
		return -ENOMEM;

	/* the statistic information display here is based on
	 * the last statistics notification from uCode
	 * might not reflect the current uCode activity
	 */
	spin_lock_bh(&priv->statistics.lock);

	tx = &priv->statistics.tx;
	accum_tx = &priv->accum_stats.tx;
	delta_tx = &priv->delta_stats.tx;
	max_tx = &priv->max_delta_stats.tx;

	pos += iwl_statistics_flag(priv, buf, bufsz);
	pos += scnprintf(buf + pos, bufsz - pos,
			 fmt_header, "Statistics_Tx:");
	pos += scnprintf(buf + pos, bufsz - pos,
			 fmt_table, "preamble:",
			 le32_to_cpu(tx->preamble_cnt),
			 accum_tx->preamble_cnt,
			 delta_tx->preamble_cnt, max_tx->preamble_cnt);
	pos += scnprintf(buf + pos, bufsz - pos,
			 fmt_table, "rx_detected_cnt:",
			 le32_to_cpu(tx->rx_detected_cnt),
			 accum_tx->rx_detected_cnt,
			 delta_tx->rx_detected_cnt, max_tx->rx_detected_cnt);
	pos += scnprintf(buf + pos, bufsz - pos,
			 fmt_table, "bt_prio_defer_cnt:",
			 le32_to_cpu(tx->bt_prio_defer_cnt),
			 accum_tx->bt_prio_defer_cnt,
			 delta_tx->bt_prio_defer_cnt,
			 max_tx->bt_prio_defer_cnt);
	pos += scnprintf(buf + pos, bufsz - pos,
			 fmt_table, "bt_prio_kill_cnt:",
			 le32_to_cpu(tx->bt_prio_kill_cnt),
			 accum_tx->bt_prio_kill_cnt,
			 delta_tx->bt_prio_kill_cnt,
			 max_tx->bt_prio_kill_cnt);
	pos += scnprintf(buf + pos, bufsz - pos,
			 fmt_table, "few_bytes_cnt:",
			 le32_to_cpu(tx->few_bytes_cnt),
			 accum_tx->few_bytes_cnt,
			 delta_tx->few_bytes_cnt, max_tx->few_bytes_cnt);
	pos += scnprintf(buf + pos, bufsz - pos,
			 fmt_table, "cts_timeout:",
			 le32_to_cpu(tx->cts_timeout), accum_tx->cts_timeout,
			 delta_tx->cts_timeout, max_tx->cts_timeout);
	pos += scnprintf(buf + pos, bufsz - pos,
			 fmt_table, "ack_timeout:",
			 le32_to_cpu(tx->ack_timeout),
			 accum_tx->ack_timeout,
			 delta_tx->ack_timeout, max_tx->ack_timeout);
	pos += scnprintf(buf + pos, bufsz - pos,
			 fmt_table, "expected_ack_cnt:",
			 le32_to_cpu(tx->expected_ack_cnt),
			 accum_tx->expected_ack_cnt,
			 delta_tx->expected_ack_cnt,
			 max_tx->expected_ack_cnt);
	pos += scnprintf(buf + pos, bufsz - pos,
			 fmt_table, "actual_ack_cnt:",
			 le32_to_cpu(tx->actual_ack_cnt),
			 accum_tx->actual_ack_cnt,
			 delta_tx->actual_ack_cnt,
			 max_tx->actual_ack_cnt);
	pos += scnprintf(buf + pos, bufsz - pos,
			 fmt_table, "dump_msdu_cnt:",
			 le32_to_cpu(tx->dump_msdu_cnt),
			 accum_tx->dump_msdu_cnt,
			 delta_tx->dump_msdu_cnt,
			 max_tx->dump_msdu_cnt);
	pos += scnprintf(buf + pos, bufsz - pos,
			 fmt_table, "abort_nxt_frame_mismatch:",
			 le32_to_cpu(tx->burst_abort_next_frame_mismatch_cnt),
			 accum_tx->burst_abort_next_frame_mismatch_cnt,
			 delta_tx->burst_abort_next_frame_mismatch_cnt,
			 max_tx->burst_abort_next_frame_mismatch_cnt);
	pos += scnprintf(buf + pos, bufsz - pos,
			 fmt_table, "abort_missing_nxt_frame:",
			 le32_to_cpu(tx->burst_abort_missing_next_frame_cnt),
			 accum_tx->burst_abort_missing_next_frame_cnt,
			 delta_tx->burst_abort_missing_next_frame_cnt,
			 max_tx->burst_abort_missing_next_frame_cnt);
	pos += scnprintf(buf + pos, bufsz - pos,
			 fmt_table, "cts_timeout_collision:",
			 le32_to_cpu(tx->cts_timeout_collision),
			 accum_tx->cts_timeout_collision,
			 delta_tx->cts_timeout_collision,
			 max_tx->cts_timeout_collision);
	pos += scnprintf(buf + pos, bufsz - pos,
			 fmt_table, "ack_ba_timeout_collision:",
			 le32_to_cpu(tx->ack_or_ba_timeout_collision),
			 accum_tx->ack_or_ba_timeout_collision,
			 delta_tx->ack_or_ba_timeout_collision,
			 max_tx->ack_or_ba_timeout_collision);
	pos += scnprintf(buf + pos, bufsz - pos,
			 fmt_table, "agg ba_timeout:",
			 le32_to_cpu(tx->agg.ba_timeout),
			 accum_tx->agg.ba_timeout,
			 delta_tx->agg.ba_timeout,
			 max_tx->agg.ba_timeout);
	pos += scnprintf(buf + pos, bufsz - pos,
			 fmt_table, "agg ba_resched_frames:",
			 le32_to_cpu(tx->agg.ba_reschedule_frames),
			 accum_tx->agg.ba_reschedule_frames,
			 delta_tx->agg.ba_reschedule_frames,
			 max_tx->agg.ba_reschedule_frames);
	pos += scnprintf(buf + pos, bufsz - pos,
			 fmt_table, "agg scd_query_agg_frame:",
			 le32_to_cpu(tx->agg.scd_query_agg_frame_cnt),
			 accum_tx->agg.scd_query_agg_frame_cnt,
			 delta_tx->agg.scd_query_agg_frame_cnt,
			 max_tx->agg.scd_query_agg_frame_cnt);
	pos += scnprintf(buf + pos, bufsz - pos,
			 fmt_table, "agg scd_query_no_agg:",
			 le32_to_cpu(tx->agg.scd_query_no_agg),
			 accum_tx->agg.scd_query_no_agg,
			 delta_tx->agg.scd_query_no_agg,
			 max_tx->agg.scd_query_no_agg);
	pos += scnprintf(buf + pos, bufsz - pos,
			 fmt_table, "agg scd_query_agg:",
			 le32_to_cpu(tx->agg.scd_query_agg),
			 accum_tx->agg.scd_query_agg,
			 delta_tx->agg.scd_query_agg,
			 max_tx->agg.scd_query_agg);
	pos += scnprintf(buf + pos, bufsz - pos,
			 fmt_table, "agg scd_query_mismatch:",
			 le32_to_cpu(tx->agg.scd_query_mismatch),
			 accum_tx->agg.scd_query_mismatch,
			 delta_tx->agg.scd_query_mismatch,
			 max_tx->agg.scd_query_mismatch);
	pos += scnprintf(buf + pos, bufsz - pos,
			 fmt_table, "agg frame_not_ready:",
			 le32_to_cpu(tx->agg.frame_not_ready),
			 accum_tx->agg.frame_not_ready,
			 delta_tx->agg.frame_not_ready,
			 max_tx->agg.frame_not_ready);
	pos += scnprintf(buf + pos, bufsz - pos,
			 fmt_table, "agg underrun:",
			 le32_to_cpu(tx->agg.underrun),
			 accum_tx->agg.underrun,
			 delta_tx->agg.underrun, max_tx->agg.underrun);
	pos += scnprintf(buf + pos, bufsz - pos,
			 fmt_table, "agg bt_prio_kill:",
			 le32_to_cpu(tx->agg.bt_prio_kill),
			 accum_tx->agg.bt_prio_kill,
			 delta_tx->agg.bt_prio_kill,
			 max_tx->agg.bt_prio_kill);
	pos += scnprintf(buf + pos, bufsz - pos,
			 fmt_table, "agg rx_ba_rsp_cnt:",
			 le32_to_cpu(tx->agg.rx_ba_rsp_cnt),
			 accum_tx->agg.rx_ba_rsp_cnt,
			 delta_tx->agg.rx_ba_rsp_cnt,
			 max_tx->agg.rx_ba_rsp_cnt);

	if (tx->tx_power.ant_a || tx->tx_power.ant_b || tx->tx_power.ant_c) {
		pos += scnprintf(buf + pos, bufsz - pos,
			"tx power: (1/2 dB step)\n");
		if ((priv->nvm_data->valid_tx_ant & ANT_A) &&
		    tx->tx_power.ant_a)
			pos += scnprintf(buf + pos, bufsz - pos,
					fmt_hex, "antenna A:",
					tx->tx_power.ant_a);
		if ((priv->nvm_data->valid_tx_ant & ANT_B) &&
		    tx->tx_power.ant_b)
			pos += scnprintf(buf + pos, bufsz - pos,
					fmt_hex, "antenna B:",
					tx->tx_power.ant_b);
		if ((priv->nvm_data->valid_tx_ant & ANT_C) &&
		    tx->tx_power.ant_c)
			pos += scnprintf(buf + pos, bufsz - pos,
					fmt_hex, "antenna C:",
					tx->tx_power.ant_c);
	}

	spin_unlock_bh(&priv->statistics.lock);

	ret = simple_read_from_buffer(user_buf, count, ppos, buf, pos);
	kfree(buf);
	return ret;
}

static ssize_t iwl_dbgfs_ucode_general_stats_read(struct file *file,
					char __user *user_buf,
					size_t count, loff_t *ppos)
{
	struct iwl_priv *priv = file->private_data;
	int pos = 0;
	char *buf;
	int bufsz = sizeof(struct statistics_general) * 10 + 300;
	ssize_t ret;
	struct statistics_general_common *general, *accum_general;
	struct statistics_general_common *delta_general, *max_general;
	struct statistics_dbg *dbg, *accum_dbg, *delta_dbg, *max_dbg;
	struct statistics_div *div, *accum_div, *delta_div, *max_div;

	if (!iwl_is_alive(priv))
		return -EAGAIN;

	buf = kzalloc(bufsz, GFP_KERNEL);
	if (!buf)
		return -ENOMEM;

	/* the statistic information display here is based on
	 * the last statistics notification from uCode
	 * might not reflect the current uCode activity
	 */

	spin_lock_bh(&priv->statistics.lock);

	general = &priv->statistics.common;
	dbg = &priv->statistics.common.dbg;
	div = &priv->statistics.common.div;
	accum_general = &priv->accum_stats.common;
	accum_dbg = &priv->accum_stats.common.dbg;
	accum_div = &priv->accum_stats.common.div;
	delta_general = &priv->delta_stats.common;
	max_general = &priv->max_delta_stats.common;
	delta_dbg = &priv->delta_stats.common.dbg;
	max_dbg = &priv->max_delta_stats.common.dbg;
	delta_div = &priv->delta_stats.common.div;
	max_div = &priv->max_delta_stats.common.div;

	pos += iwl_statistics_flag(priv, buf, bufsz);
	pos += scnprintf(buf + pos, bufsz - pos,
			 fmt_header, "Statistics_General:");
	pos += scnprintf(buf + pos, bufsz - pos,
			 fmt_value, "temperature:",
			 le32_to_cpu(general->temperature));
	pos += scnprintf(buf + pos, bufsz - pos,
			 fmt_value, "temperature_m:",
			 le32_to_cpu(general->temperature_m));
	pos += scnprintf(buf + pos, bufsz - pos,
			 fmt_value, "ttl_timestamp:",
			 le32_to_cpu(general->ttl_timestamp));
	pos += scnprintf(buf + pos, bufsz - pos,
			 fmt_table, "burst_check:",
			 le32_to_cpu(dbg->burst_check),
			 accum_dbg->burst_check,
			 delta_dbg->burst_check, max_dbg->burst_check);
	pos += scnprintf(buf + pos, bufsz - pos,
			 fmt_table, "burst_count:",
			 le32_to_cpu(dbg->burst_count),
			 accum_dbg->burst_count,
			 delta_dbg->burst_count, max_dbg->burst_count);
	pos += scnprintf(buf + pos, bufsz - pos,
			 fmt_table, "wait_for_silence_timeout_count:",
			 le32_to_cpu(dbg->wait_for_silence_timeout_cnt),
			 accum_dbg->wait_for_silence_timeout_cnt,
			 delta_dbg->wait_for_silence_timeout_cnt,
			 max_dbg->wait_for_silence_timeout_cnt);
	pos += scnprintf(buf + pos, bufsz - pos,
			 fmt_table, "sleep_time:",
			 le32_to_cpu(general->sleep_time),
			 accum_general->sleep_time,
			 delta_general->sleep_time, max_general->sleep_time);
	pos += scnprintf(buf + pos, bufsz - pos,
			 fmt_table, "slots_out:",
			 le32_to_cpu(general->slots_out),
			 accum_general->slots_out,
			 delta_general->slots_out, max_general->slots_out);
	pos += scnprintf(buf + pos, bufsz - pos,
			 fmt_table, "slots_idle:",
			 le32_to_cpu(general->slots_idle),
			 accum_general->slots_idle,
			 delta_general->slots_idle, max_general->slots_idle);
	pos += scnprintf(buf + pos, bufsz - pos,
			 fmt_table, "tx_on_a:",
			 le32_to_cpu(div->tx_on_a), accum_div->tx_on_a,
			 delta_div->tx_on_a, max_div->tx_on_a);
	pos += scnprintf(buf + pos, bufsz - pos,
			 fmt_table, "tx_on_b:",
			 le32_to_cpu(div->tx_on_b), accum_div->tx_on_b,
			 delta_div->tx_on_b, max_div->tx_on_b);
	pos += scnprintf(buf + pos, bufsz - pos,
			 fmt_table, "exec_time:",
			 le32_to_cpu(div->exec_time), accum_div->exec_time,
			 delta_div->exec_time, max_div->exec_time);
	pos += scnprintf(buf + pos, bufsz - pos,
			 fmt_table, "probe_time:",
			 le32_to_cpu(div->probe_time), accum_div->probe_time,
			 delta_div->probe_time, max_div->probe_time);
	pos += scnprintf(buf + pos, bufsz - pos,
			 fmt_table, "rx_enable_counter:",
			 le32_to_cpu(general->rx_enable_counter),
			 accum_general->rx_enable_counter,
			 delta_general->rx_enable_counter,
			 max_general->rx_enable_counter);
	pos += scnprintf(buf + pos, bufsz - pos,
			 fmt_table, "num_of_sos_states:",
			 le32_to_cpu(general->num_of_sos_states),
			 accum_general->num_of_sos_states,
			 delta_general->num_of_sos_states,
			 max_general->num_of_sos_states);

	spin_unlock_bh(&priv->statistics.lock);

	ret = simple_read_from_buffer(user_buf, count, ppos, buf, pos);
	kfree(buf);
	return ret;
}

static ssize_t iwl_dbgfs_ucode_bt_stats_read(struct file *file,
					char __user *user_buf,
					size_t count, loff_t *ppos)
{
	struct iwl_priv *priv = (struct iwl_priv *)file->private_data;
	int pos = 0;
	char *buf;
	int bufsz = (sizeof(struct statistics_bt_activity) * 24) + 200;
	ssize_t ret;
	struct statistics_bt_activity *bt, *accum_bt;

	if (!iwl_is_alive(priv))
		return -EAGAIN;

	if (!priv->bt_enable_flag)
		return -EINVAL;

	/* make request to uCode to retrieve statistics information */
	mutex_lock(&priv->mutex);
	ret = iwl_send_statistics_request(priv, 0, false);
	mutex_unlock(&priv->mutex);

	if (ret)
		return -EAGAIN;
	buf = kzalloc(bufsz, GFP_KERNEL);
	if (!buf)
		return -ENOMEM;

	/*
	 * the statistic information display here is based on
	 * the last statistics notification from uCode
	 * might not reflect the current uCode activity
	 */

	spin_lock_bh(&priv->statistics.lock);

	bt = &priv->statistics.bt_activity;
	accum_bt = &priv->accum_stats.bt_activity;

	pos += iwl_statistics_flag(priv, buf, bufsz);
	pos += scnprintf(buf + pos, bufsz - pos, "Statistics_BT:\n");
	pos += scnprintf(buf + pos, bufsz - pos,
			"\t\t\tcurrent\t\t\taccumulative\n");
	pos += scnprintf(buf + pos, bufsz - pos,
			 "hi_priority_tx_req_cnt:\t\t%u\t\t\t%u\n",
			 le32_to_cpu(bt->hi_priority_tx_req_cnt),
			 accum_bt->hi_priority_tx_req_cnt);
	pos += scnprintf(buf + pos, bufsz - pos,
			 "hi_priority_tx_denied_cnt:\t%u\t\t\t%u\n",
			 le32_to_cpu(bt->hi_priority_tx_denied_cnt),
			 accum_bt->hi_priority_tx_denied_cnt);
	pos += scnprintf(buf + pos, bufsz - pos,
			 "lo_priority_tx_req_cnt:\t\t%u\t\t\t%u\n",
			 le32_to_cpu(bt->lo_priority_tx_req_cnt),
			 accum_bt->lo_priority_tx_req_cnt);
	pos += scnprintf(buf + pos, bufsz - pos,
			 "lo_priority_tx_denied_cnt:\t%u\t\t\t%u\n",
			 le32_to_cpu(bt->lo_priority_tx_denied_cnt),
			 accum_bt->lo_priority_tx_denied_cnt);
	pos += scnprintf(buf + pos, bufsz - pos,
			 "hi_priority_rx_req_cnt:\t\t%u\t\t\t%u\n",
			 le32_to_cpu(bt->hi_priority_rx_req_cnt),
			 accum_bt->hi_priority_rx_req_cnt);
	pos += scnprintf(buf + pos, bufsz - pos,
			 "hi_priority_rx_denied_cnt:\t%u\t\t\t%u\n",
			 le32_to_cpu(bt->hi_priority_rx_denied_cnt),
			 accum_bt->hi_priority_rx_denied_cnt);
	pos += scnprintf(buf + pos, bufsz - pos,
			 "lo_priority_rx_req_cnt:\t\t%u\t\t\t%u\n",
			 le32_to_cpu(bt->lo_priority_rx_req_cnt),
			 accum_bt->lo_priority_rx_req_cnt);
	pos += scnprintf(buf + pos, bufsz - pos,
			 "lo_priority_rx_denied_cnt:\t%u\t\t\t%u\n",
			 le32_to_cpu(bt->lo_priority_rx_denied_cnt),
			 accum_bt->lo_priority_rx_denied_cnt);

	pos += scnprintf(buf + pos, bufsz - pos,
			 "(rx)num_bt_kills:\t\t%u\t\t\t%u\n",
			 le32_to_cpu(priv->statistics.num_bt_kills),
			 priv->statistics.accum_num_bt_kills);

	spin_unlock_bh(&priv->statistics.lock);

	ret = simple_read_from_buffer(user_buf, count, ppos, buf, pos);
	kfree(buf);
	return ret;
}

static ssize_t iwl_dbgfs_reply_tx_error_read(struct file *file,
					char __user *user_buf,
					size_t count, loff_t *ppos)
{
	struct iwl_priv *priv = (struct iwl_priv *)file->private_data;
	int pos = 0;
	char *buf;
	int bufsz = (sizeof(struct reply_tx_error_statistics) * 24) +
		(sizeof(struct reply_agg_tx_error_statistics) * 24) + 200;
	ssize_t ret;

	if (!iwl_is_alive(priv))
		return -EAGAIN;

	buf = kzalloc(bufsz, GFP_KERNEL);
	if (!buf)
		return -ENOMEM;

	pos += scnprintf(buf + pos, bufsz - pos, "Statistics_TX_Error:\n");
	pos += scnprintf(buf + pos, bufsz - pos, "%s:\t\t\t\t%u\n",
			 iwl_get_tx_fail_reason(TX_STATUS_POSTPONE_DELAY),
			 priv->reply_tx_stats.pp_delay);
	pos += scnprintf(buf + pos, bufsz - pos, "%s:\t\t\t%u\n",
			 iwl_get_tx_fail_reason(TX_STATUS_POSTPONE_FEW_BYTES),
			 priv->reply_tx_stats.pp_few_bytes);
	pos += scnprintf(buf + pos, bufsz - pos, "%s:\t\t\t%u\n",
			 iwl_get_tx_fail_reason(TX_STATUS_POSTPONE_BT_PRIO),
			 priv->reply_tx_stats.pp_bt_prio);
	pos += scnprintf(buf + pos, bufsz - pos, "%s:\t\t\t%u\n",
			 iwl_get_tx_fail_reason(TX_STATUS_POSTPONE_QUIET_PERIOD),
			 priv->reply_tx_stats.pp_quiet_period);
	pos += scnprintf(buf + pos, bufsz - pos, "%s:\t\t\t%u\n",
			 iwl_get_tx_fail_reason(TX_STATUS_POSTPONE_CALC_TTAK),
			 priv->reply_tx_stats.pp_calc_ttak);
	pos += scnprintf(buf + pos, bufsz - pos, "%s:\t\t%u\n",
			 iwl_get_tx_fail_reason(
				TX_STATUS_FAIL_INTERNAL_CROSSED_RETRY),
			 priv->reply_tx_stats.int_crossed_retry);
	pos += scnprintf(buf + pos, bufsz - pos, "%s:\t\t\t%u\n",
			 iwl_get_tx_fail_reason(TX_STATUS_FAIL_SHORT_LIMIT),
			 priv->reply_tx_stats.short_limit);
	pos += scnprintf(buf + pos, bufsz - pos, "%s:\t\t\t%u\n",
			 iwl_get_tx_fail_reason(TX_STATUS_FAIL_LONG_LIMIT),
			 priv->reply_tx_stats.long_limit);
	pos += scnprintf(buf + pos, bufsz - pos, "%s:\t\t\t%u\n",
			 iwl_get_tx_fail_reason(TX_STATUS_FAIL_FIFO_UNDERRUN),
			 priv->reply_tx_stats.fifo_underrun);
	pos += scnprintf(buf + pos, bufsz - pos, "%s:\t\t\t%u\n",
			 iwl_get_tx_fail_reason(TX_STATUS_FAIL_DRAIN_FLOW),
			 priv->reply_tx_stats.drain_flow);
	pos += scnprintf(buf + pos, bufsz - pos, "%s:\t\t\t%u\n",
			 iwl_get_tx_fail_reason(TX_STATUS_FAIL_RFKILL_FLUSH),
			 priv->reply_tx_stats.rfkill_flush);
	pos += scnprintf(buf + pos, bufsz - pos, "%s:\t\t\t%u\n",
			 iwl_get_tx_fail_reason(TX_STATUS_FAIL_LIFE_EXPIRE),
			 priv->reply_tx_stats.life_expire);
	pos += scnprintf(buf + pos, bufsz - pos, "%s:\t\t\t%u\n",
			 iwl_get_tx_fail_reason(TX_STATUS_FAIL_DEST_PS),
			 priv->reply_tx_stats.dest_ps);
	pos += scnprintf(buf + pos, bufsz - pos, "%s:\t\t\t%u\n",
			 iwl_get_tx_fail_reason(TX_STATUS_FAIL_HOST_ABORTED),
			 priv->reply_tx_stats.host_abort);
	pos += scnprintf(buf + pos, bufsz - pos, "%s:\t\t\t%u\n",
			 iwl_get_tx_fail_reason(TX_STATUS_FAIL_BT_RETRY),
			 priv->reply_tx_stats.pp_delay);
	pos += scnprintf(buf + pos, bufsz - pos, "%s:\t\t\t%u\n",
			 iwl_get_tx_fail_reason(TX_STATUS_FAIL_STA_INVALID),
			 priv->reply_tx_stats.sta_invalid);
	pos += scnprintf(buf + pos, bufsz - pos, "%s:\t\t\t%u\n",
			 iwl_get_tx_fail_reason(TX_STATUS_FAIL_FRAG_DROPPED),
			 priv->reply_tx_stats.frag_drop);
	pos += scnprintf(buf + pos, bufsz - pos, "%s:\t\t\t%u\n",
			 iwl_get_tx_fail_reason(TX_STATUS_FAIL_TID_DISABLE),
			 priv->reply_tx_stats.tid_disable);
	pos += scnprintf(buf + pos, bufsz - pos, "%s:\t\t\t%u\n",
			 iwl_get_tx_fail_reason(TX_STATUS_FAIL_FIFO_FLUSHED),
			 priv->reply_tx_stats.fifo_flush);
	pos += scnprintf(buf + pos, bufsz - pos, "%s:\t\t%u\n",
			 iwl_get_tx_fail_reason(
				TX_STATUS_FAIL_INSUFFICIENT_CF_POLL),
			 priv->reply_tx_stats.insuff_cf_poll);
	pos += scnprintf(buf + pos, bufsz - pos, "%s:\t\t\t%u\n",
			 iwl_get_tx_fail_reason(TX_STATUS_FAIL_PASSIVE_NO_RX),
			 priv->reply_tx_stats.fail_hw_drop);
	pos += scnprintf(buf + pos, bufsz - pos, "%s:\t\t%u\n",
			 iwl_get_tx_fail_reason(
				TX_STATUS_FAIL_NO_BEACON_ON_RADAR),
			 priv->reply_tx_stats.sta_color_mismatch);
	pos += scnprintf(buf + pos, bufsz - pos, "UNKNOWN:\t\t\t%u\n",
			 priv->reply_tx_stats.unknown);

	pos += scnprintf(buf + pos, bufsz - pos,
			 "\nStatistics_Agg_TX_Error:\n");

	pos += scnprintf(buf + pos, bufsz - pos, "%s:\t\t\t%u\n",
			 iwl_get_agg_tx_fail_reason(AGG_TX_STATE_UNDERRUN_MSK),
			 priv->reply_agg_tx_stats.underrun);
	pos += scnprintf(buf + pos, bufsz - pos, "%s:\t\t\t%u\n",
			 iwl_get_agg_tx_fail_reason(AGG_TX_STATE_BT_PRIO_MSK),
			 priv->reply_agg_tx_stats.bt_prio);
	pos += scnprintf(buf + pos, bufsz - pos, "%s:\t\t\t%u\n",
			 iwl_get_agg_tx_fail_reason(AGG_TX_STATE_FEW_BYTES_MSK),
			 priv->reply_agg_tx_stats.few_bytes);
	pos += scnprintf(buf + pos, bufsz - pos, "%s:\t\t\t%u\n",
			 iwl_get_agg_tx_fail_reason(AGG_TX_STATE_ABORT_MSK),
			 priv->reply_agg_tx_stats.abort);
	pos += scnprintf(buf + pos, bufsz - pos, "%s:\t\t%u\n",
			 iwl_get_agg_tx_fail_reason(
				AGG_TX_STATE_LAST_SENT_TTL_MSK),
			 priv->reply_agg_tx_stats.last_sent_ttl);
	pos += scnprintf(buf + pos, bufsz - pos, "%s:\t\t%u\n",
			 iwl_get_agg_tx_fail_reason(
				AGG_TX_STATE_LAST_SENT_TRY_CNT_MSK),
			 priv->reply_agg_tx_stats.last_sent_try);
	pos += scnprintf(buf + pos, bufsz - pos, "%s:\t\t%u\n",
			 iwl_get_agg_tx_fail_reason(
				AGG_TX_STATE_LAST_SENT_BT_KILL_MSK),
			 priv->reply_agg_tx_stats.last_sent_bt_kill);
	pos += scnprintf(buf + pos, bufsz - pos, "%s:\t\t\t%u\n",
			 iwl_get_agg_tx_fail_reason(AGG_TX_STATE_SCD_QUERY_MSK),
			 priv->reply_agg_tx_stats.scd_query);
	pos += scnprintf(buf + pos, bufsz - pos, "%s:\t\t%u\n",
			 iwl_get_agg_tx_fail_reason(
				AGG_TX_STATE_TEST_BAD_CRC32_MSK),
			 priv->reply_agg_tx_stats.bad_crc32);
	pos += scnprintf(buf + pos, bufsz - pos, "%s:\t\t\t%u\n",
			 iwl_get_agg_tx_fail_reason(AGG_TX_STATE_RESPONSE_MSK),
			 priv->reply_agg_tx_stats.response);
	pos += scnprintf(buf + pos, bufsz - pos, "%s:\t\t\t%u\n",
			 iwl_get_agg_tx_fail_reason(AGG_TX_STATE_DUMP_TX_MSK),
			 priv->reply_agg_tx_stats.dump_tx);
	pos += scnprintf(buf + pos, bufsz - pos, "%s:\t\t\t%u\n",
			 iwl_get_agg_tx_fail_reason(AGG_TX_STATE_DELAY_TX_MSK),
			 priv->reply_agg_tx_stats.delay_tx);
	pos += scnprintf(buf + pos, bufsz - pos, "UNKNOWN:\t\t\t%u\n",
			 priv->reply_agg_tx_stats.unknown);

	ret = simple_read_from_buffer(user_buf, count, ppos, buf, pos);
	kfree(buf);
	return ret;
}

static ssize_t iwl_dbgfs_sensitivity_read(struct file *file,
					char __user *user_buf,
					size_t count, loff_t *ppos) {

	struct iwl_priv *priv = file->private_data;
	int pos = 0;
	int cnt = 0;
	char *buf;
	int bufsz = sizeof(struct iwl_sensitivity_data) * 4 + 100;
	ssize_t ret;
	struct iwl_sensitivity_data *data;

	data = &priv->sensitivity_data;
	buf = kzalloc(bufsz, GFP_KERNEL);
	if (!buf)
		return -ENOMEM;

	pos += scnprintf(buf + pos, bufsz - pos, "auto_corr_ofdm:\t\t\t %u\n",
			data->auto_corr_ofdm);
	pos += scnprintf(buf + pos, bufsz - pos,
			"auto_corr_ofdm_mrc:\t\t %u\n",
			data->auto_corr_ofdm_mrc);
	pos += scnprintf(buf + pos, bufsz - pos, "auto_corr_ofdm_x1:\t\t %u\n",
			data->auto_corr_ofdm_x1);
	pos += scnprintf(buf + pos, bufsz - pos,
			"auto_corr_ofdm_mrc_x1:\t\t %u\n",
			data->auto_corr_ofdm_mrc_x1);
	pos += scnprintf(buf + pos, bufsz - pos, "auto_corr_cck:\t\t\t %u\n",
			data->auto_corr_cck);
	pos += scnprintf(buf + pos, bufsz - pos, "auto_corr_cck_mrc:\t\t %u\n",
			data->auto_corr_cck_mrc);
	pos += scnprintf(buf + pos, bufsz - pos,
			"last_bad_plcp_cnt_ofdm:\t\t %u\n",
			data->last_bad_plcp_cnt_ofdm);
	pos += scnprintf(buf + pos, bufsz - pos, "last_fa_cnt_ofdm:\t\t %u\n",
			data->last_fa_cnt_ofdm);
	pos += scnprintf(buf + pos, bufsz - pos,
			"last_bad_plcp_cnt_cck:\t\t %u\n",
			data->last_bad_plcp_cnt_cck);
	pos += scnprintf(buf + pos, bufsz - pos, "last_fa_cnt_cck:\t\t %u\n",
			data->last_fa_cnt_cck);
	pos += scnprintf(buf + pos, bufsz - pos, "nrg_curr_state:\t\t\t %u\n",
			data->nrg_curr_state);
	pos += scnprintf(buf + pos, bufsz - pos, "nrg_prev_state:\t\t\t %u\n",
			data->nrg_prev_state);
	pos += scnprintf(buf + pos, bufsz - pos, "nrg_value:\t\t\t");
	for (cnt = 0; cnt < 10; cnt++) {
		pos += scnprintf(buf + pos, bufsz - pos, " %u",
				data->nrg_value[cnt]);
	}
	pos += scnprintf(buf + pos, bufsz - pos, "\n");
	pos += scnprintf(buf + pos, bufsz - pos, "nrg_silence_rssi:\t\t");
	for (cnt = 0; cnt < NRG_NUM_PREV_STAT_L; cnt++) {
		pos += scnprintf(buf + pos, bufsz - pos, " %u",
				data->nrg_silence_rssi[cnt]);
	}
	pos += scnprintf(buf + pos, bufsz - pos, "\n");
	pos += scnprintf(buf + pos, bufsz - pos, "nrg_silence_ref:\t\t %u\n",
			data->nrg_silence_ref);
	pos += scnprintf(buf + pos, bufsz - pos, "nrg_energy_idx:\t\t\t %u\n",
			data->nrg_energy_idx);
	pos += scnprintf(buf + pos, bufsz - pos, "nrg_silence_idx:\t\t %u\n",
			data->nrg_silence_idx);
	pos += scnprintf(buf + pos, bufsz - pos, "nrg_th_cck:\t\t\t %u\n",
			data->nrg_th_cck);
	pos += scnprintf(buf + pos, bufsz - pos,
			"nrg_auto_corr_silence_diff:\t %u\n",
			data->nrg_auto_corr_silence_diff);
	pos += scnprintf(buf + pos, bufsz - pos, "num_in_cck_no_fa:\t\t %u\n",
			data->num_in_cck_no_fa);
	pos += scnprintf(buf + pos, bufsz - pos, "nrg_th_ofdm:\t\t\t %u\n",
			data->nrg_th_ofdm);

	ret = simple_read_from_buffer(user_buf, count, ppos, buf, pos);
	kfree(buf);
	return ret;
}


static ssize_t iwl_dbgfs_chain_noise_read(struct file *file,
					char __user *user_buf,
					size_t count, loff_t *ppos) {

	struct iwl_priv *priv = file->private_data;
	int pos = 0;
	int cnt = 0;
	char *buf;
	int bufsz = sizeof(struct iwl_chain_noise_data) * 4 + 100;
	ssize_t ret;
	struct iwl_chain_noise_data *data;

	data = &priv->chain_noise_data;
	buf = kzalloc(bufsz, GFP_KERNEL);
	if (!buf)
		return -ENOMEM;

	pos += scnprintf(buf + pos, bufsz - pos, "active_chains:\t\t\t %u\n",
			data->active_chains);
	pos += scnprintf(buf + pos, bufsz - pos, "chain_noise_a:\t\t\t %u\n",
			data->chain_noise_a);
	pos += scnprintf(buf + pos, bufsz - pos, "chain_noise_b:\t\t\t %u\n",
			data->chain_noise_b);
	pos += scnprintf(buf + pos, bufsz - pos, "chain_noise_c:\t\t\t %u\n",
			data->chain_noise_c);
	pos += scnprintf(buf + pos, bufsz - pos, "chain_signal_a:\t\t\t %u\n",
			data->chain_signal_a);
	pos += scnprintf(buf + pos, bufsz - pos, "chain_signal_b:\t\t\t %u\n",
			data->chain_signal_b);
	pos += scnprintf(buf + pos, bufsz - pos, "chain_signal_c:\t\t\t %u\n",
			data->chain_signal_c);
	pos += scnprintf(buf + pos, bufsz - pos, "beacon_count:\t\t\t %u\n",
			data->beacon_count);

	pos += scnprintf(buf + pos, bufsz - pos, "disconn_array:\t\t\t");
	for (cnt = 0; cnt < NUM_RX_CHAINS; cnt++) {
		pos += scnprintf(buf + pos, bufsz - pos, " %u",
				data->disconn_array[cnt]);
	}
	pos += scnprintf(buf + pos, bufsz - pos, "\n");
	pos += scnprintf(buf + pos, bufsz - pos, "delta_gain_code:\t\t");
	for (cnt = 0; cnt < NUM_RX_CHAINS; cnt++) {
		pos += scnprintf(buf + pos, bufsz - pos, " %u",
				data->delta_gain_code[cnt]);
	}
	pos += scnprintf(buf + pos, bufsz - pos, "\n");
	pos += scnprintf(buf + pos, bufsz - pos, "radio_write:\t\t\t %u\n",
			data->radio_write);
	pos += scnprintf(buf + pos, bufsz - pos, "state:\t\t\t\t %u\n",
			data->state);

	ret = simple_read_from_buffer(user_buf, count, ppos, buf, pos);
	kfree(buf);
	return ret;
}

static ssize_t iwl_dbgfs_power_save_status_read(struct file *file,
						    char __user *user_buf,
						    size_t count, loff_t *ppos)
{
	struct iwl_priv *priv = file->private_data;
	char buf[60];
	int pos = 0;
	const size_t bufsz = sizeof(buf);
	u32 pwrsave_status;

	pwrsave_status = iwl_read32(priv->trans, CSR_GP_CNTRL) &
			CSR_GP_REG_POWER_SAVE_STATUS_MSK;

	pos += scnprintf(buf + pos, bufsz - pos, "Power Save Status: ");
	pos += scnprintf(buf + pos, bufsz - pos, "%s\n",
		(pwrsave_status == CSR_GP_REG_NO_POWER_SAVE) ? "none" :
		(pwrsave_status == CSR_GP_REG_MAC_POWER_SAVE) ? "MAC" :
		(pwrsave_status == CSR_GP_REG_PHY_POWER_SAVE) ? "PHY" :
		"error");

	return simple_read_from_buffer(user_buf, count, ppos, buf, pos);
}

static ssize_t iwl_dbgfs_clear_ucode_statistics_write(struct file *file,
					 const char __user *user_buf,
					 size_t count, loff_t *ppos)
{
	struct iwl_priv *priv = file->private_data;
	char buf[8];
	int buf_size;
	int clear;

	memset(buf, 0, sizeof(buf));
	buf_size = min(count, sizeof(buf) -  1);
	if (copy_from_user(buf, user_buf, buf_size))
		return -EFAULT;
	if (sscanf(buf, "%d", &clear) != 1)
		return -EFAULT;

	/* make request to uCode to retrieve statistics information */
	mutex_lock(&priv->mutex);
	iwl_send_statistics_request(priv, 0, true);
	mutex_unlock(&priv->mutex);

	return count;
}

static ssize_t iwl_dbgfs_ucode_tracing_read(struct file *file,
					char __user *user_buf,
					size_t count, loff_t *ppos) {

	struct iwl_priv *priv = file->private_data;
	int pos = 0;
	char buf[128];
	const size_t bufsz = sizeof(buf);

	pos += scnprintf(buf + pos, bufsz - pos, "ucode trace timer is %s\n",
			priv->event_log.ucode_trace ? "On" : "Off");
	pos += scnprintf(buf + pos, bufsz - pos, "non_wraps_count:\t\t %u\n",
			priv->event_log.non_wraps_count);
	pos += scnprintf(buf + pos, bufsz - pos, "wraps_once_count:\t\t %u\n",
			priv->event_log.wraps_once_count);
	pos += scnprintf(buf + pos, bufsz - pos, "wraps_more_count:\t\t %u\n",
			priv->event_log.wraps_more_count);

	return simple_read_from_buffer(user_buf, count, ppos, buf, pos);
}

static ssize_t iwl_dbgfs_ucode_tracing_write(struct file *file,
					 const char __user *user_buf,
					 size_t count, loff_t *ppos)
{
	struct iwl_priv *priv = file->private_data;
	char buf[8];
	int buf_size;
	int trace;

	memset(buf, 0, sizeof(buf));
	buf_size = min(count, sizeof(buf) -  1);
	if (copy_from_user(buf, user_buf, buf_size))
		return -EFAULT;
	if (sscanf(buf, "%d", &trace) != 1)
		return -EFAULT;

	if (trace) {
		priv->event_log.ucode_trace = true;
		if (iwl_is_alive(priv)) {
			/* start collecting data now */
			mod_timer(&priv->ucode_trace, jiffies);
		}
	} else {
		priv->event_log.ucode_trace = false;
		del_timer_sync(&priv->ucode_trace);
	}

	return count;
}

static ssize_t iwl_dbgfs_rxon_flags_read(struct file *file,
					 char __user *user_buf,
					 size_t count, loff_t *ppos) {

	struct iwl_priv *priv = file->private_data;
	int len = 0;
	char buf[20];

	len = sprintf(buf, "0x%04X\n",
		le32_to_cpu(priv->contexts[IWL_RXON_CTX_BSS].active.flags));
	return simple_read_from_buffer(user_buf, count, ppos, buf, len);
}

static ssize_t iwl_dbgfs_rxon_filter_flags_read(struct file *file,
						char __user *user_buf,
						size_t count, loff_t *ppos) {

	struct iwl_priv *priv = file->private_data;
	int len = 0;
	char buf[20];

	len = sprintf(buf, "0x%04X\n",
		le32_to_cpu(priv->contexts[IWL_RXON_CTX_BSS].active.filter_flags));
	return simple_read_from_buffer(user_buf, count, ppos, buf, len);
}

static ssize_t iwl_dbgfs_missed_beacon_read(struct file *file,
					char __user *user_buf,
					size_t count, loff_t *ppos) {

	struct iwl_priv *priv = file->private_data;
	int pos = 0;
	char buf[12];
	const size_t bufsz = sizeof(buf);

	pos += scnprintf(buf + pos, bufsz - pos, "%d\n",
			priv->missed_beacon_threshold);

	return simple_read_from_buffer(user_buf, count, ppos, buf, pos);
}

static ssize_t iwl_dbgfs_missed_beacon_write(struct file *file,
					 const char __user *user_buf,
					 size_t count, loff_t *ppos)
{
	struct iwl_priv *priv = file->private_data;
	char buf[8];
	int buf_size;
	int missed;

	memset(buf, 0, sizeof(buf));
	buf_size = min(count, sizeof(buf) -  1);
	if (copy_from_user(buf, user_buf, buf_size))
		return -EFAULT;
	if (sscanf(buf, "%d", &missed) != 1)
		return -EINVAL;

	if (missed < IWL_MISSED_BEACON_THRESHOLD_MIN ||
	    missed > IWL_MISSED_BEACON_THRESHOLD_MAX)
		priv->missed_beacon_threshold =
			IWL_MISSED_BEACON_THRESHOLD_DEF;
	else
		priv->missed_beacon_threshold = missed;

	return count;
}

static ssize_t iwl_dbgfs_plcp_delta_read(struct file *file,
					char __user *user_buf,
					size_t count, loff_t *ppos) {

	struct iwl_priv *priv = file->private_data;
	int pos = 0;
	char buf[12];
	const size_t bufsz = sizeof(buf);

	pos += scnprintf(buf + pos, bufsz - pos, "%u\n",
			priv->plcp_delta_threshold);

	return simple_read_from_buffer(user_buf, count, ppos, buf, pos);
}

static ssize_t iwl_dbgfs_plcp_delta_write(struct file *file,
					const char __user *user_buf,
					size_t count, loff_t *ppos) {

	struct iwl_priv *priv = file->private_data;
	char buf[8];
	int buf_size;
	int plcp;

	memset(buf, 0, sizeof(buf));
	buf_size = min(count, sizeof(buf) -  1);
	if (copy_from_user(buf, user_buf, buf_size))
		return -EFAULT;
	if (sscanf(buf, "%d", &plcp) != 1)
		return -EINVAL;
	if ((plcp < IWL_MAX_PLCP_ERR_THRESHOLD_MIN) ||
		(plcp > IWL_MAX_PLCP_ERR_THRESHOLD_MAX))
		priv->plcp_delta_threshold =
			IWL_MAX_PLCP_ERR_THRESHOLD_DISABLE;
	else
		priv->plcp_delta_threshold = plcp;
	return count;
}

static ssize_t iwl_dbgfs_rf_reset_read(struct file *file,
				       char __user *user_buf,
				       size_t count, loff_t *ppos)
{
	struct iwl_priv *priv = file->private_data;
	int pos = 0;
	char buf[300];
	const size_t bufsz = sizeof(buf);
	struct iwl_rf_reset *rf_reset = &priv->rf_reset;

	pos += scnprintf(buf + pos, bufsz - pos,
			"RF reset statistics\n");
	pos += scnprintf(buf + pos, bufsz - pos,
			"\tnumber of reset request: %d\n",
			rf_reset->reset_request_count);
	pos += scnprintf(buf + pos, bufsz - pos,
			"\tnumber of reset request success: %d\n",
			rf_reset->reset_success_count);
	pos += scnprintf(buf + pos, bufsz - pos,
			"\tnumber of reset request reject: %d\n",
			rf_reset->reset_reject_count);

	return simple_read_from_buffer(user_buf, count, ppos, buf, pos);
}

static ssize_t iwl_dbgfs_rf_reset_write(struct file *file,
					const char __user *user_buf,
					size_t count, loff_t *ppos) {

	struct iwl_priv *priv = file->private_data;
	int ret;

	ret = iwl_force_rf_reset(priv, true);
	return ret ? ret : count;
}

static ssize_t iwl_dbgfs_txfifo_flush_write(struct file *file,
					const char __user *user_buf,
					size_t count, loff_t *ppos) {

	struct iwl_priv *priv = file->private_data;
	char buf[8];
	int buf_size;
	int flush;

	memset(buf, 0, sizeof(buf));
	buf_size = min(count, sizeof(buf) -  1);
	if (copy_from_user(buf, user_buf, buf_size))
		return -EFAULT;
	if (sscanf(buf, "%d", &flush) != 1)
		return -EINVAL;

	if (iwl_is_rfkill(priv))
		return -EFAULT;

	iwlagn_dev_txfifo_flush(priv);

	return count;
}

static ssize_t iwl_dbgfs_bt_traffic_read(struct file *file,
					char __user *user_buf,
					size_t count, loff_t *ppos) {

	struct iwl_priv *priv = (struct iwl_priv *)file->private_data;
	int pos = 0;
	char buf[200];
	const size_t bufsz = sizeof(buf);

	if (!priv->bt_enable_flag) {
		pos += scnprintf(buf + pos, bufsz - pos, "BT coex disabled\n");
		return simple_read_from_buffer(user_buf, count, ppos, buf, pos);
	}
	pos += scnprintf(buf + pos, bufsz - pos, "BT enable flag: 0x%x\n",
		priv->bt_enable_flag);
	pos += scnprintf(buf + pos, bufsz - pos, "BT in %s mode\n",
		priv->bt_full_concurrent ? "full concurrency" : "3-wire");
	pos += scnprintf(buf + pos, bufsz - pos, "BT status: %s, "
			 "last traffic notif: %d\n",
		priv->bt_status ? "On" : "Off", priv->last_bt_traffic_load);
	pos += scnprintf(buf + pos, bufsz - pos, "ch_announcement: %d, "
			 "kill_ack_mask: %x, kill_cts_mask: %x\n",
		priv->bt_ch_announce, priv->kill_ack_mask,
		priv->kill_cts_mask);

	pos += scnprintf(buf + pos, bufsz - pos, "bluetooth traffic load: ");
	switch (priv->bt_traffic_load) {
	case IWL_BT_COEX_TRAFFIC_LOAD_CONTINUOUS:
		pos += scnprintf(buf + pos, bufsz - pos, "Continuous\n");
		break;
	case IWL_BT_COEX_TRAFFIC_LOAD_HIGH:
		pos += scnprintf(buf + pos, bufsz - pos, "High\n");
		break;
	case IWL_BT_COEX_TRAFFIC_LOAD_LOW:
		pos += scnprintf(buf + pos, bufsz - pos, "Low\n");
		break;
	case IWL_BT_COEX_TRAFFIC_LOAD_NONE:
	default:
		pos += scnprintf(buf + pos, bufsz - pos, "None\n");
		break;
	}

	return simple_read_from_buffer(user_buf, count, ppos, buf, pos);
}

static ssize_t iwl_dbgfs_protection_mode_read(struct file *file,
					char __user *user_buf,
					size_t count, loff_t *ppos)
{
	struct iwl_priv *priv = (struct iwl_priv *)file->private_data;

	int pos = 0;
	char buf[40];
	const size_t bufsz = sizeof(buf);

	if (priv->cfg->ht_params)
		pos += scnprintf(buf + pos, bufsz - pos,
			 "use %s for aggregation\n",
			 (priv->hw_params.use_rts_for_aggregation) ?
				"rts/cts" : "cts-to-self");
	else
		pos += scnprintf(buf + pos, bufsz - pos, "N/A");

	return simple_read_from_buffer(user_buf, count, ppos, buf, pos);
}

static ssize_t iwl_dbgfs_protection_mode_write(struct file *file,
					const char __user *user_buf,
					size_t count, loff_t *ppos) {

	struct iwl_priv *priv = file->private_data;
	char buf[8];
	int buf_size;
	int rts;

	if (!priv->cfg->ht_params)
		return -EINVAL;

	memset(buf, 0, sizeof(buf));
	buf_size = min(count, sizeof(buf) -  1);
	if (copy_from_user(buf, user_buf, buf_size))
		return -EFAULT;
	if (sscanf(buf, "%d", &rts) != 1)
		return -EINVAL;
	if (rts)
		priv->hw_params.use_rts_for_aggregation = true;
	else
		priv->hw_params.use_rts_for_aggregation = false;
	return count;
}

static int iwl_cmd_echo_test(struct iwl_priv *priv)
{
	int ret;
	struct iwl_host_cmd cmd = {
		.id = REPLY_ECHO,
		.len = { 0 },
	};

	ret = iwl_dvm_send_cmd(priv, &cmd);
	if (ret)
		IWL_ERR(priv, "echo testing fail: 0X%x\n", ret);
	else
		IWL_DEBUG_INFO(priv, "echo testing pass\n");
	return ret;
}

static ssize_t iwl_dbgfs_echo_test_write(struct file *file,
					const char __user *user_buf,
					size_t count, loff_t *ppos)
{
	struct iwl_priv *priv = file->private_data;
	char buf[8];
	int buf_size;

	memset(buf, 0, sizeof(buf));
	buf_size = min(count, sizeof(buf) -  1);
	if (copy_from_user(buf, user_buf, buf_size))
		return -EFAULT;

	iwl_cmd_echo_test(priv);
	return count;
}

#ifdef CONFIG_IWLWIFI_DEBUG
static ssize_t iwl_dbgfs_log_event_read(struct file *file,
					 char __user *user_buf,
					 size_t count, loff_t *ppos)
{
	struct iwl_priv *priv = file->private_data;
	char *buf = NULL;
	ssize_t ret;

	ret = iwl_dump_nic_event_log(priv, true, &buf);
	if (ret > 0)
		ret = simple_read_from_buffer(user_buf, count, ppos, buf, ret);
	kfree(buf);
	return ret;
}

static ssize_t iwl_dbgfs_log_event_write(struct file *file,
					const char __user *user_buf,
					size_t count, loff_t *ppos)
{
	struct iwl_priv *priv = file->private_data;
	u32 event_log_flag;
	char buf[8];
	int buf_size;

	/* check that the interface is up */
	if (!iwl_is_ready(priv))
		return -EAGAIN;

	memset(buf, 0, sizeof(buf));
	buf_size = min(count, sizeof(buf) -  1);
	if (copy_from_user(buf, user_buf, buf_size))
		return -EFAULT;
	if (sscanf(buf, "%d", &event_log_flag) != 1)
		return -EFAULT;
	if (event_log_flag == 1)
		iwl_dump_nic_event_log(priv, true, NULL);

	return count;
}
#endif

static ssize_t iwl_dbgfs_calib_disabled_read(struct file *file,
					 char __user *user_buf,
					 size_t count, loff_t *ppos)
{
	struct iwl_priv *priv = file->private_data;
	char buf[120];
	int pos = 0;
	const size_t bufsz = sizeof(buf);

	pos += scnprintf(buf + pos, bufsz - pos,
			 "Sensitivity calibrations %s\n",
			 (priv->calib_disabled &
					IWL_SENSITIVITY_CALIB_DISABLED) ?
			 "DISABLED" : "ENABLED");
	pos += scnprintf(buf + pos, bufsz - pos,
			 "Chain noise calibrations %s\n",
			 (priv->calib_disabled &
					IWL_CHAIN_NOISE_CALIB_DISABLED) ?
			 "DISABLED" : "ENABLED");
	pos += scnprintf(buf + pos, bufsz - pos,
			 "Tx power calibrations %s\n",
			 (priv->calib_disabled &
					IWL_TX_POWER_CALIB_DISABLED) ?
			 "DISABLED" : "ENABLED");

	return simple_read_from_buffer(user_buf, count, ppos, buf, pos);
}

static ssize_t iwl_dbgfs_calib_disabled_write(struct file *file,
					      const char __user *user_buf,
					      size_t count, loff_t *ppos)
{
	struct iwl_priv *priv = file->private_data;
	char buf[8];
	u32 calib_disabled;
	int buf_size;

	memset(buf, 0, sizeof(buf));
	buf_size = min(count, sizeof(buf) - 1);
	if (copy_from_user(buf, user_buf, buf_size))
		return -EFAULT;
	if (sscanf(buf, "%x", &calib_disabled) != 1)
		return -EFAULT;

	priv->calib_disabled = calib_disabled;

	return count;
}

static ssize_t iwl_dbgfs_fw_restart_write(struct file *file,
					  const char __user *user_buf,
					  size_t count, loff_t *ppos)
{
	struct iwl_priv *priv = file->private_data;
	bool fw_restart = iwlwifi_mod_params.fw_restart;
	int __maybe_unused ret;

	iwlwifi_mod_params.fw_restart = true;

	mutex_lock(&priv->mutex);

	/* take the return value to make compiler happy - it will fail anyway */
	ret = iwl_dvm_send_cmd_pdu(priv, REPLY_ERROR, 0, 0, NULL);

	mutex_unlock(&priv->mutex);

	iwlwifi_mod_params.fw_restart = fw_restart;

	return count;
}

DEBUGFS_READ_FILE_OPS(ucode_rx_stats);
DEBUGFS_READ_FILE_OPS(ucode_tx_stats);
DEBUGFS_READ_FILE_OPS(ucode_general_stats);
DEBUGFS_READ_FILE_OPS(sensitivity);
DEBUGFS_READ_FILE_OPS(chain_noise);
DEBUGFS_READ_FILE_OPS(power_save_status);
DEBUGFS_WRITE_FILE_OPS(clear_ucode_statistics);
DEBUGFS_READ_WRITE_FILE_OPS(ucode_tracing);
DEBUGFS_READ_WRITE_FILE_OPS(missed_beacon);
DEBUGFS_READ_WRITE_FILE_OPS(plcp_delta);
DEBUGFS_READ_WRITE_FILE_OPS(rf_reset);
DEBUGFS_READ_FILE_OPS(rxon_flags);
DEBUGFS_READ_FILE_OPS(rxon_filter_flags);
DEBUGFS_WRITE_FILE_OPS(txfifo_flush);
DEBUGFS_READ_FILE_OPS(ucode_bt_stats);
DEBUGFS_READ_FILE_OPS(bt_traffic);
DEBUGFS_READ_WRITE_FILE_OPS(protection_mode);
DEBUGFS_READ_FILE_OPS(reply_tx_error);
DEBUGFS_WRITE_FILE_OPS(echo_test);
DEBUGFS_WRITE_FILE_OPS(fw_restart);
#ifdef CONFIG_IWLWIFI_DEBUG
DEBUGFS_READ_WRITE_FILE_OPS(log_event);
#endif
DEBUGFS_READ_WRITE_FILE_OPS(calib_disabled);

/*
 * Create the debugfs files and directories
 *
 */
int iwl_dbgfs_register(struct iwl_priv *priv, struct dentry *dbgfs_dir)
{
	struct dentry *dir_data, *dir_rf, *dir_debug;

	priv->debugfs_dir = dbgfs_dir;

	dir_data = debugfs_create_dir("data", dbgfs_dir);
	if (!dir_data)
		goto err;
	dir_rf = debugfs_create_dir("rf", dbgfs_dir);
	if (!dir_rf)
		goto err;
	dir_debug = debugfs_create_dir("debug", dbgfs_dir);
	if (!dir_debug)
		goto err;

	DEBUGFS_ADD_FILE(nvm, dir_data, 0400);
	DEBUGFS_ADD_FILE(sram, dir_data, 0600);
	DEBUGFS_ADD_FILE(wowlan_sram, dir_data, 0400);
	DEBUGFS_ADD_FILE(stations, dir_data, 0400);
	DEBUGFS_ADD_FILE(channels, dir_data, 0400);
	DEBUGFS_ADD_FILE(status, dir_data, 0400);
	DEBUGFS_ADD_FILE(rx_handlers, dir_data, 0600);
	DEBUGFS_ADD_FILE(qos, dir_data, 0400);
	DEBUGFS_ADD_FILE(sleep_level_override, dir_data, 0600);
	DEBUGFS_ADD_FILE(current_sleep_command, dir_data, 0400);
	DEBUGFS_ADD_FILE(thermal_throttling, dir_data, 0400);
	DEBUGFS_ADD_FILE(disable_ht40, dir_data, 0600);
	DEBUGFS_ADD_FILE(temperature, dir_data, 0400);

	DEBUGFS_ADD_FILE(power_save_status, dir_debug, 0400);
	DEBUGFS_ADD_FILE(clear_ucode_statistics, dir_debug, 0200);
	DEBUGFS_ADD_FILE(missed_beacon, dir_debug, 0200);
	DEBUGFS_ADD_FILE(plcp_delta, dir_debug, 0600);
	DEBUGFS_ADD_FILE(rf_reset, dir_debug, 0600);
	DEBUGFS_ADD_FILE(ucode_rx_stats, dir_debug, 0400);
	DEBUGFS_ADD_FILE(ucode_tx_stats, dir_debug, 0400);
	DEBUGFS_ADD_FILE(ucode_general_stats, dir_debug, 0400);
	DEBUGFS_ADD_FILE(txfifo_flush, dir_debug, 0200);
	DEBUGFS_ADD_FILE(protection_mode, dir_debug, 0600);
	DEBUGFS_ADD_FILE(sensitivity, dir_debug, 0400);
	DEBUGFS_ADD_FILE(chain_noise, dir_debug, 0400);
	DEBUGFS_ADD_FILE(ucode_tracing, dir_debug, 0600);
	DEBUGFS_ADD_FILE(ucode_bt_stats, dir_debug, 0400);
	DEBUGFS_ADD_FILE(reply_tx_error, dir_debug, 0400);
	DEBUGFS_ADD_FILE(rxon_flags, dir_debug, 0200);
	DEBUGFS_ADD_FILE(rxon_filter_flags, dir_debug, 0200);
	DEBUGFS_ADD_FILE(echo_test, dir_debug, 0200);
	DEBUGFS_ADD_FILE(fw_restart, dir_debug, 0200);
#ifdef CONFIG_IWLWIFI_DEBUG
	DEBUGFS_ADD_FILE(log_event, dir_debug, 0600);
#endif

	if (iwl_advanced_bt_coexist(priv))
		DEBUGFS_ADD_FILE(bt_traffic, dir_debug, 0400);

	/* Calibrations disabled/enabled status*/
	DEBUGFS_ADD_FILE(calib_disabled, dir_rf, 0600);

	/*
	 * Create a symlink with mac80211. This is not very robust, as it does
	 * not remove the symlink created. The implicit assumption is that
	 * when the opmode exits, mac80211 will also exit, and will remove
	 * this symlink as part of its cleanup.
	 */
	if (priv->mac80211_registered) {
		char buf[100];
		struct dentry *mac80211_dir, *dev_dir;

		dev_dir = dbgfs_dir->d_parent;
		mac80211_dir = priv->hw->wiphy->debugfsdir;

		snprintf(buf, 100, "../../%pd2", dev_dir);

		if (!debugfs_create_symlink("iwlwifi", mac80211_dir, buf))
			goto err;
	}

	return 0;

err:
	IWL_ERR(priv, "failed to create the dvm debugfs entries\n");
	return -ENOMEM;
}<|MERGE_RESOLUTION|>--- conflicted
+++ resolved
@@ -2,27 +2,8 @@
 /******************************************************************************
  *
  * Copyright(c) 2008 - 2014 Intel Corporation. All rights reserved.
+ * Copyright (C) 2018 Intel Corporation
  *
-<<<<<<< HEAD
- * This program is free software; you can redistribute it and/or modify
- * it under the terms of version 2 of the GNU General Public License as
- * published by the Free Software Foundation.
- *
- * This program is distributed in the hope that it will be useful, but
- * WITHOUT ANY WARRANTY; without even the implied warranty of
- * MERCHANTABILITY or FITNESS FOR A PARTICULAR PURPOSE.  See the GNU
- * General Public License for more details.
- *
- * You should have received a copy of the GNU General Public License
- * along with this program; if not, write to the Free Software
- * Foundation, Inc., 51 Franklin Street, Fifth Floor, Boston, MA 02110,
- * USA
- *
- * The full GNU General Public License is included in this distribution
- * in the file called COPYING.
- *
-=======
->>>>>>> 407d19ab
  * Contact Information:
  *  Intel Linux Wireless <linuxwifi@intel.com>
  * Intel Corporation, 5200 N.E. Elam Young Parkway, Hillsboro, OR 97124-6497
@@ -43,31 +24,8 @@
 
 /* create and remove of files */
 #define DEBUGFS_ADD_FILE(name, parent, mode) do {			\
-	if (!debugfs_create_file(#name, mode, parent, priv,		\
-				 &iwl_dbgfs_##name##_ops))		\
-		goto err;						\
-} while (0)
-
-#define DEBUGFS_ADD_BOOL(name, parent, ptr) do {			\
-	struct dentry *__tmp;						\
-	__tmp = debugfs_create_bool(#name, 0600, parent, ptr);		\
-	if (IS_ERR(__tmp) || !__tmp)					\
-		goto err;						\
-} while (0)
-
-#define DEBUGFS_ADD_X32(name, parent, ptr) do {				\
-	struct dentry *__tmp;						\
-	__tmp = debugfs_create_x32(#name, 0600, parent, ptr);		\
-	if (IS_ERR(__tmp) || !__tmp)					\
-		goto err;						\
-} while (0)
-
-#define DEBUGFS_ADD_U32(name, parent, ptr, mode) do {			\
-	struct dentry *__tmp;						\
-	__tmp = debugfs_create_u32(#name, mode,				\
-				   parent, ptr);			\
-	if (IS_ERR(__tmp) || !__tmp)					\
-		goto err;						\
+	debugfs_create_file(#name, mode, parent, priv,			\
+			    &iwl_dbgfs_##name##_ops);			\
 } while (0)
 
 /* file operation */
@@ -2245,7 +2203,7 @@
 	buf_size = min(count, sizeof(buf) -  1);
 	if (copy_from_user(buf, user_buf, buf_size))
 		return -EFAULT;
-	if (sscanf(buf, "%d", &event_log_flag) != 1)
+	if (sscanf(buf, "%u", &event_log_flag) != 1)
 		return -EFAULT;
 	if (event_log_flag == 1)
 		iwl_dump_nic_event_log(priv, true, NULL);
@@ -2354,21 +2312,15 @@
  * Create the debugfs files and directories
  *
  */
-int iwl_dbgfs_register(struct iwl_priv *priv, struct dentry *dbgfs_dir)
+void iwl_dbgfs_register(struct iwl_priv *priv, struct dentry *dbgfs_dir)
 {
 	struct dentry *dir_data, *dir_rf, *dir_debug;
 
 	priv->debugfs_dir = dbgfs_dir;
 
 	dir_data = debugfs_create_dir("data", dbgfs_dir);
-	if (!dir_data)
-		goto err;
 	dir_rf = debugfs_create_dir("rf", dbgfs_dir);
-	if (!dir_rf)
-		goto err;
 	dir_debug = debugfs_create_dir("debug", dbgfs_dir);
-	if (!dir_debug)
-		goto err;
 
 	DEBUGFS_ADD_FILE(nvm, dir_data, 0400);
 	DEBUGFS_ADD_FILE(sram, dir_data, 0600);
@@ -2428,13 +2380,6 @@
 
 		snprintf(buf, 100, "../../%pd2", dev_dir);
 
-		if (!debugfs_create_symlink("iwlwifi", mac80211_dir, buf))
-			goto err;
+		debugfs_create_symlink("iwlwifi", mac80211_dir, buf);
 	}
-
-	return 0;
-
-err:
-	IWL_ERR(priv, "failed to create the dvm debugfs entries\n");
-	return -ENOMEM;
 }