--- conflicted
+++ resolved
@@ -2,27 +2,8 @@
 /******************************************************************************
  *
  * Copyright(c) 2008 - 2014 Intel Corporation. All rights reserved.
+ * Copyright(c) 2018        Intel Corporation
  *
-<<<<<<< HEAD
- * This program is free software; you can redistribute it and/or modify
- * it under the terms of version 2 of the GNU General Public License as
- * published by the Free Software Foundation.
- *
- * This program is distributed in the hope that it will be useful, but
- * WITHOUT ANY WARRANTY; without even the implied warranty of
- * MERCHANTABILITY or FITNESS FOR A PARTICULAR PURPOSE.  See the GNU
- * General Public License for more details.
- *
- * You should have received a copy of the GNU General Public License
- * along with this program; if not, write to the Free Software
- * Foundation, Inc., 51 Franklin Street, Fifth Floor, Boston, MA 02110,
- * USA
- *
- * The full GNU General Public License is included in this distribution
- * in the file called COPYING.
- *
-=======
->>>>>>> 407d19ab
  * Contact Information:
  *  Intel Linux Wireless <linuxwifi@intel.com>
  * Intel Corporation, 5200 N.E. Elam Young Parkway, Hillsboro, OR 97124-6497
@@ -425,7 +406,7 @@
 		limit = (limits[1] * 98) / 100 - IWL_CHANNEL_TUNE_TIME * 2;
 		limit /= 2;
 		dwell_time = min(limit, dwell_time);
-		/* fall through to limit further */
+		/* fall through */
 	case 1:
 		limit = (limits[0] * 98) / 100 - IWL_CHANNEL_TUNE_TIME * 2;
 		limit /= n_active;
