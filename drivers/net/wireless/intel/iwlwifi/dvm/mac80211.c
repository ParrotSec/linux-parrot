--- conflicted
+++ resolved
@@ -2,29 +2,11 @@
 /******************************************************************************
  *
  * Copyright(c) 2003 - 2014 Intel Corporation. All rights reserved.
+ * Copyright (C) 2018 Intel Corporation
  *
  * Portions of this file are derived from the ipw3945 project, as well
  * as portions of the ieee80211 subsystem header files.
  *
-<<<<<<< HEAD
- * This program is free software; you can redistribute it and/or modify it
- * under the terms of version 2 of the GNU General Public License as
- * published by the Free Software Foundation.
- *
- * This program is distributed in the hope that it will be useful, but WITHOUT
- * ANY WARRANTY; without even the implied warranty of MERCHANTABILITY or
- * FITNESS FOR A PARTICULAR PURPOSE.  See the GNU General Public License for
- * more details.
- *
- * You should have received a copy of the GNU General Public License along with
- * this program; if not, write to the Free Software Foundation, Inc.,
- * 51 Franklin Street, Fifth Floor, Boston, MA 02110, USA
- *
- * The full GNU General Public License is included in this distribution in the
- * file called LICENSE.
- *
-=======
->>>>>>> 407d19ab
  * Contact Information:
  *  Intel Linux Wireless <linuxwifi@intel.com>
  * Intel Corporation, 5200 N.E. Elam Young Parkway, Hillsboro, OR 97124-6497
@@ -718,24 +700,6 @@
 	return ret;
 }
 
-static inline bool iwl_enable_rx_ampdu(const struct iwl_cfg *cfg)
-{
-	if (iwlwifi_mod_params.disable_11n & IWL_DISABLE_HT_RXAGG)
-		return false;
-	return true;
-}
-
-static inline bool iwl_enable_tx_ampdu(const struct iwl_cfg *cfg)
-{
-	if (iwlwifi_mod_params.disable_11n & IWL_DISABLE_HT_TXAGG)
-		return false;
-	if (iwlwifi_mod_params.disable_11n & IWL_ENABLE_HT_TXAGG)
-		return true;
-
-	/* disabled by default */
-	return false;
-}
-
 static int iwlagn_mac_ampdu_action(struct ieee80211_hw *hw,
 				   struct ieee80211_vif *vif,
 				   struct ieee80211_ampdu_params *params)
@@ -760,7 +724,7 @@
 
 	switch (action) {
 	case IEEE80211_AMPDU_RX_START:
-		if (!iwl_enable_rx_ampdu(priv->cfg))
+		if (!iwl_enable_rx_ampdu())
 			break;
 		IWL_DEBUG_HT(priv, "start Rx\n");
 		ret = iwl_sta_rx_agg_start(priv, sta, tid, *ssn);
@@ -772,7 +736,7 @@
 	case IEEE80211_AMPDU_TX_START:
 		if (!priv->trans->ops->txq_enable)
 			break;
-		if (!iwl_enable_tx_ampdu(priv->cfg))
+		if (!iwl_enable_tx_ampdu())
 			break;
 		IWL_DEBUG_HT(priv, "start Tx\n");
 		ret = iwlagn_tx_agg_start(priv, vif, sta, tid, ssn);
