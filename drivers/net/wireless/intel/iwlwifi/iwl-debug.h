--- conflicted
+++ resolved
@@ -2,28 +2,10 @@
 /******************************************************************************
  *
  * Copyright(c) 2003 - 2014 Intel Corporation. All rights reserved.
+ * Copyright (C) 2018 Intel Corporation
  *
  * Portions of this file are derived from the ipw3945 project.
  *
-<<<<<<< HEAD
- * This program is free software; you can redistribute it and/or modify it
- * under the terms of version 2 of the GNU General Public License as
- * published by the Free Software Foundation.
- *
- * This program is distributed in the hope that it will be useful, but WITHOUT
- * ANY WARRANTY; without even the implied warranty of MERCHANTABILITY or
- * FITNESS FOR A PARTICULAR PURPOSE.  See the GNU General Public License for
- * more details.
- *
- * You should have received a copy of the GNU General Public License along with
- * this program; if not, write to the Free Software Foundation, Inc.,
- * 51 Franklin Street, Fifth Floor, Boston, MA 02110, USA
- *
- * The full GNU General Public License is included in this distribution in the
- * file called LICENSE.
- *
-=======
->>>>>>> 407d19ab
  * Contact Information:
  *  Intel Linux Wireless <linuxwifi@intel.com>
  * Intel Corporation, 5200 N.E. Elam Young Parkway, Hillsboro, OR 97124-6497
@@ -167,7 +149,7 @@
 /* 0x000F0000 - 0x00010000 */
 #define IWL_DL_FW		0x00010000
 #define IWL_DL_RF_KILL		0x00020000
-#define IWL_DL_FW_ERRORS	0x00040000
+#define IWL_DL_TPT		0x00040000
 /* 0x00F00000 - 0x00100000 */
 #define IWL_DL_RATE		0x00100000
 #define IWL_DL_CALIB		0x00200000
@@ -201,7 +183,6 @@
 #define IWL_DEBUG_CALIB(p, f, a...)	IWL_DEBUG(p, IWL_DL_CALIB, f, ## a)
 #define IWL_DEBUG_FW(p, f, a...)	IWL_DEBUG(p, IWL_DL_FW, f, ## a)
 #define IWL_DEBUG_RF_KILL(p, f, a...)	IWL_DEBUG(p, IWL_DL_RF_KILL, f, ## a)
-#define IWL_DEBUG_FW_ERRORS(p, f, a...)	IWL_DEBUG(p, IWL_DL_FW_ERRORS, f, ## a)
 #define IWL_DEBUG_DROP(p, f, a...)	IWL_DEBUG(p, IWL_DL_DROP, f, ## a)
 #define IWL_DEBUG_DROP_LIMIT(p, f, a...)	\
 		IWL_DEBUG_LIMIT(p, IWL_DL_DROP, f, ## a)
@@ -223,6 +204,7 @@
 #define IWL_DEBUG_DEV_RADIO(p, f, a...)	IWL_DEBUG_DEV(p, IWL_DL_RADIO, f, ## a)
 #define IWL_DEBUG_POWER(p, f, a...)	IWL_DEBUG(p, IWL_DL_POWER, f, ## a)
 #define IWL_DEBUG_11H(p, f, a...)	IWL_DEBUG(p, IWL_DL_11H, f, ## a)
+#define IWL_DEBUG_TPT(p, f, a...)	IWL_DEBUG(p, IWL_DL_TPT, f, ## a)
 #define IWL_DEBUG_RPM(p, f, a...)	IWL_DEBUG(p, IWL_DL_RPM, f, ## a)
 #define IWL_DEBUG_LAR(p, f, a...)	IWL_DEBUG(p, IWL_DL_LAR, f, ## a)
 #define IWL_DEBUG_FW_INFO(p, f, a...)		\
