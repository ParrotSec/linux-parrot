--- conflicted
+++ resolved
@@ -1,12 +1,14 @@
 /******************************************************************************
+ *
+ * This file is provided under a dual BSD/GPLv2 license.  When using or
+ * redistributing this file, you may do so under either license.
+ *
+ * GPL LICENSE SUMMARY
  *
  * Copyright(c) 2003 - 2014 Intel Corporation. All rights reserved.
  * Copyright(c) 2013 - 2015 Intel Mobile Communications GmbH
  * Copyright(c) 2016 - 2017 Intel Deutschland GmbH
- * Copyright(c) 2018 Intel Corporation
- *
- * Portions of this file are derived from the ipw3945 project, as well
- * as portions of the ieee80211 subsystem header files.
+ * Copyright(c) 2018 - 2019 Intel Corporation
  *
  * This program is free software; you can redistribute it and/or modify it
  * under the terms of version 2 of the GNU General Public License as
@@ -17,15 +19,46 @@
  * FITNESS FOR A PARTICULAR PURPOSE.  See the GNU General Public License for
  * more details.
  *
- * You should have received a copy of the GNU General Public License along with
- * this program.
- *
  * The full GNU General Public License is included in this distribution in the
- * file called LICENSE.
+ * file called COPYING.
  *
  * Contact Information:
  *  Intel Linux Wireless <linuxwifi@intel.com>
  * Intel Corporation, 5200 N.E. Elam Young Parkway, Hillsboro, OR 97124-6497
+ *
+ * BSD LICENSE
+ *
+ * Copyright(c) 2003 - 2014 Intel Corporation. All rights reserved.
+ * Copyright(c) 2013 - 2015 Intel Mobile Communications GmbH
+ * Copyright(c) 2016 - 2017 Intel Deutschland GmbH
+ * Copyright(c) 2018 - 2019 Intel Corporation
+ * All rights reserved.
+ *
+ * Redistribution and use in source and binary forms, with or without
+ * modification, are permitted provided that the following conditions
+ * are met:
+ *
+ *  * Redistributions of source code must retain the above copyright
+ *    notice, this list of conditions and the following disclaimer.
+ *  * Redistributions in binary form must reproduce the above copyright
+ *    notice, this list of conditions and the following disclaimer in
+ *    the documentation and/or other materials provided with the
+ *    distribution.
+ *  * Neither the name Intel Corporation nor the names of its
+ *    contributors may be used to endorse or promote products derived
+ *    from this software without specific prior written permission.
+ *
+ * THIS SOFTWARE IS PROVIDED BY THE COPYRIGHT HOLDERS AND CONTRIBUTORS
+ * "AS IS" AND ANY EXPRESS OR IMPLIED WARRANTIES, INCLUDING, BUT NOT
+ * LIMITED TO, THE IMPLIED WARRANTIES OF MERCHANTABILITY AND FITNESS FOR
+ * A PARTICULAR PURPOSE ARE DISCLAIMED. IN NO EVENT SHALL THE COPYRIGHT
+ * OWNER OR CONTRIBUTORS BE LIABLE FOR ANY DIRECT, INDIRECT, INCIDENTAL,
+ * SPECIAL, EXEMPLARY, OR CONSEQUENTIAL DAMAGES (INCLUDING, BUT NOT
+ * LIMITED TO, PROCUREMENT OF SUBSTITUTE GOODS OR SERVICES; LOSS OF USE,
+ * DATA, OR PROFITS; OR BUSINESS INTERRUPTION) HOWEVER CAUSED AND ON ANY
+ * THEORY OF LIABILITY, WHETHER IN CONTRACT, STRICT LIABILITY, OR TORT
+ * (INCLUDING NEGLIGENCE OR OTHERWISE) ARISING IN ANY WAY OUT OF THE USE
+ * OF THIS SOFTWARE, EVEN IF ADVISED OF THE POSSIBILITY OF SUCH DAMAGE.
  *
  *****************************************************************************/
 #include <linux/sched.h>
@@ -169,9 +202,9 @@
 {
 	if (trans->cfg->device_family >= IWL_DEVICE_FAMILY_22560) {
 		/* TODO: remove this for 22560 once fw does it */
-		iwl_write_prph(trans, RFH_RXF_DMA_CFG_GEN3, 0);
-		return iwl_poll_prph_bit(trans, RFH_GEN_STATUS_GEN3,
-					 RXF_DMA_IDLE, RXF_DMA_IDLE, 1000);
+		iwl_write_umac_prph(trans, RFH_RXF_DMA_CFG_GEN3, 0);
+		return iwl_poll_umac_prph_bit(trans, RFH_GEN_STATUS_GEN3,
+					      RXF_DMA_IDLE, RXF_DMA_IDLE, 1000);
 	} else if (trans->cfg->mq_rx_supported) {
 		iwl_write_prph(trans, RFH_RXF_DMA_CFG, 0);
 		return iwl_poll_prph_bit(trans, RFH_GEN_STATUS,
@@ -214,7 +247,7 @@
 	}
 
 	rxq->write_actual = round_down(rxq->write, 8);
-	if (trans->cfg->device_family >= IWL_DEVICE_FAMILY_22560)
+	if (trans->cfg->device_family == IWL_DEVICE_FAMILY_22560)
 		iwl_write32(trans, HBUS_TARG_WRPTR,
 			    (rxq->write_actual |
 			     ((FIRST_RX_QUEUE + rxq->id) << 16)));
@@ -258,6 +291,9 @@
 
 		bd[rxq->write] = cpu_to_le64(rxb->page_dma | rxb->vid);
 	}
+
+	IWL_DEBUG_RX(trans, "Assigned virtual RB ID %u to queue %d index %d\n",
+		     (u32)rxb->vid, rxq->id, rxq->write);
 }
 
 /*
@@ -503,7 +539,7 @@
 	struct list_head local_empty;
 	int pending = atomic_read(&rba->req_pending);
 
-	IWL_DEBUG_RX(trans, "Pending allocation requests = %d\n", pending);
+	IWL_DEBUG_TPT(trans, "Pending allocation requests = %d\n", pending);
 
 	/* If we were scheduled - there is at least one request */
 	spin_lock(&rba->lock);
@@ -561,9 +597,10 @@
 
 		if (!pending) {
 			pending = atomic_read(&rba->req_pending);
-			IWL_DEBUG_RX(trans,
-				     "Got more pending allocation requests = %d\n",
-				     pending);
+			if (pending)
+				IWL_DEBUG_TPT(trans,
+					      "Got more pending allocation requests = %d\n",
+					      pending);
 		}
 
 		spin_lock(&rba->lock);
@@ -582,7 +619,7 @@
 	list_splice_tail(&local_empty, &rba->rbd_empty);
 	spin_unlock(&rba->lock);
 
-	IWL_DEBUG_RX(trans, "%s, exit.\n", __func__);
+	IWL_DEBUG_TPT(trans, "%s, exit.\n", __func__);
 }
 
 /*
@@ -664,11 +701,6 @@
 	rxq->bd_dma = 0;
 	rxq->bd = NULL;
 
-	if (rxq->rb_stts)
-		dma_free_coherent(trans->dev,
-				  use_rx_td ? sizeof(__le16) :
-				  sizeof(struct iwl_rb_status),
-				  rxq->rb_stts, rxq->rb_stts_dma);
 	rxq->rb_stts_dma = 0;
 	rxq->rb_stts = NULL;
 
@@ -705,6 +737,8 @@
 	int free_size;
 	bool use_rx_td = (trans->cfg->device_family >=
 			  IWL_DEVICE_FAMILY_22560);
+	size_t rb_stts_size = use_rx_td ? sizeof(__le16) :
+			      sizeof(struct iwl_rb_status);
 
 	spin_lock_init(&rxq->lock);
 	if (trans->cfg->mq_rx_supported)
@@ -718,47 +752,36 @@
 	 * Allocate the circular buffer of Read Buffer Descriptors
 	 * (RBDs)
 	 */
-	rxq->bd = dma_zalloc_coherent(dev,
-				      free_size * rxq->queue_size,
-				      &rxq->bd_dma, GFP_KERNEL);
+	rxq->bd = dma_alloc_coherent(dev, free_size * rxq->queue_size,
+				     &rxq->bd_dma, GFP_KERNEL);
 	if (!rxq->bd)
 		goto err;
 
 	if (trans->cfg->mq_rx_supported) {
-		rxq->used_bd = dma_zalloc_coherent(dev,
-						   (use_rx_td ?
-						   sizeof(*rxq->cd) :
-						   sizeof(__le32)) *
-						   rxq->queue_size,
-						   &rxq->used_bd_dma,
-						   GFP_KERNEL);
+		rxq->used_bd = dma_alloc_coherent(dev,
+						  (use_rx_td ? sizeof(*rxq->cd) : sizeof(__le32)) * rxq->queue_size,
+						  &rxq->used_bd_dma,
+						  GFP_KERNEL);
 		if (!rxq->used_bd)
 			goto err;
 	}
 
-	/* Allocate the driver's pointer to receive buffer status */
-	rxq->rb_stts = dma_zalloc_coherent(dev, use_rx_td ?
-					   sizeof(__le16) :
-					   sizeof(struct iwl_rb_status),
-					   &rxq->rb_stts_dma,
-					   GFP_KERNEL);
-	if (!rxq->rb_stts)
-		goto err;
+	rxq->rb_stts = trans_pcie->base_rb_stts + rxq->id * rb_stts_size;
+	rxq->rb_stts_dma =
+		trans_pcie->base_rb_stts_dma + rxq->id * rb_stts_size;
 
 	if (!use_rx_td)
 		return 0;
 
 	/* Allocate the driver's pointer to TR tail */
-	rxq->tr_tail = dma_zalloc_coherent(dev, sizeof(__le16),
-					   &rxq->tr_tail_dma,
-					   GFP_KERNEL);
+	rxq->tr_tail = dma_alloc_coherent(dev, sizeof(__le16),
+					  &rxq->tr_tail_dma, GFP_KERNEL);
 	if (!rxq->tr_tail)
 		goto err;
 
 	/* Allocate the driver's pointer to CR tail */
-	rxq->cr_tail = dma_zalloc_coherent(dev, sizeof(__le16),
-					   &rxq->cr_tail_dma,
-					   GFP_KERNEL);
+	rxq->cr_tail = dma_alloc_coherent(dev, sizeof(__le16),
+					  &rxq->cr_tail_dma, GFP_KERNEL);
 	if (!rxq->cr_tail)
 		goto err;
 	/*
@@ -775,16 +798,18 @@
 
 		iwl_pcie_free_rxq_dma(trans, rxq);
 	}
-	kfree(trans_pcie->rxq);
 
 	return -ENOMEM;
 }
 
-static int iwl_pcie_rx_alloc(struct iwl_trans *trans)
+int iwl_pcie_rx_alloc(struct iwl_trans *trans)
 {
 	struct iwl_trans_pcie *trans_pcie = IWL_TRANS_GET_PCIE_TRANS(trans);
 	struct iwl_rb_allocator *rba = &trans_pcie->rba;
 	int i, ret;
+	size_t rb_stts_size = trans->cfg->device_family >=
+			      IWL_DEVICE_FAMILY_22560 ?
+			      sizeof(__le16) : sizeof(struct iwl_rb_status);
 
 	if (WARN_ON(trans_pcie->rxq))
 		return -EINVAL;
@@ -792,18 +817,46 @@
 	trans_pcie->rxq = kcalloc(trans->num_rx_queues, sizeof(struct iwl_rxq),
 				  GFP_KERNEL);
 	if (!trans_pcie->rxq)
-		return -EINVAL;
+		return -ENOMEM;
 
 	spin_lock_init(&rba->lock);
+
+	/*
+	 * Allocate the driver's pointer to receive buffer status.
+	 * Allocate for all queues continuously (HW requirement).
+	 */
+	trans_pcie->base_rb_stts =
+			dma_alloc_coherent(trans->dev,
+					   rb_stts_size * trans->num_rx_queues,
+					   &trans_pcie->base_rb_stts_dma,
+					   GFP_KERNEL);
+	if (!trans_pcie->base_rb_stts) {
+		ret = -ENOMEM;
+		goto err;
+	}
 
 	for (i = 0; i < trans->num_rx_queues; i++) {
 		struct iwl_rxq *rxq = &trans_pcie->rxq[i];
 
+		rxq->id = i;
 		ret = iwl_pcie_alloc_rxq_dma(trans, rxq);
 		if (ret)
-			return ret;
+			goto err;
 	}
 	return 0;
+
+err:
+	if (trans_pcie->base_rb_stts) {
+		dma_free_coherent(trans->dev,
+				  rb_stts_size * trans->num_rx_queues,
+				  trans_pcie->base_rb_stts,
+				  trans_pcie->base_rb_stts_dma);
+		trans_pcie->base_rb_stts = NULL;
+		trans_pcie->base_rb_stts_dma = 0;
+	}
+	kfree(trans_pcie->rxq);
+
+	return ret;
 }
 
 static void iwl_pcie_rx_hw_init(struct iwl_trans *trans, struct iwl_rxq *rxq)
@@ -873,30 +926,6 @@
 	/* W/A for interrupt coalescing bug in 7260 and 3160 */
 	if (trans->cfg->host_interrupt_operation_mode)
 		iwl_set_bit(trans, CSR_INT_COALESCING, IWL_HOST_INT_OPER_MODE);
-}
-
-void iwl_pcie_enable_rx_wake(struct iwl_trans *trans, bool enable)
-{
-	if (trans->cfg->device_family != IWL_DEVICE_FAMILY_9000)
-		return;
-
-	if (CSR_HW_REV_STEP(trans->hw_rev) != SILICON_A_STEP)
-		return;
-
-	if (!trans->cfg->integrated)
-		return;
-
-	/*
-	 * Turn on the chicken-bits that cause MAC wakeup for RX-related
-	 * values.
-	 * This costs some power, but needed for W/A 9000 integrated A-step
-	 * bug where shadow registers are not in the retention list and their
-	 * value is lost when NIC powers down
-	 */
-	iwl_set_bit(trans, CSR_MAC_SHADOW_REG_CTRL,
-		    CSR_MAC_SHADOW_REG_CTRL_RX_WAKE);
-	iwl_set_bit(trans, CSR_MAC_SHADOW_REG_CTL2,
-		    CSR_MAC_SHADOW_REG_CTL2_RX_WAKE);
 }
 
 static void iwl_pcie_rx_mq_hw_init(struct iwl_trans *trans)
@@ -986,8 +1015,6 @@
 
 	/* Set interrupt coalescing timer to default (2048 usecs) */
 	iwl_write8(trans, CSR_INT_COALESCING, IWL_HOST_INT_TIMEOUT_DEF);
-
-	iwl_pcie_enable_rx_wake(trans, true);
 }
 
 void iwl_pcie_rx_init_rxb_lists(struct iwl_rxq *rxq)
@@ -1006,7 +1033,7 @@
 	return 0;
 }
 
-static int _iwl_pcie_rx_init(struct iwl_trans *trans)
+int _iwl_pcie_rx_init(struct iwl_trans *trans)
 {
 	struct iwl_trans_pcie *trans_pcie = IWL_TRANS_GET_PCIE_TRANS(trans);
 	struct iwl_rxq *def_rxq;
@@ -1037,8 +1064,6 @@
 
 	for (i = 0; i < trans->num_rx_queues; i++) {
 		struct iwl_rxq *rxq = &trans_pcie->rxq[i];
-
-		rxq->id = i;
 
 		spin_lock(&rxq->lock);
 		/*
@@ -1111,6 +1136,9 @@
 
 int iwl_pcie_gen2_rx_init(struct iwl_trans *trans)
 {
+	/* Set interrupt coalescing timer to default (2048 usecs) */
+	iwl_write8(trans, CSR_INT_COALESCING, IWL_HOST_INT_TIMEOUT_DEF);
+
 	/*
 	 * We don't configure the RFH.
 	 * Restock will be done at alive, after firmware configured the RFH.
@@ -1123,6 +1151,9 @@
 	struct iwl_trans_pcie *trans_pcie = IWL_TRANS_GET_PCIE_TRANS(trans);
 	struct iwl_rb_allocator *rba = &trans_pcie->rba;
 	int i;
+	size_t rb_stts_size = trans->cfg->device_family >=
+			      IWL_DEVICE_FAMILY_22560 ?
+			      sizeof(__le16) : sizeof(struct iwl_rb_status);
 
 	/*
 	 * if rxq is NULL, it means that nothing has been allocated,
@@ -1136,6 +1167,15 @@
 	cancel_work_sync(&rba->rx_alloc);
 
 	iwl_pcie_free_rbs_pool(trans);
+
+	if (trans_pcie->base_rb_stts) {
+		dma_free_coherent(trans->dev,
+				  rb_stts_size * trans->num_rx_queues,
+				  trans_pcie->base_rb_stts,
+				  trans_pcie->base_rb_stts_dma);
+		trans_pcie->base_rb_stts = NULL;
+		trans_pcie->base_rb_stts_dma = 0;
+	}
 
 	for (i = 0; i < trans->num_rx_queues; i++) {
 		struct iwl_rxq *rxq = &trans_pcie->rxq[i];
@@ -1197,7 +1237,8 @@
 static void iwl_pcie_rx_handle_rb(struct iwl_trans *trans,
 				struct iwl_rxq *rxq,
 				struct iwl_rx_mem_buffer *rxb,
-				bool emergency)
+				bool emergency,
+				int i)
 {
 	struct iwl_trans_pcie *trans_pcie = IWL_TRANS_GET_PCIE_TRANS(trans);
 	struct iwl_txq *txq = trans_pcie->txq[trans_pcie->cmd_queue];
@@ -1277,7 +1318,7 @@
 		index = SEQ_TO_INDEX(sequence);
 		cmd_index = iwl_pcie_get_cmd_index(txq, index);
 
-		if (rxq->id == 0)
+		if (rxq->id == trans_pcie->def_rx_queue)
 			iwl_op_mode_rx(trans->op_mode, &rxq->napi,
 				       &rxcb);
 		else
@@ -1370,12 +1411,7 @@
 	if (rxb->invalid)
 		goto out_err;
 
-<<<<<<< HEAD
-	if (trans->cfg->device_family >= IWL_DEVICE_FAMILY_22560)
-		rxb->size = le32_to_cpu(rxq->cd[i].size) & IWL_RX_CD_SIZE;
-=======
 	IWL_DEBUG_RX(trans, "Got virtual RB ID %u\n", (u32)rxb->vid);
->>>>>>> 407d19ab
 
 	rxb->invalid = true;
 
@@ -1428,14 +1464,18 @@
 			     !emergency)) {
 			iwl_pcie_rx_move_to_allocator(rxq, rba);
 			emergency = true;
+			IWL_DEBUG_TPT(trans,
+				      "RX path is in emergency. Pending allocations %d\n",
+				      rb_pending_alloc);
 		}
+
+		IWL_DEBUG_RX(trans, "Q %d: HW = %d, SW = %d\n", rxq->id, r, i);
 
 		rxb = iwl_pcie_get_rxb(trans, rxq, i);
 		if (!rxb)
 			goto out;
 
-		IWL_DEBUG_RX(trans, "Q %d: HW = %d, SW = %d\n", rxq->id, r, i);
-		iwl_pcie_rx_handle_rb(trans, rxq, rxb, emergency);
+		iwl_pcie_rx_handle_rb(trans, rxq, rxb, emergency, i);
 
 		i = (i + 1) & (rxq->queue_size - 1);
 
@@ -1456,8 +1496,12 @@
 			count++;
 			if (count == 8) {
 				count = 0;
-				if (rb_pending_alloc < rxq->queue_size / 3)
+				if (rb_pending_alloc < rxq->queue_size / 3) {
+					IWL_DEBUG_TPT(trans,
+						      "RX path exited emergency. Pending allocations %d\n",
+						      rb_pending_alloc);
 					emergency = false;
+				}
 
 				rxq->read = i;
 				spin_unlock(&rxq->lock);
@@ -1961,9 +2005,8 @@
 	struct iwl_trans_pcie *trans_pcie = IWL_TRANS_GET_PCIE_TRANS(trans);
 
 	trans_pcie->ict_tbl =
-		dma_zalloc_coherent(trans->dev, ICT_SIZE,
-				   &trans_pcie->ict_tbl_dma,
-				   GFP_KERNEL);
+		dma_alloc_coherent(trans->dev, ICT_SIZE,
+				   &trans_pcie->ict_tbl_dma, GFP_KERNEL);
 	if (!trans_pcie->ict_tbl)
 		return -ENOMEM;
 
@@ -2142,7 +2185,7 @@
 		}
 	}
 
-	if (trans->cfg->device_family >= IWL_DEVICE_FAMILY_22560 &&
+	if (trans->cfg->device_family == IWL_DEVICE_FAMILY_22560 &&
 	    inta_hw & MSIX_HW_INT_CAUSES_REG_IPC) {
 		/* Reflect IML transfer status */
 		int res = iwl_read32(trans, CSR_IML_RESP_ADDR);
@@ -2161,6 +2204,17 @@
 		isr_stats->wakeup++;
 	}
 
+	if (inta_hw & MSIX_HW_INT_CAUSES_REG_IML) {
+		/* Reflect IML transfer status */
+		int res = iwl_read32(trans, CSR_IML_RESP_ADDR);
+
+		IWL_DEBUG_ISR(trans, "IML transfer status: %d\n", res);
+		if (res == IWL_IMAGE_RESP_FAIL) {
+			isr_stats->sw++;
+			iwl_pcie_irq_handle_error(trans);
+		}
+	}
+
 	/* Chip got too hot and stopped itself */
 	if (inta_hw & MSIX_HW_INT_CAUSES_REG_CT_KILL) {
 		IWL_ERR(trans, "Microcode CT kill error detected.\n");
