/******************************************************************************
 *
 * This file is provided under a dual BSD/GPLv2 license.  When using or
 * redistributing this file, you may do so under either license.
 *
 * GPL LICENSE SUMMARY
 *
 * Copyright(c) 2013 - 2015 Intel Mobile Communications GmbH
 * Copyright(c) 2016-2017 Intel Deutschland GmbH
 * Copyright(c) 2007 - 2014, 2018 - 2020 Intel Corporation
 *
 * This program is free software; you can redistribute it and/or modify
 * it under the terms of version 2 of the GNU General Public License as
 * published by the Free Software Foundation.
 *
 * This program is distributed in the hope that it will be useful, but
 * WITHOUT ANY WARRANTY; without even the implied warranty of
 * MERCHANTABILITY or FITNESS FOR A PARTICULAR PURPOSE.  See the GNU
 * General Public License for more details.
 *
 * The full GNU General Public License is included in this distribution
 * in the file called COPYING.
 *
 * Contact Information:
 *  Intel Linux Wireless <linuxwifi@intel.com>
 * Intel Corporation, 5200 N.E. Elam Young Parkway, Hillsboro, OR 97124-6497
 *
 * BSD LICENSE
 *
 * Copyright(c) 2013 - 2015 Intel Mobile Communications GmbH
 * All rights reserved.
 * Copyright(c) 2017 Intel Deutschland GmbH
 * Copyright(c) 2005 - 2014, 2018 - 2020 Intel Corporation
 *
 * Redistribution and use in source and binary forms, with or without
 * modification, are permitted provided that the following conditions
 * are met:
 *
 *  * Redistributions of source code must retain the above copyright
 *    notice, this list of conditions and the following disclaimer.
 *  * Redistributions in binary form must reproduce the above copyright
 *    notice, this list of conditions and the following disclaimer in
 *    the documentation and/or other materials provided with the
 *    distribution.
 *  * Neither the name Intel Corporation nor the names of its
 *    contributors may be used to endorse or promote products derived
 *    from this software without specific prior written permission.
 *
 * THIS SOFTWARE IS PROVIDED BY THE COPYRIGHT HOLDERS AND CONTRIBUTORS
 * "AS IS" AND ANY EXPRESS OR IMPLIED WARRANTIES, INCLUDING, BUT NOT
 * LIMITED TO, THE IMPLIED WARRANTIES OF MERCHANTABILITY AND FITNESS FOR
 * A PARTICULAR PURPOSE ARE DISCLAIMED. IN NO EVENT SHALL THE COPYRIGHT
 * OWNER OR CONTRIBUTORS BE LIABLE FOR ANY DIRECT, INDIRECT, INCIDENTAL,
 * SPECIAL, EXEMPLARY, OR CONSEQUENTIAL DAMAGES (INCLUDING, BUT NOT
 * LIMITED TO, PROCUREMENT OF SUBSTITUTE GOODS OR SERVICES; LOSS OF USE,
 * DATA, OR PROFITS; OR BUSINESS INTERRUPTION) HOWEVER CAUSED AND ON ANY
 * THEORY OF LIABILITY, WHETHER IN CONTRACT, STRICT LIABILITY, OR TORT
 * (INCLUDING NEGLIGENCE OR OTHERWISE) ARISING IN ANY WAY OUT OF THE USE
 * OF THIS SOFTWARE, EVEN IF ADVISED OF THE POSSIBILITY OF SUCH DAMAGE.
 *
 *****************************************************************************/

#define pr_fmt(fmt) KBUILD_MODNAME ": " fmt

#include <linux/module.h>
#include <linux/pci.h>
#include <linux/acpi.h>

#include "fw/acpi.h"

#include "iwl-trans.h"
#include "iwl-drv.h"
#include "iwl-prph.h"
#include "internal.h"

#define IWL_PCI_DEVICE(dev, subdev, cfg) \
	.vendor = PCI_VENDOR_ID_INTEL,  .device = (dev), \
	.subvendor = PCI_ANY_ID, .subdevice = (subdev), \
	.driver_data = (kernel_ulong_t)&(cfg)

/* Hardware specific file defines the PCI IDs table for that hardware module */
static const struct pci_device_id iwl_hw_card_ids[] = {
#if IS_ENABLED(CONFIG_IWLDVM)
	{IWL_PCI_DEVICE(0x4232, 0x1201, iwl5100_agn_cfg)}, /* Mini Card */
	{IWL_PCI_DEVICE(0x4232, 0x1301, iwl5100_agn_cfg)}, /* Half Mini Card */
	{IWL_PCI_DEVICE(0x4232, 0x1204, iwl5100_agn_cfg)}, /* Mini Card */
	{IWL_PCI_DEVICE(0x4232, 0x1304, iwl5100_agn_cfg)}, /* Half Mini Card */
	{IWL_PCI_DEVICE(0x4232, 0x1205, iwl5100_bgn_cfg)}, /* Mini Card */
	{IWL_PCI_DEVICE(0x4232, 0x1305, iwl5100_bgn_cfg)}, /* Half Mini Card */
	{IWL_PCI_DEVICE(0x4232, 0x1206, iwl5100_abg_cfg)}, /* Mini Card */
	{IWL_PCI_DEVICE(0x4232, 0x1306, iwl5100_abg_cfg)}, /* Half Mini Card */
	{IWL_PCI_DEVICE(0x4232, 0x1221, iwl5100_agn_cfg)}, /* Mini Card */
	{IWL_PCI_DEVICE(0x4232, 0x1321, iwl5100_agn_cfg)}, /* Half Mini Card */
	{IWL_PCI_DEVICE(0x4232, 0x1224, iwl5100_agn_cfg)}, /* Mini Card */
	{IWL_PCI_DEVICE(0x4232, 0x1324, iwl5100_agn_cfg)}, /* Half Mini Card */
	{IWL_PCI_DEVICE(0x4232, 0x1225, iwl5100_bgn_cfg)}, /* Mini Card */
	{IWL_PCI_DEVICE(0x4232, 0x1325, iwl5100_bgn_cfg)}, /* Half Mini Card */
	{IWL_PCI_DEVICE(0x4232, 0x1226, iwl5100_abg_cfg)}, /* Mini Card */
	{IWL_PCI_DEVICE(0x4232, 0x1326, iwl5100_abg_cfg)}, /* Half Mini Card */
	{IWL_PCI_DEVICE(0x4237, 0x1211, iwl5100_agn_cfg)}, /* Mini Card */
	{IWL_PCI_DEVICE(0x4237, 0x1311, iwl5100_agn_cfg)}, /* Half Mini Card */
	{IWL_PCI_DEVICE(0x4237, 0x1214, iwl5100_agn_cfg)}, /* Mini Card */
	{IWL_PCI_DEVICE(0x4237, 0x1314, iwl5100_agn_cfg)}, /* Half Mini Card */
	{IWL_PCI_DEVICE(0x4237, 0x1215, iwl5100_bgn_cfg)}, /* Mini Card */
	{IWL_PCI_DEVICE(0x4237, 0x1315, iwl5100_bgn_cfg)}, /* Half Mini Card */
	{IWL_PCI_DEVICE(0x4237, 0x1216, iwl5100_abg_cfg)}, /* Mini Card */
	{IWL_PCI_DEVICE(0x4237, 0x1316, iwl5100_abg_cfg)}, /* Half Mini Card */

/* 5300 Series WiFi */
	{IWL_PCI_DEVICE(0x4235, 0x1021, iwl5300_agn_cfg)}, /* Mini Card */
	{IWL_PCI_DEVICE(0x4235, 0x1121, iwl5300_agn_cfg)}, /* Half Mini Card */
	{IWL_PCI_DEVICE(0x4235, 0x1024, iwl5300_agn_cfg)}, /* Mini Card */
	{IWL_PCI_DEVICE(0x4235, 0x1124, iwl5300_agn_cfg)}, /* Half Mini Card */
	{IWL_PCI_DEVICE(0x4235, 0x1001, iwl5300_agn_cfg)}, /* Mini Card */
	{IWL_PCI_DEVICE(0x4235, 0x1101, iwl5300_agn_cfg)}, /* Half Mini Card */
	{IWL_PCI_DEVICE(0x4235, 0x1004, iwl5300_agn_cfg)}, /* Mini Card */
	{IWL_PCI_DEVICE(0x4235, 0x1104, iwl5300_agn_cfg)}, /* Half Mini Card */
	{IWL_PCI_DEVICE(0x4236, 0x1011, iwl5300_agn_cfg)}, /* Mini Card */
	{IWL_PCI_DEVICE(0x4236, 0x1111, iwl5300_agn_cfg)}, /* Half Mini Card */
	{IWL_PCI_DEVICE(0x4236, 0x1014, iwl5300_agn_cfg)}, /* Mini Card */
	{IWL_PCI_DEVICE(0x4236, 0x1114, iwl5300_agn_cfg)}, /* Half Mini Card */

/* 5350 Series WiFi/WiMax */
	{IWL_PCI_DEVICE(0x423A, 0x1001, iwl5350_agn_cfg)}, /* Mini Card */
	{IWL_PCI_DEVICE(0x423A, 0x1021, iwl5350_agn_cfg)}, /* Mini Card */
	{IWL_PCI_DEVICE(0x423B, 0x1011, iwl5350_agn_cfg)}, /* Mini Card */

/* 5150 Series Wifi/WiMax */
	{IWL_PCI_DEVICE(0x423C, 0x1201, iwl5150_agn_cfg)}, /* Mini Card */
	{IWL_PCI_DEVICE(0x423C, 0x1301, iwl5150_agn_cfg)}, /* Half Mini Card */
	{IWL_PCI_DEVICE(0x423C, 0x1206, iwl5150_abg_cfg)}, /* Mini Card */
	{IWL_PCI_DEVICE(0x423C, 0x1306, iwl5150_abg_cfg)}, /* Half Mini Card */
	{IWL_PCI_DEVICE(0x423C, 0x1221, iwl5150_agn_cfg)}, /* Mini Card */
	{IWL_PCI_DEVICE(0x423C, 0x1321, iwl5150_agn_cfg)}, /* Half Mini Card */
	{IWL_PCI_DEVICE(0x423C, 0x1326, iwl5150_abg_cfg)}, /* Half Mini Card */

	{IWL_PCI_DEVICE(0x423D, 0x1211, iwl5150_agn_cfg)}, /* Mini Card */
	{IWL_PCI_DEVICE(0x423D, 0x1311, iwl5150_agn_cfg)}, /* Half Mini Card */
	{IWL_PCI_DEVICE(0x423D, 0x1216, iwl5150_abg_cfg)}, /* Mini Card */
	{IWL_PCI_DEVICE(0x423D, 0x1316, iwl5150_abg_cfg)}, /* Half Mini Card */

/* 6x00 Series */
	{IWL_PCI_DEVICE(0x422B, 0x1101, iwl6000_3agn_cfg)},
	{IWL_PCI_DEVICE(0x422B, 0x1108, iwl6000_3agn_cfg)},
	{IWL_PCI_DEVICE(0x422B, 0x1121, iwl6000_3agn_cfg)},
	{IWL_PCI_DEVICE(0x422B, 0x1128, iwl6000_3agn_cfg)},
	{IWL_PCI_DEVICE(0x422C, 0x1301, iwl6000i_2agn_cfg)},
	{IWL_PCI_DEVICE(0x422C, 0x1306, iwl6000i_2abg_cfg)},
	{IWL_PCI_DEVICE(0x422C, 0x1307, iwl6000i_2bg_cfg)},
	{IWL_PCI_DEVICE(0x422C, 0x1321, iwl6000i_2agn_cfg)},
	{IWL_PCI_DEVICE(0x422C, 0x1326, iwl6000i_2abg_cfg)},
	{IWL_PCI_DEVICE(0x4238, 0x1111, iwl6000_3agn_cfg)},
	{IWL_PCI_DEVICE(0x4238, 0x1118, iwl6000_3agn_cfg)},
	{IWL_PCI_DEVICE(0x4239, 0x1311, iwl6000i_2agn_cfg)},
	{IWL_PCI_DEVICE(0x4239, 0x1316, iwl6000i_2abg_cfg)},

/* 6x05 Series */
	{IWL_PCI_DEVICE(0x0082, 0x1301, iwl6005_2agn_cfg)},
	{IWL_PCI_DEVICE(0x0082, 0x1306, iwl6005_2abg_cfg)},
	{IWL_PCI_DEVICE(0x0082, 0x1307, iwl6005_2bg_cfg)},
	{IWL_PCI_DEVICE(0x0082, 0x1308, iwl6005_2agn_cfg)},
	{IWL_PCI_DEVICE(0x0082, 0x1321, iwl6005_2agn_cfg)},
	{IWL_PCI_DEVICE(0x0082, 0x1326, iwl6005_2abg_cfg)},
	{IWL_PCI_DEVICE(0x0082, 0x1328, iwl6005_2agn_cfg)},
	{IWL_PCI_DEVICE(0x0085, 0x1311, iwl6005_2agn_cfg)},
	{IWL_PCI_DEVICE(0x0085, 0x1318, iwl6005_2agn_cfg)},
	{IWL_PCI_DEVICE(0x0085, 0x1316, iwl6005_2abg_cfg)},
	{IWL_PCI_DEVICE(0x0082, 0xC020, iwl6005_2agn_sff_cfg)},
	{IWL_PCI_DEVICE(0x0085, 0xC220, iwl6005_2agn_sff_cfg)},
	{IWL_PCI_DEVICE(0x0085, 0xC228, iwl6005_2agn_sff_cfg)},
	{IWL_PCI_DEVICE(0x0082, 0x4820, iwl6005_2agn_d_cfg)},
	{IWL_PCI_DEVICE(0x0082, 0x1304, iwl6005_2agn_mow1_cfg)},/* low 5GHz active */
	{IWL_PCI_DEVICE(0x0082, 0x1305, iwl6005_2agn_mow2_cfg)},/* high 5GHz active */

/* 6x30 Series */
	{IWL_PCI_DEVICE(0x008A, 0x5305, iwl1030_bgn_cfg)},
	{IWL_PCI_DEVICE(0x008A, 0x5307, iwl1030_bg_cfg)},
	{IWL_PCI_DEVICE(0x008A, 0x5325, iwl1030_bgn_cfg)},
	{IWL_PCI_DEVICE(0x008A, 0x5327, iwl1030_bg_cfg)},
	{IWL_PCI_DEVICE(0x008B, 0x5315, iwl1030_bgn_cfg)},
	{IWL_PCI_DEVICE(0x008B, 0x5317, iwl1030_bg_cfg)},
	{IWL_PCI_DEVICE(0x0090, 0x5211, iwl6030_2agn_cfg)},
	{IWL_PCI_DEVICE(0x0090, 0x5215, iwl6030_2bgn_cfg)},
	{IWL_PCI_DEVICE(0x0090, 0x5216, iwl6030_2abg_cfg)},
	{IWL_PCI_DEVICE(0x0091, 0x5201, iwl6030_2agn_cfg)},
	{IWL_PCI_DEVICE(0x0091, 0x5205, iwl6030_2bgn_cfg)},
	{IWL_PCI_DEVICE(0x0091, 0x5206, iwl6030_2abg_cfg)},
	{IWL_PCI_DEVICE(0x0091, 0x5207, iwl6030_2bg_cfg)},
	{IWL_PCI_DEVICE(0x0091, 0x5221, iwl6030_2agn_cfg)},
	{IWL_PCI_DEVICE(0x0091, 0x5225, iwl6030_2bgn_cfg)},
	{IWL_PCI_DEVICE(0x0091, 0x5226, iwl6030_2abg_cfg)},

/* 6x50 WiFi/WiMax Series */
	{IWL_PCI_DEVICE(0x0087, 0x1301, iwl6050_2agn_cfg)},
	{IWL_PCI_DEVICE(0x0087, 0x1306, iwl6050_2abg_cfg)},
	{IWL_PCI_DEVICE(0x0087, 0x1321, iwl6050_2agn_cfg)},
	{IWL_PCI_DEVICE(0x0087, 0x1326, iwl6050_2abg_cfg)},
	{IWL_PCI_DEVICE(0x0089, 0x1311, iwl6050_2agn_cfg)},
	{IWL_PCI_DEVICE(0x0089, 0x1316, iwl6050_2abg_cfg)},

/* 6150 WiFi/WiMax Series */
	{IWL_PCI_DEVICE(0x0885, 0x1305, iwl6150_bgn_cfg)},
	{IWL_PCI_DEVICE(0x0885, 0x1307, iwl6150_bg_cfg)},
	{IWL_PCI_DEVICE(0x0885, 0x1325, iwl6150_bgn_cfg)},
	{IWL_PCI_DEVICE(0x0885, 0x1327, iwl6150_bg_cfg)},
	{IWL_PCI_DEVICE(0x0886, 0x1315, iwl6150_bgn_cfg)},
	{IWL_PCI_DEVICE(0x0886, 0x1317, iwl6150_bg_cfg)},

/* 1000 Series WiFi */
	{IWL_PCI_DEVICE(0x0083, 0x1205, iwl1000_bgn_cfg)},
	{IWL_PCI_DEVICE(0x0083, 0x1305, iwl1000_bgn_cfg)},
	{IWL_PCI_DEVICE(0x0083, 0x1225, iwl1000_bgn_cfg)},
	{IWL_PCI_DEVICE(0x0083, 0x1325, iwl1000_bgn_cfg)},
	{IWL_PCI_DEVICE(0x0084, 0x1215, iwl1000_bgn_cfg)},
	{IWL_PCI_DEVICE(0x0084, 0x1315, iwl1000_bgn_cfg)},
	{IWL_PCI_DEVICE(0x0083, 0x1206, iwl1000_bg_cfg)},
	{IWL_PCI_DEVICE(0x0083, 0x1306, iwl1000_bg_cfg)},
	{IWL_PCI_DEVICE(0x0083, 0x1226, iwl1000_bg_cfg)},
	{IWL_PCI_DEVICE(0x0083, 0x1326, iwl1000_bg_cfg)},
	{IWL_PCI_DEVICE(0x0084, 0x1216, iwl1000_bg_cfg)},
	{IWL_PCI_DEVICE(0x0084, 0x1316, iwl1000_bg_cfg)},

/* 100 Series WiFi */
	{IWL_PCI_DEVICE(0x08AE, 0x1005, iwl100_bgn_cfg)},
	{IWL_PCI_DEVICE(0x08AE, 0x1007, iwl100_bg_cfg)},
	{IWL_PCI_DEVICE(0x08AF, 0x1015, iwl100_bgn_cfg)},
	{IWL_PCI_DEVICE(0x08AF, 0x1017, iwl100_bg_cfg)},
	{IWL_PCI_DEVICE(0x08AE, 0x1025, iwl100_bgn_cfg)},
	{IWL_PCI_DEVICE(0x08AE, 0x1027, iwl100_bg_cfg)},

/* 130 Series WiFi */
	{IWL_PCI_DEVICE(0x0896, 0x5005, iwl130_bgn_cfg)},
	{IWL_PCI_DEVICE(0x0896, 0x5007, iwl130_bg_cfg)},
	{IWL_PCI_DEVICE(0x0897, 0x5015, iwl130_bgn_cfg)},
	{IWL_PCI_DEVICE(0x0897, 0x5017, iwl130_bg_cfg)},
	{IWL_PCI_DEVICE(0x0896, 0x5025, iwl130_bgn_cfg)},
	{IWL_PCI_DEVICE(0x0896, 0x5027, iwl130_bg_cfg)},

/* 2x00 Series */
	{IWL_PCI_DEVICE(0x0890, 0x4022, iwl2000_2bgn_cfg)},
	{IWL_PCI_DEVICE(0x0891, 0x4222, iwl2000_2bgn_cfg)},
	{IWL_PCI_DEVICE(0x0890, 0x4422, iwl2000_2bgn_cfg)},
	{IWL_PCI_DEVICE(0x0890, 0x4822, iwl2000_2bgn_d_cfg)},

/* 2x30 Series */
	{IWL_PCI_DEVICE(0x0887, 0x4062, iwl2030_2bgn_cfg)},
	{IWL_PCI_DEVICE(0x0888, 0x4262, iwl2030_2bgn_cfg)},
	{IWL_PCI_DEVICE(0x0887, 0x4462, iwl2030_2bgn_cfg)},

/* 6x35 Series */
	{IWL_PCI_DEVICE(0x088E, 0x4060, iwl6035_2agn_cfg)},
	{IWL_PCI_DEVICE(0x088E, 0x406A, iwl6035_2agn_sff_cfg)},
	{IWL_PCI_DEVICE(0x088F, 0x4260, iwl6035_2agn_cfg)},
	{IWL_PCI_DEVICE(0x088F, 0x426A, iwl6035_2agn_sff_cfg)},
	{IWL_PCI_DEVICE(0x088E, 0x4460, iwl6035_2agn_cfg)},
	{IWL_PCI_DEVICE(0x088E, 0x446A, iwl6035_2agn_sff_cfg)},
	{IWL_PCI_DEVICE(0x088E, 0x4860, iwl6035_2agn_cfg)},
	{IWL_PCI_DEVICE(0x088F, 0x5260, iwl6035_2agn_cfg)},

/* 105 Series */
	{IWL_PCI_DEVICE(0x0894, 0x0022, iwl105_bgn_cfg)},
	{IWL_PCI_DEVICE(0x0895, 0x0222, iwl105_bgn_cfg)},
	{IWL_PCI_DEVICE(0x0894, 0x0422, iwl105_bgn_cfg)},
	{IWL_PCI_DEVICE(0x0894, 0x0822, iwl105_bgn_d_cfg)},

/* 135 Series */
	{IWL_PCI_DEVICE(0x0892, 0x0062, iwl135_bgn_cfg)},
	{IWL_PCI_DEVICE(0x0893, 0x0262, iwl135_bgn_cfg)},
	{IWL_PCI_DEVICE(0x0892, 0x0462, iwl135_bgn_cfg)},
#endif /* CONFIG_IWLDVM */

#if IS_ENABLED(CONFIG_IWLMVM)
/* 7260 Series */
	{IWL_PCI_DEVICE(0x08B1, 0x4070, iwl7260_2ac_cfg)},
	{IWL_PCI_DEVICE(0x08B1, 0x4072, iwl7260_2ac_cfg)},
	{IWL_PCI_DEVICE(0x08B1, 0x4170, iwl7260_2ac_cfg)},
	{IWL_PCI_DEVICE(0x08B1, 0x4C60, iwl7260_2ac_cfg)},
	{IWL_PCI_DEVICE(0x08B1, 0x4C70, iwl7260_2ac_cfg)},
	{IWL_PCI_DEVICE(0x08B1, 0x4060, iwl7260_2n_cfg)},
	{IWL_PCI_DEVICE(0x08B1, 0x406A, iwl7260_2n_cfg)},
	{IWL_PCI_DEVICE(0x08B1, 0x4160, iwl7260_2n_cfg)},
	{IWL_PCI_DEVICE(0x08B1, 0x4062, iwl7260_n_cfg)},
	{IWL_PCI_DEVICE(0x08B1, 0x4162, iwl7260_n_cfg)},
	{IWL_PCI_DEVICE(0x08B2, 0x4270, iwl7260_2ac_cfg)},
	{IWL_PCI_DEVICE(0x08B2, 0x4272, iwl7260_2ac_cfg)},
	{IWL_PCI_DEVICE(0x08B2, 0x4260, iwl7260_2n_cfg)},
	{IWL_PCI_DEVICE(0x08B2, 0x426A, iwl7260_2n_cfg)},
	{IWL_PCI_DEVICE(0x08B2, 0x4262, iwl7260_n_cfg)},
	{IWL_PCI_DEVICE(0x08B1, 0x4470, iwl7260_2ac_cfg)},
	{IWL_PCI_DEVICE(0x08B1, 0x4472, iwl7260_2ac_cfg)},
	{IWL_PCI_DEVICE(0x08B1, 0x4460, iwl7260_2n_cfg)},
	{IWL_PCI_DEVICE(0x08B1, 0x446A, iwl7260_2n_cfg)},
	{IWL_PCI_DEVICE(0x08B1, 0x4462, iwl7260_n_cfg)},
	{IWL_PCI_DEVICE(0x08B1, 0x4870, iwl7260_2ac_cfg)},
	{IWL_PCI_DEVICE(0x08B1, 0x486E, iwl7260_2ac_cfg)},
	{IWL_PCI_DEVICE(0x08B1, 0x4A70, iwl7260_2ac_cfg_high_temp)},
	{IWL_PCI_DEVICE(0x08B1, 0x4A6E, iwl7260_2ac_cfg_high_temp)},
	{IWL_PCI_DEVICE(0x08B1, 0x4A6C, iwl7260_2ac_cfg_high_temp)},
	{IWL_PCI_DEVICE(0x08B1, 0x4570, iwl7260_2ac_cfg)},
	{IWL_PCI_DEVICE(0x08B1, 0x4560, iwl7260_2n_cfg)},
	{IWL_PCI_DEVICE(0x08B2, 0x4370, iwl7260_2ac_cfg)},
	{IWL_PCI_DEVICE(0x08B2, 0x4360, iwl7260_2n_cfg)},
	{IWL_PCI_DEVICE(0x08B1, 0x5070, iwl7260_2ac_cfg)},
	{IWL_PCI_DEVICE(0x08B1, 0x5072, iwl7260_2ac_cfg)},
	{IWL_PCI_DEVICE(0x08B1, 0x5170, iwl7260_2ac_cfg)},
	{IWL_PCI_DEVICE(0x08B1, 0x5770, iwl7260_2ac_cfg)},
	{IWL_PCI_DEVICE(0x08B1, 0x4020, iwl7260_2n_cfg)},
	{IWL_PCI_DEVICE(0x08B1, 0x402A, iwl7260_2n_cfg)},
	{IWL_PCI_DEVICE(0x08B2, 0x4220, iwl7260_2n_cfg)},
	{IWL_PCI_DEVICE(0x08B1, 0x4420, iwl7260_2n_cfg)},
	{IWL_PCI_DEVICE(0x08B1, 0xC070, iwl7260_2ac_cfg)},
	{IWL_PCI_DEVICE(0x08B1, 0xC072, iwl7260_2ac_cfg)},
	{IWL_PCI_DEVICE(0x08B1, 0xC170, iwl7260_2ac_cfg)},
	{IWL_PCI_DEVICE(0x08B1, 0xC060, iwl7260_2n_cfg)},
	{IWL_PCI_DEVICE(0x08B1, 0xC06A, iwl7260_2n_cfg)},
	{IWL_PCI_DEVICE(0x08B1, 0xC160, iwl7260_2n_cfg)},
	{IWL_PCI_DEVICE(0x08B1, 0xC062, iwl7260_n_cfg)},
	{IWL_PCI_DEVICE(0x08B1, 0xC162, iwl7260_n_cfg)},
	{IWL_PCI_DEVICE(0x08B1, 0xC770, iwl7260_2ac_cfg)},
	{IWL_PCI_DEVICE(0x08B1, 0xC760, iwl7260_2n_cfg)},
	{IWL_PCI_DEVICE(0x08B2, 0xC270, iwl7260_2ac_cfg)},
	{IWL_PCI_DEVICE(0x08B1, 0xCC70, iwl7260_2ac_cfg)},
	{IWL_PCI_DEVICE(0x08B1, 0xCC60, iwl7260_2ac_cfg)},
	{IWL_PCI_DEVICE(0x08B2, 0xC272, iwl7260_2ac_cfg)},
	{IWL_PCI_DEVICE(0x08B2, 0xC260, iwl7260_2n_cfg)},
	{IWL_PCI_DEVICE(0x08B2, 0xC26A, iwl7260_n_cfg)},
	{IWL_PCI_DEVICE(0x08B2, 0xC262, iwl7260_n_cfg)},
	{IWL_PCI_DEVICE(0x08B1, 0xC470, iwl7260_2ac_cfg)},
	{IWL_PCI_DEVICE(0x08B1, 0xC472, iwl7260_2ac_cfg)},
	{IWL_PCI_DEVICE(0x08B1, 0xC460, iwl7260_2n_cfg)},
	{IWL_PCI_DEVICE(0x08B1, 0xC462, iwl7260_n_cfg)},
	{IWL_PCI_DEVICE(0x08B1, 0xC570, iwl7260_2ac_cfg)},
	{IWL_PCI_DEVICE(0x08B1, 0xC560, iwl7260_2n_cfg)},
	{IWL_PCI_DEVICE(0x08B2, 0xC370, iwl7260_2ac_cfg)},
	{IWL_PCI_DEVICE(0x08B1, 0xC360, iwl7260_2n_cfg)},
	{IWL_PCI_DEVICE(0x08B1, 0xC020, iwl7260_2n_cfg)},
	{IWL_PCI_DEVICE(0x08B1, 0xC02A, iwl7260_2n_cfg)},
	{IWL_PCI_DEVICE(0x08B2, 0xC220, iwl7260_2n_cfg)},
	{IWL_PCI_DEVICE(0x08B1, 0xC420, iwl7260_2n_cfg)},

/* 3160 Series */
	{IWL_PCI_DEVICE(0x08B3, 0x0070, iwl3160_2ac_cfg)},
	{IWL_PCI_DEVICE(0x08B3, 0x0072, iwl3160_2ac_cfg)},
	{IWL_PCI_DEVICE(0x08B3, 0x0170, iwl3160_2ac_cfg)},
	{IWL_PCI_DEVICE(0x08B3, 0x0172, iwl3160_2ac_cfg)},
	{IWL_PCI_DEVICE(0x08B3, 0x0060, iwl3160_2n_cfg)},
	{IWL_PCI_DEVICE(0x08B3, 0x0062, iwl3160_n_cfg)},
	{IWL_PCI_DEVICE(0x08B4, 0x0270, iwl3160_2ac_cfg)},
	{IWL_PCI_DEVICE(0x08B4, 0x0272, iwl3160_2ac_cfg)},
	{IWL_PCI_DEVICE(0x08B3, 0x0470, iwl3160_2ac_cfg)},
	{IWL_PCI_DEVICE(0x08B3, 0x0472, iwl3160_2ac_cfg)},
	{IWL_PCI_DEVICE(0x08B4, 0x0370, iwl3160_2ac_cfg)},
	{IWL_PCI_DEVICE(0x08B3, 0x8070, iwl3160_2ac_cfg)},
	{IWL_PCI_DEVICE(0x08B3, 0x8072, iwl3160_2ac_cfg)},
	{IWL_PCI_DEVICE(0x08B3, 0x8170, iwl3160_2ac_cfg)},
	{IWL_PCI_DEVICE(0x08B3, 0x8172, iwl3160_2ac_cfg)},
	{IWL_PCI_DEVICE(0x08B3, 0x8060, iwl3160_2n_cfg)},
	{IWL_PCI_DEVICE(0x08B3, 0x8062, iwl3160_n_cfg)},
	{IWL_PCI_DEVICE(0x08B4, 0x8270, iwl3160_2ac_cfg)},
	{IWL_PCI_DEVICE(0x08B4, 0x8370, iwl3160_2ac_cfg)},
	{IWL_PCI_DEVICE(0x08B4, 0x8272, iwl3160_2ac_cfg)},
	{IWL_PCI_DEVICE(0x08B3, 0x8470, iwl3160_2ac_cfg)},
	{IWL_PCI_DEVICE(0x08B3, 0x8570, iwl3160_2ac_cfg)},
	{IWL_PCI_DEVICE(0x08B3, 0x1070, iwl3160_2ac_cfg)},
	{IWL_PCI_DEVICE(0x08B3, 0x1170, iwl3160_2ac_cfg)},

/* 3165 Series */
	{IWL_PCI_DEVICE(0x3165, 0x4010, iwl3165_2ac_cfg)},
	{IWL_PCI_DEVICE(0x3165, 0x4012, iwl3165_2ac_cfg)},
	{IWL_PCI_DEVICE(0x3166, 0x4212, iwl3165_2ac_cfg)},
	{IWL_PCI_DEVICE(0x3165, 0x4410, iwl3165_2ac_cfg)},
	{IWL_PCI_DEVICE(0x3165, 0x4510, iwl3165_2ac_cfg)},
	{IWL_PCI_DEVICE(0x3165, 0x4110, iwl3165_2ac_cfg)},
	{IWL_PCI_DEVICE(0x3166, 0x4310, iwl3165_2ac_cfg)},
	{IWL_PCI_DEVICE(0x3166, 0x4210, iwl3165_2ac_cfg)},
	{IWL_PCI_DEVICE(0x3165, 0x8010, iwl3165_2ac_cfg)},
	{IWL_PCI_DEVICE(0x3165, 0x8110, iwl3165_2ac_cfg)},

/* 3168 Series */
	{IWL_PCI_DEVICE(0x24FB, 0x2010, iwl3168_2ac_cfg)},
	{IWL_PCI_DEVICE(0x24FB, 0x2110, iwl3168_2ac_cfg)},
	{IWL_PCI_DEVICE(0x24FB, 0x2050, iwl3168_2ac_cfg)},
	{IWL_PCI_DEVICE(0x24FB, 0x2150, iwl3168_2ac_cfg)},
	{IWL_PCI_DEVICE(0x24FB, 0x0000, iwl3168_2ac_cfg)},

/* 7265 Series */
	{IWL_PCI_DEVICE(0x095A, 0x5010, iwl7265_2ac_cfg)},
	{IWL_PCI_DEVICE(0x095A, 0x5110, iwl7265_2ac_cfg)},
	{IWL_PCI_DEVICE(0x095A, 0x5100, iwl7265_2ac_cfg)},
	{IWL_PCI_DEVICE(0x095B, 0x5310, iwl7265_2ac_cfg)},
	{IWL_PCI_DEVICE(0x095B, 0x5302, iwl7265_n_cfg)},
	{IWL_PCI_DEVICE(0x095B, 0x5210, iwl7265_2ac_cfg)},
	{IWL_PCI_DEVICE(0x095A, 0x5C10, iwl7265_2ac_cfg)},
	{IWL_PCI_DEVICE(0x095A, 0x5012, iwl7265_2ac_cfg)},
	{IWL_PCI_DEVICE(0x095A, 0x5412, iwl7265_2ac_cfg)},
	{IWL_PCI_DEVICE(0x095A, 0x5410, iwl7265_2ac_cfg)},
	{IWL_PCI_DEVICE(0x095A, 0x5510, iwl7265_2ac_cfg)},
	{IWL_PCI_DEVICE(0x095A, 0x5400, iwl7265_2ac_cfg)},
	{IWL_PCI_DEVICE(0x095A, 0x1010, iwl7265_2ac_cfg)},
	{IWL_PCI_DEVICE(0x095A, 0x5000, iwl7265_2n_cfg)},
	{IWL_PCI_DEVICE(0x095A, 0x500A, iwl7265_2n_cfg)},
	{IWL_PCI_DEVICE(0x095B, 0x5200, iwl7265_2n_cfg)},
	{IWL_PCI_DEVICE(0x095A, 0x5002, iwl7265_n_cfg)},
	{IWL_PCI_DEVICE(0x095A, 0x5102, iwl7265_n_cfg)},
	{IWL_PCI_DEVICE(0x095B, 0x5202, iwl7265_n_cfg)},
	{IWL_PCI_DEVICE(0x095A, 0x9010, iwl7265_2ac_cfg)},
	{IWL_PCI_DEVICE(0x095A, 0x9012, iwl7265_2ac_cfg)},
	{IWL_PCI_DEVICE(0x095A, 0x900A, iwl7265_2ac_cfg)},
	{IWL_PCI_DEVICE(0x095A, 0x9110, iwl7265_2ac_cfg)},
	{IWL_PCI_DEVICE(0x095A, 0x9112, iwl7265_2ac_cfg)},
	{IWL_PCI_DEVICE(0x095B, 0x9210, iwl7265_2ac_cfg)},
	{IWL_PCI_DEVICE(0x095B, 0x9200, iwl7265_2ac_cfg)},
	{IWL_PCI_DEVICE(0x095A, 0x9510, iwl7265_2ac_cfg)},
	{IWL_PCI_DEVICE(0x095B, 0x9310, iwl7265_2ac_cfg)},
	{IWL_PCI_DEVICE(0x095A, 0x9410, iwl7265_2ac_cfg)},
	{IWL_PCI_DEVICE(0x095A, 0x5020, iwl7265_2n_cfg)},
	{IWL_PCI_DEVICE(0x095A, 0x502A, iwl7265_2n_cfg)},
	{IWL_PCI_DEVICE(0x095A, 0x5420, iwl7265_2n_cfg)},
	{IWL_PCI_DEVICE(0x095A, 0x5090, iwl7265_2ac_cfg)},
	{IWL_PCI_DEVICE(0x095A, 0x5190, iwl7265_2ac_cfg)},
	{IWL_PCI_DEVICE(0x095A, 0x5590, iwl7265_2ac_cfg)},
	{IWL_PCI_DEVICE(0x095B, 0x5290, iwl7265_2ac_cfg)},
	{IWL_PCI_DEVICE(0x095A, 0x5490, iwl7265_2ac_cfg)},
	{IWL_PCI_DEVICE(0x095A, 0x5F10, iwl7265_2ac_cfg)},
	{IWL_PCI_DEVICE(0x095B, 0x5212, iwl7265_2ac_cfg)},
	{IWL_PCI_DEVICE(0x095B, 0x520A, iwl7265_2ac_cfg)},
	{IWL_PCI_DEVICE(0x095A, 0x9000, iwl7265_2ac_cfg)},
	{IWL_PCI_DEVICE(0x095A, 0x9400, iwl7265_2ac_cfg)},
	{IWL_PCI_DEVICE(0x095A, 0x9E10, iwl7265_2ac_cfg)},

/* 8000 Series */
	{IWL_PCI_DEVICE(0x24F3, 0x0010, iwl8260_2ac_cfg)},
	{IWL_PCI_DEVICE(0x24F3, 0x1010, iwl8260_2ac_cfg)},
	{IWL_PCI_DEVICE(0x24F3, 0x10B0, iwl8260_2ac_cfg)},
	{IWL_PCI_DEVICE(0x24F3, 0x0130, iwl8260_2ac_cfg)},
	{IWL_PCI_DEVICE(0x24F3, 0x1130, iwl8260_2ac_cfg)},
	{IWL_PCI_DEVICE(0x24F3, 0x0132, iwl8260_2ac_cfg)},
	{IWL_PCI_DEVICE(0x24F3, 0x1132, iwl8260_2ac_cfg)},
	{IWL_PCI_DEVICE(0x24F3, 0x0110, iwl8260_2ac_cfg)},
	{IWL_PCI_DEVICE(0x24F3, 0x01F0, iwl8260_2ac_cfg)},
	{IWL_PCI_DEVICE(0x24F3, 0x0012, iwl8260_2ac_cfg)},
	{IWL_PCI_DEVICE(0x24F3, 0x1012, iwl8260_2ac_cfg)},
	{IWL_PCI_DEVICE(0x24F3, 0x1110, iwl8260_2ac_cfg)},
	{IWL_PCI_DEVICE(0x24F3, 0x0050, iwl8260_2ac_cfg)},
	{IWL_PCI_DEVICE(0x24F3, 0x0250, iwl8260_2ac_cfg)},
	{IWL_PCI_DEVICE(0x24F3, 0x1050, iwl8260_2ac_cfg)},
	{IWL_PCI_DEVICE(0x24F3, 0x0150, iwl8260_2ac_cfg)},
	{IWL_PCI_DEVICE(0x24F3, 0x1150, iwl8260_2ac_cfg)},
	{IWL_PCI_DEVICE(0x24F4, 0x0030, iwl8260_2ac_cfg)},
	{IWL_PCI_DEVICE(0x24F4, 0x1030, iwl8260_2ac_cfg)},
	{IWL_PCI_DEVICE(0x24F3, 0xC010, iwl8260_2ac_cfg)},
	{IWL_PCI_DEVICE(0x24F3, 0xC110, iwl8260_2ac_cfg)},
	{IWL_PCI_DEVICE(0x24F3, 0xD010, iwl8260_2ac_cfg)},
	{IWL_PCI_DEVICE(0x24F3, 0xC050, iwl8260_2ac_cfg)},
	{IWL_PCI_DEVICE(0x24F3, 0xD050, iwl8260_2ac_cfg)},
	{IWL_PCI_DEVICE(0x24F3, 0xD0B0, iwl8260_2ac_cfg)},
	{IWL_PCI_DEVICE(0x24F3, 0xB0B0, iwl8260_2ac_cfg)},
	{IWL_PCI_DEVICE(0x24F3, 0x8010, iwl8260_2ac_cfg)},
	{IWL_PCI_DEVICE(0x24F3, 0x8110, iwl8260_2ac_cfg)},
	{IWL_PCI_DEVICE(0x24F3, 0x9010, iwl8260_2ac_cfg)},
	{IWL_PCI_DEVICE(0x24F3, 0x9110, iwl8260_2ac_cfg)},
	{IWL_PCI_DEVICE(0x24F4, 0x8030, iwl8260_2ac_cfg)},
	{IWL_PCI_DEVICE(0x24F4, 0x9030, iwl8260_2ac_cfg)},
	{IWL_PCI_DEVICE(0x24F4, 0xC030, iwl8260_2ac_cfg)},
	{IWL_PCI_DEVICE(0x24F4, 0xD030, iwl8260_2ac_cfg)},
	{IWL_PCI_DEVICE(0x24F3, 0x8130, iwl8260_2ac_cfg)},
	{IWL_PCI_DEVICE(0x24F3, 0x9130, iwl8260_2ac_cfg)},
	{IWL_PCI_DEVICE(0x24F3, 0x8132, iwl8260_2ac_cfg)},
	{IWL_PCI_DEVICE(0x24F3, 0x9132, iwl8260_2ac_cfg)},
	{IWL_PCI_DEVICE(0x24F3, 0x8050, iwl8260_2ac_cfg)},
	{IWL_PCI_DEVICE(0x24F3, 0x8150, iwl8260_2ac_cfg)},
	{IWL_PCI_DEVICE(0x24F3, 0x9050, iwl8260_2ac_cfg)},
	{IWL_PCI_DEVICE(0x24F3, 0x9150, iwl8260_2ac_cfg)},
	{IWL_PCI_DEVICE(0x24F3, 0x0004, iwl8260_2n_cfg)},
	{IWL_PCI_DEVICE(0x24F3, 0x0044, iwl8260_2n_cfg)},
	{IWL_PCI_DEVICE(0x24F5, 0x0010, iwl4165_2ac_cfg)},
	{IWL_PCI_DEVICE(0x24F6, 0x0030, iwl4165_2ac_cfg)},
	{IWL_PCI_DEVICE(0x24F3, 0x0810, iwl8260_2ac_cfg)},
	{IWL_PCI_DEVICE(0x24F3, 0x0910, iwl8260_2ac_cfg)},
	{IWL_PCI_DEVICE(0x24F3, 0x0850, iwl8260_2ac_cfg)},
	{IWL_PCI_DEVICE(0x24F3, 0x0950, iwl8260_2ac_cfg)},
	{IWL_PCI_DEVICE(0x24F3, 0x0930, iwl8260_2ac_cfg)},
	{IWL_PCI_DEVICE(0x24F3, 0x0000, iwl8265_2ac_cfg)},
	{IWL_PCI_DEVICE(0x24F3, 0x4010, iwl8260_2ac_cfg)},
	{IWL_PCI_DEVICE(0x24FD, 0x0010, iwl8265_2ac_cfg)},
	{IWL_PCI_DEVICE(0x24FD, 0x0110, iwl8265_2ac_cfg)},
	{IWL_PCI_DEVICE(0x24FD, 0x1110, iwl8265_2ac_cfg)},
	{IWL_PCI_DEVICE(0x24FD, 0x1130, iwl8265_2ac_cfg)},
	{IWL_PCI_DEVICE(0x24FD, 0x0130, iwl8265_2ac_cfg)},
	{IWL_PCI_DEVICE(0x24FD, 0x1010, iwl8265_2ac_cfg)},
	{IWL_PCI_DEVICE(0x24FD, 0x10D0, iwl8265_2ac_cfg)},
	{IWL_PCI_DEVICE(0x24FD, 0x0050, iwl8265_2ac_cfg)},
	{IWL_PCI_DEVICE(0x24FD, 0x0150, iwl8265_2ac_cfg)},
	{IWL_PCI_DEVICE(0x24FD, 0x9010, iwl8265_2ac_cfg)},
	{IWL_PCI_DEVICE(0x24FD, 0x8110, iwl8265_2ac_cfg)},
	{IWL_PCI_DEVICE(0x24FD, 0x8050, iwl8265_2ac_cfg)},
	{IWL_PCI_DEVICE(0x24FD, 0x8010, iwl8265_2ac_cfg)},
	{IWL_PCI_DEVICE(0x24FD, 0x0810, iwl8265_2ac_cfg)},
	{IWL_PCI_DEVICE(0x24FD, 0x9110, iwl8265_2ac_cfg)},
	{IWL_PCI_DEVICE(0x24FD, 0x8130, iwl8265_2ac_cfg)},
	{IWL_PCI_DEVICE(0x24FD, 0x0910, iwl8265_2ac_cfg)},
	{IWL_PCI_DEVICE(0x24FD, 0x0930, iwl8265_2ac_cfg)},
	{IWL_PCI_DEVICE(0x24FD, 0x0950, iwl8265_2ac_cfg)},
	{IWL_PCI_DEVICE(0x24FD, 0x0850, iwl8265_2ac_cfg)},
	{IWL_PCI_DEVICE(0x24FD, 0x1014, iwl8265_2ac_cfg)},
	{IWL_PCI_DEVICE(0x24FD, 0x3E02, iwl8275_2ac_cfg)},
	{IWL_PCI_DEVICE(0x24FD, 0x3E01, iwl8275_2ac_cfg)},
	{IWL_PCI_DEVICE(0x24FD, 0x1012, iwl8275_2ac_cfg)},
	{IWL_PCI_DEVICE(0x24FD, 0x0012, iwl8275_2ac_cfg)},
	{IWL_PCI_DEVICE(0x24FD, 0x0014, iwl8265_2ac_cfg)},
	{IWL_PCI_DEVICE(0x24FD, 0x9074, iwl8265_2ac_cfg)},

/* 9000 Series */
	{IWL_PCI_DEVICE(0x2526, PCI_ANY_ID, iwl9000_trans_cfg)},
	{IWL_PCI_DEVICE(0x271B, PCI_ANY_ID, iwl9000_trans_cfg)},
	{IWL_PCI_DEVICE(0x271C, PCI_ANY_ID, iwl9000_trans_cfg)},
	{IWL_PCI_DEVICE(0x30DC, PCI_ANY_ID, iwl9560_long_latency_trans_cfg)},
	{IWL_PCI_DEVICE(0x31DC, PCI_ANY_ID, iwl9560_shared_clk_trans_cfg)},
	{IWL_PCI_DEVICE(0x9DF0, PCI_ANY_ID, iwl9560_trans_cfg)},
	{IWL_PCI_DEVICE(0xA370, PCI_ANY_ID, iwl9560_trans_cfg)},

/* Qu devices */
	{IWL_PCI_DEVICE(0x02F0, PCI_ANY_ID, iwl_qu_trans_cfg)},
	{IWL_PCI_DEVICE(0x06F0, PCI_ANY_ID, iwl_qu_trans_cfg)},

	{IWL_PCI_DEVICE(0x34F0, PCI_ANY_ID, iwl_qu_medium_latency_trans_cfg)},
	{IWL_PCI_DEVICE(0x3DF0, PCI_ANY_ID, iwl_qu_medium_latency_trans_cfg)},
	{IWL_PCI_DEVICE(0x4DF0, PCI_ANY_ID, iwl_qu_medium_latency_trans_cfg)},

	{IWL_PCI_DEVICE(0x43F0, PCI_ANY_ID, iwl_qu_long_latency_trans_cfg)},
	{IWL_PCI_DEVICE(0xA0F0, PCI_ANY_ID, iwl_qu_long_latency_trans_cfg)},

	{IWL_PCI_DEVICE(0x2720, PCI_ANY_ID, iwl_qnj_trans_cfg)},

	{IWL_PCI_DEVICE(0x2723, PCI_ANY_ID, iwl_ax200_trans_cfg)},

	{IWL_PCI_DEVICE(0x2725, 0x0090, iwlax211_2ax_cfg_so_gf_a0)},
	{IWL_PCI_DEVICE(0x2725, 0x0020, iwlax210_2ax_cfg_ty_gf_a0)},
	{IWL_PCI_DEVICE(0x2725, 0x0024, iwlax210_2ax_cfg_ty_gf_a0)},
	{IWL_PCI_DEVICE(0x2725, 0x0310, iwlax210_2ax_cfg_ty_gf_a0)},
	{IWL_PCI_DEVICE(0x2725, 0x0510, iwlax210_2ax_cfg_ty_gf_a0)},
	{IWL_PCI_DEVICE(0x2725, 0x0A10, iwlax210_2ax_cfg_ty_gf_a0)},
	{IWL_PCI_DEVICE(0x2725, 0xE020, iwlax210_2ax_cfg_ty_gf_a0)},
	{IWL_PCI_DEVICE(0x2725, 0xE024, iwlax210_2ax_cfg_ty_gf_a0)},
	{IWL_PCI_DEVICE(0x2725, 0x4020, iwlax210_2ax_cfg_ty_gf_a0)},
	{IWL_PCI_DEVICE(0x2725, 0x6020, iwlax210_2ax_cfg_ty_gf_a0)},
	{IWL_PCI_DEVICE(0x2725, 0x6024, iwlax210_2ax_cfg_ty_gf_a0)},
	{IWL_PCI_DEVICE(0x2725, 0x00B0, iwlax411_2ax_cfg_sosnj_gf4_a0)},
	{IWL_PCI_DEVICE(0x2726, 0x0070, iwlax201_cfg_snj_hr_b0)},
	{IWL_PCI_DEVICE(0x2726, 0x0074, iwlax201_cfg_snj_hr_b0)},
	{IWL_PCI_DEVICE(0x2726, 0x0078, iwlax201_cfg_snj_hr_b0)},
	{IWL_PCI_DEVICE(0x2726, 0x007C, iwlax201_cfg_snj_hr_b0)},
	{IWL_PCI_DEVICE(0x2726, 0x0090, iwlax211_cfg_snj_gf_a0)},
	{IWL_PCI_DEVICE(0x2726, 0x0098, iwlax211_cfg_snj_gf_a0)},
	{IWL_PCI_DEVICE(0x2726, 0x00B0, iwlax411_2ax_cfg_sosnj_gf4_a0)},
	{IWL_PCI_DEVICE(0x2726, 0x0510, iwlax211_cfg_snj_gf_a0)},
	{IWL_PCI_DEVICE(0x2726, 0x2074, iwlax201_cfg_snj_hr_b0)},
	{IWL_PCI_DEVICE(0x2726, 0x4070, iwlax201_cfg_snj_hr_b0)},
	{IWL_PCI_DEVICE(0x7A70, 0x0090, iwlax211_2ax_cfg_so_gf_a0_long)},
	{IWL_PCI_DEVICE(0x7A70, 0x0098, iwlax211_2ax_cfg_so_gf_a0_long)},
	{IWL_PCI_DEVICE(0x7A70, 0x00B0, iwlax411_2ax_cfg_so_gf4_a0_long)},
	{IWL_PCI_DEVICE(0x7A70, 0x0310, iwlax211_2ax_cfg_so_gf_a0_long)},
	{IWL_PCI_DEVICE(0x7A70, 0x0510, iwlax211_2ax_cfg_so_gf_a0_long)},
	{IWL_PCI_DEVICE(0x7A70, 0x0A10, iwlax211_2ax_cfg_so_gf_a0_long)},
	{IWL_PCI_DEVICE(0x7AF0, 0x0090, iwlax211_2ax_cfg_so_gf_a0)},
	{IWL_PCI_DEVICE(0x7AF0, 0x0098, iwlax211_2ax_cfg_so_gf_a0)},
	{IWL_PCI_DEVICE(0x7AF0, 0x00B0, iwlax411_2ax_cfg_so_gf4_a0)},
	{IWL_PCI_DEVICE(0x7AF0, 0x0310, iwlax211_2ax_cfg_so_gf_a0)},
	{IWL_PCI_DEVICE(0x7AF0, 0x0510, iwlax211_2ax_cfg_so_gf_a0)},
	{IWL_PCI_DEVICE(0x7AF0, 0x0A10, iwlax211_2ax_cfg_so_gf_a0)},

/* Ma devices */
	{IWL_PCI_DEVICE(0x2729, PCI_ANY_ID, iwl_ma_trans_cfg)},
	{IWL_PCI_DEVICE(0x7E80, PCI_ANY_ID, iwl_ma_trans_cfg)},

#endif /* CONFIG_IWLMVM */

	{0}
};
MODULE_DEVICE_TABLE(pci, iwl_hw_card_ids);

#define _IWL_DEV_INFO(_device, _subdevice, _mac_type, _mac_step, _rf_type, \
		      _rf_id, _no_160, _cores, _cfg, _name)		   \
	{ .device = (_device), .subdevice = (_subdevice), .cfg = &(_cfg),  \
	  .name = _name, .mac_type = _mac_type, .rf_type = _rf_type,	   \
	  .no_160 = _no_160, .cores = _cores, .rf_id = _rf_id,		   \
	  .mac_step = _mac_step }

#define IWL_DEV_INFO(_device, _subdevice, _cfg, _name) \
	_IWL_DEV_INFO(_device, _subdevice, IWL_CFG_ANY, IWL_CFG_ANY,	   \
		      IWL_CFG_ANY, IWL_CFG_ANY, IWL_CFG_ANY, IWL_CFG_ANY,  \
		      _cfg, _name)

static const struct iwl_dev_info iwl_dev_info_table[] = {
#if IS_ENABLED(CONFIG_IWLMVM)
/* 9000 */
	IWL_DEV_INFO(0x2526, 0x1550, iwl9260_2ac_cfg, iwl9260_killer_1550_name),
	IWL_DEV_INFO(0x2526, 0x1551, iwl9560_2ac_cfg_soc, iwl9560_killer_1550s_name),
	IWL_DEV_INFO(0x2526, 0x1552, iwl9560_2ac_cfg_soc, iwl9560_killer_1550i_name),
	IWL_DEV_INFO(0x30DC, 0x1551, iwl9560_2ac_cfg_soc, iwl9560_killer_1550s_name),
	IWL_DEV_INFO(0x30DC, 0x1552, iwl9560_2ac_cfg_soc, iwl9560_killer_1550i_name),
	IWL_DEV_INFO(0x31DC, 0x1551, iwl9560_2ac_cfg_soc, iwl9560_killer_1550s_name),
	IWL_DEV_INFO(0x31DC, 0x1552, iwl9560_2ac_cfg_soc, iwl9560_killer_1550i_name),
	IWL_DEV_INFO(0xA370, 0x1551, iwl9560_2ac_cfg_soc, iwl9560_killer_1550s_name),
	IWL_DEV_INFO(0xA370, 0x1552, iwl9560_2ac_cfg_soc, iwl9560_killer_1550i_name),

	IWL_DEV_INFO(0x271C, 0x0214, iwl9260_2ac_cfg, iwl9260_1_name),

/* AX200 */
	IWL_DEV_INFO(0x2723, 0x1653, iwl_ax200_cfg_cc, iwl_ax200_killer_1650w_name),
	IWL_DEV_INFO(0x2723, 0x1654, iwl_ax200_cfg_cc, iwl_ax200_killer_1650x_name),
	IWL_DEV_INFO(0x2723, IWL_CFG_ANY, iwl_ax200_cfg_cc, iwl_ax200_name),

	/* QnJ with Hr */
	IWL_DEV_INFO(0x2720, IWL_CFG_ANY, iwl_qnj_b0_hr_b0_cfg, iwl_ax201_name),

	/* SnJ with HR*/
	IWL_DEV_INFO(0x2726, 0x0244, iwlax201_cfg_snj_hr_b0, iwl_ax101_name),
	IWL_DEV_INFO(0x2726, 0x1651, iwlax201_cfg_snj_hr_b0, iwl_ax201_killer_1650s_name),
	IWL_DEV_INFO(0x2726, 0x1652, iwlax201_cfg_snj_hr_b0, iwl_ax201_killer_1650i_name),
	IWL_DEV_INFO(0x2726, 0x4244, iwlax201_cfg_snj_hr_b0, iwl_ax101_name),

	/* Qu with Hr */
	IWL_DEV_INFO(0x43F0, 0x0070, iwl_ax201_cfg_qu_hr, NULL),
	IWL_DEV_INFO(0x43F0, 0x0074, iwl_ax201_cfg_qu_hr, NULL),
	IWL_DEV_INFO(0x43F0, 0x0078, iwl_ax201_cfg_qu_hr, NULL),
	IWL_DEV_INFO(0x43F0, 0x007C, iwl_ax201_cfg_qu_hr, NULL),
	IWL_DEV_INFO(0x43F0, 0x2074, iwl_ax201_cfg_qu_hr, NULL),
	IWL_DEV_INFO(0x43F0, 0x4070, iwl_ax201_cfg_qu_hr, NULL),
	IWL_DEV_INFO(0xA0F0, 0x0070, iwl_ax201_cfg_qu_hr, NULL),
	IWL_DEV_INFO(0xA0F0, 0x0074, iwl_ax201_cfg_qu_hr, NULL),
	IWL_DEV_INFO(0xA0F0, 0x0078, iwl_ax201_cfg_qu_hr, NULL),
	IWL_DEV_INFO(0xA0F0, 0x007C, iwl_ax201_cfg_qu_hr, NULL),
	IWL_DEV_INFO(0xA0F0, 0x0A10, iwl_ax201_cfg_qu_hr, NULL),
	IWL_DEV_INFO(0xA0F0, 0x1651, killer1650s_2ax_cfg_qu_b0_hr_b0, NULL),
	IWL_DEV_INFO(0xA0F0, 0x1652, killer1650i_2ax_cfg_qu_b0_hr_b0, NULL),
	IWL_DEV_INFO(0xA0F0, 0x2074, iwl_ax201_cfg_qu_hr, NULL),
	IWL_DEV_INFO(0xA0F0, 0x4070, iwl_ax201_cfg_qu_hr, NULL),
	IWL_DEV_INFO(0x02F0, 0x0070, iwl_ax201_cfg_quz_hr, NULL),
	IWL_DEV_INFO(0x02F0, 0x0074, iwl_ax201_cfg_quz_hr, NULL),
	IWL_DEV_INFO(0x02F0, 0x6074, iwl_ax201_cfg_quz_hr, NULL),
	IWL_DEV_INFO(0x02F0, 0x0078, iwl_ax201_cfg_quz_hr, NULL),
	IWL_DEV_INFO(0x02F0, 0x007C, iwl_ax201_cfg_quz_hr, NULL),
	IWL_DEV_INFO(0x02F0, 0x0310, iwl_ax201_cfg_quz_hr, NULL),
	IWL_DEV_INFO(0x02F0, 0x1651, iwl_ax1650s_cfg_quz_hr, NULL),
	IWL_DEV_INFO(0x02F0, 0x1652, iwl_ax1650i_cfg_quz_hr, NULL),
	IWL_DEV_INFO(0x02F0, 0x2074, iwl_ax201_cfg_quz_hr, NULL),
	IWL_DEV_INFO(0x02F0, 0x4070, iwl_ax201_cfg_quz_hr, NULL),
	IWL_DEV_INFO(0x06F0, 0x0070, iwl_ax201_cfg_quz_hr, NULL),
	IWL_DEV_INFO(0x06F0, 0x0074, iwl_ax201_cfg_quz_hr, NULL),
	IWL_DEV_INFO(0x06F0, 0x0078, iwl_ax201_cfg_quz_hr, NULL),
	IWL_DEV_INFO(0x06F0, 0x007C, iwl_ax201_cfg_quz_hr, NULL),
	IWL_DEV_INFO(0x06F0, 0x0310, iwl_ax201_cfg_quz_hr, NULL),
	IWL_DEV_INFO(0x06F0, 0x1651, iwl_ax1650s_cfg_quz_hr, NULL),
	IWL_DEV_INFO(0x06F0, 0x1652, iwl_ax1650i_cfg_quz_hr, NULL),
	IWL_DEV_INFO(0x06F0, 0x2074, iwl_ax201_cfg_quz_hr, NULL),
	IWL_DEV_INFO(0x06F0, 0x4070, iwl_ax201_cfg_quz_hr, NULL),
	IWL_DEV_INFO(0x34F0, 0x0070, iwl_ax201_cfg_qu_hr, NULL),
	IWL_DEV_INFO(0x34F0, 0x0074, iwl_ax201_cfg_qu_hr, NULL),
	IWL_DEV_INFO(0x34F0, 0x0078, iwl_ax201_cfg_qu_hr, NULL),
	IWL_DEV_INFO(0x34F0, 0x007C, iwl_ax201_cfg_qu_hr, NULL),
	IWL_DEV_INFO(0x34F0, 0x0310, iwl_ax201_cfg_qu_hr, NULL),
	IWL_DEV_INFO(0x34F0, 0x1651, killer1650s_2ax_cfg_qu_b0_hr_b0, NULL),
	IWL_DEV_INFO(0x34F0, 0x1652, killer1650i_2ax_cfg_qu_b0_hr_b0, NULL),
	IWL_DEV_INFO(0x34F0, 0x2074, iwl_ax201_cfg_qu_hr, NULL),
	IWL_DEV_INFO(0x34F0, 0x4070, iwl_ax201_cfg_qu_hr, NULL),

	IWL_DEV_INFO(0x3DF0, 0x0070, iwl_ax201_cfg_qu_hr, NULL),
	IWL_DEV_INFO(0x3DF0, 0x0074, iwl_ax201_cfg_qu_hr, NULL),
	IWL_DEV_INFO(0x3DF0, 0x0078, iwl_ax201_cfg_qu_hr, NULL),
	IWL_DEV_INFO(0x3DF0, 0x007C, iwl_ax201_cfg_qu_hr, NULL),
	IWL_DEV_INFO(0x3DF0, 0x0310, iwl_ax201_cfg_qu_hr, NULL),
	IWL_DEV_INFO(0x3DF0, 0x1651, killer1650s_2ax_cfg_qu_b0_hr_b0, NULL),
	IWL_DEV_INFO(0x3DF0, 0x1652, killer1650i_2ax_cfg_qu_b0_hr_b0, NULL),
	IWL_DEV_INFO(0x3DF0, 0x2074, iwl_ax201_cfg_qu_hr, NULL),
	IWL_DEV_INFO(0x3DF0, 0x4070, iwl_ax201_cfg_qu_hr, NULL),

	IWL_DEV_INFO(0x4DF0, 0x0070, iwl_ax201_cfg_qu_hr, NULL),
	IWL_DEV_INFO(0x4DF0, 0x0074, iwl_ax201_cfg_qu_hr, NULL),
	IWL_DEV_INFO(0x4DF0, 0x0078, iwl_ax201_cfg_qu_hr, NULL),
	IWL_DEV_INFO(0x4DF0, 0x007C, iwl_ax201_cfg_qu_hr, NULL),
	IWL_DEV_INFO(0x4DF0, 0x0310, iwl_ax201_cfg_qu_hr, NULL),
	IWL_DEV_INFO(0x4DF0, 0x1651, killer1650s_2ax_cfg_qu_b0_hr_b0, NULL),
	IWL_DEV_INFO(0x4DF0, 0x1652, killer1650i_2ax_cfg_qu_b0_hr_b0, NULL),
	IWL_DEV_INFO(0x4DF0, 0x2074, iwl_ax201_cfg_qu_hr, NULL),
	IWL_DEV_INFO(0x4DF0, 0x4070, iwl_ax201_cfg_qu_hr, NULL),

	_IWL_DEV_INFO(IWL_CFG_ANY, IWL_CFG_ANY,
		      IWL_CFG_MAC_TYPE_PU, IWL_CFG_ANY,
		      IWL_CFG_RF_TYPE_JF1, IWL_CFG_RF_ID_JF1,
		      IWL_CFG_160, IWL_CFG_CORES_BT,
		      iwl9560_2ac_cfg_soc, iwl9461_160_name),
	_IWL_DEV_INFO(IWL_CFG_ANY, IWL_CFG_ANY,
		      IWL_CFG_MAC_TYPE_PU, IWL_CFG_ANY,
		      IWL_CFG_RF_TYPE_JF1, IWL_CFG_RF_ID_JF1,
		      IWL_CFG_NO_160, IWL_CFG_CORES_BT,
		      iwl9560_2ac_cfg_soc, iwl9461_name),
	_IWL_DEV_INFO(IWL_CFG_ANY, IWL_CFG_ANY,
		      IWL_CFG_MAC_TYPE_PU, IWL_CFG_ANY,
		      IWL_CFG_RF_TYPE_JF1, IWL_CFG_RF_ID_JF1_DIV,
		      IWL_CFG_160, IWL_CFG_CORES_BT,
		      iwl9560_2ac_cfg_soc, iwl9462_160_name),
	_IWL_DEV_INFO(IWL_CFG_ANY, IWL_CFG_ANY,
		      IWL_CFG_MAC_TYPE_PU, IWL_CFG_ANY,
		      IWL_CFG_RF_TYPE_JF1, IWL_CFG_RF_ID_JF1_DIV,
		      IWL_CFG_NO_160, IWL_CFG_CORES_BT,
		      iwl9560_2ac_cfg_soc, iwl9462_name),

	_IWL_DEV_INFO(IWL_CFG_ANY, IWL_CFG_ANY,
		      IWL_CFG_MAC_TYPE_PU, IWL_CFG_ANY,
		      IWL_CFG_RF_TYPE_JF2, IWL_CFG_RF_ID_JF,
		      IWL_CFG_160, IWL_CFG_CORES_BT,
		      iwl9560_2ac_cfg_soc, iwl9560_160_name),
	_IWL_DEV_INFO(IWL_CFG_ANY, IWL_CFG_ANY,
		      IWL_CFG_MAC_TYPE_PU, IWL_CFG_ANY,
		      IWL_CFG_RF_TYPE_JF2, IWL_CFG_RF_ID_JF,
		      IWL_CFG_NO_160, IWL_CFG_CORES_BT,
		      iwl9560_2ac_cfg_soc, iwl9560_name),

	_IWL_DEV_INFO(0x2526, IWL_CFG_ANY,
		      IWL_CFG_MAC_TYPE_PNJ, IWL_CFG_ANY,
		      IWL_CFG_RF_TYPE_JF1, IWL_CFG_RF_ID_JF1,
		      IWL_CFG_160, IWL_CFG_CORES_BT,
		      iwl9260_2ac_cfg, iwl9461_160_name),
	_IWL_DEV_INFO(0x2526, IWL_CFG_ANY,
		      IWL_CFG_MAC_TYPE_PNJ, IWL_CFG_ANY,
		      IWL_CFG_RF_TYPE_JF1, IWL_CFG_RF_ID_JF1,
		      IWL_CFG_NO_160, IWL_CFG_CORES_BT,
		      iwl9260_2ac_cfg, iwl9461_name),
	_IWL_DEV_INFO(0x2526, IWL_CFG_ANY,
		      IWL_CFG_MAC_TYPE_PNJ, IWL_CFG_ANY,
		      IWL_CFG_RF_TYPE_JF1, IWL_CFG_RF_ID_JF1_DIV,
		      IWL_CFG_160, IWL_CFG_CORES_BT,
		      iwl9260_2ac_cfg, iwl9462_160_name),
	_IWL_DEV_INFO(0x2526, IWL_CFG_ANY,
		      IWL_CFG_MAC_TYPE_PNJ, IWL_CFG_ANY,
		      IWL_CFG_RF_TYPE_JF1, IWL_CFG_RF_ID_JF1_DIV,
		      IWL_CFG_NO_160, IWL_CFG_CORES_BT,
		      iwl9260_2ac_cfg, iwl9462_name),

	_IWL_DEV_INFO(0x2526, IWL_CFG_ANY,
		      IWL_CFG_MAC_TYPE_PNJ, IWL_CFG_ANY,
		      IWL_CFG_RF_TYPE_JF2, IWL_CFG_RF_ID_JF,
		      IWL_CFG_160, IWL_CFG_CORES_BT,
		      iwl9260_2ac_cfg, iwl9560_160_name),
	_IWL_DEV_INFO(0x2526, IWL_CFG_ANY,
		      IWL_CFG_MAC_TYPE_PNJ, IWL_CFG_ANY,
		      IWL_CFG_RF_TYPE_JF2, IWL_CFG_RF_ID_JF,
		      IWL_CFG_NO_160, IWL_CFG_CORES_BT,
		      iwl9260_2ac_cfg, iwl9560_name),

	_IWL_DEV_INFO(0x2526, IWL_CFG_ANY,
		      IWL_CFG_MAC_TYPE_TH, IWL_CFG_ANY,
		      IWL_CFG_RF_TYPE_TH, IWL_CFG_ANY,
		      IWL_CFG_160, IWL_CFG_CORES_BT_GNSS,
		      iwl9260_2ac_cfg, iwl9270_160_name),
	_IWL_DEV_INFO(0x2526, IWL_CFG_ANY,
		      IWL_CFG_MAC_TYPE_TH, IWL_CFG_ANY,
		      IWL_CFG_RF_TYPE_TH, IWL_CFG_ANY,
		      IWL_CFG_NO_160, IWL_CFG_CORES_BT_GNSS,
		      iwl9260_2ac_cfg, iwl9270_name),

	_IWL_DEV_INFO(0x271B, IWL_CFG_ANY,
		      IWL_CFG_MAC_TYPE_TH, IWL_CFG_ANY,
		      IWL_CFG_RF_TYPE_TH1, IWL_CFG_ANY,
		      IWL_CFG_160, IWL_CFG_CORES_BT,
		      iwl9260_2ac_cfg, iwl9162_160_name),
	_IWL_DEV_INFO(0x271B, IWL_CFG_ANY,
		      IWL_CFG_MAC_TYPE_TH, IWL_CFG_ANY,
		      IWL_CFG_RF_TYPE_TH1, IWL_CFG_ANY,
		      IWL_CFG_NO_160, IWL_CFG_CORES_BT,
		      iwl9260_2ac_cfg, iwl9162_name),

	_IWL_DEV_INFO(0x2526, IWL_CFG_ANY,
		      IWL_CFG_MAC_TYPE_TH, IWL_CFG_ANY,
		      IWL_CFG_RF_TYPE_TH, IWL_CFG_ANY,
		      IWL_CFG_160, IWL_CFG_CORES_BT,
		      iwl9260_2ac_cfg, iwl9260_160_name),
	_IWL_DEV_INFO(0x2526, IWL_CFG_ANY,
		      IWL_CFG_MAC_TYPE_TH, IWL_CFG_ANY,
		      IWL_CFG_RF_TYPE_TH, IWL_CFG_ANY,
		      IWL_CFG_NO_160, IWL_CFG_CORES_BT,
		      iwl9260_2ac_cfg, iwl9260_name),

/* Qu with Jf */
	/* Qu B step */
	_IWL_DEV_INFO(IWL_CFG_ANY, IWL_CFG_ANY,
		      IWL_CFG_MAC_TYPE_QU, SILICON_B_STEP,
		      IWL_CFG_RF_TYPE_JF1, IWL_CFG_RF_ID_JF1,
		      IWL_CFG_160, IWL_CFG_CORES_BT,
		      iwl9560_qu_b0_jf_b0_cfg, iwl9461_160_name),
	_IWL_DEV_INFO(IWL_CFG_ANY, IWL_CFG_ANY,
		      IWL_CFG_MAC_TYPE_QU, SILICON_B_STEP,
		      IWL_CFG_RF_TYPE_JF1, IWL_CFG_RF_ID_JF1,
		      IWL_CFG_NO_160, IWL_CFG_CORES_BT,
		      iwl9560_qu_b0_jf_b0_cfg, iwl9461_name),
	_IWL_DEV_INFO(IWL_CFG_ANY, IWL_CFG_ANY,
		      IWL_CFG_MAC_TYPE_QU, SILICON_B_STEP,
		      IWL_CFG_RF_TYPE_JF1, IWL_CFG_RF_ID_JF1_DIV,
		      IWL_CFG_160, IWL_CFG_CORES_BT,
		      iwl9560_qu_b0_jf_b0_cfg, iwl9462_160_name),
	_IWL_DEV_INFO(IWL_CFG_ANY, IWL_CFG_ANY,
		      IWL_CFG_MAC_TYPE_QU, SILICON_B_STEP,
		      IWL_CFG_RF_TYPE_JF1, IWL_CFG_RF_ID_JF1_DIV,
		      IWL_CFG_NO_160, IWL_CFG_CORES_BT,
		      iwl9560_qu_b0_jf_b0_cfg, iwl9462_name),

	_IWL_DEV_INFO(IWL_CFG_ANY, IWL_CFG_ANY,
		      IWL_CFG_MAC_TYPE_QU, SILICON_B_STEP,
		      IWL_CFG_RF_TYPE_JF2, IWL_CFG_RF_ID_JF,
		      IWL_CFG_160, IWL_CFG_CORES_BT,
		      iwl9560_qu_b0_jf_b0_cfg, iwl9560_160_name),
	_IWL_DEV_INFO(IWL_CFG_ANY, IWL_CFG_ANY,
		      IWL_CFG_MAC_TYPE_QU, SILICON_B_STEP,
		      IWL_CFG_RF_TYPE_JF2, IWL_CFG_RF_ID_JF,
		      IWL_CFG_NO_160, IWL_CFG_CORES_BT,
		      iwl9560_qu_b0_jf_b0_cfg, iwl9560_name),

	_IWL_DEV_INFO(IWL_CFG_ANY, 0x1551,
		      IWL_CFG_MAC_TYPE_QU, SILICON_B_STEP,
		      IWL_CFG_RF_TYPE_JF2, IWL_CFG_RF_ID_JF,
		      IWL_CFG_NO_160, IWL_CFG_CORES_BT,
		      iwl9560_qu_b0_jf_b0_cfg, iwl9560_killer_1550s_name),
	_IWL_DEV_INFO(IWL_CFG_ANY, 0x1552,
		      IWL_CFG_MAC_TYPE_QU, SILICON_B_STEP,
		      IWL_CFG_RF_TYPE_JF2, IWL_CFG_RF_ID_JF,
		      IWL_CFG_NO_160, IWL_CFG_CORES_BT,
		      iwl9560_qu_b0_jf_b0_cfg, iwl9560_killer_1550i_name),

	/* Qu C step */
	_IWL_DEV_INFO(IWL_CFG_ANY, IWL_CFG_ANY,
		      IWL_CFG_MAC_TYPE_QU, SILICON_C_STEP,
		      IWL_CFG_RF_TYPE_JF1, IWL_CFG_RF_ID_JF1,
		      IWL_CFG_160, IWL_CFG_CORES_BT,
		      iwl9560_qu_c0_jf_b0_cfg, iwl9461_160_name),
	_IWL_DEV_INFO(IWL_CFG_ANY, IWL_CFG_ANY,
		      IWL_CFG_MAC_TYPE_QU, SILICON_C_STEP,
		      IWL_CFG_RF_TYPE_JF1, IWL_CFG_RF_ID_JF1,
		      IWL_CFG_NO_160, IWL_CFG_CORES_BT,
		      iwl9560_qu_c0_jf_b0_cfg, iwl9461_name),
	_IWL_DEV_INFO(IWL_CFG_ANY, IWL_CFG_ANY,
		      IWL_CFG_MAC_TYPE_QU, SILICON_C_STEP,
		      IWL_CFG_RF_TYPE_JF1, IWL_CFG_RF_ID_JF1_DIV,
		      IWL_CFG_160, IWL_CFG_CORES_BT,
		      iwl9560_qu_c0_jf_b0_cfg, iwl9462_160_name),
	_IWL_DEV_INFO(IWL_CFG_ANY, IWL_CFG_ANY,
		      IWL_CFG_MAC_TYPE_QU, SILICON_C_STEP,
		      IWL_CFG_RF_TYPE_JF1, IWL_CFG_RF_ID_JF1_DIV,
		      IWL_CFG_NO_160, IWL_CFG_CORES_BT,
		      iwl9560_qu_c0_jf_b0_cfg, iwl9462_name),

	_IWL_DEV_INFO(IWL_CFG_ANY, IWL_CFG_ANY,
		      IWL_CFG_MAC_TYPE_QU, SILICON_C_STEP,
		      IWL_CFG_RF_TYPE_JF2, IWL_CFG_RF_ID_JF,
		      IWL_CFG_160, IWL_CFG_CORES_BT,
		      iwl9560_qu_c0_jf_b0_cfg, iwl9560_160_name),
	_IWL_DEV_INFO(IWL_CFG_ANY, IWL_CFG_ANY,
		      IWL_CFG_MAC_TYPE_QU, SILICON_C_STEP,
		      IWL_CFG_RF_TYPE_JF2, IWL_CFG_RF_ID_JF,
		      IWL_CFG_NO_160, IWL_CFG_CORES_BT,
		      iwl9560_qu_c0_jf_b0_cfg, iwl9560_name),

	_IWL_DEV_INFO(IWL_CFG_ANY, 0x1551,
		      IWL_CFG_MAC_TYPE_QU, SILICON_C_STEP,
		      IWL_CFG_RF_TYPE_JF2, IWL_CFG_RF_ID_JF,
		      IWL_CFG_160, IWL_CFG_CORES_BT,
		      iwl9560_qu_c0_jf_b0_cfg, iwl9560_killer_1550s_name),
	_IWL_DEV_INFO(IWL_CFG_ANY, 0x1552,
		      IWL_CFG_MAC_TYPE_QU, SILICON_C_STEP,
		      IWL_CFG_RF_TYPE_JF2, IWL_CFG_RF_ID_JF,
		      IWL_CFG_NO_160, IWL_CFG_CORES_BT,
		      iwl9560_qu_c0_jf_b0_cfg, iwl9560_killer_1550i_name),

	/* QuZ */
	_IWL_DEV_INFO(IWL_CFG_ANY, IWL_CFG_ANY,
		      IWL_CFG_MAC_TYPE_QUZ, IWL_CFG_ANY,
		      IWL_CFG_RF_TYPE_JF1, IWL_CFG_RF_ID_JF1,
		      IWL_CFG_160, IWL_CFG_CORES_BT,
		      iwl9560_quz_a0_jf_b0_cfg, iwl9461_160_name),
	_IWL_DEV_INFO(IWL_CFG_ANY, IWL_CFG_ANY,
		      IWL_CFG_MAC_TYPE_QUZ, IWL_CFG_ANY,
		      IWL_CFG_RF_TYPE_JF1, IWL_CFG_RF_ID_JF1,
		      IWL_CFG_NO_160, IWL_CFG_CORES_BT,
		      iwl9560_quz_a0_jf_b0_cfg, iwl9461_name),
	_IWL_DEV_INFO(IWL_CFG_ANY, IWL_CFG_ANY,
		      IWL_CFG_MAC_TYPE_QUZ, IWL_CFG_ANY,
		      IWL_CFG_RF_TYPE_JF1, IWL_CFG_RF_ID_JF1_DIV,
		      IWL_CFG_160, IWL_CFG_CORES_BT,
		      iwl9560_quz_a0_jf_b0_cfg, iwl9462_160_name),
	_IWL_DEV_INFO(IWL_CFG_ANY, IWL_CFG_ANY,
		      IWL_CFG_MAC_TYPE_QUZ, IWL_CFG_ANY,
		      IWL_CFG_RF_TYPE_JF1, IWL_CFG_RF_ID_JF1_DIV,
		      IWL_CFG_NO_160, IWL_CFG_CORES_BT,
		      iwl9560_quz_a0_jf_b0_cfg, iwl9462_name),

	_IWL_DEV_INFO(IWL_CFG_ANY, IWL_CFG_ANY,
		      IWL_CFG_MAC_TYPE_QUZ, IWL_CFG_ANY,
		      IWL_CFG_RF_TYPE_JF2, IWL_CFG_RF_ID_JF,
		      IWL_CFG_160, IWL_CFG_CORES_BT,
		      iwl9560_quz_a0_jf_b0_cfg, iwl9560_160_name),
	_IWL_DEV_INFO(IWL_CFG_ANY, IWL_CFG_ANY,
		      IWL_CFG_MAC_TYPE_QUZ, IWL_CFG_ANY,
		      IWL_CFG_RF_TYPE_JF2, IWL_CFG_RF_ID_JF,
		      IWL_CFG_NO_160, IWL_CFG_CORES_BT,
		      iwl9560_quz_a0_jf_b0_cfg, iwl9560_name),

	_IWL_DEV_INFO(IWL_CFG_ANY, 0x1551,
		      IWL_CFG_MAC_TYPE_QUZ, IWL_CFG_ANY,
		      IWL_CFG_RF_TYPE_JF2, IWL_CFG_RF_ID_JF,
		      IWL_CFG_160, IWL_CFG_CORES_BT,
		      iwl9560_quz_a0_jf_b0_cfg, iwl9560_killer_1550s_name),
	_IWL_DEV_INFO(IWL_CFG_ANY, 0x1552,
		      IWL_CFG_MAC_TYPE_QUZ, IWL_CFG_ANY,
		      IWL_CFG_RF_TYPE_JF2, IWL_CFG_RF_ID_JF,
		      IWL_CFG_NO_160, IWL_CFG_CORES_BT,
		      iwl9560_quz_a0_jf_b0_cfg, iwl9560_killer_1550i_name),

	/* QnJ */
	_IWL_DEV_INFO(IWL_CFG_ANY, IWL_CFG_ANY,
		      IWL_CFG_MAC_TYPE_QNJ, IWL_CFG_ANY,
		      IWL_CFG_RF_TYPE_JF1, IWL_CFG_RF_ID_JF1,
		      IWL_CFG_160, IWL_CFG_CORES_BT,
		      iwl9560_qnj_b0_jf_b0_cfg, iwl9461_160_name),
	_IWL_DEV_INFO(IWL_CFG_ANY, IWL_CFG_ANY,
		      IWL_CFG_MAC_TYPE_QNJ, IWL_CFG_ANY,
		      IWL_CFG_RF_TYPE_JF1, IWL_CFG_RF_ID_JF1,
		      IWL_CFG_NO_160, IWL_CFG_CORES_BT,
		      iwl9560_qnj_b0_jf_b0_cfg, iwl9461_name),
	_IWL_DEV_INFO(IWL_CFG_ANY, IWL_CFG_ANY,
		      IWL_CFG_MAC_TYPE_QNJ, IWL_CFG_ANY,
		      IWL_CFG_RF_TYPE_JF1, IWL_CFG_RF_ID_JF1_DIV,
		      IWL_CFG_160, IWL_CFG_CORES_BT,
		      iwl9560_qnj_b0_jf_b0_cfg, iwl9462_160_name),
	_IWL_DEV_INFO(IWL_CFG_ANY, IWL_CFG_ANY,
		      IWL_CFG_MAC_TYPE_QNJ, IWL_CFG_ANY,
		      IWL_CFG_RF_TYPE_JF1, IWL_CFG_RF_ID_JF1_DIV,
		      IWL_CFG_NO_160, IWL_CFG_CORES_BT,
		      iwl9560_qnj_b0_jf_b0_cfg, iwl9462_name),

	_IWL_DEV_INFO(IWL_CFG_ANY, IWL_CFG_ANY,
		      IWL_CFG_MAC_TYPE_QNJ, IWL_CFG_ANY,
		      IWL_CFG_RF_TYPE_JF2, IWL_CFG_RF_ID_JF,
		      IWL_CFG_160, IWL_CFG_CORES_BT,
		      iwl9560_qnj_b0_jf_b0_cfg, iwl9560_160_name),
	_IWL_DEV_INFO(IWL_CFG_ANY, IWL_CFG_ANY,
		      IWL_CFG_MAC_TYPE_QNJ, IWL_CFG_ANY,
		      IWL_CFG_RF_TYPE_JF2, IWL_CFG_RF_ID_JF,
		      IWL_CFG_NO_160, IWL_CFG_CORES_BT,
		      iwl9560_qnj_b0_jf_b0_cfg, iwl9560_name),

	_IWL_DEV_INFO(IWL_CFG_ANY, 0x1551,
		      IWL_CFG_MAC_TYPE_QNJ, IWL_CFG_ANY,
		      IWL_CFG_RF_TYPE_JF2, IWL_CFG_RF_ID_JF,
		      IWL_CFG_160, IWL_CFG_CORES_BT,
		      iwl9560_qnj_b0_jf_b0_cfg, iwl9560_killer_1550s_name),
	_IWL_DEV_INFO(IWL_CFG_ANY, 0x1552,
		      IWL_CFG_MAC_TYPE_QNJ, IWL_CFG_ANY,
		      IWL_CFG_RF_TYPE_JF2, IWL_CFG_RF_ID_JF,
		      IWL_CFG_NO_160, IWL_CFG_CORES_BT,
		      iwl9560_qnj_b0_jf_b0_cfg, iwl9560_killer_1550i_name),

/* Qu with Hr */
	/* Qu B step */
	_IWL_DEV_INFO(IWL_CFG_ANY, IWL_CFG_ANY,
		      IWL_CFG_MAC_TYPE_QU, SILICON_B_STEP,
		      IWL_CFG_RF_TYPE_HR1, IWL_CFG_ANY,
		      IWL_CFG_ANY, IWL_CFG_ANY,
		      iwl_qu_b0_hr1_b0, iwl_ax101_name),
<<<<<<< HEAD
=======
	_IWL_DEV_INFO(IWL_CFG_ANY, IWL_CFG_ANY,
		      IWL_CFG_MAC_TYPE_QU, SILICON_C_STEP,
		      IWL_CFG_RF_TYPE_HR2, IWL_CFG_ANY,
		      IWL_CFG_ANY, IWL_CFG_ANY,
		      iwl_qu_b0_hr_b0, iwl_ax203_name),
>>>>>>> 4e026225

	/* Qu C step */
	_IWL_DEV_INFO(IWL_CFG_ANY, IWL_CFG_ANY,
		      IWL_CFG_MAC_TYPE_QU, SILICON_C_STEP,
		      IWL_CFG_RF_TYPE_HR1, IWL_CFG_ANY,
		      IWL_CFG_ANY, IWL_CFG_ANY,
		      iwl_qu_c0_hr1_b0, iwl_ax101_name),
<<<<<<< HEAD
=======
	_IWL_DEV_INFO(IWL_CFG_ANY, IWL_CFG_ANY,
		      IWL_CFG_MAC_TYPE_QU, SILICON_C_STEP,
		      IWL_CFG_RF_TYPE_HR2, IWL_CFG_ANY,
		      IWL_CFG_ANY, IWL_CFG_ANY,
		      iwl_qu_c0_hr_b0, iwl_ax203_name),
>>>>>>> 4e026225

	/* QuZ */
	_IWL_DEV_INFO(IWL_CFG_ANY, IWL_CFG_ANY,
		      IWL_CFG_MAC_TYPE_QUZ, IWL_CFG_ANY,
		      IWL_CFG_RF_TYPE_HR1, IWL_CFG_ANY,
		      IWL_CFG_ANY, IWL_CFG_ANY,
		      iwl_quz_a0_hr1_b0, iwl_ax101_name),

/* Ma */
	_IWL_DEV_INFO(IWL_CFG_ANY, IWL_CFG_ANY,
		      IWL_CFG_MAC_TYPE_MA, IWL_CFG_ANY,
		      IWL_CFG_RF_TYPE_GF, IWL_CFG_ANY,
		      IWL_CFG_ANY, IWL_CFG_ANY,
		      iwl_cfg_ma_a0_gf_a0, iwl_ax211_name),
	_IWL_DEV_INFO(IWL_CFG_ANY, IWL_CFG_ANY,
		      IWL_CFG_MAC_TYPE_MA, IWL_CFG_ANY,
		      IWL_CFG_RF_TYPE_MR, IWL_CFG_ANY,
		      IWL_CFG_ANY, IWL_CFG_ANY,
		      iwl_cfg_ma_a0_mr_a0, iwl_ma_name),

#endif /* CONFIG_IWLMVM */
};

/* PCI registers */
#define PCI_CFG_RETRY_TIMEOUT	0x041

static int iwl_pci_probe(struct pci_dev *pdev, const struct pci_device_id *ent)
{
	const struct iwl_cfg_trans_params *trans =
		(struct iwl_cfg_trans_params *)(ent->driver_data);
	const struct iwl_cfg *cfg_7265d __maybe_unused = NULL;
	struct iwl_trans *iwl_trans;
	struct iwl_trans_pcie *trans_pcie;
	unsigned long flags;
	int i, ret;
	/*
	 * This is needed for backwards compatibility with the old
	 * tables, so we don't need to change all the config structs
	 * at the same time.  The cfg is used to compare with the old
	 * full cfg structs.
	 */
	const struct iwl_cfg *cfg = (struct iwl_cfg *)(ent->driver_data);

	/* make sure trans is the first element in iwl_cfg */
	BUILD_BUG_ON(offsetof(struct iwl_cfg, trans));

	iwl_trans = iwl_trans_pcie_alloc(pdev, ent, trans);
	if (IS_ERR(iwl_trans))
		return PTR_ERR(iwl_trans);

	trans_pcie = IWL_TRANS_GET_PCIE_TRANS(iwl_trans);

	iwl_trans->hw_rf_id = iwl_read32(iwl_trans, CSR_HW_RF_ID);

	for (i = 0; i < ARRAY_SIZE(iwl_dev_info_table); i++) {
		const struct iwl_dev_info *dev_info = &iwl_dev_info_table[i];
		if ((dev_info->device == (u16)IWL_CFG_ANY ||
		     dev_info->device == pdev->device) &&
		    (dev_info->subdevice == (u16)IWL_CFG_ANY ||
		     dev_info->subdevice == pdev->subsystem_device) &&
		    (dev_info->mac_type == (u16)IWL_CFG_ANY ||
		     dev_info->mac_type ==
		     CSR_HW_REV_TYPE(iwl_trans->hw_rev)) &&
		    (dev_info->mac_step == (u8)IWL_CFG_ANY ||
		     dev_info->mac_step ==
		     CSR_HW_REV_STEP(iwl_trans->hw_rev)) &&
		    (dev_info->rf_type == (u16)IWL_CFG_ANY ||
		     dev_info->rf_type ==
		     CSR_HW_RFID_TYPE(iwl_trans->hw_rf_id)) &&
		    (dev_info->rf_id == (u8)IWL_CFG_ANY ||
		     dev_info->rf_id ==
		     IWL_SUBDEVICE_RF_ID(pdev->subsystem_device)) &&
		    (dev_info->no_160 == (u8)IWL_CFG_ANY ||
		     dev_info->no_160 ==
		     IWL_SUBDEVICE_NO_160(pdev->subsystem_device)) &&
		    (dev_info->cores == (u8)IWL_CFG_ANY ||
		     dev_info->cores ==
		     IWL_SUBDEVICE_CORES(pdev->subsystem_device))) {
			iwl_trans->cfg = dev_info->cfg;
			iwl_trans->name = dev_info->name;
		}
	}

#if IS_ENABLED(CONFIG_IWLMVM)
	/*
	 * special-case 7265D, it has the same PCI IDs.
	 *
	 * Note that because we already pass the cfg to the transport above,
	 * all the parameters that the transport uses must, until that is
	 * changed, be identical to the ones in the 7265D configuration.
	 */
	if (cfg == &iwl7265_2ac_cfg)
		cfg_7265d = &iwl7265d_2ac_cfg;
	else if (cfg == &iwl7265_2n_cfg)
		cfg_7265d = &iwl7265d_2n_cfg;
	else if (cfg == &iwl7265_n_cfg)
		cfg_7265d = &iwl7265d_n_cfg;
	if (cfg_7265d &&
	    (iwl_trans->hw_rev & CSR_HW_REV_TYPE_MSK) == CSR_HW_REV_TYPE_7265D)
		iwl_trans->cfg = cfg_7265d;

	if (cfg == &iwlax210_2ax_cfg_so_hr_a0) {
		if (iwl_trans->hw_rev == CSR_HW_REV_TYPE_TY) {
			iwl_trans->cfg = &iwlax210_2ax_cfg_ty_gf_a0;
		} else if (CSR_HW_RF_ID_TYPE_CHIP_ID(iwl_trans->hw_rf_id) ==
			   CSR_HW_RF_ID_TYPE_CHIP_ID(CSR_HW_RF_ID_TYPE_JF)) {
			iwl_trans->cfg = &iwlax210_2ax_cfg_so_jf_a0;
		} else if (CSR_HW_RF_ID_TYPE_CHIP_ID(iwl_trans->hw_rf_id) ==
			   CSR_HW_RF_ID_TYPE_CHIP_ID(CSR_HW_RF_ID_TYPE_GF)) {
			iwl_trans->cfg = &iwlax211_2ax_cfg_so_gf_a0;
		} else if (CSR_HW_RF_ID_TYPE_CHIP_ID(iwl_trans->hw_rf_id) ==
			   CSR_HW_RF_ID_TYPE_CHIP_ID(CSR_HW_RF_ID_TYPE_GF4)) {
			iwl_trans->cfg = &iwlax411_2ax_cfg_so_gf4_a0;
		}
	}

	/*
	 * This is a hack to switch from Qu B0 to Qu C0.  We need to
	 * do this for all cfgs that use Qu B0, except for those using
	 * Jf, which have already been moved to the new table.  The
	 * rest must be removed once we convert Qu with Hr as well.
	 */
	if (iwl_trans->hw_rev == CSR_HW_REV_TYPE_QU_C0) {
		if (iwl_trans->cfg == &iwl_ax201_cfg_qu_hr)
			iwl_trans->cfg = &iwl_ax201_cfg_qu_c0_hr_b0;
		else if (iwl_trans->cfg == &killer1650s_2ax_cfg_qu_b0_hr_b0)
			iwl_trans->cfg = &killer1650s_2ax_cfg_qu_c0_hr_b0;
		else if (iwl_trans->cfg == &killer1650i_2ax_cfg_qu_b0_hr_b0)
			iwl_trans->cfg = &killer1650i_2ax_cfg_qu_c0_hr_b0;
	}

	/* same thing for QuZ... */
	if (iwl_trans->hw_rev == CSR_HW_REV_TYPE_QUZ) {
		if (iwl_trans->cfg == &iwl_ax201_cfg_qu_hr)
			iwl_trans->cfg = &iwl_ax201_cfg_quz_hr;
		else if (iwl_trans->cfg == &killer1650s_2ax_cfg_qu_b0_hr_b0)
			iwl_trans->cfg = &iwl_ax1650s_cfg_quz_hr;
		else if (iwl_trans->cfg == &killer1650i_2ax_cfg_qu_b0_hr_b0)
			iwl_trans->cfg = &iwl_ax1650i_cfg_quz_hr;
	}

#endif
	/*
	 * If we didn't set the cfg yet, assume the trans is actually
	 * a full cfg from the old tables.
	 */
	if (!iwl_trans->cfg)
		iwl_trans->cfg = cfg;

	/* if we don't have a name yet, copy name from the old cfg */
	if (!iwl_trans->name)
		iwl_trans->name = iwl_trans->cfg->name;

	if (iwl_trans->trans_cfg->mq_rx_supported) {
		if (WARN_ON(!iwl_trans->cfg->num_rbds)) {
			ret = -EINVAL;
			goto out_free_trans;
		}
		trans_pcie->num_rx_bufs = iwl_trans->cfg->num_rbds;
	} else {
		trans_pcie->num_rx_bufs = RX_QUEUE_SIZE;
	}

	if (iwl_trans->trans_cfg->device_family >= IWL_DEVICE_FAMILY_8000 &&
	    iwl_trans_grab_nic_access(iwl_trans, &flags)) {
		u32 hw_step;

		hw_step = iwl_read_umac_prph_no_grab(iwl_trans, WFPM_CTRL_REG);
		hw_step |= ENABLE_WFPM;
		iwl_write_umac_prph_no_grab(iwl_trans, WFPM_CTRL_REG, hw_step);
		hw_step = iwl_read_prph_no_grab(iwl_trans, CNVI_AUX_MISC_CHIP);
		hw_step = (hw_step >> HW_STEP_LOCATION_BITS) & 0xF;
		if (hw_step == 0x3)
			iwl_trans->hw_rev = (iwl_trans->hw_rev & 0xFFFFFFF3) |
				(SILICON_C_STEP << 2);
		iwl_trans_release_nic_access(iwl_trans, &flags);
	}

	pci_set_drvdata(pdev, iwl_trans);
	iwl_trans->drv = iwl_drv_start(iwl_trans);

	if (IS_ERR(iwl_trans->drv)) {
		ret = PTR_ERR(iwl_trans->drv);
		goto out_free_trans;
	}

	/* register transport layer debugfs here */
	iwl_trans_pcie_dbgfs_register(iwl_trans);

	return 0;

out_free_trans:
	iwl_trans_pcie_free(iwl_trans);
	return ret;
}

static void iwl_pci_remove(struct pci_dev *pdev)
{
	struct iwl_trans *trans = pci_get_drvdata(pdev);

	iwl_drv_stop(trans->drv);

	iwl_trans_pcie_free(trans);
}

#ifdef CONFIG_PM_SLEEP

static int iwl_pci_suspend(struct device *device)
{
	/* Before you put code here, think about WoWLAN. You cannot check here
	 * whether WoWLAN is enabled or not, and your code will run even if
	 * WoWLAN is enabled - don't kill the NIC, someone may need it in Sx.
	 */

	return 0;
}

static int iwl_pci_resume(struct device *device)
{
	struct pci_dev *pdev = to_pci_dev(device);
	struct iwl_trans *trans = pci_get_drvdata(pdev);
	struct iwl_trans_pcie *trans_pcie = IWL_TRANS_GET_PCIE_TRANS(trans);

	/* Before you put code here, think about WoWLAN. You cannot check here
	 * whether WoWLAN is enabled or not, and your code will run even if
	 * WoWLAN is enabled - the NIC may be alive.
	 */

	/*
	 * We disable the RETRY_TIMEOUT register (0x41) to keep
	 * PCI Tx retries from interfering with C3 CPU state.
	 */
	pci_write_config_byte(pdev, PCI_CFG_RETRY_TIMEOUT, 0x00);

	if (!trans->op_mode)
		return 0;

	/* In WOWLAN, let iwl_trans_pcie_d3_resume do the rest of the work */
	if (test_bit(STATUS_DEVICE_ENABLED, &trans->status))
		return 0;

	/* reconfigure the MSI-X mapping to get the correct IRQ for rfkill */
	iwl_pcie_conf_msix_hw(trans_pcie);

	/*
	 * Enable rfkill interrupt (in order to keep track of the rfkill
	 * status). Must be locked to avoid processing a possible rfkill
	 * interrupt while in iwl_pcie_check_hw_rf_kill().
	 */
	mutex_lock(&trans_pcie->mutex);
	iwl_enable_rfkill_int(trans);
	iwl_pcie_check_hw_rf_kill(trans);
	mutex_unlock(&trans_pcie->mutex);

	return 0;
}

static const struct dev_pm_ops iwl_dev_pm_ops = {
	SET_SYSTEM_SLEEP_PM_OPS(iwl_pci_suspend,
				iwl_pci_resume)
};

#define IWL_PM_OPS	(&iwl_dev_pm_ops)

#else /* CONFIG_PM_SLEEP */

#define IWL_PM_OPS	NULL

#endif /* CONFIG_PM_SLEEP */

static struct pci_driver iwl_pci_driver = {
	.name = DRV_NAME,
	.id_table = iwl_hw_card_ids,
	.probe = iwl_pci_probe,
	.remove = iwl_pci_remove,
	.driver.pm = IWL_PM_OPS,
};

int __must_check iwl_pci_register_driver(void)
{
	int ret;
	ret = pci_register_driver(&iwl_pci_driver);
	if (ret)
		pr_err("Unable to initialize PCI module\n");

	return ret;
}

void iwl_pci_unregister_driver(void)
{
	pci_unregister_driver(&iwl_pci_driver);
}<|MERGE_RESOLUTION|>--- conflicted
+++ resolved
@@ -966,14 +966,11 @@
 		      IWL_CFG_RF_TYPE_HR1, IWL_CFG_ANY,
 		      IWL_CFG_ANY, IWL_CFG_ANY,
 		      iwl_qu_b0_hr1_b0, iwl_ax101_name),
-<<<<<<< HEAD
-=======
 	_IWL_DEV_INFO(IWL_CFG_ANY, IWL_CFG_ANY,
 		      IWL_CFG_MAC_TYPE_QU, SILICON_C_STEP,
 		      IWL_CFG_RF_TYPE_HR2, IWL_CFG_ANY,
 		      IWL_CFG_ANY, IWL_CFG_ANY,
 		      iwl_qu_b0_hr_b0, iwl_ax203_name),
->>>>>>> 4e026225
 
 	/* Qu C step */
 	_IWL_DEV_INFO(IWL_CFG_ANY, IWL_CFG_ANY,
@@ -981,14 +978,11 @@
 		      IWL_CFG_RF_TYPE_HR1, IWL_CFG_ANY,
 		      IWL_CFG_ANY, IWL_CFG_ANY,
 		      iwl_qu_c0_hr1_b0, iwl_ax101_name),
-<<<<<<< HEAD
-=======
 	_IWL_DEV_INFO(IWL_CFG_ANY, IWL_CFG_ANY,
 		      IWL_CFG_MAC_TYPE_QU, SILICON_C_STEP,
 		      IWL_CFG_RF_TYPE_HR2, IWL_CFG_ANY,
 		      IWL_CFG_ANY, IWL_CFG_ANY,
 		      iwl_qu_c0_hr_b0, iwl_ax203_name),
->>>>>>> 4e026225
 
 	/* QuZ */
 	_IWL_DEV_INFO(IWL_CFG_ANY, IWL_CFG_ANY,
