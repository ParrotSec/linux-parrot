--- conflicted
+++ resolved
@@ -55,13 +55,14 @@
 #include "iwl-context-info.h"
 #include "iwl-context-info-gen3.h"
 #include "internal.h"
+#include "fw/dbg.h"
 
 /*
  * Start up NIC's basic functionality after it has been reset
  * (e.g. after platform boot, or shutdown via iwl_pcie_apm_stop())
  * NOTE:  This does not load uCode nor start the embedded processor
  */
-static int iwl_pcie_gen2_apm_init(struct iwl_trans *trans)
+int iwl_pcie_gen2_apm_init(struct iwl_trans *trans)
 {
 	int ret = 0;
 
@@ -91,26 +92,9 @@
 
 	iwl_pcie_apm_config(trans);
 
-	/*
-	 * Set "initialization complete" bit to move adapter from
-	 * D0U* --> D0A* (powered-up active) state.
-	 */
-	iwl_set_bit(trans, CSR_GP_CNTRL,
-		    BIT(trans->cfg->csr->flag_init_done));
-
-	/*
-	 * Wait for clock stabilization; once stabilized, access to
-	 * device-internal resources is supported, e.g. iwl_write_prph()
-	 * and accesses to uCode SRAM.
-	 */
-	ret = iwl_poll_bit(trans, CSR_GP_CNTRL,
-			   BIT(trans->cfg->csr->flag_mac_clock_ready),
-			   BIT(trans->cfg->csr->flag_mac_clock_ready),
-			   25000);
-	if (ret < 0) {
-		IWL_DEBUG_INFO(trans, "Failed to init the card\n");
+	ret = iwl_finish_nic_init(trans);
+	if (ret)
 		return ret;
-	}
 
 	set_bit(STATUS_DEVICE_ENABLED, &trans->status);
 
@@ -164,9 +148,7 @@
 	trans_pcie->is_down = true;
 
 	/* Stop dbgc before stopping device */
-	iwl_write_prph(trans, DBGC_IN_SAMPLE, 0);
-	udelay(100);
-	iwl_write_prph(trans, DBGC_OUT_CTRL, 0);
+	_iwl_fw_dbg_stop_recording(trans, NULL);
 
 	/* tell the device to stop sending interrupts */
 	iwl_disable_interrupts(trans);
@@ -189,7 +171,7 @@
 	}
 
 	iwl_pcie_ctxt_info_free_paging(trans);
-	if (trans->cfg->device_family == IWL_DEVICE_FAMILY_22560)
+	if (trans->cfg->device_family >= IWL_DEVICE_FAMILY_22560)
 		iwl_pcie_ctxt_info_gen3_free(trans);
 	else
 		iwl_pcie_ctxt_info_free(trans);
@@ -252,11 +234,8 @@
 static int iwl_pcie_gen2_nic_init(struct iwl_trans *trans)
 {
 	struct iwl_trans_pcie *trans_pcie = IWL_TRANS_GET_PCIE_TRANS(trans);
-<<<<<<< HEAD
-=======
 	int queue_size = max_t(u32, IWL_CMD_QUEUE_SIZE,
 			       trans->cfg->min_txq_size);
->>>>>>> 407d19ab
 
 	/* TODO: most of the logic can be removed in A0 - but not in Z0 */
 	spin_lock(&trans_pcie->irq_lock);
@@ -270,7 +249,7 @@
 		return -ENOMEM;
 
 	/* Allocate or reset and init all Tx and Command queues */
-	if (iwl_pcie_gen2_tx_init(trans))
+	if (iwl_pcie_gen2_tx_init(trans, trans_pcie->cmd_queue, queue_size))
 		return -ENOMEM;
 
 	/* enable shadow regs in HW */
@@ -364,7 +343,7 @@
 		goto out;
 	}
 
-	if (trans->cfg->device_family == IWL_DEVICE_FAMILY_22560)
+	if (trans->cfg->device_family >= IWL_DEVICE_FAMILY_22560)
 		ret = iwl_pcie_ctxt_info_gen3_init(trans, fw);
 	else
 		ret = iwl_pcie_ctxt_info_init(trans, fw);
