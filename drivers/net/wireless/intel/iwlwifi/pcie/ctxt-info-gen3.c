/******************************************************************************
 *
 * This file is provided under a dual BSD/GPLv2 license.  When using or
 * redistributing this file, you may do so under either license.
 *
 * GPL LICENSE SUMMARY
 *
 * Copyright(c) 2018 - 2020 Intel Corporation
 *
 * This program is free software; you can redistribute it and/or modify
 * it under the terms of version 2 of the GNU General Public License as
 * published by the Free Software Foundation.
 *
 * This program is distributed in the hope that it will be useful, but
 * WITHOUT ANY WARRANTY; without even the implied warranty of
 * MERCHANTABILITY or FITNESS FOR A PARTICULAR PURPOSE.  See the GNU
 * General Public License for more details.
 *
 * BSD LICENSE
 *
 * Copyright(c) 2018 - 2020 Intel Corporation
 * All rights reserved.
 *
 * Redistribution and use in source and binary forms, with or without
 * modification, are permitted provided that the following conditions
 * are met:
 *
 *  * Redistributions of source code must retain the above copyright
 *    notice, this list of conditions and the following disclaimer.
 *  * Redistributions in binary form must reproduce the above copyright
 *    notice, this list of conditions and the following disclaimer in
 *    the documentation and/or other materials provided with the
 *    distribution.
 *  * Neither the name Intel Corporation nor the names of its
 *    contributors may be used to endorse or promote products derived
 *    from this software without specific prior written permission.
 *
 * THIS SOFTWARE IS PROVIDED BY THE COPYRIGHT HOLDERS AND CONTRIBUTORS
 * "AS IS" AND ANY EXPRESS OR IMPLIED WARRANTIES, INCLUDING, BUT NOT
 * LIMITED TO, THE IMPLIED WARRANTIES OF MERCHANTABILITY AND FITNESS FOR
 * A PARTICULAR PURPOSE ARE DISCLAIMED. IN NO EVENT SHALL THE COPYRIGHT
 * OWNER OR CONTRIBUTORS BE LIABLE FOR ANY DIRECT, INDIRECT, INCIDENTAL,
 * SPECIAL, EXEMPLARY, OR CONSEQUENTIAL DAMAGES (INCLUDING, BUT NOT
 * LIMITED TO, PROCUREMENT OF SUBSTITUTE GOODS OR SERVICES; LOSS OF USE,
 * DATA, OR PROFITS; OR BUSINESS INTERRUPTION) HOWEVER CAUSED AND ON ANY
 * THEORY OF LIABILITY, WHETHER IN CONTRACT, STRICT LIABILITY, OR TORT
 * (INCLUDING NEGLIGENCE OR OTHERWISE) ARISING IN ANY WAY OUT OF THE USE
 * OF THIS SOFTWARE, EVEN IF ADVISED OF THE POSSIBILITY OF SUCH DAMAGE.
 *
 *****************************************************************************/

#include "iwl-trans.h"
#include "iwl-fh.h"
#include "iwl-context-info-gen3.h"
#include "internal.h"
#include "iwl-prph.h"

static void
iwl_pcie_ctxt_info_dbg_enable(struct iwl_trans *trans,
			      struct iwl_prph_scratch_hwm_cfg *dbg_cfg,
			      u32 *control_flags)
{
	enum iwl_fw_ini_allocation_id alloc_id = IWL_FW_INI_ALLOCATION_ID_DBGC1;
	struct iwl_fw_ini_allocation_tlv *fw_mon_cfg;
	u32 dbg_flags = 0;

	if (!iwl_trans_dbg_ini_valid(trans)) {
		struct iwl_dram_data *fw_mon = &trans->dbg.fw_mon;

		iwl_pcie_alloc_fw_monitor(trans, 0);

		if (fw_mon->size) {
			dbg_flags |= IWL_PRPH_SCRATCH_EDBG_DEST_DRAM;

			IWL_DEBUG_FW(trans,
				     "WRT: Applying DRAM buffer destination\n");

			dbg_cfg->hwm_base_addr = cpu_to_le64(fw_mon->physical);
			dbg_cfg->hwm_size = cpu_to_le32(fw_mon->size);
		}

		goto out;
	}

	fw_mon_cfg = &trans->dbg.fw_mon_cfg[alloc_id];

	switch (le32_to_cpu(fw_mon_cfg->buf_location)) {
	case IWL_FW_INI_LOCATION_SRAM_PATH:
		dbg_flags |= IWL_PRPH_SCRATCH_EDBG_DEST_INTERNAL;
		IWL_DEBUG_FW(trans,
				"WRT: Applying SMEM buffer destination\n");
		break;

	case IWL_FW_INI_LOCATION_NPK_PATH:
		dbg_flags |= IWL_PRPH_SCRATCH_EDBG_DEST_TB22DTF;
		IWL_DEBUG_FW(trans,
			     "WRT: Applying NPK buffer destination\n");
		break;

	case IWL_FW_INI_LOCATION_DRAM_PATH:
		if (trans->dbg.fw_mon_ini[alloc_id].num_frags) {
			struct iwl_dram_data *frag =
				&trans->dbg.fw_mon_ini[alloc_id].frags[0];
			dbg_flags |= IWL_PRPH_SCRATCH_EDBG_DEST_DRAM;
			dbg_cfg->hwm_base_addr = cpu_to_le64(frag->physical);
			dbg_cfg->hwm_size = cpu_to_le32(frag->size);
			IWL_DEBUG_FW(trans,
				     "WRT: Applying DRAM destination (alloc_id=%u, num_frags=%u)\n",
				     alloc_id,
				     trans->dbg.fw_mon_ini[alloc_id].num_frags);
		}
		break;
	default:
		IWL_ERR(trans, "WRT: Invalid buffer destination\n");
	}
out:
	if (dbg_flags)
		*control_flags |= IWL_PRPH_SCRATCH_EARLY_DEBUG_EN | dbg_flags;
}

int iwl_pcie_ctxt_info_gen3_init(struct iwl_trans *trans,
				 const struct fw_img *fw)
{
	struct iwl_trans_pcie *trans_pcie = IWL_TRANS_GET_PCIE_TRANS(trans);
	u32 ltr_val = CSR_LTR_LONG_VAL_AD_NO_SNOOP_REQ |
		      u32_encode_bits(CSR_LTR_LONG_VAL_AD_SCALE_USEC,
				      CSR_LTR_LONG_VAL_AD_NO_SNOOP_SCALE) |
		      u32_encode_bits(250,
				      CSR_LTR_LONG_VAL_AD_NO_SNOOP_VAL) |
		      CSR_LTR_LONG_VAL_AD_SNOOP_REQ |
		      u32_encode_bits(CSR_LTR_LONG_VAL_AD_SCALE_USEC,
				      CSR_LTR_LONG_VAL_AD_SNOOP_SCALE) |
		      u32_encode_bits(250, CSR_LTR_LONG_VAL_AD_SNOOP_VAL);
	struct iwl_context_info_gen3 *ctxt_info_gen3;
	struct iwl_prph_scratch *prph_scratch;
	struct iwl_prph_scratch_ctrl_cfg *prph_sc_ctrl;
	struct iwl_prph_info *prph_info;
	void *iml_img;
	u32 control_flags = 0;
	int ret;
	int cmdq_size = max_t(u32, IWL_CMD_QUEUE_SIZE,
			      trans->cfg->min_txq_size);

	switch (trans_pcie->rx_buf_size) {
	case IWL_AMSDU_DEF:
		return -EINVAL;
	case IWL_AMSDU_2K:
		break;
	case IWL_AMSDU_4K:
		control_flags |= IWL_PRPH_SCRATCH_RB_SIZE_4K;
		break;
	case IWL_AMSDU_8K:
		control_flags |= IWL_PRPH_SCRATCH_RB_SIZE_4K;
		/* if firmware supports the ext size, tell it */
		control_flags |= IWL_PRPH_SCRATCH_RB_SIZE_EXT_8K;
		break;
	case IWL_AMSDU_12K:
		control_flags |= IWL_PRPH_SCRATCH_RB_SIZE_4K;
		/* if firmware supports the ext size, tell it */
		control_flags |= IWL_PRPH_SCRATCH_RB_SIZE_EXT_12K;
		break;
	}

	/* Allocate prph scratch */
	prph_scratch = dma_alloc_coherent(trans->dev, sizeof(*prph_scratch),
					  &trans_pcie->prph_scratch_dma_addr,
					  GFP_KERNEL);
	if (!prph_scratch)
		return -ENOMEM;

	prph_sc_ctrl = &prph_scratch->ctrl_cfg;

	prph_sc_ctrl->version.version = 0;
	prph_sc_ctrl->version.mac_id =
		cpu_to_le16((u16)iwl_read32(trans, CSR_HW_REV));
	prph_sc_ctrl->version.size = cpu_to_le16(sizeof(*prph_scratch) / 4);

	control_flags |= IWL_PRPH_SCRATCH_MTR_MODE;
	control_flags |= IWL_PRPH_MTR_FORMAT_256B & IWL_PRPH_SCRATCH_MTR_FORMAT;

	/* initialize RX default queue */
	prph_sc_ctrl->rbd_cfg.free_rbd_addr =
		cpu_to_le64(trans_pcie->rxq->bd_dma);

	iwl_pcie_ctxt_info_dbg_enable(trans, &prph_sc_ctrl->hwm_cfg,
				      &control_flags);
	prph_sc_ctrl->control.control_flags = cpu_to_le32(control_flags);

	/* allocate ucode sections in dram and set addresses */
	ret = iwl_pcie_init_fw_sec(trans, fw, &prph_scratch->dram);
	if (ret)
		goto err_free_prph_scratch;


	/* Allocate prph information
	 * currently we don't assign to the prph info anything, but it would get
	 * assigned later */
	prph_info = dma_alloc_coherent(trans->dev, sizeof(*prph_info),
				       &trans_pcie->prph_info_dma_addr,
				       GFP_KERNEL);
	if (!prph_info) {
		ret = -ENOMEM;
		goto err_free_prph_scratch;
	}

	/* Allocate context info */
	ctxt_info_gen3 = dma_alloc_coherent(trans->dev,
					    sizeof(*ctxt_info_gen3),
					    &trans_pcie->ctxt_info_dma_addr,
					    GFP_KERNEL);
	if (!ctxt_info_gen3) {
		ret = -ENOMEM;
		goto err_free_prph_info;
	}

	ctxt_info_gen3->prph_info_base_addr =
		cpu_to_le64(trans_pcie->prph_info_dma_addr);
	ctxt_info_gen3->prph_scratch_base_addr =
		cpu_to_le64(trans_pcie->prph_scratch_dma_addr);
	ctxt_info_gen3->prph_scratch_size =
		cpu_to_le32(sizeof(*prph_scratch));
	ctxt_info_gen3->cr_head_idx_arr_base_addr =
		cpu_to_le64(trans_pcie->rxq->rb_stts_dma);
	ctxt_info_gen3->tr_tail_idx_arr_base_addr =
		cpu_to_le64(trans_pcie->rxq->tr_tail_dma);
	ctxt_info_gen3->cr_tail_idx_arr_base_addr =
		cpu_to_le64(trans_pcie->rxq->cr_tail_dma);
	ctxt_info_gen3->cr_idx_arr_size =
		cpu_to_le16(IWL_NUM_OF_COMPLETION_RINGS);
	ctxt_info_gen3->tr_idx_arr_size =
		cpu_to_le16(IWL_NUM_OF_TRANSFER_RINGS);
	ctxt_info_gen3->mtr_base_addr =
		cpu_to_le64(trans->txqs.txq[trans->txqs.cmd.q_id]->dma_addr);
	ctxt_info_gen3->mcr_base_addr =
		cpu_to_le64(trans_pcie->rxq->used_bd_dma);
	ctxt_info_gen3->mtr_size =
		cpu_to_le16(TFD_QUEUE_CB_SIZE(cmdq_size));
	ctxt_info_gen3->mcr_size =
		cpu_to_le16(RX_QUEUE_CB_SIZE(trans->cfg->num_rbds));

	trans_pcie->ctxt_info_gen3 = ctxt_info_gen3;
	trans_pcie->prph_info = prph_info;
	trans_pcie->prph_scratch = prph_scratch;

	/* Allocate IML */
	iml_img = dma_alloc_coherent(trans->dev, trans->iml_len,
				     &trans_pcie->iml_dma_addr, GFP_KERNEL);
	if (!iml_img) {
		ret = -ENOMEM;
		goto err_free_ctxt_info;
	}

	memcpy(iml_img, trans->iml, trans->iml_len);

	iwl_enable_fw_load_int_ctx_info(trans);

	/* kick FW self load */
	iwl_write64(trans, CSR_CTXT_INFO_ADDR,
		    trans_pcie->ctxt_info_dma_addr);
	iwl_write64(trans, CSR_IML_DATA_ADDR,
		    trans_pcie->iml_dma_addr);
	iwl_write32(trans, CSR_IML_SIZE_ADDR, trans->iml_len);

	iwl_set_bit(trans, CSR_CTXT_INFO_BOOT_CTRL,
		    CSR_AUTO_FUNC_BOOT_ENA);

	/*
	 * To workaround hardware latency issues during the boot process,
	 * initialize the LTR to ~250 usec (see ltr_val above).
	 * The firmware initializes this again later (to a smaller value).
	 */
	if ((trans->trans_cfg->device_family == IWL_DEVICE_FAMILY_AX210 ||
	     trans->trans_cfg->device_family == IWL_DEVICE_FAMILY_22000) &&
	    !trans->trans_cfg->integrated) {
		iwl_write32(trans, CSR_LTR_LONG_VAL_AD, ltr_val);
	} else if (trans->trans_cfg->integrated &&
		   trans->trans_cfg->device_family == IWL_DEVICE_FAMILY_22000) {
		iwl_write_prph(trans, HPM_MAC_LTR_CSR, HPM_MAC_LRT_ENABLE_ALL);
		iwl_write_prph(trans, HPM_UMAC_LTR, ltr_val);
	}

	if (trans->trans_cfg->device_family >= IWL_DEVICE_FAMILY_AX210)
		iwl_write_umac_prph(trans, UREG_CPU_INIT_RUN, 1);
	else
		iwl_set_bit(trans, CSR_GP_CNTRL, CSR_AUTO_FUNC_INIT);

	return 0;

err_free_ctxt_info:
	dma_free_coherent(trans->dev, sizeof(*trans_pcie->ctxt_info_gen3),
			  trans_pcie->ctxt_info_gen3,
			  trans_pcie->ctxt_info_dma_addr);
	trans_pcie->ctxt_info_gen3 = NULL;
err_free_prph_info:
	dma_free_coherent(trans->dev,
			  sizeof(*prph_info),
			prph_info,
			trans_pcie->prph_info_dma_addr);

err_free_prph_scratch:
	dma_free_coherent(trans->dev,
			  sizeof(*prph_scratch),
			prph_scratch,
			trans_pcie->prph_scratch_dma_addr);
	return ret;

}

void iwl_pcie_ctxt_info_gen3_free(struct iwl_trans *trans)
{
	struct iwl_trans_pcie *trans_pcie = IWL_TRANS_GET_PCIE_TRANS(trans);

	if (!trans_pcie->ctxt_info_gen3)
		return;

	dma_free_coherent(trans->dev, sizeof(*trans_pcie->ctxt_info_gen3),
			  trans_pcie->ctxt_info_gen3,
			  trans_pcie->ctxt_info_dma_addr);
	trans_pcie->ctxt_info_dma_addr = 0;
	trans_pcie->ctxt_info_gen3 = NULL;

	iwl_pcie_ctxt_info_free_fw_img(trans);

	dma_free_coherent(trans->dev, sizeof(*trans_pcie->prph_scratch),
			  trans_pcie->prph_scratch,
			  trans_pcie->prph_scratch_dma_addr);
	trans_pcie->prph_scratch_dma_addr = 0;
	trans_pcie->prph_scratch = NULL;

	dma_free_coherent(trans->dev, sizeof(*trans_pcie->prph_info),
			  trans_pcie->prph_info,
			  trans_pcie->prph_info_dma_addr);
	trans_pcie->prph_info_dma_addr = 0;
	trans_pcie->prph_info = NULL;
}

int iwl_trans_pcie_ctx_info_gen3_set_pnvm(struct iwl_trans *trans,
					  const void *data, u32 len)
{
	struct iwl_trans_pcie *trans_pcie = IWL_TRANS_GET_PCIE_TRANS(trans);
	struct iwl_prph_scratch_ctrl_cfg *prph_sc_ctrl =
		&trans_pcie->prph_scratch->ctrl_cfg;
	int ret;

	if (trans->trans_cfg->device_family < IWL_DEVICE_FAMILY_AX210)
		return 0;

<<<<<<< HEAD
	ret = iwl_pcie_ctxt_info_alloc_dma(trans, data, len,
					   &trans_pcie->pnvm_dram);
	if (ret < 0) {
		IWL_DEBUG_FW(trans, "Failed to allocate PNVM DMA %d.\n",
			     ret);
		return ret;
	}

	if (WARN_ON(prph_sc_ctrl->pnvm_cfg.pnvm_size))
		return -EBUSY;
=======
	/* only allocate the DRAM if not allocated yet */
	if (!trans->pnvm_loaded) {
		if (WARN_ON(prph_sc_ctrl->pnvm_cfg.pnvm_size))
			return -EBUSY;

		ret = iwl_pcie_ctxt_info_alloc_dma(trans, data, len,
						   &trans_pcie->pnvm_dram);
		if (ret < 0) {
			IWL_DEBUG_FW(trans, "Failed to allocate PNVM DMA %d.\n",
				     ret);
			return ret;
		}
	}
>>>>>>> 4e026225

	prph_sc_ctrl->pnvm_cfg.pnvm_base_addr =
		cpu_to_le64(trans_pcie->pnvm_dram.physical);
	prph_sc_ctrl->pnvm_cfg.pnvm_size =
		cpu_to_le32(trans_pcie->pnvm_dram.size);

	return 0;
}<|MERGE_RESOLUTION|>--- conflicted
+++ resolved
@@ -345,18 +345,6 @@
 	if (trans->trans_cfg->device_family < IWL_DEVICE_FAMILY_AX210)
 		return 0;
 
-<<<<<<< HEAD
-	ret = iwl_pcie_ctxt_info_alloc_dma(trans, data, len,
-					   &trans_pcie->pnvm_dram);
-	if (ret < 0) {
-		IWL_DEBUG_FW(trans, "Failed to allocate PNVM DMA %d.\n",
-			     ret);
-		return ret;
-	}
-
-	if (WARN_ON(prph_sc_ctrl->pnvm_cfg.pnvm_size))
-		return -EBUSY;
-=======
 	/* only allocate the DRAM if not allocated yet */
 	if (!trans->pnvm_loaded) {
 		if (WARN_ON(prph_sc_ctrl->pnvm_cfg.pnvm_size))
@@ -370,7 +358,6 @@
 			return ret;
 		}
 	}
->>>>>>> 4e026225
 
 	prph_sc_ctrl->pnvm_cfg.pnvm_base_addr =
 		cpu_to_le64(trans_pcie->pnvm_dram.physical);
