--- conflicted
+++ resolved
@@ -165,7 +165,7 @@
  */
 struct iwl_nvm_get_info {
 	__le32 reserved;
-} __packed; /* GRP_REGULATORY_NVM_GET_INFO_CMD_S_VER_1 */
+} __packed; /* REGULATORY_NVM_GET_INFO_CMD_API_S_VER_1 */
 
 /**
  * enum iwl_nvm_info_general_flags - flags in NVM_GET_INFO resp
@@ -180,14 +180,14 @@
  * @flags: bit 0: 1 - empty, 0 - non-empty
  * @nvm_version: nvm version
  * @board_type: board type
- * @reserved: reserved
+ * @n_hw_addrs: number of reserved MAC addresses
  */
 struct iwl_nvm_get_info_general {
 	__le32 flags;
 	__le16 nvm_version;
 	u8 board_type;
-	u8 reserved;
-} __packed; /* GRP_REGULATORY_NVM_GET_INFO_GENERAL_S_VER_1 */
+	u8 n_hw_addrs;
+} __packed; /* REGULATORY_NVM_GET_INFO_GENERAL_S_VER_2 */
 
 /**
  * enum iwl_nvm_mac_sku_flags - flags in &iwl_nvm_get_info_sku
@@ -231,7 +231,7 @@
 struct iwl_nvm_get_info_phy {
 	__le32 tx_chains;
 	__le32 rx_chains;
-} __packed; /* GRP_REGULATORY_NVM_GET_INFO_PHY_SKU_SECTION_S_VER_1 */
+} __packed; /* REGULATORY_NVM_GET_INFO_PHY_SKU_SECTION_S_VER_1 */
 
 #define IWL_NUM_CHANNELS_V1	51
 #define IWL_NUM_CHANNELS	110
@@ -246,7 +246,7 @@
 	__le32 lar_enabled;
 	__le16 channel_profile[IWL_NUM_CHANNELS_V1];
 	__le16 reserved;
-} __packed; /* GRP_REGULATORY_NVM_GET_INFO_REGULATORY_S_VER_1 */
+} __packed; /* REGULATORY_NVM_GET_INFO_REGULATORY_S_VER_1 */
 
 /**
  * struct iwl_nvm_get_info_regulatory - regulatory information
@@ -286,11 +286,7 @@
 	struct iwl_nvm_get_info_sku mac_sku;
 	struct iwl_nvm_get_info_phy phy_sku;
 	struct iwl_nvm_get_info_regulatory regulatory;
-<<<<<<< HEAD
-} __packed; /* GRP_REGULATORY_NVM_GET_INFO_CMD_RSP_S_VER_2 */
-=======
 } __packed; /* REGULATORY_NVM_GET_INFO_RSP_API_S_VER_4 */
->>>>>>> 407d19ab
 
 /**
  * struct iwl_nvm_access_complete_cmd - NVM_ACCESS commands are completed
@@ -299,22 +295,6 @@
 struct iwl_nvm_access_complete_cmd {
 	__le32 reserved;
 } __packed; /* NVM_ACCESS_COMPLETE_CMD_API_S_VER_1 */
-
-/**
- * struct iwl_mcc_update_cmd_v1 - Request the device to update geographic
- * regulatory profile according to the given MCC (Mobile Country Code).
- * The MCC is two letter-code, ascii upper case[A-Z] or '00' for world domain.
- * 'ZZ' MCC will be used to switch to NVM default profile; in this case, the
- * MCC in the cmd response will be the relevant MCC in the NVM.
- * @mcc: given mobile country code
- * @source_id: the source from where we got the MCC, see iwl_mcc_source
- * @reserved: reserved for alignment
- */
-struct iwl_mcc_update_cmd_v1 {
-	__le16 mcc;
-	u8 source_id;
-	u8 reserved;
-} __packed; /* LAR_UPDATE_MCC_CMD_API_S_VER_1 */
 
 /**
  * struct iwl_mcc_update_cmd - Request the device to update geographic
@@ -337,7 +317,18 @@
 } __packed; /* LAR_UPDATE_MCC_CMD_API_S_VER_2 */
 
 /**
- * struct iwl_mcc_update_resp_v1  - response to MCC_UPDATE_CMD.
+ * enum iwl_geo_information - geographic information.
+ * @GEO_NO_INFO: no special info for this geo profile.
+ * @GEO_WMM_ETSI_5GHZ_INFO: this geo profile limits the WMM params
+ *	for the 5 GHz band.
+ */
+enum iwl_geo_information {
+	GEO_NO_INFO =			0,
+	GEO_WMM_ETSI_5GHZ_INFO =	BIT(0),
+};
+
+/**
+ * struct iwl_mcc_update_resp_v3 - response to MCC_UPDATE_CMD.
  * Contains the new channel control profile map, if changed, and the new MCC
  * (mobile country code).
  * The new MCC may be different than what was requested in MCC_UPDATE_CMD.
@@ -345,49 +336,14 @@
  * @mcc: the new applied MCC
  * @cap: capabilities for all channels which matches the MCC
  * @source_id: the MCC source, see iwl_mcc_source
- * @n_channels: number of channels in @channels_data (may be 14, 39, 50 or 51
- *		channels, depending on platform)
+ * @time: time elapsed from the MCC test start (in units of 30 seconds)
+ * @geo_info: geographic specific profile information
+ *	see &enum iwl_geo_information.
+ * @n_channels: number of channels in @channels_data.
  * @channels: channel control data map, DWORD for each channel. Only the first
  *	16bits are used.
  */
-struct iwl_mcc_update_resp_v1  {
-	__le32 status;
-	__le16 mcc;
-	u8 cap;
-	u8 source_id;
-	__le32 n_channels;
-	__le32 channels[0];
-} __packed; /* LAR_UPDATE_MCC_CMD_RESP_S_VER_1 */
-
-/**
- * enum iwl_geo_information - geographic information.
- * @GEO_NO_INFO: no special info for this geo profile.
- * @GEO_WMM_ETSI_5GHZ_INFO: this geo profile limits the WMM params
- *	for the 5 GHz band.
- */
-enum iwl_geo_information {
-	GEO_NO_INFO =			0,
-	GEO_WMM_ETSI_5GHZ_INFO =	BIT(0),
-};
-
-/**
- * struct iwl_mcc_update_resp - response to MCC_UPDATE_CMD.
- * Contains the new channel control profile map, if changed, and the new MCC
- * (mobile country code).
- * The new MCC may be different than what was requested in MCC_UPDATE_CMD.
- * @status: see &enum iwl_mcc_update_status
- * @mcc: the new applied MCC
- * @cap: capabilities for all channels which matches the MCC
- * @source_id: the MCC source, see iwl_mcc_source
- * @time: time elapsed from the MCC test start (in 30 seconds TU)
- * @geo_info: geographic specific profile information
- *	see &enum iwl_geo_information.
- * @n_channels: number of channels in @channels_data (may be 14, 39, 50 or 51
- *		channels, depending on platform)
- * @channels: channel control data map, DWORD for each channel. Only the first
- *	16bits are used.
- */
-struct iwl_mcc_update_resp {
+struct iwl_mcc_update_resp_v3 {
 	__le32 status;
 	__le16 mcc;
 	u8 cap;
@@ -397,6 +353,35 @@
 	__le32 n_channels;
 	__le32 channels[0];
 } __packed; /* LAR_UPDATE_MCC_CMD_RESP_S_VER_3 */
+
+/**
+ * struct iwl_mcc_update_resp - response to MCC_UPDATE_CMD.
+ * Contains the new channel control profile map, if changed, and the new MCC
+ * (mobile country code).
+ * The new MCC may be different than what was requested in MCC_UPDATE_CMD.
+ * @status: see &enum iwl_mcc_update_status
+ * @mcc: the new applied MCC
+ * @cap: capabilities for all channels which matches the MCC
+ * @time: time elapsed from the MCC test start (in units of 30 seconds)
+ * @geo_info: geographic specific profile information
+ *	see &enum iwl_geo_information.
+ * @source_id: the MCC source, see iwl_mcc_source
+ * @reserved: for four bytes alignment.
+ * @n_channels: number of channels in @channels_data.
+ * @channels: channel control data map, DWORD for each channel. Only the first
+ *	16bits are used.
+ */
+struct iwl_mcc_update_resp {
+	__le32 status;
+	__le16 mcc;
+	__le16 cap;
+	__le16 time;
+	__le16 geo_info;
+	u8 source_id;
+	u8 reserved[3];
+	__le32 n_channels;
+	__le32 channels[0];
+} __packed; /* LAR_UPDATE_MCC_CMD_RESP_S_VER_4 */
 
 /**
  * struct iwl_mcc_chub_notif - chub notifies of mcc change
