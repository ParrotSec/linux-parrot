--- conflicted
+++ resolved
@@ -8,10 +8,7 @@
  * Copyright(c) 2012 - 2014 Intel Corporation. All rights reserved.
  * Copyright(c) 2013 - 2014 Intel Mobile Communications GmbH
  * Copyright(c) 2015 - 2017 Intel Deutschland GmbH
-<<<<<<< HEAD
-=======
  * Copyright(c) 2018 - 2019 Intel Corporation
->>>>>>> 407d19ab
  *
  * This program is free software; you can redistribute it and/or modify
  * it under the terms of version 2 of the GNU General Public License as
@@ -34,10 +31,7 @@
  * Copyright(c) 2012 - 2014 Intel Corporation. All rights reserved.
  * Copyright(c) 2013 - 2014 Intel Mobile Communications GmbH
  * Copyright(c) 2015 - 2017 Intel Deutschland GmbH
-<<<<<<< HEAD
-=======
  * Copyright(c) 2018 - 2019 Intel Corporation
->>>>>>> 407d19ab
  * All rights reserved.
  *
  * Redistribution and use in source and binary forms, with or without
@@ -230,25 +224,19 @@
 
 #define IWL_WOWLAN_MAX_PATTERNS	20
 
-<<<<<<< HEAD
-struct iwl_wowlan_patterns_cmd {
+/**
+ * struct iwl_wowlan_patterns_cmd - WoWLAN wakeup patterns
+ */
+struct iwl_wowlan_patterns_cmd_v1 {
+	/**
+	 * @n_patterns: number of patterns
+	 */
 	__le32 n_patterns;
-	struct iwl_wowlan_pattern patterns[];
-=======
-/**
- * struct iwl_wowlan_patterns_cmd - WoWLAN wakeup patterns
- */
-struct iwl_wowlan_patterns_cmd_v1 {
-	/**
-	 * @n_patterns: number of patterns
-	 */
-	__le32 n_patterns;
 
 	/**
 	 * @patterns: the patterns, array length in @n_patterns
 	 */
 	struct iwl_wowlan_pattern_v1 patterns[];
->>>>>>> 407d19ab
 } __packed; /* WOWLAN_PATTERN_ARRAY_API_S_VER_1 */
 
 #define IPV4_ADDR_SIZE	4
@@ -522,7 +510,7 @@
 	IWL_WAKEUP_BY_PATTERN_IPV6_TCP_SYN_WILDCARD		= BIT(21),
 }; /* WOWLAN_WAKE_UP_REASON_API_E_VER_2 */
 
-struct iwl_wowlan_gtk_status {
+struct iwl_wowlan_gtk_status_v1 {
 	u8 key_index;
 	u8 reserved[3];
 	u8 decrypt_key[16];
@@ -530,8 +518,52 @@
 	struct iwl_wowlan_rsc_tsc_params_cmd rsc;
 } __packed; /* WOWLAN_GTK_MATERIAL_VER_1 */
 
-/**
- * struct iwl_wowlan_status - WoWLAN status
+#define WOWLAN_KEY_MAX_SIZE	32
+#define WOWLAN_GTK_KEYS_NUM     2
+#define WOWLAN_IGTK_KEYS_NUM	2
+
+/**
+ * struct iwl_wowlan_gtk_status - GTK status
+ * @key: GTK material
+ * @key_len: GTK legth, if set to 0, the key is not available
+ * @key_flags: information about the key:
+ *	bits[0:1]:  key index assigned by the AP
+ *	bits[2:6]:  GTK index of the key in the internal DB
+ *	bit[7]:     Set iff this is the currently used GTK
+ * @reserved: padding
+ * @tkip_mic_key: TKIP RX MIC key
+ * @rsc: TSC RSC counters
+ */
+struct iwl_wowlan_gtk_status {
+	u8 key[WOWLAN_KEY_MAX_SIZE];
+	u8 key_len;
+	u8 key_flags;
+	u8 reserved[2];
+	u8 tkip_mic_key[8];
+	struct iwl_wowlan_rsc_tsc_params_cmd rsc;
+} __packed; /* WOWLAN_GTK_MATERIAL_VER_2 */
+
+#define IWL_WOWLAN_GTK_IDX_MASK		(BIT(0) | BIT(1))
+
+/**
+ * struct iwl_wowlan_igtk_status - IGTK status
+ * @key: IGTK material
+ * @ipn: the IGTK packet number (replay counter)
+ * @key_len: IGTK length, if set to 0, the key is not available
+ * @key_flags: information about the key:
+ *	bits[0]:    key index assigned by the AP (0: index 4, 1: index 5)
+ *	bits[1:5]:  IGTK index of the key in the internal DB
+ *	bit[6]:     Set iff this is the currently used IGTK
+ */
+struct iwl_wowlan_igtk_status {
+	u8 key[WOWLAN_KEY_MAX_SIZE];
+	u8 ipn[6];
+	u8 key_len;
+	u8 key_flags;
+} __packed; /* WOWLAN_IGTK_MATERIAL_VER_1 */
+
+/**
+ * struct iwl_wowlan_status_v6 - WoWLAN status
  * @gtk: GTK data
  * @replay_ctr: GTK rekey replay counter
  * @pattern_number: number of the matched pattern
@@ -545,8 +577,8 @@
  * @wake_packet_bufsize: wakeup packet buffer size
  * @wake_packet: wakeup packet
  */
-struct iwl_wowlan_status {
-	struct iwl_wowlan_gtk_status gtk;
+struct iwl_wowlan_status_v6 {
+	struct iwl_wowlan_gtk_status_v1 gtk;
 	__le64 replay_ctr;
 	__le16 pattern_number;
 	__le16 non_qos_seq_ctr;
@@ -560,6 +592,43 @@
 	u8 wake_packet[]; /* can be truncated from _length to _bufsize */
 } __packed; /* WOWLAN_STATUSES_API_S_VER_6 */
 
+/**
+ * struct iwl_wowlan_status - WoWLAN status
+ * @gtk: GTK data
+ * @igtk: IGTK data
+ * @replay_ctr: GTK rekey replay counter
+ * @pattern_number: number of the matched pattern
+ * @non_qos_seq_ctr: non-QoS sequence counter to use next
+ * @qos_seq_ctr: QoS sequence counters to use next
+ * @wakeup_reasons: wakeup reasons, see &enum iwl_wowlan_wakeup_reason
+ * @num_of_gtk_rekeys: number of GTK rekeys
+ * @transmitted_ndps: number of transmitted neighbor discovery packets
+ * @received_beacons: number of received beacons
+ * @wake_packet_length: wakeup packet length
+ * @wake_packet_bufsize: wakeup packet buffer size
+ * @wake_packet: wakeup packet
+ */
+struct iwl_wowlan_status {
+	struct iwl_wowlan_gtk_status gtk[WOWLAN_GTK_KEYS_NUM];
+	struct iwl_wowlan_igtk_status igtk[WOWLAN_IGTK_KEYS_NUM];
+	__le64 replay_ctr;
+	__le16 pattern_number;
+	__le16 non_qos_seq_ctr;
+	__le16 qos_seq_ctr[8];
+	__le32 wakeup_reasons;
+	__le32 num_of_gtk_rekeys;
+	__le32 transmitted_ndps;
+	__le32 received_beacons;
+	__le32 wake_packet_length;
+	__le32 wake_packet_bufsize;
+	u8 wake_packet[]; /* can be truncated from _length to _bufsize */
+} __packed; /* WOWLAN_STATUSES_API_S_VER_7 */
+
+static inline u8 iwlmvm_wowlan_gtk_idx(struct iwl_wowlan_gtk_status *gtk)
+{
+	return gtk->key_flags & IWL_WOWLAN_GTK_IDX_MASK;
+}
+
 #define IWL_WOWLAN_TCP_MAX_PACKET_LEN		64
 #define IWL_WOWLAN_REMOTE_WAKE_MAX_PACKET_LEN	128
 #define IWL_WOWLAN_REMOTE_WAKE_MAX_TOKENS	2048
