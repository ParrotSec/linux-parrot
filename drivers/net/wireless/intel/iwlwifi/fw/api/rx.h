/******************************************************************************
 *
 * This file is provided under a dual BSD/GPLv2 license.  When using or
 * redistributing this file, you may do so under either license.
 *
 * GPL LICENSE SUMMARY
 *
 * Copyright(c) 2012 - 2014 Intel Corporation. All rights reserved.
 * Copyright(c) 2013 - 2015 Intel Mobile Communications GmbH
 * Copyright(c) 2015 - 2017 Intel Deutschland GmbH
 * Copyright(c) 2018 - 2019 Intel Corporation
 *
 * This program is free software; you can redistribute it and/or modify
 * it under the terms of version 2 of the GNU General Public License as
 * published by the Free Software Foundation.
 *
 * This program is distributed in the hope that it will be useful, but
 * WITHOUT ANY WARRANTY; without even the implied warranty of
 * MERCHANTABILITY or FITNESS FOR A PARTICULAR PURPOSE.  See the GNU
 * General Public License for more details.
 *
 * The full GNU General Public License is included in this distribution
 * in the file called COPYING.
 *
 * Contact Information:
 *  Intel Linux Wireless <linuxwifi@intel.com>
 * Intel Corporation, 5200 N.E. Elam Young Parkway, Hillsboro, OR 97124-6497
 *
 * BSD LICENSE
 *
 * Copyright(c) 2012 - 2014 Intel Corporation. All rights reserved.
 * Copyright(c) 2013 - 2015 Intel Mobile Communications GmbH
 * Copyright(c) 2015 - 2017 Intel Deutschland GmbH
 * Copyright(c) 2018 - 2019 Intel Corporation
 * All rights reserved.
 *
 * Redistribution and use in source and binary forms, with or without
 * modification, are permitted provided that the following conditions
 * are met:
 *
 *  * Redistributions of source code must retain the above copyright
 *    notice, this list of conditions and the following disclaimer.
 *  * Redistributions in binary form must reproduce the above copyright
 *    notice, this list of conditions and the following disclaimer in
 *    the documentation and/or other materials provided with the
 *    distribution.
 *  * Neither the name Intel Corporation nor the names of its
 *    contributors may be used to endorse or promote products derived
 *    from this software without specific prior written permission.
 *
 * THIS SOFTWARE IS PROVIDED BY THE COPYRIGHT HOLDERS AND CONTRIBUTORS
 * "AS IS" AND ANY EXPRESS OR IMPLIED WARRANTIES, INCLUDING, BUT NOT
 * LIMITED TO, THE IMPLIED WARRANTIES OF MERCHANTABILITY AND FITNESS FOR
 * A PARTICULAR PURPOSE ARE DISCLAIMED. IN NO EVENT SHALL THE COPYRIGHT
 * OWNER OR CONTRIBUTORS BE LIABLE FOR ANY DIRECT, INDIRECT, INCIDENTAL,
 * SPECIAL, EXEMPLARY, OR CONSEQUENTIAL DAMAGES (INCLUDING, BUT NOT
 * LIMITED TO, PROCUREMENT OF SUBSTITUTE GOODS OR SERVICES; LOSS OF USE,
 * DATA, OR PROFITS; OR BUSINESS INTERRUPTION) HOWEVER CAUSED AND ON ANY
 * THEORY OF LIABILITY, WHETHER IN CONTRACT, STRICT LIABILITY, OR TORT
 * (INCLUDING NEGLIGENCE OR OTHERWISE) ARISING IN ANY WAY OUT OF THE USE
 * OF THIS SOFTWARE, EVEN IF ADVISED OF THE POSSIBILITY OF SUCH DAMAGE.
 *
 *****************************************************************************/

#ifndef __iwl_fw_api_rx_h__
#define __iwl_fw_api_rx_h__

/* API for pre-9000 hardware */

#define IWL_RX_INFO_PHY_CNT 8
#define IWL_RX_INFO_ENERGY_ANT_ABC_IDX 1
#define IWL_RX_INFO_ENERGY_ANT_A_MSK 0x000000ff
#define IWL_RX_INFO_ENERGY_ANT_B_MSK 0x0000ff00
#define IWL_RX_INFO_ENERGY_ANT_C_MSK 0x00ff0000
#define IWL_RX_INFO_ENERGY_ANT_A_POS 0
#define IWL_RX_INFO_ENERGY_ANT_B_POS 8
#define IWL_RX_INFO_ENERGY_ANT_C_POS 16

enum iwl_mac_context_info {
	MAC_CONTEXT_INFO_NONE,
	MAC_CONTEXT_INFO_GSCAN,
};

/**
 * struct iwl_rx_phy_info - phy info
 * (REPLY_RX_PHY_CMD = 0xc0)
 * @non_cfg_phy_cnt: non configurable DSP phy data byte count
 * @cfg_phy_cnt: configurable DSP phy data byte count
 * @stat_id: configurable DSP phy data set ID
 * @reserved1: reserved
 * @system_timestamp: GP2  at on air rise
 * @timestamp: TSF at on air rise
 * @beacon_time_stamp: beacon at on-air rise
 * @phy_flags: general phy flags: band, modulation, ...
 * @channel: channel number
 * @non_cfg_phy: for various implementations of non_cfg_phy
 * @rate_n_flags: RATE_MCS_*
 * @byte_count: frame's byte-count
 * @frame_time: frame's time on the air, based on byte count and frame rate
 *	calculation
 * @mac_active_msk: what MACs were active when the frame was received
 * @mac_context_info: additional info on the context in which the frame was
 *	received as defined in &enum iwl_mac_context_info
 *
 * Before each Rx, the device sends this data. It contains PHY information
 * about the reception of the packet.
 */
struct iwl_rx_phy_info {
	u8 non_cfg_phy_cnt;
	u8 cfg_phy_cnt;
	u8 stat_id;
	u8 reserved1;
	__le32 system_timestamp;
	__le64 timestamp;
	__le32 beacon_time_stamp;
	__le16 phy_flags;
	__le16 channel;
	__le32 non_cfg_phy[IWL_RX_INFO_PHY_CNT];
	__le32 rate_n_flags;
	__le32 byte_count;
	u8 mac_active_msk;
	u8 mac_context_info;
	__le16 frame_time;
} __packed;

/*
 * TCP offload Rx assist info
 *
 * bits 0:3 - reserved
 * bits 4:7 - MIC CRC length
 * bits 8:12 - MAC header length
 * bit 13 - Padding indication
 * bit 14 - A-AMSDU indication
 * bit 15 - Offload enabled
 */
enum iwl_csum_rx_assist_info {
	CSUM_RXA_RESERVED_MASK	= 0x000f,
	CSUM_RXA_MICSIZE_MASK	= 0x00f0,
	CSUM_RXA_HEADERLEN_MASK	= 0x1f00,
	CSUM_RXA_PADD		= BIT(13),
	CSUM_RXA_AMSDU		= BIT(14),
	CSUM_RXA_ENA		= BIT(15)
};

/**
 * struct iwl_rx_mpdu_res_start - phy info
 * @byte_count: byte count of the frame
 * @assist: see &enum iwl_csum_rx_assist_info
 */
struct iwl_rx_mpdu_res_start {
	__le16 byte_count;
	__le16 assist;
} __packed; /* _RX_MPDU_RES_START_API_S_VER_2 */

/**
 * enum iwl_rx_phy_flags - to parse %iwl_rx_phy_info phy_flags
 * @RX_RES_PHY_FLAGS_BAND_24: true if the packet was received on 2.4 band
 * @RX_RES_PHY_FLAGS_MOD_CCK: modulation is CCK
 * @RX_RES_PHY_FLAGS_SHORT_PREAMBLE: true if packet's preamble was short
 * @RX_RES_PHY_FLAGS_NARROW_BAND: narrow band (<20 MHz) receive
 * @RX_RES_PHY_FLAGS_ANTENNA: antenna on which the packet was received
 * @RX_RES_PHY_FLAGS_ANTENNA_POS: antenna bit position
 * @RX_RES_PHY_FLAGS_AGG: set if the packet was part of an A-MPDU
 * @RX_RES_PHY_FLAGS_OFDM_HT: The frame was an HT frame
 * @RX_RES_PHY_FLAGS_OFDM_GF: The frame used GF preamble
 * @RX_RES_PHY_FLAGS_OFDM_VHT: The frame was a VHT frame
 */
enum iwl_rx_phy_flags {
	RX_RES_PHY_FLAGS_BAND_24	= BIT(0),
	RX_RES_PHY_FLAGS_MOD_CCK	= BIT(1),
	RX_RES_PHY_FLAGS_SHORT_PREAMBLE	= BIT(2),
	RX_RES_PHY_FLAGS_NARROW_BAND	= BIT(3),
	RX_RES_PHY_FLAGS_ANTENNA	= (0x7 << 4),
	RX_RES_PHY_FLAGS_ANTENNA_POS	= 4,
	RX_RES_PHY_FLAGS_AGG		= BIT(7),
	RX_RES_PHY_FLAGS_OFDM_HT	= BIT(8),
	RX_RES_PHY_FLAGS_OFDM_GF	= BIT(9),
	RX_RES_PHY_FLAGS_OFDM_VHT	= BIT(10),
};

/**
 * enum iwl_mvm_rx_status - written by fw for each Rx packet
 * @RX_MPDU_RES_STATUS_CRC_OK: CRC is fine
 * @RX_MPDU_RES_STATUS_OVERRUN_OK: there was no RXE overflow
 * @RX_MPDU_RES_STATUS_SRC_STA_FOUND: station was found
 * @RX_MPDU_RES_STATUS_KEY_VALID: key was valid
 * @RX_MPDU_RES_STATUS_KEY_PARAM_OK: key parameters were usable
 * @RX_MPDU_RES_STATUS_ICV_OK: ICV is fine, if not, the packet is destroyed
 * @RX_MPDU_RES_STATUS_MIC_OK: used for CCM alg only. TKIP MIC is checked
 *	in the driver.
 * @RX_MPDU_RES_STATUS_TTAK_OK: TTAK is fine
 * @RX_MPDU_RES_STATUS_MNG_FRAME_REPLAY_ERR:  valid for alg = CCM_CMAC or
 *	alg = CCM only. Checks replay attack for 11w frames. Relevant only if
 *	%RX_MPDU_RES_STATUS_ROBUST_MNG_FRAME is set.
 * @RX_MPDU_RES_STATUS_SEC_NO_ENC: this frame is not encrypted
 * @RX_MPDU_RES_STATUS_SEC_WEP_ENC: this frame is encrypted using WEP
 * @RX_MPDU_RES_STATUS_SEC_CCM_ENC: this frame is encrypted using CCM
 * @RX_MPDU_RES_STATUS_SEC_TKIP_ENC: this frame is encrypted using TKIP
 * @RX_MPDU_RES_STATUS_SEC_EXT_ENC: this frame is encrypted using extension
 *	algorithm
 * @RX_MPDU_RES_STATUS_SEC_CCM_CMAC_ENC: this frame is encrypted using CCM_CMAC
 * @RX_MPDU_RES_STATUS_SEC_ENC_ERR: this frame couldn't be decrypted
 * @RX_MPDU_RES_STATUS_SEC_ENC_MSK: bitmask of the encryption algorithm
 * @RX_MPDU_RES_STATUS_DEC_DONE: this frame has been successfully decrypted
 * @RX_MPDU_RES_STATUS_EXT_IV_BIT_CMP: extended IV (set with TKIP)
 * @RX_MPDU_RES_STATUS_KEY_ID_CMP_BIT: key ID comparison done
 * @RX_MPDU_RES_STATUS_ROBUST_MNG_FRAME: this frame is an 11w management frame
 * @RX_MPDU_RES_STATUS_CSUM_DONE: checksum was done by the hw
 * @RX_MPDU_RES_STATUS_CSUM_OK: checksum found no errors
 * @RX_MPDU_RES_STATUS_STA_ID_MSK: station ID mask
 * @RX_MDPU_RES_STATUS_STA_ID_SHIFT: station ID bit shift
 * @RX_MPDU_RES_STATUS_FILTERING_MSK: filter status
 * @RX_MPDU_RES_STATUS2_FILTERING_MSK: filter status 2
 */
enum iwl_mvm_rx_status {
	RX_MPDU_RES_STATUS_CRC_OK			= BIT(0),
	RX_MPDU_RES_STATUS_OVERRUN_OK			= BIT(1),
	RX_MPDU_RES_STATUS_SRC_STA_FOUND		= BIT(2),
	RX_MPDU_RES_STATUS_KEY_VALID			= BIT(3),
	RX_MPDU_RES_STATUS_KEY_PARAM_OK			= BIT(4),
	RX_MPDU_RES_STATUS_ICV_OK			= BIT(5),
	RX_MPDU_RES_STATUS_MIC_OK			= BIT(6),
	RX_MPDU_RES_STATUS_TTAK_OK			= BIT(7),
	RX_MPDU_RES_STATUS_MNG_FRAME_REPLAY_ERR		= BIT(7),
	RX_MPDU_RES_STATUS_SEC_NO_ENC			= (0 << 8),
	RX_MPDU_RES_STATUS_SEC_WEP_ENC			= (1 << 8),
	RX_MPDU_RES_STATUS_SEC_CCM_ENC			= (2 << 8),
	RX_MPDU_RES_STATUS_SEC_TKIP_ENC			= (3 << 8),
	RX_MPDU_RES_STATUS_SEC_EXT_ENC			= (4 << 8),
	RX_MPDU_RES_STATUS_SEC_CCM_CMAC_ENC		= (6 << 8),
	RX_MPDU_RES_STATUS_SEC_ENC_ERR			= (7 << 8),
	RX_MPDU_RES_STATUS_SEC_ENC_MSK			= (7 << 8),
	RX_MPDU_RES_STATUS_DEC_DONE			= BIT(11),
	RX_MPDU_RES_STATUS_EXT_IV_BIT_CMP		= BIT(13),
	RX_MPDU_RES_STATUS_KEY_ID_CMP_BIT		= BIT(14),
	RX_MPDU_RES_STATUS_ROBUST_MNG_FRAME		= BIT(15),
	RX_MPDU_RES_STATUS_CSUM_DONE			= BIT(16),
	RX_MPDU_RES_STATUS_CSUM_OK			= BIT(17),
	RX_MDPU_RES_STATUS_STA_ID_SHIFT			= 24,
	RX_MPDU_RES_STATUS_STA_ID_MSK			= 0x1f << RX_MDPU_RES_STATUS_STA_ID_SHIFT,
	RX_MPDU_RES_STATUS_FILTERING_MSK		= (0xc00000),
	RX_MPDU_RES_STATUS2_FILTERING_MSK		= (0xc0000000),
};

/* 9000 series API */
enum iwl_rx_mpdu_mac_flags1 {
	IWL_RX_MDPU_MFLG1_ADDRTYPE_MASK		= 0x03,
	IWL_RX_MPDU_MFLG1_MIC_CRC_LEN_MASK	= 0xf0,
	/* shift should be 4, but the length is measured in 2-byte
	 * words, so shifting only by 3 gives a byte result
	 */
	IWL_RX_MPDU_MFLG1_MIC_CRC_LEN_SHIFT	= 3,
};

enum iwl_rx_mpdu_mac_flags2 {
	/* in 2-byte words */
	IWL_RX_MPDU_MFLG2_HDR_LEN_MASK		= 0x1f,
	IWL_RX_MPDU_MFLG2_PAD			= 0x20,
	IWL_RX_MPDU_MFLG2_AMSDU			= 0x40,
};

enum iwl_rx_mpdu_amsdu_info {
	IWL_RX_MPDU_AMSDU_SUBFRAME_IDX_MASK	= 0x7f,
	IWL_RX_MPDU_AMSDU_LAST_SUBFRAME		= 0x80,
};

enum iwl_rx_l3_proto_values {
	IWL_RX_L3_TYPE_NONE,
	IWL_RX_L3_TYPE_IPV4,
	IWL_RX_L3_TYPE_IPV4_FRAG,
	IWL_RX_L3_TYPE_IPV6_FRAG,
	IWL_RX_L3_TYPE_IPV6,
	IWL_RX_L3_TYPE_IPV6_IN_IPV4,
	IWL_RX_L3_TYPE_ARP,
	IWL_RX_L3_TYPE_EAPOL,
};

#define IWL_RX_L3_PROTO_POS 4

enum iwl_rx_l3l4_flags {
	IWL_RX_L3L4_IP_HDR_CSUM_OK		= BIT(0),
	IWL_RX_L3L4_TCP_UDP_CSUM_OK		= BIT(1),
	IWL_RX_L3L4_TCP_FIN_SYN_RST_PSH		= BIT(2),
	IWL_RX_L3L4_TCP_ACK			= BIT(3),
	IWL_RX_L3L4_L3_PROTO_MASK		= 0xf << IWL_RX_L3_PROTO_POS,
	IWL_RX_L3L4_L4_PROTO_MASK		= 0xf << 8,
	IWL_RX_L3L4_RSS_HASH_MASK		= 0xf << 12,
};

enum iwl_rx_mpdu_status {
	IWL_RX_MPDU_STATUS_CRC_OK		= BIT(0),
	IWL_RX_MPDU_STATUS_OVERRUN_OK		= BIT(1),
	IWL_RX_MPDU_STATUS_SRC_STA_FOUND	= BIT(2),
	IWL_RX_MPDU_STATUS_KEY_VALID		= BIT(3),
	IWL_RX_MPDU_STATUS_KEY_PARAM_OK		= BIT(4),
	IWL_RX_MPDU_STATUS_ICV_OK		= BIT(5),
	IWL_RX_MPDU_STATUS_MIC_OK		= BIT(6),
	IWL_RX_MPDU_RES_STATUS_TTAK_OK		= BIT(7),
	IWL_RX_MPDU_STATUS_SEC_MASK		= 0x7 << 8,
	IWL_RX_MPDU_STATUS_SEC_UNKNOWN		= IWL_RX_MPDU_STATUS_SEC_MASK,
	IWL_RX_MPDU_STATUS_SEC_NONE		= 0x0 << 8,
	IWL_RX_MPDU_STATUS_SEC_WEP		= 0x1 << 8,
	IWL_RX_MPDU_STATUS_SEC_CCM		= 0x2 << 8,
	IWL_RX_MPDU_STATUS_SEC_TKIP		= 0x3 << 8,
	IWL_RX_MPDU_STATUS_SEC_EXT_ENC		= 0x4 << 8,
	IWL_RX_MPDU_STATUS_SEC_GCM		= 0x5 << 8,
	IWL_RX_MPDU_STATUS_DECRYPTED		= BIT(11),
	IWL_RX_MPDU_STATUS_WEP_MATCH		= BIT(12),
	IWL_RX_MPDU_STATUS_EXT_IV_MATCH		= BIT(13),
	IWL_RX_MPDU_STATUS_KEY_ID_MATCH		= BIT(14),
	IWL_RX_MPDU_STATUS_ROBUST_MNG_FRAME	= BIT(15),
};

enum iwl_rx_mpdu_hash_filter {
	IWL_RX_MPDU_HF_A1_HASH_MASK		= 0x3f,
	IWL_RX_MPDU_HF_FILTER_STATUS_MASK	= 0xc0,
};

enum iwl_rx_mpdu_sta_id_flags {
	IWL_RX_MPDU_SIF_STA_ID_MASK		= 0x1f,
	IWL_RX_MPDU_SIF_RRF_ABORT		= 0x20,
	IWL_RX_MPDU_SIF_FILTER_STATUS_MASK	= 0xc0,
};

#define IWL_RX_REORDER_DATA_INVALID_BAID 0x7f

enum iwl_rx_mpdu_reorder_data {
	IWL_RX_MPDU_REORDER_NSSN_MASK		= 0x00000fff,
	IWL_RX_MPDU_REORDER_SN_MASK		= 0x00fff000,
	IWL_RX_MPDU_REORDER_SN_SHIFT		= 12,
	IWL_RX_MPDU_REORDER_BAID_MASK		= 0x7f000000,
	IWL_RX_MPDU_REORDER_BAID_SHIFT		= 24,
	IWL_RX_MPDU_REORDER_BA_OLD_SN		= 0x80000000,
};

enum iwl_rx_mpdu_phy_info {
	IWL_RX_MPDU_PHY_AMPDU		= BIT(5),
	IWL_RX_MPDU_PHY_AMPDU_TOGGLE	= BIT(6),
	IWL_RX_MPDU_PHY_SHORT_PREAMBLE	= BIT(7),
	IWL_RX_MPDU_PHY_TSF_OVERLOAD	= BIT(8),
};

enum iwl_rx_mpdu_mac_info {
	IWL_RX_MPDU_PHY_MAC_INDEX_MASK		= 0x0f,
	IWL_RX_MPDU_PHY_PHY_INDEX_MASK		= 0xf0,
};

/*
 * enum iwl_rx_he_phy - HE PHY data
 */
enum iwl_rx_he_phy {
	IWL_RX_HE_PHY_BEAM_CHNG			= BIT(0),
	IWL_RX_HE_PHY_UPLINK			= BIT(1),
	IWL_RX_HE_PHY_BSS_COLOR_MASK		= 0xfc,
	IWL_RX_HE_PHY_SPATIAL_REUSE_MASK	= 0xf00,
	IWL_RX_HE_PHY_SU_EXT_BW10		= BIT(12),
	IWL_RX_HE_PHY_TXOP_DUR_MASK		= 0xfe000,
	IWL_RX_HE_PHY_LDPC_EXT_SYM		= BIT(20),
	IWL_RX_HE_PHY_PRE_FEC_PAD_MASK		= 0x600000,
	IWL_RX_HE_PHY_PE_DISAMBIG		= BIT(23),
	IWL_RX_HE_PHY_DOPPLER			= BIT(24),
	/* 6 bits reserved */
	IWL_RX_HE_PHY_DELIM_EOF			= BIT(31),

	/* second dword - MU data */
	IWL_RX_HE_PHY_SIGB_COMPRESSION		= BIT_ULL(32 + 0),
	IWL_RX_HE_PHY_SIBG_SYM_OR_USER_NUM_MASK	= 0x1e00000000ULL,
	IWL_RX_HE_PHY_HE_LTF_NUM_MASK		= 0xe000000000ULL,
	IWL_RX_HE_PHY_RU_ALLOC_SEC80		= BIT_ULL(32 + 8),
	/* trigger encoded */
	IWL_RX_HE_PHY_RU_ALLOC_MASK		= 0xfe0000000000ULL,
	IWL_RX_HE_PHY_SIGB_MCS_MASK		= 0xf000000000000ULL,
	/* 1 bit reserved */
	IWL_RX_HE_PHY_SIGB_DCM			= BIT_ULL(32 + 21),
	IWL_RX_HE_PHY_PREAMBLE_PUNC_TYPE_MASK	= 0xc0000000000000ULL,
	/* 8 bits reserved */
};

/**
 * struct iwl_rx_mpdu_desc_v1 - RX MPDU descriptor
 */
struct iwl_rx_mpdu_desc_v1 {
	/* DW7 - carries rss_hash only when rpa_en == 1 */
	/**
	 * @rss_hash: RSS hash value
	 */
	__le32 rss_hash;
	/* DW8 - carries filter_match only when rpa_en == 1 */
	/**
	 * @filter_match: filter match value
	 */
	__le32 filter_match;
	/* DW9 */
	/**
	 * @rate_n_flags: RX rate/flags encoding
	 */
	__le32 rate_n_flags;
	/* DW10 */
	/**
	 * @energy_a: energy chain A
	 */
	u8 energy_a;
	/**
	 * @energy_b: energy chain B
	 */
	u8 energy_b;
	/**
	 * @channel: channel number
	 */
	u8 channel;
	/**
	 * @mac_context: MAC context mask
	 */
	u8 mac_context;
	/* DW11 */
	/**
	 * @gp2_on_air_rise: GP2 timer value on air rise (INA)
	 */
	__le32 gp2_on_air_rise;
	/* DW12 & DW13 */
	union {
		/**
		 * @tsf_on_air_rise:
		 * TSF value on air rise (INA), only valid if
		 * %IWL_RX_MPDU_PHY_TSF_OVERLOAD isn't set
		 */
		__le64 tsf_on_air_rise;
		/**
		 * @he_phy_data:
		 * HE PHY data, see &enum iwl_rx_he_phy, valid
		 * only if %IWL_RX_MPDU_PHY_TSF_OVERLOAD is set
		 */
		__le64 he_phy_data;
	};
} __packed;

/**
 * struct iwl_rx_mpdu_desc_v3 - RX MPDU descriptor
 */
struct iwl_rx_mpdu_desc_v3 {
	/* DW7 - carries filter_match only when rpa_en == 1 */
	/**
	 * @filter_match: filter match value
	 */
	__le32 filter_match;
	/* DW8 - carries rss_hash only when rpa_en == 1 */
	/**
	 * @rss_hash: RSS hash value
	 */
	__le32 rss_hash;
	/* DW9 */
	/**
	 * @partial_hash: 31:0 ip/tcp header hash
	 *	w/o some fields (such as IP SRC addr)
	 */
	__le32 partial_hash;
	/* DW10 */
	/**
	 * @raw_xsum: raw xsum value
	 */
	__le32 raw_xsum;
	/* DW11 */
	/**
	 * @rate_n_flags: RX rate/flags encoding
	 */
	__le32 rate_n_flags;
	/* DW12 */
	/**
	 * @energy_a: energy chain A
	 */
	u8 energy_a;
	/**
	 * @energy_b: energy chain B
	 */
	u8 energy_b;
	/**
	 * @channel: channel number
	 */
	u8 channel;
	/**
	 * @mac_context: MAC context mask
	 */
	u8 mac_context;
	/* DW13 */
	/**
	 * @gp2_on_air_rise: GP2 timer value on air rise (INA)
	 */
	__le32 gp2_on_air_rise;
	/* DW14 & DW15 */
	union {
		/**
		 * @tsf_on_air_rise:
		 * TSF value on air rise (INA), only valid if
		 * %IWL_RX_MPDU_PHY_TSF_OVERLOAD isn't set
		 */
		__le64 tsf_on_air_rise;
		/**
		 * @he_phy_data:
		 * HE PHY data, see &enum iwl_rx_he_phy, valid
		 * only if %IWL_RX_MPDU_PHY_TSF_OVERLOAD is set
		 */
		__le64 he_phy_data;
	};
	/* DW16 & DW17 */
	/**
	 * @reserved: reserved
	 */
	__le32 reserved[2];
} __packed; /* RX_MPDU_RES_START_API_S_VER_3 */

/**
 * struct iwl_rx_mpdu_desc - RX MPDU descriptor
 */
struct iwl_rx_mpdu_desc {
	/* DW2 */
	/**
	 * @mpdu_len: MPDU length
	 */
	__le16 mpdu_len;
	/**
	 * @mac_flags1: &enum iwl_rx_mpdu_mac_flags1
	 */
	u8 mac_flags1;
	/**
	 * @mac_flags2: &enum iwl_rx_mpdu_mac_flags2
	 */
	u8 mac_flags2;
	/* DW3 */
	/**
	 * @amsdu_info: &enum iwl_rx_mpdu_amsdu_info
	 */
	u8 amsdu_info;
	/**
	 * @phy_info: &enum iwl_rx_mpdu_phy_info
	 */
	__le16 phy_info;
	/**
	 * @mac_phy_idx: MAC/PHY index
	 */
	u8 mac_phy_idx;
	/* DW4 - carries csum data only when rpa_en == 1 */
	/**
	 * @raw_csum: raw checksum (alledgedly unreliable)
	 */
	__le16 raw_csum;
	/**
	 * @l3l4_flags: &enum iwl_rx_l3l4_flags
	 */
	__le16 l3l4_flags;
	/* DW5 */
	/**
	 * @status: &enum iwl_rx_mpdu_status
	 */
	__le16 status;
	/**
	 * @hash_filter: hash filter value
	 */
	u8 hash_filter;
	/**
	 * @sta_id_flags: &enum iwl_rx_mpdu_sta_id_flags
	 */
	u8 sta_id_flags;
	/* DW6 */
	/**
	 * @reorder_data: &enum iwl_rx_mpdu_reorder_data
	 */
	__le32 reorder_data;

	union {
		struct iwl_rx_mpdu_desc_v1 v1;
		struct iwl_rx_mpdu_desc_v3 v3;
	};
} __packed; /* RX_MPDU_RES_START_API_S_VER_3 */

#define IWL_RX_DESC_SIZE_V1 offsetofend(struct iwl_rx_mpdu_desc, v1)

<<<<<<< HEAD
=======
#define RX_NO_DATA_CHAIN_A_POS		0
#define RX_NO_DATA_CHAIN_A_MSK		(0xff << RX_NO_DATA_CHAIN_A_POS)
#define RX_NO_DATA_CHAIN_B_POS		8
#define RX_NO_DATA_CHAIN_B_MSK		(0xff << RX_NO_DATA_CHAIN_B_POS)
#define RX_NO_DATA_CHANNEL_POS		16
#define RX_NO_DATA_CHANNEL_MSK		(0xff << RX_NO_DATA_CHANNEL_POS)

#define RX_NO_DATA_INFO_TYPE_POS	0
#define RX_NO_DATA_INFO_TYPE_MSK	(0xff << RX_NO_DATA_INFO_TYPE_POS)
#define RX_NO_DATA_INFO_TYPE_NONE	0
#define RX_NO_DATA_INFO_TYPE_RX_ERR	1
#define RX_NO_DATA_INFO_TYPE_NDP	2
#define RX_NO_DATA_INFO_TYPE_MU_UNMATCHED	3
#define RX_NO_DATA_INFO_TYPE_HE_TB_UNMATCHED	4

#define RX_NO_DATA_INFO_ERR_POS		8
#define RX_NO_DATA_INFO_ERR_MSK		(0xff << RX_NO_DATA_INFO_ERR_POS)
#define RX_NO_DATA_INFO_ERR_NONE	0
#define RX_NO_DATA_INFO_ERR_BAD_PLCP	1
#define RX_NO_DATA_INFO_ERR_UNSUPPORTED_RATE	2
#define RX_NO_DATA_INFO_ERR_NO_DELIM		3
#define RX_NO_DATA_INFO_ERR_BAD_MAC_HDR	4

#define RX_NO_DATA_FRAME_TIME_POS	0
#define RX_NO_DATA_FRAME_TIME_MSK	(0xfffff << RX_NO_DATA_FRAME_TIME_POS)

#define RX_NO_DATA_RX_VEC0_HE_NSTS_MSK	0x03800000
#define RX_NO_DATA_RX_VEC0_VHT_NSTS_MSK	0x38000000

/**
 * struct iwl_rx_no_data - RX no data descriptor
 * @info: 7:0 frame type, 15:8 RX error type
 * @rssi: 7:0 energy chain-A,
 *	15:8 chain-B, measured at FINA time (FINA_ENERGY), 16:23 channel
 * @on_air_rise_time: GP2 during on air rise
 * @fr_time: frame time
 * @rate: rate/mcs of frame
 * @phy_info: &enum iwl_rx_phy_data0 and &enum iwl_rx_phy_info_type
 * @rx_vec: DW-12:9 raw RX vectors from DSP according to modulation type.
 *	for VHT: OFDM_RX_VECTOR_SIGA1_OUT, OFDM_RX_VECTOR_SIGA2_OUT
 *	for HE: OFDM_RX_VECTOR_HE_SIGA1_OUT, OFDM_RX_VECTOR_HE_SIGA2_OUT
 */
struct iwl_rx_no_data {
	__le32 info;
	__le32 rssi;
	__le32 on_air_rise_time;
	__le32 fr_time;
	__le32 rate;
	__le32 phy_info[2];
	__le32 rx_vec[2];
} __packed; /* RX_NO_DATA_NTFY_API_S_VER_1 */

>>>>>>> 407d19ab
struct iwl_frame_release {
	u8 baid;
	u8 reserved;
	__le16 nssn;
};

enum iwl_rss_hash_func_en {
	IWL_RSS_HASH_TYPE_IPV4_TCP,
	IWL_RSS_HASH_TYPE_IPV4_UDP,
	IWL_RSS_HASH_TYPE_IPV4_PAYLOAD,
	IWL_RSS_HASH_TYPE_IPV6_TCP,
	IWL_RSS_HASH_TYPE_IPV6_UDP,
	IWL_RSS_HASH_TYPE_IPV6_PAYLOAD,
};

#define IWL_RSS_HASH_KEY_CNT 10
#define IWL_RSS_INDIRECTION_TABLE_SIZE 128
#define IWL_RSS_ENABLE 1

/**
 * struct iwl_rss_config_cmd - RSS (Receive Side Scaling) configuration
 *
 * @flags: 1 - enable, 0 - disable
 * @hash_mask: Type of RSS to use. Values are from %iwl_rss_hash_func_en
 * @reserved: reserved
 * @secret_key: 320 bit input of random key configuration from driver
 * @indirection_table: indirection table
 */
struct iwl_rss_config_cmd {
	__le32 flags;
	u8 hash_mask;
	u8 reserved[3];
	__le32 secret_key[IWL_RSS_HASH_KEY_CNT];
	u8 indirection_table[IWL_RSS_INDIRECTION_TABLE_SIZE];
} __packed; /* RSS_CONFIG_CMD_API_S_VER_1 */

#define IWL_MULTI_QUEUE_SYNC_MSG_MAX_SIZE 128
#define IWL_MULTI_QUEUE_SYNC_SENDER_POS 0
#define IWL_MULTI_QUEUE_SYNC_SENDER_MSK 0xf

/**
 * struct iwl_rxq_sync_cmd - RXQ notification trigger
 *
 * @flags: flags of the notification. bit 0:3 are the sender queue
 * @rxq_mask: rx queues to send the notification on
 * @count: number of bytes in payload, should be DWORD aligned
 * @payload: data to send to rx queues
 */
struct iwl_rxq_sync_cmd {
	__le32 flags;
	__le32 rxq_mask;
	__le32 count;
	u8 payload[];
} __packed; /* MULTI_QUEUE_DRV_SYNC_HDR_CMD_API_S_VER_1 */

/**
 * struct iwl_rxq_sync_notification - Notification triggered by RXQ
 * sync command
 *
 * @count: number of bytes in payload
 * @payload: data to send to rx queues
 */
struct iwl_rxq_sync_notification {
	__le32 count;
	u8 payload[];
} __packed; /* MULTI_QUEUE_DRV_SYNC_HDR_CMD_API_S_VER_1 */

/**
 * enum iwl_mvm_rxq_notif_type - Internal message identifier
 *
 * @IWL_MVM_RXQ_EMPTY: empty sync notification
 * @IWL_MVM_RXQ_NOTIF_DEL_BA: notify RSS queues of delBA
 */
enum iwl_mvm_rxq_notif_type {
	IWL_MVM_RXQ_EMPTY,
	IWL_MVM_RXQ_NOTIF_DEL_BA,
};

/**
 * struct iwl_mvm_internal_rxq_notif - Internal representation of the data sent
 * in &iwl_rxq_sync_cmd. Should be DWORD aligned.
 * FW is agnostic to the payload, so there are no endianity requirements.
 *
 * @type: value from &iwl_mvm_rxq_notif_type
 * @sync: ctrl path is waiting for all notifications to be received
 * @cookie: internal cookie to identify old notifications
 * @data: payload
 */
struct iwl_mvm_internal_rxq_notif {
	u16 type;
	u16 sync;
	u32 cookie;
	u8 data[];
} __packed;

/**
 * enum iwl_mvm_pm_event - type of station PM event
 * @IWL_MVM_PM_EVENT_AWAKE: station woke up
 * @IWL_MVM_PM_EVENT_ASLEEP: station went to sleep
 * @IWL_MVM_PM_EVENT_UAPSD: station sent uAPSD trigger
 * @IWL_MVM_PM_EVENT_PS_POLL: station sent PS-Poll
 */
enum iwl_mvm_pm_event {
	IWL_MVM_PM_EVENT_AWAKE,
	IWL_MVM_PM_EVENT_ASLEEP,
	IWL_MVM_PM_EVENT_UAPSD,
	IWL_MVM_PM_EVENT_PS_POLL,
}; /* PEER_PM_NTFY_API_E_VER_1 */

/**
 * struct iwl_mvm_pm_state_notification - station PM state notification
 * @sta_id: station ID of the station changing state
 * @type: the new powersave state, see &enum iwl_mvm_pm_event
 */
struct iwl_mvm_pm_state_notification {
	u8 sta_id;
	u8 type;
	/* private: */
	__le16 reserved;
} __packed; /* PEER_PM_NTFY_API_S_VER_1 */

#define BA_WINDOW_STREAMS_MAX		16
#define BA_WINDOW_STATUS_TID_MSK	0x000F
#define BA_WINDOW_STATUS_STA_ID_POS	4
#define BA_WINDOW_STATUS_STA_ID_MSK	0x01F0
#define BA_WINDOW_STATUS_VALID_MSK	BIT(9)

/**
 * struct iwl_ba_window_status_notif - reordering window's status notification
 * @bitmap: bitmap of received frames [start_seq_num + 0]..[start_seq_num + 63]
 * @ra_tid: bit 3:0 - TID, bit 8:4 - STA_ID, bit 9 - valid
 * @start_seq_num: the start sequence number of the bitmap
 * @mpdu_rx_count: the number of received MPDUs since entering D0i3
 */
struct iwl_ba_window_status_notif {
	__le64 bitmap[BA_WINDOW_STREAMS_MAX];
	__le16 ra_tid[BA_WINDOW_STREAMS_MAX];
	__le32 start_seq_num[BA_WINDOW_STREAMS_MAX];
	__le16 mpdu_rx_count[BA_WINDOW_STREAMS_MAX];
} __packed; /* BA_WINDOW_STATUS_NTFY_API_S_VER_1 */

/**
 * struct iwl_rfh_queue_config - RX queue configuration
 * @q_num: Q num
 * @enable: enable queue
 * @reserved: alignment
 * @urbd_stts_wrptr: DMA address of urbd_stts_wrptr
 * @fr_bd_cb: DMA address of freeRB table
 * @ur_bd_cb: DMA address of used RB table
 * @fr_bd_wid: Initial index of the free table
 */
struct iwl_rfh_queue_data {
	u8 q_num;
	u8 enable;
	__le16 reserved;
	__le64 urbd_stts_wrptr;
	__le64 fr_bd_cb;
	__le64 ur_bd_cb;
	__le32 fr_bd_wid;
} __packed; /* RFH_QUEUE_CONFIG_S_VER_1 */

/**
 * struct iwl_rfh_queue_config - RX queue configuration
 * @num_queues: number of queues configured
 * @reserved: alignment
 * @data: DMA addresses per-queue
 */
struct iwl_rfh_queue_config {
	u8 num_queues;
	u8 reserved[3];
	struct iwl_rfh_queue_data data[];
} __packed; /* RFH_QUEUE_CONFIG_API_S_VER_1 */

#endif /* __iwl_fw_api_rx_h__ */<|MERGE_RESOLUTION|>--- conflicted
+++ resolved
@@ -209,8 +209,6 @@
  * @RX_MPDU_RES_STATUS_CSUM_OK: checksum found no errors
  * @RX_MPDU_RES_STATUS_STA_ID_MSK: station ID mask
  * @RX_MDPU_RES_STATUS_STA_ID_SHIFT: station ID bit shift
- * @RX_MPDU_RES_STATUS_FILTERING_MSK: filter status
- * @RX_MPDU_RES_STATUS2_FILTERING_MSK: filter status 2
  */
 enum iwl_mvm_rx_status {
 	RX_MPDU_RES_STATUS_CRC_OK			= BIT(0),
@@ -238,8 +236,6 @@
 	RX_MPDU_RES_STATUS_CSUM_OK			= BIT(17),
 	RX_MDPU_RES_STATUS_STA_ID_SHIFT			= 24,
 	RX_MPDU_RES_STATUS_STA_ID_MSK			= 0x1f << RX_MDPU_RES_STATUS_STA_ID_SHIFT,
-	RX_MPDU_RES_STATUS_FILTERING_MSK		= (0xc00000),
-	RX_MPDU_RES_STATUS2_FILTERING_MSK		= (0xc0000000),
 };
 
 /* 9000 series API */
@@ -337,6 +333,8 @@
 	IWL_RX_MPDU_PHY_AMPDU		= BIT(5),
 	IWL_RX_MPDU_PHY_AMPDU_TOGGLE	= BIT(6),
 	IWL_RX_MPDU_PHY_SHORT_PREAMBLE	= BIT(7),
+	/* short preamble is only for CCK, for non-CCK overridden by this */
+	IWL_RX_MPDU_PHY_NCCK_ADDTL_NTFY	= BIT(7),
 	IWL_RX_MPDU_PHY_TSF_OVERLOAD	= BIT(8),
 };
 
@@ -345,35 +343,98 @@
 	IWL_RX_MPDU_PHY_PHY_INDEX_MASK		= 0xf0,
 };
 
-/*
- * enum iwl_rx_he_phy - HE PHY data
- */
-enum iwl_rx_he_phy {
-	IWL_RX_HE_PHY_BEAM_CHNG			= BIT(0),
-	IWL_RX_HE_PHY_UPLINK			= BIT(1),
-	IWL_RX_HE_PHY_BSS_COLOR_MASK		= 0xfc,
-	IWL_RX_HE_PHY_SPATIAL_REUSE_MASK	= 0xf00,
-	IWL_RX_HE_PHY_SU_EXT_BW10		= BIT(12),
-	IWL_RX_HE_PHY_TXOP_DUR_MASK		= 0xfe000,
-	IWL_RX_HE_PHY_LDPC_EXT_SYM		= BIT(20),
-	IWL_RX_HE_PHY_PRE_FEC_PAD_MASK		= 0x600000,
-	IWL_RX_HE_PHY_PE_DISAMBIG		= BIT(23),
-	IWL_RX_HE_PHY_DOPPLER			= BIT(24),
+/* TSF overload low dword */
+enum iwl_rx_phy_data0 {
+	/* info type: HE any */
+	IWL_RX_PHY_DATA0_HE_BEAM_CHNG				= 0x00000001,
+	IWL_RX_PHY_DATA0_HE_UPLINK				= 0x00000002,
+	IWL_RX_PHY_DATA0_HE_BSS_COLOR_MASK			= 0x000000fc,
+	IWL_RX_PHY_DATA0_HE_SPATIAL_REUSE_MASK			= 0x00000f00,
+	/* 1 bit reserved */
+	IWL_RX_PHY_DATA0_HE_TXOP_DUR_MASK			= 0x000fe000,
+	IWL_RX_PHY_DATA0_HE_LDPC_EXT_SYM			= 0x00100000,
+	IWL_RX_PHY_DATA0_HE_PRE_FEC_PAD_MASK			= 0x00600000,
+	IWL_RX_PHY_DATA0_HE_PE_DISAMBIG				= 0x00800000,
+	IWL_RX_PHY_DATA0_HE_DOPPLER				= 0x01000000,
 	/* 6 bits reserved */
-	IWL_RX_HE_PHY_DELIM_EOF			= BIT(31),
-
-	/* second dword - MU data */
-	IWL_RX_HE_PHY_SIGB_COMPRESSION		= BIT_ULL(32 + 0),
-	IWL_RX_HE_PHY_SIBG_SYM_OR_USER_NUM_MASK	= 0x1e00000000ULL,
-	IWL_RX_HE_PHY_HE_LTF_NUM_MASK		= 0xe000000000ULL,
-	IWL_RX_HE_PHY_RU_ALLOC_SEC80		= BIT_ULL(32 + 8),
+	IWL_RX_PHY_DATA0_HE_DELIM_EOF				= 0x80000000,
+};
+
+enum iwl_rx_phy_info_type {
+	IWL_RX_PHY_INFO_TYPE_NONE				= 0,
+	IWL_RX_PHY_INFO_TYPE_CCK				= 1,
+	IWL_RX_PHY_INFO_TYPE_OFDM_LGCY				= 2,
+	IWL_RX_PHY_INFO_TYPE_HT					= 3,
+	IWL_RX_PHY_INFO_TYPE_VHT_SU				= 4,
+	IWL_RX_PHY_INFO_TYPE_VHT_MU				= 5,
+	IWL_RX_PHY_INFO_TYPE_HE_SU				= 6,
+	IWL_RX_PHY_INFO_TYPE_HE_MU				= 7,
+	IWL_RX_PHY_INFO_TYPE_HE_TB				= 8,
+	IWL_RX_PHY_INFO_TYPE_HE_MU_EXT				= 9,
+	IWL_RX_PHY_INFO_TYPE_HE_TB_EXT				= 10,
+};
+
+/* TSF overload high dword */
+enum iwl_rx_phy_data1 {
+	/*
+	 * check this first - if TSF overload is set,
+	 * see &enum iwl_rx_phy_info_type
+	 */
+	IWL_RX_PHY_DATA1_INFO_TYPE_MASK				= 0xf0000000,
+
+	/* info type: HT/VHT/HE any */
+	IWL_RX_PHY_DATA1_LSIG_LEN_MASK				= 0x0fff0000,
+
+	/* info type: HE MU/MU-EXT */
+	IWL_RX_PHY_DATA1_HE_MU_SIGB_COMPRESSION			= 0x00000001,
+	IWL_RX_PHY_DATA1_HE_MU_SIBG_SYM_OR_USER_NUM_MASK	= 0x0000001e,
+
+	/* info type: HE any */
+	IWL_RX_PHY_DATA1_HE_LTF_NUM_MASK			= 0x000000e0,
+	IWL_RX_PHY_DATA1_HE_RU_ALLOC_SEC80			= 0x00000100,
 	/* trigger encoded */
-	IWL_RX_HE_PHY_RU_ALLOC_MASK		= 0xfe0000000000ULL,
-	IWL_RX_HE_PHY_SIGB_MCS_MASK		= 0xf000000000000ULL,
-	/* 1 bit reserved */
-	IWL_RX_HE_PHY_SIGB_DCM			= BIT_ULL(32 + 21),
-	IWL_RX_HE_PHY_PREAMBLE_PUNC_TYPE_MASK	= 0xc0000000000000ULL,
-	/* 8 bits reserved */
+	IWL_RX_PHY_DATA1_HE_RU_ALLOC_MASK			= 0x0000fe00,
+
+	/* info type: HE TB/TX-EXT */
+	IWL_RX_PHY_DATA1_HE_TB_PILOT_TYPE			= 0x00000001,
+	IWL_RX_PHY_DATA1_HE_TB_LOW_SS_MASK			= 0x0000000e,
+};
+
+/* goes into Metadata DW 7 */
+enum iwl_rx_phy_data2 {
+	/* info type: HE MU-EXT */
+	/* the a1/a2/... is what the PHY/firmware calls the values */
+	IWL_RX_PHY_DATA2_HE_MU_EXT_CH1_RU0		= 0x000000ff, /* a1 */
+	IWL_RX_PHY_DATA2_HE_MU_EXT_CH1_RU2		= 0x0000ff00, /* a2 */
+	IWL_RX_PHY_DATA2_HE_MU_EXT_CH2_RU0		= 0x00ff0000, /* b1 */
+	IWL_RX_PHY_DATA2_HE_MU_EXT_CH2_RU2		= 0xff000000, /* b2 */
+
+	/* info type: HE TB-EXT */
+	IWL_RX_PHY_DATA2_HE_TB_EXT_SPTL_REUSE1		= 0x0000000f,
+	IWL_RX_PHY_DATA2_HE_TB_EXT_SPTL_REUSE2		= 0x000000f0,
+	IWL_RX_PHY_DATA2_HE_TB_EXT_SPTL_REUSE3		= 0x00000f00,
+	IWL_RX_PHY_DATA2_HE_TB_EXT_SPTL_REUSE4		= 0x0000f000,
+};
+
+/* goes into Metadata DW 8 */
+enum iwl_rx_phy_data3 {
+	/* info type: HE MU-EXT */
+	IWL_RX_PHY_DATA3_HE_MU_EXT_CH1_RU1		= 0x000000ff, /* c1 */
+	IWL_RX_PHY_DATA3_HE_MU_EXT_CH1_RU3		= 0x0000ff00, /* c2 */
+	IWL_RX_PHY_DATA3_HE_MU_EXT_CH2_RU1		= 0x00ff0000, /* d1 */
+	IWL_RX_PHY_DATA3_HE_MU_EXT_CH2_RU3		= 0xff000000, /* d2 */
+};
+
+/* goes into Metadata DW 4 high 16 bits */
+enum iwl_rx_phy_data4 {
+	/* info type: HE MU-EXT */
+	IWL_RX_PHY_DATA4_HE_MU_EXT_CH1_CTR_RU			= 0x0001,
+	IWL_RX_PHY_DATA4_HE_MU_EXT_CH2_CTR_RU			= 0x0002,
+	IWL_RX_PHY_DATA4_HE_MU_EXT_CH1_CRC_OK			= 0x0004,
+	IWL_RX_PHY_DATA4_HE_MU_EXT_CH2_CRC_OK			= 0x0008,
+	IWL_RX_PHY_DATA4_HE_MU_EXT_SIGB_MCS_MASK		= 0x00f0,
+	IWL_RX_PHY_DATA4_HE_MU_EXT_SIGB_DCM			= 0x0100,
+	IWL_RX_PHY_DATA4_HE_MU_EXT_PREAMBLE_PUNC_TYPE_MASK	= 0x0600,
 };
 
 /**
@@ -381,15 +442,31 @@
  */
 struct iwl_rx_mpdu_desc_v1 {
 	/* DW7 - carries rss_hash only when rpa_en == 1 */
-	/**
-	 * @rss_hash: RSS hash value
-	 */
-	__le32 rss_hash;
+	union {
+		/**
+		 * @rss_hash: RSS hash value
+		 */
+		__le32 rss_hash;
+
+		/**
+		 * @phy_data2: depends on info type (see @phy_data1)
+		 */
+		__le32 phy_data2;
+	};
+
 	/* DW8 - carries filter_match only when rpa_en == 1 */
-	/**
-	 * @filter_match: filter match value
-	 */
-	__le32 filter_match;
+	union {
+		/**
+		 * @filter_match: filter match value
+		 */
+		__le32 filter_match;
+
+		/**
+		 * @phy_data3: depends on info type (see @phy_data1)
+		 */
+		__le32 phy_data3;
+	};
+
 	/* DW9 */
 	/**
 	 * @rate_n_flags: RX rate/flags encoding
@@ -425,12 +502,19 @@
 		 * %IWL_RX_MPDU_PHY_TSF_OVERLOAD isn't set
 		 */
 		__le64 tsf_on_air_rise;
-		/**
-		 * @he_phy_data:
-		 * HE PHY data, see &enum iwl_rx_he_phy, valid
-		 * only if %IWL_RX_MPDU_PHY_TSF_OVERLOAD is set
-		 */
-		__le64 he_phy_data;
+
+		struct {
+			/**
+			 * @phy_data0: depends on info_type, see @phy_data1
+			 */
+			__le32 phy_data0;
+			/**
+			 * @phy_data1: valid only if
+			 * %IWL_RX_MPDU_PHY_TSF_OVERLOAD is set,
+			 * see &enum iwl_rx_phy_data1.
+			 */
+			__le32 phy_data1;
+		};
 	};
 } __packed;
 
@@ -439,15 +523,30 @@
  */
 struct iwl_rx_mpdu_desc_v3 {
 	/* DW7 - carries filter_match only when rpa_en == 1 */
-	/**
-	 * @filter_match: filter match value
-	 */
-	__le32 filter_match;
+	union {
+		/**
+		 * @filter_match: filter match value
+		 */
+		__le32 filter_match;
+
+		/**
+		 * @phy_data2: depends on info type (see @phy_data1)
+		 */
+		__le32 phy_data2;
+	};
+
 	/* DW8 - carries rss_hash only when rpa_en == 1 */
-	/**
-	 * @rss_hash: RSS hash value
-	 */
-	__le32 rss_hash;
+	union {
+		/**
+		 * @rss_hash: RSS hash value
+		 */
+		__le32 rss_hash;
+
+		/**
+		 * @phy_data3: depends on info type (see @phy_data1)
+		 */
+		__le32 phy_data3;
+	};
 	/* DW9 */
 	/**
 	 * @partial_hash: 31:0 ip/tcp header hash
@@ -494,12 +593,19 @@
 		 * %IWL_RX_MPDU_PHY_TSF_OVERLOAD isn't set
 		 */
 		__le64 tsf_on_air_rise;
-		/**
-		 * @he_phy_data:
-		 * HE PHY data, see &enum iwl_rx_he_phy, valid
-		 * only if %IWL_RX_MPDU_PHY_TSF_OVERLOAD is set
-		 */
-		__le64 he_phy_data;
+
+		struct {
+			/**
+			 * @phy_data0: depends on info_type, see @phy_data1
+			 */
+			__le32 phy_data0;
+			/**
+			 * @phy_data1: valid only if
+			 * %IWL_RX_MPDU_PHY_TSF_OVERLOAD is set,
+			 * see &enum iwl_rx_phy_data1.
+			 */
+			__le32 phy_data1;
+		};
 	};
 	/* DW16 & DW17 */
 	/**
@@ -543,10 +649,18 @@
 	 * @raw_csum: raw checksum (alledgedly unreliable)
 	 */
 	__le16 raw_csum;
-	/**
-	 * @l3l4_flags: &enum iwl_rx_l3l4_flags
-	 */
-	__le16 l3l4_flags;
+
+	union {
+		/**
+		 * @l3l4_flags: &enum iwl_rx_l3l4_flags
+		 */
+		__le16 l3l4_flags;
+
+		/**
+		 * @phy_data4: depends on info type, see phy_data1
+		 */
+		__le16 phy_data4;
+	};
 	/* DW5 */
 	/**
 	 * @status: &enum iwl_rx_mpdu_status
@@ -574,8 +688,6 @@
 
 #define IWL_RX_DESC_SIZE_V1 offsetofend(struct iwl_rx_mpdu_desc, v1)
 
-<<<<<<< HEAD
-=======
 #define RX_NO_DATA_CHAIN_A_POS		0
 #define RX_NO_DATA_CHAIN_A_MSK		(0xff << RX_NO_DATA_CHAIN_A_POS)
 #define RX_NO_DATA_CHAIN_B_POS		8
@@ -628,7 +740,6 @@
 	__le32 rx_vec[2];
 } __packed; /* RX_NO_DATA_NTFY_API_S_VER_1 */
 
->>>>>>> 407d19ab
 struct iwl_frame_release {
 	u8 baid;
 	u8 reserved;
