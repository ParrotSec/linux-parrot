/******************************************************************************
 *
 * This file is provided under a dual BSD/GPLv2 license.  When using or
 * redistributing this file, you may do so under either license.
 *
 * GPL LICENSE SUMMARY
 *
 * Copyright(c) 2017 Intel Deutschland GmbH
 * Copyright(c) 2018 Intel Corporation
 *
 * This program is free software; you can redistribute it and/or modify
 * it under the terms of version 2 of the GNU General Public License as
 * published by the Free Software Foundation.
 *
 * This program is distributed in the hope that it will be useful, but
 * WITHOUT ANY WARRANTY; without even the implied warranty of
 * MERCHANTABILITY or FITNESS FOR A PARTICULAR PURPOSE.  See the GNU
 * General Public License for more details.
 *
 * The full GNU General Public License is included in this distribution
 * in the file called COPYING.
 *
 * Contact Information:
 *  Intel Linux Wireless <linuxwifi@intel.com>
 * Intel Corporation, 5200 N.E. Elam Young Parkway, Hillsboro, OR 97124-6497
 *
 * BSD LICENSE
 *
 * Copyright(c) 2017 Intel Deutschland GmbH
 * Copyright(c) 2018 Intel Corporation
 * All rights reserved.
 *
 * Redistribution and use in source and binary forms, with or without
 * modification, are permitted provided that the following conditions
 * are met:
 *
 *  * Redistributions of source code must retain the above copyright
 *    notice, this list of conditions and the following disclaimer.
 *  * Redistributions in binary form must reproduce the above copyright
 *    notice, this list of conditions and the following disclaimer in
 *    the documentation and/or other materials provided with the
 *    distribution.
 *  * Neither the name Intel Corporation nor the names of its
 *    contributors may be used to endorse or promote products derived
 *    from this software without specific prior written permission.
 *
 * THIS SOFTWARE IS PROVIDED BY THE COPYRIGHT HOLDERS AND CONTRIBUTORS
 * "AS IS" AND ANY EXPRESS OR IMPLIED WARRANTIES, INCLUDING, BUT NOT
 * LIMITED TO, THE IMPLIED WARRANTIES OF MERCHANTABILITY AND FITNESS FOR
 * A PARTICULAR PURPOSE ARE DISCLAIMED. IN NO EVENT SHALL THE COPYRIGHT
 * OWNER OR CONTRIBUTORS BE LIABLE FOR ANY DIRECT, INDIRECT, INCIDENTAL,
 * SPECIAL, EXEMPLARY, OR CONSEQUENTIAL DAMAGES (INCLUDING, BUT NOT
 * LIMITED TO, PROCUREMENT OF SUBSTITUTE GOODS OR SERVICES; LOSS OF USE,
 * DATA, OR PROFITS; OR BUSINESS INTERRUPTION) HOWEVER CAUSED AND ON ANY
 * THEORY OF LIABILITY, WHETHER IN CONTRACT, STRICT LIABILITY, OR TORT
 * (INCLUDING NEGLIGENCE OR OTHERWISE) ARISING IN ANY WAY OUT OF THE USE
 * OF THIS SOFTWARE, EVEN IF ADVISED OF THE POSSIBILITY OF SUCH DAMAGE.
 *
 *****************************************************************************/
#ifndef __iwl_fw_runtime_h__
#define __iwl_fw_runtime_h__

#include "iwl-config.h"
#include "iwl-trans.h"
#include "img.h"
#include "fw/api/debug.h"
#include "fw/api/paging.h"
#include "iwl-eeprom-parse.h"

struct iwl_fw_runtime_ops {
	int (*dump_start)(void *ctx);
	void (*dump_end)(void *ctx);
	bool (*fw_running)(void *ctx);
};

#define MAX_NUM_LMAC 2
struct iwl_fwrt_shared_mem_cfg {
	int num_lmacs;
	int num_txfifo_entries;
	struct {
		u32 txfifo_size[TX_FIFO_MAX_NUM];
		u32 rxfifo1_size;
	} lmac[MAX_NUM_LMAC];
	u32 rxfifo2_size;
	u32 internal_txfifo_addr;
	u32 internal_txfifo_size[TX_FIFO_INTERNAL_MAX_NUM];
};

enum iwl_fw_runtime_status {
	IWL_FWRT_STATUS_DUMPING = 0,
};

/**
 * struct iwl_fw_runtime - runtime data for firmware
 * @fw: firmware image
 * @cfg: NIC configuration
 * @dev: device pointer
 * @ops: user ops
 * @ops_ctx: user ops context
 * @status: status flags
 * @fw_paging_db: paging database
 * @num_of_paging_blk: number of paging blocks
 * @num_of_pages_in_last_blk: number of pages in the last block
 * @smem_cfg: saved firmware SMEM configuration
 * @cur_fw_img: current firmware image, must be maintained by
 *	the driver by calling &iwl_fw_set_current_image()
 * @dump: debug dump data
 */
struct iwl_fw_runtime {
	struct iwl_trans *trans;
	const struct iwl_fw *fw;
	struct device *dev;

	const struct iwl_fw_runtime_ops *ops;
	void *ops_ctx;

	unsigned long status;

	/* Paging */
	struct iwl_fw_paging fw_paging_db[NUM_OF_FW_PAGING_BLOCKS];
	u16 num_of_paging_blk;
	u16 num_of_pages_in_last_blk;

	enum iwl_ucode_type cur_fw_img;

	/* memory configuration */
	struct iwl_fwrt_shared_mem_cfg smem_cfg;

	/* debug */
	struct {
		const struct iwl_fw_dump_desc *desc;
		const struct iwl_fw_dbg_trigger_tlv *trig;
		struct delayed_work wk;

		u8 conf;

		/* ts of the beginning of a non-collect fw dbg data period */
<<<<<<< HEAD
		unsigned long non_collect_ts_start[FW_DBG_TRIGGER_MAX - 1];
=======
		unsigned long non_collect_ts_start[IWL_FW_TRIGGER_ID_NUM];
		u32 *d3_debug_data;
		struct iwl_fw_ini_region_cfg *active_regs[IWL_FW_INI_MAX_REGION_ID];
		struct iwl_fw_ini_active_triggers active_trigs[IWL_FW_TRIGGER_ID_NUM];
		u32 lmac_err_id[MAX_NUM_LMAC];
		u32 umac_err_id;
		void *fifo_iter;
		enum iwl_fw_ini_trigger_id ini_trig_id;
		struct timer_list periodic_trig;
>>>>>>> 407d19ab
	} dump;
#ifdef CONFIG_IWLWIFI_DEBUGFS
	struct {
		struct delayed_work wk;
		u32 delay;
		u64 seq;
	} timestamp;
#endif /* CONFIG_IWLWIFI_DEBUGFS */
};

void iwl_fw_runtime_init(struct iwl_fw_runtime *fwrt, struct iwl_trans *trans,
			const struct iwl_fw *fw,
			const struct iwl_fw_runtime_ops *ops, void *ops_ctx,
			struct dentry *dbgfs_dir);

void iwl_fw_runtime_exit(struct iwl_fw_runtime *fwrt);

void iwl_fw_runtime_suspend(struct iwl_fw_runtime *fwrt);

void iwl_fw_runtime_resume(struct iwl_fw_runtime *fwrt);

static inline void iwl_fw_set_current_image(struct iwl_fw_runtime *fwrt,
					    enum iwl_ucode_type cur_fw_img)
{
	fwrt->cur_fw_img = cur_fw_img;
}

int iwl_init_paging(struct iwl_fw_runtime *fwrt, enum iwl_ucode_type type);
void iwl_free_fw_paging(struct iwl_fw_runtime *fwrt);

void iwl_get_shared_mem_conf(struct iwl_fw_runtime *fwrt);

#endif /* __iwl_fw_runtime_h__ */<|MERGE_RESOLUTION|>--- conflicted
+++ resolved
@@ -6,7 +6,7 @@
  * GPL LICENSE SUMMARY
  *
  * Copyright(c) 2017 Intel Deutschland GmbH
- * Copyright(c) 2018 Intel Corporation
+ * Copyright (C) 2018-2019 Intel Corporation
  *
  * This program is free software; you can redistribute it and/or modify
  * it under the terms of version 2 of the GNU General Public License as
@@ -27,7 +27,7 @@
  * BSD LICENSE
  *
  * Copyright(c) 2017 Intel Deutschland GmbH
- * Copyright(c) 2018 Intel Corporation
+ * Copyright (C) 2018-2019 Intel Corporation
  * All rights reserved.
  *
  * Redistribution and use in source and binary forms, with or without
@@ -64,6 +64,7 @@
 #include "iwl-trans.h"
 #include "img.h"
 #include "fw/api/debug.h"
+#include "fw/api/dbg-tlv.h"
 #include "fw/api/paging.h"
 #include "iwl-eeprom-parse.h"
 
@@ -71,6 +72,8 @@
 	int (*dump_start)(void *ctx);
 	void (*dump_end)(void *ctx);
 	bool (*fw_running)(void *ctx);
+	int (*send_hcmd)(void *ctx, struct iwl_host_cmd *host_cmd);
+	bool (*d3_debug_enable)(void *ctx);
 };
 
 #define MAX_NUM_LMAC 2
@@ -129,15 +132,12 @@
 	/* debug */
 	struct {
 		const struct iwl_fw_dump_desc *desc;
-		const struct iwl_fw_dbg_trigger_tlv *trig;
+		bool monitor_only;
 		struct delayed_work wk;
 
 		u8 conf;
 
 		/* ts of the beginning of a non-collect fw dbg data period */
-<<<<<<< HEAD
-		unsigned long non_collect_ts_start[FW_DBG_TRIGGER_MAX - 1];
-=======
 		unsigned long non_collect_ts_start[IWL_FW_TRIGGER_ID_NUM];
 		u32 *d3_debug_data;
 		struct iwl_fw_ini_region_cfg *active_regs[IWL_FW_INI_MAX_REGION_ID];
@@ -147,7 +147,6 @@
 		void *fifo_iter;
 		enum iwl_fw_ini_trigger_id ini_trig_id;
 		struct timer_list periodic_trig;
->>>>>>> 407d19ab
 	} dump;
 #ifdef CONFIG_IWLWIFI_DEBUGFS
 	struct {
@@ -163,7 +162,23 @@
 			const struct iwl_fw_runtime_ops *ops, void *ops_ctx,
 			struct dentry *dbgfs_dir);
 
-void iwl_fw_runtime_exit(struct iwl_fw_runtime *fwrt);
+static inline void iwl_fw_runtime_free(struct iwl_fw_runtime *fwrt)
+{
+	int i;
+
+	kfree(fwrt->dump.d3_debug_data);
+	fwrt->dump.d3_debug_data = NULL;
+
+	for (i = 0; i < IWL_FW_TRIGGER_ID_NUM; i++) {
+		struct iwl_fw_ini_active_triggers *active =
+			&fwrt->dump.active_trigs[i];
+
+		active->active = false;
+		active->size = 0;
+		kfree(active->trig);
+		active->trig = NULL;
+	}
+}
 
 void iwl_fw_runtime_suspend(struct iwl_fw_runtime *fwrt);
 
