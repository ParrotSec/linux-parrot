--- conflicted
+++ resolved
@@ -8,7 +8,7 @@
  * Copyright(c) 2008 - 2014 Intel Corporation. All rights reserved.
  * Copyright(c) 2013 - 2015 Intel Mobile Communications GmbH
  * Copyright(c) 2015 - 2017 Intel Deutschland GmbH
- * Copyright(c) 2018        Intel Corporation
+ * Copyright(c) 2018 - 2019 Intel Corporation
  *
  * This program is free software; you can redistribute it and/or modify
  * it under the terms of version 2 of the GNU General Public License as
@@ -18,9 +18,6 @@
  * WITHOUT ANY WARRANTY; without even the implied warranty of
  * MERCHANTABILITY or FITNESS FOR A PARTICULAR PURPOSE.  See the GNU
  * General Public License for more details.
- *
- * You should have received a copy of the GNU General Public License
- * along with this program;
  *
  * The full GNU General Public License is included in this distribution
  * in the file called COPYING.
@@ -34,7 +31,7 @@
  * Copyright(c) 2005 - 2014 Intel Corporation. All rights reserved.
  * Copyright(c) 2013 - 2015 Intel Mobile Communications GmbH
  * Copyright(c) 2015 - 2017 Intel Deutschland GmbH
- * Copyright(c) 2018        Intel Corporation
+ * Copyright(c) 2018 - 2019 Intel Corporation
  * All rights reserved.
  *
  * Redistribution and use in source and binary forms, with or without
@@ -228,8 +225,37 @@
 	*dump_data = iwl_fw_error_next_data(*dump_data);
 }
 
-static void iwl_fw_dump_fifos(struct iwl_fw_runtime *fwrt,
-			      struct iwl_fw_error_dump_data **dump_data)
+static void iwl_fw_dump_rxf(struct iwl_fw_runtime *fwrt,
+			    struct iwl_fw_error_dump_data **dump_data)
+{
+	struct iwl_fwrt_shared_mem_cfg *cfg = &fwrt->smem_cfg;
+	unsigned long flags;
+
+	IWL_DEBUG_INFO(fwrt, "WRT RX FIFO dump\n");
+
+	if (!iwl_trans_grab_nic_access(fwrt->trans, &flags))
+		return;
+
+	if (iwl_fw_dbg_type_on(fwrt, IWL_FW_ERROR_DUMP_RXF)) {
+		/* Pull RXF1 */
+		iwl_fwrt_dump_rxf(fwrt, dump_data,
+				  cfg->lmac[0].rxfifo1_size, 0, 0);
+		/* Pull RXF2 */
+		iwl_fwrt_dump_rxf(fwrt, dump_data, cfg->rxfifo2_size,
+				  RXF_DIFF_FROM_PREV +
+				  fwrt->trans->cfg->umac_prph_offset, 1);
+		/* Pull LMAC2 RXF1 */
+		if (fwrt->smem_cfg.num_lmacs > 1)
+			iwl_fwrt_dump_rxf(fwrt, dump_data,
+					  cfg->lmac[1].rxfifo1_size,
+					  LMAC2_PRPH_OFFSET, 2);
+	}
+
+	iwl_trans_release_nic_access(fwrt->trans, &flags);
+}
+
+static void iwl_fw_dump_txf(struct iwl_fw_runtime *fwrt,
+			    struct iwl_fw_error_dump_data **dump_data)
 {
 	struct iwl_fw_error_dump_fifo *fifo_hdr;
 	struct iwl_fwrt_shared_mem_cfg *cfg = &fwrt->smem_cfg;
@@ -238,26 +264,12 @@
 	unsigned long flags;
 	int i, j;
 
-	IWL_DEBUG_INFO(fwrt, "WRT FIFO dump\n");
+	IWL_DEBUG_INFO(fwrt, "WRT TX FIFO dump\n");
 
 	if (!iwl_trans_grab_nic_access(fwrt->trans, &flags))
 		return;
 
-	if (fwrt->fw->dbg_dump_mask & BIT(IWL_FW_ERROR_DUMP_RXF)) {
-		/* Pull RXF1 */
-		iwl_fwrt_dump_rxf(fwrt, dump_data,
-				  cfg->lmac[0].rxfifo1_size, 0, 0);
-		/* Pull RXF2 */
-		iwl_fwrt_dump_rxf(fwrt, dump_data, cfg->rxfifo2_size,
-				  RXF_DIFF_FROM_PREV, 1);
-		/* Pull LMAC2 RXF1 */
-		if (fwrt->smem_cfg.num_lmacs > 1)
-			iwl_fwrt_dump_rxf(fwrt, dump_data,
-					  cfg->lmac[1].rxfifo1_size,
-					  LMAC2_PRPH_OFFSET, 2);
-	}
-
-	if (fwrt->fw->dbg_dump_mask & BIT(IWL_FW_ERROR_DUMP_TXF)) {
+	if (iwl_fw_dbg_type_on(fwrt, IWL_FW_ERROR_DUMP_TXF)) {
 		/* Pull TXF data from LMAC1 */
 		for (i = 0; i < fwrt->smem_cfg.num_txfifo_entries; i++) {
 			/* Mark the number of TXF we're pulling now */
@@ -282,7 +294,7 @@
 		}
 	}
 
-	if (fwrt->fw->dbg_dump_mask & BIT(IWL_FW_ERROR_DUMP_INTERNAL_TXF) &&
+	if (iwl_fw_dbg_type_on(fwrt, IWL_FW_ERROR_DUMP_INTERNAL_TXF) &&
 	    fw_has_capa(&fwrt->fw->ucode_capa,
 			IWL_UCODE_TLV_CAPA_EXTEND_SHARED_MEM_CFG)) {
 		/* Pull UMAC internal TXF data from all TXFs */
@@ -458,10 +470,6 @@
 	{ .start = 0x00a02400, .end = 0x00a02758 },
 };
 
-<<<<<<< HEAD
-static void _iwl_read_prph_block(struct iwl_trans *trans, u32 start,
-				 u32 len_bytes, __le32 *data)
-=======
 static const struct iwl_prph_range iwl_prph_dump_addr_22000[] = {
 	{ .start = 0x00a00000, .end = 0x00a00000 },
 	{ .start = 0x00a0000c, .end = 0x00a00024 },
@@ -558,7 +566,6 @@
 
 static void iwl_read_prph_block(struct iwl_trans *trans, u32 start,
 				u32 len_bytes, __le32 *data)
->>>>>>> 407d19ab
 {
 	u32 i;
 
@@ -566,29 +573,19 @@
 		*data++ = cpu_to_le32(iwl_read_prph_no_grab(trans, start + i));
 }
 
-static bool iwl_read_prph_block(struct iwl_trans *trans, u32 start,
-				u32 len_bytes, __le32 *data)
-{
-	unsigned long flags;
-	bool success = false;
-
-	if (iwl_trans_grab_nic_access(trans, &flags)) {
-		success = true;
-		_iwl_read_prph_block(trans, start, len_bytes, data);
-		iwl_trans_release_nic_access(trans, &flags);
-	}
-
-	return success;
-}
-
-static void iwl_dump_prph(struct iwl_trans *trans,
-			  struct iwl_fw_error_dump_data **data,
+static void iwl_dump_prph(struct iwl_fw_runtime *fwrt,
 			  const struct iwl_prph_range *iwl_prph_dump_addr,
-			  u32 range_len)
+			  u32 range_len, void *ptr)
 {
 	struct iwl_fw_error_dump_prph *prph;
+	struct iwl_trans *trans = fwrt->trans;
+	struct iwl_fw_error_dump_data **data =
+		(struct iwl_fw_error_dump_data **)ptr;
 	unsigned long flags;
 	u32 i;
+
+	if (!data)
+		return;
 
 	IWL_DEBUG_INFO(trans, "WRT PRPH dump\n");
 
@@ -606,11 +603,11 @@
 		prph = (void *)(*data)->data;
 		prph->prph_start = cpu_to_le32(iwl_prph_dump_addr[i].start);
 
-		_iwl_read_prph_block(trans, iwl_prph_dump_addr[i].start,
-				     /* our range is inclusive, hence + 4 */
-				     iwl_prph_dump_addr[i].end -
-				     iwl_prph_dump_addr[i].start + 4,
-				     (void *)prph->data);
+		iwl_read_prph_block(trans, iwl_prph_dump_addr[i].start,
+				    /* our range is inclusive, hence + 4 */
+				    iwl_prph_dump_addr[i].end -
+				    iwl_prph_dump_addr[i].start + 4,
+				    (void *)prph->data);
 
 		*data = iwl_fw_error_next_data(*data);
 	}
@@ -655,9 +652,6 @@
 	return table;
 }
 
-<<<<<<< HEAD
-void iwl_fw_error_dump(struct iwl_fw_runtime *fwrt)
-=======
 static void iwl_fw_get_prph_len(struct iwl_fw_runtime *fwrt,
 				const struct iwl_prph_range *iwl_prph_dump_addr,
 				u32 range_len, void *ptr)
@@ -820,46 +814,27 @@
 static struct iwl_fw_error_dump_file *
 iwl_fw_error_dump_file(struct iwl_fw_runtime *fwrt,
 		       struct iwl_fw_dump_ptrs *fw_error_dump)
->>>>>>> 407d19ab
 {
 	struct iwl_fw_error_dump_file *dump_file;
 	struct iwl_fw_error_dump_data *dump_data;
 	struct iwl_fw_error_dump_info *dump_info;
-	struct iwl_fw_error_dump_mem *dump_mem;
 	struct iwl_fw_error_dump_smem_cfg *dump_smem_cfg;
 	struct iwl_fw_error_dump_trigger_desc *dump_trig;
-	struct iwl_fw_dump_ptrs *fw_error_dump;
-	struct scatterlist *sg_dump_data;
 	u32 sram_len, sram_ofs;
-	const struct iwl_fw_dbg_mem_seg_tlv *fw_dbg_mem = fwrt->fw->dbg_mem_tlv;
+	const struct iwl_fw_dbg_mem_seg_tlv *fw_mem = fwrt->fw->dbg.mem_tlv;
 	struct iwl_fwrt_shared_mem_cfg *mem_cfg = &fwrt->smem_cfg;
-	u32 file_len, fifo_data_len = 0, prph_len = 0, radio_len = 0;
-	u32 smem_len = fwrt->fw->n_dbg_mem_tlv ? 0 : fwrt->trans->cfg->smem_len;
-	u32 sram2_len = fwrt->fw->n_dbg_mem_tlv ?
+	u32 file_len, fifo_len = 0, prph_len = 0, radio_len = 0;
+	u32 smem_len = fwrt->fw->dbg.n_mem_tlv ? 0 : fwrt->trans->cfg->smem_len;
+	u32 sram2_len = fwrt->fw->dbg.n_mem_tlv ?
 				0 : fwrt->trans->cfg->dccm2_len;
-	bool monitor_dump_only = false;
 	int i;
-
-	IWL_DEBUG_INFO(fwrt, "WRT dump start\n");
-
-	/* there's no point in fw dump if the bus is dead */
-	if (test_bit(STATUS_TRANS_DEAD, &fwrt->trans->status)) {
-		IWL_ERR(fwrt, "Skip fw error dump since bus is dead\n");
-		goto out;
-	}
-
-	if (fwrt->dump.trig &&
-	    fwrt->dump.trig->mode & IWL_FW_DBG_TRIGGER_MONITOR_ONLY)
-		monitor_dump_only = true;
-
-	fw_error_dump = kzalloc(sizeof(*fw_error_dump), GFP_KERNEL);
-	if (!fw_error_dump)
-		goto out;
 
 	/* SRAM - include stack CCM if driver knows the values for it */
 	if (!fwrt->trans->cfg->dccm_offset || !fwrt->trans->cfg->dccm_len) {
 		const struct fw_img *img;
 
+		if (fwrt->cur_fw_img >= IWL_UCODE_TYPE_MAX)
+			return NULL;
 		img = &fwrt->fw->img[fwrt->cur_fw_img];
 		sram_ofs = img->sec[IWL_UCODE_SECTION_DATA].offset;
 		sram_len = img->sec[IWL_UCODE_SECTION_DATA].len;
@@ -870,173 +845,75 @@
 
 	/* reading RXF/TXF sizes */
 	if (test_bit(STATUS_FW_ERROR, &fwrt->trans->status)) {
-		fifo_data_len = 0;
-
-		if (fwrt->fw->dbg_dump_mask & BIT(IWL_FW_ERROR_DUMP_RXF)) {
-
-			/* Count RXF2 size */
-			if (mem_cfg->rxfifo2_size) {
-				/* Add header info */
-				fifo_data_len +=
-					mem_cfg->rxfifo2_size +
-					sizeof(*dump_data) +
-					sizeof(struct iwl_fw_error_dump_fifo);
-			}
-
-			/* Count RXF1 sizes */
-			for (i = 0; i < mem_cfg->num_lmacs; i++) {
-				if (!mem_cfg->lmac[i].rxfifo1_size)
-					continue;
-
-				/* Add header info */
-				fifo_data_len +=
-					mem_cfg->lmac[i].rxfifo1_size +
-					sizeof(*dump_data) +
-					sizeof(struct iwl_fw_error_dump_fifo);
-			}
-		}
-
-		if (fwrt->fw->dbg_dump_mask & BIT(IWL_FW_ERROR_DUMP_TXF)) {
-			size_t fifo_const_len = sizeof(*dump_data) +
-				sizeof(struct iwl_fw_error_dump_fifo);
-
-			/* Count TXF sizes */
-			for (i = 0; i < mem_cfg->num_lmacs; i++) {
-				int j;
-
-				for (j = 0; j < mem_cfg->num_txfifo_entries;
-				     j++) {
-					if (!mem_cfg->lmac[i].txfifo_size[j])
-						continue;
-
-					/* Add header info */
-					fifo_data_len +=
-						fifo_const_len +
-						mem_cfg->lmac[i].txfifo_size[j];
-				}
-			}
-		}
-
-		if ((fwrt->fw->dbg_dump_mask &
-		    BIT(IWL_FW_ERROR_DUMP_INTERNAL_TXF)) &&
-		    fw_has_capa(&fwrt->fw->ucode_capa,
-				IWL_UCODE_TLV_CAPA_EXTEND_SHARED_MEM_CFG)) {
-			for (i = 0;
-			     i < ARRAY_SIZE(mem_cfg->internal_txfifo_size);
-			     i++) {
-				if (!mem_cfg->internal_txfifo_size[i])
-					continue;
-
-				/* Add header info */
-				fifo_data_len +=
-					mem_cfg->internal_txfifo_size[i] +
-					sizeof(*dump_data) +
-					sizeof(struct iwl_fw_error_dump_fifo);
-			}
-		}
+		fifo_len = iwl_fw_rxf_len(fwrt, mem_cfg);
+		fifo_len += iwl_fw_txf_len(fwrt, mem_cfg);
 
 		/* Make room for PRPH registers */
-		if (!fwrt->trans->cfg->gen2 &&
-		    fwrt->fw->dbg_dump_mask & BIT(IWL_FW_ERROR_DUMP_PRPH)) {
-			for (i = 0; i < ARRAY_SIZE(iwl_prph_dump_addr_comm);
-			     i++) {
-				/* The range includes both boundaries */
-				int num_bytes_in_chunk =
-					iwl_prph_dump_addr_comm[i].end -
-					iwl_prph_dump_addr_comm[i].start + 4;
-
-				prph_len += sizeof(*dump_data) +
-					sizeof(struct iwl_fw_error_dump_prph) +
-					num_bytes_in_chunk;
-			}
-		}
-
-		if (!fwrt->trans->cfg->gen2 &&
-		    fwrt->trans->cfg->mq_rx_supported &&
-		    fwrt->fw->dbg_dump_mask & BIT(IWL_FW_ERROR_DUMP_PRPH)) {
-			for (i = 0; i <
-				ARRAY_SIZE(iwl_prph_dump_addr_9000); i++) {
-				/* The range includes both boundaries */
-				int num_bytes_in_chunk =
-					iwl_prph_dump_addr_9000[i].end -
-					iwl_prph_dump_addr_9000[i].start + 4;
-
-				prph_len += sizeof(*dump_data) +
-					sizeof(struct iwl_fw_error_dump_prph) +
-					num_bytes_in_chunk;
-			}
-		}
+		if (iwl_fw_dbg_type_on(fwrt, IWL_FW_ERROR_DUMP_PRPH))
+			iwl_fw_prph_handler(fwrt, &prph_len,
+					    iwl_fw_get_prph_len);
 
 		if (fwrt->trans->cfg->device_family == IWL_DEVICE_FAMILY_7000 &&
-		    fwrt->fw->dbg_dump_mask & BIT(IWL_FW_ERROR_DUMP_RADIO_REG))
+		    iwl_fw_dbg_type_on(fwrt, IWL_FW_ERROR_DUMP_RADIO_REG))
 			radio_len = sizeof(*dump_data) + RADIO_REG_MAX_READ;
 	}
 
-	file_len = sizeof(*dump_file) +
-		   fifo_data_len +
-		   prph_len +
-		   radio_len;
-
-	if (fwrt->fw->dbg_dump_mask & BIT(IWL_FW_ERROR_DUMP_DEV_FW_INFO))
+	file_len = sizeof(*dump_file) + fifo_len + prph_len + radio_len;
+
+	if (iwl_fw_dbg_type_on(fwrt, IWL_FW_ERROR_DUMP_DEV_FW_INFO))
 		file_len += sizeof(*dump_data) + sizeof(*dump_info);
-	if (fwrt->fw->dbg_dump_mask & BIT(IWL_FW_ERROR_DUMP_MEM_CFG))
+	if (iwl_fw_dbg_type_on(fwrt, IWL_FW_ERROR_DUMP_MEM_CFG))
 		file_len += sizeof(*dump_data) + sizeof(*dump_smem_cfg);
 
-	if (fwrt->fw->dbg_dump_mask & BIT(IWL_FW_ERROR_DUMP_MEM)) {
-		/* Make room for the SMEM, if it exists */
-		if (smem_len)
-			file_len += sizeof(*dump_data) + sizeof(*dump_mem) +
-				smem_len;
-
-		/* Make room for the secondary SRAM, if it exists */
-		if (sram2_len)
-			file_len += sizeof(*dump_data) + sizeof(*dump_mem) +
-				sram2_len;
-
-		/* Make room for MEM segments */
-		for (i = 0; i < fwrt->fw->n_dbg_mem_tlv; i++) {
-			file_len += sizeof(*dump_data) + sizeof(*dump_mem) +
-				    le32_to_cpu(fw_dbg_mem[i].len);
-		}
+	if (iwl_fw_dbg_type_on(fwrt, IWL_FW_ERROR_DUMP_MEM)) {
+		size_t hdr_len = sizeof(*dump_data) +
+				 sizeof(struct iwl_fw_error_dump_mem);
+
+		/* Dump SRAM only if no mem_tlvs */
+		if (!fwrt->fw->dbg.n_mem_tlv)
+			ADD_LEN(file_len, sram_len, hdr_len);
+
+		/* Make room for all mem types that exist */
+		ADD_LEN(file_len, smem_len, hdr_len);
+		ADD_LEN(file_len, sram2_len, hdr_len);
+
+		for (i = 0; i < fwrt->fw->dbg.n_mem_tlv; i++)
+			ADD_LEN(file_len, le32_to_cpu(fw_mem[i].len), hdr_len);
 	}
 
 	/* Make room for fw's virtual image pages, if it exists */
-	if (fwrt->fw->dbg_dump_mask & BIT(IWL_FW_ERROR_DUMP_PAGING) &&
-	    !fwrt->trans->cfg->gen2 &&
-	    fwrt->fw->img[fwrt->cur_fw_img].paging_mem_size &&
-	    fwrt->fw_paging_db[0].fw_paging_block)
+	if (iwl_fw_dbg_is_paging_enabled(fwrt))
 		file_len += fwrt->num_of_paging_blk *
 			(sizeof(*dump_data) +
 			 sizeof(struct iwl_fw_error_dump_paging) +
 			 PAGING_BLOCK_SIZE);
 
+	if (iwl_fw_dbg_is_d3_debug_enabled(fwrt) && fwrt->dump.d3_debug_data) {
+		file_len += sizeof(*dump_data) +
+			fwrt->trans->cfg->d3_debug_data_length * 2;
+	}
+
 	/* If we only want a monitor dump, reset the file length */
-	if (monitor_dump_only) {
+	if (fwrt->dump.monitor_only) {
 		file_len = sizeof(*dump_file) + sizeof(*dump_data) * 2 +
 			   sizeof(*dump_info) + sizeof(*dump_smem_cfg);
 	}
 
-	if (fwrt->fw->dbg_dump_mask & BIT(IWL_FW_ERROR_DUMP_ERROR_INFO) &&
+	if (iwl_fw_dbg_type_on(fwrt, IWL_FW_ERROR_DUMP_ERROR_INFO) &&
 	    fwrt->dump.desc)
 		file_len += sizeof(*dump_data) + sizeof(*dump_trig) +
 			    fwrt->dump.desc->len;
 
-	if (fwrt->fw->dbg_dump_mask & BIT(IWL_FW_ERROR_DUMP_MEM) &&
-	    !fwrt->fw->n_dbg_mem_tlv)
-		file_len += sizeof(*dump_data) + sram_len + sizeof(*dump_mem);
-
 	dump_file = vzalloc(file_len);
-	if (!dump_file) {
-		kfree(fw_error_dump);
-		goto out;
-	}
+	if (!dump_file)
+		return NULL;
 
 	fw_error_dump->fwrt_ptr = dump_file;
 
 	dump_file->barker = cpu_to_le32(IWL_FW_ERROR_DUMP_BARKER);
 	dump_data = (void *)dump_file->data;
 
-	if (fwrt->fw->dbg_dump_mask & BIT(IWL_FW_ERROR_DUMP_DEV_FW_INFO)) {
+	if (iwl_fw_dbg_type_on(fwrt, IWL_FW_ERROR_DUMP_DEV_FW_INFO)) {
 		dump_data->type = cpu_to_le32(IWL_FW_ERROR_DUMP_DEV_FW_INFO);
 		dump_data->len = cpu_to_le32(sizeof(*dump_info));
 		dump_info = (void *)dump_data->data;
@@ -1050,11 +927,18 @@
 			sizeof(dump_info->dev_human_readable) - 1);
 		strncpy(dump_info->bus_human_readable, fwrt->dev->bus->name,
 			sizeof(dump_info->bus_human_readable) - 1);
+		dump_info->num_of_lmacs = fwrt->smem_cfg.num_lmacs;
+		dump_info->lmac_err_id[0] =
+			cpu_to_le32(fwrt->dump.lmac_err_id[0]);
+		if (fwrt->smem_cfg.num_lmacs > 1)
+			dump_info->lmac_err_id[1] =
+				cpu_to_le32(fwrt->dump.lmac_err_id[1]);
+		dump_info->umac_err_id = cpu_to_le32(fwrt->dump.umac_err_id);
 
 		dump_data = iwl_fw_error_next_data(dump_data);
 	}
 
-	if (fwrt->fw->dbg_dump_mask & BIT(IWL_FW_ERROR_DUMP_MEM_CFG)) {
+	if (iwl_fw_dbg_type_on(fwrt, IWL_FW_ERROR_DUMP_MEM_CFG)) {
 		/* Dump shared memory configuration */
 		dump_data->type = cpu_to_le32(IWL_FW_ERROR_DUMP_MEM_CFG);
 		dump_data->len = cpu_to_le32(sizeof(*dump_smem_cfg));
@@ -1085,15 +969,6 @@
 	}
 
 	/* We only dump the FIFOs if the FW is in error state */
-<<<<<<< HEAD
-	if (test_bit(STATUS_FW_ERROR, &fwrt->trans->status)) {
-		iwl_fw_dump_fifos(fwrt, &dump_data);
-		if (radio_len)
-			iwl_read_radio_regs(fwrt, &dump_data);
-	}
-
-	if (fwrt->fw->dbg_dump_mask & BIT(IWL_FW_ERROR_DUMP_ERROR_INFO) &&
-=======
 	if (fifo_len) {
 		iwl_fw_dump_rxf(fwrt, &dump_data);
 		iwl_fw_dump_txf(fwrt, &dump_data);
@@ -1103,7 +978,6 @@
 		iwl_read_radio_regs(fwrt, &dump_data);
 
 	if (iwl_fw_dbg_type_on(fwrt, IWL_FW_ERROR_DUMP_ERROR_INFO) &&
->>>>>>> 407d19ab
 	    fwrt->dump.desc) {
 		dump_data->type = cpu_to_le32(IWL_FW_ERROR_DUMP_ERROR_INFO);
 		dump_data->len = cpu_to_le32(sizeof(*dump_trig) +
@@ -1116,149 +990,65 @@
 	}
 
 	/* In case we only want monitor dump, skip to dump trasport data */
-	if (monitor_dump_only)
-		goto dump_trans_data;
-
-	if (!fwrt->fw->n_dbg_mem_tlv &&
-	    fwrt->fw->dbg_dump_mask & BIT(IWL_FW_ERROR_DUMP_MEM)) {
-		dump_data->type = cpu_to_le32(IWL_FW_ERROR_DUMP_MEM);
-		dump_data->len = cpu_to_le32(sram_len + sizeof(*dump_mem));
-		dump_mem = (void *)dump_data->data;
-		dump_mem->type = cpu_to_le32(IWL_FW_ERROR_DUMP_MEM_SRAM);
-		dump_mem->offset = cpu_to_le32(sram_ofs);
-		iwl_trans_read_mem_bytes(fwrt->trans, sram_ofs, dump_mem->data,
-					 sram_len);
+	if (fwrt->dump.monitor_only)
+		goto out;
+
+	if (iwl_fw_dbg_type_on(fwrt, IWL_FW_ERROR_DUMP_MEM)) {
+		const struct iwl_fw_dbg_mem_seg_tlv *fw_dbg_mem =
+			fwrt->fw->dbg.mem_tlv;
+
+		if (!fwrt->fw->dbg.n_mem_tlv)
+			iwl_fw_dump_mem(fwrt, &dump_data, sram_len, sram_ofs,
+					IWL_FW_ERROR_DUMP_MEM_SRAM);
+
+		for (i = 0; i < fwrt->fw->dbg.n_mem_tlv; i++) {
+			u32 len = le32_to_cpu(fw_dbg_mem[i].len);
+			u32 ofs = le32_to_cpu(fw_dbg_mem[i].ofs);
+
+			iwl_fw_dump_mem(fwrt, &dump_data, len, ofs,
+					le32_to_cpu(fw_dbg_mem[i].data_type));
+		}
+
+		iwl_fw_dump_mem(fwrt, &dump_data, smem_len,
+				fwrt->trans->cfg->smem_offset,
+				IWL_FW_ERROR_DUMP_MEM_SMEM);
+
+		iwl_fw_dump_mem(fwrt, &dump_data, sram2_len,
+				fwrt->trans->cfg->dccm2_offset,
+				IWL_FW_ERROR_DUMP_MEM_SRAM);
+	}
+
+	if (iwl_fw_dbg_is_d3_debug_enabled(fwrt) && fwrt->dump.d3_debug_data) {
+		u32 addr = fwrt->trans->cfg->d3_debug_data_base_addr;
+		size_t data_size = fwrt->trans->cfg->d3_debug_data_length;
+
+		dump_data->type = cpu_to_le32(IWL_FW_ERROR_DUMP_D3_DEBUG_DATA);
+		dump_data->len = cpu_to_le32(data_size * 2);
+
+		memcpy(dump_data->data, fwrt->dump.d3_debug_data, data_size);
+
+		kfree(fwrt->dump.d3_debug_data);
+		fwrt->dump.d3_debug_data = NULL;
+
+		iwl_trans_read_mem_bytes(fwrt->trans, addr,
+					 dump_data->data + data_size,
+					 data_size);
+
 		dump_data = iwl_fw_error_next_data(dump_data);
 	}
 
-	for (i = 0; i < fwrt->fw->n_dbg_mem_tlv; i++) {
-		u32 len = le32_to_cpu(fw_dbg_mem[i].len);
-		u32 ofs = le32_to_cpu(fw_dbg_mem[i].ofs);
-		bool success;
-
-		if (!(fwrt->fw->dbg_dump_mask & BIT(IWL_FW_ERROR_DUMP_MEM)))
-			break;
-
-		dump_data->type = cpu_to_le32(IWL_FW_ERROR_DUMP_MEM);
-		dump_data->len = cpu_to_le32(len + sizeof(*dump_mem));
-		dump_mem = (void *)dump_data->data;
-		dump_mem->type = fw_dbg_mem[i].data_type;
-		dump_mem->offset = cpu_to_le32(ofs);
-
-		IWL_DEBUG_INFO(fwrt, "WRT memory dump. Type=%u\n",
-			       dump_mem->type);
-
-		switch (dump_mem->type & cpu_to_le32(FW_DBG_MEM_TYPE_MASK)) {
-		case cpu_to_le32(FW_DBG_MEM_TYPE_REGULAR):
-			iwl_trans_read_mem_bytes(fwrt->trans, ofs,
-						 dump_mem->data,
-						 len);
-			success = true;
-			break;
-		case cpu_to_le32(FW_DBG_MEM_TYPE_PRPH):
-			success = iwl_read_prph_block(fwrt->trans, ofs, len,
-						      (void *)dump_mem->data);
-			break;
-		default:
-			/*
-			 * shouldn't get here, we ignored this kind
-			 * of TLV earlier during the TLV parsing?!
-			 */
-			WARN_ON(1);
-			success = false;
-		}
-
-		if (success)
-			dump_data = iwl_fw_error_next_data(dump_data);
-	}
-
-	if (smem_len && fwrt->fw->dbg_dump_mask & BIT(IWL_FW_ERROR_DUMP_MEM)) {
-		IWL_DEBUG_INFO(fwrt, "WRT SMEM dump\n");
-		dump_data->type = cpu_to_le32(IWL_FW_ERROR_DUMP_MEM);
-		dump_data->len = cpu_to_le32(smem_len + sizeof(*dump_mem));
-		dump_mem = (void *)dump_data->data;
-		dump_mem->type = cpu_to_le32(IWL_FW_ERROR_DUMP_MEM_SMEM);
-		dump_mem->offset = cpu_to_le32(fwrt->trans->cfg->smem_offset);
-		iwl_trans_read_mem_bytes(fwrt->trans,
-					 fwrt->trans->cfg->smem_offset,
-					 dump_mem->data, smem_len);
-		dump_data = iwl_fw_error_next_data(dump_data);
-	}
-
-	if (sram2_len && fwrt->fw->dbg_dump_mask & BIT(IWL_FW_ERROR_DUMP_MEM)) {
-		IWL_DEBUG_INFO(fwrt, "WRT SRAM dump\n");
-		dump_data->type = cpu_to_le32(IWL_FW_ERROR_DUMP_MEM);
-		dump_data->len = cpu_to_le32(sram2_len + sizeof(*dump_mem));
-		dump_mem = (void *)dump_data->data;
-		dump_mem->type = cpu_to_le32(IWL_FW_ERROR_DUMP_MEM_SRAM);
-		dump_mem->offset = cpu_to_le32(fwrt->trans->cfg->dccm2_offset);
-		iwl_trans_read_mem_bytes(fwrt->trans,
-					 fwrt->trans->cfg->dccm2_offset,
-					 dump_mem->data, sram2_len);
-		dump_data = iwl_fw_error_next_data(dump_data);
-	}
-
 	/* Dump fw's virtual image */
-	if (fwrt->fw->dbg_dump_mask & BIT(IWL_FW_ERROR_DUMP_PAGING) &&
-	    !fwrt->trans->cfg->gen2 &&
-	    fwrt->fw->img[fwrt->cur_fw_img].paging_mem_size &&
-	    fwrt->fw_paging_db[0].fw_paging_block) {
-		IWL_DEBUG_INFO(fwrt, "WRT paging dump\n");
-		for (i = 1; i < fwrt->num_of_paging_blk + 1; i++) {
-			struct iwl_fw_error_dump_paging *paging;
-			struct page *pages =
-				fwrt->fw_paging_db[i].fw_paging_block;
-			dma_addr_t addr = fwrt->fw_paging_db[i].fw_paging_phys;
-
-			dump_data->type = cpu_to_le32(IWL_FW_ERROR_DUMP_PAGING);
-			dump_data->len = cpu_to_le32(sizeof(*paging) +
-						     PAGING_BLOCK_SIZE);
-			paging = (void *)dump_data->data;
-			paging->index = cpu_to_le32(i);
-			dma_sync_single_for_cpu(fwrt->trans->dev, addr,
-						PAGING_BLOCK_SIZE,
-						DMA_BIDIRECTIONAL);
-			memcpy(paging->data, page_address(pages),
-			       PAGING_BLOCK_SIZE);
-			dump_data = iwl_fw_error_next_data(dump_data);
-		}
-	}
-
-	if (prph_len) {
-		iwl_dump_prph(fwrt->trans, &dump_data,
-			      iwl_prph_dump_addr_comm,
-			      ARRAY_SIZE(iwl_prph_dump_addr_comm));
-
-		if (fwrt->trans->cfg->mq_rx_supported)
-			iwl_dump_prph(fwrt->trans, &dump_data,
-				      iwl_prph_dump_addr_9000,
-				      ARRAY_SIZE(iwl_prph_dump_addr_9000));
-	}
-
-<<<<<<< HEAD
-dump_trans_data:
-	fw_error_dump->trans_ptr = iwl_trans_dump_data(fwrt->trans,
-						       fwrt->dump.trig);
-	fw_error_dump->fwrt_len = file_len;
-	if (fw_error_dump->trans_ptr)
-		file_len += fw_error_dump->trans_ptr->len;
+	if (iwl_fw_dbg_is_paging_enabled(fwrt))
+		iwl_dump_paging(fwrt, &dump_data);
+
+	if (prph_len)
+		iwl_fw_prph_handler(fwrt, &dump_data, iwl_dump_prph);
+
+out:
 	dump_file->file_len = cpu_to_le32(file_len);
-
-	sg_dump_data = alloc_sgtable(file_len);
-	if (sg_dump_data) {
-		sg_pcopy_from_buffer(sg_dump_data,
-				     sg_nents(sg_dump_data),
-				     fw_error_dump->fwrt_ptr,
-				     fw_error_dump->fwrt_len, 0);
-		if (fw_error_dump->trans_ptr)
-			sg_pcopy_from_buffer(sg_dump_data,
-					     sg_nents(sg_dump_data),
-					     fw_error_dump->trans_ptr->data,
-					     fw_error_dump->trans_ptr->len,
-					     fw_error_dump->fwrt_len);
-		dev_coredumpsg(fwrt->trans->dev, sg_dump_data, file_len,
-			       GFP_KERNEL);
-=======
+	return dump_file;
+}
+
 static int iwl_dump_ini_prph_iter(struct iwl_fw_runtime *fwrt,
 				  struct iwl_fw_ini_region_cfg *reg,
 				  void *range_ptr, int idx)
@@ -1276,33 +1066,11 @@
 		if (prph_val == 0x5a5a5a5a)
 			return -EBUSY;
 		*val++ = cpu_to_le32(prph_val);
->>>>>>> 407d19ab
-	}
-	vfree(fw_error_dump->fwrt_ptr);
-	vfree(fw_error_dump->trans_ptr);
-	kfree(fw_error_dump);
-
-out:
-	iwl_fw_free_dump_desc(fwrt);
-	clear_bit(IWL_FWRT_STATUS_DUMPING, &fwrt->status);
-	IWL_DEBUG_INFO(fwrt, "WRT dump done\n");
-}
-IWL_EXPORT_SYMBOL(iwl_fw_error_dump);
-
-<<<<<<< HEAD
-const struct iwl_fw_dump_desc iwl_dump_desc_assert = {
-	.trig_desc = {
-		.type = cpu_to_le32(FW_DBG_TRIGGER_FW_ASSERT),
-	},
-};
-IWL_EXPORT_SYMBOL(iwl_dump_desc_assert);
-
-int iwl_fw_dbg_collect_desc(struct iwl_fw_runtime *fwrt,
-			    const struct iwl_fw_dump_desc *desc,
-			    const struct iwl_fw_dbg_trigger_tlv *trigger)
-{
-	unsigned int delay = 0;
-=======
+	}
+
+	return sizeof(*range) + le32_to_cpu(range->range_data_size);
+}
+
 static int iwl_dump_ini_csr_iter(struct iwl_fw_runtime *fwrt,
 				 struct iwl_fw_ini_region_cfg *reg,
 				 void *range_ptr, int idx)
@@ -1316,35 +1084,10 @@
 	range->range_data_size = reg->internal.range_data_size;
 	for (i = 0; i < le32_to_cpu(reg->internal.range_data_size); i += 4)
 		*val++ = cpu_to_le32(iwl_trans_read32(fwrt->trans, addr + i));
->>>>>>> 407d19ab
-
-	if (trigger)
-		delay = msecs_to_jiffies(le32_to_cpu(trigger->stop_delay));
-
-	/*
-	 * If the loading of the FW completed successfully, the next step is to
-	 * get the SMEM config data. Thus, if fwrt->smem_cfg.num_lmacs is non
-	 * zero, the FW was already loaded successully. If the state is "NO_FW"
-	 * in such a case - WARN and exit, since FW may be dead. Otherwise, we
-	 * can try to collect the data, since FW might just not be fully
-	 * loaded (no "ALIVE" yet), and the debug data is accessible.
-	 *
-	 * Corner case: got the FW alive but crashed before getting the SMEM
-	 *	config. In such a case, due to HW access problems, we might
-	 *	collect garbage.
-	 */
-	if (WARN((fwrt->trans->state == IWL_TRANS_NO_FW) &&
-		 fwrt->smem_cfg.num_lmacs,
-		 "Can't collect dbg data when FW isn't alive\n"))
-		return -EIO;
-
-<<<<<<< HEAD
-	if (test_and_set_bit(IWL_FWRT_STATUS_DUMPING, &fwrt->status))
-		return -EBUSY;
-
-	if (WARN_ON(fwrt->dump.desc))
-		iwl_fw_free_dump_desc(fwrt);
-=======
+
+	return sizeof(*range) + le32_to_cpu(range->range_data_size);
+}
+
 static int iwl_dump_ini_dev_mem_iter(struct iwl_fw_runtime *fwrt,
 				     struct iwl_fw_ini_region_cfg *reg,
 				     void *range_ptr, int idx)
@@ -1356,38 +1099,30 @@
 	range->range_data_size = reg->internal.range_data_size;
 	iwl_trans_read_mem_bytes(fwrt->trans, addr, range->data,
 				 le32_to_cpu(reg->internal.range_data_size));
->>>>>>> 407d19ab
-
-	IWL_WARN(fwrt, "Collecting data: trigger %d fired.\n",
-		 le32_to_cpu(desc->trig_desc.type));
-
-	fwrt->dump.desc = desc;
-	fwrt->dump.trig = trigger;
-
-<<<<<<< HEAD
-	schedule_delayed_work(&fwrt->dump.wk, delay);
-=======
+
+	return sizeof(*range) + le32_to_cpu(range->range_data_size);
+}
+
+static int
+iwl_dump_ini_paging_gen2_iter(struct iwl_fw_runtime *fwrt,
+			      struct iwl_fw_ini_region_cfg *reg,
+			      void *range_ptr, int idx)
+{
+	struct iwl_fw_ini_error_dump_range *range = range_ptr;
+	u32 page_size = fwrt->trans->init_dram.paging[idx].size;
+
 	range->start_addr = cpu_to_le64(idx);
 	range->range_data_size = cpu_to_le32(page_size);
 	memcpy(range->data, fwrt->trans->init_dram.paging[idx].block,
 	       page_size);
->>>>>>> 407d19ab
-
-	return 0;
-}
-IWL_EXPORT_SYMBOL(iwl_fw_dbg_collect_desc);
-
-int iwl_fw_dbg_collect(struct iwl_fw_runtime *fwrt,
-		       enum iwl_fw_dbg_trigger trig,
-		       const char *str, size_t len,
-		       const struct iwl_fw_dbg_trigger_tlv *trigger)
-{
-<<<<<<< HEAD
-	struct iwl_fw_dump_desc *desc;
-
-	if (trigger && trigger->flags & IWL_FW_DBG_FORCE_RESTART) {
-		IWL_WARN(fwrt, "Force restart: trigger %d fired.\n", trig);
-=======
+
+	return sizeof(*range) + le32_to_cpu(range->range_data_size);
+}
+
+static int iwl_dump_ini_paging_iter(struct iwl_fw_runtime *fwrt,
+				    struct iwl_fw_ini_region_cfg *reg,
+				    void *range_ptr, int idx)
+{
 	/* increase idx by 1 since the pages are from 1 to
 	 * fwrt->num_of_paging_blk + 1
 	 */
@@ -2411,7 +2146,6 @@
 
 	if (le32_to_cpu(active->trig->force_restart)) {
 		IWL_WARN(fwrt, "WRT: force restart: trigger %d fired.\n", id);
->>>>>>> 407d19ab
 		iwl_force_nmi(fwrt->trans);
 		return 0;
 	}
@@ -2419,13 +2153,6 @@
 	if (test_and_set_bit(IWL_FWRT_STATUS_DUMPING, &fwrt->status))
 		return -EBUSY;
 
-<<<<<<< HEAD
-	desc->len = len;
-	desc->trig_desc.type = cpu_to_le32(trig);
-	memcpy(desc->trig_desc.data, str, len);
-
-	return iwl_fw_dbg_collect_desc(fwrt, desc, trigger);
-=======
 	fwrt->dump.ini_trig_id = id;
 
 	IWL_WARN(fwrt, "WRT: collecting data: ini trigger %d fired.\n", id);
@@ -2433,7 +2160,6 @@
 	schedule_delayed_work(&fwrt->dump.wk, usecs_to_jiffies(delay));
 
 	return 0;
->>>>>>> 407d19ab
 }
 IWL_EXPORT_SYMBOL(_iwl_fw_dbg_ini_collect);
 
@@ -2462,11 +2188,10 @@
 			    struct iwl_fw_dbg_trigger_tlv *trigger,
 			    const char *fmt, ...)
 {
-	u16 occurrences = le16_to_cpu(trigger->occurrences);
 	int ret, len = 0;
 	char buf[64];
 
-	if (!occurrences)
+	if (fwrt->trans->ini_valid)
 		return 0;
 
 	if (fmt) {
@@ -2491,7 +2216,6 @@
 	if (ret)
 		return ret;
 
-	trigger->occurrences = cpu_to_le16(occurrences - 1);
 	return 0;
 }
 IWL_EXPORT_SYMBOL(iwl_fw_dbg_collect_trig);
@@ -2502,29 +2226,26 @@
 	int ret;
 	int i;
 
-	if (WARN_ONCE(conf_id >= ARRAY_SIZE(fwrt->fw->dbg_conf_tlv),
+	if (WARN_ONCE(conf_id >= ARRAY_SIZE(fwrt->fw->dbg.conf_tlv),
 		      "Invalid configuration %d\n", conf_id))
 		return -EINVAL;
 
 	/* EARLY START - firmware's configuration is hard coded */
-	if ((!fwrt->fw->dbg_conf_tlv[conf_id] ||
-	     !fwrt->fw->dbg_conf_tlv[conf_id]->num_of_hcmds) &&
+	if ((!fwrt->fw->dbg.conf_tlv[conf_id] ||
+	     !fwrt->fw->dbg.conf_tlv[conf_id]->num_of_hcmds) &&
 	    conf_id == FW_DBG_START_FROM_ALIVE)
 		return 0;
 
-	if (!fwrt->fw->dbg_conf_tlv[conf_id])
+	if (!fwrt->fw->dbg.conf_tlv[conf_id])
 		return -EINVAL;
 
 	if (fwrt->dump.conf != FW_DBG_INVALID)
 		IWL_WARN(fwrt, "FW already configured (%d) - re-configuring\n",
 			 fwrt->dump.conf);
 
-	/* start default config marker cmd for syncing logs */
-	iwl_fw_trigger_timestamp(fwrt, 1);
-
 	/* Send all HCMDs for configuring the FW debug */
-	ptr = (void *)&fwrt->fw->dbg_conf_tlv[conf_id]->hcmd;
-	for (i = 0; i < fwrt->fw->dbg_conf_tlv[conf_id]->num_of_hcmds; i++) {
+	ptr = (void *)&fwrt->fw->dbg.conf_tlv[conf_id]->hcmd;
+	for (i = 0; i < fwrt->fw->dbg.conf_tlv[conf_id]->num_of_hcmds; i++) {
 		struct iwl_fw_dbg_conf_hcmd *cmd = (void *)ptr;
 		struct iwl_host_cmd hcmd = {
 			.id = cmd->id,
@@ -2546,13 +2267,14 @@
 }
 IWL_EXPORT_SYMBOL(iwl_fw_start_dbg_conf);
 
-void iwl_fw_error_dump_wk(struct work_struct *work)
-{
-	struct iwl_fw_runtime *fwrt =
-		container_of(work, struct iwl_fw_runtime, dump.wk.work);
-
-	if (fwrt->ops && fwrt->ops->dump_start &&
-	    fwrt->ops->dump_start(fwrt->ops_ctx))
+/* this function assumes dump_start was called beforehand and dump_end will be
+ * called afterwards
+ */
+void iwl_fw_dbg_collect_sync(struct iwl_fw_runtime *fwrt)
+{
+	struct iwl_fw_dbg_params params = {0};
+
+	if (!test_bit(IWL_FWRT_STATUS_DUMPING, &fwrt->status))
 		return;
 
 	if (fwrt->ops && fwrt->ops->fw_running &&
@@ -2560,34 +2282,9 @@
 		IWL_ERR(fwrt, "Firmware not running - cannot dump error\n");
 		iwl_fw_free_dump_desc(fwrt);
 		clear_bit(IWL_FWRT_STATUS_DUMPING, &fwrt->status);
-		goto out;
-	}
-
-<<<<<<< HEAD
-	if (fwrt->trans->cfg->device_family == IWL_DEVICE_FAMILY_7000) {
-		/* stop recording */
-		iwl_fw_dbg_stop_recording(fwrt);
-
-		iwl_fw_error_dump(fwrt);
-
-		/* start recording again if the firmware is not crashed */
-		if (!test_bit(STATUS_FW_ERROR, &fwrt->trans->status) &&
-		    fwrt->fw->dbg_dest_tlv) {
-			iwl_clear_bits_prph(fwrt->trans,
-					    MON_BUFF_SAMPLE_CTL, 0x100);
-			iwl_clear_bits_prph(fwrt->trans,
-					    MON_BUFF_SAMPLE_CTL, 0x1);
-			iwl_set_bits_prph(fwrt->trans,
-					  MON_BUFF_SAMPLE_CTL, 0x1);
-		}
-	} else {
-		u32 in_sample = iwl_read_prph(fwrt->trans, DBGC_IN_SAMPLE);
-		u32 out_ctrl = iwl_read_prph(fwrt->trans, DBGC_OUT_CTRL);
-
-		iwl_fw_dbg_stop_recording(fwrt);
-		/* wait before we collect the data till the DBGC stop */
-		udelay(500);
-=======
+		return;
+	}
+
 	/* there's no point in fw dump if the bus is dead */
 	if (test_bit(STATUS_TRANS_DEAD, &fwrt->trans->status)) {
 		IWL_ERR(fwrt, "Skip fw error dump since bus is dead\n");
@@ -2629,23 +2326,19 @@
 void iwl_fw_dbg_read_d3_debug_data(struct iwl_fw_runtime *fwrt)
 {
 	const struct iwl_cfg *cfg = fwrt->trans->cfg;
->>>>>>> 407d19ab
-
-		iwl_fw_error_dump(fwrt);
-
-		/* start recording again if the firmware is not crashed */
-		if (!test_bit(STATUS_FW_ERROR, &fwrt->trans->status) &&
-		    fwrt->fw->dbg_dest_tlv) {
-			iwl_write_prph(fwrt->trans, DBGC_IN_SAMPLE, in_sample);
-			iwl_write_prph(fwrt->trans, DBGC_OUT_CTRL, out_ctrl);
+
+	if (!iwl_fw_dbg_is_d3_debug_enabled(fwrt))
+		return;
+
+	if (!fwrt->dump.d3_debug_data) {
+		fwrt->dump.d3_debug_data = kmalloc(cfg->d3_debug_data_length,
+						   GFP_KERNEL);
+		if (!fwrt->dump.d3_debug_data) {
+			IWL_ERR(fwrt,
+				"failed to allocate memory for D3 debug data\n");
+			return;
 		}
 	}
-<<<<<<< HEAD
-out:
-	if (fwrt->ops && fwrt->ops->dump_end)
-		fwrt->ops->dump_end(fwrt->ops_ctx);
-}
-=======
 
 	/* if the buffer holds previous debug data it is overwritten */
 	iwl_trans_read_mem_bytes(fwrt->trans, cfg->d3_debug_data_base_addr,
@@ -3090,5 +2783,4 @@
 
 	iwl_trans_release_nic_access(trans, &flags);
 }
-IWL_EXPORT_SYMBOL(iwl_fw_error_print_fseq_regs);
->>>>>>> 407d19ab
+IWL_EXPORT_SYMBOL(iwl_fw_error_print_fseq_regs);