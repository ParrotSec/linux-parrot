--- conflicted
+++ resolved
@@ -2,27 +2,9 @@
 /******************************************************************************
  *
  * Copyright(c) 2009 - 2014 Intel Corporation. All rights reserved.
- * Copyright(C) 2016 Intel Deutschland GmbH
+ * Copyright(C) 2016        Intel Deutschland GmbH
+ * Copyright(c) 2018        Intel Corporation
  *
-<<<<<<< HEAD
- * This program is free software; you can redistribute it and/or modify it
- * under the terms of version 2 of the GNU General Public License as
- * published by the Free Software Foundation.
- *
- * This program is distributed in the hope that it will be useful, but WITHOUT
- * ANY WARRANTY; without even the implied warranty of MERCHANTABILITY or
- * FITNESS FOR A PARTICULAR PURPOSE.  See the GNU General Public License for
- * more details.
- *
- * You should have received a copy of the GNU General Public License along with
- * this program; if not, write to the Free Software Foundation, Inc.,
- * 51 Franklin Street, Fifth Floor, Boston, MA 02110, USA
- *
- * The full GNU General Public License is included in this distribution in the
- * file called LICENSE.
- *
-=======
->>>>>>> 407d19ab
  * Contact Information:
  *  Intel Linux Wireless <linuxwifi@intel.com>
  * Intel Corporation, 5200 N.E. Elam Young Parkway, Hillsboro, OR 97124-6497
@@ -64,16 +46,23 @@
 }
 
 static inline size_t iwl_rx_trace_len(const struct iwl_trans *trans,
-				      void *rxbuf, size_t len)
+				      void *rxbuf, size_t len,
+				      size_t *out_hdr_offset)
 {
 	struct iwl_cmd_header *cmd = (void *)((u8 *)rxbuf + sizeof(__le32));
-	struct ieee80211_hdr *hdr;
+	struct ieee80211_hdr *hdr = NULL;
+	size_t hdr_offset;
 
 	if (cmd->cmd != trans->rx_mpdu_cmd)
 		return len;
 
-	hdr = (void *)((u8 *)cmd + sizeof(struct iwl_cmd_header) +
-			trans->rx_mpdu_cmd_hdr_size);
+	hdr_offset = sizeof(struct iwl_cmd_header) +
+		     trans->rx_mpdu_cmd_hdr_size;
+
+	if (out_hdr_offset)
+		*out_hdr_offset = hdr_offset;
+
+	hdr = (void *)((u8 *)cmd + hdr_offset);
 	if (!ieee80211_is_data(hdr->frame_control))
 		return len;
 	/* maybe try to identify EAPOL frames? */
