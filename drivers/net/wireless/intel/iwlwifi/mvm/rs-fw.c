/******************************************************************************
 *
 * This file is provided under a dual BSD/GPLv2 license.  When using or
 * redistributing this file, you may do so under either license.
 *
 * GPL LICENSE SUMMARY
 *
 * Copyright(c) 2017        Intel Deutschland GmbH
 * Copyright(c) 2018 - 2019 Intel Corporation
 *
 * This program is free software; you can redistribute it and/or modify
 * it under the terms of version 2 of the GNU General Public License as
 * published by the Free Software Foundation.
 *
 * This program is distributed in the hope that it will be useful, but
 * WITHOUT ANY WARRANTY; without even the implied warranty of
 * MERCHANTABILITY or FITNESS FOR A PARTICULAR PURPOSE.  See the GNU
 * General Public License for more details.
 *
 * The full GNU General Public License is included in this distribution
 * in the file called COPYING.
 *
 * Contact Information:
 *  Intel Linux Wireless <linuxwifi@intel.com>
 * Intel Corporation, 5200 N.E. Elam Young Parkway, Hillsboro, OR 97124-6497
 *
 * BSD LICENSE
 *
 * Copyright(c) 2017        Intel Deutschland GmbH
 * Copyright(c) 2018 - 2019 Intel Corporation
 * All rights reserved.
 *
 * Redistribution and use in source and binary forms, with or without
 * modification, are permitted provided that the following conditions
 * are met:
 *
 *  * Redistributions of source code must retain the above copyright
 *    notice, this list of conditions and the following disclaimer.
 *  * Redistributions in binary form must reproduce the above copyright
 *    notice, this list of conditions and the following disclaimer in
 *    the documentation and/or other materials provided with the
 *    distribution.
 *  * Neither the name Intel Corporation nor the names of its
 *    contributors may be used to endorse or promote products derived
 *    from this software without specific prior written permission.
 *
 * THIS SOFTWARE IS PROVIDED BY THE COPYRIGHT HOLDERS AND CONTRIBUTORS
 * "AS IS" AND ANY EXPRESS OR IMPLIED WARRANTIES, INCLUDING, BUT NOT
 * LIMITED TO, THE IMPLIED WARRANTIES OF MERCHANTABILITY AND FITNESS FOR
 * A PARTICULAR PURPOSE ARE DISCLAIMED. IN NO EVENT SHALL THE COPYRIGHT
 * OWNER OR CONTRIBUTORS BE LIABLE FOR ANY DIRECT, INDIRECT, INCIDENTAL,
 * SPECIAL, EXEMPLARY, OR CONSEQUENTIAL DAMAGES (INCLUDING, BUT NOT
 * LIMITED TO, PROCUREMENT OF SUBSTITUTE GOODS OR SERVICES; LOSS OF USE,
 * DATA, OR PROFITS; OR BUSINESS INTERRUPTION) HOWEVER CAUSED AND ON ANY
 * THEORY OF LIABILITY, WHETHER IN CONTRACT, STRICT LIABILITY, OR TORT
 * (INCLUDING NEGLIGENCE OR OTHERWISE) ARISING IN ANY WAY OUT OF THE USE
 * OF THIS SOFTWARE, EVEN IF ADVISED OF THE POSSIBILITY OF SUCH DAMAGE.
 *
 *****************************************************************************/
#include "rs.h"
#include "fw-api.h"
#include "sta.h"
#include "iwl-op-mode.h"
#include "mvm.h"

static u8 rs_fw_bw_from_sta_bw(struct ieee80211_sta *sta)
{
	switch (sta->bandwidth) {
	case IEEE80211_STA_RX_BW_160:
		return IWL_TLC_MNG_CH_WIDTH_160MHZ;
	case IEEE80211_STA_RX_BW_80:
		return IWL_TLC_MNG_CH_WIDTH_80MHZ;
	case IEEE80211_STA_RX_BW_40:
		return IWL_TLC_MNG_CH_WIDTH_40MHZ;
	case IEEE80211_STA_RX_BW_20:
	default:
		return IWL_TLC_MNG_CH_WIDTH_20MHZ;
	}
}

static u8 rs_fw_set_active_chains(u8 chains)
{
	u8 fw_chains = 0;

	if (chains & ANT_A)
		fw_chains |= IWL_TLC_MNG_CHAIN_A_MSK;
	if (chains & ANT_B)
		fw_chains |= IWL_TLC_MNG_CHAIN_B_MSK;
	if (chains & ANT_C)
		WARN(false,
		     "tlc offload doesn't support antenna C. chains: 0x%x\n",
		     chains);

	return fw_chains;
}

static u8 rs_fw_sgi_cw_support(struct ieee80211_sta *sta)
{
	struct ieee80211_sta_ht_cap *ht_cap = &sta->ht_cap;
	struct ieee80211_sta_vht_cap *vht_cap = &sta->vht_cap;
	struct ieee80211_sta_he_cap *he_cap = &sta->he_cap;
	u8 supp = 0;

	if (he_cap && he_cap->has_he)
		return 0;

	if (ht_cap->cap & IEEE80211_HT_CAP_SGI_20)
		supp |= BIT(IWL_TLC_MNG_CH_WIDTH_20MHZ);
	if (ht_cap->cap & IEEE80211_HT_CAP_SGI_40)
		supp |= BIT(IWL_TLC_MNG_CH_WIDTH_40MHZ);
	if (vht_cap->cap & IEEE80211_VHT_CAP_SHORT_GI_80)
		supp |= BIT(IWL_TLC_MNG_CH_WIDTH_80MHZ);
	if (vht_cap->cap & IEEE80211_VHT_CAP_SHORT_GI_160)
		supp |= BIT(IWL_TLC_MNG_CH_WIDTH_160MHZ);

	return supp;
}

static u16 rs_fw_get_config_flags(struct iwl_mvm *mvm,
				  struct ieee80211_sta *sta,
				  struct ieee80211_supported_band *sband)
{
	struct ieee80211_sta_ht_cap *ht_cap = &sta->ht_cap;
	struct ieee80211_sta_vht_cap *vht_cap = &sta->vht_cap;
	bool vht_ena = vht_cap && vht_cap->vht_supported;
	u16 flags = 0;

	if (mvm->cfg->ht_params->stbc &&
	    (num_of_ant(iwl_mvm_get_valid_tx_ant(mvm)) > 1) &&
	    ((ht_cap && (ht_cap->cap & IEEE80211_HT_CAP_RX_STBC)) ||
	     (vht_ena && (vht_cap->cap & IEEE80211_VHT_CAP_RXSTBC_MASK))))
		flags |= IWL_TLC_MNG_CFG_FLAGS_STBC_MSK;

	if (mvm->cfg->ht_params->ldpc &&
	    ((ht_cap && (ht_cap->cap & IEEE80211_HT_CAP_LDPC_CODING)) ||
	     (vht_ena && (vht_cap->cap & IEEE80211_VHT_CAP_RXLDPC))))
		flags |= IWL_TLC_MNG_CFG_FLAGS_LDPC_MSK;

<<<<<<< HEAD
=======
	/* consider our LDPC support in case of HE */
	if (sband->iftype_data && sband->iftype_data->he_cap.has_he &&
	    !(sband->iftype_data->he_cap.he_cap_elem.phy_cap_info[1] &
	     IEEE80211_HE_PHY_CAP1_LDPC_CODING_IN_PAYLOAD))
		flags &= ~IWL_TLC_MNG_CFG_FLAGS_LDPC_MSK;

	if (he_cap && he_cap->has_he &&
	    (he_cap->he_cap_elem.phy_cap_info[3] &
	     IEEE80211_HE_PHY_CAP3_DCM_MAX_CONST_RX_MASK))
		flags |= IWL_TLC_MNG_CFG_FLAGS_HE_DCM_NSS_1_MSK;

>>>>>>> 407d19ab
	return flags;
}

static
int rs_fw_vht_highest_rx_mcs_index(const struct ieee80211_sta_vht_cap *vht_cap,
				   int nss)
{
	u16 rx_mcs = le16_to_cpu(vht_cap->vht_mcs.rx_mcs_map) &
		(0x3 << (2 * (nss - 1)));
	rx_mcs >>= (2 * (nss - 1));

	switch (rx_mcs) {
	case IEEE80211_VHT_MCS_SUPPORT_0_7:
		return IWL_TLC_MNG_HT_RATE_MCS7;
	case IEEE80211_VHT_MCS_SUPPORT_0_8:
		return IWL_TLC_MNG_HT_RATE_MCS8;
	case IEEE80211_VHT_MCS_SUPPORT_0_9:
		return IWL_TLC_MNG_HT_RATE_MCS9;
	default:
		WARN_ON_ONCE(1);
		break;
	}

	return 0;
}

static void
rs_fw_vht_set_enabled_rates(const struct ieee80211_sta *sta,
			    const struct ieee80211_sta_vht_cap *vht_cap,
			    struct iwl_tlc_config_cmd *cmd)
{
	u16 supp;
	int i, highest_mcs;

	for (i = 0; i < sta->rx_nss; i++) {
		if (i == MAX_NSS)
			break;

		highest_mcs = rs_fw_vht_highest_rx_mcs_index(vht_cap, i + 1);
		if (!highest_mcs)
			continue;

		supp = BIT(highest_mcs + 1) - 1;
		if (sta->bandwidth == IEEE80211_STA_RX_BW_20)
			supp &= ~BIT(IWL_TLC_MNG_HT_RATE_MCS9);

		cmd->ht_rates[i][0] = cpu_to_le16(supp);
		if (sta->bandwidth == IEEE80211_STA_RX_BW_160)
			cmd->ht_rates[i][1] = cmd->ht_rates[i][0];
	}
}

static u16 rs_fw_he_ieee80211_mcs_to_rs_mcs(u16 mcs)
{
	switch (mcs) {
	case IEEE80211_HE_MCS_SUPPORT_0_7:
		return BIT(IWL_TLC_MNG_HT_RATE_MCS7 + 1) - 1;
	case IEEE80211_HE_MCS_SUPPORT_0_9:
		return BIT(IWL_TLC_MNG_HT_RATE_MCS9 + 1) - 1;
	case IEEE80211_HE_MCS_SUPPORT_0_11:
		return BIT(IWL_TLC_MNG_HT_RATE_MCS11 + 1) - 1;
	case IEEE80211_HE_MCS_NOT_SUPPORTED:
		return 0;
	}

	WARN(1, "invalid HE MCS %d\n", mcs);
	return 0;
}

static void
rs_fw_he_set_enabled_rates(const struct ieee80211_sta *sta,
			   struct ieee80211_supported_band *sband,
			   struct iwl_tlc_config_cmd *cmd)
{
	const struct ieee80211_sta_he_cap *he_cap = &sta->he_cap;
	u16 mcs_160 = le16_to_cpu(he_cap->he_mcs_nss_supp.rx_mcs_160);
	u16 mcs_80 = le16_to_cpu(he_cap->he_mcs_nss_supp.rx_mcs_80);
	u16 tx_mcs_80 =
		le16_to_cpu(sband->iftype_data->he_cap.he_mcs_nss_supp.tx_mcs_80);
	u16 tx_mcs_160 =
		le16_to_cpu(sband->iftype_data->he_cap.he_mcs_nss_supp.tx_mcs_160);
	int i;

	for (i = 0; i < sta->rx_nss && i < MAX_NSS; i++) {
		u16 _mcs_160 = (mcs_160 >> (2 * i)) & 0x3;
		u16 _mcs_80 = (mcs_80 >> (2 * i)) & 0x3;
		u16 _tx_mcs_160 = (tx_mcs_160 >> (2 * i)) & 0x3;
		u16 _tx_mcs_80 = (tx_mcs_80 >> (2 * i)) & 0x3;

		/* If one side doesn't support - mark both as not supporting */
		if (_mcs_80 == IEEE80211_HE_MCS_NOT_SUPPORTED ||
		    _tx_mcs_80 == IEEE80211_HE_MCS_NOT_SUPPORTED) {
			_mcs_80 = IEEE80211_HE_MCS_NOT_SUPPORTED;
			_tx_mcs_80 = IEEE80211_HE_MCS_NOT_SUPPORTED;
		}
		if (_mcs_80 > _tx_mcs_80)
			_mcs_80 = _tx_mcs_80;
		cmd->ht_rates[i][0] =
			cpu_to_le16(rs_fw_he_ieee80211_mcs_to_rs_mcs(_mcs_80));

		/* If one side doesn't support - mark both as not supporting */
		if (_mcs_160 == IEEE80211_HE_MCS_NOT_SUPPORTED ||
		    _tx_mcs_160 == IEEE80211_HE_MCS_NOT_SUPPORTED) {
			_mcs_160 = IEEE80211_HE_MCS_NOT_SUPPORTED;
			_tx_mcs_160 = IEEE80211_HE_MCS_NOT_SUPPORTED;
		}
		if (_mcs_160 > _tx_mcs_160)
			_mcs_160 = _tx_mcs_160;
		cmd->ht_rates[i][1] =
			cpu_to_le16(rs_fw_he_ieee80211_mcs_to_rs_mcs(_mcs_160));
	}
}

static void rs_fw_set_supp_rates(struct ieee80211_sta *sta,
				 struct ieee80211_supported_band *sband,
				 struct iwl_tlc_config_cmd *cmd)
{
	int i;
	unsigned long tmp;
	unsigned long supp; /* must be unsigned long for for_each_set_bit */
	const struct ieee80211_sta_ht_cap *ht_cap = &sta->ht_cap;
	const struct ieee80211_sta_vht_cap *vht_cap = &sta->vht_cap;
	const struct ieee80211_sta_he_cap *he_cap = &sta->he_cap;

	/* non HT rates */
	supp = 0;
	tmp = sta->supp_rates[sband->band];
	for_each_set_bit(i, &tmp, BITS_PER_LONG)
		supp |= BIT(sband->bitrates[i].hw_value);

	cmd->non_ht_rates = cpu_to_le16(supp);
	cmd->mode = IWL_TLC_MNG_MODE_NON_HT;

	/* HT/VHT rates */
	if (he_cap && he_cap->has_he) {
		cmd->mode = IWL_TLC_MNG_MODE_HE;
		rs_fw_he_set_enabled_rates(sta, sband, cmd);
	} else if (vht_cap && vht_cap->vht_supported) {
		cmd->mode = IWL_TLC_MNG_MODE_VHT;
		rs_fw_vht_set_enabled_rates(sta, vht_cap, cmd);
	} else if (ht_cap && ht_cap->ht_supported) {
		cmd->mode = IWL_TLC_MNG_MODE_HT;
		cmd->ht_rates[0][0] = cpu_to_le16(ht_cap->mcs.rx_mask[0]);
		cmd->ht_rates[1][0] = cpu_to_le16(ht_cap->mcs.rx_mask[1]);
	}
}

void iwl_mvm_tlc_update_notif(struct iwl_mvm *mvm,
			      struct iwl_rx_cmd_buffer *rxb)
{
	struct iwl_rx_packet *pkt = rxb_addr(rxb);
	struct iwl_tlc_update_notif *notif;
	struct ieee80211_sta *sta;
	struct iwl_mvm_sta *mvmsta;
	struct iwl_lq_sta_rs_fw *lq_sta;
	u32 flags;

	rcu_read_lock();

	notif = (void *)pkt->data;
	sta = rcu_dereference(mvm->fw_id_to_mac_id[notif->sta_id]);
	if (IS_ERR_OR_NULL(sta)) {
		IWL_ERR(mvm, "Invalid sta id (%d) in FW TLC notification\n",
			notif->sta_id);
		goto out;
	}

	mvmsta = iwl_mvm_sta_from_mac80211(sta);

	if (!mvmsta) {
		IWL_ERR(mvm, "Invalid sta id (%d) in FW TLC notification\n",
			notif->sta_id);
		goto out;
	}

	flags = le32_to_cpu(notif->flags);

	lq_sta = &mvmsta->lq_sta.rs_fw;

	if (flags & IWL_TLC_NOTIF_FLAG_RATE) {
		lq_sta->last_rate_n_flags = le32_to_cpu(notif->rate);
		IWL_DEBUG_RATE(mvm, "new rate_n_flags: 0x%X\n",
			       lq_sta->last_rate_n_flags);
	}

	if (flags & IWL_TLC_NOTIF_FLAG_AMSDU) {
		u16 size = le32_to_cpu(notif->amsdu_size);

		if (WARN_ON(sta->max_amsdu_len < size))
			goto out;

		mvmsta->amsdu_enabled = le32_to_cpu(notif->amsdu_enabled);
		mvmsta->max_amsdu_len = size;

		IWL_DEBUG_RATE(mvm,
			       "AMSDU update. AMSDU size: %d, AMSDU selected size: %d, AMSDU TID bitmap 0x%X\n",
			       le32_to_cpu(notif->amsdu_size), size,
			       mvmsta->amsdu_enabled);
	}
out:
	rcu_read_unlock();
}

static u16 rs_fw_get_max_amsdu_len(struct ieee80211_sta *sta)
{
	const struct ieee80211_sta_vht_cap *vht_cap = &sta->vht_cap;
	const struct ieee80211_sta_ht_cap *ht_cap = &sta->ht_cap;

	if (vht_cap && vht_cap->vht_supported) {
		switch (vht_cap->cap & IEEE80211_VHT_CAP_MAX_MPDU_MASK) {
		case IEEE80211_VHT_CAP_MAX_MPDU_LENGTH_11454:
			return IEEE80211_MAX_MPDU_LEN_VHT_11454;
		case IEEE80211_VHT_CAP_MAX_MPDU_LENGTH_7991:
			return IEEE80211_MAX_MPDU_LEN_VHT_7991;
		default:
			return IEEE80211_MAX_MPDU_LEN_VHT_3895;
	}

	} else if (ht_cap && ht_cap->ht_supported) {
		if (ht_cap->cap & IEEE80211_HT_CAP_MAX_AMSDU)
			/*
			 * agg is offloaded so we need to assume that agg
			 * are enabled and max mpdu in ampdu is 4095
			 * (spec 802.11-2016 9.3.2.1)
			 */
			return IEEE80211_MAX_MPDU_LEN_HT_BA;
		else
			return IEEE80211_MAX_MPDU_LEN_HT_3839;
	}

	/* in legacy mode no amsdu is enabled so return zero */
	return 0;
}

void rs_fw_rate_init(struct iwl_mvm *mvm, struct ieee80211_sta *sta,
		     enum nl80211_band band)
{
	struct ieee80211_hw *hw = mvm->hw;
	struct iwl_mvm_sta *mvmsta = iwl_mvm_sta_from_mac80211(sta);
	struct iwl_lq_sta_rs_fw *lq_sta = &mvmsta->lq_sta.rs_fw;
	u32 cmd_id = iwl_cmd_id(TLC_MNG_CONFIG_CMD, DATA_PATH_GROUP, 0);
	struct ieee80211_supported_band *sband = hw->wiphy->bands[band];
	u16 max_amsdu_len = rs_fw_get_max_amsdu_len(sta);
	struct iwl_tlc_config_cmd cfg_cmd = {
		.sta_id = mvmsta->sta_id,
<<<<<<< HEAD
		.max_ch_width = rs_fw_bw_from_sta_bw(sta),
		.flags = cpu_to_le16(rs_fw_set_config_flags(mvm, sta)),
=======
		.max_ch_width = update ?
			rs_fw_bw_from_sta_bw(sta) : RATE_MCS_CHAN_WIDTH_20,
		.flags = cpu_to_le16(rs_fw_get_config_flags(mvm, sta, sband)),
>>>>>>> 407d19ab
		.chains = rs_fw_set_active_chains(iwl_mvm_get_valid_tx_ant(mvm)),
		.sgi_ch_width_supp = rs_fw_sgi_cw_support(sta),
		.max_mpdu_len = cpu_to_le16(max_amsdu_len),
		.amsdu = iwl_mvm_is_csum_supported(mvm),
	};
	int ret;

	memset(lq_sta, 0, offsetof(typeof(*lq_sta), pers));

#ifdef CONFIG_IWLWIFI_DEBUGFS
	iwl_mvm_reset_frame_stats(mvm);
#endif
	rs_fw_set_supp_rates(sta, sband, &cfg_cmd);

	/*
	 * since TLC offload works with one mode we can assume
	 * that only vht/ht is used and also set it as station max amsdu
	 */
	sta->max_amsdu_len = max_amsdu_len;

	ret = iwl_mvm_send_cmd_pdu(mvm, cmd_id, CMD_ASYNC, sizeof(cfg_cmd),
				   &cfg_cmd);
	if (ret)
		IWL_ERR(mvm, "Failed to send rate scale config (%d)\n", ret);
}

int rs_fw_tx_protection(struct iwl_mvm *mvm, struct iwl_mvm_sta *mvmsta,
			bool enable)
{
	/* TODO: need to introduce a new FW cmd since LQ cmd is not relevant */
	IWL_DEBUG_RATE(mvm, "tx protection - not implemented yet.\n");
	return 0;
}

void iwl_mvm_rs_add_sta(struct iwl_mvm *mvm, struct iwl_mvm_sta *mvmsta)
{
	struct iwl_lq_sta_rs_fw *lq_sta = &mvmsta->lq_sta.rs_fw;

	IWL_DEBUG_RATE(mvm, "create station rate scale window\n");

	lq_sta->pers.drv = mvm;
	lq_sta->pers.sta_id = mvmsta->sta_id;
	lq_sta->pers.chains = 0;
	memset(lq_sta->pers.chain_signal, 0, sizeof(lq_sta->pers.chain_signal));
	lq_sta->pers.last_rssi = S8_MIN;
	lq_sta->last_rate_n_flags = 0;

#ifdef CONFIG_MAC80211_DEBUGFS
	lq_sta->pers.dbg_fixed_rate = 0;
#endif
}<|MERGE_RESOLUTION|>--- conflicted
+++ resolved
@@ -122,22 +122,32 @@
 {
 	struct ieee80211_sta_ht_cap *ht_cap = &sta->ht_cap;
 	struct ieee80211_sta_vht_cap *vht_cap = &sta->vht_cap;
+	struct ieee80211_sta_he_cap *he_cap = &sta->he_cap;
 	bool vht_ena = vht_cap && vht_cap->vht_supported;
 	u16 flags = 0;
 
 	if (mvm->cfg->ht_params->stbc &&
-	    (num_of_ant(iwl_mvm_get_valid_tx_ant(mvm)) > 1) &&
-	    ((ht_cap && (ht_cap->cap & IEEE80211_HT_CAP_RX_STBC)) ||
-	     (vht_ena && (vht_cap->cap & IEEE80211_VHT_CAP_RXSTBC_MASK))))
-		flags |= IWL_TLC_MNG_CFG_FLAGS_STBC_MSK;
+	    (num_of_ant(iwl_mvm_get_valid_tx_ant(mvm)) > 1)) {
+		if (he_cap && he_cap->has_he) {
+			if (he_cap->he_cap_elem.phy_cap_info[2] &
+			    IEEE80211_HE_PHY_CAP2_STBC_RX_UNDER_80MHZ)
+				flags |= IWL_TLC_MNG_CFG_FLAGS_STBC_MSK;
+
+			if (he_cap->he_cap_elem.phy_cap_info[7] &
+			    IEEE80211_HE_PHY_CAP7_STBC_RX_ABOVE_80MHZ)
+				flags |= IWL_TLC_MNG_CFG_FLAGS_HE_STBC_160MHZ_MSK;
+		} else if ((ht_cap &&
+			    (ht_cap->cap & IEEE80211_HT_CAP_RX_STBC)) ||
+			   (vht_ena &&
+			    (vht_cap->cap & IEEE80211_VHT_CAP_RXSTBC_MASK)))
+			flags |= IWL_TLC_MNG_CFG_FLAGS_STBC_MSK;
+	}
 
 	if (mvm->cfg->ht_params->ldpc &&
 	    ((ht_cap && (ht_cap->cap & IEEE80211_HT_CAP_LDPC_CODING)) ||
 	     (vht_ena && (vht_cap->cap & IEEE80211_VHT_CAP_RXLDPC))))
 		flags |= IWL_TLC_MNG_CFG_FLAGS_LDPC_MSK;
 
-<<<<<<< HEAD
-=======
 	/* consider our LDPC support in case of HE */
 	if (sband->iftype_data && sband->iftype_data->he_cap.has_he &&
 	    !(sband->iftype_data->he_cap.he_cap_elem.phy_cap_info[1] &
@@ -149,7 +159,6 @@
 	     IEEE80211_HE_PHY_CAP3_DCM_MAX_CONST_RX_MASK))
 		flags |= IWL_TLC_MNG_CFG_FLAGS_HE_DCM_NSS_1_MSK;
 
->>>>>>> 407d19ab
 	return flags;
 }
 
@@ -337,12 +346,26 @@
 
 	if (flags & IWL_TLC_NOTIF_FLAG_AMSDU) {
 		u16 size = le32_to_cpu(notif->amsdu_size);
+		int i;
 
 		if (WARN_ON(sta->max_amsdu_len < size))
 			goto out;
 
 		mvmsta->amsdu_enabled = le32_to_cpu(notif->amsdu_enabled);
 		mvmsta->max_amsdu_len = size;
+		sta->max_rc_amsdu_len = mvmsta->max_amsdu_len;
+
+		for (i = 0; i < IWL_MAX_TID_COUNT; i++) {
+			if (mvmsta->amsdu_enabled & BIT(i))
+				sta->max_tid_amsdu_len[i] =
+					iwl_mvm_max_amsdu_size(mvm, sta, i);
+			else
+				/*
+				 * Not so elegant, but this will effectively
+				 * prevent AMSDU on this TID
+				 */
+				sta->max_tid_amsdu_len[i] = 1;
+		}
 
 		IWL_DEBUG_RATE(mvm,
 			       "AMSDU update. AMSDU size: %d, AMSDU selected size: %d, AMSDU TID bitmap 0x%X\n",
@@ -385,7 +408,7 @@
 }
 
 void rs_fw_rate_init(struct iwl_mvm *mvm, struct ieee80211_sta *sta,
-		     enum nl80211_band band)
+		     enum nl80211_band band, bool update)
 {
 	struct ieee80211_hw *hw = mvm->hw;
 	struct iwl_mvm_sta *mvmsta = iwl_mvm_sta_from_mac80211(sta);
@@ -395,14 +418,9 @@
 	u16 max_amsdu_len = rs_fw_get_max_amsdu_len(sta);
 	struct iwl_tlc_config_cmd cfg_cmd = {
 		.sta_id = mvmsta->sta_id,
-<<<<<<< HEAD
-		.max_ch_width = rs_fw_bw_from_sta_bw(sta),
-		.flags = cpu_to_le16(rs_fw_set_config_flags(mvm, sta)),
-=======
 		.max_ch_width = update ?
 			rs_fw_bw_from_sta_bw(sta) : RATE_MCS_CHAN_WIDTH_20,
 		.flags = cpu_to_le16(rs_fw_get_config_flags(mvm, sta, sband)),
->>>>>>> 407d19ab
 		.chains = rs_fw_set_active_chains(iwl_mvm_get_valid_tx_ant(mvm)),
 		.sgi_ch_width_supp = rs_fw_sgi_cw_support(sta),
 		.max_mpdu_len = cpu_to_le16(max_amsdu_len),
