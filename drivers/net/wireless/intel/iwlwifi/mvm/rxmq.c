--- conflicted
+++ resolved
@@ -66,11 +66,37 @@
 #include "mvm.h"
 #include "fw-api.h"
 
+static void *iwl_mvm_skb_get_hdr(struct sk_buff *skb)
+{
+	struct ieee80211_rx_status *rx_status = IEEE80211_SKB_RXCB(skb);
+	u8 *data = skb->data;
+
+	/* Alignment concerns */
+	BUILD_BUG_ON(sizeof(struct ieee80211_radiotap_he) % 4);
+	BUILD_BUG_ON(sizeof(struct ieee80211_radiotap_he_mu) % 4);
+	BUILD_BUG_ON(sizeof(struct ieee80211_radiotap_lsig) % 4);
+	BUILD_BUG_ON(sizeof(struct ieee80211_vendor_radiotap) % 4);
+
+	if (rx_status->flag & RX_FLAG_RADIOTAP_HE)
+		data += sizeof(struct ieee80211_radiotap_he);
+	if (rx_status->flag & RX_FLAG_RADIOTAP_HE_MU)
+		data += sizeof(struct ieee80211_radiotap_he_mu);
+	if (rx_status->flag & RX_FLAG_RADIOTAP_LSIG)
+		data += sizeof(struct ieee80211_radiotap_lsig);
+	if (rx_status->flag & RX_FLAG_RADIOTAP_VENDOR_DATA) {
+		struct ieee80211_vendor_radiotap *radiotap = (void *)data;
+
+		data += sizeof(*radiotap) + radiotap->len + radiotap->pad;
+	}
+
+	return data;
+}
+
 static inline int iwl_mvm_check_pn(struct iwl_mvm *mvm, struct sk_buff *skb,
 				   int queue, struct ieee80211_sta *sta)
 {
 	struct iwl_mvm_sta *mvmsta;
-	struct ieee80211_hdr *hdr = (struct ieee80211_hdr *)skb->data;
+	struct ieee80211_hdr *hdr = iwl_mvm_skb_get_hdr(skb);
 	struct ieee80211_rx_status *stats = IEEE80211_SKB_RXCB(skb);
 	struct iwl_mvm_key_pn *ptk_pn;
 	int res;
@@ -143,9 +169,9 @@
 }
 
 /* iwl_mvm_create_skb Adds the rxb to a new skb */
-static void iwl_mvm_create_skb(struct sk_buff *skb, struct ieee80211_hdr *hdr,
-			       u16 len, u8 crypt_len,
-			       struct iwl_rx_cmd_buffer *rxb)
+static int iwl_mvm_create_skb(struct iwl_mvm *mvm, struct sk_buff *skb,
+			      struct ieee80211_hdr *hdr, u16 len, u8 crypt_len,
+			      struct iwl_rx_cmd_buffer *rxb)
 {
 	struct iwl_rx_packet *pkt = rxb_addr(rxb);
 	struct iwl_rx_mpdu_desc *desc = (void *)pkt->data;
@@ -178,6 +204,20 @@
 	 * present before copying packet data.
 	 */
 	hdrlen += crypt_len;
+
+	if (WARN_ONCE(headlen < hdrlen,
+		      "invalid packet lengths (hdrlen=%d, len=%d, crypt_len=%d)\n",
+		      hdrlen, len, crypt_len)) {
+		/*
+		 * We warn and trace because we want to be able to see
+		 * it in trace-cmd as well.
+		 */
+		IWL_DEBUG_RX(mvm,
+			     "invalid packet lengths (hdrlen=%d, len=%d, crypt_len=%d)\n",
+			     hdrlen, len, crypt_len);
+		return -EINVAL;
+	}
+
 	skb_put_data(skb, hdr, hdrlen);
 	skb_put_data(skb, (u8 *)hdr + hdrlen + pad_len, headlen - hdrlen);
 
@@ -190,28 +230,54 @@
 		skb_add_rx_frag(skb, 0, rxb_steal_page(rxb), offset,
 				fraglen, rxb->truesize);
 	}
+
+	return 0;
+}
+
+static void iwl_mvm_add_rtap_sniffer_config(struct iwl_mvm *mvm,
+					    struct sk_buff *skb)
+{
+	struct ieee80211_rx_status *rx_status = IEEE80211_SKB_RXCB(skb);
+	struct ieee80211_vendor_radiotap *radiotap;
+	const int size = sizeof(*radiotap) + sizeof(__le16);
+
+	if (!mvm->cur_aid)
+		return;
+
+	/* ensure alignment */
+	BUILD_BUG_ON((size + 2) % 4);
+
+	radiotap = skb_put(skb, size + 2);
+	radiotap->align = 1;
+	/* Intel OUI */
+	radiotap->oui[0] = 0xf6;
+	radiotap->oui[1] = 0x54;
+	radiotap->oui[2] = 0x25;
+	/* radiotap sniffer config sub-namespace */
+	radiotap->subns = 1;
+	radiotap->present = 0x1;
+	radiotap->len = size - sizeof(*radiotap);
+	radiotap->pad = 2;
+
+	/* fill the data now */
+	memcpy(radiotap->data, &mvm->cur_aid, sizeof(mvm->cur_aid));
+	/* and clear the padding */
+	memset(radiotap->data + sizeof(__le16), 0, radiotap->pad);
+
+	rx_status->flag |= RX_FLAG_RADIOTAP_VENDOR_DATA;
 }
 
 /* iwl_mvm_pass_packet_to_mac80211 - passes the packet for mac80211 */
 static void iwl_mvm_pass_packet_to_mac80211(struct iwl_mvm *mvm,
 					    struct napi_struct *napi,
 					    struct sk_buff *skb, int queue,
-					    struct ieee80211_sta *sta)
-{
-	struct ieee80211_rx_status *rx_status = IEEE80211_SKB_RXCB(skb);
-
-	if (iwl_mvm_check_pn(mvm, skb, queue, sta)) {
+					    struct ieee80211_sta *sta,
+					    bool csi)
+{
+	if (iwl_mvm_check_pn(mvm, skb, queue, sta))
 		kfree_skb(skb);
-	} else {
-		unsigned int radiotap_len = 0;
-
-		if (rx_status->flag & RX_FLAG_RADIOTAP_HE)
-			radiotap_len += sizeof(struct ieee80211_radiotap_he);
-		if (rx_status->flag & RX_FLAG_RADIOTAP_HE_MU)
-			radiotap_len += sizeof(struct ieee80211_radiotap_he_mu);
-		__skb_push(skb, radiotap_len);
+	else
 		ieee80211_rx_napi(mvm->hw, sta, skb, napi);
-	}
 }
 
 static void iwl_mvm_get_signal_strength(struct iwl_mvm *mvm,
@@ -283,8 +349,12 @@
 		    !(status & IWL_RX_MPDU_RES_STATUS_TTAK_OK))
 			return 0;
 
+		if (mvm->trans->cfg->gen2 &&
+		    !(status & RX_MPDU_RES_STATUS_MIC_OK))
+			stats->flag |= RX_FLAG_MMIC_ERROR;
+
 		*crypt_len = IEEE80211_TKIP_IV_LEN;
-		/* fall through if TTAK OK */
+		/* fall through */
 	case IWL_RX_MPDU_STATUS_SEC_WEP:
 		if (!(status & IWL_RX_MPDU_STATUS_ICV_OK))
 			return -1;
@@ -294,8 +364,11 @@
 				IWL_RX_MPDU_STATUS_SEC_WEP)
 			*crypt_len = IEEE80211_WEP_IV_LEN;
 
-		if (pkt_flags & FH_RSCSR_RADA_EN)
+		if (pkt_flags & FH_RSCSR_RADA_EN) {
 			stats->flag |= RX_FLAG_ICV_STRIPPED;
+			if (mvm->trans->cfg->gen2)
+				stats->flag |= RX_FLAG_MMIC_STRIPPED;
+		}
 
 		return 0;
 	case IWL_RX_MPDU_STATUS_SEC_EXT_ENC:
@@ -465,7 +538,7 @@
 		while ((skb = __skb_dequeue(skb_list))) {
 			iwl_mvm_pass_packet_to_mac80211(mvm, napi, skb,
 							reorder_buf->queue,
-							sta);
+							sta, false);
 			reorder_buf->num_stored--;
 		}
 	}
@@ -634,7 +707,7 @@
 			    struct sk_buff *skb,
 			    struct iwl_rx_mpdu_desc *desc)
 {
-	struct ieee80211_hdr *hdr = (struct ieee80211_hdr *)skb->data;
+	struct ieee80211_hdr *hdr = iwl_mvm_skb_get_hdr(skb);
 	struct iwl_mvm_sta *mvm_sta;
 	struct iwl_mvm_baid_data *baid_data;
 	struct iwl_mvm_reorder_buffer *buffer;
@@ -658,6 +731,8 @@
 	 * This also covers the case of receiving a Block Ack Request
 	 * outside a BA session; we'll pass it to mac80211 and that
 	 * then sends a delBA action frame.
+	 * This also covers pure monitor mode, in which case we won't
+	 * have any BA sessions.
 	 */
 	if (baid == IWL_RX_REORDER_DATA_INVALID_BAID)
 		return false;
@@ -856,6 +931,447 @@
 	ether_addr_copy(addr, mac_addr);
 }
 
+struct iwl_mvm_rx_phy_data {
+	enum iwl_rx_phy_info_type info_type;
+	__le32 d0, d1, d2, d3;
+	__le16 d4;
+};
+
+static void iwl_mvm_decode_he_mu_ext(struct iwl_mvm *mvm,
+				     struct iwl_mvm_rx_phy_data *phy_data,
+				     u32 rate_n_flags,
+				     struct ieee80211_radiotap_he_mu *he_mu)
+{
+	u32 phy_data2 = le32_to_cpu(phy_data->d2);
+	u32 phy_data3 = le32_to_cpu(phy_data->d3);
+	u16 phy_data4 = le16_to_cpu(phy_data->d4);
+
+	if (FIELD_GET(IWL_RX_PHY_DATA4_HE_MU_EXT_CH1_CRC_OK, phy_data4)) {
+		he_mu->flags1 |=
+			cpu_to_le16(IEEE80211_RADIOTAP_HE_MU_FLAGS1_CH1_RU_KNOWN |
+				    IEEE80211_RADIOTAP_HE_MU_FLAGS1_CH1_CTR_26T_RU_KNOWN);
+
+		he_mu->flags1 |=
+			le16_encode_bits(FIELD_GET(IWL_RX_PHY_DATA4_HE_MU_EXT_CH1_CTR_RU,
+						   phy_data4),
+					 IEEE80211_RADIOTAP_HE_MU_FLAGS1_CH1_CTR_26T_RU);
+
+		he_mu->ru_ch1[0] = FIELD_GET(IWL_RX_PHY_DATA2_HE_MU_EXT_CH1_RU0,
+					     phy_data2);
+		he_mu->ru_ch1[1] = FIELD_GET(IWL_RX_PHY_DATA3_HE_MU_EXT_CH1_RU1,
+					     phy_data3);
+		he_mu->ru_ch1[2] = FIELD_GET(IWL_RX_PHY_DATA2_HE_MU_EXT_CH1_RU2,
+					     phy_data2);
+		he_mu->ru_ch1[3] = FIELD_GET(IWL_RX_PHY_DATA3_HE_MU_EXT_CH1_RU3,
+					     phy_data3);
+	}
+
+	if (FIELD_GET(IWL_RX_PHY_DATA4_HE_MU_EXT_CH2_CRC_OK, phy_data4) &&
+	    (rate_n_flags & RATE_MCS_CHAN_WIDTH_MSK) != RATE_MCS_CHAN_WIDTH_20) {
+		he_mu->flags1 |=
+			cpu_to_le16(IEEE80211_RADIOTAP_HE_MU_FLAGS1_CH2_RU_KNOWN |
+				    IEEE80211_RADIOTAP_HE_MU_FLAGS1_CH2_CTR_26T_RU_KNOWN);
+
+		he_mu->flags2 |=
+			le16_encode_bits(FIELD_GET(IWL_RX_PHY_DATA4_HE_MU_EXT_CH2_CTR_RU,
+						   phy_data4),
+					 IEEE80211_RADIOTAP_HE_MU_FLAGS2_CH2_CTR_26T_RU);
+
+		he_mu->ru_ch2[0] = FIELD_GET(IWL_RX_PHY_DATA2_HE_MU_EXT_CH2_RU0,
+					     phy_data2);
+		he_mu->ru_ch2[1] = FIELD_GET(IWL_RX_PHY_DATA3_HE_MU_EXT_CH2_RU1,
+					     phy_data3);
+		he_mu->ru_ch2[2] = FIELD_GET(IWL_RX_PHY_DATA2_HE_MU_EXT_CH2_RU2,
+					     phy_data2);
+		he_mu->ru_ch2[3] = FIELD_GET(IWL_RX_PHY_DATA3_HE_MU_EXT_CH2_RU3,
+					     phy_data3);
+	}
+}
+
+static void
+iwl_mvm_decode_he_phy_ru_alloc(struct iwl_mvm_rx_phy_data *phy_data,
+			       u32 rate_n_flags,
+			       struct ieee80211_radiotap_he *he,
+			       struct ieee80211_radiotap_he_mu *he_mu,
+			       struct ieee80211_rx_status *rx_status)
+{
+	/*
+	 * Unfortunately, we have to leave the mac80211 data
+	 * incorrect for the case that we receive an HE-MU
+	 * transmission and *don't* have the HE phy data (due
+	 * to the bits being used for TSF). This shouldn't
+	 * happen though as management frames where we need
+	 * the TSF/timers are not be transmitted in HE-MU.
+	 */
+	u8 ru = le32_get_bits(phy_data->d1, IWL_RX_PHY_DATA1_HE_RU_ALLOC_MASK);
+	u32 he_type = rate_n_flags & RATE_MCS_HE_TYPE_MSK;
+	u8 offs = 0;
+
+	rx_status->bw = RATE_INFO_BW_HE_RU;
+
+	he->data1 |= cpu_to_le16(IEEE80211_RADIOTAP_HE_DATA1_BW_RU_ALLOC_KNOWN);
+
+	switch (ru) {
+	case 0 ... 36:
+		rx_status->he_ru = NL80211_RATE_INFO_HE_RU_ALLOC_26;
+		offs = ru;
+		break;
+	case 37 ... 52:
+		rx_status->he_ru = NL80211_RATE_INFO_HE_RU_ALLOC_52;
+		offs = ru - 37;
+		break;
+	case 53 ... 60:
+		rx_status->he_ru = NL80211_RATE_INFO_HE_RU_ALLOC_106;
+		offs = ru - 53;
+		break;
+	case 61 ... 64:
+		rx_status->he_ru = NL80211_RATE_INFO_HE_RU_ALLOC_242;
+		offs = ru - 61;
+		break;
+	case 65 ... 66:
+		rx_status->he_ru = NL80211_RATE_INFO_HE_RU_ALLOC_484;
+		offs = ru - 65;
+		break;
+	case 67:
+		rx_status->he_ru = NL80211_RATE_INFO_HE_RU_ALLOC_996;
+		break;
+	case 68:
+		rx_status->he_ru = NL80211_RATE_INFO_HE_RU_ALLOC_2x996;
+		break;
+	}
+	he->data2 |= le16_encode_bits(offs,
+				      IEEE80211_RADIOTAP_HE_DATA2_RU_OFFSET);
+	he->data2 |= cpu_to_le16(IEEE80211_RADIOTAP_HE_DATA2_PRISEC_80_KNOWN |
+				 IEEE80211_RADIOTAP_HE_DATA2_RU_OFFSET_KNOWN);
+	if (phy_data->d1 & cpu_to_le32(IWL_RX_PHY_DATA1_HE_RU_ALLOC_SEC80))
+		he->data2 |=
+			cpu_to_le16(IEEE80211_RADIOTAP_HE_DATA2_PRISEC_80_SEC);
+
+#define CHECK_BW(bw) \
+	BUILD_BUG_ON(IEEE80211_RADIOTAP_HE_MU_FLAGS2_BW_FROM_SIG_A_BW_ ## bw ## MHZ != \
+		     RATE_MCS_CHAN_WIDTH_##bw >> RATE_MCS_CHAN_WIDTH_POS); \
+	BUILD_BUG_ON(IEEE80211_RADIOTAP_HE_DATA6_TB_PPDU_BW_ ## bw ## MHZ != \
+		     RATE_MCS_CHAN_WIDTH_##bw >> RATE_MCS_CHAN_WIDTH_POS)
+	CHECK_BW(20);
+	CHECK_BW(40);
+	CHECK_BW(80);
+	CHECK_BW(160);
+
+	if (he_mu)
+		he_mu->flags2 |=
+			le16_encode_bits(FIELD_GET(RATE_MCS_CHAN_WIDTH_MSK,
+						   rate_n_flags),
+					 IEEE80211_RADIOTAP_HE_MU_FLAGS2_BW_FROM_SIG_A_BW);
+	else if (he_type == RATE_MCS_HE_TYPE_TRIG)
+		he->data6 |=
+			cpu_to_le16(IEEE80211_RADIOTAP_HE_DATA6_TB_PPDU_BW_KNOWN) |
+			le16_encode_bits(FIELD_GET(RATE_MCS_CHAN_WIDTH_MSK,
+						   rate_n_flags),
+					 IEEE80211_RADIOTAP_HE_DATA6_TB_PPDU_BW);
+}
+
+static void iwl_mvm_decode_he_phy_data(struct iwl_mvm *mvm,
+				       struct iwl_mvm_rx_phy_data *phy_data,
+				       struct ieee80211_radiotap_he *he,
+				       struct ieee80211_radiotap_he_mu *he_mu,
+				       struct ieee80211_rx_status *rx_status,
+				       u32 rate_n_flags, int queue)
+{
+	switch (phy_data->info_type) {
+	case IWL_RX_PHY_INFO_TYPE_NONE:
+	case IWL_RX_PHY_INFO_TYPE_CCK:
+	case IWL_RX_PHY_INFO_TYPE_OFDM_LGCY:
+	case IWL_RX_PHY_INFO_TYPE_HT:
+	case IWL_RX_PHY_INFO_TYPE_VHT_SU:
+	case IWL_RX_PHY_INFO_TYPE_VHT_MU:
+		return;
+	case IWL_RX_PHY_INFO_TYPE_HE_TB_EXT:
+		he->data1 |= cpu_to_le16(IEEE80211_RADIOTAP_HE_DATA1_SPTL_REUSE_KNOWN |
+					 IEEE80211_RADIOTAP_HE_DATA1_SPTL_REUSE2_KNOWN |
+					 IEEE80211_RADIOTAP_HE_DATA1_SPTL_REUSE3_KNOWN |
+					 IEEE80211_RADIOTAP_HE_DATA1_SPTL_REUSE4_KNOWN);
+		he->data4 |= le16_encode_bits(le32_get_bits(phy_data->d2,
+							    IWL_RX_PHY_DATA2_HE_TB_EXT_SPTL_REUSE1),
+					      IEEE80211_RADIOTAP_HE_DATA4_TB_SPTL_REUSE1);
+		he->data4 |= le16_encode_bits(le32_get_bits(phy_data->d2,
+							    IWL_RX_PHY_DATA2_HE_TB_EXT_SPTL_REUSE2),
+					      IEEE80211_RADIOTAP_HE_DATA4_TB_SPTL_REUSE2);
+		he->data4 |= le16_encode_bits(le32_get_bits(phy_data->d2,
+							    IWL_RX_PHY_DATA2_HE_TB_EXT_SPTL_REUSE3),
+					      IEEE80211_RADIOTAP_HE_DATA4_TB_SPTL_REUSE3);
+		he->data4 |= le16_encode_bits(le32_get_bits(phy_data->d2,
+							    IWL_RX_PHY_DATA2_HE_TB_EXT_SPTL_REUSE4),
+					      IEEE80211_RADIOTAP_HE_DATA4_TB_SPTL_REUSE4);
+		/* fall through */
+	case IWL_RX_PHY_INFO_TYPE_HE_SU:
+	case IWL_RX_PHY_INFO_TYPE_HE_MU:
+	case IWL_RX_PHY_INFO_TYPE_HE_MU_EXT:
+	case IWL_RX_PHY_INFO_TYPE_HE_TB:
+		/* HE common */
+		he->data1 |= cpu_to_le16(IEEE80211_RADIOTAP_HE_DATA1_LDPC_XSYMSEG_KNOWN |
+					 IEEE80211_RADIOTAP_HE_DATA1_DOPPLER_KNOWN |
+					 IEEE80211_RADIOTAP_HE_DATA1_BSS_COLOR_KNOWN);
+		he->data2 |= cpu_to_le16(IEEE80211_RADIOTAP_HE_DATA2_PRE_FEC_PAD_KNOWN |
+					 IEEE80211_RADIOTAP_HE_DATA2_PE_DISAMBIG_KNOWN |
+					 IEEE80211_RADIOTAP_HE_DATA2_TXOP_KNOWN |
+					 IEEE80211_RADIOTAP_HE_DATA2_NUM_LTF_SYMS_KNOWN);
+		he->data3 |= le16_encode_bits(le32_get_bits(phy_data->d0,
+							    IWL_RX_PHY_DATA0_HE_BSS_COLOR_MASK),
+					      IEEE80211_RADIOTAP_HE_DATA3_BSS_COLOR);
+		if (phy_data->info_type != IWL_RX_PHY_INFO_TYPE_HE_TB &&
+		    phy_data->info_type != IWL_RX_PHY_INFO_TYPE_HE_TB_EXT) {
+			he->data1 |= cpu_to_le16(IEEE80211_RADIOTAP_HE_DATA1_UL_DL_KNOWN);
+			he->data3 |= le16_encode_bits(le32_get_bits(phy_data->d0,
+							    IWL_RX_PHY_DATA0_HE_UPLINK),
+						      IEEE80211_RADIOTAP_HE_DATA3_UL_DL);
+		}
+		he->data3 |= le16_encode_bits(le32_get_bits(phy_data->d0,
+							    IWL_RX_PHY_DATA0_HE_LDPC_EXT_SYM),
+					      IEEE80211_RADIOTAP_HE_DATA3_LDPC_XSYMSEG);
+		he->data5 |= le16_encode_bits(le32_get_bits(phy_data->d0,
+							    IWL_RX_PHY_DATA0_HE_PRE_FEC_PAD_MASK),
+					      IEEE80211_RADIOTAP_HE_DATA5_PRE_FEC_PAD);
+		he->data5 |= le16_encode_bits(le32_get_bits(phy_data->d0,
+							    IWL_RX_PHY_DATA0_HE_PE_DISAMBIG),
+					      IEEE80211_RADIOTAP_HE_DATA5_PE_DISAMBIG);
+		he->data5 |= le16_encode_bits(le32_get_bits(phy_data->d1,
+							    IWL_RX_PHY_DATA1_HE_LTF_NUM_MASK),
+					      IEEE80211_RADIOTAP_HE_DATA5_NUM_LTF_SYMS);
+		he->data6 |= le16_encode_bits(le32_get_bits(phy_data->d0,
+							    IWL_RX_PHY_DATA0_HE_TXOP_DUR_MASK),
+					      IEEE80211_RADIOTAP_HE_DATA6_TXOP);
+		he->data6 |= le16_encode_bits(le32_get_bits(phy_data->d0,
+							    IWL_RX_PHY_DATA0_HE_DOPPLER),
+					      IEEE80211_RADIOTAP_HE_DATA6_DOPPLER);
+		break;
+	}
+
+	switch (phy_data->info_type) {
+	case IWL_RX_PHY_INFO_TYPE_HE_MU_EXT:
+	case IWL_RX_PHY_INFO_TYPE_HE_MU:
+	case IWL_RX_PHY_INFO_TYPE_HE_SU:
+		he->data1 |= cpu_to_le16(IEEE80211_RADIOTAP_HE_DATA1_SPTL_REUSE_KNOWN);
+		he->data4 |= le16_encode_bits(le32_get_bits(phy_data->d0,
+							    IWL_RX_PHY_DATA0_HE_SPATIAL_REUSE_MASK),
+					      IEEE80211_RADIOTAP_HE_DATA4_SU_MU_SPTL_REUSE);
+		break;
+	default:
+		/* nothing here */
+		break;
+	}
+
+	switch (phy_data->info_type) {
+	case IWL_RX_PHY_INFO_TYPE_HE_MU_EXT:
+		he_mu->flags1 |=
+			le16_encode_bits(le16_get_bits(phy_data->d4,
+						       IWL_RX_PHY_DATA4_HE_MU_EXT_SIGB_DCM),
+					 IEEE80211_RADIOTAP_HE_MU_FLAGS1_SIG_B_DCM);
+		he_mu->flags1 |=
+			le16_encode_bits(le16_get_bits(phy_data->d4,
+						       IWL_RX_PHY_DATA4_HE_MU_EXT_SIGB_MCS_MASK),
+					 IEEE80211_RADIOTAP_HE_MU_FLAGS1_SIG_B_MCS);
+		he_mu->flags2 |=
+			le16_encode_bits(le16_get_bits(phy_data->d4,
+						       IWL_RX_PHY_DATA4_HE_MU_EXT_PREAMBLE_PUNC_TYPE_MASK),
+					 IEEE80211_RADIOTAP_HE_MU_FLAGS2_PUNC_FROM_SIG_A_BW);
+		iwl_mvm_decode_he_mu_ext(mvm, phy_data, rate_n_flags, he_mu);
+		/* fall through */
+	case IWL_RX_PHY_INFO_TYPE_HE_MU:
+		he_mu->flags2 |=
+			le16_encode_bits(le32_get_bits(phy_data->d1,
+						       IWL_RX_PHY_DATA1_HE_MU_SIBG_SYM_OR_USER_NUM_MASK),
+					 IEEE80211_RADIOTAP_HE_MU_FLAGS2_SIG_B_SYMS_USERS);
+		he_mu->flags2 |=
+			le16_encode_bits(le32_get_bits(phy_data->d1,
+						       IWL_RX_PHY_DATA1_HE_MU_SIGB_COMPRESSION),
+					 IEEE80211_RADIOTAP_HE_MU_FLAGS2_SIG_B_COMP);
+		/* fall through */
+	case IWL_RX_PHY_INFO_TYPE_HE_TB:
+	case IWL_RX_PHY_INFO_TYPE_HE_TB_EXT:
+		iwl_mvm_decode_he_phy_ru_alloc(phy_data, rate_n_flags,
+					       he, he_mu, rx_status);
+		break;
+	case IWL_RX_PHY_INFO_TYPE_HE_SU:
+		he->data1 |= cpu_to_le16(IEEE80211_RADIOTAP_HE_DATA1_BEAM_CHANGE_KNOWN);
+		he->data3 |= le16_encode_bits(le32_get_bits(phy_data->d0,
+							    IWL_RX_PHY_DATA0_HE_BEAM_CHNG),
+					      IEEE80211_RADIOTAP_HE_DATA3_BEAM_CHANGE);
+		break;
+	default:
+		/* nothing */
+		break;
+	}
+}
+
+static void iwl_mvm_rx_he(struct iwl_mvm *mvm, struct sk_buff *skb,
+			  struct iwl_mvm_rx_phy_data *phy_data,
+			  u32 rate_n_flags, u16 phy_info, int queue)
+{
+	struct ieee80211_rx_status *rx_status = IEEE80211_SKB_RXCB(skb);
+	struct ieee80211_radiotap_he *he = NULL;
+	struct ieee80211_radiotap_he_mu *he_mu = NULL;
+	u32 he_type = rate_n_flags & RATE_MCS_HE_TYPE_MSK;
+	u8 stbc, ltf;
+	static const struct ieee80211_radiotap_he known = {
+		.data1 = cpu_to_le16(IEEE80211_RADIOTAP_HE_DATA1_DATA_MCS_KNOWN |
+				     IEEE80211_RADIOTAP_HE_DATA1_DATA_DCM_KNOWN |
+				     IEEE80211_RADIOTAP_HE_DATA1_STBC_KNOWN |
+				     IEEE80211_RADIOTAP_HE_DATA1_CODING_KNOWN),
+		.data2 = cpu_to_le16(IEEE80211_RADIOTAP_HE_DATA2_GI_KNOWN |
+				     IEEE80211_RADIOTAP_HE_DATA2_TXBF_KNOWN),
+	};
+	static const struct ieee80211_radiotap_he_mu mu_known = {
+		.flags1 = cpu_to_le16(IEEE80211_RADIOTAP_HE_MU_FLAGS1_SIG_B_MCS_KNOWN |
+				      IEEE80211_RADIOTAP_HE_MU_FLAGS1_SIG_B_DCM_KNOWN |
+				      IEEE80211_RADIOTAP_HE_MU_FLAGS1_SIG_B_SYMS_USERS_KNOWN |
+				      IEEE80211_RADIOTAP_HE_MU_FLAGS1_SIG_B_COMP_KNOWN),
+		.flags2 = cpu_to_le16(IEEE80211_RADIOTAP_HE_MU_FLAGS2_PUNC_FROM_SIG_A_BW_KNOWN |
+				      IEEE80211_RADIOTAP_HE_MU_FLAGS2_BW_FROM_SIG_A_BW_KNOWN),
+	};
+
+	he = skb_put_data(skb, &known, sizeof(known));
+	rx_status->flag |= RX_FLAG_RADIOTAP_HE;
+
+	if (phy_data->info_type == IWL_RX_PHY_INFO_TYPE_HE_MU ||
+	    phy_data->info_type == IWL_RX_PHY_INFO_TYPE_HE_MU_EXT) {
+		he_mu = skb_put_data(skb, &mu_known, sizeof(mu_known));
+		rx_status->flag |= RX_FLAG_RADIOTAP_HE_MU;
+	}
+
+	/* report the AMPDU-EOF bit on single frames */
+	if (!queue && !(phy_info & IWL_RX_MPDU_PHY_AMPDU)) {
+		rx_status->flag |= RX_FLAG_AMPDU_DETAILS;
+		rx_status->flag |= RX_FLAG_AMPDU_EOF_BIT_KNOWN;
+		if (phy_data->d0 & cpu_to_le32(IWL_RX_PHY_DATA0_HE_DELIM_EOF))
+			rx_status->flag |= RX_FLAG_AMPDU_EOF_BIT;
+	}
+
+	if (phy_info & IWL_RX_MPDU_PHY_TSF_OVERLOAD)
+		iwl_mvm_decode_he_phy_data(mvm, phy_data, he, he_mu, rx_status,
+					   rate_n_flags, queue);
+
+	/* update aggregation data for monitor sake on default queue */
+	if (!queue && (phy_info & IWL_RX_MPDU_PHY_TSF_OVERLOAD) &&
+	    (phy_info & IWL_RX_MPDU_PHY_AMPDU)) {
+		bool toggle_bit = phy_info & IWL_RX_MPDU_PHY_AMPDU_TOGGLE;
+
+		/* toggle is switched whenever new aggregation starts */
+		if (toggle_bit != mvm->ampdu_toggle) {
+			rx_status->flag |= RX_FLAG_AMPDU_EOF_BIT_KNOWN;
+			if (phy_data->d0 & cpu_to_le32(IWL_RX_PHY_DATA0_HE_DELIM_EOF))
+				rx_status->flag |= RX_FLAG_AMPDU_EOF_BIT;
+		}
+	}
+
+	if (he_type == RATE_MCS_HE_TYPE_EXT_SU &&
+	    rate_n_flags & RATE_MCS_HE_106T_MSK) {
+		rx_status->bw = RATE_INFO_BW_HE_RU;
+		rx_status->he_ru = NL80211_RATE_INFO_HE_RU_ALLOC_106;
+	}
+
+	/* actually data is filled in mac80211 */
+	if (he_type == RATE_MCS_HE_TYPE_SU ||
+	    he_type == RATE_MCS_HE_TYPE_EXT_SU)
+		he->data1 |=
+			cpu_to_le16(IEEE80211_RADIOTAP_HE_DATA1_BW_RU_ALLOC_KNOWN);
+
+	stbc = (rate_n_flags & RATE_MCS_STBC_MSK) >> RATE_MCS_STBC_POS;
+	rx_status->nss =
+		((rate_n_flags & RATE_VHT_MCS_NSS_MSK) >>
+					RATE_VHT_MCS_NSS_POS) + 1;
+	rx_status->rate_idx = rate_n_flags & RATE_VHT_MCS_RATE_CODE_MSK;
+	rx_status->encoding = RX_ENC_HE;
+	rx_status->enc_flags |= stbc << RX_ENC_FLAG_STBC_SHIFT;
+	if (rate_n_flags & RATE_MCS_BF_MSK)
+		rx_status->enc_flags |= RX_ENC_FLAG_BF;
+
+	rx_status->he_dcm =
+		!!(rate_n_flags & RATE_HE_DUAL_CARRIER_MODE_MSK);
+
+#define CHECK_TYPE(F)							\
+	BUILD_BUG_ON(IEEE80211_RADIOTAP_HE_DATA1_FORMAT_ ## F !=	\
+		     (RATE_MCS_HE_TYPE_ ## F >> RATE_MCS_HE_TYPE_POS))
+
+	CHECK_TYPE(SU);
+	CHECK_TYPE(EXT_SU);
+	CHECK_TYPE(MU);
+	CHECK_TYPE(TRIG);
+
+	he->data1 |= cpu_to_le16(he_type >> RATE_MCS_HE_TYPE_POS);
+
+	if (rate_n_flags & RATE_MCS_BF_MSK)
+		he->data5 |= cpu_to_le16(IEEE80211_RADIOTAP_HE_DATA5_TXBF);
+
+	switch ((rate_n_flags & RATE_MCS_HE_GI_LTF_MSK) >>
+		RATE_MCS_HE_GI_LTF_POS) {
+	case 0:
+		if (he_type == RATE_MCS_HE_TYPE_TRIG)
+			rx_status->he_gi = NL80211_RATE_INFO_HE_GI_1_6;
+		else
+			rx_status->he_gi = NL80211_RATE_INFO_HE_GI_0_8;
+		if (he_type == RATE_MCS_HE_TYPE_MU)
+			ltf = IEEE80211_RADIOTAP_HE_DATA5_LTF_SIZE_4X;
+		else
+			ltf = IEEE80211_RADIOTAP_HE_DATA5_LTF_SIZE_1X;
+		break;
+	case 1:
+		if (he_type == RATE_MCS_HE_TYPE_TRIG)
+			rx_status->he_gi = NL80211_RATE_INFO_HE_GI_1_6;
+		else
+			rx_status->he_gi = NL80211_RATE_INFO_HE_GI_0_8;
+		ltf = IEEE80211_RADIOTAP_HE_DATA5_LTF_SIZE_2X;
+		break;
+	case 2:
+		if (he_type == RATE_MCS_HE_TYPE_TRIG) {
+			rx_status->he_gi = NL80211_RATE_INFO_HE_GI_3_2;
+			ltf = IEEE80211_RADIOTAP_HE_DATA5_LTF_SIZE_4X;
+		} else {
+			rx_status->he_gi = NL80211_RATE_INFO_HE_GI_1_6;
+			ltf = IEEE80211_RADIOTAP_HE_DATA5_LTF_SIZE_2X;
+		}
+		break;
+	case 3:
+		if ((he_type == RATE_MCS_HE_TYPE_SU ||
+		     he_type == RATE_MCS_HE_TYPE_EXT_SU) &&
+		    rate_n_flags & RATE_MCS_SGI_MSK)
+			rx_status->he_gi = NL80211_RATE_INFO_HE_GI_0_8;
+		else
+			rx_status->he_gi = NL80211_RATE_INFO_HE_GI_3_2;
+		ltf = IEEE80211_RADIOTAP_HE_DATA5_LTF_SIZE_4X;
+		break;
+	}
+
+	he->data5 |= le16_encode_bits(ltf,
+				      IEEE80211_RADIOTAP_HE_DATA5_LTF_SIZE);
+}
+
+static void iwl_mvm_decode_lsig(struct sk_buff *skb,
+				struct iwl_mvm_rx_phy_data *phy_data)
+{
+	struct ieee80211_rx_status *rx_status = IEEE80211_SKB_RXCB(skb);
+	struct ieee80211_radiotap_lsig *lsig;
+
+	switch (phy_data->info_type) {
+	case IWL_RX_PHY_INFO_TYPE_HT:
+	case IWL_RX_PHY_INFO_TYPE_VHT_SU:
+	case IWL_RX_PHY_INFO_TYPE_VHT_MU:
+	case IWL_RX_PHY_INFO_TYPE_HE_TB_EXT:
+	case IWL_RX_PHY_INFO_TYPE_HE_SU:
+	case IWL_RX_PHY_INFO_TYPE_HE_MU:
+	case IWL_RX_PHY_INFO_TYPE_HE_MU_EXT:
+	case IWL_RX_PHY_INFO_TYPE_HE_TB:
+		lsig = skb_put(skb, sizeof(*lsig));
+		lsig->data1 = cpu_to_le16(IEEE80211_RADIOTAP_LSIG_DATA1_LENGTH_KNOWN);
+		lsig->data2 = le16_encode_bits(le32_get_bits(phy_data->d1,
+							     IWL_RX_PHY_DATA1_LSIG_LEN_MASK),
+					       IEEE80211_RADIOTAP_LSIG_DATA2_LENGTH);
+		rx_status->flag |= RX_FLAG_RADIOTAP_LSIG;
+		break;
+	default:
+		break;
+	}
+}
+
 void iwl_mvm_rx_mpdu_mq(struct iwl_mvm *mvm, struct napi_struct *napi,
 			struct iwl_rx_cmd_buffer *rxb, int queue)
 {
@@ -869,13 +1385,12 @@
 	struct ieee80211_sta *sta = NULL;
 	struct sk_buff *skb;
 	u8 crypt_len = 0, channel, energy_a, energy_b;
-	struct ieee80211_radiotap_he *he = NULL;
-	struct ieee80211_radiotap_he_mu *he_mu = NULL;
-	u32 he_type = 0xffffffff;
-	/* this is invalid e.g. because puncture type doesn't allow 0b11 */
-#define HE_PHY_DATA_INVAL ((u64)-1)
-	u64 he_phy_data = HE_PHY_DATA_INVAL;
 	size_t desc_size;
+	struct iwl_mvm_rx_phy_data phy_data = {
+		.d4 = desc->phy_data4,
+		.info_type = IWL_RX_PHY_INFO_TYPE_NONE,
+	};
+	bool csi = false;
 
 	if (unlikely(test_bit(IWL_MVM_STATUS_IN_HW_RESTART, &mvm->status)))
 		return;
@@ -887,6 +1402,11 @@
 		energy_a = desc->v3.energy_a;
 		energy_b = desc->v3.energy_b;
 		desc_size = sizeof(*desc);
+
+		phy_data.d0 = desc->v3.phy_data0;
+		phy_data.d1 = desc->v3.phy_data1;
+		phy_data.d2 = desc->v3.phy_data2;
+		phy_data.d3 = desc->v3.phy_data3;
 	} else {
 		rate_n_flags = le32_to_cpu(desc->v1.rate_n_flags);
 		channel = desc->v1.channel;
@@ -894,7 +1414,17 @@
 		energy_a = desc->v1.energy_a;
 		energy_b = desc->v1.energy_b;
 		desc_size = IWL_RX_DESC_SIZE_V1;
-	}
+
+		phy_data.d0 = desc->v1.phy_data0;
+		phy_data.d1 = desc->v1.phy_data1;
+		phy_data.d2 = desc->v1.phy_data2;
+		phy_data.d3 = desc->v1.phy_data3;
+	}
+
+	if (phy_info & IWL_RX_MPDU_PHY_TSF_OVERLOAD)
+		phy_data.info_type =
+			le32_get_bits(phy_data.d1,
+				      IWL_RX_PHY_DATA1_INFO_TYPE_MASK);
 
 	hdr = (void *)(pkt->data + desc_size);
 	/* Dont use dev_alloc_skb(), we'll have enough headroom once
@@ -918,48 +1448,26 @@
 
 	rx_status = IEEE80211_SKB_RXCB(skb);
 
-	if (rate_n_flags & RATE_MCS_HE_MSK) {
-		static const struct ieee80211_radiotap_he known = {
-			.data1 = cpu_to_le16(IEEE80211_RADIOTAP_HE_DATA1_DATA_MCS_KNOWN |
-					     IEEE80211_RADIOTAP_HE_DATA1_DATA_DCM_KNOWN |
-					     IEEE80211_RADIOTAP_HE_DATA1_STBC_KNOWN |
-					     IEEE80211_RADIOTAP_HE_DATA1_CODING_KNOWN),
-			.data2 = cpu_to_le16(IEEE80211_RADIOTAP_HE_DATA2_GI_KNOWN |
-					     IEEE80211_RADIOTAP_HE_DATA2_TXBF_KNOWN),
-		};
-		static const struct ieee80211_radiotap_he_mu mu_known = {
-			.flags1 = cpu_to_le16(IEEE80211_RADIOTAP_HE_MU_FLAGS1_SIG_B_MCS_KNOWN |
-					      IEEE80211_RADIOTAP_HE_MU_FLAGS1_SIG_B_DCM_KNOWN |
-					      IEEE80211_RADIOTAP_HE_MU_FLAGS1_SIG_B_SYMS_USERS_KNOWN |
-					      IEEE80211_RADIOTAP_HE_MU_FLAGS1_SIG_B_COMP_KNOWN),
-			.flags2 = cpu_to_le16(IEEE80211_RADIOTAP_HE_MU_FLAGS2_PUNC_FROM_SIG_A_BW_KNOWN),
-		};
-		unsigned int radiotap_len = 0;
-
-		he = skb_put_data(skb, &known, sizeof(known));
-		radiotap_len += sizeof(known);
-		rx_status->flag |= RX_FLAG_RADIOTAP_HE;
-
-		he_type = rate_n_flags & RATE_MCS_HE_TYPE_MSK;
-
-		if (phy_info & IWL_RX_MPDU_PHY_TSF_OVERLOAD) {
-			if (mvm->trans->cfg->device_family >=
-			    IWL_DEVICE_FAMILY_22560)
-				he_phy_data = le64_to_cpu(desc->v3.he_phy_data);
-			else
-				he_phy_data = le64_to_cpu(desc->v1.he_phy_data);
-
-			if (he_type == RATE_MCS_HE_TYPE_MU) {
-				he_mu = skb_put_data(skb, &mu_known,
-						     sizeof(mu_known));
-				radiotap_len += sizeof(mu_known);
-				rx_status->flag |= RX_FLAG_RADIOTAP_HE_MU;
-			}
-		}
-
-		/* temporarily hide the radiotap data */
-		__skb_pull(skb, radiotap_len);
-	}
+	/* This may be overridden by iwl_mvm_rx_he() to HE_RU */
+	switch (rate_n_flags & RATE_MCS_CHAN_WIDTH_MSK) {
+	case RATE_MCS_CHAN_WIDTH_20:
+		break;
+	case RATE_MCS_CHAN_WIDTH_40:
+		rx_status->bw = RATE_INFO_BW_40;
+		break;
+	case RATE_MCS_CHAN_WIDTH_80:
+		rx_status->bw = RATE_INFO_BW_80;
+		break;
+	case RATE_MCS_CHAN_WIDTH_160:
+		rx_status->bw = RATE_INFO_BW_160;
+		break;
+	}
+
+	if (rate_n_flags & RATE_MCS_HE_MSK)
+		iwl_mvm_rx_he(mvm, skb, &phy_data, rate_n_flags,
+			      phy_info, queue);
+
+	iwl_mvm_decode_lsig(skb, &phy_data);
 
 	rx_status = IEEE80211_SKB_RXCB(skb);
 
@@ -981,7 +1489,8 @@
 		rx_status->flag |= RX_FLAG_FAILED_FCS_CRC;
 	}
 	/* set the preamble flag if appropriate */
-	if (phy_info & IWL_RX_MPDU_PHY_SHORT_PREAMBLE)
+	if (rate_n_flags & RATE_MCS_CCK_MSK &&
+	    phy_info & IWL_RX_MPDU_PHY_SHORT_PREAMBLE)
 		rx_status->enc_flags |= RX_ENC_FLAG_SHORTPRE;
 
 	if (likely(!(phy_info & IWL_RX_MPDU_PHY_TSF_OVERLOAD))) {
@@ -995,53 +1504,8 @@
 		rx_status->mactime = tsf_on_air_rise;
 		/* TSF as indicated by the firmware is at INA time */
 		rx_status->flag |= RX_FLAG_MACTIME_PLCP_START;
-	} else if (he_type == RATE_MCS_HE_TYPE_SU) {
-		u64 he_phy_data;
-
-		if (mvm->trans->cfg->device_family >= IWL_DEVICE_FAMILY_22560)
-			he_phy_data = le64_to_cpu(desc->v3.he_phy_data);
-		else
-			he_phy_data = le64_to_cpu(desc->v1.he_phy_data);
-
-		he->data1 |=
-			cpu_to_le16(IEEE80211_RADIOTAP_HE_DATA1_UL_DL_KNOWN);
-		if (FIELD_GET(IWL_RX_HE_PHY_UPLINK,
-			      he_phy_data))
-			he->data3 |=
-				cpu_to_le16(IEEE80211_RADIOTAP_HE_DATA3_UL_DL);
-
-		if (!queue && !(phy_info & IWL_RX_MPDU_PHY_AMPDU)) {
-			rx_status->ampdu_reference = mvm->ampdu_ref;
-			mvm->ampdu_ref++;
-
-			rx_status->flag |= RX_FLAG_AMPDU_DETAILS;
-			rx_status->flag |= RX_FLAG_AMPDU_EOF_BIT_KNOWN;
-			if (FIELD_GET(IWL_RX_HE_PHY_DELIM_EOF,
-				      he_phy_data))
-				rx_status->flag |= RX_FLAG_AMPDU_EOF_BIT;
-		}
-	} else if (he_mu && he_phy_data != HE_PHY_DATA_INVAL) {
-		he_mu->flags1 |=
-			le16_encode_bits(FIELD_GET(IWL_RX_HE_PHY_SIBG_SYM_OR_USER_NUM_MASK,
-						   he_phy_data),
-					 IEEE80211_RADIOTAP_HE_MU_FLAGS2_SIG_B_SYMS_USERS);
-		he_mu->flags1 |=
-			le16_encode_bits(FIELD_GET(IWL_RX_HE_PHY_SIGB_DCM,
-						   he_phy_data),
-					 IEEE80211_RADIOTAP_HE_MU_FLAGS1_SIG_B_DCM);
-		he_mu->flags1 |=
-			le16_encode_bits(FIELD_GET(IWL_RX_HE_PHY_SIGB_MCS_MASK,
-						   he_phy_data),
-					 IEEE80211_RADIOTAP_HE_MU_FLAGS1_SIG_B_MCS);
-		he_mu->flags2 |=
-			le16_encode_bits(FIELD_GET(IWL_RX_HE_PHY_SIGB_COMPRESSION,
-						   he_phy_data),
-					 IEEE80211_RADIOTAP_HE_MU_FLAGS2_SIG_B_COMP);
-		he_mu->flags2 |=
-			le16_encode_bits(FIELD_GET(IWL_RX_HE_PHY_PREAMBLE_PUNC_TYPE_MASK,
-						   he_phy_data),
-					 IEEE80211_RADIOTAP_HE_MU_FLAGS2_PUNC_FROM_SIG_A_BW);
-	}
+	}
+
 	rx_status->device_timestamp = gp2_on_air_rise;
 	rx_status->band = channel > 14 ? NL80211_BAND_5GHZ :
 		NL80211_BAND_2GHZ;
@@ -1053,30 +1517,24 @@
 	/* update aggregation data for monitor sake on default queue */
 	if (!queue && (phy_info & IWL_RX_MPDU_PHY_AMPDU)) {
 		bool toggle_bit = phy_info & IWL_RX_MPDU_PHY_AMPDU_TOGGLE;
-		u64 he_phy_data;
-
-		if (mvm->trans->cfg->device_family >= IWL_DEVICE_FAMILY_22560)
-			he_phy_data = le64_to_cpu(desc->v3.he_phy_data);
-		else
-			he_phy_data = le64_to_cpu(desc->v1.he_phy_data);
 
 		rx_status->flag |= RX_FLAG_AMPDU_DETAILS;
-		rx_status->ampdu_reference = mvm->ampdu_ref;
-		/* toggle is switched whenever new aggregation starts */
+		/*
+		 * Toggle is switched whenever new aggregation starts. Make
+		 * sure ampdu_reference is never 0 so we can later use it to
+		 * see if the frame was really part of an A-MPDU or not.
+		 */
 		if (toggle_bit != mvm->ampdu_toggle) {
 			mvm->ampdu_ref++;
+			if (mvm->ampdu_ref == 0)
+				mvm->ampdu_ref++;
 			mvm->ampdu_toggle = toggle_bit;
-
-			if (he_phy_data != HE_PHY_DATA_INVAL &&
-			    he_type == RATE_MCS_HE_TYPE_MU) {
-				rx_status->flag |= RX_FLAG_AMPDU_EOF_BIT_KNOWN;
-				if (FIELD_GET(IWL_RX_HE_PHY_DELIM_EOF,
-					      he_phy_data))
-					rx_status->flag |=
-						RX_FLAG_AMPDU_EOF_BIT;
-			}
 		}
-	}
+		rx_status->ampdu_reference = mvm->ampdu_ref;
+	}
+
+	if (unlikely(mvm->monitor_on))
+		iwl_mvm_add_rtap_sniffer_config(mvm, skb);
 
 	rcu_read_lock();
 
@@ -1103,6 +1561,8 @@
 		u8 baid = (u8)((le32_to_cpu(desc->reorder_data) &
 			       IWL_RX_MPDU_REORDER_BAID_MASK) >>
 			       IWL_RX_MPDU_REORDER_BAID_SHIFT);
+		struct iwl_fw_dbg_trigger_tlv *trig;
+		struct ieee80211_vif *vif = mvmsta->vif;
 
 		if (!mvm->tcm.paused && len >= sizeof(*hdr) &&
 		    !is_multicast_ether_addr(hdr->addr1) &&
@@ -1115,8 +1575,7 @@
 		 * frames from a blocked station on a new channel we can
 		 * TX to it again.
 		 */
-		if (unlikely(tx_blocked_vif) &&
-		    tx_blocked_vif == mvmsta->vif) {
+		if (unlikely(tx_blocked_vif) && tx_blocked_vif == vif) {
 			struct iwl_mvm_vif *mvmvif =
 				iwl_mvm_vif_from_mac80211(tx_blocked_vif);
 
@@ -1127,23 +1586,18 @@
 
 		rs_update_last_rssi(mvm, mvmsta, rx_status);
 
-		if (iwl_fw_dbg_trigger_enabled(mvm->fw, FW_DBG_TRIGGER_RSSI) &&
-		    ieee80211_is_beacon(hdr->frame_control)) {
-			struct iwl_fw_dbg_trigger_tlv *trig;
+		trig = iwl_fw_dbg_trigger_on(&mvm->fwrt,
+					     ieee80211_vif_to_wdev(vif),
+					     FW_DBG_TRIGGER_RSSI);
+
+		if (trig && ieee80211_is_beacon(hdr->frame_control)) {
 			struct iwl_fw_dbg_trigger_low_rssi *rssi_trig;
-			bool trig_check;
 			s32 rssi;
 
-			trig = iwl_fw_dbg_get_trigger(mvm->fw,
-						      FW_DBG_TRIGGER_RSSI);
 			rssi_trig = (void *)trig->data;
 			rssi = le32_to_cpu(rssi_trig->rssi);
 
-			trig_check =
-				iwl_fw_dbg_trigger_check_stop(&mvm->fwrt,
-							      ieee80211_vif_to_wdev(mvmsta->vif),
-							      trig);
-			if (trig_check && rx_status->signal < rssi)
+			if (rx_status->signal < rssi)
 				iwl_fw_dbg_collect_trig(&mvm->fwrt, trig,
 							NULL);
 		}
@@ -1183,8 +1637,6 @@
 		}
 	}
 
-<<<<<<< HEAD
-=======
 	if (!(rate_n_flags & RATE_MCS_CCK_MSK) &&
 	    rate_n_flags & RATE_MCS_SGI_MSK)
 		rx_status->enc_flags |= RX_ENC_FLAG_SHORT_GI;
@@ -1308,7 +1760,6 @@
 	}
 
 	/* This may be overridden by iwl_mvm_rx_he() to HE_RU */
->>>>>>> 407d19ab
 	switch (rate_n_flags & RATE_MCS_CHAN_WIDTH_MSK) {
 	case RATE_MCS_CHAN_WIDTH_20:
 		break;
@@ -1323,69 +1774,21 @@
 		break;
 	}
 
-	if (he_type == RATE_MCS_HE_TYPE_EXT_SU &&
-	    rate_n_flags & RATE_MCS_HE_106T_MSK) {
-		rx_status->bw = RATE_INFO_BW_HE_RU;
-		rx_status->he_ru = NL80211_RATE_INFO_HE_RU_ALLOC_106;
-	}
-
-	if (rate_n_flags & RATE_MCS_HE_MSK &&
-	    phy_info & IWL_RX_MPDU_PHY_TSF_OVERLOAD &&
-	    he_type == RATE_MCS_HE_TYPE_MU) {
-		/*
-		 * Unfortunately, we have to leave the mac80211 data
-		 * incorrect for the case that we receive an HE-MU
-		 * transmission and *don't* have the he_mu pointer,
-		 * i.e. we don't have the phy data (due to the bits
-		 * being used for TSF). This shouldn't happen though
-		 * as management frames where we need the TSF/timers
-		 * are not be transmitted in HE-MU, I think.
-		 */
-		u8 ru = FIELD_GET(IWL_RX_HE_PHY_RU_ALLOC_MASK, he_phy_data);
-		u8 offs = 0;
-
-		rx_status->bw = RATE_INFO_BW_HE_RU;
-
-		switch (ru) {
-		case 0 ... 36:
-			rx_status->he_ru = NL80211_RATE_INFO_HE_RU_ALLOC_26;
-			offs = ru;
-			break;
-		case 37 ... 52:
-			rx_status->he_ru = NL80211_RATE_INFO_HE_RU_ALLOC_52;
-			offs = ru - 37;
-			break;
-		case 53 ... 60:
-			rx_status->he_ru = NL80211_RATE_INFO_HE_RU_ALLOC_106;
-			offs = ru - 53;
-			break;
-		case 61 ... 64:
-			rx_status->he_ru = NL80211_RATE_INFO_HE_RU_ALLOC_242;
-			offs = ru - 61;
-			break;
-		case 65 ... 66:
-			rx_status->he_ru = NL80211_RATE_INFO_HE_RU_ALLOC_484;
-			offs = ru - 65;
-			break;
-		case 67:
-			rx_status->he_ru = NL80211_RATE_INFO_HE_RU_ALLOC_996;
-			break;
-		case 68:
-			rx_status->he_ru = NL80211_RATE_INFO_HE_RU_ALLOC_2x996;
-			break;
-		}
-		he->data2 |=
-			le16_encode_bits(offs,
-					 IEEE80211_RADIOTAP_HE_DATA2_RU_OFFSET);
-		he->data2 |=
-			cpu_to_le16(IEEE80211_RADIOTAP_HE_DATA2_PRISEC_80_KNOWN);
-		if (he_phy_data & IWL_RX_HE_PHY_RU_ALLOC_SEC80)
-			he->data2 |=
-				cpu_to_le16(IEEE80211_RADIOTAP_HE_DATA2_PRISEC_80_SEC);
-	} else if (he) {
-		he->data1 |=
-			cpu_to_le16(IEEE80211_RADIOTAP_HE_DATA1_BW_RU_ALLOC_KNOWN);
-	}
+	if (rate_n_flags & RATE_MCS_HE_MSK)
+		iwl_mvm_rx_he(mvm, skb, &phy_data, rate_n_flags,
+			      phy_info, queue);
+
+	iwl_mvm_decode_lsig(skb, &phy_data);
+
+	rx_status->device_timestamp = gp2_on_air_rise;
+	rx_status->band = channel > 14 ? NL80211_BAND_5GHZ :
+		NL80211_BAND_2GHZ;
+	rx_status->freq = ieee80211_channel_to_frequency(channel,
+							 rx_status->band);
+	iwl_mvm_get_signal_strength(mvm, rx_status, rate_n_flags, energy_a,
+				    energy_b);
+
+	rcu_read_lock();
 
 	if (!(rate_n_flags & RATE_MCS_CCK_MSK) &&
 	    rate_n_flags & RATE_MCS_SGI_MSK)
@@ -1403,127 +1806,23 @@
 	} else if (rate_n_flags & RATE_MCS_VHT_MSK) {
 		u8 stbc = (rate_n_flags & RATE_MCS_STBC_MSK) >>
 				RATE_MCS_STBC_POS;
-		rx_status->nss =
-			((rate_n_flags & RATE_VHT_MCS_NSS_MSK) >>
-						RATE_VHT_MCS_NSS_POS) + 1;
 		rx_status->rate_idx = rate_n_flags & RATE_VHT_MCS_RATE_CODE_MSK;
 		rx_status->encoding = RX_ENC_VHT;
 		rx_status->enc_flags |= stbc << RX_ENC_FLAG_STBC_SHIFT;
 		if (rate_n_flags & RATE_MCS_BF_MSK)
 			rx_status->enc_flags |= RX_ENC_FLAG_BF;
-	} else if (he) {
-		u8 stbc = (rate_n_flags & RATE_MCS_STBC_MSK) >>
-				RATE_MCS_STBC_POS;
+		/*
+		 * take the nss from the rx_vec since the rate_n_flags has
+		 * only 2 bits for the nss which gives a max of 4 ss but
+		 * there may be up to 8 spatial streams
+		 */
 		rx_status->nss =
-			((rate_n_flags & RATE_VHT_MCS_NSS_MSK) >>
-						RATE_VHT_MCS_NSS_POS) + 1;
-		rx_status->rate_idx = rate_n_flags & RATE_VHT_MCS_RATE_CODE_MSK;
-		rx_status->encoding = RX_ENC_HE;
-		rx_status->enc_flags |= stbc << RX_ENC_FLAG_STBC_SHIFT;
-		if (rate_n_flags & RATE_MCS_BF_MSK)
-			rx_status->enc_flags |= RX_ENC_FLAG_BF;
-
-		rx_status->he_dcm =
-			!!(rate_n_flags & RATE_HE_DUAL_CARRIER_MODE_MSK);
-
-#define CHECK_TYPE(F)							\
-	BUILD_BUG_ON(IEEE80211_RADIOTAP_HE_DATA1_FORMAT_ ## F !=	\
-		     (RATE_MCS_HE_TYPE_ ## F >> RATE_MCS_HE_TYPE_POS))
-
-		CHECK_TYPE(SU);
-		CHECK_TYPE(EXT_SU);
-		CHECK_TYPE(MU);
-		CHECK_TYPE(TRIG);
-
-		he->data1 |= cpu_to_le16(he_type >> RATE_MCS_HE_TYPE_POS);
-
-		if (rate_n_flags & RATE_MCS_BF_POS)
-			he->data5 |= cpu_to_le16(IEEE80211_RADIOTAP_HE_DATA5_TXBF);
-
-		switch ((rate_n_flags & RATE_MCS_HE_GI_LTF_MSK) >>
-			RATE_MCS_HE_GI_LTF_POS) {
-		case 0:
-			rx_status->he_gi = NL80211_RATE_INFO_HE_GI_0_8;
-			break;
-		case 1:
-			rx_status->he_gi = NL80211_RATE_INFO_HE_GI_0_8;
-			break;
-		case 2:
-			rx_status->he_gi = NL80211_RATE_INFO_HE_GI_1_6;
-			break;
-		case 3:
-			if (rate_n_flags & RATE_MCS_SGI_MSK)
-				rx_status->he_gi = NL80211_RATE_INFO_HE_GI_0_8;
-			else
-				rx_status->he_gi = NL80211_RATE_INFO_HE_GI_3_2;
-			break;
-		}
-
-		switch (he_type) {
-		case RATE_MCS_HE_TYPE_SU: {
-			u16 val;
-
-			/* LTF syms correspond to streams */
-			he->data2 |=
-				cpu_to_le16(IEEE80211_RADIOTAP_HE_DATA2_NUM_LTF_SYMS_KNOWN);
-			switch (rx_status->nss) {
-			case 1:
-				val = 0;
-				break;
-			case 2:
-				val = 1;
-				break;
-			case 3:
-			case 4:
-				val = 2;
-				break;
-			case 5:
-			case 6:
-				val = 3;
-				break;
-			case 7:
-			case 8:
-				val = 4;
-				break;
-			default:
-				WARN_ONCE(1, "invalid nss: %d\n",
-					  rx_status->nss);
-				val = 0;
-			}
-			he->data5 |=
-				le16_encode_bits(val,
-						 IEEE80211_RADIOTAP_HE_DATA5_NUM_LTF_SYMS);
-			}
-			break;
-		case RATE_MCS_HE_TYPE_MU: {
-			u16 val;
-			u64 he_phy_data;
-
-			if (mvm->trans->cfg->device_family >=
-			    IWL_DEVICE_FAMILY_22560)
-				he_phy_data = le64_to_cpu(desc->v3.he_phy_data);
-			else
-				he_phy_data = le64_to_cpu(desc->v1.he_phy_data);
-
-			if (he_phy_data == HE_PHY_DATA_INVAL)
-				break;
-
-			val = FIELD_GET(IWL_RX_HE_PHY_HE_LTF_NUM_MASK,
-					he_phy_data);
-
-			he->data2 |=
-				cpu_to_le16(IEEE80211_RADIOTAP_HE_DATA2_NUM_LTF_SYMS_KNOWN);
-			he->data5 |=
-				cpu_to_le16(FIELD_PREP(
-					IEEE80211_RADIOTAP_HE_DATA5_NUM_LTF_SYMS,
-					val));
-			}
-			break;
-		case RATE_MCS_HE_TYPE_EXT_SU:
-		case RATE_MCS_HE_TYPE_TRIG:
-			/* not supported yet */
-			break;
-		}
+			le32_get_bits(desc->rx_vec[0],
+				      RX_NO_DATA_RX_VEC0_VHT_NSTS_MSK) + 1;
+	} else if (rate_n_flags & RATE_MCS_HE_MSK) {
+		rx_status->nss =
+			le32_get_bits(desc->rx_vec[0],
+				      RX_NO_DATA_RX_VEC0_HE_NSTS_MSK) + 1;
 	} else {
 		int rate = iwl_mvm_legacy_rate_to_mac80211_idx(rate_n_flags,
 							       rx_status->band);
@@ -1535,29 +1834,12 @@
 			goto out;
 		}
 		rx_status->rate_idx = rate;
-
-	}
-
-	/* management stuff on default queue */
-	if (!queue) {
-		if (unlikely((ieee80211_is_beacon(hdr->frame_control) ||
-			      ieee80211_is_probe_resp(hdr->frame_control)) &&
-			     mvm->sched_scan_pass_all ==
-			     SCHED_SCAN_PASS_ALL_ENABLED))
-			mvm->sched_scan_pass_all = SCHED_SCAN_PASS_ALL_FOUND;
-
-		if (unlikely(ieee80211_is_beacon(hdr->frame_control) ||
-			     ieee80211_is_probe_resp(hdr->frame_control)))
-			rx_status->boottime_ns = ktime_get_boot_ns();
-	}
-
-	iwl_mvm_create_skb(skb, hdr, len, crypt_len, rxb);
-	if (!iwl_mvm_reorder(mvm, napi, queue, sta, skb, desc))
-		iwl_mvm_pass_packet_to_mac80211(mvm, napi, skb, queue, sta);
+	}
+
+	ieee80211_rx_napi(mvm->hw, sta, skb, napi);
 out:
 	rcu_read_unlock();
 }
-
 void iwl_mvm_rx_frame_release(struct iwl_mvm *mvm, struct napi_struct *napi,
 			      struct iwl_rx_cmd_buffer *rxb, int queue)
 {
