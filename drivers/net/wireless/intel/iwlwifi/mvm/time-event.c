/******************************************************************************
 *
 * This file is provided under a dual BSD/GPLv2 license.  When using or
 * redistributing this file, you may do so under either license.
 *
 * GPL LICENSE SUMMARY
 *
 * Copyright(c) 2013 - 2015 Intel Mobile Communications GmbH
 * Copyright(c) 2017 Intel Deutschland GmbH
 * Copyright(c) 2012 - 2014, 2018 - 2020 Intel Corporation
 *
 * This program is free software; you can redistribute it and/or modify
 * it under the terms of version 2 of the GNU General Public License as
 * published by the Free Software Foundation.
 *
 * This program is distributed in the hope that it will be useful, but
 * WITHOUT ANY WARRANTY; without even the implied warranty of
 * MERCHANTABILITY or FITNESS FOR A PARTICULAR PURPOSE.  See the GNU
 * General Public License for more details.
 *
 * The full GNU General Public License is included in this distribution
 * in the file called COPYING.
 *
 * Contact Information:
 *  Intel Linux Wireless <linuxwifi@intel.com>
 * Intel Corporation, 5200 N.E. Elam Young Parkway, Hillsboro, OR 97124-6497
 *
 * BSD LICENSE
 *
 * Copyright(c) 2013 - 2015 Intel Mobile Communications GmbH
 * Copyright(c) 2017 Intel Deutschland GmbH
 * Copyright(c) 2012 - 2014, 2018 - 2020 Intel Corporation
 * All rights reserved.
 *
 * Redistribution and use in source and binary forms, with or without
 * modification, are permitted provided that the following conditions
 * are met:
 *
 *  * Redistributions of source code must retain the above copyright
 *    notice, this list of conditions and the following disclaimer.
 *  * Redistributions in binary form must reproduce the above copyright
 *    notice, this list of conditions and the following disclaimer in
 *    the documentation and/or other materials provided with the
 *    distribution.
 *  * Neither the name Intel Corporation nor the names of its
 *    contributors may be used to endorse or promote products derived
 *    from this software without specific prior written permission.
 *
 * THIS SOFTWARE IS PROVIDED BY THE COPYRIGHT HOLDERS AND CONTRIBUTORS
 * "AS IS" AND ANY EXPRESS OR IMPLIED WARRANTIES, INCLUDING, BUT NOT
 * LIMITED TO, THE IMPLIED WARRANTIES OF MERCHANTABILITY AND FITNESS FOR
 * A PARTICULAR PURPOSE ARE DISCLAIMED. IN NO EVENT SHALL THE COPYRIGHT
 * OWNER OR CONTRIBUTORS BE LIABLE FOR ANY DIRECT, INDIRECT, INCIDENTAL,
 * SPECIAL, EXEMPLARY, OR CONSEQUENTIAL DAMAGES (INCLUDING, BUT NOT
 * LIMITED TO, PROCUREMENT OF SUBSTITUTE GOODS OR SERVICES; LOSS OF USE,
 * DATA, OR PROFITS; OR BUSINESS INTERRUPTION) HOWEVER CAUSED AND ON ANY
 * THEORY OF LIABILITY, WHETHER IN CONTRACT, STRICT LIABILITY, OR TORT
 * (INCLUDING NEGLIGENCE OR OTHERWISE) ARISING IN ANY WAY OUT OF THE USE
 * OF THIS SOFTWARE, EVEN IF ADVISED OF THE POSSIBILITY OF SUCH DAMAGE.
 *
 *****************************************************************************/

#include <linux/jiffies.h>
#include <net/mac80211.h>

#include "fw/notif-wait.h"
#include "iwl-trans.h"
#include "fw-api.h"
#include "time-event.h"
#include "mvm.h"
#include "iwl-io.h"
#include "iwl-prph.h"

/*
 * For the high priority TE use a time event type that has similar priority to
 * the FW's action scan priority.
 */
#define IWL_MVM_ROC_TE_TYPE_NORMAL TE_P2P_DEVICE_DISCOVERABLE
#define IWL_MVM_ROC_TE_TYPE_MGMT_TX TE_P2P_CLIENT_ASSOC

void iwl_mvm_te_clear_data(struct iwl_mvm *mvm,
			   struct iwl_mvm_time_event_data *te_data)
{
	lockdep_assert_held(&mvm->time_event_lock);

	if (!te_data || !te_data->vif)
		return;

	list_del(&te_data->list);
	te_data->running = false;
	te_data->uid = 0;
	te_data->id = TE_MAX;
	te_data->vif = NULL;
}

void iwl_mvm_roc_done_wk(struct work_struct *wk)
{
	struct iwl_mvm *mvm = container_of(wk, struct iwl_mvm, roc_done_wk);

	/*
	 * Clear the ROC_RUNNING /ROC_AUX_RUNNING status bit.
	 * This will cause the TX path to drop offchannel transmissions.
	 * That would also be done by mac80211, but it is racy, in particular
	 * in the case that the time event actually completed in the firmware
	 * (which is handled in iwl_mvm_te_handle_notif).
	 */
	clear_bit(IWL_MVM_STATUS_ROC_RUNNING, &mvm->status);
	clear_bit(IWL_MVM_STATUS_ROC_AUX_RUNNING, &mvm->status);

	synchronize_net();

	/*
	 * Flush the offchannel queue -- this is called when the time
	 * event finishes or is canceled, so that frames queued for it
	 * won't get stuck on the queue and be transmitted in the next
	 * time event.
	 */

	mutex_lock(&mvm->mutex);
	if (test_and_clear_bit(IWL_MVM_STATUS_NEED_FLUSH_P2P, &mvm->status)) {
		struct iwl_mvm_vif *mvmvif;

		/*
		 * NB: access to this pointer would be racy, but the flush bit
		 * can only be set when we had a P2P-Device VIF, and we have a
		 * flush of this work in iwl_mvm_prepare_mac_removal() so it's
		 * not really racy.
		 */

		if (!WARN_ON(!mvm->p2p_device_vif)) {
			mvmvif = iwl_mvm_vif_from_mac80211(mvm->p2p_device_vif);
			iwl_mvm_flush_sta(mvm, &mvmvif->bcast_sta, true);
		}
	} else {
		/* do the same in case of hot spot 2.0 */
		iwl_mvm_flush_sta(mvm, &mvm->aux_sta, true);
		/* In newer version of this command an aux station is added only
		 * in cases of dedicated tx queue and need to be removed in end
		 * of use */
		if (iwl_fw_lookup_cmd_ver(mvm->fw, LONG_GROUP,
					  ADD_STA, 0) >= 12)
			iwl_mvm_rm_aux_sta(mvm);
	}

	mutex_unlock(&mvm->mutex);
}

static void iwl_mvm_roc_finished(struct iwl_mvm *mvm)
{
	/*
	 * Of course, our status bit is just as racy as mac80211, so in
	 * addition, fire off the work struct which will drop all frames
	 * from the hardware queues that made it through the race. First
	 * it will of course synchronize the TX path to make sure that
	 * any *new* TX will be rejected.
	 */
	schedule_work(&mvm->roc_done_wk);
}

static void iwl_mvm_csa_noa_start(struct iwl_mvm *mvm)
{
	struct ieee80211_vif *csa_vif;

	rcu_read_lock();

	csa_vif = rcu_dereference(mvm->csa_vif);
	if (!csa_vif || !csa_vif->csa_active)
		goto out_unlock;

	IWL_DEBUG_TE(mvm, "CSA NOA started\n");

	/*
	 * CSA NoA is started but we still have beacons to
	 * transmit on the current channel.
	 * So we just do nothing here and the switch
	 * will be performed on the last TBTT.
	 */
	if (!ieee80211_beacon_cntdwn_is_complete(csa_vif)) {
		IWL_WARN(mvm, "CSA NOA started too early\n");
		goto out_unlock;
	}

	ieee80211_csa_finish(csa_vif);

	rcu_read_unlock();

	RCU_INIT_POINTER(mvm->csa_vif, NULL);

	return;

out_unlock:
	rcu_read_unlock();
}

static bool iwl_mvm_te_check_disconnect(struct iwl_mvm *mvm,
					struct ieee80211_vif *vif,
					const char *errmsg)
{
	struct iwl_mvm_vif *mvmvif = iwl_mvm_vif_from_mac80211(vif);

	if (vif->type != NL80211_IFTYPE_STATION)
		return false;

	if (!mvmvif->csa_bcn_pending && vif->bss_conf.assoc &&
	    vif->bss_conf.dtim_period)
		return false;
	if (errmsg)
		IWL_ERR(mvm, "%s\n", errmsg);

	iwl_mvm_connection_loss(mvm, vif, errmsg);
	return true;
}

static void
iwl_mvm_te_handle_notify_csa(struct iwl_mvm *mvm,
			     struct iwl_mvm_time_event_data *te_data,
			     struct iwl_time_event_notif *notif)
{
	struct ieee80211_vif *vif = te_data->vif;
	struct iwl_mvm_vif *mvmvif = iwl_mvm_vif_from_mac80211(vif);

	if (!notif->status)
		IWL_DEBUG_TE(mvm, "CSA time event failed to start\n");

	switch (te_data->vif->type) {
	case NL80211_IFTYPE_AP:
		if (!notif->status)
			mvmvif->csa_failed = true;
		iwl_mvm_csa_noa_start(mvm);
		break;
	case NL80211_IFTYPE_STATION:
		if (!notif->status) {
			iwl_mvm_connection_loss(mvm, vif,
						"CSA TE failed to start");
			break;
		}
		iwl_mvm_csa_client_absent(mvm, te_data->vif);
		cancel_delayed_work(&mvmvif->csa_work);
		ieee80211_chswitch_done(te_data->vif, true);
		break;
	default:
		/* should never happen */
		WARN_ON_ONCE(1);
		break;
	}

	/* we don't need it anymore */
	iwl_mvm_te_clear_data(mvm, te_data);
}

static void iwl_mvm_te_check_trigger(struct iwl_mvm *mvm,
				     struct iwl_time_event_notif *notif,
				     struct iwl_mvm_time_event_data *te_data)
{
	struct iwl_fw_dbg_trigger_tlv *trig;
	struct iwl_fw_dbg_trigger_time_event *te_trig;
	int i;

	trig = iwl_fw_dbg_trigger_on(&mvm->fwrt,
				     ieee80211_vif_to_wdev(te_data->vif),
				     FW_DBG_TRIGGER_TIME_EVENT);
	if (!trig)
		return;

	te_trig = (void *)trig->data;

	for (i = 0; i < ARRAY_SIZE(te_trig->time_events); i++) {
		u32 trig_te_id = le32_to_cpu(te_trig->time_events[i].id);
		u32 trig_action_bitmap =
			le32_to_cpu(te_trig->time_events[i].action_bitmap);
		u32 trig_status_bitmap =
			le32_to_cpu(te_trig->time_events[i].status_bitmap);

		if (trig_te_id != te_data->id ||
		    !(trig_action_bitmap & le32_to_cpu(notif->action)) ||
		    !(trig_status_bitmap & BIT(le32_to_cpu(notif->status))))
			continue;

		iwl_fw_dbg_collect_trig(&mvm->fwrt, trig,
					"Time event %d Action 0x%x received status: %d",
					te_data->id,
					le32_to_cpu(notif->action),
					le32_to_cpu(notif->status));
		break;
	}
}

/*
 * Handles a FW notification for an event that is known to the driver.
 *
 * @mvm: the mvm component
 * @te_data: the time event data
 * @notif: the notification data corresponding the time event data.
 */
static void iwl_mvm_te_handle_notif(struct iwl_mvm *mvm,
				    struct iwl_mvm_time_event_data *te_data,
				    struct iwl_time_event_notif *notif)
{
	lockdep_assert_held(&mvm->time_event_lock);

	IWL_DEBUG_TE(mvm, "Handle time event notif - UID = 0x%x action %d\n",
		     le32_to_cpu(notif->unique_id),
		     le32_to_cpu(notif->action));

	iwl_mvm_te_check_trigger(mvm, notif, te_data);

	/*
	 * The FW sends the start/end time event notifications even for events
	 * that it fails to schedule. This is indicated in the status field of
	 * the notification. This happens in cases that the scheduler cannot
	 * find a schedule that can handle the event (for example requesting a
	 * P2P Device discoveribility, while there are other higher priority
	 * events in the system).
	 */
	if (!le32_to_cpu(notif->status)) {
		const char *msg;

		if (notif->action & cpu_to_le32(TE_V2_NOTIF_HOST_EVENT_START))
			msg = "Time Event start notification failure";
		else
			msg = "Time Event end notification failure";

		IWL_DEBUG_TE(mvm, "%s\n", msg);

		if (iwl_mvm_te_check_disconnect(mvm, te_data->vif, msg)) {
			iwl_mvm_te_clear_data(mvm, te_data);
			return;
		}
	}

	if (le32_to_cpu(notif->action) & TE_V2_NOTIF_HOST_EVENT_END) {
		IWL_DEBUG_TE(mvm,
			     "TE ended - current time %lu, estimated end %lu\n",
			     jiffies, te_data->end_jiffies);

		switch (te_data->vif->type) {
		case NL80211_IFTYPE_P2P_DEVICE:
			ieee80211_remain_on_channel_expired(mvm->hw);
			set_bit(IWL_MVM_STATUS_NEED_FLUSH_P2P, &mvm->status);
			iwl_mvm_roc_finished(mvm);
			break;
		case NL80211_IFTYPE_STATION:
			/*
			 * By now, we should have finished association
			 * and know the dtim period.
			 */
			iwl_mvm_te_check_disconnect(mvm, te_data->vif,
				"No beacon heard and the time event is over already...");
			break;
		default:
			break;
		}

		iwl_mvm_te_clear_data(mvm, te_data);
	} else if (le32_to_cpu(notif->action) & TE_V2_NOTIF_HOST_EVENT_START) {
		te_data->running = true;
		te_data->end_jiffies = TU_TO_EXP_TIME(te_data->duration);

		if (te_data->vif->type == NL80211_IFTYPE_P2P_DEVICE) {
			set_bit(IWL_MVM_STATUS_ROC_RUNNING, &mvm->status);
			ieee80211_ready_on_channel(mvm->hw);
		} else if (te_data->id == TE_CHANNEL_SWITCH_PERIOD) {
			iwl_mvm_te_handle_notify_csa(mvm, te_data, notif);
		}
	} else {
		IWL_WARN(mvm, "Got TE with unknown action\n");
	}
}

/*
 * Handle A Aux ROC time event
 */
static int iwl_mvm_aux_roc_te_handle_notif(struct iwl_mvm *mvm,
					   struct iwl_time_event_notif *notif)
{
	struct iwl_mvm_time_event_data *te_data, *tmp;
	bool aux_roc_te = false;

	list_for_each_entry_safe(te_data, tmp, &mvm->aux_roc_te_list, list) {
		if (le32_to_cpu(notif->unique_id) == te_data->uid) {
			aux_roc_te = true;
			break;
		}
	}
	if (!aux_roc_te) /* Not a Aux ROC time event */
		return -EINVAL;

	iwl_mvm_te_check_trigger(mvm, notif, te_data);

	IWL_DEBUG_TE(mvm,
		     "Aux ROC time event notification  - UID = 0x%x action %d (error = %d)\n",
		     le32_to_cpu(notif->unique_id),
		     le32_to_cpu(notif->action), le32_to_cpu(notif->status));

	if (!le32_to_cpu(notif->status) ||
	    le32_to_cpu(notif->action) == TE_V2_NOTIF_HOST_EVENT_END) {
		/* End TE, notify mac80211 */
		ieee80211_remain_on_channel_expired(mvm->hw);
		iwl_mvm_roc_finished(mvm); /* flush aux queue */
		list_del(&te_data->list); /* remove from list */
		te_data->running = false;
		te_data->vif = NULL;
		te_data->uid = 0;
		te_data->id = TE_MAX;
	} else if (le32_to_cpu(notif->action) == TE_V2_NOTIF_HOST_EVENT_START) {
		set_bit(IWL_MVM_STATUS_ROC_AUX_RUNNING, &mvm->status);
		te_data->running = true;
		ieee80211_ready_on_channel(mvm->hw); /* Start TE */
	} else {
		IWL_DEBUG_TE(mvm,
			     "ERROR: Unknown Aux ROC Time Event (action = %d)\n",
			     le32_to_cpu(notif->action));
		return -EINVAL;
	}

	return 0;
}

/*
 * The Rx handler for time event notifications
 */
void iwl_mvm_rx_time_event_notif(struct iwl_mvm *mvm,
				 struct iwl_rx_cmd_buffer *rxb)
{
	struct iwl_rx_packet *pkt = rxb_addr(rxb);
	struct iwl_time_event_notif *notif = (void *)pkt->data;
	struct iwl_mvm_time_event_data *te_data, *tmp;

	IWL_DEBUG_TE(mvm, "Time event notification - UID = 0x%x action %d\n",
		     le32_to_cpu(notif->unique_id),
		     le32_to_cpu(notif->action));

	spin_lock_bh(&mvm->time_event_lock);
	/* This time event is triggered for Aux ROC request */
	if (!iwl_mvm_aux_roc_te_handle_notif(mvm, notif))
		goto unlock;

	list_for_each_entry_safe(te_data, tmp, &mvm->time_event_list, list) {
		if (le32_to_cpu(notif->unique_id) == te_data->uid)
			iwl_mvm_te_handle_notif(mvm, te_data, notif);
	}
unlock:
	spin_unlock_bh(&mvm->time_event_lock);
}

static bool iwl_mvm_te_notif(struct iwl_notif_wait_data *notif_wait,
			     struct iwl_rx_packet *pkt, void *data)
{
	struct iwl_mvm *mvm =
		container_of(notif_wait, struct iwl_mvm, notif_wait);
	struct iwl_mvm_time_event_data *te_data = data;
	struct iwl_time_event_notif *resp;
	int resp_len = iwl_rx_packet_payload_len(pkt);

	if (WARN_ON(pkt->hdr.cmd != TIME_EVENT_NOTIFICATION))
		return true;

	if (WARN_ON_ONCE(resp_len != sizeof(*resp))) {
		IWL_ERR(mvm, "Invalid TIME_EVENT_NOTIFICATION response\n");
		return true;
	}

	resp = (void *)pkt->data;

	/* te_data->uid is already set in the TIME_EVENT_CMD response */
	if (le32_to_cpu(resp->unique_id) != te_data->uid)
		return false;

	IWL_DEBUG_TE(mvm, "TIME_EVENT_NOTIFICATION response - UID = 0x%x\n",
		     te_data->uid);
	if (!resp->status)
		IWL_ERR(mvm,
			"TIME_EVENT_NOTIFICATION received but not executed\n");

	return true;
}

static bool iwl_mvm_time_event_response(struct iwl_notif_wait_data *notif_wait,
					struct iwl_rx_packet *pkt, void *data)
{
	struct iwl_mvm *mvm =
		container_of(notif_wait, struct iwl_mvm, notif_wait);
	struct iwl_mvm_time_event_data *te_data = data;
	struct iwl_time_event_resp *resp;
	int resp_len = iwl_rx_packet_payload_len(pkt);

	if (WARN_ON(pkt->hdr.cmd != TIME_EVENT_CMD))
		return true;

	if (WARN_ON_ONCE(resp_len != sizeof(*resp))) {
		IWL_ERR(mvm, "Invalid TIME_EVENT_CMD response\n");
		return true;
	}

	resp = (void *)pkt->data;

	/* we should never get a response to another TIME_EVENT_CMD here */
	if (WARN_ON_ONCE(le32_to_cpu(resp->id) != te_data->id))
		return false;

	te_data->uid = le32_to_cpu(resp->unique_id);
	IWL_DEBUG_TE(mvm, "TIME_EVENT_CMD response - UID = 0x%x\n",
		     te_data->uid);
	return true;
}

static int iwl_mvm_time_event_send_add(struct iwl_mvm *mvm,
				       struct ieee80211_vif *vif,
				       struct iwl_mvm_time_event_data *te_data,
				       struct iwl_time_event_cmd *te_cmd)
{
	static const u16 time_event_response[] = { TIME_EVENT_CMD };
	struct iwl_notification_wait wait_time_event;
	int ret;

	lockdep_assert_held(&mvm->mutex);

	IWL_DEBUG_TE(mvm, "Add new TE, duration %d TU\n",
		     le32_to_cpu(te_cmd->duration));

	spin_lock_bh(&mvm->time_event_lock);
	if (WARN_ON(te_data->id != TE_MAX)) {
		spin_unlock_bh(&mvm->time_event_lock);
		return -EIO;
	}
	te_data->vif = vif;
	te_data->duration = le32_to_cpu(te_cmd->duration);
	te_data->id = le32_to_cpu(te_cmd->id);
	list_add_tail(&te_data->list, &mvm->time_event_list);
	spin_unlock_bh(&mvm->time_event_lock);

	/*
	 * Use a notification wait, which really just processes the
	 * command response and doesn't wait for anything, in order
	 * to be able to process the response and get the UID inside
	 * the RX path. Using CMD_WANT_SKB doesn't work because it
	 * stores the buffer and then wakes up this thread, by which
	 * time another notification (that the time event started)
	 * might already be processed unsuccessfully.
	 */
	iwl_init_notification_wait(&mvm->notif_wait, &wait_time_event,
				   time_event_response,
				   ARRAY_SIZE(time_event_response),
				   iwl_mvm_time_event_response, te_data);

	ret = iwl_mvm_send_cmd_pdu(mvm, TIME_EVENT_CMD, 0,
					    sizeof(*te_cmd), te_cmd);
	if (ret) {
		IWL_ERR(mvm, "Couldn't send TIME_EVENT_CMD: %d\n", ret);
		iwl_remove_notification(&mvm->notif_wait, &wait_time_event);
		goto out_clear_te;
	}

	/* No need to wait for anything, so just pass 1 (0 isn't valid) */
	ret = iwl_wait_notification(&mvm->notif_wait, &wait_time_event, 1);
	/* should never fail */
	WARN_ON_ONCE(ret);

	if (ret) {
 out_clear_te:
		spin_lock_bh(&mvm->time_event_lock);
		iwl_mvm_te_clear_data(mvm, te_data);
		spin_unlock_bh(&mvm->time_event_lock);
	}
	return ret;
}

void iwl_mvm_protect_session(struct iwl_mvm *mvm,
			     struct ieee80211_vif *vif,
			     u32 duration, u32 min_duration,
			     u32 max_delay, bool wait_for_notif)
{
	struct iwl_mvm_vif *mvmvif = iwl_mvm_vif_from_mac80211(vif);
	struct iwl_mvm_time_event_data *te_data = &mvmvif->time_event_data;
	const u16 te_notif_response[] = { TIME_EVENT_NOTIFICATION };
	struct iwl_notification_wait wait_te_notif;
	struct iwl_time_event_cmd time_cmd = {};

	lockdep_assert_held(&mvm->mutex);

	if (te_data->running &&
	    time_after(te_data->end_jiffies, TU_TO_EXP_TIME(min_duration))) {
		IWL_DEBUG_TE(mvm, "We have enough time in the current TE: %u\n",
			     jiffies_to_msecs(te_data->end_jiffies - jiffies));
		return;
	}

	if (te_data->running) {
		IWL_DEBUG_TE(mvm, "extend 0x%x: only %u ms left\n",
			     te_data->uid,
			     jiffies_to_msecs(te_data->end_jiffies - jiffies));
		/*
		 * we don't have enough time
		 * cancel the current TE and issue a new one
		 * Of course it would be better to remove the old one only
		 * when the new one is added, but we don't care if we are off
		 * channel for a bit. All we need to do, is not to return
		 * before we actually begin to be on the channel.
		 */
		iwl_mvm_stop_session_protection(mvm, vif);
	}

	time_cmd.action = cpu_to_le32(FW_CTXT_ACTION_ADD);
	time_cmd.id_and_color =
		cpu_to_le32(FW_CMD_ID_AND_COLOR(mvmvif->id, mvmvif->color));
	time_cmd.id = cpu_to_le32(TE_BSS_STA_AGGRESSIVE_ASSOC);

	time_cmd.apply_time = cpu_to_le32(0);

	time_cmd.max_frags = TE_V2_FRAG_NONE;
	time_cmd.max_delay = cpu_to_le32(max_delay);
	/* TODO: why do we need to interval = bi if it is not periodic? */
	time_cmd.interval = cpu_to_le32(1);
	time_cmd.duration = cpu_to_le32(duration);
	time_cmd.repeat = 1;
	time_cmd.policy = cpu_to_le16(TE_V2_NOTIF_HOST_EVENT_START |
				      TE_V2_NOTIF_HOST_EVENT_END |
				      TE_V2_START_IMMEDIATELY);

	if (!wait_for_notif) {
		iwl_mvm_time_event_send_add(mvm, vif, te_data, &time_cmd);
		return;
	}

	/*
	 * Create notification_wait for the TIME_EVENT_NOTIFICATION to use
	 * right after we send the time event
	 */
	iwl_init_notification_wait(&mvm->notif_wait, &wait_te_notif,
				   te_notif_response,
				   ARRAY_SIZE(te_notif_response),
				   iwl_mvm_te_notif, te_data);

	/* If TE was sent OK - wait for the notification that started */
	if (iwl_mvm_time_event_send_add(mvm, vif, te_data, &time_cmd)) {
		IWL_ERR(mvm, "Failed to add TE to protect session\n");
		iwl_remove_notification(&mvm->notif_wait, &wait_te_notif);
	} else if (iwl_wait_notification(&mvm->notif_wait, &wait_te_notif,
					 TU_TO_JIFFIES(max_delay))) {
		IWL_ERR(mvm, "Failed to protect session until TE\n");
	}
}

static void iwl_mvm_cancel_session_protection(struct iwl_mvm *mvm,
					      struct iwl_mvm_vif *mvmvif)
{
	struct iwl_mvm_session_prot_cmd cmd = {
		.id_and_color =
			cpu_to_le32(FW_CMD_ID_AND_COLOR(mvmvif->id,
							mvmvif->color)),
		.action = cpu_to_le32(FW_CTXT_ACTION_REMOVE),
		.conf_id = cpu_to_le32(mvmvif->time_event_data.id),
	};
	int ret;

	ret = iwl_mvm_send_cmd_pdu(mvm, iwl_cmd_id(SESSION_PROTECTION_CMD,
						   MAC_CONF_GROUP, 0),
				   0, sizeof(cmd), &cmd);
	if (ret)
		IWL_ERR(mvm,
			"Couldn't send the SESSION_PROTECTION_CMD: %d\n", ret);
}

static bool __iwl_mvm_remove_time_event(struct iwl_mvm *mvm,
					struct iwl_mvm_time_event_data *te_data,
					u32 *uid)
{
	u32 id;
	struct iwl_mvm_vif *mvmvif = iwl_mvm_vif_from_mac80211(te_data->vif);

	/*
	 * It is possible that by the time we got to this point the time
	 * event was already removed.
	 */
	spin_lock_bh(&mvm->time_event_lock);

	/* Save time event uid before clearing its data */
	*uid = te_data->uid;
	id = te_data->id;

	/*
	 * The clear_data function handles time events that were already removed
	 */
	iwl_mvm_te_clear_data(mvm, te_data);
	spin_unlock_bh(&mvm->time_event_lock);

	/* When session protection is supported, the te_data->id field
	 * is reused to save session protection's configuration.
	 */
	if (fw_has_capa(&mvm->fw->ucode_capa,
			IWL_UCODE_TLV_CAPA_SESSION_PROT_CMD)) {
		if (mvmvif && id < SESSION_PROTECT_CONF_MAX_ID) {
			/* Session protection is still ongoing. Cancel it */
			iwl_mvm_cancel_session_protection(mvm, mvmvif);
			if (te_data->vif->type == NL80211_IFTYPE_P2P_DEVICE) {
				set_bit(IWL_MVM_STATUS_NEED_FLUSH_P2P, &mvm->status);
				iwl_mvm_roc_finished(mvm);
			}
		}
		return false;
	} else {
		/* It is possible that by the time we try to remove it, the
		 * time event has already ended and removed. In such a case
		 * there is no need to send a removal command.
		 */
		if (id == TE_MAX) {
			IWL_DEBUG_TE(mvm, "TE 0x%x has already ended\n", *uid);
			return false;
		}
	}

	return true;
}

/*
 * Explicit request to remove a aux roc time event. The removal of a time
 * event needs to be synchronized with the flow of a time event's end
 * notification, which also removes the time event from the op mode
 * data structures.
 */
static void iwl_mvm_remove_aux_roc_te(struct iwl_mvm *mvm,
				      struct iwl_mvm_vif *mvmvif,
				      struct iwl_mvm_time_event_data *te_data)
{
	struct iwl_hs20_roc_req aux_cmd = {};
	u16 len = sizeof(aux_cmd) - iwl_mvm_chan_info_padding(mvm);

	u32 uid;
	int ret;

	if (!__iwl_mvm_remove_time_event(mvm, te_data, &uid))
		return;

	aux_cmd.event_unique_id = cpu_to_le32(uid);
	aux_cmd.action = cpu_to_le32(FW_CTXT_ACTION_REMOVE);
	aux_cmd.id_and_color =
		cpu_to_le32(FW_CMD_ID_AND_COLOR(mvmvif->id, mvmvif->color));
	IWL_DEBUG_TE(mvm, "Removing BSS AUX ROC TE 0x%x\n",
		     le32_to_cpu(aux_cmd.event_unique_id));
	ret = iwl_mvm_send_cmd_pdu(mvm, HOT_SPOT_CMD, 0,
				   len, &aux_cmd);

	if (WARN_ON(ret))
		return;
}

/*
 * Explicit request to remove a time event. The removal of a time event needs to
 * be synchronized with the flow of a time event's end notification, which also
 * removes the time event from the op mode data structures.
 */
void iwl_mvm_remove_time_event(struct iwl_mvm *mvm,
			       struct iwl_mvm_vif *mvmvif,
			       struct iwl_mvm_time_event_data *te_data)
{
	struct iwl_time_event_cmd time_cmd = {};
	u32 uid;
	int ret;

	if (!__iwl_mvm_remove_time_event(mvm, te_data, &uid))
		return;

	/* When we remove a TE, the UID is to be set in the id field */
	time_cmd.id = cpu_to_le32(uid);
	time_cmd.action = cpu_to_le32(FW_CTXT_ACTION_REMOVE);
	time_cmd.id_and_color =
		cpu_to_le32(FW_CMD_ID_AND_COLOR(mvmvif->id, mvmvif->color));

	IWL_DEBUG_TE(mvm, "Removing TE 0x%x\n", le32_to_cpu(time_cmd.id));
	ret = iwl_mvm_send_cmd_pdu(mvm, TIME_EVENT_CMD, 0,
				   sizeof(time_cmd), &time_cmd);
	if (WARN_ON(ret))
		return;
}

/*
 * When the firmware supports the session protection API,
 * this is not needed since it'll automatically remove the
 * session protection after association + beacon reception.
 */
void iwl_mvm_stop_session_protection(struct iwl_mvm *mvm,
				     struct ieee80211_vif *vif)
{
	struct iwl_mvm_vif *mvmvif = iwl_mvm_vif_from_mac80211(vif);
	struct iwl_mvm_time_event_data *te_data = &mvmvif->time_event_data;
	u32 id;

	lockdep_assert_held(&mvm->mutex);

	spin_lock_bh(&mvm->time_event_lock);
	id = te_data->id;
	spin_unlock_bh(&mvm->time_event_lock);

	if (id != TE_BSS_STA_AGGRESSIVE_ASSOC) {
		IWL_DEBUG_TE(mvm,
			     "don't remove TE with id=%u (not session protection)\n",
			     id);
		return;
	}

	iwl_mvm_remove_time_event(mvm, mvmvif, te_data);
}

void iwl_mvm_rx_session_protect_notif(struct iwl_mvm *mvm,
				      struct iwl_rx_cmd_buffer *rxb)
{
	struct iwl_rx_packet *pkt = rxb_addr(rxb);
	struct iwl_mvm_session_prot_notif *notif = (void *)pkt->data;
	struct ieee80211_vif *vif;
	struct iwl_mvm_vif *mvmvif;

	rcu_read_lock();
	vif = iwl_mvm_rcu_dereference_vif_id(mvm, le32_to_cpu(notif->mac_id),
					     true);

	if (!vif)
		goto out_unlock;

	mvmvif = iwl_mvm_vif_from_mac80211(vif);

	/* The vif is not a P2P_DEVICE, maintain its time_event_data */
	if (vif->type != NL80211_IFTYPE_P2P_DEVICE) {
		struct iwl_mvm_time_event_data *te_data =
			&mvmvif->time_event_data;

		if (!le32_to_cpu(notif->status)) {
			iwl_mvm_te_check_disconnect(mvm, vif,
						    "Session protection failure");
			spin_lock_bh(&mvm->time_event_lock);
			iwl_mvm_te_clear_data(mvm, te_data);
			spin_unlock_bh(&mvm->time_event_lock);
		}

		if (le32_to_cpu(notif->start)) {
			spin_lock_bh(&mvm->time_event_lock);
			te_data->running = le32_to_cpu(notif->start);
			te_data->end_jiffies =
				TU_TO_EXP_TIME(te_data->duration);
			spin_unlock_bh(&mvm->time_event_lock);
		} else {
			/*
			 * By now, we should have finished association
			 * and know the dtim period.
			 */
			iwl_mvm_te_check_disconnect(mvm, vif,
						    "No beacon heard and the session protection is over already...");
			spin_lock_bh(&mvm->time_event_lock);
			iwl_mvm_te_clear_data(mvm, te_data);
			spin_unlock_bh(&mvm->time_event_lock);
		}

		goto out_unlock;
	}

	if (!le32_to_cpu(notif->status) || !le32_to_cpu(notif->start)) {
		/* End TE, notify mac80211 */
		mvmvif->time_event_data.id = SESSION_PROTECT_CONF_MAX_ID;
		ieee80211_remain_on_channel_expired(mvm->hw);
		set_bit(IWL_MVM_STATUS_NEED_FLUSH_P2P, &mvm->status);
		iwl_mvm_roc_finished(mvm);
	} else if (le32_to_cpu(notif->start)) {
		if (WARN_ON(mvmvif->time_event_data.id !=
				le32_to_cpu(notif->conf_id)))
			goto out_unlock;
		set_bit(IWL_MVM_STATUS_ROC_RUNNING, &mvm->status);
		ieee80211_ready_on_channel(mvm->hw); /* Start TE */
	}

 out_unlock:
	rcu_read_unlock();
}

static int
iwl_mvm_start_p2p_roc_session_protection(struct iwl_mvm *mvm,
					 struct ieee80211_vif *vif,
					 int duration,
					 enum ieee80211_roc_type type)
{
	struct iwl_mvm_vif *mvmvif = iwl_mvm_vif_from_mac80211(vif);
	struct iwl_mvm_session_prot_cmd cmd = {
		.id_and_color =
			cpu_to_le32(FW_CMD_ID_AND_COLOR(mvmvif->id,
							mvmvif->color)),
		.action = cpu_to_le32(FW_CTXT_ACTION_ADD),
		.duration_tu = cpu_to_le32(MSEC_TO_TU(duration)),
	};

	lockdep_assert_held(&mvm->mutex);

	/* The time_event_data.id field is reused to save session
	 * protection's configuration.
	 */
	switch (type) {
	case IEEE80211_ROC_TYPE_NORMAL:
		mvmvif->time_event_data.id =
			SESSION_PROTECT_CONF_P2P_DEVICE_DISCOV;
		break;
	case IEEE80211_ROC_TYPE_MGMT_TX:
		mvmvif->time_event_data.id =
			SESSION_PROTECT_CONF_P2P_GO_NEGOTIATION;
		break;
	default:
		WARN_ONCE(1, "Got an invalid ROC type\n");
		return -EINVAL;
	}

	cmd.conf_id = cpu_to_le32(mvmvif->time_event_data.id);
	return iwl_mvm_send_cmd_pdu(mvm, iwl_cmd_id(SESSION_PROTECTION_CMD,
						    MAC_CONF_GROUP, 0),
				    0, sizeof(cmd), &cmd);
}

int iwl_mvm_start_p2p_roc(struct iwl_mvm *mvm, struct ieee80211_vif *vif,
			  int duration, enum ieee80211_roc_type type)
{
	struct iwl_mvm_vif *mvmvif = iwl_mvm_vif_from_mac80211(vif);
	struct iwl_mvm_time_event_data *te_data = &mvmvif->time_event_data;
	struct iwl_time_event_cmd time_cmd = {};

	lockdep_assert_held(&mvm->mutex);
	if (te_data->running) {
		IWL_WARN(mvm, "P2P_DEVICE remain on channel already running\n");
		return -EBUSY;
	}

	if (fw_has_capa(&mvm->fw->ucode_capa,
			IWL_UCODE_TLV_CAPA_SESSION_PROT_CMD))
		return iwl_mvm_start_p2p_roc_session_protection(mvm, vif,
								duration,
								type);

	time_cmd.action = cpu_to_le32(FW_CTXT_ACTION_ADD);
	time_cmd.id_and_color =
		cpu_to_le32(FW_CMD_ID_AND_COLOR(mvmvif->id, mvmvif->color));

	switch (type) {
	case IEEE80211_ROC_TYPE_NORMAL:
		time_cmd.id = cpu_to_le32(IWL_MVM_ROC_TE_TYPE_NORMAL);
		break;
	case IEEE80211_ROC_TYPE_MGMT_TX:
		time_cmd.id = cpu_to_le32(IWL_MVM_ROC_TE_TYPE_MGMT_TX);
		break;
	default:
		WARN_ONCE(1, "Got an invalid ROC type\n");
		return -EINVAL;
	}

	time_cmd.apply_time = cpu_to_le32(0);
	time_cmd.interval = cpu_to_le32(1);

	/*
	 * The P2P Device TEs can have lower priority than other events
	 * that are being scheduled by the driver/fw, and thus it might not be
	 * scheduled. To improve the chances of it being scheduled, allow them
	 * to be fragmented, and in addition allow them to be delayed.
	 */
	time_cmd.max_frags = min(MSEC_TO_TU(duration)/50, TE_V2_FRAG_ENDLESS);
	time_cmd.max_delay = cpu_to_le32(MSEC_TO_TU(duration/2));
	time_cmd.duration = cpu_to_le32(MSEC_TO_TU(duration));
	time_cmd.repeat = 1;
	time_cmd.policy = cpu_to_le16(TE_V2_NOTIF_HOST_EVENT_START |
				      TE_V2_NOTIF_HOST_EVENT_END |
				      TE_V2_START_IMMEDIATELY);

	return iwl_mvm_time_event_send_add(mvm, vif, te_data, &time_cmd);
}

static struct iwl_mvm_time_event_data *iwl_mvm_get_roc_te(struct iwl_mvm *mvm)
{
	struct iwl_mvm_time_event_data *te_data;

	lockdep_assert_held(&mvm->mutex);

	spin_lock_bh(&mvm->time_event_lock);

	/*
	 * Iterate over the list of time events and find the time event that is
	 * associated with a P2P_DEVICE interface.
	 * This assumes that a P2P_DEVICE interface can have only a single time
	 * event at any given time and this time event coresponds to a ROC
	 * request
	 */
	list_for_each_entry(te_data, &mvm->time_event_list, list) {
		if (te_data->vif->type == NL80211_IFTYPE_P2P_DEVICE)
			goto out;
	}

	/* There can only be at most one AUX ROC time event, we just use the
	 * list to simplify/unify code. Remove it if it exists.
	 */
	te_data = list_first_entry_or_null(&mvm->aux_roc_te_list,
					   struct iwl_mvm_time_event_data,
					   list);
out:
	spin_unlock_bh(&mvm->time_event_lock);
	return te_data;
}

void iwl_mvm_cleanup_roc_te(struct iwl_mvm *mvm)
{
	struct iwl_mvm_time_event_data *te_data;
	u32 uid;

	te_data = iwl_mvm_get_roc_te(mvm);
	if (te_data)
		__iwl_mvm_remove_time_event(mvm, te_data, &uid);
}

void iwl_mvm_stop_roc(struct iwl_mvm *mvm, struct ieee80211_vif *vif)
{
	struct iwl_mvm_vif *mvmvif;
	struct iwl_mvm_time_event_data *te_data;

	if (fw_has_capa(&mvm->fw->ucode_capa,
			IWL_UCODE_TLV_CAPA_SESSION_PROT_CMD)) {
		mvmvif = iwl_mvm_vif_from_mac80211(vif);

		if (vif->type == NL80211_IFTYPE_P2P_DEVICE) {
			iwl_mvm_cancel_session_protection(mvm, mvmvif);
			set_bit(IWL_MVM_STATUS_NEED_FLUSH_P2P, &mvm->status);
		} else {
			iwl_mvm_remove_aux_roc_te(mvm, mvmvif,
						  &mvmvif->time_event_data);
		}

		iwl_mvm_roc_finished(mvm);

		return;
	}

	te_data = iwl_mvm_get_roc_te(mvm);
	if (!te_data) {
		IWL_WARN(mvm, "No remain on channel event\n");
		return;
	}

	mvmvif = iwl_mvm_vif_from_mac80211(te_data->vif);

	if (te_data->vif->type == NL80211_IFTYPE_P2P_DEVICE) {
		iwl_mvm_remove_time_event(mvm, mvmvif, te_data);
		set_bit(IWL_MVM_STATUS_NEED_FLUSH_P2P, &mvm->status);
	} else {
		iwl_mvm_remove_aux_roc_te(mvm, mvmvif, te_data);
	}

	iwl_mvm_roc_finished(mvm);
}

void iwl_mvm_remove_csa_period(struct iwl_mvm *mvm,
			       struct ieee80211_vif *vif)
{
	struct iwl_mvm_vif *mvmvif = iwl_mvm_vif_from_mac80211(vif);
	struct iwl_mvm_time_event_data *te_data = &mvmvif->time_event_data;
	u32 id;

	lockdep_assert_held(&mvm->mutex);

<<<<<<< HEAD
	if (!te_data->running)
		return;

=======
>>>>>>> 4e026225
	spin_lock_bh(&mvm->time_event_lock);
	id = te_data->id;
	spin_unlock_bh(&mvm->time_event_lock);

	if (id != TE_CHANNEL_SWITCH_PERIOD)
		return;

	iwl_mvm_remove_time_event(mvm, mvmvif, te_data);
}

int iwl_mvm_schedule_csa_period(struct iwl_mvm *mvm,
				struct ieee80211_vif *vif,
				u32 duration, u32 apply_time)
{
	struct iwl_mvm_vif *mvmvif = iwl_mvm_vif_from_mac80211(vif);
	struct iwl_mvm_time_event_data *te_data = &mvmvif->time_event_data;
	struct iwl_time_event_cmd time_cmd = {};

	lockdep_assert_held(&mvm->mutex);

	if (te_data->running) {
		u32 id;

		spin_lock_bh(&mvm->time_event_lock);
		id = te_data->id;
		spin_unlock_bh(&mvm->time_event_lock);

		if (id == TE_CHANNEL_SWITCH_PERIOD) {
			IWL_DEBUG_TE(mvm, "CS period is already scheduled\n");
			return -EBUSY;
		}

		/*
		 * Remove the session protection time event to allow the
		 * channel switch. If we got here, we just heard a beacon so
		 * the session protection is not needed anymore anyway.
		 */
		iwl_mvm_remove_time_event(mvm, mvmvif, te_data);
	}

	time_cmd.action = cpu_to_le32(FW_CTXT_ACTION_ADD);
	time_cmd.id_and_color =
		cpu_to_le32(FW_CMD_ID_AND_COLOR(mvmvif->id, mvmvif->color));
	time_cmd.id = cpu_to_le32(TE_CHANNEL_SWITCH_PERIOD);
	time_cmd.apply_time = cpu_to_le32(apply_time);
	time_cmd.max_frags = TE_V2_FRAG_NONE;
	time_cmd.duration = cpu_to_le32(duration);
	time_cmd.repeat = 1;
	time_cmd.interval = cpu_to_le32(1);
	time_cmd.policy = cpu_to_le16(TE_V2_NOTIF_HOST_EVENT_START |
				      TE_V2_ABSENCE);
	if (!apply_time)
		time_cmd.policy |= cpu_to_le16(TE_V2_START_IMMEDIATELY);

	return iwl_mvm_time_event_send_add(mvm, vif, te_data, &time_cmd);
}

static bool iwl_mvm_session_prot_notif(struct iwl_notif_wait_data *notif_wait,
				       struct iwl_rx_packet *pkt, void *data)
{
	struct iwl_mvm *mvm =
		container_of(notif_wait, struct iwl_mvm, notif_wait);
	struct iwl_mvm_session_prot_notif *resp;
	int resp_len = iwl_rx_packet_payload_len(pkt);

	if (WARN_ON(pkt->hdr.cmd != SESSION_PROTECTION_NOTIF ||
		    pkt->hdr.group_id != MAC_CONF_GROUP))
		return true;

	if (WARN_ON_ONCE(resp_len != sizeof(*resp))) {
		IWL_ERR(mvm, "Invalid SESSION_PROTECTION_NOTIF response\n");
		return true;
	}

	resp = (void *)pkt->data;

	if (!resp->status)
		IWL_ERR(mvm,
			"TIME_EVENT_NOTIFICATION received but not executed\n");

	return true;
}

void iwl_mvm_schedule_session_protection(struct iwl_mvm *mvm,
					 struct ieee80211_vif *vif,
					 u32 duration, u32 min_duration,
					 bool wait_for_notif)
{
	struct iwl_mvm_vif *mvmvif = iwl_mvm_vif_from_mac80211(vif);
	struct iwl_mvm_time_event_data *te_data = &mvmvif->time_event_data;
	const u16 notif[] = { iwl_cmd_id(SESSION_PROTECTION_NOTIF,
					 MAC_CONF_GROUP, 0) };
	struct iwl_notification_wait wait_notif;
	struct iwl_mvm_session_prot_cmd cmd = {
		.id_and_color =
			cpu_to_le32(FW_CMD_ID_AND_COLOR(mvmvif->id,
							mvmvif->color)),
		.action = cpu_to_le32(FW_CTXT_ACTION_ADD),
		.duration_tu = cpu_to_le32(MSEC_TO_TU(duration)),
	};

	/* The time_event_data.id field is reused to save session
	 * protection's configuration.
	 */
	mvmvif->time_event_data.id = SESSION_PROTECT_CONF_ASSOC;
	cmd.conf_id = cpu_to_le32(mvmvif->time_event_data.id);

	lockdep_assert_held(&mvm->mutex);

	spin_lock_bh(&mvm->time_event_lock);
	if (te_data->running &&
	    time_after(te_data->end_jiffies, TU_TO_EXP_TIME(min_duration))) {
		IWL_DEBUG_TE(mvm, "We have enough time in the current TE: %u\n",
			     jiffies_to_msecs(te_data->end_jiffies - jiffies));
		spin_unlock_bh(&mvm->time_event_lock);

		return;
	}

	iwl_mvm_te_clear_data(mvm, te_data);
	te_data->duration = le32_to_cpu(cmd.duration_tu);
	spin_unlock_bh(&mvm->time_event_lock);

	IWL_DEBUG_TE(mvm, "Add new session protection, duration %d TU\n",
		     le32_to_cpu(cmd.duration_tu));

	if (!wait_for_notif) {
		if (iwl_mvm_send_cmd_pdu(mvm,
					 iwl_cmd_id(SESSION_PROTECTION_CMD,
						    MAC_CONF_GROUP, 0),
					 0, sizeof(cmd), &cmd)) {
			IWL_ERR(mvm,
				"Couldn't send the SESSION_PROTECTION_CMD\n");
			spin_lock_bh(&mvm->time_event_lock);
			iwl_mvm_te_clear_data(mvm, te_data);
			spin_unlock_bh(&mvm->time_event_lock);
		}

		return;
	}

	iwl_init_notification_wait(&mvm->notif_wait, &wait_notif,
				   notif, ARRAY_SIZE(notif),
				   iwl_mvm_session_prot_notif, NULL);

	if (iwl_mvm_send_cmd_pdu(mvm,
				 iwl_cmd_id(SESSION_PROTECTION_CMD,
					    MAC_CONF_GROUP, 0),
				 0, sizeof(cmd), &cmd)) {
		IWL_ERR(mvm,
			"Couldn't send the SESSION_PROTECTION_CMD\n");
		iwl_remove_notification(&mvm->notif_wait, &wait_notif);
	} else if (iwl_wait_notification(&mvm->notif_wait, &wait_notif,
					 TU_TO_JIFFIES(100))) {
		IWL_ERR(mvm,
			"Failed to protect session until session protection\n");
	}
}<|MERGE_RESOLUTION|>--- conflicted
+++ resolved
@@ -1055,12 +1055,6 @@
 
 	lockdep_assert_held(&mvm->mutex);
 
-<<<<<<< HEAD
-	if (!te_data->running)
-		return;
-
-=======
->>>>>>> 4e026225
 	spin_lock_bh(&mvm->time_event_lock);
 	id = te_data->id;
 	spin_unlock_bh(&mvm->time_event_lock);
