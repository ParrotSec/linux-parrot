/******************************************************************************
 *
 * This file is provided under a dual BSD/GPLv2 license.  When using or
 * redistributing this file, you may do so under either license.
 *
 * GPL LICENSE SUMMARY
 *
 * Copyright(c) 2012 - 2014 Intel Corporation. All rights reserved.
 * Copyright(c) 2013 - 2015 Intel Mobile Communications GmbH
 * Copyright(c) 2016 - 2017 Intel Deutschland GmbH
 * Copyright(c) 2018        Intel Corporation
 *
 * This program is free software; you can redistribute it and/or modify
 * it under the terms of version 2 of the GNU General Public License as
 * published by the Free Software Foundation.
 *
 * This program is distributed in the hope that it will be useful, but
 * WITHOUT ANY WARRANTY; without even the implied warranty of
 * MERCHANTABILITY or FITNESS FOR A PARTICULAR PURPOSE.  See the GNU
 * General Public License for more details.
 *
 * You should have received a copy of the GNU General Public License
 * along with this program; if not, write to the Free Software
 * Foundation, Inc., 51 Franklin Street, Fifth Floor, Boston, MA 02110,
 * USA
 *
 * The full GNU General Public License is included in this distribution
 * in the file called COPYING.
 *
 * Contact Information:
 *  Intel Linux Wireless <linuxwifi@intel.com>
 * Intel Corporation, 5200 N.E. Elam Young Parkway, Hillsboro, OR 97124-6497
 *
 * BSD LICENSE
 *
 * Copyright(c) 2012 - 2014 Intel Corporation. All rights reserved.
 * Copyright(c) 2013 - 2015 Intel Mobile Communications GmbH
 * Copyright(c) 2016 - 2017 Intel Deutschland GmbH
 * Copyright(c) 2018        Intel Corporation
 * All rights reserved.
 *
 * Redistribution and use in source and binary forms, with or without
 * modification, are permitted provided that the following conditions
 * are met:
 *
 *  * Redistributions of source code must retain the above copyright
 *    notice, this list of conditions and the following disclaimer.
 *  * Redistributions in binary form must reproduce the above copyright
 *    notice, this list of conditions and the following disclaimer in
 *    the documentation and/or other materials provided with the
 *    distribution.
 *  * Neither the name Intel Corporation nor the names of its
 *    contributors may be used to endorse or promote products derived
 *    from this software without specific prior written permission.
 *
 * THIS SOFTWARE IS PROVIDED BY THE COPYRIGHT HOLDERS AND CONTRIBUTORS
 * "AS IS" AND ANY EXPRESS OR IMPLIED WARRANTIES, INCLUDING, BUT NOT
 * LIMITED TO, THE IMPLIED WARRANTIES OF MERCHANTABILITY AND FITNESS FOR
 * A PARTICULAR PURPOSE ARE DISCLAIMED. IN NO EVENT SHALL THE COPYRIGHT
 * OWNER OR CONTRIBUTORS BE LIABLE FOR ANY DIRECT, INDIRECT, INCIDENTAL,
 * SPECIAL, EXEMPLARY, OR CONSEQUENTIAL DAMAGES (INCLUDING, BUT NOT
 * LIMITED TO, PROCUREMENT OF SUBSTITUTE GOODS OR SERVICES; LOSS OF USE,
 * DATA, OR PROFITS; OR BUSINESS INTERRUPTION) HOWEVER CAUSED AND ON ANY
 * THEORY OF LIABILITY, WHETHER IN CONTRACT, STRICT LIABILITY, OR TORT
 * (INCLUDING NEGLIGENCE OR OTHERWISE) ARISING IN ANY WAY OUT OF THE USE
 * OF THIS SOFTWARE, EVEN IF ADVISED OF THE POSSIBILITY OF SUCH DAMAGE.
 *
 *****************************************************************************/
#include <net/mac80211.h>
#include <linux/netdevice.h>

#include "iwl-trans.h"
#include "iwl-op-mode.h"
#include "fw/img.h"
#include "iwl-debug.h"
#include "iwl-csr.h" /* for iwl_mvm_rx_card_state_notif */
#include "iwl-io.h" /* for iwl_mvm_rx_card_state_notif */
#include "iwl-prph.h"
#include "fw/acpi.h"

#include "mvm.h"
#include "fw/dbg.h"
#include "iwl-phy-db.h"
#include "iwl-modparams.h"
#include "iwl-nvm-parse.h"

#define MVM_UCODE_ALIVE_TIMEOUT	HZ
#define MVM_UCODE_CALIB_TIMEOUT	(2*HZ)

#define UCODE_VALID_OK	cpu_to_le32(0x1)

struct iwl_mvm_alive_data {
	bool valid;
	u32 scd_base_addr;
};

static int iwl_send_tx_ant_cfg(struct iwl_mvm *mvm, u8 valid_tx_ant)
{
	struct iwl_tx_ant_cfg_cmd tx_ant_cmd = {
		.valid = cpu_to_le32(valid_tx_ant),
	};

	IWL_DEBUG_FW(mvm, "select valid tx ant: %u\n", valid_tx_ant);
	return iwl_mvm_send_cmd_pdu(mvm, TX_ANT_CONFIGURATION_CMD, 0,
				    sizeof(tx_ant_cmd), &tx_ant_cmd);
}

static int iwl_send_rss_cfg_cmd(struct iwl_mvm *mvm)
{
	int i;
	struct iwl_rss_config_cmd cmd = {
		.flags = cpu_to_le32(IWL_RSS_ENABLE),
		.hash_mask = IWL_RSS_HASH_TYPE_IPV4_TCP |
			     IWL_RSS_HASH_TYPE_IPV4_UDP |
			     IWL_RSS_HASH_TYPE_IPV4_PAYLOAD |
			     IWL_RSS_HASH_TYPE_IPV6_TCP |
			     IWL_RSS_HASH_TYPE_IPV6_UDP |
			     IWL_RSS_HASH_TYPE_IPV6_PAYLOAD,
	};

	if (mvm->trans->num_rx_queues == 1)
		return 0;

	/* Do not direct RSS traffic to Q 0 which is our fallback queue */
	for (i = 0; i < ARRAY_SIZE(cmd.indirection_table); i++)
		cmd.indirection_table[i] =
			1 + (i % (mvm->trans->num_rx_queues - 1));
	netdev_rss_key_fill(cmd.secret_key, sizeof(cmd.secret_key));

	return iwl_mvm_send_cmd_pdu(mvm, RSS_CONFIG_CMD, 0, sizeof(cmd), &cmd);
}

static int iwl_configure_rxq(struct iwl_mvm *mvm)
{
	int i, num_queues, size, ret;
	struct iwl_rfh_queue_config *cmd;
	struct iwl_host_cmd hcmd = {
		.id = WIDE_ID(DATA_PATH_GROUP, RFH_QUEUE_CONFIG_CMD),
		.dataflags[0] = IWL_HCMD_DFL_NOCOPY,
	};

	/* Do not configure default queue, it is configured via context info */
	num_queues = mvm->trans->num_rx_queues - 1;

	size = struct_size(cmd, data, num_queues);

	cmd = kzalloc(size, GFP_KERNEL);
	if (!cmd)
		return -ENOMEM;

	cmd->num_queues = num_queues;

	for (i = 0; i < num_queues; i++) {
		struct iwl_trans_rxq_dma_data data;

		cmd->data[i].q_num = i + 1;
		iwl_trans_get_rxq_dma_data(mvm->trans, i + 1, &data);

		cmd->data[i].fr_bd_cb = cpu_to_le64(data.fr_bd_cb);
		cmd->data[i].urbd_stts_wrptr =
			cpu_to_le64(data.urbd_stts_wrptr);
		cmd->data[i].ur_bd_cb = cpu_to_le64(data.ur_bd_cb);
		cmd->data[i].fr_bd_wid = cpu_to_le32(data.fr_bd_wid);
	}

	hcmd.data[0] = cmd;
	hcmd.len[0] = size;

	ret = iwl_mvm_send_cmd(mvm, &hcmd);

	kfree(cmd);

	return ret;
}

static int iwl_mvm_send_dqa_cmd(struct iwl_mvm *mvm)
{
	struct iwl_dqa_enable_cmd dqa_cmd = {
		.cmd_queue = cpu_to_le32(IWL_MVM_DQA_CMD_QUEUE),
	};
	u32 cmd_id = iwl_cmd_id(DQA_ENABLE_CMD, DATA_PATH_GROUP, 0);
	int ret;

	ret = iwl_mvm_send_cmd_pdu(mvm, cmd_id, 0, sizeof(dqa_cmd), &dqa_cmd);
	if (ret)
		IWL_ERR(mvm, "Failed to send DQA enabling command: %d\n", ret);
	else
		IWL_DEBUG_FW(mvm, "Working in DQA mode\n");

	return ret;
}

void iwl_mvm_mfu_assert_dump_notif(struct iwl_mvm *mvm,
				   struct iwl_rx_cmd_buffer *rxb)
{
	struct iwl_rx_packet *pkt = rxb_addr(rxb);
	struct iwl_mfu_assert_dump_notif *mfu_dump_notif = (void *)pkt->data;
	__le32 *dump_data = mfu_dump_notif->data;
	int n_words = le32_to_cpu(mfu_dump_notif->data_size) / sizeof(__le32);
	int i;

	if (mfu_dump_notif->index_num == 0)
		IWL_INFO(mvm, "MFUART assert id 0x%x occurred\n",
			 le32_to_cpu(mfu_dump_notif->assert_id));

	for (i = 0; i < n_words; i++)
		IWL_DEBUG_INFO(mvm,
			       "MFUART assert dump, dword %u: 0x%08x\n",
			       le16_to_cpu(mfu_dump_notif->index_num) *
			       n_words + i,
			       le32_to_cpu(dump_data[i]));
}

static bool iwl_alive_fn(struct iwl_notif_wait_data *notif_wait,
			 struct iwl_rx_packet *pkt, void *data)
{
	struct iwl_mvm *mvm =
		container_of(notif_wait, struct iwl_mvm, notif_wait);
	struct iwl_mvm_alive_data *alive_data = data;
	struct mvm_alive_resp_v3 *palive3;
	struct mvm_alive_resp *palive;
	struct iwl_umac_alive *umac;
	struct iwl_lmac_alive *lmac1;
	struct iwl_lmac_alive *lmac2 = NULL;
	u16 status;
	u32 umac_error_event_table;

	if (iwl_rx_packet_payload_len(pkt) == sizeof(*palive)) {
		palive = (void *)pkt->data;
		umac = &palive->umac_data;
		lmac1 = &palive->lmac_data[0];
		lmac2 = &palive->lmac_data[1];
		status = le16_to_cpu(palive->status);
	} else {
		palive3 = (void *)pkt->data;
		umac = &palive3->umac_data;
		lmac1 = &palive3->lmac_data;
		status = le16_to_cpu(palive3->status);
	}

	mvm->error_event_table[0] = le32_to_cpu(lmac1->error_event_table_ptr);
	if (lmac2)
		mvm->error_event_table[1] =
			le32_to_cpu(lmac2->error_event_table_ptr);
	mvm->log_event_table = le32_to_cpu(lmac1->log_event_table_ptr);

	umac_error_event_table = le32_to_cpu(umac->error_info_addr);

	if (!umac_error_event_table) {
		mvm->support_umac_log = false;
	} else if (umac_error_event_table >=
		   mvm->trans->cfg->min_umac_error_event_table) {
		mvm->support_umac_log = true;
		mvm->umac_error_event_table = umac_error_event_table;
	} else {
		IWL_ERR(mvm,
			"Not valid error log pointer 0x%08X for %s uCode\n",
			mvm->umac_error_event_table,
			(mvm->fwrt.cur_fw_img == IWL_UCODE_INIT) ?
			"Init" : "RT");
		mvm->support_umac_log = false;
	}

	alive_data->scd_base_addr = le32_to_cpu(lmac1->scd_base_ptr);
	alive_data->valid = status == IWL_ALIVE_STATUS_OK;

	IWL_DEBUG_FW(mvm,
		     "Alive ucode status 0x%04x revision 0x%01X 0x%01X\n",
		     status, lmac1->ver_type, lmac1->ver_subtype);

	if (lmac2)
		IWL_DEBUG_FW(mvm, "Alive ucode CDB\n");

	IWL_DEBUG_FW(mvm,
		     "UMAC version: Major - 0x%x, Minor - 0x%x\n",
		     le32_to_cpu(umac->umac_major),
		     le32_to_cpu(umac->umac_minor));

	return true;
}

static bool iwl_wait_init_complete(struct iwl_notif_wait_data *notif_wait,
				   struct iwl_rx_packet *pkt, void *data)
{
	WARN_ON(pkt->hdr.cmd != INIT_COMPLETE_NOTIF);

	return true;
}

static bool iwl_wait_phy_db_entry(struct iwl_notif_wait_data *notif_wait,
				  struct iwl_rx_packet *pkt, void *data)
{
	struct iwl_phy_db *phy_db = data;

	if (pkt->hdr.cmd != CALIB_RES_NOTIF_PHY_DB) {
		WARN_ON(pkt->hdr.cmd != INIT_COMPLETE_NOTIF);
		return true;
	}

	WARN_ON(iwl_phy_db_set_section(phy_db, pkt));

	return false;
}

static int iwl_mvm_load_ucode_wait_alive(struct iwl_mvm *mvm,
					 enum iwl_ucode_type ucode_type)
{
	struct iwl_notification_wait alive_wait;
	struct iwl_mvm_alive_data alive_data;
	const struct fw_img *fw;
	int ret, i;
	enum iwl_ucode_type old_type = mvm->fwrt.cur_fw_img;
	static const u16 alive_cmd[] = { MVM_ALIVE };
	bool run_in_rfkill =
		ucode_type == IWL_UCODE_INIT || iwl_mvm_has_unified_ucode(mvm);

	if (ucode_type == IWL_UCODE_REGULAR &&
	    iwl_fw_dbg_conf_usniffer(mvm->fw, FW_DBG_START_FROM_ALIVE) &&
	    !(fw_has_capa(&mvm->fw->ucode_capa,
			  IWL_UCODE_TLV_CAPA_USNIFFER_UNIFIED)))
		fw = iwl_get_ucode_image(mvm->fw, IWL_UCODE_REGULAR_USNIFFER);
	else
		fw = iwl_get_ucode_image(mvm->fw, ucode_type);
	if (WARN_ON(!fw))
		return -EINVAL;
	iwl_fw_set_current_image(&mvm->fwrt, ucode_type);
	clear_bit(IWL_MVM_STATUS_FIRMWARE_RUNNING, &mvm->status);

	iwl_init_notification_wait(&mvm->notif_wait, &alive_wait,
				   alive_cmd, ARRAY_SIZE(alive_cmd),
				   iwl_alive_fn, &alive_data);

	/*
	 * We want to load the INIT firmware even in RFKILL
	 * For the unified firmware case, the ucode_type is not
	 * INIT, but we still need to run it.
	 */
	ret = iwl_trans_start_fw(mvm->trans, fw, run_in_rfkill);
	if (ret) {
		iwl_fw_set_current_image(&mvm->fwrt, old_type);
		iwl_remove_notification(&mvm->notif_wait, &alive_wait);
		return ret;
	}

	/*
	 * Some things may run in the background now, but we
	 * just wait for the ALIVE notification here.
	 */
	ret = iwl_wait_notification(&mvm->notif_wait, &alive_wait,
				    MVM_UCODE_ALIVE_TIMEOUT);
	if (ret) {
		struct iwl_trans *trans = mvm->trans;

		if (trans->cfg->device_family >= IWL_DEVICE_FAMILY_22000)
			IWL_ERR(mvm,
				"SecBoot CPU1 Status: 0x%x, CPU2 Status: 0x%x\n",
				iwl_read_prph(trans, UMAG_SB_CPU_1_STATUS),
				iwl_read_prph(trans, UMAG_SB_CPU_2_STATUS));
		else if (trans->cfg->device_family >= IWL_DEVICE_FAMILY_8000)
			IWL_ERR(mvm,
				"SecBoot CPU1 Status: 0x%x, CPU2 Status: 0x%x\n",
				iwl_read_prph(trans, SB_CPU_1_STATUS),
				iwl_read_prph(trans, SB_CPU_2_STATUS));
		iwl_fw_set_current_image(&mvm->fwrt, old_type);
		return ret;
	}

	if (!alive_data.valid) {
		IWL_ERR(mvm, "Loaded ucode is not valid!\n");
		iwl_fw_set_current_image(&mvm->fwrt, old_type);
		return -EIO;
	}

	iwl_trans_fw_alive(mvm->trans, alive_data.scd_base_addr);

	/*
	 * Note: all the queues are enabled as part of the interface
	 * initialization, but in firmware restart scenarios they
	 * could be stopped, so wake them up. In firmware restart,
	 * mac80211 will have the queues stopped as well until the
	 * reconfiguration completes. During normal startup, they
	 * will be empty.
	 */

	memset(&mvm->queue_info, 0, sizeof(mvm->queue_info));
	mvm->queue_info[IWL_MVM_DQA_CMD_QUEUE].hw_queue_refcount = 1;

	for (i = 0; i < IEEE80211_MAX_QUEUES; i++)
		atomic_set(&mvm->mac80211_queue_stop_count[i], 0);

	set_bit(IWL_MVM_STATUS_FIRMWARE_RUNNING, &mvm->status);

	return 0;
}

static int iwl_run_unified_mvm_ucode(struct iwl_mvm *mvm, bool read_nvm)
{
	struct iwl_notification_wait init_wait;
	struct iwl_nvm_access_complete_cmd nvm_complete = {};
	struct iwl_init_extended_cfg_cmd init_cfg = {
		.init_flags = cpu_to_le32(BIT(IWL_INIT_NVM)),
	};
	static const u16 init_complete[] = {
		INIT_COMPLETE_NOTIF,
	};
	int ret;

	lockdep_assert_held(&mvm->mutex);

	mvm->rfkill_safe_init_done = false;

	iwl_init_notification_wait(&mvm->notif_wait,
				   &init_wait,
				   init_complete,
				   ARRAY_SIZE(init_complete),
				   iwl_wait_init_complete,
				   NULL);

	/* Will also start the device */
	ret = iwl_mvm_load_ucode_wait_alive(mvm, IWL_UCODE_REGULAR);
	if (ret) {
		IWL_ERR(mvm, "Failed to start RT ucode: %d\n", ret);
		goto error;
	}

	/* Send init config command to mark that we are sending NVM access
	 * commands
	 */
	ret = iwl_mvm_send_cmd_pdu(mvm, WIDE_ID(SYSTEM_GROUP,
						INIT_EXTENDED_CFG_CMD),
				   CMD_SEND_IN_RFKILL,
				   sizeof(init_cfg), &init_cfg);
	if (ret) {
		IWL_ERR(mvm, "Failed to run init config command: %d\n",
			ret);
		goto error;
	}

	/* Load NVM to NIC if needed */
	if (mvm->nvm_file_name) {
		iwl_read_external_nvm(mvm->trans, mvm->nvm_file_name,
				      mvm->nvm_sections);
		iwl_mvm_load_nvm_to_nic(mvm);
	}

	if (IWL_MVM_PARSE_NVM && read_nvm) {
		ret = iwl_nvm_init(mvm);
		if (ret) {
			IWL_ERR(mvm, "Failed to read NVM: %d\n", ret);
			goto error;
		}
	}

	ret = iwl_mvm_send_cmd_pdu(mvm, WIDE_ID(REGULATORY_AND_NVM_GROUP,
						NVM_ACCESS_COMPLETE),
				   CMD_SEND_IN_RFKILL,
				   sizeof(nvm_complete), &nvm_complete);
	if (ret) {
		IWL_ERR(mvm, "Failed to run complete NVM access: %d\n",
			ret);
		goto error;
	}

	/* We wait for the INIT complete notification */
	ret = iwl_wait_notification(&mvm->notif_wait, &init_wait,
				    MVM_UCODE_ALIVE_TIMEOUT);
	if (ret)
		return ret;

	/* Read the NVM only at driver load time, no need to do this twice */
	if (!IWL_MVM_PARSE_NVM && read_nvm) {
		mvm->nvm_data = iwl_get_nvm(mvm->trans, mvm->fw);
		if (IS_ERR(mvm->nvm_data)) {
			ret = PTR_ERR(mvm->nvm_data);
			mvm->nvm_data = NULL;
			IWL_ERR(mvm, "Failed to read NVM: %d\n", ret);
			return ret;
		}
	}

	mvm->rfkill_safe_init_done = true;

	return 0;

error:
	iwl_remove_notification(&mvm->notif_wait, &init_wait);
	return ret;
}

static int iwl_send_phy_cfg_cmd(struct iwl_mvm *mvm)
{
	struct iwl_phy_cfg_cmd phy_cfg_cmd;
	enum iwl_ucode_type ucode_type = mvm->fwrt.cur_fw_img;

	/* Set parameters */
	phy_cfg_cmd.phy_cfg = cpu_to_le32(iwl_mvm_get_phy_config(mvm));

	/* set flags extra PHY configuration flags from the device's cfg */
	phy_cfg_cmd.phy_cfg |= cpu_to_le32(mvm->cfg->extra_phy_cfg_flags);

	phy_cfg_cmd.calib_control.event_trigger =
		mvm->fw->default_calib[ucode_type].event_trigger;
	phy_cfg_cmd.calib_control.flow_trigger =
		mvm->fw->default_calib[ucode_type].flow_trigger;

	IWL_DEBUG_INFO(mvm, "Sending Phy CFG command: 0x%x\n",
		       phy_cfg_cmd.phy_cfg);

	return iwl_mvm_send_cmd_pdu(mvm, PHY_CONFIGURATION_CMD, 0,
				    sizeof(phy_cfg_cmd), &phy_cfg_cmd);
}

int iwl_run_init_mvm_ucode(struct iwl_mvm *mvm, bool read_nvm)
{
	struct iwl_notification_wait calib_wait;
	static const u16 init_complete[] = {
		INIT_COMPLETE_NOTIF,
		CALIB_RES_NOTIF_PHY_DB
	};
	int ret;

	if (iwl_mvm_has_unified_ucode(mvm))
		return iwl_run_unified_mvm_ucode(mvm, true);

	lockdep_assert_held(&mvm->mutex);

	mvm->rfkill_safe_init_done = false;

	iwl_init_notification_wait(&mvm->notif_wait,
				   &calib_wait,
				   init_complete,
				   ARRAY_SIZE(init_complete),
				   iwl_wait_phy_db_entry,
				   mvm->phy_db);

	/* Will also start the device */
	ret = iwl_mvm_load_ucode_wait_alive(mvm, IWL_UCODE_INIT);
	if (ret) {
		IWL_ERR(mvm, "Failed to start INIT ucode: %d\n", ret);
		goto remove_notif;
	}

	if (mvm->cfg->device_family < IWL_DEVICE_FAMILY_8000) {
		ret = iwl_mvm_send_bt_init_conf(mvm);
		if (ret)
			goto remove_notif;
	}

	/* Read the NVM only at driver load time, no need to do this twice */
	if (read_nvm) {
		ret = iwl_nvm_init(mvm);
		if (ret) {
			IWL_ERR(mvm, "Failed to read NVM: %d\n", ret);
			goto remove_notif;
		}
	}

	/* In case we read the NVM from external file, load it to the NIC */
	if (mvm->nvm_file_name)
		iwl_mvm_load_nvm_to_nic(mvm);

	WARN_ON(iwl_nvm_check_version(mvm->nvm_data, mvm->trans));

	/*
	 * abort after reading the nvm in case RF Kill is on, we will complete
	 * the init seq later when RF kill will switch to off
	 */
	if (iwl_mvm_is_radio_hw_killed(mvm)) {
		IWL_DEBUG_RF_KILL(mvm,
				  "jump over all phy activities due to RF kill\n");
		goto remove_notif;
	}

	mvm->rfkill_safe_init_done = true;

	/* Send TX valid antennas before triggering calibrations */
	ret = iwl_send_tx_ant_cfg(mvm, iwl_mvm_get_valid_tx_ant(mvm));
	if (ret)
		goto remove_notif;

	ret = iwl_send_phy_cfg_cmd(mvm);
	if (ret) {
		IWL_ERR(mvm, "Failed to run INIT calibrations: %d\n",
			ret);
		goto remove_notif;
	}

	/*
	 * Some things may run in the background now, but we
	 * just wait for the calibration complete notification.
	 */
	ret = iwl_wait_notification(&mvm->notif_wait, &calib_wait,
				    MVM_UCODE_CALIB_TIMEOUT);
	if (!ret)
		goto out;

	if (iwl_mvm_is_radio_hw_killed(mvm)) {
		IWL_DEBUG_RF_KILL(mvm, "RFKILL while calibrating.\n");
		ret = 0;
	} else {
		IWL_ERR(mvm, "Failed to run INIT calibrations: %d\n",
			ret);
	}

	goto out;

remove_notif:
	iwl_remove_notification(&mvm->notif_wait, &calib_wait);
out:
	mvm->rfkill_safe_init_done = false;
	if (iwlmvm_mod_params.init_dbg && !mvm->nvm_data) {
		/* we want to debug INIT and we have no NVM - fake */
		mvm->nvm_data = kzalloc(sizeof(struct iwl_nvm_data) +
					sizeof(struct ieee80211_channel) +
					sizeof(struct ieee80211_rate),
					GFP_KERNEL);
		if (!mvm->nvm_data)
			return -ENOMEM;
		mvm->nvm_data->bands[0].channels = mvm->nvm_data->channels;
		mvm->nvm_data->bands[0].n_channels = 1;
		mvm->nvm_data->bands[0].n_bitrates = 1;
		mvm->nvm_data->bands[0].bitrates =
			(void *)mvm->nvm_data->channels + 1;
		mvm->nvm_data->bands[0].bitrates->hw_value = 10;
	}

	return ret;
}

static int iwl_mvm_config_ltr(struct iwl_mvm *mvm)
{
	struct iwl_ltr_config_cmd cmd = {
		.flags = cpu_to_le32(LTR_CFG_FLAG_FEATURE_ENABLE),
	};

	if (!mvm->trans->ltr_enabled)
		return 0;

	return iwl_mvm_send_cmd_pdu(mvm, LTR_CONFIG, 0,
				    sizeof(cmd), &cmd);
}

#ifdef CONFIG_ACPI
static int iwl_mvm_sar_set_profile(struct iwl_mvm *mvm,
				   union acpi_object *table,
				   struct iwl_mvm_sar_profile *profile,
				   bool enabled)
{
	int i;

	profile->enabled = enabled;

	for (i = 0; i < ACPI_SAR_TABLE_SIZE; i++) {
		if ((table[i].type != ACPI_TYPE_INTEGER) ||
		    (table[i].integer.value > U8_MAX))
			return -EINVAL;

		profile->table[i] = table[i].integer.value;
	}

	return 0;
}

static int iwl_mvm_sar_get_wrds_table(struct iwl_mvm *mvm)
{
	union acpi_object *wifi_pkg, *table, *data;
	bool enabled;
	int ret;

	data = iwl_acpi_get_object(mvm->dev, ACPI_WRDS_METHOD);
	if (IS_ERR(data))
		return PTR_ERR(data);

	wifi_pkg = iwl_acpi_get_wifi_pkg(mvm->dev, data,
					 ACPI_WRDS_WIFI_DATA_SIZE);
	if (IS_ERR(wifi_pkg)) {
		ret = PTR_ERR(wifi_pkg);
		goto out_free;
	}

	if (wifi_pkg->package.elements[1].type != ACPI_TYPE_INTEGER) {
		ret = -EINVAL;
		goto out_free;
	}

	enabled = !!(wifi_pkg->package.elements[1].integer.value);

	/* position of the actual table */
	table = &wifi_pkg->package.elements[2];

	/* The profile from WRDS is officially profile 1, but goes
	 * into sar_profiles[0] (because we don't have a profile 0).
	 */
	ret = iwl_mvm_sar_set_profile(mvm, table, &mvm->sar_profiles[0],
				      enabled);
out_free:
	kfree(data);
	return ret;
}

static int iwl_mvm_sar_get_ewrd_table(struct iwl_mvm *mvm)
{
	union acpi_object *wifi_pkg, *data;
	bool enabled;
	int i, n_profiles, ret;

	data = iwl_acpi_get_object(mvm->dev, ACPI_EWRD_METHOD);
	if (IS_ERR(data))
		return PTR_ERR(data);

	wifi_pkg = iwl_acpi_get_wifi_pkg(mvm->dev, data,
					 ACPI_EWRD_WIFI_DATA_SIZE);
	if (IS_ERR(wifi_pkg)) {
		ret = PTR_ERR(wifi_pkg);
		goto out_free;
	}

	if ((wifi_pkg->package.elements[1].type != ACPI_TYPE_INTEGER) ||
	    (wifi_pkg->package.elements[2].type != ACPI_TYPE_INTEGER)) {
		ret = -EINVAL;
		goto out_free;
	}

	enabled = !!(wifi_pkg->package.elements[1].integer.value);
	n_profiles = wifi_pkg->package.elements[2].integer.value;

	/*
	 * Check the validity of n_profiles.  The EWRD profiles start
	 * from index 1, so the maximum value allowed here is
	 * ACPI_SAR_PROFILES_NUM - 1.
	 */
	if (n_profiles <= 0 || n_profiles >= ACPI_SAR_PROFILE_NUM) {
		ret = -EINVAL;
		goto out_free;
	}

	for (i = 0; i < n_profiles; i++) {
		/* the tables start at element 3 */
		static int pos = 3;

		/* The EWRD profiles officially go from 2 to 4, but we
		 * save them in sar_profiles[1-3] (because we don't
		 * have profile 0).  So in the array we start from 1.
		 */
		ret = iwl_mvm_sar_set_profile(mvm,
					      &wifi_pkg->package.elements[pos],
					      &mvm->sar_profiles[i + 1],
					      enabled);
		if (ret < 0)
			break;

		/* go to the next table */
		pos += ACPI_SAR_TABLE_SIZE;
	}

out_free:
	kfree(data);
	return ret;
}

static int iwl_mvm_sar_get_wgds_table(struct iwl_mvm *mvm)
{
	union acpi_object *wifi_pkg, *data;
	int i, j, ret;
	int idx = 1;

	data = iwl_acpi_get_object(mvm->dev, ACPI_WGDS_METHOD);
	if (IS_ERR(data))
		return PTR_ERR(data);

	wifi_pkg = iwl_acpi_get_wifi_pkg(mvm->dev, data,
					 ACPI_WGDS_WIFI_DATA_SIZE);
	if (IS_ERR(wifi_pkg)) {
		ret = PTR_ERR(wifi_pkg);
		goto out_free;
	}

	for (i = 0; i < ACPI_NUM_GEO_PROFILES; i++) {
		for (j = 0; j < ACPI_GEO_TABLE_SIZE; j++) {
			union acpi_object *entry;

			entry = &wifi_pkg->package.elements[idx++];
			if ((entry->type != ACPI_TYPE_INTEGER) ||
			    (entry->integer.value > U8_MAX)) {
				ret = -EINVAL;
				goto out_free;
			}

			mvm->geo_profiles[i].values[j] = entry->integer.value;
		}
	}
	ret = 0;
out_free:
	kfree(data);
	return ret;
}

int iwl_mvm_sar_select_profile(struct iwl_mvm *mvm, int prof_a, int prof_b)
{
	struct iwl_dev_tx_power_cmd cmd = {
		.v3.set_mode = cpu_to_le32(IWL_TX_POWER_MODE_SET_CHAINS),
	};
	int i, j, idx;
	int profs[ACPI_SAR_NUM_CHAIN_LIMITS] = { prof_a, prof_b };
	int len = sizeof(cmd);

	BUILD_BUG_ON(ACPI_SAR_NUM_CHAIN_LIMITS < 2);
	BUILD_BUG_ON(ACPI_SAR_NUM_CHAIN_LIMITS * ACPI_SAR_NUM_SUB_BANDS !=
		     ACPI_SAR_TABLE_SIZE);

	if (!fw_has_capa(&mvm->fw->ucode_capa, IWL_UCODE_TLV_CAPA_TX_POWER_ACK))
		len = sizeof(cmd.v3);

	for (i = 0; i < ACPI_SAR_NUM_CHAIN_LIMITS; i++) {
		struct iwl_mvm_sar_profile *prof;

		/* don't allow SAR to be disabled (profile 0 means disable) */
		if (profs[i] == 0)
			return -EPERM;

		/* we are off by one, so allow up to ACPI_SAR_PROFILE_NUM */
		if (profs[i] > ACPI_SAR_PROFILE_NUM)
			return -EINVAL;

		/* profiles go from 1 to 4, so decrement to access the array */
		prof = &mvm->sar_profiles[profs[i] - 1];

		/* if the profile is disabled, do nothing */
		if (!prof->enabled) {
			IWL_DEBUG_RADIO(mvm, "SAR profile %d is disabled.\n",
					profs[i]);
			/* if one of the profiles is disabled, we fail all */
			return -ENOENT;
		}

		IWL_DEBUG_RADIO(mvm, "  Chain[%d]:\n", i);
		for (j = 0; j < ACPI_SAR_NUM_SUB_BANDS; j++) {
			idx = (i * ACPI_SAR_NUM_SUB_BANDS) + j;
			cmd.v3.per_chain_restriction[i][j] =
				cpu_to_le16(prof->table[idx]);
			IWL_DEBUG_RADIO(mvm, "    Band[%d] = %d * .125dBm\n",
					j, prof->table[idx]);
		}
	}

	IWL_DEBUG_RADIO(mvm, "Sending REDUCE_TX_POWER_CMD per chain\n");

	return iwl_mvm_send_cmd_pdu(mvm, REDUCE_TX_POWER_CMD, 0, len, &cmd);
}

int iwl_mvm_get_sar_geo_profile(struct iwl_mvm *mvm)
{
	struct iwl_geo_tx_power_profiles_resp *resp;
	int ret;

	struct iwl_geo_tx_power_profiles_cmd geo_cmd = {
		.ops = cpu_to_le32(IWL_PER_CHAIN_OFFSET_GET_CURRENT_TABLE),
	};
	struct iwl_host_cmd cmd = {
		.id =  WIDE_ID(PHY_OPS_GROUP, GEO_TX_POWER_LIMIT),
		.len = { sizeof(geo_cmd), },
		.flags = CMD_WANT_SKB,
		.data = { &geo_cmd },
	};

	ret = iwl_mvm_send_cmd(mvm, &cmd);
	if (ret) {
		IWL_ERR(mvm, "Failed to get geographic profile info %d\n", ret);
		return ret;
	}

	resp = (void *)cmd.resp_pkt->data;
	ret = le32_to_cpu(resp->profile_idx);
	if (WARN_ON(ret > ACPI_NUM_GEO_PROFILES)) {
		ret = -EIO;
		IWL_WARN(mvm, "Invalid geographic profile idx (%d)\n", ret);
	}

	iwl_free_resp(&cmd);
	return ret;
}

static int iwl_mvm_sar_geo_init(struct iwl_mvm *mvm)
{
	struct iwl_geo_tx_power_profiles_cmd cmd = {
		.ops = cpu_to_le32(IWL_PER_CHAIN_OFFSET_SET_TABLES),
	};
	int ret, i, j;
	u16 cmd_wide_id =  WIDE_ID(PHY_OPS_GROUP, GEO_TX_POWER_LIMIT);

	/*
	 * This command is not supported on earlier firmware versions.
	 * Unfortunately, we don't have a TLV API flag to rely on, so
	 * rely on the major version which is in the first byte of
	 * ucode_ver.
	 */
	if (IWL_UCODE_SERIAL(mvm->fw->ucode_ver) < 41)
		return 0;

	ret = iwl_mvm_sar_get_wgds_table(mvm);
	if (ret < 0) {
		IWL_DEBUG_RADIO(mvm,
				"Geo SAR BIOS table invalid or unavailable. (%d)\n",
				ret);
		/* we don't fail if the table is not available */
		return 0;
	}

	IWL_DEBUG_RADIO(mvm, "Sending GEO_TX_POWER_LIMIT\n");

	BUILD_BUG_ON(ACPI_NUM_GEO_PROFILES * ACPI_WGDS_NUM_BANDS *
		     ACPI_WGDS_TABLE_SIZE + 1 !=  ACPI_WGDS_WIFI_DATA_SIZE);

	BUILD_BUG_ON(ACPI_NUM_GEO_PROFILES > IWL_NUM_GEO_PROFILES);

	for (i = 0; i < ACPI_NUM_GEO_PROFILES; i++) {
		struct iwl_per_chain_offset *chain =
			(struct iwl_per_chain_offset *)&cmd.table[i];

		for (j = 0; j < ACPI_WGDS_NUM_BANDS; j++) {
			u8 *value;

			value = &mvm->geo_profiles[i].values[j *
				ACPI_GEO_PER_CHAIN_SIZE];
			chain[j].max_tx_power = cpu_to_le16(value[0]);
			chain[j].chain_a = value[1];
			chain[j].chain_b = value[2];
			IWL_DEBUG_RADIO(mvm,
					"SAR geographic profile[%d] Band[%d]: chain A = %d chain B = %d max_tx_power = %d\n",
					i, j, value[1], value[2], value[0]);
		}
	}
	return iwl_mvm_send_cmd_pdu(mvm, cmd_wide_id, 0, sizeof(cmd), &cmd);
}

#else /* CONFIG_ACPI */
static int iwl_mvm_sar_get_wrds_table(struct iwl_mvm *mvm)
{
	return -ENOENT;
}

static int iwl_mvm_sar_get_ewrd_table(struct iwl_mvm *mvm)
{
	return -ENOENT;
}

static int iwl_mvm_sar_get_wgds_table(struct iwl_mvm *mvm)
{
	return -ENOENT;
}

static int iwl_mvm_sar_geo_init(struct iwl_mvm *mvm)
{
	return 0;
}

int iwl_mvm_sar_select_profile(struct iwl_mvm *mvm, int prof_a,
			       int prof_b)
{
	return -ENOENT;
}

int iwl_mvm_get_sar_geo_profile(struct iwl_mvm *mvm)
{
	return -ENOENT;
}
#endif /* CONFIG_ACPI */

static int iwl_mvm_sar_init(struct iwl_mvm *mvm)
{
	int ret;

	ret = iwl_mvm_sar_get_wrds_table(mvm);
	if (ret < 0) {
		IWL_DEBUG_RADIO(mvm,
				"WRDS SAR BIOS table invalid or unavailable. (%d)\n",
				ret);
		/*
		 * If not available, don't fail and don't bother with EWRD.
		 * Return 1 to tell that we can't use WGDS either.
		 */
		return 1;
	}

	ret = iwl_mvm_sar_get_ewrd_table(mvm);
	/* if EWRD is not available, we can still use WRDS, so don't fail */
	if (ret < 0)
		IWL_DEBUG_RADIO(mvm,
				"EWRD SAR BIOS table invalid or unavailable. (%d)\n",
				ret);

	/* choose profile 1 (WRDS) as default for both chains */
	ret = iwl_mvm_sar_select_profile(mvm, 1, 1);

	/*
	 * If we don't have profile 0 from BIOS, just skip it.  This
	 * means that SAR Geo will not be enabled either, even if we
	 * have other valid profiles.
	 */
	if (ret == -ENOENT)
		return 1;

	return ret;
}

static int iwl_mvm_load_rt_fw(struct iwl_mvm *mvm)
{
	int ret;

	if (iwl_mvm_has_unified_ucode(mvm))
		return iwl_run_unified_mvm_ucode(mvm, false);

	ret = iwl_run_init_mvm_ucode(mvm, false);

	if (ret) {
		IWL_ERR(mvm, "Failed to run INIT ucode: %d\n", ret);

		if (iwlmvm_mod_params.init_dbg)
			return 0;
		return ret;
	}

	/*
	 * Stop and start the transport without entering low power
	 * mode. This will save the state of other components on the
	 * device that are triggered by the INIT firwmare (MFUART).
	 */
	_iwl_trans_stop_device(mvm->trans, false);
	ret = _iwl_trans_start_hw(mvm->trans, false);
	if (ret)
		return ret;

<<<<<<< HEAD
=======
	iwl_fw_dbg_apply_point(&mvm->fwrt, IWL_FW_INI_APPLY_EARLY);

	mvm->rfkill_safe_init_done = false;
>>>>>>> 407d19ab
	ret = iwl_mvm_load_ucode_wait_alive(mvm, IWL_UCODE_REGULAR);
	if (ret)
		return ret;

<<<<<<< HEAD
=======
	mvm->rfkill_safe_init_done = true;

	iwl_fw_dbg_apply_point(&mvm->fwrt, IWL_FW_INI_APPLY_AFTER_ALIVE);

>>>>>>> 407d19ab
	return iwl_init_paging(&mvm->fwrt, mvm->fwrt.cur_fw_img);
}

int iwl_mvm_up(struct iwl_mvm *mvm)
{
	int ret, i;
	struct ieee80211_channel *chan;
	struct cfg80211_chan_def chandef;

	lockdep_assert_held(&mvm->mutex);

	ret = iwl_trans_start_hw(mvm->trans);
	if (ret)
		return ret;

	ret = iwl_mvm_load_rt_fw(mvm);
	if (ret) {
		IWL_ERR(mvm, "Failed to start RT ucode: %d\n", ret);
		goto error;
	}

	iwl_get_shared_mem_conf(&mvm->fwrt);

	ret = iwl_mvm_sf_update(mvm, NULL, false);
	if (ret)
		IWL_ERR(mvm, "Failed to initialize Smart Fifo\n");

	mvm->fwrt.dump.conf = FW_DBG_INVALID;
	/* if we have a destination, assume EARLY START */
	if (mvm->fw->dbg_dest_tlv)
		mvm->fwrt.dump.conf = FW_DBG_START_FROM_ALIVE;
	iwl_fw_start_dbg_conf(&mvm->fwrt, FW_DBG_START_FROM_ALIVE);

	ret = iwl_send_tx_ant_cfg(mvm, iwl_mvm_get_valid_tx_ant(mvm));
	if (ret)
		goto error;

	if (!iwl_mvm_has_unified_ucode(mvm)) {
		/* Send phy db control command and then phy db calibration */
		ret = iwl_send_phy_db_data(mvm->phy_db);
		if (ret)
			goto error;

		ret = iwl_send_phy_cfg_cmd(mvm);
		if (ret)
			goto error;
	}

	ret = iwl_mvm_send_bt_init_conf(mvm);
	if (ret)
		goto error;

	/* Init RSS configuration */
	if (mvm->trans->cfg->device_family >= IWL_DEVICE_FAMILY_22000) {
		ret = iwl_configure_rxq(mvm);
		if (ret) {
			IWL_ERR(mvm, "Failed to configure RX queues: %d\n",
				ret);
			goto error;
		}
	}

	if (iwl_mvm_has_new_rx_api(mvm)) {
		ret = iwl_send_rss_cfg_cmd(mvm);
		if (ret) {
			IWL_ERR(mvm, "Failed to configure RSS queues: %d\n",
				ret);
			goto error;
		}
	}

	/* init the fw <-> mac80211 STA mapping */
	for (i = 0; i < ARRAY_SIZE(mvm->fw_id_to_mac_id); i++)
		RCU_INIT_POINTER(mvm->fw_id_to_mac_id[i], NULL);

	mvm->tdls_cs.peer.sta_id = IWL_MVM_INVALID_STA;

	/* reset quota debouncing buffer - 0xff will yield invalid data */
	memset(&mvm->last_quota_cmd, 0xff, sizeof(mvm->last_quota_cmd));

	ret = iwl_mvm_send_dqa_cmd(mvm);
	if (ret)
		goto error;

	/* Add auxiliary station for scanning */
	ret = iwl_mvm_add_aux_sta(mvm);
	if (ret)
		goto error;

	/* Add all the PHY contexts */
	chan = &mvm->hw->wiphy->bands[NL80211_BAND_2GHZ]->channels[0];
	cfg80211_chandef_create(&chandef, chan, NL80211_CHAN_NO_HT);
	for (i = 0; i < NUM_PHY_CTX; i++) {
		/*
		 * The channel used here isn't relevant as it's
		 * going to be overwritten in the other flows.
		 * For now use the first channel we have.
		 */
		ret = iwl_mvm_phy_ctxt_add(mvm, &mvm->phy_ctxts[i],
					   &chandef, 1, 1);
		if (ret)
			goto error;
	}

#ifdef CONFIG_THERMAL
	if (iwl_mvm_is_tt_in_fw(mvm)) {
		/* in order to give the responsibility of ct-kill and
		 * TX backoff to FW we need to send empty temperature reporting
		 * cmd during init time
		 */
		iwl_mvm_send_temp_report_ths_cmd(mvm);
	} else {
		/* Initialize tx backoffs to the minimal possible */
		iwl_mvm_tt_tx_backoff(mvm, 0);
	}

	/* TODO: read the budget from BIOS / Platform NVM */

	/*
	 * In case there is no budget from BIOS / Platform NVM the default
	 * budget should be 2000mW (cooling state 0).
	 */
	if (iwl_mvm_is_ctdp_supported(mvm)) {
		ret = iwl_mvm_ctdp_command(mvm, CTDP_CMD_OPERATION_START,
					   mvm->cooling_dev.cur_state);
		if (ret)
			goto error;
	}
#else
	/* Initialize tx backoffs to the minimal possible */
	iwl_mvm_tt_tx_backoff(mvm, 0);
#endif

	WARN_ON(iwl_mvm_config_ltr(mvm));

	ret = iwl_mvm_power_update_device(mvm);
	if (ret)
		goto error;

	/*
	 * RTNL is not taken during Ct-kill, but we don't need to scan/Tx
	 * anyway, so don't init MCC.
	 */
	if (!test_bit(IWL_MVM_STATUS_HW_CTKILL, &mvm->status)) {
		ret = iwl_mvm_init_mcc(mvm);
		if (ret)
			goto error;
	}

	if (fw_has_capa(&mvm->fw->ucode_capa, IWL_UCODE_TLV_CAPA_UMAC_SCAN)) {
		mvm->scan_type = IWL_SCAN_TYPE_NOT_SET;
		mvm->hb_scan_type = IWL_SCAN_TYPE_NOT_SET;
		ret = iwl_mvm_config_scan(mvm);
		if (ret)
			goto error;
	}

	/* allow FW/transport low power modes if not during restart */
	if (!test_bit(IWL_MVM_STATUS_IN_HW_RESTART, &mvm->status))
		iwl_mvm_unref(mvm, IWL_MVM_REF_UCODE_DOWN);

	ret = iwl_mvm_sar_init(mvm);
	if (ret == 0) {
		ret = iwl_mvm_sar_geo_init(mvm);
	} else if (ret > 0 && !iwl_mvm_sar_get_wgds_table(mvm)) {
		/*
		 * If basic SAR is not available, we check for WGDS,
		 * which should *not* be available either.  If it is
		 * available, issue an error, because we can't use SAR
		 * Geo without basic SAR.
		 */
		IWL_ERR(mvm, "BIOS contains WGDS but no WRDS\n");
	}

	if (ret < 0)
		goto error;

	iwl_mvm_leds_sync(mvm);

	IWL_DEBUG_INFO(mvm, "RT uCode started.\n");
	return 0;
 error:
	if (!iwlmvm_mod_params.init_dbg || !ret)
		iwl_mvm_stop_device(mvm);
	return ret;
}

int iwl_mvm_load_d3_fw(struct iwl_mvm *mvm)
{
	int ret, i;

	lockdep_assert_held(&mvm->mutex);

	ret = iwl_trans_start_hw(mvm->trans);
	if (ret)
		return ret;

	ret = iwl_mvm_load_ucode_wait_alive(mvm, IWL_UCODE_WOWLAN);
	if (ret) {
		IWL_ERR(mvm, "Failed to start WoWLAN firmware: %d\n", ret);
		goto error;
	}

	ret = iwl_send_tx_ant_cfg(mvm, iwl_mvm_get_valid_tx_ant(mvm));
	if (ret)
		goto error;

	/* Send phy db control command and then phy db calibration*/
	ret = iwl_send_phy_db_data(mvm->phy_db);
	if (ret)
		goto error;

	ret = iwl_send_phy_cfg_cmd(mvm);
	if (ret)
		goto error;

	/* init the fw <-> mac80211 STA mapping */
	for (i = 0; i < ARRAY_SIZE(mvm->fw_id_to_mac_id); i++)
		RCU_INIT_POINTER(mvm->fw_id_to_mac_id[i], NULL);

	/* Add auxiliary station for scanning */
	ret = iwl_mvm_add_aux_sta(mvm);
	if (ret)
		goto error;

	return 0;
 error:
	iwl_mvm_stop_device(mvm);
	return ret;
}

void iwl_mvm_rx_card_state_notif(struct iwl_mvm *mvm,
				 struct iwl_rx_cmd_buffer *rxb)
{
	struct iwl_rx_packet *pkt = rxb_addr(rxb);
	struct iwl_card_state_notif *card_state_notif = (void *)pkt->data;
	u32 flags = le32_to_cpu(card_state_notif->flags);

	IWL_DEBUG_RF_KILL(mvm, "Card state received: HW:%s SW:%s CT:%s\n",
			  (flags & HW_CARD_DISABLED) ? "Kill" : "On",
			  (flags & SW_CARD_DISABLED) ? "Kill" : "On",
			  (flags & CT_KILL_CARD_DISABLED) ?
			  "Reached" : "Not reached");
}

void iwl_mvm_rx_mfuart_notif(struct iwl_mvm *mvm,
			     struct iwl_rx_cmd_buffer *rxb)
{
	struct iwl_rx_packet *pkt = rxb_addr(rxb);
	struct iwl_mfuart_load_notif *mfuart_notif = (void *)pkt->data;

	IWL_DEBUG_INFO(mvm,
		       "MFUART: installed ver: 0x%08x, external ver: 0x%08x, status: 0x%08x, duration: 0x%08x\n",
		       le32_to_cpu(mfuart_notif->installed_ver),
		       le32_to_cpu(mfuart_notif->external_ver),
		       le32_to_cpu(mfuart_notif->status),
		       le32_to_cpu(mfuart_notif->duration));

	if (iwl_rx_packet_payload_len(pkt) == sizeof(*mfuart_notif))
		IWL_DEBUG_INFO(mvm,
			       "MFUART: image size: 0x%08x\n",
			       le32_to_cpu(mfuart_notif->image_size));
}<|MERGE_RESOLUTION|>--- conflicted
+++ resolved
@@ -8,7 +8,7 @@
  * Copyright(c) 2012 - 2014 Intel Corporation. All rights reserved.
  * Copyright(c) 2013 - 2015 Intel Mobile Communications GmbH
  * Copyright(c) 2016 - 2017 Intel Deutschland GmbH
- * Copyright(c) 2018        Intel Corporation
+ * Copyright(c) 2018 - 2019        Intel Corporation
  *
  * This program is free software; you can redistribute it and/or modify
  * it under the terms of version 2 of the GNU General Public License as
@@ -18,11 +18,6 @@
  * WITHOUT ANY WARRANTY; without even the implied warranty of
  * MERCHANTABILITY or FITNESS FOR A PARTICULAR PURPOSE.  See the GNU
  * General Public License for more details.
- *
- * You should have received a copy of the GNU General Public License
- * along with this program; if not, write to the Free Software
- * Foundation, Inc., 51 Franklin Street, Fifth Floor, Boston, MA 02110,
- * USA
  *
  * The full GNU General Public License is included in this distribution
  * in the file called COPYING.
@@ -36,7 +31,7 @@
  * Copyright(c) 2012 - 2014 Intel Corporation. All rights reserved.
  * Copyright(c) 2013 - 2015 Intel Mobile Communications GmbH
  * Copyright(c) 2016 - 2017 Intel Deutschland GmbH
- * Copyright(c) 2018        Intel Corporation
+ * Copyright(c) 2018 - 2019       Intel Corporation
  * All rights reserved.
  *
  * Redistribution and use in source and binary forms, with or without
@@ -110,12 +105,12 @@
 	int i;
 	struct iwl_rss_config_cmd cmd = {
 		.flags = cpu_to_le32(IWL_RSS_ENABLE),
-		.hash_mask = IWL_RSS_HASH_TYPE_IPV4_TCP |
-			     IWL_RSS_HASH_TYPE_IPV4_UDP |
-			     IWL_RSS_HASH_TYPE_IPV4_PAYLOAD |
-			     IWL_RSS_HASH_TYPE_IPV6_TCP |
-			     IWL_RSS_HASH_TYPE_IPV6_UDP |
-			     IWL_RSS_HASH_TYPE_IPV6_PAYLOAD,
+		.hash_mask = BIT(IWL_RSS_HASH_TYPE_IPV4_TCP) |
+			     BIT(IWL_RSS_HASH_TYPE_IPV4_UDP) |
+			     BIT(IWL_RSS_HASH_TYPE_IPV4_PAYLOAD) |
+			     BIT(IWL_RSS_HASH_TYPE_IPV6_TCP) |
+			     BIT(IWL_RSS_HASH_TYPE_IPV6_UDP) |
+			     BIT(IWL_RSS_HASH_TYPE_IPV6_PAYLOAD),
 	};
 
 	if (mvm->trans->num_rx_queues == 1)
@@ -223,7 +218,7 @@
 	struct iwl_lmac_alive *lmac1;
 	struct iwl_lmac_alive *lmac2 = NULL;
 	u16 status;
-	u32 umac_error_event_table;
+	u32 lmac_error_event_table, umac_error_event_table;
 
 	if (iwl_rx_packet_payload_len(pkt) == sizeof(*palive)) {
 		palive = (void *)pkt->data;
@@ -238,30 +233,35 @@
 		status = le16_to_cpu(palive3->status);
 	}
 
-	mvm->error_event_table[0] = le32_to_cpu(lmac1->error_event_table_ptr);
+	lmac_error_event_table =
+		le32_to_cpu(lmac1->dbg_ptrs.error_event_table_ptr);
+	iwl_fw_lmac1_set_alive_err_table(mvm->trans, lmac_error_event_table);
+
 	if (lmac2)
-		mvm->error_event_table[1] =
-			le32_to_cpu(lmac2->error_event_table_ptr);
-	mvm->log_event_table = le32_to_cpu(lmac1->log_event_table_ptr);
-
-	umac_error_event_table = le32_to_cpu(umac->error_info_addr);
+		mvm->trans->lmac_error_event_table[1] =
+			le32_to_cpu(lmac2->dbg_ptrs.error_event_table_ptr);
+
+	umac_error_event_table = le32_to_cpu(umac->dbg_ptrs.error_info_addr);
 
 	if (!umac_error_event_table) {
 		mvm->support_umac_log = false;
 	} else if (umac_error_event_table >=
 		   mvm->trans->cfg->min_umac_error_event_table) {
 		mvm->support_umac_log = true;
-		mvm->umac_error_event_table = umac_error_event_table;
 	} else {
 		IWL_ERR(mvm,
 			"Not valid error log pointer 0x%08X for %s uCode\n",
-			mvm->umac_error_event_table,
+			umac_error_event_table,
 			(mvm->fwrt.cur_fw_img == IWL_UCODE_INIT) ?
 			"Init" : "RT");
 		mvm->support_umac_log = false;
 	}
 
-	alive_data->scd_base_addr = le32_to_cpu(lmac1->scd_base_ptr);
+	if (mvm->support_umac_log)
+		iwl_fw_umac_set_alive_err_table(mvm->trans,
+						umac_error_event_table);
+
+	alive_data->scd_base_addr = le32_to_cpu(lmac1->dbg_ptrs.scd_base_ptr);
 	alive_data->valid = status == IWL_ALIVE_STATUS_OK;
 
 	IWL_DEBUG_FW(mvm,
@@ -306,9 +306,9 @@
 					 enum iwl_ucode_type ucode_type)
 {
 	struct iwl_notification_wait alive_wait;
-	struct iwl_mvm_alive_data alive_data;
+	struct iwl_mvm_alive_data alive_data = {};
 	const struct fw_img *fw;
-	int ret, i;
+	int ret;
 	enum iwl_ucode_type old_type = mvm->fwrt.cur_fw_img;
 	static const u16 alive_cmd[] = { MVM_ALIVE };
 	bool run_in_rfkill =
@@ -351,11 +351,16 @@
 	if (ret) {
 		struct iwl_trans *trans = mvm->trans;
 
+		if (ret == -ETIMEDOUT)
+			iwl_fw_dbg_error_collect(&mvm->fwrt,
+						 FW_DBG_TRIGGER_ALIVE_TIMEOUT);
+
 		if (trans->cfg->device_family >= IWL_DEVICE_FAMILY_22000)
 			IWL_ERR(mvm,
 				"SecBoot CPU1 Status: 0x%x, CPU2 Status: 0x%x\n",
-				iwl_read_prph(trans, UMAG_SB_CPU_1_STATUS),
-				iwl_read_prph(trans, UMAG_SB_CPU_2_STATUS));
+				iwl_read_umac_prph(trans, UMAG_SB_CPU_1_STATUS),
+				iwl_read_umac_prph(trans,
+						   UMAG_SB_CPU_2_STATUS));
 		else if (trans->cfg->device_family >= IWL_DEVICE_FAMILY_8000)
 			IWL_ERR(mvm,
 				"SecBoot CPU1 Status: 0x%x, CPU2 Status: 0x%x\n",
@@ -383,12 +388,19 @@
 	 */
 
 	memset(&mvm->queue_info, 0, sizeof(mvm->queue_info));
-	mvm->queue_info[IWL_MVM_DQA_CMD_QUEUE].hw_queue_refcount = 1;
-
-	for (i = 0; i < IEEE80211_MAX_QUEUES; i++)
-		atomic_set(&mvm->mac80211_queue_stop_count[i], 0);
+	/*
+	 * Set a 'fake' TID for the command queue, since we use the
+	 * hweight() of the tid_bitmap as a refcount now. Not that
+	 * we ever even consider the command queue as one we might
+	 * want to reuse, but be safe nevertheless.
+	 */
+	mvm->queue_info[IWL_MVM_DQA_CMD_QUEUE].tid_bitmap =
+		BIT(IWL_MAX_TID_COUNT + 2);
 
 	set_bit(IWL_MVM_STATUS_FIRMWARE_RUNNING, &mvm->status);
+#ifdef CONFIG_IWLWIFI_DEBUGFS
+	iwl_fw_set_dbg_rec_on(&mvm->fwrt);
+#endif
 
 	return 0;
 }
@@ -416,12 +428,15 @@
 				   iwl_wait_init_complete,
 				   NULL);
 
+	iwl_fw_dbg_apply_point(&mvm->fwrt, IWL_FW_INI_APPLY_EARLY);
+
 	/* Will also start the device */
 	ret = iwl_mvm_load_ucode_wait_alive(mvm, IWL_UCODE_REGULAR);
 	if (ret) {
 		IWL_ERR(mvm, "Failed to start RT ucode: %d\n", ret);
 		goto error;
 	}
+	iwl_fw_dbg_apply_point(&mvm->fwrt, IWL_FW_INI_APPLY_AFTER_ALIVE);
 
 	/* Send init config command to mark that we are sending NVM access
 	 * commands
@@ -559,7 +574,9 @@
 	if (mvm->nvm_file_name)
 		iwl_mvm_load_nvm_to_nic(mvm);
 
-	WARN_ON(iwl_nvm_check_version(mvm->nvm_data, mvm->trans));
+	WARN_ONCE(mvm->nvm_data->nvm_version < mvm->trans->cfg->nvm_ver,
+		  "Too old NVM version (0x%0x, required = 0x%0x)",
+		  mvm->nvm_data->nvm_version, mvm->trans->cfg->nvm_ver);
 
 	/*
 	 * abort after reading the nvm in case RF Kill is on, we will complete
@@ -641,10 +658,10 @@
 }
 
 #ifdef CONFIG_ACPI
-static int iwl_mvm_sar_set_profile(struct iwl_mvm *mvm,
-				   union acpi_object *table,
-				   struct iwl_mvm_sar_profile *profile,
-				   bool enabled)
+static inline int iwl_mvm_sar_set_profile(struct iwl_mvm *mvm,
+					  union acpi_object *table,
+					  struct iwl_mvm_sar_profile *profile,
+					  bool enabled)
 {
 	int i;
 
@@ -797,19 +814,28 @@
 
 int iwl_mvm_sar_select_profile(struct iwl_mvm *mvm, int prof_a, int prof_b)
 {
-	struct iwl_dev_tx_power_cmd cmd = {
-		.v3.set_mode = cpu_to_le32(IWL_TX_POWER_MODE_SET_CHAINS),
-	};
+	union {
+		struct iwl_dev_tx_power_cmd v5;
+		struct iwl_dev_tx_power_cmd_v4 v4;
+	} cmd;
 	int i, j, idx;
 	int profs[ACPI_SAR_NUM_CHAIN_LIMITS] = { prof_a, prof_b };
-	int len = sizeof(cmd);
+	int len;
 
 	BUILD_BUG_ON(ACPI_SAR_NUM_CHAIN_LIMITS < 2);
 	BUILD_BUG_ON(ACPI_SAR_NUM_CHAIN_LIMITS * ACPI_SAR_NUM_SUB_BANDS !=
 		     ACPI_SAR_TABLE_SIZE);
 
-	if (!fw_has_capa(&mvm->fw->ucode_capa, IWL_UCODE_TLV_CAPA_TX_POWER_ACK))
-		len = sizeof(cmd.v3);
+	cmd.v5.v3.set_mode = cpu_to_le32(IWL_TX_POWER_MODE_SET_CHAINS);
+
+	if (fw_has_api(&mvm->fw->ucode_capa,
+		       IWL_UCODE_TLV_API_REDUCE_TX_POWER))
+		len = sizeof(cmd.v5);
+	else if (fw_has_capa(&mvm->fw->ucode_capa,
+			     IWL_UCODE_TLV_CAPA_TX_POWER_ACK))
+		len = sizeof(cmd.v4);
+	else
+		len = sizeof(cmd.v4.v3);
 
 	for (i = 0; i < ACPI_SAR_NUM_CHAIN_LIMITS; i++) {
 		struct iwl_mvm_sar_profile *prof;
@@ -836,7 +862,7 @@
 		IWL_DEBUG_RADIO(mvm, "  Chain[%d]:\n", i);
 		for (j = 0; j < ACPI_SAR_NUM_SUB_BANDS; j++) {
 			idx = (i * ACPI_SAR_NUM_SUB_BANDS) + j;
-			cmd.v3.per_chain_restriction[i][j] =
+			cmd.v5.v3.per_chain_restriction[i][j] =
 				cpu_to_le16(prof->table[idx]);
 			IWL_DEBUG_RADIO(mvm, "    Band[%d] = %d * .125dBm\n",
 					j, prof->table[idx]);
@@ -965,6 +991,57 @@
 	return -ENOENT;
 }
 #endif /* CONFIG_ACPI */
+
+void iwl_mvm_send_recovery_cmd(struct iwl_mvm *mvm, u32 flags)
+{
+	u32 error_log_size = mvm->fw->ucode_capa.error_log_size;
+	int ret;
+	u32 resp;
+
+	struct iwl_fw_error_recovery_cmd recovery_cmd = {
+		.flags = cpu_to_le32(flags),
+		.buf_size = 0,
+	};
+	struct iwl_host_cmd host_cmd = {
+		.id = WIDE_ID(SYSTEM_GROUP, FW_ERROR_RECOVERY_CMD),
+		.flags = CMD_WANT_SKB,
+		.data = {&recovery_cmd, },
+		.len = {sizeof(recovery_cmd), },
+	};
+
+	/* no error log was defined in TLV */
+	if (!error_log_size)
+		return;
+
+	if (flags & ERROR_RECOVERY_UPDATE_DB) {
+		/* no buf was allocated while HW reset */
+		if (!mvm->error_recovery_buf)
+			return;
+
+		host_cmd.data[1] = mvm->error_recovery_buf;
+		host_cmd.len[1] =  error_log_size;
+		host_cmd.dataflags[1] = IWL_HCMD_DFL_NOCOPY;
+		recovery_cmd.buf_size = cpu_to_le32(error_log_size);
+	}
+
+	ret = iwl_mvm_send_cmd(mvm, &host_cmd);
+	kfree(mvm->error_recovery_buf);
+	mvm->error_recovery_buf = NULL;
+
+	if (ret) {
+		IWL_ERR(mvm, "Failed to send recovery cmd %d\n", ret);
+		return;
+	}
+
+	/* skb respond is only relevant in ERROR_RECOVERY_UPDATE_DB */
+	if (flags & ERROR_RECOVERY_UPDATE_DB) {
+		resp = le32_to_cpu(*(__le32 *)host_cmd.resp_pkt->data);
+		if (resp)
+			IWL_ERR(mvm,
+				"Failed to send recovery cmd blob was invalid %d\n",
+				resp);
+	}
+}
 
 static int iwl_mvm_sar_init(struct iwl_mvm *mvm)
 {
@@ -1030,23 +1107,17 @@
 	if (ret)
 		return ret;
 
-<<<<<<< HEAD
-=======
 	iwl_fw_dbg_apply_point(&mvm->fwrt, IWL_FW_INI_APPLY_EARLY);
 
 	mvm->rfkill_safe_init_done = false;
->>>>>>> 407d19ab
 	ret = iwl_mvm_load_ucode_wait_alive(mvm, IWL_UCODE_REGULAR);
 	if (ret)
 		return ret;
 
-<<<<<<< HEAD
-=======
 	mvm->rfkill_safe_init_done = true;
 
 	iwl_fw_dbg_apply_point(&mvm->fwrt, IWL_FW_INI_APPLY_AFTER_ALIVE);
 
->>>>>>> 407d19ab
 	return iwl_init_paging(&mvm->fwrt, mvm->fwrt.cur_fw_img);
 }
 
@@ -1065,6 +1136,9 @@
 	ret = iwl_mvm_load_rt_fw(mvm);
 	if (ret) {
 		IWL_ERR(mvm, "Failed to start RT ucode: %d\n", ret);
+		if (ret != -ERFKILL)
+			iwl_fw_dbg_error_collect(&mvm->fwrt,
+						 FW_DBG_TRIGGER_DRIVER);
 		goto error;
 	}
 
@@ -1074,11 +1148,13 @@
 	if (ret)
 		IWL_ERR(mvm, "Failed to initialize Smart Fifo\n");
 
-	mvm->fwrt.dump.conf = FW_DBG_INVALID;
-	/* if we have a destination, assume EARLY START */
-	if (mvm->fw->dbg_dest_tlv)
-		mvm->fwrt.dump.conf = FW_DBG_START_FROM_ALIVE;
-	iwl_fw_start_dbg_conf(&mvm->fwrt, FW_DBG_START_FROM_ALIVE);
+	if (!mvm->trans->ini_valid) {
+		mvm->fwrt.dump.conf = FW_DBG_INVALID;
+		/* if we have a destination, assume EARLY START */
+		if (mvm->fw->dbg.dest_tlv)
+			mvm->fwrt.dump.conf = FW_DBG_START_FROM_ALIVE;
+		iwl_fw_start_dbg_conf(&mvm->fwrt, FW_DBG_START_FROM_ALIVE);
+	}
 
 	ret = iwl_send_tx_ant_cfg(mvm, iwl_mvm_get_valid_tx_ant(mvm));
 	if (ret)
@@ -1208,6 +1284,12 @@
 	if (!test_bit(IWL_MVM_STATUS_IN_HW_RESTART, &mvm->status))
 		iwl_mvm_unref(mvm, IWL_MVM_REF_UCODE_DOWN);
 
+	if (test_bit(IWL_MVM_STATUS_IN_HW_RESTART, &mvm->status))
+		iwl_mvm_send_recovery_cmd(mvm, ERROR_RECOVERY_UPDATE_DB);
+
+	if (iwl_acpi_get_eckv(mvm->dev, &mvm->ext_clock_valid))
+		IWL_DEBUG_INFO(mvm, "ECKV table doesn't exist in BIOS\n");
+
 	ret = iwl_mvm_sar_init(mvm);
 	if (ret == 0) {
 		ret = iwl_mvm_sar_geo_init(mvm);
