/******************************************************************************
 *
 * This file is provided under a dual BSD/GPLv2 license.  When using or
 * redistributing this file, you may do so under either license.
 *
 * GPL LICENSE SUMMARY
 *
 * Copyright(c) 2012 - 2014 Intel Corporation. All rights reserved.
 * Copyright(c) 2013 - 2015 Intel Mobile Communications GmbH
 * Copyright(c) 2016 - 2017 Intel Deutschland GmbH
 * Copyright(c) 2018 - 2019 Intel Corporation
 *
 * This program is free software; you can redistribute it and/or modify
 * it under the terms of version 2 of the GNU General Public License as
 * published by the Free Software Foundation.
 *
 * This program is distributed in the hope that it will be useful, but
 * WITHOUT ANY WARRANTY; without even the implied warranty of
 * MERCHANTABILITY or FITNESS FOR A PARTICULAR PURPOSE.  See the GNU
 * General Public License for more details.
 *
 * You should have received a copy of the GNU General Public License
 * along with this program; if not, write to the Free Software
 * Foundation, Inc., 51 Franklin Street, Fifth Floor, Boston, MA 02110,
 * USA
 *
 * The full GNU General Public License is included in this distribution
 * in the file called COPYING.
 *
 * Contact Information:
 *  Intel Linux Wireless <linuxwifi@intel.com>
 * Intel Corporation, 5200 N.E. Elam Young Parkway, Hillsboro, OR 97124-6497
 *
 * BSD LICENSE
 *
 * Copyright(c) 2012 - 2014 Intel Corporation. All rights reserved.
 * Copyright(c) 2013 - 2015 Intel Mobile Communications GmbH
 * Copyright(c) 2016 - 2017 Intel Deutschland GmbH
 * Copyright(c) 2018 - 2019 Intel Corporation
 * All rights reserved.
 *
 * Redistribution and use in source and binary forms, with or without
 * modification, are permitted provided that the following conditions
 * are met:
 *
 *  * Redistributions of source code must retain the above copyright
 *    notice, this list of conditions and the following disclaimer.
 *  * Redistributions in binary form must reproduce the above copyright
 *    notice, this list of conditions and the following disclaimer in
 *    the documentation and/or other materials provided with the
 *    distribution.
 *  * Neither the name Intel Corporation nor the names of its
 *    contributors may be used to endorse or promote products derived
 *    from this software without specific prior written permission.
 *
 * THIS SOFTWARE IS PROVIDED BY THE COPYRIGHT HOLDERS AND CONTRIBUTORS
 * "AS IS" AND ANY EXPRESS OR IMPLIED WARRANTIES, INCLUDING, BUT NOT
 * LIMITED TO, THE IMPLIED WARRANTIES OF MERCHANTABILITY AND FITNESS FOR
 * A PARTICULAR PURPOSE ARE DISCLAIMED. IN NO EVENT SHALL THE COPYRIGHT
 * OWNER OR CONTRIBUTORS BE LIABLE FOR ANY DIRECT, INDIRECT, INCIDENTAL,
 * SPECIAL, EXEMPLARY, OR CONSEQUENTIAL DAMAGES (INCLUDING, BUT NOT
 * LIMITED TO, PROCUREMENT OF SUBSTITUTE GOODS OR SERVICES; LOSS OF USE,
 * DATA, OR PROFITS; OR BUSINESS INTERRUPTION) HOWEVER CAUSED AND ON ANY
 * THEORY OF LIABILITY, WHETHER IN CONTRACT, STRICT LIABILITY, OR TORT
 * (INCLUDING NEGLIGENCE OR OTHERWISE) ARISING IN ANY WAY OUT OF THE USE
 * OF THIS SOFTWARE, EVEN IF ADVISED OF THE POSSIBILITY OF SUCH DAMAGE.
 *
 *****************************************************************************/

#ifndef __IWL_MVM_H__
#define __IWL_MVM_H__

#include <linux/list.h>
#include <linux/spinlock.h>
#include <linux/leds.h>
#include <linux/in6.h>

#ifdef CONFIG_THERMAL
#include <linux/thermal.h>
#endif

#include "iwl-op-mode.h"
#include "iwl-trans.h"
#include "fw/notif-wait.h"
#include "iwl-eeprom-parse.h"
#include "fw/file.h"
#include "iwl-config.h"
#include "sta.h"
#include "fw-api.h"
#include "constants.h"
#include "tof.h"
#include "fw/runtime.h"
#include "fw/dbg.h"
#include "fw/acpi.h"
#include "iwl-nvm-parse.h"

#include <linux/average.h>

#define IWL_MVM_MAX_ADDRESSES		5
/* RSSI offset for WkP */
#define IWL_RSSI_OFFSET 50
#define IWL_MVM_MISSED_BEACONS_THRESHOLD 8
/* A TimeUnit is 1024 microsecond */
#define MSEC_TO_TU(_msec)	(_msec*1000/1024)

/* For GO, this value represents the number of TUs before CSA "beacon
 * 0" TBTT when the CSA time-event needs to be scheduled to start.  It
 * must be big enough to ensure that we switch in time.
 */
#define IWL_MVM_CHANNEL_SWITCH_TIME_GO		40

/* For client, this value represents the number of TUs before CSA
 * "beacon 1" TBTT, instead.  This is because we don't know when the
 * GO/AP will be in the new channel, so we switch early enough.
 */
#define IWL_MVM_CHANNEL_SWITCH_TIME_CLIENT	10

/*
 * This value (in TUs) is used to fine tune the CSA NoA end time which should
 * be just before "beacon 0" TBTT.
 */
#define IWL_MVM_CHANNEL_SWITCH_MARGIN 4

/*
 * Number of beacons to transmit on a new channel until we unblock tx to
 * the stations, even if we didn't identify them on a new channel
 */
#define IWL_MVM_CS_UNBLOCK_TX_TIMEOUT 3

/* offchannel queue towards mac80211 */
#define IWL_MVM_OFFCHANNEL_QUEUE 0

extern const struct ieee80211_ops iwl_mvm_hw_ops;

/**
 * struct iwl_mvm_mod_params - module parameters for iwlmvm
 * @init_dbg: if true, then the NIC won't be stopped if the INIT fw asserted.
 *	We will register to mac80211 to have testmode working. The NIC must not
 *	be up'ed after the INIT fw asserted. This is useful to be able to use
 *	proprietary tools over testmode to debug the INIT fw.
 * @tfd_q_hang_detect: enabled the detection of hung transmit queues
 * @power_scheme: one of enum iwl_power_scheme
 */
struct iwl_mvm_mod_params {
	bool init_dbg;
	bool tfd_q_hang_detect;
	int power_scheme;
};
extern struct iwl_mvm_mod_params iwlmvm_mod_params;

struct iwl_mvm_phy_ctxt {
	u16 id;
	u16 color;
	u32 ref;

	enum nl80211_chan_width width;

	/*
	 * TODO: This should probably be removed. Currently here only for rate
	 * scaling algorithm
	 */
	struct ieee80211_channel *channel;
};

struct iwl_mvm_time_event_data {
	struct ieee80211_vif *vif;
	struct list_head list;
	unsigned long end_jiffies;
	u32 duration;
	bool running;
	u32 uid;

	/*
	 * The access to the 'id' field must be done when the
	 * mvm->time_event_lock is held, as it value is used to indicate
	 * if the te is in the time event list or not (when id == TE_MAX)
	 */
	u32 id;
};

 /* Power management */

/**
 * enum iwl_power_scheme
 * @IWL_POWER_LEVEL_CAM - Continuously Active Mode
 * @IWL_POWER_LEVEL_BPS - Balanced Power Save (default)
 * @IWL_POWER_LEVEL_LP  - Low Power
 */
enum iwl_power_scheme {
	IWL_POWER_SCHEME_CAM = 1,
	IWL_POWER_SCHEME_BPS,
	IWL_POWER_SCHEME_LP
};

#define IWL_CONN_MAX_LISTEN_INTERVAL	10
#define IWL_UAPSD_MAX_SP		IEEE80211_WMM_IE_STA_QOSINFO_SP_ALL

#ifdef CONFIG_IWLWIFI_DEBUGFS
enum iwl_dbgfs_pm_mask {
	MVM_DEBUGFS_PM_KEEP_ALIVE = BIT(0),
	MVM_DEBUGFS_PM_SKIP_OVER_DTIM = BIT(1),
	MVM_DEBUGFS_PM_SKIP_DTIM_PERIODS = BIT(2),
	MVM_DEBUGFS_PM_RX_DATA_TIMEOUT = BIT(3),
	MVM_DEBUGFS_PM_TX_DATA_TIMEOUT = BIT(4),
	MVM_DEBUGFS_PM_LPRX_ENA = BIT(6),
	MVM_DEBUGFS_PM_LPRX_RSSI_THRESHOLD = BIT(7),
	MVM_DEBUGFS_PM_SNOOZE_ENABLE = BIT(8),
	MVM_DEBUGFS_PM_UAPSD_MISBEHAVING = BIT(9),
	MVM_DEBUGFS_PM_USE_PS_POLL = BIT(10),
};

struct iwl_dbgfs_pm {
	u16 keep_alive_seconds;
	u32 rx_data_timeout;
	u32 tx_data_timeout;
	bool skip_over_dtim;
	u8 skip_dtim_periods;
	bool lprx_ena;
	u32 lprx_rssi_threshold;
	bool snooze_ena;
	bool uapsd_misbehaving;
	bool use_ps_poll;
	int mask;
};

/* beacon filtering */

enum iwl_dbgfs_bf_mask {
	MVM_DEBUGFS_BF_ENERGY_DELTA = BIT(0),
	MVM_DEBUGFS_BF_ROAMING_ENERGY_DELTA = BIT(1),
	MVM_DEBUGFS_BF_ROAMING_STATE = BIT(2),
	MVM_DEBUGFS_BF_TEMP_THRESHOLD = BIT(3),
	MVM_DEBUGFS_BF_TEMP_FAST_FILTER = BIT(4),
	MVM_DEBUGFS_BF_TEMP_SLOW_FILTER = BIT(5),
	MVM_DEBUGFS_BF_ENABLE_BEACON_FILTER = BIT(6),
	MVM_DEBUGFS_BF_DEBUG_FLAG = BIT(7),
	MVM_DEBUGFS_BF_ESCAPE_TIMER = BIT(8),
	MVM_DEBUGFS_BA_ESCAPE_TIMER = BIT(9),
	MVM_DEBUGFS_BA_ENABLE_BEACON_ABORT = BIT(10),
};

struct iwl_dbgfs_bf {
	u32 bf_energy_delta;
	u32 bf_roaming_energy_delta;
	u32 bf_roaming_state;
	u32 bf_temp_threshold;
	u32 bf_temp_fast_filter;
	u32 bf_temp_slow_filter;
	u32 bf_enable_beacon_filter;
	u32 bf_debug_flag;
	u32 bf_escape_timer;
	u32 ba_escape_timer;
	u32 ba_enable_beacon_abort;
	int mask;
};
#endif

enum iwl_mvm_smps_type_request {
	IWL_MVM_SMPS_REQ_BT_COEX,
	IWL_MVM_SMPS_REQ_TT,
	IWL_MVM_SMPS_REQ_PROT,
	NUM_IWL_MVM_SMPS_REQ,
};

enum iwl_mvm_ref_type {
	IWL_MVM_REF_UCODE_DOWN,
	IWL_MVM_REF_SCAN,
	IWL_MVM_REF_ROC,
	IWL_MVM_REF_ROC_AUX,
	IWL_MVM_REF_P2P_CLIENT,
	IWL_MVM_REF_AP_IBSS,
	IWL_MVM_REF_USER,
	IWL_MVM_REF_TX,
	IWL_MVM_REF_TX_AGG,
	IWL_MVM_REF_ADD_IF,
	IWL_MVM_REF_START_AP,
	IWL_MVM_REF_BSS_CHANGED,
	IWL_MVM_REF_PREPARE_TX,
	IWL_MVM_REF_PROTECT_TDLS,
	IWL_MVM_REF_CHECK_CTKILL,
	IWL_MVM_REF_PRPH_READ,
	IWL_MVM_REF_PRPH_WRITE,
	IWL_MVM_REF_NMI,
	IWL_MVM_REF_TM_CMD,
	IWL_MVM_REF_EXIT_WORK,
	IWL_MVM_REF_PROTECT_CSA,
	IWL_MVM_REF_FW_DBG_COLLECT,
	IWL_MVM_REF_INIT_UCODE,
	IWL_MVM_REF_SENDING_CMD,
	IWL_MVM_REF_RX,

	/* update debugfs.c when changing this */

	IWL_MVM_REF_COUNT,
};

enum iwl_bt_force_ant_mode {
	BT_FORCE_ANT_DIS = 0,
	BT_FORCE_ANT_AUTO,
	BT_FORCE_ANT_BT,
	BT_FORCE_ANT_WIFI,

	BT_FORCE_ANT_MAX,
};

/**
* struct iwl_mvm_low_latency_cause - low latency set causes
* @LOW_LATENCY_TRAFFIC: indicates low latency traffic was detected
* @LOW_LATENCY_DEBUGFS: low latency mode set from debugfs
* @LOW_LATENCY_VCMD: low latency mode set from vendor command
*/
enum iwl_mvm_low_latency_cause {
	LOW_LATENCY_TRAFFIC = BIT(0),
	LOW_LATENCY_DEBUGFS = BIT(1),
	LOW_LATENCY_VCMD = BIT(2),
};

/**
* struct iwl_mvm_vif_bf_data - beacon filtering related data
* @bf_enabled: indicates if beacon filtering is enabled
* @ba_enabled: indicated if beacon abort is enabled
* @ave_beacon_signal: average beacon signal
* @last_cqm_event: rssi of the last cqm event
* @bt_coex_min_thold: minimum threshold for BT coex
* @bt_coex_max_thold: maximum threshold for BT coex
* @last_bt_coex_event: rssi of the last BT coex event
*/
struct iwl_mvm_vif_bf_data {
	bool bf_enabled;
	bool ba_enabled;
	int ave_beacon_signal;
	int last_cqm_event;
	int bt_coex_min_thold;
	int bt_coex_max_thold;
	int last_bt_coex_event;
};

/**
 * struct iwl_mvm_vif - data per Virtual Interface, it is a MAC context
 * @id: between 0 and 3
 * @color: to solve races upon MAC addition and removal
 * @ap_sta_id: the sta_id of the AP - valid only if VIF type is STA
 * @bssid: BSSID for this (client) interface
 * @associated: indicates that we're currently associated, used only for
 *	managing the firmware state in iwl_mvm_bss_info_changed_station()
 * @ap_assoc_sta_count: count of stations associated to us - valid only
 *	if VIF type is AP
 * @uploaded: indicates the MAC context has been added to the device
 * @ap_ibss_active: indicates that AP/IBSS is configured and that the interface
 *	should get quota etc.
 * @pm_enabled - Indicate if MAC power management is allowed
 * @monitor_active: indicates that monitor context is configured, and that the
 *	interface should get quota etc.
 * @low_latency: indicates low latency is set, see
 *	enum &iwl_mvm_low_latency_cause for causes.
 * @ps_disabled: indicates that this interface requires PS to be disabled
 * @queue_params: QoS params for this MAC
 * @bcast_sta: station used for broadcast packets. Used by the following
 *  vifs: P2P_DEVICE, GO and AP.
 * @beacon_skb: the skb used to hold the AP/GO beacon template
 * @smps_requests: the SMPS requests of different parts of the driver,
 *	combined on update to yield the overall request to mac80211.
 * @beacon_stats: beacon statistics, containing the # of received beacons,
 *	# of received beacons accumulated over FW restart, and the current
 *	average signal of beacons retrieved from the firmware
 * @csa_failed: CSA failed to schedule time event, report an error later
 * @features: hw features active for this vif
 */
struct iwl_mvm_vif {
	struct iwl_mvm *mvm;
	u16 id;
	u16 color;
	u8 ap_sta_id;

	u8 bssid[ETH_ALEN];
	bool associated;
	u8 ap_assoc_sta_count;

	u16 cab_queue;

	bool uploaded;
	bool ap_ibss_active;
	bool pm_enabled;
	bool monitor_active;
	u8 low_latency;
	bool ps_disabled;
	struct iwl_mvm_vif_bf_data bf_data;

	struct {
		u32 num_beacons, accu_num_beacons;
		u8 avg_signal;
	} beacon_stats;

	u32 ap_beacon_time;

	enum iwl_tsf_id tsf_id;

	/*
	 * QoS data from mac80211, need to store this here
	 * as mac80211 has a separate callback but we need
	 * to have the data for the MAC context
	 */
	struct ieee80211_tx_queue_params queue_params[IEEE80211_NUM_ACS];
	struct iwl_mvm_time_event_data time_event_data;
	struct iwl_mvm_time_event_data hs_time_event_data;

	struct iwl_mvm_int_sta bcast_sta;
	struct iwl_mvm_int_sta mcast_sta;

	/*
	 * Assigned while mac80211 has the interface in a channel context,
	 * or, for P2P Device, while it exists.
	 */
	struct iwl_mvm_phy_ctxt *phy_ctxt;

#ifdef CONFIG_PM
	/* WoWLAN GTK rekey data */
	struct {
		u8 kck[NL80211_KCK_LEN], kek[NL80211_KEK_LEN];
		__le64 replay_ctr;
		bool valid;
	} rekey_data;

	int tx_key_idx;

	bool seqno_valid;
	u16 seqno;
#endif

#if IS_ENABLED(CONFIG_IPV6)
	/* IPv6 addresses for WoWLAN */
	struct in6_addr target_ipv6_addrs[IWL_PROTO_OFFLOAD_NUM_IPV6_ADDRS_MAX];
	unsigned long tentative_addrs[BITS_TO_LONGS(IWL_PROTO_OFFLOAD_NUM_IPV6_ADDRS_MAX)];
	int num_target_ipv6_addrs;
#endif

#ifdef CONFIG_IWLWIFI_DEBUGFS
	struct dentry *dbgfs_dir;
	struct dentry *dbgfs_slink;
	struct iwl_dbgfs_pm dbgfs_pm;
	struct iwl_dbgfs_bf dbgfs_bf;
	struct iwl_mac_power_cmd mac_pwr_cmd;
	int dbgfs_quota_min;
#endif

	enum ieee80211_smps_mode smps_requests[NUM_IWL_MVM_SMPS_REQ];

	/* FW identified misbehaving AP */
	u8 uapsd_misbehaving_bssid[ETH_ALEN];

	struct delayed_work uapsd_nonagg_detected_wk;

	/* Indicates that CSA countdown may be started */
	bool csa_countdown;
	bool csa_failed;
	u16 csa_target_freq;
	u16 csa_count;
	u16 csa_misbehave;
	struct delayed_work csa_work;

	/* Indicates that we are waiting for a beacon on a new channel */
	bool csa_bcn_pending;

	/* TCP Checksum Offload */
	netdev_features_t features;
<<<<<<< HEAD
=======

	struct iwl_probe_resp_data __rcu *probe_resp_data;

	/* we can only have 2 GTK + 2 IGTK active at a time */
	struct ieee80211_key_conf *ap_early_keys[4];
>>>>>>> 407d19ab
};

static inline struct iwl_mvm_vif *
iwl_mvm_vif_from_mac80211(struct ieee80211_vif *vif)
{
	if (!vif)
		return NULL;
	return (void *)vif->drv_priv;
}

extern const u8 tid_to_mac80211_ac[];

#define IWL_MVM_SCAN_STOPPING_SHIFT	8

enum iwl_scan_status {
	IWL_MVM_SCAN_REGULAR		= BIT(0),
	IWL_MVM_SCAN_SCHED		= BIT(1),
	IWL_MVM_SCAN_NETDETECT		= BIT(2),

	IWL_MVM_SCAN_STOPPING_REGULAR	= BIT(8),
	IWL_MVM_SCAN_STOPPING_SCHED	= BIT(9),
	IWL_MVM_SCAN_STOPPING_NETDETECT	= BIT(10),

	IWL_MVM_SCAN_REGULAR_MASK	= IWL_MVM_SCAN_REGULAR |
					  IWL_MVM_SCAN_STOPPING_REGULAR,
	IWL_MVM_SCAN_SCHED_MASK		= IWL_MVM_SCAN_SCHED |
					  IWL_MVM_SCAN_STOPPING_SCHED,
	IWL_MVM_SCAN_NETDETECT_MASK	= IWL_MVM_SCAN_NETDETECT |
					  IWL_MVM_SCAN_STOPPING_NETDETECT,

	IWL_MVM_SCAN_STOPPING_MASK	= 0xff << IWL_MVM_SCAN_STOPPING_SHIFT,
	IWL_MVM_SCAN_MASK		= 0xff,
};

enum iwl_mvm_scan_type {
	IWL_SCAN_TYPE_NOT_SET,
	IWL_SCAN_TYPE_UNASSOC,
	IWL_SCAN_TYPE_WILD,
	IWL_SCAN_TYPE_MILD,
	IWL_SCAN_TYPE_FRAGMENTED,
};

enum iwl_mvm_sched_scan_pass_all_states {
	SCHED_SCAN_PASS_ALL_DISABLED,
	SCHED_SCAN_PASS_ALL_ENABLED,
	SCHED_SCAN_PASS_ALL_FOUND,
};

/**
 * struct iwl_mvm_tt_mgnt - Thermal Throttling Management structure
 * @ct_kill_exit: worker to exit thermal kill
 * @dynamic_smps: Is thermal throttling enabled dynamic_smps?
 * @tx_backoff: The current thremal throttling tx backoff in uSec.
 * @min_backoff: The minimal tx backoff due to power restrictions
 * @params: Parameters to configure the thermal throttling algorithm.
 * @throttle: Is thermal throttling is active?
 */
struct iwl_mvm_tt_mgmt {
	struct delayed_work ct_kill_exit;
	bool dynamic_smps;
	u32 tx_backoff;
	u32 min_backoff;
	struct iwl_tt_params params;
	bool throttle;
};

#ifdef CONFIG_THERMAL
/**
 *struct iwl_mvm_thermal_device - thermal zone related data
 * @temp_trips: temperature thresholds for report
 * @fw_trips_index: keep indexes to original array - temp_trips
 * @tzone: thermal zone device data
*/
struct iwl_mvm_thermal_device {
	s16 temp_trips[IWL_MAX_DTS_TRIPS];
	u8 fw_trips_index[IWL_MAX_DTS_TRIPS];
	struct thermal_zone_device *tzone;
};

/*
 * struct iwl_mvm_cooling_device
 * @cur_state: current state
 * @cdev: struct thermal cooling device
 */
struct iwl_mvm_cooling_device {
	u32 cur_state;
	struct thermal_cooling_device *cdev;
};
#endif

#define IWL_MVM_NUM_LAST_FRAMES_UCODE_RATES 8

struct iwl_mvm_frame_stats {
	u32 legacy_frames;
	u32 ht_frames;
	u32 vht_frames;
	u32 bw_20_frames;
	u32 bw_40_frames;
	u32 bw_80_frames;
	u32 bw_160_frames;
	u32 sgi_frames;
	u32 ngi_frames;
	u32 siso_frames;
	u32 mimo2_frames;
	u32 agg_frames;
	u32 ampdu_count;
	u32 success_frames;
	u32 fail_frames;
	u32 last_rates[IWL_MVM_NUM_LAST_FRAMES_UCODE_RATES];
	int last_frame_idx;
};

enum {
	D0I3_DEFER_WAKEUP,
	D0I3_PENDING_WAKEUP,
};

#define IWL_MVM_DEBUG_SET_TEMPERATURE_DISABLE 0xff
#define IWL_MVM_DEBUG_SET_TEMPERATURE_MIN -100
#define IWL_MVM_DEBUG_SET_TEMPERATURE_MAX 200

enum iwl_mvm_tdls_cs_state {
	IWL_MVM_TDLS_SW_IDLE = 0,
	IWL_MVM_TDLS_SW_REQ_SENT,
	IWL_MVM_TDLS_SW_RESP_RCVD,
	IWL_MVM_TDLS_SW_REQ_RCVD,
	IWL_MVM_TDLS_SW_ACTIVE,
};

enum iwl_mvm_traffic_load {
	IWL_MVM_TRAFFIC_LOW,
	IWL_MVM_TRAFFIC_MEDIUM,
	IWL_MVM_TRAFFIC_HIGH,
};

DECLARE_EWMA(rate, 16, 16)

struct iwl_mvm_tcm_mac {
	struct {
		u32 pkts[IEEE80211_NUM_ACS];
		u32 airtime;
	} tx;
	struct {
		u32 pkts[IEEE80211_NUM_ACS];
		u32 airtime;
		u32 last_ampdu_ref;
	} rx;
	struct {
		/* track AP's transfer in client mode */
		u64 rx_bytes;
		struct ewma_rate rate;
		bool detected;
	} uapsd_nonagg_detect;
	bool opened_rx_ba_sessions;
};

struct iwl_mvm_tcm {
	struct delayed_work work;
	spinlock_t lock; /* used when time elapsed */
	unsigned long ts; /* timestamp when period ends */
	unsigned long ll_ts;
	unsigned long uapsd_nonagg_ts;
	bool paused;
	struct iwl_mvm_tcm_mac data[NUM_MAC_INDEX_DRIVER];
	struct {
		u32 elapsed; /* milliseconds for this TCM period */
		u32 airtime[NUM_MAC_INDEX_DRIVER];
		enum iwl_mvm_traffic_load load[NUM_MAC_INDEX_DRIVER];
		enum iwl_mvm_traffic_load band_load[NUM_NL80211_BANDS];
		enum iwl_mvm_traffic_load global_load;
		bool low_latency[NUM_MAC_INDEX_DRIVER];
		bool change[NUM_MAC_INDEX_DRIVER];
		bool global_change;
	} result;
};

/**
 * struct iwl_mvm_reorder_buffer - per ra/tid/queue reorder buffer
 * @head_sn: reorder window head sn
 * @num_stored: number of mpdus stored in the buffer
 * @buf_size: the reorder buffer size as set by the last addba request
 * @queue: queue of this reorder buffer
 * @last_amsdu: track last ASMDU SN for duplication detection
 * @last_sub_index: track ASMDU sub frame index for duplication detection
 * @reorder_timer: timer for frames are in the reorder buffer. For AMSDU
 *	it is the time of last received sub-frame
 * @removed: prevent timer re-arming
 * @valid: reordering is valid for this queue
 * @lock: protect reorder buffer internal state
 * @mvm: mvm pointer, needed for frame timer context
 */
struct iwl_mvm_reorder_buffer {
	u16 head_sn;
	u16 num_stored;
	u16 buf_size;
	int queue;
	u16 last_amsdu;
	u8 last_sub_index;
	struct timer_list reorder_timer;
	bool removed;
	bool valid;
	spinlock_t lock;
	struct iwl_mvm *mvm;
} ____cacheline_aligned_in_smp;

/**
 * struct _iwl_mvm_reorder_buf_entry - reorder buffer entry per-queue/per-seqno
 * @frames: list of skbs stored
 * @reorder_time: time the packet was stored in the reorder buffer
 */
struct _iwl_mvm_reorder_buf_entry {
	struct sk_buff_head frames;
	unsigned long reorder_time;
};

/* make this indirection to get the aligned thing */
struct iwl_mvm_reorder_buf_entry {
	struct _iwl_mvm_reorder_buf_entry e;
}
#ifndef __CHECKER__
/* sparse doesn't like this construct: "bad integer constant expression" */
__aligned(roundup_pow_of_two(sizeof(struct _iwl_mvm_reorder_buf_entry)))
#endif
;

/**
 * struct iwl_mvm_baid_data - BA session data
 * @sta_id: station id
 * @tid: tid of the session
 * @baid baid of the session
 * @timeout: the timeout set in the addba request
 * @entries_per_queue: # of buffers per queue, this actually gets
 *	aligned up to avoid cache line sharing between queues
 * @last_rx: last rx jiffies, updated only if timeout passed from last update
 * @session_timer: timer to check if BA session expired, runs at 2 * timeout
 * @mvm: mvm pointer, needed for timer context
 * @reorder_buf: reorder buffer, allocated per queue
 * @reorder_buf_data: data
 */
struct iwl_mvm_baid_data {
	struct rcu_head rcu_head;
	u8 sta_id;
	u8 tid;
	u8 baid;
	u16 timeout;
	u16 entries_per_queue;
	unsigned long last_rx;
	struct timer_list session_timer;
	struct iwl_mvm_baid_data __rcu **rcu_ptr;
	struct iwl_mvm *mvm;
	struct iwl_mvm_reorder_buffer reorder_buf[IWL_MAX_RX_HW_QUEUES];
	struct iwl_mvm_reorder_buf_entry entries[];
};

static inline struct iwl_mvm_baid_data *
iwl_mvm_baid_data_from_reorder_buf(struct iwl_mvm_reorder_buffer *buf)
{
	return (void *)((u8 *)buf -
			offsetof(struct iwl_mvm_baid_data, reorder_buf) -
			sizeof(*buf) * buf->queue);
}

/*
 * enum iwl_mvm_queue_status - queue status
 * @IWL_MVM_QUEUE_FREE: the queue is not allocated nor reserved
 *	Basically, this means that this queue can be used for any purpose
 * @IWL_MVM_QUEUE_RESERVED: queue is reserved but not yet in use
 *	This is the state of a queue that has been dedicated for some RATID
 *	(agg'd or not), but that hasn't yet gone through the actual enablement
 *	of iwl_mvm_enable_txq(), and therefore no traffic can go through it yet.
 *	Note that in this state there is no requirement to already know what TID
 *	should be used with this queue, it is just marked as a queue that will
 *	be used, and shouldn't be allocated to anyone else.
 * @IWL_MVM_QUEUE_READY: queue is ready to be used
 *	This is the state of a queue that has been fully configured (including
 *	SCD pointers, etc), has a specific RA/TID assigned to it, and can be
 *	used to send traffic.
 * @IWL_MVM_QUEUE_SHARED: queue is shared, or in a process of becoming shared
 *	This is a state in which a single queue serves more than one TID, all of
 *	which are not aggregated. Note that the queue is only associated to one
 *	RA.
 * @IWL_MVM_QUEUE_INACTIVE: queue is allocated but no traffic on it
 *	This is a state of a queue that has had traffic on it, but during the
 *	last %IWL_MVM_DQA_QUEUE_TIMEOUT time period there has been no traffic on
 *	it. In this state, when a new queue is needed to be allocated but no
 *	such free queue exists, an inactive queue might be freed and given to
 *	the new RA/TID.
 * @IWL_MVM_QUEUE_RECONFIGURING: queue is being reconfigured
 *	This is the state of a queue that has had traffic pass through it, but
 *	needs to be reconfigured for some reason, e.g. the queue needs to
 *	become unshared and aggregations re-enabled on.
 */
enum iwl_mvm_queue_status {
	IWL_MVM_QUEUE_FREE,
	IWL_MVM_QUEUE_RESERVED,
	IWL_MVM_QUEUE_READY,
	IWL_MVM_QUEUE_SHARED,
	IWL_MVM_QUEUE_INACTIVE,
	IWL_MVM_QUEUE_RECONFIGURING,
};

#define IWL_MVM_DQA_QUEUE_TIMEOUT	(5 * HZ)
#define IWL_MVM_INVALID_QUEUE		0xFFFF

#define IWL_MVM_NUM_CIPHERS             10

struct iwl_mvm_sar_profile {
	bool enabled;
	u8 table[ACPI_SAR_TABLE_SIZE];
};

struct iwl_mvm_geo_profile {
	u8 values[ACPI_GEO_TABLE_SIZE];
};

struct iwl_mvm {
	/* for logger access */
	struct device *dev;

	struct iwl_trans *trans;
	const struct iwl_fw *fw;
	const struct iwl_cfg *cfg;
	struct iwl_phy_db *phy_db;
	struct ieee80211_hw *hw;

	/* for protecting access to iwl_mvm */
	struct mutex mutex;
	struct list_head async_handlers_list;
	spinlock_t async_handlers_lock;
	struct work_struct async_handlers_wk;

	struct work_struct roc_done_wk;

	unsigned long init_status;

	unsigned long status;

	u32 queue_sync_cookie;
	atomic_t queue_sync_counter;
	/*
	 * for beacon filtering -
	 * currently only one interface can be supported
	 */
	struct iwl_mvm_vif *bf_allowed_vif;

	bool hw_registered;
<<<<<<< HEAD
	bool calibrating;
	u32 error_event_table[2];
	u32 log_event_table;
	u32 umac_error_event_table;
=======
	bool rfkill_safe_init_done;
>>>>>>> 407d19ab
	bool support_umac_log;

	u32 ampdu_ref;
	bool ampdu_toggle;

	struct iwl_notif_wait_data notif_wait;

	union {
		struct mvm_statistics_rx_v3 rx_stats_v3;
		struct mvm_statistics_rx rx_stats;
	};

	struct {
		u64 rx_time;
		u64 tx_time;
		u64 on_time_rf;
		u64 on_time_scan;
	} radio_stats, accu_radio_stats;

	u16 hw_queue_to_mac80211[IWL_MAX_TVQM_QUEUES];

	struct {
		u8 hw_queue_refcount;
		u8 ra_sta_id; /* The RA this queue is mapped to, if exists */
		bool reserved; /* Is this the TXQ reserved for a STA */
		u8 mac80211_ac; /* The mac80211 AC this queue is mapped to */
		u8 txq_tid; /* The TID "owner" of this queue*/
		u16 tid_bitmap; /* Bitmap of the TIDs mapped to this queue */
		/* Timestamp for inactivation per TID of this queue */
		unsigned long last_frame_time[IWL_MAX_TID_COUNT + 1];
		enum iwl_mvm_queue_status status;
	} queue_info[IWL_MAX_HW_QUEUES];
	spinlock_t queue_info_lock; /* For syncing queue mgmt operations */
	struct work_struct add_stream_wk; /* To add streams to queues */

	atomic_t mac80211_queue_stop_count[IEEE80211_MAX_QUEUES];

	const char *nvm_file_name;
	struct iwl_nvm_data *nvm_data;
	/* NVM sections */
	struct iwl_nvm_section nvm_sections[NVM_MAX_NUM_SECTIONS];

	struct iwl_fw_runtime fwrt;

	/* EEPROM MAC addresses */
	struct mac_address addresses[IWL_MVM_MAX_ADDRESSES];

	/* data related to data path */
	struct iwl_rx_phy_info last_phy_info;
	struct ieee80211_sta __rcu *fw_id_to_mac_id[IWL_MVM_STATION_COUNT];
	unsigned long sta_deferred_frames[BITS_TO_LONGS(IWL_MVM_STATION_COUNT)];
	u8 rx_ba_sessions;

	/* configured by mac80211 */
	u32 rts_threshold;

	/* Scan status, cmd (pre-allocated) and auxiliary station */
	unsigned int scan_status;
	void *scan_cmd;
	struct iwl_mcast_filter_cmd *mcast_filter_cmd;
	/* For CDB this is low band scan type, for non-CDB - type. */
	enum iwl_mvm_scan_type scan_type;
	enum iwl_mvm_scan_type hb_scan_type;

	enum iwl_mvm_sched_scan_pass_all_states sched_scan_pass_all;
	struct delayed_work scan_timeout_dwork;

	/* max number of simultaneous scans the FW supports */
	unsigned int max_scans;

	/* UMAC scan tracking */
	u32 scan_uid_status[IWL_MVM_MAX_UMAC_SCANS];

	/* start time of last scan in TSF of the mac that requested the scan */
	u64 scan_start;

	/* the vif that requested the current scan */
	struct iwl_mvm_vif *scan_vif;

	/* rx chain antennas set through debugfs for the scan command */
	u8 scan_rx_ant;

#ifdef CONFIG_IWLWIFI_BCAST_FILTERING
	/* broadcast filters to configure for each associated station */
	const struct iwl_fw_bcast_filter *bcast_filters;
#ifdef CONFIG_IWLWIFI_DEBUGFS
	struct {
		bool override;
		struct iwl_bcast_filter_cmd cmd;
	} dbgfs_bcast_filtering;
#endif
#endif

	/* Internal station */
	struct iwl_mvm_int_sta aux_sta;
	struct iwl_mvm_int_sta snif_sta;

	bool last_ebs_successful;

	u8 scan_last_antenna_idx; /* to toggle TX between antennas */
	u8 mgmt_last_antenna_idx;

	/* last smart fifo state that was successfully sent to firmware */
	enum iwl_sf_state sf_state;

#ifdef CONFIG_IWLWIFI_DEBUGFS
	struct dentry *debugfs_dir;
	u32 dbgfs_sram_offset, dbgfs_sram_len;
	u32 dbgfs_prph_reg_addr;
	bool disable_power_off;
	bool disable_power_off_d3;

	bool scan_iter_notif_enabled;

	struct debugfs_blob_wrapper nvm_hw_blob;
	struct debugfs_blob_wrapper nvm_sw_blob;
	struct debugfs_blob_wrapper nvm_calib_blob;
	struct debugfs_blob_wrapper nvm_prod_blob;
	struct debugfs_blob_wrapper nvm_phy_sku_blob;

	struct iwl_mvm_frame_stats drv_rx_stats;
	spinlock_t drv_stats_lock;
	u16 dbgfs_rx_phyinfo;
#endif

	struct iwl_mvm_phy_ctxt phy_ctxts[NUM_PHY_CTX];

	struct list_head time_event_list;
	spinlock_t time_event_lock;

	/*
	 * A bitmap indicating the index of the key in use. The firmware
	 * can hold 16 keys at most. Reflect this fact.
	 */
	unsigned long fw_key_table[BITS_TO_LONGS(STA_KEY_MAX_NUM)];
	u8 fw_key_deleted[STA_KEY_MAX_NUM];

	/* references taken by the driver and spinlock protecting them */
	spinlock_t refs_lock;
	u8 refs[IWL_MVM_REF_COUNT];

	u8 vif_count;

	/* -1 for always, 0 for never, >0 for that many times */
	s8 fw_restart;

#ifdef CONFIG_IWLWIFI_LEDS
	struct led_classdev led;
#endif

	struct ieee80211_vif *p2p_device_vif;

#ifdef CONFIG_PM
	struct wiphy_wowlan_support wowlan;
	int gtk_ivlen, gtk_icvlen, ptk_ivlen, ptk_icvlen;

	/* sched scan settings for net detect */
	struct ieee80211_scan_ies nd_ies;
	struct cfg80211_match_set *nd_match_sets;
	int n_nd_match_sets;
	struct ieee80211_channel **nd_channels;
	int n_nd_channels;
	bool net_detect;
#ifdef CONFIG_IWLWIFI_DEBUGFS
	bool d3_wake_sysassert;
	bool d3_test_active;
	u32 d3_test_pme_ptr;
	struct ieee80211_vif *keep_vif;
	u32 last_netdetect_scans; /* no. of scans in the last net-detect wake */
#endif
#endif

	/* d0i3 */
	u8 d0i3_ap_sta_id;
	bool d0i3_offloading;
	struct work_struct d0i3_exit_work;
	struct sk_buff_head d0i3_tx;
	/* protect d0i3_suspend_flags */
	struct mutex d0i3_suspend_mutex;
	unsigned long d0i3_suspend_flags;
	/* sync d0i3_tx queue and IWL_MVM_STATUS_IN_D0I3 status flag */
	spinlock_t d0i3_tx_lock;
	wait_queue_head_t d0i3_exit_waitq;
	wait_queue_head_t rx_sync_waitq;

	/* BT-Coex */
	struct iwl_bt_coex_profile_notif last_bt_notif;
	struct iwl_bt_coex_ci_cmd last_bt_ci_cmd;

	u8 bt_tx_prio;
	enum iwl_bt_force_ant_mode bt_force_ant_mode;

	/* Aux ROC */
	struct list_head aux_roc_te_list;

	/* Thermal Throttling and CTkill */
	struct iwl_mvm_tt_mgmt thermal_throttle;
#ifdef CONFIG_THERMAL
	struct iwl_mvm_thermal_device tz_device;
	struct iwl_mvm_cooling_device cooling_dev;
#endif

	s32 temperature;	/* Celsius */
	/*
	 * Debug option to set the NIC temperature. This option makes the
	 * driver think this is the actual NIC temperature, and ignore the
	 * real temperature that is received from the fw
	 */
	bool temperature_test;  /* Debug test temperature is enabled */

	unsigned long bt_coex_last_tcm_ts;
	struct iwl_mvm_tcm tcm;

	u8 uapsd_noagg_bssid_write_idx;
	struct mac_address uapsd_noagg_bssids[IWL_MVM_UAPSD_NOAGG_BSSIDS_NUM]
		__aligned(2);

	struct iwl_time_quota_cmd last_quota_cmd;

#ifdef CONFIG_NL80211_TESTMODE
	u32 noa_duration;
	struct ieee80211_vif *noa_vif;
#endif

	/* Tx queues */
	u16 aux_queue;
	u16 snif_queue;
	u16 probe_queue;
	u16 p2p_dev_queue;

	/* Indicate if device power save is allowed */
	u8 ps_disabled; /* u8 instead of bool to ease debugfs_create_* usage */
	unsigned int max_amsdu_len; /* used for debugfs only */

	struct ieee80211_vif __rcu *csa_vif;
	struct ieee80211_vif __rcu *csa_tx_blocked_vif;
	u8 csa_tx_block_bcn_timeout;

	/* system time of last beacon (for AP/GO interface) */
	u32 ap_last_beacon_gp2;

	/* indicates that we transmitted the last beacon */
	bool ibss_manager;

	bool lar_regdom_set;
	enum iwl_mcc_source mcc_src;

	/* TDLS channel switch data */
	struct {
		struct delayed_work dwork;
		enum iwl_mvm_tdls_cs_state state;

		/*
		 * Current cs sta - might be different from periodic cs peer
		 * station. Value is meaningless when the cs-state is idle.
		 */
		u8 cur_sta_id;

		/* TDLS periodic channel-switch peer */
		struct {
			u8 sta_id;
			u8 op_class;
			bool initiator; /* are we the link initiator */
			struct cfg80211_chan_def chandef;
			struct sk_buff *skb; /* ch sw template */
			u32 ch_sw_tm_ie;

			/* timestamp of last ch-sw request sent (GP2 time) */
			u32 sent_timestamp;
		} peer;
	} tdls_cs;


	u32 ciphers[IWL_MVM_NUM_CIPHERS];
	struct ieee80211_cipher_scheme cs[IWL_UCODE_MAX_CS];
	struct iwl_mvm_tof_data tof_data;

	struct ieee80211_vif *nan_vif;
#define IWL_MAX_BAID	32
	struct iwl_mvm_baid_data __rcu *baid_map[IWL_MAX_BAID];

	/*
	 * Drop beacons from other APs in AP mode when there are no connected
	 * clients.
	 */
	bool drop_bcn_ap_mode;

	struct delayed_work cs_tx_unblock_dwork;

	/* does a monitor vif exist (only one can exist hence bool) */
	bool monitor_on;
#ifdef CONFIG_ACPI
	struct iwl_mvm_sar_profile sar_profiles[ACPI_SAR_PROFILE_NUM];
	struct iwl_mvm_geo_profile geo_profiles[ACPI_NUM_GEO_PROFILES];
#endif
};

/* Extract MVM priv from op_mode and _hw */
#define IWL_OP_MODE_GET_MVM(_iwl_op_mode)		\
	((struct iwl_mvm *)(_iwl_op_mode)->op_mode_specific)

#define IWL_MAC80211_GET_MVM(_hw)			\
	IWL_OP_MODE_GET_MVM((struct iwl_op_mode *)((_hw)->priv))

/**
 * enum iwl_mvm_status - MVM status bits
 * @IWL_MVM_STATUS_HW_RFKILL: HW RF-kill is asserted
 * @IWL_MVM_STATUS_HW_CTKILL: CT-kill is active
 * @IWL_MVM_STATUS_ROC_RUNNING: remain-on-channel is running
 * @IWL_MVM_STATUS_HW_RESTART_REQUESTED: HW restart was requested
 * @IWL_MVM_STATUS_IN_HW_RESTART: HW restart is active
 * @IWL_MVM_STATUS_IN_D0I3: NIC is in D0i3
 * @IWL_MVM_STATUS_ROC_AUX_RUNNING: AUX remain-on-channel is running
 * @IWL_MVM_STATUS_FIRMWARE_RUNNING: firmware is running
 * @IWL_MVM_STATUS_NEED_FLUSH_P2P: need to flush P2P bcast STA
 */
enum iwl_mvm_status {
	IWL_MVM_STATUS_HW_RFKILL,
	IWL_MVM_STATUS_HW_CTKILL,
	IWL_MVM_STATUS_ROC_RUNNING,
	IWL_MVM_STATUS_HW_RESTART_REQUESTED,
	IWL_MVM_STATUS_IN_HW_RESTART,
	IWL_MVM_STATUS_IN_D0I3,
	IWL_MVM_STATUS_ROC_AUX_RUNNING,
	IWL_MVM_STATUS_FIRMWARE_RUNNING,
	IWL_MVM_STATUS_NEED_FLUSH_P2P,
};

/* Keep track of completed init configuration */
enum iwl_mvm_init_status {
	IWL_MVM_INIT_STATUS_THERMAL_INIT_COMPLETE = BIT(0),
	IWL_MVM_INIT_STATUS_LEDS_INIT_COMPLETE = BIT(1),
	IWL_MVM_INIT_STATUS_REG_HW_INIT_COMPLETE = BIT(2),
	IWL_MVM_INIT_STATUS_TOF_INIT_COMPLETE = BIT(3),
};

static inline bool iwl_mvm_is_radio_killed(struct iwl_mvm *mvm)
{
	return test_bit(IWL_MVM_STATUS_HW_RFKILL, &mvm->status) ||
	       test_bit(IWL_MVM_STATUS_HW_CTKILL, &mvm->status);
}

static inline bool iwl_mvm_is_radio_hw_killed(struct iwl_mvm *mvm)
{
	return test_bit(IWL_MVM_STATUS_HW_RFKILL, &mvm->status);
}

static inline bool iwl_mvm_firmware_running(struct iwl_mvm *mvm)
{
	return test_bit(IWL_MVM_STATUS_FIRMWARE_RUNNING, &mvm->status);
}

/* Must be called with rcu_read_lock() held and it can only be
 * released when mvmsta is not needed anymore.
 */
static inline struct iwl_mvm_sta *
iwl_mvm_sta_from_staid_rcu(struct iwl_mvm *mvm, u8 sta_id)
{
	struct ieee80211_sta *sta;

	if (sta_id >= ARRAY_SIZE(mvm->fw_id_to_mac_id))
		return NULL;

	sta = rcu_dereference(mvm->fw_id_to_mac_id[sta_id]);

	/* This can happen if the station has been removed right now */
	if (IS_ERR_OR_NULL(sta))
		return NULL;

	return iwl_mvm_sta_from_mac80211(sta);
}

static inline struct iwl_mvm_sta *
iwl_mvm_sta_from_staid_protected(struct iwl_mvm *mvm, u8 sta_id)
{
	struct ieee80211_sta *sta;

	if (sta_id >= ARRAY_SIZE(mvm->fw_id_to_mac_id))
		return NULL;

	sta = rcu_dereference_protected(mvm->fw_id_to_mac_id[sta_id],
					lockdep_is_held(&mvm->mutex));

	/* This can happen if the station has been removed right now */
	if (IS_ERR_OR_NULL(sta))
		return NULL;

	return iwl_mvm_sta_from_mac80211(sta);
}

static inline bool iwl_mvm_is_d0i3_supported(struct iwl_mvm *mvm)
{
	return !iwlwifi_mod_params.d0i3_disable &&
		fw_has_capa(&mvm->fw->ucode_capa,
			    IWL_UCODE_TLV_CAPA_D0I3_SUPPORT);
}

static inline bool iwl_mvm_is_adaptive_dwell_supported(struct iwl_mvm *mvm)
{
	return fw_has_api(&mvm->fw->ucode_capa,
			  IWL_UCODE_TLV_API_ADAPTIVE_DWELL);
}

static inline bool iwl_mvm_is_adaptive_dwell_v2_supported(struct iwl_mvm *mvm)
{
	return fw_has_api(&mvm->fw->ucode_capa,
			  IWL_UCODE_TLV_API_ADAPTIVE_DWELL_V2);
}

static inline bool iwl_mvm_is_oce_supported(struct iwl_mvm *mvm)
{
	/* OCE should never be enabled for LMAC scan FWs */
	return fw_has_api(&mvm->fw->ucode_capa, IWL_UCODE_TLV_API_OCE);
}

static inline bool iwl_mvm_enter_d0i3_on_suspend(struct iwl_mvm *mvm)
{
	/* For now we only use this mode to differentiate between
	 * slave transports, which handle D0i3 entry in suspend by
	 * themselves in conjunction with runtime PM D0i3.  So, this
	 * function is used to check whether we need to do anything
	 * when entering suspend or if the transport layer has already
	 * done it.
	 */
	return (mvm->trans->system_pm_mode == IWL_PLAT_PM_MODE_D0I3) &&
		(mvm->trans->runtime_pm_mode != IWL_PLAT_PM_MODE_D0I3);
}

static inline bool iwl_mvm_is_dqa_data_queue(struct iwl_mvm *mvm, u8 queue)
{
	return (queue >= IWL_MVM_DQA_MIN_DATA_QUEUE) &&
	       (queue <= IWL_MVM_DQA_MAX_DATA_QUEUE);
}

static inline bool iwl_mvm_is_dqa_mgmt_queue(struct iwl_mvm *mvm, u8 queue)
{
	return (queue >= IWL_MVM_DQA_MIN_MGMT_QUEUE) &&
	       (queue <= IWL_MVM_DQA_MAX_MGMT_QUEUE);
}

static inline bool iwl_mvm_is_lar_supported(struct iwl_mvm *mvm)
{
	bool nvm_lar = mvm->nvm_data->lar_enabled;
	bool tlv_lar = fw_has_capa(&mvm->fw->ucode_capa,
				   IWL_UCODE_TLV_CAPA_LAR_SUPPORT);

	if (iwlwifi_mod_params.lar_disable)
		return false;

	/*
	 * Enable LAR only if it is supported by the FW (TLV) &&
	 * enabled in the NVM
	 */
	if (mvm->cfg->nvm_type == IWL_NVM_EXT)
		return nvm_lar && tlv_lar;
	else
		return tlv_lar;
}

static inline bool iwl_mvm_is_wifi_mcc_supported(struct iwl_mvm *mvm)
{
	return fw_has_api(&mvm->fw->ucode_capa,
			  IWL_UCODE_TLV_API_WIFI_MCC_UPDATE) ||
	       fw_has_capa(&mvm->fw->ucode_capa,
			   IWL_UCODE_TLV_CAPA_LAR_MULTI_MCC);
}

static inline bool iwl_mvm_bt_is_rrc_supported(struct iwl_mvm *mvm)
{
	return fw_has_capa(&mvm->fw->ucode_capa,
			   IWL_UCODE_TLV_CAPA_BT_COEX_RRC) &&
		IWL_MVM_BT_COEX_RRC;
}

static inline bool iwl_mvm_is_csum_supported(struct iwl_mvm *mvm)
{
	return fw_has_capa(&mvm->fw->ucode_capa,
			   IWL_UCODE_TLV_CAPA_CSUM_SUPPORT) &&
               !IWL_MVM_HW_CSUM_DISABLE;
}

static inline bool iwl_mvm_is_mplut_supported(struct iwl_mvm *mvm)
{
	return fw_has_capa(&mvm->fw->ucode_capa,
			   IWL_UCODE_TLV_CAPA_BT_MPLUT_SUPPORT) &&
		IWL_MVM_BT_COEX_MPLUT;
}

static inline
bool iwl_mvm_is_p2p_scm_uapsd_supported(struct iwl_mvm *mvm)
{
	return fw_has_capa(&mvm->fw->ucode_capa,
			   IWL_UCODE_TLV_CAPA_P2P_SCM_UAPSD) &&
		!(iwlwifi_mod_params.uapsd_disable &
		  IWL_DISABLE_UAPSD_P2P_CLIENT);
}

static inline bool iwl_mvm_has_new_rx_api(struct iwl_mvm *mvm)
{
	return fw_has_capa(&mvm->fw->ucode_capa,
			   IWL_UCODE_TLV_CAPA_MULTI_QUEUE_RX_SUPPORT);
}

static inline bool iwl_mvm_has_new_tx_api(struct iwl_mvm *mvm)
{
	/* TODO - replace with TLV once defined */
	return mvm->trans->cfg->use_tfh;
}

static inline bool iwl_mvm_has_unified_ucode(struct iwl_mvm *mvm)
{
	/* TODO - better define this */
	return mvm->trans->cfg->device_family >= IWL_DEVICE_FAMILY_22000;
}

static inline bool iwl_mvm_is_cdb_supported(struct iwl_mvm *mvm)
{
	/*
	 * TODO:
	 * The issue of how to determine CDB APIs and usage is still not fully
	 * defined.
	 * There is a compilation for CDB and non-CDB FW, but there may
	 * be also runtime check.
	 * For now there is a TLV for checking compilation mode, but a
	 * runtime check will also have to be here - once defined.
	 */
	return fw_has_capa(&mvm->fw->ucode_capa,
			   IWL_UCODE_TLV_CAPA_CDB_SUPPORT);
}

static inline bool iwl_mvm_cdb_scan_api(struct iwl_mvm *mvm)
{
	/*
	 * TODO: should this be the same as iwl_mvm_is_cdb_supported()?
	 * but then there's a little bit of code in scan that won't make
	 * any sense...
	 */
	return mvm->trans->cfg->device_family >= IWL_DEVICE_FAMILY_22000;
}

static inline bool iwl_mvm_has_new_rx_stats_api(struct iwl_mvm *mvm)
{
	return fw_has_api(&mvm->fw->ucode_capa,
			  IWL_UCODE_TLV_API_NEW_RX_STATS);
}

static inline bool iwl_mvm_has_quota_low_latency(struct iwl_mvm *mvm)
{
	return fw_has_api(&mvm->fw->ucode_capa,
			  IWL_UCODE_TLV_API_QUOTA_LOW_LATENCY);
}

static inline bool iwl_mvm_has_tlc_offload(const struct iwl_mvm *mvm)
{
	return fw_has_capa(&mvm->fw->ucode_capa,
			   IWL_UCODE_TLV_CAPA_TLC_OFFLOAD);
}

static inline struct agg_tx_status *
iwl_mvm_get_agg_status(struct iwl_mvm *mvm, void *tx_resp)
{
	if (iwl_mvm_has_new_tx_api(mvm))
		return &((struct iwl_mvm_tx_resp *)tx_resp)->status;
	else
		return ((struct iwl_mvm_tx_resp_v3 *)tx_resp)->status;
}

static inline bool iwl_mvm_is_tt_in_fw(struct iwl_mvm *mvm)
{
#ifdef CONFIG_THERMAL
	/* these two TLV are redundant since the responsibility to CT-kill by
	 * FW happens only after we send at least one command of
	 * temperature THs report.
	 */
	return fw_has_capa(&mvm->fw->ucode_capa,
			   IWL_UCODE_TLV_CAPA_CT_KILL_BY_FW) &&
	       fw_has_capa(&mvm->fw->ucode_capa,
			   IWL_UCODE_TLV_CAPA_TEMP_THS_REPORT_SUPPORT);
#else /* CONFIG_THERMAL */
	return false;
#endif /* CONFIG_THERMAL */
}

static inline bool iwl_mvm_is_ctdp_supported(struct iwl_mvm *mvm)
{
	return fw_has_capa(&mvm->fw->ucode_capa,
			   IWL_UCODE_TLV_CAPA_CTDP_SUPPORT);
}

extern const u8 iwl_mvm_ac_to_tx_fifo[];
extern const u8 iwl_mvm_ac_to_gen2_tx_fifo[];

static inline u8 iwl_mvm_mac_ac_to_tx_fifo(struct iwl_mvm *mvm,
					   enum ieee80211_ac_numbers ac)
{
	return iwl_mvm_has_new_tx_api(mvm) ?
		iwl_mvm_ac_to_gen2_tx_fifo[ac] : iwl_mvm_ac_to_tx_fifo[ac];
}

struct iwl_rate_info {
	u8 plcp;	/* uCode API:  IWL_RATE_6M_PLCP, etc. */
	u8 plcp_siso;	/* uCode API:  IWL_RATE_SISO_6M_PLCP, etc. */
	u8 plcp_mimo2;	/* uCode API:  IWL_RATE_MIMO2_6M_PLCP, etc. */
	u8 plcp_mimo3;  /* uCode API:  IWL_RATE_MIMO3_6M_PLCP, etc. */
	u8 ieee;	/* MAC header:  IWL_RATE_6M_IEEE, etc. */
};

void __iwl_mvm_mac_stop(struct iwl_mvm *mvm);
int __iwl_mvm_mac_start(struct iwl_mvm *mvm);

/******************
 * MVM Methods
 ******************/
/* uCode */
int iwl_run_init_mvm_ucode(struct iwl_mvm *mvm, bool read_nvm);

/* Utils */
int iwl_mvm_legacy_rate_to_mac80211_idx(u32 rate_n_flags,
					enum nl80211_band band);
void iwl_mvm_hwrate_to_tx_rate(u32 rate_n_flags,
			       enum nl80211_band band,
			       struct ieee80211_tx_rate *r);
u8 iwl_mvm_mac80211_idx_to_hwrate(int rate_idx);
void iwl_mvm_dump_nic_error_log(struct iwl_mvm *mvm);
u8 first_antenna(u8 mask);
u8 iwl_mvm_next_antenna(struct iwl_mvm *mvm, u8 valid, u8 last_idx);
void iwl_mvm_get_sync_time(struct iwl_mvm *mvm, u32 *gp2, u64 *boottime);
u32 iwl_mvm_get_systime(struct iwl_mvm *mvm);

/* Tx / Host Commands */
int __must_check iwl_mvm_send_cmd(struct iwl_mvm *mvm,
				  struct iwl_host_cmd *cmd);
int __must_check iwl_mvm_send_cmd_pdu(struct iwl_mvm *mvm, u32 id,
				      u32 flags, u16 len, const void *data);
int __must_check iwl_mvm_send_cmd_status(struct iwl_mvm *mvm,
					 struct iwl_host_cmd *cmd,
					 u32 *status);
int __must_check iwl_mvm_send_cmd_pdu_status(struct iwl_mvm *mvm, u32 id,
					     u16 len, const void *data,
					     u32 *status);
int iwl_mvm_tx_skb(struct iwl_mvm *mvm, struct sk_buff *skb,
		   struct ieee80211_sta *sta);
int iwl_mvm_tx_skb_non_sta(struct iwl_mvm *mvm, struct sk_buff *skb);
void iwl_mvm_set_tx_cmd(struct iwl_mvm *mvm, struct sk_buff *skb,
			struct iwl_tx_cmd *tx_cmd,
			struct ieee80211_tx_info *info, u8 sta_id);
void iwl_mvm_set_tx_cmd_rate(struct iwl_mvm *mvm, struct iwl_tx_cmd *tx_cmd,
			    struct ieee80211_tx_info *info,
			    struct ieee80211_sta *sta, __le16 fc);
#ifdef CONFIG_IWLWIFI_DEBUG
const char *iwl_mvm_get_tx_fail_reason(u32 status);
#else
static inline const char *iwl_mvm_get_tx_fail_reason(u32 status) { return ""; }
#endif
int iwl_mvm_flush_tx_path(struct iwl_mvm *mvm, u32 tfd_msk, u32 flags);
int iwl_mvm_flush_sta(struct iwl_mvm *mvm, void *sta, bool internal, u32 flags);
int iwl_mvm_flush_sta_tids(struct iwl_mvm *mvm, u32 sta_id,
			   u16 tids, u32 flags);

void iwl_mvm_async_handlers_purge(struct iwl_mvm *mvm);

static inline void iwl_mvm_set_tx_cmd_ccmp(struct ieee80211_tx_info *info,
					   struct iwl_tx_cmd *tx_cmd)
{
	struct ieee80211_key_conf *keyconf = info->control.hw_key;

	tx_cmd->sec_ctl = TX_CMD_SEC_CCM;
	memcpy(tx_cmd->key, keyconf->key, keyconf->keylen);
}

static inline void iwl_mvm_wait_for_async_handlers(struct iwl_mvm *mvm)
{
	flush_work(&mvm->async_handlers_wk);
}

/* Statistics */
void iwl_mvm_handle_rx_statistics(struct iwl_mvm *mvm,
				  struct iwl_rx_packet *pkt);
void iwl_mvm_rx_statistics(struct iwl_mvm *mvm,
			   struct iwl_rx_cmd_buffer *rxb);
int iwl_mvm_request_statistics(struct iwl_mvm *mvm, bool clear);
void iwl_mvm_accu_radio_stats(struct iwl_mvm *mvm);

/* NVM */
int iwl_nvm_init(struct iwl_mvm *mvm);
int iwl_mvm_load_nvm_to_nic(struct iwl_mvm *mvm);

static inline u8 iwl_mvm_get_valid_tx_ant(struct iwl_mvm *mvm)
{
	return mvm->nvm_data && mvm->nvm_data->valid_tx_ant ?
	       mvm->fw->valid_tx_ant & mvm->nvm_data->valid_tx_ant :
	       mvm->fw->valid_tx_ant;
}

static inline u8 iwl_mvm_get_valid_rx_ant(struct iwl_mvm *mvm)
{
	return mvm->nvm_data && mvm->nvm_data->valid_rx_ant ?
	       mvm->fw->valid_rx_ant & mvm->nvm_data->valid_rx_ant :
	       mvm->fw->valid_rx_ant;
}

static inline u32 iwl_mvm_get_phy_config(struct iwl_mvm *mvm)
{
	u32 phy_config = ~(FW_PHY_CFG_TX_CHAIN |
			   FW_PHY_CFG_RX_CHAIN);
	u32 valid_rx_ant = iwl_mvm_get_valid_rx_ant(mvm);
	u32 valid_tx_ant = iwl_mvm_get_valid_tx_ant(mvm);

	phy_config |= valid_tx_ant << FW_PHY_CFG_TX_CHAIN_POS |
		      valid_rx_ant << FW_PHY_CFG_RX_CHAIN_POS;

	return mvm->fw->phy_config & phy_config;
}

int iwl_mvm_up(struct iwl_mvm *mvm);
int iwl_mvm_load_d3_fw(struct iwl_mvm *mvm);

int iwl_mvm_mac_setup_register(struct iwl_mvm *mvm);
bool iwl_mvm_bcast_filter_build_cmd(struct iwl_mvm *mvm,
				    struct iwl_bcast_filter_cmd *cmd);

/*
 * FW notifications / CMD responses handlers
 * Convention: iwl_mvm_rx_<NAME OF THE CMD>
 */
void iwl_mvm_rx_rx_phy_cmd(struct iwl_mvm *mvm, struct iwl_rx_cmd_buffer *rxb);
void iwl_mvm_rx_rx_mpdu(struct iwl_mvm *mvm, struct napi_struct *napi,
			struct iwl_rx_cmd_buffer *rxb);
void iwl_mvm_rx_mpdu_mq(struct iwl_mvm *mvm, struct napi_struct *napi,
			struct iwl_rx_cmd_buffer *rxb, int queue);
<<<<<<< HEAD
=======
void iwl_mvm_rx_monitor_no_data(struct iwl_mvm *mvm, struct napi_struct *napi,
				struct iwl_rx_cmd_buffer *rxb, int queue);
>>>>>>> 407d19ab
void iwl_mvm_rx_frame_release(struct iwl_mvm *mvm, struct napi_struct *napi,
			      struct iwl_rx_cmd_buffer *rxb, int queue);
int iwl_mvm_notify_rx_queue(struct iwl_mvm *mvm, u32 rxq_mask,
			    const u8 *data, u32 count);
void iwl_mvm_rx_queue_notif(struct iwl_mvm *mvm, struct iwl_rx_cmd_buffer *rxb,
			    int queue);
void iwl_mvm_rx_tx_cmd(struct iwl_mvm *mvm, struct iwl_rx_cmd_buffer *rxb);
void iwl_mvm_mfu_assert_dump_notif(struct iwl_mvm *mvm,
				   struct iwl_rx_cmd_buffer *rxb);
void iwl_mvm_rx_ba_notif(struct iwl_mvm *mvm, struct iwl_rx_cmd_buffer *rxb);
void iwl_mvm_rx_ant_coupling_notif(struct iwl_mvm *mvm,
				   struct iwl_rx_cmd_buffer *rxb);
void iwl_mvm_rx_fw_error(struct iwl_mvm *mvm, struct iwl_rx_cmd_buffer *rxb);
void iwl_mvm_rx_card_state_notif(struct iwl_mvm *mvm,
				 struct iwl_rx_cmd_buffer *rxb);
void iwl_mvm_rx_mfuart_notif(struct iwl_mvm *mvm,
			     struct iwl_rx_cmd_buffer *rxb);
void iwl_mvm_rx_shared_mem_cfg_notif(struct iwl_mvm *mvm,
				     struct iwl_rx_cmd_buffer *rxb);

/* MVM PHY */
int iwl_mvm_phy_ctxt_add(struct iwl_mvm *mvm, struct iwl_mvm_phy_ctxt *ctxt,
			 struct cfg80211_chan_def *chandef,
			 u8 chains_static, u8 chains_dynamic);
int iwl_mvm_phy_ctxt_changed(struct iwl_mvm *mvm, struct iwl_mvm_phy_ctxt *ctxt,
			     struct cfg80211_chan_def *chandef,
			     u8 chains_static, u8 chains_dynamic);
void iwl_mvm_phy_ctxt_ref(struct iwl_mvm *mvm,
			  struct iwl_mvm_phy_ctxt *ctxt);
void iwl_mvm_phy_ctxt_unref(struct iwl_mvm *mvm,
			    struct iwl_mvm_phy_ctxt *ctxt);
int iwl_mvm_phy_ctx_count(struct iwl_mvm *mvm);
u8 iwl_mvm_get_channel_width(struct cfg80211_chan_def *chandef);
u8 iwl_mvm_get_ctrl_pos(struct cfg80211_chan_def *chandef);

/* MAC (virtual interface) programming */
int iwl_mvm_mac_ctxt_init(struct iwl_mvm *mvm, struct ieee80211_vif *vif);
int iwl_mvm_mac_ctxt_add(struct iwl_mvm *mvm, struct ieee80211_vif *vif);
int iwl_mvm_mac_ctxt_changed(struct iwl_mvm *mvm, struct ieee80211_vif *vif,
			     bool force_assoc_off, const u8 *bssid_override);
int iwl_mvm_mac_ctxt_remove(struct iwl_mvm *mvm, struct ieee80211_vif *vif);
u32 iwl_mvm_mac_get_queues_mask(struct ieee80211_vif *vif);
int iwl_mvm_mac_ctxt_beacon_changed(struct iwl_mvm *mvm,
				    struct ieee80211_vif *vif);
void iwl_mvm_rx_beacon_notif(struct iwl_mvm *mvm,
			     struct iwl_rx_cmd_buffer *rxb);
void iwl_mvm_rx_missed_beacons_notif(struct iwl_mvm *mvm,
				     struct iwl_rx_cmd_buffer *rxb);
void iwl_mvm_rx_stored_beacon_notif(struct iwl_mvm *mvm,
				    struct iwl_rx_cmd_buffer *rxb);
void iwl_mvm_mu_mimo_grp_notif(struct iwl_mvm *mvm,
			       struct iwl_rx_cmd_buffer *rxb);
void iwl_mvm_sta_pm_notif(struct iwl_mvm *mvm, struct iwl_rx_cmd_buffer *rxb);
void iwl_mvm_window_status_notif(struct iwl_mvm *mvm,
				 struct iwl_rx_cmd_buffer *rxb);
void iwl_mvm_mac_ctxt_recalc_tsf_id(struct iwl_mvm *mvm,
				    struct ieee80211_vif *vif);
unsigned long iwl_mvm_get_used_hw_queues(struct iwl_mvm *mvm,
					 struct ieee80211_vif *exclude_vif);
void iwl_mvm_channel_switch_noa_notif(struct iwl_mvm *mvm,
				      struct iwl_rx_cmd_buffer *rxb);
/* Bindings */
int iwl_mvm_binding_add_vif(struct iwl_mvm *mvm, struct ieee80211_vif *vif);
int iwl_mvm_binding_remove_vif(struct iwl_mvm *mvm, struct ieee80211_vif *vif);

/* Quota management */
static inline size_t iwl_mvm_quota_cmd_size(struct iwl_mvm *mvm)
{
	return iwl_mvm_has_quota_low_latency(mvm) ?
		sizeof(struct iwl_time_quota_cmd) :
		sizeof(struct iwl_time_quota_cmd_v1);
}

static inline struct iwl_time_quota_data
*iwl_mvm_quota_cmd_get_quota(struct iwl_mvm *mvm,
			     struct iwl_time_quota_cmd *cmd,
			     int i)
{
	struct iwl_time_quota_data_v1 *quotas;

	if (iwl_mvm_has_quota_low_latency(mvm))
		return &cmd->quotas[i];

	quotas = (struct iwl_time_quota_data_v1 *)cmd->quotas;
	return (struct iwl_time_quota_data *)&quotas[i];
}

int iwl_mvm_update_quotas(struct iwl_mvm *mvm, bool force_upload,
			  struct ieee80211_vif *disabled_vif);

/* Scanning */
int iwl_mvm_reg_scan_start(struct iwl_mvm *mvm, struct ieee80211_vif *vif,
			   struct cfg80211_scan_request *req,
			   struct ieee80211_scan_ies *ies);
int iwl_mvm_scan_size(struct iwl_mvm *mvm);
int iwl_mvm_scan_stop(struct iwl_mvm *mvm, int type, bool notify);
int iwl_mvm_max_scan_ie_len(struct iwl_mvm *mvm);
void iwl_mvm_report_scan_aborted(struct iwl_mvm *mvm);
void iwl_mvm_scan_timeout_wk(struct work_struct *work);

/* Scheduled scan */
void iwl_mvm_rx_lmac_scan_complete_notif(struct iwl_mvm *mvm,
					 struct iwl_rx_cmd_buffer *rxb);
void iwl_mvm_rx_lmac_scan_iter_complete_notif(struct iwl_mvm *mvm,
					      struct iwl_rx_cmd_buffer *rxb);
int iwl_mvm_sched_scan_start(struct iwl_mvm *mvm,
			     struct ieee80211_vif *vif,
			     struct cfg80211_sched_scan_request *req,
			     struct ieee80211_scan_ies *ies,
			     int type);
void iwl_mvm_rx_scan_match_found(struct iwl_mvm *mvm,
				 struct iwl_rx_cmd_buffer *rxb);

/* UMAC scan */
int iwl_mvm_config_scan(struct iwl_mvm *mvm);
void iwl_mvm_rx_umac_scan_complete_notif(struct iwl_mvm *mvm,
					 struct iwl_rx_cmd_buffer *rxb);
void iwl_mvm_rx_umac_scan_iter_complete_notif(struct iwl_mvm *mvm,
					      struct iwl_rx_cmd_buffer *rxb);

/* MVM debugfs */
#ifdef CONFIG_IWLWIFI_DEBUGFS
void iwl_mvm_dbgfs_register(struct iwl_mvm *mvm, struct dentry *dbgfs_dir);
void iwl_mvm_vif_dbgfs_register(struct iwl_mvm *mvm, struct ieee80211_vif *vif);
void iwl_mvm_vif_dbgfs_clean(struct iwl_mvm *mvm, struct ieee80211_vif *vif);
#else
static inline void iwl_mvm_dbgfs_register(struct iwl_mvm *mvm,
					  struct dentry *dbgfs_dir)
{
}
static inline void
iwl_mvm_vif_dbgfs_register(struct iwl_mvm *mvm, struct ieee80211_vif *vif)
{
}
static inline void
iwl_mvm_vif_dbgfs_clean(struct iwl_mvm *mvm, struct ieee80211_vif *vif)
{
}
#endif /* CONFIG_IWLWIFI_DEBUGFS */

/* rate scaling */
int iwl_mvm_send_lq_cmd(struct iwl_mvm *mvm, struct iwl_lq_cmd *lq, bool sync);
void iwl_mvm_update_frame_stats(struct iwl_mvm *mvm, u32 rate, bool agg);
int rs_pretty_print_rate(char *buf, int bufsz, const u32 rate);
void rs_update_last_rssi(struct iwl_mvm *mvm,
			 struct iwl_mvm_sta *mvmsta,
			 struct ieee80211_rx_status *rx_status);

/* power management */
int iwl_mvm_power_update_device(struct iwl_mvm *mvm);
int iwl_mvm_power_update_mac(struct iwl_mvm *mvm);
int iwl_mvm_power_update_ps(struct iwl_mvm *mvm);
int iwl_mvm_power_mac_dbgfs_read(struct iwl_mvm *mvm, struct ieee80211_vif *vif,
				 char *buf, int bufsz);

void iwl_mvm_power_vif_assoc(struct iwl_mvm *mvm, struct ieee80211_vif *vif);
void iwl_mvm_power_uapsd_misbehaving_ap_notif(struct iwl_mvm *mvm,
					      struct iwl_rx_cmd_buffer *rxb);

#ifdef CONFIG_IWLWIFI_LEDS
int iwl_mvm_leds_init(struct iwl_mvm *mvm);
void iwl_mvm_leds_exit(struct iwl_mvm *mvm);
void iwl_mvm_leds_sync(struct iwl_mvm *mvm);
#else
static inline int iwl_mvm_leds_init(struct iwl_mvm *mvm)
{
	return 0;
}
static inline void iwl_mvm_leds_exit(struct iwl_mvm *mvm)
{
}
static inline void iwl_mvm_leds_sync(struct iwl_mvm *mvm)
{
}
#endif

/* D3 (WoWLAN, NetDetect) */
int iwl_mvm_suspend(struct ieee80211_hw *hw, struct cfg80211_wowlan *wowlan);
int iwl_mvm_resume(struct ieee80211_hw *hw);
void iwl_mvm_set_wakeup(struct ieee80211_hw *hw, bool enabled);
void iwl_mvm_set_rekey_data(struct ieee80211_hw *hw,
			    struct ieee80211_vif *vif,
			    struct cfg80211_gtk_rekey_data *data);
void iwl_mvm_ipv6_addr_change(struct ieee80211_hw *hw,
			      struct ieee80211_vif *vif,
			      struct inet6_dev *idev);
void iwl_mvm_set_default_unicast_key(struct ieee80211_hw *hw,
				     struct ieee80211_vif *vif, int idx);
extern const struct file_operations iwl_dbgfs_d3_test_ops;
#ifdef CONFIG_PM
int iwl_mvm_wowlan_config_key_params(struct iwl_mvm *mvm,
				     struct ieee80211_vif *vif,
				     bool host_awake,
				     u32 cmd_flags);
void iwl_mvm_d0i3_update_keys(struct iwl_mvm *mvm,
			      struct ieee80211_vif *vif,
			      struct iwl_wowlan_status *status);
void iwl_mvm_set_last_nonqos_seq(struct iwl_mvm *mvm,
				 struct ieee80211_vif *vif);
#else
static inline int iwl_mvm_wowlan_config_key_params(struct iwl_mvm *mvm,
						   struct ieee80211_vif *vif,
						   bool host_awake,
						   u32 cmd_flags)
{
	return 0;
}

static inline void iwl_mvm_d0i3_update_keys(struct iwl_mvm *mvm,
					    struct ieee80211_vif *vif,
					    struct iwl_wowlan_status *status)
{
}

static inline void
iwl_mvm_set_last_nonqos_seq(struct iwl_mvm *mvm, struct ieee80211_vif *vif)
{
}
#endif
void iwl_mvm_set_wowlan_qos_seq(struct iwl_mvm_sta *mvm_ap_sta,
				struct iwl_wowlan_config_cmd *cmd);
int iwl_mvm_send_proto_offload(struct iwl_mvm *mvm,
			       struct ieee80211_vif *vif,
			       bool disable_offloading,
			       bool offload_ns,
			       u32 cmd_flags);

/* D0i3 */
void iwl_mvm_ref(struct iwl_mvm *mvm, enum iwl_mvm_ref_type ref_type);
void iwl_mvm_unref(struct iwl_mvm *mvm, enum iwl_mvm_ref_type ref_type);
int iwl_mvm_ref_sync(struct iwl_mvm *mvm, enum iwl_mvm_ref_type ref_type);
bool iwl_mvm_ref_taken(struct iwl_mvm *mvm);
void iwl_mvm_d0i3_enable_tx(struct iwl_mvm *mvm, __le16 *qos_seq);
int iwl_mvm_enter_d0i3(struct iwl_op_mode *op_mode);
int iwl_mvm_exit_d0i3(struct iwl_op_mode *op_mode);
int _iwl_mvm_exit_d0i3(struct iwl_mvm *mvm);

/* BT Coex */
int iwl_mvm_send_bt_init_conf(struct iwl_mvm *mvm);
void iwl_mvm_rx_bt_coex_notif(struct iwl_mvm *mvm,
			      struct iwl_rx_cmd_buffer *rxb);
void iwl_mvm_bt_rssi_event(struct iwl_mvm *mvm, struct ieee80211_vif *vif,
			   enum ieee80211_rssi_event_data);
void iwl_mvm_bt_coex_vif_change(struct iwl_mvm *mvm);
u16 iwl_mvm_coex_agg_time_limit(struct iwl_mvm *mvm,
				struct ieee80211_sta *sta);
bool iwl_mvm_bt_coex_is_mimo_allowed(struct iwl_mvm *mvm,
				     struct ieee80211_sta *sta);
bool iwl_mvm_bt_coex_is_ant_avail(struct iwl_mvm *mvm, u8 ant);
bool iwl_mvm_bt_coex_is_shared_ant_avail(struct iwl_mvm *mvm);
bool iwl_mvm_bt_coex_is_tpc_allowed(struct iwl_mvm *mvm,
				    enum nl80211_band band);
u8 iwl_mvm_bt_coex_tx_prio(struct iwl_mvm *mvm, struct ieee80211_hdr *hdr,
			   struct ieee80211_tx_info *info, u8 ac);

/* beacon filtering */
#ifdef CONFIG_IWLWIFI_DEBUGFS
void
iwl_mvm_beacon_filter_debugfs_parameters(struct ieee80211_vif *vif,
					 struct iwl_beacon_filter_cmd *cmd);
#else
static inline void
iwl_mvm_beacon_filter_debugfs_parameters(struct ieee80211_vif *vif,
					 struct iwl_beacon_filter_cmd *cmd)
{}
#endif
int iwl_mvm_update_d0i3_power_mode(struct iwl_mvm *mvm,
				   struct ieee80211_vif *vif,
				   bool enable, u32 flags);
int iwl_mvm_enable_beacon_filter(struct iwl_mvm *mvm,
				 struct ieee80211_vif *vif,
				 u32 flags);
int iwl_mvm_disable_beacon_filter(struct iwl_mvm *mvm,
				  struct ieee80211_vif *vif,
				  u32 flags);
/* SMPS */
void iwl_mvm_update_smps(struct iwl_mvm *mvm, struct ieee80211_vif *vif,
				enum iwl_mvm_smps_type_request req_type,
				enum ieee80211_smps_mode smps_request);
bool iwl_mvm_rx_diversity_allowed(struct iwl_mvm *mvm);

/* Low latency */
int iwl_mvm_update_low_latency(struct iwl_mvm *mvm, struct ieee80211_vif *vif,
			      bool low_latency,
			      enum iwl_mvm_low_latency_cause cause);
/* get SystemLowLatencyMode - only needed for beacon threshold? */
bool iwl_mvm_low_latency(struct iwl_mvm *mvm);
bool iwl_mvm_low_latency_band(struct iwl_mvm *mvm, enum nl80211_band band);

/* get VMACLowLatencyMode */
static inline bool iwl_mvm_vif_low_latency(struct iwl_mvm_vif *mvmvif)
{
	/*
	 * should this consider associated/active/... state?
	 *
	 * Normally low-latency should only be active on interfaces
	 * that are active, but at least with debugfs it can also be
	 * enabled on interfaces that aren't active. However, when
	 * interface aren't active then they aren't added into the
	 * binding, so this has no real impact. For now, just return
	 * the current desired low-latency state.
	 */
	return mvmvif->low_latency;
}

static inline
void iwl_mvm_vif_set_low_latency(struct iwl_mvm_vif *mvmvif, bool set,
				 enum iwl_mvm_low_latency_cause cause)
{
	if (set)
		mvmvif->low_latency |= cause;
	else
		mvmvif->low_latency &= ~cause;
}

/* hw scheduler queue config */
bool iwl_mvm_enable_txq(struct iwl_mvm *mvm, int queue, int mac80211_queue,
			u16 ssn, const struct iwl_trans_txq_scd_cfg *cfg,
			unsigned int wdg_timeout);
int iwl_mvm_tvqm_enable_txq(struct iwl_mvm *mvm, int mac80211_queue,
			    u8 sta_id, u8 tid, unsigned int timeout);

int iwl_mvm_disable_txq(struct iwl_mvm *mvm, int queue, int mac80211_queue,
			u8 tid, u8 flags);
int iwl_mvm_find_free_queue(struct iwl_mvm *mvm, u8 sta_id, u8 minq, u8 maxq);

/* Return a bitmask with all the hw supported queues, except for the
 * command queue, which can't be flushed.
 */
static inline u32 iwl_mvm_flushable_queues(struct iwl_mvm *mvm)
{
	return ((BIT(mvm->cfg->base_params->num_of_queues) - 1) &
		~BIT(IWL_MVM_DQA_CMD_QUEUE));
}

static inline void iwl_mvm_stop_device(struct iwl_mvm *mvm)
{
<<<<<<< HEAD
=======
	lockdep_assert_held(&mvm->mutex);
>>>>>>> 407d19ab
	iwl_fw_cancel_timestamp(&mvm->fwrt);
	iwl_free_fw_paging(&mvm->fwrt);
	clear_bit(IWL_MVM_STATUS_FIRMWARE_RUNNING, &mvm->status);
	iwl_fw_dump_conf_clear(&mvm->fwrt);
	iwl_trans_stop_device(mvm->trans);
}

/* Stop/start all mac queues in a given bitmap */
void iwl_mvm_start_mac_queues(struct iwl_mvm *mvm, unsigned long mq);
void iwl_mvm_stop_mac_queues(struct iwl_mvm *mvm, unsigned long mq);

/* Re-configure the SCD for a queue that has already been configured */
int iwl_mvm_reconfig_scd(struct iwl_mvm *mvm, int queue, int fifo, int sta_id,
			 int tid, int frame_limit, u16 ssn);

/* Thermal management and CT-kill */
void iwl_mvm_tt_tx_backoff(struct iwl_mvm *mvm, u32 backoff);
void iwl_mvm_tt_temp_changed(struct iwl_mvm *mvm, u32 temp);
void iwl_mvm_temp_notif(struct iwl_mvm *mvm,
			struct iwl_rx_cmd_buffer *rxb);
void iwl_mvm_tt_handler(struct iwl_mvm *mvm);
void iwl_mvm_thermal_initialize(struct iwl_mvm *mvm, u32 min_backoff);
void iwl_mvm_thermal_exit(struct iwl_mvm *mvm);
void iwl_mvm_set_hw_ctkill_state(struct iwl_mvm *mvm, bool state);
int iwl_mvm_get_temp(struct iwl_mvm *mvm, s32 *temp);
void iwl_mvm_ct_kill_notif(struct iwl_mvm *mvm, struct iwl_rx_cmd_buffer *rxb);
void iwl_mvm_enter_ctkill(struct iwl_mvm *mvm);
int iwl_mvm_send_temp_report_ths_cmd(struct iwl_mvm *mvm);
int iwl_mvm_ctdp_command(struct iwl_mvm *mvm, u32 op, u32 budget);

/* Location Aware Regulatory */
struct iwl_mcc_update_resp *
iwl_mvm_update_mcc(struct iwl_mvm *mvm, const char *alpha2,
		   enum iwl_mcc_source src_id);
int iwl_mvm_init_mcc(struct iwl_mvm *mvm);
void iwl_mvm_rx_chub_update_mcc(struct iwl_mvm *mvm,
				struct iwl_rx_cmd_buffer *rxb);
struct ieee80211_regdomain *iwl_mvm_get_regdomain(struct wiphy *wiphy,
						  const char *alpha2,
						  enum iwl_mcc_source src_id,
						  bool *changed);
struct ieee80211_regdomain *iwl_mvm_get_current_regdomain(struct iwl_mvm *mvm,
							  bool *changed);
int iwl_mvm_init_fw_regd(struct iwl_mvm *mvm);
void iwl_mvm_update_changed_regdom(struct iwl_mvm *mvm);

/* smart fifo */
int iwl_mvm_sf_update(struct iwl_mvm *mvm, struct ieee80211_vif *vif,
		      bool added_vif);

/* TDLS */

/*
 * We use TID 4 (VI) as a FW-used-only TID when TDLS connections are present.
 * This TID is marked as used vs the AP and all connected TDLS peers.
 */
#define IWL_MVM_TDLS_FW_TID 4

int iwl_mvm_tdls_sta_count(struct iwl_mvm *mvm, struct ieee80211_vif *vif);
void iwl_mvm_teardown_tdls_peers(struct iwl_mvm *mvm);
void iwl_mvm_recalc_tdls_state(struct iwl_mvm *mvm, struct ieee80211_vif *vif,
			       bool sta_added);
void iwl_mvm_mac_mgd_protect_tdls_discover(struct ieee80211_hw *hw,
					   struct ieee80211_vif *vif);
int iwl_mvm_tdls_channel_switch(struct ieee80211_hw *hw,
				struct ieee80211_vif *vif,
				struct ieee80211_sta *sta, u8 oper_class,
				struct cfg80211_chan_def *chandef,
				struct sk_buff *tmpl_skb, u32 ch_sw_tm_ie);
void iwl_mvm_tdls_recv_channel_switch(struct ieee80211_hw *hw,
				      struct ieee80211_vif *vif,
				      struct ieee80211_tdls_ch_sw_params *params);
void iwl_mvm_tdls_cancel_channel_switch(struct ieee80211_hw *hw,
					struct ieee80211_vif *vif,
					struct ieee80211_sta *sta);
void iwl_mvm_rx_tdls_notif(struct iwl_mvm *mvm, struct iwl_rx_cmd_buffer *rxb);
void iwl_mvm_tdls_ch_switch_work(struct work_struct *work);

void iwl_mvm_sync_rx_queues_internal(struct iwl_mvm *mvm,
				     struct iwl_mvm_internal_rxq_notif *notif,
				     u32 size);
void iwl_mvm_reorder_timer_expired(struct timer_list *t);
struct ieee80211_vif *iwl_mvm_get_bss_vif(struct iwl_mvm *mvm);
bool iwl_mvm_is_vif_assoc(struct iwl_mvm *mvm);

void iwl_mvm_inactivity_check(struct iwl_mvm *mvm);

#define MVM_TCM_PERIOD_MSEC 500
#define MVM_TCM_PERIOD (HZ * MVM_TCM_PERIOD_MSEC / 1000)
#define MVM_LL_PERIOD (10 * HZ)
void iwl_mvm_tcm_work(struct work_struct *work);
void iwl_mvm_recalc_tcm(struct iwl_mvm *mvm);
void iwl_mvm_pause_tcm(struct iwl_mvm *mvm, bool with_cancel);
void iwl_mvm_resume_tcm(struct iwl_mvm *mvm);
void iwl_mvm_tcm_add_vif(struct iwl_mvm *mvm, struct ieee80211_vif *vif);
void iwl_mvm_tcm_rm_vif(struct iwl_mvm *mvm, struct ieee80211_vif *vif);
u8 iwl_mvm_tcm_load_percentage(u32 airtime, u32 elapsed);

void iwl_mvm_nic_restart(struct iwl_mvm *mvm, bool fw_error);
unsigned int iwl_mvm_get_wd_timeout(struct iwl_mvm *mvm,
				    struct ieee80211_vif *vif,
				    bool tdls, bool cmd_q);
void iwl_mvm_connection_loss(struct iwl_mvm *mvm, struct ieee80211_vif *vif,
			     const char *errmsg);
void iwl_mvm_event_frame_timeout_callback(struct iwl_mvm *mvm,
					  struct ieee80211_vif *vif,
					  const struct ieee80211_sta *sta,
					  u16 tid);

int iwl_mvm_sar_select_profile(struct iwl_mvm *mvm, int prof_a, int prof_b);
int iwl_mvm_get_sar_geo_profile(struct iwl_mvm *mvm);
#ifdef CONFIG_IWLWIFI_DEBUGFS
void iwl_mvm_sta_add_debugfs(struct ieee80211_hw *hw,
			     struct ieee80211_vif *vif,
			     struct ieee80211_sta *sta,
			     struct dentry *dir);
#endif

#endif /* __IWL_MVM_H__ */<|MERGE_RESOLUTION|>--- conflicted
+++ resolved
@@ -18,11 +18,6 @@
  * WITHOUT ANY WARRANTY; without even the implied warranty of
  * MERCHANTABILITY or FITNESS FOR A PARTICULAR PURPOSE.  See the GNU
  * General Public License for more details.
- *
- * You should have received a copy of the GNU General Public License
- * along with this program; if not, write to the Free Software
- * Foundation, Inc., 51 Franklin Street, Fifth Floor, Boston, MA 02110,
- * USA
  *
  * The full GNU General Public License is included in this distribution
  * in the file called COPYING.
@@ -88,7 +83,6 @@
 #include "sta.h"
 #include "fw-api.h"
 #include "constants.h"
-#include "tof.h"
 #include "fw/runtime.h"
 #include "fw/dbg.h"
 #include "fw/acpi.h"
@@ -100,6 +94,8 @@
 /* RSSI offset for WkP */
 #define IWL_RSSI_OFFSET 50
 #define IWL_MVM_MISSED_BEACONS_THRESHOLD 8
+#define IWL_MVM_MISSED_BEACONS_THRESHOLD_LONG 16
+
 /* A TimeUnit is 1024 microsecond */
 #define MSEC_TO_TU(_msec)	(_msec*1000/1024)
 
@@ -304,15 +300,38 @@
 };
 
 /**
+ * struct iwl_mvm_low_latency_force - low latency force mode set by debugfs
+ * @LOW_LATENCY_FORCE_UNSET: unset force mode
+ * @LOW_LATENCY_FORCE_ON: for low latency on
+ * @LOW_LATENCY_FORCE_OFF: for low latency off
+ * @NUM_LOW_LATENCY_FORCE: max num of modes
+ */
+enum iwl_mvm_low_latency_force {
+	LOW_LATENCY_FORCE_UNSET,
+	LOW_LATENCY_FORCE_ON,
+	LOW_LATENCY_FORCE_OFF,
+	NUM_LOW_LATENCY_FORCE
+};
+
+/**
 * struct iwl_mvm_low_latency_cause - low latency set causes
 * @LOW_LATENCY_TRAFFIC: indicates low latency traffic was detected
 * @LOW_LATENCY_DEBUGFS: low latency mode set from debugfs
 * @LOW_LATENCY_VCMD: low latency mode set from vendor command
+* @LOW_LATENCY_VIF_TYPE: low latency mode set because of vif type (ap)
+* @LOW_LATENCY_DEBUGFS_FORCE_ENABLE: indicate that force mode is enabled
+*	the actual set/unset is done with LOW_LATENCY_DEBUGFS_FORCE
+* @LOW_LATENCY_DEBUGFS_FORCE: low latency force mode from debugfs
+*	set this with LOW_LATENCY_DEBUGFS_FORCE_ENABLE flag
+*	in low_latency.
 */
 enum iwl_mvm_low_latency_cause {
 	LOW_LATENCY_TRAFFIC = BIT(0),
 	LOW_LATENCY_DEBUGFS = BIT(1),
 	LOW_LATENCY_VCMD = BIT(2),
+	LOW_LATENCY_VIF_TYPE = BIT(3),
+	LOW_LATENCY_DEBUGFS_FORCE_ENABLE = BIT(4),
+	LOW_LATENCY_DEBUGFS_FORCE = BIT(5),
 };
 
 /**
@@ -336,6 +355,18 @@
 };
 
 /**
+ * struct iwl_probe_resp_data - data for NoA/CSA updates
+ * @rcu_head: used for freeing the data on update
+ * @notif: notification data
+ * @noa_len: length of NoA attribute, calculated from the notification
+ */
+struct iwl_probe_resp_data {
+	struct rcu_head rcu_head;
+	struct iwl_probe_resp_data_notif notif;
+	int noa_len;
+};
+
+/**
  * struct iwl_mvm_vif - data per Virtual Interface, it is a MAC context
  * @id: between 0 and 3
  * @color: to solve races upon MAC addition and removal
@@ -351,8 +382,10 @@
  * @pm_enabled - Indicate if MAC power management is allowed
  * @monitor_active: indicates that monitor context is configured, and that the
  *	interface should get quota etc.
- * @low_latency: indicates low latency is set, see
- *	enum &iwl_mvm_low_latency_cause for causes.
+ * @low_latency: bit flags for low latency
+ *	see enum &iwl_mvm_low_latency_cause for causes.
+ * @low_latency_actual: boolean, indicates low latency is set,
+ *	as a result from low_latency bit flags and takes force into account.
  * @ps_disabled: indicates that this interface requires PS to be disabled
  * @queue_params: QoS params for this MAC
  * @bcast_sta: station used for broadcast packets. Used by the following
@@ -365,6 +398,8 @@
  *	average signal of beacons retrieved from the firmware
  * @csa_failed: CSA failed to schedule time event, report an error later
  * @features: hw features active for this vif
+ * @probe_resp_data: data from FW notification to store NOA and CSA related
+ *	data to be inserted into probe response.
  */
 struct iwl_mvm_vif {
 	struct iwl_mvm *mvm;
@@ -382,7 +417,8 @@
 	bool ap_ibss_active;
 	bool pm_enabled;
 	bool monitor_active;
-	u8 low_latency;
+	u8 low_latency: 6;
+	u8 low_latency_actual: 1;
 	bool ps_disabled;
 	struct iwl_mvm_vif_bf_data bf_data;
 
@@ -463,14 +499,11 @@
 
 	/* TCP Checksum Offload */
 	netdev_features_t features;
-<<<<<<< HEAD
-=======
 
 	struct iwl_probe_resp_data __rcu *probe_resp_data;
 
 	/* we can only have 2 GTK + 2 IGTK active at a time */
 	struct ieee80211_key_conf *ap_early_keys[4];
->>>>>>> 407d19ab
 };
 
 static inline struct iwl_mvm_vif *
@@ -511,6 +544,7 @@
 	IWL_SCAN_TYPE_WILD,
 	IWL_SCAN_TYPE_MILD,
 	IWL_SCAN_TYPE_FRAGMENTED,
+	IWL_SCAN_TYPE_FAST_BALANCE,
 };
 
 enum iwl_mvm_sched_scan_pass_all_states {
@@ -752,24 +786,12 @@
  *	This is a state in which a single queue serves more than one TID, all of
  *	which are not aggregated. Note that the queue is only associated to one
  *	RA.
- * @IWL_MVM_QUEUE_INACTIVE: queue is allocated but no traffic on it
- *	This is a state of a queue that has had traffic on it, but during the
- *	last %IWL_MVM_DQA_QUEUE_TIMEOUT time period there has been no traffic on
- *	it. In this state, when a new queue is needed to be allocated but no
- *	such free queue exists, an inactive queue might be freed and given to
- *	the new RA/TID.
- * @IWL_MVM_QUEUE_RECONFIGURING: queue is being reconfigured
- *	This is the state of a queue that has had traffic pass through it, but
- *	needs to be reconfigured for some reason, e.g. the queue needs to
- *	become unshared and aggregations re-enabled on.
  */
 enum iwl_mvm_queue_status {
 	IWL_MVM_QUEUE_FREE,
 	IWL_MVM_QUEUE_RESERVED,
 	IWL_MVM_QUEUE_READY,
 	IWL_MVM_QUEUE_SHARED,
-	IWL_MVM_QUEUE_INACTIVE,
-	IWL_MVM_QUEUE_RECONFIGURING,
 };
 
 #define IWL_MVM_DQA_QUEUE_TIMEOUT	(5 * HZ)
@@ -784,6 +806,50 @@
 
 struct iwl_mvm_geo_profile {
 	u8 values[ACPI_GEO_TABLE_SIZE];
+};
+
+struct iwl_mvm_txq {
+	struct list_head list;
+	u16 txq_id;
+	atomic_t tx_request;
+	bool stopped;
+};
+
+static inline struct iwl_mvm_txq *
+iwl_mvm_txq_from_mac80211(struct ieee80211_txq *txq)
+{
+	return (void *)txq->drv_priv;
+}
+
+static inline struct iwl_mvm_txq *
+iwl_mvm_txq_from_tid(struct ieee80211_sta *sta, u8 tid)
+{
+	if (tid == IWL_MAX_TID_COUNT)
+		tid = IEEE80211_NUM_TIDS;
+
+	return (void *)sta->txq[tid]->drv_priv;
+}
+
+/**
+ * struct iwl_mvm_tvqm_txq_info - maps TVQM hw queue to tid
+ *
+ * @sta_id: sta id
+ * @txq_tid: txq tid
+ */
+struct iwl_mvm_tvqm_txq_info {
+	u8 sta_id;
+	u8 txq_tid;
+};
+
+struct iwl_mvm_dqa_txq_info {
+	u8 ra_sta_id; /* The RA this queue is mapped to, if exists */
+	bool reserved; /* Is this the TXQ reserved for a STA */
+	u8 mac80211_ac; /* The mac80211 AC this queue is mapped to */
+	u8 txq_tid; /* The TID "owner" of this queue*/
+	u16 tid_bitmap; /* Bitmap of the TIDs mapped to this queue */
+	/* Timestamp for inactivation per TID of this queue */
+	unsigned long last_frame_time[IWL_MAX_TID_COUNT + 1];
+	enum iwl_mvm_queue_status status;
 };
 
 struct iwl_mvm {
@@ -817,14 +883,7 @@
 	struct iwl_mvm_vif *bf_allowed_vif;
 
 	bool hw_registered;
-<<<<<<< HEAD
-	bool calibrating;
-	u32 error_event_table[2];
-	u32 log_event_table;
-	u32 umac_error_event_table;
-=======
 	bool rfkill_safe_init_done;
->>>>>>> 407d19ab
 	bool support_umac_log;
 
 	u32 ampdu_ref;
@@ -844,23 +903,12 @@
 		u64 on_time_scan;
 	} radio_stats, accu_radio_stats;
 
-	u16 hw_queue_to_mac80211[IWL_MAX_TVQM_QUEUES];
-
-	struct {
-		u8 hw_queue_refcount;
-		u8 ra_sta_id; /* The RA this queue is mapped to, if exists */
-		bool reserved; /* Is this the TXQ reserved for a STA */
-		u8 mac80211_ac; /* The mac80211 AC this queue is mapped to */
-		u8 txq_tid; /* The TID "owner" of this queue*/
-		u16 tid_bitmap; /* Bitmap of the TIDs mapped to this queue */
-		/* Timestamp for inactivation per TID of this queue */
-		unsigned long last_frame_time[IWL_MAX_TID_COUNT + 1];
-		enum iwl_mvm_queue_status status;
-	} queue_info[IWL_MAX_HW_QUEUES];
-	spinlock_t queue_info_lock; /* For syncing queue mgmt operations */
+	struct list_head add_stream_txqs;
+	union {
+		struct iwl_mvm_dqa_txq_info queue_info[IWL_MAX_HW_QUEUES];
+		struct iwl_mvm_tvqm_txq_info tvqm_info[IWL_MAX_TVQM_QUEUES];
+	};
 	struct work_struct add_stream_wk; /* To add streams to queues */
-
-	atomic_t mac80211_queue_stop_count[IEEE80211_MAX_QUEUES];
 
 	const char *nvm_file_name;
 	struct iwl_nvm_data *nvm_data;
@@ -875,7 +923,6 @@
 	/* data related to data path */
 	struct iwl_rx_phy_info last_phy_info;
 	struct ieee80211_sta __rcu *fw_id_to_mac_id[IWL_MVM_STATION_COUNT];
-	unsigned long sta_deferred_frames[BITS_TO_LONGS(IWL_MVM_STATION_COUNT)];
 	u8 rx_ba_sessions;
 
 	/* configured by mac80211 */
@@ -936,6 +983,7 @@
 	u32 dbgfs_prph_reg_addr;
 	bool disable_power_off;
 	bool disable_power_off_d3;
+	bool beacon_inject_active;
 
 	bool scan_iter_notif_enabled;
 
@@ -944,6 +992,7 @@
 	struct debugfs_blob_wrapper nvm_calib_blob;
 	struct debugfs_blob_wrapper nvm_prod_blob;
 	struct debugfs_blob_wrapper nvm_phy_sku_blob;
+	struct debugfs_blob_wrapper nvm_reg_blob;
 
 	struct iwl_mvm_frame_stats drv_rx_stats;
 	spinlock_t drv_stats_lock;
@@ -967,9 +1016,11 @@
 	u8 refs[IWL_MVM_REF_COUNT];
 
 	u8 vif_count;
+	struct ieee80211_vif __rcu *vif_id_to_mac[NUM_MAC_INDEX_DRIVER];
 
 	/* -1 for always, 0 for never, >0 for that many times */
 	s8 fw_restart;
+	u8 *error_recovery_buf;
 
 #ifdef CONFIG_IWLWIFI_LEDS
 	struct led_classdev led;
@@ -1057,6 +1108,8 @@
 
 	/* Indicate if device power save is allowed */
 	u8 ps_disabled; /* u8 instead of bool to ease debugfs_create_* usage */
+	/* Indicate if 32Khz external clock is valid */
+	u32 ext_clock_valid;
 	unsigned int max_amsdu_len; /* used for debugfs only */
 
 	struct ieee80211_vif __rcu *csa_vif;
@@ -1100,7 +1153,14 @@
 
 	u32 ciphers[IWL_MVM_NUM_CIPHERS];
 	struct ieee80211_cipher_scheme cs[IWL_UCODE_MAX_CS];
-	struct iwl_mvm_tof_data tof_data;
+
+	struct cfg80211_ftm_responder_stats ftm_resp_stats;
+	struct {
+		struct cfg80211_pmsr_request *req;
+		struct wireless_dev *req_wdev;
+		struct list_head loc_list;
+		int responses[IWL_MVM_TOF_MAX_APS];
+	} ftm_initiator;
 
 	struct ieee80211_vif *nan_vif;
 #define IWL_MAX_BAID	32
@@ -1116,6 +1176,11 @@
 
 	/* does a monitor vif exist (only one can exist hence bool) */
 	bool monitor_on;
+
+	/* sniffer data to include in radiotap */
+	__le16 cur_aid;
+	u8 cur_bssid[ETH_ALEN];
+
 #ifdef CONFIG_ACPI
 	struct iwl_mvm_sar_profile sar_profiles[ACPI_SAR_PROFILE_NUM];
 	struct iwl_mvm_geo_profile geo_profiles[ACPI_NUM_GEO_PROFILES];
@@ -1157,8 +1222,6 @@
 enum iwl_mvm_init_status {
 	IWL_MVM_INIT_STATUS_THERMAL_INIT_COMPLETE = BIT(0),
 	IWL_MVM_INIT_STATUS_LEDS_INIT_COMPLETE = BIT(1),
-	IWL_MVM_INIT_STATUS_REG_HW_INIT_COMPLETE = BIT(2),
-	IWL_MVM_INIT_STATUS_TOF_INIT_COMPLETE = BIT(3),
 };
 
 static inline bool iwl_mvm_is_radio_killed(struct iwl_mvm *mvm)
@@ -1215,6 +1278,19 @@
 	return iwl_mvm_sta_from_mac80211(sta);
 }
 
+static inline struct ieee80211_vif *
+iwl_mvm_rcu_dereference_vif_id(struct iwl_mvm *mvm, u8 vif_id, bool rcu)
+{
+	if (WARN_ON(vif_id >= ARRAY_SIZE(mvm->vif_id_to_mac)))
+		return NULL;
+
+	if (rcu)
+		return rcu_dereference(mvm->vif_id_to_mac[vif_id]);
+
+	return rcu_dereference_protected(mvm->vif_id_to_mac[vif_id],
+					 lockdep_is_held(&mvm->mutex));
+}
+
 static inline bool iwl_mvm_is_d0i3_supported(struct iwl_mvm *mvm)
 {
 	return !iwlwifi_mod_params.d0i3_disable &&
@@ -1238,6 +1314,17 @@
 {
 	/* OCE should never be enabled for LMAC scan FWs */
 	return fw_has_api(&mvm->fw->ucode_capa, IWL_UCODE_TLV_API_OCE);
+}
+
+static inline bool iwl_mvm_is_frag_ebs_supported(struct iwl_mvm *mvm)
+{
+	return fw_has_api(&mvm->fw->ucode_capa, IWL_UCODE_TLV_API_FRAG_EBS);
+}
+
+static inline bool iwl_mvm_is_short_beacon_notif_supported(struct iwl_mvm *mvm)
+{
+	return fw_has_api(&mvm->fw->ucode_capa,
+			  IWL_UCODE_TLV_API_SHORT_BEACON_NOTIF);
 }
 
 static inline bool iwl_mvm_enter_d0i3_on_suspend(struct iwl_mvm *mvm)
@@ -1474,6 +1561,11 @@
 void iwl_mvm_set_tx_cmd_rate(struct iwl_mvm *mvm, struct iwl_tx_cmd *tx_cmd,
 			    struct ieee80211_tx_info *info,
 			    struct ieee80211_sta *sta, __le16 fc);
+void iwl_mvm_mac_itxq_xmit(struct ieee80211_hw *hw, struct ieee80211_txq *txq);
+unsigned int iwl_mvm_max_amsdu_size(struct iwl_mvm *mvm,
+				    struct ieee80211_sta *sta,
+				    unsigned int tid);
+
 #ifdef CONFIG_IWLWIFI_DEBUG
 const char *iwl_mvm_get_tx_fail_reason(u32 status);
 #else
@@ -1526,6 +1618,11 @@
 	       mvm->fw->valid_rx_ant;
 }
 
+static inline void iwl_mvm_toggle_tx_ant(struct iwl_mvm *mvm, u8 *ant)
+{
+	*ant = iwl_mvm_next_antenna(mvm, iwl_mvm_get_valid_tx_ant(mvm), *ant);
+}
+
 static inline u32 iwl_mvm_get_phy_config(struct iwl_mvm *mvm)
 {
 	u32 phy_config = ~(FW_PHY_CFG_TX_CHAIN |
@@ -1555,11 +1652,8 @@
 			struct iwl_rx_cmd_buffer *rxb);
 void iwl_mvm_rx_mpdu_mq(struct iwl_mvm *mvm, struct napi_struct *napi,
 			struct iwl_rx_cmd_buffer *rxb, int queue);
-<<<<<<< HEAD
-=======
 void iwl_mvm_rx_monitor_no_data(struct iwl_mvm *mvm, struct napi_struct *napi,
 				struct iwl_rx_cmd_buffer *rxb, int queue);
->>>>>>> 407d19ab
 void iwl_mvm_rx_frame_release(struct iwl_mvm *mvm, struct napi_struct *napi,
 			      struct iwl_rx_cmd_buffer *rxb, int queue);
 int iwl_mvm_notify_rx_queue(struct iwl_mvm *mvm, u32 rxq_mask,
@@ -1569,6 +1663,7 @@
 void iwl_mvm_rx_tx_cmd(struct iwl_mvm *mvm, struct iwl_rx_cmd_buffer *rxb);
 void iwl_mvm_mfu_assert_dump_notif(struct iwl_mvm *mvm,
 				   struct iwl_rx_cmd_buffer *rxb);
+void iwl_mvm_send_recovery_cmd(struct iwl_mvm *mvm, u32 flags);
 void iwl_mvm_rx_ba_notif(struct iwl_mvm *mvm, struct iwl_rx_cmd_buffer *rxb);
 void iwl_mvm_rx_ant_coupling_notif(struct iwl_mvm *mvm,
 				   struct iwl_rx_cmd_buffer *rxb);
@@ -1601,9 +1696,19 @@
 int iwl_mvm_mac_ctxt_changed(struct iwl_mvm *mvm, struct ieee80211_vif *vif,
 			     bool force_assoc_off, const u8 *bssid_override);
 int iwl_mvm_mac_ctxt_remove(struct iwl_mvm *mvm, struct ieee80211_vif *vif);
-u32 iwl_mvm_mac_get_queues_mask(struct ieee80211_vif *vif);
 int iwl_mvm_mac_ctxt_beacon_changed(struct iwl_mvm *mvm,
 				    struct ieee80211_vif *vif);
+int iwl_mvm_mac_ctxt_send_beacon(struct iwl_mvm *mvm,
+				 struct ieee80211_vif *vif,
+				 struct sk_buff *beacon);
+int iwl_mvm_mac_ctxt_send_beacon_cmd(struct iwl_mvm *mvm,
+				     struct sk_buff *beacon,
+				     void *data, int len);
+u8 iwl_mvm_mac_ctxt_get_lowest_rate(struct ieee80211_tx_info *info,
+				    struct ieee80211_vif *vif);
+void iwl_mvm_mac_ctxt_set_tim(struct iwl_mvm *mvm,
+			      __le32 *tim_index, __le32 *tim_size,
+			      u8 *beacon, u32 frame_size);
 void iwl_mvm_rx_beacon_notif(struct iwl_mvm *mvm,
 			     struct iwl_rx_cmd_buffer *rxb);
 void iwl_mvm_rx_missed_beacons_notif(struct iwl_mvm *mvm,
@@ -1617,8 +1722,8 @@
 				 struct iwl_rx_cmd_buffer *rxb);
 void iwl_mvm_mac_ctxt_recalc_tsf_id(struct iwl_mvm *mvm,
 				    struct ieee80211_vif *vif);
-unsigned long iwl_mvm_get_used_hw_queues(struct iwl_mvm *mvm,
-					 struct ieee80211_vif *exclude_vif);
+void iwl_mvm_probe_resp_data_notif(struct iwl_mvm *mvm,
+				   struct iwl_rx_cmd_buffer *rxb);
 void iwl_mvm_channel_switch_noa_notif(struct iwl_mvm *mvm,
 				      struct iwl_rx_cmd_buffer *rxb);
 /* Bindings */
@@ -1749,6 +1854,7 @@
 void iwl_mvm_set_default_unicast_key(struct ieee80211_hw *hw,
 				     struct ieee80211_vif *vif, int idx);
 extern const struct file_operations iwl_dbgfs_d3_test_ops;
+struct iwl_wowlan_status *iwl_mvm_send_wowlan_get_status(struct iwl_mvm *mvm);
 #ifdef CONFIG_PM
 int iwl_mvm_wowlan_config_key_params(struct iwl_mvm *mvm,
 				     struct ieee80211_vif *vif,
@@ -1792,10 +1898,13 @@
 void iwl_mvm_unref(struct iwl_mvm *mvm, enum iwl_mvm_ref_type ref_type);
 int iwl_mvm_ref_sync(struct iwl_mvm *mvm, enum iwl_mvm_ref_type ref_type);
 bool iwl_mvm_ref_taken(struct iwl_mvm *mvm);
+
+#ifdef CONFIG_PM
 void iwl_mvm_d0i3_enable_tx(struct iwl_mvm *mvm, __le16 *qos_seq);
 int iwl_mvm_enter_d0i3(struct iwl_op_mode *op_mode);
 int iwl_mvm_exit_d0i3(struct iwl_op_mode *op_mode);
 int _iwl_mvm_exit_d0i3(struct iwl_mvm *mvm);
+#endif
 
 /* BT Coex */
 int iwl_mvm_send_bt_init_conf(struct iwl_mvm *mvm);
@@ -1812,6 +1921,7 @@
 bool iwl_mvm_bt_coex_is_shared_ant_avail(struct iwl_mvm *mvm);
 bool iwl_mvm_bt_coex_is_tpc_allowed(struct iwl_mvm *mvm,
 				    enum nl80211_band band);
+u8 iwl_mvm_bt_coex_get_single_ant_msk(struct iwl_mvm *mvm, u8 enabled_ants);
 u8 iwl_mvm_bt_coex_tx_prio(struct iwl_mvm *mvm, struct ieee80211_hdr *hdr,
 			   struct ieee80211_tx_info *info, u8 ac);
 
@@ -1848,6 +1958,8 @@
 /* get SystemLowLatencyMode - only needed for beacon threshold? */
 bool iwl_mvm_low_latency(struct iwl_mvm *mvm);
 bool iwl_mvm_low_latency_band(struct iwl_mvm *mvm, enum nl80211_band band);
+void iwl_mvm_send_low_latency_cmd(struct iwl_mvm *mvm, bool low_latency,
+				  u16 mac_id);
 
 /* get VMACLowLatencyMode */
 static inline bool iwl_mvm_vif_low_latency(struct iwl_mvm_vif *mvmvif)
@@ -1862,29 +1974,44 @@
 	 * binding, so this has no real impact. For now, just return
 	 * the current desired low-latency state.
 	 */
-	return mvmvif->low_latency;
+	return mvmvif->low_latency_actual;
 }
 
 static inline
 void iwl_mvm_vif_set_low_latency(struct iwl_mvm_vif *mvmvif, bool set,
 				 enum iwl_mvm_low_latency_cause cause)
 {
+	u8 new_state;
+
 	if (set)
 		mvmvif->low_latency |= cause;
 	else
 		mvmvif->low_latency &= ~cause;
-}
-
-/* hw scheduler queue config */
-bool iwl_mvm_enable_txq(struct iwl_mvm *mvm, int queue, int mac80211_queue,
-			u16 ssn, const struct iwl_trans_txq_scd_cfg *cfg,
-			unsigned int wdg_timeout);
-int iwl_mvm_tvqm_enable_txq(struct iwl_mvm *mvm, int mac80211_queue,
-			    u8 sta_id, u8 tid, unsigned int timeout);
-
-int iwl_mvm_disable_txq(struct iwl_mvm *mvm, int queue, int mac80211_queue,
-			u8 tid, u8 flags);
-int iwl_mvm_find_free_queue(struct iwl_mvm *mvm, u8 sta_id, u8 minq, u8 maxq);
+
+	/*
+	 * if LOW_LATENCY_DEBUGFS_FORCE_ENABLE is enabled no changes are
+	 * allowed to actual mode.
+	 */
+	if (mvmvif->low_latency & LOW_LATENCY_DEBUGFS_FORCE_ENABLE &&
+	    cause != LOW_LATENCY_DEBUGFS_FORCE_ENABLE)
+		return;
+
+	if (cause == LOW_LATENCY_DEBUGFS_FORCE_ENABLE && set)
+		/*
+		 * We enter force state
+		 */
+		new_state = !!(mvmvif->low_latency &
+			       LOW_LATENCY_DEBUGFS_FORCE);
+	else
+		/*
+		 * Check if any other one set low latency
+		 */
+		new_state = !!(mvmvif->low_latency &
+				  ~(LOW_LATENCY_DEBUGFS_FORCE_ENABLE |
+				    LOW_LATENCY_DEBUGFS_FORCE));
+
+	mvmvif->low_latency_actual = new_state;
+}
 
 /* Return a bitmask with all the hw supported queues, except for the
  * command queue, which can't be flushed.
@@ -1897,20 +2024,13 @@
 
 static inline void iwl_mvm_stop_device(struct iwl_mvm *mvm)
 {
-<<<<<<< HEAD
-=======
 	lockdep_assert_held(&mvm->mutex);
->>>>>>> 407d19ab
 	iwl_fw_cancel_timestamp(&mvm->fwrt);
+	clear_bit(IWL_MVM_STATUS_FIRMWARE_RUNNING, &mvm->status);
+	iwl_fwrt_stop_device(&mvm->fwrt);
 	iwl_free_fw_paging(&mvm->fwrt);
-	clear_bit(IWL_MVM_STATUS_FIRMWARE_RUNNING, &mvm->status);
 	iwl_fw_dump_conf_clear(&mvm->fwrt);
-	iwl_trans_stop_device(mvm->trans);
-}
-
-/* Stop/start all mac queues in a given bitmap */
-void iwl_mvm_start_mac_queues(struct iwl_mvm *mvm, unsigned long mq);
-void iwl_mvm_stop_mac_queues(struct iwl_mvm *mvm, unsigned long mq);
+}
 
 /* Re-configure the SCD for a queue that has already been configured */
 int iwl_mvm_reconfig_scd(struct iwl_mvm *mvm, int queue, int fifo, int sta_id,
@@ -1950,6 +2070,23 @@
 /* smart fifo */
 int iwl_mvm_sf_update(struct iwl_mvm *mvm, struct ieee80211_vif *vif,
 		      bool added_vif);
+
+/* FTM responder */
+int iwl_mvm_ftm_start_responder(struct iwl_mvm *mvm, struct ieee80211_vif *vif);
+void iwl_mvm_ftm_restart_responder(struct iwl_mvm *mvm,
+				   struct ieee80211_vif *vif);
+void iwl_mvm_ftm_responder_stats(struct iwl_mvm *mvm,
+				 struct iwl_rx_cmd_buffer *rxb);
+
+/* FTM initiator */
+void iwl_mvm_ftm_restart(struct iwl_mvm *mvm);
+void iwl_mvm_ftm_range_resp(struct iwl_mvm *mvm,
+			    struct iwl_rx_cmd_buffer *rxb);
+void iwl_mvm_ftm_lc_notif(struct iwl_mvm *mvm,
+			  struct iwl_rx_cmd_buffer *rxb);
+int iwl_mvm_ftm_start(struct iwl_mvm *mvm, struct ieee80211_vif *vif,
+		      struct cfg80211_pmsr_request *request);
+void iwl_mvm_ftm_abort(struct iwl_mvm *mvm, struct cfg80211_pmsr_request *req);
 
 /* TDLS */
 
@@ -1986,8 +2123,6 @@
 struct ieee80211_vif *iwl_mvm_get_bss_vif(struct iwl_mvm *mvm);
 bool iwl_mvm_is_vif_assoc(struct iwl_mvm *mvm);
 
-void iwl_mvm_inactivity_check(struct iwl_mvm *mvm);
-
 #define MVM_TCM_PERIOD_MSEC 500
 #define MVM_TCM_PERIOD (HZ * MVM_TCM_PERIOD_MSEC / 1000)
 #define MVM_LL_PERIOD (10 * HZ)
@@ -2019,4 +2154,59 @@
 			     struct dentry *dir);
 #endif
 
+/* Channel info utils */
+static inline bool iwl_mvm_has_ultra_hb_channel(struct iwl_mvm *mvm)
+{
+	return fw_has_capa(&mvm->fw->ucode_capa,
+			   IWL_UCODE_TLV_CAPA_ULTRA_HB_CHANNELS);
+}
+
+static inline void *iwl_mvm_chan_info_cmd_tail(struct iwl_mvm *mvm,
+					       struct iwl_fw_channel_info *ci)
+{
+	return (u8 *)ci + (iwl_mvm_has_ultra_hb_channel(mvm) ?
+			   sizeof(struct iwl_fw_channel_info) :
+			   sizeof(struct iwl_fw_channel_info_v1));
+}
+
+static inline size_t iwl_mvm_chan_info_padding(struct iwl_mvm *mvm)
+{
+	return iwl_mvm_has_ultra_hb_channel(mvm) ? 0 :
+		sizeof(struct iwl_fw_channel_info) -
+		sizeof(struct iwl_fw_channel_info_v1);
+}
+
+static inline void iwl_mvm_set_chan_info(struct iwl_mvm *mvm,
+					 struct iwl_fw_channel_info *ci,
+					 u32 chan, u8 band, u8 width,
+					 u8 ctrl_pos)
+{
+	if (iwl_mvm_has_ultra_hb_channel(mvm)) {
+		ci->channel = cpu_to_le32(chan);
+		ci->band = band;
+		ci->width = width;
+		ci->ctrl_pos = ctrl_pos;
+	} else {
+		struct iwl_fw_channel_info_v1 *ci_v1 =
+					(struct iwl_fw_channel_info_v1 *)ci;
+
+		ci_v1->channel = chan;
+		ci_v1->band = band;
+		ci_v1->width = width;
+		ci_v1->ctrl_pos = ctrl_pos;
+	}
+}
+
+static inline void
+iwl_mvm_set_chan_info_chandef(struct iwl_mvm *mvm,
+			      struct iwl_fw_channel_info *ci,
+			      struct cfg80211_chan_def *chandef)
+{
+	iwl_mvm_set_chan_info(mvm, ci, chandef->chan->hw_value,
+			      (chandef->chan->band == NL80211_BAND_2GHZ ?
+			       PHY_BAND_24 : PHY_BAND_5),
+			       iwl_mvm_get_channel_width(chandef),
+			       iwl_mvm_get_ctrl_pos(chandef));
+}
+
 #endif /* __IWL_MVM_H__ */