--- conflicted
+++ resolved
@@ -6,7 +6,7 @@
  * GPL LICENSE SUMMARY
  *
  * Copyright(c) 2015-2017 Intel Deutschland GmbH
- * Copyright (C) 2018 Intel Corporation
+ * Copyright (C) 2018-2019 Intel Corporation
  *
  * This program is free software; you can redistribute it and/or modify
  * it under the terms of version 2 of the GNU General Public License as
@@ -20,7 +20,7 @@
  * BSD LICENSE
  *
  * Copyright(c) 2015-2017 Intel Deutschland GmbH
- * Copyright (C) 2018 Intel Corporation
+ * Copyright (C) 2018-2019 Intel Corporation
  * All rights reserved.
  *
  * Redistribution and use in source and binary forms, with or without
@@ -56,18 +56,13 @@
 #include "iwl-config.h"
 
 /* Highest firmware API version supported */
-<<<<<<< HEAD
-#define IWL_22000_UCODE_API_MAX	38
-=======
 #define IWL_22000_UCODE_API_MAX	48
->>>>>>> 407d19ab
 
 /* Lowest firmware API version supported */
 #define IWL_22000_UCODE_API_MIN	39
 
 /* NVM versions */
 #define IWL_22000_NVM_VERSION		0x0a1d
-#define IWL_22000_TX_POWER_VERSION	0xffff /* meaningless */
 
 /* Memory offsets and lengths */
 #define IWL_22000_DCCM_OFFSET		0x800000 /* LMAC1 */
@@ -81,12 +76,10 @@
 #define IWL_22000_HR_FW_PRE		"iwlwifi-Qu-a0-hr-a0-"
 #define IWL_22000_HR_CDB_FW_PRE		"iwlwifi-QuIcp-z0-hrcdb-a0-"
 #define IWL_22000_HR_A_F0_FW_PRE	"iwlwifi-QuQnj-f0-hr-a0-"
-#define IWL_22000_HR_B_FW_PRE		"iwlwifi-Qu-b0-hr-b0-"
-#define IWL_22000_JF_B0_FW_PRE		"iwlwifi-QuQnj-a0-jf-b0-"
+#define IWL_22000_HR_B_F0_FW_PRE	"iwlwifi-Qu-b0-hr-b0-"
+#define IWL_22000_QU_B_HR_B_FW_PRE	"iwlwifi-Qu-b0-hr-b0-"
+#define IWL_22000_HR_B_FW_PRE		"iwlwifi-QuQnj-b0-hr-b0-"
 #define IWL_22000_HR_A0_FW_PRE		"iwlwifi-QuQnj-a0-hr-a0-"
-<<<<<<< HEAD
-#define IWL_22000_SU_Z0_FW_PRE		"iwlwifi-su-z0-"
-=======
 #define IWL_QU_B_JF_B_FW_PRE		"iwlwifi-Qu-b0-jf-b0-"
 #define IWL_QUZ_A_HR_B_FW_PRE		"iwlwifi-QuZ-a0-hr-b0-"
 #define IWL_QNJ_B_JF_B_FW_PRE		"iwlwifi-QuQnj-b0-jf-b0-"
@@ -96,7 +89,6 @@
 #define IWL_22000_SO_A_GF_A_FW_PRE      "iwlwifi-so-a0-gf-a0-"
 #define IWL_22000_TY_A_GF_A_FW_PRE      "iwlwifi-ty-a0-gf-a0-"
 #define IWL_22000_SO_A_GF4_A_FW_PRE     "iwlwifi-so-a0-gf4-a0-"
->>>>>>> 407d19ab
 
 #define IWL_22000_HR_MODULE_FIRMWARE(api) \
 	IWL_22000_HR_FW_PRE __stringify(api) ".ucode"
@@ -104,18 +96,14 @@
 	IWL_22000_JF_FW_PRE __stringify(api) ".ucode"
 #define IWL_22000_HR_A_F0_QNJ_MODULE_FIRMWARE(api) \
 	IWL_22000_HR_A_F0_FW_PRE __stringify(api) ".ucode"
-#define IWL_22000_HR_B_QNJ_MODULE_FIRMWARE(api) \
+#define IWL_22000_HR_B_F0_QNJ_MODULE_FIRMWARE(api) \
+	IWL_22000_HR_B_F0_FW_PRE __stringify(api) ".ucode"
+#define IWL_22000_QU_B_HR_B_MODULE_FIRMWARE(api) \
+	IWL_22000_QU_B_HR_B_FW_PRE __stringify(api) ".ucode"
+#define IWL_22000_HR_B_QNJ_MODULE_FIRMWARE(api)	\
 	IWL_22000_HR_B_FW_PRE __stringify(api) ".ucode"
-#define IWL_22000_JF_B0_QNJ_MODULE_FIRMWARE(api) \
-	IWL_22000_JF_B0_FW_PRE __stringify(api) ".ucode"
 #define IWL_22000_HR_A0_QNJ_MODULE_FIRMWARE(api) \
 	IWL_22000_HR_A0_FW_PRE __stringify(api) ".ucode"
-<<<<<<< HEAD
-#define IWL_22000_SU_Z0_MODULE_FIRMWARE(api) \
-	IWL_22000_SU_Z0_FW_PRE __stringify(api) ".ucode"
-
-#define NVM_HW_SECTION_NUM_FAMILY_22000		10
-=======
 #define IWL_QUZ_A_HR_B_MODULE_FIRMWARE(api) \
 	IWL_QUZ_A_HR_B_FW_PRE __stringify(api) ".ucode"
 #define IWL_QU_B_JF_B_MODULE_FIRMWARE(api) \
@@ -132,10 +120,9 @@
 	IWL_22000_SO_A_GF_A_FW_PRE __stringify(api) ".ucode"
 #define IWL_22000_TY_A_GF_A_MODULE_FIRMWARE(api) \
 	IWL_22000_TY_A_GF_A_FW_PRE __stringify(api) ".ucode"
->>>>>>> 407d19ab
 
 static const struct iwl_base_params iwl_22000_base_params = {
-	.eeprom_size = OTP_LOW_IMAGE_SIZE_FAMILY_22000,
+	.eeprom_size = OTP_LOW_IMAGE_SIZE_32K,
 	.num_of_queues = 512,
 	.max_tfd_queue_size = 256,
 	.shadow_ram_support = true,
@@ -147,7 +134,7 @@
 };
 
 static const struct iwl_base_params iwl_22560_base_params = {
-	.eeprom_size = OTP_LOW_IMAGE_SIZE_FAMILY_22000,
+	.eeprom_size = OTP_LOW_IMAGE_SIZE_32K,
 	.num_of_queues = 512,
 	.max_tfd_queue_size = 65536,
 	.shadow_ram_support = true,
@@ -168,8 +155,8 @@
 	.ucode_api_max = IWL_22000_UCODE_API_MAX,			\
 	.ucode_api_min = IWL_22000_UCODE_API_MIN,			\
 	.led_mode = IWL_LED_RF_STATE,					\
-	.nvm_hw_section_num = NVM_HW_SECTION_NUM_FAMILY_22000,		\
-	.non_shared_ant = ANT_A,					\
+	.nvm_hw_section_num = 10,					\
+	.non_shared_ant = ANT_B,					\
 	.dccm_offset = IWL_22000_DCCM_OFFSET,				\
 	.dccm_len = IWL_22000_DCCM_LEN,					\
 	.dccm2_offset = IWL_22000_DCCM2_OFFSET,				\
@@ -183,16 +170,12 @@
 	.mac_addr_from_csr = true,					\
 	.ht_params = &iwl_22000_ht_params,				\
 	.nvm_ver = IWL_22000_NVM_VERSION,				\
-	.nvm_calib_ver = IWL_22000_TX_POWER_VERSION,			\
 	.max_ht_ampdu_exponent = IEEE80211_HT_MAX_AMPDU_64K,		\
 	.use_tfh = true,						\
 	.rf_id = true,							\
 	.gen2 = true,							\
 	.nvm_type = IWL_NVM_EXT,					\
 	.dbgc_supported = true,						\
-<<<<<<< HEAD
-	.min_umac_error_event_table = 0x400000
-=======
 	.min_umac_error_event_table = 0x400000,				\
 	.d3_debug_data_base_addr = 0x401000,				\
 	.d3_debug_data_length = 60 * 1024,				\
@@ -204,7 +187,6 @@
 #define IWL_DEVICE_AX200_COMMON						\
 	IWL_DEVICE_22000_COMMON,					\
 	.umac_prph_offset = 0x300000
->>>>>>> 407d19ab
 
 #define IWL_DEVICE_22500						\
 	IWL_DEVICE_22000_COMMON,					\
@@ -219,8 +201,6 @@
 	.base_params = &iwl_22560_base_params,				\
 	.csr = &iwl_csr_v2
 
-<<<<<<< HEAD
-=======
 #define IWL_DEVICE_AX210						\
 	IWL_DEVICE_AX200_COMMON,					\
 	.device_family = IWL_DEVICE_FAMILY_AX210,			\
@@ -230,7 +210,6 @@
 	.gp2_reg_addr = 0xd02c68,					\
 	.min_256_ba_txq_size = 512
 
->>>>>>> 407d19ab
 const struct iwl_cfg iwl22000_2ac_cfg_hr = {
 	.name = "Intel(R) Dual Band Wireless AC 22000",
 	.fw_name_pre = IWL_22000_HR_FW_PRE,
@@ -250,9 +229,149 @@
 	IWL_DEVICE_22500,
 };
 
-const struct iwl_cfg iwl22000_2ax_cfg_hr = {
+const struct iwl_cfg iwl_ax101_cfg_qu_hr = {
+	.name = "Intel(R) Wi-Fi 6 AX101",
+	.fw_name_pre = IWL_22000_QU_B_HR_B_FW_PRE,
+	IWL_DEVICE_22500,
+	/*
+	 * This device doesn't support receiving BlockAck with a large bitmap
+	 * so we need to restrict the size of transmitted aggregation to the
+	 * HT size; mac80211 would otherwise pick the HE max (256) by default.
+	 */
+	.max_tx_agg_size = IEEE80211_MAX_AMPDU_BUF_HT,
+};
+
+const struct iwl_cfg iwl_ax101_cfg_quz_hr = {
+	.name = "Intel(R) Wi-Fi 6 AX101",
+	.fw_name_pre = IWL_QUZ_A_HR_B_FW_PRE,
+	IWL_DEVICE_22500,
+	/*
+	 * This device doesn't support receiving BlockAck with a large bitmap
+	 * so we need to restrict the size of transmitted aggregation to the
+	 * HT size; mac80211 would otherwise pick the HE max (256) by default.
+	 */
+	.max_tx_agg_size = IEEE80211_MAX_AMPDU_BUF_HT,
+};
+
+const struct iwl_cfg iwl_ax200_cfg_cc = {
+	.name = "Intel(R) Wi-Fi 6 AX200 160MHz",
+	.fw_name_pre = IWL_CC_A_FW_PRE,
+	IWL_DEVICE_22500,
+	/*
+	 * This device doesn't support receiving BlockAck with a large bitmap
+	 * so we need to restrict the size of transmitted aggregation to the
+	 * HT size; mac80211 would otherwise pick the HE max (256) by default.
+	 */
+	.max_tx_agg_size = IEEE80211_MAX_AMPDU_BUF_HT,
+	.bisr_workaround = 1,
+};
+
+const struct iwl_cfg killer1650x_2ax_cfg = {
+	.name = "Killer(R) Wi-Fi 6 AX1650x 160MHz Wireless Network Adapter (200NGW)",
+	.fw_name_pre = IWL_CC_A_FW_PRE,
+	IWL_DEVICE_22500,
+	/*
+	 * This device doesn't support receiving BlockAck with a large bitmap
+	 * so we need to restrict the size of transmitted aggregation to the
+	 * HT size; mac80211 would otherwise pick the HE max (256) by default.
+	 */
+	.max_tx_agg_size = IEEE80211_MAX_AMPDU_BUF_HT,
+	.bisr_workaround = 1,
+};
+
+const struct iwl_cfg killer1650w_2ax_cfg = {
+	.name = "Killer(R) Wi-Fi 6 AX1650w 160MHz Wireless Network Adapter (200D2W)",
+	.fw_name_pre = IWL_CC_A_FW_PRE,
+	IWL_DEVICE_22500,
+	/*
+	 * This device doesn't support receiving BlockAck with a large bitmap
+	 * so we need to restrict the size of transmitted aggregation to the
+	 * HT size; mac80211 would otherwise pick the HE max (256) by default.
+	 */
+	.max_tx_agg_size = IEEE80211_MAX_AMPDU_BUF_HT,
+	.bisr_workaround = 1,
+};
+
+/*
+ * All JF radio modules are part of the 9000 series, but the MAC part
+ * looks more like 22000.  That's why this device is here, but called
+ * 9560 nevertheless.
+ */
+const struct iwl_cfg iwl9461_2ac_cfg_qu_b0_jf_b0 = {
+	.name = "Intel(R) Wireless-AC 9461",
+	.fw_name_pre = IWL_QU_B_JF_B_FW_PRE,
+	IWL_DEVICE_22500,
+};
+
+const struct iwl_cfg iwl9462_2ac_cfg_qu_b0_jf_b0 = {
+	.name = "Intel(R) Wireless-AC 9462",
+	.fw_name_pre = IWL_QU_B_JF_B_FW_PRE,
+	IWL_DEVICE_22500,
+};
+
+const struct iwl_cfg iwl9560_2ac_cfg_qu_b0_jf_b0 = {
+	.name = "Intel(R) Wireless-AC 9560",
+	.fw_name_pre = IWL_QU_B_JF_B_FW_PRE,
+	IWL_DEVICE_22500,
+};
+
+const struct iwl_cfg iwl9560_2ac_160_cfg_qu_b0_jf_b0 = {
+	.name = "Intel(R) Wireless-AC 9560 160MHz",
+	.fw_name_pre = IWL_QU_B_JF_B_FW_PRE,
+	IWL_DEVICE_22500,
+};
+
+const struct iwl_cfg iwl9560_2ac_cfg_qnj_jf_b0 = {
+	.name = "Intel(R) Wireless-AC 9560 160MHz",
+	.fw_name_pre = IWL_QNJ_B_JF_B_FW_PRE,
+	IWL_DEVICE_22500,
+	/*
+	 * This device doesn't support receiving BlockAck with a large bitmap
+	 * so we need to restrict the size of transmitted aggregation to the
+	 * HT size; mac80211 would otherwise pick the HE max (256) by default.
+	 */
+	.max_tx_agg_size = IEEE80211_MAX_AMPDU_BUF_HT,
+};
+
+const struct iwl_cfg killer1550i_2ac_cfg_qu_b0_jf_b0 = {
+	.name = "Killer (R) Wireless-AC 1550i Wireless Network Adapter (9560NGW)",
+	.fw_name_pre = IWL_QU_B_JF_B_FW_PRE,
+	IWL_DEVICE_22500,
+};
+
+const struct iwl_cfg killer1550s_2ac_cfg_qu_b0_jf_b0 = {
+	.name = "Killer (R) Wireless-AC 1550s Wireless Network Adapter (9560NGW)",
+	.fw_name_pre = IWL_QU_B_JF_B_FW_PRE,
+	IWL_DEVICE_22500,
+};
+
+const struct iwl_cfg killer1650s_2ax_cfg_qu_b0_hr_b0 = {
+	.name = "Killer(R) Wi-Fi 6 AX1650i 160MHz Wireless Network Adapter (201NGW)",
+	.fw_name_pre = IWL_22000_QU_B_HR_B_FW_PRE,
+	IWL_DEVICE_22500,
+	/*
+	 * This device doesn't support receiving BlockAck with a large bitmap
+	 * so we need to restrict the size of transmitted aggregation to the
+	 * HT size; mac80211 would otherwise pick the HE max (256) by default.
+	 */
+	.max_tx_agg_size = IEEE80211_MAX_AMPDU_BUF_HT,
+};
+
+const struct iwl_cfg killer1650i_2ax_cfg_qu_b0_hr_b0 = {
+	.name = "Killer(R) Wi-Fi 6 AX1650s 160MHz Wireless Network Adapter (201D2W)",
+	.fw_name_pre = IWL_22000_QU_B_HR_B_FW_PRE,
+	IWL_DEVICE_22500,
+	/*
+	 * This device doesn't support receiving BlockAck with a large bitmap
+	 * so we need to restrict the size of transmitted aggregation to the
+	 * HT size; mac80211 would otherwise pick the HE max (256) by default.
+	 */
+	.max_tx_agg_size = IEEE80211_MAX_AMPDU_BUF_HT,
+};
+
+const struct iwl_cfg iwl22000_2ax_cfg_jf = {
 	.name = "Intel(R) Dual Band Wireless AX 22000",
-	.fw_name_pre = IWL_22000_HR_FW_PRE,
+	.fw_name_pre = IWL_QU_B_JF_B_FW_PRE,
 	IWL_DEVICE_22500,
 	/*
 	 * This device doesn't support receiving BlockAck with a large bitmap
@@ -286,18 +405,6 @@
 	.max_tx_agg_size = IEEE80211_MAX_AMPDU_BUF_HT,
 };
 
-const struct iwl_cfg iwl22000_2ax_cfg_qnj_jf_b0 = {
-	.name = "Intel(R) Dual Band Wireless AX 22000",
-	.fw_name_pre = IWL_22000_JF_B0_FW_PRE,
-	IWL_DEVICE_22500,
-	/*
-	 * This device doesn't support receiving BlockAck with a large bitmap
-	 * so we need to restrict the size of transmitted aggregation to the
-	 * HT size; mac80211 would otherwise pick the HE max (256) by default.
-	 */
-	.max_tx_agg_size = IEEE80211_MAX_AMPDU_BUF_HT,
-};
-
 const struct iwl_cfg iwl22000_2ax_cfg_qnj_hr_a0 = {
 	.name = "Intel(R) Dual Band Wireless AX 22000",
 	.fw_name_pre = IWL_22000_HR_A0_FW_PRE,
@@ -310,19 +417,6 @@
 	.max_tx_agg_size = IEEE80211_MAX_AMPDU_BUF_HT,
 };
 
-<<<<<<< HEAD
-const struct iwl_cfg iwl22560_2ax_cfg_su_cdb = {
-	.name = "Intel(R) Dual Band Wireless AX 22560",
-	.fw_name_pre = IWL_22000_SU_Z0_FW_PRE,
-	IWL_DEVICE_22560,
-	.cdb = true,
-	/*
-	 * This device doesn't support receiving BlockAck with a large bitmap
-	 * so we need to restrict the size of transmitted aggregation to the
-	 * HT size; mac80211 would otherwise pick the HE max (256) by default.
-	 */
-	.max_tx_agg_size = IEEE80211_MAX_AMPDU_BUF_HT,
-=======
 const struct iwl_cfg iwlax210_2ax_cfg_so_jf_a0 = {
 	.name = "Intel(R) Wireless-AC 9560 160MHz",
 	.fw_name_pre = IWL_22000_SO_A_JF_B_FW_PRE,
@@ -353,18 +447,14 @@
 	.name = "Intel(R) Wi-Fi 7 AX210 160MHz",
 	.fw_name_pre = IWL_22000_SO_A_GF4_A_FW_PRE,
 	IWL_DEVICE_AX210,
->>>>>>> 407d19ab
 };
 
 MODULE_FIRMWARE(IWL_22000_HR_MODULE_FIRMWARE(IWL_22000_UCODE_API_MAX));
 MODULE_FIRMWARE(IWL_22000_JF_MODULE_FIRMWARE(IWL_22000_UCODE_API_MAX));
 MODULE_FIRMWARE(IWL_22000_HR_A_F0_QNJ_MODULE_FIRMWARE(IWL_22000_UCODE_API_MAX));
+MODULE_FIRMWARE(IWL_22000_HR_B_F0_QNJ_MODULE_FIRMWARE(IWL_22000_UCODE_API_MAX));
 MODULE_FIRMWARE(IWL_22000_HR_B_QNJ_MODULE_FIRMWARE(IWL_22000_UCODE_API_MAX));
-MODULE_FIRMWARE(IWL_22000_JF_B0_QNJ_MODULE_FIRMWARE(IWL_22000_UCODE_API_MAX));
 MODULE_FIRMWARE(IWL_22000_HR_A0_QNJ_MODULE_FIRMWARE(IWL_22000_UCODE_API_MAX));
-<<<<<<< HEAD
-MODULE_FIRMWARE(IWL_22000_SU_Z0_MODULE_FIRMWARE(IWL_22000_UCODE_API_MAX));
-=======
 MODULE_FIRMWARE(IWL_QU_B_JF_B_MODULE_FIRMWARE(IWL_22000_UCODE_API_MAX));
 MODULE_FIRMWARE(IWL_QUZ_A_HR_B_MODULE_FIRMWARE(IWL_22000_UCODE_API_MAX));
 MODULE_FIRMWARE(IWL_QNJ_B_JF_B_MODULE_FIRMWARE(IWL_22000_UCODE_API_MAX));
@@ -372,5 +462,4 @@
 MODULE_FIRMWARE(IWL_22000_SO_A_JF_B_MODULE_FIRMWARE(IWL_22000_UCODE_API_MAX));
 MODULE_FIRMWARE(IWL_22000_SO_A_HR_B_MODULE_FIRMWARE(IWL_22000_UCODE_API_MAX));
 MODULE_FIRMWARE(IWL_22000_SO_A_GF_A_MODULE_FIRMWARE(IWL_22000_UCODE_API_MAX));
-MODULE_FIRMWARE(IWL_22000_TY_A_GF_A_MODULE_FIRMWARE(IWL_22000_UCODE_API_MAX));
->>>>>>> 407d19ab
+MODULE_FIRMWARE(IWL_22000_TY_A_GF_A_MODULE_FIRMWARE(IWL_22000_UCODE_API_MAX));