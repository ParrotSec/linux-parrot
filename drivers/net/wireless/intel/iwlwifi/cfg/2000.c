--- conflicted
+++ resolved
@@ -4,25 +4,6 @@
  * Copyright(c) 2008 - 2014 Intel Corporation. All rights reserved.
  * Copyright(c) 2018 Intel Corporation
  *
-<<<<<<< HEAD
- * This program is free software; you can redistribute it and/or modify it
- * under the terms of version 2 of the GNU General Public License as
- * published by the Free Software Foundation.
- *
- * This program is distributed in the hope that it will be useful, but WITHOUT
- * ANY WARRANTY; without even the implied warranty of MERCHANTABILITY or
- * FITNESS FOR A PARTICULAR PURPOSE.  See the GNU General Public License for
- * more details.
- *
- * You should have received a copy of the GNU General Public License along with
- * this program; if not, write to the Free Software Foundation, Inc.,
- * 51 Franklin Street, Fifth Floor, Boston, MA 02110, USA
- *
- * The full GNU General Public License is included in this distribution in the
- * file called LICENSE.
- *
-=======
->>>>>>> 407d19ab
  * Contact Information:
  *  Intel Linux Wireless <linuxwifi@intel.com>
  * Intel Corporation, 5200 N.E. Elam Young Parkway, Hillsboro, OR 97124-6497
@@ -65,7 +46,7 @@
 #define IWL135_MODULE_FIRMWARE(api) IWL135_FW_PRE __stringify(api) ".ucode"
 
 static const struct iwl_base_params iwl2000_base_params = {
-	.eeprom_size = OTP_LOW_IMAGE_SIZE,
+	.eeprom_size = OTP_LOW_IMAGE_SIZE_2K,
 	.num_of_queues = IWLAGN_NUM_QUEUES,
 	.max_tfd_queue_size = 256,
 	.max_ll_items = OTP_MAX_LL_ITEMS_2x00,
@@ -79,7 +60,7 @@
 
 
 static const struct iwl_base_params iwl2030_base_params = {
-	.eeprom_size = OTP_LOW_IMAGE_SIZE,
+	.eeprom_size = OTP_LOW_IMAGE_SIZE_2K,
 	.num_of_queues = IWLAGN_NUM_QUEUES,
 	.max_tfd_queue_size = 256,
 	.max_ll_items = OTP_MAX_LL_ITEMS_2x00,
