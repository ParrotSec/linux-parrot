--- conflicted
+++ resolved
@@ -8,7 +8,7 @@
  * Copyright(c) 2008 - 2014 Intel Corporation. All rights reserved.
  * Copyright(c) 2013 - 2015 Intel Mobile Communications GmbH
  * Copyright(c) 2016 - 2017 Intel Deutschland GmbH
- * Copyright(c) 2018        Intel Corporation
+ * Copyright(c) 2018 - 2019 Intel Corporation
  *
  * This program is free software; you can redistribute it and/or modify
  * it under the terms of version 2 of the GNU General Public License as
@@ -19,11 +19,6 @@
  * MERCHANTABILITY or FITNESS FOR A PARTICULAR PURPOSE.  See the GNU
  * General Public License for more details.
  *
- * You should have received a copy of the GNU General Public License
- * along with this program; if not, write to the Free Software
- * Foundation, Inc., 51 Franklin Street, Fifth Floor, Boston, MA 02110,
- * USA
- *
  * The full GNU General Public License is included in this distribution
  * in the file called COPYING.
  *
@@ -36,7 +31,7 @@
  * Copyright(c) 2005 - 2014 Intel Corporation. All rights reserved.
  * Copyright(c) 2013 - 2015 Intel Mobile Communications GmbH
  * Copyright(c) 2016 - 2017 Intel Deutschland GmbH
- * Copyright(c) 2018        Intel Corporation
+ * Copyright(c) 2018 - 2019 Intel Corporation
  * All rights reserved.
  *
  * Redistribution and use in source and binary forms, with or without
@@ -483,105 +478,194 @@
 	}
 
 	vht_cap->vht_mcs.tx_mcs_map = vht_cap->vht_mcs.rx_mcs_map;
-}
-
-static struct ieee80211_sband_iftype_data iwl_he_capa = {
-	.types_mask = BIT(NL80211_IFTYPE_STATION) | BIT(NL80211_IFTYPE_AP),
-	.he_cap = {
-		.has_he = true,
-		.he_cap_elem = {
-			.mac_cap_info[0] =
-				IEEE80211_HE_MAC_CAP0_HTC_HE,
-			.mac_cap_info[1] =
-				IEEE80211_HE_MAC_CAP1_TF_MAC_PAD_DUR_16US |
-				IEEE80211_HE_MAC_CAP1_MULTI_TID_AGG_QOS_8,
-			.mac_cap_info[2] =
-				IEEE80211_HE_MAC_CAP2_32BIT_BA_BITMAP |
-				IEEE80211_HE_MAC_CAP2_ACK_EN,
-			.mac_cap_info[3] =
-				IEEE80211_HE_MAC_CAP3_GRP_ADDR_MULTI_STA_BA_DL_MU |
-				IEEE80211_HE_MAC_CAP3_MAX_A_AMPDU_LEN_EXP_VHT_2,
-			.mac_cap_info[4] = IEEE80211_HE_MAC_CAP4_AMDSU_IN_AMPDU,
-			.phy_cap_info[0] =
-				IEEE80211_HE_PHY_CAP0_DUAL_BAND |
-				IEEE80211_HE_PHY_CAP0_CHANNEL_WIDTH_SET_40MHZ_IN_2G |
-				IEEE80211_HE_PHY_CAP0_CHANNEL_WIDTH_SET_40MHZ_80MHZ_IN_5G |
-				IEEE80211_HE_PHY_CAP0_CHANNEL_WIDTH_SET_160MHZ_IN_5G,
-			.phy_cap_info[1] =
-				IEEE80211_HE_PHY_CAP1_DEVICE_CLASS_A |
-				IEEE80211_HE_PHY_CAP1_LDPC_CODING_IN_PAYLOAD |
-				IEEE80211_HE_PHY_CAP1_MIDAMBLE_RX_MAX_NSTS,
-			.phy_cap_info[2] =
-				IEEE80211_HE_PHY_CAP2_NDP_4x_LTF_AND_3_2US |
-				IEEE80211_HE_PHY_CAP2_STBC_TX_UNDER_80MHZ |
-				IEEE80211_HE_PHY_CAP2_STBC_RX_UNDER_80MHZ,
-			.phy_cap_info[3] =
-				IEEE80211_HE_PHY_CAP3_DCM_MAX_CONST_TX_BPSK |
-				IEEE80211_HE_PHY_CAP3_DCM_MAX_TX_NSS_1 |
-				IEEE80211_HE_PHY_CAP3_DCM_MAX_CONST_RX_BPSK |
-				IEEE80211_HE_PHY_CAP3_DCM_MAX_RX_NSS_1,
-			.phy_cap_info[4] =
-				IEEE80211_HE_PHY_CAP4_SU_BEAMFORMEE |
-				IEEE80211_HE_PHY_CAP4_BEAMFORMEE_MAX_STS_ABOVE_80MHZ_8 |
-				IEEE80211_HE_PHY_CAP4_BEAMFORMEE_MAX_STS_UNDER_80MHZ_8,
-			.phy_cap_info[5] =
-				IEEE80211_HE_PHY_CAP5_BEAMFORMEE_NUM_SND_DIM_UNDER_80MHZ_2 |
-				IEEE80211_HE_PHY_CAP5_BEAMFORMEE_NUM_SND_DIM_ABOVE_80MHZ_2,
-			.phy_cap_info[6] =
-				IEEE80211_HE_PHY_CAP6_PPE_THRESHOLD_PRESENT,
-			.phy_cap_info[7] =
-				IEEE80211_HE_PHY_CAP7_POWER_BOOST_FACTOR_AR |
-				IEEE80211_HE_PHY_CAP7_HE_SU_MU_PPDU_4XLTF_AND_08_US_GI |
-				IEEE80211_HE_PHY_CAP7_MAX_NC_7,
-			.phy_cap_info[8] =
-				IEEE80211_HE_PHY_CAP8_HE_ER_SU_PPDU_4XLTF_AND_08_US_GI |
-				IEEE80211_HE_PHY_CAP8_20MHZ_IN_40MHZ_HE_PPDU_IN_2G |
-				IEEE80211_HE_PHY_CAP8_20MHZ_IN_160MHZ_HE_PPDU |
-				IEEE80211_HE_PHY_CAP8_80MHZ_IN_160MHZ_HE_PPDU,
+
+	vht_cap->vht_mcs.tx_highest |=
+		cpu_to_le16(IEEE80211_VHT_EXT_NSS_BW_CAPABLE);
+}
+
+static struct ieee80211_sband_iftype_data iwl_he_capa[] = {
+	{
+		.types_mask = BIT(NL80211_IFTYPE_STATION),
+		.he_cap = {
+			.has_he = true,
+			.he_cap_elem = {
+				.mac_cap_info[0] =
+					IEEE80211_HE_MAC_CAP0_HTC_HE |
+					IEEE80211_HE_MAC_CAP0_TWT_REQ,
+				.mac_cap_info[1] =
+					IEEE80211_HE_MAC_CAP1_TF_MAC_PAD_DUR_16US |
+					IEEE80211_HE_MAC_CAP1_MULTI_TID_AGG_RX_QOS_8,
+				.mac_cap_info[2] =
+					IEEE80211_HE_MAC_CAP2_32BIT_BA_BITMAP |
+					IEEE80211_HE_MAC_CAP2_ACK_EN,
+				.mac_cap_info[3] =
+					IEEE80211_HE_MAC_CAP3_OMI_CONTROL |
+					IEEE80211_HE_MAC_CAP3_MAX_AMPDU_LEN_EXP_VHT_2,
+				.mac_cap_info[4] =
+					IEEE80211_HE_MAC_CAP4_AMDSU_IN_AMPDU |
+					IEEE80211_HE_MAC_CAP4_MULTI_TID_AGG_TX_QOS_B39,
+				.mac_cap_info[5] =
+					IEEE80211_HE_MAC_CAP5_MULTI_TID_AGG_TX_QOS_B40 |
+					IEEE80211_HE_MAC_CAP5_MULTI_TID_AGG_TX_QOS_B41 |
+					IEEE80211_HE_MAC_CAP5_UL_2x996_TONE_RU |
+					IEEE80211_HE_MAC_CAP5_HE_DYNAMIC_SM_PS |
+					IEEE80211_HE_MAC_CAP5_HT_VHT_TRIG_FRAME_RX,
+				.phy_cap_info[0] =
+					IEEE80211_HE_PHY_CAP0_CHANNEL_WIDTH_SET_40MHZ_IN_2G |
+					IEEE80211_HE_PHY_CAP0_CHANNEL_WIDTH_SET_40MHZ_80MHZ_IN_5G |
+					IEEE80211_HE_PHY_CAP0_CHANNEL_WIDTH_SET_160MHZ_IN_5G,
+				.phy_cap_info[1] =
+					IEEE80211_HE_PHY_CAP1_PREAMBLE_PUNC_RX_MASK |
+					IEEE80211_HE_PHY_CAP1_DEVICE_CLASS_A |
+					IEEE80211_HE_PHY_CAP1_LDPC_CODING_IN_PAYLOAD,
+				.phy_cap_info[2] =
+					IEEE80211_HE_PHY_CAP2_NDP_4x_LTF_AND_3_2US,
+				.phy_cap_info[3] =
+					IEEE80211_HE_PHY_CAP3_DCM_MAX_CONST_TX_NO_DCM |
+					IEEE80211_HE_PHY_CAP3_DCM_MAX_TX_NSS_1 |
+					IEEE80211_HE_PHY_CAP3_DCM_MAX_CONST_RX_NO_DCM |
+					IEEE80211_HE_PHY_CAP3_DCM_MAX_RX_NSS_1,
+				.phy_cap_info[4] =
+					IEEE80211_HE_PHY_CAP4_SU_BEAMFORMEE |
+					IEEE80211_HE_PHY_CAP4_BEAMFORMEE_MAX_STS_ABOVE_80MHZ_8 |
+					IEEE80211_HE_PHY_CAP4_BEAMFORMEE_MAX_STS_UNDER_80MHZ_8,
+				.phy_cap_info[5] =
+					IEEE80211_HE_PHY_CAP5_BEAMFORMEE_NUM_SND_DIM_UNDER_80MHZ_2 |
+					IEEE80211_HE_PHY_CAP5_BEAMFORMEE_NUM_SND_DIM_ABOVE_80MHZ_2,
+				.phy_cap_info[6] =
+					IEEE80211_HE_PHY_CAP6_PPE_THRESHOLD_PRESENT,
+				.phy_cap_info[7] =
+					IEEE80211_HE_PHY_CAP7_POWER_BOOST_FACTOR_AR |
+					IEEE80211_HE_PHY_CAP7_HE_SU_MU_PPDU_4XLTF_AND_08_US_GI |
+					IEEE80211_HE_PHY_CAP7_MAX_NC_1,
+				.phy_cap_info[8] =
+					IEEE80211_HE_PHY_CAP8_HE_ER_SU_PPDU_4XLTF_AND_08_US_GI |
+					IEEE80211_HE_PHY_CAP8_20MHZ_IN_40MHZ_HE_PPDU_IN_2G |
+					IEEE80211_HE_PHY_CAP8_20MHZ_IN_160MHZ_HE_PPDU |
+					IEEE80211_HE_PHY_CAP8_80MHZ_IN_160MHZ_HE_PPDU |
+					IEEE80211_HE_PHY_CAP8_DCM_MAX_RU_2x996,
+				.phy_cap_info[9] =
+					IEEE80211_HE_PHY_CAP9_NON_TRIGGERED_CQI_FEEDBACK |
+					IEEE80211_HE_PHY_CAP9_RX_FULL_BW_SU_USING_MU_WITH_COMP_SIGB |
+					IEEE80211_HE_PHY_CAP9_RX_FULL_BW_SU_USING_MU_WITH_NON_COMP_SIGB |
+					IEEE80211_HE_PHY_CAP9_NOMIMAL_PKT_PADDING_RESERVED,
+			},
+			/*
+			 * Set default Tx/Rx HE MCS NSS Support field.
+			 * Indicate support for up to 2 spatial streams and all
+			 * MCS, without any special cases
+			 */
+			.he_mcs_nss_supp = {
+				.rx_mcs_80 = cpu_to_le16(0xfffa),
+				.tx_mcs_80 = cpu_to_le16(0xfffa),
+				.rx_mcs_160 = cpu_to_le16(0xfffa),
+				.tx_mcs_160 = cpu_to_le16(0xfffa),
+				.rx_mcs_80p80 = cpu_to_le16(0xffff),
+				.tx_mcs_80p80 = cpu_to_le16(0xffff),
+			},
+			/*
+			 * Set default PPE thresholds, with PPET16 set to 0,
+			 * PPET8 set to 7
+			 */
+			.ppe_thres = {0x61, 0x1c, 0xc7, 0x71},
 		},
-		/*
-		 * Set default Tx/Rx HE MCS NSS Support field. Indicate support
-		 * for up to 2 spatial streams and all MCS, without any special
-		 * cases
-		 */
-		.he_mcs_nss_supp = {
-			.rx_mcs_80 = cpu_to_le16(0xfffa),
-			.tx_mcs_80 = cpu_to_le16(0xfffa),
-			.rx_mcs_160 = cpu_to_le16(0xfffa),
-			.tx_mcs_160 = cpu_to_le16(0xfffa),
-			.rx_mcs_80p80 = cpu_to_le16(0xffff),
-			.tx_mcs_80p80 = cpu_to_le16(0xffff),
+	},
+	{
+		.types_mask = BIT(NL80211_IFTYPE_AP),
+		.he_cap = {
+			.has_he = true,
+			.he_cap_elem = {
+				.mac_cap_info[0] =
+					IEEE80211_HE_MAC_CAP0_HTC_HE,
+				.mac_cap_info[1] =
+					IEEE80211_HE_MAC_CAP1_TF_MAC_PAD_DUR_16US |
+					IEEE80211_HE_MAC_CAP1_MULTI_TID_AGG_RX_QOS_8,
+				.mac_cap_info[2] =
+					IEEE80211_HE_MAC_CAP2_BSR |
+					IEEE80211_HE_MAC_CAP2_ACK_EN,
+				.mac_cap_info[3] =
+					IEEE80211_HE_MAC_CAP3_OMI_CONTROL |
+					IEEE80211_HE_MAC_CAP3_MAX_AMPDU_LEN_EXP_VHT_2,
+				.mac_cap_info[4] =
+					IEEE80211_HE_MAC_CAP4_AMDSU_IN_AMPDU,
+				.mac_cap_info[5] =
+					IEEE80211_HE_MAC_CAP5_UL_2x996_TONE_RU,
+				.phy_cap_info[0] =
+					IEEE80211_HE_PHY_CAP0_CHANNEL_WIDTH_SET_40MHZ_IN_2G |
+					IEEE80211_HE_PHY_CAP0_CHANNEL_WIDTH_SET_40MHZ_80MHZ_IN_5G |
+					IEEE80211_HE_PHY_CAP0_CHANNEL_WIDTH_SET_160MHZ_IN_5G,
+				.phy_cap_info[1] =
+					IEEE80211_HE_PHY_CAP1_LDPC_CODING_IN_PAYLOAD,
+				.phy_cap_info[2] =
+					IEEE80211_HE_PHY_CAP2_NDP_4x_LTF_AND_3_2US,
+				.phy_cap_info[3] =
+					IEEE80211_HE_PHY_CAP3_DCM_MAX_CONST_TX_NO_DCM |
+					IEEE80211_HE_PHY_CAP3_DCM_MAX_TX_NSS_1 |
+					IEEE80211_HE_PHY_CAP3_DCM_MAX_CONST_RX_NO_DCM |
+					IEEE80211_HE_PHY_CAP3_DCM_MAX_RX_NSS_1,
+				.phy_cap_info[4] =
+					IEEE80211_HE_PHY_CAP4_SU_BEAMFORMEE |
+					IEEE80211_HE_PHY_CAP4_BEAMFORMEE_MAX_STS_ABOVE_80MHZ_8 |
+					IEEE80211_HE_PHY_CAP4_BEAMFORMEE_MAX_STS_UNDER_80MHZ_8,
+				.phy_cap_info[5] =
+					IEEE80211_HE_PHY_CAP5_BEAMFORMEE_NUM_SND_DIM_UNDER_80MHZ_2 |
+					IEEE80211_HE_PHY_CAP5_BEAMFORMEE_NUM_SND_DIM_ABOVE_80MHZ_2,
+				.phy_cap_info[6] =
+					IEEE80211_HE_PHY_CAP6_PPE_THRESHOLD_PRESENT,
+				.phy_cap_info[7] =
+					IEEE80211_HE_PHY_CAP7_HE_SU_MU_PPDU_4XLTF_AND_08_US_GI |
+					IEEE80211_HE_PHY_CAP7_MAX_NC_1,
+				.phy_cap_info[8] =
+					IEEE80211_HE_PHY_CAP8_HE_ER_SU_PPDU_4XLTF_AND_08_US_GI |
+					IEEE80211_HE_PHY_CAP8_20MHZ_IN_40MHZ_HE_PPDU_IN_2G |
+					IEEE80211_HE_PHY_CAP8_20MHZ_IN_160MHZ_HE_PPDU |
+					IEEE80211_HE_PHY_CAP8_80MHZ_IN_160MHZ_HE_PPDU |
+					IEEE80211_HE_PHY_CAP8_DCM_MAX_RU_2x996,
+				.phy_cap_info[9] =
+					IEEE80211_HE_PHY_CAP9_RX_FULL_BW_SU_USING_MU_WITH_COMP_SIGB |
+					IEEE80211_HE_PHY_CAP9_RX_FULL_BW_SU_USING_MU_WITH_NON_COMP_SIGB |
+					IEEE80211_HE_PHY_CAP9_NOMIMAL_PKT_PADDING_RESERVED,
+			},
+			/*
+			 * Set default Tx/Rx HE MCS NSS Support field.
+			 * Indicate support for up to 2 spatial streams and all
+			 * MCS, without any special cases
+			 */
+			.he_mcs_nss_supp = {
+				.rx_mcs_80 = cpu_to_le16(0xfffa),
+				.tx_mcs_80 = cpu_to_le16(0xfffa),
+				.rx_mcs_160 = cpu_to_le16(0xfffa),
+				.tx_mcs_160 = cpu_to_le16(0xfffa),
+				.rx_mcs_80p80 = cpu_to_le16(0xffff),
+				.tx_mcs_80p80 = cpu_to_le16(0xffff),
+			},
+			/*
+			 * Set default PPE thresholds, with PPET16 set to 0,
+			 * PPET8 set to 7
+			 */
+			.ppe_thres = {0x61, 0x1c, 0xc7, 0x71},
 		},
-		/*
-		 * Set default PPE thresholds, with PPET16 set to 0, PPET8 set
-		 * to 7
-		 */
-		.ppe_thres = {0x61, 0x1c, 0xc7, 0x71},
 	},
 };
 
 static void iwl_init_he_hw_capab(struct ieee80211_supported_band *sband,
 				 u8 tx_chains, u8 rx_chains)
 {
-<<<<<<< HEAD
-	if (sband->band == NL80211_BAND_2GHZ ||
-	    sband->band == NL80211_BAND_5GHZ)
-		sband->iftype_data = &iwl_he_capa;
-	else
-		return;
-
-	sband->n_iftype_data = 1;
-=======
 	sband->iftype_data = iwl_he_capa;
 	sband->n_iftype_data = ARRAY_SIZE(iwl_he_capa);
->>>>>>> 407d19ab
 
 	/* If not 2x2, we need to indicate 1x1 in the Midamble RX Max NSTS */
 	if ((tx_chains & rx_chains) != ANT_AB) {
-		iwl_he_capa.he_cap.he_cap_elem.phy_cap_info[1] &=
-			~IEEE80211_HE_PHY_CAP1_MIDAMBLE_RX_MAX_NSTS;
-		iwl_he_capa.he_cap.he_cap_elem.phy_cap_info[2] &=
-			~IEEE80211_HE_PHY_CAP2_MIDAMBLE_RX_MAX_NSTS;
+		int i;
+
+		for (i = 0; i < sband->n_iftype_data; i++) {
+			iwl_he_capa[i].he_cap.he_cap_elem.phy_cap_info[1] &=
+				~IEEE80211_HE_PHY_CAP1_MIDAMBLE_RX_TX_MAX_NSTS;
+			iwl_he_capa[i].he_cap.he_cap_elem.phy_cap_info[2] &=
+				~IEEE80211_HE_PHY_CAP2_MIDAMBLE_RX_TX_MAX_NSTS;
+			iwl_he_capa[i].he_cap.he_cap_elem.phy_cap_info[7] &=
+				~IEEE80211_HE_PHY_CAP7_MAX_NC_MASK;
+		}
 	}
 }
 
@@ -859,15 +943,13 @@
 	const __le16 *ch_section;
 
 	if (cfg->nvm_type != IWL_NVM_EXT)
-		data = kzalloc(sizeof(*data) +
-			       sizeof(struct ieee80211_channel) *
-			       IWL_NVM_NUM_CHANNELS,
-			       GFP_KERNEL);
+		data = kzalloc(struct_size(data, channels,
+					   IWL_NVM_NUM_CHANNELS),
+					   GFP_KERNEL);
 	else
-		data = kzalloc(sizeof(*data) +
-			       sizeof(struct ieee80211_channel) *
-			       IWL_NVM_NUM_CHANNELS_EXT,
-			       GFP_KERNEL);
+		data = kzalloc(struct_size(data, channels,
+					   IWL_NVM_NUM_CHANNELS_EXT),
+					   GFP_KERNEL);
 	if (!data)
 		return NULL;
 
@@ -1018,11 +1100,11 @@
 		nvm_chan = iwl_nvm_channels;
 	}
 
+	if (WARN_ON(num_of_ch > max_num_ch))
+		num_of_ch = max_num_ch;
+
 	if (WARN_ON_ONCE(num_of_ch > NL80211_MAX_SUPP_REG_RULES))
 		return ERR_PTR(-EINVAL);
-
-	if (WARN_ON(num_of_ch > max_num_ch))
-		num_of_ch = max_num_ch;
 
 	IWL_DEBUG_DEV(dev, IWL_DL_LAR, "building regdom for %d channels\n",
 		      num_of_ch);
@@ -1104,20 +1186,10 @@
 	 * Narrow down regdom for unused regulatory rules to prevent hole
 	 * between reg rules to wmm rules.
 	 */
-<<<<<<< HEAD
-	regd_to_copy = sizeof(struct ieee80211_regdomain) +
-		valid_rules * sizeof(struct ieee80211_reg_rule);
-
-	copy_rd = kzalloc(regd_to_copy, GFP_KERNEL);
-	if (!copy_rd) {
-=======
 	copy_rd = kmemdup(regd, struct_size(regd, reg_rules, valid_rules),
 			  GFP_KERNEL);
 	if (!copy_rd)
->>>>>>> 407d19ab
 		copy_rd = ERR_PTR(-ENOMEM);
-
-	memcpy(copy_rd, regd, regd_to_copy);
 
 out:
 	kfree(regdb_ptrs);
@@ -1337,6 +1409,7 @@
 	bool lar_fw_supported = !iwlwifi_mod_params.lar_disable &&
 				fw_has_capa(&fw->ucode_capa,
 					    IWL_UCODE_TLV_CAPA_LAR_SUPPORT);
+	bool empty_otp;
 	u32 mac_flags;
 	u32 sbands_flags = 0;
 	/*
@@ -1364,12 +1437,12 @@
 	}
 
 	rsp = (void *)hcmd.resp_pkt->data;
-	if (le32_to_cpu(rsp->general.flags) & NVM_GENERAL_FLAGS_EMPTY_OTP)
+	empty_otp = !!(le32_to_cpu(rsp->general.flags) &
+		       NVM_GENERAL_FLAGS_EMPTY_OTP);
+	if (empty_otp)
 		IWL_INFO(trans, "OTP is empty\n");
 
-	nvm = kzalloc(sizeof(*nvm) +
-		      sizeof(struct ieee80211_channel) * IWL_NUM_CHANNELS,
-		      GFP_KERNEL);
+	nvm = kzalloc(struct_size(nvm, channels, IWL_NUM_CHANNELS), GFP_KERNEL);
 	if (!nvm) {
 		ret = -ENOMEM;
 		goto out;
@@ -1388,6 +1461,11 @@
 
 	/* Initialize general data */
 	nvm->nvm_version = le16_to_cpu(rsp->general.nvm_version);
+	nvm->n_hw_addrs = rsp->general.n_hw_addrs;
+	if (nvm->n_hw_addrs == 0)
+		IWL_WARN(trans,
+			 "Firmware declares no reserved mac addresses. OTP is empty: %d\n",
+			 empty_otp);
 
 	/* Initialize MAC sku data */
 	mac_flags = le32_to_cpu(rsp->mac_sku.mac_sku_flags);
