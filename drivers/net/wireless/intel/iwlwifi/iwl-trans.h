--- conflicted
+++ resolved
@@ -8,6 +8,7 @@
  * Copyright(c) 2007 - 2014 Intel Corporation. All rights reserved.
  * Copyright(c) 2013 - 2015 Intel Mobile Communications GmbH
  * Copyright(c) 2016 - 2017 Intel Deutschland GmbH
+ * Copyright(c) 2018 - 2019 Intel Corporation
  *
  * This program is free software; you can redistribute it and/or modify
  * it under the terms of version 2 of the GNU General Public License as
@@ -18,11 +19,6 @@
  * MERCHANTABILITY or FITNESS FOR A PARTICULAR PURPOSE.  See the GNU
  * General Public License for more details.
  *
- * You should have received a copy of the GNU General Public License
- * along with this program; if not, write to the Free Software
- * Foundation, Inc., 51 Franklin Street, Fifth Floor, Boston, MA 02110,
- * USA
- *
  * The full GNU General Public License is included in this distribution
  * in the file called COPYING.
  *
@@ -35,6 +31,7 @@
  * Copyright(c) 2005 - 2014 Intel Corporation. All rights reserved.
  * Copyright(c) 2013 - 2015 Intel Mobile Communications GmbH
  * Copyright(c) 2016 - 2017 Intel Deutschland GmbH
+ * Copyright(c) 2018 - 2019 Intel Corporation
  * All rights reserved.
  *
  * Redistribution and use in source and binary forms, with or without
@@ -78,6 +75,8 @@
 #include "iwl-op-mode.h"
 #include "fw/api/cmdhdr.h"
 #include "fw/api/txq.h"
+#include "fw/api/dbg-tlv.h"
+#include "iwl-dbg-tlv.h"
 
 /**
  * DOC: Transport layer - what is it ?
@@ -231,6 +230,12 @@
 enum iwl_hcmd_dataflag {
 	IWL_HCMD_DFL_NOCOPY	= BIT(0),
 	IWL_HCMD_DFL_DUP	= BIT(1),
+};
+
+enum iwl_error_event_table_status {
+	IWL_ERROR_EVENT_TABLE_LMAC1 = BIT(0),
+	IWL_ERROR_EVENT_TABLE_LMAC2 = BIT(1),
+	IWL_ERROR_EVENT_TABLE_UMAC = BIT(2),
 };
 
 /**
@@ -538,9 +543,8 @@
  * @dump_data: return a vmalloc'ed buffer with debug data, maybe containing last
  *	TX'ed commands and similar. The buffer will be vfree'd by the caller.
  *	Note that the transport must fill in the proper file headers.
- * @dump_regs: dump using IWL_ERR configuration space and memory mapped
- *	registers of the device to diagnose failure, e.g., when HW becomes
- *	inaccessible.
+ * @debugfs_cleanup: used in the driver unload flow to make a proper cleanup
+ *	of the trans debugfs
  */
 struct iwl_trans_ops {
 
@@ -569,7 +573,7 @@
 			    bool configure_scd);
 	/* 22000 functions */
 	int (*txq_alloc)(struct iwl_trans *trans,
-			 struct iwl_tx_queue_cfg_cmd *cmd,
+			 __le16 flags, u8 sta_id, u8 tid,
 			 int cmd_id, int size,
 			 unsigned int queue_wdg_timeout);
 	void (*txq_free)(struct iwl_trans *trans, int queue);
@@ -609,10 +613,9 @@
 	void (*resume)(struct iwl_trans *trans);
 
 	struct iwl_trans_dump_data *(*dump_data)(struct iwl_trans *trans,
-						 const struct iwl_fw_dbg_trigger_tlv
-						 *trigger);
-
-	void (*dump_regs)(struct iwl_trans *trans);
+						 u32 dump_mask);
+	void (*debugfs_cleanup)(struct iwl_trans *trans);
+	void (*sync_nmi)(struct iwl_trans *trans);
 };
 
 /**
@@ -688,6 +691,35 @@
  * enter/exit (in msecs).
  */
 #define IWL_TRANS_IDLE_TIMEOUT 2000
+
+/* Max time to wait for nmi interrupt */
+#define IWL_TRANS_NMI_TIMEOUT (HZ / 4)
+
+/**
+ * struct iwl_dram_data
+ * @physical: page phy pointer
+ * @block: pointer to the allocated block/page
+ * @size: size of the block/page
+ */
+struct iwl_dram_data {
+	dma_addr_t physical;
+	void *block;
+	int size;
+};
+
+/**
+ * struct iwl_self_init_dram - dram data used by self init process
+ * @fw: lmac and umac dram data
+ * @fw_cnt: total number of items in array
+ * @paging: paging dram data
+ * @paging_cnt: total number of items in array
+ */
+struct iwl_self_init_dram {
+	struct iwl_dram_data *fw;
+	int fw_cnt;
+	struct iwl_dram_data *paging;
+	int paging_cnt;
+};
 
 /**
  * struct iwl_trans - transport common data
@@ -721,22 +753,21 @@
  * @dbg_dest_tlv: points to the destination TLV for debug
  * @dbg_conf_tlv: array of pointers to configuration TLVs for debug
  * @dbg_trigger_tlv: array of pointers to triggers TLVs for debug
- * @dbg_dest_reg_num: num of reg_ops in %dbg_dest_tlv
+ * @dbg_n_dest_reg: num of reg_ops in %dbg_dest_tlv
+ * @num_blocks: number of blocks in fw_mon
+ * @fw_mon: address of the buffers for firmware monitor
  * @system_pm_mode: the system-wide power management mode in use.
  *	This mode is set dynamically, depending on the WoWLAN values
  *	configured from the userspace at runtime.
  * @runtime_pm_mode: the runtime power management mode in use.  This
  *	mode is set during the initialization phase and is not
  *	supposed to change during runtime.
-<<<<<<< HEAD
-=======
  * @dbg_rec_on: true iff there is a fw debug recording currently active
  * @lmac_error_event_table: addrs of lmacs error tables
  * @umac_error_event_table: addr of umac error table
  * @error_event_table_tlv_status: bitmap that indicates what error table
  *	pointers was recevied via TLV. use enum &iwl_error_event_table_status
  * @hw_error: equals true if hw error interrupt was received from the FW
->>>>>>> 407d19ab
  */
 struct iwl_trans {
 	const struct iwl_trans_ops *ops;
@@ -777,24 +808,29 @@
 	struct lockdep_map sync_cmd_lockdep_map;
 #endif
 
+	struct iwl_apply_point_data apply_points[IWL_FW_INI_APPLY_NUM];
+	struct iwl_apply_point_data apply_points_ext[IWL_FW_INI_APPLY_NUM];
+
+	bool external_ini_loaded;
+	bool ini_valid;
+
 	const struct iwl_fw_dbg_dest_tlv_v1 *dbg_dest_tlv;
 	const struct iwl_fw_dbg_conf_tlv *dbg_conf_tlv[FW_DBG_CONF_MAX];
 	struct iwl_fw_dbg_trigger_tlv * const *dbg_trigger_tlv;
-	u32 dbg_dump_mask;
-	u8 dbg_dest_reg_num;
+	u8 dbg_n_dest_reg;
+	int num_blocks;
+	struct iwl_dram_data fw_mon[IWL_FW_INI_APPLY_NUM];
+	struct iwl_self_init_dram init_dram;
 
 	enum iwl_plat_pm_mode system_pm_mode;
 	enum iwl_plat_pm_mode runtime_pm_mode;
 	bool suspending;
-<<<<<<< HEAD
-=======
 	bool dbg_rec_on;
 
 	u32 lmac_error_event_table[2];
 	u32 umac_error_event_table;
 	unsigned int error_event_table_tlv_status;
 	bool hw_error;
->>>>>>> 407d19ab
 
 	/* pointer to trans specific struct */
 	/*Ensure that this pointer will always be aligned to sizeof pointer */
@@ -907,18 +943,11 @@
 }
 
 static inline struct iwl_trans_dump_data *
-iwl_trans_dump_data(struct iwl_trans *trans,
-		    const struct iwl_fw_dbg_trigger_tlv *trigger)
+iwl_trans_dump_data(struct iwl_trans *trans, u32 dump_mask)
 {
 	if (!trans->ops->dump_data)
 		return NULL;
-	return trans->ops->dump_data(trans, trigger);
-}
-
-static inline void iwl_trans_dump_regs(struct iwl_trans *trans)
-{
-	if (trans->ops->dump_regs)
-		trans->ops->dump_regs(trans);
+	return trans->ops->dump_data(trans, dump_mask);
 }
 
 static inline struct iwl_device_cmd *
@@ -1003,7 +1032,7 @@
 
 static inline int
 iwl_trans_txq_alloc(struct iwl_trans *trans,
-		    struct iwl_tx_queue_cfg_cmd *cmd,
+		    __le16 flags, u8 sta_id, u8 tid,
 		    int cmd_id, int size,
 		    unsigned int wdg_timeout)
 {
@@ -1017,7 +1046,8 @@
 		return -EIO;
 	}
 
-	return trans->ops->txq_alloc(trans, cmd, cmd_id, size, wdg_timeout);
+	return trans->ops->txq_alloc(trans, flags, sta_id, tid,
+				     cmd_id, size, wdg_timeout);
 }
 
 static inline void iwl_trans_txq_set_shared_mode(struct iwl_trans *trans,
@@ -1208,6 +1238,12 @@
 	/* prevent double restarts due to the same erroneous FW */
 	if (!test_and_set_bit(STATUS_FW_ERROR, &trans->status))
 		iwl_op_mode_nic_error(trans->op_mode);
+}
+
+static inline void iwl_trans_sync_nmi(struct iwl_trans *trans)
+{
+	if (trans->ops->sync_nmi)
+		trans->ops->sync_nmi(trans);
 }
 
 /*****************************************************
