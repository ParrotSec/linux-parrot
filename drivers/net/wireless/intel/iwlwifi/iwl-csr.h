/******************************************************************************
 *
 * This file is provided under a dual BSD/GPLv2 license.  When using or
 * redistributing this file, you may do so under either license.
 *
 * GPL LICENSE SUMMARY
 *
 * Copyright(c) 2005 - 2014 Intel Corporation. All rights reserved.
 * Copyright(c) 2013 - 2014 Intel Mobile Communications GmbH
 * Copyright(c) 2016        Intel Deutschland GmbH
 * Copyright(c) 2018 - 2019 Intel Corporation
 *
 * This program is free software; you can redistribute it and/or modify
 * it under the terms of version 2 of the GNU General Public License as
 * published by the Free Software Foundation.
 *
 * This program is distributed in the hope that it will be useful, but
 * WITHOUT ANY WARRANTY; without even the implied warranty of
 * MERCHANTABILITY or FITNESS FOR A PARTICULAR PURPOSE.  See the GNU
 * General Public License for more details.
 *
 * You should have received a copy of the GNU General Public License
 * along with this program; if not, write to the Free Software
 * Foundation, Inc., 51 Franklin Street, Fifth Floor, Boston, MA 02110,
 * USA
 *
 * The full GNU General Public License is included in this distribution
 * in the file called COPYING.
 *
 * Contact Information:
 *  Intel Linux Wireless <linuxwifi@intel.com>
 * Intel Corporation, 5200 N.E. Elam Young Parkway, Hillsboro, OR 97124-6497
 *
 * BSD LICENSE
 *
 * Copyright(c) 2005 - 2014 Intel Corporation. All rights reserved.
 * Copyright(c) 2013 - 2014 Intel Mobile Communications GmbH
 * Copyright(c) 2018 - 2019 Intel Corporation
 * All rights reserved.
 *
 * Redistribution and use in source and binary forms, with or without
 * modification, are permitted provided that the following conditions
 * are met:
 *
 *  * Redistributions of source code must retain the above copyright
 *    notice, this list of conditions and the following disclaimer.
 *  * Redistributions in binary form must reproduce the above copyright
 *    notice, this list of conditions and the following disclaimer in
 *    the documentation and/or other materials provided with the
 *    distribution.
 *  * Neither the name Intel Corporation nor the names of its
 *    contributors may be used to endorse or promote products derived
 *    from this software without specific prior written permission.
 *
 * THIS SOFTWARE IS PROVIDED BY THE COPYRIGHT HOLDERS AND CONTRIBUTORS
 * "AS IS" AND ANY EXPRESS OR IMPLIED WARRANTIES, INCLUDING, BUT NOT
 * LIMITED TO, THE IMPLIED WARRANTIES OF MERCHANTABILITY AND FITNESS FOR
 * A PARTICULAR PURPOSE ARE DISCLAIMED. IN NO EVENT SHALL THE COPYRIGHT
 * OWNER OR CONTRIBUTORS BE LIABLE FOR ANY DIRECT, INDIRECT, INCIDENTAL,
 * SPECIAL, EXEMPLARY, OR CONSEQUENTIAL DAMAGES (INCLUDING, BUT NOT
 * LIMITED TO, PROCUREMENT OF SUBSTITUTE GOODS OR SERVICES; LOSS OF USE,
 * DATA, OR PROFITS; OR BUSINESS INTERRUPTION) HOWEVER CAUSED AND ON ANY
 * THEORY OF LIABILITY, WHETHER IN CONTRACT, STRICT LIABILITY, OR TORT
 * (INCLUDING NEGLIGENCE OR OTHERWISE) ARISING IN ANY WAY OUT OF THE USE
 * OF THIS SOFTWARE, EVEN IF ADVISED OF THE POSSIBILITY OF SUCH DAMAGE.
 *
 *****************************************************************************/
#ifndef __iwl_csr_h__
#define __iwl_csr_h__
/*
 * CSR (control and status registers)
 *
 * CSR registers are mapped directly into PCI bus space, and are accessible
 * whenever platform supplies power to device, even when device is in
 * low power states due to driver-invoked device resets
 * (e.g. CSR_RESET_REG_FLAG_SW_RESET) or uCode-driven power-saving modes.
 *
 * Use iwl_write32() and iwl_read32() family to access these registers;
 * these provide simple PCI bus access, without waking up the MAC.
 * Do not use iwl_write_direct32() family for these registers;
 * no need to "grab nic access" via CSR_GP_CNTRL_REG_FLAG_MAC_ACCESS_REQ.
 * The MAC (uCode processor, etc.) does not need to be powered up for accessing
 * the CSR registers.
 *
 * NOTE:  Device does need to be awake in order to read this memory
 *        via CSR_EEPROM and CSR_OTP registers
 */
#define CSR_BASE    (0x000)

#define CSR_HW_IF_CONFIG_REG    (CSR_BASE+0x000) /* hardware interface config */
#define CSR_INT_COALESCING      (CSR_BASE+0x004) /* accum ints, 32-usec units */
#define CSR_INT                 (CSR_BASE+0x008) /* host interrupt status/ack */
#define CSR_INT_MASK            (CSR_BASE+0x00c) /* host interrupt enable */
#define CSR_FH_INT_STATUS       (CSR_BASE+0x010) /* busmaster int status/ack*/
#define CSR_GPIO_IN             (CSR_BASE+0x018) /* read external chip pins */
#define CSR_RESET               (CSR_BASE+0x020) /* busmaster enable, NMI, etc*/
#define CSR_GP_CNTRL            (CSR_BASE+0x024)

/* 2nd byte of CSR_INT_COALESCING, not accessible via iwl_write32()! */
#define CSR_INT_PERIODIC_REG	(CSR_BASE+0x005)

/*
 * Hardware revision info
 * Bit fields:
 * 31-16:  Reserved
 *  15-4:  Type of device:  see CSR_HW_REV_TYPE_xxx definitions
 *  3-2:  Revision step:  0 = A, 1 = B, 2 = C, 3 = D
 *  1-0:  "Dash" (-) value, as in A-1, etc.
 */
#define CSR_HW_REV              (CSR_BASE+0x028)

/*
 * RF ID revision info
 * Bit fields:
 * 31:24: Reserved (set to 0x0)
 * 23:12: Type
 * 11:8:  Step (A - 0x0, B - 0x1, etc)
 * 7:4:   Dash
 * 3:0:   Flavor
 */
#define CSR_HW_RF_ID		(CSR_BASE+0x09c)

/*
 * EEPROM and OTP (one-time-programmable) memory reads
 *
 * NOTE:  Device must be awake, initialized via apm_ops.init(),
 *        in order to read.
 */
#define CSR_EEPROM_REG          (CSR_BASE+0x02c)
#define CSR_EEPROM_GP           (CSR_BASE+0x030)
#define CSR_OTP_GP_REG   	(CSR_BASE+0x034)

#define CSR_GIO_REG		(CSR_BASE+0x03C)
#define CSR_GP_UCODE_REG	(CSR_BASE+0x048)
#define CSR_GP_DRIVER_REG	(CSR_BASE+0x050)

/*
 * UCODE-DRIVER GP (general purpose) mailbox registers.
 * SET/CLR registers set/clear bit(s) if "1" is written.
 */
#define CSR_UCODE_DRV_GP1       (CSR_BASE+0x054)
#define CSR_UCODE_DRV_GP1_SET   (CSR_BASE+0x058)
#define CSR_UCODE_DRV_GP1_CLR   (CSR_BASE+0x05c)
#define CSR_UCODE_DRV_GP2       (CSR_BASE+0x060)

#define CSR_MBOX_SET_REG	(CSR_BASE + 0x88)

#define CSR_LED_REG             (CSR_BASE+0x094)
#define CSR_DRAM_INT_TBL_REG	(CSR_BASE+0x0A0)
#define CSR_MAC_SHADOW_REG_CTRL		(CSR_BASE + 0x0A8) /* 6000 and up */
#define CSR_MAC_SHADOW_REG_CTRL_RX_WAKE	BIT(20)
#define CSR_MAC_SHADOW_REG_CTL2		(CSR_BASE + 0x0AC)
#define CSR_MAC_SHADOW_REG_CTL2_RX_WAKE	0xFFFF

/* GIO Chicken Bits (PCI Express bus link power management) */
#define CSR_GIO_CHICKEN_BITS    (CSR_BASE+0x100)

/* host chicken bits */
#define CSR_HOST_CHICKEN	(CSR_BASE + 0x204)
#define CSR_HOST_CHICKEN_PM_IDLE_SRC_DIS_SB_PME	BIT(19)

/* Analog phase-lock-loop configuration  */
#define CSR_ANA_PLL_CFG         (CSR_BASE+0x20c)

/*
 * CSR HW resources monitor registers
 */
#define CSR_MONITOR_CFG_REG		(CSR_BASE+0x214)
#define CSR_MONITOR_STATUS_REG		(CSR_BASE+0x228)
#define CSR_MONITOR_XTAL_RESOURCES	(0x00000010)

/*
 * CSR Hardware Revision Workaround Register.  Indicates hardware rev;
 * "step" determines CCK backoff for txpower calculation.
 * See also CSR_HW_REV register.
 * Bit fields:
 *  3-2:  0 = A, 1 = B, 2 = C, 3 = D step
 *  1-0:  "Dash" (-) value, as in C-1, etc.
 */
#define CSR_HW_REV_WA_REG		(CSR_BASE+0x22C)

#define CSR_DBG_HPET_MEM_REG		(CSR_BASE+0x240)
#define CSR_DBG_LINK_PWR_MGMT_REG	(CSR_BASE+0x250)

/* Bits for CSR_HW_IF_CONFIG_REG */
#define CSR_HW_IF_CONFIG_REG_MSK_MAC_DASH	(0x00000003)
#define CSR_HW_IF_CONFIG_REG_MSK_MAC_STEP	(0x0000000C)
#define CSR_HW_IF_CONFIG_REG_MSK_BOARD_VER	(0x000000C0)
#define CSR_HW_IF_CONFIG_REG_BIT_MAC_SI		(0x00000100)
#define CSR_HW_IF_CONFIG_REG_BIT_RADIO_SI	(0x00000200)
#define CSR_HW_IF_CONFIG_REG_MSK_PHY_TYPE	(0x00000C00)
#define CSR_HW_IF_CONFIG_REG_MSK_PHY_DASH	(0x00003000)
#define CSR_HW_IF_CONFIG_REG_MSK_PHY_STEP	(0x0000C000)

#define CSR_HW_IF_CONFIG_REG_POS_MAC_DASH	(0)
#define CSR_HW_IF_CONFIG_REG_POS_MAC_STEP	(2)
#define CSR_HW_IF_CONFIG_REG_POS_BOARD_VER	(6)
#define CSR_HW_IF_CONFIG_REG_POS_PHY_TYPE	(10)
#define CSR_HW_IF_CONFIG_REG_POS_PHY_DASH	(12)
#define CSR_HW_IF_CONFIG_REG_POS_PHY_STEP	(14)

#define CSR_HW_IF_CONFIG_REG_BIT_HAP_WAKE_L1A	(0x00080000)
#define CSR_HW_IF_CONFIG_REG_BIT_EEPROM_OWN_SEM	(0x00200000)
#define CSR_HW_IF_CONFIG_REG_BIT_NIC_READY	(0x00400000) /* PCI_OWN_SEM */
#define CSR_HW_IF_CONFIG_REG_BIT_NIC_PREPARE_DONE (0x02000000) /* ME_OWN */
#define CSR_HW_IF_CONFIG_REG_PREPARE		  (0x08000000) /* WAKE_ME */
#define CSR_HW_IF_CONFIG_REG_ENABLE_PME		  (0x10000000)
#define CSR_HW_IF_CONFIG_REG_PERSIST_MODE	  (0x40000000) /* PERSISTENCE */

#define CSR_MBOX_SET_REG_OS_ALIVE		BIT(5)

#define CSR_INT_PERIODIC_DIS			(0x00) /* disable periodic int*/
#define CSR_INT_PERIODIC_ENA			(0xFF) /* 255*32 usec ~ 8 msec*/

/* interrupt flags in INTA, set by uCode or hardware (e.g. dma),
 * acknowledged (reset) by host writing "1" to flagged bits. */
#define CSR_INT_BIT_FH_RX        (1 << 31) /* Rx DMA, cmd responses, FH_INT[17:16] */
#define CSR_INT_BIT_HW_ERR       (1 << 29) /* DMA hardware error FH_INT[31] */
#define CSR_INT_BIT_RX_PERIODIC	 (1 << 28) /* Rx periodic */
#define CSR_INT_BIT_FH_TX        (1 << 27) /* Tx DMA FH_INT[1:0] */
#define CSR_INT_BIT_SCD          (1 << 26) /* TXQ pointer advanced */
#define CSR_INT_BIT_SW_ERR       (1 << 25) /* uCode error */
#define CSR_INT_BIT_RF_KILL      (1 << 7)  /* HW RFKILL switch GP_CNTRL[27] toggled */
#define CSR_INT_BIT_CT_KILL      (1 << 6)  /* Critical temp (chip too hot) rfkill */
#define CSR_INT_BIT_SW_RX        (1 << 3)  /* Rx, command responses */
#define CSR_INT_BIT_WAKEUP       (1 << 1)  /* NIC controller waking up (pwr mgmt) */
#define CSR_INT_BIT_ALIVE        (1 << 0)  /* uCode interrupts once it initializes */

#define CSR_INI_SET_MASK	(CSR_INT_BIT_FH_RX   | \
				 CSR_INT_BIT_HW_ERR  | \
				 CSR_INT_BIT_FH_TX   | \
				 CSR_INT_BIT_SW_ERR  | \
				 CSR_INT_BIT_RF_KILL | \
				 CSR_INT_BIT_SW_RX   | \
				 CSR_INT_BIT_WAKEUP  | \
				 CSR_INT_BIT_ALIVE   | \
				 CSR_INT_BIT_RX_PERIODIC)

/* interrupt flags in FH (flow handler) (PCI busmaster DMA) */
#define CSR_FH_INT_BIT_ERR       (1 << 31) /* Error */
#define CSR_FH_INT_BIT_HI_PRIOR  (1 << 30) /* High priority Rx, bypass coalescing */
#define CSR_FH_INT_BIT_RX_CHNL1  (1 << 17) /* Rx channel 1 */
#define CSR_FH_INT_BIT_RX_CHNL0  (1 << 16) /* Rx channel 0 */
#define CSR_FH_INT_BIT_TX_CHNL1  (1 << 1)  /* Tx channel 1 */
#define CSR_FH_INT_BIT_TX_CHNL0  (1 << 0)  /* Tx channel 0 */

#define CSR_FH_INT_RX_MASK	(CSR_FH_INT_BIT_HI_PRIOR | \
				CSR_FH_INT_BIT_RX_CHNL1 | \
				CSR_FH_INT_BIT_RX_CHNL0)

#define CSR_FH_INT_TX_MASK	(CSR_FH_INT_BIT_TX_CHNL1 | \
				CSR_FH_INT_BIT_TX_CHNL0)

/* GPIO */
#define CSR_GPIO_IN_BIT_AUX_POWER                   (0x00000200)
#define CSR_GPIO_IN_VAL_VAUX_PWR_SRC                (0x00000000)
#define CSR_GPIO_IN_VAL_VMAIN_PWR_SRC               (0x00000200)

/* RESET */
#define CSR_RESET_REG_FLAG_NEVO_RESET                (0x00000001)
#define CSR_RESET_REG_FLAG_FORCE_NMI                 (0x00000002)
#define CSR_RESET_REG_FLAG_MASTER_DISABLED           (0x00000100)
#define CSR_RESET_REG_FLAG_STOP_MASTER               (0x00000200)
#define CSR_RESET_LINK_PWR_MGMT_DISABLED             (0x80000000)

/*
 * GP (general purpose) CONTROL REGISTER
 * Bit fields:
 *    27:  HW_RF_KILL_SW
 *         Indicates state of (platform's) hardware RF-Kill switch
 * 26-24:  POWER_SAVE_TYPE
 *         Indicates current power-saving mode:
 *         000 -- No power saving
 *         001 -- MAC power-down
 *         010 -- PHY (radio) power-down
 *         011 -- Error
 *    10:  XTAL ON request
 *   9-6:  SYS_CONFIG
 *         Indicates current system configuration, reflecting pins on chip
 *         as forced high/low by device circuit board.
 *     4:  GOING_TO_SLEEP
 *         Indicates MAC is entering a power-saving sleep power-down.
 *         Not a good time to access device-internal resources.
 */
#define CSR_GP_CNTRL_REG_FLAG_GOING_TO_SLEEP         (0x00000010)
#define CSR_GP_CNTRL_REG_FLAG_XTAL_ON		     (0x00000400)

#define CSR_GP_CNTRL_REG_MSK_POWER_SAVE_TYPE         (0x07000000)
#define CSR_GP_CNTRL_REG_FLAG_RFKILL_WAKE_L1A_EN     (0x04000000)
#define CSR_GP_CNTRL_REG_FLAG_HW_RF_KILL_SW          (0x08000000)


/* HW REV */
#define CSR_HW_REV_DASH(_val)          (((_val) & 0x0000003) >> 0)
#define CSR_HW_REV_STEP(_val)          (((_val) & 0x000000C) >> 2)
#define CSR_HW_REV_TYPE(_val)          (((_val) & 0x000FFF0) >> 4)

/* HW RFID */
#define CSR_HW_RFID_FLAVOR(_val)       (((_val) & 0x000000F) >> 0)
#define CSR_HW_RFID_DASH(_val)         (((_val) & 0x00000F0) >> 4)
#define CSR_HW_RFID_STEP(_val)         (((_val) & 0x0000F00) >> 8)
#define CSR_HW_RFID_TYPE(_val)         (((_val) & 0x0FFF000) >> 12)

/**
 *  hw_rev values
 */
enum {
	SILICON_A_STEP = 0,
	SILICON_B_STEP,
	SILICON_C_STEP,
};


#define CSR_HW_REV_TYPE_MSK		(0x000FFF0)
#define CSR_HW_REV_TYPE_5300		(0x0000020)
#define CSR_HW_REV_TYPE_5350		(0x0000030)
#define CSR_HW_REV_TYPE_5100		(0x0000050)
#define CSR_HW_REV_TYPE_5150		(0x0000040)
#define CSR_HW_REV_TYPE_1000		(0x0000060)
#define CSR_HW_REV_TYPE_6x00		(0x0000070)
#define CSR_HW_REV_TYPE_6x50		(0x0000080)
#define CSR_HW_REV_TYPE_6150		(0x0000084)
#define CSR_HW_REV_TYPE_6x05		(0x00000B0)
#define CSR_HW_REV_TYPE_6x30		CSR_HW_REV_TYPE_6x05
#define CSR_HW_REV_TYPE_6x35		CSR_HW_REV_TYPE_6x05
#define CSR_HW_REV_TYPE_2x30		(0x00000C0)
#define CSR_HW_REV_TYPE_2x00		(0x0000100)
#define CSR_HW_REV_TYPE_105		(0x0000110)
#define CSR_HW_REV_TYPE_135		(0x0000120)
#define CSR_HW_REV_TYPE_7265D		(0x0000210)
#define CSR_HW_REV_TYPE_NONE		(0x00001F0)
#define CSR_HW_REV_TYPE_QNJ		(0x0000360)
#define CSR_HW_REV_TYPE_HR_CDB		(0x0000340)

/* RF_ID value */
#define CSR_HW_RF_ID_TYPE_JF		(0x00105100)
#define CSR_HW_RF_ID_TYPE_HR		(0x0010A000)
#define CSR_HW_RF_ID_TYPE_HR1		(0x0010c100)
#define CSR_HW_RF_ID_TYPE_HRCDB		(0x00109F00)
<<<<<<< HEAD
=======
#define CSR_HW_RF_ID_TYPE_GF		(0x0010D000)
#define CSR_HW_RF_ID_TYPE_GF4		(0x0010E000)
>>>>>>> 407d19ab

/* HW_RF CHIP ID  */
#define CSR_HW_RF_ID_TYPE_CHIP_ID(_val) (((_val) >> 12) & 0xFFF)

/* HW_RF CHIP STEP  */
#define CSR_HW_RF_STEP(_val) (((_val) >> 8) & 0xF)

/* EEPROM REG */
#define CSR_EEPROM_REG_READ_VALID_MSK	(0x00000001)
#define CSR_EEPROM_REG_BIT_CMD		(0x00000002)
#define CSR_EEPROM_REG_MSK_ADDR		(0x0000FFFC)
#define CSR_EEPROM_REG_MSK_DATA		(0xFFFF0000)

/* EEPROM GP */
#define CSR_EEPROM_GP_VALID_MSK		(0x00000007) /* signature */
#define CSR_EEPROM_GP_IF_OWNER_MSK	(0x00000180)
#define CSR_EEPROM_GP_BAD_SIGNATURE_BOTH_EEP_AND_OTP	(0x00000000)
#define CSR_EEPROM_GP_BAD_SIG_EEP_GOOD_SIG_OTP		(0x00000001)
#define CSR_EEPROM_GP_GOOD_SIG_EEP_LESS_THAN_4K		(0x00000002)
#define CSR_EEPROM_GP_GOOD_SIG_EEP_MORE_THAN_4K		(0x00000004)

/* One-time-programmable memory general purpose reg */
#define CSR_OTP_GP_REG_DEVICE_SELECT	(0x00010000) /* 0 - EEPROM, 1 - OTP */
#define CSR_OTP_GP_REG_OTP_ACCESS_MODE	(0x00020000) /* 0 - absolute, 1 - relative */
#define CSR_OTP_GP_REG_ECC_CORR_STATUS_MSK          (0x00100000) /* bit 20 */
#define CSR_OTP_GP_REG_ECC_UNCORR_STATUS_MSK        (0x00200000) /* bit 21 */

/* GP REG */
#define CSR_GP_REG_POWER_SAVE_STATUS_MSK            (0x03000000) /* bit 24/25 */
#define CSR_GP_REG_NO_POWER_SAVE            (0x00000000)
#define CSR_GP_REG_MAC_POWER_SAVE           (0x01000000)
#define CSR_GP_REG_PHY_POWER_SAVE           (0x02000000)
#define CSR_GP_REG_POWER_SAVE_ERROR         (0x03000000)


/* CSR GIO */
#define CSR_GIO_REG_VAL_L0S_ENABLED	(0x00000002)

/*
 * UCODE-DRIVER GP (general purpose) mailbox register 1
 * Host driver and uCode write and/or read this register to communicate with
 * each other.
 * Bit fields:
 *     4:  UCODE_DISABLE
 *         Host sets this to request permanent halt of uCode, same as
 *         sending CARD_STATE command with "halt" bit set.
 *     3:  CT_KILL_EXIT
 *         Host sets this to request exit from CT_KILL state, i.e. host thinks
 *         device temperature is low enough to continue normal operation.
 *     2:  CMD_BLOCKED
 *         Host sets this during RF KILL power-down sequence (HW, SW, CT KILL)
 *         to release uCode to clear all Tx and command queues, enter
 *         unassociated mode, and power down.
 *         NOTE:  Some devices also use HBUS_TARG_MBX_C register for this bit.
 *     1:  SW_BIT_RFKILL
 *         Host sets this when issuing CARD_STATE command to request
 *         device sleep.
 *     0:  MAC_SLEEP
 *         uCode sets this when preparing a power-saving power-down.
 *         uCode resets this when power-up is complete and SRAM is sane.
 *         NOTE:  device saves internal SRAM data to host when powering down,
 *                and must restore this data after powering back up.
 *                MAC_SLEEP is the best indication that restore is complete.
 *                Later devices (5xxx/6xxx/1xxx) use non-volatile SRAM, and
 *                do not need to save/restore it.
 */
#define CSR_UCODE_DRV_GP1_BIT_MAC_SLEEP             (0x00000001)
#define CSR_UCODE_SW_BIT_RFKILL                     (0x00000002)
#define CSR_UCODE_DRV_GP1_BIT_CMD_BLOCKED           (0x00000004)
#define CSR_UCODE_DRV_GP1_REG_BIT_CT_KILL_EXIT      (0x00000008)
#define CSR_UCODE_DRV_GP1_BIT_D3_CFG_COMPLETE       (0x00000020)

/* GP Driver */
#define CSR_GP_DRIVER_REG_BIT_RADIO_SKU_MSK	    (0x00000003)
#define CSR_GP_DRIVER_REG_BIT_RADIO_SKU_3x3_HYB	    (0x00000000)
#define CSR_GP_DRIVER_REG_BIT_RADIO_SKU_2x2_HYB	    (0x00000001)
#define CSR_GP_DRIVER_REG_BIT_RADIO_SKU_2x2_IPA	    (0x00000002)
#define CSR_GP_DRIVER_REG_BIT_CALIB_VERSION6	    (0x00000004)
#define CSR_GP_DRIVER_REG_BIT_6050_1x2		    (0x00000008)

#define CSR_GP_DRIVER_REG_BIT_RADIO_IQ_INVER	    (0x00000080)

/* GIO Chicken Bits (PCI Express bus link power management) */
#define CSR_GIO_CHICKEN_BITS_REG_BIT_L1A_NO_L0S_RX  (0x00800000)
#define CSR_GIO_CHICKEN_BITS_REG_BIT_DIS_L0S_EXIT_TIMER  (0x20000000)

/* LED */
#define CSR_LED_BSM_CTRL_MSK (0xFFFFFFDF)
#define CSR_LED_REG_TURN_ON (0x60)
#define CSR_LED_REG_TURN_OFF (0x20)

/* ANA_PLL */
#define CSR50_ANA_PLL_CFG_VAL        (0x00880300)

/* HPET MEM debug */
#define CSR_DBG_HPET_MEM_REG_VAL	(0xFFFF0000)

/* DRAM INT TABLE */
#define CSR_DRAM_INT_TBL_ENABLE		(1 << 31)
#define CSR_DRAM_INIT_TBL_WRITE_POINTER	(1 << 28)
#define CSR_DRAM_INIT_TBL_WRAP_CHECK	(1 << 27)

/*
 * SHR target access (Shared block memory space)
 *
 * Shared internal registers can be accessed directly from PCI bus through SHR
 * arbiter without need for the MAC HW to be powered up. This is possible due to
 * indirect read/write via HEEP_CTRL_WRD_PCIEX_CTRL (0xEC) and
 * HEEP_CTRL_WRD_PCIEX_DATA (0xF4) registers.
 *
 * Use iwl_write32()/iwl_read32() family to access these registers. The MAC HW
 * need not be powered up so no "grab inc access" is required.
 */

/*
 * Registers for accessing shared registers (e.g. SHR_APMG_GP1,
 * SHR_APMG_XTAL_CFG). For example, to read from SHR_APMG_GP1 register (0x1DC),
 * first, write to the control register:
 * HEEP_CTRL_WRD_PCIEX_CTRL[15:0] = 0x1DC (offset of the SHR_APMG_GP1 register)
 * HEEP_CTRL_WRD_PCIEX_CTRL[29:28] = 2 (read access)
 * second, read from the data register HEEP_CTRL_WRD_PCIEX_DATA[31:0].
 *
 * To write the register, first, write to the data register
 * HEEP_CTRL_WRD_PCIEX_DATA[31:0] and then:
 * HEEP_CTRL_WRD_PCIEX_CTRL[15:0] = 0x1DC (offset of the SHR_APMG_GP1 register)
 * HEEP_CTRL_WRD_PCIEX_CTRL[29:28] = 3 (write access)
 */
#define HEEP_CTRL_WRD_PCIEX_CTRL_REG	(CSR_BASE+0x0ec)
#define HEEP_CTRL_WRD_PCIEX_DATA_REG	(CSR_BASE+0x0f4)

/*
 * HBUS (Host-side Bus)
 *
 * HBUS registers are mapped directly into PCI bus space, but are used
 * to indirectly access device's internal memory or registers that
 * may be powered-down.
 *
 * Use iwl_write_direct32()/iwl_read_direct32() family for these registers;
 * host must "grab nic access" via CSR_GP_CNTRL_REG_FLAG_MAC_ACCESS_REQ
 * to make sure the MAC (uCode processor, etc.) is powered up for accessing
 * internal resources.
 *
 * Do not use iwl_write32()/iwl_read32() family to access these registers;
 * these provide only simple PCI bus access, without waking up the MAC.
 */
#define HBUS_BASE	(0x400)

/*
 * Registers for accessing device's internal SRAM memory (e.g. SCD SRAM
 * structures, error log, event log, verifying uCode load).
 * First write to address register, then read from or write to data register
 * to complete the job.  Once the address register is set up, accesses to
 * data registers auto-increment the address by one dword.
 * Bit usage for address registers (read or write):
 *  0-31:  memory address within device
 */
#define HBUS_TARG_MEM_RADDR     (HBUS_BASE+0x00c)
#define HBUS_TARG_MEM_WADDR     (HBUS_BASE+0x010)
#define HBUS_TARG_MEM_WDAT      (HBUS_BASE+0x018)
#define HBUS_TARG_MEM_RDAT      (HBUS_BASE+0x01c)

/* Mailbox C, used as workaround alternative to CSR_UCODE_DRV_GP1 mailbox */
#define HBUS_TARG_MBX_C         (HBUS_BASE+0x030)
#define HBUS_TARG_MBX_C_REG_BIT_CMD_BLOCKED         (0x00000004)

/*
 * Registers for accessing device's internal peripheral registers
 * (e.g. SCD, BSM, etc.).  First write to address register,
 * then read from or write to data register to complete the job.
 * Bit usage for address registers (read or write):
 *  0-15:  register address (offset) within device
 * 24-25:  (# bytes - 1) to read or write (e.g. 3 for dword)
 */
#define HBUS_TARG_PRPH_WADDR    (HBUS_BASE+0x044)
#define HBUS_TARG_PRPH_RADDR    (HBUS_BASE+0x048)
#define HBUS_TARG_PRPH_WDAT     (HBUS_BASE+0x04c)
#define HBUS_TARG_PRPH_RDAT     (HBUS_BASE+0x050)

/* Used to enable DBGM */
#define HBUS_TARG_TEST_REG	(HBUS_BASE+0x05c)

/*
 * Per-Tx-queue write pointer (index, really!)
 * Indicates index to next TFD that driver will fill (1 past latest filled).
 * Bit usage:
 *  0-7:  queue write index
 * 11-8:  queue selector
 */
#define HBUS_TARG_WRPTR         (HBUS_BASE+0x060)

/**********************************************************
 * CSR values
 **********************************************************/
 /*
 * host interrupt timeout value
 * used with setting interrupt coalescing timer
 * the CSR_INT_COALESCING is an 8 bit register in 32-usec unit
 *
 * default interrupt coalescing timer is 64 x 32 = 2048 usecs
 */
#define IWL_HOST_INT_TIMEOUT_MAX	(0xFF)
#define IWL_HOST_INT_TIMEOUT_DEF	(0x40)
#define IWL_HOST_INT_TIMEOUT_MIN	(0x0)
#define IWL_HOST_INT_OPER_MODE		BIT(31)

/*****************************************************************************
 *                        7000/3000 series SHR DTS addresses                 *
 *****************************************************************************/

/* Diode Results Register Structure: */
enum dtd_diode_reg {
	DTS_DIODE_REG_DIG_VAL			= 0x000000FF, /* bits [7:0] */
	DTS_DIODE_REG_VREF_LOW			= 0x0000FF00, /* bits [15:8] */
	DTS_DIODE_REG_VREF_HIGH			= 0x00FF0000, /* bits [23:16] */
	DTS_DIODE_REG_VREF_ID			= 0x03000000, /* bits [25:24] */
	DTS_DIODE_REG_PASS_ONCE			= 0x80000000, /* bits [31:31] */
	DTS_DIODE_REG_FLAGS_MSK			= 0xFF000000, /* bits [31:24] */
/* Those are the masks INSIDE the flags bit-field: */
	DTS_DIODE_REG_FLAGS_VREFS_ID_POS	= 0,
	DTS_DIODE_REG_FLAGS_VREFS_ID		= 0x00000003, /* bits [1:0] */
	DTS_DIODE_REG_FLAGS_PASS_ONCE_POS	= 7,
	DTS_DIODE_REG_FLAGS_PASS_ONCE		= 0x00000080, /* bits [7:7] */
};

/*****************************************************************************
 *                        MSIX related registers                             *
 *****************************************************************************/

#define CSR_MSIX_BASE			(0x2000)
#define CSR_MSIX_FH_INT_CAUSES_AD	(CSR_MSIX_BASE + 0x800)
#define CSR_MSIX_FH_INT_MASK_AD		(CSR_MSIX_BASE + 0x804)
#define CSR_MSIX_HW_INT_CAUSES_AD	(CSR_MSIX_BASE + 0x808)
#define CSR_MSIX_HW_INT_MASK_AD		(CSR_MSIX_BASE + 0x80C)
#define CSR_MSIX_AUTOMASK_ST_AD		(CSR_MSIX_BASE + 0x810)
#define CSR_MSIX_RX_IVAR_AD_REG		(CSR_MSIX_BASE + 0x880)
#define CSR_MSIX_IVAR_AD_REG		(CSR_MSIX_BASE + 0x890)
#define CSR_MSIX_PENDING_PBA_AD		(CSR_MSIX_BASE + 0x1000)
#define CSR_MSIX_RX_IVAR(cause)		(CSR_MSIX_RX_IVAR_AD_REG + (cause))
#define CSR_MSIX_IVAR(cause)		(CSR_MSIX_IVAR_AD_REG + (cause))

#define MSIX_FH_INT_CAUSES_Q(q)		(q)

/*
 * Causes for the FH register interrupts
 */
enum msix_fh_int_causes {
	MSIX_FH_INT_CAUSES_Q0			= BIT(0),
	MSIX_FH_INT_CAUSES_Q1			= BIT(1),
	MSIX_FH_INT_CAUSES_D2S_CH0_NUM		= BIT(16),
	MSIX_FH_INT_CAUSES_D2S_CH1_NUM		= BIT(17),
	MSIX_FH_INT_CAUSES_S2D			= BIT(19),
	MSIX_FH_INT_CAUSES_FH_ERR		= BIT(21),
};

/*
 * Causes for the HW register interrupts
 */
enum msix_hw_int_causes {
	MSIX_HW_INT_CAUSES_REG_ALIVE		= BIT(0),
	MSIX_HW_INT_CAUSES_REG_WAKEUP		= BIT(1),
	MSIX_HW_INT_CAUSES_REG_IPC		= BIT(1),
	MSIX_HW_INT_CAUSES_REG_SW_ERR_V2	= BIT(5),
	MSIX_HW_INT_CAUSES_REG_CT_KILL		= BIT(6),
	MSIX_HW_INT_CAUSES_REG_RF_KILL		= BIT(7),
	MSIX_HW_INT_CAUSES_REG_PERIODIC		= BIT(8),
	MSIX_HW_INT_CAUSES_REG_SW_ERR		= BIT(25),
	MSIX_HW_INT_CAUSES_REG_SCD		= BIT(26),
	MSIX_HW_INT_CAUSES_REG_FH_TX		= BIT(27),
	MSIX_HW_INT_CAUSES_REG_HW_ERR		= BIT(29),
	MSIX_HW_INT_CAUSES_REG_HAP		= BIT(30),
};

#define MSIX_MIN_INTERRUPT_VECTORS		2
#define MSIX_AUTO_CLEAR_CAUSE			0
#define MSIX_NON_AUTO_CLEAR_CAUSE		BIT(7)

/*****************************************************************************
 *                     HW address related registers                          *
 *****************************************************************************/

#define CSR_ADDR_BASE			(0x380)
#define CSR_MAC_ADDR0_OTP		(CSR_ADDR_BASE)
#define CSR_MAC_ADDR1_OTP		(CSR_ADDR_BASE + 4)
#define CSR_MAC_ADDR0_STRAP		(CSR_ADDR_BASE + 8)
#define CSR_MAC_ADDR1_STRAP		(CSR_ADDR_BASE + 0xC)

#endif /* !__iwl_csr_h__ */<|MERGE_RESOLUTION|>--- conflicted
+++ resolved
@@ -18,11 +18,6 @@
  * WITHOUT ANY WARRANTY; without even the implied warranty of
  * MERCHANTABILITY or FITNESS FOR A PARTICULAR PURPOSE.  See the GNU
  * General Public License for more details.
- *
- * You should have received a copy of the GNU General Public License
- * along with this program; if not, write to the Free Software
- * Foundation, Inc., 51 Franklin Street, Fifth Floor, Boston, MA 02110,
- * USA
  *
  * The full GNU General Public License is included in this distribution
  * in the file called COPYING.
@@ -185,9 +180,11 @@
 /* Bits for CSR_HW_IF_CONFIG_REG */
 #define CSR_HW_IF_CONFIG_REG_MSK_MAC_DASH	(0x00000003)
 #define CSR_HW_IF_CONFIG_REG_MSK_MAC_STEP	(0x0000000C)
+#define CSR_HW_IF_CONFIG_REG_BIT_MONITOR_SRAM	(0x00000080)
 #define CSR_HW_IF_CONFIG_REG_MSK_BOARD_VER	(0x000000C0)
 #define CSR_HW_IF_CONFIG_REG_BIT_MAC_SI		(0x00000100)
 #define CSR_HW_IF_CONFIG_REG_BIT_RADIO_SI	(0x00000200)
+#define CSR_HW_IF_CONFIG_REG_D3_DEBUG		(0x00000200)
 #define CSR_HW_IF_CONFIG_REG_MSK_PHY_TYPE	(0x00000C00)
 #define CSR_HW_IF_CONFIG_REG_MSK_PHY_DASH	(0x00003000)
 #define CSR_HW_IF_CONFIG_REG_MSK_PHY_STEP	(0x0000C000)
@@ -330,18 +327,19 @@
 #define CSR_HW_REV_TYPE_7265D		(0x0000210)
 #define CSR_HW_REV_TYPE_NONE		(0x00001F0)
 #define CSR_HW_REV_TYPE_QNJ		(0x0000360)
+#define CSR_HW_REV_TYPE_QNJ_B0		(0x0000364)
+#define CSR_HW_REV_TYPE_QUZ		(0x0000354)
 #define CSR_HW_REV_TYPE_HR_CDB		(0x0000340)
+#define CSR_HW_REV_TYPE_SO		(0x0000370)
+#define CSR_HW_REV_TYPE_TY		(0x0000420)
 
 /* RF_ID value */
 #define CSR_HW_RF_ID_TYPE_JF		(0x00105100)
 #define CSR_HW_RF_ID_TYPE_HR		(0x0010A000)
 #define CSR_HW_RF_ID_TYPE_HR1		(0x0010c100)
 #define CSR_HW_RF_ID_TYPE_HRCDB		(0x00109F00)
-<<<<<<< HEAD
-=======
 #define CSR_HW_RF_ID_TYPE_GF		(0x0010D000)
 #define CSR_HW_RF_ID_TYPE_GF4		(0x0010E000)
->>>>>>> 407d19ab
 
 /* HW_RF CHIP ID  */
 #define CSR_HW_RF_ID_TYPE_CHIP_ID(_val) (((_val) >> 12) & 0xFFF)
@@ -603,6 +601,7 @@
 	MSIX_HW_INT_CAUSES_REG_ALIVE		= BIT(0),
 	MSIX_HW_INT_CAUSES_REG_WAKEUP		= BIT(1),
 	MSIX_HW_INT_CAUSES_REG_IPC		= BIT(1),
+	MSIX_HW_INT_CAUSES_REG_IML              = BIT(2),
 	MSIX_HW_INT_CAUSES_REG_SW_ERR_V2	= BIT(5),
 	MSIX_HW_INT_CAUSES_REG_CT_KILL		= BIT(6),
 	MSIX_HW_INT_CAUSES_REG_RF_KILL		= BIT(7),
