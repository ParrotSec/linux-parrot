--- conflicted
+++ resolved
@@ -4,26 +4,8 @@
  * Copyright(c) 2009 - 2014 Intel Corporation. All rights reserved.
  * Copyright(c) 2015 Intel Mobile Communications GmbH
  * Copyright(c) 2016 - 2017 Intel Deutschland GmbH
+ * Copyright(c) 2018        Intel Corporation
  *
-<<<<<<< HEAD
- * This program is free software; you can redistribute it and/or modify it
- * under the terms of version 2 of the GNU General Public License as
- * published by the Free Software Foundation.
- *
- * This program is distributed in the hope that it will be useful, but WITHOUT
- * ANY WARRANTY; without even the implied warranty of MERCHANTABILITY or
- * FITNESS FOR A PARTICULAR PURPOSE.  See the GNU General Public License for
- * more details.
- *
- * You should have received a copy of the GNU General Public License along with
- * this program; if not, write to the Free Software Foundation, Inc.,
- * 51 Franklin Street, Fifth Floor, Boston, MA 02110, USA
- *
- * The full GNU General Public License is included in this distribution in the
- * file called LICENSE.
- *
-=======
->>>>>>> 407d19ab
  * Contact Information:
  *  Intel Linux Wireless <linuxwifi@intel.com>
  * Intel Corporation, 5200 N.E. Elam Young Parkway, Hillsboro, OR 97124-6497
@@ -79,13 +61,18 @@
 	TP_STRUCT__entry(
 		DEV_ENTRY
 		__field(u16, cmd)
-		__dynamic_array(u8, rxbuf, iwl_rx_trace_len(trans, pkt, len))
+		__field(u8, hdr_offset)
+		__dynamic_array(u8, rxbuf,
+				iwl_rx_trace_len(trans, pkt, len, NULL))
 	),
 	TP_fast_assign(
+		size_t hdr_offset = 0;
+
 		DEV_ASSIGN;
 		__entry->cmd = WIDE_ID(pkt->hdr.group_id, pkt->hdr.cmd);
 		memcpy(__get_dynamic_array(rxbuf), pkt,
-		       iwl_rx_trace_len(trans, pkt, len));
+		       iwl_rx_trace_len(trans, pkt, len, &hdr_offset));
+		__entry->hdr_offset = hdr_offset;
 	),
 	TP_printk("[%s] RX cmd %#.2x",
 		  __get_str(dev), __entry->cmd)
@@ -130,61 +117,6 @@
 		  __entry->framelen, __entry->skbaddr)
 );
 
-struct iwl_error_event_table;
-TRACE_EVENT(iwlwifi_dev_ucode_error,
-	TP_PROTO(const struct device *dev, const struct iwl_error_event_table *table,
-		 u32 hw_ver, u32 brd_ver),
-	TP_ARGS(dev, table, hw_ver, brd_ver),
-	TP_STRUCT__entry(
-		DEV_ENTRY
-		__field(u32, desc)
-		__field(u32, tsf_low)
-		__field(u32, data1)
-		__field(u32, data2)
-		__field(u32, line)
-		__field(u32, blink2)
-		__field(u32, ilink1)
-		__field(u32, ilink2)
-		__field(u32, bcon_time)
-		__field(u32, gp1)
-		__field(u32, gp2)
-		__field(u32, rev_type)
-		__field(u32, major)
-		__field(u32, minor)
-		__field(u32, hw_ver)
-		__field(u32, brd_ver)
-	),
-	TP_fast_assign(
-		DEV_ASSIGN;
-		__entry->desc = table->error_id;
-		__entry->tsf_low = table->tsf_low;
-		__entry->data1 = table->data1;
-		__entry->data2 = table->data2;
-		__entry->line = table->line;
-		__entry->blink2 = table->blink2;
-		__entry->ilink1 = table->ilink1;
-		__entry->ilink2 = table->ilink2;
-		__entry->bcon_time = table->bcon_time;
-		__entry->gp1 = table->gp1;
-		__entry->gp2 = table->gp2;
-		__entry->rev_type = table->gp3;
-		__entry->major = table->ucode_ver;
-		__entry->minor = table->hw_ver;
-		__entry->hw_ver = hw_ver;
-		__entry->brd_ver = brd_ver;
-	),
-	TP_printk("[%s] #%02d %010u data 0x%08X 0x%08X line %u, "
-		  "blink2 0x%05X ilink 0x%05X 0x%05X "
-		  "bcon_tm %010u gp 0x%08X 0x%08X rev_type 0x%08X major 0x%08X "
-		  "minor 0x%08X hw 0x%08X brd 0x%08X",
-		  __get_str(dev), __entry->desc, __entry->tsf_low,
-		  __entry->data1, __entry->data2, __entry->line,
-		  __entry->blink2, __entry->ilink1, __entry->ilink2,
-		  __entry->bcon_time, __entry->gp1, __entry->gp2,
-		  __entry->rev_type, __entry->major, __entry->minor,
-		  __entry->hw_ver, __entry->brd_ver)
-);
-
 TRACE_EVENT(iwlwifi_dev_ucode_event,
 	TP_PROTO(const struct device *dev, u32 time, u32 data, u32 ev),
 	TP_ARGS(dev, time, data, ev),
