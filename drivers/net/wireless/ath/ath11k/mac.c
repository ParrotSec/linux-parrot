// SPDX-License-Identifier: BSD-3-Clause-Clear
/*
 * Copyright (c) 2018-2019 The Linux Foundation. All rights reserved.
 */

#include <net/mac80211.h>
#include <linux/etherdevice.h>
#include "mac.h"
#include "core.h"
#include "debug.h"
#include "wmi.h"
#include "hw.h"
#include "dp_tx.h"
#include "dp_rx.h"
#include "testmode.h"
#include "peer.h"
#include "debugfs_sta.h"

#define CHAN2G(_channel, _freq, _flags) { \
	.band                   = NL80211_BAND_2GHZ, \
	.hw_value               = (_channel), \
	.center_freq            = (_freq), \
	.flags                  = (_flags), \
	.max_antenna_gain       = 0, \
	.max_power              = 30, \
}

#define CHAN5G(_channel, _freq, _flags) { \
	.band                   = NL80211_BAND_5GHZ, \
	.hw_value               = (_channel), \
	.center_freq            = (_freq), \
	.flags                  = (_flags), \
	.max_antenna_gain       = 0, \
	.max_power              = 30, \
}

#define CHAN6G(_channel, _freq, _flags) { \
	.band                   = NL80211_BAND_6GHZ, \
	.hw_value               = (_channel), \
	.center_freq            = (_freq), \
	.flags                  = (_flags), \
	.max_antenna_gain       = 0, \
	.max_power              = 30, \
}

static const struct ieee80211_channel ath11k_2ghz_channels[] = {
	CHAN2G(1, 2412, 0),
	CHAN2G(2, 2417, 0),
	CHAN2G(3, 2422, 0),
	CHAN2G(4, 2427, 0),
	CHAN2G(5, 2432, 0),
	CHAN2G(6, 2437, 0),
	CHAN2G(7, 2442, 0),
	CHAN2G(8, 2447, 0),
	CHAN2G(9, 2452, 0),
	CHAN2G(10, 2457, 0),
	CHAN2G(11, 2462, 0),
	CHAN2G(12, 2467, 0),
	CHAN2G(13, 2472, 0),
	CHAN2G(14, 2484, 0),
};

static const struct ieee80211_channel ath11k_5ghz_channels[] = {
	CHAN5G(36, 5180, 0),
	CHAN5G(40, 5200, 0),
	CHAN5G(44, 5220, 0),
	CHAN5G(48, 5240, 0),
	CHAN5G(52, 5260, 0),
	CHAN5G(56, 5280, 0),
	CHAN5G(60, 5300, 0),
	CHAN5G(64, 5320, 0),
	CHAN5G(100, 5500, 0),
	CHAN5G(104, 5520, 0),
	CHAN5G(108, 5540, 0),
	CHAN5G(112, 5560, 0),
	CHAN5G(116, 5580, 0),
	CHAN5G(120, 5600, 0),
	CHAN5G(124, 5620, 0),
	CHAN5G(128, 5640, 0),
	CHAN5G(132, 5660, 0),
	CHAN5G(136, 5680, 0),
	CHAN5G(140, 5700, 0),
	CHAN5G(144, 5720, 0),
	CHAN5G(149, 5745, 0),
	CHAN5G(153, 5765, 0),
	CHAN5G(157, 5785, 0),
	CHAN5G(161, 5805, 0),
	CHAN5G(165, 5825, 0),
	CHAN5G(169, 5845, 0),
	CHAN5G(173, 5865, 0),
};

static const struct ieee80211_channel ath11k_6ghz_channels[] = {
	CHAN6G(1, 5955, 0),
	CHAN6G(5, 5975, 0),
	CHAN6G(9, 5995, 0),
	CHAN6G(13, 6015, 0),
	CHAN6G(17, 6035, 0),
	CHAN6G(21, 6055, 0),
	CHAN6G(25, 6075, 0),
	CHAN6G(29, 6095, 0),
	CHAN6G(33, 6115, 0),
	CHAN6G(37, 6135, 0),
	CHAN6G(41, 6155, 0),
	CHAN6G(45, 6175, 0),
	CHAN6G(49, 6195, 0),
	CHAN6G(53, 6215, 0),
	CHAN6G(57, 6235, 0),
	CHAN6G(61, 6255, 0),
	CHAN6G(65, 6275, 0),
	CHAN6G(69, 6295, 0),
	CHAN6G(73, 6315, 0),
	CHAN6G(77, 6335, 0),
	CHAN6G(81, 6355, 0),
	CHAN6G(85, 6375, 0),
	CHAN6G(89, 6395, 0),
	CHAN6G(93, 6415, 0),
	CHAN6G(97, 6435, 0),
	CHAN6G(101, 6455, 0),
	CHAN6G(105, 6475, 0),
	CHAN6G(109, 6495, 0),
	CHAN6G(113, 6515, 0),
	CHAN6G(117, 6535, 0),
	CHAN6G(121, 6555, 0),
	CHAN6G(125, 6575, 0),
	CHAN6G(129, 6595, 0),
	CHAN6G(133, 6615, 0),
	CHAN6G(137, 6635, 0),
	CHAN6G(141, 6655, 0),
	CHAN6G(145, 6675, 0),
	CHAN6G(149, 6695, 0),
	CHAN6G(153, 6715, 0),
	CHAN6G(157, 6735, 0),
	CHAN6G(161, 6755, 0),
	CHAN6G(165, 6775, 0),
	CHAN6G(169, 6795, 0),
	CHAN6G(173, 6815, 0),
	CHAN6G(177, 6835, 0),
	CHAN6G(181, 6855, 0),
	CHAN6G(185, 6875, 0),
	CHAN6G(189, 6895, 0),
	CHAN6G(193, 6915, 0),
	CHAN6G(197, 6935, 0),
	CHAN6G(201, 6955, 0),
	CHAN6G(205, 6975, 0),
	CHAN6G(209, 6995, 0),
	CHAN6G(213, 7015, 0),
	CHAN6G(217, 7035, 0),
	CHAN6G(221, 7055, 0),
	CHAN6G(225, 7075, 0),
	CHAN6G(229, 7095, 0),
	CHAN6G(233, 7115, 0),
};

static struct ieee80211_rate ath11k_legacy_rates[] = {
	{ .bitrate = 10,
	  .hw_value = ATH11K_HW_RATE_CCK_LP_1M },
	{ .bitrate = 20,
	  .hw_value = ATH11K_HW_RATE_CCK_LP_2M,
	  .hw_value_short = ATH11K_HW_RATE_CCK_SP_2M,
	  .flags = IEEE80211_RATE_SHORT_PREAMBLE },
	{ .bitrate = 55,
	  .hw_value = ATH11K_HW_RATE_CCK_LP_5_5M,
	  .hw_value_short = ATH11K_HW_RATE_CCK_SP_5_5M,
	  .flags = IEEE80211_RATE_SHORT_PREAMBLE },
	{ .bitrate = 110,
	  .hw_value = ATH11K_HW_RATE_CCK_LP_11M,
	  .hw_value_short = ATH11K_HW_RATE_CCK_SP_11M,
	  .flags = IEEE80211_RATE_SHORT_PREAMBLE },

	{ .bitrate = 60, .hw_value = ATH11K_HW_RATE_OFDM_6M },
	{ .bitrate = 90, .hw_value = ATH11K_HW_RATE_OFDM_9M },
	{ .bitrate = 120, .hw_value = ATH11K_HW_RATE_OFDM_12M },
	{ .bitrate = 180, .hw_value = ATH11K_HW_RATE_OFDM_18M },
	{ .bitrate = 240, .hw_value = ATH11K_HW_RATE_OFDM_24M },
	{ .bitrate = 360, .hw_value = ATH11K_HW_RATE_OFDM_36M },
	{ .bitrate = 480, .hw_value = ATH11K_HW_RATE_OFDM_48M },
	{ .bitrate = 540, .hw_value = ATH11K_HW_RATE_OFDM_54M },
};

static const int
ath11k_phymodes[NUM_NL80211_BANDS][ATH11K_CHAN_WIDTH_NUM] = {
	[NL80211_BAND_2GHZ] = {
			[NL80211_CHAN_WIDTH_5] = MODE_UNKNOWN,
			[NL80211_CHAN_WIDTH_10] = MODE_UNKNOWN,
			[NL80211_CHAN_WIDTH_20_NOHT] = MODE_11AX_HE20_2G,
			[NL80211_CHAN_WIDTH_20] = MODE_11AX_HE20_2G,
			[NL80211_CHAN_WIDTH_40] = MODE_11AX_HE40_2G,
			[NL80211_CHAN_WIDTH_80] = MODE_11AX_HE80_2G,
			[NL80211_CHAN_WIDTH_80P80] = MODE_UNKNOWN,
			[NL80211_CHAN_WIDTH_160] = MODE_UNKNOWN,
	},
	[NL80211_BAND_5GHZ] = {
			[NL80211_CHAN_WIDTH_5] = MODE_UNKNOWN,
			[NL80211_CHAN_WIDTH_10] = MODE_UNKNOWN,
			[NL80211_CHAN_WIDTH_20_NOHT] = MODE_11AX_HE20,
			[NL80211_CHAN_WIDTH_20] = MODE_11AX_HE20,
			[NL80211_CHAN_WIDTH_40] = MODE_11AX_HE40,
			[NL80211_CHAN_WIDTH_80] = MODE_11AX_HE80,
			[NL80211_CHAN_WIDTH_160] = MODE_11AX_HE160,
			[NL80211_CHAN_WIDTH_80P80] = MODE_11AX_HE80_80,
	},
	[NL80211_BAND_6GHZ] = {
			[NL80211_CHAN_WIDTH_5] = MODE_UNKNOWN,
			[NL80211_CHAN_WIDTH_10] = MODE_UNKNOWN,
			[NL80211_CHAN_WIDTH_20_NOHT] = MODE_11AX_HE20,
			[NL80211_CHAN_WIDTH_20] = MODE_11AX_HE20,
			[NL80211_CHAN_WIDTH_40] = MODE_11AX_HE40,
			[NL80211_CHAN_WIDTH_80] = MODE_11AX_HE80,
			[NL80211_CHAN_WIDTH_160] = MODE_11AX_HE160,
			[NL80211_CHAN_WIDTH_80P80] = MODE_11AX_HE80_80,
	},

};

const struct htt_rx_ring_tlv_filter ath11k_mac_mon_status_filter_default = {
	.rx_filter = HTT_RX_FILTER_TLV_FLAGS_MPDU_START |
		     HTT_RX_FILTER_TLV_FLAGS_PPDU_END |
		     HTT_RX_FILTER_TLV_FLAGS_PPDU_END_STATUS_DONE,
	.pkt_filter_flags0 = HTT_RX_FP_MGMT_FILTER_FLAGS0,
	.pkt_filter_flags1 = HTT_RX_FP_MGMT_FILTER_FLAGS1,
	.pkt_filter_flags2 = HTT_RX_FP_CTRL_FILTER_FLASG2,
	.pkt_filter_flags3 = HTT_RX_FP_DATA_FILTER_FLASG3 |
			     HTT_RX_FP_CTRL_FILTER_FLASG3
};

#define ATH11K_MAC_FIRST_OFDM_RATE_IDX 4
#define ath11k_g_rates ath11k_legacy_rates
#define ath11k_g_rates_size (ARRAY_SIZE(ath11k_legacy_rates))
#define ath11k_a_rates (ath11k_legacy_rates + 4)
#define ath11k_a_rates_size (ARRAY_SIZE(ath11k_legacy_rates) - 4)

#define ATH11K_MAC_SCAN_TIMEOUT_MSECS 200 /* in msecs */

static const u32 ath11k_smps_map[] = {
	[WLAN_HT_CAP_SM_PS_STATIC] = WMI_PEER_SMPS_STATIC,
	[WLAN_HT_CAP_SM_PS_DYNAMIC] = WMI_PEER_SMPS_DYNAMIC,
	[WLAN_HT_CAP_SM_PS_INVALID] = WMI_PEER_SMPS_PS_NONE,
	[WLAN_HT_CAP_SM_PS_DISABLED] = WMI_PEER_SMPS_PS_NONE,
};

static int ath11k_start_vdev_delay(struct ieee80211_hw *hw,
				   struct ieee80211_vif *vif);

u8 ath11k_mac_bw_to_mac80211_bw(u8 bw)
{
	u8 ret = 0;

	switch (bw) {
	case ATH11K_BW_20:
		ret = RATE_INFO_BW_20;
		break;
	case ATH11K_BW_40:
		ret = RATE_INFO_BW_40;
		break;
	case ATH11K_BW_80:
		ret = RATE_INFO_BW_80;
		break;
	case ATH11K_BW_160:
		ret = RATE_INFO_BW_160;
		break;
	}

	return ret;
}

enum ath11k_supported_bw ath11k_mac_mac80211_bw_to_ath11k_bw(enum rate_info_bw bw)
{
	switch (bw) {
	case RATE_INFO_BW_20:
		return ATH11K_BW_20;
	case RATE_INFO_BW_40:
		return ATH11K_BW_40;
	case RATE_INFO_BW_80:
		return ATH11K_BW_80;
	case RATE_INFO_BW_160:
		return ATH11K_BW_160;
	default:
		return ATH11K_BW_20;
	}
}

int ath11k_mac_hw_ratecode_to_legacy_rate(u8 hw_rc, u8 preamble, u8 *rateidx,
					  u16 *rate)
{
	/* As default, it is OFDM rates */
	int i = ATH11K_MAC_FIRST_OFDM_RATE_IDX;
	int max_rates_idx = ath11k_g_rates_size;

	if (preamble == WMI_RATE_PREAMBLE_CCK) {
		hw_rc &= ~ATH11k_HW_RATECODE_CCK_SHORT_PREAM_MASK;
		i = 0;
		max_rates_idx = ATH11K_MAC_FIRST_OFDM_RATE_IDX;
	}

	while (i < max_rates_idx) {
		if (hw_rc == ath11k_legacy_rates[i].hw_value) {
			*rateidx = i;
			*rate = ath11k_legacy_rates[i].bitrate;
			return 0;
		}
		i++;
	}

	return -EINVAL;
}

static int get_num_chains(u32 mask)
{
	int num_chains = 0;

	while (mask) {
		if (mask & BIT(0))
			num_chains++;
		mask >>= 1;
	}

	return num_chains;
}

u8 ath11k_mac_bitrate_to_idx(const struct ieee80211_supported_band *sband,
			     u32 bitrate)
{
	int i;

	for (i = 0; i < sband->n_bitrates; i++)
		if (sband->bitrates[i].bitrate == bitrate)
			return i;

	return 0;
}

static u32
ath11k_mac_max_ht_nss(const u8 ht_mcs_mask[IEEE80211_HT_MCS_MASK_LEN])
{
	int nss;

	for (nss = IEEE80211_HT_MCS_MASK_LEN - 1; nss >= 0; nss--)
		if (ht_mcs_mask[nss])
			return nss + 1;

	return 1;
}

static u32
ath11k_mac_max_vht_nss(const u16 vht_mcs_mask[NL80211_VHT_NSS_MAX])
{
	int nss;

	for (nss = NL80211_VHT_NSS_MAX - 1; nss >= 0; nss--)
		if (vht_mcs_mask[nss])
			return nss + 1;

	return 1;
}

static u8 ath11k_parse_mpdudensity(u8 mpdudensity)
{
/* 802.11n D2.0 defined values for "Minimum MPDU Start Spacing":
 *   0 for no restriction
 *   1 for 1/4 us
 *   2 for 1/2 us
 *   3 for 1 us
 *   4 for 2 us
 *   5 for 4 us
 *   6 for 8 us
 *   7 for 16 us
 */
	switch (mpdudensity) {
	case 0:
		return 0;
	case 1:
	case 2:
	case 3:
	/* Our lower layer calculations limit our precision to
	 * 1 microsecond
	 */
		return 1;
	case 4:
		return 2;
	case 5:
		return 4;
	case 6:
		return 8;
	case 7:
		return 16;
	default:
		return 0;
	}
}

static int ath11k_mac_vif_chan(struct ieee80211_vif *vif,
			       struct cfg80211_chan_def *def)
{
	struct ieee80211_chanctx_conf *conf;

	rcu_read_lock();
	conf = rcu_dereference(vif->chanctx_conf);
	if (!conf) {
		rcu_read_unlock();
		return -ENOENT;
	}

	*def = conf->def;
	rcu_read_unlock();

	return 0;
}

static bool ath11k_mac_bitrate_is_cck(int bitrate)
{
	switch (bitrate) {
	case 10:
	case 20:
	case 55:
	case 110:
		return true;
	}

	return false;
}

u8 ath11k_mac_hw_rate_to_idx(const struct ieee80211_supported_band *sband,
			     u8 hw_rate, bool cck)
{
	const struct ieee80211_rate *rate;
	int i;

	for (i = 0; i < sband->n_bitrates; i++) {
		rate = &sband->bitrates[i];

		if (ath11k_mac_bitrate_is_cck(rate->bitrate) != cck)
			continue;

		if (rate->hw_value == hw_rate)
			return i;
		else if (rate->flags & IEEE80211_RATE_SHORT_PREAMBLE &&
			 rate->hw_value_short == hw_rate)
			return i;
	}

	return 0;
}

static u8 ath11k_mac_bitrate_to_rate(int bitrate)
{
	return DIV_ROUND_UP(bitrate, 5) |
	       (ath11k_mac_bitrate_is_cck(bitrate) ? BIT(7) : 0);
}

static void ath11k_get_arvif_iter(void *data, u8 *mac,
				  struct ieee80211_vif *vif)
{
	struct ath11k_vif_iter *arvif_iter = data;
	struct ath11k_vif *arvif = (void *)vif->drv_priv;

	if (arvif->vdev_id == arvif_iter->vdev_id)
		arvif_iter->arvif = arvif;
}

struct ath11k_vif *ath11k_mac_get_arvif(struct ath11k *ar, u32 vdev_id)
{
	struct ath11k_vif_iter arvif_iter;
	u32 flags;

	memset(&arvif_iter, 0, sizeof(struct ath11k_vif_iter));
	arvif_iter.vdev_id = vdev_id;

	flags = IEEE80211_IFACE_ITER_RESUME_ALL;
	ieee80211_iterate_active_interfaces_atomic(ar->hw,
						   flags,
						   ath11k_get_arvif_iter,
						   &arvif_iter);
	if (!arvif_iter.arvif) {
		ath11k_warn(ar->ab, "No VIF found for vdev %d\n", vdev_id);
		return NULL;
	}

	return arvif_iter.arvif;
}

struct ath11k_vif *ath11k_mac_get_arvif_by_vdev_id(struct ath11k_base *ab,
						   u32 vdev_id)
{
	int i;
	struct ath11k_pdev *pdev;
	struct ath11k_vif *arvif;

	for (i = 0; i < ab->num_radios; i++) {
		pdev = rcu_dereference(ab->pdevs_active[i]);
		if (pdev && pdev->ar) {
			arvif = ath11k_mac_get_arvif(pdev->ar, vdev_id);
			if (arvif)
				return arvif;
		}
	}

	return NULL;
}

struct ath11k *ath11k_mac_get_ar_by_vdev_id(struct ath11k_base *ab, u32 vdev_id)
{
	int i;
	struct ath11k_pdev *pdev;

	for (i = 0; i < ab->num_radios; i++) {
		pdev = rcu_dereference(ab->pdevs_active[i]);
		if (pdev && pdev->ar) {
			if (pdev->ar->allocated_vdev_map & (1LL << vdev_id))
				return pdev->ar;
		}
	}

	return NULL;
}

struct ath11k *ath11k_mac_get_ar_by_pdev_id(struct ath11k_base *ab, u32 pdev_id)
{
	int i;
	struct ath11k_pdev *pdev;

	if (ab->hw_params.single_pdev_only) {
		pdev = rcu_dereference(ab->pdevs_active[0]);
		return pdev ? pdev->ar : NULL;
	}

	if (WARN_ON(pdev_id > ab->num_radios))
		return NULL;

	for (i = 0; i < ab->num_radios; i++) {
		pdev = rcu_dereference(ab->pdevs_active[i]);

		if (pdev && pdev->pdev_id == pdev_id)
			return (pdev->ar ? pdev->ar : NULL);
	}

	return NULL;
}

struct ath11k *ath11k_mac_get_ar_vdev_stop_status(struct ath11k_base *ab,
						  u32 vdev_id)
{
	int i;
	struct ath11k_pdev *pdev;
	struct ath11k *ar;

	for (i = 0; i < ab->num_radios; i++) {
		pdev = rcu_dereference(ab->pdevs_active[i]);
		if (pdev && pdev->ar) {
			ar = pdev->ar;

			spin_lock_bh(&ar->data_lock);
			if (ar->vdev_stop_status.stop_in_progress &&
			    ar->vdev_stop_status.vdev_id == vdev_id) {
				ar->vdev_stop_status.stop_in_progress = false;
				spin_unlock_bh(&ar->data_lock);
				return ar;
			}
			spin_unlock_bh(&ar->data_lock);
		}
	}
	return NULL;
}

static void ath11k_pdev_caps_update(struct ath11k *ar)
{
	struct ath11k_base *ab = ar->ab;

	ar->max_tx_power = ab->target_caps.hw_max_tx_power;

	/* FIXME Set min_tx_power to ab->target_caps.hw_min_tx_power.
	 * But since the received value in svcrdy is same as hw_max_tx_power,
	 * we can set ar->min_tx_power to 0 currently until
	 * this is fixed in firmware
	 */
	ar->min_tx_power = 0;

	ar->txpower_limit_2g = ar->max_tx_power;
	ar->txpower_limit_5g = ar->max_tx_power;
	ar->txpower_scale = WMI_HOST_TP_SCALE_MAX;
}

static int ath11k_mac_txpower_recalc(struct ath11k *ar)
{
	struct ath11k_pdev *pdev = ar->pdev;
	struct ath11k_vif *arvif;
	int ret, txpower = -1;
	u32 param;

	lockdep_assert_held(&ar->conf_mutex);

	list_for_each_entry(arvif, &ar->arvifs, list) {
		if (arvif->txpower <= 0)
			continue;

		if (txpower == -1)
			txpower = arvif->txpower;
		else
			txpower = min(txpower, arvif->txpower);
	}

	if (txpower == -1)
		return 0;

	/* txpwr is set as 2 units per dBm in FW*/
	txpower = min_t(u32, max_t(u32, ar->min_tx_power, txpower),
			ar->max_tx_power) * 2;

	ath11k_dbg(ar->ab, ATH11K_DBG_MAC, "txpower to set in hw %d\n",
		   txpower / 2);

	if ((pdev->cap.supported_bands & WMI_HOST_WLAN_2G_CAP) &&
	    ar->txpower_limit_2g != txpower) {
		param = WMI_PDEV_PARAM_TXPOWER_LIMIT2G;
		ret = ath11k_wmi_pdev_set_param(ar, param,
						txpower, ar->pdev->pdev_id);
		if (ret)
			goto fail;
		ar->txpower_limit_2g = txpower;
	}

	if ((pdev->cap.supported_bands & WMI_HOST_WLAN_5G_CAP) &&
	    ar->txpower_limit_5g != txpower) {
		param = WMI_PDEV_PARAM_TXPOWER_LIMIT5G;
		ret = ath11k_wmi_pdev_set_param(ar, param,
						txpower, ar->pdev->pdev_id);
		if (ret)
			goto fail;
		ar->txpower_limit_5g = txpower;
	}

	return 0;

fail:
	ath11k_warn(ar->ab, "failed to recalc txpower limit %d using pdev param %d: %d\n",
		    txpower / 2, param, ret);
	return ret;
}

static int ath11k_recalc_rtscts_prot(struct ath11k_vif *arvif)
{
	struct ath11k *ar = arvif->ar;
	u32 vdev_param, rts_cts = 0;
	int ret;

	lockdep_assert_held(&ar->conf_mutex);

	vdev_param = WMI_VDEV_PARAM_ENABLE_RTSCTS;

	/* Enable RTS/CTS protection for sw retries (when legacy stations
	 * are in BSS) or by default only for second rate series.
	 * TODO: Check if we need to enable CTS 2 Self in any case
	 */
	rts_cts = WMI_USE_RTS_CTS;

	if (arvif->num_legacy_stations > 0)
		rts_cts |= WMI_RTSCTS_ACROSS_SW_RETRIES << 4;
	else
		rts_cts |= WMI_RTSCTS_FOR_SECOND_RATESERIES << 4;

	/* Need not send duplicate param value to firmware */
	if (arvif->rtscts_prot_mode == rts_cts)
		return 0;

	arvif->rtscts_prot_mode = rts_cts;

	ath11k_dbg(ar->ab, ATH11K_DBG_MAC, "mac vdev %d recalc rts/cts prot %d\n",
		   arvif->vdev_id, rts_cts);

	ret =  ath11k_wmi_vdev_set_param_cmd(ar, arvif->vdev_id,
					     vdev_param, rts_cts);
	if (ret)
		ath11k_warn(ar->ab, "failed to recalculate rts/cts prot for vdev %d: %d\n",
			    arvif->vdev_id, ret);

	return ret;
}

static int ath11k_mac_set_kickout(struct ath11k_vif *arvif)
{
	struct ath11k *ar = arvif->ar;
	u32 param;
	int ret;

	ret = ath11k_wmi_pdev_set_param(ar, WMI_PDEV_PARAM_STA_KICKOUT_TH,
					ATH11K_KICKOUT_THRESHOLD,
					ar->pdev->pdev_id);
	if (ret) {
		ath11k_warn(ar->ab, "failed to set kickout threshold on vdev %i: %d\n",
			    arvif->vdev_id, ret);
		return ret;
	}

	param = WMI_VDEV_PARAM_AP_KEEPALIVE_MIN_IDLE_INACTIVE_TIME_SECS;
	ret = ath11k_wmi_vdev_set_param_cmd(ar, arvif->vdev_id, param,
					    ATH11K_KEEPALIVE_MIN_IDLE);
	if (ret) {
		ath11k_warn(ar->ab, "failed to set keepalive minimum idle time on vdev %i: %d\n",
			    arvif->vdev_id, ret);
		return ret;
	}

	param = WMI_VDEV_PARAM_AP_KEEPALIVE_MAX_IDLE_INACTIVE_TIME_SECS;
	ret = ath11k_wmi_vdev_set_param_cmd(ar, arvif->vdev_id, param,
					    ATH11K_KEEPALIVE_MAX_IDLE);
	if (ret) {
		ath11k_warn(ar->ab, "failed to set keepalive maximum idle time on vdev %i: %d\n",
			    arvif->vdev_id, ret);
		return ret;
	}

	param = WMI_VDEV_PARAM_AP_KEEPALIVE_MAX_UNRESPONSIVE_TIME_SECS;
	ret = ath11k_wmi_vdev_set_param_cmd(ar, arvif->vdev_id, param,
					    ATH11K_KEEPALIVE_MAX_UNRESPONSIVE);
	if (ret) {
		ath11k_warn(ar->ab, "failed to set keepalive maximum unresponsive time on vdev %i: %d\n",
			    arvif->vdev_id, ret);
		return ret;
	}

	return 0;
}

void ath11k_mac_peer_cleanup_all(struct ath11k *ar)
{
	struct ath11k_peer *peer, *tmp;
	struct ath11k_base *ab = ar->ab;

	lockdep_assert_held(&ar->conf_mutex);

	spin_lock_bh(&ab->base_lock);
	list_for_each_entry_safe(peer, tmp, &ab->peers, list) {
		ath11k_peer_rx_tid_cleanup(ar, peer);
		list_del(&peer->list);
		kfree(peer);
	}
	spin_unlock_bh(&ab->base_lock);

	ar->num_peers = 0;
	ar->num_stations = 0;
}

static int ath11k_monitor_vdev_up(struct ath11k *ar, int vdev_id)
{
	int ret = 0;

	ret = ath11k_wmi_vdev_up(ar, vdev_id, 0, ar->mac_addr);
	if (ret) {
		ath11k_warn(ar->ab, "failed to put up monitor vdev %i: %d\n",
			    vdev_id, ret);
		return ret;
	}

	ath11k_dbg(ar->ab, ATH11K_DBG_MAC, "mac monitor vdev %i started\n",
		   vdev_id);
	return 0;
}

static int ath11k_mac_op_config(struct ieee80211_hw *hw, u32 changed)
{
	/* mac80211 requires this op to be present and that's why
	 * there's an empty function, this can be extended when
	 * required.
	 */

	return 0;
}

static int ath11k_mac_setup_bcn_tmpl(struct ath11k_vif *arvif)
{
	struct ath11k *ar = arvif->ar;
	struct ath11k_base *ab = ar->ab;
	struct ieee80211_hw *hw = ar->hw;
	struct ieee80211_vif *vif = arvif->vif;
	struct ieee80211_mutable_offsets offs = {};
	struct sk_buff *bcn;
	struct ieee80211_mgmt *mgmt;
	u8 *ies;
	int ret;

	if (arvif->vdev_type != WMI_VDEV_TYPE_AP)
		return 0;

	bcn = ieee80211_beacon_get_template(hw, vif, &offs);
	if (!bcn) {
		ath11k_warn(ab, "failed to get beacon template from mac80211\n");
		return -EPERM;
	}

	ies = bcn->data + ieee80211_get_hdrlen_from_skb(bcn);
	ies += sizeof(mgmt->u.beacon);

	if (cfg80211_find_ie(WLAN_EID_RSN, ies, (skb_tail_pointer(bcn) - ies)))
		arvif->rsnie_present = true;

	if (cfg80211_find_vendor_ie(WLAN_OUI_MICROSOFT,
				    WLAN_OUI_TYPE_MICROSOFT_WPA,
				    ies, (skb_tail_pointer(bcn) - ies)))
		arvif->wpaie_present = true;

	ret = ath11k_wmi_bcn_tmpl(ar, arvif->vdev_id, &offs, bcn);

	kfree_skb(bcn);

	if (ret)
		ath11k_warn(ab, "failed to submit beacon template command: %d\n",
			    ret);

	return ret;
}

static void ath11k_control_beaconing(struct ath11k_vif *arvif,
				     struct ieee80211_bss_conf *info)
{
	struct ath11k *ar = arvif->ar;
	int ret = 0;

	lockdep_assert_held(&arvif->ar->conf_mutex);

	if (!info->enable_beacon) {
		ret = ath11k_wmi_vdev_down(ar, arvif->vdev_id);
		if (ret)
			ath11k_warn(ar->ab, "failed to down vdev_id %i: %d\n",
				    arvif->vdev_id, ret);

		arvif->is_up = false;
		return;
	}

	/* Install the beacon template to the FW */
	ret = ath11k_mac_setup_bcn_tmpl(arvif);
	if (ret) {
		ath11k_warn(ar->ab, "failed to update bcn tmpl during vdev up: %d\n",
			    ret);
		return;
	}

	arvif->tx_seq_no = 0x1000;

	arvif->aid = 0;

	ether_addr_copy(arvif->bssid, info->bssid);

	ret = ath11k_wmi_vdev_up(arvif->ar, arvif->vdev_id, arvif->aid,
				 arvif->bssid);
	if (ret) {
		ath11k_warn(ar->ab, "failed to bring up vdev %d: %i\n",
			    arvif->vdev_id, ret);
		return;
	}

	arvif->is_up = true;

	ath11k_dbg(ar->ab, ATH11K_DBG_MAC, "mac vdev %d up\n", arvif->vdev_id);
}

static void ath11k_peer_assoc_h_basic(struct ath11k *ar,
				      struct ieee80211_vif *vif,
				      struct ieee80211_sta *sta,
				      struct peer_assoc_params *arg)
{
	struct ath11k_vif *arvif = (void *)vif->drv_priv;
	u32 aid;

	lockdep_assert_held(&ar->conf_mutex);

	if (vif->type == NL80211_IFTYPE_STATION)
		aid = vif->bss_conf.aid;
	else
		aid = sta->aid;

	ether_addr_copy(arg->peer_mac, sta->addr);
	arg->vdev_id = arvif->vdev_id;
	arg->peer_associd = aid;
	arg->auth_flag = true;
	/* TODO: STA WAR in ath10k for listen interval required? */
	arg->peer_listen_intval = ar->hw->conf.listen_interval;
	arg->peer_nss = 1;
	arg->peer_caps = vif->bss_conf.assoc_capability;
}

static void ath11k_peer_assoc_h_crypto(struct ath11k *ar,
				       struct ieee80211_vif *vif,
				       struct ieee80211_sta *sta,
				       struct peer_assoc_params *arg)
{
	struct ieee80211_bss_conf *info = &vif->bss_conf;
	struct cfg80211_chan_def def;
	struct cfg80211_bss *bss;
	struct ath11k_vif *arvif = (struct ath11k_vif *)vif->drv_priv;
	const u8 *rsnie = NULL;
	const u8 *wpaie = NULL;

	lockdep_assert_held(&ar->conf_mutex);

	if (WARN_ON(ath11k_mac_vif_chan(vif, &def)))
		return;

	bss = cfg80211_get_bss(ar->hw->wiphy, def.chan, info->bssid, NULL, 0,
			       IEEE80211_BSS_TYPE_ANY, IEEE80211_PRIVACY_ANY);

	if (arvif->rsnie_present || arvif->wpaie_present) {
		arg->need_ptk_4_way = true;
		if (arvif->wpaie_present)
			arg->need_gtk_2_way = true;
	} else if (bss) {
		const struct cfg80211_bss_ies *ies;

		rcu_read_lock();
		rsnie = ieee80211_bss_get_ie(bss, WLAN_EID_RSN);

		ies = rcu_dereference(bss->ies);

		wpaie = cfg80211_find_vendor_ie(WLAN_OUI_MICROSOFT,
						WLAN_OUI_TYPE_MICROSOFT_WPA,
						ies->data,
						ies->len);
		rcu_read_unlock();
		cfg80211_put_bss(ar->hw->wiphy, bss);
	}

	/* FIXME: base on RSN IE/WPA IE is a correct idea? */
	if (rsnie || wpaie) {
		ath11k_dbg(ar->ab, ATH11K_DBG_WMI,
			   "%s: rsn ie found\n", __func__);
		arg->need_ptk_4_way = true;
	}

	if (wpaie) {
		ath11k_dbg(ar->ab, ATH11K_DBG_WMI,
			   "%s: wpa ie found\n", __func__);
		arg->need_gtk_2_way = true;
	}

	if (sta->mfp) {
		/* TODO: Need to check if FW supports PMF? */
		arg->is_pmf_enabled = true;
	}

	/* TODO: safe_mode_enabled (bypass 4-way handshake) flag req? */
}

static void ath11k_peer_assoc_h_rates(struct ath11k *ar,
				      struct ieee80211_vif *vif,
				      struct ieee80211_sta *sta,
				      struct peer_assoc_params *arg)
{
	struct ath11k_vif *arvif = (void *)vif->drv_priv;
	struct wmi_rate_set_arg *rateset = &arg->peer_legacy_rates;
	struct cfg80211_chan_def def;
	const struct ieee80211_supported_band *sband;
	const struct ieee80211_rate *rates;
	enum nl80211_band band;
	u32 ratemask;
	u8 rate;
	int i;

	lockdep_assert_held(&ar->conf_mutex);

	if (WARN_ON(ath11k_mac_vif_chan(vif, &def)))
		return;

	band = def.chan->band;
	sband = ar->hw->wiphy->bands[band];
	ratemask = sta->supp_rates[band];
	ratemask &= arvif->bitrate_mask.control[band].legacy;
	rates = sband->bitrates;

	rateset->num_rates = 0;

	for (i = 0; i < 32; i++, ratemask >>= 1, rates++) {
		if (!(ratemask & 1))
			continue;

		rate = ath11k_mac_bitrate_to_rate(rates->bitrate);
		rateset->rates[rateset->num_rates] = rate;
		rateset->num_rates++;
	}
}

static bool
ath11k_peer_assoc_h_ht_masked(const u8 ht_mcs_mask[IEEE80211_HT_MCS_MASK_LEN])
{
	int nss;

	for (nss = 0; nss < IEEE80211_HT_MCS_MASK_LEN; nss++)
		if (ht_mcs_mask[nss])
			return false;

	return true;
}

static bool
ath11k_peer_assoc_h_vht_masked(const u16 vht_mcs_mask[NL80211_VHT_NSS_MAX])
{
	int nss;

	for (nss = 0; nss < NL80211_VHT_NSS_MAX; nss++)
		if (vht_mcs_mask[nss])
			return false;

	return true;
}

static void ath11k_peer_assoc_h_ht(struct ath11k *ar,
				   struct ieee80211_vif *vif,
				   struct ieee80211_sta *sta,
				   struct peer_assoc_params *arg)
{
	const struct ieee80211_sta_ht_cap *ht_cap = &sta->ht_cap;
	struct ath11k_vif *arvif = (void *)vif->drv_priv;
	struct cfg80211_chan_def def;
	enum nl80211_band band;
	const u8 *ht_mcs_mask;
	int i, n;
	u8 max_nss;
	u32 stbc;

	lockdep_assert_held(&ar->conf_mutex);

	if (WARN_ON(ath11k_mac_vif_chan(vif, &def)))
		return;

	if (!ht_cap->ht_supported)
		return;

	band = def.chan->band;
	ht_mcs_mask = arvif->bitrate_mask.control[band].ht_mcs;

	if (ath11k_peer_assoc_h_ht_masked(ht_mcs_mask))
		return;

	arg->ht_flag = true;

	arg->peer_max_mpdu = (1 << (IEEE80211_HT_MAX_AMPDU_FACTOR +
				    ht_cap->ampdu_factor)) - 1;

	arg->peer_mpdu_density =
		ath11k_parse_mpdudensity(ht_cap->ampdu_density);

	arg->peer_ht_caps = ht_cap->cap;
	arg->peer_rate_caps |= WMI_HOST_RC_HT_FLAG;

	if (ht_cap->cap & IEEE80211_HT_CAP_LDPC_CODING)
		arg->ldpc_flag = true;

	if (sta->bandwidth >= IEEE80211_STA_RX_BW_40) {
		arg->bw_40 = true;
		arg->peer_rate_caps |= WMI_HOST_RC_CW40_FLAG;
	}

	if (arvif->bitrate_mask.control[band].gi != NL80211_TXRATE_FORCE_LGI) {
		if (ht_cap->cap & (IEEE80211_HT_CAP_SGI_20 |
		    IEEE80211_HT_CAP_SGI_40))
			arg->peer_rate_caps |= WMI_HOST_RC_SGI_FLAG;
	}

	if (ht_cap->cap & IEEE80211_HT_CAP_TX_STBC) {
		arg->peer_rate_caps |= WMI_HOST_RC_TX_STBC_FLAG;
		arg->stbc_flag = true;
	}

	if (ht_cap->cap & IEEE80211_HT_CAP_RX_STBC) {
		stbc = ht_cap->cap & IEEE80211_HT_CAP_RX_STBC;
		stbc = stbc >> IEEE80211_HT_CAP_RX_STBC_SHIFT;
		stbc = stbc << WMI_HOST_RC_RX_STBC_FLAG_S;
		arg->peer_rate_caps |= stbc;
		arg->stbc_flag = true;
	}

	if (ht_cap->mcs.rx_mask[1] && ht_cap->mcs.rx_mask[2])
		arg->peer_rate_caps |= WMI_HOST_RC_TS_FLAG;
	else if (ht_cap->mcs.rx_mask[1])
		arg->peer_rate_caps |= WMI_HOST_RC_DS_FLAG;

	for (i = 0, n = 0, max_nss = 0; i < IEEE80211_HT_MCS_MASK_LEN * 8; i++)
		if ((ht_cap->mcs.rx_mask[i / 8] & BIT(i % 8)) &&
		    (ht_mcs_mask[i / 8] & BIT(i % 8))) {
			max_nss = (i / 8) + 1;
			arg->peer_ht_rates.rates[n++] = i;
		}

	/* This is a workaround for HT-enabled STAs which break the spec
	 * and have no HT capabilities RX mask (no HT RX MCS map).
	 *
	 * As per spec, in section 20.3.5 Modulation and coding scheme (MCS),
	 * MCS 0 through 7 are mandatory in 20MHz with 800 ns GI at all STAs.
	 *
	 * Firmware asserts if such situation occurs.
	 */
	if (n == 0) {
		arg->peer_ht_rates.num_rates = 8;
		for (i = 0; i < arg->peer_ht_rates.num_rates; i++)
			arg->peer_ht_rates.rates[i] = i;
	} else {
		arg->peer_ht_rates.num_rates = n;
		arg->peer_nss = min(sta->rx_nss, max_nss);
	}

	ath11k_dbg(ar->ab, ATH11K_DBG_MAC, "mac ht peer %pM mcs cnt %d nss %d\n",
		   arg->peer_mac,
		   arg->peer_ht_rates.num_rates,
		   arg->peer_nss);
}

static int ath11k_mac_get_max_vht_mcs_map(u16 mcs_map, int nss)
{
	switch ((mcs_map >> (2 * nss)) & 0x3) {
	case IEEE80211_VHT_MCS_SUPPORT_0_7: return BIT(8) - 1;
	case IEEE80211_VHT_MCS_SUPPORT_0_8: return BIT(9) - 1;
	case IEEE80211_VHT_MCS_SUPPORT_0_9: return BIT(10) - 1;
	}
	return 0;
}

static u16
ath11k_peer_assoc_h_vht_limit(u16 tx_mcs_set,
			      const u16 vht_mcs_limit[NL80211_VHT_NSS_MAX])
{
	int idx_limit;
	int nss;
	u16 mcs_map;
	u16 mcs;

	for (nss = 0; nss < NL80211_VHT_NSS_MAX; nss++) {
		mcs_map = ath11k_mac_get_max_vht_mcs_map(tx_mcs_set, nss) &
			  vht_mcs_limit[nss];

		if (mcs_map)
			idx_limit = fls(mcs_map) - 1;
		else
			idx_limit = -1;

		switch (idx_limit) {
		case 0:
		case 1:
		case 2:
		case 3:
		case 4:
		case 5:
		case 6:
		case 7:
			mcs = IEEE80211_VHT_MCS_SUPPORT_0_7;
			break;
		case 8:
			mcs = IEEE80211_VHT_MCS_SUPPORT_0_8;
			break;
		case 9:
			mcs = IEEE80211_VHT_MCS_SUPPORT_0_9;
			break;
		default:
			WARN_ON(1);
			fallthrough;
		case -1:
			mcs = IEEE80211_VHT_MCS_NOT_SUPPORTED;
			break;
		}

		tx_mcs_set &= ~(0x3 << (nss * 2));
		tx_mcs_set |= mcs << (nss * 2);
	}

	return tx_mcs_set;
}

static void ath11k_peer_assoc_h_vht(struct ath11k *ar,
				    struct ieee80211_vif *vif,
				    struct ieee80211_sta *sta,
				    struct peer_assoc_params *arg)
{
	const struct ieee80211_sta_vht_cap *vht_cap = &sta->vht_cap;
	struct ath11k_vif *arvif = (void *)vif->drv_priv;
	struct cfg80211_chan_def def;
	enum nl80211_band band;
	const u16 *vht_mcs_mask;
	u8 ampdu_factor;
	u8 max_nss, vht_mcs;
	int i;

	if (WARN_ON(ath11k_mac_vif_chan(vif, &def)))
		return;

	if (!vht_cap->vht_supported)
		return;

	band = def.chan->band;
	vht_mcs_mask = arvif->bitrate_mask.control[band].vht_mcs;

	if (ath11k_peer_assoc_h_vht_masked(vht_mcs_mask))
		return;

	arg->vht_flag = true;

	/* TODO: similar flags required? */
	arg->vht_capable = true;

	if (def.chan->band == NL80211_BAND_2GHZ)
		arg->vht_ng_flag = true;

	arg->peer_vht_caps = vht_cap->cap;

	ampdu_factor = (vht_cap->cap &
			IEEE80211_VHT_CAP_MAX_A_MPDU_LENGTH_EXPONENT_MASK) >>
		       IEEE80211_VHT_CAP_MAX_A_MPDU_LENGTH_EXPONENT_SHIFT;

	/* Workaround: Some Netgear/Linksys 11ac APs set Rx A-MPDU factor to
	 * zero in VHT IE. Using it would result in degraded throughput.
	 * arg->peer_max_mpdu at this point contains HT max_mpdu so keep
	 * it if VHT max_mpdu is smaller.
	 */
	arg->peer_max_mpdu = max(arg->peer_max_mpdu,
				 (1U << (IEEE80211_HT_MAX_AMPDU_FACTOR +
					ampdu_factor)) - 1);

	if (sta->bandwidth == IEEE80211_STA_RX_BW_80)
		arg->bw_80 = true;

	if (sta->bandwidth == IEEE80211_STA_RX_BW_160)
		arg->bw_160 = true;

	/* Calculate peer NSS capability from VHT capabilities if STA
	 * supports VHT.
	 */
	for (i = 0, max_nss = 0, vht_mcs = 0; i < NL80211_VHT_NSS_MAX; i++) {
		vht_mcs = __le16_to_cpu(vht_cap->vht_mcs.rx_mcs_map) >>
			  (2 * i) & 3;

		if (vht_mcs != IEEE80211_VHT_MCS_NOT_SUPPORTED &&
		    vht_mcs_mask[i])
			max_nss = i + 1;
	}
	arg->peer_nss = min(sta->rx_nss, max_nss);
	arg->rx_max_rate = __le16_to_cpu(vht_cap->vht_mcs.rx_highest);
	arg->rx_mcs_set = __le16_to_cpu(vht_cap->vht_mcs.rx_mcs_map);
	arg->tx_max_rate = __le16_to_cpu(vht_cap->vht_mcs.tx_highest);
	arg->tx_mcs_set = ath11k_peer_assoc_h_vht_limit(
		__le16_to_cpu(vht_cap->vht_mcs.tx_mcs_map), vht_mcs_mask);

	/* In IPQ8074 platform, VHT mcs rate 10 and 11 is enabled by default.
	 * VHT mcs rate 10 and 11 is not suppoerted in 11ac standard.
	 * so explicitly disable the VHT MCS rate 10 and 11 in 11ac mode.
	 */
	arg->tx_mcs_set &= ~IEEE80211_VHT_MCS_SUPPORT_0_11_MASK;
	arg->tx_mcs_set |= IEEE80211_DISABLE_VHT_MCS_SUPPORT_0_11;

	if ((arg->tx_mcs_set & IEEE80211_VHT_MCS_NOT_SUPPORTED) ==
			IEEE80211_VHT_MCS_NOT_SUPPORTED)
		arg->peer_vht_caps &= ~IEEE80211_VHT_CAP_MU_BEAMFORMEE_CAPABLE;

	/* TODO:  Check */
	arg->tx_max_mcs_nss = 0xFF;

	ath11k_dbg(ar->ab, ATH11K_DBG_MAC, "mac vht peer %pM max_mpdu %d flags 0x%x\n",
		   sta->addr, arg->peer_max_mpdu, arg->peer_flags);

	/* TODO: rxnss_override */
}

static void ath11k_peer_assoc_h_he(struct ath11k *ar,
				   struct ieee80211_vif *vif,
				   struct ieee80211_sta *sta,
				   struct peer_assoc_params *arg)
{
	const struct ieee80211_sta_he_cap *he_cap = &sta->he_cap;
	u8 ampdu_factor;
	u16 v;

	if (!he_cap->has_he)
		return;

	arg->he_flag = true;

	memcpy(&arg->peer_he_cap_macinfo, he_cap->he_cap_elem.mac_cap_info,
	       sizeof(arg->peer_he_cap_macinfo));
	memcpy(&arg->peer_he_cap_phyinfo, he_cap->he_cap_elem.phy_cap_info,
	       sizeof(arg->peer_he_cap_phyinfo));
	arg->peer_he_ops = vif->bss_conf.he_oper.params;

	/* the top most byte is used to indicate BSS color info */
	arg->peer_he_ops &= 0xffffff;

	/* As per section 26.6.1 11ax Draft5.0, if the Max AMPDU Exponent Extension
	 * in HE cap is zero, use the arg->peer_max_mpdu as calculated while parsing
	 * VHT caps(if VHT caps is present) or HT caps (if VHT caps is not present).
	 *
	 * For non-zero value of Max AMPDU Extponent Extension in HE MAC caps,
	 * if a HE STA sends VHT cap and HE cap IE in assoc request then, use
	 * MAX_AMPDU_LEN_FACTOR as 20 to calculate max_ampdu length.
	 * If a HE STA that does not send VHT cap, but HE and HT cap in assoc
	 * request, then use MAX_AMPDU_LEN_FACTOR as 16 to calculate max_ampdu
	 * length.
	 */
	ampdu_factor = (he_cap->he_cap_elem.mac_cap_info[3] &
			IEEE80211_HE_MAC_CAP3_MAX_AMPDU_LEN_EXP_MASK) >>
			IEEE80211_HE_MAC_CAP3_MAX_AMPDU_LEN_EXP_SHIFT;

	if (ampdu_factor) {
		if (sta->vht_cap.vht_supported)
			arg->peer_max_mpdu = (1 << (IEEE80211_HE_VHT_MAX_AMPDU_FACTOR +
						    ampdu_factor)) - 1;
		else if (sta->ht_cap.ht_supported)
			arg->peer_max_mpdu = (1 << (IEEE80211_HE_HT_MAX_AMPDU_FACTOR +
						    ampdu_factor)) - 1;
	}

	if (he_cap->he_cap_elem.phy_cap_info[6] &
	    IEEE80211_HE_PHY_CAP6_PPE_THRESHOLD_PRESENT) {
		int bit = 7;
		int nss, ru;

		arg->peer_ppet.numss_m1 = he_cap->ppe_thres[0] &
					  IEEE80211_PPE_THRES_NSS_MASK;
		arg->peer_ppet.ru_bit_mask =
			(he_cap->ppe_thres[0] &
			 IEEE80211_PPE_THRES_RU_INDEX_BITMASK_MASK) >>
			IEEE80211_PPE_THRES_RU_INDEX_BITMASK_POS;

		for (nss = 0; nss <= arg->peer_ppet.numss_m1; nss++) {
			for (ru = 0; ru < 4; ru++) {
				u32 val = 0;
				int i;

				if ((arg->peer_ppet.ru_bit_mask & BIT(ru)) == 0)
					continue;
				for (i = 0; i < 6; i++) {
					val >>= 1;
					val |= ((he_cap->ppe_thres[bit / 8] >>
						 (bit % 8)) & 0x1) << 5;
					bit++;
				}
				arg->peer_ppet.ppet16_ppet8_ru3_ru0[nss] |=
								val << (ru * 6);
			}
		}
	}

	if (he_cap->he_cap_elem.mac_cap_info[0] & IEEE80211_HE_MAC_CAP0_TWT_RES)
		arg->twt_responder = true;
	if (he_cap->he_cap_elem.mac_cap_info[0] & IEEE80211_HE_MAC_CAP0_TWT_REQ)
		arg->twt_requester = true;

	switch (sta->bandwidth) {
	case IEEE80211_STA_RX_BW_160:
		if (he_cap->he_cap_elem.phy_cap_info[0] &
		    IEEE80211_HE_PHY_CAP0_CHANNEL_WIDTH_SET_80PLUS80_MHZ_IN_5G) {
			v = le16_to_cpu(he_cap->he_mcs_nss_supp.rx_mcs_80p80);
			arg->peer_he_rx_mcs_set[WMI_HECAP_TXRX_MCS_NSS_IDX_80_80] = v;

			v = le16_to_cpu(he_cap->he_mcs_nss_supp.tx_mcs_80p80);
			arg->peer_he_tx_mcs_set[WMI_HECAP_TXRX_MCS_NSS_IDX_80_80] = v;

			arg->peer_he_mcs_count++;
		}
		v = le16_to_cpu(he_cap->he_mcs_nss_supp.rx_mcs_160);
		arg->peer_he_rx_mcs_set[WMI_HECAP_TXRX_MCS_NSS_IDX_160] = v;

		v = le16_to_cpu(he_cap->he_mcs_nss_supp.tx_mcs_160);
		arg->peer_he_tx_mcs_set[WMI_HECAP_TXRX_MCS_NSS_IDX_160] = v;

		arg->peer_he_mcs_count++;
		fallthrough;

	default:
		v = le16_to_cpu(he_cap->he_mcs_nss_supp.rx_mcs_80);
		arg->peer_he_rx_mcs_set[WMI_HECAP_TXRX_MCS_NSS_IDX_80] = v;

		v = le16_to_cpu(he_cap->he_mcs_nss_supp.tx_mcs_80);
		arg->peer_he_tx_mcs_set[WMI_HECAP_TXRX_MCS_NSS_IDX_80] = v;

		arg->peer_he_mcs_count++;
		break;
	}
}

static void ath11k_peer_assoc_h_smps(struct ieee80211_sta *sta,
				     struct peer_assoc_params *arg)
{
	const struct ieee80211_sta_ht_cap *ht_cap = &sta->ht_cap;
	int smps;

	if (!ht_cap->ht_supported)
		return;

	smps = ht_cap->cap & IEEE80211_HT_CAP_SM_PS;
	smps >>= IEEE80211_HT_CAP_SM_PS_SHIFT;

	switch (smps) {
	case WLAN_HT_CAP_SM_PS_STATIC:
		arg->static_mimops_flag = true;
		break;
	case WLAN_HT_CAP_SM_PS_DYNAMIC:
		arg->dynamic_mimops_flag = true;
		break;
	case WLAN_HT_CAP_SM_PS_DISABLED:
		arg->spatial_mux_flag = true;
		break;
	default:
		break;
	}
}

static void ath11k_peer_assoc_h_qos(struct ath11k *ar,
				    struct ieee80211_vif *vif,
				    struct ieee80211_sta *sta,
				    struct peer_assoc_params *arg)
{
	struct ath11k_vif *arvif = (void *)vif->drv_priv;

	switch (arvif->vdev_type) {
	case WMI_VDEV_TYPE_AP:
		if (sta->wme) {
			/* TODO: Check WME vs QoS */
			arg->is_wme_set = true;
			arg->qos_flag = true;
		}

		if (sta->wme && sta->uapsd_queues) {
			/* TODO: Check WME vs QoS */
			arg->is_wme_set = true;
			arg->apsd_flag = true;
			arg->peer_rate_caps |= WMI_HOST_RC_UAPSD_FLAG;
		}
		break;
	case WMI_VDEV_TYPE_STA:
		if (sta->wme) {
			arg->is_wme_set = true;
			arg->qos_flag = true;
		}
		break;
	default:
		break;
	}

	ath11k_dbg(ar->ab, ATH11K_DBG_MAC, "mac peer %pM qos %d\n",
		   sta->addr, arg->qos_flag);
}

static int ath11k_peer_assoc_qos_ap(struct ath11k *ar,
				    struct ath11k_vif *arvif,
				    struct ieee80211_sta *sta)
{
	struct ap_ps_params params;
	u32 max_sp;
	u32 uapsd;
	int ret;

	lockdep_assert_held(&ar->conf_mutex);

	params.vdev_id = arvif->vdev_id;

	ath11k_dbg(ar->ab, ATH11K_DBG_MAC, "mac uapsd_queues 0x%x max_sp %d\n",
		   sta->uapsd_queues, sta->max_sp);

	uapsd = 0;
	if (sta->uapsd_queues & IEEE80211_WMM_IE_STA_QOSINFO_AC_VO)
		uapsd |= WMI_AP_PS_UAPSD_AC3_DELIVERY_EN |
			 WMI_AP_PS_UAPSD_AC3_TRIGGER_EN;
	if (sta->uapsd_queues & IEEE80211_WMM_IE_STA_QOSINFO_AC_VI)
		uapsd |= WMI_AP_PS_UAPSD_AC2_DELIVERY_EN |
			 WMI_AP_PS_UAPSD_AC2_TRIGGER_EN;
	if (sta->uapsd_queues & IEEE80211_WMM_IE_STA_QOSINFO_AC_BK)
		uapsd |= WMI_AP_PS_UAPSD_AC1_DELIVERY_EN |
			 WMI_AP_PS_UAPSD_AC1_TRIGGER_EN;
	if (sta->uapsd_queues & IEEE80211_WMM_IE_STA_QOSINFO_AC_BE)
		uapsd |= WMI_AP_PS_UAPSD_AC0_DELIVERY_EN |
			 WMI_AP_PS_UAPSD_AC0_TRIGGER_EN;

	max_sp = 0;
	if (sta->max_sp < MAX_WMI_AP_PS_PEER_PARAM_MAX_SP)
		max_sp = sta->max_sp;

	params.param = WMI_AP_PS_PEER_PARAM_UAPSD;
	params.value = uapsd;
	ret = ath11k_wmi_send_set_ap_ps_param_cmd(ar, sta->addr, &params);
	if (ret)
		goto err;

	params.param = WMI_AP_PS_PEER_PARAM_MAX_SP;
	params.value = max_sp;
	ret = ath11k_wmi_send_set_ap_ps_param_cmd(ar, sta->addr, &params);
	if (ret)
		goto err;

	/* TODO revisit during testing */
	params.param = WMI_AP_PS_PEER_PARAM_SIFS_RESP_FRMTYPE;
	params.value = DISABLE_SIFS_RESPONSE_TRIGGER;
	ret = ath11k_wmi_send_set_ap_ps_param_cmd(ar, sta->addr, &params);
	if (ret)
		goto err;

	params.param = WMI_AP_PS_PEER_PARAM_SIFS_RESP_UAPSD;
	params.value = DISABLE_SIFS_RESPONSE_TRIGGER;
	ret = ath11k_wmi_send_set_ap_ps_param_cmd(ar, sta->addr, &params);
	if (ret)
		goto err;

	return 0;

err:
	ath11k_warn(ar->ab, "failed to set ap ps peer param %d for vdev %i: %d\n",
		    params.param, arvif->vdev_id, ret);
	return ret;
}

static bool ath11k_mac_sta_has_ofdm_only(struct ieee80211_sta *sta)
{
	return sta->supp_rates[NL80211_BAND_2GHZ] >>
	       ATH11K_MAC_FIRST_OFDM_RATE_IDX;
}

static enum wmi_phy_mode ath11k_mac_get_phymode_vht(struct ath11k *ar,
						    struct ieee80211_sta *sta)
{
	if (sta->bandwidth == IEEE80211_STA_RX_BW_160) {
		switch (sta->vht_cap.cap &
			IEEE80211_VHT_CAP_SUPP_CHAN_WIDTH_MASK) {
		case IEEE80211_VHT_CAP_SUPP_CHAN_WIDTH_160MHZ:
			return MODE_11AC_VHT160;
		case IEEE80211_VHT_CAP_SUPP_CHAN_WIDTH_160_80PLUS80MHZ:
			return MODE_11AC_VHT80_80;
		default:
			/* not sure if this is a valid case? */
			return MODE_11AC_VHT160;
		}
	}

	if (sta->bandwidth == IEEE80211_STA_RX_BW_80)
		return MODE_11AC_VHT80;

	if (sta->bandwidth == IEEE80211_STA_RX_BW_40)
		return MODE_11AC_VHT40;

	if (sta->bandwidth == IEEE80211_STA_RX_BW_20)
		return MODE_11AC_VHT20;

	return MODE_UNKNOWN;
}

static enum wmi_phy_mode ath11k_mac_get_phymode_he(struct ath11k *ar,
						   struct ieee80211_sta *sta)
{
	if (sta->bandwidth == IEEE80211_STA_RX_BW_160) {
		if (sta->he_cap.he_cap_elem.phy_cap_info[0] &
		     IEEE80211_HE_PHY_CAP0_CHANNEL_WIDTH_SET_160MHZ_IN_5G)
			return MODE_11AX_HE160;
		else if (sta->he_cap.he_cap_elem.phy_cap_info[0] &
		     IEEE80211_HE_PHY_CAP0_CHANNEL_WIDTH_SET_80PLUS80_MHZ_IN_5G)
			return MODE_11AX_HE80_80;
		/* not sure if this is a valid case? */
		return MODE_11AX_HE160;
	}

	if (sta->bandwidth == IEEE80211_STA_RX_BW_80)
		return MODE_11AX_HE80;

	if (sta->bandwidth == IEEE80211_STA_RX_BW_40)
		return MODE_11AX_HE40;

	if (sta->bandwidth == IEEE80211_STA_RX_BW_20)
		return MODE_11AX_HE20;

	return MODE_UNKNOWN;
}

static void ath11k_peer_assoc_h_phymode(struct ath11k *ar,
					struct ieee80211_vif *vif,
					struct ieee80211_sta *sta,
					struct peer_assoc_params *arg)
{
	struct ath11k_vif *arvif = (void *)vif->drv_priv;
	struct cfg80211_chan_def def;
	enum nl80211_band band;
	const u8 *ht_mcs_mask;
	const u16 *vht_mcs_mask;
	enum wmi_phy_mode phymode = MODE_UNKNOWN;

	if (WARN_ON(ath11k_mac_vif_chan(vif, &def)))
		return;

	band = def.chan->band;
	ht_mcs_mask = arvif->bitrate_mask.control[band].ht_mcs;
	vht_mcs_mask = arvif->bitrate_mask.control[band].vht_mcs;

	switch (band) {
	case NL80211_BAND_2GHZ:
		if (sta->he_cap.has_he) {
			if (sta->bandwidth == IEEE80211_STA_RX_BW_80)
				phymode = MODE_11AX_HE80_2G;
			else if (sta->bandwidth == IEEE80211_STA_RX_BW_40)
				phymode = MODE_11AX_HE40_2G;
			else
				phymode = MODE_11AX_HE20_2G;
		} else if (sta->vht_cap.vht_supported &&
		    !ath11k_peer_assoc_h_vht_masked(vht_mcs_mask)) {
			if (sta->bandwidth == IEEE80211_STA_RX_BW_40)
				phymode = MODE_11AC_VHT40;
			else
				phymode = MODE_11AC_VHT20;
		} else if (sta->ht_cap.ht_supported &&
			   !ath11k_peer_assoc_h_ht_masked(ht_mcs_mask)) {
			if (sta->bandwidth == IEEE80211_STA_RX_BW_40)
				phymode = MODE_11NG_HT40;
			else
				phymode = MODE_11NG_HT20;
		} else if (ath11k_mac_sta_has_ofdm_only(sta)) {
			phymode = MODE_11G;
		} else {
			phymode = MODE_11B;
		}
		break;
	case NL80211_BAND_5GHZ:
	case NL80211_BAND_6GHZ:
		/* Check HE first */
		if (sta->he_cap.has_he) {
			phymode = ath11k_mac_get_phymode_he(ar, sta);
		} else if (sta->vht_cap.vht_supported &&
		    !ath11k_peer_assoc_h_vht_masked(vht_mcs_mask)) {
			phymode = ath11k_mac_get_phymode_vht(ar, sta);
		} else if (sta->ht_cap.ht_supported &&
			   !ath11k_peer_assoc_h_ht_masked(ht_mcs_mask)) {
			if (sta->bandwidth >= IEEE80211_STA_RX_BW_40)
				phymode = MODE_11NA_HT40;
			else
				phymode = MODE_11NA_HT20;
		} else {
			phymode = MODE_11A;
		}
		break;
	default:
		break;
	}

	ath11k_dbg(ar->ab, ATH11K_DBG_MAC, "mac peer %pM phymode %s\n",
		   sta->addr, ath11k_wmi_phymode_str(phymode));

	arg->peer_phymode = phymode;
	WARN_ON(phymode == MODE_UNKNOWN);
}

static void ath11k_peer_assoc_prepare(struct ath11k *ar,
				      struct ieee80211_vif *vif,
				      struct ieee80211_sta *sta,
				      struct peer_assoc_params *arg,
				      bool reassoc)
{
	lockdep_assert_held(&ar->conf_mutex);

	memset(arg, 0, sizeof(*arg));

	reinit_completion(&ar->peer_assoc_done);

	arg->peer_new_assoc = !reassoc;
	ath11k_peer_assoc_h_basic(ar, vif, sta, arg);
	ath11k_peer_assoc_h_crypto(ar, vif, sta, arg);
	ath11k_peer_assoc_h_rates(ar, vif, sta, arg);
	ath11k_peer_assoc_h_ht(ar, vif, sta, arg);
	ath11k_peer_assoc_h_vht(ar, vif, sta, arg);
	ath11k_peer_assoc_h_he(ar, vif, sta, arg);
	ath11k_peer_assoc_h_qos(ar, vif, sta, arg);
	ath11k_peer_assoc_h_phymode(ar, vif, sta, arg);
	ath11k_peer_assoc_h_smps(sta, arg);

	/* TODO: amsdu_disable req? */
}

static int ath11k_setup_peer_smps(struct ath11k *ar, struct ath11k_vif *arvif,
				  const u8 *addr,
				  const struct ieee80211_sta_ht_cap *ht_cap)
{
	int smps;

	if (!ht_cap->ht_supported)
		return 0;

	smps = ht_cap->cap & IEEE80211_HT_CAP_SM_PS;
	smps >>= IEEE80211_HT_CAP_SM_PS_SHIFT;

	if (smps >= ARRAY_SIZE(ath11k_smps_map))
		return -EINVAL;

	return ath11k_wmi_set_peer_param(ar, addr, arvif->vdev_id,
					 WMI_PEER_MIMO_PS_STATE,
					 ath11k_smps_map[smps]);
}

static void ath11k_bss_assoc(struct ieee80211_hw *hw,
			     struct ieee80211_vif *vif,
			     struct ieee80211_bss_conf *bss_conf)
{
	struct ath11k *ar = hw->priv;
	struct ath11k_vif *arvif = (void *)vif->drv_priv;
	struct peer_assoc_params peer_arg;
	struct ieee80211_sta *ap_sta;
	int ret;

	lockdep_assert_held(&ar->conf_mutex);

	ath11k_dbg(ar->ab, ATH11K_DBG_MAC, "mac vdev %i assoc bssid %pM aid %d\n",
		   arvif->vdev_id, arvif->bssid, arvif->aid);

	rcu_read_lock();

	ap_sta = ieee80211_find_sta(vif, bss_conf->bssid);
	if (!ap_sta) {
		ath11k_warn(ar->ab, "failed to find station entry for bss %pM vdev %i\n",
			    bss_conf->bssid, arvif->vdev_id);
		rcu_read_unlock();
		return;
	}

	ath11k_peer_assoc_prepare(ar, vif, ap_sta, &peer_arg, false);

	rcu_read_unlock();

	ret = ath11k_wmi_send_peer_assoc_cmd(ar, &peer_arg);
	if (ret) {
		ath11k_warn(ar->ab, "failed to run peer assoc for %pM vdev %i: %d\n",
			    bss_conf->bssid, arvif->vdev_id, ret);
		return;
	}

	if (!wait_for_completion_timeout(&ar->peer_assoc_done, 1 * HZ)) {
		ath11k_warn(ar->ab, "failed to get peer assoc conf event for %pM vdev %i\n",
			    bss_conf->bssid, arvif->vdev_id);
		return;
	}

	ret = ath11k_setup_peer_smps(ar, arvif, bss_conf->bssid,
				     &ap_sta->ht_cap);
	if (ret) {
		ath11k_warn(ar->ab, "failed to setup peer SMPS for vdev %d: %d\n",
			    arvif->vdev_id, ret);
		return;
	}

	WARN_ON(arvif->is_up);

	arvif->aid = bss_conf->aid;
	ether_addr_copy(arvif->bssid, bss_conf->bssid);

	ret = ath11k_wmi_vdev_up(ar, arvif->vdev_id, arvif->aid, arvif->bssid);
	if (ret) {
		ath11k_warn(ar->ab, "failed to set vdev %d up: %d\n",
			    arvif->vdev_id, ret);
		return;
	}

	arvif->is_up = true;

	ath11k_dbg(ar->ab, ATH11K_DBG_MAC,
		   "mac vdev %d up (associated) bssid %pM aid %d\n",
		   arvif->vdev_id, bss_conf->bssid, bss_conf->aid);

	/* Authorize BSS Peer */
	ret = ath11k_wmi_set_peer_param(ar, arvif->bssid,
					arvif->vdev_id,
					WMI_PEER_AUTHORIZE,
					1);
	if (ret)
		ath11k_warn(ar->ab, "Unable to authorize BSS peer: %d\n", ret);

	ret = ath11k_wmi_send_obss_spr_cmd(ar, arvif->vdev_id,
					   &bss_conf->he_obss_pd);
	if (ret)
		ath11k_warn(ar->ab, "failed to set vdev %i OBSS PD parameters: %d\n",
			    arvif->vdev_id, ret);
}

static void ath11k_bss_disassoc(struct ieee80211_hw *hw,
				struct ieee80211_vif *vif)
{
	struct ath11k *ar = hw->priv;
	struct ath11k_vif *arvif = (void *)vif->drv_priv;
	int ret;

	lockdep_assert_held(&ar->conf_mutex);

	ath11k_dbg(ar->ab, ATH11K_DBG_MAC, "mac vdev %i disassoc bssid %pM\n",
		   arvif->vdev_id, arvif->bssid);

	ret = ath11k_wmi_vdev_down(ar, arvif->vdev_id);
	if (ret)
		ath11k_warn(ar->ab, "failed to down vdev %i: %d\n",
			    arvif->vdev_id, ret);

	arvif->is_up = false;

	/* TODO: cancel connection_loss_work */
}

static u32 ath11k_mac_get_rate_hw_value(int bitrate)
{
	u32 preamble;
	u16 hw_value;
	int rate;
	size_t i;

	if (ath11k_mac_bitrate_is_cck(bitrate))
		preamble = WMI_RATE_PREAMBLE_CCK;
	else
		preamble = WMI_RATE_PREAMBLE_OFDM;

	for (i = 0; i < ARRAY_SIZE(ath11k_legacy_rates); i++) {
		if (ath11k_legacy_rates[i].bitrate != bitrate)
			continue;

		hw_value = ath11k_legacy_rates[i].hw_value;
		rate = ATH11K_HW_RATE_CODE(hw_value, 0, preamble);

		return rate;
	}

	return -EINVAL;
}

static void ath11k_recalculate_mgmt_rate(struct ath11k *ar,
					 struct ieee80211_vif *vif,
					 struct cfg80211_chan_def *def)
{
	struct ath11k_vif *arvif = (void *)vif->drv_priv;
	const struct ieee80211_supported_band *sband;
	u8 basic_rate_idx;
	int hw_rate_code;
	u32 vdev_param;
	u16 bitrate;
	int ret;

	lockdep_assert_held(&ar->conf_mutex);

	sband = ar->hw->wiphy->bands[def->chan->band];
	basic_rate_idx = ffs(vif->bss_conf.basic_rates) - 1;
	bitrate = sband->bitrates[basic_rate_idx].bitrate;

	hw_rate_code = ath11k_mac_get_rate_hw_value(bitrate);
	if (hw_rate_code < 0) {
		ath11k_warn(ar->ab, "bitrate not supported %d\n", bitrate);
		return;
	}

	vdev_param = WMI_VDEV_PARAM_MGMT_RATE;
	ret = ath11k_wmi_vdev_set_param_cmd(ar, arvif->vdev_id, vdev_param,
					    hw_rate_code);
	if (ret)
		ath11k_warn(ar->ab, "failed to set mgmt tx rate %d\n", ret);

	vdev_param = WMI_VDEV_PARAM_BEACON_RATE;
	ret = ath11k_wmi_vdev_set_param_cmd(ar, arvif->vdev_id, vdev_param,
					    hw_rate_code);
	if (ret)
		ath11k_warn(ar->ab, "failed to set beacon tx rate %d\n", ret);
}

static void ath11k_mac_op_bss_info_changed(struct ieee80211_hw *hw,
					   struct ieee80211_vif *vif,
					   struct ieee80211_bss_conf *info,
					   u32 changed)
{
	struct ath11k *ar = hw->priv;
	struct ath11k_vif *arvif = ath11k_vif_to_arvif(vif);
	struct cfg80211_chan_def def;
	u32 param_id, param_value;
	enum nl80211_band band;
	u32 vdev_param;
	int mcast_rate;
	u32 preamble;
	u16 hw_value;
	u16 bitrate;
	int ret = 0;
	u8 rateidx;
	u32 rate;

	mutex_lock(&ar->conf_mutex);

	if (changed & BSS_CHANGED_BEACON_INT) {
		arvif->beacon_interval = info->beacon_int;

		param_id = WMI_VDEV_PARAM_BEACON_INTERVAL;
		ret = ath11k_wmi_vdev_set_param_cmd(ar, arvif->vdev_id,
						    param_id,
						    arvif->beacon_interval);
		if (ret)
			ath11k_warn(ar->ab, "Failed to set beacon interval for VDEV: %d\n",
				    arvif->vdev_id);
		else
			ath11k_dbg(ar->ab, ATH11K_DBG_MAC,
				   "Beacon interval: %d set for VDEV: %d\n",
				   arvif->beacon_interval, arvif->vdev_id);
	}

	if (changed & BSS_CHANGED_BEACON) {
		param_id = WMI_PDEV_PARAM_BEACON_TX_MODE;
		param_value = WMI_BEACON_STAGGERED_MODE;
		ret = ath11k_wmi_pdev_set_param(ar, param_id,
						param_value, ar->pdev->pdev_id);
		if (ret)
			ath11k_warn(ar->ab, "Failed to set beacon mode for VDEV: %d\n",
				    arvif->vdev_id);
		else
			ath11k_dbg(ar->ab, ATH11K_DBG_MAC,
				   "Set staggered beacon mode for VDEV: %d\n",
				   arvif->vdev_id);

		ret = ath11k_mac_setup_bcn_tmpl(arvif);
		if (ret)
			ath11k_warn(ar->ab, "failed to update bcn template: %d\n",
				    ret);

		if (vif->bss_conf.he_support) {
			ret = ath11k_wmi_vdev_set_param_cmd(ar, arvif->vdev_id,
							    WMI_VDEV_PARAM_BA_MODE,
							    WMI_BA_MODE_BUFFER_SIZE_256);
			if (ret)
				ath11k_warn(ar->ab,
					    "failed to set BA BUFFER SIZE 256 for vdev: %d\n",
					    arvif->vdev_id);
			else
				ath11k_dbg(ar->ab, ATH11K_DBG_MAC,
					   "Set BA BUFFER SIZE 256 for VDEV: %d\n",
					   arvif->vdev_id);
		}
	}

	if (changed & (BSS_CHANGED_BEACON_INFO | BSS_CHANGED_BEACON)) {
		arvif->dtim_period = info->dtim_period;

		param_id = WMI_VDEV_PARAM_DTIM_PERIOD;
		ret = ath11k_wmi_vdev_set_param_cmd(ar, arvif->vdev_id,
						    param_id,
						    arvif->dtim_period);

		if (ret)
			ath11k_warn(ar->ab, "Failed to set dtim period for VDEV %d: %i\n",
				    arvif->vdev_id, ret);
		else
			ath11k_dbg(ar->ab, ATH11K_DBG_MAC,
				   "DTIM period: %d set for VDEV: %d\n",
				   arvif->dtim_period, arvif->vdev_id);
	}

	if (changed & BSS_CHANGED_SSID &&
	    vif->type == NL80211_IFTYPE_AP) {
		arvif->u.ap.ssid_len = info->ssid_len;
		if (info->ssid_len)
			memcpy(arvif->u.ap.ssid, info->ssid, info->ssid_len);
		arvif->u.ap.hidden_ssid = info->hidden_ssid;
	}

	if (changed & BSS_CHANGED_BSSID && !is_zero_ether_addr(info->bssid))
		ether_addr_copy(arvif->bssid, info->bssid);

	if (changed & BSS_CHANGED_BEACON_ENABLED)
		ath11k_control_beaconing(arvif, info);

	if (changed & BSS_CHANGED_ERP_CTS_PROT) {
		u32 cts_prot;

		cts_prot = !!(info->use_cts_prot);
		param_id = WMI_VDEV_PARAM_PROTECTION_MODE;

		if (arvif->is_started) {
			ret = ath11k_wmi_vdev_set_param_cmd(ar, arvif->vdev_id,
							    param_id, cts_prot);
			if (ret)
				ath11k_warn(ar->ab, "Failed to set CTS prot for VDEV: %d\n",
					    arvif->vdev_id);
			else
				ath11k_dbg(ar->ab, ATH11K_DBG_MAC, "Set CTS prot: %d for VDEV: %d\n",
					   cts_prot, arvif->vdev_id);
		} else {
			ath11k_dbg(ar->ab, ATH11K_DBG_MAC, "defer protection mode setup, vdev is not ready yet\n");
		}
	}

	if (changed & BSS_CHANGED_ERP_SLOT) {
		u32 slottime;

		if (info->use_short_slot)
			slottime = WMI_VDEV_SLOT_TIME_SHORT; /* 9us */

		else
			slottime = WMI_VDEV_SLOT_TIME_LONG; /* 20us */

		param_id = WMI_VDEV_PARAM_SLOT_TIME;
		ret = ath11k_wmi_vdev_set_param_cmd(ar, arvif->vdev_id,
						    param_id, slottime);
		if (ret)
			ath11k_warn(ar->ab, "Failed to set erp slot for VDEV: %d\n",
				    arvif->vdev_id);
		else
			ath11k_dbg(ar->ab, ATH11K_DBG_MAC,
				   "Set slottime: %d for VDEV: %d\n",
				   slottime, arvif->vdev_id);
	}

	if (changed & BSS_CHANGED_ERP_PREAMBLE) {
		u32 preamble;

		if (info->use_short_preamble)
			preamble = WMI_VDEV_PREAMBLE_SHORT;
		else
			preamble = WMI_VDEV_PREAMBLE_LONG;

		param_id = WMI_VDEV_PARAM_PREAMBLE;
		ret = ath11k_wmi_vdev_set_param_cmd(ar, arvif->vdev_id,
						    param_id, preamble);
		if (ret)
			ath11k_warn(ar->ab, "Failed to set preamble for VDEV: %d\n",
				    arvif->vdev_id);
		else
			ath11k_dbg(ar->ab, ATH11K_DBG_MAC,
				   "Set preamble: %d for VDEV: %d\n",
				   preamble, arvif->vdev_id);
	}

	if (changed & BSS_CHANGED_ASSOC) {
		if (info->assoc)
			ath11k_bss_assoc(hw, vif, info);
		else
			ath11k_bss_disassoc(hw, vif);
	}

	if (changed & BSS_CHANGED_TXPOWER) {
		ath11k_dbg(ar->ab, ATH11K_DBG_MAC, "mac vdev_id %i txpower %d\n",
			   arvif->vdev_id, info->txpower);

		arvif->txpower = info->txpower;
		ath11k_mac_txpower_recalc(ar);
	}

	if (changed & BSS_CHANGED_MCAST_RATE &&
	    !ath11k_mac_vif_chan(arvif->vif, &def)) {
		band = def.chan->band;
		mcast_rate = vif->bss_conf.mcast_rate[band];

		if (mcast_rate > 0)
			rateidx = mcast_rate - 1;
		else
			rateidx = ffs(vif->bss_conf.basic_rates) - 1;

		if (ar->pdev->cap.supported_bands & WMI_HOST_WLAN_5G_CAP)
			rateidx += ATH11K_MAC_FIRST_OFDM_RATE_IDX;

		bitrate = ath11k_legacy_rates[rateidx].bitrate;
		hw_value = ath11k_legacy_rates[rateidx].hw_value;

		if (ath11k_mac_bitrate_is_cck(bitrate))
			preamble = WMI_RATE_PREAMBLE_CCK;
		else
			preamble = WMI_RATE_PREAMBLE_OFDM;

		rate = ATH11K_HW_RATE_CODE(hw_value, 0, preamble);

		ath11k_dbg(ar->ab, ATH11K_DBG_MAC,
			   "mac vdev %d mcast_rate %x\n",
			   arvif->vdev_id, rate);

		vdev_param = WMI_VDEV_PARAM_MCAST_DATA_RATE;
		ret = ath11k_wmi_vdev_set_param_cmd(ar, arvif->vdev_id,
						    vdev_param, rate);
		if (ret)
			ath11k_warn(ar->ab,
				    "failed to set mcast rate on vdev %i: %d\n",
				    arvif->vdev_id,  ret);

		vdev_param = WMI_VDEV_PARAM_BCAST_DATA_RATE;
		ret = ath11k_wmi_vdev_set_param_cmd(ar, arvif->vdev_id,
						    vdev_param, rate);
		if (ret)
			ath11k_warn(ar->ab,
				    "failed to set bcast rate on vdev %i: %d\n",
				    arvif->vdev_id,  ret);
	}

	if (changed & BSS_CHANGED_BASIC_RATES &&
	    !ath11k_mac_vif_chan(arvif->vif, &def))
		ath11k_recalculate_mgmt_rate(ar, vif, &def);

	if (changed & BSS_CHANGED_TWT) {
		if (info->twt_requester || info->twt_responder)
			ath11k_wmi_send_twt_enable_cmd(ar, ar->pdev->pdev_id);
		else
			ath11k_wmi_send_twt_disable_cmd(ar, ar->pdev->pdev_id);
	}

	if (changed & BSS_CHANGED_HE_OBSS_PD)
		ath11k_wmi_send_obss_spr_cmd(ar, arvif->vdev_id,
					     &info->he_obss_pd);

	if (changed & BSS_CHANGED_HE_BSS_COLOR) {
		if (vif->type == NL80211_IFTYPE_AP) {
			ret = ath11k_wmi_send_obss_color_collision_cfg_cmd(
				ar, arvif->vdev_id, info->he_bss_color.color,
				ATH11K_BSS_COLOR_COLLISION_DETECTION_AP_PERIOD_MS,
				info->he_bss_color.enabled);
			if (ret)
				ath11k_warn(ar->ab, "failed to set bss color collision on vdev %i: %d\n",
					    arvif->vdev_id,  ret);
		} else if (vif->type == NL80211_IFTYPE_STATION) {
			ret = ath11k_wmi_send_bss_color_change_enable_cmd(ar,
									  arvif->vdev_id,
									  1);
			if (ret)
				ath11k_warn(ar->ab, "failed to enable bss color change on vdev %i: %d\n",
					    arvif->vdev_id,  ret);
			ret = ath11k_wmi_send_obss_color_collision_cfg_cmd(
				ar, arvif->vdev_id, 0,
				ATH11K_BSS_COLOR_COLLISION_DETECTION_STA_PERIOD_MS, 1);
			if (ret)
				ath11k_warn(ar->ab, "failed to set bss color collision on vdev %i: %d\n",
					    arvif->vdev_id,  ret);
		}
	}

	mutex_unlock(&ar->conf_mutex);
}

void __ath11k_mac_scan_finish(struct ath11k *ar)
{
	lockdep_assert_held(&ar->data_lock);

	switch (ar->scan.state) {
	case ATH11K_SCAN_IDLE:
		break;
	case ATH11K_SCAN_RUNNING:
	case ATH11K_SCAN_ABORTING:
		if (!ar->scan.is_roc) {
			struct cfg80211_scan_info info = {
				.aborted = (ar->scan.state ==
					    ATH11K_SCAN_ABORTING),
			};

			ieee80211_scan_completed(ar->hw, &info);
		} else if (ar->scan.roc_notify) {
			ieee80211_remain_on_channel_expired(ar->hw);
		}
		fallthrough;
	case ATH11K_SCAN_STARTING:
		ar->scan.state = ATH11K_SCAN_IDLE;
		ar->scan_channel = NULL;
		ar->scan.roc_freq = 0;
		cancel_delayed_work(&ar->scan.timeout);
		complete(&ar->scan.completed);
		break;
	}
}

void ath11k_mac_scan_finish(struct ath11k *ar)
{
	spin_lock_bh(&ar->data_lock);
	__ath11k_mac_scan_finish(ar);
	spin_unlock_bh(&ar->data_lock);
}

static int ath11k_scan_stop(struct ath11k *ar)
{
	struct scan_cancel_param arg = {
		.req_type = WLAN_SCAN_CANCEL_SINGLE,
		.scan_id = ATH11K_SCAN_ID,
	};
	int ret;

	lockdep_assert_held(&ar->conf_mutex);

	/* TODO: Fill other STOP Params */
	arg.pdev_id = ar->pdev->pdev_id;

	ret = ath11k_wmi_send_scan_stop_cmd(ar, &arg);
	if (ret) {
		ath11k_warn(ar->ab, "failed to stop wmi scan: %d\n", ret);
		goto out;
	}

	ret = wait_for_completion_timeout(&ar->scan.completed, 3 * HZ);
	if (ret == 0) {
		ath11k_warn(ar->ab,
			    "failed to receive scan abort comple: timed out\n");
		ret = -ETIMEDOUT;
	} else if (ret > 0) {
		ret = 0;
	}

out:
	/* Scan state should be updated upon scan completion but in case
	 * firmware fails to deliver the event (for whatever reason) it is
	 * desired to clean up scan state anyway. Firmware may have just
	 * dropped the scan completion event delivery due to transport pipe
	 * being overflown with data and/or it can recover on its own before
	 * next scan request is submitted.
	 */
	spin_lock_bh(&ar->data_lock);
	if (ar->scan.state != ATH11K_SCAN_IDLE)
		__ath11k_mac_scan_finish(ar);
	spin_unlock_bh(&ar->data_lock);

	return ret;
}

static void ath11k_scan_abort(struct ath11k *ar)
{
	int ret;

	lockdep_assert_held(&ar->conf_mutex);

	spin_lock_bh(&ar->data_lock);

	switch (ar->scan.state) {
	case ATH11K_SCAN_IDLE:
		/* This can happen if timeout worker kicked in and called
		 * abortion while scan completion was being processed.
		 */
		break;
	case ATH11K_SCAN_STARTING:
	case ATH11K_SCAN_ABORTING:
		ath11k_warn(ar->ab, "refusing scan abortion due to invalid scan state: %d\n",
			    ar->scan.state);
		break;
	case ATH11K_SCAN_RUNNING:
		ar->scan.state = ATH11K_SCAN_ABORTING;
		spin_unlock_bh(&ar->data_lock);

		ret = ath11k_scan_stop(ar);
		if (ret)
			ath11k_warn(ar->ab, "failed to abort scan: %d\n", ret);

		spin_lock_bh(&ar->data_lock);
		break;
	}

	spin_unlock_bh(&ar->data_lock);
}

static void ath11k_scan_timeout_work(struct work_struct *work)
{
	struct ath11k *ar = container_of(work, struct ath11k,
					 scan.timeout.work);

	mutex_lock(&ar->conf_mutex);
	ath11k_scan_abort(ar);
	mutex_unlock(&ar->conf_mutex);
}

static int ath11k_start_scan(struct ath11k *ar,
			     struct scan_req_params *arg)
{
	int ret;

	lockdep_assert_held(&ar->conf_mutex);

	if (ath11k_spectral_get_mode(ar) == ATH11K_SPECTRAL_BACKGROUND)
		ath11k_spectral_reset_buffer(ar);

	ret = ath11k_wmi_send_scan_start_cmd(ar, arg);
	if (ret)
		return ret;

	ret = wait_for_completion_timeout(&ar->scan.started, 1 * HZ);
	if (ret == 0) {
		ret = ath11k_scan_stop(ar);
		if (ret)
			ath11k_warn(ar->ab, "failed to stop scan: %d\n", ret);

		return -ETIMEDOUT;
	}

	/* If we failed to start the scan, return error code at
	 * this point.  This is probably due to some issue in the
	 * firmware, but no need to wedge the driver due to that...
	 */
	spin_lock_bh(&ar->data_lock);
	if (ar->scan.state == ATH11K_SCAN_IDLE) {
		spin_unlock_bh(&ar->data_lock);
		return -EINVAL;
	}
	spin_unlock_bh(&ar->data_lock);

	return 0;
}

static int ath11k_mac_op_hw_scan(struct ieee80211_hw *hw,
				 struct ieee80211_vif *vif,
				 struct ieee80211_scan_request *hw_req)
{
	struct ath11k *ar = hw->priv;
	struct ath11k_vif *arvif = ath11k_vif_to_arvif(vif);
	struct cfg80211_scan_request *req = &hw_req->req;
	struct scan_req_params arg;
	int ret = 0;
	int i;

	mutex_lock(&ar->conf_mutex);

	spin_lock_bh(&ar->data_lock);
	switch (ar->scan.state) {
	case ATH11K_SCAN_IDLE:
		reinit_completion(&ar->scan.started);
		reinit_completion(&ar->scan.completed);
		ar->scan.state = ATH11K_SCAN_STARTING;
		ar->scan.is_roc = false;
		ar->scan.vdev_id = arvif->vdev_id;
		ret = 0;
		break;
	case ATH11K_SCAN_STARTING:
	case ATH11K_SCAN_RUNNING:
	case ATH11K_SCAN_ABORTING:
		ret = -EBUSY;
		break;
	}
	spin_unlock_bh(&ar->data_lock);

	if (ret)
		goto exit;

	memset(&arg, 0, sizeof(arg));
	ath11k_wmi_start_scan_init(ar, &arg);
	arg.vdev_id = arvif->vdev_id;
	arg.scan_id = ATH11K_SCAN_ID;

	if (req->ie_len) {
		arg.extraie.len = req->ie_len;
		arg.extraie.ptr = kzalloc(req->ie_len, GFP_KERNEL);
		memcpy(arg.extraie.ptr, req->ie, req->ie_len);
	}

	if (req->n_ssids) {
		arg.num_ssids = req->n_ssids;
		for (i = 0; i < arg.num_ssids; i++) {
			arg.ssid[i].length  = req->ssids[i].ssid_len;
			memcpy(&arg.ssid[i].ssid, req->ssids[i].ssid,
			       req->ssids[i].ssid_len);
		}
	} else {
		arg.scan_flags |= WMI_SCAN_FLAG_PASSIVE;
	}

	if (req->n_channels) {
		arg.num_chan = req->n_channels;
		for (i = 0; i < arg.num_chan; i++)
			arg.chan_list[i] = req->channels[i]->center_freq;
	}

	ret = ath11k_start_scan(ar, &arg);
	if (ret) {
		ath11k_warn(ar->ab, "failed to start hw scan: %d\n", ret);
		spin_lock_bh(&ar->data_lock);
		ar->scan.state = ATH11K_SCAN_IDLE;
		spin_unlock_bh(&ar->data_lock);
	}

	/* Add a 200ms margin to account for event/command processing */
	ieee80211_queue_delayed_work(ar->hw, &ar->scan.timeout,
				     msecs_to_jiffies(arg.max_scan_time +
						      ATH11K_MAC_SCAN_TIMEOUT_MSECS));

exit:
	if (req->ie_len)
		kfree(arg.extraie.ptr);

	mutex_unlock(&ar->conf_mutex);
	return ret;
}

static void ath11k_mac_op_cancel_hw_scan(struct ieee80211_hw *hw,
					 struct ieee80211_vif *vif)
{
	struct ath11k *ar = hw->priv;

	mutex_lock(&ar->conf_mutex);
	ath11k_scan_abort(ar);
	mutex_unlock(&ar->conf_mutex);

	cancel_delayed_work_sync(&ar->scan.timeout);
}

static int ath11k_install_key(struct ath11k_vif *arvif,
			      struct ieee80211_key_conf *key,
			      enum set_key_cmd cmd,
			      const u8 *macaddr, u32 flags)
{
	int ret;
	struct ath11k *ar = arvif->ar;
	struct wmi_vdev_install_key_arg arg = {
		.vdev_id = arvif->vdev_id,
		.key_idx = key->keyidx,
		.key_len = key->keylen,
		.key_data = key->key,
		.key_flags = flags,
		.macaddr = macaddr,
	};

	lockdep_assert_held(&arvif->ar->conf_mutex);

	reinit_completion(&ar->install_key_done);

	if (test_bit(ATH11K_FLAG_HW_CRYPTO_DISABLED, &ar->ab->dev_flags))
		return 0;

	if (cmd == DISABLE_KEY) {
		/* TODO: Check if FW expects  value other than NONE for del */
		/* arg.key_cipher = WMI_CIPHER_NONE; */
		arg.key_len = 0;
		arg.key_data = NULL;
		goto install;
	}

	switch (key->cipher) {
	case WLAN_CIPHER_SUITE_CCMP:
		arg.key_cipher = WMI_CIPHER_AES_CCM;
		/* TODO: Re-check if flag is valid */
		key->flags |= IEEE80211_KEY_FLAG_GENERATE_IV_MGMT;
		break;
	case WLAN_CIPHER_SUITE_TKIP:
		arg.key_cipher = WMI_CIPHER_TKIP;
		arg.key_txmic_len = 8;
		arg.key_rxmic_len = 8;
		break;
	case WLAN_CIPHER_SUITE_CCMP_256:
		arg.key_cipher = WMI_CIPHER_AES_CCM;
		break;
	case WLAN_CIPHER_SUITE_GCMP:
	case WLAN_CIPHER_SUITE_GCMP_256:
		arg.key_cipher = WMI_CIPHER_AES_GCM;
		break;
	default:
		ath11k_warn(ar->ab, "cipher %d is not supported\n", key->cipher);
		return -EOPNOTSUPP;
	}

	if (test_bit(ATH11K_FLAG_RAW_MODE, &ar->ab->dev_flags))
		key->flags |= IEEE80211_KEY_FLAG_GENERATE_IV |
			      IEEE80211_KEY_FLAG_RESERVE_TAILROOM;

install:
	ret = ath11k_wmi_vdev_install_key(arvif->ar, &arg);

	if (ret)
		return ret;

	if (!wait_for_completion_timeout(&ar->install_key_done, 1 * HZ))
		return -ETIMEDOUT;

	return ar->install_key_status ? -EINVAL : 0;
}

static int ath11k_clear_peer_keys(struct ath11k_vif *arvif,
				  const u8 *addr)
{
	struct ath11k *ar = arvif->ar;
	struct ath11k_base *ab = ar->ab;
	struct ath11k_peer *peer;
	int first_errno = 0;
	int ret;
	int i;
	u32 flags = 0;

	lockdep_assert_held(&ar->conf_mutex);

	spin_lock_bh(&ab->base_lock);
	peer = ath11k_peer_find(ab, arvif->vdev_id, addr);
	spin_unlock_bh(&ab->base_lock);

	if (!peer)
		return -ENOENT;

	for (i = 0; i < ARRAY_SIZE(peer->keys); i++) {
		if (!peer->keys[i])
			continue;

		/* key flags are not required to delete the key */
		ret = ath11k_install_key(arvif, peer->keys[i],
					 DISABLE_KEY, addr, flags);
		if (ret < 0 && first_errno == 0)
			first_errno = ret;

		if (ret < 0)
			ath11k_warn(ab, "failed to remove peer key %d: %d\n",
				    i, ret);

		spin_lock_bh(&ab->base_lock);
		peer->keys[i] = NULL;
		spin_unlock_bh(&ab->base_lock);
	}

	return first_errno;
}

static int ath11k_mac_op_set_key(struct ieee80211_hw *hw, enum set_key_cmd cmd,
				 struct ieee80211_vif *vif, struct ieee80211_sta *sta,
				 struct ieee80211_key_conf *key)
{
	struct ath11k *ar = hw->priv;
	struct ath11k_base *ab = ar->ab;
	struct ath11k_vif *arvif = ath11k_vif_to_arvif(vif);
	struct ath11k_peer *peer;
	struct ath11k_sta *arsta;
	const u8 *peer_addr;
	int ret = 0;
	u32 flags = 0;

	/* BIP needs to be done in software */
	if (key->cipher == WLAN_CIPHER_SUITE_AES_CMAC ||
	    key->cipher == WLAN_CIPHER_SUITE_BIP_GMAC_128 ||
	    key->cipher == WLAN_CIPHER_SUITE_BIP_GMAC_256 ||
	    key->cipher == WLAN_CIPHER_SUITE_BIP_CMAC_256)
		return 1;

	if (test_bit(ATH11K_FLAG_HW_CRYPTO_DISABLED, &ar->ab->dev_flags))
		return 1;

	if (key->keyidx > WMI_MAX_KEY_INDEX)
		return -ENOSPC;

	mutex_lock(&ar->conf_mutex);

	if (sta)
		peer_addr = sta->addr;
	else if (arvif->vdev_type == WMI_VDEV_TYPE_STA)
		peer_addr = vif->bss_conf.bssid;
	else
		peer_addr = vif->addr;

	key->hw_key_idx = key->keyidx;

	/* the peer should not disappear in mid-way (unless FW goes awry) since
	 * we already hold conf_mutex. we just make sure its there now.
	 */
	spin_lock_bh(&ab->base_lock);
	peer = ath11k_peer_find(ab, arvif->vdev_id, peer_addr);
	spin_unlock_bh(&ab->base_lock);

	if (!peer) {
		if (cmd == SET_KEY) {
			ath11k_warn(ab, "cannot install key for non-existent peer %pM\n",
				    peer_addr);
			ret = -EOPNOTSUPP;
			goto exit;
		} else {
			/* if the peer doesn't exist there is no key to disable
			 * anymore
			 */
			goto exit;
		}
	}

	if (key->flags & IEEE80211_KEY_FLAG_PAIRWISE)
		flags |= WMI_KEY_PAIRWISE;
	else
		flags |= WMI_KEY_GROUP;

	ret = ath11k_install_key(arvif, key, cmd, peer_addr, flags);
	if (ret) {
		ath11k_warn(ab, "ath11k_install_key failed (%d)\n", ret);
		goto exit;
	}

	ret = ath11k_dp_peer_rx_pn_replay_config(arvif, peer_addr, cmd, key);
	if (ret) {
		ath11k_warn(ab, "failed to offload PN replay detection %d\n", ret);
		goto exit;
	}

	spin_lock_bh(&ab->base_lock);
	peer = ath11k_peer_find(ab, arvif->vdev_id, peer_addr);
	if (peer && cmd == SET_KEY) {
		peer->keys[key->keyidx] = key;
		if (key->flags & IEEE80211_KEY_FLAG_PAIRWISE) {
			peer->ucast_keyidx = key->keyidx;
			peer->sec_type = ath11k_dp_tx_get_encrypt_type(key->cipher);
		} else {
			peer->mcast_keyidx = key->keyidx;
			peer->sec_type_grp = ath11k_dp_tx_get_encrypt_type(key->cipher);
		}
	} else if (peer && cmd == DISABLE_KEY) {
		peer->keys[key->keyidx] = NULL;
		if (key->flags & IEEE80211_KEY_FLAG_PAIRWISE)
			peer->ucast_keyidx = 0;
		else
			peer->mcast_keyidx = 0;
	} else if (!peer)
		/* impossible unless FW goes crazy */
		ath11k_warn(ab, "peer %pM disappeared!\n", peer_addr);

	if (sta) {
		arsta = (struct ath11k_sta *)sta->drv_priv;

		switch (key->cipher) {
		case WLAN_CIPHER_SUITE_TKIP:
		case WLAN_CIPHER_SUITE_CCMP:
		case WLAN_CIPHER_SUITE_CCMP_256:
		case WLAN_CIPHER_SUITE_GCMP:
		case WLAN_CIPHER_SUITE_GCMP_256:
			if (cmd == SET_KEY)
				arsta->pn_type = HAL_PN_TYPE_WPA;
			else
				arsta->pn_type = HAL_PN_TYPE_NONE;
			break;
		default:
			arsta->pn_type = HAL_PN_TYPE_NONE;
			break;
		}
	}

	spin_unlock_bh(&ab->base_lock);

exit:
	mutex_unlock(&ar->conf_mutex);
	return ret;
}

static int
ath11k_mac_bitrate_mask_num_vht_rates(struct ath11k *ar,
				      enum nl80211_band band,
				      const struct cfg80211_bitrate_mask *mask)
{
	int num_rates = 0;
	int i;

	for (i = 0; i < ARRAY_SIZE(mask->control[band].vht_mcs); i++)
		num_rates += hweight16(mask->control[band].vht_mcs[i]);

	return num_rates;
}

static int
ath11k_mac_set_peer_vht_fixed_rate(struct ath11k_vif *arvif,
				   struct ieee80211_sta *sta,
				   const struct cfg80211_bitrate_mask *mask,
				   enum nl80211_band band)
{
	struct ath11k *ar = arvif->ar;
	u8 vht_rate, nss;
	u32 rate_code;
	int ret, i;

	lockdep_assert_held(&ar->conf_mutex);

	nss = 0;

	for (i = 0; i < ARRAY_SIZE(mask->control[band].vht_mcs); i++) {
		if (hweight16(mask->control[band].vht_mcs[i]) == 1) {
			nss = i + 1;
			vht_rate = ffs(mask->control[band].vht_mcs[i]) - 1;
		}
	}

	if (!nss) {
		ath11k_warn(ar->ab, "No single VHT Fixed rate found to set for %pM",
			    sta->addr);
		return -EINVAL;
	}

	ath11k_dbg(ar->ab, ATH11K_DBG_MAC,
		   "Setting Fixed VHT Rate for peer %pM. Device will not switch to any other selected rates",
		   sta->addr);

	rate_code = ATH11K_HW_RATE_CODE(vht_rate, nss - 1,
					WMI_RATE_PREAMBLE_VHT);
	ret = ath11k_wmi_set_peer_param(ar, sta->addr,
					arvif->vdev_id,
					WMI_PEER_PARAM_FIXED_RATE,
					rate_code);
	if (ret)
		ath11k_warn(ar->ab,
			    "failed to update STA %pM Fixed Rate %d: %d\n",
			     sta->addr, rate_code, ret);

	return ret;
}

static int ath11k_station_assoc(struct ath11k *ar,
				struct ieee80211_vif *vif,
				struct ieee80211_sta *sta,
				bool reassoc)
{
	struct ath11k_vif *arvif = ath11k_vif_to_arvif(vif);
	struct peer_assoc_params peer_arg;
	int ret = 0;
	struct cfg80211_chan_def def;
	enum nl80211_band band;
	struct cfg80211_bitrate_mask *mask;
	u8 num_vht_rates;

	lockdep_assert_held(&ar->conf_mutex);

	if (WARN_ON(ath11k_mac_vif_chan(vif, &def)))
		return -EPERM;

	band = def.chan->band;
	mask = &arvif->bitrate_mask;

	ath11k_peer_assoc_prepare(ar, vif, sta, &peer_arg, reassoc);

	ret = ath11k_wmi_send_peer_assoc_cmd(ar, &peer_arg);
	if (ret) {
		ath11k_warn(ar->ab, "failed to run peer assoc for STA %pM vdev %i: %d\n",
			    sta->addr, arvif->vdev_id, ret);
		return ret;
	}

	if (!wait_for_completion_timeout(&ar->peer_assoc_done, 1 * HZ)) {
		ath11k_warn(ar->ab, "failed to get peer assoc conf event for %pM vdev %i\n",
			    sta->addr, arvif->vdev_id);
		return -ETIMEDOUT;
	}

	num_vht_rates = ath11k_mac_bitrate_mask_num_vht_rates(ar, band, mask);

	/* If single VHT rate is configured (by set_bitrate_mask()),
	 * peer_assoc will disable VHT. This is now enabled by a peer specific
	 * fixed param.
	 * Note that all other rates and NSS will be disabled for this peer.
	 */
	if (sta->vht_cap.vht_supported && num_vht_rates == 1) {
		ret = ath11k_mac_set_peer_vht_fixed_rate(arvif, sta, mask,
							 band);
		if (ret)
			return ret;
	}

	/* Re-assoc is run only to update supported rates for given station. It
	 * doesn't make much sense to reconfigure the peer completely.
	 */
	if (reassoc)
		return 0;

	ret = ath11k_setup_peer_smps(ar, arvif, sta->addr,
				     &sta->ht_cap);
	if (ret) {
		ath11k_warn(ar->ab, "failed to setup peer SMPS for vdev %d: %d\n",
			    arvif->vdev_id, ret);
		return ret;
	}

	if (!sta->wme) {
		arvif->num_legacy_stations++;
		ret = ath11k_recalc_rtscts_prot(arvif);
		if (ret)
			return ret;
	}

	if (sta->wme && sta->uapsd_queues) {
		ret = ath11k_peer_assoc_qos_ap(ar, arvif, sta);
		if (ret) {
			ath11k_warn(ar->ab, "failed to set qos params for STA %pM for vdev %i: %d\n",
				    sta->addr, arvif->vdev_id, ret);
			return ret;
		}
	}

	return 0;
}

static int ath11k_station_disassoc(struct ath11k *ar,
				   struct ieee80211_vif *vif,
				   struct ieee80211_sta *sta)
{
	struct ath11k_vif *arvif = (void *)vif->drv_priv;
	int ret = 0;

	lockdep_assert_held(&ar->conf_mutex);

	if (!sta->wme) {
		arvif->num_legacy_stations--;
		ret = ath11k_recalc_rtscts_prot(arvif);
		if (ret)
			return ret;
	}

	ret = ath11k_clear_peer_keys(arvif, sta->addr);
	if (ret) {
		ath11k_warn(ar->ab, "failed to clear all peer keys for vdev %i: %d\n",
			    arvif->vdev_id, ret);
		return ret;
	}
	return 0;
}

static void ath11k_sta_rc_update_wk(struct work_struct *wk)
{
	struct ath11k *ar;
	struct ath11k_vif *arvif;
	struct ath11k_sta *arsta;
	struct ieee80211_sta *sta;
	struct cfg80211_chan_def def;
	enum nl80211_band band;
	const u8 *ht_mcs_mask;
	const u16 *vht_mcs_mask;
	u32 changed, bw, nss, smps;
	int err, num_vht_rates;
	const struct cfg80211_bitrate_mask *mask;
	struct peer_assoc_params peer_arg;

	arsta = container_of(wk, struct ath11k_sta, update_wk);
	sta = container_of((void *)arsta, struct ieee80211_sta, drv_priv);
	arvif = arsta->arvif;
	ar = arvif->ar;

	if (WARN_ON(ath11k_mac_vif_chan(arvif->vif, &def)))
		return;

	band = def.chan->band;
	ht_mcs_mask = arvif->bitrate_mask.control[band].ht_mcs;
	vht_mcs_mask = arvif->bitrate_mask.control[band].vht_mcs;

	spin_lock_bh(&ar->data_lock);

	changed = arsta->changed;
	arsta->changed = 0;

	bw = arsta->bw;
	nss = arsta->nss;
	smps = arsta->smps;

	spin_unlock_bh(&ar->data_lock);

	mutex_lock(&ar->conf_mutex);

	nss = max_t(u32, 1, nss);
	nss = min(nss, max(ath11k_mac_max_ht_nss(ht_mcs_mask),
			   ath11k_mac_max_vht_nss(vht_mcs_mask)));

	if (changed & IEEE80211_RC_BW_CHANGED) {
		err = ath11k_wmi_set_peer_param(ar, sta->addr, arvif->vdev_id,
						WMI_PEER_CHWIDTH, bw);
		if (err)
			ath11k_warn(ar->ab, "failed to update STA %pM peer bw %d: %d\n",
				    sta->addr, bw, err);
	}

	if (changed & IEEE80211_RC_NSS_CHANGED) {
		ath11k_dbg(ar->ab, ATH11K_DBG_MAC, "mac update sta %pM nss %d\n",
			   sta->addr, nss);

		err = ath11k_wmi_set_peer_param(ar, sta->addr, arvif->vdev_id,
						WMI_PEER_NSS, nss);
		if (err)
			ath11k_warn(ar->ab, "failed to update STA %pM nss %d: %d\n",
				    sta->addr, nss, err);
	}

	if (changed & IEEE80211_RC_SMPS_CHANGED) {
		ath11k_dbg(ar->ab, ATH11K_DBG_MAC, "mac update sta %pM smps %d\n",
			   sta->addr, smps);

		err = ath11k_wmi_set_peer_param(ar, sta->addr, arvif->vdev_id,
						WMI_PEER_MIMO_PS_STATE, smps);
		if (err)
			ath11k_warn(ar->ab, "failed to update STA %pM smps %d: %d\n",
				    sta->addr, smps, err);
	}

	if (changed & IEEE80211_RC_SUPP_RATES_CHANGED) {
		mask = &arvif->bitrate_mask;
		num_vht_rates = ath11k_mac_bitrate_mask_num_vht_rates(ar, band,
								      mask);

		/* Peer_assoc_prepare will reject vht rates in
		 * bitrate_mask if its not available in range format and
		 * sets vht tx_rateset as unsupported. So multiple VHT MCS
		 * setting(eg. MCS 4,5,6) per peer is not supported here.
		 * But, Single rate in VHT mask can be set as per-peer
		 * fixed rate. But even if any HT rates are configured in
		 * the bitrate mask, device will not switch to those rates
		 * when per-peer Fixed rate is set.
		 * TODO: Check RATEMASK_CMDID to support auto rates selection
		 * across HT/VHT and for multiple VHT MCS support.
		 */
		if (sta->vht_cap.vht_supported && num_vht_rates == 1) {
			ath11k_mac_set_peer_vht_fixed_rate(arvif, sta, mask,
							   band);
		} else {
			/* If the peer is non-VHT or no fixed VHT rate
			 * is provided in the new bitrate mask we set the
			 * other rates using peer_assoc command.
			 */
			ath11k_peer_assoc_prepare(ar, arvif->vif, sta,
						  &peer_arg, true);

			err = ath11k_wmi_send_peer_assoc_cmd(ar, &peer_arg);
			if (err)
				ath11k_warn(ar->ab, "failed to run peer assoc for STA %pM vdev %i: %d\n",
					    sta->addr, arvif->vdev_id, err);

			if (!wait_for_completion_timeout(&ar->peer_assoc_done, 1 * HZ))
				ath11k_warn(ar->ab, "failed to get peer assoc conf event for %pM vdev %i\n",
					    sta->addr, arvif->vdev_id);
		}
	}

	mutex_unlock(&ar->conf_mutex);
}

static int ath11k_mac_inc_num_stations(struct ath11k_vif *arvif,
				       struct ieee80211_sta *sta)
{
	struct ath11k *ar = arvif->ar;

	lockdep_assert_held(&ar->conf_mutex);

	if (arvif->vdev_type == WMI_VDEV_TYPE_STA && !sta->tdls)
		return 0;

	if (ar->num_stations >= ar->max_num_stations)
		return -ENOBUFS;

	ar->num_stations++;

	return 0;
}

static void ath11k_mac_dec_num_stations(struct ath11k_vif *arvif,
					struct ieee80211_sta *sta)
{
	struct ath11k *ar = arvif->ar;

	lockdep_assert_held(&ar->conf_mutex);

	if (arvif->vdev_type == WMI_VDEV_TYPE_STA && !sta->tdls)
		return;

	ar->num_stations--;
}

static int ath11k_mac_station_add(struct ath11k *ar,
				  struct ieee80211_vif *vif,
				  struct ieee80211_sta *sta)
{
	struct ath11k_base *ab = ar->ab;
	struct ath11k_vif *arvif = ath11k_vif_to_arvif(vif);
	struct ath11k_sta *arsta = (struct ath11k_sta *)sta->drv_priv;
	struct peer_create_params peer_param;
	int ret;

	lockdep_assert_held(&ar->conf_mutex);

	ret = ath11k_mac_inc_num_stations(arvif, sta);
	if (ret) {
		ath11k_warn(ab, "refusing to associate station: too many connected already (%d)\n",
			    ar->max_num_stations);
		goto exit;
	}

	arsta->rx_stats = kzalloc(sizeof(*arsta->rx_stats), GFP_KERNEL);
	if (!arsta->rx_stats) {
		ret = -ENOMEM;
		goto dec_num_station;
	}

	peer_param.vdev_id = arvif->vdev_id;
	peer_param.peer_addr = sta->addr;
	peer_param.peer_type = WMI_PEER_TYPE_DEFAULT;

	ret = ath11k_peer_create(ar, arvif, sta, &peer_param);
	if (ret) {
		ath11k_warn(ab, "Failed to add peer: %pM for VDEV: %d\n",
			    sta->addr, arvif->vdev_id);
		goto free_rx_stats;
	}

	ath11k_dbg(ab, ATH11K_DBG_MAC, "Added peer: %pM for VDEV: %d\n",
		   sta->addr, arvif->vdev_id);

	if (ath11k_debugfs_is_extd_tx_stats_enabled(ar)) {
		arsta->tx_stats = kzalloc(sizeof(*arsta->tx_stats), GFP_KERNEL);
		if (!arsta->tx_stats) {
			ret = -ENOMEM;
			goto free_peer;
		}
	}

	if (ieee80211_vif_is_mesh(vif)) {
		ret = ath11k_wmi_set_peer_param(ar, sta->addr,
						arvif->vdev_id,
						WMI_PEER_USE_4ADDR, 1);
		if (ret) {
			ath11k_warn(ab, "failed to STA %pM 4addr capability: %d\n",
				    sta->addr, ret);
			goto free_tx_stats;
		}
	}

	ret = ath11k_dp_peer_setup(ar, arvif->vdev_id, sta->addr);
	if (ret) {
		ath11k_warn(ab, "failed to setup dp for peer %pM on vdev %i (%d)\n",
			    sta->addr, arvif->vdev_id, ret);
		goto free_tx_stats;
	}

	if (ab->hw_params.vdev_start_delay &&
<<<<<<< HEAD
=======
	    !arvif->is_started &&
>>>>>>> 4e026225
	    arvif->vdev_type != WMI_VDEV_TYPE_AP) {
		ret = ath11k_start_vdev_delay(ar->hw, vif);
		if (ret) {
			ath11k_warn(ab, "failed to delay vdev start: %d\n", ret);
			goto free_tx_stats;
		}
	}

	return 0;

free_tx_stats:
	kfree(arsta->tx_stats);
	arsta->tx_stats = NULL;
free_peer:
	ath11k_peer_delete(ar, arvif->vdev_id, sta->addr);
free_rx_stats:
	kfree(arsta->rx_stats);
	arsta->rx_stats = NULL;
dec_num_station:
	ath11k_mac_dec_num_stations(arvif, sta);
exit:
	return ret;
}

static int ath11k_mac_op_sta_state(struct ieee80211_hw *hw,
				   struct ieee80211_vif *vif,
				   struct ieee80211_sta *sta,
				   enum ieee80211_sta_state old_state,
				   enum ieee80211_sta_state new_state)
{
	struct ath11k *ar = hw->priv;
	struct ath11k_vif *arvif = ath11k_vif_to_arvif(vif);
	struct ath11k_sta *arsta = (struct ath11k_sta *)sta->drv_priv;
	struct ath11k_peer *peer;
	int ret = 0;

	/* cancel must be done outside the mutex to avoid deadlock */
	if ((old_state == IEEE80211_STA_NONE &&
	     new_state == IEEE80211_STA_NOTEXIST))
		cancel_work_sync(&arsta->update_wk);

	mutex_lock(&ar->conf_mutex);

	if (old_state == IEEE80211_STA_NOTEXIST &&
	    new_state == IEEE80211_STA_NONE) {
		memset(arsta, 0, sizeof(*arsta));
		arsta->arvif = arvif;
		INIT_WORK(&arsta->update_wk, ath11k_sta_rc_update_wk);

		ret = ath11k_mac_station_add(ar, vif, sta);
		if (ret)
			ath11k_warn(ar->ab, "Failed to add station: %pM for VDEV: %d\n",
				    sta->addr, arvif->vdev_id);
	} else if ((old_state == IEEE80211_STA_NONE &&
		    new_state == IEEE80211_STA_NOTEXIST)) {
		ath11k_dp_peer_cleanup(ar, arvif->vdev_id, sta->addr);

		ret = ath11k_peer_delete(ar, arvif->vdev_id, sta->addr);
		if (ret)
			ath11k_warn(ar->ab, "Failed to delete peer: %pM for VDEV: %d\n",
				    sta->addr, arvif->vdev_id);
		else
			ath11k_dbg(ar->ab, ATH11K_DBG_MAC, "Removed peer: %pM for VDEV: %d\n",
				   sta->addr, arvif->vdev_id);

		ath11k_mac_dec_num_stations(arvif, sta);
		spin_lock_bh(&ar->ab->base_lock);
		peer = ath11k_peer_find(ar->ab, arvif->vdev_id, sta->addr);
		if (peer && peer->sta == sta) {
			ath11k_warn(ar->ab, "Found peer entry %pM n vdev %i after it was supposedly removed\n",
				    vif->addr, arvif->vdev_id);
			peer->sta = NULL;
			list_del(&peer->list);
			kfree(peer);
			ar->num_peers--;
		}
		spin_unlock_bh(&ar->ab->base_lock);

		kfree(arsta->tx_stats);
		arsta->tx_stats = NULL;

		kfree(arsta->rx_stats);
		arsta->rx_stats = NULL;
	} else if (old_state == IEEE80211_STA_AUTH &&
		   new_state == IEEE80211_STA_ASSOC &&
		   (vif->type == NL80211_IFTYPE_AP ||
		    vif->type == NL80211_IFTYPE_MESH_POINT ||
		    vif->type == NL80211_IFTYPE_ADHOC)) {
		ret = ath11k_station_assoc(ar, vif, sta, false);
		if (ret)
			ath11k_warn(ar->ab, "Failed to associate station: %pM\n",
				    sta->addr);
	} else if (old_state == IEEE80211_STA_ASSOC &&
		   new_state == IEEE80211_STA_AUTH &&
		   (vif->type == NL80211_IFTYPE_AP ||
		    vif->type == NL80211_IFTYPE_MESH_POINT ||
		    vif->type == NL80211_IFTYPE_ADHOC)) {
		ret = ath11k_station_disassoc(ar, vif, sta);
		if (ret)
			ath11k_warn(ar->ab, "Failed to disassociate station: %pM\n",
				    sta->addr);
	}

	mutex_unlock(&ar->conf_mutex);
	return ret;
}

static int ath11k_mac_op_sta_set_txpwr(struct ieee80211_hw *hw,
				       struct ieee80211_vif *vif,
				       struct ieee80211_sta *sta)
{
	struct ath11k *ar = hw->priv;
	struct ath11k_vif *arvif = (void *)vif->drv_priv;
	int ret = 0;
	s16 txpwr;

	if (sta->txpwr.type == NL80211_TX_POWER_AUTOMATIC) {
		txpwr = 0;
	} else {
		txpwr = sta->txpwr.power;
		if (!txpwr)
			return -EINVAL;
	}

	if (txpwr > ATH11K_TX_POWER_MAX_VAL || txpwr < ATH11K_TX_POWER_MIN_VAL)
		return -EINVAL;

	mutex_lock(&ar->conf_mutex);

	ret = ath11k_wmi_set_peer_param(ar, sta->addr, arvif->vdev_id,
					WMI_PEER_USE_FIXED_PWR, txpwr);
	if (ret) {
		ath11k_warn(ar->ab, "failed to set tx power for station ret: %d\n",
			    ret);
		goto out;
	}

out:
	mutex_unlock(&ar->conf_mutex);
	return ret;
}

static void ath11k_mac_op_sta_rc_update(struct ieee80211_hw *hw,
					struct ieee80211_vif *vif,
					struct ieee80211_sta *sta,
					u32 changed)
{
	struct ath11k *ar = hw->priv;
	struct ath11k_sta *arsta = (struct ath11k_sta *)sta->drv_priv;
	struct ath11k_vif *arvif = (void *)vif->drv_priv;
	struct ath11k_peer *peer;
	u32 bw, smps;

	spin_lock_bh(&ar->ab->base_lock);

	peer = ath11k_peer_find(ar->ab, arvif->vdev_id, sta->addr);
	if (!peer) {
		spin_unlock_bh(&ar->ab->base_lock);
		ath11k_warn(ar->ab, "mac sta rc update failed to find peer %pM on vdev %i\n",
			    sta->addr, arvif->vdev_id);
		return;
	}

	spin_unlock_bh(&ar->ab->base_lock);

	ath11k_dbg(ar->ab, ATH11K_DBG_MAC,
		   "mac sta rc update for %pM changed %08x bw %d nss %d smps %d\n",
		   sta->addr, changed, sta->bandwidth, sta->rx_nss,
		   sta->smps_mode);

	spin_lock_bh(&ar->data_lock);

	if (changed & IEEE80211_RC_BW_CHANGED) {
		bw = WMI_PEER_CHWIDTH_20MHZ;

		switch (sta->bandwidth) {
		case IEEE80211_STA_RX_BW_20:
			bw = WMI_PEER_CHWIDTH_20MHZ;
			break;
		case IEEE80211_STA_RX_BW_40:
			bw = WMI_PEER_CHWIDTH_40MHZ;
			break;
		case IEEE80211_STA_RX_BW_80:
			bw = WMI_PEER_CHWIDTH_80MHZ;
			break;
		case IEEE80211_STA_RX_BW_160:
			bw = WMI_PEER_CHWIDTH_160MHZ;
			break;
		default:
			ath11k_warn(ar->ab, "Invalid bandwidth %d in rc update for %pM\n",
				    sta->bandwidth, sta->addr);
			bw = WMI_PEER_CHWIDTH_20MHZ;
			break;
		}

		arsta->bw = bw;
	}

	if (changed & IEEE80211_RC_NSS_CHANGED)
		arsta->nss = sta->rx_nss;

	if (changed & IEEE80211_RC_SMPS_CHANGED) {
		smps = WMI_PEER_SMPS_PS_NONE;

		switch (sta->smps_mode) {
		case IEEE80211_SMPS_AUTOMATIC:
		case IEEE80211_SMPS_OFF:
			smps = WMI_PEER_SMPS_PS_NONE;
			break;
		case IEEE80211_SMPS_STATIC:
			smps = WMI_PEER_SMPS_STATIC;
			break;
		case IEEE80211_SMPS_DYNAMIC:
			smps = WMI_PEER_SMPS_DYNAMIC;
			break;
		default:
			ath11k_warn(ar->ab, "Invalid smps %d in sta rc update for %pM\n",
				    sta->smps_mode, sta->addr);
			smps = WMI_PEER_SMPS_PS_NONE;
			break;
		}

		arsta->smps = smps;
	}

	arsta->changed |= changed;

	spin_unlock_bh(&ar->data_lock);

	ieee80211_queue_work(hw, &arsta->update_wk);
}

static int ath11k_conf_tx_uapsd(struct ath11k *ar, struct ieee80211_vif *vif,
				u16 ac, bool enable)
{
	struct ath11k_vif *arvif = ath11k_vif_to_arvif(vif);
	u32 value = 0;
	int ret = 0;

	if (arvif->vdev_type != WMI_VDEV_TYPE_STA)
		return 0;

	switch (ac) {
	case IEEE80211_AC_VO:
		value = WMI_STA_PS_UAPSD_AC3_DELIVERY_EN |
			WMI_STA_PS_UAPSD_AC3_TRIGGER_EN;
		break;
	case IEEE80211_AC_VI:
		value = WMI_STA_PS_UAPSD_AC2_DELIVERY_EN |
			WMI_STA_PS_UAPSD_AC2_TRIGGER_EN;
		break;
	case IEEE80211_AC_BE:
		value = WMI_STA_PS_UAPSD_AC1_DELIVERY_EN |
			WMI_STA_PS_UAPSD_AC1_TRIGGER_EN;
		break;
	case IEEE80211_AC_BK:
		value = WMI_STA_PS_UAPSD_AC0_DELIVERY_EN |
			WMI_STA_PS_UAPSD_AC0_TRIGGER_EN;
		break;
	}

	if (enable)
		arvif->u.sta.uapsd |= value;
	else
		arvif->u.sta.uapsd &= ~value;

	ret = ath11k_wmi_set_sta_ps_param(ar, arvif->vdev_id,
					  WMI_STA_PS_PARAM_UAPSD,
					  arvif->u.sta.uapsd);
	if (ret) {
		ath11k_warn(ar->ab, "could not set uapsd params %d\n", ret);
		goto exit;
	}

	if (arvif->u.sta.uapsd)
		value = WMI_STA_PS_RX_WAKE_POLICY_POLL_UAPSD;
	else
		value = WMI_STA_PS_RX_WAKE_POLICY_WAKE;

	ret = ath11k_wmi_set_sta_ps_param(ar, arvif->vdev_id,
					  WMI_STA_PS_PARAM_RX_WAKE_POLICY,
					  value);
	if (ret)
		ath11k_warn(ar->ab, "could not set rx wake param %d\n", ret);

exit:
	return ret;
}

static int ath11k_mac_op_conf_tx(struct ieee80211_hw *hw,
				 struct ieee80211_vif *vif, u16 ac,
				 const struct ieee80211_tx_queue_params *params)
{
	struct ath11k *ar = hw->priv;
	struct ath11k_vif *arvif = (void *)vif->drv_priv;
	struct wmi_wmm_params_arg *p = NULL;
	int ret;

	mutex_lock(&ar->conf_mutex);

	switch (ac) {
	case IEEE80211_AC_VO:
		p = &arvif->wmm_params.ac_vo;
		break;
	case IEEE80211_AC_VI:
		p = &arvif->wmm_params.ac_vi;
		break;
	case IEEE80211_AC_BE:
		p = &arvif->wmm_params.ac_be;
		break;
	case IEEE80211_AC_BK:
		p = &arvif->wmm_params.ac_bk;
		break;
	}

	if (WARN_ON(!p)) {
		ret = -EINVAL;
		goto exit;
	}

	p->cwmin = params->cw_min;
	p->cwmax = params->cw_max;
	p->aifs = params->aifs;
	p->txop = params->txop;

	ret = ath11k_wmi_send_wmm_update_cmd_tlv(ar, arvif->vdev_id,
						 &arvif->wmm_params);
	if (ret) {
		ath11k_warn(ar->ab, "failed to set wmm params: %d\n", ret);
		goto exit;
	}

	ret = ath11k_conf_tx_uapsd(ar, vif, ac, params->uapsd);

	if (ret)
		ath11k_warn(ar->ab, "failed to set sta uapsd: %d\n", ret);

exit:
	mutex_unlock(&ar->conf_mutex);
	return ret;
}

static struct ieee80211_sta_ht_cap
ath11k_create_ht_cap(struct ath11k *ar, u32 ar_ht_cap, u32 rate_cap_rx_chainmask)
{
	int i;
	struct ieee80211_sta_ht_cap ht_cap = {0};
	u32 ar_vht_cap = ar->pdev->cap.vht_cap;

	if (!(ar_ht_cap & WMI_HT_CAP_ENABLED))
		return ht_cap;

	ht_cap.ht_supported = 1;
	ht_cap.ampdu_factor = IEEE80211_HT_MAX_AMPDU_64K;
	ht_cap.ampdu_density = IEEE80211_HT_MPDU_DENSITY_NONE;
	ht_cap.cap |= IEEE80211_HT_CAP_SUP_WIDTH_20_40;
	ht_cap.cap |= IEEE80211_HT_CAP_DSSSCCK40;
	ht_cap.cap |= WLAN_HT_CAP_SM_PS_STATIC << IEEE80211_HT_CAP_SM_PS_SHIFT;

	if (ar_ht_cap & WMI_HT_CAP_HT20_SGI)
		ht_cap.cap |= IEEE80211_HT_CAP_SGI_20;

	if (ar_ht_cap & WMI_HT_CAP_HT40_SGI)
		ht_cap.cap |= IEEE80211_HT_CAP_SGI_40;

	if (ar_ht_cap & WMI_HT_CAP_DYNAMIC_SMPS) {
		u32 smps;

		smps   = WLAN_HT_CAP_SM_PS_DYNAMIC;
		smps <<= IEEE80211_HT_CAP_SM_PS_SHIFT;

		ht_cap.cap |= smps;
	}

	if (ar_ht_cap & WMI_HT_CAP_TX_STBC)
		ht_cap.cap |= IEEE80211_HT_CAP_TX_STBC;

	if (ar_ht_cap & WMI_HT_CAP_RX_STBC) {
		u32 stbc;

		stbc   = ar_ht_cap;
		stbc  &= WMI_HT_CAP_RX_STBC;
		stbc >>= WMI_HT_CAP_RX_STBC_MASK_SHIFT;
		stbc <<= IEEE80211_HT_CAP_RX_STBC_SHIFT;
		stbc  &= IEEE80211_HT_CAP_RX_STBC;

		ht_cap.cap |= stbc;
	}

	if (ar_ht_cap & WMI_HT_CAP_RX_LDPC)
		ht_cap.cap |= IEEE80211_HT_CAP_LDPC_CODING;

	if (ar_ht_cap & WMI_HT_CAP_L_SIG_TXOP_PROT)
		ht_cap.cap |= IEEE80211_HT_CAP_LSIG_TXOP_PROT;

	if (ar_vht_cap & WMI_VHT_CAP_MAX_MPDU_LEN_MASK)
		ht_cap.cap |= IEEE80211_HT_CAP_MAX_AMSDU;

	for (i = 0; i < ar->num_rx_chains; i++) {
		if (rate_cap_rx_chainmask & BIT(i))
			ht_cap.mcs.rx_mask[i] = 0xFF;
	}

	ht_cap.mcs.tx_params |= IEEE80211_HT_MCS_TX_DEFINED;

	return ht_cap;
}

static int ath11k_mac_set_txbf_conf(struct ath11k_vif *arvif)
{
	u32 value = 0;
	struct ath11k *ar = arvif->ar;
	int nsts;
	int sound_dim;
	u32 vht_cap = ar->pdev->cap.vht_cap;
	u32 vdev_param = WMI_VDEV_PARAM_TXBF;

	if (vht_cap & (IEEE80211_VHT_CAP_SU_BEAMFORMEE_CAPABLE)) {
		nsts = vht_cap & IEEE80211_VHT_CAP_BEAMFORMEE_STS_MASK;
		nsts >>= IEEE80211_VHT_CAP_BEAMFORMEE_STS_SHIFT;
		value |= SM(nsts, WMI_TXBF_STS_CAP_OFFSET);
	}

	if (vht_cap & (IEEE80211_VHT_CAP_SU_BEAMFORMER_CAPABLE)) {
		sound_dim = vht_cap &
			    IEEE80211_VHT_CAP_SOUNDING_DIMENSIONS_MASK;
		sound_dim >>= IEEE80211_VHT_CAP_SOUNDING_DIMENSIONS_SHIFT;
		if (sound_dim > (ar->num_tx_chains - 1))
			sound_dim = ar->num_tx_chains - 1;
		value |= SM(sound_dim, WMI_BF_SOUND_DIM_OFFSET);
	}

	if (!value)
		return 0;

	if (vht_cap & IEEE80211_VHT_CAP_SU_BEAMFORMER_CAPABLE) {
		value |= WMI_VDEV_PARAM_TXBF_SU_TX_BFER;

		if ((vht_cap & IEEE80211_VHT_CAP_MU_BEAMFORMER_CAPABLE) &&
		    arvif->vdev_type == WMI_VDEV_TYPE_AP)
			value |= WMI_VDEV_PARAM_TXBF_MU_TX_BFER;
	}

	/* TODO: SUBFEE not validated in HK, disable here until validated? */

	if (vht_cap & IEEE80211_VHT_CAP_SU_BEAMFORMEE_CAPABLE) {
		value |= WMI_VDEV_PARAM_TXBF_SU_TX_BFEE;

		if ((vht_cap & IEEE80211_VHT_CAP_MU_BEAMFORMEE_CAPABLE) &&
		    arvif->vdev_type == WMI_VDEV_TYPE_STA)
			value |= WMI_VDEV_PARAM_TXBF_MU_TX_BFEE;
	}

	return ath11k_wmi_vdev_set_param_cmd(ar, arvif->vdev_id,
					     vdev_param, value);
}

static void ath11k_set_vht_txbf_cap(struct ath11k *ar, u32 *vht_cap)
{
	bool subfer, subfee;
	int sound_dim = 0;

	subfer = !!(*vht_cap & (IEEE80211_VHT_CAP_SU_BEAMFORMER_CAPABLE));
	subfee = !!(*vht_cap & (IEEE80211_VHT_CAP_SU_BEAMFORMEE_CAPABLE));

	if (ar->num_tx_chains < 2) {
		*vht_cap &= ~(IEEE80211_VHT_CAP_SU_BEAMFORMER_CAPABLE);
		subfer = false;
	}

	/* If SU Beaformer is not set, then disable MU Beamformer Capability */
	if (!subfer)
		*vht_cap &= ~(IEEE80211_VHT_CAP_MU_BEAMFORMER_CAPABLE);

	/* If SU Beaformee is not set, then disable MU Beamformee Capability */
	if (!subfee)
		*vht_cap &= ~(IEEE80211_VHT_CAP_MU_BEAMFORMEE_CAPABLE);

	sound_dim = (*vht_cap & IEEE80211_VHT_CAP_SOUNDING_DIMENSIONS_MASK);
	sound_dim >>= IEEE80211_VHT_CAP_SOUNDING_DIMENSIONS_SHIFT;
	*vht_cap &= ~IEEE80211_VHT_CAP_SOUNDING_DIMENSIONS_MASK;

	/* TODO: Need to check invalid STS and Sound_dim values set by FW? */

	/* Enable Sounding Dimension Field only if SU BF is enabled */
	if (subfer) {
		if (sound_dim > (ar->num_tx_chains - 1))
			sound_dim = ar->num_tx_chains - 1;

		sound_dim <<= IEEE80211_VHT_CAP_SOUNDING_DIMENSIONS_SHIFT;
		sound_dim &=  IEEE80211_VHT_CAP_SOUNDING_DIMENSIONS_MASK;
		*vht_cap |= sound_dim;
	}

	/* Use the STS advertised by FW unless SU Beamformee is not supported*/
	if (!subfee)
		*vht_cap &= ~(IEEE80211_VHT_CAP_BEAMFORMEE_STS_MASK);
}

static struct ieee80211_sta_vht_cap
ath11k_create_vht_cap(struct ath11k *ar, u32 rate_cap_tx_chainmask,
		      u32 rate_cap_rx_chainmask)
{
	struct ieee80211_sta_vht_cap vht_cap = {0};
	u16 txmcs_map, rxmcs_map;
	int i;

	vht_cap.vht_supported = 1;
	vht_cap.cap = ar->pdev->cap.vht_cap;

	ath11k_set_vht_txbf_cap(ar, &vht_cap.cap);

	/* TODO: Enable back VHT160 mode once association issues are fixed */
	/* Disabling VHT160 and VHT80+80 modes */
	vht_cap.cap &= ~IEEE80211_VHT_CAP_SUPP_CHAN_WIDTH_MASK;
	vht_cap.cap &= ~IEEE80211_VHT_CAP_SHORT_GI_160;

	rxmcs_map = 0;
	txmcs_map = 0;
	for (i = 0; i < 8; i++) {
		if (i < ar->num_tx_chains && rate_cap_tx_chainmask & BIT(i))
			txmcs_map |= IEEE80211_VHT_MCS_SUPPORT_0_9 << (i * 2);
		else
			txmcs_map |= IEEE80211_VHT_MCS_NOT_SUPPORTED << (i * 2);

		if (i < ar->num_rx_chains && rate_cap_rx_chainmask & BIT(i))
			rxmcs_map |= IEEE80211_VHT_MCS_SUPPORT_0_9 << (i * 2);
		else
			rxmcs_map |= IEEE80211_VHT_MCS_NOT_SUPPORTED << (i * 2);
	}

	if (rate_cap_tx_chainmask <= 1)
		vht_cap.cap &= ~IEEE80211_VHT_CAP_TXSTBC;

	vht_cap.vht_mcs.rx_mcs_map = cpu_to_le16(rxmcs_map);
	vht_cap.vht_mcs.tx_mcs_map = cpu_to_le16(txmcs_map);

	return vht_cap;
}

static void ath11k_mac_setup_ht_vht_cap(struct ath11k *ar,
					struct ath11k_pdev_cap *cap,
					u32 *ht_cap_info)
{
	struct ieee80211_supported_band *band;
	u32 rate_cap_tx_chainmask;
	u32 rate_cap_rx_chainmask;
	u32 ht_cap;

	rate_cap_tx_chainmask = ar->cfg_tx_chainmask >> cap->tx_chain_mask_shift;
	rate_cap_rx_chainmask = ar->cfg_rx_chainmask >> cap->rx_chain_mask_shift;

	if (cap->supported_bands & WMI_HOST_WLAN_2G_CAP) {
		band = &ar->mac.sbands[NL80211_BAND_2GHZ];
		ht_cap = cap->band[NL80211_BAND_2GHZ].ht_cap_info;
		if (ht_cap_info)
			*ht_cap_info = ht_cap;
		band->ht_cap = ath11k_create_ht_cap(ar, ht_cap,
						    rate_cap_rx_chainmask);
	}

	if (cap->supported_bands & WMI_HOST_WLAN_5G_CAP && !ar->supports_6ghz) {
		band = &ar->mac.sbands[NL80211_BAND_5GHZ];
		ht_cap = cap->band[NL80211_BAND_5GHZ].ht_cap_info;
		if (ht_cap_info)
			*ht_cap_info = ht_cap;
		band->ht_cap = ath11k_create_ht_cap(ar, ht_cap,
						    rate_cap_rx_chainmask);
		band->vht_cap = ath11k_create_vht_cap(ar, rate_cap_tx_chainmask,
						      rate_cap_rx_chainmask);
	}
}

static int ath11k_check_chain_mask(struct ath11k *ar, u32 ant, bool is_tx_ant)
{
	/* TODO: Check the request chainmask against the supported
	 * chainmask table which is advertised in extented_service_ready event
	 */

	return 0;
}

static void ath11k_gen_ppe_thresh(struct ath11k_ppe_threshold *fw_ppet,
				  u8 *he_ppet)
{
	int nss, ru;
	u8 bit = 7;

	he_ppet[0] = fw_ppet->numss_m1 & IEEE80211_PPE_THRES_NSS_MASK;
	he_ppet[0] |= (fw_ppet->ru_bit_mask <<
		       IEEE80211_PPE_THRES_RU_INDEX_BITMASK_POS) &
		      IEEE80211_PPE_THRES_RU_INDEX_BITMASK_MASK;
	for (nss = 0; nss <= fw_ppet->numss_m1; nss++) {
		for (ru = 0; ru < 4; ru++) {
			u8 val;
			int i;

			if ((fw_ppet->ru_bit_mask & BIT(ru)) == 0)
				continue;
			val = (fw_ppet->ppet16_ppet8_ru3_ru0[nss] >> (ru * 6)) &
			       0x3f;
			val = ((val >> 3) & 0x7) | ((val & 0x7) << 3);
			for (i = 5; i >= 0; i--) {
				he_ppet[bit / 8] |=
					((val >> i) & 0x1) << ((bit % 8));
				bit++;
			}
		}
	}
}

static void
ath11k_mac_filter_he_cap_mesh(struct ieee80211_he_cap_elem *he_cap_elem)
{
	u8 m;

	m = IEEE80211_HE_MAC_CAP0_TWT_RES |
	    IEEE80211_HE_MAC_CAP0_TWT_REQ;
	he_cap_elem->mac_cap_info[0] &= ~m;

	m = IEEE80211_HE_MAC_CAP2_TRS |
	    IEEE80211_HE_MAC_CAP2_BCAST_TWT |
	    IEEE80211_HE_MAC_CAP2_MU_CASCADING;
	he_cap_elem->mac_cap_info[2] &= ~m;

	m = IEEE80211_HE_MAC_CAP3_FLEX_TWT_SCHED |
	    IEEE80211_HE_MAC_CAP2_BCAST_TWT |
	    IEEE80211_HE_MAC_CAP2_MU_CASCADING;
	he_cap_elem->mac_cap_info[3] &= ~m;

	m = IEEE80211_HE_MAC_CAP4_BSRP_BQRP_A_MPDU_AGG |
	    IEEE80211_HE_MAC_CAP4_BQR;
	he_cap_elem->mac_cap_info[4] &= ~m;

	m = IEEE80211_HE_MAC_CAP5_SUBCHAN_SELECVITE_TRANSMISSION |
	    IEEE80211_HE_MAC_CAP5_UL_2x996_TONE_RU |
	    IEEE80211_HE_MAC_CAP5_PUNCTURED_SOUNDING |
	    IEEE80211_HE_MAC_CAP5_HT_VHT_TRIG_FRAME_RX;
	he_cap_elem->mac_cap_info[5] &= ~m;

	m = IEEE80211_HE_PHY_CAP2_UL_MU_FULL_MU_MIMO |
	    IEEE80211_HE_PHY_CAP2_UL_MU_PARTIAL_MU_MIMO;
	he_cap_elem->phy_cap_info[2] &= ~m;

	m = IEEE80211_HE_PHY_CAP3_RX_HE_MU_PPDU_FROM_NON_AP_STA |
	    IEEE80211_HE_PHY_CAP3_DCM_MAX_CONST_TX_MASK |
	    IEEE80211_HE_PHY_CAP3_DCM_MAX_CONST_RX_MASK;
	he_cap_elem->phy_cap_info[3] &= ~m;

	m = IEEE80211_HE_PHY_CAP4_MU_BEAMFORMER;
	he_cap_elem->phy_cap_info[4] &= ~m;

	m = IEEE80211_HE_PHY_CAP5_NG16_MU_FEEDBACK;
	he_cap_elem->phy_cap_info[5] &= ~m;

	m = IEEE80211_HE_PHY_CAP6_CODEBOOK_SIZE_75_MU |
	    IEEE80211_HE_PHY_CAP6_TRIG_MU_BEAMFORMER_FB |
	    IEEE80211_HE_PHY_CAP6_TRIG_CQI_FB |
	    IEEE80211_HE_PHY_CAP6_PARTIAL_BANDWIDTH_DL_MUMIMO;
	he_cap_elem->phy_cap_info[6] &= ~m;

	m = IEEE80211_HE_PHY_CAP7_SRP_BASED_SR |
	    IEEE80211_HE_PHY_CAP7_POWER_BOOST_FACTOR_AR |
	    IEEE80211_HE_PHY_CAP7_STBC_TX_ABOVE_80MHZ |
	    IEEE80211_HE_PHY_CAP7_STBC_RX_ABOVE_80MHZ;
	he_cap_elem->phy_cap_info[7] &= ~m;

	m = IEEE80211_HE_PHY_CAP8_HE_ER_SU_PPDU_4XLTF_AND_08_US_GI |
	    IEEE80211_HE_PHY_CAP8_20MHZ_IN_40MHZ_HE_PPDU_IN_2G |
	    IEEE80211_HE_PHY_CAP8_20MHZ_IN_160MHZ_HE_PPDU |
	    IEEE80211_HE_PHY_CAP8_80MHZ_IN_160MHZ_HE_PPDU;
	he_cap_elem->phy_cap_info[8] &= ~m;

	m = IEEE80211_HE_PHY_CAP9_LONGER_THAN_16_SIGB_OFDM_SYM |
	    IEEE80211_HE_PHY_CAP9_NON_TRIGGERED_CQI_FEEDBACK |
	    IEEE80211_HE_PHY_CAP9_RX_1024_QAM_LESS_THAN_242_TONE_RU |
	    IEEE80211_HE_PHY_CAP9_TX_1024_QAM_LESS_THAN_242_TONE_RU |
	    IEEE80211_HE_PHY_CAP9_RX_FULL_BW_SU_USING_MU_WITH_COMP_SIGB |
	    IEEE80211_HE_PHY_CAP9_RX_FULL_BW_SU_USING_MU_WITH_NON_COMP_SIGB;
	he_cap_elem->phy_cap_info[9] &= ~m;
}

static __le16 ath11k_mac_setup_he_6ghz_cap(struct ath11k_pdev_cap *pcap,
					   struct ath11k_band_cap *bcap)
{
	u8 val;

	bcap->he_6ghz_capa = IEEE80211_HT_MPDU_DENSITY_NONE;
	if (bcap->ht_cap_info & WMI_HT_CAP_DYNAMIC_SMPS)
		bcap->he_6ghz_capa |=
			FIELD_PREP(IEEE80211_HE_6GHZ_CAP_SM_PS,
				   WLAN_HT_CAP_SM_PS_DYNAMIC);
	else
		bcap->he_6ghz_capa |=
			FIELD_PREP(IEEE80211_HE_6GHZ_CAP_SM_PS,
				   WLAN_HT_CAP_SM_PS_DISABLED);
	val = FIELD_GET(IEEE80211_VHT_CAP_MAX_A_MPDU_LENGTH_EXPONENT_MASK,
			pcap->vht_cap);
	bcap->he_6ghz_capa |=
		FIELD_PREP(IEEE80211_HE_6GHZ_CAP_MAX_AMPDU_LEN_EXP, val);
	val = FIELD_GET(IEEE80211_VHT_CAP_MAX_MPDU_MASK, pcap->vht_cap);
	bcap->he_6ghz_capa |=
		FIELD_PREP(IEEE80211_HE_6GHZ_CAP_MAX_MPDU_LEN, val);
	if (pcap->vht_cap & IEEE80211_VHT_CAP_RX_ANTENNA_PATTERN)
		bcap->he_6ghz_capa |= IEEE80211_HE_6GHZ_CAP_RX_ANTPAT_CONS;
	if (pcap->vht_cap & IEEE80211_VHT_CAP_TX_ANTENNA_PATTERN)
		bcap->he_6ghz_capa |= IEEE80211_HE_6GHZ_CAP_TX_ANTPAT_CONS;

	return cpu_to_le16(bcap->he_6ghz_capa);
}

static int ath11k_mac_copy_he_cap(struct ath11k *ar,
				  struct ath11k_pdev_cap *cap,
				  struct ieee80211_sband_iftype_data *data,
				  int band)
{
	int i, idx = 0;

	for (i = 0; i < NUM_NL80211_IFTYPES; i++) {
		struct ieee80211_sta_he_cap *he_cap = &data[idx].he_cap;
		struct ath11k_band_cap *band_cap = &cap->band[band];
		struct ieee80211_he_cap_elem *he_cap_elem =
				&he_cap->he_cap_elem;

		switch (i) {
		case NL80211_IFTYPE_STATION:
		case NL80211_IFTYPE_AP:
		case NL80211_IFTYPE_MESH_POINT:
			break;

		default:
			continue;
		}

		data[idx].types_mask = BIT(i);
		he_cap->has_he = true;
		memcpy(he_cap_elem->mac_cap_info, band_cap->he_cap_info,
		       sizeof(he_cap_elem->mac_cap_info));
		memcpy(he_cap_elem->phy_cap_info, band_cap->he_cap_phy_info,
		       sizeof(he_cap_elem->phy_cap_info));

		he_cap_elem->mac_cap_info[1] &=
			IEEE80211_HE_MAC_CAP1_TF_MAC_PAD_DUR_MASK;
		he_cap_elem->phy_cap_info[4] &=
			~IEEE80211_HE_PHY_CAP4_BEAMFORMEE_MAX_STS_UNDER_80MHZ_MASK;
		he_cap_elem->phy_cap_info[4] &=
			~IEEE80211_HE_PHY_CAP4_BEAMFORMEE_MAX_STS_ABOVE_80MHZ_MASK;
		he_cap_elem->phy_cap_info[4] |= (ar->num_tx_chains - 1) << 2;

		he_cap_elem->phy_cap_info[5] &=
			~IEEE80211_HE_PHY_CAP5_BEAMFORMEE_NUM_SND_DIM_UNDER_80MHZ_MASK;
		he_cap_elem->phy_cap_info[5] &=
			~IEEE80211_HE_PHY_CAP5_BEAMFORMEE_NUM_SND_DIM_ABOVE_80MHZ_MASK;
		he_cap_elem->phy_cap_info[5] |= ar->num_tx_chains - 1;

		switch (i) {
		case NL80211_IFTYPE_AP:
			he_cap_elem->phy_cap_info[3] &=
				~IEEE80211_HE_PHY_CAP3_DCM_MAX_CONST_TX_MASK;
			he_cap_elem->phy_cap_info[9] |=
				IEEE80211_HE_PHY_CAP9_RX_1024_QAM_LESS_THAN_242_TONE_RU;
			break;
		case NL80211_IFTYPE_STATION:
			he_cap_elem->mac_cap_info[0] &=
				~IEEE80211_HE_MAC_CAP0_TWT_RES;
			he_cap_elem->mac_cap_info[0] |=
				IEEE80211_HE_MAC_CAP0_TWT_REQ;
			he_cap_elem->phy_cap_info[9] |=
				IEEE80211_HE_PHY_CAP9_TX_1024_QAM_LESS_THAN_242_TONE_RU;
			break;
		case NL80211_IFTYPE_MESH_POINT:
			ath11k_mac_filter_he_cap_mesh(he_cap_elem);
			break;
		}

		he_cap->he_mcs_nss_supp.rx_mcs_80 =
			cpu_to_le16(band_cap->he_mcs & 0xffff);
		he_cap->he_mcs_nss_supp.tx_mcs_80 =
			cpu_to_le16(band_cap->he_mcs & 0xffff);
		he_cap->he_mcs_nss_supp.rx_mcs_160 =
			cpu_to_le16((band_cap->he_mcs >> 16) & 0xffff);
		he_cap->he_mcs_nss_supp.tx_mcs_160 =
			cpu_to_le16((band_cap->he_mcs >> 16) & 0xffff);
		he_cap->he_mcs_nss_supp.rx_mcs_80p80 =
			cpu_to_le16((band_cap->he_mcs >> 16) & 0xffff);
		he_cap->he_mcs_nss_supp.tx_mcs_80p80 =
			cpu_to_le16((band_cap->he_mcs >> 16) & 0xffff);

		memset(he_cap->ppe_thres, 0, sizeof(he_cap->ppe_thres));
		if (he_cap_elem->phy_cap_info[6] &
		    IEEE80211_HE_PHY_CAP6_PPE_THRESHOLD_PRESENT)
			ath11k_gen_ppe_thresh(&band_cap->he_ppet,
					      he_cap->ppe_thres);

		if (band == NL80211_BAND_6GHZ) {
			data[idx].he_6ghz_capa.capa =
				ath11k_mac_setup_he_6ghz_cap(cap, band_cap);
		}
		idx++;
	}

	return idx;
}

static void ath11k_mac_setup_he_cap(struct ath11k *ar,
				    struct ath11k_pdev_cap *cap)
{
	struct ieee80211_supported_band *band;
	int count;

	if (cap->supported_bands & WMI_HOST_WLAN_2G_CAP) {
		count = ath11k_mac_copy_he_cap(ar, cap,
					       ar->mac.iftype[NL80211_BAND_2GHZ],
					       NL80211_BAND_2GHZ);
		band = &ar->mac.sbands[NL80211_BAND_2GHZ];
		band->iftype_data = ar->mac.iftype[NL80211_BAND_2GHZ];
		band->n_iftype_data = count;
	}

	if (cap->supported_bands & WMI_HOST_WLAN_5G_CAP) {
		count = ath11k_mac_copy_he_cap(ar, cap,
					       ar->mac.iftype[NL80211_BAND_5GHZ],
					       NL80211_BAND_5GHZ);
		band = &ar->mac.sbands[NL80211_BAND_5GHZ];
		band->iftype_data = ar->mac.iftype[NL80211_BAND_5GHZ];
		band->n_iftype_data = count;
	}

	if (cap->supported_bands & WMI_HOST_WLAN_5G_CAP &&
	    ar->supports_6ghz) {
		count = ath11k_mac_copy_he_cap(ar, cap,
					       ar->mac.iftype[NL80211_BAND_6GHZ],
					       NL80211_BAND_6GHZ);
		band = &ar->mac.sbands[NL80211_BAND_6GHZ];
		band->iftype_data = ar->mac.iftype[NL80211_BAND_6GHZ];
		band->n_iftype_data = count;
	}
}

static int __ath11k_set_antenna(struct ath11k *ar, u32 tx_ant, u32 rx_ant)
{
	int ret;

	lockdep_assert_held(&ar->conf_mutex);

	if (ath11k_check_chain_mask(ar, tx_ant, true))
		return -EINVAL;

	if (ath11k_check_chain_mask(ar, rx_ant, false))
		return -EINVAL;

	ar->cfg_tx_chainmask = tx_ant;
	ar->cfg_rx_chainmask = rx_ant;

	if (ar->state != ATH11K_STATE_ON &&
	    ar->state != ATH11K_STATE_RESTARTED)
		return 0;

	ret = ath11k_wmi_pdev_set_param(ar, WMI_PDEV_PARAM_TX_CHAIN_MASK,
					tx_ant, ar->pdev->pdev_id);
	if (ret) {
		ath11k_warn(ar->ab, "failed to set tx-chainmask: %d, req 0x%x\n",
			    ret, tx_ant);
		return ret;
	}

	ar->num_tx_chains = get_num_chains(tx_ant);

	ret = ath11k_wmi_pdev_set_param(ar, WMI_PDEV_PARAM_RX_CHAIN_MASK,
					rx_ant, ar->pdev->pdev_id);
	if (ret) {
		ath11k_warn(ar->ab, "failed to set rx-chainmask: %d, req 0x%x\n",
			    ret, rx_ant);
		return ret;
	}

	ar->num_rx_chains = get_num_chains(rx_ant);

	/* Reload HT/VHT/HE capability */
	ath11k_mac_setup_ht_vht_cap(ar, &ar->pdev->cap, NULL);
	ath11k_mac_setup_he_cap(ar, &ar->pdev->cap);

	return 0;
}

int ath11k_mac_tx_mgmt_pending_free(int buf_id, void *skb, void *ctx)
{
	struct sk_buff *msdu = skb;
	struct ieee80211_tx_info *info;
	struct ath11k *ar = ctx;
	struct ath11k_base *ab = ar->ab;

	spin_lock_bh(&ar->txmgmt_idr_lock);
	idr_remove(&ar->txmgmt_idr, buf_id);
	spin_unlock_bh(&ar->txmgmt_idr_lock);
	dma_unmap_single(ab->dev, ATH11K_SKB_CB(msdu)->paddr, msdu->len,
			 DMA_TO_DEVICE);

	info = IEEE80211_SKB_CB(msdu);
	memset(&info->status, 0, sizeof(info->status));

	ieee80211_free_txskb(ar->hw, msdu);

	return 0;
}

static int ath11k_mac_vif_txmgmt_idr_remove(int buf_id, void *skb, void *ctx)
{
	struct ieee80211_vif *vif = ctx;
	struct ath11k_skb_cb *skb_cb = ATH11K_SKB_CB((struct sk_buff *)skb);
	struct sk_buff *msdu = skb;
	struct ath11k *ar = skb_cb->ar;
	struct ath11k_base *ab = ar->ab;

	if (skb_cb->vif == vif) {
		spin_lock_bh(&ar->txmgmt_idr_lock);
		idr_remove(&ar->txmgmt_idr, buf_id);
		spin_unlock_bh(&ar->txmgmt_idr_lock);
		dma_unmap_single(ab->dev, skb_cb->paddr, msdu->len,
				 DMA_TO_DEVICE);
	}

	return 0;
}

static int ath11k_mac_mgmt_tx_wmi(struct ath11k *ar, struct ath11k_vif *arvif,
				  struct sk_buff *skb)
{
	struct ath11k_base *ab = ar->ab;
	struct ieee80211_hdr *hdr = (struct ieee80211_hdr *)skb->data;
	struct ieee80211_tx_info *info;
	dma_addr_t paddr;
	int buf_id;
	int ret;

	spin_lock_bh(&ar->txmgmt_idr_lock);
	buf_id = idr_alloc(&ar->txmgmt_idr, skb, 0,
			   ATH11K_TX_MGMT_NUM_PENDING_MAX, GFP_ATOMIC);
	spin_unlock_bh(&ar->txmgmt_idr_lock);
	if (buf_id < 0)
		return -ENOSPC;

	info = IEEE80211_SKB_CB(skb);
	if (!(info->flags & IEEE80211_TX_CTL_HW_80211_ENCAP)) {
		if ((ieee80211_is_action(hdr->frame_control) ||
		     ieee80211_is_deauth(hdr->frame_control) ||
		     ieee80211_is_disassoc(hdr->frame_control)) &&
		     ieee80211_has_protected(hdr->frame_control)) {
			skb_put(skb, IEEE80211_CCMP_MIC_LEN);
		}
	}

	paddr = dma_map_single(ab->dev, skb->data, skb->len, DMA_TO_DEVICE);
	if (dma_mapping_error(ab->dev, paddr)) {
		ath11k_warn(ab, "failed to DMA map mgmt Tx buffer\n");
		ret = -EIO;
		goto err_free_idr;
	}

	ATH11K_SKB_CB(skb)->paddr = paddr;

	ret = ath11k_wmi_mgmt_send(ar, arvif->vdev_id, buf_id, skb);
	if (ret) {
		ath11k_warn(ar->ab, "failed to send mgmt frame: %d\n", ret);
		goto err_unmap_buf;
	}

	return 0;

err_unmap_buf:
	dma_unmap_single(ab->dev, ATH11K_SKB_CB(skb)->paddr,
			 skb->len, DMA_TO_DEVICE);
err_free_idr:
	spin_lock_bh(&ar->txmgmt_idr_lock);
	idr_remove(&ar->txmgmt_idr, buf_id);
	spin_unlock_bh(&ar->txmgmt_idr_lock);

	return ret;
}

static void ath11k_mgmt_over_wmi_tx_purge(struct ath11k *ar)
{
	struct sk_buff *skb;

	while ((skb = skb_dequeue(&ar->wmi_mgmt_tx_queue)) != NULL)
		ieee80211_free_txskb(ar->hw, skb);
}

static void ath11k_mgmt_over_wmi_tx_work(struct work_struct *work)
{
	struct ath11k *ar = container_of(work, struct ath11k, wmi_mgmt_tx_work);
	struct ath11k_skb_cb *skb_cb;
	struct ath11k_vif *arvif;
	struct sk_buff *skb;
	int ret;

	while ((skb = skb_dequeue(&ar->wmi_mgmt_tx_queue)) != NULL) {
		skb_cb = ATH11K_SKB_CB(skb);
		if (!skb_cb->vif) {
			ath11k_warn(ar->ab, "no vif found for mgmt frame\n");
			ieee80211_free_txskb(ar->hw, skb);
			continue;
		}

		arvif = ath11k_vif_to_arvif(skb_cb->vif);
		if (ar->allocated_vdev_map & (1LL << arvif->vdev_id) &&
		    arvif->is_started) {
			ret = ath11k_mac_mgmt_tx_wmi(ar, arvif, skb);
			if (ret) {
				ath11k_warn(ar->ab, "failed to tx mgmt frame, vdev_id %d :%d\n",
					    arvif->vdev_id, ret);
				ieee80211_free_txskb(ar->hw, skb);
			} else {
				atomic_inc(&ar->num_pending_mgmt_tx);
			}
		} else {
			ath11k_warn(ar->ab,
				    "dropping mgmt frame for vdev %d, is_started %d\n",
				    arvif->vdev_id,
				    arvif->is_started);
			ieee80211_free_txskb(ar->hw, skb);
		}
	}
}

static int ath11k_mac_mgmt_tx(struct ath11k *ar, struct sk_buff *skb,
			      bool is_prb_rsp)
{
	struct sk_buff_head *q = &ar->wmi_mgmt_tx_queue;

	if (test_bit(ATH11K_FLAG_CRASH_FLUSH, &ar->ab->dev_flags))
		return -ESHUTDOWN;

	/* Drop probe response packets when the pending management tx
	 * count has reached a certain threshold, so as to prioritize
	 * other mgmt packets like auth and assoc to be sent on time
	 * for establishing successful connections.
	 */
	if (is_prb_rsp &&
	    atomic_read(&ar->num_pending_mgmt_tx) > ATH11K_PRB_RSP_DROP_THRESHOLD) {
		ath11k_warn(ar->ab,
			    "dropping probe response as pending queue is almost full\n");
		return -ENOSPC;
	}

	if (skb_queue_len(q) == ATH11K_TX_MGMT_NUM_PENDING_MAX) {
		ath11k_warn(ar->ab, "mgmt tx queue is full\n");
		return -ENOSPC;
	}

	skb_queue_tail(q, skb);
	ieee80211_queue_work(ar->hw, &ar->wmi_mgmt_tx_work);

	return 0;
}

static void ath11k_mac_op_tx(struct ieee80211_hw *hw,
			     struct ieee80211_tx_control *control,
			     struct sk_buff *skb)
{
	struct ath11k_skb_cb *skb_cb = ATH11K_SKB_CB(skb);
	struct ath11k *ar = hw->priv;
	struct ieee80211_tx_info *info = IEEE80211_SKB_CB(skb);
	struct ieee80211_vif *vif = info->control.vif;
	struct ath11k_vif *arvif = ath11k_vif_to_arvif(vif);
	struct ieee80211_hdr *hdr = (struct ieee80211_hdr *)skb->data;
	struct ieee80211_key_conf *key = info->control.hw_key;
	u32 info_flags = info->flags;
	bool is_prb_rsp;
	int ret;

	memset(skb_cb, 0, sizeof(*skb_cb));
	skb_cb->vif = vif;

	if (key) {
		skb_cb->cipher = key->cipher;
		skb_cb->flags |= ATH11K_SKB_CIPHER_SET;
	}

	if (info_flags & IEEE80211_TX_CTL_HW_80211_ENCAP) {
		skb_cb->flags |= ATH11K_SKB_HW_80211_ENCAP;
	} else if (ieee80211_is_mgmt(hdr->frame_control)) {
		is_prb_rsp = ieee80211_is_probe_resp(hdr->frame_control);
		ret = ath11k_mac_mgmt_tx(ar, skb, is_prb_rsp);
		if (ret) {
			ath11k_warn(ar->ab, "failed to queue management frame %d\n",
				    ret);
			ieee80211_free_txskb(ar->hw, skb);
		}
		return;
	}

	ret = ath11k_dp_tx(ar, arvif, skb);
	if (ret) {
		ath11k_warn(ar->ab, "failed to transmit frame %d\n", ret);
		ieee80211_free_txskb(ar->hw, skb);
	}
}

void ath11k_mac_drain_tx(struct ath11k *ar)
{
	/* make sure rcu-protected mac80211 tx path itself is drained */
	synchronize_net();

	cancel_work_sync(&ar->wmi_mgmt_tx_work);
	ath11k_mgmt_over_wmi_tx_purge(ar);
}

static int ath11k_mac_config_mon_status_default(struct ath11k *ar, bool enable)
{
	struct htt_rx_ring_tlv_filter tlv_filter = {0};
	struct ath11k_base *ab = ar->ab;
	int i, ret = 0;
	u32 ring_id;

	if (enable) {
		tlv_filter = ath11k_mac_mon_status_filter_default;
		if (ath11k_debugfs_rx_filter(ar))
			tlv_filter.rx_filter = ath11k_debugfs_rx_filter(ar);
	}

	for (i = 0; i < ab->hw_params.num_rxmda_per_pdev; i++) {
		ring_id = ar->dp.rx_mon_status_refill_ring[i].refill_buf_ring.ring_id;
		ret = ath11k_dp_tx_htt_rx_filter_setup(ar->ab, ring_id,
						       ar->dp.mac_id + i,
						       HAL_RXDMA_MONITOR_STATUS,
						       DP_RX_BUFFER_SIZE,
						       &tlv_filter);
	}

	return ret;
}

static int ath11k_mac_op_start(struct ieee80211_hw *hw)
{
	struct ath11k *ar = hw->priv;
	struct ath11k_base *ab = ar->ab;
	struct ath11k_pdev *pdev = ar->pdev;
	int ret;

	ath11k_mac_drain_tx(ar);
	mutex_lock(&ar->conf_mutex);

	switch (ar->state) {
	case ATH11K_STATE_OFF:
		ar->state = ATH11K_STATE_ON;
		break;
	case ATH11K_STATE_RESTARTING:
		ar->state = ATH11K_STATE_RESTARTED;
		break;
	case ATH11K_STATE_RESTARTED:
	case ATH11K_STATE_WEDGED:
	case ATH11K_STATE_ON:
		WARN_ON(1);
		ret = -EINVAL;
		goto err;
	}

	ret = ath11k_wmi_pdev_set_param(ar, WMI_PDEV_PARAM_PMF_QOS,
					1, pdev->pdev_id);

	if (ret) {
		ath11k_err(ar->ab, "failed to enable PMF QOS: (%d\n", ret);
		goto err;
	}

	ret = ath11k_wmi_pdev_set_param(ar, WMI_PDEV_PARAM_DYNAMIC_BW, 1,
					pdev->pdev_id);
	if (ret) {
		ath11k_err(ar->ab, "failed to enable dynamic bw: %d\n", ret);
		goto err;
	}

	ret = ath11k_wmi_pdev_set_param(ar, WMI_PDEV_PARAM_ARP_AC_OVERRIDE,
					0, pdev->pdev_id);
	if (ret) {
		ath11k_err(ab, "failed to set ac override for ARP: %d\n",
			   ret);
		goto err;
	}

	ret = ath11k_wmi_send_dfs_phyerr_offload_enable_cmd(ar, pdev->pdev_id);
	if (ret) {
		ath11k_err(ab, "failed to offload radar detection: %d\n",
			   ret);
		goto err;
	}

	ret = ath11k_dp_tx_htt_h2t_ppdu_stats_req(ar,
						  HTT_PPDU_STATS_TAG_DEFAULT);
	if (ret) {
		ath11k_err(ab, "failed to req ppdu stats: %d\n", ret);
		goto err;
	}

	ret = ath11k_wmi_pdev_set_param(ar, WMI_PDEV_PARAM_MESH_MCAST_ENABLE,
					1, pdev->pdev_id);

	if (ret) {
		ath11k_err(ar->ab, "failed to enable MESH MCAST ENABLE: (%d\n", ret);
		goto err;
	}

	__ath11k_set_antenna(ar, ar->cfg_tx_chainmask, ar->cfg_rx_chainmask);

	/* TODO: Do we need to enable ANI? */

	ath11k_reg_update_chan_list(ar);

	ar->num_started_vdevs = 0;
	ar->num_created_vdevs = 0;
	ar->num_peers = 0;
	ar->allocated_vdev_map = 0;

	/* Configure monitor status ring with default rx_filter to get rx status
	 * such as rssi, rx_duration.
	 */
	ret = ath11k_mac_config_mon_status_default(ar, true);
	if (ret) {
		ath11k_err(ab, "failed to configure monitor status ring with default rx_filter: (%d)\n",
			   ret);
		goto err;
	}

	/* Configure the hash seed for hash based reo dest ring selection */
	ath11k_wmi_pdev_lro_cfg(ar, ar->pdev->pdev_id);

	/* allow device to enter IMPS */
	if (ab->hw_params.idle_ps) {
		ret = ath11k_wmi_pdev_set_param(ar, WMI_PDEV_PARAM_IDLE_PS_CONFIG,
						1, pdev->pdev_id);
		if (ret) {
			ath11k_err(ab, "failed to enable idle ps: %d\n", ret);
			goto err;
		}
	}

	mutex_unlock(&ar->conf_mutex);

	rcu_assign_pointer(ab->pdevs_active[ar->pdev_idx],
			   &ab->pdevs[ar->pdev_idx]);

	/* allow device to enter IMPS */
	if (ab->hw_params.idle_ps) {
		ret = ath11k_wmi_pdev_set_param(ar, WMI_PDEV_PARAM_IDLE_PS_CONFIG,
						1, pdev->pdev_id);
		if (ret) {
			ath11k_err(ab, "failed to enable idle ps: %d\n", ret);
			goto err;
		}
	}
	return 0;

err:
	ar->state = ATH11K_STATE_OFF;
	mutex_unlock(&ar->conf_mutex);

	return ret;
}

static void ath11k_mac_op_stop(struct ieee80211_hw *hw)
{
	struct ath11k *ar = hw->priv;
	struct htt_ppdu_stats_info *ppdu_stats, *tmp;
	int ret;

	ath11k_mac_drain_tx(ar);

	mutex_lock(&ar->conf_mutex);
	ret = ath11k_mac_config_mon_status_default(ar, false);
	if (ret)
		ath11k_err(ar->ab, "failed to clear rx_filter for monitor status ring: (%d)\n",
			   ret);

	clear_bit(ATH11K_CAC_RUNNING, &ar->dev_flags);
	ar->state = ATH11K_STATE_OFF;
	mutex_unlock(&ar->conf_mutex);

	cancel_delayed_work_sync(&ar->scan.timeout);
	cancel_work_sync(&ar->regd_update_work);

	spin_lock_bh(&ar->data_lock);
	list_for_each_entry_safe(ppdu_stats, tmp, &ar->ppdu_stats_info, list) {
		list_del(&ppdu_stats->list);
		kfree(ppdu_stats);
	}
	spin_unlock_bh(&ar->data_lock);

	rcu_assign_pointer(ar->ab->pdevs_active[ar->pdev_idx], NULL);

	synchronize_rcu();

	atomic_set(&ar->num_pending_mgmt_tx, 0);
}

static void
ath11k_mac_setup_vdev_create_params(struct ath11k_vif *arvif,
				    struct vdev_create_params *params)
{
	struct ath11k *ar = arvif->ar;
	struct ath11k_pdev *pdev = ar->pdev;

	params->if_id = arvif->vdev_id;
	params->type = arvif->vdev_type;
	params->subtype = arvif->vdev_subtype;
	params->pdev_id = pdev->pdev_id;

	if (pdev->cap.supported_bands & WMI_HOST_WLAN_2G_CAP) {
		params->chains[NL80211_BAND_2GHZ].tx = ar->num_tx_chains;
		params->chains[NL80211_BAND_2GHZ].rx = ar->num_rx_chains;
	}
	if (pdev->cap.supported_bands & WMI_HOST_WLAN_5G_CAP) {
		params->chains[NL80211_BAND_5GHZ].tx = ar->num_tx_chains;
		params->chains[NL80211_BAND_5GHZ].rx = ar->num_rx_chains;
	}
	if (pdev->cap.supported_bands & WMI_HOST_WLAN_5G_CAP &&
	    ar->supports_6ghz) {
		params->chains[NL80211_BAND_6GHZ].tx = ar->num_tx_chains;
		params->chains[NL80211_BAND_6GHZ].rx = ar->num_rx_chains;
	}
}

static u32
ath11k_mac_prepare_he_mode(struct ath11k_pdev *pdev, u32 viftype)
{
	struct ath11k_pdev_cap *pdev_cap = &pdev->cap;
	struct ath11k_band_cap *cap_band = NULL;
	u32 *hecap_phy_ptr = NULL;
	u32 hemode = 0;

	if (pdev->cap.supported_bands & WMI_HOST_WLAN_2G_CAP)
		cap_band = &pdev_cap->band[NL80211_BAND_2GHZ];
	else
		cap_band = &pdev_cap->band[NL80211_BAND_5GHZ];

	hecap_phy_ptr = &cap_band->he_cap_phy_info[0];

	hemode = FIELD_PREP(HE_MODE_SU_TX_BFEE, HE_SU_BFEE_ENABLE) |
		 FIELD_PREP(HE_MODE_SU_TX_BFER, HECAP_PHY_SUBFMR_GET(hecap_phy_ptr)) |
		 FIELD_PREP(HE_MODE_UL_MUMIMO, HECAP_PHY_ULMUMIMO_GET(hecap_phy_ptr));

	/* TODO WDS and other modes */
	if (viftype == NL80211_IFTYPE_AP) {
		hemode |= FIELD_PREP(HE_MODE_MU_TX_BFER,
			  HECAP_PHY_MUBFMR_GET(hecap_phy_ptr)) |
			  FIELD_PREP(HE_MODE_DL_OFDMA, HE_DL_MUOFDMA_ENABLE) |
			  FIELD_PREP(HE_MODE_UL_OFDMA, HE_UL_MUOFDMA_ENABLE);
	} else {
		hemode |= FIELD_PREP(HE_MODE_MU_TX_BFEE, HE_MU_BFEE_ENABLE);
	}

	return hemode;
}

static int ath11k_set_he_mu_sounding_mode(struct ath11k *ar,
					  struct ath11k_vif *arvif)
{
	u32 param_id, param_value;
	struct ath11k_base *ab = ar->ab;
	int ret = 0;

	param_id = WMI_VDEV_PARAM_SET_HEMU_MODE;
	param_value = ath11k_mac_prepare_he_mode(ar->pdev, arvif->vif->type);
	ret = ath11k_wmi_vdev_set_param_cmd(ar, arvif->vdev_id,
					    param_id, param_value);
	if (ret) {
		ath11k_warn(ab, "failed to set vdev %d HE MU mode: %d param_value %x\n",
			    arvif->vdev_id, ret, param_value);
		return ret;
	}
	param_id = WMI_VDEV_PARAM_SET_HE_SOUNDING_MODE;
	param_value =
		FIELD_PREP(HE_VHT_SOUNDING_MODE, HE_VHT_SOUNDING_MODE_ENABLE) |
		FIELD_PREP(HE_TRIG_NONTRIG_SOUNDING_MODE,
			   HE_TRIG_NONTRIG_SOUNDING_MODE_ENABLE);
	ret = ath11k_wmi_vdev_set_param_cmd(ar, arvif->vdev_id,
					    param_id, param_value);
	if (ret) {
		ath11k_warn(ab, "failed to set vdev %d HE MU mode: %d\n",
			    arvif->vdev_id, ret);
		return ret;
	}
	return ret;
}

static void ath11k_mac_op_update_vif_offload(struct ieee80211_hw *hw,
					     struct ieee80211_vif *vif)
{
	struct ath11k *ar = hw->priv;
	struct ath11k_base *ab = ar->ab;
	struct ath11k_vif *arvif = ath11k_vif_to_arvif(vif);
	u32 param_id, param_value;
	int ret;

	param_id = WMI_VDEV_PARAM_TX_ENCAP_TYPE;
	if (ath11k_frame_mode != ATH11K_HW_TXRX_ETHERNET ||
	    (vif->type != NL80211_IFTYPE_STATION &&
	     vif->type != NL80211_IFTYPE_AP))
		vif->offload_flags &= ~IEEE80211_OFFLOAD_ENCAP_ENABLED;

	if (vif->offload_flags & IEEE80211_OFFLOAD_ENCAP_ENABLED)
		param_value = ATH11K_HW_TXRX_ETHERNET;
	else if (test_bit(ATH11K_FLAG_RAW_MODE, &ab->dev_flags))
		param_value = ATH11K_HW_TXRX_RAW;
	else
		param_value = ATH11K_HW_TXRX_NATIVE_WIFI;

	ret = ath11k_wmi_vdev_set_param_cmd(ar, arvif->vdev_id,
					    param_id, param_value);
	if (ret) {
		ath11k_warn(ab, "failed to set vdev %d tx encap mode: %d\n",
			    arvif->vdev_id, ret);
		vif->offload_flags &= ~IEEE80211_OFFLOAD_ENCAP_ENABLED;
	}
}

static int ath11k_mac_op_add_interface(struct ieee80211_hw *hw,
				       struct ieee80211_vif *vif)
{
	struct ath11k *ar = hw->priv;
	struct ath11k_base *ab = ar->ab;
	struct ath11k_vif *arvif = ath11k_vif_to_arvif(vif);
	struct vdev_create_params vdev_param = {0};
	struct peer_create_params peer_param;
	u32 param_id, param_value;
	u16 nss;
	int i;
	int ret;
	int bit;

	vif->driver_flags |= IEEE80211_VIF_SUPPORTS_UAPSD;

	mutex_lock(&ar->conf_mutex);

	if (vif->type == NL80211_IFTYPE_AP &&
	    ar->num_peers > (ar->max_num_peers - 1)) {
		ath11k_warn(ab, "failed to create vdev due to insufficient peer entry resource in firmware\n");
		ret = -ENOBUFS;
		goto err;
	}

	if (ar->num_created_vdevs > (TARGET_NUM_VDEVS - 1)) {
		ath11k_warn(ab, "failed to create vdev, reached max vdev limit %d\n",
			    TARGET_NUM_VDEVS);
		ret = -EBUSY;
		goto err;
	}

	memset(arvif, 0, sizeof(*arvif));

	arvif->ar = ar;
	arvif->vif = vif;

	INIT_LIST_HEAD(&arvif->list);

	/* Should we initialize any worker to handle connection loss indication
	 * from firmware in sta mode?
	 */

	for (i = 0; i < ARRAY_SIZE(arvif->bitrate_mask.control); i++) {
		arvif->bitrate_mask.control[i].legacy = 0xffffffff;
		memset(arvif->bitrate_mask.control[i].ht_mcs, 0xff,
		       sizeof(arvif->bitrate_mask.control[i].ht_mcs));
		memset(arvif->bitrate_mask.control[i].vht_mcs, 0xff,
		       sizeof(arvif->bitrate_mask.control[i].vht_mcs));
	}

	bit = __ffs64(ab->free_vdev_map);

	arvif->vdev_id = bit;
	arvif->vdev_subtype = WMI_VDEV_SUBTYPE_NONE;

	switch (vif->type) {
	case NL80211_IFTYPE_UNSPECIFIED:
	case NL80211_IFTYPE_STATION:
		arvif->vdev_type = WMI_VDEV_TYPE_STA;
		break;
	case NL80211_IFTYPE_MESH_POINT:
		arvif->vdev_subtype = WMI_VDEV_SUBTYPE_MESH_11S;
		fallthrough;
	case NL80211_IFTYPE_AP:
		arvif->vdev_type = WMI_VDEV_TYPE_AP;
		break;
	case NL80211_IFTYPE_MONITOR:
		arvif->vdev_type = WMI_VDEV_TYPE_MONITOR;
		break;
	default:
		WARN_ON(1);
		break;
	}

	ath11k_dbg(ar->ab, ATH11K_DBG_MAC, "mac add interface id %d type %d subtype %d map %llx\n",
		   arvif->vdev_id, arvif->vdev_type, arvif->vdev_subtype,
		   ab->free_vdev_map);

	vif->cab_queue = arvif->vdev_id % (ATH11K_HW_MAX_QUEUES - 1);
	for (i = 0; i < ARRAY_SIZE(vif->hw_queue); i++)
		vif->hw_queue[i] = i % (ATH11K_HW_MAX_QUEUES - 1);

	ath11k_mac_setup_vdev_create_params(arvif, &vdev_param);

	ret = ath11k_wmi_vdev_create(ar, vif->addr, &vdev_param);
	if (ret) {
		ath11k_warn(ab, "failed to create WMI vdev %d: %d\n",
			    arvif->vdev_id, ret);
		goto err;
	}

	ar->num_created_vdevs++;
	ath11k_dbg(ab, ATH11K_DBG_MAC, "vdev %pM created, vdev_id %d\n",
		   vif->addr, arvif->vdev_id);
	ar->allocated_vdev_map |= 1LL << arvif->vdev_id;
	ab->free_vdev_map &= ~(1LL << arvif->vdev_id);

	spin_lock_bh(&ar->data_lock);
	list_add(&arvif->list, &ar->arvifs);
	spin_unlock_bh(&ar->data_lock);

	ath11k_mac_op_update_vif_offload(hw, vif);

	nss = get_num_chains(ar->cfg_tx_chainmask) ? : 1;
	ret = ath11k_wmi_vdev_set_param_cmd(ar, arvif->vdev_id,
					    WMI_VDEV_PARAM_NSS, nss);
	if (ret) {
		ath11k_warn(ab, "failed to set vdev %d chainmask 0x%x, nss %d :%d\n",
			    arvif->vdev_id, ar->cfg_tx_chainmask, nss, ret);
		goto err_vdev_del;
	}

	switch (arvif->vdev_type) {
	case WMI_VDEV_TYPE_AP:
		peer_param.vdev_id = arvif->vdev_id;
		peer_param.peer_addr = vif->addr;
		peer_param.peer_type = WMI_PEER_TYPE_DEFAULT;
		ret = ath11k_peer_create(ar, arvif, NULL, &peer_param);
		if (ret) {
			ath11k_warn(ab, "failed to vdev %d create peer for AP: %d\n",
				    arvif->vdev_id, ret);
			goto err_vdev_del;
		}

		ret = ath11k_mac_set_kickout(arvif);
		if (ret) {
			ath11k_warn(ar->ab, "failed to set vdev %i kickout parameters: %d\n",
				    arvif->vdev_id, ret);
			goto err_peer_del;
		}
		break;
	case WMI_VDEV_TYPE_STA:
		param_id = WMI_STA_PS_PARAM_RX_WAKE_POLICY;
		param_value = WMI_STA_PS_RX_WAKE_POLICY_WAKE;
		ret = ath11k_wmi_set_sta_ps_param(ar, arvif->vdev_id,
						  param_id, param_value);
		if (ret) {
			ath11k_warn(ar->ab, "failed to set vdev %d RX wake policy: %d\n",
				    arvif->vdev_id, ret);
			goto err_peer_del;
		}

		param_id = WMI_STA_PS_PARAM_TX_WAKE_THRESHOLD;
		param_value = WMI_STA_PS_TX_WAKE_THRESHOLD_ALWAYS;
		ret = ath11k_wmi_set_sta_ps_param(ar, arvif->vdev_id,
						  param_id, param_value);
		if (ret) {
			ath11k_warn(ar->ab, "failed to set vdev %d TX wake threshold: %d\n",
				    arvif->vdev_id, ret);
			goto err_peer_del;
		}

		param_id = WMI_STA_PS_PARAM_PSPOLL_COUNT;
		param_value = WMI_STA_PS_PSPOLL_COUNT_NO_MAX;
		ret = ath11k_wmi_set_sta_ps_param(ar, arvif->vdev_id,
						  param_id, param_value);
		if (ret) {
			ath11k_warn(ar->ab, "failed to set vdev %d pspoll count: %d\n",
				    arvif->vdev_id, ret);
			goto err_peer_del;
		}

		ret = ath11k_wmi_pdev_set_ps_mode(ar, arvif->vdev_id, false);
		if (ret) {
			ath11k_warn(ar->ab, "failed to disable vdev %d ps mode: %d\n",
				    arvif->vdev_id, ret);
			goto err_peer_del;
		}
		break;
	default:
		break;
	}

	arvif->txpower = vif->bss_conf.txpower;
	ret = ath11k_mac_txpower_recalc(ar);
	if (ret)
		goto err_peer_del;

	param_id = WMI_VDEV_PARAM_RTS_THRESHOLD;
	param_value = ar->hw->wiphy->rts_threshold;
	ret = ath11k_wmi_vdev_set_param_cmd(ar, arvif->vdev_id,
					    param_id, param_value);
	if (ret) {
		ath11k_warn(ar->ab, "failed to set rts threshold for vdev %d: %d\n",
			    arvif->vdev_id, ret);
	}

	ath11k_dp_vdev_tx_attach(ar, arvif);

	mutex_unlock(&ar->conf_mutex);

	return 0;

err_peer_del:
	if (arvif->vdev_type == WMI_VDEV_TYPE_AP) {
		reinit_completion(&ar->peer_delete_done);

		ret = ath11k_wmi_send_peer_delete_cmd(ar, vif->addr,
						      arvif->vdev_id);
		if (ret) {
			ath11k_warn(ar->ab, "failed to delete peer vdev_id %d addr %pM\n",
				    arvif->vdev_id, vif->addr);
			return ret;
		}

		ret = ath11k_wait_for_peer_delete_done(ar, arvif->vdev_id,
						       vif->addr);
		if (ret)
			return ret;

		ar->num_peers--;
	}

err_vdev_del:
	ath11k_wmi_vdev_delete(ar, arvif->vdev_id);
	ar->num_created_vdevs--;
	ar->allocated_vdev_map &= ~(1LL << arvif->vdev_id);
	ab->free_vdev_map |= 1LL << arvif->vdev_id;
	spin_lock_bh(&ar->data_lock);
	list_del(&arvif->list);
	spin_unlock_bh(&ar->data_lock);

err:
	mutex_unlock(&ar->conf_mutex);

	return ret;
}

static int ath11k_mac_vif_unref(int buf_id, void *skb, void *ctx)
{
	struct ieee80211_vif *vif = (struct ieee80211_vif *)ctx;
	struct ath11k_skb_cb *skb_cb = ATH11K_SKB_CB((struct sk_buff *)skb);

	if (skb_cb->vif == vif)
		skb_cb->vif = NULL;

	return 0;
}

static void ath11k_mac_op_remove_interface(struct ieee80211_hw *hw,
					   struct ieee80211_vif *vif)
{
	struct ath11k *ar = hw->priv;
	struct ath11k_vif *arvif = ath11k_vif_to_arvif(vif);
	struct ath11k_base *ab = ar->ab;
	int ret;
	int i;

	mutex_lock(&ar->conf_mutex);

	ath11k_dbg(ab, ATH11K_DBG_MAC, "mac remove interface (vdev %d)\n",
		   arvif->vdev_id);

	spin_lock_bh(&ar->data_lock);
	list_del(&arvif->list);
	spin_unlock_bh(&ar->data_lock);

	if (arvif->vdev_type == WMI_VDEV_TYPE_AP) {
		ret = ath11k_peer_delete(ar, arvif->vdev_id, vif->addr);
		if (ret)
			ath11k_warn(ab, "failed to submit AP self-peer removal on vdev %d: %d\n",
				    arvif->vdev_id, ret);
	}

	ret = ath11k_wmi_vdev_delete(ar, arvif->vdev_id);
	if (ret)
		ath11k_warn(ab, "failed to delete WMI vdev %d: %d\n",
			    arvif->vdev_id, ret);

	ar->num_created_vdevs--;
	ath11k_dbg(ab, ATH11K_DBG_MAC, "vdev %pM deleted, vdev_id %d\n",
		   vif->addr, arvif->vdev_id);
	ar->allocated_vdev_map &= ~(1LL << arvif->vdev_id);
	ab->free_vdev_map |= 1LL << (arvif->vdev_id);

	ath11k_peer_cleanup(ar, arvif->vdev_id);

	idr_for_each(&ar->txmgmt_idr,
		     ath11k_mac_vif_txmgmt_idr_remove, vif);

	for (i = 0; i < DP_TCL_NUM_RING_MAX; i++) {
		spin_lock_bh(&ab->dp.tx_ring[i].tx_idr_lock);
		idr_for_each(&ab->dp.tx_ring[i].txbuf_idr,
			     ath11k_mac_vif_unref, vif);
		spin_unlock_bh(&ab->dp.tx_ring[i].tx_idr_lock);
	}

	/* Recalc txpower for remaining vdev */
	ath11k_mac_txpower_recalc(ar);
	clear_bit(ATH11K_FLAG_MONITOR_ENABLED, &ar->monitor_flags);

	/* TODO: recal traffic pause state based on the available vdevs */

	mutex_unlock(&ar->conf_mutex);
}

/* FIXME: Has to be verified. */
#define SUPPORTED_FILTERS			\
	(FIF_ALLMULTI |				\
	FIF_CONTROL |				\
	FIF_PSPOLL |				\
	FIF_OTHER_BSS |				\
	FIF_BCN_PRBRESP_PROMISC |		\
	FIF_PROBE_REQ |				\
	FIF_FCSFAIL)

static void ath11k_mac_op_configure_filter(struct ieee80211_hw *hw,
					   unsigned int changed_flags,
					   unsigned int *total_flags,
					   u64 multicast)
{
	struct ath11k *ar = hw->priv;
	bool reset_flag = false;
	int ret = 0;

	mutex_lock(&ar->conf_mutex);

	changed_flags &= SUPPORTED_FILTERS;
	*total_flags &= SUPPORTED_FILTERS;
	ar->filter_flags = *total_flags;

	/* For monitor mode */
	reset_flag = !(ar->filter_flags & FIF_BCN_PRBRESP_PROMISC);

	ret = ath11k_dp_tx_htt_monitor_mode_ring_config(ar, reset_flag);
	if (!ret) {
		if (!reset_flag)
			set_bit(ATH11K_FLAG_MONITOR_ENABLED, &ar->monitor_flags);
		else
			clear_bit(ATH11K_FLAG_MONITOR_ENABLED, &ar->monitor_flags);
	} else {
		ath11k_warn(ar->ab,
			    "fail to set monitor filter: %d\n", ret);
	}
	ath11k_dbg(ar->ab, ATH11K_DBG_MAC,
		   "changed_flags:0x%x, total_flags:0x%x, reset_flag:%d\n",
		   changed_flags, *total_flags, reset_flag);

	mutex_unlock(&ar->conf_mutex);
}

static int ath11k_mac_op_get_antenna(struct ieee80211_hw *hw, u32 *tx_ant, u32 *rx_ant)
{
	struct ath11k *ar = hw->priv;

	mutex_lock(&ar->conf_mutex);

	*tx_ant = ar->cfg_tx_chainmask;
	*rx_ant = ar->cfg_rx_chainmask;

	mutex_unlock(&ar->conf_mutex);

	return 0;
}

static int ath11k_mac_op_set_antenna(struct ieee80211_hw *hw, u32 tx_ant, u32 rx_ant)
{
	struct ath11k *ar = hw->priv;
	int ret;

	mutex_lock(&ar->conf_mutex);
	ret = __ath11k_set_antenna(ar, tx_ant, rx_ant);
	mutex_unlock(&ar->conf_mutex);

	return ret;
}

static int ath11k_mac_op_ampdu_action(struct ieee80211_hw *hw,
				      struct ieee80211_vif *vif,
				      struct ieee80211_ampdu_params *params)
{
	struct ath11k *ar = hw->priv;
	int ret = -EINVAL;

	mutex_lock(&ar->conf_mutex);

	switch (params->action) {
	case IEEE80211_AMPDU_RX_START:
		ret = ath11k_dp_rx_ampdu_start(ar, params);
		break;
	case IEEE80211_AMPDU_RX_STOP:
		ret = ath11k_dp_rx_ampdu_stop(ar, params);
		break;
	case IEEE80211_AMPDU_TX_START:
	case IEEE80211_AMPDU_TX_STOP_CONT:
	case IEEE80211_AMPDU_TX_STOP_FLUSH:
	case IEEE80211_AMPDU_TX_STOP_FLUSH_CONT:
	case IEEE80211_AMPDU_TX_OPERATIONAL:
		/* Tx A-MPDU aggregation offloaded to hw/fw so deny mac80211
		 * Tx aggregation requests.
		 */
		ret = -EOPNOTSUPP;
		break;
	}

	mutex_unlock(&ar->conf_mutex);

	return ret;
}

static int ath11k_mac_op_add_chanctx(struct ieee80211_hw *hw,
				     struct ieee80211_chanctx_conf *ctx)
{
	struct ath11k *ar = hw->priv;
	struct ath11k_base *ab = ar->ab;

	ath11k_dbg(ab, ATH11K_DBG_MAC,
		   "mac chanctx add freq %hu width %d ptr %pK\n",
		   ctx->def.chan->center_freq, ctx->def.width, ctx);

	mutex_lock(&ar->conf_mutex);

	spin_lock_bh(&ar->data_lock);
	/* TODO: In case of multiple channel context, populate rx_channel from
	 * Rx PPDU desc information.
	 */
	ar->rx_channel = ctx->def.chan;
	spin_unlock_bh(&ar->data_lock);

	mutex_unlock(&ar->conf_mutex);

	return 0;
}

static void ath11k_mac_op_remove_chanctx(struct ieee80211_hw *hw,
					 struct ieee80211_chanctx_conf *ctx)
{
	struct ath11k *ar = hw->priv;
	struct ath11k_base *ab = ar->ab;

	ath11k_dbg(ab, ATH11K_DBG_MAC,
		   "mac chanctx remove freq %hu width %d ptr %pK\n",
		   ctx->def.chan->center_freq, ctx->def.width, ctx);

	mutex_lock(&ar->conf_mutex);

	spin_lock_bh(&ar->data_lock);
	/* TODO: In case of there is one more channel context left, populate
	 * rx_channel with the channel of that remaining channel context.
	 */
	ar->rx_channel = NULL;
	spin_unlock_bh(&ar->data_lock);

	mutex_unlock(&ar->conf_mutex);
}

static inline int ath11k_mac_vdev_setup_sync(struct ath11k *ar)
{
	lockdep_assert_held(&ar->conf_mutex);

	if (test_bit(ATH11K_FLAG_CRASH_FLUSH, &ar->ab->dev_flags))
		return -ESHUTDOWN;

	if (!wait_for_completion_timeout(&ar->vdev_setup_done,
					 ATH11K_VDEV_SETUP_TIMEOUT_HZ))
		return -ETIMEDOUT;

	return ar->last_wmi_vdev_start_status ? -EINVAL : 0;
}

static int
ath11k_mac_vdev_start_restart(struct ath11k_vif *arvif,
			      const struct cfg80211_chan_def *chandef,
			      bool restart)
{
	struct ath11k *ar = arvif->ar;
	struct ath11k_base *ab = ar->ab;
	struct wmi_vdev_start_req_arg arg = {};
	int he_support = arvif->vif->bss_conf.he_support;
	int ret = 0;

	lockdep_assert_held(&ar->conf_mutex);

	reinit_completion(&ar->vdev_setup_done);

	arg.vdev_id = arvif->vdev_id;
	arg.dtim_period = arvif->dtim_period;
	arg.bcn_intval = arvif->beacon_interval;

	arg.channel.freq = chandef->chan->center_freq;
	arg.channel.band_center_freq1 = chandef->center_freq1;
	arg.channel.band_center_freq2 = chandef->center_freq2;
	arg.channel.mode =
		ath11k_phymodes[chandef->chan->band][chandef->width];

	arg.channel.min_power = 0;
	arg.channel.max_power = chandef->chan->max_power * 2;
	arg.channel.max_reg_power = chandef->chan->max_reg_power * 2;
	arg.channel.max_antenna_gain = chandef->chan->max_antenna_gain * 2;

	arg.pref_tx_streams = ar->num_tx_chains;
	arg.pref_rx_streams = ar->num_rx_chains;

	if (arvif->vdev_type == WMI_VDEV_TYPE_AP) {
		arg.ssid = arvif->u.ap.ssid;
		arg.ssid_len = arvif->u.ap.ssid_len;
		arg.hidden_ssid = arvif->u.ap.hidden_ssid;

		/* For now allow DFS for AP mode */
		arg.channel.chan_radar =
			!!(chandef->chan->flags & IEEE80211_CHAN_RADAR);

		arg.channel.passive = arg.channel.chan_radar;

		spin_lock_bh(&ab->base_lock);
		arg.regdomain = ar->ab->dfs_region;
		spin_unlock_bh(&ab->base_lock);

		/* TODO: Notify if secondary 80Mhz also needs radar detection */
		if (he_support) {
			ret = ath11k_set_he_mu_sounding_mode(ar, arvif);
			if (ret) {
				ath11k_warn(ar->ab, "failed to set he mode vdev %i\n",
					    arg.vdev_id);
				return ret;
			}
		}
	}

	arg.channel.passive |= !!(chandef->chan->flags & IEEE80211_CHAN_NO_IR);

	ath11k_dbg(ab, ATH11K_DBG_MAC,
		   "mac vdev %d start center_freq %d phymode %s\n",
		   arg.vdev_id, arg.channel.freq,
		   ath11k_wmi_phymode_str(arg.channel.mode));

	ret = ath11k_wmi_vdev_start(ar, &arg, restart);
	if (ret) {
		ath11k_warn(ar->ab, "failed to %s WMI vdev %i\n",
			    restart ? "restart" : "start", arg.vdev_id);
		return ret;
	}

	ret = ath11k_mac_vdev_setup_sync(ar);
	if (ret) {
		ath11k_warn(ab, "failed to synchronize setup for vdev %i %s: %d\n",
			    arg.vdev_id, restart ? "restart" : "start", ret);
		return ret;
	}

	ar->num_started_vdevs++;
	ath11k_dbg(ab, ATH11K_DBG_MAC,  "vdev %pM started, vdev_id %d\n",
		   arvif->vif->addr, arvif->vdev_id);

	/* Enable CAC Flag in the driver by checking the channel DFS cac time,
	 * i.e dfs_cac_ms value which will be valid only for radar channels
	 * and state as NL80211_DFS_USABLE which indicates CAC needs to be
	 * done before channel usage. This flags is used to drop rx packets.
	 * during CAC.
	 */
	/* TODO Set the flag for other interface types as required */
	if (arvif->vdev_type == WMI_VDEV_TYPE_AP &&
	    chandef->chan->dfs_cac_ms &&
	    chandef->chan->dfs_state == NL80211_DFS_USABLE) {
		set_bit(ATH11K_CAC_RUNNING, &ar->dev_flags);
		ath11k_dbg(ab, ATH11K_DBG_MAC,
			   "CAC Started in chan_freq %d for vdev %d\n",
			   arg.channel.freq, arg.vdev_id);
	}

	ret = ath11k_mac_set_txbf_conf(arvif);
	if (ret)
		ath11k_warn(ab, "failed to set txbf conf for vdev %d: %d\n",
			    arvif->vdev_id, ret);

	return 0;
}

static int ath11k_mac_vdev_stop(struct ath11k_vif *arvif)
{
	struct ath11k *ar = arvif->ar;
	int ret;

	lockdep_assert_held(&ar->conf_mutex);

	reinit_completion(&ar->vdev_setup_done);

	spin_lock_bh(&ar->data_lock);

	ar->vdev_stop_status.stop_in_progress = true;
	ar->vdev_stop_status.vdev_id = arvif->vdev_id;

	spin_unlock_bh(&ar->data_lock);

	ret = ath11k_wmi_vdev_stop(ar, arvif->vdev_id);
	if (ret) {
		ath11k_warn(ar->ab, "failed to stop WMI vdev %i: %d\n",
			    arvif->vdev_id, ret);
		goto err;
	}

	ret = ath11k_mac_vdev_setup_sync(ar);
	if (ret) {
		ath11k_warn(ar->ab, "failed to synchronize setup for vdev %i: %d\n",
			    arvif->vdev_id, ret);
		goto err;
	}

	WARN_ON(ar->num_started_vdevs == 0);

	ar->num_started_vdevs--;
	ath11k_dbg(ar->ab, ATH11K_DBG_MAC, "vdev %pM stopped, vdev_id %d\n",
		   arvif->vif->addr, arvif->vdev_id);

	if (test_bit(ATH11K_CAC_RUNNING, &ar->dev_flags)) {
		clear_bit(ATH11K_CAC_RUNNING, &ar->dev_flags);
		ath11k_dbg(ar->ab, ATH11K_DBG_MAC, "CAC Stopped for vdev %d\n",
			   arvif->vdev_id);
	}

	return 0;
err:
	spin_lock_bh(&ar->data_lock);
	ar->vdev_stop_status.stop_in_progress = false;
	spin_unlock_bh(&ar->data_lock);

	return ret;
}

static int ath11k_mac_vdev_start(struct ath11k_vif *arvif,
				 const struct cfg80211_chan_def *chandef)
{
	return ath11k_mac_vdev_start_restart(arvif, chandef, false);
}

static int ath11k_mac_vdev_restart(struct ath11k_vif *arvif,
				   const struct cfg80211_chan_def *chandef)
{
	return ath11k_mac_vdev_start_restart(arvif, chandef, true);
}

struct ath11k_mac_change_chanctx_arg {
	struct ieee80211_chanctx_conf *ctx;
	struct ieee80211_vif_chanctx_switch *vifs;
	int n_vifs;
	int next_vif;
};

static void
ath11k_mac_change_chanctx_cnt_iter(void *data, u8 *mac,
				   struct ieee80211_vif *vif)
{
	struct ath11k_mac_change_chanctx_arg *arg = data;

	if (rcu_access_pointer(vif->chanctx_conf) != arg->ctx)
		return;

	arg->n_vifs++;
}

static void
ath11k_mac_change_chanctx_fill_iter(void *data, u8 *mac,
				    struct ieee80211_vif *vif)
{
	struct ath11k_mac_change_chanctx_arg *arg = data;
	struct ieee80211_chanctx_conf *ctx;

	ctx = rcu_access_pointer(vif->chanctx_conf);
	if (ctx != arg->ctx)
		return;

	if (WARN_ON(arg->next_vif == arg->n_vifs))
		return;

	arg->vifs[arg->next_vif].vif = vif;
	arg->vifs[arg->next_vif].old_ctx = ctx;
	arg->vifs[arg->next_vif].new_ctx = ctx;
	arg->next_vif++;
}

static void
ath11k_mac_update_vif_chan(struct ath11k *ar,
			   struct ieee80211_vif_chanctx_switch *vifs,
			   int n_vifs)
{
	struct ath11k_base *ab = ar->ab;
	struct ath11k_vif *arvif;
	int ret;
	int i;

	lockdep_assert_held(&ar->conf_mutex);

	for (i = 0; i < n_vifs; i++) {
		arvif = (void *)vifs[i].vif->drv_priv;

		ath11k_dbg(ab, ATH11K_DBG_MAC,
			   "mac chanctx switch vdev_id %i freq %hu->%hu width %d->%d\n",
			   arvif->vdev_id,
			   vifs[i].old_ctx->def.chan->center_freq,
			   vifs[i].new_ctx->def.chan->center_freq,
			   vifs[i].old_ctx->def.width,
			   vifs[i].new_ctx->def.width);

		if (WARN_ON(!arvif->is_started))
			continue;

		if (WARN_ON(!arvif->is_up))
			continue;

		ret = ath11k_wmi_vdev_down(ar, arvif->vdev_id);
		if (ret) {
			ath11k_warn(ab, "failed to down vdev %d: %d\n",
				    arvif->vdev_id, ret);
			continue;
		}
	}

	/* All relevant vdevs are downed and associated channel resources
	 * should be available for the channel switch now.
	 */

	/* TODO: Update ar->rx_channel */

	for (i = 0; i < n_vifs; i++) {
		arvif = (void *)vifs[i].vif->drv_priv;

		if (WARN_ON(!arvif->is_started))
			continue;

		if (WARN_ON(!arvif->is_up))
			continue;

		ret = ath11k_mac_setup_bcn_tmpl(arvif);
		if (ret)
			ath11k_warn(ab, "failed to update bcn tmpl during csa: %d\n",
				    ret);

		ret = ath11k_mac_vdev_restart(arvif, &vifs[i].new_ctx->def);
		if (ret) {
			ath11k_warn(ab, "failed to restart vdev %d: %d\n",
				    arvif->vdev_id, ret);
			continue;
		}

		ret = ath11k_wmi_vdev_up(arvif->ar, arvif->vdev_id, arvif->aid,
					 arvif->bssid);
		if (ret) {
			ath11k_warn(ab, "failed to bring vdev up %d: %d\n",
				    arvif->vdev_id, ret);
			continue;
		}
	}
}

static void
ath11k_mac_update_active_vif_chan(struct ath11k *ar,
				  struct ieee80211_chanctx_conf *ctx)
{
	struct ath11k_mac_change_chanctx_arg arg = { .ctx = ctx };

	lockdep_assert_held(&ar->conf_mutex);

	ieee80211_iterate_active_interfaces_atomic(ar->hw,
						   IEEE80211_IFACE_ITER_NORMAL,
						   ath11k_mac_change_chanctx_cnt_iter,
						   &arg);
	if (arg.n_vifs == 0)
		return;

	arg.vifs = kcalloc(arg.n_vifs, sizeof(arg.vifs[0]), GFP_KERNEL);
	if (!arg.vifs)
		return;

	ieee80211_iterate_active_interfaces_atomic(ar->hw,
						   IEEE80211_IFACE_ITER_NORMAL,
						   ath11k_mac_change_chanctx_fill_iter,
						   &arg);

	ath11k_mac_update_vif_chan(ar, arg.vifs, arg.n_vifs);

	kfree(arg.vifs);
}

static void ath11k_mac_op_change_chanctx(struct ieee80211_hw *hw,
					 struct ieee80211_chanctx_conf *ctx,
					 u32 changed)
{
	struct ath11k *ar = hw->priv;
	struct ath11k_base *ab = ar->ab;

	mutex_lock(&ar->conf_mutex);

	ath11k_dbg(ab, ATH11K_DBG_MAC,
		   "mac chanctx change freq %hu width %d ptr %pK changed %x\n",
		   ctx->def.chan->center_freq, ctx->def.width, ctx, changed);

	/* This shouldn't really happen because channel switching should use
	 * switch_vif_chanctx().
	 */
	if (WARN_ON(changed & IEEE80211_CHANCTX_CHANGE_CHANNEL))
		goto unlock;

	if (changed & IEEE80211_CHANCTX_CHANGE_WIDTH)
		ath11k_mac_update_active_vif_chan(ar, ctx);

	/* TODO: Recalc radar detection */

unlock:
	mutex_unlock(&ar->conf_mutex);
}

static int ath11k_start_vdev_delay(struct ieee80211_hw *hw,
				   struct ieee80211_vif *vif)
{
	struct ath11k *ar = hw->priv;
	struct ath11k_base *ab = ar->ab;
	struct ath11k_vif *arvif = (void *)vif->drv_priv;
	int ret;

	if (WARN_ON(arvif->is_started))
		return -EBUSY;

	ret = ath11k_mac_vdev_start(arvif, &arvif->chanctx.def);
	if (ret) {
		ath11k_warn(ab, "failed to start vdev %i addr %pM on freq %d: %d\n",
			    arvif->vdev_id, vif->addr,
			    arvif->chanctx.def.chan->center_freq, ret);
		return ret;
	}

	if (arvif->vdev_type == WMI_VDEV_TYPE_MONITOR) {
		ret = ath11k_monitor_vdev_up(ar, arvif->vdev_id);
		if (ret) {
			ath11k_warn(ab, "failed put monitor up: %d\n", ret);
			return ret;
		}
	}

	arvif->is_started = true;

	/* TODO: Setup ps and cts/rts protection */
	return 0;
}

static int
ath11k_mac_op_assign_vif_chanctx(struct ieee80211_hw *hw,
				 struct ieee80211_vif *vif,
				 struct ieee80211_chanctx_conf *ctx)
{
	struct ath11k *ar = hw->priv;
	struct ath11k_base *ab = ar->ab;
	struct ath11k_vif *arvif = (void *)vif->drv_priv;
	int ret;
	struct peer_create_params param;

	mutex_lock(&ar->conf_mutex);

	ath11k_dbg(ab, ATH11K_DBG_MAC,
		   "mac chanctx assign ptr %pK vdev_id %i\n",
		   ctx, arvif->vdev_id);

	/* for QCA6390 bss peer must be created before vdev_start */
	if (ab->hw_params.vdev_start_delay &&
	    arvif->vdev_type != WMI_VDEV_TYPE_AP &&
<<<<<<< HEAD
	    arvif->vdev_type != WMI_VDEV_TYPE_MONITOR) {
=======
	    arvif->vdev_type != WMI_VDEV_TYPE_MONITOR &&
	    !ath11k_peer_find_by_vdev_id(ab, arvif->vdev_id)) {
>>>>>>> 4e026225
		memcpy(&arvif->chanctx, ctx, sizeof(*ctx));
		ret = 0;
		goto out;
	}

	if (WARN_ON(arvif->is_started)) {
		ret = -EBUSY;
		goto out;
	}

<<<<<<< HEAD
	if (ab->hw_params.vdev_start_delay) {
=======
	if (ab->hw_params.vdev_start_delay &&
	    arvif->vdev_type != WMI_VDEV_TYPE_AP &&
	    arvif->vdev_type != WMI_VDEV_TYPE_MONITOR) {
>>>>>>> 4e026225
		param.vdev_id = arvif->vdev_id;
		param.peer_type = WMI_PEER_TYPE_DEFAULT;
		param.peer_addr = ar->mac_addr;

		ret = ath11k_peer_create(ar, arvif, NULL, &param);
		if (ret) {
			ath11k_warn(ab, "failed to create peer after vdev start delay: %d",
				    ret);
			goto out;
		}
	}

	ret = ath11k_mac_vdev_start(arvif, &ctx->def);
	if (ret) {
		ath11k_warn(ab, "failed to start vdev %i addr %pM on freq %d: %d\n",
			    arvif->vdev_id, vif->addr,
			    ctx->def.chan->center_freq, ret);
		goto out;
	}
	if (arvif->vdev_type == WMI_VDEV_TYPE_MONITOR) {
		ret = ath11k_monitor_vdev_up(ar, arvif->vdev_id);
		if (ret)
			goto out;
	}

	arvif->is_started = true;

	/* TODO: Setup ps and cts/rts protection */

	ret = 0;

out:
	mutex_unlock(&ar->conf_mutex);

	return ret;
}

static void
ath11k_mac_op_unassign_vif_chanctx(struct ieee80211_hw *hw,
				   struct ieee80211_vif *vif,
				   struct ieee80211_chanctx_conf *ctx)
{
	struct ath11k *ar = hw->priv;
	struct ath11k_base *ab = ar->ab;
	struct ath11k_vif *arvif = (void *)vif->drv_priv;
	int ret;

	mutex_lock(&ar->conf_mutex);

	ath11k_dbg(ab, ATH11K_DBG_MAC,
		   "mac chanctx unassign ptr %pK vdev_id %i\n",
		   ctx, arvif->vdev_id);

	WARN_ON(!arvif->is_started);

	if (ab->hw_params.vdev_start_delay &&
	    arvif->vdev_type == WMI_VDEV_TYPE_MONITOR &&
	    ath11k_peer_find_by_addr(ab, ar->mac_addr))
		ath11k_peer_delete(ar, arvif->vdev_id, ar->mac_addr);

	ret = ath11k_mac_vdev_stop(arvif);
	if (ret)
		ath11k_warn(ab, "failed to stop vdev %i: %d\n",
			    arvif->vdev_id, ret);

	arvif->is_started = false;

	if (ab->hw_params.vdev_start_delay &&
	    arvif->vdev_type == WMI_VDEV_TYPE_MONITOR)
		ath11k_wmi_vdev_down(ar, arvif->vdev_id);

	mutex_unlock(&ar->conf_mutex);
}

static int
ath11k_mac_op_switch_vif_chanctx(struct ieee80211_hw *hw,
				 struct ieee80211_vif_chanctx_switch *vifs,
				 int n_vifs,
				 enum ieee80211_chanctx_switch_mode mode)
{
	struct ath11k *ar = hw->priv;

	mutex_lock(&ar->conf_mutex);

	ath11k_dbg(ar->ab, ATH11K_DBG_MAC,
		   "mac chanctx switch n_vifs %d mode %d\n",
		   n_vifs, mode);
	ath11k_mac_update_vif_chan(ar, vifs, n_vifs);

	mutex_unlock(&ar->conf_mutex);

	return 0;
}

static int
ath11k_set_vdev_param_to_all_vifs(struct ath11k *ar, int param, u32 value)
{
	struct ath11k_vif *arvif;
	int ret = 0;

	mutex_lock(&ar->conf_mutex);
	list_for_each_entry(arvif, &ar->arvifs, list) {
		ath11k_dbg(ar->ab, ATH11K_DBG_MAC, "setting mac vdev %d param %d value %d\n",
			   param, arvif->vdev_id, value);

		ret = ath11k_wmi_vdev_set_param_cmd(ar, arvif->vdev_id,
						    param, value);
		if (ret) {
			ath11k_warn(ar->ab, "failed to set param %d for vdev %d: %d\n",
				    param, arvif->vdev_id, ret);
			break;
		}
	}
	mutex_unlock(&ar->conf_mutex);
	return ret;
}

/* mac80211 stores device specific RTS/Fragmentation threshold value,
 * this is set interface specific to firmware from ath11k driver
 */
static int ath11k_mac_op_set_rts_threshold(struct ieee80211_hw *hw, u32 value)
{
	struct ath11k *ar = hw->priv;
	int param_id = WMI_VDEV_PARAM_RTS_THRESHOLD;

	return ath11k_set_vdev_param_to_all_vifs(ar, param_id, value);
}

static int ath11k_mac_op_set_frag_threshold(struct ieee80211_hw *hw, u32 value)
{
	/* Even though there's a WMI vdev param for fragmentation threshold no
	 * known firmware actually implements it. Moreover it is not possible to
	 * rely frame fragmentation to mac80211 because firmware clears the
	 * "more fragments" bit in frame control making it impossible for remote
	 * devices to reassemble frames.
	 *
	 * Hence implement a dummy callback just to say fragmentation isn't
	 * supported. This effectively prevents mac80211 from doing frame
	 * fragmentation in software.
	 */
	return -EOPNOTSUPP;
}

static void ath11k_mac_op_flush(struct ieee80211_hw *hw, struct ieee80211_vif *vif,
				u32 queues, bool drop)
{
	struct ath11k *ar = hw->priv;
	long time_left;

	if (drop)
		return;

	time_left = wait_event_timeout(ar->dp.tx_empty_waitq,
				       (atomic_read(&ar->dp.num_tx_pending) == 0),
				       ATH11K_FLUSH_TIMEOUT);
	if (time_left == 0)
		ath11k_warn(ar->ab, "failed to flush transmit queue %ld\n", time_left);
}

static int
ath11k_mac_bitrate_mask_num_ht_rates(struct ath11k *ar,
				     enum nl80211_band band,
				     const struct cfg80211_bitrate_mask *mask)
{
	int num_rates = 0;
	int i;

	for (i = 0; i < ARRAY_SIZE(mask->control[band].ht_mcs); i++)
		num_rates += hweight16(mask->control[band].ht_mcs[i]);

	return num_rates;
}

static bool
ath11k_mac_has_single_legacy_rate(struct ath11k *ar,
				  enum nl80211_band band,
				  const struct cfg80211_bitrate_mask *mask)
{
	int num_rates = 0;

	num_rates = hweight32(mask->control[band].legacy);

	if (ath11k_mac_bitrate_mask_num_ht_rates(ar, band, mask))
		return false;

	if (ath11k_mac_bitrate_mask_num_vht_rates(ar, band, mask))
		return false;

	return num_rates == 1;
}

static bool
ath11k_mac_bitrate_mask_get_single_nss(struct ath11k *ar,
				       enum nl80211_band band,
				       const struct cfg80211_bitrate_mask *mask,
				       int *nss)
{
	struct ieee80211_supported_band *sband = &ar->mac.sbands[band];
	u16 vht_mcs_map = le16_to_cpu(sband->vht_cap.vht_mcs.tx_mcs_map);
	u8 ht_nss_mask = 0;
	u8 vht_nss_mask = 0;
	int i;

	/* No need to consider legacy here. Basic rates are always present
	 * in bitrate mask
	 */

	for (i = 0; i < ARRAY_SIZE(mask->control[band].ht_mcs); i++) {
		if (mask->control[band].ht_mcs[i] == 0)
			continue;
		else if (mask->control[band].ht_mcs[i] ==
			 sband->ht_cap.mcs.rx_mask[i])
			ht_nss_mask |= BIT(i);
		else
			return false;
	}

	for (i = 0; i < ARRAY_SIZE(mask->control[band].vht_mcs); i++) {
		if (mask->control[band].vht_mcs[i] == 0)
			continue;
		else if (mask->control[band].vht_mcs[i] ==
			 ath11k_mac_get_max_vht_mcs_map(vht_mcs_map, i))
			vht_nss_mask |= BIT(i);
		else
			return false;
	}

	if (ht_nss_mask != vht_nss_mask)
		return false;

	if (ht_nss_mask == 0)
		return false;

	if (BIT(fls(ht_nss_mask)) - 1 != ht_nss_mask)
		return false;

	*nss = fls(ht_nss_mask);

	return true;
}

static int
ath11k_mac_get_single_legacy_rate(struct ath11k *ar,
				  enum nl80211_band band,
				  const struct cfg80211_bitrate_mask *mask,
				  u32 *rate, u8 *nss)
{
	int rate_idx;
	u16 bitrate;
	u8 preamble;
	u8 hw_rate;

	if (hweight32(mask->control[band].legacy) != 1)
		return -EINVAL;

	rate_idx = ffs(mask->control[band].legacy) - 1;

	if (band == NL80211_BAND_5GHZ || band == NL80211_BAND_6GHZ)
		rate_idx += ATH11K_MAC_FIRST_OFDM_RATE_IDX;

	hw_rate = ath11k_legacy_rates[rate_idx].hw_value;
	bitrate = ath11k_legacy_rates[rate_idx].bitrate;

	if (ath11k_mac_bitrate_is_cck(bitrate))
		preamble = WMI_RATE_PREAMBLE_CCK;
	else
		preamble = WMI_RATE_PREAMBLE_OFDM;

	*nss = 1;
	*rate = ATH11K_HW_RATE_CODE(hw_rate, 0, preamble);

	return 0;
}

static int ath11k_mac_set_fixed_rate_params(struct ath11k_vif *arvif,
					    u32 rate, u8 nss, u8 sgi, u8 ldpc)
{
	struct ath11k *ar = arvif->ar;
	u32 vdev_param;
	int ret;

	lockdep_assert_held(&ar->conf_mutex);

	ath11k_dbg(ar->ab, ATH11K_DBG_MAC, "mac set fixed rate params vdev %i rate 0x%02hhx nss %hhu sgi %hhu\n",
		   arvif->vdev_id, rate, nss, sgi);

	vdev_param = WMI_VDEV_PARAM_FIXED_RATE;
	ret = ath11k_wmi_vdev_set_param_cmd(ar, arvif->vdev_id,
					    vdev_param, rate);
	if (ret) {
		ath11k_warn(ar->ab, "failed to set fixed rate param 0x%02x: %d\n",
			    rate, ret);
		return ret;
	}

	vdev_param = WMI_VDEV_PARAM_NSS;
	ret = ath11k_wmi_vdev_set_param_cmd(ar, arvif->vdev_id,
					    vdev_param, nss);
	if (ret) {
		ath11k_warn(ar->ab, "failed to set nss param %d: %d\n",
			    nss, ret);
		return ret;
	}

	vdev_param = WMI_VDEV_PARAM_SGI;
	ret = ath11k_wmi_vdev_set_param_cmd(ar, arvif->vdev_id,
					    vdev_param, sgi);
	if (ret) {
		ath11k_warn(ar->ab, "failed to set sgi param %d: %d\n",
			    sgi, ret);
		return ret;
	}

	vdev_param = WMI_VDEV_PARAM_LDPC;
	ret = ath11k_wmi_vdev_set_param_cmd(ar, arvif->vdev_id,
					    vdev_param, ldpc);
	if (ret) {
		ath11k_warn(ar->ab, "failed to set ldpc param %d: %d\n",
			    ldpc, ret);
		return ret;
	}

	return 0;
}

static bool
ath11k_mac_vht_mcs_range_present(struct ath11k *ar,
				 enum nl80211_band band,
				 const struct cfg80211_bitrate_mask *mask)
{
	int i;
	u16 vht_mcs;

	for (i = 0; i < NL80211_VHT_NSS_MAX; i++) {
		vht_mcs = mask->control[band].vht_mcs[i];

		switch (vht_mcs) {
		case 0:
		case BIT(8) - 1:
		case BIT(9) - 1:
		case BIT(10) - 1:
			break;
		default:
			return false;
		}
	}

	return true;
}

static void ath11k_mac_set_bitrate_mask_iter(void *data,
					     struct ieee80211_sta *sta)
{
	struct ath11k_vif *arvif = data;
	struct ath11k_sta *arsta = (struct ath11k_sta *)sta->drv_priv;
	struct ath11k *ar = arvif->ar;

	spin_lock_bh(&ar->data_lock);
	arsta->changed |= IEEE80211_RC_SUPP_RATES_CHANGED;
	spin_unlock_bh(&ar->data_lock);

	ieee80211_queue_work(ar->hw, &arsta->update_wk);
}

static void ath11k_mac_disable_peer_fixed_rate(void *data,
					       struct ieee80211_sta *sta)
{
	struct ath11k_vif *arvif = data;
	struct ath11k *ar = arvif->ar;
	int ret;

	ret = ath11k_wmi_set_peer_param(ar, sta->addr,
					arvif->vdev_id,
					WMI_PEER_PARAM_FIXED_RATE,
					WMI_FIXED_RATE_NONE);
	if (ret)
		ath11k_warn(ar->ab,
			    "failed to disable peer fixed rate for STA %pM ret %d\n",
			    sta->addr, ret);
}

static int
ath11k_mac_op_set_bitrate_mask(struct ieee80211_hw *hw,
			       struct ieee80211_vif *vif,
			       const struct cfg80211_bitrate_mask *mask)
{
	struct ath11k_vif *arvif = (void *)vif->drv_priv;
	struct cfg80211_chan_def def;
	struct ath11k *ar = arvif->ar;
	enum nl80211_band band;
	const u8 *ht_mcs_mask;
	const u16 *vht_mcs_mask;
	u32 rate;
	u8 nss;
	u8 sgi;
	u8 ldpc;
	int single_nss;
	int ret;
	int num_rates;

	if (ath11k_mac_vif_chan(vif, &def))
		return -EPERM;

	band = def.chan->band;
	ht_mcs_mask = mask->control[band].ht_mcs;
	vht_mcs_mask = mask->control[band].vht_mcs;
	ldpc = !!(ar->ht_cap_info & WMI_HT_CAP_LDPC);

	sgi = mask->control[band].gi;
	if (sgi == NL80211_TXRATE_FORCE_LGI)
		return -EINVAL;

	/* mac80211 doesn't support sending a fixed HT/VHT MCS alone, rather it
	 * requires passing atleast one of used basic rates along with them.
	 * Fixed rate setting across different preambles(legacy, HT, VHT) is
	 * not supported by the FW. Hence use of FIXED_RATE vdev param is not
	 * suitable for setting single HT/VHT rates.
	 * But, there could be a single basic rate passed from userspace which
	 * can be done through the FIXED_RATE param.
	 */
	if (ath11k_mac_has_single_legacy_rate(ar, band, mask)) {
		ret = ath11k_mac_get_single_legacy_rate(ar, band, mask, &rate,
							&nss);
		if (ret) {
			ath11k_warn(ar->ab, "failed to get single legacy rate for vdev %i: %d\n",
				    arvif->vdev_id, ret);
			return ret;
		}
		ieee80211_iterate_stations_atomic(ar->hw,
						  ath11k_mac_disable_peer_fixed_rate,
						  arvif);
	} else if (ath11k_mac_bitrate_mask_get_single_nss(ar, band, mask,
							  &single_nss)) {
		rate = WMI_FIXED_RATE_NONE;
		nss = single_nss;
	} else {
		rate = WMI_FIXED_RATE_NONE;
		nss = min_t(u32, ar->num_tx_chains,
			    max(ath11k_mac_max_ht_nss(ht_mcs_mask),
				ath11k_mac_max_vht_nss(vht_mcs_mask)));

		/* If multiple rates across different preambles are given
		 * we can reconfigure this info with all peers using PEER_ASSOC
		 * command with the below exception cases.
		 * - Single VHT Rate : peer_assoc command accommodates only MCS
		 * range values i.e 0-7, 0-8, 0-9 for VHT. Though mac80211
		 * mandates passing basic rates along with HT/VHT rates, FW
		 * doesn't allow switching from VHT to Legacy. Hence instead of
		 * setting legacy and VHT rates using RATEMASK_CMD vdev cmd,
		 * we could set this VHT rate as peer fixed rate param, which
		 * will override FIXED rate and FW rate control algorithm.
		 * If single VHT rate is passed along with HT rates, we select
		 * the VHT rate as fixed rate for vht peers.
		 * - Multiple VHT Rates : When Multiple VHT rates are given,this
		 * can be set using RATEMASK CMD which uses FW rate-ctl alg.
		 * TODO: Setting multiple VHT MCS and replacing peer_assoc with
		 * RATEMASK_CMDID can cover all use cases of setting rates
		 * across multiple preambles and rates within same type.
		 * But requires more validation of the command at this point.
		 */

		num_rates = ath11k_mac_bitrate_mask_num_vht_rates(ar, band,
								  mask);

		if (!ath11k_mac_vht_mcs_range_present(ar, band, mask) &&
		    num_rates > 1) {
			/* TODO: Handle multiple VHT MCS values setting using
			 * RATEMASK CMD
			 */
			ath11k_warn(ar->ab,
				    "Setting more than one MCS Value in bitrate mask not supported\n");
			return -EINVAL;
		}

		ieee80211_iterate_stations_atomic(ar->hw,
						  ath11k_mac_disable_peer_fixed_rate,
						  arvif);

		mutex_lock(&ar->conf_mutex);

		arvif->bitrate_mask = *mask;
		ieee80211_iterate_stations_atomic(ar->hw,
						  ath11k_mac_set_bitrate_mask_iter,
						  arvif);

		mutex_unlock(&ar->conf_mutex);
	}

	mutex_lock(&ar->conf_mutex);

	ret = ath11k_mac_set_fixed_rate_params(arvif, rate, nss, sgi, ldpc);
	if (ret) {
		ath11k_warn(ar->ab, "failed to set fixed rate params on vdev %i: %d\n",
			    arvif->vdev_id, ret);
	}

	mutex_unlock(&ar->conf_mutex);

	return ret;
}

static void
ath11k_mac_op_reconfig_complete(struct ieee80211_hw *hw,
				enum ieee80211_reconfig_type reconfig_type)
{
	struct ath11k *ar = hw->priv;

	if (reconfig_type != IEEE80211_RECONFIG_TYPE_RESTART)
		return;

	mutex_lock(&ar->conf_mutex);

	if (ar->state == ATH11K_STATE_RESTARTED) {
		ath11k_warn(ar->ab, "pdev %d successfully recovered\n",
			    ar->pdev->pdev_id);
		ar->state = ATH11K_STATE_ON;
		ieee80211_wake_queues(ar->hw);
	}

	mutex_unlock(&ar->conf_mutex);
}

static void
ath11k_mac_update_bss_chan_survey(struct ath11k *ar,
				  struct ieee80211_channel *channel)
{
	int ret;
	enum wmi_bss_chan_info_req_type type = WMI_BSS_SURVEY_REQ_TYPE_READ;

	lockdep_assert_held(&ar->conf_mutex);

	if (!test_bit(WMI_TLV_SERVICE_BSS_CHANNEL_INFO_64, ar->ab->wmi_ab.svc_map) ||
	    ar->rx_channel != channel)
		return;

	if (ar->scan.state != ATH11K_SCAN_IDLE) {
		ath11k_dbg(ar->ab, ATH11K_DBG_MAC,
			   "ignoring bss chan info req while scanning..\n");
		return;
	}

	reinit_completion(&ar->bss_survey_done);

	ret = ath11k_wmi_pdev_bss_chan_info_request(ar, type);
	if (ret) {
		ath11k_warn(ar->ab, "failed to send pdev bss chan info request\n");
		return;
	}

	ret = wait_for_completion_timeout(&ar->bss_survey_done, 3 * HZ);
	if (ret == 0)
		ath11k_warn(ar->ab, "bss channel survey timed out\n");
}

static int ath11k_mac_op_get_survey(struct ieee80211_hw *hw, int idx,
				    struct survey_info *survey)
{
	struct ath11k *ar = hw->priv;
	struct ieee80211_supported_band *sband;
	struct survey_info *ar_survey;
	int ret = 0;

	if (idx >= ATH11K_NUM_CHANS)
		return -ENOENT;

	ar_survey = &ar->survey[idx];

	mutex_lock(&ar->conf_mutex);

	sband = hw->wiphy->bands[NL80211_BAND_2GHZ];
	if (sband && idx >= sband->n_channels) {
		idx -= sband->n_channels;
		sband = NULL;
	}

	if (!sband)
		sband = hw->wiphy->bands[NL80211_BAND_5GHZ];

	if (!sband || idx >= sband->n_channels) {
		ret = -ENOENT;
		goto exit;
	}

	ath11k_mac_update_bss_chan_survey(ar, &sband->channels[idx]);

	spin_lock_bh(&ar->data_lock);
	memcpy(survey, ar_survey, sizeof(*survey));
	spin_unlock_bh(&ar->data_lock);

	survey->channel = &sband->channels[idx];

	if (ar->rx_channel == survey->channel)
		survey->filled |= SURVEY_INFO_IN_USE;

exit:
	mutex_unlock(&ar->conf_mutex);
	return ret;
}

static void ath11k_mac_op_sta_statistics(struct ieee80211_hw *hw,
					 struct ieee80211_vif *vif,
					 struct ieee80211_sta *sta,
					 struct station_info *sinfo)
{
	struct ath11k_sta *arsta = (struct ath11k_sta *)sta->drv_priv;

	sinfo->rx_duration = arsta->rx_duration;
	sinfo->filled |= BIT_ULL(NL80211_STA_INFO_RX_DURATION);

	sinfo->tx_duration = arsta->tx_duration;
	sinfo->filled |= BIT_ULL(NL80211_STA_INFO_TX_DURATION);

	if (!arsta->txrate.legacy && !arsta->txrate.nss)
		return;

	if (arsta->txrate.legacy) {
		sinfo->txrate.legacy = arsta->txrate.legacy;
	} else {
		sinfo->txrate.mcs = arsta->txrate.mcs;
		sinfo->txrate.nss = arsta->txrate.nss;
		sinfo->txrate.bw = arsta->txrate.bw;
		sinfo->txrate.he_gi = arsta->txrate.he_gi;
		sinfo->txrate.he_dcm = arsta->txrate.he_dcm;
		sinfo->txrate.he_ru_alloc = arsta->txrate.he_ru_alloc;
	}
	sinfo->txrate.flags = arsta->txrate.flags;
	sinfo->filled |= BIT_ULL(NL80211_STA_INFO_TX_BITRATE);

	/* TODO: Use real NF instead of default one. */
	sinfo->signal = arsta->rssi_comb + ATH11K_DEFAULT_NOISE_FLOOR;
}

static const struct ieee80211_ops ath11k_ops = {
	.tx				= ath11k_mac_op_tx,
	.start                          = ath11k_mac_op_start,
	.stop                           = ath11k_mac_op_stop,
	.reconfig_complete              = ath11k_mac_op_reconfig_complete,
	.add_interface                  = ath11k_mac_op_add_interface,
	.remove_interface		= ath11k_mac_op_remove_interface,
	.update_vif_offload		= ath11k_mac_op_update_vif_offload,
	.config                         = ath11k_mac_op_config,
	.bss_info_changed               = ath11k_mac_op_bss_info_changed,
	.configure_filter		= ath11k_mac_op_configure_filter,
	.hw_scan                        = ath11k_mac_op_hw_scan,
	.cancel_hw_scan                 = ath11k_mac_op_cancel_hw_scan,
	.set_key                        = ath11k_mac_op_set_key,
	.sta_state                      = ath11k_mac_op_sta_state,
	.sta_set_txpwr			= ath11k_mac_op_sta_set_txpwr,
	.sta_rc_update			= ath11k_mac_op_sta_rc_update,
	.conf_tx                        = ath11k_mac_op_conf_tx,
	.set_antenna			= ath11k_mac_op_set_antenna,
	.get_antenna			= ath11k_mac_op_get_antenna,
	.ampdu_action			= ath11k_mac_op_ampdu_action,
	.add_chanctx			= ath11k_mac_op_add_chanctx,
	.remove_chanctx			= ath11k_mac_op_remove_chanctx,
	.change_chanctx			= ath11k_mac_op_change_chanctx,
	.assign_vif_chanctx		= ath11k_mac_op_assign_vif_chanctx,
	.unassign_vif_chanctx		= ath11k_mac_op_unassign_vif_chanctx,
	.switch_vif_chanctx		= ath11k_mac_op_switch_vif_chanctx,
	.set_rts_threshold		= ath11k_mac_op_set_rts_threshold,
	.set_frag_threshold		= ath11k_mac_op_set_frag_threshold,
	.set_bitrate_mask		= ath11k_mac_op_set_bitrate_mask,
	.get_survey			= ath11k_mac_op_get_survey,
	.flush				= ath11k_mac_op_flush,
	.sta_statistics			= ath11k_mac_op_sta_statistics,
	CFG80211_TESTMODE_CMD(ath11k_tm_cmd)
#ifdef CONFIG_ATH11K_DEBUGFS
	.sta_add_debugfs		= ath11k_debugfs_sta_op_add,
#endif
};

static void ath11k_mac_update_ch_list(struct ath11k *ar,
				      struct ieee80211_supported_band *band,
				      u32 freq_low, u32 freq_high)
{
	int i;

	if (!(freq_low && freq_high))
		return;

	for (i = 0; i < band->n_channels; i++) {
		if (band->channels[i].center_freq < freq_low ||
		    band->channels[i].center_freq > freq_high)
			band->channels[i].flags |= IEEE80211_CHAN_DISABLED;
	}
}

static u32 ath11k_get_phy_id(struct ath11k *ar, u32 band)
{
	struct ath11k_pdev *pdev = ar->pdev;
	struct ath11k_pdev_cap *pdev_cap = &pdev->cap;

	if (band == WMI_HOST_WLAN_2G_CAP)
		return pdev_cap->band[NL80211_BAND_2GHZ].phy_id;

	if (band == WMI_HOST_WLAN_5G_CAP)
		return pdev_cap->band[NL80211_BAND_5GHZ].phy_id;

	ath11k_warn(ar->ab, "unsupported phy cap:%d\n", band);

	return 0;
}

static int ath11k_mac_setup_channels_rates(struct ath11k *ar,
					   u32 supported_bands)
{
	struct ieee80211_supported_band *band;
	struct ath11k_hal_reg_capabilities_ext *reg_cap;
	void *channels;
	u32 phy_id;

	BUILD_BUG_ON((ARRAY_SIZE(ath11k_2ghz_channels) +
		      ARRAY_SIZE(ath11k_5ghz_channels) +
		      ARRAY_SIZE(ath11k_6ghz_channels)) !=
		     ATH11K_NUM_CHANS);

	reg_cap = &ar->ab->hal_reg_cap[ar->pdev_idx];

	if (supported_bands & WMI_HOST_WLAN_2G_CAP) {
		channels = kmemdup(ath11k_2ghz_channels,
				   sizeof(ath11k_2ghz_channels),
				   GFP_KERNEL);
		if (!channels)
			return -ENOMEM;

		band = &ar->mac.sbands[NL80211_BAND_2GHZ];
		band->band = NL80211_BAND_2GHZ;
		band->n_channels = ARRAY_SIZE(ath11k_2ghz_channels);
		band->channels = channels;
		band->n_bitrates = ath11k_g_rates_size;
		band->bitrates = ath11k_g_rates;
		ar->hw->wiphy->bands[NL80211_BAND_2GHZ] = band;

		if (ar->ab->hw_params.single_pdev_only) {
			phy_id = ath11k_get_phy_id(ar, WMI_HOST_WLAN_2G_CAP);
			reg_cap = &ar->ab->hal_reg_cap[phy_id];
		}
		ath11k_mac_update_ch_list(ar, band,
					  reg_cap->low_2ghz_chan,
					  reg_cap->high_2ghz_chan);
	}

	if (supported_bands & WMI_HOST_WLAN_5G_CAP) {
		if (reg_cap->high_5ghz_chan >= ATH11K_MAX_6G_FREQ) {
			channels = kmemdup(ath11k_6ghz_channels,
					   sizeof(ath11k_6ghz_channels), GFP_KERNEL);
			if (!channels) {
				kfree(ar->mac.sbands[NL80211_BAND_2GHZ].channels);
				return -ENOMEM;
			}

			ar->supports_6ghz = true;
			band = &ar->mac.sbands[NL80211_BAND_6GHZ];
			band->band = NL80211_BAND_6GHZ;
			band->n_channels = ARRAY_SIZE(ath11k_6ghz_channels);
			band->channels = channels;
			band->n_bitrates = ath11k_a_rates_size;
			band->bitrates = ath11k_a_rates;
			ar->hw->wiphy->bands[NL80211_BAND_6GHZ] = band;
			ath11k_mac_update_ch_list(ar, band,
						  reg_cap->low_5ghz_chan,
						  reg_cap->high_5ghz_chan);
		}

		if (reg_cap->low_5ghz_chan < ATH11K_MIN_6G_FREQ) {
			channels = kmemdup(ath11k_5ghz_channels,
					   sizeof(ath11k_5ghz_channels),
					   GFP_KERNEL);
			if (!channels) {
				kfree(ar->mac.sbands[NL80211_BAND_2GHZ].channels);
				kfree(ar->mac.sbands[NL80211_BAND_6GHZ].channels);
				return -ENOMEM;
			}

			band = &ar->mac.sbands[NL80211_BAND_5GHZ];
			band->band = NL80211_BAND_5GHZ;
			band->n_channels = ARRAY_SIZE(ath11k_5ghz_channels);
			band->channels = channels;
			band->n_bitrates = ath11k_a_rates_size;
			band->bitrates = ath11k_a_rates;
			ar->hw->wiphy->bands[NL80211_BAND_5GHZ] = band;

			if (ar->ab->hw_params.single_pdev_only) {
				phy_id = ath11k_get_phy_id(ar, WMI_HOST_WLAN_5G_CAP);
				reg_cap = &ar->ab->hal_reg_cap[phy_id];
			}

			ath11k_mac_update_ch_list(ar, band,
						  reg_cap->low_5ghz_chan,
						  reg_cap->high_5ghz_chan);
		}
<<<<<<< HEAD
=======
	}

	return 0;
}

static int ath11k_mac_setup_iface_combinations(struct ath11k *ar)
{
	struct ath11k_base *ab = ar->ab;
	struct ieee80211_iface_combination *combinations;
	struct ieee80211_iface_limit *limits;
	int n_limits;

	combinations = kzalloc(sizeof(*combinations), GFP_KERNEL);
	if (!combinations)
		return -ENOMEM;

	n_limits = 2;

	limits = kcalloc(n_limits, sizeof(*limits), GFP_KERNEL);
	if (!limits) {
		kfree(combinations);
		return -ENOMEM;
>>>>>>> 4e026225
	}

	limits[0].max = 1;
	limits[0].types |= BIT(NL80211_IFTYPE_STATION);

	limits[1].max = 16;
	limits[1].types |= BIT(NL80211_IFTYPE_AP);

	if (IS_ENABLED(CONFIG_MAC80211_MESH) &&
	    ab->hw_params.interface_modes & BIT(NL80211_IFTYPE_MESH_POINT))
		limits[1].types |= BIT(NL80211_IFTYPE_MESH_POINT);

	combinations[0].limits = limits;
	combinations[0].n_limits = n_limits;
	combinations[0].max_interfaces = 16;
	combinations[0].num_different_channels = 1;
	combinations[0].beacon_int_infra_match = true;
	combinations[0].beacon_int_min_gcd = 100;
	combinations[0].radar_detect_widths = BIT(NL80211_CHAN_WIDTH_20_NOHT) |
						BIT(NL80211_CHAN_WIDTH_20) |
						BIT(NL80211_CHAN_WIDTH_40) |
						BIT(NL80211_CHAN_WIDTH_80);

	ar->hw->wiphy->iface_combinations = combinations;
	ar->hw->wiphy->n_iface_combinations = 1;

	return 0;
}

static int ath11k_mac_setup_iface_combinations(struct ath11k *ar)
{
	struct ath11k_base *ab = ar->ab;
	struct ieee80211_iface_combination *combinations;
	struct ieee80211_iface_limit *limits;
	int n_limits;

	combinations = kzalloc(sizeof(*combinations), GFP_KERNEL);
	if (!combinations)
		return -ENOMEM;

	n_limits = 2;

	limits = kcalloc(n_limits, sizeof(*limits), GFP_KERNEL);
	if (!limits) {
		kfree(combinations);
		return -ENOMEM;
	}

	limits[0].max = 1;
	limits[0].types |= BIT(NL80211_IFTYPE_STATION);

	limits[1].max = 16;
	limits[1].types |= BIT(NL80211_IFTYPE_AP);

	if (IS_ENABLED(CONFIG_MAC80211_MESH) &&
	    ab->hw_params.interface_modes & BIT(NL80211_IFTYPE_MESH_POINT))
		limits[1].types |= BIT(NL80211_IFTYPE_MESH_POINT);

	combinations[0].limits = limits;
	combinations[0].n_limits = n_limits;
	combinations[0].max_interfaces = 16;
	combinations[0].num_different_channels = 1;
	combinations[0].beacon_int_infra_match = true;
	combinations[0].beacon_int_min_gcd = 100;
	combinations[0].radar_detect_widths = BIT(NL80211_CHAN_WIDTH_20_NOHT) |
						BIT(NL80211_CHAN_WIDTH_20) |
						BIT(NL80211_CHAN_WIDTH_40) |
						BIT(NL80211_CHAN_WIDTH_80);

	ar->hw->wiphy->iface_combinations = combinations;
	ar->hw->wiphy->n_iface_combinations = 1;

	return 0;
}

static const u8 ath11k_if_types_ext_capa[] = {
	[0] = WLAN_EXT_CAPA1_EXT_CHANNEL_SWITCHING,
	[7] = WLAN_EXT_CAPA8_OPMODE_NOTIF,
};

static const u8 ath11k_if_types_ext_capa_sta[] = {
	[0] = WLAN_EXT_CAPA1_EXT_CHANNEL_SWITCHING,
	[7] = WLAN_EXT_CAPA8_OPMODE_NOTIF,
	[9] = WLAN_EXT_CAPA10_TWT_REQUESTER_SUPPORT,
};

static const u8 ath11k_if_types_ext_capa_ap[] = {
	[0] = WLAN_EXT_CAPA1_EXT_CHANNEL_SWITCHING,
	[7] = WLAN_EXT_CAPA8_OPMODE_NOTIF,
	[9] = WLAN_EXT_CAPA10_TWT_RESPONDER_SUPPORT,
};

static const struct wiphy_iftype_ext_capab ath11k_iftypes_ext_capa[] = {
	{
		.extended_capabilities = ath11k_if_types_ext_capa,
		.extended_capabilities_mask = ath11k_if_types_ext_capa,
		.extended_capabilities_len = sizeof(ath11k_if_types_ext_capa),
	}, {
		.iftype = NL80211_IFTYPE_STATION,
		.extended_capabilities = ath11k_if_types_ext_capa_sta,
		.extended_capabilities_mask = ath11k_if_types_ext_capa_sta,
		.extended_capabilities_len =
				sizeof(ath11k_if_types_ext_capa_sta),
	}, {
		.iftype = NL80211_IFTYPE_AP,
		.extended_capabilities = ath11k_if_types_ext_capa_ap,
		.extended_capabilities_mask = ath11k_if_types_ext_capa_ap,
		.extended_capabilities_len =
				sizeof(ath11k_if_types_ext_capa_ap),
	},
};

static void __ath11k_mac_unregister(struct ath11k *ar)
{
	cancel_work_sync(&ar->regd_update_work);

	ieee80211_unregister_hw(ar->hw);

	idr_for_each(&ar->txmgmt_idr, ath11k_mac_tx_mgmt_pending_free, ar);
	idr_destroy(&ar->txmgmt_idr);

	kfree(ar->mac.sbands[NL80211_BAND_2GHZ].channels);
	kfree(ar->mac.sbands[NL80211_BAND_5GHZ].channels);
	kfree(ar->mac.sbands[NL80211_BAND_6GHZ].channels);

	kfree(ar->hw->wiphy->iface_combinations[0].limits);
	kfree(ar->hw->wiphy->iface_combinations);

	SET_IEEE80211_DEV(ar->hw, NULL);
}

void ath11k_mac_unregister(struct ath11k_base *ab)
{
	struct ath11k *ar;
	struct ath11k_pdev *pdev;
	int i;

	for (i = 0; i < ab->num_radios; i++) {
		pdev = &ab->pdevs[i];
		ar = pdev->ar;
		if (!ar)
			continue;

		__ath11k_mac_unregister(ar);
	}
}

static int __ath11k_mac_register(struct ath11k *ar)
{
	struct ath11k_base *ab = ar->ab;
	struct ath11k_pdev_cap *cap = &ar->pdev->cap;
	static const u32 cipher_suites[] = {
		WLAN_CIPHER_SUITE_TKIP,
		WLAN_CIPHER_SUITE_CCMP,
		WLAN_CIPHER_SUITE_AES_CMAC,
		WLAN_CIPHER_SUITE_BIP_CMAC_256,
		WLAN_CIPHER_SUITE_BIP_GMAC_128,
		WLAN_CIPHER_SUITE_BIP_GMAC_256,
		WLAN_CIPHER_SUITE_GCMP,
		WLAN_CIPHER_SUITE_GCMP_256,
		WLAN_CIPHER_SUITE_CCMP_256,
	};
	int ret;
	u32 ht_cap = 0;

	ath11k_pdev_caps_update(ar);

	SET_IEEE80211_PERM_ADDR(ar->hw, ar->mac_addr);

	SET_IEEE80211_DEV(ar->hw, ab->dev);

	ret = ath11k_mac_setup_channels_rates(ar,
					      cap->supported_bands);
	if (ret)
		goto err;

	ath11k_mac_setup_ht_vht_cap(ar, cap, &ht_cap);
	ath11k_mac_setup_he_cap(ar, cap);

	ret = ath11k_mac_setup_iface_combinations(ar);
	if (ret) {
		ath11k_err(ar->ab, "failed to setup interface combinations: %d\n", ret);
		goto err_free_channels;
	}

	ar->hw->wiphy->available_antennas_rx = cap->rx_chain_mask;
	ar->hw->wiphy->available_antennas_tx = cap->tx_chain_mask;

	ar->hw->wiphy->interface_modes = ab->hw_params.interface_modes;

	ieee80211_hw_set(ar->hw, SIGNAL_DBM);
	ieee80211_hw_set(ar->hw, SUPPORTS_PS);
	ieee80211_hw_set(ar->hw, SUPPORTS_DYNAMIC_PS);
	ieee80211_hw_set(ar->hw, MFP_CAPABLE);
	ieee80211_hw_set(ar->hw, REPORTS_TX_ACK_STATUS);
	ieee80211_hw_set(ar->hw, HAS_RATE_CONTROL);
	ieee80211_hw_set(ar->hw, AP_LINK_PS);
	ieee80211_hw_set(ar->hw, SPECTRUM_MGMT);
	ieee80211_hw_set(ar->hw, CONNECTION_MONITOR);
	ieee80211_hw_set(ar->hw, SUPPORTS_PER_STA_GTK);
	ieee80211_hw_set(ar->hw, WANT_MONITOR_VIF);
	ieee80211_hw_set(ar->hw, CHANCTX_STA_CSA);
	ieee80211_hw_set(ar->hw, QUEUE_CONTROL);
	ieee80211_hw_set(ar->hw, SUPPORTS_TX_FRAG);
	ieee80211_hw_set(ar->hw, REPORTS_LOW_ACK);
	ieee80211_hw_set(ar->hw, SUPPORTS_TX_ENCAP_OFFLOAD);
	if (ht_cap & WMI_HT_CAP_ENABLED) {
		ieee80211_hw_set(ar->hw, AMPDU_AGGREGATION);
		ieee80211_hw_set(ar->hw, TX_AMPDU_SETUP_IN_HW);
		ieee80211_hw_set(ar->hw, SUPPORTS_REORDERING_BUFFER);
		ieee80211_hw_set(ar->hw, SUPPORTS_AMSDU_IN_AMPDU);
		ieee80211_hw_set(ar->hw, USES_RSS);
	}

	ar->hw->wiphy->features |= NL80211_FEATURE_STATIC_SMPS;
	ar->hw->wiphy->flags |= WIPHY_FLAG_IBSS_RSN;

	/* TODO: Check if HT capability advertised from firmware is different
	 * for each band for a dual band capable radio. It will be tricky to
	 * handle it when the ht capability different for each band.
	 */
	if (ht_cap & WMI_HT_CAP_DYNAMIC_SMPS)
		ar->hw->wiphy->features |= NL80211_FEATURE_DYNAMIC_SMPS;

	ar->hw->wiphy->max_scan_ssids = WLAN_SCAN_PARAMS_MAX_SSID;
	ar->hw->wiphy->max_scan_ie_len = WLAN_SCAN_PARAMS_MAX_IE_LEN;

	ar->hw->max_listen_interval = ATH11K_MAX_HW_LISTEN_INTERVAL;

	ar->hw->wiphy->flags |= WIPHY_FLAG_HAS_REMAIN_ON_CHANNEL;
	ar->hw->wiphy->flags |= WIPHY_FLAG_HAS_CHANNEL_SWITCH;
	ar->hw->wiphy->max_remain_on_channel_duration = 5000;

	ar->hw->wiphy->flags |= WIPHY_FLAG_AP_UAPSD;
	ar->hw->wiphy->features |= NL80211_FEATURE_AP_MODE_CHAN_WIDTH_CHANGE |
				   NL80211_FEATURE_AP_SCAN;

	ar->max_num_stations = TARGET_NUM_STATIONS;
	ar->max_num_peers = TARGET_NUM_PEERS_PDEV;

	ar->hw->wiphy->max_ap_assoc_sta = ar->max_num_stations;

	ar->hw->queues = ATH11K_HW_MAX_QUEUES;
	ar->hw->wiphy->tx_queue_len = ATH11K_QUEUE_LEN;
	ar->hw->offchannel_tx_hw_queue = ATH11K_HW_MAX_QUEUES - 1;
	ar->hw->max_rx_aggregation_subframes = IEEE80211_MAX_AMPDU_BUF;

	ar->hw->vif_data_size = sizeof(struct ath11k_vif);
	ar->hw->sta_data_size = sizeof(struct ath11k_sta);

	wiphy_ext_feature_set(ar->hw->wiphy, NL80211_EXT_FEATURE_CQM_RSSI_LIST);
	wiphy_ext_feature_set(ar->hw->wiphy, NL80211_EXT_FEATURE_STA_TX_PWR);

	ar->hw->wiphy->cipher_suites = cipher_suites;
	ar->hw->wiphy->n_cipher_suites = ARRAY_SIZE(cipher_suites);

	ar->hw->wiphy->iftype_ext_capab = ath11k_iftypes_ext_capa;
	ar->hw->wiphy->num_iftype_ext_capab =
		ARRAY_SIZE(ath11k_iftypes_ext_capa);

	ath11k_reg_init(ar);

	if (!test_bit(ATH11K_FLAG_RAW_MODE, &ab->dev_flags)) {
		ar->hw->netdev_features = NETIF_F_HW_CSUM;
		ieee80211_hw_set(ar->hw, SW_CRYPTO_CONTROL);
		ieee80211_hw_set(ar->hw, SUPPORT_FAST_XMIT);
	}

	ret = ieee80211_register_hw(ar->hw);
	if (ret) {
		ath11k_err(ar->ab, "ieee80211 registration failed: %d\n", ret);
		goto err_free_if_combs;
	}

	if (!ab->hw_params.supports_monitor)
		/* There's a race between calling ieee80211_register_hw()
		 * and here where the monitor mode is enabled for a little
		 * while. But that time is so short and in practise it make
		 * a difference in real life.
		 */
		ar->hw->wiphy->interface_modes &= ~BIT(NL80211_IFTYPE_MONITOR);

	/* Apply the regd received during initialization */
	ret = ath11k_regd_update(ar, true);
	if (ret) {
		ath11k_err(ar->ab, "ath11k regd update failed: %d\n", ret);
		goto err_free_if_combs;
	}

	ret = ath11k_debugfs_register(ar);
	if (ret) {
		ath11k_err(ar->ab, "debugfs registration failed: %d\n", ret);
		goto err_free_if_combs;
	}

	return 0;

err_free_if_combs:
	kfree(ar->hw->wiphy->iface_combinations[0].limits);
	kfree(ar->hw->wiphy->iface_combinations);

err_free_channels:
	kfree(ar->mac.sbands[NL80211_BAND_2GHZ].channels);
	kfree(ar->mac.sbands[NL80211_BAND_5GHZ].channels);
	kfree(ar->mac.sbands[NL80211_BAND_6GHZ].channels);

err:
	SET_IEEE80211_DEV(ar->hw, NULL);
	return ret;
}

int ath11k_mac_register(struct ath11k_base *ab)
{
	struct ath11k *ar;
	struct ath11k_pdev *pdev;
	int i;
	int ret;

	if (test_bit(ATH11K_FLAG_REGISTERED, &ab->dev_flags))
		return 0;

	for (i = 0; i < ab->num_radios; i++) {
		pdev = &ab->pdevs[i];
		ar = pdev->ar;
		if (ab->pdevs_macaddr_valid) {
			ether_addr_copy(ar->mac_addr, pdev->mac_addr);
		} else {
			ether_addr_copy(ar->mac_addr, ab->mac_addr);
			ar->mac_addr[4] += i;
		}

		ret = __ath11k_mac_register(ar);
		if (ret)
			goto err_cleanup;

		idr_init(&ar->txmgmt_idr);
		spin_lock_init(&ar->txmgmt_idr_lock);
	}

	/* Initialize channel counters frequency value in hertz */
	ab->cc_freq_hz = IPQ8074_CC_FREQ_HERTZ;
	ab->free_vdev_map = (1LL << (ab->num_radios * TARGET_NUM_VDEVS)) - 1;

	return 0;

err_cleanup:
	for (i = i - 1; i >= 0; i--) {
		pdev = &ab->pdevs[i];
		ar = pdev->ar;
		__ath11k_mac_unregister(ar);
	}

	return ret;
}

int ath11k_mac_allocate(struct ath11k_base *ab)
{
	struct ieee80211_hw *hw;
	struct ath11k *ar;
	struct ath11k_pdev *pdev;
	int ret;
	int i;

	if (test_bit(ATH11K_FLAG_REGISTERED, &ab->dev_flags))
		return 0;

	for (i = 0; i < ab->num_radios; i++) {
		pdev = &ab->pdevs[i];
		hw = ieee80211_alloc_hw(sizeof(struct ath11k), &ath11k_ops);
		if (!hw) {
			ath11k_warn(ab, "failed to allocate mac80211 hw device\n");
			ret = -ENOMEM;
			goto err_free_mac;
		}

		ar = hw->priv;
		ar->hw = hw;
		ar->ab = ab;
		ar->pdev = pdev;
		ar->pdev_idx = i;
		ar->lmac_id = ath11k_hw_get_mac_from_pdev_id(&ab->hw_params, i);

		ar->wmi = &ab->wmi_ab.wmi[i];
		/* FIXME wmi[0] is already initialized during attach,
		 * Should we do this again?
		 */
		ath11k_wmi_pdev_attach(ab, i);

		ar->cfg_tx_chainmask = pdev->cap.tx_chain_mask;
		ar->cfg_rx_chainmask = pdev->cap.rx_chain_mask;
		ar->num_tx_chains = get_num_chains(pdev->cap.tx_chain_mask);
		ar->num_rx_chains = get_num_chains(pdev->cap.rx_chain_mask);

		pdev->ar = ar;
		spin_lock_init(&ar->data_lock);
		INIT_LIST_HEAD(&ar->arvifs);
		INIT_LIST_HEAD(&ar->ppdu_stats_info);
		mutex_init(&ar->conf_mutex);
		init_completion(&ar->vdev_setup_done);
		init_completion(&ar->peer_assoc_done);
		init_completion(&ar->peer_delete_done);
		init_completion(&ar->install_key_done);
		init_completion(&ar->bss_survey_done);
		init_completion(&ar->scan.started);
		init_completion(&ar->scan.completed);
		init_completion(&ar->thermal.wmi_sync);

		INIT_DELAYED_WORK(&ar->scan.timeout, ath11k_scan_timeout_work);
		INIT_WORK(&ar->regd_update_work, ath11k_regd_update_work);

		INIT_WORK(&ar->wmi_mgmt_tx_work, ath11k_mgmt_over_wmi_tx_work);
		skb_queue_head_init(&ar->wmi_mgmt_tx_queue);
		clear_bit(ATH11K_FLAG_MONITOR_ENABLED, &ar->monitor_flags);
	}

	return 0;

err_free_mac:
	ath11k_mac_destroy(ab);

	return ret;
}

void ath11k_mac_destroy(struct ath11k_base *ab)
{
	struct ath11k *ar;
	struct ath11k_pdev *pdev;
	int i;

	for (i = 0; i < ab->num_radios; i++) {
		pdev = &ab->pdevs[i];
		ar = pdev->ar;
		if (!ar)
			continue;

		ieee80211_free_hw(ar->hw);
		pdev->ar = NULL;
	}
}<|MERGE_RESOLUTION|>--- conflicted
+++ resolved
@@ -2986,10 +2986,7 @@
 	}
 
 	if (ab->hw_params.vdev_start_delay &&
-<<<<<<< HEAD
-=======
 	    !arvif->is_started &&
->>>>>>> 4e026225
 	    arvif->vdev_type != WMI_VDEV_TYPE_AP) {
 		ret = ath11k_start_vdev_delay(ar->hw, vif);
 		if (ret) {
@@ -4232,15 +4229,6 @@
 	rcu_assign_pointer(ab->pdevs_active[ar->pdev_idx],
 			   &ab->pdevs[ar->pdev_idx]);
 
-	/* allow device to enter IMPS */
-	if (ab->hw_params.idle_ps) {
-		ret = ath11k_wmi_pdev_set_param(ar, WMI_PDEV_PARAM_IDLE_PS_CONFIG,
-						1, pdev->pdev_id);
-		if (ret) {
-			ath11k_err(ab, "failed to enable idle ps: %d\n", ret);
-			goto err;
-		}
-	}
 	return 0;
 
 err:
@@ -5261,12 +5249,8 @@
 	/* for QCA6390 bss peer must be created before vdev_start */
 	if (ab->hw_params.vdev_start_delay &&
 	    arvif->vdev_type != WMI_VDEV_TYPE_AP &&
-<<<<<<< HEAD
-	    arvif->vdev_type != WMI_VDEV_TYPE_MONITOR) {
-=======
 	    arvif->vdev_type != WMI_VDEV_TYPE_MONITOR &&
 	    !ath11k_peer_find_by_vdev_id(ab, arvif->vdev_id)) {
->>>>>>> 4e026225
 		memcpy(&arvif->chanctx, ctx, sizeof(*ctx));
 		ret = 0;
 		goto out;
@@ -5277,13 +5261,9 @@
 		goto out;
 	}
 
-<<<<<<< HEAD
-	if (ab->hw_params.vdev_start_delay) {
-=======
 	if (ab->hw_params.vdev_start_delay &&
 	    arvif->vdev_type != WMI_VDEV_TYPE_AP &&
 	    arvif->vdev_type != WMI_VDEV_TYPE_MONITOR) {
->>>>>>> 4e026225
 		param.vdev_id = arvif->vdev_id;
 		param.peer_type = WMI_PEER_TYPE_DEFAULT;
 		param.peer_addr = ar->mac_addr;
@@ -6075,56 +6055,7 @@
 						  reg_cap->low_5ghz_chan,
 						  reg_cap->high_5ghz_chan);
 		}
-<<<<<<< HEAD
-=======
-	}
-
-	return 0;
-}
-
-static int ath11k_mac_setup_iface_combinations(struct ath11k *ar)
-{
-	struct ath11k_base *ab = ar->ab;
-	struct ieee80211_iface_combination *combinations;
-	struct ieee80211_iface_limit *limits;
-	int n_limits;
-
-	combinations = kzalloc(sizeof(*combinations), GFP_KERNEL);
-	if (!combinations)
-		return -ENOMEM;
-
-	n_limits = 2;
-
-	limits = kcalloc(n_limits, sizeof(*limits), GFP_KERNEL);
-	if (!limits) {
-		kfree(combinations);
-		return -ENOMEM;
->>>>>>> 4e026225
-	}
-
-	limits[0].max = 1;
-	limits[0].types |= BIT(NL80211_IFTYPE_STATION);
-
-	limits[1].max = 16;
-	limits[1].types |= BIT(NL80211_IFTYPE_AP);
-
-	if (IS_ENABLED(CONFIG_MAC80211_MESH) &&
-	    ab->hw_params.interface_modes & BIT(NL80211_IFTYPE_MESH_POINT))
-		limits[1].types |= BIT(NL80211_IFTYPE_MESH_POINT);
-
-	combinations[0].limits = limits;
-	combinations[0].n_limits = n_limits;
-	combinations[0].max_interfaces = 16;
-	combinations[0].num_different_channels = 1;
-	combinations[0].beacon_int_infra_match = true;
-	combinations[0].beacon_int_min_gcd = 100;
-	combinations[0].radar_detect_widths = BIT(NL80211_CHAN_WIDTH_20_NOHT) |
-						BIT(NL80211_CHAN_WIDTH_20) |
-						BIT(NL80211_CHAN_WIDTH_40) |
-						BIT(NL80211_CHAN_WIDTH_80);
-
-	ar->hw->wiphy->iface_combinations = combinations;
-	ar->hw->wiphy->n_iface_combinations = 1;
+	}
 
 	return 0;
 }
