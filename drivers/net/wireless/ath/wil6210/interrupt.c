--- conflicted
+++ resolved
@@ -1,6 +1,6 @@
 /*
  * Copyright (c) 2012-2017 Qualcomm Atheros, Inc.
- * Copyright (c) 2018, The Linux Foundation. All rights reserved.
+ * Copyright (c) 2018-2019, The Linux Foundation. All rights reserved.
  *
  * Permission to use, copy, modify, and/or distribute this software for any
  * purpose with or without fee is hereby granted, provided that the above
@@ -590,12 +590,7 @@
 	}
 
 	if (isr & BIT_DMA_EP_MISC_ICR_HALP) {
-		wil_dbg_irq(wil, "irq_misc: HALP IRQ invoked\n");
-		wil6210_mask_halp(wil);
 		isr &= ~BIT_DMA_EP_MISC_ICR_HALP;
-<<<<<<< HEAD
-		complete(&wil->halp.comp);
-=======
 		if (wil->halp.handle_icr) {
 			/* no need to handle HALP ICRs until next vote */
 			wil->halp.handle_icr = false;
@@ -603,7 +598,6 @@
 			wil6210_mask_irq_misc(wil, true);
 			complete(&wil->halp.comp);
 		}
->>>>>>> 407d19ab
 	}
 
 	wil->isr_misc = isr;
