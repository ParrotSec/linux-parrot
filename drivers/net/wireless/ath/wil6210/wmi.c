--- conflicted
+++ resolved
@@ -1,6 +1,6 @@
 /*
  * Copyright (c) 2012-2017 Qualcomm Atheros, Inc.
- * Copyright (c) 2018, The Linux Foundation. All rights reserved.
+ * Copyright (c) 2018-2019, The Linux Foundation. All rights reserved.
  *
  * Permission to use, copy, modify, and/or distribute this software for any
  * purpose with or without fee is hereby granted, provided that the above
@@ -24,8 +24,9 @@
 #include "wmi.h"
 #include "trace.h"
 
-static uint max_assoc_sta = WIL6210_MAX_CID;
-module_param(max_assoc_sta, uint, 0644);
+/* set the default max assoc sta to max supported by driver */
+uint max_assoc_sta = WIL6210_MAX_CID;
+module_param(max_assoc_sta, uint, 0444);
 MODULE_PARM_DESC(max_assoc_sta, " Max number of stations associated to the AP");
 
 int agg_wsize; /* = 0; */
@@ -227,6 +228,14 @@
 	{WIL_LED_BLINK_ON_MED_MS, WIL_LED_BLINK_OFF_MED_MS},
 	{WIL_LED_BLINK_ON_FAST_MS, WIL_LED_BLINK_OFF_FAST_MS},
 };
+
+struct auth_no_hdr {
+	__le16 auth_alg;
+	__le16 auth_transaction;
+	__le16 status_code;
+	/* possibly followed by Challenge text */
+	u8 variable[0];
+} __packed;
 
 u8 led_polarity = LED_POLARITY_LOW_ACTIVE;
 
@@ -469,6 +478,12 @@
 		return "WMI_LINK_STATS_CMD";
 	case WMI_SW_TX_REQ_EXT_CMDID:
 		return "WMI_SW_TX_REQ_EXT_CMDID";
+	case WMI_FT_AUTH_CMDID:
+		return "WMI_FT_AUTH_CMD";
+	case WMI_FT_REASSOC_CMDID:
+		return "WMI_FT_REASSOC_CMD";
+	case WMI_UPDATE_FT_IES_CMDID:
+		return "WMI_UPDATE_FT_IES_CMD";
 	default:
 		return "Untracked CMD";
 	}
@@ -607,6 +622,12 @@
 		return "WMI_LINK_STATS_CONFIG_DONE_EVENT";
 	case WMI_LINK_STATS_EVENTID:
 		return "WMI_LINK_STATS_EVENT";
+	case WMI_COMMAND_NOT_SUPPORTED_EVENTID:
+		return "WMI_COMMAND_NOT_SUPPORTED_EVENT";
+	case WMI_FT_AUTH_STATUS_EVENTID:
+		return "WMI_FT_AUTH_STATUS_EVENT";
+	case WMI_FT_REASSOC_STATUS_EVENTID:
+		return "WMI_FT_REASSOC_STATUS_EVENT";
 	default:
 		return "Untracked EVENT";
 	}
@@ -751,6 +772,7 @@
 	struct wil6210_priv *wil = vif_to_wil(vif);
 	struct wiphy *wiphy = wil_to_wiphy(wil);
 	struct wmi_ready_event *evt = d;
+	u8 fw_max_assoc_sta;
 
 	wil_info(wil, "FW ver. %s(SW %d); MAC %pM; %d MID's\n",
 		 wil->fw_version, le32_to_cpu(evt->sw_version),
@@ -768,6 +790,25 @@
 			    evt->rfc_read_calib_result);
 		wil->fw_calib_result = evt->rfc_read_calib_result;
 	}
+
+	fw_max_assoc_sta = WIL6210_RX_DESC_MAX_CID;
+	if (len > offsetof(struct wmi_ready_event, max_assoc_sta) &&
+	    evt->max_assoc_sta > 0) {
+		fw_max_assoc_sta = evt->max_assoc_sta;
+		wil_dbg_wmi(wil, "fw reported max assoc sta %d\n",
+			    fw_max_assoc_sta);
+
+		if (fw_max_assoc_sta > WIL6210_MAX_CID) {
+			wil_dbg_wmi(wil,
+				    "fw max assoc sta %d exceeds max driver supported %d\n",
+				    fw_max_assoc_sta, WIL6210_MAX_CID);
+			fw_max_assoc_sta = WIL6210_MAX_CID;
+		}
+	}
+
+	max_assoc_sta = min_t(uint, max_assoc_sta, fw_max_assoc_sta);
+	wil_dbg_wmi(wil, "setting max assoc sta to %d\n", max_assoc_sta);
+
 	wil_set_recovery_state(wil, fw_recovery_idle);
 	set_bit(wil_status_fwready, wil->status);
 	/* let the reset sequence continue */
@@ -933,7 +974,7 @@
 			evt->assoc_req_len, evt->assoc_resp_len);
 		return;
 	}
-	if (evt->cid >= WIL6210_MAX_CID) {
+	if (evt->cid >= max_assoc_sta) {
 		wil_err(wil, "Connect CID invalid : %d\n", evt->cid);
 		return;
 	}
@@ -999,7 +1040,7 @@
 		wil_err(wil, "config tx vring failed for CID %d, rc (%d)\n",
 			evt->cid, rc);
 		wmi_disconnect_sta(vif, wil->sta[evt->cid].addr,
-				   WLAN_REASON_UNSPECIFIED, false, false);
+				   WLAN_REASON_UNSPECIFIED, false);
 	} else {
 		wil_info(wil, "successful connection to CID %d\n", evt->cid);
 	}
@@ -1093,7 +1134,24 @@
 	}
 
 	mutex_lock(&wil->mutex);
-	wil6210_disconnect(vif, evt->bssid, reason_code, true);
+	wil6210_disconnect_complete(vif, evt->bssid, reason_code);
+	if (disable_ap_sme) {
+		struct wireless_dev *wdev = vif_to_wdev(vif);
+		struct net_device *ndev = vif_to_ndev(vif);
+
+		/* disconnect event in disable_ap_sme mode means link loss */
+		switch (wdev->iftype) {
+		/* AP-like interface */
+		case NL80211_IFTYPE_AP:
+		case NL80211_IFTYPE_P2P_GO:
+			/* notify hostapd about link loss */
+			cfg80211_cqm_pktloss_notify(ndev, evt->bssid, 0,
+						    GFP_KERNEL);
+			break;
+		default:
+			break;
+		}
+	}
 	mutex_unlock(&wil->mutex);
 }
 
@@ -1157,6 +1215,9 @@
 	struct wmi_ring_en_event *evt = d;
 	u8 vri = evt->ring_index;
 	struct wireless_dev *wdev = vif_to_wdev(vif);
+	struct wil_sta_info *sta;
+	u8 cid;
+	struct key_params params;
 
 	wil_dbg_wmi(wil, "Enable vring %d MID %d\n", vri, vif->mid);
 
@@ -1165,13 +1226,33 @@
 		return;
 	}
 
-	if (wdev->iftype != NL80211_IFTYPE_AP || !disable_ap_sme)
-		/* in AP mode with disable_ap_sme, this is done by
-		 * wil_cfg80211_change_station()
+	if (wdev->iftype != NL80211_IFTYPE_AP || !disable_ap_sme ||
+	    test_bit(wil_vif_ft_roam, vif->status))
+		/* in AP mode with disable_ap_sme that is not FT,
+		 * this is done by wil_cfg80211_change_station()
 		 */
 		wil->ring_tx_data[vri].dot1x_open = true;
 	if (vri == vif->bcast_ring) /* no BA for bcast */
 		return;
+
+	cid = wil->ring2cid_tid[vri][0];
+	if (!wil_cid_valid(cid)) {
+		wil_err(wil, "invalid cid %d for vring %d\n", cid, vri);
+		return;
+	}
+
+	/* In FT mode we get key but not store it as it is received
+	 * before WMI_CONNECT_EVENT received from FW.
+	 * wil_set_crypto_rx is called here to reset the security PN
+	 */
+	sta = &wil->sta[cid];
+	if (test_bit(wil_vif_ft_roam, vif->status)) {
+		memset(&params, 0, sizeof(params));
+		wil_set_crypto_rx(0, WMI_KEY_USE_PAIRWISE, sta, &params);
+		if (wdev->iftype != NL80211_IFTYPE_AP)
+			clear_bit(wil_vif_ft_roam, vif->status);
+	}
+
 	if (agg_wsize >= 0)
 		wil_addba_tx_request(wil, vri, agg_wsize);
 }
@@ -1212,9 +1293,16 @@
 				 void *d, int len)
 {
 	struct wil6210_priv *wil = vif_to_wil(vif);
+	u8 cid, tid;
 	struct wmi_rcp_addba_req_event *evt = d;
 
-	wil_addba_rx_request(wil, vif->mid, evt->cidxtid, evt->dialog_token,
+	if (evt->cidxtid != CIDXTID_EXTENDED_CID_TID) {
+		parse_cidxtid(evt->cidxtid, &cid, &tid);
+	} else {
+		cid = evt->cid;
+		tid = evt->tid;
+	}
+	wil_addba_rx_request(wil, vif->mid, cid, tid, evt->dialog_token,
 			     evt->ba_param_set, evt->ba_timeout,
 			     evt->ba_seq_ctrl);
 }
@@ -1230,7 +1318,13 @@
 	struct wil_tid_ampdu_rx *r;
 
 	might_sleep();
-	parse_cidxtid(evt->cidxtid, &cid, &tid);
+
+	if (evt->cidxtid != CIDXTID_EXTENDED_CID_TID) {
+		parse_cidxtid(evt->cidxtid, &cid, &tid);
+	} else {
+		cid = evt->cid;
+		tid = evt->tid;
+	}
 	wil_dbg_wmi(wil, "DELBA MID %d CID %d TID %d from %s reason %d\n",
 		    vif->mid, cid, tid,
 		    evt->from_initiator ? "originator" : "recipient",
@@ -1345,7 +1439,7 @@
 	u8 cid = basic->cid;
 	struct wil_sta_info *sta;
 
-	if (cid < 0 || cid >= WIL6210_MAX_CID) {
+	if (cid < 0 || cid >= max_assoc_sta) {
 		wil_err(wil, "invalid cid %d\n", cid);
 		return;
 	}
@@ -1460,6 +1554,271 @@
 
 	wmi_link_stats_parse(vif, le64_to_cpu(evt->tsf), evt->has_next,
 			     evt->payload, payload_size);
+}
+
+/**
+ * find cid and ringid for the station vif
+ *
+ * return error, if other interfaces are used or ring was not found
+ */
+static int wil_find_cid_ringid_sta(struct wil6210_priv *wil,
+				   struct wil6210_vif *vif,
+				   int *cid,
+				   int *ringid)
+{
+	struct wil_ring *ring;
+	struct wil_ring_tx_data *txdata;
+	int min_ring_id = wil_get_min_tx_ring_id(wil);
+	int i;
+	u8 lcid;
+
+	if (!(vif->wdev.iftype == NL80211_IFTYPE_STATION ||
+	      vif->wdev.iftype == NL80211_IFTYPE_P2P_CLIENT)) {
+		wil_err(wil, "invalid interface type %d\n", vif->wdev.iftype);
+		return -EINVAL;
+	}
+
+	/* In the STA mode, it is expected to have only one ring
+	 * for the AP we are connected to.
+	 * find it and return the cid associated with it.
+	 */
+	for (i = min_ring_id; i < WIL6210_MAX_TX_RINGS; i++) {
+		ring = &wil->ring_tx[i];
+		txdata = &wil->ring_tx_data[i];
+		if (!ring->va || !txdata->enabled || txdata->mid != vif->mid)
+			continue;
+
+		lcid = wil->ring2cid_tid[i][0];
+		if (lcid >= max_assoc_sta) /* skip BCAST */
+			continue;
+
+		wil_dbg_wmi(wil, "find sta -> ringid %d cid %d\n", i, lcid);
+		*cid = lcid;
+		*ringid = i;
+		return 0;
+	}
+
+	wil_dbg_wmi(wil, "find sta cid while no rings active?\n");
+
+	return -ENOENT;
+}
+
+static void
+wmi_evt_auth_status(struct wil6210_vif *vif, int id, void *d, int len)
+{
+	struct wil6210_priv *wil = vif_to_wil(vif);
+	struct net_device *ndev = vif_to_ndev(vif);
+	struct wmi_ft_auth_status_event *data = d;
+	int ie_len = len - offsetof(struct wmi_ft_auth_status_event, ie_info);
+	int rc, cid = 0, ringid = 0;
+	struct cfg80211_ft_event_params ft;
+	u16 d_len;
+	/* auth_alg(u16) + auth_transaction(u16) + status_code(u16) */
+	const size_t auth_ie_offset = sizeof(u16) * 3;
+	struct auth_no_hdr *auth = (struct auth_no_hdr *)data->ie_info;
+
+	/* check the status */
+	if (ie_len >= 0 && data->status != WMI_FW_STATUS_SUCCESS) {
+		wil_err(wil, "FT: auth failed. status %d\n", data->status);
+		goto fail;
+	}
+
+	if (ie_len < auth_ie_offset) {
+		wil_err(wil, "FT: auth event too short, len %d\n", len);
+		goto fail;
+	}
+
+	d_len = le16_to_cpu(data->ie_len);
+	if (d_len != ie_len) {
+		wil_err(wil,
+			"FT: auth ie length mismatch, d_len %d should be %d\n",
+			d_len, ie_len);
+		goto fail;
+	}
+
+	if (!test_bit(wil_vif_ft_roam, wil->status)) {
+		wil_err(wil, "FT: Not in roaming state\n");
+		goto fail;
+	}
+
+	if (le16_to_cpu(auth->auth_transaction) != 2) {
+		wil_err(wil, "FT: auth error. auth_transaction %d\n",
+			le16_to_cpu(auth->auth_transaction));
+		goto fail;
+	}
+
+	if (le16_to_cpu(auth->auth_alg) != WLAN_AUTH_FT) {
+		wil_err(wil, "FT: auth error. auth_alg %d\n",
+			le16_to_cpu(auth->auth_alg));
+		goto fail;
+	}
+
+	wil_dbg_wmi(wil, "FT: Auth to %pM successfully\n", data->mac_addr);
+	wil_hex_dump_wmi("FT Auth ies : ", DUMP_PREFIX_OFFSET, 16, 1,
+			 data->ie_info, d_len, true);
+
+	/* find cid and ringid */
+	rc = wil_find_cid_ringid_sta(wil, vif, &cid, &ringid);
+	if (rc) {
+		wil_err(wil, "No valid cid found\n");
+		goto fail;
+	}
+
+	if (vif->privacy) {
+		/* For secure assoc, remove old keys */
+		rc = wmi_del_cipher_key(vif, 0, wil->sta[cid].addr,
+					WMI_KEY_USE_PAIRWISE);
+		if (rc) {
+			wil_err(wil, "WMI_DELETE_CIPHER_KEY_CMD(PTK) failed\n");
+			goto fail;
+		}
+		rc = wmi_del_cipher_key(vif, 0, wil->sta[cid].addr,
+					WMI_KEY_USE_RX_GROUP);
+		if (rc) {
+			wil_err(wil, "WMI_DELETE_CIPHER_KEY_CMD(GTK) failed\n");
+			goto fail;
+		}
+	}
+
+	memset(&ft, 0, sizeof(ft));
+	ft.ies = data->ie_info + auth_ie_offset;
+	ft.ies_len = d_len - auth_ie_offset;
+	ft.target_ap = data->mac_addr;
+	cfg80211_ft_event(ndev, &ft);
+
+	return;
+
+fail:
+	wil6210_disconnect(vif, NULL, WLAN_REASON_PREV_AUTH_NOT_VALID);
+}
+
+static void
+wmi_evt_reassoc_status(struct wil6210_vif *vif, int id, void *d, int len)
+{
+	struct wil6210_priv *wil = vif_to_wil(vif);
+	struct net_device *ndev = vif_to_ndev(vif);
+	struct wiphy *wiphy = wil_to_wiphy(wil);
+	struct wmi_ft_reassoc_status_event *data = d;
+	int ies_len = len - offsetof(struct wmi_ft_reassoc_status_event,
+				     ie_info);
+	int rc = -ENOENT, cid = 0, ringid = 0;
+	int ch; /* channel number (primary) */
+	size_t assoc_req_ie_len = 0, assoc_resp_ie_len = 0;
+	u8 *assoc_req_ie = NULL, *assoc_resp_ie = NULL;
+	/* capinfo(u16) + listen_interval(u16) + current_ap mac addr + IEs */
+	const size_t assoc_req_ie_offset = sizeof(u16) * 2 + ETH_ALEN;
+	/* capinfo(u16) + status_code(u16) + associd(u16) + IEs */
+	const size_t assoc_resp_ie_offset = sizeof(u16) * 3;
+	u16 d_len;
+	int freq;
+	struct cfg80211_roam_info info;
+
+	if (ies_len < 0) {
+		wil_err(wil, "ft reassoc event too short, len %d\n", len);
+		goto fail;
+	}
+
+	wil_dbg_wmi(wil, "Reasoc Status event: status=%d, aid=%d",
+		    data->status, data->aid);
+	wil_dbg_wmi(wil, "    mac_addr=%pM, beacon_ie_len=%d",
+		    data->mac_addr, data->beacon_ie_len);
+	wil_dbg_wmi(wil, "    reassoc_req_ie_len=%d, reassoc_resp_ie_len=%d",
+		    le16_to_cpu(data->reassoc_req_ie_len),
+		    le16_to_cpu(data->reassoc_resp_ie_len));
+
+	d_len = le16_to_cpu(data->beacon_ie_len) +
+		le16_to_cpu(data->reassoc_req_ie_len) +
+		le16_to_cpu(data->reassoc_resp_ie_len);
+	if (d_len != ies_len) {
+		wil_err(wil,
+			"ft reassoc ie length mismatch, d_len %d should be %d\n",
+			d_len, ies_len);
+		goto fail;
+	}
+
+	/* check the status */
+	if (data->status != WMI_FW_STATUS_SUCCESS) {
+		wil_err(wil, "ft reassoc failed. status %d\n", data->status);
+		goto fail;
+	}
+
+	/* find cid and ringid */
+	rc = wil_find_cid_ringid_sta(wil, vif, &cid, &ringid);
+	if (rc) {
+		wil_err(wil, "No valid cid found\n");
+		goto fail;
+	}
+
+	ch = data->channel + 1;
+	wil_info(wil, "FT: Roam %pM channel [%d] cid %d aid %d\n",
+		 data->mac_addr, ch, cid, data->aid);
+
+	wil_hex_dump_wmi("reassoc AI : ", DUMP_PREFIX_OFFSET, 16, 1,
+			 data->ie_info, len - sizeof(*data), true);
+
+	/* figure out IE's */
+	if (le16_to_cpu(data->reassoc_req_ie_len) > assoc_req_ie_offset) {
+		assoc_req_ie = &data->ie_info[assoc_req_ie_offset];
+		assoc_req_ie_len = le16_to_cpu(data->reassoc_req_ie_len) -
+			assoc_req_ie_offset;
+	}
+	if (le16_to_cpu(data->reassoc_resp_ie_len) <= assoc_resp_ie_offset) {
+		wil_err(wil, "FT: reassoc resp ie len is too short, len %d\n",
+			le16_to_cpu(data->reassoc_resp_ie_len));
+		goto fail;
+	}
+
+	assoc_resp_ie = &data->ie_info[le16_to_cpu(data->reassoc_req_ie_len) +
+		assoc_resp_ie_offset];
+	assoc_resp_ie_len = le16_to_cpu(data->reassoc_resp_ie_len) -
+		assoc_resp_ie_offset;
+
+	if (test_bit(wil_status_resetting, wil->status) ||
+	    !test_bit(wil_status_fwready, wil->status)) {
+		wil_err(wil, "FT: status_resetting, cancel reassoc event\n");
+		/* no need for cleanup, wil_reset will do that */
+		return;
+	}
+
+	mutex_lock(&wil->mutex);
+
+	/* ring modify to set the ring for the roamed AP settings */
+	wil_dbg_wmi(wil,
+		    "ft modify tx config for connection CID %d ring %d\n",
+		    cid, ringid);
+
+	rc = wil->txrx_ops.tx_ring_modify(vif, ringid, cid, 0);
+	if (rc) {
+		wil_err(wil, "modify TX for CID %d MID %d ring %d failed (%d)\n",
+			cid, vif->mid, ringid, rc);
+		mutex_unlock(&wil->mutex);
+		goto fail;
+	}
+
+	/* Update the driver STA members with the new bss */
+	wil->sta[cid].aid = data->aid;
+	wil->sta[cid].stats.ft_roams++;
+	ether_addr_copy(wil->sta[cid].addr, vif->bss->bssid);
+	mutex_unlock(&wil->mutex);
+	del_timer_sync(&vif->connect_timer);
+
+	cfg80211_ref_bss(wiphy, vif->bss);
+	freq = ieee80211_channel_to_frequency(ch, NL80211_BAND_60GHZ);
+
+	memset(&info, 0, sizeof(info));
+	info.channel = ieee80211_get_channel(wiphy, freq);
+	info.bss = vif->bss;
+	info.req_ie = assoc_req_ie;
+	info.req_ie_len = assoc_req_ie_len;
+	info.resp_ie = assoc_resp_ie;
+	info.resp_ie_len = assoc_resp_ie_len;
+	cfg80211_roamed(ndev, &info, GFP_KERNEL);
+	vif->bss = NULL;
+
+	return;
+
+fail:
+	wil6210_disconnect(vif, NULL, WLAN_REASON_PREV_AUTH_NOT_VALID);
 }
 
 /**
@@ -1493,6 +1852,8 @@
 	{WMI_DATA_PORT_OPEN_EVENTID,		wmi_evt_ignore},
 	{WMI_SCHED_SCAN_RESULT_EVENTID,		wmi_evt_sched_scan_result},
 	{WMI_LINK_STATS_EVENTID,		wmi_evt_link_stats},
+	{WMI_FT_AUTH_STATUS_EVENTID,		wmi_evt_auth_status},
+	{WMI_FT_REASSOC_STATUS_EVENTID,		wmi_evt_reassoc_status},
 };
 
 /*
@@ -1640,16 +2001,17 @@
 {
 	int rc;
 	unsigned long remain;
+	ulong flags;
 
 	mutex_lock(&wil->wmi_mutex);
 
-	spin_lock(&wil->wmi_ev_lock);
+	spin_lock_irqsave(&wil->wmi_ev_lock, flags);
 	wil->reply_id = reply_id;
 	wil->reply_mid = mid;
 	wil->reply_buf = reply;
 	wil->reply_size = reply_size;
 	reinit_completion(&wil->wmi_call);
-	spin_unlock(&wil->wmi_ev_lock);
+	spin_unlock_irqrestore(&wil->wmi_ev_lock, flags);
 
 	rc = __wmi_send(wil, cmdid, mid, buf, len);
 	if (rc)
@@ -1669,12 +2031,12 @@
 	}
 
 out:
-	spin_lock(&wil->wmi_ev_lock);
+	spin_lock_irqsave(&wil->wmi_ev_lock, flags);
 	wil->reply_id = 0;
 	wil->reply_mid = U8_MAX;
 	wil->reply_buf = NULL;
 	wil->reply_size = 0;
-	spin_unlock(&wil->wmi_ev_lock);
+	spin_unlock_irqrestore(&wil->wmi_ev_lock, flags);
 
 	mutex_unlock(&wil->wmi_mutex);
 
@@ -1793,10 +2155,9 @@
 
 	if ((cmd.pcp_max_assoc_sta > WIL6210_MAX_CID) ||
 	    (cmd.pcp_max_assoc_sta <= 0)) {
-		wil_info(wil,
-			 "Requested connection limit %u, valid values are 1 - %d. Setting to %d\n",
-			 max_assoc_sta, WIL6210_MAX_CID, WIL6210_MAX_CID);
-		cmd.pcp_max_assoc_sta = WIL6210_MAX_CID;
+		wil_err(wil, "unexpected max_assoc_sta %d\n",
+			cmd.pcp_max_assoc_sta);
+		return -EOPNOTSUPP;
 	}
 
 	if (disable_ap_sme &&
@@ -2084,6 +2445,40 @@
 				   names[type] : "??";
 		wil_err(wil, "set_ie(%d %s) failed : %d\n", type, name, rc);
 	}
+
+	return rc;
+}
+
+int wmi_update_ft_ies(struct wil6210_vif *vif, u16 ie_len, const void *ie)
+{
+	struct wil6210_priv *wil = vif_to_wil(vif);
+	u16 len;
+	struct wmi_update_ft_ies_cmd *cmd;
+	int rc;
+
+	if (!ie)
+		ie_len = 0;
+
+	len = sizeof(struct wmi_update_ft_ies_cmd) + ie_len;
+	if (len < ie_len) {
+		wil_err(wil, "wraparound. ie len %d\n", ie_len);
+		return -EINVAL;
+	}
+
+	cmd = kzalloc(len, GFP_KERNEL);
+	if (!cmd) {
+		rc = -ENOMEM;
+		goto out;
+	}
+
+	cmd->ie_len = cpu_to_le16(ie_len);
+	memcpy(cmd->ie_info, ie, ie_len);
+	rc = wmi_send(wil, WMI_UPDATE_FT_IES_CMDID, vif->mid, cmd, len);
+	kfree(cmd);
+
+out:
+	if (rc)
+		wil_err(wil, "update ft ies failed : %d\n", rc);
 
 	return rc;
 }
@@ -2156,7 +2551,7 @@
 		if (ch)
 			cmd.sniffer_cfg.channel = ch->hw_value - 1;
 		cmd.sniffer_cfg.phy_info_mode =
-			cpu_to_le32(ndev->type == ARPHRD_IEEE80211_RADIOTAP);
+			cpu_to_le32(WMI_SNIFFER_PHY_INFO_DISABLED);
 		cmd.sniffer_cfg.phy_support =
 			cpu_to_le32((wil->monitor_flags & MONITOR_FLAG_CONTROL)
 				    ? WMI_SNIFFER_CP : WMI_SNIFFER_BOTH_PHYS);
@@ -2218,12 +2613,11 @@
 	return 0;
 }
 
-int wmi_disconnect_sta(struct wil6210_vif *vif, const u8 *mac,
-		       u16 reason, bool full_disconnect, bool del_sta)
+int wmi_disconnect_sta(struct wil6210_vif *vif, const u8 *mac, u16 reason,
+		       bool del_sta)
 {
 	struct wil6210_priv *wil = vif_to_wil(vif);
 	int rc;
-	u16 reason_code;
 	struct wmi_disconnect_sta_cmd disc_sta_cmd = {
 		.disconnect_reason = cpu_to_le16(reason),
 	};
@@ -2256,21 +2650,8 @@
 		wil_fw_error_recovery(wil);
 		return rc;
 	}
-
-	if (full_disconnect) {
-		/* call event handler manually after processing wmi_call,
-		 * to avoid deadlock - disconnect event handler acquires
-		 * wil->mutex while it is already held here
-		 */
-		reason_code = le16_to_cpu(reply.evt.protocol_reason_status);
-
-		wil_dbg_wmi(wil, "Disconnect %pM reason [proto %d wmi %d]\n",
-			    reply.evt.bssid, reason_code,
-			    reply.evt.disconnect_reason);
-
-		wil->sinfo_gen++;
-		wil6210_disconnect(vif, reply.evt.bssid, reason_code, true);
-	}
+	wil->sinfo_gen++;
+
 	return 0;
 }
 
@@ -2305,15 +2686,22 @@
 	return wmi_send(wil, WMI_RING_BA_DIS_CMDID, mid, &cmd, sizeof(cmd));
 }
 
-int wmi_delba_rx(struct wil6210_priv *wil, u8 mid, u8 cidxtid, u16 reason)
+int wmi_delba_rx(struct wil6210_priv *wil, u8 mid, u8 cid, u8 tid, u16 reason)
 {
 	struct wmi_rcp_delba_cmd cmd = {
-		.cidxtid = cidxtid,
 		.reason = cpu_to_le16(reason),
 	};
 
-	wil_dbg_wmi(wil, "delba_rx: (CID %d TID %d reason %d)\n", cidxtid & 0xf,
-		    (cidxtid >> 4) & 0xf, reason);
+	if (cid >= WIL6210_RX_DESC_MAX_CID) {
+		cmd.cidxtid = CIDXTID_EXTENDED_CID_TID;
+		cmd.cid = cid;
+		cmd.tid = tid;
+	} else {
+		cmd.cidxtid = mk_cidxtid(cid, tid);
+	}
+
+	wil_dbg_wmi(wil, "delba_rx: (CID %d TID %d reason %d)\n", cid,
+		    tid, reason);
 
 	return wmi_send(wil, WMI_RCP_DELBA_CMDID, mid, &cmd, sizeof(cmd));
 }
@@ -2324,7 +2712,6 @@
 {
 	int rc;
 	struct wmi_rcp_addba_resp_cmd cmd = {
-		.cidxtid = mk_cidxtid(cid, tid),
 		.dialog_token = token,
 		.status_code = cpu_to_le16(status),
 		/* bit 0: A-MSDU supported
@@ -2342,6 +2729,14 @@
 	} __packed reply = {
 		.evt = {.status = cpu_to_le16(WMI_FW_STATUS_FAILURE)},
 	};
+
+	if (cid >= WIL6210_RX_DESC_MAX_CID) {
+		cmd.cidxtid = CIDXTID_EXTENDED_CID_TID;
+		cmd.cid = cid;
+		cmd.tid = tid;
+	} else {
+		cmd.cidxtid = mk_cidxtid(cid, tid);
+	}
 
 	wil_dbg_wmi(wil,
 		    "ADDBA response for MID %d CID %d TID %d size %d timeout %d status %d AMSDU%s\n",
@@ -2810,11 +3205,7 @@
 
 		if (mid == MID_BROADCAST)
 			mid = 0;
-<<<<<<< HEAD
-		if (mid >= wil->max_vifs) {
-=======
 		if (mid >= GET_MAX_VIFS(wil)) {
->>>>>>> 407d19ab
 			wil_dbg_wmi(wil, "invalid mid %d, event skipped\n",
 				    mid);
 			return;
