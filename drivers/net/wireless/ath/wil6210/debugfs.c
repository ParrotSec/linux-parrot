/*
 * Copyright (c) 2012-2017 Qualcomm Atheros, Inc.
 * Copyright (c) 2018, The Linux Foundation. All rights reserved.
 *
 * Permission to use, copy, modify, and/or distribute this software for any
 * purpose with or without fee is hereby granted, provided that the above
 * copyright notice and this permission notice appear in all copies.
 *
 * THE SOFTWARE IS PROVIDED "AS IS" AND THE AUTHOR DISCLAIMS ALL WARRANTIES
 * WITH REGARD TO THIS SOFTWARE INCLUDING ALL IMPLIED WARRANTIES OF
 * MERCHANTABILITY AND FITNESS. IN NO EVENT SHALL THE AUTHOR BE LIABLE FOR
 * ANY SPECIAL, DIRECT, INDIRECT, OR CONSEQUENTIAL DAMAGES OR ANY DAMAGES
 * WHATSOEVER RESULTING FROM LOSS OF USE, DATA OR PROFITS, WHETHER IN AN
 * ACTION OF CONTRACT, NEGLIGENCE OR OTHER TORTIOUS ACTION, ARISING OUT OF
 * OR IN CONNECTION WITH THE USE OR PERFORMANCE OF THIS SOFTWARE.
 */

#include <linux/module.h>
#include <linux/debugfs.h>
#include <linux/seq_file.h>
#include <linux/pci.h>
#include <linux/rtnetlink.h>
#include <linux/power_supply.h>
#include "wil6210.h"
#include "wmi.h"
#include "txrx.h"
#include "pmc.h"

/* Nasty hack. Better have per device instances */
static u32 mem_addr;
static u32 dbg_txdesc_index;
static u32 dbg_ring_index; /* 24+ for Rx, 0..23 for Tx */
static u32 dbg_status_msg_index;
/* 0..wil->num_rx_status_rings-1 for Rx, wil->tx_sring_idx for Tx */
static u32 dbg_sring_index;

enum dbg_off_type {
	doff_u32 = 0,
	doff_x32 = 1,
	doff_ulong = 2,
	doff_io32 = 3,
	doff_u8 = 4
};

/* offset to "wil" */
struct dbg_off {
	const char *name;
	umode_t mode;
	ulong off;
	enum dbg_off_type type;
};

static void wil_print_desc_edma(struct seq_file *s, struct wil6210_priv *wil,
				struct wil_ring *ring,
				char _s, char _h, int idx)
{
	u8 num_of_descs;
	bool has_skb = false;

	if (ring->is_rx) {
		struct wil_rx_enhanced_desc *rx_d =
			(struct wil_rx_enhanced_desc *)
			&ring->va[idx].rx.enhanced;
		u16 buff_id = le16_to_cpu(rx_d->mac.buff_id);

		has_skb = wil->rx_buff_mgmt.buff_arr[buff_id].skb;
		seq_printf(s, "%c", (has_skb) ? _h : _s);
	} else {
		struct wil_tx_enhanced_desc *d =
			(struct wil_tx_enhanced_desc *)
			&ring->va[idx].tx.enhanced;

		num_of_descs = (u8)d->mac.d[2];
		has_skb = ring->ctx[idx].skb;
		if (num_of_descs >= 1)
			seq_printf(s, "%c", ring->ctx[idx].skb ? _h : _s);
		else
			/* num_of_descs == 0, it's a frag in a list of descs */
			seq_printf(s, "%c", has_skb ? 'h' : _s);
	}
}

static void wil_print_ring(struct seq_file *s, struct wil6210_priv *wil,
			   const char *name, struct wil_ring *ring,
			   char _s, char _h)
{
	void __iomem *x = wmi_addr(wil, ring->hwtail);
	u32 v;

	seq_printf(s, "RING %s = {\n", name);
	seq_printf(s, "  pa     = %pad\n", &ring->pa);
	seq_printf(s, "  va     = 0x%p\n", ring->va);
	seq_printf(s, "  size   = %d\n", ring->size);
	if (wil->use_enhanced_dma_hw && ring->is_rx)
		seq_printf(s, "  swtail = %u\n", *ring->edma_rx_swtail.va);
	else
		seq_printf(s, "  swtail = %d\n", ring->swtail);
	seq_printf(s, "  swhead = %d\n", ring->swhead);
	seq_printf(s, "  hwtail = [0x%08x] -> ", ring->hwtail);
	if (x) {
		v = readl(x);
		seq_printf(s, "0x%08x = %d\n", v, v);
	} else {
		seq_puts(s, "???\n");
	}

	if (ring->va && (ring->size <= (1 << WIL_RING_SIZE_ORDER_MAX))) {
		uint i;

		for (i = 0; i < ring->size; i++) {
			if ((i % 128) == 0 && i != 0)
				seq_puts(s, "\n");
			if (wil->use_enhanced_dma_hw) {
				wil_print_desc_edma(s, wil, ring, _s, _h, i);
			} else {
				volatile struct vring_tx_desc *d =
					&ring->va[i].tx.legacy;
				seq_printf(s, "%c", (d->dma.status & BIT(0)) ?
					   _s : (ring->ctx[i].skb ? _h : 'h'));
			}
		}
		seq_puts(s, "\n");
	}
	seq_puts(s, "}\n");
}

static int wil_ring_debugfs_show(struct seq_file *s, void *data)
{
	uint i;
	struct wil6210_priv *wil = s->private;

	wil_print_ring(s, wil, "rx", &wil->ring_rx, 'S', '_');

	for (i = 0; i < ARRAY_SIZE(wil->ring_tx); i++) {
		struct wil_ring *ring = &wil->ring_tx[i];
		struct wil_ring_tx_data *txdata = &wil->ring_tx_data[i];

		if (ring->va) {
			int cid = wil->ring2cid_tid[i][0];
			int tid = wil->ring2cid_tid[i][1];
			u32 swhead = ring->swhead;
			u32 swtail = ring->swtail;
			int used = (ring->size + swhead - swtail)
				   % ring->size;
			int avail = ring->size - used - 1;
			char name[10];
			char sidle[10];
			/* performance monitoring */
			cycles_t now = get_cycles();
			uint64_t idle = txdata->idle * 100;
			uint64_t total = now - txdata->begin;

			if (total != 0) {
				do_div(idle, total);
				snprintf(sidle, sizeof(sidle), "%3d%%",
					 (int)idle);
			} else {
				snprintf(sidle, sizeof(sidle), "N/A");
			}
			txdata->begin = now;
			txdata->idle = 0ULL;

			snprintf(name, sizeof(name), "tx_%2d", i);

			if (cid < WIL6210_MAX_CID)
				seq_printf(s,
					   "\n%pM CID %d TID %d 1x%s BACK([%u] %u TU A%s) [%3d|%3d] idle %s\n",
					   wil->sta[cid].addr, cid, tid,
					   txdata->dot1x_open ? "+" : "-",
					   txdata->agg_wsize,
					   txdata->agg_timeout,
					   txdata->agg_amsdu ? "+" : "-",
					   used, avail, sidle);
			else
				seq_printf(s,
					   "\nBroadcast 1x%s [%3d|%3d] idle %s\n",
					   txdata->dot1x_open ? "+" : "-",
					   used, avail, sidle);

			wil_print_ring(s, wil, name, ring, '_', 'H');
		}
	}

	return 0;
}

static int wil_ring_seq_open(struct inode *inode, struct file *file)
{
	return single_open(file, wil_ring_debugfs_show, inode->i_private);
}

static const struct file_operations fops_ring = {
	.open		= wil_ring_seq_open,
	.release	= single_release,
	.read		= seq_read,
	.llseek		= seq_lseek,
};

static void wil_print_sring(struct seq_file *s, struct wil6210_priv *wil,
			    struct wil_status_ring *sring)
{
	void __iomem *x = wmi_addr(wil, sring->hwtail);
	int sring_idx = sring - wil->srings;
	u32 v;

	seq_printf(s, "Status Ring %s [ %d ] = {\n",
		   sring->is_rx ? "RX" : "TX", sring_idx);
	seq_printf(s, "  pa     = %pad\n", &sring->pa);
	seq_printf(s, "  va     = 0x%pK\n", sring->va);
	seq_printf(s, "  size   = %d\n", sring->size);
	seq_printf(s, "  elem_size   = %zu\n", sring->elem_size);
	seq_printf(s, "  swhead = %d\n", sring->swhead);
	seq_printf(s, "  hwtail = [0x%08x] -> ", sring->hwtail);
	if (x) {
		v = readl_relaxed(x);
		seq_printf(s, "0x%08x = %d\n", v, v);
	} else {
		seq_puts(s, "???\n");
	}
	seq_printf(s, "  desc_rdy_pol   = %d\n", sring->desc_rdy_pol);
	seq_printf(s, "  invalid_buff_id_cnt   = %d\n",
		   sring->invalid_buff_id_cnt);

	if (sring->va && (sring->size <= (1 << WIL_RING_SIZE_ORDER_MAX))) {
		uint i;

		for (i = 0; i < sring->size; i++) {
			u32 *sdword_0 =
				(u32 *)(sring->va + (sring->elem_size * i));

			if ((i % 128) == 0 && i != 0)
				seq_puts(s, "\n");
			if (i == sring->swhead)
				seq_printf(s, "%c", (*sdword_0 & BIT(31)) ?
					   'X' : 'x');
			else
				seq_printf(s, "%c", (*sdword_0 & BIT(31)) ?
					   '1' : '0');
		}
		seq_puts(s, "\n");
	}
	seq_puts(s, "}\n");
}

static int wil_srings_debugfs_show(struct seq_file *s, void *data)
{
	struct wil6210_priv *wil = s->private;
	int i = 0;

	for (i = 0; i < WIL6210_MAX_STATUS_RINGS; i++)
		if (wil->srings[i].va)
			wil_print_sring(s, wil, &wil->srings[i]);

	return 0;
}

static int wil_srings_seq_open(struct inode *inode, struct file *file)
{
	return single_open(file, wil_srings_debugfs_show, inode->i_private);
}

static const struct file_operations fops_srings = {
	.open		= wil_srings_seq_open,
	.release	= single_release,
	.read		= seq_read,
	.llseek		= seq_lseek,
};

static void wil_seq_hexdump(struct seq_file *s, void *p, int len,
			    const char *prefix)
{
	seq_hex_dump(s, prefix, DUMP_PREFIX_NONE, 16, 1, p, len, false);
}

static void wil_print_mbox_ring(struct seq_file *s, const char *prefix,
				void __iomem *off)
{
	struct wil6210_priv *wil = s->private;
	struct wil6210_mbox_ring r;
	int rsize;
	uint i;

	wil_halp_vote(wil);

	if (wil_mem_access_lock(wil)) {
		wil_halp_unvote(wil);
		return;
	}

	wil_memcpy_fromio_32(&r, off, sizeof(r));
	wil_mbox_ring_le2cpus(&r);
	/*
	 * we just read memory block from NIC. This memory may be
	 * garbage. Check validity before using it.
	 */
	rsize = r.size / sizeof(struct wil6210_mbox_ring_desc);

	seq_printf(s, "ring %s = {\n", prefix);
	seq_printf(s, "  base = 0x%08x\n", r.base);
	seq_printf(s, "  size = 0x%04x bytes -> %d entries\n", r.size, rsize);
	seq_printf(s, "  tail = 0x%08x\n", r.tail);
	seq_printf(s, "  head = 0x%08x\n", r.head);
	seq_printf(s, "  entry size = %d\n", r.entry_size);

	if (r.size % sizeof(struct wil6210_mbox_ring_desc)) {
		seq_printf(s, "  ??? size is not multiple of %zd, garbage?\n",
			   sizeof(struct wil6210_mbox_ring_desc));
		goto out;
	}

	if (!wmi_addr(wil, r.base) ||
	    !wmi_addr(wil, r.tail) ||
	    !wmi_addr(wil, r.head)) {
		seq_puts(s, "  ??? pointers are garbage?\n");
		goto out;
	}

	for (i = 0; i < rsize; i++) {
		struct wil6210_mbox_ring_desc d;
		struct wil6210_mbox_hdr hdr;
		size_t delta = i * sizeof(d);
		void __iomem *x = wil->csr + HOSTADDR(r.base) + delta;

		wil_memcpy_fromio_32(&d, x, sizeof(d));

		seq_printf(s, "  [%2x] %s %s%s 0x%08x", i,
			   d.sync ? "F" : "E",
			   (r.tail - r.base == delta) ? "t" : " ",
			   (r.head - r.base == delta) ? "h" : " ",
			   le32_to_cpu(d.addr));
		if (0 == wmi_read_hdr(wil, d.addr, &hdr)) {
			u16 len = le16_to_cpu(hdr.len);

			seq_printf(s, " -> %04x %04x %04x %02x\n",
				   le16_to_cpu(hdr.seq), len,
				   le16_to_cpu(hdr.type), hdr.flags);
			if (len <= MAX_MBOXITEM_SIZE) {
				unsigned char databuf[MAX_MBOXITEM_SIZE];
				void __iomem *src = wmi_buffer(wil, d.addr) +
					sizeof(struct wil6210_mbox_hdr);
				/*
				 * No need to check @src for validity -
				 * we already validated @d.addr while
				 * reading header
				 */
				wil_memcpy_fromio_32(databuf, src, len);
				wil_seq_hexdump(s, databuf, len, "      : ");
			}
		} else {
			seq_puts(s, "\n");
		}
	}
 out:
	seq_puts(s, "}\n");
	wil_mem_access_unlock(wil);
	wil_halp_unvote(wil);
}

static int wil_mbox_debugfs_show(struct seq_file *s, void *data)
{
	struct wil6210_priv *wil = s->private;
	int ret;

	ret = wil_pm_runtime_get(wil);
	if (ret < 0)
		return ret;

	wil_print_mbox_ring(s, "tx", wil->csr + HOST_MBOX +
		       offsetof(struct wil6210_mbox_ctl, tx));
	wil_print_mbox_ring(s, "rx", wil->csr + HOST_MBOX +
		       offsetof(struct wil6210_mbox_ctl, rx));

	wil_pm_runtime_put(wil);

	return 0;
}

static int wil_mbox_seq_open(struct inode *inode, struct file *file)
{
	return single_open(file, wil_mbox_debugfs_show, inode->i_private);
}

static const struct file_operations fops_mbox = {
	.open		= wil_mbox_seq_open,
	.release	= single_release,
	.read		= seq_read,
	.llseek		= seq_lseek,
};

static int wil_debugfs_iomem_x32_set(void *data, u64 val)
{
	struct wil_debugfs_iomem_data *d = (struct
					    wil_debugfs_iomem_data *)data;
	struct wil6210_priv *wil = d->wil;
	int ret;

	ret = wil_pm_runtime_get(wil);
	if (ret < 0)
		return ret;

	writel(val, (void __iomem *)d->offset);
	wmb(); /* make sure write propagated to HW */

	wil_pm_runtime_put(wil);

	return 0;
}

static int wil_debugfs_iomem_x32_get(void *data, u64 *val)
{
	struct wil_debugfs_iomem_data *d = (struct
					    wil_debugfs_iomem_data *)data;
	struct wil6210_priv *wil = d->wil;
	int ret;

	ret = wil_pm_runtime_get(wil);
	if (ret < 0)
		return ret;

	*val = readl((void __iomem *)d->offset);

	wil_pm_runtime_put(wil);

	return 0;
}

DEFINE_SIMPLE_ATTRIBUTE(fops_iomem_x32, wil_debugfs_iomem_x32_get,
			wil_debugfs_iomem_x32_set, "0x%08llx\n");

static struct dentry *wil_debugfs_create_iomem_x32(const char *name,
						   umode_t mode,
						   struct dentry *parent,
						   void *value,
						   struct wil6210_priv *wil)
{
	struct dentry *file;
	struct wil_debugfs_iomem_data *data = &wil->dbg_data.data_arr[
					      wil->dbg_data.iomem_data_count];

	data->wil = wil;
	data->offset = value;

	file = debugfs_create_file(name, mode, parent, data, &fops_iomem_x32);
	if (!IS_ERR_OR_NULL(file))
		wil->dbg_data.iomem_data_count++;

	return file;
}

static int wil_debugfs_ulong_set(void *data, u64 val)
{
	*(ulong *)data = val;
	return 0;
}

static int wil_debugfs_ulong_get(void *data, u64 *val)
{
	*val = *(ulong *)data;
	return 0;
}

DEFINE_SIMPLE_ATTRIBUTE(wil_fops_ulong, wil_debugfs_ulong_get,
			wil_debugfs_ulong_set, "0x%llx\n");

static struct dentry *wil_debugfs_create_ulong(const char *name, umode_t mode,
					       struct dentry *parent,
					       ulong *value)
{
	return debugfs_create_file(name, mode, parent, value, &wil_fops_ulong);
}

/**
 * wil6210_debugfs_init_offset - create set of debugfs files
 * @wil - driver's context, used for printing
 * @dbg - directory on the debugfs, where files will be created
 * @base - base address used in address calculation
 * @tbl - table with file descriptions. Should be terminated with empty element.
 *
 * Creates files accordingly to the @tbl.
 */
static void wil6210_debugfs_init_offset(struct wil6210_priv *wil,
					struct dentry *dbg, void *base,
					const struct dbg_off * const tbl)
{
	int i;

	for (i = 0; tbl[i].name; i++) {
		struct dentry *f;

		switch (tbl[i].type) {
		case doff_u32:
			f = debugfs_create_u32(tbl[i].name, tbl[i].mode, dbg,
					       base + tbl[i].off);
			break;
		case doff_x32:
			f = debugfs_create_x32(tbl[i].name, tbl[i].mode, dbg,
					       base + tbl[i].off);
			break;
		case doff_ulong:
			f = wil_debugfs_create_ulong(tbl[i].name, tbl[i].mode,
						     dbg, base + tbl[i].off);
			break;
		case doff_io32:
			f = wil_debugfs_create_iomem_x32(tbl[i].name,
							 tbl[i].mode, dbg,
							 base + tbl[i].off,
							 wil);
			break;
		case doff_u8:
			f = debugfs_create_u8(tbl[i].name, tbl[i].mode, dbg,
					      base + tbl[i].off);
			break;
		default:
			f = ERR_PTR(-EINVAL);
		}
		if (IS_ERR_OR_NULL(f))
			wil_err(wil, "Create file \"%s\": err %ld\n",
				tbl[i].name, PTR_ERR(f));
	}
}

static const struct dbg_off isr_off[] = {
	{"ICC", 0644, offsetof(struct RGF_ICR, ICC), doff_io32},
	{"ICR", 0644, offsetof(struct RGF_ICR, ICR), doff_io32},
	{"ICM", 0644, offsetof(struct RGF_ICR, ICM), doff_io32},
	{"ICS",	0244, offsetof(struct RGF_ICR, ICS), doff_io32},
	{"IMV", 0644, offsetof(struct RGF_ICR, IMV), doff_io32},
	{"IMS",	0244, offsetof(struct RGF_ICR, IMS), doff_io32},
	{"IMC",	0244, offsetof(struct RGF_ICR, IMC), doff_io32},
	{},
};

static int wil6210_debugfs_create_ISR(struct wil6210_priv *wil,
				      const char *name,
				      struct dentry *parent, u32 off)
{
	struct dentry *d = debugfs_create_dir(name, parent);

	if (IS_ERR_OR_NULL(d))
		return -ENODEV;

	wil6210_debugfs_init_offset(wil, d, (void * __force)wil->csr + off,
				    isr_off);

	return 0;
}

static const struct dbg_off pseudo_isr_off[] = {
	{"CAUSE",   0444, HOSTADDR(RGF_DMA_PSEUDO_CAUSE), doff_io32},
	{"MASK_SW", 0444, HOSTADDR(RGF_DMA_PSEUDO_CAUSE_MASK_SW), doff_io32},
	{"MASK_FW", 0444, HOSTADDR(RGF_DMA_PSEUDO_CAUSE_MASK_FW), doff_io32},
	{},
};

static int wil6210_debugfs_create_pseudo_ISR(struct wil6210_priv *wil,
					     struct dentry *parent)
{
	struct dentry *d = debugfs_create_dir("PSEUDO_ISR", parent);

	if (IS_ERR_OR_NULL(d))
		return -ENODEV;

	wil6210_debugfs_init_offset(wil, d, (void * __force)wil->csr,
				    pseudo_isr_off);

	return 0;
}

static const struct dbg_off lgc_itr_cnt_off[] = {
	{"TRSH", 0644, HOSTADDR(RGF_DMA_ITR_CNT_TRSH), doff_io32},
	{"DATA", 0644, HOSTADDR(RGF_DMA_ITR_CNT_DATA), doff_io32},
	{"CTL",  0644, HOSTADDR(RGF_DMA_ITR_CNT_CRL), doff_io32},
	{},
};

static const struct dbg_off tx_itr_cnt_off[] = {
	{"TRSH", 0644, HOSTADDR(RGF_DMA_ITR_TX_CNT_TRSH),
	 doff_io32},
	{"DATA", 0644, HOSTADDR(RGF_DMA_ITR_TX_CNT_DATA),
	 doff_io32},
	{"CTL",  0644, HOSTADDR(RGF_DMA_ITR_TX_CNT_CTL),
	 doff_io32},
	{"IDL_TRSH", 0644, HOSTADDR(RGF_DMA_ITR_TX_IDL_CNT_TRSH),
	 doff_io32},
	{"IDL_DATA", 0644, HOSTADDR(RGF_DMA_ITR_TX_IDL_CNT_DATA),
	 doff_io32},
	{"IDL_CTL",  0644, HOSTADDR(RGF_DMA_ITR_TX_IDL_CNT_CTL),
	 doff_io32},
	{},
};

static const struct dbg_off rx_itr_cnt_off[] = {
	{"TRSH", 0644, HOSTADDR(RGF_DMA_ITR_RX_CNT_TRSH),
	 doff_io32},
	{"DATA", 0644, HOSTADDR(RGF_DMA_ITR_RX_CNT_DATA),
	 doff_io32},
	{"CTL",  0644, HOSTADDR(RGF_DMA_ITR_RX_CNT_CTL),
	 doff_io32},
	{"IDL_TRSH", 0644, HOSTADDR(RGF_DMA_ITR_RX_IDL_CNT_TRSH),
	 doff_io32},
	{"IDL_DATA", 0644, HOSTADDR(RGF_DMA_ITR_RX_IDL_CNT_DATA),
	 doff_io32},
	{"IDL_CTL",  0644, HOSTADDR(RGF_DMA_ITR_RX_IDL_CNT_CTL),
	 doff_io32},
	{},
};

static int wil6210_debugfs_create_ITR_CNT(struct wil6210_priv *wil,
					  struct dentry *parent)
{
	struct dentry *d, *dtx, *drx;

	d = debugfs_create_dir("ITR_CNT", parent);
	if (IS_ERR_OR_NULL(d))
		return -ENODEV;

	dtx = debugfs_create_dir("TX", d);
	drx = debugfs_create_dir("RX", d);
	if (IS_ERR_OR_NULL(dtx) || IS_ERR_OR_NULL(drx))
		return -ENODEV;

	wil6210_debugfs_init_offset(wil, d, (void * __force)wil->csr,
				    lgc_itr_cnt_off);

	wil6210_debugfs_init_offset(wil, dtx, (void * __force)wil->csr,
				    tx_itr_cnt_off);

	wil6210_debugfs_init_offset(wil, drx, (void * __force)wil->csr,
				    rx_itr_cnt_off);
	return 0;
}

static int wil_memread_debugfs_show(struct seq_file *s, void *data)
{
	struct wil6210_priv *wil = s->private;
	void __iomem *a;
	int ret;

	ret = wil_pm_runtime_get(wil);
	if (ret < 0)
		return ret;

	ret = wil_mem_access_lock(wil);
	if (ret) {
		wil_pm_runtime_put(wil);
		return ret;
	}

	a = wmi_buffer(wil, cpu_to_le32(mem_addr));

	if (a)
		seq_printf(s, "[0x%08x] = 0x%08x\n", mem_addr, readl(a));
	else
		seq_printf(s, "[0x%08x] = INVALID\n", mem_addr);

	wil_mem_access_unlock(wil);
	wil_pm_runtime_put(wil);

	return 0;
}

static int wil_memread_seq_open(struct inode *inode, struct file *file)
{
	return single_open(file, wil_memread_debugfs_show, inode->i_private);
}

static const struct file_operations fops_memread = {
	.open		= wil_memread_seq_open,
	.release	= single_release,
	.read		= seq_read,
	.llseek		= seq_lseek,
};

static ssize_t wil_read_file_ioblob(struct file *file, char __user *user_buf,
				    size_t count, loff_t *ppos)
{
	enum { max_count = 4096 };
	struct wil_blob_wrapper *wil_blob = file->private_data;
	struct wil6210_priv *wil = wil_blob->wil;
	loff_t pos = *ppos;
	size_t available = wil_blob->blob.size;
	void *buf;
	size_t ret;
	int rc;

	if (pos < 0)
		return -EINVAL;

	if (pos >= available || !count)
		return 0;

	if (count > available - pos)
		count = available - pos;
	if (count > max_count)
		count = max_count;

	buf = kmalloc(count, GFP_KERNEL);
	if (!buf)
		return -ENOMEM;

	rc = wil_pm_runtime_get(wil);
	if (rc < 0) {
		kfree(buf);
		return rc;
	}

	rc = wil_mem_access_lock(wil);
	if (rc) {
		kfree(buf);
		wil_pm_runtime_put(wil);
		return rc;
	}

	wil_memcpy_fromio_32(buf, (const void __iomem *)
			     wil_blob->blob.data + pos, count);

	ret = copy_to_user(user_buf, buf, count);

	wil_mem_access_unlock(wil);
	wil_pm_runtime_put(wil);

	kfree(buf);
	if (ret == count)
		return -EFAULT;

	count -= ret;
	*ppos = pos + count;

	return count;
}

static const struct file_operations fops_ioblob = {
	.read =		wil_read_file_ioblob,
	.open =		simple_open,
	.llseek =	default_llseek,
};

static
struct dentry *wil_debugfs_create_ioblob(const char *name,
					 umode_t mode,
					 struct dentry *parent,
					 struct wil_blob_wrapper *wil_blob)
{
	return debugfs_create_file(name, mode, parent, wil_blob, &fops_ioblob);
}

/*---reset---*/
static ssize_t wil_write_file_reset(struct file *file, const char __user *buf,
				    size_t len, loff_t *ppos)
{
	struct wil6210_priv *wil = file->private_data;
	struct net_device *ndev = wil->main_ndev;

	/**
	 * BUG:
	 * this code does NOT sync device state with the rest of system
	 * use with care, debug only!!!
	 */
	rtnl_lock();
	dev_close(ndev);
	ndev->flags &= ~IFF_UP;
	rtnl_unlock();
	wil_reset(wil, true);

	return len;
}

static const struct file_operations fops_reset = {
	.write = wil_write_file_reset,
	.open  = simple_open,
};

/*---write channel 1..4 to rxon for it, 0 to rxoff---*/
static ssize_t wil_write_file_rxon(struct file *file, const char __user *buf,
				   size_t len, loff_t *ppos)
{
	struct wil6210_priv *wil = file->private_data;
	int rc;
	long channel;
	bool on;

	char *kbuf = memdup_user_nul(buf, len);

	if (IS_ERR(kbuf))
		return PTR_ERR(kbuf);
	rc = kstrtol(kbuf, 0, &channel);
	kfree(kbuf);
	if (rc)
		return rc;

	if ((channel < 0) || (channel > 4)) {
		wil_err(wil, "Invalid channel %ld\n", channel);
		return -EINVAL;
	}
	on = !!channel;

	if (on) {
		rc = wmi_set_channel(wil, (int)channel);
		if (rc)
			return rc;
	}

	rc = wmi_rxon(wil, on);
	if (rc)
		return rc;

	return len;
}

static const struct file_operations fops_rxon = {
	.write = wil_write_file_rxon,
	.open  = simple_open,
};

/* block ack control, write:
 * - "add <ringid> <agg_size> <timeout>" to trigger ADDBA
 * - "del_tx <ringid> <reason>" to trigger DELBA for Tx side
 * - "del_rx <CID> <TID> <reason>" to trigger DELBA for Rx side
 */
static ssize_t wil_write_back(struct file *file, const char __user *buf,
			      size_t len, loff_t *ppos)
{
	struct wil6210_priv *wil = file->private_data;
	int rc;
	char *kbuf = kmalloc(len + 1, GFP_KERNEL);
	char cmd[9];
	int p1, p2, p3;

	if (!kbuf)
		return -ENOMEM;

	rc = simple_write_to_buffer(kbuf, len, ppos, buf, len);
	if (rc != len) {
		kfree(kbuf);
		return rc >= 0 ? -EIO : rc;
	}

	kbuf[len] = '\0';
	rc = sscanf(kbuf, "%8s %d %d %d", cmd, &p1, &p2, &p3);
	kfree(kbuf);

	if (rc < 0)
		return rc;
	if (rc < 2)
		return -EINVAL;

	if ((strcmp(cmd, "add") == 0) ||
	    (strcmp(cmd, "del_tx") == 0)) {
		struct wil_ring_tx_data *txdata;

		if (p1 < 0 || p1 >= WIL6210_MAX_TX_RINGS) {
			wil_err(wil, "BACK: invalid ring id %d\n", p1);
			return -EINVAL;
		}
		txdata = &wil->ring_tx_data[p1];
		if (strcmp(cmd, "add") == 0) {
			if (rc < 3) {
				wil_err(wil, "BACK: add require at least 2 params\n");
				return -EINVAL;
			}
			if (rc < 4)
				p3 = 0;
			wmi_addba(wil, txdata->mid, p1, p2, p3);
		} else {
			if (rc < 3)
				p2 = WLAN_REASON_QSTA_LEAVE_QBSS;
			wmi_delba_tx(wil, txdata->mid, p1, p2);
		}
	} else if (strcmp(cmd, "del_rx") == 0) {
		struct wil_sta_info *sta;

		if (rc < 3) {
			wil_err(wil,
				"BACK: del_rx require at least 2 params\n");
			return -EINVAL;
		}
		if (p1 < 0 || p1 >= WIL6210_MAX_CID) {
			wil_err(wil, "BACK: invalid CID %d\n", p1);
			return -EINVAL;
		}
		if (rc < 4)
			p3 = WLAN_REASON_QSTA_LEAVE_QBSS;
		sta = &wil->sta[p1];
		wmi_delba_rx(wil, sta->mid, mk_cidxtid(p1, p2), p3);
	} else {
		wil_err(wil, "BACK: Unrecognized command \"%s\"\n", cmd);
		return -EINVAL;
	}

	return len;
}

static ssize_t wil_read_back(struct file *file, char __user *user_buf,
			     size_t count, loff_t *ppos)
{
	static const char text[] = "block ack control, write:\n"
	" - \"add <ringid> <agg_size> <timeout>\" to trigger ADDBA\n"
	"If missing, <timeout> defaults to 0\n"
	" - \"del_tx <ringid> <reason>\" to trigger DELBA for Tx side\n"
	" - \"del_rx <CID> <TID> <reason>\" to trigger DELBA for Rx side\n"
	"If missing, <reason> set to \"STA_LEAVING\" (36)\n";

	return simple_read_from_buffer(user_buf, count, ppos, text,
				       sizeof(text));
}

static const struct file_operations fops_back = {
	.read = wil_read_back,
	.write = wil_write_back,
	.open  = simple_open,
};

/* pmc control, write:
 * - "alloc <num descriptors> <descriptor_size>" to allocate PMC
 * - "free" to release memory allocated for PMC
 */
static ssize_t wil_write_pmccfg(struct file *file, const char __user *buf,
				size_t len, loff_t *ppos)
{
	struct wil6210_priv *wil = file->private_data;
	int rc;
	char *kbuf = kmalloc(len + 1, GFP_KERNEL);
	char cmd[9];
	int num_descs, desc_size;

	if (!kbuf)
		return -ENOMEM;

	rc = simple_write_to_buffer(kbuf, len, ppos, buf, len);
	if (rc != len) {
		kfree(kbuf);
		return rc >= 0 ? -EIO : rc;
	}

	kbuf[len] = '\0';
	rc = sscanf(kbuf, "%8s %d %d", cmd, &num_descs, &desc_size);
	kfree(kbuf);

	if (rc < 0)
		return rc;

	if (rc < 1) {
		wil_err(wil, "pmccfg: no params given\n");
		return -EINVAL;
	}

	if (0 == strcmp(cmd, "alloc")) {
		if (rc != 3) {
			wil_err(wil, "pmccfg: alloc requires 2 params\n");
			return -EINVAL;
		}
		wil_pmc_alloc(wil, num_descs, desc_size);
	} else if (0 == strcmp(cmd, "free")) {
		if (rc != 1) {
			wil_err(wil, "pmccfg: free does not have any params\n");
			return -EINVAL;
		}
		wil_pmc_free(wil, true);
	} else {
		wil_err(wil, "pmccfg: Unrecognized command \"%s\"\n", cmd);
		return -EINVAL;
	}

	return len;
}

static ssize_t wil_read_pmccfg(struct file *file, char __user *user_buf,
			       size_t count, loff_t *ppos)
{
	struct wil6210_priv *wil = file->private_data;
	char text[256];
	char help[] = "pmc control, write:\n"
	" - \"alloc <num descriptors> <descriptor_size>\" to allocate pmc\n"
	" - \"free\" to free memory allocated for pmc\n";

	sprintf(text, "Last command status: %d\n\n%s",
		wil_pmc_last_cmd_status(wil),
		help);

	return simple_read_from_buffer(user_buf, count, ppos, text,
				       strlen(text) + 1);
}

static const struct file_operations fops_pmccfg = {
	.read = wil_read_pmccfg,
	.write = wil_write_pmccfg,
	.open  = simple_open,
};

static const struct file_operations fops_pmcdata = {
	.open		= simple_open,
	.read		= wil_pmc_read,
	.llseek		= wil_pmc_llseek,
};

/*---tx_mgmt---*/
/* Write mgmt frame to this file to send it */
static ssize_t wil_write_file_txmgmt(struct file *file, const char __user *buf,
				     size_t len, loff_t *ppos)
{
	struct wil6210_priv *wil = file->private_data;
	struct wiphy *wiphy = wil_to_wiphy(wil);
	struct wireless_dev *wdev = wil->main_ndev->ieee80211_ptr;
	struct cfg80211_mgmt_tx_params params;
	int rc;
	void *frame;

	if (!len)
		return -EINVAL;

	frame = memdup_user(buf, len);
	if (IS_ERR(frame))
		return PTR_ERR(frame);

	params.buf = frame;
	params.len = len;

	rc = wil_cfg80211_mgmt_tx(wiphy, wdev, &params, NULL);

	kfree(frame);
	wil_info(wil, "-> %d\n", rc);

	return len;
}

static const struct file_operations fops_txmgmt = {
	.write = wil_write_file_txmgmt,
	.open  = simple_open,
};

/* Write WMI command (w/o mbox header) to this file to send it
 * WMI starts from wil6210_mbox_hdr_wmi header
 */
static ssize_t wil_write_file_wmi(struct file *file, const char __user *buf,
				  size_t len, loff_t *ppos)
{
	struct wil6210_priv *wil = file->private_data;
	struct wil6210_vif *vif = ndev_to_vif(wil->main_ndev);
	struct wmi_cmd_hdr *wmi;
	void *cmd;
	int cmdlen = len - sizeof(struct wmi_cmd_hdr);
	u16 cmdid;
	int rc, rc1;

	if (cmdlen < 0)
		return -EINVAL;

	wmi = kmalloc(len, GFP_KERNEL);
	if (!wmi)
		return -ENOMEM;

	rc = simple_write_to_buffer(wmi, len, ppos, buf, len);
	if (rc < 0) {
		kfree(wmi);
		return rc;
	}

	cmd = (cmdlen > 0) ? &wmi[1] : NULL;
	cmdid = le16_to_cpu(wmi->command_id);

	rc1 = wmi_send(wil, cmdid, vif->mid, cmd, cmdlen);
	kfree(wmi);

	wil_info(wil, "0x%04x[%d] -> %d\n", cmdid, cmdlen, rc1);

	return rc;
}

static const struct file_operations fops_wmi = {
	.write = wil_write_file_wmi,
	.open  = simple_open,
};

static void wil_seq_print_skb(struct seq_file *s, struct sk_buff *skb)
{
	int i = 0;
	int len = skb_headlen(skb);
	void *p = skb->data;
	int nr_frags = skb_shinfo(skb)->nr_frags;

	seq_printf(s, "    len = %d\n", len);
	wil_seq_hexdump(s, p, len, "      : ");

	if (nr_frags) {
		seq_printf(s, "    nr_frags = %d\n", nr_frags);
		for (i = 0; i < nr_frags; i++) {
			const struct skb_frag_struct *frag =
					&skb_shinfo(skb)->frags[i];

			len = skb_frag_size(frag);
			p = skb_frag_address_safe(frag);
			seq_printf(s, "    [%2d] : len = %d\n", i, len);
			wil_seq_hexdump(s, p, len, "      : ");
		}
	}
}

/*---------Tx/Rx descriptor------------*/
static int wil_txdesc_debugfs_show(struct seq_file *s, void *data)
{
	struct wil6210_priv *wil = s->private;
	struct wil_ring *ring;
	bool tx;
	int ring_idx = dbg_ring_index;
	int txdesc_idx = dbg_txdesc_index;
	volatile struct vring_tx_desc *d;
	volatile u32 *u;
	struct sk_buff *skb;

	if (wil->use_enhanced_dma_hw) {
		/* RX ring index == 0 */
		if (ring_idx >= WIL6210_MAX_TX_RINGS) {
			seq_printf(s, "invalid ring index %d\n", ring_idx);
			return 0;
		}
		tx = ring_idx > 0; /* desc ring 0 is reserved for RX */
	} else {
		/* RX ring index == WIL6210_MAX_TX_RINGS */
		if (ring_idx > WIL6210_MAX_TX_RINGS) {
			seq_printf(s, "invalid ring index %d\n", ring_idx);
			return 0;
		}
		tx = (ring_idx < WIL6210_MAX_TX_RINGS);
	}

	ring = tx ? &wil->ring_tx[ring_idx] : &wil->ring_rx;

	if (!ring->va) {
		if (tx)
			seq_printf(s, "No Tx[%2d] RING\n", ring_idx);
		else
			seq_puts(s, "No Rx RING\n");
		return 0;
	}

	if (txdesc_idx >= ring->size) {
		if (tx)
			seq_printf(s, "[%2d] TxDesc index (%d) >= size (%d)\n",
				   ring_idx, txdesc_idx, ring->size);
		else
			seq_printf(s, "RxDesc index (%d) >= size (%d)\n",
				   txdesc_idx, ring->size);
		return 0;
	}

	/* use struct vring_tx_desc for Rx as well,
	 * only field used, .dma.length, is the same
	 */
	d = &ring->va[txdesc_idx].tx.legacy;
	u = (volatile u32 *)d;
	skb = NULL;

	if (wil->use_enhanced_dma_hw) {
		if (tx) {
			skb = ring->ctx[txdesc_idx].skb;
		} else {
			struct wil_rx_enhanced_desc *rx_d =
				(struct wil_rx_enhanced_desc *)
				&ring->va[txdesc_idx].rx.enhanced;
			u16 buff_id = le16_to_cpu(rx_d->mac.buff_id);

			if (!wil_val_in_range(buff_id, 0,
					      wil->rx_buff_mgmt.size)) {
				seq_printf(s, "invalid buff_id %d\n", buff_id);
				return 0;
			}
			skb = wil->rx_buff_mgmt.buff_arr[buff_id].skb;
		}
	} else {
		skb = ring->ctx[txdesc_idx].skb;
	}
	if (tx)
		seq_printf(s, "Tx[%2d][%3d] = {\n", ring_idx,
			   txdesc_idx);
	else
		seq_printf(s, "Rx[%3d] = {\n", txdesc_idx);
	seq_printf(s, "  MAC = 0x%08x 0x%08x 0x%08x 0x%08x\n",
		   u[0], u[1], u[2], u[3]);
	seq_printf(s, "  DMA = 0x%08x 0x%08x 0x%08x 0x%08x\n",
		   u[4], u[5], u[6], u[7]);
	seq_printf(s, "  SKB = 0x%p\n", skb);

	if (skb) {
		skb_get(skb);
		wil_seq_print_skb(s, skb);
		kfree_skb(skb);
	}
	seq_puts(s, "}\n");

	return 0;
}

static int wil_txdesc_seq_open(struct inode *inode, struct file *file)
{
	return single_open(file, wil_txdesc_debugfs_show, inode->i_private);
}

static const struct file_operations fops_txdesc = {
	.open		= wil_txdesc_seq_open,
	.release	= single_release,
	.read		= seq_read,
	.llseek		= seq_lseek,
};

/*---------Tx/Rx status message------------*/
static int wil_status_msg_debugfs_show(struct seq_file *s, void *data)
{
	struct wil6210_priv *wil = s->private;
	int sring_idx = dbg_sring_index;
	struct wil_status_ring *sring;
	bool tx = sring_idx == wil->tx_sring_idx ? 1 : 0;
	u32 status_msg_idx = dbg_status_msg_index;
	u32 *u;

	if (sring_idx >= WIL6210_MAX_STATUS_RINGS) {
		seq_printf(s, "invalid status ring index %d\n", sring_idx);
		return 0;
	}

	sring = &wil->srings[sring_idx];

	if (!sring->va) {
		seq_printf(s, "No %cX status ring\n", tx ? 'T' : 'R');
		return 0;
	}

	if (status_msg_idx >= sring->size) {
		seq_printf(s, "%cxDesc index (%d) >= size (%d)\n",
			   tx ? 'T' : 'R', status_msg_idx, sring->size);
		return 0;
	}

	u = sring->va + (sring->elem_size * status_msg_idx);

	seq_printf(s, "%cx[%d][%3d] = {\n",
		   tx ? 'T' : 'R', sring_idx, status_msg_idx);

	seq_printf(s, "  0x%08x 0x%08x 0x%08x 0x%08x\n",
		   u[0], u[1], u[2], u[3]);
	if (!tx && !wil->use_compressed_rx_status)
		seq_printf(s, "  0x%08x 0x%08x 0x%08x 0x%08x\n",
			   u[4], u[5], u[6], u[7]);

	seq_puts(s, "}\n");

	return 0;
}

static int wil_status_msg_seq_open(struct inode *inode, struct file *file)
{
	return single_open(file, wil_status_msg_debugfs_show,
			   inode->i_private);
}

static const struct file_operations fops_status_msg = {
	.open		= wil_status_msg_seq_open,
	.release	= single_release,
	.read		= seq_read,
	.llseek		= seq_lseek,
};

static int wil_print_rx_buff(struct seq_file *s, struct list_head *lh)
{
	struct wil_rx_buff *it;
	int i = 0;

	list_for_each_entry(it, lh, list) {
		if ((i % 16) == 0 && i != 0)
			seq_puts(s, "\n    ");
		seq_printf(s, "[%4d] ", it->id);
		i++;
	}
	seq_printf(s, "\nNumber of buffers: %u\n", i);

	return i;
}

static int wil_rx_buff_mgmt_debugfs_show(struct seq_file *s, void *data)
{
	struct wil6210_priv *wil = s->private;
	struct wil_rx_buff_mgmt *rbm = &wil->rx_buff_mgmt;
	int num_active;
	int num_free;

	seq_printf(s, "  size = %zu\n", rbm->size);
	seq_printf(s, "  free_list_empty_cnt = %lu\n",
		   rbm->free_list_empty_cnt);

	/* Print active list */
	seq_puts(s, "  Active list:\n");
	num_active = wil_print_rx_buff(s, &rbm->active);
	seq_puts(s, "\n  Free list:\n");
	num_free = wil_print_rx_buff(s, &rbm->free);

	seq_printf(s, "  Total number of buffers: %u\n",
		   num_active + num_free);

	return 0;
}

static int wil_rx_buff_mgmt_seq_open(struct inode *inode, struct file *file)
{
	return single_open(file, wil_rx_buff_mgmt_debugfs_show,
			   inode->i_private);
}

static const struct file_operations fops_rx_buff_mgmt = {
	.open		= wil_rx_buff_mgmt_seq_open,
	.release	= single_release,
	.read		= seq_read,
	.llseek		= seq_lseek,
};

/*---------beamforming------------*/
static char *wil_bfstatus_str(u32 status)
{
	switch (status) {
	case 0:
		return "Failed";
	case 1:
		return "OK";
	case 2:
		return "Retrying";
	default:
		return "??";
	}
}

static bool is_all_zeros(void * const x_, size_t sz)
{
	/* if reply is all-0, ignore this CID */
	u32 *x = x_;
	int n;

	for (n = 0; n < sz / sizeof(*x); n++)
		if (x[n])
			return false;

	return true;
}

static int wil_bf_debugfs_show(struct seq_file *s, void *data)
{
	int rc;
	int i;
	struct wil6210_priv *wil = s->private;
	struct wil6210_vif *vif = ndev_to_vif(wil->main_ndev);
	struct wmi_notify_req_cmd cmd = {
		.interval_usec = 0,
	};
	struct {
		struct wmi_cmd_hdr wmi;
		struct wmi_notify_req_done_event evt;
	} __packed reply;

	memset(&reply, 0, sizeof(reply));

	for (i = 0; i < ARRAY_SIZE(wil->sta); i++) {
		u32 status;

		cmd.cid = i;
		rc = wmi_call(wil, WMI_NOTIFY_REQ_CMDID, vif->mid,
			      &cmd, sizeof(cmd),
			      WMI_NOTIFY_REQ_DONE_EVENTID, &reply,
			      sizeof(reply), 20);
		/* if reply is all-0, ignore this CID */
		if (rc || is_all_zeros(&reply.evt, sizeof(reply.evt)))
			continue;

		status = le32_to_cpu(reply.evt.status);
		seq_printf(s, "CID %d {\n"
			   "  TSF = 0x%016llx\n"
			   "  TxMCS = %2d TxTpt = %4d\n"
			   "  SQI = %4d\n"
			   "  RSSI = %4d\n"
			   "  Status = 0x%08x %s\n"
			   "  Sectors(rx:tx) my %2d:%2d peer %2d:%2d\n"
			   "  Goodput(rx:tx) %4d:%4d\n"
			   "}\n",
			   i,
			   le64_to_cpu(reply.evt.tsf),
			   le16_to_cpu(reply.evt.bf_mcs),
			   le32_to_cpu(reply.evt.tx_tpt),
			   reply.evt.sqi,
			   reply.evt.rssi,
			   status, wil_bfstatus_str(status),
			   le16_to_cpu(reply.evt.my_rx_sector),
			   le16_to_cpu(reply.evt.my_tx_sector),
			   le16_to_cpu(reply.evt.other_rx_sector),
			   le16_to_cpu(reply.evt.other_tx_sector),
			   le32_to_cpu(reply.evt.rx_goodput),
			   le32_to_cpu(reply.evt.tx_goodput));
	}
	return 0;
}

static int wil_bf_seq_open(struct inode *inode, struct file *file)
{
	return single_open(file, wil_bf_debugfs_show, inode->i_private);
}

static const struct file_operations fops_bf = {
	.open		= wil_bf_seq_open,
	.release	= single_release,
	.read		= seq_read,
	.llseek		= seq_lseek,
};

/*---------temp------------*/
static void print_temp(struct seq_file *s, const char *prefix, s32 t)
{
	switch (t) {
	case 0:
	case ~(u32)0:
		seq_printf(s, "%s N/A\n", prefix);
	break;
	default:
		seq_printf(s, "%s %s%d.%03d\n", prefix, (t < 0 ? "-" : ""),
			   abs(t / 1000), abs(t % 1000));
		break;
	}
}

static int wil_temp_debugfs_show(struct seq_file *s, void *data)
{
	struct wil6210_priv *wil = s->private;
	s32 t_m, t_r;
	int rc = wmi_get_temperature(wil, &t_m, &t_r);

	if (rc) {
		seq_puts(s, "Failed\n");
		return 0;
	}

	print_temp(s, "T_mac   =", t_m);
	print_temp(s, "T_radio =", t_r);

	return 0;
}

static int wil_temp_seq_open(struct inode *inode, struct file *file)
{
	return single_open(file, wil_temp_debugfs_show, inode->i_private);
}

static const struct file_operations fops_temp = {
	.open		= wil_temp_seq_open,
	.release	= single_release,
	.read		= seq_read,
	.llseek		= seq_lseek,
};

/*---------freq------------*/
static int wil_freq_debugfs_show(struct seq_file *s, void *data)
{
	struct wil6210_priv *wil = s->private;
	struct wireless_dev *wdev = wil->main_ndev->ieee80211_ptr;
	u16 freq = wdev->chandef.chan ? wdev->chandef.chan->center_freq : 0;

	seq_printf(s, "Freq = %d\n", freq);

	return 0;
}

static int wil_freq_seq_open(struct inode *inode, struct file *file)
{
	return single_open(file, wil_freq_debugfs_show, inode->i_private);
}

static const struct file_operations fops_freq = {
	.open		= wil_freq_seq_open,
	.release	= single_release,
	.read		= seq_read,
	.llseek		= seq_lseek,
};

/*---------link------------*/
static int wil_link_debugfs_show(struct seq_file *s, void *data)
{
	struct wil6210_priv *wil = s->private;
	struct station_info *sinfo;
	int i, rc = 0;

	sinfo = kzalloc(sizeof(*sinfo), GFP_KERNEL);
	if (!sinfo)
		return -ENOMEM;

	for (i = 0; i < ARRAY_SIZE(wil->sta); i++) {
		struct wil_sta_info *p = &wil->sta[i];
		char *status = "unknown";
		struct wil6210_vif *vif;
		u8 mid;

		switch (p->status) {
		case wil_sta_unused:
			status = "unused   ";
			break;
		case wil_sta_conn_pending:
			status = "pending  ";
			break;
		case wil_sta_connected:
			status = "connected";
			break;
		}
		mid = (p->status != wil_sta_unused) ? p->mid : U8_MAX;
		seq_printf(s, "[%d][MID %d] %pM %s\n",
			   i, mid, p->addr, status);

		if (p->status != wil_sta_connected)
			continue;

		vif = (mid < GET_MAX_VIFS(wil)) ? wil->vifs[mid] : NULL;
		if (vif) {
			rc = wil_cid_fill_sinfo(vif, i, sinfo);
			if (rc)
				goto out;

			seq_printf(s, "  Tx_mcs = %d\n", sinfo->txrate.mcs);
			seq_printf(s, "  Rx_mcs = %d\n", sinfo->rxrate.mcs);
			seq_printf(s, "  SQ     = %d\n", sinfo->signal);
		} else {
			seq_puts(s, "  INVALID MID\n");
		}
	}

out:
	kfree(sinfo);
	return rc;
}

static int wil_link_seq_open(struct inode *inode, struct file *file)
{
	return single_open(file, wil_link_debugfs_show, inode->i_private);
}

static const struct file_operations fops_link = {
	.open		= wil_link_seq_open,
	.release	= single_release,
	.read		= seq_read,
	.llseek		= seq_lseek,
};

/*---------info------------*/
static int wil_info_debugfs_show(struct seq_file *s, void *data)
{
	struct wil6210_priv *wil = s->private;
	struct net_device *ndev = wil->main_ndev;
	int is_ac = power_supply_is_system_supplied();
	int rx = atomic_xchg(&wil->isr_count_rx, 0);
	int tx = atomic_xchg(&wil->isr_count_tx, 0);
	static ulong rxf_old, txf_old;
	ulong rxf = ndev->stats.rx_packets;
	ulong txf = ndev->stats.tx_packets;
	unsigned int i;

	/* >0 : AC; 0 : battery; <0 : error */
	seq_printf(s, "AC powered : %d\n", is_ac);
	seq_printf(s, "Rx irqs:packets : %8d : %8ld\n", rx, rxf - rxf_old);
	seq_printf(s, "Tx irqs:packets : %8d : %8ld\n", tx, txf - txf_old);
	rxf_old = rxf;
	txf_old = txf;

#define CHECK_QSTATE(x) (state & BIT(__QUEUE_STATE_ ## x)) ? \
	" " __stringify(x) : ""

	for (i = 0; i < ndev->num_tx_queues; i++) {
		struct netdev_queue *txq = netdev_get_tx_queue(ndev, i);
		unsigned long state = txq->state;

		seq_printf(s, "Tx queue[%i] state : 0x%lx%s%s%s\n", i, state,
			   CHECK_QSTATE(DRV_XOFF),
			   CHECK_QSTATE(STACK_XOFF),
			   CHECK_QSTATE(FROZEN)
			  );
	}
#undef CHECK_QSTATE
	return 0;
}

static int wil_info_seq_open(struct inode *inode, struct file *file)
{
	return single_open(file, wil_info_debugfs_show, inode->i_private);
}

static const struct file_operations fops_info = {
	.open		= wil_info_seq_open,
	.release	= single_release,
	.read		= seq_read,
	.llseek		= seq_lseek,
};

/*---------recovery------------*/
/* mode = [manual|auto]
 * state = [idle|pending|running]
 */
static ssize_t wil_read_file_recovery(struct file *file, char __user *user_buf,
				      size_t count, loff_t *ppos)
{
	struct wil6210_priv *wil = file->private_data;
	char buf[80];
	int n;
	static const char * const sstate[] = {"idle", "pending", "running"};

	n = snprintf(buf, sizeof(buf), "mode = %s\nstate = %s\n",
		     no_fw_recovery ? "manual" : "auto",
		     sstate[wil->recovery_state]);

	n = min_t(int, n, sizeof(buf));

	return simple_read_from_buffer(user_buf, count, ppos,
				       buf, n);
}

static ssize_t wil_write_file_recovery(struct file *file,
				       const char __user *buf_,
				       size_t count, loff_t *ppos)
{
	struct wil6210_priv *wil = file->private_data;
	static const char run_command[] = "run";
	char buf[sizeof(run_command) + 1]; /* to detect "runx" */
	ssize_t rc;

	if (wil->recovery_state != fw_recovery_pending) {
		wil_err(wil, "No recovery pending\n");
		return -EINVAL;
	}

	if (*ppos != 0) {
		wil_err(wil, "Offset [%d]\n", (int)*ppos);
		return -EINVAL;
	}

	if (count > sizeof(buf)) {
		wil_err(wil, "Input too long, len = %d\n", (int)count);
		return -EINVAL;
	}

	rc = simple_write_to_buffer(buf, sizeof(buf) - 1, ppos, buf_, count);
	if (rc < 0)
		return rc;

	buf[rc] = '\0';
	if (0 == strcmp(buf, run_command))
		wil_set_recovery_state(wil, fw_recovery_running);
	else
		wil_err(wil, "Bad recovery command \"%s\"\n", buf);

	return rc;
}

static const struct file_operations fops_recovery = {
	.read = wil_read_file_recovery,
	.write = wil_write_file_recovery,
	.open  = simple_open,
};

/*---------Station matrix------------*/
static void wil_print_rxtid(struct seq_file *s, struct wil_tid_ampdu_rx *r)
{
	int i;
	u16 index = ((r->head_seq_num - r->ssn) & 0xfff) % r->buf_size;
	unsigned long long drop_dup = r->drop_dup, drop_old = r->drop_old;
	unsigned long long drop_dup_mcast = r->drop_dup_mcast;

	seq_printf(s, "([%2d]) 0x%03x [", r->buf_size, r->head_seq_num);
	for (i = 0; i < r->buf_size; i++) {
		if (i == index)
			seq_printf(s, "%c", r->reorder_buf[i] ? 'O' : '|');
		else
			seq_printf(s, "%c", r->reorder_buf[i] ? '*' : '_');
	}
	seq_printf(s,
		   "] total %llu drop %llu (dup %llu + old %llu + dup mcast %llu) last 0x%03x\n",
		   r->total, drop_dup + drop_old + drop_dup_mcast, drop_dup,
		   drop_old, drop_dup_mcast, r->ssn_last_drop);
}

static void wil_print_rxtid_crypto(struct seq_file *s, int tid,
				   struct wil_tid_crypto_rx *c)
{
	int i;

	for (i = 0; i < 4; i++) {
		struct wil_tid_crypto_rx_single *cc = &c->key_id[i];

		if (cc->key_set)
			goto has_keys;
	}
	return;

has_keys:
	if (tid < WIL_STA_TID_NUM)
		seq_printf(s, "  [%2d] PN", tid);
	else
		seq_puts(s, "  [GR] PN");

	for (i = 0; i < 4; i++) {
		struct wil_tid_crypto_rx_single *cc = &c->key_id[i];

		seq_printf(s, " [%i%s]%6phN", i, cc->key_set ? "+" : "-",
			   cc->pn);
	}
	seq_puts(s, "\n");
}

static int wil_sta_debugfs_show(struct seq_file *s, void *data)
__acquires(&p->tid_rx_lock) __releases(&p->tid_rx_lock)
{
	struct wil6210_priv *wil = s->private;
	int i, tid, mcs;

	for (i = 0; i < ARRAY_SIZE(wil->sta); i++) {
		struct wil_sta_info *p = &wil->sta[i];
		char *status = "unknown";
		u8 aid = 0;
		u8 mid;

		switch (p->status) {
		case wil_sta_unused:
			status = "unused   ";
			break;
		case wil_sta_conn_pending:
			status = "pending  ";
			break;
		case wil_sta_connected:
			status = "connected";
			aid = p->aid;
			break;
		}
		mid = (p->status != wil_sta_unused) ? p->mid : U8_MAX;
<<<<<<< HEAD
		seq_printf(s, "[%d] %pM %s MID %d AID %d\n", i, p->addr, status,
			   mid, aid);
=======
		if (mid < GET_MAX_VIFS(wil)) {
			struct wil6210_vif *vif = wil->vifs[mid];

			if (vif->wdev.iftype == NL80211_IFTYPE_STATION &&
			    p->status == wil_sta_connected)
				sta_connected = true;
		}
		/* print roam counter only for connected stations */
		if (sta_connected)
			seq_printf(s, "[%d] %pM connected (roam counter %d) MID %d AID %d\n",
				   i, p->addr, p->stats.ft_roams, mid, aid);
		else
			seq_printf(s, "[%d] %pM %s MID %d AID %d\n", i,
				   p->addr, status, mid, aid);
>>>>>>> 407d19ab

		if (p->status == wil_sta_connected) {
			spin_lock_bh(&p->tid_rx_lock);
			for (tid = 0; tid < WIL_STA_TID_NUM; tid++) {
				struct wil_tid_ampdu_rx *r = p->tid_rx[tid];
				struct wil_tid_crypto_rx *c =
						&p->tid_crypto_rx[tid];

				if (r) {
					seq_printf(s, "  [%2d] ", tid);
					wil_print_rxtid(s, r);
				}

				wil_print_rxtid_crypto(s, tid, c);
			}
			wil_print_rxtid_crypto(s, WIL_STA_TID_NUM,
					       &p->group_crypto_rx);
			spin_unlock_bh(&p->tid_rx_lock);
			seq_printf(s,
				   "Rx invalid frame: non-data %lu, short %lu, large %lu, replay %lu\n",
				   p->stats.rx_non_data_frame,
				   p->stats.rx_short_frame,
				   p->stats.rx_large_frame,
				   p->stats.rx_replay);
			seq_printf(s,
				   "mic error %lu, key error %lu, amsdu error %lu, csum error %lu\n",
				   p->stats.rx_mic_error,
				   p->stats.rx_key_error,
				   p->stats.rx_amsdu_error,
				   p->stats.rx_csum_err);

			seq_puts(s, "Rx/MCS:");
			for (mcs = 0; mcs < ARRAY_SIZE(p->stats.rx_per_mcs);
			     mcs++)
				seq_printf(s, " %lld",
					   p->stats.rx_per_mcs[mcs]);
			seq_puts(s, "\n");
		}
	}

	return 0;
}

static int wil_sta_seq_open(struct inode *inode, struct file *file)
{
	return single_open(file, wil_sta_debugfs_show, inode->i_private);
}

static const struct file_operations fops_sta = {
	.open		= wil_sta_seq_open,
	.release	= single_release,
	.read		= seq_read,
	.llseek		= seq_lseek,
};

static int wil_mids_debugfs_show(struct seq_file *s, void *data)
{
	struct wil6210_priv *wil = s->private;
	struct wil6210_vif *vif;
	struct net_device *ndev;
	int i;

	mutex_lock(&wil->vif_mutex);
	for (i = 0; i < GET_MAX_VIFS(wil); i++) {
		vif = wil->vifs[i];

		if (vif) {
			ndev = vif_to_ndev(vif);
			seq_printf(s, "[%d] %pM %s\n", i, ndev->dev_addr,
				   ndev->name);
		} else {
			seq_printf(s, "[%d] unused\n", i);
		}
	}
	mutex_unlock(&wil->vif_mutex);

	return 0;
}

static int wil_mids_seq_open(struct inode *inode, struct file *file)
{
	return single_open(file, wil_mids_debugfs_show, inode->i_private);
}

static const struct file_operations fops_mids = {
	.open		= wil_mids_seq_open,
	.release	= single_release,
	.read		= seq_read,
	.llseek		= seq_lseek,
};

static int wil_tx_latency_debugfs_show(struct seq_file *s, void *data)
__acquires(&p->tid_rx_lock) __releases(&p->tid_rx_lock)
{
	struct wil6210_priv *wil = s->private;
	int i, bin;

	for (i = 0; i < ARRAY_SIZE(wil->sta); i++) {
		struct wil_sta_info *p = &wil->sta[i];
		char *status = "unknown";
		u8 aid = 0;
		u8 mid;

		if (!p->tx_latency_bins)
			continue;

		switch (p->status) {
		case wil_sta_unused:
			status = "unused   ";
			break;
		case wil_sta_conn_pending:
			status = "pending  ";
			break;
		case wil_sta_connected:
			status = "connected";
			aid = p->aid;
			break;
		}
		mid = (p->status != wil_sta_unused) ? p->mid : U8_MAX;
		seq_printf(s, "[%d] %pM %s MID %d AID %d\n", i, p->addr, status,
			   mid, aid);

		if (p->status == wil_sta_connected) {
			u64 num_packets = 0;
			u64 tx_latency_avg = p->stats.tx_latency_total_us;

			seq_puts(s, "Tx/Latency bin:");
			for (bin = 0; bin < WIL_NUM_LATENCY_BINS; bin++) {
				seq_printf(s, " %lld",
					   p->tx_latency_bins[bin]);
				num_packets += p->tx_latency_bins[bin];
			}
			seq_puts(s, "\n");
			if (!num_packets)
				continue;
			do_div(tx_latency_avg, num_packets);
			seq_printf(s, "Tx/Latency min/avg/max (us): %d/%lld/%d",
				   p->stats.tx_latency_min_us,
				   tx_latency_avg,
				   p->stats.tx_latency_max_us);

			seq_puts(s, "\n");
		}
	}

	return 0;
}

static int wil_tx_latency_seq_open(struct inode *inode, struct file *file)
{
	return single_open(file, wil_tx_latency_debugfs_show,
			   inode->i_private);
}

static ssize_t wil_tx_latency_write(struct file *file, const char __user *buf,
				    size_t len, loff_t *ppos)
{
	struct seq_file *s = file->private_data;
	struct wil6210_priv *wil = s->private;
	int val, rc, i;
	bool enable;

	rc = kstrtoint_from_user(buf, len, 0, &val);
	if (rc) {
		wil_err(wil, "Invalid argument\n");
		return rc;
	}
	if (val == 1)
		/* default resolution */
		val = 500;
	if (val && (val < 50 || val > 1000)) {
		wil_err(wil, "Invalid resolution %d\n", val);
		return -EINVAL;
	}

	enable = !!val;
	if (wil->tx_latency == enable)
		return len;

	wil_info(wil, "%s TX latency measurements (resolution %dusec)\n",
		 enable ? "Enabling" : "Disabling", val);

	if (enable) {
		size_t sz = sizeof(u64) * WIL_NUM_LATENCY_BINS;

		wil->tx_latency_res = val;
		for (i = 0; i < ARRAY_SIZE(wil->sta); i++) {
			struct wil_sta_info *sta = &wil->sta[i];

			kfree(sta->tx_latency_bins);
			sta->tx_latency_bins = kzalloc(sz, GFP_KERNEL);
			if (!sta->tx_latency_bins)
				return -ENOMEM;
			sta->stats.tx_latency_min_us = U32_MAX;
			sta->stats.tx_latency_max_us = 0;
			sta->stats.tx_latency_total_us = 0;
		}
	}
	wil->tx_latency = enable;

	return len;
}

static const struct file_operations fops_tx_latency = {
	.open		= wil_tx_latency_seq_open,
	.release	= single_release,
	.read		= seq_read,
	.write		= wil_tx_latency_write,
	.llseek		= seq_lseek,
};

static void wil_link_stats_print_basic(struct wil6210_vif *vif,
				       struct seq_file *s,
				       struct wmi_link_stats_basic *basic)
{
	char per[5] = "?";

	if (basic->per_average != 0xff)
		snprintf(per, sizeof(per), "%d%%", basic->per_average);

	seq_printf(s, "CID %d {\n"
		   "\tTxMCS %d TxTpt %d\n"
		   "\tGoodput(rx:tx) %d:%d\n"
		   "\tRxBcastFrames %d\n"
		   "\tRSSI %d SQI %d SNR %d PER %s\n"
		   "\tRx RFC %d Ant num %d\n"
		   "\tSectors(rx:tx) my %d:%d peer %d:%d\n"
		   "}\n",
		   basic->cid,
		   basic->bf_mcs, le32_to_cpu(basic->tx_tpt),
		   le32_to_cpu(basic->rx_goodput),
		   le32_to_cpu(basic->tx_goodput),
		   le32_to_cpu(basic->rx_bcast_frames),
		   basic->rssi, basic->sqi, basic->snr, per,
		   basic->selected_rfc, basic->rx_effective_ant_num,
		   basic->my_rx_sector, basic->my_tx_sector,
		   basic->other_rx_sector, basic->other_tx_sector);
}

static void wil_link_stats_print_global(struct wil6210_priv *wil,
					struct seq_file *s,
					struct wmi_link_stats_global *global)
{
	seq_printf(s, "Frames(rx:tx) %d:%d\n"
		   "BA Frames(rx:tx) %d:%d\n"
		   "Beacons %d\n"
		   "Rx Errors (MIC:CRC) %d:%d\n"
		   "Tx Errors (no ack) %d\n",
		   le32_to_cpu(global->rx_frames),
		   le32_to_cpu(global->tx_frames),
		   le32_to_cpu(global->rx_ba_frames),
		   le32_to_cpu(global->tx_ba_frames),
		   le32_to_cpu(global->tx_beacons),
		   le32_to_cpu(global->rx_mic_errors),
		   le32_to_cpu(global->rx_crc_errors),
		   le32_to_cpu(global->tx_fail_no_ack));
}

static void wil_link_stats_debugfs_show_vif(struct wil6210_vif *vif,
					    struct seq_file *s)
{
	struct wil6210_priv *wil = vif_to_wil(vif);
	struct wmi_link_stats_basic *stats;
	int i;

	if (!vif->fw_stats_ready) {
		seq_puts(s, "no statistics\n");
		return;
	}

	seq_printf(s, "TSF %lld\n", vif->fw_stats_tsf);
	for (i = 0; i < ARRAY_SIZE(wil->sta); i++) {
		if (wil->sta[i].status == wil_sta_unused)
			continue;
		if (wil->sta[i].mid != vif->mid)
			continue;

		stats = &wil->sta[i].fw_stats_basic;
		wil_link_stats_print_basic(vif, s, stats);
	}
}

static int wil_link_stats_debugfs_show(struct seq_file *s, void *data)
{
	struct wil6210_priv *wil = s->private;
	struct wil6210_vif *vif;
	int i, rc;

	rc = mutex_lock_interruptible(&wil->vif_mutex);
	if (rc)
		return rc;

	/* iterate over all MIDs and show per-cid statistics. Then show the
	 * global statistics
	 */
	for (i = 0; i < GET_MAX_VIFS(wil); i++) {
		vif = wil->vifs[i];

		seq_printf(s, "MID %d ", i);
		if (!vif) {
			seq_puts(s, "unused\n");
			continue;
		}

		wil_link_stats_debugfs_show_vif(vif, s);
	}

	mutex_unlock(&wil->vif_mutex);

	return 0;
}

static int wil_link_stats_seq_open(struct inode *inode, struct file *file)
{
	return single_open(file, wil_link_stats_debugfs_show, inode->i_private);
}

static ssize_t wil_link_stats_write(struct file *file, const char __user *buf,
				    size_t len, loff_t *ppos)
{
	struct seq_file *s = file->private_data;
	struct wil6210_priv *wil = s->private;
	int cid, interval, rc, i;
	struct wil6210_vif *vif;
	char *kbuf = kmalloc(len + 1, GFP_KERNEL);

	if (!kbuf)
		return -ENOMEM;

	rc = simple_write_to_buffer(kbuf, len, ppos, buf, len);
	if (rc != len) {
		kfree(kbuf);
		return rc >= 0 ? -EIO : rc;
	}

	kbuf[len] = '\0';
	/* specify cid (use -1 for all cids) and snapshot interval in ms */
	rc = sscanf(kbuf, "%d %d", &cid, &interval);
	kfree(kbuf);
	if (rc < 0)
		return rc;
	if (rc < 2 || interval < 0)
		return -EINVAL;

	wil_info(wil, "request link statistics, cid %d interval %d\n",
		 cid, interval);

	rc = mutex_lock_interruptible(&wil->vif_mutex);
	if (rc)
		return rc;

	for (i = 0; i < GET_MAX_VIFS(wil); i++) {
		vif = wil->vifs[i];
		if (!vif)
			continue;

		rc = wmi_link_stats_cfg(vif, WMI_LINK_STATS_TYPE_BASIC,
					(cid == -1 ? 0xff : cid), interval);
		if (rc)
			wil_err(wil, "link statistics failed for mid %d\n", i);
	}
	mutex_unlock(&wil->vif_mutex);

	return len;
}

static const struct file_operations fops_link_stats = {
	.open		= wil_link_stats_seq_open,
	.release	= single_release,
	.read		= seq_read,
	.write		= wil_link_stats_write,
	.llseek		= seq_lseek,
};

static int
wil_link_stats_global_debugfs_show(struct seq_file *s, void *data)
{
	struct wil6210_priv *wil = s->private;

	if (!wil->fw_stats_global.ready)
		return 0;

	seq_printf(s, "TSF %lld\n", wil->fw_stats_global.tsf);
	wil_link_stats_print_global(wil, s, &wil->fw_stats_global.stats);

	return 0;
}

static int
wil_link_stats_global_seq_open(struct inode *inode, struct file *file)
{
	return single_open(file, wil_link_stats_global_debugfs_show,
			   inode->i_private);
}

static ssize_t
wil_link_stats_global_write(struct file *file, const char __user *buf,
			    size_t len, loff_t *ppos)
{
	struct seq_file *s = file->private_data;
	struct wil6210_priv *wil = s->private;
	int interval, rc;
	struct wil6210_vif *vif = ndev_to_vif(wil->main_ndev);

	/* specify snapshot interval in ms */
	rc = kstrtoint_from_user(buf, len, 0, &interval);
	if (rc || interval < 0) {
		wil_err(wil, "Invalid argument\n");
		return -EINVAL;
	}

	wil_info(wil, "request global link stats, interval %d\n", interval);

	rc = wmi_link_stats_cfg(vif, WMI_LINK_STATS_TYPE_GLOBAL, 0, interval);
	if (rc)
		wil_err(wil, "global link stats failed %d\n", rc);

	return rc ? rc : len;
}

static const struct file_operations fops_link_stats_global = {
	.open		= wil_link_stats_global_seq_open,
	.release	= single_release,
	.read		= seq_read,
	.write		= wil_link_stats_global_write,
	.llseek		= seq_lseek,
};

static ssize_t wil_read_file_led_cfg(struct file *file, char __user *user_buf,
				     size_t count, loff_t *ppos)
{
	char buf[80];
	int n;

	n = snprintf(buf, sizeof(buf),
		     "led_id is set to %d, echo 1 to enable, 0 to disable\n",
		     led_id);

	n = min_t(int, n, sizeof(buf));

	return simple_read_from_buffer(user_buf, count, ppos,
				       buf, n);
}

static ssize_t wil_write_file_led_cfg(struct file *file,
				      const char __user *buf_,
				      size_t count, loff_t *ppos)
{
	struct wil6210_priv *wil = file->private_data;
	int val;
	int rc;

	rc = kstrtoint_from_user(buf_, count, 0, &val);
	if (rc) {
		wil_err(wil, "Invalid argument\n");
		return rc;
	}

	wil_info(wil, "%s led %d\n", val ? "Enabling" : "Disabling", led_id);
	rc = wmi_led_cfg(wil, val);
	if (rc) {
		wil_info(wil, "%s led %d failed\n",
			 val ? "Enabling" : "Disabling", led_id);
		return rc;
	}

	return count;
}

static const struct file_operations fops_led_cfg = {
	.read = wil_read_file_led_cfg,
	.write = wil_write_file_led_cfg,
	.open  = simple_open,
};

/* led_blink_time, write:
 * "<blink_on_slow> <blink_off_slow> <blink_on_med> <blink_off_med> <blink_on_fast> <blink_off_fast>
 */
static ssize_t wil_write_led_blink_time(struct file *file,
					const char __user *buf,
					size_t len, loff_t *ppos)
{
	int rc;
	char *kbuf = kmalloc(len + 1, GFP_KERNEL);

	if (!kbuf)
		return -ENOMEM;

	rc = simple_write_to_buffer(kbuf, len, ppos, buf, len);
	if (rc != len) {
		kfree(kbuf);
		return rc >= 0 ? -EIO : rc;
	}

	kbuf[len] = '\0';
	rc = sscanf(kbuf, "%d %d %d %d %d %d",
		    &led_blink_time[WIL_LED_TIME_SLOW].on_ms,
		    &led_blink_time[WIL_LED_TIME_SLOW].off_ms,
		    &led_blink_time[WIL_LED_TIME_MED].on_ms,
		    &led_blink_time[WIL_LED_TIME_MED].off_ms,
		    &led_blink_time[WIL_LED_TIME_FAST].on_ms,
		    &led_blink_time[WIL_LED_TIME_FAST].off_ms);
	kfree(kbuf);

	if (rc < 0)
		return rc;
	if (rc < 6)
		return -EINVAL;

	return len;
}

static ssize_t wil_read_led_blink_time(struct file *file, char __user *user_buf,
				       size_t count, loff_t *ppos)
{
	static char text[400];

	snprintf(text, sizeof(text),
		 "To set led blink on/off time variables write:\n"
		 "<blink_on_slow> <blink_off_slow> <blink_on_med> "
		 "<blink_off_med> <blink_on_fast> <blink_off_fast>\n"
		 "The current values are:\n"
		 "%d %d %d %d %d %d\n",
		 led_blink_time[WIL_LED_TIME_SLOW].on_ms,
		 led_blink_time[WIL_LED_TIME_SLOW].off_ms,
		 led_blink_time[WIL_LED_TIME_MED].on_ms,
		 led_blink_time[WIL_LED_TIME_MED].off_ms,
		 led_blink_time[WIL_LED_TIME_FAST].on_ms,
		 led_blink_time[WIL_LED_TIME_FAST].off_ms);

	return simple_read_from_buffer(user_buf, count, ppos, text,
				       sizeof(text));
}

static const struct file_operations fops_led_blink_time = {
	.read = wil_read_led_blink_time,
	.write = wil_write_led_blink_time,
	.open  = simple_open,
};

/*---------FW capabilities------------*/
static int wil_fw_capabilities_debugfs_show(struct seq_file *s, void *data)
{
	struct wil6210_priv *wil = s->private;

	seq_printf(s, "fw_capabilities : %*pb\n", WMI_FW_CAPABILITY_MAX,
		   wil->fw_capabilities);

	return 0;
}

static int wil_fw_capabilities_seq_open(struct inode *inode, struct file *file)
{
	return single_open(file, wil_fw_capabilities_debugfs_show,
			   inode->i_private);
}

static const struct file_operations fops_fw_capabilities = {
	.open		= wil_fw_capabilities_seq_open,
	.release	= single_release,
	.read		= seq_read,
	.llseek		= seq_lseek,
};

/*---------FW version------------*/
static int wil_fw_version_debugfs_show(struct seq_file *s, void *data)
{
	struct wil6210_priv *wil = s->private;

	if (wil->fw_version[0])
		seq_printf(s, "%s\n", wil->fw_version);
	else
		seq_puts(s, "N/A\n");

	return 0;
}

static int wil_fw_version_seq_open(struct inode *inode, struct file *file)
{
	return single_open(file, wil_fw_version_debugfs_show,
			   inode->i_private);
}

static const struct file_operations fops_fw_version = {
	.open		= wil_fw_version_seq_open,
	.release	= single_release,
	.read		= seq_read,
	.llseek		= seq_lseek,
};

/*---------suspend_stats---------*/
static ssize_t wil_write_suspend_stats(struct file *file,
				       const char __user *buf,
				       size_t len, loff_t *ppos)
{
	struct wil6210_priv *wil = file->private_data;

	memset(&wil->suspend_stats, 0, sizeof(wil->suspend_stats));

	return len;
}

static ssize_t wil_read_suspend_stats(struct file *file,
				      char __user *user_buf,
				      size_t count, loff_t *ppos)
{
	struct wil6210_priv *wil = file->private_data;
	char *text;
	int n, ret, text_size = 500;

	text = kmalloc(text_size, GFP_KERNEL);
	if (!text)
		return -ENOMEM;

	n = snprintf(text, text_size,
		     "Radio on suspend statistics:\n"
		     "successful suspends:%ld failed suspends:%ld\n"
		     "successful resumes:%ld failed resumes:%ld\n"
		     "rejected by device:%ld\n"
		     "Radio off suspend statistics:\n"
		     "successful suspends:%ld failed suspends:%ld\n"
		     "successful resumes:%ld failed resumes:%ld\n"
		     "General statistics:\n"
		     "rejected by host:%ld\n",
		     wil->suspend_stats.r_on.successful_suspends,
		     wil->suspend_stats.r_on.failed_suspends,
		     wil->suspend_stats.r_on.successful_resumes,
		     wil->suspend_stats.r_on.failed_resumes,
		     wil->suspend_stats.rejected_by_device,
		     wil->suspend_stats.r_off.successful_suspends,
		     wil->suspend_stats.r_off.failed_suspends,
		     wil->suspend_stats.r_off.successful_resumes,
		     wil->suspend_stats.r_off.failed_resumes,
		     wil->suspend_stats.rejected_by_host);

	n = min_t(int, n, text_size);

	ret = simple_read_from_buffer(user_buf, count, ppos, text, n);

	kfree(text);

	return ret;
}

static const struct file_operations fops_suspend_stats = {
	.read = wil_read_suspend_stats,
	.write = wil_write_suspend_stats,
	.open  = simple_open,
};

/*---------compressed_rx_status---------*/
static ssize_t wil_compressed_rx_status_write(struct file *file,
					      const char __user *buf,
					      size_t len, loff_t *ppos)
{
	struct seq_file *s = file->private_data;
	struct wil6210_priv *wil = s->private;
	int compressed_rx_status;
	int rc;

	rc = kstrtoint_from_user(buf, len, 0, &compressed_rx_status);
	if (rc) {
		wil_err(wil, "Invalid argument\n");
		return rc;
	}

	if (wil_has_active_ifaces(wil, true, false)) {
		wil_err(wil, "cannot change edma config after iface is up\n");
		return -EPERM;
	}

	wil_info(wil, "%sable compressed_rx_status\n",
		 compressed_rx_status ? "En" : "Dis");

	wil->use_compressed_rx_status = compressed_rx_status;

	return len;
}

static int
wil_compressed_rx_status_show(struct seq_file *s, void *data)
{
	struct wil6210_priv *wil = s->private;

	seq_printf(s, "%d\n", wil->use_compressed_rx_status);

	return 0;
}

static int
wil_compressed_rx_status_seq_open(struct inode *inode, struct file *file)
{
	return single_open(file, wil_compressed_rx_status_show,
			   inode->i_private);
}

static const struct file_operations fops_compressed_rx_status = {
	.open  = wil_compressed_rx_status_seq_open,
	.release = single_release,
	.read = seq_read,
	.write = wil_compressed_rx_status_write,
	.llseek	= seq_lseek,
};

/*----------------*/
static void wil6210_debugfs_init_blobs(struct wil6210_priv *wil,
				       struct dentry *dbg)
{
	int i;
	char name[32];

	for (i = 0; i < ARRAY_SIZE(fw_mapping); i++) {
		struct wil_blob_wrapper *wil_blob = &wil->blobs[i];
		struct debugfs_blob_wrapper *blob = &wil_blob->blob;
		const struct fw_map *map = &fw_mapping[i];

		if (!map->name)
			continue;

		wil_blob->wil = wil;
		blob->data = (void * __force)wil->csr + HOSTADDR(map->host);
		blob->size = map->to - map->from;
		snprintf(name, sizeof(name), "blob_%s", map->name);
		wil_debugfs_create_ioblob(name, 0444, dbg, wil_blob);
	}
}

/* misc files */
static const struct {
	const char *name;
	umode_t mode;
	const struct file_operations *fops;
} dbg_files[] = {
	{"mbox",	0444,		&fops_mbox},
	{"rings",	0444,		&fops_ring},
	{"stations", 0444,		&fops_sta},
	{"mids",	0444,		&fops_mids},
	{"desc",	0444,		&fops_txdesc},
	{"bf",		0444,		&fops_bf},
	{"mem_val",	0644,		&fops_memread},
	{"reset",	0244,		&fops_reset},
	{"rxon",	0244,		&fops_rxon},
	{"tx_mgmt",	0244,		&fops_txmgmt},
	{"wmi_send", 0244,		&fops_wmi},
	{"back",	0644,		&fops_back},
	{"pmccfg",	0644,		&fops_pmccfg},
	{"pmcdata",	0444,		&fops_pmcdata},
	{"temp",	0444,		&fops_temp},
	{"freq",	0444,		&fops_freq},
	{"link",	0444,		&fops_link},
	{"info",	0444,		&fops_info},
	{"recovery", 0644,		&fops_recovery},
	{"led_cfg",	0644,		&fops_led_cfg},
	{"led_blink_time",	0644,	&fops_led_blink_time},
	{"fw_capabilities",	0444,	&fops_fw_capabilities},
	{"fw_version",	0444,		&fops_fw_version},
	{"suspend_stats",	0644,	&fops_suspend_stats},
	{"compressed_rx_status", 0644,	&fops_compressed_rx_status},
	{"srings",	0444,		&fops_srings},
	{"status_msg",	0444,		&fops_status_msg},
	{"rx_buff_mgmt",	0444,	&fops_rx_buff_mgmt},
	{"tx_latency",	0644,		&fops_tx_latency},
	{"link_stats",	0644,		&fops_link_stats},
	{"link_stats_global",	0644,	&fops_link_stats_global},
};

static void wil6210_debugfs_init_files(struct wil6210_priv *wil,
				       struct dentry *dbg)
{
	int i;

	for (i = 0; i < ARRAY_SIZE(dbg_files); i++)
		debugfs_create_file(dbg_files[i].name, dbg_files[i].mode, dbg,
				    wil, dbg_files[i].fops);
}

/* interrupt control blocks */
static const struct {
	const char *name;
	u32 icr_off;
} dbg_icr[] = {
	{"USER_ICR",		HOSTADDR(RGF_USER_USER_ICR)},
	{"DMA_EP_TX_ICR",	HOSTADDR(RGF_DMA_EP_TX_ICR)},
	{"DMA_EP_RX_ICR",	HOSTADDR(RGF_DMA_EP_RX_ICR)},
	{"DMA_EP_MISC_ICR",	HOSTADDR(RGF_DMA_EP_MISC_ICR)},
};

static void wil6210_debugfs_init_isr(struct wil6210_priv *wil,
				     struct dentry *dbg)
{
	int i;

	for (i = 0; i < ARRAY_SIZE(dbg_icr); i++)
		wil6210_debugfs_create_ISR(wil, dbg_icr[i].name, dbg,
					   dbg_icr[i].icr_off);
}

#define WIL_FIELD(name, mode, type) { __stringify(name), mode, \
	offsetof(struct wil6210_priv, name), type}

/* fields in struct wil6210_priv */
static const struct dbg_off dbg_wil_off[] = {
	WIL_FIELD(status[0],	0644,	doff_ulong),
	WIL_FIELD(hw_version,	0444,	doff_x32),
	WIL_FIELD(recovery_count, 0444,	doff_u32),
	WIL_FIELD(discovery_mode, 0644,	doff_u8),
	WIL_FIELD(chip_revision, 0444,	doff_u8),
	WIL_FIELD(abft_len, 0644,		doff_u8),
	WIL_FIELD(wakeup_trigger, 0644,		doff_u8),
	WIL_FIELD(ring_idle_trsh, 0644,	doff_u32),
	WIL_FIELD(num_rx_status_rings, 0644,	doff_u8),
	WIL_FIELD(rx_status_ring_order, 0644,	doff_u32),
	WIL_FIELD(tx_status_ring_order, 0644,	doff_u32),
	WIL_FIELD(rx_buff_id_count, 0644,	doff_u32),
	WIL_FIELD(amsdu_en, 0644,	doff_u8),
	{},
};

static const struct dbg_off dbg_wil_regs[] = {
	{"RGF_MAC_MTRL_COUNTER_0", 0444, HOSTADDR(RGF_MAC_MTRL_COUNTER_0),
		doff_io32},
	{"RGF_USER_USAGE_1", 0444, HOSTADDR(RGF_USER_USAGE_1), doff_io32},
	{"RGF_USER_USAGE_2", 0444, HOSTADDR(RGF_USER_USAGE_2), doff_io32},
	{},
};

/* static parameters */
static const struct dbg_off dbg_statics[] = {
	{"desc_index",	0644, (ulong)&dbg_txdesc_index, doff_u32},
	{"ring_index",	0644, (ulong)&dbg_ring_index, doff_u32},
	{"mem_addr",	0644, (ulong)&mem_addr, doff_u32},
	{"led_polarity", 0644, (ulong)&led_polarity, doff_u8},
	{"status_index", 0644, (ulong)&dbg_status_msg_index, doff_u32},
	{"sring_index",	0644, (ulong)&dbg_sring_index, doff_u32},
	{},
};

static const int dbg_off_count = 4 * (ARRAY_SIZE(isr_off) - 1) +
				ARRAY_SIZE(dbg_wil_regs) - 1 +
				ARRAY_SIZE(pseudo_isr_off) - 1 +
				ARRAY_SIZE(lgc_itr_cnt_off) - 1 +
				ARRAY_SIZE(tx_itr_cnt_off) - 1 +
				ARRAY_SIZE(rx_itr_cnt_off) - 1;

int wil6210_debugfs_init(struct wil6210_priv *wil)
{
	struct dentry *dbg = wil->debug = debugfs_create_dir(WIL_NAME,
			wil_to_wiphy(wil)->debugfsdir);
	if (IS_ERR_OR_NULL(dbg))
		return -ENODEV;

	wil->dbg_data.data_arr = kcalloc(dbg_off_count,
					 sizeof(struct wil_debugfs_iomem_data),
					 GFP_KERNEL);
	if (!wil->dbg_data.data_arr) {
		debugfs_remove_recursive(dbg);
		wil->debug = NULL;
		return -ENOMEM;
	}

	wil->dbg_data.iomem_data_count = 0;

	wil_pmc_init(wil);

	wil6210_debugfs_init_files(wil, dbg);
	wil6210_debugfs_init_isr(wil, dbg);
	wil6210_debugfs_init_blobs(wil, dbg);
	wil6210_debugfs_init_offset(wil, dbg, wil, dbg_wil_off);
	wil6210_debugfs_init_offset(wil, dbg, (void * __force)wil->csr,
				    dbg_wil_regs);
	wil6210_debugfs_init_offset(wil, dbg, NULL, dbg_statics);

	wil6210_debugfs_create_pseudo_ISR(wil, dbg);

	wil6210_debugfs_create_ITR_CNT(wil, dbg);

	return 0;
}

void wil6210_debugfs_remove(struct wil6210_priv *wil)
{
	int i;

	debugfs_remove_recursive(wil->debug);
	wil->debug = NULL;

	kfree(wil->dbg_data.data_arr);
	for (i = 0; i < ARRAY_SIZE(wil->sta); i++)
		kfree(wil->sta[i].tx_latency_bins);

	/* free pmc memory without sending command to fw, as it will
	 * be reset on the way down anyway
	 */
	wil_pmc_free(wil, false);
}<|MERGE_RESOLUTION|>--- conflicted
+++ resolved
@@ -1,6 +1,6 @@
 /*
  * Copyright (c) 2012-2017 Qualcomm Atheros, Inc.
- * Copyright (c) 2018, The Linux Foundation. All rights reserved.
+ * Copyright (c) 2018-2019, The Linux Foundation. All rights reserved.
  *
  * Permission to use, copy, modify, and/or distribute this software for any
  * purpose with or without fee is hereby granted, provided that the above
@@ -124,7 +124,7 @@
 	seq_puts(s, "}\n");
 }
 
-static int wil_ring_debugfs_show(struct seq_file *s, void *data)
+static int ring_show(struct seq_file *s, void *data)
 {
 	uint i;
 	struct wil6210_priv *wil = s->private;
@@ -162,7 +162,7 @@
 
 			snprintf(name, sizeof(name), "tx_%2d", i);
 
-			if (cid < WIL6210_MAX_CID)
+			if (cid < max_assoc_sta)
 				seq_printf(s,
 					   "\n%pM CID %d TID %d 1x%s BACK([%u] %u TU A%s) [%3d|%3d] idle %s\n",
 					   wil->sta[cid].addr, cid, tid,
@@ -183,18 +183,7 @@
 
 	return 0;
 }
-
-static int wil_ring_seq_open(struct inode *inode, struct file *file)
-{
-	return single_open(file, wil_ring_debugfs_show, inode->i_private);
-}
-
-static const struct file_operations fops_ring = {
-	.open		= wil_ring_seq_open,
-	.release	= single_release,
-	.read		= seq_read,
-	.llseek		= seq_lseek,
-};
+DEFINE_SHOW_ATTRIBUTE(ring);
 
 static void wil_print_sring(struct seq_file *s, struct wil6210_priv *wil,
 			    struct wil_status_ring *sring)
@@ -242,7 +231,7 @@
 	seq_puts(s, "}\n");
 }
 
-static int wil_srings_debugfs_show(struct seq_file *s, void *data)
+static int srings_show(struct seq_file *s, void *data)
 {
 	struct wil6210_priv *wil = s->private;
 	int i = 0;
@@ -253,18 +242,7 @@
 
 	return 0;
 }
-
-static int wil_srings_seq_open(struct inode *inode, struct file *file)
-{
-	return single_open(file, wil_srings_debugfs_show, inode->i_private);
-}
-
-static const struct file_operations fops_srings = {
-	.open		= wil_srings_seq_open,
-	.release	= single_release,
-	.read		= seq_read,
-	.llseek		= seq_lseek,
-};
+DEFINE_SHOW_ATTRIBUTE(srings);
 
 static void wil_seq_hexdump(struct seq_file *s, void *p, int len,
 			    const char *prefix)
@@ -356,7 +334,7 @@
 	wil_halp_unvote(wil);
 }
 
-static int wil_mbox_debugfs_show(struct seq_file *s, void *data)
+static int mbox_show(struct seq_file *s, void *data)
 {
 	struct wil6210_priv *wil = s->private;
 	int ret;
@@ -374,18 +352,7 @@
 
 	return 0;
 }
-
-static int wil_mbox_seq_open(struct inode *inode, struct file *file)
-{
-	return single_open(file, wil_mbox_debugfs_show, inode->i_private);
-}
-
-static const struct file_operations fops_mbox = {
-	.open		= wil_mbox_seq_open,
-	.release	= single_release,
-	.read		= seq_read,
-	.llseek		= seq_lseek,
-};
+DEFINE_SHOW_ATTRIBUTE(mbox);
 
 static int wil_debugfs_iomem_x32_set(void *data, u64 val)
 {
@@ -424,8 +391,8 @@
 	return 0;
 }
 
-DEFINE_SIMPLE_ATTRIBUTE(fops_iomem_x32, wil_debugfs_iomem_x32_get,
-			wil_debugfs_iomem_x32_set, "0x%08llx\n");
+DEFINE_DEBUGFS_ATTRIBUTE(fops_iomem_x32, wil_debugfs_iomem_x32_get,
+			 wil_debugfs_iomem_x32_set, "0x%08llx\n");
 
 static struct dentry *wil_debugfs_create_iomem_x32(const char *name,
 						   umode_t mode,
@@ -440,7 +407,8 @@
 	data->wil = wil;
 	data->offset = value;
 
-	file = debugfs_create_file(name, mode, parent, data, &fops_iomem_x32);
+	file = debugfs_create_file_unsafe(name, mode, parent, data,
+					  &fops_iomem_x32);
 	if (!IS_ERR_OR_NULL(file))
 		wil->dbg_data.iomem_data_count++;
 
@@ -459,14 +427,15 @@
 	return 0;
 }
 
-DEFINE_SIMPLE_ATTRIBUTE(wil_fops_ulong, wil_debugfs_ulong_get,
-			wil_debugfs_ulong_set, "0x%llx\n");
+DEFINE_DEBUGFS_ATTRIBUTE(wil_fops_ulong, wil_debugfs_ulong_get,
+			 wil_debugfs_ulong_set, "0x%llx\n");
 
 static struct dentry *wil_debugfs_create_ulong(const char *name, umode_t mode,
 					       struct dentry *parent,
 					       ulong *value)
 {
-	return debugfs_create_file(name, mode, parent, value, &wil_fops_ulong);
+	return debugfs_create_file_unsafe(name, mode, parent, value,
+					  &wil_fops_ulong);
 }
 
 /**
@@ -630,7 +599,7 @@
 	return 0;
 }
 
-static int wil_memread_debugfs_show(struct seq_file *s, void *data)
+static int memread_show(struct seq_file *s, void *data)
 {
 	struct wil6210_priv *wil = s->private;
 	void __iomem *a;
@@ -658,18 +627,7 @@
 
 	return 0;
 }
-
-static int wil_memread_seq_open(struct inode *inode, struct file *file)
-{
-	return single_open(file, wil_memread_debugfs_show, inode->i_private);
-}
-
-static const struct file_operations fops_memread = {
-	.open		= wil_memread_seq_open,
-	.release	= single_release,
-	.read		= seq_read,
-	.llseek		= seq_lseek,
-};
+DEFINE_SHOW_ATTRIBUTE(memread);
 
 static ssize_t wil_read_file_ioblob(struct file *file, char __user *user_buf,
 				    size_t count, loff_t *ppos)
@@ -677,10 +635,10 @@
 	enum { max_count = 4096 };
 	struct wil_blob_wrapper *wil_blob = file->private_data;
 	struct wil6210_priv *wil = wil_blob->wil;
-	loff_t pos = *ppos;
+	loff_t aligned_pos, pos = *ppos;
 	size_t available = wil_blob->blob.size;
 	void *buf;
-	size_t ret;
+	size_t unaligned_bytes, aligned_count, ret;
 	int rc;
 
 	if (pos < 0)
@@ -694,7 +652,12 @@
 	if (count > max_count)
 		count = max_count;
 
-	buf = kmalloc(count, GFP_KERNEL);
+	/* set pos to 4 bytes aligned */
+	unaligned_bytes = pos % 4;
+	aligned_pos = pos - unaligned_bytes;
+	aligned_count = count + unaligned_bytes;
+
+	buf = kmalloc(aligned_count, GFP_KERNEL);
 	if (!buf)
 		return -ENOMEM;
 
@@ -712,9 +675,9 @@
 	}
 
 	wil_memcpy_fromio_32(buf, (const void __iomem *)
-			     wil_blob->blob.data + pos, count);
-
-	ret = copy_to_user(user_buf, buf, count);
+			     wil_blob->blob.data + aligned_pos, aligned_count);
+
+	ret = copy_to_user(user_buf, buf + unaligned_bytes, count);
 
 	wil_mem_access_unlock(wil);
 	wil_pm_runtime_put(wil);
@@ -743,32 +706,6 @@
 {
 	return debugfs_create_file(name, mode, parent, wil_blob, &fops_ioblob);
 }
-
-/*---reset---*/
-static ssize_t wil_write_file_reset(struct file *file, const char __user *buf,
-				    size_t len, loff_t *ppos)
-{
-	struct wil6210_priv *wil = file->private_data;
-	struct net_device *ndev = wil->main_ndev;
-
-	/**
-	 * BUG:
-	 * this code does NOT sync device state with the rest of system
-	 * use with care, debug only!!!
-	 */
-	rtnl_lock();
-	dev_close(ndev);
-	ndev->flags &= ~IFF_UP;
-	rtnl_unlock();
-	wil_reset(wil, true);
-
-	return len;
-}
-
-static const struct file_operations fops_reset = {
-	.write = wil_write_file_reset,
-	.open  = simple_open,
-};
 
 /*---write channel 1..4 to rxon for it, 0 to rxoff---*/
 static ssize_t wil_write_file_rxon(struct file *file, const char __user *buf,
@@ -874,14 +811,14 @@
 				"BACK: del_rx require at least 2 params\n");
 			return -EINVAL;
 		}
-		if (p1 < 0 || p1 >= WIL6210_MAX_CID) {
+		if (p1 < 0 || p1 >= max_assoc_sta) {
 			wil_err(wil, "BACK: invalid CID %d\n", p1);
 			return -EINVAL;
 		}
 		if (rc < 4)
 			p3 = WLAN_REASON_QSTA_LEAVE_QBSS;
 		sta = &wil->sta[p1];
-		wmi_delba_rx(wil, sta->mid, mk_cidxtid(p1, p2), p3);
+		wmi_delba_rx(wil, sta->mid, p1, p2, p3);
 	} else {
 		wil_err(wil, "BACK: Unrecognized command \"%s\"\n", cmd);
 		return -EINVAL;
@@ -1005,6 +942,8 @@
 	int rc;
 	void *frame;
 
+	memset(&params, 0, sizeof(params));
+
 	if (!len)
 		return -EINVAL;
 
@@ -1096,7 +1035,7 @@
 }
 
 /*---------Tx/Rx descriptor------------*/
-static int wil_txdesc_debugfs_show(struct seq_file *s, void *data)
+static int txdesc_show(struct seq_file *s, void *data)
 {
 	struct wil6210_priv *wil = s->private;
 	struct wil_ring *ring;
@@ -1189,21 +1128,10 @@
 
 	return 0;
 }
-
-static int wil_txdesc_seq_open(struct inode *inode, struct file *file)
-{
-	return single_open(file, wil_txdesc_debugfs_show, inode->i_private);
-}
-
-static const struct file_operations fops_txdesc = {
-	.open		= wil_txdesc_seq_open,
-	.release	= single_release,
-	.read		= seq_read,
-	.llseek		= seq_lseek,
-};
+DEFINE_SHOW_ATTRIBUTE(txdesc);
 
 /*---------Tx/Rx status message------------*/
-static int wil_status_msg_debugfs_show(struct seq_file *s, void *data)
+static int status_msg_show(struct seq_file *s, void *data)
 {
 	struct wil6210_priv *wil = s->private;
 	int sring_idx = dbg_sring_index;
@@ -1245,19 +1173,7 @@
 
 	return 0;
 }
-
-static int wil_status_msg_seq_open(struct inode *inode, struct file *file)
-{
-	return single_open(file, wil_status_msg_debugfs_show,
-			   inode->i_private);
-}
-
-static const struct file_operations fops_status_msg = {
-	.open		= wil_status_msg_seq_open,
-	.release	= single_release,
-	.read		= seq_read,
-	.llseek		= seq_lseek,
-};
+DEFINE_SHOW_ATTRIBUTE(status_msg);
 
 static int wil_print_rx_buff(struct seq_file *s, struct list_head *lh)
 {
@@ -1275,12 +1191,15 @@
 	return i;
 }
 
-static int wil_rx_buff_mgmt_debugfs_show(struct seq_file *s, void *data)
+static int rx_buff_mgmt_show(struct seq_file *s, void *data)
 {
 	struct wil6210_priv *wil = s->private;
 	struct wil_rx_buff_mgmt *rbm = &wil->rx_buff_mgmt;
 	int num_active;
 	int num_free;
+
+	if (!rbm->buff_arr)
+		return -EINVAL;
 
 	seq_printf(s, "  size = %zu\n", rbm->size);
 	seq_printf(s, "  free_list_empty_cnt = %lu\n",
@@ -1297,19 +1216,7 @@
 
 	return 0;
 }
-
-static int wil_rx_buff_mgmt_seq_open(struct inode *inode, struct file *file)
-{
-	return single_open(file, wil_rx_buff_mgmt_debugfs_show,
-			   inode->i_private);
-}
-
-static const struct file_operations fops_rx_buff_mgmt = {
-	.open		= wil_rx_buff_mgmt_seq_open,
-	.release	= single_release,
-	.read		= seq_read,
-	.llseek		= seq_lseek,
-};
+DEFINE_SHOW_ATTRIBUTE(rx_buff_mgmt);
 
 /*---------beamforming------------*/
 static char *wil_bfstatus_str(u32 status)
@@ -1339,7 +1246,7 @@
 	return true;
 }
 
-static int wil_bf_debugfs_show(struct seq_file *s, void *data)
+static int bf_show(struct seq_file *s, void *data)
 {
 	int rc;
 	int i;
@@ -1355,7 +1262,7 @@
 
 	memset(&reply, 0, sizeof(reply));
 
-	for (i = 0; i < ARRAY_SIZE(wil->sta); i++) {
+	for (i = 0; i < max_assoc_sta; i++) {
 		u32 status;
 
 		cmd.cid = i;
@@ -1393,18 +1300,7 @@
 	}
 	return 0;
 }
-
-static int wil_bf_seq_open(struct inode *inode, struct file *file)
-{
-	return single_open(file, wil_bf_debugfs_show, inode->i_private);
-}
-
-static const struct file_operations fops_bf = {
-	.open		= wil_bf_seq_open,
-	.release	= single_release,
-	.read		= seq_read,
-	.llseek		= seq_lseek,
-};
+DEFINE_SHOW_ATTRIBUTE(bf);
 
 /*---------temp------------*/
 static void print_temp(struct seq_file *s, const char *prefix, s32 t)
@@ -1421,7 +1317,7 @@
 	}
 }
 
-static int wil_temp_debugfs_show(struct seq_file *s, void *data)
+static int temp_show(struct seq_file *s, void *data)
 {
 	struct wil6210_priv *wil = s->private;
 	s32 t_m, t_r;
@@ -1437,45 +1333,23 @@
 
 	return 0;
 }
-
-static int wil_temp_seq_open(struct inode *inode, struct file *file)
-{
-	return single_open(file, wil_temp_debugfs_show, inode->i_private);
-}
-
-static const struct file_operations fops_temp = {
-	.open		= wil_temp_seq_open,
-	.release	= single_release,
-	.read		= seq_read,
-	.llseek		= seq_lseek,
-};
+DEFINE_SHOW_ATTRIBUTE(temp);
 
 /*---------freq------------*/
-static int wil_freq_debugfs_show(struct seq_file *s, void *data)
+static int freq_show(struct seq_file *s, void *data)
 {
 	struct wil6210_priv *wil = s->private;
 	struct wireless_dev *wdev = wil->main_ndev->ieee80211_ptr;
-	u16 freq = wdev->chandef.chan ? wdev->chandef.chan->center_freq : 0;
+	u32 freq = wdev->chandef.chan ? wdev->chandef.chan->center_freq : 0;
 
 	seq_printf(s, "Freq = %d\n", freq);
 
 	return 0;
 }
-
-static int wil_freq_seq_open(struct inode *inode, struct file *file)
-{
-	return single_open(file, wil_freq_debugfs_show, inode->i_private);
-}
-
-static const struct file_operations fops_freq = {
-	.open		= wil_freq_seq_open,
-	.release	= single_release,
-	.read		= seq_read,
-	.llseek		= seq_lseek,
-};
+DEFINE_SHOW_ATTRIBUTE(freq);
 
 /*---------link------------*/
-static int wil_link_debugfs_show(struct seq_file *s, void *data)
+static int link_show(struct seq_file *s, void *data)
 {
 	struct wil6210_priv *wil = s->private;
 	struct station_info *sinfo;
@@ -1485,7 +1359,7 @@
 	if (!sinfo)
 		return -ENOMEM;
 
-	for (i = 0; i < ARRAY_SIZE(wil->sta); i++) {
+	for (i = 0; i < max_assoc_sta; i++) {
 		struct wil_sta_info *p = &wil->sta[i];
 		char *status = "unknown";
 		struct wil6210_vif *vif;
@@ -1527,21 +1401,10 @@
 	kfree(sinfo);
 	return rc;
 }
-
-static int wil_link_seq_open(struct inode *inode, struct file *file)
-{
-	return single_open(file, wil_link_debugfs_show, inode->i_private);
-}
-
-static const struct file_operations fops_link = {
-	.open		= wil_link_seq_open,
-	.release	= single_release,
-	.read		= seq_read,
-	.llseek		= seq_lseek,
-};
+DEFINE_SHOW_ATTRIBUTE(link);
 
 /*---------info------------*/
-static int wil_info_debugfs_show(struct seq_file *s, void *data)
+static int info_show(struct seq_file *s, void *data)
 {
 	struct wil6210_priv *wil = s->private;
 	struct net_device *ndev = wil->main_ndev;
@@ -1576,18 +1439,7 @@
 #undef CHECK_QSTATE
 	return 0;
 }
-
-static int wil_info_seq_open(struct inode *inode, struct file *file)
-{
-	return single_open(file, wil_info_debugfs_show, inode->i_private);
-}
-
-static const struct file_operations fops_info = {
-	.open		= wil_info_seq_open,
-	.release	= single_release,
-	.read		= seq_read,
-	.llseek		= seq_lseek,
-};
+DEFINE_SHOW_ATTRIBUTE(info);
 
 /*---------recovery------------*/
 /* mode = [manual|auto]
@@ -1703,17 +1555,18 @@
 	seq_puts(s, "\n");
 }
 
-static int wil_sta_debugfs_show(struct seq_file *s, void *data)
+static int sta_show(struct seq_file *s, void *data)
 __acquires(&p->tid_rx_lock) __releases(&p->tid_rx_lock)
 {
 	struct wil6210_priv *wil = s->private;
 	int i, tid, mcs;
 
-	for (i = 0; i < ARRAY_SIZE(wil->sta); i++) {
+	for (i = 0; i < max_assoc_sta; i++) {
 		struct wil_sta_info *p = &wil->sta[i];
 		char *status = "unknown";
 		u8 aid = 0;
 		u8 mid;
+		bool sta_connected = false;
 
 		switch (p->status) {
 		case wil_sta_unused:
@@ -1728,10 +1581,6 @@
 			break;
 		}
 		mid = (p->status != wil_sta_unused) ? p->mid : U8_MAX;
-<<<<<<< HEAD
-		seq_printf(s, "[%d] %pM %s MID %d AID %d\n", i, p->addr, status,
-			   mid, aid);
-=======
 		if (mid < GET_MAX_VIFS(wil)) {
 			struct wil6210_vif *vif = wil->vifs[mid];
 
@@ -1746,7 +1595,6 @@
 		else
 			seq_printf(s, "[%d] %pM %s MID %d AID %d\n", i,
 				   p->addr, status, mid, aid);
->>>>>>> 407d19ab
 
 		if (p->status == wil_sta_connected) {
 			spin_lock_bh(&p->tid_rx_lock);
@@ -1789,20 +1637,9 @@
 
 	return 0;
 }
-
-static int wil_sta_seq_open(struct inode *inode, struct file *file)
-{
-	return single_open(file, wil_sta_debugfs_show, inode->i_private);
-}
-
-static const struct file_operations fops_sta = {
-	.open		= wil_sta_seq_open,
-	.release	= single_release,
-	.read		= seq_read,
-	.llseek		= seq_lseek,
-};
-
-static int wil_mids_debugfs_show(struct seq_file *s, void *data)
+DEFINE_SHOW_ATTRIBUTE(sta);
+
+static int mids_show(struct seq_file *s, void *data)
 {
 	struct wil6210_priv *wil = s->private;
 	struct wil6210_vif *vif;
@@ -1825,18 +1662,7 @@
 
 	return 0;
 }
-
-static int wil_mids_seq_open(struct inode *inode, struct file *file)
-{
-	return single_open(file, wil_mids_debugfs_show, inode->i_private);
-}
-
-static const struct file_operations fops_mids = {
-	.open		= wil_mids_seq_open,
-	.release	= single_release,
-	.read		= seq_read,
-	.llseek		= seq_lseek,
-};
+DEFINE_SHOW_ATTRIBUTE(mids);
 
 static int wil_tx_latency_debugfs_show(struct seq_file *s, void *data)
 __acquires(&p->tid_rx_lock) __releases(&p->tid_rx_lock)
@@ -1844,7 +1670,7 @@
 	struct wil6210_priv *wil = s->private;
 	int i, bin;
 
-	for (i = 0; i < ARRAY_SIZE(wil->sta); i++) {
+	for (i = 0; i < max_assoc_sta; i++) {
 		struct wil_sta_info *p = &wil->sta[i];
 		char *status = "unknown";
 		u8 aid = 0;
@@ -1933,7 +1759,7 @@
 		size_t sz = sizeof(u64) * WIL_NUM_LATENCY_BINS;
 
 		wil->tx_latency_res = val;
-		for (i = 0; i < ARRAY_SIZE(wil->sta); i++) {
+		for (i = 0; i < max_assoc_sta; i++) {
 			struct wil_sta_info *sta = &wil->sta[i];
 
 			kfree(sta->tx_latency_bins);
@@ -2018,7 +1844,7 @@
 	}
 
 	seq_printf(s, "TSF %lld\n", vif->fw_stats_tsf);
-	for (i = 0; i < ARRAY_SIZE(wil->sta); i++) {
+	for (i = 0; i < max_assoc_sta; i++) {
 		if (wil->sta[i].status == wil_sta_unused)
 			continue;
 		if (wil->sta[i].mid != vif->mid)
@@ -2480,24 +2306,23 @@
 	umode_t mode;
 	const struct file_operations *fops;
 } dbg_files[] = {
-	{"mbox",	0444,		&fops_mbox},
-	{"rings",	0444,		&fops_ring},
-	{"stations", 0444,		&fops_sta},
-	{"mids",	0444,		&fops_mids},
-	{"desc",	0444,		&fops_txdesc},
-	{"bf",		0444,		&fops_bf},
-	{"mem_val",	0644,		&fops_memread},
-	{"reset",	0244,		&fops_reset},
+	{"mbox",	0444,		&mbox_fops},
+	{"rings",	0444,		&ring_fops},
+	{"stations", 0444,		&sta_fops},
+	{"mids",	0444,		&mids_fops},
+	{"desc",	0444,		&txdesc_fops},
+	{"bf",		0444,		&bf_fops},
+	{"mem_val",	0644,		&memread_fops},
 	{"rxon",	0244,		&fops_rxon},
 	{"tx_mgmt",	0244,		&fops_txmgmt},
 	{"wmi_send", 0244,		&fops_wmi},
 	{"back",	0644,		&fops_back},
 	{"pmccfg",	0644,		&fops_pmccfg},
 	{"pmcdata",	0444,		&fops_pmcdata},
-	{"temp",	0444,		&fops_temp},
-	{"freq",	0444,		&fops_freq},
-	{"link",	0444,		&fops_link},
-	{"info",	0444,		&fops_info},
+	{"temp",	0444,		&temp_fops},
+	{"freq",	0444,		&freq_fops},
+	{"link",	0444,		&link_fops},
+	{"info",	0444,		&info_fops},
 	{"recovery", 0644,		&fops_recovery},
 	{"led_cfg",	0644,		&fops_led_cfg},
 	{"led_blink_time",	0644,	&fops_led_blink_time},
@@ -2505,9 +2330,9 @@
 	{"fw_version",	0444,		&fops_fw_version},
 	{"suspend_stats",	0644,	&fops_suspend_stats},
 	{"compressed_rx_status", 0644,	&fops_compressed_rx_status},
-	{"srings",	0444,		&fops_srings},
-	{"status_msg",	0444,		&fops_status_msg},
-	{"rx_buff_mgmt",	0444,	&fops_rx_buff_mgmt},
+	{"srings",	0444,		&srings_fops},
+	{"status_msg",	0444,		&status_msg_fops},
+	{"rx_buff_mgmt",	0444,	&rx_buff_mgmt_fops},
 	{"tx_latency",	0644,		&fops_tx_latency},
 	{"link_stats",	0644,		&fops_link_stats},
 	{"link_stats_global",	0644,	&fops_link_stats_global},
@@ -2581,6 +2406,7 @@
 	{"led_polarity", 0644, (ulong)&led_polarity, doff_u8},
 	{"status_index", 0644, (ulong)&dbg_status_msg_index, doff_u32},
 	{"sring_index",	0644, (ulong)&dbg_sring_index, doff_u32},
+	{"drop_if_ring_full", 0644, (ulong)&drop_if_ring_full, doff_u8},
 	{},
 };
 
@@ -2634,7 +2460,7 @@
 	wil->debug = NULL;
 
 	kfree(wil->dbg_data.data_arr);
-	for (i = 0; i < ARRAY_SIZE(wil->sta); i++)
+	for (i = 0; i < max_assoc_sta; i++)
 		kfree(wil->sta[i].tx_latency_bins);
 
 	/* free pmc memory without sending command to fw, as it will
