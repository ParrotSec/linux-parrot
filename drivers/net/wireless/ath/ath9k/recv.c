/*
 * Copyright (c) 2008-2011 Atheros Communications Inc.
 *
 * Permission to use, copy, modify, and/or distribute this software for any
 * purpose with or without fee is hereby granted, provided that the above
 * copyright notice and this permission notice appear in all copies.
 *
 * THE SOFTWARE IS PROVIDED "AS IS" AND THE AUTHOR DISCLAIMS ALL WARRANTIES
 * WITH REGARD TO THIS SOFTWARE INCLUDING ALL IMPLIED WARRANTIES OF
 * MERCHANTABILITY AND FITNESS. IN NO EVENT SHALL THE AUTHOR BE LIABLE FOR
 * ANY SPECIAL, DIRECT, INDIRECT, OR CONSEQUENTIAL DAMAGES OR ANY DAMAGES
 * WHATSOEVER RESULTING FROM LOSS OF USE, DATA OR PROFITS, WHETHER IN AN
 * ACTION OF CONTRACT, NEGLIGENCE OR OTHER TORTIOUS ACTION, ARISING OUT OF
 * OR IN CONNECTION WITH THE USE OR PERFORMANCE OF THIS SOFTWARE.
 */

#include <linux/dma-mapping.h>
#include "ath9k.h"
#include "ar9003_mac.h"

#define SKB_CB_ATHBUF(__skb)	(*((struct ath_rxbuf **)__skb->cb))

static inline bool ath9k_check_auto_sleep(struct ath_softc *sc)
{
	return sc->ps_enabled &&
	       (sc->sc_ah->caps.hw_caps & ATH9K_HW_CAP_AUTOSLEEP);
}

/*
 * Setup and link descriptors.
 *
 * 11N: we can no longer afford to self link the last descriptor.
 * MAC acknowledges BA status as long as it copies frames to host
 * buffer (or rx fifo). This can incorrectly acknowledge packets
 * to a sender if last desc is self-linked.
 */
static void ath_rx_buf_link(struct ath_softc *sc, struct ath_rxbuf *bf,
			    bool flush)
{
	struct ath_hw *ah = sc->sc_ah;
	struct ath_common *common = ath9k_hw_common(ah);
	struct ath_desc *ds;
	struct sk_buff *skb;

	ds = bf->bf_desc;
	ds->ds_link = 0; /* link to null */
	ds->ds_data = bf->bf_buf_addr;

	/* virtual addr of the beginning of the buffer. */
	skb = bf->bf_mpdu;
	BUG_ON(skb == NULL);
	ds->ds_vdata = skb->data;

	/*
	 * setup rx descriptors. The rx_bufsize here tells the hardware
	 * how much data it can DMA to us and that we are prepared
	 * to process
	 */
	ath9k_hw_setuprxdesc(ah, ds,
			     common->rx_bufsize,
			     0);

	if (sc->rx.rxlink)
		*sc->rx.rxlink = bf->bf_daddr;
	else if (!flush)
		ath9k_hw_putrxbuf(ah, bf->bf_daddr);

	sc->rx.rxlink = &ds->ds_link;
}

static void ath_rx_buf_relink(struct ath_softc *sc, struct ath_rxbuf *bf,
			      bool flush)
{
	if (sc->rx.buf_hold)
		ath_rx_buf_link(sc, sc->rx.buf_hold, flush);

	sc->rx.buf_hold = bf;
}

static void ath_setdefantenna(struct ath_softc *sc, u32 antenna)
{
	/* XXX block beacon interrupts */
	ath9k_hw_setantenna(sc->sc_ah, antenna);
	sc->rx.defant = antenna;
	sc->rx.rxotherant = 0;
}

static void ath_opmode_init(struct ath_softc *sc)
{
	struct ath_hw *ah = sc->sc_ah;
	struct ath_common *common = ath9k_hw_common(ah);

	u32 rfilt, mfilt[2];

	/* configure rx filter */
	rfilt = ath_calcrxfilter(sc);
	ath9k_hw_setrxfilter(ah, rfilt);

	/* configure bssid mask */
	ath_hw_setbssidmask(common);

	/* configure operational mode */
	ath9k_hw_setopmode(ah);

	/* calculate and install multicast filter */
	mfilt[0] = mfilt[1] = ~0;
	ath9k_hw_setmcastfilter(ah, mfilt[0], mfilt[1]);
}

static bool ath_rx_edma_buf_link(struct ath_softc *sc,
				 enum ath9k_rx_qtype qtype)
{
	struct ath_hw *ah = sc->sc_ah;
	struct ath_rx_edma *rx_edma;
	struct sk_buff *skb;
	struct ath_rxbuf *bf;

	rx_edma = &sc->rx.rx_edma[qtype];
	if (skb_queue_len(&rx_edma->rx_fifo) >= rx_edma->rx_fifo_hwsize)
		return false;

	bf = list_first_entry(&sc->rx.rxbuf, struct ath_rxbuf, list);
	list_del_init(&bf->list);

	skb = bf->bf_mpdu;

	memset(skb->data, 0, ah->caps.rx_status_len);
	dma_sync_single_for_device(sc->dev, bf->bf_buf_addr,
				ah->caps.rx_status_len, DMA_TO_DEVICE);

	SKB_CB_ATHBUF(skb) = bf;
	ath9k_hw_addrxbuf_edma(ah, bf->bf_buf_addr, qtype);
	__skb_queue_tail(&rx_edma->rx_fifo, skb);

	return true;
}

static void ath_rx_addbuffer_edma(struct ath_softc *sc,
				  enum ath9k_rx_qtype qtype)
{
	struct ath_common *common = ath9k_hw_common(sc->sc_ah);
	struct ath_rxbuf *bf, *tbf;

	if (list_empty(&sc->rx.rxbuf)) {
		ath_dbg(common, QUEUE, "No free rx buf available\n");
		return;
	}

	list_for_each_entry_safe(bf, tbf, &sc->rx.rxbuf, list)
		if (!ath_rx_edma_buf_link(sc, qtype))
			break;

}

static void ath_rx_remove_buffer(struct ath_softc *sc,
				 enum ath9k_rx_qtype qtype)
{
	struct ath_rxbuf *bf;
	struct ath_rx_edma *rx_edma;
	struct sk_buff *skb;

	rx_edma = &sc->rx.rx_edma[qtype];

	while ((skb = __skb_dequeue(&rx_edma->rx_fifo)) != NULL) {
		bf = SKB_CB_ATHBUF(skb);
		BUG_ON(!bf);
		list_add_tail(&bf->list, &sc->rx.rxbuf);
	}
}

static void ath_rx_edma_cleanup(struct ath_softc *sc)
{
	struct ath_hw *ah = sc->sc_ah;
	struct ath_common *common = ath9k_hw_common(ah);
	struct ath_rxbuf *bf;

	ath_rx_remove_buffer(sc, ATH9K_RX_QUEUE_LP);
	ath_rx_remove_buffer(sc, ATH9K_RX_QUEUE_HP);

	list_for_each_entry(bf, &sc->rx.rxbuf, list) {
		if (bf->bf_mpdu) {
			dma_unmap_single(sc->dev, bf->bf_buf_addr,
					common->rx_bufsize,
					DMA_BIDIRECTIONAL);
			dev_kfree_skb_any(bf->bf_mpdu);
			bf->bf_buf_addr = 0;
			bf->bf_mpdu = NULL;
		}
	}
}

static void ath_rx_edma_init_queue(struct ath_rx_edma *rx_edma, int size)
{
	__skb_queue_head_init(&rx_edma->rx_fifo);
	rx_edma->rx_fifo_hwsize = size;
}

static int ath_rx_edma_init(struct ath_softc *sc, int nbufs)
{
	struct ath_common *common = ath9k_hw_common(sc->sc_ah);
	struct ath_hw *ah = sc->sc_ah;
	struct sk_buff *skb;
	struct ath_rxbuf *bf;
	int error = 0, i;
	u32 size;

	ath9k_hw_set_rx_bufsize(ah, common->rx_bufsize -
				    ah->caps.rx_status_len);

	ath_rx_edma_init_queue(&sc->rx.rx_edma[ATH9K_RX_QUEUE_LP],
			       ah->caps.rx_lp_qdepth);
	ath_rx_edma_init_queue(&sc->rx.rx_edma[ATH9K_RX_QUEUE_HP],
			       ah->caps.rx_hp_qdepth);

	size = sizeof(struct ath_rxbuf) * nbufs;
	bf = devm_kzalloc(sc->dev, size, GFP_KERNEL);
	if (!bf)
		return -ENOMEM;

	INIT_LIST_HEAD(&sc->rx.rxbuf);

	for (i = 0; i < nbufs; i++, bf++) {
		skb = ath_rxbuf_alloc(common, common->rx_bufsize, GFP_KERNEL);
		if (!skb) {
			error = -ENOMEM;
			goto rx_init_fail;
		}

		memset(skb->data, 0, common->rx_bufsize);
		bf->bf_mpdu = skb;

		bf->bf_buf_addr = dma_map_single(sc->dev, skb->data,
						 common->rx_bufsize,
						 DMA_BIDIRECTIONAL);
		if (unlikely(dma_mapping_error(sc->dev,
						bf->bf_buf_addr))) {
				dev_kfree_skb_any(skb);
				bf->bf_mpdu = NULL;
				bf->bf_buf_addr = 0;
				ath_err(common,
					"dma_mapping_error() on RX init\n");
				error = -ENOMEM;
				goto rx_init_fail;
		}

		list_add_tail(&bf->list, &sc->rx.rxbuf);
	}

	return 0;

rx_init_fail:
	ath_rx_edma_cleanup(sc);
	return error;
}

static void ath_edma_start_recv(struct ath_softc *sc)
{
	ath9k_hw_rxena(sc->sc_ah);
	ath_rx_addbuffer_edma(sc, ATH9K_RX_QUEUE_HP);
	ath_rx_addbuffer_edma(sc, ATH9K_RX_QUEUE_LP);
	ath_opmode_init(sc);
	ath9k_hw_startpcureceive(sc->sc_ah, sc->cur_chan->offchannel);
}

static void ath_edma_stop_recv(struct ath_softc *sc)
{
	ath_rx_remove_buffer(sc, ATH9K_RX_QUEUE_HP);
	ath_rx_remove_buffer(sc, ATH9K_RX_QUEUE_LP);
}

int ath_rx_init(struct ath_softc *sc, int nbufs)
{
	struct ath_common *common = ath9k_hw_common(sc->sc_ah);
	struct sk_buff *skb;
	struct ath_rxbuf *bf;
	int error = 0;

	spin_lock_init(&sc->sc_pcu_lock);

	common->rx_bufsize = IEEE80211_MAX_MPDU_LEN / 2 +
			     sc->sc_ah->caps.rx_status_len;

	if (sc->sc_ah->caps.hw_caps & ATH9K_HW_CAP_EDMA)
		return ath_rx_edma_init(sc, nbufs);

	ath_dbg(common, CONFIG, "cachelsz %u rxbufsize %u\n",
		common->cachelsz, common->rx_bufsize);

	/* Initialize rx descriptors */

	error = ath_descdma_setup(sc, &sc->rx.rxdma, &sc->rx.rxbuf,
				  "rx", nbufs, 1, 0);
	if (error != 0) {
		ath_err(common,
			"failed to allocate rx descriptors: %d\n",
			error);
		goto err;
	}

	list_for_each_entry(bf, &sc->rx.rxbuf, list) {
		skb = ath_rxbuf_alloc(common, common->rx_bufsize,
				      GFP_KERNEL);
		if (skb == NULL) {
			error = -ENOMEM;
			goto err;
		}

		bf->bf_mpdu = skb;
		bf->bf_buf_addr = dma_map_single(sc->dev, skb->data,
						 common->rx_bufsize,
						 DMA_FROM_DEVICE);
		if (unlikely(dma_mapping_error(sc->dev,
					       bf->bf_buf_addr))) {
			dev_kfree_skb_any(skb);
			bf->bf_mpdu = NULL;
			bf->bf_buf_addr = 0;
			ath_err(common,
				"dma_mapping_error() on RX init\n");
			error = -ENOMEM;
			goto err;
		}
	}
	sc->rx.rxlink = NULL;
err:
	if (error)
		ath_rx_cleanup(sc);

	return error;
}

void ath_rx_cleanup(struct ath_softc *sc)
{
	struct ath_hw *ah = sc->sc_ah;
	struct ath_common *common = ath9k_hw_common(ah);
	struct sk_buff *skb;
	struct ath_rxbuf *bf;

	if (sc->sc_ah->caps.hw_caps & ATH9K_HW_CAP_EDMA) {
		ath_rx_edma_cleanup(sc);
		return;
	}

	list_for_each_entry(bf, &sc->rx.rxbuf, list) {
		skb = bf->bf_mpdu;
		if (skb) {
			dma_unmap_single(sc->dev, bf->bf_buf_addr,
					 common->rx_bufsize,
					 DMA_FROM_DEVICE);
			dev_kfree_skb(skb);
			bf->bf_buf_addr = 0;
			bf->bf_mpdu = NULL;
		}
	}
}

/*
 * Calculate the receive filter according to the
 * operating mode and state:
 *
 * o always accept unicast, broadcast, and multicast traffic
 * o maintain current state of phy error reception (the hal
 *   may enable phy error frames for noise immunity work)
 * o probe request frames are accepted only when operating in
 *   hostap, adhoc, or monitor modes
 * o enable promiscuous mode according to the interface state
 * o accept beacons:
 *   - when operating in adhoc mode so the 802.11 layer creates
 *     node table entries for peers,
 *   - when operating in station mode for collecting rssi data when
 *     the station is otherwise quiet, or
 *   - when operating as a repeater so we see repeater-sta beacons
 *   - when scanning
 */

u32 ath_calcrxfilter(struct ath_softc *sc)
{
	struct ath_common *common = ath9k_hw_common(sc->sc_ah);
	u32 rfilt;

	if (IS_ENABLED(CONFIG_ATH9K_TX99))
		return 0;

	rfilt = ATH9K_RX_FILTER_UCAST | ATH9K_RX_FILTER_BCAST
		| ATH9K_RX_FILTER_MCAST;

	/* if operating on a DFS channel, enable radar pulse detection */
	if (sc->hw->conf.radar_enabled)
		rfilt |= ATH9K_RX_FILTER_PHYRADAR | ATH9K_RX_FILTER_PHYERR;

	spin_lock_bh(&sc->chan_lock);

	if (sc->cur_chan->rxfilter & FIF_PROBE_REQ)
		rfilt |= ATH9K_RX_FILTER_PROBEREQ;

	if (sc->sc_ah->is_monitoring)
		rfilt |= ATH9K_RX_FILTER_PROM;

	if ((sc->cur_chan->rxfilter & FIF_CONTROL) ||
	    sc->sc_ah->dynack.enabled)
		rfilt |= ATH9K_RX_FILTER_CONTROL;

	if ((sc->sc_ah->opmode == NL80211_IFTYPE_STATION) &&
	    (sc->cur_chan->nvifs <= 1) &&
	    !(sc->cur_chan->rxfilter & FIF_BCN_PRBRESP_PROMISC))
		rfilt |= ATH9K_RX_FILTER_MYBEACON;
	else if (sc->sc_ah->opmode != NL80211_IFTYPE_OCB)
		rfilt |= ATH9K_RX_FILTER_BEACON;

	if ((sc->sc_ah->opmode == NL80211_IFTYPE_AP) ||
	    (sc->cur_chan->rxfilter & FIF_PSPOLL))
		rfilt |= ATH9K_RX_FILTER_PSPOLL;

	if (sc->cur_chandef.width != NL80211_CHAN_WIDTH_20_NOHT)
		rfilt |= ATH9K_RX_FILTER_COMP_BAR;

	if (sc->cur_chan->nvifs > 1 || (sc->cur_chan->rxfilter & FIF_OTHER_BSS)) {
		/* This is needed for older chips */
		if (sc->sc_ah->hw_version.macVersion <= AR_SREV_VERSION_9160)
			rfilt |= ATH9K_RX_FILTER_PROM;
		rfilt |= ATH9K_RX_FILTER_MCAST_BCAST_ALL;
	}

	if (AR_SREV_9550(sc->sc_ah) || AR_SREV_9531(sc->sc_ah) ||
	    AR_SREV_9561(sc->sc_ah))
		rfilt |= ATH9K_RX_FILTER_4ADDRESS;

	if (AR_SREV_9462(sc->sc_ah) || AR_SREV_9565(sc->sc_ah))
		rfilt |= ATH9K_RX_FILTER_CONTROL_WRAPPER;

	if (ath9k_is_chanctx_enabled() &&
	    test_bit(ATH_OP_SCANNING, &common->op_flags))
		rfilt |= ATH9K_RX_FILTER_BEACON;

	spin_unlock_bh(&sc->chan_lock);

	return rfilt;

}

void ath_startrecv(struct ath_softc *sc)
{
	struct ath_hw *ah = sc->sc_ah;
	struct ath_rxbuf *bf, *tbf;

	if (ah->caps.hw_caps & ATH9K_HW_CAP_EDMA) {
		ath_edma_start_recv(sc);
		return;
	}

	if (list_empty(&sc->rx.rxbuf))
		goto start_recv;

	sc->rx.buf_hold = NULL;
	sc->rx.rxlink = NULL;
	list_for_each_entry_safe(bf, tbf, &sc->rx.rxbuf, list) {
		ath_rx_buf_link(sc, bf, false);
	}

	/* We could have deleted elements so the list may be empty now */
	if (list_empty(&sc->rx.rxbuf))
		goto start_recv;

	bf = list_first_entry(&sc->rx.rxbuf, struct ath_rxbuf, list);
	ath9k_hw_putrxbuf(ah, bf->bf_daddr);
	ath9k_hw_rxena(ah);

start_recv:
	ath_opmode_init(sc);
	ath9k_hw_startpcureceive(ah, sc->cur_chan->offchannel);
}

static void ath_flushrecv(struct ath_softc *sc)
{
	if (sc->sc_ah->caps.hw_caps & ATH9K_HW_CAP_EDMA)
		ath_rx_tasklet(sc, 1, true);
	ath_rx_tasklet(sc, 1, false);
}

bool ath_stoprecv(struct ath_softc *sc)
{
	struct ath_hw *ah = sc->sc_ah;
	bool stopped, reset = false;

	ath9k_hw_abortpcurecv(ah);
	ath9k_hw_setrxfilter(ah, 0);
	stopped = ath9k_hw_stopdmarecv(ah, &reset);

	ath_flushrecv(sc);

	if (sc->sc_ah->caps.hw_caps & ATH9K_HW_CAP_EDMA)
		ath_edma_stop_recv(sc);
	else
		sc->rx.rxlink = NULL;

	if (!(ah->ah_flags & AH_UNPLUGGED) &&
	    unlikely(!stopped)) {
		ath_dbg(ath9k_hw_common(sc->sc_ah), RESET,
			"Failed to stop Rx DMA\n");
		RESET_STAT_INC(sc, RESET_RX_DMA_ERROR);
	}
	return stopped && !reset;
}

static bool ath_beacon_dtim_pending_cab(struct sk_buff *skb)
{
	/* Check whether the Beacon frame has DTIM indicating buffered bc/mc */
	struct ieee80211_mgmt *mgmt;
	u8 *pos, *end, id, elen;
	struct ieee80211_tim_ie *tim;

	mgmt = (struct ieee80211_mgmt *)skb->data;
	pos = mgmt->u.beacon.variable;
	end = skb->data + skb->len;

	while (pos + 2 < end) {
		id = *pos++;
		elen = *pos++;
		if (pos + elen > end)
			break;

		if (id == WLAN_EID_TIM) {
			if (elen < sizeof(*tim))
				break;
			tim = (struct ieee80211_tim_ie *) pos;
			if (tim->dtim_count != 0)
				break;
			return tim->bitmap_ctrl & 0x01;
		}

		pos += elen;
	}

	return false;
}

static void ath_rx_ps_beacon(struct ath_softc *sc, struct sk_buff *skb)
{
	struct ath_common *common = ath9k_hw_common(sc->sc_ah);
	bool skip_beacon = false;

	if (skb->len < 24 + 8 + 2 + 2)
		return;

	sc->ps_flags &= ~PS_WAIT_FOR_BEACON;

	if (sc->ps_flags & PS_BEACON_SYNC) {
		sc->ps_flags &= ~PS_BEACON_SYNC;
		ath_dbg(common, PS,
			"Reconfigure beacon timers based on synchronized timestamp\n");

#ifdef CONFIG_ATH9K_CHANNEL_CONTEXT
		if (ath9k_is_chanctx_enabled()) {
			if (sc->cur_chan == &sc->offchannel.chan)
				skip_beacon = true;
		}
#endif

		if (!skip_beacon &&
		    !(WARN_ON_ONCE(sc->cur_chan->beacon.beacon_interval == 0)))
			ath9k_set_beacon(sc);

		ath9k_p2p_beacon_sync(sc);
	}

	if (ath_beacon_dtim_pending_cab(skb)) {
		/*
		 * Remain awake waiting for buffered broadcast/multicast
		 * frames. If the last broadcast/multicast frame is not
		 * received properly, the next beacon frame will work as
		 * a backup trigger for returning into NETWORK SLEEP state,
		 * so we are waiting for it as well.
		 */
		ath_dbg(common, PS,
			"Received DTIM beacon indicating buffered broadcast/multicast frame(s)\n");
		sc->ps_flags |= PS_WAIT_FOR_CAB | PS_WAIT_FOR_BEACON;
		return;
	}

	if (sc->ps_flags & PS_WAIT_FOR_CAB) {
		/*
		 * This can happen if a broadcast frame is dropped or the AP
		 * fails to send a frame indicating that all CAB frames have
		 * been delivered.
		 */
		sc->ps_flags &= ~PS_WAIT_FOR_CAB;
		ath_dbg(common, PS, "PS wait for CAB frames timed out\n");
	}
}

static void ath_rx_ps(struct ath_softc *sc, struct sk_buff *skb, bool mybeacon)
{
	struct ieee80211_hdr *hdr;
	struct ath_common *common = ath9k_hw_common(sc->sc_ah);

	hdr = (struct ieee80211_hdr *)skb->data;

	/* Process Beacon and CAB receive in PS state */
	if (((sc->ps_flags & PS_WAIT_FOR_BEACON) || ath9k_check_auto_sleep(sc))
	    && mybeacon) {
		ath_rx_ps_beacon(sc, skb);
	} else if ((sc->ps_flags & PS_WAIT_FOR_CAB) &&
		   (ieee80211_is_data(hdr->frame_control) ||
		    ieee80211_is_action(hdr->frame_control)) &&
		   is_multicast_ether_addr(hdr->addr1) &&
		   !ieee80211_has_moredata(hdr->frame_control)) {
		/*
		 * No more broadcast/multicast frames to be received at this
		 * point.
		 */
		sc->ps_flags &= ~(PS_WAIT_FOR_CAB | PS_WAIT_FOR_BEACON);
		ath_dbg(common, PS,
			"All PS CAB frames received, back to sleep\n");
	} else if ((sc->ps_flags & PS_WAIT_FOR_PSPOLL_DATA) &&
		   !is_multicast_ether_addr(hdr->addr1) &&
		   !ieee80211_has_morefrags(hdr->frame_control)) {
		sc->ps_flags &= ~PS_WAIT_FOR_PSPOLL_DATA;
		ath_dbg(common, PS,
			"Going back to sleep after having received PS-Poll data (0x%lx)\n",
			sc->ps_flags & (PS_WAIT_FOR_BEACON |
					PS_WAIT_FOR_CAB |
					PS_WAIT_FOR_PSPOLL_DATA |
					PS_WAIT_FOR_TX_ACK));
	}
}

static bool ath_edma_get_buffers(struct ath_softc *sc,
				 enum ath9k_rx_qtype qtype,
				 struct ath_rx_status *rs,
				 struct ath_rxbuf **dest)
{
	struct ath_rx_edma *rx_edma = &sc->rx.rx_edma[qtype];
	struct ath_hw *ah = sc->sc_ah;
	struct ath_common *common = ath9k_hw_common(ah);
	struct sk_buff *skb;
	struct ath_rxbuf *bf;
	int ret;

	skb = skb_peek(&rx_edma->rx_fifo);
	if (!skb)
		return false;

	bf = SKB_CB_ATHBUF(skb);
	BUG_ON(!bf);

	dma_sync_single_for_cpu(sc->dev, bf->bf_buf_addr,
				common->rx_bufsize, DMA_FROM_DEVICE);

	ret = ath9k_hw_process_rxdesc_edma(ah, rs, skb->data);
	if (ret == -EINPROGRESS) {
		/*let device gain the buffer again*/
		dma_sync_single_for_device(sc->dev, bf->bf_buf_addr,
				common->rx_bufsize, DMA_FROM_DEVICE);
		return false;
	}

	__skb_unlink(skb, &rx_edma->rx_fifo);
	if (ret == -EINVAL) {
		/* corrupt descriptor, skip this one and the following one */
		list_add_tail(&bf->list, &sc->rx.rxbuf);
		ath_rx_edma_buf_link(sc, qtype);

		skb = skb_peek(&rx_edma->rx_fifo);
		if (skb) {
			bf = SKB_CB_ATHBUF(skb);
			BUG_ON(!bf);

			__skb_unlink(skb, &rx_edma->rx_fifo);
			list_add_tail(&bf->list, &sc->rx.rxbuf);
			ath_rx_edma_buf_link(sc, qtype);
		}

		bf = NULL;
	}

	*dest = bf;
	return true;
}

static struct ath_rxbuf *ath_edma_get_next_rx_buf(struct ath_softc *sc,
						struct ath_rx_status *rs,
						enum ath9k_rx_qtype qtype)
{
	struct ath_rxbuf *bf = NULL;

	while (ath_edma_get_buffers(sc, qtype, rs, &bf)) {
		if (!bf)
			continue;

		return bf;
	}
	return NULL;
}

static struct ath_rxbuf *ath_get_next_rx_buf(struct ath_softc *sc,
					   struct ath_rx_status *rs)
{
	struct ath_hw *ah = sc->sc_ah;
	struct ath_common *common = ath9k_hw_common(ah);
	struct ath_desc *ds;
	struct ath_rxbuf *bf;
	int ret;

	if (list_empty(&sc->rx.rxbuf)) {
		sc->rx.rxlink = NULL;
		return NULL;
	}

	bf = list_first_entry(&sc->rx.rxbuf, struct ath_rxbuf, list);
	if (bf == sc->rx.buf_hold)
		return NULL;

	ds = bf->bf_desc;

	/*
	 * Must provide the virtual address of the current
	 * descriptor, the physical address, and the virtual
	 * address of the next descriptor in the h/w chain.
	 * This allows the HAL to look ahead to see if the
	 * hardware is done with a descriptor by checking the
	 * done bit in the following descriptor and the address
	 * of the current descriptor the DMA engine is working
	 * on.  All this is necessary because of our use of
	 * a self-linked list to avoid rx overruns.
	 */
	ret = ath9k_hw_rxprocdesc(ah, ds, rs);
	if (ret == -EINPROGRESS) {
		struct ath_rx_status trs;
		struct ath_rxbuf *tbf;
		struct ath_desc *tds;

		memset(&trs, 0, sizeof(trs));
		if (list_is_last(&bf->list, &sc->rx.rxbuf)) {
			sc->rx.rxlink = NULL;
			return NULL;
		}

		tbf = list_entry(bf->list.next, struct ath_rxbuf, list);

		/*
		 * On some hardware the descriptor status words could
		 * get corrupted, including the done bit. Because of
		 * this, check if the next descriptor's done bit is
		 * set or not.
		 *
		 * If the next descriptor's done bit is set, the current
		 * descriptor has been corrupted. Force s/w to discard
		 * this descriptor and continue...
		 */

		tds = tbf->bf_desc;
		ret = ath9k_hw_rxprocdesc(ah, tds, &trs);
		if (ret == -EINPROGRESS)
			return NULL;

		/*
		 * Re-check previous descriptor, in case it has been filled
		 * in the mean time.
		 */
		ret = ath9k_hw_rxprocdesc(ah, ds, rs);
		if (ret == -EINPROGRESS) {
			/*
			 * mark descriptor as zero-length and set the 'more'
			 * flag to ensure that both buffers get discarded
			 */
			rs->rs_datalen = 0;
			rs->rs_more = true;
		}
	}

	list_del(&bf->list);
	if (!bf->bf_mpdu)
		return bf;

	/*
	 * Synchronize the DMA transfer with CPU before
	 * 1. accessing the frame
	 * 2. requeueing the same buffer to h/w
	 */
	dma_sync_single_for_cpu(sc->dev, bf->bf_buf_addr,
			common->rx_bufsize,
			DMA_FROM_DEVICE);

	return bf;
}

static void ath9k_process_tsf(struct ath_rx_status *rs,
			      struct ieee80211_rx_status *rxs,
			      u64 tsf)
{
	u32 tsf_lower = tsf & 0xffffffff;

	rxs->mactime = (tsf & ~0xffffffffULL) | rs->rs_tstamp;
	if (rs->rs_tstamp > tsf_lower &&
	    unlikely(rs->rs_tstamp - tsf_lower > 0x10000000))
		rxs->mactime -= 0x100000000ULL;

	if (rs->rs_tstamp < tsf_lower &&
	    unlikely(tsf_lower - rs->rs_tstamp > 0x10000000))
		rxs->mactime += 0x100000000ULL;
}

/*
 * For Decrypt or Demic errors, we only mark packet status here and always push
 * up the frame up to let mac80211 handle the actual error case, be it no
 * decryption key or real decryption error. This let us keep statistics there.
 */
static int ath9k_rx_skb_preprocess(struct ath_softc *sc,
				   struct sk_buff *skb,
				   struct ath_rx_status *rx_stats,
				   struct ieee80211_rx_status *rx_status,
				   bool *decrypt_error, u64 tsf)
{
	struct ieee80211_hw *hw = sc->hw;
	struct ath_hw *ah = sc->sc_ah;
	struct ath_common *common = ath9k_hw_common(ah);
	struct ieee80211_hdr *hdr;
	bool discard_current = sc->rx.discard_next;
	bool is_phyerr;

	/*
	 * Discard corrupt descriptors which are marked in
	 * ath_get_next_rx_buf().
	 */
	if (discard_current)
		goto corrupt;

	sc->rx.discard_next = false;

	/*
	 * Discard zero-length packets and packets smaller than an ACK
	 * which are not PHY_ERROR (short radar pulses have a length of 3)
	 */
<<<<<<< HEAD
	if (rx_stats->rs_datalen < 10) {
		RX_STAT_INC(rx_len_err);
=======
	is_phyerr = rx_stats->rs_status & ATH9K_RXERR_PHY;
	if (!rx_stats->rs_datalen ||
	    (rx_stats->rs_datalen < 10 && !is_phyerr)) {
		RX_STAT_INC(sc, rx_len_err);
>>>>>>> 407d19ab
		goto corrupt;
	}

	/*
	 * rs_status follows rs_datalen so if rs_datalen is too large
	 * we can take a hint that hardware corrupted it, so ignore
	 * those frames.
	 */
	if (rx_stats->rs_datalen > (common->rx_bufsize - ah->caps.rx_status_len)) {
		RX_STAT_INC(rx_len_err);
		goto corrupt;
	}

	/* Only use status info from the last fragment */
	if (rx_stats->rs_more)
		return 0;

	/*
	 * Return immediately if the RX descriptor has been marked
	 * as corrupt based on the various error bits.
	 *
	 * This is different from the other corrupt descriptor
	 * condition handled above.
	 */
	if (rx_stats->rs_status & ATH9K_RXERR_CORRUPT_DESC)
		goto corrupt;

	hdr = (struct ieee80211_hdr *) (skb->data + ah->caps.rx_status_len);

	ath9k_process_tsf(rx_stats, rx_status, tsf);
	ath_debug_stat_rx(sc, rx_stats);

	/*
	 * Process PHY errors and return so that the packet
	 * can be dropped.
	 */
	if (rx_stats->rs_status & ATH9K_RXERR_PHY) {
		/*
		 * DFS and spectral are mutually exclusive
		 *
		 * Since some chips use PHYERR_RADAR as indication for both, we
		 * need to double check which feature is enabled to prevent
		 * feeding spectral or dfs-detector with wrong frames.
		 */
		if (hw->conf.radar_enabled) {
			ath9k_dfs_process_phyerr(sc, hdr, rx_stats,
						 rx_status->mactime);
		} else if (sc->spec_priv.spectral_mode != SPECTRAL_DISABLED &&
			   ath_cmn_process_fft(&sc->spec_priv, hdr, rx_stats,
					       rx_status->mactime)) {
			RX_STAT_INC(rx_spectral);
		}
		return -EINVAL;
	}

	/*
	 * everything but the rate is checked here, the rate check is done
	 * separately to avoid doing two lookups for a rate for each frame.
	 */
	spin_lock_bh(&sc->chan_lock);
	if (!ath9k_cmn_rx_accept(common, hdr, rx_status, rx_stats, decrypt_error,
				 sc->cur_chan->rxfilter)) {
		spin_unlock_bh(&sc->chan_lock);
		return -EINVAL;
	}
	spin_unlock_bh(&sc->chan_lock);

	if (ath_is_mybeacon(common, hdr)) {
		RX_STAT_INC(rx_beacons);
		rx_stats->is_mybeacon = true;
	}

	/*
	 * This shouldn't happen, but have a safety check anyway.
	 */
	if (WARN_ON(!ah->curchan))
		return -EINVAL;

	if (ath9k_cmn_process_rate(common, hw, rx_stats, rx_status)) {
		/*
		 * No valid hardware bitrate found -- we should not get here
		 * because hardware has already validated this frame as OK.
		 */
		ath_dbg(common, ANY, "unsupported hw bitrate detected 0x%02x using 1 Mbit\n",
			rx_stats->rs_rate);
		RX_STAT_INC(rx_rate_err);
		return -EINVAL;
	}

	if (ath9k_is_chanctx_enabled()) {
		if (rx_stats->is_mybeacon)
			ath_chanctx_beacon_recv_ev(sc,
					   ATH_CHANCTX_EVENT_BEACON_RECEIVED);
	}

	ath9k_cmn_process_rssi(common, hw, rx_stats, rx_status);

	rx_status->band = ah->curchan->chan->band;
	rx_status->freq = ah->curchan->chan->center_freq;
	rx_status->antenna = rx_stats->rs_antenna;
	rx_status->flag |= RX_FLAG_MACTIME_END;

#ifdef CONFIG_ATH9K_BTCOEX_SUPPORT
	if (ieee80211_is_data_present(hdr->frame_control) &&
	    !ieee80211_is_qos_nullfunc(hdr->frame_control))
		sc->rx.num_pkts++;
#endif

	return 0;

corrupt:
	sc->rx.discard_next = rx_stats->rs_more;
	return -EINVAL;
}

/*
 * Run the LNA combining algorithm only in these cases:
 *
 * Standalone WLAN cards with both LNA/Antenna diversity
 * enabled in the EEPROM.
 *
 * WLAN+BT cards which are in the supported card list
 * in ath_pci_id_table and the user has loaded the
 * driver with "bt_ant_diversity" set to true.
 */
static void ath9k_antenna_check(struct ath_softc *sc,
				struct ath_rx_status *rs)
{
	struct ath_hw *ah = sc->sc_ah;
	struct ath9k_hw_capabilities *pCap = &ah->caps;
	struct ath_common *common = ath9k_hw_common(ah);

	if (!(ah->caps.hw_caps & ATH9K_HW_CAP_ANT_DIV_COMB))
		return;

	/*
	 * Change the default rx antenna if rx diversity
	 * chooses the other antenna 3 times in a row.
	 */
	if (sc->rx.defant != rs->rs_antenna) {
		if (++sc->rx.rxotherant >= 3)
			ath_setdefantenna(sc, rs->rs_antenna);
	} else {
		sc->rx.rxotherant = 0;
	}

	if (pCap->hw_caps & ATH9K_HW_CAP_BT_ANT_DIV) {
		if (common->bt_ant_diversity)
			ath_ant_comb_scan(sc, rs);
	} else {
		ath_ant_comb_scan(sc, rs);
	}
}

static void ath9k_apply_ampdu_details(struct ath_softc *sc,
	struct ath_rx_status *rs, struct ieee80211_rx_status *rxs)
{
	if (rs->rs_isaggr) {
		rxs->flag |= RX_FLAG_AMPDU_DETAILS | RX_FLAG_AMPDU_LAST_KNOWN;

		rxs->ampdu_reference = sc->rx.ampdu_ref;

		if (!rs->rs_moreaggr) {
			rxs->flag |= RX_FLAG_AMPDU_IS_LAST;
			sc->rx.ampdu_ref++;
		}

		if (rs->rs_flags & ATH9K_RX_DELIM_CRC_PRE)
			rxs->flag |= RX_FLAG_AMPDU_DELIM_CRC_ERROR;
	}
}

static void ath_rx_count_airtime(struct ath_softc *sc,
				 struct ath_rx_status *rs,
				 struct sk_buff *skb)
{
	struct ath_node *an;
	struct ath_acq *acq;
	struct ath_vif *avp;
	struct ieee80211_hdr *hdr = (struct ieee80211_hdr *) skb->data;
	struct ath_hw *ah = sc->sc_ah;
	struct ath_common *common = ath9k_hw_common(ah);
	struct ieee80211_sta *sta;
	struct ieee80211_rx_status *rxs;
	const struct ieee80211_rate *rate;
	bool is_sgi, is_40, is_sp;
	int phy;
	u16 len = rs->rs_datalen;
	u32 airtime = 0;
	u8 tidno, acno;

	if (!ieee80211_is_data(hdr->frame_control))
		return;

	rcu_read_lock();

	sta = ieee80211_find_sta_by_ifaddr(sc->hw, hdr->addr2, NULL);
	if (!sta)
		goto exit;
	an = (struct ath_node *) sta->drv_priv;
	avp = (struct ath_vif *) an->vif->drv_priv;
	tidno = skb->priority & IEEE80211_QOS_CTL_TID_MASK;
	acno = TID_TO_WME_AC(tidno);
	acq = &avp->chanctx->acq[acno];

	rxs = IEEE80211_SKB_RXCB(skb);

	is_sgi = !!(rxs->enc_flags & RX_ENC_FLAG_SHORT_GI);
	is_40 = !!(rxs->bw == RATE_INFO_BW_40);
	is_sp = !!(rxs->enc_flags & RX_ENC_FLAG_SHORTPRE);

	if (!!(rxs->encoding == RX_ENC_HT)) {
		/* MCS rates */

		airtime += ath_pkt_duration(sc, rxs->rate_idx, len,
					is_40, is_sgi, is_sp);
	} else {

		phy = IS_CCK_RATE(rs->rs_rate) ? WLAN_RC_PHY_CCK : WLAN_RC_PHY_OFDM;
		rate = &common->sbands[rxs->band].bitrates[rxs->rate_idx];
		airtime += ath9k_hw_computetxtime(ah, phy, rate->bitrate * 100,
						len, rxs->rate_idx, is_sp);
	}

 	if (!!(sc->airtime_flags & AIRTIME_USE_RX)) {
		spin_lock_bh(&acq->lock);
		an->airtime_deficit[acno] -= airtime;
		if (an->airtime_deficit[acno] <= 0)
			__ath_tx_queue_tid(sc, ATH_AN_2_TID(an, tidno));
		spin_unlock_bh(&acq->lock);
	}
	ath_debug_airtime(sc, an, airtime, 0);
exit:
	rcu_read_unlock();
}

int ath_rx_tasklet(struct ath_softc *sc, int flush, bool hp)
{
	struct ath_rxbuf *bf;
	struct sk_buff *skb = NULL, *requeue_skb, *hdr_skb;
	struct ieee80211_rx_status *rxs;
	struct ath_hw *ah = sc->sc_ah;
	struct ath_common *common = ath9k_hw_common(ah);
	struct ieee80211_hw *hw = sc->hw;
	int retval;
	struct ath_rx_status rs;
	enum ath9k_rx_qtype qtype;
	bool edma = !!(ah->caps.hw_caps & ATH9K_HW_CAP_EDMA);
	int dma_type;
	u64 tsf = 0;
	unsigned long flags;
	dma_addr_t new_buf_addr;
	unsigned int budget = 512;
	struct ieee80211_hdr *hdr;

	if (edma)
		dma_type = DMA_BIDIRECTIONAL;
	else
		dma_type = DMA_FROM_DEVICE;

	qtype = hp ? ATH9K_RX_QUEUE_HP : ATH9K_RX_QUEUE_LP;

	tsf = ath9k_hw_gettsf64(ah);

	do {
		bool decrypt_error = false;

		memset(&rs, 0, sizeof(rs));
		if (edma)
			bf = ath_edma_get_next_rx_buf(sc, &rs, qtype);
		else
			bf = ath_get_next_rx_buf(sc, &rs);

		if (!bf)
			break;

		skb = bf->bf_mpdu;
		if (!skb)
			continue;

		/*
		 * Take frame header from the first fragment and RX status from
		 * the last one.
		 */
		if (sc->rx.frag)
			hdr_skb = sc->rx.frag;
		else
			hdr_skb = skb;

		rxs = IEEE80211_SKB_RXCB(hdr_skb);
		memset(rxs, 0, sizeof(struct ieee80211_rx_status));

		retval = ath9k_rx_skb_preprocess(sc, hdr_skb, &rs, rxs,
						 &decrypt_error, tsf);
		if (retval)
			goto requeue_drop_frag;

		/* Ensure we always have an skb to requeue once we are done
		 * processing the current buffer's skb */
		requeue_skb = ath_rxbuf_alloc(common, common->rx_bufsize, GFP_ATOMIC);

		/* If there is no memory we ignore the current RX'd frame,
		 * tell hardware it can give us a new frame using the old
		 * skb and put it at the tail of the sc->rx.rxbuf list for
		 * processing. */
		if (!requeue_skb) {
			RX_STAT_INC(rx_oom_err);
			goto requeue_drop_frag;
		}

		/* We will now give hardware our shiny new allocated skb */
		new_buf_addr = dma_map_single(sc->dev, requeue_skb->data,
					      common->rx_bufsize, dma_type);
		if (unlikely(dma_mapping_error(sc->dev, new_buf_addr))) {
			dev_kfree_skb_any(requeue_skb);
			goto requeue_drop_frag;
		}

		/* Unmap the frame */
		dma_unmap_single(sc->dev, bf->bf_buf_addr,
				 common->rx_bufsize, dma_type);

		bf->bf_mpdu = requeue_skb;
		bf->bf_buf_addr = new_buf_addr;

		skb_put(skb, rs.rs_datalen + ah->caps.rx_status_len);
		if (ah->caps.rx_status_len)
			skb_pull(skb, ah->caps.rx_status_len);

		if (!rs.rs_more)
			ath9k_cmn_rx_skb_postprocess(common, hdr_skb, &rs,
						     rxs, decrypt_error);

		if (rs.rs_more) {
			RX_STAT_INC(rx_frags);
			/*
			 * rs_more indicates chained descriptors which can be
			 * used to link buffers together for a sort of
			 * scatter-gather operation.
			 */
			if (sc->rx.frag) {
				/* too many fragments - cannot handle frame */
				dev_kfree_skb_any(sc->rx.frag);
				dev_kfree_skb_any(skb);
				RX_STAT_INC(rx_too_many_frags_err);
				skb = NULL;
			}
			sc->rx.frag = skb;
			goto requeue;
		}

		if (sc->rx.frag) {
			int space = skb->len - skb_tailroom(hdr_skb);

			if (pskb_expand_head(hdr_skb, 0, space, GFP_ATOMIC) < 0) {
				dev_kfree_skb(skb);
				RX_STAT_INC(rx_oom_err);
				goto requeue_drop_frag;
			}

			sc->rx.frag = NULL;

			skb_copy_from_linear_data(skb, skb_put(hdr_skb, skb->len),
						  skb->len);
			dev_kfree_skb_any(skb);
			skb = hdr_skb;
		}

		if (rxs->flag & RX_FLAG_MMIC_STRIPPED)
			skb_trim(skb, skb->len - 8);

		spin_lock_irqsave(&sc->sc_pm_lock, flags);
		if ((sc->ps_flags & (PS_WAIT_FOR_BEACON |
				     PS_WAIT_FOR_CAB |
				     PS_WAIT_FOR_PSPOLL_DATA)) ||
		    ath9k_check_auto_sleep(sc))
			ath_rx_ps(sc, skb, rs.is_mybeacon);
		spin_unlock_irqrestore(&sc->sc_pm_lock, flags);

		ath9k_antenna_check(sc, &rs);
		ath9k_apply_ampdu_details(sc, &rs, rxs);
		ath_debug_rate_stats(sc, &rs, skb);
		ath_rx_count_airtime(sc, &rs, skb);

		hdr = (struct ieee80211_hdr *)skb->data;
		if (ieee80211_is_ack(hdr->frame_control))
			ath_dynack_sample_ack_ts(sc->sc_ah, skb, rs.rs_tstamp);

		ieee80211_rx(hw, skb);

requeue_drop_frag:
		if (sc->rx.frag) {
			dev_kfree_skb_any(sc->rx.frag);
			sc->rx.frag = NULL;
		}
requeue:
		list_add_tail(&bf->list, &sc->rx.rxbuf);

		if (!edma) {
			ath_rx_buf_relink(sc, bf, flush);
			if (!flush)
				ath9k_hw_rxena(ah);
		} else if (!flush) {
			ath_rx_edma_buf_link(sc, qtype);
		}

		if (!budget--)
			break;
	} while (1);

	if (!(ah->imask & ATH9K_INT_RXEOL)) {
		ah->imask |= (ATH9K_INT_RXEOL | ATH9K_INT_RXORN);
		ath9k_hw_set_interrupts(ah);
	}

	return 0;
}<|MERGE_RESOLUTION|>--- conflicted
+++ resolved
@@ -830,15 +830,10 @@
 	 * Discard zero-length packets and packets smaller than an ACK
 	 * which are not PHY_ERROR (short radar pulses have a length of 3)
 	 */
-<<<<<<< HEAD
-	if (rx_stats->rs_datalen < 10) {
-		RX_STAT_INC(rx_len_err);
-=======
 	is_phyerr = rx_stats->rs_status & ATH9K_RXERR_PHY;
 	if (!rx_stats->rs_datalen ||
 	    (rx_stats->rs_datalen < 10 && !is_phyerr)) {
 		RX_STAT_INC(sc, rx_len_err);
->>>>>>> 407d19ab
 		goto corrupt;
 	}
 
@@ -848,7 +843,7 @@
 	 * those frames.
 	 */
 	if (rx_stats->rs_datalen > (common->rx_bufsize - ah->caps.rx_status_len)) {
-		RX_STAT_INC(rx_len_err);
+		RX_STAT_INC(sc, rx_len_err);
 		goto corrupt;
 	}
 
@@ -889,7 +884,7 @@
 		} else if (sc->spec_priv.spectral_mode != SPECTRAL_DISABLED &&
 			   ath_cmn_process_fft(&sc->spec_priv, hdr, rx_stats,
 					       rx_status->mactime)) {
-			RX_STAT_INC(rx_spectral);
+			RX_STAT_INC(sc, rx_spectral);
 		}
 		return -EINVAL;
 	}
@@ -907,7 +902,7 @@
 	spin_unlock_bh(&sc->chan_lock);
 
 	if (ath_is_mybeacon(common, hdr)) {
-		RX_STAT_INC(rx_beacons);
+		RX_STAT_INC(sc, rx_beacons);
 		rx_stats->is_mybeacon = true;
 	}
 
@@ -924,7 +919,7 @@
 		 */
 		ath_dbg(common, ANY, "unsupported hw bitrate detected 0x%02x using 1 Mbit\n",
 			rx_stats->rs_rate);
-		RX_STAT_INC(rx_rate_err);
+		RX_STAT_INC(sc, rx_rate_err);
 		return -EINVAL;
 	}
 
@@ -1015,9 +1010,6 @@
 				 struct ath_rx_status *rs,
 				 struct sk_buff *skb)
 {
-	struct ath_node *an;
-	struct ath_acq *acq;
-	struct ath_vif *avp;
 	struct ieee80211_hdr *hdr = (struct ieee80211_hdr *) skb->data;
 	struct ath_hw *ah = sc->sc_ah;
 	struct ath_common *common = ath9k_hw_common(ah);
@@ -1028,7 +1020,7 @@
 	int phy;
 	u16 len = rs->rs_datalen;
 	u32 airtime = 0;
-	u8 tidno, acno;
+	u8 tidno;
 
 	if (!ieee80211_is_data(hdr->frame_control))
 		return;
@@ -1038,11 +1030,7 @@
 	sta = ieee80211_find_sta_by_ifaddr(sc->hw, hdr->addr2, NULL);
 	if (!sta)
 		goto exit;
-	an = (struct ath_node *) sta->drv_priv;
-	avp = (struct ath_vif *) an->vif->drv_priv;
 	tidno = skb->priority & IEEE80211_QOS_CTL_TID_MASK;
-	acno = TID_TO_WME_AC(tidno);
-	acq = &avp->chanctx->acq[acno];
 
 	rxs = IEEE80211_SKB_RXCB(skb);
 
@@ -1063,14 +1051,7 @@
 						len, rxs->rate_idx, is_sp);
 	}
 
- 	if (!!(sc->airtime_flags & AIRTIME_USE_RX)) {
-		spin_lock_bh(&acq->lock);
-		an->airtime_deficit[acno] -= airtime;
-		if (an->airtime_deficit[acno] <= 0)
-			__ath_tx_queue_tid(sc, ATH_AN_2_TID(an, tidno));
-		spin_unlock_bh(&acq->lock);
-	}
-	ath_debug_airtime(sc, an, airtime, 0);
+	ieee80211_sta_register_airtime(sta, tidno, 0, airtime);
 exit:
 	rcu_read_unlock();
 }
@@ -1145,7 +1126,7 @@
 		 * skb and put it at the tail of the sc->rx.rxbuf list for
 		 * processing. */
 		if (!requeue_skb) {
-			RX_STAT_INC(rx_oom_err);
+			RX_STAT_INC(sc, rx_oom_err);
 			goto requeue_drop_frag;
 		}
 
@@ -1173,7 +1154,7 @@
 						     rxs, decrypt_error);
 
 		if (rs.rs_more) {
-			RX_STAT_INC(rx_frags);
+			RX_STAT_INC(sc, rx_frags);
 			/*
 			 * rs_more indicates chained descriptors which can be
 			 * used to link buffers together for a sort of
@@ -1183,7 +1164,7 @@
 				/* too many fragments - cannot handle frame */
 				dev_kfree_skb_any(sc->rx.frag);
 				dev_kfree_skb_any(skb);
-				RX_STAT_INC(rx_too_many_frags_err);
+				RX_STAT_INC(sc, rx_too_many_frags_err);
 				skb = NULL;
 			}
 			sc->rx.frag = skb;
@@ -1195,7 +1176,7 @@
 
 			if (pskb_expand_head(hdr_skb, 0, space, GFP_ATOMIC) < 0) {
 				dev_kfree_skb(skb);
-				RX_STAT_INC(rx_oom_err);
+				RX_STAT_INC(sc, rx_oom_err);
 				goto requeue_drop_frag;
 			}
 
