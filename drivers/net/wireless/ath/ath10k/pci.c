/*
 * Copyright (c) 2005-2011 Atheros Communications Inc.
 * Copyright (c) 2011-2017 Qualcomm Atheros, Inc.
 *
 * Permission to use, copy, modify, and/or distribute this software for any
 * purpose with or without fee is hereby granted, provided that the above
 * copyright notice and this permission notice appear in all copies.
 *
 * THE SOFTWARE IS PROVIDED "AS IS" AND THE AUTHOR DISCLAIMS ALL WARRANTIES
 * WITH REGARD TO THIS SOFTWARE INCLUDING ALL IMPLIED WARRANTIES OF
 * MERCHANTABILITY AND FITNESS. IN NO EVENT SHALL THE AUTHOR BE LIABLE FOR
 * ANY SPECIAL, DIRECT, INDIRECT, OR CONSEQUENTIAL DAMAGES OR ANY DAMAGES
 * WHATSOEVER RESULTING FROM LOSS OF USE, DATA OR PROFITS, WHETHER IN AN
 * ACTION OF CONTRACT, NEGLIGENCE OR OTHER TORTIOUS ACTION, ARISING OUT OF
 * OR IN CONNECTION WITH THE USE OR PERFORMANCE OF THIS SOFTWARE.
 */

#include <linux/pci.h>
#include <linux/module.h>
#include <linux/interrupt.h>
#include <linux/spinlock.h>
#include <linux/bitops.h>

#include "core.h"
#include "debug.h"
#include "coredump.h"

#include "targaddrs.h"
#include "bmi.h"

#include "hif.h"
#include "htc.h"

#include "ce.h"
#include "pci.h"

enum ath10k_pci_reset_mode {
	ATH10K_PCI_RESET_AUTO = 0,
	ATH10K_PCI_RESET_WARM_ONLY = 1,
};

static unsigned int ath10k_pci_irq_mode = ATH10K_PCI_IRQ_AUTO;
static unsigned int ath10k_pci_reset_mode = ATH10K_PCI_RESET_AUTO;

module_param_named(irq_mode, ath10k_pci_irq_mode, uint, 0644);
MODULE_PARM_DESC(irq_mode, "0: auto, 1: legacy, 2: msi (default: 0)");

module_param_named(reset_mode, ath10k_pci_reset_mode, uint, 0644);
MODULE_PARM_DESC(reset_mode, "0: auto, 1: warm only (default: 0)");

/* how long wait to wait for target to initialise, in ms */
#define ATH10K_PCI_TARGET_WAIT 3000
#define ATH10K_PCI_NUM_WARM_RESET_ATTEMPTS 3

/* Maximum number of bytes that can be handled atomically by
 * diag read and write.
 */
#define ATH10K_DIAG_TRANSFER_LIMIT	0x5000

#define QCA99X0_PCIE_BAR0_START_REG    0x81030
#define QCA99X0_CPU_MEM_ADDR_REG       0x4d00c
#define QCA99X0_CPU_MEM_DATA_REG       0x4d010

static const struct pci_device_id ath10k_pci_id_table[] = {
	/* PCI-E QCA988X V2 (Ubiquiti branded) */
	{ PCI_VDEVICE(UBIQUITI, QCA988X_2_0_DEVICE_ID_UBNT) },

	{ PCI_VDEVICE(ATHEROS, QCA988X_2_0_DEVICE_ID) }, /* PCI-E QCA988X V2 */
	{ PCI_VDEVICE(ATHEROS, QCA6164_2_1_DEVICE_ID) }, /* PCI-E QCA6164 V2.1 */
	{ PCI_VDEVICE(ATHEROS, QCA6174_2_1_DEVICE_ID) }, /* PCI-E QCA6174 V2.1 */
	{ PCI_VDEVICE(ATHEROS, QCA99X0_2_0_DEVICE_ID) }, /* PCI-E QCA99X0 V2 */
	{ PCI_VDEVICE(ATHEROS, QCA9888_2_0_DEVICE_ID) }, /* PCI-E QCA9888 V2 */
	{ PCI_VDEVICE(ATHEROS, QCA9984_1_0_DEVICE_ID) }, /* PCI-E QCA9984 V1 */
	{ PCI_VDEVICE(ATHEROS, QCA9377_1_0_DEVICE_ID) }, /* PCI-E QCA9377 V1 */
	{ PCI_VDEVICE(ATHEROS, QCA9887_1_0_DEVICE_ID) }, /* PCI-E QCA9887 */
	{0}
};

static const struct ath10k_pci_supp_chip ath10k_pci_supp_chips[] = {
	/* QCA988X pre 2.0 chips are not supported because they need some nasty
	 * hacks. ath10k doesn't have them and these devices crash horribly
	 * because of that.
	 */
	{ QCA988X_2_0_DEVICE_ID_UBNT, QCA988X_HW_2_0_CHIP_ID_REV },
	{ QCA988X_2_0_DEVICE_ID, QCA988X_HW_2_0_CHIP_ID_REV },

	{ QCA6164_2_1_DEVICE_ID, QCA6174_HW_2_1_CHIP_ID_REV },
	{ QCA6164_2_1_DEVICE_ID, QCA6174_HW_2_2_CHIP_ID_REV },
	{ QCA6164_2_1_DEVICE_ID, QCA6174_HW_3_0_CHIP_ID_REV },
	{ QCA6164_2_1_DEVICE_ID, QCA6174_HW_3_1_CHIP_ID_REV },
	{ QCA6164_2_1_DEVICE_ID, QCA6174_HW_3_2_CHIP_ID_REV },

	{ QCA6174_2_1_DEVICE_ID, QCA6174_HW_2_1_CHIP_ID_REV },
	{ QCA6174_2_1_DEVICE_ID, QCA6174_HW_2_2_CHIP_ID_REV },
	{ QCA6174_2_1_DEVICE_ID, QCA6174_HW_3_0_CHIP_ID_REV },
	{ QCA6174_2_1_DEVICE_ID, QCA6174_HW_3_1_CHIP_ID_REV },
	{ QCA6174_2_1_DEVICE_ID, QCA6174_HW_3_2_CHIP_ID_REV },

	{ QCA99X0_2_0_DEVICE_ID, QCA99X0_HW_2_0_CHIP_ID_REV },

	{ QCA9984_1_0_DEVICE_ID, QCA9984_HW_1_0_CHIP_ID_REV },

	{ QCA9888_2_0_DEVICE_ID, QCA9888_HW_2_0_CHIP_ID_REV },

	{ QCA9377_1_0_DEVICE_ID, QCA9377_HW_1_0_CHIP_ID_REV },
	{ QCA9377_1_0_DEVICE_ID, QCA9377_HW_1_1_CHIP_ID_REV },

	{ QCA9887_1_0_DEVICE_ID, QCA9887_HW_1_0_CHIP_ID_REV },
};

static void ath10k_pci_buffer_cleanup(struct ath10k *ar);
static int ath10k_pci_cold_reset(struct ath10k *ar);
static int ath10k_pci_safe_chip_reset(struct ath10k *ar);
static int ath10k_pci_init_irq(struct ath10k *ar);
static int ath10k_pci_deinit_irq(struct ath10k *ar);
static int ath10k_pci_request_irq(struct ath10k *ar);
static void ath10k_pci_free_irq(struct ath10k *ar);
static int ath10k_pci_bmi_wait(struct ath10k *ar,
			       struct ath10k_ce_pipe *tx_pipe,
			       struct ath10k_ce_pipe *rx_pipe,
			       struct bmi_xfer *xfer);
static int ath10k_pci_qca99x0_chip_reset(struct ath10k *ar);
static void ath10k_pci_htc_tx_cb(struct ath10k_ce_pipe *ce_state);
static void ath10k_pci_htc_rx_cb(struct ath10k_ce_pipe *ce_state);
static void ath10k_pci_htt_tx_cb(struct ath10k_ce_pipe *ce_state);
static void ath10k_pci_htt_rx_cb(struct ath10k_ce_pipe *ce_state);
static void ath10k_pci_htt_htc_rx_cb(struct ath10k_ce_pipe *ce_state);
static void ath10k_pci_pktlog_rx_cb(struct ath10k_ce_pipe *ce_state);

static struct ce_attr host_ce_config_wlan[] = {
	/* CE0: host->target HTC control and raw streams */
	{
		.flags = CE_ATTR_FLAGS,
		.src_nentries = 16,
		.src_sz_max = 256,
		.dest_nentries = 0,
		.send_cb = ath10k_pci_htc_tx_cb,
	},

	/* CE1: target->host HTT + HTC control */
	{
		.flags = CE_ATTR_FLAGS,
		.src_nentries = 0,
		.src_sz_max = 2048,
		.dest_nentries = 512,
		.recv_cb = ath10k_pci_htt_htc_rx_cb,
	},

	/* CE2: target->host WMI */
	{
		.flags = CE_ATTR_FLAGS,
		.src_nentries = 0,
		.src_sz_max = 2048,
		.dest_nentries = 128,
		.recv_cb = ath10k_pci_htc_rx_cb,
	},

	/* CE3: host->target WMI */
	{
		.flags = CE_ATTR_FLAGS,
		.src_nentries = 32,
		.src_sz_max = 2048,
		.dest_nentries = 0,
		.send_cb = ath10k_pci_htc_tx_cb,
	},

	/* CE4: host->target HTT */
	{
		.flags = CE_ATTR_FLAGS | CE_ATTR_DIS_INTR,
		.src_nentries = CE_HTT_H2T_MSG_SRC_NENTRIES,
		.src_sz_max = 256,
		.dest_nentries = 0,
		.send_cb = ath10k_pci_htt_tx_cb,
	},

	/* CE5: target->host HTT (HIF->HTT) */
	{
		.flags = CE_ATTR_FLAGS,
		.src_nentries = 0,
		.src_sz_max = 512,
		.dest_nentries = 512,
		.recv_cb = ath10k_pci_htt_rx_cb,
	},

	/* CE6: target autonomous hif_memcpy */
	{
		.flags = CE_ATTR_FLAGS,
		.src_nentries = 0,
		.src_sz_max = 0,
		.dest_nentries = 0,
	},

	/* CE7: ce_diag, the Diagnostic Window */
	{
		.flags = CE_ATTR_FLAGS,
		.src_nentries = 2,
		.src_sz_max = DIAG_TRANSFER_LIMIT,
		.dest_nentries = 2,
	},

	/* CE8: target->host pktlog */
	{
		.flags = CE_ATTR_FLAGS,
		.src_nentries = 0,
		.src_sz_max = 2048,
		.dest_nentries = 128,
		.recv_cb = ath10k_pci_pktlog_rx_cb,
	},

	/* CE9 target autonomous qcache memcpy */
	{
		.flags = CE_ATTR_FLAGS,
		.src_nentries = 0,
		.src_sz_max = 0,
		.dest_nentries = 0,
	},

	/* CE10: target autonomous hif memcpy */
	{
		.flags = CE_ATTR_FLAGS,
		.src_nentries = 0,
		.src_sz_max = 0,
		.dest_nentries = 0,
	},

	/* CE11: target autonomous hif memcpy */
	{
		.flags = CE_ATTR_FLAGS,
		.src_nentries = 0,
		.src_sz_max = 0,
		.dest_nentries = 0,
	},
};

/* Target firmware's Copy Engine configuration. */
static struct ce_pipe_config target_ce_config_wlan[] = {
	/* CE0: host->target HTC control and raw streams */
	{
		.pipenum = __cpu_to_le32(0),
		.pipedir = __cpu_to_le32(PIPEDIR_OUT),
		.nentries = __cpu_to_le32(32),
		.nbytes_max = __cpu_to_le32(256),
		.flags = __cpu_to_le32(CE_ATTR_FLAGS),
		.reserved = __cpu_to_le32(0),
	},

	/* CE1: target->host HTT + HTC control */
	{
		.pipenum = __cpu_to_le32(1),
		.pipedir = __cpu_to_le32(PIPEDIR_IN),
		.nentries = __cpu_to_le32(32),
		.nbytes_max = __cpu_to_le32(2048),
		.flags = __cpu_to_le32(CE_ATTR_FLAGS),
		.reserved = __cpu_to_le32(0),
	},

	/* CE2: target->host WMI */
	{
		.pipenum = __cpu_to_le32(2),
		.pipedir = __cpu_to_le32(PIPEDIR_IN),
		.nentries = __cpu_to_le32(64),
		.nbytes_max = __cpu_to_le32(2048),
		.flags = __cpu_to_le32(CE_ATTR_FLAGS),
		.reserved = __cpu_to_le32(0),
	},

	/* CE3: host->target WMI */
	{
		.pipenum = __cpu_to_le32(3),
		.pipedir = __cpu_to_le32(PIPEDIR_OUT),
		.nentries = __cpu_to_le32(32),
		.nbytes_max = __cpu_to_le32(2048),
		.flags = __cpu_to_le32(CE_ATTR_FLAGS),
		.reserved = __cpu_to_le32(0),
	},

	/* CE4: host->target HTT */
	{
		.pipenum = __cpu_to_le32(4),
		.pipedir = __cpu_to_le32(PIPEDIR_OUT),
		.nentries = __cpu_to_le32(256),
		.nbytes_max = __cpu_to_le32(256),
		.flags = __cpu_to_le32(CE_ATTR_FLAGS),
		.reserved = __cpu_to_le32(0),
	},

	/* NB: 50% of src nentries, since tx has 2 frags */

	/* CE5: target->host HTT (HIF->HTT) */
	{
		.pipenum = __cpu_to_le32(5),
		.pipedir = __cpu_to_le32(PIPEDIR_IN),
		.nentries = __cpu_to_le32(32),
		.nbytes_max = __cpu_to_le32(512),
		.flags = __cpu_to_le32(CE_ATTR_FLAGS),
		.reserved = __cpu_to_le32(0),
	},

	/* CE6: Reserved for target autonomous hif_memcpy */
	{
		.pipenum = __cpu_to_le32(6),
		.pipedir = __cpu_to_le32(PIPEDIR_INOUT),
		.nentries = __cpu_to_le32(32),
		.nbytes_max = __cpu_to_le32(4096),
		.flags = __cpu_to_le32(CE_ATTR_FLAGS),
		.reserved = __cpu_to_le32(0),
	},

	/* CE7 used only by Host */
	{
		.pipenum = __cpu_to_le32(7),
		.pipedir = __cpu_to_le32(PIPEDIR_INOUT),
		.nentries = __cpu_to_le32(0),
		.nbytes_max = __cpu_to_le32(0),
		.flags = __cpu_to_le32(0),
		.reserved = __cpu_to_le32(0),
	},

	/* CE8 target->host packtlog */
	{
		.pipenum = __cpu_to_le32(8),
		.pipedir = __cpu_to_le32(PIPEDIR_IN),
		.nentries = __cpu_to_le32(64),
		.nbytes_max = __cpu_to_le32(2048),
		.flags = __cpu_to_le32(CE_ATTR_FLAGS | CE_ATTR_DIS_INTR),
		.reserved = __cpu_to_le32(0),
	},

	/* CE9 target autonomous qcache memcpy */
	{
		.pipenum = __cpu_to_le32(9),
		.pipedir = __cpu_to_le32(PIPEDIR_INOUT),
		.nentries = __cpu_to_le32(32),
		.nbytes_max = __cpu_to_le32(2048),
		.flags = __cpu_to_le32(CE_ATTR_FLAGS | CE_ATTR_DIS_INTR),
		.reserved = __cpu_to_le32(0),
	},

	/* It not necessary to send target wlan configuration for CE10 & CE11
	 * as these CEs are not actively used in target.
	 */
};

/*
 * Map from service/endpoint to Copy Engine.
 * This table is derived from the CE_PCI TABLE, above.
 * It is passed to the Target at startup for use by firmware.
 */
static struct service_to_pipe target_service_to_ce_map_wlan[] = {
	{
		__cpu_to_le32(ATH10K_HTC_SVC_ID_WMI_DATA_VO),
		__cpu_to_le32(PIPEDIR_OUT),	/* out = UL = host -> target */
		__cpu_to_le32(3),
	},
	{
		__cpu_to_le32(ATH10K_HTC_SVC_ID_WMI_DATA_VO),
		__cpu_to_le32(PIPEDIR_IN),	/* in = DL = target -> host */
		__cpu_to_le32(2),
	},
	{
		__cpu_to_le32(ATH10K_HTC_SVC_ID_WMI_DATA_BK),
		__cpu_to_le32(PIPEDIR_OUT),	/* out = UL = host -> target */
		__cpu_to_le32(3),
	},
	{
		__cpu_to_le32(ATH10K_HTC_SVC_ID_WMI_DATA_BK),
		__cpu_to_le32(PIPEDIR_IN),	/* in = DL = target -> host */
		__cpu_to_le32(2),
	},
	{
		__cpu_to_le32(ATH10K_HTC_SVC_ID_WMI_DATA_BE),
		__cpu_to_le32(PIPEDIR_OUT),	/* out = UL = host -> target */
		__cpu_to_le32(3),
	},
	{
		__cpu_to_le32(ATH10K_HTC_SVC_ID_WMI_DATA_BE),
		__cpu_to_le32(PIPEDIR_IN),	/* in = DL = target -> host */
		__cpu_to_le32(2),
	},
	{
		__cpu_to_le32(ATH10K_HTC_SVC_ID_WMI_DATA_VI),
		__cpu_to_le32(PIPEDIR_OUT),	/* out = UL = host -> target */
		__cpu_to_le32(3),
	},
	{
		__cpu_to_le32(ATH10K_HTC_SVC_ID_WMI_DATA_VI),
		__cpu_to_le32(PIPEDIR_IN),	/* in = DL = target -> host */
		__cpu_to_le32(2),
	},
	{
		__cpu_to_le32(ATH10K_HTC_SVC_ID_WMI_CONTROL),
		__cpu_to_le32(PIPEDIR_OUT),	/* out = UL = host -> target */
		__cpu_to_le32(3),
	},
	{
		__cpu_to_le32(ATH10K_HTC_SVC_ID_WMI_CONTROL),
		__cpu_to_le32(PIPEDIR_IN),	/* in = DL = target -> host */
		__cpu_to_le32(2),
	},
	{
		__cpu_to_le32(ATH10K_HTC_SVC_ID_RSVD_CTRL),
		__cpu_to_le32(PIPEDIR_OUT),	/* out = UL = host -> target */
		__cpu_to_le32(0),
	},
	{
		__cpu_to_le32(ATH10K_HTC_SVC_ID_RSVD_CTRL),
		__cpu_to_le32(PIPEDIR_IN),	/* in = DL = target -> host */
		__cpu_to_le32(1),
	},
	{ /* not used */
		__cpu_to_le32(ATH10K_HTC_SVC_ID_TEST_RAW_STREAMS),
		__cpu_to_le32(PIPEDIR_OUT),	/* out = UL = host -> target */
		__cpu_to_le32(0),
	},
	{ /* not used */
		__cpu_to_le32(ATH10K_HTC_SVC_ID_TEST_RAW_STREAMS),
		__cpu_to_le32(PIPEDIR_IN),	/* in = DL = target -> host */
		__cpu_to_le32(1),
	},
	{
		__cpu_to_le32(ATH10K_HTC_SVC_ID_HTT_DATA_MSG),
		__cpu_to_le32(PIPEDIR_OUT),	/* out = UL = host -> target */
		__cpu_to_le32(4),
	},
	{
		__cpu_to_le32(ATH10K_HTC_SVC_ID_HTT_DATA_MSG),
		__cpu_to_le32(PIPEDIR_IN),	/* in = DL = target -> host */
		__cpu_to_le32(5),
	},

	/* (Additions here) */

	{ /* must be last */
		__cpu_to_le32(0),
		__cpu_to_le32(0),
		__cpu_to_le32(0),
	},
};

static bool ath10k_pci_is_awake(struct ath10k *ar)
{
	struct ath10k_pci *ar_pci = ath10k_pci_priv(ar);
	u32 val = ioread32(ar_pci->mem + PCIE_LOCAL_BASE_ADDRESS +
			   RTC_STATE_ADDRESS);

	return RTC_STATE_V_GET(val) == RTC_STATE_V_ON;
}

static void __ath10k_pci_wake(struct ath10k *ar)
{
	struct ath10k_pci *ar_pci = ath10k_pci_priv(ar);

	lockdep_assert_held(&ar_pci->ps_lock);

	ath10k_dbg(ar, ATH10K_DBG_PCI_PS, "pci ps wake reg refcount %lu awake %d\n",
		   ar_pci->ps_wake_refcount, ar_pci->ps_awake);

	iowrite32(PCIE_SOC_WAKE_V_MASK,
		  ar_pci->mem + PCIE_LOCAL_BASE_ADDRESS +
		  PCIE_SOC_WAKE_ADDRESS);
}

static void __ath10k_pci_sleep(struct ath10k *ar)
{
	struct ath10k_pci *ar_pci = ath10k_pci_priv(ar);

	lockdep_assert_held(&ar_pci->ps_lock);

	ath10k_dbg(ar, ATH10K_DBG_PCI_PS, "pci ps sleep reg refcount %lu awake %d\n",
		   ar_pci->ps_wake_refcount, ar_pci->ps_awake);

	iowrite32(PCIE_SOC_WAKE_RESET,
		  ar_pci->mem + PCIE_LOCAL_BASE_ADDRESS +
		  PCIE_SOC_WAKE_ADDRESS);
	ar_pci->ps_awake = false;
}

static int ath10k_pci_wake_wait(struct ath10k *ar)
{
	int tot_delay = 0;
	int curr_delay = 5;

	while (tot_delay < PCIE_WAKE_TIMEOUT) {
		if (ath10k_pci_is_awake(ar)) {
			if (tot_delay > PCIE_WAKE_LATE_US)
				ath10k_warn(ar, "device wakeup took %d ms which is unusually long, otherwise it works normally.\n",
					    tot_delay / 1000);
			return 0;
		}

		udelay(curr_delay);
		tot_delay += curr_delay;

		if (curr_delay < 50)
			curr_delay += 5;
	}

	return -ETIMEDOUT;
}

static int ath10k_pci_force_wake(struct ath10k *ar)
{
	struct ath10k_pci *ar_pci = ath10k_pci_priv(ar);
	unsigned long flags;
	int ret = 0;

	if (ar_pci->pci_ps)
		return ret;

	spin_lock_irqsave(&ar_pci->ps_lock, flags);

	if (!ar_pci->ps_awake) {
		iowrite32(PCIE_SOC_WAKE_V_MASK,
			  ar_pci->mem + PCIE_LOCAL_BASE_ADDRESS +
			  PCIE_SOC_WAKE_ADDRESS);

		ret = ath10k_pci_wake_wait(ar);
		if (ret == 0)
			ar_pci->ps_awake = true;
	}

	spin_unlock_irqrestore(&ar_pci->ps_lock, flags);

	return ret;
}

static void ath10k_pci_force_sleep(struct ath10k *ar)
{
	struct ath10k_pci *ar_pci = ath10k_pci_priv(ar);
	unsigned long flags;

	spin_lock_irqsave(&ar_pci->ps_lock, flags);

	iowrite32(PCIE_SOC_WAKE_RESET,
		  ar_pci->mem + PCIE_LOCAL_BASE_ADDRESS +
		  PCIE_SOC_WAKE_ADDRESS);
	ar_pci->ps_awake = false;

	spin_unlock_irqrestore(&ar_pci->ps_lock, flags);
}

static int ath10k_pci_wake(struct ath10k *ar)
{
	struct ath10k_pci *ar_pci = ath10k_pci_priv(ar);
	unsigned long flags;
	int ret = 0;

	if (ar_pci->pci_ps == 0)
		return ret;

	spin_lock_irqsave(&ar_pci->ps_lock, flags);

	ath10k_dbg(ar, ATH10K_DBG_PCI_PS, "pci ps wake refcount %lu awake %d\n",
		   ar_pci->ps_wake_refcount, ar_pci->ps_awake);

	/* This function can be called very frequently. To avoid excessive
	 * CPU stalls for MMIO reads use a cache var to hold the device state.
	 */
	if (!ar_pci->ps_awake) {
		__ath10k_pci_wake(ar);

		ret = ath10k_pci_wake_wait(ar);
		if (ret == 0)
			ar_pci->ps_awake = true;
	}

	if (ret == 0) {
		ar_pci->ps_wake_refcount++;
		WARN_ON(ar_pci->ps_wake_refcount == 0);
	}

	spin_unlock_irqrestore(&ar_pci->ps_lock, flags);

	return ret;
}

static void ath10k_pci_sleep(struct ath10k *ar)
{
	struct ath10k_pci *ar_pci = ath10k_pci_priv(ar);
	unsigned long flags;

	if (ar_pci->pci_ps == 0)
		return;

	spin_lock_irqsave(&ar_pci->ps_lock, flags);

	ath10k_dbg(ar, ATH10K_DBG_PCI_PS, "pci ps sleep refcount %lu awake %d\n",
		   ar_pci->ps_wake_refcount, ar_pci->ps_awake);

	if (WARN_ON(ar_pci->ps_wake_refcount == 0))
		goto skip;

	ar_pci->ps_wake_refcount--;

	mod_timer(&ar_pci->ps_timer, jiffies +
		  msecs_to_jiffies(ATH10K_PCI_SLEEP_GRACE_PERIOD_MSEC));

skip:
	spin_unlock_irqrestore(&ar_pci->ps_lock, flags);
}

static void ath10k_pci_ps_timer(struct timer_list *t)
{
	struct ath10k_pci *ar_pci = from_timer(ar_pci, t, ps_timer);
	struct ath10k *ar = ar_pci->ar;
	unsigned long flags;

	spin_lock_irqsave(&ar_pci->ps_lock, flags);

	ath10k_dbg(ar, ATH10K_DBG_PCI_PS, "pci ps timer refcount %lu awake %d\n",
		   ar_pci->ps_wake_refcount, ar_pci->ps_awake);

	if (ar_pci->ps_wake_refcount > 0)
		goto skip;

	__ath10k_pci_sleep(ar);

skip:
	spin_unlock_irqrestore(&ar_pci->ps_lock, flags);
}

static void ath10k_pci_sleep_sync(struct ath10k *ar)
{
	struct ath10k_pci *ar_pci = ath10k_pci_priv(ar);
	unsigned long flags;

	if (ar_pci->pci_ps == 0) {
		ath10k_pci_force_sleep(ar);
		return;
	}

	del_timer_sync(&ar_pci->ps_timer);

	spin_lock_irqsave(&ar_pci->ps_lock, flags);
	WARN_ON(ar_pci->ps_wake_refcount > 0);
	__ath10k_pci_sleep(ar);
	spin_unlock_irqrestore(&ar_pci->ps_lock, flags);
}

static void ath10k_bus_pci_write32(struct ath10k *ar, u32 offset, u32 value)
{
	struct ath10k_pci *ar_pci = ath10k_pci_priv(ar);
	int ret;

	if (unlikely(offset + sizeof(value) > ar_pci->mem_len)) {
		ath10k_warn(ar, "refusing to write mmio out of bounds at 0x%08x - 0x%08zx (max 0x%08zx)\n",
			    offset, offset + sizeof(value), ar_pci->mem_len);
		return;
	}

	ret = ath10k_pci_wake(ar);
	if (ret) {
		ath10k_warn(ar, "failed to wake target for write32 of 0x%08x at 0x%08x: %d\n",
			    value, offset, ret);
		return;
	}

	iowrite32(value, ar_pci->mem + offset);
	ath10k_pci_sleep(ar);
}

static u32 ath10k_bus_pci_read32(struct ath10k *ar, u32 offset)
{
	struct ath10k_pci *ar_pci = ath10k_pci_priv(ar);
	u32 val;
	int ret;

	if (unlikely(offset + sizeof(val) > ar_pci->mem_len)) {
		ath10k_warn(ar, "refusing to read mmio out of bounds at 0x%08x - 0x%08zx (max 0x%08zx)\n",
			    offset, offset + sizeof(val), ar_pci->mem_len);
		return 0;
	}

	ret = ath10k_pci_wake(ar);
	if (ret) {
		ath10k_warn(ar, "failed to wake target for read32 at 0x%08x: %d\n",
			    offset, ret);
		return 0xffffffff;
	}

	val = ioread32(ar_pci->mem + offset);
	ath10k_pci_sleep(ar);

	return val;
}

inline void ath10k_pci_write32(struct ath10k *ar, u32 offset, u32 value)
{
	struct ath10k_ce *ce = ath10k_ce_priv(ar);

	ce->bus_ops->write32(ar, offset, value);
}

inline u32 ath10k_pci_read32(struct ath10k *ar, u32 offset)
{
	struct ath10k_ce *ce = ath10k_ce_priv(ar);

	return ce->bus_ops->read32(ar, offset);
}

u32 ath10k_pci_soc_read32(struct ath10k *ar, u32 addr)
{
	return ath10k_pci_read32(ar, RTC_SOC_BASE_ADDRESS + addr);
}

void ath10k_pci_soc_write32(struct ath10k *ar, u32 addr, u32 val)
{
	ath10k_pci_write32(ar, RTC_SOC_BASE_ADDRESS + addr, val);
}

u32 ath10k_pci_reg_read32(struct ath10k *ar, u32 addr)
{
	return ath10k_pci_read32(ar, PCIE_LOCAL_BASE_ADDRESS + addr);
}

void ath10k_pci_reg_write32(struct ath10k *ar, u32 addr, u32 val)
{
	ath10k_pci_write32(ar, PCIE_LOCAL_BASE_ADDRESS + addr, val);
}

bool ath10k_pci_irq_pending(struct ath10k *ar)
{
	u32 cause;

	/* Check if the shared legacy irq is for us */
	cause = ath10k_pci_read32(ar, SOC_CORE_BASE_ADDRESS +
				  PCIE_INTR_CAUSE_ADDRESS);
	if (cause & (PCIE_INTR_FIRMWARE_MASK | PCIE_INTR_CE_MASK_ALL))
		return true;

	return false;
}

void ath10k_pci_disable_and_clear_legacy_irq(struct ath10k *ar)
{
	/* IMPORTANT: INTR_CLR register has to be set after
	 * INTR_ENABLE is set to 0, otherwise interrupt can not be
	 * really cleared.
	 */
	ath10k_pci_write32(ar, SOC_CORE_BASE_ADDRESS + PCIE_INTR_ENABLE_ADDRESS,
			   0);
	ath10k_pci_write32(ar, SOC_CORE_BASE_ADDRESS + PCIE_INTR_CLR_ADDRESS,
			   PCIE_INTR_FIRMWARE_MASK | PCIE_INTR_CE_MASK_ALL);

	/* IMPORTANT: this extra read transaction is required to
	 * flush the posted write buffer.
	 */
	(void)ath10k_pci_read32(ar, SOC_CORE_BASE_ADDRESS +
				PCIE_INTR_ENABLE_ADDRESS);
}

void ath10k_pci_enable_legacy_irq(struct ath10k *ar)
{
	ath10k_pci_write32(ar, SOC_CORE_BASE_ADDRESS +
			   PCIE_INTR_ENABLE_ADDRESS,
			   PCIE_INTR_FIRMWARE_MASK | PCIE_INTR_CE_MASK_ALL);

	/* IMPORTANT: this extra read transaction is required to
	 * flush the posted write buffer.
	 */
	(void)ath10k_pci_read32(ar, SOC_CORE_BASE_ADDRESS +
				PCIE_INTR_ENABLE_ADDRESS);
}

static inline const char *ath10k_pci_get_irq_method(struct ath10k *ar)
{
	struct ath10k_pci *ar_pci = ath10k_pci_priv(ar);

	if (ar_pci->oper_irq_mode == ATH10K_PCI_IRQ_MSI)
		return "msi";

	return "legacy";
}

static int __ath10k_pci_rx_post_buf(struct ath10k_pci_pipe *pipe)
{
	struct ath10k *ar = pipe->hif_ce_state;
	struct ath10k_ce *ce = ath10k_ce_priv(ar);
	struct ath10k_ce_pipe *ce_pipe = pipe->ce_hdl;
	struct sk_buff *skb;
	dma_addr_t paddr;
	int ret;

	skb = dev_alloc_skb(pipe->buf_sz);
	if (!skb)
		return -ENOMEM;

	WARN_ONCE((unsigned long)skb->data & 3, "unaligned skb");

	paddr = dma_map_single(ar->dev, skb->data,
			       skb->len + skb_tailroom(skb),
			       DMA_FROM_DEVICE);
	if (unlikely(dma_mapping_error(ar->dev, paddr))) {
		ath10k_warn(ar, "failed to dma map pci rx buf\n");
		dev_kfree_skb_any(skb);
		return -EIO;
	}

	ATH10K_SKB_RXCB(skb)->paddr = paddr;

	spin_lock_bh(&ce->ce_lock);
	ret = ce_pipe->ops->ce_rx_post_buf(ce_pipe, skb, paddr);
	spin_unlock_bh(&ce->ce_lock);
	if (ret) {
		dma_unmap_single(ar->dev, paddr, skb->len + skb_tailroom(skb),
				 DMA_FROM_DEVICE);
		dev_kfree_skb_any(skb);
		return ret;
	}

	return 0;
}

static void ath10k_pci_rx_post_pipe(struct ath10k_pci_pipe *pipe)
{
	struct ath10k *ar = pipe->hif_ce_state;
	struct ath10k_pci *ar_pci = ath10k_pci_priv(ar);
	struct ath10k_ce *ce = ath10k_ce_priv(ar);
	struct ath10k_ce_pipe *ce_pipe = pipe->ce_hdl;
	int ret, num;

	if (pipe->buf_sz == 0)
		return;

	if (!ce_pipe->dest_ring)
		return;

	spin_lock_bh(&ce->ce_lock);
	num = __ath10k_ce_rx_num_free_bufs(ce_pipe);
	spin_unlock_bh(&ce->ce_lock);

	while (num >= 0) {
		ret = __ath10k_pci_rx_post_buf(pipe);
		if (ret) {
			if (ret == -ENOSPC)
				break;
			ath10k_warn(ar, "failed to post pci rx buf: %d\n", ret);
			mod_timer(&ar_pci->rx_post_retry, jiffies +
				  ATH10K_PCI_RX_POST_RETRY_MS);
			break;
		}
		num--;
	}
}

void ath10k_pci_rx_post(struct ath10k *ar)
{
	struct ath10k_pci *ar_pci = ath10k_pci_priv(ar);
	int i;

	for (i = 0; i < CE_COUNT; i++)
		ath10k_pci_rx_post_pipe(&ar_pci->pipe_info[i]);
}

void ath10k_pci_rx_replenish_retry(struct timer_list *t)
{
	struct ath10k_pci *ar_pci = from_timer(ar_pci, t, rx_post_retry);
	struct ath10k *ar = ar_pci->ar;

	ath10k_pci_rx_post(ar);
}

static u32 ath10k_pci_qca988x_targ_cpu_to_ce_addr(struct ath10k *ar, u32 addr)
{
	u32 val = 0, region = addr & 0xfffff;

	val = (ath10k_pci_read32(ar, SOC_CORE_BASE_ADDRESS + CORE_CTRL_ADDRESS)
				 & 0x7ff) << 21;
	val |= 0x100000 | region;
	return val;
}

static u32 ath10k_pci_qca99x0_targ_cpu_to_ce_addr(struct ath10k *ar, u32 addr)
{
	u32 val = 0, region = addr & 0xfffff;

	val = ath10k_pci_read32(ar, PCIE_BAR_REG_ADDRESS);
	val |= 0x100000 | region;
	return val;
}

static u32 ath10k_pci_targ_cpu_to_ce_addr(struct ath10k *ar, u32 addr)
{
	struct ath10k_pci *ar_pci = ath10k_pci_priv(ar);

	if (WARN_ON_ONCE(!ar_pci->targ_cpu_to_ce_addr))
		return -ENOTSUPP;

	return ar_pci->targ_cpu_to_ce_addr(ar, addr);
}

/*
 * Diagnostic read/write access is provided for startup/config/debug usage.
 * Caller must guarantee proper alignment, when applicable, and single user
 * at any moment.
 */
static int ath10k_pci_diag_read_mem(struct ath10k *ar, u32 address, void *data,
				    int nbytes)
{
	struct ath10k_pci *ar_pci = ath10k_pci_priv(ar);
	struct ath10k_ce *ce = ath10k_ce_priv(ar);
	int ret = 0;
	u32 *buf;
	unsigned int completed_nbytes, alloc_nbytes, remaining_bytes;
	struct ath10k_ce_pipe *ce_diag;
	/* Host buffer address in CE space */
	u32 ce_data;
	dma_addr_t ce_data_base = 0;
	void *data_buf = NULL;
	int i;

	spin_lock_bh(&ce->ce_lock);

	ce_diag = ar_pci->ce_diag;

	/*
	 * Allocate a temporary bounce buffer to hold caller's data
	 * to be DMA'ed from Target. This guarantees
	 *   1) 4-byte alignment
	 *   2) Buffer in DMA-able space
	 */
	alloc_nbytes = min_t(unsigned int, nbytes, DIAG_TRANSFER_LIMIT);

	data_buf = (unsigned char *)dma_zalloc_coherent(ar->dev,
						       alloc_nbytes,
						       &ce_data_base,
						       GFP_ATOMIC);

	if (!data_buf) {
		ret = -ENOMEM;
		goto done;
	}

	remaining_bytes = nbytes;
	ce_data = ce_data_base;
	while (remaining_bytes) {
		nbytes = min_t(unsigned int, remaining_bytes,
			       DIAG_TRANSFER_LIMIT);

		ret = ce_diag->ops->ce_rx_post_buf(ce_diag, &ce_data, ce_data);
		if (ret != 0)
			goto done;

		/* Request CE to send from Target(!) address to Host buffer */
		/*
		 * The address supplied by the caller is in the
		 * Target CPU virtual address space.
		 *
		 * In order to use this address with the diagnostic CE,
		 * convert it from Target CPU virtual address space
		 * to CE address space
		 */
		address = ath10k_pci_targ_cpu_to_ce_addr(ar, address);

		ret = ath10k_ce_send_nolock(ce_diag, NULL, (u32)address, nbytes, 0,
					    0);
		if (ret)
			goto done;

		i = 0;
		while (ath10k_ce_completed_send_next_nolock(ce_diag,
							    NULL) != 0) {
			mdelay(1);
			if (i++ > DIAG_ACCESS_CE_TIMEOUT_MS) {
				ret = -EBUSY;
				goto done;
			}
		}

		i = 0;
		while (ath10k_ce_completed_recv_next_nolock(ce_diag,
							    (void **)&buf,
							    &completed_nbytes)
								!= 0) {
			mdelay(1);

			if (i++ > DIAG_ACCESS_CE_TIMEOUT_MS) {
				ret = -EBUSY;
				goto done;
			}
		}

		if (nbytes != completed_nbytes) {
			ret = -EIO;
			goto done;
		}

		if (*buf != ce_data) {
			ret = -EIO;
			goto done;
		}

		remaining_bytes -= nbytes;
		memcpy(data, data_buf, nbytes);

		address += nbytes;
		data += nbytes;
	}

done:

	if (data_buf)
		dma_free_coherent(ar->dev, alloc_nbytes, data_buf,
				  ce_data_base);

	spin_unlock_bh(&ce->ce_lock);

	return ret;
}

static int ath10k_pci_diag_read32(struct ath10k *ar, u32 address, u32 *value)
{
	__le32 val = 0;
	int ret;

	ret = ath10k_pci_diag_read_mem(ar, address, &val, sizeof(val));
	*value = __le32_to_cpu(val);

	return ret;
}

static int __ath10k_pci_diag_read_hi(struct ath10k *ar, void *dest,
				     u32 src, u32 len)
{
	u32 host_addr, addr;
	int ret;

	host_addr = host_interest_item_address(src);

	ret = ath10k_pci_diag_read32(ar, host_addr, &addr);
	if (ret != 0) {
		ath10k_warn(ar, "failed to get memcpy hi address for firmware address %d: %d\n",
			    src, ret);
		return ret;
	}

	ret = ath10k_pci_diag_read_mem(ar, addr, dest, len);
	if (ret != 0) {
		ath10k_warn(ar, "failed to memcpy firmware memory from %d (%d B): %d\n",
			    addr, len, ret);
		return ret;
	}

	return 0;
}

#define ath10k_pci_diag_read_hi(ar, dest, src, len)		\
	__ath10k_pci_diag_read_hi(ar, dest, HI_ITEM(src), len)

int ath10k_pci_diag_write_mem(struct ath10k *ar, u32 address,
			      const void *data, int nbytes)
{
	struct ath10k_pci *ar_pci = ath10k_pci_priv(ar);
	struct ath10k_ce *ce = ath10k_ce_priv(ar);
	int ret = 0;
	u32 *buf;
	unsigned int completed_nbytes, orig_nbytes, remaining_bytes;
	struct ath10k_ce_pipe *ce_diag;
	void *data_buf = NULL;
	u32 ce_data;	/* Host buffer address in CE space */
	dma_addr_t ce_data_base = 0;
	int i;

	spin_lock_bh(&ce->ce_lock);

	ce_diag = ar_pci->ce_diag;

	/*
	 * Allocate a temporary bounce buffer to hold caller's data
	 * to be DMA'ed to Target. This guarantees
	 *   1) 4-byte alignment
	 *   2) Buffer in DMA-able space
	 */
	orig_nbytes = nbytes;
	data_buf = (unsigned char *)dma_alloc_coherent(ar->dev,
						       orig_nbytes,
						       &ce_data_base,
						       GFP_ATOMIC);
	if (!data_buf) {
		ret = -ENOMEM;
		goto done;
	}

	/* Copy caller's data to allocated DMA buf */
	memcpy(data_buf, data, orig_nbytes);

	/*
	 * The address supplied by the caller is in the
	 * Target CPU virtual address space.
	 *
	 * In order to use this address with the diagnostic CE,
	 * convert it from
	 *    Target CPU virtual address space
	 * to
	 *    CE address space
	 */
	address = ath10k_pci_targ_cpu_to_ce_addr(ar, address);

	remaining_bytes = orig_nbytes;
	ce_data = ce_data_base;
	while (remaining_bytes) {
		/* FIXME: check cast */
		nbytes = min_t(int, remaining_bytes, DIAG_TRANSFER_LIMIT);

		/* Set up to receive directly into Target(!) address */
		ret = ce_diag->ops->ce_rx_post_buf(ce_diag, &address, address);
		if (ret != 0)
			goto done;

		/*
		 * Request CE to send caller-supplied data that
		 * was copied to bounce buffer to Target(!) address.
		 */
		ret = ath10k_ce_send_nolock(ce_diag, NULL, (u32)ce_data,
					    nbytes, 0, 0);
		if (ret != 0)
			goto done;

		i = 0;
		while (ath10k_ce_completed_send_next_nolock(ce_diag,
							    NULL) != 0) {
			mdelay(1);

			if (i++ > DIAG_ACCESS_CE_TIMEOUT_MS) {
				ret = -EBUSY;
				goto done;
			}
		}

		i = 0;
		while (ath10k_ce_completed_recv_next_nolock(ce_diag,
							    (void **)&buf,
							    &completed_nbytes)
								!= 0) {
			mdelay(1);

			if (i++ > DIAG_ACCESS_CE_TIMEOUT_MS) {
				ret = -EBUSY;
				goto done;
			}
		}

		if (nbytes != completed_nbytes) {
			ret = -EIO;
			goto done;
		}

		if (*buf != address) {
			ret = -EIO;
			goto done;
		}

		remaining_bytes -= nbytes;
		address += nbytes;
		ce_data += nbytes;
	}

done:
	if (data_buf) {
		dma_free_coherent(ar->dev, orig_nbytes, data_buf,
				  ce_data_base);
	}

	if (ret != 0)
		ath10k_warn(ar, "failed to write diag value at 0x%x: %d\n",
			    address, ret);

	spin_unlock_bh(&ce->ce_lock);

	return ret;
}

static int ath10k_pci_diag_write32(struct ath10k *ar, u32 address, u32 value)
{
	__le32 val = __cpu_to_le32(value);

	return ath10k_pci_diag_write_mem(ar, address, &val, sizeof(val));
}

/* Called by lower (CE) layer when a send to Target completes. */
static void ath10k_pci_htc_tx_cb(struct ath10k_ce_pipe *ce_state)
{
	struct ath10k *ar = ce_state->ar;
	struct sk_buff_head list;
	struct sk_buff *skb;

	__skb_queue_head_init(&list);
	while (ath10k_ce_completed_send_next(ce_state, (void **)&skb) == 0) {
		/* no need to call tx completion for NULL pointers */
		if (skb == NULL)
			continue;

		__skb_queue_tail(&list, skb);
	}

	while ((skb = __skb_dequeue(&list)))
		ath10k_htc_tx_completion_handler(ar, skb);
}

static void ath10k_pci_process_rx_cb(struct ath10k_ce_pipe *ce_state,
				     void (*callback)(struct ath10k *ar,
						      struct sk_buff *skb))
{
	struct ath10k *ar = ce_state->ar;
	struct ath10k_pci *ar_pci = ath10k_pci_priv(ar);
	struct ath10k_pci_pipe *pipe_info =  &ar_pci->pipe_info[ce_state->id];
	struct sk_buff *skb;
	struct sk_buff_head list;
	void *transfer_context;
	unsigned int nbytes, max_nbytes;

	__skb_queue_head_init(&list);
	while (ath10k_ce_completed_recv_next(ce_state, &transfer_context,
					     &nbytes) == 0) {
		skb = transfer_context;
		max_nbytes = skb->len + skb_tailroom(skb);
		dma_unmap_single(ar->dev, ATH10K_SKB_RXCB(skb)->paddr,
				 max_nbytes, DMA_FROM_DEVICE);

		if (unlikely(max_nbytes < nbytes)) {
			ath10k_warn(ar, "rxed more than expected (nbytes %d, max %d)",
				    nbytes, max_nbytes);
			dev_kfree_skb_any(skb);
			continue;
		}

		skb_put(skb, nbytes);
		__skb_queue_tail(&list, skb);
	}

	while ((skb = __skb_dequeue(&list))) {
		ath10k_dbg(ar, ATH10K_DBG_PCI, "pci rx ce pipe %d len %d\n",
			   ce_state->id, skb->len);
		ath10k_dbg_dump(ar, ATH10K_DBG_PCI_DUMP, NULL, "pci rx: ",
				skb->data, skb->len);

		callback(ar, skb);
	}

	ath10k_pci_rx_post_pipe(pipe_info);
}

static void ath10k_pci_process_htt_rx_cb(struct ath10k_ce_pipe *ce_state,
					 void (*callback)(struct ath10k *ar,
							  struct sk_buff *skb))
{
	struct ath10k *ar = ce_state->ar;
	struct ath10k_pci *ar_pci = ath10k_pci_priv(ar);
	struct ath10k_pci_pipe *pipe_info =  &ar_pci->pipe_info[ce_state->id];
	struct ath10k_ce_pipe *ce_pipe = pipe_info->ce_hdl;
	struct sk_buff *skb;
	struct sk_buff_head list;
	void *transfer_context;
	unsigned int nbytes, max_nbytes, nentries;
	int orig_len;

	/* No need to aquire ce_lock for CE5, since this is the only place CE5
	 * is processed other than init and deinit. Before releasing CE5
	 * buffers, interrupts are disabled. Thus CE5 access is serialized.
	 */
	__skb_queue_head_init(&list);
	while (ath10k_ce_completed_recv_next_nolock(ce_state, &transfer_context,
						    &nbytes) == 0) {
		skb = transfer_context;
		max_nbytes = skb->len + skb_tailroom(skb);

		if (unlikely(max_nbytes < nbytes)) {
			ath10k_warn(ar, "rxed more than expected (nbytes %d, max %d)",
				    nbytes, max_nbytes);
			continue;
		}

		dma_sync_single_for_cpu(ar->dev, ATH10K_SKB_RXCB(skb)->paddr,
					max_nbytes, DMA_FROM_DEVICE);
		skb_put(skb, nbytes);
		__skb_queue_tail(&list, skb);
	}

	nentries = skb_queue_len(&list);
	while ((skb = __skb_dequeue(&list))) {
		ath10k_dbg(ar, ATH10K_DBG_PCI, "pci rx ce pipe %d len %d\n",
			   ce_state->id, skb->len);
		ath10k_dbg_dump(ar, ATH10K_DBG_PCI_DUMP, NULL, "pci rx: ",
				skb->data, skb->len);

		orig_len = skb->len;
		callback(ar, skb);
		skb_push(skb, orig_len - skb->len);
		skb_reset_tail_pointer(skb);
		skb_trim(skb, 0);

		/*let device gain the buffer again*/
		dma_sync_single_for_device(ar->dev, ATH10K_SKB_RXCB(skb)->paddr,
					   skb->len + skb_tailroom(skb),
					   DMA_FROM_DEVICE);
	}
	ath10k_ce_rx_update_write_idx(ce_pipe, nentries);
}

/* Called by lower (CE) layer when data is received from the Target. */
static void ath10k_pci_htc_rx_cb(struct ath10k_ce_pipe *ce_state)
{
	ath10k_pci_process_rx_cb(ce_state, ath10k_htc_rx_completion_handler);
}

static void ath10k_pci_htt_htc_rx_cb(struct ath10k_ce_pipe *ce_state)
{
	/* CE4 polling needs to be done whenever CE pipe which transports
	 * HTT Rx (target->host) is processed.
	 */
	ath10k_ce_per_engine_service(ce_state->ar, 4);

	ath10k_pci_process_rx_cb(ce_state, ath10k_htc_rx_completion_handler);
}

/* Called by lower (CE) layer when data is received from the Target.
 * Only 10.4 firmware uses separate CE to transfer pktlog data.
 */
static void ath10k_pci_pktlog_rx_cb(struct ath10k_ce_pipe *ce_state)
{
	ath10k_pci_process_rx_cb(ce_state,
				 ath10k_htt_rx_pktlog_completion_handler);
}

/* Called by lower (CE) layer when a send to HTT Target completes. */
static void ath10k_pci_htt_tx_cb(struct ath10k_ce_pipe *ce_state)
{
	struct ath10k *ar = ce_state->ar;
	struct sk_buff *skb;

	while (ath10k_ce_completed_send_next(ce_state, (void **)&skb) == 0) {
		/* no need to call tx completion for NULL pointers */
		if (!skb)
			continue;

		dma_unmap_single(ar->dev, ATH10K_SKB_CB(skb)->paddr,
				 skb->len, DMA_TO_DEVICE);
		ath10k_htt_hif_tx_complete(ar, skb);
	}
}

static void ath10k_pci_htt_rx_deliver(struct ath10k *ar, struct sk_buff *skb)
{
	skb_pull(skb, sizeof(struct ath10k_htc_hdr));
	ath10k_htt_t2h_msg_handler(ar, skb);
}

/* Called by lower (CE) layer when HTT data is received from the Target. */
static void ath10k_pci_htt_rx_cb(struct ath10k_ce_pipe *ce_state)
{
	/* CE4 polling needs to be done whenever CE pipe which transports
	 * HTT Rx (target->host) is processed.
	 */
	ath10k_ce_per_engine_service(ce_state->ar, 4);

	ath10k_pci_process_htt_rx_cb(ce_state, ath10k_pci_htt_rx_deliver);
}

int ath10k_pci_hif_tx_sg(struct ath10k *ar, u8 pipe_id,
			 struct ath10k_hif_sg_item *items, int n_items)
{
	struct ath10k_pci *ar_pci = ath10k_pci_priv(ar);
	struct ath10k_ce *ce = ath10k_ce_priv(ar);
	struct ath10k_pci_pipe *pci_pipe = &ar_pci->pipe_info[pipe_id];
	struct ath10k_ce_pipe *ce_pipe = pci_pipe->ce_hdl;
	struct ath10k_ce_ring *src_ring = ce_pipe->src_ring;
	unsigned int nentries_mask;
	unsigned int sw_index;
	unsigned int write_index;
	int err, i = 0;

	spin_lock_bh(&ce->ce_lock);

	nentries_mask = src_ring->nentries_mask;
	sw_index = src_ring->sw_index;
	write_index = src_ring->write_index;

	if (unlikely(CE_RING_DELTA(nentries_mask,
				   write_index, sw_index - 1) < n_items)) {
		err = -ENOBUFS;
		goto err;
	}

	for (i = 0; i < n_items - 1; i++) {
		ath10k_dbg(ar, ATH10K_DBG_PCI,
			   "pci tx item %d paddr %pad len %d n_items %d\n",
			   i, &items[i].paddr, items[i].len, n_items);
		ath10k_dbg_dump(ar, ATH10K_DBG_PCI_DUMP, NULL, "pci tx data: ",
				items[i].vaddr, items[i].len);

		err = ath10k_ce_send_nolock(ce_pipe,
					    items[i].transfer_context,
					    items[i].paddr,
					    items[i].len,
					    items[i].transfer_id,
					    CE_SEND_FLAG_GATHER);
		if (err)
			goto err;
	}

	/* `i` is equal to `n_items -1` after for() */

	ath10k_dbg(ar, ATH10K_DBG_PCI,
		   "pci tx item %d paddr %pad len %d n_items %d\n",
		   i, &items[i].paddr, items[i].len, n_items);
	ath10k_dbg_dump(ar, ATH10K_DBG_PCI_DUMP, NULL, "pci tx data: ",
			items[i].vaddr, items[i].len);

	err = ath10k_ce_send_nolock(ce_pipe,
				    items[i].transfer_context,
				    items[i].paddr,
				    items[i].len,
				    items[i].transfer_id,
				    0);
	if (err)
		goto err;

	spin_unlock_bh(&ce->ce_lock);
	return 0;

err:
	for (; i > 0; i--)
		__ath10k_ce_send_revert(ce_pipe);

	spin_unlock_bh(&ce->ce_lock);
	return err;
}

int ath10k_pci_hif_diag_read(struct ath10k *ar, u32 address, void *buf,
			     size_t buf_len)
{
	return ath10k_pci_diag_read_mem(ar, address, buf, buf_len);
}

u16 ath10k_pci_hif_get_free_queue_number(struct ath10k *ar, u8 pipe)
{
	struct ath10k_pci *ar_pci = ath10k_pci_priv(ar);

	ath10k_dbg(ar, ATH10K_DBG_PCI, "pci hif get free queue number\n");

	return ath10k_ce_num_free_src_entries(ar_pci->pipe_info[pipe].ce_hdl);
}

static void ath10k_pci_dump_registers(struct ath10k *ar,
				      struct ath10k_fw_crash_data *crash_data)
{
	__le32 reg_dump_values[REG_DUMP_COUNT_QCA988X] = {};
	int i, ret;

	lockdep_assert_held(&ar->data_lock);

	ret = ath10k_pci_diag_read_hi(ar, &reg_dump_values[0],
				      hi_failure_state,
				      REG_DUMP_COUNT_QCA988X * sizeof(__le32));
	if (ret) {
		ath10k_err(ar, "failed to read firmware dump area: %d\n", ret);
		return;
	}

	BUILD_BUG_ON(REG_DUMP_COUNT_QCA988X % 4);

	ath10k_err(ar, "firmware register dump:\n");
	for (i = 0; i < REG_DUMP_COUNT_QCA988X; i += 4)
		ath10k_err(ar, "[%02d]: 0x%08X 0x%08X 0x%08X 0x%08X\n",
			   i,
			   __le32_to_cpu(reg_dump_values[i]),
			   __le32_to_cpu(reg_dump_values[i + 1]),
			   __le32_to_cpu(reg_dump_values[i + 2]),
			   __le32_to_cpu(reg_dump_values[i + 3]));

	if (!crash_data)
		return;

	for (i = 0; i < REG_DUMP_COUNT_QCA988X; i++)
		crash_data->registers[i] = reg_dump_values[i];
}

static int ath10k_pci_dump_memory_section(struct ath10k *ar,
					  const struct ath10k_mem_region *mem_region,
					  u8 *buf, size_t buf_len)
{
	const struct ath10k_mem_section *cur_section, *next_section;
	unsigned int count, section_size, skip_size;
	int ret, i, j;

	if (!mem_region || !buf)
		return 0;

	cur_section = &mem_region->section_table.sections[0];

	if (mem_region->start > cur_section->start) {
		ath10k_warn(ar, "incorrect memdump region 0x%x with section start address 0x%x.\n",
			    mem_region->start, cur_section->start);
		return 0;
	}

	skip_size = cur_section->start - mem_region->start;

	/* fill the gap between the first register section and register
	 * start address
	 */
	for (i = 0; i < skip_size; i++) {
		*buf = ATH10K_MAGIC_NOT_COPIED;
		buf++;
	}

	count = 0;

	for (i = 0; cur_section != NULL; i++) {
		section_size = cur_section->end - cur_section->start;

		if (section_size <= 0) {
			ath10k_warn(ar, "incorrect ramdump format with start address 0x%x and stop address 0x%x\n",
				    cur_section->start,
				    cur_section->end);
			break;
		}

		if ((i + 1) == mem_region->section_table.size) {
			/* last section */
			next_section = NULL;
			skip_size = 0;
		} else {
			next_section = cur_section + 1;

			if (cur_section->end > next_section->start) {
				ath10k_warn(ar, "next ramdump section 0x%x is smaller than current end address 0x%x\n",
					    next_section->start,
					    cur_section->end);
				break;
			}

			skip_size = next_section->start - cur_section->end;
		}

		if (buf_len < (skip_size + section_size)) {
			ath10k_warn(ar, "ramdump buffer is too small: %zu\n", buf_len);
			break;
		}

		buf_len -= skip_size + section_size;

		/* read section to dest memory */
		ret = ath10k_pci_diag_read_mem(ar, cur_section->start,
					       buf, section_size);
		if (ret) {
			ath10k_warn(ar, "failed to read ramdump from section 0x%x: %d\n",
				    cur_section->start, ret);
			break;
		}

		buf += section_size;
		count += section_size;

		/* fill in the gap between this section and the next */
		for (j = 0; j < skip_size; j++) {
			*buf = ATH10K_MAGIC_NOT_COPIED;
			buf++;
		}

		count += skip_size;

		if (!next_section)
			/* this was the last section */
			break;

		cur_section = next_section;
	}

	return count;
}

static int ath10k_pci_set_ram_config(struct ath10k *ar, u32 config)
{
	u32 val;

	ath10k_pci_write32(ar, SOC_CORE_BASE_ADDRESS +
			   FW_RAM_CONFIG_ADDRESS, config);

	val = ath10k_pci_read32(ar, SOC_CORE_BASE_ADDRESS +
				FW_RAM_CONFIG_ADDRESS);
	if (val != config) {
		ath10k_warn(ar, "failed to set RAM config from 0x%x to 0x%x\n",
			    val, config);
		return -EIO;
	}

	return 0;
}

/* if an error happened returns < 0, otherwise the length */
static int ath10k_pci_dump_memory_sram(struct ath10k *ar,
				       const struct ath10k_mem_region *region,
				       u8 *buf)
{
	struct ath10k_pci *ar_pci = ath10k_pci_priv(ar);
	u32 base_addr, i;

	base_addr = ioread32(ar_pci->mem + QCA99X0_PCIE_BAR0_START_REG);
	base_addr += region->start;

	for (i = 0; i < region->len; i += 4) {
		iowrite32(base_addr + i, ar_pci->mem + QCA99X0_CPU_MEM_ADDR_REG);
		*(u32 *)(buf + i) = ioread32(ar_pci->mem + QCA99X0_CPU_MEM_DATA_REG);
	}

	return region->len;
}

/* if an error happened returns < 0, otherwise the length */
static int ath10k_pci_dump_memory_reg(struct ath10k *ar,
				      const struct ath10k_mem_region *region,
				      u8 *buf)
{
	struct ath10k_pci *ar_pci = ath10k_pci_priv(ar);
	u32 i;

	for (i = 0; i < region->len; i += 4)
		*(u32 *)(buf + i) = ioread32(ar_pci->mem + region->start + i);

	return region->len;
}

/* if an error happened returns < 0, otherwise the length */
static int ath10k_pci_dump_memory_generic(struct ath10k *ar,
					  const struct ath10k_mem_region *current_region,
					  u8 *buf)
{
	int ret;

	if (current_region->section_table.size > 0)
		/* Copy each section individually. */
		return ath10k_pci_dump_memory_section(ar,
						      current_region,
						      buf,
						      current_region->len);

	/* No individiual memory sections defined so we can
	 * copy the entire memory region.
	 */
	ret = ath10k_pci_diag_read_mem(ar,
				       current_region->start,
				       buf,
				       current_region->len);
	if (ret) {
		ath10k_warn(ar, "failed to copy ramdump region %s: %d\n",
			    current_region->name, ret);
		return ret;
	}

	return current_region->len;
}

static void ath10k_pci_dump_memory(struct ath10k *ar,
				   struct ath10k_fw_crash_data *crash_data)
{
	const struct ath10k_hw_mem_layout *mem_layout;
	const struct ath10k_mem_region *current_region;
	struct ath10k_dump_ram_data_hdr *hdr;
	u32 count, shift;
	size_t buf_len;
	int ret, i;
	u8 *buf;

	lockdep_assert_held(&ar->data_lock);

	if (!crash_data)
		return;

	mem_layout = ath10k_coredump_get_mem_layout(ar);
	if (!mem_layout)
		return;

	current_region = &mem_layout->region_table.regions[0];

	buf = crash_data->ramdump_buf;
	buf_len = crash_data->ramdump_buf_len;

	memset(buf, 0, buf_len);

	for (i = 0; i < mem_layout->region_table.size; i++) {
		count = 0;

		if (current_region->len > buf_len) {
			ath10k_warn(ar, "memory region %s size %d is larger that remaining ramdump buffer size %zu\n",
				    current_region->name,
				    current_region->len,
				    buf_len);
			break;
		}

		/* To get IRAM dump, the host driver needs to switch target
		 * ram config from DRAM to IRAM.
		 */
		if (current_region->type == ATH10K_MEM_REGION_TYPE_IRAM1 ||
		    current_region->type == ATH10K_MEM_REGION_TYPE_IRAM2) {
			shift = current_region->start >> 20;

			ret = ath10k_pci_set_ram_config(ar, shift);
			if (ret) {
				ath10k_warn(ar, "failed to switch ram config to IRAM for section %s: %d\n",
					    current_region->name, ret);
				break;
			}
		}

		/* Reserve space for the header. */
		hdr = (void *)buf;
		buf += sizeof(*hdr);
		buf_len -= sizeof(*hdr);

		switch (current_region->type) {
		case ATH10K_MEM_REGION_TYPE_IOSRAM:
			count = ath10k_pci_dump_memory_sram(ar, current_region, buf);
			break;
		case ATH10K_MEM_REGION_TYPE_IOREG:
			count = ath10k_pci_dump_memory_reg(ar, current_region, buf);
			break;
		default:
			ret = ath10k_pci_dump_memory_generic(ar, current_region, buf);
			if (ret < 0)
				break;

			count = ret;
			break;
		}

		hdr->region_type = cpu_to_le32(current_region->type);
		hdr->start = cpu_to_le32(current_region->start);
		hdr->length = cpu_to_le32(count);

		if (count == 0)
			/* Note: the header remains, just with zero length. */
			break;

		buf += count;
		buf_len -= count;

		current_region++;
	}
}

static void ath10k_pci_fw_crashed_dump(struct ath10k *ar)
{
	struct ath10k_fw_crash_data *crash_data;
	char guid[UUID_STRING_LEN + 1];

	spin_lock_bh(&ar->data_lock);

	ar->stats.fw_crash_counter++;

	crash_data = ath10k_coredump_new(ar);

	if (crash_data)
		scnprintf(guid, sizeof(guid), "%pUl", &crash_data->guid);
	else
		scnprintf(guid, sizeof(guid), "n/a");

	ath10k_err(ar, "firmware crashed! (guid %s)\n", guid);
	ath10k_print_driver_info(ar);
	ath10k_pci_dump_registers(ar, crash_data);
	ath10k_ce_dump_registers(ar, crash_data);
	ath10k_pci_dump_memory(ar, crash_data);

	spin_unlock_bh(&ar->data_lock);

	queue_work(ar->workqueue, &ar->restart_work);
}

void ath10k_pci_hif_send_complete_check(struct ath10k *ar, u8 pipe,
					int force)
{
	ath10k_dbg(ar, ATH10K_DBG_PCI, "pci hif send complete check\n");

	if (!force) {
		int resources;
		/*
		 * Decide whether to actually poll for completions, or just
		 * wait for a later chance.
		 * If there seem to be plenty of resources left, then just wait
		 * since checking involves reading a CE register, which is a
		 * relatively expensive operation.
		 */
		resources = ath10k_pci_hif_get_free_queue_number(ar, pipe);

		/*
		 * If at least 50% of the total resources are still available,
		 * don't bother checking again yet.
		 */
		if (resources > (host_ce_config_wlan[pipe].src_nentries >> 1))
			return;
	}
	ath10k_ce_per_engine_service(ar, pipe);
}

static void ath10k_pci_rx_retry_sync(struct ath10k *ar)
{
	struct ath10k_pci *ar_pci = ath10k_pci_priv(ar);

	del_timer_sync(&ar_pci->rx_post_retry);
}

int ath10k_pci_hif_map_service_to_pipe(struct ath10k *ar, u16 service_id,
				       u8 *ul_pipe, u8 *dl_pipe)
{
	const struct service_to_pipe *entry;
	bool ul_set = false, dl_set = false;
	int i;

	ath10k_dbg(ar, ATH10K_DBG_PCI, "pci hif map service\n");

	for (i = 0; i < ARRAY_SIZE(target_service_to_ce_map_wlan); i++) {
		entry = &target_service_to_ce_map_wlan[i];

		if (__le32_to_cpu(entry->service_id) != service_id)
			continue;

		switch (__le32_to_cpu(entry->pipedir)) {
		case PIPEDIR_NONE:
			break;
		case PIPEDIR_IN:
			WARN_ON(dl_set);
			*dl_pipe = __le32_to_cpu(entry->pipenum);
			dl_set = true;
			break;
		case PIPEDIR_OUT:
			WARN_ON(ul_set);
			*ul_pipe = __le32_to_cpu(entry->pipenum);
			ul_set = true;
			break;
		case PIPEDIR_INOUT:
			WARN_ON(dl_set);
			WARN_ON(ul_set);
			*dl_pipe = __le32_to_cpu(entry->pipenum);
			*ul_pipe = __le32_to_cpu(entry->pipenum);
			dl_set = true;
			ul_set = true;
			break;
		}
	}

	if (WARN_ON(!ul_set || !dl_set))
		return -ENOENT;

	return 0;
}

void ath10k_pci_hif_get_default_pipe(struct ath10k *ar,
				     u8 *ul_pipe, u8 *dl_pipe)
{
	ath10k_dbg(ar, ATH10K_DBG_PCI, "pci hif get default pipe\n");

	(void)ath10k_pci_hif_map_service_to_pipe(ar,
						 ATH10K_HTC_SVC_ID_RSVD_CTRL,
						 ul_pipe, dl_pipe);
}

void ath10k_pci_irq_msi_fw_mask(struct ath10k *ar)
{
	u32 val;

	switch (ar->hw_rev) {
	case ATH10K_HW_QCA988X:
	case ATH10K_HW_QCA9887:
	case ATH10K_HW_QCA6174:
	case ATH10K_HW_QCA9377:
		val = ath10k_pci_read32(ar, SOC_CORE_BASE_ADDRESS +
					CORE_CTRL_ADDRESS);
		val &= ~CORE_CTRL_PCIE_REG_31_MASK;
		ath10k_pci_write32(ar, SOC_CORE_BASE_ADDRESS +
				   CORE_CTRL_ADDRESS, val);
		break;
	case ATH10K_HW_QCA99X0:
	case ATH10K_HW_QCA9984:
	case ATH10K_HW_QCA9888:
	case ATH10K_HW_QCA4019:
		/* TODO: Find appropriate register configuration for QCA99X0
		 *  to mask irq/MSI.
		 */
		break;
	case ATH10K_HW_WCN3990:
		break;
	}
}

static void ath10k_pci_irq_msi_fw_unmask(struct ath10k *ar)
{
	u32 val;

	switch (ar->hw_rev) {
	case ATH10K_HW_QCA988X:
	case ATH10K_HW_QCA9887:
	case ATH10K_HW_QCA6174:
	case ATH10K_HW_QCA9377:
		val = ath10k_pci_read32(ar, SOC_CORE_BASE_ADDRESS +
					CORE_CTRL_ADDRESS);
		val |= CORE_CTRL_PCIE_REG_31_MASK;
		ath10k_pci_write32(ar, SOC_CORE_BASE_ADDRESS +
				   CORE_CTRL_ADDRESS, val);
		break;
	case ATH10K_HW_QCA99X0:
	case ATH10K_HW_QCA9984:
	case ATH10K_HW_QCA9888:
	case ATH10K_HW_QCA4019:
		/* TODO: Find appropriate register configuration for QCA99X0
		 *  to unmask irq/MSI.
		 */
		break;
	case ATH10K_HW_WCN3990:
		break;
	}
}

static void ath10k_pci_irq_disable(struct ath10k *ar)
{
	ath10k_ce_disable_interrupts(ar);
	ath10k_pci_disable_and_clear_legacy_irq(ar);
	ath10k_pci_irq_msi_fw_mask(ar);
}

static void ath10k_pci_irq_sync(struct ath10k *ar)
{
	struct ath10k_pci *ar_pci = ath10k_pci_priv(ar);

	synchronize_irq(ar_pci->pdev->irq);
}

static void ath10k_pci_irq_enable(struct ath10k *ar)
{
	ath10k_ce_enable_interrupts(ar);
	ath10k_pci_enable_legacy_irq(ar);
	ath10k_pci_irq_msi_fw_unmask(ar);
}

static int ath10k_pci_hif_start(struct ath10k *ar)
{
	struct ath10k_pci *ar_pci = ath10k_pci_priv(ar);

	ath10k_dbg(ar, ATH10K_DBG_BOOT, "boot hif start\n");

	napi_enable(&ar->napi);

	ath10k_pci_irq_enable(ar);
	ath10k_pci_rx_post(ar);

	pcie_capability_write_word(ar_pci->pdev, PCI_EXP_LNKCTL,
				   ar_pci->link_ctl);

	return 0;
}

static void ath10k_pci_rx_pipe_cleanup(struct ath10k_pci_pipe *pci_pipe)
{
	struct ath10k *ar;
	struct ath10k_ce_pipe *ce_pipe;
	struct ath10k_ce_ring *ce_ring;
	struct sk_buff *skb;
	int i;

	ar = pci_pipe->hif_ce_state;
	ce_pipe = pci_pipe->ce_hdl;
	ce_ring = ce_pipe->dest_ring;

	if (!ce_ring)
		return;

	if (!pci_pipe->buf_sz)
		return;

	for (i = 0; i < ce_ring->nentries; i++) {
		skb = ce_ring->per_transfer_context[i];
		if (!skb)
			continue;

		ce_ring->per_transfer_context[i] = NULL;

		dma_unmap_single(ar->dev, ATH10K_SKB_RXCB(skb)->paddr,
				 skb->len + skb_tailroom(skb),
				 DMA_FROM_DEVICE);
		dev_kfree_skb_any(skb);
	}
}

static void ath10k_pci_tx_pipe_cleanup(struct ath10k_pci_pipe *pci_pipe)
{
	struct ath10k *ar;
	struct ath10k_ce_pipe *ce_pipe;
	struct ath10k_ce_ring *ce_ring;
	struct sk_buff *skb;
	int i;

	ar = pci_pipe->hif_ce_state;
	ce_pipe = pci_pipe->ce_hdl;
	ce_ring = ce_pipe->src_ring;

	if (!ce_ring)
		return;

	if (!pci_pipe->buf_sz)
		return;

	for (i = 0; i < ce_ring->nentries; i++) {
		skb = ce_ring->per_transfer_context[i];
		if (!skb)
			continue;

		ce_ring->per_transfer_context[i] = NULL;

		ath10k_htc_tx_completion_handler(ar, skb);
	}
}

/*
 * Cleanup residual buffers for device shutdown:
 *    buffers that were enqueued for receive
 *    buffers that were to be sent
 * Note: Buffers that had completed but which were
 * not yet processed are on a completion queue. They
 * are handled when the completion thread shuts down.
 */
static void ath10k_pci_buffer_cleanup(struct ath10k *ar)
{
	struct ath10k_pci *ar_pci = ath10k_pci_priv(ar);
	int pipe_num;

	for (pipe_num = 0; pipe_num < CE_COUNT; pipe_num++) {
		struct ath10k_pci_pipe *pipe_info;

		pipe_info = &ar_pci->pipe_info[pipe_num];
		ath10k_pci_rx_pipe_cleanup(pipe_info);
		ath10k_pci_tx_pipe_cleanup(pipe_info);
	}
}

void ath10k_pci_ce_deinit(struct ath10k *ar)
{
	int i;

	for (i = 0; i < CE_COUNT; i++)
		ath10k_ce_deinit_pipe(ar, i);
}

void ath10k_pci_flush(struct ath10k *ar)
{
	ath10k_pci_rx_retry_sync(ar);
	ath10k_pci_buffer_cleanup(ar);
}

static void ath10k_pci_hif_stop(struct ath10k *ar)
{
	struct ath10k_pci *ar_pci = ath10k_pci_priv(ar);
	unsigned long flags;

	ath10k_dbg(ar, ATH10K_DBG_BOOT, "boot hif stop\n");

	ath10k_pci_irq_disable(ar);
	ath10k_pci_irq_sync(ar);
	napi_synchronize(&ar->napi);
	napi_disable(&ar->napi);

	/* Most likely the device has HTT Rx ring configured. The only way to
	 * prevent the device from accessing (and possible corrupting) host
	 * memory is to reset the chip now.
	 *
	 * There's also no known way of masking MSI interrupts on the device.
	 * For ranged MSI the CE-related interrupts can be masked. However
	 * regardless how many MSI interrupts are assigned the first one
	 * is always used for firmware indications (crashes) and cannot be
	 * masked. To prevent the device from asserting the interrupt reset it
	 * before proceeding with cleanup.
	 */
	ath10k_pci_safe_chip_reset(ar);

<<<<<<< HEAD
	ath10k_pci_irq_disable(ar);
	ath10k_pci_irq_sync(ar);
	ath10k_pci_flush(ar);
	napi_synchronize(&ar->napi);
	napi_disable(&ar->napi);
=======
	ath10k_pci_flush(ar);
>>>>>>> 407d19ab

	spin_lock_irqsave(&ar_pci->ps_lock, flags);
	WARN_ON(ar_pci->ps_wake_refcount > 0);
	spin_unlock_irqrestore(&ar_pci->ps_lock, flags);
}

int ath10k_pci_hif_exchange_bmi_msg(struct ath10k *ar,
				    void *req, u32 req_len,
				    void *resp, u32 *resp_len)
{
	struct ath10k_pci *ar_pci = ath10k_pci_priv(ar);
	struct ath10k_pci_pipe *pci_tx = &ar_pci->pipe_info[BMI_CE_NUM_TO_TARG];
	struct ath10k_pci_pipe *pci_rx = &ar_pci->pipe_info[BMI_CE_NUM_TO_HOST];
	struct ath10k_ce_pipe *ce_tx = pci_tx->ce_hdl;
	struct ath10k_ce_pipe *ce_rx = pci_rx->ce_hdl;
	dma_addr_t req_paddr = 0;
	dma_addr_t resp_paddr = 0;
	struct bmi_xfer xfer = {};
	void *treq, *tresp = NULL;
	int ret = 0;

	might_sleep();

	if (resp && !resp_len)
		return -EINVAL;

	if (resp && resp_len && *resp_len == 0)
		return -EINVAL;

	treq = kmemdup(req, req_len, GFP_KERNEL);
	if (!treq)
		return -ENOMEM;

	req_paddr = dma_map_single(ar->dev, treq, req_len, DMA_TO_DEVICE);
	ret = dma_mapping_error(ar->dev, req_paddr);
	if (ret) {
		ret = -EIO;
		goto err_dma;
	}

	if (resp && resp_len) {
		tresp = kzalloc(*resp_len, GFP_KERNEL);
		if (!tresp) {
			ret = -ENOMEM;
			goto err_req;
		}

		resp_paddr = dma_map_single(ar->dev, tresp, *resp_len,
					    DMA_FROM_DEVICE);
		ret = dma_mapping_error(ar->dev, resp_paddr);
		if (ret) {
			ret = -EIO;
			goto err_req;
		}

		xfer.wait_for_resp = true;
		xfer.resp_len = 0;

		ath10k_ce_rx_post_buf(ce_rx, &xfer, resp_paddr);
	}

	ret = ath10k_ce_send(ce_tx, &xfer, req_paddr, req_len, -1, 0);
	if (ret)
		goto err_resp;

	ret = ath10k_pci_bmi_wait(ar, ce_tx, ce_rx, &xfer);
	if (ret) {
		dma_addr_t unused_buffer;
		unsigned int unused_nbytes;
		unsigned int unused_id;

		ath10k_ce_cancel_send_next(ce_tx, NULL, &unused_buffer,
					   &unused_nbytes, &unused_id);
	} else {
		/* non-zero means we did not time out */
		ret = 0;
	}

err_resp:
	if (resp) {
		dma_addr_t unused_buffer;

		ath10k_ce_revoke_recv_next(ce_rx, NULL, &unused_buffer);
		dma_unmap_single(ar->dev, resp_paddr,
				 *resp_len, DMA_FROM_DEVICE);
	}
err_req:
	dma_unmap_single(ar->dev, req_paddr, req_len, DMA_TO_DEVICE);

	if (ret == 0 && resp_len) {
		*resp_len = min(*resp_len, xfer.resp_len);
		memcpy(resp, tresp, xfer.resp_len);
	}
err_dma:
	kfree(treq);
	kfree(tresp);

	return ret;
}

static void ath10k_pci_bmi_send_done(struct ath10k_ce_pipe *ce_state)
{
	struct bmi_xfer *xfer;

	if (ath10k_ce_completed_send_next(ce_state, (void **)&xfer))
		return;

	xfer->tx_done = true;
}

static void ath10k_pci_bmi_recv_data(struct ath10k_ce_pipe *ce_state)
{
	struct ath10k *ar = ce_state->ar;
	struct bmi_xfer *xfer;
	unsigned int nbytes;

	if (ath10k_ce_completed_recv_next(ce_state, (void **)&xfer,
					  &nbytes))
		return;

	if (WARN_ON_ONCE(!xfer))
		return;

	if (!xfer->wait_for_resp) {
		ath10k_warn(ar, "unexpected: BMI data received; ignoring\n");
		return;
	}

	xfer->resp_len = nbytes;
	xfer->rx_done = true;
}

static int ath10k_pci_bmi_wait(struct ath10k *ar,
			       struct ath10k_ce_pipe *tx_pipe,
			       struct ath10k_ce_pipe *rx_pipe,
			       struct bmi_xfer *xfer)
{
	unsigned long timeout = jiffies + BMI_COMMUNICATION_TIMEOUT_HZ;
	unsigned long started = jiffies;
	unsigned long dur;
	int ret;

	while (time_before_eq(jiffies, timeout)) {
		ath10k_pci_bmi_send_done(tx_pipe);
		ath10k_pci_bmi_recv_data(rx_pipe);

		if (xfer->tx_done && (xfer->rx_done == xfer->wait_for_resp)) {
			ret = 0;
			goto out;
		}

		schedule();
	}

	ret = -ETIMEDOUT;

out:
	dur = jiffies - started;
	if (dur > HZ)
		ath10k_dbg(ar, ATH10K_DBG_BMI,
			   "bmi cmd took %lu jiffies hz %d ret %d\n",
			   dur, HZ, ret);
	return ret;
}

/*
 * Send an interrupt to the device to wake up the Target CPU
 * so it has an opportunity to notice any changed state.
 */
static int ath10k_pci_wake_target_cpu(struct ath10k *ar)
{
	u32 addr, val;

	addr = SOC_CORE_BASE_ADDRESS + CORE_CTRL_ADDRESS;
	val = ath10k_pci_read32(ar, addr);
	val |= CORE_CTRL_CPU_INTR_MASK;
	ath10k_pci_write32(ar, addr, val);

	return 0;
}

static int ath10k_pci_get_num_banks(struct ath10k *ar)
{
	struct ath10k_pci *ar_pci = ath10k_pci_priv(ar);

	switch (ar_pci->pdev->device) {
	case QCA988X_2_0_DEVICE_ID_UBNT:
	case QCA988X_2_0_DEVICE_ID:
	case QCA99X0_2_0_DEVICE_ID:
	case QCA9888_2_0_DEVICE_ID:
	case QCA9984_1_0_DEVICE_ID:
	case QCA9887_1_0_DEVICE_ID:
		return 1;
	case QCA6164_2_1_DEVICE_ID:
	case QCA6174_2_1_DEVICE_ID:
		switch (MS(ar->chip_id, SOC_CHIP_ID_REV)) {
		case QCA6174_HW_1_0_CHIP_ID_REV:
		case QCA6174_HW_1_1_CHIP_ID_REV:
		case QCA6174_HW_2_1_CHIP_ID_REV:
		case QCA6174_HW_2_2_CHIP_ID_REV:
			return 3;
		case QCA6174_HW_1_3_CHIP_ID_REV:
			return 2;
		case QCA6174_HW_3_0_CHIP_ID_REV:
		case QCA6174_HW_3_1_CHIP_ID_REV:
		case QCA6174_HW_3_2_CHIP_ID_REV:
			return 9;
		}
		break;
	case QCA9377_1_0_DEVICE_ID:
		return 9;
	}

	ath10k_warn(ar, "unknown number of banks, assuming 1\n");
	return 1;
}

static int ath10k_bus_get_num_banks(struct ath10k *ar)
{
	struct ath10k_ce *ce = ath10k_ce_priv(ar);

	return ce->bus_ops->get_num_banks(ar);
}

int ath10k_pci_init_config(struct ath10k *ar)
{
	u32 interconnect_targ_addr;
	u32 pcie_state_targ_addr = 0;
	u32 pipe_cfg_targ_addr = 0;
	u32 svc_to_pipe_map = 0;
	u32 pcie_config_flags = 0;
	u32 ealloc_value;
	u32 ealloc_targ_addr;
	u32 flag2_value;
	u32 flag2_targ_addr;
	int ret = 0;

	/* Download to Target the CE Config and the service-to-CE map */
	interconnect_targ_addr =
		host_interest_item_address(HI_ITEM(hi_interconnect_state));

	/* Supply Target-side CE configuration */
	ret = ath10k_pci_diag_read32(ar, interconnect_targ_addr,
				     &pcie_state_targ_addr);
	if (ret != 0) {
		ath10k_err(ar, "Failed to get pcie state addr: %d\n", ret);
		return ret;
	}

	if (pcie_state_targ_addr == 0) {
		ret = -EIO;
		ath10k_err(ar, "Invalid pcie state addr\n");
		return ret;
	}

	ret = ath10k_pci_diag_read32(ar, (pcie_state_targ_addr +
					  offsetof(struct pcie_state,
						   pipe_cfg_addr)),
				     &pipe_cfg_targ_addr);
	if (ret != 0) {
		ath10k_err(ar, "Failed to get pipe cfg addr: %d\n", ret);
		return ret;
	}

	if (pipe_cfg_targ_addr == 0) {
		ret = -EIO;
		ath10k_err(ar, "Invalid pipe cfg addr\n");
		return ret;
	}

	ret = ath10k_pci_diag_write_mem(ar, pipe_cfg_targ_addr,
					target_ce_config_wlan,
					sizeof(struct ce_pipe_config) *
					NUM_TARGET_CE_CONFIG_WLAN);

	if (ret != 0) {
		ath10k_err(ar, "Failed to write pipe cfg: %d\n", ret);
		return ret;
	}

	ret = ath10k_pci_diag_read32(ar, (pcie_state_targ_addr +
					  offsetof(struct pcie_state,
						   svc_to_pipe_map)),
				     &svc_to_pipe_map);
	if (ret != 0) {
		ath10k_err(ar, "Failed to get svc/pipe map: %d\n", ret);
		return ret;
	}

	if (svc_to_pipe_map == 0) {
		ret = -EIO;
		ath10k_err(ar, "Invalid svc_to_pipe map\n");
		return ret;
	}

	ret = ath10k_pci_diag_write_mem(ar, svc_to_pipe_map,
					target_service_to_ce_map_wlan,
					sizeof(target_service_to_ce_map_wlan));
	if (ret != 0) {
		ath10k_err(ar, "Failed to write svc/pipe map: %d\n", ret);
		return ret;
	}

	ret = ath10k_pci_diag_read32(ar, (pcie_state_targ_addr +
					  offsetof(struct pcie_state,
						   config_flags)),
				     &pcie_config_flags);
	if (ret != 0) {
		ath10k_err(ar, "Failed to get pcie config_flags: %d\n", ret);
		return ret;
	}

	pcie_config_flags &= ~PCIE_CONFIG_FLAG_ENABLE_L1;

	ret = ath10k_pci_diag_write32(ar, (pcie_state_targ_addr +
					   offsetof(struct pcie_state,
						    config_flags)),
				      pcie_config_flags);
	if (ret != 0) {
		ath10k_err(ar, "Failed to write pcie config_flags: %d\n", ret);
		return ret;
	}

	/* configure early allocation */
	ealloc_targ_addr = host_interest_item_address(HI_ITEM(hi_early_alloc));

	ret = ath10k_pci_diag_read32(ar, ealloc_targ_addr, &ealloc_value);
	if (ret != 0) {
		ath10k_err(ar, "Failed to get early alloc val: %d\n", ret);
		return ret;
	}

	/* first bank is switched to IRAM */
	ealloc_value |= ((HI_EARLY_ALLOC_MAGIC << HI_EARLY_ALLOC_MAGIC_SHIFT) &
			 HI_EARLY_ALLOC_MAGIC_MASK);
	ealloc_value |= ((ath10k_bus_get_num_banks(ar) <<
			  HI_EARLY_ALLOC_IRAM_BANKS_SHIFT) &
			 HI_EARLY_ALLOC_IRAM_BANKS_MASK);

	ret = ath10k_pci_diag_write32(ar, ealloc_targ_addr, ealloc_value);
	if (ret != 0) {
		ath10k_err(ar, "Failed to set early alloc val: %d\n", ret);
		return ret;
	}

	/* Tell Target to proceed with initialization */
	flag2_targ_addr = host_interest_item_address(HI_ITEM(hi_option_flag2));

	ret = ath10k_pci_diag_read32(ar, flag2_targ_addr, &flag2_value);
	if (ret != 0) {
		ath10k_err(ar, "Failed to get option val: %d\n", ret);
		return ret;
	}

	flag2_value |= HI_OPTION_EARLY_CFG_DONE;

	ret = ath10k_pci_diag_write32(ar, flag2_targ_addr, flag2_value);
	if (ret != 0) {
		ath10k_err(ar, "Failed to set option val: %d\n", ret);
		return ret;
	}

	return 0;
}

static void ath10k_pci_override_ce_config(struct ath10k *ar)
{
	struct ce_attr *attr;
	struct ce_pipe_config *config;

	/* For QCA6174 we're overriding the Copy Engine 5 configuration,
	 * since it is currently used for other feature.
	 */

	/* Override Host's Copy Engine 5 configuration */
	attr = &host_ce_config_wlan[5];
	attr->src_sz_max = 0;
	attr->dest_nentries = 0;

	/* Override Target firmware's Copy Engine configuration */
	config = &target_ce_config_wlan[5];
	config->pipedir = __cpu_to_le32(PIPEDIR_OUT);
	config->nbytes_max = __cpu_to_le32(2048);

	/* Map from service/endpoint to Copy Engine */
	target_service_to_ce_map_wlan[15].pipenum = __cpu_to_le32(1);
}

int ath10k_pci_alloc_pipes(struct ath10k *ar)
{
	struct ath10k_pci *ar_pci = ath10k_pci_priv(ar);
	struct ath10k_pci_pipe *pipe;
	struct ath10k_ce *ce = ath10k_ce_priv(ar);
	int i, ret;

	for (i = 0; i < CE_COUNT; i++) {
		pipe = &ar_pci->pipe_info[i];
		pipe->ce_hdl = &ce->ce_states[i];
		pipe->pipe_num = i;
		pipe->hif_ce_state = ar;

		ret = ath10k_ce_alloc_pipe(ar, i, &host_ce_config_wlan[i]);
		if (ret) {
			ath10k_err(ar, "failed to allocate copy engine pipe %d: %d\n",
				   i, ret);
			return ret;
		}

		/* Last CE is Diagnostic Window */
		if (i == CE_DIAG_PIPE) {
			ar_pci->ce_diag = pipe->ce_hdl;
			continue;
		}

		pipe->buf_sz = (size_t)(host_ce_config_wlan[i].src_sz_max);
	}

	return 0;
}

void ath10k_pci_free_pipes(struct ath10k *ar)
{
	int i;

	for (i = 0; i < CE_COUNT; i++)
		ath10k_ce_free_pipe(ar, i);
}

int ath10k_pci_init_pipes(struct ath10k *ar)
{
	int i, ret;

	for (i = 0; i < CE_COUNT; i++) {
		ret = ath10k_ce_init_pipe(ar, i, &host_ce_config_wlan[i]);
		if (ret) {
			ath10k_err(ar, "failed to initialize copy engine pipe %d: %d\n",
				   i, ret);
			return ret;
		}
	}

	return 0;
}

static bool ath10k_pci_has_fw_crashed(struct ath10k *ar)
{
	return ath10k_pci_read32(ar, FW_INDICATOR_ADDRESS) &
	       FW_IND_EVENT_PENDING;
}

static void ath10k_pci_fw_crashed_clear(struct ath10k *ar)
{
	u32 val;

	val = ath10k_pci_read32(ar, FW_INDICATOR_ADDRESS);
	val &= ~FW_IND_EVENT_PENDING;
	ath10k_pci_write32(ar, FW_INDICATOR_ADDRESS, val);
}

static bool ath10k_pci_has_device_gone(struct ath10k *ar)
{
	u32 val;

	val = ath10k_pci_read32(ar, FW_INDICATOR_ADDRESS);
	return (val == 0xffffffff);
}

/* this function effectively clears target memory controller assert line */
static void ath10k_pci_warm_reset_si0(struct ath10k *ar)
{
	u32 val;

	val = ath10k_pci_soc_read32(ar, SOC_RESET_CONTROL_ADDRESS);
	ath10k_pci_soc_write32(ar, SOC_RESET_CONTROL_ADDRESS,
			       val | SOC_RESET_CONTROL_SI0_RST_MASK);
	val = ath10k_pci_soc_read32(ar, SOC_RESET_CONTROL_ADDRESS);

	msleep(10);

	val = ath10k_pci_soc_read32(ar, SOC_RESET_CONTROL_ADDRESS);
	ath10k_pci_soc_write32(ar, SOC_RESET_CONTROL_ADDRESS,
			       val & ~SOC_RESET_CONTROL_SI0_RST_MASK);
	val = ath10k_pci_soc_read32(ar, SOC_RESET_CONTROL_ADDRESS);

	msleep(10);
}

static void ath10k_pci_warm_reset_cpu(struct ath10k *ar)
{
	u32 val;

	ath10k_pci_write32(ar, FW_INDICATOR_ADDRESS, 0);

	val = ath10k_pci_read32(ar, RTC_SOC_BASE_ADDRESS +
				SOC_RESET_CONTROL_ADDRESS);
	ath10k_pci_write32(ar, RTC_SOC_BASE_ADDRESS + SOC_RESET_CONTROL_ADDRESS,
			   val | SOC_RESET_CONTROL_CPU_WARM_RST_MASK);
}

static void ath10k_pci_warm_reset_ce(struct ath10k *ar)
{
	u32 val;

	val = ath10k_pci_read32(ar, RTC_SOC_BASE_ADDRESS +
				SOC_RESET_CONTROL_ADDRESS);

	ath10k_pci_write32(ar, RTC_SOC_BASE_ADDRESS + SOC_RESET_CONTROL_ADDRESS,
			   val | SOC_RESET_CONTROL_CE_RST_MASK);
	msleep(10);
	ath10k_pci_write32(ar, RTC_SOC_BASE_ADDRESS + SOC_RESET_CONTROL_ADDRESS,
			   val & ~SOC_RESET_CONTROL_CE_RST_MASK);
}

static void ath10k_pci_warm_reset_clear_lf(struct ath10k *ar)
{
	u32 val;

	val = ath10k_pci_read32(ar, RTC_SOC_BASE_ADDRESS +
				SOC_LF_TIMER_CONTROL0_ADDRESS);
	ath10k_pci_write32(ar, RTC_SOC_BASE_ADDRESS +
			   SOC_LF_TIMER_CONTROL0_ADDRESS,
			   val & ~SOC_LF_TIMER_CONTROL0_ENABLE_MASK);
}

static int ath10k_pci_warm_reset(struct ath10k *ar)
{
	int ret;

	ath10k_dbg(ar, ATH10K_DBG_BOOT, "boot warm reset\n");

	spin_lock_bh(&ar->data_lock);
	ar->stats.fw_warm_reset_counter++;
	spin_unlock_bh(&ar->data_lock);

	ath10k_pci_irq_disable(ar);

	/* Make sure the target CPU is not doing anything dangerous, e.g. if it
	 * were to access copy engine while host performs copy engine reset
	 * then it is possible for the device to confuse pci-e controller to
	 * the point of bringing host system to a complete stop (i.e. hang).
	 */
	ath10k_pci_warm_reset_si0(ar);
	ath10k_pci_warm_reset_cpu(ar);
	ath10k_pci_init_pipes(ar);
	ath10k_pci_wait_for_target_init(ar);

	ath10k_pci_warm_reset_clear_lf(ar);
	ath10k_pci_warm_reset_ce(ar);
	ath10k_pci_warm_reset_cpu(ar);
	ath10k_pci_init_pipes(ar);

	ret = ath10k_pci_wait_for_target_init(ar);
	if (ret) {
		ath10k_warn(ar, "failed to wait for target init: %d\n", ret);
		return ret;
	}

	ath10k_dbg(ar, ATH10K_DBG_BOOT, "boot warm reset complete\n");

	return 0;
}

static int ath10k_pci_qca99x0_soft_chip_reset(struct ath10k *ar)
{
	ath10k_pci_irq_disable(ar);
	return ath10k_pci_qca99x0_chip_reset(ar);
}

static int ath10k_pci_safe_chip_reset(struct ath10k *ar)
{
	struct ath10k_pci *ar_pci = ath10k_pci_priv(ar);

	if (!ar_pci->pci_soft_reset)
		return -ENOTSUPP;

	return ar_pci->pci_soft_reset(ar);
}

static int ath10k_pci_qca988x_chip_reset(struct ath10k *ar)
{
	int i, ret;
	u32 val;

	ath10k_dbg(ar, ATH10K_DBG_BOOT, "boot 988x chip reset\n");

	/* Some hardware revisions (e.g. CUS223v2) has issues with cold reset.
	 * It is thus preferred to use warm reset which is safer but may not be
	 * able to recover the device from all possible fail scenarios.
	 *
	 * Warm reset doesn't always work on first try so attempt it a few
	 * times before giving up.
	 */
	for (i = 0; i < ATH10K_PCI_NUM_WARM_RESET_ATTEMPTS; i++) {
		ret = ath10k_pci_warm_reset(ar);
		if (ret) {
			ath10k_warn(ar, "failed to warm reset attempt %d of %d: %d\n",
				    i + 1, ATH10K_PCI_NUM_WARM_RESET_ATTEMPTS,
				    ret);
			continue;
		}

		/* FIXME: Sometimes copy engine doesn't recover after warm
		 * reset. In most cases this needs cold reset. In some of these
		 * cases the device is in such a state that a cold reset may
		 * lock up the host.
		 *
		 * Reading any host interest register via copy engine is
		 * sufficient to verify if device is capable of booting
		 * firmware blob.
		 */
		ret = ath10k_pci_init_pipes(ar);
		if (ret) {
			ath10k_warn(ar, "failed to init copy engine: %d\n",
				    ret);
			continue;
		}

		ret = ath10k_pci_diag_read32(ar, QCA988X_HOST_INTEREST_ADDRESS,
					     &val);
		if (ret) {
			ath10k_warn(ar, "failed to poke copy engine: %d\n",
				    ret);
			continue;
		}

		ath10k_dbg(ar, ATH10K_DBG_BOOT, "boot chip reset complete (warm)\n");
		return 0;
	}

	if (ath10k_pci_reset_mode == ATH10K_PCI_RESET_WARM_ONLY) {
		ath10k_warn(ar, "refusing cold reset as requested\n");
		return -EPERM;
	}

	ret = ath10k_pci_cold_reset(ar);
	if (ret) {
		ath10k_warn(ar, "failed to cold reset: %d\n", ret);
		return ret;
	}

	ret = ath10k_pci_wait_for_target_init(ar);
	if (ret) {
		ath10k_warn(ar, "failed to wait for target after cold reset: %d\n",
			    ret);
		return ret;
	}

	ath10k_dbg(ar, ATH10K_DBG_BOOT, "boot qca988x chip reset complete (cold)\n");

	return 0;
}

static int ath10k_pci_qca6174_chip_reset(struct ath10k *ar)
{
	int ret;

	ath10k_dbg(ar, ATH10K_DBG_BOOT, "boot qca6174 chip reset\n");

	/* FIXME: QCA6174 requires cold + warm reset to work. */

	ret = ath10k_pci_cold_reset(ar);
	if (ret) {
		ath10k_warn(ar, "failed to cold reset: %d\n", ret);
		return ret;
	}

	ret = ath10k_pci_wait_for_target_init(ar);
	if (ret) {
		ath10k_warn(ar, "failed to wait for target after cold reset: %d\n",
			    ret);
		return ret;
	}

	ret = ath10k_pci_warm_reset(ar);
	if (ret) {
		ath10k_warn(ar, "failed to warm reset: %d\n", ret);
		return ret;
	}

	ath10k_dbg(ar, ATH10K_DBG_BOOT, "boot qca6174 chip reset complete (cold)\n");

	return 0;
}

static int ath10k_pci_qca99x0_chip_reset(struct ath10k *ar)
{
	int ret;

	ath10k_dbg(ar, ATH10K_DBG_BOOT, "boot qca99x0 chip reset\n");

	ret = ath10k_pci_cold_reset(ar);
	if (ret) {
		ath10k_warn(ar, "failed to cold reset: %d\n", ret);
		return ret;
	}

	ret = ath10k_pci_wait_for_target_init(ar);
	if (ret) {
		ath10k_warn(ar, "failed to wait for target after cold reset: %d\n",
			    ret);
		return ret;
	}

	ath10k_dbg(ar, ATH10K_DBG_BOOT, "boot qca99x0 chip reset complete (cold)\n");

	return 0;
}

static int ath10k_pci_chip_reset(struct ath10k *ar)
{
	struct ath10k_pci *ar_pci = ath10k_pci_priv(ar);

	if (WARN_ON(!ar_pci->pci_hard_reset))
		return -ENOTSUPP;

	return ar_pci->pci_hard_reset(ar);
}

static int ath10k_pci_hif_power_up(struct ath10k *ar)
{
	struct ath10k_pci *ar_pci = ath10k_pci_priv(ar);
	int ret;

	ath10k_dbg(ar, ATH10K_DBG_BOOT, "boot hif power up\n");

	pcie_capability_read_word(ar_pci->pdev, PCI_EXP_LNKCTL,
				  &ar_pci->link_ctl);
	pcie_capability_write_word(ar_pci->pdev, PCI_EXP_LNKCTL,
				   ar_pci->link_ctl & ~PCI_EXP_LNKCTL_ASPMC);

	/*
	 * Bring the target up cleanly.
	 *
	 * The target may be in an undefined state with an AUX-powered Target
	 * and a Host in WoW mode. If the Host crashes, loses power, or is
	 * restarted (without unloading the driver) then the Target is left
	 * (aux) powered and running. On a subsequent driver load, the Target
	 * is in an unexpected state. We try to catch that here in order to
	 * reset the Target and retry the probe.
	 */
	ret = ath10k_pci_chip_reset(ar);
	if (ret) {
		if (ath10k_pci_has_fw_crashed(ar)) {
			ath10k_warn(ar, "firmware crashed during chip reset\n");
			ath10k_pci_fw_crashed_clear(ar);
			ath10k_pci_fw_crashed_dump(ar);
		}

		ath10k_err(ar, "failed to reset chip: %d\n", ret);
		goto err_sleep;
	}

	ret = ath10k_pci_init_pipes(ar);
	if (ret) {
		ath10k_err(ar, "failed to initialize CE: %d\n", ret);
		goto err_sleep;
	}

	ret = ath10k_pci_init_config(ar);
	if (ret) {
		ath10k_err(ar, "failed to setup init config: %d\n", ret);
		goto err_ce;
	}

	ret = ath10k_pci_wake_target_cpu(ar);
	if (ret) {
		ath10k_err(ar, "could not wake up target CPU: %d\n", ret);
		goto err_ce;
	}

	return 0;

err_ce:
	ath10k_pci_ce_deinit(ar);

err_sleep:
	return ret;
}

void ath10k_pci_hif_power_down(struct ath10k *ar)
{
	ath10k_dbg(ar, ATH10K_DBG_BOOT, "boot hif power down\n");

	/* Currently hif_power_up performs effectively a reset and hif_stop
	 * resets the chip as well so there's no point in resetting here.
	 */
}

static int ath10k_pci_hif_suspend(struct ath10k *ar)
{
	/* Nothing to do; the important stuff is in the driver suspend. */
	return 0;
}

static int ath10k_pci_suspend(struct ath10k *ar)
{
	/* The grace timer can still be counting down and ar->ps_awake be true.
	 * It is known that the device may be asleep after resuming regardless
	 * of the SoC powersave state before suspending. Hence make sure the
	 * device is asleep before proceeding.
	 */
	ath10k_pci_sleep_sync(ar);

	return 0;
}

static int ath10k_pci_hif_resume(struct ath10k *ar)
{
	/* Nothing to do; the important stuff is in the driver resume. */
	return 0;
}

static int ath10k_pci_resume(struct ath10k *ar)
{
	struct ath10k_pci *ar_pci = ath10k_pci_priv(ar);
	struct pci_dev *pdev = ar_pci->pdev;
	u32 val;
	int ret = 0;

	ret = ath10k_pci_force_wake(ar);
	if (ret) {
		ath10k_err(ar, "failed to wake up target: %d\n", ret);
		return ret;
	}

	/* Suspend/Resume resets the PCI configuration space, so we have to
	 * re-disable the RETRY_TIMEOUT register (0x41) to keep PCI Tx retries
	 * from interfering with C3 CPU state. pci_restore_state won't help
	 * here since it only restores the first 64 bytes pci config header.
	 */
	pci_read_config_dword(pdev, 0x40, &val);
	if ((val & 0x0000ff00) != 0)
		pci_write_config_dword(pdev, 0x40, val & 0xffff00ff);

	return ret;
}

static bool ath10k_pci_validate_cal(void *data, size_t size)
{
	__le16 *cal_words = data;
	u16 checksum = 0;
	size_t i;

	if (size % 2 != 0)
		return false;

	for (i = 0; i < size / 2; i++)
		checksum ^= le16_to_cpu(cal_words[i]);

	return checksum == 0xffff;
}

static void ath10k_pci_enable_eeprom(struct ath10k *ar)
{
	/* Enable SI clock */
	ath10k_pci_soc_write32(ar, CLOCK_CONTROL_OFFSET, 0x0);

	/* Configure GPIOs for I2C operation */
	ath10k_pci_write32(ar,
			   GPIO_BASE_ADDRESS + GPIO_PIN0_OFFSET +
			   4 * QCA9887_1_0_I2C_SDA_GPIO_PIN,
			   SM(QCA9887_1_0_I2C_SDA_PIN_CONFIG,
			      GPIO_PIN0_CONFIG) |
			   SM(1, GPIO_PIN0_PAD_PULL));

	ath10k_pci_write32(ar,
			   GPIO_BASE_ADDRESS + GPIO_PIN0_OFFSET +
			   4 * QCA9887_1_0_SI_CLK_GPIO_PIN,
			   SM(QCA9887_1_0_SI_CLK_PIN_CONFIG, GPIO_PIN0_CONFIG) |
			   SM(1, GPIO_PIN0_PAD_PULL));

	ath10k_pci_write32(ar,
			   GPIO_BASE_ADDRESS +
			   QCA9887_1_0_GPIO_ENABLE_W1TS_LOW_ADDRESS,
			   1u << QCA9887_1_0_SI_CLK_GPIO_PIN);

	/* In Swift ASIC - EEPROM clock will be (110MHz/512) = 214KHz */
	ath10k_pci_write32(ar,
			   SI_BASE_ADDRESS + SI_CONFIG_OFFSET,
			   SM(1, SI_CONFIG_ERR_INT) |
			   SM(1, SI_CONFIG_BIDIR_OD_DATA) |
			   SM(1, SI_CONFIG_I2C) |
			   SM(1, SI_CONFIG_POS_SAMPLE) |
			   SM(1, SI_CONFIG_INACTIVE_DATA) |
			   SM(1, SI_CONFIG_INACTIVE_CLK) |
			   SM(8, SI_CONFIG_DIVIDER));
}

static int ath10k_pci_read_eeprom(struct ath10k *ar, u16 addr, u8 *out)
{
	u32 reg;
	int wait_limit;

	/* set device select byte and for the read operation */
	reg = QCA9887_EEPROM_SELECT_READ |
	      SM(addr, QCA9887_EEPROM_ADDR_LO) |
	      SM(addr >> 8, QCA9887_EEPROM_ADDR_HI);
	ath10k_pci_write32(ar, SI_BASE_ADDRESS + SI_TX_DATA0_OFFSET, reg);

	/* write transmit data, transfer length, and START bit */
	ath10k_pci_write32(ar, SI_BASE_ADDRESS + SI_CS_OFFSET,
			   SM(1, SI_CS_START) | SM(1, SI_CS_RX_CNT) |
			   SM(4, SI_CS_TX_CNT));

	/* wait max 1 sec */
	wait_limit = 100000;

	/* wait for SI_CS_DONE_INT */
	do {
		reg = ath10k_pci_read32(ar, SI_BASE_ADDRESS + SI_CS_OFFSET);
		if (MS(reg, SI_CS_DONE_INT))
			break;

		wait_limit--;
		udelay(10);
	} while (wait_limit > 0);

	if (!MS(reg, SI_CS_DONE_INT)) {
		ath10k_err(ar, "timeout while reading device EEPROM at %04x\n",
			   addr);
		return -ETIMEDOUT;
	}

	/* clear SI_CS_DONE_INT */
	ath10k_pci_write32(ar, SI_BASE_ADDRESS + SI_CS_OFFSET, reg);

	if (MS(reg, SI_CS_DONE_ERR)) {
		ath10k_err(ar, "failed to read device EEPROM at %04x\n", addr);
		return -EIO;
	}

	/* extract receive data */
	reg = ath10k_pci_read32(ar, SI_BASE_ADDRESS + SI_RX_DATA0_OFFSET);
	*out = reg;

	return 0;
}

static int ath10k_pci_hif_fetch_cal_eeprom(struct ath10k *ar, void **data,
					   size_t *data_len)
{
	u8 *caldata = NULL;
	size_t calsize, i;
	int ret;

	if (!QCA_REV_9887(ar))
		return -EOPNOTSUPP;

	calsize = ar->hw_params.cal_data_len;
	caldata = kmalloc(calsize, GFP_KERNEL);
	if (!caldata)
		return -ENOMEM;

	ath10k_pci_enable_eeprom(ar);

	for (i = 0; i < calsize; i++) {
		ret = ath10k_pci_read_eeprom(ar, i, &caldata[i]);
		if (ret)
			goto err_free;
	}

	if (!ath10k_pci_validate_cal(caldata, calsize))
		goto err_free;

	*data = caldata;
	*data_len = calsize;

	return 0;

err_free:
	kfree(caldata);

	return -EINVAL;
}

static const struct ath10k_hif_ops ath10k_pci_hif_ops = {
	.tx_sg			= ath10k_pci_hif_tx_sg,
	.diag_read		= ath10k_pci_hif_diag_read,
	.diag_write		= ath10k_pci_diag_write_mem,
	.exchange_bmi_msg	= ath10k_pci_hif_exchange_bmi_msg,
	.start			= ath10k_pci_hif_start,
	.stop			= ath10k_pci_hif_stop,
	.map_service_to_pipe	= ath10k_pci_hif_map_service_to_pipe,
	.get_default_pipe	= ath10k_pci_hif_get_default_pipe,
	.send_complete_check	= ath10k_pci_hif_send_complete_check,
	.get_free_queue_number	= ath10k_pci_hif_get_free_queue_number,
	.power_up		= ath10k_pci_hif_power_up,
	.power_down		= ath10k_pci_hif_power_down,
	.read32			= ath10k_pci_read32,
	.write32		= ath10k_pci_write32,
	.suspend		= ath10k_pci_hif_suspend,
	.resume			= ath10k_pci_hif_resume,
	.fetch_cal_eeprom	= ath10k_pci_hif_fetch_cal_eeprom,
};

/*
 * Top-level interrupt handler for all PCI interrupts from a Target.
 * When a block of MSI interrupts is allocated, this top-level handler
 * is not used; instead, we directly call the correct sub-handler.
 */
static irqreturn_t ath10k_pci_interrupt_handler(int irq, void *arg)
{
	struct ath10k *ar = arg;
	struct ath10k_pci *ar_pci = ath10k_pci_priv(ar);
	int ret;

	if (ath10k_pci_has_device_gone(ar))
		return IRQ_NONE;

	ret = ath10k_pci_force_wake(ar);
	if (ret) {
		ath10k_warn(ar, "failed to wake device up on irq: %d\n", ret);
		return IRQ_NONE;
	}

	if ((ar_pci->oper_irq_mode == ATH10K_PCI_IRQ_LEGACY) &&
	    !ath10k_pci_irq_pending(ar))
		return IRQ_NONE;

	ath10k_pci_disable_and_clear_legacy_irq(ar);
	ath10k_pci_irq_msi_fw_mask(ar);
	napi_schedule(&ar->napi);

	return IRQ_HANDLED;
}

static int ath10k_pci_napi_poll(struct napi_struct *ctx, int budget)
{
	struct ath10k *ar = container_of(ctx, struct ath10k, napi);
	int done = 0;

	if (ath10k_pci_has_fw_crashed(ar)) {
		ath10k_pci_fw_crashed_clear(ar);
		ath10k_pci_fw_crashed_dump(ar);
		napi_complete(ctx);
		return done;
	}

	ath10k_ce_per_engine_service_any(ar);

	done = ath10k_htt_txrx_compl_task(ar, budget);

	if (done < budget) {
		napi_complete_done(ctx, done);
		/* In case of MSI, it is possible that interrupts are received
		 * while NAPI poll is inprogress. So pending interrupts that are
		 * received after processing all copy engine pipes by NAPI poll
		 * will not be handled again. This is causing failure to
		 * complete boot sequence in x86 platform. So before enabling
		 * interrupts safer to check for pending interrupts for
		 * immediate servicing.
		 */
		if (ath10k_ce_interrupt_summary(ar)) {
			napi_reschedule(ctx);
			goto out;
		}
		ath10k_pci_enable_legacy_irq(ar);
		ath10k_pci_irq_msi_fw_unmask(ar);
	}

out:
	return done;
}

static int ath10k_pci_request_irq_msi(struct ath10k *ar)
{
	struct ath10k_pci *ar_pci = ath10k_pci_priv(ar);
	int ret;

	ret = request_irq(ar_pci->pdev->irq,
			  ath10k_pci_interrupt_handler,
			  IRQF_SHARED, "ath10k_pci", ar);
	if (ret) {
		ath10k_warn(ar, "failed to request MSI irq %d: %d\n",
			    ar_pci->pdev->irq, ret);
		return ret;
	}

	return 0;
}

static int ath10k_pci_request_irq_legacy(struct ath10k *ar)
{
	struct ath10k_pci *ar_pci = ath10k_pci_priv(ar);
	int ret;

	ret = request_irq(ar_pci->pdev->irq,
			  ath10k_pci_interrupt_handler,
			  IRQF_SHARED, "ath10k_pci", ar);
	if (ret) {
		ath10k_warn(ar, "failed to request legacy irq %d: %d\n",
			    ar_pci->pdev->irq, ret);
		return ret;
	}

	return 0;
}

static int ath10k_pci_request_irq(struct ath10k *ar)
{
	struct ath10k_pci *ar_pci = ath10k_pci_priv(ar);

	switch (ar_pci->oper_irq_mode) {
	case ATH10K_PCI_IRQ_LEGACY:
		return ath10k_pci_request_irq_legacy(ar);
	case ATH10K_PCI_IRQ_MSI:
		return ath10k_pci_request_irq_msi(ar);
	default:
		return -EINVAL;
	}
}

static void ath10k_pci_free_irq(struct ath10k *ar)
{
	struct ath10k_pci *ar_pci = ath10k_pci_priv(ar);

	free_irq(ar_pci->pdev->irq, ar);
}

void ath10k_pci_init_napi(struct ath10k *ar)
{
	netif_napi_add(&ar->napi_dev, &ar->napi, ath10k_pci_napi_poll,
		       ATH10K_NAPI_BUDGET);
}

static int ath10k_pci_init_irq(struct ath10k *ar)
{
	struct ath10k_pci *ar_pci = ath10k_pci_priv(ar);
	int ret;

	ath10k_pci_init_napi(ar);

	if (ath10k_pci_irq_mode != ATH10K_PCI_IRQ_AUTO)
		ath10k_info(ar, "limiting irq mode to: %d\n",
			    ath10k_pci_irq_mode);

	/* Try MSI */
	if (ath10k_pci_irq_mode != ATH10K_PCI_IRQ_LEGACY) {
		ar_pci->oper_irq_mode = ATH10K_PCI_IRQ_MSI;
		ret = pci_enable_msi(ar_pci->pdev);
		if (ret == 0)
			return 0;

		/* fall-through */
	}

	/* Try legacy irq
	 *
	 * A potential race occurs here: The CORE_BASE write
	 * depends on target correctly decoding AXI address but
	 * host won't know when target writes BAR to CORE_CTRL.
	 * This write might get lost if target has NOT written BAR.
	 * For now, fix the race by repeating the write in below
	 * synchronization checking.
	 */
	ar_pci->oper_irq_mode = ATH10K_PCI_IRQ_LEGACY;

	ath10k_pci_write32(ar, SOC_CORE_BASE_ADDRESS + PCIE_INTR_ENABLE_ADDRESS,
			   PCIE_INTR_FIRMWARE_MASK | PCIE_INTR_CE_MASK_ALL);

	return 0;
}

static void ath10k_pci_deinit_irq_legacy(struct ath10k *ar)
{
	ath10k_pci_write32(ar, SOC_CORE_BASE_ADDRESS + PCIE_INTR_ENABLE_ADDRESS,
			   0);
}

static int ath10k_pci_deinit_irq(struct ath10k *ar)
{
	struct ath10k_pci *ar_pci = ath10k_pci_priv(ar);

	switch (ar_pci->oper_irq_mode) {
	case ATH10K_PCI_IRQ_LEGACY:
		ath10k_pci_deinit_irq_legacy(ar);
		break;
	default:
		pci_disable_msi(ar_pci->pdev);
		break;
	}

	return 0;
}

int ath10k_pci_wait_for_target_init(struct ath10k *ar)
{
	struct ath10k_pci *ar_pci = ath10k_pci_priv(ar);
	unsigned long timeout;
	u32 val;

	ath10k_dbg(ar, ATH10K_DBG_BOOT, "boot waiting target to initialise\n");

	timeout = jiffies + msecs_to_jiffies(ATH10K_PCI_TARGET_WAIT);

	do {
		val = ath10k_pci_read32(ar, FW_INDICATOR_ADDRESS);

		ath10k_dbg(ar, ATH10K_DBG_BOOT, "boot target indicator %x\n",
			   val);

		/* target should never return this */
		if (val == 0xffffffff)
			continue;

		/* the device has crashed so don't bother trying anymore */
		if (val & FW_IND_EVENT_PENDING)
			break;

		if (val & FW_IND_INITIALIZED)
			break;

		if (ar_pci->oper_irq_mode == ATH10K_PCI_IRQ_LEGACY)
			/* Fix potential race by repeating CORE_BASE writes */
			ath10k_pci_enable_legacy_irq(ar);

		mdelay(10);
	} while (time_before(jiffies, timeout));

	ath10k_pci_disable_and_clear_legacy_irq(ar);
	ath10k_pci_irq_msi_fw_mask(ar);

	if (val == 0xffffffff) {
		ath10k_err(ar, "failed to read device register, device is gone\n");
		return -EIO;
	}

	if (val & FW_IND_EVENT_PENDING) {
		ath10k_warn(ar, "device has crashed during init\n");
		return -ECOMM;
	}

	if (!(val & FW_IND_INITIALIZED)) {
		ath10k_err(ar, "failed to receive initialized event from target: %08x\n",
			   val);
		return -ETIMEDOUT;
	}

	ath10k_dbg(ar, ATH10K_DBG_BOOT, "boot target initialised\n");
	return 0;
}

static int ath10k_pci_cold_reset(struct ath10k *ar)
{
	u32 val;

	ath10k_dbg(ar, ATH10K_DBG_BOOT, "boot cold reset\n");

	spin_lock_bh(&ar->data_lock);

	ar->stats.fw_cold_reset_counter++;

	spin_unlock_bh(&ar->data_lock);

	/* Put Target, including PCIe, into RESET. */
	val = ath10k_pci_reg_read32(ar, SOC_GLOBAL_RESET_ADDRESS);
	val |= 1;
	ath10k_pci_reg_write32(ar, SOC_GLOBAL_RESET_ADDRESS, val);

	/* After writing into SOC_GLOBAL_RESET to put device into
	 * reset and pulling out of reset pcie may not be stable
	 * for any immediate pcie register access and cause bus error,
	 * add delay before any pcie access request to fix this issue.
	 */
	msleep(20);

	/* Pull Target, including PCIe, out of RESET. */
	val &= ~1;
	ath10k_pci_reg_write32(ar, SOC_GLOBAL_RESET_ADDRESS, val);

	msleep(20);

	ath10k_dbg(ar, ATH10K_DBG_BOOT, "boot cold reset complete\n");

	return 0;
}

static int ath10k_pci_claim(struct ath10k *ar)
{
	struct ath10k_pci *ar_pci = ath10k_pci_priv(ar);
	struct pci_dev *pdev = ar_pci->pdev;
	int ret;

	pci_set_drvdata(pdev, ar);

	ret = pci_enable_device(pdev);
	if (ret) {
		ath10k_err(ar, "failed to enable pci device: %d\n", ret);
		return ret;
	}

	ret = pci_request_region(pdev, BAR_NUM, "ath");
	if (ret) {
		ath10k_err(ar, "failed to request region BAR%d: %d\n", BAR_NUM,
			   ret);
		goto err_device;
	}

	/* Target expects 32 bit DMA. Enforce it. */
	ret = pci_set_dma_mask(pdev, DMA_BIT_MASK(32));
	if (ret) {
		ath10k_err(ar, "failed to set dma mask to 32-bit: %d\n", ret);
		goto err_region;
	}

	ret = pci_set_consistent_dma_mask(pdev, DMA_BIT_MASK(32));
	if (ret) {
		ath10k_err(ar, "failed to set consistent dma mask to 32-bit: %d\n",
			   ret);
		goto err_region;
	}

	pci_set_master(pdev);

	/* Arrange for access to Target SoC registers. */
	ar_pci->mem_len = pci_resource_len(pdev, BAR_NUM);
	ar_pci->mem = pci_iomap(pdev, BAR_NUM, 0);
	if (!ar_pci->mem) {
		ath10k_err(ar, "failed to iomap BAR%d\n", BAR_NUM);
		ret = -EIO;
		goto err_master;
	}

	ath10k_dbg(ar, ATH10K_DBG_BOOT, "boot pci_mem 0x%pK\n", ar_pci->mem);
	return 0;

err_master:
	pci_clear_master(pdev);

err_region:
	pci_release_region(pdev, BAR_NUM);

err_device:
	pci_disable_device(pdev);

	return ret;
}

static void ath10k_pci_release(struct ath10k *ar)
{
	struct ath10k_pci *ar_pci = ath10k_pci_priv(ar);
	struct pci_dev *pdev = ar_pci->pdev;

	pci_iounmap(pdev, ar_pci->mem);
	pci_release_region(pdev, BAR_NUM);
	pci_clear_master(pdev);
	pci_disable_device(pdev);
}

static bool ath10k_pci_chip_is_supported(u32 dev_id, u32 chip_id)
{
	const struct ath10k_pci_supp_chip *supp_chip;
	int i;
	u32 rev_id = MS(chip_id, SOC_CHIP_ID_REV);

	for (i = 0; i < ARRAY_SIZE(ath10k_pci_supp_chips); i++) {
		supp_chip = &ath10k_pci_supp_chips[i];

		if (supp_chip->dev_id == dev_id &&
		    supp_chip->rev_id == rev_id)
			return true;
	}

	return false;
}

int ath10k_pci_setup_resource(struct ath10k *ar)
{
	struct ath10k_pci *ar_pci = ath10k_pci_priv(ar);
	struct ath10k_ce *ce = ath10k_ce_priv(ar);
	int ret;

	spin_lock_init(&ce->ce_lock);
	spin_lock_init(&ar_pci->ps_lock);

	timer_setup(&ar_pci->rx_post_retry, ath10k_pci_rx_replenish_retry, 0);

	if (QCA_REV_6174(ar) || QCA_REV_9377(ar))
		ath10k_pci_override_ce_config(ar);

	ret = ath10k_pci_alloc_pipes(ar);
	if (ret) {
		ath10k_err(ar, "failed to allocate copy engine pipes: %d\n",
			   ret);
		return ret;
	}

	return 0;
}

void ath10k_pci_release_resource(struct ath10k *ar)
{
	ath10k_pci_rx_retry_sync(ar);
	netif_napi_del(&ar->napi);
	ath10k_pci_ce_deinit(ar);
	ath10k_pci_free_pipes(ar);
}

static const struct ath10k_bus_ops ath10k_pci_bus_ops = {
	.read32		= ath10k_bus_pci_read32,
	.write32	= ath10k_bus_pci_write32,
	.get_num_banks	= ath10k_pci_get_num_banks,
};

static int ath10k_pci_probe(struct pci_dev *pdev,
			    const struct pci_device_id *pci_dev)
{
	int ret = 0;
	struct ath10k *ar;
	struct ath10k_pci *ar_pci;
	enum ath10k_hw_rev hw_rev;
	u32 chip_id;
	bool pci_ps;
	int (*pci_soft_reset)(struct ath10k *ar);
	int (*pci_hard_reset)(struct ath10k *ar);
	u32 (*targ_cpu_to_ce_addr)(struct ath10k *ar, u32 addr);

	switch (pci_dev->device) {
	case QCA988X_2_0_DEVICE_ID_UBNT:
	case QCA988X_2_0_DEVICE_ID:
		hw_rev = ATH10K_HW_QCA988X;
		pci_ps = false;
		pci_soft_reset = ath10k_pci_warm_reset;
		pci_hard_reset = ath10k_pci_qca988x_chip_reset;
		targ_cpu_to_ce_addr = ath10k_pci_qca988x_targ_cpu_to_ce_addr;
		break;
	case QCA9887_1_0_DEVICE_ID:
		hw_rev = ATH10K_HW_QCA9887;
		pci_ps = false;
		pci_soft_reset = ath10k_pci_warm_reset;
		pci_hard_reset = ath10k_pci_qca988x_chip_reset;
		targ_cpu_to_ce_addr = ath10k_pci_qca988x_targ_cpu_to_ce_addr;
		break;
	case QCA6164_2_1_DEVICE_ID:
	case QCA6174_2_1_DEVICE_ID:
		hw_rev = ATH10K_HW_QCA6174;
		pci_ps = true;
		pci_soft_reset = ath10k_pci_warm_reset;
		pci_hard_reset = ath10k_pci_qca6174_chip_reset;
		targ_cpu_to_ce_addr = ath10k_pci_qca988x_targ_cpu_to_ce_addr;
		break;
	case QCA99X0_2_0_DEVICE_ID:
		hw_rev = ATH10K_HW_QCA99X0;
		pci_ps = false;
		pci_soft_reset = ath10k_pci_qca99x0_soft_chip_reset;
		pci_hard_reset = ath10k_pci_qca99x0_chip_reset;
		targ_cpu_to_ce_addr = ath10k_pci_qca99x0_targ_cpu_to_ce_addr;
		break;
	case QCA9984_1_0_DEVICE_ID:
		hw_rev = ATH10K_HW_QCA9984;
		pci_ps = false;
		pci_soft_reset = ath10k_pci_qca99x0_soft_chip_reset;
		pci_hard_reset = ath10k_pci_qca99x0_chip_reset;
		targ_cpu_to_ce_addr = ath10k_pci_qca99x0_targ_cpu_to_ce_addr;
		break;
	case QCA9888_2_0_DEVICE_ID:
		hw_rev = ATH10K_HW_QCA9888;
		pci_ps = false;
		pci_soft_reset = ath10k_pci_qca99x0_soft_chip_reset;
		pci_hard_reset = ath10k_pci_qca99x0_chip_reset;
		targ_cpu_to_ce_addr = ath10k_pci_qca99x0_targ_cpu_to_ce_addr;
		break;
	case QCA9377_1_0_DEVICE_ID:
		hw_rev = ATH10K_HW_QCA9377;
		pci_ps = true;
		pci_soft_reset = NULL;
		pci_hard_reset = ath10k_pci_qca6174_chip_reset;
		targ_cpu_to_ce_addr = ath10k_pci_qca988x_targ_cpu_to_ce_addr;
		break;
	default:
		WARN_ON(1);
		return -ENOTSUPP;
	}

	ar = ath10k_core_create(sizeof(*ar_pci), &pdev->dev, ATH10K_BUS_PCI,
				hw_rev, &ath10k_pci_hif_ops);
	if (!ar) {
		dev_err(&pdev->dev, "failed to allocate core\n");
		return -ENOMEM;
	}

	ath10k_dbg(ar, ATH10K_DBG_BOOT, "pci probe %04x:%04x %04x:%04x\n",
		   pdev->vendor, pdev->device,
		   pdev->subsystem_vendor, pdev->subsystem_device);

	ar_pci = ath10k_pci_priv(ar);
	ar_pci->pdev = pdev;
	ar_pci->dev = &pdev->dev;
	ar_pci->ar = ar;
	ar->dev_id = pci_dev->device;
	ar_pci->pci_ps = pci_ps;
	ar_pci->ce.bus_ops = &ath10k_pci_bus_ops;
	ar_pci->pci_soft_reset = pci_soft_reset;
	ar_pci->pci_hard_reset = pci_hard_reset;
	ar_pci->targ_cpu_to_ce_addr = targ_cpu_to_ce_addr;
	ar->ce_priv = &ar_pci->ce;

	ar->id.vendor = pdev->vendor;
	ar->id.device = pdev->device;
	ar->id.subsystem_vendor = pdev->subsystem_vendor;
	ar->id.subsystem_device = pdev->subsystem_device;

	timer_setup(&ar_pci->ps_timer, ath10k_pci_ps_timer, 0);

	ret = ath10k_pci_setup_resource(ar);
	if (ret) {
		ath10k_err(ar, "failed to setup resource: %d\n", ret);
		goto err_core_destroy;
	}

	ret = ath10k_pci_claim(ar);
	if (ret) {
		ath10k_err(ar, "failed to claim device: %d\n", ret);
		goto err_free_pipes;
	}

	ret = ath10k_pci_force_wake(ar);
	if (ret) {
		ath10k_warn(ar, "failed to wake up device : %d\n", ret);
		goto err_sleep;
	}

	ath10k_pci_ce_deinit(ar);
	ath10k_pci_irq_disable(ar);

	ret = ath10k_pci_init_irq(ar);
	if (ret) {
		ath10k_err(ar, "failed to init irqs: %d\n", ret);
		goto err_sleep;
	}

	ath10k_info(ar, "pci irq %s oper_irq_mode %d irq_mode %d reset_mode %d\n",
		    ath10k_pci_get_irq_method(ar), ar_pci->oper_irq_mode,
		    ath10k_pci_irq_mode, ath10k_pci_reset_mode);

	ret = ath10k_pci_request_irq(ar);
	if (ret) {
		ath10k_warn(ar, "failed to request irqs: %d\n", ret);
		goto err_deinit_irq;
	}

	ret = ath10k_pci_chip_reset(ar);
	if (ret) {
		ath10k_err(ar, "failed to reset chip: %d\n", ret);
		goto err_free_irq;
	}

	chip_id = ath10k_pci_soc_read32(ar, SOC_CHIP_ID_ADDRESS);
	if (chip_id == 0xffffffff) {
		ath10k_err(ar, "failed to get chip id\n");
		goto err_free_irq;
	}

	if (!ath10k_pci_chip_is_supported(pdev->device, chip_id)) {
		ath10k_err(ar, "device %04x with chip_id %08x isn't supported\n",
			   pdev->device, chip_id);
		goto err_free_irq;
	}

	ret = ath10k_core_register(ar, chip_id);
	if (ret) {
		ath10k_err(ar, "failed to register driver core: %d\n", ret);
		goto err_free_irq;
	}

	return 0;

err_free_irq:
	ath10k_pci_free_irq(ar);
	ath10k_pci_rx_retry_sync(ar);

err_deinit_irq:
	ath10k_pci_deinit_irq(ar);

err_sleep:
	ath10k_pci_sleep_sync(ar);
	ath10k_pci_release(ar);

err_free_pipes:
	ath10k_pci_free_pipes(ar);

err_core_destroy:
	ath10k_core_destroy(ar);

	return ret;
}

static void ath10k_pci_remove(struct pci_dev *pdev)
{
	struct ath10k *ar = pci_get_drvdata(pdev);
	struct ath10k_pci *ar_pci;

	ath10k_dbg(ar, ATH10K_DBG_PCI, "pci remove\n");

	if (!ar)
		return;

	ar_pci = ath10k_pci_priv(ar);

	if (!ar_pci)
		return;

	ath10k_core_unregister(ar);
	ath10k_pci_free_irq(ar);
	ath10k_pci_deinit_irq(ar);
	ath10k_pci_release_resource(ar);
	ath10k_pci_sleep_sync(ar);
	ath10k_pci_release(ar);
	ath10k_core_destroy(ar);
}

MODULE_DEVICE_TABLE(pci, ath10k_pci_id_table);

static __maybe_unused int ath10k_pci_pm_suspend(struct device *dev)
{
	struct ath10k *ar = dev_get_drvdata(dev);
	int ret;

	ret = ath10k_pci_suspend(ar);
	if (ret)
		ath10k_warn(ar, "failed to suspend hif: %d\n", ret);

	return ret;
}

static __maybe_unused int ath10k_pci_pm_resume(struct device *dev)
{
	struct ath10k *ar = dev_get_drvdata(dev);
	int ret;

	ret = ath10k_pci_resume(ar);
	if (ret)
		ath10k_warn(ar, "failed to resume hif: %d\n", ret);

	return ret;
}

static SIMPLE_DEV_PM_OPS(ath10k_pci_pm_ops,
			 ath10k_pci_pm_suspend,
			 ath10k_pci_pm_resume);

static struct pci_driver ath10k_pci_driver = {
	.name = "ath10k_pci",
	.id_table = ath10k_pci_id_table,
	.probe = ath10k_pci_probe,
	.remove = ath10k_pci_remove,
#ifdef CONFIG_PM
	.driver.pm = &ath10k_pci_pm_ops,
#endif
};

static int __init ath10k_pci_init(void)
{
	int ret;

	ret = pci_register_driver(&ath10k_pci_driver);
	if (ret)
		printk(KERN_ERR "failed to register ath10k pci driver: %d\n",
		       ret);

	ret = ath10k_ahb_init();
	if (ret)
		printk(KERN_ERR "ahb init failed: %d\n", ret);

	return ret;
}
module_init(ath10k_pci_init);

static void __exit ath10k_pci_exit(void)
{
	pci_unregister_driver(&ath10k_pci_driver);
	ath10k_ahb_exit();
}

module_exit(ath10k_pci_exit);

MODULE_AUTHOR("Qualcomm Atheros");
MODULE_DESCRIPTION("Driver support for Qualcomm Atheros 802.11ac WLAN PCIe/AHB devices");
MODULE_LICENSE("Dual BSD/GPL");

/* QCA988x 2.0 firmware files */
MODULE_FIRMWARE(QCA988X_HW_2_0_FW_DIR "/" ATH10K_FW_API2_FILE);
MODULE_FIRMWARE(QCA988X_HW_2_0_FW_DIR "/" ATH10K_FW_API3_FILE);
MODULE_FIRMWARE(QCA988X_HW_2_0_FW_DIR "/" ATH10K_FW_API4_FILE);
MODULE_FIRMWARE(QCA988X_HW_2_0_FW_DIR "/" ATH10K_FW_API5_FILE);
MODULE_FIRMWARE(QCA988X_HW_2_0_FW_DIR "/" QCA988X_HW_2_0_BOARD_DATA_FILE);
MODULE_FIRMWARE(QCA988X_HW_2_0_FW_DIR "/" ATH10K_BOARD_API2_FILE);

/* QCA9887 1.0 firmware files */
MODULE_FIRMWARE(QCA9887_HW_1_0_FW_DIR "/" ATH10K_FW_API5_FILE);
MODULE_FIRMWARE(QCA9887_HW_1_0_FW_DIR "/" QCA9887_HW_1_0_BOARD_DATA_FILE);
MODULE_FIRMWARE(QCA9887_HW_1_0_FW_DIR "/" ATH10K_BOARD_API2_FILE);

/* QCA6174 2.1 firmware files */
MODULE_FIRMWARE(QCA6174_HW_2_1_FW_DIR "/" ATH10K_FW_API4_FILE);
MODULE_FIRMWARE(QCA6174_HW_2_1_FW_DIR "/" ATH10K_FW_API5_FILE);
MODULE_FIRMWARE(QCA6174_HW_2_1_FW_DIR "/" QCA6174_HW_2_1_BOARD_DATA_FILE);
MODULE_FIRMWARE(QCA6174_HW_2_1_FW_DIR "/" ATH10K_BOARD_API2_FILE);

/* QCA6174 3.1 firmware files */
MODULE_FIRMWARE(QCA6174_HW_3_0_FW_DIR "/" ATH10K_FW_API4_FILE);
MODULE_FIRMWARE(QCA6174_HW_3_0_FW_DIR "/" ATH10K_FW_API5_FILE);
MODULE_FIRMWARE(QCA6174_HW_3_0_FW_DIR "/" ATH10K_FW_API6_FILE);
MODULE_FIRMWARE(QCA6174_HW_3_0_FW_DIR "/" QCA6174_HW_3_0_BOARD_DATA_FILE);
MODULE_FIRMWARE(QCA6174_HW_3_0_FW_DIR "/" ATH10K_BOARD_API2_FILE);

/* QCA9377 1.0 firmware files */
MODULE_FIRMWARE(QCA9377_HW_1_0_FW_DIR "/" ATH10K_FW_API6_FILE);
MODULE_FIRMWARE(QCA9377_HW_1_0_FW_DIR "/" ATH10K_FW_API5_FILE);
MODULE_FIRMWARE(QCA9377_HW_1_0_FW_DIR "/" QCA9377_HW_1_0_BOARD_DATA_FILE);<|MERGE_RESOLUTION|>--- conflicted
+++ resolved
@@ -1,18 +1,7 @@
+// SPDX-License-Identifier: ISC
 /*
  * Copyright (c) 2005-2011 Atheros Communications Inc.
  * Copyright (c) 2011-2017 Qualcomm Atheros, Inc.
- *
- * Permission to use, copy, modify, and/or distribute this software for any
- * purpose with or without fee is hereby granted, provided that the above
- * copyright notice and this permission notice appear in all copies.
- *
- * THE SOFTWARE IS PROVIDED "AS IS" AND THE AUTHOR DISCLAIMS ALL WARRANTIES
- * WITH REGARD TO THIS SOFTWARE INCLUDING ALL IMPLIED WARRANTIES OF
- * MERCHANTABILITY AND FITNESS. IN NO EVENT SHALL THE AUTHOR BE LIABLE FOR
- * ANY SPECIAL, DIRECT, INDIRECT, OR CONSEQUENTIAL DAMAGES OR ANY DAMAGES
- * WHATSOEVER RESULTING FROM LOSS OF USE, DATA OR PROFITS, WHETHER IN AN
- * ACTION OF CONTRACT, NEGLIGENCE OR OTHER TORTIOUS ACTION, ARISING OUT OF
- * OR IN CONNECTION WITH THE USE OR PERFORMANCE OF THIS SOFTWARE.
  */
 
 #include <linux/pci.h>
@@ -192,7 +181,7 @@
 
 	/* CE7: ce_diag, the Diagnostic Window */
 	{
-		.flags = CE_ATTR_FLAGS,
+		.flags = CE_ATTR_FLAGS | CE_ATTR_POLL,
 		.src_nentries = 2,
 		.src_sz_max = DIAG_TRANSFER_LIMIT,
 		.dest_nentries = 2,
@@ -870,6 +859,21 @@
 	return val;
 }
 
+/* Refactor from ath10k_pci_qca988x_targ_cpu_to_ce_addr.
+ * Support to access target space below 1M for qca6174 and qca9377.
+ * If target space is below 1M, the bit[20] of converted CE addr is 0.
+ * Otherwise bit[20] of converted CE addr is 1.
+ */
+static u32 ath10k_pci_qca6174_targ_cpu_to_ce_addr(struct ath10k *ar, u32 addr)
+{
+	u32 val = 0, region = addr & 0xfffff;
+
+	val = (ath10k_pci_read32(ar, SOC_CORE_BASE_ADDRESS + CORE_CTRL_ADDRESS)
+				 & 0x7ff) << 21;
+	val |= ((addr >= 0x100000) ? 0x100000 : 0) | region;
+	return val;
+}
+
 static u32 ath10k_pci_qca99x0_targ_cpu_to_ce_addr(struct ath10k *ar, u32 addr)
 {
 	u32 val = 0, region = addr & 0xfffff;
@@ -898,7 +902,6 @@
 				    int nbytes)
 {
 	struct ath10k_pci *ar_pci = ath10k_pci_priv(ar);
-	struct ath10k_ce *ce = ath10k_ce_priv(ar);
 	int ret = 0;
 	u32 *buf;
 	unsigned int completed_nbytes, alloc_nbytes, remaining_bytes;
@@ -909,8 +912,7 @@
 	void *data_buf = NULL;
 	int i;
 
-	spin_lock_bh(&ce->ce_lock);
-
+	mutex_lock(&ar_pci->ce_diag_mutex);
 	ce_diag = ar_pci->ce_diag;
 
 	/*
@@ -921,8 +923,7 @@
 	 */
 	alloc_nbytes = min_t(unsigned int, nbytes, DIAG_TRANSFER_LIMIT);
 
-	data_buf = (unsigned char *)dma_zalloc_coherent(ar->dev,
-						       alloc_nbytes,
+	data_buf = (unsigned char *)dma_alloc_coherent(ar->dev, alloc_nbytes,
 						       &ce_data_base,
 						       GFP_ATOMIC);
 
@@ -930,6 +931,15 @@
 		ret = -ENOMEM;
 		goto done;
 	}
+
+	/* The address supplied by the caller is in the
+	 * Target CPU virtual address space.
+	 *
+	 * In order to use this address with the diagnostic CE,
+	 * convert it from Target CPU virtual address space
+	 * to CE address space
+	 */
+	address = ath10k_pci_targ_cpu_to_ce_addr(ar, address);
 
 	remaining_bytes = nbytes;
 	ce_data = ce_data_base;
@@ -937,44 +947,33 @@
 		nbytes = min_t(unsigned int, remaining_bytes,
 			       DIAG_TRANSFER_LIMIT);
 
-		ret = ce_diag->ops->ce_rx_post_buf(ce_diag, &ce_data, ce_data);
+		ret = ath10k_ce_rx_post_buf(ce_diag, &ce_data, ce_data);
 		if (ret != 0)
 			goto done;
 
 		/* Request CE to send from Target(!) address to Host buffer */
-		/*
-		 * The address supplied by the caller is in the
-		 * Target CPU virtual address space.
-		 *
-		 * In order to use this address with the diagnostic CE,
-		 * convert it from Target CPU virtual address space
-		 * to CE address space
-		 */
-		address = ath10k_pci_targ_cpu_to_ce_addr(ar, address);
-
-		ret = ath10k_ce_send_nolock(ce_diag, NULL, (u32)address, nbytes, 0,
-					    0);
+		ret = ath10k_ce_send(ce_diag, NULL, (u32)address, nbytes, 0, 0);
 		if (ret)
 			goto done;
 
 		i = 0;
-		while (ath10k_ce_completed_send_next_nolock(ce_diag,
-							    NULL) != 0) {
-			mdelay(1);
-			if (i++ > DIAG_ACCESS_CE_TIMEOUT_MS) {
+		while (ath10k_ce_completed_send_next(ce_diag, NULL) != 0) {
+			udelay(DIAG_ACCESS_CE_WAIT_US);
+			i += DIAG_ACCESS_CE_WAIT_US;
+
+			if (i > DIAG_ACCESS_CE_TIMEOUT_US) {
 				ret = -EBUSY;
 				goto done;
 			}
 		}
 
 		i = 0;
-		while (ath10k_ce_completed_recv_next_nolock(ce_diag,
-							    (void **)&buf,
-							    &completed_nbytes)
-								!= 0) {
-			mdelay(1);
-
-			if (i++ > DIAG_ACCESS_CE_TIMEOUT_MS) {
+		while (ath10k_ce_completed_recv_next(ce_diag, (void **)&buf,
+						     &completed_nbytes) != 0) {
+			udelay(DIAG_ACCESS_CE_WAIT_US);
+			i += DIAG_ACCESS_CE_WAIT_US;
+
+			if (i > DIAG_ACCESS_CE_TIMEOUT_US) {
 				ret = -EBUSY;
 				goto done;
 			}
@@ -1003,7 +1002,7 @@
 		dma_free_coherent(ar->dev, alloc_nbytes, data_buf,
 				  ce_data_base);
 
-	spin_unlock_bh(&ce->ce_lock);
+	mutex_unlock(&ar_pci->ce_diag_mutex);
 
 	return ret;
 }
@@ -1051,18 +1050,15 @@
 			      const void *data, int nbytes)
 {
 	struct ath10k_pci *ar_pci = ath10k_pci_priv(ar);
-	struct ath10k_ce *ce = ath10k_ce_priv(ar);
 	int ret = 0;
 	u32 *buf;
-	unsigned int completed_nbytes, orig_nbytes, remaining_bytes;
+	unsigned int completed_nbytes, alloc_nbytes, remaining_bytes;
 	struct ath10k_ce_pipe *ce_diag;
 	void *data_buf = NULL;
-	u32 ce_data;	/* Host buffer address in CE space */
 	dma_addr_t ce_data_base = 0;
 	int i;
 
-	spin_lock_bh(&ce->ce_lock);
-
+	mutex_lock(&ar_pci->ce_diag_mutex);
 	ce_diag = ar_pci->ce_diag;
 
 	/*
@@ -1071,18 +1067,16 @@
 	 *   1) 4-byte alignment
 	 *   2) Buffer in DMA-able space
 	 */
-	orig_nbytes = nbytes;
+	alloc_nbytes = min_t(unsigned int, nbytes, DIAG_TRANSFER_LIMIT);
+
 	data_buf = (unsigned char *)dma_alloc_coherent(ar->dev,
-						       orig_nbytes,
+						       alloc_nbytes,
 						       &ce_data_base,
 						       GFP_ATOMIC);
 	if (!data_buf) {
 		ret = -ENOMEM;
 		goto done;
 	}
-
-	/* Copy caller's data to allocated DMA buf */
-	memcpy(data_buf, data, orig_nbytes);
 
 	/*
 	 * The address supplied by the caller is in the
@@ -1096,14 +1090,16 @@
 	 */
 	address = ath10k_pci_targ_cpu_to_ce_addr(ar, address);
 
-	remaining_bytes = orig_nbytes;
-	ce_data = ce_data_base;
+	remaining_bytes = nbytes;
 	while (remaining_bytes) {
 		/* FIXME: check cast */
 		nbytes = min_t(int, remaining_bytes, DIAG_TRANSFER_LIMIT);
 
+		/* Copy caller's data to allocated DMA buf */
+		memcpy(data_buf, data, nbytes);
+
 		/* Set up to receive directly into Target(!) address */
-		ret = ce_diag->ops->ce_rx_post_buf(ce_diag, &address, address);
+		ret = ath10k_ce_rx_post_buf(ce_diag, &address, address);
 		if (ret != 0)
 			goto done;
 
@@ -1111,30 +1107,28 @@
 		 * Request CE to send caller-supplied data that
 		 * was copied to bounce buffer to Target(!) address.
 		 */
-		ret = ath10k_ce_send_nolock(ce_diag, NULL, (u32)ce_data,
-					    nbytes, 0, 0);
+		ret = ath10k_ce_send(ce_diag, NULL, ce_data_base, nbytes, 0, 0);
 		if (ret != 0)
 			goto done;
 
 		i = 0;
-		while (ath10k_ce_completed_send_next_nolock(ce_diag,
-							    NULL) != 0) {
-			mdelay(1);
-
-			if (i++ > DIAG_ACCESS_CE_TIMEOUT_MS) {
+		while (ath10k_ce_completed_send_next(ce_diag, NULL) != 0) {
+			udelay(DIAG_ACCESS_CE_WAIT_US);
+			i += DIAG_ACCESS_CE_WAIT_US;
+
+			if (i > DIAG_ACCESS_CE_TIMEOUT_US) {
 				ret = -EBUSY;
 				goto done;
 			}
 		}
 
 		i = 0;
-		while (ath10k_ce_completed_recv_next_nolock(ce_diag,
-							    (void **)&buf,
-							    &completed_nbytes)
-								!= 0) {
-			mdelay(1);
-
-			if (i++ > DIAG_ACCESS_CE_TIMEOUT_MS) {
+		while (ath10k_ce_completed_recv_next(ce_diag, (void **)&buf,
+						     &completed_nbytes) != 0) {
+			udelay(DIAG_ACCESS_CE_WAIT_US);
+			i += DIAG_ACCESS_CE_WAIT_US;
+
+			if (i > DIAG_ACCESS_CE_TIMEOUT_US) {
 				ret = -EBUSY;
 				goto done;
 			}
@@ -1152,12 +1146,12 @@
 
 		remaining_bytes -= nbytes;
 		address += nbytes;
-		ce_data += nbytes;
+		data += nbytes;
 	}
 
 done:
 	if (data_buf) {
-		dma_free_coherent(ar->dev, orig_nbytes, data_buf,
+		dma_free_coherent(ar->dev, alloc_nbytes, data_buf,
 				  ce_data_base);
 	}
 
@@ -1165,7 +1159,7 @@
 		ath10k_warn(ar, "failed to write diag value at 0x%x: %d\n",
 			    address, ret);
 
-	spin_unlock_bh(&ce->ce_lock);
+	mutex_unlock(&ar_pci->ce_diag_mutex);
 
 	return ret;
 }
@@ -1447,7 +1441,7 @@
 	__le32 reg_dump_values[REG_DUMP_COUNT_QCA988X] = {};
 	int i, ret;
 
-	lockdep_assert_held(&ar->data_lock);
+	lockdep_assert_held(&ar->dump_mutex);
 
 	ret = ath10k_pci_diag_read_hi(ar, &reg_dump_values[0],
 				      hi_failure_state,
@@ -1662,7 +1656,7 @@
 	int ret, i;
 	u8 *buf;
 
-	lockdep_assert_held(&ar->data_lock);
+	lockdep_assert_held(&ar->dump_mutex);
 
 	if (!crash_data)
 		return;
@@ -1740,14 +1734,19 @@
 	}
 }
 
-static void ath10k_pci_fw_crashed_dump(struct ath10k *ar)
-{
+static void ath10k_pci_fw_dump_work(struct work_struct *work)
+{
+	struct ath10k_pci *ar_pci = container_of(work, struct ath10k_pci,
+						 dump_work);
 	struct ath10k_fw_crash_data *crash_data;
+	struct ath10k *ar = ar_pci->ar;
 	char guid[UUID_STRING_LEN + 1];
 
+	mutex_lock(&ar->dump_mutex);
+
 	spin_lock_bh(&ar->data_lock);
-
 	ar->stats.fw_crash_counter++;
+	spin_unlock_bh(&ar->data_lock);
 
 	crash_data = ath10k_coredump_new(ar);
 
@@ -1762,9 +1761,16 @@
 	ath10k_ce_dump_registers(ar, crash_data);
 	ath10k_pci_dump_memory(ar, crash_data);
 
-	spin_unlock_bh(&ar->data_lock);
+	mutex_unlock(&ar->dump_mutex);
 
 	queue_work(ar->workqueue, &ar->restart_work);
+}
+
+static void ath10k_pci_fw_crashed_dump(struct ath10k *ar)
+{
+	struct ath10k_pci *ar_pci = ath10k_pci_priv(ar);
+
+	queue_work(ar->workqueue, &ar_pci->dump_work);
 }
 
 void ath10k_pci_hif_send_complete_check(struct ath10k *ar, u8 pipe,
@@ -1839,7 +1845,7 @@
 		}
 	}
 
-	if (WARN_ON(!ul_set || !dl_set))
+	if (!ul_set || !dl_set)
 		return -ENOENT;
 
 	return 0;
@@ -2071,15 +2077,7 @@
 	 */
 	ath10k_pci_safe_chip_reset(ar);
 
-<<<<<<< HEAD
-	ath10k_pci_irq_disable(ar);
-	ath10k_pci_irq_sync(ar);
 	ath10k_pci_flush(ar);
-	napi_synchronize(&ar->napi);
-	napi_disable(&ar->napi);
-=======
-	ath10k_pci_flush(ar);
->>>>>>> 407d19ab
 
 	spin_lock_irqsave(&ar_pci->ps_lock, flags);
 	WARN_ON(ar_pci->ps_wake_refcount > 0);
@@ -2275,7 +2273,7 @@
 		return 1;
 	case QCA6164_2_1_DEVICE_ID:
 	case QCA6174_2_1_DEVICE_ID:
-		switch (MS(ar->chip_id, SOC_CHIP_ID_REV)) {
+		switch (MS(ar->bus_param.chip_id, SOC_CHIP_ID_REV)) {
 		case QCA6174_HW_1_0_CHIP_ID_REV:
 		case QCA6174_HW_1_1_CHIP_ID_REV:
 		case QCA6174_HW_2_1_CHIP_ID_REV:
@@ -2798,7 +2796,8 @@
 	return ar_pci->pci_hard_reset(ar);
 }
 
-static int ath10k_pci_hif_power_up(struct ath10k *ar)
+static int ath10k_pci_hif_power_up(struct ath10k *ar,
+				   enum ath10k_firmware_mode fw_mode)
 {
 	struct ath10k_pci *ar_pci = ath10k_pci_priv(ar);
 	int ret;
@@ -3454,6 +3453,9 @@
 
 	spin_lock_init(&ce->ce_lock);
 	spin_lock_init(&ar_pci->ps_lock);
+	mutex_init(&ar_pci->ce_diag_mutex);
+
+	INIT_WORK(&ar_pci->dump_work, ath10k_pci_fw_dump_work);
 
 	timer_setup(&ar_pci->rx_post_retry, ath10k_pci_rx_replenish_retry, 0);
 
@@ -3491,7 +3493,7 @@
 	struct ath10k *ar;
 	struct ath10k_pci *ar_pci;
 	enum ath10k_hw_rev hw_rev;
-	u32 chip_id;
+	struct ath10k_bus_params bus_params;
 	bool pci_ps;
 	int (*pci_soft_reset)(struct ath10k *ar);
 	int (*pci_hard_reset)(struct ath10k *ar);
@@ -3519,7 +3521,7 @@
 		pci_ps = true;
 		pci_soft_reset = ath10k_pci_warm_reset;
 		pci_hard_reset = ath10k_pci_qca6174_chip_reset;
-		targ_cpu_to_ce_addr = ath10k_pci_qca988x_targ_cpu_to_ce_addr;
+		targ_cpu_to_ce_addr = ath10k_pci_qca6174_targ_cpu_to_ce_addr;
 		break;
 	case QCA99X0_2_0_DEVICE_ID:
 		hw_rev = ATH10K_HW_QCA99X0;
@@ -3545,9 +3547,9 @@
 	case QCA9377_1_0_DEVICE_ID:
 		hw_rev = ATH10K_HW_QCA9377;
 		pci_ps = true;
-		pci_soft_reset = NULL;
+		pci_soft_reset = ath10k_pci_warm_reset;
 		pci_hard_reset = ath10k_pci_qca6174_chip_reset;
-		targ_cpu_to_ce_addr = ath10k_pci_qca988x_targ_cpu_to_ce_addr;
+		targ_cpu_to_ce_addr = ath10k_pci_qca6174_targ_cpu_to_ce_addr;
 		break;
 	default:
 		WARN_ON(1);
@@ -3627,19 +3629,21 @@
 		goto err_free_irq;
 	}
 
-	chip_id = ath10k_pci_soc_read32(ar, SOC_CHIP_ID_ADDRESS);
-	if (chip_id == 0xffffffff) {
+	bus_params.dev_type = ATH10K_DEV_TYPE_LL;
+	bus_params.link_can_suspend = true;
+	bus_params.chip_id = ath10k_pci_soc_read32(ar, SOC_CHIP_ID_ADDRESS);
+	if (bus_params.chip_id == 0xffffffff) {
 		ath10k_err(ar, "failed to get chip id\n");
 		goto err_free_irq;
 	}
 
-	if (!ath10k_pci_chip_is_supported(pdev->device, chip_id)) {
+	if (!ath10k_pci_chip_is_supported(pdev->device, bus_params.chip_id)) {
 		ath10k_err(ar, "device %04x with chip_id %08x isn't supported\n",
-			   pdev->device, chip_id);
+			   pdev->device, bus_params.chip_id);
 		goto err_free_irq;
 	}
 
-	ret = ath10k_core_register(ar, chip_id);
+	ret = ath10k_core_register(ar, &bus_params);
 	if (ret) {
 		ath10k_err(ar, "failed to register driver core: %d\n", ret);
 		goto err_free_irq;
