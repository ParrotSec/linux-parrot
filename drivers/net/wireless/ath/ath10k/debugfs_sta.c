--- conflicted
+++ resolved
@@ -1,18 +1,7 @@
+// SPDX-License-Identifier: ISC
 /*
  * Copyright (c) 2014-2017 Qualcomm Atheros, Inc.
  * Copyright (c) 2018, The Linux Foundation. All rights reserved.
- *
- * Permission to use, copy, modify, and/or distribute this software for any
- * purpose with or without fee is hereby granted, provided that the above
- * copyright notice and this permission notice appear in all copies.
- *
- * THE SOFTWARE IS PROVIDED "AS IS" AND THE AUTHOR DISCLAIMS ALL WARRANTIES
- * WITH REGARD TO THIS SOFTWARE INCLUDING ALL IMPLIED WARRANTIES OF
- * MERCHANTABILITY AND FITNESS. IN NO EVENT SHALL THE AUTHOR BE LIABLE FOR
- * ANY SPECIAL, DIRECT, INDIRECT, OR CONSEQUENTIAL DAMAGES OR ANY DAMAGES
- * WHATSOEVER RESULTING FROM LOSS OF USE, DATA OR PROFITS, WHETHER IN AN
- * ACTION OF CONTRACT, NEGLIGENCE OR OTHER TORTIOUS ACTION, ARISING OUT OF
- * OR IN CONNECTION WITH THE USE OR PERFORMANCE OF THIS SOFTWARE.
  */
 
 #include "core.h"
@@ -87,12 +76,12 @@
 }
 
 void ath10k_sta_update_rx_tid_stats(struct ath10k *ar, u8 *first_hdr,
-				    unsigned long int num_msdus,
+				    unsigned long num_msdus,
 				    enum ath10k_pkt_rx_err err,
-				    unsigned long int unchain_cnt,
-				    unsigned long int drop_cnt,
-				    unsigned long int drop_cnt_filter,
-				    unsigned long int queued_msdus)
+				    unsigned long unchain_cnt,
+				    unsigned long drop_cnt,
+				    unsigned long drop_cnt_filter,
+				    unsigned long queued_msdus)
 {
 	struct ieee80211_sta *sta;
 	struct ath10k_sta *arsta;
@@ -456,6 +445,33 @@
 	.open = simple_open,
 	.read = ath10k_dbg_sta_read_peer_debug_trigger,
 	.write = ath10k_dbg_sta_write_peer_debug_trigger,
+	.owner = THIS_MODULE,
+	.llseek = default_llseek,
+};
+
+static ssize_t ath10k_dbg_sta_read_peer_ps_state(struct file *file,
+						 char __user *user_buf,
+						 size_t count, loff_t *ppos)
+{
+	struct ieee80211_sta *sta = file->private_data;
+	struct ath10k_sta *arsta = (struct ath10k_sta *)sta->drv_priv;
+	struct ath10k *ar = arsta->arvif->ar;
+	char buf[20];
+	int len = 0;
+
+	spin_lock_bh(&ar->data_lock);
+
+	len = scnprintf(buf, sizeof(buf) - len, "%d\n",
+			arsta->peer_ps_state);
+
+	spin_unlock_bh(&ar->data_lock);
+
+	return simple_read_from_buffer(user_buf, count, ppos, buf, len);
+}
+
+static const struct file_operations fops_peer_ps_state = {
+	.open = simple_open,
+	.read = ath10k_dbg_sta_read_peer_ps_state,
 	.owner = THIS_MODULE,
 	.llseek = default_llseek,
 };
@@ -626,8 +642,6 @@
 	.llseek = default_llseek,
 };
 
-<<<<<<< HEAD
-=======
 static ssize_t ath10k_dbg_sta_dump_tx_stats(struct file *file,
 					    char __user *user_buf,
 					    size_t count, loff_t *ppos)
@@ -740,10 +754,11 @@
 	.llseek = default_llseek,
 };
 
->>>>>>> 407d19ab
 void ath10k_sta_add_debugfs(struct ieee80211_hw *hw, struct ieee80211_vif *vif,
 			    struct ieee80211_sta *sta, struct dentry *dir)
 {
+	struct ath10k *ar = hw->priv;
+
 	debugfs_create_file("aggr_mode", 0644, dir, sta, &fops_aggr_mode);
 	debugfs_create_file("addba", 0200, dir, sta, &fops_addba);
 	debugfs_create_file("addba_resp", 0200, dir, sta, &fops_addba_resp);
@@ -752,4 +767,11 @@
 			    &fops_peer_debug_trigger);
 	debugfs_create_file("dump_tid_stats", 0400, dir, sta,
 			    &fops_tid_stats_dump);
+
+	if (ath10k_peer_stats_enabled(ar) &&
+	    ath10k_debug_is_extd_tx_stats_enabled(ar))
+		debugfs_create_file("tx_stats", 0400, dir, sta,
+				    &fops_tx_stats);
+	debugfs_create_file("peer_ps_state", 0400, dir, sta,
+			    &fops_peer_ps_state);
 }