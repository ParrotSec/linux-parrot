// SPDX-License-Identifier: ISC
/*
 * Copyright (c) 2005-2011 Atheros Communications Inc.
 * Copyright (c) 2011-2017 Qualcomm Atheros, Inc.
 * Copyright (c) 2018-2019, The Linux Foundation. All rights reserved.
 */
#include "core.h"
#include "debug.h"
#include "mac.h"
#include "hw.h"
#include "wmi.h"
#include "wmi-ops.h"
#include "wmi-tlv.h"
#include "p2p.h"
#include "testmode.h"
#include <linux/bitfield.h>

/***************/
/* TLV helpers */
/**************/

struct wmi_tlv_policy {
	size_t min_len;
};

static const struct wmi_tlv_policy wmi_tlv_policies[] = {
	[WMI_TLV_TAG_ARRAY_BYTE]
		= { .min_len = 0 },
	[WMI_TLV_TAG_ARRAY_UINT32]
		= { .min_len = 0 },
	[WMI_TLV_TAG_STRUCT_SCAN_EVENT]
		= { .min_len = sizeof(struct wmi_scan_event) },
	[WMI_TLV_TAG_STRUCT_MGMT_RX_HDR]
		= { .min_len = sizeof(struct wmi_tlv_mgmt_rx_ev) },
	[WMI_TLV_TAG_STRUCT_CHAN_INFO_EVENT]
		= { .min_len = sizeof(struct wmi_chan_info_event) },
	[WMI_TLV_TAG_STRUCT_VDEV_START_RESPONSE_EVENT]
		= { .min_len = sizeof(struct wmi_vdev_start_response_event) },
	[WMI_TLV_TAG_STRUCT_PEER_STA_KICKOUT_EVENT]
		= { .min_len = sizeof(struct wmi_peer_sta_kickout_event) },
	[WMI_TLV_TAG_STRUCT_HOST_SWBA_EVENT]
		= { .min_len = sizeof(struct wmi_host_swba_event) },
	[WMI_TLV_TAG_STRUCT_TIM_INFO]
		= { .min_len = sizeof(struct wmi_tim_info) },
	[WMI_TLV_TAG_STRUCT_P2P_NOA_INFO]
		= { .min_len = sizeof(struct wmi_p2p_noa_info) },
	[WMI_TLV_TAG_STRUCT_SERVICE_READY_EVENT]
		= { .min_len = sizeof(struct wmi_tlv_svc_rdy_ev) },
	[WMI_TLV_TAG_STRUCT_HAL_REG_CAPABILITIES]
		= { .min_len = sizeof(struct hal_reg_capabilities) },
	[WMI_TLV_TAG_STRUCT_WLAN_HOST_MEM_REQ]
		= { .min_len = sizeof(struct wlan_host_mem_req) },
	[WMI_TLV_TAG_STRUCT_READY_EVENT]
		= { .min_len = sizeof(struct wmi_tlv_rdy_ev) },
	[WMI_TLV_TAG_STRUCT_OFFLOAD_BCN_TX_STATUS_EVENT]
		= { .min_len = sizeof(struct wmi_tlv_bcn_tx_status_ev) },
	[WMI_TLV_TAG_STRUCT_DIAG_DATA_CONTAINER_EVENT]
		= { .min_len = sizeof(struct wmi_tlv_diag_data_ev) },
	[WMI_TLV_TAG_STRUCT_P2P_NOA_EVENT]
		= { .min_len = sizeof(struct wmi_tlv_p2p_noa_ev) },
	[WMI_TLV_TAG_STRUCT_ROAM_EVENT]
		= { .min_len = sizeof(struct wmi_tlv_roam_ev) },
	[WMI_TLV_TAG_STRUCT_WOW_EVENT_INFO]
		= { .min_len = sizeof(struct wmi_tlv_wow_event_info) },
	[WMI_TLV_TAG_STRUCT_TX_PAUSE_EVENT]
		= { .min_len = sizeof(struct wmi_tlv_tx_pause_ev) },
};

static int
ath10k_wmi_tlv_iter(struct ath10k *ar, const void *ptr, size_t len,
		    int (*iter)(struct ath10k *ar, u16 tag, u16 len,
				const void *ptr, void *data),
		    void *data)
{
	const void *begin = ptr;
	const struct wmi_tlv *tlv;
	u16 tlv_tag, tlv_len;
	int ret;

	while (len > 0) {
		if (len < sizeof(*tlv)) {
			ath10k_dbg(ar, ATH10K_DBG_WMI,
				   "wmi tlv parse failure at byte %zd (%zu bytes left, %zu expected)\n",
				   ptr - begin, len, sizeof(*tlv));
			return -EINVAL;
		}

		tlv = ptr;
		tlv_tag = __le16_to_cpu(tlv->tag);
		tlv_len = __le16_to_cpu(tlv->len);
		ptr += sizeof(*tlv);
		len -= sizeof(*tlv);

		if (tlv_len > len) {
			ath10k_dbg(ar, ATH10K_DBG_WMI,
				   "wmi tlv parse failure of tag %hhu at byte %zd (%zu bytes left, %hhu expected)\n",
				   tlv_tag, ptr - begin, len, tlv_len);
			return -EINVAL;
		}

		if (tlv_tag < ARRAY_SIZE(wmi_tlv_policies) &&
		    wmi_tlv_policies[tlv_tag].min_len &&
		    wmi_tlv_policies[tlv_tag].min_len > tlv_len) {
			ath10k_dbg(ar, ATH10K_DBG_WMI,
				   "wmi tlv parse failure of tag %hhu at byte %zd (%hhu bytes is less than min length %zu)\n",
				   tlv_tag, ptr - begin, tlv_len,
				   wmi_tlv_policies[tlv_tag].min_len);
			return -EINVAL;
		}

		ret = iter(ar, tlv_tag, tlv_len, ptr, data);
		if (ret)
			return ret;

		ptr += tlv_len;
		len -= tlv_len;
	}

	return 0;
}

static int ath10k_wmi_tlv_iter_parse(struct ath10k *ar, u16 tag, u16 len,
				     const void *ptr, void *data)
{
	const void **tb = data;

	if (tag < WMI_TLV_TAG_MAX)
		tb[tag] = ptr;

	return 0;
}

static int ath10k_wmi_tlv_parse(struct ath10k *ar, const void **tb,
				const void *ptr, size_t len)
{
	return ath10k_wmi_tlv_iter(ar, ptr, len, ath10k_wmi_tlv_iter_parse,
				   (void *)tb);
}

static const void **
ath10k_wmi_tlv_parse_alloc(struct ath10k *ar, const void *ptr,
			   size_t len, gfp_t gfp)
{
	const void **tb;
	int ret;

	tb = kcalloc(WMI_TLV_TAG_MAX, sizeof(*tb), gfp);
	if (!tb)
		return ERR_PTR(-ENOMEM);

	ret = ath10k_wmi_tlv_parse(ar, tb, ptr, len);
	if (ret) {
		kfree(tb);
		return ERR_PTR(ret);
	}

	return tb;
}

static u16 ath10k_wmi_tlv_len(const void *ptr)
{
	return __le16_to_cpu((((const struct wmi_tlv *)ptr) - 1)->len);
}

/**************/
/* TLV events */
/**************/
static int ath10k_wmi_tlv_event_bcn_tx_status(struct ath10k *ar,
					      struct sk_buff *skb)
{
	const void **tb;
	const struct wmi_tlv_bcn_tx_status_ev *ev;
	struct ath10k_vif *arvif;
	u32 vdev_id, tx_status;
	int ret;

	tb = ath10k_wmi_tlv_parse_alloc(ar, skb->data, skb->len, GFP_ATOMIC);
	if (IS_ERR(tb)) {
		ret = PTR_ERR(tb);
		ath10k_warn(ar, "failed to parse tlv: %d\n", ret);
		return ret;
	}

	ev = tb[WMI_TLV_TAG_STRUCT_OFFLOAD_BCN_TX_STATUS_EVENT];
	if (!ev) {
		kfree(tb);
		return -EPROTO;
	}

	tx_status = __le32_to_cpu(ev->tx_status);
	vdev_id = __le32_to_cpu(ev->vdev_id);

	switch (tx_status) {
	case WMI_TLV_BCN_TX_STATUS_OK:
		break;
	case WMI_TLV_BCN_TX_STATUS_XRETRY:
	case WMI_TLV_BCN_TX_STATUS_DROP:
	case WMI_TLV_BCN_TX_STATUS_FILTERED:
		/* FIXME: It's probably worth telling mac80211 to stop the
		 * interface as it is crippled.
		 */
		ath10k_warn(ar, "received bcn tmpl tx status on vdev %i: %d",
			    vdev_id, tx_status);
		break;
	}

	arvif = ath10k_get_arvif(ar, vdev_id);
	if (arvif && arvif->is_up && arvif->vif->csa_active)
		ieee80211_queue_work(ar->hw, &arvif->ap_csa_work);

	kfree(tb);
	return 0;
}

static void ath10k_wmi_tlv_event_vdev_delete_resp(struct ath10k *ar,
						  struct sk_buff *skb)
{
	ath10k_dbg(ar, ATH10K_DBG_WMI, "WMI_VDEV_DELETE_RESP_EVENTID\n");
	complete(&ar->vdev_delete_done);
}

static int ath10k_wmi_tlv_parse_peer_stats_info(struct ath10k *ar, u16 tag, u16 len,
						const void *ptr, void *data)
{
	const struct wmi_tlv_peer_stats_info *stat = ptr;
	struct ieee80211_sta *sta;
	struct ath10k_sta *arsta;

	if (tag != WMI_TLV_TAG_STRUCT_PEER_STATS_INFO)
		return -EPROTO;

	ath10k_dbg(ar, ATH10K_DBG_WMI,
		   "wmi tlv stats peer addr %pMF rx rate code 0x%x bit rate %d kbps\n",
		   stat->peer_macaddr.addr,
		   __le32_to_cpu(stat->last_rx_rate_code),
		   __le32_to_cpu(stat->last_rx_bitrate_kbps));

	ath10k_dbg(ar, ATH10K_DBG_WMI,
		   "wmi tlv stats tx rate code 0x%x bit rate %d kbps\n",
		   __le32_to_cpu(stat->last_tx_rate_code),
		   __le32_to_cpu(stat->last_tx_bitrate_kbps));

<<<<<<< HEAD
	sta = ieee80211_find_sta_by_ifaddr(ar->hw, stat->peer_macaddr.addr, NULL);
	if (!sta) {
=======
	rcu_read_lock();
	sta = ieee80211_find_sta_by_ifaddr(ar->hw, stat->peer_macaddr.addr, NULL);
	if (!sta) {
		rcu_read_unlock();
>>>>>>> 4e026225
		ath10k_warn(ar, "not found station for peer stats\n");
		return -EINVAL;
	}

	arsta = (struct ath10k_sta *)sta->drv_priv;
	arsta->rx_rate_code = __le32_to_cpu(stat->last_rx_rate_code);
	arsta->rx_bitrate_kbps = __le32_to_cpu(stat->last_rx_bitrate_kbps);
	arsta->tx_rate_code = __le32_to_cpu(stat->last_tx_rate_code);
	arsta->tx_bitrate_kbps = __le32_to_cpu(stat->last_tx_bitrate_kbps);
<<<<<<< HEAD
=======
	rcu_read_unlock();
>>>>>>> 4e026225

	return 0;
}

static int ath10k_wmi_tlv_op_pull_peer_stats_info(struct ath10k *ar,
						  struct sk_buff *skb)
{
	const void **tb;
	const struct wmi_tlv_peer_stats_info_ev *ev;
	const void *data;
	u32 num_peer_stats;
	int ret;

	tb = ath10k_wmi_tlv_parse_alloc(ar, skb->data, skb->len, GFP_ATOMIC);
	if (IS_ERR(tb)) {
		ret = PTR_ERR(tb);
		ath10k_warn(ar, "failed to parse tlv: %d\n", ret);
		return ret;
	}

	ev = tb[WMI_TLV_TAG_STRUCT_PEER_STATS_INFO_EVENT];
	data = tb[WMI_TLV_TAG_ARRAY_STRUCT];

	if (!ev || !data) {
		kfree(tb);
		return -EPROTO;
	}

	num_peer_stats = __le32_to_cpu(ev->num_peers);

	ath10k_dbg(ar, ATH10K_DBG_WMI,
		   "wmi tlv peer stats info update peer vdev id %d peers %i more data %d\n",
		   __le32_to_cpu(ev->vdev_id),
		   num_peer_stats,
		   __le32_to_cpu(ev->more_data));

	ret = ath10k_wmi_tlv_iter(ar, data, ath10k_wmi_tlv_len(data),
				  ath10k_wmi_tlv_parse_peer_stats_info, NULL);
	if (ret)
		ath10k_warn(ar, "failed to parse stats info tlv: %d\n", ret);

	kfree(tb);
	return 0;
}

static void ath10k_wmi_tlv_event_peer_stats_info(struct ath10k *ar,
						 struct sk_buff *skb)
{
	ath10k_dbg(ar, ATH10K_DBG_WMI, "WMI_PEER_STATS_INFO_EVENTID\n");
	ath10k_wmi_tlv_op_pull_peer_stats_info(ar, skb);
	complete(&ar->peer_stats_info_complete);
}

static int ath10k_wmi_tlv_event_diag_data(struct ath10k *ar,
					  struct sk_buff *skb)
{
	const void **tb;
	const struct wmi_tlv_diag_data_ev *ev;
	const struct wmi_tlv_diag_item *item;
	const void *data;
	int ret, num_items, len;

	tb = ath10k_wmi_tlv_parse_alloc(ar, skb->data, skb->len, GFP_ATOMIC);
	if (IS_ERR(tb)) {
		ret = PTR_ERR(tb);
		ath10k_warn(ar, "failed to parse tlv: %d\n", ret);
		return ret;
	}

	ev = tb[WMI_TLV_TAG_STRUCT_DIAG_DATA_CONTAINER_EVENT];
	data = tb[WMI_TLV_TAG_ARRAY_BYTE];
	if (!ev || !data) {
		kfree(tb);
		return -EPROTO;
	}

	num_items = __le32_to_cpu(ev->num_items);
	len = ath10k_wmi_tlv_len(data);

	while (num_items--) {
		if (len == 0)
			break;
		if (len < sizeof(*item)) {
			ath10k_warn(ar, "failed to parse diag data: can't fit item header\n");
			break;
		}

		item = data;

		if (len < sizeof(*item) + __le16_to_cpu(item->len)) {
			ath10k_warn(ar, "failed to parse diag data: item is too long\n");
			break;
		}

		trace_ath10k_wmi_diag_container(ar,
						item->type,
						__le32_to_cpu(item->timestamp),
						__le32_to_cpu(item->code),
						__le16_to_cpu(item->len),
						item->payload);

		len -= sizeof(*item);
		len -= roundup(__le16_to_cpu(item->len), 4);

		data += sizeof(*item);
		data += roundup(__le16_to_cpu(item->len), 4);
	}

	if (num_items != -1 || len != 0)
		ath10k_warn(ar, "failed to parse diag data event: num_items %d len %d\n",
			    num_items, len);

	kfree(tb);
	return 0;
}

static int ath10k_wmi_tlv_event_diag(struct ath10k *ar,
				     struct sk_buff *skb)
{
	const void **tb;
	const void *data;
	int ret, len;

	tb = ath10k_wmi_tlv_parse_alloc(ar, skb->data, skb->len, GFP_ATOMIC);
	if (IS_ERR(tb)) {
		ret = PTR_ERR(tb);
		ath10k_warn(ar, "failed to parse tlv: %d\n", ret);
		return ret;
	}

	data = tb[WMI_TLV_TAG_ARRAY_BYTE];
	if (!data) {
		kfree(tb);
		return -EPROTO;
	}
	len = ath10k_wmi_tlv_len(data);

	ath10k_dbg(ar, ATH10K_DBG_WMI, "wmi tlv diag event len %d\n", len);
	trace_ath10k_wmi_diag(ar, data, len);

	kfree(tb);
	return 0;
}

static int ath10k_wmi_tlv_event_p2p_noa(struct ath10k *ar,
					struct sk_buff *skb)
{
	const void **tb;
	const struct wmi_tlv_p2p_noa_ev *ev;
	const struct wmi_p2p_noa_info *noa;
	int ret, vdev_id;

	tb = ath10k_wmi_tlv_parse_alloc(ar, skb->data, skb->len, GFP_ATOMIC);
	if (IS_ERR(tb)) {
		ret = PTR_ERR(tb);
		ath10k_warn(ar, "failed to parse tlv: %d\n", ret);
		return ret;
	}

	ev = tb[WMI_TLV_TAG_STRUCT_P2P_NOA_EVENT];
	noa = tb[WMI_TLV_TAG_STRUCT_P2P_NOA_INFO];

	if (!ev || !noa) {
		kfree(tb);
		return -EPROTO;
	}

	vdev_id = __le32_to_cpu(ev->vdev_id);

	ath10k_dbg(ar, ATH10K_DBG_WMI,
		   "wmi tlv p2p noa vdev_id %i descriptors %hhu\n",
		   vdev_id, noa->num_descriptors);

	ath10k_p2p_noa_update_by_vdev_id(ar, vdev_id, noa);
	kfree(tb);
	return 0;
}

static int ath10k_wmi_tlv_event_tx_pause(struct ath10k *ar,
					 struct sk_buff *skb)
{
	const void **tb;
	const struct wmi_tlv_tx_pause_ev *ev;
	int ret, vdev_id;
	u32 pause_id, action, vdev_map, peer_id, tid_map;

	tb = ath10k_wmi_tlv_parse_alloc(ar, skb->data, skb->len, GFP_ATOMIC);
	if (IS_ERR(tb)) {
		ret = PTR_ERR(tb);
		ath10k_warn(ar, "failed to parse tlv: %d\n", ret);
		return ret;
	}

	ev = tb[WMI_TLV_TAG_STRUCT_TX_PAUSE_EVENT];
	if (!ev) {
		kfree(tb);
		return -EPROTO;
	}

	pause_id = __le32_to_cpu(ev->pause_id);
	action = __le32_to_cpu(ev->action);
	vdev_map = __le32_to_cpu(ev->vdev_map);
	peer_id = __le32_to_cpu(ev->peer_id);
	tid_map = __le32_to_cpu(ev->tid_map);

	ath10k_dbg(ar, ATH10K_DBG_WMI,
		   "wmi tlv tx pause pause_id %u action %u vdev_map 0x%08x peer_id %u tid_map 0x%08x\n",
		   pause_id, action, vdev_map, peer_id, tid_map);

	switch (pause_id) {
	case WMI_TLV_TX_PAUSE_ID_MCC:
	case WMI_TLV_TX_PAUSE_ID_P2P_CLI_NOA:
	case WMI_TLV_TX_PAUSE_ID_P2P_GO_PS:
	case WMI_TLV_TX_PAUSE_ID_AP_PS:
	case WMI_TLV_TX_PAUSE_ID_IBSS_PS:
		for (vdev_id = 0; vdev_map; vdev_id++) {
			if (!(vdev_map & BIT(vdev_id)))
				continue;

			vdev_map &= ~BIT(vdev_id);
			ath10k_mac_handle_tx_pause_vdev(ar, vdev_id, pause_id,
							action);
		}
		break;
	case WMI_TLV_TX_PAUSE_ID_AP_PEER_PS:
	case WMI_TLV_TX_PAUSE_ID_AP_PEER_UAPSD:
	case WMI_TLV_TX_PAUSE_ID_STA_ADD_BA:
	case WMI_TLV_TX_PAUSE_ID_HOST:
		ath10k_dbg(ar, ATH10K_DBG_MAC,
			   "mac ignoring unsupported tx pause id %d\n",
			   pause_id);
		break;
	default:
		ath10k_dbg(ar, ATH10K_DBG_MAC,
			   "mac ignoring unknown tx pause vdev %d\n",
			   pause_id);
		break;
	}

	kfree(tb);
	return 0;
}

static void ath10k_wmi_tlv_event_rfkill_state_change(struct ath10k *ar,
						     struct sk_buff *skb)
{
	const struct wmi_tlv_rfkill_state_change_ev *ev;
	const void **tb;
	bool radio;
	int ret;

	tb = ath10k_wmi_tlv_parse_alloc(ar, skb->data, skb->len, GFP_ATOMIC);
	if (IS_ERR(tb)) {
		ret = PTR_ERR(tb);
		ath10k_warn(ar,
			    "failed to parse rfkill state change event: %d\n",
			    ret);
		return;
	}

	ev = tb[WMI_TLV_TAG_STRUCT_RFKILL_EVENT];
	if (!ev) {
		kfree(tb);
		return;
	}

	ath10k_dbg(ar, ATH10K_DBG_MAC,
		   "wmi tlv rfkill state change gpio %d type %d radio_state %d\n",
		   __le32_to_cpu(ev->gpio_pin_num),
		   __le32_to_cpu(ev->int_type),
		   __le32_to_cpu(ev->radio_state));

	radio = (__le32_to_cpu(ev->radio_state) == WMI_TLV_RFKILL_RADIO_STATE_ON);

	spin_lock_bh(&ar->data_lock);

	if (!radio)
		ar->hw_rfkill_on = true;

	spin_unlock_bh(&ar->data_lock);

	/* notify cfg80211 radio state change */
	ath10k_mac_rfkill_enable_radio(ar, radio);
	wiphy_rfkill_set_hw_state(ar->hw->wiphy, !radio);
}

static int ath10k_wmi_tlv_event_temperature(struct ath10k *ar,
					    struct sk_buff *skb)
{
	const struct wmi_tlv_pdev_temperature_event *ev;

	ev = (struct wmi_tlv_pdev_temperature_event *)skb->data;
	if (WARN_ON(skb->len < sizeof(*ev)))
		return -EPROTO;

	ath10k_thermal_event_temperature(ar, __le32_to_cpu(ev->temperature));
	return 0;
}

static void ath10k_wmi_event_tdls_peer(struct ath10k *ar, struct sk_buff *skb)
{
	struct ieee80211_sta *station;
	const struct wmi_tlv_tdls_peer_event *ev;
	const void **tb;
	struct ath10k_vif *arvif;

	tb = ath10k_wmi_tlv_parse_alloc(ar, skb->data, skb->len, GFP_ATOMIC);
	if (IS_ERR(tb)) {
		ath10k_warn(ar, "tdls peer failed to parse tlv");
		return;
	}
	ev = tb[WMI_TLV_TAG_STRUCT_TDLS_PEER_EVENT];
	if (!ev) {
		kfree(tb);
		ath10k_warn(ar, "tdls peer NULL event");
		return;
	}

	switch (__le32_to_cpu(ev->peer_reason)) {
	case WMI_TDLS_TEARDOWN_REASON_TX:
	case WMI_TDLS_TEARDOWN_REASON_RSSI:
	case WMI_TDLS_TEARDOWN_REASON_PTR_TIMEOUT:
		station = ieee80211_find_sta_by_ifaddr(ar->hw,
						       ev->peer_macaddr.addr,
						       NULL);
		if (!station) {
			ath10k_warn(ar, "did not find station from tdls peer event");
			kfree(tb);
			return;
		}
		arvif = ath10k_get_arvif(ar, __le32_to_cpu(ev->vdev_id));
		ieee80211_tdls_oper_request(
					arvif->vif, station->addr,
					NL80211_TDLS_TEARDOWN,
					WLAN_REASON_TDLS_TEARDOWN_UNREACHABLE,
					GFP_ATOMIC
					);
		break;
	}
	kfree(tb);
}

static int ath10k_wmi_tlv_event_peer_delete_resp(struct ath10k *ar,
						 struct sk_buff *skb)
{
	struct wmi_peer_delete_resp_ev_arg *arg;
	struct wmi_tlv *tlv_hdr;

	tlv_hdr = (struct wmi_tlv *)skb->data;
	arg = (struct wmi_peer_delete_resp_ev_arg *)tlv_hdr->value;

	ath10k_dbg(ar, ATH10K_DBG_WMI, "vdev id %d", arg->vdev_id);
	ath10k_dbg(ar, ATH10K_DBG_WMI, "peer mac addr %pM", &arg->peer_addr);
	ath10k_dbg(ar, ATH10K_DBG_WMI, "wmi tlv peer delete response\n");

	complete(&ar->peer_delete_done);

	return 0;
}

/***********/
/* TLV ops */
/***********/

static void ath10k_wmi_tlv_op_rx(struct ath10k *ar, struct sk_buff *skb)
{
	struct wmi_cmd_hdr *cmd_hdr;
	enum wmi_tlv_event_id id;
	bool consumed;

	cmd_hdr = (struct wmi_cmd_hdr *)skb->data;
	id = MS(__le32_to_cpu(cmd_hdr->cmd_id), WMI_CMD_HDR_CMD_ID);

	if (skb_pull(skb, sizeof(struct wmi_cmd_hdr)) == NULL)
		goto out;

	trace_ath10k_wmi_event(ar, id, skb->data, skb->len);

	consumed = ath10k_tm_event_wmi(ar, id, skb);

	/* Ready event must be handled normally also in UTF mode so that we
	 * know the UTF firmware has booted, others we are just bypass WMI
	 * events to testmode.
	 */
	if (consumed && id != WMI_TLV_READY_EVENTID) {
		ath10k_dbg(ar, ATH10K_DBG_WMI,
			   "wmi tlv testmode consumed 0x%x\n", id);
		goto out;
	}

	switch (id) {
	case WMI_TLV_MGMT_RX_EVENTID:
		ath10k_wmi_event_mgmt_rx(ar, skb);
		/* mgmt_rx() owns the skb now! */
		return;
	case WMI_TLV_SCAN_EVENTID:
		ath10k_wmi_event_scan(ar, skb);
		break;
	case WMI_TLV_CHAN_INFO_EVENTID:
		ath10k_wmi_event_chan_info(ar, skb);
		break;
	case WMI_TLV_ECHO_EVENTID:
		ath10k_wmi_event_echo(ar, skb);
		break;
	case WMI_TLV_DEBUG_MESG_EVENTID:
		ath10k_wmi_event_debug_mesg(ar, skb);
		break;
	case WMI_TLV_UPDATE_STATS_EVENTID:
		ath10k_wmi_event_update_stats(ar, skb);
		break;
	case WMI_TLV_PEER_STATS_INFO_EVENTID:
		ath10k_wmi_tlv_event_peer_stats_info(ar, skb);
		break;
	case WMI_TLV_VDEV_START_RESP_EVENTID:
		ath10k_wmi_event_vdev_start_resp(ar, skb);
		break;
	case WMI_TLV_VDEV_STOPPED_EVENTID:
		ath10k_wmi_event_vdev_stopped(ar, skb);
		break;
	case WMI_TLV_VDEV_DELETE_RESP_EVENTID:
		ath10k_wmi_tlv_event_vdev_delete_resp(ar, skb);
		break;
	case WMI_TLV_PEER_STA_KICKOUT_EVENTID:
		ath10k_wmi_event_peer_sta_kickout(ar, skb);
		break;
	case WMI_TLV_HOST_SWBA_EVENTID:
		ath10k_wmi_event_host_swba(ar, skb);
		break;
	case WMI_TLV_TBTTOFFSET_UPDATE_EVENTID:
		ath10k_wmi_event_tbttoffset_update(ar, skb);
		break;
	case WMI_TLV_PHYERR_EVENTID:
		ath10k_wmi_event_phyerr(ar, skb);
		break;
	case WMI_TLV_ROAM_EVENTID:
		ath10k_wmi_event_roam(ar, skb);
		break;
	case WMI_TLV_PROFILE_MATCH:
		ath10k_wmi_event_profile_match(ar, skb);
		break;
	case WMI_TLV_DEBUG_PRINT_EVENTID:
		ath10k_wmi_event_debug_print(ar, skb);
		break;
	case WMI_TLV_PDEV_QVIT_EVENTID:
		ath10k_wmi_event_pdev_qvit(ar, skb);
		break;
	case WMI_TLV_WLAN_PROFILE_DATA_EVENTID:
		ath10k_wmi_event_wlan_profile_data(ar, skb);
		break;
	case WMI_TLV_RTT_MEASUREMENT_REPORT_EVENTID:
		ath10k_wmi_event_rtt_measurement_report(ar, skb);
		break;
	case WMI_TLV_TSF_MEASUREMENT_REPORT_EVENTID:
		ath10k_wmi_event_tsf_measurement_report(ar, skb);
		break;
	case WMI_TLV_RTT_ERROR_REPORT_EVENTID:
		ath10k_wmi_event_rtt_error_report(ar, skb);
		break;
	case WMI_TLV_WOW_WAKEUP_HOST_EVENTID:
		ath10k_wmi_event_wow_wakeup_host(ar, skb);
		break;
	case WMI_TLV_DCS_INTERFERENCE_EVENTID:
		ath10k_wmi_event_dcs_interference(ar, skb);
		break;
	case WMI_TLV_PDEV_TPC_CONFIG_EVENTID:
		ath10k_wmi_event_pdev_tpc_config(ar, skb);
		break;
	case WMI_TLV_PDEV_FTM_INTG_EVENTID:
		ath10k_wmi_event_pdev_ftm_intg(ar, skb);
		break;
	case WMI_TLV_GTK_OFFLOAD_STATUS_EVENTID:
		ath10k_wmi_event_gtk_offload_status(ar, skb);
		break;
	case WMI_TLV_GTK_REKEY_FAIL_EVENTID:
		ath10k_wmi_event_gtk_rekey_fail(ar, skb);
		break;
	case WMI_TLV_TX_DELBA_COMPLETE_EVENTID:
		ath10k_wmi_event_delba_complete(ar, skb);
		break;
	case WMI_TLV_TX_ADDBA_COMPLETE_EVENTID:
		ath10k_wmi_event_addba_complete(ar, skb);
		break;
	case WMI_TLV_VDEV_INSTALL_KEY_COMPLETE_EVENTID:
		ath10k_wmi_event_vdev_install_key_complete(ar, skb);
		break;
	case WMI_TLV_SERVICE_READY_EVENTID:
		ath10k_wmi_event_service_ready(ar, skb);
		return;
	case WMI_TLV_READY_EVENTID:
		ath10k_wmi_event_ready(ar, skb);
		break;
	case WMI_TLV_SERVICE_AVAILABLE_EVENTID:
		ath10k_wmi_event_service_available(ar, skb);
		break;
	case WMI_TLV_OFFLOAD_BCN_TX_STATUS_EVENTID:
		ath10k_wmi_tlv_event_bcn_tx_status(ar, skb);
		break;
	case WMI_TLV_DIAG_DATA_CONTAINER_EVENTID:
		ath10k_wmi_tlv_event_diag_data(ar, skb);
		break;
	case WMI_TLV_DIAG_EVENTID:
		ath10k_wmi_tlv_event_diag(ar, skb);
		break;
	case WMI_TLV_P2P_NOA_EVENTID:
		ath10k_wmi_tlv_event_p2p_noa(ar, skb);
		break;
	case WMI_TLV_TX_PAUSE_EVENTID:
		ath10k_wmi_tlv_event_tx_pause(ar, skb);
		break;
	case WMI_TLV_RFKILL_STATE_CHANGE_EVENTID:
		ath10k_wmi_tlv_event_rfkill_state_change(ar, skb);
		break;
	case WMI_TLV_PDEV_TEMPERATURE_EVENTID:
		ath10k_wmi_tlv_event_temperature(ar, skb);
		break;
	case WMI_TLV_TDLS_PEER_EVENTID:
		ath10k_wmi_event_tdls_peer(ar, skb);
		break;
	case WMI_TLV_PEER_DELETE_RESP_EVENTID:
		ath10k_wmi_tlv_event_peer_delete_resp(ar, skb);
		break;
	case WMI_TLV_MGMT_TX_COMPLETION_EVENTID:
		ath10k_wmi_event_mgmt_tx_compl(ar, skb);
		break;
	case WMI_TLV_MGMT_TX_BUNDLE_COMPLETION_EVENTID:
		ath10k_wmi_event_mgmt_tx_bundle_compl(ar, skb);
		break;
	default:
		ath10k_dbg(ar, ATH10K_DBG_WMI, "Unknown eventid: %d\n", id);
		break;
	}

out:
	dev_kfree_skb(skb);
}

static int ath10k_wmi_tlv_op_pull_scan_ev(struct ath10k *ar,
					  struct sk_buff *skb,
					  struct wmi_scan_ev_arg *arg)
{
	const void **tb;
	const struct wmi_scan_event *ev;
	int ret;

	tb = ath10k_wmi_tlv_parse_alloc(ar, skb->data, skb->len, GFP_ATOMIC);
	if (IS_ERR(tb)) {
		ret = PTR_ERR(tb);
		ath10k_warn(ar, "failed to parse tlv: %d\n", ret);
		return ret;
	}

	ev = tb[WMI_TLV_TAG_STRUCT_SCAN_EVENT];
	if (!ev) {
		kfree(tb);
		return -EPROTO;
	}

	arg->event_type = ev->event_type;
	arg->reason = ev->reason;
	arg->channel_freq = ev->channel_freq;
	arg->scan_req_id = ev->scan_req_id;
	arg->scan_id = ev->scan_id;
	arg->vdev_id = ev->vdev_id;

	kfree(tb);
	return 0;
}

static int
ath10k_wmi_tlv_op_pull_mgmt_tx_compl_ev(struct ath10k *ar, struct sk_buff *skb,
					struct wmi_tlv_mgmt_tx_compl_ev_arg *arg)
{
	const void **tb;
	const struct wmi_tlv_mgmt_tx_compl_ev *ev;
	int ret;

	tb = ath10k_wmi_tlv_parse_alloc(ar, skb->data, skb->len, GFP_ATOMIC);
	if (IS_ERR(tb)) {
		ret = PTR_ERR(tb);
		ath10k_warn(ar, "failed to parse tlv: %d\n", ret);
		return ret;
	}

	ev = tb[WMI_TLV_TAG_STRUCT_MGMT_TX_COMPL_EVENT];

	arg->desc_id = ev->desc_id;
	arg->status = ev->status;
	arg->pdev_id = ev->pdev_id;
	arg->ppdu_id = ev->ppdu_id;

	if (test_bit(WMI_SERVICE_TX_DATA_ACK_RSSI, ar->wmi.svc_map))
		arg->ack_rssi = ev->ack_rssi;

	kfree(tb);
	return 0;
}

struct wmi_tlv_tx_bundle_compl_parse {
	const __le32 *num_reports;
	const __le32 *desc_ids;
	const __le32 *status;
	const __le32 *ppdu_ids;
	const __le32 *ack_rssi;
	bool desc_ids_done;
	bool status_done;
	bool ppdu_ids_done;
	bool ack_rssi_done;
};

static int
ath10k_wmi_tlv_mgmt_tx_bundle_compl_parse(struct ath10k *ar, u16 tag, u16 len,
					  const void *ptr, void *data)
{
	struct wmi_tlv_tx_bundle_compl_parse *bundle_tx_compl = data;

	switch (tag) {
	case WMI_TLV_TAG_STRUCT_MGMT_TX_COMPL_BUNDLE_EVENT:
		bundle_tx_compl->num_reports = ptr;
		break;
	case WMI_TLV_TAG_ARRAY_UINT32:
		if (!bundle_tx_compl->desc_ids_done) {
			bundle_tx_compl->desc_ids_done = true;
			bundle_tx_compl->desc_ids = ptr;
		} else if (!bundle_tx_compl->status_done) {
			bundle_tx_compl->status_done = true;
			bundle_tx_compl->status = ptr;
		} else if (!bundle_tx_compl->ppdu_ids_done) {
			bundle_tx_compl->ppdu_ids_done = true;
			bundle_tx_compl->ppdu_ids = ptr;
		} else if (!bundle_tx_compl->ack_rssi_done) {
			bundle_tx_compl->ack_rssi_done = true;
			bundle_tx_compl->ack_rssi = ptr;
		}
		break;
	default:
		break;
	}
	return 0;
}

static int ath10k_wmi_tlv_op_pull_mgmt_tx_bundle_compl_ev(
				struct ath10k *ar, struct sk_buff *skb,
				struct wmi_tlv_mgmt_tx_bundle_compl_ev_arg *arg)
{
	struct wmi_tlv_tx_bundle_compl_parse bundle_tx_compl = { };
	int ret;

	ret = ath10k_wmi_tlv_iter(ar, skb->data, skb->len,
				  ath10k_wmi_tlv_mgmt_tx_bundle_compl_parse,
				  &bundle_tx_compl);
	if (ret) {
		ath10k_warn(ar, "failed to parse tlv: %d\n", ret);
		return ret;
	}

	if (!bundle_tx_compl.num_reports || !bundle_tx_compl.desc_ids ||
	    !bundle_tx_compl.status)
		return -EPROTO;

	arg->num_reports = *bundle_tx_compl.num_reports;
	arg->desc_ids = bundle_tx_compl.desc_ids;
	arg->status = bundle_tx_compl.status;
	arg->ppdu_ids = bundle_tx_compl.ppdu_ids;

	if (test_bit(WMI_SERVICE_TX_DATA_ACK_RSSI, ar->wmi.svc_map))
		arg->ack_rssi = bundle_tx_compl.ack_rssi;

	return 0;
}

static int ath10k_wmi_tlv_op_pull_mgmt_rx_ev(struct ath10k *ar,
					     struct sk_buff *skb,
					     struct wmi_mgmt_rx_ev_arg *arg)
{
	const void **tb;
	const struct wmi_tlv_mgmt_rx_ev *ev;
	const u8 *frame;
	u32 msdu_len;
	int ret, i;

	tb = ath10k_wmi_tlv_parse_alloc(ar, skb->data, skb->len, GFP_ATOMIC);
	if (IS_ERR(tb)) {
		ret = PTR_ERR(tb);
		ath10k_warn(ar, "failed to parse tlv: %d\n", ret);
		return ret;
	}

	ev = tb[WMI_TLV_TAG_STRUCT_MGMT_RX_HDR];
	frame = tb[WMI_TLV_TAG_ARRAY_BYTE];

	if (!ev || !frame) {
		kfree(tb);
		return -EPROTO;
	}

	arg->channel = ev->channel;
	arg->buf_len = ev->buf_len;
	arg->status = ev->status;
	arg->snr = ev->snr;
	arg->phy_mode = ev->phy_mode;
	arg->rate = ev->rate;

	for (i = 0; i < ARRAY_SIZE(ev->rssi); i++)
		arg->rssi[i] = ev->rssi[i];

	msdu_len = __le32_to_cpu(arg->buf_len);

	if (skb->len < (frame - skb->data) + msdu_len) {
		kfree(tb);
		return -EPROTO;
	}

	/* shift the sk_buff to point to `frame` */
	skb_trim(skb, 0);
	skb_put(skb, frame - skb->data);
	skb_pull(skb, frame - skb->data);
	skb_put(skb, msdu_len);

	kfree(tb);
	return 0;
}

static int ath10k_wmi_tlv_op_pull_ch_info_ev(struct ath10k *ar,
					     struct sk_buff *skb,
					     struct wmi_ch_info_ev_arg *arg)
{
	const void **tb;
	const struct wmi_tlv_chan_info_event *ev;
	int ret;

	tb = ath10k_wmi_tlv_parse_alloc(ar, skb->data, skb->len, GFP_ATOMIC);
	if (IS_ERR(tb)) {
		ret = PTR_ERR(tb);
		ath10k_warn(ar, "failed to parse tlv: %d\n", ret);
		return ret;
	}

	ev = tb[WMI_TLV_TAG_STRUCT_CHAN_INFO_EVENT];
	if (!ev) {
		kfree(tb);
		return -EPROTO;
	}

	arg->err_code = ev->err_code;
	arg->freq = ev->freq;
	arg->cmd_flags = ev->cmd_flags;
	arg->noise_floor = ev->noise_floor;
	arg->rx_clear_count = ev->rx_clear_count;
	arg->cycle_count = ev->cycle_count;
	if (test_bit(ATH10K_FW_FEATURE_SINGLE_CHAN_INFO_PER_CHANNEL,
		     ar->running_fw->fw_file.fw_features))
		arg->mac_clk_mhz = ev->mac_clk_mhz;

	kfree(tb);
	return 0;
}

static int
ath10k_wmi_tlv_op_pull_vdev_start_ev(struct ath10k *ar, struct sk_buff *skb,
				     struct wmi_vdev_start_ev_arg *arg)
{
	const void **tb;
	const struct wmi_vdev_start_response_event *ev;
	int ret;

	tb = ath10k_wmi_tlv_parse_alloc(ar, skb->data, skb->len, GFP_ATOMIC);
	if (IS_ERR(tb)) {
		ret = PTR_ERR(tb);
		ath10k_warn(ar, "failed to parse tlv: %d\n", ret);
		return ret;
	}

	ev = tb[WMI_TLV_TAG_STRUCT_VDEV_START_RESPONSE_EVENT];
	if (!ev) {
		kfree(tb);
		return -EPROTO;
	}

	skb_pull(skb, sizeof(*ev));
	arg->vdev_id = ev->vdev_id;
	arg->req_id = ev->req_id;
	arg->resp_type = ev->resp_type;
	arg->status = ev->status;

	kfree(tb);
	return 0;
}

static int ath10k_wmi_tlv_op_pull_peer_kick_ev(struct ath10k *ar,
					       struct sk_buff *skb,
					       struct wmi_peer_kick_ev_arg *arg)
{
	const void **tb;
	const struct wmi_peer_sta_kickout_event *ev;
	int ret;

	tb = ath10k_wmi_tlv_parse_alloc(ar, skb->data, skb->len, GFP_ATOMIC);
	if (IS_ERR(tb)) {
		ret = PTR_ERR(tb);
		ath10k_warn(ar, "failed to parse tlv: %d\n", ret);
		return ret;
	}

	ev = tb[WMI_TLV_TAG_STRUCT_PEER_STA_KICKOUT_EVENT];
	if (!ev) {
		kfree(tb);
		return -EPROTO;
	}

	arg->mac_addr = ev->peer_macaddr.addr;

	kfree(tb);
	return 0;
}

struct wmi_tlv_swba_parse {
	const struct wmi_host_swba_event *ev;
	bool tim_done;
	bool noa_done;
	size_t n_tim;
	size_t n_noa;
	struct wmi_swba_ev_arg *arg;
};

static int ath10k_wmi_tlv_swba_tim_parse(struct ath10k *ar, u16 tag, u16 len,
					 const void *ptr, void *data)
{
	struct wmi_tlv_swba_parse *swba = data;
	struct wmi_tim_info_arg *tim_info_arg;
	const struct wmi_tim_info *tim_info_ev = ptr;

	if (tag != WMI_TLV_TAG_STRUCT_TIM_INFO)
		return -EPROTO;

	if (swba->n_tim >= ARRAY_SIZE(swba->arg->tim_info))
		return -ENOBUFS;

	if (__le32_to_cpu(tim_info_ev->tim_len) >
	     sizeof(tim_info_ev->tim_bitmap)) {
		ath10k_warn(ar, "refusing to parse invalid swba structure\n");
		return -EPROTO;
	}

	tim_info_arg = &swba->arg->tim_info[swba->n_tim];
	tim_info_arg->tim_len = tim_info_ev->tim_len;
	tim_info_arg->tim_mcast = tim_info_ev->tim_mcast;
	tim_info_arg->tim_bitmap = tim_info_ev->tim_bitmap;
	tim_info_arg->tim_changed = tim_info_ev->tim_changed;
	tim_info_arg->tim_num_ps_pending = tim_info_ev->tim_num_ps_pending;

	swba->n_tim++;

	return 0;
}

static int ath10k_wmi_tlv_swba_noa_parse(struct ath10k *ar, u16 tag, u16 len,
					 const void *ptr, void *data)
{
	struct wmi_tlv_swba_parse *swba = data;

	if (tag != WMI_TLV_TAG_STRUCT_P2P_NOA_INFO)
		return -EPROTO;

	if (swba->n_noa >= ARRAY_SIZE(swba->arg->noa_info))
		return -ENOBUFS;

	swba->arg->noa_info[swba->n_noa++] = ptr;
	return 0;
}

static int ath10k_wmi_tlv_swba_parse(struct ath10k *ar, u16 tag, u16 len,
				     const void *ptr, void *data)
{
	struct wmi_tlv_swba_parse *swba = data;
	int ret;

	switch (tag) {
	case WMI_TLV_TAG_STRUCT_HOST_SWBA_EVENT:
		swba->ev = ptr;
		break;
	case WMI_TLV_TAG_ARRAY_STRUCT:
		if (!swba->tim_done) {
			swba->tim_done = true;
			ret = ath10k_wmi_tlv_iter(ar, ptr, len,
						  ath10k_wmi_tlv_swba_tim_parse,
						  swba);
			if (ret)
				return ret;
		} else if (!swba->noa_done) {
			swba->noa_done = true;
			ret = ath10k_wmi_tlv_iter(ar, ptr, len,
						  ath10k_wmi_tlv_swba_noa_parse,
						  swba);
			if (ret)
				return ret;
		}
		break;
	default:
		break;
	}
	return 0;
}

static int ath10k_wmi_tlv_op_pull_swba_ev(struct ath10k *ar,
					  struct sk_buff *skb,
					  struct wmi_swba_ev_arg *arg)
{
	struct wmi_tlv_swba_parse swba = { .arg = arg };
	u32 map;
	size_t n_vdevs;
	int ret;

	ret = ath10k_wmi_tlv_iter(ar, skb->data, skb->len,
				  ath10k_wmi_tlv_swba_parse, &swba);
	if (ret) {
		ath10k_warn(ar, "failed to parse tlv: %d\n", ret);
		return ret;
	}

	if (!swba.ev)
		return -EPROTO;

	arg->vdev_map = swba.ev->vdev_map;

	for (map = __le32_to_cpu(arg->vdev_map), n_vdevs = 0; map; map >>= 1)
		if (map & BIT(0))
			n_vdevs++;

	if (n_vdevs != swba.n_tim ||
	    n_vdevs != swba.n_noa)
		return -EPROTO;

	return 0;
}

static int ath10k_wmi_tlv_op_pull_phyerr_ev_hdr(struct ath10k *ar,
						struct sk_buff *skb,
						struct wmi_phyerr_hdr_arg *arg)
{
	const void **tb;
	const struct wmi_tlv_phyerr_ev *ev;
	const void *phyerrs;
	int ret;

	tb = ath10k_wmi_tlv_parse_alloc(ar, skb->data, skb->len, GFP_ATOMIC);
	if (IS_ERR(tb)) {
		ret = PTR_ERR(tb);
		ath10k_warn(ar, "failed to parse tlv: %d\n", ret);
		return ret;
	}

	ev = tb[WMI_TLV_TAG_STRUCT_COMB_PHYERR_RX_HDR];
	phyerrs = tb[WMI_TLV_TAG_ARRAY_BYTE];

	if (!ev || !phyerrs) {
		kfree(tb);
		return -EPROTO;
	}

	arg->num_phyerrs  = __le32_to_cpu(ev->num_phyerrs);
	arg->tsf_l32 = __le32_to_cpu(ev->tsf_l32);
	arg->tsf_u32 = __le32_to_cpu(ev->tsf_u32);
	arg->buf_len = __le32_to_cpu(ev->buf_len);
	arg->phyerrs = phyerrs;

	kfree(tb);
	return 0;
}

#define WMI_TLV_ABI_VER_NS0 0x5F414351
#define WMI_TLV_ABI_VER_NS1 0x00004C4D
#define WMI_TLV_ABI_VER_NS2 0x00000000
#define WMI_TLV_ABI_VER_NS3 0x00000000

#define WMI_TLV_ABI_VER0_MAJOR 1
#define WMI_TLV_ABI_VER0_MINOR 0
#define WMI_TLV_ABI_VER0 ((((WMI_TLV_ABI_VER0_MAJOR) << 24) & 0xFF000000) | \
			  (((WMI_TLV_ABI_VER0_MINOR) <<  0) & 0x00FFFFFF))
#define WMI_TLV_ABI_VER1 53

static int
ath10k_wmi_tlv_parse_mem_reqs(struct ath10k *ar, u16 tag, u16 len,
			      const void *ptr, void *data)
{
	struct wmi_svc_rdy_ev_arg *arg = data;
	int i;

	if (tag != WMI_TLV_TAG_STRUCT_WLAN_HOST_MEM_REQ)
		return -EPROTO;

	for (i = 0; i < ARRAY_SIZE(arg->mem_reqs); i++) {
		if (!arg->mem_reqs[i]) {
			arg->mem_reqs[i] = ptr;
			return 0;
		}
	}

	return -ENOMEM;
}

struct wmi_tlv_svc_rdy_parse {
	const struct hal_reg_capabilities *reg;
	const struct wmi_tlv_svc_rdy_ev *ev;
	const __le32 *svc_bmap;
	const struct wlan_host_mem_req *mem_reqs;
	bool svc_bmap_done;
	bool dbs_hw_mode_done;
};

static int ath10k_wmi_tlv_svc_rdy_parse(struct ath10k *ar, u16 tag, u16 len,
					const void *ptr, void *data)
{
	struct wmi_tlv_svc_rdy_parse *svc_rdy = data;

	switch (tag) {
	case WMI_TLV_TAG_STRUCT_SERVICE_READY_EVENT:
		svc_rdy->ev = ptr;
		break;
	case WMI_TLV_TAG_STRUCT_HAL_REG_CAPABILITIES:
		svc_rdy->reg = ptr;
		break;
	case WMI_TLV_TAG_ARRAY_STRUCT:
		svc_rdy->mem_reqs = ptr;
		break;
	case WMI_TLV_TAG_ARRAY_UINT32:
		if (!svc_rdy->svc_bmap_done) {
			svc_rdy->svc_bmap_done = true;
			svc_rdy->svc_bmap = ptr;
		} else if (!svc_rdy->dbs_hw_mode_done) {
			svc_rdy->dbs_hw_mode_done = true;
		}
		break;
	default:
		break;
	}
	return 0;
}

static int ath10k_wmi_tlv_op_pull_svc_rdy_ev(struct ath10k *ar,
					     struct sk_buff *skb,
					     struct wmi_svc_rdy_ev_arg *arg)
{
	const struct hal_reg_capabilities *reg;
	const struct wmi_tlv_svc_rdy_ev *ev;
	const __le32 *svc_bmap;
	const struct wlan_host_mem_req *mem_reqs;
	struct wmi_tlv_svc_rdy_parse svc_rdy = { };
	int ret;

	ret = ath10k_wmi_tlv_iter(ar, skb->data, skb->len,
				  ath10k_wmi_tlv_svc_rdy_parse, &svc_rdy);
	if (ret) {
		ath10k_warn(ar, "failed to parse tlv: %d\n", ret);
		return ret;
	}

	ev = svc_rdy.ev;
	reg = svc_rdy.reg;
	svc_bmap = svc_rdy.svc_bmap;
	mem_reqs = svc_rdy.mem_reqs;

	if (!ev || !reg || !svc_bmap || !mem_reqs)
		return -EPROTO;

	/* This is an internal ABI compatibility check for WMI TLV so check it
	 * here instead of the generic WMI code.
	 */
	ath10k_dbg(ar, ATH10K_DBG_WMI,
		   "wmi tlv abi 0x%08x ?= 0x%08x, 0x%08x ?= 0x%08x, 0x%08x ?= 0x%08x, 0x%08x ?= 0x%08x, 0x%08x ?= 0x%08x\n",
		   __le32_to_cpu(ev->abi.abi_ver0), WMI_TLV_ABI_VER0,
		   __le32_to_cpu(ev->abi.abi_ver_ns0), WMI_TLV_ABI_VER_NS0,
		   __le32_to_cpu(ev->abi.abi_ver_ns1), WMI_TLV_ABI_VER_NS1,
		   __le32_to_cpu(ev->abi.abi_ver_ns2), WMI_TLV_ABI_VER_NS2,
		   __le32_to_cpu(ev->abi.abi_ver_ns3), WMI_TLV_ABI_VER_NS3);

	if (__le32_to_cpu(ev->abi.abi_ver0) != WMI_TLV_ABI_VER0 ||
	    __le32_to_cpu(ev->abi.abi_ver_ns0) != WMI_TLV_ABI_VER_NS0 ||
	    __le32_to_cpu(ev->abi.abi_ver_ns1) != WMI_TLV_ABI_VER_NS1 ||
	    __le32_to_cpu(ev->abi.abi_ver_ns2) != WMI_TLV_ABI_VER_NS2 ||
	    __le32_to_cpu(ev->abi.abi_ver_ns3) != WMI_TLV_ABI_VER_NS3) {
		return -ENOTSUPP;
	}

	arg->min_tx_power = ev->hw_min_tx_power;
	arg->max_tx_power = ev->hw_max_tx_power;
	arg->ht_cap = ev->ht_cap_info;
	arg->vht_cap = ev->vht_cap_info;
	arg->vht_supp_mcs = ev->vht_supp_mcs;
	arg->sw_ver0 = ev->abi.abi_ver0;
	arg->sw_ver1 = ev->abi.abi_ver1;
	arg->fw_build = ev->fw_build_vers;
	arg->phy_capab = ev->phy_capability;
	arg->num_rf_chains = ev->num_rf_chains;
	arg->eeprom_rd = reg->eeprom_rd;
	arg->low_2ghz_chan = reg->low_2ghz_chan;
	arg->high_2ghz_chan = reg->high_2ghz_chan;
	arg->low_5ghz_chan = reg->low_5ghz_chan;
	arg->high_5ghz_chan = reg->high_5ghz_chan;
	arg->num_mem_reqs = ev->num_mem_reqs;
	arg->service_map = svc_bmap;
	arg->service_map_len = ath10k_wmi_tlv_len(svc_bmap);
	arg->sys_cap_info = ev->sys_cap_info;

	ret = ath10k_wmi_tlv_iter(ar, mem_reqs, ath10k_wmi_tlv_len(mem_reqs),
				  ath10k_wmi_tlv_parse_mem_reqs, arg);
	if (ret) {
		ath10k_warn(ar, "failed to parse mem_reqs tlv: %d\n", ret);
		return ret;
	}

	return 0;
}

static int ath10k_wmi_tlv_op_pull_rdy_ev(struct ath10k *ar,
					 struct sk_buff *skb,
					 struct wmi_rdy_ev_arg *arg)
{
	const void **tb;
	const struct wmi_tlv_rdy_ev *ev;
	int ret;

	tb = ath10k_wmi_tlv_parse_alloc(ar, skb->data, skb->len, GFP_ATOMIC);
	if (IS_ERR(tb)) {
		ret = PTR_ERR(tb);
		ath10k_warn(ar, "failed to parse tlv: %d\n", ret);
		return ret;
	}

	ev = tb[WMI_TLV_TAG_STRUCT_READY_EVENT];
	if (!ev) {
		kfree(tb);
		return -EPROTO;
	}

	arg->sw_version = ev->abi.abi_ver0;
	arg->abi_version = ev->abi.abi_ver1;
	arg->status = ev->status;
	arg->mac_addr = ev->mac_addr.addr;

	kfree(tb);
	return 0;
}

static int ath10k_wmi_tlv_svc_avail_parse(struct ath10k *ar, u16 tag, u16 len,
					  const void *ptr, void *data)
{
	struct wmi_svc_avail_ev_arg *arg = data;

	switch (tag) {
	case WMI_TLV_TAG_STRUCT_SERVICE_AVAILABLE_EVENT:
		arg->service_map_ext_valid = true;
		arg->service_map_ext_len = *(__le32 *)ptr;
		arg->service_map_ext = ptr + sizeof(__le32);
		return 0;
	default:
		break;
	}

	return 0;
}

static int ath10k_wmi_tlv_op_pull_svc_avail(struct ath10k *ar,
					    struct sk_buff *skb,
					    struct wmi_svc_avail_ev_arg *arg)
{
	int ret;

	ret = ath10k_wmi_tlv_iter(ar, skb->data, skb->len,
				  ath10k_wmi_tlv_svc_avail_parse, arg);

	if (ret) {
		ath10k_warn(ar, "failed to parse svc_avail tlv: %d\n", ret);
		return ret;
	}

	return 0;
}

static void ath10k_wmi_tlv_pull_vdev_stats(const struct wmi_tlv_vdev_stats *src,
					   struct ath10k_fw_stats_vdev *dst)
{
	int i;

	dst->vdev_id = __le32_to_cpu(src->vdev_id);
	dst->beacon_snr = __le32_to_cpu(src->beacon_snr);
	dst->data_snr = __le32_to_cpu(src->data_snr);
	dst->num_rx_frames = __le32_to_cpu(src->num_rx_frames);
	dst->num_rts_fail = __le32_to_cpu(src->num_rts_fail);
	dst->num_rts_success = __le32_to_cpu(src->num_rts_success);
	dst->num_rx_err = __le32_to_cpu(src->num_rx_err);
	dst->num_rx_discard = __le32_to_cpu(src->num_rx_discard);
	dst->num_tx_not_acked = __le32_to_cpu(src->num_tx_not_acked);

	for (i = 0; i < ARRAY_SIZE(src->num_tx_frames); i++)
		dst->num_tx_frames[i] =
			__le32_to_cpu(src->num_tx_frames[i]);

	for (i = 0; i < ARRAY_SIZE(src->num_tx_frames_retries); i++)
		dst->num_tx_frames_retries[i] =
			__le32_to_cpu(src->num_tx_frames_retries[i]);

	for (i = 0; i < ARRAY_SIZE(src->num_tx_frames_failures); i++)
		dst->num_tx_frames_failures[i] =
			__le32_to_cpu(src->num_tx_frames_failures[i]);

	for (i = 0; i < ARRAY_SIZE(src->tx_rate_history); i++)
		dst->tx_rate_history[i] =
			__le32_to_cpu(src->tx_rate_history[i]);

	for (i = 0; i < ARRAY_SIZE(src->beacon_rssi_history); i++)
		dst->beacon_rssi_history[i] =
			__le32_to_cpu(src->beacon_rssi_history[i]);
}

static int ath10k_wmi_tlv_op_pull_fw_stats(struct ath10k *ar,
					   struct sk_buff *skb,
					   struct ath10k_fw_stats *stats)
{
	const void **tb;
	const struct wmi_tlv_stats_ev *ev;
	u32 num_peer_stats_extd;
	const void *data;
	u32 num_pdev_stats;
	u32 num_vdev_stats;
	u32 num_peer_stats;
	u32 num_bcnflt_stats;
	u32 num_chan_stats;
	size_t data_len;
	u32 stats_id;
	int ret;
	int i;

	tb = ath10k_wmi_tlv_parse_alloc(ar, skb->data, skb->len, GFP_ATOMIC);
	if (IS_ERR(tb)) {
		ret = PTR_ERR(tb);
		ath10k_warn(ar, "failed to parse tlv: %d\n", ret);
		return ret;
	}

	ev = tb[WMI_TLV_TAG_STRUCT_STATS_EVENT];
	data = tb[WMI_TLV_TAG_ARRAY_BYTE];

	if (!ev || !data) {
		kfree(tb);
		return -EPROTO;
	}

	data_len = ath10k_wmi_tlv_len(data);
	num_pdev_stats = __le32_to_cpu(ev->num_pdev_stats);
	num_vdev_stats = __le32_to_cpu(ev->num_vdev_stats);
	num_peer_stats = __le32_to_cpu(ev->num_peer_stats);
	num_bcnflt_stats = __le32_to_cpu(ev->num_bcnflt_stats);
	num_chan_stats = __le32_to_cpu(ev->num_chan_stats);
	stats_id = __le32_to_cpu(ev->stats_id);
	num_peer_stats_extd = __le32_to_cpu(ev->num_peer_stats_extd);

	ath10k_dbg(ar, ATH10K_DBG_WMI,
		   "wmi tlv stats update pdev %i vdev %i peer %i bcnflt %i chan %i peer_extd %i\n",
		   num_pdev_stats, num_vdev_stats, num_peer_stats,
		   num_bcnflt_stats, num_chan_stats, num_peer_stats_extd);

	for (i = 0; i < num_pdev_stats; i++) {
		const struct wmi_pdev_stats *src;
		struct ath10k_fw_stats_pdev *dst;

		src = data;
		if (data_len < sizeof(*src)) {
			kfree(tb);
			return -EPROTO;
		}

		data += sizeof(*src);
		data_len -= sizeof(*src);

		dst = kzalloc(sizeof(*dst), GFP_ATOMIC);
		if (!dst)
			continue;

		ath10k_wmi_pull_pdev_stats_base(&src->base, dst);
		ath10k_wmi_pull_pdev_stats_tx(&src->tx, dst);
		ath10k_wmi_pull_pdev_stats_rx(&src->rx, dst);
		list_add_tail(&dst->list, &stats->pdevs);
	}

	for (i = 0; i < num_vdev_stats; i++) {
		const struct wmi_tlv_vdev_stats *src;
		struct ath10k_fw_stats_vdev *dst;

		src = data;
		if (data_len < sizeof(*src)) {
			kfree(tb);
			return -EPROTO;
		}

		data += sizeof(*src);
		data_len -= sizeof(*src);

		dst = kzalloc(sizeof(*dst), GFP_ATOMIC);
		if (!dst)
			continue;

		ath10k_wmi_tlv_pull_vdev_stats(src, dst);
		list_add_tail(&dst->list, &stats->vdevs);
	}

	for (i = 0; i < num_peer_stats; i++) {
		const struct wmi_10x_peer_stats *src;
		struct ath10k_fw_stats_peer *dst;

		src = data;
		if (data_len < sizeof(*src)) {
			kfree(tb);
			return -EPROTO;
		}

		data += sizeof(*src);
		data_len -= sizeof(*src);

		dst = kzalloc(sizeof(*dst), GFP_ATOMIC);
		if (!dst)
			continue;

		ath10k_wmi_pull_peer_stats(&src->old, dst);
		dst->peer_rx_rate = __le32_to_cpu(src->peer_rx_rate);

		if (stats_id & WMI_TLV_STAT_PEER_EXTD) {
			const struct wmi_tlv_peer_stats_extd *extd;
			unsigned long rx_duration_high;

			extd = data + sizeof(*src) * (num_peer_stats - i - 1)
			       + sizeof(*extd) * i;

			dst->rx_duration = __le32_to_cpu(extd->rx_duration);
			rx_duration_high = __le32_to_cpu
						(extd->rx_duration_high);

			if (test_bit(WMI_TLV_PEER_RX_DURATION_HIGH_VALID_BIT,
				     &rx_duration_high)) {
				rx_duration_high =
					FIELD_GET(WMI_TLV_PEER_RX_DURATION_HIGH_MASK,
						  rx_duration_high);
				dst->rx_duration |= (u64)rx_duration_high <<
						    WMI_TLV_PEER_RX_DURATION_SHIFT;
			}
		}

		list_add_tail(&dst->list, &stats->peers);
	}

	kfree(tb);
	return 0;
}

static int ath10k_wmi_tlv_op_pull_roam_ev(struct ath10k *ar,
					  struct sk_buff *skb,
					  struct wmi_roam_ev_arg *arg)
{
	const void **tb;
	const struct wmi_tlv_roam_ev *ev;
	int ret;

	tb = ath10k_wmi_tlv_parse_alloc(ar, skb->data, skb->len, GFP_ATOMIC);
	if (IS_ERR(tb)) {
		ret = PTR_ERR(tb);
		ath10k_warn(ar, "failed to parse tlv: %d\n", ret);
		return ret;
	}

	ev = tb[WMI_TLV_TAG_STRUCT_ROAM_EVENT];
	if (!ev) {
		kfree(tb);
		return -EPROTO;
	}

	arg->vdev_id = ev->vdev_id;
	arg->reason = ev->reason;
	arg->rssi = ev->rssi;

	kfree(tb);
	return 0;
}

static int
ath10k_wmi_tlv_op_pull_wow_ev(struct ath10k *ar, struct sk_buff *skb,
			      struct wmi_wow_ev_arg *arg)
{
	const void **tb;
	const struct wmi_tlv_wow_event_info *ev;
	int ret;

	tb = ath10k_wmi_tlv_parse_alloc(ar, skb->data, skb->len, GFP_ATOMIC);
	if (IS_ERR(tb)) {
		ret = PTR_ERR(tb);
		ath10k_warn(ar, "failed to parse tlv: %d\n", ret);
		return ret;
	}

	ev = tb[WMI_TLV_TAG_STRUCT_WOW_EVENT_INFO];
	if (!ev) {
		kfree(tb);
		return -EPROTO;
	}

	arg->vdev_id = __le32_to_cpu(ev->vdev_id);
	arg->flag = __le32_to_cpu(ev->flag);
	arg->wake_reason = __le32_to_cpu(ev->wake_reason);
	arg->data_len = __le32_to_cpu(ev->data_len);

	kfree(tb);
	return 0;
}

static int ath10k_wmi_tlv_op_pull_echo_ev(struct ath10k *ar,
					  struct sk_buff *skb,
					  struct wmi_echo_ev_arg *arg)
{
	const void **tb;
	const struct wmi_echo_event *ev;
	int ret;

	tb = ath10k_wmi_tlv_parse_alloc(ar, skb->data, skb->len, GFP_ATOMIC);
	if (IS_ERR(tb)) {
		ret = PTR_ERR(tb);
		ath10k_warn(ar, "failed to parse tlv: %d\n", ret);
		return ret;
	}

	ev = tb[WMI_TLV_TAG_STRUCT_ECHO_EVENT];
	if (!ev) {
		kfree(tb);
		return -EPROTO;
	}

	arg->value = ev->value;

	kfree(tb);
	return 0;
}

static struct sk_buff *
ath10k_wmi_tlv_op_gen_pdev_suspend(struct ath10k *ar, u32 opt)
{
	struct wmi_tlv_pdev_suspend *cmd;
	struct wmi_tlv *tlv;
	struct sk_buff *skb;

	skb = ath10k_wmi_alloc_skb(ar, sizeof(*tlv) + sizeof(*cmd));
	if (!skb)
		return ERR_PTR(-ENOMEM);

	tlv = (void *)skb->data;
	tlv->tag = __cpu_to_le16(WMI_TLV_TAG_STRUCT_PDEV_SUSPEND_CMD);
	tlv->len = __cpu_to_le16(sizeof(*cmd));
	cmd = (void *)tlv->value;
	cmd->opt = __cpu_to_le32(opt);

	ath10k_dbg(ar, ATH10K_DBG_WMI, "wmi tlv pdev suspend\n");
	return skb;
}

static struct sk_buff *
ath10k_wmi_tlv_op_gen_pdev_resume(struct ath10k *ar)
{
	struct wmi_tlv_resume_cmd *cmd;
	struct wmi_tlv *tlv;
	struct sk_buff *skb;

	skb = ath10k_wmi_alloc_skb(ar, sizeof(*tlv) + sizeof(*cmd));
	if (!skb)
		return ERR_PTR(-ENOMEM);

	tlv = (void *)skb->data;
	tlv->tag = __cpu_to_le16(WMI_TLV_TAG_STRUCT_PDEV_RESUME_CMD);
	tlv->len = __cpu_to_le16(sizeof(*cmd));
	cmd = (void *)tlv->value;
	cmd->reserved = __cpu_to_le32(0);

	ath10k_dbg(ar, ATH10K_DBG_WMI, "wmi tlv pdev resume\n");
	return skb;
}

static struct sk_buff *
ath10k_wmi_tlv_op_gen_pdev_set_rd(struct ath10k *ar,
				  u16 rd, u16 rd2g, u16 rd5g,
				  u16 ctl2g, u16 ctl5g,
				  enum wmi_dfs_region dfs_reg)
{
	struct wmi_tlv_pdev_set_rd_cmd *cmd;
	struct wmi_tlv *tlv;
	struct sk_buff *skb;

	skb = ath10k_wmi_alloc_skb(ar, sizeof(*tlv) + sizeof(*cmd));
	if (!skb)
		return ERR_PTR(-ENOMEM);

	tlv = (void *)skb->data;
	tlv->tag = __cpu_to_le16(WMI_TLV_TAG_STRUCT_PDEV_SET_REGDOMAIN_CMD);
	tlv->len = __cpu_to_le16(sizeof(*cmd));
	cmd = (void *)tlv->value;
	cmd->regd = __cpu_to_le32(rd);
	cmd->regd_2ghz = __cpu_to_le32(rd2g);
	cmd->regd_5ghz = __cpu_to_le32(rd5g);
	cmd->conform_limit_2ghz = __cpu_to_le32(ctl2g);
	cmd->conform_limit_5ghz = __cpu_to_le32(ctl5g);

	ath10k_dbg(ar, ATH10K_DBG_WMI, "wmi tlv pdev set rd\n");
	return skb;
}

static enum wmi_txbf_conf ath10k_wmi_tlv_txbf_conf_scheme(struct ath10k *ar)
{
	return WMI_TXBF_CONF_AFTER_ASSOC;
}

static struct sk_buff *
ath10k_wmi_tlv_op_gen_pdev_set_param(struct ath10k *ar, u32 param_id,
				     u32 param_value)
{
	struct wmi_tlv_pdev_set_param_cmd *cmd;
	struct wmi_tlv *tlv;
	struct sk_buff *skb;

	skb = ath10k_wmi_alloc_skb(ar, sizeof(*tlv) + sizeof(*cmd));
	if (!skb)
		return ERR_PTR(-ENOMEM);

	tlv = (void *)skb->data;
	tlv->tag = __cpu_to_le16(WMI_TLV_TAG_STRUCT_PDEV_SET_PARAM_CMD);
	tlv->len = __cpu_to_le16(sizeof(*cmd));
	cmd = (void *)tlv->value;
	cmd->param_id = __cpu_to_le32(param_id);
	cmd->param_value = __cpu_to_le32(param_value);

	ath10k_dbg(ar, ATH10K_DBG_WMI, "wmi tlv pdev set param %d value 0x%x\n",
		   param_id, param_value);
	return skb;
}

static void
ath10k_wmi_tlv_put_host_mem_chunks(struct ath10k *ar, void *host_mem_chunks)
{
	struct host_memory_chunk_tlv *chunk;
	struct wmi_tlv *tlv;
	dma_addr_t paddr;
	int i;
	__le16 tlv_len, tlv_tag;

	tlv_tag = __cpu_to_le16(WMI_TLV_TAG_STRUCT_WLAN_HOST_MEMORY_CHUNK);
	tlv_len = __cpu_to_le16(sizeof(*chunk));
	for (i = 0; i < ar->wmi.num_mem_chunks; i++) {
		tlv = host_mem_chunks;
		tlv->tag = tlv_tag;
		tlv->len = tlv_len;
		chunk = (void *)tlv->value;

		chunk->ptr = __cpu_to_le32(ar->wmi.mem_chunks[i].paddr);
		chunk->size = __cpu_to_le32(ar->wmi.mem_chunks[i].len);
		chunk->req_id = __cpu_to_le32(ar->wmi.mem_chunks[i].req_id);

		if (test_bit(WMI_SERVICE_SUPPORT_EXTEND_ADDRESS,
			     ar->wmi.svc_map)) {
			paddr = ar->wmi.mem_chunks[i].paddr;
			chunk->ptr_high = __cpu_to_le32(upper_32_bits(paddr));
		}

		ath10k_dbg(ar, ATH10K_DBG_WMI,
			   "wmi-tlv chunk %d len %d, addr 0x%llx, id 0x%x\n",
			   i,
			   ar->wmi.mem_chunks[i].len,
			   (unsigned long long)ar->wmi.mem_chunks[i].paddr,
			   ar->wmi.mem_chunks[i].req_id);

		host_mem_chunks += sizeof(*tlv);
		host_mem_chunks += sizeof(*chunk);
	}
}

static struct sk_buff *ath10k_wmi_tlv_op_gen_init(struct ath10k *ar)
{
	struct sk_buff *skb;
	struct wmi_tlv *tlv;
	struct wmi_tlv_init_cmd *cmd;
	struct wmi_tlv_resource_config *cfg;
	void *chunks;
	size_t len, chunks_len;
	void *ptr;

	chunks_len = ar->wmi.num_mem_chunks *
		     (sizeof(struct host_memory_chunk_tlv) + sizeof(*tlv));
	len = (sizeof(*tlv) + sizeof(*cmd)) +
	      (sizeof(*tlv) + sizeof(*cfg)) +
	      (sizeof(*tlv) + chunks_len);

	skb = ath10k_wmi_alloc_skb(ar, len);
	if (!skb)
		return ERR_PTR(-ENOMEM);

	ptr = skb->data;

	tlv = ptr;
	tlv->tag = __cpu_to_le16(WMI_TLV_TAG_STRUCT_INIT_CMD);
	tlv->len = __cpu_to_le16(sizeof(*cmd));
	cmd = (void *)tlv->value;
	ptr += sizeof(*tlv);
	ptr += sizeof(*cmd);

	tlv = ptr;
	tlv->tag = __cpu_to_le16(WMI_TLV_TAG_STRUCT_RESOURCE_CONFIG);
	tlv->len = __cpu_to_le16(sizeof(*cfg));
	cfg = (void *)tlv->value;
	ptr += sizeof(*tlv);
	ptr += sizeof(*cfg);

	tlv = ptr;
	tlv->tag = __cpu_to_le16(WMI_TLV_TAG_ARRAY_STRUCT);
	tlv->len = __cpu_to_le16(chunks_len);
	chunks = (void *)tlv->value;

	ptr += sizeof(*tlv);
	ptr += chunks_len;

	cmd->abi.abi_ver0 = __cpu_to_le32(WMI_TLV_ABI_VER0);
	cmd->abi.abi_ver1 = __cpu_to_le32(WMI_TLV_ABI_VER1);
	cmd->abi.abi_ver_ns0 = __cpu_to_le32(WMI_TLV_ABI_VER_NS0);
	cmd->abi.abi_ver_ns1 = __cpu_to_le32(WMI_TLV_ABI_VER_NS1);
	cmd->abi.abi_ver_ns2 = __cpu_to_le32(WMI_TLV_ABI_VER_NS2);
	cmd->abi.abi_ver_ns3 = __cpu_to_le32(WMI_TLV_ABI_VER_NS3);
	cmd->num_host_mem_chunks = __cpu_to_le32(ar->wmi.num_mem_chunks);

	cfg->num_vdevs = __cpu_to_le32(TARGET_TLV_NUM_VDEVS);

	if (ar->hw_params.num_peers)
		cfg->num_peers = __cpu_to_le32(ar->hw_params.num_peers);
	else
		cfg->num_peers = __cpu_to_le32(TARGET_TLV_NUM_PEERS);
	cfg->ast_skid_limit = __cpu_to_le32(ar->hw_params.ast_skid_limit);
	cfg->num_wds_entries = __cpu_to_le32(ar->hw_params.num_wds_entries);

	if (test_bit(WMI_SERVICE_RX_FULL_REORDER, ar->wmi.svc_map)) {
		cfg->num_offload_peers = __cpu_to_le32(TARGET_TLV_NUM_VDEVS);
		cfg->num_offload_reorder_bufs = __cpu_to_le32(TARGET_TLV_NUM_VDEVS);
	} else {
		cfg->num_offload_peers = __cpu_to_le32(0);
		cfg->num_offload_reorder_bufs = __cpu_to_le32(0);
	}

	cfg->num_peer_keys = __cpu_to_le32(2);
	if (ar->hw_params.num_peers)
		cfg->num_tids = __cpu_to_le32(ar->hw_params.num_peers * 2);
	else
		cfg->num_tids = __cpu_to_le32(TARGET_TLV_NUM_TIDS);
	cfg->tx_chain_mask = __cpu_to_le32(0x7);
	cfg->rx_chain_mask = __cpu_to_le32(0x7);
	cfg->rx_timeout_pri[0] = __cpu_to_le32(0x64);
	cfg->rx_timeout_pri[1] = __cpu_to_le32(0x64);
	cfg->rx_timeout_pri[2] = __cpu_to_le32(0x64);
	cfg->rx_timeout_pri[3] = __cpu_to_le32(0x28);
	cfg->rx_decap_mode = __cpu_to_le32(ar->wmi.rx_decap_mode);
	cfg->scan_max_pending_reqs = __cpu_to_le32(4);
	cfg->bmiss_offload_max_vdev = __cpu_to_le32(TARGET_TLV_NUM_VDEVS);
	cfg->roam_offload_max_vdev = __cpu_to_le32(TARGET_TLV_NUM_VDEVS);
	cfg->roam_offload_max_ap_profiles = __cpu_to_le32(8);
	cfg->num_mcast_groups = __cpu_to_le32(0);
	cfg->num_mcast_table_elems = __cpu_to_le32(0);
	cfg->mcast2ucast_mode = __cpu_to_le32(0);
	cfg->tx_dbg_log_size = __cpu_to_le32(0x400);
	cfg->dma_burst_size = __cpu_to_le32(0);
	cfg->mac_aggr_delim = __cpu_to_le32(0);
	cfg->rx_skip_defrag_timeout_dup_detection_check = __cpu_to_le32(0);
	cfg->vow_config = __cpu_to_le32(0);
	cfg->gtk_offload_max_vdev = __cpu_to_le32(2);
	cfg->num_msdu_desc = __cpu_to_le32(ar->htt.max_num_pending_tx);
	cfg->max_frag_entries = __cpu_to_le32(2);
	cfg->num_tdls_vdevs = __cpu_to_le32(TARGET_TLV_NUM_TDLS_VDEVS);
	cfg->num_tdls_conn_table_entries = __cpu_to_le32(0x20);
	cfg->beacon_tx_offload_max_vdev = __cpu_to_le32(2);
	cfg->num_multicast_filter_entries = __cpu_to_le32(5);
	cfg->num_wow_filters = __cpu_to_le32(ar->wow.max_num_patterns);
	cfg->num_keep_alive_pattern = __cpu_to_le32(6);
	cfg->keep_alive_pattern_size = __cpu_to_le32(0);
	cfg->max_tdls_concurrent_sleep_sta = __cpu_to_le32(1);
	cfg->max_tdls_concurrent_buffer_sta = __cpu_to_le32(1);
	cfg->wmi_send_separate = __cpu_to_le32(0);
	cfg->num_ocb_vdevs = __cpu_to_le32(0);
	cfg->num_ocb_channels = __cpu_to_le32(0);
	cfg->num_ocb_schedules = __cpu_to_le32(0);
	cfg->host_capab = __cpu_to_le32(WMI_TLV_FLAG_MGMT_BUNDLE_TX_COMPL);

	if (test_bit(WMI_SERVICE_TX_DATA_ACK_RSSI, ar->wmi.svc_map))
		cfg->host_capab |= __cpu_to_le32(WMI_RSRC_CFG_FLAG_TX_ACK_RSSI);

	ath10k_wmi_tlv_put_host_mem_chunks(ar, chunks);

	ath10k_dbg(ar, ATH10K_DBG_WMI, "wmi tlv init\n");
	return skb;
}

static struct sk_buff *
ath10k_wmi_tlv_op_gen_start_scan(struct ath10k *ar,
				 const struct wmi_start_scan_arg *arg)
{
	struct wmi_tlv_start_scan_cmd *cmd;
	struct wmi_tlv *tlv;
	struct sk_buff *skb;
	size_t len, chan_len, ssid_len, bssid_len, ie_len;
	__le32 *chans;
	struct wmi_ssid *ssids;
	struct wmi_mac_addr *addrs;
	void *ptr;
	int i, ret;

	ret = ath10k_wmi_start_scan_verify(arg);
	if (ret)
		return ERR_PTR(ret);

	chan_len = arg->n_channels * sizeof(__le32);
	ssid_len = arg->n_ssids * sizeof(struct wmi_ssid);
	bssid_len = arg->n_bssids * sizeof(struct wmi_mac_addr);
	ie_len = roundup(arg->ie_len, 4);
	len = (sizeof(*tlv) + sizeof(*cmd)) +
	      sizeof(*tlv) + chan_len +
	      sizeof(*tlv) + ssid_len +
	      sizeof(*tlv) + bssid_len +
	      sizeof(*tlv) + ie_len;

	skb = ath10k_wmi_alloc_skb(ar, len);
	if (!skb)
		return ERR_PTR(-ENOMEM);

	ptr = (void *)skb->data;
	tlv = ptr;
	tlv->tag = __cpu_to_le16(WMI_TLV_TAG_STRUCT_START_SCAN_CMD);
	tlv->len = __cpu_to_le16(sizeof(*cmd));
	cmd = (void *)tlv->value;

	ath10k_wmi_put_start_scan_common(&cmd->common, arg);
	cmd->burst_duration_ms = __cpu_to_le32(arg->burst_duration_ms);
	cmd->num_channels = __cpu_to_le32(arg->n_channels);
	cmd->num_ssids = __cpu_to_le32(arg->n_ssids);
	cmd->num_bssids = __cpu_to_le32(arg->n_bssids);
	cmd->ie_len = __cpu_to_le32(arg->ie_len);
	cmd->num_probes = __cpu_to_le32(3);
	ether_addr_copy(cmd->mac_addr.addr, arg->mac_addr.addr);
	ether_addr_copy(cmd->mac_mask.addr, arg->mac_mask.addr);

	/* FIXME: There are some scan flag inconsistencies across firmwares,
	 * e.g. WMI-TLV inverts the logic behind the following flag.
	 */
	cmd->common.scan_ctrl_flags ^= __cpu_to_le32(WMI_SCAN_FILTER_PROBE_REQ);

	ptr += sizeof(*tlv);
	ptr += sizeof(*cmd);

	tlv = ptr;
	tlv->tag = __cpu_to_le16(WMI_TLV_TAG_ARRAY_UINT32);
	tlv->len = __cpu_to_le16(chan_len);
	chans = (void *)tlv->value;
	for (i = 0; i < arg->n_channels; i++)
		chans[i] = __cpu_to_le32(arg->channels[i]);

	ptr += sizeof(*tlv);
	ptr += chan_len;

	tlv = ptr;
	tlv->tag = __cpu_to_le16(WMI_TLV_TAG_ARRAY_FIXED_STRUCT);
	tlv->len = __cpu_to_le16(ssid_len);
	ssids = (void *)tlv->value;
	for (i = 0; i < arg->n_ssids; i++) {
		ssids[i].ssid_len = __cpu_to_le32(arg->ssids[i].len);
		memcpy(ssids[i].ssid, arg->ssids[i].ssid, arg->ssids[i].len);
	}

	ptr += sizeof(*tlv);
	ptr += ssid_len;

	tlv = ptr;
	tlv->tag = __cpu_to_le16(WMI_TLV_TAG_ARRAY_FIXED_STRUCT);
	tlv->len = __cpu_to_le16(bssid_len);
	addrs = (void *)tlv->value;
	for (i = 0; i < arg->n_bssids; i++)
		ether_addr_copy(addrs[i].addr, arg->bssids[i].bssid);

	ptr += sizeof(*tlv);
	ptr += bssid_len;

	tlv = ptr;
	tlv->tag = __cpu_to_le16(WMI_TLV_TAG_ARRAY_BYTE);
	tlv->len = __cpu_to_le16(ie_len);
	memcpy(tlv->value, arg->ie, arg->ie_len);

	ptr += sizeof(*tlv);
	ptr += ie_len;

	ath10k_dbg(ar, ATH10K_DBG_WMI, "wmi tlv start scan\n");
	return skb;
}

static struct sk_buff *
ath10k_wmi_tlv_op_gen_stop_scan(struct ath10k *ar,
				const struct wmi_stop_scan_arg *arg)
{
	struct wmi_stop_scan_cmd *cmd;
	struct wmi_tlv *tlv;
	struct sk_buff *skb;
	u32 scan_id;
	u32 req_id;

	if (arg->req_id > 0xFFF)
		return ERR_PTR(-EINVAL);
	if (arg->req_type == WMI_SCAN_STOP_ONE && arg->u.scan_id > 0xFFF)
		return ERR_PTR(-EINVAL);

	skb = ath10k_wmi_alloc_skb(ar, sizeof(*tlv) + sizeof(*cmd));
	if (!skb)
		return ERR_PTR(-ENOMEM);

	scan_id = arg->u.scan_id;
	scan_id |= WMI_HOST_SCAN_REQ_ID_PREFIX;

	req_id = arg->req_id;
	req_id |= WMI_HOST_SCAN_REQUESTOR_ID_PREFIX;

	tlv = (void *)skb->data;
	tlv->tag = __cpu_to_le16(WMI_TLV_TAG_STRUCT_STOP_SCAN_CMD);
	tlv->len = __cpu_to_le16(sizeof(*cmd));
	cmd = (void *)tlv->value;
	cmd->req_type = __cpu_to_le32(arg->req_type);
	cmd->vdev_id = __cpu_to_le32(arg->u.vdev_id);
	cmd->scan_id = __cpu_to_le32(scan_id);
	cmd->scan_req_id = __cpu_to_le32(req_id);

	ath10k_dbg(ar, ATH10K_DBG_WMI, "wmi tlv stop scan\n");
	return skb;
}

static int ath10k_wmi_tlv_op_get_vdev_subtype(struct ath10k *ar,
					      enum wmi_vdev_subtype subtype)
{
	switch (subtype) {
	case WMI_VDEV_SUBTYPE_NONE:
		return WMI_TLV_VDEV_SUBTYPE_NONE;
	case WMI_VDEV_SUBTYPE_P2P_DEVICE:
		return WMI_TLV_VDEV_SUBTYPE_P2P_DEV;
	case WMI_VDEV_SUBTYPE_P2P_CLIENT:
		return WMI_TLV_VDEV_SUBTYPE_P2P_CLI;
	case WMI_VDEV_SUBTYPE_P2P_GO:
		return WMI_TLV_VDEV_SUBTYPE_P2P_GO;
	case WMI_VDEV_SUBTYPE_PROXY_STA:
		return WMI_TLV_VDEV_SUBTYPE_PROXY_STA;
	case WMI_VDEV_SUBTYPE_MESH_11S:
		return WMI_TLV_VDEV_SUBTYPE_MESH_11S;
	case WMI_VDEV_SUBTYPE_MESH_NON_11S:
		return -ENOTSUPP;
	}
	return -ENOTSUPP;
}

static struct sk_buff *
ath10k_wmi_tlv_op_gen_vdev_create(struct ath10k *ar,
				  u32 vdev_id,
				  enum wmi_vdev_type vdev_type,
				  enum wmi_vdev_subtype vdev_subtype,
				  const u8 mac_addr[ETH_ALEN])
{
	struct wmi_vdev_create_cmd *cmd;
	struct wmi_tlv *tlv;
	struct sk_buff *skb;

	skb = ath10k_wmi_alloc_skb(ar, sizeof(*tlv) + sizeof(*cmd));
	if (!skb)
		return ERR_PTR(-ENOMEM);

	tlv = (void *)skb->data;
	tlv->tag = __cpu_to_le16(WMI_TLV_TAG_STRUCT_VDEV_CREATE_CMD);
	tlv->len = __cpu_to_le16(sizeof(*cmd));
	cmd = (void *)tlv->value;
	cmd->vdev_id = __cpu_to_le32(vdev_id);
	cmd->vdev_type = __cpu_to_le32(vdev_type);
	cmd->vdev_subtype = __cpu_to_le32(vdev_subtype);
	ether_addr_copy(cmd->vdev_macaddr.addr, mac_addr);

	ath10k_dbg(ar, ATH10K_DBG_WMI, "wmi tlv vdev create\n");
	return skb;
}

static struct sk_buff *
ath10k_wmi_tlv_op_gen_vdev_delete(struct ath10k *ar, u32 vdev_id)
{
	struct wmi_vdev_delete_cmd *cmd;
	struct wmi_tlv *tlv;
	struct sk_buff *skb;

	skb = ath10k_wmi_alloc_skb(ar, sizeof(*tlv) + sizeof(*cmd));
	if (!skb)
		return ERR_PTR(-ENOMEM);

	tlv = (void *)skb->data;
	tlv->tag = __cpu_to_le16(WMI_TLV_TAG_STRUCT_VDEV_DELETE_CMD);
	tlv->len = __cpu_to_le16(sizeof(*cmd));
	cmd = (void *)tlv->value;
	cmd->vdev_id = __cpu_to_le32(vdev_id);

	ath10k_dbg(ar, ATH10K_DBG_WMI, "wmi tlv vdev delete\n");
	return skb;
}

static struct sk_buff *
ath10k_wmi_tlv_op_gen_vdev_start(struct ath10k *ar,
				 const struct wmi_vdev_start_request_arg *arg,
				 bool restart)
{
	struct wmi_tlv_vdev_start_cmd *cmd;
	struct wmi_channel *ch;
	struct wmi_tlv *tlv;
	struct sk_buff *skb;
	size_t len;
	void *ptr;
	u32 flags = 0;

	if (WARN_ON(arg->hidden_ssid && !arg->ssid))
		return ERR_PTR(-EINVAL);
	if (WARN_ON(arg->ssid_len > sizeof(cmd->ssid.ssid)))
		return ERR_PTR(-EINVAL);

	len = (sizeof(*tlv) + sizeof(*cmd)) +
	      (sizeof(*tlv) + sizeof(*ch)) +
	      (sizeof(*tlv) + 0);
	skb = ath10k_wmi_alloc_skb(ar, len);
	if (!skb)
		return ERR_PTR(-ENOMEM);

	if (arg->hidden_ssid)
		flags |= WMI_VDEV_START_HIDDEN_SSID;
	if (arg->pmf_enabled)
		flags |= WMI_VDEV_START_PMF_ENABLED;

	ptr = (void *)skb->data;

	tlv = ptr;
	tlv->tag = __cpu_to_le16(WMI_TLV_TAG_STRUCT_VDEV_START_REQUEST_CMD);
	tlv->len = __cpu_to_le16(sizeof(*cmd));
	cmd = (void *)tlv->value;
	cmd->vdev_id = __cpu_to_le32(arg->vdev_id);
	cmd->bcn_intval = __cpu_to_le32(arg->bcn_intval);
	cmd->dtim_period = __cpu_to_le32(arg->dtim_period);
	cmd->flags = __cpu_to_le32(flags);
	cmd->bcn_tx_rate = __cpu_to_le32(arg->bcn_tx_rate);
	cmd->bcn_tx_power = __cpu_to_le32(arg->bcn_tx_power);
	cmd->disable_hw_ack = __cpu_to_le32(arg->disable_hw_ack);

	if (arg->ssid) {
		cmd->ssid.ssid_len = __cpu_to_le32(arg->ssid_len);
		memcpy(cmd->ssid.ssid, arg->ssid, arg->ssid_len);
	}

	ptr += sizeof(*tlv);
	ptr += sizeof(*cmd);

	tlv = ptr;
	tlv->tag = __cpu_to_le16(WMI_TLV_TAG_STRUCT_CHANNEL);
	tlv->len = __cpu_to_le16(sizeof(*ch));
	ch = (void *)tlv->value;
	ath10k_wmi_put_wmi_channel(ar, ch, &arg->channel);

	ptr += sizeof(*tlv);
	ptr += sizeof(*ch);

	tlv = ptr;
	tlv->tag = __cpu_to_le16(WMI_TLV_TAG_ARRAY_STRUCT);
	tlv->len = 0;

	/* Note: This is a nested TLV containing:
	 * [wmi_tlv][wmi_p2p_noa_descriptor][wmi_tlv]..
	 */

	ptr += sizeof(*tlv);
	ptr += 0;

	ath10k_dbg(ar, ATH10K_DBG_WMI, "wmi tlv vdev start\n");
	return skb;
}

static struct sk_buff *
ath10k_wmi_tlv_op_gen_vdev_stop(struct ath10k *ar, u32 vdev_id)
{
	struct wmi_vdev_stop_cmd *cmd;
	struct wmi_tlv *tlv;
	struct sk_buff *skb;

	skb = ath10k_wmi_alloc_skb(ar, sizeof(*tlv) + sizeof(*cmd));
	if (!skb)
		return ERR_PTR(-ENOMEM);

	tlv = (void *)skb->data;
	tlv->tag = __cpu_to_le16(WMI_TLV_TAG_STRUCT_VDEV_STOP_CMD);
	tlv->len = __cpu_to_le16(sizeof(*cmd));
	cmd = (void *)tlv->value;
	cmd->vdev_id = __cpu_to_le32(vdev_id);

	ath10k_dbg(ar, ATH10K_DBG_WMI, "wmi tlv vdev stop\n");
	return skb;
}

static struct sk_buff *
ath10k_wmi_tlv_op_gen_vdev_up(struct ath10k *ar, u32 vdev_id, u32 aid,
			      const u8 *bssid)

{
	struct wmi_vdev_up_cmd *cmd;
	struct wmi_tlv *tlv;
	struct sk_buff *skb;

	skb = ath10k_wmi_alloc_skb(ar, sizeof(*tlv) + sizeof(*cmd));
	if (!skb)
		return ERR_PTR(-ENOMEM);

	tlv = (void *)skb->data;
	tlv->tag = __cpu_to_le16(WMI_TLV_TAG_STRUCT_VDEV_UP_CMD);
	tlv->len = __cpu_to_le16(sizeof(*cmd));
	cmd = (void *)tlv->value;
	cmd->vdev_id = __cpu_to_le32(vdev_id);
	cmd->vdev_assoc_id = __cpu_to_le32(aid);
	ether_addr_copy(cmd->vdev_bssid.addr, bssid);

	ath10k_dbg(ar, ATH10K_DBG_WMI, "wmi tlv vdev up\n");
	return skb;
}

static struct sk_buff *
ath10k_wmi_tlv_op_gen_vdev_down(struct ath10k *ar, u32 vdev_id)
{
	struct wmi_vdev_down_cmd *cmd;
	struct wmi_tlv *tlv;
	struct sk_buff *skb;

	skb = ath10k_wmi_alloc_skb(ar, sizeof(*tlv) + sizeof(*cmd));
	if (!skb)
		return ERR_PTR(-ENOMEM);

	tlv = (void *)skb->data;
	tlv->tag = __cpu_to_le16(WMI_TLV_TAG_STRUCT_VDEV_DOWN_CMD);
	tlv->len = __cpu_to_le16(sizeof(*cmd));
	cmd = (void *)tlv->value;
	cmd->vdev_id = __cpu_to_le32(vdev_id);

	ath10k_dbg(ar, ATH10K_DBG_WMI, "wmi tlv vdev down\n");
	return skb;
}

static struct sk_buff *
ath10k_wmi_tlv_op_gen_vdev_set_param(struct ath10k *ar, u32 vdev_id,
				     u32 param_id, u32 param_value)
{
	struct wmi_vdev_set_param_cmd *cmd;
	struct wmi_tlv *tlv;
	struct sk_buff *skb;

	skb = ath10k_wmi_alloc_skb(ar, sizeof(*tlv) + sizeof(*cmd));
	if (!skb)
		return ERR_PTR(-ENOMEM);

	tlv = (void *)skb->data;
	tlv->tag = __cpu_to_le16(WMI_TLV_TAG_STRUCT_VDEV_SET_PARAM_CMD);
	tlv->len = __cpu_to_le16(sizeof(*cmd));
	cmd = (void *)tlv->value;
	cmd->vdev_id = __cpu_to_le32(vdev_id);
	cmd->param_id = __cpu_to_le32(param_id);
	cmd->param_value = __cpu_to_le32(param_value);

	ath10k_dbg(ar, ATH10K_DBG_WMI, "wmi tlv vdev %d set param %d value 0x%x\n",
		   vdev_id, param_id, param_value);
	return skb;
}

static struct sk_buff *
ath10k_wmi_tlv_op_gen_vdev_install_key(struct ath10k *ar,
				       const struct wmi_vdev_install_key_arg *arg)
{
	struct wmi_vdev_install_key_cmd *cmd;
	struct wmi_tlv *tlv;
	struct sk_buff *skb;
	size_t len;
	void *ptr;

	if (arg->key_cipher == ar->wmi_key_cipher[WMI_CIPHER_NONE] &&
	    arg->key_data)
		return ERR_PTR(-EINVAL);
	if (arg->key_cipher != ar->wmi_key_cipher[WMI_CIPHER_NONE] &&
	    !arg->key_data)
		return ERR_PTR(-EINVAL);

	len = sizeof(*tlv) + sizeof(*cmd) +
	      sizeof(*tlv) + roundup(arg->key_len, sizeof(__le32));
	skb = ath10k_wmi_alloc_skb(ar, len);
	if (!skb)
		return ERR_PTR(-ENOMEM);

	ptr = (void *)skb->data;
	tlv = ptr;
	tlv->tag = __cpu_to_le16(WMI_TLV_TAG_STRUCT_VDEV_INSTALL_KEY_CMD);
	tlv->len = __cpu_to_le16(sizeof(*cmd));
	cmd = (void *)tlv->value;
	cmd->vdev_id = __cpu_to_le32(arg->vdev_id);
	cmd->key_idx = __cpu_to_le32(arg->key_idx);
	cmd->key_flags = __cpu_to_le32(arg->key_flags);
	cmd->key_cipher = __cpu_to_le32(arg->key_cipher);
	cmd->key_len = __cpu_to_le32(arg->key_len);
	cmd->key_txmic_len = __cpu_to_le32(arg->key_txmic_len);
	cmd->key_rxmic_len = __cpu_to_le32(arg->key_rxmic_len);

	if (arg->macaddr)
		ether_addr_copy(cmd->peer_macaddr.addr, arg->macaddr);

	ptr += sizeof(*tlv);
	ptr += sizeof(*cmd);

	tlv = ptr;
	tlv->tag = __cpu_to_le16(WMI_TLV_TAG_ARRAY_BYTE);
	tlv->len = __cpu_to_le16(roundup(arg->key_len, sizeof(__le32)));
	if (arg->key_data)
		memcpy(tlv->value, arg->key_data, arg->key_len);

	ptr += sizeof(*tlv);
	ptr += roundup(arg->key_len, sizeof(__le32));

	ath10k_dbg(ar, ATH10K_DBG_WMI, "wmi tlv vdev install key\n");
	return skb;
}

static void *ath10k_wmi_tlv_put_uapsd_ac(struct ath10k *ar, void *ptr,
					 const struct wmi_sta_uapsd_auto_trig_arg *arg)
{
	struct wmi_sta_uapsd_auto_trig_param *ac;
	struct wmi_tlv *tlv;

	tlv = ptr;
	tlv->tag = __cpu_to_le16(WMI_TLV_TAG_STRUCT_STA_UAPSD_AUTO_TRIG_PARAM);
	tlv->len = __cpu_to_le16(sizeof(*ac));
	ac = (void *)tlv->value;

	ac->wmm_ac = __cpu_to_le32(arg->wmm_ac);
	ac->user_priority = __cpu_to_le32(arg->user_priority);
	ac->service_interval = __cpu_to_le32(arg->service_interval);
	ac->suspend_interval = __cpu_to_le32(arg->suspend_interval);
	ac->delay_interval = __cpu_to_le32(arg->delay_interval);

	ath10k_dbg(ar, ATH10K_DBG_WMI,
		   "wmi tlv vdev sta uapsd auto trigger ac %d prio %d svc int %d susp int %d delay int %d\n",
		   ac->wmm_ac, ac->user_priority, ac->service_interval,
		   ac->suspend_interval, ac->delay_interval);

	return ptr + sizeof(*tlv) + sizeof(*ac);
}

static struct sk_buff *
ath10k_wmi_tlv_op_gen_vdev_sta_uapsd(struct ath10k *ar, u32 vdev_id,
				     const u8 peer_addr[ETH_ALEN],
				     const struct wmi_sta_uapsd_auto_trig_arg *args,
				     u32 num_ac)
{
	struct wmi_sta_uapsd_auto_trig_cmd_fixed_param *cmd;
	struct wmi_sta_uapsd_auto_trig_param *ac;
	struct wmi_tlv *tlv;
	struct sk_buff *skb;
	size_t len;
	size_t ac_tlv_len;
	void *ptr;
	int i;

	ac_tlv_len = num_ac * (sizeof(*tlv) + sizeof(*ac));
	len = sizeof(*tlv) + sizeof(*cmd) +
	      sizeof(*tlv) + ac_tlv_len;
	skb = ath10k_wmi_alloc_skb(ar, len);
	if (!skb)
		return ERR_PTR(-ENOMEM);

	ptr = (void *)skb->data;
	tlv = ptr;
	tlv->tag = __cpu_to_le16(WMI_TLV_TAG_STRUCT_STA_UAPSD_AUTO_TRIG_CMD);
	tlv->len = __cpu_to_le16(sizeof(*cmd));
	cmd = (void *)tlv->value;
	cmd->vdev_id = __cpu_to_le32(vdev_id);
	cmd->num_ac = __cpu_to_le32(num_ac);
	ether_addr_copy(cmd->peer_macaddr.addr, peer_addr);

	ptr += sizeof(*tlv);
	ptr += sizeof(*cmd);

	tlv = ptr;
	tlv->tag = __cpu_to_le16(WMI_TLV_TAG_ARRAY_STRUCT);
	tlv->len = __cpu_to_le16(ac_tlv_len);
	ac = (void *)tlv->value;

	ptr += sizeof(*tlv);
	for (i = 0; i < num_ac; i++)
		ptr = ath10k_wmi_tlv_put_uapsd_ac(ar, ptr, &args[i]);

	ath10k_dbg(ar, ATH10K_DBG_WMI, "wmi tlv vdev sta uapsd auto trigger\n");
	return skb;
}

static void *ath10k_wmi_tlv_put_wmm(void *ptr,
				    const struct wmi_wmm_params_arg *arg)
{
	struct wmi_wmm_params *wmm;
	struct wmi_tlv *tlv;

	tlv = ptr;
	tlv->tag = __cpu_to_le16(WMI_TLV_TAG_STRUCT_WMM_PARAMS);
	tlv->len = __cpu_to_le16(sizeof(*wmm));
	wmm = (void *)tlv->value;
	ath10k_wmi_set_wmm_param(wmm, arg);

	return ptr + sizeof(*tlv) + sizeof(*wmm);
}

static struct sk_buff *
ath10k_wmi_tlv_op_gen_vdev_wmm_conf(struct ath10k *ar, u32 vdev_id,
				    const struct wmi_wmm_params_all_arg *arg)
{
	struct wmi_tlv_vdev_set_wmm_cmd *cmd;
	struct wmi_tlv *tlv;
	struct sk_buff *skb;
	size_t len;
	void *ptr;

	len = sizeof(*tlv) + sizeof(*cmd);
	skb = ath10k_wmi_alloc_skb(ar, len);
	if (!skb)
		return ERR_PTR(-ENOMEM);

	ptr = (void *)skb->data;
	tlv = ptr;
	tlv->tag = __cpu_to_le16(WMI_TLV_TAG_STRUCT_VDEV_SET_WMM_PARAMS_CMD);
	tlv->len = __cpu_to_le16(sizeof(*cmd));
	cmd = (void *)tlv->value;
	cmd->vdev_id = __cpu_to_le32(vdev_id);

	ath10k_wmi_set_wmm_param(&cmd->vdev_wmm_params[0].params, &arg->ac_be);
	ath10k_wmi_set_wmm_param(&cmd->vdev_wmm_params[1].params, &arg->ac_bk);
	ath10k_wmi_set_wmm_param(&cmd->vdev_wmm_params[2].params, &arg->ac_vi);
	ath10k_wmi_set_wmm_param(&cmd->vdev_wmm_params[3].params, &arg->ac_vo);

	ath10k_dbg(ar, ATH10K_DBG_WMI, "wmi tlv vdev wmm conf\n");
	return skb;
}

static struct sk_buff *
ath10k_wmi_tlv_op_gen_sta_keepalive(struct ath10k *ar,
				    const struct wmi_sta_keepalive_arg *arg)
{
	struct wmi_tlv_sta_keepalive_cmd *cmd;
	struct wmi_sta_keepalive_arp_resp *arp;
	struct sk_buff *skb;
	struct wmi_tlv *tlv;
	void *ptr;
	size_t len;

	len = sizeof(*tlv) + sizeof(*cmd) +
	      sizeof(*tlv) + sizeof(*arp);
	skb = ath10k_wmi_alloc_skb(ar, len);
	if (!skb)
		return ERR_PTR(-ENOMEM);

	ptr = (void *)skb->data;
	tlv = ptr;
	tlv->tag = __cpu_to_le16(WMI_TLV_TAG_STRUCT_STA_KEEPALIVE_CMD);
	tlv->len = __cpu_to_le16(sizeof(*cmd));
	cmd = (void *)tlv->value;
	cmd->vdev_id = __cpu_to_le32(arg->vdev_id);
	cmd->enabled = __cpu_to_le32(arg->enabled);
	cmd->method = __cpu_to_le32(arg->method);
	cmd->interval = __cpu_to_le32(arg->interval);

	ptr += sizeof(*tlv);
	ptr += sizeof(*cmd);

	tlv = ptr;
	tlv->tag = __cpu_to_le16(WMI_TLV_TAG_STRUCT_STA_KEEPALVE_ARP_RESPONSE);
	tlv->len = __cpu_to_le16(sizeof(*arp));
	arp = (void *)tlv->value;

	arp->src_ip4_addr = arg->src_ip4_addr;
	arp->dest_ip4_addr = arg->dest_ip4_addr;
	ether_addr_copy(arp->dest_mac_addr.addr, arg->dest_mac_addr);

	ath10k_dbg(ar, ATH10K_DBG_WMI, "wmi tlv sta keepalive vdev %d enabled %d method %d interval %d\n",
		   arg->vdev_id, arg->enabled, arg->method, arg->interval);
	return skb;
}

static struct sk_buff *
ath10k_wmi_tlv_op_gen_peer_create(struct ath10k *ar, u32 vdev_id,
				  const u8 peer_addr[ETH_ALEN],
				  enum wmi_peer_type peer_type)
{
	struct wmi_tlv_peer_create_cmd *cmd;
	struct wmi_tlv *tlv;
	struct sk_buff *skb;

	skb = ath10k_wmi_alloc_skb(ar, sizeof(*tlv) + sizeof(*cmd));
	if (!skb)
		return ERR_PTR(-ENOMEM);

	tlv = (void *)skb->data;
	tlv->tag = __cpu_to_le16(WMI_TLV_TAG_STRUCT_PEER_CREATE_CMD);
	tlv->len = __cpu_to_le16(sizeof(*cmd));
	cmd = (void *)tlv->value;
	cmd->vdev_id = __cpu_to_le32(vdev_id);
	cmd->peer_type = __cpu_to_le32(peer_type);
	ether_addr_copy(cmd->peer_addr.addr, peer_addr);

	ath10k_dbg(ar, ATH10K_DBG_WMI, "wmi tlv peer create\n");
	return skb;
}

static struct sk_buff *
ath10k_wmi_tlv_op_gen_peer_delete(struct ath10k *ar, u32 vdev_id,
				  const u8 peer_addr[ETH_ALEN])
{
	struct wmi_peer_delete_cmd *cmd;
	struct wmi_tlv *tlv;
	struct sk_buff *skb;

	skb = ath10k_wmi_alloc_skb(ar, sizeof(*tlv) + sizeof(*cmd));
	if (!skb)
		return ERR_PTR(-ENOMEM);

	tlv = (void *)skb->data;
	tlv->tag = __cpu_to_le16(WMI_TLV_TAG_STRUCT_PEER_DELETE_CMD);
	tlv->len = __cpu_to_le16(sizeof(*cmd));
	cmd = (void *)tlv->value;
	cmd->vdev_id = __cpu_to_le32(vdev_id);
	ether_addr_copy(cmd->peer_macaddr.addr, peer_addr);

	ath10k_dbg(ar, ATH10K_DBG_WMI, "wmi tlv peer delete\n");
	return skb;
}

static struct sk_buff *
ath10k_wmi_tlv_op_gen_peer_flush(struct ath10k *ar, u32 vdev_id,
				 const u8 peer_addr[ETH_ALEN], u32 tid_bitmap)
{
	struct wmi_peer_flush_tids_cmd *cmd;
	struct wmi_tlv *tlv;
	struct sk_buff *skb;

	skb = ath10k_wmi_alloc_skb(ar, sizeof(*tlv) + sizeof(*cmd));
	if (!skb)
		return ERR_PTR(-ENOMEM);

	tlv = (void *)skb->data;
	tlv->tag = __cpu_to_le16(WMI_TLV_TAG_STRUCT_PEER_FLUSH_TIDS_CMD);
	tlv->len = __cpu_to_le16(sizeof(*cmd));
	cmd = (void *)tlv->value;
	cmd->vdev_id = __cpu_to_le32(vdev_id);
	cmd->peer_tid_bitmap = __cpu_to_le32(tid_bitmap);
	ether_addr_copy(cmd->peer_macaddr.addr, peer_addr);

	ath10k_dbg(ar, ATH10K_DBG_WMI, "wmi tlv peer flush\n");
	return skb;
}

static struct sk_buff *
ath10k_wmi_tlv_op_gen_peer_set_param(struct ath10k *ar, u32 vdev_id,
				     const u8 *peer_addr,
				     enum wmi_peer_param param_id,
				     u32 param_value)
{
	struct wmi_peer_set_param_cmd *cmd;
	struct wmi_tlv *tlv;
	struct sk_buff *skb;

	skb = ath10k_wmi_alloc_skb(ar, sizeof(*tlv) + sizeof(*cmd));
	if (!skb)
		return ERR_PTR(-ENOMEM);

	tlv = (void *)skb->data;
	tlv->tag = __cpu_to_le16(WMI_TLV_TAG_STRUCT_PEER_SET_PARAM_CMD);
	tlv->len = __cpu_to_le16(sizeof(*cmd));
	cmd = (void *)tlv->value;
	cmd->vdev_id = __cpu_to_le32(vdev_id);
	cmd->param_id = __cpu_to_le32(param_id);
	cmd->param_value = __cpu_to_le32(param_value);
	ether_addr_copy(cmd->peer_macaddr.addr, peer_addr);

	ath10k_dbg(ar, ATH10K_DBG_WMI,
		   "wmi tlv vdev %d peer %pM set param %d value 0x%x\n",
		   vdev_id, peer_addr, param_id, param_value);
	return skb;
}

static struct sk_buff *
ath10k_wmi_tlv_op_gen_peer_assoc(struct ath10k *ar,
				 const struct wmi_peer_assoc_complete_arg *arg)
{
	struct wmi_tlv_peer_assoc_cmd *cmd;
	struct wmi_vht_rate_set *vht_rate;
	struct wmi_tlv *tlv;
	struct sk_buff *skb;
	size_t len, legacy_rate_len, ht_rate_len;
	void *ptr;

	if (arg->peer_mpdu_density > 16)
		return ERR_PTR(-EINVAL);
	if (arg->peer_legacy_rates.num_rates > MAX_SUPPORTED_RATES)
		return ERR_PTR(-EINVAL);
	if (arg->peer_ht_rates.num_rates > MAX_SUPPORTED_RATES)
		return ERR_PTR(-EINVAL);

	legacy_rate_len = roundup(arg->peer_legacy_rates.num_rates,
				  sizeof(__le32));
	ht_rate_len = roundup(arg->peer_ht_rates.num_rates, sizeof(__le32));
	len = (sizeof(*tlv) + sizeof(*cmd)) +
	      (sizeof(*tlv) + legacy_rate_len) +
	      (sizeof(*tlv) + ht_rate_len) +
	      (sizeof(*tlv) + sizeof(*vht_rate));
	skb = ath10k_wmi_alloc_skb(ar, len);
	if (!skb)
		return ERR_PTR(-ENOMEM);

	ptr = (void *)skb->data;
	tlv = ptr;
	tlv->tag = __cpu_to_le16(WMI_TLV_TAG_STRUCT_PEER_ASSOC_COMPLETE_CMD);
	tlv->len = __cpu_to_le16(sizeof(*cmd));
	cmd = (void *)tlv->value;

	cmd->vdev_id = __cpu_to_le32(arg->vdev_id);
	cmd->new_assoc = __cpu_to_le32(arg->peer_reassoc ? 0 : 1);
	cmd->assoc_id = __cpu_to_le32(arg->peer_aid);
	cmd->flags = __cpu_to_le32(arg->peer_flags);
	cmd->caps = __cpu_to_le32(arg->peer_caps);
	cmd->listen_intval = __cpu_to_le32(arg->peer_listen_intval);
	cmd->ht_caps = __cpu_to_le32(arg->peer_ht_caps);
	cmd->max_mpdu = __cpu_to_le32(arg->peer_max_mpdu);
	cmd->mpdu_density = __cpu_to_le32(arg->peer_mpdu_density);
	cmd->rate_caps = __cpu_to_le32(arg->peer_rate_caps);
	cmd->nss = __cpu_to_le32(arg->peer_num_spatial_streams);
	cmd->vht_caps = __cpu_to_le32(arg->peer_vht_caps);
	cmd->phy_mode = __cpu_to_le32(arg->peer_phymode);
	cmd->num_legacy_rates = __cpu_to_le32(arg->peer_legacy_rates.num_rates);
	cmd->num_ht_rates = __cpu_to_le32(arg->peer_ht_rates.num_rates);
	ether_addr_copy(cmd->mac_addr.addr, arg->addr);

	ptr += sizeof(*tlv);
	ptr += sizeof(*cmd);

	tlv = ptr;
	tlv->tag = __cpu_to_le16(WMI_TLV_TAG_ARRAY_BYTE);
	tlv->len = __cpu_to_le16(legacy_rate_len);
	memcpy(tlv->value, arg->peer_legacy_rates.rates,
	       arg->peer_legacy_rates.num_rates);

	ptr += sizeof(*tlv);
	ptr += legacy_rate_len;

	tlv = ptr;
	tlv->tag = __cpu_to_le16(WMI_TLV_TAG_ARRAY_BYTE);
	tlv->len = __cpu_to_le16(ht_rate_len);
	memcpy(tlv->value, arg->peer_ht_rates.rates,
	       arg->peer_ht_rates.num_rates);

	ptr += sizeof(*tlv);
	ptr += ht_rate_len;

	tlv = ptr;
	tlv->tag = __cpu_to_le16(WMI_TLV_TAG_STRUCT_VHT_RATE_SET);
	tlv->len = __cpu_to_le16(sizeof(*vht_rate));
	vht_rate = (void *)tlv->value;

	vht_rate->rx_max_rate = __cpu_to_le32(arg->peer_vht_rates.rx_max_rate);
	vht_rate->rx_mcs_set = __cpu_to_le32(arg->peer_vht_rates.rx_mcs_set);
	vht_rate->tx_max_rate = __cpu_to_le32(arg->peer_vht_rates.tx_max_rate);
	vht_rate->tx_mcs_set = __cpu_to_le32(arg->peer_vht_rates.tx_mcs_set);

	ptr += sizeof(*tlv);
	ptr += sizeof(*vht_rate);

	ath10k_dbg(ar, ATH10K_DBG_WMI, "wmi tlv peer assoc\n");
	return skb;
}

static struct sk_buff *
ath10k_wmi_tlv_op_gen_set_psmode(struct ath10k *ar, u32 vdev_id,
				 enum wmi_sta_ps_mode psmode)
{
	struct wmi_sta_powersave_mode_cmd *cmd;
	struct wmi_tlv *tlv;
	struct sk_buff *skb;

	skb = ath10k_wmi_alloc_skb(ar, sizeof(*tlv) + sizeof(*cmd));
	if (!skb)
		return ERR_PTR(-ENOMEM);

	tlv = (void *)skb->data;
	tlv->tag = __cpu_to_le16(WMI_TLV_TAG_STRUCT_STA_POWERSAVE_MODE_CMD);
	tlv->len = __cpu_to_le16(sizeof(*cmd));
	cmd = (void *)tlv->value;
	cmd->vdev_id = __cpu_to_le32(vdev_id);
	cmd->sta_ps_mode = __cpu_to_le32(psmode);

	ath10k_dbg(ar, ATH10K_DBG_WMI, "wmi tlv set psmode\n");
	return skb;
}

static struct sk_buff *
ath10k_wmi_tlv_op_gen_set_sta_ps(struct ath10k *ar, u32 vdev_id,
				 enum wmi_sta_powersave_param param_id,
				 u32 param_value)
{
	struct wmi_sta_powersave_param_cmd *cmd;
	struct wmi_tlv *tlv;
	struct sk_buff *skb;

	skb = ath10k_wmi_alloc_skb(ar, sizeof(*tlv) + sizeof(*cmd));
	if (!skb)
		return ERR_PTR(-ENOMEM);

	tlv = (void *)skb->data;
	tlv->tag = __cpu_to_le16(WMI_TLV_TAG_STRUCT_STA_POWERSAVE_PARAM_CMD);
	tlv->len = __cpu_to_le16(sizeof(*cmd));
	cmd = (void *)tlv->value;
	cmd->vdev_id = __cpu_to_le32(vdev_id);
	cmd->param_id = __cpu_to_le32(param_id);
	cmd->param_value = __cpu_to_le32(param_value);

	ath10k_dbg(ar, ATH10K_DBG_WMI, "wmi tlv set sta ps\n");
	return skb;
}

static struct sk_buff *
ath10k_wmi_tlv_op_gen_set_ap_ps(struct ath10k *ar, u32 vdev_id, const u8 *mac,
				enum wmi_ap_ps_peer_param param_id, u32 value)
{
	struct wmi_ap_ps_peer_cmd *cmd;
	struct wmi_tlv *tlv;
	struct sk_buff *skb;

	if (!mac)
		return ERR_PTR(-EINVAL);

	skb = ath10k_wmi_alloc_skb(ar, sizeof(*tlv) + sizeof(*cmd));
	if (!skb)
		return ERR_PTR(-ENOMEM);

	tlv = (void *)skb->data;
	tlv->tag = __cpu_to_le16(WMI_TLV_TAG_STRUCT_AP_PS_PEER_CMD);
	tlv->len = __cpu_to_le16(sizeof(*cmd));
	cmd = (void *)tlv->value;
	cmd->vdev_id = __cpu_to_le32(vdev_id);
	cmd->param_id = __cpu_to_le32(param_id);
	cmd->param_value = __cpu_to_le32(value);
	ether_addr_copy(cmd->peer_macaddr.addr, mac);

	ath10k_dbg(ar, ATH10K_DBG_WMI, "wmi tlv ap ps param\n");
	return skb;
}

static struct sk_buff *
ath10k_wmi_tlv_op_gen_scan_chan_list(struct ath10k *ar,
				     const struct wmi_scan_chan_list_arg *arg)
{
	struct wmi_tlv_scan_chan_list_cmd *cmd;
	struct wmi_channel *ci;
	struct wmi_channel_arg *ch;
	struct wmi_tlv *tlv;
	struct sk_buff *skb;
	size_t chans_len, len;
	int i;
	void *ptr, *chans;

	chans_len = arg->n_channels * (sizeof(*tlv) + sizeof(*ci));
	len = (sizeof(*tlv) + sizeof(*cmd)) +
	      (sizeof(*tlv) + chans_len);

	skb = ath10k_wmi_alloc_skb(ar, len);
	if (!skb)
		return ERR_PTR(-ENOMEM);

	ptr = (void *)skb->data;
	tlv = ptr;
	tlv->tag = __cpu_to_le16(WMI_TLV_TAG_STRUCT_SCAN_CHAN_LIST_CMD);
	tlv->len = __cpu_to_le16(sizeof(*cmd));
	cmd = (void *)tlv->value;
	cmd->num_scan_chans = __cpu_to_le32(arg->n_channels);

	ptr += sizeof(*tlv);
	ptr += sizeof(*cmd);

	tlv = ptr;
	tlv->tag = __cpu_to_le16(WMI_TLV_TAG_ARRAY_STRUCT);
	tlv->len = __cpu_to_le16(chans_len);
	chans = (void *)tlv->value;

	for (i = 0; i < arg->n_channels; i++) {
		ch = &arg->channels[i];

		tlv = chans;
		tlv->tag = __cpu_to_le16(WMI_TLV_TAG_STRUCT_CHANNEL);
		tlv->len = __cpu_to_le16(sizeof(*ci));
		ci = (void *)tlv->value;

		ath10k_wmi_put_wmi_channel(ar, ci, ch);

		chans += sizeof(*tlv);
		chans += sizeof(*ci);
	}

	ptr += sizeof(*tlv);
	ptr += chans_len;

	ath10k_dbg(ar, ATH10K_DBG_WMI, "wmi tlv scan chan list\n");
	return skb;
}

static struct sk_buff *
ath10k_wmi_tlv_op_gen_scan_prob_req_oui(struct ath10k *ar, u32 prob_req_oui)
{
	struct wmi_scan_prob_req_oui_cmd *cmd;
	struct wmi_tlv *tlv;
	struct sk_buff *skb;

	skb = ath10k_wmi_alloc_skb(ar, sizeof(*tlv) + sizeof(*cmd));
	if (!skb)
		return ERR_PTR(-ENOMEM);

	tlv = (void *)skb->data;
	tlv->tag = __cpu_to_le16(WMI_TLV_TAG_STRUCT_SCAN_PROB_REQ_OUI_CMD);
	tlv->len = __cpu_to_le16(sizeof(*cmd));
	cmd = (void *)tlv->value;
	cmd->prob_req_oui = __cpu_to_le32(prob_req_oui);

	ath10k_dbg(ar, ATH10K_DBG_WMI, "wmi tlv scan prob req oui\n");
	return skb;
}

static struct sk_buff *
ath10k_wmi_tlv_op_gen_beacon_dma(struct ath10k *ar, u32 vdev_id,
				 const void *bcn, size_t bcn_len,
				 u32 bcn_paddr, bool dtim_zero,
				 bool deliver_cab)

{
	struct wmi_bcn_tx_ref_cmd *cmd;
	struct wmi_tlv *tlv;
	struct sk_buff *skb;
	struct ieee80211_hdr *hdr;
	u16 fc;

	skb = ath10k_wmi_alloc_skb(ar, sizeof(*tlv) + sizeof(*cmd));
	if (!skb)
		return ERR_PTR(-ENOMEM);

	hdr = (struct ieee80211_hdr *)bcn;
	fc = le16_to_cpu(hdr->frame_control);

	tlv = (void *)skb->data;
	tlv->tag = __cpu_to_le16(WMI_TLV_TAG_STRUCT_BCN_SEND_FROM_HOST_CMD);
	tlv->len = __cpu_to_le16(sizeof(*cmd));
	cmd = (void *)tlv->value;
	cmd->vdev_id = __cpu_to_le32(vdev_id);
	cmd->data_len = __cpu_to_le32(bcn_len);
	cmd->data_ptr = __cpu_to_le32(bcn_paddr);
	cmd->msdu_id = 0;
	cmd->frame_control = __cpu_to_le32(fc);
	cmd->flags = 0;

	if (dtim_zero)
		cmd->flags |= __cpu_to_le32(WMI_BCN_TX_REF_FLAG_DTIM_ZERO);

	if (deliver_cab)
		cmd->flags |= __cpu_to_le32(WMI_BCN_TX_REF_FLAG_DELIVER_CAB);

	ath10k_dbg(ar, ATH10K_DBG_WMI, "wmi tlv beacon dma\n");
	return skb;
}

static struct sk_buff *
ath10k_wmi_tlv_op_gen_pdev_set_wmm(struct ath10k *ar,
				   const struct wmi_wmm_params_all_arg *arg)
{
	struct wmi_tlv_pdev_set_wmm_cmd *cmd;
	struct wmi_wmm_params *wmm;
	struct wmi_tlv *tlv;
	struct sk_buff *skb;
	size_t len;
	void *ptr;

	len = (sizeof(*tlv) + sizeof(*cmd)) +
	      (4 * (sizeof(*tlv) + sizeof(*wmm)));
	skb = ath10k_wmi_alloc_skb(ar, len);
	if (!skb)
		return ERR_PTR(-ENOMEM);

	ptr = (void *)skb->data;

	tlv = ptr;
	tlv->tag = __cpu_to_le16(WMI_TLV_TAG_STRUCT_PDEV_SET_WMM_PARAMS_CMD);
	tlv->len = __cpu_to_le16(sizeof(*cmd));
	cmd = (void *)tlv->value;

	/* nothing to set here */

	ptr += sizeof(*tlv);
	ptr += sizeof(*cmd);

	ptr = ath10k_wmi_tlv_put_wmm(ptr, &arg->ac_be);
	ptr = ath10k_wmi_tlv_put_wmm(ptr, &arg->ac_bk);
	ptr = ath10k_wmi_tlv_put_wmm(ptr, &arg->ac_vi);
	ptr = ath10k_wmi_tlv_put_wmm(ptr, &arg->ac_vo);

	ath10k_dbg(ar, ATH10K_DBG_WMI, "wmi tlv pdev set wmm\n");
	return skb;
}

static struct sk_buff *
ath10k_wmi_tlv_op_gen_request_stats(struct ath10k *ar, u32 stats_mask)
{
	struct wmi_request_stats_cmd *cmd;
	struct wmi_tlv *tlv;
	struct sk_buff *skb;

	skb = ath10k_wmi_alloc_skb(ar, sizeof(*tlv) + sizeof(*cmd));
	if (!skb)
		return ERR_PTR(-ENOMEM);

	tlv = (void *)skb->data;
	tlv->tag = __cpu_to_le16(WMI_TLV_TAG_STRUCT_REQUEST_STATS_CMD);
	tlv->len = __cpu_to_le16(sizeof(*cmd));
	cmd = (void *)tlv->value;
	cmd->stats_id = __cpu_to_le32(stats_mask);

	ath10k_dbg(ar, ATH10K_DBG_WMI, "wmi tlv request stats\n");
	return skb;
}

static struct sk_buff *
ath10k_wmi_tlv_op_gen_request_peer_stats_info(struct ath10k *ar,
					      u32 vdev_id,
					      enum wmi_peer_stats_info_request_type type,
					      u8 *addr,
					      u32 reset)
{
	struct wmi_tlv_request_peer_stats_info *cmd;
	struct wmi_tlv *tlv;
	struct sk_buff *skb;

	skb = ath10k_wmi_alloc_skb(ar, sizeof(*tlv) + sizeof(*cmd));
	if (!skb)
		return ERR_PTR(-ENOMEM);

	tlv = (void *)skb->data;
	tlv->tag = __cpu_to_le16(WMI_TLV_TAG_STRUCT_REQUEST_PEER_STATS_INFO_CMD);
	tlv->len = __cpu_to_le16(sizeof(*cmd));
	cmd = (void *)tlv->value;
	cmd->vdev_id = __cpu_to_le32(vdev_id);
	cmd->request_type = __cpu_to_le32(type);

	if (type == WMI_REQUEST_ONE_PEER_STATS_INFO)
		ether_addr_copy(cmd->peer_macaddr.addr, addr);

	cmd->reset_after_request = __cpu_to_le32(reset);
	ath10k_dbg(ar, ATH10K_DBG_WMI, "wmi tlv request peer stats info\n");
	return skb;
}

static int
ath10k_wmi_tlv_op_cleanup_mgmt_tx_send(struct ath10k *ar,
				       struct sk_buff *msdu)
{
	struct ath10k_skb_cb *cb = ATH10K_SKB_CB(msdu);
	struct ath10k_wmi *wmi = &ar->wmi;

	idr_remove(&wmi->mgmt_pending_tx, cb->msdu_id);

	return 0;
}

static int
ath10k_wmi_mgmt_tx_alloc_msdu_id(struct ath10k *ar, struct sk_buff *skb,
				 dma_addr_t paddr)
{
	struct ath10k_wmi *wmi = &ar->wmi;
	struct ath10k_mgmt_tx_pkt_addr *pkt_addr;
	int ret;

	pkt_addr = kmalloc(sizeof(*pkt_addr), GFP_ATOMIC);
	if (!pkt_addr)
		return -ENOMEM;

	pkt_addr->vaddr = skb;
	pkt_addr->paddr = paddr;

	spin_lock_bh(&ar->data_lock);
	ret = idr_alloc(&wmi->mgmt_pending_tx, pkt_addr, 0,
			wmi->mgmt_max_num_pending_tx, GFP_ATOMIC);
	spin_unlock_bh(&ar->data_lock);

	ath10k_dbg(ar, ATH10K_DBG_WMI, "wmi mgmt tx alloc msdu_id ret %d\n", ret);
	return ret;
}

static struct sk_buff *
ath10k_wmi_tlv_op_gen_mgmt_tx_send(struct ath10k *ar, struct sk_buff *msdu,
				   dma_addr_t paddr)
{
	struct ath10k_skb_cb *cb = ATH10K_SKB_CB(msdu);
	struct wmi_tlv_mgmt_tx_cmd *cmd;
	struct ieee80211_hdr *hdr;
	struct ath10k_vif *arvif;
	u32 buf_len = msdu->len;
	struct wmi_tlv *tlv;
	struct sk_buff *skb;
	int len, desc_id;
	u32 vdev_id;
	void *ptr;

	if (!cb->vif)
		return ERR_PTR(-EINVAL);

	hdr = (struct ieee80211_hdr *)msdu->data;
	arvif = (void *)cb->vif->drv_priv;
	vdev_id = arvif->vdev_id;

	if (WARN_ON_ONCE(!ieee80211_is_mgmt(hdr->frame_control) &&
			 (!(ieee80211_is_nullfunc(hdr->frame_control) ||
			 ieee80211_is_qos_nullfunc(hdr->frame_control)))))
		return ERR_PTR(-EINVAL);

	len = sizeof(*cmd) + 2 * sizeof(*tlv);

	if ((ieee80211_is_action(hdr->frame_control) ||
	     ieee80211_is_deauth(hdr->frame_control) ||
	     ieee80211_is_disassoc(hdr->frame_control)) &&
	     ieee80211_has_protected(hdr->frame_control)) {
		skb_put(msdu, IEEE80211_CCMP_MIC_LEN);
		buf_len += IEEE80211_CCMP_MIC_LEN;
	}

	buf_len = min_t(u32, buf_len, WMI_TLV_MGMT_TX_FRAME_MAX_LEN);
	buf_len = round_up(buf_len, 4);

	len += buf_len;
	len = round_up(len, 4);
	skb = ath10k_wmi_alloc_skb(ar, len);
	if (!skb)
		return ERR_PTR(-ENOMEM);

	desc_id = ath10k_wmi_mgmt_tx_alloc_msdu_id(ar, msdu, paddr);
	if (desc_id < 0)
		goto err_free_skb;

	cb->msdu_id = desc_id;

	ptr = (void *)skb->data;
	tlv = ptr;
	tlv->tag = __cpu_to_le16(WMI_TLV_TAG_STRUCT_MGMT_TX_CMD);
	tlv->len = __cpu_to_le16(sizeof(*cmd));
	cmd = (void *)tlv->value;
	cmd->vdev_id = __cpu_to_le32(vdev_id);
	cmd->desc_id = __cpu_to_le32(desc_id);
	cmd->chanfreq = 0;
	cmd->buf_len = __cpu_to_le32(buf_len);
	cmd->frame_len = __cpu_to_le32(msdu->len);
	cmd->paddr = __cpu_to_le64(paddr);

	ptr += sizeof(*tlv);
	ptr += sizeof(*cmd);

	tlv = ptr;
	tlv->tag = __cpu_to_le16(WMI_TLV_TAG_ARRAY_BYTE);
	tlv->len = __cpu_to_le16(buf_len);

	ptr += sizeof(*tlv);
	memcpy(ptr, msdu->data, buf_len);

	return skb;

err_free_skb:
	dev_kfree_skb(skb);
	return ERR_PTR(desc_id);
}

static struct sk_buff *
ath10k_wmi_tlv_op_gen_force_fw_hang(struct ath10k *ar,
				    enum wmi_force_fw_hang_type type,
				    u32 delay_ms)
{
	struct wmi_force_fw_hang_cmd *cmd;
	struct wmi_tlv *tlv;
	struct sk_buff *skb;

	skb = ath10k_wmi_alloc_skb(ar, sizeof(*tlv) + sizeof(*cmd));
	if (!skb)
		return ERR_PTR(-ENOMEM);

	tlv = (void *)skb->data;
	tlv->tag = __cpu_to_le16(WMI_TLV_TAG_STRUCT_FORCE_FW_HANG_CMD);
	tlv->len = __cpu_to_le16(sizeof(*cmd));
	cmd = (void *)tlv->value;
	cmd->type = __cpu_to_le32(type);
	cmd->delay_ms = __cpu_to_le32(delay_ms);

	ath10k_dbg(ar, ATH10K_DBG_WMI, "wmi tlv force fw hang\n");
	return skb;
}

static struct sk_buff *
ath10k_wmi_tlv_op_gen_dbglog_cfg(struct ath10k *ar, u64 module_enable,
				 u32 log_level)
{
	struct wmi_tlv_dbglog_cmd *cmd;
	struct wmi_tlv *tlv;
	struct sk_buff *skb;
	size_t len, bmap_len;
	u32 value;
	void *ptr;

	if (module_enable) {
		value = WMI_TLV_DBGLOG_LOG_LEVEL_VALUE(
				module_enable,
				WMI_TLV_DBGLOG_LOG_LEVEL_VERBOSE);
	} else {
		value = WMI_TLV_DBGLOG_LOG_LEVEL_VALUE(
				WMI_TLV_DBGLOG_ALL_MODULES,
				WMI_TLV_DBGLOG_LOG_LEVEL_WARN);
	}

	bmap_len = 0;
	len = sizeof(*tlv) + sizeof(*cmd) + sizeof(*tlv) + bmap_len;
	skb = ath10k_wmi_alloc_skb(ar, len);
	if (!skb)
		return ERR_PTR(-ENOMEM);

	ptr = (void *)skb->data;

	tlv = ptr;
	tlv->tag = __cpu_to_le16(WMI_TLV_TAG_STRUCT_DEBUG_LOG_CONFIG_CMD);
	tlv->len = __cpu_to_le16(sizeof(*cmd));
	cmd = (void *)tlv->value;
	cmd->param = __cpu_to_le32(WMI_TLV_DBGLOG_PARAM_LOG_LEVEL);
	cmd->value = __cpu_to_le32(value);

	ptr += sizeof(*tlv);
	ptr += sizeof(*cmd);

	tlv = ptr;
	tlv->tag = __cpu_to_le16(WMI_TLV_TAG_ARRAY_UINT32);
	tlv->len = __cpu_to_le16(bmap_len);

	/* nothing to do here */

	ptr += sizeof(*tlv);
	ptr += sizeof(bmap_len);

	ath10k_dbg(ar, ATH10K_DBG_WMI, "wmi tlv dbglog value 0x%08x\n", value);
	return skb;
}

static struct sk_buff *
ath10k_wmi_tlv_op_gen_pktlog_enable(struct ath10k *ar, u32 filter)
{
	struct wmi_tlv_pktlog_enable *cmd;
	struct wmi_tlv *tlv;
	struct sk_buff *skb;
	void *ptr;
	size_t len;

	len = sizeof(*tlv) + sizeof(*cmd);
	skb = ath10k_wmi_alloc_skb(ar, len);
	if (!skb)
		return ERR_PTR(-ENOMEM);

	ptr = (void *)skb->data;
	tlv = ptr;
	tlv->tag = __cpu_to_le16(WMI_TLV_TAG_STRUCT_PDEV_PKTLOG_ENABLE_CMD);
	tlv->len = __cpu_to_le16(sizeof(*cmd));
	cmd = (void *)tlv->value;
	cmd->filter = __cpu_to_le32(filter);

	ptr += sizeof(*tlv);
	ptr += sizeof(*cmd);

	ath10k_dbg(ar, ATH10K_DBG_WMI, "wmi tlv pktlog enable filter 0x%08x\n",
		   filter);
	return skb;
}

static struct sk_buff *
ath10k_wmi_tlv_op_gen_pdev_get_temperature(struct ath10k *ar)
{
	struct wmi_tlv_pdev_get_temp_cmd *cmd;
	struct wmi_tlv *tlv;
	struct sk_buff *skb;

	skb = ath10k_wmi_alloc_skb(ar, sizeof(*tlv) + sizeof(*cmd));
	if (!skb)
		return ERR_PTR(-ENOMEM);

	tlv = (void *)skb->data;
	tlv->tag = __cpu_to_le16(WMI_TLV_TAG_STRUCT_PDEV_GET_TEMPERATURE_CMD);
	tlv->len = __cpu_to_le16(sizeof(*cmd));
	cmd = (void *)tlv->value;
	ath10k_dbg(ar, ATH10K_DBG_WMI, "wmi pdev get temperature tlv\n");
	return skb;
}

static struct sk_buff *
ath10k_wmi_tlv_op_gen_pktlog_disable(struct ath10k *ar)
{
	struct wmi_tlv_pktlog_disable *cmd;
	struct wmi_tlv *tlv;
	struct sk_buff *skb;
	void *ptr;
	size_t len;

	len = sizeof(*tlv) + sizeof(*cmd);
	skb = ath10k_wmi_alloc_skb(ar, len);
	if (!skb)
		return ERR_PTR(-ENOMEM);

	ptr = (void *)skb->data;
	tlv = ptr;
	tlv->tag = __cpu_to_le16(WMI_TLV_TAG_STRUCT_PDEV_PKTLOG_DISABLE_CMD);
	tlv->len = __cpu_to_le16(sizeof(*cmd));
	cmd = (void *)tlv->value;

	ptr += sizeof(*tlv);
	ptr += sizeof(*cmd);

	ath10k_dbg(ar, ATH10K_DBG_WMI, "wmi tlv pktlog disable\n");
	return skb;
}

static struct sk_buff *
ath10k_wmi_tlv_op_gen_bcn_tmpl(struct ath10k *ar, u32 vdev_id,
			       u32 tim_ie_offset, struct sk_buff *bcn,
			       u32 prb_caps, u32 prb_erp, void *prb_ies,
			       size_t prb_ies_len)
{
	struct wmi_tlv_bcn_tmpl_cmd *cmd;
	struct wmi_tlv_bcn_prb_info *info;
	struct wmi_tlv *tlv;
	struct sk_buff *skb;
	void *ptr;
	size_t len;

	if (WARN_ON(prb_ies_len > 0 && !prb_ies))
		return ERR_PTR(-EINVAL);

	len = sizeof(*tlv) + sizeof(*cmd) +
	      sizeof(*tlv) + sizeof(*info) + prb_ies_len +
	      sizeof(*tlv) + roundup(bcn->len, 4);
	skb = ath10k_wmi_alloc_skb(ar, len);
	if (!skb)
		return ERR_PTR(-ENOMEM);

	ptr = (void *)skb->data;
	tlv = ptr;
	tlv->tag = __cpu_to_le16(WMI_TLV_TAG_STRUCT_BCN_TMPL_CMD);
	tlv->len = __cpu_to_le16(sizeof(*cmd));
	cmd = (void *)tlv->value;
	cmd->vdev_id = __cpu_to_le32(vdev_id);
	cmd->tim_ie_offset = __cpu_to_le32(tim_ie_offset);
	cmd->buf_len = __cpu_to_le32(bcn->len);

	ptr += sizeof(*tlv);
	ptr += sizeof(*cmd);

	/* FIXME: prb_ies_len should be probably aligned to 4byte boundary but
	 * then it is then impossible to pass original ie len.
	 * This chunk is not used yet so if setting probe resp template yields
	 * problems with beaconing or crashes firmware look here.
	 */
	tlv = ptr;
	tlv->tag = __cpu_to_le16(WMI_TLV_TAG_STRUCT_BCN_PRB_INFO);
	tlv->len = __cpu_to_le16(sizeof(*info) + prb_ies_len);
	info = (void *)tlv->value;
	info->caps = __cpu_to_le32(prb_caps);
	info->erp = __cpu_to_le32(prb_erp);
	memcpy(info->ies, prb_ies, prb_ies_len);

	ptr += sizeof(*tlv);
	ptr += sizeof(*info);
	ptr += prb_ies_len;

	tlv = ptr;
	tlv->tag = __cpu_to_le16(WMI_TLV_TAG_ARRAY_BYTE);
	tlv->len = __cpu_to_le16(roundup(bcn->len, 4));
	memcpy(tlv->value, bcn->data, bcn->len);

	/* FIXME: Adjust TSF? */

	ath10k_dbg(ar, ATH10K_DBG_WMI, "wmi tlv bcn tmpl vdev_id %i\n",
		   vdev_id);
	return skb;
}

static struct sk_buff *
ath10k_wmi_tlv_op_gen_prb_tmpl(struct ath10k *ar, u32 vdev_id,
			       struct sk_buff *prb)
{
	struct wmi_tlv_prb_tmpl_cmd *cmd;
	struct wmi_tlv_bcn_prb_info *info;
	struct wmi_tlv *tlv;
	struct sk_buff *skb;
	void *ptr;
	size_t len;

	len = sizeof(*tlv) + sizeof(*cmd) +
	      sizeof(*tlv) + sizeof(*info) +
	      sizeof(*tlv) + roundup(prb->len, 4);
	skb = ath10k_wmi_alloc_skb(ar, len);
	if (!skb)
		return ERR_PTR(-ENOMEM);

	ptr = (void *)skb->data;
	tlv = ptr;
	tlv->tag = __cpu_to_le16(WMI_TLV_TAG_STRUCT_PRB_TMPL_CMD);
	tlv->len = __cpu_to_le16(sizeof(*cmd));
	cmd = (void *)tlv->value;
	cmd->vdev_id = __cpu_to_le32(vdev_id);
	cmd->buf_len = __cpu_to_le32(prb->len);

	ptr += sizeof(*tlv);
	ptr += sizeof(*cmd);

	tlv = ptr;
	tlv->tag = __cpu_to_le16(WMI_TLV_TAG_STRUCT_BCN_PRB_INFO);
	tlv->len = __cpu_to_le16(sizeof(*info));
	info = (void *)tlv->value;
	info->caps = 0;
	info->erp = 0;

	ptr += sizeof(*tlv);
	ptr += sizeof(*info);

	tlv = ptr;
	tlv->tag = __cpu_to_le16(WMI_TLV_TAG_ARRAY_BYTE);
	tlv->len = __cpu_to_le16(roundup(prb->len, 4));
	memcpy(tlv->value, prb->data, prb->len);

	ath10k_dbg(ar, ATH10K_DBG_WMI, "wmi tlv prb tmpl vdev_id %i\n",
		   vdev_id);
	return skb;
}

static struct sk_buff *
ath10k_wmi_tlv_op_gen_p2p_go_bcn_ie(struct ath10k *ar, u32 vdev_id,
				    const u8 *p2p_ie)
{
	struct wmi_tlv_p2p_go_bcn_ie *cmd;
	struct wmi_tlv *tlv;
	struct sk_buff *skb;
	void *ptr;
	size_t len;

	len = sizeof(*tlv) + sizeof(*cmd) +
	      sizeof(*tlv) + roundup(p2p_ie[1] + 2, 4);
	skb = ath10k_wmi_alloc_skb(ar, len);
	if (!skb)
		return ERR_PTR(-ENOMEM);

	ptr = (void *)skb->data;
	tlv = ptr;
	tlv->tag = __cpu_to_le16(WMI_TLV_TAG_STRUCT_P2P_GO_SET_BEACON_IE);
	tlv->len = __cpu_to_le16(sizeof(*cmd));
	cmd = (void *)tlv->value;
	cmd->vdev_id = __cpu_to_le32(vdev_id);
	cmd->ie_len = __cpu_to_le32(p2p_ie[1] + 2);

	ptr += sizeof(*tlv);
	ptr += sizeof(*cmd);

	tlv = ptr;
	tlv->tag = __cpu_to_le16(WMI_TLV_TAG_ARRAY_BYTE);
	tlv->len = __cpu_to_le16(roundup(p2p_ie[1] + 2, 4));
	memcpy(tlv->value, p2p_ie, p2p_ie[1] + 2);

	ptr += sizeof(*tlv);
	ptr += roundup(p2p_ie[1] + 2, 4);

	ath10k_dbg(ar, ATH10K_DBG_WMI, "wmi tlv p2p go bcn ie for vdev %i\n",
		   vdev_id);
	return skb;
}

static struct sk_buff *
ath10k_wmi_tlv_op_gen_update_fw_tdls_state(struct ath10k *ar, u32 vdev_id,
					   enum wmi_tdls_state state)
{
	struct wmi_tdls_set_state_cmd *cmd;
	struct wmi_tlv *tlv;
	struct sk_buff *skb;
	void *ptr;
	size_t len;
	/* Set to options from wmi_tlv_tdls_options,
	 * for now none of them are enabled.
	 */
	u32 options = 0;

	if (test_bit(WMI_SERVICE_TDLS_UAPSD_BUFFER_STA, ar->wmi.svc_map))
		options |=  WMI_TLV_TDLS_BUFFER_STA_EN;

	/* WMI_TDLS_ENABLE_ACTIVE_EXTERNAL_CONTROL means firm will handle TDLS
	 * link inactivity detecting logic.
	 */
	if (state == WMI_TDLS_ENABLE_ACTIVE)
		state = WMI_TDLS_ENABLE_ACTIVE_EXTERNAL_CONTROL;

	len = sizeof(*tlv) + sizeof(*cmd);
	skb = ath10k_wmi_alloc_skb(ar, len);
	if (!skb)
		return ERR_PTR(-ENOMEM);

	ptr = (void *)skb->data;
	tlv = ptr;
	tlv->tag = __cpu_to_le16(WMI_TLV_TAG_STRUCT_TDLS_SET_STATE_CMD);
	tlv->len = __cpu_to_le16(sizeof(*cmd));

	cmd = (void *)tlv->value;
	cmd->vdev_id = __cpu_to_le32(vdev_id);
	cmd->state = __cpu_to_le32(state);
	cmd->notification_interval_ms = __cpu_to_le32(5000);
	cmd->tx_discovery_threshold = __cpu_to_le32(100);
	cmd->tx_teardown_threshold = __cpu_to_le32(5);
	cmd->rssi_teardown_threshold = __cpu_to_le32(-75);
	cmd->rssi_delta = __cpu_to_le32(-20);
	cmd->tdls_options = __cpu_to_le32(options);
	cmd->tdls_peer_traffic_ind_window = __cpu_to_le32(2);
	cmd->tdls_peer_traffic_response_timeout_ms = __cpu_to_le32(5000);
	cmd->tdls_puapsd_mask = __cpu_to_le32(0xf);
	cmd->tdls_puapsd_inactivity_time_ms = __cpu_to_le32(0);
	cmd->tdls_puapsd_rx_frame_threshold = __cpu_to_le32(10);

	ptr += sizeof(*tlv);
	ptr += sizeof(*cmd);

	ath10k_dbg(ar, ATH10K_DBG_WMI, "wmi tlv update fw tdls state %d for vdev %i\n",
		   state, vdev_id);
	return skb;
}

static u32 ath10k_wmi_tlv_prepare_peer_qos(u8 uapsd_queues, u8 sp)
{
	u32 peer_qos = 0;

	if (uapsd_queues & IEEE80211_WMM_IE_STA_QOSINFO_AC_VO)
		peer_qos |= WMI_TLV_TDLS_PEER_QOS_AC_VO;
	if (uapsd_queues & IEEE80211_WMM_IE_STA_QOSINFO_AC_VI)
		peer_qos |= WMI_TLV_TDLS_PEER_QOS_AC_VI;
	if (uapsd_queues & IEEE80211_WMM_IE_STA_QOSINFO_AC_BK)
		peer_qos |= WMI_TLV_TDLS_PEER_QOS_AC_BK;
	if (uapsd_queues & IEEE80211_WMM_IE_STA_QOSINFO_AC_BE)
		peer_qos |= WMI_TLV_TDLS_PEER_QOS_AC_BE;

	peer_qos |= SM(sp, WMI_TLV_TDLS_PEER_SP);

	return peer_qos;
}

static struct sk_buff *
ath10k_wmi_tlv_op_gen_tdls_peer_update(struct ath10k *ar,
				       const struct wmi_tdls_peer_update_cmd_arg *arg,
				       const struct wmi_tdls_peer_capab_arg *cap,
				       const struct wmi_channel_arg *chan_arg)
{
	struct wmi_tdls_peer_update_cmd *cmd;
	struct wmi_tdls_peer_capab *peer_cap;
	struct wmi_channel *chan;
	struct wmi_tlv *tlv;
	struct sk_buff *skb;
	u32 peer_qos;
	void *ptr;
	int len;
	int i;

	len = sizeof(*tlv) + sizeof(*cmd) +
	      sizeof(*tlv) + sizeof(*peer_cap) +
	      sizeof(*tlv) + cap->peer_chan_len * sizeof(*chan);

	skb = ath10k_wmi_alloc_skb(ar, len);
	if (!skb)
		return ERR_PTR(-ENOMEM);

	ptr = (void *)skb->data;
	tlv = ptr;
	tlv->tag = __cpu_to_le16(WMI_TLV_TAG_STRUCT_TDLS_PEER_UPDATE_CMD);
	tlv->len = __cpu_to_le16(sizeof(*cmd));

	cmd = (void *)tlv->value;
	cmd->vdev_id = __cpu_to_le32(arg->vdev_id);
	ether_addr_copy(cmd->peer_macaddr.addr, arg->addr);
	cmd->peer_state = __cpu_to_le32(arg->peer_state);

	ptr += sizeof(*tlv);
	ptr += sizeof(*cmd);

	tlv = ptr;
	tlv->tag = __cpu_to_le16(WMI_TLV_TAG_STRUCT_TDLS_PEER_CAPABILITIES);
	tlv->len = __cpu_to_le16(sizeof(*peer_cap));
	peer_cap = (void *)tlv->value;
	peer_qos = ath10k_wmi_tlv_prepare_peer_qos(cap->peer_uapsd_queues,
						   cap->peer_max_sp);
	peer_cap->peer_qos = __cpu_to_le32(peer_qos);
	peer_cap->buff_sta_support = __cpu_to_le32(cap->buff_sta_support);
	peer_cap->off_chan_support = __cpu_to_le32(cap->off_chan_support);
	peer_cap->peer_curr_operclass = __cpu_to_le32(cap->peer_curr_operclass);
	peer_cap->self_curr_operclass = __cpu_to_le32(cap->self_curr_operclass);
	peer_cap->peer_chan_len = __cpu_to_le32(cap->peer_chan_len);
	peer_cap->peer_operclass_len = __cpu_to_le32(cap->peer_operclass_len);

	for (i = 0; i < WMI_TDLS_MAX_SUPP_OPER_CLASSES; i++)
		peer_cap->peer_operclass[i] = cap->peer_operclass[i];

	peer_cap->is_peer_responder = __cpu_to_le32(cap->is_peer_responder);
	peer_cap->pref_offchan_num = __cpu_to_le32(cap->pref_offchan_num);
	peer_cap->pref_offchan_bw = __cpu_to_le32(cap->pref_offchan_bw);

	ptr += sizeof(*tlv);
	ptr += sizeof(*peer_cap);

	tlv = ptr;
	tlv->tag = __cpu_to_le16(WMI_TLV_TAG_ARRAY_STRUCT);
	tlv->len = __cpu_to_le16(cap->peer_chan_len * sizeof(*chan));

	ptr += sizeof(*tlv);

	for (i = 0; i < cap->peer_chan_len; i++) {
		tlv = ptr;
		tlv->tag = __cpu_to_le16(WMI_TLV_TAG_STRUCT_CHANNEL);
		tlv->len = __cpu_to_le16(sizeof(*chan));
		chan = (void *)tlv->value;
		ath10k_wmi_put_wmi_channel(ar, chan, &chan_arg[i]);

		ptr += sizeof(*tlv);
		ptr += sizeof(*chan);
	}

	ath10k_dbg(ar, ATH10K_DBG_WMI,
		   "wmi tlv tdls peer update vdev %i state %d n_chans %u\n",
		   arg->vdev_id, arg->peer_state, cap->peer_chan_len);
	return skb;
}

static struct sk_buff *
ath10k_wmi_tlv_op_gen_pdev_set_quiet_mode(struct ath10k *ar, u32 period,
					  u32 duration, u32 next_offset,
					  u32 enabled)
{
	struct wmi_tlv_set_quiet_cmd *cmd;
	struct wmi_tlv *tlv;
	struct sk_buff *skb;

	skb = ath10k_wmi_alloc_skb(ar, sizeof(*tlv) + sizeof(*cmd));
	if (!skb)
		return ERR_PTR(-ENOMEM);

	tlv = (void *)skb->data;
	tlv->tag = __cpu_to_le16(WMI_TLV_TAG_STRUCT_PDEV_SET_QUIET_CMD);
	tlv->len = __cpu_to_le16(sizeof(*cmd));
	cmd = (void *)tlv->value;

	/* vdev_id is not in use, set to 0 */
	cmd->vdev_id = __cpu_to_le32(0);
	cmd->period = __cpu_to_le32(period);
	cmd->duration = __cpu_to_le32(duration);
	cmd->next_start = __cpu_to_le32(next_offset);
	cmd->enabled = __cpu_to_le32(enabled);

	ath10k_dbg(ar, ATH10K_DBG_WMI,
		   "wmi tlv quiet param: period %u duration %u enabled %d\n",
		   period, duration, enabled);
	return skb;
}

static struct sk_buff *
ath10k_wmi_tlv_op_gen_wow_enable(struct ath10k *ar)
{
	struct wmi_tlv_wow_enable_cmd *cmd;
	struct wmi_tlv *tlv;
	struct sk_buff *skb;
	size_t len;

	len = sizeof(*tlv) + sizeof(*cmd);
	skb = ath10k_wmi_alloc_skb(ar, len);
	if (!skb)
		return ERR_PTR(-ENOMEM);

	tlv = (struct wmi_tlv *)skb->data;
	tlv->tag = __cpu_to_le16(WMI_TLV_TAG_STRUCT_WOW_ENABLE_CMD);
	tlv->len = __cpu_to_le16(sizeof(*cmd));
	cmd = (void *)tlv->value;

	cmd->enable = __cpu_to_le32(1);
	if (!ar->bus_param.link_can_suspend)
		cmd->pause_iface_config = __cpu_to_le32(WOW_IFACE_PAUSE_DISABLED);

	ath10k_dbg(ar, ATH10K_DBG_WMI, "wmi tlv wow enable\n");
	return skb;
}

static struct sk_buff *
ath10k_wmi_tlv_op_gen_wow_add_wakeup_event(struct ath10k *ar,
					   u32 vdev_id,
					   enum wmi_wow_wakeup_event event,
					   u32 enable)
{
	struct wmi_tlv_wow_add_del_event_cmd *cmd;
	struct wmi_tlv *tlv;
	struct sk_buff *skb;
	size_t len;

	len = sizeof(*tlv) + sizeof(*cmd);
	skb = ath10k_wmi_alloc_skb(ar, len);
	if (!skb)
		return ERR_PTR(-ENOMEM);

	tlv = (struct wmi_tlv *)skb->data;
	tlv->tag = __cpu_to_le16(WMI_TLV_TAG_STRUCT_WOW_ADD_DEL_EVT_CMD);
	tlv->len = __cpu_to_le16(sizeof(*cmd));
	cmd = (void *)tlv->value;

	cmd->vdev_id = __cpu_to_le32(vdev_id);
	cmd->is_add = __cpu_to_le32(enable);
	cmd->event_bitmap = __cpu_to_le32(1 << event);

	ath10k_dbg(ar, ATH10K_DBG_WMI, "wmi tlv wow add wakeup event %s enable %d vdev_id %d\n",
		   wow_wakeup_event(event), enable, vdev_id);
	return skb;
}

static struct sk_buff *
ath10k_wmi_tlv_gen_wow_host_wakeup_ind(struct ath10k *ar)
{
	struct wmi_tlv_wow_host_wakeup_ind *cmd;
	struct wmi_tlv *tlv;
	struct sk_buff *skb;
	size_t len;

	len = sizeof(*tlv) + sizeof(*cmd);
	skb = ath10k_wmi_alloc_skb(ar, len);
	if (!skb)
		return ERR_PTR(-ENOMEM);

	tlv = (struct wmi_tlv *)skb->data;
	tlv->tag = __cpu_to_le16(WMI_TLV_TAG_STRUCT_WOW_HOSTWAKEUP_FROM_SLEEP_CMD);
	tlv->len = __cpu_to_le16(sizeof(*cmd));
	cmd = (void *)tlv->value;

	ath10k_dbg(ar, ATH10K_DBG_WMI, "wmi tlv wow host wakeup ind\n");
	return skb;
}

static struct sk_buff *
ath10k_wmi_tlv_op_gen_wow_add_pattern(struct ath10k *ar, u32 vdev_id,
				      u32 pattern_id, const u8 *pattern,
				      const u8 *bitmask, int pattern_len,
				      int pattern_offset)
{
	struct wmi_tlv_wow_add_pattern_cmd *cmd;
	struct wmi_tlv_wow_bitmap_pattern *bitmap;
	struct wmi_tlv *tlv;
	struct sk_buff *skb;
	void *ptr;
	size_t len;

	len = sizeof(*tlv) + sizeof(*cmd) +
	      sizeof(*tlv) +			/* array struct */
	      sizeof(*tlv) + sizeof(*bitmap) +  /* bitmap */
	      sizeof(*tlv) +			/* empty ipv4 sync */
	      sizeof(*tlv) +			/* empty ipv6 sync */
	      sizeof(*tlv) +			/* empty magic */
	      sizeof(*tlv) +			/* empty info timeout */
	      sizeof(*tlv) + sizeof(u32);	/* ratelimit interval */

	skb = ath10k_wmi_alloc_skb(ar, len);
	if (!skb)
		return ERR_PTR(-ENOMEM);

	/* cmd */
	ptr = (void *)skb->data;
	tlv = ptr;
	tlv->tag = __cpu_to_le16(WMI_TLV_TAG_STRUCT_WOW_ADD_PATTERN_CMD);
	tlv->len = __cpu_to_le16(sizeof(*cmd));
	cmd = (void *)tlv->value;

	cmd->vdev_id = __cpu_to_le32(vdev_id);
	cmd->pattern_id = __cpu_to_le32(pattern_id);
	cmd->pattern_type = __cpu_to_le32(WOW_BITMAP_PATTERN);

	ptr += sizeof(*tlv);
	ptr += sizeof(*cmd);

	/* bitmap */
	tlv = ptr;
	tlv->tag = __cpu_to_le16(WMI_TLV_TAG_ARRAY_STRUCT);
	tlv->len = __cpu_to_le16(sizeof(*tlv) + sizeof(*bitmap));

	ptr += sizeof(*tlv);

	tlv = ptr;
	tlv->tag = __cpu_to_le16(WMI_TLV_TAG_STRUCT_WOW_BITMAP_PATTERN_T);
	tlv->len = __cpu_to_le16(sizeof(*bitmap));
	bitmap = (void *)tlv->value;

	memcpy(bitmap->patternbuf, pattern, pattern_len);
	memcpy(bitmap->bitmaskbuf, bitmask, pattern_len);
	bitmap->pattern_offset = __cpu_to_le32(pattern_offset);
	bitmap->pattern_len = __cpu_to_le32(pattern_len);
	bitmap->bitmask_len = __cpu_to_le32(pattern_len);
	bitmap->pattern_id = __cpu_to_le32(pattern_id);

	ptr += sizeof(*tlv);
	ptr += sizeof(*bitmap);

	/* ipv4 sync */
	tlv = ptr;
	tlv->tag = __cpu_to_le16(WMI_TLV_TAG_ARRAY_STRUCT);
	tlv->len = __cpu_to_le16(0);

	ptr += sizeof(*tlv);

	/* ipv6 sync */
	tlv = ptr;
	tlv->tag = __cpu_to_le16(WMI_TLV_TAG_ARRAY_STRUCT);
	tlv->len = __cpu_to_le16(0);

	ptr += sizeof(*tlv);

	/* magic */
	tlv = ptr;
	tlv->tag = __cpu_to_le16(WMI_TLV_TAG_ARRAY_STRUCT);
	tlv->len = __cpu_to_le16(0);

	ptr += sizeof(*tlv);

	/* pattern info timeout */
	tlv = ptr;
	tlv->tag = __cpu_to_le16(WMI_TLV_TAG_ARRAY_UINT32);
	tlv->len = __cpu_to_le16(0);

	ptr += sizeof(*tlv);

	/* ratelimit interval */
	tlv = ptr;
	tlv->tag = __cpu_to_le16(WMI_TLV_TAG_ARRAY_UINT32);
	tlv->len = __cpu_to_le16(sizeof(u32));

	ath10k_dbg(ar, ATH10K_DBG_WMI, "wmi tlv wow add pattern vdev_id %d pattern_id %d, pattern_offset %d\n",
		   vdev_id, pattern_id, pattern_offset);
	return skb;
}

static struct sk_buff *
ath10k_wmi_tlv_op_gen_wow_del_pattern(struct ath10k *ar, u32 vdev_id,
				      u32 pattern_id)
{
	struct wmi_tlv_wow_del_pattern_cmd *cmd;
	struct wmi_tlv *tlv;
	struct sk_buff *skb;
	size_t len;

	len = sizeof(*tlv) + sizeof(*cmd);
	skb = ath10k_wmi_alloc_skb(ar, len);
	if (!skb)
		return ERR_PTR(-ENOMEM);

	tlv = (struct wmi_tlv *)skb->data;
	tlv->tag = __cpu_to_le16(WMI_TLV_TAG_STRUCT_WOW_DEL_PATTERN_CMD);
	tlv->len = __cpu_to_le16(sizeof(*cmd));
	cmd = (void *)tlv->value;

	cmd->vdev_id = __cpu_to_le32(vdev_id);
	cmd->pattern_id = __cpu_to_le32(pattern_id);
	cmd->pattern_type = __cpu_to_le32(WOW_BITMAP_PATTERN);

	ath10k_dbg(ar, ATH10K_DBG_WMI, "wmi tlv wow del pattern vdev_id %d pattern_id %d\n",
		   vdev_id, pattern_id);
	return skb;
}

/* Request FW to start PNO operation */
static struct sk_buff *
ath10k_wmi_tlv_op_gen_config_pno_start(struct ath10k *ar,
				       u32 vdev_id,
				       struct wmi_pno_scan_req *pno)
{
	struct nlo_configured_parameters *nlo_list;
	struct wmi_tlv_wow_nlo_config_cmd *cmd;
	struct wmi_tlv *tlv;
	struct sk_buff *skb;
	__le32 *channel_list;
	u16 tlv_len;
	size_t len;
	void *ptr;
	u32 i;

	len = sizeof(*tlv) + sizeof(*cmd) +
	      sizeof(*tlv) +
	      /* TLV place holder for array of structures
	       * nlo_configured_parameters(nlo_list)
	       */
	      sizeof(*tlv);
	      /* TLV place holder for array of uint32 channel_list */

	len += sizeof(u32) * min_t(u8, pno->a_networks[0].channel_count,
				   WMI_NLO_MAX_CHAN);
	len += sizeof(struct nlo_configured_parameters) *
				min_t(u8, pno->uc_networks_count, WMI_NLO_MAX_SSIDS);

	skb = ath10k_wmi_alloc_skb(ar, len);
	if (!skb)
		return ERR_PTR(-ENOMEM);

	ptr = (void *)skb->data;
	tlv = ptr;
	tlv->tag = __cpu_to_le16(WMI_TLV_TAG_STRUCT_NLO_CONFIG_CMD);
	tlv->len = __cpu_to_le16(sizeof(*cmd));
	cmd = (void *)tlv->value;

	/* wmi_tlv_wow_nlo_config_cmd parameters*/
	cmd->vdev_id = __cpu_to_le32(pno->vdev_id);
	cmd->flags = __cpu_to_le32(WMI_NLO_CONFIG_START | WMI_NLO_CONFIG_SSID_HIDE_EN);

	/* current FW does not support min-max range for dwell time */
	cmd->active_dwell_time = __cpu_to_le32(pno->active_max_time);
	cmd->passive_dwell_time = __cpu_to_le32(pno->passive_max_time);

	if (pno->do_passive_scan)
		cmd->flags |= __cpu_to_le32(WMI_NLO_CONFIG_SCAN_PASSIVE);

	/* copy scan interval */
	cmd->fast_scan_period = __cpu_to_le32(pno->fast_scan_period);
	cmd->slow_scan_period = __cpu_to_le32(pno->slow_scan_period);
	cmd->fast_scan_max_cycles = __cpu_to_le32(pno->fast_scan_max_cycles);
	cmd->delay_start_time = __cpu_to_le32(pno->delay_start_time);

	if (pno->enable_pno_scan_randomization) {
		cmd->flags |= __cpu_to_le32(WMI_NLO_CONFIG_SPOOFED_MAC_IN_PROBE_REQ |
				WMI_NLO_CONFIG_RANDOM_SEQ_NO_IN_PROBE_REQ);
		ether_addr_copy(cmd->mac_addr.addr, pno->mac_addr);
		ether_addr_copy(cmd->mac_mask.addr, pno->mac_addr_mask);
	}

	ptr += sizeof(*tlv);
	ptr += sizeof(*cmd);

	/* nlo_configured_parameters(nlo_list) */
	cmd->no_of_ssids = __cpu_to_le32(min_t(u8, pno->uc_networks_count,
					       WMI_NLO_MAX_SSIDS));
	tlv_len = __le32_to_cpu(cmd->no_of_ssids) *
		sizeof(struct nlo_configured_parameters);

	tlv = ptr;
	tlv->tag = __cpu_to_le16(WMI_TLV_TAG_ARRAY_STRUCT);
	tlv->len = __cpu_to_le16(tlv_len);

	ptr += sizeof(*tlv);
	nlo_list = ptr;
	for (i = 0; i < __le32_to_cpu(cmd->no_of_ssids); i++) {
		tlv = (struct wmi_tlv *)(&nlo_list[i].tlv_header);
		tlv->tag = __cpu_to_le16(WMI_TLV_TAG_ARRAY_BYTE);
		tlv->len = __cpu_to_le16(sizeof(struct nlo_configured_parameters) -
					 sizeof(*tlv));

		/* copy ssid and it's length */
		nlo_list[i].ssid.valid = __cpu_to_le32(true);
		nlo_list[i].ssid.ssid.ssid_len = pno->a_networks[i].ssid.ssid_len;
		memcpy(nlo_list[i].ssid.ssid.ssid,
		       pno->a_networks[i].ssid.ssid,
		       __le32_to_cpu(nlo_list[i].ssid.ssid.ssid_len));

		/* copy rssi threshold */
		if (pno->a_networks[i].rssi_threshold &&
		    pno->a_networks[i].rssi_threshold > -300) {
			nlo_list[i].rssi_cond.valid = __cpu_to_le32(true);
			nlo_list[i].rssi_cond.rssi =
				__cpu_to_le32(pno->a_networks[i].rssi_threshold);
		}

		nlo_list[i].bcast_nw_type.valid = __cpu_to_le32(true);
		nlo_list[i].bcast_nw_type.bcast_nw_type =
			__cpu_to_le32(pno->a_networks[i].bcast_nw_type);
	}

	ptr += __le32_to_cpu(cmd->no_of_ssids) * sizeof(struct nlo_configured_parameters);

	/* copy channel info */
	cmd->num_of_channels = __cpu_to_le32(min_t(u8,
						   pno->a_networks[0].channel_count,
						   WMI_NLO_MAX_CHAN));

	tlv = ptr;
	tlv->tag = __cpu_to_le16(WMI_TLV_TAG_ARRAY_UINT32);
	tlv->len = __cpu_to_le16(__le32_to_cpu(cmd->num_of_channels) *
				 sizeof(u_int32_t));
	ptr += sizeof(*tlv);

	channel_list = (__le32 *)ptr;
	for (i = 0; i < __le32_to_cpu(cmd->num_of_channels); i++)
		channel_list[i] = __cpu_to_le32(pno->a_networks[0].channels[i]);

	ath10k_dbg(ar, ATH10K_DBG_WMI, "wmi tlv start pno config vdev_id %d\n",
		   vdev_id);

	return skb;
}

/* Request FW to stop ongoing PNO operation */
static struct sk_buff *ath10k_wmi_tlv_op_gen_config_pno_stop(struct ath10k *ar,
							     u32 vdev_id)
{
	struct wmi_tlv_wow_nlo_config_cmd *cmd;
	struct wmi_tlv *tlv;
	struct sk_buff *skb;
	void *ptr;
	size_t len;

	len = sizeof(*tlv) + sizeof(*cmd) +
	      sizeof(*tlv) +
	      /* TLV place holder for array of structures
	       * nlo_configured_parameters(nlo_list)
	       */
	      sizeof(*tlv);
	      /* TLV place holder for array of uint32 channel_list */
	skb = ath10k_wmi_alloc_skb(ar, len);
	if (!skb)
		return ERR_PTR(-ENOMEM);

	ptr = (void *)skb->data;
	tlv = ptr;
	tlv->tag = __cpu_to_le16(WMI_TLV_TAG_STRUCT_NLO_CONFIG_CMD);
	tlv->len = __cpu_to_le16(sizeof(*cmd));
	cmd = (void *)tlv->value;

	cmd->vdev_id = __cpu_to_le32(vdev_id);
	cmd->flags = __cpu_to_le32(WMI_NLO_CONFIG_STOP);

	ptr += sizeof(*tlv);
	ptr += sizeof(*cmd);

	/* nlo_configured_parameters(nlo_list) */
	tlv = ptr;
	tlv->tag = __cpu_to_le16(WMI_TLV_TAG_ARRAY_STRUCT);
	tlv->len = __cpu_to_le16(0);

	ptr += sizeof(*tlv);

	/* channel list */
	tlv = ptr;
	tlv->tag = __cpu_to_le16(WMI_TLV_TAG_ARRAY_UINT32);
	tlv->len = __cpu_to_le16(0);

	ath10k_dbg(ar, ATH10K_DBG_WMI, "wmi tlv stop pno config vdev_id %d\n", vdev_id);
	return skb;
}

static struct sk_buff *
ath10k_wmi_tlv_op_gen_config_pno(struct ath10k *ar, u32 vdev_id,
				 struct wmi_pno_scan_req *pno_scan)
{
	if (pno_scan->enable)
		return ath10k_wmi_tlv_op_gen_config_pno_start(ar, vdev_id, pno_scan);
	else
		return ath10k_wmi_tlv_op_gen_config_pno_stop(ar, vdev_id);
}

static struct sk_buff *
ath10k_wmi_tlv_op_gen_adaptive_qcs(struct ath10k *ar, bool enable)
{
	struct wmi_tlv_adaptive_qcs *cmd;
	struct wmi_tlv *tlv;
	struct sk_buff *skb;
	void *ptr;
	size_t len;

	len = sizeof(*tlv) + sizeof(*cmd);
	skb = ath10k_wmi_alloc_skb(ar, len);
	if (!skb)
		return ERR_PTR(-ENOMEM);

	ptr = (void *)skb->data;
	tlv = ptr;
	tlv->tag = __cpu_to_le16(WMI_TLV_TAG_STRUCT_RESMGR_ADAPTIVE_OCS_CMD);
	tlv->len = __cpu_to_le16(sizeof(*cmd));
	cmd = (void *)tlv->value;
	cmd->enable = __cpu_to_le32(enable ? 1 : 0);

	ptr += sizeof(*tlv);
	ptr += sizeof(*cmd);

	ath10k_dbg(ar, ATH10K_DBG_WMI, "wmi tlv adaptive qcs %d\n", enable);
	return skb;
}

static struct sk_buff *
ath10k_wmi_tlv_op_gen_echo(struct ath10k *ar, u32 value)
{
	struct wmi_echo_cmd *cmd;
	struct wmi_tlv *tlv;
	struct sk_buff *skb;
	void *ptr;
	size_t len;

	len = sizeof(*tlv) + sizeof(*cmd);
	skb = ath10k_wmi_alloc_skb(ar, len);
	if (!skb)
		return ERR_PTR(-ENOMEM);

	ptr = (void *)skb->data;
	tlv = ptr;
	tlv->tag = __cpu_to_le16(WMI_TLV_TAG_STRUCT_ECHO_CMD);
	tlv->len = __cpu_to_le16(sizeof(*cmd));
	cmd = (void *)tlv->value;
	cmd->value = cpu_to_le32(value);

	ptr += sizeof(*tlv);
	ptr += sizeof(*cmd);

	ath10k_dbg(ar, ATH10K_DBG_WMI, "wmi tlv echo value 0x%08x\n", value);
	return skb;
}

static struct sk_buff *
ath10k_wmi_tlv_op_gen_vdev_spectral_conf(struct ath10k *ar,
					 const struct wmi_vdev_spectral_conf_arg *arg)
{
	struct wmi_vdev_spectral_conf_cmd *cmd;
	struct sk_buff *skb;
	struct wmi_tlv *tlv;
	void *ptr;
	size_t len;

	len = sizeof(*tlv) + sizeof(*cmd);
	skb = ath10k_wmi_alloc_skb(ar, len);
	if (!skb)
		return ERR_PTR(-ENOMEM);

	ptr = (void *)skb->data;
	tlv = ptr;
	tlv->tag = __cpu_to_le16(WMI_TLV_TAG_STRUCT_VDEV_SPECTRAL_CONFIGURE_CMD);
	tlv->len = __cpu_to_le16(sizeof(*cmd));
	cmd = (void *)tlv->value;
	cmd->vdev_id = __cpu_to_le32(arg->vdev_id);
	cmd->scan_count = __cpu_to_le32(arg->scan_count);
	cmd->scan_period = __cpu_to_le32(arg->scan_period);
	cmd->scan_priority = __cpu_to_le32(arg->scan_priority);
	cmd->scan_fft_size = __cpu_to_le32(arg->scan_fft_size);
	cmd->scan_gc_ena = __cpu_to_le32(arg->scan_gc_ena);
	cmd->scan_restart_ena = __cpu_to_le32(arg->scan_restart_ena);
	cmd->scan_noise_floor_ref = __cpu_to_le32(arg->scan_noise_floor_ref);
	cmd->scan_init_delay = __cpu_to_le32(arg->scan_init_delay);
	cmd->scan_nb_tone_thr = __cpu_to_le32(arg->scan_nb_tone_thr);
	cmd->scan_str_bin_thr = __cpu_to_le32(arg->scan_str_bin_thr);
	cmd->scan_wb_rpt_mode = __cpu_to_le32(arg->scan_wb_rpt_mode);
	cmd->scan_rssi_rpt_mode = __cpu_to_le32(arg->scan_rssi_rpt_mode);
	cmd->scan_rssi_thr = __cpu_to_le32(arg->scan_rssi_thr);
	cmd->scan_pwr_format = __cpu_to_le32(arg->scan_pwr_format);
	cmd->scan_rpt_mode = __cpu_to_le32(arg->scan_rpt_mode);
	cmd->scan_bin_scale = __cpu_to_le32(arg->scan_bin_scale);
	cmd->scan_dbm_adj = __cpu_to_le32(arg->scan_dbm_adj);
	cmd->scan_chn_mask = __cpu_to_le32(arg->scan_chn_mask);

	return skb;
}

static struct sk_buff *
ath10k_wmi_tlv_op_gen_vdev_spectral_enable(struct ath10k *ar, u32 vdev_id,
					   u32 trigger, u32 enable)
{
	struct wmi_vdev_spectral_enable_cmd *cmd;
	struct sk_buff *skb;
	struct wmi_tlv *tlv;
	void *ptr;
	size_t len;

	len = sizeof(*tlv) + sizeof(*cmd);
	skb = ath10k_wmi_alloc_skb(ar, len);
	if (!skb)
		return ERR_PTR(-ENOMEM);

	ptr = (void *)skb->data;
	tlv = ptr;
	tlv->tag = __cpu_to_le16(WMI_TLV_TAG_STRUCT_VDEV_SPECTRAL_ENABLE_CMD);
	tlv->len = __cpu_to_le16(sizeof(*cmd));
	cmd = (void *)tlv->value;
	cmd->vdev_id = __cpu_to_le32(vdev_id);
	cmd->trigger_cmd = __cpu_to_le32(trigger);
	cmd->enable_cmd = __cpu_to_le32(enable);

	return skb;
}

/****************/
/* TLV mappings */
/****************/

static struct wmi_cmd_map wmi_tlv_cmd_map = {
	.init_cmdid = WMI_TLV_INIT_CMDID,
	.start_scan_cmdid = WMI_TLV_START_SCAN_CMDID,
	.stop_scan_cmdid = WMI_TLV_STOP_SCAN_CMDID,
	.scan_chan_list_cmdid = WMI_TLV_SCAN_CHAN_LIST_CMDID,
	.scan_sch_prio_tbl_cmdid = WMI_TLV_SCAN_SCH_PRIO_TBL_CMDID,
	.scan_prob_req_oui_cmdid = WMI_TLV_SCAN_PROB_REQ_OUI_CMDID,
	.pdev_set_regdomain_cmdid = WMI_TLV_PDEV_SET_REGDOMAIN_CMDID,
	.pdev_set_channel_cmdid = WMI_TLV_PDEV_SET_CHANNEL_CMDID,
	.pdev_set_param_cmdid = WMI_TLV_PDEV_SET_PARAM_CMDID,
	.pdev_pktlog_enable_cmdid = WMI_TLV_PDEV_PKTLOG_ENABLE_CMDID,
	.pdev_pktlog_disable_cmdid = WMI_TLV_PDEV_PKTLOG_DISABLE_CMDID,
	.pdev_set_wmm_params_cmdid = WMI_TLV_PDEV_SET_WMM_PARAMS_CMDID,
	.pdev_set_ht_cap_ie_cmdid = WMI_TLV_PDEV_SET_HT_CAP_IE_CMDID,
	.pdev_set_vht_cap_ie_cmdid = WMI_TLV_PDEV_SET_VHT_CAP_IE_CMDID,
	.pdev_set_dscp_tid_map_cmdid = WMI_TLV_PDEV_SET_DSCP_TID_MAP_CMDID,
	.pdev_set_quiet_mode_cmdid = WMI_TLV_PDEV_SET_QUIET_MODE_CMDID,
	.pdev_green_ap_ps_enable_cmdid = WMI_TLV_PDEV_GREEN_AP_PS_ENABLE_CMDID,
	.pdev_get_tpc_config_cmdid = WMI_TLV_PDEV_GET_TPC_CONFIG_CMDID,
	.pdev_set_base_macaddr_cmdid = WMI_TLV_PDEV_SET_BASE_MACADDR_CMDID,
	.vdev_create_cmdid = WMI_TLV_VDEV_CREATE_CMDID,
	.vdev_delete_cmdid = WMI_TLV_VDEV_DELETE_CMDID,
	.vdev_start_request_cmdid = WMI_TLV_VDEV_START_REQUEST_CMDID,
	.vdev_restart_request_cmdid = WMI_TLV_VDEV_RESTART_REQUEST_CMDID,
	.vdev_up_cmdid = WMI_TLV_VDEV_UP_CMDID,
	.vdev_stop_cmdid = WMI_TLV_VDEV_STOP_CMDID,
	.vdev_down_cmdid = WMI_TLV_VDEV_DOWN_CMDID,
	.vdev_set_param_cmdid = WMI_TLV_VDEV_SET_PARAM_CMDID,
	.vdev_install_key_cmdid = WMI_TLV_VDEV_INSTALL_KEY_CMDID,
	.peer_create_cmdid = WMI_TLV_PEER_CREATE_CMDID,
	.peer_delete_cmdid = WMI_TLV_PEER_DELETE_CMDID,
	.peer_flush_tids_cmdid = WMI_TLV_PEER_FLUSH_TIDS_CMDID,
	.peer_set_param_cmdid = WMI_TLV_PEER_SET_PARAM_CMDID,
	.peer_assoc_cmdid = WMI_TLV_PEER_ASSOC_CMDID,
	.peer_add_wds_entry_cmdid = WMI_TLV_PEER_ADD_WDS_ENTRY_CMDID,
	.peer_remove_wds_entry_cmdid = WMI_TLV_PEER_REMOVE_WDS_ENTRY_CMDID,
	.peer_mcast_group_cmdid = WMI_TLV_PEER_MCAST_GROUP_CMDID,
	.bcn_tx_cmdid = WMI_TLV_BCN_TX_CMDID,
	.pdev_send_bcn_cmdid = WMI_TLV_PDEV_SEND_BCN_CMDID,
	.bcn_tmpl_cmdid = WMI_TLV_BCN_TMPL_CMDID,
	.bcn_filter_rx_cmdid = WMI_TLV_BCN_FILTER_RX_CMDID,
	.prb_req_filter_rx_cmdid = WMI_TLV_PRB_REQ_FILTER_RX_CMDID,
	.mgmt_tx_cmdid = WMI_TLV_MGMT_TX_CMDID,
	.mgmt_tx_send_cmdid = WMI_TLV_MGMT_TX_SEND_CMD,
	.prb_tmpl_cmdid = WMI_TLV_PRB_TMPL_CMDID,
	.addba_clear_resp_cmdid = WMI_TLV_ADDBA_CLEAR_RESP_CMDID,
	.addba_send_cmdid = WMI_TLV_ADDBA_SEND_CMDID,
	.addba_status_cmdid = WMI_TLV_ADDBA_STATUS_CMDID,
	.delba_send_cmdid = WMI_TLV_DELBA_SEND_CMDID,
	.addba_set_resp_cmdid = WMI_TLV_ADDBA_SET_RESP_CMDID,
	.send_singleamsdu_cmdid = WMI_TLV_SEND_SINGLEAMSDU_CMDID,
	.sta_powersave_mode_cmdid = WMI_TLV_STA_POWERSAVE_MODE_CMDID,
	.sta_powersave_param_cmdid = WMI_TLV_STA_POWERSAVE_PARAM_CMDID,
	.sta_mimo_ps_mode_cmdid = WMI_TLV_STA_MIMO_PS_MODE_CMDID,
	.pdev_dfs_enable_cmdid = WMI_TLV_PDEV_DFS_ENABLE_CMDID,
	.pdev_dfs_disable_cmdid = WMI_TLV_PDEV_DFS_DISABLE_CMDID,
	.roam_scan_mode = WMI_TLV_ROAM_SCAN_MODE,
	.roam_scan_rssi_threshold = WMI_TLV_ROAM_SCAN_RSSI_THRESHOLD,
	.roam_scan_period = WMI_TLV_ROAM_SCAN_PERIOD,
	.roam_scan_rssi_change_threshold =
				WMI_TLV_ROAM_SCAN_RSSI_CHANGE_THRESHOLD,
	.roam_ap_profile = WMI_TLV_ROAM_AP_PROFILE,
	.ofl_scan_add_ap_profile = WMI_TLV_ROAM_AP_PROFILE,
	.ofl_scan_remove_ap_profile = WMI_TLV_OFL_SCAN_REMOVE_AP_PROFILE,
	.ofl_scan_period = WMI_TLV_OFL_SCAN_PERIOD,
	.p2p_dev_set_device_info = WMI_TLV_P2P_DEV_SET_DEVICE_INFO,
	.p2p_dev_set_discoverability = WMI_TLV_P2P_DEV_SET_DISCOVERABILITY,
	.p2p_go_set_beacon_ie = WMI_TLV_P2P_GO_SET_BEACON_IE,
	.p2p_go_set_probe_resp_ie = WMI_TLV_P2P_GO_SET_PROBE_RESP_IE,
	.p2p_set_vendor_ie_data_cmdid = WMI_TLV_P2P_SET_VENDOR_IE_DATA_CMDID,
	.ap_ps_peer_param_cmdid = WMI_TLV_AP_PS_PEER_PARAM_CMDID,
	.ap_ps_peer_uapsd_coex_cmdid = WMI_TLV_AP_PS_PEER_UAPSD_COEX_CMDID,
	.peer_rate_retry_sched_cmdid = WMI_TLV_PEER_RATE_RETRY_SCHED_CMDID,
	.wlan_profile_trigger_cmdid = WMI_TLV_WLAN_PROFILE_TRIGGER_CMDID,
	.wlan_profile_set_hist_intvl_cmdid =
				WMI_TLV_WLAN_PROFILE_SET_HIST_INTVL_CMDID,
	.wlan_profile_get_profile_data_cmdid =
				WMI_TLV_WLAN_PROFILE_GET_PROFILE_DATA_CMDID,
	.wlan_profile_enable_profile_id_cmdid =
				WMI_TLV_WLAN_PROFILE_ENABLE_PROFILE_ID_CMDID,
	.wlan_profile_list_profile_id_cmdid =
				WMI_TLV_WLAN_PROFILE_LIST_PROFILE_ID_CMDID,
	.pdev_suspend_cmdid = WMI_TLV_PDEV_SUSPEND_CMDID,
	.pdev_resume_cmdid = WMI_TLV_PDEV_RESUME_CMDID,
	.add_bcn_filter_cmdid = WMI_TLV_ADD_BCN_FILTER_CMDID,
	.rmv_bcn_filter_cmdid = WMI_TLV_RMV_BCN_FILTER_CMDID,
	.wow_add_wake_pattern_cmdid = WMI_TLV_WOW_ADD_WAKE_PATTERN_CMDID,
	.wow_del_wake_pattern_cmdid = WMI_TLV_WOW_DEL_WAKE_PATTERN_CMDID,
	.wow_enable_disable_wake_event_cmdid =
				WMI_TLV_WOW_ENABLE_DISABLE_WAKE_EVENT_CMDID,
	.wow_enable_cmdid = WMI_TLV_WOW_ENABLE_CMDID,
	.wow_hostwakeup_from_sleep_cmdid =
				WMI_TLV_WOW_HOSTWAKEUP_FROM_SLEEP_CMDID,
	.rtt_measreq_cmdid = WMI_TLV_RTT_MEASREQ_CMDID,
	.rtt_tsf_cmdid = WMI_TLV_RTT_TSF_CMDID,
	.vdev_spectral_scan_configure_cmdid = WMI_TLV_SPECTRAL_SCAN_CONF_CMDID,
	.vdev_spectral_scan_enable_cmdid = WMI_TLV_SPECTRAL_SCAN_ENABLE_CMDID,
	.request_stats_cmdid = WMI_TLV_REQUEST_STATS_CMDID,
	.request_peer_stats_info_cmdid = WMI_TLV_REQUEST_PEER_STATS_INFO_CMDID,
	.set_arp_ns_offload_cmdid = WMI_TLV_SET_ARP_NS_OFFLOAD_CMDID,
	.network_list_offload_config_cmdid =
				WMI_TLV_NETWORK_LIST_OFFLOAD_CONFIG_CMDID,
	.gtk_offload_cmdid = WMI_TLV_GTK_OFFLOAD_CMDID,
	.csa_offload_enable_cmdid = WMI_TLV_CSA_OFFLOAD_ENABLE_CMDID,
	.csa_offload_chanswitch_cmdid = WMI_TLV_CSA_OFFLOAD_CHANSWITCH_CMDID,
	.chatter_set_mode_cmdid = WMI_TLV_CHATTER_SET_MODE_CMDID,
	.peer_tid_addba_cmdid = WMI_TLV_PEER_TID_ADDBA_CMDID,
	.peer_tid_delba_cmdid = WMI_TLV_PEER_TID_DELBA_CMDID,
	.sta_dtim_ps_method_cmdid = WMI_TLV_STA_DTIM_PS_METHOD_CMDID,
	.sta_uapsd_auto_trig_cmdid = WMI_TLV_STA_UAPSD_AUTO_TRIG_CMDID,
	.sta_keepalive_cmd = WMI_TLV_STA_KEEPALIVE_CMDID,
	.echo_cmdid = WMI_TLV_ECHO_CMDID,
	.pdev_utf_cmdid = WMI_TLV_PDEV_UTF_CMDID,
	.dbglog_cfg_cmdid = WMI_TLV_DBGLOG_CFG_CMDID,
	.pdev_qvit_cmdid = WMI_TLV_PDEV_QVIT_CMDID,
	.pdev_ftm_intg_cmdid = WMI_TLV_PDEV_FTM_INTG_CMDID,
	.vdev_set_keepalive_cmdid = WMI_TLV_VDEV_SET_KEEPALIVE_CMDID,
	.vdev_get_keepalive_cmdid = WMI_TLV_VDEV_GET_KEEPALIVE_CMDID,
	.force_fw_hang_cmdid = WMI_TLV_FORCE_FW_HANG_CMDID,
	.gpio_config_cmdid = WMI_TLV_GPIO_CONFIG_CMDID,
	.gpio_output_cmdid = WMI_TLV_GPIO_OUTPUT_CMDID,
	.pdev_get_temperature_cmdid = WMI_TLV_PDEV_GET_TEMPERATURE_CMDID,
	.vdev_set_wmm_params_cmdid = WMI_TLV_VDEV_SET_WMM_PARAMS_CMDID,
	.tdls_set_state_cmdid = WMI_TLV_TDLS_SET_STATE_CMDID,
	.tdls_peer_update_cmdid = WMI_TLV_TDLS_PEER_UPDATE_CMDID,
	.adaptive_qcs_cmdid = WMI_TLV_RESMGR_ADAPTIVE_OCS_CMDID,
	.scan_update_request_cmdid = WMI_CMD_UNSUPPORTED,
	.vdev_standby_response_cmdid = WMI_CMD_UNSUPPORTED,
	.vdev_resume_response_cmdid = WMI_CMD_UNSUPPORTED,
	.wlan_peer_caching_add_peer_cmdid = WMI_CMD_UNSUPPORTED,
	.wlan_peer_caching_evict_peer_cmdid = WMI_CMD_UNSUPPORTED,
	.wlan_peer_caching_restore_peer_cmdid = WMI_CMD_UNSUPPORTED,
	.wlan_peer_caching_print_all_peers_info_cmdid = WMI_CMD_UNSUPPORTED,
	.peer_update_wds_entry_cmdid = WMI_CMD_UNSUPPORTED,
	.peer_add_proxy_sta_entry_cmdid = WMI_CMD_UNSUPPORTED,
	.rtt_keepalive_cmdid = WMI_CMD_UNSUPPORTED,
	.oem_req_cmdid = WMI_CMD_UNSUPPORTED,
	.nan_cmdid = WMI_CMD_UNSUPPORTED,
	.vdev_ratemask_cmdid = WMI_CMD_UNSUPPORTED,
	.qboost_cfg_cmdid = WMI_CMD_UNSUPPORTED,
	.pdev_smart_ant_enable_cmdid = WMI_CMD_UNSUPPORTED,
	.pdev_smart_ant_set_rx_antenna_cmdid = WMI_CMD_UNSUPPORTED,
	.peer_smart_ant_set_tx_antenna_cmdid = WMI_CMD_UNSUPPORTED,
	.peer_smart_ant_set_train_info_cmdid = WMI_CMD_UNSUPPORTED,
	.peer_smart_ant_set_node_config_ops_cmdid = WMI_CMD_UNSUPPORTED,
	.pdev_set_antenna_switch_table_cmdid = WMI_CMD_UNSUPPORTED,
	.pdev_set_ctl_table_cmdid = WMI_CMD_UNSUPPORTED,
	.pdev_set_mimogain_table_cmdid = WMI_CMD_UNSUPPORTED,
	.pdev_ratepwr_table_cmdid = WMI_CMD_UNSUPPORTED,
	.pdev_ratepwr_chainmsk_table_cmdid = WMI_CMD_UNSUPPORTED,
	.pdev_fips_cmdid = WMI_CMD_UNSUPPORTED,
	.tt_set_conf_cmdid = WMI_CMD_UNSUPPORTED,
	.fwtest_cmdid = WMI_CMD_UNSUPPORTED,
	.vdev_atf_request_cmdid = WMI_CMD_UNSUPPORTED,
	.peer_atf_request_cmdid = WMI_CMD_UNSUPPORTED,
	.pdev_get_ani_cck_config_cmdid = WMI_CMD_UNSUPPORTED,
	.pdev_get_ani_ofdm_config_cmdid = WMI_CMD_UNSUPPORTED,
	.pdev_reserve_ast_entry_cmdid = WMI_CMD_UNSUPPORTED,
};

static struct wmi_pdev_param_map wmi_tlv_pdev_param_map = {
	.tx_chain_mask = WMI_TLV_PDEV_PARAM_TX_CHAIN_MASK,
	.rx_chain_mask = WMI_TLV_PDEV_PARAM_RX_CHAIN_MASK,
	.txpower_limit2g = WMI_TLV_PDEV_PARAM_TXPOWER_LIMIT2G,
	.txpower_limit5g = WMI_TLV_PDEV_PARAM_TXPOWER_LIMIT5G,
	.txpower_scale = WMI_TLV_PDEV_PARAM_TXPOWER_SCALE,
	.beacon_gen_mode = WMI_TLV_PDEV_PARAM_BEACON_GEN_MODE,
	.beacon_tx_mode = WMI_TLV_PDEV_PARAM_BEACON_TX_MODE,
	.resmgr_offchan_mode = WMI_TLV_PDEV_PARAM_RESMGR_OFFCHAN_MODE,
	.protection_mode = WMI_TLV_PDEV_PARAM_PROTECTION_MODE,
	.dynamic_bw = WMI_TLV_PDEV_PARAM_DYNAMIC_BW,
	.non_agg_sw_retry_th = WMI_TLV_PDEV_PARAM_NON_AGG_SW_RETRY_TH,
	.agg_sw_retry_th = WMI_TLV_PDEV_PARAM_AGG_SW_RETRY_TH,
	.sta_kickout_th = WMI_TLV_PDEV_PARAM_STA_KICKOUT_TH,
	.ac_aggrsize_scaling = WMI_TLV_PDEV_PARAM_AC_AGGRSIZE_SCALING,
	.ltr_enable = WMI_TLV_PDEV_PARAM_LTR_ENABLE,
	.ltr_ac_latency_be = WMI_TLV_PDEV_PARAM_LTR_AC_LATENCY_BE,
	.ltr_ac_latency_bk = WMI_TLV_PDEV_PARAM_LTR_AC_LATENCY_BK,
	.ltr_ac_latency_vi = WMI_TLV_PDEV_PARAM_LTR_AC_LATENCY_VI,
	.ltr_ac_latency_vo = WMI_TLV_PDEV_PARAM_LTR_AC_LATENCY_VO,
	.ltr_ac_latency_timeout = WMI_TLV_PDEV_PARAM_LTR_AC_LATENCY_TIMEOUT,
	.ltr_sleep_override = WMI_TLV_PDEV_PARAM_LTR_SLEEP_OVERRIDE,
	.ltr_rx_override = WMI_TLV_PDEV_PARAM_LTR_RX_OVERRIDE,
	.ltr_tx_activity_timeout = WMI_TLV_PDEV_PARAM_LTR_TX_ACTIVITY_TIMEOUT,
	.l1ss_enable = WMI_TLV_PDEV_PARAM_L1SS_ENABLE,
	.dsleep_enable = WMI_TLV_PDEV_PARAM_DSLEEP_ENABLE,
	.pcielp_txbuf_flush = WMI_TLV_PDEV_PARAM_PCIELP_TXBUF_FLUSH,
	.pcielp_txbuf_watermark = WMI_TLV_PDEV_PARAM_PCIELP_TXBUF_TMO_EN,
	.pcielp_txbuf_tmo_en = WMI_TLV_PDEV_PARAM_PCIELP_TXBUF_TMO_EN,
	.pcielp_txbuf_tmo_value = WMI_TLV_PDEV_PARAM_PCIELP_TXBUF_TMO_VALUE,
	.pdev_stats_update_period = WMI_TLV_PDEV_PARAM_PDEV_STATS_UPDATE_PERIOD,
	.vdev_stats_update_period = WMI_TLV_PDEV_PARAM_VDEV_STATS_UPDATE_PERIOD,
	.peer_stats_update_period = WMI_TLV_PDEV_PARAM_PEER_STATS_UPDATE_PERIOD,
	.bcnflt_stats_update_period =
				WMI_TLV_PDEV_PARAM_BCNFLT_STATS_UPDATE_PERIOD,
	.pmf_qos = WMI_TLV_PDEV_PARAM_PMF_QOS,
	.arp_ac_override = WMI_TLV_PDEV_PARAM_ARP_AC_OVERRIDE,
	.dcs = WMI_TLV_PDEV_PARAM_DCS,
	.ani_enable = WMI_TLV_PDEV_PARAM_ANI_ENABLE,
	.ani_poll_period = WMI_TLV_PDEV_PARAM_ANI_POLL_PERIOD,
	.ani_listen_period = WMI_TLV_PDEV_PARAM_ANI_LISTEN_PERIOD,
	.ani_ofdm_level = WMI_TLV_PDEV_PARAM_ANI_OFDM_LEVEL,
	.ani_cck_level = WMI_TLV_PDEV_PARAM_ANI_CCK_LEVEL,
	.dyntxchain = WMI_TLV_PDEV_PARAM_DYNTXCHAIN,
	.proxy_sta = WMI_TLV_PDEV_PARAM_PROXY_STA,
	.idle_ps_config = WMI_TLV_PDEV_PARAM_IDLE_PS_CONFIG,
	.power_gating_sleep = WMI_TLV_PDEV_PARAM_POWER_GATING_SLEEP,
	.fast_channel_reset = WMI_TLV_PDEV_PARAM_UNSUPPORTED,
	.burst_dur = WMI_TLV_PDEV_PARAM_BURST_DUR,
	.burst_enable = WMI_TLV_PDEV_PARAM_BURST_ENABLE,
	.cal_period = WMI_PDEV_PARAM_UNSUPPORTED,
	.aggr_burst = WMI_PDEV_PARAM_UNSUPPORTED,
	.rx_decap_mode = WMI_PDEV_PARAM_UNSUPPORTED,
	.smart_antenna_default_antenna = WMI_PDEV_PARAM_UNSUPPORTED,
	.igmpmld_override = WMI_PDEV_PARAM_UNSUPPORTED,
	.igmpmld_tid = WMI_PDEV_PARAM_UNSUPPORTED,
	.antenna_gain = WMI_PDEV_PARAM_UNSUPPORTED,
	.rx_filter = WMI_PDEV_PARAM_UNSUPPORTED,
	.set_mcast_to_ucast_tid = WMI_PDEV_PARAM_UNSUPPORTED,
	.proxy_sta_mode = WMI_PDEV_PARAM_UNSUPPORTED,
	.set_mcast2ucast_mode = WMI_PDEV_PARAM_UNSUPPORTED,
	.set_mcast2ucast_buffer = WMI_PDEV_PARAM_UNSUPPORTED,
	.remove_mcast2ucast_buffer = WMI_PDEV_PARAM_UNSUPPORTED,
	.peer_sta_ps_statechg_enable = WMI_PDEV_PARAM_UNSUPPORTED,
	.igmpmld_ac_override = WMI_PDEV_PARAM_UNSUPPORTED,
	.block_interbss = WMI_PDEV_PARAM_UNSUPPORTED,
	.set_disable_reset_cmdid = WMI_PDEV_PARAM_UNSUPPORTED,
	.set_msdu_ttl_cmdid = WMI_PDEV_PARAM_UNSUPPORTED,
	.set_ppdu_duration_cmdid = WMI_PDEV_PARAM_UNSUPPORTED,
	.txbf_sound_period_cmdid = WMI_PDEV_PARAM_UNSUPPORTED,
	.set_promisc_mode_cmdid = WMI_PDEV_PARAM_UNSUPPORTED,
	.set_burst_mode_cmdid = WMI_PDEV_PARAM_UNSUPPORTED,
	.en_stats = WMI_PDEV_PARAM_UNSUPPORTED,
	.mu_group_policy = WMI_PDEV_PARAM_UNSUPPORTED,
	.noise_detection = WMI_PDEV_PARAM_UNSUPPORTED,
	.noise_threshold = WMI_PDEV_PARAM_UNSUPPORTED,
	.dpd_enable = WMI_PDEV_PARAM_UNSUPPORTED,
	.set_mcast_bcast_echo = WMI_PDEV_PARAM_UNSUPPORTED,
	.atf_strict_sch = WMI_PDEV_PARAM_UNSUPPORTED,
	.atf_sched_duration = WMI_PDEV_PARAM_UNSUPPORTED,
	.ant_plzn = WMI_PDEV_PARAM_UNSUPPORTED,
	.mgmt_retry_limit = WMI_PDEV_PARAM_UNSUPPORTED,
	.sensitivity_level = WMI_PDEV_PARAM_UNSUPPORTED,
	.signed_txpower_2g = WMI_PDEV_PARAM_UNSUPPORTED,
	.signed_txpower_5g = WMI_PDEV_PARAM_UNSUPPORTED,
	.enable_per_tid_amsdu = WMI_PDEV_PARAM_UNSUPPORTED,
	.enable_per_tid_ampdu = WMI_PDEV_PARAM_UNSUPPORTED,
	.cca_threshold = WMI_PDEV_PARAM_UNSUPPORTED,
	.rts_fixed_rate = WMI_PDEV_PARAM_UNSUPPORTED,
	.pdev_reset = WMI_PDEV_PARAM_UNSUPPORTED,
	.wapi_mbssid_offset = WMI_PDEV_PARAM_UNSUPPORTED,
	.arp_srcaddr = WMI_PDEV_PARAM_UNSUPPORTED,
	.arp_dstaddr = WMI_PDEV_PARAM_UNSUPPORTED,
	.rfkill_config = WMI_TLV_PDEV_PARAM_HW_RFKILL_CONFIG,
	.rfkill_enable = WMI_TLV_PDEV_PARAM_RFKILL_ENABLE,
	.peer_stats_info_enable = WMI_TLV_PDEV_PARAM_PEER_STATS_INFO_ENABLE,
};

static struct wmi_peer_param_map wmi_tlv_peer_param_map = {
	.smps_state = WMI_TLV_PEER_SMPS_STATE,
	.ampdu = WMI_TLV_PEER_AMPDU,
	.authorize = WMI_TLV_PEER_AUTHORIZE,
	.chan_width = WMI_TLV_PEER_CHAN_WIDTH,
	.nss = WMI_TLV_PEER_NSS,
	.use_4addr = WMI_TLV_PEER_USE_4ADDR,
	.membership = WMI_TLV_PEER_MEMBERSHIP,
	.user_pos = WMI_TLV_PEER_USERPOS,
	.crit_proto_hint_enabled = WMI_TLV_PEER_CRIT_PROTO_HINT_ENABLED,
	.tx_fail_cnt_thr = WMI_TLV_PEER_TX_FAIL_CNT_THR,
	.set_hw_retry_cts2s = WMI_TLV_PEER_SET_HW_RETRY_CTS2S,
	.ibss_atim_win_len = WMI_TLV_PEER_IBSS_ATIM_WINDOW_LENGTH,
	.phymode = WMI_TLV_PEER_PHYMODE,
	.use_fixed_power = WMI_TLV_PEER_USE_FIXED_PWR,
	.dummy_var = WMI_TLV_PEER_DUMMY_VAR,
};

static struct wmi_vdev_param_map wmi_tlv_vdev_param_map = {
	.rts_threshold = WMI_TLV_VDEV_PARAM_RTS_THRESHOLD,
	.fragmentation_threshold = WMI_TLV_VDEV_PARAM_FRAGMENTATION_THRESHOLD,
	.beacon_interval = WMI_TLV_VDEV_PARAM_BEACON_INTERVAL,
	.listen_interval = WMI_TLV_VDEV_PARAM_LISTEN_INTERVAL,
	.multicast_rate = WMI_TLV_VDEV_PARAM_MULTICAST_RATE,
	.mgmt_tx_rate = WMI_TLV_VDEV_PARAM_MGMT_TX_RATE,
	.slot_time = WMI_TLV_VDEV_PARAM_SLOT_TIME,
	.preamble = WMI_TLV_VDEV_PARAM_PREAMBLE,
	.swba_time = WMI_TLV_VDEV_PARAM_SWBA_TIME,
	.wmi_vdev_stats_update_period = WMI_TLV_VDEV_STATS_UPDATE_PERIOD,
	.wmi_vdev_pwrsave_ageout_time = WMI_TLV_VDEV_PWRSAVE_AGEOUT_TIME,
	.wmi_vdev_host_swba_interval = WMI_TLV_VDEV_HOST_SWBA_INTERVAL,
	.dtim_period = WMI_TLV_VDEV_PARAM_DTIM_PERIOD,
	.wmi_vdev_oc_scheduler_air_time_limit =
				WMI_TLV_VDEV_OC_SCHEDULER_AIR_TIME_LIMIT,
	.wds = WMI_TLV_VDEV_PARAM_WDS,
	.atim_window = WMI_TLV_VDEV_PARAM_ATIM_WINDOW,
	.bmiss_count_max = WMI_TLV_VDEV_PARAM_BMISS_COUNT_MAX,
	.bmiss_first_bcnt = WMI_TLV_VDEV_PARAM_BMISS_FIRST_BCNT,
	.bmiss_final_bcnt = WMI_TLV_VDEV_PARAM_BMISS_FINAL_BCNT,
	.feature_wmm = WMI_TLV_VDEV_PARAM_FEATURE_WMM,
	.chwidth = WMI_TLV_VDEV_PARAM_CHWIDTH,
	.chextoffset = WMI_TLV_VDEV_PARAM_CHEXTOFFSET,
	.disable_htprotection =	WMI_TLV_VDEV_PARAM_DISABLE_HTPROTECTION,
	.sta_quickkickout = WMI_TLV_VDEV_PARAM_STA_QUICKKICKOUT,
	.mgmt_rate = WMI_TLV_VDEV_PARAM_MGMT_RATE,
	.protection_mode = WMI_TLV_VDEV_PARAM_PROTECTION_MODE,
	.fixed_rate = WMI_TLV_VDEV_PARAM_FIXED_RATE,
	.sgi = WMI_TLV_VDEV_PARAM_SGI,
	.ldpc = WMI_TLV_VDEV_PARAM_LDPC,
	.tx_stbc = WMI_TLV_VDEV_PARAM_TX_STBC,
	.rx_stbc = WMI_TLV_VDEV_PARAM_RX_STBC,
	.intra_bss_fwd = WMI_TLV_VDEV_PARAM_INTRA_BSS_FWD,
	.def_keyid = WMI_TLV_VDEV_PARAM_DEF_KEYID,
	.nss = WMI_TLV_VDEV_PARAM_NSS,
	.bcast_data_rate = WMI_TLV_VDEV_PARAM_BCAST_DATA_RATE,
	.mcast_data_rate = WMI_TLV_VDEV_PARAM_MCAST_DATA_RATE,
	.mcast_indicate = WMI_TLV_VDEV_PARAM_MCAST_INDICATE,
	.dhcp_indicate = WMI_TLV_VDEV_PARAM_DHCP_INDICATE,
	.unknown_dest_indicate = WMI_TLV_VDEV_PARAM_UNKNOWN_DEST_INDICATE,
	.ap_keepalive_min_idle_inactive_time_secs =
		WMI_TLV_VDEV_PARAM_AP_KEEPALIVE_MIN_IDLE_INACTIVE_TIME_SECS,
	.ap_keepalive_max_idle_inactive_time_secs =
		WMI_TLV_VDEV_PARAM_AP_KEEPALIVE_MAX_IDLE_INACTIVE_TIME_SECS,
	.ap_keepalive_max_unresponsive_time_secs =
		WMI_TLV_VDEV_PARAM_AP_KEEPALIVE_MAX_UNRESPONSIVE_TIME_SECS,
	.ap_enable_nawds = WMI_TLV_VDEV_PARAM_AP_ENABLE_NAWDS,
	.mcast2ucast_set = WMI_TLV_VDEV_PARAM_UNSUPPORTED,
	.enable_rtscts = WMI_TLV_VDEV_PARAM_ENABLE_RTSCTS,
	.txbf = WMI_TLV_VDEV_PARAM_TXBF,
	.packet_powersave = WMI_TLV_VDEV_PARAM_PACKET_POWERSAVE,
	.drop_unencry = WMI_TLV_VDEV_PARAM_DROP_UNENCRY,
	.tx_encap_type = WMI_TLV_VDEV_PARAM_TX_ENCAP_TYPE,
	.ap_detect_out_of_sync_sleeping_sta_time_secs =
					WMI_TLV_VDEV_PARAM_UNSUPPORTED,
	.rc_num_retries = WMI_VDEV_PARAM_UNSUPPORTED,
	.cabq_maxdur = WMI_VDEV_PARAM_UNSUPPORTED,
	.mfptest_set = WMI_VDEV_PARAM_UNSUPPORTED,
	.rts_fixed_rate = WMI_VDEV_PARAM_UNSUPPORTED,
	.vht_sgimask = WMI_VDEV_PARAM_UNSUPPORTED,
	.vht80_ratemask = WMI_VDEV_PARAM_UNSUPPORTED,
	.early_rx_adjust_enable = WMI_VDEV_PARAM_UNSUPPORTED,
	.early_rx_tgt_bmiss_num = WMI_VDEV_PARAM_UNSUPPORTED,
	.early_rx_bmiss_sample_cycle = WMI_VDEV_PARAM_UNSUPPORTED,
	.early_rx_slop_step = WMI_VDEV_PARAM_UNSUPPORTED,
	.early_rx_init_slop = WMI_VDEV_PARAM_UNSUPPORTED,
	.early_rx_adjust_pause = WMI_VDEV_PARAM_UNSUPPORTED,
	.proxy_sta = WMI_VDEV_PARAM_UNSUPPORTED,
	.meru_vc = WMI_VDEV_PARAM_UNSUPPORTED,
	.rx_decap_type = WMI_VDEV_PARAM_UNSUPPORTED,
	.bw_nss_ratemask = WMI_VDEV_PARAM_UNSUPPORTED,
};

static const struct wmi_ops wmi_tlv_ops = {
	.rx = ath10k_wmi_tlv_op_rx,
	.map_svc = wmi_tlv_svc_map,
	.map_svc_ext = wmi_tlv_svc_map_ext,

	.pull_scan = ath10k_wmi_tlv_op_pull_scan_ev,
	.pull_mgmt_rx = ath10k_wmi_tlv_op_pull_mgmt_rx_ev,
	.pull_mgmt_tx_compl = ath10k_wmi_tlv_op_pull_mgmt_tx_compl_ev,
	.pull_mgmt_tx_bundle_compl = ath10k_wmi_tlv_op_pull_mgmt_tx_bundle_compl_ev,
	.pull_ch_info = ath10k_wmi_tlv_op_pull_ch_info_ev,
	.pull_vdev_start = ath10k_wmi_tlv_op_pull_vdev_start_ev,
	.pull_peer_kick = ath10k_wmi_tlv_op_pull_peer_kick_ev,
	.pull_swba = ath10k_wmi_tlv_op_pull_swba_ev,
	.pull_phyerr_hdr = ath10k_wmi_tlv_op_pull_phyerr_ev_hdr,
	.pull_phyerr = ath10k_wmi_op_pull_phyerr_ev,
	.pull_svc_rdy = ath10k_wmi_tlv_op_pull_svc_rdy_ev,
	.pull_rdy = ath10k_wmi_tlv_op_pull_rdy_ev,
	.pull_svc_avail = ath10k_wmi_tlv_op_pull_svc_avail,
	.pull_fw_stats = ath10k_wmi_tlv_op_pull_fw_stats,
	.pull_roam_ev = ath10k_wmi_tlv_op_pull_roam_ev,
	.pull_wow_event = ath10k_wmi_tlv_op_pull_wow_ev,
	.pull_echo_ev = ath10k_wmi_tlv_op_pull_echo_ev,
	.get_txbf_conf_scheme = ath10k_wmi_tlv_txbf_conf_scheme,

	.gen_pdev_suspend = ath10k_wmi_tlv_op_gen_pdev_suspend,
	.gen_pdev_resume = ath10k_wmi_tlv_op_gen_pdev_resume,
	.gen_pdev_set_rd = ath10k_wmi_tlv_op_gen_pdev_set_rd,
	.gen_pdev_set_param = ath10k_wmi_tlv_op_gen_pdev_set_param,
	.gen_init = ath10k_wmi_tlv_op_gen_init,
	.gen_start_scan = ath10k_wmi_tlv_op_gen_start_scan,
	.gen_stop_scan = ath10k_wmi_tlv_op_gen_stop_scan,
	.gen_vdev_create = ath10k_wmi_tlv_op_gen_vdev_create,
	.gen_vdev_delete = ath10k_wmi_tlv_op_gen_vdev_delete,
	.gen_vdev_start = ath10k_wmi_tlv_op_gen_vdev_start,
	.gen_vdev_stop = ath10k_wmi_tlv_op_gen_vdev_stop,
	.gen_vdev_up = ath10k_wmi_tlv_op_gen_vdev_up,
	.gen_vdev_down = ath10k_wmi_tlv_op_gen_vdev_down,
	.gen_vdev_set_param = ath10k_wmi_tlv_op_gen_vdev_set_param,
	.gen_vdev_install_key = ath10k_wmi_tlv_op_gen_vdev_install_key,
	.gen_vdev_wmm_conf = ath10k_wmi_tlv_op_gen_vdev_wmm_conf,
	.gen_peer_create = ath10k_wmi_tlv_op_gen_peer_create,
	.gen_peer_delete = ath10k_wmi_tlv_op_gen_peer_delete,
	.gen_peer_flush = ath10k_wmi_tlv_op_gen_peer_flush,
	.gen_peer_set_param = ath10k_wmi_tlv_op_gen_peer_set_param,
	.gen_peer_assoc = ath10k_wmi_tlv_op_gen_peer_assoc,
	.gen_set_psmode = ath10k_wmi_tlv_op_gen_set_psmode,
	.gen_set_sta_ps = ath10k_wmi_tlv_op_gen_set_sta_ps,
	.gen_set_ap_ps = ath10k_wmi_tlv_op_gen_set_ap_ps,
	.gen_scan_chan_list = ath10k_wmi_tlv_op_gen_scan_chan_list,
	.gen_scan_prob_req_oui = ath10k_wmi_tlv_op_gen_scan_prob_req_oui,
	.gen_beacon_dma = ath10k_wmi_tlv_op_gen_beacon_dma,
	.gen_pdev_set_wmm = ath10k_wmi_tlv_op_gen_pdev_set_wmm,
	.gen_request_stats = ath10k_wmi_tlv_op_gen_request_stats,
	.gen_request_peer_stats_info = ath10k_wmi_tlv_op_gen_request_peer_stats_info,
	.gen_force_fw_hang = ath10k_wmi_tlv_op_gen_force_fw_hang,
	/* .gen_mgmt_tx = not implemented; HTT is used */
	.gen_mgmt_tx_send = ath10k_wmi_tlv_op_gen_mgmt_tx_send,
	.cleanup_mgmt_tx_send = ath10k_wmi_tlv_op_cleanup_mgmt_tx_send,
	.gen_dbglog_cfg = ath10k_wmi_tlv_op_gen_dbglog_cfg,
	.gen_pktlog_enable = ath10k_wmi_tlv_op_gen_pktlog_enable,
	.gen_pktlog_disable = ath10k_wmi_tlv_op_gen_pktlog_disable,
	.gen_pdev_set_quiet_mode = ath10k_wmi_tlv_op_gen_pdev_set_quiet_mode,
	.gen_pdev_get_temperature = ath10k_wmi_tlv_op_gen_pdev_get_temperature,
	/* .gen_addba_clear_resp not implemented */
	/* .gen_addba_send not implemented */
	/* .gen_addba_set_resp not implemented */
	/* .gen_delba_send not implemented */
	.gen_bcn_tmpl = ath10k_wmi_tlv_op_gen_bcn_tmpl,
	.gen_prb_tmpl = ath10k_wmi_tlv_op_gen_prb_tmpl,
	.gen_p2p_go_bcn_ie = ath10k_wmi_tlv_op_gen_p2p_go_bcn_ie,
	.gen_vdev_sta_uapsd = ath10k_wmi_tlv_op_gen_vdev_sta_uapsd,
	.gen_sta_keepalive = ath10k_wmi_tlv_op_gen_sta_keepalive,
	.gen_wow_enable = ath10k_wmi_tlv_op_gen_wow_enable,
	.gen_wow_add_wakeup_event = ath10k_wmi_tlv_op_gen_wow_add_wakeup_event,
	.gen_wow_host_wakeup_ind = ath10k_wmi_tlv_gen_wow_host_wakeup_ind,
	.gen_wow_add_pattern = ath10k_wmi_tlv_op_gen_wow_add_pattern,
	.gen_wow_del_pattern = ath10k_wmi_tlv_op_gen_wow_del_pattern,
	.gen_wow_config_pno = ath10k_wmi_tlv_op_gen_config_pno,
	.gen_update_fw_tdls_state = ath10k_wmi_tlv_op_gen_update_fw_tdls_state,
	.gen_tdls_peer_update = ath10k_wmi_tlv_op_gen_tdls_peer_update,
	.gen_adaptive_qcs = ath10k_wmi_tlv_op_gen_adaptive_qcs,
	.fw_stats_fill = ath10k_wmi_main_op_fw_stats_fill,
	.get_vdev_subtype = ath10k_wmi_tlv_op_get_vdev_subtype,
	.gen_echo = ath10k_wmi_tlv_op_gen_echo,
	.gen_vdev_spectral_conf = ath10k_wmi_tlv_op_gen_vdev_spectral_conf,
	.gen_vdev_spectral_enable = ath10k_wmi_tlv_op_gen_vdev_spectral_enable,
};

static const struct wmi_peer_flags_map wmi_tlv_peer_flags_map = {
	.auth = WMI_TLV_PEER_AUTH,
	.qos = WMI_TLV_PEER_QOS,
	.need_ptk_4_way = WMI_TLV_PEER_NEED_PTK_4_WAY,
	.need_gtk_2_way = WMI_TLV_PEER_NEED_GTK_2_WAY,
	.apsd = WMI_TLV_PEER_APSD,
	.ht = WMI_TLV_PEER_HT,
	.bw40 = WMI_TLV_PEER_40MHZ,
	.stbc = WMI_TLV_PEER_STBC,
	.ldbc = WMI_TLV_PEER_LDPC,
	.dyn_mimops = WMI_TLV_PEER_DYN_MIMOPS,
	.static_mimops = WMI_TLV_PEER_STATIC_MIMOPS,
	.spatial_mux = WMI_TLV_PEER_SPATIAL_MUX,
	.vht = WMI_TLV_PEER_VHT,
	.bw80 = WMI_TLV_PEER_80MHZ,
	.pmf = WMI_TLV_PEER_PMF,
	.bw160 = WMI_TLV_PEER_160MHZ,
};

/************/
/* TLV init */
/************/

void ath10k_wmi_tlv_attach(struct ath10k *ar)
{
	ar->wmi.cmd = &wmi_tlv_cmd_map;
	ar->wmi.vdev_param = &wmi_tlv_vdev_param_map;
	ar->wmi.pdev_param = &wmi_tlv_pdev_param_map;
	ar->wmi.peer_param = &wmi_tlv_peer_param_map;
	ar->wmi.ops = &wmi_tlv_ops;
	ar->wmi.peer_flags = &wmi_tlv_peer_flags_map;
}<|MERGE_RESOLUTION|>--- conflicted
+++ resolved
@@ -240,15 +240,10 @@
 		   __le32_to_cpu(stat->last_tx_rate_code),
 		   __le32_to_cpu(stat->last_tx_bitrate_kbps));
 
-<<<<<<< HEAD
-	sta = ieee80211_find_sta_by_ifaddr(ar->hw, stat->peer_macaddr.addr, NULL);
-	if (!sta) {
-=======
 	rcu_read_lock();
 	sta = ieee80211_find_sta_by_ifaddr(ar->hw, stat->peer_macaddr.addr, NULL);
 	if (!sta) {
 		rcu_read_unlock();
->>>>>>> 4e026225
 		ath10k_warn(ar, "not found station for peer stats\n");
 		return -EINVAL;
 	}
@@ -258,10 +253,7 @@
 	arsta->rx_bitrate_kbps = __le32_to_cpu(stat->last_rx_bitrate_kbps);
 	arsta->tx_rate_code = __le32_to_cpu(stat->last_tx_rate_code);
 	arsta->tx_bitrate_kbps = __le32_to_cpu(stat->last_tx_bitrate_kbps);
-<<<<<<< HEAD
-=======
 	rcu_read_unlock();
->>>>>>> 4e026225
 
 	return 0;
 }
