/*
 * Copyright (c) 2005-2011 Atheros Communications Inc.
 * Copyright (c) 2011-2017 Qualcomm Atheros, Inc.
 * Copyright (c) 2018, The Linux Foundation. All rights reserved.
 *
 * Permission to use, copy, modify, and/or distribute this software for any
 * purpose with or without fee is hereby granted, provided that the above
 * copyright notice and this permission notice appear in all copies.
 *
 * THE SOFTWARE IS PROVIDED "AS IS" AND THE AUTHOR DISCLAIMS ALL WARRANTIES
 * WITH REGARD TO THIS SOFTWARE INCLUDING ALL IMPLIED WARRANTIES OF
 * MERCHANTABILITY AND FITNESS. IN NO EVENT SHALL THE AUTHOR BE LIABLE FOR
 * ANY SPECIAL, DIRECT, INDIRECT, OR CONSEQUENTIAL DAMAGES OR ANY DAMAGES
 * WHATSOEVER RESULTING FROM LOSS OF USE, DATA OR PROFITS, WHETHER IN AN
 * ACTION OF CONTRACT, NEGLIGENCE OR OTHER TORTIOUS ACTION, ARISING OUT OF
 * OR IN CONNECTION WITH THE USE OR PERFORMANCE OF THIS SOFTWARE.
 */
#include "core.h"
#include "debug.h"
#include "mac.h"
#include "hw.h"
#include "mac.h"
#include "wmi.h"
#include "wmi-ops.h"
#include "wmi-tlv.h"
#include "p2p.h"
#include "testmode.h"

/***************/
/* TLV helpers */
/**************/

struct wmi_tlv_policy {
	size_t min_len;
};

static const struct wmi_tlv_policy wmi_tlv_policies[] = {
	[WMI_TLV_TAG_ARRAY_BYTE]
		= { .min_len = 0 },
	[WMI_TLV_TAG_ARRAY_UINT32]
		= { .min_len = 0 },
	[WMI_TLV_TAG_STRUCT_SCAN_EVENT]
		= { .min_len = sizeof(struct wmi_scan_event) },
	[WMI_TLV_TAG_STRUCT_MGMT_RX_HDR]
		= { .min_len = sizeof(struct wmi_tlv_mgmt_rx_ev) },
	[WMI_TLV_TAG_STRUCT_CHAN_INFO_EVENT]
		= { .min_len = sizeof(struct wmi_chan_info_event) },
	[WMI_TLV_TAG_STRUCT_VDEV_START_RESPONSE_EVENT]
		= { .min_len = sizeof(struct wmi_vdev_start_response_event) },
	[WMI_TLV_TAG_STRUCT_PEER_STA_KICKOUT_EVENT]
		= { .min_len = sizeof(struct wmi_peer_sta_kickout_event) },
	[WMI_TLV_TAG_STRUCT_HOST_SWBA_EVENT]
		= { .min_len = sizeof(struct wmi_host_swba_event) },
	[WMI_TLV_TAG_STRUCT_TIM_INFO]
		= { .min_len = sizeof(struct wmi_tim_info) },
	[WMI_TLV_TAG_STRUCT_P2P_NOA_INFO]
		= { .min_len = sizeof(struct wmi_p2p_noa_info) },
	[WMI_TLV_TAG_STRUCT_SERVICE_READY_EVENT]
		= { .min_len = sizeof(struct wmi_tlv_svc_rdy_ev) },
	[WMI_TLV_TAG_STRUCT_HAL_REG_CAPABILITIES]
		= { .min_len = sizeof(struct hal_reg_capabilities) },
	[WMI_TLV_TAG_STRUCT_WLAN_HOST_MEM_REQ]
		= { .min_len = sizeof(struct wlan_host_mem_req) },
	[WMI_TLV_TAG_STRUCT_READY_EVENT]
		= { .min_len = sizeof(struct wmi_tlv_rdy_ev) },
	[WMI_TLV_TAG_STRUCT_OFFLOAD_BCN_TX_STATUS_EVENT]
		= { .min_len = sizeof(struct wmi_tlv_bcn_tx_status_ev) },
	[WMI_TLV_TAG_STRUCT_DIAG_DATA_CONTAINER_EVENT]
		= { .min_len = sizeof(struct wmi_tlv_diag_data_ev) },
	[WMI_TLV_TAG_STRUCT_P2P_NOA_EVENT]
		= { .min_len = sizeof(struct wmi_tlv_p2p_noa_ev) },
	[WMI_TLV_TAG_STRUCT_ROAM_EVENT]
		= { .min_len = sizeof(struct wmi_tlv_roam_ev) },
	[WMI_TLV_TAG_STRUCT_WOW_EVENT_INFO]
		= { .min_len = sizeof(struct wmi_tlv_wow_event_info) },
	[WMI_TLV_TAG_STRUCT_TX_PAUSE_EVENT]
		= { .min_len = sizeof(struct wmi_tlv_tx_pause_ev) },
};

static int
ath10k_wmi_tlv_iter(struct ath10k *ar, const void *ptr, size_t len,
		    int (*iter)(struct ath10k *ar, u16 tag, u16 len,
				const void *ptr, void *data),
		    void *data)
{
	const void *begin = ptr;
	const struct wmi_tlv *tlv;
	u16 tlv_tag, tlv_len;
	int ret;

	while (len > 0) {
		if (len < sizeof(*tlv)) {
			ath10k_dbg(ar, ATH10K_DBG_WMI,
				   "wmi tlv parse failure at byte %zd (%zu bytes left, %zu expected)\n",
				   ptr - begin, len, sizeof(*tlv));
			return -EINVAL;
		}

		tlv = ptr;
		tlv_tag = __le16_to_cpu(tlv->tag);
		tlv_len = __le16_to_cpu(tlv->len);
		ptr += sizeof(*tlv);
		len -= sizeof(*tlv);

		if (tlv_len > len) {
			ath10k_dbg(ar, ATH10K_DBG_WMI,
				   "wmi tlv parse failure of tag %hhu at byte %zd (%zu bytes left, %hhu expected)\n",
				   tlv_tag, ptr - begin, len, tlv_len);
			return -EINVAL;
		}

		if (tlv_tag < ARRAY_SIZE(wmi_tlv_policies) &&
		    wmi_tlv_policies[tlv_tag].min_len &&
		    wmi_tlv_policies[tlv_tag].min_len > tlv_len) {
			ath10k_dbg(ar, ATH10K_DBG_WMI,
				   "wmi tlv parse failure of tag %hhu at byte %zd (%hhu bytes is less than min length %zu)\n",
				   tlv_tag, ptr - begin, tlv_len,
				   wmi_tlv_policies[tlv_tag].min_len);
			return -EINVAL;
		}

		ret = iter(ar, tlv_tag, tlv_len, ptr, data);
		if (ret)
			return ret;

		ptr += tlv_len;
		len -= tlv_len;
	}

	return 0;
}

static int ath10k_wmi_tlv_iter_parse(struct ath10k *ar, u16 tag, u16 len,
				     const void *ptr, void *data)
{
	const void **tb = data;

	if (tag < WMI_TLV_TAG_MAX)
		tb[tag] = ptr;

	return 0;
}

static int ath10k_wmi_tlv_parse(struct ath10k *ar, const void **tb,
				const void *ptr, size_t len)
{
	return ath10k_wmi_tlv_iter(ar, ptr, len, ath10k_wmi_tlv_iter_parse,
				   (void *)tb);
}

static const void **
ath10k_wmi_tlv_parse_alloc(struct ath10k *ar, const void *ptr,
			   size_t len, gfp_t gfp)
{
	const void **tb;
	int ret;

	tb = kcalloc(WMI_TLV_TAG_MAX, sizeof(*tb), gfp);
	if (!tb)
		return ERR_PTR(-ENOMEM);

	ret = ath10k_wmi_tlv_parse(ar, tb, ptr, len);
	if (ret) {
		kfree(tb);
		return ERR_PTR(ret);
	}

	return tb;
}

static u16 ath10k_wmi_tlv_len(const void *ptr)
{
	return __le16_to_cpu((((const struct wmi_tlv *)ptr) - 1)->len);
}

/**************/
/* TLV events */
/**************/
static int ath10k_wmi_tlv_event_bcn_tx_status(struct ath10k *ar,
					      struct sk_buff *skb)
{
	const void **tb;
	const struct wmi_tlv_bcn_tx_status_ev *ev;
	struct ath10k_vif *arvif;
	u32 vdev_id, tx_status;
	int ret;

	tb = ath10k_wmi_tlv_parse_alloc(ar, skb->data, skb->len, GFP_ATOMIC);
	if (IS_ERR(tb)) {
		ret = PTR_ERR(tb);
		ath10k_warn(ar, "failed to parse tlv: %d\n", ret);
		return ret;
	}

	ev = tb[WMI_TLV_TAG_STRUCT_OFFLOAD_BCN_TX_STATUS_EVENT];
	if (!ev) {
		kfree(tb);
		return -EPROTO;
	}

	tx_status = __le32_to_cpu(ev->tx_status);
	vdev_id = __le32_to_cpu(ev->vdev_id);

	switch (tx_status) {
	case WMI_TLV_BCN_TX_STATUS_OK:
		break;
	case WMI_TLV_BCN_TX_STATUS_XRETRY:
	case WMI_TLV_BCN_TX_STATUS_DROP:
	case WMI_TLV_BCN_TX_STATUS_FILTERED:
		/* FIXME: It's probably worth telling mac80211 to stop the
		 * interface as it is crippled.
		 */
		ath10k_warn(ar, "received bcn tmpl tx status on vdev %i: %d",
			    vdev_id, tx_status);
		break;
	}

	arvif = ath10k_get_arvif(ar, vdev_id);
	if (arvif && arvif->is_up && arvif->vif->csa_active)
		ieee80211_queue_work(ar->hw, &arvif->ap_csa_work);

	kfree(tb);
	return 0;
}

static int ath10k_wmi_tlv_event_diag_data(struct ath10k *ar,
					  struct sk_buff *skb)
{
	const void **tb;
	const struct wmi_tlv_diag_data_ev *ev;
	const struct wmi_tlv_diag_item *item;
	const void *data;
	int ret, num_items, len;

	tb = ath10k_wmi_tlv_parse_alloc(ar, skb->data, skb->len, GFP_ATOMIC);
	if (IS_ERR(tb)) {
		ret = PTR_ERR(tb);
		ath10k_warn(ar, "failed to parse tlv: %d\n", ret);
		return ret;
	}

	ev = tb[WMI_TLV_TAG_STRUCT_DIAG_DATA_CONTAINER_EVENT];
	data = tb[WMI_TLV_TAG_ARRAY_BYTE];
	if (!ev || !data) {
		kfree(tb);
		return -EPROTO;
	}

	num_items = __le32_to_cpu(ev->num_items);
	len = ath10k_wmi_tlv_len(data);

	while (num_items--) {
		if (len == 0)
			break;
		if (len < sizeof(*item)) {
			ath10k_warn(ar, "failed to parse diag data: can't fit item header\n");
			break;
		}

		item = data;

		if (len < sizeof(*item) + __le16_to_cpu(item->len)) {
			ath10k_warn(ar, "failed to parse diag data: item is too long\n");
			break;
		}

		trace_ath10k_wmi_diag_container(ar,
						item->type,
						__le32_to_cpu(item->timestamp),
						__le32_to_cpu(item->code),
						__le16_to_cpu(item->len),
						item->payload);

		len -= sizeof(*item);
		len -= roundup(__le16_to_cpu(item->len), 4);

		data += sizeof(*item);
		data += roundup(__le16_to_cpu(item->len), 4);
	}

	if (num_items != -1 || len != 0)
		ath10k_warn(ar, "failed to parse diag data event: num_items %d len %d\n",
			    num_items, len);

	kfree(tb);
	return 0;
}

static int ath10k_wmi_tlv_event_diag(struct ath10k *ar,
				     struct sk_buff *skb)
{
	const void **tb;
	const void *data;
	int ret, len;

	tb = ath10k_wmi_tlv_parse_alloc(ar, skb->data, skb->len, GFP_ATOMIC);
	if (IS_ERR(tb)) {
		ret = PTR_ERR(tb);
		ath10k_warn(ar, "failed to parse tlv: %d\n", ret);
		return ret;
	}

	data = tb[WMI_TLV_TAG_ARRAY_BYTE];
	if (!data) {
		kfree(tb);
		return -EPROTO;
	}
	len = ath10k_wmi_tlv_len(data);

	ath10k_dbg(ar, ATH10K_DBG_WMI, "wmi tlv diag event len %d\n", len);
	trace_ath10k_wmi_diag(ar, data, len);

	kfree(tb);
	return 0;
}

static int ath10k_wmi_tlv_event_p2p_noa(struct ath10k *ar,
					struct sk_buff *skb)
{
	const void **tb;
	const struct wmi_tlv_p2p_noa_ev *ev;
	const struct wmi_p2p_noa_info *noa;
	int ret, vdev_id;

	tb = ath10k_wmi_tlv_parse_alloc(ar, skb->data, skb->len, GFP_ATOMIC);
	if (IS_ERR(tb)) {
		ret = PTR_ERR(tb);
		ath10k_warn(ar, "failed to parse tlv: %d\n", ret);
		return ret;
	}

	ev = tb[WMI_TLV_TAG_STRUCT_P2P_NOA_EVENT];
	noa = tb[WMI_TLV_TAG_STRUCT_P2P_NOA_INFO];

	if (!ev || !noa) {
		kfree(tb);
		return -EPROTO;
	}

	vdev_id = __le32_to_cpu(ev->vdev_id);

	ath10k_dbg(ar, ATH10K_DBG_WMI,
		   "wmi tlv p2p noa vdev_id %i descriptors %hhu\n",
		   vdev_id, noa->num_descriptors);

	ath10k_p2p_noa_update_by_vdev_id(ar, vdev_id, noa);
	kfree(tb);
	return 0;
}

static int ath10k_wmi_tlv_event_tx_pause(struct ath10k *ar,
					 struct sk_buff *skb)
{
	const void **tb;
	const struct wmi_tlv_tx_pause_ev *ev;
	int ret, vdev_id;
	u32 pause_id, action, vdev_map, peer_id, tid_map;

	tb = ath10k_wmi_tlv_parse_alloc(ar, skb->data, skb->len, GFP_ATOMIC);
	if (IS_ERR(tb)) {
		ret = PTR_ERR(tb);
		ath10k_warn(ar, "failed to parse tlv: %d\n", ret);
		return ret;
	}

	ev = tb[WMI_TLV_TAG_STRUCT_TX_PAUSE_EVENT];
	if (!ev) {
		kfree(tb);
		return -EPROTO;
	}

	pause_id = __le32_to_cpu(ev->pause_id);
	action = __le32_to_cpu(ev->action);
	vdev_map = __le32_to_cpu(ev->vdev_map);
	peer_id = __le32_to_cpu(ev->peer_id);
	tid_map = __le32_to_cpu(ev->tid_map);

	ath10k_dbg(ar, ATH10K_DBG_WMI,
		   "wmi tlv tx pause pause_id %u action %u vdev_map 0x%08x peer_id %u tid_map 0x%08x\n",
		   pause_id, action, vdev_map, peer_id, tid_map);

	switch (pause_id) {
	case WMI_TLV_TX_PAUSE_ID_MCC:
	case WMI_TLV_TX_PAUSE_ID_P2P_CLI_NOA:
	case WMI_TLV_TX_PAUSE_ID_P2P_GO_PS:
	case WMI_TLV_TX_PAUSE_ID_AP_PS:
	case WMI_TLV_TX_PAUSE_ID_IBSS_PS:
		for (vdev_id = 0; vdev_map; vdev_id++) {
			if (!(vdev_map & BIT(vdev_id)))
				continue;

			vdev_map &= ~BIT(vdev_id);
			ath10k_mac_handle_tx_pause_vdev(ar, vdev_id, pause_id,
							action);
		}
		break;
	case WMI_TLV_TX_PAUSE_ID_AP_PEER_PS:
	case WMI_TLV_TX_PAUSE_ID_AP_PEER_UAPSD:
	case WMI_TLV_TX_PAUSE_ID_STA_ADD_BA:
	case WMI_TLV_TX_PAUSE_ID_HOST:
		ath10k_dbg(ar, ATH10K_DBG_MAC,
			   "mac ignoring unsupported tx pause id %d\n",
			   pause_id);
		break;
	default:
		ath10k_dbg(ar, ATH10K_DBG_MAC,
			   "mac ignoring unknown tx pause vdev %d\n",
			   pause_id);
		break;
	}

	kfree(tb);
	return 0;
}

static int ath10k_wmi_tlv_event_temperature(struct ath10k *ar,
					    struct sk_buff *skb)
{
	const struct wmi_tlv_pdev_temperature_event *ev;

	ev = (struct wmi_tlv_pdev_temperature_event *)skb->data;
	if (WARN_ON(skb->len < sizeof(*ev)))
		return -EPROTO;

	ath10k_thermal_event_temperature(ar, __le32_to_cpu(ev->temperature));
	return 0;
}

static void ath10k_wmi_event_tdls_peer(struct ath10k *ar, struct sk_buff *skb)
{
	struct ieee80211_sta *station;
	const struct wmi_tlv_tdls_peer_event *ev;
	const void **tb;
	struct ath10k_vif *arvif;

	tb = ath10k_wmi_tlv_parse_alloc(ar, skb->data, skb->len, GFP_ATOMIC);
	if (IS_ERR(tb)) {
		ath10k_warn(ar, "tdls peer failed to parse tlv");
		return;
	}
	ev = tb[WMI_TLV_TAG_STRUCT_TDLS_PEER_EVENT];
	if (!ev) {
		kfree(tb);
		ath10k_warn(ar, "tdls peer NULL event");
		return;
	}

	switch (__le32_to_cpu(ev->peer_reason)) {
	case WMI_TDLS_TEARDOWN_REASON_TX:
	case WMI_TDLS_TEARDOWN_REASON_RSSI:
	case WMI_TDLS_TEARDOWN_REASON_PTR_TIMEOUT:
		station = ieee80211_find_sta_by_ifaddr(ar->hw,
						       ev->peer_macaddr.addr,
						       NULL);
		if (!station) {
			ath10k_warn(ar, "did not find station from tdls peer event");
			kfree(tb);
			return;
		}
		arvif = ath10k_get_arvif(ar, __le32_to_cpu(ev->vdev_id));
		ieee80211_tdls_oper_request(
					arvif->vif, station->addr,
					NL80211_TDLS_TEARDOWN,
					WLAN_REASON_TDLS_TEARDOWN_UNREACHABLE,
					GFP_ATOMIC
					);
		break;
	}
	kfree(tb);
}

/***********/
/* TLV ops */
/***********/

static void ath10k_wmi_tlv_op_rx(struct ath10k *ar, struct sk_buff *skb)
{
	struct wmi_cmd_hdr *cmd_hdr;
	enum wmi_tlv_event_id id;
	bool consumed;

	cmd_hdr = (struct wmi_cmd_hdr *)skb->data;
	id = MS(__le32_to_cpu(cmd_hdr->cmd_id), WMI_CMD_HDR_CMD_ID);

	if (skb_pull(skb, sizeof(struct wmi_cmd_hdr)) == NULL)
		goto out;

	trace_ath10k_wmi_event(ar, id, skb->data, skb->len);

	consumed = ath10k_tm_event_wmi(ar, id, skb);

	/* Ready event must be handled normally also in UTF mode so that we
	 * know the UTF firmware has booted, others we are just bypass WMI
	 * events to testmode.
	 */
	if (consumed && id != WMI_TLV_READY_EVENTID) {
		ath10k_dbg(ar, ATH10K_DBG_WMI,
			   "wmi tlv testmode consumed 0x%x\n", id);
		goto out;
	}

	switch (id) {
	case WMI_TLV_MGMT_RX_EVENTID:
		ath10k_wmi_event_mgmt_rx(ar, skb);
		/* mgmt_rx() owns the skb now! */
		return;
	case WMI_TLV_SCAN_EVENTID:
		ath10k_wmi_event_scan(ar, skb);
		break;
	case WMI_TLV_CHAN_INFO_EVENTID:
		ath10k_wmi_event_chan_info(ar, skb);
		break;
	case WMI_TLV_ECHO_EVENTID:
		ath10k_wmi_event_echo(ar, skb);
		break;
	case WMI_TLV_DEBUG_MESG_EVENTID:
		ath10k_wmi_event_debug_mesg(ar, skb);
		break;
	case WMI_TLV_UPDATE_STATS_EVENTID:
		ath10k_wmi_event_update_stats(ar, skb);
		break;
	case WMI_TLV_VDEV_START_RESP_EVENTID:
		ath10k_wmi_event_vdev_start_resp(ar, skb);
		break;
	case WMI_TLV_VDEV_STOPPED_EVENTID:
		ath10k_wmi_event_vdev_stopped(ar, skb);
		break;
	case WMI_TLV_PEER_STA_KICKOUT_EVENTID:
		ath10k_wmi_event_peer_sta_kickout(ar, skb);
		break;
	case WMI_TLV_HOST_SWBA_EVENTID:
		ath10k_wmi_event_host_swba(ar, skb);
		break;
	case WMI_TLV_TBTTOFFSET_UPDATE_EVENTID:
		ath10k_wmi_event_tbttoffset_update(ar, skb);
		break;
	case WMI_TLV_PHYERR_EVENTID:
		ath10k_wmi_event_phyerr(ar, skb);
		break;
	case WMI_TLV_ROAM_EVENTID:
		ath10k_wmi_event_roam(ar, skb);
		break;
	case WMI_TLV_PROFILE_MATCH:
		ath10k_wmi_event_profile_match(ar, skb);
		break;
	case WMI_TLV_DEBUG_PRINT_EVENTID:
		ath10k_wmi_event_debug_print(ar, skb);
		break;
	case WMI_TLV_PDEV_QVIT_EVENTID:
		ath10k_wmi_event_pdev_qvit(ar, skb);
		break;
	case WMI_TLV_WLAN_PROFILE_DATA_EVENTID:
		ath10k_wmi_event_wlan_profile_data(ar, skb);
		break;
	case WMI_TLV_RTT_MEASUREMENT_REPORT_EVENTID:
		ath10k_wmi_event_rtt_measurement_report(ar, skb);
		break;
	case WMI_TLV_TSF_MEASUREMENT_REPORT_EVENTID:
		ath10k_wmi_event_tsf_measurement_report(ar, skb);
		break;
	case WMI_TLV_RTT_ERROR_REPORT_EVENTID:
		ath10k_wmi_event_rtt_error_report(ar, skb);
		break;
	case WMI_TLV_WOW_WAKEUP_HOST_EVENTID:
		ath10k_wmi_event_wow_wakeup_host(ar, skb);
		break;
	case WMI_TLV_DCS_INTERFERENCE_EVENTID:
		ath10k_wmi_event_dcs_interference(ar, skb);
		break;
	case WMI_TLV_PDEV_TPC_CONFIG_EVENTID:
		ath10k_wmi_event_pdev_tpc_config(ar, skb);
		break;
	case WMI_TLV_PDEV_FTM_INTG_EVENTID:
		ath10k_wmi_event_pdev_ftm_intg(ar, skb);
		break;
	case WMI_TLV_GTK_OFFLOAD_STATUS_EVENTID:
		ath10k_wmi_event_gtk_offload_status(ar, skb);
		break;
	case WMI_TLV_GTK_REKEY_FAIL_EVENTID:
		ath10k_wmi_event_gtk_rekey_fail(ar, skb);
		break;
	case WMI_TLV_TX_DELBA_COMPLETE_EVENTID:
		ath10k_wmi_event_delba_complete(ar, skb);
		break;
	case WMI_TLV_TX_ADDBA_COMPLETE_EVENTID:
		ath10k_wmi_event_addba_complete(ar, skb);
		break;
	case WMI_TLV_VDEV_INSTALL_KEY_COMPLETE_EVENTID:
		ath10k_wmi_event_vdev_install_key_complete(ar, skb);
		break;
	case WMI_TLV_SERVICE_READY_EVENTID:
		ath10k_wmi_event_service_ready(ar, skb);
		return;
	case WMI_TLV_READY_EVENTID:
		ath10k_wmi_event_ready(ar, skb);
		break;
	case WMI_TLV_SERVICE_AVAILABLE_EVENTID:
		ath10k_wmi_event_service_available(ar, skb);
		break;
	case WMI_TLV_OFFLOAD_BCN_TX_STATUS_EVENTID:
		ath10k_wmi_tlv_event_bcn_tx_status(ar, skb);
		break;
	case WMI_TLV_DIAG_DATA_CONTAINER_EVENTID:
		ath10k_wmi_tlv_event_diag_data(ar, skb);
		break;
	case WMI_TLV_DIAG_EVENTID:
		ath10k_wmi_tlv_event_diag(ar, skb);
		break;
	case WMI_TLV_P2P_NOA_EVENTID:
		ath10k_wmi_tlv_event_p2p_noa(ar, skb);
		break;
	case WMI_TLV_TX_PAUSE_EVENTID:
		ath10k_wmi_tlv_event_tx_pause(ar, skb);
		break;
	case WMI_TLV_PDEV_TEMPERATURE_EVENTID:
		ath10k_wmi_tlv_event_temperature(ar, skb);
		break;
	case WMI_TLV_TDLS_PEER_EVENTID:
		ath10k_wmi_event_tdls_peer(ar, skb);
		break;
	case WMI_TLV_MGMT_TX_COMPLETION_EVENTID:
		ath10k_wmi_event_mgmt_tx_compl(ar, skb);
		break;
	default:
		ath10k_warn(ar, "Unknown eventid: %d\n", id);
		break;
	}

out:
	dev_kfree_skb(skb);
}

static int ath10k_wmi_tlv_op_pull_scan_ev(struct ath10k *ar,
					  struct sk_buff *skb,
					  struct wmi_scan_ev_arg *arg)
{
	const void **tb;
	const struct wmi_scan_event *ev;
	int ret;

	tb = ath10k_wmi_tlv_parse_alloc(ar, skb->data, skb->len, GFP_ATOMIC);
	if (IS_ERR(tb)) {
		ret = PTR_ERR(tb);
		ath10k_warn(ar, "failed to parse tlv: %d\n", ret);
		return ret;
	}

	ev = tb[WMI_TLV_TAG_STRUCT_SCAN_EVENT];
	if (!ev) {
		kfree(tb);
		return -EPROTO;
	}

	arg->event_type = ev->event_type;
	arg->reason = ev->reason;
	arg->channel_freq = ev->channel_freq;
	arg->scan_req_id = ev->scan_req_id;
	arg->scan_id = ev->scan_id;
	arg->vdev_id = ev->vdev_id;

	kfree(tb);
	return 0;
}

static int
ath10k_wmi_tlv_op_pull_mgmt_tx_compl_ev(struct ath10k *ar, struct sk_buff *skb,
					struct wmi_tlv_mgmt_tx_compl_ev_arg *arg)
{
	const void **tb;
	const struct wmi_tlv_mgmt_tx_compl_ev *ev;
	int ret;

	tb = ath10k_wmi_tlv_parse_alloc(ar, skb->data, skb->len, GFP_ATOMIC);
	if (IS_ERR(tb)) {
		ret = PTR_ERR(tb);
		ath10k_warn(ar, "failed to parse tlv: %d\n", ret);
		return ret;
	}

	ev = tb[WMI_TLV_TAG_STRUCT_MGMT_TX_COMPL_EVENT];

	arg->desc_id = ev->desc_id;
	arg->status = ev->status;
	arg->pdev_id = ev->pdev_id;

	kfree(tb);
	return 0;
}

static int ath10k_wmi_tlv_op_pull_mgmt_rx_ev(struct ath10k *ar,
					     struct sk_buff *skb,
					     struct wmi_mgmt_rx_ev_arg *arg)
{
	const void **tb;
	const struct wmi_tlv_mgmt_rx_ev *ev;
	const u8 *frame;
	u32 msdu_len;
	int ret;

	tb = ath10k_wmi_tlv_parse_alloc(ar, skb->data, skb->len, GFP_ATOMIC);
	if (IS_ERR(tb)) {
		ret = PTR_ERR(tb);
		ath10k_warn(ar, "failed to parse tlv: %d\n", ret);
		return ret;
	}

	ev = tb[WMI_TLV_TAG_STRUCT_MGMT_RX_HDR];
	frame = tb[WMI_TLV_TAG_ARRAY_BYTE];

	if (!ev || !frame) {
		kfree(tb);
		return -EPROTO;
	}

	arg->channel = ev->channel;
	arg->buf_len = ev->buf_len;
	arg->status = ev->status;
	arg->snr = ev->snr;
	arg->phy_mode = ev->phy_mode;
	arg->rate = ev->rate;

	msdu_len = __le32_to_cpu(arg->buf_len);

	if (skb->len < (frame - skb->data) + msdu_len) {
		kfree(tb);
		return -EPROTO;
	}

	/* shift the sk_buff to point to `frame` */
	skb_trim(skb, 0);
	skb_put(skb, frame - skb->data);
	skb_pull(skb, frame - skb->data);
	skb_put(skb, msdu_len);

	kfree(tb);
	return 0;
}

static int ath10k_wmi_tlv_op_pull_ch_info_ev(struct ath10k *ar,
					     struct sk_buff *skb,
					     struct wmi_ch_info_ev_arg *arg)
{
	const void **tb;
	const struct wmi_chan_info_event *ev;
	int ret;

	tb = ath10k_wmi_tlv_parse_alloc(ar, skb->data, skb->len, GFP_ATOMIC);
	if (IS_ERR(tb)) {
		ret = PTR_ERR(tb);
		ath10k_warn(ar, "failed to parse tlv: %d\n", ret);
		return ret;
	}

	ev = tb[WMI_TLV_TAG_STRUCT_CHAN_INFO_EVENT];
	if (!ev) {
		kfree(tb);
		return -EPROTO;
	}

	arg->err_code = ev->err_code;
	arg->freq = ev->freq;
	arg->cmd_flags = ev->cmd_flags;
	arg->noise_floor = ev->noise_floor;
	arg->rx_clear_count = ev->rx_clear_count;
	arg->cycle_count = ev->cycle_count;

	kfree(tb);
	return 0;
}

static int
ath10k_wmi_tlv_op_pull_vdev_start_ev(struct ath10k *ar, struct sk_buff *skb,
				     struct wmi_vdev_start_ev_arg *arg)
{
	const void **tb;
	const struct wmi_vdev_start_response_event *ev;
	int ret;

	tb = ath10k_wmi_tlv_parse_alloc(ar, skb->data, skb->len, GFP_ATOMIC);
	if (IS_ERR(tb)) {
		ret = PTR_ERR(tb);
		ath10k_warn(ar, "failed to parse tlv: %d\n", ret);
		return ret;
	}

	ev = tb[WMI_TLV_TAG_STRUCT_VDEV_START_RESPONSE_EVENT];
	if (!ev) {
		kfree(tb);
		return -EPROTO;
	}

	skb_pull(skb, sizeof(*ev));
	arg->vdev_id = ev->vdev_id;
	arg->req_id = ev->req_id;
	arg->resp_type = ev->resp_type;
	arg->status = ev->status;

	kfree(tb);
	return 0;
}

static int ath10k_wmi_tlv_op_pull_peer_kick_ev(struct ath10k *ar,
					       struct sk_buff *skb,
					       struct wmi_peer_kick_ev_arg *arg)
{
	const void **tb;
	const struct wmi_peer_sta_kickout_event *ev;
	int ret;

	tb = ath10k_wmi_tlv_parse_alloc(ar, skb->data, skb->len, GFP_ATOMIC);
	if (IS_ERR(tb)) {
		ret = PTR_ERR(tb);
		ath10k_warn(ar, "failed to parse tlv: %d\n", ret);
		return ret;
	}

	ev = tb[WMI_TLV_TAG_STRUCT_PEER_STA_KICKOUT_EVENT];
	if (!ev) {
		kfree(tb);
		return -EPROTO;
	}

	arg->mac_addr = ev->peer_macaddr.addr;

	kfree(tb);
	return 0;
}

struct wmi_tlv_swba_parse {
	const struct wmi_host_swba_event *ev;
	bool tim_done;
	bool noa_done;
	size_t n_tim;
	size_t n_noa;
	struct wmi_swba_ev_arg *arg;
};

static int ath10k_wmi_tlv_swba_tim_parse(struct ath10k *ar, u16 tag, u16 len,
					 const void *ptr, void *data)
{
	struct wmi_tlv_swba_parse *swba = data;
	struct wmi_tim_info_arg *tim_info_arg;
	const struct wmi_tim_info *tim_info_ev = ptr;

	if (tag != WMI_TLV_TAG_STRUCT_TIM_INFO)
		return -EPROTO;

	if (swba->n_tim >= ARRAY_SIZE(swba->arg->tim_info))
		return -ENOBUFS;

	if (__le32_to_cpu(tim_info_ev->tim_len) >
	     sizeof(tim_info_ev->tim_bitmap)) {
		ath10k_warn(ar, "refusing to parse invalid swba structure\n");
		return -EPROTO;
	}

	tim_info_arg = &swba->arg->tim_info[swba->n_tim];
	tim_info_arg->tim_len = tim_info_ev->tim_len;
	tim_info_arg->tim_mcast = tim_info_ev->tim_mcast;
	tim_info_arg->tim_bitmap = tim_info_ev->tim_bitmap;
	tim_info_arg->tim_changed = tim_info_ev->tim_changed;
	tim_info_arg->tim_num_ps_pending = tim_info_ev->tim_num_ps_pending;

	swba->n_tim++;

	return 0;
}

static int ath10k_wmi_tlv_swba_noa_parse(struct ath10k *ar, u16 tag, u16 len,
					 const void *ptr, void *data)
{
	struct wmi_tlv_swba_parse *swba = data;

	if (tag != WMI_TLV_TAG_STRUCT_P2P_NOA_INFO)
		return -EPROTO;

	if (swba->n_noa >= ARRAY_SIZE(swba->arg->noa_info))
		return -ENOBUFS;

	swba->arg->noa_info[swba->n_noa++] = ptr;
	return 0;
}

static int ath10k_wmi_tlv_swba_parse(struct ath10k *ar, u16 tag, u16 len,
				     const void *ptr, void *data)
{
	struct wmi_tlv_swba_parse *swba = data;
	int ret;

	switch (tag) {
	case WMI_TLV_TAG_STRUCT_HOST_SWBA_EVENT:
		swba->ev = ptr;
		break;
	case WMI_TLV_TAG_ARRAY_STRUCT:
		if (!swba->tim_done) {
			swba->tim_done = true;
			ret = ath10k_wmi_tlv_iter(ar, ptr, len,
						  ath10k_wmi_tlv_swba_tim_parse,
						  swba);
			if (ret)
				return ret;
		} else if (!swba->noa_done) {
			swba->noa_done = true;
			ret = ath10k_wmi_tlv_iter(ar, ptr, len,
						  ath10k_wmi_tlv_swba_noa_parse,
						  swba);
			if (ret)
				return ret;
		}
		break;
	default:
		break;
	}
	return 0;
}

static int ath10k_wmi_tlv_op_pull_swba_ev(struct ath10k *ar,
					  struct sk_buff *skb,
					  struct wmi_swba_ev_arg *arg)
{
	struct wmi_tlv_swba_parse swba = { .arg = arg };
	u32 map;
	size_t n_vdevs;
	int ret;

	ret = ath10k_wmi_tlv_iter(ar, skb->data, skb->len,
				  ath10k_wmi_tlv_swba_parse, &swba);
	if (ret) {
		ath10k_warn(ar, "failed to parse tlv: %d\n", ret);
		return ret;
	}

	if (!swba.ev)
		return -EPROTO;

	arg->vdev_map = swba.ev->vdev_map;

	for (map = __le32_to_cpu(arg->vdev_map), n_vdevs = 0; map; map >>= 1)
		if (map & BIT(0))
			n_vdevs++;

	if (n_vdevs != swba.n_tim ||
	    n_vdevs != swba.n_noa)
		return -EPROTO;

	return 0;
}

static int ath10k_wmi_tlv_op_pull_phyerr_ev_hdr(struct ath10k *ar,
						struct sk_buff *skb,
						struct wmi_phyerr_hdr_arg *arg)
{
	const void **tb;
	const struct wmi_tlv_phyerr_ev *ev;
	const void *phyerrs;
	int ret;

	tb = ath10k_wmi_tlv_parse_alloc(ar, skb->data, skb->len, GFP_ATOMIC);
	if (IS_ERR(tb)) {
		ret = PTR_ERR(tb);
		ath10k_warn(ar, "failed to parse tlv: %d\n", ret);
		return ret;
	}

	ev = tb[WMI_TLV_TAG_STRUCT_COMB_PHYERR_RX_HDR];
	phyerrs = tb[WMI_TLV_TAG_ARRAY_BYTE];

	if (!ev || !phyerrs) {
		kfree(tb);
		return -EPROTO;
	}

	arg->num_phyerrs  = __le32_to_cpu(ev->num_phyerrs);
	arg->tsf_l32 = __le32_to_cpu(ev->tsf_l32);
	arg->tsf_u32 = __le32_to_cpu(ev->tsf_u32);
	arg->buf_len = __le32_to_cpu(ev->buf_len);
	arg->phyerrs = phyerrs;

	kfree(tb);
	return 0;
}

#define WMI_TLV_ABI_VER_NS0 0x5F414351
#define WMI_TLV_ABI_VER_NS1 0x00004C4D
#define WMI_TLV_ABI_VER_NS2 0x00000000
#define WMI_TLV_ABI_VER_NS3 0x00000000

#define WMI_TLV_ABI_VER0_MAJOR 1
#define WMI_TLV_ABI_VER0_MINOR 0
#define WMI_TLV_ABI_VER0 ((((WMI_TLV_ABI_VER0_MAJOR) << 24) & 0xFF000000) | \
			  (((WMI_TLV_ABI_VER0_MINOR) <<  0) & 0x00FFFFFF))
#define WMI_TLV_ABI_VER1 53

static int
ath10k_wmi_tlv_parse_mem_reqs(struct ath10k *ar, u16 tag, u16 len,
			      const void *ptr, void *data)
{
	struct wmi_svc_rdy_ev_arg *arg = data;
	int i;

	if (tag != WMI_TLV_TAG_STRUCT_WLAN_HOST_MEM_REQ)
		return -EPROTO;

	for (i = 0; i < ARRAY_SIZE(arg->mem_reqs); i++) {
		if (!arg->mem_reqs[i]) {
			arg->mem_reqs[i] = ptr;
			return 0;
		}
	}

	return -ENOMEM;
}

struct wmi_tlv_svc_rdy_parse {
	const struct hal_reg_capabilities *reg;
	const struct wmi_tlv_svc_rdy_ev *ev;
	const __le32 *svc_bmap;
	const struct wlan_host_mem_req *mem_reqs;
	bool svc_bmap_done;
	bool dbs_hw_mode_done;
};

static int ath10k_wmi_tlv_svc_rdy_parse(struct ath10k *ar, u16 tag, u16 len,
					const void *ptr, void *data)
{
	struct wmi_tlv_svc_rdy_parse *svc_rdy = data;

	switch (tag) {
	case WMI_TLV_TAG_STRUCT_SERVICE_READY_EVENT:
		svc_rdy->ev = ptr;
		break;
	case WMI_TLV_TAG_STRUCT_HAL_REG_CAPABILITIES:
		svc_rdy->reg = ptr;
		break;
	case WMI_TLV_TAG_ARRAY_STRUCT:
		svc_rdy->mem_reqs = ptr;
		break;
	case WMI_TLV_TAG_ARRAY_UINT32:
		if (!svc_rdy->svc_bmap_done) {
			svc_rdy->svc_bmap_done = true;
			svc_rdy->svc_bmap = ptr;
		} else if (!svc_rdy->dbs_hw_mode_done) {
			svc_rdy->dbs_hw_mode_done = true;
		}
		break;
	default:
		break;
	}
	return 0;
}

static int ath10k_wmi_tlv_op_pull_svc_rdy_ev(struct ath10k *ar,
					     struct sk_buff *skb,
					     struct wmi_svc_rdy_ev_arg *arg)
{
	const struct hal_reg_capabilities *reg;
	const struct wmi_tlv_svc_rdy_ev *ev;
	const __le32 *svc_bmap;
	const struct wlan_host_mem_req *mem_reqs;
	struct wmi_tlv_svc_rdy_parse svc_rdy = { };
	int ret;

	ret = ath10k_wmi_tlv_iter(ar, skb->data, skb->len,
				  ath10k_wmi_tlv_svc_rdy_parse, &svc_rdy);
	if (ret) {
		ath10k_warn(ar, "failed to parse tlv: %d\n", ret);
		return ret;
	}

	ev = svc_rdy.ev;
	reg = svc_rdy.reg;
	svc_bmap = svc_rdy.svc_bmap;
	mem_reqs = svc_rdy.mem_reqs;

	if (!ev || !reg || !svc_bmap || !mem_reqs)
		return -EPROTO;

	/* This is an internal ABI compatibility check for WMI TLV so check it
	 * here instead of the generic WMI code.
	 */
	ath10k_dbg(ar, ATH10K_DBG_WMI,
		   "wmi tlv abi 0x%08x ?= 0x%08x, 0x%08x ?= 0x%08x, 0x%08x ?= 0x%08x, 0x%08x ?= 0x%08x, 0x%08x ?= 0x%08x\n",
		   __le32_to_cpu(ev->abi.abi_ver0), WMI_TLV_ABI_VER0,
		   __le32_to_cpu(ev->abi.abi_ver_ns0), WMI_TLV_ABI_VER_NS0,
		   __le32_to_cpu(ev->abi.abi_ver_ns1), WMI_TLV_ABI_VER_NS1,
		   __le32_to_cpu(ev->abi.abi_ver_ns2), WMI_TLV_ABI_VER_NS2,
		   __le32_to_cpu(ev->abi.abi_ver_ns3), WMI_TLV_ABI_VER_NS3);

	if (__le32_to_cpu(ev->abi.abi_ver0) != WMI_TLV_ABI_VER0 ||
	    __le32_to_cpu(ev->abi.abi_ver_ns0) != WMI_TLV_ABI_VER_NS0 ||
	    __le32_to_cpu(ev->abi.abi_ver_ns1) != WMI_TLV_ABI_VER_NS1 ||
	    __le32_to_cpu(ev->abi.abi_ver_ns2) != WMI_TLV_ABI_VER_NS2 ||
	    __le32_to_cpu(ev->abi.abi_ver_ns3) != WMI_TLV_ABI_VER_NS3) {
		return -ENOTSUPP;
	}

	arg->min_tx_power = ev->hw_min_tx_power;
	arg->max_tx_power = ev->hw_max_tx_power;
	arg->ht_cap = ev->ht_cap_info;
	arg->vht_cap = ev->vht_cap_info;
	arg->sw_ver0 = ev->abi.abi_ver0;
	arg->sw_ver1 = ev->abi.abi_ver1;
	arg->fw_build = ev->fw_build_vers;
	arg->phy_capab = ev->phy_capability;
	arg->num_rf_chains = ev->num_rf_chains;
	arg->eeprom_rd = reg->eeprom_rd;
	arg->low_5ghz_chan = reg->low_5ghz_chan;
	arg->high_5ghz_chan = reg->high_5ghz_chan;
	arg->num_mem_reqs = ev->num_mem_reqs;
	arg->service_map = svc_bmap;
	arg->service_map_len = ath10k_wmi_tlv_len(svc_bmap);

	ret = ath10k_wmi_tlv_iter(ar, mem_reqs, ath10k_wmi_tlv_len(mem_reqs),
				  ath10k_wmi_tlv_parse_mem_reqs, arg);
	if (ret) {
		ath10k_warn(ar, "failed to parse mem_reqs tlv: %d\n", ret);
		return ret;
	}

	return 0;
}

static int ath10k_wmi_tlv_op_pull_rdy_ev(struct ath10k *ar,
					 struct sk_buff *skb,
					 struct wmi_rdy_ev_arg *arg)
{
	const void **tb;
	const struct wmi_tlv_rdy_ev *ev;
	int ret;

	tb = ath10k_wmi_tlv_parse_alloc(ar, skb->data, skb->len, GFP_ATOMIC);
	if (IS_ERR(tb)) {
		ret = PTR_ERR(tb);
		ath10k_warn(ar, "failed to parse tlv: %d\n", ret);
		return ret;
	}

	ev = tb[WMI_TLV_TAG_STRUCT_READY_EVENT];
	if (!ev) {
		kfree(tb);
		return -EPROTO;
	}

	arg->sw_version = ev->abi.abi_ver0;
	arg->abi_version = ev->abi.abi_ver1;
	arg->status = ev->status;
	arg->mac_addr = ev->mac_addr.addr;

	kfree(tb);
	return 0;
}

static int ath10k_wmi_tlv_svc_avail_parse(struct ath10k *ar, u16 tag, u16 len,
					  const void *ptr, void *data)
{
	struct wmi_svc_avail_ev_arg *arg = data;

	switch (tag) {
	case WMI_TLV_TAG_STRUCT_SERVICE_AVAILABLE_EVENT:
		arg->service_map_ext_len = *(__le32 *)ptr;
		arg->service_map_ext = ptr + sizeof(__le32);
		return 0;
	default:
		break;
	}
	return -EPROTO;
}

static int ath10k_wmi_tlv_op_pull_svc_avail(struct ath10k *ar,
					    struct sk_buff *skb,
					    struct wmi_svc_avail_ev_arg *arg)
{
	int ret;

	ret = ath10k_wmi_tlv_iter(ar, skb->data, skb->len,
				  ath10k_wmi_tlv_svc_avail_parse, arg);

	if (ret) {
		ath10k_warn(ar, "failed to parse svc_avail tlv: %d\n", ret);
		return ret;
	}

	return 0;
}

static void ath10k_wmi_tlv_pull_vdev_stats(const struct wmi_tlv_vdev_stats *src,
					   struct ath10k_fw_stats_vdev *dst)
{
	int i;

	dst->vdev_id = __le32_to_cpu(src->vdev_id);
	dst->beacon_snr = __le32_to_cpu(src->beacon_snr);
	dst->data_snr = __le32_to_cpu(src->data_snr);
	dst->num_rx_frames = __le32_to_cpu(src->num_rx_frames);
	dst->num_rts_fail = __le32_to_cpu(src->num_rts_fail);
	dst->num_rts_success = __le32_to_cpu(src->num_rts_success);
	dst->num_rx_err = __le32_to_cpu(src->num_rx_err);
	dst->num_rx_discard = __le32_to_cpu(src->num_rx_discard);
	dst->num_tx_not_acked = __le32_to_cpu(src->num_tx_not_acked);

	for (i = 0; i < ARRAY_SIZE(src->num_tx_frames); i++)
		dst->num_tx_frames[i] =
			__le32_to_cpu(src->num_tx_frames[i]);

	for (i = 0; i < ARRAY_SIZE(src->num_tx_frames_retries); i++)
		dst->num_tx_frames_retries[i] =
			__le32_to_cpu(src->num_tx_frames_retries[i]);

	for (i = 0; i < ARRAY_SIZE(src->num_tx_frames_failures); i++)
		dst->num_tx_frames_failures[i] =
			__le32_to_cpu(src->num_tx_frames_failures[i]);

	for (i = 0; i < ARRAY_SIZE(src->tx_rate_history); i++)
		dst->tx_rate_history[i] =
			__le32_to_cpu(src->tx_rate_history[i]);

	for (i = 0; i < ARRAY_SIZE(src->beacon_rssi_history); i++)
		dst->beacon_rssi_history[i] =
			__le32_to_cpu(src->beacon_rssi_history[i]);
}

static int ath10k_wmi_tlv_op_pull_fw_stats(struct ath10k *ar,
					   struct sk_buff *skb,
					   struct ath10k_fw_stats *stats)
{
	const void **tb;
	const struct wmi_tlv_stats_ev *ev;
	const void *data;
	u32 num_pdev_stats;
	u32 num_vdev_stats;
	u32 num_peer_stats;
	u32 num_bcnflt_stats;
	u32 num_chan_stats;
	size_t data_len;
	int ret;
	int i;

	tb = ath10k_wmi_tlv_parse_alloc(ar, skb->data, skb->len, GFP_ATOMIC);
	if (IS_ERR(tb)) {
		ret = PTR_ERR(tb);
		ath10k_warn(ar, "failed to parse tlv: %d\n", ret);
		return ret;
	}

	ev = tb[WMI_TLV_TAG_STRUCT_STATS_EVENT];
	data = tb[WMI_TLV_TAG_ARRAY_BYTE];

	if (!ev || !data) {
		kfree(tb);
		return -EPROTO;
	}

	data_len = ath10k_wmi_tlv_len(data);
	num_pdev_stats = __le32_to_cpu(ev->num_pdev_stats);
	num_vdev_stats = __le32_to_cpu(ev->num_vdev_stats);
	num_peer_stats = __le32_to_cpu(ev->num_peer_stats);
	num_bcnflt_stats = __le32_to_cpu(ev->num_bcnflt_stats);
	num_chan_stats = __le32_to_cpu(ev->num_chan_stats);

	ath10k_dbg(ar, ATH10K_DBG_WMI,
		   "wmi tlv stats update pdev %i vdev %i peer %i bcnflt %i chan %i\n",
		   num_pdev_stats, num_vdev_stats, num_peer_stats,
		   num_bcnflt_stats, num_chan_stats);

	for (i = 0; i < num_pdev_stats; i++) {
		const struct wmi_pdev_stats *src;
		struct ath10k_fw_stats_pdev *dst;

		src = data;
		if (data_len < sizeof(*src)) {
			kfree(tb);
			return -EPROTO;
		}

		data += sizeof(*src);
		data_len -= sizeof(*src);

		dst = kzalloc(sizeof(*dst), GFP_ATOMIC);
		if (!dst)
			continue;

		ath10k_wmi_pull_pdev_stats_base(&src->base, dst);
		ath10k_wmi_pull_pdev_stats_tx(&src->tx, dst);
		ath10k_wmi_pull_pdev_stats_rx(&src->rx, dst);
		list_add_tail(&dst->list, &stats->pdevs);
	}

	for (i = 0; i < num_vdev_stats; i++) {
		const struct wmi_tlv_vdev_stats *src;
		struct ath10k_fw_stats_vdev *dst;

		src = data;
		if (data_len < sizeof(*src)) {
			kfree(tb);
			return -EPROTO;
		}

		data += sizeof(*src);
		data_len -= sizeof(*src);

		dst = kzalloc(sizeof(*dst), GFP_ATOMIC);
		if (!dst)
			continue;

		ath10k_wmi_tlv_pull_vdev_stats(src, dst);
		list_add_tail(&dst->list, &stats->vdevs);
	}

	for (i = 0; i < num_peer_stats; i++) {
		const struct wmi_10x_peer_stats *src;
		struct ath10k_fw_stats_peer *dst;

		src = data;
		if (data_len < sizeof(*src)) {
			kfree(tb);
			return -EPROTO;
		}

		data += sizeof(*src);
		data_len -= sizeof(*src);

		dst = kzalloc(sizeof(*dst), GFP_ATOMIC);
		if (!dst)
			continue;

		ath10k_wmi_pull_peer_stats(&src->old, dst);
		dst->peer_rx_rate = __le32_to_cpu(src->peer_rx_rate);
		list_add_tail(&dst->list, &stats->peers);
	}

	kfree(tb);
	return 0;
}

static int ath10k_wmi_tlv_op_pull_roam_ev(struct ath10k *ar,
					  struct sk_buff *skb,
					  struct wmi_roam_ev_arg *arg)
{
	const void **tb;
	const struct wmi_tlv_roam_ev *ev;
	int ret;

	tb = ath10k_wmi_tlv_parse_alloc(ar, skb->data, skb->len, GFP_ATOMIC);
	if (IS_ERR(tb)) {
		ret = PTR_ERR(tb);
		ath10k_warn(ar, "failed to parse tlv: %d\n", ret);
		return ret;
	}

	ev = tb[WMI_TLV_TAG_STRUCT_ROAM_EVENT];
	if (!ev) {
		kfree(tb);
		return -EPROTO;
	}

	arg->vdev_id = ev->vdev_id;
	arg->reason = ev->reason;
	arg->rssi = ev->rssi;

	kfree(tb);
	return 0;
}

static int
ath10k_wmi_tlv_op_pull_wow_ev(struct ath10k *ar, struct sk_buff *skb,
			      struct wmi_wow_ev_arg *arg)
{
	const void **tb;
	const struct wmi_tlv_wow_event_info *ev;
	int ret;

	tb = ath10k_wmi_tlv_parse_alloc(ar, skb->data, skb->len, GFP_ATOMIC);
	if (IS_ERR(tb)) {
		ret = PTR_ERR(tb);
		ath10k_warn(ar, "failed to parse tlv: %d\n", ret);
		return ret;
	}

	ev = tb[WMI_TLV_TAG_STRUCT_WOW_EVENT_INFO];
	if (!ev) {
		kfree(tb);
		return -EPROTO;
	}

	arg->vdev_id = __le32_to_cpu(ev->vdev_id);
	arg->flag = __le32_to_cpu(ev->flag);
	arg->wake_reason = __le32_to_cpu(ev->wake_reason);
	arg->data_len = __le32_to_cpu(ev->data_len);

	kfree(tb);
	return 0;
}

static int ath10k_wmi_tlv_op_pull_echo_ev(struct ath10k *ar,
					  struct sk_buff *skb,
					  struct wmi_echo_ev_arg *arg)
{
	const void **tb;
	const struct wmi_echo_event *ev;
	int ret;

	tb = ath10k_wmi_tlv_parse_alloc(ar, skb->data, skb->len, GFP_ATOMIC);
	if (IS_ERR(tb)) {
		ret = PTR_ERR(tb);
		ath10k_warn(ar, "failed to parse tlv: %d\n", ret);
		return ret;
	}

	ev = tb[WMI_TLV_TAG_STRUCT_ECHO_EVENT];
	if (!ev) {
		kfree(tb);
		return -EPROTO;
	}

	arg->value = ev->value;

	kfree(tb);
	return 0;
}

static struct sk_buff *
ath10k_wmi_tlv_op_gen_pdev_suspend(struct ath10k *ar, u32 opt)
{
	struct wmi_tlv_pdev_suspend *cmd;
	struct wmi_tlv *tlv;
	struct sk_buff *skb;

	skb = ath10k_wmi_alloc_skb(ar, sizeof(*tlv) + sizeof(*cmd));
	if (!skb)
		return ERR_PTR(-ENOMEM);

	tlv = (void *)skb->data;
	tlv->tag = __cpu_to_le16(WMI_TLV_TAG_STRUCT_PDEV_SUSPEND_CMD);
	tlv->len = __cpu_to_le16(sizeof(*cmd));
	cmd = (void *)tlv->value;
	cmd->opt = __cpu_to_le32(opt);

	ath10k_dbg(ar, ATH10K_DBG_WMI, "wmi tlv pdev suspend\n");
	return skb;
}

static struct sk_buff *
ath10k_wmi_tlv_op_gen_pdev_resume(struct ath10k *ar)
{
	struct wmi_tlv_resume_cmd *cmd;
	struct wmi_tlv *tlv;
	struct sk_buff *skb;

	skb = ath10k_wmi_alloc_skb(ar, sizeof(*tlv) + sizeof(*cmd));
	if (!skb)
		return ERR_PTR(-ENOMEM);

	tlv = (void *)skb->data;
	tlv->tag = __cpu_to_le16(WMI_TLV_TAG_STRUCT_PDEV_RESUME_CMD);
	tlv->len = __cpu_to_le16(sizeof(*cmd));
	cmd = (void *)tlv->value;
	cmd->reserved = __cpu_to_le32(0);

	ath10k_dbg(ar, ATH10K_DBG_WMI, "wmi tlv pdev resume\n");
	return skb;
}

static struct sk_buff *
ath10k_wmi_tlv_op_gen_pdev_set_rd(struct ath10k *ar,
				  u16 rd, u16 rd2g, u16 rd5g,
				  u16 ctl2g, u16 ctl5g,
				  enum wmi_dfs_region dfs_reg)
{
	struct wmi_tlv_pdev_set_rd_cmd *cmd;
	struct wmi_tlv *tlv;
	struct sk_buff *skb;

	skb = ath10k_wmi_alloc_skb(ar, sizeof(*tlv) + sizeof(*cmd));
	if (!skb)
		return ERR_PTR(-ENOMEM);

	tlv = (void *)skb->data;
	tlv->tag = __cpu_to_le16(WMI_TLV_TAG_STRUCT_PDEV_SET_REGDOMAIN_CMD);
	tlv->len = __cpu_to_le16(sizeof(*cmd));
	cmd = (void *)tlv->value;
	cmd->regd = __cpu_to_le32(rd);
	cmd->regd_2ghz = __cpu_to_le32(rd2g);
	cmd->regd_5ghz = __cpu_to_le32(rd5g);
	cmd->conform_limit_2ghz = __cpu_to_le32(ctl2g);
	cmd->conform_limit_5ghz = __cpu_to_le32(ctl5g);

	ath10k_dbg(ar, ATH10K_DBG_WMI, "wmi tlv pdev set rd\n");
	return skb;
}

static enum wmi_txbf_conf ath10k_wmi_tlv_txbf_conf_scheme(struct ath10k *ar)
{
	return WMI_TXBF_CONF_AFTER_ASSOC;
}

static struct sk_buff *
ath10k_wmi_tlv_op_gen_pdev_set_param(struct ath10k *ar, u32 param_id,
				     u32 param_value)
{
	struct wmi_tlv_pdev_set_param_cmd *cmd;
	struct wmi_tlv *tlv;
	struct sk_buff *skb;

	skb = ath10k_wmi_alloc_skb(ar, sizeof(*tlv) + sizeof(*cmd));
	if (!skb)
		return ERR_PTR(-ENOMEM);

	tlv = (void *)skb->data;
	tlv->tag = __cpu_to_le16(WMI_TLV_TAG_STRUCT_PDEV_SET_PARAM_CMD);
	tlv->len = __cpu_to_le16(sizeof(*cmd));
	cmd = (void *)tlv->value;
	cmd->param_id = __cpu_to_le32(param_id);
	cmd->param_value = __cpu_to_le32(param_value);

	ath10k_dbg(ar, ATH10K_DBG_WMI, "wmi tlv pdev set param\n");
	return skb;
}

static struct sk_buff *ath10k_wmi_tlv_op_gen_init(struct ath10k *ar)
{
	struct sk_buff *skb;
	struct wmi_tlv *tlv;
	struct wmi_tlv_init_cmd *cmd;
	struct wmi_tlv_resource_config *cfg;
	struct wmi_host_mem_chunks *chunks;
	size_t len, chunks_len;
	void *ptr;

	chunks_len = ar->wmi.num_mem_chunks * sizeof(struct host_memory_chunk);
	len = (sizeof(*tlv) + sizeof(*cmd)) +
	      (sizeof(*tlv) + sizeof(*cfg)) +
	      (sizeof(*tlv) + chunks_len);

	skb = ath10k_wmi_alloc_skb(ar, len);
	if (!skb)
		return ERR_PTR(-ENOMEM);

	ptr = skb->data;

	tlv = ptr;
	tlv->tag = __cpu_to_le16(WMI_TLV_TAG_STRUCT_INIT_CMD);
	tlv->len = __cpu_to_le16(sizeof(*cmd));
	cmd = (void *)tlv->value;
	ptr += sizeof(*tlv);
	ptr += sizeof(*cmd);

	tlv = ptr;
	tlv->tag = __cpu_to_le16(WMI_TLV_TAG_STRUCT_RESOURCE_CONFIG);
	tlv->len = __cpu_to_le16(sizeof(*cfg));
	cfg = (void *)tlv->value;
	ptr += sizeof(*tlv);
	ptr += sizeof(*cfg);

	tlv = ptr;
	tlv->tag = __cpu_to_le16(WMI_TLV_TAG_ARRAY_STRUCT);
	tlv->len = __cpu_to_le16(chunks_len);
	chunks = (void *)tlv->value;

	ptr += sizeof(*tlv);
	ptr += chunks_len;

	cmd->abi.abi_ver0 = __cpu_to_le32(WMI_TLV_ABI_VER0);
	cmd->abi.abi_ver1 = __cpu_to_le32(WMI_TLV_ABI_VER1);
	cmd->abi.abi_ver_ns0 = __cpu_to_le32(WMI_TLV_ABI_VER_NS0);
	cmd->abi.abi_ver_ns1 = __cpu_to_le32(WMI_TLV_ABI_VER_NS1);
	cmd->abi.abi_ver_ns2 = __cpu_to_le32(WMI_TLV_ABI_VER_NS2);
	cmd->abi.abi_ver_ns3 = __cpu_to_le32(WMI_TLV_ABI_VER_NS3);
	cmd->num_host_mem_chunks = __cpu_to_le32(ar->wmi.num_mem_chunks);

	cfg->num_vdevs = __cpu_to_le32(TARGET_TLV_NUM_VDEVS);

	cfg->num_peers = __cpu_to_le32(ar->hw_params.num_peers);
	cfg->ast_skid_limit = __cpu_to_le32(ar->hw_params.ast_skid_limit);
	cfg->num_wds_entries = __cpu_to_le32(ar->hw_params.num_wds_entries);

	if (test_bit(WMI_SERVICE_RX_FULL_REORDER, ar->wmi.svc_map)) {
		cfg->num_offload_peers = __cpu_to_le32(TARGET_TLV_NUM_VDEVS);
		cfg->num_offload_reorder_bufs = __cpu_to_le32(TARGET_TLV_NUM_VDEVS);
	} else {
		cfg->num_offload_peers = __cpu_to_le32(0);
		cfg->num_offload_reorder_bufs = __cpu_to_le32(0);
	}

	cfg->num_peer_keys = __cpu_to_le32(2);
	cfg->num_tids = __cpu_to_le32(TARGET_TLV_NUM_TIDS);
	cfg->tx_chain_mask = __cpu_to_le32(0x7);
	cfg->rx_chain_mask = __cpu_to_le32(0x7);
	cfg->rx_timeout_pri[0] = __cpu_to_le32(0x64);
	cfg->rx_timeout_pri[1] = __cpu_to_le32(0x64);
	cfg->rx_timeout_pri[2] = __cpu_to_le32(0x64);
	cfg->rx_timeout_pri[3] = __cpu_to_le32(0x28);
	cfg->rx_decap_mode = __cpu_to_le32(ar->wmi.rx_decap_mode);
	cfg->scan_max_pending_reqs = __cpu_to_le32(4);
	cfg->bmiss_offload_max_vdev = __cpu_to_le32(TARGET_TLV_NUM_VDEVS);
	cfg->roam_offload_max_vdev = __cpu_to_le32(TARGET_TLV_NUM_VDEVS);
	cfg->roam_offload_max_ap_profiles = __cpu_to_le32(8);
	cfg->num_mcast_groups = __cpu_to_le32(0);
	cfg->num_mcast_table_elems = __cpu_to_le32(0);
	cfg->mcast2ucast_mode = __cpu_to_le32(0);
	cfg->tx_dbg_log_size = __cpu_to_le32(0x400);
	cfg->dma_burst_size = __cpu_to_le32(0);
	cfg->mac_aggr_delim = __cpu_to_le32(0);
	cfg->rx_skip_defrag_timeout_dup_detection_check = __cpu_to_le32(0);
	cfg->vow_config = __cpu_to_le32(0);
	cfg->gtk_offload_max_vdev = __cpu_to_le32(2);
	cfg->num_msdu_desc = __cpu_to_le32(TARGET_TLV_NUM_MSDU_DESC);
	cfg->max_frag_entries = __cpu_to_le32(2);
	cfg->num_tdls_vdevs = __cpu_to_le32(TARGET_TLV_NUM_TDLS_VDEVS);
	cfg->num_tdls_conn_table_entries = __cpu_to_le32(0x20);
	cfg->beacon_tx_offload_max_vdev = __cpu_to_le32(2);
	cfg->num_multicast_filter_entries = __cpu_to_le32(5);
	cfg->num_wow_filters = __cpu_to_le32(ar->wow.max_num_patterns);
	cfg->num_keep_alive_pattern = __cpu_to_le32(6);
	cfg->keep_alive_pattern_size = __cpu_to_le32(0);
	cfg->max_tdls_concurrent_sleep_sta = __cpu_to_le32(1);
	cfg->max_tdls_concurrent_buffer_sta = __cpu_to_le32(1);
	cfg->wmi_send_separate = __cpu_to_le32(0);
	cfg->num_ocb_vdevs = __cpu_to_le32(0);
	cfg->num_ocb_channels = __cpu_to_le32(0);
	cfg->num_ocb_schedules = __cpu_to_le32(0);
	cfg->host_capab = __cpu_to_le32(0);

	ath10k_wmi_put_host_mem_chunks(ar, chunks);

	ath10k_dbg(ar, ATH10K_DBG_WMI, "wmi tlv init\n");
	return skb;
}

static struct sk_buff *
ath10k_wmi_tlv_op_gen_start_scan(struct ath10k *ar,
				 const struct wmi_start_scan_arg *arg)
{
	struct wmi_tlv_start_scan_cmd *cmd;
	struct wmi_tlv *tlv;
	struct sk_buff *skb;
	size_t len, chan_len, ssid_len, bssid_len, ie_len;
	__le32 *chans;
	struct wmi_ssid *ssids;
	struct wmi_mac_addr *addrs;
	void *ptr;
	int i, ret;

	ret = ath10k_wmi_start_scan_verify(arg);
	if (ret)
		return ERR_PTR(ret);

	chan_len = arg->n_channels * sizeof(__le32);
	ssid_len = arg->n_ssids * sizeof(struct wmi_ssid);
	bssid_len = arg->n_bssids * sizeof(struct wmi_mac_addr);
	ie_len = roundup(arg->ie_len, 4);
	len = (sizeof(*tlv) + sizeof(*cmd)) +
	      sizeof(*tlv) + chan_len +
	      sizeof(*tlv) + ssid_len +
	      sizeof(*tlv) + bssid_len +
	      sizeof(*tlv) + ie_len;

	skb = ath10k_wmi_alloc_skb(ar, len);
	if (!skb)
		return ERR_PTR(-ENOMEM);

	ptr = (void *)skb->data;
	tlv = ptr;
	tlv->tag = __cpu_to_le16(WMI_TLV_TAG_STRUCT_START_SCAN_CMD);
	tlv->len = __cpu_to_le16(sizeof(*cmd));
	cmd = (void *)tlv->value;

	ath10k_wmi_put_start_scan_common(&cmd->common, arg);
	cmd->burst_duration_ms = __cpu_to_le32(arg->burst_duration_ms);
	cmd->num_channels = __cpu_to_le32(arg->n_channels);
	cmd->num_ssids = __cpu_to_le32(arg->n_ssids);
	cmd->num_bssids = __cpu_to_le32(arg->n_bssids);
	cmd->ie_len = __cpu_to_le32(arg->ie_len);
	cmd->num_probes = __cpu_to_le32(3);
	ether_addr_copy(cmd->mac_addr.addr, arg->mac_addr.addr);
	ether_addr_copy(cmd->mac_mask.addr, arg->mac_mask.addr);

	/* FIXME: There are some scan flag inconsistencies across firmwares,
	 * e.g. WMI-TLV inverts the logic behind the following flag.
	 */
	cmd->common.scan_ctrl_flags ^= __cpu_to_le32(WMI_SCAN_FILTER_PROBE_REQ);

	ptr += sizeof(*tlv);
	ptr += sizeof(*cmd);

	tlv = ptr;
	tlv->tag = __cpu_to_le16(WMI_TLV_TAG_ARRAY_UINT32);
	tlv->len = __cpu_to_le16(chan_len);
	chans = (void *)tlv->value;
	for (i = 0; i < arg->n_channels; i++)
		chans[i] = __cpu_to_le32(arg->channels[i]);

	ptr += sizeof(*tlv);
	ptr += chan_len;

	tlv = ptr;
	tlv->tag = __cpu_to_le16(WMI_TLV_TAG_ARRAY_FIXED_STRUCT);
	tlv->len = __cpu_to_le16(ssid_len);
	ssids = (void *)tlv->value;
	for (i = 0; i < arg->n_ssids; i++) {
		ssids[i].ssid_len = __cpu_to_le32(arg->ssids[i].len);
		memcpy(ssids[i].ssid, arg->ssids[i].ssid, arg->ssids[i].len);
	}

	ptr += sizeof(*tlv);
	ptr += ssid_len;

	tlv = ptr;
	tlv->tag = __cpu_to_le16(WMI_TLV_TAG_ARRAY_FIXED_STRUCT);
	tlv->len = __cpu_to_le16(bssid_len);
	addrs = (void *)tlv->value;
	for (i = 0; i < arg->n_bssids; i++)
		ether_addr_copy(addrs[i].addr, arg->bssids[i].bssid);

	ptr += sizeof(*tlv);
	ptr += bssid_len;

	tlv = ptr;
	tlv->tag = __cpu_to_le16(WMI_TLV_TAG_ARRAY_BYTE);
	tlv->len = __cpu_to_le16(ie_len);
	memcpy(tlv->value, arg->ie, arg->ie_len);

	ptr += sizeof(*tlv);
	ptr += ie_len;

	ath10k_dbg(ar, ATH10K_DBG_WMI, "wmi tlv start scan\n");
	return skb;
}

static struct sk_buff *
ath10k_wmi_tlv_op_gen_stop_scan(struct ath10k *ar,
				const struct wmi_stop_scan_arg *arg)
{
	struct wmi_stop_scan_cmd *cmd;
	struct wmi_tlv *tlv;
	struct sk_buff *skb;
	u32 scan_id;
	u32 req_id;

	if (arg->req_id > 0xFFF)
		return ERR_PTR(-EINVAL);
	if (arg->req_type == WMI_SCAN_STOP_ONE && arg->u.scan_id > 0xFFF)
		return ERR_PTR(-EINVAL);

	skb = ath10k_wmi_alloc_skb(ar, sizeof(*tlv) + sizeof(*cmd));
	if (!skb)
		return ERR_PTR(-ENOMEM);

	scan_id = arg->u.scan_id;
	scan_id |= WMI_HOST_SCAN_REQ_ID_PREFIX;

	req_id = arg->req_id;
	req_id |= WMI_HOST_SCAN_REQUESTOR_ID_PREFIX;

	tlv = (void *)skb->data;
	tlv->tag = __cpu_to_le16(WMI_TLV_TAG_STRUCT_STOP_SCAN_CMD);
	tlv->len = __cpu_to_le16(sizeof(*cmd));
	cmd = (void *)tlv->value;
	cmd->req_type = __cpu_to_le32(arg->req_type);
	cmd->vdev_id = __cpu_to_le32(arg->u.vdev_id);
	cmd->scan_id = __cpu_to_le32(scan_id);
	cmd->scan_req_id = __cpu_to_le32(req_id);

	ath10k_dbg(ar, ATH10K_DBG_WMI, "wmi tlv stop scan\n");
	return skb;
}

static struct sk_buff *
ath10k_wmi_tlv_op_gen_vdev_create(struct ath10k *ar,
				  u32 vdev_id,
				  enum wmi_vdev_type vdev_type,
				  enum wmi_vdev_subtype vdev_subtype,
				  const u8 mac_addr[ETH_ALEN])
{
	struct wmi_vdev_create_cmd *cmd;
	struct wmi_tlv *tlv;
	struct sk_buff *skb;

	skb = ath10k_wmi_alloc_skb(ar, sizeof(*tlv) + sizeof(*cmd));
	if (!skb)
		return ERR_PTR(-ENOMEM);

	tlv = (void *)skb->data;
	tlv->tag = __cpu_to_le16(WMI_TLV_TAG_STRUCT_VDEV_CREATE_CMD);
	tlv->len = __cpu_to_le16(sizeof(*cmd));
	cmd = (void *)tlv->value;
	cmd->vdev_id = __cpu_to_le32(vdev_id);
	cmd->vdev_type = __cpu_to_le32(vdev_type);
	cmd->vdev_subtype = __cpu_to_le32(vdev_subtype);
	ether_addr_copy(cmd->vdev_macaddr.addr, mac_addr);

	ath10k_dbg(ar, ATH10K_DBG_WMI, "wmi tlv vdev create\n");
	return skb;
}

static struct sk_buff *
ath10k_wmi_tlv_op_gen_vdev_delete(struct ath10k *ar, u32 vdev_id)
{
	struct wmi_vdev_delete_cmd *cmd;
	struct wmi_tlv *tlv;
	struct sk_buff *skb;

	skb = ath10k_wmi_alloc_skb(ar, sizeof(*tlv) + sizeof(*cmd));
	if (!skb)
		return ERR_PTR(-ENOMEM);

	tlv = (void *)skb->data;
	tlv->tag = __cpu_to_le16(WMI_TLV_TAG_STRUCT_VDEV_DELETE_CMD);
	tlv->len = __cpu_to_le16(sizeof(*cmd));
	cmd = (void *)tlv->value;
	cmd->vdev_id = __cpu_to_le32(vdev_id);

	ath10k_dbg(ar, ATH10K_DBG_WMI, "wmi tlv vdev delete\n");
	return skb;
}

static struct sk_buff *
ath10k_wmi_tlv_op_gen_vdev_start(struct ath10k *ar,
				 const struct wmi_vdev_start_request_arg *arg,
				 bool restart)
{
	struct wmi_tlv_vdev_start_cmd *cmd;
	struct wmi_channel *ch;
	struct wmi_tlv *tlv;
	struct sk_buff *skb;
	size_t len;
	void *ptr;
	u32 flags = 0;

	if (WARN_ON(arg->hidden_ssid && !arg->ssid))
		return ERR_PTR(-EINVAL);
	if (WARN_ON(arg->ssid_len > sizeof(cmd->ssid.ssid)))
		return ERR_PTR(-EINVAL);

	len = (sizeof(*tlv) + sizeof(*cmd)) +
	      (sizeof(*tlv) + sizeof(*ch)) +
	      (sizeof(*tlv) + 0);
	skb = ath10k_wmi_alloc_skb(ar, len);
	if (!skb)
		return ERR_PTR(-ENOMEM);

	if (arg->hidden_ssid)
		flags |= WMI_VDEV_START_HIDDEN_SSID;
	if (arg->pmf_enabled)
		flags |= WMI_VDEV_START_PMF_ENABLED;

	ptr = (void *)skb->data;

	tlv = ptr;
	tlv->tag = __cpu_to_le16(WMI_TLV_TAG_STRUCT_VDEV_START_REQUEST_CMD);
	tlv->len = __cpu_to_le16(sizeof(*cmd));
	cmd = (void *)tlv->value;
	cmd->vdev_id = __cpu_to_le32(arg->vdev_id);
	cmd->bcn_intval = __cpu_to_le32(arg->bcn_intval);
	cmd->dtim_period = __cpu_to_le32(arg->dtim_period);
	cmd->flags = __cpu_to_le32(flags);
	cmd->bcn_tx_rate = __cpu_to_le32(arg->bcn_tx_rate);
	cmd->bcn_tx_power = __cpu_to_le32(arg->bcn_tx_power);
	cmd->disable_hw_ack = __cpu_to_le32(arg->disable_hw_ack);

	if (arg->ssid) {
		cmd->ssid.ssid_len = __cpu_to_le32(arg->ssid_len);
		memcpy(cmd->ssid.ssid, arg->ssid, arg->ssid_len);
	}

	ptr += sizeof(*tlv);
	ptr += sizeof(*cmd);

	tlv = ptr;
	tlv->tag = __cpu_to_le16(WMI_TLV_TAG_STRUCT_CHANNEL);
	tlv->len = __cpu_to_le16(sizeof(*ch));
	ch = (void *)tlv->value;
	ath10k_wmi_put_wmi_channel(ch, &arg->channel);

	ptr += sizeof(*tlv);
	ptr += sizeof(*ch);

	tlv = ptr;
	tlv->tag = __cpu_to_le16(WMI_TLV_TAG_ARRAY_STRUCT);
	tlv->len = 0;

	/* Note: This is a nested TLV containing:
	 * [wmi_tlv][wmi_p2p_noa_descriptor][wmi_tlv]..
	 */

	ptr += sizeof(*tlv);
	ptr += 0;

	ath10k_dbg(ar, ATH10K_DBG_WMI, "wmi tlv vdev start\n");
	return skb;
}

static struct sk_buff *
ath10k_wmi_tlv_op_gen_vdev_stop(struct ath10k *ar, u32 vdev_id)
{
	struct wmi_vdev_stop_cmd *cmd;
	struct wmi_tlv *tlv;
	struct sk_buff *skb;

	skb = ath10k_wmi_alloc_skb(ar, sizeof(*tlv) + sizeof(*cmd));
	if (!skb)
		return ERR_PTR(-ENOMEM);

	tlv = (void *)skb->data;
	tlv->tag = __cpu_to_le16(WMI_TLV_TAG_STRUCT_VDEV_STOP_CMD);
	tlv->len = __cpu_to_le16(sizeof(*cmd));
	cmd = (void *)tlv->value;
	cmd->vdev_id = __cpu_to_le32(vdev_id);

	ath10k_dbg(ar, ATH10K_DBG_WMI, "wmi tlv vdev stop\n");
	return skb;
}

static struct sk_buff *
ath10k_wmi_tlv_op_gen_vdev_up(struct ath10k *ar, u32 vdev_id, u32 aid,
			      const u8 *bssid)

{
	struct wmi_vdev_up_cmd *cmd;
	struct wmi_tlv *tlv;
	struct sk_buff *skb;

	skb = ath10k_wmi_alloc_skb(ar, sizeof(*tlv) + sizeof(*cmd));
	if (!skb)
		return ERR_PTR(-ENOMEM);

	tlv = (void *)skb->data;
	tlv->tag = __cpu_to_le16(WMI_TLV_TAG_STRUCT_VDEV_UP_CMD);
	tlv->len = __cpu_to_le16(sizeof(*cmd));
	cmd = (void *)tlv->value;
	cmd->vdev_id = __cpu_to_le32(vdev_id);
	cmd->vdev_assoc_id = __cpu_to_le32(aid);
	ether_addr_copy(cmd->vdev_bssid.addr, bssid);

	ath10k_dbg(ar, ATH10K_DBG_WMI, "wmi tlv vdev up\n");
	return skb;
}

static struct sk_buff *
ath10k_wmi_tlv_op_gen_vdev_down(struct ath10k *ar, u32 vdev_id)
{
	struct wmi_vdev_down_cmd *cmd;
	struct wmi_tlv *tlv;
	struct sk_buff *skb;

	skb = ath10k_wmi_alloc_skb(ar, sizeof(*tlv) + sizeof(*cmd));
	if (!skb)
		return ERR_PTR(-ENOMEM);

	tlv = (void *)skb->data;
	tlv->tag = __cpu_to_le16(WMI_TLV_TAG_STRUCT_VDEV_DOWN_CMD);
	tlv->len = __cpu_to_le16(sizeof(*cmd));
	cmd = (void *)tlv->value;
	cmd->vdev_id = __cpu_to_le32(vdev_id);

	ath10k_dbg(ar, ATH10K_DBG_WMI, "wmi tlv vdev down\n");
	return skb;
}

static struct sk_buff *
ath10k_wmi_tlv_op_gen_vdev_set_param(struct ath10k *ar, u32 vdev_id,
				     u32 param_id, u32 param_value)
{
	struct wmi_vdev_set_param_cmd *cmd;
	struct wmi_tlv *tlv;
	struct sk_buff *skb;

	skb = ath10k_wmi_alloc_skb(ar, sizeof(*tlv) + sizeof(*cmd));
	if (!skb)
		return ERR_PTR(-ENOMEM);

	tlv = (void *)skb->data;
	tlv->tag = __cpu_to_le16(WMI_TLV_TAG_STRUCT_VDEV_SET_PARAM_CMD);
	tlv->len = __cpu_to_le16(sizeof(*cmd));
	cmd = (void *)tlv->value;
	cmd->vdev_id = __cpu_to_le32(vdev_id);
	cmd->param_id = __cpu_to_le32(param_id);
	cmd->param_value = __cpu_to_le32(param_value);

	ath10k_dbg(ar, ATH10K_DBG_WMI, "wmi tlv vdev set param\n");
	return skb;
}

static struct sk_buff *
ath10k_wmi_tlv_op_gen_vdev_install_key(struct ath10k *ar,
				       const struct wmi_vdev_install_key_arg *arg)
{
	struct wmi_vdev_install_key_cmd *cmd;
	struct wmi_tlv *tlv;
	struct sk_buff *skb;
	size_t len;
	void *ptr;

	if (arg->key_cipher == WMI_CIPHER_NONE && arg->key_data != NULL)
		return ERR_PTR(-EINVAL);
	if (arg->key_cipher != WMI_CIPHER_NONE && arg->key_data == NULL)
		return ERR_PTR(-EINVAL);

	len = sizeof(*tlv) + sizeof(*cmd) +
	      sizeof(*tlv) + roundup(arg->key_len, sizeof(__le32));
	skb = ath10k_wmi_alloc_skb(ar, len);
	if (!skb)
		return ERR_PTR(-ENOMEM);

	ptr = (void *)skb->data;
	tlv = ptr;
	tlv->tag = __cpu_to_le16(WMI_TLV_TAG_STRUCT_VDEV_INSTALL_KEY_CMD);
	tlv->len = __cpu_to_le16(sizeof(*cmd));
	cmd = (void *)tlv->value;
	cmd->vdev_id = __cpu_to_le32(arg->vdev_id);
	cmd->key_idx = __cpu_to_le32(arg->key_idx);
	cmd->key_flags = __cpu_to_le32(arg->key_flags);
	cmd->key_cipher = __cpu_to_le32(arg->key_cipher);
	cmd->key_len = __cpu_to_le32(arg->key_len);
	cmd->key_txmic_len = __cpu_to_le32(arg->key_txmic_len);
	cmd->key_rxmic_len = __cpu_to_le32(arg->key_rxmic_len);

	if (arg->macaddr)
		ether_addr_copy(cmd->peer_macaddr.addr, arg->macaddr);

	ptr += sizeof(*tlv);
	ptr += sizeof(*cmd);

	tlv = ptr;
	tlv->tag = __cpu_to_le16(WMI_TLV_TAG_ARRAY_BYTE);
	tlv->len = __cpu_to_le16(roundup(arg->key_len, sizeof(__le32)));
	if (arg->key_data)
		memcpy(tlv->value, arg->key_data, arg->key_len);

	ptr += sizeof(*tlv);
	ptr += roundup(arg->key_len, sizeof(__le32));

	ath10k_dbg(ar, ATH10K_DBG_WMI, "wmi tlv vdev install key\n");
	return skb;
}

static void *ath10k_wmi_tlv_put_uapsd_ac(struct ath10k *ar, void *ptr,
					 const struct wmi_sta_uapsd_auto_trig_arg *arg)
{
	struct wmi_sta_uapsd_auto_trig_param *ac;
	struct wmi_tlv *tlv;

	tlv = ptr;
	tlv->tag = __cpu_to_le16(WMI_TLV_TAG_STRUCT_STA_UAPSD_AUTO_TRIG_PARAM);
	tlv->len = __cpu_to_le16(sizeof(*ac));
	ac = (void *)tlv->value;

	ac->wmm_ac = __cpu_to_le32(arg->wmm_ac);
	ac->user_priority = __cpu_to_le32(arg->user_priority);
	ac->service_interval = __cpu_to_le32(arg->service_interval);
	ac->suspend_interval = __cpu_to_le32(arg->suspend_interval);
	ac->delay_interval = __cpu_to_le32(arg->delay_interval);

	ath10k_dbg(ar, ATH10K_DBG_WMI,
		   "wmi tlv vdev sta uapsd auto trigger ac %d prio %d svc int %d susp int %d delay int %d\n",
		   ac->wmm_ac, ac->user_priority, ac->service_interval,
		   ac->suspend_interval, ac->delay_interval);

	return ptr + sizeof(*tlv) + sizeof(*ac);
}

static struct sk_buff *
ath10k_wmi_tlv_op_gen_vdev_sta_uapsd(struct ath10k *ar, u32 vdev_id,
				     const u8 peer_addr[ETH_ALEN],
				     const struct wmi_sta_uapsd_auto_trig_arg *args,
				     u32 num_ac)
{
	struct wmi_sta_uapsd_auto_trig_cmd_fixed_param *cmd;
	struct wmi_sta_uapsd_auto_trig_param *ac;
	struct wmi_tlv *tlv;
	struct sk_buff *skb;
	size_t len;
	size_t ac_tlv_len;
	void *ptr;
	int i;

	ac_tlv_len = num_ac * (sizeof(*tlv) + sizeof(*ac));
	len = sizeof(*tlv) + sizeof(*cmd) +
	      sizeof(*tlv) + ac_tlv_len;
	skb = ath10k_wmi_alloc_skb(ar, len);
	if (!skb)
		return ERR_PTR(-ENOMEM);

	ptr = (void *)skb->data;
	tlv = ptr;
	tlv->tag = __cpu_to_le16(WMI_TLV_TAG_STRUCT_STA_UAPSD_AUTO_TRIG_CMD);
	tlv->len = __cpu_to_le16(sizeof(*cmd));
	cmd = (void *)tlv->value;
	cmd->vdev_id = __cpu_to_le32(vdev_id);
	cmd->num_ac = __cpu_to_le32(num_ac);
	ether_addr_copy(cmd->peer_macaddr.addr, peer_addr);

	ptr += sizeof(*tlv);
	ptr += sizeof(*cmd);

	tlv = ptr;
	tlv->tag = __cpu_to_le16(WMI_TLV_TAG_ARRAY_STRUCT);
	tlv->len = __cpu_to_le16(ac_tlv_len);
	ac = (void *)tlv->value;

	ptr += sizeof(*tlv);
	for (i = 0; i < num_ac; i++)
		ptr = ath10k_wmi_tlv_put_uapsd_ac(ar, ptr, &args[i]);

	ath10k_dbg(ar, ATH10K_DBG_WMI, "wmi tlv vdev sta uapsd auto trigger\n");
	return skb;
}

static void *ath10k_wmi_tlv_put_wmm(void *ptr,
				    const struct wmi_wmm_params_arg *arg)
{
	struct wmi_wmm_params *wmm;
	struct wmi_tlv *tlv;

	tlv = ptr;
	tlv->tag = __cpu_to_le16(WMI_TLV_TAG_STRUCT_WMM_PARAMS);
	tlv->len = __cpu_to_le16(sizeof(*wmm));
	wmm = (void *)tlv->value;
	ath10k_wmi_set_wmm_param(wmm, arg);

	return ptr + sizeof(*tlv) + sizeof(*wmm);
}

static struct sk_buff *
ath10k_wmi_tlv_op_gen_vdev_wmm_conf(struct ath10k *ar, u32 vdev_id,
				    const struct wmi_wmm_params_all_arg *arg)
{
	struct wmi_tlv_vdev_set_wmm_cmd *cmd;
	struct wmi_tlv *tlv;
	struct sk_buff *skb;
	size_t len;
	void *ptr;

	len = sizeof(*tlv) + sizeof(*cmd);
	skb = ath10k_wmi_alloc_skb(ar, len);
	if (!skb)
		return ERR_PTR(-ENOMEM);

	ptr = (void *)skb->data;
	tlv = ptr;
	tlv->tag = __cpu_to_le16(WMI_TLV_TAG_STRUCT_VDEV_SET_WMM_PARAMS_CMD);
	tlv->len = __cpu_to_le16(sizeof(*cmd));
	cmd = (void *)tlv->value;
	cmd->vdev_id = __cpu_to_le32(vdev_id);

	ath10k_wmi_set_wmm_param(&cmd->vdev_wmm_params[0].params, &arg->ac_be);
	ath10k_wmi_set_wmm_param(&cmd->vdev_wmm_params[1].params, &arg->ac_bk);
	ath10k_wmi_set_wmm_param(&cmd->vdev_wmm_params[2].params, &arg->ac_vi);
	ath10k_wmi_set_wmm_param(&cmd->vdev_wmm_params[3].params, &arg->ac_vo);

	ath10k_dbg(ar, ATH10K_DBG_WMI, "wmi tlv vdev wmm conf\n");
	return skb;
}

static struct sk_buff *
ath10k_wmi_tlv_op_gen_sta_keepalive(struct ath10k *ar,
				    const struct wmi_sta_keepalive_arg *arg)
{
	struct wmi_tlv_sta_keepalive_cmd *cmd;
	struct wmi_sta_keepalive_arp_resp *arp;
	struct sk_buff *skb;
	struct wmi_tlv *tlv;
	void *ptr;
	size_t len;

	len = sizeof(*tlv) + sizeof(*cmd) +
	      sizeof(*tlv) + sizeof(*arp);
	skb = ath10k_wmi_alloc_skb(ar, len);
	if (!skb)
		return ERR_PTR(-ENOMEM);

	ptr = (void *)skb->data;
	tlv = ptr;
	tlv->tag = __cpu_to_le16(WMI_TLV_TAG_STRUCT_STA_KEEPALIVE_CMD);
	tlv->len = __cpu_to_le16(sizeof(*cmd));
	cmd = (void *)tlv->value;
	cmd->vdev_id = __cpu_to_le32(arg->vdev_id);
	cmd->enabled = __cpu_to_le32(arg->enabled);
	cmd->method = __cpu_to_le32(arg->method);
	cmd->interval = __cpu_to_le32(arg->interval);

	ptr += sizeof(*tlv);
	ptr += sizeof(*cmd);

	tlv = ptr;
	tlv->tag = __cpu_to_le16(WMI_TLV_TAG_STRUCT_STA_KEEPALVE_ARP_RESPONSE);
	tlv->len = __cpu_to_le16(sizeof(*arp));
	arp = (void *)tlv->value;

	arp->src_ip4_addr = arg->src_ip4_addr;
	arp->dest_ip4_addr = arg->dest_ip4_addr;
	ether_addr_copy(arp->dest_mac_addr.addr, arg->dest_mac_addr);

	ath10k_dbg(ar, ATH10K_DBG_WMI, "wmi tlv sta keepalive vdev %d enabled %d method %d interval %d\n",
		   arg->vdev_id, arg->enabled, arg->method, arg->interval);
	return skb;
}

static struct sk_buff *
ath10k_wmi_tlv_op_gen_peer_create(struct ath10k *ar, u32 vdev_id,
				  const u8 peer_addr[ETH_ALEN],
				  enum wmi_peer_type peer_type)
{
	struct wmi_tlv_peer_create_cmd *cmd;
	struct wmi_tlv *tlv;
	struct sk_buff *skb;

	skb = ath10k_wmi_alloc_skb(ar, sizeof(*tlv) + sizeof(*cmd));
	if (!skb)
		return ERR_PTR(-ENOMEM);

	tlv = (void *)skb->data;
	tlv->tag = __cpu_to_le16(WMI_TLV_TAG_STRUCT_PEER_CREATE_CMD);
	tlv->len = __cpu_to_le16(sizeof(*cmd));
	cmd = (void *)tlv->value;
	cmd->vdev_id = __cpu_to_le32(vdev_id);
	cmd->peer_type = __cpu_to_le32(peer_type);
	ether_addr_copy(cmd->peer_addr.addr, peer_addr);

	ath10k_dbg(ar, ATH10K_DBG_WMI, "wmi tlv peer create\n");
	return skb;
}

static struct sk_buff *
ath10k_wmi_tlv_op_gen_peer_delete(struct ath10k *ar, u32 vdev_id,
				  const u8 peer_addr[ETH_ALEN])
{
	struct wmi_peer_delete_cmd *cmd;
	struct wmi_tlv *tlv;
	struct sk_buff *skb;

	skb = ath10k_wmi_alloc_skb(ar, sizeof(*tlv) + sizeof(*cmd));
	if (!skb)
		return ERR_PTR(-ENOMEM);

	tlv = (void *)skb->data;
	tlv->tag = __cpu_to_le16(WMI_TLV_TAG_STRUCT_PEER_DELETE_CMD);
	tlv->len = __cpu_to_le16(sizeof(*cmd));
	cmd = (void *)tlv->value;
	cmd->vdev_id = __cpu_to_le32(vdev_id);
	ether_addr_copy(cmd->peer_macaddr.addr, peer_addr);

	ath10k_dbg(ar, ATH10K_DBG_WMI, "wmi tlv peer delete\n");
	return skb;
}

static struct sk_buff *
ath10k_wmi_tlv_op_gen_peer_flush(struct ath10k *ar, u32 vdev_id,
				 const u8 peer_addr[ETH_ALEN], u32 tid_bitmap)
{
	struct wmi_peer_flush_tids_cmd *cmd;
	struct wmi_tlv *tlv;
	struct sk_buff *skb;

	skb = ath10k_wmi_alloc_skb(ar, sizeof(*tlv) + sizeof(*cmd));
	if (!skb)
		return ERR_PTR(-ENOMEM);

	tlv = (void *)skb->data;
	tlv->tag = __cpu_to_le16(WMI_TLV_TAG_STRUCT_PEER_FLUSH_TIDS_CMD);
	tlv->len = __cpu_to_le16(sizeof(*cmd));
	cmd = (void *)tlv->value;
	cmd->vdev_id = __cpu_to_le32(vdev_id);
	cmd->peer_tid_bitmap = __cpu_to_le32(tid_bitmap);
	ether_addr_copy(cmd->peer_macaddr.addr, peer_addr);

	ath10k_dbg(ar, ATH10K_DBG_WMI, "wmi tlv peer flush\n");
	return skb;
}

static struct sk_buff *
ath10k_wmi_tlv_op_gen_peer_set_param(struct ath10k *ar, u32 vdev_id,
				     const u8 *peer_addr,
				     enum wmi_peer_param param_id,
				     u32 param_value)
{
	struct wmi_peer_set_param_cmd *cmd;
	struct wmi_tlv *tlv;
	struct sk_buff *skb;

	skb = ath10k_wmi_alloc_skb(ar, sizeof(*tlv) + sizeof(*cmd));
	if (!skb)
		return ERR_PTR(-ENOMEM);

	tlv = (void *)skb->data;
	tlv->tag = __cpu_to_le16(WMI_TLV_TAG_STRUCT_PEER_SET_PARAM_CMD);
	tlv->len = __cpu_to_le16(sizeof(*cmd));
	cmd = (void *)tlv->value;
	cmd->vdev_id = __cpu_to_le32(vdev_id);
	cmd->param_id = __cpu_to_le32(param_id);
	cmd->param_value = __cpu_to_le32(param_value);
	ether_addr_copy(cmd->peer_macaddr.addr, peer_addr);

	ath10k_dbg(ar, ATH10K_DBG_WMI, "wmi tlv peer set param\n");
	return skb;
}

static struct sk_buff *
ath10k_wmi_tlv_op_gen_peer_assoc(struct ath10k *ar,
				 const struct wmi_peer_assoc_complete_arg *arg)
{
	struct wmi_tlv_peer_assoc_cmd *cmd;
	struct wmi_vht_rate_set *vht_rate;
	struct wmi_tlv *tlv;
	struct sk_buff *skb;
	size_t len, legacy_rate_len, ht_rate_len;
	void *ptr;

	if (arg->peer_mpdu_density > 16)
		return ERR_PTR(-EINVAL);
	if (arg->peer_legacy_rates.num_rates > MAX_SUPPORTED_RATES)
		return ERR_PTR(-EINVAL);
	if (arg->peer_ht_rates.num_rates > MAX_SUPPORTED_RATES)
		return ERR_PTR(-EINVAL);

	legacy_rate_len = roundup(arg->peer_legacy_rates.num_rates,
				  sizeof(__le32));
	ht_rate_len = roundup(arg->peer_ht_rates.num_rates, sizeof(__le32));
	len = (sizeof(*tlv) + sizeof(*cmd)) +
	      (sizeof(*tlv) + legacy_rate_len) +
	      (sizeof(*tlv) + ht_rate_len) +
	      (sizeof(*tlv) + sizeof(*vht_rate));
	skb = ath10k_wmi_alloc_skb(ar, len);
	if (!skb)
		return ERR_PTR(-ENOMEM);

	ptr = (void *)skb->data;
	tlv = ptr;
	tlv->tag = __cpu_to_le16(WMI_TLV_TAG_STRUCT_PEER_ASSOC_COMPLETE_CMD);
	tlv->len = __cpu_to_le16(sizeof(*cmd));
	cmd = (void *)tlv->value;

	cmd->vdev_id = __cpu_to_le32(arg->vdev_id);
	cmd->new_assoc = __cpu_to_le32(arg->peer_reassoc ? 0 : 1);
	cmd->assoc_id = __cpu_to_le32(arg->peer_aid);
	cmd->flags = __cpu_to_le32(arg->peer_flags);
	cmd->caps = __cpu_to_le32(arg->peer_caps);
	cmd->listen_intval = __cpu_to_le32(arg->peer_listen_intval);
	cmd->ht_caps = __cpu_to_le32(arg->peer_ht_caps);
	cmd->max_mpdu = __cpu_to_le32(arg->peer_max_mpdu);
	cmd->mpdu_density = __cpu_to_le32(arg->peer_mpdu_density);
	cmd->rate_caps = __cpu_to_le32(arg->peer_rate_caps);
	cmd->nss = __cpu_to_le32(arg->peer_num_spatial_streams);
	cmd->vht_caps = __cpu_to_le32(arg->peer_vht_caps);
	cmd->phy_mode = __cpu_to_le32(arg->peer_phymode);
	cmd->num_legacy_rates = __cpu_to_le32(arg->peer_legacy_rates.num_rates);
	cmd->num_ht_rates = __cpu_to_le32(arg->peer_ht_rates.num_rates);
	ether_addr_copy(cmd->mac_addr.addr, arg->addr);

	ptr += sizeof(*tlv);
	ptr += sizeof(*cmd);

	tlv = ptr;
	tlv->tag = __cpu_to_le16(WMI_TLV_TAG_ARRAY_BYTE);
	tlv->len = __cpu_to_le16(legacy_rate_len);
	memcpy(tlv->value, arg->peer_legacy_rates.rates,
	       arg->peer_legacy_rates.num_rates);

	ptr += sizeof(*tlv);
	ptr += legacy_rate_len;

	tlv = ptr;
	tlv->tag = __cpu_to_le16(WMI_TLV_TAG_ARRAY_BYTE);
	tlv->len = __cpu_to_le16(ht_rate_len);
	memcpy(tlv->value, arg->peer_ht_rates.rates,
	       arg->peer_ht_rates.num_rates);

	ptr += sizeof(*tlv);
	ptr += ht_rate_len;

	tlv = ptr;
	tlv->tag = __cpu_to_le16(WMI_TLV_TAG_STRUCT_VHT_RATE_SET);
	tlv->len = __cpu_to_le16(sizeof(*vht_rate));
	vht_rate = (void *)tlv->value;

	vht_rate->rx_max_rate = __cpu_to_le32(arg->peer_vht_rates.rx_max_rate);
	vht_rate->rx_mcs_set = __cpu_to_le32(arg->peer_vht_rates.rx_mcs_set);
	vht_rate->tx_max_rate = __cpu_to_le32(arg->peer_vht_rates.tx_max_rate);
	vht_rate->tx_mcs_set = __cpu_to_le32(arg->peer_vht_rates.tx_mcs_set);

	ptr += sizeof(*tlv);
	ptr += sizeof(*vht_rate);

	ath10k_dbg(ar, ATH10K_DBG_WMI, "wmi tlv peer assoc\n");
	return skb;
}

static struct sk_buff *
ath10k_wmi_tlv_op_gen_set_psmode(struct ath10k *ar, u32 vdev_id,
				 enum wmi_sta_ps_mode psmode)
{
	struct wmi_sta_powersave_mode_cmd *cmd;
	struct wmi_tlv *tlv;
	struct sk_buff *skb;

	skb = ath10k_wmi_alloc_skb(ar, sizeof(*tlv) + sizeof(*cmd));
	if (!skb)
		return ERR_PTR(-ENOMEM);

	tlv = (void *)skb->data;
	tlv->tag = __cpu_to_le16(WMI_TLV_TAG_STRUCT_STA_POWERSAVE_MODE_CMD);
	tlv->len = __cpu_to_le16(sizeof(*cmd));
	cmd = (void *)tlv->value;
	cmd->vdev_id = __cpu_to_le32(vdev_id);
	cmd->sta_ps_mode = __cpu_to_le32(psmode);

	ath10k_dbg(ar, ATH10K_DBG_WMI, "wmi tlv set psmode\n");
	return skb;
}

static struct sk_buff *
ath10k_wmi_tlv_op_gen_set_sta_ps(struct ath10k *ar, u32 vdev_id,
				 enum wmi_sta_powersave_param param_id,
				 u32 param_value)
{
	struct wmi_sta_powersave_param_cmd *cmd;
	struct wmi_tlv *tlv;
	struct sk_buff *skb;

	skb = ath10k_wmi_alloc_skb(ar, sizeof(*tlv) + sizeof(*cmd));
	if (!skb)
		return ERR_PTR(-ENOMEM);

	tlv = (void *)skb->data;
	tlv->tag = __cpu_to_le16(WMI_TLV_TAG_STRUCT_STA_POWERSAVE_PARAM_CMD);
	tlv->len = __cpu_to_le16(sizeof(*cmd));
	cmd = (void *)tlv->value;
	cmd->vdev_id = __cpu_to_le32(vdev_id);
	cmd->param_id = __cpu_to_le32(param_id);
	cmd->param_value = __cpu_to_le32(param_value);

	ath10k_dbg(ar, ATH10K_DBG_WMI, "wmi tlv set sta ps\n");
	return skb;
}

static struct sk_buff *
ath10k_wmi_tlv_op_gen_set_ap_ps(struct ath10k *ar, u32 vdev_id, const u8 *mac,
				enum wmi_ap_ps_peer_param param_id, u32 value)
{
	struct wmi_ap_ps_peer_cmd *cmd;
	struct wmi_tlv *tlv;
	struct sk_buff *skb;

	if (!mac)
		return ERR_PTR(-EINVAL);

	skb = ath10k_wmi_alloc_skb(ar, sizeof(*tlv) + sizeof(*cmd));
	if (!skb)
		return ERR_PTR(-ENOMEM);

	tlv = (void *)skb->data;
	tlv->tag = __cpu_to_le16(WMI_TLV_TAG_STRUCT_AP_PS_PEER_CMD);
	tlv->len = __cpu_to_le16(sizeof(*cmd));
	cmd = (void *)tlv->value;
	cmd->vdev_id = __cpu_to_le32(vdev_id);
	cmd->param_id = __cpu_to_le32(param_id);
	cmd->param_value = __cpu_to_le32(value);
	ether_addr_copy(cmd->peer_macaddr.addr, mac);

	ath10k_dbg(ar, ATH10K_DBG_WMI, "wmi tlv ap ps param\n");
	return skb;
}

static struct sk_buff *
ath10k_wmi_tlv_op_gen_scan_chan_list(struct ath10k *ar,
				     const struct wmi_scan_chan_list_arg *arg)
{
	struct wmi_tlv_scan_chan_list_cmd *cmd;
	struct wmi_channel *ci;
	struct wmi_channel_arg *ch;
	struct wmi_tlv *tlv;
	struct sk_buff *skb;
	size_t chans_len, len;
	int i;
	void *ptr, *chans;

	chans_len = arg->n_channels * (sizeof(*tlv) + sizeof(*ci));
	len = (sizeof(*tlv) + sizeof(*cmd)) +
	      (sizeof(*tlv) + chans_len);

	skb = ath10k_wmi_alloc_skb(ar, len);
	if (!skb)
		return ERR_PTR(-ENOMEM);

	ptr = (void *)skb->data;
	tlv = ptr;
	tlv->tag = __cpu_to_le16(WMI_TLV_TAG_STRUCT_SCAN_CHAN_LIST_CMD);
	tlv->len = __cpu_to_le16(sizeof(*cmd));
	cmd = (void *)tlv->value;
	cmd->num_scan_chans = __cpu_to_le32(arg->n_channels);

	ptr += sizeof(*tlv);
	ptr += sizeof(*cmd);

	tlv = ptr;
	tlv->tag = __cpu_to_le16(WMI_TLV_TAG_ARRAY_STRUCT);
	tlv->len = __cpu_to_le16(chans_len);
	chans = (void *)tlv->value;

	for (i = 0; i < arg->n_channels; i++) {
		ch = &arg->channels[i];

		tlv = chans;
		tlv->tag = __cpu_to_le16(WMI_TLV_TAG_STRUCT_CHANNEL);
		tlv->len = __cpu_to_le16(sizeof(*ci));
		ci = (void *)tlv->value;

		ath10k_wmi_put_wmi_channel(ci, ch);

		chans += sizeof(*tlv);
		chans += sizeof(*ci);
	}

	ptr += sizeof(*tlv);
	ptr += chans_len;

	ath10k_dbg(ar, ATH10K_DBG_WMI, "wmi tlv scan chan list\n");
	return skb;
}

static struct sk_buff *
ath10k_wmi_tlv_op_gen_scan_prob_req_oui(struct ath10k *ar, u32 prob_req_oui)
{
	struct wmi_scan_prob_req_oui_cmd *cmd;
	struct wmi_tlv *tlv;
	struct sk_buff *skb;

	skb = ath10k_wmi_alloc_skb(ar, sizeof(*tlv) + sizeof(*cmd));
	if (!skb)
		return ERR_PTR(-ENOMEM);

	tlv = (void *)skb->data;
	tlv->tag = __cpu_to_le16(WMI_TLV_TAG_STRUCT_SCAN_PROB_REQ_OUI_CMD);
	tlv->len = __cpu_to_le16(sizeof(*cmd));
	cmd = (void *)tlv->value;
	cmd->prob_req_oui = __cpu_to_le32(prob_req_oui);

	ath10k_dbg(ar, ATH10K_DBG_WMI, "wmi tlv scan prob req oui\n");
	return skb;
}

static struct sk_buff *
ath10k_wmi_tlv_op_gen_beacon_dma(struct ath10k *ar, u32 vdev_id,
				 const void *bcn, size_t bcn_len,
				 u32 bcn_paddr, bool dtim_zero,
				 bool deliver_cab)

{
	struct wmi_bcn_tx_ref_cmd *cmd;
	struct wmi_tlv *tlv;
	struct sk_buff *skb;
	struct ieee80211_hdr *hdr;
	u16 fc;

	skb = ath10k_wmi_alloc_skb(ar, sizeof(*tlv) + sizeof(*cmd));
	if (!skb)
		return ERR_PTR(-ENOMEM);

	hdr = (struct ieee80211_hdr *)bcn;
	fc = le16_to_cpu(hdr->frame_control);

	tlv = (void *)skb->data;
	tlv->tag = __cpu_to_le16(WMI_TLV_TAG_STRUCT_BCN_SEND_FROM_HOST_CMD);
	tlv->len = __cpu_to_le16(sizeof(*cmd));
	cmd = (void *)tlv->value;
	cmd->vdev_id = __cpu_to_le32(vdev_id);
	cmd->data_len = __cpu_to_le32(bcn_len);
	cmd->data_ptr = __cpu_to_le32(bcn_paddr);
	cmd->msdu_id = 0;
	cmd->frame_control = __cpu_to_le32(fc);
	cmd->flags = 0;

	if (dtim_zero)
		cmd->flags |= __cpu_to_le32(WMI_BCN_TX_REF_FLAG_DTIM_ZERO);

	if (deliver_cab)
		cmd->flags |= __cpu_to_le32(WMI_BCN_TX_REF_FLAG_DELIVER_CAB);

	ath10k_dbg(ar, ATH10K_DBG_WMI, "wmi tlv beacon dma\n");
	return skb;
}

static struct sk_buff *
ath10k_wmi_tlv_op_gen_pdev_set_wmm(struct ath10k *ar,
				   const struct wmi_wmm_params_all_arg *arg)
{
	struct wmi_tlv_pdev_set_wmm_cmd *cmd;
	struct wmi_wmm_params *wmm;
	struct wmi_tlv *tlv;
	struct sk_buff *skb;
	size_t len;
	void *ptr;

	len = (sizeof(*tlv) + sizeof(*cmd)) +
	      (4 * (sizeof(*tlv) + sizeof(*wmm)));
	skb = ath10k_wmi_alloc_skb(ar, len);
	if (!skb)
		return ERR_PTR(-ENOMEM);

	ptr = (void *)skb->data;

	tlv = ptr;
	tlv->tag = __cpu_to_le16(WMI_TLV_TAG_STRUCT_PDEV_SET_WMM_PARAMS_CMD);
	tlv->len = __cpu_to_le16(sizeof(*cmd));
	cmd = (void *)tlv->value;

	/* nothing to set here */

	ptr += sizeof(*tlv);
	ptr += sizeof(*cmd);

	ptr = ath10k_wmi_tlv_put_wmm(ptr, &arg->ac_be);
	ptr = ath10k_wmi_tlv_put_wmm(ptr, &arg->ac_bk);
	ptr = ath10k_wmi_tlv_put_wmm(ptr, &arg->ac_vi);
	ptr = ath10k_wmi_tlv_put_wmm(ptr, &arg->ac_vo);

	ath10k_dbg(ar, ATH10K_DBG_WMI, "wmi tlv pdev set wmm\n");
	return skb;
}

static struct sk_buff *
ath10k_wmi_tlv_op_gen_request_stats(struct ath10k *ar, u32 stats_mask)
{
	struct wmi_request_stats_cmd *cmd;
	struct wmi_tlv *tlv;
	struct sk_buff *skb;

	skb = ath10k_wmi_alloc_skb(ar, sizeof(*tlv) + sizeof(*cmd));
	if (!skb)
		return ERR_PTR(-ENOMEM);

	tlv = (void *)skb->data;
	tlv->tag = __cpu_to_le16(WMI_TLV_TAG_STRUCT_REQUEST_STATS_CMD);
	tlv->len = __cpu_to_le16(sizeof(*cmd));
	cmd = (void *)tlv->value;
	cmd->stats_id = __cpu_to_le32(stats_mask);

	ath10k_dbg(ar, ATH10K_DBG_WMI, "wmi tlv request stats\n");
	return skb;
}

static int
ath10k_wmi_mgmt_tx_alloc_msdu_id(struct ath10k *ar, struct sk_buff *skb,
				 dma_addr_t paddr)
{
	struct ath10k_wmi *wmi = &ar->wmi;
	struct ath10k_mgmt_tx_pkt_addr *pkt_addr;
	int ret;

	pkt_addr = kmalloc(sizeof(*pkt_addr), GFP_ATOMIC);
	if (!pkt_addr)
		return -ENOMEM;

	pkt_addr->vaddr = skb;
	pkt_addr->paddr = paddr;

	spin_lock_bh(&ar->data_lock);
	ret = idr_alloc(&wmi->mgmt_pending_tx, pkt_addr, 0,
			wmi->mgmt_max_num_pending_tx, GFP_ATOMIC);
	spin_unlock_bh(&ar->data_lock);

	ath10k_dbg(ar, ATH10K_DBG_WMI, "wmi mgmt tx alloc msdu_id ret %d\n", ret);
	return ret;
}

static struct sk_buff *
ath10k_wmi_tlv_op_gen_mgmt_tx_send(struct ath10k *ar, struct sk_buff *msdu,
				   dma_addr_t paddr)
{
	struct ath10k_skb_cb *cb = ATH10K_SKB_CB(msdu);
	struct wmi_tlv_mgmt_tx_cmd *cmd;
	struct ieee80211_hdr *hdr;
	struct ath10k_vif *arvif;
	u32 buf_len = msdu->len;
	struct wmi_tlv *tlv;
	struct sk_buff *skb;
	int len, desc_id;
	u32 vdev_id;
	void *ptr;

	if (!cb->vif)
		return ERR_PTR(-EINVAL);

	hdr = (struct ieee80211_hdr *)msdu->data;
	arvif = (void *)cb->vif->drv_priv;
	vdev_id = arvif->vdev_id;

	if (WARN_ON_ONCE(!ieee80211_is_mgmt(hdr->frame_control)))
		return ERR_PTR(-EINVAL);

	len = sizeof(*cmd) + 2 * sizeof(*tlv);

	if ((ieee80211_is_action(hdr->frame_control) ||
	     ieee80211_is_deauth(hdr->frame_control) ||
	     ieee80211_is_disassoc(hdr->frame_control)) &&
	     ieee80211_has_protected(hdr->frame_control)) {
<<<<<<< HEAD
		len += IEEE80211_CCMP_MIC_LEN;
=======
		skb_put(msdu, IEEE80211_CCMP_MIC_LEN);
>>>>>>> 407d19ab
		buf_len += IEEE80211_CCMP_MIC_LEN;
	}

	buf_len = min_t(u32, buf_len, WMI_TLV_MGMT_TX_FRAME_MAX_LEN);
	buf_len = round_up(buf_len, 4);

	len += buf_len;
	len = round_up(len, 4);
	skb = ath10k_wmi_alloc_skb(ar, len);
	if (!skb)
		return ERR_PTR(-ENOMEM);

	desc_id = ath10k_wmi_mgmt_tx_alloc_msdu_id(ar, msdu, paddr);
	if (desc_id < 0)
		goto err_free_skb;

	ptr = (void *)skb->data;
	tlv = ptr;
	tlv->tag = __cpu_to_le16(WMI_TLV_TAG_STRUCT_MGMT_TX_CMD);
	tlv->len = __cpu_to_le16(sizeof(*cmd));
	cmd = (void *)tlv->value;
	cmd->vdev_id = __cpu_to_le32(vdev_id);
	cmd->desc_id = __cpu_to_le32(desc_id);
	cmd->chanfreq = 0;
	cmd->buf_len = __cpu_to_le32(buf_len);
	cmd->frame_len = __cpu_to_le32(msdu->len);
	cmd->paddr = __cpu_to_le64(paddr);

	ptr += sizeof(*tlv);
	ptr += sizeof(*cmd);

	tlv = ptr;
	tlv->tag = __cpu_to_le16(WMI_TLV_TAG_ARRAY_BYTE);
	tlv->len = __cpu_to_le16(buf_len);

	ptr += sizeof(*tlv);
	memcpy(ptr, msdu->data, buf_len);

	return skb;

err_free_skb:
	dev_kfree_skb(skb);
	return ERR_PTR(desc_id);
}

static struct sk_buff *
ath10k_wmi_tlv_op_gen_force_fw_hang(struct ath10k *ar,
				    enum wmi_force_fw_hang_type type,
				    u32 delay_ms)
{
	struct wmi_force_fw_hang_cmd *cmd;
	struct wmi_tlv *tlv;
	struct sk_buff *skb;

	skb = ath10k_wmi_alloc_skb(ar, sizeof(*tlv) + sizeof(*cmd));
	if (!skb)
		return ERR_PTR(-ENOMEM);

	tlv = (void *)skb->data;
	tlv->tag = __cpu_to_le16(WMI_TLV_TAG_STRUCT_FORCE_FW_HANG_CMD);
	tlv->len = __cpu_to_le16(sizeof(*cmd));
	cmd = (void *)tlv->value;
	cmd->type = __cpu_to_le32(type);
	cmd->delay_ms = __cpu_to_le32(delay_ms);

	ath10k_dbg(ar, ATH10K_DBG_WMI, "wmi tlv force fw hang\n");
	return skb;
}

static struct sk_buff *
ath10k_wmi_tlv_op_gen_dbglog_cfg(struct ath10k *ar, u64 module_enable,
				 u32 log_level)
{
	struct wmi_tlv_dbglog_cmd *cmd;
	struct wmi_tlv *tlv;
	struct sk_buff *skb;
	size_t len, bmap_len;
	u32 value;
	void *ptr;

	if (module_enable) {
		value = WMI_TLV_DBGLOG_LOG_LEVEL_VALUE(
				module_enable,
				WMI_TLV_DBGLOG_LOG_LEVEL_VERBOSE);
	} else {
		value = WMI_TLV_DBGLOG_LOG_LEVEL_VALUE(
				WMI_TLV_DBGLOG_ALL_MODULES,
				WMI_TLV_DBGLOG_LOG_LEVEL_WARN);
	}

	bmap_len = 0;
	len = sizeof(*tlv) + sizeof(*cmd) + sizeof(*tlv) + bmap_len;
	skb = ath10k_wmi_alloc_skb(ar, len);
	if (!skb)
		return ERR_PTR(-ENOMEM);

	ptr = (void *)skb->data;

	tlv = ptr;
	tlv->tag = __cpu_to_le16(WMI_TLV_TAG_STRUCT_DEBUG_LOG_CONFIG_CMD);
	tlv->len = __cpu_to_le16(sizeof(*cmd));
	cmd = (void *)tlv->value;
	cmd->param = __cpu_to_le32(WMI_TLV_DBGLOG_PARAM_LOG_LEVEL);
	cmd->value = __cpu_to_le32(value);

	ptr += sizeof(*tlv);
	ptr += sizeof(*cmd);

	tlv = ptr;
	tlv->tag = __cpu_to_le16(WMI_TLV_TAG_ARRAY_UINT32);
	tlv->len = __cpu_to_le16(bmap_len);

	/* nothing to do here */

	ptr += sizeof(*tlv);
	ptr += sizeof(bmap_len);

	ath10k_dbg(ar, ATH10K_DBG_WMI, "wmi tlv dbglog value 0x%08x\n", value);
	return skb;
}

static struct sk_buff *
ath10k_wmi_tlv_op_gen_pktlog_enable(struct ath10k *ar, u32 filter)
{
	struct wmi_tlv_pktlog_enable *cmd;
	struct wmi_tlv *tlv;
	struct sk_buff *skb;
	void *ptr;
	size_t len;

	len = sizeof(*tlv) + sizeof(*cmd);
	skb = ath10k_wmi_alloc_skb(ar, len);
	if (!skb)
		return ERR_PTR(-ENOMEM);

	ptr = (void *)skb->data;
	tlv = ptr;
	tlv->tag = __cpu_to_le16(WMI_TLV_TAG_STRUCT_PDEV_PKTLOG_ENABLE_CMD);
	tlv->len = __cpu_to_le16(sizeof(*cmd));
	cmd = (void *)tlv->value;
	cmd->filter = __cpu_to_le32(filter);

	ptr += sizeof(*tlv);
	ptr += sizeof(*cmd);

	ath10k_dbg(ar, ATH10K_DBG_WMI, "wmi tlv pktlog enable filter 0x%08x\n",
		   filter);
	return skb;
}

static struct sk_buff *
ath10k_wmi_tlv_op_gen_pdev_get_temperature(struct ath10k *ar)
{
	struct wmi_tlv_pdev_get_temp_cmd *cmd;
	struct wmi_tlv *tlv;
	struct sk_buff *skb;

	skb = ath10k_wmi_alloc_skb(ar, sizeof(*tlv) + sizeof(*cmd));
	if (!skb)
		return ERR_PTR(-ENOMEM);

	tlv = (void *)skb->data;
	tlv->tag = __cpu_to_le16(WMI_TLV_TAG_STRUCT_PDEV_GET_TEMPERATURE_CMD);
	tlv->len = __cpu_to_le16(sizeof(*cmd));
	cmd = (void *)tlv->value;
	ath10k_dbg(ar, ATH10K_DBG_WMI, "wmi pdev get temperature tlv\n");
	return skb;
}

static struct sk_buff *
ath10k_wmi_tlv_op_gen_pktlog_disable(struct ath10k *ar)
{
	struct wmi_tlv_pktlog_disable *cmd;
	struct wmi_tlv *tlv;
	struct sk_buff *skb;
	void *ptr;
	size_t len;

	len = sizeof(*tlv) + sizeof(*cmd);
	skb = ath10k_wmi_alloc_skb(ar, len);
	if (!skb)
		return ERR_PTR(-ENOMEM);

	ptr = (void *)skb->data;
	tlv = ptr;
	tlv->tag = __cpu_to_le16(WMI_TLV_TAG_STRUCT_PDEV_PKTLOG_DISABLE_CMD);
	tlv->len = __cpu_to_le16(sizeof(*cmd));
	cmd = (void *)tlv->value;

	ptr += sizeof(*tlv);
	ptr += sizeof(*cmd);

	ath10k_dbg(ar, ATH10K_DBG_WMI, "wmi tlv pktlog disable\n");
	return skb;
}

static struct sk_buff *
ath10k_wmi_tlv_op_gen_bcn_tmpl(struct ath10k *ar, u32 vdev_id,
			       u32 tim_ie_offset, struct sk_buff *bcn,
			       u32 prb_caps, u32 prb_erp, void *prb_ies,
			       size_t prb_ies_len)
{
	struct wmi_tlv_bcn_tmpl_cmd *cmd;
	struct wmi_tlv_bcn_prb_info *info;
	struct wmi_tlv *tlv;
	struct sk_buff *skb;
	void *ptr;
	size_t len;

	if (WARN_ON(prb_ies_len > 0 && !prb_ies))
		return ERR_PTR(-EINVAL);

	len = sizeof(*tlv) + sizeof(*cmd) +
	      sizeof(*tlv) + sizeof(*info) + prb_ies_len +
	      sizeof(*tlv) + roundup(bcn->len, 4);
	skb = ath10k_wmi_alloc_skb(ar, len);
	if (!skb)
		return ERR_PTR(-ENOMEM);

	ptr = (void *)skb->data;
	tlv = ptr;
	tlv->tag = __cpu_to_le16(WMI_TLV_TAG_STRUCT_BCN_TMPL_CMD);
	tlv->len = __cpu_to_le16(sizeof(*cmd));
	cmd = (void *)tlv->value;
	cmd->vdev_id = __cpu_to_le32(vdev_id);
	cmd->tim_ie_offset = __cpu_to_le32(tim_ie_offset);
	cmd->buf_len = __cpu_to_le32(bcn->len);

	ptr += sizeof(*tlv);
	ptr += sizeof(*cmd);

	/* FIXME: prb_ies_len should be probably aligned to 4byte boundary but
	 * then it is then impossible to pass original ie len.
	 * This chunk is not used yet so if setting probe resp template yields
	 * problems with beaconing or crashes firmware look here.
	 */
	tlv = ptr;
	tlv->tag = __cpu_to_le16(WMI_TLV_TAG_STRUCT_BCN_PRB_INFO);
	tlv->len = __cpu_to_le16(sizeof(*info) + prb_ies_len);
	info = (void *)tlv->value;
	info->caps = __cpu_to_le32(prb_caps);
	info->erp = __cpu_to_le32(prb_erp);
	memcpy(info->ies, prb_ies, prb_ies_len);

	ptr += sizeof(*tlv);
	ptr += sizeof(*info);
	ptr += prb_ies_len;

	tlv = ptr;
	tlv->tag = __cpu_to_le16(WMI_TLV_TAG_ARRAY_BYTE);
	tlv->len = __cpu_to_le16(roundup(bcn->len, 4));
	memcpy(tlv->value, bcn->data, bcn->len);

	/* FIXME: Adjust TSF? */

	ath10k_dbg(ar, ATH10K_DBG_WMI, "wmi tlv bcn tmpl vdev_id %i\n",
		   vdev_id);
	return skb;
}

static struct sk_buff *
ath10k_wmi_tlv_op_gen_prb_tmpl(struct ath10k *ar, u32 vdev_id,
			       struct sk_buff *prb)
{
	struct wmi_tlv_prb_tmpl_cmd *cmd;
	struct wmi_tlv_bcn_prb_info *info;
	struct wmi_tlv *tlv;
	struct sk_buff *skb;
	void *ptr;
	size_t len;

	len = sizeof(*tlv) + sizeof(*cmd) +
	      sizeof(*tlv) + sizeof(*info) +
	      sizeof(*tlv) + roundup(prb->len, 4);
	skb = ath10k_wmi_alloc_skb(ar, len);
	if (!skb)
		return ERR_PTR(-ENOMEM);

	ptr = (void *)skb->data;
	tlv = ptr;
	tlv->tag = __cpu_to_le16(WMI_TLV_TAG_STRUCT_PRB_TMPL_CMD);
	tlv->len = __cpu_to_le16(sizeof(*cmd));
	cmd = (void *)tlv->value;
	cmd->vdev_id = __cpu_to_le32(vdev_id);
	cmd->buf_len = __cpu_to_le32(prb->len);

	ptr += sizeof(*tlv);
	ptr += sizeof(*cmd);

	tlv = ptr;
	tlv->tag = __cpu_to_le16(WMI_TLV_TAG_STRUCT_BCN_PRB_INFO);
	tlv->len = __cpu_to_le16(sizeof(*info));
	info = (void *)tlv->value;
	info->caps = 0;
	info->erp = 0;

	ptr += sizeof(*tlv);
	ptr += sizeof(*info);

	tlv = ptr;
	tlv->tag = __cpu_to_le16(WMI_TLV_TAG_ARRAY_BYTE);
	tlv->len = __cpu_to_le16(roundup(prb->len, 4));
	memcpy(tlv->value, prb->data, prb->len);

	ath10k_dbg(ar, ATH10K_DBG_WMI, "wmi tlv prb tmpl vdev_id %i\n",
		   vdev_id);
	return skb;
}

static struct sk_buff *
ath10k_wmi_tlv_op_gen_p2p_go_bcn_ie(struct ath10k *ar, u32 vdev_id,
				    const u8 *p2p_ie)
{
	struct wmi_tlv_p2p_go_bcn_ie *cmd;
	struct wmi_tlv *tlv;
	struct sk_buff *skb;
	void *ptr;
	size_t len;

	len = sizeof(*tlv) + sizeof(*cmd) +
	      sizeof(*tlv) + roundup(p2p_ie[1] + 2, 4);
	skb = ath10k_wmi_alloc_skb(ar, len);
	if (!skb)
		return ERR_PTR(-ENOMEM);

	ptr = (void *)skb->data;
	tlv = ptr;
	tlv->tag = __cpu_to_le16(WMI_TLV_TAG_STRUCT_P2P_GO_SET_BEACON_IE);
	tlv->len = __cpu_to_le16(sizeof(*cmd));
	cmd = (void *)tlv->value;
	cmd->vdev_id = __cpu_to_le32(vdev_id);
	cmd->ie_len = __cpu_to_le32(p2p_ie[1] + 2);

	ptr += sizeof(*tlv);
	ptr += sizeof(*cmd);

	tlv = ptr;
	tlv->tag = __cpu_to_le16(WMI_TLV_TAG_ARRAY_BYTE);
	tlv->len = __cpu_to_le16(roundup(p2p_ie[1] + 2, 4));
	memcpy(tlv->value, p2p_ie, p2p_ie[1] + 2);

	ptr += sizeof(*tlv);
	ptr += roundup(p2p_ie[1] + 2, 4);

	ath10k_dbg(ar, ATH10K_DBG_WMI, "wmi tlv p2p go bcn ie for vdev %i\n",
		   vdev_id);
	return skb;
}

static struct sk_buff *
ath10k_wmi_tlv_op_gen_update_fw_tdls_state(struct ath10k *ar, u32 vdev_id,
					   enum wmi_tdls_state state)
{
	struct wmi_tdls_set_state_cmd *cmd;
	struct wmi_tlv *tlv;
	struct sk_buff *skb;
	void *ptr;
	size_t len;
	/* Set to options from wmi_tlv_tdls_options,
	 * for now none of them are enabled.
	 */
	u32 options = 0;

	if (test_bit(WMI_SERVICE_TDLS_UAPSD_BUFFER_STA, ar->wmi.svc_map))
		options |=  WMI_TLV_TDLS_BUFFER_STA_EN;

	/* WMI_TDLS_ENABLE_ACTIVE_EXTERNAL_CONTROL means firm will handle TDLS
	 * link inactivity detecting logic.
	 */
	if (state == WMI_TDLS_ENABLE_ACTIVE)
		state = WMI_TDLS_ENABLE_ACTIVE_EXTERNAL_CONTROL;

	len = sizeof(*tlv) + sizeof(*cmd);
	skb = ath10k_wmi_alloc_skb(ar, len);
	if (!skb)
		return ERR_PTR(-ENOMEM);

	ptr = (void *)skb->data;
	tlv = ptr;
	tlv->tag = __cpu_to_le16(WMI_TLV_TAG_STRUCT_TDLS_SET_STATE_CMD);
	tlv->len = __cpu_to_le16(sizeof(*cmd));

	cmd = (void *)tlv->value;
	cmd->vdev_id = __cpu_to_le32(vdev_id);
	cmd->state = __cpu_to_le32(state);
	cmd->notification_interval_ms = __cpu_to_le32(5000);
	cmd->tx_discovery_threshold = __cpu_to_le32(100);
	cmd->tx_teardown_threshold = __cpu_to_le32(5);
	cmd->rssi_teardown_threshold = __cpu_to_le32(-75);
	cmd->rssi_delta = __cpu_to_le32(-20);
	cmd->tdls_options = __cpu_to_le32(options);
	cmd->tdls_peer_traffic_ind_window = __cpu_to_le32(2);
	cmd->tdls_peer_traffic_response_timeout_ms = __cpu_to_le32(5000);
	cmd->tdls_puapsd_mask = __cpu_to_le32(0xf);
	cmd->tdls_puapsd_inactivity_time_ms = __cpu_to_le32(0);
	cmd->tdls_puapsd_rx_frame_threshold = __cpu_to_le32(10);

	ptr += sizeof(*tlv);
	ptr += sizeof(*cmd);

	ath10k_dbg(ar, ATH10K_DBG_WMI, "wmi tlv update fw tdls state %d for vdev %i\n",
		   state, vdev_id);
	return skb;
}

static u32 ath10k_wmi_tlv_prepare_peer_qos(u8 uapsd_queues, u8 sp)
{
	u32 peer_qos = 0;

	if (uapsd_queues & IEEE80211_WMM_IE_STA_QOSINFO_AC_VO)
		peer_qos |= WMI_TLV_TDLS_PEER_QOS_AC_VO;
	if (uapsd_queues & IEEE80211_WMM_IE_STA_QOSINFO_AC_VI)
		peer_qos |= WMI_TLV_TDLS_PEER_QOS_AC_VI;
	if (uapsd_queues & IEEE80211_WMM_IE_STA_QOSINFO_AC_BK)
		peer_qos |= WMI_TLV_TDLS_PEER_QOS_AC_BK;
	if (uapsd_queues & IEEE80211_WMM_IE_STA_QOSINFO_AC_BE)
		peer_qos |= WMI_TLV_TDLS_PEER_QOS_AC_BE;

	peer_qos |= SM(sp, WMI_TLV_TDLS_PEER_SP);

	return peer_qos;
}

static struct sk_buff *
ath10k_wmi_tlv_op_gen_tdls_peer_update(struct ath10k *ar,
				       const struct wmi_tdls_peer_update_cmd_arg *arg,
				       const struct wmi_tdls_peer_capab_arg *cap,
				       const struct wmi_channel_arg *chan_arg)
{
	struct wmi_tdls_peer_update_cmd *cmd;
	struct wmi_tdls_peer_capab *peer_cap;
	struct wmi_channel *chan;
	struct wmi_tlv *tlv;
	struct sk_buff *skb;
	u32 peer_qos;
	void *ptr;
	int len;
	int i;

	len = sizeof(*tlv) + sizeof(*cmd) +
	      sizeof(*tlv) + sizeof(*peer_cap) +
	      sizeof(*tlv) + cap->peer_chan_len * sizeof(*chan);

	skb = ath10k_wmi_alloc_skb(ar, len);
	if (!skb)
		return ERR_PTR(-ENOMEM);

	ptr = (void *)skb->data;
	tlv = ptr;
	tlv->tag = __cpu_to_le16(WMI_TLV_TAG_STRUCT_TDLS_PEER_UPDATE_CMD);
	tlv->len = __cpu_to_le16(sizeof(*cmd));

	cmd = (void *)tlv->value;
	cmd->vdev_id = __cpu_to_le32(arg->vdev_id);
	ether_addr_copy(cmd->peer_macaddr.addr, arg->addr);
	cmd->peer_state = __cpu_to_le32(arg->peer_state);

	ptr += sizeof(*tlv);
	ptr += sizeof(*cmd);

	tlv = ptr;
	tlv->tag = __cpu_to_le16(WMI_TLV_TAG_STRUCT_TDLS_PEER_CAPABILITIES);
	tlv->len = __cpu_to_le16(sizeof(*peer_cap));
	peer_cap = (void *)tlv->value;
	peer_qos = ath10k_wmi_tlv_prepare_peer_qos(cap->peer_uapsd_queues,
						   cap->peer_max_sp);
	peer_cap->peer_qos = __cpu_to_le32(peer_qos);
	peer_cap->buff_sta_support = __cpu_to_le32(cap->buff_sta_support);
	peer_cap->off_chan_support = __cpu_to_le32(cap->off_chan_support);
	peer_cap->peer_curr_operclass = __cpu_to_le32(cap->peer_curr_operclass);
	peer_cap->self_curr_operclass = __cpu_to_le32(cap->self_curr_operclass);
	peer_cap->peer_chan_len = __cpu_to_le32(cap->peer_chan_len);
	peer_cap->peer_operclass_len = __cpu_to_le32(cap->peer_operclass_len);

	for (i = 0; i < WMI_TDLS_MAX_SUPP_OPER_CLASSES; i++)
		peer_cap->peer_operclass[i] = cap->peer_operclass[i];

	peer_cap->is_peer_responder = __cpu_to_le32(cap->is_peer_responder);
	peer_cap->pref_offchan_num = __cpu_to_le32(cap->pref_offchan_num);
	peer_cap->pref_offchan_bw = __cpu_to_le32(cap->pref_offchan_bw);

	ptr += sizeof(*tlv);
	ptr += sizeof(*peer_cap);

	tlv = ptr;
	tlv->tag = __cpu_to_le16(WMI_TLV_TAG_ARRAY_STRUCT);
	tlv->len = __cpu_to_le16(cap->peer_chan_len * sizeof(*chan));

	ptr += sizeof(*tlv);

	for (i = 0; i < cap->peer_chan_len; i++) {
		tlv = ptr;
		tlv->tag = __cpu_to_le16(WMI_TLV_TAG_STRUCT_CHANNEL);
		tlv->len = __cpu_to_le16(sizeof(*chan));
		chan = (void *)tlv->value;
		ath10k_wmi_put_wmi_channel(chan, &chan_arg[i]);

		ptr += sizeof(*tlv);
		ptr += sizeof(*chan);
	}

	ath10k_dbg(ar, ATH10K_DBG_WMI,
		   "wmi tlv tdls peer update vdev %i state %d n_chans %u\n",
		   arg->vdev_id, arg->peer_state, cap->peer_chan_len);
	return skb;
}

static struct sk_buff *
ath10k_wmi_tlv_op_gen_pdev_set_quiet_mode(struct ath10k *ar, u32 period,
					  u32 duration, u32 next_offset,
					  u32 enabled)
{
	struct wmi_tlv_set_quiet_cmd *cmd;
	struct wmi_tlv *tlv;
	struct sk_buff *skb;

	skb = ath10k_wmi_alloc_skb(ar, sizeof(*tlv) + sizeof(*cmd));
	if (!skb)
		return ERR_PTR(-ENOMEM);

	tlv = (void *)skb->data;
	tlv->tag = __cpu_to_le16(WMI_TLV_TAG_STRUCT_PDEV_SET_QUIET_CMD);
	tlv->len = __cpu_to_le16(sizeof(*cmd));
	cmd = (void *)tlv->value;

	/* vdev_id is not in use, set to 0 */
	cmd->vdev_id = __cpu_to_le32(0);
	cmd->period = __cpu_to_le32(period);
	cmd->duration = __cpu_to_le32(duration);
	cmd->next_start = __cpu_to_le32(next_offset);
	cmd->enabled = __cpu_to_le32(enabled);

	ath10k_dbg(ar, ATH10K_DBG_WMI,
		   "wmi tlv quiet param: period %u duration %u enabled %d\n",
		   period, duration, enabled);
	return skb;
}

static struct sk_buff *
ath10k_wmi_tlv_op_gen_wow_enable(struct ath10k *ar)
{
	struct wmi_tlv_wow_enable_cmd *cmd;
	struct wmi_tlv *tlv;
	struct sk_buff *skb;
	size_t len;

	len = sizeof(*tlv) + sizeof(*cmd);
	skb = ath10k_wmi_alloc_skb(ar, len);
	if (!skb)
		return ERR_PTR(-ENOMEM);

	tlv = (struct wmi_tlv *)skb->data;
	tlv->tag = __cpu_to_le16(WMI_TLV_TAG_STRUCT_WOW_ENABLE_CMD);
	tlv->len = __cpu_to_le16(sizeof(*cmd));
	cmd = (void *)tlv->value;

	cmd->enable = __cpu_to_le32(1);

	ath10k_dbg(ar, ATH10K_DBG_WMI, "wmi tlv wow enable\n");
	return skb;
}

static struct sk_buff *
ath10k_wmi_tlv_op_gen_wow_add_wakeup_event(struct ath10k *ar,
					   u32 vdev_id,
					   enum wmi_wow_wakeup_event event,
					   u32 enable)
{
	struct wmi_tlv_wow_add_del_event_cmd *cmd;
	struct wmi_tlv *tlv;
	struct sk_buff *skb;
	size_t len;

	len = sizeof(*tlv) + sizeof(*cmd);
	skb = ath10k_wmi_alloc_skb(ar, len);
	if (!skb)
		return ERR_PTR(-ENOMEM);

	tlv = (struct wmi_tlv *)skb->data;
	tlv->tag = __cpu_to_le16(WMI_TLV_TAG_STRUCT_WOW_ADD_DEL_EVT_CMD);
	tlv->len = __cpu_to_le16(sizeof(*cmd));
	cmd = (void *)tlv->value;

	cmd->vdev_id = __cpu_to_le32(vdev_id);
	cmd->is_add = __cpu_to_le32(enable);
	cmd->event_bitmap = __cpu_to_le32(1 << event);

	ath10k_dbg(ar, ATH10K_DBG_WMI, "wmi tlv wow add wakeup event %s enable %d vdev_id %d\n",
		   wow_wakeup_event(event), enable, vdev_id);
	return skb;
}

static struct sk_buff *
ath10k_wmi_tlv_gen_wow_host_wakeup_ind(struct ath10k *ar)
{
	struct wmi_tlv_wow_host_wakeup_ind *cmd;
	struct wmi_tlv *tlv;
	struct sk_buff *skb;
	size_t len;

	len = sizeof(*tlv) + sizeof(*cmd);
	skb = ath10k_wmi_alloc_skb(ar, len);
	if (!skb)
		return ERR_PTR(-ENOMEM);

	tlv = (struct wmi_tlv *)skb->data;
	tlv->tag = __cpu_to_le16(WMI_TLV_TAG_STRUCT_WOW_HOSTWAKEUP_FROM_SLEEP_CMD);
	tlv->len = __cpu_to_le16(sizeof(*cmd));
	cmd = (void *)tlv->value;

	ath10k_dbg(ar, ATH10K_DBG_WMI, "wmi tlv wow host wakeup ind\n");
	return skb;
}

static struct sk_buff *
ath10k_wmi_tlv_op_gen_wow_add_pattern(struct ath10k *ar, u32 vdev_id,
				      u32 pattern_id, const u8 *pattern,
				      const u8 *bitmask, int pattern_len,
				      int pattern_offset)
{
	struct wmi_tlv_wow_add_pattern_cmd *cmd;
	struct wmi_tlv_wow_bitmap_pattern *bitmap;
	struct wmi_tlv *tlv;
	struct sk_buff *skb;
	void *ptr;
	size_t len;

	len = sizeof(*tlv) + sizeof(*cmd) +
	      sizeof(*tlv) +			/* array struct */
	      sizeof(*tlv) + sizeof(*bitmap) +  /* bitmap */
	      sizeof(*tlv) +			/* empty ipv4 sync */
	      sizeof(*tlv) +			/* empty ipv6 sync */
	      sizeof(*tlv) +			/* empty magic */
	      sizeof(*tlv) +			/* empty info timeout */
	      sizeof(*tlv) + sizeof(u32);	/* ratelimit interval */

	skb = ath10k_wmi_alloc_skb(ar, len);
	if (!skb)
		return ERR_PTR(-ENOMEM);

	/* cmd */
	ptr = (void *)skb->data;
	tlv = ptr;
	tlv->tag = __cpu_to_le16(WMI_TLV_TAG_STRUCT_WOW_ADD_PATTERN_CMD);
	tlv->len = __cpu_to_le16(sizeof(*cmd));
	cmd = (void *)tlv->value;

	cmd->vdev_id = __cpu_to_le32(vdev_id);
	cmd->pattern_id = __cpu_to_le32(pattern_id);
	cmd->pattern_type = __cpu_to_le32(WOW_BITMAP_PATTERN);

	ptr += sizeof(*tlv);
	ptr += sizeof(*cmd);

	/* bitmap */
	tlv = ptr;
	tlv->tag = __cpu_to_le16(WMI_TLV_TAG_ARRAY_STRUCT);
	tlv->len = __cpu_to_le16(sizeof(*tlv) + sizeof(*bitmap));

	ptr += sizeof(*tlv);

	tlv = ptr;
	tlv->tag = __cpu_to_le16(WMI_TLV_TAG_STRUCT_WOW_BITMAP_PATTERN_T);
	tlv->len = __cpu_to_le16(sizeof(*bitmap));
	bitmap = (void *)tlv->value;

	memcpy(bitmap->patternbuf, pattern, pattern_len);
	memcpy(bitmap->bitmaskbuf, bitmask, pattern_len);
	bitmap->pattern_offset = __cpu_to_le32(pattern_offset);
	bitmap->pattern_len = __cpu_to_le32(pattern_len);
	bitmap->bitmask_len = __cpu_to_le32(pattern_len);
	bitmap->pattern_id = __cpu_to_le32(pattern_id);

	ptr += sizeof(*tlv);
	ptr += sizeof(*bitmap);

	/* ipv4 sync */
	tlv = ptr;
	tlv->tag = __cpu_to_le16(WMI_TLV_TAG_ARRAY_STRUCT);
	tlv->len = __cpu_to_le16(0);

	ptr += sizeof(*tlv);

	/* ipv6 sync */
	tlv = ptr;
	tlv->tag = __cpu_to_le16(WMI_TLV_TAG_ARRAY_STRUCT);
	tlv->len = __cpu_to_le16(0);

	ptr += sizeof(*tlv);

	/* magic */
	tlv = ptr;
	tlv->tag = __cpu_to_le16(WMI_TLV_TAG_ARRAY_STRUCT);
	tlv->len = __cpu_to_le16(0);

	ptr += sizeof(*tlv);

	/* pattern info timeout */
	tlv = ptr;
	tlv->tag = __cpu_to_le16(WMI_TLV_TAG_ARRAY_UINT32);
	tlv->len = __cpu_to_le16(0);

	ptr += sizeof(*tlv);

	/* ratelimit interval */
	tlv = ptr;
	tlv->tag = __cpu_to_le16(WMI_TLV_TAG_ARRAY_UINT32);
	tlv->len = __cpu_to_le16(sizeof(u32));

	ath10k_dbg(ar, ATH10K_DBG_WMI, "wmi tlv wow add pattern vdev_id %d pattern_id %d, pattern_offset %d\n",
		   vdev_id, pattern_id, pattern_offset);
	return skb;
}

static struct sk_buff *
ath10k_wmi_tlv_op_gen_wow_del_pattern(struct ath10k *ar, u32 vdev_id,
				      u32 pattern_id)
{
	struct wmi_tlv_wow_del_pattern_cmd *cmd;
	struct wmi_tlv *tlv;
	struct sk_buff *skb;
	size_t len;

	len = sizeof(*tlv) + sizeof(*cmd);
	skb = ath10k_wmi_alloc_skb(ar, len);
	if (!skb)
		return ERR_PTR(-ENOMEM);

	tlv = (struct wmi_tlv *)skb->data;
	tlv->tag = __cpu_to_le16(WMI_TLV_TAG_STRUCT_WOW_DEL_PATTERN_CMD);
	tlv->len = __cpu_to_le16(sizeof(*cmd));
	cmd = (void *)tlv->value;

	cmd->vdev_id = __cpu_to_le32(vdev_id);
	cmd->pattern_id = __cpu_to_le32(pattern_id);
	cmd->pattern_type = __cpu_to_le32(WOW_BITMAP_PATTERN);

	ath10k_dbg(ar, ATH10K_DBG_WMI, "wmi tlv wow del pattern vdev_id %d pattern_id %d\n",
		   vdev_id, pattern_id);
	return skb;
}

static struct sk_buff *
ath10k_wmi_tlv_op_gen_adaptive_qcs(struct ath10k *ar, bool enable)
{
	struct wmi_tlv_adaptive_qcs *cmd;
	struct wmi_tlv *tlv;
	struct sk_buff *skb;
	void *ptr;
	size_t len;

	len = sizeof(*tlv) + sizeof(*cmd);
	skb = ath10k_wmi_alloc_skb(ar, len);
	if (!skb)
		return ERR_PTR(-ENOMEM);

	ptr = (void *)skb->data;
	tlv = ptr;
	tlv->tag = __cpu_to_le16(WMI_TLV_TAG_STRUCT_RESMGR_ADAPTIVE_OCS_CMD);
	tlv->len = __cpu_to_le16(sizeof(*cmd));
	cmd = (void *)tlv->value;
	cmd->enable = __cpu_to_le32(enable ? 1 : 0);

	ptr += sizeof(*tlv);
	ptr += sizeof(*cmd);

	ath10k_dbg(ar, ATH10K_DBG_WMI, "wmi tlv adaptive qcs %d\n", enable);
	return skb;
}

static struct sk_buff *
ath10k_wmi_tlv_op_gen_echo(struct ath10k *ar, u32 value)
{
	struct wmi_echo_cmd *cmd;
	struct wmi_tlv *tlv;
	struct sk_buff *skb;
	void *ptr;
	size_t len;

	len = sizeof(*tlv) + sizeof(*cmd);
	skb = ath10k_wmi_alloc_skb(ar, len);
	if (!skb)
		return ERR_PTR(-ENOMEM);

	ptr = (void *)skb->data;
	tlv = ptr;
	tlv->tag = __cpu_to_le16(WMI_TLV_TAG_STRUCT_ECHO_CMD);
	tlv->len = __cpu_to_le16(sizeof(*cmd));
	cmd = (void *)tlv->value;
	cmd->value = cpu_to_le32(value);

	ptr += sizeof(*tlv);
	ptr += sizeof(*cmd);

	ath10k_dbg(ar, ATH10K_DBG_WMI, "wmi tlv echo value 0x%08x\n", value);
	return skb;
}

static struct sk_buff *
ath10k_wmi_tlv_op_gen_vdev_spectral_conf(struct ath10k *ar,
					 const struct wmi_vdev_spectral_conf_arg *arg)
{
	struct wmi_vdev_spectral_conf_cmd *cmd;
	struct sk_buff *skb;
	struct wmi_tlv *tlv;
	void *ptr;
	size_t len;

	len = sizeof(*tlv) + sizeof(*cmd);
	skb = ath10k_wmi_alloc_skb(ar, len);
	if (!skb)
		return ERR_PTR(-ENOMEM);

	ptr = (void *)skb->data;
	tlv = ptr;
	tlv->tag = __cpu_to_le16(WMI_TLV_TAG_STRUCT_VDEV_SPECTRAL_CONFIGURE_CMD);
	tlv->len = __cpu_to_le16(sizeof(*cmd));
	cmd = (void *)tlv->value;
	cmd->vdev_id = __cpu_to_le32(arg->vdev_id);
	cmd->scan_count = __cpu_to_le32(arg->scan_count);
	cmd->scan_period = __cpu_to_le32(arg->scan_period);
	cmd->scan_priority = __cpu_to_le32(arg->scan_priority);
	cmd->scan_fft_size = __cpu_to_le32(arg->scan_fft_size);
	cmd->scan_gc_ena = __cpu_to_le32(arg->scan_gc_ena);
	cmd->scan_restart_ena = __cpu_to_le32(arg->scan_restart_ena);
	cmd->scan_noise_floor_ref = __cpu_to_le32(arg->scan_noise_floor_ref);
	cmd->scan_init_delay = __cpu_to_le32(arg->scan_init_delay);
	cmd->scan_nb_tone_thr = __cpu_to_le32(arg->scan_nb_tone_thr);
	cmd->scan_str_bin_thr = __cpu_to_le32(arg->scan_str_bin_thr);
	cmd->scan_wb_rpt_mode = __cpu_to_le32(arg->scan_wb_rpt_mode);
	cmd->scan_rssi_rpt_mode = __cpu_to_le32(arg->scan_rssi_rpt_mode);
	cmd->scan_rssi_thr = __cpu_to_le32(arg->scan_rssi_thr);
	cmd->scan_pwr_format = __cpu_to_le32(arg->scan_pwr_format);
	cmd->scan_rpt_mode = __cpu_to_le32(arg->scan_rpt_mode);
	cmd->scan_bin_scale = __cpu_to_le32(arg->scan_bin_scale);
	cmd->scan_dbm_adj = __cpu_to_le32(arg->scan_dbm_adj);
	cmd->scan_chn_mask = __cpu_to_le32(arg->scan_chn_mask);

	return skb;
}

static struct sk_buff *
ath10k_wmi_tlv_op_gen_vdev_spectral_enable(struct ath10k *ar, u32 vdev_id,
					   u32 trigger, u32 enable)
{
	struct wmi_vdev_spectral_enable_cmd *cmd;
	struct sk_buff *skb;
	struct wmi_tlv *tlv;
	void *ptr;
	size_t len;

	len = sizeof(*tlv) + sizeof(*cmd);
	skb = ath10k_wmi_alloc_skb(ar, len);
	if (!skb)
		return ERR_PTR(-ENOMEM);

	ptr = (void *)skb->data;
	tlv = ptr;
	tlv->tag = __cpu_to_le16(WMI_TLV_TAG_STRUCT_VDEV_SPECTRAL_ENABLE_CMD);
	tlv->len = __cpu_to_le16(sizeof(*cmd));
	cmd = (void *)tlv->value;
	cmd->vdev_id = __cpu_to_le32(vdev_id);
	cmd->trigger_cmd = __cpu_to_le32(trigger);
	cmd->enable_cmd = __cpu_to_le32(enable);

	return skb;
}

/****************/
/* TLV mappings */
/****************/

static struct wmi_cmd_map wmi_tlv_cmd_map = {
	.init_cmdid = WMI_TLV_INIT_CMDID,
	.start_scan_cmdid = WMI_TLV_START_SCAN_CMDID,
	.stop_scan_cmdid = WMI_TLV_STOP_SCAN_CMDID,
	.scan_chan_list_cmdid = WMI_TLV_SCAN_CHAN_LIST_CMDID,
	.scan_sch_prio_tbl_cmdid = WMI_TLV_SCAN_SCH_PRIO_TBL_CMDID,
	.scan_prob_req_oui_cmdid = WMI_TLV_SCAN_PROB_REQ_OUI_CMDID,
	.pdev_set_regdomain_cmdid = WMI_TLV_PDEV_SET_REGDOMAIN_CMDID,
	.pdev_set_channel_cmdid = WMI_TLV_PDEV_SET_CHANNEL_CMDID,
	.pdev_set_param_cmdid = WMI_TLV_PDEV_SET_PARAM_CMDID,
	.pdev_pktlog_enable_cmdid = WMI_TLV_PDEV_PKTLOG_ENABLE_CMDID,
	.pdev_pktlog_disable_cmdid = WMI_TLV_PDEV_PKTLOG_DISABLE_CMDID,
	.pdev_set_wmm_params_cmdid = WMI_TLV_PDEV_SET_WMM_PARAMS_CMDID,
	.pdev_set_ht_cap_ie_cmdid = WMI_TLV_PDEV_SET_HT_CAP_IE_CMDID,
	.pdev_set_vht_cap_ie_cmdid = WMI_TLV_PDEV_SET_VHT_CAP_IE_CMDID,
	.pdev_set_dscp_tid_map_cmdid = WMI_TLV_PDEV_SET_DSCP_TID_MAP_CMDID,
	.pdev_set_quiet_mode_cmdid = WMI_TLV_PDEV_SET_QUIET_MODE_CMDID,
	.pdev_green_ap_ps_enable_cmdid = WMI_TLV_PDEV_GREEN_AP_PS_ENABLE_CMDID,
	.pdev_get_tpc_config_cmdid = WMI_TLV_PDEV_GET_TPC_CONFIG_CMDID,
	.pdev_set_base_macaddr_cmdid = WMI_TLV_PDEV_SET_BASE_MACADDR_CMDID,
	.vdev_create_cmdid = WMI_TLV_VDEV_CREATE_CMDID,
	.vdev_delete_cmdid = WMI_TLV_VDEV_DELETE_CMDID,
	.vdev_start_request_cmdid = WMI_TLV_VDEV_START_REQUEST_CMDID,
	.vdev_restart_request_cmdid = WMI_TLV_VDEV_RESTART_REQUEST_CMDID,
	.vdev_up_cmdid = WMI_TLV_VDEV_UP_CMDID,
	.vdev_stop_cmdid = WMI_TLV_VDEV_STOP_CMDID,
	.vdev_down_cmdid = WMI_TLV_VDEV_DOWN_CMDID,
	.vdev_set_param_cmdid = WMI_TLV_VDEV_SET_PARAM_CMDID,
	.vdev_install_key_cmdid = WMI_TLV_VDEV_INSTALL_KEY_CMDID,
	.peer_create_cmdid = WMI_TLV_PEER_CREATE_CMDID,
	.peer_delete_cmdid = WMI_TLV_PEER_DELETE_CMDID,
	.peer_flush_tids_cmdid = WMI_TLV_PEER_FLUSH_TIDS_CMDID,
	.peer_set_param_cmdid = WMI_TLV_PEER_SET_PARAM_CMDID,
	.peer_assoc_cmdid = WMI_TLV_PEER_ASSOC_CMDID,
	.peer_add_wds_entry_cmdid = WMI_TLV_PEER_ADD_WDS_ENTRY_CMDID,
	.peer_remove_wds_entry_cmdid = WMI_TLV_PEER_REMOVE_WDS_ENTRY_CMDID,
	.peer_mcast_group_cmdid = WMI_TLV_PEER_MCAST_GROUP_CMDID,
	.bcn_tx_cmdid = WMI_TLV_BCN_TX_CMDID,
	.pdev_send_bcn_cmdid = WMI_TLV_PDEV_SEND_BCN_CMDID,
	.bcn_tmpl_cmdid = WMI_TLV_BCN_TMPL_CMDID,
	.bcn_filter_rx_cmdid = WMI_TLV_BCN_FILTER_RX_CMDID,
	.prb_req_filter_rx_cmdid = WMI_TLV_PRB_REQ_FILTER_RX_CMDID,
	.mgmt_tx_cmdid = WMI_TLV_MGMT_TX_CMDID,
	.mgmt_tx_send_cmdid = WMI_TLV_MGMT_TX_SEND_CMD,
	.prb_tmpl_cmdid = WMI_TLV_PRB_TMPL_CMDID,
	.addba_clear_resp_cmdid = WMI_TLV_ADDBA_CLEAR_RESP_CMDID,
	.addba_send_cmdid = WMI_TLV_ADDBA_SEND_CMDID,
	.addba_status_cmdid = WMI_TLV_ADDBA_STATUS_CMDID,
	.delba_send_cmdid = WMI_TLV_DELBA_SEND_CMDID,
	.addba_set_resp_cmdid = WMI_TLV_ADDBA_SET_RESP_CMDID,
	.send_singleamsdu_cmdid = WMI_TLV_SEND_SINGLEAMSDU_CMDID,
	.sta_powersave_mode_cmdid = WMI_TLV_STA_POWERSAVE_MODE_CMDID,
	.sta_powersave_param_cmdid = WMI_TLV_STA_POWERSAVE_PARAM_CMDID,
	.sta_mimo_ps_mode_cmdid = WMI_TLV_STA_MIMO_PS_MODE_CMDID,
	.pdev_dfs_enable_cmdid = WMI_TLV_PDEV_DFS_ENABLE_CMDID,
	.pdev_dfs_disable_cmdid = WMI_TLV_PDEV_DFS_DISABLE_CMDID,
	.roam_scan_mode = WMI_TLV_ROAM_SCAN_MODE,
	.roam_scan_rssi_threshold = WMI_TLV_ROAM_SCAN_RSSI_THRESHOLD,
	.roam_scan_period = WMI_TLV_ROAM_SCAN_PERIOD,
	.roam_scan_rssi_change_threshold =
				WMI_TLV_ROAM_SCAN_RSSI_CHANGE_THRESHOLD,
	.roam_ap_profile = WMI_TLV_ROAM_AP_PROFILE,
	.ofl_scan_add_ap_profile = WMI_TLV_ROAM_AP_PROFILE,
	.ofl_scan_remove_ap_profile = WMI_TLV_OFL_SCAN_REMOVE_AP_PROFILE,
	.ofl_scan_period = WMI_TLV_OFL_SCAN_PERIOD,
	.p2p_dev_set_device_info = WMI_TLV_P2P_DEV_SET_DEVICE_INFO,
	.p2p_dev_set_discoverability = WMI_TLV_P2P_DEV_SET_DISCOVERABILITY,
	.p2p_go_set_beacon_ie = WMI_TLV_P2P_GO_SET_BEACON_IE,
	.p2p_go_set_probe_resp_ie = WMI_TLV_P2P_GO_SET_PROBE_RESP_IE,
	.p2p_set_vendor_ie_data_cmdid = WMI_TLV_P2P_SET_VENDOR_IE_DATA_CMDID,
	.ap_ps_peer_param_cmdid = WMI_TLV_AP_PS_PEER_PARAM_CMDID,
	.ap_ps_peer_uapsd_coex_cmdid = WMI_TLV_AP_PS_PEER_UAPSD_COEX_CMDID,
	.peer_rate_retry_sched_cmdid = WMI_TLV_PEER_RATE_RETRY_SCHED_CMDID,
	.wlan_profile_trigger_cmdid = WMI_TLV_WLAN_PROFILE_TRIGGER_CMDID,
	.wlan_profile_set_hist_intvl_cmdid =
				WMI_TLV_WLAN_PROFILE_SET_HIST_INTVL_CMDID,
	.wlan_profile_get_profile_data_cmdid =
				WMI_TLV_WLAN_PROFILE_GET_PROFILE_DATA_CMDID,
	.wlan_profile_enable_profile_id_cmdid =
				WMI_TLV_WLAN_PROFILE_ENABLE_PROFILE_ID_CMDID,
	.wlan_profile_list_profile_id_cmdid =
				WMI_TLV_WLAN_PROFILE_LIST_PROFILE_ID_CMDID,
	.pdev_suspend_cmdid = WMI_TLV_PDEV_SUSPEND_CMDID,
	.pdev_resume_cmdid = WMI_TLV_PDEV_RESUME_CMDID,
	.add_bcn_filter_cmdid = WMI_TLV_ADD_BCN_FILTER_CMDID,
	.rmv_bcn_filter_cmdid = WMI_TLV_RMV_BCN_FILTER_CMDID,
	.wow_add_wake_pattern_cmdid = WMI_TLV_WOW_ADD_WAKE_PATTERN_CMDID,
	.wow_del_wake_pattern_cmdid = WMI_TLV_WOW_DEL_WAKE_PATTERN_CMDID,
	.wow_enable_disable_wake_event_cmdid =
				WMI_TLV_WOW_ENABLE_DISABLE_WAKE_EVENT_CMDID,
	.wow_enable_cmdid = WMI_TLV_WOW_ENABLE_CMDID,
	.wow_hostwakeup_from_sleep_cmdid =
				WMI_TLV_WOW_HOSTWAKEUP_FROM_SLEEP_CMDID,
	.rtt_measreq_cmdid = WMI_TLV_RTT_MEASREQ_CMDID,
	.rtt_tsf_cmdid = WMI_TLV_RTT_TSF_CMDID,
	.vdev_spectral_scan_configure_cmdid = WMI_TLV_SPECTRAL_SCAN_CONF_CMDID,
	.vdev_spectral_scan_enable_cmdid = WMI_TLV_SPECTRAL_SCAN_ENABLE_CMDID,
	.request_stats_cmdid = WMI_TLV_REQUEST_STATS_CMDID,
	.set_arp_ns_offload_cmdid = WMI_TLV_SET_ARP_NS_OFFLOAD_CMDID,
	.network_list_offload_config_cmdid =
				WMI_TLV_NETWORK_LIST_OFFLOAD_CONFIG_CMDID,
	.gtk_offload_cmdid = WMI_TLV_GTK_OFFLOAD_CMDID,
	.csa_offload_enable_cmdid = WMI_TLV_CSA_OFFLOAD_ENABLE_CMDID,
	.csa_offload_chanswitch_cmdid = WMI_TLV_CSA_OFFLOAD_CHANSWITCH_CMDID,
	.chatter_set_mode_cmdid = WMI_TLV_CHATTER_SET_MODE_CMDID,
	.peer_tid_addba_cmdid = WMI_TLV_PEER_TID_ADDBA_CMDID,
	.peer_tid_delba_cmdid = WMI_TLV_PEER_TID_DELBA_CMDID,
	.sta_dtim_ps_method_cmdid = WMI_TLV_STA_DTIM_PS_METHOD_CMDID,
	.sta_uapsd_auto_trig_cmdid = WMI_TLV_STA_UAPSD_AUTO_TRIG_CMDID,
	.sta_keepalive_cmd = WMI_TLV_STA_KEEPALIVE_CMDID,
	.echo_cmdid = WMI_TLV_ECHO_CMDID,
	.pdev_utf_cmdid = WMI_TLV_PDEV_UTF_CMDID,
	.dbglog_cfg_cmdid = WMI_TLV_DBGLOG_CFG_CMDID,
	.pdev_qvit_cmdid = WMI_TLV_PDEV_QVIT_CMDID,
	.pdev_ftm_intg_cmdid = WMI_TLV_PDEV_FTM_INTG_CMDID,
	.vdev_set_keepalive_cmdid = WMI_TLV_VDEV_SET_KEEPALIVE_CMDID,
	.vdev_get_keepalive_cmdid = WMI_TLV_VDEV_GET_KEEPALIVE_CMDID,
	.force_fw_hang_cmdid = WMI_TLV_FORCE_FW_HANG_CMDID,
	.gpio_config_cmdid = WMI_TLV_GPIO_CONFIG_CMDID,
	.gpio_output_cmdid = WMI_TLV_GPIO_OUTPUT_CMDID,
	.pdev_get_temperature_cmdid = WMI_TLV_PDEV_GET_TEMPERATURE_CMDID,
	.vdev_set_wmm_params_cmdid = WMI_TLV_VDEV_SET_WMM_PARAMS_CMDID,
	.tdls_set_state_cmdid = WMI_TLV_TDLS_SET_STATE_CMDID,
	.tdls_peer_update_cmdid = WMI_TLV_TDLS_PEER_UPDATE_CMDID,
	.adaptive_qcs_cmdid = WMI_TLV_RESMGR_ADAPTIVE_OCS_CMDID,
	.scan_update_request_cmdid = WMI_CMD_UNSUPPORTED,
	.vdev_standby_response_cmdid = WMI_CMD_UNSUPPORTED,
	.vdev_resume_response_cmdid = WMI_CMD_UNSUPPORTED,
	.wlan_peer_caching_add_peer_cmdid = WMI_CMD_UNSUPPORTED,
	.wlan_peer_caching_evict_peer_cmdid = WMI_CMD_UNSUPPORTED,
	.wlan_peer_caching_restore_peer_cmdid = WMI_CMD_UNSUPPORTED,
	.wlan_peer_caching_print_all_peers_info_cmdid = WMI_CMD_UNSUPPORTED,
	.peer_update_wds_entry_cmdid = WMI_CMD_UNSUPPORTED,
	.peer_add_proxy_sta_entry_cmdid = WMI_CMD_UNSUPPORTED,
	.rtt_keepalive_cmdid = WMI_CMD_UNSUPPORTED,
	.oem_req_cmdid = WMI_CMD_UNSUPPORTED,
	.nan_cmdid = WMI_CMD_UNSUPPORTED,
	.vdev_ratemask_cmdid = WMI_CMD_UNSUPPORTED,
	.qboost_cfg_cmdid = WMI_CMD_UNSUPPORTED,
	.pdev_smart_ant_enable_cmdid = WMI_CMD_UNSUPPORTED,
	.pdev_smart_ant_set_rx_antenna_cmdid = WMI_CMD_UNSUPPORTED,
	.peer_smart_ant_set_tx_antenna_cmdid = WMI_CMD_UNSUPPORTED,
	.peer_smart_ant_set_train_info_cmdid = WMI_CMD_UNSUPPORTED,
	.peer_smart_ant_set_node_config_ops_cmdid = WMI_CMD_UNSUPPORTED,
	.pdev_set_antenna_switch_table_cmdid = WMI_CMD_UNSUPPORTED,
	.pdev_set_ctl_table_cmdid = WMI_CMD_UNSUPPORTED,
	.pdev_set_mimogain_table_cmdid = WMI_CMD_UNSUPPORTED,
	.pdev_ratepwr_table_cmdid = WMI_CMD_UNSUPPORTED,
	.pdev_ratepwr_chainmsk_table_cmdid = WMI_CMD_UNSUPPORTED,
	.pdev_fips_cmdid = WMI_CMD_UNSUPPORTED,
	.tt_set_conf_cmdid = WMI_CMD_UNSUPPORTED,
	.fwtest_cmdid = WMI_CMD_UNSUPPORTED,
	.vdev_atf_request_cmdid = WMI_CMD_UNSUPPORTED,
	.peer_atf_request_cmdid = WMI_CMD_UNSUPPORTED,
	.pdev_get_ani_cck_config_cmdid = WMI_CMD_UNSUPPORTED,
	.pdev_get_ani_ofdm_config_cmdid = WMI_CMD_UNSUPPORTED,
	.pdev_reserve_ast_entry_cmdid = WMI_CMD_UNSUPPORTED,
};

static struct wmi_pdev_param_map wmi_tlv_pdev_param_map = {
	.tx_chain_mask = WMI_TLV_PDEV_PARAM_TX_CHAIN_MASK,
	.rx_chain_mask = WMI_TLV_PDEV_PARAM_RX_CHAIN_MASK,
	.txpower_limit2g = WMI_TLV_PDEV_PARAM_TXPOWER_LIMIT2G,
	.txpower_limit5g = WMI_TLV_PDEV_PARAM_TXPOWER_LIMIT5G,
	.txpower_scale = WMI_TLV_PDEV_PARAM_TXPOWER_SCALE,
	.beacon_gen_mode = WMI_TLV_PDEV_PARAM_BEACON_GEN_MODE,
	.beacon_tx_mode = WMI_TLV_PDEV_PARAM_BEACON_TX_MODE,
	.resmgr_offchan_mode = WMI_TLV_PDEV_PARAM_RESMGR_OFFCHAN_MODE,
	.protection_mode = WMI_TLV_PDEV_PARAM_PROTECTION_MODE,
	.dynamic_bw = WMI_TLV_PDEV_PARAM_DYNAMIC_BW,
	.non_agg_sw_retry_th = WMI_TLV_PDEV_PARAM_NON_AGG_SW_RETRY_TH,
	.agg_sw_retry_th = WMI_TLV_PDEV_PARAM_AGG_SW_RETRY_TH,
	.sta_kickout_th = WMI_TLV_PDEV_PARAM_STA_KICKOUT_TH,
	.ac_aggrsize_scaling = WMI_TLV_PDEV_PARAM_AC_AGGRSIZE_SCALING,
	.ltr_enable = WMI_TLV_PDEV_PARAM_LTR_ENABLE,
	.ltr_ac_latency_be = WMI_TLV_PDEV_PARAM_LTR_AC_LATENCY_BE,
	.ltr_ac_latency_bk = WMI_TLV_PDEV_PARAM_LTR_AC_LATENCY_BK,
	.ltr_ac_latency_vi = WMI_TLV_PDEV_PARAM_LTR_AC_LATENCY_VI,
	.ltr_ac_latency_vo = WMI_TLV_PDEV_PARAM_LTR_AC_LATENCY_VO,
	.ltr_ac_latency_timeout = WMI_TLV_PDEV_PARAM_LTR_AC_LATENCY_TIMEOUT,
	.ltr_sleep_override = WMI_TLV_PDEV_PARAM_LTR_SLEEP_OVERRIDE,
	.ltr_rx_override = WMI_TLV_PDEV_PARAM_LTR_RX_OVERRIDE,
	.ltr_tx_activity_timeout = WMI_TLV_PDEV_PARAM_LTR_TX_ACTIVITY_TIMEOUT,
	.l1ss_enable = WMI_TLV_PDEV_PARAM_L1SS_ENABLE,
	.dsleep_enable = WMI_TLV_PDEV_PARAM_DSLEEP_ENABLE,
	.pcielp_txbuf_flush = WMI_TLV_PDEV_PARAM_PCIELP_TXBUF_FLUSH,
	.pcielp_txbuf_watermark = WMI_TLV_PDEV_PARAM_PCIELP_TXBUF_TMO_EN,
	.pcielp_txbuf_tmo_en = WMI_TLV_PDEV_PARAM_PCIELP_TXBUF_TMO_EN,
	.pcielp_txbuf_tmo_value = WMI_TLV_PDEV_PARAM_PCIELP_TXBUF_TMO_VALUE,
	.pdev_stats_update_period = WMI_TLV_PDEV_PARAM_PDEV_STATS_UPDATE_PERIOD,
	.vdev_stats_update_period = WMI_TLV_PDEV_PARAM_VDEV_STATS_UPDATE_PERIOD,
	.peer_stats_update_period = WMI_TLV_PDEV_PARAM_PEER_STATS_UPDATE_PERIOD,
	.bcnflt_stats_update_period =
				WMI_TLV_PDEV_PARAM_BCNFLT_STATS_UPDATE_PERIOD,
	.pmf_qos = WMI_TLV_PDEV_PARAM_PMF_QOS,
	.arp_ac_override = WMI_TLV_PDEV_PARAM_ARP_AC_OVERRIDE,
	.dcs = WMI_TLV_PDEV_PARAM_DCS,
	.ani_enable = WMI_TLV_PDEV_PARAM_ANI_ENABLE,
	.ani_poll_period = WMI_TLV_PDEV_PARAM_ANI_POLL_PERIOD,
	.ani_listen_period = WMI_TLV_PDEV_PARAM_ANI_LISTEN_PERIOD,
	.ani_ofdm_level = WMI_TLV_PDEV_PARAM_ANI_OFDM_LEVEL,
	.ani_cck_level = WMI_TLV_PDEV_PARAM_ANI_CCK_LEVEL,
	.dyntxchain = WMI_TLV_PDEV_PARAM_DYNTXCHAIN,
	.proxy_sta = WMI_TLV_PDEV_PARAM_PROXY_STA,
	.idle_ps_config = WMI_TLV_PDEV_PARAM_IDLE_PS_CONFIG,
	.power_gating_sleep = WMI_TLV_PDEV_PARAM_POWER_GATING_SLEEP,
	.fast_channel_reset = WMI_TLV_PDEV_PARAM_UNSUPPORTED,
	.burst_dur = WMI_TLV_PDEV_PARAM_BURST_DUR,
	.burst_enable = WMI_TLV_PDEV_PARAM_BURST_ENABLE,
	.cal_period = WMI_PDEV_PARAM_UNSUPPORTED,
	.aggr_burst = WMI_PDEV_PARAM_UNSUPPORTED,
	.rx_decap_mode = WMI_PDEV_PARAM_UNSUPPORTED,
	.smart_antenna_default_antenna = WMI_PDEV_PARAM_UNSUPPORTED,
	.igmpmld_override = WMI_PDEV_PARAM_UNSUPPORTED,
	.igmpmld_tid = WMI_PDEV_PARAM_UNSUPPORTED,
	.antenna_gain = WMI_PDEV_PARAM_UNSUPPORTED,
	.rx_filter = WMI_PDEV_PARAM_UNSUPPORTED,
	.set_mcast_to_ucast_tid = WMI_PDEV_PARAM_UNSUPPORTED,
	.proxy_sta_mode = WMI_PDEV_PARAM_UNSUPPORTED,
	.set_mcast2ucast_mode = WMI_PDEV_PARAM_UNSUPPORTED,
	.set_mcast2ucast_buffer = WMI_PDEV_PARAM_UNSUPPORTED,
	.remove_mcast2ucast_buffer = WMI_PDEV_PARAM_UNSUPPORTED,
	.peer_sta_ps_statechg_enable = WMI_PDEV_PARAM_UNSUPPORTED,
	.igmpmld_ac_override = WMI_PDEV_PARAM_UNSUPPORTED,
	.block_interbss = WMI_PDEV_PARAM_UNSUPPORTED,
	.set_disable_reset_cmdid = WMI_PDEV_PARAM_UNSUPPORTED,
	.set_msdu_ttl_cmdid = WMI_PDEV_PARAM_UNSUPPORTED,
	.set_ppdu_duration_cmdid = WMI_PDEV_PARAM_UNSUPPORTED,
	.txbf_sound_period_cmdid = WMI_PDEV_PARAM_UNSUPPORTED,
	.set_promisc_mode_cmdid = WMI_PDEV_PARAM_UNSUPPORTED,
	.set_burst_mode_cmdid = WMI_PDEV_PARAM_UNSUPPORTED,
	.en_stats = WMI_PDEV_PARAM_UNSUPPORTED,
	.mu_group_policy = WMI_PDEV_PARAM_UNSUPPORTED,
	.noise_detection = WMI_PDEV_PARAM_UNSUPPORTED,
	.noise_threshold = WMI_PDEV_PARAM_UNSUPPORTED,
	.dpd_enable = WMI_PDEV_PARAM_UNSUPPORTED,
	.set_mcast_bcast_echo = WMI_PDEV_PARAM_UNSUPPORTED,
	.atf_strict_sch = WMI_PDEV_PARAM_UNSUPPORTED,
	.atf_sched_duration = WMI_PDEV_PARAM_UNSUPPORTED,
	.ant_plzn = WMI_PDEV_PARAM_UNSUPPORTED,
	.mgmt_retry_limit = WMI_PDEV_PARAM_UNSUPPORTED,
	.sensitivity_level = WMI_PDEV_PARAM_UNSUPPORTED,
	.signed_txpower_2g = WMI_PDEV_PARAM_UNSUPPORTED,
	.signed_txpower_5g = WMI_PDEV_PARAM_UNSUPPORTED,
	.enable_per_tid_amsdu = WMI_PDEV_PARAM_UNSUPPORTED,
	.enable_per_tid_ampdu = WMI_PDEV_PARAM_UNSUPPORTED,
	.cca_threshold = WMI_PDEV_PARAM_UNSUPPORTED,
	.rts_fixed_rate = WMI_PDEV_PARAM_UNSUPPORTED,
	.pdev_reset = WMI_PDEV_PARAM_UNSUPPORTED,
	.wapi_mbssid_offset = WMI_PDEV_PARAM_UNSUPPORTED,
	.arp_srcaddr = WMI_PDEV_PARAM_UNSUPPORTED,
	.arp_dstaddr = WMI_PDEV_PARAM_UNSUPPORTED,
};

static struct wmi_vdev_param_map wmi_tlv_vdev_param_map = {
	.rts_threshold = WMI_TLV_VDEV_PARAM_RTS_THRESHOLD,
	.fragmentation_threshold = WMI_TLV_VDEV_PARAM_FRAGMENTATION_THRESHOLD,
	.beacon_interval = WMI_TLV_VDEV_PARAM_BEACON_INTERVAL,
	.listen_interval = WMI_TLV_VDEV_PARAM_LISTEN_INTERVAL,
	.multicast_rate = WMI_TLV_VDEV_PARAM_MULTICAST_RATE,
	.mgmt_tx_rate = WMI_TLV_VDEV_PARAM_MGMT_TX_RATE,
	.slot_time = WMI_TLV_VDEV_PARAM_SLOT_TIME,
	.preamble = WMI_TLV_VDEV_PARAM_PREAMBLE,
	.swba_time = WMI_TLV_VDEV_PARAM_SWBA_TIME,
	.wmi_vdev_stats_update_period = WMI_TLV_VDEV_STATS_UPDATE_PERIOD,
	.wmi_vdev_pwrsave_ageout_time = WMI_TLV_VDEV_PWRSAVE_AGEOUT_TIME,
	.wmi_vdev_host_swba_interval = WMI_TLV_VDEV_HOST_SWBA_INTERVAL,
	.dtim_period = WMI_TLV_VDEV_PARAM_DTIM_PERIOD,
	.wmi_vdev_oc_scheduler_air_time_limit =
				WMI_TLV_VDEV_OC_SCHEDULER_AIR_TIME_LIMIT,
	.wds = WMI_TLV_VDEV_PARAM_WDS,
	.atim_window = WMI_TLV_VDEV_PARAM_ATIM_WINDOW,
	.bmiss_count_max = WMI_TLV_VDEV_PARAM_BMISS_COUNT_MAX,
	.bmiss_first_bcnt = WMI_TLV_VDEV_PARAM_BMISS_FIRST_BCNT,
	.bmiss_final_bcnt = WMI_TLV_VDEV_PARAM_BMISS_FINAL_BCNT,
	.feature_wmm = WMI_TLV_VDEV_PARAM_FEATURE_WMM,
	.chwidth = WMI_TLV_VDEV_PARAM_CHWIDTH,
	.chextoffset = WMI_TLV_VDEV_PARAM_CHEXTOFFSET,
	.disable_htprotection =	WMI_TLV_VDEV_PARAM_DISABLE_HTPROTECTION,
	.sta_quickkickout = WMI_TLV_VDEV_PARAM_STA_QUICKKICKOUT,
	.mgmt_rate = WMI_TLV_VDEV_PARAM_MGMT_RATE,
	.protection_mode = WMI_TLV_VDEV_PARAM_PROTECTION_MODE,
	.fixed_rate = WMI_TLV_VDEV_PARAM_FIXED_RATE,
	.sgi = WMI_TLV_VDEV_PARAM_SGI,
	.ldpc = WMI_TLV_VDEV_PARAM_LDPC,
	.tx_stbc = WMI_TLV_VDEV_PARAM_TX_STBC,
	.rx_stbc = WMI_TLV_VDEV_PARAM_RX_STBC,
	.intra_bss_fwd = WMI_TLV_VDEV_PARAM_INTRA_BSS_FWD,
	.def_keyid = WMI_TLV_VDEV_PARAM_DEF_KEYID,
	.nss = WMI_TLV_VDEV_PARAM_NSS,
	.bcast_data_rate = WMI_TLV_VDEV_PARAM_BCAST_DATA_RATE,
	.mcast_data_rate = WMI_TLV_VDEV_PARAM_MCAST_DATA_RATE,
	.mcast_indicate = WMI_TLV_VDEV_PARAM_MCAST_INDICATE,
	.dhcp_indicate = WMI_TLV_VDEV_PARAM_DHCP_INDICATE,
	.unknown_dest_indicate = WMI_TLV_VDEV_PARAM_UNKNOWN_DEST_INDICATE,
	.ap_keepalive_min_idle_inactive_time_secs =
		WMI_TLV_VDEV_PARAM_AP_KEEPALIVE_MIN_IDLE_INACTIVE_TIME_SECS,
	.ap_keepalive_max_idle_inactive_time_secs =
		WMI_TLV_VDEV_PARAM_AP_KEEPALIVE_MAX_IDLE_INACTIVE_TIME_SECS,
	.ap_keepalive_max_unresponsive_time_secs =
		WMI_TLV_VDEV_PARAM_AP_KEEPALIVE_MAX_UNRESPONSIVE_TIME_SECS,
	.ap_enable_nawds = WMI_TLV_VDEV_PARAM_AP_ENABLE_NAWDS,
	.mcast2ucast_set = WMI_TLV_VDEV_PARAM_UNSUPPORTED,
	.enable_rtscts = WMI_TLV_VDEV_PARAM_ENABLE_RTSCTS,
	.txbf = WMI_TLV_VDEV_PARAM_TXBF,
	.packet_powersave = WMI_TLV_VDEV_PARAM_PACKET_POWERSAVE,
	.drop_unencry = WMI_TLV_VDEV_PARAM_DROP_UNENCRY,
	.tx_encap_type = WMI_TLV_VDEV_PARAM_TX_ENCAP_TYPE,
	.ap_detect_out_of_sync_sleeping_sta_time_secs =
					WMI_TLV_VDEV_PARAM_UNSUPPORTED,
	.rc_num_retries = WMI_VDEV_PARAM_UNSUPPORTED,
	.cabq_maxdur = WMI_VDEV_PARAM_UNSUPPORTED,
	.mfptest_set = WMI_VDEV_PARAM_UNSUPPORTED,
	.rts_fixed_rate = WMI_VDEV_PARAM_UNSUPPORTED,
	.vht_sgimask = WMI_VDEV_PARAM_UNSUPPORTED,
	.vht80_ratemask = WMI_VDEV_PARAM_UNSUPPORTED,
	.early_rx_adjust_enable = WMI_VDEV_PARAM_UNSUPPORTED,
	.early_rx_tgt_bmiss_num = WMI_VDEV_PARAM_UNSUPPORTED,
	.early_rx_bmiss_sample_cycle = WMI_VDEV_PARAM_UNSUPPORTED,
	.early_rx_slop_step = WMI_VDEV_PARAM_UNSUPPORTED,
	.early_rx_init_slop = WMI_VDEV_PARAM_UNSUPPORTED,
	.early_rx_adjust_pause = WMI_VDEV_PARAM_UNSUPPORTED,
	.proxy_sta = WMI_VDEV_PARAM_UNSUPPORTED,
	.meru_vc = WMI_VDEV_PARAM_UNSUPPORTED,
	.rx_decap_type = WMI_VDEV_PARAM_UNSUPPORTED,
	.bw_nss_ratemask = WMI_VDEV_PARAM_UNSUPPORTED,
};

static const struct wmi_ops wmi_tlv_ops = {
	.rx = ath10k_wmi_tlv_op_rx,
	.map_svc = wmi_tlv_svc_map,
	.map_svc_ext = wmi_tlv_svc_map_ext,

	.pull_scan = ath10k_wmi_tlv_op_pull_scan_ev,
	.pull_mgmt_rx = ath10k_wmi_tlv_op_pull_mgmt_rx_ev,
	.pull_mgmt_tx_compl = ath10k_wmi_tlv_op_pull_mgmt_tx_compl_ev,
	.pull_ch_info = ath10k_wmi_tlv_op_pull_ch_info_ev,
	.pull_vdev_start = ath10k_wmi_tlv_op_pull_vdev_start_ev,
	.pull_peer_kick = ath10k_wmi_tlv_op_pull_peer_kick_ev,
	.pull_swba = ath10k_wmi_tlv_op_pull_swba_ev,
	.pull_phyerr_hdr = ath10k_wmi_tlv_op_pull_phyerr_ev_hdr,
	.pull_phyerr = ath10k_wmi_op_pull_phyerr_ev,
	.pull_svc_rdy = ath10k_wmi_tlv_op_pull_svc_rdy_ev,
	.pull_rdy = ath10k_wmi_tlv_op_pull_rdy_ev,
	.pull_svc_avail = ath10k_wmi_tlv_op_pull_svc_avail,
	.pull_fw_stats = ath10k_wmi_tlv_op_pull_fw_stats,
	.pull_roam_ev = ath10k_wmi_tlv_op_pull_roam_ev,
	.pull_wow_event = ath10k_wmi_tlv_op_pull_wow_ev,
	.pull_echo_ev = ath10k_wmi_tlv_op_pull_echo_ev,
	.get_txbf_conf_scheme = ath10k_wmi_tlv_txbf_conf_scheme,

	.gen_pdev_suspend = ath10k_wmi_tlv_op_gen_pdev_suspend,
	.gen_pdev_resume = ath10k_wmi_tlv_op_gen_pdev_resume,
	.gen_pdev_set_rd = ath10k_wmi_tlv_op_gen_pdev_set_rd,
	.gen_pdev_set_param = ath10k_wmi_tlv_op_gen_pdev_set_param,
	.gen_init = ath10k_wmi_tlv_op_gen_init,
	.gen_start_scan = ath10k_wmi_tlv_op_gen_start_scan,
	.gen_stop_scan = ath10k_wmi_tlv_op_gen_stop_scan,
	.gen_vdev_create = ath10k_wmi_tlv_op_gen_vdev_create,
	.gen_vdev_delete = ath10k_wmi_tlv_op_gen_vdev_delete,
	.gen_vdev_start = ath10k_wmi_tlv_op_gen_vdev_start,
	.gen_vdev_stop = ath10k_wmi_tlv_op_gen_vdev_stop,
	.gen_vdev_up = ath10k_wmi_tlv_op_gen_vdev_up,
	.gen_vdev_down = ath10k_wmi_tlv_op_gen_vdev_down,
	.gen_vdev_set_param = ath10k_wmi_tlv_op_gen_vdev_set_param,
	.gen_vdev_install_key = ath10k_wmi_tlv_op_gen_vdev_install_key,
	.gen_vdev_wmm_conf = ath10k_wmi_tlv_op_gen_vdev_wmm_conf,
	.gen_peer_create = ath10k_wmi_tlv_op_gen_peer_create,
	.gen_peer_delete = ath10k_wmi_tlv_op_gen_peer_delete,
	.gen_peer_flush = ath10k_wmi_tlv_op_gen_peer_flush,
	.gen_peer_set_param = ath10k_wmi_tlv_op_gen_peer_set_param,
	.gen_peer_assoc = ath10k_wmi_tlv_op_gen_peer_assoc,
	.gen_set_psmode = ath10k_wmi_tlv_op_gen_set_psmode,
	.gen_set_sta_ps = ath10k_wmi_tlv_op_gen_set_sta_ps,
	.gen_set_ap_ps = ath10k_wmi_tlv_op_gen_set_ap_ps,
	.gen_scan_chan_list = ath10k_wmi_tlv_op_gen_scan_chan_list,
	.gen_scan_prob_req_oui = ath10k_wmi_tlv_op_gen_scan_prob_req_oui,
	.gen_beacon_dma = ath10k_wmi_tlv_op_gen_beacon_dma,
	.gen_pdev_set_wmm = ath10k_wmi_tlv_op_gen_pdev_set_wmm,
	.gen_request_stats = ath10k_wmi_tlv_op_gen_request_stats,
	.gen_force_fw_hang = ath10k_wmi_tlv_op_gen_force_fw_hang,
	/* .gen_mgmt_tx = not implemented; HTT is used */
	.gen_mgmt_tx_send = ath10k_wmi_tlv_op_gen_mgmt_tx_send,
	.gen_dbglog_cfg = ath10k_wmi_tlv_op_gen_dbglog_cfg,
	.gen_pktlog_enable = ath10k_wmi_tlv_op_gen_pktlog_enable,
	.gen_pktlog_disable = ath10k_wmi_tlv_op_gen_pktlog_disable,
	.gen_pdev_set_quiet_mode = ath10k_wmi_tlv_op_gen_pdev_set_quiet_mode,
	.gen_pdev_get_temperature = ath10k_wmi_tlv_op_gen_pdev_get_temperature,
	/* .gen_addba_clear_resp not implemented */
	/* .gen_addba_send not implemented */
	/* .gen_addba_set_resp not implemented */
	/* .gen_delba_send not implemented */
	.gen_bcn_tmpl = ath10k_wmi_tlv_op_gen_bcn_tmpl,
	.gen_prb_tmpl = ath10k_wmi_tlv_op_gen_prb_tmpl,
	.gen_p2p_go_bcn_ie = ath10k_wmi_tlv_op_gen_p2p_go_bcn_ie,
	.gen_vdev_sta_uapsd = ath10k_wmi_tlv_op_gen_vdev_sta_uapsd,
	.gen_sta_keepalive = ath10k_wmi_tlv_op_gen_sta_keepalive,
	.gen_wow_enable = ath10k_wmi_tlv_op_gen_wow_enable,
	.gen_wow_add_wakeup_event = ath10k_wmi_tlv_op_gen_wow_add_wakeup_event,
	.gen_wow_host_wakeup_ind = ath10k_wmi_tlv_gen_wow_host_wakeup_ind,
	.gen_wow_add_pattern = ath10k_wmi_tlv_op_gen_wow_add_pattern,
	.gen_wow_del_pattern = ath10k_wmi_tlv_op_gen_wow_del_pattern,
	.gen_update_fw_tdls_state = ath10k_wmi_tlv_op_gen_update_fw_tdls_state,
	.gen_tdls_peer_update = ath10k_wmi_tlv_op_gen_tdls_peer_update,
	.gen_adaptive_qcs = ath10k_wmi_tlv_op_gen_adaptive_qcs,
	.fw_stats_fill = ath10k_wmi_main_op_fw_stats_fill,
	.get_vdev_subtype = ath10k_wmi_op_get_vdev_subtype,
	.gen_echo = ath10k_wmi_tlv_op_gen_echo,
	.gen_vdev_spectral_conf = ath10k_wmi_tlv_op_gen_vdev_spectral_conf,
	.gen_vdev_spectral_enable = ath10k_wmi_tlv_op_gen_vdev_spectral_enable,
};

static const struct wmi_peer_flags_map wmi_tlv_peer_flags_map = {
	.auth = WMI_TLV_PEER_AUTH,
	.qos = WMI_TLV_PEER_QOS,
	.need_ptk_4_way = WMI_TLV_PEER_NEED_PTK_4_WAY,
	.need_gtk_2_way = WMI_TLV_PEER_NEED_GTK_2_WAY,
	.apsd = WMI_TLV_PEER_APSD,
	.ht = WMI_TLV_PEER_HT,
	.bw40 = WMI_TLV_PEER_40MHZ,
	.stbc = WMI_TLV_PEER_STBC,
	.ldbc = WMI_TLV_PEER_LDPC,
	.dyn_mimops = WMI_TLV_PEER_DYN_MIMOPS,
	.static_mimops = WMI_TLV_PEER_STATIC_MIMOPS,
	.spatial_mux = WMI_TLV_PEER_SPATIAL_MUX,
	.vht = WMI_TLV_PEER_VHT,
	.bw80 = WMI_TLV_PEER_80MHZ,
	.pmf = WMI_TLV_PEER_PMF,
	.bw160 = WMI_TLV_PEER_160MHZ,
};

/************/
/* TLV init */
/************/

void ath10k_wmi_tlv_attach(struct ath10k *ar)
{
	ar->wmi.cmd = &wmi_tlv_cmd_map;
	ar->wmi.vdev_param = &wmi_tlv_vdev_param_map;
	ar->wmi.pdev_param = &wmi_tlv_pdev_param_map;
	ar->wmi.ops = &wmi_tlv_ops;
	ar->wmi.peer_flags = &wmi_tlv_peer_flags_map;
}<|MERGE_RESOLUTION|>--- conflicted
+++ resolved
@@ -1,30 +1,19 @@
+// SPDX-License-Identifier: ISC
 /*
  * Copyright (c) 2005-2011 Atheros Communications Inc.
  * Copyright (c) 2011-2017 Qualcomm Atheros, Inc.
  * Copyright (c) 2018, The Linux Foundation. All rights reserved.
- *
- * Permission to use, copy, modify, and/or distribute this software for any
- * purpose with or without fee is hereby granted, provided that the above
- * copyright notice and this permission notice appear in all copies.
- *
- * THE SOFTWARE IS PROVIDED "AS IS" AND THE AUTHOR DISCLAIMS ALL WARRANTIES
- * WITH REGARD TO THIS SOFTWARE INCLUDING ALL IMPLIED WARRANTIES OF
- * MERCHANTABILITY AND FITNESS. IN NO EVENT SHALL THE AUTHOR BE LIABLE FOR
- * ANY SPECIAL, DIRECT, INDIRECT, OR CONSEQUENTIAL DAMAGES OR ANY DAMAGES
- * WHATSOEVER RESULTING FROM LOSS OF USE, DATA OR PROFITS, WHETHER IN AN
- * ACTION OF CONTRACT, NEGLIGENCE OR OTHER TORTIOUS ACTION, ARISING OUT OF
- * OR IN CONNECTION WITH THE USE OR PERFORMANCE OF THIS SOFTWARE.
  */
 #include "core.h"
 #include "debug.h"
 #include "mac.h"
 #include "hw.h"
-#include "mac.h"
 #include "wmi.h"
 #include "wmi-ops.h"
 #include "wmi-tlv.h"
 #include "p2p.h"
 #include "testmode.h"
+#include <linux/bitfield.h>
 
 /***************/
 /* TLV helpers */
@@ -621,8 +610,11 @@
 	case WMI_TLV_MGMT_TX_COMPLETION_EVENTID:
 		ath10k_wmi_event_mgmt_tx_compl(ar, skb);
 		break;
+	case WMI_TLV_MGMT_TX_BUNDLE_COMPLETION_EVENTID:
+		ath10k_wmi_event_mgmt_tx_bundle_compl(ar, skb);
+		break;
 	default:
-		ath10k_warn(ar, "Unknown eventid: %d\n", id);
+		ath10k_dbg(ar, ATH10K_DBG_WMI, "Unknown eventid: %d\n", id);
 		break;
 	}
 
@@ -682,8 +674,85 @@
 	arg->desc_id = ev->desc_id;
 	arg->status = ev->status;
 	arg->pdev_id = ev->pdev_id;
+	arg->ppdu_id = ev->ppdu_id;
+
+	if (test_bit(WMI_SERVICE_TX_DATA_ACK_RSSI, ar->wmi.svc_map))
+		arg->ack_rssi = ev->ack_rssi;
 
 	kfree(tb);
+	return 0;
+}
+
+struct wmi_tlv_tx_bundle_compl_parse {
+	const __le32 *num_reports;
+	const __le32 *desc_ids;
+	const __le32 *status;
+	const __le32 *ppdu_ids;
+	const __le32 *ack_rssi;
+	bool desc_ids_done;
+	bool status_done;
+	bool ppdu_ids_done;
+	bool ack_rssi_done;
+};
+
+static int
+ath10k_wmi_tlv_mgmt_tx_bundle_compl_parse(struct ath10k *ar, u16 tag, u16 len,
+					  const void *ptr, void *data)
+{
+	struct wmi_tlv_tx_bundle_compl_parse *bundle_tx_compl = data;
+
+	switch (tag) {
+	case WMI_TLV_TAG_STRUCT_MGMT_TX_COMPL_BUNDLE_EVENT:
+		bundle_tx_compl->num_reports = ptr;
+		break;
+	case WMI_TLV_TAG_ARRAY_UINT32:
+		if (!bundle_tx_compl->desc_ids_done) {
+			bundle_tx_compl->desc_ids_done = true;
+			bundle_tx_compl->desc_ids = ptr;
+		} else if (!bundle_tx_compl->status_done) {
+			bundle_tx_compl->status_done = true;
+			bundle_tx_compl->status = ptr;
+		} else if (!bundle_tx_compl->ppdu_ids_done) {
+			bundle_tx_compl->ppdu_ids_done = true;
+			bundle_tx_compl->ppdu_ids = ptr;
+		} else if (!bundle_tx_compl->ack_rssi_done) {
+			bundle_tx_compl->ack_rssi_done = true;
+			bundle_tx_compl->ack_rssi = ptr;
+		}
+		break;
+	default:
+		break;
+	}
+	return 0;
+}
+
+static int ath10k_wmi_tlv_op_pull_mgmt_tx_bundle_compl_ev(
+				struct ath10k *ar, struct sk_buff *skb,
+				struct wmi_tlv_mgmt_tx_bundle_compl_ev_arg *arg)
+{
+	struct wmi_tlv_tx_bundle_compl_parse bundle_tx_compl = { };
+	int ret;
+
+	ret = ath10k_wmi_tlv_iter(ar, skb->data, skb->len,
+				  ath10k_wmi_tlv_mgmt_tx_bundle_compl_parse,
+				  &bundle_tx_compl);
+	if (ret) {
+		ath10k_warn(ar, "failed to parse tlv: %d\n", ret);
+		return ret;
+	}
+
+	if (!bundle_tx_compl.num_reports || !bundle_tx_compl.desc_ids ||
+	    !bundle_tx_compl.status)
+		return -EPROTO;
+
+	arg->num_reports = *bundle_tx_compl.num_reports;
+	arg->desc_ids = bundle_tx_compl.desc_ids;
+	arg->status = bundle_tx_compl.status;
+	arg->ppdu_ids = bundle_tx_compl.ppdu_ids;
+
+	if (test_bit(WMI_SERVICE_TX_DATA_ACK_RSSI, ar->wmi.svc_map))
+		arg->ack_rssi = bundle_tx_compl.ack_rssi;
+
 	return 0;
 }
 
@@ -763,6 +832,9 @@
 	arg->noise_floor = ev->noise_floor;
 	arg->rx_clear_count = ev->rx_clear_count;
 	arg->cycle_count = ev->cycle_count;
+	if (test_bit(ATH10K_FW_FEATURE_SINGLE_CHAN_INFO_PER_CHANNEL,
+		     ar->running_fw->fw_file.fw_features))
+		arg->mac_clk_mhz = ev->mac_clk_mhz;
 
 	kfree(tb);
 	return 0;
@@ -1225,6 +1297,7 @@
 {
 	const void **tb;
 	const struct wmi_tlv_stats_ev *ev;
+	u32 num_peer_stats_extd;
 	const void *data;
 	u32 num_pdev_stats;
 	u32 num_vdev_stats;
@@ -1232,6 +1305,7 @@
 	u32 num_bcnflt_stats;
 	u32 num_chan_stats;
 	size_t data_len;
+	u32 stats_id;
 	int ret;
 	int i;
 
@@ -1256,11 +1330,13 @@
 	num_peer_stats = __le32_to_cpu(ev->num_peer_stats);
 	num_bcnflt_stats = __le32_to_cpu(ev->num_bcnflt_stats);
 	num_chan_stats = __le32_to_cpu(ev->num_chan_stats);
+	stats_id = __le32_to_cpu(ev->stats_id);
+	num_peer_stats_extd = __le32_to_cpu(ev->num_peer_stats_extd);
 
 	ath10k_dbg(ar, ATH10K_DBG_WMI,
-		   "wmi tlv stats update pdev %i vdev %i peer %i bcnflt %i chan %i\n",
+		   "wmi tlv stats update pdev %i vdev %i peer %i bcnflt %i chan %i peer_extd %i\n",
 		   num_pdev_stats, num_vdev_stats, num_peer_stats,
-		   num_bcnflt_stats, num_chan_stats);
+		   num_bcnflt_stats, num_chan_stats, num_peer_stats_extd);
 
 	for (i = 0; i < num_pdev_stats; i++) {
 		const struct wmi_pdev_stats *src;
@@ -1325,6 +1401,28 @@
 
 		ath10k_wmi_pull_peer_stats(&src->old, dst);
 		dst->peer_rx_rate = __le32_to_cpu(src->peer_rx_rate);
+
+		if (stats_id & WMI_TLV_STAT_PEER_EXTD) {
+			const struct wmi_tlv_peer_stats_extd *extd;
+			unsigned long rx_duration_high;
+
+			extd = data + sizeof(*src) * (num_peer_stats - i - 1)
+			       + sizeof(*extd) * i;
+
+			dst->rx_duration = __le32_to_cpu(extd->rx_duration);
+			rx_duration_high = __le32_to_cpu
+						(extd->rx_duration_high);
+
+			if (test_bit(WMI_TLV_PEER_RX_DURATION_HIGH_VALID_BIT,
+				     &rx_duration_high)) {
+				rx_duration_high =
+					FIELD_GET(WMI_TLV_PEER_RX_DURATION_HIGH_MASK,
+						  rx_duration_high);
+				dst->rx_duration |= (u64)rx_duration_high <<
+						    WMI_TLV_PEER_RX_DURATION_SHIFT;
+			}
+		}
+
 		list_add_tail(&dst->list, &stats->peers);
 	}
 
@@ -1512,8 +1610,41 @@
 	cmd->param_id = __cpu_to_le32(param_id);
 	cmd->param_value = __cpu_to_le32(param_value);
 
-	ath10k_dbg(ar, ATH10K_DBG_WMI, "wmi tlv pdev set param\n");
-	return skb;
+	ath10k_dbg(ar, ATH10K_DBG_WMI, "wmi tlv pdev set param %d value 0x%x\n",
+		   param_id, param_value);
+	return skb;
+}
+
+static void
+ath10k_wmi_tlv_put_host_mem_chunks(struct ath10k *ar, void *host_mem_chunks)
+{
+	struct host_memory_chunk *chunk;
+	struct wmi_tlv *tlv;
+	int i;
+	__le16 tlv_len, tlv_tag;
+
+	tlv_tag = __cpu_to_le16(WMI_TLV_TAG_STRUCT_WLAN_HOST_MEMORY_CHUNK);
+	tlv_len = __cpu_to_le16(sizeof(*chunk));
+	for (i = 0; i < ar->wmi.num_mem_chunks; i++) {
+		tlv = host_mem_chunks;
+		tlv->tag = tlv_tag;
+		tlv->len = tlv_len;
+		chunk = (void *)tlv->value;
+
+		chunk->ptr = __cpu_to_le32(ar->wmi.mem_chunks[i].paddr);
+		chunk->size = __cpu_to_le32(ar->wmi.mem_chunks[i].len);
+		chunk->req_id = __cpu_to_le32(ar->wmi.mem_chunks[i].req_id);
+
+		ath10k_dbg(ar, ATH10K_DBG_WMI,
+			   "wmi-tlv chunk %d len %d, addr 0x%llx, id 0x%x\n",
+			   i,
+			   ar->wmi.mem_chunks[i].len,
+			   (unsigned long long)ar->wmi.mem_chunks[i].paddr,
+			   ar->wmi.mem_chunks[i].req_id);
+
+		host_mem_chunks += sizeof(*tlv);
+		host_mem_chunks += sizeof(*chunk);
+	}
 }
 
 static struct sk_buff *ath10k_wmi_tlv_op_gen_init(struct ath10k *ar)
@@ -1522,11 +1653,12 @@
 	struct wmi_tlv *tlv;
 	struct wmi_tlv_init_cmd *cmd;
 	struct wmi_tlv_resource_config *cfg;
-	struct wmi_host_mem_chunks *chunks;
+	void *chunks;
 	size_t len, chunks_len;
 	void *ptr;
 
-	chunks_len = ar->wmi.num_mem_chunks * sizeof(struct host_memory_chunk);
+	chunks_len = ar->wmi.num_mem_chunks *
+		     (sizeof(struct host_memory_chunk) + sizeof(*tlv));
 	len = (sizeof(*tlv) + sizeof(*cmd)) +
 	      (sizeof(*tlv) + sizeof(*cfg)) +
 	      (sizeof(*tlv) + chunks_len);
@@ -1569,7 +1701,10 @@
 
 	cfg->num_vdevs = __cpu_to_le32(TARGET_TLV_NUM_VDEVS);
 
-	cfg->num_peers = __cpu_to_le32(ar->hw_params.num_peers);
+	if (ar->hw_params.num_peers)
+		cfg->num_peers = __cpu_to_le32(ar->hw_params.num_peers);
+	else
+		cfg->num_peers = __cpu_to_le32(TARGET_TLV_NUM_PEERS);
 	cfg->ast_skid_limit = __cpu_to_le32(ar->hw_params.ast_skid_limit);
 	cfg->num_wds_entries = __cpu_to_le32(ar->hw_params.num_wds_entries);
 
@@ -1582,7 +1717,10 @@
 	}
 
 	cfg->num_peer_keys = __cpu_to_le32(2);
-	cfg->num_tids = __cpu_to_le32(TARGET_TLV_NUM_TIDS);
+	if (ar->hw_params.num_peers)
+		cfg->num_tids = __cpu_to_le32(ar->hw_params.num_peers * 2);
+	else
+		cfg->num_tids = __cpu_to_le32(TARGET_TLV_NUM_TIDS);
 	cfg->tx_chain_mask = __cpu_to_le32(0x7);
 	cfg->rx_chain_mask = __cpu_to_le32(0x7);
 	cfg->rx_timeout_pri[0] = __cpu_to_le32(0x64);
@@ -1603,7 +1741,7 @@
 	cfg->rx_skip_defrag_timeout_dup_detection_check = __cpu_to_le32(0);
 	cfg->vow_config = __cpu_to_le32(0);
 	cfg->gtk_offload_max_vdev = __cpu_to_le32(2);
-	cfg->num_msdu_desc = __cpu_to_le32(TARGET_TLV_NUM_MSDU_DESC);
+	cfg->num_msdu_desc = __cpu_to_le32(ar->htt.max_num_pending_tx);
 	cfg->max_frag_entries = __cpu_to_le32(2);
 	cfg->num_tdls_vdevs = __cpu_to_le32(TARGET_TLV_NUM_TDLS_VDEVS);
 	cfg->num_tdls_conn_table_entries = __cpu_to_le32(0x20);
@@ -1618,9 +1756,12 @@
 	cfg->num_ocb_vdevs = __cpu_to_le32(0);
 	cfg->num_ocb_channels = __cpu_to_le32(0);
 	cfg->num_ocb_schedules = __cpu_to_le32(0);
-	cfg->host_capab = __cpu_to_le32(0);
-
-	ath10k_wmi_put_host_mem_chunks(ar, chunks);
+	cfg->host_capab = __cpu_to_le32(WMI_TLV_FLAG_MGMT_BUNDLE_TX_COMPL);
+
+	if (test_bit(WMI_SERVICE_TX_DATA_ACK_RSSI, ar->wmi.svc_map))
+		cfg->host_capab |= __cpu_to_le32(WMI_RSRC_CFG_FLAG_TX_ACK_RSSI);
+
+	ath10k_wmi_tlv_put_host_mem_chunks(ar, chunks);
 
 	ath10k_dbg(ar, ATH10K_DBG_WMI, "wmi tlv init\n");
 	return skb;
@@ -1976,7 +2117,8 @@
 	cmd->param_id = __cpu_to_le32(param_id);
 	cmd->param_value = __cpu_to_le32(param_value);
 
-	ath10k_dbg(ar, ATH10K_DBG_WMI, "wmi tlv vdev set param\n");
+	ath10k_dbg(ar, ATH10K_DBG_WMI, "wmi tlv vdev %d set param %d value 0x%x\n",
+		   vdev_id, param_id, param_value);
 	return skb;
 }
 
@@ -1990,9 +2132,11 @@
 	size_t len;
 	void *ptr;
 
-	if (arg->key_cipher == WMI_CIPHER_NONE && arg->key_data != NULL)
+	if (arg->key_cipher == ar->wmi_key_cipher[WMI_CIPHER_NONE] &&
+	    arg->key_data)
 		return ERR_PTR(-EINVAL);
-	if (arg->key_cipher != WMI_CIPHER_NONE && arg->key_data == NULL)
+	if (arg->key_cipher != ar->wmi_key_cipher[WMI_CIPHER_NONE] &&
+	    !arg->key_data)
 		return ERR_PTR(-EINVAL);
 
 	len = sizeof(*tlv) + sizeof(*cmd) +
@@ -2290,7 +2434,9 @@
 	cmd->param_value = __cpu_to_le32(param_value);
 	ether_addr_copy(cmd->peer_macaddr.addr, peer_addr);
 
-	ath10k_dbg(ar, ATH10K_DBG_WMI, "wmi tlv peer set param\n");
+	ath10k_dbg(ar, ATH10K_DBG_WMI,
+		   "wmi tlv vdev %d peer %pM set param %d value 0x%x\n",
+		   vdev_id, peer_addr, param_id, param_value);
 	return skb;
 }
 
@@ -2684,7 +2830,9 @@
 	arvif = (void *)cb->vif->drv_priv;
 	vdev_id = arvif->vdev_id;
 
-	if (WARN_ON_ONCE(!ieee80211_is_mgmt(hdr->frame_control)))
+	if (WARN_ON_ONCE(!ieee80211_is_mgmt(hdr->frame_control) &&
+			 (!(ieee80211_is_nullfunc(hdr->frame_control) ||
+			 ieee80211_is_qos_nullfunc(hdr->frame_control)))))
 		return ERR_PTR(-EINVAL);
 
 	len = sizeof(*cmd) + 2 * sizeof(*tlv);
@@ -2693,11 +2841,7 @@
 	     ieee80211_is_deauth(hdr->frame_control) ||
 	     ieee80211_is_disassoc(hdr->frame_control)) &&
 	     ieee80211_has_protected(hdr->frame_control)) {
-<<<<<<< HEAD
-		len += IEEE80211_CCMP_MIC_LEN;
-=======
 		skb_put(msdu, IEEE80211_CCMP_MIC_LEN);
->>>>>>> 407d19ab
 		buf_len += IEEE80211_CCMP_MIC_LEN;
 	}
 
@@ -3255,6 +3399,8 @@
 	cmd = (void *)tlv->value;
 
 	cmd->enable = __cpu_to_le32(1);
+	if (!ar->bus_param.link_can_suspend)
+		cmd->pause_iface_config = __cpu_to_le32(WOW_IFACE_PAUSE_DISABLED);
 
 	ath10k_dbg(ar, ATH10K_DBG_WMI, "wmi tlv wow enable\n");
 	return skb;
@@ -3438,6 +3584,189 @@
 	ath10k_dbg(ar, ATH10K_DBG_WMI, "wmi tlv wow del pattern vdev_id %d pattern_id %d\n",
 		   vdev_id, pattern_id);
 	return skb;
+}
+
+/* Request FW to start PNO operation */
+static struct sk_buff *
+ath10k_wmi_tlv_op_gen_config_pno_start(struct ath10k *ar,
+				       u32 vdev_id,
+				       struct wmi_pno_scan_req *pno)
+{
+	struct nlo_configured_parameters *nlo_list;
+	struct wmi_tlv_wow_nlo_config_cmd *cmd;
+	struct wmi_tlv *tlv;
+	struct sk_buff *skb;
+	__le32 *channel_list;
+	size_t len;
+	void *ptr;
+	u32 i;
+
+	len = sizeof(*tlv) + sizeof(*cmd) +
+	      sizeof(*tlv) +
+	      /* TLV place holder for array of structures
+	       * nlo_configured_parameters(nlo_list)
+	       */
+	      sizeof(*tlv);
+	      /* TLV place holder for array of uint32 channel_list */
+
+	len += sizeof(u32) * min_t(u8, pno->a_networks[0].channel_count,
+				   WMI_NLO_MAX_CHAN);
+	len += sizeof(struct nlo_configured_parameters) *
+				min_t(u8, pno->uc_networks_count, WMI_NLO_MAX_SSIDS);
+
+	skb = ath10k_wmi_alloc_skb(ar, len);
+	if (!skb)
+		return ERR_PTR(-ENOMEM);
+
+	ptr = (void *)skb->data;
+	tlv = ptr;
+	tlv->tag = __cpu_to_le16(WMI_TLV_TAG_STRUCT_NLO_CONFIG_CMD);
+	tlv->len = __cpu_to_le16(sizeof(*cmd));
+	cmd = (void *)tlv->value;
+
+	/* wmi_tlv_wow_nlo_config_cmd parameters*/
+	cmd->vdev_id = __cpu_to_le32(pno->vdev_id);
+	cmd->flags = __cpu_to_le32(WMI_NLO_CONFIG_START | WMI_NLO_CONFIG_SSID_HIDE_EN);
+
+	/* current FW does not support min-max range for dwell time */
+	cmd->active_dwell_time = __cpu_to_le32(pno->active_max_time);
+	cmd->passive_dwell_time = __cpu_to_le32(pno->passive_max_time);
+
+	if (pno->do_passive_scan)
+		cmd->flags |= __cpu_to_le32(WMI_NLO_CONFIG_SCAN_PASSIVE);
+
+	/* copy scan interval */
+	cmd->fast_scan_period = __cpu_to_le32(pno->fast_scan_period);
+	cmd->slow_scan_period = __cpu_to_le32(pno->slow_scan_period);
+	cmd->fast_scan_max_cycles = __cpu_to_le32(pno->fast_scan_max_cycles);
+	cmd->delay_start_time = __cpu_to_le32(pno->delay_start_time);
+
+	if (pno->enable_pno_scan_randomization) {
+		cmd->flags |= __cpu_to_le32(WMI_NLO_CONFIG_SPOOFED_MAC_IN_PROBE_REQ |
+				WMI_NLO_CONFIG_RANDOM_SEQ_NO_IN_PROBE_REQ);
+		ether_addr_copy(cmd->mac_addr.addr, pno->mac_addr);
+		ether_addr_copy(cmd->mac_mask.addr, pno->mac_addr_mask);
+	}
+
+	ptr += sizeof(*tlv);
+	ptr += sizeof(*cmd);
+
+	/* nlo_configured_parameters(nlo_list) */
+	cmd->no_of_ssids = __cpu_to_le32(min_t(u8, pno->uc_networks_count,
+					       WMI_NLO_MAX_SSIDS));
+
+	tlv = ptr;
+	tlv->tag = __cpu_to_le16(WMI_TLV_TAG_ARRAY_STRUCT);
+	tlv->len = __cpu_to_le16(len);
+
+	ptr += sizeof(*tlv);
+	nlo_list = ptr;
+	for (i = 0; i < __le32_to_cpu(cmd->no_of_ssids); i++) {
+		tlv = (struct wmi_tlv *)(&nlo_list[i].tlv_header);
+		tlv->tag = __cpu_to_le16(WMI_TLV_TAG_ARRAY_BYTE);
+		tlv->len = __cpu_to_le16(sizeof(struct nlo_configured_parameters) -
+					 sizeof(*tlv));
+
+		/* copy ssid and it's length */
+		nlo_list[i].ssid.valid = __cpu_to_le32(true);
+		nlo_list[i].ssid.ssid.ssid_len = pno->a_networks[i].ssid.ssid_len;
+		memcpy(nlo_list[i].ssid.ssid.ssid,
+		       pno->a_networks[i].ssid.ssid,
+		       __le32_to_cpu(nlo_list[i].ssid.ssid.ssid_len));
+
+		/* copy rssi threshold */
+		if (pno->a_networks[i].rssi_threshold &&
+		    pno->a_networks[i].rssi_threshold > -300) {
+			nlo_list[i].rssi_cond.valid = __cpu_to_le32(true);
+			nlo_list[i].rssi_cond.rssi =
+				__cpu_to_le32(pno->a_networks[i].rssi_threshold);
+		}
+
+		nlo_list[i].bcast_nw_type.valid = __cpu_to_le32(true);
+		nlo_list[i].bcast_nw_type.bcast_nw_type =
+			__cpu_to_le32(pno->a_networks[i].bcast_nw_type);
+	}
+
+	ptr += __le32_to_cpu(cmd->no_of_ssids) * sizeof(struct nlo_configured_parameters);
+
+	/* copy channel info */
+	cmd->num_of_channels = __cpu_to_le32(min_t(u8,
+						   pno->a_networks[0].channel_count,
+						   WMI_NLO_MAX_CHAN));
+
+	tlv = ptr;
+	tlv->tag = __cpu_to_le16(WMI_TLV_TAG_ARRAY_UINT32);
+	tlv->len = __cpu_to_le16(__le32_to_cpu(cmd->num_of_channels) *
+				 sizeof(u_int32_t));
+	ptr += sizeof(*tlv);
+
+	channel_list = (__le32 *)ptr;
+	for (i = 0; i < __le32_to_cpu(cmd->num_of_channels); i++)
+		channel_list[i] = __cpu_to_le32(pno->a_networks[0].channels[i]);
+
+	ath10k_dbg(ar, ATH10K_DBG_WMI, "wmi tlv start pno config vdev_id %d\n",
+		   vdev_id);
+
+	return skb;
+}
+
+/* Request FW to stop ongoing PNO operation */
+static struct sk_buff *ath10k_wmi_tlv_op_gen_config_pno_stop(struct ath10k *ar,
+							     u32 vdev_id)
+{
+	struct wmi_tlv_wow_nlo_config_cmd *cmd;
+	struct wmi_tlv *tlv;
+	struct sk_buff *skb;
+	void *ptr;
+	size_t len;
+
+	len = sizeof(*tlv) + sizeof(*cmd) +
+	      sizeof(*tlv) +
+	      /* TLV place holder for array of structures
+	       * nlo_configured_parameters(nlo_list)
+	       */
+	      sizeof(*tlv);
+	      /* TLV place holder for array of uint32 channel_list */
+	skb = ath10k_wmi_alloc_skb(ar, len);
+	if (!skb)
+		return ERR_PTR(-ENOMEM);
+
+	ptr = (void *)skb->data;
+	tlv = ptr;
+	tlv->tag = __cpu_to_le16(WMI_TLV_TAG_STRUCT_NLO_CONFIG_CMD);
+	tlv->len = __cpu_to_le16(sizeof(*cmd));
+	cmd = (void *)tlv->value;
+
+	cmd->vdev_id = __cpu_to_le32(vdev_id);
+	cmd->flags = __cpu_to_le32(WMI_NLO_CONFIG_STOP);
+
+	ptr += sizeof(*tlv);
+	ptr += sizeof(*cmd);
+
+	/* nlo_configured_parameters(nlo_list) */
+	tlv = ptr;
+	tlv->tag = __cpu_to_le16(WMI_TLV_TAG_ARRAY_STRUCT);
+	tlv->len = __cpu_to_le16(0);
+
+	ptr += sizeof(*tlv);
+
+	/* channel list */
+	tlv = ptr;
+	tlv->tag = __cpu_to_le16(WMI_TLV_TAG_ARRAY_UINT32);
+	tlv->len = __cpu_to_le16(0);
+
+	ath10k_dbg(ar, ATH10K_DBG_WMI, "wmi tlv stop pno config vdev_id %d\n", vdev_id);
+	return skb;
+}
+
+static struct sk_buff *
+ath10k_wmi_tlv_op_gen_config_pno(struct ath10k *ar, u32 vdev_id,
+				 struct wmi_pno_scan_req *pno_scan)
+{
+	if (pno_scan->enable)
+		return ath10k_wmi_tlv_op_gen_config_pno_start(ar, vdev_id, pno_scan);
+	else
+		return ath10k_wmi_tlv_op_gen_config_pno_stop(ar, vdev_id);
 }
 
 static struct sk_buff *
@@ -3906,6 +4235,7 @@
 	.pull_scan = ath10k_wmi_tlv_op_pull_scan_ev,
 	.pull_mgmt_rx = ath10k_wmi_tlv_op_pull_mgmt_rx_ev,
 	.pull_mgmt_tx_compl = ath10k_wmi_tlv_op_pull_mgmt_tx_compl_ev,
+	.pull_mgmt_tx_bundle_compl = ath10k_wmi_tlv_op_pull_mgmt_tx_bundle_compl_ev,
 	.pull_ch_info = ath10k_wmi_tlv_op_pull_ch_info_ev,
 	.pull_vdev_start = ath10k_wmi_tlv_op_pull_vdev_start_ev,
 	.pull_peer_kick = ath10k_wmi_tlv_op_pull_peer_kick_ev,
@@ -3972,6 +4302,7 @@
 	.gen_wow_host_wakeup_ind = ath10k_wmi_tlv_gen_wow_host_wakeup_ind,
 	.gen_wow_add_pattern = ath10k_wmi_tlv_op_gen_wow_add_pattern,
 	.gen_wow_del_pattern = ath10k_wmi_tlv_op_gen_wow_del_pattern,
+	.gen_wow_config_pno = ath10k_wmi_tlv_op_gen_config_pno,
 	.gen_update_fw_tdls_state = ath10k_wmi_tlv_op_gen_update_fw_tdls_state,
 	.gen_tdls_peer_update = ath10k_wmi_tlv_op_gen_tdls_peer_update,
 	.gen_adaptive_qcs = ath10k_wmi_tlv_op_gen_adaptive_qcs,
