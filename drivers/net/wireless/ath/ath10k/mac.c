// SPDX-License-Identifier: ISC
/*
 * Copyright (c) 2005-2011 Atheros Communications Inc.
 * Copyright (c) 2011-2017 Qualcomm Atheros, Inc.
 * Copyright (c) 2018-2019, The Linux Foundation. All rights reserved.
 */

#include "mac.h"

#include <net/cfg80211.h>
#include <net/mac80211.h>
#include <linux/etherdevice.h>
#include <linux/acpi.h>
#include <linux/of.h>
#include <linux/bitfield.h>

#include "hif.h"
#include "core.h"
#include "debug.h"
#include "wmi.h"
#include "htt.h"
#include "txrx.h"
#include "testmode.h"
#include "wmi-tlv.h"
#include "wmi-ops.h"
#include "wow.h"

/*********/
/* Rates */
/*********/

static struct ieee80211_rate ath10k_rates[] = {
	{ .bitrate = 10,
	  .hw_value = ATH10K_HW_RATE_CCK_LP_1M },
	{ .bitrate = 20,
	  .hw_value = ATH10K_HW_RATE_CCK_LP_2M,
	  .hw_value_short = ATH10K_HW_RATE_CCK_SP_2M,
	  .flags = IEEE80211_RATE_SHORT_PREAMBLE },
	{ .bitrate = 55,
	  .hw_value = ATH10K_HW_RATE_CCK_LP_5_5M,
	  .hw_value_short = ATH10K_HW_RATE_CCK_SP_5_5M,
	  .flags = IEEE80211_RATE_SHORT_PREAMBLE },
	{ .bitrate = 110,
	  .hw_value = ATH10K_HW_RATE_CCK_LP_11M,
	  .hw_value_short = ATH10K_HW_RATE_CCK_SP_11M,
	  .flags = IEEE80211_RATE_SHORT_PREAMBLE },

	{ .bitrate = 60, .hw_value = ATH10K_HW_RATE_OFDM_6M },
	{ .bitrate = 90, .hw_value = ATH10K_HW_RATE_OFDM_9M },
	{ .bitrate = 120, .hw_value = ATH10K_HW_RATE_OFDM_12M },
	{ .bitrate = 180, .hw_value = ATH10K_HW_RATE_OFDM_18M },
	{ .bitrate = 240, .hw_value = ATH10K_HW_RATE_OFDM_24M },
	{ .bitrate = 360, .hw_value = ATH10K_HW_RATE_OFDM_36M },
	{ .bitrate = 480, .hw_value = ATH10K_HW_RATE_OFDM_48M },
	{ .bitrate = 540, .hw_value = ATH10K_HW_RATE_OFDM_54M },
};

static struct ieee80211_rate ath10k_rates_rev2[] = {
	{ .bitrate = 10,
	  .hw_value = ATH10K_HW_RATE_REV2_CCK_LP_1M },
	{ .bitrate = 20,
	  .hw_value = ATH10K_HW_RATE_REV2_CCK_LP_2M,
	  .hw_value_short = ATH10K_HW_RATE_REV2_CCK_SP_2M,
	  .flags = IEEE80211_RATE_SHORT_PREAMBLE },
	{ .bitrate = 55,
	  .hw_value = ATH10K_HW_RATE_REV2_CCK_LP_5_5M,
	  .hw_value_short = ATH10K_HW_RATE_REV2_CCK_SP_5_5M,
	  .flags = IEEE80211_RATE_SHORT_PREAMBLE },
	{ .bitrate = 110,
	  .hw_value = ATH10K_HW_RATE_REV2_CCK_LP_11M,
	  .hw_value_short = ATH10K_HW_RATE_REV2_CCK_SP_11M,
	  .flags = IEEE80211_RATE_SHORT_PREAMBLE },

	{ .bitrate = 60, .hw_value = ATH10K_HW_RATE_OFDM_6M },
	{ .bitrate = 90, .hw_value = ATH10K_HW_RATE_OFDM_9M },
	{ .bitrate = 120, .hw_value = ATH10K_HW_RATE_OFDM_12M },
	{ .bitrate = 180, .hw_value = ATH10K_HW_RATE_OFDM_18M },
	{ .bitrate = 240, .hw_value = ATH10K_HW_RATE_OFDM_24M },
	{ .bitrate = 360, .hw_value = ATH10K_HW_RATE_OFDM_36M },
	{ .bitrate = 480, .hw_value = ATH10K_HW_RATE_OFDM_48M },
	{ .bitrate = 540, .hw_value = ATH10K_HW_RATE_OFDM_54M },
};

#define ATH10K_MAC_FIRST_OFDM_RATE_IDX 4

#define ath10k_a_rates (ath10k_rates + ATH10K_MAC_FIRST_OFDM_RATE_IDX)
#define ath10k_a_rates_size (ARRAY_SIZE(ath10k_rates) - \
			     ATH10K_MAC_FIRST_OFDM_RATE_IDX)
#define ath10k_g_rates (ath10k_rates + 0)
#define ath10k_g_rates_size (ARRAY_SIZE(ath10k_rates))

#define ath10k_g_rates_rev2 (ath10k_rates_rev2 + 0)
#define ath10k_g_rates_rev2_size (ARRAY_SIZE(ath10k_rates_rev2))

#define ath10k_wmi_legacy_rates ath10k_rates

static bool ath10k_mac_bitrate_is_cck(int bitrate)
{
	switch (bitrate) {
	case 10:
	case 20:
	case 55:
	case 110:
		return true;
	}

	return false;
}

static u8 ath10k_mac_bitrate_to_rate(int bitrate)
{
	return DIV_ROUND_UP(bitrate, 5) |
	       (ath10k_mac_bitrate_is_cck(bitrate) ? BIT(7) : 0);
}

u8 ath10k_mac_hw_rate_to_idx(const struct ieee80211_supported_band *sband,
			     u8 hw_rate, bool cck)
{
	const struct ieee80211_rate *rate;
	int i;

	for (i = 0; i < sband->n_bitrates; i++) {
		rate = &sband->bitrates[i];

		if (ath10k_mac_bitrate_is_cck(rate->bitrate) != cck)
			continue;

		if (rate->hw_value == hw_rate)
			return i;
		else if (rate->flags & IEEE80211_RATE_SHORT_PREAMBLE &&
			 rate->hw_value_short == hw_rate)
			return i;
	}

	return 0;
}

u8 ath10k_mac_bitrate_to_idx(const struct ieee80211_supported_band *sband,
			     u32 bitrate)
{
	int i;

	for (i = 0; i < sband->n_bitrates; i++)
		if (sband->bitrates[i].bitrate == bitrate)
			return i;

	return 0;
}

static int ath10k_mac_get_rate_hw_value(int bitrate)
{
	int i;
	u8 hw_value_prefix = 0;

	if (ath10k_mac_bitrate_is_cck(bitrate))
		hw_value_prefix = WMI_RATE_PREAMBLE_CCK << 6;

	for (i = 0; i < ARRAY_SIZE(ath10k_rates); i++) {
		if (ath10k_rates[i].bitrate == bitrate)
			return hw_value_prefix | ath10k_rates[i].hw_value;
	}

	return -EINVAL;
}

static int ath10k_mac_get_max_vht_mcs_map(u16 mcs_map, int nss)
{
	switch ((mcs_map >> (2 * nss)) & 0x3) {
	case IEEE80211_VHT_MCS_SUPPORT_0_7: return BIT(8) - 1;
	case IEEE80211_VHT_MCS_SUPPORT_0_8: return BIT(9) - 1;
	case IEEE80211_VHT_MCS_SUPPORT_0_9: return BIT(10) - 1;
	}
	return 0;
}

static u32
ath10k_mac_max_ht_nss(const u8 ht_mcs_mask[IEEE80211_HT_MCS_MASK_LEN])
{
	int nss;

	for (nss = IEEE80211_HT_MCS_MASK_LEN - 1; nss >= 0; nss--)
		if (ht_mcs_mask[nss])
			return nss + 1;

	return 1;
}

static u32
ath10k_mac_max_vht_nss(const u16 vht_mcs_mask[NL80211_VHT_NSS_MAX])
{
	int nss;

	for (nss = NL80211_VHT_NSS_MAX - 1; nss >= 0; nss--)
		if (vht_mcs_mask[nss])
			return nss + 1;

	return 1;
}

int ath10k_mac_ext_resource_config(struct ath10k *ar, u32 val)
{
	enum wmi_host_platform_type platform_type;
	int ret;

	if (test_bit(WMI_SERVICE_TX_MODE_DYNAMIC, ar->wmi.svc_map))
		platform_type = WMI_HOST_PLATFORM_LOW_PERF;
	else
		platform_type = WMI_HOST_PLATFORM_HIGH_PERF;

	ret = ath10k_wmi_ext_resource_config(ar, platform_type, val);

	if (ret && ret != -EOPNOTSUPP) {
		ath10k_warn(ar, "failed to configure ext resource: %d\n", ret);
		return ret;
	}

	return 0;
}

/**********/
/* Crypto */
/**********/

static int ath10k_send_key(struct ath10k_vif *arvif,
			   struct ieee80211_key_conf *key,
			   enum set_key_cmd cmd,
			   const u8 *macaddr, u32 flags)
{
	struct ath10k *ar = arvif->ar;
	struct wmi_vdev_install_key_arg arg = {
		.vdev_id = arvif->vdev_id,
		.key_idx = key->keyidx,
		.key_len = key->keylen,
		.key_data = key->key,
		.key_flags = flags,
		.macaddr = macaddr,
	};

	lockdep_assert_held(&arvif->ar->conf_mutex);

	switch (key->cipher) {
	case WLAN_CIPHER_SUITE_CCMP:
		arg.key_cipher = ar->wmi_key_cipher[WMI_CIPHER_AES_CCM];
		key->flags |= IEEE80211_KEY_FLAG_GENERATE_IV_MGMT;
		break;
	case WLAN_CIPHER_SUITE_TKIP:
		arg.key_cipher = ar->wmi_key_cipher[WMI_CIPHER_TKIP];
		arg.key_txmic_len = 8;
		arg.key_rxmic_len = 8;
		break;
	case WLAN_CIPHER_SUITE_WEP40:
	case WLAN_CIPHER_SUITE_WEP104:
		arg.key_cipher = ar->wmi_key_cipher[WMI_CIPHER_WEP];
		break;
	case WLAN_CIPHER_SUITE_CCMP_256:
		arg.key_cipher = ar->wmi_key_cipher[WMI_CIPHER_AES_CCM];
		break;
	case WLAN_CIPHER_SUITE_GCMP:
	case WLAN_CIPHER_SUITE_GCMP_256:
		arg.key_cipher = ar->wmi_key_cipher[WMI_CIPHER_AES_GCM];
		key->flags |= IEEE80211_KEY_FLAG_GENERATE_IV_MGMT;
		break;
	case WLAN_CIPHER_SUITE_BIP_GMAC_128:
	case WLAN_CIPHER_SUITE_BIP_GMAC_256:
	case WLAN_CIPHER_SUITE_BIP_CMAC_256:
	case WLAN_CIPHER_SUITE_AES_CMAC:
		WARN_ON(1);
		return -EINVAL;
	default:
		ath10k_warn(ar, "cipher %d is not supported\n", key->cipher);
		return -EOPNOTSUPP;
	}

	if (test_bit(ATH10K_FLAG_RAW_MODE, &ar->dev_flags))
		key->flags |= IEEE80211_KEY_FLAG_GENERATE_IV;

	if (cmd == DISABLE_KEY) {
		arg.key_cipher = ar->wmi_key_cipher[WMI_CIPHER_NONE];
		arg.key_data = NULL;
	}

	return ath10k_wmi_vdev_install_key(arvif->ar, &arg);
}

static int ath10k_install_key(struct ath10k_vif *arvif,
			      struct ieee80211_key_conf *key,
			      enum set_key_cmd cmd,
			      const u8 *macaddr, u32 flags)
{
	struct ath10k *ar = arvif->ar;
	int ret;
	unsigned long time_left;

	lockdep_assert_held(&ar->conf_mutex);

	reinit_completion(&ar->install_key_done);

	if (arvif->nohwcrypt)
		return 1;

	ret = ath10k_send_key(arvif, key, cmd, macaddr, flags);
	if (ret)
		return ret;

	time_left = wait_for_completion_timeout(&ar->install_key_done, 3 * HZ);
	if (time_left == 0)
		return -ETIMEDOUT;

	return 0;
}

static int ath10k_install_peer_wep_keys(struct ath10k_vif *arvif,
					const u8 *addr)
{
	struct ath10k *ar = arvif->ar;
	struct ath10k_peer *peer;
	int ret;
	int i;
	u32 flags;

	lockdep_assert_held(&ar->conf_mutex);

	if (WARN_ON(arvif->vif->type != NL80211_IFTYPE_AP &&
		    arvif->vif->type != NL80211_IFTYPE_ADHOC &&
		    arvif->vif->type != NL80211_IFTYPE_MESH_POINT))
		return -EINVAL;

	spin_lock_bh(&ar->data_lock);
	peer = ath10k_peer_find(ar, arvif->vdev_id, addr);
	spin_unlock_bh(&ar->data_lock);

	if (!peer)
		return -ENOENT;

	for (i = 0; i < ARRAY_SIZE(arvif->wep_keys); i++) {
		if (arvif->wep_keys[i] == NULL)
			continue;

		switch (arvif->vif->type) {
		case NL80211_IFTYPE_AP:
			flags = WMI_KEY_PAIRWISE;

			if (arvif->def_wep_key_idx == i)
				flags |= WMI_KEY_TX_USAGE;

			ret = ath10k_install_key(arvif, arvif->wep_keys[i],
						 SET_KEY, addr, flags);
			if (ret < 0)
				return ret;
			break;
		case NL80211_IFTYPE_ADHOC:
			ret = ath10k_install_key(arvif, arvif->wep_keys[i],
						 SET_KEY, addr,
						 WMI_KEY_PAIRWISE);
			if (ret < 0)
				return ret;

			ret = ath10k_install_key(arvif, arvif->wep_keys[i],
						 SET_KEY, addr, WMI_KEY_GROUP);
			if (ret < 0)
				return ret;
			break;
		default:
			WARN_ON(1);
			return -EINVAL;
		}

		spin_lock_bh(&ar->data_lock);
		peer->keys[i] = arvif->wep_keys[i];
		spin_unlock_bh(&ar->data_lock);
	}

	/* In some cases (notably with static WEP IBSS with multiple keys)
	 * multicast Tx becomes broken. Both pairwise and groupwise keys are
	 * installed already. Using WMI_KEY_TX_USAGE in different combinations
	 * didn't seem help. Using def_keyid vdev parameter seems to be
	 * effective so use that.
	 *
	 * FIXME: Revisit. Perhaps this can be done in a less hacky way.
	 */
	if (arvif->vif->type != NL80211_IFTYPE_ADHOC)
		return 0;

	if (arvif->def_wep_key_idx == -1)
		return 0;

	ret = ath10k_wmi_vdev_set_param(arvif->ar,
					arvif->vdev_id,
					arvif->ar->wmi.vdev_param->def_keyid,
					arvif->def_wep_key_idx);
	if (ret) {
		ath10k_warn(ar, "failed to re-set def wpa key idxon vdev %i: %d\n",
			    arvif->vdev_id, ret);
		return ret;
	}

	return 0;
}

static int ath10k_clear_peer_keys(struct ath10k_vif *arvif,
				  const u8 *addr)
{
	struct ath10k *ar = arvif->ar;
	struct ath10k_peer *peer;
	int first_errno = 0;
	int ret;
	int i;
	u32 flags = 0;

	lockdep_assert_held(&ar->conf_mutex);

	spin_lock_bh(&ar->data_lock);
	peer = ath10k_peer_find(ar, arvif->vdev_id, addr);
	spin_unlock_bh(&ar->data_lock);

	if (!peer)
		return -ENOENT;

	for (i = 0; i < ARRAY_SIZE(peer->keys); i++) {
		if (peer->keys[i] == NULL)
			continue;

		/* key flags are not required to delete the key */
		ret = ath10k_install_key(arvif, peer->keys[i],
					 DISABLE_KEY, addr, flags);
		if (ret < 0 && first_errno == 0)
			first_errno = ret;

		if (ret < 0)
			ath10k_warn(ar, "failed to remove peer wep key %d: %d\n",
				    i, ret);

		spin_lock_bh(&ar->data_lock);
		peer->keys[i] = NULL;
		spin_unlock_bh(&ar->data_lock);
	}

	return first_errno;
}

bool ath10k_mac_is_peer_wep_key_set(struct ath10k *ar, const u8 *addr,
				    u8 keyidx)
{
	struct ath10k_peer *peer;
	int i;

	lockdep_assert_held(&ar->data_lock);

	/* We don't know which vdev this peer belongs to,
	 * since WMI doesn't give us that information.
	 *
	 * FIXME: multi-bss needs to be handled.
	 */
	peer = ath10k_peer_find(ar, 0, addr);
	if (!peer)
		return false;

	for (i = 0; i < ARRAY_SIZE(peer->keys); i++) {
		if (peer->keys[i] && peer->keys[i]->keyidx == keyidx)
			return true;
	}

	return false;
}

static int ath10k_clear_vdev_key(struct ath10k_vif *arvif,
				 struct ieee80211_key_conf *key)
{
	struct ath10k *ar = arvif->ar;
	struct ath10k_peer *peer;
	u8 addr[ETH_ALEN];
	int first_errno = 0;
	int ret;
	int i;
	u32 flags = 0;

	lockdep_assert_held(&ar->conf_mutex);

	for (;;) {
		/* since ath10k_install_key we can't hold data_lock all the
		 * time, so we try to remove the keys incrementally
		 */
		spin_lock_bh(&ar->data_lock);
		i = 0;
		list_for_each_entry(peer, &ar->peers, list) {
			for (i = 0; i < ARRAY_SIZE(peer->keys); i++) {
				if (peer->keys[i] == key) {
					ether_addr_copy(addr, peer->addr);
					peer->keys[i] = NULL;
					break;
				}
			}

			if (i < ARRAY_SIZE(peer->keys))
				break;
		}
		spin_unlock_bh(&ar->data_lock);

		if (i == ARRAY_SIZE(peer->keys))
			break;
		/* key flags are not required to delete the key */
		ret = ath10k_install_key(arvif, key, DISABLE_KEY, addr, flags);
		if (ret < 0 && first_errno == 0)
			first_errno = ret;

		if (ret)
			ath10k_warn(ar, "failed to remove key for %pM: %d\n",
				    addr, ret);
	}

	return first_errno;
}

static int ath10k_mac_vif_update_wep_key(struct ath10k_vif *arvif,
					 struct ieee80211_key_conf *key)
{
	struct ath10k *ar = arvif->ar;
	struct ath10k_peer *peer;
	int ret;

	lockdep_assert_held(&ar->conf_mutex);

	list_for_each_entry(peer, &ar->peers, list) {
		if (ether_addr_equal(peer->addr, arvif->vif->addr))
			continue;

		if (ether_addr_equal(peer->addr, arvif->bssid))
			continue;

		if (peer->keys[key->keyidx] == key)
			continue;

		ath10k_dbg(ar, ATH10K_DBG_MAC, "mac vif vdev %i update key %i needs update\n",
			   arvif->vdev_id, key->keyidx);

		ret = ath10k_install_peer_wep_keys(arvif, peer->addr);
		if (ret) {
			ath10k_warn(ar, "failed to update wep keys on vdev %i for peer %pM: %d\n",
				    arvif->vdev_id, peer->addr, ret);
			return ret;
		}
	}

	return 0;
}

/*********************/
/* General utilities */
/*********************/

static inline enum wmi_phy_mode
chan_to_phymode(const struct cfg80211_chan_def *chandef)
{
	enum wmi_phy_mode phymode = MODE_UNKNOWN;

	switch (chandef->chan->band) {
	case NL80211_BAND_2GHZ:
		switch (chandef->width) {
		case NL80211_CHAN_WIDTH_20_NOHT:
			if (chandef->chan->flags & IEEE80211_CHAN_NO_OFDM)
				phymode = MODE_11B;
			else
				phymode = MODE_11G;
			break;
		case NL80211_CHAN_WIDTH_20:
			phymode = MODE_11NG_HT20;
			break;
		case NL80211_CHAN_WIDTH_40:
			phymode = MODE_11NG_HT40;
			break;
		default:
			phymode = MODE_UNKNOWN;
			break;
		}
		break;
	case NL80211_BAND_5GHZ:
		switch (chandef->width) {
		case NL80211_CHAN_WIDTH_20_NOHT:
			phymode = MODE_11A;
			break;
		case NL80211_CHAN_WIDTH_20:
			phymode = MODE_11NA_HT20;
			break;
		case NL80211_CHAN_WIDTH_40:
			phymode = MODE_11NA_HT40;
			break;
		case NL80211_CHAN_WIDTH_80:
			phymode = MODE_11AC_VHT80;
			break;
		case NL80211_CHAN_WIDTH_160:
			phymode = MODE_11AC_VHT160;
			break;
		case NL80211_CHAN_WIDTH_80P80:
			phymode = MODE_11AC_VHT80_80;
			break;
		default:
			phymode = MODE_UNKNOWN;
			break;
		}
		break;
	default:
		break;
	}

	WARN_ON(phymode == MODE_UNKNOWN);
	return phymode;
}

static u8 ath10k_parse_mpdudensity(u8 mpdudensity)
{
/*
 * 802.11n D2.0 defined values for "Minimum MPDU Start Spacing":
 *   0 for no restriction
 *   1 for 1/4 us
 *   2 for 1/2 us
 *   3 for 1 us
 *   4 for 2 us
 *   5 for 4 us
 *   6 for 8 us
 *   7 for 16 us
 */
	switch (mpdudensity) {
	case 0:
		return 0;
	case 1:
	case 2:
	case 3:
	/* Our lower layer calculations limit our precision to
	 * 1 microsecond
	 */
		return 1;
	case 4:
		return 2;
	case 5:
		return 4;
	case 6:
		return 8;
	case 7:
		return 16;
	default:
		return 0;
	}
}

int ath10k_mac_vif_chan(struct ieee80211_vif *vif,
			struct cfg80211_chan_def *def)
{
	struct ieee80211_chanctx_conf *conf;

	rcu_read_lock();
	conf = rcu_dereference(vif->chanctx_conf);
	if (!conf) {
		rcu_read_unlock();
		return -ENOENT;
	}

	*def = conf->def;
	rcu_read_unlock();

	return 0;
}

static void ath10k_mac_num_chanctxs_iter(struct ieee80211_hw *hw,
					 struct ieee80211_chanctx_conf *conf,
					 void *data)
{
	int *num = data;

	(*num)++;
}

static int ath10k_mac_num_chanctxs(struct ath10k *ar)
{
	int num = 0;

	ieee80211_iter_chan_contexts_atomic(ar->hw,
					    ath10k_mac_num_chanctxs_iter,
					    &num);

	return num;
}

static void
ath10k_mac_get_any_chandef_iter(struct ieee80211_hw *hw,
				struct ieee80211_chanctx_conf *conf,
				void *data)
{
	struct cfg80211_chan_def **def = data;

	*def = &conf->def;
}

static void ath10k_wait_for_peer_delete_done(struct ath10k *ar, u32 vdev_id,
					     const u8 *addr)
{
	unsigned long time_left;
	int ret;

	if (test_bit(WMI_SERVICE_SYNC_DELETE_CMDS, ar->wmi.svc_map)) {
		ret = ath10k_wait_for_peer_deleted(ar, vdev_id, addr);
		if (ret) {
			ath10k_warn(ar, "failed wait for peer deleted");
			return;
		}

		time_left = wait_for_completion_timeout(&ar->peer_delete_done,
							5 * HZ);
		if (!time_left)
			ath10k_warn(ar, "Timeout in receiving peer delete response\n");
	}
}

static int ath10k_peer_create(struct ath10k *ar,
			      struct ieee80211_vif *vif,
			      struct ieee80211_sta *sta,
			      u32 vdev_id,
			      const u8 *addr,
			      enum wmi_peer_type peer_type)
{
	struct ath10k_vif *arvif;
	struct ath10k_peer *peer;
	int num_peers = 0;
	int ret;

	lockdep_assert_held(&ar->conf_mutex);

	num_peers = ar->num_peers;

	/* Each vdev consumes a peer entry as well */
	list_for_each_entry(arvif, &ar->arvifs, list)
		num_peers++;

	if (num_peers >= ar->max_num_peers)
		return -ENOBUFS;

	ret = ath10k_wmi_peer_create(ar, vdev_id, addr, peer_type);
	if (ret) {
		ath10k_warn(ar, "failed to create wmi peer %pM on vdev %i: %i\n",
			    addr, vdev_id, ret);
		return ret;
	}

	ret = ath10k_wait_for_peer_created(ar, vdev_id, addr);
	if (ret) {
		ath10k_warn(ar, "failed to wait for created wmi peer %pM on vdev %i: %i\n",
			    addr, vdev_id, ret);
		return ret;
	}

	spin_lock_bh(&ar->data_lock);

	peer = ath10k_peer_find(ar, vdev_id, addr);
	if (!peer) {
		spin_unlock_bh(&ar->data_lock);
		ath10k_warn(ar, "failed to find peer %pM on vdev %i after creation\n",
			    addr, vdev_id);
		ath10k_wait_for_peer_delete_done(ar, vdev_id, addr);
		return -ENOENT;
	}

	peer->vif = vif;
	peer->sta = sta;

	spin_unlock_bh(&ar->data_lock);

	ar->num_peers++;

	return 0;
}

static int ath10k_mac_set_kickout(struct ath10k_vif *arvif)
{
	struct ath10k *ar = arvif->ar;
	u32 param;
	int ret;

	param = ar->wmi.pdev_param->sta_kickout_th;
	ret = ath10k_wmi_pdev_set_param(ar, param,
					ATH10K_KICKOUT_THRESHOLD);
	if (ret) {
		ath10k_warn(ar, "failed to set kickout threshold on vdev %i: %d\n",
			    arvif->vdev_id, ret);
		return ret;
	}

	param = ar->wmi.vdev_param->ap_keepalive_min_idle_inactive_time_secs;
	ret = ath10k_wmi_vdev_set_param(ar, arvif->vdev_id, param,
					ATH10K_KEEPALIVE_MIN_IDLE);
	if (ret) {
		ath10k_warn(ar, "failed to set keepalive minimum idle time on vdev %i: %d\n",
			    arvif->vdev_id, ret);
		return ret;
	}

	param = ar->wmi.vdev_param->ap_keepalive_max_idle_inactive_time_secs;
	ret = ath10k_wmi_vdev_set_param(ar, arvif->vdev_id, param,
					ATH10K_KEEPALIVE_MAX_IDLE);
	if (ret) {
		ath10k_warn(ar, "failed to set keepalive maximum idle time on vdev %i: %d\n",
			    arvif->vdev_id, ret);
		return ret;
	}

	param = ar->wmi.vdev_param->ap_keepalive_max_unresponsive_time_secs;
	ret = ath10k_wmi_vdev_set_param(ar, arvif->vdev_id, param,
					ATH10K_KEEPALIVE_MAX_UNRESPONSIVE);
	if (ret) {
		ath10k_warn(ar, "failed to set keepalive maximum unresponsive time on vdev %i: %d\n",
			    arvif->vdev_id, ret);
		return ret;
	}

	return 0;
}

static int ath10k_mac_set_rts(struct ath10k_vif *arvif, u32 value)
{
	struct ath10k *ar = arvif->ar;
	u32 vdev_param;

	vdev_param = ar->wmi.vdev_param->rts_threshold;
	return ath10k_wmi_vdev_set_param(ar, arvif->vdev_id, vdev_param, value);
}

static int ath10k_peer_delete(struct ath10k *ar, u32 vdev_id, const u8 *addr)
{
	int ret;

	lockdep_assert_held(&ar->conf_mutex);

	ret = ath10k_wmi_peer_delete(ar, vdev_id, addr);
	if (ret)
		return ret;

	ret = ath10k_wait_for_peer_deleted(ar, vdev_id, addr);
	if (ret)
		return ret;

	if (test_bit(WMI_SERVICE_SYNC_DELETE_CMDS, ar->wmi.svc_map)) {
		unsigned long time_left;

		time_left = wait_for_completion_timeout
			    (&ar->peer_delete_done, 5 * HZ);

		if (!time_left) {
			ath10k_warn(ar, "Timeout in receiving peer delete response\n");
			return -ETIMEDOUT;
		}
	}

	ar->num_peers--;

	return 0;
}

static void ath10k_peer_cleanup(struct ath10k *ar, u32 vdev_id)
{
	struct ath10k_peer *peer, *tmp;
	int peer_id;
	int i;

	lockdep_assert_held(&ar->conf_mutex);

	spin_lock_bh(&ar->data_lock);
	list_for_each_entry_safe(peer, tmp, &ar->peers, list) {
		if (peer->vdev_id != vdev_id)
			continue;

		ath10k_warn(ar, "removing stale peer %pM from vdev_id %d\n",
			    peer->addr, vdev_id);

		for_each_set_bit(peer_id, peer->peer_ids,
				 ATH10K_MAX_NUM_PEER_IDS) {
			ar->peer_map[peer_id] = NULL;
		}

		/* Double check that peer is properly un-referenced from
		 * the peer_map
		 */
		for (i = 0; i < ARRAY_SIZE(ar->peer_map); i++) {
			if (ar->peer_map[i] == peer) {
				ath10k_warn(ar, "removing stale peer_map entry for %pM (ptr %pK idx %d)\n",
					    peer->addr, peer, i);
				ar->peer_map[i] = NULL;
			}
		}

		list_del(&peer->list);
		kfree(peer);
		ar->num_peers--;
	}
	spin_unlock_bh(&ar->data_lock);
}

static void ath10k_peer_cleanup_all(struct ath10k *ar)
{
	struct ath10k_peer *peer, *tmp;
	int i;

	lockdep_assert_held(&ar->conf_mutex);

	spin_lock_bh(&ar->data_lock);
	list_for_each_entry_safe(peer, tmp, &ar->peers, list) {
		list_del(&peer->list);
		kfree(peer);
	}

	for (i = 0; i < ARRAY_SIZE(ar->peer_map); i++)
		ar->peer_map[i] = NULL;

	spin_unlock_bh(&ar->data_lock);

	ar->num_peers = 0;
	ar->num_stations = 0;
}

static int ath10k_mac_tdls_peer_update(struct ath10k *ar, u32 vdev_id,
				       struct ieee80211_sta *sta,
				       enum wmi_tdls_peer_state state)
{
	int ret;
	struct wmi_tdls_peer_update_cmd_arg arg = {};
	struct wmi_tdls_peer_capab_arg cap = {};
	struct wmi_channel_arg chan_arg = {};

	lockdep_assert_held(&ar->conf_mutex);

	arg.vdev_id = vdev_id;
	arg.peer_state = state;
	ether_addr_copy(arg.addr, sta->addr);

	cap.peer_max_sp = sta->max_sp;
	cap.peer_uapsd_queues = sta->uapsd_queues;

	if (state == WMI_TDLS_PEER_STATE_CONNECTED &&
	    !sta->tdls_initiator)
		cap.is_peer_responder = 1;

	ret = ath10k_wmi_tdls_peer_update(ar, &arg, &cap, &chan_arg);
	if (ret) {
		ath10k_warn(ar, "failed to update tdls peer %pM on vdev %i: %i\n",
			    arg.addr, vdev_id, ret);
		return ret;
	}

	return 0;
}

/************************/
/* Interface management */
/************************/

void ath10k_mac_vif_beacon_free(struct ath10k_vif *arvif)
{
	struct ath10k *ar = arvif->ar;

	lockdep_assert_held(&ar->data_lock);

	if (!arvif->beacon)
		return;

	if (!arvif->beacon_buf)
		dma_unmap_single(ar->dev, ATH10K_SKB_CB(arvif->beacon)->paddr,
				 arvif->beacon->len, DMA_TO_DEVICE);

	if (WARN_ON(arvif->beacon_state != ATH10K_BEACON_SCHEDULED &&
		    arvif->beacon_state != ATH10K_BEACON_SENT))
		return;

	dev_kfree_skb_any(arvif->beacon);

	arvif->beacon = NULL;
	arvif->beacon_state = ATH10K_BEACON_SCHEDULED;
}

static void ath10k_mac_vif_beacon_cleanup(struct ath10k_vif *arvif)
{
	struct ath10k *ar = arvif->ar;

	lockdep_assert_held(&ar->data_lock);

	ath10k_mac_vif_beacon_free(arvif);

	if (arvif->beacon_buf) {
		dma_free_coherent(ar->dev, IEEE80211_MAX_FRAME_LEN,
				  arvif->beacon_buf, arvif->beacon_paddr);
		arvif->beacon_buf = NULL;
	}
}

static inline int ath10k_vdev_setup_sync(struct ath10k *ar)
{
	unsigned long time_left;

	lockdep_assert_held(&ar->conf_mutex);

	if (test_bit(ATH10K_FLAG_CRASH_FLUSH, &ar->dev_flags))
		return -ESHUTDOWN;

	time_left = wait_for_completion_timeout(&ar->vdev_setup_done,
						ATH10K_VDEV_SETUP_TIMEOUT_HZ);
	if (time_left == 0)
		return -ETIMEDOUT;

	return ar->last_wmi_vdev_start_status;
}

static int ath10k_monitor_vdev_start(struct ath10k *ar, int vdev_id)
{
	struct cfg80211_chan_def *chandef = NULL;
	struct ieee80211_channel *channel = NULL;
	struct wmi_vdev_start_request_arg arg = {};
	int ret = 0;

	lockdep_assert_held(&ar->conf_mutex);

	ieee80211_iter_chan_contexts_atomic(ar->hw,
					    ath10k_mac_get_any_chandef_iter,
					    &chandef);
	if (WARN_ON_ONCE(!chandef))
		return -ENOENT;

	channel = chandef->chan;

	arg.vdev_id = vdev_id;
	arg.channel.freq = channel->center_freq;
	arg.channel.band_center_freq1 = chandef->center_freq1;
	arg.channel.band_center_freq2 = chandef->center_freq2;

	/* TODO setup this dynamically, what in case we
	 * don't have any vifs?
	 */
	arg.channel.mode = chan_to_phymode(chandef);
	arg.channel.chan_radar =
			!!(channel->flags & IEEE80211_CHAN_RADAR);

	arg.channel.min_power = 0;
	arg.channel.max_power = channel->max_power * 2;
	arg.channel.max_reg_power = channel->max_reg_power * 2;
	arg.channel.max_antenna_gain = channel->max_antenna_gain * 2;

	reinit_completion(&ar->vdev_setup_done);
	reinit_completion(&ar->vdev_delete_done);

	ret = ath10k_wmi_vdev_start(ar, &arg);
	if (ret) {
		ath10k_warn(ar, "failed to request monitor vdev %i start: %d\n",
			    vdev_id, ret);
		return ret;
	}

	ret = ath10k_vdev_setup_sync(ar);
	if (ret) {
		ath10k_warn(ar, "failed to synchronize setup for monitor vdev %i start: %d\n",
			    vdev_id, ret);
		return ret;
	}

	ret = ath10k_wmi_vdev_up(ar, vdev_id, 0, ar->mac_addr);
	if (ret) {
		ath10k_warn(ar, "failed to put up monitor vdev %i: %d\n",
			    vdev_id, ret);
		goto vdev_stop;
	}

	ar->monitor_vdev_id = vdev_id;

	ath10k_dbg(ar, ATH10K_DBG_MAC, "mac monitor vdev %i started\n",
		   ar->monitor_vdev_id);
	return 0;

vdev_stop:
	ret = ath10k_wmi_vdev_stop(ar, ar->monitor_vdev_id);
	if (ret)
		ath10k_warn(ar, "failed to stop monitor vdev %i after start failure: %d\n",
			    ar->monitor_vdev_id, ret);

	return ret;
}

static int ath10k_monitor_vdev_stop(struct ath10k *ar)
{
	int ret = 0;

	lockdep_assert_held(&ar->conf_mutex);

	ret = ath10k_wmi_vdev_down(ar, ar->monitor_vdev_id);
	if (ret)
		ath10k_warn(ar, "failed to put down monitor vdev %i: %d\n",
			    ar->monitor_vdev_id, ret);

	reinit_completion(&ar->vdev_setup_done);
	reinit_completion(&ar->vdev_delete_done);

	ret = ath10k_wmi_vdev_stop(ar, ar->monitor_vdev_id);
	if (ret)
		ath10k_warn(ar, "failed to request monitor vdev %i stop: %d\n",
			    ar->monitor_vdev_id, ret);

	ret = ath10k_vdev_setup_sync(ar);
	if (ret)
		ath10k_warn(ar, "failed to synchronize monitor vdev %i stop: %d\n",
			    ar->monitor_vdev_id, ret);

	ath10k_dbg(ar, ATH10K_DBG_MAC, "mac monitor vdev %i stopped\n",
		   ar->monitor_vdev_id);
	return ret;
}

static int ath10k_monitor_vdev_create(struct ath10k *ar)
{
	int bit, ret = 0;

	lockdep_assert_held(&ar->conf_mutex);

	if (ar->free_vdev_map == 0) {
		ath10k_warn(ar, "failed to find free vdev id for monitor vdev\n");
		return -ENOMEM;
	}

	bit = __ffs64(ar->free_vdev_map);

	ar->monitor_vdev_id = bit;

	ret = ath10k_wmi_vdev_create(ar, ar->monitor_vdev_id,
				     WMI_VDEV_TYPE_MONITOR,
				     0, ar->mac_addr);
	if (ret) {
		ath10k_warn(ar, "failed to request monitor vdev %i creation: %d\n",
			    ar->monitor_vdev_id, ret);
		return ret;
	}

	ar->free_vdev_map &= ~(1LL << ar->monitor_vdev_id);
	ath10k_dbg(ar, ATH10K_DBG_MAC, "mac monitor vdev %d created\n",
		   ar->monitor_vdev_id);

	return 0;
}

static int ath10k_monitor_vdev_delete(struct ath10k *ar)
{
	int ret = 0;

	lockdep_assert_held(&ar->conf_mutex);

	ret = ath10k_wmi_vdev_delete(ar, ar->monitor_vdev_id);
	if (ret) {
		ath10k_warn(ar, "failed to request wmi monitor vdev %i removal: %d\n",
			    ar->monitor_vdev_id, ret);
		return ret;
	}

	ar->free_vdev_map |= 1LL << ar->monitor_vdev_id;

	ath10k_dbg(ar, ATH10K_DBG_MAC, "mac monitor vdev %d deleted\n",
		   ar->monitor_vdev_id);
	return ret;
}

static int ath10k_monitor_start(struct ath10k *ar)
{
	int ret;

	lockdep_assert_held(&ar->conf_mutex);

	ret = ath10k_monitor_vdev_create(ar);
	if (ret) {
		ath10k_warn(ar, "failed to create monitor vdev: %d\n", ret);
		return ret;
	}

	ret = ath10k_monitor_vdev_start(ar, ar->monitor_vdev_id);
	if (ret) {
		ath10k_warn(ar, "failed to start monitor vdev: %d\n", ret);
		ath10k_monitor_vdev_delete(ar);
		return ret;
	}

	ar->monitor_started = true;
	ath10k_dbg(ar, ATH10K_DBG_MAC, "mac monitor started\n");

	return 0;
}

static int ath10k_monitor_stop(struct ath10k *ar)
{
	int ret;

	lockdep_assert_held(&ar->conf_mutex);

	ret = ath10k_monitor_vdev_stop(ar);
	if (ret) {
		ath10k_warn(ar, "failed to stop monitor vdev: %d\n", ret);
		return ret;
	}

	ret = ath10k_monitor_vdev_delete(ar);
	if (ret) {
		ath10k_warn(ar, "failed to delete monitor vdev: %d\n", ret);
		return ret;
	}

	ar->monitor_started = false;
	ath10k_dbg(ar, ATH10K_DBG_MAC, "mac monitor stopped\n");

	return 0;
}

static bool ath10k_mac_monitor_vdev_is_needed(struct ath10k *ar)
{
	int num_ctx;

	/* At least one chanctx is required to derive a channel to start
	 * monitor vdev on.
	 */
	num_ctx = ath10k_mac_num_chanctxs(ar);
	if (num_ctx == 0)
		return false;

	/* If there's already an existing special monitor interface then don't
	 * bother creating another monitor vdev.
	 */
	if (ar->monitor_arvif)
		return false;

	return ar->monitor ||
	       (!test_bit(ATH10K_FW_FEATURE_ALLOWS_MESH_BCAST,
			  ar->running_fw->fw_file.fw_features) &&
		(ar->filter_flags & FIF_OTHER_BSS)) ||
	       test_bit(ATH10K_CAC_RUNNING, &ar->dev_flags);
}

static bool ath10k_mac_monitor_vdev_is_allowed(struct ath10k *ar)
{
	int num_ctx;

	num_ctx = ath10k_mac_num_chanctxs(ar);

	/* FIXME: Current interface combinations and cfg80211/mac80211 code
	 * shouldn't allow this but make sure to prevent handling the following
	 * case anyway since multi-channel DFS hasn't been tested at all.
	 */
	if (test_bit(ATH10K_CAC_RUNNING, &ar->dev_flags) && num_ctx > 1)
		return false;

	return true;
}

static int ath10k_monitor_recalc(struct ath10k *ar)
{
	bool needed;
	bool allowed;
	int ret;

	lockdep_assert_held(&ar->conf_mutex);

	needed = ath10k_mac_monitor_vdev_is_needed(ar);
	allowed = ath10k_mac_monitor_vdev_is_allowed(ar);

	ath10k_dbg(ar, ATH10K_DBG_MAC,
		   "mac monitor recalc started? %d needed? %d allowed? %d\n",
		   ar->monitor_started, needed, allowed);

	if (WARN_ON(needed && !allowed)) {
		if (ar->monitor_started) {
			ath10k_dbg(ar, ATH10K_DBG_MAC, "mac monitor stopping disallowed monitor\n");

			ret = ath10k_monitor_stop(ar);
			if (ret)
				ath10k_warn(ar, "failed to stop disallowed monitor: %d\n",
					    ret);
				/* not serious */
		}

		return -EPERM;
	}

	if (needed == ar->monitor_started)
		return 0;

	if (needed)
		return ath10k_monitor_start(ar);
	else
		return ath10k_monitor_stop(ar);
}

static bool ath10k_mac_can_set_cts_prot(struct ath10k_vif *arvif)
{
	struct ath10k *ar = arvif->ar;

	lockdep_assert_held(&ar->conf_mutex);

	if (!arvif->is_started) {
		ath10k_dbg(ar, ATH10K_DBG_MAC, "defer cts setup, vdev is not ready yet\n");
		return false;
	}

	return true;
}

static int ath10k_mac_set_cts_prot(struct ath10k_vif *arvif)
{
	struct ath10k *ar = arvif->ar;
	u32 vdev_param;

	lockdep_assert_held(&ar->conf_mutex);

	vdev_param = ar->wmi.vdev_param->protection_mode;

	ath10k_dbg(ar, ATH10K_DBG_MAC, "mac vdev %d cts_protection %d\n",
		   arvif->vdev_id, arvif->use_cts_prot);

	return ath10k_wmi_vdev_set_param(ar, arvif->vdev_id, vdev_param,
					 arvif->use_cts_prot ? 1 : 0);
}

static int ath10k_recalc_rtscts_prot(struct ath10k_vif *arvif)
{
	struct ath10k *ar = arvif->ar;
	u32 vdev_param, rts_cts = 0;

	lockdep_assert_held(&ar->conf_mutex);

	vdev_param = ar->wmi.vdev_param->enable_rtscts;

	rts_cts |= SM(WMI_RTSCTS_ENABLED, WMI_RTSCTS_SET);

	if (arvif->num_legacy_stations > 0)
		rts_cts |= SM(WMI_RTSCTS_ACROSS_SW_RETRIES,
			      WMI_RTSCTS_PROFILE);
	else
		rts_cts |= SM(WMI_RTSCTS_FOR_SECOND_RATESERIES,
			      WMI_RTSCTS_PROFILE);

	ath10k_dbg(ar, ATH10K_DBG_MAC, "mac vdev %d recalc rts/cts prot %d\n",
		   arvif->vdev_id, rts_cts);

	return ath10k_wmi_vdev_set_param(ar, arvif->vdev_id, vdev_param,
					 rts_cts);
}

static int ath10k_start_cac(struct ath10k *ar)
{
	int ret;

	lockdep_assert_held(&ar->conf_mutex);

	set_bit(ATH10K_CAC_RUNNING, &ar->dev_flags);

	ret = ath10k_monitor_recalc(ar);
	if (ret) {
		ath10k_warn(ar, "failed to start monitor (cac): %d\n", ret);
		clear_bit(ATH10K_CAC_RUNNING, &ar->dev_flags);
		return ret;
	}

	ath10k_dbg(ar, ATH10K_DBG_MAC, "mac cac start monitor vdev %d\n",
		   ar->monitor_vdev_id);

	return 0;
}

static int ath10k_stop_cac(struct ath10k *ar)
{
	lockdep_assert_held(&ar->conf_mutex);

	/* CAC is not running - do nothing */
	if (!test_bit(ATH10K_CAC_RUNNING, &ar->dev_flags))
		return 0;

	clear_bit(ATH10K_CAC_RUNNING, &ar->dev_flags);
	ath10k_monitor_stop(ar);

	ath10k_dbg(ar, ATH10K_DBG_MAC, "mac cac finished\n");

	return 0;
}

static void ath10k_mac_has_radar_iter(struct ieee80211_hw *hw,
				      struct ieee80211_chanctx_conf *conf,
				      void *data)
{
	bool *ret = data;

	if (!*ret && conf->radar_enabled)
		*ret = true;
}

static bool ath10k_mac_has_radar_enabled(struct ath10k *ar)
{
	bool has_radar = false;

	ieee80211_iter_chan_contexts_atomic(ar->hw,
					    ath10k_mac_has_radar_iter,
					    &has_radar);

	return has_radar;
}

static void ath10k_recalc_radar_detection(struct ath10k *ar)
{
	int ret;

	lockdep_assert_held(&ar->conf_mutex);

	ath10k_stop_cac(ar);

	if (!ath10k_mac_has_radar_enabled(ar))
		return;

	if (ar->num_started_vdevs > 0)
		return;

	ret = ath10k_start_cac(ar);
	if (ret) {
		/*
		 * Not possible to start CAC on current channel so starting
		 * radiation is not allowed, make this channel DFS_UNAVAILABLE
		 * by indicating that radar was detected.
		 */
		ath10k_warn(ar, "failed to start CAC: %d\n", ret);
		ieee80211_radar_detected(ar->hw);
	}
}

static int ath10k_vdev_stop(struct ath10k_vif *arvif)
{
	struct ath10k *ar = arvif->ar;
	int ret;

	lockdep_assert_held(&ar->conf_mutex);

	reinit_completion(&ar->vdev_setup_done);
	reinit_completion(&ar->vdev_delete_done);

	ret = ath10k_wmi_vdev_stop(ar, arvif->vdev_id);
	if (ret) {
		ath10k_warn(ar, "failed to stop WMI vdev %i: %d\n",
			    arvif->vdev_id, ret);
		return ret;
	}

	ret = ath10k_vdev_setup_sync(ar);
	if (ret) {
		ath10k_warn(ar, "failed to synchronize setup for vdev %i: %d\n",
			    arvif->vdev_id, ret);
		return ret;
	}

	WARN_ON(ar->num_started_vdevs == 0);

	if (ar->num_started_vdevs != 0) {
		ar->num_started_vdevs--;
		ath10k_recalc_radar_detection(ar);
	}

	return ret;
}

static int ath10k_vdev_start_restart(struct ath10k_vif *arvif,
				     const struct cfg80211_chan_def *chandef,
				     bool restart)
{
	struct ath10k *ar = arvif->ar;
	struct wmi_vdev_start_request_arg arg = {};
	int ret = 0;

	lockdep_assert_held(&ar->conf_mutex);

	reinit_completion(&ar->vdev_setup_done);
	reinit_completion(&ar->vdev_delete_done);

	arg.vdev_id = arvif->vdev_id;
	arg.dtim_period = arvif->dtim_period;
	arg.bcn_intval = arvif->beacon_interval;

	arg.channel.freq = chandef->chan->center_freq;
	arg.channel.band_center_freq1 = chandef->center_freq1;
	arg.channel.band_center_freq2 = chandef->center_freq2;
	arg.channel.mode = chan_to_phymode(chandef);

	arg.channel.min_power = 0;
	arg.channel.max_power = chandef->chan->max_power * 2;
	arg.channel.max_reg_power = chandef->chan->max_reg_power * 2;
	arg.channel.max_antenna_gain = chandef->chan->max_antenna_gain * 2;

	if (arvif->vdev_type == WMI_VDEV_TYPE_AP) {
		arg.ssid = arvif->u.ap.ssid;
		arg.ssid_len = arvif->u.ap.ssid_len;
		arg.hidden_ssid = arvif->u.ap.hidden_ssid;

		/* For now allow DFS for AP mode */
		arg.channel.chan_radar =
			!!(chandef->chan->flags & IEEE80211_CHAN_RADAR);
	} else if (arvif->vdev_type == WMI_VDEV_TYPE_IBSS) {
		arg.ssid = arvif->vif->bss_conf.ssid;
		arg.ssid_len = arvif->vif->bss_conf.ssid_len;
	}

	ath10k_dbg(ar, ATH10K_DBG_MAC,
		   "mac vdev %d start center_freq %d phymode %s\n",
		   arg.vdev_id, arg.channel.freq,
		   ath10k_wmi_phymode_str(arg.channel.mode));

	if (restart)
		ret = ath10k_wmi_vdev_restart(ar, &arg);
	else
		ret = ath10k_wmi_vdev_start(ar, &arg);

	if (ret) {
		ath10k_warn(ar, "failed to start WMI vdev %i: %d\n",
			    arg.vdev_id, ret);
		return ret;
	}

	ret = ath10k_vdev_setup_sync(ar);
	if (ret) {
		ath10k_warn(ar,
			    "failed to synchronize setup for vdev %i restart %d: %d\n",
			    arg.vdev_id, restart, ret);
		return ret;
	}

	ar->num_started_vdevs++;
	ath10k_recalc_radar_detection(ar);

	return ret;
}

static int ath10k_vdev_start(struct ath10k_vif *arvif,
			     const struct cfg80211_chan_def *def)
{
	return ath10k_vdev_start_restart(arvif, def, false);
}

static int ath10k_vdev_restart(struct ath10k_vif *arvif,
			       const struct cfg80211_chan_def *def)
{
	return ath10k_vdev_start_restart(arvif, def, true);
}

static int ath10k_mac_setup_bcn_p2p_ie(struct ath10k_vif *arvif,
				       struct sk_buff *bcn)
{
	struct ath10k *ar = arvif->ar;
	struct ieee80211_mgmt *mgmt;
	const u8 *p2p_ie;
	int ret;

	if (arvif->vif->type != NL80211_IFTYPE_AP || !arvif->vif->p2p)
		return 0;

	mgmt = (void *)bcn->data;
	p2p_ie = cfg80211_find_vendor_ie(WLAN_OUI_WFA, WLAN_OUI_TYPE_WFA_P2P,
					 mgmt->u.beacon.variable,
					 bcn->len - (mgmt->u.beacon.variable -
						     bcn->data));
	if (!p2p_ie)
		return -ENOENT;

	ret = ath10k_wmi_p2p_go_bcn_ie(ar, arvif->vdev_id, p2p_ie);
	if (ret) {
		ath10k_warn(ar, "failed to submit p2p go bcn ie for vdev %i: %d\n",
			    arvif->vdev_id, ret);
		return ret;
	}

	return 0;
}

static int ath10k_mac_remove_vendor_ie(struct sk_buff *skb, unsigned int oui,
				       u8 oui_type, size_t ie_offset)
{
	size_t len;
	const u8 *next;
	const u8 *end;
	u8 *ie;

	if (WARN_ON(skb->len < ie_offset))
		return -EINVAL;

	ie = (u8 *)cfg80211_find_vendor_ie(oui, oui_type,
					   skb->data + ie_offset,
					   skb->len - ie_offset);
	if (!ie)
		return -ENOENT;

	len = ie[1] + 2;
	end = skb->data + skb->len;
	next = ie + len;

	if (WARN_ON(next > end))
		return -EINVAL;

	memmove(ie, next, end - next);
	skb_trim(skb, skb->len - len);

	return 0;
}

static int ath10k_mac_setup_bcn_tmpl(struct ath10k_vif *arvif)
{
	struct ath10k *ar = arvif->ar;
	struct ieee80211_hw *hw = ar->hw;
	struct ieee80211_vif *vif = arvif->vif;
	struct ieee80211_mutable_offsets offs = {};
	struct sk_buff *bcn;
	int ret;

	if (!test_bit(WMI_SERVICE_BEACON_OFFLOAD, ar->wmi.svc_map))
		return 0;

	if (arvif->vdev_type != WMI_VDEV_TYPE_AP &&
	    arvif->vdev_type != WMI_VDEV_TYPE_IBSS)
		return 0;

	bcn = ieee80211_beacon_get_template(hw, vif, &offs);
	if (!bcn) {
		ath10k_warn(ar, "failed to get beacon template from mac80211\n");
		return -EPERM;
	}

	ret = ath10k_mac_setup_bcn_p2p_ie(arvif, bcn);
	if (ret) {
		ath10k_warn(ar, "failed to setup p2p go bcn ie: %d\n", ret);
		kfree_skb(bcn);
		return ret;
	}

	/* P2P IE is inserted by firmware automatically (as configured above)
	 * so remove it from the base beacon template to avoid duplicate P2P
	 * IEs in beacon frames.
	 */
	ath10k_mac_remove_vendor_ie(bcn, WLAN_OUI_WFA, WLAN_OUI_TYPE_WFA_P2P,
				    offsetof(struct ieee80211_mgmt,
					     u.beacon.variable));

	ret = ath10k_wmi_bcn_tmpl(ar, arvif->vdev_id, offs.tim_offset, bcn, 0,
				  0, NULL, 0);
	kfree_skb(bcn);

	if (ret) {
		ath10k_warn(ar, "failed to submit beacon template command: %d\n",
			    ret);
		return ret;
	}

	return 0;
}

static int ath10k_mac_setup_prb_tmpl(struct ath10k_vif *arvif)
{
	struct ath10k *ar = arvif->ar;
	struct ieee80211_hw *hw = ar->hw;
	struct ieee80211_vif *vif = arvif->vif;
	struct sk_buff *prb;
	int ret;

	if (!test_bit(WMI_SERVICE_BEACON_OFFLOAD, ar->wmi.svc_map))
		return 0;

	if (arvif->vdev_type != WMI_VDEV_TYPE_AP)
		return 0;

	 /* For mesh, probe response and beacon share the same template */
	if (ieee80211_vif_is_mesh(vif))
		return 0;

	prb = ieee80211_proberesp_get(hw, vif);
	if (!prb) {
		ath10k_warn(ar, "failed to get probe resp template from mac80211\n");
		return -EPERM;
	}

	ret = ath10k_wmi_prb_tmpl(ar, arvif->vdev_id, prb);
	kfree_skb(prb);

	if (ret) {
		ath10k_warn(ar, "failed to submit probe resp template command: %d\n",
			    ret);
		return ret;
	}

	return 0;
}

static int ath10k_mac_vif_fix_hidden_ssid(struct ath10k_vif *arvif)
{
	struct ath10k *ar = arvif->ar;
	struct cfg80211_chan_def def;
	int ret;

	/* When originally vdev is started during assign_vif_chanctx() some
	 * information is missing, notably SSID. Firmware revisions with beacon
	 * offloading require the SSID to be provided during vdev (re)start to
	 * handle hidden SSID properly.
	 *
	 * Vdev restart must be done after vdev has been both started and
	 * upped. Otherwise some firmware revisions (at least 10.2) fail to
	 * deliver vdev restart response event causing timeouts during vdev
	 * syncing in ath10k.
	 *
	 * Note: The vdev down/up and template reinstallation could be skipped
	 * since only wmi-tlv firmware are known to have beacon offload and
	 * wmi-tlv doesn't seem to misbehave like 10.2 wrt vdev restart
	 * response delivery. It's probably more robust to keep it as is.
	 */
	if (!test_bit(WMI_SERVICE_BEACON_OFFLOAD, ar->wmi.svc_map))
		return 0;

	if (WARN_ON(!arvif->is_started))
		return -EINVAL;

	if (WARN_ON(!arvif->is_up))
		return -EINVAL;

	if (WARN_ON(ath10k_mac_vif_chan(arvif->vif, &def)))
		return -EINVAL;

	ret = ath10k_wmi_vdev_down(ar, arvif->vdev_id);
	if (ret) {
		ath10k_warn(ar, "failed to bring down ap vdev %i: %d\n",
			    arvif->vdev_id, ret);
		return ret;
	}

	/* Vdev down reset beacon & presp templates. Reinstall them. Otherwise
	 * firmware will crash upon vdev up.
	 */

	ret = ath10k_mac_setup_bcn_tmpl(arvif);
	if (ret) {
		ath10k_warn(ar, "failed to update beacon template: %d\n", ret);
		return ret;
	}

	ret = ath10k_mac_setup_prb_tmpl(arvif);
	if (ret) {
		ath10k_warn(ar, "failed to update presp template: %d\n", ret);
		return ret;
	}

	ret = ath10k_vdev_restart(arvif, &def);
	if (ret) {
		ath10k_warn(ar, "failed to restart ap vdev %i: %d\n",
			    arvif->vdev_id, ret);
		return ret;
	}

	ret = ath10k_wmi_vdev_up(arvif->ar, arvif->vdev_id, arvif->aid,
				 arvif->bssid);
	if (ret) {
		ath10k_warn(ar, "failed to bring up ap vdev %i: %d\n",
			    arvif->vdev_id, ret);
		return ret;
	}

	return 0;
}

static void ath10k_control_beaconing(struct ath10k_vif *arvif,
				     struct ieee80211_bss_conf *info)
{
	struct ath10k *ar = arvif->ar;
	int ret = 0;

	lockdep_assert_held(&arvif->ar->conf_mutex);

	if (!info->enable_beacon) {
		ret = ath10k_wmi_vdev_down(ar, arvif->vdev_id);
		if (ret)
			ath10k_warn(ar, "failed to down vdev_id %i: %d\n",
				    arvif->vdev_id, ret);

		arvif->is_up = false;

		spin_lock_bh(&arvif->ar->data_lock);
		ath10k_mac_vif_beacon_free(arvif);
		spin_unlock_bh(&arvif->ar->data_lock);

		return;
	}

	arvif->tx_seq_no = 0x1000;

	arvif->aid = 0;
	ether_addr_copy(arvif->bssid, info->bssid);

	ret = ath10k_wmi_vdev_up(arvif->ar, arvif->vdev_id, arvif->aid,
				 arvif->bssid);
	if (ret) {
		ath10k_warn(ar, "failed to bring up vdev %d: %i\n",
			    arvif->vdev_id, ret);
		return;
	}

	arvif->is_up = true;

	ret = ath10k_mac_vif_fix_hidden_ssid(arvif);
	if (ret) {
		ath10k_warn(ar, "failed to fix hidden ssid for vdev %i, expect trouble: %d\n",
			    arvif->vdev_id, ret);
		return;
	}

	ath10k_dbg(ar, ATH10K_DBG_MAC, "mac vdev %d up\n", arvif->vdev_id);
}

static void ath10k_control_ibss(struct ath10k_vif *arvif,
				struct ieee80211_bss_conf *info,
				const u8 self_peer[ETH_ALEN])
{
	struct ath10k *ar = arvif->ar;
	u32 vdev_param;
	int ret = 0;

	lockdep_assert_held(&arvif->ar->conf_mutex);

	if (!info->ibss_joined) {
		if (is_zero_ether_addr(arvif->bssid))
			return;

		eth_zero_addr(arvif->bssid);

		return;
	}

	vdev_param = arvif->ar->wmi.vdev_param->atim_window;
	ret = ath10k_wmi_vdev_set_param(arvif->ar, arvif->vdev_id, vdev_param,
					ATH10K_DEFAULT_ATIM);
	if (ret)
		ath10k_warn(ar, "failed to set IBSS ATIM for vdev %d: %d\n",
			    arvif->vdev_id, ret);
}

static int ath10k_mac_vif_recalc_ps_wake_threshold(struct ath10k_vif *arvif)
{
	struct ath10k *ar = arvif->ar;
	u32 param;
	u32 value;
	int ret;

	lockdep_assert_held(&arvif->ar->conf_mutex);

	if (arvif->u.sta.uapsd)
		value = WMI_STA_PS_TX_WAKE_THRESHOLD_NEVER;
	else
		value = WMI_STA_PS_TX_WAKE_THRESHOLD_ALWAYS;

	param = WMI_STA_PS_PARAM_TX_WAKE_THRESHOLD;
	ret = ath10k_wmi_set_sta_ps_param(ar, arvif->vdev_id, param, value);
	if (ret) {
		ath10k_warn(ar, "failed to submit ps wake threshold %u on vdev %i: %d\n",
			    value, arvif->vdev_id, ret);
		return ret;
	}

	return 0;
}

static int ath10k_mac_vif_recalc_ps_poll_count(struct ath10k_vif *arvif)
{
	struct ath10k *ar = arvif->ar;
	u32 param;
	u32 value;
	int ret;

	lockdep_assert_held(&arvif->ar->conf_mutex);

	if (arvif->u.sta.uapsd)
		value = WMI_STA_PS_PSPOLL_COUNT_UAPSD;
	else
		value = WMI_STA_PS_PSPOLL_COUNT_NO_MAX;

	param = WMI_STA_PS_PARAM_PSPOLL_COUNT;
	ret = ath10k_wmi_set_sta_ps_param(ar, arvif->vdev_id,
					  param, value);
	if (ret) {
		ath10k_warn(ar, "failed to submit ps poll count %u on vdev %i: %d\n",
			    value, arvif->vdev_id, ret);
		return ret;
	}

	return 0;
}

static int ath10k_mac_num_vifs_started(struct ath10k *ar)
{
	struct ath10k_vif *arvif;
	int num = 0;

	lockdep_assert_held(&ar->conf_mutex);

	list_for_each_entry(arvif, &ar->arvifs, list)
		if (arvif->is_started)
			num++;

	return num;
}

static int ath10k_mac_vif_setup_ps(struct ath10k_vif *arvif)
{
	struct ath10k *ar = arvif->ar;
	struct ieee80211_vif *vif = arvif->vif;
	struct ieee80211_conf *conf = &ar->hw->conf;
	enum wmi_sta_powersave_param param;
	enum wmi_sta_ps_mode psmode;
	int ret;
	int ps_timeout;
	bool enable_ps;

	lockdep_assert_held(&arvif->ar->conf_mutex);

	if (arvif->vif->type != NL80211_IFTYPE_STATION)
		return 0;

	enable_ps = arvif->ps;

	if (enable_ps && ath10k_mac_num_vifs_started(ar) > 1 &&
	    !test_bit(ATH10K_FW_FEATURE_MULTI_VIF_PS_SUPPORT,
		      ar->running_fw->fw_file.fw_features)) {
		ath10k_warn(ar, "refusing to enable ps on vdev %i: not supported by fw\n",
			    arvif->vdev_id);
		enable_ps = false;
	}

	if (!arvif->is_started) {
		/* mac80211 can update vif powersave state while disconnected.
		 * Firmware doesn't behave nicely and consumes more power than
		 * necessary if PS is disabled on a non-started vdev. Hence
		 * force-enable PS for non-running vdevs.
		 */
		psmode = WMI_STA_PS_MODE_ENABLED;
	} else if (enable_ps) {
		psmode = WMI_STA_PS_MODE_ENABLED;
		param = WMI_STA_PS_PARAM_INACTIVITY_TIME;

		ps_timeout = conf->dynamic_ps_timeout;
		if (ps_timeout == 0) {
			/* Firmware doesn't like 0 */
			ps_timeout = ieee80211_tu_to_usec(
				vif->bss_conf.beacon_int) / 1000;
		}

		ret = ath10k_wmi_set_sta_ps_param(ar, arvif->vdev_id, param,
						  ps_timeout);
		if (ret) {
			ath10k_warn(ar, "failed to set inactivity time for vdev %d: %i\n",
				    arvif->vdev_id, ret);
			return ret;
		}
	} else {
		psmode = WMI_STA_PS_MODE_DISABLED;
	}

	ath10k_dbg(ar, ATH10K_DBG_MAC, "mac vdev %d psmode %s\n",
		   arvif->vdev_id, psmode ? "enable" : "disable");

	ret = ath10k_wmi_set_psmode(ar, arvif->vdev_id, psmode);
	if (ret) {
		ath10k_warn(ar, "failed to set PS Mode %d for vdev %d: %d\n",
			    psmode, arvif->vdev_id, ret);
		return ret;
	}

	return 0;
}

static int ath10k_mac_vif_disable_keepalive(struct ath10k_vif *arvif)
{
	struct ath10k *ar = arvif->ar;
	struct wmi_sta_keepalive_arg arg = {};
	int ret;

	lockdep_assert_held(&arvif->ar->conf_mutex);

	if (arvif->vdev_type != WMI_VDEV_TYPE_STA)
		return 0;

	if (!test_bit(WMI_SERVICE_STA_KEEP_ALIVE, ar->wmi.svc_map))
		return 0;

	/* Some firmware revisions have a bug and ignore the `enabled` field.
	 * Instead use the interval to disable the keepalive.
	 */
	arg.vdev_id = arvif->vdev_id;
	arg.enabled = 1;
	arg.method = WMI_STA_KEEPALIVE_METHOD_NULL_FRAME;
	arg.interval = WMI_STA_KEEPALIVE_INTERVAL_DISABLE;

	ret = ath10k_wmi_sta_keepalive(ar, &arg);
	if (ret) {
		ath10k_warn(ar, "failed to submit keepalive on vdev %i: %d\n",
			    arvif->vdev_id, ret);
		return ret;
	}

	return 0;
}

static void ath10k_mac_vif_ap_csa_count_down(struct ath10k_vif *arvif)
{
	struct ath10k *ar = arvif->ar;
	struct ieee80211_vif *vif = arvif->vif;
	int ret;

	lockdep_assert_held(&arvif->ar->conf_mutex);

	if (WARN_ON(!test_bit(WMI_SERVICE_BEACON_OFFLOAD, ar->wmi.svc_map)))
		return;

	if (arvif->vdev_type != WMI_VDEV_TYPE_AP)
		return;

	if (!vif->csa_active)
		return;

	if (!arvif->is_up)
		return;

	if (!ieee80211_beacon_cntdwn_is_complete(vif)) {
		ieee80211_beacon_update_cntdwn(vif);

		ret = ath10k_mac_setup_bcn_tmpl(arvif);
		if (ret)
			ath10k_warn(ar, "failed to update bcn tmpl during csa: %d\n",
				    ret);

		ret = ath10k_mac_setup_prb_tmpl(arvif);
		if (ret)
			ath10k_warn(ar, "failed to update prb tmpl during csa: %d\n",
				    ret);
	} else {
		ieee80211_csa_finish(vif);
	}
}

static void ath10k_mac_vif_ap_csa_work(struct work_struct *work)
{
	struct ath10k_vif *arvif = container_of(work, struct ath10k_vif,
						ap_csa_work);
	struct ath10k *ar = arvif->ar;

	mutex_lock(&ar->conf_mutex);
	ath10k_mac_vif_ap_csa_count_down(arvif);
	mutex_unlock(&ar->conf_mutex);
}

static void ath10k_mac_handle_beacon_iter(void *data, u8 *mac,
					  struct ieee80211_vif *vif)
{
	struct sk_buff *skb = data;
	struct ieee80211_mgmt *mgmt = (void *)skb->data;
	struct ath10k_vif *arvif = (void *)vif->drv_priv;

	if (vif->type != NL80211_IFTYPE_STATION)
		return;

	if (!ether_addr_equal(mgmt->bssid, vif->bss_conf.bssid))
		return;

	cancel_delayed_work(&arvif->connection_loss_work);
}

void ath10k_mac_handle_beacon(struct ath10k *ar, struct sk_buff *skb)
{
	ieee80211_iterate_active_interfaces_atomic(ar->hw,
						   IEEE80211_IFACE_ITER_NORMAL,
						   ath10k_mac_handle_beacon_iter,
						   skb);
}

static void ath10k_mac_handle_beacon_miss_iter(void *data, u8 *mac,
					       struct ieee80211_vif *vif)
{
	u32 *vdev_id = data;
	struct ath10k_vif *arvif = (void *)vif->drv_priv;
	struct ath10k *ar = arvif->ar;
	struct ieee80211_hw *hw = ar->hw;

	if (arvif->vdev_id != *vdev_id)
		return;

	if (!arvif->is_up)
		return;

	ieee80211_beacon_loss(vif);

	/* Firmware doesn't report beacon loss events repeatedly. If AP probe
	 * (done by mac80211) succeeds but beacons do not resume then it
	 * doesn't make sense to continue operation. Queue connection loss work
	 * which can be cancelled when beacon is received.
	 */
	ieee80211_queue_delayed_work(hw, &arvif->connection_loss_work,
				     ATH10K_CONNECTION_LOSS_HZ);
}

void ath10k_mac_handle_beacon_miss(struct ath10k *ar, u32 vdev_id)
{
	ieee80211_iterate_active_interfaces_atomic(ar->hw,
						   IEEE80211_IFACE_ITER_NORMAL,
						   ath10k_mac_handle_beacon_miss_iter,
						   &vdev_id);
}

static void ath10k_mac_vif_sta_connection_loss_work(struct work_struct *work)
{
	struct ath10k_vif *arvif = container_of(work, struct ath10k_vif,
						connection_loss_work.work);
	struct ieee80211_vif *vif = arvif->vif;

	if (!arvif->is_up)
		return;

	ieee80211_connection_loss(vif);
}

/**********************/
/* Station management */
/**********************/

static u32 ath10k_peer_assoc_h_listen_intval(struct ath10k *ar,
					     struct ieee80211_vif *vif)
{
	/* Some firmware revisions have unstable STA powersave when listen
	 * interval is set too high (e.g. 5). The symptoms are firmware doesn't
	 * generate NullFunc frames properly even if buffered frames have been
	 * indicated in Beacon TIM. Firmware would seldom wake up to pull
	 * buffered frames. Often pinging the device from AP would simply fail.
	 *
	 * As a workaround set it to 1.
	 */
	if (vif->type == NL80211_IFTYPE_STATION)
		return 1;

	return ar->hw->conf.listen_interval;
}

static void ath10k_peer_assoc_h_basic(struct ath10k *ar,
				      struct ieee80211_vif *vif,
				      struct ieee80211_sta *sta,
				      struct wmi_peer_assoc_complete_arg *arg)
{
	struct ath10k_vif *arvif = (void *)vif->drv_priv;
	u32 aid;

	lockdep_assert_held(&ar->conf_mutex);

	if (vif->type == NL80211_IFTYPE_STATION)
		aid = vif->bss_conf.aid;
	else
		aid = sta->aid;

	ether_addr_copy(arg->addr, sta->addr);
	arg->vdev_id = arvif->vdev_id;
	arg->peer_aid = aid;
	arg->peer_flags |= arvif->ar->wmi.peer_flags->auth;
	arg->peer_listen_intval = ath10k_peer_assoc_h_listen_intval(ar, vif);
	arg->peer_num_spatial_streams = 1;
	arg->peer_caps = vif->bss_conf.assoc_capability;
}

static void ath10k_peer_assoc_h_crypto(struct ath10k *ar,
				       struct ieee80211_vif *vif,
				       struct ieee80211_sta *sta,
				       struct wmi_peer_assoc_complete_arg *arg)
{
	struct ieee80211_bss_conf *info = &vif->bss_conf;
	struct cfg80211_chan_def def;
	struct cfg80211_bss *bss;
	const u8 *rsnie = NULL;
	const u8 *wpaie = NULL;

	lockdep_assert_held(&ar->conf_mutex);

	if (WARN_ON(ath10k_mac_vif_chan(vif, &def)))
		return;

	bss = cfg80211_get_bss(ar->hw->wiphy, def.chan, info->bssid, NULL, 0,
			       IEEE80211_BSS_TYPE_ANY, IEEE80211_PRIVACY_ANY);
	if (bss) {
		const struct cfg80211_bss_ies *ies;

		rcu_read_lock();
		rsnie = ieee80211_bss_get_ie(bss, WLAN_EID_RSN);

		ies = rcu_dereference(bss->ies);

		wpaie = cfg80211_find_vendor_ie(WLAN_OUI_MICROSOFT,
						WLAN_OUI_TYPE_MICROSOFT_WPA,
						ies->data,
						ies->len);
		rcu_read_unlock();
		cfg80211_put_bss(ar->hw->wiphy, bss);
	}

	/* FIXME: base on RSN IE/WPA IE is a correct idea? */
	if (rsnie || wpaie) {
		ath10k_dbg(ar, ATH10K_DBG_WMI, "%s: rsn ie found\n", __func__);
		arg->peer_flags |= ar->wmi.peer_flags->need_ptk_4_way;
	}

	if (wpaie) {
		ath10k_dbg(ar, ATH10K_DBG_WMI, "%s: wpa ie found\n", __func__);
		arg->peer_flags |= ar->wmi.peer_flags->need_gtk_2_way;
	}

	if (sta->mfp &&
	    test_bit(ATH10K_FW_FEATURE_MFP_SUPPORT,
		     ar->running_fw->fw_file.fw_features)) {
		arg->peer_flags |= ar->wmi.peer_flags->pmf;
	}
}

static void ath10k_peer_assoc_h_rates(struct ath10k *ar,
				      struct ieee80211_vif *vif,
				      struct ieee80211_sta *sta,
				      struct wmi_peer_assoc_complete_arg *arg)
{
	struct ath10k_vif *arvif = (void *)vif->drv_priv;
	struct wmi_rate_set_arg *rateset = &arg->peer_legacy_rates;
	struct cfg80211_chan_def def;
	const struct ieee80211_supported_band *sband;
	const struct ieee80211_rate *rates;
	enum nl80211_band band;
	u32 ratemask;
	u8 rate;
	int i;

	lockdep_assert_held(&ar->conf_mutex);

	if (WARN_ON(ath10k_mac_vif_chan(vif, &def)))
		return;

	band = def.chan->band;
	sband = ar->hw->wiphy->bands[band];
	ratemask = sta->supp_rates[band];
	ratemask &= arvif->bitrate_mask.control[band].legacy;
	rates = sband->bitrates;

	rateset->num_rates = 0;

	for (i = 0; i < 32; i++, ratemask >>= 1, rates++) {
		if (!(ratemask & 1))
			continue;

		rate = ath10k_mac_bitrate_to_rate(rates->bitrate);
		rateset->rates[rateset->num_rates] = rate;
		rateset->num_rates++;
	}
}

static bool
ath10k_peer_assoc_h_ht_masked(const u8 ht_mcs_mask[IEEE80211_HT_MCS_MASK_LEN])
{
	int nss;

	for (nss = 0; nss < IEEE80211_HT_MCS_MASK_LEN; nss++)
		if (ht_mcs_mask[nss])
			return false;

	return true;
}

static bool
ath10k_peer_assoc_h_vht_masked(const u16 vht_mcs_mask[NL80211_VHT_NSS_MAX])
{
	int nss;

	for (nss = 0; nss < NL80211_VHT_NSS_MAX; nss++)
		if (vht_mcs_mask[nss])
			return false;

	return true;
}

static void ath10k_peer_assoc_h_ht(struct ath10k *ar,
				   struct ieee80211_vif *vif,
				   struct ieee80211_sta *sta,
				   struct wmi_peer_assoc_complete_arg *arg)
{
	const struct ieee80211_sta_ht_cap *ht_cap = &sta->ht_cap;
	struct ath10k_vif *arvif = (void *)vif->drv_priv;
	struct cfg80211_chan_def def;
	enum nl80211_band band;
	const u8 *ht_mcs_mask;
	const u16 *vht_mcs_mask;
	int i, n;
	u8 max_nss;
	u32 stbc;

	lockdep_assert_held(&ar->conf_mutex);

	if (WARN_ON(ath10k_mac_vif_chan(vif, &def)))
		return;

	if (!ht_cap->ht_supported)
		return;

	band = def.chan->band;
	ht_mcs_mask = arvif->bitrate_mask.control[band].ht_mcs;
	vht_mcs_mask = arvif->bitrate_mask.control[band].vht_mcs;

	if (ath10k_peer_assoc_h_ht_masked(ht_mcs_mask) &&
	    ath10k_peer_assoc_h_vht_masked(vht_mcs_mask))
		return;

	arg->peer_flags |= ar->wmi.peer_flags->ht;
	arg->peer_max_mpdu = (1 << (IEEE80211_HT_MAX_AMPDU_FACTOR +
				    ht_cap->ampdu_factor)) - 1;

	arg->peer_mpdu_density =
		ath10k_parse_mpdudensity(ht_cap->ampdu_density);

	arg->peer_ht_caps = ht_cap->cap;
	arg->peer_rate_caps |= WMI_RC_HT_FLAG;

	if (ht_cap->cap & IEEE80211_HT_CAP_LDPC_CODING)
		arg->peer_flags |= ar->wmi.peer_flags->ldbc;

	if (sta->bandwidth >= IEEE80211_STA_RX_BW_40) {
		arg->peer_flags |= ar->wmi.peer_flags->bw40;
		arg->peer_rate_caps |= WMI_RC_CW40_FLAG;
	}

	if (arvif->bitrate_mask.control[band].gi != NL80211_TXRATE_FORCE_LGI) {
		if (ht_cap->cap & IEEE80211_HT_CAP_SGI_20)
			arg->peer_rate_caps |= WMI_RC_SGI_FLAG;

		if (ht_cap->cap & IEEE80211_HT_CAP_SGI_40)
			arg->peer_rate_caps |= WMI_RC_SGI_FLAG;
	}

	if (ht_cap->cap & IEEE80211_HT_CAP_TX_STBC) {
		arg->peer_rate_caps |= WMI_RC_TX_STBC_FLAG;
		arg->peer_flags |= ar->wmi.peer_flags->stbc;
	}

	if (ht_cap->cap & IEEE80211_HT_CAP_RX_STBC) {
		stbc = ht_cap->cap & IEEE80211_HT_CAP_RX_STBC;
		stbc = stbc >> IEEE80211_HT_CAP_RX_STBC_SHIFT;
		stbc = stbc << WMI_RC_RX_STBC_FLAG_S;
		arg->peer_rate_caps |= stbc;
		arg->peer_flags |= ar->wmi.peer_flags->stbc;
	}

	if (ht_cap->mcs.rx_mask[1] && ht_cap->mcs.rx_mask[2])
		arg->peer_rate_caps |= WMI_RC_TS_FLAG;
	else if (ht_cap->mcs.rx_mask[1])
		arg->peer_rate_caps |= WMI_RC_DS_FLAG;

	for (i = 0, n = 0, max_nss = 0; i < IEEE80211_HT_MCS_MASK_LEN * 8; i++)
		if ((ht_cap->mcs.rx_mask[i / 8] & BIT(i % 8)) &&
		    (ht_mcs_mask[i / 8] & BIT(i % 8))) {
			max_nss = (i / 8) + 1;
			arg->peer_ht_rates.rates[n++] = i;
		}

	/*
	 * This is a workaround for HT-enabled STAs which break the spec
	 * and have no HT capabilities RX mask (no HT RX MCS map).
	 *
	 * As per spec, in section 20.3.5 Modulation and coding scheme (MCS),
	 * MCS 0 through 7 are mandatory in 20MHz with 800 ns GI at all STAs.
	 *
	 * Firmware asserts if such situation occurs.
	 */
	if (n == 0) {
		arg->peer_ht_rates.num_rates = 8;
		for (i = 0; i < arg->peer_ht_rates.num_rates; i++)
			arg->peer_ht_rates.rates[i] = i;
	} else {
		arg->peer_ht_rates.num_rates = n;
		arg->peer_num_spatial_streams = min(sta->rx_nss, max_nss);
	}

	ath10k_dbg(ar, ATH10K_DBG_MAC, "mac ht peer %pM mcs cnt %d nss %d\n",
		   arg->addr,
		   arg->peer_ht_rates.num_rates,
		   arg->peer_num_spatial_streams);
}

static int ath10k_peer_assoc_qos_ap(struct ath10k *ar,
				    struct ath10k_vif *arvif,
				    struct ieee80211_sta *sta)
{
	u32 uapsd = 0;
	u32 max_sp = 0;
	int ret = 0;

	lockdep_assert_held(&ar->conf_mutex);

	if (sta->wme && sta->uapsd_queues) {
		ath10k_dbg(ar, ATH10K_DBG_MAC, "mac uapsd_queues 0x%x max_sp %d\n",
			   sta->uapsd_queues, sta->max_sp);

		if (sta->uapsd_queues & IEEE80211_WMM_IE_STA_QOSINFO_AC_VO)
			uapsd |= WMI_AP_PS_UAPSD_AC3_DELIVERY_EN |
				 WMI_AP_PS_UAPSD_AC3_TRIGGER_EN;
		if (sta->uapsd_queues & IEEE80211_WMM_IE_STA_QOSINFO_AC_VI)
			uapsd |= WMI_AP_PS_UAPSD_AC2_DELIVERY_EN |
				 WMI_AP_PS_UAPSD_AC2_TRIGGER_EN;
		if (sta->uapsd_queues & IEEE80211_WMM_IE_STA_QOSINFO_AC_BK)
			uapsd |= WMI_AP_PS_UAPSD_AC1_DELIVERY_EN |
				 WMI_AP_PS_UAPSD_AC1_TRIGGER_EN;
		if (sta->uapsd_queues & IEEE80211_WMM_IE_STA_QOSINFO_AC_BE)
			uapsd |= WMI_AP_PS_UAPSD_AC0_DELIVERY_EN |
				 WMI_AP_PS_UAPSD_AC0_TRIGGER_EN;

		if (sta->max_sp < MAX_WMI_AP_PS_PEER_PARAM_MAX_SP)
			max_sp = sta->max_sp;

		ret = ath10k_wmi_set_ap_ps_param(ar, arvif->vdev_id,
						 sta->addr,
						 WMI_AP_PS_PEER_PARAM_UAPSD,
						 uapsd);
		if (ret) {
			ath10k_warn(ar, "failed to set ap ps peer param uapsd for vdev %i: %d\n",
				    arvif->vdev_id, ret);
			return ret;
		}

		ret = ath10k_wmi_set_ap_ps_param(ar, arvif->vdev_id,
						 sta->addr,
						 WMI_AP_PS_PEER_PARAM_MAX_SP,
						 max_sp);
		if (ret) {
			ath10k_warn(ar, "failed to set ap ps peer param max sp for vdev %i: %d\n",
				    arvif->vdev_id, ret);
			return ret;
		}

		/* TODO setup this based on STA listen interval and
		 * beacon interval. Currently we don't know
		 * sta->listen_interval - mac80211 patch required.
		 * Currently use 10 seconds
		 */
		ret = ath10k_wmi_set_ap_ps_param(ar, arvif->vdev_id, sta->addr,
						 WMI_AP_PS_PEER_PARAM_AGEOUT_TIME,
						 10);
		if (ret) {
			ath10k_warn(ar, "failed to set ap ps peer param ageout time for vdev %i: %d\n",
				    arvif->vdev_id, ret);
			return ret;
		}
	}

	return 0;
}

static u16
ath10k_peer_assoc_h_vht_limit(u16 tx_mcs_set,
			      const u16 vht_mcs_limit[NL80211_VHT_NSS_MAX])
{
	int idx_limit;
	int nss;
	u16 mcs_map;
	u16 mcs;

	for (nss = 0; nss < NL80211_VHT_NSS_MAX; nss++) {
		mcs_map = ath10k_mac_get_max_vht_mcs_map(tx_mcs_set, nss) &
			  vht_mcs_limit[nss];

		if (mcs_map)
			idx_limit = fls(mcs_map) - 1;
		else
			idx_limit = -1;

		switch (idx_limit) {
		case 0:
		case 1:
		case 2:
		case 3:
		case 4:
		case 5:
		case 6:
		default:
			/* see ath10k_mac_can_set_bitrate_mask() */
			WARN_ON(1);
			fallthrough;
		case -1:
			mcs = IEEE80211_VHT_MCS_NOT_SUPPORTED;
			break;
		case 7:
			mcs = IEEE80211_VHT_MCS_SUPPORT_0_7;
			break;
		case 8:
			mcs = IEEE80211_VHT_MCS_SUPPORT_0_8;
			break;
		case 9:
			mcs = IEEE80211_VHT_MCS_SUPPORT_0_9;
			break;
		}

		tx_mcs_set &= ~(0x3 << (nss * 2));
		tx_mcs_set |= mcs << (nss * 2);
	}

	return tx_mcs_set;
}

static u32 get_160mhz_nss_from_maxrate(int rate)
{
	u32 nss;

	switch (rate) {
	case 780:
		nss = 1;
		break;
	case 1560:
		nss = 2;
		break;
	case 2106:
		nss = 3; /* not support MCS9 from spec*/
		break;
	case 3120:
		nss = 4;
		break;
	default:
		 nss = 1;
	}

	return nss;
}

static void ath10k_peer_assoc_h_vht(struct ath10k *ar,
				    struct ieee80211_vif *vif,
				    struct ieee80211_sta *sta,
				    struct wmi_peer_assoc_complete_arg *arg)
{
	const struct ieee80211_sta_vht_cap *vht_cap = &sta->vht_cap;
	struct ath10k_vif *arvif = (void *)vif->drv_priv;
	struct ath10k_hw_params *hw = &ar->hw_params;
	struct cfg80211_chan_def def;
	enum nl80211_band band;
	const u16 *vht_mcs_mask;
	u8 ampdu_factor;
	u8 max_nss, vht_mcs;
	int i;

	if (WARN_ON(ath10k_mac_vif_chan(vif, &def)))
		return;

	if (!vht_cap->vht_supported)
		return;

	band = def.chan->band;
	vht_mcs_mask = arvif->bitrate_mask.control[band].vht_mcs;

	if (ath10k_peer_assoc_h_vht_masked(vht_mcs_mask))
		return;

	arg->peer_flags |= ar->wmi.peer_flags->vht;

	if (def.chan->band == NL80211_BAND_2GHZ)
		arg->peer_flags |= ar->wmi.peer_flags->vht_2g;

	arg->peer_vht_caps = vht_cap->cap;

	ampdu_factor = (vht_cap->cap &
			IEEE80211_VHT_CAP_MAX_A_MPDU_LENGTH_EXPONENT_MASK) >>
		       IEEE80211_VHT_CAP_MAX_A_MPDU_LENGTH_EXPONENT_SHIFT;

	/* Workaround: Some Netgear/Linksys 11ac APs set Rx A-MPDU factor to
	 * zero in VHT IE. Using it would result in degraded throughput.
	 * arg->peer_max_mpdu at this point contains HT max_mpdu so keep
	 * it if VHT max_mpdu is smaller.
	 */
	arg->peer_max_mpdu = max(arg->peer_max_mpdu,
				 (1U << (IEEE80211_HT_MAX_AMPDU_FACTOR +
					ampdu_factor)) - 1);

	if (sta->bandwidth == IEEE80211_STA_RX_BW_80)
		arg->peer_flags |= ar->wmi.peer_flags->bw80;

	if (sta->bandwidth == IEEE80211_STA_RX_BW_160)
		arg->peer_flags |= ar->wmi.peer_flags->bw160;

	/* Calculate peer NSS capability from VHT capabilities if STA
	 * supports VHT.
	 */
	for (i = 0, max_nss = 0, vht_mcs = 0; i < NL80211_VHT_NSS_MAX; i++) {
		vht_mcs = __le16_to_cpu(vht_cap->vht_mcs.rx_mcs_map) >>
			  (2 * i) & 3;

		if ((vht_mcs != IEEE80211_VHT_MCS_NOT_SUPPORTED) &&
		    vht_mcs_mask[i])
			max_nss = i + 1;
	}
	arg->peer_num_spatial_streams = min(sta->rx_nss, max_nss);
	arg->peer_vht_rates.rx_max_rate =
		__le16_to_cpu(vht_cap->vht_mcs.rx_highest);
	arg->peer_vht_rates.rx_mcs_set =
		__le16_to_cpu(vht_cap->vht_mcs.rx_mcs_map);
	arg->peer_vht_rates.tx_max_rate =
		__le16_to_cpu(vht_cap->vht_mcs.tx_highest);
	arg->peer_vht_rates.tx_mcs_set = ath10k_peer_assoc_h_vht_limit(
		__le16_to_cpu(vht_cap->vht_mcs.tx_mcs_map), vht_mcs_mask);

	/* Configure bandwidth-NSS mapping to FW
	 * for the chip's tx chains setting on 160Mhz bw
	 */
	if (arg->peer_phymode == MODE_11AC_VHT160 ||
	    arg->peer_phymode == MODE_11AC_VHT80_80) {
		u32 rx_nss;
		u32 max_rate;

		max_rate = arg->peer_vht_rates.rx_max_rate;
		rx_nss = get_160mhz_nss_from_maxrate(max_rate);

		if (rx_nss == 0)
			rx_nss = arg->peer_num_spatial_streams;
		else
			rx_nss = min(arg->peer_num_spatial_streams, rx_nss);

		max_rate = hw->vht160_mcs_tx_highest;
		rx_nss = min(rx_nss, get_160mhz_nss_from_maxrate(max_rate));

		arg->peer_bw_rxnss_override =
			FIELD_PREP(WMI_PEER_NSS_MAP_ENABLE, 1) |
			FIELD_PREP(WMI_PEER_NSS_160MHZ_MASK, (rx_nss - 1));

		if (arg->peer_phymode == MODE_11AC_VHT80_80) {
			arg->peer_bw_rxnss_override |=
			FIELD_PREP(WMI_PEER_NSS_80_80MHZ_MASK, (rx_nss - 1));
		}
	}
	ath10k_dbg(ar, ATH10K_DBG_MAC,
		   "mac vht peer %pM max_mpdu %d flags 0x%x peer_rx_nss_override 0x%x\n",
		   sta->addr, arg->peer_max_mpdu,
		   arg->peer_flags, arg->peer_bw_rxnss_override);
}

static void ath10k_peer_assoc_h_qos(struct ath10k *ar,
				    struct ieee80211_vif *vif,
				    struct ieee80211_sta *sta,
				    struct wmi_peer_assoc_complete_arg *arg)
{
	struct ath10k_vif *arvif = (void *)vif->drv_priv;

	switch (arvif->vdev_type) {
	case WMI_VDEV_TYPE_AP:
		if (sta->wme)
			arg->peer_flags |= arvif->ar->wmi.peer_flags->qos;

		if (sta->wme && sta->uapsd_queues) {
			arg->peer_flags |= arvif->ar->wmi.peer_flags->apsd;
			arg->peer_rate_caps |= WMI_RC_UAPSD_FLAG;
		}
		break;
	case WMI_VDEV_TYPE_STA:
		if (sta->wme)
			arg->peer_flags |= arvif->ar->wmi.peer_flags->qos;
		break;
	case WMI_VDEV_TYPE_IBSS:
		if (sta->wme)
			arg->peer_flags |= arvif->ar->wmi.peer_flags->qos;
		break;
	default:
		break;
	}

	ath10k_dbg(ar, ATH10K_DBG_MAC, "mac peer %pM qos %d\n",
		   sta->addr, !!(arg->peer_flags &
		   arvif->ar->wmi.peer_flags->qos));
}

static bool ath10k_mac_sta_has_ofdm_only(struct ieee80211_sta *sta)
{
	return sta->supp_rates[NL80211_BAND_2GHZ] >>
	       ATH10K_MAC_FIRST_OFDM_RATE_IDX;
}

static enum wmi_phy_mode ath10k_mac_get_phymode_vht(struct ath10k *ar,
						    struct ieee80211_sta *sta)
{
	if (sta->bandwidth == IEEE80211_STA_RX_BW_160) {
		switch (sta->vht_cap.cap & IEEE80211_VHT_CAP_SUPP_CHAN_WIDTH_MASK) {
		case IEEE80211_VHT_CAP_SUPP_CHAN_WIDTH_160MHZ:
			return MODE_11AC_VHT160;
		case IEEE80211_VHT_CAP_SUPP_CHAN_WIDTH_160_80PLUS80MHZ:
			return MODE_11AC_VHT80_80;
		default:
			/* not sure if this is a valid case? */
			return MODE_11AC_VHT160;
		}
	}

	if (sta->bandwidth == IEEE80211_STA_RX_BW_80)
		return MODE_11AC_VHT80;

	if (sta->bandwidth == IEEE80211_STA_RX_BW_40)
		return MODE_11AC_VHT40;

	if (sta->bandwidth == IEEE80211_STA_RX_BW_20)
		return MODE_11AC_VHT20;

	return MODE_UNKNOWN;
}

static void ath10k_peer_assoc_h_phymode(struct ath10k *ar,
					struct ieee80211_vif *vif,
					struct ieee80211_sta *sta,
					struct wmi_peer_assoc_complete_arg *arg)
{
	struct ath10k_vif *arvif = (void *)vif->drv_priv;
	struct cfg80211_chan_def def;
	enum nl80211_band band;
	const u8 *ht_mcs_mask;
	const u16 *vht_mcs_mask;
	enum wmi_phy_mode phymode = MODE_UNKNOWN;

	if (WARN_ON(ath10k_mac_vif_chan(vif, &def)))
		return;

	band = def.chan->band;
	ht_mcs_mask = arvif->bitrate_mask.control[band].ht_mcs;
	vht_mcs_mask = arvif->bitrate_mask.control[band].vht_mcs;

	switch (band) {
	case NL80211_BAND_2GHZ:
		if (sta->vht_cap.vht_supported &&
		    !ath10k_peer_assoc_h_vht_masked(vht_mcs_mask)) {
			if (sta->bandwidth == IEEE80211_STA_RX_BW_40)
				phymode = MODE_11AC_VHT40;
			else
				phymode = MODE_11AC_VHT20;
		} else if (sta->ht_cap.ht_supported &&
			   !ath10k_peer_assoc_h_ht_masked(ht_mcs_mask)) {
			if (sta->bandwidth == IEEE80211_STA_RX_BW_40)
				phymode = MODE_11NG_HT40;
			else
				phymode = MODE_11NG_HT20;
		} else if (ath10k_mac_sta_has_ofdm_only(sta)) {
			phymode = MODE_11G;
		} else {
			phymode = MODE_11B;
		}

		break;
	case NL80211_BAND_5GHZ:
		/*
		 * Check VHT first.
		 */
		if (sta->vht_cap.vht_supported &&
		    !ath10k_peer_assoc_h_vht_masked(vht_mcs_mask)) {
			phymode = ath10k_mac_get_phymode_vht(ar, sta);
		} else if (sta->ht_cap.ht_supported &&
			   !ath10k_peer_assoc_h_ht_masked(ht_mcs_mask)) {
			if (sta->bandwidth >= IEEE80211_STA_RX_BW_40)
				phymode = MODE_11NA_HT40;
			else
				phymode = MODE_11NA_HT20;
		} else {
			phymode = MODE_11A;
		}

		break;
	default:
		break;
	}

	ath10k_dbg(ar, ATH10K_DBG_MAC, "mac peer %pM phymode %s\n",
		   sta->addr, ath10k_wmi_phymode_str(phymode));

	arg->peer_phymode = phymode;
	WARN_ON(phymode == MODE_UNKNOWN);
}

static int ath10k_peer_assoc_prepare(struct ath10k *ar,
				     struct ieee80211_vif *vif,
				     struct ieee80211_sta *sta,
				     struct wmi_peer_assoc_complete_arg *arg)
{
	lockdep_assert_held(&ar->conf_mutex);

	memset(arg, 0, sizeof(*arg));

	ath10k_peer_assoc_h_basic(ar, vif, sta, arg);
	ath10k_peer_assoc_h_crypto(ar, vif, sta, arg);
	ath10k_peer_assoc_h_rates(ar, vif, sta, arg);
	ath10k_peer_assoc_h_ht(ar, vif, sta, arg);
	ath10k_peer_assoc_h_phymode(ar, vif, sta, arg);
	ath10k_peer_assoc_h_vht(ar, vif, sta, arg);
	ath10k_peer_assoc_h_qos(ar, vif, sta, arg);

	return 0;
}

static const u32 ath10k_smps_map[] = {
	[WLAN_HT_CAP_SM_PS_STATIC] = WMI_PEER_SMPS_STATIC,
	[WLAN_HT_CAP_SM_PS_DYNAMIC] = WMI_PEER_SMPS_DYNAMIC,
	[WLAN_HT_CAP_SM_PS_INVALID] = WMI_PEER_SMPS_PS_NONE,
	[WLAN_HT_CAP_SM_PS_DISABLED] = WMI_PEER_SMPS_PS_NONE,
};

static int ath10k_setup_peer_smps(struct ath10k *ar, struct ath10k_vif *arvif,
				  const u8 *addr,
				  const struct ieee80211_sta_ht_cap *ht_cap)
{
	int smps;

	if (!ht_cap->ht_supported)
		return 0;

	smps = ht_cap->cap & IEEE80211_HT_CAP_SM_PS;
	smps >>= IEEE80211_HT_CAP_SM_PS_SHIFT;

	if (smps >= ARRAY_SIZE(ath10k_smps_map))
		return -EINVAL;

	return ath10k_wmi_peer_set_param(ar, arvif->vdev_id, addr,
					 ar->wmi.peer_param->smps_state,
					 ath10k_smps_map[smps]);
}

static int ath10k_mac_vif_recalc_txbf(struct ath10k *ar,
				      struct ieee80211_vif *vif,
				      struct ieee80211_sta_vht_cap vht_cap)
{
	struct ath10k_vif *arvif = (void *)vif->drv_priv;
	int ret;
	u32 param;
	u32 value;

	if (ath10k_wmi_get_txbf_conf_scheme(ar) != WMI_TXBF_CONF_AFTER_ASSOC)
		return 0;

	if (!(ar->vht_cap_info &
	      (IEEE80211_VHT_CAP_SU_BEAMFORMEE_CAPABLE |
	       IEEE80211_VHT_CAP_MU_BEAMFORMEE_CAPABLE |
	       IEEE80211_VHT_CAP_SU_BEAMFORMER_CAPABLE |
	       IEEE80211_VHT_CAP_MU_BEAMFORMER_CAPABLE)))
		return 0;

	param = ar->wmi.vdev_param->txbf;
	value = 0;

	if (WARN_ON(param == WMI_VDEV_PARAM_UNSUPPORTED))
		return 0;

	/* The following logic is correct. If a remote STA advertises support
	 * for being a beamformer then we should enable us being a beamformee.
	 */

	if (ar->vht_cap_info &
	    (IEEE80211_VHT_CAP_SU_BEAMFORMEE_CAPABLE |
	     IEEE80211_VHT_CAP_MU_BEAMFORMEE_CAPABLE)) {
		if (vht_cap.cap & IEEE80211_VHT_CAP_SU_BEAMFORMER_CAPABLE)
			value |= WMI_VDEV_PARAM_TXBF_SU_TX_BFEE;

		if (vht_cap.cap & IEEE80211_VHT_CAP_MU_BEAMFORMER_CAPABLE)
			value |= WMI_VDEV_PARAM_TXBF_MU_TX_BFEE;
	}

	if (ar->vht_cap_info &
	    (IEEE80211_VHT_CAP_SU_BEAMFORMER_CAPABLE |
	     IEEE80211_VHT_CAP_MU_BEAMFORMER_CAPABLE)) {
		if (vht_cap.cap & IEEE80211_VHT_CAP_SU_BEAMFORMEE_CAPABLE)
			value |= WMI_VDEV_PARAM_TXBF_SU_TX_BFER;

		if (vht_cap.cap & IEEE80211_VHT_CAP_MU_BEAMFORMEE_CAPABLE)
			value |= WMI_VDEV_PARAM_TXBF_MU_TX_BFER;
	}

	if (value & WMI_VDEV_PARAM_TXBF_MU_TX_BFEE)
		value |= WMI_VDEV_PARAM_TXBF_SU_TX_BFEE;

	if (value & WMI_VDEV_PARAM_TXBF_MU_TX_BFER)
		value |= WMI_VDEV_PARAM_TXBF_SU_TX_BFER;

	ret = ath10k_wmi_vdev_set_param(ar, arvif->vdev_id, param, value);
	if (ret) {
		ath10k_warn(ar, "failed to submit vdev param txbf 0x%x: %d\n",
			    value, ret);
		return ret;
	}

	return 0;
}

/* can be called only in mac80211 callbacks due to `key_count` usage */
static void ath10k_bss_assoc(struct ieee80211_hw *hw,
			     struct ieee80211_vif *vif,
			     struct ieee80211_bss_conf *bss_conf)
{
	struct ath10k *ar = hw->priv;
	struct ath10k_vif *arvif = (void *)vif->drv_priv;
	struct ieee80211_sta_ht_cap ht_cap;
	struct ieee80211_sta_vht_cap vht_cap;
	struct wmi_peer_assoc_complete_arg peer_arg;
	struct ieee80211_sta *ap_sta;
	int ret;

	lockdep_assert_held(&ar->conf_mutex);

	ath10k_dbg(ar, ATH10K_DBG_MAC, "mac vdev %i assoc bssid %pM aid %d\n",
		   arvif->vdev_id, arvif->bssid, arvif->aid);

	rcu_read_lock();

	ap_sta = ieee80211_find_sta(vif, bss_conf->bssid);
	if (!ap_sta) {
		ath10k_warn(ar, "failed to find station entry for bss %pM vdev %i\n",
			    bss_conf->bssid, arvif->vdev_id);
		rcu_read_unlock();
		return;
	}

	/* ap_sta must be accessed only within rcu section which must be left
	 * before calling ath10k_setup_peer_smps() which might sleep.
	 */
	ht_cap = ap_sta->ht_cap;
	vht_cap = ap_sta->vht_cap;

	ret = ath10k_peer_assoc_prepare(ar, vif, ap_sta, &peer_arg);
	if (ret) {
		ath10k_warn(ar, "failed to prepare peer assoc for %pM vdev %i: %d\n",
			    bss_conf->bssid, arvif->vdev_id, ret);
		rcu_read_unlock();
		return;
	}

	rcu_read_unlock();

	ret = ath10k_wmi_peer_assoc(ar, &peer_arg);
	if (ret) {
		ath10k_warn(ar, "failed to run peer assoc for %pM vdev %i: %d\n",
			    bss_conf->bssid, arvif->vdev_id, ret);
		return;
	}

	ret = ath10k_setup_peer_smps(ar, arvif, bss_conf->bssid, &ht_cap);
	if (ret) {
		ath10k_warn(ar, "failed to setup peer SMPS for vdev %i: %d\n",
			    arvif->vdev_id, ret);
		return;
	}

	ret = ath10k_mac_vif_recalc_txbf(ar, vif, vht_cap);
	if (ret) {
		ath10k_warn(ar, "failed to recalc txbf for vdev %i on bss %pM: %d\n",
			    arvif->vdev_id, bss_conf->bssid, ret);
		return;
	}

	ath10k_dbg(ar, ATH10K_DBG_MAC,
		   "mac vdev %d up (associated) bssid %pM aid %d\n",
		   arvif->vdev_id, bss_conf->bssid, bss_conf->aid);

	WARN_ON(arvif->is_up);

	arvif->aid = bss_conf->aid;
	ether_addr_copy(arvif->bssid, bss_conf->bssid);

	ret = ath10k_wmi_pdev_set_param(ar,
					ar->wmi.pdev_param->peer_stats_info_enable, 1);
	if (ret)
		ath10k_warn(ar, "failed to enable peer stats info: %d\n", ret);

	ret = ath10k_wmi_vdev_up(ar, arvif->vdev_id, arvif->aid, arvif->bssid);
	if (ret) {
		ath10k_warn(ar, "failed to set vdev %d up: %d\n",
			    arvif->vdev_id, ret);
		return;
	}

	arvif->is_up = true;

	/* Workaround: Some firmware revisions (tested with qca6174
	 * WLAN.RM.2.0-00073) have buggy powersave state machine and must be
	 * poked with peer param command.
	 */
	ret = ath10k_wmi_peer_set_param(ar, arvif->vdev_id, arvif->bssid,
					ar->wmi.peer_param->dummy_var, 1);
	if (ret) {
		ath10k_warn(ar, "failed to poke peer %pM param for ps workaround on vdev %i: %d\n",
			    arvif->bssid, arvif->vdev_id, ret);
		return;
	}
}

static void ath10k_bss_disassoc(struct ieee80211_hw *hw,
				struct ieee80211_vif *vif)
{
	struct ath10k *ar = hw->priv;
	struct ath10k_vif *arvif = (void *)vif->drv_priv;
	struct ieee80211_sta_vht_cap vht_cap = {};
	int ret;

	lockdep_assert_held(&ar->conf_mutex);

	ath10k_dbg(ar, ATH10K_DBG_MAC, "mac vdev %i disassoc bssid %pM\n",
		   arvif->vdev_id, arvif->bssid);

	ret = ath10k_wmi_vdev_down(ar, arvif->vdev_id);
	if (ret)
		ath10k_warn(ar, "failed to down vdev %i: %d\n",
			    arvif->vdev_id, ret);

	arvif->def_wep_key_idx = -1;

	ret = ath10k_mac_vif_recalc_txbf(ar, vif, vht_cap);
	if (ret) {
		ath10k_warn(ar, "failed to recalc txbf for vdev %i: %d\n",
			    arvif->vdev_id, ret);
		return;
	}

	arvif->is_up = false;

	cancel_delayed_work_sync(&arvif->connection_loss_work);
}

static int ath10k_new_peer_tid_config(struct ath10k *ar,
				      struct ieee80211_sta *sta,
				      struct ath10k_vif *arvif)
{
	struct wmi_per_peer_per_tid_cfg_arg arg = {};
	struct ath10k_sta *arsta = (struct ath10k_sta *)sta->drv_priv;
	bool config_apply;
	int ret, i;

	for (i = 0; i < ATH10K_TID_MAX; i++) {
		config_apply = false;
		if (arvif->retry_long[i] || arvif->ampdu[i] ||
		    arvif->rate_ctrl[i] || arvif->rtscts[i]) {
			config_apply = true;
			arg.tid = i;
			arg.vdev_id = arvif->vdev_id;
			arg.retry_count = arvif->retry_long[i];
			arg.aggr_control = arvif->ampdu[i];
			arg.rate_ctrl = arvif->rate_ctrl[i];
			arg.rcode_flags = arvif->rate_code[i];

			if (arvif->rtscts[i])
				arg.ext_tid_cfg_bitmap =
					WMI_EXT_TID_RTS_CTS_CONFIG;
			else
				arg.ext_tid_cfg_bitmap = 0;

			arg.rtscts_ctrl = arvif->rtscts[i];
		}

		if (arvif->noack[i]) {
			arg.ack_policy = arvif->noack[i];
			arg.rate_ctrl = WMI_TID_CONFIG_RATE_CONTROL_DEFAULT_LOWEST_RATE;
			arg.aggr_control = WMI_TID_CONFIG_AGGR_CONTROL_DISABLE;
			config_apply = true;
		}

		/* Assign default value(-1) to newly connected station.
		 * This is to identify station specific tid configuration not
		 * configured for the station.
		 */
		arsta->retry_long[i] = -1;
		arsta->noack[i] = -1;
		arsta->ampdu[i] = -1;

		if (!config_apply)
			continue;

		ether_addr_copy(arg.peer_macaddr.addr, sta->addr);

		ret = ath10k_wmi_set_per_peer_per_tid_cfg(ar, &arg);
		if (ret) {
			ath10k_warn(ar, "failed to set per tid retry/aggr config for sta %pM: %d\n",
				    sta->addr, ret);
			return ret;
		}

		memset(&arg, 0, sizeof(arg));
	}

	return 0;
}

static int ath10k_station_assoc(struct ath10k *ar,
				struct ieee80211_vif *vif,
				struct ieee80211_sta *sta,
				bool reassoc)
{
	struct ath10k_vif *arvif = (void *)vif->drv_priv;
	struct wmi_peer_assoc_complete_arg peer_arg;
	int ret = 0;

	lockdep_assert_held(&ar->conf_mutex);

	ret = ath10k_peer_assoc_prepare(ar, vif, sta, &peer_arg);
	if (ret) {
		ath10k_warn(ar, "failed to prepare WMI peer assoc for %pM vdev %i: %i\n",
			    sta->addr, arvif->vdev_id, ret);
		return ret;
	}

	ret = ath10k_wmi_peer_assoc(ar, &peer_arg);
	if (ret) {
		ath10k_warn(ar, "failed to run peer assoc for STA %pM vdev %i: %d\n",
			    sta->addr, arvif->vdev_id, ret);
		return ret;
	}

	/* Re-assoc is run only to update supported rates for given station. It
	 * doesn't make much sense to reconfigure the peer completely.
	 */
	if (!reassoc) {
		ret = ath10k_setup_peer_smps(ar, arvif, sta->addr,
					     &sta->ht_cap);
		if (ret) {
			ath10k_warn(ar, "failed to setup peer SMPS for vdev %d: %d\n",
				    arvif->vdev_id, ret);
			return ret;
		}

		ret = ath10k_peer_assoc_qos_ap(ar, arvif, sta);
		if (ret) {
			ath10k_warn(ar, "failed to set qos params for STA %pM for vdev %i: %d\n",
				    sta->addr, arvif->vdev_id, ret);
			return ret;
		}

		if (!sta->wme) {
			arvif->num_legacy_stations++;
			ret  = ath10k_recalc_rtscts_prot(arvif);
			if (ret) {
				ath10k_warn(ar, "failed to recalculate rts/cts prot for vdev %d: %d\n",
					    arvif->vdev_id, ret);
				return ret;
			}
		}

		/* Plumb cached keys only for static WEP */
		if ((arvif->def_wep_key_idx != -1) && (!sta->tdls)) {
			ret = ath10k_install_peer_wep_keys(arvif, sta->addr);
			if (ret) {
				ath10k_warn(ar, "failed to install peer wep keys for vdev %i: %d\n",
					    arvif->vdev_id, ret);
				return ret;
			}
		}
	}

	if (!test_bit(WMI_SERVICE_PEER_TID_CONFIGS_SUPPORT, ar->wmi.svc_map))
		return ret;

	return ath10k_new_peer_tid_config(ar, sta, arvif);
}

static int ath10k_station_disassoc(struct ath10k *ar,
				   struct ieee80211_vif *vif,
				   struct ieee80211_sta *sta)
{
	struct ath10k_vif *arvif = (void *)vif->drv_priv;
	int ret = 0;

	lockdep_assert_held(&ar->conf_mutex);

	if (!sta->wme) {
		arvif->num_legacy_stations--;
		ret = ath10k_recalc_rtscts_prot(arvif);
		if (ret) {
			ath10k_warn(ar, "failed to recalculate rts/cts prot for vdev %d: %d\n",
				    arvif->vdev_id, ret);
			return ret;
		}
	}

	ret = ath10k_clear_peer_keys(arvif, sta->addr);
	if (ret) {
		ath10k_warn(ar, "failed to clear all peer wep keys for vdev %i: %d\n",
			    arvif->vdev_id, ret);
		return ret;
	}

	return ret;
}

/**************/
/* Regulatory */
/**************/

static int ath10k_update_channel_list(struct ath10k *ar)
{
	struct ieee80211_hw *hw = ar->hw;
	struct ieee80211_supported_band **bands;
	enum nl80211_band band;
	struct ieee80211_channel *channel;
	struct wmi_scan_chan_list_arg arg = {0};
	struct wmi_channel_arg *ch;
	bool passive;
	int len;
	int ret;
	int i;

	lockdep_assert_held(&ar->conf_mutex);

	bands = hw->wiphy->bands;
	for (band = 0; band < NUM_NL80211_BANDS; band++) {
		if (!bands[band])
			continue;

		for (i = 0; i < bands[band]->n_channels; i++) {
			if (bands[band]->channels[i].flags &
			    IEEE80211_CHAN_DISABLED)
				continue;

			arg.n_channels++;
		}
	}

	len = sizeof(struct wmi_channel_arg) * arg.n_channels;
	arg.channels = kzalloc(len, GFP_KERNEL);
	if (!arg.channels)
		return -ENOMEM;

	ch = arg.channels;
	for (band = 0; band < NUM_NL80211_BANDS; band++) {
		if (!bands[band])
			continue;

		for (i = 0; i < bands[band]->n_channels; i++) {
			channel = &bands[band]->channels[i];

			if (channel->flags & IEEE80211_CHAN_DISABLED)
				continue;

			ch->allow_ht = true;

			/* FIXME: when should we really allow VHT? */
			ch->allow_vht = true;

			ch->allow_ibss =
				!(channel->flags & IEEE80211_CHAN_NO_IR);

			ch->ht40plus =
				!(channel->flags & IEEE80211_CHAN_NO_HT40PLUS);

			ch->chan_radar =
				!!(channel->flags & IEEE80211_CHAN_RADAR);

			passive = channel->flags & IEEE80211_CHAN_NO_IR;
			ch->passive = passive;

			/* the firmware is ignoring the "radar" flag of the
			 * channel and is scanning actively using Probe Requests
			 * on "Radar detection"/DFS channels which are not
			 * marked as "available"
			 */
			ch->passive |= ch->chan_radar;

			ch->freq = channel->center_freq;
			ch->band_center_freq1 = channel->center_freq;
			ch->min_power = 0;
			ch->max_power = channel->max_power * 2;
			ch->max_reg_power = channel->max_reg_power * 2;
			ch->max_antenna_gain = channel->max_antenna_gain * 2;
			ch->reg_class_id = 0; /* FIXME */

			/* FIXME: why use only legacy modes, why not any
			 * HT/VHT modes? Would that even make any
			 * difference?
			 */
			if (channel->band == NL80211_BAND_2GHZ)
				ch->mode = MODE_11G;
			else
				ch->mode = MODE_11A;

			if (WARN_ON_ONCE(ch->mode == MODE_UNKNOWN))
				continue;

			ath10k_dbg(ar, ATH10K_DBG_WMI,
				   "mac channel [%zd/%d] freq %d maxpower %d regpower %d antenna %d mode %d\n",
				    ch - arg.channels, arg.n_channels,
				   ch->freq, ch->max_power, ch->max_reg_power,
				   ch->max_antenna_gain, ch->mode);

			ch++;
		}
	}

	ret = ath10k_wmi_scan_chan_list(ar, &arg);
	kfree(arg.channels);

	return ret;
}

static enum wmi_dfs_region
ath10k_mac_get_dfs_region(enum nl80211_dfs_regions dfs_region)
{
	switch (dfs_region) {
	case NL80211_DFS_UNSET:
		return WMI_UNINIT_DFS_DOMAIN;
	case NL80211_DFS_FCC:
		return WMI_FCC_DFS_DOMAIN;
	case NL80211_DFS_ETSI:
		return WMI_ETSI_DFS_DOMAIN;
	case NL80211_DFS_JP:
		return WMI_MKK4_DFS_DOMAIN;
	}
	return WMI_UNINIT_DFS_DOMAIN;
}

static void ath10k_regd_update(struct ath10k *ar)
{
	struct reg_dmn_pair_mapping *regpair;
	int ret;
	enum wmi_dfs_region wmi_dfs_reg;
	enum nl80211_dfs_regions nl_dfs_reg;

	lockdep_assert_held(&ar->conf_mutex);

	ret = ath10k_update_channel_list(ar);
	if (ret)
		ath10k_warn(ar, "failed to update channel list: %d\n", ret);

	regpair = ar->ath_common.regulatory.regpair;

	if (IS_ENABLED(CONFIG_ATH10K_DFS_CERTIFIED) && ar->dfs_detector) {
		nl_dfs_reg = ar->dfs_detector->region;
		wmi_dfs_reg = ath10k_mac_get_dfs_region(nl_dfs_reg);
	} else {
		wmi_dfs_reg = WMI_UNINIT_DFS_DOMAIN;
	}

	/* Target allows setting up per-band regdomain but ath_common provides
	 * a combined one only
	 */
	ret = ath10k_wmi_pdev_set_regdomain(ar,
					    regpair->reg_domain,
					    regpair->reg_domain, /* 2ghz */
					    regpair->reg_domain, /* 5ghz */
					    regpair->reg_2ghz_ctl,
					    regpair->reg_5ghz_ctl,
					    wmi_dfs_reg);
	if (ret)
		ath10k_warn(ar, "failed to set pdev regdomain: %d\n", ret);
}

static void ath10k_mac_update_channel_list(struct ath10k *ar,
					   struct ieee80211_supported_band *band)
{
	int i;

	if (ar->low_5ghz_chan && ar->high_5ghz_chan) {
		for (i = 0; i < band->n_channels; i++) {
			if (band->channels[i].center_freq < ar->low_5ghz_chan ||
			    band->channels[i].center_freq > ar->high_5ghz_chan)
				band->channels[i].flags |=
					IEEE80211_CHAN_DISABLED;
		}
	}
}

static void ath10k_reg_notifier(struct wiphy *wiphy,
				struct regulatory_request *request)
{
	struct ieee80211_hw *hw = wiphy_to_ieee80211_hw(wiphy);
	struct ath10k *ar = hw->priv;
	bool result;

	ath_reg_notifier_apply(wiphy, request, &ar->ath_common.regulatory);

	if (IS_ENABLED(CONFIG_ATH10K_DFS_CERTIFIED) && ar->dfs_detector) {
		ath10k_dbg(ar, ATH10K_DBG_REGULATORY, "dfs region 0x%x\n",
			   request->dfs_region);
		result = ar->dfs_detector->set_dfs_domain(ar->dfs_detector,
							  request->dfs_region);
		if (!result)
			ath10k_warn(ar, "DFS region 0x%X not supported, will trigger radar for every pulse\n",
				    request->dfs_region);
	}

	mutex_lock(&ar->conf_mutex);
	if (ar->state == ATH10K_STATE_ON)
		ath10k_regd_update(ar);
	mutex_unlock(&ar->conf_mutex);

	if (ar->phy_capability & WHAL_WLAN_11A_CAPABILITY)
		ath10k_mac_update_channel_list(ar,
					       ar->hw->wiphy->bands[NL80211_BAND_5GHZ]);
}

static void ath10k_stop_radar_confirmation(struct ath10k *ar)
{
	spin_lock_bh(&ar->data_lock);
	ar->radar_conf_state = ATH10K_RADAR_CONFIRMATION_STOPPED;
	spin_unlock_bh(&ar->data_lock);

	cancel_work_sync(&ar->radar_confirmation_work);
}

/***************/
/* TX handlers */
/***************/

enum ath10k_mac_tx_path {
	ATH10K_MAC_TX_HTT,
	ATH10K_MAC_TX_HTT_MGMT,
	ATH10K_MAC_TX_WMI_MGMT,
	ATH10K_MAC_TX_UNKNOWN,
};

void ath10k_mac_tx_lock(struct ath10k *ar, int reason)
{
	lockdep_assert_held(&ar->htt.tx_lock);

	WARN_ON(reason >= ATH10K_TX_PAUSE_MAX);
	ar->tx_paused |= BIT(reason);
	ieee80211_stop_queues(ar->hw);
}

static void ath10k_mac_tx_unlock_iter(void *data, u8 *mac,
				      struct ieee80211_vif *vif)
{
	struct ath10k *ar = data;
	struct ath10k_vif *arvif = (void *)vif->drv_priv;

	if (arvif->tx_paused)
		return;

	ieee80211_wake_queue(ar->hw, arvif->vdev_id);
}

void ath10k_mac_tx_unlock(struct ath10k *ar, int reason)
{
	lockdep_assert_held(&ar->htt.tx_lock);

	WARN_ON(reason >= ATH10K_TX_PAUSE_MAX);
	ar->tx_paused &= ~BIT(reason);

	if (ar->tx_paused)
		return;

	ieee80211_iterate_active_interfaces_atomic(ar->hw,
						   IEEE80211_IFACE_ITER_RESUME_ALL,
						   ath10k_mac_tx_unlock_iter,
						   ar);

	ieee80211_wake_queue(ar->hw, ar->hw->offchannel_tx_hw_queue);
}

void ath10k_mac_vif_tx_lock(struct ath10k_vif *arvif, int reason)
{
	struct ath10k *ar = arvif->ar;

	lockdep_assert_held(&ar->htt.tx_lock);

	WARN_ON(reason >= BITS_PER_LONG);
	arvif->tx_paused |= BIT(reason);
	ieee80211_stop_queue(ar->hw, arvif->vdev_id);
}

void ath10k_mac_vif_tx_unlock(struct ath10k_vif *arvif, int reason)
{
	struct ath10k *ar = arvif->ar;

	lockdep_assert_held(&ar->htt.tx_lock);

	WARN_ON(reason >= BITS_PER_LONG);
	arvif->tx_paused &= ~BIT(reason);

	if (ar->tx_paused)
		return;

	if (arvif->tx_paused)
		return;

	ieee80211_wake_queue(ar->hw, arvif->vdev_id);
}

static void ath10k_mac_vif_handle_tx_pause(struct ath10k_vif *arvif,
					   enum wmi_tlv_tx_pause_id pause_id,
					   enum wmi_tlv_tx_pause_action action)
{
	struct ath10k *ar = arvif->ar;

	lockdep_assert_held(&ar->htt.tx_lock);

	switch (action) {
	case WMI_TLV_TX_PAUSE_ACTION_STOP:
		ath10k_mac_vif_tx_lock(arvif, pause_id);
		break;
	case WMI_TLV_TX_PAUSE_ACTION_WAKE:
		ath10k_mac_vif_tx_unlock(arvif, pause_id);
		break;
	default:
		ath10k_dbg(ar, ATH10K_DBG_BOOT,
			   "received unknown tx pause action %d on vdev %i, ignoring\n",
			    action, arvif->vdev_id);
		break;
	}
}

struct ath10k_mac_tx_pause {
	u32 vdev_id;
	enum wmi_tlv_tx_pause_id pause_id;
	enum wmi_tlv_tx_pause_action action;
};

static void ath10k_mac_handle_tx_pause_iter(void *data, u8 *mac,
					    struct ieee80211_vif *vif)
{
	struct ath10k_vif *arvif = (void *)vif->drv_priv;
	struct ath10k_mac_tx_pause *arg = data;

	if (arvif->vdev_id != arg->vdev_id)
		return;

	ath10k_mac_vif_handle_tx_pause(arvif, arg->pause_id, arg->action);
}

void ath10k_mac_handle_tx_pause_vdev(struct ath10k *ar, u32 vdev_id,
				     enum wmi_tlv_tx_pause_id pause_id,
				     enum wmi_tlv_tx_pause_action action)
{
	struct ath10k_mac_tx_pause arg = {
		.vdev_id = vdev_id,
		.pause_id = pause_id,
		.action = action,
	};

	spin_lock_bh(&ar->htt.tx_lock);
	ieee80211_iterate_active_interfaces_atomic(ar->hw,
						   IEEE80211_IFACE_ITER_RESUME_ALL,
						   ath10k_mac_handle_tx_pause_iter,
						   &arg);
	spin_unlock_bh(&ar->htt.tx_lock);
}

static enum ath10k_hw_txrx_mode
ath10k_mac_tx_h_get_txmode(struct ath10k *ar,
			   struct ieee80211_vif *vif,
			   struct ieee80211_sta *sta,
			   struct sk_buff *skb)
{
	const struct ieee80211_hdr *hdr = (void *)skb->data;
	const struct ath10k_skb_cb *skb_cb = ATH10K_SKB_CB(skb);
	__le16 fc = hdr->frame_control;

	if (!vif || vif->type == NL80211_IFTYPE_MONITOR)
		return ATH10K_HW_TXRX_RAW;

	if (ieee80211_is_mgmt(fc))
		return ATH10K_HW_TXRX_MGMT;

	/* Workaround:
	 *
	 * NullFunc frames are mostly used to ping if a client or AP are still
	 * reachable and responsive. This implies tx status reports must be
	 * accurate - otherwise either mac80211 or userspace (e.g. hostapd) can
	 * come to a conclusion that the other end disappeared and tear down
	 * BSS connection or it can never disconnect from BSS/client (which is
	 * the case).
	 *
	 * Firmware with HTT older than 3.0 delivers incorrect tx status for
	 * NullFunc frames to driver. However there's a HTT Mgmt Tx command
	 * which seems to deliver correct tx reports for NullFunc frames. The
	 * downside of using it is it ignores client powersave state so it can
	 * end up disconnecting sleeping clients in AP mode. It should fix STA
	 * mode though because AP don't sleep.
	 */
	if (ar->htt.target_version_major < 3 &&
	    (ieee80211_is_nullfunc(fc) || ieee80211_is_qos_nullfunc(fc)) &&
	    !test_bit(ATH10K_FW_FEATURE_HAS_WMI_MGMT_TX,
		      ar->running_fw->fw_file.fw_features))
		return ATH10K_HW_TXRX_MGMT;

	/* Workaround:
	 *
	 * Some wmi-tlv firmwares for qca6174 have broken Tx key selection for
	 * NativeWifi txmode - it selects AP key instead of peer key. It seems
	 * to work with Ethernet txmode so use it.
	 *
	 * FIXME: Check if raw mode works with TDLS.
	 */
	if (ieee80211_is_data_present(fc) && sta && sta->tdls)
		return ATH10K_HW_TXRX_ETHERNET;

	if (test_bit(ATH10K_FLAG_RAW_MODE, &ar->dev_flags) ||
	    skb_cb->flags & ATH10K_SKB_F_RAW_TX)
		return ATH10K_HW_TXRX_RAW;

	return ATH10K_HW_TXRX_NATIVE_WIFI;
}

static bool ath10k_tx_h_use_hwcrypto(struct ieee80211_vif *vif,
				     struct sk_buff *skb)
{
	const struct ieee80211_tx_info *info = IEEE80211_SKB_CB(skb);
	const struct ieee80211_hdr *hdr = (void *)skb->data;
	const u32 mask = IEEE80211_TX_INTFL_DONT_ENCRYPT |
			 IEEE80211_TX_CTL_INJECTED;

	if (!ieee80211_has_protected(hdr->frame_control))
		return false;

	if ((info->flags & mask) == mask)
		return false;

	if (vif)
		return !((struct ath10k_vif *)vif->drv_priv)->nohwcrypt;

	return true;
}

/* HTT Tx uses Native Wifi tx mode which expects 802.11 frames without QoS
 * Control in the header.
 */
static void ath10k_tx_h_nwifi(struct ieee80211_hw *hw, struct sk_buff *skb)
{
	struct ieee80211_hdr *hdr = (void *)skb->data;
	struct ath10k_skb_cb *cb = ATH10K_SKB_CB(skb);
	u8 *qos_ctl;

	if (!ieee80211_is_data_qos(hdr->frame_control))
		return;

	qos_ctl = ieee80211_get_qos_ctl(hdr);
	memmove(skb->data + IEEE80211_QOS_CTL_LEN,
		skb->data, (void *)qos_ctl - (void *)skb->data);
	skb_pull(skb, IEEE80211_QOS_CTL_LEN);

	/* Some firmware revisions don't handle sending QoS NullFunc well.
	 * These frames are mainly used for CQM purposes so it doesn't really
	 * matter whether QoS NullFunc or NullFunc are sent.
	 */
	hdr = (void *)skb->data;
	if (ieee80211_is_qos_nullfunc(hdr->frame_control))
		cb->flags &= ~ATH10K_SKB_F_QOS;

	hdr->frame_control &= ~__cpu_to_le16(IEEE80211_STYPE_QOS_DATA);
}

static void ath10k_tx_h_8023(struct sk_buff *skb)
{
	struct ieee80211_hdr *hdr;
	struct rfc1042_hdr *rfc1042;
	struct ethhdr *eth;
	size_t hdrlen;
	u8 da[ETH_ALEN];
	u8 sa[ETH_ALEN];
	__be16 type;

	hdr = (void *)skb->data;
	hdrlen = ieee80211_hdrlen(hdr->frame_control);
	rfc1042 = (void *)skb->data + hdrlen;

	ether_addr_copy(da, ieee80211_get_DA(hdr));
	ether_addr_copy(sa, ieee80211_get_SA(hdr));
	type = rfc1042->snap_type;

	skb_pull(skb, hdrlen + sizeof(*rfc1042));
	skb_push(skb, sizeof(*eth));

	eth = (void *)skb->data;
	ether_addr_copy(eth->h_dest, da);
	ether_addr_copy(eth->h_source, sa);
	eth->h_proto = type;
}

static void ath10k_tx_h_add_p2p_noa_ie(struct ath10k *ar,
				       struct ieee80211_vif *vif,
				       struct sk_buff *skb)
{
	struct ieee80211_hdr *hdr = (struct ieee80211_hdr *)skb->data;
	struct ath10k_vif *arvif = (void *)vif->drv_priv;

	/* This is case only for P2P_GO */
	if (vif->type != NL80211_IFTYPE_AP || !vif->p2p)
		return;

	if (unlikely(ieee80211_is_probe_resp(hdr->frame_control))) {
		spin_lock_bh(&ar->data_lock);
		if (arvif->u.ap.noa_data)
			if (!pskb_expand_head(skb, 0, arvif->u.ap.noa_len,
					      GFP_ATOMIC))
				skb_put_data(skb, arvif->u.ap.noa_data,
					     arvif->u.ap.noa_len);
		spin_unlock_bh(&ar->data_lock);
	}
}

static void ath10k_mac_tx_h_fill_cb(struct ath10k *ar,
				    struct ieee80211_vif *vif,
				    struct ieee80211_txq *txq,
				    struct ieee80211_sta *sta,
				    struct sk_buff *skb, u16 airtime)
{
	struct ieee80211_hdr *hdr = (void *)skb->data;
	struct ath10k_skb_cb *cb = ATH10K_SKB_CB(skb);
	const struct ieee80211_tx_info *info = IEEE80211_SKB_CB(skb);
	bool is_data = ieee80211_is_data(hdr->frame_control) ||
			ieee80211_is_data_qos(hdr->frame_control);
	struct ath10k_vif *arvif = (void *)vif->drv_priv;
	struct ath10k_sta *arsta;
	u8 tid, *qos_ctl;
	bool noack = false;

	cb->flags = 0;
	if (!ath10k_tx_h_use_hwcrypto(vif, skb))
		cb->flags |= ATH10K_SKB_F_NO_HWCRYPT;

	if (ieee80211_is_mgmt(hdr->frame_control))
		cb->flags |= ATH10K_SKB_F_MGMT;

	if (ieee80211_is_data_qos(hdr->frame_control)) {
		cb->flags |= ATH10K_SKB_F_QOS;
		qos_ctl = ieee80211_get_qos_ctl(hdr);
		tid = (*qos_ctl) & IEEE80211_QOS_CTL_TID_MASK;

		if (arvif->noack[tid] == WMI_PEER_TID_CONFIG_NOACK)
			noack = true;

		if (sta) {
			arsta = (struct ath10k_sta *)sta->drv_priv;

			if (arsta->noack[tid] == WMI_PEER_TID_CONFIG_NOACK)
				noack = true;

			if (arsta->noack[tid] == WMI_PEER_TID_CONFIG_ACK)
				noack = false;
		}

		if (noack)
			cb->flags |= ATH10K_SKB_F_NOACK_TID;
	}

	/* Data frames encrypted in software will be posted to firmware
	 * with tx encap mode set to RAW. Ex: Multicast traffic generated
	 * for a specific VLAN group will always be encrypted in software.
	 */
	if (is_data && ieee80211_has_protected(hdr->frame_control) &&
	    !info->control.hw_key) {
		cb->flags |= ATH10K_SKB_F_NO_HWCRYPT;
		cb->flags |= ATH10K_SKB_F_RAW_TX;
	}

	cb->vif = vif;
	cb->txq = txq;
	cb->airtime_est = airtime;
	if (sta) {
		arsta = (struct ath10k_sta *)sta->drv_priv;
		spin_lock_bh(&ar->data_lock);
		cb->ucast_cipher = arsta->ucast_cipher;
		spin_unlock_bh(&ar->data_lock);
	}
}

bool ath10k_mac_tx_frm_has_freq(struct ath10k *ar)
{
	/* FIXME: Not really sure since when the behaviour changed. At some
	 * point new firmware stopped requiring creation of peer entries for
	 * offchannel tx (and actually creating them causes issues with wmi-htc
	 * tx credit replenishment and reliability). Assuming it's at least 3.4
	 * because that's when the `freq` was introduced to TX_FRM HTT command.
	 */
	return (ar->htt.target_version_major >= 3 &&
		ar->htt.target_version_minor >= 4 &&
		ar->running_fw->fw_file.htt_op_version == ATH10K_FW_HTT_OP_VERSION_TLV);
}

static int ath10k_mac_tx_wmi_mgmt(struct ath10k *ar, struct sk_buff *skb)
{
	struct sk_buff_head *q = &ar->wmi_mgmt_tx_queue;

	if (skb_queue_len_lockless(q) >= ATH10K_MAX_NUM_MGMT_PENDING) {
		ath10k_warn(ar, "wmi mgmt tx queue is full\n");
		return -ENOSPC;
	}

	skb_queue_tail(q, skb);
	ieee80211_queue_work(ar->hw, &ar->wmi_mgmt_tx_work);

	return 0;
}

static enum ath10k_mac_tx_path
ath10k_mac_tx_h_get_txpath(struct ath10k *ar,
			   struct sk_buff *skb,
			   enum ath10k_hw_txrx_mode txmode)
{
	switch (txmode) {
	case ATH10K_HW_TXRX_RAW:
	case ATH10K_HW_TXRX_NATIVE_WIFI:
	case ATH10K_HW_TXRX_ETHERNET:
		return ATH10K_MAC_TX_HTT;
	case ATH10K_HW_TXRX_MGMT:
		if (test_bit(ATH10K_FW_FEATURE_HAS_WMI_MGMT_TX,
			     ar->running_fw->fw_file.fw_features) ||
			     test_bit(WMI_SERVICE_MGMT_TX_WMI,
				      ar->wmi.svc_map))
			return ATH10K_MAC_TX_WMI_MGMT;
		else if (ar->htt.target_version_major >= 3)
			return ATH10K_MAC_TX_HTT;
		else
			return ATH10K_MAC_TX_HTT_MGMT;
	}

	return ATH10K_MAC_TX_UNKNOWN;
}

static int ath10k_mac_tx_submit(struct ath10k *ar,
				enum ath10k_hw_txrx_mode txmode,
				enum ath10k_mac_tx_path txpath,
				struct sk_buff *skb)
{
	struct ath10k_htt *htt = &ar->htt;
	int ret = -EINVAL;

	switch (txpath) {
	case ATH10K_MAC_TX_HTT:
		ret = ath10k_htt_tx(htt, txmode, skb);
		break;
	case ATH10K_MAC_TX_HTT_MGMT:
		ret = ath10k_htt_mgmt_tx(htt, skb);
		break;
	case ATH10K_MAC_TX_WMI_MGMT:
		ret = ath10k_mac_tx_wmi_mgmt(ar, skb);
		break;
	case ATH10K_MAC_TX_UNKNOWN:
		WARN_ON_ONCE(1);
		ret = -EINVAL;
		break;
	}

	if (ret) {
		ath10k_warn(ar, "failed to transmit packet, dropping: %d\n",
			    ret);
		ieee80211_free_txskb(ar->hw, skb);
	}

	return ret;
}

/* This function consumes the sk_buff regardless of return value as far as
 * caller is concerned so no freeing is necessary afterwards.
 */
static int ath10k_mac_tx(struct ath10k *ar,
			 struct ieee80211_vif *vif,
			 enum ath10k_hw_txrx_mode txmode,
			 enum ath10k_mac_tx_path txpath,
			 struct sk_buff *skb, bool noque_offchan)
{
	struct ieee80211_hw *hw = ar->hw;
	struct ieee80211_tx_info *info = IEEE80211_SKB_CB(skb);
	const struct ath10k_skb_cb *skb_cb = ATH10K_SKB_CB(skb);
	int ret;

	/* We should disable CCK RATE due to P2P */
	if (info->flags & IEEE80211_TX_CTL_NO_CCK_RATE)
		ath10k_dbg(ar, ATH10K_DBG_MAC, "IEEE80211_TX_CTL_NO_CCK_RATE\n");

	switch (txmode) {
	case ATH10K_HW_TXRX_MGMT:
	case ATH10K_HW_TXRX_NATIVE_WIFI:
		ath10k_tx_h_nwifi(hw, skb);
		ath10k_tx_h_add_p2p_noa_ie(ar, vif, skb);
		ath10k_tx_h_seq_no(vif, skb);
		break;
	case ATH10K_HW_TXRX_ETHERNET:
		ath10k_tx_h_8023(skb);
		break;
	case ATH10K_HW_TXRX_RAW:
		if (!test_bit(ATH10K_FLAG_RAW_MODE, &ar->dev_flags) &&
		    !(skb_cb->flags & ATH10K_SKB_F_RAW_TX)) {
			WARN_ON_ONCE(1);
			ieee80211_free_txskb(hw, skb);
			return -ENOTSUPP;
		}
	}

	if (!noque_offchan && info->flags & IEEE80211_TX_CTL_TX_OFFCHAN) {
		if (!ath10k_mac_tx_frm_has_freq(ar)) {
			ath10k_dbg(ar, ATH10K_DBG_MAC, "mac queued offchannel skb %pK len %d\n",
				   skb, skb->len);

			skb_queue_tail(&ar->offchan_tx_queue, skb);
			ieee80211_queue_work(hw, &ar->offchan_tx_work);
			return 0;
		}
	}

	ret = ath10k_mac_tx_submit(ar, txmode, txpath, skb);
	if (ret) {
		ath10k_warn(ar, "failed to submit frame: %d\n", ret);
		return ret;
	}

	return 0;
}

void ath10k_offchan_tx_purge(struct ath10k *ar)
{
	struct sk_buff *skb;

	for (;;) {
		skb = skb_dequeue(&ar->offchan_tx_queue);
		if (!skb)
			break;

		ieee80211_free_txskb(ar->hw, skb);
	}
}

void ath10k_offchan_tx_work(struct work_struct *work)
{
	struct ath10k *ar = container_of(work, struct ath10k, offchan_tx_work);
	struct ath10k_peer *peer;
	struct ath10k_vif *arvif;
	enum ath10k_hw_txrx_mode txmode;
	enum ath10k_mac_tx_path txpath;
	struct ieee80211_hdr *hdr;
	struct ieee80211_vif *vif;
	struct ieee80211_sta *sta;
	struct sk_buff *skb;
	const u8 *peer_addr;
	int vdev_id;
	int ret;
	unsigned long time_left;
	bool tmp_peer_created = false;

	/* FW requirement: We must create a peer before FW will send out
	 * an offchannel frame. Otherwise the frame will be stuck and
	 * never transmitted. We delete the peer upon tx completion.
	 * It is unlikely that a peer for offchannel tx will already be
	 * present. However it may be in some rare cases so account for that.
	 * Otherwise we might remove a legitimate peer and break stuff.
	 */

	for (;;) {
		skb = skb_dequeue(&ar->offchan_tx_queue);
		if (!skb)
			break;

		mutex_lock(&ar->conf_mutex);

		ath10k_dbg(ar, ATH10K_DBG_MAC, "mac offchannel skb %pK len %d\n",
			   skb, skb->len);

		hdr = (struct ieee80211_hdr *)skb->data;
		peer_addr = ieee80211_get_DA(hdr);

		spin_lock_bh(&ar->data_lock);
		vdev_id = ar->scan.vdev_id;
		peer = ath10k_peer_find(ar, vdev_id, peer_addr);
		spin_unlock_bh(&ar->data_lock);

		if (peer)
			/* FIXME: should this use ath10k_warn()? */
			ath10k_dbg(ar, ATH10K_DBG_MAC, "peer %pM on vdev %d already present\n",
				   peer_addr, vdev_id);

		if (!peer) {
			ret = ath10k_peer_create(ar, NULL, NULL, vdev_id,
						 peer_addr,
						 WMI_PEER_TYPE_DEFAULT);
			if (ret)
				ath10k_warn(ar, "failed to create peer %pM on vdev %d: %d\n",
					    peer_addr, vdev_id, ret);
			tmp_peer_created = (ret == 0);
		}

		spin_lock_bh(&ar->data_lock);
		reinit_completion(&ar->offchan_tx_completed);
		ar->offchan_tx_skb = skb;
		spin_unlock_bh(&ar->data_lock);

		/* It's safe to access vif and sta - conf_mutex guarantees that
		 * sta_state() and remove_interface() are locked exclusively
		 * out wrt to this offchannel worker.
		 */
		arvif = ath10k_get_arvif(ar, vdev_id);
		if (arvif) {
			vif = arvif->vif;
			sta = ieee80211_find_sta(vif, peer_addr);
		} else {
			vif = NULL;
			sta = NULL;
		}

		txmode = ath10k_mac_tx_h_get_txmode(ar, vif, sta, skb);
		txpath = ath10k_mac_tx_h_get_txpath(ar, skb, txmode);

		ret = ath10k_mac_tx(ar, vif, txmode, txpath, skb, true);
		if (ret) {
			ath10k_warn(ar, "failed to transmit offchannel frame: %d\n",
				    ret);
			/* not serious */
		}

		time_left =
		wait_for_completion_timeout(&ar->offchan_tx_completed, 3 * HZ);
		if (time_left == 0)
			ath10k_warn(ar, "timed out waiting for offchannel skb %pK, len: %d\n",
				    skb, skb->len);

		if (!peer && tmp_peer_created) {
			ret = ath10k_peer_delete(ar, vdev_id, peer_addr);
			if (ret)
				ath10k_warn(ar, "failed to delete peer %pM on vdev %d: %d\n",
					    peer_addr, vdev_id, ret);
		}

		mutex_unlock(&ar->conf_mutex);
	}
}

void ath10k_mgmt_over_wmi_tx_purge(struct ath10k *ar)
{
	struct sk_buff *skb;

	for (;;) {
		skb = skb_dequeue(&ar->wmi_mgmt_tx_queue);
		if (!skb)
			break;

		ieee80211_free_txskb(ar->hw, skb);
	}
}

void ath10k_mgmt_over_wmi_tx_work(struct work_struct *work)
{
	struct ath10k *ar = container_of(work, struct ath10k, wmi_mgmt_tx_work);
	struct sk_buff *skb;
	dma_addr_t paddr;
	int ret;

	for (;;) {
		skb = skb_dequeue(&ar->wmi_mgmt_tx_queue);
		if (!skb)
			break;

		if (test_bit(ATH10K_FW_FEATURE_MGMT_TX_BY_REF,
			     ar->running_fw->fw_file.fw_features)) {
			paddr = dma_map_single(ar->dev, skb->data,
					       skb->len, DMA_TO_DEVICE);
			if (dma_mapping_error(ar->dev, paddr)) {
				ieee80211_free_txskb(ar->hw, skb);
				continue;
			}
			ret = ath10k_wmi_mgmt_tx_send(ar, skb, paddr);
			if (ret) {
				ath10k_warn(ar, "failed to transmit management frame by ref via WMI: %d\n",
					    ret);
				/* remove this msdu from idr tracking */
				ath10k_wmi_cleanup_mgmt_tx_send(ar, skb);

				dma_unmap_single(ar->dev, paddr, skb->len,
						 DMA_TO_DEVICE);
				ieee80211_free_txskb(ar->hw, skb);
			}
		} else {
			ret = ath10k_wmi_mgmt_tx(ar, skb);
			if (ret) {
				ath10k_warn(ar, "failed to transmit management frame via WMI: %d\n",
					    ret);
				ieee80211_free_txskb(ar->hw, skb);
			}
		}
	}
}

static void ath10k_mac_txq_init(struct ieee80211_txq *txq)
{
	struct ath10k_txq *artxq;

	if (!txq)
		return;

	artxq = (void *)txq->drv_priv;
	INIT_LIST_HEAD(&artxq->list);
}

static void ath10k_mac_txq_unref(struct ath10k *ar, struct ieee80211_txq *txq)
{
	struct ath10k_skb_cb *cb;
	struct sk_buff *msdu;
	int msdu_id;

	if (!txq)
		return;

	spin_lock_bh(&ar->htt.tx_lock);
	idr_for_each_entry(&ar->htt.pending_tx, msdu, msdu_id) {
		cb = ATH10K_SKB_CB(msdu);
		if (cb->txq == txq)
			cb->txq = NULL;
	}
	spin_unlock_bh(&ar->htt.tx_lock);
}

struct ieee80211_txq *ath10k_mac_txq_lookup(struct ath10k *ar,
					    u16 peer_id,
					    u8 tid)
{
	struct ath10k_peer *peer;

	lockdep_assert_held(&ar->data_lock);

	peer = ar->peer_map[peer_id];
	if (!peer)
		return NULL;

	if (peer->removed)
		return NULL;

	if (peer->sta)
		return peer->sta->txq[tid];
	else if (peer->vif)
		return peer->vif->txq;
	else
		return NULL;
}

static bool ath10k_mac_tx_can_push(struct ieee80211_hw *hw,
				   struct ieee80211_txq *txq)
{
	struct ath10k *ar = hw->priv;
	struct ath10k_txq *artxq = (void *)txq->drv_priv;

	/* No need to get locks */
	if (ar->htt.tx_q_state.mode == HTT_TX_MODE_SWITCH_PUSH)
		return true;

	if (ar->htt.num_pending_tx < ar->htt.tx_q_state.num_push_allowed)
		return true;

	if (artxq->num_fw_queued < artxq->num_push_allowed)
		return true;

	return false;
}

/* Return estimated airtime in microsecond, which is calculated using last
 * reported TX rate. This is just a rough estimation because host driver has no
 * knowledge of the actual transmit rate, retries or aggregation. If actual
 * airtime can be reported by firmware, then delta between estimated and actual
 * airtime can be adjusted from deficit.
 */
#define IEEE80211_ATF_OVERHEAD		100	/* IFS + some slot time */
#define IEEE80211_ATF_OVERHEAD_IFS	16	/* IFS only */
static u16 ath10k_mac_update_airtime(struct ath10k *ar,
				     struct ieee80211_txq *txq,
				     struct sk_buff *skb)
{
	struct ath10k_sta *arsta;
	u32 pktlen;
	u16 airtime = 0;

	if (!txq || !txq->sta)
		return airtime;

	if (test_bit(WMI_SERVICE_REPORT_AIRTIME, ar->wmi.svc_map))
		return airtime;

	spin_lock_bh(&ar->data_lock);
	arsta = (struct ath10k_sta *)txq->sta->drv_priv;

	pktlen = skb->len + 38; /* Assume MAC header 30, SNAP 8 for most case */
	if (arsta->last_tx_bitrate) {
		/* airtime in us, last_tx_bitrate in 100kbps */
		airtime = (pktlen * 8 * (1000 / 100))
				/ arsta->last_tx_bitrate;
		/* overhead for media access time and IFS */
		airtime += IEEE80211_ATF_OVERHEAD_IFS;
	} else {
		/* This is mostly for throttle excessive BC/MC frames, and the
		 * airtime/rate doesn't need be exact. Airtime of BC/MC frames
		 * in 2G get some discount, which helps prevent very low rate
		 * frames from being blocked for too long.
		 */
		airtime = (pktlen * 8 * (1000 / 100)) / 60; /* 6M */
		airtime += IEEE80211_ATF_OVERHEAD;
	}
	spin_unlock_bh(&ar->data_lock);

	return airtime;
}

int ath10k_mac_tx_push_txq(struct ieee80211_hw *hw,
			   struct ieee80211_txq *txq)
{
	struct ath10k *ar = hw->priv;
	struct ath10k_htt *htt = &ar->htt;
	struct ath10k_txq *artxq = (void *)txq->drv_priv;
	struct ieee80211_vif *vif = txq->vif;
	struct ieee80211_sta *sta = txq->sta;
	enum ath10k_hw_txrx_mode txmode;
	enum ath10k_mac_tx_path txpath;
	struct sk_buff *skb;
	struct ieee80211_hdr *hdr;
	size_t skb_len;
	bool is_mgmt, is_presp;
	int ret;
	u16 airtime;

	spin_lock_bh(&ar->htt.tx_lock);
	ret = ath10k_htt_tx_inc_pending(htt);
	spin_unlock_bh(&ar->htt.tx_lock);

	if (ret)
		return ret;

	skb = ieee80211_tx_dequeue_ni(hw, txq);
	if (!skb) {
		spin_lock_bh(&ar->htt.tx_lock);
		ath10k_htt_tx_dec_pending(htt);
		spin_unlock_bh(&ar->htt.tx_lock);

		return -ENOENT;
	}

	airtime = ath10k_mac_update_airtime(ar, txq, skb);
	ath10k_mac_tx_h_fill_cb(ar, vif, txq, sta, skb, airtime);

	skb_len = skb->len;
	txmode = ath10k_mac_tx_h_get_txmode(ar, vif, sta, skb);
	txpath = ath10k_mac_tx_h_get_txpath(ar, skb, txmode);
	is_mgmt = (txpath == ATH10K_MAC_TX_HTT_MGMT);

	if (is_mgmt) {
		hdr = (struct ieee80211_hdr *)skb->data;
		is_presp = ieee80211_is_probe_resp(hdr->frame_control);

		spin_lock_bh(&ar->htt.tx_lock);
		ret = ath10k_htt_tx_mgmt_inc_pending(htt, is_mgmt, is_presp);

		if (ret) {
			ath10k_htt_tx_dec_pending(htt);
			spin_unlock_bh(&ar->htt.tx_lock);
			return ret;
		}
		spin_unlock_bh(&ar->htt.tx_lock);
	}

	ret = ath10k_mac_tx(ar, vif, txmode, txpath, skb, false);
	if (unlikely(ret)) {
		ath10k_warn(ar, "failed to push frame: %d\n", ret);

		spin_lock_bh(&ar->htt.tx_lock);
		ath10k_htt_tx_dec_pending(htt);
		if (is_mgmt)
			ath10k_htt_tx_mgmt_dec_pending(htt);
		spin_unlock_bh(&ar->htt.tx_lock);

		return ret;
	}

	spin_lock_bh(&ar->htt.tx_lock);
	artxq->num_fw_queued++;
	spin_unlock_bh(&ar->htt.tx_lock);

	return skb_len;
}

static int ath10k_mac_schedule_txq(struct ieee80211_hw *hw, u32 ac)
{
	struct ieee80211_txq *txq;
	int ret = 0;

	ieee80211_txq_schedule_start(hw, ac);
	while ((txq = ieee80211_next_txq(hw, ac))) {
		while (ath10k_mac_tx_can_push(hw, txq)) {
			ret = ath10k_mac_tx_push_txq(hw, txq);
			if (ret < 0)
				break;
		}
		ieee80211_return_txq(hw, txq, false);
		ath10k_htt_tx_txq_update(hw, txq);
		if (ret == -EBUSY)
			break;
	}
	ieee80211_txq_schedule_end(hw, ac);

	return ret;
}

void ath10k_mac_tx_push_pending(struct ath10k *ar)
{
	struct ieee80211_hw *hw = ar->hw;
	u32 ac;

	if (ar->htt.tx_q_state.mode != HTT_TX_MODE_SWITCH_PUSH)
		return;

	if (ar->htt.num_pending_tx >= (ar->htt.max_num_pending_tx / 2))
		return;

	rcu_read_lock();
	for (ac = 0; ac < IEEE80211_NUM_ACS; ac++) {
		if (ath10k_mac_schedule_txq(hw, ac) == -EBUSY)
			break;
	}
	rcu_read_unlock();
}
EXPORT_SYMBOL(ath10k_mac_tx_push_pending);

/************/
/* Scanning */
/************/

void __ath10k_scan_finish(struct ath10k *ar)
{
	lockdep_assert_held(&ar->data_lock);

	switch (ar->scan.state) {
	case ATH10K_SCAN_IDLE:
		break;
	case ATH10K_SCAN_RUNNING:
	case ATH10K_SCAN_ABORTING:
		if (!ar->scan.is_roc) {
			struct cfg80211_scan_info info = {
				.aborted = (ar->scan.state ==
					    ATH10K_SCAN_ABORTING),
			};

			ieee80211_scan_completed(ar->hw, &info);
		} else if (ar->scan.roc_notify) {
			ieee80211_remain_on_channel_expired(ar->hw);
		}
		fallthrough;
	case ATH10K_SCAN_STARTING:
		ar->scan.state = ATH10K_SCAN_IDLE;
		ar->scan_channel = NULL;
		ar->scan.roc_freq = 0;
		ath10k_offchan_tx_purge(ar);
		cancel_delayed_work(&ar->scan.timeout);
		complete(&ar->scan.completed);
		break;
	}
}

void ath10k_scan_finish(struct ath10k *ar)
{
	spin_lock_bh(&ar->data_lock);
	__ath10k_scan_finish(ar);
	spin_unlock_bh(&ar->data_lock);
}

static int ath10k_scan_stop(struct ath10k *ar)
{
	struct wmi_stop_scan_arg arg = {
		.req_id = 1, /* FIXME */
		.req_type = WMI_SCAN_STOP_ONE,
		.u.scan_id = ATH10K_SCAN_ID,
	};
	int ret;

	lockdep_assert_held(&ar->conf_mutex);

	ret = ath10k_wmi_stop_scan(ar, &arg);
	if (ret) {
		ath10k_warn(ar, "failed to stop wmi scan: %d\n", ret);
		goto out;
	}

	ret = wait_for_completion_timeout(&ar->scan.completed, 3 * HZ);
	if (ret == 0) {
		ath10k_warn(ar, "failed to receive scan abortion completion: timed out\n");
		ret = -ETIMEDOUT;
	} else if (ret > 0) {
		ret = 0;
	}

out:
	/* Scan state should be updated upon scan completion but in case
	 * firmware fails to deliver the event (for whatever reason) it is
	 * desired to clean up scan state anyway. Firmware may have just
	 * dropped the scan completion event delivery due to transport pipe
	 * being overflown with data and/or it can recover on its own before
	 * next scan request is submitted.
	 */
	spin_lock_bh(&ar->data_lock);
	if (ar->scan.state != ATH10K_SCAN_IDLE)
		__ath10k_scan_finish(ar);
	spin_unlock_bh(&ar->data_lock);

	return ret;
}

static void ath10k_scan_abort(struct ath10k *ar)
{
	int ret;

	lockdep_assert_held(&ar->conf_mutex);

	spin_lock_bh(&ar->data_lock);

	switch (ar->scan.state) {
	case ATH10K_SCAN_IDLE:
		/* This can happen if timeout worker kicked in and called
		 * abortion while scan completion was being processed.
		 */
		break;
	case ATH10K_SCAN_STARTING:
	case ATH10K_SCAN_ABORTING:
		ath10k_warn(ar, "refusing scan abortion due to invalid scan state: %s (%d)\n",
			    ath10k_scan_state_str(ar->scan.state),
			    ar->scan.state);
		break;
	case ATH10K_SCAN_RUNNING:
		ar->scan.state = ATH10K_SCAN_ABORTING;
		spin_unlock_bh(&ar->data_lock);

		ret = ath10k_scan_stop(ar);
		if (ret)
			ath10k_warn(ar, "failed to abort scan: %d\n", ret);

		spin_lock_bh(&ar->data_lock);
		break;
	}

	spin_unlock_bh(&ar->data_lock);
}

void ath10k_scan_timeout_work(struct work_struct *work)
{
	struct ath10k *ar = container_of(work, struct ath10k,
					 scan.timeout.work);

	mutex_lock(&ar->conf_mutex);
	ath10k_scan_abort(ar);
	mutex_unlock(&ar->conf_mutex);
}

static int ath10k_start_scan(struct ath10k *ar,
			     const struct wmi_start_scan_arg *arg)
{
	int ret;

	lockdep_assert_held(&ar->conf_mutex);

	ret = ath10k_wmi_start_scan(ar, arg);
	if (ret)
		return ret;

	ret = wait_for_completion_timeout(&ar->scan.started, 1 * HZ);
	if (ret == 0) {
		ret = ath10k_scan_stop(ar);
		if (ret)
			ath10k_warn(ar, "failed to stop scan: %d\n", ret);

		return -ETIMEDOUT;
	}

	/* If we failed to start the scan, return error code at
	 * this point.  This is probably due to some issue in the
	 * firmware, but no need to wedge the driver due to that...
	 */
	spin_lock_bh(&ar->data_lock);
	if (ar->scan.state == ATH10K_SCAN_IDLE) {
		spin_unlock_bh(&ar->data_lock);
		return -EINVAL;
	}
	spin_unlock_bh(&ar->data_lock);

	return 0;
}

/**********************/
/* mac80211 callbacks */
/**********************/

static void ath10k_mac_op_tx(struct ieee80211_hw *hw,
			     struct ieee80211_tx_control *control,
			     struct sk_buff *skb)
{
	struct ath10k *ar = hw->priv;
	struct ath10k_htt *htt = &ar->htt;
	struct ieee80211_tx_info *info = IEEE80211_SKB_CB(skb);
	struct ieee80211_vif *vif = info->control.vif;
	struct ieee80211_sta *sta = control->sta;
	struct ieee80211_txq *txq = NULL;
	struct ieee80211_hdr *hdr = (void *)skb->data;
	enum ath10k_hw_txrx_mode txmode;
	enum ath10k_mac_tx_path txpath;
	bool is_htt;
	bool is_mgmt;
	bool is_presp;
	int ret;
	u16 airtime;

	airtime = ath10k_mac_update_airtime(ar, txq, skb);
	ath10k_mac_tx_h_fill_cb(ar, vif, txq, sta, skb, airtime);

	txmode = ath10k_mac_tx_h_get_txmode(ar, vif, sta, skb);
	txpath = ath10k_mac_tx_h_get_txpath(ar, skb, txmode);
	is_htt = (txpath == ATH10K_MAC_TX_HTT ||
		  txpath == ATH10K_MAC_TX_HTT_MGMT);
	is_mgmt = (txpath == ATH10K_MAC_TX_HTT_MGMT);

	if (is_htt) {
		spin_lock_bh(&ar->htt.tx_lock);
		is_presp = ieee80211_is_probe_resp(hdr->frame_control);

		ret = ath10k_htt_tx_inc_pending(htt);
		if (ret) {
			ath10k_warn(ar, "failed to increase tx pending count: %d, dropping\n",
				    ret);
			spin_unlock_bh(&ar->htt.tx_lock);
			ieee80211_free_txskb(ar->hw, skb);
			return;
		}

		ret = ath10k_htt_tx_mgmt_inc_pending(htt, is_mgmt, is_presp);
		if (ret) {
			ath10k_dbg(ar, ATH10K_DBG_MAC, "failed to increase tx mgmt pending count: %d, dropping\n",
				   ret);
			ath10k_htt_tx_dec_pending(htt);
			spin_unlock_bh(&ar->htt.tx_lock);
			ieee80211_free_txskb(ar->hw, skb);
			return;
		}
		spin_unlock_bh(&ar->htt.tx_lock);
	}

	ret = ath10k_mac_tx(ar, vif, txmode, txpath, skb, false);
	if (ret) {
		ath10k_warn(ar, "failed to transmit frame: %d\n", ret);
		if (is_htt) {
			spin_lock_bh(&ar->htt.tx_lock);
			ath10k_htt_tx_dec_pending(htt);
			if (is_mgmt)
				ath10k_htt_tx_mgmt_dec_pending(htt);
			spin_unlock_bh(&ar->htt.tx_lock);
		}
		return;
	}
}

static void ath10k_mac_op_wake_tx_queue(struct ieee80211_hw *hw,
					struct ieee80211_txq *txq)
{
	struct ath10k *ar = hw->priv;
	int ret;
	u8 ac;

	ath10k_htt_tx_txq_update(hw, txq);
	if (ar->htt.tx_q_state.mode != HTT_TX_MODE_SWITCH_PUSH)
		return;

	ac = txq->ac;
	ieee80211_txq_schedule_start(hw, ac);
	txq = ieee80211_next_txq(hw, ac);
	if (!txq)
		goto out;

	while (ath10k_mac_tx_can_push(hw, txq)) {
		ret = ath10k_mac_tx_push_txq(hw, txq);
		if (ret < 0)
			break;
	}
	ieee80211_return_txq(hw, txq, false);
	ath10k_htt_tx_txq_update(hw, txq);
out:
	ieee80211_txq_schedule_end(hw, ac);
}

/* Must not be called with conf_mutex held as workers can use that also. */
void ath10k_drain_tx(struct ath10k *ar)
{
	/* make sure rcu-protected mac80211 tx path itself is drained */
	synchronize_net();

	ath10k_offchan_tx_purge(ar);
	ath10k_mgmt_over_wmi_tx_purge(ar);

	cancel_work_sync(&ar->offchan_tx_work);
	cancel_work_sync(&ar->wmi_mgmt_tx_work);
}

void ath10k_halt(struct ath10k *ar)
{
	struct ath10k_vif *arvif;

	lockdep_assert_held(&ar->conf_mutex);

	clear_bit(ATH10K_CAC_RUNNING, &ar->dev_flags);
	ar->filter_flags = 0;
	ar->monitor = false;
	ar->monitor_arvif = NULL;

	if (ar->monitor_started)
		ath10k_monitor_stop(ar);

	ar->monitor_started = false;
	ar->tx_paused = 0;

	ath10k_scan_finish(ar);
	ath10k_peer_cleanup_all(ar);
	ath10k_stop_radar_confirmation(ar);
	ath10k_core_stop(ar);
	ath10k_hif_power_down(ar);

	spin_lock_bh(&ar->data_lock);
	list_for_each_entry(arvif, &ar->arvifs, list)
		ath10k_mac_vif_beacon_cleanup(arvif);
	spin_unlock_bh(&ar->data_lock);
}

static int ath10k_get_antenna(struct ieee80211_hw *hw, u32 *tx_ant, u32 *rx_ant)
{
	struct ath10k *ar = hw->priv;

	mutex_lock(&ar->conf_mutex);

	*tx_ant = ar->cfg_tx_chainmask;
	*rx_ant = ar->cfg_rx_chainmask;

	mutex_unlock(&ar->conf_mutex);

	return 0;
}

static bool ath10k_check_chain_mask(struct ath10k *ar, u32 cm, const char *dbg)
{
	/* It is not clear that allowing gaps in chainmask
	 * is helpful.  Probably it will not do what user
	 * is hoping for, so warn in that case.
	 */
	if (cm == 15 || cm == 7 || cm == 3 || cm == 1 || cm == 0)
		return true;

	ath10k_warn(ar, "mac %s antenna chainmask is invalid: 0x%x.  Suggested values: 15, 7, 3, 1 or 0.\n",
		    dbg, cm);
	return false;
}

static int ath10k_mac_get_vht_cap_bf_sts(struct ath10k *ar)
{
	int nsts = ar->vht_cap_info;

	nsts &= IEEE80211_VHT_CAP_BEAMFORMEE_STS_MASK;
	nsts >>= IEEE80211_VHT_CAP_BEAMFORMEE_STS_SHIFT;

	/* If firmware does not deliver to host number of space-time
	 * streams supported, assume it support up to 4 BF STS and return
	 * the value for VHT CAP: nsts-1)
	 */
	if (nsts == 0)
		return 3;

	return nsts;
}

static int ath10k_mac_get_vht_cap_bf_sound_dim(struct ath10k *ar)
{
	int sound_dim = ar->vht_cap_info;

	sound_dim &= IEEE80211_VHT_CAP_SOUNDING_DIMENSIONS_MASK;
	sound_dim >>= IEEE80211_VHT_CAP_SOUNDING_DIMENSIONS_SHIFT;

	/* If the sounding dimension is not advertised by the firmware,
	 * let's use a default value of 1
	 */
	if (sound_dim == 0)
		return 1;

	return sound_dim;
}

static struct ieee80211_sta_vht_cap ath10k_create_vht_cap(struct ath10k *ar)
{
	struct ieee80211_sta_vht_cap vht_cap = {0};
	struct ath10k_hw_params *hw = &ar->hw_params;
	u16 mcs_map;
	u32 val;
	int i;

	vht_cap.vht_supported = 1;
	vht_cap.cap = ar->vht_cap_info;

	if (ar->vht_cap_info & (IEEE80211_VHT_CAP_SU_BEAMFORMEE_CAPABLE |
				IEEE80211_VHT_CAP_MU_BEAMFORMEE_CAPABLE)) {
		val = ath10k_mac_get_vht_cap_bf_sts(ar);
		val <<= IEEE80211_VHT_CAP_BEAMFORMEE_STS_SHIFT;
		val &= IEEE80211_VHT_CAP_BEAMFORMEE_STS_MASK;

		vht_cap.cap |= val;
	}

	if (ar->vht_cap_info & (IEEE80211_VHT_CAP_SU_BEAMFORMER_CAPABLE |
				IEEE80211_VHT_CAP_MU_BEAMFORMER_CAPABLE)) {
		val = ath10k_mac_get_vht_cap_bf_sound_dim(ar);
		val <<= IEEE80211_VHT_CAP_SOUNDING_DIMENSIONS_SHIFT;
		val &= IEEE80211_VHT_CAP_SOUNDING_DIMENSIONS_MASK;

		vht_cap.cap |= val;
	}

	mcs_map = 0;
	for (i = 0; i < 8; i++) {
		if ((i < ar->num_rf_chains) && (ar->cfg_tx_chainmask & BIT(i)))
			mcs_map |= IEEE80211_VHT_MCS_SUPPORT_0_9 << (i * 2);
		else
			mcs_map |= IEEE80211_VHT_MCS_NOT_SUPPORTED << (i * 2);
	}

	if (ar->cfg_tx_chainmask <= 1)
		vht_cap.cap &= ~IEEE80211_VHT_CAP_TXSTBC;

	vht_cap.vht_mcs.rx_mcs_map = cpu_to_le16(mcs_map);
	vht_cap.vht_mcs.tx_mcs_map = cpu_to_le16(mcs_map);

	/* If we are supporting 160Mhz or 80+80, then the NIC may be able to do
	 * a restricted NSS for 160 or 80+80 vs what it can do for 80Mhz.  Give
	 * user-space a clue if that is the case.
	 */
	if ((vht_cap.cap & IEEE80211_VHT_CAP_SUPP_CHAN_WIDTH_MASK) &&
	    (hw->vht160_mcs_rx_highest != 0 ||
	     hw->vht160_mcs_tx_highest != 0)) {
		vht_cap.vht_mcs.rx_highest = cpu_to_le16(hw->vht160_mcs_rx_highest);
		vht_cap.vht_mcs.tx_highest = cpu_to_le16(hw->vht160_mcs_tx_highest);
	}

	return vht_cap;
}

static struct ieee80211_sta_ht_cap ath10k_get_ht_cap(struct ath10k *ar)
{
	int i;
	struct ieee80211_sta_ht_cap ht_cap = {0};

	if (!(ar->ht_cap_info & WMI_HT_CAP_ENABLED))
		return ht_cap;

	ht_cap.ht_supported = 1;
	ht_cap.ampdu_factor = IEEE80211_HT_MAX_AMPDU_64K;
	ht_cap.ampdu_density = IEEE80211_HT_MPDU_DENSITY_8;
	ht_cap.cap |= IEEE80211_HT_CAP_SUP_WIDTH_20_40;
	ht_cap.cap |= IEEE80211_HT_CAP_DSSSCCK40;
	ht_cap.cap |=
		WLAN_HT_CAP_SM_PS_DISABLED << IEEE80211_HT_CAP_SM_PS_SHIFT;

	if (ar->ht_cap_info & WMI_HT_CAP_HT20_SGI)
		ht_cap.cap |= IEEE80211_HT_CAP_SGI_20;

	if (ar->ht_cap_info & WMI_HT_CAP_HT40_SGI)
		ht_cap.cap |= IEEE80211_HT_CAP_SGI_40;

	if (ar->ht_cap_info & WMI_HT_CAP_DYNAMIC_SMPS) {
		u32 smps;

		smps   = WLAN_HT_CAP_SM_PS_DYNAMIC;
		smps <<= IEEE80211_HT_CAP_SM_PS_SHIFT;

		ht_cap.cap |= smps;
	}

	if (ar->ht_cap_info & WMI_HT_CAP_TX_STBC && (ar->cfg_tx_chainmask > 1))
		ht_cap.cap |= IEEE80211_HT_CAP_TX_STBC;

	if (ar->ht_cap_info & WMI_HT_CAP_RX_STBC) {
		u32 stbc;

		stbc   = ar->ht_cap_info;
		stbc  &= WMI_HT_CAP_RX_STBC;
		stbc >>= WMI_HT_CAP_RX_STBC_MASK_SHIFT;
		stbc <<= IEEE80211_HT_CAP_RX_STBC_SHIFT;
		stbc  &= IEEE80211_HT_CAP_RX_STBC;

		ht_cap.cap |= stbc;
	}

	if (ar->ht_cap_info & WMI_HT_CAP_LDPC || (ar->ht_cap_info &
	    WMI_HT_CAP_RX_LDPC && (ar->ht_cap_info & WMI_HT_CAP_TX_LDPC)))
		ht_cap.cap |= IEEE80211_HT_CAP_LDPC_CODING;

	if (ar->ht_cap_info & WMI_HT_CAP_L_SIG_TXOP_PROT)
		ht_cap.cap |= IEEE80211_HT_CAP_LSIG_TXOP_PROT;

	/* max AMSDU is implicitly taken from vht_cap_info */
	if (ar->vht_cap_info & WMI_VHT_CAP_MAX_MPDU_LEN_MASK)
		ht_cap.cap |= IEEE80211_HT_CAP_MAX_AMSDU;

	for (i = 0; i < ar->num_rf_chains; i++) {
		if (ar->cfg_rx_chainmask & BIT(i))
			ht_cap.mcs.rx_mask[i] = 0xFF;
	}

	ht_cap.mcs.tx_params |= IEEE80211_HT_MCS_TX_DEFINED;

	return ht_cap;
}

static void ath10k_mac_setup_ht_vht_cap(struct ath10k *ar)
{
	struct ieee80211_supported_band *band;
	struct ieee80211_sta_vht_cap vht_cap;
	struct ieee80211_sta_ht_cap ht_cap;

	ht_cap = ath10k_get_ht_cap(ar);
	vht_cap = ath10k_create_vht_cap(ar);

	if (ar->phy_capability & WHAL_WLAN_11G_CAPABILITY) {
		band = &ar->mac.sbands[NL80211_BAND_2GHZ];
		band->ht_cap = ht_cap;
	}
	if (ar->phy_capability & WHAL_WLAN_11A_CAPABILITY) {
		band = &ar->mac.sbands[NL80211_BAND_5GHZ];
		band->ht_cap = ht_cap;
		band->vht_cap = vht_cap;
	}
}

static int __ath10k_set_antenna(struct ath10k *ar, u32 tx_ant, u32 rx_ant)
{
	int ret;
	bool is_valid_tx_chain_mask, is_valid_rx_chain_mask;

	lockdep_assert_held(&ar->conf_mutex);

	is_valid_tx_chain_mask = ath10k_check_chain_mask(ar, tx_ant, "tx");
	is_valid_rx_chain_mask = ath10k_check_chain_mask(ar, rx_ant, "rx");

	if (!is_valid_tx_chain_mask || !is_valid_rx_chain_mask)
		return -EINVAL;

	ar->cfg_tx_chainmask = tx_ant;
	ar->cfg_rx_chainmask = rx_ant;

	if ((ar->state != ATH10K_STATE_ON) &&
	    (ar->state != ATH10K_STATE_RESTARTED))
		return 0;

	ret = ath10k_wmi_pdev_set_param(ar, ar->wmi.pdev_param->tx_chain_mask,
					tx_ant);
	if (ret) {
		ath10k_warn(ar, "failed to set tx-chainmask: %d, req 0x%x\n",
			    ret, tx_ant);
		return ret;
	}

	ret = ath10k_wmi_pdev_set_param(ar, ar->wmi.pdev_param->rx_chain_mask,
					rx_ant);
	if (ret) {
		ath10k_warn(ar, "failed to set rx-chainmask: %d, req 0x%x\n",
			    ret, rx_ant);
		return ret;
	}

	/* Reload HT/VHT capability */
	ath10k_mac_setup_ht_vht_cap(ar);

	return 0;
}

static int ath10k_set_antenna(struct ieee80211_hw *hw, u32 tx_ant, u32 rx_ant)
{
	struct ath10k *ar = hw->priv;
	int ret;

	mutex_lock(&ar->conf_mutex);
	ret = __ath10k_set_antenna(ar, tx_ant, rx_ant);
	mutex_unlock(&ar->conf_mutex);
	return ret;
}

static int __ath10k_fetch_bb_timing_dt(struct ath10k *ar,
				       struct wmi_bb_timing_cfg_arg *bb_timing)
{
	struct device_node *node;
	const char *fem_name;
	int ret;

	node = ar->dev->of_node;
	if (!node)
		return -ENOENT;

	ret = of_property_read_string_index(node, "ext-fem-name", 0, &fem_name);
	if (ret)
		return -ENOENT;

	/*
	 * If external Front End module used in hardware, then default base band timing
	 * parameter cannot be used since they were fine tuned for reference hardware,
	 * so choosing different value suitable for that external FEM.
	 */
	if (!strcmp("microsemi-lx5586", fem_name)) {
		bb_timing->bb_tx_timing = 0x00;
		bb_timing->bb_xpa_timing = 0x0101;
	} else {
		return -ENOENT;
	}

	ath10k_dbg(ar, ATH10K_DBG_BOOT, "boot bb_tx_timing 0x%x bb_xpa_timing 0x%x\n",
		   bb_timing->bb_tx_timing, bb_timing->bb_xpa_timing);
	return 0;
}

static int ath10k_mac_rfkill_config(struct ath10k *ar)
{
	u32 param;
	int ret;

	if (ar->hw_values->rfkill_pin == 0) {
		ath10k_warn(ar, "ath10k does not support hardware rfkill with this device\n");
		return -EOPNOTSUPP;
	}

	ath10k_dbg(ar, ATH10K_DBG_MAC,
		   "mac rfkill_pin %d rfkill_cfg %d rfkill_on_level %d",
		   ar->hw_values->rfkill_pin, ar->hw_values->rfkill_cfg,
		   ar->hw_values->rfkill_on_level);

	param = FIELD_PREP(WMI_TLV_RFKILL_CFG_RADIO_LEVEL,
			   ar->hw_values->rfkill_on_level) |
		FIELD_PREP(WMI_TLV_RFKILL_CFG_GPIO_PIN_NUM,
			   ar->hw_values->rfkill_pin) |
		FIELD_PREP(WMI_TLV_RFKILL_CFG_PIN_AS_GPIO,
			   ar->hw_values->rfkill_cfg);

	ret = ath10k_wmi_pdev_set_param(ar,
					ar->wmi.pdev_param->rfkill_config,
					param);
	if (ret) {
		ath10k_warn(ar,
			    "failed to set rfkill config 0x%x: %d\n",
			    param, ret);
		return ret;
	}
	return 0;
}

int ath10k_mac_rfkill_enable_radio(struct ath10k *ar, bool enable)
{
	enum wmi_tlv_rfkill_enable_radio param;
	int ret;

	if (enable)
		param = WMI_TLV_RFKILL_ENABLE_RADIO_ON;
	else
		param = WMI_TLV_RFKILL_ENABLE_RADIO_OFF;

	ath10k_dbg(ar, ATH10K_DBG_MAC, "mac rfkill enable %d", param);

	ret = ath10k_wmi_pdev_set_param(ar, ar->wmi.pdev_param->rfkill_enable,
					param);
	if (ret) {
		ath10k_warn(ar, "failed to set rfkill enable param %d: %d\n",
			    param, ret);
		return ret;
	}

	return 0;
}

static int ath10k_start(struct ieee80211_hw *hw)
{
	struct ath10k *ar = hw->priv;
	u32 param;
	int ret = 0;
	struct wmi_bb_timing_cfg_arg bb_timing = {0};

	/*
	 * This makes sense only when restarting hw. It is harmless to call
	 * unconditionally. This is necessary to make sure no HTT/WMI tx
	 * commands will be submitted while restarting.
	 */
	ath10k_drain_tx(ar);

	mutex_lock(&ar->conf_mutex);

	switch (ar->state) {
	case ATH10K_STATE_OFF:
		ar->state = ATH10K_STATE_ON;
		break;
	case ATH10K_STATE_RESTARTING:
		ar->state = ATH10K_STATE_RESTARTED;
		break;
	case ATH10K_STATE_ON:
	case ATH10K_STATE_RESTARTED:
	case ATH10K_STATE_WEDGED:
		WARN_ON(1);
		ret = -EINVAL;
		goto err;
	case ATH10K_STATE_UTF:
		ret = -EBUSY;
		goto err;
	}

	spin_lock_bh(&ar->data_lock);

	if (ar->hw_rfkill_on) {
		ar->hw_rfkill_on = false;
		spin_unlock_bh(&ar->data_lock);
		goto err;
	}

	spin_unlock_bh(&ar->data_lock);

	ret = ath10k_hif_power_up(ar, ATH10K_FIRMWARE_MODE_NORMAL);
	if (ret) {
		ath10k_err(ar, "Could not init hif: %d\n", ret);
		goto err_off;
	}

	ret = ath10k_core_start(ar, ATH10K_FIRMWARE_MODE_NORMAL,
				&ar->normal_mode_fw);
	if (ret) {
		ath10k_err(ar, "Could not init core: %d\n", ret);
		goto err_power_down;
	}

	if (ar->sys_cap_info & WMI_TLV_SYS_CAP_INFO_RFKILL) {
		ret = ath10k_mac_rfkill_config(ar);
		if (ret && ret != -EOPNOTSUPP) {
			ath10k_warn(ar, "failed to configure rfkill: %d", ret);
			goto err_core_stop;
		}
	}

	param = ar->wmi.pdev_param->pmf_qos;
	ret = ath10k_wmi_pdev_set_param(ar, param, 1);
	if (ret) {
		ath10k_warn(ar, "failed to enable PMF QOS: %d\n", ret);
		goto err_core_stop;
	}

	param = ar->wmi.pdev_param->dynamic_bw;
	ret = ath10k_wmi_pdev_set_param(ar, param, 1);
	if (ret) {
		ath10k_warn(ar, "failed to enable dynamic BW: %d\n", ret);
		goto err_core_stop;
	}

	if (test_bit(WMI_SERVICE_SPOOF_MAC_SUPPORT, ar->wmi.svc_map)) {
		ret = ath10k_wmi_scan_prob_req_oui(ar, ar->mac_addr);
		if (ret) {
			ath10k_err(ar, "failed to set prob req oui: %i\n", ret);
			goto err_core_stop;
		}
	}

	if (test_bit(WMI_SERVICE_ADAPTIVE_OCS, ar->wmi.svc_map)) {
		ret = ath10k_wmi_adaptive_qcs(ar, true);
		if (ret) {
			ath10k_warn(ar, "failed to enable adaptive qcs: %d\n",
				    ret);
			goto err_core_stop;
		}
	}

	if (test_bit(WMI_SERVICE_BURST, ar->wmi.svc_map)) {
		param = ar->wmi.pdev_param->burst_enable;
		ret = ath10k_wmi_pdev_set_param(ar, param, 0);
		if (ret) {
			ath10k_warn(ar, "failed to disable burst: %d\n", ret);
			goto err_core_stop;
		}
	}

	param = ar->wmi.pdev_param->idle_ps_config;
	ret = ath10k_wmi_pdev_set_param(ar, param, 1);
	if (ret && ret != -EOPNOTSUPP) {
		ath10k_warn(ar, "failed to enable idle_ps_config: %d\n", ret);
		goto err_core_stop;
	}

	__ath10k_set_antenna(ar, ar->cfg_tx_chainmask, ar->cfg_rx_chainmask);

	/*
	 * By default FW set ARP frames ac to voice (6). In that case ARP
	 * exchange is not working properly for UAPSD enabled AP. ARP requests
	 * which arrives with access category 0 are processed by network stack
	 * and send back with access category 0, but FW changes access category
	 * to 6. Set ARP frames access category to best effort (0) solves
	 * this problem.
	 */

	param = ar->wmi.pdev_param->arp_ac_override;
	ret = ath10k_wmi_pdev_set_param(ar, param, 0);
	if (ret) {
		ath10k_warn(ar, "failed to set arp ac override parameter: %d\n",
			    ret);
		goto err_core_stop;
	}

	if (test_bit(ATH10K_FW_FEATURE_SUPPORTS_ADAPTIVE_CCA,
		     ar->running_fw->fw_file.fw_features)) {
		ret = ath10k_wmi_pdev_enable_adaptive_cca(ar, 1,
							  WMI_CCA_DETECT_LEVEL_AUTO,
							  WMI_CCA_DETECT_MARGIN_AUTO);
		if (ret) {
			ath10k_warn(ar, "failed to enable adaptive cca: %d\n",
				    ret);
			goto err_core_stop;
		}
	}

	param = ar->wmi.pdev_param->ani_enable;
	ret = ath10k_wmi_pdev_set_param(ar, param, 1);
	if (ret) {
		ath10k_warn(ar, "failed to enable ani by default: %d\n",
			    ret);
		goto err_core_stop;
	}

	ar->ani_enabled = true;

	if (ath10k_peer_stats_enabled(ar)) {
		param = ar->wmi.pdev_param->peer_stats_update_period;
		ret = ath10k_wmi_pdev_set_param(ar, param,
						PEER_DEFAULT_STATS_UPDATE_PERIOD);
		if (ret) {
			ath10k_warn(ar,
				    "failed to set peer stats period : %d\n",
				    ret);
			goto err_core_stop;
		}
	}

	param = ar->wmi.pdev_param->enable_btcoex;
	if (test_bit(WMI_SERVICE_COEX_GPIO, ar->wmi.svc_map) &&
	    test_bit(ATH10K_FW_FEATURE_BTCOEX_PARAM,
		     ar->running_fw->fw_file.fw_features) &&
	    ar->coex_support) {
		ret = ath10k_wmi_pdev_set_param(ar, param, 0);
		if (ret) {
			ath10k_warn(ar,
				    "failed to set btcoex param: %d\n", ret);
			goto err_core_stop;
		}
		clear_bit(ATH10K_FLAG_BTCOEX, &ar->dev_flags);
	}

	if (test_bit(WMI_SERVICE_BB_TIMING_CONFIG_SUPPORT, ar->wmi.svc_map)) {
		ret = __ath10k_fetch_bb_timing_dt(ar, &bb_timing);
		if (!ret) {
			ret = ath10k_wmi_pdev_bb_timing(ar, &bb_timing);
			if (ret) {
				ath10k_warn(ar,
					    "failed to set bb timings: %d\n",
					    ret);
				goto err_core_stop;
			}
		}
	}

	ar->num_started_vdevs = 0;
	ath10k_regd_update(ar);

	ath10k_spectral_start(ar);
	ath10k_thermal_set_throttling(ar);

	ar->radar_conf_state = ATH10K_RADAR_CONFIRMATION_IDLE;

	mutex_unlock(&ar->conf_mutex);
	return 0;

err_core_stop:
	ath10k_core_stop(ar);

err_power_down:
	ath10k_hif_power_down(ar);

err_off:
	ar->state = ATH10K_STATE_OFF;

err:
	mutex_unlock(&ar->conf_mutex);
	return ret;
}

static void ath10k_stop(struct ieee80211_hw *hw)
{
	struct ath10k *ar = hw->priv;

	ath10k_drain_tx(ar);

	mutex_lock(&ar->conf_mutex);
	if (ar->state != ATH10K_STATE_OFF) {
		if (!ar->hw_rfkill_on)
			ath10k_halt(ar);
		ar->state = ATH10K_STATE_OFF;
	}
	mutex_unlock(&ar->conf_mutex);

	cancel_work_sync(&ar->set_coverage_class_work);
	cancel_delayed_work_sync(&ar->scan.timeout);
	cancel_work_sync(&ar->restart_work);
}

static int ath10k_config_ps(struct ath10k *ar)
{
	struct ath10k_vif *arvif;
	int ret = 0;

	lockdep_assert_held(&ar->conf_mutex);

	list_for_each_entry(arvif, &ar->arvifs, list) {
		ret = ath10k_mac_vif_setup_ps(arvif);
		if (ret) {
			ath10k_warn(ar, "failed to setup powersave: %d\n", ret);
			break;
		}
	}

	return ret;
}

static int ath10k_mac_txpower_setup(struct ath10k *ar, int txpower)
{
	int ret;
	u32 param;

	lockdep_assert_held(&ar->conf_mutex);

	ath10k_dbg(ar, ATH10K_DBG_MAC, "mac txpower %d\n", txpower);

	param = ar->wmi.pdev_param->txpower_limit2g;
	ret = ath10k_wmi_pdev_set_param(ar, param, txpower * 2);
	if (ret) {
		ath10k_warn(ar, "failed to set 2g txpower %d: %d\n",
			    txpower, ret);
		return ret;
	}

	param = ar->wmi.pdev_param->txpower_limit5g;
	ret = ath10k_wmi_pdev_set_param(ar, param, txpower * 2);
	if (ret) {
		ath10k_warn(ar, "failed to set 5g txpower %d: %d\n",
			    txpower, ret);
		return ret;
	}

	return 0;
}

static int ath10k_mac_txpower_recalc(struct ath10k *ar)
{
	struct ath10k_vif *arvif;
	int ret, txpower = -1;

	lockdep_assert_held(&ar->conf_mutex);

	list_for_each_entry(arvif, &ar->arvifs, list) {
		/* txpower not initialized yet? */
		if (arvif->txpower == INT_MIN)
			continue;

		if (txpower == -1)
			txpower = arvif->txpower;
		else
			txpower = min(txpower, arvif->txpower);
	}

	if (txpower == -1)
		return 0;

	ret = ath10k_mac_txpower_setup(ar, txpower);
	if (ret) {
		ath10k_warn(ar, "failed to setup tx power %d: %d\n",
			    txpower, ret);
		return ret;
	}

	return 0;
}

static int ath10k_config(struct ieee80211_hw *hw, u32 changed)
{
	struct ath10k *ar = hw->priv;
	struct ieee80211_conf *conf = &hw->conf;
	int ret = 0;

	mutex_lock(&ar->conf_mutex);

	if (changed & IEEE80211_CONF_CHANGE_PS)
		ath10k_config_ps(ar);

	if (changed & IEEE80211_CONF_CHANGE_MONITOR) {
		ar->monitor = conf->flags & IEEE80211_CONF_MONITOR;
		ret = ath10k_monitor_recalc(ar);
		if (ret)
			ath10k_warn(ar, "failed to recalc monitor: %d\n", ret);
	}

	mutex_unlock(&ar->conf_mutex);
	return ret;
}

static u32 get_nss_from_chainmask(u16 chain_mask)
{
	if ((chain_mask & 0xf) == 0xf)
		return 4;
	else if ((chain_mask & 0x7) == 0x7)
		return 3;
	else if ((chain_mask & 0x3) == 0x3)
		return 2;
	return 1;
}

static int ath10k_mac_set_txbf_conf(struct ath10k_vif *arvif)
{
	u32 value = 0;
	struct ath10k *ar = arvif->ar;
	int nsts;
	int sound_dim;

	if (ath10k_wmi_get_txbf_conf_scheme(ar) != WMI_TXBF_CONF_BEFORE_ASSOC)
		return 0;

	nsts = ath10k_mac_get_vht_cap_bf_sts(ar);
	if (ar->vht_cap_info & (IEEE80211_VHT_CAP_SU_BEAMFORMEE_CAPABLE |
				IEEE80211_VHT_CAP_MU_BEAMFORMEE_CAPABLE))
		value |= SM(nsts, WMI_TXBF_STS_CAP_OFFSET);

	sound_dim = ath10k_mac_get_vht_cap_bf_sound_dim(ar);
	if (ar->vht_cap_info & (IEEE80211_VHT_CAP_SU_BEAMFORMER_CAPABLE |
				IEEE80211_VHT_CAP_MU_BEAMFORMER_CAPABLE))
		value |= SM(sound_dim, WMI_BF_SOUND_DIM_OFFSET);

	if (!value)
		return 0;

	if (ar->vht_cap_info & IEEE80211_VHT_CAP_SU_BEAMFORMER_CAPABLE)
		value |= WMI_VDEV_PARAM_TXBF_SU_TX_BFER;

	if (ar->vht_cap_info & IEEE80211_VHT_CAP_MU_BEAMFORMER_CAPABLE)
		value |= (WMI_VDEV_PARAM_TXBF_MU_TX_BFER |
			  WMI_VDEV_PARAM_TXBF_SU_TX_BFER);

	if (ar->vht_cap_info & IEEE80211_VHT_CAP_SU_BEAMFORMEE_CAPABLE)
		value |= WMI_VDEV_PARAM_TXBF_SU_TX_BFEE;

	if (ar->vht_cap_info & IEEE80211_VHT_CAP_MU_BEAMFORMEE_CAPABLE)
		value |= (WMI_VDEV_PARAM_TXBF_MU_TX_BFEE |
			  WMI_VDEV_PARAM_TXBF_SU_TX_BFEE);

	return ath10k_wmi_vdev_set_param(ar, arvif->vdev_id,
					 ar->wmi.vdev_param->txbf, value);
}

/*
 * TODO:
 * Figure out how to handle WMI_VDEV_SUBTYPE_P2P_DEVICE,
 * because we will send mgmt frames without CCK. This requirement
 * for P2P_FIND/GO_NEG should be handled by checking CCK flag
 * in the TX packet.
 */
static int ath10k_add_interface(struct ieee80211_hw *hw,
				struct ieee80211_vif *vif)
{
	struct ath10k *ar = hw->priv;
	struct ath10k_vif *arvif = (void *)vif->drv_priv;
	struct ath10k_peer *peer;
	enum wmi_sta_powersave_param param;
	int ret = 0;
	u32 value;
	int bit;
	int i;
	u32 vdev_param;

	vif->driver_flags |= IEEE80211_VIF_SUPPORTS_UAPSD;

	mutex_lock(&ar->conf_mutex);

	memset(arvif, 0, sizeof(*arvif));
	ath10k_mac_txq_init(vif->txq);

	arvif->ar = ar;
	arvif->vif = vif;

	INIT_LIST_HEAD(&arvif->list);
	INIT_WORK(&arvif->ap_csa_work, ath10k_mac_vif_ap_csa_work);
	INIT_DELAYED_WORK(&arvif->connection_loss_work,
			  ath10k_mac_vif_sta_connection_loss_work);

	for (i = 0; i < ARRAY_SIZE(arvif->bitrate_mask.control); i++) {
		arvif->bitrate_mask.control[i].legacy = 0xffffffff;
		memset(arvif->bitrate_mask.control[i].ht_mcs, 0xff,
		       sizeof(arvif->bitrate_mask.control[i].ht_mcs));
		memset(arvif->bitrate_mask.control[i].vht_mcs, 0xff,
		       sizeof(arvif->bitrate_mask.control[i].vht_mcs));
	}

	if (ar->num_peers >= ar->max_num_peers) {
		ath10k_warn(ar, "refusing vdev creation due to insufficient peer entry resources in firmware\n");
		ret = -ENOBUFS;
		goto err;
	}

	if (ar->free_vdev_map == 0) {
		ath10k_warn(ar, "Free vdev map is empty, no more interfaces allowed.\n");
		ret = -EBUSY;
		goto err;
	}
	bit = __ffs64(ar->free_vdev_map);

	ath10k_dbg(ar, ATH10K_DBG_MAC, "mac create vdev %i map %llx\n",
		   bit, ar->free_vdev_map);

	arvif->vdev_id = bit;
	arvif->vdev_subtype =
		ath10k_wmi_get_vdev_subtype(ar, WMI_VDEV_SUBTYPE_NONE);

	switch (vif->type) {
	case NL80211_IFTYPE_P2P_DEVICE:
		arvif->vdev_type = WMI_VDEV_TYPE_STA;
		arvif->vdev_subtype = ath10k_wmi_get_vdev_subtype
					(ar, WMI_VDEV_SUBTYPE_P2P_DEVICE);
		break;
	case NL80211_IFTYPE_UNSPECIFIED:
	case NL80211_IFTYPE_STATION:
		arvif->vdev_type = WMI_VDEV_TYPE_STA;
		if (vif->p2p)
			arvif->vdev_subtype = ath10k_wmi_get_vdev_subtype
					(ar, WMI_VDEV_SUBTYPE_P2P_CLIENT);
		break;
	case NL80211_IFTYPE_ADHOC:
		arvif->vdev_type = WMI_VDEV_TYPE_IBSS;
		break;
	case NL80211_IFTYPE_MESH_POINT:
		if (test_bit(WMI_SERVICE_MESH_11S, ar->wmi.svc_map)) {
			arvif->vdev_subtype = ath10k_wmi_get_vdev_subtype
						(ar, WMI_VDEV_SUBTYPE_MESH_11S);
		} else if (!test_bit(ATH10K_FLAG_RAW_MODE, &ar->dev_flags)) {
			ret = -EINVAL;
			ath10k_warn(ar, "must load driver with rawmode=1 to add mesh interfaces\n");
			goto err;
		}
		arvif->vdev_type = WMI_VDEV_TYPE_AP;
		break;
	case NL80211_IFTYPE_AP:
		arvif->vdev_type = WMI_VDEV_TYPE_AP;

		if (vif->p2p)
			arvif->vdev_subtype = ath10k_wmi_get_vdev_subtype
						(ar, WMI_VDEV_SUBTYPE_P2P_GO);
		break;
	case NL80211_IFTYPE_MONITOR:
		arvif->vdev_type = WMI_VDEV_TYPE_MONITOR;
		break;
	default:
		WARN_ON(1);
		break;
	}

	/* Using vdev_id as queue number will make it very easy to do per-vif
	 * tx queue locking. This shouldn't wrap due to interface combinations
	 * but do a modulo for correctness sake and prevent using offchannel tx
	 * queues for regular vif tx.
	 */
	vif->cab_queue = arvif->vdev_id % (IEEE80211_MAX_QUEUES - 1);
	for (i = 0; i < ARRAY_SIZE(vif->hw_queue); i++)
		vif->hw_queue[i] = arvif->vdev_id % (IEEE80211_MAX_QUEUES - 1);

	/* Some firmware revisions don't wait for beacon tx completion before
	 * sending another SWBA event. This could lead to hardware using old
	 * (freed) beacon data in some cases, e.g. tx credit starvation
	 * combined with missed TBTT. This is very very rare.
	 *
	 * On non-IOMMU-enabled hosts this could be a possible security issue
	 * because hw could beacon some random data on the air.  On
	 * IOMMU-enabled hosts DMAR faults would occur in most cases and target
	 * device would crash.
	 *
	 * Since there are no beacon tx completions (implicit nor explicit)
	 * propagated to host the only workaround for this is to allocate a
	 * DMA-coherent buffer for a lifetime of a vif and use it for all
	 * beacon tx commands. Worst case for this approach is some beacons may
	 * become corrupted, e.g. have garbled IEs or out-of-date TIM bitmap.
	 */
	if (vif->type == NL80211_IFTYPE_ADHOC ||
	    vif->type == NL80211_IFTYPE_MESH_POINT ||
	    vif->type == NL80211_IFTYPE_AP) {
		arvif->beacon_buf = dma_alloc_coherent(ar->dev,
						       IEEE80211_MAX_FRAME_LEN,
						       &arvif->beacon_paddr,
						       GFP_ATOMIC);
		if (!arvif->beacon_buf) {
			ret = -ENOMEM;
			ath10k_warn(ar, "failed to allocate beacon buffer: %d\n",
				    ret);
			goto err;
		}
	}
	if (test_bit(ATH10K_FLAG_HW_CRYPTO_DISABLED, &ar->dev_flags))
		arvif->nohwcrypt = true;

	if (arvif->nohwcrypt &&
	    !test_bit(ATH10K_FLAG_RAW_MODE, &ar->dev_flags)) {
		ath10k_warn(ar, "cryptmode module param needed for sw crypto\n");
		goto err;
	}

	ath10k_dbg(ar, ATH10K_DBG_MAC, "mac vdev create %d (add interface) type %d subtype %d bcnmode %s\n",
		   arvif->vdev_id, arvif->vdev_type, arvif->vdev_subtype,
		   arvif->beacon_buf ? "single-buf" : "per-skb");

	ret = ath10k_wmi_vdev_create(ar, arvif->vdev_id, arvif->vdev_type,
				     arvif->vdev_subtype, vif->addr);
	if (ret) {
		ath10k_warn(ar, "failed to create WMI vdev %i: %d\n",
			    arvif->vdev_id, ret);
		goto err;
	}

	if (test_bit(WMI_SERVICE_VDEV_DISABLE_4_ADDR_SRC_LRN_SUPPORT,
		     ar->wmi.svc_map)) {
		vdev_param = ar->wmi.vdev_param->disable_4addr_src_lrn;
		ret = ath10k_wmi_vdev_set_param(ar, arvif->vdev_id, vdev_param,
						WMI_VDEV_DISABLE_4_ADDR_SRC_LRN);
		if (ret && ret != -EOPNOTSUPP) {
			ath10k_warn(ar, "failed to disable 4addr src lrn vdev %i: %d\n",
				    arvif->vdev_id, ret);
		}
	}

	ar->free_vdev_map &= ~(1LL << arvif->vdev_id);
	spin_lock_bh(&ar->data_lock);
	list_add(&arvif->list, &ar->arvifs);
	spin_unlock_bh(&ar->data_lock);

	/* It makes no sense to have firmware do keepalives. mac80211 already
	 * takes care of this with idle connection polling.
	 */
	ret = ath10k_mac_vif_disable_keepalive(arvif);
	if (ret) {
		ath10k_warn(ar, "failed to disable keepalive on vdev %i: %d\n",
			    arvif->vdev_id, ret);
		goto err_vdev_delete;
	}

	arvif->def_wep_key_idx = -1;

	vdev_param = ar->wmi.vdev_param->tx_encap_type;
	ret = ath10k_wmi_vdev_set_param(ar, arvif->vdev_id, vdev_param,
					ATH10K_HW_TXRX_NATIVE_WIFI);
	/* 10.X firmware does not support this VDEV parameter. Do not warn */
	if (ret && ret != -EOPNOTSUPP) {
		ath10k_warn(ar, "failed to set vdev %i TX encapsulation: %d\n",
			    arvif->vdev_id, ret);
		goto err_vdev_delete;
	}

	/* Configuring number of spatial stream for monitor interface is causing
	 * target assert in qca9888 and qca6174.
	 */
	if (ar->cfg_tx_chainmask && (vif->type != NL80211_IFTYPE_MONITOR)) {
		u16 nss = get_nss_from_chainmask(ar->cfg_tx_chainmask);

		vdev_param = ar->wmi.vdev_param->nss;
		ret = ath10k_wmi_vdev_set_param(ar, arvif->vdev_id, vdev_param,
						nss);
		if (ret) {
			ath10k_warn(ar, "failed to set vdev %i chainmask 0x%x, nss %i: %d\n",
				    arvif->vdev_id, ar->cfg_tx_chainmask, nss,
				    ret);
			goto err_vdev_delete;
		}
	}

	if (arvif->vdev_type == WMI_VDEV_TYPE_AP ||
	    arvif->vdev_type == WMI_VDEV_TYPE_IBSS) {
		ret = ath10k_peer_create(ar, vif, NULL, arvif->vdev_id,
					 vif->addr, WMI_PEER_TYPE_DEFAULT);
		if (ret) {
			ath10k_warn(ar, "failed to create vdev %i peer for AP/IBSS: %d\n",
				    arvif->vdev_id, ret);
			goto err_vdev_delete;
		}

		spin_lock_bh(&ar->data_lock);

		peer = ath10k_peer_find(ar, arvif->vdev_id, vif->addr);
		if (!peer) {
			ath10k_warn(ar, "failed to lookup peer %pM on vdev %i\n",
				    vif->addr, arvif->vdev_id);
			spin_unlock_bh(&ar->data_lock);
			ret = -ENOENT;
			goto err_peer_delete;
		}

		arvif->peer_id = find_first_bit(peer->peer_ids,
						ATH10K_MAX_NUM_PEER_IDS);

		spin_unlock_bh(&ar->data_lock);
	} else {
		arvif->peer_id = HTT_INVALID_PEERID;
	}

	if (arvif->vdev_type == WMI_VDEV_TYPE_AP) {
		ret = ath10k_mac_set_kickout(arvif);
		if (ret) {
			ath10k_warn(ar, "failed to set vdev %i kickout parameters: %d\n",
				    arvif->vdev_id, ret);
			goto err_peer_delete;
		}
	}

	if (arvif->vdev_type == WMI_VDEV_TYPE_STA) {
		param = WMI_STA_PS_PARAM_RX_WAKE_POLICY;
		value = WMI_STA_PS_RX_WAKE_POLICY_WAKE;
		ret = ath10k_wmi_set_sta_ps_param(ar, arvif->vdev_id,
						  param, value);
		if (ret) {
			ath10k_warn(ar, "failed to set vdev %i RX wake policy: %d\n",
				    arvif->vdev_id, ret);
			goto err_peer_delete;
		}

		ret = ath10k_mac_vif_recalc_ps_wake_threshold(arvif);
		if (ret) {
			ath10k_warn(ar, "failed to recalc ps wake threshold on vdev %i: %d\n",
				    arvif->vdev_id, ret);
			goto err_peer_delete;
		}

		ret = ath10k_mac_vif_recalc_ps_poll_count(arvif);
		if (ret) {
			ath10k_warn(ar, "failed to recalc ps poll count on vdev %i: %d\n",
				    arvif->vdev_id, ret);
			goto err_peer_delete;
		}
	}

	ret = ath10k_mac_set_txbf_conf(arvif);
	if (ret) {
		ath10k_warn(ar, "failed to set txbf for vdev %d: %d\n",
			    arvif->vdev_id, ret);
		goto err_peer_delete;
	}

	ret = ath10k_mac_set_rts(arvif, ar->hw->wiphy->rts_threshold);
	if (ret) {
		ath10k_warn(ar, "failed to set rts threshold for vdev %d: %d\n",
			    arvif->vdev_id, ret);
		goto err_peer_delete;
	}

	arvif->txpower = vif->bss_conf.txpower;
	ret = ath10k_mac_txpower_recalc(ar);
	if (ret) {
		ath10k_warn(ar, "failed to recalc tx power: %d\n", ret);
		goto err_peer_delete;
	}

	if (test_bit(WMI_SERVICE_RTT_RESPONDER_ROLE, ar->wmi.svc_map)) {
		vdev_param = ar->wmi.vdev_param->rtt_responder_role;
		ret = ath10k_wmi_vdev_set_param(ar, arvif->vdev_id, vdev_param,
						arvif->ftm_responder);

		/* It is harmless to not set FTM role. Do not warn */
		if (ret && ret != -EOPNOTSUPP)
			ath10k_warn(ar, "failed to set vdev %i FTM Responder: %d\n",
				    arvif->vdev_id, ret);
	}

	if (vif->type == NL80211_IFTYPE_MONITOR) {
		ar->monitor_arvif = arvif;
		ret = ath10k_monitor_recalc(ar);
		if (ret) {
			ath10k_warn(ar, "failed to recalc monitor: %d\n", ret);
			goto err_peer_delete;
		}
	}

	spin_lock_bh(&ar->htt.tx_lock);
	if (!ar->tx_paused)
		ieee80211_wake_queue(ar->hw, arvif->vdev_id);
	spin_unlock_bh(&ar->htt.tx_lock);

	mutex_unlock(&ar->conf_mutex);
	return 0;

err_peer_delete:
	if (arvif->vdev_type == WMI_VDEV_TYPE_AP ||
	    arvif->vdev_type == WMI_VDEV_TYPE_IBSS) {
		ath10k_wmi_peer_delete(ar, arvif->vdev_id, vif->addr);
		ath10k_wait_for_peer_delete_done(ar, arvif->vdev_id,
						 vif->addr);
	}

err_vdev_delete:
	ath10k_wmi_vdev_delete(ar, arvif->vdev_id);
	ar->free_vdev_map |= 1LL << arvif->vdev_id;
	spin_lock_bh(&ar->data_lock);
	list_del(&arvif->list);
	spin_unlock_bh(&ar->data_lock);

err:
	if (arvif->beacon_buf) {
		dma_free_coherent(ar->dev, IEEE80211_MAX_FRAME_LEN,
				  arvif->beacon_buf, arvif->beacon_paddr);
		arvif->beacon_buf = NULL;
	}

	mutex_unlock(&ar->conf_mutex);

	return ret;
}

static void ath10k_mac_vif_tx_unlock_all(struct ath10k_vif *arvif)
{
	int i;

	for (i = 0; i < BITS_PER_LONG; i++)
		ath10k_mac_vif_tx_unlock(arvif, i);
}

static void ath10k_remove_interface(struct ieee80211_hw *hw,
				    struct ieee80211_vif *vif)
{
	struct ath10k *ar = hw->priv;
	struct ath10k_vif *arvif = (void *)vif->drv_priv;
	struct ath10k_peer *peer;
	unsigned long time_left;
	int ret;
	int i;

	cancel_work_sync(&arvif->ap_csa_work);
	cancel_delayed_work_sync(&arvif->connection_loss_work);

	mutex_lock(&ar->conf_mutex);

	ret = ath10k_spectral_vif_stop(arvif);
	if (ret)
		ath10k_warn(ar, "failed to stop spectral for vdev %i: %d\n",
			    arvif->vdev_id, ret);

	ar->free_vdev_map |= 1LL << arvif->vdev_id;
	spin_lock_bh(&ar->data_lock);
	list_del(&arvif->list);
	spin_unlock_bh(&ar->data_lock);

	if (arvif->vdev_type == WMI_VDEV_TYPE_AP ||
	    arvif->vdev_type == WMI_VDEV_TYPE_IBSS) {
		ret = ath10k_wmi_peer_delete(arvif->ar, arvif->vdev_id,
					     vif->addr);
		if (ret)
			ath10k_warn(ar, "failed to submit AP/IBSS self-peer removal on vdev %i: %d\n",
				    arvif->vdev_id, ret);

		ath10k_wait_for_peer_delete_done(ar, arvif->vdev_id,
						 vif->addr);
		kfree(arvif->u.ap.noa_data);
	}

	ath10k_dbg(ar, ATH10K_DBG_MAC, "mac vdev %i delete (remove interface)\n",
		   arvif->vdev_id);

	ret = ath10k_wmi_vdev_delete(ar, arvif->vdev_id);
	if (ret)
		ath10k_warn(ar, "failed to delete WMI vdev %i: %d\n",
			    arvif->vdev_id, ret);

	if (test_bit(WMI_SERVICE_SYNC_DELETE_CMDS, ar->wmi.svc_map)) {
		time_left = wait_for_completion_timeout(&ar->vdev_delete_done,
							ATH10K_VDEV_DELETE_TIMEOUT_HZ);
		if (time_left == 0) {
			ath10k_warn(ar, "Timeout in receiving vdev delete response\n");
			goto out;
		}
	}

	/* Some firmware revisions don't notify host about self-peer removal
	 * until after associated vdev is deleted.
	 */
	if (arvif->vdev_type == WMI_VDEV_TYPE_AP ||
	    arvif->vdev_type == WMI_VDEV_TYPE_IBSS) {
		ret = ath10k_wait_for_peer_deleted(ar, arvif->vdev_id,
						   vif->addr);
		if (ret)
			ath10k_warn(ar, "failed to remove AP self-peer on vdev %i: %d\n",
				    arvif->vdev_id, ret);

		spin_lock_bh(&ar->data_lock);
		ar->num_peers--;
		spin_unlock_bh(&ar->data_lock);
	}

	spin_lock_bh(&ar->data_lock);
	for (i = 0; i < ARRAY_SIZE(ar->peer_map); i++) {
		peer = ar->peer_map[i];
		if (!peer)
			continue;

		if (peer->vif == vif) {
			ath10k_warn(ar, "found vif peer %pM entry on vdev %i after it was supposedly removed\n",
				    vif->addr, arvif->vdev_id);
			peer->vif = NULL;
		}
	}

	/* Clean this up late, less opportunity for firmware to access
	 * DMA memory we have deleted.
	 */
	ath10k_mac_vif_beacon_cleanup(arvif);
	spin_unlock_bh(&ar->data_lock);

	ath10k_peer_cleanup(ar, arvif->vdev_id);
	ath10k_mac_txq_unref(ar, vif->txq);

	if (vif->type == NL80211_IFTYPE_MONITOR) {
		ar->monitor_arvif = NULL;
		ret = ath10k_monitor_recalc(ar);
		if (ret)
			ath10k_warn(ar, "failed to recalc monitor: %d\n", ret);
	}

	ret = ath10k_mac_txpower_recalc(ar);
	if (ret)
		ath10k_warn(ar, "failed to recalc tx power: %d\n", ret);

	spin_lock_bh(&ar->htt.tx_lock);
	ath10k_mac_vif_tx_unlock_all(arvif);
	spin_unlock_bh(&ar->htt.tx_lock);

	ath10k_mac_txq_unref(ar, vif->txq);

out:
	mutex_unlock(&ar->conf_mutex);
}

/*
 * FIXME: Has to be verified.
 */
#define SUPPORTED_FILTERS			\
	(FIF_ALLMULTI |				\
	FIF_CONTROL |				\
	FIF_PSPOLL |				\
	FIF_OTHER_BSS |				\
	FIF_BCN_PRBRESP_PROMISC |		\
	FIF_PROBE_REQ |				\
	FIF_FCSFAIL)

static void ath10k_configure_filter(struct ieee80211_hw *hw,
				    unsigned int changed_flags,
				    unsigned int *total_flags,
				    u64 multicast)
{
	struct ath10k *ar = hw->priv;
	int ret;

	mutex_lock(&ar->conf_mutex);

	changed_flags &= SUPPORTED_FILTERS;
	*total_flags &= SUPPORTED_FILTERS;
	ar->filter_flags = *total_flags;

	ret = ath10k_monitor_recalc(ar);
	if (ret)
		ath10k_warn(ar, "failed to recalc monitor: %d\n", ret);

	mutex_unlock(&ar->conf_mutex);
}

static void ath10k_recalculate_mgmt_rate(struct ath10k *ar,
					 struct ieee80211_vif *vif,
					 struct cfg80211_chan_def *def)
{
	struct ath10k_vif *arvif = (void *)vif->drv_priv;
	const struct ieee80211_supported_band *sband;
	u8 basic_rate_idx;
	int hw_rate_code;
	u32 vdev_param;
	u16 bitrate;
	int ret;

	lockdep_assert_held(&ar->conf_mutex);

	sband = ar->hw->wiphy->bands[def->chan->band];
	basic_rate_idx = ffs(vif->bss_conf.basic_rates) - 1;
	bitrate = sband->bitrates[basic_rate_idx].bitrate;

	hw_rate_code = ath10k_mac_get_rate_hw_value(bitrate);
	if (hw_rate_code < 0) {
		ath10k_warn(ar, "bitrate not supported %d\n", bitrate);
		return;
	}

	vdev_param = ar->wmi.vdev_param->mgmt_rate;
	ret = ath10k_wmi_vdev_set_param(ar, arvif->vdev_id, vdev_param,
					hw_rate_code);
	if (ret)
		ath10k_warn(ar, "failed to set mgmt tx rate %d\n", ret);
}

static void ath10k_bss_info_changed(struct ieee80211_hw *hw,
				    struct ieee80211_vif *vif,
				    struct ieee80211_bss_conf *info,
				    u32 changed)
{
	struct ath10k *ar = hw->priv;
	struct ath10k_vif *arvif = (void *)vif->drv_priv;
	struct cfg80211_chan_def def;
	u32 vdev_param, pdev_param, slottime, preamble;
	u16 bitrate, hw_value;
	u8 rate, rateidx;
	int ret = 0, mcast_rate;
	enum nl80211_band band;

	mutex_lock(&ar->conf_mutex);

	if (changed & BSS_CHANGED_IBSS)
		ath10k_control_ibss(arvif, info, vif->addr);

	if (changed & BSS_CHANGED_BEACON_INT) {
		arvif->beacon_interval = info->beacon_int;
		vdev_param = ar->wmi.vdev_param->beacon_interval;
		ret = ath10k_wmi_vdev_set_param(ar, arvif->vdev_id, vdev_param,
						arvif->beacon_interval);
		ath10k_dbg(ar, ATH10K_DBG_MAC,
			   "mac vdev %d beacon_interval %d\n",
			   arvif->vdev_id, arvif->beacon_interval);

		if (ret)
			ath10k_warn(ar, "failed to set beacon interval for vdev %d: %i\n",
				    arvif->vdev_id, ret);
	}

	if (changed & BSS_CHANGED_BEACON) {
		ath10k_dbg(ar, ATH10K_DBG_MAC,
			   "vdev %d set beacon tx mode to staggered\n",
			   arvif->vdev_id);

		pdev_param = ar->wmi.pdev_param->beacon_tx_mode;
		ret = ath10k_wmi_pdev_set_param(ar, pdev_param,
						WMI_BEACON_STAGGERED_MODE);
		if (ret)
			ath10k_warn(ar, "failed to set beacon mode for vdev %d: %i\n",
				    arvif->vdev_id, ret);

		ret = ath10k_mac_setup_bcn_tmpl(arvif);
		if (ret)
			ath10k_warn(ar, "failed to update beacon template: %d\n",
				    ret);

		if (ieee80211_vif_is_mesh(vif)) {
			/* mesh doesn't use SSID but firmware needs it */
			strncpy(arvif->u.ap.ssid, "mesh",
				sizeof(arvif->u.ap.ssid));
			arvif->u.ap.ssid_len = 4;
		}
	}

	if (changed & BSS_CHANGED_AP_PROBE_RESP) {
		ret = ath10k_mac_setup_prb_tmpl(arvif);
		if (ret)
			ath10k_warn(ar, "failed to setup probe resp template on vdev %i: %d\n",
				    arvif->vdev_id, ret);
	}

	if (changed & (BSS_CHANGED_BEACON_INFO | BSS_CHANGED_BEACON)) {
		arvif->dtim_period = info->dtim_period;

		ath10k_dbg(ar, ATH10K_DBG_MAC,
			   "mac vdev %d dtim_period %d\n",
			   arvif->vdev_id, arvif->dtim_period);

		vdev_param = ar->wmi.vdev_param->dtim_period;
		ret = ath10k_wmi_vdev_set_param(ar, arvif->vdev_id, vdev_param,
						arvif->dtim_period);
		if (ret)
			ath10k_warn(ar, "failed to set dtim period for vdev %d: %i\n",
				    arvif->vdev_id, ret);
	}

	if (changed & BSS_CHANGED_SSID &&
	    vif->type == NL80211_IFTYPE_AP) {
		arvif->u.ap.ssid_len = info->ssid_len;
		if (info->ssid_len)
			memcpy(arvif->u.ap.ssid, info->ssid, info->ssid_len);
		arvif->u.ap.hidden_ssid = info->hidden_ssid;
	}

	if (changed & BSS_CHANGED_BSSID && !is_zero_ether_addr(info->bssid))
		ether_addr_copy(arvif->bssid, info->bssid);

	if (changed & BSS_CHANGED_FTM_RESPONDER &&
	    arvif->ftm_responder != info->ftm_responder &&
	    test_bit(WMI_SERVICE_RTT_RESPONDER_ROLE, ar->wmi.svc_map)) {
		arvif->ftm_responder = info->ftm_responder;

		vdev_param = ar->wmi.vdev_param->rtt_responder_role;
		ret = ath10k_wmi_vdev_set_param(ar, arvif->vdev_id, vdev_param,
						arvif->ftm_responder);

		ath10k_dbg(ar, ATH10K_DBG_MAC,
			   "mac vdev %d ftm_responder %d:ret %d\n",
			   arvif->vdev_id, arvif->ftm_responder, ret);
	}

	if (changed & BSS_CHANGED_BEACON_ENABLED)
		ath10k_control_beaconing(arvif, info);

	if (changed & BSS_CHANGED_ERP_CTS_PROT) {
		arvif->use_cts_prot = info->use_cts_prot;

		ret = ath10k_recalc_rtscts_prot(arvif);
		if (ret)
			ath10k_warn(ar, "failed to recalculate rts/cts prot for vdev %d: %d\n",
				    arvif->vdev_id, ret);

		if (ath10k_mac_can_set_cts_prot(arvif)) {
			ret = ath10k_mac_set_cts_prot(arvif);
			if (ret)
				ath10k_warn(ar, "failed to set cts protection for vdev %d: %d\n",
					    arvif->vdev_id, ret);
		}
	}

	if (changed & BSS_CHANGED_ERP_SLOT) {
		if (info->use_short_slot)
			slottime = WMI_VDEV_SLOT_TIME_SHORT; /* 9us */

		else
			slottime = WMI_VDEV_SLOT_TIME_LONG; /* 20us */

		ath10k_dbg(ar, ATH10K_DBG_MAC, "mac vdev %d slot_time %d\n",
			   arvif->vdev_id, slottime);

		vdev_param = ar->wmi.vdev_param->slot_time;
		ret = ath10k_wmi_vdev_set_param(ar, arvif->vdev_id, vdev_param,
						slottime);
		if (ret)
			ath10k_warn(ar, "failed to set erp slot for vdev %d: %i\n",
				    arvif->vdev_id, ret);
	}

	if (changed & BSS_CHANGED_ERP_PREAMBLE) {
		if (info->use_short_preamble)
			preamble = WMI_VDEV_PREAMBLE_SHORT;
		else
			preamble = WMI_VDEV_PREAMBLE_LONG;

		ath10k_dbg(ar, ATH10K_DBG_MAC,
			   "mac vdev %d preamble %dn",
			   arvif->vdev_id, preamble);

		vdev_param = ar->wmi.vdev_param->preamble;
		ret = ath10k_wmi_vdev_set_param(ar, arvif->vdev_id, vdev_param,
						preamble);
		if (ret)
			ath10k_warn(ar, "failed to set preamble for vdev %d: %i\n",
				    arvif->vdev_id, ret);
	}

	if (changed & BSS_CHANGED_ASSOC) {
		if (info->assoc) {
			/* Workaround: Make sure monitor vdev is not running
			 * when associating to prevent some firmware revisions
			 * (e.g. 10.1 and 10.2) from crashing.
			 */
			if (ar->monitor_started)
				ath10k_monitor_stop(ar);
			ath10k_bss_assoc(hw, vif, info);
			ath10k_monitor_recalc(ar);
		} else {
			ath10k_bss_disassoc(hw, vif);
		}
	}

	if (changed & BSS_CHANGED_TXPOWER) {
		ath10k_dbg(ar, ATH10K_DBG_MAC, "mac vdev_id %i txpower %d\n",
			   arvif->vdev_id, info->txpower);

		arvif->txpower = info->txpower;
		ret = ath10k_mac_txpower_recalc(ar);
		if (ret)
			ath10k_warn(ar, "failed to recalc tx power: %d\n", ret);
	}

	if (changed & BSS_CHANGED_PS) {
		arvif->ps = vif->bss_conf.ps;

		ret = ath10k_config_ps(ar);
		if (ret)
			ath10k_warn(ar, "failed to setup ps on vdev %i: %d\n",
				    arvif->vdev_id, ret);
	}

	if (changed & BSS_CHANGED_MCAST_RATE &&
	    !ath10k_mac_vif_chan(arvif->vif, &def)) {
		band = def.chan->band;
		mcast_rate = vif->bss_conf.mcast_rate[band];
		if (mcast_rate > 0)
			rateidx = mcast_rate - 1;
		else
			rateidx = ffs(vif->bss_conf.basic_rates) - 1;

		if (ar->phy_capability & WHAL_WLAN_11A_CAPABILITY)
			rateidx += ATH10K_MAC_FIRST_OFDM_RATE_IDX;

		bitrate = ath10k_wmi_legacy_rates[rateidx].bitrate;
		hw_value = ath10k_wmi_legacy_rates[rateidx].hw_value;
		if (ath10k_mac_bitrate_is_cck(bitrate))
			preamble = WMI_RATE_PREAMBLE_CCK;
		else
			preamble = WMI_RATE_PREAMBLE_OFDM;

		rate = ATH10K_HW_RATECODE(hw_value, 0, preamble);

		ath10k_dbg(ar, ATH10K_DBG_MAC,
			   "mac vdev %d mcast_rate %x\n",
			   arvif->vdev_id, rate);

		vdev_param = ar->wmi.vdev_param->mcast_data_rate;
		ret = ath10k_wmi_vdev_set_param(ar, arvif->vdev_id,
						vdev_param, rate);
		if (ret)
			ath10k_warn(ar,
				    "failed to set mcast rate on vdev %i: %d\n",
				    arvif->vdev_id,  ret);

		vdev_param = ar->wmi.vdev_param->bcast_data_rate;
		ret = ath10k_wmi_vdev_set_param(ar, arvif->vdev_id,
						vdev_param, rate);
		if (ret)
			ath10k_warn(ar,
				    "failed to set bcast rate on vdev %i: %d\n",
				    arvif->vdev_id,  ret);
	}

	if (changed & BSS_CHANGED_BASIC_RATES &&
	    !ath10k_mac_vif_chan(arvif->vif, &def))
		ath10k_recalculate_mgmt_rate(ar, vif, &def);

	mutex_unlock(&ar->conf_mutex);
}

static void ath10k_mac_op_set_coverage_class(struct ieee80211_hw *hw, s16 value)
{
	struct ath10k *ar = hw->priv;

	/* This function should never be called if setting the coverage class
	 * is not supported on this hardware.
	 */
	if (!ar->hw_params.hw_ops->set_coverage_class) {
		WARN_ON_ONCE(1);
		return;
	}
	ar->hw_params.hw_ops->set_coverage_class(ar, value);
}

struct ath10k_mac_tdls_iter_data {
	u32 num_tdls_stations;
	struct ieee80211_vif *curr_vif;
};

static void ath10k_mac_tdls_vif_stations_count_iter(void *data,
						    struct ieee80211_sta *sta)
{
	struct ath10k_mac_tdls_iter_data *iter_data = data;
	struct ath10k_sta *arsta = (struct ath10k_sta *)sta->drv_priv;
	struct ieee80211_vif *sta_vif = arsta->arvif->vif;

	if (sta->tdls && sta_vif == iter_data->curr_vif)
		iter_data->num_tdls_stations++;
}

static int ath10k_mac_tdls_vif_stations_count(struct ieee80211_hw *hw,
					      struct ieee80211_vif *vif)
{
	struct ath10k_mac_tdls_iter_data data = {};

	data.curr_vif = vif;

	ieee80211_iterate_stations_atomic(hw,
					  ath10k_mac_tdls_vif_stations_count_iter,
					  &data);
	return data.num_tdls_stations;
}

static int ath10k_hw_scan(struct ieee80211_hw *hw,
			  struct ieee80211_vif *vif,
			  struct ieee80211_scan_request *hw_req)
{
	struct ath10k *ar = hw->priv;
	struct ath10k_vif *arvif = (void *)vif->drv_priv;
	struct cfg80211_scan_request *req = &hw_req->req;
	struct wmi_start_scan_arg arg;
	int ret = 0;
	int i;
	u32 scan_timeout;

	mutex_lock(&ar->conf_mutex);

	if (ath10k_mac_tdls_vif_stations_count(hw, vif) > 0) {
		ret = -EBUSY;
		goto exit;
	}

	spin_lock_bh(&ar->data_lock);
	switch (ar->scan.state) {
	case ATH10K_SCAN_IDLE:
		reinit_completion(&ar->scan.started);
		reinit_completion(&ar->scan.completed);
		ar->scan.state = ATH10K_SCAN_STARTING;
		ar->scan.is_roc = false;
		ar->scan.vdev_id = arvif->vdev_id;
		ret = 0;
		break;
	case ATH10K_SCAN_STARTING:
	case ATH10K_SCAN_RUNNING:
	case ATH10K_SCAN_ABORTING:
		ret = -EBUSY;
		break;
	}
	spin_unlock_bh(&ar->data_lock);

	if (ret)
		goto exit;

	memset(&arg, 0, sizeof(arg));
	ath10k_wmi_start_scan_init(ar, &arg);
	arg.vdev_id = arvif->vdev_id;
	arg.scan_id = ATH10K_SCAN_ID;

	if (req->ie_len) {
		arg.ie_len = req->ie_len;
		memcpy(arg.ie, req->ie, arg.ie_len);
	}

	if (req->n_ssids) {
		arg.n_ssids = req->n_ssids;
		for (i = 0; i < arg.n_ssids; i++) {
			arg.ssids[i].len  = req->ssids[i].ssid_len;
			arg.ssids[i].ssid = req->ssids[i].ssid;
		}
	} else {
		arg.scan_ctrl_flags |= WMI_SCAN_FLAG_PASSIVE;
	}

	if (req->flags & NL80211_SCAN_FLAG_RANDOM_ADDR) {
		arg.scan_ctrl_flags |=  WMI_SCAN_ADD_SPOOFED_MAC_IN_PROBE_REQ;
		ether_addr_copy(arg.mac_addr.addr, req->mac_addr);
		ether_addr_copy(arg.mac_mask.addr, req->mac_addr_mask);
	}

	if (req->n_channels) {
		arg.n_channels = req->n_channels;
		for (i = 0; i < arg.n_channels; i++)
			arg.channels[i] = req->channels[i]->center_freq;
	}

	/* if duration is set, default dwell times will be overwritten */
	if (req->duration) {
		arg.dwell_time_active = req->duration;
		arg.dwell_time_passive = req->duration;
		arg.burst_duration_ms = req->duration;

		scan_timeout = min_t(u32, arg.max_rest_time *
				(arg.n_channels - 1) + (req->duration +
				ATH10K_SCAN_CHANNEL_SWITCH_WMI_EVT_OVERHEAD) *
				arg.n_channels, arg.max_scan_time + 200);

	} else {
		/* Add a 200ms margin to account for event/command processing */
		scan_timeout = arg.max_scan_time + 200;
	}

	ret = ath10k_start_scan(ar, &arg);
	if (ret) {
		ath10k_warn(ar, "failed to start hw scan: %d\n", ret);
		spin_lock_bh(&ar->data_lock);
		ar->scan.state = ATH10K_SCAN_IDLE;
		spin_unlock_bh(&ar->data_lock);
	}

	ieee80211_queue_delayed_work(ar->hw, &ar->scan.timeout,
				     msecs_to_jiffies(scan_timeout));

exit:
	mutex_unlock(&ar->conf_mutex);
	return ret;
}

static void ath10k_cancel_hw_scan(struct ieee80211_hw *hw,
				  struct ieee80211_vif *vif)
{
	struct ath10k *ar = hw->priv;

	mutex_lock(&ar->conf_mutex);
	ath10k_scan_abort(ar);
	mutex_unlock(&ar->conf_mutex);

	cancel_delayed_work_sync(&ar->scan.timeout);
}

static void ath10k_set_key_h_def_keyidx(struct ath10k *ar,
					struct ath10k_vif *arvif,
					enum set_key_cmd cmd,
					struct ieee80211_key_conf *key)
{
	u32 vdev_param = arvif->ar->wmi.vdev_param->def_keyid;
	int ret;

	/* 10.1 firmware branch requires default key index to be set to group
	 * key index after installing it. Otherwise FW/HW Txes corrupted
	 * frames with multi-vif APs. This is not required for main firmware
	 * branch (e.g. 636).
	 *
	 * This is also needed for 636 fw for IBSS-RSN to work more reliably.
	 *
	 * FIXME: It remains unknown if this is required for multi-vif STA
	 * interfaces on 10.1.
	 */

	if (arvif->vdev_type != WMI_VDEV_TYPE_AP &&
	    arvif->vdev_type != WMI_VDEV_TYPE_IBSS)
		return;

	if (key->cipher == WLAN_CIPHER_SUITE_WEP40)
		return;

	if (key->cipher == WLAN_CIPHER_SUITE_WEP104)
		return;

	if (key->flags & IEEE80211_KEY_FLAG_PAIRWISE)
		return;

	if (cmd != SET_KEY)
		return;

	ret = ath10k_wmi_vdev_set_param(ar, arvif->vdev_id, vdev_param,
					key->keyidx);
	if (ret)
		ath10k_warn(ar, "failed to set vdev %i group key as default key: %d\n",
			    arvif->vdev_id, ret);
}

static int ath10k_set_key(struct ieee80211_hw *hw, enum set_key_cmd cmd,
			  struct ieee80211_vif *vif, struct ieee80211_sta *sta,
			  struct ieee80211_key_conf *key)
{
	struct ath10k *ar = hw->priv;
	struct ath10k_vif *arvif = (void *)vif->drv_priv;
	struct ath10k_sta *arsta;
	struct ath10k_peer *peer;
	const u8 *peer_addr;
	bool is_wep = key->cipher == WLAN_CIPHER_SUITE_WEP40 ||
		      key->cipher == WLAN_CIPHER_SUITE_WEP104;
	int ret = 0;
	int ret2;
	u32 flags = 0;
	u32 flags2;

	/* this one needs to be done in software */
	if (key->cipher == WLAN_CIPHER_SUITE_AES_CMAC ||
	    key->cipher == WLAN_CIPHER_SUITE_BIP_GMAC_128 ||
	    key->cipher == WLAN_CIPHER_SUITE_BIP_GMAC_256 ||
	    key->cipher == WLAN_CIPHER_SUITE_BIP_CMAC_256)
		return 1;

	if (arvif->nohwcrypt)
		return 1;

	if (key->keyidx > WMI_MAX_KEY_INDEX)
		return -ENOSPC;

	mutex_lock(&ar->conf_mutex);

	if (sta) {
		arsta = (struct ath10k_sta *)sta->drv_priv;
		peer_addr = sta->addr;
		spin_lock_bh(&ar->data_lock);
		arsta->ucast_cipher = key->cipher;
		spin_unlock_bh(&ar->data_lock);
	} else if (arvif->vdev_type == WMI_VDEV_TYPE_STA) {
		peer_addr = vif->bss_conf.bssid;
	} else {
		peer_addr = vif->addr;
	}

	key->hw_key_idx = key->keyidx;

	if (is_wep) {
		if (cmd == SET_KEY)
			arvif->wep_keys[key->keyidx] = key;
		else
			arvif->wep_keys[key->keyidx] = NULL;
	}

	/* the peer should not disappear in mid-way (unless FW goes awry) since
	 * we already hold conf_mutex. we just make sure its there now.
	 */
	spin_lock_bh(&ar->data_lock);
	peer = ath10k_peer_find(ar, arvif->vdev_id, peer_addr);
	spin_unlock_bh(&ar->data_lock);

	if (!peer) {
		if (cmd == SET_KEY) {
			ath10k_warn(ar, "failed to install key for non-existent peer %pM\n",
				    peer_addr);
			ret = -EOPNOTSUPP;
			goto exit;
		} else {
			/* if the peer doesn't exist there is no key to disable anymore */
			goto exit;
		}
	}

	if (key->flags & IEEE80211_KEY_FLAG_PAIRWISE)
		flags |= WMI_KEY_PAIRWISE;
	else
		flags |= WMI_KEY_GROUP;

	if (is_wep) {
		if (cmd == DISABLE_KEY)
			ath10k_clear_vdev_key(arvif, key);

		/* When WEP keys are uploaded it's possible that there are
		 * stations associated already (e.g. when merging) without any
		 * keys. Static WEP needs an explicit per-peer key upload.
		 */
		if (vif->type == NL80211_IFTYPE_ADHOC &&
		    cmd == SET_KEY)
			ath10k_mac_vif_update_wep_key(arvif, key);

		/* 802.1x never sets the def_wep_key_idx so each set_key()
		 * call changes default tx key.
		 *
		 * Static WEP sets def_wep_key_idx via .set_default_unicast_key
		 * after first set_key().
		 */
		if (cmd == SET_KEY && arvif->def_wep_key_idx == -1)
			flags |= WMI_KEY_TX_USAGE;
	}

	ret = ath10k_install_key(arvif, key, cmd, peer_addr, flags);
	if (ret) {
		WARN_ON(ret > 0);
		ath10k_warn(ar, "failed to install key for vdev %i peer %pM: %d\n",
			    arvif->vdev_id, peer_addr, ret);
		goto exit;
	}

	/* mac80211 sets static WEP keys as groupwise while firmware requires
	 * them to be installed twice as both pairwise and groupwise.
	 */
	if (is_wep && !sta && vif->type == NL80211_IFTYPE_STATION) {
		flags2 = flags;
		flags2 &= ~WMI_KEY_GROUP;
		flags2 |= WMI_KEY_PAIRWISE;

		ret = ath10k_install_key(arvif, key, cmd, peer_addr, flags2);
		if (ret) {
			WARN_ON(ret > 0);
			ath10k_warn(ar, "failed to install (ucast) key for vdev %i peer %pM: %d\n",
				    arvif->vdev_id, peer_addr, ret);
			ret2 = ath10k_install_key(arvif, key, DISABLE_KEY,
						  peer_addr, flags);
			if (ret2) {
				WARN_ON(ret2 > 0);
				ath10k_warn(ar, "failed to disable (mcast) key for vdev %i peer %pM: %d\n",
					    arvif->vdev_id, peer_addr, ret2);
			}
			goto exit;
		}
	}

	ath10k_set_key_h_def_keyidx(ar, arvif, cmd, key);

	spin_lock_bh(&ar->data_lock);
	peer = ath10k_peer_find(ar, arvif->vdev_id, peer_addr);
	if (peer && cmd == SET_KEY)
		peer->keys[key->keyidx] = key;
	else if (peer && cmd == DISABLE_KEY)
		peer->keys[key->keyidx] = NULL;
	else if (peer == NULL)
		/* impossible unless FW goes crazy */
		ath10k_warn(ar, "Peer %pM disappeared!\n", peer_addr);
	spin_unlock_bh(&ar->data_lock);

	if (sta && sta->tdls)
		ath10k_wmi_peer_set_param(ar, arvif->vdev_id, sta->addr,
					  ar->wmi.peer_param->authorize, 1);
	else if (sta && cmd == SET_KEY && (key->flags & IEEE80211_KEY_FLAG_PAIRWISE))
		ath10k_wmi_peer_set_param(ar, arvif->vdev_id, peer_addr,
					  ar->wmi.peer_param->authorize, 1);

exit:
	mutex_unlock(&ar->conf_mutex);
	return ret;
}

static void ath10k_set_default_unicast_key(struct ieee80211_hw *hw,
					   struct ieee80211_vif *vif,
					   int keyidx)
{
	struct ath10k *ar = hw->priv;
	struct ath10k_vif *arvif = (void *)vif->drv_priv;
	int ret;

	mutex_lock(&arvif->ar->conf_mutex);

	if (arvif->ar->state != ATH10K_STATE_ON)
		goto unlock;

	ath10k_dbg(ar, ATH10K_DBG_MAC, "mac vdev %d set keyidx %d\n",
		   arvif->vdev_id, keyidx);

	ret = ath10k_wmi_vdev_set_param(arvif->ar,
					arvif->vdev_id,
					arvif->ar->wmi.vdev_param->def_keyid,
					keyidx);

	if (ret) {
		ath10k_warn(ar, "failed to update wep key index for vdev %d: %d\n",
			    arvif->vdev_id,
			    ret);
		goto unlock;
	}

	arvif->def_wep_key_idx = keyidx;

unlock:
	mutex_unlock(&arvif->ar->conf_mutex);
}

static void ath10k_sta_rc_update_wk(struct work_struct *wk)
{
	struct ath10k *ar;
	struct ath10k_vif *arvif;
	struct ath10k_sta *arsta;
	struct ieee80211_sta *sta;
	struct cfg80211_chan_def def;
	enum nl80211_band band;
	const u8 *ht_mcs_mask;
	const u16 *vht_mcs_mask;
	u32 changed, bw, nss, smps;
	int err;

	arsta = container_of(wk, struct ath10k_sta, update_wk);
	sta = container_of((void *)arsta, struct ieee80211_sta, drv_priv);
	arvif = arsta->arvif;
	ar = arvif->ar;

	if (WARN_ON(ath10k_mac_vif_chan(arvif->vif, &def)))
		return;

	band = def.chan->band;
	ht_mcs_mask = arvif->bitrate_mask.control[band].ht_mcs;
	vht_mcs_mask = arvif->bitrate_mask.control[band].vht_mcs;

	spin_lock_bh(&ar->data_lock);

	changed = arsta->changed;
	arsta->changed = 0;

	bw = arsta->bw;
	nss = arsta->nss;
	smps = arsta->smps;

	spin_unlock_bh(&ar->data_lock);

	mutex_lock(&ar->conf_mutex);

	nss = max_t(u32, 1, nss);
	nss = min(nss, max(ath10k_mac_max_ht_nss(ht_mcs_mask),
			   ath10k_mac_max_vht_nss(vht_mcs_mask)));

	if (changed & IEEE80211_RC_BW_CHANGED) {
		enum wmi_phy_mode mode;

		mode = chan_to_phymode(&def);
		ath10k_dbg(ar, ATH10K_DBG_MAC, "mac update sta %pM peer bw %d phymode %d\n",
			   sta->addr, bw, mode);

		err = ath10k_wmi_peer_set_param(ar, arvif->vdev_id, sta->addr,
						ar->wmi.peer_param->phymode, mode);
		if (err) {
			ath10k_warn(ar, "failed to update STA %pM peer phymode %d: %d\n",
				    sta->addr, mode, err);
			goto exit;
		}

		err = ath10k_wmi_peer_set_param(ar, arvif->vdev_id, sta->addr,
						ar->wmi.peer_param->chan_width, bw);
		if (err)
			ath10k_warn(ar, "failed to update STA %pM peer bw %d: %d\n",
				    sta->addr, bw, err);
	}

	if (changed & IEEE80211_RC_NSS_CHANGED) {
		ath10k_dbg(ar, ATH10K_DBG_MAC, "mac update sta %pM nss %d\n",
			   sta->addr, nss);

		err = ath10k_wmi_peer_set_param(ar, arvif->vdev_id, sta->addr,
						ar->wmi.peer_param->nss, nss);
		if (err)
			ath10k_warn(ar, "failed to update STA %pM nss %d: %d\n",
				    sta->addr, nss, err);
	}

	if (changed & IEEE80211_RC_SMPS_CHANGED) {
		ath10k_dbg(ar, ATH10K_DBG_MAC, "mac update sta %pM smps %d\n",
			   sta->addr, smps);

		err = ath10k_wmi_peer_set_param(ar, arvif->vdev_id, sta->addr,
						ar->wmi.peer_param->smps_state, smps);
		if (err)
			ath10k_warn(ar, "failed to update STA %pM smps %d: %d\n",
				    sta->addr, smps, err);
	}

	if (changed & IEEE80211_RC_SUPP_RATES_CHANGED) {
		ath10k_dbg(ar, ATH10K_DBG_MAC, "mac update sta %pM supp rates\n",
			   sta->addr);

		err = ath10k_station_assoc(ar, arvif->vif, sta, true);
		if (err)
			ath10k_warn(ar, "failed to reassociate station: %pM\n",
				    sta->addr);
	}

exit:
	mutex_unlock(&ar->conf_mutex);
}

static int ath10k_mac_inc_num_stations(struct ath10k_vif *arvif,
				       struct ieee80211_sta *sta)
{
	struct ath10k *ar = arvif->ar;

	lockdep_assert_held(&ar->conf_mutex);

	if (arvif->vdev_type == WMI_VDEV_TYPE_STA && !sta->tdls)
		return 0;

	if (ar->num_stations >= ar->max_num_stations)
		return -ENOBUFS;

	ar->num_stations++;

	return 0;
}

static void ath10k_mac_dec_num_stations(struct ath10k_vif *arvif,
					struct ieee80211_sta *sta)
{
	struct ath10k *ar = arvif->ar;

	lockdep_assert_held(&ar->conf_mutex);

	if (arvif->vdev_type == WMI_VDEV_TYPE_STA && !sta->tdls)
		return;

	ar->num_stations--;
}

static int ath10k_sta_set_txpwr(struct ieee80211_hw *hw,
				struct ieee80211_vif *vif,
				struct ieee80211_sta *sta)
{
	struct ath10k *ar = hw->priv;
	struct ath10k_vif *arvif = (void *)vif->drv_priv;
	int ret = 0;
	s16 txpwr;

	if (sta->txpwr.type == NL80211_TX_POWER_AUTOMATIC) {
		txpwr = 0;
	} else {
		txpwr = sta->txpwr.power;
		if (!txpwr)
			return -EINVAL;
	}

	if (txpwr > ATH10K_TX_POWER_MAX_VAL || txpwr < ATH10K_TX_POWER_MIN_VAL)
		return -EINVAL;

	mutex_lock(&ar->conf_mutex);

	ret = ath10k_wmi_peer_set_param(ar, arvif->vdev_id, sta->addr,
					ar->wmi.peer_param->use_fixed_power, txpwr);
	if (ret) {
		ath10k_warn(ar, "failed to set tx power for station ret: %d\n",
			    ret);
		goto out;
	}

out:
	mutex_unlock(&ar->conf_mutex);
	return ret;
}

struct ath10k_mac_iter_tid_conf_data {
	struct ieee80211_vif *curr_vif;
	struct ath10k *ar;
	bool reset_config;
};

static bool
ath10k_mac_bitrate_mask_has_single_rate(struct ath10k *ar,
					enum nl80211_band band,
					const struct cfg80211_bitrate_mask *mask,
					int *vht_num_rates)
{
	int num_rates = 0;
	int i, tmp;

	num_rates += hweight32(mask->control[band].legacy);

	for (i = 0; i < ARRAY_SIZE(mask->control[band].ht_mcs); i++)
		num_rates += hweight8(mask->control[band].ht_mcs[i]);

	*vht_num_rates = 0;
	for (i = 0; i < ARRAY_SIZE(mask->control[band].vht_mcs); i++) {
		tmp = hweight16(mask->control[band].vht_mcs[i]);
		num_rates += tmp;
		*vht_num_rates += tmp;
	}

	return num_rates == 1;
}

static int
ath10k_mac_bitrate_mask_get_single_rate(struct ath10k *ar,
					enum nl80211_band band,
					const struct cfg80211_bitrate_mask *mask,
					u8 *rate, u8 *nss, bool vht_only)
{
	int rate_idx;
	int i;
	u16 bitrate;
	u8 preamble;
	u8 hw_rate;

	if (vht_only)
		goto next;

	if (hweight32(mask->control[band].legacy) == 1) {
		rate_idx = ffs(mask->control[band].legacy) - 1;

		if (ar->phy_capability & WHAL_WLAN_11A_CAPABILITY)
			rate_idx += ATH10K_MAC_FIRST_OFDM_RATE_IDX;

		hw_rate = ath10k_wmi_legacy_rates[rate_idx].hw_value;
		bitrate = ath10k_wmi_legacy_rates[rate_idx].bitrate;

		if (ath10k_mac_bitrate_is_cck(bitrate))
			preamble = WMI_RATE_PREAMBLE_CCK;
		else
			preamble = WMI_RATE_PREAMBLE_OFDM;

		*nss = 1;
		*rate = preamble << 6 |
			(*nss - 1) << 4 |
			hw_rate << 0;

		return 0;
	}

	for (i = 0; i < ARRAY_SIZE(mask->control[band].ht_mcs); i++) {
		if (hweight8(mask->control[band].ht_mcs[i]) == 1) {
			*nss = i + 1;
			*rate = WMI_RATE_PREAMBLE_HT << 6 |
				(*nss - 1) << 4 |
				(ffs(mask->control[band].ht_mcs[i]) - 1);

			return 0;
		}
	}

next:
	for (i = 0; i < ARRAY_SIZE(mask->control[band].vht_mcs); i++) {
		if (hweight16(mask->control[band].vht_mcs[i]) == 1) {
			*nss = i + 1;
			*rate = WMI_RATE_PREAMBLE_VHT << 6 |
				(*nss - 1) << 4 |
				(ffs(mask->control[band].vht_mcs[i]) - 1);

			return 0;
		}
	}

	return -EINVAL;
}

static int ath10k_mac_validate_rate_mask(struct ath10k *ar,
					 struct ieee80211_sta *sta,
					 u32 rate_ctrl_flag, u8 nss)
{
	if (nss > sta->rx_nss) {
		ath10k_warn(ar, "Invalid nss field, configured %u limit %u\n",
			    nss, sta->rx_nss);
		return -EINVAL;
	}
<<<<<<< HEAD

	if (ATH10K_HW_PREAMBLE(rate_ctrl_flag) == WMI_RATE_PREAMBLE_VHT) {
		if (!sta->vht_cap.vht_supported) {
			ath10k_warn(ar, "Invalid VHT rate for sta %pM\n",
				    sta->addr);
			return -EINVAL;
		}
	} else if (ATH10K_HW_PREAMBLE(rate_ctrl_flag) == WMI_RATE_PREAMBLE_HT) {
		if (!sta->ht_cap.ht_supported || sta->vht_cap.vht_supported) {
			ath10k_warn(ar, "Invalid HT rate for sta %pM\n",
				    sta->addr);
			return -EINVAL;
		}
	} else {
		if (sta->ht_cap.ht_supported || sta->vht_cap.vht_supported)
			return -EINVAL;
	}

=======

	if (ATH10K_HW_PREAMBLE(rate_ctrl_flag) == WMI_RATE_PREAMBLE_VHT) {
		if (!sta->vht_cap.vht_supported) {
			ath10k_warn(ar, "Invalid VHT rate for sta %pM\n",
				    sta->addr);
			return -EINVAL;
		}
	} else if (ATH10K_HW_PREAMBLE(rate_ctrl_flag) == WMI_RATE_PREAMBLE_HT) {
		if (!sta->ht_cap.ht_supported || sta->vht_cap.vht_supported) {
			ath10k_warn(ar, "Invalid HT rate for sta %pM\n",
				    sta->addr);
			return -EINVAL;
		}
	} else {
		if (sta->ht_cap.ht_supported || sta->vht_cap.vht_supported)
			return -EINVAL;
	}

>>>>>>> 4e026225
	return 0;
}

static int
ath10k_mac_tid_bitrate_config(struct ath10k *ar,
			      struct ieee80211_vif *vif,
			      struct ieee80211_sta *sta,
			      u32 *rate_ctrl_flag, u8 *rate_ctrl,
			      enum nl80211_tx_rate_setting txrate_type,
			      const struct cfg80211_bitrate_mask *mask)
{
	struct cfg80211_chan_def def;
	enum nl80211_band band;
	u8 nss, rate;
	int vht_num_rates, ret;

	if (WARN_ON(ath10k_mac_vif_chan(vif, &def)))
		return -EINVAL;

	if (txrate_type == NL80211_TX_RATE_AUTOMATIC) {
		*rate_ctrl = WMI_TID_CONFIG_RATE_CONTROL_AUTO;
		*rate_ctrl_flag = 0;
		return 0;
	}

	band = def.chan->band;

	if (!ath10k_mac_bitrate_mask_has_single_rate(ar, band, mask,
						     &vht_num_rates)) {
		return -EINVAL;
	}

	ret = ath10k_mac_bitrate_mask_get_single_rate(ar, band, mask,
						      &rate, &nss, false);
	if (ret) {
		ath10k_warn(ar, "failed to get single rate: %d\n",
			    ret);
		return ret;
	}

	*rate_ctrl_flag = rate;

	if (sta && ath10k_mac_validate_rate_mask(ar, sta, *rate_ctrl_flag, nss))
		return -EINVAL;

	if (txrate_type == NL80211_TX_RATE_FIXED)
		*rate_ctrl = WMI_TID_CONFIG_RATE_CONTROL_FIXED_RATE;
	else if (txrate_type == NL80211_TX_RATE_LIMITED &&
		 (test_bit(WMI_SERVICE_EXT_PEER_TID_CONFIGS_SUPPORT,
			   ar->wmi.svc_map)))
		*rate_ctrl = WMI_PEER_TID_CONFIG_RATE_UPPER_CAP;
	else
		return -EOPNOTSUPP;

	return 0;
}

static int ath10k_mac_set_tid_config(struct ath10k *ar, struct ieee80211_sta *sta,
				     struct ieee80211_vif *vif, u32 changed,
				     struct wmi_per_peer_per_tid_cfg_arg *arg)
{
	struct ath10k_vif *arvif = (void *)vif->drv_priv;
	struct ath10k_sta *arsta;
	int ret;

	if (sta) {
		if (!sta->wme)
			return -ENOTSUPP;

		arsta = (struct ath10k_sta *)sta->drv_priv;

		if (changed & BIT(NL80211_TID_CONFIG_ATTR_NOACK)) {
			if ((arsta->retry_long[arg->tid] > 0 ||
			     arsta->rate_code[arg->tid] > 0 ||
			     arsta->ampdu[arg->tid] ==
					WMI_TID_CONFIG_AGGR_CONTROL_ENABLE) &&
			     arg->ack_policy == WMI_PEER_TID_CONFIG_NOACK) {
				changed &= ~BIT(NL80211_TID_CONFIG_ATTR_NOACK);
				arg->ack_policy = 0;
				arg->aggr_control = 0;
				arg->rate_ctrl = 0;
				arg->rcode_flags = 0;
			}
		}

		if (changed & BIT(NL80211_TID_CONFIG_ATTR_AMPDU_CTRL)) {
			if (arsta->noack[arg->tid] == WMI_PEER_TID_CONFIG_NOACK ||
			    arvif->noack[arg->tid] == WMI_PEER_TID_CONFIG_NOACK) {
				arg->aggr_control = 0;
				changed &= ~BIT(NL80211_TID_CONFIG_ATTR_RETRY_LONG);
			}
		}

		if (changed & (BIT(NL80211_TID_CONFIG_ATTR_TX_RATE) |
		    BIT(NL80211_TID_CONFIG_ATTR_TX_RATE_TYPE))) {
			if (arsta->noack[arg->tid] == WMI_PEER_TID_CONFIG_NOACK ||
			    arvif->noack[arg->tid] == WMI_PEER_TID_CONFIG_NOACK) {
				arg->rate_ctrl = 0;
				arg->rcode_flags = 0;
			}
		}

		ether_addr_copy(arg->peer_macaddr.addr, sta->addr);

		ret = ath10k_wmi_set_per_peer_per_tid_cfg(ar, arg);
		if (ret)
			return ret;

		/* Store the configured parameters in success case */
		if (changed & BIT(NL80211_TID_CONFIG_ATTR_NOACK)) {
			arsta->noack[arg->tid] = arg->ack_policy;
			arg->ack_policy = 0;
			arg->aggr_control = 0;
			arg->rate_ctrl = 0;
			arg->rcode_flags = 0;
		}

		if (changed & BIT(NL80211_TID_CONFIG_ATTR_RETRY_LONG)) {
			arsta->retry_long[arg->tid] = arg->retry_count;
			arg->retry_count = 0;
		}

		if (changed & BIT(NL80211_TID_CONFIG_ATTR_AMPDU_CTRL)) {
			arsta->ampdu[arg->tid] = arg->aggr_control;
			arg->aggr_control = 0;
		}

		if (changed & (BIT(NL80211_TID_CONFIG_ATTR_TX_RATE) |
		    BIT(NL80211_TID_CONFIG_ATTR_TX_RATE_TYPE))) {
			arsta->rate_ctrl[arg->tid] = arg->rate_ctrl;
			arg->rate_ctrl = 0;
			arg->rcode_flags = 0;
		}

		if (changed & BIT(NL80211_TID_CONFIG_ATTR_RTSCTS_CTRL)) {
			arsta->rtscts[arg->tid] = arg->rtscts_ctrl;
			arg->ext_tid_cfg_bitmap = 0;
		}
	} else {
		if (changed & BIT(NL80211_TID_CONFIG_ATTR_NOACK)) {
			if ((arvif->retry_long[arg->tid] ||
			     arvif->rate_code[arg->tid] ||
			     arvif->ampdu[arg->tid] ==
					WMI_TID_CONFIG_AGGR_CONTROL_ENABLE) &&
			     arg->ack_policy == WMI_PEER_TID_CONFIG_NOACK) {
				changed &= ~BIT(NL80211_TID_CONFIG_ATTR_NOACK);
			} else {
				arvif->noack[arg->tid] = arg->ack_policy;
				arvif->ampdu[arg->tid] = arg->aggr_control;
				arvif->rate_ctrl[arg->tid] = arg->rate_ctrl;
			}
		}

		if (changed & BIT(NL80211_TID_CONFIG_ATTR_RETRY_LONG)) {
			if (arvif->noack[arg->tid] == WMI_PEER_TID_CONFIG_NOACK)
				changed &= ~BIT(NL80211_TID_CONFIG_ATTR_RETRY_LONG);
			else
				arvif->retry_long[arg->tid] = arg->retry_count;
		}

		if (changed & BIT(NL80211_TID_CONFIG_ATTR_AMPDU_CTRL)) {
			if (arvif->noack[arg->tid] == WMI_PEER_TID_CONFIG_NOACK)
				changed &= ~BIT(NL80211_TID_CONFIG_ATTR_AMPDU_CTRL);
			else
				arvif->ampdu[arg->tid] = arg->aggr_control;
		}

		if (changed & (BIT(NL80211_TID_CONFIG_ATTR_TX_RATE) |
		    BIT(NL80211_TID_CONFIG_ATTR_TX_RATE_TYPE))) {
			if (arvif->noack[arg->tid] == WMI_PEER_TID_CONFIG_NOACK) {
				changed &= ~(BIT(NL80211_TID_CONFIG_ATTR_TX_RATE) |
					     BIT(NL80211_TID_CONFIG_ATTR_TX_RATE_TYPE));
			} else {
				arvif->rate_ctrl[arg->tid] = arg->rate_ctrl;
				arvif->rate_code[arg->tid] = arg->rcode_flags;
			}
		}

		if (changed & BIT(NL80211_TID_CONFIG_ATTR_RTSCTS_CTRL)) {
			arvif->rtscts[arg->tid] = arg->rtscts_ctrl;
			arg->ext_tid_cfg_bitmap = 0;
		}

		if (changed)
			arvif->tid_conf_changed[arg->tid] |= changed;
	}

	return 0;
}

static int
ath10k_mac_parse_tid_config(struct ath10k *ar,
			    struct ieee80211_sta *sta,
			    struct ieee80211_vif *vif,
			    struct cfg80211_tid_cfg *tid_conf,
			    struct wmi_per_peer_per_tid_cfg_arg *arg)
{
	u32 changed = tid_conf->mask;
	int ret = 0, i = 0;

	if (!changed)
		return -EINVAL;

	while (i < ATH10K_TID_MAX) {
		if (!(tid_conf->tids & BIT(i))) {
			i++;
			continue;
		}

		arg->tid = i;

		if (changed & BIT(NL80211_TID_CONFIG_ATTR_NOACK)) {
			if (tid_conf->noack == NL80211_TID_CONFIG_ENABLE) {
				arg->ack_policy = WMI_PEER_TID_CONFIG_NOACK;
				arg->rate_ctrl =
				WMI_TID_CONFIG_RATE_CONTROL_DEFAULT_LOWEST_RATE;
				arg->aggr_control =
					WMI_TID_CONFIG_AGGR_CONTROL_DISABLE;
			} else {
				arg->ack_policy =
					WMI_PEER_TID_CONFIG_ACK;
				arg->rate_ctrl =
					WMI_TID_CONFIG_RATE_CONTROL_AUTO;
				arg->aggr_control =
					WMI_TID_CONFIG_AGGR_CONTROL_ENABLE;
			}
		}

		if (changed & BIT(NL80211_TID_CONFIG_ATTR_RETRY_LONG))
			arg->retry_count = tid_conf->retry_long;

		if (changed & BIT(NL80211_TID_CONFIG_ATTR_AMPDU_CTRL)) {
			if (tid_conf->noack == NL80211_TID_CONFIG_ENABLE)
				arg->aggr_control = WMI_TID_CONFIG_AGGR_CONTROL_ENABLE;
			else
				arg->aggr_control = WMI_TID_CONFIG_AGGR_CONTROL_DISABLE;
		}

		if (changed & (BIT(NL80211_TID_CONFIG_ATTR_TX_RATE) |
		    BIT(NL80211_TID_CONFIG_ATTR_TX_RATE_TYPE))) {
			ret = ath10k_mac_tid_bitrate_config(ar, vif, sta,
							    &arg->rcode_flags,
							    &arg->rate_ctrl,
							    tid_conf->txrate_type,
							&tid_conf->txrate_mask);
			if (ret) {
				ath10k_warn(ar, "failed to configure bitrate mask %d\n",
					    ret);
				arg->rcode_flags = 0;
				arg->rate_ctrl = 0;
			}
		}

		if (changed & BIT(NL80211_TID_CONFIG_ATTR_RTSCTS_CTRL)) {
			if (tid_conf->rtscts)
				arg->rtscts_ctrl = tid_conf->rtscts;

			arg->ext_tid_cfg_bitmap = WMI_EXT_TID_RTS_CTS_CONFIG;
		}

		ret = ath10k_mac_set_tid_config(ar, sta, vif, changed, arg);
		if (ret)
			return ret;
		i++;
	}

	return ret;
}

static int ath10k_mac_reset_tid_config(struct ath10k *ar,
				       struct ieee80211_sta *sta,
				       struct ath10k_vif *arvif,
				       u8 tids)
{
	struct ath10k_sta *arsta = (struct ath10k_sta *)sta->drv_priv;
	struct wmi_per_peer_per_tid_cfg_arg arg;
	int ret = 0, i = 0;

	arg.vdev_id = arvif->vdev_id;
	while (i < ATH10K_TID_MAX) {
		if (!(tids & BIT(i))) {
			i++;
			continue;
		}

		arg.tid = i;
		arg.ack_policy = WMI_PEER_TID_CONFIG_ACK;
		arg.retry_count = ATH10K_MAX_RETRY_COUNT;
		arg.rate_ctrl = WMI_TID_CONFIG_RATE_CONTROL_AUTO;
		arg.aggr_control = WMI_TID_CONFIG_AGGR_CONTROL_ENABLE;
		arg.rtscts_ctrl = WMI_TID_CONFIG_RTSCTS_CONTROL_ENABLE;
		arg.ext_tid_cfg_bitmap = WMI_EXT_TID_RTS_CTS_CONFIG;

		ether_addr_copy(arg.peer_macaddr.addr, sta->addr);

		ret = ath10k_wmi_set_per_peer_per_tid_cfg(ar, &arg);
		if (ret)
			return ret;

		if (!arvif->tids_rst) {
			arsta->retry_long[i] = -1;
			arsta->noack[i] = -1;
			arsta->ampdu[i] = -1;
			arsta->rate_code[i] = -1;
			arsta->rate_ctrl[i] = 0;
			arsta->rtscts[i] = -1;
		} else {
			arvif->retry_long[i] = 0;
			arvif->noack[i] = 0;
			arvif->ampdu[i] = 0;
			arvif->rate_code[i] = 0;
			arvif->rate_ctrl[i] = 0;
			arvif->rtscts[i] = 0;
		}

		i++;
	}

	return ret;
}

static void ath10k_sta_tid_cfg_wk(struct work_struct *wk)
{
	struct wmi_per_peer_per_tid_cfg_arg arg = {};
	struct ieee80211_sta *sta;
	struct ath10k_sta *arsta;
	struct ath10k_vif *arvif;
	struct ath10k *ar;
	bool config_apply;
	int ret, i;
	u32 changed;
	u8 nss;

	arsta = container_of(wk, struct ath10k_sta, tid_config_wk);
	sta = container_of((void *)arsta, struct ieee80211_sta, drv_priv);
	arvif = arsta->arvif;
	ar = arvif->ar;

	mutex_lock(&ar->conf_mutex);

	if (arvif->tids_rst) {
		ret = ath10k_mac_reset_tid_config(ar, sta, arvif,
						  arvif->tids_rst);
		goto exit;
	}

	ether_addr_copy(arg.peer_macaddr.addr, sta->addr);

	for (i = 0; i < ATH10K_TID_MAX; i++) {
		config_apply = false;
		changed = arvif->tid_conf_changed[i];

		if (changed & BIT(NL80211_TID_CONFIG_ATTR_NOACK)) {
			if (arsta->noack[i] != -1) {
				arg.ack_policy  = 0;
			} else {
				config_apply = true;
				arg.ack_policy = arvif->noack[i];
				arg.aggr_control = arvif->ampdu[i];
				arg.rate_ctrl = arvif->rate_ctrl[i];
			}
		}

		if (changed & BIT(NL80211_TID_CONFIG_ATTR_RETRY_LONG)) {
			if (arsta->retry_long[i] != -1 ||
			    arsta->noack[i] == WMI_PEER_TID_CONFIG_NOACK ||
			    arvif->noack[i] == WMI_PEER_TID_CONFIG_NOACK) {
				arg.retry_count = 0;
			} else {
				arg.retry_count = arvif->retry_long[i];
				config_apply = true;
			}
		}

		if (changed & BIT(NL80211_TID_CONFIG_ATTR_AMPDU_CTRL)) {
			if (arsta->ampdu[i] != -1 ||
			    arsta->noack[i] == WMI_PEER_TID_CONFIG_NOACK ||
			    arvif->noack[i] == WMI_PEER_TID_CONFIG_NOACK) {
				arg.aggr_control = 0;
			} else {
				arg.aggr_control = arvif->ampdu[i];
				config_apply = true;
			}
		}

		if (changed & (BIT(NL80211_TID_CONFIG_ATTR_TX_RATE) |
		    BIT(NL80211_TID_CONFIG_ATTR_TX_RATE_TYPE))) {
			nss = ATH10K_HW_NSS(arvif->rate_code[i]);
			ret = ath10k_mac_validate_rate_mask(ar, sta,
							    arvif->rate_code[i],
							    nss);
			if (ret &&
			    arvif->rate_ctrl[i] > WMI_TID_CONFIG_RATE_CONTROL_AUTO) {
				arg.rate_ctrl = 0;
				arg.rcode_flags = 0;
			}

			if (arsta->rate_ctrl[i] >
			    WMI_TID_CONFIG_RATE_CONTROL_AUTO ||
			    arsta->noack[i] == WMI_PEER_TID_CONFIG_NOACK ||
			    arvif->noack[i] == WMI_PEER_TID_CONFIG_NOACK) {
				arg.rate_ctrl = 0;
				arg.rcode_flags = 0;
			} else {
				arg.rate_ctrl = arvif->rate_ctrl[i];
				arg.rcode_flags = arvif->rate_code[i];
				config_apply = true;
			}
		}

		if (changed & BIT(NL80211_TID_CONFIG_ATTR_RTSCTS_CTRL)) {
			if (arsta->rtscts[i]) {
				arg.rtscts_ctrl = 0;
				arg.ext_tid_cfg_bitmap = 0;
			} else {
				arg.rtscts_ctrl = arvif->rtscts[i] - 1;
				arg.ext_tid_cfg_bitmap =
					WMI_EXT_TID_RTS_CTS_CONFIG;
				config_apply = true;
			}
		}

		arg.tid = i;

		if (config_apply) {
			ret = ath10k_wmi_set_per_peer_per_tid_cfg(ar, &arg);
			if (ret)
				ath10k_warn(ar, "failed to set per tid config for sta %pM: %d\n",
					    sta->addr, ret);
		}

		arg.ack_policy  = 0;
		arg.retry_count  = 0;
		arg.aggr_control  = 0;
		arg.rate_ctrl = 0;
		arg.rcode_flags = 0;
	}

exit:
	mutex_unlock(&ar->conf_mutex);
}

static void ath10k_mac_vif_stations_tid_conf(void *data,
					     struct ieee80211_sta *sta)
{
	struct ath10k_sta *arsta = (struct ath10k_sta *)sta->drv_priv;
	struct ath10k_mac_iter_tid_conf_data *iter_data = data;
	struct ieee80211_vif *sta_vif = arsta->arvif->vif;

	if (sta_vif != iter_data->curr_vif || !sta->wme)
		return;

	ieee80211_queue_work(iter_data->ar->hw, &arsta->tid_config_wk);
}

static int ath10k_sta_state(struct ieee80211_hw *hw,
			    struct ieee80211_vif *vif,
			    struct ieee80211_sta *sta,
			    enum ieee80211_sta_state old_state,
			    enum ieee80211_sta_state new_state)
{
	struct ath10k *ar = hw->priv;
	struct ath10k_vif *arvif = (void *)vif->drv_priv;
	struct ath10k_sta *arsta = (struct ath10k_sta *)sta->drv_priv;
	struct ath10k_peer *peer;
	int ret = 0;
	int i;

	if (old_state == IEEE80211_STA_NOTEXIST &&
	    new_state == IEEE80211_STA_NONE) {
		memset(arsta, 0, sizeof(*arsta));
		arsta->arvif = arvif;
		arsta->peer_ps_state = WMI_PEER_PS_STATE_DISABLED;
		INIT_WORK(&arsta->update_wk, ath10k_sta_rc_update_wk);
		INIT_WORK(&arsta->tid_config_wk, ath10k_sta_tid_cfg_wk);

		for (i = 0; i < ARRAY_SIZE(sta->txq); i++)
			ath10k_mac_txq_init(sta->txq[i]);
	}

	/* cancel must be done outside the mutex to avoid deadlock */
	if ((old_state == IEEE80211_STA_NONE &&
	     new_state == IEEE80211_STA_NOTEXIST)) {
		cancel_work_sync(&arsta->update_wk);
		cancel_work_sync(&arsta->tid_config_wk);
	}

	mutex_lock(&ar->conf_mutex);

	if (old_state == IEEE80211_STA_NOTEXIST &&
	    new_state == IEEE80211_STA_NONE) {
		/*
		 * New station addition.
		 */
		enum wmi_peer_type peer_type = WMI_PEER_TYPE_DEFAULT;
		u32 num_tdls_stations;

		ath10k_dbg(ar, ATH10K_DBG_MAC,
			   "mac vdev %d peer create %pM (new sta) sta %d / %d peer %d / %d\n",
			   arvif->vdev_id, sta->addr,
			   ar->num_stations + 1, ar->max_num_stations,
			   ar->num_peers + 1, ar->max_num_peers);

		num_tdls_stations = ath10k_mac_tdls_vif_stations_count(hw, vif);

		if (sta->tdls) {
			if (num_tdls_stations >= ar->max_num_tdls_vdevs) {
				ath10k_warn(ar, "vdev %i exceeded maximum number of tdls vdevs %i\n",
					    arvif->vdev_id,
					    ar->max_num_tdls_vdevs);
				ret = -ELNRNG;
				goto exit;
			}
			peer_type = WMI_PEER_TYPE_TDLS;
		}

		ret = ath10k_mac_inc_num_stations(arvif, sta);
		if (ret) {
			ath10k_warn(ar, "refusing to associate station: too many connected already (%d)\n",
				    ar->max_num_stations);
			goto exit;
		}

		if (ath10k_debug_is_extd_tx_stats_enabled(ar)) {
			arsta->tx_stats = kzalloc(sizeof(*arsta->tx_stats),
						  GFP_KERNEL);
			if (!arsta->tx_stats) {
				ath10k_mac_dec_num_stations(arvif, sta);
				ret = -ENOMEM;
				goto exit;
			}
		}

		ret = ath10k_peer_create(ar, vif, sta, arvif->vdev_id,
					 sta->addr, peer_type);
		if (ret) {
			ath10k_warn(ar, "failed to add peer %pM for vdev %d when adding a new sta: %i\n",
				    sta->addr, arvif->vdev_id, ret);
			ath10k_mac_dec_num_stations(arvif, sta);
			kfree(arsta->tx_stats);
			goto exit;
		}

		spin_lock_bh(&ar->data_lock);

		peer = ath10k_peer_find(ar, arvif->vdev_id, sta->addr);
		if (!peer) {
			ath10k_warn(ar, "failed to lookup peer %pM on vdev %i\n",
				    vif->addr, arvif->vdev_id);
			spin_unlock_bh(&ar->data_lock);
			ath10k_peer_delete(ar, arvif->vdev_id, sta->addr);
			ath10k_mac_dec_num_stations(arvif, sta);
			kfree(arsta->tx_stats);
			ret = -ENOENT;
			goto exit;
		}

		arsta->peer_id = find_first_bit(peer->peer_ids,
						ATH10K_MAX_NUM_PEER_IDS);

		spin_unlock_bh(&ar->data_lock);

		if (!sta->tdls)
			goto exit;

		ret = ath10k_wmi_update_fw_tdls_state(ar, arvif->vdev_id,
						      WMI_TDLS_ENABLE_ACTIVE);
		if (ret) {
			ath10k_warn(ar, "failed to update fw tdls state on vdev %i: %i\n",
				    arvif->vdev_id, ret);
			ath10k_peer_delete(ar, arvif->vdev_id,
					   sta->addr);
			ath10k_mac_dec_num_stations(arvif, sta);
			kfree(arsta->tx_stats);
			goto exit;
		}

		ret = ath10k_mac_tdls_peer_update(ar, arvif->vdev_id, sta,
						  WMI_TDLS_PEER_STATE_PEERING);
		if (ret) {
			ath10k_warn(ar,
				    "failed to update tdls peer %pM for vdev %d when adding a new sta: %i\n",
				    sta->addr, arvif->vdev_id, ret);
			ath10k_peer_delete(ar, arvif->vdev_id, sta->addr);
			ath10k_mac_dec_num_stations(arvif, sta);
			kfree(arsta->tx_stats);

			if (num_tdls_stations != 0)
				goto exit;
			ath10k_wmi_update_fw_tdls_state(ar, arvif->vdev_id,
							WMI_TDLS_DISABLE);
		}
	} else if ((old_state == IEEE80211_STA_NONE &&
		    new_state == IEEE80211_STA_NOTEXIST)) {
		/*
		 * Existing station deletion.
		 */
		ath10k_dbg(ar, ATH10K_DBG_MAC,
			   "mac vdev %d peer delete %pM sta %pK (sta gone)\n",
			   arvif->vdev_id, sta->addr, sta);

		if (sta->tdls) {
			ret = ath10k_mac_tdls_peer_update(ar, arvif->vdev_id,
							  sta,
							  WMI_TDLS_PEER_STATE_TEARDOWN);
			if (ret)
				ath10k_warn(ar, "failed to update tdls peer state for %pM state %d: %i\n",
					    sta->addr,
					    WMI_TDLS_PEER_STATE_TEARDOWN, ret);
		}

		ret = ath10k_peer_delete(ar, arvif->vdev_id, sta->addr);
		if (ret)
			ath10k_warn(ar, "failed to delete peer %pM for vdev %d: %i\n",
				    sta->addr, arvif->vdev_id, ret);

		ath10k_mac_dec_num_stations(arvif, sta);

		spin_lock_bh(&ar->data_lock);
		for (i = 0; i < ARRAY_SIZE(ar->peer_map); i++) {
			peer = ar->peer_map[i];
			if (!peer)
				continue;

			if (peer->sta == sta) {
				ath10k_warn(ar, "found sta peer %pM (ptr %pK id %d) entry on vdev %i after it was supposedly removed\n",
					    sta->addr, peer, i, arvif->vdev_id);
				peer->sta = NULL;

				/* Clean up the peer object as well since we
				 * must have failed to do this above.
				 */
				list_del(&peer->list);
				ar->peer_map[i] = NULL;
				kfree(peer);
				ar->num_peers--;
			}
		}
		spin_unlock_bh(&ar->data_lock);

		if (ath10k_debug_is_extd_tx_stats_enabled(ar)) {
			kfree(arsta->tx_stats);
			arsta->tx_stats = NULL;
		}

		for (i = 0; i < ARRAY_SIZE(sta->txq); i++)
			ath10k_mac_txq_unref(ar, sta->txq[i]);

		if (!sta->tdls)
			goto exit;

		if (ath10k_mac_tdls_vif_stations_count(hw, vif))
			goto exit;

		/* This was the last tdls peer in current vif */
		ret = ath10k_wmi_update_fw_tdls_state(ar, arvif->vdev_id,
						      WMI_TDLS_DISABLE);
		if (ret) {
			ath10k_warn(ar, "failed to update fw tdls state on vdev %i: %i\n",
				    arvif->vdev_id, ret);
		}
	} else if (old_state == IEEE80211_STA_AUTH &&
		   new_state == IEEE80211_STA_ASSOC &&
		   (vif->type == NL80211_IFTYPE_AP ||
		    vif->type == NL80211_IFTYPE_MESH_POINT ||
		    vif->type == NL80211_IFTYPE_ADHOC)) {
		/*
		 * New association.
		 */
		ath10k_dbg(ar, ATH10K_DBG_MAC, "mac sta %pM associated\n",
			   sta->addr);

		ret = ath10k_station_assoc(ar, vif, sta, false);
		if (ret)
			ath10k_warn(ar, "failed to associate station %pM for vdev %i: %i\n",
				    sta->addr, arvif->vdev_id, ret);
	} else if (old_state == IEEE80211_STA_ASSOC &&
		   new_state == IEEE80211_STA_AUTHORIZED &&
		   sta->tdls) {
		/*
		 * Tdls station authorized.
		 */
		ath10k_dbg(ar, ATH10K_DBG_MAC, "mac tdls sta %pM authorized\n",
			   sta->addr);

		ret = ath10k_station_assoc(ar, vif, sta, false);
		if (ret) {
			ath10k_warn(ar, "failed to associate tdls station %pM for vdev %i: %i\n",
				    sta->addr, arvif->vdev_id, ret);
			goto exit;
		}

		ret = ath10k_mac_tdls_peer_update(ar, arvif->vdev_id, sta,
						  WMI_TDLS_PEER_STATE_CONNECTED);
		if (ret)
			ath10k_warn(ar, "failed to update tdls peer %pM for vdev %i: %i\n",
				    sta->addr, arvif->vdev_id, ret);
	} else if (old_state == IEEE80211_STA_ASSOC &&
		    new_state == IEEE80211_STA_AUTH &&
		    (vif->type == NL80211_IFTYPE_AP ||
		     vif->type == NL80211_IFTYPE_MESH_POINT ||
		     vif->type == NL80211_IFTYPE_ADHOC)) {
		/*
		 * Disassociation.
		 */
		ath10k_dbg(ar, ATH10K_DBG_MAC, "mac sta %pM disassociated\n",
			   sta->addr);

		ret = ath10k_station_disassoc(ar, vif, sta);
		if (ret)
			ath10k_warn(ar, "failed to disassociate station: %pM vdev %i: %i\n",
				    sta->addr, arvif->vdev_id, ret);
	}
exit:
	mutex_unlock(&ar->conf_mutex);
	return ret;
}

static int ath10k_conf_tx_uapsd(struct ath10k *ar, struct ieee80211_vif *vif,
				u16 ac, bool enable)
{
	struct ath10k_vif *arvif = (void *)vif->drv_priv;
	struct wmi_sta_uapsd_auto_trig_arg arg = {};
	u32 prio = 0, acc = 0;
	u32 value = 0;
	int ret = 0;

	lockdep_assert_held(&ar->conf_mutex);

	if (arvif->vdev_type != WMI_VDEV_TYPE_STA)
		return 0;

	switch (ac) {
	case IEEE80211_AC_VO:
		value = WMI_STA_PS_UAPSD_AC3_DELIVERY_EN |
			WMI_STA_PS_UAPSD_AC3_TRIGGER_EN;
		prio = 7;
		acc = 3;
		break;
	case IEEE80211_AC_VI:
		value = WMI_STA_PS_UAPSD_AC2_DELIVERY_EN |
			WMI_STA_PS_UAPSD_AC2_TRIGGER_EN;
		prio = 5;
		acc = 2;
		break;
	case IEEE80211_AC_BE:
		value = WMI_STA_PS_UAPSD_AC1_DELIVERY_EN |
			WMI_STA_PS_UAPSD_AC1_TRIGGER_EN;
		prio = 2;
		acc = 1;
		break;
	case IEEE80211_AC_BK:
		value = WMI_STA_PS_UAPSD_AC0_DELIVERY_EN |
			WMI_STA_PS_UAPSD_AC0_TRIGGER_EN;
		prio = 0;
		acc = 0;
		break;
	}

	if (enable)
		arvif->u.sta.uapsd |= value;
	else
		arvif->u.sta.uapsd &= ~value;

	ret = ath10k_wmi_set_sta_ps_param(ar, arvif->vdev_id,
					  WMI_STA_PS_PARAM_UAPSD,
					  arvif->u.sta.uapsd);
	if (ret) {
		ath10k_warn(ar, "failed to set uapsd params: %d\n", ret);
		goto exit;
	}

	if (arvif->u.sta.uapsd)
		value = WMI_STA_PS_RX_WAKE_POLICY_POLL_UAPSD;
	else
		value = WMI_STA_PS_RX_WAKE_POLICY_WAKE;

	ret = ath10k_wmi_set_sta_ps_param(ar, arvif->vdev_id,
					  WMI_STA_PS_PARAM_RX_WAKE_POLICY,
					  value);
	if (ret)
		ath10k_warn(ar, "failed to set rx wake param: %d\n", ret);

	ret = ath10k_mac_vif_recalc_ps_wake_threshold(arvif);
	if (ret) {
		ath10k_warn(ar, "failed to recalc ps wake threshold on vdev %i: %d\n",
			    arvif->vdev_id, ret);
		return ret;
	}

	ret = ath10k_mac_vif_recalc_ps_poll_count(arvif);
	if (ret) {
		ath10k_warn(ar, "failed to recalc ps poll count on vdev %i: %d\n",
			    arvif->vdev_id, ret);
		return ret;
	}

	if (test_bit(WMI_SERVICE_STA_UAPSD_BASIC_AUTO_TRIG, ar->wmi.svc_map) ||
	    test_bit(WMI_SERVICE_STA_UAPSD_VAR_AUTO_TRIG, ar->wmi.svc_map)) {
		/* Only userspace can make an educated decision when to send
		 * trigger frame. The following effectively disables u-UAPSD
		 * autotrigger in firmware (which is enabled by default
		 * provided the autotrigger service is available).
		 */

		arg.wmm_ac = acc;
		arg.user_priority = prio;
		arg.service_interval = 0;
		arg.suspend_interval = WMI_STA_UAPSD_MAX_INTERVAL_MSEC;
		arg.delay_interval = WMI_STA_UAPSD_MAX_INTERVAL_MSEC;

		ret = ath10k_wmi_vdev_sta_uapsd(ar, arvif->vdev_id,
						arvif->bssid, &arg, 1);
		if (ret) {
			ath10k_warn(ar, "failed to set uapsd auto trigger %d\n",
				    ret);
			return ret;
		}
	}

exit:
	return ret;
}

static int ath10k_conf_tx(struct ieee80211_hw *hw,
			  struct ieee80211_vif *vif, u16 ac,
			  const struct ieee80211_tx_queue_params *params)
{
	struct ath10k *ar = hw->priv;
	struct ath10k_vif *arvif = (void *)vif->drv_priv;
	struct wmi_wmm_params_arg *p = NULL;
	int ret;

	mutex_lock(&ar->conf_mutex);

	switch (ac) {
	case IEEE80211_AC_VO:
		p = &arvif->wmm_params.ac_vo;
		break;
	case IEEE80211_AC_VI:
		p = &arvif->wmm_params.ac_vi;
		break;
	case IEEE80211_AC_BE:
		p = &arvif->wmm_params.ac_be;
		break;
	case IEEE80211_AC_BK:
		p = &arvif->wmm_params.ac_bk;
		break;
	}

	if (WARN_ON(!p)) {
		ret = -EINVAL;
		goto exit;
	}

	p->cwmin = params->cw_min;
	p->cwmax = params->cw_max;
	p->aifs = params->aifs;

	/*
	 * The channel time duration programmed in the HW is in absolute
	 * microseconds, while mac80211 gives the txop in units of
	 * 32 microseconds.
	 */
	p->txop = params->txop * 32;

	if (ar->wmi.ops->gen_vdev_wmm_conf) {
		ret = ath10k_wmi_vdev_wmm_conf(ar, arvif->vdev_id,
					       &arvif->wmm_params);
		if (ret) {
			ath10k_warn(ar, "failed to set vdev wmm params on vdev %i: %d\n",
				    arvif->vdev_id, ret);
			goto exit;
		}
	} else {
		/* This won't work well with multi-interface cases but it's
		 * better than nothing.
		 */
		ret = ath10k_wmi_pdev_set_wmm_params(ar, &arvif->wmm_params);
		if (ret) {
			ath10k_warn(ar, "failed to set wmm params: %d\n", ret);
			goto exit;
		}
	}

	ret = ath10k_conf_tx_uapsd(ar, vif, ac, params->uapsd);
	if (ret)
		ath10k_warn(ar, "failed to set sta uapsd: %d\n", ret);

exit:
	mutex_unlock(&ar->conf_mutex);
	return ret;
}

static int ath10k_remain_on_channel(struct ieee80211_hw *hw,
				    struct ieee80211_vif *vif,
				    struct ieee80211_channel *chan,
				    int duration,
				    enum ieee80211_roc_type type)
{
	struct ath10k *ar = hw->priv;
	struct ath10k_vif *arvif = (void *)vif->drv_priv;
	struct wmi_start_scan_arg arg;
	int ret = 0;
	u32 scan_time_msec;

	mutex_lock(&ar->conf_mutex);

	if (ath10k_mac_tdls_vif_stations_count(hw, vif) > 0) {
		ret = -EBUSY;
		goto exit;
	}

	spin_lock_bh(&ar->data_lock);
	switch (ar->scan.state) {
	case ATH10K_SCAN_IDLE:
		reinit_completion(&ar->scan.started);
		reinit_completion(&ar->scan.completed);
		reinit_completion(&ar->scan.on_channel);
		ar->scan.state = ATH10K_SCAN_STARTING;
		ar->scan.is_roc = true;
		ar->scan.vdev_id = arvif->vdev_id;
		ar->scan.roc_freq = chan->center_freq;
		ar->scan.roc_notify = true;
		ret = 0;
		break;
	case ATH10K_SCAN_STARTING:
	case ATH10K_SCAN_RUNNING:
	case ATH10K_SCAN_ABORTING:
		ret = -EBUSY;
		break;
	}
	spin_unlock_bh(&ar->data_lock);

	if (ret)
		goto exit;

	scan_time_msec = ar->hw->wiphy->max_remain_on_channel_duration * 2;

	memset(&arg, 0, sizeof(arg));
	ath10k_wmi_start_scan_init(ar, &arg);
	arg.vdev_id = arvif->vdev_id;
	arg.scan_id = ATH10K_SCAN_ID;
	arg.n_channels = 1;
	arg.channels[0] = chan->center_freq;
	arg.dwell_time_active = scan_time_msec;
	arg.dwell_time_passive = scan_time_msec;
	arg.max_scan_time = scan_time_msec;
	arg.scan_ctrl_flags |= WMI_SCAN_FLAG_PASSIVE;
	arg.scan_ctrl_flags |= WMI_SCAN_FILTER_PROBE_REQ;
	arg.burst_duration_ms = duration;

	ret = ath10k_start_scan(ar, &arg);
	if (ret) {
		ath10k_warn(ar, "failed to start roc scan: %d\n", ret);
		spin_lock_bh(&ar->data_lock);
		ar->scan.state = ATH10K_SCAN_IDLE;
		spin_unlock_bh(&ar->data_lock);
		goto exit;
	}

	ret = wait_for_completion_timeout(&ar->scan.on_channel, 3 * HZ);
	if (ret == 0) {
		ath10k_warn(ar, "failed to switch to channel for roc scan\n");

		ret = ath10k_scan_stop(ar);
		if (ret)
			ath10k_warn(ar, "failed to stop scan: %d\n", ret);

		ret = -ETIMEDOUT;
		goto exit;
	}

	ieee80211_queue_delayed_work(ar->hw, &ar->scan.timeout,
				     msecs_to_jiffies(duration));

	ret = 0;
exit:
	mutex_unlock(&ar->conf_mutex);
	return ret;
}

static int ath10k_cancel_remain_on_channel(struct ieee80211_hw *hw,
					   struct ieee80211_vif *vif)
{
	struct ath10k *ar = hw->priv;

	mutex_lock(&ar->conf_mutex);

	spin_lock_bh(&ar->data_lock);
	ar->scan.roc_notify = false;
	spin_unlock_bh(&ar->data_lock);

	ath10k_scan_abort(ar);

	mutex_unlock(&ar->conf_mutex);

	cancel_delayed_work_sync(&ar->scan.timeout);

	return 0;
}

/*
 * Both RTS and Fragmentation threshold are interface-specific
 * in ath10k, but device-specific in mac80211.
 */

static int ath10k_set_rts_threshold(struct ieee80211_hw *hw, u32 value)
{
	struct ath10k *ar = hw->priv;
	struct ath10k_vif *arvif;
	int ret = 0;

	mutex_lock(&ar->conf_mutex);
	list_for_each_entry(arvif, &ar->arvifs, list) {
		ath10k_dbg(ar, ATH10K_DBG_MAC, "mac vdev %d rts threshold %d\n",
			   arvif->vdev_id, value);

		ret = ath10k_mac_set_rts(arvif, value);
		if (ret) {
			ath10k_warn(ar, "failed to set rts threshold for vdev %d: %d\n",
				    arvif->vdev_id, ret);
			break;
		}
	}
	mutex_unlock(&ar->conf_mutex);

	return ret;
}

static int ath10k_mac_op_set_frag_threshold(struct ieee80211_hw *hw, u32 value)
{
	/* Even though there's a WMI enum for fragmentation threshold no known
	 * firmware actually implements it. Moreover it is not possible to rely
	 * frame fragmentation to mac80211 because firmware clears the "more
	 * fragments" bit in frame control making it impossible for remote
	 * devices to reassemble frames.
	 *
	 * Hence implement a dummy callback just to say fragmentation isn't
	 * supported. This effectively prevents mac80211 from doing frame
	 * fragmentation in software.
	 */
	return -EOPNOTSUPP;
}

void ath10k_mac_wait_tx_complete(struct ath10k *ar)
{
	bool skip;
	long time_left;

	/* mac80211 doesn't care if we really xmit queued frames or not
	 * we'll collect those frames either way if we stop/delete vdevs
	 */

	if (ar->state == ATH10K_STATE_WEDGED)
		return;

	time_left = wait_event_timeout(ar->htt.empty_tx_wq, ({
			bool empty;

			spin_lock_bh(&ar->htt.tx_lock);
			empty = (ar->htt.num_pending_tx == 0);
			spin_unlock_bh(&ar->htt.tx_lock);

			skip = (ar->state == ATH10K_STATE_WEDGED) ||
			       test_bit(ATH10K_FLAG_CRASH_FLUSH,
					&ar->dev_flags);

			(empty || skip);
		}), ATH10K_FLUSH_TIMEOUT_HZ);

	if (time_left == 0 || skip)
		ath10k_warn(ar, "failed to flush transmit queue (skip %i ar-state %i): %ld\n",
			    skip, ar->state, time_left);
}

static void ath10k_flush(struct ieee80211_hw *hw, struct ieee80211_vif *vif,
			 u32 queues, bool drop)
{
	struct ath10k *ar = hw->priv;
	struct ath10k_vif *arvif;
	u32 bitmap;

	if (drop) {
		if (vif && vif->type == NL80211_IFTYPE_STATION) {
			bitmap = ~(1 << WMI_MGMT_TID);
			list_for_each_entry(arvif, &ar->arvifs, list) {
				if (arvif->vdev_type == WMI_VDEV_TYPE_STA)
					ath10k_wmi_peer_flush(ar, arvif->vdev_id,
							      arvif->bssid, bitmap);
			}
			ath10k_htt_flush_tx(&ar->htt);
		}
		return;
	}

	mutex_lock(&ar->conf_mutex);
	ath10k_mac_wait_tx_complete(ar);
	mutex_unlock(&ar->conf_mutex);
}

/* TODO: Implement this function properly
 * For now it is needed to reply to Probe Requests in IBSS mode.
 * Propably we need this information from FW.
 */
static int ath10k_tx_last_beacon(struct ieee80211_hw *hw)
{
	return 1;
}

static void ath10k_reconfig_complete(struct ieee80211_hw *hw,
				     enum ieee80211_reconfig_type reconfig_type)
{
	struct ath10k *ar = hw->priv;

	if (reconfig_type != IEEE80211_RECONFIG_TYPE_RESTART)
		return;

	mutex_lock(&ar->conf_mutex);

	/* If device failed to restart it will be in a different state, e.g.
	 * ATH10K_STATE_WEDGED
	 */
	if (ar->state == ATH10K_STATE_RESTARTED) {
		ath10k_info(ar, "device successfully recovered\n");
		ar->state = ATH10K_STATE_ON;
		ieee80211_wake_queues(ar->hw);
	}

	mutex_unlock(&ar->conf_mutex);
}

static void
ath10k_mac_update_bss_chan_survey(struct ath10k *ar,
				  struct ieee80211_channel *channel)
{
	int ret;
	enum wmi_bss_survey_req_type type = WMI_BSS_SURVEY_REQ_TYPE_READ;

	lockdep_assert_held(&ar->conf_mutex);

	if (!test_bit(WMI_SERVICE_BSS_CHANNEL_INFO_64, ar->wmi.svc_map) ||
	    (ar->rx_channel != channel))
		return;

	if (ar->scan.state != ATH10K_SCAN_IDLE) {
		ath10k_dbg(ar, ATH10K_DBG_MAC, "ignoring bss chan info request while scanning..\n");
		return;
	}

	reinit_completion(&ar->bss_survey_done);

	ret = ath10k_wmi_pdev_bss_chan_info_request(ar, type);
	if (ret) {
		ath10k_warn(ar, "failed to send pdev bss chan info request\n");
		return;
	}

	ret = wait_for_completion_timeout(&ar->bss_survey_done, 3 * HZ);
	if (!ret) {
		ath10k_warn(ar, "bss channel survey timed out\n");
		return;
	}
}

static int ath10k_get_survey(struct ieee80211_hw *hw, int idx,
			     struct survey_info *survey)
{
	struct ath10k *ar = hw->priv;
	struct ieee80211_supported_band *sband;
	struct survey_info *ar_survey = &ar->survey[idx];
	int ret = 0;

	mutex_lock(&ar->conf_mutex);

	sband = hw->wiphy->bands[NL80211_BAND_2GHZ];
	if (sband && idx >= sband->n_channels) {
		idx -= sband->n_channels;
		sband = NULL;
	}

	if (!sband)
		sband = hw->wiphy->bands[NL80211_BAND_5GHZ];

	if (!sband || idx >= sband->n_channels) {
		ret = -ENOENT;
		goto exit;
	}

	ath10k_mac_update_bss_chan_survey(ar, &sband->channels[idx]);

	spin_lock_bh(&ar->data_lock);
	memcpy(survey, ar_survey, sizeof(*survey));
	spin_unlock_bh(&ar->data_lock);

	survey->channel = &sband->channels[idx];

	if (ar->rx_channel == survey->channel)
		survey->filled |= SURVEY_INFO_IN_USE;

exit:
	mutex_unlock(&ar->conf_mutex);
	return ret;
}

static bool
ath10k_mac_bitrate_mask_get_single_nss(struct ath10k *ar,
				       enum nl80211_band band,
				       const struct cfg80211_bitrate_mask *mask,
				       int *nss)
{
	struct ieee80211_supported_band *sband = &ar->mac.sbands[band];
	u16 vht_mcs_map = le16_to_cpu(sband->vht_cap.vht_mcs.tx_mcs_map);
	u8 ht_nss_mask = 0;
	u8 vht_nss_mask = 0;
	int i;

	if (mask->control[band].legacy)
		return false;

	for (i = 0; i < ARRAY_SIZE(mask->control[band].ht_mcs); i++) {
		if (mask->control[band].ht_mcs[i] == 0)
			continue;
		else if (mask->control[band].ht_mcs[i] ==
			 sband->ht_cap.mcs.rx_mask[i])
			ht_nss_mask |= BIT(i);
		else
			return false;
	}

	for (i = 0; i < ARRAY_SIZE(mask->control[band].vht_mcs); i++) {
		if (mask->control[band].vht_mcs[i] == 0)
			continue;
		else if (mask->control[band].vht_mcs[i] ==
			 ath10k_mac_get_max_vht_mcs_map(vht_mcs_map, i))
			vht_nss_mask |= BIT(i);
		else
			return false;
	}

	if (ht_nss_mask != vht_nss_mask)
		return false;

	if (ht_nss_mask == 0)
		return false;

	if (BIT(fls(ht_nss_mask)) - 1 != ht_nss_mask)
		return false;

	*nss = fls(ht_nss_mask);

	return true;
}

static int ath10k_mac_set_fixed_rate_params(struct ath10k_vif *arvif,
					    u8 rate, u8 nss, u8 sgi, u8 ldpc)
{
	struct ath10k *ar = arvif->ar;
	u32 vdev_param;
	int ret;

	lockdep_assert_held(&ar->conf_mutex);

	ath10k_dbg(ar, ATH10K_DBG_MAC, "mac set fixed rate params vdev %i rate 0x%02hhx nss %hhu sgi %hhu\n",
		   arvif->vdev_id, rate, nss, sgi);

	vdev_param = ar->wmi.vdev_param->fixed_rate;
	ret = ath10k_wmi_vdev_set_param(ar, arvif->vdev_id, vdev_param, rate);
	if (ret) {
		ath10k_warn(ar, "failed to set fixed rate param 0x%02x: %d\n",
			    rate, ret);
		return ret;
	}

	vdev_param = ar->wmi.vdev_param->nss;
	ret = ath10k_wmi_vdev_set_param(ar, arvif->vdev_id, vdev_param, nss);
	if (ret) {
		ath10k_warn(ar, "failed to set nss param %d: %d\n", nss, ret);
		return ret;
	}

	vdev_param = ar->wmi.vdev_param->sgi;
	ret = ath10k_wmi_vdev_set_param(ar, arvif->vdev_id, vdev_param, sgi);
	if (ret) {
		ath10k_warn(ar, "failed to set sgi param %d: %d\n", sgi, ret);
		return ret;
	}

	vdev_param = ar->wmi.vdev_param->ldpc;
	ret = ath10k_wmi_vdev_set_param(ar, arvif->vdev_id, vdev_param, ldpc);
	if (ret) {
		ath10k_warn(ar, "failed to set ldpc param %d: %d\n", ldpc, ret);
		return ret;
	}

	return 0;
}

static bool
ath10k_mac_can_set_bitrate_mask(struct ath10k *ar,
				enum nl80211_band band,
				const struct cfg80211_bitrate_mask *mask,
				bool allow_pfr)
{
	int i;
	u16 vht_mcs;

	/* Due to firmware limitation in WMI_PEER_ASSOC_CMDID it is impossible
	 * to express all VHT MCS rate masks. Effectively only the following
	 * ranges can be used: none, 0-7, 0-8 and 0-9.
	 */
	for (i = 0; i < NL80211_VHT_NSS_MAX; i++) {
		vht_mcs = mask->control[band].vht_mcs[i];

		switch (vht_mcs) {
		case 0:
		case BIT(8) - 1:
		case BIT(9) - 1:
		case BIT(10) - 1:
			break;
		default:
			if (!allow_pfr)
				ath10k_warn(ar, "refusing bitrate mask with missing 0-7 VHT MCS rates\n");
			return false;
		}
	}

	return true;
}

static bool ath10k_mac_set_vht_bitrate_mask_fixup(struct ath10k *ar,
						  struct ath10k_vif *arvif,
						  struct ieee80211_sta *sta)
{
	int err;
	u8 rate = arvif->vht_pfr;

	/* skip non vht and multiple rate peers */
	if (!sta->vht_cap.vht_supported || arvif->vht_num_rates != 1)
		return false;

	err = ath10k_wmi_peer_set_param(ar, arvif->vdev_id, sta->addr,
					WMI_PEER_PARAM_FIXED_RATE, rate);
	if (err)
		ath10k_warn(ar, "failed to enable STA %pM peer fixed rate: %d\n",
			    sta->addr, err);

	return true;
}

static void ath10k_mac_set_bitrate_mask_iter(void *data,
					     struct ieee80211_sta *sta)
{
	struct ath10k_vif *arvif = data;
	struct ath10k_sta *arsta = (struct ath10k_sta *)sta->drv_priv;
	struct ath10k *ar = arvif->ar;

	if (arsta->arvif != arvif)
		return;

	if (ath10k_mac_set_vht_bitrate_mask_fixup(ar, arvif, sta))
		return;

	spin_lock_bh(&ar->data_lock);
	arsta->changed |= IEEE80211_RC_SUPP_RATES_CHANGED;
	spin_unlock_bh(&ar->data_lock);

	ieee80211_queue_work(ar->hw, &arsta->update_wk);
}

static void ath10k_mac_clr_bitrate_mask_iter(void *data,
					     struct ieee80211_sta *sta)
{
	struct ath10k_vif *arvif = data;
	struct ath10k_sta *arsta = (struct ath10k_sta *)sta->drv_priv;
	struct ath10k *ar = arvif->ar;
	int err;

	/* clear vht peers only */
	if (arsta->arvif != arvif || !sta->vht_cap.vht_supported)
		return;

	err = ath10k_wmi_peer_set_param(ar, arvif->vdev_id, sta->addr,
					WMI_PEER_PARAM_FIXED_RATE,
					WMI_FIXED_RATE_NONE);
	if (err)
		ath10k_warn(ar, "failed to clear STA %pM peer fixed rate: %d\n",
			    sta->addr, err);
}

static int ath10k_mac_op_set_bitrate_mask(struct ieee80211_hw *hw,
					  struct ieee80211_vif *vif,
					  const struct cfg80211_bitrate_mask *mask)
{
	struct ath10k_vif *arvif = (void *)vif->drv_priv;
	struct cfg80211_chan_def def;
	struct ath10k *ar = arvif->ar;
	enum nl80211_band band;
	const u8 *ht_mcs_mask;
	const u16 *vht_mcs_mask;
	u8 rate;
	u8 nss;
	u8 sgi;
	u8 ldpc;
	int single_nss;
	int ret;
	int vht_num_rates, allow_pfr;
	u8 vht_pfr;
	bool update_bitrate_mask = true;

	if (ath10k_mac_vif_chan(vif, &def))
		return -EPERM;

	band = def.chan->band;
	ht_mcs_mask = mask->control[band].ht_mcs;
	vht_mcs_mask = mask->control[band].vht_mcs;
	ldpc = !!(ar->ht_cap_info & WMI_HT_CAP_LDPC);

	sgi = mask->control[band].gi;
	if (sgi == NL80211_TXRATE_FORCE_LGI)
		return -EINVAL;

	allow_pfr = test_bit(ATH10K_FW_FEATURE_PEER_FIXED_RATE,
			     ar->normal_mode_fw.fw_file.fw_features);
	if (allow_pfr) {
		mutex_lock(&ar->conf_mutex);
		ieee80211_iterate_stations_atomic(ar->hw,
						  ath10k_mac_clr_bitrate_mask_iter,
						  arvif);
		mutex_unlock(&ar->conf_mutex);
	}

	if (ath10k_mac_bitrate_mask_has_single_rate(ar, band, mask,
						    &vht_num_rates)) {
		ret = ath10k_mac_bitrate_mask_get_single_rate(ar, band, mask,
							      &rate, &nss,
							      false);
		if (ret) {
			ath10k_warn(ar, "failed to get single rate for vdev %i: %d\n",
				    arvif->vdev_id, ret);
			return ret;
		}
	} else if (ath10k_mac_bitrate_mask_get_single_nss(ar, band, mask,
							  &single_nss)) {
		rate = WMI_FIXED_RATE_NONE;
		nss = single_nss;
	} else {
		rate = WMI_FIXED_RATE_NONE;
		nss = min(ar->num_rf_chains,
			  max(ath10k_mac_max_ht_nss(ht_mcs_mask),
			      ath10k_mac_max_vht_nss(vht_mcs_mask)));

		if (!ath10k_mac_can_set_bitrate_mask(ar, band, mask,
						     allow_pfr)) {
			u8 vht_nss;

			if (!allow_pfr || vht_num_rates != 1)
				return -EINVAL;

			/* Reach here, firmware supports peer fixed rate and has
			 * single vht rate, and don't update vif birate_mask, as
			 * the rate only for specific peer.
			 */
			ath10k_mac_bitrate_mask_get_single_rate(ar, band, mask,
								&vht_pfr,
								&vht_nss,
								true);
			update_bitrate_mask = false;
		} else {
			vht_pfr = 0;
		}

		mutex_lock(&ar->conf_mutex);

		if (update_bitrate_mask)
			arvif->bitrate_mask = *mask;
		arvif->vht_num_rates = vht_num_rates;
		arvif->vht_pfr = vht_pfr;
		ieee80211_iterate_stations_atomic(ar->hw,
						  ath10k_mac_set_bitrate_mask_iter,
						  arvif);

		mutex_unlock(&ar->conf_mutex);
	}

	mutex_lock(&ar->conf_mutex);

	ret = ath10k_mac_set_fixed_rate_params(arvif, rate, nss, sgi, ldpc);
	if (ret) {
		ath10k_warn(ar, "failed to set fixed rate params on vdev %i: %d\n",
			    arvif->vdev_id, ret);
		goto exit;
	}

exit:
	mutex_unlock(&ar->conf_mutex);

	return ret;
}

static void ath10k_sta_rc_update(struct ieee80211_hw *hw,
				 struct ieee80211_vif *vif,
				 struct ieee80211_sta *sta,
				 u32 changed)
{
	struct ath10k *ar = hw->priv;
	struct ath10k_sta *arsta = (struct ath10k_sta *)sta->drv_priv;
	struct ath10k_vif *arvif = (void *)vif->drv_priv;
	struct ath10k_peer *peer;
	u32 bw, smps;

	spin_lock_bh(&ar->data_lock);

	peer = ath10k_peer_find(ar, arvif->vdev_id, sta->addr);
	if (!peer) {
		spin_unlock_bh(&ar->data_lock);
		ath10k_warn(ar, "mac sta rc update failed to find peer %pM on vdev %i\n",
			    sta->addr, arvif->vdev_id);
		return;
	}

	ath10k_dbg(ar, ATH10K_DBG_MAC,
		   "mac sta rc update for %pM changed %08x bw %d nss %d smps %d\n",
		   sta->addr, changed, sta->bandwidth, sta->rx_nss,
		   sta->smps_mode);

	if (changed & IEEE80211_RC_BW_CHANGED) {
		bw = WMI_PEER_CHWIDTH_20MHZ;

		switch (sta->bandwidth) {
		case IEEE80211_STA_RX_BW_20:
			bw = WMI_PEER_CHWIDTH_20MHZ;
			break;
		case IEEE80211_STA_RX_BW_40:
			bw = WMI_PEER_CHWIDTH_40MHZ;
			break;
		case IEEE80211_STA_RX_BW_80:
			bw = WMI_PEER_CHWIDTH_80MHZ;
			break;
		case IEEE80211_STA_RX_BW_160:
			bw = WMI_PEER_CHWIDTH_160MHZ;
			break;
		default:
			ath10k_warn(ar, "Invalid bandwidth %d in rc update for %pM\n",
				    sta->bandwidth, sta->addr);
			bw = WMI_PEER_CHWIDTH_20MHZ;
			break;
		}

		arsta->bw = bw;
	}

	if (changed & IEEE80211_RC_NSS_CHANGED)
		arsta->nss = sta->rx_nss;

	if (changed & IEEE80211_RC_SMPS_CHANGED) {
		smps = WMI_PEER_SMPS_PS_NONE;

		switch (sta->smps_mode) {
		case IEEE80211_SMPS_AUTOMATIC:
		case IEEE80211_SMPS_OFF:
			smps = WMI_PEER_SMPS_PS_NONE;
			break;
		case IEEE80211_SMPS_STATIC:
			smps = WMI_PEER_SMPS_STATIC;
			break;
		case IEEE80211_SMPS_DYNAMIC:
			smps = WMI_PEER_SMPS_DYNAMIC;
			break;
		case IEEE80211_SMPS_NUM_MODES:
			ath10k_warn(ar, "Invalid smps %d in sta rc update for %pM\n",
				    sta->smps_mode, sta->addr);
			smps = WMI_PEER_SMPS_PS_NONE;
			break;
		}

		arsta->smps = smps;
	}

	arsta->changed |= changed;

	spin_unlock_bh(&ar->data_lock);

	ieee80211_queue_work(hw, &arsta->update_wk);
}

static void ath10k_offset_tsf(struct ieee80211_hw *hw,
			      struct ieee80211_vif *vif, s64 tsf_offset)
{
	struct ath10k *ar = hw->priv;
	struct ath10k_vif *arvif = (void *)vif->drv_priv;
	u32 offset, vdev_param;
	int ret;

	if (tsf_offset < 0) {
		vdev_param = ar->wmi.vdev_param->dec_tsf;
		offset = -tsf_offset;
	} else {
		vdev_param = ar->wmi.vdev_param->inc_tsf;
		offset = tsf_offset;
	}

	ret = ath10k_wmi_vdev_set_param(ar, arvif->vdev_id,
					vdev_param, offset);

	if (ret && ret != -EOPNOTSUPP)
		ath10k_warn(ar, "failed to set tsf offset %d cmd %d: %d\n",
			    offset, vdev_param, ret);
}

static int ath10k_ampdu_action(struct ieee80211_hw *hw,
			       struct ieee80211_vif *vif,
			       struct ieee80211_ampdu_params *params)
{
	struct ath10k *ar = hw->priv;
	struct ath10k_vif *arvif = (void *)vif->drv_priv;
	struct ieee80211_sta *sta = params->sta;
	enum ieee80211_ampdu_mlme_action action = params->action;
	u16 tid = params->tid;

	ath10k_dbg(ar, ATH10K_DBG_MAC, "mac ampdu vdev_id %i sta %pM tid %hu action %d\n",
		   arvif->vdev_id, sta->addr, tid, action);

	switch (action) {
	case IEEE80211_AMPDU_RX_START:
	case IEEE80211_AMPDU_RX_STOP:
		/* HTT AddBa/DelBa events trigger mac80211 Rx BA session
		 * creation/removal. Do we need to verify this?
		 */
		return 0;
	case IEEE80211_AMPDU_TX_START:
	case IEEE80211_AMPDU_TX_STOP_CONT:
	case IEEE80211_AMPDU_TX_STOP_FLUSH:
	case IEEE80211_AMPDU_TX_STOP_FLUSH_CONT:
	case IEEE80211_AMPDU_TX_OPERATIONAL:
		/* Firmware offloads Tx aggregation entirely so deny mac80211
		 * Tx aggregation requests.
		 */
		return -EOPNOTSUPP;
	}

	return -EINVAL;
}

static void
ath10k_mac_update_rx_channel(struct ath10k *ar,
			     struct ieee80211_chanctx_conf *ctx,
			     struct ieee80211_vif_chanctx_switch *vifs,
			     int n_vifs)
{
	struct cfg80211_chan_def *def = NULL;

	/* Both locks are required because ar->rx_channel is modified. This
	 * allows readers to hold either lock.
	 */
	lockdep_assert_held(&ar->conf_mutex);
	lockdep_assert_held(&ar->data_lock);

	WARN_ON(ctx && vifs);
	WARN_ON(vifs && !n_vifs);

	/* FIXME: Sort of an optimization and a workaround. Peers and vifs are
	 * on a linked list now. Doing a lookup peer -> vif -> chanctx for each
	 * ppdu on Rx may reduce performance on low-end systems. It should be
	 * possible to make tables/hashmaps to speed the lookup up (be vary of
	 * cpu data cache lines though regarding sizes) but to keep the initial
	 * implementation simple and less intrusive fallback to the slow lookup
	 * only for multi-channel cases. Single-channel cases will remain to
	 * use the old channel derival and thus performance should not be
	 * affected much.
	 */
	rcu_read_lock();
	if (!ctx && ath10k_mac_num_chanctxs(ar) == 1) {
		ieee80211_iter_chan_contexts_atomic(ar->hw,
						    ath10k_mac_get_any_chandef_iter,
						    &def);

		if (vifs)
			def = &vifs[0].new_ctx->def;

		ar->rx_channel = def->chan;
	} else if ((ctx && ath10k_mac_num_chanctxs(ar) == 0) ||
		   (ctx && (ar->state == ATH10K_STATE_RESTARTED))) {
		/* During driver restart due to firmware assert, since mac80211
		 * already has valid channel context for given radio, channel
		 * context iteration return num_chanctx > 0. So fix rx_channel
		 * when restart is in progress.
		 */
		ar->rx_channel = ctx->def.chan;
	} else {
		ar->rx_channel = NULL;
	}
	rcu_read_unlock();
}

static void
ath10k_mac_update_vif_chan(struct ath10k *ar,
			   struct ieee80211_vif_chanctx_switch *vifs,
			   int n_vifs)
{
	struct ath10k_vif *arvif;
	int ret;
	int i;

	lockdep_assert_held(&ar->conf_mutex);

	/* First stop monitor interface. Some FW versions crash if there's a
	 * lone monitor interface.
	 */
	if (ar->monitor_started)
		ath10k_monitor_stop(ar);

	for (i = 0; i < n_vifs; i++) {
		arvif = (void *)vifs[i].vif->drv_priv;

		ath10k_dbg(ar, ATH10K_DBG_MAC,
			   "mac chanctx switch vdev_id %i freq %hu->%hu width %d->%d\n",
			   arvif->vdev_id,
			   vifs[i].old_ctx->def.chan->center_freq,
			   vifs[i].new_ctx->def.chan->center_freq,
			   vifs[i].old_ctx->def.width,
			   vifs[i].new_ctx->def.width);

		if (WARN_ON(!arvif->is_started))
			continue;

		if (WARN_ON(!arvif->is_up))
			continue;

		ret = ath10k_wmi_vdev_down(ar, arvif->vdev_id);
		if (ret) {
			ath10k_warn(ar, "failed to down vdev %d: %d\n",
				    arvif->vdev_id, ret);
			continue;
		}
	}

	/* All relevant vdevs are downed and associated channel resources
	 * should be available for the channel switch now.
	 */

	spin_lock_bh(&ar->data_lock);
	ath10k_mac_update_rx_channel(ar, NULL, vifs, n_vifs);
	spin_unlock_bh(&ar->data_lock);

	for (i = 0; i < n_vifs; i++) {
		arvif = (void *)vifs[i].vif->drv_priv;

		if (WARN_ON(!arvif->is_started))
			continue;

		if (WARN_ON(!arvif->is_up))
			continue;

		ret = ath10k_mac_setup_bcn_tmpl(arvif);
		if (ret)
			ath10k_warn(ar, "failed to update bcn tmpl during csa: %d\n",
				    ret);

		ret = ath10k_mac_setup_prb_tmpl(arvif);
		if (ret)
			ath10k_warn(ar, "failed to update prb tmpl during csa: %d\n",
				    ret);

		ret = ath10k_vdev_restart(arvif, &vifs[i].new_ctx->def);
		if (ret) {
			ath10k_warn(ar, "failed to restart vdev %d: %d\n",
				    arvif->vdev_id, ret);
			continue;
		}

		ret = ath10k_wmi_vdev_up(arvif->ar, arvif->vdev_id, arvif->aid,
					 arvif->bssid);
		if (ret) {
			ath10k_warn(ar, "failed to bring vdev up %d: %d\n",
				    arvif->vdev_id, ret);
			continue;
		}
	}

	ath10k_monitor_recalc(ar);
}

static int
ath10k_mac_op_add_chanctx(struct ieee80211_hw *hw,
			  struct ieee80211_chanctx_conf *ctx)
{
	struct ath10k *ar = hw->priv;

	ath10k_dbg(ar, ATH10K_DBG_MAC,
		   "mac chanctx add freq %hu width %d ptr %pK\n",
		   ctx->def.chan->center_freq, ctx->def.width, ctx);

	mutex_lock(&ar->conf_mutex);

	spin_lock_bh(&ar->data_lock);
	ath10k_mac_update_rx_channel(ar, ctx, NULL, 0);
	spin_unlock_bh(&ar->data_lock);

	ath10k_recalc_radar_detection(ar);
	ath10k_monitor_recalc(ar);

	mutex_unlock(&ar->conf_mutex);

	return 0;
}

static void
ath10k_mac_op_remove_chanctx(struct ieee80211_hw *hw,
			     struct ieee80211_chanctx_conf *ctx)
{
	struct ath10k *ar = hw->priv;

	ath10k_dbg(ar, ATH10K_DBG_MAC,
		   "mac chanctx remove freq %hu width %d ptr %pK\n",
		   ctx->def.chan->center_freq, ctx->def.width, ctx);

	mutex_lock(&ar->conf_mutex);

	spin_lock_bh(&ar->data_lock);
	ath10k_mac_update_rx_channel(ar, NULL, NULL, 0);
	spin_unlock_bh(&ar->data_lock);

	ath10k_recalc_radar_detection(ar);
	ath10k_monitor_recalc(ar);

	mutex_unlock(&ar->conf_mutex);
}

struct ath10k_mac_change_chanctx_arg {
	struct ieee80211_chanctx_conf *ctx;
	struct ieee80211_vif_chanctx_switch *vifs;
	int n_vifs;
	int next_vif;
};

static void
ath10k_mac_change_chanctx_cnt_iter(void *data, u8 *mac,
				   struct ieee80211_vif *vif)
{
	struct ath10k_mac_change_chanctx_arg *arg = data;

	if (rcu_access_pointer(vif->chanctx_conf) != arg->ctx)
		return;

	arg->n_vifs++;
}

static void
ath10k_mac_change_chanctx_fill_iter(void *data, u8 *mac,
				    struct ieee80211_vif *vif)
{
	struct ath10k_mac_change_chanctx_arg *arg = data;
	struct ieee80211_chanctx_conf *ctx;

	ctx = rcu_access_pointer(vif->chanctx_conf);
	if (ctx != arg->ctx)
		return;

	if (WARN_ON(arg->next_vif == arg->n_vifs))
		return;

	arg->vifs[arg->next_vif].vif = vif;
	arg->vifs[arg->next_vif].old_ctx = ctx;
	arg->vifs[arg->next_vif].new_ctx = ctx;
	arg->next_vif++;
}

static void
ath10k_mac_op_change_chanctx(struct ieee80211_hw *hw,
			     struct ieee80211_chanctx_conf *ctx,
			     u32 changed)
{
	struct ath10k *ar = hw->priv;
	struct ath10k_mac_change_chanctx_arg arg = { .ctx = ctx };

	mutex_lock(&ar->conf_mutex);

	ath10k_dbg(ar, ATH10K_DBG_MAC,
		   "mac chanctx change freq %hu width %d ptr %pK changed %x\n",
		   ctx->def.chan->center_freq, ctx->def.width, ctx, changed);

	/* This shouldn't really happen because channel switching should use
	 * switch_vif_chanctx().
	 */
	if (WARN_ON(changed & IEEE80211_CHANCTX_CHANGE_CHANNEL))
		goto unlock;

	if (changed & IEEE80211_CHANCTX_CHANGE_WIDTH) {
		ieee80211_iterate_active_interfaces_atomic(
					hw,
					IEEE80211_IFACE_ITER_NORMAL,
					ath10k_mac_change_chanctx_cnt_iter,
					&arg);
		if (arg.n_vifs == 0)
			goto radar;

		arg.vifs = kcalloc(arg.n_vifs, sizeof(arg.vifs[0]),
				   GFP_KERNEL);
		if (!arg.vifs)
			goto radar;

		ieee80211_iterate_active_interfaces_atomic(
					hw,
					IEEE80211_IFACE_ITER_NORMAL,
					ath10k_mac_change_chanctx_fill_iter,
					&arg);
		ath10k_mac_update_vif_chan(ar, arg.vifs, arg.n_vifs);
		kfree(arg.vifs);
	}

radar:
	ath10k_recalc_radar_detection(ar);

	/* FIXME: How to configure Rx chains properly? */

	/* No other actions are actually necessary. Firmware maintains channel
	 * definitions per vdev internally and there's no host-side channel
	 * context abstraction to configure, e.g. channel width.
	 */

unlock:
	mutex_unlock(&ar->conf_mutex);
}

static int
ath10k_mac_op_assign_vif_chanctx(struct ieee80211_hw *hw,
				 struct ieee80211_vif *vif,
				 struct ieee80211_chanctx_conf *ctx)
{
	struct ath10k *ar = hw->priv;
	struct ath10k_vif *arvif = (void *)vif->drv_priv;
	int ret;

	mutex_lock(&ar->conf_mutex);

	ath10k_dbg(ar, ATH10K_DBG_MAC,
		   "mac chanctx assign ptr %pK vdev_id %i\n",
		   ctx, arvif->vdev_id);

	if (WARN_ON(arvif->is_started)) {
		mutex_unlock(&ar->conf_mutex);
		return -EBUSY;
	}

	ret = ath10k_vdev_start(arvif, &ctx->def);
	if (ret) {
		ath10k_warn(ar, "failed to start vdev %i addr %pM on freq %d: %d\n",
			    arvif->vdev_id, vif->addr,
			    ctx->def.chan->center_freq, ret);
		goto err;
	}

	arvif->is_started = true;

	ret = ath10k_mac_vif_setup_ps(arvif);
	if (ret) {
		ath10k_warn(ar, "failed to update vdev %i ps: %d\n",
			    arvif->vdev_id, ret);
		goto err_stop;
	}

	if (vif->type == NL80211_IFTYPE_MONITOR) {
		ret = ath10k_wmi_vdev_up(ar, arvif->vdev_id, 0, vif->addr);
		if (ret) {
			ath10k_warn(ar, "failed to up monitor vdev %i: %d\n",
				    arvif->vdev_id, ret);
			goto err_stop;
		}

		arvif->is_up = true;
	}

	if (ath10k_mac_can_set_cts_prot(arvif)) {
		ret = ath10k_mac_set_cts_prot(arvif);
		if (ret)
			ath10k_warn(ar, "failed to set cts protection for vdev %d: %d\n",
				    arvif->vdev_id, ret);
	}

	if (ath10k_peer_stats_enabled(ar) &&
	    ar->hw_params.tx_stats_over_pktlog) {
		ar->pktlog_filter |= ATH10K_PKTLOG_PEER_STATS;
		ret = ath10k_wmi_pdev_pktlog_enable(ar,
						    ar->pktlog_filter);
		if (ret) {
			ath10k_warn(ar, "failed to enable pktlog %d\n", ret);
			goto err_stop;
		}
	}

	mutex_unlock(&ar->conf_mutex);
	return 0;

err_stop:
	ath10k_vdev_stop(arvif);
	arvif->is_started = false;
	ath10k_mac_vif_setup_ps(arvif);

err:
	mutex_unlock(&ar->conf_mutex);
	return ret;
}

static void
ath10k_mac_op_unassign_vif_chanctx(struct ieee80211_hw *hw,
				   struct ieee80211_vif *vif,
				   struct ieee80211_chanctx_conf *ctx)
{
	struct ath10k *ar = hw->priv;
	struct ath10k_vif *arvif = (void *)vif->drv_priv;
	int ret;

	mutex_lock(&ar->conf_mutex);

	ath10k_dbg(ar, ATH10K_DBG_MAC,
		   "mac chanctx unassign ptr %pK vdev_id %i\n",
		   ctx, arvif->vdev_id);

	WARN_ON(!arvif->is_started);

	if (vif->type == NL80211_IFTYPE_MONITOR) {
		WARN_ON(!arvif->is_up);

		ret = ath10k_wmi_vdev_down(ar, arvif->vdev_id);
		if (ret)
			ath10k_warn(ar, "failed to down monitor vdev %i: %d\n",
				    arvif->vdev_id, ret);

		arvif->is_up = false;
	}

	ret = ath10k_vdev_stop(arvif);
	if (ret)
		ath10k_warn(ar, "failed to stop vdev %i: %d\n",
			    arvif->vdev_id, ret);

	arvif->is_started = false;

	mutex_unlock(&ar->conf_mutex);
}

static int
ath10k_mac_op_switch_vif_chanctx(struct ieee80211_hw *hw,
				 struct ieee80211_vif_chanctx_switch *vifs,
				 int n_vifs,
				 enum ieee80211_chanctx_switch_mode mode)
{
	struct ath10k *ar = hw->priv;

	mutex_lock(&ar->conf_mutex);

	ath10k_dbg(ar, ATH10K_DBG_MAC,
		   "mac chanctx switch n_vifs %d mode %d\n",
		   n_vifs, mode);
	ath10k_mac_update_vif_chan(ar, vifs, n_vifs);

	mutex_unlock(&ar->conf_mutex);
	return 0;
}

static void ath10k_mac_op_sta_pre_rcu_remove(struct ieee80211_hw *hw,
					     struct ieee80211_vif *vif,
					     struct ieee80211_sta *sta)
{
	struct ath10k *ar;
	struct ath10k_peer *peer;

	ar = hw->priv;

	list_for_each_entry(peer, &ar->peers, list)
		if (peer->sta == sta)
			peer->removed = true;
}

/* HT MCS parameters with Nss = 1 */
static const struct ath10k_index_ht_data_rate_type supported_ht_mcs_rate_nss1[] = {
	/* MCS  L20   L40   S20  S40 */
	{0,  { 65,  135,  72,  150} },
	{1,  { 130, 270,  144, 300} },
	{2,  { 195, 405,  217, 450} },
	{3,  { 260, 540,  289, 600} },
	{4,  { 390, 810,  433, 900} },
	{5,  { 520, 1080, 578, 1200} },
	{6,  { 585, 1215, 650, 1350} },
	{7,  { 650, 1350, 722, 1500} }
};

/* HT MCS parameters with Nss = 2 */
static const struct ath10k_index_ht_data_rate_type supported_ht_mcs_rate_nss2[] = {
	/* MCS  L20    L40   S20   S40 */
	{0,  {130,  270,  144,  300} },
	{1,  {260,  540,  289,  600} },
	{2,  {390,  810,  433,  900} },
	{3,  {520,  1080, 578,  1200} },
	{4,  {780,  1620, 867,  1800} },
	{5,  {1040, 2160, 1156, 2400} },
	{6,  {1170, 2430, 1300, 2700} },
	{7,  {1300, 2700, 1444, 3000} }
};

/* MCS parameters with Nss = 1 */
static const struct ath10k_index_vht_data_rate_type supported_vht_mcs_rate_nss1[] = {
	/* MCS  L80    S80     L40   S40    L20   S20 */
	{0,  {293,  325},  {135,  150},  {65,   72} },
	{1,  {585,  650},  {270,  300},  {130,  144} },
	{2,  {878,  975},  {405,  450},  {195,  217} },
	{3,  {1170, 1300}, {540,  600},  {260,  289} },
	{4,  {1755, 1950}, {810,  900},  {390,  433} },
	{5,  {2340, 2600}, {1080, 1200}, {520,  578} },
	{6,  {2633, 2925}, {1215, 1350}, {585,  650} },
	{7,  {2925, 3250}, {1350, 1500}, {650,  722} },
	{8,  {3510, 3900}, {1620, 1800}, {780,  867} },
	{9,  {3900, 4333}, {1800, 2000}, {780,  867} }
};

/*MCS parameters with Nss = 2 */
static const struct ath10k_index_vht_data_rate_type supported_vht_mcs_rate_nss2[] = {
	/* MCS  L80    S80     L40   S40    L20   S20 */
	{0,  {585,  650},  {270,  300},  {130,  144} },
	{1,  {1170, 1300}, {540,  600},  {260,  289} },
	{2,  {1755, 1950}, {810,  900},  {390,  433} },
	{3,  {2340, 2600}, {1080, 1200}, {520,  578} },
	{4,  {3510, 3900}, {1620, 1800}, {780,  867} },
	{5,  {4680, 5200}, {2160, 2400}, {1040, 1156} },
	{6,  {5265, 5850}, {2430, 2700}, {1170, 1300} },
	{7,  {5850, 6500}, {2700, 3000}, {1300, 1444} },
	{8,  {7020, 7800}, {3240, 3600}, {1560, 1733} },
	{9,  {7800, 8667}, {3600, 4000}, {1560, 1733} }
};

static void ath10k_mac_get_rate_flags_ht(struct ath10k *ar, u32 rate, u8 nss, u8 mcs,
					 u8 *flags, u8 *bw)
{
	struct ath10k_index_ht_data_rate_type *mcs_rate;
	u8 index;
	size_t len_nss1 = ARRAY_SIZE(supported_ht_mcs_rate_nss1);
	size_t len_nss2 = ARRAY_SIZE(supported_ht_mcs_rate_nss2);

	if (mcs >= (len_nss1 + len_nss2)) {
		ath10k_warn(ar, "not supported mcs %d in current rate table", mcs);
		return;
	}

	mcs_rate = (struct ath10k_index_ht_data_rate_type *)
		   ((nss == 1) ? &supported_ht_mcs_rate_nss1 :
		   &supported_ht_mcs_rate_nss2);

	if (mcs >= len_nss1)
		index = mcs - len_nss1;
	else
		index = mcs;

	if (rate == mcs_rate[index].supported_rate[0]) {
		*bw = RATE_INFO_BW_20;
	} else if (rate == mcs_rate[index].supported_rate[1]) {
		*bw |= RATE_INFO_BW_40;
	} else if (rate == mcs_rate[index].supported_rate[2]) {
		*bw |= RATE_INFO_BW_20;
		*flags |= RATE_INFO_FLAGS_SHORT_GI;
	} else if (rate == mcs_rate[index].supported_rate[3]) {
		*bw |= RATE_INFO_BW_40;
		*flags |= RATE_INFO_FLAGS_SHORT_GI;
	} else {
		ath10k_warn(ar, "invalid ht params rate %d 100kbps nss %d mcs %d",
			    rate, nss, mcs);
	}
}

static void ath10k_mac_get_rate_flags_vht(struct ath10k *ar, u32 rate, u8 nss, u8 mcs,
					  u8 *flags, u8 *bw)
{
	struct ath10k_index_vht_data_rate_type *mcs_rate;

	mcs_rate = (struct ath10k_index_vht_data_rate_type *)
		   ((nss == 1) ? &supported_vht_mcs_rate_nss1 :
		   &supported_vht_mcs_rate_nss2);

	if (rate == mcs_rate[mcs].supported_VHT80_rate[0]) {
		*bw = RATE_INFO_BW_80;
	} else if (rate == mcs_rate[mcs].supported_VHT80_rate[1]) {
		*bw = RATE_INFO_BW_80;
		*flags |= RATE_INFO_FLAGS_SHORT_GI;
	} else if (rate == mcs_rate[mcs].supported_VHT40_rate[0]) {
		*bw = RATE_INFO_BW_40;
	} else if (rate == mcs_rate[mcs].supported_VHT40_rate[1]) {
		*bw = RATE_INFO_BW_40;
		*flags |= RATE_INFO_FLAGS_SHORT_GI;
	} else if (rate == mcs_rate[mcs].supported_VHT20_rate[0]) {
		*bw = RATE_INFO_BW_20;
	} else if (rate == mcs_rate[mcs].supported_VHT20_rate[1]) {
		*bw = RATE_INFO_BW_20;
		*flags |= RATE_INFO_FLAGS_SHORT_GI;
	} else {
		ath10k_warn(ar, "invalid vht params rate %d 100kbps nss %d mcs %d",
			    rate, nss, mcs);
	}
}

static void ath10k_mac_get_rate_flags(struct ath10k *ar, u32 rate,
				      enum ath10k_phy_mode mode, u8 nss, u8 mcs,
				      u8 *flags, u8 *bw)
{
	if (mode == ATH10K_PHY_MODE_HT) {
		*flags = RATE_INFO_FLAGS_MCS;
		ath10k_mac_get_rate_flags_ht(ar, rate, nss, mcs, flags, bw);
	} else if (mode == ATH10K_PHY_MODE_VHT) {
		*flags = RATE_INFO_FLAGS_VHT_MCS;
		ath10k_mac_get_rate_flags_vht(ar, rate, nss, mcs, flags, bw);
	}
}

static void ath10k_mac_parse_bitrate(struct ath10k *ar, u32 rate_code,
				     u32 bitrate_kbps, struct rate_info *rate)
{
	enum ath10k_phy_mode mode = ATH10K_PHY_MODE_LEGACY;
	enum wmi_rate_preamble preamble = WMI_TLV_GET_HW_RC_PREAM_V1(rate_code);
	u8 nss = WMI_TLV_GET_HW_RC_NSS_V1(rate_code) + 1;
	u8 mcs = WMI_TLV_GET_HW_RC_RATE_V1(rate_code);
	u8 flags = 0, bw = 0;

	ath10k_dbg(ar, ATH10K_DBG_MAC, "mac parse rate code 0x%x bitrate %d kbps\n",
		   rate_code, bitrate_kbps);

	if (preamble == WMI_RATE_PREAMBLE_HT)
		mode = ATH10K_PHY_MODE_HT;
	else if (preamble == WMI_RATE_PREAMBLE_VHT)
		mode = ATH10K_PHY_MODE_VHT;

	ath10k_mac_get_rate_flags(ar, bitrate_kbps / 100, mode, nss, mcs, &flags, &bw);

	ath10k_dbg(ar, ATH10K_DBG_MAC,
		   "mac parse bitrate preamble %d mode %d nss %d mcs %d flags %x bw %d\n",
		   preamble, mode, nss, mcs, flags, bw);

	rate->flags = flags;
	rate->bw = bw;
	rate->legacy = bitrate_kbps / 100;
	rate->nss = nss;
	rate->mcs = mcs;
}

static void ath10k_mac_sta_get_peer_stats_info(struct ath10k *ar,
					       struct ieee80211_sta *sta,
					       struct station_info *sinfo)
{
	struct ath10k_sta *arsta = (struct ath10k_sta *)sta->drv_priv;
	struct ath10k_peer *peer;
	unsigned long time_left;
	int ret;

	if (!(ar->hw_params.supports_peer_stats_info &&
	      arsta->arvif->vdev_type == WMI_VDEV_TYPE_STA))
		return;

	spin_lock_bh(&ar->data_lock);
	peer = ath10k_peer_find(ar, arsta->arvif->vdev_id, sta->addr);
	spin_unlock_bh(&ar->data_lock);
	if (!peer)
		return;

	reinit_completion(&ar->peer_stats_info_complete);

	ret = ath10k_wmi_request_peer_stats_info(ar,
						 arsta->arvif->vdev_id,
						 WMI_REQUEST_ONE_PEER_STATS_INFO,
						 arsta->arvif->bssid,
						 0);
	if (ret && ret != -EOPNOTSUPP) {
		ath10k_warn(ar, "could not request peer stats info: %d\n", ret);
		return;
	}

	time_left = wait_for_completion_timeout(&ar->peer_stats_info_complete, 3 * HZ);
	if (time_left == 0) {
		ath10k_warn(ar, "timed out waiting peer stats info\n");
		return;
	}

	if (arsta->rx_rate_code != 0 && arsta->rx_bitrate_kbps != 0) {
		ath10k_mac_parse_bitrate(ar, arsta->rx_rate_code,
					 arsta->rx_bitrate_kbps,
					 &sinfo->rxrate);

		sinfo->filled |= BIT_ULL(NL80211_STA_INFO_RX_BITRATE);
		arsta->rx_rate_code = 0;
		arsta->rx_bitrate_kbps = 0;
	}

	if (arsta->tx_rate_code != 0 && arsta->tx_bitrate_kbps != 0) {
		ath10k_mac_parse_bitrate(ar, arsta->tx_rate_code,
					 arsta->tx_bitrate_kbps,
					 &sinfo->txrate);

		sinfo->filled |= BIT_ULL(NL80211_STA_INFO_TX_BITRATE);
		arsta->tx_rate_code = 0;
		arsta->tx_bitrate_kbps = 0;
	}
}

static void ath10k_sta_statistics(struct ieee80211_hw *hw,
				  struct ieee80211_vif *vif,
				  struct ieee80211_sta *sta,
				  struct station_info *sinfo)
{
	struct ath10k_sta *arsta = (struct ath10k_sta *)sta->drv_priv;
	struct ath10k *ar = arsta->arvif->ar;

	if (!ath10k_peer_stats_enabled(ar))
		return;

<<<<<<< HEAD
	ath10k_debug_fw_stats_request(ar);
=======
	mutex_lock(&ar->conf_mutex);
	ath10k_debug_fw_stats_request(ar);
	mutex_unlock(&ar->conf_mutex);
>>>>>>> 4e026225

	sinfo->rx_duration = arsta->rx_duration;
	sinfo->filled |= BIT_ULL(NL80211_STA_INFO_RX_DURATION);

	if (arsta->txrate.legacy || arsta->txrate.nss) {
		if (arsta->txrate.legacy) {
			sinfo->txrate.legacy = arsta->txrate.legacy;
		} else {
			sinfo->txrate.mcs = arsta->txrate.mcs;
			sinfo->txrate.nss = arsta->txrate.nss;
			sinfo->txrate.bw = arsta->txrate.bw;
		}
		sinfo->txrate.flags = arsta->txrate.flags;
		sinfo->filled |= BIT_ULL(NL80211_STA_INFO_TX_BITRATE);
	}

	if (ar->htt.disable_tx_comp) {
		sinfo->tx_failed = arsta->tx_failed;
		sinfo->filled |= BIT_ULL(NL80211_STA_INFO_TX_FAILED);
	}

	sinfo->tx_retries = arsta->tx_retries;
	sinfo->filled |= BIT_ULL(NL80211_STA_INFO_TX_RETRIES);

	ath10k_mac_sta_get_peer_stats_info(ar, sta, sinfo);
}

static int ath10k_mac_op_set_tid_config(struct ieee80211_hw *hw,
					struct ieee80211_vif *vif,
					struct ieee80211_sta *sta,
					struct cfg80211_tid_config *tid_config)
{
	struct ath10k *ar = hw->priv;
	struct ath10k_vif *arvif = (void *)vif->drv_priv;
	struct ath10k_mac_iter_tid_conf_data data = {};
	struct wmi_per_peer_per_tid_cfg_arg arg = {};
	int ret, i;

	mutex_lock(&ar->conf_mutex);
	arg.vdev_id = arvif->vdev_id;

	arvif->tids_rst = 0;
	memset(arvif->tid_conf_changed, 0, sizeof(arvif->tid_conf_changed));

	for (i = 0; i < tid_config->n_tid_conf; i++) {
		ret = ath10k_mac_parse_tid_config(ar, sta, vif,
						  &tid_config->tid_conf[i],
						  &arg);
		if (ret)
			goto exit;
	}

	if (sta)
		goto exit;

	ret = 0;
	arvif->tids_rst = 0;
	data.curr_vif = vif;
	data.ar = ar;

	ieee80211_iterate_stations_atomic(hw, ath10k_mac_vif_stations_tid_conf,
					  &data);

exit:
	mutex_unlock(&ar->conf_mutex);
	return ret;
}

static int ath10k_mac_op_reset_tid_config(struct ieee80211_hw *hw,
					  struct ieee80211_vif *vif,
					  struct ieee80211_sta *sta,
					  u8 tids)
{
	struct ath10k_vif *arvif = (void *)vif->drv_priv;
	struct ath10k_mac_iter_tid_conf_data data = {};
	struct ath10k *ar = hw->priv;
	int ret = 0;

	mutex_lock(&ar->conf_mutex);

	if (sta) {
		arvif->tids_rst = 0;
		ret = ath10k_mac_reset_tid_config(ar, sta, arvif, tids);
		goto exit;
	}

	arvif->tids_rst = tids;
	data.curr_vif = vif;
	data.ar = ar;
	ieee80211_iterate_stations_atomic(hw, ath10k_mac_vif_stations_tid_conf,
					  &data);

exit:
	mutex_unlock(&ar->conf_mutex);
	return ret;
}

static const struct ieee80211_ops ath10k_ops = {
	.tx				= ath10k_mac_op_tx,
	.wake_tx_queue			= ath10k_mac_op_wake_tx_queue,
	.start				= ath10k_start,
	.stop				= ath10k_stop,
	.config				= ath10k_config,
	.add_interface			= ath10k_add_interface,
	.remove_interface		= ath10k_remove_interface,
	.configure_filter		= ath10k_configure_filter,
	.bss_info_changed		= ath10k_bss_info_changed,
	.set_coverage_class		= ath10k_mac_op_set_coverage_class,
	.hw_scan			= ath10k_hw_scan,
	.cancel_hw_scan			= ath10k_cancel_hw_scan,
	.set_key			= ath10k_set_key,
	.set_default_unicast_key        = ath10k_set_default_unicast_key,
	.sta_state			= ath10k_sta_state,
	.sta_set_txpwr			= ath10k_sta_set_txpwr,
	.conf_tx			= ath10k_conf_tx,
	.remain_on_channel		= ath10k_remain_on_channel,
	.cancel_remain_on_channel	= ath10k_cancel_remain_on_channel,
	.set_rts_threshold		= ath10k_set_rts_threshold,
	.set_frag_threshold		= ath10k_mac_op_set_frag_threshold,
	.flush				= ath10k_flush,
	.tx_last_beacon			= ath10k_tx_last_beacon,
	.set_antenna			= ath10k_set_antenna,
	.get_antenna			= ath10k_get_antenna,
	.reconfig_complete		= ath10k_reconfig_complete,
	.get_survey			= ath10k_get_survey,
	.set_bitrate_mask		= ath10k_mac_op_set_bitrate_mask,
	.sta_rc_update			= ath10k_sta_rc_update,
	.offset_tsf			= ath10k_offset_tsf,
	.ampdu_action			= ath10k_ampdu_action,
	.get_et_sset_count		= ath10k_debug_get_et_sset_count,
	.get_et_stats			= ath10k_debug_get_et_stats,
	.get_et_strings			= ath10k_debug_get_et_strings,
	.add_chanctx			= ath10k_mac_op_add_chanctx,
	.remove_chanctx			= ath10k_mac_op_remove_chanctx,
	.change_chanctx			= ath10k_mac_op_change_chanctx,
	.assign_vif_chanctx		= ath10k_mac_op_assign_vif_chanctx,
	.unassign_vif_chanctx		= ath10k_mac_op_unassign_vif_chanctx,
	.switch_vif_chanctx		= ath10k_mac_op_switch_vif_chanctx,
	.sta_pre_rcu_remove		= ath10k_mac_op_sta_pre_rcu_remove,
	.sta_statistics			= ath10k_sta_statistics,
	.set_tid_config			= ath10k_mac_op_set_tid_config,
	.reset_tid_config		= ath10k_mac_op_reset_tid_config,

	CFG80211_TESTMODE_CMD(ath10k_tm_cmd)

#ifdef CONFIG_PM
	.suspend			= ath10k_wow_op_suspend,
	.resume				= ath10k_wow_op_resume,
	.set_wakeup			= ath10k_wow_op_set_wakeup,
#endif
#ifdef CONFIG_MAC80211_DEBUGFS
	.sta_add_debugfs		= ath10k_sta_add_debugfs,
#endif
};

#define CHAN2G(_channel, _freq, _flags) { \
	.band			= NL80211_BAND_2GHZ, \
	.hw_value		= (_channel), \
	.center_freq		= (_freq), \
	.flags			= (_flags), \
	.max_antenna_gain	= 0, \
	.max_power		= 30, \
}

#define CHAN5G(_channel, _freq, _flags) { \
	.band			= NL80211_BAND_5GHZ, \
	.hw_value		= (_channel), \
	.center_freq		= (_freq), \
	.flags			= (_flags), \
	.max_antenna_gain	= 0, \
	.max_power		= 30, \
}

static const struct ieee80211_channel ath10k_2ghz_channels[] = {
	CHAN2G(1, 2412, 0),
	CHAN2G(2, 2417, 0),
	CHAN2G(3, 2422, 0),
	CHAN2G(4, 2427, 0),
	CHAN2G(5, 2432, 0),
	CHAN2G(6, 2437, 0),
	CHAN2G(7, 2442, 0),
	CHAN2G(8, 2447, 0),
	CHAN2G(9, 2452, 0),
	CHAN2G(10, 2457, 0),
	CHAN2G(11, 2462, 0),
	CHAN2G(12, 2467, 0),
	CHAN2G(13, 2472, 0),
	CHAN2G(14, 2484, 0),
};

static const struct ieee80211_channel ath10k_5ghz_channels[] = {
	CHAN5G(36, 5180, 0),
	CHAN5G(40, 5200, 0),
	CHAN5G(44, 5220, 0),
	CHAN5G(48, 5240, 0),
	CHAN5G(52, 5260, 0),
	CHAN5G(56, 5280, 0),
	CHAN5G(60, 5300, 0),
	CHAN5G(64, 5320, 0),
	CHAN5G(100, 5500, 0),
	CHAN5G(104, 5520, 0),
	CHAN5G(108, 5540, 0),
	CHAN5G(112, 5560, 0),
	CHAN5G(116, 5580, 0),
	CHAN5G(120, 5600, 0),
	CHAN5G(124, 5620, 0),
	CHAN5G(128, 5640, 0),
	CHAN5G(132, 5660, 0),
	CHAN5G(136, 5680, 0),
	CHAN5G(140, 5700, 0),
	CHAN5G(144, 5720, 0),
	CHAN5G(149, 5745, 0),
	CHAN5G(153, 5765, 0),
	CHAN5G(157, 5785, 0),
	CHAN5G(161, 5805, 0),
	CHAN5G(165, 5825, 0),
	CHAN5G(169, 5845, 0),
	CHAN5G(173, 5865, 0),
	/* If you add more, you may need to change ATH10K_MAX_5G_CHAN */
	/* And you will definitely need to change ATH10K_NUM_CHANS in core.h */
};

struct ath10k *ath10k_mac_create(size_t priv_size)
{
	struct ieee80211_hw *hw;
	struct ieee80211_ops *ops;
	struct ath10k *ar;

	ops = kmemdup(&ath10k_ops, sizeof(ath10k_ops), GFP_KERNEL);
	if (!ops)
		return NULL;

	hw = ieee80211_alloc_hw(sizeof(struct ath10k) + priv_size, ops);
	if (!hw) {
		kfree(ops);
		return NULL;
	}

	ar = hw->priv;
	ar->hw = hw;
	ar->ops = ops;

	return ar;
}

void ath10k_mac_destroy(struct ath10k *ar)
{
	struct ieee80211_ops *ops = ar->ops;

	ieee80211_free_hw(ar->hw);
	kfree(ops);
}

static const struct ieee80211_iface_limit ath10k_if_limits[] = {
	{
		.max	= 8,
		.types	= BIT(NL80211_IFTYPE_STATION)
			| BIT(NL80211_IFTYPE_P2P_CLIENT)
	},
	{
		.max	= 3,
		.types	= BIT(NL80211_IFTYPE_P2P_GO)
	},
	{
		.max	= 1,
		.types	= BIT(NL80211_IFTYPE_P2P_DEVICE)
	},
	{
		.max	= 7,
		.types	= BIT(NL80211_IFTYPE_AP)
#ifdef CONFIG_MAC80211_MESH
			| BIT(NL80211_IFTYPE_MESH_POINT)
#endif
	},
};

static const struct ieee80211_iface_limit ath10k_10x_if_limits[] = {
	{
		.max	= 8,
		.types	= BIT(NL80211_IFTYPE_AP)
#ifdef CONFIG_MAC80211_MESH
			| BIT(NL80211_IFTYPE_MESH_POINT)
#endif
	},
	{
		.max	= 1,
		.types	= BIT(NL80211_IFTYPE_STATION)
	},
};

static const struct ieee80211_iface_combination ath10k_if_comb[] = {
	{
		.limits = ath10k_if_limits,
		.n_limits = ARRAY_SIZE(ath10k_if_limits),
		.max_interfaces = 8,
		.num_different_channels = 1,
		.beacon_int_infra_match = true,
	},
};

static const struct ieee80211_iface_combination ath10k_10x_if_comb[] = {
	{
		.limits = ath10k_10x_if_limits,
		.n_limits = ARRAY_SIZE(ath10k_10x_if_limits),
		.max_interfaces = 8,
		.num_different_channels = 1,
		.beacon_int_infra_match = true,
		.beacon_int_min_gcd = 1,
#ifdef CONFIG_ATH10K_DFS_CERTIFIED
		.radar_detect_widths =	BIT(NL80211_CHAN_WIDTH_20_NOHT) |
					BIT(NL80211_CHAN_WIDTH_20) |
					BIT(NL80211_CHAN_WIDTH_40) |
					BIT(NL80211_CHAN_WIDTH_80),
#endif
	},
};

static const struct ieee80211_iface_limit ath10k_tlv_if_limit[] = {
	{
		.max = 2,
		.types = BIT(NL80211_IFTYPE_STATION),
	},
	{
		.max = 2,
		.types = BIT(NL80211_IFTYPE_AP) |
#ifdef CONFIG_MAC80211_MESH
			 BIT(NL80211_IFTYPE_MESH_POINT) |
#endif
			 BIT(NL80211_IFTYPE_P2P_CLIENT) |
			 BIT(NL80211_IFTYPE_P2P_GO),
	},
	{
		.max = 1,
		.types = BIT(NL80211_IFTYPE_P2P_DEVICE),
	},
};

static const struct ieee80211_iface_limit ath10k_tlv_qcs_if_limit[] = {
	{
		.max = 2,
		.types = BIT(NL80211_IFTYPE_STATION),
	},
	{
		.max = 2,
		.types = BIT(NL80211_IFTYPE_P2P_CLIENT),
	},
	{
		.max = 1,
		.types = BIT(NL80211_IFTYPE_AP) |
#ifdef CONFIG_MAC80211_MESH
			 BIT(NL80211_IFTYPE_MESH_POINT) |
#endif
			 BIT(NL80211_IFTYPE_P2P_GO),
	},
	{
		.max = 1,
		.types = BIT(NL80211_IFTYPE_P2P_DEVICE),
	},
};

static const struct ieee80211_iface_limit ath10k_tlv_if_limit_ibss[] = {
	{
		.max = 1,
		.types = BIT(NL80211_IFTYPE_STATION),
	},
	{
		.max = 1,
		.types = BIT(NL80211_IFTYPE_ADHOC),
	},
};

/* FIXME: This is not thouroughly tested. These combinations may over- or
 * underestimate hw/fw capabilities.
 */
static struct ieee80211_iface_combination ath10k_tlv_if_comb[] = {
	{
		.limits = ath10k_tlv_if_limit,
		.num_different_channels = 1,
		.max_interfaces = 4,
		.n_limits = ARRAY_SIZE(ath10k_tlv_if_limit),
	},
	{
		.limits = ath10k_tlv_if_limit_ibss,
		.num_different_channels = 1,
		.max_interfaces = 2,
		.n_limits = ARRAY_SIZE(ath10k_tlv_if_limit_ibss),
	},
};

static struct ieee80211_iface_combination ath10k_tlv_qcs_if_comb[] = {
	{
		.limits = ath10k_tlv_if_limit,
		.num_different_channels = 1,
		.max_interfaces = 4,
		.n_limits = ARRAY_SIZE(ath10k_tlv_if_limit),
	},
	{
		.limits = ath10k_tlv_qcs_if_limit,
		.num_different_channels = 2,
		.max_interfaces = 4,
		.n_limits = ARRAY_SIZE(ath10k_tlv_qcs_if_limit),
	},
	{
		.limits = ath10k_tlv_if_limit_ibss,
		.num_different_channels = 1,
		.max_interfaces = 2,
		.n_limits = ARRAY_SIZE(ath10k_tlv_if_limit_ibss),
	},
};

static const struct ieee80211_iface_limit ath10k_10_4_if_limits[] = {
	{
		.max = 1,
		.types = BIT(NL80211_IFTYPE_STATION),
	},
	{
		.max	= 16,
		.types	= BIT(NL80211_IFTYPE_AP)
#ifdef CONFIG_MAC80211_MESH
			| BIT(NL80211_IFTYPE_MESH_POINT)
#endif
	},
};

static const struct ieee80211_iface_combination ath10k_10_4_if_comb[] = {
	{
		.limits = ath10k_10_4_if_limits,
		.n_limits = ARRAY_SIZE(ath10k_10_4_if_limits),
		.max_interfaces = 16,
		.num_different_channels = 1,
		.beacon_int_infra_match = true,
		.beacon_int_min_gcd = 1,
#ifdef CONFIG_ATH10K_DFS_CERTIFIED
		.radar_detect_widths =	BIT(NL80211_CHAN_WIDTH_20_NOHT) |
					BIT(NL80211_CHAN_WIDTH_20) |
					BIT(NL80211_CHAN_WIDTH_40) |
					BIT(NL80211_CHAN_WIDTH_80) |
					BIT(NL80211_CHAN_WIDTH_80P80) |
					BIT(NL80211_CHAN_WIDTH_160),
#endif
	},
};

static const struct
ieee80211_iface_combination ath10k_10_4_bcn_int_if_comb[] = {
	{
		.limits = ath10k_10_4_if_limits,
		.n_limits = ARRAY_SIZE(ath10k_10_4_if_limits),
		.max_interfaces = 16,
		.num_different_channels = 1,
		.beacon_int_infra_match = true,
		.beacon_int_min_gcd = 100,
#ifdef CONFIG_ATH10K_DFS_CERTIFIED
		.radar_detect_widths =  BIT(NL80211_CHAN_WIDTH_20_NOHT) |
					BIT(NL80211_CHAN_WIDTH_20) |
					BIT(NL80211_CHAN_WIDTH_40) |
					BIT(NL80211_CHAN_WIDTH_80) |
					BIT(NL80211_CHAN_WIDTH_80P80) |
					BIT(NL80211_CHAN_WIDTH_160),
#endif
	},
};

static void ath10k_get_arvif_iter(void *data, u8 *mac,
				  struct ieee80211_vif *vif)
{
	struct ath10k_vif_iter *arvif_iter = data;
	struct ath10k_vif *arvif = (void *)vif->drv_priv;

	if (arvif->vdev_id == arvif_iter->vdev_id)
		arvif_iter->arvif = arvif;
}

struct ath10k_vif *ath10k_get_arvif(struct ath10k *ar, u32 vdev_id)
{
	struct ath10k_vif_iter arvif_iter;
	u32 flags;

	memset(&arvif_iter, 0, sizeof(struct ath10k_vif_iter));
	arvif_iter.vdev_id = vdev_id;

	flags = IEEE80211_IFACE_ITER_RESUME_ALL;
	ieee80211_iterate_active_interfaces_atomic(ar->hw,
						   flags,
						   ath10k_get_arvif_iter,
						   &arvif_iter);
	if (!arvif_iter.arvif) {
		ath10k_warn(ar, "No VIF found for vdev %d\n", vdev_id);
		return NULL;
	}

	return arvif_iter.arvif;
}

#define WRD_METHOD "WRDD"
#define WRDD_WIFI  (0x07)

static u32 ath10k_mac_wrdd_get_mcc(struct ath10k *ar, union acpi_object *wrdd)
{
	union acpi_object *mcc_pkg;
	union acpi_object *domain_type;
	union acpi_object *mcc_value;
	u32 i;

	if (wrdd->type != ACPI_TYPE_PACKAGE ||
	    wrdd->package.count < 2 ||
	    wrdd->package.elements[0].type != ACPI_TYPE_INTEGER ||
	    wrdd->package.elements[0].integer.value != 0) {
		ath10k_warn(ar, "ignoring malformed/unsupported wrdd structure\n");
		return 0;
	}

	for (i = 1; i < wrdd->package.count; ++i) {
		mcc_pkg = &wrdd->package.elements[i];

		if (mcc_pkg->type != ACPI_TYPE_PACKAGE)
			continue;
		if (mcc_pkg->package.count < 2)
			continue;
		if (mcc_pkg->package.elements[0].type != ACPI_TYPE_INTEGER ||
		    mcc_pkg->package.elements[1].type != ACPI_TYPE_INTEGER)
			continue;

		domain_type = &mcc_pkg->package.elements[0];
		if (domain_type->integer.value != WRDD_WIFI)
			continue;

		mcc_value = &mcc_pkg->package.elements[1];
		return mcc_value->integer.value;
	}
	return 0;
}

static int ath10k_mac_get_wrdd_regulatory(struct ath10k *ar, u16 *rd)
{
	acpi_handle root_handle;
	acpi_handle handle;
	struct acpi_buffer wrdd = {ACPI_ALLOCATE_BUFFER, NULL};
	acpi_status status;
	u32 alpha2_code;
	char alpha2[3];

	root_handle = ACPI_HANDLE(ar->dev);
	if (!root_handle)
		return -EOPNOTSUPP;

	status = acpi_get_handle(root_handle, (acpi_string)WRD_METHOD, &handle);
	if (ACPI_FAILURE(status)) {
		ath10k_dbg(ar, ATH10K_DBG_BOOT,
			   "failed to get wrd method %d\n", status);
		return -EIO;
	}

	status = acpi_evaluate_object(handle, NULL, NULL, &wrdd);
	if (ACPI_FAILURE(status)) {
		ath10k_dbg(ar, ATH10K_DBG_BOOT,
			   "failed to call wrdc %d\n", status);
		return -EIO;
	}

	alpha2_code = ath10k_mac_wrdd_get_mcc(ar, wrdd.pointer);
	kfree(wrdd.pointer);
	if (!alpha2_code)
		return -EIO;

	alpha2[0] = (alpha2_code >> 8) & 0xff;
	alpha2[1] = (alpha2_code >> 0) & 0xff;
	alpha2[2] = '\0';

	ath10k_dbg(ar, ATH10K_DBG_BOOT,
		   "regulatory hint from WRDD (alpha2-code): %s\n", alpha2);

	*rd = ath_regd_find_country_by_name(alpha2);
	if (*rd == 0xffff)
		return -EIO;

	*rd |= COUNTRY_ERD_FLAG;
	return 0;
}

static int ath10k_mac_init_rd(struct ath10k *ar)
{
	int ret;
	u16 rd;

	ret = ath10k_mac_get_wrdd_regulatory(ar, &rd);
	if (ret) {
		ath10k_dbg(ar, ATH10K_DBG_BOOT,
			   "fallback to eeprom programmed regulatory settings\n");
		rd = ar->hw_eeprom_rd;
	}

	ar->ath_common.regulatory.current_rd = rd;
	return 0;
}

int ath10k_mac_register(struct ath10k *ar)
{
	static const u32 cipher_suites[] = {
		WLAN_CIPHER_SUITE_WEP40,
		WLAN_CIPHER_SUITE_WEP104,
		WLAN_CIPHER_SUITE_TKIP,
		WLAN_CIPHER_SUITE_CCMP,

		/* Do not add hardware supported ciphers before this line.
		 * Allow software encryption for all chips. Don't forget to
		 * update n_cipher_suites below.
		 */
		WLAN_CIPHER_SUITE_AES_CMAC,
		WLAN_CIPHER_SUITE_BIP_CMAC_256,
		WLAN_CIPHER_SUITE_BIP_GMAC_128,
		WLAN_CIPHER_SUITE_BIP_GMAC_256,

		/* Only QCA99x0 and QCA4019 varients support GCMP-128, GCMP-256
		 * and CCMP-256 in hardware.
		 */
		WLAN_CIPHER_SUITE_GCMP,
		WLAN_CIPHER_SUITE_GCMP_256,
		WLAN_CIPHER_SUITE_CCMP_256,
	};
	struct ieee80211_supported_band *band;
	void *channels;
	int ret;

	if (!is_valid_ether_addr(ar->mac_addr)) {
		ath10k_warn(ar, "invalid MAC address; choosing random\n");
		eth_random_addr(ar->mac_addr);
	}
	SET_IEEE80211_PERM_ADDR(ar->hw, ar->mac_addr);

	SET_IEEE80211_DEV(ar->hw, ar->dev);

	BUILD_BUG_ON((ARRAY_SIZE(ath10k_2ghz_channels) +
		      ARRAY_SIZE(ath10k_5ghz_channels)) !=
		     ATH10K_NUM_CHANS);

	if (ar->phy_capability & WHAL_WLAN_11G_CAPABILITY) {
		channels = kmemdup(ath10k_2ghz_channels,
				   sizeof(ath10k_2ghz_channels),
				   GFP_KERNEL);
		if (!channels) {
			ret = -ENOMEM;
			goto err_free;
		}

		band = &ar->mac.sbands[NL80211_BAND_2GHZ];
		band->n_channels = ARRAY_SIZE(ath10k_2ghz_channels);
		band->channels = channels;

		if (ar->hw_params.cck_rate_map_rev2) {
			band->n_bitrates = ath10k_g_rates_rev2_size;
			band->bitrates = ath10k_g_rates_rev2;
		} else {
			band->n_bitrates = ath10k_g_rates_size;
			band->bitrates = ath10k_g_rates;
		}

		ar->hw->wiphy->bands[NL80211_BAND_2GHZ] = band;
	}

	if (ar->phy_capability & WHAL_WLAN_11A_CAPABILITY) {
		channels = kmemdup(ath10k_5ghz_channels,
				   sizeof(ath10k_5ghz_channels),
				   GFP_KERNEL);
		if (!channels) {
			ret = -ENOMEM;
			goto err_free;
		}

		band = &ar->mac.sbands[NL80211_BAND_5GHZ];
		band->n_channels = ARRAY_SIZE(ath10k_5ghz_channels);
		band->channels = channels;
		band->n_bitrates = ath10k_a_rates_size;
		band->bitrates = ath10k_a_rates;
		ar->hw->wiphy->bands[NL80211_BAND_5GHZ] = band;
	}

	wiphy_read_of_freq_limits(ar->hw->wiphy);
	ath10k_mac_setup_ht_vht_cap(ar);

	ar->hw->wiphy->interface_modes =
		BIT(NL80211_IFTYPE_STATION) |
		BIT(NL80211_IFTYPE_AP) |
		BIT(NL80211_IFTYPE_MESH_POINT);

	ar->hw->wiphy->available_antennas_rx = ar->cfg_rx_chainmask;
	ar->hw->wiphy->available_antennas_tx = ar->cfg_tx_chainmask;

	if (!test_bit(ATH10K_FW_FEATURE_NO_P2P, ar->normal_mode_fw.fw_file.fw_features))
		ar->hw->wiphy->interface_modes |=
			BIT(NL80211_IFTYPE_P2P_DEVICE) |
			BIT(NL80211_IFTYPE_P2P_CLIENT) |
			BIT(NL80211_IFTYPE_P2P_GO);

	ieee80211_hw_set(ar->hw, SIGNAL_DBM);

	if (!test_bit(ATH10K_FW_FEATURE_NO_PS,
		      ar->running_fw->fw_file.fw_features)) {
		ieee80211_hw_set(ar->hw, SUPPORTS_PS);
		ieee80211_hw_set(ar->hw, SUPPORTS_DYNAMIC_PS);
	}

	ieee80211_hw_set(ar->hw, MFP_CAPABLE);
	ieee80211_hw_set(ar->hw, REPORTS_TX_ACK_STATUS);
	ieee80211_hw_set(ar->hw, HAS_RATE_CONTROL);
	ieee80211_hw_set(ar->hw, AP_LINK_PS);
	ieee80211_hw_set(ar->hw, SPECTRUM_MGMT);
	ieee80211_hw_set(ar->hw, SUPPORT_FAST_XMIT);
	ieee80211_hw_set(ar->hw, CONNECTION_MONITOR);
	ieee80211_hw_set(ar->hw, SUPPORTS_PER_STA_GTK);
	ieee80211_hw_set(ar->hw, WANT_MONITOR_VIF);
	ieee80211_hw_set(ar->hw, CHANCTX_STA_CSA);
	ieee80211_hw_set(ar->hw, QUEUE_CONTROL);
	ieee80211_hw_set(ar->hw, SUPPORTS_TX_FRAG);
	ieee80211_hw_set(ar->hw, REPORTS_LOW_ACK);

	if (!test_bit(ATH10K_FLAG_RAW_MODE, &ar->dev_flags))
		ieee80211_hw_set(ar->hw, SW_CRYPTO_CONTROL);

	ar->hw->wiphy->features |= NL80211_FEATURE_STATIC_SMPS;
	ar->hw->wiphy->flags |= WIPHY_FLAG_IBSS_RSN;

	if (ar->ht_cap_info & WMI_HT_CAP_DYNAMIC_SMPS)
		ar->hw->wiphy->features |= NL80211_FEATURE_DYNAMIC_SMPS;

	if (ar->ht_cap_info & WMI_HT_CAP_ENABLED) {
		ieee80211_hw_set(ar->hw, AMPDU_AGGREGATION);
		ieee80211_hw_set(ar->hw, TX_AMPDU_SETUP_IN_HW);
	}

	ar->hw->wiphy->max_scan_ssids = WLAN_SCAN_PARAMS_MAX_SSID;
	ar->hw->wiphy->max_scan_ie_len = WLAN_SCAN_PARAMS_MAX_IE_LEN;

	if (test_bit(WMI_SERVICE_NLO, ar->wmi.svc_map)) {
		ar->hw->wiphy->max_sched_scan_ssids = WMI_PNO_MAX_SUPP_NETWORKS;
		ar->hw->wiphy->max_match_sets = WMI_PNO_MAX_SUPP_NETWORKS;
		ar->hw->wiphy->max_sched_scan_ie_len = WMI_PNO_MAX_IE_LENGTH;
		ar->hw->wiphy->max_sched_scan_plans = WMI_PNO_MAX_SCHED_SCAN_PLANS;
		ar->hw->wiphy->max_sched_scan_plan_interval =
			WMI_PNO_MAX_SCHED_SCAN_PLAN_INT;
		ar->hw->wiphy->max_sched_scan_plan_iterations =
			WMI_PNO_MAX_SCHED_SCAN_PLAN_ITRNS;
		ar->hw->wiphy->features |= NL80211_FEATURE_ND_RANDOM_MAC_ADDR;
	}

	ar->hw->vif_data_size = sizeof(struct ath10k_vif);
	ar->hw->sta_data_size = sizeof(struct ath10k_sta);
	ar->hw->txq_data_size = sizeof(struct ath10k_txq);

	ar->hw->max_listen_interval = ATH10K_MAX_HW_LISTEN_INTERVAL;

	if (test_bit(WMI_SERVICE_BEACON_OFFLOAD, ar->wmi.svc_map)) {
		ar->hw->wiphy->flags |= WIPHY_FLAG_AP_PROBE_RESP_OFFLOAD;

		/* Firmware delivers WPS/P2P Probe Requests frames to driver so
		 * that userspace (e.g. wpa_supplicant/hostapd) can generate
		 * correct Probe Responses. This is more of a hack advert..
		 */
		ar->hw->wiphy->probe_resp_offload |=
			NL80211_PROBE_RESP_OFFLOAD_SUPPORT_WPS |
			NL80211_PROBE_RESP_OFFLOAD_SUPPORT_WPS2 |
			NL80211_PROBE_RESP_OFFLOAD_SUPPORT_P2P;
	}

	if (test_bit(WMI_SERVICE_TDLS, ar->wmi.svc_map) ||
	    test_bit(WMI_SERVICE_TDLS_EXPLICIT_MODE_ONLY, ar->wmi.svc_map)) {
		ar->hw->wiphy->flags |= WIPHY_FLAG_SUPPORTS_TDLS;
		if (test_bit(WMI_SERVICE_TDLS_WIDER_BANDWIDTH, ar->wmi.svc_map))
			ieee80211_hw_set(ar->hw, TDLS_WIDER_BW);
	}

	if (test_bit(WMI_SERVICE_TDLS_UAPSD_BUFFER_STA, ar->wmi.svc_map))
		ieee80211_hw_set(ar->hw, SUPPORTS_TDLS_BUFFER_STA);

	ar->hw->wiphy->flags |= WIPHY_FLAG_HAS_REMAIN_ON_CHANNEL;
	ar->hw->wiphy->flags |= WIPHY_FLAG_HAS_CHANNEL_SWITCH;
	ar->hw->wiphy->max_remain_on_channel_duration = 5000;

	ar->hw->wiphy->flags |= WIPHY_FLAG_AP_UAPSD;
	ar->hw->wiphy->features |= NL80211_FEATURE_AP_MODE_CHAN_WIDTH_CHANGE |
				   NL80211_FEATURE_AP_SCAN;

	ar->hw->wiphy->max_ap_assoc_sta = ar->max_num_stations;

	ret = ath10k_wow_init(ar);
	if (ret) {
		ath10k_warn(ar, "failed to init wow: %d\n", ret);
		goto err_free;
	}

	wiphy_ext_feature_set(ar->hw->wiphy, NL80211_EXT_FEATURE_VHT_IBSS);
	wiphy_ext_feature_set(ar->hw->wiphy,
			      NL80211_EXT_FEATURE_SET_SCAN_DWELL);
	wiphy_ext_feature_set(ar->hw->wiphy, NL80211_EXT_FEATURE_AQL);

	if (test_bit(WMI_SERVICE_TX_DATA_ACK_RSSI, ar->wmi.svc_map) ||
	    test_bit(WMI_SERVICE_HTT_MGMT_TX_COMP_VALID_FLAGS, ar->wmi.svc_map))
		wiphy_ext_feature_set(ar->hw->wiphy,
				      NL80211_EXT_FEATURE_ACK_SIGNAL_SUPPORT);

	if (ath10k_peer_stats_enabled(ar) ||
	    test_bit(WMI_SERVICE_REPORT_AIRTIME, ar->wmi.svc_map))
		wiphy_ext_feature_set(ar->hw->wiphy,
				      NL80211_EXT_FEATURE_AIRTIME_FAIRNESS);

	if (test_bit(WMI_SERVICE_RTT_RESPONDER_ROLE, ar->wmi.svc_map))
		wiphy_ext_feature_set(ar->hw->wiphy,
				      NL80211_EXT_FEATURE_ENABLE_FTM_RESPONDER);

	if (test_bit(WMI_SERVICE_TX_PWR_PER_PEER, ar->wmi.svc_map))
		wiphy_ext_feature_set(ar->hw->wiphy,
				      NL80211_EXT_FEATURE_STA_TX_PWR);

	if (test_bit(WMI_SERVICE_PEER_TID_CONFIGS_SUPPORT, ar->wmi.svc_map)) {
		ar->hw->wiphy->tid_config_support.vif |=
				BIT(NL80211_TID_CONFIG_ATTR_NOACK) |
				BIT(NL80211_TID_CONFIG_ATTR_RETRY_SHORT) |
				BIT(NL80211_TID_CONFIG_ATTR_RETRY_LONG) |
				BIT(NL80211_TID_CONFIG_ATTR_AMPDU_CTRL) |
				BIT(NL80211_TID_CONFIG_ATTR_TX_RATE) |
				BIT(NL80211_TID_CONFIG_ATTR_TX_RATE_TYPE);

		if (test_bit(WMI_SERVICE_EXT_PEER_TID_CONFIGS_SUPPORT,
			     ar->wmi.svc_map)) {
			ar->hw->wiphy->tid_config_support.vif |=
				BIT(NL80211_TID_CONFIG_ATTR_RTSCTS_CTRL);
		}

		ar->hw->wiphy->tid_config_support.peer =
				ar->hw->wiphy->tid_config_support.vif;
		ar->hw->wiphy->max_data_retry_count = ATH10K_MAX_RETRY_COUNT;
	} else {
		ar->ops->set_tid_config = NULL;
	}
	/*
	 * on LL hardware queues are managed entirely by the FW
	 * so we only advertise to mac we can do the queues thing
	 */
	ar->hw->queues = IEEE80211_MAX_QUEUES;

	/* vdev_ids are used as hw queue numbers. Make sure offchan tx queue is
	 * something that vdev_ids can't reach so that we don't stop the queue
	 * accidentally.
	 */
	ar->hw->offchannel_tx_hw_queue = IEEE80211_MAX_QUEUES - 1;

	switch (ar->running_fw->fw_file.wmi_op_version) {
	case ATH10K_FW_WMI_OP_VERSION_MAIN:
		ar->hw->wiphy->iface_combinations = ath10k_if_comb;
		ar->hw->wiphy->n_iface_combinations =
			ARRAY_SIZE(ath10k_if_comb);
		ar->hw->wiphy->interface_modes |= BIT(NL80211_IFTYPE_ADHOC);
		break;
	case ATH10K_FW_WMI_OP_VERSION_TLV:
		if (test_bit(WMI_SERVICE_ADAPTIVE_OCS, ar->wmi.svc_map)) {
			ar->hw->wiphy->iface_combinations =
				ath10k_tlv_qcs_if_comb;
			ar->hw->wiphy->n_iface_combinations =
				ARRAY_SIZE(ath10k_tlv_qcs_if_comb);
		} else {
			ar->hw->wiphy->iface_combinations = ath10k_tlv_if_comb;
			ar->hw->wiphy->n_iface_combinations =
				ARRAY_SIZE(ath10k_tlv_if_comb);
		}
		ar->hw->wiphy->interface_modes |= BIT(NL80211_IFTYPE_ADHOC);
		break;
	case ATH10K_FW_WMI_OP_VERSION_10_1:
	case ATH10K_FW_WMI_OP_VERSION_10_2:
	case ATH10K_FW_WMI_OP_VERSION_10_2_4:
		ar->hw->wiphy->iface_combinations = ath10k_10x_if_comb;
		ar->hw->wiphy->n_iface_combinations =
			ARRAY_SIZE(ath10k_10x_if_comb);
		break;
	case ATH10K_FW_WMI_OP_VERSION_10_4:
		ar->hw->wiphy->iface_combinations = ath10k_10_4_if_comb;
		ar->hw->wiphy->n_iface_combinations =
			ARRAY_SIZE(ath10k_10_4_if_comb);
		if (test_bit(WMI_SERVICE_VDEV_DIFFERENT_BEACON_INTERVAL_SUPPORT,
			     ar->wmi.svc_map)) {
			ar->hw->wiphy->iface_combinations =
				ath10k_10_4_bcn_int_if_comb;
			ar->hw->wiphy->n_iface_combinations =
				ARRAY_SIZE(ath10k_10_4_bcn_int_if_comb);
		}
		break;
	case ATH10K_FW_WMI_OP_VERSION_UNSET:
	case ATH10K_FW_WMI_OP_VERSION_MAX:
		WARN_ON(1);
		ret = -EINVAL;
		goto err_free;
	}

	if (!test_bit(ATH10K_FLAG_RAW_MODE, &ar->dev_flags))
		ar->hw->netdev_features = NETIF_F_HW_CSUM;

	if (IS_ENABLED(CONFIG_ATH10K_DFS_CERTIFIED)) {
		/* Init ath dfs pattern detector */
		ar->ath_common.debug_mask = ATH_DBG_DFS;
		ar->dfs_detector = dfs_pattern_detector_init(&ar->ath_common,
							     NL80211_DFS_UNSET);

		if (!ar->dfs_detector)
			ath10k_warn(ar, "failed to initialise DFS pattern detector\n");
	}

	ret = ath10k_mac_init_rd(ar);
	if (ret) {
		ath10k_err(ar, "failed to derive regdom: %d\n", ret);
		goto err_dfs_detector_exit;
	}

	/* Disable set_coverage_class for chipsets that do not support it. */
	if (!ar->hw_params.hw_ops->set_coverage_class)
		ar->ops->set_coverage_class = NULL;

	ret = ath_regd_init(&ar->ath_common.regulatory, ar->hw->wiphy,
			    ath10k_reg_notifier);
	if (ret) {
		ath10k_err(ar, "failed to initialise regulatory: %i\n", ret);
		goto err_dfs_detector_exit;
	}

	if (test_bit(WMI_SERVICE_SPOOF_MAC_SUPPORT, ar->wmi.svc_map)) {
		ar->hw->wiphy->features |=
			NL80211_FEATURE_SCAN_RANDOM_MAC_ADDR;
	}

	ar->hw->wiphy->cipher_suites = cipher_suites;

	/* QCA988x and QCA6174 family chips do not support CCMP-256, GCMP-128
	 * and GCMP-256 ciphers in hardware. Fetch number of ciphers supported
	 * from chip specific hw_param table.
	 */
	if (!ar->hw_params.n_cipher_suites ||
	    ar->hw_params.n_cipher_suites > ARRAY_SIZE(cipher_suites)) {
		ath10k_err(ar, "invalid hw_params.n_cipher_suites %d\n",
			   ar->hw_params.n_cipher_suites);
		ar->hw_params.n_cipher_suites = 8;
	}
	ar->hw->wiphy->n_cipher_suites = ar->hw_params.n_cipher_suites;

	wiphy_ext_feature_set(ar->hw->wiphy, NL80211_EXT_FEATURE_CQM_RSSI_LIST);

	ar->hw->weight_multiplier = ATH10K_AIRTIME_WEIGHT_MULTIPLIER;

	ret = ieee80211_register_hw(ar->hw);
	if (ret) {
		ath10k_err(ar, "failed to register ieee80211: %d\n", ret);
		goto err_dfs_detector_exit;
	}

	if (test_bit(WMI_SERVICE_PER_PACKET_SW_ENCRYPT, ar->wmi.svc_map)) {
		ar->hw->wiphy->interface_modes |= BIT(NL80211_IFTYPE_AP_VLAN);
		ar->hw->wiphy->software_iftypes |= BIT(NL80211_IFTYPE_AP_VLAN);
	}

	if (!ath_is_world_regd(&ar->ath_common.regulatory)) {
		ret = regulatory_hint(ar->hw->wiphy,
				      ar->ath_common.regulatory.alpha2);
		if (ret)
			goto err_unregister;
	}

	return 0;

err_unregister:
	ieee80211_unregister_hw(ar->hw);

err_dfs_detector_exit:
	if (IS_ENABLED(CONFIG_ATH10K_DFS_CERTIFIED) && ar->dfs_detector)
		ar->dfs_detector->exit(ar->dfs_detector);

err_free:
	kfree(ar->mac.sbands[NL80211_BAND_2GHZ].channels);
	kfree(ar->mac.sbands[NL80211_BAND_5GHZ].channels);

	SET_IEEE80211_DEV(ar->hw, NULL);
	return ret;
}

void ath10k_mac_unregister(struct ath10k *ar)
{
	ieee80211_unregister_hw(ar->hw);

	if (IS_ENABLED(CONFIG_ATH10K_DFS_CERTIFIED) && ar->dfs_detector)
		ar->dfs_detector->exit(ar->dfs_detector);

	kfree(ar->mac.sbands[NL80211_BAND_2GHZ].channels);
	kfree(ar->mac.sbands[NL80211_BAND_5GHZ].channels);

	SET_IEEE80211_DEV(ar->hw, NULL);
}<|MERGE_RESOLUTION|>--- conflicted
+++ resolved
@@ -6780,7 +6780,6 @@
 			    nss, sta->rx_nss);
 		return -EINVAL;
 	}
-<<<<<<< HEAD
 
 	if (ATH10K_HW_PREAMBLE(rate_ctrl_flag) == WMI_RATE_PREAMBLE_VHT) {
 		if (!sta->vht_cap.vht_supported) {
@@ -6799,26 +6798,6 @@
 			return -EINVAL;
 	}
 
-=======
-
-	if (ATH10K_HW_PREAMBLE(rate_ctrl_flag) == WMI_RATE_PREAMBLE_VHT) {
-		if (!sta->vht_cap.vht_supported) {
-			ath10k_warn(ar, "Invalid VHT rate for sta %pM\n",
-				    sta->addr);
-			return -EINVAL;
-		}
-	} else if (ATH10K_HW_PREAMBLE(rate_ctrl_flag) == WMI_RATE_PREAMBLE_HT) {
-		if (!sta->ht_cap.ht_supported || sta->vht_cap.vht_supported) {
-			ath10k_warn(ar, "Invalid HT rate for sta %pM\n",
-				    sta->addr);
-			return -EINVAL;
-		}
-	} else {
-		if (sta->ht_cap.ht_supported || sta->vht_cap.vht_supported)
-			return -EINVAL;
-	}
-
->>>>>>> 4e026225
 	return 0;
 }
 
@@ -9130,13 +9109,9 @@
 	if (!ath10k_peer_stats_enabled(ar))
 		return;
 
-<<<<<<< HEAD
-	ath10k_debug_fw_stats_request(ar);
-=======
 	mutex_lock(&ar->conf_mutex);
 	ath10k_debug_fw_stats_request(ar);
 	mutex_unlock(&ar->conf_mutex);
->>>>>>> 4e026225
 
 	sinfo->rx_duration = arsta->rx_duration;
 	sinfo->filled |= BIT_ULL(NL80211_STA_INFO_RX_DURATION);
