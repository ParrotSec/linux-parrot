/* SPDX-License-Identifier: ISC */
/*
 * Copyright (c) 2018 The Linux Foundation. All rights reserved.
 */
#ifndef _ATH10K_QMI_H_
#define _ATH10K_QMI_H_

#include <linux/soc/qcom/qmi.h>
#include <linux/qrtr.h>
#include "qmi_wlfw_v01.h"

#define MAX_NUM_MEMORY_REGIONS			2
#define MAX_TIMESTAMP_LEN			32
#define MAX_BUILD_ID_LEN			128
#define MAX_NUM_CAL_V01			5

enum ath10k_qmi_driver_event_type {
	ATH10K_QMI_EVENT_SERVER_ARRIVE,
	ATH10K_QMI_EVENT_SERVER_EXIT,
	ATH10K_QMI_EVENT_FW_READY_IND,
	ATH10K_QMI_EVENT_FW_DOWN_IND,
	ATH10K_QMI_EVENT_MSA_READY_IND,
	ATH10K_QMI_EVENT_MAX,
};

struct ath10k_msa_mem_info {
	phys_addr_t addr;
	u32 size;
	bool secure;
};

struct ath10k_qmi_chip_info {
	u32 chip_id;
	u32 chip_family;
};

struct ath10k_qmi_board_info {
	u32 board_id;
};

struct ath10k_qmi_soc_info {
	u32 soc_id;
};

struct ath10k_qmi_cal_data {
	u32 cal_id;
	u32 total_size;
	u8 *data;
};

struct ath10k_tgt_pipe_cfg {
	__le32 pipe_num;
	__le32 pipe_dir;
	__le32 nentries;
	__le32 nbytes_max;
	__le32 flags;
	__le32 reserved;
};

struct ath10k_svc_pipe_cfg {
	__le32 service_id;
	__le32 pipe_dir;
	__le32 pipe_num;
};

struct ath10k_shadow_reg_cfg {
	__le16 ce_id;
	__le16 reg_offset;
};

struct ath10k_qmi_wlan_enable_cfg {
	u32 num_ce_tgt_cfg;
	struct ath10k_tgt_pipe_cfg *ce_tgt_cfg;
	u32 num_ce_svc_pipe_cfg;
	struct ath10k_svc_pipe_cfg *ce_svc_cfg;
	u32 num_shadow_reg_cfg;
	struct ath10k_shadow_reg_cfg *shadow_reg_cfg;
};

struct ath10k_qmi_driver_event {
	struct list_head list;
	enum ath10k_qmi_driver_event_type type;
	void *data;
};

enum ath10k_qmi_state {
	ATH10K_QMI_STATE_INIT_DONE,
	ATH10K_QMI_STATE_DEINIT,
};

struct ath10k_qmi {
	struct ath10k *ar;
	struct qmi_handle qmi_hdl;
	struct sockaddr_qrtr sq;
	struct work_struct event_work;
	struct workqueue_struct *event_wq;
	struct list_head event_list;
	spinlock_t event_lock; /* spinlock for qmi event list */
	u32 nr_mem_region;
	struct ath10k_msa_mem_info mem_region[MAX_NUM_MEMORY_REGIONS];
	dma_addr_t msa_pa;
	u32 msa_mem_size;
	void *msa_va;
	struct ath10k_qmi_chip_info chip_info;
	struct ath10k_qmi_board_info board_info;
	struct ath10k_qmi_soc_info soc_info;
	char fw_build_id[MAX_BUILD_ID_LEN + 1];
	u32 fw_version;
	bool fw_ready;
	char fw_build_timestamp[MAX_TIMESTAMP_LEN + 1];
	struct ath10k_qmi_cal_data cal_data[MAX_NUM_CAL_V01];
	bool msa_fixed_perm;
<<<<<<< HEAD
=======
	enum ath10k_qmi_state state;
>>>>>>> 675a03b4
};

int ath10k_qmi_wlan_enable(struct ath10k *ar,
			   struct ath10k_qmi_wlan_enable_cfg *config,
			   enum wlfw_driver_mode_enum_v01 mode,
			   const char *version);
int ath10k_qmi_wlan_disable(struct ath10k *ar);
int ath10k_qmi_register_service_notifier(struct notifier_block *nb);
int ath10k_qmi_init(struct ath10k *ar, u32 msa_size);
int ath10k_qmi_deinit(struct ath10k *ar);
int ath10k_qmi_set_fw_log_mode(struct ath10k *ar, u8 fw_log_mode);

#endif /* ATH10K_QMI_H */<|MERGE_RESOLUTION|>--- conflicted
+++ resolved
@@ -110,10 +110,7 @@
 	char fw_build_timestamp[MAX_TIMESTAMP_LEN + 1];
 	struct ath10k_qmi_cal_data cal_data[MAX_NUM_CAL_V01];
 	bool msa_fixed_perm;
-<<<<<<< HEAD
-=======
 	enum ath10k_qmi_state state;
->>>>>>> 675a03b4
 };
 
 int ath10k_qmi_wlan_enable(struct ath10k *ar,
