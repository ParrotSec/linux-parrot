/*
 * Copyright (c) 2010 Broadcom Corporation
 *
 * Permission to use, copy, modify, and/or distribute this software for any
 * purpose with or without fee is hereby granted, provided that the above
 * copyright notice and this permission notice appear in all copies.
 *
 * THE SOFTWARE IS PROVIDED "AS IS" AND THE AUTHOR DISCLAIMS ALL WARRANTIES
 * WITH REGARD TO THIS SOFTWARE INCLUDING ALL IMPLIED WARRANTIES OF
 * MERCHANTABILITY AND FITNESS. IN NO EVENT SHALL THE AUTHOR BE LIABLE FOR ANY
 * SPECIAL, DIRECT, INDIRECT, OR CONSEQUENTIAL DAMAGES OR ANY DAMAGES
 * WHATSOEVER RESULTING FROM LOSS OF USE, DATA OR PROFITS, WHETHER IN AN ACTION
 * OF CONTRACT, NEGLIGENCE OR OTHER TORTIOUS ACTION, ARISING OUT OF OR IN
 * CONNECTION WITH THE USE OR PERFORMANCE OF THIS SOFTWARE.
 */

#ifndef BRCMFMAC_BUS_H
#define BRCMFMAC_BUS_H

#include "debug.h"

/* IDs of the 6 default common rings of msgbuf protocol */
#define BRCMF_H2D_MSGRING_CONTROL_SUBMIT	0
#define BRCMF_H2D_MSGRING_RXPOST_SUBMIT		1
#define BRCMF_H2D_MSGRING_FLOWRING_IDSTART	2
#define BRCMF_D2H_MSGRING_CONTROL_COMPLETE	2
#define BRCMF_D2H_MSGRING_TX_COMPLETE		3
#define BRCMF_D2H_MSGRING_RX_COMPLETE		4


#define BRCMF_NROF_H2D_COMMON_MSGRINGS		2
#define BRCMF_NROF_D2H_COMMON_MSGRINGS		3
#define BRCMF_NROF_COMMON_MSGRINGS	(BRCMF_NROF_H2D_COMMON_MSGRINGS + \
					 BRCMF_NROF_D2H_COMMON_MSGRINGS)

/* The level of bus communication with the dongle */
enum brcmf_bus_state {
	BRCMF_BUS_DOWN,		/* Not ready for frame transfers */
	BRCMF_BUS_UP		/* Ready for frame transfers */
};

/* The level of bus communication with the dongle */
enum brcmf_bus_protocol_type {
	BRCMF_PROTO_BCDC,
	BRCMF_PROTO_MSGBUF
};

struct brcmf_mp_device;

struct brcmf_bus_dcmd {
	char *name;
	char *param;
	int param_len;
	struct list_head list;
};

/**
 * struct brcmf_bus_ops - bus callback operations.
 *
 * @preinit: execute bus/device specific dongle init commands (optional).
 * @init: prepare for communication with dongle.
 * @stop: clear pending frames, disable data flow.
 * @txdata: send a data frame to the dongle. When the data
 *	has been transferred, the common driver must be
 *	notified using brcmf_txcomplete(). The common
 *	driver calls this function with interrupts
 *	disabled.
 * @txctl: transmit a control request message to dongle.
 * @rxctl: receive a control response message from dongle.
 * @gettxq: obtain a reference of bus transmit queue (optional).
 * @wowl_config: specify if dongle is configured for wowl when going to suspend
 * @get_ramsize: obtain size of device memory.
 * @get_memdump: obtain device memory dump in provided buffer.
 * @get_fwname: obtain firmware name.
 *
 * This structure provides an abstract interface towards the
 * bus specific driver. For control messages to common driver
 * will assure there is only one active transaction. Unless
 * indicated otherwise these callbacks are mandatory.
 */
struct brcmf_bus_ops {
	int (*preinit)(struct device *dev);
	void (*stop)(struct device *dev);
	int (*txdata)(struct device *dev, struct sk_buff *skb);
	int (*txctl)(struct device *dev, unsigned char *msg, uint len);
	int (*rxctl)(struct device *dev, unsigned char *msg, uint len);
	struct pktq * (*gettxq)(struct device *dev);
	void (*wowl_config)(struct device *dev, bool enabled);
	size_t (*get_ramsize)(struct device *dev);
	int (*get_memdump)(struct device *dev, void *data, size_t len);
	int (*get_fwname)(struct device *dev, const char *ext,
			  unsigned char *fw_name);
<<<<<<< HEAD
=======
	void (*debugfs_create)(struct device *dev);
	int (*reset)(struct device *dev);
>>>>>>> 407d19ab
};


/**
 * struct brcmf_bus_msgbuf - bus ringbuf if in case of msgbuf.
 *
 * @commonrings: commonrings which are always there.
 * @flowrings: commonrings which are dynamically created and destroyed for data.
 * @rx_dataoffset: if set then all rx data has this this offset.
 * @max_rxbufpost: maximum number of buffers to post for rx.
 * @max_flowrings: maximum number of tx flow rings supported.
 * @max_submissionrings: maximum number of submission rings(h2d) supported.
 * @max_completionrings: maximum number of completion rings(d2h) supported.
 */
struct brcmf_bus_msgbuf {
	struct brcmf_commonring *commonrings[BRCMF_NROF_COMMON_MSGRINGS];
	struct brcmf_commonring **flowrings;
	u32 rx_dataoffset;
	u32 max_rxbufpost;
	u16 max_flowrings;
	u16 max_submissionrings;
	u16 max_completionrings;
};


/**
 * struct brcmf_bus_stats - bus statistic counters.
 *
 * @pktcowed: packets cowed for extra headroom/unorphan.
 * @pktcow_failed: packets dropped due to failed cow-ing.
 */
struct brcmf_bus_stats {
	atomic_t pktcowed;
	atomic_t pktcow_failed;
};

/**
 * struct brcmf_bus - interface structure between common and bus layer
 *
 * @bus_priv: pointer to private bus device.
 * @proto_type: protocol type, bcdc or msgbuf
 * @dev: device pointer of bus device.
 * @drvr: public driver information.
 * @state: operational state of the bus interface.
 * @stats: statistics shared between common and bus layer.
 * @maxctl: maximum size for rxctl request message.
 * @chip: device identifier of the dongle chip.
 * @always_use_fws_queue: bus wants use queue also when fwsignal is inactive.
 * @wowl_supported: is wowl supported by bus driver.
 * @chiprev: revision of the dongle chip.
 * @msgbuf: msgbuf protocol parameters provided by bus layer.
 */
struct brcmf_bus {
	union {
		struct brcmf_sdio_dev *sdio;
		struct brcmf_usbdev *usb;
		struct brcmf_pciedev *pcie;
	} bus_priv;
	enum brcmf_bus_protocol_type proto_type;
	struct device *dev;
	struct brcmf_pub *drvr;
	enum brcmf_bus_state state;
	struct brcmf_bus_stats stats;
	uint maxctl;
	u32 chip;
	u32 chiprev;
	bool always_use_fws_queue;
	bool wowl_supported;

	const struct brcmf_bus_ops *ops;
	struct brcmf_bus_msgbuf *msgbuf;
};

/*
 * callback wrappers
 */
static inline int brcmf_bus_preinit(struct brcmf_bus *bus)
{
	if (!bus->ops->preinit)
		return 0;
	return bus->ops->preinit(bus->dev);
}

static inline void brcmf_bus_stop(struct brcmf_bus *bus)
{
	bus->ops->stop(bus->dev);
}

static inline int brcmf_bus_txdata(struct brcmf_bus *bus, struct sk_buff *skb)
{
	return bus->ops->txdata(bus->dev, skb);
}

static inline
int brcmf_bus_txctl(struct brcmf_bus *bus, unsigned char *msg, uint len)
{
	return bus->ops->txctl(bus->dev, msg, len);
}

static inline
int brcmf_bus_rxctl(struct brcmf_bus *bus, unsigned char *msg, uint len)
{
	return bus->ops->rxctl(bus->dev, msg, len);
}

static inline
struct pktq *brcmf_bus_gettxq(struct brcmf_bus *bus)
{
	if (!bus->ops->gettxq)
		return ERR_PTR(-ENOENT);

	return bus->ops->gettxq(bus->dev);
}

static inline
void brcmf_bus_wowl_config(struct brcmf_bus *bus, bool enabled)
{
	if (bus->ops->wowl_config)
		bus->ops->wowl_config(bus->dev, enabled);
}

static inline size_t brcmf_bus_get_ramsize(struct brcmf_bus *bus)
{
	if (!bus->ops->get_ramsize)
		return 0;

	return bus->ops->get_ramsize(bus->dev);
}

static inline
int brcmf_bus_get_memdump(struct brcmf_bus *bus, void *data, size_t len)
{
	if (!bus->ops->get_memdump)
		return -EOPNOTSUPP;

	return bus->ops->get_memdump(bus->dev, data, len);
}

static inline
int brcmf_bus_get_fwname(struct brcmf_bus *bus, const char *ext,
			 unsigned char *fw_name)
{
	return bus->ops->get_fwname(bus->dev, ext, fw_name);
}

<<<<<<< HEAD
=======
static inline
void brcmf_bus_debugfs_create(struct brcmf_bus *bus)
{
	if (!bus->ops->debugfs_create)
		return;

	return bus->ops->debugfs_create(bus->dev);
}

static inline
int brcmf_bus_reset(struct brcmf_bus *bus)
{
	if (!bus->ops->reset)
		return -EOPNOTSUPP;

	return bus->ops->reset(bus->dev);
}

>>>>>>> 407d19ab
/*
 * interface functions from common layer
 */

/* Receive frame for delivery to OS.  Callee disposes of rxp. */
void brcmf_rx_frame(struct device *dev, struct sk_buff *rxp, bool handle_event);
/* Receive async event packet from firmware. Callee disposes of rxp. */
void brcmf_rx_event(struct device *dev, struct sk_buff *rxp);

/* Indication from bus module regarding presence/insertion of dongle. */
int brcmf_attach(struct device *dev, struct brcmf_mp_device *settings);
/* Indication from bus module regarding removal/absence of dongle */
void brcmf_detach(struct device *dev);
/* Indication from bus module that dongle should be reset */
void brcmf_dev_reset(struct device *dev);
/* Request from bus module to initiate a coredump */
void brcmf_dev_coredump(struct device *dev);
/* Indication that firmware has halted or crashed */
void brcmf_fw_crashed(struct device *dev);

/* Configure the "global" bus state used by upper layers */
void brcmf_bus_change_state(struct brcmf_bus *bus, enum brcmf_bus_state state);

s32 brcmf_iovar_data_set(struct device *dev, char *name, void *data, u32 len);
void brcmf_bus_add_txhdrlen(struct device *dev, uint len);

#ifdef CONFIG_BRCMFMAC_SDIO
void brcmf_sdio_exit(void);
void brcmf_sdio_register(void);
#endif
#ifdef CONFIG_BRCMFMAC_USB
void brcmf_usb_exit(void);
void brcmf_usb_register(void);
#endif

#endif /* BRCMFMAC_BUS_H */<|MERGE_RESOLUTION|>--- conflicted
+++ resolved
@@ -90,11 +90,8 @@
 	int (*get_memdump)(struct device *dev, void *data, size_t len);
 	int (*get_fwname)(struct device *dev, const char *ext,
 			  unsigned char *fw_name);
-<<<<<<< HEAD
-=======
 	void (*debugfs_create)(struct device *dev);
 	int (*reset)(struct device *dev);
->>>>>>> 407d19ab
 };
 
 
@@ -240,8 +237,6 @@
 	return bus->ops->get_fwname(bus->dev, ext, fw_name);
 }
 
-<<<<<<< HEAD
-=======
 static inline
 void brcmf_bus_debugfs_create(struct brcmf_bus *bus)
 {
@@ -260,7 +255,6 @@
 	return bus->ops->reset(bus->dev);
 }
 
->>>>>>> 407d19ab
 /*
  * interface functions from common layer
  */
