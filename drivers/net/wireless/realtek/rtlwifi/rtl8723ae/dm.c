--- conflicted
+++ resolved
@@ -1,27 +1,5 @@
-/******************************************************************************
- *
- * Copyright(c) 2009-2012  Realtek Corporation.
- *
- * This program is free software; you can redistribute it and/or modify it
- * under the terms of version 2 of the GNU General Public License as
- * published by the Free Software Foundation.
- *
- * This program is distributed in the hope that it will be useful, but WITHOUT
- * ANY WARRANTY; without even the implied warranty of MERCHANTABILITY or
- * FITNESS FOR A PARTICULAR PURPOSE.  See the GNU General Public License for
- * more details.
- *
- * The full GNU General Public License is included in this distribution in the
- * file called LICENSE.
- *
- * Contact Information:
- * wlanfae <wlanfae@realtek.com>
- * Realtek Corporation, No. 2, Innovation Road II, Hsinchu Science Park,
- * Hsinchu 300, Taiwan.
- *
- * Larry Finger <Larry.Finger@lwfinger.net>
- *
- *****************************************************************************/
+// SPDX-License-Identifier: GPL-2.0
+/* Copyright(c) 2009-2012  Realtek Corporation.*/
 
 #include "../wifi.h"
 #include "../base.h"
@@ -151,7 +129,13 @@
 {
 	struct rtl_priv *rtlpriv = rtl_priv(hw);
 	struct dig_t *dm_digtable = &rtlpriv->dm_digtable;
+	struct rtl_mac *mac = rtl_mac(rtlpriv);
 	long rssi_val_min = 0;
+
+	if (mac->link_state == MAC80211_LINKED &&
+	    mac->opmode == NL80211_IFTYPE_STATION &&
+	    rtlpriv->link_info.bcn_rx_inperiod == 0)
+		return 0;
 
 	if ((dm_digtable->curmultista_cstate == DIG_MULTISTA_CONNECT) &&
 	    (dm_digtable->cursta_cstate == DIG_STA_CONNECT)) {
@@ -417,6 +401,8 @@
 		} else {
 			rtl_set_bbreg(hw, RCCK0_CCA, MASKBYTE2, 0xcd);
 			rtl_set_bbreg(hw, RCCK0_SYSTEM, MASKBYTE1, 0x47);
+			dm_digtable->pre_cck_fa_state = 0;
+			dm_digtable->cur_cck_fa_state = 0;
 
 		}
 		dm_digtable->pre_cck_pd_state = dm_digtable->cur_cck_pd_state;
@@ -665,7 +651,7 @@
 void rtl8723e_dm_init_rate_adaptive_mask(struct ieee80211_hw *hw)
 {
 	struct rtl_priv *rtlpriv = rtl_priv(hw);
-	struct rate_adaptive *p_ra = &(rtlpriv->ra);
+	struct rate_adaptive *p_ra = &rtlpriv->ra;
 
 	p_ra->ratr_state = DM_RATR_STA_INIT;
 	p_ra->pre_ratr_state = DM_RATR_STA_INIT;
@@ -677,8 +663,6 @@
 
 }
 
-<<<<<<< HEAD
-=======
 static void rtl8723e_dm_refresh_rate_adaptive_mask(struct ieee80211_hw *hw)
 {
 	struct rtl_priv *rtlpriv = rtl_priv(hw);
@@ -762,7 +746,6 @@
 	}
 }
 
->>>>>>> 407d19ab
 void rtl8723e_dm_rf_saving(struct ieee80211_hw *hw, u8 bforce_in_normal)
 {
 	struct rtl_priv *rtlpriv = rtl_priv(hw);
@@ -912,7 +895,7 @@
 		rtl8723e_dm_dynamic_bb_powersaving(hw);
 		rtl8723e_dm_dynamic_txpower(hw);
 		rtl8723e_dm_check_txpower_tracking(hw);
-		/* rtl92c_dm_refresh_rate_adaptive_mask(hw); */
+		rtl8723e_dm_refresh_rate_adaptive_mask(hw);
 		rtl8723e_dm_bt_coexist(hw);
 		rtl8723e_dm_check_edca_turbo(hw);
 	}
