--- conflicted
+++ resolved
@@ -948,6 +948,47 @@
 	skbdesc->tx_rate_flags = flags;
 }
 
+static bool rt2800_txdone_entry_check(struct queue_entry *entry, u32 reg)
+{
+	__le32 *txwi;
+	u32 word;
+	int wcid, ack, pid;
+	int tx_wcid, tx_ack, tx_pid, is_agg;
+
+	/*
+	 * This frames has returned with an IO error,
+	 * so the status report is not intended for this
+	 * frame.
+	 */
+	if (test_bit(ENTRY_DATA_IO_FAILED, &entry->flags))
+		return false;
+
+	wcid	= rt2x00_get_field32(reg, TX_STA_FIFO_WCID);
+	ack	= rt2x00_get_field32(reg, TX_STA_FIFO_TX_ACK_REQUIRED);
+	pid	= rt2x00_get_field32(reg, TX_STA_FIFO_PID_TYPE);
+	is_agg	= rt2x00_get_field32(reg, TX_STA_FIFO_TX_AGGRE);
+
+	/*
+	 * Validate if this TX status report is intended for
+	 * this entry by comparing the WCID/ACK/PID fields.
+	 */
+	txwi = rt2800_drv_get_txwi(entry);
+
+	word = rt2x00_desc_read(txwi, 1);
+	tx_wcid = rt2x00_get_field32(word, TXWI_W1_WIRELESS_CLI_ID);
+	tx_ack  = rt2x00_get_field32(word, TXWI_W1_ACK);
+	tx_pid  = rt2x00_get_field32(word, TXWI_W1_PACKETID);
+
+	if (wcid != tx_wcid || ack != tx_ack || (!is_agg && pid != tx_pid)) {
+		rt2x00_dbg(entry->queue->rt2x00dev,
+			   "TX status report missed for queue %d entry %d\n",
+			   entry->queue->qid, entry->entry_idx);
+		return false;
+	}
+
+	return true;
+}
+
 void rt2800_txdone_entry(struct queue_entry *entry, u32 status, __le32 *txwi,
 			 bool match)
 {
@@ -1050,8 +1091,6 @@
 }
 EXPORT_SYMBOL_GPL(rt2800_txdone_entry);
 
-<<<<<<< HEAD
-=======
 void rt2800_txdone(struct rt2x00_dev *rt2x00dev, unsigned int quota)
 {
 	struct data_queue *queue;
@@ -1173,7 +1212,6 @@
 }
 EXPORT_SYMBOL_GPL(rt2800_txdone_nostatus);
 
->>>>>>> 407d19ab
 static unsigned int rt2800_hw_beacon_base(struct rt2x00_dev *rt2x00dev,
 					  unsigned int index)
 {
@@ -2446,6 +2484,7 @@
 		switch (rt2x00dev->default_ant.tx_chain_num) {
 		case 1:
 			rt2x00_set_field8(&rfcsr, RFCSR1_TX1_PD, 1);
+			/* fall through */
 		case 2:
 			rt2x00_set_field8(&rfcsr, RFCSR1_TX2_PD, 1);
 			break;
@@ -2454,6 +2493,7 @@
 		switch (rt2x00dev->default_ant.rx_chain_num) {
 		case 1:
 			rt2x00_set_field8(&rfcsr, RFCSR1_RX1_PD, 1);
+			/* fall through */
 		case 2:
 			rt2x00_set_field8(&rfcsr, RFCSR1_RX2_PD, 1);
 			break;
@@ -3133,6 +3173,7 @@
 					 struct channel_info *info)
 {
 	u8 rfcsr;
+	int idx = rf->channel-1;
 
 	rt2800_rfcsr_write(rt2x00dev, 8, rf->rf1);
 	rt2800_rfcsr_write(rt2x00dev, 9, rf->rf3);
@@ -3170,60 +3211,56 @@
 
 	rt2800_freq_cal_mode1(rt2x00dev);
 
-	if (rf->channel <= 14) {
-		int idx = rf->channel-1;
-
-		if (rt2x00_has_cap_bt_coexist(rt2x00dev)) {
-			if (rt2x00_rt_rev_gte(rt2x00dev, RT5390, REV_RT5390F)) {
-				/* r55/r59 value array of channel 1~14 */
-				static const char r55_bt_rev[] = {0x83, 0x83,
-					0x83, 0x73, 0x73, 0x63, 0x53, 0x53,
-					0x53, 0x43, 0x43, 0x43, 0x43, 0x43};
-				static const char r59_bt_rev[] = {0x0e, 0x0e,
-					0x0e, 0x0e, 0x0e, 0x0b, 0x0a, 0x09,
-					0x07, 0x07, 0x07, 0x07, 0x07, 0x07};
-
-				rt2800_rfcsr_write(rt2x00dev, 55,
-						   r55_bt_rev[idx]);
-				rt2800_rfcsr_write(rt2x00dev, 59,
-						   r59_bt_rev[idx]);
-			} else {
-				static const char r59_bt[] = {0x8b, 0x8b, 0x8b,
-					0x8b, 0x8b, 0x8b, 0x8b, 0x8a, 0x89,
-					0x88, 0x88, 0x86, 0x85, 0x84};
-
-				rt2800_rfcsr_write(rt2x00dev, 59, r59_bt[idx]);
-			}
+	if (rt2x00_has_cap_bt_coexist(rt2x00dev)) {
+		if (rt2x00_rt_rev_gte(rt2x00dev, RT5390, REV_RT5390F)) {
+			/* r55/r59 value array of channel 1~14 */
+			static const char r55_bt_rev[] = {0x83, 0x83,
+				0x83, 0x73, 0x73, 0x63, 0x53, 0x53,
+				0x53, 0x43, 0x43, 0x43, 0x43, 0x43};
+			static const char r59_bt_rev[] = {0x0e, 0x0e,
+				0x0e, 0x0e, 0x0e, 0x0b, 0x0a, 0x09,
+				0x07, 0x07, 0x07, 0x07, 0x07, 0x07};
+
+			rt2800_rfcsr_write(rt2x00dev, 55,
+					   r55_bt_rev[idx]);
+			rt2800_rfcsr_write(rt2x00dev, 59,
+					   r59_bt_rev[idx]);
 		} else {
-			if (rt2x00_rt_rev_gte(rt2x00dev, RT5390, REV_RT5390F)) {
-				static const char r55_nonbt_rev[] = {0x23, 0x23,
-					0x23, 0x23, 0x13, 0x13, 0x03, 0x03,
-					0x03, 0x03, 0x03, 0x03, 0x03, 0x03};
-				static const char r59_nonbt_rev[] = {0x07, 0x07,
-					0x07, 0x07, 0x07, 0x07, 0x07, 0x07,
-					0x07, 0x07, 0x06, 0x05, 0x04, 0x04};
-
-				rt2800_rfcsr_write(rt2x00dev, 55,
-						   r55_nonbt_rev[idx]);
-				rt2800_rfcsr_write(rt2x00dev, 59,
-						   r59_nonbt_rev[idx]);
-			} else if (rt2x00_rt(rt2x00dev, RT5390) ||
-				   rt2x00_rt(rt2x00dev, RT5392) ||
-				   rt2x00_rt(rt2x00dev, RT6352)) {
-				static const char r59_non_bt[] = {0x8f, 0x8f,
-					0x8f, 0x8f, 0x8f, 0x8f, 0x8f, 0x8d,
-					0x8a, 0x88, 0x88, 0x87, 0x87, 0x86};
-
-				rt2800_rfcsr_write(rt2x00dev, 59,
-						   r59_non_bt[idx]);
-			} else if (rt2x00_rt(rt2x00dev, RT5350)) {
-				static const char r59_non_bt[] = {0x0b, 0x0b,
-					0x0b, 0x0b, 0x0b, 0x0b, 0x0b, 0x0a,
-					0x0a, 0x09, 0x08, 0x07, 0x07, 0x06};
-
-				rt2800_rfcsr_write(rt2x00dev, 59,
-						   r59_non_bt[idx]);
-			}
+			static const char r59_bt[] = {0x8b, 0x8b, 0x8b,
+				0x8b, 0x8b, 0x8b, 0x8b, 0x8a, 0x89,
+				0x88, 0x88, 0x86, 0x85, 0x84};
+
+			rt2800_rfcsr_write(rt2x00dev, 59, r59_bt[idx]);
+		}
+	} else {
+		if (rt2x00_rt_rev_gte(rt2x00dev, RT5390, REV_RT5390F)) {
+			static const char r55_nonbt_rev[] = {0x23, 0x23,
+				0x23, 0x23, 0x13, 0x13, 0x03, 0x03,
+				0x03, 0x03, 0x03, 0x03, 0x03, 0x03};
+			static const char r59_nonbt_rev[] = {0x07, 0x07,
+				0x07, 0x07, 0x07, 0x07, 0x07, 0x07,
+				0x07, 0x07, 0x06, 0x05, 0x04, 0x04};
+
+			rt2800_rfcsr_write(rt2x00dev, 55,
+					   r55_nonbt_rev[idx]);
+			rt2800_rfcsr_write(rt2x00dev, 59,
+					   r59_nonbt_rev[idx]);
+		} else if (rt2x00_rt(rt2x00dev, RT5390) ||
+			   rt2x00_rt(rt2x00dev, RT5392) ||
+			   rt2x00_rt(rt2x00dev, RT6352)) {
+			static const char r59_non_bt[] = {0x8f, 0x8f,
+				0x8f, 0x8f, 0x8f, 0x8f, 0x8f, 0x8d,
+				0x8a, 0x88, 0x88, 0x87, 0x87, 0x86};
+
+			rt2800_rfcsr_write(rt2x00dev, 59,
+					   r59_non_bt[idx]);
+		} else if (rt2x00_rt(rt2x00dev, RT5350)) {
+			static const char r59_non_bt[] = {0x0b, 0x0b,
+				0x0b, 0x0b, 0x0b, 0x0b, 0x0b, 0x0a,
+				0x0a, 0x09, 0x08, 0x07, 0x07, 0x06};
+
+			rt2800_rfcsr_write(rt2x00dev, 59,
+					   r59_non_bt[idx]);
 		}
 	}
 }
@@ -4082,10 +4119,12 @@
 	if (rt2x00_rt(rt2x00dev, RT3572))
 		rt2800_rfcsr_write(rt2x00dev, 8, 0);
 
-	if (rt2x00_rt(rt2x00dev, RT6352))
+	if (rt2x00_rt(rt2x00dev, RT6352)) {
 		tx_pin = rt2800_register_read(rt2x00dev, TX_PIN_CFG);
-	else
+		rt2x00_set_field32(&tx_pin, TX_PIN_CFG_RFRX_EN, 1);
+	} else {
 		tx_pin = 0;
+	}
 
 	switch (rt2x00dev->default_ant.tx_chain_num) {
 	case 3:
@@ -4117,24 +4156,29 @@
 	switch (rt2x00dev->default_ant.rx_chain_num) {
 	case 3:
 		/* Turn on tertiary LNAs */
-		rt2x00_set_field32(&tx_pin, TX_PIN_CFG_LNA_PE_A2_EN, 1);
-		rt2x00_set_field32(&tx_pin, TX_PIN_CFG_LNA_PE_G2_EN, 1);
+		rt2x00_set_field32(&tx_pin, TX_PIN_CFG_LNA_PE_A2_EN,
+				   rf->channel > 14);
+		rt2x00_set_field32(&tx_pin, TX_PIN_CFG_LNA_PE_G2_EN,
+				   rf->channel <= 14);
 		/* fall-through */
 	case 2:
 		/* Turn on secondary LNAs */
-		rt2x00_set_field32(&tx_pin, TX_PIN_CFG_LNA_PE_A1_EN, 1);
-		rt2x00_set_field32(&tx_pin, TX_PIN_CFG_LNA_PE_G1_EN, 1);
+		rt2x00_set_field32(&tx_pin, TX_PIN_CFG_LNA_PE_A1_EN,
+				   rf->channel > 14);
+		rt2x00_set_field32(&tx_pin, TX_PIN_CFG_LNA_PE_G1_EN,
+				   rf->channel <= 14);
 		/* fall-through */
 	case 1:
 		/* Turn on primary LNAs */
-		rt2x00_set_field32(&tx_pin, TX_PIN_CFG_LNA_PE_A0_EN, 1);
-		rt2x00_set_field32(&tx_pin, TX_PIN_CFG_LNA_PE_G0_EN, 1);
+		rt2x00_set_field32(&tx_pin, TX_PIN_CFG_LNA_PE_A0_EN,
+				   rf->channel > 14);
+		rt2x00_set_field32(&tx_pin, TX_PIN_CFG_LNA_PE_G0_EN,
+				   rf->channel <= 14);
 		break;
 	}
 
 	rt2x00_set_field32(&tx_pin, TX_PIN_CFG_RFTR_EN, 1);
 	rt2x00_set_field32(&tx_pin, TX_PIN_CFG_TRSW_EN, 1);
-	rt2x00_set_field32(&tx_pin, TX_PIN_CFG_RFRX_EN, 1); /* mt7620 */
 
 	rt2800_register_write(rt2x00dev, TX_PIN_CFG, tx_pin);
 
@@ -4223,13 +4267,12 @@
 		rt2800_bbp_write(rt2x00dev, 195, 141);
 		rt2800_bbp_write(rt2x00dev, 196, reg);
 
-		/* AGC init */
-		if (rt2x00_rt(rt2x00dev, RT6352))
-			reg = 0x04;
-		else
-			reg = rf->channel <= 14 ? 0x1c : 0x24;
-
-		reg += 2 * rt2x00dev->lna_gain;
+		/* AGC init.
+		 * Despite the vendor driver using different values here for
+		 * RT6352 chip, we use 0x1c for now. This may have to be changed
+		 * once TSSI got implemented.
+		 */
+		reg = (rf->channel <= 14 ? 0x1c : 0x24) + 2*rt2x00dev->lna_gain;
 		rt2800_bbp_write_with_rx_chain(rt2x00dev, 66, reg);
 
 		rt2800_iq_calibrate(rt2x00dev, rf->channel);
@@ -5733,7 +5776,7 @@
 		rt2800_register_write(rt2x00dev, TX_SW_CFG2, 0x00000000);
 		rt2800_register_write(rt2x00dev, MIMO_PS_CFG, 0x00000002);
 		rt2800_register_write(rt2x00dev, TX_PIN_CFG, 0x00150F0F);
-		rt2800_register_write(rt2x00dev, TX_ALC_VGA3, 0x06060606);
+		rt2800_register_write(rt2x00dev, TX_ALC_VGA3, 0x00000000);
 		rt2800_register_write(rt2x00dev, TX0_BB_GAIN_ATTEN, 0x0);
 		rt2800_register_write(rt2x00dev, TX1_BB_GAIN_ATTEN, 0x0);
 		rt2800_register_write(rt2x00dev, TX0_RF_GAIN_ATTEN, 0x6C6C666C);
@@ -9978,8 +10021,10 @@
 	switch (rx_chains) {
 	case 3:
 		spec->ht.mcs.rx_mask[2] = 0xff;
+		/* fall through */
 	case 2:
 		spec->ht.mcs.rx_mask[1] = 0xff;
+		/* fall through */
 	case 1:
 		spec->ht.mcs.rx_mask[0] = 0xff;
 		spec->ht.mcs.rx_mask[4] = 0x1; /* MCS32 */
