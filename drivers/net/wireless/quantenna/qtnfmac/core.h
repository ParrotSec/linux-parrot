/*
 * Copyright (c) 2015-2016 Quantenna Communications, Inc.
 * All rights reserved.
 *
 * This program is free software; you can redistribute it and/or
 * modify it under the terms of the GNU General Public License
 * as published by the Free Software Foundation; either version 2
 * of the License, or (at your option) any later version.
 *
 * This program is distributed in the hope that it will be useful,
 * but WITHOUT ANY WARRANTY; without even the implied warranty of
 * MERCHANTABILITY or FITNESS FOR A PARTICULAR PURPOSE.  See the
 * GNU General Public License for more details.
 *
 */

#ifndef _QTN_FMAC_CORE_H_
#define _QTN_FMAC_CORE_H_

#include <linux/kernel.h>
#include <linux/module.h>
#include <linux/sched.h>
#include <linux/semaphore.h>
#include <linux/ip.h>
#include <linux/skbuff.h>
#include <linux/if_arp.h>
#include <linux/etherdevice.h>
#include <net/sock.h>
#include <net/lib80211.h>
#include <net/cfg80211.h>
#include <linux/vmalloc.h>
#include <linux/firmware.h>
#include <linux/ctype.h>
#include <linux/workqueue.h>
#include <linux/slab.h>

#include "qlink.h"
#include "trans.h"

#undef pr_fmt
#define pr_fmt(fmt)	KBUILD_MODNAME ": %s: " fmt, __func__

#define QTNF_MAX_VSIE_LEN		255
#define QTNF_MAX_INTF			8
#define QTNF_MAX_EVENT_QUEUE_LEN	255
#define QTNF_SCAN_TIMEOUT_SEC		15

#define QTNF_DEF_BSS_PRIORITY		0
#define QTNF_DEF_WDOG_TIMEOUT		5
#define QTNF_TX_TIMEOUT_TRSHLD		100

extern const struct net_device_ops qtnf_netdev_ops;

struct qtnf_bus;
struct qtnf_vif;

struct qtnf_sta_node {
	struct list_head list;
	u8 mac_addr[ETH_ALEN];
};

struct qtnf_sta_list {
	struct list_head head;
	atomic_t size;
};

enum qtnf_sta_state {
	QTNF_STA_DISCONNECTED,
	QTNF_STA_CONNECTING,
	QTNF_STA_CONNECTED
};

struct qtnf_vif {
	struct wireless_dev wdev;
	u8 bssid[ETH_ALEN];
	u8 mac_addr[ETH_ALEN];
	u8 vifid;
	u8 bss_priority;
	u8 bss_status;
	enum qtnf_sta_state sta_state;
	u16 mgmt_frames_bitmask;
	struct net_device *netdev;
	struct qtnf_wmac *mac;

	struct work_struct reset_work;
	struct work_struct high_pri_tx_work;
	struct sk_buff_head high_pri_tx_queue;
	struct qtnf_sta_list sta_list;
	unsigned long cons_tx_timeout_cnt;
	int generation;

	struct pcpu_sw_netstats __percpu *stats64;
};

struct qtnf_mac_info {
	u8 bands_cap;
	u8 dev_mac[ETH_ALEN];
	u8 num_tx_chain;
	u8 num_rx_chain;
	u16 max_ap_assoc_sta;
	u32 frag_thr;
	u32 rts_thr;
	u8 lretry_limit;
	u8 sretry_limit;
	u8 coverage_class;
	u8 radar_detect_widths;
	u32 max_acl_mac_addrs;
	struct ieee80211_ht_cap ht_cap_mod_mask;
	struct ieee80211_vht_cap vht_cap_mod_mask;
	struct ieee80211_iface_combination *if_comb;
	size_t n_if_comb;
	u8 *extended_capabilities;
	u8 *extended_capabilities_mask;
	u8 extended_capabilities_len;
	struct wiphy_wowlan_support *wowlan;
};

struct qtnf_chan_stats {
	u32 chan_num;
	u32 cca_tx;
	u32 cca_rx;
	u32 cca_busy;
	u32 cca_try;
	s8 chan_noise;
};

struct qtnf_wmac {
	u8 macid;
	u8 wiphy_registered;
	u8 macaddr[ETH_ALEN];
	struct qtnf_bus *bus;
	struct qtnf_mac_info macinfo;
	struct qtnf_vif iflist[QTNF_MAX_INTF];
	struct cfg80211_scan_request *scan_req;
	struct mutex mac_lock;	/* lock during wmac speicific ops */
	struct delayed_work scan_timeout;
	struct ieee80211_regdomain *rd;
};

struct qtnf_hw_info {
	u16 ql_proto_ver;
	u8 num_mac;
	u8 mac_bitmap;
	u32 fw_ver;
	u32 hw_capab;
	u8 total_tx_chain;
	u8 total_rx_chain;
	char fw_version[ETHTOOL_FWVERS_LEN];
	u32 hw_version;
	u8 max_scan_ssids;
};

struct qtnf_vif *qtnf_mac_get_free_vif(struct qtnf_wmac *mac);
struct qtnf_vif *qtnf_mac_get_base_vif(struct qtnf_wmac *mac);
void qtnf_mac_iface_comb_free(struct qtnf_wmac *mac);
<<<<<<< HEAD
=======
void qtnf_mac_ext_caps_free(struct qtnf_wmac *mac);
bool qtnf_mac_slave_radar_get(struct wiphy *wiphy);
>>>>>>> 407d19ab
struct wiphy *qtnf_wiphy_allocate(struct qtnf_bus *bus);
int qtnf_core_net_attach(struct qtnf_wmac *mac, struct qtnf_vif *priv,
			 const char *name, unsigned char name_assign_type);
void qtnf_main_work_queue(struct work_struct *work);
int qtnf_cmd_send_update_phy_params(struct qtnf_wmac *mac, u32 changed);
int qtnf_cmd_send_get_phy_params(struct qtnf_wmac *mac);

struct qtnf_wmac *qtnf_core_get_mac(const struct qtnf_bus *bus, u8 macid);
struct net_device *qtnf_classify_skb(struct qtnf_bus *bus, struct sk_buff *skb);
void qtnf_wake_all_queues(struct net_device *ndev);
void qtnf_update_rx_stats(struct net_device *ndev, const struct sk_buff *skb);
void qtnf_update_tx_stats(struct net_device *ndev, const struct sk_buff *skb);

void qtnf_virtual_intf_cleanup(struct net_device *ndev);

void qtnf_netdev_updown(struct net_device *ndev, bool up);
void qtnf_scan_done(struct qtnf_wmac *mac, bool aborted);
void qtnf_packet_send_hi_pri(struct sk_buff *skb);
struct dentry *qtnf_get_debugfs_dir(void);

static inline struct qtnf_vif *qtnf_netdev_get_priv(struct net_device *dev)
{
	return *((void **)netdev_priv(dev));
}

#endif /* _QTN_FMAC_CORE_H_ */<|MERGE_RESOLUTION|>--- conflicted
+++ resolved
@@ -1,18 +1,5 @@
-/*
- * Copyright (c) 2015-2016 Quantenna Communications, Inc.
- * All rights reserved.
- *
- * This program is free software; you can redistribute it and/or
- * modify it under the terms of the GNU General Public License
- * as published by the Free Software Foundation; either version 2
- * of the License, or (at your option) any later version.
- *
- * This program is distributed in the hope that it will be useful,
- * but WITHOUT ANY WARRANTY; without even the implied warranty of
- * MERCHANTABILITY or FITNESS FOR A PARTICULAR PURPOSE.  See the
- * GNU General Public License for more details.
- *
- */
+/* SPDX-License-Identifier: GPL-2.0+ */
+/* Copyright (c) 2015-2016 Quantenna Communications. All rights reserved. */
 
 #ifndef _QTN_FMAC_CORE_H_
 #define _QTN_FMAC_CORE_H_
@@ -64,12 +51,6 @@
 	atomic_t size;
 };
 
-enum qtnf_sta_state {
-	QTNF_STA_DISCONNECTED,
-	QTNF_STA_CONNECTING,
-	QTNF_STA_CONNECTED
-};
-
 struct qtnf_vif {
 	struct wireless_dev wdev;
 	u8 bssid[ETH_ALEN];
@@ -77,7 +58,6 @@
 	u8 vifid;
 	u8 bss_priority;
 	u8 bss_status;
-	enum qtnf_sta_state sta_state;
 	u16 mgmt_frames_bitmask;
 	struct net_device *netdev;
 	struct qtnf_wmac *mac;
@@ -153,11 +133,8 @@
 struct qtnf_vif *qtnf_mac_get_free_vif(struct qtnf_wmac *mac);
 struct qtnf_vif *qtnf_mac_get_base_vif(struct qtnf_wmac *mac);
 void qtnf_mac_iface_comb_free(struct qtnf_wmac *mac);
-<<<<<<< HEAD
-=======
 void qtnf_mac_ext_caps_free(struct qtnf_wmac *mac);
 bool qtnf_mac_slave_radar_get(struct wiphy *wiphy);
->>>>>>> 407d19ab
 struct wiphy *qtnf_wiphy_allocate(struct qtnf_bus *bus);
 int qtnf_core_net_attach(struct qtnf_wmac *mac, struct qtnf_vif *priv,
 			 const char *name, unsigned char name_assign_type);
