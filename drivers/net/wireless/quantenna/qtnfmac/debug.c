--- conflicted
+++ resolved
@@ -1,38 +1,13 @@
-/*
- * Copyright (c) 2015-2016 Quantenna Communications, Inc.
- * All rights reserved.
- *
- * This program is free software; you can redistribute it and/or
- * modify it under the terms of the GNU General Public License
- * as published by the Free Software Foundation; either version 2
- * of the License, or (at your option) any later version.
- *
- * This program is distributed in the hope that it will be useful,
- * but WITHOUT ANY WARRANTY; without even the implied warranty of
- * MERCHANTABILITY or FITNESS FOR A PARTICULAR PURPOSE.  See the
- * GNU General Public License for more details.
- *
- */
+// SPDX-License-Identifier: GPL-2.0+
+/* Copyright (c) 2015-2016 Quantenna Communications. All rights reserved. */
 
 #include "debug.h"
 
-#undef pr_fmt
-#define pr_fmt(fmt)	"qtnfmac dbg: %s: " fmt, __func__
-
 void qtnf_debugfs_init(struct qtnf_bus *bus, const char *name)
 {
-<<<<<<< HEAD
-	bus->dbg_dir = debugfs_create_dir(name, NULL);
-
-	if (IS_ERR_OR_NULL(bus->dbg_dir)) {
-		pr_warn("failed to create debugfs root dir\n");
-		bus->dbg_dir = NULL;
-	}
-=======
 	struct dentry *parent = qtnf_get_debugfs_dir();
 
 	bus->dbg_dir = debugfs_create_dir(name, parent);
->>>>>>> 407d19ab
 }
 
 void qtnf_debugfs_remove(struct qtnf_bus *bus)
@@ -44,9 +19,5 @@
 void qtnf_debugfs_add_entry(struct qtnf_bus *bus, const char *name,
 			    int (*fn)(struct seq_file *seq, void *data))
 {
-	struct dentry *entry;
-
-	entry = debugfs_create_devm_seqfile(bus->dev, name, bus->dbg_dir, fn);
-	if (IS_ERR_OR_NULL(entry))
-		pr_warn("failed to add entry (%s)\n", name);
+	debugfs_create_devm_seqfile(bus->dev, name, bus->dbg_dir, fn);
 }