--- conflicted
+++ resolved
@@ -1,18 +1,5 @@
-/*
- * Copyright (c) 2015-2016 Quantenna Communications, Inc.
- * All rights reserved.
- *
- * This program is free software; you can redistribute it and/or
- * modify it under the terms of the GNU General Public License
- * as published by the Free Software Foundation; either version 2
- * of the License, or (at your option) any later version.
- *
- * This program is distributed in the hope that it will be useful,
- * but WITHOUT ANY WARRANTY; without even the implied warranty of
- * MERCHANTABILITY or FITNESS FOR A PARTICULAR PURPOSE.  See the
- * GNU General Public License for more details.
- *
- */
+// SPDX-License-Identifier: GPL-2.0+
+/* Copyright (c) 2015-2016 Quantenna Communications. All rights reserved. */
 
 #include <linux/kernel.h>
 #include <linux/module.h>
@@ -201,6 +188,7 @@
 	qtnf_scan_done(vif->mac, true);
 
 	ret = qtnf_cmd_send_change_intf_type(vif, vif->wdev.iftype,
+					     vif->wdev.use_4addr,
 					     sa->sa_data);
 
 	if (ret)
@@ -310,6 +298,19 @@
 	}
 }
 
+void qtnf_mac_ext_caps_free(struct qtnf_wmac *mac)
+{
+	if (mac->macinfo.extended_capabilities_len) {
+		kfree(mac->macinfo.extended_capabilities);
+		mac->macinfo.extended_capabilities = NULL;
+
+		kfree(mac->macinfo.extended_capabilities_mask);
+		mac->macinfo.extended_capabilities_mask = NULL;
+
+		mac->macinfo.extended_capabilities_len = 0;
+	}
+}
+
 static void qtnf_vif_reset_handler(struct work_struct *work)
 {
 	struct qtnf_vif *vif = container_of(work, struct qtnf_vif, reset_work);
@@ -393,6 +394,7 @@
 static struct qtnf_wmac *qtnf_core_mac_alloc(struct qtnf_bus *bus,
 					     unsigned int macid)
 {
+	struct qtnf_vif *vif;
 	struct wiphy *wiphy;
 	struct qtnf_wmac *mac;
 	unsigned int i;
@@ -405,20 +407,10 @@
 
 	mac->macid = macid;
 	mac->bus = bus;
+	mutex_init(&mac->mac_lock);
+	INIT_DELAYED_WORK(&mac->scan_timeout, qtnf_mac_scan_timeout);
 
 	for (i = 0; i < QTNF_MAX_INTF; i++) {
-<<<<<<< HEAD
-		memset(&mac->iflist[i], 0, sizeof(struct qtnf_vif));
-		mac->iflist[i].wdev.iftype = NL80211_IFTYPE_UNSPECIFIED;
-		mac->iflist[i].mac = mac;
-		mac->iflist[i].vifid = i;
-		qtnf_sta_list_init(&mac->iflist[i].sta_list);
-		mutex_init(&mac->mac_lock);
-		INIT_DELAYED_WORK(&mac->scan_timeout, qtnf_mac_scan_timeout);
-		mac->iflist[i].stats64 =
-			netdev_alloc_pcpu_stats(struct pcpu_sw_netstats);
-		if (!mac->iflist[i].stats64)
-=======
 		vif = &mac->iflist[i];
 
 		memset(vif, 0, sizeof(*vif));
@@ -430,7 +422,6 @@
 		skb_queue_head_init(&vif->high_pri_tx_queue);
 		vif->stats64 = netdev_alloc_pcpu_stats(struct pcpu_sw_netstats);
 		if (!vif->stats64)
->>>>>>> 407d19ab
 			pr_warn("VIF%u.%u: per cpu stats allocation failed\n",
 				macid, i);
 	}
@@ -535,8 +526,7 @@
 	}
 
 	qtnf_mac_iface_comb_free(mac);
-	kfree(mac->macinfo.extended_capabilities);
-	kfree(mac->macinfo.extended_capabilities_mask);
+	qtnf_mac_ext_caps_free(mac);
 	kfree(mac->macinfo.wowlan);
 	kfree(mac->rd);
 	mac->rd = NULL;
@@ -574,7 +564,8 @@
 		goto error;
 	}
 
-	ret = qtnf_cmd_send_add_intf(vif, vif->wdev.iftype, vif->mac_addr);
+	ret = qtnf_cmd_send_add_intf(vif, vif->wdev.iftype,
+				     vif->wdev.use_4addr, vif->mac_addr);
 	if (ret) {
 		pr_err("MAC%u: failed to add VIF\n", macid);
 		goto error;
