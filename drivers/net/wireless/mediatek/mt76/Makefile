# SPDX-License-Identifier: GPL-2.0-only
obj-$(CONFIG_MT76_CORE) += mt76.o
obj-$(CONFIG_MT76_USB) += mt76-usb.o
obj-$(CONFIG_MT76x0U) += mt76x0/
obj-$(CONFIG_MT76x2_COMMON) += mt76x2-common.o
obj-$(CONFIG_MT76x2E) += mt76x2e.o
obj-$(CONFIG_MT76x2U) += mt76x2u.o

mt76-y := \
	mmio.o util.o trace.o dma.o mac80211.o debugfs.o eeprom.o tx.o agg-rx.o

mt76-usb-y := usb.o usb_trace.o usb_mcu.o

CFLAGS_trace.o := -I$(src)
CFLAGS_usb_trace.o := -I$(src)

<<<<<<< HEAD
mt76x2-common-y := \
	mt76x2_eeprom.o mt76x2_tx_common.o mt76x2_mac_common.o \
	mt76x2_init_common.o mt76x2_common.o mt76x2_phy_common.o \
	mt76x2_debugfs.o
=======
mt76x02-lib-y := mt76x02_util.o mt76x02_mac.o mt76x02_mcu.o \
		 mt76x02_eeprom.o mt76x02_phy.o mt76x02_mmio.o \
		 mt76x02_txrx.o mt76x02_trace.o mt76x02_debugfs.o \
		 mt76x02_dfs.o mt76x02_beacon.o
>>>>>>> 407d19ab

mt76x2e-y := \
	mt76x2_pci.o mt76x2_dma.o \
	mt76x2_main.o mt76x2_init.o mt76x2_tx.o \
	mt76x2_core.o mt76x2_mac.o mt76x2_mcu.o mt76x2_phy.o \
	mt76x2_dfs.o mt76x2_trace.o

<<<<<<< HEAD
mt76x2u-y := \
	mt76x2_usb.o mt76x2u_init.o mt76x2u_main.o mt76x2u_mac.o \
	mt76x2u_mcu.o mt76x2u_phy.o mt76x2u_core.o

CFLAGS_mt76x2_trace.o := -I$(src)
=======
obj-$(CONFIG_MT76x0_COMMON) += mt76x0/
obj-$(CONFIG_MT76x2_COMMON) += mt76x2/
obj-$(CONFIG_MT7603E) += mt7603/
obj-$(CONFIG_MT7615E) += mt7615/
>>>>>>> 407d19ab
<|MERGE_RESOLUTION|>--- conflicted
+++ resolved
@@ -1,46 +1,27 @@
 # SPDX-License-Identifier: GPL-2.0-only
 obj-$(CONFIG_MT76_CORE) += mt76.o
 obj-$(CONFIG_MT76_USB) += mt76-usb.o
-obj-$(CONFIG_MT76x0U) += mt76x0/
-obj-$(CONFIG_MT76x2_COMMON) += mt76x2-common.o
-obj-$(CONFIG_MT76x2E) += mt76x2e.o
-obj-$(CONFIG_MT76x2U) += mt76x2u.o
+obj-$(CONFIG_MT76x02_LIB) += mt76x02-lib.o
+obj-$(CONFIG_MT76x02_USB) += mt76x02-usb.o
 
 mt76-y := \
-	mmio.o util.o trace.o dma.o mac80211.o debugfs.o eeprom.o tx.o agg-rx.o
+	mmio.o util.o trace.o dma.o mac80211.o debugfs.o eeprom.o \
+	tx.o agg-rx.o mcu.o
 
-mt76-usb-y := usb.o usb_trace.o usb_mcu.o
+mt76-usb-y := usb.o usb_trace.o
 
 CFLAGS_trace.o := -I$(src)
 CFLAGS_usb_trace.o := -I$(src)
+CFLAGS_mt76x02_trace.o := -I$(src)
 
-<<<<<<< HEAD
-mt76x2-common-y := \
-	mt76x2_eeprom.o mt76x2_tx_common.o mt76x2_mac_common.o \
-	mt76x2_init_common.o mt76x2_common.o mt76x2_phy_common.o \
-	mt76x2_debugfs.o
-=======
 mt76x02-lib-y := mt76x02_util.o mt76x02_mac.o mt76x02_mcu.o \
 		 mt76x02_eeprom.o mt76x02_phy.o mt76x02_mmio.o \
 		 mt76x02_txrx.o mt76x02_trace.o mt76x02_debugfs.o \
 		 mt76x02_dfs.o mt76x02_beacon.o
->>>>>>> 407d19ab
 
-mt76x2e-y := \
-	mt76x2_pci.o mt76x2_dma.o \
-	mt76x2_main.o mt76x2_init.o mt76x2_tx.o \
-	mt76x2_core.o mt76x2_mac.o mt76x2_mcu.o mt76x2_phy.o \
-	mt76x2_dfs.o mt76x2_trace.o
+mt76x02-usb-y := mt76x02_usb_mcu.o mt76x02_usb_core.o
 
-<<<<<<< HEAD
-mt76x2u-y := \
-	mt76x2_usb.o mt76x2u_init.o mt76x2u_main.o mt76x2u_mac.o \
-	mt76x2u_mcu.o mt76x2u_phy.o mt76x2u_core.o
-
-CFLAGS_mt76x2_trace.o := -I$(src)
-=======
 obj-$(CONFIG_MT76x0_COMMON) += mt76x0/
 obj-$(CONFIG_MT76x2_COMMON) += mt76x2/
 obj-$(CONFIG_MT7603E) += mt7603/
-obj-$(CONFIG_MT7615E) += mt7615/
->>>>>>> 407d19ab
+obj-$(CONFIG_MT7615E) += mt7615/