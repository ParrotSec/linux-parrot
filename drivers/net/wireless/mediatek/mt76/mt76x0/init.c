--- conflicted
+++ resolved
@@ -8,16 +8,32 @@
 
 #include "mt76x0.h"
 #include "eeprom.h"
-#include "trace.h"
 #include "mcu.h"
-#include "usb.h"
-
 #include "initvals.h"
+#include "../mt76x02_phy.h"
+
+static void mt76x0_vht_cap_mask(struct ieee80211_supported_band *sband)
+{
+	struct ieee80211_sta_vht_cap *vht_cap = &sband->vht_cap;
+	u16 mcs_map = 0;
+	int i;
+
+	vht_cap->cap &= ~IEEE80211_VHT_CAP_RXLDPC;
+	for (i = 0; i < 8; i++) {
+		if (!i)
+			mcs_map |= (IEEE80211_VHT_MCS_SUPPORT_0_7 << (i * 2));
+		else
+			mcs_map |=
+				(IEEE80211_VHT_MCS_NOT_SUPPORTED << (i * 2));
+	}
+	vht_cap->vht_mcs.rx_mcs_map = cpu_to_le16(mcs_map);
+	vht_cap->vht_mcs.tx_mcs_map = cpu_to_le16(mcs_map);
+}
 
 static void
-mt76x0_set_wlan_state(struct mt76x0_dev *dev, u32 val, bool enable)
-{
-	int i;
+mt76x0_set_wlan_state(struct mt76x02_dev *dev, u32 val, bool enable)
+{
+	u32 mask = MT_CMB_CTRL_XTAL_RDY | MT_CMB_CTRL_PLL_LD;
 
 	/* Note: we don't turn off WLAN_CLK because that makes the device
 	 *	 not respond properly on the probe path.
@@ -34,31 +50,17 @@
 	mt76_wr(dev, MT_WLAN_FUN_CTRL, val);
 	udelay(20);
 
-	if (!enable)
-		return;
-
-	for (i = 200; i; i--) {
-		val = mt76_rr(dev, MT_CMB_CTRL);
-
-		if (val & MT_CMB_CTRL_XTAL_RDY && val & MT_CMB_CTRL_PLL_LD)
-			break;
-
-		udelay(20);
-	}
-
 	/* Note: vendor driver tries to disable/enable wlan here and retry
 	 *       but the code which does it is so buggy it must have never
 	 *       triggered, so don't bother.
 	 */
-	if (!i)
-		dev_err(dev->mt76.dev, "Error: PLL and XTAL check failed!\n");
-}
-
-void mt76x0_chip_onoff(struct mt76x0_dev *dev, bool enable, bool reset)
+	if (enable && !mt76_poll(dev, MT_CMB_CTRL, mask, mask, 2000))
+		dev_err(dev->mt76.dev, "PLL and XTAL check failed\n");
+}
+
+void mt76x0_chip_onoff(struct mt76x02_dev *dev, bool enable, bool reset)
 {
 	u32 val;
-
-	mutex_lock(&dev->hw_atomic_mutex);
 
 	val = mt76_rr(dev, MT_WLAN_FUN_CTRL);
 
@@ -81,58 +83,29 @@
 	udelay(20);
 
 	mt76x0_set_wlan_state(dev, val, enable);
-
-	mutex_unlock(&dev->hw_atomic_mutex);
-}
-
-static void mt76x0_reset_csr_bbp(struct mt76x0_dev *dev)
-{
-	u32 val;
-
-	val = mt76_rr(dev, MT_PBF_SYS_CTRL);
-	val &= ~0x2000;
-	mt76_wr(dev, MT_PBF_SYS_CTRL, val);
-
-	mt76_wr(dev, MT_MAC_SYS_CTRL, MT_MAC_SYS_CTRL_RESET_CSR |
-					 MT_MAC_SYS_CTRL_RESET_BBP);
-
+}
+EXPORT_SYMBOL_GPL(mt76x0_chip_onoff);
+
+static void mt76x0_reset_csr_bbp(struct mt76x02_dev *dev)
+{
+	mt76_wr(dev, MT_MAC_SYS_CTRL,
+		MT_MAC_SYS_CTRL_RESET_CSR |
+		MT_MAC_SYS_CTRL_RESET_BBP);
 	msleep(200);
-}
-
-static void mt76x0_init_usb_dma(struct mt76x0_dev *dev)
-{
-	u32 val;
-
-	val = mt76_rr(dev, MT_USB_DMA_CFG);
-
-	val |= FIELD_PREP(MT_USB_DMA_CFG_RX_BULK_AGG_TOUT, MT_USB_AGGR_TIMEOUT) |
-	       FIELD_PREP(MT_USB_DMA_CFG_RX_BULK_AGG_LMT, MT_USB_AGGR_SIZE_LIMIT) |
-	       MT_USB_DMA_CFG_RX_BULK_EN |
-	       MT_USB_DMA_CFG_TX_BULK_EN;
-	if (dev->in_max_packet == 512)
-		val |= MT_USB_DMA_CFG_RX_BULK_AGG_EN;
-	mt76_wr(dev, MT_USB_DMA_CFG, val);
-
-	val = mt76_rr(dev, MT_COM_REG0);
-	if (val & 1)
-		dev_dbg(dev->mt76.dev, "MCU not ready\n");
-
-	val = mt76_rr(dev, MT_USB_DMA_CFG);
-
-	val |= MT_USB_DMA_CFG_RX_DROP_OR_PADDING;
-	mt76_wr(dev, MT_USB_DMA_CFG, val);
-	val &= ~MT_USB_DMA_CFG_RX_DROP_OR_PADDING;
-	mt76_wr(dev, MT_USB_DMA_CFG, val);
-}
-
-#define RANDOM_WRITE(dev, tab) \
-	mt76x0_write_reg_pairs(dev, MT_MCU_MEMMAP_WLAN, tab, ARRAY_SIZE(tab));
-
-static int mt76x0_init_bbp(struct mt76x0_dev *dev)
+	mt76_clear(dev, MT_MAC_SYS_CTRL,
+		   MT_MAC_SYS_CTRL_RESET_CSR |
+		   MT_MAC_SYS_CTRL_RESET_BBP);
+}
+
+#define RANDOM_WRITE(dev, tab)			\
+	mt76_wr_rp(dev, MT_MCU_MEMMAP_WLAN,	\
+		   tab, ARRAY_SIZE(tab))
+
+static int mt76x0_init_bbp(struct mt76x02_dev *dev)
 {
 	int ret, i;
 
-	ret = mt76x0_wait_bbp_ready(dev);
+	ret = mt76x0_phy_wait_bbp_ready(dev);
 	if (ret)
 		return ret;
 
@@ -151,172 +124,64 @@
 	return 0;
 }
 
-static void
-mt76_init_beacon_offsets(struct mt76x0_dev *dev)
-{
-	u16 base = MT_BEACON_BASE;
-	u32 regs[4] = {};
-	int i;
-
-	for (i = 0; i < 16; i++) {
-		u16 addr = dev->beacon_offsets[i];
-
-		regs[i / 4] |= ((addr - base) / 64) << (8 * (i % 4));
-	}
-
-	for (i = 0; i < 4; i++)
-		mt76_wr(dev, MT_BCN_OFFSET(i), regs[i]);
-}
-
-static void mt76x0_init_mac_registers(struct mt76x0_dev *dev)
-{
-	u32 reg;
-
+static void mt76x0_init_mac_registers(struct mt76x02_dev *dev)
+{
 	RANDOM_WRITE(dev, common_mac_reg_table);
-
-	mt76_init_beacon_offsets(dev);
 
 	/* Enable PBF and MAC clock SYS_CTRL[11:10] = 0x3 */
 	RANDOM_WRITE(dev, mt76x0_mac_reg_table);
 
 	/* Release BBP and MAC reset MAC_SYS_CTRL[1:0] = 0x0 */
-	reg = mt76_rr(dev, MT_MAC_SYS_CTRL);
-	reg &= ~0x3;
-	mt76_wr(dev, MT_MAC_SYS_CTRL, reg);
-
-	if (is_mt7610e(dev)) {
-		/* Disable COEX_EN */
-		reg = mt76_rr(dev, MT_COEXCFG0);
-		reg &= 0xFFFFFFFE;
-		mt76_wr(dev, MT_COEXCFG0, reg);
-	}
+	mt76_clear(dev, MT_MAC_SYS_CTRL, 0x3);
 
 	/* Set 0x141C[15:12]=0xF */
-	reg = mt76_rr(dev, MT_EXT_CCA_CFG);
-	reg |= 0x0000F000;
-	mt76_wr(dev, MT_EXT_CCA_CFG, reg);
+	mt76_set(dev, MT_EXT_CCA_CFG, 0xf000);
 
 	mt76_clear(dev, MT_FCE_L2_STUFF, MT_FCE_L2_STUFF_WR_MPDU_LEN_EN);
 
 	/*
-		TxRing 9 is for Mgmt frame.
-		TxRing 8 is for In-band command frame.
-		WMM_RG0_TXQMA: This register setting is for FCE to define the rule of TxRing 9.
-		WMM_RG1_TXQMA: This register setting is for FCE to define the rule of TxRing 8.
-	*/
-	reg = mt76_rr(dev, MT_WMM_CTRL);
-	reg &= ~0x000003FF;
-	reg |= 0x00000201;
-	mt76_wr(dev, MT_WMM_CTRL, reg);
-
-	/* TODO: Probably not needed */
-	mt76_wr(dev, 0x7028, 0);
-	mt76_wr(dev, 0x7010, 0);
-	mt76_wr(dev, 0x7024, 0);
-	msleep(10);
-}
-
-static int mt76x0_init_wcid_mem(struct mt76x0_dev *dev)
-{
-	u32 *vals;
-	int i, ret;
-
-	vals = kmalloc(sizeof(*vals) * N_WCIDS * 2, GFP_KERNEL);
-	if (!vals)
-		return -ENOMEM;
-
-	for (i = 0; i < N_WCIDS; i++)  {
-		vals[i * 2] = 0xffffffff;
-		vals[i * 2 + 1] = 0x00ffffff;
-	}
-
-	ret = mt76x0_burst_write_regs(dev, MT_WCID_ADDR_BASE,
-				      vals, N_WCIDS * 2);
-	kfree(vals);
-
-	return ret;
-}
-
-static int mt76x0_init_key_mem(struct mt76x0_dev *dev)
-{
-	u32 vals[4] = {};
-
-	return mt76x0_burst_write_regs(dev, MT_SKEY_MODE_BASE_0,
-					vals, ARRAY_SIZE(vals));
-}
-
-static int mt76x0_init_wcid_attr_mem(struct mt76x0_dev *dev)
-{
-	u32 *vals;
-	int i, ret;
-
-	vals = kmalloc(sizeof(*vals) * N_WCIDS * 2, GFP_KERNEL);
-	if (!vals)
-		return -ENOMEM;
-
-	for (i = 0; i < N_WCIDS * 2; i++)
-		vals[i] = 1;
-
-	ret = mt76x0_burst_write_regs(dev, MT_WCID_ATTR_BASE,
-				      vals, N_WCIDS * 2);
-	kfree(vals);
-
-	return ret;
-}
-
-static void mt76x0_reset_counters(struct mt76x0_dev *dev)
-{
-	mt76_rr(dev, MT_RX_STA_CNT0);
-	mt76_rr(dev, MT_RX_STA_CNT1);
-	mt76_rr(dev, MT_RX_STA_CNT2);
-	mt76_rr(dev, MT_TX_STA_CNT0);
-	mt76_rr(dev, MT_TX_STA_CNT1);
-	mt76_rr(dev, MT_TX_STA_CNT2);
-}
-
-int mt76x0_mac_start(struct mt76x0_dev *dev)
+	 * tx_ring 9 is for mgmt frame
+	 * tx_ring 8 is for in-band command frame.
+	 * WMM_RG0_TXQMA: this register setting is for FCE to
+	 *		  define the rule of tx_ring 9
+	 * WMM_RG1_TXQMA: this register setting is for FCE to
+	 *		  define the rule of tx_ring 8
+	 */
+	mt76_rmw(dev, MT_WMM_CTRL, 0x3ff, 0x201);
+}
+
+static void mt76x0_reset_counters(struct mt76x02_dev *dev)
+{
+	mt76_rr(dev, MT_RX_STAT_0);
+	mt76_rr(dev, MT_RX_STAT_1);
+	mt76_rr(dev, MT_RX_STAT_2);
+	mt76_rr(dev, MT_TX_STA_0);
+	mt76_rr(dev, MT_TX_STA_1);
+	mt76_rr(dev, MT_TX_STA_2);
+}
+
+int mt76x0_mac_start(struct mt76x02_dev *dev)
 {
 	mt76_wr(dev, MT_MAC_SYS_CTRL, MT_MAC_SYS_CTRL_ENABLE_TX);
 
-	if (!mt76_poll(dev, MT_WPDMA_GLO_CFG, MT_WPDMA_GLO_CFG_TX_DMA_BUSY |
-		       MT_WPDMA_GLO_CFG_RX_DMA_BUSY, 0, 200000))
+	if (!mt76x02_wait_for_wpdma(&dev->mt76, 200000))
 		return -ETIMEDOUT;
 
-	dev->rxfilter = MT_RX_FILTR_CFG_CRC_ERR |
-		MT_RX_FILTR_CFG_PHY_ERR | MT_RX_FILTR_CFG_PROMISC |
-		MT_RX_FILTR_CFG_VER_ERR | MT_RX_FILTR_CFG_DUP |
-		MT_RX_FILTR_CFG_CFACK | MT_RX_FILTR_CFG_CFEND |
-		MT_RX_FILTR_CFG_ACK | MT_RX_FILTR_CFG_CTS |
-		MT_RX_FILTR_CFG_RTS | MT_RX_FILTR_CFG_PSPOLL |
-		MT_RX_FILTR_CFG_BA | MT_RX_FILTR_CFG_CTRL_RSV;
-	mt76_wr(dev, MT_RX_FILTR_CFG, dev->rxfilter);
-
+	mt76_wr(dev, MT_RX_FILTR_CFG, dev->mt76.rxfilter);
 	mt76_wr(dev, MT_MAC_SYS_CTRL,
-		   MT_MAC_SYS_CTRL_ENABLE_TX | MT_MAC_SYS_CTRL_ENABLE_RX);
-
-	if (!mt76_poll(dev, MT_WPDMA_GLO_CFG, MT_WPDMA_GLO_CFG_TX_DMA_BUSY |
-		       MT_WPDMA_GLO_CFG_RX_DMA_BUSY, 0, 50))
-		return -ETIMEDOUT;
-
-	return 0;
-}
-
-static void mt76x0_mac_stop_hw(struct mt76x0_dev *dev)
-{
-	int i, ok;
-
-	if (test_bit(MT76_REMOVED, &dev->mt76.state))
-		return;
-
-	mt76_clear(dev, MT_BEACON_TIME_CFG, MT_BEACON_TIME_CFG_TIMER_EN |
-		   MT_BEACON_TIME_CFG_SYNC_MODE | MT_BEACON_TIME_CFG_TBTT_EN |
-		   MT_BEACON_TIME_CFG_BEACON_TX);
-
-	if (!mt76_poll(dev, MT_USB_DMA_CFG, MT_USB_DMA_CFG_TX_BUSY, 0, 1000))
-		dev_warn(dev->mt76.dev, "Warning: TX DMA did not stop!\n");
+		MT_MAC_SYS_CTRL_ENABLE_TX | MT_MAC_SYS_CTRL_ENABLE_RX);
+
+	return !mt76x02_wait_for_wpdma(&dev->mt76, 50) ? -ETIMEDOUT : 0;
+}
+EXPORT_SYMBOL_GPL(mt76x0_mac_start);
+
+void mt76x0_mac_stop(struct mt76x02_dev *dev)
+{
+	int i = 200, ok = 0;
+
+	mt76_clear(dev, MT_TXOP_CTRL_CFG, MT_TXOP_ED_CCA_EN);
 
 	/* Page count on TxQ */
-	i = 200;
 	while (i-- && ((mt76_rr(dev, 0x0438) & 0xffffffff) ||
 		       (mt76_rr(dev, 0x0a30) & 0x000000ff) ||
 		       (mt76_rr(dev, 0x0a34) & 0x00ff00ff)))
@@ -329,9 +194,7 @@
 					 MT_MAC_SYS_CTRL_ENABLE_TX);
 
 	/* Page count on RxQ */
-	ok = 0;
-	i = 200;
-	while (i--) {
+	for (i = 0; i < 200; i++) {
 		if (!(mt76_rr(dev, MT_RXQ_STA) & 0x00ff0000) &&
 		    !mt76_rr(dev, 0x0a30) &&
 		    !mt76_rr(dev, 0x0a34)) {
@@ -344,379 +207,98 @@
 
 	if (!mt76_poll(dev, MT_MAC_STATUS, MT_MAC_STATUS_RX, 0, 1000))
 		dev_warn(dev->mt76.dev, "Warning: MAC RX did not stop!\n");
-
-	if (!mt76_poll(dev, MT_USB_DMA_CFG, MT_USB_DMA_CFG_RX_BUSY, 0, 1000))
-		dev_warn(dev->mt76.dev, "Warning: RX DMA did not stop!\n");
-}
-
-void mt76x0_mac_stop(struct mt76x0_dev *dev)
-{
-	mt76x0_mac_stop_hw(dev);
-	flush_delayed_work(&dev->stat_work);
-	cancel_delayed_work_sync(&dev->stat_work);
-}
-
-static void mt76x0_stop_hardware(struct mt76x0_dev *dev)
-{
-	mt76x0_chip_onoff(dev, false, false);
-}
-
-int mt76x0_init_hardware(struct mt76x0_dev *dev)
-{
-	static const u16 beacon_offsets[16] = {
-		/* 512 byte per beacon */
-		0xc000,	0xc200,	0xc400,	0xc600,
-		0xc800,	0xca00,	0xcc00,	0xce00,
-		0xd000,	0xd200,	0xd400,	0xd600,
-		0xd800,	0xda00,	0xdc00,	0xde00
-	};
-	int ret;
-
-	dev->beacon_offsets = beacon_offsets;
-
-	mt76x0_chip_onoff(dev, true, true);
-
-	ret = mt76x0_wait_asic_ready(dev);
-	if (ret)
-		goto err;
-	ret = mt76x0_mcu_init(dev);
-	if (ret)
-		goto err;
-
-	if (!mt76_poll_msec(dev, MT_WPDMA_GLO_CFG,
-			    MT_WPDMA_GLO_CFG_TX_DMA_BUSY |
-			    MT_WPDMA_GLO_CFG_RX_DMA_BUSY, 0, 100)) {
-		ret = -EIO;
-		goto err;
-	}
+}
+EXPORT_SYMBOL_GPL(mt76x0_mac_stop);
+
+int mt76x0_init_hardware(struct mt76x02_dev *dev)
+{
+	int ret, i, k;
+
+	if (!mt76x02_wait_for_wpdma(&dev->mt76, 1000))
+		return -EIO;
 
 	/* Wait for ASIC ready after FW load. */
-	ret = mt76x0_wait_asic_ready(dev);
-	if (ret)
-		goto err;
+	if (!mt76x02_wait_for_mac(&dev->mt76))
+		return -ETIMEDOUT;
 
 	mt76x0_reset_csr_bbp(dev);
-	mt76x0_init_usb_dma(dev);
-
-	mt76_wr(dev, MT_HEADER_TRANS_CTRL_REG, 0x0);
-	mt76_wr(dev, MT_TSO_CTRL, 0x0);
-
-	ret = mt76x0_mcu_cmd_init(dev);
-	if (ret)
-		goto err;
-	ret = mt76x0_dma_init(dev);
-	if (ret)
-		goto err_mcu;
+	ret = mt76x02_mcu_function_select(dev, Q_SELECT, 1);
+	if (ret)
+		return ret;
 
 	mt76x0_init_mac_registers(dev);
 
-	if (!mt76_poll_msec(dev, MT_MAC_STATUS,
-			    MT_MAC_STATUS_TX | MT_MAC_STATUS_RX, 0, 1000)) {
-		ret = -EIO;
-		goto err_rx;
-	}
+	if (!mt76x02_wait_for_txrx_idle(&dev->mt76))
+		return -EIO;
 
 	ret = mt76x0_init_bbp(dev);
 	if (ret)
-		goto err_rx;
-
-	ret = mt76x0_init_wcid_mem(dev);
-	if (ret)
-		goto err_rx;
-	ret = mt76x0_init_key_mem(dev);
-	if (ret)
-		goto err_rx;
-	ret = mt76x0_init_wcid_attr_mem(dev);
-	if (ret)
-		goto err_rx;
-
-	mt76_clear(dev, MT_BEACON_TIME_CFG, (MT_BEACON_TIME_CFG_TIMER_EN |
-					     MT_BEACON_TIME_CFG_SYNC_MODE |
-					     MT_BEACON_TIME_CFG_TBTT_EN |
-					     MT_BEACON_TIME_CFG_BEACON_TX));
+		return ret;
+
+	dev->mt76.rxfilter = mt76_rr(dev, MT_RX_FILTR_CFG);
+
+	for (i = 0; i < 16; i++)
+		for (k = 0; k < 4; k++)
+			mt76x02_mac_shared_key_setup(dev, i, k, NULL);
+
+	for (i = 0; i < 256; i++)
+		mt76x02_mac_wcid_setup(dev, i, 0, NULL);
 
 	mt76x0_reset_counters(dev);
 
-	mt76_rmw(dev, MT_US_CYC_CFG, MT_US_CYC_CNT, 0x1e);
-
-	mt76_wr(dev, MT_TXOP_CTRL_CFG,
-		   FIELD_PREP(MT_TXOP_TRUN_EN, 0x3f) |
-		   FIELD_PREP(MT_TXOP_EXT_CCA_DLY, 0x58));
-
 	ret = mt76x0_eeprom_init(dev);
 	if (ret)
-		goto err_rx;
+		return ret;
 
 	mt76x0_phy_init(dev);
-<<<<<<< HEAD
+
 	return 0;
-
-err_rx:
-	mt76x0_dma_cleanup(dev);
-err_mcu:
-	mt76x0_mcu_cmd_deinit(dev);
-err:
-	mt76x0_chip_onoff(dev, false, false);
-	return ret;
-}
-
-void mt76x0_cleanup(struct mt76x0_dev *dev)
-{
-	if (!test_and_clear_bit(MT76_STATE_INITIALIZED, &dev->mt76.state))
-		return;
-
-	mt76x0_stop_hardware(dev);
-	mt76x0_dma_cleanup(dev);
-	mt76x0_mcu_cmd_deinit(dev);
-}
-
-struct mt76x0_dev *mt76x0_alloc_device(struct device *pdev)
-{
-	struct ieee80211_hw *hw;
-	struct mt76x0_dev *dev;
-
-	hw = ieee80211_alloc_hw(sizeof(*dev), &mt76x0_ops);
-	if (!hw)
-		return NULL;
-
-	dev = hw->priv;
-	dev->mt76.dev = pdev;
-	dev->mt76.hw = hw;
-	mutex_init(&dev->usb_ctrl_mtx);
-	mutex_init(&dev->reg_atomic_mutex);
-	mutex_init(&dev->hw_atomic_mutex);
-	mutex_init(&dev->mutex);
-	spin_lock_init(&dev->tx_lock);
-	spin_lock_init(&dev->rx_lock);
-	spin_lock_init(&dev->mt76.lock);
-	spin_lock_init(&dev->mac_lock);
-	spin_lock_init(&dev->con_mon_lock);
-	atomic_set(&dev->avg_ampdu_len, 1);
-	skb_queue_head_init(&dev->tx_skb_done);
-
-	dev->stat_wq = alloc_workqueue("mt76x0", WQ_UNBOUND, 0);
-	if (!dev->stat_wq) {
-		ieee80211_free_hw(hw);
-		return NULL;
-	}
-
-	return dev;
-}
-
-#define CHAN2G(_idx, _freq) {			\
-	.band = NL80211_BAND_2GHZ,		\
-	.center_freq = (_freq),			\
-	.hw_value = (_idx),			\
-	.max_power = 30,			\
-}
-
-static const struct ieee80211_channel mt76_channels_2ghz[] = {
-	CHAN2G(1, 2412),
-	CHAN2G(2, 2417),
-	CHAN2G(3, 2422),
-	CHAN2G(4, 2427),
-	CHAN2G(5, 2432),
-	CHAN2G(6, 2437),
-	CHAN2G(7, 2442),
-	CHAN2G(8, 2447),
-	CHAN2G(9, 2452),
-	CHAN2G(10, 2457),
-	CHAN2G(11, 2462),
-	CHAN2G(12, 2467),
-	CHAN2G(13, 2472),
-	CHAN2G(14, 2484),
-};
-
-#define CHAN5G(_idx, _freq) {			\
-	.band = NL80211_BAND_5GHZ,		\
-	.center_freq = (_freq),			\
-	.hw_value = (_idx),			\
-	.max_power = 30,			\
-}
-
-static const struct ieee80211_channel mt76_channels_5ghz[] = {
-	CHAN5G(36, 5180),
-	CHAN5G(40, 5200),
-	CHAN5G(44, 5220),
-	CHAN5G(46, 5230),
-	CHAN5G(48, 5240),
-	CHAN5G(52, 5260),
-	CHAN5G(56, 5280),
-	CHAN5G(60, 5300),
-	CHAN5G(64, 5320),
-
-	CHAN5G(100, 5500),
-	CHAN5G(104, 5520),
-	CHAN5G(108, 5540),
-	CHAN5G(112, 5560),
-	CHAN5G(116, 5580),
-	CHAN5G(120, 5600),
-	CHAN5G(124, 5620),
-	CHAN5G(128, 5640),
-	CHAN5G(132, 5660),
-	CHAN5G(136, 5680),
-	CHAN5G(140, 5700),
-};
-
-#define CCK_RATE(_idx, _rate) {					\
-	.bitrate = _rate,					\
-	.flags = IEEE80211_RATE_SHORT_PREAMBLE,			\
-	.hw_value = (MT_PHY_TYPE_CCK << 8) | _idx,		\
-	.hw_value_short = (MT_PHY_TYPE_CCK << 8) | (8 + _idx),	\
-}
-
-#define OFDM_RATE(_idx, _rate) {				\
-	.bitrate = _rate,					\
-	.hw_value = (MT_PHY_TYPE_OFDM << 8) | _idx,		\
-	.hw_value_short = (MT_PHY_TYPE_OFDM << 8) | _idx,	\
-}
-
-static struct ieee80211_rate mt76_rates[] = {
-	CCK_RATE(0, 10),
-	CCK_RATE(1, 20),
-	CCK_RATE(2, 55),
-	CCK_RATE(3, 110),
-	OFDM_RATE(0, 60),
-	OFDM_RATE(1, 90),
-	OFDM_RATE(2, 120),
-	OFDM_RATE(3, 180),
-	OFDM_RATE(4, 240),
-	OFDM_RATE(5, 360),
-	OFDM_RATE(6, 480),
-	OFDM_RATE(7, 540),
-};
-
-static int
-mt76_init_sband(struct mt76x0_dev *dev, struct ieee80211_supported_band *sband,
-		const struct ieee80211_channel *chan, int n_chan,
-		struct ieee80211_rate *rates, int n_rates)
-{
-	struct ieee80211_sta_ht_cap *ht_cap;
-	void *chanlist;
-	int size;
-
-	size = n_chan * sizeof(*chan);
-	chanlist = devm_kmemdup(dev->mt76.dev, chan, size, GFP_KERNEL);
-	if (!chanlist)
-		return -ENOMEM;
-
-	sband->channels = chanlist;
-	sband->n_channels = n_chan;
-	sband->bitrates = rates;
-	sband->n_bitrates = n_rates;
-
-	ht_cap = &sband->ht_cap;
-	ht_cap->ht_supported = true;
-	ht_cap->cap = IEEE80211_HT_CAP_SUP_WIDTH_20_40 |
-		      IEEE80211_HT_CAP_GRN_FLD |
-		      IEEE80211_HT_CAP_SGI_20 |
-		      IEEE80211_HT_CAP_SGI_40 |
-		      (1 << IEEE80211_HT_CAP_RX_STBC_SHIFT);
-
-	ht_cap->mcs.rx_mask[0] = 0xff;
-	ht_cap->mcs.rx_mask[4] = 0x1;
-	ht_cap->mcs.tx_params = IEEE80211_HT_MCS_TX_DEFINED;
-	ht_cap->ampdu_factor = IEEE80211_HT_MAX_AMPDU_64K;
-	ht_cap->ampdu_density = IEEE80211_HT_MPDU_DENSITY_2;
-=======
->>>>>>> 407d19ab
-
-	return 0;
-}
-
-static int
-mt76_init_sband_2g(struct mt76x0_dev *dev)
-{
-	dev->mt76.hw->wiphy->bands[NL80211_BAND_2GHZ] = &dev->mt76.sband_2g.sband;
-
-	WARN_ON(dev->ee->reg.start - 1 + dev->ee->reg.num >
-		ARRAY_SIZE(mt76_channels_2ghz));
-
-
-<<<<<<< HEAD
-	return mt76_init_sband(dev, &dev->mt76.sband_2g.sband,
-			       mt76_channels_2ghz, ARRAY_SIZE(mt76_channels_2ghz),
-			       mt76_rates, ARRAY_SIZE(mt76_rates));
-=======
+}
+EXPORT_SYMBOL_GPL(mt76x0_init_hardware);
+
+static void
+mt76x0_init_txpower(struct mt76x02_dev *dev,
+		    struct ieee80211_supported_band *sband)
+{
+	struct ieee80211_channel *chan;
+	struct mt76_rate_power t;
+	s8 tp;
+	int i;
+
+	for (i = 0; i < sband->n_channels; i++) {
+		chan = &sband->channels[i];
+
+		mt76x0_get_tx_power_per_rate(dev, chan, &t);
+		mt76x0_get_power_info(dev, chan, &tp);
+
 		chan->max_power = (mt76x02_get_max_rate_power(&t) + tp) / 2;
 		chan->orig_mpwr = chan->max_power;
 	}
->>>>>>> 407d19ab
-}
-
-static int
-mt76_init_sband_5g(struct mt76x0_dev *dev)
-{
-	dev->mt76.hw->wiphy->bands[NL80211_BAND_5GHZ] = &dev->mt76.sband_5g.sband;
-
-	return mt76_init_sband(dev, &dev->mt76.sband_5g.sband,
-			       mt76_channels_5ghz, ARRAY_SIZE(mt76_channels_5ghz),
-			       mt76_rates + 4, ARRAY_SIZE(mt76_rates) - 4);
-}
-
-
-int mt76x0_register_device(struct mt76x0_dev *dev)
-{
-	struct ieee80211_hw *hw = dev->mt76.hw;
-	struct wiphy *wiphy = hw->wiphy;
+}
+
+int mt76x0_register_device(struct mt76x02_dev *dev)
+{
 	int ret;
 
-	/* Reserve WCID 0 for mcast - thanks to this APs WCID will go to
-	 * entry no. 1 like it does in the vendor driver.
-	 */
-	dev->wcid_mask[0] |= 1;
-
-	/* init fake wcid for monitor interfaces */
-	dev->mon_wcid = devm_kmalloc(dev->mt76.dev, sizeof(*dev->mon_wcid),
-				     GFP_KERNEL);
-	if (!dev->mon_wcid)
-		return -ENOMEM;
-	dev->mon_wcid->idx = 0xff;
-	dev->mon_wcid->hw_key_idx = -1;
-
-	SET_IEEE80211_DEV(hw, dev->mt76.dev);
-
-	hw->queues = 4;
-	ieee80211_hw_set(hw, SIGNAL_DBM);
-	ieee80211_hw_set(hw, PS_NULLFUNC_STACK);
-	ieee80211_hw_set(hw, SUPPORTS_HT_CCK_RATES);
-	ieee80211_hw_set(hw, AMPDU_AGGREGATION);
-	ieee80211_hw_set(hw, SUPPORTS_RC_TABLE);
-	ieee80211_hw_set(hw, MFP_CAPABLE);
-	hw->max_rates = 1;
-	hw->max_report_rates = 7;
-	hw->max_rate_tries = 1;
-
-	hw->sta_data_size = sizeof(struct mt76_sta);
-	hw->vif_data_size = sizeof(struct mt76_vif);
-
-	SET_IEEE80211_PERM_ADDR(hw, dev->macaddr);
-
-	wiphy->features |= NL80211_FEATURE_ACTIVE_MONITOR;
-	wiphy->interface_modes = BIT(NL80211_IFTYPE_STATION);
-
-	if (dev->ee->has_2ghz) {
-		ret = mt76_init_sband_2g(dev);
-		if (ret)
-			return ret;
-	}
-
-	if (dev->ee->has_5ghz) {
-		ret = mt76_init_sband_5g(dev);
-		if (ret)
-			return ret;
-	}
-
-	dev->mt76.chandef.chan = &dev->mt76.sband_2g.sband.channels[0];
-
-	INIT_DELAYED_WORK(&dev->mac_work, mt76x0_mac_work);
-	INIT_DELAYED_WORK(&dev->stat_work, mt76x0_tx_stat);
-
-	ret = ieee80211_register_hw(hw);
-	if (ret)
-		return ret;
-
-	mt76x0_init_debugfs(dev);
+	mt76x02_init_device(dev);
+	mt76x02_config_mac_addr_list(dev);
+
+	ret = mt76_register_device(&dev->mt76, true, mt76x02_rates,
+				   ARRAY_SIZE(mt76x02_rates));
+	if (ret)
+		return ret;
+
+	if (dev->mt76.cap.has_5ghz) {
+		/* overwrite unsupported features */
+		mt76x0_vht_cap_mask(&dev->mt76.sband_5g.sband);
+		mt76x0_init_txpower(dev, &dev->mt76.sband_5g.sband);
+	}
+
+	if (dev->mt76.cap.has_2ghz)
+		mt76x0_init_txpower(dev, &dev->mt76.sband_2g.sband);
+
+	mt76x02_init_debugfs(dev);
 
 	return 0;
-}+}
+EXPORT_SYMBOL_GPL(mt76x0_register_device);