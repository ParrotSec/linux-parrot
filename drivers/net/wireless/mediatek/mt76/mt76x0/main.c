--- conflicted
+++ resolved
@@ -5,62 +5,28 @@
  * Copyright (C) 2018 Stanislaw Gruszka <stf_xl@wp.pl>
  */
 
+#include <linux/etherdevice.h>
 #include "mt76x0.h"
-#include "mac.h"
-#include <linux/etherdevice.h>
 
-static int mt76x0_start(struct ieee80211_hw *hw)
+static int
+mt76x0_set_channel(struct mt76x02_dev *dev, struct cfg80211_chan_def *chandef)
 {
-	struct mt76x0_dev *dev = hw->priv;
 	int ret;
 
-	mutex_lock(&dev->mutex);
-
-	ret = mt76x0_mac_start(dev);
-	if (ret)
-		goto out;
-
-	ieee80211_queue_delayed_work(dev->mt76.hw, &dev->mac_work,
-				     MT_CALIBRATE_INTERVAL);
-	ieee80211_queue_delayed_work(dev->mt76.hw, &dev->cal_work,
-				     MT_CALIBRATE_INTERVAL);
-out:
-	mutex_unlock(&dev->mutex);
-	return ret;
-}
-
-static void mt76x0_stop(struct ieee80211_hw *hw)
-{
-	struct mt76x0_dev *dev = hw->priv;
-
-	mutex_lock(&dev->mutex);
-
 	cancel_delayed_work_sync(&dev->cal_work);
-<<<<<<< HEAD
-	cancel_delayed_work_sync(&dev->mac_work);
-	mt76x0_mac_stop(dev);
-=======
 	dev->beacon_ops->pre_tbtt_enable(dev, false);
 	if (mt76_is_mmio(dev))
 		tasklet_disable(&dev->dfs_pd.dfs_tasklet);
->>>>>>> 407d19ab
 
-	mutex_unlock(&dev->mutex);
-}
+	mt76_set_channel(&dev->mt76);
+	ret = mt76x0_phy_set_channel(dev, chandef);
 
+	/* channel cycle counters read-and-clear */
+	mt76_rr(dev, MT_CH_IDLE);
+	mt76_rr(dev, MT_CH_BUSY);
 
-static int mt76x0_add_interface(struct ieee80211_hw *hw,
-				 struct ieee80211_vif *vif)
-{
-	struct mt76x0_dev *dev = hw->priv;
-	struct mt76_vif *mvif = (struct mt76_vif *) vif->drv_priv;
-	unsigned int idx;
+	mt76x02_edcca_init(dev, true);
 
-<<<<<<< HEAD
-	idx = ffs(~dev->vif_mask);
-	if (!idx || idx > 8)
-		return -ENOSPC;
-=======
 	if (mt76_is_mmio(dev)) {
 		mt76x02_dfs_init_params(dev);
 		tasklet_enable(&dev->dfs_pd.dfs_tasklet);
@@ -68,343 +34,41 @@
 	dev->beacon_ops->pre_tbtt_enable(dev, true);
 
 	mt76_txq_schedule_all(&dev->mt76);
->>>>>>> 407d19ab
-
-	idx--;
-	dev->vif_mask |= BIT(idx);
-
-	mvif->idx = idx;
-	mvif->group_wcid.idx = GROUP_WCID(idx);
-	mvif->group_wcid.hw_key_idx = -1;
-
-	return 0;
-}
-
-static void mt76x0_remove_interface(struct ieee80211_hw *hw,
-				     struct ieee80211_vif *vif)
-{
-	struct mt76x0_dev *dev = hw->priv;
-	struct mt76_vif *mvif = (struct mt76_vif *) vif->drv_priv;
-
-	dev->vif_mask &= ~BIT(mvif->idx);
-}
-
-static int mt76x0_config(struct ieee80211_hw *hw, u32 changed)
-{
-	struct mt76x0_dev *dev = hw->priv;
-	int ret = 0;
-
-	mutex_lock(&dev->mutex);
-
-	if (changed & IEEE80211_CONF_CHANGE_MONITOR) {
-		if (!(hw->conf.flags & IEEE80211_CONF_MONITOR))
-			dev->rxfilter |= MT_RX_FILTR_CFG_PROMISC;
-		else
-			dev->rxfilter &= ~MT_RX_FILTR_CFG_PROMISC;
-
-		mt76_wr(dev, MT_RX_FILTR_CFG, dev->rxfilter);
-	}
-
-	if (changed & IEEE80211_CONF_CHANGE_CHANNEL) {
-		ieee80211_stop_queues(hw);
-		ret = mt76x0_phy_set_channel(dev, &hw->conf.chandef);
-		ieee80211_wake_queues(hw);
-	}
-
-	mutex_unlock(&dev->mutex);
 
 	return ret;
 }
 
-static void
-mt76_configure_filter(struct ieee80211_hw *hw, unsigned int changed_flags,
-		      unsigned int *total_flags, u64 multicast)
+int mt76x0_config(struct ieee80211_hw *hw, u32 changed)
 {
-	struct mt76x0_dev *dev = hw->priv;
-	u32 flags = 0;
+	struct mt76x02_dev *dev = hw->priv;
+	int ret = 0;
 
-#define MT76_FILTER(_flag, _hw) do { \
-		flags |= *total_flags & FIF_##_flag;			\
-		dev->rxfilter &= ~(_hw);				\
-		dev->rxfilter |= !(flags & FIF_##_flag) * (_hw);	\
-	} while (0)
+	mutex_lock(&dev->mt76.mutex);
 
-	mutex_lock(&dev->mutex);
-
-	dev->rxfilter &= ~MT_RX_FILTR_CFG_OTHER_BSS;
-
-	MT76_FILTER(FCSFAIL, MT_RX_FILTR_CFG_CRC_ERR);
-	MT76_FILTER(PLCPFAIL, MT_RX_FILTR_CFG_PHY_ERR);
-	MT76_FILTER(CONTROL, MT_RX_FILTR_CFG_ACK |
-			     MT_RX_FILTR_CFG_CTS |
-			     MT_RX_FILTR_CFG_CFEND |
-			     MT_RX_FILTR_CFG_CFACK |
-			     MT_RX_FILTR_CFG_BA |
-			     MT_RX_FILTR_CFG_CTRL_RSV);
-	MT76_FILTER(PSPOLL, MT_RX_FILTR_CFG_PSPOLL);
-
-	*total_flags = flags;
-	mt76_wr(dev, MT_RX_FILTR_CFG, dev->rxfilter);
-
-	mutex_unlock(&dev->mutex);
-}
-
-static void
-mt76x0_bss_info_changed(struct ieee80211_hw *hw, struct ieee80211_vif *vif,
-			 struct ieee80211_bss_conf *info, u32 changed)
-{
-	struct mt76x0_dev *dev = hw->priv;
-
-	mutex_lock(&dev->mutex);
-
-	if (changed & BSS_CHANGED_ASSOC)
-		mt76x0_phy_con_cal_onoff(dev, info);
-
-	if (changed & BSS_CHANGED_BSSID) {
-		mt76x0_addr_wr(dev, MT_MAC_BSSID_DW0, info->bssid);
-
-		/* Note: this is a hack because beacon_int is not changed
-		 *	 on leave nor is any more appropriate event generated.
-		 *	 rt2x00 doesn't seem to be bothered though.
-		 */
-		if (is_zero_ether_addr(info->bssid))
-			mt76x0_mac_config_tsf(dev, false, 0);
+	if (changed & IEEE80211_CONF_CHANGE_CHANNEL) {
+		ieee80211_stop_queues(hw);
+		ret = mt76x0_set_channel(dev, &hw->conf.chandef);
+		ieee80211_wake_queues(hw);
 	}
 
-	if (changed & BSS_CHANGED_BASIC_RATES) {
-		mt76_wr(dev, MT_LEGACY_BASIC_RATE, info->basic_rates);
-		mt76_wr(dev, MT_HT_FBK_CFG0, 0x65432100);
-		mt76_wr(dev, MT_HT_FBK_CFG1, 0xedcba980);
-		mt76_wr(dev, MT_LG_FBK_CFG0, 0xedcba988);
-		mt76_wr(dev, MT_LG_FBK_CFG1, 0x00002100);
+	if (changed & IEEE80211_CONF_CHANGE_POWER) {
+		dev->mt76.txpower_conf = hw->conf.power_level * 2;
+
+		if (test_bit(MT76_STATE_RUNNING, &dev->mt76.state))
+			mt76x0_phy_set_txpower(dev);
 	}
 
-	if (changed & BSS_CHANGED_BEACON_INT)
-		mt76x0_mac_config_tsf(dev, true, info->beacon_int);
+	if (changed & IEEE80211_CONF_CHANGE_MONITOR) {
+		if (!(hw->conf.flags & IEEE80211_CONF_MONITOR))
+			dev->mt76.rxfilter |= MT_RX_FILTR_CFG_PROMISC;
+		else
+			dev->mt76.rxfilter &= ~MT_RX_FILTR_CFG_PROMISC;
 
-	if (changed & BSS_CHANGED_HT || changed & BSS_CHANGED_ERP_CTS_PROT)
-		mt76x0_mac_set_protection(dev, info->use_cts_prot,
-					   info->ht_operation_mode);
-
-	if (changed & BSS_CHANGED_ERP_PREAMBLE)
-		mt76x0_mac_set_short_preamble(dev, info->use_short_preamble);
-
-	if (changed & BSS_CHANGED_ERP_SLOT) {
-		int slottime = info->use_short_slot ? 9 : 20;
-
-		mt76_rmw_field(dev, MT_BKOFF_SLOT_CFG,
-			       MT_BKOFF_SLOT_CFG_SLOTTIME, slottime);
+		mt76_wr(dev, MT_RX_FILTR_CFG, dev->mt76.rxfilter);
 	}
 
-	if (changed & BSS_CHANGED_ASSOC)
-		mt76x0_phy_recalibrate_after_assoc(dev);
-
-	mutex_unlock(&dev->mutex);
-}
-
-static int
-mt76x0_sta_add(struct ieee80211_hw *hw, struct ieee80211_vif *vif,
-		struct ieee80211_sta *sta)
-{
-	struct mt76x0_dev *dev = hw->priv;
-	struct mt76_sta *msta = (struct mt76_sta *) sta->drv_priv;
-	struct mt76_vif *mvif = (struct mt76_vif *) vif->drv_priv;
-	int ret = 0;
-	int idx = 0;
-
-	mutex_lock(&dev->mutex);
-
-	idx = mt76_wcid_alloc(dev->wcid_mask, ARRAY_SIZE(dev->wcid));
-	if (idx < 0) {
-		ret = -ENOSPC;
-		goto out;
-	}
-
-	msta->wcid.idx = idx;
-	msta->wcid.hw_key_idx = -1;
-	mt76x0_mac_wcid_setup(dev, idx, mvif->idx, sta->addr);
-	mt76_clear(dev, MT_WCID_DROP(idx), MT_WCID_DROP_MASK(idx));
-	rcu_assign_pointer(dev->wcid[idx], &msta->wcid);
-	mt76x0_mac_set_ampdu_factor(dev);
-
-out:
-	mutex_unlock(&dev->mutex);
+	mutex_unlock(&dev->mt76.mutex);
 
 	return ret;
 }
-
-static int
-mt76x0_sta_remove(struct ieee80211_hw *hw, struct ieee80211_vif *vif,
-		   struct ieee80211_sta *sta)
-{
-	struct mt76x0_dev *dev = hw->priv;
-	struct mt76_sta *msta = (struct mt76_sta *) sta->drv_priv;
-	int idx = msta->wcid.idx;
-
-	mutex_lock(&dev->mutex);
-	rcu_assign_pointer(dev->wcid[idx], NULL);
-	mt76_set(dev, MT_WCID_DROP(idx), MT_WCID_DROP_MASK(idx));
-	dev->wcid_mask[idx / BITS_PER_LONG] &= ~BIT(idx % BITS_PER_LONG);
-	mt76x0_mac_wcid_setup(dev, idx, 0, NULL);
-	mt76x0_mac_set_ampdu_factor(dev);
-	mutex_unlock(&dev->mutex);
-
-	return 0;
-}
-
-static void
-mt76x0_sta_notify(struct ieee80211_hw *hw, struct ieee80211_vif *vif,
-		   enum sta_notify_cmd cmd, struct ieee80211_sta *sta)
-{
-}
-
-static void
-mt76x0_sw_scan(struct ieee80211_hw *hw,
-		struct ieee80211_vif *vif,
-		const u8 *mac_addr)
-{
-	struct mt76x0_dev *dev = hw->priv;
-
-	cancel_delayed_work_sync(&dev->cal_work);
-	mt76x0_agc_save(dev);
-	set_bit(MT76_SCANNING, &dev->mt76.state);
-}
-
-static void
-mt76x0_sw_scan_complete(struct ieee80211_hw *hw,
-			 struct ieee80211_vif *vif)
-{
-	struct mt76x0_dev *dev = hw->priv;
-
-	mt76x0_agc_restore(dev);
-	clear_bit(MT76_SCANNING, &dev->mt76.state);
-
-	ieee80211_queue_delayed_work(dev->mt76.hw, &dev->cal_work,
-				     MT_CALIBRATE_INTERVAL);
-}
-
-static int
-mt76x0_set_key(struct ieee80211_hw *hw, enum set_key_cmd cmd,
-		struct ieee80211_vif *vif, struct ieee80211_sta *sta,
-		struct ieee80211_key_conf *key)
-{
-	struct mt76x0_dev *dev = hw->priv;
-	struct mt76_vif *mvif = (struct mt76_vif *) vif->drv_priv;
-	struct mt76_sta *msta = sta ? (struct mt76_sta *) sta->drv_priv : NULL;
-	struct mt76_wcid *wcid = msta ? &msta->wcid : &mvif->group_wcid;
-	int idx = key->keyidx;
-	int ret;
-
-	if (cmd == SET_KEY) {
-		key->hw_key_idx = wcid->idx;
-		wcid->hw_key_idx = idx;
-	} else {
-		if (idx == wcid->hw_key_idx)
-			wcid->hw_key_idx = -1;
-
-		key = NULL;
-	}
-
-	if (!msta) {
-		if (key || wcid->hw_key_idx == idx) {
-			ret = mt76x0_mac_wcid_set_key(dev, wcid->idx, key);
-			if (ret)
-				return ret;
-		}
-
-		return mt76x0_mac_shared_key_setup(dev, mvif->idx, idx, key);
-	}
-
-	return mt76x0_mac_wcid_set_key(dev, msta->wcid.idx, key);
-}
-
-static int mt76x0_set_rts_threshold(struct ieee80211_hw *hw, u32 value)
-{
-	struct mt76x0_dev *dev = hw->priv;
-
-	mt76_rmw_field(dev, MT_TX_RTS_CFG, MT_TX_RTS_CFG_THRESH, value);
-
-	return 0;
-}
-
-static int
-mt76_ampdu_action(struct ieee80211_hw *hw, struct ieee80211_vif *vif,
-		  struct ieee80211_ampdu_params *params)
-{
-	struct mt76x0_dev *dev = hw->priv;
-	struct ieee80211_sta *sta = params->sta;
-	enum ieee80211_ampdu_mlme_action action = params->action;
-	u16 tid = params->tid;
-	u16 *ssn = &params->ssn;
-	struct mt76_sta *msta = (struct mt76_sta *) sta->drv_priv;
-
-	WARN_ON(msta->wcid.idx > N_WCIDS);
-
-	switch (action) {
-	case IEEE80211_AMPDU_RX_START:
-		mt76_set(dev, MT_WCID_ADDR(msta->wcid.idx) + 4, BIT(16 + tid));
-		break;
-	case IEEE80211_AMPDU_RX_STOP:
-		mt76_clear(dev, MT_WCID_ADDR(msta->wcid.idx) + 4, BIT(16 + tid));
-		break;
-	case IEEE80211_AMPDU_TX_OPERATIONAL:
-		ieee80211_send_bar(vif, sta->addr, tid, msta->agg_ssn[tid]);
-		break;
-	case IEEE80211_AMPDU_TX_STOP_FLUSH:
-	case IEEE80211_AMPDU_TX_STOP_FLUSH_CONT:
-		break;
-	case IEEE80211_AMPDU_TX_START:
-		msta->agg_ssn[tid] = *ssn << 4;
-		ieee80211_start_tx_ba_cb_irqsafe(vif, sta->addr, tid);
-		break;
-	case IEEE80211_AMPDU_TX_STOP_CONT:
-		ieee80211_stop_tx_ba_cb_irqsafe(vif, sta->addr, tid);
-		break;
-	}
-
-	return 0;
-}
-
-static void
-mt76_sta_rate_tbl_update(struct ieee80211_hw *hw, struct ieee80211_vif *vif,
-			 struct ieee80211_sta *sta)
-{
-	struct mt76x0_dev *dev = hw->priv;
-	struct mt76_sta *msta = (struct mt76_sta *) sta->drv_priv;
-	struct ieee80211_sta_rates *rates;
-	struct ieee80211_tx_rate rate = {};
-
-	rcu_read_lock();
-	rates = rcu_dereference(sta->rates);
-
-	if (!rates)
-		goto out;
-
-	rate.idx = rates->rate[0].idx;
-	rate.flags = rates->rate[0].flags;
-	mt76x0_mac_wcid_set_rate(dev, &msta->wcid, &rate);
-
-out:
-	rcu_read_unlock();
-}
-
-const struct ieee80211_ops mt76x0_ops = {
-	.tx = mt76x0_tx,
-	.start = mt76x0_start,
-	.stop = mt76x0_stop,
-	.add_interface = mt76x0_add_interface,
-	.remove_interface = mt76x0_remove_interface,
-	.config = mt76x0_config,
-	.configure_filter = mt76_configure_filter,
-	.bss_info_changed = mt76x0_bss_info_changed,
-	.sta_add = mt76x0_sta_add,
-	.sta_remove = mt76x0_sta_remove,
-	.sta_notify = mt76x0_sta_notify,
-	.set_key = mt76x0_set_key,
-	.conf_tx = mt76x0_conf_tx,
-	.sw_scan_start = mt76x0_sw_scan,
-	.sw_scan_complete = mt76x0_sw_scan_complete,
-	.ampdu_action = mt76_ampdu_action,
-	.sta_rate_tbl_update = mt76_sta_rate_tbl_update,
-	.set_rts_threshold = mt76x0_set_rts_threshold,
-};+EXPORT_SYMBOL_GPL(mt76x0_config);