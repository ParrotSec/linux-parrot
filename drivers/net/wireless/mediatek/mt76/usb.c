/*
 * Copyright (C) 2018 Lorenzo Bianconi <lorenzo.bianconi83@gmail.com>
 *
 * Permission to use, copy, modify, and/or distribute this software for any
 * purpose with or without fee is hereby granted, provided that the above
 * copyright notice and this permission notice appear in all copies.
 *
 * THE SOFTWARE IS PROVIDED "AS IS" AND THE AUTHOR DISCLAIMS ALL WARRANTIES
 * WITH REGARD TO THIS SOFTWARE INCLUDING ALL IMPLIED WARRANTIES OF
 * MERCHANTABILITY AND FITNESS. IN NO EVENT SHALL THE AUTHOR BE LIABLE FOR
 * ANY SPECIAL, DIRECT, INDIRECT, OR CONSEQUENTIAL DAMAGES OR ANY DAMAGES
 * WHATSOEVER RESULTING FROM LOSS OF USE, DATA OR PROFITS, WHETHER IN AN
 * ACTION OF CONTRACT, NEGLIGENCE OR OTHER TORTIOUS ACTION, ARISING OUT OF
 * OR IN CONNECTION WITH THE USE OR PERFORMANCE OF THIS SOFTWARE.
 */

#include "mt76.h"
#include "usb_trace.h"
#include "dma.h"

#define MT_VEND_REQ_MAX_RETRY	10
#define MT_VEND_REQ_TOUT_MS	300

/* should be called with usb_ctrl_mtx locked */
static int __mt76u_vendor_request(struct mt76_dev *dev, u8 req,
				  u8 req_type, u16 val, u16 offset,
				  void *buf, size_t len)
{
	struct usb_device *udev = to_usb_device(dev->dev);
	unsigned int pipe;
	int i, ret;

	pipe = (req_type & USB_DIR_IN) ? usb_rcvctrlpipe(udev, 0)
				       : usb_sndctrlpipe(udev, 0);
	for (i = 0; i < MT_VEND_REQ_MAX_RETRY; i++) {
		if (test_bit(MT76_REMOVED, &dev->state))
			return -EIO;

		ret = usb_control_msg(udev, pipe, req, req_type, val,
				      offset, buf, len, MT_VEND_REQ_TOUT_MS);
		if (ret == -ENODEV)
			set_bit(MT76_REMOVED, &dev->state);
		if (ret >= 0 || ret == -ENODEV)
			return ret;
		usleep_range(5000, 10000);
	}

	dev_err(dev->dev, "vendor request req:%02x off:%04x failed:%d\n",
		req, offset, ret);
	return ret;
}

int mt76u_vendor_request(struct mt76_dev *dev, u8 req,
			 u8 req_type, u16 val, u16 offset,
			 void *buf, size_t len)
{
	int ret;

	mutex_lock(&dev->usb.usb_ctrl_mtx);
	ret = __mt76u_vendor_request(dev, req, req_type,
				     val, offset, buf, len);
	trace_usb_reg_wr(dev, offset, val);
	mutex_unlock(&dev->usb.usb_ctrl_mtx);

	return ret;
}
EXPORT_SYMBOL_GPL(mt76u_vendor_request);

/* should be called with usb_ctrl_mtx locked */
static u32 __mt76u_rr(struct mt76_dev *dev, u32 addr)
{
	struct mt76_usb *usb = &dev->usb;
	u32 data = ~0;
	u16 offset;
	int ret;
	u8 req;

	switch (addr & MT_VEND_TYPE_MASK) {
	case MT_VEND_TYPE_EEPROM:
		req = MT_VEND_READ_EEPROM;
		break;
	case MT_VEND_TYPE_CFG:
		req = MT_VEND_READ_CFG;
		break;
	default:
		req = MT_VEND_MULTI_READ;
		break;
	}
	offset = addr & ~MT_VEND_TYPE_MASK;

	ret = __mt76u_vendor_request(dev, req,
				     USB_DIR_IN | USB_TYPE_VENDOR,
				     0, offset, usb->data, sizeof(__le32));
	if (ret == sizeof(__le32))
		data = get_unaligned_le32(usb->data);
	trace_usb_reg_rr(dev, addr, data);

	return data;
}

u32 mt76u_rr(struct mt76_dev *dev, u32 addr)
{
	u32 ret;

	mutex_lock(&dev->usb.usb_ctrl_mtx);
	ret = __mt76u_rr(dev, addr);
	mutex_unlock(&dev->usb.usb_ctrl_mtx);

	return ret;
}

/* should be called with usb_ctrl_mtx locked */
static void __mt76u_wr(struct mt76_dev *dev, u32 addr, u32 val)
{
	struct mt76_usb *usb = &dev->usb;
	u16 offset;
	u8 req;

	switch (addr & MT_VEND_TYPE_MASK) {
	case MT_VEND_TYPE_CFG:
		req = MT_VEND_WRITE_CFG;
		break;
	default:
		req = MT_VEND_MULTI_WRITE;
		break;
	}
	offset = addr & ~MT_VEND_TYPE_MASK;

	put_unaligned_le32(val, usb->data);
	__mt76u_vendor_request(dev, req,
			       USB_DIR_OUT | USB_TYPE_VENDOR, 0,
			       offset, usb->data, sizeof(__le32));
	trace_usb_reg_wr(dev, addr, val);
}

void mt76u_wr(struct mt76_dev *dev, u32 addr, u32 val)
{
	mutex_lock(&dev->usb.usb_ctrl_mtx);
	__mt76u_wr(dev, addr, val);
	mutex_unlock(&dev->usb.usb_ctrl_mtx);
}

static u32 mt76u_rmw(struct mt76_dev *dev, u32 addr,
		     u32 mask, u32 val)
{
	mutex_lock(&dev->usb.usb_ctrl_mtx);
	val |= __mt76u_rr(dev, addr) & ~mask;
	__mt76u_wr(dev, addr, val);
	mutex_unlock(&dev->usb.usb_ctrl_mtx);

	return val;
}

static void mt76u_copy(struct mt76_dev *dev, u32 offset,
		       const void *data, int len)
{
	struct mt76_usb *usb = &dev->usb;
	const u32 *val = data;
	int i, ret;

	mutex_lock(&usb->usb_ctrl_mtx);
	for (i = 0; i < (len / 4); i++) {
		put_unaligned_le32(val[i], usb->data);
		ret = __mt76u_vendor_request(dev, MT_VEND_MULTI_WRITE,
					     USB_DIR_OUT | USB_TYPE_VENDOR,
					     0, offset + i * 4, usb->data,
					     sizeof(__le32));
		if (ret < 0)
			break;
	}
	mutex_unlock(&usb->usb_ctrl_mtx);
}

void mt76u_single_wr(struct mt76_dev *dev, const u8 req,
		     const u16 offset, const u32 val)
{
	mutex_lock(&dev->usb.usb_ctrl_mtx);
	__mt76u_vendor_request(dev, req,
			       USB_DIR_OUT | USB_TYPE_VENDOR,
			       val & 0xffff, offset, NULL, 0);
	__mt76u_vendor_request(dev, req,
			       USB_DIR_OUT | USB_TYPE_VENDOR,
			       val >> 16, offset + 2, NULL, 0);
	mutex_unlock(&dev->usb.usb_ctrl_mtx);
}
EXPORT_SYMBOL_GPL(mt76u_single_wr);

static int
<<<<<<< HEAD
=======
mt76u_req_wr_rp(struct mt76_dev *dev, u32 base,
		const struct mt76_reg_pair *data, int len)
{
	struct mt76_usb *usb = &dev->usb;

	mutex_lock(&usb->usb_ctrl_mtx);
	while (len > 0) {
		__mt76u_wr(dev, base + data->reg, data->value);
		len--;
		data++;
	}
	mutex_unlock(&usb->usb_ctrl_mtx);

	return 0;
}

static int
mt76u_wr_rp(struct mt76_dev *dev, u32 base,
	    const struct mt76_reg_pair *data, int n)
{
	if (test_bit(MT76_STATE_MCU_RUNNING, &dev->state))
		return dev->mcu_ops->mcu_wr_rp(dev, base, data, n);
	else
		return mt76u_req_wr_rp(dev, base, data, n);
}

static int
mt76u_req_rd_rp(struct mt76_dev *dev, u32 base, struct mt76_reg_pair *data,
		int len)
{
	struct mt76_usb *usb = &dev->usb;

	mutex_lock(&usb->usb_ctrl_mtx);
	while (len > 0) {
		data->value = __mt76u_rr(dev, base + data->reg);
		len--;
		data++;
	}
	mutex_unlock(&usb->usb_ctrl_mtx);

	return 0;
}

static int
mt76u_rd_rp(struct mt76_dev *dev, u32 base,
	    struct mt76_reg_pair *data, int n)
{
	if (test_bit(MT76_STATE_MCU_RUNNING, &dev->state))
		return dev->mcu_ops->mcu_rd_rp(dev, base, data, n);
	else
		return mt76u_req_rd_rp(dev, base, data, n);
}

static bool mt76u_check_sg(struct mt76_dev *dev)
{
	struct usb_device *udev = to_usb_device(dev->dev);

	return (!disable_usb_sg && udev->bus->sg_tablesize > 0 &&
		(udev->bus->no_sg_constraint ||
		 udev->speed == USB_SPEED_WIRELESS));
}

static int
>>>>>>> 407d19ab
mt76u_set_endpoints(struct usb_interface *intf,
		    struct mt76_usb *usb)
{
	struct usb_host_interface *intf_desc = intf->cur_altsetting;
	struct usb_endpoint_descriptor *ep_desc;
	int i, in_ep = 0, out_ep = 0;

	for (i = 0; i < intf_desc->desc.bNumEndpoints; i++) {
		ep_desc = &intf_desc->endpoint[i].desc;

		if (usb_endpoint_is_bulk_in(ep_desc) &&
		    in_ep < __MT_EP_IN_MAX) {
			usb->in_ep[in_ep] = usb_endpoint_num(ep_desc);
			usb->in_max_packet = usb_endpoint_maxp(ep_desc);
			in_ep++;
		} else if (usb_endpoint_is_bulk_out(ep_desc) &&
			   out_ep < __MT_EP_OUT_MAX) {
			usb->out_ep[out_ep] = usb_endpoint_num(ep_desc);
			usb->out_max_packet = usb_endpoint_maxp(ep_desc);
			out_ep++;
		}
	}

	if (in_ep != __MT_EP_IN_MAX || out_ep != __MT_EP_OUT_MAX)
		return -EINVAL;
	return 0;
}

static int
mt76u_fill_rx_sg(struct mt76_dev *dev, struct mt76_queue *q, struct urb *urb,
		 int nsgs, gfp_t gfp)
{
<<<<<<< HEAD
	struct urb *urb = buf->urb;
=======
>>>>>>> 407d19ab
	int i;

	for (i = 0; i < nsgs; i++) {
		struct page *page;
		void *data;
		int offset;

<<<<<<< HEAD
		data = netdev_alloc_frag(len);
=======
		data = page_frag_alloc(&q->rx_page, q->buf_size, gfp);
>>>>>>> 407d19ab
		if (!data)
			break;

		page = virt_to_head_page(data);
		offset = data - page_address(page);
		sg_set_page(&urb->sg[i], page, q->buf_size, offset);
	}

	if (i < nsgs) {
		int j;

		for (j = nsgs; j < urb->num_sgs; j++)
			skb_free_frag(sg_virt(&urb->sg[j]));
		urb->num_sgs = i;
	}

	urb->num_sgs = max_t(int, i, urb->num_sgs);
	urb->transfer_buffer_length = urb->num_sgs * q->buf_size,
	sg_init_marker(urb->sg, urb->num_sgs);

	return i ? : -ENOMEM;
}

<<<<<<< HEAD
int mt76u_buf_alloc(struct mt76_dev *dev, struct mt76u_buf *buf,
		    int nsgs, int len, int sglen, gfp_t gfp)
{
	buf->urb = usb_alloc_urb(0, gfp);
	if (!buf->urb)
		return -ENOMEM;

	buf->urb->sg = devm_kcalloc(dev->dev, nsgs, sizeof(*buf->urb->sg),
				    gfp);
	if (!buf->urb->sg)
		return -ENOMEM;

	sg_init_table(buf->urb->sg, nsgs);
	buf->dev = dev;

	return mt76u_fill_rx_sg(dev, buf, nsgs, len, sglen);
=======
static int
mt76u_refill_rx(struct mt76_dev *dev, struct urb *urb, int nsgs, gfp_t gfp)
{
	struct mt76_queue *q = &dev->q_rx[MT_RXQ_MAIN];

	if (dev->usb.sg_en) {
		return mt76u_fill_rx_sg(dev, q, urb, nsgs, gfp);
	} else {
		urb->transfer_buffer_length = q->buf_size;
		urb->transfer_buffer = page_frag_alloc(&q->rx_page,
						       q->buf_size, gfp);
		return urb->transfer_buffer ? 0 : -ENOMEM;
	}
}

static int
mt76u_urb_alloc(struct mt76_dev *dev, struct mt76_queue_entry *e)
{
	unsigned int size = sizeof(struct urb);

	if (dev->usb.sg_en)
		size += MT_SG_MAX_SIZE * sizeof(struct scatterlist);

	e->urb = kzalloc(size, GFP_KERNEL);
	if (!e->urb)
		return -ENOMEM;

	usb_init_urb(e->urb);

	if (dev->usb.sg_en)
		e->urb->sg = (struct scatterlist *)(e->urb + 1);

	return 0;
>>>>>>> 407d19ab
}
EXPORT_SYMBOL_GPL(mt76u_buf_alloc);

<<<<<<< HEAD
void mt76u_buf_free(struct mt76u_buf *buf)
=======
static int
mt76u_rx_urb_alloc(struct mt76_dev *dev, struct mt76_queue_entry *e)
{
	int err;

	err = mt76u_urb_alloc(dev, e);
	if (err)
		return err;

	return mt76u_refill_rx(dev, e->urb, MT_SG_MAX_SIZE, GFP_KERNEL);
}

static void mt76u_urb_free(struct urb *urb)
>>>>>>> 407d19ab
{
	int i;

	for (i = 0; i < urb->num_sgs; i++)
		skb_free_frag(sg_virt(&urb->sg[i]));
<<<<<<< HEAD
	usb_free_urb(buf->urb);
=======

	if (urb->transfer_buffer)
		skb_free_frag(urb->transfer_buffer);

	usb_free_urb(urb);
>>>>>>> 407d19ab
}
EXPORT_SYMBOL_GPL(mt76u_buf_free);

<<<<<<< HEAD
int mt76u_submit_buf(struct mt76_dev *dev, int dir, int index,
		     struct mt76u_buf *buf, gfp_t gfp,
		     usb_complete_t complete_fn, void *context)
{
	struct usb_interface *intf = to_usb_interface(dev->dev);
	struct usb_device *udev = interface_to_usbdev(intf);
=======
static void
mt76u_fill_bulk_urb(struct mt76_dev *dev, int dir, int index,
		    struct urb *urb, usb_complete_t complete_fn,
		    void *context)
{
	struct usb_device *udev = to_usb_device(dev->dev);
>>>>>>> 407d19ab
	unsigned int pipe;

	if (dir == USB_DIR_IN)
		pipe = usb_rcvbulkpipe(udev, dev->usb.in_ep[index]);
	else
		pipe = usb_sndbulkpipe(udev, dev->usb.out_ep[index]);

<<<<<<< HEAD
	usb_fill_bulk_urb(buf->urb, udev, pipe, NULL, buf->len,
			  complete_fn, context);

	return usb_submit_urb(buf->urb, gfp);
}
EXPORT_SYMBOL_GPL(mt76u_submit_buf);

static inline struct mt76u_buf
*mt76u_get_next_rx_entry(struct mt76_queue *q)
{
	struct mt76u_buf *buf = NULL;
=======
	urb->dev = udev;
	urb->pipe = pipe;
	urb->complete = complete_fn;
	urb->context = context;
}

static inline struct urb *
mt76u_get_next_rx_entry(struct mt76_dev *dev)
{
	struct mt76_queue *q = &dev->q_rx[MT_RXQ_MAIN];
	struct urb *urb = NULL;
>>>>>>> 407d19ab
	unsigned long flags;

	spin_lock_irqsave(&q->lock, flags);
	if (q->queued > 0) {
		urb = q->entry[q->head].urb;
		q->head = (q->head + 1) % q->ndesc;
		q->queued--;
	}
	spin_unlock_irqrestore(&q->lock, flags);

	return urb;
}

static int mt76u_get_rx_entry_len(u8 *data, u32 data_len)
{
	u16 dma_len, min_len;

	dma_len = get_unaligned_le16(data);
	min_len = MT_DMA_HDR_LEN + MT_RX_RXWI_LEN +
		  MT_FCE_INFO_LEN;

	if (data_len < min_len || WARN_ON(!dma_len) ||
	    WARN_ON(dma_len + MT_DMA_HDR_LEN > data_len) ||
	    WARN_ON(dma_len & 0x3))
		return -EINVAL;
	return dma_len;
}

static int
mt76u_process_rx_entry(struct mt76_dev *dev, struct urb *urb)
{
	struct mt76_queue *q = &dev->q_rx[MT_RXQ_MAIN];
<<<<<<< HEAD
	u8 *data = sg_virt(&urb->sg[0]);
	int data_len, len, nsgs = 1;
=======
	u8 *data = urb->num_sgs ? sg_virt(&urb->sg[0]) : urb->transfer_buffer;
	int data_len = urb->num_sgs ? urb->sg[0].length : urb->actual_length;
	int len, nsgs = 1;
>>>>>>> 407d19ab
	struct sk_buff *skb;

	if (!test_bit(MT76_STATE_INITIALIZED, &dev->state))
		return 0;

	len = mt76u_get_rx_entry_len(data, urb->actual_length);
	if (len < 0)
		return 0;

<<<<<<< HEAD
=======
	data_len = min_t(int, len, data_len - MT_DMA_HDR_LEN);
	if (MT_DMA_HDR_LEN + data_len > SKB_WITH_OVERHEAD(q->buf_size)) {
		dev_err_ratelimited(dev->dev, "rx data too big %d\n", data_len);
		return 0;
	}

>>>>>>> 407d19ab
	skb = build_skb(data, q->buf_size);
	if (!skb)
		return 0;

	data_len = min_t(int, len, urb->sg[0].length - MT_DMA_HDR_LEN);
	skb_reserve(skb, MT_DMA_HDR_LEN);
	if (skb->tail + data_len > skb->end) {
		dev_kfree_skb(skb);
		return 1;
	}

	__skb_put(skb, data_len);
	len -= data_len;

	while (len > 0) {
		data_len = min_t(int, len, urb->sg[nsgs].length);
		skb_add_rx_frag(skb, skb_shinfo(skb)->nr_frags,
				sg_page(&urb->sg[nsgs]),
				urb->sg[nsgs].offset,
				data_len, q->buf_size);
		len -= data_len;
		nsgs++;
	}
	dev->drv->rx_skb(dev, MT_RXQ_MAIN, skb);

	return nsgs;
}

static void mt76u_complete_rx(struct urb *urb)
{
	struct mt76_dev *dev = urb->context;
	struct mt76_queue *q = &dev->q_rx[MT_RXQ_MAIN];
	unsigned long flags;

	switch (urb->status) {
	case -ECONNRESET:
	case -ESHUTDOWN:
	case -ENOENT:
		return;
	default:
		dev_err(dev->dev, "rx urb failed: %d\n", urb->status);
		/* fall through */
	case 0:
		break;
	}

	spin_lock_irqsave(&q->lock, flags);
	if (WARN_ONCE(q->entry[q->tail].urb != urb, "rx urb mismatch"))
		goto out;

	q->tail = (q->tail + 1) % q->ndesc;
	q->queued++;
	tasklet_schedule(&dev->usb.rx_tasklet);
out:
	spin_unlock_irqrestore(&q->lock, flags);
}

static int
mt76u_submit_rx_buf(struct mt76_dev *dev, struct urb *urb)
{
	mt76u_fill_bulk_urb(dev, USB_DIR_IN, MT_EP_IN_PKT_RX, urb,
			    mt76u_complete_rx, dev);
	trace_submit_urb(dev, urb);

	return usb_submit_urb(urb, GFP_ATOMIC);
}

static void mt76u_rx_tasklet(unsigned long data)
{
	struct mt76_dev *dev = (struct mt76_dev *)data;
<<<<<<< HEAD
	struct mt76_queue *q = &dev->q_rx[MT_RXQ_MAIN];
	int err, nsgs, buf_len = q->buf_size;
	struct mt76u_buf *buf;
=======
	struct urb *urb;
	int err, count;
>>>>>>> 407d19ab

	rcu_read_lock();

	while (true) {
		urb = mt76u_get_next_rx_entry(dev);
		if (!urb)
			break;

<<<<<<< HEAD
		nsgs = mt76u_process_rx_entry(dev, buf->urb);
		if (nsgs > 0) {
			err = mt76u_fill_rx_sg(dev, buf, nsgs,
					       buf_len,
					       SKB_WITH_OVERHEAD(buf_len));
=======
		count = mt76u_process_rx_entry(dev, urb);
		if (count > 0) {
			err = mt76u_refill_rx(dev, urb, count, GFP_ATOMIC);
>>>>>>> 407d19ab
			if (err < 0)
				break;
		}
		mt76u_submit_rx_buf(dev, urb);
	}
	mt76_rx_poll_complete(dev, MT_RXQ_MAIN, NULL);

	rcu_read_unlock();
}

static int mt76u_submit_rx_buffers(struct mt76_dev *dev)
{
	struct mt76_queue *q = &dev->q_rx[MT_RXQ_MAIN];
	unsigned long flags;
	int i, err = 0;

	spin_lock_irqsave(&q->lock, flags);
	for (i = 0; i < q->ndesc; i++) {
		err = mt76u_submit_rx_buf(dev, q->entry[i].urb);
		if (err < 0)
			break;
	}
	q->head = q->tail = 0;
	q->queued = 0;
	spin_unlock_irqrestore(&q->lock, flags);

	return err;
}

static int mt76u_alloc_rx(struct mt76_dev *dev)
{
	struct mt76_queue *q = &dev->q_rx[MT_RXQ_MAIN];
	int i, err, nsgs;

	spin_lock_init(&q->lock);
	q->entry = devm_kcalloc(dev->dev,
				MT_NUM_RX_ENTRIES, sizeof(*q->entry),
				GFP_KERNEL);
	if (!q->entry)
		return -ENOMEM;

<<<<<<< HEAD
	if (mt76u_check_sg(dev)) {
		q->buf_size = MT_RX_BUF_SIZE;
		nsgs = MT_SG_MAX_SIZE;
	} else {
		q->buf_size = PAGE_SIZE;
		nsgs = 1;
	}

	for (i = 0; i < MT_NUM_RX_ENTRIES; i++) {
		err = mt76u_buf_alloc(dev, &q->entry[i].ubuf,
				      nsgs, q->buf_size,
				      SKB_WITH_OVERHEAD(q->buf_size),
				      GFP_KERNEL);
=======
	q->buf_size = dev->usb.sg_en ? MT_RX_BUF_SIZE : PAGE_SIZE;
	q->ndesc = MT_NUM_RX_ENTRIES;
	for (i = 0; i < q->ndesc; i++) {
		err = mt76u_rx_urb_alloc(dev, &q->entry[i]);
>>>>>>> 407d19ab
		if (err < 0)
			return err;
	}
	q->ndesc = MT_NUM_RX_ENTRIES;

	return mt76u_submit_rx_buffers(dev);
}

static void mt76u_free_rx(struct mt76_dev *dev)
{
	struct mt76_queue *q = &dev->q_rx[MT_RXQ_MAIN];
	int i;

	for (i = 0; i < q->ndesc; i++)
<<<<<<< HEAD
		mt76u_buf_free(&q->entry[i].ubuf);
=======
		mt76u_urb_free(q->entry[i].urb);

	if (!q->rx_page.va)
		return;

	page = virt_to_page(q->rx_page.va);
	__page_frag_cache_drain(page, q->rx_page.pagecnt_bias);
	memset(&q->rx_page, 0, sizeof(q->rx_page));
>>>>>>> 407d19ab
}

void mt76u_stop_rx(struct mt76_dev *dev)
{
	struct mt76_queue *q = &dev->q_rx[MT_RXQ_MAIN];
	int i;

	for (i = 0; i < q->ndesc; i++)
		usb_poison_urb(q->entry[i].urb);

	tasklet_kill(&dev->usb.rx_tasklet);
}
EXPORT_SYMBOL_GPL(mt76u_stop_rx);

int mt76u_resume_rx(struct mt76_dev *dev)
{
	struct mt76_queue *q = &dev->q_rx[MT_RXQ_MAIN];
	int i;

	for (i = 0; i < q->ndesc; i++)
		usb_unpoison_urb(q->entry[i].urb);

	return mt76u_submit_rx_buffers(dev);
}
EXPORT_SYMBOL_GPL(mt76u_resume_rx);

int mt76u_skb_dma_info(struct sk_buff *skb, int port, u32 flags)
{
	struct sk_buff *iter, *last = skb;
	u32 info, pad;

	/* Buffer layout:
	 *	|   4B   | xfer len |      pad       |  4B  |
	 *	| TXINFO | pkt/cmd  | zero pad to 4B | zero |
	 *
	 * length field of TXINFO should be set to 'xfer len'.
	 */
	info = FIELD_PREP(MT_TXD_INFO_LEN, round_up(skb->len, 4)) |
	       FIELD_PREP(MT_TXD_INFO_DPORT, port) | flags;
	put_unaligned_le32(info, skb_push(skb, sizeof(info)));

	pad = round_up(skb->len, 4) + 4 - skb->len;
	skb_walk_frags(skb, iter) {
		last = iter;
		if (!iter->next) {
			skb->data_len += pad;
			skb->len += pad;
			break;
		}
	}

	if (unlikely(pad)) {
		if (__skb_pad(last, pad, true))
			return -ENOMEM;
		__skb_put(last, pad);
	}
	return 0;
}
EXPORT_SYMBOL_GPL(mt76u_skb_dma_info);

static void mt76u_tx_tasklet(unsigned long data)
{
	struct mt76_dev *dev = (struct mt76_dev *)data;
<<<<<<< HEAD
	struct mt76u_buf *buf;
=======
	struct mt76_queue_entry entry;
	struct mt76_sw_queue *sq;
>>>>>>> 407d19ab
	struct mt76_queue *q;
	bool wake;
	int i;

	for (i = 0; i < IEEE80211_NUM_ACS; i++) {
		u32 n_dequeued = 0, n_sw_dequeued = 0;

		sq = &dev->q_tx[i];
		q = sq->q;

		while (q->queued > n_dequeued) {
			if (!q->entry[q->head].done)
				break;

			dev->drv->tx_complete_skb(dev, q,
						  &q->entry[q->head],
						  false);

			if (q->entry[q->head].schedule) {
				q->entry[q->head].schedule = false;
				n_sw_dequeued++;
			}

<<<<<<< HEAD
			q->head = (q->head + 1) % q->ndesc;
			q->queued--;
		}
		mt76_txq_schedule(dev, q);
		wake = i < IEEE80211_NUM_ACS && q->queued < q->ndesc - 8;
=======
			entry = q->entry[q->head];
			q->entry[q->head].done = false;
			q->head = (q->head + 1) % q->ndesc;
			n_dequeued++;

			dev->drv->tx_complete_skb(dev, i, &entry);
		}

		spin_lock_bh(&q->lock);

		sq->swq_queued -= n_sw_dequeued;
		q->queued -= n_dequeued;

		wake = q->stopped && q->queued < q->ndesc - 8;
		if (wake)
			q->stopped = false;

>>>>>>> 407d19ab
		if (!q->queued)
			wake_up(&dev->tx_wait);

		spin_unlock_bh(&q->lock);

		mt76_txq_schedule(dev, i);

		if (!test_and_set_bit(MT76_READING_STATS, &dev->state))
			ieee80211_queue_delayed_work(dev->hw,
						     &dev->usb.stat_work,
						     msecs_to_jiffies(10));

		if (wake)
			ieee80211_wake_queue(dev->hw, i);
	}
}

static void mt76u_tx_status_data(struct work_struct *work)
{
	struct mt76_usb *usb;
	struct mt76_dev *dev;
	u8 update = 1;
	u16 count = 0;

	usb = container_of(work, struct mt76_usb, stat_work.work);
	dev = container_of(usb, struct mt76_dev, usb);

	while (true) {
		if (test_bit(MT76_REMOVED, &dev->state))
			break;

		if (!dev->drv->tx_status_data(dev, &update))
			break;
		count++;
	}

	if (count && test_bit(MT76_STATE_RUNNING, &dev->state))
		ieee80211_queue_delayed_work(dev->hw, &usb->stat_work,
					     msecs_to_jiffies(10));
	else
		clear_bit(MT76_READING_STATS, &dev->state);
}

static void mt76u_complete_tx(struct urb *urb)
{
	struct mt76_dev *dev = dev_get_drvdata(&urb->dev->dev);
	struct mt76_queue_entry *e = urb->context;

	if (mt76u_urb_error(urb))
		dev_err(dev->dev, "tx urb failed: %d\n", urb->status);
	e->done = true;

	tasklet_schedule(&dev->tx_tasklet);
}

static int
<<<<<<< HEAD
mt76u_tx_build_sg(struct sk_buff *skb, struct urb *urb)
{
	int nsgs = 1 + skb_shinfo(skb)->nr_frags;
	struct sk_buff *iter;

	skb_walk_frags(skb, iter)
		nsgs += 1 + skb_shinfo(iter)->nr_frags;

	memset(urb->sg, 0, sizeof(*urb->sg) * MT_SG_MAX_SIZE);

	nsgs = min_t(int, MT_SG_MAX_SIZE, nsgs);
	sg_init_marker(urb->sg, nsgs);
	urb->num_sgs = nsgs;

	return skb_to_sgvec_nomark(skb, urb->sg, 0, skb->len);
=======
mt76u_tx_setup_buffers(struct mt76_dev *dev, struct sk_buff *skb,
		       struct urb *urb)
{
	urb->transfer_buffer_length = skb->len;

	if (!dev->usb.sg_en) {
		urb->transfer_buffer = skb->data;
		return 0;
	} else {
		sg_init_table(urb->sg, MT_SG_MAX_SIZE);
		urb->num_sgs = skb_to_sgvec(skb, urb->sg, 0, skb->len);
		if (urb->num_sgs == 0)
			return -ENOMEM;
		return urb->num_sgs;
	}
>>>>>>> 407d19ab
}

static int
mt76u_tx_queue_skb(struct mt76_dev *dev, enum mt76_txq_id qid,
		   struct sk_buff *skb, struct mt76_wcid *wcid,
		   struct ieee80211_sta *sta)
{
<<<<<<< HEAD
	struct usb_interface *intf = to_usb_interface(dev->dev);
	struct usb_device *udev = interface_to_usbdev(intf);
	u8 ep = q2ep(q->hw_idx);
	struct mt76u_buf *buf;
=======
	struct mt76_queue *q = dev->q_tx[qid].q;
	struct mt76_tx_info tx_info = {
		.skb = skb,
	};
>>>>>>> 407d19ab
	u16 idx = q->tail;
	unsigned int pipe;
	int err;

	if (q->queued == q->ndesc)
		return -ENOSPC;

<<<<<<< HEAD
	err = dev->drv->tx_prepare_skb(dev, NULL, skb, q, wcid, sta, NULL);
	if (err < 0)
		return err;

	buf = &q->entry[idx].ubuf;
	buf->done = false;

	err = mt76u_tx_build_sg(skb, buf->urb);
	if (err < 0)
		return err;

	pipe = usb_sndbulkpipe(udev, dev->usb.out_ep[ep]);
	usb_fill_bulk_urb(buf->urb, udev, pipe, NULL, skb->len,
			  mt76u_complete_tx, buf);
=======
	skb->prev = skb->next = NULL;
	err = dev->drv->tx_prepare_skb(dev, NULL, qid, wcid, sta, &tx_info);
	if (err < 0)
		return err;

	err = mt76u_tx_setup_buffers(dev, tx_info.skb, q->entry[idx].urb);
	if (err < 0)
		return err;

	mt76u_fill_bulk_urb(dev, USB_DIR_OUT, q2ep(q->hw_idx),
			    q->entry[idx].urb, mt76u_complete_tx,
			    &q->entry[idx]);
>>>>>>> 407d19ab

	q->tail = (q->tail + 1) % q->ndesc;
	q->entry[idx].skb = tx_info.skb;
	q->queued++;

	return idx;
}

static void mt76u_tx_kick(struct mt76_dev *dev, struct mt76_queue *q)
{
	struct urb *urb;
	int err;

	while (q->first != q->tail) {
<<<<<<< HEAD
		buf = &q->entry[q->first].ubuf;
		err = usb_submit_urb(buf->urb, GFP_ATOMIC);
=======
		urb = q->entry[q->first].urb;

		trace_submit_urb(dev, urb);
		err = usb_submit_urb(urb, GFP_ATOMIC);
>>>>>>> 407d19ab
		if (err < 0) {
			if (err == -ENODEV)
				set_bit(MT76_REMOVED, &dev->state);
			else
				dev_err(dev->dev, "tx urb submit failed:%d\n",
					err);
			break;
		}
		q->first = (q->first + 1) % q->ndesc;
	}
}

static int mt76u_alloc_tx(struct mt76_dev *dev)
{
	struct mt76_queue *q;
<<<<<<< HEAD
	size_t size;
	int i, j;

	size = MT_SG_MAX_SIZE * sizeof(struct scatterlist);
	for (i = 0; i < IEEE80211_NUM_ACS; i++) {
		q = &dev->q_tx[i];
		spin_lock_init(&q->lock);
		INIT_LIST_HEAD(&q->swq);
		q->hw_idx = q2hwq(i);
=======
	int i, j, err;

	for (i = 0; i <= MT_TXQ_PSD; i++) {
		INIT_LIST_HEAD(&dev->q_tx[i].swq);

		if (i >= IEEE80211_NUM_ACS) {
			dev->q_tx[i].q = dev->q_tx[0].q;
			continue;
		}

		q = devm_kzalloc(dev->dev, sizeof(*q), GFP_KERNEL);
		if (!q)
			return -ENOMEM;

		spin_lock_init(&q->lock);
		q->hw_idx = mt76_ac_to_hwq(i);
		dev->q_tx[i].q = q;
>>>>>>> 407d19ab

		q->entry = devm_kcalloc(dev->dev,
					MT_NUM_TX_ENTRIES, sizeof(*q->entry),
					GFP_KERNEL);
		if (!q->entry)
			return -ENOMEM;

		q->ndesc = MT_NUM_TX_ENTRIES;
		for (j = 0; j < q->ndesc; j++) {
<<<<<<< HEAD
			buf = &q->entry[j].ubuf;
			buf->dev = dev;

			buf->urb = usb_alloc_urb(0, GFP_KERNEL);
			if (!buf->urb)
				return -ENOMEM;

			buf->urb->sg = devm_kzalloc(dev->dev, size, GFP_KERNEL);
			if (!buf->urb->sg)
				return -ENOMEM;
=======
			err = mt76u_urb_alloc(dev, &q->entry[j]);
			if (err < 0)
				return err;
>>>>>>> 407d19ab
		}
	}
	return 0;
}

static void mt76u_free_tx(struct mt76_dev *dev)
{
	struct mt76_queue *q;
	int i, j;

	for (i = 0; i < IEEE80211_NUM_ACS; i++) {
		q = dev->q_tx[i].q;
		for (j = 0; j < q->ndesc; j++)
			usb_free_urb(q->entry[j].urb);
	}
}

void mt76u_stop_tx(struct mt76_dev *dev)
{
	struct mt76_queue_entry entry;
	struct mt76_queue *q;
	int i, j, ret;

	ret = wait_event_timeout(dev->tx_wait, !mt76_has_tx_pending(dev), HZ/5);
	if (!ret) {
		dev_err(dev->dev, "timed out waiting for pending tx\n");

		for (i = 0; i < IEEE80211_NUM_ACS; i++) {
			q = dev->q_tx[i].q;
			for (j = 0; j < q->ndesc; j++)
				usb_kill_urb(q->entry[j].urb);
		}

		tasklet_kill(&dev->tx_tasklet);

		/* On device removal we maight queue skb's, but mt76u_tx_kick()
		 * will fail to submit urb, cleanup those skb's manually.
		 */
		for (i = 0; i < IEEE80211_NUM_ACS; i++) {
			q = dev->q_tx[i].q;

			/* Assure we are in sync with killed tasklet. */
			spin_lock_bh(&q->lock);
			while (q->queued) {
				entry = q->entry[q->head];
				q->head = (q->head + 1) % q->ndesc;
				q->queued--;

				dev->drv->tx_complete_skb(dev, i, &entry);
			}
			spin_unlock_bh(&q->lock);
		}
	}

	cancel_delayed_work_sync(&dev->usb.stat_work);
	clear_bit(MT76_READING_STATS, &dev->state);

	mt76_tx_status_check(dev, NULL, true);
}
EXPORT_SYMBOL_GPL(mt76u_stop_tx);

void mt76u_queues_deinit(struct mt76_dev *dev)
{
	mt76u_stop_rx(dev);
	mt76u_stop_tx(dev);

	mt76u_free_rx(dev);
	mt76u_free_tx(dev);
}
EXPORT_SYMBOL_GPL(mt76u_queues_deinit);

int mt76u_alloc_queues(struct mt76_dev *dev)
{
	int err;

	err = mt76u_alloc_rx(dev);
	if (err < 0)
		return err;

	return mt76u_alloc_tx(dev);
}
EXPORT_SYMBOL_GPL(mt76u_alloc_queues);

static const struct mt76_queue_ops usb_queue_ops = {
	.tx_queue_skb = mt76u_tx_queue_skb,
	.kick = mt76u_tx_kick,
};

int mt76u_init(struct mt76_dev *dev,
	       struct usb_interface *intf)
{
	static const struct mt76_bus_ops mt76u_ops = {
		.rr = mt76u_rr,
		.wr = mt76u_wr,
		.rmw = mt76u_rmw,
		.copy = mt76u_copy,
	};
	struct mt76_usb *usb = &dev->usb;

	tasklet_init(&usb->rx_tasklet, mt76u_rx_tasklet, (unsigned long)dev);
	tasklet_init(&dev->tx_tasklet, mt76u_tx_tasklet, (unsigned long)dev);
	INIT_DELAYED_WORK(&usb->stat_work, mt76u_tx_status_data);
	skb_queue_head_init(&dev->rx_skb[MT_RXQ_MAIN]);

	init_completion(&usb->mcu.cmpl);
	mutex_init(&usb->mcu.mutex);

	mutex_init(&usb->usb_ctrl_mtx);
	dev->bus = &mt76u_ops;
	dev->queue_ops = &usb_queue_ops;

	return mt76u_set_endpoints(intf, usb);
}
EXPORT_SYMBOL_GPL(mt76u_init);

MODULE_AUTHOR("Lorenzo Bianconi <lorenzo.bianconi83@gmail.com>");
MODULE_LICENSE("Dual BSD/GPL");<|MERGE_RESOLUTION|>--- conflicted
+++ resolved
@@ -14,12 +14,17 @@
  * OR IN CONNECTION WITH THE USE OR PERFORMANCE OF THIS SOFTWARE.
  */
 
+#include <linux/module.h>
 #include "mt76.h"
 #include "usb_trace.h"
 #include "dma.h"
 
 #define MT_VEND_REQ_MAX_RETRY	10
 #define MT_VEND_REQ_TOUT_MS	300
+
+static bool disable_usb_sg;
+module_param_named(disable_usb_sg, disable_usb_sg, bool, 0644);
+MODULE_PARM_DESC(disable_usb_sg, "Disable usb scatter-gather support");
 
 /* should be called with usb_ctrl_mtx locked */
 static int __mt76u_vendor_request(struct mt76_dev *dev, u8 req,
@@ -98,7 +103,7 @@
 	return data;
 }
 
-u32 mt76u_rr(struct mt76_dev *dev, u32 addr)
+static u32 mt76u_rr(struct mt76_dev *dev, u32 addr)
 {
 	u32 ret;
 
@@ -133,7 +138,7 @@
 	trace_usb_reg_wr(dev, addr, val);
 }
 
-void mt76u_wr(struct mt76_dev *dev, u32 addr, u32 val)
+static void mt76u_wr(struct mt76_dev *dev, u32 addr, u32 val)
 {
 	mutex_lock(&dev->usb.usb_ctrl_mtx);
 	__mt76u_wr(dev, addr, val);
@@ -186,8 +191,6 @@
 EXPORT_SYMBOL_GPL(mt76u_single_wr);
 
 static int
-<<<<<<< HEAD
-=======
 mt76u_req_wr_rp(struct mt76_dev *dev, u32 base,
 		const struct mt76_reg_pair *data, int len)
 {
@@ -251,7 +254,6 @@
 }
 
 static int
->>>>>>> 407d19ab
 mt76u_set_endpoints(struct usb_interface *intf,
 		    struct mt76_usb *usb)
 {
@@ -284,10 +286,6 @@
 mt76u_fill_rx_sg(struct mt76_dev *dev, struct mt76_queue *q, struct urb *urb,
 		 int nsgs, gfp_t gfp)
 {
-<<<<<<< HEAD
-	struct urb *urb = buf->urb;
-=======
->>>>>>> 407d19ab
 	int i;
 
 	for (i = 0; i < nsgs; i++) {
@@ -295,11 +293,7 @@
 		void *data;
 		int offset;
 
-<<<<<<< HEAD
-		data = netdev_alloc_frag(len);
-=======
 		data = page_frag_alloc(&q->rx_page, q->buf_size, gfp);
->>>>>>> 407d19ab
 		if (!data)
 			break;
 
@@ -323,24 +317,6 @@
 	return i ? : -ENOMEM;
 }
 
-<<<<<<< HEAD
-int mt76u_buf_alloc(struct mt76_dev *dev, struct mt76u_buf *buf,
-		    int nsgs, int len, int sglen, gfp_t gfp)
-{
-	buf->urb = usb_alloc_urb(0, gfp);
-	if (!buf->urb)
-		return -ENOMEM;
-
-	buf->urb->sg = devm_kcalloc(dev->dev, nsgs, sizeof(*buf->urb->sg),
-				    gfp);
-	if (!buf->urb->sg)
-		return -ENOMEM;
-
-	sg_init_table(buf->urb->sg, nsgs);
-	buf->dev = dev;
-
-	return mt76u_fill_rx_sg(dev, buf, nsgs, len, sglen);
-=======
 static int
 mt76u_refill_rx(struct mt76_dev *dev, struct urb *urb, int nsgs, gfp_t gfp)
 {
@@ -374,13 +350,8 @@
 		e->urb->sg = (struct scatterlist *)(e->urb + 1);
 
 	return 0;
->>>>>>> 407d19ab
-}
-EXPORT_SYMBOL_GPL(mt76u_buf_alloc);
-
-<<<<<<< HEAD
-void mt76u_buf_free(struct mt76u_buf *buf)
-=======
+}
+
 static int
 mt76u_rx_urb_alloc(struct mt76_dev *dev, struct mt76_queue_entry *e)
 {
@@ -394,39 +365,24 @@
 }
 
 static void mt76u_urb_free(struct urb *urb)
->>>>>>> 407d19ab
 {
 	int i;
 
 	for (i = 0; i < urb->num_sgs; i++)
 		skb_free_frag(sg_virt(&urb->sg[i]));
-<<<<<<< HEAD
-	usb_free_urb(buf->urb);
-=======
 
 	if (urb->transfer_buffer)
 		skb_free_frag(urb->transfer_buffer);
 
 	usb_free_urb(urb);
->>>>>>> 407d19ab
-}
-EXPORT_SYMBOL_GPL(mt76u_buf_free);
-
-<<<<<<< HEAD
-int mt76u_submit_buf(struct mt76_dev *dev, int dir, int index,
-		     struct mt76u_buf *buf, gfp_t gfp,
-		     usb_complete_t complete_fn, void *context)
-{
-	struct usb_interface *intf = to_usb_interface(dev->dev);
-	struct usb_device *udev = interface_to_usbdev(intf);
-=======
+}
+
 static void
 mt76u_fill_bulk_urb(struct mt76_dev *dev, int dir, int index,
 		    struct urb *urb, usb_complete_t complete_fn,
 		    void *context)
 {
 	struct usb_device *udev = to_usb_device(dev->dev);
->>>>>>> 407d19ab
 	unsigned int pipe;
 
 	if (dir == USB_DIR_IN)
@@ -434,19 +390,6 @@
 	else
 		pipe = usb_sndbulkpipe(udev, dev->usb.out_ep[index]);
 
-<<<<<<< HEAD
-	usb_fill_bulk_urb(buf->urb, udev, pipe, NULL, buf->len,
-			  complete_fn, context);
-
-	return usb_submit_urb(buf->urb, gfp);
-}
-EXPORT_SYMBOL_GPL(mt76u_submit_buf);
-
-static inline struct mt76u_buf
-*mt76u_get_next_rx_entry(struct mt76_queue *q)
-{
-	struct mt76u_buf *buf = NULL;
-=======
 	urb->dev = udev;
 	urb->pipe = pipe;
 	urb->complete = complete_fn;
@@ -458,7 +401,6 @@
 {
 	struct mt76_queue *q = &dev->q_rx[MT_RXQ_MAIN];
 	struct urb *urb = NULL;
->>>>>>> 407d19ab
 	unsigned long flags;
 
 	spin_lock_irqsave(&q->lock, flags);
@@ -480,9 +422,9 @@
 	min_len = MT_DMA_HDR_LEN + MT_RX_RXWI_LEN +
 		  MT_FCE_INFO_LEN;
 
-	if (data_len < min_len || WARN_ON(!dma_len) ||
-	    WARN_ON(dma_len + MT_DMA_HDR_LEN > data_len) ||
-	    WARN_ON(dma_len & 0x3))
+	if (data_len < min_len || !dma_len ||
+	    dma_len + MT_DMA_HDR_LEN > data_len ||
+	    (dma_len & 0x3))
 		return -EINVAL;
 	return dma_len;
 }
@@ -491,14 +433,9 @@
 mt76u_process_rx_entry(struct mt76_dev *dev, struct urb *urb)
 {
 	struct mt76_queue *q = &dev->q_rx[MT_RXQ_MAIN];
-<<<<<<< HEAD
-	u8 *data = sg_virt(&urb->sg[0]);
-	int data_len, len, nsgs = 1;
-=======
 	u8 *data = urb->num_sgs ? sg_virt(&urb->sg[0]) : urb->transfer_buffer;
 	int data_len = urb->num_sgs ? urb->sg[0].length : urb->actual_length;
 	int len, nsgs = 1;
->>>>>>> 407d19ab
 	struct sk_buff *skb;
 
 	if (!test_bit(MT76_STATE_INITIALIZED, &dev->state))
@@ -508,30 +445,21 @@
 	if (len < 0)
 		return 0;
 
-<<<<<<< HEAD
-=======
 	data_len = min_t(int, len, data_len - MT_DMA_HDR_LEN);
 	if (MT_DMA_HDR_LEN + data_len > SKB_WITH_OVERHEAD(q->buf_size)) {
 		dev_err_ratelimited(dev->dev, "rx data too big %d\n", data_len);
 		return 0;
 	}
 
->>>>>>> 407d19ab
 	skb = build_skb(data, q->buf_size);
 	if (!skb)
 		return 0;
 
-	data_len = min_t(int, len, urb->sg[0].length - MT_DMA_HDR_LEN);
 	skb_reserve(skb, MT_DMA_HDR_LEN);
-	if (skb->tail + data_len > skb->end) {
-		dev_kfree_skb(skb);
-		return 1;
-	}
-
 	__skb_put(skb, data_len);
 	len -= data_len;
 
-	while (len > 0) {
+	while (len > 0 && nsgs < urb->num_sgs) {
 		data_len = min_t(int, len, urb->sg[nsgs].length);
 		skb_add_rx_frag(skb, skb_shinfo(skb)->nr_frags,
 				sg_page(&urb->sg[nsgs]),
@@ -551,13 +479,16 @@
 	struct mt76_queue *q = &dev->q_rx[MT_RXQ_MAIN];
 	unsigned long flags;
 
+	trace_rx_urb(dev, urb);
+
 	switch (urb->status) {
 	case -ECONNRESET:
 	case -ESHUTDOWN:
 	case -ENOENT:
 		return;
 	default:
-		dev_err(dev->dev, "rx urb failed: %d\n", urb->status);
+		dev_err_ratelimited(dev->dev, "rx urb failed: %d\n",
+				    urb->status);
 		/* fall through */
 	case 0:
 		break;
@@ -587,14 +518,8 @@
 static void mt76u_rx_tasklet(unsigned long data)
 {
 	struct mt76_dev *dev = (struct mt76_dev *)data;
-<<<<<<< HEAD
-	struct mt76_queue *q = &dev->q_rx[MT_RXQ_MAIN];
-	int err, nsgs, buf_len = q->buf_size;
-	struct mt76u_buf *buf;
-=======
 	struct urb *urb;
 	int err, count;
->>>>>>> 407d19ab
 
 	rcu_read_lock();
 
@@ -603,17 +528,9 @@
 		if (!urb)
 			break;
 
-<<<<<<< HEAD
-		nsgs = mt76u_process_rx_entry(dev, buf->urb);
-		if (nsgs > 0) {
-			err = mt76u_fill_rx_sg(dev, buf, nsgs,
-					       buf_len,
-					       SKB_WITH_OVERHEAD(buf_len));
-=======
 		count = mt76u_process_rx_entry(dev, urb);
 		if (count > 0) {
 			err = mt76u_refill_rx(dev, urb, count, GFP_ATOMIC);
->>>>>>> 407d19ab
 			if (err < 0)
 				break;
 		}
@@ -645,8 +562,13 @@
 
 static int mt76u_alloc_rx(struct mt76_dev *dev)
 {
+	struct mt76_usb *usb = &dev->usb;
 	struct mt76_queue *q = &dev->q_rx[MT_RXQ_MAIN];
-	int i, err, nsgs;
+	int i, err;
+
+	usb->mcu.data = devm_kmalloc(dev->dev, MCU_RESP_URB_SIZE, GFP_KERNEL);
+	if (!usb->mcu.data)
+		return -ENOMEM;
 
 	spin_lock_init(&q->lock);
 	q->entry = devm_kcalloc(dev->dev,
@@ -655,30 +577,13 @@
 	if (!q->entry)
 		return -ENOMEM;
 
-<<<<<<< HEAD
-	if (mt76u_check_sg(dev)) {
-		q->buf_size = MT_RX_BUF_SIZE;
-		nsgs = MT_SG_MAX_SIZE;
-	} else {
-		q->buf_size = PAGE_SIZE;
-		nsgs = 1;
-	}
-
-	for (i = 0; i < MT_NUM_RX_ENTRIES; i++) {
-		err = mt76u_buf_alloc(dev, &q->entry[i].ubuf,
-				      nsgs, q->buf_size,
-				      SKB_WITH_OVERHEAD(q->buf_size),
-				      GFP_KERNEL);
-=======
 	q->buf_size = dev->usb.sg_en ? MT_RX_BUF_SIZE : PAGE_SIZE;
 	q->ndesc = MT_NUM_RX_ENTRIES;
 	for (i = 0; i < q->ndesc; i++) {
 		err = mt76u_rx_urb_alloc(dev, &q->entry[i]);
->>>>>>> 407d19ab
 		if (err < 0)
 			return err;
 	}
-	q->ndesc = MT_NUM_RX_ENTRIES;
 
 	return mt76u_submit_rx_buffers(dev);
 }
@@ -686,12 +591,10 @@
 static void mt76u_free_rx(struct mt76_dev *dev)
 {
 	struct mt76_queue *q = &dev->q_rx[MT_RXQ_MAIN];
+	struct page *page;
 	int i;
 
 	for (i = 0; i < q->ndesc; i++)
-<<<<<<< HEAD
-		mt76u_buf_free(&q->entry[i].ubuf);
-=======
 		mt76u_urb_free(q->entry[i].urb);
 
 	if (!q->rx_page.va)
@@ -700,7 +603,6 @@
 	page = virt_to_page(q->rx_page.va);
 	__page_frag_cache_drain(page, q->rx_page.pagecnt_bias);
 	memset(&q->rx_page, 0, sizeof(q->rx_page));
->>>>>>> 407d19ab
 }
 
 void mt76u_stop_rx(struct mt76_dev *dev)
@@ -727,49 +629,11 @@
 }
 EXPORT_SYMBOL_GPL(mt76u_resume_rx);
 
-int mt76u_skb_dma_info(struct sk_buff *skb, int port, u32 flags)
-{
-	struct sk_buff *iter, *last = skb;
-	u32 info, pad;
-
-	/* Buffer layout:
-	 *	|   4B   | xfer len |      pad       |  4B  |
-	 *	| TXINFO | pkt/cmd  | zero pad to 4B | zero |
-	 *
-	 * length field of TXINFO should be set to 'xfer len'.
-	 */
-	info = FIELD_PREP(MT_TXD_INFO_LEN, round_up(skb->len, 4)) |
-	       FIELD_PREP(MT_TXD_INFO_DPORT, port) | flags;
-	put_unaligned_le32(info, skb_push(skb, sizeof(info)));
-
-	pad = round_up(skb->len, 4) + 4 - skb->len;
-	skb_walk_frags(skb, iter) {
-		last = iter;
-		if (!iter->next) {
-			skb->data_len += pad;
-			skb->len += pad;
-			break;
-		}
-	}
-
-	if (unlikely(pad)) {
-		if (__skb_pad(last, pad, true))
-			return -ENOMEM;
-		__skb_put(last, pad);
-	}
-	return 0;
-}
-EXPORT_SYMBOL_GPL(mt76u_skb_dma_info);
-
 static void mt76u_tx_tasklet(unsigned long data)
 {
 	struct mt76_dev *dev = (struct mt76_dev *)data;
-<<<<<<< HEAD
-	struct mt76u_buf *buf;
-=======
 	struct mt76_queue_entry entry;
 	struct mt76_sw_queue *sq;
->>>>>>> 407d19ab
 	struct mt76_queue *q;
 	bool wake;
 	int i;
@@ -783,23 +647,12 @@
 		while (q->queued > n_dequeued) {
 			if (!q->entry[q->head].done)
 				break;
-
-			dev->drv->tx_complete_skb(dev, q,
-						  &q->entry[q->head],
-						  false);
 
 			if (q->entry[q->head].schedule) {
 				q->entry[q->head].schedule = false;
 				n_sw_dequeued++;
 			}
 
-<<<<<<< HEAD
-			q->head = (q->head + 1) % q->ndesc;
-			q->queued--;
-		}
-		mt76_txq_schedule(dev, q);
-		wake = i < IEEE80211_NUM_ACS && q->queued < q->ndesc - 8;
-=======
 			entry = q->entry[q->head];
 			q->entry[q->head].done = false;
 			q->head = (q->head + 1) % q->ndesc;
@@ -817,7 +670,6 @@
 		if (wake)
 			q->stopped = false;
 
->>>>>>> 407d19ab
 		if (!q->queued)
 			wake_up(&dev->tx_wait);
 
@@ -874,23 +726,6 @@
 }
 
 static int
-<<<<<<< HEAD
-mt76u_tx_build_sg(struct sk_buff *skb, struct urb *urb)
-{
-	int nsgs = 1 + skb_shinfo(skb)->nr_frags;
-	struct sk_buff *iter;
-
-	skb_walk_frags(skb, iter)
-		nsgs += 1 + skb_shinfo(iter)->nr_frags;
-
-	memset(urb->sg, 0, sizeof(*urb->sg) * MT_SG_MAX_SIZE);
-
-	nsgs = min_t(int, MT_SG_MAX_SIZE, nsgs);
-	sg_init_marker(urb->sg, nsgs);
-	urb->num_sgs = nsgs;
-
-	return skb_to_sgvec_nomark(skb, urb->sg, 0, skb->len);
-=======
 mt76u_tx_setup_buffers(struct mt76_dev *dev, struct sk_buff *skb,
 		       struct urb *urb)
 {
@@ -906,7 +741,6 @@
 			return -ENOMEM;
 		return urb->num_sgs;
 	}
->>>>>>> 407d19ab
 }
 
 static int
@@ -914,40 +748,16 @@
 		   struct sk_buff *skb, struct mt76_wcid *wcid,
 		   struct ieee80211_sta *sta)
 {
-<<<<<<< HEAD
-	struct usb_interface *intf = to_usb_interface(dev->dev);
-	struct usb_device *udev = interface_to_usbdev(intf);
-	u8 ep = q2ep(q->hw_idx);
-	struct mt76u_buf *buf;
-=======
 	struct mt76_queue *q = dev->q_tx[qid].q;
 	struct mt76_tx_info tx_info = {
 		.skb = skb,
 	};
->>>>>>> 407d19ab
 	u16 idx = q->tail;
-	unsigned int pipe;
 	int err;
 
 	if (q->queued == q->ndesc)
 		return -ENOSPC;
 
-<<<<<<< HEAD
-	err = dev->drv->tx_prepare_skb(dev, NULL, skb, q, wcid, sta, NULL);
-	if (err < 0)
-		return err;
-
-	buf = &q->entry[idx].ubuf;
-	buf->done = false;
-
-	err = mt76u_tx_build_sg(skb, buf->urb);
-	if (err < 0)
-		return err;
-
-	pipe = usb_sndbulkpipe(udev, dev->usb.out_ep[ep]);
-	usb_fill_bulk_urb(buf->urb, udev, pipe, NULL, skb->len,
-			  mt76u_complete_tx, buf);
-=======
 	skb->prev = skb->next = NULL;
 	err = dev->drv->tx_prepare_skb(dev, NULL, qid, wcid, sta, &tx_info);
 	if (err < 0)
@@ -960,7 +770,6 @@
 	mt76u_fill_bulk_urb(dev, USB_DIR_OUT, q2ep(q->hw_idx),
 			    q->entry[idx].urb, mt76u_complete_tx,
 			    &q->entry[idx]);
->>>>>>> 407d19ab
 
 	q->tail = (q->tail + 1) % q->ndesc;
 	q->entry[idx].skb = tx_info.skb;
@@ -975,15 +784,10 @@
 	int err;
 
 	while (q->first != q->tail) {
-<<<<<<< HEAD
-		buf = &q->entry[q->first].ubuf;
-		err = usb_submit_urb(buf->urb, GFP_ATOMIC);
-=======
 		urb = q->entry[q->first].urb;
 
 		trace_submit_urb(dev, urb);
 		err = usb_submit_urb(urb, GFP_ATOMIC);
->>>>>>> 407d19ab
 		if (err < 0) {
 			if (err == -ENODEV)
 				set_bit(MT76_REMOVED, &dev->state);
@@ -999,17 +803,6 @@
 static int mt76u_alloc_tx(struct mt76_dev *dev)
 {
 	struct mt76_queue *q;
-<<<<<<< HEAD
-	size_t size;
-	int i, j;
-
-	size = MT_SG_MAX_SIZE * sizeof(struct scatterlist);
-	for (i = 0; i < IEEE80211_NUM_ACS; i++) {
-		q = &dev->q_tx[i];
-		spin_lock_init(&q->lock);
-		INIT_LIST_HEAD(&q->swq);
-		q->hw_idx = q2hwq(i);
-=======
 	int i, j, err;
 
 	for (i = 0; i <= MT_TXQ_PSD; i++) {
@@ -1027,7 +820,6 @@
 		spin_lock_init(&q->lock);
 		q->hw_idx = mt76_ac_to_hwq(i);
 		dev->q_tx[i].q = q;
->>>>>>> 407d19ab
 
 		q->entry = devm_kcalloc(dev->dev,
 					MT_NUM_TX_ENTRIES, sizeof(*q->entry),
@@ -1037,22 +829,9 @@
 
 		q->ndesc = MT_NUM_TX_ENTRIES;
 		for (j = 0; j < q->ndesc; j++) {
-<<<<<<< HEAD
-			buf = &q->entry[j].ubuf;
-			buf->dev = dev;
-
-			buf->urb = usb_alloc_urb(0, GFP_KERNEL);
-			if (!buf->urb)
-				return -ENOMEM;
-
-			buf->urb->sg = devm_kzalloc(dev->dev, size, GFP_KERNEL);
-			if (!buf->urb->sg)
-				return -ENOMEM;
-=======
 			err = mt76u_urb_alloc(dev, &q->entry[j]);
 			if (err < 0)
 				return err;
->>>>>>> 407d19ab
 		}
 	}
 	return 0;
@@ -1149,6 +928,9 @@
 		.wr = mt76u_wr,
 		.rmw = mt76u_rmw,
 		.copy = mt76u_copy,
+		.wr_rp = mt76u_wr_rp,
+		.rd_rp = mt76u_rd_rp,
+		.type = MT76_BUS_USB,
 	};
 	struct mt76_usb *usb = &dev->usb;
 
@@ -1157,13 +939,14 @@
 	INIT_DELAYED_WORK(&usb->stat_work, mt76u_tx_status_data);
 	skb_queue_head_init(&dev->rx_skb[MT_RXQ_MAIN]);
 
-	init_completion(&usb->mcu.cmpl);
 	mutex_init(&usb->mcu.mutex);
 
 	mutex_init(&usb->usb_ctrl_mtx);
 	dev->bus = &mt76u_ops;
 	dev->queue_ops = &usb_queue_ops;
 
+	usb->sg_en = mt76u_check_sg(dev);
+
 	return mt76u_set_endpoints(intf, usb);
 }
 EXPORT_SYMBOL_GPL(mt76u_init);
