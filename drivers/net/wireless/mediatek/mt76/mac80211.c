/*
 * Copyright (C) 2016 Felix Fietkau <nbd@nbd.name>
 *
 * Permission to use, copy, modify, and/or distribute this software for any
 * purpose with or without fee is hereby granted, provided that the above
 * copyright notice and this permission notice appear in all copies.
 *
 * THE SOFTWARE IS PROVIDED "AS IS" AND THE AUTHOR DISCLAIMS ALL WARRANTIES
 * WITH REGARD TO THIS SOFTWARE INCLUDING ALL IMPLIED WARRANTIES OF
 * MERCHANTABILITY AND FITNESS. IN NO EVENT SHALL THE AUTHOR BE LIABLE FOR
 * ANY SPECIAL, DIRECT, INDIRECT, OR CONSEQUENTIAL DAMAGES OR ANY DAMAGES
 * WHATSOEVER RESULTING FROM LOSS OF USE, DATA OR PROFITS, WHETHER IN AN
 * ACTION OF CONTRACT, NEGLIGENCE OR OTHER TORTIOUS ACTION, ARISING OUT OF
 * OR IN CONNECTION WITH THE USE OR PERFORMANCE OF THIS SOFTWARE.
 */
#include <linux/of.h>
#include "mt76.h"

#define CHAN2G(_idx, _freq) {			\
	.band = NL80211_BAND_2GHZ,		\
	.center_freq = (_freq),			\
	.hw_value = (_idx),			\
	.max_power = 30,			\
}

#define CHAN5G(_idx, _freq) {			\
	.band = NL80211_BAND_5GHZ,		\
	.center_freq = (_freq),			\
	.hw_value = (_idx),			\
	.max_power = 30,			\
}

static const struct ieee80211_channel mt76_channels_2ghz[] = {
	CHAN2G(1, 2412),
	CHAN2G(2, 2417),
	CHAN2G(3, 2422),
	CHAN2G(4, 2427),
	CHAN2G(5, 2432),
	CHAN2G(6, 2437),
	CHAN2G(7, 2442),
	CHAN2G(8, 2447),
	CHAN2G(9, 2452),
	CHAN2G(10, 2457),
	CHAN2G(11, 2462),
	CHAN2G(12, 2467),
	CHAN2G(13, 2472),
	CHAN2G(14, 2484),
};

static const struct ieee80211_channel mt76_channels_5ghz[] = {
	CHAN5G(36, 5180),
	CHAN5G(40, 5200),
	CHAN5G(44, 5220),
	CHAN5G(48, 5240),

	CHAN5G(52, 5260),
	CHAN5G(56, 5280),
	CHAN5G(60, 5300),
	CHAN5G(64, 5320),

	CHAN5G(100, 5500),
	CHAN5G(104, 5520),
	CHAN5G(108, 5540),
	CHAN5G(112, 5560),
	CHAN5G(116, 5580),
	CHAN5G(120, 5600),
	CHAN5G(124, 5620),
	CHAN5G(128, 5640),
	CHAN5G(132, 5660),
	CHAN5G(136, 5680),
	CHAN5G(140, 5700),

	CHAN5G(149, 5745),
	CHAN5G(153, 5765),
	CHAN5G(157, 5785),
	CHAN5G(161, 5805),
	CHAN5G(165, 5825),
};

static const struct ieee80211_tpt_blink mt76_tpt_blink[] = {
	{ .throughput =   0 * 1024, .blink_time = 334 },
	{ .throughput =   1 * 1024, .blink_time = 260 },
	{ .throughput =   5 * 1024, .blink_time = 220 },
	{ .throughput =  10 * 1024, .blink_time = 190 },
	{ .throughput =  20 * 1024, .blink_time = 170 },
	{ .throughput =  50 * 1024, .blink_time = 150 },
	{ .throughput =  70 * 1024, .blink_time = 130 },
	{ .throughput = 100 * 1024, .blink_time = 110 },
	{ .throughput = 200 * 1024, .blink_time =  80 },
	{ .throughput = 300 * 1024, .blink_time =  50 },
};

static int mt76_led_init(struct mt76_dev *dev)
{
	struct device_node *np = dev->dev->of_node;
	struct ieee80211_hw *hw = dev->hw;
	int led_pin;

	if (!dev->led_cdev.brightness_set && !dev->led_cdev.blink_set)
		return 0;

	snprintf(dev->led_name, sizeof(dev->led_name),
		 "mt76-%s", wiphy_name(hw->wiphy));

	dev->led_cdev.name = dev->led_name;
	dev->led_cdev.default_trigger =
		ieee80211_create_tpt_led_trigger(hw,
					IEEE80211_TPT_LEDTRIG_FL_RADIO,
					mt76_tpt_blink,
					ARRAY_SIZE(mt76_tpt_blink));

	np = of_get_child_by_name(np, "led");
	if (np) {
		if (!of_property_read_u32(np, "led-sources", &led_pin))
			dev->led_pin = led_pin;
		dev->led_al = of_property_read_bool(np, "led-active-low");
	}

	return devm_led_classdev_register(dev->dev, &dev->led_cdev);
}

static void mt76_init_stream_cap(struct mt76_dev *dev,
				 struct ieee80211_supported_band *sband,
				 bool vht)
{
	struct ieee80211_sta_ht_cap *ht_cap = &sband->ht_cap;
	int i, nstream = __sw_hweight8(dev->antenna_mask);
	struct ieee80211_sta_vht_cap *vht_cap;
	u16 mcs_map = 0;

	if (nstream > 1)
		ht_cap->cap |= IEEE80211_HT_CAP_TX_STBC;
	else
		ht_cap->cap &= ~IEEE80211_HT_CAP_TX_STBC;

	for (i = 0; i < IEEE80211_HT_MCS_MASK_LEN; i++)
		ht_cap->mcs.rx_mask[i] = i < nstream ? 0xff : 0;

	if (!vht)
		return;

	vht_cap = &sband->vht_cap;
	if (nstream > 1)
		vht_cap->cap |= IEEE80211_VHT_CAP_TXSTBC;
	else
		vht_cap->cap &= ~IEEE80211_VHT_CAP_TXSTBC;

	for (i = 0; i < 8; i++) {
		if (i < nstream)
			mcs_map |= (IEEE80211_VHT_MCS_SUPPORT_0_9 << (i * 2));
		else
			mcs_map |=
				(IEEE80211_VHT_MCS_NOT_SUPPORTED << (i * 2));
	}
	vht_cap->vht_mcs.rx_mcs_map = cpu_to_le16(mcs_map);
	vht_cap->vht_mcs.tx_mcs_map = cpu_to_le16(mcs_map);
}

void mt76_set_stream_caps(struct mt76_dev *dev, bool vht)
{
	if (dev->cap.has_2ghz)
		mt76_init_stream_cap(dev, &dev->sband_2g.sband, false);
	if (dev->cap.has_5ghz)
		mt76_init_stream_cap(dev, &dev->sband_5g.sband, vht);
}
EXPORT_SYMBOL_GPL(mt76_set_stream_caps);

static int
mt76_init_sband(struct mt76_dev *dev, struct mt76_sband *msband,
		const struct ieee80211_channel *chan, int n_chan,
		struct ieee80211_rate *rates, int n_rates, bool vht)
{
	struct ieee80211_supported_band *sband = &msband->sband;
	struct ieee80211_sta_ht_cap *ht_cap;
	struct ieee80211_sta_vht_cap *vht_cap;
	void *chanlist;
	int size;

	size = n_chan * sizeof(*chan);
	chanlist = devm_kmemdup(dev->dev, chan, size, GFP_KERNEL);
	if (!chanlist)
		return -ENOMEM;

	msband->chan = devm_kcalloc(dev->dev, n_chan, sizeof(*msband->chan),
				    GFP_KERNEL);
	if (!msband->chan)
		return -ENOMEM;

	sband->channels = chanlist;
	sband->n_channels = n_chan;
	sband->bitrates = rates;
	sband->n_bitrates = n_rates;
	dev->chandef.chan = &sband->channels[0];

	ht_cap = &sband->ht_cap;
	ht_cap->ht_supported = true;
	ht_cap->cap |= IEEE80211_HT_CAP_SUP_WIDTH_20_40 |
		       IEEE80211_HT_CAP_GRN_FLD |
		       IEEE80211_HT_CAP_SGI_20 |
		       IEEE80211_HT_CAP_SGI_40 |
		       (1 << IEEE80211_HT_CAP_RX_STBC_SHIFT);

	ht_cap->mcs.tx_params = IEEE80211_HT_MCS_TX_DEFINED;
	ht_cap->ampdu_factor = IEEE80211_HT_MAX_AMPDU_64K;
	ht_cap->ampdu_density = IEEE80211_HT_MPDU_DENSITY_4;

	mt76_init_stream_cap(dev, sband, vht);

	if (!vht)
		return 0;

	vht_cap = &sband->vht_cap;
	vht_cap->vht_supported = true;
	vht_cap->cap |= IEEE80211_VHT_CAP_RXLDPC |
			IEEE80211_VHT_CAP_RXSTBC_1 |
			IEEE80211_VHT_CAP_SHORT_GI_80 |
			IEEE80211_VHT_CAP_RX_ANTENNA_PATTERN |
			IEEE80211_VHT_CAP_TX_ANTENNA_PATTERN |
			(3 << IEEE80211_VHT_CAP_MAX_A_MPDU_LENGTH_EXPONENT_SHIFT);

	return 0;
}

static int
mt76_init_sband_2g(struct mt76_dev *dev, struct ieee80211_rate *rates,
		   int n_rates)
{
	dev->hw->wiphy->bands[NL80211_BAND_2GHZ] = &dev->sband_2g.sband;

	return mt76_init_sband(dev, &dev->sband_2g,
			       mt76_channels_2ghz,
			       ARRAY_SIZE(mt76_channels_2ghz),
			       rates, n_rates, false);
}

static int
mt76_init_sband_5g(struct mt76_dev *dev, struct ieee80211_rate *rates,
		   int n_rates, bool vht)
{
	dev->hw->wiphy->bands[NL80211_BAND_5GHZ] = &dev->sband_5g.sband;

	return mt76_init_sband(dev, &dev->sband_5g,
			       mt76_channels_5ghz,
			       ARRAY_SIZE(mt76_channels_5ghz),
			       rates, n_rates, vht);
}

static void
mt76_check_sband(struct mt76_dev *dev, int band)
{
	struct ieee80211_supported_band *sband = dev->hw->wiphy->bands[band];
	bool found = false;
	int i;

	if (!sband)
		return;

	for (i = 0; i < sband->n_channels; i++) {
		if (sband->channels[i].flags & IEEE80211_CHAN_DISABLED)
			continue;

		found = true;
		break;
	}

	if (found)
		return;

	sband->n_channels = 0;
	dev->hw->wiphy->bands[band] = NULL;
}

struct mt76_dev *
mt76_alloc_device(unsigned int size, const struct ieee80211_ops *ops)
{
	struct ieee80211_hw *hw;
	struct mt76_dev *dev;

	hw = ieee80211_alloc_hw(size, ops);
	if (!hw)
		return NULL;

	dev = hw->priv;
	dev->hw = hw;
	spin_lock_init(&dev->rx_lock);
	spin_lock_init(&dev->lock);
	spin_lock_init(&dev->cc_lock);
	init_waitqueue_head(&dev->tx_wait);

	return dev;
}
EXPORT_SYMBOL_GPL(mt76_alloc_device);

int mt76_register_device(struct mt76_dev *dev, bool vht,
			 struct ieee80211_rate *rates, int n_rates)
{
	struct ieee80211_hw *hw = dev->hw;
	struct wiphy *wiphy = hw->wiphy;
	int ret;

	dev_set_drvdata(dev->dev, dev);

	INIT_LIST_HEAD(&dev->txwi_cache);

	SET_IEEE80211_DEV(hw, dev->dev);
	SET_IEEE80211_PERM_ADDR(hw, dev->macaddr);

	wiphy->features |= NL80211_FEATURE_ACTIVE_MONITOR;

	wiphy->available_antennas_tx = dev->antenna_mask;
	wiphy->available_antennas_rx = dev->antenna_mask;

	hw->txq_data_size = sizeof(struct mt76_txq);
	hw->max_tx_fragments = 16;

	ieee80211_hw_set(hw, SIGNAL_DBM);
	ieee80211_hw_set(hw, PS_NULLFUNC_STACK);
	ieee80211_hw_set(hw, HOST_BROADCAST_PS_BUFFERING);
	ieee80211_hw_set(hw, AMPDU_AGGREGATION);
	ieee80211_hw_set(hw, SUPPORTS_RC_TABLE);
	ieee80211_hw_set(hw, SUPPORT_FAST_XMIT);
	ieee80211_hw_set(hw, SUPPORTS_CLONED_SKBS);
	ieee80211_hw_set(hw, SUPPORTS_AMSDU_IN_AMPDU);
	ieee80211_hw_set(hw, TX_AMSDU);
	ieee80211_hw_set(hw, TX_FRAG_LIST);
	ieee80211_hw_set(hw, MFP_CAPABLE);
	ieee80211_hw_set(hw, AP_LINK_PS);

	wiphy->flags |= WIPHY_FLAG_IBSS_RSN;

	if (dev->cap.has_2ghz) {
		ret = mt76_init_sband_2g(dev, rates, n_rates);
		if (ret)
			return ret;
	}

	if (dev->cap.has_5ghz) {
		ret = mt76_init_sband_5g(dev, rates + 4, n_rates - 4, vht);
		if (ret)
			return ret;
	}

	wiphy_read_of_freq_limits(dev->hw->wiphy);
	mt76_check_sband(dev, NL80211_BAND_2GHZ);
	mt76_check_sband(dev, NL80211_BAND_5GHZ);

	if (IS_ENABLED(CONFIG_MT76_LEDS)) {
		ret = mt76_led_init(dev);
		if (ret)
			return ret;
	}

	return ieee80211_register_hw(hw);
}
EXPORT_SYMBOL_GPL(mt76_register_device);

void mt76_unregister_device(struct mt76_dev *dev)
{
	struct ieee80211_hw *hw = dev->hw;

	ieee80211_unregister_hw(hw);
}
EXPORT_SYMBOL_GPL(mt76_unregister_device);

void mt76_free_device(struct mt76_dev *dev)
{
	mt76_tx_free(dev);
	ieee80211_free_hw(dev->hw);
}
EXPORT_SYMBOL_GPL(mt76_free_device);

void mt76_rx(struct mt76_dev *dev, enum mt76_rxq_id q, struct sk_buff *skb)
{
	if (!test_bit(MT76_STATE_RUNNING, &dev->state)) {
		dev_kfree_skb(skb);
		return;
	}

	__skb_queue_tail(&dev->rx_skb[q], skb);
}
EXPORT_SYMBOL_GPL(mt76_rx);

bool mt76_has_tx_pending(struct mt76_dev *dev)
{
	struct mt76_queue *q;
	int i;

	for (i = 0; i < ARRAY_SIZE(dev->q_tx); i++) {
		q = dev->q_tx[i].q;
		if (q && q->queued)
			return true;
	}

	return false;
}
EXPORT_SYMBOL_GPL(mt76_has_tx_pending);

void mt76_set_channel(struct mt76_dev *dev)
{
	struct ieee80211_hw *hw = dev->hw;
	struct cfg80211_chan_def *chandef = &hw->conf.chandef;
	struct mt76_channel_state *state;
	bool offchannel = hw->conf.flags & IEEE80211_CONF_OFFCHANNEL;
	int timeout = HZ / 5;

	if (offchannel)
		set_bit(MT76_OFFCHANNEL, &dev->state);
	else
		clear_bit(MT76_OFFCHANNEL, &dev->state);

	wait_event_timeout(dev->tx_wait, !mt76_has_tx_pending(dev), timeout);

	if (dev->drv->update_survey)
		dev->drv->update_survey(dev);

	dev->chandef = *chandef;

	if (!offchannel)
		dev->main_chan = chandef->chan;

	if (chandef->chan != dev->main_chan) {
		state = mt76_channel_state(dev, chandef->chan);
		memset(state, 0, sizeof(*state));
	}
}
EXPORT_SYMBOL_GPL(mt76_set_channel);

int mt76_get_survey(struct ieee80211_hw *hw, int idx,
		    struct survey_info *survey)
{
	struct mt76_dev *dev = hw->priv;
	struct mt76_sband *sband;
	struct ieee80211_channel *chan;
	struct mt76_channel_state *state;
	int ret = 0;

	if (idx == 0 && dev->drv->update_survey)
		dev->drv->update_survey(dev);

	sband = &dev->sband_2g;
	if (idx >= sband->sband.n_channels) {
		idx -= sband->sband.n_channels;
		sband = &dev->sband_5g;
	}

	if (idx >= sband->sband.n_channels)
		return -ENOENT;

	chan = &sband->sband.channels[idx];
	state = mt76_channel_state(dev, chan);

	memset(survey, 0, sizeof(*survey));
	survey->channel = chan;
	survey->filled = SURVEY_INFO_TIME | SURVEY_INFO_TIME_BUSY;
	if (chan == dev->main_chan)
		survey->filled |= SURVEY_INFO_IN_USE;

	spin_lock_bh(&dev->cc_lock);
	survey->time = div_u64(state->cc_active, 1000);
	survey->time_busy = div_u64(state->cc_busy, 1000);
	spin_unlock_bh(&dev->cc_lock);

	return ret;
}
EXPORT_SYMBOL_GPL(mt76_get_survey);

void mt76_wcid_key_setup(struct mt76_dev *dev, struct mt76_wcid *wcid,
			 struct ieee80211_key_conf *key)
{
	struct ieee80211_key_seq seq;
	int i;

	wcid->rx_check_pn = false;

	if (!key)
		return;

	if (key->cipher == WLAN_CIPHER_SUITE_CCMP)
		wcid->rx_check_pn = true;

	for (i = 0; i < IEEE80211_NUM_TIDS; i++) {
		ieee80211_get_key_rx_seq(key, i, &seq);
		memcpy(wcid->rx_key_pn[i], seq.ccmp.pn, sizeof(seq.ccmp.pn));
	}
}
EXPORT_SYMBOL(mt76_wcid_key_setup);

static struct ieee80211_sta *mt76_rx_convert(struct sk_buff *skb)
{
	struct ieee80211_rx_status *status = IEEE80211_SKB_RXCB(skb);
	struct mt76_rx_status mstat;

	mstat = *((struct mt76_rx_status *) skb->cb);
	memset(status, 0, sizeof(*status));

	status->flag = mstat.flag;
	status->freq = mstat.freq;
	status->enc_flags = mstat.enc_flags;
	status->encoding = mstat.encoding;
	status->bw = mstat.bw;
	status->rate_idx = mstat.rate_idx;
	status->nss = mstat.nss;
	status->band = mstat.band;
	status->signal = mstat.signal;
	status->chains = mstat.chains;

	BUILD_BUG_ON(sizeof(mstat) > sizeof(skb->cb));
	BUILD_BUG_ON(sizeof(status->chain_signal) != sizeof(mstat.chain_signal));
	memcpy(status->chain_signal, mstat.chain_signal, sizeof(mstat.chain_signal));

	return wcid_to_sta(mstat.wcid);
}

static int
mt76_check_ccmp_pn(struct sk_buff *skb)
{
	struct mt76_rx_status *status = (struct mt76_rx_status *) skb->cb;
	struct mt76_wcid *wcid = status->wcid;
	struct ieee80211_hdr *hdr;
	int ret;

	if (!(status->flag & RX_FLAG_DECRYPTED))
		return 0;

	if (!wcid || !wcid->rx_check_pn)
		return 0;

	if (!(status->flag & RX_FLAG_IV_STRIPPED)) {
		/*
		 * Validate the first fragment both here and in mac80211
		 * All further fragments will be validated by mac80211 only.
		 */
		hdr = (struct ieee80211_hdr *) skb->data;
		if (ieee80211_is_frag(hdr) &&
		    !ieee80211_is_first_frag(hdr->frame_control))
			return 0;
	}

	BUILD_BUG_ON(sizeof(status->iv) != sizeof(wcid->rx_key_pn[0]));
	ret = memcmp(status->iv, wcid->rx_key_pn[status->tid],
		     sizeof(status->iv));
	if (ret <= 0)
		return -EINVAL; /* replay */

	memcpy(wcid->rx_key_pn[status->tid], status->iv, sizeof(status->iv));

	if (status->flag & RX_FLAG_IV_STRIPPED)
		status->flag |= RX_FLAG_PN_VALIDATED;

	return 0;
}

static void
mt76_check_ps(struct mt76_dev *dev, struct sk_buff *skb)
{
	struct mt76_rx_status *status = (struct mt76_rx_status *) skb->cb;
	struct ieee80211_hdr *hdr = (struct ieee80211_hdr *) skb->data;
	struct ieee80211_sta *sta;
	struct mt76_wcid *wcid = status->wcid;
	bool ps;
	int i;

	if (!wcid || !wcid->sta)
		return;

	sta = container_of((void *) wcid, struct ieee80211_sta, drv_priv);

	if (!test_bit(MT_WCID_FLAG_CHECK_PS, &wcid->flags))
		return;

	if (ieee80211_is_pspoll(hdr->frame_control)) {
		ieee80211_sta_pspoll(sta);
		return;
	}

	if (ieee80211_has_morefrags(hdr->frame_control) ||
		!(ieee80211_is_mgmt(hdr->frame_control) ||
		  ieee80211_is_data(hdr->frame_control)))
		return;

	ps = ieee80211_has_pm(hdr->frame_control);

	if (ps && (ieee80211_is_data_qos(hdr->frame_control) ||
		   ieee80211_is_qos_nullfunc(hdr->frame_control)))
		ieee80211_sta_uapsd_trigger(sta, status->tid);

	if (!!test_bit(MT_WCID_FLAG_PS, &wcid->flags) == ps)
		return;

	if (ps)
		set_bit(MT_WCID_FLAG_PS, &wcid->flags);
	else
		clear_bit(MT_WCID_FLAG_PS, &wcid->flags);

	dev->drv->sta_ps(dev, sta, ps);
	ieee80211_sta_ps_transition(sta, ps);

	if (ps)
		return;

	for (i = 0; i < ARRAY_SIZE(sta->txq); i++) {
		struct mt76_txq *mtxq;

		if (!sta->txq[i])
			continue;

		mtxq = (struct mt76_txq *) sta->txq[i]->drv_priv;
		if (!skb_queue_empty(&mtxq->retry_q))
			ieee80211_schedule_txq(dev->hw, sta->txq[i]);
	}
}

void mt76_rx_complete(struct mt76_dev *dev, struct sk_buff_head *frames,
		      struct napi_struct *napi)
{
	struct ieee80211_sta *sta;
	struct sk_buff *skb;

	spin_lock(&dev->rx_lock);
	while ((skb = __skb_dequeue(frames)) != NULL) {
		if (mt76_check_ccmp_pn(skb)) {
			dev_kfree_skb(skb);
			continue;
		}

		sta = mt76_rx_convert(skb);
		ieee80211_rx_napi(dev->hw, sta, skb, napi);
	}
	spin_unlock(&dev->rx_lock);
}

void mt76_rx_poll_complete(struct mt76_dev *dev, enum mt76_rxq_id q,
			   struct napi_struct *napi)
{
	struct sk_buff_head frames;
	struct sk_buff *skb;

	__skb_queue_head_init(&frames);

	while ((skb = __skb_dequeue(&dev->rx_skb[q])) != NULL) {
		mt76_check_ps(dev, skb);
		mt76_rx_aggr_reorder(skb, &frames);
	}

	mt76_rx_complete(dev, &frames, napi);
}
<<<<<<< HEAD
EXPORT_SYMBOL_GPL(mt76_rx_poll_complete);
=======
EXPORT_SYMBOL_GPL(mt76_rx_poll_complete);

static int
mt76_sta_add(struct mt76_dev *dev, struct ieee80211_vif *vif,
	     struct ieee80211_sta *sta)
{
	struct mt76_wcid *wcid = (struct mt76_wcid *)sta->drv_priv;
	int ret;
	int i;

	mutex_lock(&dev->mutex);

	ret = dev->drv->sta_add(dev, vif, sta);
	if (ret)
		goto out;

	for (i = 0; i < ARRAY_SIZE(sta->txq); i++) {
		struct mt76_txq *mtxq;

		if (!sta->txq[i])
			continue;

		mtxq = (struct mt76_txq *)sta->txq[i]->drv_priv;
		mtxq->wcid = wcid;

		mt76_txq_init(dev, sta->txq[i]);
	}

	ewma_signal_init(&wcid->rssi);
	rcu_assign_pointer(dev->wcid[wcid->idx], wcid);

out:
	mutex_unlock(&dev->mutex);

	return ret;
}

void __mt76_sta_remove(struct mt76_dev *dev, struct ieee80211_vif *vif,
		       struct ieee80211_sta *sta)
{
	struct mt76_wcid *wcid = (struct mt76_wcid *)sta->drv_priv;
	int i, idx = wcid->idx;

	rcu_assign_pointer(dev->wcid[idx], NULL);
	synchronize_rcu();

	if (dev->drv->sta_remove)
		dev->drv->sta_remove(dev, vif, sta);

	mt76_tx_status_check(dev, wcid, true);
	for (i = 0; i < ARRAY_SIZE(sta->txq); i++)
		mt76_txq_remove(dev, sta->txq[i]);
	mt76_wcid_free(dev->wcid_mask, idx);
}
EXPORT_SYMBOL_GPL(__mt76_sta_remove);

static void
mt76_sta_remove(struct mt76_dev *dev, struct ieee80211_vif *vif,
		struct ieee80211_sta *sta)
{
	mutex_lock(&dev->mutex);
	__mt76_sta_remove(dev, vif, sta);
	mutex_unlock(&dev->mutex);
}

int mt76_sta_state(struct ieee80211_hw *hw, struct ieee80211_vif *vif,
		   struct ieee80211_sta *sta,
		   enum ieee80211_sta_state old_state,
		   enum ieee80211_sta_state new_state)
{
	struct mt76_dev *dev = hw->priv;

	if (old_state == IEEE80211_STA_NOTEXIST &&
	    new_state == IEEE80211_STA_NONE)
		return mt76_sta_add(dev, vif, sta);

	if (old_state == IEEE80211_STA_AUTH &&
	    new_state == IEEE80211_STA_ASSOC &&
	    dev->drv->sta_assoc)
		dev->drv->sta_assoc(dev, vif, sta);

	if (old_state == IEEE80211_STA_NONE &&
		 new_state == IEEE80211_STA_NOTEXIST)
		mt76_sta_remove(dev, vif, sta);

	return 0;
}
EXPORT_SYMBOL_GPL(mt76_sta_state);

int mt76_get_txpower(struct ieee80211_hw *hw, struct ieee80211_vif *vif,
		     int *dbm)
{
	struct mt76_dev *dev = hw->priv;
	int n_chains = hweight8(dev->antenna_mask);

	*dbm = DIV_ROUND_UP(dev->txpower_cur, 2);

	/* convert from per-chain power to combined
	 * output on 2x2 devices
	 */
	if (n_chains > 1)
		*dbm += 3;

	return 0;
}
EXPORT_SYMBOL_GPL(mt76_get_txpower);

static void
__mt76_csa_finish(void *priv, u8 *mac, struct ieee80211_vif *vif)
{
	if (vif->csa_active && ieee80211_csa_is_complete(vif))
	    ieee80211_csa_finish(vif);
}

void mt76_csa_finish(struct mt76_dev *dev)
{
	if (!dev->csa_complete)
		return;

	ieee80211_iterate_active_interfaces_atomic(dev->hw,
		IEEE80211_IFACE_ITER_RESUME_ALL,
		__mt76_csa_finish, dev);

	dev->csa_complete = 0;
}
EXPORT_SYMBOL_GPL(mt76_csa_finish);

static void
__mt76_csa_check(void *priv, u8 *mac, struct ieee80211_vif *vif)
{
	struct mt76_dev *dev = priv;

	if (!vif->csa_active)
		return;

	dev->csa_complete |= ieee80211_csa_is_complete(vif);
}

void mt76_csa_check(struct mt76_dev *dev)
{
	ieee80211_iterate_active_interfaces_atomic(dev->hw,
		IEEE80211_IFACE_ITER_RESUME_ALL,
		__mt76_csa_check, dev);
}
EXPORT_SYMBOL_GPL(mt76_csa_check);

int
mt76_set_tim(struct ieee80211_hw *hw, struct ieee80211_sta *sta, bool set)
{
	return 0;
}
EXPORT_SYMBOL_GPL(mt76_set_tim);
>>>>>>> 407d19ab
<|MERGE_RESOLUTION|>--- conflicted
+++ resolved
@@ -124,7 +124,7 @@
 				 bool vht)
 {
 	struct ieee80211_sta_ht_cap *ht_cap = &sband->ht_cap;
-	int i, nstream = __sw_hweight8(dev->antenna_mask);
+	int i, nstream = hweight8(dev->antenna_mask);
 	struct ieee80211_sta_vht_cap *vht_cap;
 	u16 mcs_map = 0;
 
@@ -271,7 +271,9 @@
 }
 
 struct mt76_dev *
-mt76_alloc_device(unsigned int size, const struct ieee80211_ops *ops)
+mt76_alloc_device(struct device *pdev, unsigned int size,
+		  const struct ieee80211_ops *ops,
+		  const struct mt76_driver_ops *drv_ops)
 {
 	struct ieee80211_hw *hw;
 	struct mt76_dev *dev;
@@ -282,10 +284,15 @@
 
 	dev = hw->priv;
 	dev->hw = hw;
+	dev->dev = pdev;
+	dev->drv = drv_ops;
+
 	spin_lock_init(&dev->rx_lock);
 	spin_lock_init(&dev->lock);
 	spin_lock_init(&dev->cc_lock);
+	mutex_init(&dev->mutex);
 	init_waitqueue_head(&dev->tx_wait);
+	skb_queue_head_init(&dev->status_list);
 
 	return dev;
 }
@@ -306,6 +313,8 @@
 	SET_IEEE80211_PERM_ADDR(hw, dev->macaddr);
 
 	wiphy->features |= NL80211_FEATURE_ACTIVE_MONITOR;
+
+	wiphy_ext_feature_set(wiphy, NL80211_EXT_FEATURE_CQM_RSSI_LIST);
 
 	wiphy->available_antennas_tx = dev->antenna_mask;
 	wiphy->available_antennas_rx = dev->antenna_mask;
@@ -325,6 +334,8 @@
 	ieee80211_hw_set(hw, TX_FRAG_LIST);
 	ieee80211_hw_set(hw, MFP_CAPABLE);
 	ieee80211_hw_set(hw, AP_LINK_PS);
+	ieee80211_hw_set(hw, REPORTS_TX_ACK_STATUS);
+	ieee80211_hw_set(hw, NEEDS_UNIQUE_STA_ADDR);
 
 	wiphy->flags |= WIPHY_FLAG_IBSS_RSN;
 
@@ -358,6 +369,7 @@
 {
 	struct ieee80211_hw *hw = dev->hw;
 
+	mt76_tx_status_check(dev, NULL, true);
 	ieee80211_unregister_hw(hw);
 }
 EXPORT_SYMBOL_GPL(mt76_unregister_device);
@@ -485,7 +497,7 @@
 }
 EXPORT_SYMBOL(mt76_wcid_key_setup);
 
-static struct ieee80211_sta *mt76_rx_convert(struct sk_buff *skb)
+struct ieee80211_sta *mt76_rx_convert(struct sk_buff *skb)
 {
 	struct ieee80211_rx_status *status = IEEE80211_SKB_RXCB(skb);
 	struct mt76_rx_status mstat;
@@ -510,6 +522,7 @@
 
 	return wcid_to_sta(mstat.wcid);
 }
+EXPORT_SYMBOL(mt76_rx_convert);
 
 static int
 mt76_check_ccmp_pn(struct sk_buff *skb)
@@ -551,7 +564,7 @@
 }
 
 static void
-mt76_check_ps(struct mt76_dev *dev, struct sk_buff *skb)
+mt76_check_sta(struct mt76_dev *dev, struct sk_buff *skb)
 {
 	struct mt76_rx_status *status = (struct mt76_rx_status *) skb->cb;
 	struct ieee80211_hdr *hdr = (struct ieee80211_hdr *) skb->data;
@@ -560,10 +573,21 @@
 	bool ps;
 	int i;
 
+	if (ieee80211_is_pspoll(hdr->frame_control) && !wcid) {
+		sta = ieee80211_find_sta_by_ifaddr(dev->hw, hdr->addr2, NULL);
+		if (sta)
+			wcid = status->wcid = (struct mt76_wcid *) sta->drv_priv;
+	}
+
 	if (!wcid || !wcid->sta)
 		return;
 
 	sta = container_of((void *) wcid, struct ieee80211_sta, drv_priv);
+
+	if (status->signal <= 0)
+		ewma_signal_add(&wcid->rssi, -status->signal);
+
+	wcid->inactive_count = 0;
 
 	if (!test_bit(MT_WCID_FLAG_CHECK_PS, &wcid->flags))
 		return;
@@ -638,15 +662,12 @@
 	__skb_queue_head_init(&frames);
 
 	while ((skb = __skb_dequeue(&dev->rx_skb[q])) != NULL) {
-		mt76_check_ps(dev, skb);
+		mt76_check_sta(dev, skb);
 		mt76_rx_aggr_reorder(skb, &frames);
 	}
 
 	mt76_rx_complete(dev, &frames, napi);
 }
-<<<<<<< HEAD
-EXPORT_SYMBOL_GPL(mt76_rx_poll_complete);
-=======
 EXPORT_SYMBOL_GPL(mt76_rx_poll_complete);
 
 static int
@@ -798,5 +819,4 @@
 {
 	return 0;
 }
-EXPORT_SYMBOL_GPL(mt76_set_tim);
->>>>>>> 407d19ab
+EXPORT_SYMBOL_GPL(mt76_set_tim);