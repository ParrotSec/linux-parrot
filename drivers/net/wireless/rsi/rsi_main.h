/**
 * Copyright (c) 2014 Redpine Signals Inc.
 *
 * Permission to use, copy, modify, and/or distribute this software for any
 * purpose with or without fee is hereby granted, provided that the above
 * copyright notice and this permission notice appear in all copies.
 *
 * THE SOFTWARE IS PROVIDED "AS IS" AND THE AUTHOR DISCLAIMS ALL WARRANTIES
 * WITH REGARD TO THIS SOFTWARE INCLUDING ALL IMPLIED WARRANTIES OF
 * MERCHANTABILITY AND FITNESS. IN NO EVENT SHALL THE AUTHOR BE LIABLE FOR
 * ANY SPECIAL, DIRECT, INDIRECT, OR CONSEQUENTIAL DAMAGES OR ANY DAMAGES
 * WHATSOEVER RESULTING FROM LOSS OF USE, DATA OR PROFITS, WHETHER IN AN
 * ACTION OF CONTRACT, NEGLIGENCE OR OTHER TORTIOUS ACTION, ARISING OUT OF
 * OR IN CONNECTION WITH THE USE OR PERFORMANCE OF THIS SOFTWARE.
 */

#ifndef __RSI_MAIN_H__
#define __RSI_MAIN_H__

#include <linux/string.h>
#include <linux/skbuff.h>
#include <net/mac80211.h>
#include <net/rsi_91x.h>

struct rsi_sta {
	struct ieee80211_sta *sta;
	s16 sta_id;
	u16 seq_start[IEEE80211_NUM_TIDS];
	bool start_tx_aggr[IEEE80211_NUM_TIDS];
};

struct rsi_hw;

#include "rsi_ps.h"

#define ERR_ZONE                        BIT(0)  /* For Error Msgs             */
#define INFO_ZONE                       BIT(1)  /* For General Status Msgs    */
#define INIT_ZONE                       BIT(2)  /* For Driver Init Seq Msgs   */
#define MGMT_TX_ZONE                    BIT(3)  /* For TX Mgmt Path Msgs      */
#define MGMT_RX_ZONE                    BIT(4)  /* For RX Mgmt Path Msgs      */
#define DATA_TX_ZONE                    BIT(5)  /* For TX Data Path Msgs      */
#define DATA_RX_ZONE                    BIT(6)  /* For RX Data Path Msgs      */
#define FSM_ZONE                        BIT(7)  /* For State Machine Msgs     */
#define ISR_ZONE                        BIT(8)  /* For Interrupt Msgs         */

enum RSI_FSM_STATES {
	FSM_FW_NOT_LOADED,
	FSM_CARD_NOT_READY,
	FSM_COMMON_DEV_PARAMS_SENT,
	FSM_BOOT_PARAMS_SENT,
	FSM_EEPROM_READ_MAC_ADDR,
	FSM_EEPROM_READ_RF_TYPE,
	FSM_RESET_MAC_SENT,
	FSM_RADIO_CAPS_SENT,
	FSM_BB_RF_PROG_SENT,
	FSM_MAC_INIT_DONE,

	NUM_FSM_STATES
};

extern u32 rsi_zone_enabled;
extern __printf(2, 3) void rsi_dbg(u32 zone, const char *fmt, ...);

#define RSI_MAX_VIFS                    3
#define NUM_EDCA_QUEUES                 4
#define IEEE80211_ADDR_LEN              6
#define FRAME_DESC_SZ                   16
#define MIN_802_11_HDR_LEN              24
#define RSI_DEF_KEEPALIVE               90
#define RSI_WOW_KEEPALIVE                5
#define RSI_BCN_MISS_THRESHOLD           24

#define DATA_QUEUE_WATER_MARK           400
#define MIN_DATA_QUEUE_WATER_MARK       300
#define MULTICAST_WATER_MARK            200
#define MAC_80211_HDR_FRAME_CONTROL     0
#define WME_NUM_AC                      4
#define NUM_SOFT_QUEUES                 6
#define MAX_HW_QUEUES                   12
#define INVALID_QUEUE                   0xff
#define MAX_CONTINUOUS_VO_PKTS          8
#define MAX_CONTINUOUS_VI_PKTS          4

/* Hardware queue info */
#define BROADCAST_HW_Q			9
#define MGMT_HW_Q			10
#define BEACON_HW_Q			11

#define IEEE80211_MGMT_FRAME            0x00
#define IEEE80211_CTL_FRAME             0x04

#define RSI_MAX_ASSOC_STAS		32
#define IEEE80211_QOS_TID               0x0f
#define IEEE80211_NONQOS_TID            16

#define MAX_DEBUGFS_ENTRIES             4

#define TID_TO_WME_AC(_tid) (      \
	((_tid) == 0 || (_tid) == 3) ? BE_Q : \
	((_tid) < 3) ? BK_Q : \
	((_tid) < 6) ? VI_Q : \
	VO_Q)

#define WME_AC(_q) (    \
	((_q) == BK_Q) ? IEEE80211_AC_BK : \
	((_q) == BE_Q) ? IEEE80211_AC_BE : \
	((_q) == VI_Q) ? IEEE80211_AC_VI : \
	IEEE80211_AC_VO)

/* WoWLAN flags */
#define RSI_WOW_ENABLED			BIT(0)
#define RSI_WOW_NO_CONNECTION		BIT(1)

#define RSI_MAX_RX_PKTS		64

enum rsi_dev_model {
	RSI_DEV_9113 = 0,
	RSI_DEV_9116
};

struct version_info {
	u16 major;
	u16 minor;
	u8 release_num;
	u8 patch_num;
	union {
		struct {
			u8 fw_ver[8];
		} info;
	} ver;
} __packed;

struct skb_info {
	s8 rssi;
	u32 flags;
	u16 channel;
	s8 tid;
	s8 sta_id;
	u8 internal_hdr_size;
	struct ieee80211_vif *vif;
	u8 vap_id;
};

enum edca_queue {
	BK_Q,
	BE_Q,
	VI_Q,
	VO_Q,
	MGMT_SOFT_Q,
	MGMT_BEACON_Q
};

struct security_info {
	bool security_enable;
	u32 ptk_cipher;
	u32 gtk_cipher;
};

struct wmm_qinfo {
	s32 weight;
	s32 wme_params;
	s32 pkt_contended;
	s32 txop;
};

struct transmit_q_stats {
	u32 total_tx_pkt_send[NUM_EDCA_QUEUES + 2];
	u32 total_tx_pkt_freed[NUM_EDCA_QUEUES + 2];
};

struct vif_priv {
	bool is_ht;
	bool sgi;
	u16 seq_start;
	int vap_id;
};

struct rsi_event {
	atomic_t event_condition;
	wait_queue_head_t event_queue;
};

struct rsi_thread {
	void (*thread_function)(void *);
	struct completion completion;
	struct task_struct *task;
	struct rsi_event event;
	atomic_t thread_done;
};

struct cqm_info {
	s8 last_cqm_event_rssi;
	int rssi_thold;
	u32 rssi_hyst;
};

enum rsi_dfs_regions {
	RSI_REGION_FCC = 0,
	RSI_REGION_ETSI,
	RSI_REGION_TELEC,
	RSI_REGION_WORLD
};

struct rsi_9116_features {
	u8 pll_mode;
	u8 rf_type;
	u8 wireless_mode;
	u8 afe_type;
	u8 enable_ppe;
	u8 dpd;
	u32 sifs_tx_enable;
	u32 ps_options;
};

struct rsi_common {
	struct rsi_hw *priv;
	struct vif_priv vif_info[RSI_MAX_VIFS];

	void *coex_cb;
	bool mgmt_q_block;
	struct version_info lmac_ver;

	struct rsi_thread tx_thread;
	struct sk_buff_head tx_queue[NUM_EDCA_QUEUES + 2];
	struct completion wlan_init_completion;
	/* Mutex declaration */
	struct mutex mutex;
	/* Mutex used for tx thread */
	struct mutex tx_lock;
	/* Mutex used for rx thread */
	struct mutex rx_lock;
	u8 endpoint;

	/* Channel/band related */
	u8 band;
	u8 num_supp_bands;
	u8 channel_width;

	u16 rts_threshold;
	u16 bitrate_mask[2];
	u32 fixedrate_mask[2];

	u8 rf_reset;
	struct transmit_q_stats tx_stats;
	struct security_info secinfo;
	struct wmm_qinfo tx_qinfo[NUM_EDCA_QUEUES];
	struct ieee80211_tx_queue_params edca_params[NUM_EDCA_QUEUES];
	u8 mac_addr[IEEE80211_ADDR_LEN];

	/* state related */
	u32 fsm_state;
	bool init_done;
	u8 bb_rf_prog_count;
	bool iface_down;

	/* Generic */
	u8 channel;
	u8 *rx_data_pkt;
	u8 mac_id;
	u8 radio_id;
	u16 rate_pwr[20];
	u16 min_rate;

	/* WMM algo related */
	u8 selected_qnum;
	u32 pkt_cnt;
	u8 min_weight;

	/* bgscan related */
	struct cqm_info cqm_info;

	bool hw_data_qs_blocked;
	u8 driver_mode;
	u8 coex_mode;
	u16 oper_mode;
	u8 lp_ps_handshake_mode;
	u8 ulp_ps_handshake_mode;
	u8 uapsd_bitmap;
	u8 rf_power_val;
	u8 wlan_rf_power_mode;
	u8 obm_ant_sel_val;
	int tx_power;
	u8 ant_in_use;
	/* Mutex used for writing packet to bus */
	struct mutex tx_bus_mutex;
	bool hibernate_resume;
	bool reinit_hw;
	u8 wow_flags;
	u16 beacon_interval;
	u8 dtim_cnt;

	/* AP mode parameters */
	u8 beacon_enabled;
	u16 beacon_cnt;
	struct rsi_sta stations[RSI_MAX_ASSOC_STAS + 1];
	int num_stations;
	int max_stations;
	struct ieee80211_key_conf *key;

	/* Wi-Fi direct mode related */
	bool p2p_enabled;
	struct timer_list roc_timer;
	struct ieee80211_vif *roc_vif;

	bool eapol4_confirm;
	void *bt_adapter;
<<<<<<< HEAD
=======

	struct cfg80211_scan_request *hwscan;
	struct rsi_bgscan_params bgscan;
	struct rsi_9116_features w9116_features;
	u8 bgscan_en;
	u8 mac_ops_resumed;
>>>>>>> 407d19ab
};

struct eepromrw_info {
	u32 offset;
	u32 length;
	u8  write;
	u16 eeprom_erase;
	u8 data[480];
};

struct eeprom_read {
	u16 length;
	u16 off_set;
};

struct rsi_hw {
	struct rsi_common *priv;
	enum rsi_dev_model device_model;
	struct ieee80211_hw *hw;
	struct ieee80211_vif *vifs[RSI_MAX_VIFS];
	struct ieee80211_tx_queue_params edca_params[NUM_EDCA_QUEUES];
	struct ieee80211_supported_band sbands[NUM_NL80211_BANDS];

	struct device *device;
	u8 sc_nvifs;

	enum rsi_host_intf rsi_host_intf;
	u16 block_size;
	enum ps_state ps_state;
	struct rsi_ps_info ps_info;
	spinlock_t ps_lock; /*To protect power save config*/
	u32 usb_buffer_status_reg;
#ifdef CONFIG_RSI_DEBUGFS
	struct rsi_debugfs *dfsentry;
	u8 num_debugfs_entries;
#endif
	char *fw_file_name;
	struct timer_list bl_cmd_timer;
	bool blcmd_timer_expired;
	u32 flash_capacity;
	struct eepromrw_info eeprom;
	u32 interrupt_status;
	u8 dfs_region;
	char country[2];
	void *rsi_dev;
	struct rsi_host_intf_ops *host_intf_ops;
	int (*check_hw_queue_status)(struct rsi_hw *adapter, u8 q_num);
	int (*determine_event_timeout)(struct rsi_hw *adapter);
};

void rsi_print_version(struct rsi_common *common);

struct rsi_host_intf_ops {
	int (*read_pkt)(struct rsi_hw *adapter, u8 *pkt, u32 len);
	int (*write_pkt)(struct rsi_hw *adapter, u8 *pkt, u32 len);
	int (*master_access_msword)(struct rsi_hw *adapter, u16 ms_word);
	int (*read_reg_multiple)(struct rsi_hw *adapter, u32 addr,
				 u8 *data, u16 count);
	int (*write_reg_multiple)(struct rsi_hw *adapter, u32 addr,
				  u8 *data, u16 count);
	int (*master_reg_read)(struct rsi_hw *adapter, u32 addr,
			       u32 *read_buf, u16 size);
	int (*master_reg_write)(struct rsi_hw *adapter,
				unsigned long addr, unsigned long data,
				u16 size);
	int (*load_data_master_write)(struct rsi_hw *adapter, u32 addr,
				      u32 instructions_size, u16 block_size,
				      u8 *fw);
	int (*reinit_device)(struct rsi_hw *adapter);
	int (*ta_reset)(struct rsi_hw *adapter);
};

enum rsi_host_intf rsi_get_host_intf(void *priv);
void rsi_set_bt_context(void *priv, void *bt_context);

#endif<|MERGE_RESOLUTION|>--- conflicted
+++ resolved
@@ -166,6 +166,24 @@
 struct transmit_q_stats {
 	u32 total_tx_pkt_send[NUM_EDCA_QUEUES + 2];
 	u32 total_tx_pkt_freed[NUM_EDCA_QUEUES + 2];
+};
+
+#define MAX_BGSCAN_CHANNELS_DUAL_BAND	38
+#define MAX_BGSCAN_PROBE_REQ_LEN	0x64
+#define RSI_DEF_BGSCAN_THRLD		0x0
+#define RSI_DEF_ROAM_THRLD		0xa
+#define RSI_BGSCAN_PERIODICITY		0x1e
+#define RSI_ACTIVE_SCAN_TIME		0x14
+#define RSI_PASSIVE_SCAN_TIME		0x46
+#define RSI_CHANNEL_SCAN_TIME		20
+struct rsi_bgscan_params {
+	u16 bgscan_threshold;
+	u16 roam_threshold;
+	u16 bgscan_periodicity;
+	u8 num_bgscan_channels;
+	u8 two_probe;
+	u16 active_scan_duration;
+	u16 passive_scan_duration;
 };
 
 struct vif_priv {
@@ -304,15 +322,12 @@
 
 	bool eapol4_confirm;
 	void *bt_adapter;
-<<<<<<< HEAD
-=======
 
 	struct cfg80211_scan_request *hwscan;
 	struct rsi_bgscan_params bgscan;
 	struct rsi_9116_features w9116_features;
 	u8 bgscan_en;
 	u8 mac_ops_resumed;
->>>>>>> 407d19ab
 };
 
 struct eepromrw_info {
