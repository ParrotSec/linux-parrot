--- conflicted
+++ resolved
@@ -757,10 +757,7 @@
 
 static void mdiobus_stats_acct(struct mdio_bus_stats *stats, bool op, int ret)
 {
-<<<<<<< HEAD
-=======
 	preempt_disable();
->>>>>>> 675a03b4
 	u64_stats_update_begin(&stats->syncp);
 
 	u64_stats_inc(&stats->transfers);
@@ -775,10 +772,7 @@
 		u64_stats_inc(&stats->writes);
 out:
 	u64_stats_update_end(&stats->syncp);
-<<<<<<< HEAD
-=======
 	preempt_enable();
->>>>>>> 675a03b4
 }
 
 /**
