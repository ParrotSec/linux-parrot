--- conflicted
+++ resolved
@@ -1,15 +1,8 @@
+// SPDX-License-Identifier: GPL-2.0+
 /*
  * Driver for Vitesse PHYs
  *
  * Author: Kriston Carson
- *
- * Copyright (c) 2005, 2009, 2011 Freescale Semiconductor, Inc.
- *
- * This program is free software; you can redistribute  it and/or modify it
- * under  the terms of  the GNU General  Public License as published by the
- * Free Software Foundation;  either version 2 of the  License, or (at your
- * option) any later version.
- *
  */
 
 #include <linux/kernel.h>
@@ -69,7 +62,6 @@
 #define PHY_ID_VSC8234			0x000fc620
 #define PHY_ID_VSC8244			0x000fc6c0
 #define PHY_ID_VSC8572			0x000704d0
-#define PHY_ID_VSC8574			0x000704a0
 #define PHY_ID_VSC8601			0x00070420
 #define PHY_ID_VSC7385			0x00070450
 #define PHY_ID_VSC7388			0x00070480
@@ -301,7 +293,6 @@
 			(phydev->drv->phy_id == PHY_ID_VSC8234 ||
 			 phydev->drv->phy_id == PHY_ID_VSC8244 ||
 			 phydev->drv->phy_id == PHY_ID_VSC8572 ||
-			 phydev->drv->phy_id == PHY_ID_VSC8574 ||
 			 phydev->drv->phy_id == PHY_ID_VSC8601) ?
 				MII_VSC8244_IMASK_MASK :
 				MII_VSC8221_IMASK_MASK);
@@ -396,12 +387,7 @@
 	.phy_id         = PHY_ID_VSC8234,
 	.name           = "Vitesse VSC8234",
 	.phy_id_mask    = 0x000ffff0,
-<<<<<<< HEAD
-	.features       = PHY_GBIT_FEATURES,
-	.flags          = PHY_HAS_INTERRUPT,
-=======
-	/* PHY_GBIT_FEATURES */
->>>>>>> 407d19ab
+	/* PHY_GBIT_FEATURES */
 	.config_init    = &vsc824x_config_init,
 	.config_aneg    = &vsc82x4_config_aneg,
 	.ack_interrupt  = &vsc824x_ack_interrupt,
@@ -410,124 +396,79 @@
 	.phy_id		= PHY_ID_VSC8244,
 	.name		= "Vitesse VSC8244",
 	.phy_id_mask	= 0x000fffc0,
-<<<<<<< HEAD
-	.features	= PHY_GBIT_FEATURES,
-	.flags		= PHY_HAS_INTERRUPT,
+	/* PHY_GBIT_FEATURES */
 	.config_init	= &vsc824x_config_init,
 	.config_aneg	= &vsc82x4_config_aneg,
 	.ack_interrupt	= &vsc824x_ack_interrupt,
 	.config_intr	= &vsc82xx_config_intr,
 }, {
-	.phy_id		= PHY_ID_VSC8514,
-	.name		= "Vitesse VSC8514",
-	.phy_id_mask	= 0x000ffff0,
-	.features	= PHY_GBIT_FEATURES,
-	.flags		= PHY_HAS_INTERRUPT,
-=======
-	/* PHY_GBIT_FEATURES */
->>>>>>> 407d19ab
-	.config_init	= &vsc824x_config_init,
-	.config_aneg	= &vsc82x4_config_aneg,
-	.ack_interrupt	= &vsc824x_ack_interrupt,
-	.config_intr	= &vsc82xx_config_intr,
-}, {
 	.phy_id         = PHY_ID_VSC8572,
 	.name           = "Vitesse VSC8572",
 	.phy_id_mask    = 0x000ffff0,
-<<<<<<< HEAD
-	.features       = PHY_GBIT_FEATURES,
-	.flags          = PHY_HAS_INTERRUPT,
+	/* PHY_GBIT_FEATURES */
 	.config_init    = &vsc824x_config_init,
 	.config_aneg    = &vsc82x4_config_aneg,
 	.ack_interrupt  = &vsc824x_ack_interrupt,
 	.config_intr    = &vsc82xx_config_intr,
 }, {
-	.phy_id         = PHY_ID_VSC8574,
-	.name           = "Vitesse VSC8574",
-	.phy_id_mask    = 0x000ffff0,
-	.features       = PHY_GBIT_FEATURES,
-	.flags          = PHY_HAS_INTERRUPT,
-=======
-	/* PHY_GBIT_FEATURES */
->>>>>>> 407d19ab
+	.phy_id         = PHY_ID_VSC8601,
+	.name           = "Vitesse VSC8601",
+	.phy_id_mask    = 0x000ffff0,
+	/* PHY_GBIT_FEATURES */
+	.config_init    = &vsc8601_config_init,
+	.ack_interrupt  = &vsc824x_ack_interrupt,
+	.config_intr    = &vsc82xx_config_intr,
+}, {
+	.phy_id         = PHY_ID_VSC7385,
+	.name           = "Vitesse VSC7385",
+	.phy_id_mask    = 0x000ffff0,
+	/* PHY_GBIT_FEATURES */
+	.config_init    = vsc738x_config_init,
+	.config_aneg    = vsc73xx_config_aneg,
+	.read_page      = vsc73xx_read_page,
+	.write_page     = vsc73xx_write_page,
+}, {
+	.phy_id         = PHY_ID_VSC7388,
+	.name           = "Vitesse VSC7388",
+	.phy_id_mask    = 0x000ffff0,
+	/* PHY_GBIT_FEATURES */
+	.config_init    = vsc738x_config_init,
+	.config_aneg    = vsc73xx_config_aneg,
+	.read_page      = vsc73xx_read_page,
+	.write_page     = vsc73xx_write_page,
+}, {
+	.phy_id         = PHY_ID_VSC7395,
+	.name           = "Vitesse VSC7395",
+	.phy_id_mask    = 0x000ffff0,
+	/* PHY_GBIT_FEATURES */
+	.config_init    = vsc739x_config_init,
+	.config_aneg    = vsc73xx_config_aneg,
+	.read_page      = vsc73xx_read_page,
+	.write_page     = vsc73xx_write_page,
+}, {
+	.phy_id         = PHY_ID_VSC7398,
+	.name           = "Vitesse VSC7398",
+	.phy_id_mask    = 0x000ffff0,
+	/* PHY_GBIT_FEATURES */
+	.config_init    = vsc739x_config_init,
+	.config_aneg    = vsc73xx_config_aneg,
+	.read_page      = vsc73xx_read_page,
+	.write_page     = vsc73xx_write_page,
+}, {
+	.phy_id         = PHY_ID_VSC8662,
+	.name           = "Vitesse VSC8662",
+	.phy_id_mask    = 0x000ffff0,
+	/* PHY_GBIT_FEATURES */
 	.config_init    = &vsc824x_config_init,
 	.config_aneg    = &vsc82x4_config_aneg,
 	.ack_interrupt  = &vsc824x_ack_interrupt,
 	.config_intr    = &vsc82xx_config_intr,
 }, {
-	.phy_id         = PHY_ID_VSC8601,
-	.name           = "Vitesse VSC8601",
-	.phy_id_mask    = 0x000ffff0,
-<<<<<<< HEAD
-	.features       = PHY_GBIT_FEATURES,
-	.flags          = PHY_HAS_INTERRUPT,
-=======
-	/* PHY_GBIT_FEATURES */
->>>>>>> 407d19ab
-	.config_init    = &vsc8601_config_init,
-	.ack_interrupt  = &vsc824x_ack_interrupt,
-	.config_intr    = &vsc82xx_config_intr,
-}, {
-	.phy_id         = PHY_ID_VSC7385,
-	.name           = "Vitesse VSC7385",
-	.phy_id_mask    = 0x000ffff0,
-	/* PHY_GBIT_FEATURES */
-	.config_init    = vsc738x_config_init,
-	.config_aneg    = vsc73xx_config_aneg,
-	.read_page      = vsc73xx_read_page,
-	.write_page     = vsc73xx_write_page,
-}, {
-	.phy_id         = PHY_ID_VSC7388,
-	.name           = "Vitesse VSC7388",
-	.phy_id_mask    = 0x000ffff0,
-	/* PHY_GBIT_FEATURES */
-	.config_init    = vsc738x_config_init,
-	.config_aneg    = vsc73xx_config_aneg,
-	.read_page      = vsc73xx_read_page,
-	.write_page     = vsc73xx_write_page,
-}, {
-	.phy_id         = PHY_ID_VSC7395,
-	.name           = "Vitesse VSC7395",
-	.phy_id_mask    = 0x000ffff0,
-	/* PHY_GBIT_FEATURES */
-	.config_init    = vsc739x_config_init,
-	.config_aneg    = vsc73xx_config_aneg,
-	.read_page      = vsc73xx_read_page,
-	.write_page     = vsc73xx_write_page,
-}, {
-	.phy_id         = PHY_ID_VSC7398,
-	.name           = "Vitesse VSC7398",
-	.phy_id_mask    = 0x000ffff0,
-	/* PHY_GBIT_FEATURES */
-	.config_init    = vsc739x_config_init,
-	.config_aneg    = vsc73xx_config_aneg,
-	.read_page      = vsc73xx_read_page,
-	.write_page     = vsc73xx_write_page,
-}, {
-	.phy_id         = PHY_ID_VSC8662,
-	.name           = "Vitesse VSC8662",
-	.phy_id_mask    = 0x000ffff0,
-<<<<<<< HEAD
-	.features       = PHY_GBIT_FEATURES,
-	.flags          = PHY_HAS_INTERRUPT,
-=======
-	/* PHY_GBIT_FEATURES */
->>>>>>> 407d19ab
-	.config_init    = &vsc824x_config_init,
-	.config_aneg    = &vsc82x4_config_aneg,
-	.ack_interrupt  = &vsc824x_ack_interrupt,
-	.config_intr    = &vsc82xx_config_intr,
-}, {
 	/* Vitesse 8221 */
 	.phy_id		= PHY_ID_VSC8221,
 	.phy_id_mask	= 0x000ffff0,
 	.name		= "Vitesse VSC8221",
-<<<<<<< HEAD
-	.features	= PHY_GBIT_FEATURES,
-	.flags		= PHY_HAS_INTERRUPT,
-=======
-	/* PHY_GBIT_FEATURES */
->>>>>>> 407d19ab
+	/* PHY_GBIT_FEATURES */
 	.config_init	= &vsc8221_config_init,
 	.ack_interrupt	= &vsc824x_ack_interrupt,
 	.config_intr	= &vsc82xx_config_intr,
@@ -536,12 +477,7 @@
 	.phy_id		= PHY_ID_VSC8211,
 	.phy_id_mask	= 0x000ffff0,
 	.name		= "Vitesse VSC8211",
-<<<<<<< HEAD
-	.features	= PHY_GBIT_FEATURES,
-	.flags		= PHY_HAS_INTERRUPT,
-=======
-	/* PHY_GBIT_FEATURES */
->>>>>>> 407d19ab
+	/* PHY_GBIT_FEATURES */
 	.config_init	= &vsc8221_config_init,
 	.ack_interrupt	= &vsc824x_ack_interrupt,
 	.config_intr	= &vsc82xx_config_intr,
@@ -553,7 +489,6 @@
 	{ PHY_ID_VSC8234, 0x000ffff0 },
 	{ PHY_ID_VSC8244, 0x000fffc0 },
 	{ PHY_ID_VSC8572, 0x000ffff0 },
-	{ PHY_ID_VSC8574, 0x000ffff0 },
 	{ PHY_ID_VSC7385, 0x000ffff0 },
 	{ PHY_ID_VSC7388, 0x000ffff0 },
 	{ PHY_ID_VSC7395, 0x000ffff0 },
