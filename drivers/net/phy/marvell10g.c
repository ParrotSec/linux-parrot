/*
 * Marvell 10G 88x3310 PHY driver
 *
 * Based upon the ID registers, this PHY appears to be a mixture of IPs
 * from two different companies.
 *
 * There appears to be several different data paths through the PHY which
 * are automatically managed by the PHY.  The following has been determined
 * via observation and experimentation for a setup using single-lane Serdes:
 *
 *       SGMII PHYXS -- BASE-T PCS -- 10G PMA -- AN -- Copper (for <= 1G)
 *  10GBASE-KR PHYXS -- BASE-T PCS -- 10G PMA -- AN -- Copper (for 10G)
 *  10GBASE-KR PHYXS -- BASE-R PCS -- Fiber
 *
 * With XAUI, observation shows:
 *
 *        XAUI PHYXS -- <appropriate PCS as above>
 *
 * and no switching of the host interface mode occurs.
 *
 * If both the fiber and copper ports are connected, the first to gain
 * link takes priority and the other port is completely locked out.
 */
#include <linux/ctype.h>
#include <linux/hwmon.h>
#include <linux/marvell_phy.h>
#include <linux/phy.h>

enum {
	MV_PMA_BOOT		= 0xc050,
	MV_PMA_BOOT_FATAL	= BIT(0),

	MV_PCS_BASE_T		= 0x0000,
	MV_PCS_BASE_R		= 0x1000,
	MV_PCS_1000BASEX	= 0x2000,

	MV_PCS_PAIRSWAP		= 0x8182,
	MV_PCS_PAIRSWAP_MASK	= 0x0003,
	MV_PCS_PAIRSWAP_AB	= 0x0002,
	MV_PCS_PAIRSWAP_NONE	= 0x0003,

	/* These registers appear at 0x800X and 0xa00X - the 0xa00X control
	 * registers appear to set themselves to the 0x800X when AN is
	 * restarted, but status registers appear readable from either.
	 */
	MV_AN_CTRL1000		= 0x8000, /* 1000base-T control register */
	MV_AN_STAT1000		= 0x8001, /* 1000base-T status register */

	/* Vendor2 MMD registers */
	MV_V2_PORT_CTRL		= 0xf001,
	MV_V2_PORT_CTRL_PWRDOWN = 0x0800,
	MV_V2_TEMP_CTRL		= 0xf08a,
	MV_V2_TEMP_CTRL_MASK	= 0xc000,
	MV_V2_TEMP_CTRL_SAMPLE	= 0x0000,
	MV_V2_TEMP_CTRL_DISABLE	= 0xc000,
	MV_V2_TEMP		= 0xf08c,
	MV_V2_TEMP_UNKNOWN	= 0x9600, /* unknown function */
};

struct mv3310_priv {
	struct device *hwmon_dev;
	char *hwmon_name;
};

static int mv3310_modify(struct phy_device *phydev, int devad, u16 reg,
			 u16 mask, u16 bits)
{
	int old, val, ret;

	old = phy_read_mmd(phydev, devad, reg);
	if (old < 0)
		return old;

	val = (old & ~mask) | (bits & mask);
	if (val == old)
		return 0;

	ret = phy_write_mmd(phydev, devad, reg, val);

	return ret < 0 ? ret : 1;
}

#ifdef CONFIG_HWMON
static umode_t mv3310_hwmon_is_visible(const void *data,
				       enum hwmon_sensor_types type,
				       u32 attr, int channel)
{
	if (type == hwmon_chip && attr == hwmon_chip_update_interval)
		return 0444;
	if (type == hwmon_temp && attr == hwmon_temp_input)
		return 0444;
	return 0;
}

static int mv3310_hwmon_read(struct device *dev, enum hwmon_sensor_types type,
			     u32 attr, int channel, long *value)
{
	struct phy_device *phydev = dev_get_drvdata(dev);
	int temp;

	if (type == hwmon_chip && attr == hwmon_chip_update_interval) {
		*value = MSEC_PER_SEC;
		return 0;
	}

	if (type == hwmon_temp && attr == hwmon_temp_input) {
		temp = phy_read_mmd(phydev, MDIO_MMD_VEND2, MV_V2_TEMP);
		if (temp < 0)
			return temp;

		*value = ((temp & 0xff) - 75) * 1000;

		return 0;
	}

	return -EOPNOTSUPP;
}

static const struct hwmon_ops mv3310_hwmon_ops = {
	.is_visible = mv3310_hwmon_is_visible,
	.read = mv3310_hwmon_read,
};

static u32 mv3310_hwmon_chip_config[] = {
	HWMON_C_REGISTER_TZ | HWMON_C_UPDATE_INTERVAL,
	0,
};

static const struct hwmon_channel_info mv3310_hwmon_chip = {
	.type = hwmon_chip,
	.config = mv3310_hwmon_chip_config,
};

static u32 mv3310_hwmon_temp_config[] = {
	HWMON_T_INPUT,
	0,
};

static const struct hwmon_channel_info mv3310_hwmon_temp = {
	.type = hwmon_temp,
	.config = mv3310_hwmon_temp_config,
};

static const struct hwmon_channel_info *mv3310_hwmon_info[] = {
	&mv3310_hwmon_chip,
	&mv3310_hwmon_temp,
	NULL,
};

static const struct hwmon_chip_info mv3310_hwmon_chip_info = {
	.ops = &mv3310_hwmon_ops,
	.info = mv3310_hwmon_info,
};

static int mv3310_hwmon_config(struct phy_device *phydev, bool enable)
{
	u16 val;
	int ret;

	ret = phy_write_mmd(phydev, MDIO_MMD_VEND2, MV_V2_TEMP,
			    MV_V2_TEMP_UNKNOWN);
	if (ret < 0)
		return ret;

	val = enable ? MV_V2_TEMP_CTRL_SAMPLE : MV_V2_TEMP_CTRL_DISABLE;
	ret = mv3310_modify(phydev, MDIO_MMD_VEND2, MV_V2_TEMP_CTRL,
			    MV_V2_TEMP_CTRL_MASK, val);

	return ret < 0 ? ret : 0;
}

static void mv3310_hwmon_disable(void *data)
{
	struct phy_device *phydev = data;

	mv3310_hwmon_config(phydev, false);
}

static int mv3310_hwmon_probe(struct phy_device *phydev)
{
	struct device *dev = &phydev->mdio.dev;
	struct mv3310_priv *priv = dev_get_drvdata(&phydev->mdio.dev);
	int i, j, ret;

	priv->hwmon_name = devm_kstrdup(dev, dev_name(dev), GFP_KERNEL);
	if (!priv->hwmon_name)
		return -ENODEV;

	for (i = j = 0; priv->hwmon_name[i]; i++) {
		if (isalnum(priv->hwmon_name[i])) {
			if (i != j)
				priv->hwmon_name[j] = priv->hwmon_name[i];
			j++;
		}
	}
	priv->hwmon_name[j] = '\0';

	ret = mv3310_hwmon_config(phydev, true);
	if (ret)
		return ret;

	ret = devm_add_action_or_reset(dev, mv3310_hwmon_disable, phydev);
	if (ret)
		return ret;

	priv->hwmon_dev = devm_hwmon_device_register_with_info(dev,
				priv->hwmon_name, phydev,
				&mv3310_hwmon_chip_info, NULL);

	return PTR_ERR_OR_ZERO(priv->hwmon_dev);
}
#else
static inline int mv3310_hwmon_config(struct phy_device *phydev, bool enable)
{
	return 0;
}

static int mv3310_hwmon_probe(struct phy_device *phydev)
{
	return 0;
}
#endif

static int mv3310_probe(struct phy_device *phydev)
{
	struct mv3310_priv *priv;
	u32 mmd_mask = MDIO_DEVS_PMAPMD | MDIO_DEVS_AN;
	int ret;

	if (!phydev->is_c45 ||
	    (phydev->c45_ids.devices_in_package & mmd_mask) != mmd_mask)
		return -ENODEV;

	ret = phy_read_mmd(phydev, MDIO_MMD_PMAPMD, MV_PMA_BOOT);
	if (ret < 0)
		return ret;

	if (ret & MV_PMA_BOOT_FATAL) {
		dev_warn(&phydev->mdio.dev,
			 "PHY failed to boot firmware, status=%04x\n", ret);
		return -ENODEV;
	}

	priv = devm_kzalloc(&phydev->mdio.dev, sizeof(*priv), GFP_KERNEL);
	if (!priv)
		return -ENOMEM;

	dev_set_drvdata(&phydev->mdio.dev, priv);

	ret = mv3310_hwmon_probe(phydev);
	if (ret)
		return ret;

	return 0;
}

static int mv3310_suspend(struct phy_device *phydev)
{
	return phy_set_bits_mmd(phydev, MDIO_MMD_VEND2, MV_V2_PORT_CTRL,
				MV_V2_PORT_CTRL_PWRDOWN);
}

static int mv3310_resume(struct phy_device *phydev)
{
	int ret;

	ret = phy_clear_bits_mmd(phydev, MDIO_MMD_VEND2, MV_V2_PORT_CTRL,
				 MV_V2_PORT_CTRL_PWRDOWN);
	if (ret)
		return ret;

	return mv3310_hwmon_config(phydev, true);
}

static int mv3310_config_init(struct phy_device *phydev)
{
	__ETHTOOL_DECLARE_LINK_MODE_MASK(supported) = { 0, };
	u32 mask;
	int val;

	/* Check that the PHY interface type is compatible */
	if (phydev->interface != PHY_INTERFACE_MODE_SGMII &&
	    phydev->interface != PHY_INTERFACE_MODE_XAUI &&
	    phydev->interface != PHY_INTERFACE_MODE_RXAUI &&
	    phydev->interface != PHY_INTERFACE_MODE_10GKR)
		return -ENODEV;

	__set_bit(ETHTOOL_LINK_MODE_Pause_BIT, supported);
	__set_bit(ETHTOOL_LINK_MODE_Asym_Pause_BIT, supported);

	if (phydev->c45_ids.devices_in_package & MDIO_DEVS_AN) {
		val = phy_read_mmd(phydev, MDIO_MMD_AN, MDIO_STAT1);
		if (val < 0)
			return val;

		if (val & MDIO_AN_STAT1_ABLE)
			__set_bit(ETHTOOL_LINK_MODE_Autoneg_BIT, supported);
	}

	val = phy_read_mmd(phydev, MDIO_MMD_PMAPMD, MDIO_STAT2);
	if (val < 0)
		return val;

	/* Ethtool does not support the WAN mode bits */
	if (val & (MDIO_PMA_STAT2_10GBSR | MDIO_PMA_STAT2_10GBLR |
		   MDIO_PMA_STAT2_10GBER | MDIO_PMA_STAT2_10GBLX4 |
		   MDIO_PMA_STAT2_10GBSW | MDIO_PMA_STAT2_10GBLW |
		   MDIO_PMA_STAT2_10GBEW))
		__set_bit(ETHTOOL_LINK_MODE_FIBRE_BIT, supported);
	if (val & MDIO_PMA_STAT2_10GBSR)
		__set_bit(ETHTOOL_LINK_MODE_10000baseSR_Full_BIT, supported);
	if (val & MDIO_PMA_STAT2_10GBLR)
		__set_bit(ETHTOOL_LINK_MODE_10000baseLR_Full_BIT, supported);
	if (val & MDIO_PMA_STAT2_10GBER)
		__set_bit(ETHTOOL_LINK_MODE_10000baseER_Full_BIT, supported);

	if (val & MDIO_PMA_STAT2_EXTABLE) {
		val = phy_read_mmd(phydev, MDIO_MMD_PMAPMD, MDIO_PMA_EXTABLE);
		if (val < 0)
			return val;

		if (val & (MDIO_PMA_EXTABLE_10GBT | MDIO_PMA_EXTABLE_1000BT |
			   MDIO_PMA_EXTABLE_100BTX | MDIO_PMA_EXTABLE_10BT))
			__set_bit(ETHTOOL_LINK_MODE_TP_BIT, supported);
		if (val & MDIO_PMA_EXTABLE_10GBLRM)
			__set_bit(ETHTOOL_LINK_MODE_FIBRE_BIT, supported);
		if (val & (MDIO_PMA_EXTABLE_10GBKX4 | MDIO_PMA_EXTABLE_10GBKR |
			   MDIO_PMA_EXTABLE_1000BKX))
			__set_bit(ETHTOOL_LINK_MODE_Backplane_BIT, supported);
		if (val & MDIO_PMA_EXTABLE_10GBLRM)
			__set_bit(ETHTOOL_LINK_MODE_10000baseLRM_Full_BIT,
				  supported);
		if (val & MDIO_PMA_EXTABLE_10GBT)
			__set_bit(ETHTOOL_LINK_MODE_10000baseT_Full_BIT,
				  supported);
		if (val & MDIO_PMA_EXTABLE_10GBKX4)
			__set_bit(ETHTOOL_LINK_MODE_10000baseKX4_Full_BIT,
				  supported);
		if (val & MDIO_PMA_EXTABLE_10GBKR)
			__set_bit(ETHTOOL_LINK_MODE_10000baseKR_Full_BIT,
				  supported);
		if (val & MDIO_PMA_EXTABLE_1000BT)
			__set_bit(ETHTOOL_LINK_MODE_1000baseT_Full_BIT,
				  supported);
		if (val & MDIO_PMA_EXTABLE_1000BKX)
			__set_bit(ETHTOOL_LINK_MODE_1000baseKX_Full_BIT,
				  supported);
		if (val & MDIO_PMA_EXTABLE_100BTX) {
			__set_bit(ETHTOOL_LINK_MODE_100baseT_Full_BIT,
				  supported);
			__set_bit(ETHTOOL_LINK_MODE_100baseT_Half_BIT,
				  supported);
		}
		if (val & MDIO_PMA_EXTABLE_10BT) {
			__set_bit(ETHTOOL_LINK_MODE_10baseT_Full_BIT,
				  supported);
			__set_bit(ETHTOOL_LINK_MODE_10baseT_Half_BIT,
				  supported);
		}
	}

	if (!ethtool_convert_link_mode_to_legacy_u32(&mask, supported))
		dev_warn(&phydev->mdio.dev,
			 "PHY supports (%*pb) more modes than phylib supports, some modes not supported.\n",
			 __ETHTOOL_LINK_MODE_MASK_NBITS, supported);

	phydev->supported &= mask;
	phydev->advertising &= phydev->supported;

	return 0;
}

static int mv3310_config_aneg(struct phy_device *phydev)
{
	bool changed = false;
	u32 advertising;
	int ret;

	/* We don't support manual MDI control */
	phydev->mdix_ctrl = ETH_TP_MDI_AUTO;

	if (phydev->autoneg == AUTONEG_DISABLE) {
		ret = genphy_c45_pma_setup_forced(phydev);
		if (ret < 0)
			return ret;

		return genphy_c45_an_disable_aneg(phydev);
	}

	phydev->advertising &= phydev->supported;
	advertising = phydev->advertising;

	ret = mv3310_modify(phydev, MDIO_MMD_AN, MDIO_AN_ADVERTISE,
			    ADVERTISE_ALL | ADVERTISE_100BASE4 |
			    ADVERTISE_PAUSE_CAP | ADVERTISE_PAUSE_ASYM,
			    ethtool_adv_to_mii_adv_t(advertising));
	if (ret < 0)
		return ret;
	if (ret > 0)
		changed = true;

	ret = mv3310_modify(phydev, MDIO_MMD_AN, MV_AN_CTRL1000,
			    ADVERTISE_1000FULL | ADVERTISE_1000HALF,
			    ethtool_adv_to_mii_ctrl1000_t(advertising));
	if (ret < 0)
		return ret;
	if (ret > 0)
		changed = true;

	/* 10G control register */
	ret = mv3310_modify(phydev, MDIO_MMD_AN, MDIO_AN_10GBT_CTRL,
			    MDIO_AN_10GBT_CTRL_ADV10G,
			    advertising & ADVERTISED_10000baseT_Full ?
				MDIO_AN_10GBT_CTRL_ADV10G : 0);
	if (ret < 0)
		return ret;
	if (ret > 0)
		changed = true;

	if (changed)
		ret = genphy_c45_restart_aneg(phydev);

	return ret;
}

static int mv3310_aneg_done(struct phy_device *phydev)
{
	int val;

	val = phy_read_mmd(phydev, MDIO_MMD_PCS, MV_PCS_BASE_R + MDIO_STAT1);
	if (val < 0)
		return val;

	if (val & MDIO_STAT1_LSTATUS)
		return 1;

	return genphy_c45_aneg_done(phydev);
}

static void mv3310_update_interface(struct phy_device *phydev)
{
	if ((phydev->interface == PHY_INTERFACE_MODE_SGMII ||
	     phydev->interface == PHY_INTERFACE_MODE_10GKR) && phydev->link) {
		/* The PHY automatically switches its serdes interface (and
		 * active PHYXS instance) between Cisco SGMII and 10GBase-KR
		 * modes according to the speed.  Florian suggests setting
		 * phydev->interface to communicate this to the MAC. Only do
		 * this if we are already in either SGMII or 10GBase-KR mode.
		 */
		if (phydev->speed == SPEED_10000)
			phydev->interface = PHY_INTERFACE_MODE_10GKR;
		else if (phydev->speed >= SPEED_10 &&
			 phydev->speed < SPEED_10000)
			phydev->interface = PHY_INTERFACE_MODE_SGMII;
	}
}

/* 10GBASE-ER,LR,LRM,SR do not support autonegotiation. */
static int mv3310_read_10gbr_status(struct phy_device *phydev)
{
	phydev->link = 1;
	phydev->speed = SPEED_10000;
	phydev->duplex = DUPLEX_FULL;

	mv3310_update_interface(phydev);

	return 0;
}

static int mv3310_read_status(struct phy_device *phydev)
{
	u32 mmd_mask = phydev->c45_ids.devices_in_package;
	int val;

	/* The vendor devads do not report link status.  Avoid the PHYXS
	 * instance as there are three, and its status depends on the MAC
	 * being appropriately configured for the negotiated speed.
	 */
	mmd_mask &= ~(BIT(MDIO_MMD_VEND1) | BIT(MDIO_MMD_VEND2) |
		      BIT(MDIO_MMD_PHYXS));

	phydev->speed = SPEED_UNKNOWN;
	phydev->duplex = DUPLEX_UNKNOWN;
	phydev->lp_advertising = 0;
	phydev->link = 0;
	phydev->pause = 0;
	phydev->asym_pause = 0;
	phydev->mdix = 0;

	val = phy_read_mmd(phydev, MDIO_MMD_PCS, MV_PCS_BASE_R + MDIO_STAT1);
	if (val < 0)
		return val;

	if (val & MDIO_STAT1_LSTATUS)
		return mv3310_read_10gbr_status(phydev);

	val = genphy_c45_read_link(phydev, mmd_mask);
	if (val < 0)
		return val;

	phydev->link = val > 0 ? 1 : 0;

	val = phy_read_mmd(phydev, MDIO_MMD_AN, MDIO_STAT1);
	if (val < 0)
		return val;

	if (val & MDIO_AN_STAT1_COMPLETE) {
		val = genphy_c45_read_lpa(phydev);
		if (val < 0)
			return val;

		/* Read the link partner's 1G advertisement */
		val = phy_read_mmd(phydev, MDIO_MMD_AN, MV_AN_STAT1000);
		if (val < 0)
			return val;

		phydev->lp_advertising |= mii_stat1000_to_ethtool_lpa_t(val);

		if (phydev->autoneg == AUTONEG_ENABLE)
			phy_resolve_aneg_linkmode(phydev);
	}

	if (phydev->autoneg != AUTONEG_ENABLE) {
		val = genphy_c45_read_pma(phydev);
		if (val < 0)
			return val;
	}

	if (phydev->speed == SPEED_10000) {
		val = genphy_c45_read_mdix(phydev);
		if (val < 0)
			return val;
	} else {
		val = phy_read_mmd(phydev, MDIO_MMD_PCS, MV_PCS_PAIRSWAP);
		if (val < 0)
			return val;

		switch (val & MV_PCS_PAIRSWAP_MASK) {
		case MV_PCS_PAIRSWAP_AB:
			phydev->mdix = ETH_TP_MDI_X;
			break;
		case MV_PCS_PAIRSWAP_NONE:
			phydev->mdix = ETH_TP_MDI;
			break;
		default:
			phydev->mdix = ETH_TP_MDI_INVALID;
			break;
		}
	}

	mv3310_update_interface(phydev);

	return 0;
}

static struct phy_driver mv3310_drivers[] = {
	{
		.phy_id		= 0x002b09aa,
		.phy_id_mask	= MARVELL_PHY_ID_MASK,
		.name		= "mv88x3310",
		.features	= SUPPORTED_10baseT_Full |
				  SUPPORTED_10baseT_Half |
				  SUPPORTED_100baseT_Full |
				  SUPPORTED_100baseT_Half |
				  SUPPORTED_1000baseT_Full |
				  SUPPORTED_Autoneg |
				  SUPPORTED_TP |
				  SUPPORTED_FIBRE |
				  SUPPORTED_10000baseT_Full |
				  SUPPORTED_Backplane,
		.soft_reset	= gen10g_no_soft_reset,
		.config_init	= mv3310_config_init,
		.probe		= mv3310_probe,
		.suspend	= mv3310_suspend,
		.resume		= mv3310_resume,
		.config_aneg	= mv3310_config_aneg,
		.aneg_done	= mv3310_aneg_done,
		.read_status	= mv3310_read_status,
	},
<<<<<<< HEAD
=======
	{
		.phy_id		= MARVELL_PHY_ID_88E2110,
		.phy_id_mask	= MARVELL_PHY_ID_MASK,
		.name		= "mv88x2110",
		.probe		= mv3310_probe,
		.suspend	= mv3310_suspend,
		.resume		= mv3310_resume,
		.soft_reset	= genphy_no_soft_reset,
		.config_init	= mv3310_config_init,
		.config_aneg	= mv3310_config_aneg,
		.aneg_done	= mv3310_aneg_done,
		.read_status	= mv3310_read_status,
	},
>>>>>>> 407d19ab
};

module_phy_driver(mv3310_drivers);

static struct mdio_device_id __maybe_unused mv3310_tbl[] = {
	{ 0x002b09aa, MARVELL_PHY_ID_MASK },
	{ },
};
MODULE_DEVICE_TABLE(mdio, mv3310_tbl);
MODULE_DESCRIPTION("Marvell Alaska X 10Gigabit Ethernet PHY driver (MV88X3310)");
MODULE_LICENSE("GPL");<|MERGE_RESOLUTION|>--- conflicted
+++ resolved
@@ -1,3 +1,4 @@
+// SPDX-License-Identifier: GPL-2.0+
 /*
  * Marvell 10G 88x3310 PHY driver
  *
@@ -25,6 +26,9 @@
 #include <linux/hwmon.h>
 #include <linux/marvell_phy.h>
 #include <linux/phy.h>
+
+#define MV_PHY_ALASKA_NBT_QUIRK_MASK	0xfffffffe
+#define MV_PHY_ALASKA_NBT_QUIRK_REV	(MARVELL_PHY_ID_88X3310 | 0xa)
 
 enum {
 	MV_PMA_BOOT		= 0xc050,
@@ -62,24 +66,6 @@
 	char *hwmon_name;
 };
 
-static int mv3310_modify(struct phy_device *phydev, int devad, u16 reg,
-			 u16 mask, u16 bits)
-{
-	int old, val, ret;
-
-	old = phy_read_mmd(phydev, devad, reg);
-	if (old < 0)
-		return old;
-
-	val = (old & ~mask) | (bits & mask);
-	if (val == old)
-		return 0;
-
-	ret = phy_write_mmd(phydev, devad, reg, val);
-
-	return ret < 0 ? ret : 1;
-}
-
 #ifdef CONFIG_HWMON
 static umode_t mv3310_hwmon_is_visible(const void *data,
 				       enum hwmon_sensor_types type,
@@ -163,10 +149,9 @@
 		return ret;
 
 	val = enable ? MV_V2_TEMP_CTRL_SAMPLE : MV_V2_TEMP_CTRL_DISABLE;
-	ret = mv3310_modify(phydev, MDIO_MMD_VEND2, MV_V2_TEMP_CTRL,
-			    MV_V2_TEMP_CTRL_MASK, val);
-
-	return ret < 0 ? ret : 0;
+
+	return phy_modify_mmd(phydev, MDIO_MMD_VEND2, MV_V2_TEMP_CTRL,
+			      MV_V2_TEMP_CTRL_MASK, val);
 }
 
 static void mv3310_hwmon_disable(void *data)
@@ -272,100 +257,58 @@
 	return mv3310_hwmon_config(phydev, true);
 }
 
+/* Some PHYs in the Alaska family such as the 88X3310 and the 88E2010
+ * don't set bit 14 in PMA Extended Abilities (1.11), although they do
+ * support 2.5GBASET and 5GBASET. For these models, we can still read their
+ * 2.5G/5G extended abilities register (1.21). We detect these models based on
+ * the PMA device identifier, with a mask matching models known to have this
+ * issue
+ */
+static bool mv3310_has_pma_ngbaset_quirk(struct phy_device *phydev)
+{
+	if (!(phydev->c45_ids.devices_in_package & MDIO_DEVS_PMAPMD))
+		return false;
+
+	/* Only some revisions of the 88X3310 family PMA seem to be impacted */
+	return (phydev->c45_ids.device_ids[MDIO_MMD_PMAPMD] &
+		MV_PHY_ALASKA_NBT_QUIRK_MASK) == MV_PHY_ALASKA_NBT_QUIRK_REV;
+}
+
 static int mv3310_config_init(struct phy_device *phydev)
 {
-	__ETHTOOL_DECLARE_LINK_MODE_MASK(supported) = { 0, };
-	u32 mask;
-	int val;
-
 	/* Check that the PHY interface type is compatible */
 	if (phydev->interface != PHY_INTERFACE_MODE_SGMII &&
+	    phydev->interface != PHY_INTERFACE_MODE_2500BASEX &&
 	    phydev->interface != PHY_INTERFACE_MODE_XAUI &&
 	    phydev->interface != PHY_INTERFACE_MODE_RXAUI &&
 	    phydev->interface != PHY_INTERFACE_MODE_10GKR)
 		return -ENODEV;
 
-	__set_bit(ETHTOOL_LINK_MODE_Pause_BIT, supported);
-	__set_bit(ETHTOOL_LINK_MODE_Asym_Pause_BIT, supported);
-
-	if (phydev->c45_ids.devices_in_package & MDIO_DEVS_AN) {
-		val = phy_read_mmd(phydev, MDIO_MMD_AN, MDIO_STAT1);
+	return 0;
+}
+
+static int mv3310_get_features(struct phy_device *phydev)
+{
+	int ret, val;
+
+	ret = genphy_c45_pma_read_abilities(phydev);
+	if (ret)
+		return ret;
+
+	if (mv3310_has_pma_ngbaset_quirk(phydev)) {
+		val = phy_read_mmd(phydev, MDIO_MMD_PMAPMD,
+				   MDIO_PMA_NG_EXTABLE);
 		if (val < 0)
 			return val;
 
-		if (val & MDIO_AN_STAT1_ABLE)
-			__set_bit(ETHTOOL_LINK_MODE_Autoneg_BIT, supported);
-	}
-
-	val = phy_read_mmd(phydev, MDIO_MMD_PMAPMD, MDIO_STAT2);
-	if (val < 0)
-		return val;
-
-	/* Ethtool does not support the WAN mode bits */
-	if (val & (MDIO_PMA_STAT2_10GBSR | MDIO_PMA_STAT2_10GBLR |
-		   MDIO_PMA_STAT2_10GBER | MDIO_PMA_STAT2_10GBLX4 |
-		   MDIO_PMA_STAT2_10GBSW | MDIO_PMA_STAT2_10GBLW |
-		   MDIO_PMA_STAT2_10GBEW))
-		__set_bit(ETHTOOL_LINK_MODE_FIBRE_BIT, supported);
-	if (val & MDIO_PMA_STAT2_10GBSR)
-		__set_bit(ETHTOOL_LINK_MODE_10000baseSR_Full_BIT, supported);
-	if (val & MDIO_PMA_STAT2_10GBLR)
-		__set_bit(ETHTOOL_LINK_MODE_10000baseLR_Full_BIT, supported);
-	if (val & MDIO_PMA_STAT2_10GBER)
-		__set_bit(ETHTOOL_LINK_MODE_10000baseER_Full_BIT, supported);
-
-	if (val & MDIO_PMA_STAT2_EXTABLE) {
-		val = phy_read_mmd(phydev, MDIO_MMD_PMAPMD, MDIO_PMA_EXTABLE);
-		if (val < 0)
-			return val;
-
-		if (val & (MDIO_PMA_EXTABLE_10GBT | MDIO_PMA_EXTABLE_1000BT |
-			   MDIO_PMA_EXTABLE_100BTX | MDIO_PMA_EXTABLE_10BT))
-			__set_bit(ETHTOOL_LINK_MODE_TP_BIT, supported);
-		if (val & MDIO_PMA_EXTABLE_10GBLRM)
-			__set_bit(ETHTOOL_LINK_MODE_FIBRE_BIT, supported);
-		if (val & (MDIO_PMA_EXTABLE_10GBKX4 | MDIO_PMA_EXTABLE_10GBKR |
-			   MDIO_PMA_EXTABLE_1000BKX))
-			__set_bit(ETHTOOL_LINK_MODE_Backplane_BIT, supported);
-		if (val & MDIO_PMA_EXTABLE_10GBLRM)
-			__set_bit(ETHTOOL_LINK_MODE_10000baseLRM_Full_BIT,
-				  supported);
-		if (val & MDIO_PMA_EXTABLE_10GBT)
-			__set_bit(ETHTOOL_LINK_MODE_10000baseT_Full_BIT,
-				  supported);
-		if (val & MDIO_PMA_EXTABLE_10GBKX4)
-			__set_bit(ETHTOOL_LINK_MODE_10000baseKX4_Full_BIT,
-				  supported);
-		if (val & MDIO_PMA_EXTABLE_10GBKR)
-			__set_bit(ETHTOOL_LINK_MODE_10000baseKR_Full_BIT,
-				  supported);
-		if (val & MDIO_PMA_EXTABLE_1000BT)
-			__set_bit(ETHTOOL_LINK_MODE_1000baseT_Full_BIT,
-				  supported);
-		if (val & MDIO_PMA_EXTABLE_1000BKX)
-			__set_bit(ETHTOOL_LINK_MODE_1000baseKX_Full_BIT,
-				  supported);
-		if (val & MDIO_PMA_EXTABLE_100BTX) {
-			__set_bit(ETHTOOL_LINK_MODE_100baseT_Full_BIT,
-				  supported);
-			__set_bit(ETHTOOL_LINK_MODE_100baseT_Half_BIT,
-				  supported);
-		}
-		if (val & MDIO_PMA_EXTABLE_10BT) {
-			__set_bit(ETHTOOL_LINK_MODE_10baseT_Full_BIT,
-				  supported);
-			__set_bit(ETHTOOL_LINK_MODE_10baseT_Half_BIT,
-				  supported);
-		}
-	}
-
-	if (!ethtool_convert_link_mode_to_legacy_u32(&mask, supported))
-		dev_warn(&phydev->mdio.dev,
-			 "PHY supports (%*pb) more modes than phylib supports, some modes not supported.\n",
-			 __ETHTOOL_LINK_MODE_MASK_NBITS, supported);
-
-	phydev->supported &= mask;
-	phydev->advertising &= phydev->supported;
+		linkmode_mod_bit(ETHTOOL_LINK_MODE_2500baseT_Full_BIT,
+				 phydev->supported,
+				 val & MDIO_PMA_NG_EXTABLE_2_5GBT);
+
+		linkmode_mod_bit(ETHTOOL_LINK_MODE_5000baseT_Full_BIT,
+				 phydev->supported,
+				 val & MDIO_PMA_NG_EXTABLE_5GBT);
+	}
 
 	return 0;
 }
@@ -373,54 +316,33 @@
 static int mv3310_config_aneg(struct phy_device *phydev)
 {
 	bool changed = false;
-	u32 advertising;
+	u16 reg;
 	int ret;
 
 	/* We don't support manual MDI control */
 	phydev->mdix_ctrl = ETH_TP_MDI_AUTO;
 
-	if (phydev->autoneg == AUTONEG_DISABLE) {
-		ret = genphy_c45_pma_setup_forced(phydev);
-		if (ret < 0)
-			return ret;
-
-		return genphy_c45_an_disable_aneg(phydev);
-	}
-
-	phydev->advertising &= phydev->supported;
-	advertising = phydev->advertising;
-
-	ret = mv3310_modify(phydev, MDIO_MMD_AN, MDIO_AN_ADVERTISE,
-			    ADVERTISE_ALL | ADVERTISE_100BASE4 |
-			    ADVERTISE_PAUSE_CAP | ADVERTISE_PAUSE_ASYM,
-			    ethtool_adv_to_mii_adv_t(advertising));
+	if (phydev->autoneg == AUTONEG_DISABLE)
+		return genphy_c45_pma_setup_forced(phydev);
+
+	ret = genphy_c45_an_config_aneg(phydev);
 	if (ret < 0)
 		return ret;
 	if (ret > 0)
 		changed = true;
 
-	ret = mv3310_modify(phydev, MDIO_MMD_AN, MV_AN_CTRL1000,
-			    ADVERTISE_1000FULL | ADVERTISE_1000HALF,
-			    ethtool_adv_to_mii_ctrl1000_t(advertising));
+	/* Clause 45 has no standardized support for 1000BaseT, therefore
+	 * use vendor registers for this mode.
+	 */
+	reg = linkmode_adv_to_mii_ctrl1000_t(phydev->advertising);
+	ret = phy_modify_mmd_changed(phydev, MDIO_MMD_AN, MV_AN_CTRL1000,
+			     ADVERTISE_1000FULL | ADVERTISE_1000HALF, reg);
 	if (ret < 0)
 		return ret;
 	if (ret > 0)
 		changed = true;
 
-	/* 10G control register */
-	ret = mv3310_modify(phydev, MDIO_MMD_AN, MDIO_AN_10GBT_CTRL,
-			    MDIO_AN_10GBT_CTRL_ADV10G,
-			    advertising & ADVERTISED_10000baseT_Full ?
-				MDIO_AN_10GBT_CTRL_ADV10G : 0);
-	if (ret < 0)
-		return ret;
-	if (ret > 0)
-		changed = true;
-
-	if (changed)
-		ret = genphy_c45_restart_aneg(phydev);
-
-	return ret;
+	return genphy_c45_check_and_restart_aneg(phydev, changed);
 }
 
 static int mv3310_aneg_done(struct phy_device *phydev)
@@ -440,18 +362,29 @@
 static void mv3310_update_interface(struct phy_device *phydev)
 {
 	if ((phydev->interface == PHY_INTERFACE_MODE_SGMII ||
+	     phydev->interface == PHY_INTERFACE_MODE_2500BASEX ||
 	     phydev->interface == PHY_INTERFACE_MODE_10GKR) && phydev->link) {
 		/* The PHY automatically switches its serdes interface (and
-		 * active PHYXS instance) between Cisco SGMII and 10GBase-KR
-		 * modes according to the speed.  Florian suggests setting
-		 * phydev->interface to communicate this to the MAC. Only do
-		 * this if we are already in either SGMII or 10GBase-KR mode.
+		 * active PHYXS instance) between Cisco SGMII, 10GBase-KR and
+		 * 2500BaseX modes according to the speed.  Florian suggests
+		 * setting phydev->interface to communicate this to the MAC.
+		 * Only do this if we are already in one of the above modes.
 		 */
-		if (phydev->speed == SPEED_10000)
+		switch (phydev->speed) {
+		case SPEED_10000:
 			phydev->interface = PHY_INTERFACE_MODE_10GKR;
-		else if (phydev->speed >= SPEED_10 &&
-			 phydev->speed < SPEED_10000)
+			break;
+		case SPEED_2500:
+			phydev->interface = PHY_INTERFACE_MODE_2500BASEX;
+			break;
+		case SPEED_1000:
+		case SPEED_100:
+		case SPEED_10:
 			phydev->interface = PHY_INTERFACE_MODE_SGMII;
+			break;
+		default:
+			break;
+		}
 	}
 }
 
@@ -469,19 +402,11 @@
 
 static int mv3310_read_status(struct phy_device *phydev)
 {
-	u32 mmd_mask = phydev->c45_ids.devices_in_package;
 	int val;
-
-	/* The vendor devads do not report link status.  Avoid the PHYXS
-	 * instance as there are three, and its status depends on the MAC
-	 * being appropriately configured for the negotiated speed.
-	 */
-	mmd_mask &= ~(BIT(MDIO_MMD_VEND1) | BIT(MDIO_MMD_VEND2) |
-		      BIT(MDIO_MMD_PHYXS));
 
 	phydev->speed = SPEED_UNKNOWN;
 	phydev->duplex = DUPLEX_UNKNOWN;
-	phydev->lp_advertising = 0;
+	linkmode_zero(phydev->lp_advertising);
 	phydev->link = 0;
 	phydev->pause = 0;
 	phydev->asym_pause = 0;
@@ -494,11 +419,9 @@
 	if (val & MDIO_STAT1_LSTATUS)
 		return mv3310_read_10gbr_status(phydev);
 
-	val = genphy_c45_read_link(phydev, mmd_mask);
+	val = genphy_c45_read_link(phydev);
 	if (val < 0)
 		return val;
-
-	phydev->link = val > 0 ? 1 : 0;
 
 	val = phy_read_mmd(phydev, MDIO_MMD_AN, MDIO_STAT1);
 	if (val < 0)
@@ -514,7 +437,7 @@
 		if (val < 0)
 			return val;
 
-		phydev->lp_advertising |= mii_stat1000_to_ethtool_lpa_t(val);
+		mii_stat1000_mod_linkmode_lpa_t(phydev->lp_advertising, val);
 
 		if (phydev->autoneg == AUTONEG_ENABLE)
 			phy_resolve_aneg_linkmode(phydev);
@@ -555,20 +478,11 @@
 
 static struct phy_driver mv3310_drivers[] = {
 	{
-		.phy_id		= 0x002b09aa,
+		.phy_id		= MARVELL_PHY_ID_88X3310,
 		.phy_id_mask	= MARVELL_PHY_ID_MASK,
 		.name		= "mv88x3310",
-		.features	= SUPPORTED_10baseT_Full |
-				  SUPPORTED_10baseT_Half |
-				  SUPPORTED_100baseT_Full |
-				  SUPPORTED_100baseT_Half |
-				  SUPPORTED_1000baseT_Full |
-				  SUPPORTED_Autoneg |
-				  SUPPORTED_TP |
-				  SUPPORTED_FIBRE |
-				  SUPPORTED_10000baseT_Full |
-				  SUPPORTED_Backplane,
-		.soft_reset	= gen10g_no_soft_reset,
+		.get_features	= mv3310_get_features,
+		.soft_reset	= genphy_no_soft_reset,
 		.config_init	= mv3310_config_init,
 		.probe		= mv3310_probe,
 		.suspend	= mv3310_suspend,
@@ -577,8 +491,6 @@
 		.aneg_done	= mv3310_aneg_done,
 		.read_status	= mv3310_read_status,
 	},
-<<<<<<< HEAD
-=======
 	{
 		.phy_id		= MARVELL_PHY_ID_88E2110,
 		.phy_id_mask	= MARVELL_PHY_ID_MASK,
@@ -592,13 +504,13 @@
 		.aneg_done	= mv3310_aneg_done,
 		.read_status	= mv3310_read_status,
 	},
->>>>>>> 407d19ab
 };
 
 module_phy_driver(mv3310_drivers);
 
 static struct mdio_device_id __maybe_unused mv3310_tbl[] = {
-	{ 0x002b09aa, MARVELL_PHY_ID_MASK },
+	{ MARVELL_PHY_ID_88X3310, MARVELL_PHY_ID_MASK },
+	{ MARVELL_PHY_ID_88E2110, MARVELL_PHY_ID_MASK },
 	{ },
 };
 MODULE_DEVICE_TABLE(mdio, mv3310_tbl);
