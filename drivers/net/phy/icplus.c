--- conflicted
+++ resolved
@@ -1,13 +1,8 @@
+// SPDX-License-Identifier: GPL-2.0+
 /*
  * Driver for ICPlus PHYs
  *
  * Copyright (c) 2007 Freescale Semiconductor, Inc.
- *
- * This program is free software; you can redistribute  it and/or modify it
- * under  the terms of  the GNU General  Public License as published by the
- * Free Software Foundation;  either version 2 of the  License, or (at your
- * option) any later version.
- *
  */
 #include <linux/kernel.h>
 #include <linux/string.h>
@@ -25,6 +20,7 @@
 #include <linux/mii.h>
 #include <linux/ethtool.h>
 #include <linux/phy.h>
+#include <linux/property.h>
 
 #include <asm/io.h>
 #include <asm/irq.h>
@@ -36,14 +32,34 @@
 
 /* IP101A/G - IP1001 */
 #define IP10XX_SPEC_CTRL_STATUS		16	/* Spec. Control Register */
-#define IP1001_RXPHASE_SEL		(1<<0)	/* Add delay on RX_CLK */
-#define IP1001_TXPHASE_SEL		(1<<1)	/* Add delay on TX_CLK */
+#define IP1001_RXPHASE_SEL		BIT(0)	/* Add delay on RX_CLK */
+#define IP1001_TXPHASE_SEL		BIT(1)	/* Add delay on TX_CLK */
 #define IP1001_SPEC_CTRL_STATUS_2	20	/* IP1001 Spec. Control Reg 2 */
 #define IP1001_APS_ON			11	/* IP1001 APS Mode  bit */
-#define IP101A_G_APS_ON			2	/* IP101A/G APS Mode bit */
+#define IP101A_G_APS_ON			BIT(1)	/* IP101A/G APS Mode bit */
 #define IP101A_G_IRQ_CONF_STATUS	0x11	/* Conf Info IRQ & Status Reg */
-#define	IP101A_G_IRQ_PIN_USED		(1<<15) /* INTR pin used */
-#define	IP101A_G_IRQ_DEFAULT		IP101A_G_IRQ_PIN_USED
+#define	IP101A_G_IRQ_PIN_USED		BIT(15) /* INTR pin used */
+#define IP101A_G_IRQ_ALL_MASK		BIT(11) /* IRQ's inactive */
+#define IP101A_G_IRQ_SPEED_CHANGE	BIT(2)
+#define IP101A_G_IRQ_DUPLEX_CHANGE	BIT(1)
+#define IP101A_G_IRQ_LINK_CHANGE	BIT(0)
+
+#define IP101G_DIGITAL_IO_SPEC_CTRL			0x1d
+#define IP101G_DIGITAL_IO_SPEC_CTRL_SEL_INTR32		BIT(2)
+
+/* The 32-pin IP101GR package can re-configure the mode of the RXER/INTR_32 pin
+ * (pin number 21). The hardware default is RXER (receive error) mode. But it
+ * can be configured to interrupt mode manually.
+ */
+enum ip101gr_sel_intr32 {
+	IP101GR_SEL_INTR32_KEEP,
+	IP101GR_SEL_INTR32_INTR,
+	IP101GR_SEL_INTR32_RXER,
+};
+
+struct ip101a_g_phy_priv {
+	enum ip101gr_sel_intr32 sel_intr32;
+};
 
 static int ip175c_config_init(struct phy_device *phydev)
 {
@@ -162,26 +178,6 @@
 	return 0;
 }
 
-static int ip101a_g_config_init(struct phy_device *phydev)
-{
-	int c;
-
-	c = ip1xx_reset(phydev);
-	if (c < 0)
-		return c;
-
-	/* INTR pin used: speed/link/duplex will cause an interrupt */
-	c = phy_write(phydev, IP101A_G_IRQ_CONF_STATUS, IP101A_G_IRQ_DEFAULT);
-	if (c < 0)
-		return c;
-
-	/* Enable Auto Power Saving mode */
-	c = phy_read(phydev, IP10XX_SPEC_CTRL_STATUS);
-	c |= IP101A_G_APS_ON;
-
-	return phy_write(phydev, IP10XX_SPEC_CTRL_STATUS, c);
-}
-
 static int ip175c_read_status(struct phy_device *phydev)
 {
 	if (phydev->mdio.addr == 4) /* WAN port */
@@ -199,6 +195,106 @@
 		genphy_config_aneg(phydev);
 
 	return 0;
+}
+
+static int ip101a_g_probe(struct phy_device *phydev)
+{
+	struct device *dev = &phydev->mdio.dev;
+	struct ip101a_g_phy_priv *priv;
+
+	priv = devm_kzalloc(dev, sizeof(*priv), GFP_KERNEL);
+	if (!priv)
+		return -ENOMEM;
+
+	/* Both functions (RX error and interrupt status) are sharing the same
+	 * pin on the 32-pin IP101GR, so this is an exclusive choice.
+	 */
+	if (device_property_read_bool(dev, "icplus,select-rx-error") &&
+	    device_property_read_bool(dev, "icplus,select-interrupt")) {
+		dev_err(dev,
+			"RXER and INTR mode cannot be selected together\n");
+		return -EINVAL;
+	}
+
+	if (device_property_read_bool(dev, "icplus,select-rx-error"))
+		priv->sel_intr32 = IP101GR_SEL_INTR32_RXER;
+	else if (device_property_read_bool(dev, "icplus,select-interrupt"))
+		priv->sel_intr32 = IP101GR_SEL_INTR32_INTR;
+	else
+		priv->sel_intr32 = IP101GR_SEL_INTR32_KEEP;
+
+	phydev->priv = priv;
+
+	return 0;
+}
+
+static int ip101a_g_config_init(struct phy_device *phydev)
+{
+	struct ip101a_g_phy_priv *priv = phydev->priv;
+	int err, c;
+
+	c = ip1xx_reset(phydev);
+	if (c < 0)
+		return c;
+
+	/* configure the RXER/INTR_32 pin of the 32-pin IP101GR if needed: */
+	switch (priv->sel_intr32) {
+	case IP101GR_SEL_INTR32_RXER:
+		err = phy_modify(phydev, IP101G_DIGITAL_IO_SPEC_CTRL,
+				 IP101G_DIGITAL_IO_SPEC_CTRL_SEL_INTR32, 0);
+		if (err < 0)
+			return err;
+		break;
+
+	case IP101GR_SEL_INTR32_INTR:
+		err = phy_modify(phydev, IP101G_DIGITAL_IO_SPEC_CTRL,
+				 IP101G_DIGITAL_IO_SPEC_CTRL_SEL_INTR32,
+				 IP101G_DIGITAL_IO_SPEC_CTRL_SEL_INTR32);
+		if (err < 0)
+			return err;
+		break;
+
+	default:
+		/* Don't touch IP101G_DIGITAL_IO_SPEC_CTRL because it's not
+		 * documented on IP101A and it's not clear whether this would
+		 * cause problems.
+		 * For the 32-pin IP101GR we simply keep the SEL_INTR32
+		 * configuration as set by the bootloader when not configured
+		 * to one of the special functions.
+		 */
+		break;
+	}
+
+	/* Enable Auto Power Saving mode */
+	c = phy_read(phydev, IP10XX_SPEC_CTRL_STATUS);
+	c |= IP101A_G_APS_ON;
+
+	return phy_write(phydev, IP10XX_SPEC_CTRL_STATUS, c);
+}
+
+static int ip101a_g_config_intr(struct phy_device *phydev)
+{
+	u16 val;
+
+	if (phydev->interrupts == PHY_INTERRUPT_ENABLED)
+		/* INTR pin used: Speed/link/duplex will cause an interrupt */
+		val = IP101A_G_IRQ_PIN_USED;
+	else
+		val = IP101A_G_IRQ_ALL_MASK;
+
+	return phy_write(phydev, IP101A_G_IRQ_CONF_STATUS, val);
+}
+
+static int ip101a_g_did_interrupt(struct phy_device *phydev)
+{
+	int val = phy_read(phydev, IP101A_G_IRQ_CONF_STATUS);
+
+	if (val < 0)
+		return 0;
+
+	return val & (IP101A_G_IRQ_SPEED_CHANGE |
+		      IP101A_G_IRQ_DUPLEX_CHANGE |
+		      IP101A_G_IRQ_LINK_CHANGE);
 }
 
 static int ip101a_g_ack_interrupt(struct phy_device *phydev)
@@ -233,15 +329,10 @@
 	.phy_id		= 0x02430c54,
 	.name		= "ICPlus IP101A/G",
 	.phy_id_mask	= 0x0ffffff0,
-<<<<<<< HEAD
-	.features	= PHY_BASIC_FEATURES,
-	.flags		= PHY_HAS_INTERRUPT,
-=======
 	/* PHY_BASIC_FEATURES */
 	.probe		= ip101a_g_probe,
 	.config_intr	= ip101a_g_config_intr,
 	.did_interrupt	= ip101a_g_did_interrupt,
->>>>>>> 407d19ab
 	.ack_interrupt	= ip101a_g_ack_interrupt,
 	.config_init	= &ip101a_g_config_init,
 	.suspend	= genphy_suspend,
