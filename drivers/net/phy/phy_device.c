/* Framework for finding and configuring PHYs.
 * Also contains generic PHY driver
 *
 * Author: Andy Fleming
 *
 * Copyright (c) 2004 Freescale Semiconductor, Inc.
 *
 * This program is free software; you can redistribute  it and/or modify it
 * under  the terms of  the GNU General  Public License as published by the
 * Free Software Foundation;  either version 2 of the  License, or (at your
 * option) any later version.
 *
 */

#define pr_fmt(fmt) KBUILD_MODNAME ": " fmt

#include <linux/kernel.h>
#include <linux/string.h>
#include <linux/errno.h>
#include <linux/unistd.h>
#include <linux/slab.h>
#include <linux/interrupt.h>
#include <linux/init.h>
#include <linux/delay.h>
#include <linux/netdevice.h>
#include <linux/etherdevice.h>
#include <linux/skbuff.h>
#include <linux/mm.h>
#include <linux/module.h>
#include <linux/mii.h>
#include <linux/ethtool.h>
#include <linux/phy.h>
#include <linux/phy_led_triggers.h>
#include <linux/mdio.h>
#include <linux/io.h>
#include <linux/uaccess.h>
#include <linux/of.h>

#include <asm/irq.h>

MODULE_DESCRIPTION("PHY library");
MODULE_AUTHOR("Andy Fleming");
MODULE_LICENSE("GPL");

void phy_device_free(struct phy_device *phydev)
{
	put_device(&phydev->mdio.dev);
}
EXPORT_SYMBOL(phy_device_free);

static void phy_mdio_device_free(struct mdio_device *mdiodev)
{
	struct phy_device *phydev;

	phydev = container_of(mdiodev, struct phy_device, mdio);
	phy_device_free(phydev);
}

static void phy_device_release(struct device *dev)
{
	kfree(to_phy_device(dev));
}

static void phy_mdio_device_remove(struct mdio_device *mdiodev)
{
	struct phy_device *phydev;

	phydev = container_of(mdiodev, struct phy_device, mdio);
	phy_device_remove(phydev);
}

static struct phy_driver genphy_driver;
extern struct phy_driver genphy_c45_driver;

static LIST_HEAD(phy_fixup_list);
static DEFINE_MUTEX(phy_fixup_lock);

#ifdef CONFIG_PM
static bool mdio_bus_phy_may_suspend(struct phy_device *phydev)
{
	struct device_driver *drv = phydev->mdio.dev.driver;
	struct phy_driver *phydrv = to_phy_driver(drv);
	struct net_device *netdev = phydev->attached_dev;

	if (!drv || !phydrv->suspend)
		return false;

	/* PHY not attached? May suspend if the PHY has not already been
	 * suspended as part of a prior call to phy_disconnect() ->
	 * phy_detach() -> phy_suspend() because the parent netdev might be the
	 * MDIO bus driver and clock gated at this point.
	 */
	if (!netdev)
		return !phydev->suspended;

	if (netdev->wol_enabled)
		return false;

	/* As long as not all affected network drivers support the
	 * wol_enabled flag, let's check for hints that WoL is enabled.
	 * Don't suspend PHY if the attached netdev parent may wake up.
	 * The parent may point to a PCI device, as in tg3 driver.
	 */
	if (netdev->dev.parent && device_may_wakeup(netdev->dev.parent))
		return false;

	/* Also don't suspend PHY if the netdev itself may wakeup. This
	 * is the case for devices w/o underlaying pwr. mgmt. aware bus,
	 * e.g. SoC devices.
	 */
	if (device_may_wakeup(&netdev->dev))
		return false;

	return true;
}

static int mdio_bus_phy_suspend(struct device *dev)
{
	struct phy_device *phydev = to_phy_device(dev);

	/* We must stop the state machine manually, otherwise it stops out of
	 * control, possibly with the phydev->lock held. Upon resume, netdev
	 * may call phy routines that try to grab the same lock, and that may
	 * lead to a deadlock.
	 */
	if (phydev->attached_dev && phydev->adjust_link)
		phy_stop_machine(phydev);

	if (!mdio_bus_phy_may_suspend(phydev))
		return 0;

	return phy_suspend(phydev);
}

static int mdio_bus_phy_resume(struct device *dev)
{
	struct phy_device *phydev = to_phy_device(dev);
	int ret;

	if (!mdio_bus_phy_may_suspend(phydev))
		goto no_resume;

	ret = phy_resume(phydev);
	if (ret < 0)
		return ret;

no_resume:
	if (phydev->attached_dev && phydev->adjust_link)
		phy_start_machine(phydev);

	return 0;
}

static int mdio_bus_phy_restore(struct device *dev)
{
	struct phy_device *phydev = to_phy_device(dev);
	struct net_device *netdev = phydev->attached_dev;
	int ret;

	if (!netdev)
		return 0;

	ret = phy_init_hw(phydev);
	if (ret < 0)
		return ret;

	if (phydev->attached_dev && phydev->adjust_link)
		phy_start_machine(phydev);

	return 0;
}

static const struct dev_pm_ops mdio_bus_phy_pm_ops = {
	.suspend = mdio_bus_phy_suspend,
	.resume = mdio_bus_phy_resume,
	.freeze = mdio_bus_phy_suspend,
	.thaw = mdio_bus_phy_resume,
	.restore = mdio_bus_phy_restore,
};

#define MDIO_BUS_PHY_PM_OPS (&mdio_bus_phy_pm_ops)

#else

#define MDIO_BUS_PHY_PM_OPS NULL

#endif /* CONFIG_PM */

/**
 * phy_register_fixup - creates a new phy_fixup and adds it to the list
 * @bus_id: A string which matches phydev->mdio.dev.bus_id (or PHY_ANY_ID)
 * @phy_uid: Used to match against phydev->phy_id (the UID of the PHY)
 *	It can also be PHY_ANY_UID
 * @phy_uid_mask: Applied to phydev->phy_id and fixup->phy_uid before
 *	comparison
 * @run: The actual code to be run when a matching PHY is found
 */
int phy_register_fixup(const char *bus_id, u32 phy_uid, u32 phy_uid_mask,
		       int (*run)(struct phy_device *))
{
	struct phy_fixup *fixup = kzalloc(sizeof(*fixup), GFP_KERNEL);

	if (!fixup)
		return -ENOMEM;

	strlcpy(fixup->bus_id, bus_id, sizeof(fixup->bus_id));
	fixup->phy_uid = phy_uid;
	fixup->phy_uid_mask = phy_uid_mask;
	fixup->run = run;

	mutex_lock(&phy_fixup_lock);
	list_add_tail(&fixup->list, &phy_fixup_list);
	mutex_unlock(&phy_fixup_lock);

	return 0;
}
EXPORT_SYMBOL(phy_register_fixup);

/* Registers a fixup to be run on any PHY with the UID in phy_uid */
int phy_register_fixup_for_uid(u32 phy_uid, u32 phy_uid_mask,
			       int (*run)(struct phy_device *))
{
	return phy_register_fixup(PHY_ANY_ID, phy_uid, phy_uid_mask, run);
}
EXPORT_SYMBOL(phy_register_fixup_for_uid);

/* Registers a fixup to be run on the PHY with id string bus_id */
int phy_register_fixup_for_id(const char *bus_id,
			      int (*run)(struct phy_device *))
{
	return phy_register_fixup(bus_id, PHY_ANY_UID, 0xffffffff, run);
}
EXPORT_SYMBOL(phy_register_fixup_for_id);

/**
 * phy_unregister_fixup - remove a phy_fixup from the list
 * @bus_id: A string matches fixup->bus_id (or PHY_ANY_ID) in phy_fixup_list
 * @phy_uid: A phy id matches fixup->phy_id (or PHY_ANY_UID) in phy_fixup_list
 * @phy_uid_mask: Applied to phy_uid and fixup->phy_uid before comparison
 */
int phy_unregister_fixup(const char *bus_id, u32 phy_uid, u32 phy_uid_mask)
{
	struct list_head *pos, *n;
	struct phy_fixup *fixup;
	int ret;

	ret = -ENODEV;

	mutex_lock(&phy_fixup_lock);
	list_for_each_safe(pos, n, &phy_fixup_list) {
		fixup = list_entry(pos, struct phy_fixup, list);

		if ((!strcmp(fixup->bus_id, bus_id)) &&
		    ((fixup->phy_uid & phy_uid_mask) ==
		     (phy_uid & phy_uid_mask))) {
			list_del(&fixup->list);
			kfree(fixup);
			ret = 0;
			break;
		}
	}
	mutex_unlock(&phy_fixup_lock);

	return ret;
}
EXPORT_SYMBOL(phy_unregister_fixup);

/* Unregisters a fixup of any PHY with the UID in phy_uid */
int phy_unregister_fixup_for_uid(u32 phy_uid, u32 phy_uid_mask)
{
	return phy_unregister_fixup(PHY_ANY_ID, phy_uid, phy_uid_mask);
}
EXPORT_SYMBOL(phy_unregister_fixup_for_uid);

/* Unregisters a fixup of the PHY with id string bus_id */
int phy_unregister_fixup_for_id(const char *bus_id)
{
	return phy_unregister_fixup(bus_id, PHY_ANY_UID, 0xffffffff);
}
EXPORT_SYMBOL(phy_unregister_fixup_for_id);

/* Returns 1 if fixup matches phydev in bus_id and phy_uid.
 * Fixups can be set to match any in one or more fields.
 */
static int phy_needs_fixup(struct phy_device *phydev, struct phy_fixup *fixup)
{
	if (strcmp(fixup->bus_id, phydev_name(phydev)) != 0)
		if (strcmp(fixup->bus_id, PHY_ANY_ID) != 0)
			return 0;

	if ((fixup->phy_uid & fixup->phy_uid_mask) !=
	    (phydev->phy_id & fixup->phy_uid_mask))
		if (fixup->phy_uid != PHY_ANY_UID)
			return 0;

	return 1;
}

/* Runs any matching fixups for this phydev */
static int phy_scan_fixups(struct phy_device *phydev)
{
	struct phy_fixup *fixup;

	mutex_lock(&phy_fixup_lock);
	list_for_each_entry(fixup, &phy_fixup_list, list) {
		if (phy_needs_fixup(phydev, fixup)) {
			int err = fixup->run(phydev);

			if (err < 0) {
				mutex_unlock(&phy_fixup_lock);
				return err;
			}
			phydev->has_fixups = true;
		}
	}
	mutex_unlock(&phy_fixup_lock);

	return 0;
}

static int phy_bus_match(struct device *dev, struct device_driver *drv)
{
	struct phy_device *phydev = to_phy_device(dev);
	struct phy_driver *phydrv = to_phy_driver(drv);
	const int num_ids = ARRAY_SIZE(phydev->c45_ids.device_ids);
	int i;

	if (!(phydrv->mdiodrv.flags & MDIO_DEVICE_IS_PHY))
		return 0;

	if (phydrv->match_phy_device)
		return phydrv->match_phy_device(phydev);

	if (phydev->is_c45) {
		for (i = 1; i < num_ids; i++) {
			if (!(phydev->c45_ids.devices_in_package & (1 << i)))
				continue;

			if ((phydrv->phy_id & phydrv->phy_id_mask) ==
			    (phydev->c45_ids.device_ids[i] &
			     phydrv->phy_id_mask))
				return 1;
		}
		return 0;
	} else {
		return (phydrv->phy_id & phydrv->phy_id_mask) ==
			(phydev->phy_id & phydrv->phy_id_mask);
	}
}

static ssize_t
phy_id_show(struct device *dev, struct device_attribute *attr, char *buf)
{
	struct phy_device *phydev = to_phy_device(dev);

	return sprintf(buf, "0x%.8lx\n", (unsigned long)phydev->phy_id);
}
static DEVICE_ATTR_RO(phy_id);

static ssize_t
phy_interface_show(struct device *dev, struct device_attribute *attr, char *buf)
{
	struct phy_device *phydev = to_phy_device(dev);
	const char *mode = NULL;

	if (phy_is_internal(phydev))
		mode = "internal";
	else
		mode = phy_modes(phydev->interface);

	return sprintf(buf, "%s\n", mode);
}
static DEVICE_ATTR_RO(phy_interface);

static ssize_t
phy_has_fixups_show(struct device *dev, struct device_attribute *attr,
		    char *buf)
{
	struct phy_device *phydev = to_phy_device(dev);

	return sprintf(buf, "%d\n", phydev->has_fixups);
}
static DEVICE_ATTR_RO(phy_has_fixups);

static struct attribute *phy_dev_attrs[] = {
	&dev_attr_phy_id.attr,
	&dev_attr_phy_interface.attr,
	&dev_attr_phy_has_fixups.attr,
	NULL,
};
ATTRIBUTE_GROUPS(phy_dev);

static const struct device_type mdio_bus_phy_type = {
	.name = "PHY",
	.groups = phy_dev_groups,
	.release = phy_device_release,
	.pm = MDIO_BUS_PHY_PM_OPS,
};

struct phy_device *phy_device_create(struct mii_bus *bus, int addr, int phy_id,
				     bool is_c45,
				     struct phy_c45_device_ids *c45_ids)
{
	struct phy_device *dev;
	struct mdio_device *mdiodev;

	/* We allocate the device, and initialize the default values */
	dev = kzalloc(sizeof(*dev), GFP_KERNEL);
	if (!dev)
		return ERR_PTR(-ENOMEM);

	mdiodev = &dev->mdio;
	mdiodev->dev.parent = &bus->dev;
	mdiodev->dev.bus = &mdio_bus_type;
	mdiodev->dev.type = &mdio_bus_phy_type;
	mdiodev->bus = bus;
	mdiodev->bus_match = phy_bus_match;
	mdiodev->addr = addr;
	mdiodev->flags = MDIO_DEVICE_FLAG_PHY;
	mdiodev->device_free = phy_mdio_device_free;
	mdiodev->device_remove = phy_mdio_device_remove;

	dev->speed = 0;
	dev->duplex = -1;
	dev->pause = 0;
	dev->asym_pause = 0;
	dev->link = 0;
	dev->interface = PHY_INTERFACE_MODE_GMII;

	dev->autoneg = AUTONEG_ENABLE;

	dev->is_c45 = is_c45;
	dev->phy_id = phy_id;
	if (c45_ids)
		dev->c45_ids = *c45_ids;
	dev->irq = bus->irq[addr];
	dev_set_name(&mdiodev->dev, PHY_ID_FMT, bus->id, addr);

	dev->state = PHY_DOWN;

	mutex_init(&dev->lock);
	INIT_DELAYED_WORK(&dev->state_queue, phy_state_machine);
	INIT_WORK(&dev->phy_queue, phy_change_work);

	/* Request the appropriate module unconditionally; don't
	 * bother trying to do so only if it isn't already loaded,
	 * because that gets complicated. A hotplug event would have
	 * done an unconditional modprobe anyway.
	 * We don't do normal hotplug because it won't work for MDIO
	 * -- because it relies on the device staying around for long
	 * enough for the driver to get loaded. With MDIO, the NIC
	 * driver will get bored and give up as soon as it finds that
	 * there's no driver _already_ loaded.
	 */
	request_module(MDIO_MODULE_PREFIX MDIO_ID_FMT, MDIO_ID_ARGS(phy_id));

	device_initialize(&mdiodev->dev);

	return dev;
}
EXPORT_SYMBOL(phy_device_create);

/* get_phy_c45_devs_in_pkg - reads a MMD's devices in package registers.
 * @bus: the target MII bus
 * @addr: PHY address on the MII bus
 * @dev_addr: MMD address in the PHY.
 * @devices_in_package: where to store the devices in package information.
 *
 * Description: reads devices in package registers of a MMD at @dev_addr
 * from PHY at @addr on @bus.
 *
 * Returns: 0 on success, -EIO on failure.
 */
static int get_phy_c45_devs_in_pkg(struct mii_bus *bus, int addr, int dev_addr,
				   u32 *devices_in_package)
{
	int phy_reg, reg_addr;

	reg_addr = MII_ADDR_C45 | dev_addr << 16 | MDIO_DEVS2;
	phy_reg = mdiobus_read(bus, addr, reg_addr);
	if (phy_reg < 0)
		return -EIO;
	*devices_in_package = (phy_reg & 0xffff) << 16;

	reg_addr = MII_ADDR_C45 | dev_addr << 16 | MDIO_DEVS1;
	phy_reg = mdiobus_read(bus, addr, reg_addr);
	if (phy_reg < 0)
		return -EIO;
	*devices_in_package |= (phy_reg & 0xffff);

	return 0;
}

/**
 * get_phy_c45_ids - reads the specified addr for its 802.3-c45 IDs.
 * @bus: the target MII bus
 * @addr: PHY address on the MII bus
 * @phy_id: where to store the ID retrieved.
 * @c45_ids: where to store the c45 ID information.
 *
 *   If the PHY devices-in-package appears to be valid, it and the
 *   corresponding identifiers are stored in @c45_ids, zero is stored
 *   in @phy_id.  Otherwise 0xffffffff is stored in @phy_id.  Returns
 *   zero on success.
 *
 */
static int get_phy_c45_ids(struct mii_bus *bus, int addr, u32 *phy_id,
			   struct phy_c45_device_ids *c45_ids) {
	int phy_reg;
	int i, reg_addr;
	const int num_ids = ARRAY_SIZE(c45_ids->device_ids);
	u32 *devs = &c45_ids->devices_in_package;

	/* Find first non-zero Devices In package. Device zero is reserved
	 * for 802.3 c45 complied PHYs, so don't probe it at first.
	 */
	for (i = 1; i < num_ids && *devs == 0; i++) {
		phy_reg = get_phy_c45_devs_in_pkg(bus, addr, i, devs);
		if (phy_reg < 0)
			return -EIO;

		if ((*devs & 0x1fffffff) == 0x1fffffff) {
			/*  If mostly Fs, there is no device there,
			 *  then let's continue to probe more, as some
			 *  10G PHYs have zero Devices In package,
			 *  e.g. Cortina CS4315/CS4340 PHY.
			 */
			phy_reg = get_phy_c45_devs_in_pkg(bus, addr, 0, devs);
			if (phy_reg < 0)
				return -EIO;
			/* no device there, let's get out of here */
			if ((*devs & 0x1fffffff) == 0x1fffffff) {
				*phy_id = 0xffffffff;
				return 0;
			} else {
				break;
			}
		}
	}

	/* Now probe Device Identifiers for each device present. */
	for (i = 1; i < num_ids; i++) {
		if (!(c45_ids->devices_in_package & (1 << i)))
			continue;

		reg_addr = MII_ADDR_C45 | i << 16 | MII_PHYSID1;
		phy_reg = mdiobus_read(bus, addr, reg_addr);
		if (phy_reg < 0)
			return -EIO;
		c45_ids->device_ids[i] = (phy_reg & 0xffff) << 16;

		reg_addr = MII_ADDR_C45 | i << 16 | MII_PHYSID2;
		phy_reg = mdiobus_read(bus, addr, reg_addr);
		if (phy_reg < 0)
			return -EIO;
		c45_ids->device_ids[i] |= (phy_reg & 0xffff);
	}
	*phy_id = 0;
	return 0;
}

/**
 * get_phy_id - reads the specified addr for its ID.
 * @bus: the target MII bus
 * @addr: PHY address on the MII bus
 * @phy_id: where to store the ID retrieved.
 * @is_c45: If true the PHY uses the 802.3 clause 45 protocol
 * @c45_ids: where to store the c45 ID information.
 *
 * Description: In the case of a 802.3-c22 PHY, reads the ID registers
 *   of the PHY at @addr on the @bus, stores it in @phy_id and returns
 *   zero on success.
 *
 *   In the case of a 802.3-c45 PHY, get_phy_c45_ids() is invoked, and
 *   its return value is in turn returned.
 *
 */
static int get_phy_id(struct mii_bus *bus, int addr, u32 *phy_id,
		      bool is_c45, struct phy_c45_device_ids *c45_ids)
{
	int phy_reg;

	if (is_c45)
		return get_phy_c45_ids(bus, addr, phy_id, c45_ids);

	/* Grab the bits from PHYIR1, and put them in the upper half */
	phy_reg = mdiobus_read(bus, addr, MII_PHYSID1);
	if (phy_reg < 0) {
		/* if there is no device, return without an error so scanning
		 * the bus works properly
		 */
		if (phy_reg == -EIO || phy_reg == -ENODEV) {
			*phy_id = 0xffffffff;
			return 0;
		}

		return -EIO;
	}

	*phy_id = (phy_reg & 0xffff) << 16;

	/* Grab the bits from PHYIR2, and put them in the lower half */
	phy_reg = mdiobus_read(bus, addr, MII_PHYSID2);
	if (phy_reg < 0)
		return -EIO;

	*phy_id |= (phy_reg & 0xffff);

	return 0;
}

/**
 * get_phy_device - reads the specified PHY device and returns its @phy_device
 *		    struct
 * @bus: the target MII bus
 * @addr: PHY address on the MII bus
 * @is_c45: If true the PHY uses the 802.3 clause 45 protocol
 *
 * Description: Reads the ID registers of the PHY at @addr on the
 *   @bus, then allocates and returns the phy_device to represent it.
 */
struct phy_device *get_phy_device(struct mii_bus *bus, int addr, bool is_c45)
{
	struct phy_c45_device_ids c45_ids = {0};
	u32 phy_id = 0;
	int r;

	r = get_phy_id(bus, addr, &phy_id, is_c45, &c45_ids);
	if (r)
		return ERR_PTR(r);

	/* If the phy_id is mostly Fs, there is no device there */
	if ((phy_id & 0x1fffffff) == 0x1fffffff)
		return ERR_PTR(-ENODEV);

	return phy_device_create(bus, addr, phy_id, is_c45, &c45_ids);
}
EXPORT_SYMBOL(get_phy_device);

/**
 * phy_device_register - Register the phy device on the MDIO bus
 * @phydev: phy_device structure to be added to the MDIO bus
 */
int phy_device_register(struct phy_device *phydev)
{
	int err;

	err = mdiobus_register_device(&phydev->mdio);
	if (err)
		return err;

	/* Deassert the reset signal */
	phy_device_reset(phydev, 0);

	/* Run all of the fixups for this PHY */
	err = phy_scan_fixups(phydev);
	if (err) {
		pr_err("PHY %d failed to initialize\n", phydev->mdio.addr);
		goto out;
	}

	err = device_add(&phydev->mdio.dev);
	if (err) {
		pr_err("PHY %d failed to add\n", phydev->mdio.addr);
		goto out;
	}

	return 0;

 out:
	/* Assert the reset signal */
	phy_device_reset(phydev, 1);

	mdiobus_unregister_device(&phydev->mdio);
	return err;
}
EXPORT_SYMBOL(phy_device_register);

/**
 * phy_device_remove - Remove a previously registered phy device from the MDIO bus
 * @phydev: phy_device structure to remove
 *
 * This doesn't free the phy_device itself, it merely reverses the effects
 * of phy_device_register(). Use phy_device_free() to free the device
 * after calling this function.
 */
void phy_device_remove(struct phy_device *phydev)
{
	device_del(&phydev->mdio.dev);

	/* Assert the reset signal */
	phy_device_reset(phydev, 1);

	mdiobus_unregister_device(&phydev->mdio);
}
EXPORT_SYMBOL(phy_device_remove);

/**
 * phy_find_first - finds the first PHY device on the bus
 * @bus: the target MII bus
 */
struct phy_device *phy_find_first(struct mii_bus *bus)
{
	struct phy_device *phydev;
	int addr;

	for (addr = 0; addr < PHY_MAX_ADDR; addr++) {
		phydev = mdiobus_get_phy(bus, addr);
		if (phydev)
			return phydev;
	}
	return NULL;
}
EXPORT_SYMBOL(phy_find_first);

static void phy_link_change(struct phy_device *phydev, bool up, bool do_carrier)
{
	struct net_device *netdev = phydev->attached_dev;

	if (do_carrier) {
		if (up)
			netif_carrier_on(netdev);
		else
			netif_carrier_off(netdev);
	}
	phydev->adjust_link(netdev);
}

/**
 * phy_prepare_link - prepares the PHY layer to monitor link status
 * @phydev: target phy_device struct
 * @handler: callback function for link status change notifications
 *
 * Description: Tells the PHY infrastructure to handle the
 *   gory details on monitoring link status (whether through
 *   polling or an interrupt), and to call back to the
 *   connected device driver when the link status changes.
 *   If you want to monitor your own link state, don't call
 *   this function.
 */
static void phy_prepare_link(struct phy_device *phydev,
			     void (*handler)(struct net_device *))
{
	phydev->adjust_link = handler;
}

/**
 * phy_connect_direct - connect an ethernet device to a specific phy_device
 * @dev: the network device to connect
 * @phydev: the pointer to the phy device
 * @handler: callback function for state change notifications
 * @interface: PHY device's interface
 */
int phy_connect_direct(struct net_device *dev, struct phy_device *phydev,
		       void (*handler)(struct net_device *),
		       phy_interface_t interface)
{
	int rc;

	if (!dev)
		return -EINVAL;

	rc = phy_attach_direct(dev, phydev, phydev->dev_flags, interface);
	if (rc)
		return rc;

	phy_prepare_link(phydev, handler);
	phy_start_machine(phydev);
	if (phydev->irq > 0)
		phy_start_interrupts(phydev);

	return 0;
}
EXPORT_SYMBOL(phy_connect_direct);

/**
 * phy_connect - connect an ethernet device to a PHY device
 * @dev: the network device to connect
 * @bus_id: the id string of the PHY device to connect
 * @handler: callback function for state change notifications
 * @interface: PHY device's interface
 *
 * Description: Convenience function for connecting ethernet
 *   devices to PHY devices.  The default behavior is for
 *   the PHY infrastructure to handle everything, and only notify
 *   the connected driver when the link status changes.  If you
 *   don't want, or can't use the provided functionality, you may
 *   choose to call only the subset of functions which provide
 *   the desired functionality.
 */
struct phy_device *phy_connect(struct net_device *dev, const char *bus_id,
			       void (*handler)(struct net_device *),
			       phy_interface_t interface)
{
	struct phy_device *phydev;
	struct device *d;
	int rc;

	/* Search the list of PHY devices on the mdio bus for the
	 * PHY with the requested name
	 */
	d = bus_find_device_by_name(&mdio_bus_type, NULL, bus_id);
	if (!d) {
		pr_err("PHY %s not found\n", bus_id);
		return ERR_PTR(-ENODEV);
	}
	phydev = to_phy_device(d);

	rc = phy_connect_direct(dev, phydev, handler, interface);
	put_device(d);
	if (rc)
		return ERR_PTR(rc);

	return phydev;
}
EXPORT_SYMBOL(phy_connect);

/**
 * phy_disconnect - disable interrupts, stop state machine, and detach a PHY
 *		    device
 * @phydev: target phy_device struct
 */
void phy_disconnect(struct phy_device *phydev)
{
	if (phydev->irq > 0)
		phy_stop_interrupts(phydev);

	phy_stop_machine(phydev);

	phydev->adjust_link = NULL;

	phy_detach(phydev);
}
EXPORT_SYMBOL(phy_disconnect);

/**
 * phy_poll_reset - Safely wait until a PHY reset has properly completed
 * @phydev: The PHY device to poll
 *
 * Description: According to IEEE 802.3, Section 2, Subsection 22.2.4.1.1, as
 *   published in 2008, a PHY reset may take up to 0.5 seconds.  The MII BMCR
 *   register must be polled until the BMCR_RESET bit clears.
 *
 *   Furthermore, any attempts to write to PHY registers may have no effect
 *   or even generate MDIO bus errors until this is complete.
 *
 *   Some PHYs (such as the Marvell 88E1111) don't entirely conform to the
 *   standard and do not fully reset after the BMCR_RESET bit is set, and may
 *   even *REQUIRE* a soft-reset to properly restart autonegotiation.  In an
 *   effort to support such broken PHYs, this function is separate from the
 *   standard phy_init_hw() which will zero all the other bits in the BMCR
 *   and reapply all driver-specific and board-specific fixups.
 */
static int phy_poll_reset(struct phy_device *phydev)
{
	/* Poll until the reset bit clears (50ms per retry == 0.6 sec) */
	unsigned int retries = 12;
	int ret;

	do {
		msleep(50);
		ret = phy_read(phydev, MII_BMCR);
		if (ret < 0)
			return ret;
	} while (ret & BMCR_RESET && --retries);
	if (ret & BMCR_RESET)
		return -ETIMEDOUT;

	/* Some chips (smsc911x) may still need up to another 1ms after the
	 * BMCR_RESET bit is cleared before they are usable.
	 */
	msleep(1);
	return 0;
}

int phy_init_hw(struct phy_device *phydev)
{
	int ret = 0;

	/* Deassert the reset signal */
	phy_device_reset(phydev, 0);

	if (!phydev->drv || !phydev->drv->config_init)
		return 0;

	if (phydev->drv->soft_reset)
		ret = phydev->drv->soft_reset(phydev);
	else
		ret = genphy_soft_reset(phydev);

	if (ret < 0)
		return ret;

	ret = phy_scan_fixups(phydev);
	if (ret < 0)
		return ret;

	return phydev->drv->config_init(phydev);
}
EXPORT_SYMBOL(phy_init_hw);

void phy_attached_info(struct phy_device *phydev)
{
	phy_attached_print(phydev, NULL);
}
EXPORT_SYMBOL(phy_attached_info);

#define ATTACHED_FMT "attached PHY driver [%s] (mii_bus:phy_addr=%s, irq=%s)"
void phy_attached_print(struct phy_device *phydev, const char *fmt, ...)
{
	const char *drv_name = phydev->drv ? phydev->drv->name : "unbound";
	char *irq_str;
	char irq_num[8];

	switch(phydev->irq) {
	case PHY_POLL:
		irq_str = "POLL";
		break;
	case PHY_IGNORE_INTERRUPT:
		irq_str = "IGNORE";
		break;
	default:
		snprintf(irq_num, sizeof(irq_num), "%d", phydev->irq);
		irq_str = irq_num;
		break;
	}


	if (!fmt) {
		dev_info(&phydev->mdio.dev, ATTACHED_FMT "\n",
			 drv_name, phydev_name(phydev),
			 irq_str);
	} else {
		va_list ap;

		dev_info(&phydev->mdio.dev, ATTACHED_FMT,
			 drv_name, phydev_name(phydev),
			 irq_str);

		va_start(ap, fmt);
		vprintk(fmt, ap);
		va_end(ap);
	}
}
EXPORT_SYMBOL(phy_attached_print);

/**
 * phy_attach_direct - attach a network device to a given PHY device pointer
 * @dev: network device to attach
 * @phydev: Pointer to phy_device to attach
 * @flags: PHY device's dev_flags
 * @interface: PHY device's interface
 *
 * Description: Called by drivers to attach to a particular PHY
 *     device. The phy_device is found, and properly hooked up
 *     to the phy_driver.  If no driver is attached, then a
 *     generic driver is used.  The phy_device is given a ptr to
 *     the attaching device, and given a callback for link status
 *     change.  The phy_device is returned to the attaching driver.
 *     This function takes a reference on the phy device.
 */
int phy_attach_direct(struct net_device *dev, struct phy_device *phydev,
		      u32 flags, phy_interface_t interface)
{
	struct module *ndev_owner = dev->dev.parent->driver->owner;
	struct mii_bus *bus = phydev->mdio.bus;
	struct device *d = &phydev->mdio.dev;
	bool using_genphy = false;
	int err;

	/* For Ethernet device drivers that register their own MDIO bus, we
	 * will have bus->owner match ndev_mod, so we do not want to increment
	 * our own module->refcnt here, otherwise we would not be able to
	 * unload later on.
	 */
	if (ndev_owner != bus->owner && !try_module_get(bus->owner)) {
		dev_err(&dev->dev, "failed to get the bus module\n");
		return -EIO;
	}

	get_device(d);

	/* Assume that if there is no driver, that it doesn't
	 * exist, and we should use the genphy driver.
	 */
	if (!d->driver) {
		if (phydev->is_c45)
			d->driver = &genphy_c45_driver.mdiodrv.driver;
		else
			d->driver = &genphy_driver.mdiodrv.driver;

		using_genphy = true;
	}

	if (!try_module_get(d->driver->owner)) {
		dev_err(&dev->dev, "failed to get the device driver module\n");
		err = -EIO;
		goto error_put_device;
	}

	if (using_genphy) {
		err = d->driver->probe(d);
		if (err >= 0)
			err = device_bind_driver(d);

		if (err)
			goto error_module_put;
	}

	if (phydev->attached_dev) {
		dev_err(&dev->dev, "PHY already attached\n");
		err = -EBUSY;
		goto error;
	}

	phydev->phy_link_change = phy_link_change;
	phydev->attached_dev = dev;
	dev->phydev = phydev;

	/* Some Ethernet drivers try to connect to a PHY device before
	 * calling register_netdevice() -> netdev_register_kobject() and
	 * does the dev->dev.kobj initialization. Here we only check for
	 * success which indicates that the network device kobject is
	 * ready. Once we do that we still need to keep track of whether
	 * links were successfully set up or not for phy_detach() to
	 * remove them accordingly.
	 */
	phydev->sysfs_links = false;

	err = sysfs_create_link(&phydev->mdio.dev.kobj, &dev->dev.kobj,
				"attached_dev");
	if (!err) {
		err = sysfs_create_link_nowarn(&dev->dev.kobj,
					       &phydev->mdio.dev.kobj,
					       "phydev");
		if (err) {
			dev_err(&dev->dev, "could not add device link to %s err %d\n",
				kobject_name(&phydev->mdio.dev.kobj),
				err);
			/* non-fatal - some net drivers can use one netdevice
			 * with more then one phy
			 */
		}

		phydev->sysfs_links = true;
	}

	phydev->dev_flags = flags;

	phydev->interface = interface;

	phydev->state = PHY_READY;

	/* Initial carrier state is off as the phy is about to be
	 * (re)initialized.
	 */
	netif_carrier_off(phydev->attached_dev);

	/* Do initial configuration here, now that
	 * we have certain key parameters
	 * (dev_flags and interface)
	 */
	err = phy_init_hw(phydev);
	if (err)
		goto error;

	phy_resume(phydev);
	phy_led_triggers_register(phydev);

	return err;

error:
	/* phy_detach() does all of the cleanup below */
	phy_detach(phydev);
	return err;

error_module_put:
	module_put(d->driver->owner);
error_put_device:
	put_device(d);
	if (ndev_owner != bus->owner)
		module_put(bus->owner);
	return err;
}
EXPORT_SYMBOL(phy_attach_direct);

/**
 * phy_attach - attach a network device to a particular PHY device
 * @dev: network device to attach
 * @bus_id: Bus ID of PHY device to attach
 * @interface: PHY device's interface
 *
 * Description: Same as phy_attach_direct() except that a PHY bus_id
 *     string is passed instead of a pointer to a struct phy_device.
 */
struct phy_device *phy_attach(struct net_device *dev, const char *bus_id,
			      phy_interface_t interface)
{
	struct bus_type *bus = &mdio_bus_type;
	struct phy_device *phydev;
	struct device *d;
	int rc;

	if (!dev)
		return ERR_PTR(-EINVAL);

	/* Search the list of PHY devices on the mdio bus for the
	 * PHY with the requested name
	 */
	d = bus_find_device_by_name(bus, NULL, bus_id);
	if (!d) {
		pr_err("PHY %s not found\n", bus_id);
		return ERR_PTR(-ENODEV);
	}
	phydev = to_phy_device(d);

	rc = phy_attach_direct(dev, phydev, phydev->dev_flags, interface);
	put_device(d);
	if (rc)
		return ERR_PTR(rc);

	return phydev;
}
EXPORT_SYMBOL(phy_attach);

<<<<<<< HEAD
=======
static bool phy_driver_is_genphy_kind(struct phy_device *phydev,
				      struct device_driver *driver)
{
	struct device *d = &phydev->mdio.dev;
	bool ret = false;

	if (!phydev->drv)
		return ret;

	get_device(d);
	ret = d->driver == driver;
	put_device(d);

	return ret;
}

bool phy_driver_is_genphy(struct phy_device *phydev)
{
	return phy_driver_is_genphy_kind(phydev,
					 &genphy_driver.mdiodrv.driver);
}
EXPORT_SYMBOL_GPL(phy_driver_is_genphy);

bool phy_driver_is_genphy_10g(struct phy_device *phydev)
{
	return phy_driver_is_genphy_kind(phydev,
					 &genphy_c45_driver.mdiodrv.driver);
}
EXPORT_SYMBOL_GPL(phy_driver_is_genphy_10g);

>>>>>>> 407d19ab
/**
 * phy_detach - detach a PHY device from its network device
 * @phydev: target phy_device struct
 *
 * This detaches the phy device from its network device and the phy
 * driver, and drops the reference count taken in phy_attach_direct().
 */
void phy_detach(struct phy_device *phydev)
{
	struct net_device *dev = phydev->attached_dev;
	struct module *ndev_owner = dev->dev.parent->driver->owner;
	struct mii_bus *bus;

	if (phydev->sysfs_links) {
		sysfs_remove_link(&dev->dev.kobj, "phydev");
		sysfs_remove_link(&phydev->mdio.dev.kobj, "attached_dev");
	}
	phy_suspend(phydev);
	phydev->attached_dev->phydev = NULL;
	phydev->attached_dev = NULL;
	phydev->phylink = NULL;

	phy_led_triggers_unregister(phydev);

	module_put(phydev->mdio.dev.driver->owner);

	/* If the device had no specific driver before (i.e. - it
	 * was using the generic driver), we unbind the device
	 * from the generic driver so that there's a chance a
	 * real driver could be loaded
	 */
	if (phydev->mdio.dev.driver == &genphy_10g_driver.mdiodrv.driver ||
	    phydev->mdio.dev.driver == &genphy_driver.mdiodrv.driver)
		device_release_driver(&phydev->mdio.dev);

	/*
	 * The phydev might go away on the put_device() below, so avoid
	 * a use-after-free bug by reading the underlying bus first.
	 */
	bus = phydev->mdio.bus;

	put_device(&phydev->mdio.dev);
	if (ndev_owner != bus->owner)
		module_put(bus->owner);

	/* Assert the reset signal */
	phy_device_reset(phydev, 1);
}
EXPORT_SYMBOL(phy_detach);

int phy_suspend(struct phy_device *phydev)
{
	struct phy_driver *phydrv = to_phy_driver(phydev->mdio.dev.driver);
	struct net_device *netdev = phydev->attached_dev;
	struct ethtool_wolinfo wol = { .cmd = ETHTOOL_GWOL };
	int ret = 0;

	/* If the device has WOL enabled, we cannot suspend the PHY */
	phy_ethtool_get_wol(phydev, &wol);
	if (wol.wolopts || (netdev && netdev->wol_enabled))
		return -EBUSY;

	if (phydev->drv && phydrv->suspend)
		ret = phydrv->suspend(phydev);

	if (ret)
		return ret;

	phydev->suspended = true;

	return ret;
}
EXPORT_SYMBOL(phy_suspend);

int __phy_resume(struct phy_device *phydev)
{
	struct phy_driver *phydrv = to_phy_driver(phydev->mdio.dev.driver);
	int ret = 0;

	WARN_ON(!mutex_is_locked(&phydev->lock));

	if (phydev->drv && phydrv->resume)
		ret = phydrv->resume(phydev);

	if (ret)
		return ret;

	phydev->suspended = false;

	return ret;
}
EXPORT_SYMBOL(__phy_resume);

int phy_resume(struct phy_device *phydev)
{
	int ret;

	mutex_lock(&phydev->lock);
	ret = __phy_resume(phydev);
	mutex_unlock(&phydev->lock);

	return ret;
}
EXPORT_SYMBOL(phy_resume);

int phy_loopback(struct phy_device *phydev, bool enable)
{
	struct phy_driver *phydrv = to_phy_driver(phydev->mdio.dev.driver);
	int ret = 0;

	mutex_lock(&phydev->lock);

	if (enable && phydev->loopback_enabled) {
		ret = -EBUSY;
		goto out;
	}

	if (!enable && !phydev->loopback_enabled) {
		ret = -EINVAL;
		goto out;
	}

	if (phydev->drv && phydrv->set_loopback)
		ret = phydrv->set_loopback(phydev, enable);
	else
		ret = -EOPNOTSUPP;

	if (ret)
		goto out;

	phydev->loopback_enabled = enable;

out:
	mutex_unlock(&phydev->lock);
	return ret;
}
EXPORT_SYMBOL(phy_loopback);

/**
 * phy_reset_after_clk_enable - perform a PHY reset if needed
 * @phydev: target phy_device struct
 *
 * Description: Some PHYs are known to need a reset after their refclk was
 *   enabled. This function evaluates the flags and perform the reset if it's
 *   needed. Returns < 0 on error, 0 if the phy wasn't reset and 1 if the phy
 *   was reset.
 */
int phy_reset_after_clk_enable(struct phy_device *phydev)
{
	if (!phydev || !phydev->drv)
		return -ENODEV;

	if (phydev->drv->flags & PHY_RST_AFTER_CLK_EN) {
		phy_device_reset(phydev, 1);
		phy_device_reset(phydev, 0);
		return 1;
	}

	return 0;
}
EXPORT_SYMBOL(phy_reset_after_clk_enable);

/* Generic PHY support and helper functions */

/**
 * genphy_config_advert - sanitize and advertise auto-negotiation parameters
 * @phydev: target phy_device struct
 *
 * Description: Writes MII_ADVERTISE with the appropriate values,
 *   after sanitizing the values to make sure we only advertise
 *   what is supported.  Returns < 0 on error, 0 if the PHY's advertisement
 *   hasn't changed, and > 0 if it has changed.
 */
static int genphy_config_advert(struct phy_device *phydev)
{
	u32 advertise;
	int oldadv, adv, bmsr;
	int err, changed = 0;

	/* Only allow advertising what this PHY supports */
	phydev->advertising &= phydev->supported;
	advertise = phydev->advertising;

	/* Setup standard advertisement */
	adv = phy_read(phydev, MII_ADVERTISE);
	if (adv < 0)
		return adv;

	oldadv = adv;
	adv &= ~(ADVERTISE_ALL | ADVERTISE_100BASE4 | ADVERTISE_PAUSE_CAP |
		 ADVERTISE_PAUSE_ASYM);
	adv |= ethtool_adv_to_mii_adv_t(advertise);

	if (adv != oldadv) {
		err = phy_write(phydev, MII_ADVERTISE, adv);

		if (err < 0)
			return err;
		changed = 1;
	}

	bmsr = phy_read(phydev, MII_BMSR);
	if (bmsr < 0)
		return bmsr;

	/* Per 802.3-2008, Section 22.2.4.2.16 Extended status all
	 * 1000Mbits/sec capable PHYs shall have the BMSR_ESTATEN bit set to a
	 * logical 1.
	 */
	if (!(bmsr & BMSR_ESTATEN))
		return changed;

	/* Configure gigabit if it's supported */
	adv = phy_read(phydev, MII_CTRL1000);
	if (adv < 0)
		return adv;

	oldadv = adv;
	adv &= ~(ADVERTISE_1000FULL | ADVERTISE_1000HALF);

	if (phydev->supported & (SUPPORTED_1000baseT_Half |
				 SUPPORTED_1000baseT_Full)) {
		adv |= ethtool_adv_to_mii_ctrl1000_t(advertise);
	}

	if (adv != oldadv)
		changed = 1;

	err = phy_write(phydev, MII_CTRL1000, adv);
	if (err < 0)
		return err;

	return changed;
}

/**
 * genphy_config_eee_advert - disable unwanted eee mode advertisement
 * @phydev: target phy_device struct
 *
 * Description: Writes MDIO_AN_EEE_ADV after disabling unsupported energy
 *   efficent ethernet modes. Returns 0 if the PHY's advertisement hasn't
 *   changed, and 1 if it has changed.
 */
static int genphy_config_eee_advert(struct phy_device *phydev)
{
	int broken = phydev->eee_broken_modes;
	int old_adv, adv;

	/* Nothing to disable */
	if (!broken)
		return 0;

	/* If the following call fails, we assume that EEE is not
	 * supported by the phy. If we read 0, EEE is not advertised
	 * In both case, we don't need to continue
	 */
	adv = phy_read_mmd(phydev, MDIO_MMD_AN, MDIO_AN_EEE_ADV);
	if (adv <= 0)
		return 0;

	old_adv = adv;
	adv &= ~broken;

	/* Advertising remains unchanged with the broken mask */
	if (old_adv == adv)
		return 0;

	phy_write_mmd(phydev, MDIO_MMD_AN, MDIO_AN_EEE_ADV, adv);

	return 1;
}

/**
 * genphy_setup_forced - configures/forces speed/duplex from @phydev
 * @phydev: target phy_device struct
 *
 * Description: Configures MII_BMCR to force speed/duplex
 *   to the values in phydev. Assumes that the values are valid.
 *   Please see phy_sanitize_settings().
 */
int genphy_setup_forced(struct phy_device *phydev)
{
	u16 ctl = 0;

	phydev->pause = 0;
	phydev->asym_pause = 0;

	if (SPEED_1000 == phydev->speed)
		ctl |= BMCR_SPEED1000;
	else if (SPEED_100 == phydev->speed)
		ctl |= BMCR_SPEED100;

	if (DUPLEX_FULL == phydev->duplex)
		ctl |= BMCR_FULLDPLX;

	return phy_modify(phydev, MII_BMCR,
			  ~(BMCR_LOOPBACK | BMCR_ISOLATE | BMCR_PDOWN), ctl);
}
EXPORT_SYMBOL(genphy_setup_forced);

/**
 * genphy_restart_aneg - Enable and Restart Autonegotiation
 * @phydev: target phy_device struct
 */
int genphy_restart_aneg(struct phy_device *phydev)
{
	/* Don't isolate the PHY if we're negotiating */
	return phy_modify(phydev, MII_BMCR, BMCR_ISOLATE,
			  BMCR_ANENABLE | BMCR_ANRESTART);
}
EXPORT_SYMBOL(genphy_restart_aneg);

/**
 * genphy_config_aneg - restart auto-negotiation or write BMCR
 * @phydev: target phy_device struct
 *
 * Description: If auto-negotiation is enabled, we configure the
 *   advertising, and then restart auto-negotiation.  If it is not
 *   enabled, then we write the BMCR.
 */
int genphy_config_aneg(struct phy_device *phydev)
{
	int err, changed;

	changed = genphy_config_eee_advert(phydev);

	if (AUTONEG_ENABLE != phydev->autoneg)
		return genphy_setup_forced(phydev);

	err = genphy_config_advert(phydev);
	if (err < 0) /* error */
		return err;

	changed |= err;

	if (changed == 0) {
		/* Advertisement hasn't changed, but maybe aneg was never on to
		 * begin with?  Or maybe phy was isolated?
		 */
		int ctl = phy_read(phydev, MII_BMCR);

		if (ctl < 0)
			return ctl;

		if (!(ctl & BMCR_ANENABLE) || (ctl & BMCR_ISOLATE))
			changed = 1; /* do restart aneg */
	}

	/* Only restart aneg if we are advertising something different
	 * than we were before.
	 */
	if (changed > 0)
		return genphy_restart_aneg(phydev);

	return 0;
}
EXPORT_SYMBOL(genphy_config_aneg);

/**
 * genphy_aneg_done - return auto-negotiation status
 * @phydev: target phy_device struct
 *
 * Description: Reads the status register and returns 0 either if
 *   auto-negotiation is incomplete, or if there was an error.
 *   Returns BMSR_ANEGCOMPLETE if auto-negotiation is done.
 */
int genphy_aneg_done(struct phy_device *phydev)
{
	int retval = phy_read(phydev, MII_BMSR);

	return (retval < 0) ? retval : (retval & BMSR_ANEGCOMPLETE);
}
EXPORT_SYMBOL(genphy_aneg_done);

/**
 * genphy_update_link - update link status in @phydev
 * @phydev: target phy_device struct
 *
 * Description: Update the value in phydev->link to reflect the
 *   current link value.  In order to do this, we need to read
 *   the status register twice, keeping the second value.
 */
int genphy_update_link(struct phy_device *phydev)
{
	int status;

	/* The link state is latched low so that momentary link
	 * drops can be detected. Do not double-read the status
	 * in polling mode to detect such short link drops.
	 */
	if (!phy_polling_mode(phydev)) {
		status = phy_read(phydev, MII_BMSR);
		if (status < 0)
			return status;
<<<<<<< HEAD
=======
		else if (status & BMSR_LSTATUS)
			goto done;
>>>>>>> 407d19ab
	}

	/* Read link and autonegotiation status */
	status = phy_read(phydev, MII_BMSR);
	if (status < 0)
		return status;
done:
	phydev->link = status & BMSR_LSTATUS ? 1 : 0;
	phydev->autoneg_complete = status & BMSR_ANEGCOMPLETE ? 1 : 0;

	return 0;
}
EXPORT_SYMBOL(genphy_update_link);

/**
 * genphy_read_status - check the link status and update current link state
 * @phydev: target phy_device struct
 *
 * Description: Check the link, then figure out the current state
 *   by comparing what we advertise with what the link partner
 *   advertises.  Start by checking the gigabit possibilities,
 *   then move on to 10/100.
 */
int genphy_read_status(struct phy_device *phydev)
{
<<<<<<< HEAD
	int adv;
	int err;
	int lpa;
	int lpagb = 0;
	int common_adv;
	int common_adv_gb = 0;
=======
	int adv, lpa, lpagb, err, old_link = phydev->link;
>>>>>>> 407d19ab

	/* Update the link, but return if there was an error */
	err = genphy_update_link(phydev);
	if (err)
		return err;

<<<<<<< HEAD
	phydev->lp_advertising = 0;

	if (AUTONEG_ENABLE == phydev->autoneg) {
		if (phydev->supported & (SUPPORTED_1000baseT_Half
					| SUPPORTED_1000baseT_Full)) {
=======
	/* why bother the PHY if nothing can have changed */
	if (phydev->autoneg == AUTONEG_ENABLE && old_link && phydev->link)
		return 0;

	phydev->speed = SPEED_UNKNOWN;
	phydev->duplex = DUPLEX_UNKNOWN;
	phydev->pause = 0;
	phydev->asym_pause = 0;

	linkmode_zero(phydev->lp_advertising);

	if (phydev->autoneg == AUTONEG_ENABLE && phydev->autoneg_complete) {
		if (phydev->is_gigabit_capable) {
>>>>>>> 407d19ab
			lpagb = phy_read(phydev, MII_STAT1000);
			if (lpagb < 0)
				return lpagb;

			adv = phy_read(phydev, MII_CTRL1000);
			if (adv < 0)
				return adv;

			if (lpagb & LPA_1000MSFAIL) {
				if (adv & CTL1000_ENABLE_MASTER)
					phydev_err(phydev, "Master/Slave resolution failed, maybe conflicting manual settings?\n");
				else
					phydev_err(phydev, "Master/Slave resolution failed\n");
				return -ENOLINK;
			}

			phydev->lp_advertising =
				mii_stat1000_to_ethtool_lpa_t(lpagb);
			common_adv_gb = lpagb & adv << 2;
		}

		lpa = phy_read(phydev, MII_LPA);
		if (lpa < 0)
			return lpa;

<<<<<<< HEAD
		phydev->lp_advertising |= mii_lpa_to_ethtool_lpa_t(lpa);

		adv = phy_read(phydev, MII_ADVERTISE);
		if (adv < 0)
			return adv;

		common_adv = lpa & adv;

		phydev->speed = SPEED_10;
		phydev->duplex = DUPLEX_HALF;
		phydev->pause = 0;
		phydev->asym_pause = 0;

		if (common_adv_gb & (LPA_1000FULL | LPA_1000HALF)) {
			phydev->speed = SPEED_1000;

			if (common_adv_gb & LPA_1000FULL)
				phydev->duplex = DUPLEX_FULL;
		} else if (common_adv & (LPA_100FULL | LPA_100HALF)) {
			phydev->speed = SPEED_100;

			if (common_adv & LPA_100FULL)
				phydev->duplex = DUPLEX_FULL;
		} else
			if (common_adv & LPA_10FULL)
				phydev->duplex = DUPLEX_FULL;

		if (phydev->duplex == DUPLEX_FULL) {
			phydev->pause = lpa & LPA_PAUSE_CAP ? 1 : 0;
			phydev->asym_pause = lpa & LPA_PAUSE_ASYM ? 1 : 0;
		}
	} else {
=======
		mii_lpa_mod_linkmode_lpa_t(phydev->lp_advertising, lpa);
		phy_resolve_aneg_linkmode(phydev);
	} else if (phydev->autoneg == AUTONEG_DISABLE) {
>>>>>>> 407d19ab
		int bmcr = phy_read(phydev, MII_BMCR);

		if (bmcr < 0)
			return bmcr;

		if (bmcr & BMCR_FULLDPLX)
			phydev->duplex = DUPLEX_FULL;
		else
			phydev->duplex = DUPLEX_HALF;

		if (bmcr & BMCR_SPEED1000)
			phydev->speed = SPEED_1000;
		else if (bmcr & BMCR_SPEED100)
			phydev->speed = SPEED_100;
		else
			phydev->speed = SPEED_10;
	}

	return 0;
}
EXPORT_SYMBOL(genphy_read_status);

/**
 * genphy_soft_reset - software reset the PHY via BMCR_RESET bit
 * @phydev: target phy_device struct
 *
 * Description: Perform a software PHY reset using the standard
 * BMCR_RESET bit and poll for the reset bit to be cleared.
 *
 * Returns: 0 on success, < 0 on failure
 */
int genphy_soft_reset(struct phy_device *phydev)
{
	u16 res = BMCR_RESET;
	int ret;

<<<<<<< HEAD
	ret = phy_write(phydev, MII_BMCR, BMCR_RESET);
=======
	if (phydev->autoneg == AUTONEG_ENABLE)
		res |= BMCR_ANRESTART;

	ret = phy_modify(phydev, MII_BMCR, BMCR_ISOLATE, res);
>>>>>>> 407d19ab
	if (ret < 0)
		return ret;

	ret = phy_poll_reset(phydev);
	if (ret)
		return ret;

	/* BMCR may be reset to defaults */
	if (phydev->autoneg == AUTONEG_DISABLE)
		ret = genphy_setup_forced(phydev);

	return ret;
}
EXPORT_SYMBOL(genphy_soft_reset);

int genphy_config_init(struct phy_device *phydev)
{
	int val;
	u32 features;

	features = (SUPPORTED_TP | SUPPORTED_MII
			| SUPPORTED_AUI | SUPPORTED_FIBRE |
			SUPPORTED_BNC | SUPPORTED_Pause | SUPPORTED_Asym_Pause);

	/* Do we support autonegotiation? */
	val = phy_read(phydev, MII_BMSR);
	if (val < 0)
		return val;

	if (val & BMSR_ANEGCAPABLE)
		features |= SUPPORTED_Autoneg;

	if (val & BMSR_100FULL)
		features |= SUPPORTED_100baseT_Full;
	if (val & BMSR_100HALF)
		features |= SUPPORTED_100baseT_Half;
	if (val & BMSR_10FULL)
		features |= SUPPORTED_10baseT_Full;
	if (val & BMSR_10HALF)
		features |= SUPPORTED_10baseT_Half;

	if (val & BMSR_ESTATEN) {
		val = phy_read(phydev, MII_ESTATUS);
		if (val < 0)
			return val;

		if (val & ESTATUS_1000_TFULL)
			features |= SUPPORTED_1000baseT_Full;
		if (val & ESTATUS_1000_THALF)
			features |= SUPPORTED_1000baseT_Half;
	}

	phydev->supported &= features;
	phydev->advertising &= features;

	return 0;
}
EXPORT_SYMBOL(genphy_config_init);

/**
 * genphy_read_abilities - read PHY abilities from Clause 22 registers
 * @phydev: target phy_device struct
 *
 * Description: Reads the PHY's abilities and populates
 * phydev->supported accordingly.
 *
 * Returns: 0 on success, < 0 on failure
 */
int genphy_read_abilities(struct phy_device *phydev)
{
	int val;

	linkmode_set_bit_array(phy_basic_ports_array,
			       ARRAY_SIZE(phy_basic_ports_array),
			       phydev->supported);

	val = phy_read(phydev, MII_BMSR);
	if (val < 0)
		return val;

	linkmode_mod_bit(ETHTOOL_LINK_MODE_Autoneg_BIT, phydev->supported,
			 val & BMSR_ANEGCAPABLE);

	linkmode_mod_bit(ETHTOOL_LINK_MODE_100baseT_Full_BIT, phydev->supported,
			 val & BMSR_100FULL);
	linkmode_mod_bit(ETHTOOL_LINK_MODE_100baseT_Half_BIT, phydev->supported,
			 val & BMSR_100HALF);
	linkmode_mod_bit(ETHTOOL_LINK_MODE_10baseT_Full_BIT, phydev->supported,
			 val & BMSR_10FULL);
	linkmode_mod_bit(ETHTOOL_LINK_MODE_10baseT_Half_BIT, phydev->supported,
			 val & BMSR_10HALF);

	if (val & BMSR_ESTATEN) {
		val = phy_read(phydev, MII_ESTATUS);
		if (val < 0)
			return val;

		linkmode_mod_bit(ETHTOOL_LINK_MODE_1000baseT_Full_BIT,
				 phydev->supported, val & ESTATUS_1000_TFULL);
		linkmode_mod_bit(ETHTOOL_LINK_MODE_1000baseT_Half_BIT,
				 phydev->supported, val & ESTATUS_1000_THALF);
	}

	return 0;
}
EXPORT_SYMBOL(genphy_read_abilities);

/* This is used for the phy device which doesn't support the MMD extended
 * register access, but it does have side effect when we are trying to access
 * the MMD register via indirect method.
 */
int genphy_read_mmd_unsupported(struct phy_device *phdev, int devad, u16 regnum)
{
	return -EOPNOTSUPP;
}
EXPORT_SYMBOL(genphy_read_mmd_unsupported);

int genphy_write_mmd_unsupported(struct phy_device *phdev, int devnum,
				 u16 regnum, u16 val)
{
	return -EOPNOTSUPP;
}
EXPORT_SYMBOL(genphy_write_mmd_unsupported);

int genphy_suspend(struct phy_device *phydev)
{
	return phy_set_bits(phydev, MII_BMCR, BMCR_PDOWN);
}
EXPORT_SYMBOL(genphy_suspend);

int genphy_resume(struct phy_device *phydev)
{
	return phy_clear_bits(phydev, MII_BMCR, BMCR_PDOWN);
}
EXPORT_SYMBOL(genphy_resume);

int genphy_loopback(struct phy_device *phydev, bool enable)
{
	return phy_modify(phydev, MII_BMCR, BMCR_LOOPBACK,
			  enable ? BMCR_LOOPBACK : 0);
}
EXPORT_SYMBOL(genphy_loopback);

static int __set_phy_supported(struct phy_device *phydev, u32 max_speed)
{
<<<<<<< HEAD
	switch (max_speed) {
	case SPEED_10:
		phydev->supported &= ~PHY_100BT_FEATURES;
		/* fall through */
	case SPEED_100:
		phydev->supported &= ~PHY_1000BT_FEATURES;
		break;
	case SPEED_1000:
		break;
	default:
		return -ENOTSUPP;
	}

	return 0;
=======
	linkmode_clear_bit(link_mode, phydev->supported);
	phy_advertise_supported(phydev);
}
EXPORT_SYMBOL(phy_remove_link_mode);

static void phy_copy_pause_bits(unsigned long *dst, unsigned long *src)
{
	linkmode_mod_bit(ETHTOOL_LINK_MODE_Asym_Pause_BIT, dst,
		linkmode_test_bit(ETHTOOL_LINK_MODE_Asym_Pause_BIT, src));
	linkmode_mod_bit(ETHTOOL_LINK_MODE_Pause_BIT, dst,
		linkmode_test_bit(ETHTOOL_LINK_MODE_Pause_BIT, src));
}

/**
 * phy_advertise_supported - Advertise all supported modes
 * @phydev: target phy_device struct
 *
 * Description: Called to advertise all supported modes, doesn't touch
 * pause mode advertising.
 */
void phy_advertise_supported(struct phy_device *phydev)
{
	__ETHTOOL_DECLARE_LINK_MODE_MASK(new);

	linkmode_copy(new, phydev->supported);
	phy_copy_pause_bits(new, phydev->advertising);
	linkmode_copy(phydev->advertising, new);
}
EXPORT_SYMBOL(phy_advertise_supported);

/**
 * phy_support_sym_pause - Enable support of symmetrical pause
 * @phydev: target phy_device struct
 *
 * Description: Called by the MAC to indicate is supports symmetrical
 * Pause, but not asym pause.
 */
void phy_support_sym_pause(struct phy_device *phydev)
{
	linkmode_clear_bit(ETHTOOL_LINK_MODE_Asym_Pause_BIT, phydev->supported);
	phy_copy_pause_bits(phydev->advertising, phydev->supported);
>>>>>>> 407d19ab
}

int phy_set_max_speed(struct phy_device *phydev, u32 max_speed)
{
<<<<<<< HEAD
	int err;
=======
	phy_copy_pause_bits(phydev->advertising, phydev->supported);
}
EXPORT_SYMBOL(phy_support_asym_pause);
>>>>>>> 407d19ab

	err = __set_phy_supported(phydev, max_speed);
	if (err)
		return err;

	phydev->advertising = phydev->supported;

	return 0;
}
EXPORT_SYMBOL(phy_set_max_speed);

static void of_set_phy_supported(struct phy_device *phydev)
{
	struct device_node *node = phydev->mdio.dev.of_node;
	u32 max_speed;

	if (!IS_ENABLED(CONFIG_OF_MDIO))
		return;

	if (!node)
		return;

	if (!of_property_read_u32(node, "max-speed", &max_speed))
		__set_phy_supported(phydev, max_speed);
}

static void of_set_phy_eee_broken(struct phy_device *phydev)
{
	struct device_node *node = phydev->mdio.dev.of_node;
	u32 broken = 0;

	if (!IS_ENABLED(CONFIG_OF_MDIO))
		return;

	if (!node)
		return;

	if (of_property_read_bool(node, "eee-broken-100tx"))
		broken |= MDIO_EEE_100TX;
	if (of_property_read_bool(node, "eee-broken-1000t"))
		broken |= MDIO_EEE_1000T;
	if (of_property_read_bool(node, "eee-broken-10gt"))
		broken |= MDIO_EEE_10GT;
	if (of_property_read_bool(node, "eee-broken-1000kx"))
		broken |= MDIO_EEE_1000KX;
	if (of_property_read_bool(node, "eee-broken-10gkx4"))
		broken |= MDIO_EEE_10GKX4;
	if (of_property_read_bool(node, "eee-broken-10gkr"))
		broken |= MDIO_EEE_10GKR;

	phydev->eee_broken_modes = broken;
}

/**
 * phy_probe - probe and init a PHY device
 * @dev: device to probe and init
 *
 * Description: Take care of setting up the phy_device structure,
 *   set the state to READY (the driver's init function should
 *   set it to STARTING if needed).
 */
static int phy_probe(struct device *dev)
{
	struct phy_device *phydev = to_phy_device(dev);
	struct device_driver *drv = phydev->mdio.dev.driver;
	struct phy_driver *phydrv = to_phy_driver(drv);
	int err = 0;

	phydev->drv = phydrv;

	/* Disable the interrupt if the PHY doesn't support it
	 * but the interrupt is still a valid one
	 */
	if (!(phydrv->flags & PHY_HAS_INTERRUPT) &&
	    phy_interrupt_is_valid(phydev))
		phydev->irq = PHY_POLL;

	if (phydrv->flags & PHY_IS_INTERNAL)
		phydev->is_internal = true;

	mutex_lock(&phydev->lock);

	/* Start out supporting everything. Eventually,
	 * a controller will attach, and may modify one
	 * or both of these values
	 */
<<<<<<< HEAD
	phydev->supported = phydrv->features;
	of_set_phy_supported(phydev);
	phydev->advertising = phydev->supported;
=======
	if (phydrv->features) {
		linkmode_copy(phydev->supported, phydrv->features);
	} else if (phydrv->get_features) {
		err = phydrv->get_features(phydev);
	} else if (phydev->is_c45) {
		err = genphy_c45_pma_read_abilities(phydev);
	} else {
		err = genphy_read_abilities(phydev);
	}

	if (err)
		goto out;

	if (!linkmode_test_bit(ETHTOOL_LINK_MODE_Autoneg_BIT,
			       phydev->supported))
		phydev->autoneg = 0;

	if (linkmode_test_bit(ETHTOOL_LINK_MODE_1000baseT_Half_BIT,
			      phydev->supported))
		phydev->is_gigabit_capable = 1;
	if (linkmode_test_bit(ETHTOOL_LINK_MODE_1000baseT_Full_BIT,
			      phydev->supported))
		phydev->is_gigabit_capable = 1;

	of_set_phy_supported(phydev);
	phy_advertise_supported(phydev);
>>>>>>> 407d19ab

	/* Get the EEE modes we want to prohibit. We will ask
	 * the PHY stop advertising these mode later on
	 */
	of_set_phy_eee_broken(phydev);

	/* The Pause Frame bits indicate that the PHY can support passing
	 * pause frames. During autonegotiation, the PHYs will determine if
	 * they should allow pause frames to pass.  The MAC driver should then
	 * use that result to determine whether to enable flow control via
	 * pause frames.
	 *
	 * Normally, PHY drivers should not set the Pause bits, and instead
	 * allow phylib to do that.  However, there may be some situations
	 * (e.g. hardware erratum) where the driver wants to set only one
	 * of these bits.
	 */
	if (phydrv->features & (SUPPORTED_Pause | SUPPORTED_Asym_Pause)) {
		phydev->supported &= ~(SUPPORTED_Pause | SUPPORTED_Asym_Pause);
		phydev->supported |= phydrv->features &
				     (SUPPORTED_Pause | SUPPORTED_Asym_Pause);
	} else {
		phydev->supported |= SUPPORTED_Pause | SUPPORTED_Asym_Pause;
	}

	/* Set the state to READY by default */
	phydev->state = PHY_READY;

	if (phydev->drv->probe) {
		/* Deassert the reset signal */
		phy_device_reset(phydev, 0);

		err = phydev->drv->probe(phydev);
		if (err) {
			/* Assert the reset signal */
			phy_device_reset(phydev, 1);
		}
	}

	mutex_unlock(&phydev->lock);

	return err;
}

static int phy_remove(struct device *dev)
{
	struct phy_device *phydev = to_phy_device(dev);

	cancel_delayed_work_sync(&phydev->state_queue);

	mutex_lock(&phydev->lock);
	phydev->state = PHY_DOWN;
	mutex_unlock(&phydev->lock);

	if (phydev->drv && phydev->drv->remove) {
		phydev->drv->remove(phydev);

		/* Assert the reset signal */
		phy_device_reset(phydev, 1);
	}
	phydev->drv = NULL;

	return 0;
}

/**
 * phy_driver_register - register a phy_driver with the PHY layer
 * @new_driver: new phy_driver to register
 * @owner: module owning this PHY
 */
int phy_driver_register(struct phy_driver *new_driver, struct module *owner)
{
	int retval;

<<<<<<< HEAD
=======
	/* Either the features are hard coded, or dynamically
	 * determined. It cannot be both.
	 */
	if (WARN_ON(new_driver->features && new_driver->get_features)) {
		pr_err("%s: features and get_features must not both be set\n",
		       new_driver->name);
		return -EINVAL;
	}

>>>>>>> 407d19ab
	new_driver->mdiodrv.flags |= MDIO_DEVICE_IS_PHY;
	new_driver->mdiodrv.driver.name = new_driver->name;
	new_driver->mdiodrv.driver.bus = &mdio_bus_type;
	new_driver->mdiodrv.driver.probe = phy_probe;
	new_driver->mdiodrv.driver.remove = phy_remove;
	new_driver->mdiodrv.driver.owner = owner;

	/* The following works around an issue where the PHY driver doesn't bind
	 * to the device, resulting in the genphy driver being used instead of
	 * the dedicated driver. The root cause of the issue isn't known yet
	 * and seems to be in the base driver core. Once this is fixed we may
	 * remove this workaround.
	 */
	new_driver->mdiodrv.driver.probe_type = PROBE_FORCE_SYNCHRONOUS;

	retval = driver_register(&new_driver->mdiodrv.driver);
	if (retval) {
		pr_err("%s: Error %d in registering driver\n",
		       new_driver->name, retval);

		return retval;
	}

	pr_debug("%s: Registered new driver\n", new_driver->name);

	return 0;
}
EXPORT_SYMBOL(phy_driver_register);

int phy_drivers_register(struct phy_driver *new_driver, int n,
			 struct module *owner)
{
	int i, ret = 0;

	for (i = 0; i < n; i++) {
		ret = phy_driver_register(new_driver + i, owner);
		if (ret) {
			while (i-- > 0)
				phy_driver_unregister(new_driver + i);
			break;
		}
	}
	return ret;
}
EXPORT_SYMBOL(phy_drivers_register);

void phy_driver_unregister(struct phy_driver *drv)
{
	driver_unregister(&drv->mdiodrv.driver);
}
EXPORT_SYMBOL(phy_driver_unregister);

void phy_drivers_unregister(struct phy_driver *drv, int n)
{
	int i;

	for (i = 0; i < n; i++)
		phy_driver_unregister(drv + i);
}
EXPORT_SYMBOL(phy_drivers_unregister);

static struct phy_driver genphy_driver = {
	.phy_id		= 0xffffffff,
	.phy_id_mask	= 0xffffffff,
	.name		= "Generic PHY",
	.soft_reset	= genphy_no_soft_reset,
<<<<<<< HEAD
	.config_init	= genphy_config_init,
	.features	= PHY_GBIT_FEATURES | SUPPORTED_MII |
			  SUPPORTED_AUI | SUPPORTED_FIBRE |
			  SUPPORTED_BNC,
=======
	.get_features	= genphy_read_abilities,
>>>>>>> 407d19ab
	.aneg_done	= genphy_aneg_done,
	.suspend	= genphy_suspend,
	.resume		= genphy_resume,
	.set_loopback   = genphy_loopback,
};

static int __init phy_init(void)
{
	int rc;

	rc = mdio_bus_init();
	if (rc)
		return rc;

<<<<<<< HEAD
	rc = phy_driver_register(&genphy_10g_driver, THIS_MODULE);
=======
	features_init();

	rc = phy_driver_register(&genphy_c45_driver, THIS_MODULE);
>>>>>>> 407d19ab
	if (rc)
		goto err_c45;

	rc = phy_driver_register(&genphy_driver, THIS_MODULE);
	if (rc) {
		phy_driver_unregister(&genphy_c45_driver);
err_c45:
		mdio_bus_exit();
	}

	return rc;
}

static void __exit phy_exit(void)
{
	phy_driver_unregister(&genphy_c45_driver);
	phy_driver_unregister(&genphy_driver);
	mdio_bus_exit();
}

subsys_initcall(phy_init);
module_exit(phy_exit);<|MERGE_RESOLUTION|>--- conflicted
+++ resolved
@@ -1,15 +1,10 @@
+// SPDX-License-Identifier: GPL-2.0+
 /* Framework for finding and configuring PHYs.
  * Also contains generic PHY driver
  *
  * Author: Andy Fleming
  *
  * Copyright (c) 2004 Freescale Semiconductor, Inc.
- *
- * This program is free software; you can redistribute  it and/or modify it
- * under  the terms of  the GNU General  Public License as published by the
- * Free Software Foundation;  either version 2 of the  License, or (at your
- * option) any later version.
- *
  */
 
 #define pr_fmt(fmt) KBUILD_MODNAME ": " fmt
@@ -29,18 +24,178 @@
 #include <linux/module.h>
 #include <linux/mii.h>
 #include <linux/ethtool.h>
+#include <linux/bitmap.h>
 #include <linux/phy.h>
 #include <linux/phy_led_triggers.h>
 #include <linux/mdio.h>
 #include <linux/io.h>
 #include <linux/uaccess.h>
-#include <linux/of.h>
-
-#include <asm/irq.h>
 
 MODULE_DESCRIPTION("PHY library");
 MODULE_AUTHOR("Andy Fleming");
 MODULE_LICENSE("GPL");
+
+__ETHTOOL_DECLARE_LINK_MODE_MASK(phy_basic_features) __ro_after_init;
+EXPORT_SYMBOL_GPL(phy_basic_features);
+
+__ETHTOOL_DECLARE_LINK_MODE_MASK(phy_basic_t1_features) __ro_after_init;
+EXPORT_SYMBOL_GPL(phy_basic_t1_features);
+
+__ETHTOOL_DECLARE_LINK_MODE_MASK(phy_gbit_features) __ro_after_init;
+EXPORT_SYMBOL_GPL(phy_gbit_features);
+
+__ETHTOOL_DECLARE_LINK_MODE_MASK(phy_gbit_fibre_features) __ro_after_init;
+EXPORT_SYMBOL_GPL(phy_gbit_fibre_features);
+
+__ETHTOOL_DECLARE_LINK_MODE_MASK(phy_gbit_all_ports_features) __ro_after_init;
+EXPORT_SYMBOL_GPL(phy_gbit_all_ports_features);
+
+__ETHTOOL_DECLARE_LINK_MODE_MASK(phy_10gbit_features) __ro_after_init;
+EXPORT_SYMBOL_GPL(phy_10gbit_features);
+
+__ETHTOOL_DECLARE_LINK_MODE_MASK(phy_10gbit_fec_features) __ro_after_init;
+EXPORT_SYMBOL_GPL(phy_10gbit_fec_features);
+
+static const int phy_basic_ports_array[] = {
+	ETHTOOL_LINK_MODE_Autoneg_BIT,
+	ETHTOOL_LINK_MODE_TP_BIT,
+	ETHTOOL_LINK_MODE_MII_BIT,
+};
+EXPORT_SYMBOL_GPL(phy_basic_ports_array);
+
+static const int phy_fibre_port_array[] = {
+	ETHTOOL_LINK_MODE_FIBRE_BIT,
+};
+EXPORT_SYMBOL_GPL(phy_fibre_port_array);
+
+static const int phy_all_ports_features_array[] = {
+	ETHTOOL_LINK_MODE_Autoneg_BIT,
+	ETHTOOL_LINK_MODE_TP_BIT,
+	ETHTOOL_LINK_MODE_MII_BIT,
+	ETHTOOL_LINK_MODE_FIBRE_BIT,
+	ETHTOOL_LINK_MODE_AUI_BIT,
+	ETHTOOL_LINK_MODE_BNC_BIT,
+	ETHTOOL_LINK_MODE_Backplane_BIT,
+};
+EXPORT_SYMBOL_GPL(phy_all_ports_features_array);
+
+const int phy_10_100_features_array[4] = {
+	ETHTOOL_LINK_MODE_10baseT_Half_BIT,
+	ETHTOOL_LINK_MODE_10baseT_Full_BIT,
+	ETHTOOL_LINK_MODE_100baseT_Half_BIT,
+	ETHTOOL_LINK_MODE_100baseT_Full_BIT,
+};
+EXPORT_SYMBOL_GPL(phy_10_100_features_array);
+
+const int phy_basic_t1_features_array[2] = {
+	ETHTOOL_LINK_MODE_TP_BIT,
+	ETHTOOL_LINK_MODE_100baseT_Full_BIT,
+};
+EXPORT_SYMBOL_GPL(phy_basic_t1_features_array);
+
+const int phy_gbit_features_array[2] = {
+	ETHTOOL_LINK_MODE_1000baseT_Half_BIT,
+	ETHTOOL_LINK_MODE_1000baseT_Full_BIT,
+};
+EXPORT_SYMBOL_GPL(phy_gbit_features_array);
+
+const int phy_10gbit_features_array[1] = {
+	ETHTOOL_LINK_MODE_10000baseT_Full_BIT,
+};
+EXPORT_SYMBOL_GPL(phy_10gbit_features_array);
+
+const int phy_10gbit_fec_features_array[1] = {
+	ETHTOOL_LINK_MODE_10000baseR_FEC_BIT,
+};
+EXPORT_SYMBOL_GPL(phy_10gbit_fec_features_array);
+
+__ETHTOOL_DECLARE_LINK_MODE_MASK(phy_10gbit_full_features) __ro_after_init;
+EXPORT_SYMBOL_GPL(phy_10gbit_full_features);
+
+static const int phy_10gbit_full_features_array[] = {
+	ETHTOOL_LINK_MODE_10baseT_Full_BIT,
+	ETHTOOL_LINK_MODE_100baseT_Full_BIT,
+	ETHTOOL_LINK_MODE_1000baseT_Full_BIT,
+	ETHTOOL_LINK_MODE_10000baseT_Full_BIT,
+};
+
+static void features_init(void)
+{
+	/* 10/100 half/full*/
+	linkmode_set_bit_array(phy_basic_ports_array,
+			       ARRAY_SIZE(phy_basic_ports_array),
+			       phy_basic_features);
+	linkmode_set_bit_array(phy_10_100_features_array,
+			       ARRAY_SIZE(phy_10_100_features_array),
+			       phy_basic_features);
+
+	/* 100 full, TP */
+	linkmode_set_bit_array(phy_basic_t1_features_array,
+			       ARRAY_SIZE(phy_basic_t1_features_array),
+			       phy_basic_t1_features);
+
+	/* 10/100 half/full + 1000 half/full */
+	linkmode_set_bit_array(phy_basic_ports_array,
+			       ARRAY_SIZE(phy_basic_ports_array),
+			       phy_gbit_features);
+	linkmode_set_bit_array(phy_10_100_features_array,
+			       ARRAY_SIZE(phy_10_100_features_array),
+			       phy_gbit_features);
+	linkmode_set_bit_array(phy_gbit_features_array,
+			       ARRAY_SIZE(phy_gbit_features_array),
+			       phy_gbit_features);
+
+	/* 10/100 half/full + 1000 half/full + fibre*/
+	linkmode_set_bit_array(phy_basic_ports_array,
+			       ARRAY_SIZE(phy_basic_ports_array),
+			       phy_gbit_fibre_features);
+	linkmode_set_bit_array(phy_10_100_features_array,
+			       ARRAY_SIZE(phy_10_100_features_array),
+			       phy_gbit_fibre_features);
+	linkmode_set_bit_array(phy_gbit_features_array,
+			       ARRAY_SIZE(phy_gbit_features_array),
+			       phy_gbit_fibre_features);
+	linkmode_set_bit_array(phy_fibre_port_array,
+			       ARRAY_SIZE(phy_fibre_port_array),
+			       phy_gbit_fibre_features);
+
+	/* 10/100 half/full + 1000 half/full + TP/MII/FIBRE/AUI/BNC/Backplane*/
+	linkmode_set_bit_array(phy_all_ports_features_array,
+			       ARRAY_SIZE(phy_all_ports_features_array),
+			       phy_gbit_all_ports_features);
+	linkmode_set_bit_array(phy_10_100_features_array,
+			       ARRAY_SIZE(phy_10_100_features_array),
+			       phy_gbit_all_ports_features);
+	linkmode_set_bit_array(phy_gbit_features_array,
+			       ARRAY_SIZE(phy_gbit_features_array),
+			       phy_gbit_all_ports_features);
+
+	/* 10/100 half/full + 1000 half/full + 10G full*/
+	linkmode_set_bit_array(phy_all_ports_features_array,
+			       ARRAY_SIZE(phy_all_ports_features_array),
+			       phy_10gbit_features);
+	linkmode_set_bit_array(phy_10_100_features_array,
+			       ARRAY_SIZE(phy_10_100_features_array),
+			       phy_10gbit_features);
+	linkmode_set_bit_array(phy_gbit_features_array,
+			       ARRAY_SIZE(phy_gbit_features_array),
+			       phy_10gbit_features);
+	linkmode_set_bit_array(phy_10gbit_features_array,
+			       ARRAY_SIZE(phy_10gbit_features_array),
+			       phy_10gbit_features);
+
+	/* 10/100/1000/10G full */
+	linkmode_set_bit_array(phy_all_ports_features_array,
+			       ARRAY_SIZE(phy_all_ports_features_array),
+			       phy_10gbit_full_features);
+	linkmode_set_bit_array(phy_10gbit_full_features_array,
+			       ARRAY_SIZE(phy_10gbit_full_features_array),
+			       phy_10gbit_full_features);
+	/* 10G FEC only */
+	linkmode_set_bit_array(phy_10gbit_fec_features_array,
+			       ARRAY_SIZE(phy_10gbit_fec_features_array),
+			       phy_10gbit_fec_features);
+}
 
 void phy_device_free(struct phy_device *phydev)
 {
@@ -397,12 +552,33 @@
 	.pm = MDIO_BUS_PHY_PM_OPS,
 };
 
+static int phy_request_driver_module(struct phy_device *dev, int phy_id)
+{
+	int ret;
+
+	ret = request_module(MDIO_MODULE_PREFIX MDIO_ID_FMT,
+			     MDIO_ID_ARGS(phy_id));
+	/* We only check for failures in executing the usermode binary,
+	 * not whether a PHY driver module exists for the PHY ID.
+	 * Accept -ENOENT because this may occur in case no initramfs exists,
+	 * then modprobe isn't available.
+	 */
+	if (IS_ENABLED(CONFIG_MODULES) && ret < 0 && ret != -ENOENT) {
+		phydev_err(dev, "error %d loading PHY driver module for ID 0x%08x\n",
+			   ret, phy_id);
+		return ret;
+	}
+
+	return 0;
+}
+
 struct phy_device *phy_device_create(struct mii_bus *bus, int addr, int phy_id,
 				     bool is_c45,
 				     struct phy_c45_device_ids *c45_ids)
 {
 	struct phy_device *dev;
 	struct mdio_device *mdiodev;
+	int ret = 0;
 
 	/* We allocate the device, and initialize the default values */
 	dev = kzalloc(sizeof(*dev), GFP_KERNEL);
@@ -440,7 +616,6 @@
 
 	mutex_init(&dev->lock);
 	INIT_DELAYED_WORK(&dev->state_queue, phy_state_machine);
-	INIT_WORK(&dev->phy_queue, phy_change_work);
 
 	/* Request the appropriate module unconditionally; don't
 	 * bother trying to do so only if it isn't already loaded,
@@ -452,9 +627,29 @@
 	 * driver will get bored and give up as soon as it finds that
 	 * there's no driver _already_ loaded.
 	 */
-	request_module(MDIO_MODULE_PREFIX MDIO_ID_FMT, MDIO_ID_ARGS(phy_id));
-
-	device_initialize(&mdiodev->dev);
+	if (is_c45 && c45_ids) {
+		const int num_ids = ARRAY_SIZE(c45_ids->device_ids);
+		int i;
+
+		for (i = 1; i < num_ids; i++) {
+			if (!(c45_ids->devices_in_package & (1 << i)))
+				continue;
+
+			ret = phy_request_driver_module(dev,
+						c45_ids->device_ids[i]);
+			if (ret)
+				break;
+		}
+	} else {
+		ret = phy_request_driver_module(dev, phy_id);
+	}
+
+	if (!ret) {
+		device_initialize(&mdiodev->dev);
+	} else {
+		kfree(dev);
+		dev = ERR_PTR(ret);
+	}
 
 	return dev;
 }
@@ -480,13 +675,16 @@
 	phy_reg = mdiobus_read(bus, addr, reg_addr);
 	if (phy_reg < 0)
 		return -EIO;
-	*devices_in_package = (phy_reg & 0xffff) << 16;
+	*devices_in_package = phy_reg << 16;
 
 	reg_addr = MII_ADDR_C45 | dev_addr << 16 | MDIO_DEVS1;
 	phy_reg = mdiobus_read(bus, addr, reg_addr);
 	if (phy_reg < 0)
 		return -EIO;
-	*devices_in_package |= (phy_reg & 0xffff);
+	*devices_in_package |= phy_reg;
+
+	/* Bit 0 doesn't represent a device, it indicates c22 regs presence */
+	*devices_in_package &= ~BIT(0);
 
 	return 0;
 }
@@ -547,13 +745,13 @@
 		phy_reg = mdiobus_read(bus, addr, reg_addr);
 		if (phy_reg < 0)
 			return -EIO;
-		c45_ids->device_ids[i] = (phy_reg & 0xffff) << 16;
+		c45_ids->device_ids[i] = phy_reg << 16;
 
 		reg_addr = MII_ADDR_C45 | i << 16 | MII_PHYSID2;
 		phy_reg = mdiobus_read(bus, addr, reg_addr);
 		if (phy_reg < 0)
 			return -EIO;
-		c45_ids->device_ids[i] |= (phy_reg & 0xffff);
+		c45_ids->device_ids[i] |= phy_reg;
 	}
 	*phy_id = 0;
 	return 0;
@@ -586,25 +784,18 @@
 	/* Grab the bits from PHYIR1, and put them in the upper half */
 	phy_reg = mdiobus_read(bus, addr, MII_PHYSID1);
 	if (phy_reg < 0) {
-		/* if there is no device, return without an error so scanning
-		 * the bus works properly
-		 */
-		if (phy_reg == -EIO || phy_reg == -ENODEV) {
-			*phy_id = 0xffffffff;
-			return 0;
-		}
-
-		return -EIO;
-	}
-
-	*phy_id = (phy_reg & 0xffff) << 16;
+		/* returning -ENODEV doesn't stop bus scanning */
+		return (phy_reg == -EIO || phy_reg == -ENODEV) ? -ENODEV : -EIO;
+	}
+
+	*phy_id = phy_reg << 16;
 
 	/* Grab the bits from PHYIR2, and put them in the lower half */
 	phy_reg = mdiobus_read(bus, addr, MII_PHYSID2);
 	if (phy_reg < 0)
 		return -EIO;
 
-	*phy_id |= (phy_reg & 0xffff);
+	*phy_id |= phy_reg;
 
 	return 0;
 }
@@ -655,13 +846,13 @@
 	/* Run all of the fixups for this PHY */
 	err = phy_scan_fixups(phydev);
 	if (err) {
-		pr_err("PHY %d failed to initialize\n", phydev->mdio.addr);
+		phydev_err(phydev, "failed to initialize\n");
 		goto out;
 	}
 
 	err = device_add(&phydev->mdio.dev);
 	if (err) {
-		pr_err("PHY %d failed to add\n", phydev->mdio.addr);
+		phydev_err(phydev, "failed to add\n");
 		goto out;
 	}
 
@@ -765,9 +956,8 @@
 		return rc;
 
 	phy_prepare_link(phydev, handler);
-	phy_start_machine(phydev);
-	if (phydev->irq > 0)
-		phy_start_interrupts(phydev);
+	if (phy_interrupt_is_valid(phydev))
+		phy_request_interrupt(phydev);
 
 	return 0;
 }
@@ -822,10 +1012,11 @@
  */
 void phy_disconnect(struct phy_device *phydev)
 {
-	if (phydev->irq > 0)
-		phy_stop_interrupts(phydev);
-
-	phy_stop_machine(phydev);
+	if (phy_is_started(phydev))
+		phy_stop(phydev);
+
+	if (phy_interrupt_is_valid(phydev))
+		free_irq(phydev->irq, phydev);
 
 	phydev->adjust_link = NULL;
 
@@ -880,13 +1071,11 @@
 	/* Deassert the reset signal */
 	phy_device_reset(phydev, 0);
 
-	if (!phydev->drv || !phydev->drv->config_init)
+	if (!phydev->drv)
 		return 0;
 
 	if (phydev->drv->soft_reset)
 		ret = phydev->drv->soft_reset(phydev);
-	else
-		ret = genphy_soft_reset(phydev);
 
 	if (ret < 0)
 		return ret;
@@ -895,7 +1084,10 @@
 	if (ret < 0)
 		return ret;
 
-	return phydev->drv->config_init(phydev);
+	if (phydev->drv->config_init)
+		ret = phydev->drv->config_init(phydev);
+
+	return ret;
 }
 EXPORT_SYMBOL(phy_init_hw);
 
@@ -927,13 +1119,13 @@
 
 
 	if (!fmt) {
-		dev_info(&phydev->mdio.dev, ATTACHED_FMT "\n",
+		phydev_info(phydev, ATTACHED_FMT "\n",
 			 drv_name, phydev_name(phydev),
 			 irq_str);
 	} else {
 		va_list ap;
 
-		dev_info(&phydev->mdio.dev, ATTACHED_FMT,
+		phydev_info(phydev, ATTACHED_FMT,
 			 drv_name, phydev_name(phydev),
 			 irq_str);
 
@@ -1123,8 +1315,6 @@
 }
 EXPORT_SYMBOL(phy_attach);
 
-<<<<<<< HEAD
-=======
 static bool phy_driver_is_genphy_kind(struct phy_device *phydev,
 				      struct device_driver *driver)
 {
@@ -1155,7 +1345,6 @@
 }
 EXPORT_SYMBOL_GPL(phy_driver_is_genphy_10g);
 
->>>>>>> 407d19ab
 /**
  * phy_detach - detach a PHY device from its network device
  * @phydev: target phy_device struct
@@ -1187,8 +1376,8 @@
 	 * from the generic driver so that there's a chance a
 	 * real driver could be loaded
 	 */
-	if (phydev->mdio.dev.driver == &genphy_10g_driver.mdiodrv.driver ||
-	    phydev->mdio.dev.driver == &genphy_driver.mdiodrv.driver)
+	if (phy_driver_is_genphy(phydev) ||
+	    phy_driver_is_genphy_10g(phydev))
 		device_release_driver(&phydev->mdio.dev);
 
 	/*
@@ -1332,30 +1521,27 @@
 static int genphy_config_advert(struct phy_device *phydev)
 {
 	u32 advertise;
-	int oldadv, adv, bmsr;
+	int bmsr, adv;
 	int err, changed = 0;
 
 	/* Only allow advertising what this PHY supports */
-	phydev->advertising &= phydev->supported;
-	advertise = phydev->advertising;
+	linkmode_and(phydev->advertising, phydev->advertising,
+		     phydev->supported);
+	if (!ethtool_convert_link_mode_to_legacy_u32(&advertise,
+						     phydev->advertising))
+		phydev_warn(phydev, "PHY advertising (%*pb) more modes than genphy supports, some modes not advertised.\n",
+			    __ETHTOOL_LINK_MODE_MASK_NBITS,
+			    phydev->advertising);
 
 	/* Setup standard advertisement */
-	adv = phy_read(phydev, MII_ADVERTISE);
-	if (adv < 0)
-		return adv;
-
-	oldadv = adv;
-	adv &= ~(ADVERTISE_ALL | ADVERTISE_100BASE4 | ADVERTISE_PAUSE_CAP |
-		 ADVERTISE_PAUSE_ASYM);
-	adv |= ethtool_adv_to_mii_adv_t(advertise);
-
-	if (adv != oldadv) {
-		err = phy_write(phydev, MII_ADVERTISE, adv);
-
-		if (err < 0)
-			return err;
+	err = phy_modify_changed(phydev, MII_ADVERTISE,
+				 ADVERTISE_ALL | ADVERTISE_100BASE4 |
+				 ADVERTISE_PAUSE_CAP | ADVERTISE_PAUSE_ASYM,
+				 ethtool_adv_to_mii_adv_t(advertise));
+	if (err < 0)
+		return err;
+	if (err > 0)
 		changed = 1;
-	}
 
 	bmsr = phy_read(phydev, MII_BMSR);
 	if (bmsr < 0)
@@ -1369,24 +1555,20 @@
 		return changed;
 
 	/* Configure gigabit if it's supported */
-	adv = phy_read(phydev, MII_CTRL1000);
-	if (adv < 0)
-		return adv;
-
-	oldadv = adv;
-	adv &= ~(ADVERTISE_1000FULL | ADVERTISE_1000HALF);
-
-	if (phydev->supported & (SUPPORTED_1000baseT_Half |
-				 SUPPORTED_1000baseT_Full)) {
-		adv |= ethtool_adv_to_mii_ctrl1000_t(advertise);
-	}
-
-	if (adv != oldadv)
-		changed = 1;
-
-	err = phy_write(phydev, MII_CTRL1000, adv);
+	adv = 0;
+	if (linkmode_test_bit(ETHTOOL_LINK_MODE_1000baseT_Half_BIT,
+			      phydev->supported) ||
+	    linkmode_test_bit(ETHTOOL_LINK_MODE_1000baseT_Full_BIT,
+			      phydev->supported))
+		adv = ethtool_adv_to_mii_ctrl1000_t(advertise);
+
+	err = phy_modify_changed(phydev, MII_CTRL1000,
+				 ADVERTISE_1000FULL | ADVERTISE_1000HALF,
+				 adv);
 	if (err < 0)
 		return err;
+	if (err > 0)
+		changed = 1;
 
 	return changed;
 }
@@ -1399,34 +1581,20 @@
  *   efficent ethernet modes. Returns 0 if the PHY's advertisement hasn't
  *   changed, and 1 if it has changed.
  */
-static int genphy_config_eee_advert(struct phy_device *phydev)
-{
-	int broken = phydev->eee_broken_modes;
-	int old_adv, adv;
+int genphy_config_eee_advert(struct phy_device *phydev)
+{
+	int err;
 
 	/* Nothing to disable */
-	if (!broken)
+	if (!phydev->eee_broken_modes)
 		return 0;
 
-	/* If the following call fails, we assume that EEE is not
-	 * supported by the phy. If we read 0, EEE is not advertised
-	 * In both case, we don't need to continue
-	 */
-	adv = phy_read_mmd(phydev, MDIO_MMD_AN, MDIO_AN_EEE_ADV);
-	if (adv <= 0)
-		return 0;
-
-	old_adv = adv;
-	adv &= ~broken;
-
-	/* Advertising remains unchanged with the broken mask */
-	if (old_adv == adv)
-		return 0;
-
-	phy_write_mmd(phydev, MDIO_MMD_AN, MDIO_AN_EEE_ADV, adv);
-
-	return 1;
-}
+	err = phy_modify_mmd_changed(phydev, MDIO_MMD_AN, MDIO_AN_EEE_ADV,
+				     phydev->eee_broken_modes, 0);
+	/* If the call failed, we assume that EEE is not supported */
+	return err < 0 ? 0 : err;
+}
+EXPORT_SYMBOL(genphy_config_eee_advert);
 
 /**
  * genphy_setup_forced - configures/forces speed/duplex from @phydev
@@ -1550,11 +1718,8 @@
 		status = phy_read(phydev, MII_BMSR);
 		if (status < 0)
 			return status;
-<<<<<<< HEAD
-=======
 		else if (status & BMSR_LSTATUS)
 			goto done;
->>>>>>> 407d19ab
 	}
 
 	/* Read link and autonegotiation status */
@@ -1580,29 +1745,13 @@
  */
 int genphy_read_status(struct phy_device *phydev)
 {
-<<<<<<< HEAD
-	int adv;
-	int err;
-	int lpa;
-	int lpagb = 0;
-	int common_adv;
-	int common_adv_gb = 0;
-=======
 	int adv, lpa, lpagb, err, old_link = phydev->link;
->>>>>>> 407d19ab
 
 	/* Update the link, but return if there was an error */
 	err = genphy_update_link(phydev);
 	if (err)
 		return err;
 
-<<<<<<< HEAD
-	phydev->lp_advertising = 0;
-
-	if (AUTONEG_ENABLE == phydev->autoneg) {
-		if (phydev->supported & (SUPPORTED_1000baseT_Half
-					| SUPPORTED_1000baseT_Full)) {
-=======
 	/* why bother the PHY if nothing can have changed */
 	if (phydev->autoneg == AUTONEG_ENABLE && old_link && phydev->link)
 		return 0;
@@ -1616,7 +1765,6 @@
 
 	if (phydev->autoneg == AUTONEG_ENABLE && phydev->autoneg_complete) {
 		if (phydev->is_gigabit_capable) {
->>>>>>> 407d19ab
 			lpagb = phy_read(phydev, MII_STAT1000);
 			if (lpagb < 0)
 				return lpagb;
@@ -1633,53 +1781,17 @@
 				return -ENOLINK;
 			}
 
-			phydev->lp_advertising =
-				mii_stat1000_to_ethtool_lpa_t(lpagb);
-			common_adv_gb = lpagb & adv << 2;
+			mii_stat1000_mod_linkmode_lpa_t(phydev->lp_advertising,
+							lpagb);
 		}
 
 		lpa = phy_read(phydev, MII_LPA);
 		if (lpa < 0)
 			return lpa;
 
-<<<<<<< HEAD
-		phydev->lp_advertising |= mii_lpa_to_ethtool_lpa_t(lpa);
-
-		adv = phy_read(phydev, MII_ADVERTISE);
-		if (adv < 0)
-			return adv;
-
-		common_adv = lpa & adv;
-
-		phydev->speed = SPEED_10;
-		phydev->duplex = DUPLEX_HALF;
-		phydev->pause = 0;
-		phydev->asym_pause = 0;
-
-		if (common_adv_gb & (LPA_1000FULL | LPA_1000HALF)) {
-			phydev->speed = SPEED_1000;
-
-			if (common_adv_gb & LPA_1000FULL)
-				phydev->duplex = DUPLEX_FULL;
-		} else if (common_adv & (LPA_100FULL | LPA_100HALF)) {
-			phydev->speed = SPEED_100;
-
-			if (common_adv & LPA_100FULL)
-				phydev->duplex = DUPLEX_FULL;
-		} else
-			if (common_adv & LPA_10FULL)
-				phydev->duplex = DUPLEX_FULL;
-
-		if (phydev->duplex == DUPLEX_FULL) {
-			phydev->pause = lpa & LPA_PAUSE_CAP ? 1 : 0;
-			phydev->asym_pause = lpa & LPA_PAUSE_ASYM ? 1 : 0;
-		}
-	} else {
-=======
 		mii_lpa_mod_linkmode_lpa_t(phydev->lp_advertising, lpa);
 		phy_resolve_aneg_linkmode(phydev);
 	} else if (phydev->autoneg == AUTONEG_DISABLE) {
->>>>>>> 407d19ab
 		int bmcr = phy_read(phydev, MII_BMCR);
 
 		if (bmcr < 0)
@@ -1716,14 +1828,10 @@
 	u16 res = BMCR_RESET;
 	int ret;
 
-<<<<<<< HEAD
-	ret = phy_write(phydev, MII_BMCR, BMCR_RESET);
-=======
 	if (phydev->autoneg == AUTONEG_ENABLE)
 		res |= BMCR_ANRESTART;
 
 	ret = phy_modify(phydev, MII_BMCR, BMCR_ISOLATE, res);
->>>>>>> 407d19ab
 	if (ret < 0)
 		return ret;
 
@@ -1742,11 +1850,13 @@
 int genphy_config_init(struct phy_device *phydev)
 {
 	int val;
-	u32 features;
-
-	features = (SUPPORTED_TP | SUPPORTED_MII
-			| SUPPORTED_AUI | SUPPORTED_FIBRE |
-			SUPPORTED_BNC | SUPPORTED_Pause | SUPPORTED_Asym_Pause);
+	__ETHTOOL_DECLARE_LINK_MODE_MASK(features) = { 0, };
+
+	linkmode_set_bit_array(phy_basic_ports_array,
+			       ARRAY_SIZE(phy_basic_ports_array),
+			       features);
+	linkmode_set_bit(ETHTOOL_LINK_MODE_Pause_BIT, features);
+	linkmode_set_bit(ETHTOOL_LINK_MODE_Asym_Pause_BIT, features);
 
 	/* Do we support autonegotiation? */
 	val = phy_read(phydev, MII_BMSR);
@@ -1754,16 +1864,16 @@
 		return val;
 
 	if (val & BMSR_ANEGCAPABLE)
-		features |= SUPPORTED_Autoneg;
+		linkmode_set_bit(ETHTOOL_LINK_MODE_Autoneg_BIT, features);
 
 	if (val & BMSR_100FULL)
-		features |= SUPPORTED_100baseT_Full;
+		linkmode_set_bit(ETHTOOL_LINK_MODE_100baseT_Full_BIT, features);
 	if (val & BMSR_100HALF)
-		features |= SUPPORTED_100baseT_Half;
+		linkmode_set_bit(ETHTOOL_LINK_MODE_100baseT_Half_BIT, features);
 	if (val & BMSR_10FULL)
-		features |= SUPPORTED_10baseT_Full;
+		linkmode_set_bit(ETHTOOL_LINK_MODE_10baseT_Full_BIT, features);
 	if (val & BMSR_10HALF)
-		features |= SUPPORTED_10baseT_Half;
+		linkmode_set_bit(ETHTOOL_LINK_MODE_10baseT_Half_BIT, features);
 
 	if (val & BMSR_ESTATEN) {
 		val = phy_read(phydev, MII_ESTATUS);
@@ -1771,13 +1881,15 @@
 			return val;
 
 		if (val & ESTATUS_1000_TFULL)
-			features |= SUPPORTED_1000baseT_Full;
+			linkmode_set_bit(ETHTOOL_LINK_MODE_1000baseT_Full_BIT,
+					 features);
 		if (val & ESTATUS_1000_THALF)
-			features |= SUPPORTED_1000baseT_Half;
-	}
-
-	phydev->supported &= features;
-	phydev->advertising &= features;
+			linkmode_set_bit(ETHTOOL_LINK_MODE_1000baseT_Half_BIT,
+					 features);
+	}
+
+	linkmode_and(phydev->supported, phydev->supported, features);
+	linkmode_and(phydev->advertising, phydev->advertising, features);
 
 	return 0;
 }
@@ -1867,24 +1979,17 @@
 }
 EXPORT_SYMBOL(genphy_loopback);
 
-static int __set_phy_supported(struct phy_device *phydev, u32 max_speed)
-{
-<<<<<<< HEAD
-	switch (max_speed) {
-	case SPEED_10:
-		phydev->supported &= ~PHY_100BT_FEATURES;
-		/* fall through */
-	case SPEED_100:
-		phydev->supported &= ~PHY_1000BT_FEATURES;
-		break;
-	case SPEED_1000:
-		break;
-	default:
-		return -ENOTSUPP;
-	}
-
-	return 0;
-=======
+/**
+ * phy_remove_link_mode - Remove a supported link mode
+ * @phydev: phy_device structure to remove link mode from
+ * @link_mode: Link mode to be removed
+ *
+ * Description: Some MACs don't support all link modes which the PHY
+ * does.  e.g. a 1G MAC often does not support 1000Half. Add a helper
+ * to remove a link mode.
+ */
+void phy_remove_link_mode(struct phy_device *phydev, u32 link_mode)
+{
 	linkmode_clear_bit(link_mode, phydev->supported);
 	phy_advertise_supported(phydev);
 }
@@ -1926,69 +2031,112 @@
 {
 	linkmode_clear_bit(ETHTOOL_LINK_MODE_Asym_Pause_BIT, phydev->supported);
 	phy_copy_pause_bits(phydev->advertising, phydev->supported);
->>>>>>> 407d19ab
-}
-
-int phy_set_max_speed(struct phy_device *phydev, u32 max_speed)
-{
-<<<<<<< HEAD
-	int err;
-=======
+}
+EXPORT_SYMBOL(phy_support_sym_pause);
+
+/**
+ * phy_support_asym_pause - Enable support of asym pause
+ * @phydev: target phy_device struct
+ *
+ * Description: Called by the MAC to indicate is supports Asym Pause.
+ */
+void phy_support_asym_pause(struct phy_device *phydev)
+{
 	phy_copy_pause_bits(phydev->advertising, phydev->supported);
 }
 EXPORT_SYMBOL(phy_support_asym_pause);
->>>>>>> 407d19ab
-
-	err = __set_phy_supported(phydev, max_speed);
-	if (err)
-		return err;
-
-	phydev->advertising = phydev->supported;
-
-	return 0;
-}
-EXPORT_SYMBOL(phy_set_max_speed);
-
-static void of_set_phy_supported(struct phy_device *phydev)
-{
-	struct device_node *node = phydev->mdio.dev.of_node;
-	u32 max_speed;
-
-	if (!IS_ENABLED(CONFIG_OF_MDIO))
-		return;
-
-	if (!node)
-		return;
-
-	if (!of_property_read_u32(node, "max-speed", &max_speed))
-		__set_phy_supported(phydev, max_speed);
-}
-
-static void of_set_phy_eee_broken(struct phy_device *phydev)
-{
-	struct device_node *node = phydev->mdio.dev.of_node;
-	u32 broken = 0;
-
-	if (!IS_ENABLED(CONFIG_OF_MDIO))
-		return;
-
-	if (!node)
-		return;
-
-	if (of_property_read_bool(node, "eee-broken-100tx"))
-		broken |= MDIO_EEE_100TX;
-	if (of_property_read_bool(node, "eee-broken-1000t"))
-		broken |= MDIO_EEE_1000T;
-	if (of_property_read_bool(node, "eee-broken-10gt"))
-		broken |= MDIO_EEE_10GT;
-	if (of_property_read_bool(node, "eee-broken-1000kx"))
-		broken |= MDIO_EEE_1000KX;
-	if (of_property_read_bool(node, "eee-broken-10gkx4"))
-		broken |= MDIO_EEE_10GKX4;
-	if (of_property_read_bool(node, "eee-broken-10gkr"))
-		broken |= MDIO_EEE_10GKR;
-
-	phydev->eee_broken_modes = broken;
+
+/**
+ * phy_set_sym_pause - Configure symmetric Pause
+ * @phydev: target phy_device struct
+ * @rx: Receiver Pause is supported
+ * @tx: Transmit Pause is supported
+ * @autoneg: Auto neg should be used
+ *
+ * Description: Configure advertised Pause support depending on if
+ * receiver pause and pause auto neg is supported. Generally called
+ * from the set_pauseparam .ndo.
+ */
+void phy_set_sym_pause(struct phy_device *phydev, bool rx, bool tx,
+		       bool autoneg)
+{
+	linkmode_clear_bit(ETHTOOL_LINK_MODE_Pause_BIT, phydev->supported);
+
+	if (rx && tx && autoneg)
+		linkmode_set_bit(ETHTOOL_LINK_MODE_Pause_BIT,
+				 phydev->supported);
+
+	linkmode_copy(phydev->advertising, phydev->supported);
+}
+EXPORT_SYMBOL(phy_set_sym_pause);
+
+/**
+ * phy_set_asym_pause - Configure Pause and Asym Pause
+ * @phydev: target phy_device struct
+ * @rx: Receiver Pause is supported
+ * @tx: Transmit Pause is supported
+ *
+ * Description: Configure advertised Pause support depending on if
+ * transmit and receiver pause is supported. If there has been a
+ * change in adverting, trigger a new autoneg. Generally called from
+ * the set_pauseparam .ndo.
+ */
+void phy_set_asym_pause(struct phy_device *phydev, bool rx, bool tx)
+{
+	__ETHTOOL_DECLARE_LINK_MODE_MASK(oldadv);
+
+	linkmode_copy(oldadv, phydev->advertising);
+
+	linkmode_clear_bit(ETHTOOL_LINK_MODE_Pause_BIT,
+			   phydev->advertising);
+	linkmode_clear_bit(ETHTOOL_LINK_MODE_Asym_Pause_BIT,
+			   phydev->advertising);
+
+	if (rx) {
+		linkmode_set_bit(ETHTOOL_LINK_MODE_Pause_BIT,
+				 phydev->advertising);
+		linkmode_set_bit(ETHTOOL_LINK_MODE_Asym_Pause_BIT,
+				 phydev->advertising);
+	}
+
+	if (tx)
+		linkmode_change_bit(ETHTOOL_LINK_MODE_Asym_Pause_BIT,
+				    phydev->advertising);
+
+	if (!linkmode_equal(oldadv, phydev->advertising) &&
+	    phydev->autoneg)
+		phy_start_aneg(phydev);
+}
+EXPORT_SYMBOL(phy_set_asym_pause);
+
+/**
+ * phy_validate_pause - Test if the PHY/MAC support the pause configuration
+ * @phydev: phy_device struct
+ * @pp: requested pause configuration
+ *
+ * Description: Test if the PHY/MAC combination supports the Pause
+ * configuration the user is requesting. Returns True if it is
+ * supported, false otherwise.
+ */
+bool phy_validate_pause(struct phy_device *phydev,
+			struct ethtool_pauseparam *pp)
+{
+	if (!linkmode_test_bit(ETHTOOL_LINK_MODE_Pause_BIT,
+			       phydev->supported) && pp->rx_pause)
+		return false;
+
+	if (!linkmode_test_bit(ETHTOOL_LINK_MODE_Asym_Pause_BIT,
+			       phydev->supported) &&
+	    pp->rx_pause != pp->tx_pause)
+		return false;
+
+	return true;
+}
+EXPORT_SYMBOL(phy_validate_pause);
+
+static bool phy_drv_supports_irq(struct phy_driver *phydrv)
+{
+	return phydrv->config_intr && phydrv->ack_interrupt;
 }
 
 /**
@@ -2011,24 +2159,30 @@
 	/* Disable the interrupt if the PHY doesn't support it
 	 * but the interrupt is still a valid one
 	 */
-	if (!(phydrv->flags & PHY_HAS_INTERRUPT) &&
-	    phy_interrupt_is_valid(phydev))
+	 if (!phy_drv_supports_irq(phydrv) && phy_interrupt_is_valid(phydev))
 		phydev->irq = PHY_POLL;
 
 	if (phydrv->flags & PHY_IS_INTERNAL)
 		phydev->is_internal = true;
 
 	mutex_lock(&phydev->lock);
+
+	if (phydev->drv->probe) {
+		/* Deassert the reset signal */
+		phy_device_reset(phydev, 0);
+
+		err = phydev->drv->probe(phydev);
+		if (err) {
+			/* Assert the reset signal */
+			phy_device_reset(phydev, 1);
+			goto out;
+		}
+	}
 
 	/* Start out supporting everything. Eventually,
 	 * a controller will attach, and may modify one
 	 * or both of these values
 	 */
-<<<<<<< HEAD
-	phydev->supported = phydrv->features;
-	of_set_phy_supported(phydev);
-	phydev->advertising = phydev->supported;
-=======
 	if (phydrv->features) {
 		linkmode_copy(phydev->supported, phydrv->features);
 	} else if (phydrv->get_features) {
@@ -2055,7 +2209,6 @@
 
 	of_set_phy_supported(phydev);
 	phy_advertise_supported(phydev);
->>>>>>> 407d19ab
 
 	/* Get the EEE modes we want to prohibit. We will ask
 	 * the PHY stop advertising these mode later on
@@ -2073,28 +2226,18 @@
 	 * (e.g. hardware erratum) where the driver wants to set only one
 	 * of these bits.
 	 */
-	if (phydrv->features & (SUPPORTED_Pause | SUPPORTED_Asym_Pause)) {
-		phydev->supported &= ~(SUPPORTED_Pause | SUPPORTED_Asym_Pause);
-		phydev->supported |= phydrv->features &
-				     (SUPPORTED_Pause | SUPPORTED_Asym_Pause);
-	} else {
-		phydev->supported |= SUPPORTED_Pause | SUPPORTED_Asym_Pause;
+	if (!test_bit(ETHTOOL_LINK_MODE_Pause_BIT, phydev->supported) &&
+	    !test_bit(ETHTOOL_LINK_MODE_Asym_Pause_BIT, phydev->supported)) {
+		linkmode_set_bit(ETHTOOL_LINK_MODE_Pause_BIT,
+				 phydev->supported);
+		linkmode_set_bit(ETHTOOL_LINK_MODE_Asym_Pause_BIT,
+				 phydev->supported);
 	}
 
 	/* Set the state to READY by default */
 	phydev->state = PHY_READY;
 
-	if (phydev->drv->probe) {
-		/* Deassert the reset signal */
-		phy_device_reset(phydev, 0);
-
-		err = phydev->drv->probe(phydev);
-		if (err) {
-			/* Assert the reset signal */
-			phy_device_reset(phydev, 1);
-		}
-	}
-
+out:
 	mutex_unlock(&phydev->lock);
 
 	return err;
@@ -2130,8 +2273,6 @@
 {
 	int retval;
 
-<<<<<<< HEAD
-=======
 	/* Either the features are hard coded, or dynamically
 	 * determined. It cannot be both.
 	 */
@@ -2141,21 +2282,12 @@
 		return -EINVAL;
 	}
 
->>>>>>> 407d19ab
 	new_driver->mdiodrv.flags |= MDIO_DEVICE_IS_PHY;
 	new_driver->mdiodrv.driver.name = new_driver->name;
 	new_driver->mdiodrv.driver.bus = &mdio_bus_type;
 	new_driver->mdiodrv.driver.probe = phy_probe;
 	new_driver->mdiodrv.driver.remove = phy_remove;
 	new_driver->mdiodrv.driver.owner = owner;
-
-	/* The following works around an issue where the PHY driver doesn't bind
-	 * to the device, resulting in the genphy driver being used instead of
-	 * the dedicated driver. The root cause of the issue isn't known yet
-	 * and seems to be in the base driver core. Once this is fixed we may
-	 * remove this workaround.
-	 */
-	new_driver->mdiodrv.driver.probe_type = PROBE_FORCE_SYNCHRONOUS;
 
 	retval = driver_register(&new_driver->mdiodrv.driver);
 	if (retval) {
@@ -2208,14 +2340,7 @@
 	.phy_id_mask	= 0xffffffff,
 	.name		= "Generic PHY",
 	.soft_reset	= genphy_no_soft_reset,
-<<<<<<< HEAD
-	.config_init	= genphy_config_init,
-	.features	= PHY_GBIT_FEATURES | SUPPORTED_MII |
-			  SUPPORTED_AUI | SUPPORTED_FIBRE |
-			  SUPPORTED_BNC,
-=======
 	.get_features	= genphy_read_abilities,
->>>>>>> 407d19ab
 	.aneg_done	= genphy_aneg_done,
 	.suspend	= genphy_suspend,
 	.resume		= genphy_resume,
@@ -2230,13 +2355,9 @@
 	if (rc)
 		return rc;
 
-<<<<<<< HEAD
-	rc = phy_driver_register(&genphy_10g_driver, THIS_MODULE);
-=======
 	features_init();
 
 	rc = phy_driver_register(&genphy_c45_driver, THIS_MODULE);
->>>>>>> 407d19ab
 	if (rc)
 		goto err_c45;
 
