/*
 * drivers/net/phy/davicom.c
 *
 * Driver for Davicom PHYs
 *
 * Author: Andy Fleming
 *
 * Copyright (c) 2004 Freescale Semiconductor, Inc.
 *
 * This program is free software; you can redistribute  it and/or modify it
 * under  the terms of  the GNU General  Public License as published by the
 * Free Software Foundation;  either version 2 of the  License, or (at your
 * option) any later version.
 *
 */
#include <linux/kernel.h>
#include <linux/string.h>
#include <linux/errno.h>
#include <linux/unistd.h>
#include <linux/interrupt.h>
#include <linux/init.h>
#include <linux/delay.h>
#include <linux/netdevice.h>
#include <linux/etherdevice.h>
#include <linux/skbuff.h>
#include <linux/spinlock.h>
#include <linux/mm.h>
#include <linux/module.h>
#include <linux/mii.h>
#include <linux/ethtool.h>
#include <linux/phy.h>

#include <asm/io.h>
#include <asm/irq.h>
#include <linux/uaccess.h>

#define MII_DM9161_SCR		0x10
#define MII_DM9161_SCR_INIT	0x0610
#define MII_DM9161_SCR_RMII	0x0100

/* DM9161 Interrupt Register */
#define MII_DM9161_INTR	0x15
#define MII_DM9161_INTR_PEND		0x8000
#define MII_DM9161_INTR_DPLX_MASK	0x0800
#define MII_DM9161_INTR_SPD_MASK	0x0400
#define MII_DM9161_INTR_LINK_MASK	0x0200
#define MII_DM9161_INTR_MASK		0x0100
#define MII_DM9161_INTR_DPLX_CHANGE	0x0010
#define MII_DM9161_INTR_SPD_CHANGE	0x0008
#define MII_DM9161_INTR_LINK_CHANGE	0x0004
#define MII_DM9161_INTR_INIT 		0x0000
#define MII_DM9161_INTR_STOP	\
(MII_DM9161_INTR_DPLX_MASK | MII_DM9161_INTR_SPD_MASK \
 | MII_DM9161_INTR_LINK_MASK | MII_DM9161_INTR_MASK)

/* DM9161 10BT Configuration/Status */
#define MII_DM9161_10BTCSR	0x12
#define MII_DM9161_10BTCSR_INIT	0x7800

MODULE_DESCRIPTION("Davicom PHY driver");
MODULE_AUTHOR("Andy Fleming");
MODULE_LICENSE("GPL");


#define DM9161_DELAY 1
static int dm9161_config_intr(struct phy_device *phydev)
{
	int temp;

	temp = phy_read(phydev, MII_DM9161_INTR);

	if (temp < 0)
		return temp;

	if (PHY_INTERRUPT_ENABLED == phydev->interrupts)
		temp &= ~(MII_DM9161_INTR_STOP);
	else
		temp |= MII_DM9161_INTR_STOP;

	temp = phy_write(phydev, MII_DM9161_INTR, temp);

	return temp;
}

static int dm9161_config_aneg(struct phy_device *phydev)
{
	int err;

	/* Isolate the PHY */
	err = phy_write(phydev, MII_BMCR, BMCR_ISOLATE);

	if (err < 0)
		return err;

	/* Configure the new settings */
	err = genphy_config_aneg(phydev);

	if (err < 0)
		return err;

	return 0;
}

static int dm9161_config_init(struct phy_device *phydev)
{
	int err, temp;

	/* Isolate the PHY */
	err = phy_write(phydev, MII_BMCR, BMCR_ISOLATE);

	if (err < 0)
		return err;

	switch (phydev->interface) {
	case PHY_INTERFACE_MODE_MII:
		temp = MII_DM9161_SCR_INIT;
		break;
	case PHY_INTERFACE_MODE_RMII:
		temp =  MII_DM9161_SCR_INIT | MII_DM9161_SCR_RMII;
		break;
	default:
		return -EINVAL;
	}

	/* Do not bypass the scrambler/descrambler */
	err = phy_write(phydev, MII_DM9161_SCR, temp);
	if (err < 0)
		return err;

	/* Clear 10BTCSR to default */
	err = phy_write(phydev, MII_DM9161_10BTCSR, MII_DM9161_10BTCSR_INIT);

	if (err < 0)
		return err;

	/* Reconnect the PHY, and enable Autonegotiation */
	return phy_write(phydev, MII_BMCR, BMCR_ANENABLE);
}

static int dm9161_ack_interrupt(struct phy_device *phydev)
{
	int err = phy_read(phydev, MII_DM9161_INTR);

	return (err < 0) ? err : 0;
}

static struct phy_driver dm91xx_driver[] = {
{
	.phy_id		= 0x0181b880,
	.name		= "Davicom DM9161E",
	.phy_id_mask	= 0x0ffffff0,
<<<<<<< HEAD
	.features	= PHY_BASIC_FEATURES,
	.flags		= PHY_HAS_INTERRUPT,
=======
	/* PHY_BASIC_FEATURES */
>>>>>>> 407d19ab
	.config_init	= dm9161_config_init,
	.config_aneg	= dm9161_config_aneg,
	.ack_interrupt	= dm9161_ack_interrupt,
	.config_intr	= dm9161_config_intr,
}, {
	.phy_id		= 0x0181b8b0,
	.name		= "Davicom DM9161B/C",
	.phy_id_mask	= 0x0ffffff0,
<<<<<<< HEAD
	.features	= PHY_BASIC_FEATURES,
	.flags		= PHY_HAS_INTERRUPT,
=======
	/* PHY_BASIC_FEATURES */
>>>>>>> 407d19ab
	.config_init	= dm9161_config_init,
	.config_aneg	= dm9161_config_aneg,
	.ack_interrupt	= dm9161_ack_interrupt,
	.config_intr	= dm9161_config_intr,
}, {
	.phy_id		= 0x0181b8a0,
	.name		= "Davicom DM9161A",
	.phy_id_mask	= 0x0ffffff0,
<<<<<<< HEAD
	.features	= PHY_BASIC_FEATURES,
	.flags		= PHY_HAS_INTERRUPT,
=======
	/* PHY_BASIC_FEATURES */
>>>>>>> 407d19ab
	.config_init	= dm9161_config_init,
	.config_aneg	= dm9161_config_aneg,
	.ack_interrupt	= dm9161_ack_interrupt,
	.config_intr	= dm9161_config_intr,
}, {
	.phy_id		= 0x00181b80,
	.name		= "Davicom DM9131",
	.phy_id_mask	= 0x0ffffff0,
<<<<<<< HEAD
	.features	= PHY_BASIC_FEATURES,
	.flags		= PHY_HAS_INTERRUPT,
=======
	/* PHY_BASIC_FEATURES */
>>>>>>> 407d19ab
	.ack_interrupt	= dm9161_ack_interrupt,
	.config_intr	= dm9161_config_intr,
} };

module_phy_driver(dm91xx_driver);

static struct mdio_device_id __maybe_unused davicom_tbl[] = {
	{ 0x0181b880, 0x0ffffff0 },
	{ 0x0181b8b0, 0x0ffffff0 },
	{ 0x0181b8a0, 0x0ffffff0 },
	{ 0x00181b80, 0x0ffffff0 },
	{ }
};

MODULE_DEVICE_TABLE(mdio, davicom_tbl);<|MERGE_RESOLUTION|>--- conflicted
+++ resolved
@@ -1,3 +1,4 @@
+// SPDX-License-Identifier: GPL-2.0+
 /*
  * drivers/net/phy/davicom.c
  *
@@ -6,12 +7,6 @@
  * Author: Andy Fleming
  *
  * Copyright (c) 2004 Freescale Semiconductor, Inc.
- *
- * This program is free software; you can redistribute  it and/or modify it
- * under  the terms of  the GNU General  Public License as published by the
- * Free Software Foundation;  either version 2 of the  License, or (at your
- * option) any later version.
- *
  */
 #include <linux/kernel.h>
 #include <linux/string.h>
@@ -149,12 +144,7 @@
 	.phy_id		= 0x0181b880,
 	.name		= "Davicom DM9161E",
 	.phy_id_mask	= 0x0ffffff0,
-<<<<<<< HEAD
-	.features	= PHY_BASIC_FEATURES,
-	.flags		= PHY_HAS_INTERRUPT,
-=======
 	/* PHY_BASIC_FEATURES */
->>>>>>> 407d19ab
 	.config_init	= dm9161_config_init,
 	.config_aneg	= dm9161_config_aneg,
 	.ack_interrupt	= dm9161_ack_interrupt,
@@ -163,12 +153,7 @@
 	.phy_id		= 0x0181b8b0,
 	.name		= "Davicom DM9161B/C",
 	.phy_id_mask	= 0x0ffffff0,
-<<<<<<< HEAD
-	.features	= PHY_BASIC_FEATURES,
-	.flags		= PHY_HAS_INTERRUPT,
-=======
 	/* PHY_BASIC_FEATURES */
->>>>>>> 407d19ab
 	.config_init	= dm9161_config_init,
 	.config_aneg	= dm9161_config_aneg,
 	.ack_interrupt	= dm9161_ack_interrupt,
@@ -177,12 +162,7 @@
 	.phy_id		= 0x0181b8a0,
 	.name		= "Davicom DM9161A",
 	.phy_id_mask	= 0x0ffffff0,
-<<<<<<< HEAD
-	.features	= PHY_BASIC_FEATURES,
-	.flags		= PHY_HAS_INTERRUPT,
-=======
 	/* PHY_BASIC_FEATURES */
->>>>>>> 407d19ab
 	.config_init	= dm9161_config_init,
 	.config_aneg	= dm9161_config_aneg,
 	.ack_interrupt	= dm9161_ack_interrupt,
@@ -191,12 +171,7 @@
 	.phy_id		= 0x00181b80,
 	.name		= "Davicom DM9131",
 	.phy_id_mask	= 0x0ffffff0,
-<<<<<<< HEAD
-	.features	= PHY_BASIC_FEATURES,
-	.flags		= PHY_HAS_INTERRUPT,
-=======
 	/* PHY_BASIC_FEATURES */
->>>>>>> 407d19ab
 	.ack_interrupt	= dm9161_ack_interrupt,
 	.config_intr	= dm9161_config_intr,
 } };
