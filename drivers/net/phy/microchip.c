/*
 * Copyright (C) 2015 Microchip Technology
 *
 * This program is free software; you can redistribute it and/or
 * modify it under the terms of the GNU General Public License
 * as published by the Free Software Foundation; either version 2
 * of the License, or (at your option) any later version.
 *
 * This program is distributed in the hope that it will be useful,
 * but WITHOUT ANY WARRANTY; without even the implied warranty of
 * MERCHANTABILITY or FITNESS FOR A PARTICULAR PURPOSE.  See the
 * GNU General Public License for more details.
 *
 * You should have received a copy of the GNU General Public License
 * along with this program; if not, see <http://www.gnu.org/licenses/>.
 */
#include <linux/kernel.h>
#include <linux/module.h>
#include <linux/mii.h>
#include <linux/ethtool.h>
#include <linux/phy.h>
#include <linux/microchipphy.h>
#include <linux/delay.h>
#include <linux/of.h>
#include <dt-bindings/net/microchip-lan78xx.h>

#define DRIVER_AUTHOR	"WOOJUNG HUH <woojung.huh@microchip.com>"
#define DRIVER_DESC	"Microchip LAN88XX PHY driver"

struct lan88xx_priv {
	int	chip_id;
	int	chip_rev;
	__u32	wolopts;
};

static int lan88xx_read_page(struct phy_device *phydev)
{
	return __phy_read(phydev, LAN88XX_EXT_PAGE_ACCESS);
}

static int lan88xx_write_page(struct phy_device *phydev, int page)
{
	return __phy_write(phydev, LAN88XX_EXT_PAGE_ACCESS, page);
}

static int lan88xx_phy_config_intr(struct phy_device *phydev)
{
	int rc;

	if (phydev->interrupts == PHY_INTERRUPT_ENABLED) {
		/* unmask all source and clear them before enable */
		rc = phy_write(phydev, LAN88XX_INT_MASK, 0x7FFF);
		rc = phy_read(phydev, LAN88XX_INT_STS);
		rc = phy_write(phydev, LAN88XX_INT_MASK,
			       LAN88XX_INT_MASK_MDINTPIN_EN_ |
			       LAN88XX_INT_MASK_LINK_CHANGE_);
	} else {
		rc = phy_write(phydev, LAN88XX_INT_MASK, 0);
	}

	return rc < 0 ? rc : 0;
}

static int lan88xx_phy_ack_interrupt(struct phy_device *phydev)
{
	int rc = phy_read(phydev, LAN88XX_INT_STS);

	return rc < 0 ? rc : 0;
}

static int lan88xx_suspend(struct phy_device *phydev)
{
	struct lan88xx_priv *priv = phydev->priv;

	/* do not power down PHY when WOL is enabled */
	if (!priv->wolopts)
		genphy_suspend(phydev);

	return 0;
}

static int lan88xx_TR_reg_set(struct phy_device *phydev, u16 regaddr,
			      u32 data)
{
	int val, save_page, ret = 0;
	u16 buf;

	/* Save current page */
	save_page = phy_save_page(phydev);
	if (save_page < 0) {
		pr_warn("Failed to get current page\n");
		goto err;
	}

	/* Switch to TR page */
	lan88xx_write_page(phydev, LAN88XX_EXT_PAGE_ACCESS_TR);

	ret = __phy_write(phydev, LAN88XX_EXT_PAGE_TR_LOW_DATA,
			  (data & 0xFFFF));
	if (ret < 0) {
		pr_warn("Failed to write TR low data\n");
		goto err;
	}

	ret = __phy_write(phydev, LAN88XX_EXT_PAGE_TR_HIGH_DATA,
			  (data & 0x00FF0000) >> 16);
	if (ret < 0) {
		pr_warn("Failed to write TR high data\n");
		goto err;
	}

	/* Config control bits [15:13] of register */
	buf = (regaddr & ~(0x3 << 13));/* Clr [14:13] to write data in reg */
	buf |= 0x8000; /* Set [15] to Packet transmit */

	ret = __phy_write(phydev, LAN88XX_EXT_PAGE_TR_CR, buf);
	if (ret < 0) {
		pr_warn("Failed to write data in reg\n");
		goto err;
	}

	usleep_range(1000, 2000);/* Wait for Data to be written */
	val = __phy_read(phydev, LAN88XX_EXT_PAGE_TR_CR);
	if (!(val & 0x8000))
		pr_warn("TR Register[0x%X] configuration failed\n", regaddr);
err:
	return phy_restore_page(phydev, save_page, ret);
}

static void lan88xx_config_TR_regs(struct phy_device *phydev)
{
	int err;

	/* Get access to Channel 0x1, Node 0xF , Register 0x01.
	 * Write 24-bit value 0x12B00A to register. Setting MrvlTrFix1000Kf,
	 * MrvlTrFix1000Kp, MasterEnableTR bits.
	 */
	err = lan88xx_TR_reg_set(phydev, 0x0F82, 0x12B00A);
	if (err < 0)
		pr_warn("Failed to Set Register[0x0F82]\n");

	/* Get access to Channel b'10, Node b'1101, Register 0x06.
	 * Write 24-bit value 0xD2C46F to register. Setting SSTrKf1000Slv,
	 * SSTrKp1000Mas bits.
	 */
	err = lan88xx_TR_reg_set(phydev, 0x168C, 0xD2C46F);
	if (err < 0)
		pr_warn("Failed to Set Register[0x168C]\n");

	/* Get access to Channel b'10, Node b'1111, Register 0x11.
	 * Write 24-bit value 0x620 to register. Setting rem_upd_done_thresh
	 * bits
	 */
	err = lan88xx_TR_reg_set(phydev, 0x17A2, 0x620);
	if (err < 0)
		pr_warn("Failed to Set Register[0x17A2]\n");

	/* Get access to Channel b'10, Node b'1101, Register 0x10.
	 * Write 24-bit value 0xEEFFDD to register. Setting
	 * eee_TrKp1Long_1000, eee_TrKp2Long_1000, eee_TrKp3Long_1000,
	 * eee_TrKp1Short_1000,eee_TrKp2Short_1000, eee_TrKp3Short_1000 bits.
	 */
	err = lan88xx_TR_reg_set(phydev, 0x16A0, 0xEEFFDD);
	if (err < 0)
		pr_warn("Failed to Set Register[0x16A0]\n");

	/* Get access to Channel b'10, Node b'1101, Register 0x13.
	 * Write 24-bit value 0x071448 to register. Setting
	 * slv_lpi_tr_tmr_val1, slv_lpi_tr_tmr_val2 bits.
	 */
	err = lan88xx_TR_reg_set(phydev, 0x16A6, 0x071448);
	if (err < 0)
		pr_warn("Failed to Set Register[0x16A6]\n");

	/* Get access to Channel b'10, Node b'1101, Register 0x12.
	 * Write 24-bit value 0x13132F to register. Setting
	 * slv_sigdet_timer_val1, slv_sigdet_timer_val2 bits.
	 */
	err = lan88xx_TR_reg_set(phydev, 0x16A4, 0x13132F);
	if (err < 0)
		pr_warn("Failed to Set Register[0x16A4]\n");

	/* Get access to Channel b'10, Node b'1101, Register 0x14.
	 * Write 24-bit value 0x0 to register. Setting eee_3level_delay,
	 * eee_TrKf_freeze_delay bits.
	 */
	err = lan88xx_TR_reg_set(phydev, 0x16A8, 0x0);
	if (err < 0)
		pr_warn("Failed to Set Register[0x16A8]\n");

	/* Get access to Channel b'01, Node b'1111, Register 0x34.
	 * Write 24-bit value 0x91B06C to register. Setting
	 * FastMseSearchThreshLong1000, FastMseSearchThreshShort1000,
	 * FastMseSearchUpdGain1000 bits.
	 */
	err = lan88xx_TR_reg_set(phydev, 0x0FE8, 0x91B06C);
	if (err < 0)
		pr_warn("Failed to Set Register[0x0FE8]\n");

	/* Get access to Channel b'01, Node b'1111, Register 0x3E.
	 * Write 24-bit value 0xC0A028 to register. Setting
	 * FastMseKp2ThreshLong1000, FastMseKp2ThreshShort1000,
	 * FastMseKp2UpdGain1000, FastMseKp2ExitEn1000 bits.
	 */
	err = lan88xx_TR_reg_set(phydev, 0x0FFC, 0xC0A028);
	if (err < 0)
		pr_warn("Failed to Set Register[0x0FFC]\n");

	/* Get access to Channel b'01, Node b'1111, Register 0x35.
	 * Write 24-bit value 0x041600 to register. Setting
	 * FastMseSearchPhShNum1000, FastMseSearchClksPerPh1000,
	 * FastMsePhChangeDelay1000 bits.
	 */
	err = lan88xx_TR_reg_set(phydev, 0x0FEA, 0x041600);
	if (err < 0)
		pr_warn("Failed to Set Register[0x0FEA]\n");

	/* Get access to Channel b'10, Node b'1101, Register 0x03.
	 * Write 24-bit value 0x000004 to register. Setting TrFreeze bits.
	 */
	err = lan88xx_TR_reg_set(phydev, 0x1686, 0x000004);
	if (err < 0)
		pr_warn("Failed to Set Register[0x1686]\n");
}

static int lan88xx_probe(struct phy_device *phydev)
{
	struct device *dev = &phydev->mdio.dev;
	struct lan88xx_priv *priv;
	u32 led_modes[4];
	int len;

	priv = devm_kzalloc(dev, sizeof(*priv), GFP_KERNEL);
	if (!priv)
		return -ENOMEM;

	priv->wolopts = 0;

	len = of_property_read_variable_u32_array(dev->of_node,
						  "microchip,led-modes",
						  led_modes,
						  0,
						  ARRAY_SIZE(led_modes));
	if (len >= 0) {
		u32 reg = 0;
		int i;

		for (i = 0; i < len; i++) {
			if (led_modes[i] > 15)
				return -EINVAL;
			reg |= led_modes[i] << (i * 4);
		}
		for (; i < ARRAY_SIZE(led_modes); i++)
			reg |= LAN78XX_FORCE_LED_OFF << (i * 4);
		(void)phy_write(phydev, LAN78XX_PHY_LED_MODE_SELECT, reg);
	} else if (len == -EOVERFLOW) {
		return -EINVAL;
	}

	/* these values can be used to identify internal PHY */
	priv->chip_id = phy_read_mmd(phydev, 3, LAN88XX_MMD3_CHIP_ID);
	priv->chip_rev = phy_read_mmd(phydev, 3, LAN88XX_MMD3_CHIP_REV);

	phydev->priv = priv;

	return 0;
}

static void lan88xx_remove(struct phy_device *phydev)
{
	struct device *dev = &phydev->mdio.dev;
	struct lan88xx_priv *priv = phydev->priv;

	if (priv)
		devm_kfree(dev, priv);
}

static int lan88xx_set_wol(struct phy_device *phydev,
			   struct ethtool_wolinfo *wol)
{
	struct lan88xx_priv *priv = phydev->priv;

	priv->wolopts = wol->wolopts;

	return 0;
}

static void lan88xx_set_mdix(struct phy_device *phydev)
{
	int buf;
	int val;

	switch (phydev->mdix_ctrl) {
	case ETH_TP_MDI:
		val = LAN88XX_EXT_MODE_CTRL_MDI_;
		break;
	case ETH_TP_MDI_X:
		val = LAN88XX_EXT_MODE_CTRL_MDI_X_;
		break;
	case ETH_TP_MDI_AUTO:
		val = LAN88XX_EXT_MODE_CTRL_AUTO_MDIX_;
		break;
	default:
		return;
	}

	phy_write(phydev, LAN88XX_EXT_PAGE_ACCESS, LAN88XX_EXT_PAGE_SPACE_1);
	buf = phy_read(phydev, LAN88XX_EXT_MODE_CTRL);
	buf &= ~LAN88XX_EXT_MODE_CTRL_MDIX_MASK_;
	buf |= val;
	phy_write(phydev, LAN88XX_EXT_MODE_CTRL, buf);
	phy_write(phydev, LAN88XX_EXT_PAGE_ACCESS, LAN88XX_EXT_PAGE_SPACE_0);
}

static int lan88xx_config_init(struct phy_device *phydev)
{
	int val;

	genphy_config_init(phydev);
	/*Zerodetect delay enable */
	val = phy_read_mmd(phydev, MDIO_MMD_PCS,
			   PHY_ARDENNES_MMD_DEV_3_PHY_CFG);
	val |= PHY_ARDENNES_MMD_DEV_3_PHY_CFG_ZD_DLY_EN_;

	phy_write_mmd(phydev, MDIO_MMD_PCS, PHY_ARDENNES_MMD_DEV_3_PHY_CFG,
		      val);

	/* Config DSP registers */
	lan88xx_config_TR_regs(phydev);

	return 0;
}

static int lan88xx_config_aneg(struct phy_device *phydev)
{
	lan88xx_set_mdix(phydev);

	return genphy_config_aneg(phydev);
}

static struct phy_driver microchip_phy_driver[] = {
{
	.phy_id		= 0x0007c130,
	.phy_id_mask	= 0xfffffff0,
	.name		= "Microchip LAN88xx",

<<<<<<< HEAD
	.features	= PHY_GBIT_FEATURES,
	.flags		= PHY_HAS_INTERRUPT,
=======
	/* PHY_GBIT_FEATURES */
>>>>>>> 407d19ab

	.probe		= lan88xx_probe,
	.remove		= lan88xx_remove,

	.config_init	= lan88xx_config_init,
	.config_aneg	= lan88xx_config_aneg,

	.ack_interrupt	= lan88xx_phy_ack_interrupt,
	.config_intr	= lan88xx_phy_config_intr,

	.suspend	= lan88xx_suspend,
	.resume		= genphy_resume,
	.set_wol	= lan88xx_set_wol,
	.read_page	= lan88xx_read_page,
	.write_page	= lan88xx_write_page,
} };

module_phy_driver(microchip_phy_driver);

static struct mdio_device_id __maybe_unused microchip_tbl[] = {
	{ 0x0007c130, 0xfffffff0 },
	{ }
};

MODULE_DEVICE_TABLE(mdio, microchip_tbl);

MODULE_AUTHOR(DRIVER_AUTHOR);
MODULE_DESCRIPTION(DRIVER_DESC);
MODULE_LICENSE("GPL");<|MERGE_RESOLUTION|>--- conflicted
+++ resolved
@@ -1,18 +1,6 @@
+// SPDX-License-Identifier: GPL-2.0+
 /*
  * Copyright (C) 2015 Microchip Technology
- *
- * This program is free software; you can redistribute it and/or
- * modify it under the terms of the GNU General Public License
- * as published by the Free Software Foundation; either version 2
- * of the License, or (at your option) any later version.
- *
- * This program is distributed in the hope that it will be useful,
- * but WITHOUT ANY WARRANTY; without even the implied warranty of
- * MERCHANTABILITY or FITNESS FOR A PARTICULAR PURPOSE.  See the
- * GNU General Public License for more details.
- *
- * You should have received a copy of the GNU General Public License
- * along with this program; if not, see <http://www.gnu.org/licenses/>.
  */
 #include <linux/kernel.h>
 #include <linux/module.h>
@@ -88,7 +76,7 @@
 	/* Save current page */
 	save_page = phy_save_page(phydev);
 	if (save_page < 0) {
-		pr_warn("Failed to get current page\n");
+		phydev_warn(phydev, "Failed to get current page\n");
 		goto err;
 	}
 
@@ -98,14 +86,14 @@
 	ret = __phy_write(phydev, LAN88XX_EXT_PAGE_TR_LOW_DATA,
 			  (data & 0xFFFF));
 	if (ret < 0) {
-		pr_warn("Failed to write TR low data\n");
+		phydev_warn(phydev, "Failed to write TR low data\n");
 		goto err;
 	}
 
 	ret = __phy_write(phydev, LAN88XX_EXT_PAGE_TR_HIGH_DATA,
 			  (data & 0x00FF0000) >> 16);
 	if (ret < 0) {
-		pr_warn("Failed to write TR high data\n");
+		phydev_warn(phydev, "Failed to write TR high data\n");
 		goto err;
 	}
 
@@ -115,14 +103,15 @@
 
 	ret = __phy_write(phydev, LAN88XX_EXT_PAGE_TR_CR, buf);
 	if (ret < 0) {
-		pr_warn("Failed to write data in reg\n");
+		phydev_warn(phydev, "Failed to write data in reg\n");
 		goto err;
 	}
 
 	usleep_range(1000, 2000);/* Wait for Data to be written */
 	val = __phy_read(phydev, LAN88XX_EXT_PAGE_TR_CR);
 	if (!(val & 0x8000))
-		pr_warn("TR Register[0x%X] configuration failed\n", regaddr);
+		phydev_warn(phydev, "TR Register[0x%X] configuration failed\n",
+			    regaddr);
 err:
 	return phy_restore_page(phydev, save_page, ret);
 }
@@ -137,7 +126,7 @@
 	 */
 	err = lan88xx_TR_reg_set(phydev, 0x0F82, 0x12B00A);
 	if (err < 0)
-		pr_warn("Failed to Set Register[0x0F82]\n");
+		phydev_warn(phydev, "Failed to Set Register[0x0F82]\n");
 
 	/* Get access to Channel b'10, Node b'1101, Register 0x06.
 	 * Write 24-bit value 0xD2C46F to register. Setting SSTrKf1000Slv,
@@ -145,7 +134,7 @@
 	 */
 	err = lan88xx_TR_reg_set(phydev, 0x168C, 0xD2C46F);
 	if (err < 0)
-		pr_warn("Failed to Set Register[0x168C]\n");
+		phydev_warn(phydev, "Failed to Set Register[0x168C]\n");
 
 	/* Get access to Channel b'10, Node b'1111, Register 0x11.
 	 * Write 24-bit value 0x620 to register. Setting rem_upd_done_thresh
@@ -153,7 +142,7 @@
 	 */
 	err = lan88xx_TR_reg_set(phydev, 0x17A2, 0x620);
 	if (err < 0)
-		pr_warn("Failed to Set Register[0x17A2]\n");
+		phydev_warn(phydev, "Failed to Set Register[0x17A2]\n");
 
 	/* Get access to Channel b'10, Node b'1101, Register 0x10.
 	 * Write 24-bit value 0xEEFFDD to register. Setting
@@ -162,7 +151,7 @@
 	 */
 	err = lan88xx_TR_reg_set(phydev, 0x16A0, 0xEEFFDD);
 	if (err < 0)
-		pr_warn("Failed to Set Register[0x16A0]\n");
+		phydev_warn(phydev, "Failed to Set Register[0x16A0]\n");
 
 	/* Get access to Channel b'10, Node b'1101, Register 0x13.
 	 * Write 24-bit value 0x071448 to register. Setting
@@ -170,7 +159,7 @@
 	 */
 	err = lan88xx_TR_reg_set(phydev, 0x16A6, 0x071448);
 	if (err < 0)
-		pr_warn("Failed to Set Register[0x16A6]\n");
+		phydev_warn(phydev, "Failed to Set Register[0x16A6]\n");
 
 	/* Get access to Channel b'10, Node b'1101, Register 0x12.
 	 * Write 24-bit value 0x13132F to register. Setting
@@ -178,7 +167,7 @@
 	 */
 	err = lan88xx_TR_reg_set(phydev, 0x16A4, 0x13132F);
 	if (err < 0)
-		pr_warn("Failed to Set Register[0x16A4]\n");
+		phydev_warn(phydev, "Failed to Set Register[0x16A4]\n");
 
 	/* Get access to Channel b'10, Node b'1101, Register 0x14.
 	 * Write 24-bit value 0x0 to register. Setting eee_3level_delay,
@@ -186,7 +175,7 @@
 	 */
 	err = lan88xx_TR_reg_set(phydev, 0x16A8, 0x0);
 	if (err < 0)
-		pr_warn("Failed to Set Register[0x16A8]\n");
+		phydev_warn(phydev, "Failed to Set Register[0x16A8]\n");
 
 	/* Get access to Channel b'01, Node b'1111, Register 0x34.
 	 * Write 24-bit value 0x91B06C to register. Setting
@@ -195,7 +184,7 @@
 	 */
 	err = lan88xx_TR_reg_set(phydev, 0x0FE8, 0x91B06C);
 	if (err < 0)
-		pr_warn("Failed to Set Register[0x0FE8]\n");
+		phydev_warn(phydev, "Failed to Set Register[0x0FE8]\n");
 
 	/* Get access to Channel b'01, Node b'1111, Register 0x3E.
 	 * Write 24-bit value 0xC0A028 to register. Setting
@@ -204,7 +193,7 @@
 	 */
 	err = lan88xx_TR_reg_set(phydev, 0x0FFC, 0xC0A028);
 	if (err < 0)
-		pr_warn("Failed to Set Register[0x0FFC]\n");
+		phydev_warn(phydev, "Failed to Set Register[0x0FFC]\n");
 
 	/* Get access to Channel b'01, Node b'1111, Register 0x35.
 	 * Write 24-bit value 0x041600 to register. Setting
@@ -213,14 +202,14 @@
 	 */
 	err = lan88xx_TR_reg_set(phydev, 0x0FEA, 0x041600);
 	if (err < 0)
-		pr_warn("Failed to Set Register[0x0FEA]\n");
+		phydev_warn(phydev, "Failed to Set Register[0x0FEA]\n");
 
 	/* Get access to Channel b'10, Node b'1101, Register 0x03.
 	 * Write 24-bit value 0x000004 to register. Setting TrFreeze bits.
 	 */
 	err = lan88xx_TR_reg_set(phydev, 0x1686, 0x000004);
 	if (err < 0)
-		pr_warn("Failed to Set Register[0x1686]\n");
+		phydev_warn(phydev, "Failed to Set Register[0x1686]\n");
 }
 
 static int lan88xx_probe(struct phy_device *phydev)
@@ -344,12 +333,7 @@
 	.phy_id_mask	= 0xfffffff0,
 	.name		= "Microchip LAN88xx",
 
-<<<<<<< HEAD
-	.features	= PHY_GBIT_FEATURES,
-	.flags		= PHY_HAS_INTERRUPT,
-=======
 	/* PHY_GBIT_FEATURES */
->>>>>>> 407d19ab
 
 	.probe		= lan88xx_probe,
 	.remove		= lan88xx_remove,
