--- conflicted
+++ resolved
@@ -1,15 +1,10 @@
+// SPDX-License-Identifier: GPL-2.0+
 /*
  * Driver for AMD am79c PHYs
  *
  * Author: Heiko Schocher <hs@denx.de>
  *
  * Copyright (c) 2011 DENX Software Engineering GmbH
- *
- * This program is free software; you can redistribute  it and/or modify it
- * under  the terms of  the GNU General  Public License as published by the
- * Free Software Foundation;  either version 2 of the  License, or (at your
- * option) any later version.
- *
  */
 #include <linux/kernel.h>
 #include <linux/errno.h>
@@ -65,12 +60,7 @@
 	.phy_id		= PHY_ID_AM79C874,
 	.name		= "AM79C874",
 	.phy_id_mask	= 0xfffffff0,
-<<<<<<< HEAD
-	.features	= PHY_BASIC_FEATURES,
-	.flags		= PHY_HAS_INTERRUPT,
-=======
 	/* PHY_BASIC_FEATURES */
->>>>>>> 407d19ab
 	.config_init	= am79c_config_init,
 	.ack_interrupt	= am79c_ack_interrupt,
 	.config_intr	= am79c_config_intr,
