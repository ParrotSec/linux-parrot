--- conflicted
+++ resolved
@@ -1,3 +1,4 @@
+// SPDX-License-Identifier: GPL-2.0+
 /*
  * drivers/net/phy/ste10Xp.c
  *
@@ -6,12 +7,6 @@
  * Author: Giuseppe Cavallaro <peppe.cavallaro@st.com>
  *
  * Copyright (c) 2008 STMicroelectronics Limited
- *
- * This program is free software; you can redistribute  it and/or modify it
- * under  the terms of  the GNU General  Public License as published by the
- * Free Software Foundation;  either version 2 of the  License, or (at your
- * option) any later version.
- *
  */
 
 #include <linux/module.h>
@@ -86,12 +81,7 @@
 	.phy_id = STE101P_PHY_ID,
 	.phy_id_mask = 0xfffffff0,
 	.name = "STe101p",
-<<<<<<< HEAD
-	.features = PHY_BASIC_FEATURES | SUPPORTED_Pause,
-	.flags = PHY_HAS_INTERRUPT,
-=======
 	/* PHY_BASIC_FEATURES */
->>>>>>> 407d19ab
 	.config_init = ste10Xp_config_init,
 	.ack_interrupt = ste10Xp_ack_interrupt,
 	.config_intr = ste10Xp_config_intr,
@@ -101,12 +91,7 @@
 	.phy_id = STE100P_PHY_ID,
 	.phy_id_mask = 0xffffffff,
 	.name = "STe100p",
-<<<<<<< HEAD
-	.features = PHY_BASIC_FEATURES | SUPPORTED_Pause,
-	.flags = PHY_HAS_INTERRUPT,
-=======
 	/* PHY_BASIC_FEATURES */
->>>>>>> 407d19ab
 	.config_init = ste10Xp_config_init,
 	.ack_interrupt = ste10Xp_ack_interrupt,
 	.config_intr = ste10Xp_config_intr,
