/*
 * drivers/net/phy/micrel.c
 *
 * Driver for Micrel PHYs
 *
 * Author: David J. Choi
 *
 * Copyright (c) 2010-2013 Micrel, Inc.
 * Copyright (c) 2014 Johan Hovold <johan@kernel.org>
 *
 * This program is free software; you can redistribute  it and/or modify it
 * under  the terms of  the GNU General  Public License as published by the
 * Free Software Foundation;  either version 2 of the  License, or (at your
 * option) any later version.
 *
 * Support : Micrel Phys:
 *		Giga phys: ksz9021, ksz9031
 *		100/10 Phys : ksz8001, ksz8721, ksz8737, ksz8041
 *			   ksz8021, ksz8031, ksz8051,
 *			   ksz8081, ksz8091,
 *			   ksz8061,
 *		Switch : ksz8873, ksz886x
 *			 ksz9477
 */

#include <linux/kernel.h>
#include <linux/module.h>
#include <linux/phy.h>
#include <linux/micrel_phy.h>
#include <linux/of.h>
#include <linux/clk.h>

/* Operation Mode Strap Override */
#define MII_KSZPHY_OMSO				0x16
#define KSZPHY_OMSO_FACTORY_TEST		BIT(15)
#define KSZPHY_OMSO_B_CAST_OFF			BIT(9)
#define KSZPHY_OMSO_NAND_TREE_ON		BIT(5)
#define KSZPHY_OMSO_RMII_OVERRIDE		BIT(1)
#define KSZPHY_OMSO_MII_OVERRIDE		BIT(0)

/* general Interrupt control/status reg in vendor specific block. */
#define MII_KSZPHY_INTCS			0x1B
#define	KSZPHY_INTCS_JABBER			BIT(15)
#define	KSZPHY_INTCS_RECEIVE_ERR		BIT(14)
#define	KSZPHY_INTCS_PAGE_RECEIVE		BIT(13)
#define	KSZPHY_INTCS_PARELLEL			BIT(12)
#define	KSZPHY_INTCS_LINK_PARTNER_ACK		BIT(11)
#define	KSZPHY_INTCS_LINK_DOWN			BIT(10)
#define	KSZPHY_INTCS_REMOTE_FAULT		BIT(9)
#define	KSZPHY_INTCS_LINK_UP			BIT(8)
#define	KSZPHY_INTCS_ALL			(KSZPHY_INTCS_LINK_UP |\
						KSZPHY_INTCS_LINK_DOWN)

/* PHY Control 1 */
#define	MII_KSZPHY_CTRL_1			0x1e

/* PHY Control 2 / PHY Control (if no PHY Control 1) */
#define	MII_KSZPHY_CTRL_2			0x1f
#define	MII_KSZPHY_CTRL				MII_KSZPHY_CTRL_2
/* bitmap of PHY register to set interrupt mode */
#define KSZPHY_CTRL_INT_ACTIVE_HIGH		BIT(9)
#define KSZPHY_RMII_REF_CLK_SEL			BIT(7)

/* Write/read to/from extended registers */
#define MII_KSZPHY_EXTREG                       0x0b
#define KSZPHY_EXTREG_WRITE                     0x8000

#define MII_KSZPHY_EXTREG_WRITE                 0x0c
#define MII_KSZPHY_EXTREG_READ                  0x0d

/* Extended registers */
#define MII_KSZPHY_CLK_CONTROL_PAD_SKEW         0x104
#define MII_KSZPHY_RX_DATA_PAD_SKEW             0x105
#define MII_KSZPHY_TX_DATA_PAD_SKEW             0x106

#define PS_TO_REG				200

struct kszphy_hw_stat {
	const char *string;
	u8 reg;
	u8 bits;
};

static struct kszphy_hw_stat kszphy_hw_stats[] = {
	{ "phy_receive_errors", 21, 16},
	{ "phy_idle_errors", 10, 8 },
};

struct kszphy_type {
	u32 led_mode_reg;
	u16 interrupt_level_mask;
	bool has_broadcast_disable;
	bool has_nand_tree_disable;
	bool has_rmii_ref_clk_sel;
};

struct kszphy_priv {
	const struct kszphy_type *type;
	int led_mode;
	bool rmii_ref_clk_sel;
	bool rmii_ref_clk_sel_val;
	u64 stats[ARRAY_SIZE(kszphy_hw_stats)];
};

static const struct kszphy_type ksz8021_type = {
	.led_mode_reg		= MII_KSZPHY_CTRL_2,
	.has_broadcast_disable	= true,
	.has_nand_tree_disable	= true,
	.has_rmii_ref_clk_sel	= true,
};

static const struct kszphy_type ksz8041_type = {
	.led_mode_reg		= MII_KSZPHY_CTRL_1,
};

static const struct kszphy_type ksz8051_type = {
	.led_mode_reg		= MII_KSZPHY_CTRL_2,
	.has_nand_tree_disable	= true,
};

static const struct kszphy_type ksz8081_type = {
	.led_mode_reg		= MII_KSZPHY_CTRL_2,
	.has_broadcast_disable	= true,
	.has_nand_tree_disable	= true,
	.has_rmii_ref_clk_sel	= true,
};

static const struct kszphy_type ks8737_type = {
	.interrupt_level_mask	= BIT(14),
};

static const struct kszphy_type ksz9021_type = {
	.interrupt_level_mask	= BIT(14),
};

static int kszphy_extended_write(struct phy_device *phydev,
				u32 regnum, u16 val)
{
	phy_write(phydev, MII_KSZPHY_EXTREG, KSZPHY_EXTREG_WRITE | regnum);
	return phy_write(phydev, MII_KSZPHY_EXTREG_WRITE, val);
}

static int kszphy_extended_read(struct phy_device *phydev,
				u32 regnum)
{
	phy_write(phydev, MII_KSZPHY_EXTREG, regnum);
	return phy_read(phydev, MII_KSZPHY_EXTREG_READ);
}

static int kszphy_ack_interrupt(struct phy_device *phydev)
{
	/* bit[7..0] int status, which is a read and clear register. */
	int rc;

	rc = phy_read(phydev, MII_KSZPHY_INTCS);

	return (rc < 0) ? rc : 0;
}

static int kszphy_config_intr(struct phy_device *phydev)
{
	const struct kszphy_type *type = phydev->drv->driver_data;
	int temp;
	u16 mask;

	if (type && type->interrupt_level_mask)
		mask = type->interrupt_level_mask;
	else
		mask = KSZPHY_CTRL_INT_ACTIVE_HIGH;

	/* set the interrupt pin active low */
	temp = phy_read(phydev, MII_KSZPHY_CTRL);
	if (temp < 0)
		return temp;
	temp &= ~mask;
	phy_write(phydev, MII_KSZPHY_CTRL, temp);

	/* enable / disable interrupts */
	if (phydev->interrupts == PHY_INTERRUPT_ENABLED)
		temp = KSZPHY_INTCS_ALL;
	else
		temp = 0;

	return phy_write(phydev, MII_KSZPHY_INTCS, temp);
}

static int kszphy_rmii_clk_sel(struct phy_device *phydev, bool val)
{
	int ctrl;

	ctrl = phy_read(phydev, MII_KSZPHY_CTRL);
	if (ctrl < 0)
		return ctrl;

	if (val)
		ctrl |= KSZPHY_RMII_REF_CLK_SEL;
	else
		ctrl &= ~KSZPHY_RMII_REF_CLK_SEL;

	return phy_write(phydev, MII_KSZPHY_CTRL, ctrl);
}

static int kszphy_setup_led(struct phy_device *phydev, u32 reg, int val)
{
	int rc, temp, shift;

	switch (reg) {
	case MII_KSZPHY_CTRL_1:
		shift = 14;
		break;
	case MII_KSZPHY_CTRL_2:
		shift = 4;
		break;
	default:
		return -EINVAL;
	}

	temp = phy_read(phydev, reg);
	if (temp < 0) {
		rc = temp;
		goto out;
	}

	temp &= ~(3 << shift);
	temp |= val << shift;
	rc = phy_write(phydev, reg, temp);
out:
	if (rc < 0)
		phydev_err(phydev, "failed to set led mode\n");

	return rc;
}

/* Disable PHY address 0 as the broadcast address, so that it can be used as a
 * unique (non-broadcast) address on a shared bus.
 */
static int kszphy_broadcast_disable(struct phy_device *phydev)
{
	int ret;

	ret = phy_read(phydev, MII_KSZPHY_OMSO);
	if (ret < 0)
		goto out;

	ret = phy_write(phydev, MII_KSZPHY_OMSO, ret | KSZPHY_OMSO_B_CAST_OFF);
out:
	if (ret)
		phydev_err(phydev, "failed to disable broadcast address\n");

	return ret;
}

static int kszphy_nand_tree_disable(struct phy_device *phydev)
{
	int ret;

	ret = phy_read(phydev, MII_KSZPHY_OMSO);
	if (ret < 0)
		goto out;

	if (!(ret & KSZPHY_OMSO_NAND_TREE_ON))
		return 0;

	ret = phy_write(phydev, MII_KSZPHY_OMSO,
			ret & ~KSZPHY_OMSO_NAND_TREE_ON);
out:
	if (ret)
		phydev_err(phydev, "failed to disable NAND tree mode\n");

	return ret;
}

/* Some config bits need to be set again on resume, handle them here. */
static int kszphy_config_reset(struct phy_device *phydev)
{
	struct kszphy_priv *priv = phydev->priv;
	int ret;

	if (priv->rmii_ref_clk_sel) {
		ret = kszphy_rmii_clk_sel(phydev, priv->rmii_ref_clk_sel_val);
		if (ret) {
			phydev_err(phydev,
				   "failed to set rmii reference clock\n");
			return ret;
		}
	}

	if (priv->led_mode >= 0)
		kszphy_setup_led(phydev, priv->type->led_mode_reg, priv->led_mode);

	return 0;
}

static int kszphy_config_init(struct phy_device *phydev)
{
	struct kszphy_priv *priv = phydev->priv;
	const struct kszphy_type *type;

	if (!priv)
		return 0;

	type = priv->type;

	if (type->has_broadcast_disable)
		kszphy_broadcast_disable(phydev);

	if (type->has_nand_tree_disable)
		kszphy_nand_tree_disable(phydev);

	return kszphy_config_reset(phydev);
}

static int ksz8041_config_init(struct phy_device *phydev)
{
	struct device_node *of_node = phydev->mdio.dev.of_node;

	/* Limit supported and advertised modes in fiber mode */
	if (of_property_read_bool(of_node, "micrel,fiber-mode")) {
		phydev->dev_flags |= MICREL_PHY_FXEN;
		phydev->supported &= SUPPORTED_100baseT_Full |
				     SUPPORTED_100baseT_Half;
		phydev->supported |= SUPPORTED_FIBRE;
		phydev->advertising &= ADVERTISED_100baseT_Full |
				       ADVERTISED_100baseT_Half;
		phydev->advertising |= ADVERTISED_FIBRE;
		phydev->autoneg = AUTONEG_DISABLE;
	}

	return kszphy_config_init(phydev);
}

static int ksz8041_config_aneg(struct phy_device *phydev)
{
	/* Skip auto-negotiation in fiber mode */
	if (phydev->dev_flags & MICREL_PHY_FXEN) {
		phydev->speed = SPEED_100;
		return 0;
	}

	return genphy_config_aneg(phydev);
}

static int ksz8081_config_init(struct phy_device *phydev)
{
	/* KSZPHY_OMSO_FACTORY_TEST is set at de-assertion of the reset line
	 * based on the RXER (KSZ8081RNA/RND) or TXC (KSZ8081MNX/RNB) pin. If a
	 * pull-down is missing, the factory test mode should be cleared by
	 * manually writing a 0.
	 */
	phy_clear_bits(phydev, MII_KSZPHY_OMSO, KSZPHY_OMSO_FACTORY_TEST);

	return kszphy_config_init(phydev);
}

static int ksz8061_config_init(struct phy_device *phydev)
{
	int ret;

	ret = phy_write_mmd(phydev, MDIO_MMD_PMAPMD, MDIO_DEVID1, 0xB61A);
	if (ret)
		return ret;

	return kszphy_config_init(phydev);
}

static int ksz9021_load_values_from_of(struct phy_device *phydev,
				       const struct device_node *of_node,
				       u16 reg,
				       const char *field1, const char *field2,
				       const char *field3, const char *field4)
{
	int val1 = -1;
	int val2 = -2;
	int val3 = -3;
	int val4 = -4;
	int newval;
	int matches = 0;

	if (!of_property_read_u32(of_node, field1, &val1))
		matches++;

	if (!of_property_read_u32(of_node, field2, &val2))
		matches++;

	if (!of_property_read_u32(of_node, field3, &val3))
		matches++;

	if (!of_property_read_u32(of_node, field4, &val4))
		matches++;

	if (!matches)
		return 0;

	if (matches < 4)
		newval = kszphy_extended_read(phydev, reg);
	else
		newval = 0;

	if (val1 != -1)
		newval = ((newval & 0xfff0) | ((val1 / PS_TO_REG) & 0xf) << 0);

	if (val2 != -2)
		newval = ((newval & 0xff0f) | ((val2 / PS_TO_REG) & 0xf) << 4);

	if (val3 != -3)
		newval = ((newval & 0xf0ff) | ((val3 / PS_TO_REG) & 0xf) << 8);

	if (val4 != -4)
		newval = ((newval & 0x0fff) | ((val4 / PS_TO_REG) & 0xf) << 12);

	return kszphy_extended_write(phydev, reg, newval);
}

static int ksz9021_config_init(struct phy_device *phydev)
{
	const struct device *dev = &phydev->mdio.dev;
	const struct device_node *of_node = dev->of_node;
	const struct device *dev_walker;

	/* The Micrel driver has a deprecated option to place phy OF
	 * properties in the MAC node. Walk up the tree of devices to
	 * find a device with an OF node.
	 */
	dev_walker = &phydev->mdio.dev;
	do {
		of_node = dev_walker->of_node;
		dev_walker = dev_walker->parent;

	} while (!of_node && dev_walker);

	if (of_node) {
		ksz9021_load_values_from_of(phydev, of_node,
				    MII_KSZPHY_CLK_CONTROL_PAD_SKEW,
				    "txen-skew-ps", "txc-skew-ps",
				    "rxdv-skew-ps", "rxc-skew-ps");
		ksz9021_load_values_from_of(phydev, of_node,
				    MII_KSZPHY_RX_DATA_PAD_SKEW,
				    "rxd0-skew-ps", "rxd1-skew-ps",
				    "rxd2-skew-ps", "rxd3-skew-ps");
		ksz9021_load_values_from_of(phydev, of_node,
				    MII_KSZPHY_TX_DATA_PAD_SKEW,
				    "txd0-skew-ps", "txd1-skew-ps",
				    "txd2-skew-ps", "txd3-skew-ps");
	}
	return 0;
}

#define MII_KSZ9031RN_MMD_CTRL_REG	0x0d
#define MII_KSZ9031RN_MMD_REGDATA_REG	0x0e
#define OP_DATA				1
#define KSZ9031_PS_TO_REG		60

/* Extended registers */
/* MMD Address 0x0 */
#define MII_KSZ9031RN_FLP_BURST_TX_LO	3
#define MII_KSZ9031RN_FLP_BURST_TX_HI	4

/* MMD Address 0x2 */
#define MII_KSZ9031RN_CONTROL_PAD_SKEW	4
#define MII_KSZ9031RN_RX_DATA_PAD_SKEW	5
#define MII_KSZ9031RN_TX_DATA_PAD_SKEW	6
#define MII_KSZ9031RN_CLK_PAD_SKEW	8

/* MMD Address 0x1C */
#define MII_KSZ9031RN_EDPD		0x23
#define MII_KSZ9031RN_EDPD_ENABLE	BIT(0)

static int ksz9031_extended_write(struct phy_device *phydev,
				  u8 mode, u32 dev_addr, u32 regnum, u16 val)
{
	phy_write(phydev, MII_KSZ9031RN_MMD_CTRL_REG, dev_addr);
	phy_write(phydev, MII_KSZ9031RN_MMD_REGDATA_REG, regnum);
	phy_write(phydev, MII_KSZ9031RN_MMD_CTRL_REG, (mode << 14) | dev_addr);
	return phy_write(phydev, MII_KSZ9031RN_MMD_REGDATA_REG, val);
}

static int ksz9031_extended_read(struct phy_device *phydev,
				 u8 mode, u32 dev_addr, u32 regnum)
{
	phy_write(phydev, MII_KSZ9031RN_MMD_CTRL_REG, dev_addr);
	phy_write(phydev, MII_KSZ9031RN_MMD_REGDATA_REG, regnum);
	phy_write(phydev, MII_KSZ9031RN_MMD_CTRL_REG, (mode << 14) | dev_addr);
	return phy_read(phydev, MII_KSZ9031RN_MMD_REGDATA_REG);
}

static int ksz9031_of_load_skew_values(struct phy_device *phydev,
				       const struct device_node *of_node,
				       u16 reg, size_t field_sz,
				       const char *field[], u8 numfields)
{
	int val[4] = {-1, -2, -3, -4};
	int matches = 0;
	u16 mask;
	u16 maxval;
	u16 newval;
	int i;

	for (i = 0; i < numfields; i++)
		if (!of_property_read_u32(of_node, field[i], val + i))
			matches++;

	if (!matches)
		return 0;

	if (matches < numfields)
		newval = ksz9031_extended_read(phydev, OP_DATA, 2, reg);
	else
		newval = 0;

	maxval = (field_sz == 4) ? 0xf : 0x1f;
	for (i = 0; i < numfields; i++)
		if (val[i] != -(i + 1)) {
			mask = 0xffff;
			mask ^= maxval << (field_sz * i);
			newval = (newval & mask) |
				(((val[i] / KSZ9031_PS_TO_REG) & maxval)
					<< (field_sz * i));
		}

	return ksz9031_extended_write(phydev, OP_DATA, 2, reg, newval);
}

/* Center KSZ9031RNX FLP timing at 16ms. */
static int ksz9031_center_flp_timing(struct phy_device *phydev)
{
	int result;

	result = ksz9031_extended_write(phydev, OP_DATA, 0,
					MII_KSZ9031RN_FLP_BURST_TX_HI, 0x0006);
	if (result)
		return result;

	result = ksz9031_extended_write(phydev, OP_DATA, 0,
					MII_KSZ9031RN_FLP_BURST_TX_LO, 0x1A80);
	if (result)
		return result;

	return genphy_restart_aneg(phydev);
}

/* Enable energy-detect power-down mode */
static int ksz9031_enable_edpd(struct phy_device *phydev)
{
	int reg;

	reg = ksz9031_extended_read(phydev, OP_DATA, 0x1C, MII_KSZ9031RN_EDPD);
	if (reg < 0)
		return reg;
	return ksz9031_extended_write(phydev, OP_DATA, 0x1C, MII_KSZ9031RN_EDPD,
				      reg | MII_KSZ9031RN_EDPD_ENABLE);
}

static int ksz9031_config_init(struct phy_device *phydev)
{
	const struct device *dev = &phydev->mdio.dev;
	const struct device_node *of_node = dev->of_node;
	static const char *clk_skews[2] = {"rxc-skew-ps", "txc-skew-ps"};
	static const char *rx_data_skews[4] = {
		"rxd0-skew-ps", "rxd1-skew-ps",
		"rxd2-skew-ps", "rxd3-skew-ps"
	};
	static const char *tx_data_skews[4] = {
		"txd0-skew-ps", "txd1-skew-ps",
		"txd2-skew-ps", "txd3-skew-ps"
	};
	static const char *control_skews[2] = {"txen-skew-ps", "rxdv-skew-ps"};
	const struct device *dev_walker;
	int result;

	result = ksz9031_enable_edpd(phydev);
	if (result < 0)
		return result;

	/* The Micrel driver has a deprecated option to place phy OF
	 * properties in the MAC node. Walk up the tree of devices to
	 * find a device with an OF node.
	 */
	dev_walker = &phydev->mdio.dev;
	do {
		of_node = dev_walker->of_node;
		dev_walker = dev_walker->parent;
	} while (!of_node && dev_walker);

	if (of_node) {
		ksz9031_of_load_skew_values(phydev, of_node,
				MII_KSZ9031RN_CLK_PAD_SKEW, 5,
				clk_skews, 2);

		ksz9031_of_load_skew_values(phydev, of_node,
				MII_KSZ9031RN_CONTROL_PAD_SKEW, 4,
				control_skews, 2);

		ksz9031_of_load_skew_values(phydev, of_node,
				MII_KSZ9031RN_RX_DATA_PAD_SKEW, 4,
				rx_data_skews, 4);

		ksz9031_of_load_skew_values(phydev, of_node,
				MII_KSZ9031RN_TX_DATA_PAD_SKEW, 4,
				tx_data_skews, 4);

		/* Silicon Errata Sheet (DS80000691D or DS80000692D):
		 * When the device links in the 1000BASE-T slave mode only,
		 * the optional 125MHz reference output clock (CLK125_NDO)
		 * has wide duty cycle variation.
		 *
		 * The optional CLK125_NDO clock does not meet the RGMII
		 * 45/55 percent (min/max) duty cycle requirement and therefore
		 * cannot be used directly by the MAC side for clocking
		 * applications that have setup/hold time requirements on
		 * rising and falling clock edges.
		 *
		 * Workaround:
		 * Force the phy to be the master to receive a stable clock
		 * which meets the duty cycle requirement.
		 */
		if (of_property_read_bool(of_node, "micrel,force-master")) {
			result = phy_read(phydev, MII_CTRL1000);
			if (result < 0)
				goto err_force_master;

			/* enable master mode, config & prefer master */
			result |= CTL1000_ENABLE_MASTER | CTL1000_AS_MASTER;
			result = phy_write(phydev, MII_CTRL1000, result);
			if (result < 0)
				goto err_force_master;
		}
	}

	return ksz9031_center_flp_timing(phydev);

err_force_master:
	phydev_err(phydev, "failed to force the phy to master mode\n");
	return result;
}

#define KSZ8873MLL_GLOBAL_CONTROL_4	0x06
#define KSZ8873MLL_GLOBAL_CONTROL_4_DUPLEX	BIT(6)
#define KSZ8873MLL_GLOBAL_CONTROL_4_SPEED	BIT(4)
static int ksz8873mll_read_status(struct phy_device *phydev)
{
	int regval;

	/* dummy read */
	regval = phy_read(phydev, KSZ8873MLL_GLOBAL_CONTROL_4);

	regval = phy_read(phydev, KSZ8873MLL_GLOBAL_CONTROL_4);

	if (regval & KSZ8873MLL_GLOBAL_CONTROL_4_DUPLEX)
		phydev->duplex = DUPLEX_HALF;
	else
		phydev->duplex = DUPLEX_FULL;

	if (regval & KSZ8873MLL_GLOBAL_CONTROL_4_SPEED)
		phydev->speed = SPEED_10;
	else
		phydev->speed = SPEED_100;

	phydev->link = 1;
	phydev->pause = phydev->asym_pause = 0;

	return 0;
}

static int ksz9031_get_features(struct phy_device *phydev)
{
	int ret;

	ret = genphy_read_abilities(phydev);
	if (ret < 0)
		return ret;

	/* Silicon Errata Sheet (DS80000691D or DS80000692D):
	 * Whenever the device's Asymmetric Pause capability is set to 1,
	 * link-up may fail after a link-up to link-down transition.
	 *
	 * Workaround:
	 * Do not enable the Asymmetric Pause capability bit.
	 */
	linkmode_clear_bit(ETHTOOL_LINK_MODE_Asym_Pause_BIT, phydev->supported);

	/* We force setting the Pause capability as the core will force the
	 * Asymmetric Pause capability to 1 otherwise.
	 */
	linkmode_set_bit(ETHTOOL_LINK_MODE_Pause_BIT, phydev->supported);

	return 0;
}

static int ksz9031_read_status(struct phy_device *phydev)
{
	int err;
	int regval;

	err = genphy_read_status(phydev);
	if (err)
		return err;

	/* Make sure the PHY is not broken. Read idle error count,
	 * and reset the PHY if it is maxed out.
	 */
	regval = phy_read(phydev, MII_STAT1000);
	if ((regval & 0xFF) == 0xFF) {
		phy_init_hw(phydev);
		phydev->link = 0;
		if (phydev->drv->config_intr && phy_interrupt_is_valid(phydev))
			phydev->drv->config_intr(phydev);
		return genphy_config_aneg(phydev);
	}

	return 0;
}

static int ksz8873mll_config_aneg(struct phy_device *phydev)
{
	return 0;
}

static int kszphy_get_sset_count(struct phy_device *phydev)
{
	return ARRAY_SIZE(kszphy_hw_stats);
}

static void kszphy_get_strings(struct phy_device *phydev, u8 *data)
{
	int i;

	for (i = 0; i < ARRAY_SIZE(kszphy_hw_stats); i++) {
		strlcpy(data + i * ETH_GSTRING_LEN,
			kszphy_hw_stats[i].string, ETH_GSTRING_LEN);
	}
}

static u64 kszphy_get_stat(struct phy_device *phydev, int i)
{
	struct kszphy_hw_stat stat = kszphy_hw_stats[i];
	struct kszphy_priv *priv = phydev->priv;
	int val;
	u64 ret;

	val = phy_read(phydev, stat.reg);
	if (val < 0) {
		ret = U64_MAX;
	} else {
		val = val & ((1 << stat.bits) - 1);
		priv->stats[i] += val;
		ret = priv->stats[i];
	}

	return ret;
}

static void kszphy_get_stats(struct phy_device *phydev,
			     struct ethtool_stats *stats, u64 *data)
{
	int i;

	for (i = 0; i < ARRAY_SIZE(kszphy_hw_stats); i++)
		data[i] = kszphy_get_stat(phydev, i);
}

static int kszphy_suspend(struct phy_device *phydev)
{
	/* Disable PHY Interrupts */
	if (phy_interrupt_is_valid(phydev)) {
		phydev->interrupts = PHY_INTERRUPT_DISABLED;
		if (phydev->drv->config_intr)
			phydev->drv->config_intr(phydev);
	}

	return genphy_suspend(phydev);
}

static int kszphy_resume(struct phy_device *phydev)
{
	int ret;

	genphy_resume(phydev);

	ret = kszphy_config_reset(phydev);
	if (ret)
		return ret;

	/* Enable PHY Interrupts */
	if (phy_interrupt_is_valid(phydev)) {
		phydev->interrupts = PHY_INTERRUPT_ENABLED;
		if (phydev->drv->config_intr)
			phydev->drv->config_intr(phydev);
	}

	return 0;
}

static int kszphy_probe(struct phy_device *phydev)
{
	const struct kszphy_type *type = phydev->drv->driver_data;
	const struct device_node *np = phydev->mdio.dev.of_node;
	struct kszphy_priv *priv;
	struct clk *clk;
	int ret;

	priv = devm_kzalloc(&phydev->mdio.dev, sizeof(*priv), GFP_KERNEL);
	if (!priv)
		return -ENOMEM;

	phydev->priv = priv;

	priv->type = type;

	if (type->led_mode_reg) {
		ret = of_property_read_u32(np, "micrel,led-mode",
				&priv->led_mode);
		if (ret)
			priv->led_mode = -1;

		if (priv->led_mode > 3) {
			phydev_err(phydev, "invalid led mode: 0x%02x\n",
				   priv->led_mode);
			priv->led_mode = -1;
		}
	} else {
		priv->led_mode = -1;
	}

	clk = devm_clk_get(&phydev->mdio.dev, "rmii-ref");
	/* NOTE: clk may be NULL if building without CONFIG_HAVE_CLK */
	if (!IS_ERR_OR_NULL(clk)) {
		unsigned long rate = clk_get_rate(clk);
		bool rmii_ref_clk_sel_25_mhz;

		priv->rmii_ref_clk_sel = type->has_rmii_ref_clk_sel;
		rmii_ref_clk_sel_25_mhz = of_property_read_bool(np,
				"micrel,rmii-reference-clock-select-25-mhz");

		if (rate > 24500000 && rate < 25500000) {
			priv->rmii_ref_clk_sel_val = rmii_ref_clk_sel_25_mhz;
		} else if (rate > 49500000 && rate < 50500000) {
			priv->rmii_ref_clk_sel_val = !rmii_ref_clk_sel_25_mhz;
		} else {
			phydev_err(phydev, "Clock rate out of range: %ld\n",
				   rate);
			return -EINVAL;
		}
	}

	/* Support legacy board-file configuration */
	if (phydev->dev_flags & MICREL_PHY_50MHZ_CLK) {
		priv->rmii_ref_clk_sel = true;
		priv->rmii_ref_clk_sel_val = true;
	}

	return 0;
}

static struct phy_driver ksphy_driver[] = {
{
	.phy_id		= PHY_ID_KS8737,
	.phy_id_mask	= MICREL_PHY_ID_MASK,
	.name		= "Micrel KS8737",
<<<<<<< HEAD
	.features	= PHY_BASIC_FEATURES,
	.flags		= PHY_HAS_INTERRUPT,
=======
	/* PHY_BASIC_FEATURES */
>>>>>>> 407d19ab
	.driver_data	= &ks8737_type,
	.config_init	= kszphy_config_init,
	.ack_interrupt	= kszphy_ack_interrupt,
	.config_intr	= kszphy_config_intr,
	.suspend	= genphy_suspend,
	.resume		= genphy_resume,
}, {
	.phy_id		= PHY_ID_KSZ8021,
	.phy_id_mask	= 0x00ffffff,
	.name		= "Micrel KSZ8021 or KSZ8031",
<<<<<<< HEAD
	.features	= PHY_BASIC_FEATURES,
	.flags		= PHY_HAS_INTERRUPT,
=======
	/* PHY_BASIC_FEATURES */
>>>>>>> 407d19ab
	.driver_data	= &ksz8021_type,
	.probe		= kszphy_probe,
	.config_init	= kszphy_config_init,
	.ack_interrupt	= kszphy_ack_interrupt,
	.config_intr	= kszphy_config_intr,
	.get_sset_count = kszphy_get_sset_count,
	.get_strings	= kszphy_get_strings,
	.get_stats	= kszphy_get_stats,
	.suspend	= genphy_suspend,
	.resume		= genphy_resume,
}, {
	.phy_id		= PHY_ID_KSZ8031,
	.phy_id_mask	= 0x00ffffff,
	.name		= "Micrel KSZ8031",
<<<<<<< HEAD
	.features	= PHY_BASIC_FEATURES,
	.flags		= PHY_HAS_INTERRUPT,
=======
	/* PHY_BASIC_FEATURES */
>>>>>>> 407d19ab
	.driver_data	= &ksz8021_type,
	.probe		= kszphy_probe,
	.config_init	= kszphy_config_init,
	.ack_interrupt	= kszphy_ack_interrupt,
	.config_intr	= kszphy_config_intr,
	.get_sset_count = kszphy_get_sset_count,
	.get_strings	= kszphy_get_strings,
	.get_stats	= kszphy_get_stats,
	.suspend	= genphy_suspend,
	.resume		= genphy_resume,
}, {
	.phy_id		= PHY_ID_KSZ8041,
	.phy_id_mask	= MICREL_PHY_ID_MASK,
	.name		= "Micrel KSZ8041",
<<<<<<< HEAD
	.features	= PHY_BASIC_FEATURES,
	.flags		= PHY_HAS_INTERRUPT,
=======
	/* PHY_BASIC_FEATURES */
>>>>>>> 407d19ab
	.driver_data	= &ksz8041_type,
	.probe		= kszphy_probe,
	.config_init	= ksz8041_config_init,
	.config_aneg	= ksz8041_config_aneg,
	.ack_interrupt	= kszphy_ack_interrupt,
	.config_intr	= kszphy_config_intr,
	.get_sset_count = kszphy_get_sset_count,
	.get_strings	= kszphy_get_strings,
	.get_stats	= kszphy_get_stats,
	.suspend	= genphy_suspend,
	.resume		= genphy_resume,
}, {
	.phy_id		= PHY_ID_KSZ8041RNLI,
	.phy_id_mask	= MICREL_PHY_ID_MASK,
	.name		= "Micrel KSZ8041RNLI",
<<<<<<< HEAD
	.features	= PHY_BASIC_FEATURES,
	.flags		= PHY_HAS_INTERRUPT,
=======
	/* PHY_BASIC_FEATURES */
>>>>>>> 407d19ab
	.driver_data	= &ksz8041_type,
	.probe		= kszphy_probe,
	.config_init	= kszphy_config_init,
	.ack_interrupt	= kszphy_ack_interrupt,
	.config_intr	= kszphy_config_intr,
	.get_sset_count = kszphy_get_sset_count,
	.get_strings	= kszphy_get_strings,
	.get_stats	= kszphy_get_stats,
	.suspend	= genphy_suspend,
	.resume		= genphy_resume,
}, {
	.phy_id		= PHY_ID_KSZ8051,
	.phy_id_mask	= MICREL_PHY_ID_MASK,
	.name		= "Micrel KSZ8051",
<<<<<<< HEAD
	.features	= PHY_BASIC_FEATURES,
	.flags		= PHY_HAS_INTERRUPT,
=======
	/* PHY_BASIC_FEATURES */
>>>>>>> 407d19ab
	.driver_data	= &ksz8051_type,
	.probe		= kszphy_probe,
	.config_init	= kszphy_config_init,
	.ack_interrupt	= kszphy_ack_interrupt,
	.config_intr	= kszphy_config_intr,
	.get_sset_count = kszphy_get_sset_count,
	.get_strings	= kszphy_get_strings,
	.get_stats	= kszphy_get_stats,
	.suspend	= genphy_suspend,
	.resume		= genphy_resume,
}, {
	.phy_id		= PHY_ID_KSZ8001,
	.name		= "Micrel KSZ8001 or KS8721",
	.phy_id_mask	= 0x00fffffc,
<<<<<<< HEAD
	.features	= PHY_BASIC_FEATURES,
	.flags		= PHY_HAS_INTERRUPT,
=======
	/* PHY_BASIC_FEATURES */
>>>>>>> 407d19ab
	.driver_data	= &ksz8041_type,
	.probe		= kszphy_probe,
	.config_init	= kszphy_config_init,
	.ack_interrupt	= kszphy_ack_interrupt,
	.config_intr	= kszphy_config_intr,
	.get_sset_count = kszphy_get_sset_count,
	.get_strings	= kszphy_get_strings,
	.get_stats	= kszphy_get_stats,
	.suspend	= genphy_suspend,
	.resume		= genphy_resume,
}, {
	.phy_id		= PHY_ID_KSZ8081,
	.name		= "Micrel KSZ8081 or KSZ8091",
	.phy_id_mask	= MICREL_PHY_ID_MASK,
<<<<<<< HEAD
	.features	= PHY_BASIC_FEATURES,
	.flags		= PHY_HAS_INTERRUPT,
=======
	/* PHY_BASIC_FEATURES */
>>>>>>> 407d19ab
	.driver_data	= &ksz8081_type,
	.probe		= kszphy_probe,
	.config_init	= ksz8081_config_init,
	.ack_interrupt	= kszphy_ack_interrupt,
	.config_intr	= kszphy_config_intr,
	.get_sset_count = kszphy_get_sset_count,
	.get_strings	= kszphy_get_strings,
	.get_stats	= kszphy_get_stats,
	.suspend	= kszphy_suspend,
	.resume		= kszphy_resume,
}, {
	.phy_id		= PHY_ID_KSZ8061,
	.name		= "Micrel KSZ8061",
	.phy_id_mask	= MICREL_PHY_ID_MASK,
<<<<<<< HEAD
	.features	= PHY_BASIC_FEATURES,
	.flags		= PHY_HAS_INTERRUPT,
=======
	/* PHY_BASIC_FEATURES */
>>>>>>> 407d19ab
	.config_init	= ksz8061_config_init,
	.ack_interrupt	= kszphy_ack_interrupt,
	.config_intr	= kszphy_config_intr,
	.suspend	= genphy_suspend,
	.resume		= genphy_resume,
}, {
	.phy_id		= PHY_ID_KSZ9021,
	.phy_id_mask	= 0x000ffffe,
	.name		= "Micrel KSZ9021 Gigabit PHY",
<<<<<<< HEAD
	.features	= PHY_GBIT_FEATURES,
	.flags		= PHY_HAS_INTERRUPT,
=======
	/* PHY_GBIT_FEATURES */
>>>>>>> 407d19ab
	.driver_data	= &ksz9021_type,
	.probe		= kszphy_probe,
	.config_init	= ksz9021_config_init,
	.ack_interrupt	= kszphy_ack_interrupt,
	.config_intr	= kszphy_config_intr,
	.get_sset_count = kszphy_get_sset_count,
	.get_strings	= kszphy_get_strings,
	.get_stats	= kszphy_get_stats,
	.suspend	= genphy_suspend,
	.resume		= genphy_resume,
	.read_mmd	= genphy_read_mmd_unsupported,
	.write_mmd	= genphy_write_mmd_unsupported,
}, {
	.phy_id		= PHY_ID_KSZ9031,
	.phy_id_mask	= MICREL_PHY_ID_MASK,
	.name		= "Micrel KSZ9031 Gigabit PHY",
<<<<<<< HEAD
	.features	= PHY_GBIT_FEATURES,
	.flags		= PHY_HAS_INTERRUPT,
=======
>>>>>>> 407d19ab
	.driver_data	= &ksz9021_type,
	.probe		= kszphy_probe,
	.get_features	= ksz9031_get_features,
	.config_init	= ksz9031_config_init,
<<<<<<< HEAD
=======
	.soft_reset	= genphy_soft_reset,
	.read_status	= ksz9031_read_status,
	.ack_interrupt	= kszphy_ack_interrupt,
	.config_intr	= kszphy_config_intr,
	.get_sset_count = kszphy_get_sset_count,
	.get_strings	= kszphy_get_strings,
	.get_stats	= kszphy_get_stats,
	.suspend	= genphy_suspend,
	.resume		= kszphy_resume,
}, {
	.phy_id		= PHY_ID_KSZ9131,
	.phy_id_mask	= MICREL_PHY_ID_MASK,
	.name		= "Microchip KSZ9131 Gigabit PHY",
	/* PHY_GBIT_FEATURES */
	.driver_data	= &ksz9021_type,
	.probe		= kszphy_probe,
	.config_init	= ksz9131_config_init,
>>>>>>> 407d19ab
	.read_status	= ksz9031_read_status,
	.ack_interrupt	= kszphy_ack_interrupt,
	.config_intr	= kszphy_config_intr,
	.get_sset_count = kszphy_get_sset_count,
	.get_strings	= kszphy_get_strings,
	.get_stats	= kszphy_get_stats,
	.suspend	= genphy_suspend,
	.resume		= kszphy_resume,
}, {
	.phy_id		= PHY_ID_KSZ8873MLL,
	.phy_id_mask	= MICREL_PHY_ID_MASK,
	.name		= "Micrel KSZ8873MLL Switch",
<<<<<<< HEAD
=======
	/* PHY_BASIC_FEATURES */
>>>>>>> 407d19ab
	.config_init	= kszphy_config_init,
	.config_aneg	= ksz8873mll_config_aneg,
	.read_status	= ksz8873mll_read_status,
	.suspend	= genphy_suspend,
	.resume		= genphy_resume,
}, {
	.phy_id		= PHY_ID_KSZ886X,
	.phy_id_mask	= MICREL_PHY_ID_MASK,
	.name		= "Micrel KSZ886X Switch",
<<<<<<< HEAD
	.features	= PHY_BASIC_FEATURES,
	.flags		= PHY_HAS_INTERRUPT,
=======
	/* PHY_BASIC_FEATURES */
>>>>>>> 407d19ab
	.config_init	= kszphy_config_init,
	.suspend	= genphy_suspend,
	.resume		= genphy_resume,
}, {
	.phy_id		= PHY_ID_KSZ8795,
	.phy_id_mask	= MICREL_PHY_ID_MASK,
	.name		= "Micrel KSZ8795",
<<<<<<< HEAD
	.features	= PHY_BASIC_FEATURES,
	.flags		= PHY_HAS_INTERRUPT,
=======
	/* PHY_BASIC_FEATURES */
>>>>>>> 407d19ab
	.config_init	= kszphy_config_init,
	.config_aneg	= ksz8873mll_config_aneg,
	.read_status	= ksz8873mll_read_status,
	.suspend	= genphy_suspend,
	.resume		= genphy_resume,
}, {
	.phy_id		= PHY_ID_KSZ9477,
	.phy_id_mask	= MICREL_PHY_ID_MASK,
	.name		= "Microchip KSZ9477",
	/* PHY_GBIT_FEATURES */
	.config_init	= kszphy_config_init,
	.suspend	= genphy_suspend,
	.resume		= genphy_resume,
} };

module_phy_driver(ksphy_driver);

MODULE_DESCRIPTION("Micrel PHY driver");
MODULE_AUTHOR("David J. Choi");
MODULE_LICENSE("GPL");

static struct mdio_device_id __maybe_unused micrel_tbl[] = {
	{ PHY_ID_KSZ9021, 0x000ffffe },
	{ PHY_ID_KSZ9031, MICREL_PHY_ID_MASK },
	{ PHY_ID_KSZ8001, 0x00fffffc },
	{ PHY_ID_KS8737, MICREL_PHY_ID_MASK },
	{ PHY_ID_KSZ8021, 0x00ffffff },
	{ PHY_ID_KSZ8031, 0x00ffffff },
	{ PHY_ID_KSZ8041, MICREL_PHY_ID_MASK },
	{ PHY_ID_KSZ8051, MICREL_PHY_ID_MASK },
	{ PHY_ID_KSZ8061, MICREL_PHY_ID_MASK },
	{ PHY_ID_KSZ8081, MICREL_PHY_ID_MASK },
	{ PHY_ID_KSZ8873MLL, MICREL_PHY_ID_MASK },
	{ PHY_ID_KSZ886X, MICREL_PHY_ID_MASK },
	{ }
};

MODULE_DEVICE_TABLE(mdio, micrel_tbl);<|MERGE_RESOLUTION|>--- conflicted
+++ resolved
@@ -1,3 +1,4 @@
+// SPDX-License-Identifier: GPL-2.0+
 /*
  * drivers/net/phy/micrel.c
  *
@@ -8,13 +9,8 @@
  * Copyright (c) 2010-2013 Micrel, Inc.
  * Copyright (c) 2014 Johan Hovold <johan@kernel.org>
  *
- * This program is free software; you can redistribute  it and/or modify it
- * under  the terms of  the GNU General  Public License as published by the
- * Free Software Foundation;  either version 2 of the  License, or (at your
- * option) any later version.
- *
  * Support : Micrel Phys:
- *		Giga phys: ksz9021, ksz9031
+ *		Giga phys: ksz9021, ksz9031, ksz9131
  *		100/10 Phys : ksz8001, ksz8721, ksz8737, ksz8041
  *			   ksz8021, ksz8031, ksz8051,
  *			   ksz8081, ksz8091,
@@ -312,17 +308,22 @@
 
 static int ksz8041_config_init(struct phy_device *phydev)
 {
+	__ETHTOOL_DECLARE_LINK_MODE_MASK(mask) = { 0, };
+
 	struct device_node *of_node = phydev->mdio.dev.of_node;
 
 	/* Limit supported and advertised modes in fiber mode */
 	if (of_property_read_bool(of_node, "micrel,fiber-mode")) {
 		phydev->dev_flags |= MICREL_PHY_FXEN;
-		phydev->supported &= SUPPORTED_100baseT_Full |
-				     SUPPORTED_100baseT_Half;
-		phydev->supported |= SUPPORTED_FIBRE;
-		phydev->advertising &= ADVERTISED_100baseT_Full |
-				       ADVERTISED_100baseT_Half;
-		phydev->advertising |= ADVERTISED_FIBRE;
+		linkmode_set_bit(ETHTOOL_LINK_MODE_100baseT_Full_BIT, mask);
+		linkmode_set_bit(ETHTOOL_LINK_MODE_100baseT_Half_BIT, mask);
+
+		linkmode_and(phydev->supported, phydev->supported, mask);
+		linkmode_set_bit(ETHTOOL_LINK_MODE_FIBRE_BIT,
+				 phydev->supported);
+		linkmode_and(phydev->advertising, phydev->advertising, mask);
+		linkmode_set_bit(ETHTOOL_LINK_MODE_FIBRE_BIT,
+				 phydev->advertising);
 		phydev->autoneg = AUTONEG_DISABLE;
 	}
 
@@ -445,9 +446,6 @@
 	return 0;
 }
 
-#define MII_KSZ9031RN_MMD_CTRL_REG	0x0d
-#define MII_KSZ9031RN_MMD_REGDATA_REG	0x0e
-#define OP_DATA				1
 #define KSZ9031_PS_TO_REG		60
 
 /* Extended registers */
@@ -464,24 +462,6 @@
 /* MMD Address 0x1C */
 #define MII_KSZ9031RN_EDPD		0x23
 #define MII_KSZ9031RN_EDPD_ENABLE	BIT(0)
-
-static int ksz9031_extended_write(struct phy_device *phydev,
-				  u8 mode, u32 dev_addr, u32 regnum, u16 val)
-{
-	phy_write(phydev, MII_KSZ9031RN_MMD_CTRL_REG, dev_addr);
-	phy_write(phydev, MII_KSZ9031RN_MMD_REGDATA_REG, regnum);
-	phy_write(phydev, MII_KSZ9031RN_MMD_CTRL_REG, (mode << 14) | dev_addr);
-	return phy_write(phydev, MII_KSZ9031RN_MMD_REGDATA_REG, val);
-}
-
-static int ksz9031_extended_read(struct phy_device *phydev,
-				 u8 mode, u32 dev_addr, u32 regnum)
-{
-	phy_write(phydev, MII_KSZ9031RN_MMD_CTRL_REG, dev_addr);
-	phy_write(phydev, MII_KSZ9031RN_MMD_REGDATA_REG, regnum);
-	phy_write(phydev, MII_KSZ9031RN_MMD_CTRL_REG, (mode << 14) | dev_addr);
-	return phy_read(phydev, MII_KSZ9031RN_MMD_REGDATA_REG);
-}
 
 static int ksz9031_of_load_skew_values(struct phy_device *phydev,
 				       const struct device_node *of_node,
@@ -503,7 +483,7 @@
 		return 0;
 
 	if (matches < numfields)
-		newval = ksz9031_extended_read(phydev, OP_DATA, 2, reg);
+		newval = phy_read_mmd(phydev, 2, reg);
 	else
 		newval = 0;
 
@@ -517,7 +497,7 @@
 					<< (field_sz * i));
 		}
 
-	return ksz9031_extended_write(phydev, OP_DATA, 2, reg, newval);
+	return phy_write_mmd(phydev, 2, reg, newval);
 }
 
 /* Center KSZ9031RNX FLP timing at 16ms. */
@@ -525,13 +505,13 @@
 {
 	int result;
 
-	result = ksz9031_extended_write(phydev, OP_DATA, 0,
-					MII_KSZ9031RN_FLP_BURST_TX_HI, 0x0006);
+	result = phy_write_mmd(phydev, 0, MII_KSZ9031RN_FLP_BURST_TX_HI,
+			       0x0006);
 	if (result)
 		return result;
 
-	result = ksz9031_extended_write(phydev, OP_DATA, 0,
-					MII_KSZ9031RN_FLP_BURST_TX_LO, 0x1A80);
+	result = phy_write_mmd(phydev, 0, MII_KSZ9031RN_FLP_BURST_TX_LO,
+			       0x1A80);
 	if (result)
 		return result;
 
@@ -543,11 +523,11 @@
 {
 	int reg;
 
-	reg = ksz9031_extended_read(phydev, OP_DATA, 0x1C, MII_KSZ9031RN_EDPD);
+	reg = phy_read_mmd(phydev, 0x1C, MII_KSZ9031RN_EDPD);
 	if (reg < 0)
 		return reg;
-	return ksz9031_extended_write(phydev, OP_DATA, 0x1C, MII_KSZ9031RN_EDPD,
-				      reg | MII_KSZ9031RN_EDPD_ENABLE);
+	return phy_write_mmd(phydev, 0x1C, MII_KSZ9031RN_EDPD,
+			     reg | MII_KSZ9031RN_EDPD_ENABLE);
 }
 
 static int ksz9031_config_init(struct phy_device *phydev)
@@ -633,6 +613,116 @@
 	return result;
 }
 
+#define KSZ9131_SKEW_5BIT_MAX	2400
+#define KSZ9131_SKEW_4BIT_MAX	800
+#define KSZ9131_OFFSET		700
+#define KSZ9131_STEP		100
+
+static int ksz9131_of_load_skew_values(struct phy_device *phydev,
+				       struct device_node *of_node,
+				       u16 reg, size_t field_sz,
+				       char *field[], u8 numfields)
+{
+	int val[4] = {-(1 + KSZ9131_OFFSET), -(2 + KSZ9131_OFFSET),
+		      -(3 + KSZ9131_OFFSET), -(4 + KSZ9131_OFFSET)};
+	int skewval, skewmax = 0;
+	int matches = 0;
+	u16 maxval;
+	u16 newval;
+	u16 mask;
+	int i;
+
+	/* psec properties in dts should mean x pico seconds */
+	if (field_sz == 5)
+		skewmax = KSZ9131_SKEW_5BIT_MAX;
+	else
+		skewmax = KSZ9131_SKEW_4BIT_MAX;
+
+	for (i = 0; i < numfields; i++)
+		if (!of_property_read_s32(of_node, field[i], &skewval)) {
+			if (skewval < -KSZ9131_OFFSET)
+				skewval = -KSZ9131_OFFSET;
+			else if (skewval > skewmax)
+				skewval = skewmax;
+
+			val[i] = skewval + KSZ9131_OFFSET;
+			matches++;
+		}
+
+	if (!matches)
+		return 0;
+
+	if (matches < numfields)
+		newval = phy_read_mmd(phydev, 2, reg);
+	else
+		newval = 0;
+
+	maxval = (field_sz == 4) ? 0xf : 0x1f;
+	for (i = 0; i < numfields; i++)
+		if (val[i] != -(i + 1 + KSZ9131_OFFSET)) {
+			mask = 0xffff;
+			mask ^= maxval << (field_sz * i);
+			newval = (newval & mask) |
+				(((val[i] / KSZ9131_STEP) & maxval)
+					<< (field_sz * i));
+		}
+
+	return phy_write_mmd(phydev, 2, reg, newval);
+}
+
+static int ksz9131_config_init(struct phy_device *phydev)
+{
+	const struct device *dev = &phydev->mdio.dev;
+	struct device_node *of_node = dev->of_node;
+	char *clk_skews[2] = {"rxc-skew-psec", "txc-skew-psec"};
+	char *rx_data_skews[4] = {
+		"rxd0-skew-psec", "rxd1-skew-psec",
+		"rxd2-skew-psec", "rxd3-skew-psec"
+	};
+	char *tx_data_skews[4] = {
+		"txd0-skew-psec", "txd1-skew-psec",
+		"txd2-skew-psec", "txd3-skew-psec"
+	};
+	char *control_skews[2] = {"txen-skew-psec", "rxdv-skew-psec"};
+	const struct device *dev_walker;
+	int ret;
+
+	dev_walker = &phydev->mdio.dev;
+	do {
+		of_node = dev_walker->of_node;
+		dev_walker = dev_walker->parent;
+	} while (!of_node && dev_walker);
+
+	if (!of_node)
+		return 0;
+
+	ret = ksz9131_of_load_skew_values(phydev, of_node,
+					  MII_KSZ9031RN_CLK_PAD_SKEW, 5,
+					  clk_skews, 2);
+	if (ret < 0)
+		return ret;
+
+	ret = ksz9131_of_load_skew_values(phydev, of_node,
+					  MII_KSZ9031RN_CONTROL_PAD_SKEW, 4,
+					  control_skews, 2);
+	if (ret < 0)
+		return ret;
+
+	ret = ksz9131_of_load_skew_values(phydev, of_node,
+					  MII_KSZ9031RN_RX_DATA_PAD_SKEW, 4,
+					  rx_data_skews, 4);
+	if (ret < 0)
+		return ret;
+
+	ret = ksz9131_of_load_skew_values(phydev, of_node,
+					  MII_KSZ9031RN_TX_DATA_PAD_SKEW, 4,
+					  tx_data_skews, 4);
+	if (ret < 0)
+		return ret;
+
+	return 0;
+}
+
 #define KSZ8873MLL_GLOBAL_CONTROL_4	0x06
 #define KSZ8873MLL_GLOBAL_CONTROL_4_DUPLEX	BIT(6)
 #define KSZ8873MLL_GLOBAL_CONTROL_4_SPEED	BIT(4)
@@ -856,12 +946,7 @@
 	.phy_id		= PHY_ID_KS8737,
 	.phy_id_mask	= MICREL_PHY_ID_MASK,
 	.name		= "Micrel KS8737",
-<<<<<<< HEAD
-	.features	= PHY_BASIC_FEATURES,
-	.flags		= PHY_HAS_INTERRUPT,
-=======
 	/* PHY_BASIC_FEATURES */
->>>>>>> 407d19ab
 	.driver_data	= &ks8737_type,
 	.config_init	= kszphy_config_init,
 	.ack_interrupt	= kszphy_ack_interrupt,
@@ -872,12 +957,7 @@
 	.phy_id		= PHY_ID_KSZ8021,
 	.phy_id_mask	= 0x00ffffff,
 	.name		= "Micrel KSZ8021 or KSZ8031",
-<<<<<<< HEAD
-	.features	= PHY_BASIC_FEATURES,
-	.flags		= PHY_HAS_INTERRUPT,
-=======
 	/* PHY_BASIC_FEATURES */
->>>>>>> 407d19ab
 	.driver_data	= &ksz8021_type,
 	.probe		= kszphy_probe,
 	.config_init	= kszphy_config_init,
@@ -892,12 +972,7 @@
 	.phy_id		= PHY_ID_KSZ8031,
 	.phy_id_mask	= 0x00ffffff,
 	.name		= "Micrel KSZ8031",
-<<<<<<< HEAD
-	.features	= PHY_BASIC_FEATURES,
-	.flags		= PHY_HAS_INTERRUPT,
-=======
 	/* PHY_BASIC_FEATURES */
->>>>>>> 407d19ab
 	.driver_data	= &ksz8021_type,
 	.probe		= kszphy_probe,
 	.config_init	= kszphy_config_init,
@@ -912,12 +987,7 @@
 	.phy_id		= PHY_ID_KSZ8041,
 	.phy_id_mask	= MICREL_PHY_ID_MASK,
 	.name		= "Micrel KSZ8041",
-<<<<<<< HEAD
-	.features	= PHY_BASIC_FEATURES,
-	.flags		= PHY_HAS_INTERRUPT,
-=======
 	/* PHY_BASIC_FEATURES */
->>>>>>> 407d19ab
 	.driver_data	= &ksz8041_type,
 	.probe		= kszphy_probe,
 	.config_init	= ksz8041_config_init,
@@ -933,12 +1003,7 @@
 	.phy_id		= PHY_ID_KSZ8041RNLI,
 	.phy_id_mask	= MICREL_PHY_ID_MASK,
 	.name		= "Micrel KSZ8041RNLI",
-<<<<<<< HEAD
-	.features	= PHY_BASIC_FEATURES,
-	.flags		= PHY_HAS_INTERRUPT,
-=======
 	/* PHY_BASIC_FEATURES */
->>>>>>> 407d19ab
 	.driver_data	= &ksz8041_type,
 	.probe		= kszphy_probe,
 	.config_init	= kszphy_config_init,
@@ -953,12 +1018,7 @@
 	.phy_id		= PHY_ID_KSZ8051,
 	.phy_id_mask	= MICREL_PHY_ID_MASK,
 	.name		= "Micrel KSZ8051",
-<<<<<<< HEAD
-	.features	= PHY_BASIC_FEATURES,
-	.flags		= PHY_HAS_INTERRUPT,
-=======
 	/* PHY_BASIC_FEATURES */
->>>>>>> 407d19ab
 	.driver_data	= &ksz8051_type,
 	.probe		= kszphy_probe,
 	.config_init	= kszphy_config_init,
@@ -973,12 +1033,7 @@
 	.phy_id		= PHY_ID_KSZ8001,
 	.name		= "Micrel KSZ8001 or KS8721",
 	.phy_id_mask	= 0x00fffffc,
-<<<<<<< HEAD
-	.features	= PHY_BASIC_FEATURES,
-	.flags		= PHY_HAS_INTERRUPT,
-=======
 	/* PHY_BASIC_FEATURES */
->>>>>>> 407d19ab
 	.driver_data	= &ksz8041_type,
 	.probe		= kszphy_probe,
 	.config_init	= kszphy_config_init,
@@ -993,12 +1048,7 @@
 	.phy_id		= PHY_ID_KSZ8081,
 	.name		= "Micrel KSZ8081 or KSZ8091",
 	.phy_id_mask	= MICREL_PHY_ID_MASK,
-<<<<<<< HEAD
-	.features	= PHY_BASIC_FEATURES,
-	.flags		= PHY_HAS_INTERRUPT,
-=======
 	/* PHY_BASIC_FEATURES */
->>>>>>> 407d19ab
 	.driver_data	= &ksz8081_type,
 	.probe		= kszphy_probe,
 	.config_init	= ksz8081_config_init,
@@ -1013,12 +1063,7 @@
 	.phy_id		= PHY_ID_KSZ8061,
 	.name		= "Micrel KSZ8061",
 	.phy_id_mask	= MICREL_PHY_ID_MASK,
-<<<<<<< HEAD
-	.features	= PHY_BASIC_FEATURES,
-	.flags		= PHY_HAS_INTERRUPT,
-=======
 	/* PHY_BASIC_FEATURES */
->>>>>>> 407d19ab
 	.config_init	= ksz8061_config_init,
 	.ack_interrupt	= kszphy_ack_interrupt,
 	.config_intr	= kszphy_config_intr,
@@ -1028,12 +1073,7 @@
 	.phy_id		= PHY_ID_KSZ9021,
 	.phy_id_mask	= 0x000ffffe,
 	.name		= "Micrel KSZ9021 Gigabit PHY",
-<<<<<<< HEAD
-	.features	= PHY_GBIT_FEATURES,
-	.flags		= PHY_HAS_INTERRUPT,
-=======
 	/* PHY_GBIT_FEATURES */
->>>>>>> 407d19ab
 	.driver_data	= &ksz9021_type,
 	.probe		= kszphy_probe,
 	.config_init	= ksz9021_config_init,
@@ -1050,17 +1090,10 @@
 	.phy_id		= PHY_ID_KSZ9031,
 	.phy_id_mask	= MICREL_PHY_ID_MASK,
 	.name		= "Micrel KSZ9031 Gigabit PHY",
-<<<<<<< HEAD
-	.features	= PHY_GBIT_FEATURES,
-	.flags		= PHY_HAS_INTERRUPT,
-=======
->>>>>>> 407d19ab
 	.driver_data	= &ksz9021_type,
 	.probe		= kszphy_probe,
 	.get_features	= ksz9031_get_features,
 	.config_init	= ksz9031_config_init,
-<<<<<<< HEAD
-=======
 	.soft_reset	= genphy_soft_reset,
 	.read_status	= ksz9031_read_status,
 	.ack_interrupt	= kszphy_ack_interrupt,
@@ -1078,7 +1111,6 @@
 	.driver_data	= &ksz9021_type,
 	.probe		= kszphy_probe,
 	.config_init	= ksz9131_config_init,
->>>>>>> 407d19ab
 	.read_status	= ksz9031_read_status,
 	.ack_interrupt	= kszphy_ack_interrupt,
 	.config_intr	= kszphy_config_intr,
@@ -1091,10 +1123,7 @@
 	.phy_id		= PHY_ID_KSZ8873MLL,
 	.phy_id_mask	= MICREL_PHY_ID_MASK,
 	.name		= "Micrel KSZ8873MLL Switch",
-<<<<<<< HEAD
-=======
 	/* PHY_BASIC_FEATURES */
->>>>>>> 407d19ab
 	.config_init	= kszphy_config_init,
 	.config_aneg	= ksz8873mll_config_aneg,
 	.read_status	= ksz8873mll_read_status,
@@ -1104,12 +1133,7 @@
 	.phy_id		= PHY_ID_KSZ886X,
 	.phy_id_mask	= MICREL_PHY_ID_MASK,
 	.name		= "Micrel KSZ886X Switch",
-<<<<<<< HEAD
-	.features	= PHY_BASIC_FEATURES,
-	.flags		= PHY_HAS_INTERRUPT,
-=======
 	/* PHY_BASIC_FEATURES */
->>>>>>> 407d19ab
 	.config_init	= kszphy_config_init,
 	.suspend	= genphy_suspend,
 	.resume		= genphy_resume,
@@ -1117,12 +1141,7 @@
 	.phy_id		= PHY_ID_KSZ8795,
 	.phy_id_mask	= MICREL_PHY_ID_MASK,
 	.name		= "Micrel KSZ8795",
-<<<<<<< HEAD
-	.features	= PHY_BASIC_FEATURES,
-	.flags		= PHY_HAS_INTERRUPT,
-=======
 	/* PHY_BASIC_FEATURES */
->>>>>>> 407d19ab
 	.config_init	= kszphy_config_init,
 	.config_aneg	= ksz8873mll_config_aneg,
 	.read_status	= ksz8873mll_read_status,
@@ -1147,6 +1166,7 @@
 static struct mdio_device_id __maybe_unused micrel_tbl[] = {
 	{ PHY_ID_KSZ9021, 0x000ffffe },
 	{ PHY_ID_KSZ9031, MICREL_PHY_ID_MASK },
+	{ PHY_ID_KSZ9131, MICREL_PHY_ID_MASK },
 	{ PHY_ID_KSZ8001, 0x00fffffc },
 	{ PHY_ID_KS8737, MICREL_PHY_ID_MASK },
 	{ PHY_ID_KSZ8021, 0x00ffffff },
