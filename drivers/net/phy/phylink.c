--- conflicted
+++ resolved
@@ -1,12 +1,9 @@
+// SPDX-License-Identifier: GPL-2.0
 /*
  * phylink models the MAC to optional PHY connection, supporting
  * technologies such as SFP cages where the PHY is hot-pluggable.
  *
  * Copyright (C) 2015 Russell King
- *
- * This program is free software; you can redistribute it and/or modify
- * it under the terms of the GNU General Public License version 2 as
- * published by the Free Software Foundation.
  */
 #include <linux/ethtool.h>
 #include <linux/export.h>
@@ -72,33 +69,6 @@
 	struct sfp_bus *sfp_bus;
 };
 
-static inline void linkmode_zero(unsigned long *dst)
-{
-	bitmap_zero(dst, __ETHTOOL_LINK_MODE_MASK_NBITS);
-}
-
-static inline void linkmode_copy(unsigned long *dst, const unsigned long *src)
-{
-	bitmap_copy(dst, src, __ETHTOOL_LINK_MODE_MASK_NBITS);
-}
-
-static inline void linkmode_and(unsigned long *dst, const unsigned long *a,
-				const unsigned long *b)
-{
-	bitmap_and(dst, a, b, __ETHTOOL_LINK_MODE_MASK_NBITS);
-}
-
-static inline void linkmode_or(unsigned long *dst, const unsigned long *a,
-				const unsigned long *b)
-{
-	bitmap_or(dst, a, b, __ETHTOOL_LINK_MODE_MASK_NBITS);
-}
-
-static inline bool linkmode_empty(const unsigned long *src)
-{
-	return bitmap_empty(src, __ETHTOOL_LINK_MODE_MASK_NBITS);
-}
-
 /**
  * phylink_set_port_modes() - set the port type modes in the ethtool mask
  * @mask: ethtool link mode mask
@@ -222,8 +192,7 @@
 	phylink_validate(pl, pl->supported, &pl->link_config);
 
 	s = phy_lookup_setting(pl->link_config.speed, pl->link_config.duplex,
-			       pl->supported,
-			       __ETHTOOL_LINK_MODE_MASK_NBITS, true);
+			       pl->supported, true);
 	linkmode_zero(pl->supported);
 	phylink_set(pl->supported, MII);
 	if (s) {
@@ -337,6 +306,13 @@
 	pl->ops->mac_config(pl->netdev, pl->link_an_mode, state);
 }
 
+static void phylink_mac_config_up(struct phylink *pl,
+				  const struct phylink_link_state *state)
+{
+	if (state->link)
+		phylink_mac_config(pl, state);
+}
+
 static void phylink_mac_an_restart(struct phylink *pl)
 {
 	if (pl->link_config.an_enabled &&
@@ -440,12 +416,12 @@
 		case MLO_AN_PHY:
 			link_state = pl->phy_state;
 			phylink_resolve_flow(pl, &link_state);
-			phylink_mac_config(pl, &link_state);
+			phylink_mac_config_up(pl, &link_state);
 			break;
 
 		case MLO_AN_FIXED:
 			phylink_get_fixed_state(pl, &link_state);
-			phylink_mac_config(pl, &link_state);
+			phylink_mac_config_up(pl, &link_state);
 			break;
 
 		case MLO_AN_INBAND:
@@ -673,13 +649,11 @@
 {
 	struct phylink_link_state config;
 	__ETHTOOL_DECLARE_LINK_MODE_MASK(supported);
-	u32 advertising;
 	int ret;
 
 	memset(&config, 0, sizeof(config));
-	ethtool_convert_legacy_u32_to_link_mode(supported, phy->supported);
-	ethtool_convert_legacy_u32_to_link_mode(config.advertising,
-						phy->advertising);
+	linkmode_copy(supported, phy->supported);
+	linkmode_copy(config.advertising, phy->advertising);
 	config.interface = pl->link_config.interface;
 
 	/*
@@ -712,19 +686,17 @@
 	linkmode_copy(pl->link_config.advertising, config.advertising);
 
 	/* Restrict the phy advertisement according to the MAC support. */
-	ethtool_convert_link_mode_to_legacy_u32(&advertising, config.advertising);
-	phy->advertising = advertising;
+	linkmode_copy(phy->advertising, config.advertising);
 	mutex_unlock(&pl->state_mutex);
 	mutex_unlock(&phy->lock);
 
 	netdev_dbg(pl->netdev,
-		   "phy: setting supported %*pb advertising 0x%08x\n",
+		   "phy: setting supported %*pb advertising %*pb\n",
 		   __ETHTOOL_LINK_MODE_MASK_NBITS, pl->supported,
-		   phy->advertising);
-
-	phy_start_machine(phy);
-	if (phy->irq > 0)
-		phy_start_interrupts(phy);
+		   __ETHTOOL_LINK_MODE_MASK_NBITS, phy->advertising);
+
+	if (phy_interrupt_is_valid(phy))
+		phy_request_interrupt(phy);
 
 	return 0;
 }
@@ -1127,12 +1099,7 @@
 		 * duplex.
 		 */
 		s = phy_lookup_setting(kset->base.speed, kset->base.duplex,
-<<<<<<< HEAD
-				       pl->supported,
-				       __ETHTOOL_LINK_MODE_MASK_NBITS, false);
-=======
 				       support, false);
->>>>>>> 407d19ab
 		if (!s)
 			return -EINVAL;
 
@@ -1315,6 +1282,24 @@
 	return ret;
 }
 EXPORT_SYMBOL_GPL(phylink_get_eee_err);
+
+/**
+ * phylink_init_eee() - init and check the EEE features
+ * @pl: a pointer to a &struct phylink returned from phylink_create()
+ * @clk_stop_enable: allow PHY to stop receive clock
+ *
+ * Must be called either with RTNL held or within mac_link_up()
+ */
+int phylink_init_eee(struct phylink *pl, bool clk_stop_enable)
+{
+	int ret = -EOPNOTSUPP;
+
+	if (pl->phydev)
+		ret = phy_init_eee(pl->phydev, clk_stop_enable);
+
+	return ret;
+}
+EXPORT_SYMBOL_GPL(phylink_init_eee);
 
 /**
  * phylink_ethtool_get_eee() - read the energy efficient ethernet parameters
@@ -1746,4 +1731,4 @@
 }
 EXPORT_SYMBOL_GPL(phylink_helper_basex_speed);
 
-MODULE_LICENSE("GPL");+MODULE_LICENSE("GPL v2");