/*
 * Driver for the Texas Instruments DP83822 PHY
 *
 * Copyright (C) 2017 Texas Instruments Inc.
 *
 * This program is free software; you can redistribute it and/or modify
 * it under the terms of the GNU General Public License as published by
 * the Free Software Foundation; either version 2 of the License.
 *
 * This program is distributed in the hope that it will be useful,
 * but WITHOUT ANY WARRANTY; without even the implied warranty of
 * MERCHANTABILITY or FITNESS FOR A PARTICULAR PURPOSE.  See the
 * GNU General Public License for more details.
 */

#include <linux/ethtool.h>
#include <linux/etherdevice.h>
#include <linux/kernel.h>
#include <linux/mii.h>
#include <linux/module.h>
#include <linux/of.h>
#include <linux/phy.h>
#include <linux/netdevice.h>

#define DP83822_PHY_ID	        0x2000a240
#define DP83822_DEVADDR		0x1f

#define MII_DP83822_PHYSCR	0x11
#define MII_DP83822_MISR1	0x12
#define MII_DP83822_MISR2	0x13
#define MII_DP83822_RESET_CTRL	0x1f

#define DP83822_HW_RESET	BIT(15)
#define DP83822_SW_RESET	BIT(14)

/* PHYSCR Register Fields */
#define DP83822_PHYSCR_INT_OE		BIT(0) /* Interrupt Output Enable */
#define DP83822_PHYSCR_INTEN		BIT(1) /* Interrupt Enable */

/* MISR1 bits */
#define DP83822_RX_ERR_HF_INT_EN	BIT(0)
#define DP83822_FALSE_CARRIER_HF_INT_EN	BIT(1)
#define DP83822_ANEG_COMPLETE_INT_EN	BIT(2)
#define DP83822_DUP_MODE_CHANGE_INT_EN	BIT(3)
#define DP83822_SPEED_CHANGED_INT_EN	BIT(4)
#define DP83822_LINK_STAT_INT_EN	BIT(5)
#define DP83822_ENERGY_DET_INT_EN	BIT(6)
#define DP83822_LINK_QUAL_INT_EN	BIT(7)

/* MISR2 bits */
#define DP83822_JABBER_DET_INT_EN	BIT(0)
#define DP83822_WOL_PKT_INT_EN		BIT(1)
#define DP83822_SLEEP_MODE_INT_EN	BIT(2)
#define DP83822_MDI_XOVER_INT_EN	BIT(3)
#define DP83822_LB_FIFO_INT_EN		BIT(4)
#define DP83822_PAGE_RX_INT_EN		BIT(5)
#define DP83822_ANEG_ERR_INT_EN		BIT(6)
#define DP83822_EEE_ERROR_CHANGE_INT_EN	BIT(7)

/* INT_STAT1 bits */
#define DP83822_WOL_INT_EN	BIT(4)
#define DP83822_WOL_INT_STAT	BIT(12)

#define MII_DP83822_RXSOP1	0x04a5
#define	MII_DP83822_RXSOP2	0x04a6
#define	MII_DP83822_RXSOP3	0x04a7

/* WoL Registers */
#define	MII_DP83822_WOL_CFG	0x04a0
#define	MII_DP83822_WOL_STAT	0x04a1
#define	MII_DP83822_WOL_DA1	0x04a2
#define	MII_DP83822_WOL_DA2	0x04a3
#define	MII_DP83822_WOL_DA3	0x04a4

/* WoL bits */
#define DP83822_WOL_MAGIC_EN	BIT(0)
#define DP83822_WOL_SECURE_ON	BIT(5)
#define DP83822_WOL_EN		BIT(7)
#define DP83822_WOL_INDICATION_SEL BIT(8)
#define DP83822_WOL_CLR_INDICATION BIT(11)

static int dp83822_ack_interrupt(struct phy_device *phydev)
{
	int err;

	err = phy_read(phydev, MII_DP83822_MISR1);
	if (err < 0)
		return err;

	err = phy_read(phydev, MII_DP83822_MISR2);
	if (err < 0)
		return err;

	return 0;
}

static int dp83822_set_wol(struct phy_device *phydev,
			   struct ethtool_wolinfo *wol)
{
	struct net_device *ndev = phydev->attached_dev;
	u16 value;
	const u8 *mac;

	if (wol->wolopts & (WAKE_MAGIC | WAKE_MAGICSECURE)) {
		mac = (const u8 *)ndev->dev_addr;

		if (!is_valid_ether_addr(mac))
			return -EINVAL;

		/* MAC addresses start with byte 5, but stored in mac[0].
		 * 822 PHYs store bytes 4|5, 2|3, 0|1
		 */
		phy_write_mmd(phydev, DP83822_DEVADDR, MII_DP83822_WOL_DA1,
			      (mac[1] << 8) | mac[0]);
		phy_write_mmd(phydev, DP83822_DEVADDR, MII_DP83822_WOL_DA2,
			      (mac[3] << 8) | mac[2]);
		phy_write_mmd(phydev, DP83822_DEVADDR, MII_DP83822_WOL_DA3,
			      (mac[5] << 8) | mac[4]);

		value = phy_read_mmd(phydev, DP83822_DEVADDR,
				     MII_DP83822_WOL_CFG);
		if (wol->wolopts & WAKE_MAGIC)
			value |= DP83822_WOL_MAGIC_EN;
		else
			value &= ~DP83822_WOL_MAGIC_EN;

		if (wol->wolopts & WAKE_MAGICSECURE) {
			phy_write_mmd(phydev, DP83822_DEVADDR,
				      MII_DP83822_RXSOP1,
				      (wol->sopass[1] << 8) | wol->sopass[0]);
			phy_write_mmd(phydev, DP83822_DEVADDR,
				      MII_DP83822_RXSOP2,
				      (wol->sopass[3] << 8) | wol->sopass[2]);
			phy_write_mmd(phydev, DP83822_DEVADDR,
				      MII_DP83822_RXSOP3,
				      (wol->sopass[5] << 8) | wol->sopass[4]);
			value |= DP83822_WOL_SECURE_ON;
		} else {
			value &= ~DP83822_WOL_SECURE_ON;
		}

		value |= (DP83822_WOL_EN | DP83822_WOL_INDICATION_SEL |
			  DP83822_WOL_CLR_INDICATION);
		phy_write_mmd(phydev, DP83822_DEVADDR, MII_DP83822_WOL_CFG,
			      value);
	} else {
		value = phy_read_mmd(phydev, DP83822_DEVADDR,
				     MII_DP83822_WOL_CFG);
		value &= ~DP83822_WOL_EN;
		phy_write_mmd(phydev, DP83822_DEVADDR, MII_DP83822_WOL_CFG,
			      value);
	}

	return 0;
}

static void dp83822_get_wol(struct phy_device *phydev,
			    struct ethtool_wolinfo *wol)
{
	int value;
	u16 sopass_val;

	wol->supported = (WAKE_MAGIC | WAKE_MAGICSECURE);
	wol->wolopts = 0;

	value = phy_read_mmd(phydev, DP83822_DEVADDR, MII_DP83822_WOL_CFG);

	if (value & DP83822_WOL_MAGIC_EN)
		wol->wolopts |= WAKE_MAGIC;

	if (value & DP83822_WOL_SECURE_ON) {
		sopass_val = phy_read_mmd(phydev, DP83822_DEVADDR,
					  MII_DP83822_RXSOP1);
		wol->sopass[0] = (sopass_val & 0xff);
		wol->sopass[1] = (sopass_val >> 8);

		sopass_val = phy_read_mmd(phydev, DP83822_DEVADDR,
					  MII_DP83822_RXSOP2);
		wol->sopass[2] = (sopass_val & 0xff);
		wol->sopass[3] = (sopass_val >> 8);

		sopass_val = phy_read_mmd(phydev, DP83822_DEVADDR,
					  MII_DP83822_RXSOP3);
		wol->sopass[4] = (sopass_val & 0xff);
		wol->sopass[5] = (sopass_val >> 8);

		wol->wolopts |= WAKE_MAGICSECURE;
	}

	/* WoL is not enabled so set wolopts to 0 */
	if (!(value & DP83822_WOL_EN))
		wol->wolopts = 0;
}

static int dp83822_config_intr(struct phy_device *phydev)
{
	int misr_status;
	int physcr_status;
	int err;

	if (phydev->interrupts == PHY_INTERRUPT_ENABLED) {
		misr_status = phy_read(phydev, MII_DP83822_MISR1);
		if (misr_status < 0)
			return misr_status;

		misr_status |= (DP83822_RX_ERR_HF_INT_EN |
				DP83822_FALSE_CARRIER_HF_INT_EN |
				DP83822_ANEG_COMPLETE_INT_EN |
				DP83822_DUP_MODE_CHANGE_INT_EN |
				DP83822_SPEED_CHANGED_INT_EN |
				DP83822_LINK_STAT_INT_EN |
				DP83822_ENERGY_DET_INT_EN |
				DP83822_LINK_QUAL_INT_EN);

		err = phy_write(phydev, MII_DP83822_MISR1, misr_status);
		if (err < 0)
			return err;

		misr_status = phy_read(phydev, MII_DP83822_MISR2);
		if (misr_status < 0)
			return misr_status;

		misr_status |= (DP83822_JABBER_DET_INT_EN |
				DP83822_WOL_PKT_INT_EN |
				DP83822_SLEEP_MODE_INT_EN |
				DP83822_MDI_XOVER_INT_EN |
				DP83822_LB_FIFO_INT_EN |
				DP83822_PAGE_RX_INT_EN |
				DP83822_ANEG_ERR_INT_EN |
				DP83822_EEE_ERROR_CHANGE_INT_EN);

		err = phy_write(phydev, MII_DP83822_MISR2, misr_status);
		if (err < 0)
			return err;

		physcr_status = phy_read(phydev, MII_DP83822_PHYSCR);
		if (physcr_status < 0)
			return physcr_status;

		physcr_status |= DP83822_PHYSCR_INT_OE | DP83822_PHYSCR_INTEN;

	} else {
		err = phy_write(phydev, MII_DP83822_MISR1, 0);
		if (err < 0)
			return err;

		err = phy_write(phydev, MII_DP83822_MISR1, 0);
		if (err < 0)
			return err;

		physcr_status = phy_read(phydev, MII_DP83822_PHYSCR);
		if (physcr_status < 0)
			return physcr_status;

		physcr_status &= ~DP83822_PHYSCR_INTEN;
	}

	return phy_write(phydev, MII_DP83822_PHYSCR, physcr_status);
}

static int dp83822_config_init(struct phy_device *phydev)
{
	int err;
	int value;

	err = genphy_config_init(phydev);
	if (err < 0)
		return err;

	value = DP83822_WOL_MAGIC_EN | DP83822_WOL_SECURE_ON | DP83822_WOL_EN;

	return phy_write_mmd(phydev, DP83822_DEVADDR, MII_DP83822_WOL_CFG,
	      value);
}

static int dp83822_phy_reset(struct phy_device *phydev)
{
	int err;

	err = phy_write(phydev, MII_DP83822_RESET_CTRL, DP83822_HW_RESET);
	if (err < 0)
		return err;

	dp83822_config_init(phydev);

	return 0;
}

static int dp83822_suspend(struct phy_device *phydev)
{
	int value;

	value = phy_read_mmd(phydev, DP83822_DEVADDR, MII_DP83822_WOL_CFG);

	if (!(value & DP83822_WOL_EN))
		genphy_suspend(phydev);

	return 0;
}

static int dp83822_resume(struct phy_device *phydev)
{
	int value;

	genphy_resume(phydev);

	value = phy_read_mmd(phydev, DP83822_DEVADDR, MII_DP83822_WOL_CFG);

	phy_write_mmd(phydev, DP83822_DEVADDR, MII_DP83822_WOL_CFG, value |
		      DP83822_WOL_CLR_INDICATION);

	return 0;
}

<<<<<<< HEAD
=======
#define DP83822_PHY_DRIVER(_id, _name)				\
	{							\
		PHY_ID_MATCH_MODEL(_id),			\
		.name		= (_name),			\
		/* PHY_BASIC_FEATURES */			\
		.soft_reset	= dp83822_phy_reset,		\
		.config_init	= dp83822_config_init,		\
		.get_wol = dp83822_get_wol,			\
		.set_wol = dp83822_set_wol,			\
		.ack_interrupt = dp83822_ack_interrupt,		\
		.config_intr = dp83822_config_intr,		\
		.suspend = dp83822_suspend,			\
		.resume = dp83822_resume,			\
	}

>>>>>>> 407d19ab
static struct phy_driver dp83822_driver[] = {
	{
		.phy_id = DP83822_PHY_ID,
		.phy_id_mask = 0xfffffff0,
		.name = "TI DP83822",
		.features = PHY_BASIC_FEATURES,
		.flags = PHY_HAS_INTERRUPT,
		.config_init = dp83822_config_init,
		.soft_reset = dp83822_phy_reset,
		.get_wol = dp83822_get_wol,
		.set_wol = dp83822_set_wol,
		.ack_interrupt = dp83822_ack_interrupt,
		.config_intr = dp83822_config_intr,
		.suspend = dp83822_suspend,
		.resume = dp83822_resume,
	 },
};
module_phy_driver(dp83822_driver);

static struct mdio_device_id __maybe_unused dp83822_tbl[] = {
	{ DP83822_PHY_ID, 0xfffffff0 },
	{ },
};
MODULE_DEVICE_TABLE(mdio, dp83822_tbl);

MODULE_DESCRIPTION("Texas Instruments DP83822 PHY driver");
MODULE_AUTHOR("Dan Murphy <dmurphy@ti.com");
MODULE_LICENSE("GPL");<|MERGE_RESOLUTION|>--- conflicted
+++ resolved
@@ -1,16 +1,8 @@
+// SPDX-License-Identifier: GPL-2.0
 /*
  * Driver for the Texas Instruments DP83822 PHY
  *
  * Copyright (C) 2017 Texas Instruments Inc.
- *
- * This program is free software; you can redistribute it and/or modify
- * it under the terms of the GNU General Public License as published by
- * the Free Software Foundation; either version 2 of the License.
- *
- * This program is distributed in the hope that it will be useful,
- * but WITHOUT ANY WARRANTY; without even the implied warranty of
- * MERCHANTABILITY or FITNESS FOR A PARTICULAR PURPOSE.  See the
- * GNU General Public License for more details.
  */
 
 #include <linux/ethtool.h>
@@ -23,6 +15,8 @@
 #include <linux/netdevice.h>
 
 #define DP83822_PHY_ID	        0x2000a240
+#define DP83825I_PHY_ID		0x2000a150
+
 #define DP83822_DEVADDR		0x1f
 
 #define MII_DP83822_PHYSCR	0x11
@@ -312,8 +306,6 @@
 	return 0;
 }
 
-<<<<<<< HEAD
-=======
 #define DP83822_PHY_DRIVER(_id, _name)				\
 	{							\
 		PHY_ID_MATCH_MODEL(_id),			\
@@ -329,32 +321,19 @@
 		.resume = dp83822_resume,			\
 	}
 
->>>>>>> 407d19ab
 static struct phy_driver dp83822_driver[] = {
-	{
-		.phy_id = DP83822_PHY_ID,
-		.phy_id_mask = 0xfffffff0,
-		.name = "TI DP83822",
-		.features = PHY_BASIC_FEATURES,
-		.flags = PHY_HAS_INTERRUPT,
-		.config_init = dp83822_config_init,
-		.soft_reset = dp83822_phy_reset,
-		.get_wol = dp83822_get_wol,
-		.set_wol = dp83822_set_wol,
-		.ack_interrupt = dp83822_ack_interrupt,
-		.config_intr = dp83822_config_intr,
-		.suspend = dp83822_suspend,
-		.resume = dp83822_resume,
-	 },
+	DP83822_PHY_DRIVER(DP83822_PHY_ID, "TI DP83822"),
+	DP83822_PHY_DRIVER(DP83825I_PHY_ID, "TI DP83825I"),
 };
 module_phy_driver(dp83822_driver);
 
 static struct mdio_device_id __maybe_unused dp83822_tbl[] = {
 	{ DP83822_PHY_ID, 0xfffffff0 },
+	{ DP83825I_PHY_ID, 0xfffffff0 },
 	{ },
 };
 MODULE_DEVICE_TABLE(mdio, dp83822_tbl);
 
 MODULE_DESCRIPTION("Texas Instruments DP83822 PHY driver");
 MODULE_AUTHOR("Dan Murphy <dmurphy@ti.com");
-MODULE_LICENSE("GPL");+MODULE_LICENSE("GPL v2");