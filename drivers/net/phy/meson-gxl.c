--- conflicted
+++ resolved
@@ -1,20 +1,10 @@
+// SPDX-License-Identifier: GPL-2.0+
 /*
  * Amlogic Meson GXL Internal PHY Driver
  *
  * Copyright (C) 2015 Amlogic, Inc. All rights reserved.
  * Copyright (C) 2016 BayLibre, SAS. All rights reserved.
  * Author: Neil Armstrong <narmstrong@baylibre.com>
- *
- * This program is free software; you can redistribute it and/or modify
- * it under the terms of the GNU General Public License as published by
- * the Free Software Foundation; either version 2 of the License, or
- * (at your option) any later version.
- *
- * This program is distributed in the hope that it will be useful, but WITHOUT
- * ANY WARRANTY; without even the implied warranty of MERCHANTABILITY or
- * FITNESS FOR A PARTICULAR PURPOSE.  See the GNU General Public License for
- * more details.
- *
  */
 #include <linux/kernel.h>
 #include <linux/module.h>
@@ -236,14 +226,9 @@
 	{
 		PHY_ID_MATCH_EXACT(0x01814400),
 		.name		= "Meson GXL Internal PHY",
-<<<<<<< HEAD
-		.features	= PHY_BASIC_FEATURES,
-		.flags		= PHY_IS_INTERNAL | PHY_HAS_INTERRUPT,
-=======
 		/* PHY_BASIC_FEATURES */
 		.flags		= PHY_IS_INTERNAL,
 		.soft_reset     = genphy_soft_reset,
->>>>>>> 407d19ab
 		.config_init	= meson_gxl_config_init,
 		.read_status	= meson_gxl_read_status,
 		.ack_interrupt	= meson_gxl_ack_interrupt,
