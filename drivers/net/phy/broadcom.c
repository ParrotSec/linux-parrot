/*
 *	drivers/net/phy/broadcom.c
 *
 *	Broadcom BCM5411, BCM5421 and BCM5461 Gigabit Ethernet
 *	transceivers.
 *
 *	Copyright (c) 2006  Maciej W. Rozycki
 *
 *	Inspired by code written by Amy Fong.
 *
 *	This program is free software; you can redistribute it and/or
 *	modify it under the terms of the GNU General Public License
 *	as published by the Free Software Foundation; either version
 *	2 of the License, or (at your option) any later version.
 */

#include "bcm-phy-lib.h"
#include <linux/module.h>
#include <linux/phy.h>
#include <linux/brcmphy.h>
#include <linux/of.h>

#define BRCM_PHY_MODEL(phydev) \
	((phydev)->drv->phy_id & (phydev)->drv->phy_id_mask)

#define BRCM_PHY_REV(phydev) \
	((phydev)->drv->phy_id & ~((phydev)->drv->phy_id_mask))

MODULE_DESCRIPTION("Broadcom PHY driver");
MODULE_AUTHOR("Maciej W. Rozycki");
MODULE_LICENSE("GPL");

static int bcm54210e_config_init(struct phy_device *phydev)
{
	int val;

	val = bcm54xx_auxctl_read(phydev, MII_BCM54XX_AUXCTL_SHDWSEL_MISC);
	val &= ~MII_BCM54XX_AUXCTL_SHDWSEL_MISC_RGMII_SKEW_EN;
	val |= MII_BCM54XX_AUXCTL_MISC_WREN;
	bcm54xx_auxctl_write(phydev, MII_BCM54XX_AUXCTL_SHDWSEL_MISC, val);

	val = bcm_phy_read_shadow(phydev, BCM54810_SHD_CLK_CTL);
	val &= ~BCM54810_SHD_CLK_CTL_GTXCLK_EN;
	bcm_phy_write_shadow(phydev, BCM54810_SHD_CLK_CTL, val);

	if (phydev->dev_flags & PHY_BRCM_EN_MASTER_MODE) {
		val = phy_read(phydev, MII_CTRL1000);
		val |= CTL1000_AS_MASTER | CTL1000_ENABLE_MASTER;
		phy_write(phydev, MII_CTRL1000, val);
	}

	return 0;
}

static int bcm54612e_config_init(struct phy_device *phydev)
{
	int reg;

	/* Clear TX internal delay unless requested. */
	if ((phydev->interface != PHY_INTERFACE_MODE_RGMII_ID) &&
	    (phydev->interface != PHY_INTERFACE_MODE_RGMII_TXID)) {
		/* Disable TXD to GTXCLK clock delay (default set) */
		/* Bit 9 is the only field in shadow register 00011 */
		bcm_phy_write_shadow(phydev, 0x03, 0);
	}

	/* Clear RX internal delay unless requested. */
	if ((phydev->interface != PHY_INTERFACE_MODE_RGMII_ID) &&
	    (phydev->interface != PHY_INTERFACE_MODE_RGMII_RXID)) {
		reg = bcm54xx_auxctl_read(phydev,
					  MII_BCM54XX_AUXCTL_SHDWSEL_MISC);
		/* Disable RXD to RXC delay (default set) */
		reg &= ~MII_BCM54XX_AUXCTL_SHDWSEL_MISC_RGMII_SKEW_EN;
		/* Clear shadow selector field */
		reg &= ~MII_BCM54XX_AUXCTL_SHDWSEL_MASK;
		bcm54xx_auxctl_write(phydev, MII_BCM54XX_AUXCTL_SHDWSEL_MISC,
				     MII_BCM54XX_AUXCTL_MISC_WREN | reg);
	}

	/* Enable CLK125 MUX on LED4 if ref clock is enabled. */
	if (!(phydev->dev_flags & PHY_BRCM_RX_REFCLK_UNUSED)) {
		int err;

		reg = bcm_phy_read_exp(phydev, BCM54612E_EXP_SPARE0);
		err = bcm_phy_write_exp(phydev, BCM54612E_EXP_SPARE0,
					BCM54612E_LED4_CLK125OUT_EN | reg);

		if (err < 0)
			return err;
	}

	return 0;
}

static int bcm5481x_config(struct phy_device *phydev)
{
	int rc, val;

	/* handling PHY's internal RX clock delay */
	val = bcm54xx_auxctl_read(phydev, MII_BCM54XX_AUXCTL_SHDWSEL_MISC);
	val |= MII_BCM54XX_AUXCTL_MISC_WREN;
	if (phydev->interface == PHY_INTERFACE_MODE_RGMII ||
	    phydev->interface == PHY_INTERFACE_MODE_RGMII_TXID) {
		/* Disable RGMII RXC-RXD skew */
		val &= ~MII_BCM54XX_AUXCTL_SHDWSEL_MISC_RGMII_SKEW_EN;
	}
	if (phydev->interface == PHY_INTERFACE_MODE_RGMII_ID ||
	    phydev->interface == PHY_INTERFACE_MODE_RGMII_RXID) {
		/* Enable RGMII RXC-RXD skew */
		val |= MII_BCM54XX_AUXCTL_SHDWSEL_MISC_RGMII_SKEW_EN;
	}
	rc = bcm54xx_auxctl_write(phydev, MII_BCM54XX_AUXCTL_SHDWSEL_MISC,
				  val);
	if (rc < 0)
		return rc;

	/* handling PHY's internal TX clock delay */
	val = bcm_phy_read_shadow(phydev, BCM54810_SHD_CLK_CTL);
	if (phydev->interface == PHY_INTERFACE_MODE_RGMII ||
	    phydev->interface == PHY_INTERFACE_MODE_RGMII_RXID) {
		/* Disable internal TX clock delay */
		val &= ~BCM54810_SHD_CLK_CTL_GTXCLK_EN;
	}
	if (phydev->interface == PHY_INTERFACE_MODE_RGMII_ID ||
	    phydev->interface == PHY_INTERFACE_MODE_RGMII_TXID) {
		/* Enable internal TX clock delay */
		val |= BCM54810_SHD_CLK_CTL_GTXCLK_EN;
	}
	rc = bcm_phy_write_shadow(phydev, BCM54810_SHD_CLK_CTL, val);
	if (rc < 0)
		return rc;

	return 0;
}

/* Needs SMDSP clock enabled via bcm54xx_phydsp_config() */
static int bcm50610_a0_workaround(struct phy_device *phydev)
{
	int err;

	err = bcm_phy_write_exp(phydev, MII_BCM54XX_EXP_AADJ1CH0,
				MII_BCM54XX_EXP_AADJ1CH0_SWP_ABCD_OEN |
				MII_BCM54XX_EXP_AADJ1CH0_SWSEL_THPF);
	if (err < 0)
		return err;

	err = bcm_phy_write_exp(phydev, MII_BCM54XX_EXP_AADJ1CH3,
				MII_BCM54XX_EXP_AADJ1CH3_ADCCKADJ);
	if (err < 0)
		return err;

	err = bcm_phy_write_exp(phydev, MII_BCM54XX_EXP_EXP75,
				MII_BCM54XX_EXP_EXP75_VDACCTRL);
	if (err < 0)
		return err;

	err = bcm_phy_write_exp(phydev, MII_BCM54XX_EXP_EXP96,
				MII_BCM54XX_EXP_EXP96_MYST);
	if (err < 0)
		return err;

	err = bcm_phy_write_exp(phydev, MII_BCM54XX_EXP_EXP97,
				MII_BCM54XX_EXP_EXP97_MYST);

	return err;
}

static int bcm54xx_phydsp_config(struct phy_device *phydev)
{
	int err, err2;

	/* Enable the SMDSP clock */
	err = bcm54xx_auxctl_write(phydev,
				   MII_BCM54XX_AUXCTL_SHDWSEL_AUXCTL,
				   MII_BCM54XX_AUXCTL_ACTL_SMDSP_ENA |
				   MII_BCM54XX_AUXCTL_ACTL_TX_6DB);
	if (err < 0)
		return err;

	if (BRCM_PHY_MODEL(phydev) == PHY_ID_BCM50610 ||
	    BRCM_PHY_MODEL(phydev) == PHY_ID_BCM50610M) {
		/* Clear bit 9 to fix a phy interop issue. */
		err = bcm_phy_write_exp(phydev, MII_BCM54XX_EXP_EXP08,
					MII_BCM54XX_EXP_EXP08_RJCT_2MHZ);
		if (err < 0)
			goto error;

		if (phydev->drv->phy_id == PHY_ID_BCM50610) {
			err = bcm50610_a0_workaround(phydev);
			if (err < 0)
				goto error;
		}
	}

	if (BRCM_PHY_MODEL(phydev) == PHY_ID_BCM57780) {
		int val;

		val = bcm_phy_read_exp(phydev, MII_BCM54XX_EXP_EXP75);
		if (val < 0)
			goto error;

		val |= MII_BCM54XX_EXP_EXP75_CM_OSC;
		err = bcm_phy_write_exp(phydev, MII_BCM54XX_EXP_EXP75, val);
	}

error:
	/* Disable the SMDSP clock */
	err2 = bcm54xx_auxctl_write(phydev,
				    MII_BCM54XX_AUXCTL_SHDWSEL_AUXCTL,
				    MII_BCM54XX_AUXCTL_ACTL_TX_6DB);

	/* Return the first error reported. */
	return err ? err : err2;
}

static void bcm54xx_adjust_rxrefclk(struct phy_device *phydev)
{
	u32 orig;
	int val;
	bool clk125en = true;

	/* Abort if we are using an untested phy. */
	if (BRCM_PHY_MODEL(phydev) != PHY_ID_BCM57780 &&
	    BRCM_PHY_MODEL(phydev) != PHY_ID_BCM50610 &&
	    BRCM_PHY_MODEL(phydev) != PHY_ID_BCM50610M)
		return;

	val = bcm_phy_read_shadow(phydev, BCM54XX_SHD_SCR3);
	if (val < 0)
		return;

	orig = val;

	if ((BRCM_PHY_MODEL(phydev) == PHY_ID_BCM50610 ||
	     BRCM_PHY_MODEL(phydev) == PHY_ID_BCM50610M) &&
	    BRCM_PHY_REV(phydev) >= 0x3) {
		/*
		 * Here, bit 0 _disables_ CLK125 when set.
		 * This bit is set by default.
		 */
		clk125en = false;
	} else {
		if (phydev->dev_flags & PHY_BRCM_RX_REFCLK_UNUSED) {
			/* Here, bit 0 _enables_ CLK125 when set */
			val &= ~BCM54XX_SHD_SCR3_DEF_CLK125;
			clk125en = false;
		}
	}

	if (!clk125en || (phydev->dev_flags & PHY_BRCM_AUTO_PWRDWN_ENABLE))
		val &= ~BCM54XX_SHD_SCR3_DLLAPD_DIS;
	else
		val |= BCM54XX_SHD_SCR3_DLLAPD_DIS;

	if (phydev->dev_flags & PHY_BRCM_DIS_TXCRXC_NOENRGY)
		val |= BCM54XX_SHD_SCR3_TRDDAPD;

	if (orig != val)
		bcm_phy_write_shadow(phydev, BCM54XX_SHD_SCR3, val);

	val = bcm_phy_read_shadow(phydev, BCM54XX_SHD_APD);
	if (val < 0)
		return;

	orig = val;

	if (!clk125en || (phydev->dev_flags & PHY_BRCM_AUTO_PWRDWN_ENABLE))
		val |= BCM54XX_SHD_APD_EN;
	else
		val &= ~BCM54XX_SHD_APD_EN;

	if (orig != val)
		bcm_phy_write_shadow(phydev, BCM54XX_SHD_APD, val);
}

static int bcm54xx_config_init(struct phy_device *phydev)
{
	int reg, err, val;

	reg = phy_read(phydev, MII_BCM54XX_ECR);
	if (reg < 0)
		return reg;

	/* Mask interrupts globally.  */
	reg |= MII_BCM54XX_ECR_IM;
	err = phy_write(phydev, MII_BCM54XX_ECR, reg);
	if (err < 0)
		return err;

	/* Unmask events we are interested in.  */
	reg = ~(MII_BCM54XX_INT_DUPLEX |
		MII_BCM54XX_INT_SPEED |
		MII_BCM54XX_INT_LINK);
	err = phy_write(phydev, MII_BCM54XX_IMR, reg);
	if (err < 0)
		return err;

	if ((BRCM_PHY_MODEL(phydev) == PHY_ID_BCM50610 ||
	     BRCM_PHY_MODEL(phydev) == PHY_ID_BCM50610M) &&
	    (phydev->dev_flags & PHY_BRCM_CLEAR_RGMII_MODE))
		bcm_phy_write_shadow(phydev, BCM54XX_SHD_RGMII_MODE, 0);

	if ((phydev->dev_flags & PHY_BRCM_RX_REFCLK_UNUSED) ||
	    (phydev->dev_flags & PHY_BRCM_DIS_TXCRXC_NOENRGY) ||
	    (phydev->dev_flags & PHY_BRCM_AUTO_PWRDWN_ENABLE))
		bcm54xx_adjust_rxrefclk(phydev);

	if (BRCM_PHY_MODEL(phydev) == PHY_ID_BCM54210E) {
		err = bcm54210e_config_init(phydev);
		if (err)
			return err;
	} else if (BRCM_PHY_MODEL(phydev) == PHY_ID_BCM54612E) {
		err = bcm54612e_config_init(phydev);
		if (err)
			return err;
	} else if (BRCM_PHY_MODEL(phydev) == PHY_ID_BCM54810) {
		/* For BCM54810, we need to disable BroadR-Reach function */
		val = bcm_phy_read_exp(phydev,
				       BCM54810_EXP_BROADREACH_LRE_MISC_CTL);
		val &= ~BCM54810_EXP_BROADREACH_LRE_MISC_CTL_EN;
		err = bcm_phy_write_exp(phydev,
					BCM54810_EXP_BROADREACH_LRE_MISC_CTL,
					val);
		if (err < 0)
			return err;
	}

	bcm54xx_phydsp_config(phydev);

	return 0;
}

static int bcm5482_config_init(struct phy_device *phydev)
{
	int err, reg;

	err = bcm54xx_config_init(phydev);

	if (phydev->dev_flags & PHY_BCM_FLAGS_MODE_1000BX) {
		/*
		 * Enable secondary SerDes and its use as an LED source
		 */
		reg = bcm_phy_read_shadow(phydev, BCM5482_SHD_SSD);
		bcm_phy_write_shadow(phydev, BCM5482_SHD_SSD,
				     reg |
				     BCM5482_SHD_SSD_LEDM |
				     BCM5482_SHD_SSD_EN);

		/*
		 * Enable SGMII slave mode and auto-detection
		 */
		reg = BCM5482_SSD_SGMII_SLAVE | MII_BCM54XX_EXP_SEL_SSD;
		err = bcm_phy_read_exp(phydev, reg);
		if (err < 0)
			return err;
		err = bcm_phy_write_exp(phydev, reg, err |
					BCM5482_SSD_SGMII_SLAVE_EN |
					BCM5482_SSD_SGMII_SLAVE_AD);
		if (err < 0)
			return err;

		/*
		 * Disable secondary SerDes powerdown
		 */
		reg = BCM5482_SSD_1000BX_CTL | MII_BCM54XX_EXP_SEL_SSD;
		err = bcm_phy_read_exp(phydev, reg);
		if (err < 0)
			return err;
		err = bcm_phy_write_exp(phydev, reg,
					err & ~BCM5482_SSD_1000BX_CTL_PWRDOWN);
		if (err < 0)
			return err;

		/*
		 * Select 1000BASE-X register set (primary SerDes)
		 */
		reg = bcm_phy_read_shadow(phydev, BCM5482_SHD_MODE);
		bcm_phy_write_shadow(phydev, BCM5482_SHD_MODE,
				     reg | BCM5482_SHD_MODE_1000BX);

		/*
		 * LED1=ACTIVITYLED, LED3=LINKSPD[2]
		 * (Use LED1 as secondary SerDes ACTIVITY LED)
		 */
		bcm_phy_write_shadow(phydev, BCM5482_SHD_LEDS1,
			BCM5482_SHD_LEDS1_LED1(BCM_LED_SRC_ACTIVITYLED) |
			BCM5482_SHD_LEDS1_LED3(BCM_LED_SRC_LINKSPD2));

		/*
		 * Auto-negotiation doesn't seem to work quite right
		 * in this mode, so we disable it and force it to the
		 * right speed/duplex setting.  Only 'link status'
		 * is important.
		 */
		phydev->autoneg = AUTONEG_DISABLE;
		phydev->speed = SPEED_1000;
		phydev->duplex = DUPLEX_FULL;
	}

	return err;
}

static int bcm5482_read_status(struct phy_device *phydev)
{
	int err;

	err = genphy_read_status(phydev);

	if (phydev->dev_flags & PHY_BCM_FLAGS_MODE_1000BX) {
		/*
		 * Only link status matters for 1000Base-X mode, so force
		 * 1000 Mbit/s full-duplex status
		 */
		if (phydev->link) {
			phydev->speed = SPEED_1000;
			phydev->duplex = DUPLEX_FULL;
		}
	}

	return err;
}

static int bcm5481_config_aneg(struct phy_device *phydev)
{
	struct device_node *np = phydev->mdio.dev.of_node;
	int ret;

	/* Aneg firsly. */
	ret = genphy_config_aneg(phydev);

	/* Then we can set up the delay. */
	bcm5481x_config(phydev);

	if (of_property_read_bool(np, "enet-phy-lane-swap")) {
		/* Lane Swap - Undocumented register...magic! */
		ret = bcm_phy_write_exp(phydev, MII_BCM54XX_EXP_SEL_ER + 0x9,
					0x11B);
		if (ret < 0)
			return ret;
	}

	return ret;
}

static int brcm_phy_setbits(struct phy_device *phydev, int reg, int set)
{
	int val;

	val = phy_read(phydev, reg);
	if (val < 0)
		return val;

	return phy_write(phydev, reg, val | set);
}

static int brcm_fet_config_init(struct phy_device *phydev)
{
	int reg, err, err2, brcmtest;

	/* Reset the PHY to bring it to a known state. */
	err = phy_write(phydev, MII_BMCR, BMCR_RESET);
	if (err < 0)
		return err;

	reg = phy_read(phydev, MII_BRCM_FET_INTREG);
	if (reg < 0)
		return reg;

	/* Unmask events we are interested in and mask interrupts globally. */
	reg = MII_BRCM_FET_IR_DUPLEX_EN |
	      MII_BRCM_FET_IR_SPEED_EN |
	      MII_BRCM_FET_IR_LINK_EN |
	      MII_BRCM_FET_IR_ENABLE |
	      MII_BRCM_FET_IR_MASK;

	err = phy_write(phydev, MII_BRCM_FET_INTREG, reg);
	if (err < 0)
		return err;

	/* Enable shadow register access */
	brcmtest = phy_read(phydev, MII_BRCM_FET_BRCMTEST);
	if (brcmtest < 0)
		return brcmtest;

	reg = brcmtest | MII_BRCM_FET_BT_SRE;

	err = phy_write(phydev, MII_BRCM_FET_BRCMTEST, reg);
	if (err < 0)
		return err;

	/* Set the LED mode */
	reg = phy_read(phydev, MII_BRCM_FET_SHDW_AUXMODE4);
	if (reg < 0) {
		err = reg;
		goto done;
	}

	reg &= ~MII_BRCM_FET_SHDW_AM4_LED_MASK;
	reg |= MII_BRCM_FET_SHDW_AM4_LED_MODE1;

	err = phy_write(phydev, MII_BRCM_FET_SHDW_AUXMODE4, reg);
	if (err < 0)
		goto done;

	/* Enable auto MDIX */
	err = brcm_phy_setbits(phydev, MII_BRCM_FET_SHDW_MISCCTRL,
				       MII_BRCM_FET_SHDW_MC_FAME);
	if (err < 0)
		goto done;

	if (phydev->dev_flags & PHY_BRCM_AUTO_PWRDWN_ENABLE) {
		/* Enable auto power down */
		err = brcm_phy_setbits(phydev, MII_BRCM_FET_SHDW_AUXSTAT2,
					       MII_BRCM_FET_SHDW_AS2_APDE);
	}

done:
	/* Disable shadow register access */
	err2 = phy_write(phydev, MII_BRCM_FET_BRCMTEST, brcmtest);
	if (!err)
		err = err2;

	return err;
}

static int brcm_fet_ack_interrupt(struct phy_device *phydev)
{
	int reg;

	/* Clear pending interrupts.  */
	reg = phy_read(phydev, MII_BRCM_FET_INTREG);
	if (reg < 0)
		return reg;

	return 0;
}

static int brcm_fet_config_intr(struct phy_device *phydev)
{
	int reg, err;

	reg = phy_read(phydev, MII_BRCM_FET_INTREG);
	if (reg < 0)
		return reg;

	if (phydev->interrupts == PHY_INTERRUPT_ENABLED)
		reg &= ~MII_BRCM_FET_IR_MASK;
	else
		reg |= MII_BRCM_FET_IR_MASK;

	err = phy_write(phydev, MII_BRCM_FET_INTREG, reg);
	return err;
}

struct bcm53xx_phy_priv {
	u64	*stats;
};

static int bcm53xx_phy_probe(struct phy_device *phydev)
{
	struct bcm53xx_phy_priv *priv;

	priv = devm_kzalloc(&phydev->mdio.dev, sizeof(*priv), GFP_KERNEL);
	if (!priv)
		return -ENOMEM;

	phydev->priv = priv;

	priv->stats = devm_kcalloc(&phydev->mdio.dev,
				   bcm_phy_get_sset_count(phydev), sizeof(u64),
				   GFP_KERNEL);
	if (!priv->stats)
		return -ENOMEM;

	return 0;
}

static void bcm53xx_phy_get_stats(struct phy_device *phydev,
				  struct ethtool_stats *stats, u64 *data)
{
	struct bcm53xx_phy_priv *priv = phydev->priv;

	bcm_phy_get_stats(phydev, priv->stats, stats, data);
}

static struct phy_driver broadcom_drivers[] = {
{
	.phy_id		= PHY_ID_BCM5411,
	.phy_id_mask	= 0xfffffff0,
	.name		= "Broadcom BCM5411",
<<<<<<< HEAD
	.features	= PHY_GBIT_FEATURES,
	.flags		= PHY_HAS_INTERRUPT,
=======
	/* PHY_GBIT_FEATURES */
>>>>>>> 407d19ab
	.config_init	= bcm54xx_config_init,
	.ack_interrupt	= bcm_phy_ack_intr,
	.config_intr	= bcm_phy_config_intr,
}, {
	.phy_id		= PHY_ID_BCM5421,
	.phy_id_mask	= 0xfffffff0,
	.name		= "Broadcom BCM5421",
<<<<<<< HEAD
	.features	= PHY_GBIT_FEATURES,
	.flags		= PHY_HAS_INTERRUPT,
=======
	/* PHY_GBIT_FEATURES */
>>>>>>> 407d19ab
	.config_init	= bcm54xx_config_init,
	.ack_interrupt	= bcm_phy_ack_intr,
	.config_intr	= bcm_phy_config_intr,
}, {
	.phy_id		= PHY_ID_BCM54210E,
	.phy_id_mask	= 0xfffffff0,
	.name		= "Broadcom BCM54210E",
<<<<<<< HEAD
	.features	= PHY_GBIT_FEATURES,
	.flags		= PHY_HAS_INTERRUPT,
=======
	/* PHY_GBIT_FEATURES */
>>>>>>> 407d19ab
	.config_init	= bcm54xx_config_init,
	.ack_interrupt	= bcm_phy_ack_intr,
	.config_intr	= bcm_phy_config_intr,
}, {
	.phy_id		= PHY_ID_BCM5461,
	.phy_id_mask	= 0xfffffff0,
	.name		= "Broadcom BCM5461",
<<<<<<< HEAD
	.features	= PHY_GBIT_FEATURES,
	.flags		= PHY_HAS_INTERRUPT,
=======
	/* PHY_GBIT_FEATURES */
>>>>>>> 407d19ab
	.config_init	= bcm54xx_config_init,
	.ack_interrupt	= bcm_phy_ack_intr,
	.config_intr	= bcm_phy_config_intr,
}, {
	.phy_id		= PHY_ID_BCM54612E,
	.phy_id_mask	= 0xfffffff0,
	.name		= "Broadcom BCM54612E",
<<<<<<< HEAD
	.features	= PHY_GBIT_FEATURES,
	.flags		= PHY_HAS_INTERRUPT,
=======
	/* PHY_GBIT_FEATURES */
>>>>>>> 407d19ab
	.config_init	= bcm54xx_config_init,
	.ack_interrupt	= bcm_phy_ack_intr,
	.config_intr	= bcm_phy_config_intr,
}, {
	.phy_id		= PHY_ID_BCM54616S,
	.phy_id_mask	= 0xfffffff0,
	.name		= "Broadcom BCM54616S",
<<<<<<< HEAD
	.features	= PHY_GBIT_FEATURES,
	.flags		= PHY_HAS_INTERRUPT,
=======
	/* PHY_GBIT_FEATURES */
>>>>>>> 407d19ab
	.config_init	= bcm54xx_config_init,
	.ack_interrupt	= bcm_phy_ack_intr,
	.config_intr	= bcm_phy_config_intr,
}, {
	.phy_id		= PHY_ID_BCM5464,
	.phy_id_mask	= 0xfffffff0,
	.name		= "Broadcom BCM5464",
<<<<<<< HEAD
	.features	= PHY_GBIT_FEATURES,
	.flags		= PHY_HAS_INTERRUPT,
=======
	/* PHY_GBIT_FEATURES */
>>>>>>> 407d19ab
	.config_init	= bcm54xx_config_init,
	.ack_interrupt	= bcm_phy_ack_intr,
	.config_intr	= bcm_phy_config_intr,
}, {
	.phy_id		= PHY_ID_BCM5481,
	.phy_id_mask	= 0xfffffff0,
	.name		= "Broadcom BCM5481",
<<<<<<< HEAD
	.features	= PHY_GBIT_FEATURES,
	.flags		= PHY_HAS_INTERRUPT,
=======
	/* PHY_GBIT_FEATURES */
>>>>>>> 407d19ab
	.config_init	= bcm54xx_config_init,
	.config_aneg	= bcm5481_config_aneg,
	.ack_interrupt	= bcm_phy_ack_intr,
	.config_intr	= bcm_phy_config_intr,
}, {
	.phy_id         = PHY_ID_BCM54810,
	.phy_id_mask    = 0xfffffff0,
	.name           = "Broadcom BCM54810",
<<<<<<< HEAD
	.features       = PHY_GBIT_FEATURES,
	.flags          = PHY_HAS_INTERRUPT,
=======
	/* PHY_GBIT_FEATURES */
>>>>>>> 407d19ab
	.config_init    = bcm54xx_config_init,
	.config_aneg    = bcm5481_config_aneg,
	.ack_interrupt  = bcm_phy_ack_intr,
	.config_intr    = bcm_phy_config_intr,
}, {
	.phy_id		= PHY_ID_BCM5482,
	.phy_id_mask	= 0xfffffff0,
	.name		= "Broadcom BCM5482",
<<<<<<< HEAD
	.features	= PHY_GBIT_FEATURES,
	.flags		= PHY_HAS_INTERRUPT,
=======
	/* PHY_GBIT_FEATURES */
>>>>>>> 407d19ab
	.config_init	= bcm5482_config_init,
	.read_status	= bcm5482_read_status,
	.ack_interrupt	= bcm_phy_ack_intr,
	.config_intr	= bcm_phy_config_intr,
}, {
	.phy_id		= PHY_ID_BCM50610,
	.phy_id_mask	= 0xfffffff0,
	.name		= "Broadcom BCM50610",
<<<<<<< HEAD
	.features	= PHY_GBIT_FEATURES,
	.flags		= PHY_HAS_INTERRUPT,
=======
	/* PHY_GBIT_FEATURES */
>>>>>>> 407d19ab
	.config_init	= bcm54xx_config_init,
	.ack_interrupt	= bcm_phy_ack_intr,
	.config_intr	= bcm_phy_config_intr,
}, {
	.phy_id		= PHY_ID_BCM50610M,
	.phy_id_mask	= 0xfffffff0,
	.name		= "Broadcom BCM50610M",
<<<<<<< HEAD
	.features	= PHY_GBIT_FEATURES,
	.flags		= PHY_HAS_INTERRUPT,
=======
	/* PHY_GBIT_FEATURES */
>>>>>>> 407d19ab
	.config_init	= bcm54xx_config_init,
	.ack_interrupt	= bcm_phy_ack_intr,
	.config_intr	= bcm_phy_config_intr,
}, {
	.phy_id		= PHY_ID_BCM57780,
	.phy_id_mask	= 0xfffffff0,
	.name		= "Broadcom BCM57780",
<<<<<<< HEAD
	.features	= PHY_GBIT_FEATURES,
	.flags		= PHY_HAS_INTERRUPT,
=======
	/* PHY_GBIT_FEATURES */
>>>>>>> 407d19ab
	.config_init	= bcm54xx_config_init,
	.ack_interrupt	= bcm_phy_ack_intr,
	.config_intr	= bcm_phy_config_intr,
}, {
	.phy_id		= PHY_ID_BCMAC131,
	.phy_id_mask	= 0xfffffff0,
	.name		= "Broadcom BCMAC131",
<<<<<<< HEAD
	.features	= PHY_BASIC_FEATURES,
	.flags		= PHY_HAS_INTERRUPT,
=======
	/* PHY_BASIC_FEATURES */
>>>>>>> 407d19ab
	.config_init	= brcm_fet_config_init,
	.ack_interrupt	= brcm_fet_ack_interrupt,
	.config_intr	= brcm_fet_config_intr,
}, {
	.phy_id		= PHY_ID_BCM5241,
	.phy_id_mask	= 0xfffffff0,
	.name		= "Broadcom BCM5241",
<<<<<<< HEAD
	.features	= PHY_BASIC_FEATURES,
	.flags		= PHY_HAS_INTERRUPT,
=======
	/* PHY_BASIC_FEATURES */
>>>>>>> 407d19ab
	.config_init	= brcm_fet_config_init,
	.ack_interrupt	= brcm_fet_ack_interrupt,
	.config_intr	= brcm_fet_config_intr,
}, {
	.phy_id		= PHY_ID_BCM5395,
	.phy_id_mask	= 0xfffffff0,
	.name		= "Broadcom BCM5395",
	.flags		= PHY_IS_INTERNAL,
	/* PHY_GBIT_FEATURES */
	.get_sset_count	= bcm_phy_get_sset_count,
	.get_strings	= bcm_phy_get_strings,
	.get_stats	= bcm53xx_phy_get_stats,
	.probe		= bcm53xx_phy_probe,
}, {
	.phy_id         = PHY_ID_BCM89610,
	.phy_id_mask    = 0xfffffff0,
	.name           = "Broadcom BCM89610",
<<<<<<< HEAD
	.features       = PHY_GBIT_FEATURES,
	.flags          = PHY_HAS_INTERRUPT,
=======
	/* PHY_GBIT_FEATURES */
>>>>>>> 407d19ab
	.config_init    = bcm54xx_config_init,
	.ack_interrupt  = bcm_phy_ack_intr,
	.config_intr    = bcm_phy_config_intr,
} };

module_phy_driver(broadcom_drivers);

static struct mdio_device_id __maybe_unused broadcom_tbl[] = {
	{ PHY_ID_BCM5411, 0xfffffff0 },
	{ PHY_ID_BCM5421, 0xfffffff0 },
	{ PHY_ID_BCM54210E, 0xfffffff0 },
	{ PHY_ID_BCM5461, 0xfffffff0 },
	{ PHY_ID_BCM54612E, 0xfffffff0 },
	{ PHY_ID_BCM54616S, 0xfffffff0 },
	{ PHY_ID_BCM5464, 0xfffffff0 },
	{ PHY_ID_BCM5481, 0xfffffff0 },
	{ PHY_ID_BCM54810, 0xfffffff0 },
	{ PHY_ID_BCM5482, 0xfffffff0 },
	{ PHY_ID_BCM50610, 0xfffffff0 },
	{ PHY_ID_BCM50610M, 0xfffffff0 },
	{ PHY_ID_BCM57780, 0xfffffff0 },
	{ PHY_ID_BCMAC131, 0xfffffff0 },
	{ PHY_ID_BCM5241, 0xfffffff0 },
	{ PHY_ID_BCM5395, 0xfffffff0 },
	{ PHY_ID_BCM89610, 0xfffffff0 },
	{ }
};

MODULE_DEVICE_TABLE(mdio, broadcom_tbl);<|MERGE_RESOLUTION|>--- conflicted
+++ resolved
@@ -1,3 +1,4 @@
+// SPDX-License-Identifier: GPL-2.0+
 /*
  *	drivers/net/phy/broadcom.c
  *
@@ -7,11 +8,6 @@
  *	Copyright (c) 2006  Maciej W. Rozycki
  *
  *	Inspired by code written by Amy Fong.
- *
- *	This program is free software; you can redistribute it and/or
- *	modify it under the terms of the GNU General Public License
- *	as published by the Free Software Foundation; either version
- *	2 of the License, or (at your option) any later version.
  */
 
 #include "bcm-phy-lib.h"
@@ -92,7 +88,7 @@
 	return 0;
 }
 
-static int bcm5481x_config(struct phy_device *phydev)
+static int bcm54xx_config_clock_delay(struct phy_device *phydev)
 {
 	int rc, val;
 
@@ -327,6 +323,19 @@
 
 	bcm54xx_phydsp_config(phydev);
 
+	/* Encode link speed into LED1 and LED3 pair (green/amber).
+	 * Also flash these two LEDs on activity. This means configuring
+	 * them for MULTICOLOR and encoding link/activity into them.
+	 */
+	val = BCM5482_SHD_LEDS1_LED1(BCM_LED_SRC_MULTICOLOR1) |
+		BCM5482_SHD_LEDS1_LED3(BCM_LED_SRC_MULTICOLOR1);
+	bcm_phy_write_shadow(phydev, BCM5482_SHD_LEDS1, val);
+
+	val = BCM_LED_MULTICOLOR_IN_PHASE |
+		BCM5482_SHD_LEDS1_LED1(BCM_LED_MULTICOLOR_LINK_ACT) |
+		BCM5482_SHD_LEDS1_LED3(BCM_LED_MULTICOLOR_LINK_ACT);
+	bcm_phy_write_exp(phydev, BCM_EXP_MULTICOLOR, val);
+
 	return 0;
 }
 
@@ -429,7 +438,7 @@
 	ret = genphy_config_aneg(phydev);
 
 	/* Then we can set up the delay. */
-	bcm5481x_config(phydev);
+	bcm54xx_config_clock_delay(phydev);
 
 	if (of_property_read_bool(np, "enet-phy-lane-swap")) {
 		/* Lane Swap - Undocumented register...magic! */
@@ -442,6 +451,19 @@
 	return ret;
 }
 
+static int bcm54616s_config_aneg(struct phy_device *phydev)
+{
+	int ret;
+
+	/* Aneg firsly. */
+	ret = genphy_config_aneg(phydev);
+
+	/* Then we can set up the delay. */
+	bcm54xx_config_clock_delay(phydev);
+
+	return ret;
+}
+
 static int brcm_phy_setbits(struct phy_device *phydev, int reg, int set)
 {
 	int val;
@@ -588,12 +610,7 @@
 	.phy_id		= PHY_ID_BCM5411,
 	.phy_id_mask	= 0xfffffff0,
 	.name		= "Broadcom BCM5411",
-<<<<<<< HEAD
-	.features	= PHY_GBIT_FEATURES,
-	.flags		= PHY_HAS_INTERRUPT,
-=======
-	/* PHY_GBIT_FEATURES */
->>>>>>> 407d19ab
+	/* PHY_GBIT_FEATURES */
 	.config_init	= bcm54xx_config_init,
 	.ack_interrupt	= bcm_phy_ack_intr,
 	.config_intr	= bcm_phy_config_intr,
@@ -601,12 +618,7 @@
 	.phy_id		= PHY_ID_BCM5421,
 	.phy_id_mask	= 0xfffffff0,
 	.name		= "Broadcom BCM5421",
-<<<<<<< HEAD
-	.features	= PHY_GBIT_FEATURES,
-	.flags		= PHY_HAS_INTERRUPT,
-=======
-	/* PHY_GBIT_FEATURES */
->>>>>>> 407d19ab
+	/* PHY_GBIT_FEATURES */
 	.config_init	= bcm54xx_config_init,
 	.ack_interrupt	= bcm_phy_ack_intr,
 	.config_intr	= bcm_phy_config_intr,
@@ -614,12 +626,7 @@
 	.phy_id		= PHY_ID_BCM54210E,
 	.phy_id_mask	= 0xfffffff0,
 	.name		= "Broadcom BCM54210E",
-<<<<<<< HEAD
-	.features	= PHY_GBIT_FEATURES,
-	.flags		= PHY_HAS_INTERRUPT,
-=======
-	/* PHY_GBIT_FEATURES */
->>>>>>> 407d19ab
+	/* PHY_GBIT_FEATURES */
 	.config_init	= bcm54xx_config_init,
 	.ack_interrupt	= bcm_phy_ack_intr,
 	.config_intr	= bcm_phy_config_intr,
@@ -627,12 +634,7 @@
 	.phy_id		= PHY_ID_BCM5461,
 	.phy_id_mask	= 0xfffffff0,
 	.name		= "Broadcom BCM5461",
-<<<<<<< HEAD
-	.features	= PHY_GBIT_FEATURES,
-	.flags		= PHY_HAS_INTERRUPT,
-=======
-	/* PHY_GBIT_FEATURES */
->>>>>>> 407d19ab
+	/* PHY_GBIT_FEATURES */
 	.config_init	= bcm54xx_config_init,
 	.ack_interrupt	= bcm_phy_ack_intr,
 	.config_intr	= bcm_phy_config_intr,
@@ -640,12 +642,7 @@
 	.phy_id		= PHY_ID_BCM54612E,
 	.phy_id_mask	= 0xfffffff0,
 	.name		= "Broadcom BCM54612E",
-<<<<<<< HEAD
-	.features	= PHY_GBIT_FEATURES,
-	.flags		= PHY_HAS_INTERRUPT,
-=======
-	/* PHY_GBIT_FEATURES */
->>>>>>> 407d19ab
+	/* PHY_GBIT_FEATURES */
 	.config_init	= bcm54xx_config_init,
 	.ack_interrupt	= bcm_phy_ack_intr,
 	.config_intr	= bcm_phy_config_intr,
@@ -653,25 +650,16 @@
 	.phy_id		= PHY_ID_BCM54616S,
 	.phy_id_mask	= 0xfffffff0,
 	.name		= "Broadcom BCM54616S",
-<<<<<<< HEAD
-	.features	= PHY_GBIT_FEATURES,
-	.flags		= PHY_HAS_INTERRUPT,
-=======
-	/* PHY_GBIT_FEATURES */
->>>>>>> 407d19ab
-	.config_init	= bcm54xx_config_init,
+	/* PHY_GBIT_FEATURES */
+	.config_init	= bcm54xx_config_init,
+	.config_aneg	= bcm54616s_config_aneg,
 	.ack_interrupt	= bcm_phy_ack_intr,
 	.config_intr	= bcm_phy_config_intr,
 }, {
 	.phy_id		= PHY_ID_BCM5464,
 	.phy_id_mask	= 0xfffffff0,
 	.name		= "Broadcom BCM5464",
-<<<<<<< HEAD
-	.features	= PHY_GBIT_FEATURES,
-	.flags		= PHY_HAS_INTERRUPT,
-=======
-	/* PHY_GBIT_FEATURES */
->>>>>>> 407d19ab
+	/* PHY_GBIT_FEATURES */
 	.config_init	= bcm54xx_config_init,
 	.ack_interrupt	= bcm_phy_ack_intr,
 	.config_intr	= bcm_phy_config_intr,
@@ -679,12 +667,7 @@
 	.phy_id		= PHY_ID_BCM5481,
 	.phy_id_mask	= 0xfffffff0,
 	.name		= "Broadcom BCM5481",
-<<<<<<< HEAD
-	.features	= PHY_GBIT_FEATURES,
-	.flags		= PHY_HAS_INTERRUPT,
-=======
-	/* PHY_GBIT_FEATURES */
->>>>>>> 407d19ab
+	/* PHY_GBIT_FEATURES */
 	.config_init	= bcm54xx_config_init,
 	.config_aneg	= bcm5481_config_aneg,
 	.ack_interrupt	= bcm_phy_ack_intr,
@@ -693,12 +676,7 @@
 	.phy_id         = PHY_ID_BCM54810,
 	.phy_id_mask    = 0xfffffff0,
 	.name           = "Broadcom BCM54810",
-<<<<<<< HEAD
-	.features       = PHY_GBIT_FEATURES,
-	.flags          = PHY_HAS_INTERRUPT,
-=======
-	/* PHY_GBIT_FEATURES */
->>>>>>> 407d19ab
+	/* PHY_GBIT_FEATURES */
 	.config_init    = bcm54xx_config_init,
 	.config_aneg    = bcm5481_config_aneg,
 	.ack_interrupt  = bcm_phy_ack_intr,
@@ -707,12 +685,7 @@
 	.phy_id		= PHY_ID_BCM5482,
 	.phy_id_mask	= 0xfffffff0,
 	.name		= "Broadcom BCM5482",
-<<<<<<< HEAD
-	.features	= PHY_GBIT_FEATURES,
-	.flags		= PHY_HAS_INTERRUPT,
-=======
-	/* PHY_GBIT_FEATURES */
->>>>>>> 407d19ab
+	/* PHY_GBIT_FEATURES */
 	.config_init	= bcm5482_config_init,
 	.read_status	= bcm5482_read_status,
 	.ack_interrupt	= bcm_phy_ack_intr,
@@ -721,12 +694,7 @@
 	.phy_id		= PHY_ID_BCM50610,
 	.phy_id_mask	= 0xfffffff0,
 	.name		= "Broadcom BCM50610",
-<<<<<<< HEAD
-	.features	= PHY_GBIT_FEATURES,
-	.flags		= PHY_HAS_INTERRUPT,
-=======
-	/* PHY_GBIT_FEATURES */
->>>>>>> 407d19ab
+	/* PHY_GBIT_FEATURES */
 	.config_init	= bcm54xx_config_init,
 	.ack_interrupt	= bcm_phy_ack_intr,
 	.config_intr	= bcm_phy_config_intr,
@@ -734,12 +702,7 @@
 	.phy_id		= PHY_ID_BCM50610M,
 	.phy_id_mask	= 0xfffffff0,
 	.name		= "Broadcom BCM50610M",
-<<<<<<< HEAD
-	.features	= PHY_GBIT_FEATURES,
-	.flags		= PHY_HAS_INTERRUPT,
-=======
-	/* PHY_GBIT_FEATURES */
->>>>>>> 407d19ab
+	/* PHY_GBIT_FEATURES */
 	.config_init	= bcm54xx_config_init,
 	.ack_interrupt	= bcm_phy_ack_intr,
 	.config_intr	= bcm_phy_config_intr,
@@ -747,12 +710,7 @@
 	.phy_id		= PHY_ID_BCM57780,
 	.phy_id_mask	= 0xfffffff0,
 	.name		= "Broadcom BCM57780",
-<<<<<<< HEAD
-	.features	= PHY_GBIT_FEATURES,
-	.flags		= PHY_HAS_INTERRUPT,
-=======
-	/* PHY_GBIT_FEATURES */
->>>>>>> 407d19ab
+	/* PHY_GBIT_FEATURES */
 	.config_init	= bcm54xx_config_init,
 	.ack_interrupt	= bcm_phy_ack_intr,
 	.config_intr	= bcm_phy_config_intr,
@@ -760,12 +718,7 @@
 	.phy_id		= PHY_ID_BCMAC131,
 	.phy_id_mask	= 0xfffffff0,
 	.name		= "Broadcom BCMAC131",
-<<<<<<< HEAD
-	.features	= PHY_BASIC_FEATURES,
-	.flags		= PHY_HAS_INTERRUPT,
-=======
 	/* PHY_BASIC_FEATURES */
->>>>>>> 407d19ab
 	.config_init	= brcm_fet_config_init,
 	.ack_interrupt	= brcm_fet_ack_interrupt,
 	.config_intr	= brcm_fet_config_intr,
@@ -773,12 +726,7 @@
 	.phy_id		= PHY_ID_BCM5241,
 	.phy_id_mask	= 0xfffffff0,
 	.name		= "Broadcom BCM5241",
-<<<<<<< HEAD
-	.features	= PHY_BASIC_FEATURES,
-	.flags		= PHY_HAS_INTERRUPT,
-=======
 	/* PHY_BASIC_FEATURES */
->>>>>>> 407d19ab
 	.config_init	= brcm_fet_config_init,
 	.ack_interrupt	= brcm_fet_ack_interrupt,
 	.config_intr	= brcm_fet_config_intr,
@@ -796,12 +744,7 @@
 	.phy_id         = PHY_ID_BCM89610,
 	.phy_id_mask    = 0xfffffff0,
 	.name           = "Broadcom BCM89610",
-<<<<<<< HEAD
-	.features       = PHY_GBIT_FEATURES,
-	.flags          = PHY_HAS_INTERRUPT,
-=======
-	/* PHY_GBIT_FEATURES */
->>>>>>> 407d19ab
+	/* PHY_GBIT_FEATURES */
 	.config_init    = bcm54xx_config_init,
 	.ack_interrupt  = bcm_phy_ack_intr,
 	.config_intr    = bcm_phy_config_intr,
