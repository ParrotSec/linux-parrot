/* Framework for configuring and reading PHY devices
 * Based on code in sungem_phy.c and gianfar_phy.c
 *
 * Author: Andy Fleming
 *
 * Copyright (c) 2004 Freescale Semiconductor, Inc.
 * Copyright (c) 2006, 2007  Maciej W. Rozycki
 *
 * This program is free software; you can redistribute  it and/or modify it
 * under  the terms of  the GNU General  Public License as published by the
 * Free Software Foundation;  either version 2 of the  License, or (at your
 * option) any later version.
 *
 */

#define pr_fmt(fmt) KBUILD_MODNAME ": " fmt

#include <linux/kernel.h>
#include <linux/string.h>
#include <linux/errno.h>
#include <linux/unistd.h>
#include <linux/interrupt.h>
#include <linux/delay.h>
#include <linux/netdevice.h>
#include <linux/etherdevice.h>
#include <linux/skbuff.h>
#include <linux/mm.h>
#include <linux/module.h>
#include <linux/mii.h>
#include <linux/ethtool.h>
#include <linux/phy.h>
#include <linux/phy_led_triggers.h>
#include <linux/workqueue.h>
#include <linux/mdio.h>
#include <linux/io.h>
#include <linux/uaccess.h>
#include <linux/atomic.h>

#include <asm/irq.h>

#define PHY_STATE_STR(_state)			\
	case PHY_##_state:			\
		return __stringify(_state);	\

static const char *phy_state_to_str(enum phy_state st)
{
	switch (st) {
	PHY_STATE_STR(DOWN)
	PHY_STATE_STR(STARTING)
	PHY_STATE_STR(READY)
	PHY_STATE_STR(PENDING)
	PHY_STATE_STR(UP)
	PHY_STATE_STR(AN)
	PHY_STATE_STR(RUNNING)
	PHY_STATE_STR(NOLINK)
	PHY_STATE_STR(FORCING)
	PHY_STATE_STR(CHANGELINK)
	PHY_STATE_STR(HALTED)
	}

	return NULL;
}


static const char *phy_pause_str(struct phy_device *phydev)
{
	bool local_pause, local_asym_pause;

	if (phydev->autoneg == AUTONEG_DISABLE)
		goto no_pause;

	local_pause = linkmode_test_bit(ETHTOOL_LINK_MODE_Pause_BIT,
					phydev->advertising);
	local_asym_pause = linkmode_test_bit(ETHTOOL_LINK_MODE_Asym_Pause_BIT,
					     phydev->advertising);

	if (local_pause && phydev->pause)
		return "rx/tx";

	if (local_asym_pause && phydev->asym_pause) {
		if (local_pause)
			return "rx";
		if (phydev->pause)
			return "tx";
	}

no_pause:
	return "off";
}

/**
 * phy_print_status - Convenience function to print out the current phy status
 * @phydev: the phy_device struct
 */
void phy_print_status(struct phy_device *phydev)
{
	if (phydev->link) {
		netdev_info(phydev->attached_dev,
			"Link is Up - %s/%s - flow control %s\n",
			phy_speed_to_str(phydev->speed),
			phy_duplex_to_str(phydev->duplex),
			phy_pause_str(phydev));
	} else	{
		netdev_info(phydev->attached_dev, "Link is Down\n");
	}
}
EXPORT_SYMBOL(phy_print_status);

/**
 * phy_clear_interrupt - Ack the phy device's interrupt
 * @phydev: the phy_device struct
 *
 * If the @phydev driver has an ack_interrupt function, call it to
 * ack and clear the phy device's interrupt.
 *
 * Returns 0 on success or < 0 on error.
 */
static int phy_clear_interrupt(struct phy_device *phydev)
{
	if (phydev->drv->ack_interrupt)
		return phydev->drv->ack_interrupt(phydev);

	return 0;
}

/**
 * phy_config_interrupt - configure the PHY device for the requested interrupts
 * @phydev: the phy_device struct
 * @interrupts: interrupt flags to configure for this @phydev
 *
 * Returns 0 on success or < 0 on error.
 */
static int phy_config_interrupt(struct phy_device *phydev, u32 interrupts)
{
	phydev->interrupts = interrupts;
	if (phydev->drv->config_intr)
		return phydev->drv->config_intr(phydev);

	return 0;
}

/**
 * phy_restart_aneg - restart auto-negotiation
 * @phydev: target phy_device struct
 *
 * Restart the autonegotiation on @phydev.  Returns >= 0 on success or
 * negative errno on error.
 */
int phy_restart_aneg(struct phy_device *phydev)
{
	int ret;

	if (phydev->is_c45 && !(phydev->c45_ids.devices_in_package & BIT(0)))
		ret = genphy_c45_restart_aneg(phydev);
	else
		ret = genphy_restart_aneg(phydev);

	return ret;
}
EXPORT_SYMBOL_GPL(phy_restart_aneg);

/**
 * phy_aneg_done - return auto-negotiation status
 * @phydev: target phy_device struct
 *
 * Description: Return the auto-negotiation status from this @phydev
 * Returns > 0 on success or < 0 on error. 0 means that auto-negotiation
 * is still pending.
 */
int phy_aneg_done(struct phy_device *phydev)
{
	if (phydev->drv && phydev->drv->aneg_done)
		return phydev->drv->aneg_done(phydev);

	/* Avoid genphy_aneg_done() if the Clause 45 PHY does not
	 * implement Clause 22 registers
	 */
	if (phydev->is_c45 && !(phydev->c45_ids.devices_in_package & BIT(0)))
		return -EINVAL;

	return genphy_aneg_done(phydev);
}
EXPORT_SYMBOL(phy_aneg_done);

/**
 * phy_find_valid - find a PHY setting that matches the requested parameters
 * @speed: desired speed
 * @duplex: desired duplex
 * @supported: mask of supported link modes
 *
 * Locate a supported phy setting that is, in priority order:
 * - an exact match for the specified speed and duplex mode
 * - a match for the specified speed, or slower speed
 * - the slowest supported speed
 * Returns the matched phy_setting entry, or %NULL if no supported phy
 * settings were found.
 */
static const struct phy_setting *
phy_find_valid(int speed, int duplex, u32 supported)
{
	unsigned long mask = supported;

	return phy_lookup_setting(speed, duplex, &mask, BITS_PER_LONG, false);
}

/**
 * phy_supported_speeds - return all speeds currently supported by a phy device
 * @phy: The phy device to return supported speeds of.
 * @speeds: buffer to store supported speeds in.
 * @size:   size of speeds buffer.
 *
 * Description: Returns the number of supported speeds, and fills the speeds
 * buffer with the supported speeds. If speeds buffer is too small to contain
 * all currently supported speeds, will return as many speeds as can fit.
 */
unsigned int phy_supported_speeds(struct phy_device *phy,
				  unsigned int *speeds,
				  unsigned int size)
{
	unsigned long supported = phy->supported;

	return phy_speeds(speeds, size, &supported, BITS_PER_LONG);
}

/**
 * phy_check_valid - check if there is a valid PHY setting which matches
 *		     speed, duplex, and feature mask
 * @speed: speed to match
 * @duplex: duplex to match
 * @features: A mask of the valid settings
 *
 * Description: Returns true if there is a valid setting, false otherwise.
 */
static inline bool phy_check_valid(int speed, int duplex, u32 features)
{
	unsigned long mask = features;

	return !!phy_lookup_setting(speed, duplex, &mask, BITS_PER_LONG, true);
}

/**
 * phy_sanitize_settings - make sure the PHY is set to supported speed and duplex
 * @phydev: the target phy_device struct
 *
 * Description: Make sure the PHY is set to supported speeds and
 *   duplexes.  Drop down by one in this order:  1000/FULL,
 *   1000/HALF, 100/FULL, 100/HALF, 10/FULL, 10/HALF.
 */
static void phy_sanitize_settings(struct phy_device *phydev)
{
	const struct phy_setting *setting;
	u32 features = phydev->supported;

<<<<<<< HEAD
	/* Sanitize settings based on PHY capabilities */
	if ((features & SUPPORTED_Autoneg) == 0)
		phydev->autoneg = AUTONEG_DISABLE;

	setting = phy_find_valid(phydev->speed, phydev->duplex, features);
=======
	setting = phy_find_valid(phydev->speed, phydev->duplex,
				 phydev->supported);
>>>>>>> 407d19ab
	if (setting) {
		phydev->speed = setting->speed;
		phydev->duplex = setting->duplex;
	} else {
		/* We failed to find anything (no supported speeds?) */
		phydev->speed = SPEED_UNKNOWN;
		phydev->duplex = DUPLEX_UNKNOWN;
	}
}

/**
 * phy_ethtool_sset - generic ethtool sset function, handles all the details
 * @phydev: target phy_device struct
 * @cmd: ethtool_cmd
 *
 * A few notes about parameter checking:
 *
 * - We don't set port or transceiver, so we don't care what they
 *   were set to.
 * - phy_start_aneg() will make sure forced settings are sane, and
 *   choose the next best ones from the ones selected, so we don't
 *   care if ethtool tries to give us bad values.
 */
int phy_ethtool_sset(struct phy_device *phydev, struct ethtool_cmd *cmd)
{
	u32 speed = ethtool_cmd_speed(cmd);

	if (cmd->phy_address != phydev->mdio.addr)
		return -EINVAL;

	/* We make sure that we don't pass unsupported values in to the PHY */
	cmd->advertising &= phydev->supported;

	/* Verify the settings we care about. */
	if (cmd->autoneg != AUTONEG_ENABLE && cmd->autoneg != AUTONEG_DISABLE)
		return -EINVAL;

	if (cmd->autoneg == AUTONEG_ENABLE && cmd->advertising == 0)
		return -EINVAL;

	if (cmd->autoneg == AUTONEG_DISABLE &&
	    ((speed != SPEED_1000 &&
	      speed != SPEED_100 &&
	      speed != SPEED_10) ||
	     (cmd->duplex != DUPLEX_HALF &&
	      cmd->duplex != DUPLEX_FULL)))
		return -EINVAL;

	phydev->autoneg = cmd->autoneg;

	phydev->speed = speed;

	phydev->advertising = cmd->advertising;

	if (AUTONEG_ENABLE == cmd->autoneg)
		phydev->advertising |= ADVERTISED_Autoneg;
	else
		phydev->advertising &= ~ADVERTISED_Autoneg;

	phydev->duplex = cmd->duplex;

	phydev->mdix_ctrl = cmd->eth_tp_mdix_ctrl;

	/* Restart the PHY */
	phy_start_aneg(phydev);

	return 0;
}
EXPORT_SYMBOL(phy_ethtool_sset);

int phy_ethtool_ksettings_set(struct phy_device *phydev,
			      const struct ethtool_link_ksettings *cmd)
{
	u8 autoneg = cmd->base.autoneg;
	u8 duplex = cmd->base.duplex;
	u32 speed = cmd->base.speed;
	u32 advertising;

	if (cmd->base.phy_address != phydev->mdio.addr)
		return -EINVAL;

	ethtool_convert_link_mode_to_legacy_u32(&advertising,
						cmd->link_modes.advertising);

	/* We make sure that we don't pass unsupported values in to the PHY */
	advertising &= phydev->supported;

	/* Verify the settings we care about. */
	if (autoneg != AUTONEG_ENABLE && autoneg != AUTONEG_DISABLE)
		return -EINVAL;

	if (autoneg == AUTONEG_ENABLE && advertising == 0)
		return -EINVAL;

	if (autoneg == AUTONEG_DISABLE &&
	    ((speed != SPEED_1000 &&
	      speed != SPEED_100 &&
	      speed != SPEED_10) ||
	     (duplex != DUPLEX_HALF &&
	      duplex != DUPLEX_FULL)))
		return -EINVAL;

	phydev->autoneg = autoneg;

	phydev->speed = speed;

	phydev->advertising = advertising;

	if (autoneg == AUTONEG_ENABLE)
		phydev->advertising |= ADVERTISED_Autoneg;
	else
		phydev->advertising &= ~ADVERTISED_Autoneg;

	phydev->duplex = duplex;

	phydev->mdix_ctrl = cmd->base.eth_tp_mdix_ctrl;

	/* Restart the PHY */
	phy_start_aneg(phydev);

	return 0;
}
EXPORT_SYMBOL(phy_ethtool_ksettings_set);

void phy_ethtool_ksettings_get(struct phy_device *phydev,
			       struct ethtool_link_ksettings *cmd)
{
	ethtool_convert_legacy_u32_to_link_mode(cmd->link_modes.supported,
						phydev->supported);

	ethtool_convert_legacy_u32_to_link_mode(cmd->link_modes.advertising,
						phydev->advertising);

	ethtool_convert_legacy_u32_to_link_mode(cmd->link_modes.lp_advertising,
						phydev->lp_advertising);

	cmd->base.speed = phydev->speed;
	cmd->base.duplex = phydev->duplex;
	if (phydev->interface == PHY_INTERFACE_MODE_MOCA)
		cmd->base.port = PORT_BNC;
	else
		cmd->base.port = PORT_MII;
	cmd->base.transceiver = phy_is_internal(phydev) ?
				XCVR_INTERNAL : XCVR_EXTERNAL;
	cmd->base.phy_address = phydev->mdio.addr;
	cmd->base.autoneg = phydev->autoneg;
	cmd->base.eth_tp_mdix_ctrl = phydev->mdix_ctrl;
	cmd->base.eth_tp_mdix = phydev->mdix;
}
EXPORT_SYMBOL(phy_ethtool_ksettings_get);

/**
 * phy_mii_ioctl - generic PHY MII ioctl interface
 * @phydev: the phy_device struct
 * @ifr: &struct ifreq for socket ioctl's
 * @cmd: ioctl cmd to execute
 *
 * Note that this function is currently incompatible with the
 * PHYCONTROL layer.  It changes registers without regard to
 * current state.  Use at own risk.
 */
int phy_mii_ioctl(struct phy_device *phydev, struct ifreq *ifr, int cmd)
{
	struct mii_ioctl_data *mii_data = if_mii(ifr);
	u16 val = mii_data->val_in;
	bool change_autoneg = false;

	switch (cmd) {
	case SIOCGMIIPHY:
		mii_data->phy_id = phydev->mdio.addr;
		/* fall through */

	case SIOCGMIIREG:
		mii_data->val_out = mdiobus_read(phydev->mdio.bus,
						 mii_data->phy_id,
						 mii_data->reg_num);
		return 0;

	case SIOCSMIIREG:
		if (mii_data->phy_id == phydev->mdio.addr) {
			switch (mii_data->reg_num) {
			case MII_BMCR:
				if ((val & (BMCR_RESET | BMCR_ANENABLE)) == 0) {
					if (phydev->autoneg == AUTONEG_ENABLE)
						change_autoneg = true;
					phydev->autoneg = AUTONEG_DISABLE;
					if (val & BMCR_FULLDPLX)
						phydev->duplex = DUPLEX_FULL;
					else
						phydev->duplex = DUPLEX_HALF;
					if (val & BMCR_SPEED1000)
						phydev->speed = SPEED_1000;
					else if (val & BMCR_SPEED100)
						phydev->speed = SPEED_100;
					else phydev->speed = SPEED_10;
				}
				else {
					if (phydev->autoneg == AUTONEG_DISABLE)
						change_autoneg = true;
					phydev->autoneg = AUTONEG_ENABLE;
				}
				break;
			case MII_ADVERTISE:
				phydev->advertising = mii_adv_to_ethtool_adv_t(val);
				change_autoneg = true;
				break;
			default:
				/* do nothing */
				break;
			}
		}

		mdiobus_write(phydev->mdio.bus, mii_data->phy_id,
			      mii_data->reg_num, val);

		if (mii_data->phy_id == phydev->mdio.addr &&
		    mii_data->reg_num == MII_BMCR &&
		    val & BMCR_RESET)
			return phy_init_hw(phydev);

		if (change_autoneg)
			return phy_start_aneg(phydev);

		return 0;

	case SIOCSHWTSTAMP:
		if (phydev->drv && phydev->drv->hwtstamp)
			return phydev->drv->hwtstamp(phydev, ifr);
		/* fall through */

	default:
		return -EOPNOTSUPP;
	}
}
EXPORT_SYMBOL(phy_mii_ioctl);

static int phy_config_aneg(struct phy_device *phydev)
{
	if (phydev->drv->config_aneg)
		return phydev->drv->config_aneg(phydev);

	/* Clause 45 PHYs that don't implement Clause 22 registers are not
	 * allowed to call genphy_config_aneg()
	 */
	if (phydev->is_c45 && !(phydev->c45_ids.devices_in_package & BIT(0)))
		return -EOPNOTSUPP;

	return genphy_config_aneg(phydev);
}

/**
 * phy_start_aneg_priv - start auto-negotiation for this PHY device
 * @phydev: the phy_device struct
 * @sync: indicate whether we should wait for the workqueue cancelation
 *
 * Description: Sanitizes the settings (if we're not autonegotiating
 *   them), and then calls the driver's config_aneg function.
 *   If the PHYCONTROL Layer is operating, we change the state to
 *   reflect the beginning of Auto-negotiation or forcing.
 */
static int phy_start_aneg_priv(struct phy_device *phydev, bool sync)
{
	bool trigger = 0;
	int err;

	if (!phydev->drv)
		return -EIO;

	mutex_lock(&phydev->lock);

	if (AUTONEG_DISABLE == phydev->autoneg)
		phy_sanitize_settings(phydev);

	/* Invalidate LP advertising flags */
	phydev->lp_advertising = 0;

	err = phy_config_aneg(phydev);
	if (err < 0)
		goto out_unlock;

	if (phydev->state != PHY_HALTED) {
		if (AUTONEG_ENABLE == phydev->autoneg) {
			phydev->state = PHY_AN;
			phydev->link_timeout = PHY_AN_TIMEOUT;
		} else {
			phydev->state = PHY_FORCING;
			phydev->link_timeout = PHY_FORCE_TIMEOUT;
		}
	}

	/* Re-schedule a PHY state machine to check PHY status because
	 * negotiation may already be done and aneg interrupt may not be
	 * generated.
	 */
	if (!phy_polling_mode(phydev) && phydev->state == PHY_AN) {
		err = phy_aneg_done(phydev);
		if (err > 0) {
			trigger = true;
			err = 0;
		}
	}

out_unlock:
	mutex_unlock(&phydev->lock);

	if (trigger)
		phy_trigger_machine(phydev, sync);

	return err;
}

/**
 * phy_start_aneg - start auto-negotiation for this PHY device
 * @phydev: the phy_device struct
 *
 * Description: Sanitizes the settings (if we're not autonegotiating
 *   them), and then calls the driver's config_aneg function.
 *   If the PHYCONTROL Layer is operating, we change the state to
 *   reflect the beginning of Auto-negotiation or forcing.
 */
int phy_start_aneg(struct phy_device *phydev)
{
	return phy_start_aneg_priv(phydev, true);
}
EXPORT_SYMBOL(phy_start_aneg);

static int phy_poll_aneg_done(struct phy_device *phydev)
{
	unsigned int retries = 100;
	int ret;

	do {
		msleep(100);
		ret = phy_aneg_done(phydev);
	} while (!ret && --retries);

	if (!ret)
		return -ETIMEDOUT;

	return ret < 0 ? ret : 0;
}

/**
 * phy_speed_down - set speed to lowest speed supported by both link partners
 * @phydev: the phy_device struct
 * @sync: perform action synchronously
 *
 * Description: Typically used to save energy when waiting for a WoL packet
 *
 * WARNING: Setting sync to false may cause the system being unable to suspend
 * in case the PHY generates an interrupt when finishing the autonegotiation.
 * This interrupt may wake up the system immediately after suspend.
 * Therefore use sync = false only if you're sure it's safe with the respective
 * network chip.
 */
int phy_speed_down(struct phy_device *phydev, bool sync)
{
	u32 adv = phydev->lp_advertising & phydev->supported;
	u32 adv_old = phydev->advertising;
	int ret;

	if (phydev->autoneg != AUTONEG_ENABLE)
		return 0;

	if (adv & PHY_10BT_FEATURES)
		phydev->advertising &= ~(PHY_100BT_FEATURES |
					 PHY_1000BT_FEATURES);
	else if (adv & PHY_100BT_FEATURES)
		phydev->advertising &= ~PHY_1000BT_FEATURES;

	if (phydev->advertising == adv_old)
		return 0;

	ret = phy_config_aneg(phydev);
	if (ret)
		return ret;

	return sync ? phy_poll_aneg_done(phydev) : 0;
}
EXPORT_SYMBOL_GPL(phy_speed_down);

/**
 * phy_speed_up - (re)set advertised speeds to all supported speeds
 * @phydev: the phy_device struct
 *
 * Description: Used to revert the effect of phy_speed_down
 */
int phy_speed_up(struct phy_device *phydev)
{
	u32 mask = PHY_10BT_FEATURES | PHY_100BT_FEATURES | PHY_1000BT_FEATURES;
	u32 adv_old = phydev->advertising;

	if (phydev->autoneg != AUTONEG_ENABLE)
		return 0;

	phydev->advertising = (adv_old & ~mask) | (phydev->supported & mask);

	if (phydev->advertising == adv_old)
		return 0;

	return phy_config_aneg(phydev);
}
EXPORT_SYMBOL_GPL(phy_speed_up);

/**
 * phy_start_machine - start PHY state machine tracking
 * @phydev: the phy_device struct
 *
 * Description: The PHY infrastructure can run a state machine
 *   which tracks whether the PHY is starting up, negotiating,
 *   etc.  This function starts the delayed workqueue which tracks
 *   the state of the PHY. If you want to maintain your own state machine,
 *   do not call this function.
 */
void phy_start_machine(struct phy_device *phydev)
{
	queue_delayed_work(system_power_efficient_wq, &phydev->state_queue, HZ);
}
EXPORT_SYMBOL_GPL(phy_start_machine);

/**
 * phy_trigger_machine - trigger the state machine to run
 *
 * @phydev: the phy_device struct
 * @sync: indicate whether we should wait for the workqueue cancelation
 *
 * Description: There has been a change in state which requires that the
 *   state machine runs.
 */

void phy_trigger_machine(struct phy_device *phydev, bool sync)
{
	if (sync)
		cancel_delayed_work_sync(&phydev->state_queue);
	else
		cancel_delayed_work(&phydev->state_queue);
	queue_delayed_work(system_power_efficient_wq, &phydev->state_queue, 0);
}

/**
 * phy_stop_machine - stop the PHY state machine tracking
 * @phydev: target phy_device struct
 *
 * Description: Stops the state machine delayed workqueue, sets the
 *   state to UP (unless it wasn't up yet). This function must be
 *   called BEFORE phy_detach.
 */
void phy_stop_machine(struct phy_device *phydev)
{
	cancel_delayed_work_sync(&phydev->state_queue);

	mutex_lock(&phydev->lock);
	if (phydev->state > PHY_UP && phydev->state != PHY_HALTED)
		phydev->state = PHY_UP;
	mutex_unlock(&phydev->lock);
}

/**
 * phy_error - enter HALTED state for this PHY device
 * @phydev: target phy_device struct
 *
 * Moves the PHY to the HALTED state in response to a read
 * or write error, and tells the controller the link is down.
 * Must not be called from interrupt context, or while the
 * phydev->lock is held.
 */
static void phy_error(struct phy_device *phydev)
{
	mutex_lock(&phydev->lock);
	phydev->state = PHY_HALTED;
	mutex_unlock(&phydev->lock);

	phy_trigger_machine(phydev, false);
}

/**
 * phy_disable_interrupts - Disable the PHY interrupts from the PHY side
 * @phydev: target phy_device struct
 */
static int phy_disable_interrupts(struct phy_device *phydev)
{
	int err;

	/* Disable PHY interrupts */
	err = phy_config_interrupt(phydev, PHY_INTERRUPT_DISABLED);
	if (err)
		return err;

	/* Clear the interrupt */
	return phy_clear_interrupt(phydev);
}

/**
 * phy_change - Called by the phy_interrupt to handle PHY changes
 * @phydev: phy_device struct that interrupted
 */
static irqreturn_t phy_change(struct phy_device *phydev)
{
	if (phy_interrupt_is_valid(phydev)) {
		if (phydev->drv->did_interrupt &&
		    !phydev->drv->did_interrupt(phydev))
			return IRQ_NONE;

		if (phydev->state == PHY_HALTED)
			if (phy_disable_interrupts(phydev))
				goto phy_err;
	}

	mutex_lock(&phydev->lock);
	if ((PHY_RUNNING == phydev->state) || (PHY_NOLINK == phydev->state))
		phydev->state = PHY_CHANGELINK;
	mutex_unlock(&phydev->lock);

	/* reschedule state queue work to run as soon as possible */
	phy_trigger_machine(phydev, true);

	if (phy_interrupt_is_valid(phydev) && phy_clear_interrupt(phydev))
		goto phy_err;
	return IRQ_HANDLED;

phy_err:
	phy_error(phydev);
	return IRQ_NONE;
}

/**
 * phy_change_work - Scheduled by the phy_mac_interrupt to handle PHY changes
 * @work: work_struct that describes the work to be done
 */
void phy_change_work(struct work_struct *work)
{
	struct phy_device *phydev =
		container_of(work, struct phy_device, phy_queue);

	phy_change(phydev);
}

/**
 * phy_interrupt - PHY interrupt handler
 * @irq: interrupt line
 * @phy_dat: phy_device pointer
 *
 * Description: When a PHY interrupt occurs, the handler disables
 * interrupts, and uses phy_change to handle the interrupt.
 */
static irqreturn_t phy_interrupt(int irq, void *phy_dat)
{
	struct phy_device *phydev = phy_dat;

	if (PHY_HALTED == phydev->state)
		return IRQ_NONE;		/* It can't be ours.  */

	return phy_change(phydev);
}

/**
 * phy_enable_interrupts - Enable the interrupts from the PHY side
 * @phydev: target phy_device struct
 */
static int phy_enable_interrupts(struct phy_device *phydev)
{
	int err = phy_clear_interrupt(phydev);

	if (err < 0)
		return err;

	return phy_config_interrupt(phydev, PHY_INTERRUPT_ENABLED);
}

/**
 * phy_start_interrupts - request and enable interrupts for a PHY device
 * @phydev: target phy_device struct
 *
 * Description: Request the interrupt for the given PHY.
 *   If this fails, then we set irq to PHY_POLL.
 *   Otherwise, we enable the interrupts in the PHY.
 *   This should only be called with a valid IRQ number.
 *   Returns 0 on success or < 0 on error.
 */
int phy_start_interrupts(struct phy_device *phydev)
{
	if (request_threaded_irq(phydev->irq, NULL, phy_interrupt,
				 IRQF_ONESHOT | IRQF_SHARED,
				 phydev_name(phydev), phydev) < 0) {
		pr_warn("%s: Can't get IRQ %d (PHY)\n",
			phydev->mdio.bus->name, phydev->irq);
		phydev->irq = PHY_POLL;
		return 0;
	}

	return phy_enable_interrupts(phydev);
}
EXPORT_SYMBOL(phy_start_interrupts);

/**
 * phy_stop_interrupts - disable interrupts from a PHY device
 * @phydev: target phy_device struct
 */
int phy_stop_interrupts(struct phy_device *phydev)
{
	int err = phy_disable_interrupts(phydev);

	if (err)
		phy_error(phydev);

	free_irq(phydev->irq, phydev);

	return err;
}
EXPORT_SYMBOL(phy_stop_interrupts);

/**
 * phy_stop - Bring down the PHY link, and stop checking the status
 * @phydev: target phy_device struct
 */
void phy_stop(struct phy_device *phydev)
{
	mutex_lock(&phydev->lock);

	if (PHY_HALTED == phydev->state)
		goto out_unlock;

	if (phy_interrupt_is_valid(phydev))
		phy_disable_interrupts(phydev);

	phydev->state = PHY_HALTED;

out_unlock:
	mutex_unlock(&phydev->lock);

	/* Cannot call flush_scheduled_work() here as desired because
	 * of rtnl_lock(), but PHY_HALTED shall guarantee phy_change()
	 * will not reenable interrupts.
	 */
}
EXPORT_SYMBOL(phy_stop);

/**
 * phy_start - start or restart a PHY device
 * @phydev: target phy_device struct
 *
 * Description: Indicates the attached device's readiness to
 *   handle PHY-related work.  Used during startup to start the
 *   PHY, and after a call to phy_stop() to resume operation.
 *   Also used to indicate the MDIO bus has cleared an error
 *   condition.
 */
void phy_start(struct phy_device *phydev)
{
	int err = 0;

	mutex_lock(&phydev->lock);

	switch (phydev->state) {
	case PHY_STARTING:
		phydev->state = PHY_PENDING;
		break;
	case PHY_READY:
		phydev->state = PHY_UP;
		break;
	case PHY_HALTED:
		/* if phy was suspended, bring the physical link up again */
		__phy_resume(phydev);

		/* make sure interrupts are re-enabled for the PHY */
		if (phy_interrupt_is_valid(phydev)) {
			err = phy_enable_interrupts(phydev);
			if (err < 0)
				break;
		}

<<<<<<< HEAD
		phydev->state = PHY_RESUMING;
		break;
	default:
		break;
	}
=======
	phydev->state = PHY_UP;

	phy_start_machine(phydev);
out:
>>>>>>> 407d19ab
	mutex_unlock(&phydev->lock);

	phy_trigger_machine(phydev, true);
}
EXPORT_SYMBOL(phy_start);

static void phy_link_up(struct phy_device *phydev)
{
	phydev->phy_link_change(phydev, true, true);
	phy_led_trigger_change_speed(phydev);
}

static void phy_link_down(struct phy_device *phydev, bool do_carrier)
{
	phydev->phy_link_change(phydev, false, do_carrier);
	phy_led_trigger_change_speed(phydev);
}

/**
 * phy_state_machine - Handle the state machine
 * @work: work_struct that describes the work to be done
 */
void phy_state_machine(struct work_struct *work)
{
	struct delayed_work *dwork = to_delayed_work(work);
	struct phy_device *phydev =
			container_of(dwork, struct phy_device, state_queue);
	bool needs_aneg = false, do_suspend = false;
	enum phy_state old_state;
	int err = 0;
	int old_link;

	mutex_lock(&phydev->lock);

	old_state = phydev->state;

	switch (phydev->state) {
	case PHY_DOWN:
	case PHY_STARTING:
	case PHY_READY:
	case PHY_PENDING:
		break;
	case PHY_UP:
		needs_aneg = true;

		phydev->link_timeout = PHY_AN_TIMEOUT;

		break;
	case PHY_AN:
		err = phy_read_status(phydev);
		if (err < 0)
			break;

		/* If the link is down, give up on negotiation for now */
		if (!phydev->link) {
			phydev->state = PHY_NOLINK;
			phy_link_down(phydev, true);
			break;
		}

		/* Check if negotiation is done.  Break if there's an error */
		err = phy_aneg_done(phydev);
		if (err < 0)
			break;

		/* If AN is done, we're running */
		if (err > 0) {
			phydev->state = PHY_RUNNING;
			phy_link_up(phydev);
		} else if (0 == phydev->link_timeout--)
			needs_aneg = true;
		break;
	case PHY_NOLINK:
<<<<<<< HEAD
		if (!phy_polling_mode(phydev))
			break;

		err = phy_read_status(phydev);
		if (err)
			break;

		if (phydev->link) {
			if (AUTONEG_ENABLE == phydev->autoneg) {
				err = phy_aneg_done(phydev);
				if (err < 0)
					break;

				if (!err) {
					phydev->state = PHY_AN;
					phydev->link_timeout = PHY_AN_TIMEOUT;
					break;
				}
			}
			phydev->state = PHY_RUNNING;
			phy_link_up(phydev);
		}
=======
	case PHY_RUNNING:
		err = phy_check_link_status(phydev);
>>>>>>> 407d19ab
		break;
	case PHY_FORCING:
		err = genphy_update_link(phydev);
		if (err)
			break;

		if (phydev->link) {
			phydev->state = PHY_RUNNING;
			phy_link_up(phydev);
		} else {
			if (0 == phydev->link_timeout--)
				needs_aneg = true;
			phy_link_down(phydev, false);
		}
		break;
	case PHY_RUNNING:
		/* Only register a CHANGE if we are polling and link changed
		 * since latest checking.
		 */
		if (phy_polling_mode(phydev)) {
			old_link = phydev->link;
			err = phy_read_status(phydev);
			if (err)
				break;

			if (old_link != phydev->link)
				phydev->state = PHY_CHANGELINK;
		}
		/*
		 * Failsafe: check that nobody set phydev->link=0 between two
		 * poll cycles, otherwise we won't leave RUNNING state as long
		 * as link remains down.
		 */
		if (!phydev->link && phydev->state == PHY_RUNNING) {
			phydev->state = PHY_CHANGELINK;
			phydev_err(phydev, "no link in PHY_RUNNING\n");
		}
		break;
	case PHY_CHANGELINK:
		err = phy_read_status(phydev);
		if (err)
			break;

		if (phydev->link) {
			phydev->state = PHY_RUNNING;
			phy_link_up(phydev);
		} else {
			phydev->state = PHY_NOLINK;
			phy_link_down(phydev, true);
		}
		break;
	case PHY_HALTED:
		if (phydev->link) {
			phydev->link = 0;
			phy_link_down(phydev, true);
			do_suspend = true;
		}
		break;
	case PHY_RESUMING:
		if (AUTONEG_ENABLE == phydev->autoneg) {
			err = phy_aneg_done(phydev);
			if (err < 0)
				break;

			/* err > 0 if AN is done.
			 * Otherwise, it's 0, and we're  still waiting for AN
			 */
			if (err > 0) {
				err = phy_read_status(phydev);
				if (err)
					break;

				if (phydev->link) {
					phydev->state = PHY_RUNNING;
					phy_link_up(phydev);
				} else	{
					phydev->state = PHY_NOLINK;
					phy_link_down(phydev, false);
				}
			} else {
				phydev->state = PHY_AN;
				phydev->link_timeout = PHY_AN_TIMEOUT;
			}
		} else {
			err = phy_read_status(phydev);
			if (err)
				break;

			if (phydev->link) {
				phydev->state = PHY_RUNNING;
				phy_link_up(phydev);
			} else	{
				phydev->state = PHY_NOLINK;
				phy_link_down(phydev, false);
			}
		}
		break;
	}

	mutex_unlock(&phydev->lock);

	if (needs_aneg)
		err = phy_start_aneg_priv(phydev, false);
	else if (do_suspend)
		phy_suspend(phydev);

	if (err < 0)
		phy_error(phydev);

	if (old_state != phydev->state) {
		phydev_dbg(phydev, "PHY state change %s -> %s\n",
			   phy_state_to_str(old_state),
			   phy_state_to_str(phydev->state));
		if (phydev->drv && phydev->drv->link_change_notify)
			phydev->drv->link_change_notify(phydev);
	}

	/* Only re-schedule a PHY state machine change if we are polling the
	 * PHY, if PHY_IGNORE_INTERRUPT is set, then we will be moving
	 * between states from phy_mac_interrupt()
	 */
	if (phy_polling_mode(phydev))
		queue_delayed_work(system_power_efficient_wq, &phydev->state_queue,
				   PHY_STATE_TIME * HZ);
}

/**
 * phy_mac_interrupt - MAC says the link has changed
 * @phydev: phy_device struct with changed link
 *
 * The MAC layer is able to indicate there has been a change in the PHY link
 * status. Trigger the state machine and work a work queue.
 */
void phy_mac_interrupt(struct phy_device *phydev)
{
	/* Trigger a state machine change */
	queue_work(system_power_efficient_wq, &phydev->phy_queue);
}
EXPORT_SYMBOL(phy_mac_interrupt);

/**
 * phy_init_eee - init and check the EEE feature
 * @phydev: target phy_device struct
 * @clk_stop_enable: PHY may stop the clock during LPI
 *
 * Description: it checks if the Energy-Efficient Ethernet (EEE)
 * is supported by looking at the MMD registers 3.20 and 7.60/61
 * and it programs the MMD register 3.0 setting the "Clock stop enable"
 * bit if required.
 */
int phy_init_eee(struct phy_device *phydev, bool clk_stop_enable)
{
	if (!phydev->drv)
		return -EIO;

	/* According to 802.3az,the EEE is supported only in full duplex-mode.
	 */
	if (phydev->duplex == DUPLEX_FULL) {
		int eee_lp, eee_cap, eee_adv;
		u32 lp, cap, adv;
		int status;

		/* Read phy status to properly get the right settings */
		status = phy_read_status(phydev);
		if (status)
			return status;

		/* First check if the EEE ability is supported */
		eee_cap = phy_read_mmd(phydev, MDIO_MMD_PCS, MDIO_PCS_EEE_ABLE);
		if (eee_cap <= 0)
			goto eee_exit_err;

		cap = mmd_eee_cap_to_ethtool_sup_t(eee_cap);
		if (!cap)
			goto eee_exit_err;

		/* Check which link settings negotiated and verify it in
		 * the EEE advertising registers.
		 */
		eee_lp = phy_read_mmd(phydev, MDIO_MMD_AN, MDIO_AN_EEE_LPABLE);
		if (eee_lp <= 0)
			goto eee_exit_err;

		eee_adv = phy_read_mmd(phydev, MDIO_MMD_AN, MDIO_AN_EEE_ADV);
		if (eee_adv <= 0)
			goto eee_exit_err;

		adv = mmd_eee_adv_to_ethtool_adv_t(eee_adv);
		lp = mmd_eee_adv_to_ethtool_adv_t(eee_lp);
		if (!phy_check_valid(phydev->speed, phydev->duplex, lp & adv))
			goto eee_exit_err;

		if (clk_stop_enable) {
			/* Configure the PHY to stop receiving xMII
			 * clock while it is signaling LPI.
			 */
			int val = phy_read_mmd(phydev, MDIO_MMD_PCS, MDIO_CTRL1);
			if (val < 0)
				return val;

			val |= MDIO_PCS_CTRL1_CLKSTOP_EN;
			phy_write_mmd(phydev, MDIO_MMD_PCS, MDIO_CTRL1, val);
		}

		return 0; /* EEE supported */
	}
eee_exit_err:
	return -EPROTONOSUPPORT;
}
EXPORT_SYMBOL(phy_init_eee);

/**
 * phy_get_eee_err - report the EEE wake error count
 * @phydev: target phy_device struct
 *
 * Description: it is to report the number of time where the PHY
 * failed to complete its normal wake sequence.
 */
int phy_get_eee_err(struct phy_device *phydev)
{
	if (!phydev->drv)
		return -EIO;

	return phy_read_mmd(phydev, MDIO_MMD_PCS, MDIO_PCS_EEE_WK_ERR);
}
EXPORT_SYMBOL(phy_get_eee_err);

/**
 * phy_ethtool_get_eee - get EEE supported and status
 * @phydev: target phy_device struct
 * @data: ethtool_eee data
 *
 * Description: it reportes the Supported/Advertisement/LP Advertisement
 * capabilities.
 */
int phy_ethtool_get_eee(struct phy_device *phydev, struct ethtool_eee *data)
{
	int val;

	if (!phydev->drv)
		return -EIO;

	/* Get Supported EEE */
	val = phy_read_mmd(phydev, MDIO_MMD_PCS, MDIO_PCS_EEE_ABLE);
	if (val < 0)
		return val;
	data->supported = mmd_eee_cap_to_ethtool_sup_t(val);

	/* Get advertisement EEE */
	val = phy_read_mmd(phydev, MDIO_MMD_AN, MDIO_AN_EEE_ADV);
	if (val < 0)
		return val;
	data->advertised = mmd_eee_adv_to_ethtool_adv_t(val);

	/* Get LP advertisement EEE */
	val = phy_read_mmd(phydev, MDIO_MMD_AN, MDIO_AN_EEE_LPABLE);
	if (val < 0)
		return val;
	data->lp_advertised = mmd_eee_adv_to_ethtool_adv_t(val);

	return 0;
}
EXPORT_SYMBOL(phy_ethtool_get_eee);

/**
 * phy_ethtool_set_eee - set EEE supported and status
 * @phydev: target phy_device struct
 * @data: ethtool_eee data
 *
 * Description: it is to program the Advertisement EEE register.
 */
int phy_ethtool_set_eee(struct phy_device *phydev, struct ethtool_eee *data)
{
	int cap, old_adv, adv, ret;

	if (!phydev->drv)
		return -EIO;

	/* Get Supported EEE */
	cap = phy_read_mmd(phydev, MDIO_MMD_PCS, MDIO_PCS_EEE_ABLE);
	if (cap < 0)
		return cap;

	old_adv = phy_read_mmd(phydev, MDIO_MMD_AN, MDIO_AN_EEE_ADV);
	if (old_adv < 0)
		return old_adv;

	adv = ethtool_adv_to_mmd_eee_adv_t(data->advertised) & cap;

	/* Mask prohibited EEE modes */
	adv &= ~phydev->eee_broken_modes;

	if (old_adv != adv) {
		ret = phy_write_mmd(phydev, MDIO_MMD_AN, MDIO_AN_EEE_ADV, adv);
		if (ret < 0)
			return ret;

		/* Restart autonegotiation so the new modes get sent to the
		 * link partner.
		 */
		ret = phy_restart_aneg(phydev);
		if (ret < 0)
			return ret;
	}

	return 0;
}
EXPORT_SYMBOL(phy_ethtool_set_eee);

int phy_ethtool_set_wol(struct phy_device *phydev, struct ethtool_wolinfo *wol)
{
	if (phydev->drv && phydev->drv->set_wol)
		return phydev->drv->set_wol(phydev, wol);

	return -EOPNOTSUPP;
}
EXPORT_SYMBOL(phy_ethtool_set_wol);

void phy_ethtool_get_wol(struct phy_device *phydev, struct ethtool_wolinfo *wol)
{
	if (phydev->drv && phydev->drv->get_wol)
		phydev->drv->get_wol(phydev, wol);
}
EXPORT_SYMBOL(phy_ethtool_get_wol);

int phy_ethtool_get_link_ksettings(struct net_device *ndev,
				   struct ethtool_link_ksettings *cmd)
{
	struct phy_device *phydev = ndev->phydev;

	if (!phydev)
		return -ENODEV;

	phy_ethtool_ksettings_get(phydev, cmd);

	return 0;
}
EXPORT_SYMBOL(phy_ethtool_get_link_ksettings);

int phy_ethtool_set_link_ksettings(struct net_device *ndev,
				   const struct ethtool_link_ksettings *cmd)
{
	struct phy_device *phydev = ndev->phydev;

	if (!phydev)
		return -ENODEV;

	return phy_ethtool_ksettings_set(phydev, cmd);
}
EXPORT_SYMBOL(phy_ethtool_set_link_ksettings);

int phy_ethtool_nway_reset(struct net_device *ndev)
{
	struct phy_device *phydev = ndev->phydev;

	if (!phydev)
		return -ENODEV;

	if (!phydev->drv)
		return -EIO;

	return phy_restart_aneg(phydev);
}
EXPORT_SYMBOL(phy_ethtool_nway_reset);<|MERGE_RESOLUTION|>--- conflicted
+++ resolved
@@ -1,3 +1,4 @@
+// SPDX-License-Identifier: GPL-2.0+
 /* Framework for configuring and reading PHY devices
  * Based on code in sungem_phy.c and gianfar_phy.c
  *
@@ -5,15 +6,7 @@
  *
  * Copyright (c) 2004 Freescale Semiconductor, Inc.
  * Copyright (c) 2006, 2007  Maciej W. Rozycki
- *
- * This program is free software; you can redistribute  it and/or modify it
- * under  the terms of  the GNU General  Public License as published by the
- * Free Software Foundation;  either version 2 of the  License, or (at your
- * option) any later version.
- *
- */
-
-#define pr_fmt(fmt) KBUILD_MODNAME ": " fmt
+ */
 
 #include <linux/kernel.h>
 #include <linux/string.h>
@@ -36,8 +29,6 @@
 #include <linux/uaccess.h>
 #include <linux/atomic.h>
 
-#include <asm/irq.h>
-
 #define PHY_STATE_STR(_state)			\
 	case PHY_##_state:			\
 		return __stringify(_state);	\
@@ -46,21 +37,28 @@
 {
 	switch (st) {
 	PHY_STATE_STR(DOWN)
-	PHY_STATE_STR(STARTING)
 	PHY_STATE_STR(READY)
-	PHY_STATE_STR(PENDING)
 	PHY_STATE_STR(UP)
-	PHY_STATE_STR(AN)
 	PHY_STATE_STR(RUNNING)
 	PHY_STATE_STR(NOLINK)
 	PHY_STATE_STR(FORCING)
-	PHY_STATE_STR(CHANGELINK)
 	PHY_STATE_STR(HALTED)
 	}
 
 	return NULL;
 }
 
+static void phy_link_up(struct phy_device *phydev)
+{
+	phydev->phy_link_change(phydev, true, true);
+	phy_led_trigger_change_speed(phydev);
+}
+
+static void phy_link_down(struct phy_device *phydev, bool do_carrier)
+{
+	phydev->phy_link_change(phydev, false, do_carrier);
+	phy_led_trigger_change_speed(phydev);
+}
 
 static const char *phy_pause_str(struct phy_device *phydev)
 {
@@ -130,9 +128,9 @@
  *
  * Returns 0 on success or < 0 on error.
  */
-static int phy_config_interrupt(struct phy_device *phydev, u32 interrupts)
-{
-	phydev->interrupts = interrupts;
+static int phy_config_interrupt(struct phy_device *phydev, bool interrupts)
+{
+	phydev->interrupts = interrupts ? 1 : 0;
 	if (phydev->drv->config_intr)
 		return phydev->drv->config_intr(phydev);
 
@@ -171,14 +169,10 @@
 {
 	if (phydev->drv && phydev->drv->aneg_done)
 		return phydev->drv->aneg_done(phydev);
-
-	/* Avoid genphy_aneg_done() if the Clause 45 PHY does not
-	 * implement Clause 22 registers
-	 */
-	if (phydev->is_c45 && !(phydev->c45_ids.devices_in_package & BIT(0)))
-		return -EINVAL;
-
-	return genphy_aneg_done(phydev);
+	else if (phydev->is_c45)
+		return genphy_c45_aneg_done(phydev);
+	else
+		return genphy_aneg_done(phydev);
 }
 EXPORT_SYMBOL(phy_aneg_done);
 
@@ -196,11 +190,9 @@
  * settings were found.
  */
 static const struct phy_setting *
-phy_find_valid(int speed, int duplex, u32 supported)
-{
-	unsigned long mask = supported;
-
-	return phy_lookup_setting(speed, duplex, &mask, BITS_PER_LONG, false);
+phy_find_valid(int speed, int duplex, unsigned long *supported)
+{
+	return phy_lookup_setting(speed, duplex, supported, false);
 }
 
 /**
@@ -217,9 +209,7 @@
 				  unsigned int *speeds,
 				  unsigned int size)
 {
-	unsigned long supported = phy->supported;
-
-	return phy_speeds(speeds, size, &supported, BITS_PER_LONG);
+	return phy_speeds(speeds, size, phy->supported);
 }
 
 /**
@@ -231,11 +221,10 @@
  *
  * Description: Returns true if there is a valid setting, false otherwise.
  */
-static inline bool phy_check_valid(int speed, int duplex, u32 features)
-{
-	unsigned long mask = features;
-
-	return !!phy_lookup_setting(speed, duplex, &mask, BITS_PER_LONG, true);
+static inline bool phy_check_valid(int speed, int duplex,
+				   unsigned long *features)
+{
+	return !!phy_lookup_setting(speed, duplex, features, true);
 }
 
 /**
@@ -249,18 +238,9 @@
 static void phy_sanitize_settings(struct phy_device *phydev)
 {
 	const struct phy_setting *setting;
-	u32 features = phydev->supported;
-
-<<<<<<< HEAD
-	/* Sanitize settings based on PHY capabilities */
-	if ((features & SUPPORTED_Autoneg) == 0)
-		phydev->autoneg = AUTONEG_DISABLE;
-
-	setting = phy_find_valid(phydev->speed, phydev->duplex, features);
-=======
+
 	setting = phy_find_valid(phydev->speed, phydev->duplex,
 				 phydev->supported);
->>>>>>> 407d19ab
 	if (setting) {
 		phydev->speed = setting->speed;
 		phydev->duplex = setting->duplex;
@@ -286,13 +266,15 @@
  */
 int phy_ethtool_sset(struct phy_device *phydev, struct ethtool_cmd *cmd)
 {
+	__ETHTOOL_DECLARE_LINK_MODE_MASK(advertising);
 	u32 speed = ethtool_cmd_speed(cmd);
 
 	if (cmd->phy_address != phydev->mdio.addr)
 		return -EINVAL;
 
 	/* We make sure that we don't pass unsupported values in to the PHY */
-	cmd->advertising &= phydev->supported;
+	ethtool_convert_legacy_u32_to_link_mode(advertising, cmd->advertising);
+	linkmode_and(advertising, advertising, phydev->supported);
 
 	/* Verify the settings we care about. */
 	if (cmd->autoneg != AUTONEG_ENABLE && cmd->autoneg != AUTONEG_DISABLE)
@@ -313,12 +295,14 @@
 
 	phydev->speed = speed;
 
-	phydev->advertising = cmd->advertising;
+	linkmode_copy(phydev->advertising, advertising);
 
 	if (AUTONEG_ENABLE == cmd->autoneg)
-		phydev->advertising |= ADVERTISED_Autoneg;
+		linkmode_set_bit(ETHTOOL_LINK_MODE_Autoneg_BIT,
+				 phydev->advertising);
 	else
-		phydev->advertising &= ~ADVERTISED_Autoneg;
+		linkmode_clear_bit(ETHTOOL_LINK_MODE_Autoneg_BIT,
+				   phydev->advertising);
 
 	phydev->duplex = cmd->duplex;
 
@@ -334,25 +318,24 @@
 int phy_ethtool_ksettings_set(struct phy_device *phydev,
 			      const struct ethtool_link_ksettings *cmd)
 {
+	__ETHTOOL_DECLARE_LINK_MODE_MASK(advertising);
 	u8 autoneg = cmd->base.autoneg;
 	u8 duplex = cmd->base.duplex;
 	u32 speed = cmd->base.speed;
-	u32 advertising;
 
 	if (cmd->base.phy_address != phydev->mdio.addr)
 		return -EINVAL;
 
-	ethtool_convert_link_mode_to_legacy_u32(&advertising,
-						cmd->link_modes.advertising);
+	linkmode_copy(advertising, cmd->link_modes.advertising);
 
 	/* We make sure that we don't pass unsupported values in to the PHY */
-	advertising &= phydev->supported;
+	linkmode_and(advertising, advertising, phydev->supported);
 
 	/* Verify the settings we care about. */
 	if (autoneg != AUTONEG_ENABLE && autoneg != AUTONEG_DISABLE)
 		return -EINVAL;
 
-	if (autoneg == AUTONEG_ENABLE && advertising == 0)
+	if (autoneg == AUTONEG_ENABLE && linkmode_empty(advertising))
 		return -EINVAL;
 
 	if (autoneg == AUTONEG_DISABLE &&
@@ -367,12 +350,14 @@
 
 	phydev->speed = speed;
 
-	phydev->advertising = advertising;
+	linkmode_copy(phydev->advertising, advertising);
 
 	if (autoneg == AUTONEG_ENABLE)
-		phydev->advertising |= ADVERTISED_Autoneg;
+		linkmode_set_bit(ETHTOOL_LINK_MODE_Autoneg_BIT,
+				 phydev->advertising);
 	else
-		phydev->advertising &= ~ADVERTISED_Autoneg;
+		linkmode_clear_bit(ETHTOOL_LINK_MODE_Autoneg_BIT,
+				   phydev->advertising);
 
 	phydev->duplex = duplex;
 
@@ -388,14 +373,9 @@
 void phy_ethtool_ksettings_get(struct phy_device *phydev,
 			       struct ethtool_link_ksettings *cmd)
 {
-	ethtool_convert_legacy_u32_to_link_mode(cmd->link_modes.supported,
-						phydev->supported);
-
-	ethtool_convert_legacy_u32_to_link_mode(cmd->link_modes.advertising,
-						phydev->advertising);
-
-	ethtool_convert_legacy_u32_to_link_mode(cmd->link_modes.lp_advertising,
-						phydev->lp_advertising);
+	linkmode_copy(cmd->link_modes.supported, phydev->supported);
+	linkmode_copy(cmd->link_modes.advertising, phydev->advertising);
+	linkmode_copy(cmd->link_modes.lp_advertising, phydev->lp_advertising);
 
 	cmd->base.speed = phydev->speed;
 	cmd->base.duplex = phydev->duplex;
@@ -464,7 +444,8 @@
 				}
 				break;
 			case MII_ADVERTISE:
-				phydev->advertising = mii_adv_to_ethtool_adv_t(val);
+				mii_adv_mod_linkmode_adv_t(phydev->advertising,
+							   val);
 				change_autoneg = true;
 				break;
 			default:
@@ -497,6 +478,18 @@
 }
 EXPORT_SYMBOL(phy_mii_ioctl);
 
+static void phy_queue_state_machine(struct phy_device *phydev,
+				    unsigned int secs)
+{
+	mod_delayed_work(system_power_efficient_wq, &phydev->state_queue,
+			 secs * HZ);
+}
+
+static void phy_trigger_machine(struct phy_device *phydev)
+{
+	phy_queue_state_machine(phydev, 0);
+}
+
 static int phy_config_aneg(struct phy_device *phydev)
 {
 	if (phydev->drv->config_aneg)
@@ -512,18 +505,44 @@
 }
 
 /**
- * phy_start_aneg_priv - start auto-negotiation for this PHY device
+ * phy_check_link_status - check link status and set state accordingly
  * @phydev: the phy_device struct
- * @sync: indicate whether we should wait for the workqueue cancelation
+ *
+ * Description: Check for link and whether autoneg was triggered / is running
+ * and set state accordingly
+ */
+static int phy_check_link_status(struct phy_device *phydev)
+{
+	int err;
+
+	WARN_ON(!mutex_is_locked(&phydev->lock));
+
+	err = phy_read_status(phydev);
+	if (err)
+		return err;
+
+	if (phydev->link && phydev->state != PHY_RUNNING) {
+		phydev->state = PHY_RUNNING;
+		phy_link_up(phydev);
+	} else if (!phydev->link && phydev->state != PHY_NOLINK) {
+		phydev->state = PHY_NOLINK;
+		phy_link_down(phydev, true);
+	}
+
+	return 0;
+}
+
+/**
+ * phy_start_aneg - start auto-negotiation for this PHY device
+ * @phydev: the phy_device struct
  *
  * Description: Sanitizes the settings (if we're not autonegotiating
  *   them), and then calls the driver's config_aneg function.
  *   If the PHYCONTROL Layer is operating, we change the state to
  *   reflect the beginning of Auto-negotiation or forcing.
  */
-static int phy_start_aneg_priv(struct phy_device *phydev, bool sync)
-{
-	bool trigger = 0;
+int phy_start_aneg(struct phy_device *phydev)
+{
 	int err;
 
 	if (!phydev->drv)
@@ -535,55 +554,25 @@
 		phy_sanitize_settings(phydev);
 
 	/* Invalidate LP advertising flags */
-	phydev->lp_advertising = 0;
+	linkmode_zero(phydev->lp_advertising);
 
 	err = phy_config_aneg(phydev);
 	if (err < 0)
 		goto out_unlock;
 
-	if (phydev->state != PHY_HALTED) {
-		if (AUTONEG_ENABLE == phydev->autoneg) {
-			phydev->state = PHY_AN;
-			phydev->link_timeout = PHY_AN_TIMEOUT;
+	if (phy_is_started(phydev)) {
+		if (phydev->autoneg == AUTONEG_ENABLE) {
+			err = phy_check_link_status(phydev);
 		} else {
 			phydev->state = PHY_FORCING;
 			phydev->link_timeout = PHY_FORCE_TIMEOUT;
 		}
 	}
 
-	/* Re-schedule a PHY state machine to check PHY status because
-	 * negotiation may already be done and aneg interrupt may not be
-	 * generated.
-	 */
-	if (!phy_polling_mode(phydev) && phydev->state == PHY_AN) {
-		err = phy_aneg_done(phydev);
-		if (err > 0) {
-			trigger = true;
-			err = 0;
-		}
-	}
-
 out_unlock:
 	mutex_unlock(&phydev->lock);
 
-	if (trigger)
-		phy_trigger_machine(phydev, sync);
-
 	return err;
-}
-
-/**
- * phy_start_aneg - start auto-negotiation for this PHY device
- * @phydev: the phy_device struct
- *
- * Description: Sanitizes the settings (if we're not autonegotiating
- *   them), and then calls the driver's config_aneg function.
- *   If the PHYCONTROL Layer is operating, we change the state to
- *   reflect the beginning of Auto-negotiation or forcing.
- */
-int phy_start_aneg(struct phy_device *phydev)
-{
-	return phy_start_aneg_priv(phydev, true);
 }
 EXPORT_SYMBOL(phy_start_aneg);
 
@@ -618,20 +607,38 @@
  */
 int phy_speed_down(struct phy_device *phydev, bool sync)
 {
-	u32 adv = phydev->lp_advertising & phydev->supported;
-	u32 adv_old = phydev->advertising;
+	__ETHTOOL_DECLARE_LINK_MODE_MASK(adv_old);
+	__ETHTOOL_DECLARE_LINK_MODE_MASK(adv);
 	int ret;
 
 	if (phydev->autoneg != AUTONEG_ENABLE)
 		return 0;
 
-	if (adv & PHY_10BT_FEATURES)
-		phydev->advertising &= ~(PHY_100BT_FEATURES |
-					 PHY_1000BT_FEATURES);
-	else if (adv & PHY_100BT_FEATURES)
-		phydev->advertising &= ~PHY_1000BT_FEATURES;
-
-	if (phydev->advertising == adv_old)
+	linkmode_copy(adv_old, phydev->advertising);
+	linkmode_copy(adv, phydev->lp_advertising);
+	linkmode_and(adv, adv, phydev->supported);
+
+	if (linkmode_test_bit(ETHTOOL_LINK_MODE_10baseT_Half_BIT, adv) ||
+	    linkmode_test_bit(ETHTOOL_LINK_MODE_10baseT_Full_BIT, adv)) {
+		linkmode_clear_bit(ETHTOOL_LINK_MODE_100baseT_Half_BIT,
+				   phydev->advertising);
+		linkmode_clear_bit(ETHTOOL_LINK_MODE_100baseT_Full_BIT,
+				   phydev->advertising);
+		linkmode_clear_bit(ETHTOOL_LINK_MODE_1000baseT_Half_BIT,
+				   phydev->advertising);
+		linkmode_clear_bit(ETHTOOL_LINK_MODE_1000baseT_Full_BIT,
+				   phydev->advertising);
+	} else if (linkmode_test_bit(ETHTOOL_LINK_MODE_100baseT_Half_BIT,
+				     adv) ||
+		   linkmode_test_bit(ETHTOOL_LINK_MODE_100baseT_Full_BIT,
+				     adv)) {
+		linkmode_clear_bit(ETHTOOL_LINK_MODE_1000baseT_Half_BIT,
+				   phydev->advertising);
+		linkmode_clear_bit(ETHTOOL_LINK_MODE_1000baseT_Full_BIT,
+				   phydev->advertising);
+	}
+
+	if (linkmode_equal(phydev->advertising, adv_old))
 		return 0;
 
 	ret = phy_config_aneg(phydev);
@@ -650,15 +657,30 @@
  */
 int phy_speed_up(struct phy_device *phydev)
 {
-	u32 mask = PHY_10BT_FEATURES | PHY_100BT_FEATURES | PHY_1000BT_FEATURES;
-	u32 adv_old = phydev->advertising;
+	__ETHTOOL_DECLARE_LINK_MODE_MASK(all_speeds) = { 0, };
+	__ETHTOOL_DECLARE_LINK_MODE_MASK(not_speeds);
+	__ETHTOOL_DECLARE_LINK_MODE_MASK(supported);
+	__ETHTOOL_DECLARE_LINK_MODE_MASK(adv_old);
+	__ETHTOOL_DECLARE_LINK_MODE_MASK(speeds);
+
+	linkmode_copy(adv_old, phydev->advertising);
 
 	if (phydev->autoneg != AUTONEG_ENABLE)
 		return 0;
 
-	phydev->advertising = (adv_old & ~mask) | (phydev->supported & mask);
-
-	if (phydev->advertising == adv_old)
+	linkmode_set_bit(ETHTOOL_LINK_MODE_10baseT_Half_BIT, all_speeds);
+	linkmode_set_bit(ETHTOOL_LINK_MODE_10baseT_Full_BIT, all_speeds);
+	linkmode_set_bit(ETHTOOL_LINK_MODE_100baseT_Half_BIT, all_speeds);
+	linkmode_set_bit(ETHTOOL_LINK_MODE_100baseT_Full_BIT, all_speeds);
+	linkmode_set_bit(ETHTOOL_LINK_MODE_1000baseT_Half_BIT, all_speeds);
+	linkmode_set_bit(ETHTOOL_LINK_MODE_1000baseT_Full_BIT, all_speeds);
+
+	linkmode_andnot(not_speeds, adv_old, all_speeds);
+	linkmode_copy(supported, phydev->supported);
+	linkmode_and(speeds, supported, all_speeds);
+	linkmode_or(phydev->advertising, not_speeds, speeds);
+
+	if (linkmode_equal(phydev->advertising, adv_old))
 		return 0;
 
 	return phy_config_aneg(phydev);
@@ -677,28 +699,9 @@
  */
 void phy_start_machine(struct phy_device *phydev)
 {
-	queue_delayed_work(system_power_efficient_wq, &phydev->state_queue, HZ);
+	phy_trigger_machine(phydev);
 }
 EXPORT_SYMBOL_GPL(phy_start_machine);
-
-/**
- * phy_trigger_machine - trigger the state machine to run
- *
- * @phydev: the phy_device struct
- * @sync: indicate whether we should wait for the workqueue cancelation
- *
- * Description: There has been a change in state which requires that the
- *   state machine runs.
- */
-
-void phy_trigger_machine(struct phy_device *phydev, bool sync)
-{
-	if (sync)
-		cancel_delayed_work_sync(&phydev->state_queue);
-	else
-		cancel_delayed_work(&phydev->state_queue);
-	queue_delayed_work(system_power_efficient_wq, &phydev->state_queue, 0);
-}
 
 /**
  * phy_stop_machine - stop the PHY state machine tracking
@@ -713,7 +716,7 @@
 	cancel_delayed_work_sync(&phydev->state_queue);
 
 	mutex_lock(&phydev->lock);
-	if (phydev->state > PHY_UP && phydev->state != PHY_HALTED)
+	if (phy_is_started(phydev))
 		phydev->state = PHY_UP;
 	mutex_unlock(&phydev->lock);
 }
@@ -729,11 +732,13 @@
  */
 static void phy_error(struct phy_device *phydev)
 {
+	WARN_ON(1);
+
 	mutex_lock(&phydev->lock);
 	phydev->state = PHY_HALTED;
 	mutex_unlock(&phydev->lock);
 
-	phy_trigger_machine(phydev, false);
+	phy_trigger_machine(phydev);
 }
 
 /**
@@ -754,30 +759,23 @@
 }
 
 /**
- * phy_change - Called by the phy_interrupt to handle PHY changes
- * @phydev: phy_device struct that interrupted
- */
-static irqreturn_t phy_change(struct phy_device *phydev)
-{
-	if (phy_interrupt_is_valid(phydev)) {
-		if (phydev->drv->did_interrupt &&
-		    !phydev->drv->did_interrupt(phydev))
-			return IRQ_NONE;
-
-		if (phydev->state == PHY_HALTED)
-			if (phy_disable_interrupts(phydev))
-				goto phy_err;
-	}
-
-	mutex_lock(&phydev->lock);
-	if ((PHY_RUNNING == phydev->state) || (PHY_NOLINK == phydev->state))
-		phydev->state = PHY_CHANGELINK;
-	mutex_unlock(&phydev->lock);
+ * phy_interrupt - PHY interrupt handler
+ * @irq: interrupt line
+ * @phy_dat: phy_device pointer
+ *
+ * Description: Handle PHY interrupt
+ */
+static irqreturn_t phy_interrupt(int irq, void *phy_dat)
+{
+	struct phy_device *phydev = phy_dat;
+
+	if (phydev->drv->did_interrupt && !phydev->drv->did_interrupt(phydev))
+		return IRQ_NONE;
 
 	/* reschedule state queue work to run as soon as possible */
-	phy_trigger_machine(phydev, true);
-
-	if (phy_interrupt_is_valid(phydev) && phy_clear_interrupt(phydev))
+	phy_trigger_machine(phydev);
+
+	if (phy_clear_interrupt(phydev))
 		goto phy_err;
 	return IRQ_HANDLED;
 
@@ -787,36 +785,6 @@
 }
 
 /**
- * phy_change_work - Scheduled by the phy_mac_interrupt to handle PHY changes
- * @work: work_struct that describes the work to be done
- */
-void phy_change_work(struct work_struct *work)
-{
-	struct phy_device *phydev =
-		container_of(work, struct phy_device, phy_queue);
-
-	phy_change(phydev);
-}
-
-/**
- * phy_interrupt - PHY interrupt handler
- * @irq: interrupt line
- * @phy_dat: phy_device pointer
- *
- * Description: When a PHY interrupt occurs, the handler disables
- * interrupts, and uses phy_change to handle the interrupt.
- */
-static irqreturn_t phy_interrupt(int irq, void *phy_dat)
-{
-	struct phy_device *phydev = phy_dat;
-
-	if (PHY_HALTED == phydev->state)
-		return IRQ_NONE;		/* It can't be ours.  */
-
-	return phy_change(phydev);
-}
-
-/**
  * phy_enable_interrupts - Enable the interrupts from the PHY side
  * @phydev: target phy_device struct
  */
@@ -831,46 +799,27 @@
 }
 
 /**
- * phy_start_interrupts - request and enable interrupts for a PHY device
+ * phy_request_interrupt - request interrupt for a PHY device
  * @phydev: target phy_device struct
  *
  * Description: Request the interrupt for the given PHY.
  *   If this fails, then we set irq to PHY_POLL.
- *   Otherwise, we enable the interrupts in the PHY.
  *   This should only be called with a valid IRQ number.
- *   Returns 0 on success or < 0 on error.
- */
-int phy_start_interrupts(struct phy_device *phydev)
-{
-	if (request_threaded_irq(phydev->irq, NULL, phy_interrupt,
-				 IRQF_ONESHOT | IRQF_SHARED,
-				 phydev_name(phydev), phydev) < 0) {
-		pr_warn("%s: Can't get IRQ %d (PHY)\n",
-			phydev->mdio.bus->name, phydev->irq);
+ */
+void phy_request_interrupt(struct phy_device *phydev)
+{
+	int err;
+
+	err = request_threaded_irq(phydev->irq, NULL, phy_interrupt,
+				   IRQF_ONESHOT | IRQF_SHARED,
+				   phydev_name(phydev), phydev);
+	if (err) {
+		phydev_warn(phydev, "Error %d requesting IRQ %d, falling back to polling\n",
+			    err, phydev->irq);
 		phydev->irq = PHY_POLL;
-		return 0;
-	}
-
-	return phy_enable_interrupts(phydev);
-}
-EXPORT_SYMBOL(phy_start_interrupts);
-
-/**
- * phy_stop_interrupts - disable interrupts from a PHY device
- * @phydev: target phy_device struct
- */
-int phy_stop_interrupts(struct phy_device *phydev)
-{
-	int err = phy_disable_interrupts(phydev);
-
-	if (err)
-		phy_error(phydev);
-
-	free_irq(phydev->irq, phydev);
-
-	return err;
-}
-EXPORT_SYMBOL(phy_stop_interrupts);
+	}
+}
+EXPORT_SYMBOL(phy_request_interrupt);
 
 /**
  * phy_stop - Bring down the PHY link, and stop checking the status
@@ -878,21 +827,26 @@
  */
 void phy_stop(struct phy_device *phydev)
 {
+	if (!phy_is_started(phydev)) {
+		WARN(1, "called from state %s\n",
+		     phy_state_to_str(phydev->state));
+		return;
+	}
+
 	mutex_lock(&phydev->lock);
-
-	if (PHY_HALTED == phydev->state)
-		goto out_unlock;
 
 	if (phy_interrupt_is_valid(phydev))
 		phy_disable_interrupts(phydev);
 
 	phydev->state = PHY_HALTED;
 
-out_unlock:
 	mutex_unlock(&phydev->lock);
 
+	phy_state_machine(&phydev->state_queue.work);
+	phy_stop_machine(phydev);
+
 	/* Cannot call flush_scheduled_work() here as desired because
-	 * of rtnl_lock(), but PHY_HALTED shall guarantee phy_change()
+	 * of rtnl_lock(), but PHY_HALTED shall guarantee irq handler
 	 * will not reenable interrupts.
 	 */
 }
@@ -910,57 +864,33 @@
  */
 void phy_start(struct phy_device *phydev)
 {
-	int err = 0;
+	int err;
 
 	mutex_lock(&phydev->lock);
 
-	switch (phydev->state) {
-	case PHY_STARTING:
-		phydev->state = PHY_PENDING;
-		break;
-	case PHY_READY:
-		phydev->state = PHY_UP;
-		break;
-	case PHY_HALTED:
-		/* if phy was suspended, bring the physical link up again */
-		__phy_resume(phydev);
-
-		/* make sure interrupts are re-enabled for the PHY */
-		if (phy_interrupt_is_valid(phydev)) {
-			err = phy_enable_interrupts(phydev);
-			if (err < 0)
-				break;
-		}
-
-<<<<<<< HEAD
-		phydev->state = PHY_RESUMING;
-		break;
-	default:
-		break;
-	}
-=======
+	if (phydev->state != PHY_READY && phydev->state != PHY_HALTED) {
+		WARN(1, "called from state %s\n",
+		     phy_state_to_str(phydev->state));
+		goto out;
+	}
+
+	/* if phy was suspended, bring the physical link up again */
+	__phy_resume(phydev);
+
+	/* make sure interrupts are enabled for the PHY */
+	if (phy_interrupt_is_valid(phydev)) {
+		err = phy_enable_interrupts(phydev);
+		if (err < 0)
+			goto out;
+	}
+
 	phydev->state = PHY_UP;
 
 	phy_start_machine(phydev);
 out:
->>>>>>> 407d19ab
 	mutex_unlock(&phydev->lock);
-
-	phy_trigger_machine(phydev, true);
 }
 EXPORT_SYMBOL(phy_start);
-
-static void phy_link_up(struct phy_device *phydev)
-{
-	phydev->phy_link_change(phydev, true, true);
-	phy_led_trigger_change_speed(phydev);
-}
-
-static void phy_link_down(struct phy_device *phydev, bool do_carrier)
-{
-	phydev->phy_link_change(phydev, false, do_carrier);
-	phy_led_trigger_change_speed(phydev);
-}
 
 /**
  * phy_state_machine - Handle the state machine
@@ -974,7 +904,6 @@
 	bool needs_aneg = false, do_suspend = false;
 	enum phy_state old_state;
 	int err = 0;
-	int old_link;
 
 	mutex_lock(&phydev->lock);
 
@@ -982,68 +911,15 @@
 
 	switch (phydev->state) {
 	case PHY_DOWN:
-	case PHY_STARTING:
 	case PHY_READY:
-	case PHY_PENDING:
 		break;
 	case PHY_UP:
 		needs_aneg = true;
 
-		phydev->link_timeout = PHY_AN_TIMEOUT;
-
-		break;
-	case PHY_AN:
-		err = phy_read_status(phydev);
-		if (err < 0)
-			break;
-
-		/* If the link is down, give up on negotiation for now */
-		if (!phydev->link) {
-			phydev->state = PHY_NOLINK;
-			phy_link_down(phydev, true);
-			break;
-		}
-
-		/* Check if negotiation is done.  Break if there's an error */
-		err = phy_aneg_done(phydev);
-		if (err < 0)
-			break;
-
-		/* If AN is done, we're running */
-		if (err > 0) {
-			phydev->state = PHY_RUNNING;
-			phy_link_up(phydev);
-		} else if (0 == phydev->link_timeout--)
-			needs_aneg = true;
 		break;
 	case PHY_NOLINK:
-<<<<<<< HEAD
-		if (!phy_polling_mode(phydev))
-			break;
-
-		err = phy_read_status(phydev);
-		if (err)
-			break;
-
-		if (phydev->link) {
-			if (AUTONEG_ENABLE == phydev->autoneg) {
-				err = phy_aneg_done(phydev);
-				if (err < 0)
-					break;
-
-				if (!err) {
-					phydev->state = PHY_AN;
-					phydev->link_timeout = PHY_AN_TIMEOUT;
-					break;
-				}
-			}
-			phydev->state = PHY_RUNNING;
-			phy_link_up(phydev);
-		}
-=======
 	case PHY_RUNNING:
 		err = phy_check_link_status(phydev);
->>>>>>> 407d19ab
 		break;
 	case PHY_FORCING:
 		err = genphy_update_link(phydev);
@@ -1059,42 +935,6 @@
 			phy_link_down(phydev, false);
 		}
 		break;
-	case PHY_RUNNING:
-		/* Only register a CHANGE if we are polling and link changed
-		 * since latest checking.
-		 */
-		if (phy_polling_mode(phydev)) {
-			old_link = phydev->link;
-			err = phy_read_status(phydev);
-			if (err)
-				break;
-
-			if (old_link != phydev->link)
-				phydev->state = PHY_CHANGELINK;
-		}
-		/*
-		 * Failsafe: check that nobody set phydev->link=0 between two
-		 * poll cycles, otherwise we won't leave RUNNING state as long
-		 * as link remains down.
-		 */
-		if (!phydev->link && phydev->state == PHY_RUNNING) {
-			phydev->state = PHY_CHANGELINK;
-			phydev_err(phydev, "no link in PHY_RUNNING\n");
-		}
-		break;
-	case PHY_CHANGELINK:
-		err = phy_read_status(phydev);
-		if (err)
-			break;
-
-		if (phydev->link) {
-			phydev->state = PHY_RUNNING;
-			phy_link_up(phydev);
-		} else {
-			phydev->state = PHY_NOLINK;
-			phy_link_down(phydev, true);
-		}
-		break;
 	case PHY_HALTED:
 		if (phydev->link) {
 			phydev->link = 0;
@@ -1102,51 +942,12 @@
 			do_suspend = true;
 		}
 		break;
-	case PHY_RESUMING:
-		if (AUTONEG_ENABLE == phydev->autoneg) {
-			err = phy_aneg_done(phydev);
-			if (err < 0)
-				break;
-
-			/* err > 0 if AN is done.
-			 * Otherwise, it's 0, and we're  still waiting for AN
-			 */
-			if (err > 0) {
-				err = phy_read_status(phydev);
-				if (err)
-					break;
-
-				if (phydev->link) {
-					phydev->state = PHY_RUNNING;
-					phy_link_up(phydev);
-				} else	{
-					phydev->state = PHY_NOLINK;
-					phy_link_down(phydev, false);
-				}
-			} else {
-				phydev->state = PHY_AN;
-				phydev->link_timeout = PHY_AN_TIMEOUT;
-			}
-		} else {
-			err = phy_read_status(phydev);
-			if (err)
-				break;
-
-			if (phydev->link) {
-				phydev->state = PHY_RUNNING;
-				phy_link_up(phydev);
-			} else	{
-				phydev->state = PHY_NOLINK;
-				phy_link_down(phydev, false);
-			}
-		}
-		break;
 	}
 
 	mutex_unlock(&phydev->lock);
 
 	if (needs_aneg)
-		err = phy_start_aneg_priv(phydev, false);
+		err = phy_start_aneg(phydev);
 	else if (do_suspend)
 		phy_suspend(phydev);
 
@@ -1163,11 +964,16 @@
 
 	/* Only re-schedule a PHY state machine change if we are polling the
 	 * PHY, if PHY_IGNORE_INTERRUPT is set, then we will be moving
-	 * between states from phy_mac_interrupt()
+	 * between states from phy_mac_interrupt().
+	 *
+	 * In state PHY_HALTED the PHY gets suspended, so rescheduling the
+	 * state machine would be pointless and possibly error prone when
+	 * called from phy_disconnect() synchronously.
 	 */
-	if (phy_polling_mode(phydev))
-		queue_delayed_work(system_power_efficient_wq, &phydev->state_queue,
-				   PHY_STATE_TIME * HZ);
+	mutex_lock(&phydev->lock);
+	if (phy_polling_mode(phydev) && phy_is_started(phydev))
+		phy_queue_state_machine(phydev, PHY_STATE_TIME);
+	mutex_unlock(&phydev->lock);
 }
 
 /**
@@ -1180,9 +986,33 @@
 void phy_mac_interrupt(struct phy_device *phydev)
 {
 	/* Trigger a state machine change */
-	queue_work(system_power_efficient_wq, &phydev->phy_queue);
+	phy_trigger_machine(phydev);
 }
 EXPORT_SYMBOL(phy_mac_interrupt);
+
+static void mmd_eee_adv_to_linkmode(unsigned long *advertising, u16 eee_adv)
+{
+	linkmode_zero(advertising);
+
+	if (eee_adv & MDIO_EEE_100TX)
+		linkmode_set_bit(ETHTOOL_LINK_MODE_100baseT_Full_BIT,
+				 advertising);
+	if (eee_adv & MDIO_EEE_1000T)
+		linkmode_set_bit(ETHTOOL_LINK_MODE_1000baseT_Full_BIT,
+				 advertising);
+	if (eee_adv & MDIO_EEE_10GT)
+		linkmode_set_bit(ETHTOOL_LINK_MODE_10000baseT_Full_BIT,
+				 advertising);
+	if (eee_adv & MDIO_EEE_1000KX)
+		linkmode_set_bit(ETHTOOL_LINK_MODE_1000baseKX_Full_BIT,
+				 advertising);
+	if (eee_adv & MDIO_EEE_10GKX4)
+		linkmode_set_bit(ETHTOOL_LINK_MODE_10000baseKX4_Full_BIT,
+				 advertising);
+	if (eee_adv & MDIO_EEE_10GKR)
+		linkmode_set_bit(ETHTOOL_LINK_MODE_10000baseKR_Full_BIT,
+				 advertising);
+}
 
 /**
  * phy_init_eee - init and check the EEE feature
@@ -1202,9 +1032,12 @@
 	/* According to 802.3az,the EEE is supported only in full duplex-mode.
 	 */
 	if (phydev->duplex == DUPLEX_FULL) {
+		__ETHTOOL_DECLARE_LINK_MODE_MASK(common);
+		__ETHTOOL_DECLARE_LINK_MODE_MASK(lp);
+		__ETHTOOL_DECLARE_LINK_MODE_MASK(adv);
 		int eee_lp, eee_cap, eee_adv;
-		u32 lp, cap, adv;
 		int status;
+		u32 cap;
 
 		/* Read phy status to properly get the right settings */
 		status = phy_read_status(phydev);
@@ -1231,22 +1064,19 @@
 		if (eee_adv <= 0)
 			goto eee_exit_err;
 
-		adv = mmd_eee_adv_to_ethtool_adv_t(eee_adv);
-		lp = mmd_eee_adv_to_ethtool_adv_t(eee_lp);
-		if (!phy_check_valid(phydev->speed, phydev->duplex, lp & adv))
+		mmd_eee_adv_to_linkmode(adv, eee_adv);
+		mmd_eee_adv_to_linkmode(lp, eee_lp);
+		linkmode_and(common, adv, lp);
+
+		if (!phy_check_valid(phydev->speed, phydev->duplex, common))
 			goto eee_exit_err;
 
-		if (clk_stop_enable) {
+		if (clk_stop_enable)
 			/* Configure the PHY to stop receiving xMII
 			 * clock while it is signaling LPI.
 			 */
-			int val = phy_read_mmd(phydev, MDIO_MMD_PCS, MDIO_CTRL1);
-			if (val < 0)
-				return val;
-
-			val |= MDIO_PCS_CTRL1_CLKSTOP_EN;
-			phy_write_mmd(phydev, MDIO_MMD_PCS, MDIO_CTRL1, val);
-		}
+			phy_set_bits_mmd(phydev, MDIO_MMD_PCS, MDIO_CTRL1,
+					 MDIO_PCS_CTRL1_CLKSTOP_EN);
 
 		return 0; /* EEE supported */
 	}
@@ -1297,6 +1127,7 @@
 	if (val < 0)
 		return val;
 	data->advertised = mmd_eee_adv_to_ethtool_adv_t(val);
+	data->eee_enabled = !!data->advertised;
 
 	/* Get LP advertisement EEE */
 	val = phy_read_mmd(phydev, MDIO_MMD_AN, MDIO_AN_EEE_LPABLE);
@@ -1304,6 +1135,8 @@
 		return val;
 	data->lp_advertised = mmd_eee_adv_to_ethtool_adv_t(val);
 
+	data->eee_active = !!(data->advertised & data->lp_advertised);
+
 	return 0;
 }
 EXPORT_SYMBOL(phy_ethtool_get_eee);
@@ -1317,7 +1150,7 @@
  */
 int phy_ethtool_set_eee(struct phy_device *phydev, struct ethtool_eee *data)
 {
-	int cap, old_adv, adv, ret;
+	int cap, old_adv, adv = 0, ret;
 
 	if (!phydev->drv)
 		return -EIO;
@@ -1331,10 +1164,12 @@
 	if (old_adv < 0)
 		return old_adv;
 
-	adv = ethtool_adv_to_mmd_eee_adv_t(data->advertised) & cap;
-
-	/* Mask prohibited EEE modes */
-	adv &= ~phydev->eee_broken_modes;
+	if (data->eee_enabled) {
+		adv = !data->advertised ? cap :
+		      ethtool_adv_to_mmd_eee_adv_t(data->advertised) & cap;
+		/* Mask prohibited EEE modes */
+		adv &= ~phydev->eee_broken_modes;
+	}
 
 	if (old_adv != adv) {
 		ret = phy_write_mmd(phydev, MDIO_MMD_AN, MDIO_AN_EEE_ADV, adv);
