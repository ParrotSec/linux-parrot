--- conflicted
+++ resolved
@@ -1,16 +1,7 @@
+// SPDX-License-Identifier: GPL-2.0+
 /*
  * Copyright (C) 2012 Daniel Schwierzeck <daniel.schwierzeck@googlemail.com>
  * Copyright (C) 2016 Hauke Mehrtens <hauke@hauke-m.de>
- *
- * This program is free software; you can redistribute it and/or modify
- * it under the terms of the GNU General Public License as published by
- * the Free Software Foundation; either version 2 of the License, or
- * (at your option) any later version.
- *
- * This program is distributed in the hope that it will be useful,
- * but WITHOUT ANY WARRANTY; without even the implied warranty of
- * MERCHANTABILITY or FITNESS FOR A PARTICULAR PURPOSE.  See the
- * GNU General Public License for more details.
  */
 
 #include <linux/mdio.h>
@@ -241,12 +232,7 @@
 		.phy_id		= PHY_ID_PHY11G_1_3,
 		.phy_id_mask	= 0xffffffff,
 		.name		= "Intel XWAY PHY11G (PEF 7071/PEF 7072) v1.3",
-<<<<<<< HEAD
-		.features	= PHY_GBIT_FEATURES,
-		.flags		= PHY_HAS_INTERRUPT,
-=======
-		/* PHY_GBIT_FEATURES */
->>>>>>> 407d19ab
+		/* PHY_GBIT_FEATURES */
 		.config_init	= xway_gphy_config_init,
 		.config_aneg	= xway_gphy14_config_aneg,
 		.ack_interrupt	= xway_gphy_ack_interrupt,
@@ -258,12 +244,7 @@
 		.phy_id		= PHY_ID_PHY22F_1_3,
 		.phy_id_mask	= 0xffffffff,
 		.name		= "Intel XWAY PHY22F (PEF 7061) v1.3",
-<<<<<<< HEAD
-		.features	= PHY_BASIC_FEATURES,
-		.flags		= PHY_HAS_INTERRUPT,
-=======
-		/* PHY_BASIC_FEATURES */
->>>>>>> 407d19ab
+		/* PHY_BASIC_FEATURES */
 		.config_init	= xway_gphy_config_init,
 		.config_aneg	= xway_gphy14_config_aneg,
 		.ack_interrupt	= xway_gphy_ack_interrupt,
@@ -275,12 +256,7 @@
 		.phy_id		= PHY_ID_PHY11G_1_4,
 		.phy_id_mask	= 0xffffffff,
 		.name		= "Intel XWAY PHY11G (PEF 7071/PEF 7072) v1.4",
-<<<<<<< HEAD
-		.features	= PHY_GBIT_FEATURES,
-		.flags		= PHY_HAS_INTERRUPT,
-=======
-		/* PHY_GBIT_FEATURES */
->>>>>>> 407d19ab
+		/* PHY_GBIT_FEATURES */
 		.config_init	= xway_gphy_config_init,
 		.config_aneg	= xway_gphy14_config_aneg,
 		.ack_interrupt	= xway_gphy_ack_interrupt,
@@ -292,12 +268,7 @@
 		.phy_id		= PHY_ID_PHY22F_1_4,
 		.phy_id_mask	= 0xffffffff,
 		.name		= "Intel XWAY PHY22F (PEF 7061) v1.4",
-<<<<<<< HEAD
-		.features	= PHY_BASIC_FEATURES,
-		.flags		= PHY_HAS_INTERRUPT,
-=======
-		/* PHY_BASIC_FEATURES */
->>>>>>> 407d19ab
+		/* PHY_BASIC_FEATURES */
 		.config_init	= xway_gphy_config_init,
 		.config_aneg	= xway_gphy14_config_aneg,
 		.ack_interrupt	= xway_gphy_ack_interrupt,
@@ -309,12 +280,7 @@
 		.phy_id		= PHY_ID_PHY11G_1_5,
 		.phy_id_mask	= 0xffffffff,
 		.name		= "Intel XWAY PHY11G (PEF 7071/PEF 7072) v1.5 / v1.6",
-<<<<<<< HEAD
-		.features	= PHY_GBIT_FEATURES,
-		.flags		= PHY_HAS_INTERRUPT,
-=======
-		/* PHY_GBIT_FEATURES */
->>>>>>> 407d19ab
+		/* PHY_GBIT_FEATURES */
 		.config_init	= xway_gphy_config_init,
 		.ack_interrupt	= xway_gphy_ack_interrupt,
 		.did_interrupt	= xway_gphy_did_interrupt,
@@ -325,12 +291,7 @@
 		.phy_id		= PHY_ID_PHY22F_1_5,
 		.phy_id_mask	= 0xffffffff,
 		.name		= "Intel XWAY PHY22F (PEF 7061) v1.5 / v1.6",
-<<<<<<< HEAD
-		.features	= PHY_BASIC_FEATURES,
-		.flags		= PHY_HAS_INTERRUPT,
-=======
-		/* PHY_BASIC_FEATURES */
->>>>>>> 407d19ab
+		/* PHY_BASIC_FEATURES */
 		.config_init	= xway_gphy_config_init,
 		.ack_interrupt	= xway_gphy_ack_interrupt,
 		.did_interrupt	= xway_gphy_did_interrupt,
@@ -341,12 +302,7 @@
 		.phy_id		= PHY_ID_PHY11G_VR9_1_1,
 		.phy_id_mask	= 0xffffffff,
 		.name		= "Intel XWAY PHY11G (xRX v1.1 integrated)",
-<<<<<<< HEAD
-		.features	= PHY_GBIT_FEATURES,
-		.flags		= PHY_HAS_INTERRUPT,
-=======
-		/* PHY_GBIT_FEATURES */
->>>>>>> 407d19ab
+		/* PHY_GBIT_FEATURES */
 		.config_init	= xway_gphy_config_init,
 		.ack_interrupt	= xway_gphy_ack_interrupt,
 		.did_interrupt	= xway_gphy_did_interrupt,
@@ -357,12 +313,7 @@
 		.phy_id		= PHY_ID_PHY22F_VR9_1_1,
 		.phy_id_mask	= 0xffffffff,
 		.name		= "Intel XWAY PHY22F (xRX v1.1 integrated)",
-<<<<<<< HEAD
-		.features	= PHY_BASIC_FEATURES,
-		.flags		= PHY_HAS_INTERRUPT,
-=======
-		/* PHY_BASIC_FEATURES */
->>>>>>> 407d19ab
+		/* PHY_BASIC_FEATURES */
 		.config_init	= xway_gphy_config_init,
 		.ack_interrupt	= xway_gphy_ack_interrupt,
 		.did_interrupt	= xway_gphy_did_interrupt,
@@ -373,12 +324,7 @@
 		.phy_id		= PHY_ID_PHY11G_VR9_1_2,
 		.phy_id_mask	= 0xffffffff,
 		.name		= "Intel XWAY PHY11G (xRX v1.2 integrated)",
-<<<<<<< HEAD
-		.features	= PHY_GBIT_FEATURES,
-		.flags		= PHY_HAS_INTERRUPT,
-=======
-		/* PHY_GBIT_FEATURES */
->>>>>>> 407d19ab
+		/* PHY_GBIT_FEATURES */
 		.config_init	= xway_gphy_config_init,
 		.ack_interrupt	= xway_gphy_ack_interrupt,
 		.did_interrupt	= xway_gphy_did_interrupt,
@@ -389,12 +335,7 @@
 		.phy_id		= PHY_ID_PHY22F_VR9_1_2,
 		.phy_id_mask	= 0xffffffff,
 		.name		= "Intel XWAY PHY22F (xRX v1.2 integrated)",
-<<<<<<< HEAD
-		.features	= PHY_BASIC_FEATURES,
-		.flags		= PHY_HAS_INTERRUPT,
-=======
-		/* PHY_BASIC_FEATURES */
->>>>>>> 407d19ab
+		/* PHY_BASIC_FEATURES */
 		.config_init	= xway_gphy_config_init,
 		.ack_interrupt	= xway_gphy_ack_interrupt,
 		.did_interrupt	= xway_gphy_did_interrupt,
