--- conflicted
+++ resolved
@@ -48,6 +48,16 @@
 		/* Assume 1000base-T */
 		ctrl2 |= MDIO_PMA_CTRL2_1000BT;
 		break;
+	case SPEED_2500:
+		ctrl1 |= MDIO_CTRL1_SPEED2_5G;
+		/* Assume 2.5Gbase-T */
+		ctrl2 |= MDIO_PMA_CTRL2_2_5GBT;
+		break;
+	case SPEED_5000:
+		ctrl1 |= MDIO_CTRL1_SPEED5G;
+		/* Assume 5Gbase-T */
+		ctrl2 |= MDIO_PMA_CTRL2_5GBT;
+		break;
 	case SPEED_10000:
 		ctrl1 |= MDIO_CTRL1_SPEED10G;
 		/* Assume 10Gbase-T */
@@ -61,9 +71,58 @@
 	if (ret < 0)
 		return ret;
 
-	return phy_write_mmd(phydev, MDIO_MMD_PMAPMD, MDIO_CTRL2, ctrl2);
+	ret = phy_write_mmd(phydev, MDIO_MMD_PMAPMD, MDIO_CTRL2, ctrl2);
+	if (ret < 0)
+		return ret;
+
+	return genphy_c45_an_disable_aneg(phydev);
 }
 EXPORT_SYMBOL_GPL(genphy_c45_pma_setup_forced);
+
+/**
+ * genphy_c45_an_config_aneg - configure advertisement registers
+ * @phydev: target phy_device struct
+ *
+ * Configure advertisement registers based on modes set in phydev->advertising
+ *
+ * Returns negative errno code on failure, 0 if advertisement didn't change,
+ * or 1 if advertised modes changed.
+ */
+int genphy_c45_an_config_aneg(struct phy_device *phydev)
+{
+	int changed, ret;
+	u32 adv;
+
+	linkmode_and(phydev->advertising, phydev->advertising,
+		     phydev->supported);
+
+	changed = genphy_config_eee_advert(phydev);
+
+	adv = linkmode_adv_to_mii_adv_t(phydev->advertising);
+
+	ret = phy_modify_mmd_changed(phydev, MDIO_MMD_AN, MDIO_AN_ADVERTISE,
+				     ADVERTISE_ALL | ADVERTISE_100BASE4 |
+				     ADVERTISE_PAUSE_CAP | ADVERTISE_PAUSE_ASYM,
+				     adv);
+	if (ret < 0)
+		return ret;
+	if (ret > 0)
+		changed = 1;
+
+	adv = linkmode_adv_to_mii_10gbt_adv_t(phydev->advertising);
+
+	ret = phy_modify_mmd_changed(phydev, MDIO_MMD_AN, MDIO_AN_10GBT_CTRL,
+				     MDIO_AN_10GBT_CTRL_ADV10G |
+				     MDIO_AN_10GBT_CTRL_ADV5G |
+				     MDIO_AN_10GBT_CTRL_ADV2_5G, adv);
+	if (ret < 0)
+		return ret;
+	if (ret > 0)
+		changed = 1;
+
+	return changed;
+}
+EXPORT_SYMBOL_GPL(genphy_c45_an_config_aneg);
 
 /**
  * genphy_c45_an_disable_aneg - disable auto-negotiation
@@ -76,15 +135,9 @@
  */
 int genphy_c45_an_disable_aneg(struct phy_device *phydev)
 {
-	int val;
-
-	val = phy_read_mmd(phydev, MDIO_MMD_AN, MDIO_CTRL1);
-	if (val < 0)
-		return val;
-
-	val &= ~(MDIO_AN_CTRL1_ENABLE | MDIO_AN_CTRL1_RESTART);
-
-	return phy_write_mmd(phydev, MDIO_MMD_AN, MDIO_CTRL1, val);
+
+	return phy_clear_bits_mmd(phydev, MDIO_MMD_AN, MDIO_CTRL1,
+				  MDIO_AN_CTRL1_ENABLE | MDIO_AN_CTRL1_RESTART);
 }
 EXPORT_SYMBOL_GPL(genphy_c45_an_disable_aneg);
 
@@ -98,17 +151,40 @@
  */
 int genphy_c45_restart_aneg(struct phy_device *phydev)
 {
-	int val;
-
-	val = phy_read_mmd(phydev, MDIO_MMD_AN, MDIO_CTRL1);
-	if (val < 0)
-		return val;
-
-	val |= MDIO_AN_CTRL1_ENABLE | MDIO_AN_CTRL1_RESTART;
-
-	return phy_write_mmd(phydev, MDIO_MMD_AN, MDIO_CTRL1, val);
+	return phy_set_bits_mmd(phydev, MDIO_MMD_AN, MDIO_CTRL1,
+				MDIO_AN_CTRL1_ENABLE | MDIO_AN_CTRL1_RESTART);
 }
 EXPORT_SYMBOL_GPL(genphy_c45_restart_aneg);
+
+/**
+ * genphy_c45_check_and_restart_aneg - Enable and restart auto-negotiation
+ * @phydev: target phy_device struct
+ * @restart: whether aneg restart is requested
+ *
+ * This assumes that the auto-negotiation MMD is present.
+ *
+ * Check, and restart auto-negotiation if needed.
+ */
+int genphy_c45_check_and_restart_aneg(struct phy_device *phydev, bool restart)
+{
+	int ret = 0;
+
+	if (!restart) {
+		/* Configure and restart aneg if it wasn't set before */
+		ret = phy_read_mmd(phydev, MDIO_MMD_AN, MDIO_CTRL1);
+		if (ret < 0)
+			return ret;
+
+		if (!(ret & MDIO_AN_CTRL1_ENABLE))
+			restart = true;
+	}
+
+	if (restart)
+		ret = genphy_c45_restart_aneg(phydev);
+
+	return ret;
+}
+EXPORT_SYMBOL_GPL(genphy_c45_check_and_restart_aneg);
 
 /**
  * genphy_c45_aneg_done - return auto-negotiation complete status
@@ -132,18 +208,18 @@
 /**
  * genphy_c45_read_link - read the overall link status from the MMDs
  * @phydev: target phy_device struct
- * @mmd_mask: MMDs to read status from
  *
  * Read the link status from the specified MMDs, and if they all indicate
- * that the link is up, return positive.  If an error is encountered,
+ * that the link is up, set phydev->link to 1.  If an error is encountered,
  * a negative errno will be returned, otherwise zero.
  */
-int genphy_c45_read_link(struct phy_device *phydev, u32 mmd_mask)
-{
+int genphy_c45_read_link(struct phy_device *phydev)
+{
+	u32 mmd_mask = MDIO_DEVS_PMAPMD;
 	int val, devad;
 	bool link = true;
 
-	while (mmd_mask) {
+	while (mmd_mask && link) {
 		devad = __ffs(mmd_mask);
 		mmd_mask &= ~BIT(devad);
 
@@ -155,6 +231,8 @@
 			val = phy_read_mmd(phydev, devad, MDIO_STAT1);
 			if (val < 0)
 				return val;
+			else if (val & MDIO_STAT1_LSTATUS)
+				continue;
 		}
 
 		val = phy_read_mmd(phydev, devad, MDIO_STAT1);
@@ -165,7 +243,9 @@
 			link = false;
 	}
 
-	return link;
+	phydev->link = link;
+
+	return 0;
 }
 EXPORT_SYMBOL_GPL(genphy_c45_read_link);
 
@@ -206,11 +286,7 @@
 	if (val < 0)
 		return val;
 
-<<<<<<< HEAD
-	phydev->lp_advertising = mii_lpa_to_ethtool_lpa_t(val);
-=======
 	mii_adv_mod_linkmode_adv_t(phydev->lp_advertising, val);
->>>>>>> 407d19ab
 	phydev->pause = val & LPA_PAUSE_CAP ? 1 : 0;
 	phydev->asym_pause = val & LPA_PAUSE_ASYM ? 1 : 0;
 
@@ -219,8 +295,7 @@
 	if (val < 0)
 		return val;
 
-	if (val & MDIO_AN_10GBT_STAT_LP10G)
-		phydev->lp_advertising |= ADVERTISED_10000baseT_Full;
+	mii_10gbt_stat_mod_linkmode_lpa_t(phydev->lp_advertising, val);
 
 	return 0;
 }
@@ -247,6 +322,12 @@
 		break;
 	case MDIO_PMA_CTRL1_SPEED1000:
 		phydev->speed = SPEED_1000;
+		break;
+	case MDIO_CTRL1_SPEED2_5G:
+		phydev->speed = SPEED_2500;
+		break;
+	case MDIO_CTRL1_SPEED5G:
+		phydev->speed = SPEED_5000;
 		break;
 	case MDIO_CTRL1_SPEED10G:
 		phydev->speed = SPEED_10000;
@@ -295,6 +376,139 @@
 }
 EXPORT_SYMBOL_GPL(genphy_c45_read_mdix);
 
+/**
+ * genphy_c45_pma_read_abilities - read supported link modes from PMA
+ * @phydev: target phy_device struct
+ *
+ * Read the supported link modes from the PMA Status 2 (1.8) register. If bit
+ * 1.8.9 is set, the list of supported modes is build using the values in the
+ * PMA Extended Abilities (1.11) register, indicating 1000BASET an 10G related
+ * modes. If bit 1.11.14 is set, then the list is also extended with the modes
+ * in the 2.5G/5G PMA Extended register (1.21), indicating if 2.5GBASET and
+ * 5GBASET are supported.
+ */
+int genphy_c45_pma_read_abilities(struct phy_device *phydev)
+{
+	int val;
+
+	linkmode_clear_bit(ETHTOOL_LINK_MODE_Autoneg_BIT, phydev->supported);
+	if (phydev->c45_ids.devices_in_package & MDIO_DEVS_AN) {
+		val = phy_read_mmd(phydev, MDIO_MMD_AN, MDIO_STAT1);
+		if (val < 0)
+			return val;
+
+		if (val & MDIO_AN_STAT1_ABLE)
+			linkmode_set_bit(ETHTOOL_LINK_MODE_Autoneg_BIT,
+					 phydev->supported);
+	}
+
+	val = phy_read_mmd(phydev, MDIO_MMD_PMAPMD, MDIO_STAT2);
+	if (val < 0)
+		return val;
+
+	linkmode_mod_bit(ETHTOOL_LINK_MODE_10000baseSR_Full_BIT,
+			 phydev->supported,
+			 val & MDIO_PMA_STAT2_10GBSR);
+
+	linkmode_mod_bit(ETHTOOL_LINK_MODE_10000baseLR_Full_BIT,
+			 phydev->supported,
+			 val & MDIO_PMA_STAT2_10GBLR);
+
+	linkmode_mod_bit(ETHTOOL_LINK_MODE_10000baseER_Full_BIT,
+			 phydev->supported,
+			 val & MDIO_PMA_STAT2_10GBER);
+
+	if (val & MDIO_PMA_STAT2_EXTABLE) {
+		val = phy_read_mmd(phydev, MDIO_MMD_PMAPMD, MDIO_PMA_EXTABLE);
+		if (val < 0)
+			return val;
+
+		linkmode_mod_bit(ETHTOOL_LINK_MODE_10000baseLRM_Full_BIT,
+				 phydev->supported,
+				 val & MDIO_PMA_EXTABLE_10GBLRM);
+		linkmode_mod_bit(ETHTOOL_LINK_MODE_10000baseT_Full_BIT,
+				 phydev->supported,
+				 val & MDIO_PMA_EXTABLE_10GBT);
+		linkmode_mod_bit(ETHTOOL_LINK_MODE_10000baseKX4_Full_BIT,
+				 phydev->supported,
+				 val & MDIO_PMA_EXTABLE_10GBKX4);
+		linkmode_mod_bit(ETHTOOL_LINK_MODE_10000baseKR_Full_BIT,
+				 phydev->supported,
+				 val & MDIO_PMA_EXTABLE_10GBKR);
+		linkmode_mod_bit(ETHTOOL_LINK_MODE_1000baseT_Full_BIT,
+				 phydev->supported,
+				 val & MDIO_PMA_EXTABLE_1000BT);
+		linkmode_mod_bit(ETHTOOL_LINK_MODE_1000baseKX_Full_BIT,
+				 phydev->supported,
+				 val & MDIO_PMA_EXTABLE_1000BKX);
+
+		linkmode_mod_bit(ETHTOOL_LINK_MODE_100baseT_Full_BIT,
+				 phydev->supported,
+				 val & MDIO_PMA_EXTABLE_100BTX);
+		linkmode_mod_bit(ETHTOOL_LINK_MODE_100baseT_Half_BIT,
+				 phydev->supported,
+				 val & MDIO_PMA_EXTABLE_100BTX);
+
+		linkmode_mod_bit(ETHTOOL_LINK_MODE_10baseT_Full_BIT,
+				 phydev->supported,
+				 val & MDIO_PMA_EXTABLE_10BT);
+		linkmode_mod_bit(ETHTOOL_LINK_MODE_10baseT_Half_BIT,
+				 phydev->supported,
+				 val & MDIO_PMA_EXTABLE_10BT);
+
+		if (val & MDIO_PMA_EXTABLE_NBT) {
+			val = phy_read_mmd(phydev, MDIO_MMD_PMAPMD,
+					   MDIO_PMA_NG_EXTABLE);
+			if (val < 0)
+				return val;
+
+			linkmode_mod_bit(ETHTOOL_LINK_MODE_2500baseT_Full_BIT,
+					 phydev->supported,
+					 val & MDIO_PMA_NG_EXTABLE_2_5GBT);
+
+			linkmode_mod_bit(ETHTOOL_LINK_MODE_5000baseT_Full_BIT,
+					 phydev->supported,
+					 val & MDIO_PMA_NG_EXTABLE_5GBT);
+		}
+	}
+
+	return 0;
+}
+EXPORT_SYMBOL_GPL(genphy_c45_pma_read_abilities);
+
+/**
+ * genphy_c45_read_status - read PHY status
+ * @phydev: target phy_device struct
+ *
+ * Reads status from PHY and sets phy_device members accordingly.
+ */
+int genphy_c45_read_status(struct phy_device *phydev)
+{
+	int ret;
+
+	ret = genphy_c45_read_link(phydev);
+	if (ret)
+		return ret;
+
+	phydev->speed = SPEED_UNKNOWN;
+	phydev->duplex = DUPLEX_UNKNOWN;
+	phydev->pause = 0;
+	phydev->asym_pause = 0;
+
+	if (phydev->autoneg == AUTONEG_ENABLE) {
+		ret = genphy_c45_read_lpa(phydev);
+		if (ret)
+			return ret;
+
+		phy_resolve_aneg_linkmode(phydev);
+	} else {
+		ret = genphy_c45_read_pma(phydev);
+	}
+
+	return ret;
+}
+EXPORT_SYMBOL_GPL(genphy_c45_read_status);
+
 /* The gen10g_* functions are the old Clause 45 stub */
 
 int gen10g_config_aneg(struct phy_device *phydev)
@@ -303,73 +517,10 @@
 }
 EXPORT_SYMBOL_GPL(gen10g_config_aneg);
 
-int gen10g_read_status(struct phy_device *phydev)
-{
-	u32 mmd_mask = phydev->c45_ids.devices_in_package;
-	int ret;
-
-	/* For now just lie and say it's 10G all the time */
-	phydev->speed = SPEED_10000;
-	phydev->duplex = DUPLEX_FULL;
-
-	/* Avoid reading the vendor MMDs */
-	mmd_mask &= ~(BIT(MDIO_MMD_VEND1) | BIT(MDIO_MMD_VEND2));
-
-	ret = genphy_c45_read_link(phydev, mmd_mask);
-
-	phydev->link = ret > 0 ? 1 : 0;
-
-	return 0;
-}
-EXPORT_SYMBOL_GPL(gen10g_read_status);
-
-int gen10g_no_soft_reset(struct phy_device *phydev)
-{
-	/* Do nothing for now */
-	return 0;
-}
-EXPORT_SYMBOL_GPL(gen10g_no_soft_reset);
-
-int gen10g_config_init(struct phy_device *phydev)
-{
-	/* Temporarily just say we support everything */
-	phydev->supported = SUPPORTED_10000baseT_Full;
-	phydev->advertising = SUPPORTED_10000baseT_Full;
-
-	return 0;
-}
-EXPORT_SYMBOL_GPL(gen10g_config_init);
-
-<<<<<<< HEAD
-int gen10g_suspend(struct phy_device *phydev)
-{
-	return 0;
-}
-EXPORT_SYMBOL_GPL(gen10g_suspend);
-
-int gen10g_resume(struct phy_device *phydev)
-{
-	return 0;
-}
-EXPORT_SYMBOL_GPL(gen10g_resume);
-
-struct phy_driver genphy_10g_driver = {
-	.phy_id         = 0xffffffff,
-	.phy_id_mask    = 0xffffffff,
-	.name           = "Generic 10G PHY",
-	.soft_reset	= gen10g_no_soft_reset,
-	.config_init    = gen10g_config_init,
-	.features       = 0,
-	.config_aneg    = gen10g_config_aneg,
-	.read_status    = gen10g_read_status,
-	.suspend        = gen10g_suspend,
-	.resume         = gen10g_resume,
-=======
 struct phy_driver genphy_c45_driver = {
 	.phy_id         = 0xffffffff,
 	.phy_id_mask    = 0xffffffff,
 	.name           = "Generic Clause 45 PHY",
 	.soft_reset	= genphy_no_soft_reset,
 	.read_status    = genphy_c45_read_status,
->>>>>>> 407d19ab
 };