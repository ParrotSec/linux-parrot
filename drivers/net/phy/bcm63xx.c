--- conflicted
+++ resolved
@@ -1,10 +1,6 @@
+// SPDX-License-Identifier: GPL-2.0+
 /*
  *	Driver for Broadcom 63xx SOCs integrated PHYs
- *
- *	This program is free software; you can redistribute it and/or
- *	modify it under the terms of the GNU General Public License
- *	as published by the Free Software Foundation; either version
- *	2 of the License, or (at your option) any later version.
  */
 #include "bcm-phy-lib.h"
 #include <linux/module.h>
@@ -42,6 +38,9 @@
 {
 	int reg, err;
 
+	/* ASYM_PAUSE bit is marked RO in datasheet, so don't cheat */
+	linkmode_set_bit(ETHTOOL_LINK_MODE_Pause_BIT, phydev->supported);
+
 	reg = phy_read(phydev, MII_BCM63XX_IR);
 	if (reg < 0)
 		return reg;
@@ -65,14 +64,8 @@
 	.phy_id		= 0x00406000,
 	.phy_id_mask	= 0xfffffc00,
 	.name		= "Broadcom BCM63XX (1)",
-<<<<<<< HEAD
-	/* ASYM_PAUSE bit is marked RO in datasheet, so don't cheat */
-	.features	= (PHY_BASIC_FEATURES | SUPPORTED_Pause),
-	.flags		= PHY_HAS_INTERRUPT | PHY_IS_INTERNAL,
-=======
 	/* PHY_BASIC_FEATURES */
 	.flags		= PHY_IS_INTERNAL,
->>>>>>> 407d19ab
 	.config_init	= bcm63xx_config_init,
 	.ack_interrupt	= bcm_phy_ack_intr,
 	.config_intr	= bcm63xx_config_intr,
@@ -80,14 +73,8 @@
 	/* same phy as above, with just a different OUI */
 	.phy_id		= 0x002bdc00,
 	.phy_id_mask	= 0xfffffc00,
-<<<<<<< HEAD
-	.name		= "Broadcom BCM63XX (2)",
-	.features	= (PHY_BASIC_FEATURES | SUPPORTED_Pause),
-	.flags		= PHY_HAS_INTERRUPT | PHY_IS_INTERNAL,
-=======
 	/* PHY_BASIC_FEATURES */
 	.flags		= PHY_IS_INTERNAL,
->>>>>>> 407d19ab
 	.config_init	= bcm63xx_config_init,
 	.ack_interrupt	= bcm_phy_ack_intr,
 	.config_intr	= bcm63xx_config_intr,
