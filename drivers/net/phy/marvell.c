--- conflicted
+++ resolved
@@ -1,3 +1,4 @@
+// SPDX-License-Identifier: GPL-2.0+
 /*
  * drivers/net/phy/marvell.c
  *
@@ -8,12 +9,6 @@
  * Copyright (c) 2004 Freescale Semiconductor, Inc.
  *
  * Copyright (c) 2013 Michael Stapelberg <michael@stapelberg.de>
- *
- * This program is free software; you can redistribute  it and/or modify it
- * under  the terms of  the GNU General  Public License as published by the
- * Free Software Foundation;  either version 2 of the  License, or (at your
- * option) any later version.
- *
  */
 #include <linux/kernel.h>
 #include <linux/string.h>
@@ -275,7 +270,7 @@
 			return err;
 	}
 
-	return 0;
+	return val != reg;
 }
 
 static int marvell_set_downshift(struct phy_device *phydev, bool enable,
@@ -297,11 +292,14 @@
 
 static int marvell_config_aneg(struct phy_device *phydev)
 {
+	int changed = 0;
 	int err;
 
 	err = marvell_set_polarity(phydev, phydev->mdix_ctrl);
 	if (err < 0)
 		return err;
+
+	changed = err;
 
 	err = phy_write(phydev, MII_M1111_PHY_LED_CONTROL,
 			MII_M1111_PHY_LED_DIRECT);
@@ -312,7 +310,7 @@
 	if (err < 0)
 		return err;
 
-	if (phydev->autoneg != AUTONEG_ENABLE) {
+	if (phydev->autoneg != AUTONEG_ENABLE || changed) {
 		/* A write to speed/duplex bits (that is performed by
 		 * genphy_config_aneg() call above) must be followed by
 		 * a software reset. Otherwise, the write has no effect.
@@ -358,42 +356,6 @@
 		return err;
 
 	return marvell_config_aneg(phydev);
-}
-
-static int m88e1111_config_aneg(struct phy_device *phydev)
-{
-	int err;
-
-	/* The Marvell PHY has an errata which requires
-	 * that certain registers get written in order
-	 * to restart autonegotiation
-	 */
-	err = genphy_soft_reset(phydev);
-
-	err = marvell_set_polarity(phydev, phydev->mdix_ctrl);
-	if (err < 0)
-		return err;
-
-	err = phy_write(phydev, MII_M1111_PHY_LED_CONTROL,
-			MII_M1111_PHY_LED_DIRECT);
-	if (err < 0)
-		return err;
-
-	err = genphy_config_aneg(phydev);
-	if (err < 0)
-		return err;
-
-	if (phydev->autoneg != AUTONEG_ENABLE) {
-		/* A write to speed/duplex bits (that is performed by
-		 * genphy_config_aneg() call above) must be followed by
-		 * a software reset. Otherwise, the write has no effect.
-		 */
-		err = genphy_soft_reset(phydev);
-		if (err < 0)
-			return err;
-	}
-
-	return 0;
 }
 
 #ifdef CONFIG_OF_MDIO
@@ -489,6 +451,7 @@
 
 static int m88e1121_config_aneg(struct phy_device *phydev)
 {
+	int changed = 0;
 	int err = 0;
 
 	if (phy_interface_is_rgmii(phydev)) {
@@ -497,15 +460,26 @@
 			return err;
 	}
 
-	err = genphy_soft_reset(phydev);
-	if (err < 0)
-		return err;
-
 	err = marvell_set_polarity(phydev, phydev->mdix_ctrl);
 	if (err < 0)
 		return err;
 
-	return genphy_config_aneg(phydev);
+	changed = err;
+
+	err = genphy_config_aneg(phydev);
+	if (err < 0)
+		return err;
+
+	if (phydev->autoneg != AUTONEG_ENABLE || changed) {
+		/* A software reset is used to ensure a "commit" of the
+		 * changes is done.
+		 */
+		err = genphy_soft_reset(phydev);
+		if (err < 0)
+			return err;
+	}
+
+	return 0;
 }
 
 static int m88e1318_config_aneg(struct phy_device *phydev)
@@ -522,25 +496,26 @@
 }
 
 /**
- * ethtool_adv_to_fiber_adv_t
- * @ethadv: the ethtool advertisement settings
+ * linkmode_adv_to_fiber_adv_t
+ * @advertise: the linkmode advertisement settings
  *
- * A small helper function that translates ethtool advertisement
- * settings to phy autonegotiation advertisements for the
- * MII_ADV register for fiber link.
+ * A small helper function that translates linkmode advertisement
+ * settings to phy autonegotiation advertisements for the MII_ADV
+ * register for fiber link.
  */
-static inline u32 ethtool_adv_to_fiber_adv_t(u32 ethadv)
+static inline u32 linkmode_adv_to_fiber_adv_t(unsigned long *advertise)
 {
 	u32 result = 0;
 
-	if (ethadv & ADVERTISED_1000baseT_Half)
+	if (linkmode_test_bit(ETHTOOL_LINK_MODE_1000baseT_Half_BIT, advertise))
 		result |= ADVERTISE_FIBER_1000HALF;
-	if (ethadv & ADVERTISED_1000baseT_Full)
+	if (linkmode_test_bit(ETHTOOL_LINK_MODE_1000baseT_Full_BIT, advertise))
 		result |= ADVERTISE_FIBER_1000FULL;
 
-	if ((ethadv & ADVERTISE_PAUSE_ASYM) && (ethadv & ADVERTISE_PAUSE_CAP))
+	if (linkmode_test_bit(ETHTOOL_LINK_MODE_Asym_Pause_BIT, advertise) &&
+	    linkmode_test_bit(ETHTOOL_LINK_MODE_Pause_BIT, advertise))
 		result |= LPA_PAUSE_ASYM_FIBER;
-	else if (ethadv & ADVERTISE_PAUSE_CAP)
+	else if (linkmode_test_bit(ETHTOOL_LINK_MODE_Pause_BIT, advertise))
 		result |= (ADVERTISE_PAUSE_FIBER
 			   & (~ADVERTISE_PAUSE_ASYM_FIBER));
 
@@ -561,14 +536,13 @@
 	int changed = 0;
 	int err;
 	int adv, oldadv;
-	u32 advertise;
 
 	if (phydev->autoneg != AUTONEG_ENABLE)
 		return genphy_setup_forced(phydev);
 
 	/* Only allow advertising what this PHY supports */
-	phydev->advertising &= phydev->supported;
-	advertise = phydev->advertising;
+	linkmode_and(phydev->advertising, phydev->advertising,
+		     phydev->supported);
 
 	/* Setup fiber advertisement */
 	adv = phy_read(phydev, MII_ADVERTISE);
@@ -578,7 +552,7 @@
 	oldadv = adv;
 	adv &= ~(ADVERTISE_FIBER_1000HALF | ADVERTISE_FIBER_1000FULL
 		| LPA_PAUSE_FIBER);
-	adv |= ethtool_adv_to_fiber_adv_t(advertise);
+	adv |= linkmode_adv_to_fiber_adv_t(phydev->advertising);
 
 	if (adv != oldadv) {
 		err = phy_write(phydev, MII_ADVERTISE, adv);
@@ -672,7 +646,7 @@
 	err = phy_write_paged(phydev, MII_MARVELL_LED_PAGE, MII_PHY_LED_CTRL,
 			      def_config);
 	if (err < 0)
-		pr_warn("Fail to config marvell phy LED.\n");
+		phydev_warn(phydev, "Fail to config marvell phy LED.\n");
 }
 
 static int marvell_config_init(struct phy_device *phydev)
@@ -1193,22 +1167,21 @@
 }
 
 /**
- * fiber_lpa_to_ethtool_lpa_t
+ * fiber_lpa_mod_linkmode_lpa_t
+ * @advertising: the linkmode advertisement settings
  * @lpa: value of the MII_LPA register for fiber link
  *
- * A small helper function that translates MII_LPA
- * bits to ethtool LP advertisement settings.
+ * A small helper function that translates MII_LPA bits to linkmode LP
+ * advertisement settings. Other bits in advertising are left
+ * unchanged.
  */
-static u32 fiber_lpa_to_ethtool_lpa_t(u32 lpa)
-{
-	u32 result = 0;
-
-	if (lpa & LPA_FIBER_1000HALF)
-		result |= ADVERTISED_1000baseT_Half;
-	if (lpa & LPA_FIBER_1000FULL)
-		result |= ADVERTISED_1000baseT_Full;
-
-	return result;
+static void fiber_lpa_mod_linkmode_lpa_t(unsigned long *advertising, u32 lpa)
+{
+	linkmode_mod_bit(ETHTOOL_LINK_MODE_1000baseT_Half_BIT,
+			 advertising, lpa & LPA_FIBER_1000HALF);
+
+	linkmode_mod_bit(ETHTOOL_LINK_MODE_1000baseT_Full_BIT,
+			 advertising, lpa & LPA_FIBER_1000FULL);
 }
 
 /**
@@ -1284,9 +1257,8 @@
 	}
 
 	if (!fiber) {
-		phydev->lp_advertising =
-			mii_stat1000_to_ethtool_lpa_t(lpagb) |
-			mii_lpa_to_ethtool_lpa_t(lpa);
+		mii_lpa_to_linkmode_lpa_t(phydev->lp_advertising, lpa);
+		mii_stat1000_mod_linkmode_lpa_t(phydev->lp_advertising, lpagb);
 
 		if (phydev->duplex == DUPLEX_FULL) {
 			phydev->pause = lpa & LPA_PAUSE_CAP ? 1 : 0;
@@ -1294,7 +1266,7 @@
 		}
 	} else {
 		/* The fiber link is only 1000M capable */
-		phydev->lp_advertising = fiber_lpa_to_ethtool_lpa_t(lpa);
+		fiber_lpa_mod_linkmode_lpa_t(phydev->lp_advertising, lpa);
 
 		if (phydev->duplex == DUPLEX_FULL) {
 			if (!(lpa & LPA_PAUSE_FIBER)) {
@@ -1333,7 +1305,7 @@
 
 	phydev->pause = 0;
 	phydev->asym_pause = 0;
-	phydev->lp_advertising = 0;
+	linkmode_zero(phydev->lp_advertising);
 
 	return 0;
 }
@@ -1385,7 +1357,8 @@
 	int err;
 
 	/* Check the fiber mode first */
-	if (phydev->supported & SUPPORTED_FIBRE &&
+	if (linkmode_test_bit(ETHTOOL_LINK_MODE_FIBRE_BIT,
+			      phydev->supported) &&
 	    phydev->interface != PHY_INTERFACE_MODE_SGMII) {
 		err = marvell_set_page(phydev, MII_MARVELL_FIBER_PAGE);
 		if (err < 0)
@@ -1428,7 +1401,8 @@
 	int err;
 
 	/* Suspend the fiber mode first */
-	if (!(phydev->supported & SUPPORTED_FIBRE)) {
+	if (!linkmode_test_bit(ETHTOOL_LINK_MODE_FIBRE_BIT,
+			       phydev->supported)) {
 		err = marvell_set_page(phydev, MII_MARVELL_FIBER_PAGE);
 		if (err < 0)
 			goto error;
@@ -1462,7 +1436,8 @@
 	int err;
 
 	/* Resume the fiber mode first */
-	if (!(phydev->supported & SUPPORTED_FIBRE)) {
+	if (!linkmode_test_bit(ETHTOOL_LINK_MODE_FIBRE_BIT,
+			       phydev->supported)) {
 		err = marvell_set_page(phydev, MII_MARVELL_FIBER_PAGE);
 		if (err < 0)
 			goto error;
@@ -1613,7 +1588,8 @@
 
 static int marvell_get_sset_count(struct phy_device *phydev)
 {
-	if (phydev->supported & SUPPORTED_FIBRE)
+	if (linkmode_test_bit(ETHTOOL_LINK_MODE_FIBRE_BIT,
+			      phydev->supported))
 		return ARRAY_SIZE(marvell_hw_stats);
 	else
 		return ARRAY_SIZE(marvell_hw_stats) - NB_FIBER_STATS;
@@ -1621,9 +1597,10 @@
 
 static void marvell_get_strings(struct phy_device *phydev, u8 *data)
 {
+	int count = marvell_get_sset_count(phydev);
 	int i;
 
-	for (i = 0; i < ARRAY_SIZE(marvell_hw_stats); i++) {
+	for (i = 0; i < count; i++) {
 		strlcpy(data + i * ETH_GSTRING_LEN,
 			marvell_hw_stats[i].string, ETH_GSTRING_LEN);
 	}
@@ -1651,9 +1628,10 @@
 static void marvell_get_stats(struct phy_device *phydev,
 			      struct ethtool_stats *stats, u64 *data)
 {
+	int count = marvell_get_sset_count(phydev);
 	int i;
 
-	for (i = 0; i < ARRAY_SIZE(marvell_hw_stats); i++)
+	for (i = 0; i < count; i++)
 		data[i] = marvell_get_stat(phydev, i);
 }
 
@@ -2154,12 +2132,7 @@
 		.phy_id = MARVELL_PHY_ID_88E1101,
 		.phy_id_mask = MARVELL_PHY_ID_MASK,
 		.name = "Marvell 88E1101",
-<<<<<<< HEAD
-		.features = PHY_GBIT_FEATURES,
-		.flags = PHY_HAS_INTERRUPT,
-=======
 		/* PHY_GBIT_FEATURES */
->>>>>>> 407d19ab
 		.probe = marvell_probe,
 		.config_init = &marvell_config_init,
 		.config_aneg = &m88e1101_config_aneg,
@@ -2177,12 +2150,7 @@
 		.phy_id = MARVELL_PHY_ID_88E1112,
 		.phy_id_mask = MARVELL_PHY_ID_MASK,
 		.name = "Marvell 88E1112",
-<<<<<<< HEAD
-		.features = PHY_GBIT_FEATURES,
-		.flags = PHY_HAS_INTERRUPT,
-=======
 		/* PHY_GBIT_FEATURES */
->>>>>>> 407d19ab
 		.probe = marvell_probe,
 		.config_init = &m88e1111_config_init,
 		.config_aneg = &marvell_config_aneg,
@@ -2200,15 +2168,10 @@
 		.phy_id = MARVELL_PHY_ID_88E1111,
 		.phy_id_mask = MARVELL_PHY_ID_MASK,
 		.name = "Marvell 88E1111",
-<<<<<<< HEAD
-		.features = PHY_GBIT_FEATURES,
-		.flags = PHY_HAS_INTERRUPT,
-=======
 		/* PHY_GBIT_FEATURES */
->>>>>>> 407d19ab
 		.probe = marvell_probe,
 		.config_init = &m88e1111_config_init,
-		.config_aneg = &m88e1111_config_aneg,
+		.config_aneg = &marvell_config_aneg,
 		.read_status = &marvell_read_status,
 		.ack_interrupt = &marvell_ack_interrupt,
 		.config_intr = &marvell_config_intr,
@@ -2224,12 +2187,7 @@
 		.phy_id = MARVELL_PHY_ID_88E1118,
 		.phy_id_mask = MARVELL_PHY_ID_MASK,
 		.name = "Marvell 88E1118",
-<<<<<<< HEAD
-		.features = PHY_GBIT_FEATURES,
-		.flags = PHY_HAS_INTERRUPT,
-=======
 		/* PHY_GBIT_FEATURES */
->>>>>>> 407d19ab
 		.probe = marvell_probe,
 		.config_init = &m88e1118_config_init,
 		.config_aneg = &m88e1118_config_aneg,
@@ -2247,12 +2205,7 @@
 		.phy_id = MARVELL_PHY_ID_88E1121R,
 		.phy_id_mask = MARVELL_PHY_ID_MASK,
 		.name = "Marvell 88E1121R",
-<<<<<<< HEAD
-		.features = PHY_GBIT_FEATURES,
-		.flags = PHY_HAS_INTERRUPT,
-=======
 		/* PHY_GBIT_FEATURES */
->>>>>>> 407d19ab
 		.probe = &m88e1121_probe,
 		.config_init = &marvell_config_init,
 		.config_aneg = &m88e1121_config_aneg,
@@ -2272,12 +2225,7 @@
 		.phy_id = MARVELL_PHY_ID_88E1318S,
 		.phy_id_mask = MARVELL_PHY_ID_MASK,
 		.name = "Marvell 88E1318S",
-<<<<<<< HEAD
-		.features = PHY_GBIT_FEATURES,
-		.flags = PHY_HAS_INTERRUPT,
-=======
 		/* PHY_GBIT_FEATURES */
->>>>>>> 407d19ab
 		.probe = marvell_probe,
 		.config_init = &m88e1318_config_init,
 		.config_aneg = &m88e1318_config_aneg,
@@ -2299,12 +2247,7 @@
 		.phy_id = MARVELL_PHY_ID_88E1145,
 		.phy_id_mask = MARVELL_PHY_ID_MASK,
 		.name = "Marvell 88E1145",
-<<<<<<< HEAD
-		.features = PHY_GBIT_FEATURES,
-		.flags = PHY_HAS_INTERRUPT,
-=======
 		/* PHY_GBIT_FEATURES */
->>>>>>> 407d19ab
 		.probe = marvell_probe,
 		.config_init = &m88e1145_config_init,
 		.config_aneg = &m88e1101_config_aneg,
@@ -2323,12 +2266,7 @@
 		.phy_id = MARVELL_PHY_ID_88E1149R,
 		.phy_id_mask = MARVELL_PHY_ID_MASK,
 		.name = "Marvell 88E1149R",
-<<<<<<< HEAD
-		.features = PHY_GBIT_FEATURES,
-		.flags = PHY_HAS_INTERRUPT,
-=======
 		/* PHY_GBIT_FEATURES */
->>>>>>> 407d19ab
 		.probe = marvell_probe,
 		.config_init = &m88e1149_config_init,
 		.config_aneg = &m88e1118_config_aneg,
@@ -2346,12 +2284,7 @@
 		.phy_id = MARVELL_PHY_ID_88E1240,
 		.phy_id_mask = MARVELL_PHY_ID_MASK,
 		.name = "Marvell 88E1240",
-<<<<<<< HEAD
-		.features = PHY_GBIT_FEATURES,
-		.flags = PHY_HAS_INTERRUPT,
-=======
 		/* PHY_GBIT_FEATURES */
->>>>>>> 407d19ab
 		.probe = marvell_probe,
 		.config_init = &m88e1111_config_init,
 		.config_aneg = &marvell_config_aneg,
@@ -2369,12 +2302,7 @@
 		.phy_id = MARVELL_PHY_ID_88E1116R,
 		.phy_id_mask = MARVELL_PHY_ID_MASK,
 		.name = "Marvell 88E1116R",
-<<<<<<< HEAD
-		.features = PHY_GBIT_FEATURES,
-		.flags = PHY_HAS_INTERRUPT,
-=======
 		/* PHY_GBIT_FEATURES */
->>>>>>> 407d19ab
 		.probe = marvell_probe,
 		.config_init = &m88e1116r_config_init,
 		.ack_interrupt = &marvell_ack_interrupt,
@@ -2391,8 +2319,7 @@
 		.phy_id = MARVELL_PHY_ID_88E1510,
 		.phy_id_mask = MARVELL_PHY_ID_MASK,
 		.name = "Marvell 88E1510",
-		.features = PHY_GBIT_FEATURES | SUPPORTED_FIBRE,
-		.flags = PHY_HAS_INTERRUPT,
+		.features = PHY_GBIT_FIBRE_FEATURES,
 		.probe = &m88e1510_probe,
 		.config_init = &m88e1510_config_init,
 		.config_aneg = &m88e1510_config_aneg,
@@ -2415,12 +2342,7 @@
 		.phy_id = MARVELL_PHY_ID_88E1540,
 		.phy_id_mask = MARVELL_PHY_ID_MASK,
 		.name = "Marvell 88E1540",
-<<<<<<< HEAD
-		.features = PHY_GBIT_FEATURES,
-		.flags = PHY_HAS_INTERRUPT,
-=======
 		/* PHY_GBIT_FEATURES */
->>>>>>> 407d19ab
 		.probe = m88e1510_probe,
 		.config_init = &marvell_config_init,
 		.config_aneg = &m88e1510_config_aneg,
@@ -2443,12 +2365,7 @@
 		.phy_id_mask = MARVELL_PHY_ID_MASK,
 		.name = "Marvell 88E1545",
 		.probe = m88e1510_probe,
-<<<<<<< HEAD
-		.features = PHY_GBIT_FEATURES,
-		.flags = PHY_HAS_INTERRUPT,
-=======
 		/* PHY_GBIT_FEATURES */
->>>>>>> 407d19ab
 		.config_init = &marvell_config_init,
 		.config_aneg = &m88e1510_config_aneg,
 		.read_status = &marvell_read_status,
@@ -2467,12 +2384,7 @@
 		.phy_id = MARVELL_PHY_ID_88E3016,
 		.phy_id_mask = MARVELL_PHY_ID_MASK,
 		.name = "Marvell 88E3016",
-<<<<<<< HEAD
-		.features = PHY_BASIC_FEATURES,
-		.flags = PHY_HAS_INTERRUPT,
-=======
 		/* PHY_BASIC_FEATURES */
->>>>>>> 407d19ab
 		.probe = marvell_probe,
 		.config_init = &m88e3016_config_init,
 		.aneg_done = &marvell_aneg_done,
@@ -2492,12 +2404,7 @@
 		.phy_id = MARVELL_PHY_ID_88E6390,
 		.phy_id_mask = MARVELL_PHY_ID_MASK,
 		.name = "Marvell 88E6390",
-<<<<<<< HEAD
-		.features = PHY_GBIT_FEATURES,
-		.flags = PHY_HAS_INTERRUPT,
-=======
 		/* PHY_GBIT_FEATURES */
->>>>>>> 407d19ab
 		.probe = m88e6390_probe,
 		.config_init = &marvell_config_init,
 		.config_aneg = &m88e6390_config_aneg,
