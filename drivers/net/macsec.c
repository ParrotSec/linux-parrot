--- conflicted
+++ resolved
@@ -60,9 +60,9 @@
 
 #define MACSEC_NUM_AN 4 /* 2 bits for the association number */
 
-#define for_each_rxsc(secy, sc)			\
+#define for_each_rxsc(secy, sc)				\
 	for (sc = rcu_dereference_bh(secy->rx_sc);	\
-	     sc;				\
+	     sc;					\
 	     sc = rcu_dereference_bh(sc->next))
 #define for_each_rxsc_rtnl(secy, sc)			\
 	for (sc = rtnl_dereference(secy->rx_sc);	\
@@ -1138,6 +1138,7 @@
 
 	list_for_each_entry_rcu(macsec, &rxd->secys, secys) {
 		struct macsec_rx_sc *sc = find_rx_sc(&macsec->secy, sci);
+
 		sc = sc ? macsec_rxsc_get(sc) : NULL;
 
 		if (sc) {
@@ -1580,7 +1581,6 @@
 	return rx_sa;
 }
 
-
 static const struct nla_policy macsec_genl_policy[NUM_MACSEC_ATTR] = {
 	[MACSEC_ATTR_IFINDEX] = { .type = NLA_U32 },
 	[MACSEC_ATTR_RXSC_CONFIG] = { .type = NLA_NESTED },
@@ -2148,7 +2148,7 @@
 }
 
 static int copy_tx_sa_stats(struct sk_buff *skb,
-			     struct macsec_tx_sa_stats __percpu *pstats)
+			    struct macsec_tx_sa_stats __percpu *pstats)
 {
 	struct macsec_tx_sa_stats sum = {0, };
 	int cpu;
@@ -2167,14 +2167,9 @@
 	return 0;
 }
 
-<<<<<<< HEAD
-static int copy_rx_sa_stats(struct sk_buff *skb,
-			     struct macsec_rx_sa_stats __percpu *pstats)
-=======
 static noinline_for_stack int
 copy_rx_sa_stats(struct sk_buff *skb,
 		 struct macsec_rx_sa_stats __percpu *pstats)
->>>>>>> 407d19ab
 {
 	struct macsec_rx_sa_stats sum = {0, };
 	int cpu;
@@ -2199,13 +2194,8 @@
 	return 0;
 }
 
-<<<<<<< HEAD
-static int copy_rx_sc_stats(struct sk_buff *skb,
-			     struct pcpu_rx_sc_stats __percpu *pstats)
-=======
 static noinline_for_stack int
 copy_rx_sc_stats(struct sk_buff *skb, struct pcpu_rx_sc_stats __percpu *pstats)
->>>>>>> 407d19ab
 {
 	struct macsec_rx_sc_stats sum = {0, };
 	int cpu;
@@ -2268,13 +2258,8 @@
 	return 0;
 }
 
-<<<<<<< HEAD
-static int copy_tx_sc_stats(struct sk_buff *skb,
-			     struct pcpu_tx_sc_stats __percpu *pstats)
-=======
 static noinline_for_stack int
 copy_tx_sc_stats(struct sk_buff *skb, struct pcpu_tx_sc_stats __percpu *pstats)
->>>>>>> 407d19ab
 {
 	struct macsec_tx_sc_stats sum = {0, };
 	int cpu;
@@ -2313,13 +2298,8 @@
 	return 0;
 }
 
-<<<<<<< HEAD
-static int copy_secy_stats(struct sk_buff *skb,
-			    struct pcpu_secy_stats __percpu *pstats)
-=======
 static noinline_for_stack int
 copy_secy_stats(struct sk_buff *skb, struct pcpu_secy_stats __percpu *pstats)
->>>>>>> 407d19ab
 {
 	struct macsec_dev_stats sum = {0, };
 	int cpu;
@@ -2830,9 +2810,6 @@
 	struct net_device *real_dev = macsec->real_dev;
 	int err;
 
-	if (!(real_dev->flags & IFF_UP))
-		return -ENETDOWN;
-
 	err = dev_uc_add(real_dev, dev->dev_addr);
 	if (err < 0)
 		return err;
@@ -2980,12 +2957,10 @@
 	return macsec_priv(dev)->real_dev->ifindex;
 }
 
-
 static int macsec_get_nest_level(struct net_device *dev)
 {
 	return macsec_priv(dev)->nest_level;
 }
-
 
 static const struct net_device_ops macsec_netdev_ops = {
 	.ndo_init		= macsec_dev_init,
@@ -3326,6 +3301,9 @@
 	if (err < 0)
 		goto del_dev;
 
+	netif_stacked_transfer_operstate(real_dev, dev);
+	linkwatch_fire_event(dev);
+
 	macsec_generation++;
 
 	return 0;
@@ -3510,6 +3488,20 @@
 		return NOTIFY_DONE;
 
 	switch (event) {
+	case NETDEV_DOWN:
+	case NETDEV_UP:
+	case NETDEV_CHANGE: {
+		struct macsec_dev *m, *n;
+		struct macsec_rxh_data *rxd;
+
+		rxd = macsec_data_rtnl(real_dev);
+		list_for_each_entry_safe(m, n, &rxd->secys, secys) {
+			struct net_device *dev = m->secy.netdev;
+
+			netif_stacked_transfer_operstate(real_dev, dev);
+		}
+		break;
+	}
 	case NETDEV_UNREGISTER: {
 		struct macsec_dev *m, *n;
 		struct macsec_rxh_data *rxd;
