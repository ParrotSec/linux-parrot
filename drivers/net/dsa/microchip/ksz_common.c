--- conflicted
+++ resolved
@@ -400,11 +400,7 @@
 		gpiod_set_value_cansleep(dev->reset_gpio, 1);
 		usleep_range(10000, 12000);
 		gpiod_set_value_cansleep(dev->reset_gpio, 0);
-<<<<<<< HEAD
-		usleep_range(100, 1000);
-=======
 		msleep(100);
->>>>>>> 4e026225
 	}
 
 	mutex_init(&dev->dev_mutex);
