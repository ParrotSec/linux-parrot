--- conflicted
+++ resolved
@@ -1,189 +1,87 @@
+// SPDX-License-Identifier: GPL-2.0
 /*
  * Microchip switch driver main logic
  *
- * Copyright (C) 2017
- *
- * Permission to use, copy, modify, and/or distribute this software for any
- * purpose with or without fee is hereby granted, provided that the above
- * copyright notice and this permission notice appear in all copies.
- *
- * THE SOFTWARE IS PROVIDED "AS IS" AND THE AUTHOR DISCLAIMS ALL WARRANTIES
- * WITH REGARD TO THIS SOFTWARE INCLUDING ALL IMPLIED WARRANTIES OF
- * MERCHANTABILITY AND FITNESS. IN NO EVENT SHALL THE AUTHOR BE LIABLE FOR
- * ANY SPECIAL, DIRECT, INDIRECT, OR CONSEQUENTIAL DAMAGES OR ANY DAMAGES
- * WHATSOEVER RESULTING FROM LOSS OF USE, DATA OR PROFITS, WHETHER IN AN
- * ACTION OF CONTRACT, NEGLIGENCE OR OTHER TORTIOUS ACTION, ARISING OUT OF
- * OR IN CONNECTION WITH THE USE OR PERFORMANCE OF THIS SOFTWARE.
+ * Copyright (C) 2017-2019 Microchip Technology Inc.
  */
 
 #include <linux/delay.h>
 #include <linux/export.h>
-#include <linux/gpio.h>
+#include <linux/gpio/consumer.h>
 #include <linux/kernel.h>
 #include <linux/module.h>
 #include <linux/platform_data/microchip-ksz.h>
 #include <linux/phy.h>
 #include <linux/etherdevice.h>
 #include <linux/if_bridge.h>
+#include <linux/of_net.h>
 #include <net/dsa.h>
 #include <net/switchdev.h>
 
 #include "ksz_priv.h"
 
-static const struct {
-	int index;
-	char string[ETH_GSTRING_LEN];
-} mib_names[TOTAL_SWITCH_COUNTER_NUM] = {
-	{ 0x00, "rx_hi" },
-	{ 0x01, "rx_undersize" },
-	{ 0x02, "rx_fragments" },
-	{ 0x03, "rx_oversize" },
-	{ 0x04, "rx_jabbers" },
-	{ 0x05, "rx_symbol_err" },
-	{ 0x06, "rx_crc_err" },
-	{ 0x07, "rx_align_err" },
-	{ 0x08, "rx_mac_ctrl" },
-	{ 0x09, "rx_pause" },
-	{ 0x0A, "rx_bcast" },
-	{ 0x0B, "rx_mcast" },
-	{ 0x0C, "rx_ucast" },
-	{ 0x0D, "rx_64_or_less" },
-	{ 0x0E, "rx_65_127" },
-	{ 0x0F, "rx_128_255" },
-	{ 0x10, "rx_256_511" },
-	{ 0x11, "rx_512_1023" },
-	{ 0x12, "rx_1024_1522" },
-	{ 0x13, "rx_1523_2000" },
-	{ 0x14, "rx_2001" },
-	{ 0x15, "tx_hi" },
-	{ 0x16, "tx_late_col" },
-	{ 0x17, "tx_pause" },
-	{ 0x18, "tx_bcast" },
-	{ 0x19, "tx_mcast" },
-	{ 0x1A, "tx_ucast" },
-	{ 0x1B, "tx_deferred" },
-	{ 0x1C, "tx_total_col" },
-	{ 0x1D, "tx_exc_col" },
-	{ 0x1E, "tx_single_col" },
-	{ 0x1F, "tx_mult_col" },
-	{ 0x80, "rx_total" },
-	{ 0x81, "tx_total" },
-	{ 0x82, "rx_discards" },
-	{ 0x83, "tx_discards" },
-};
-
-static void ksz_cfg(struct ksz_device *dev, u32 addr, u8 bits, bool set)
-{
-	u8 data;
-
-	ksz_read8(dev, addr, &data);
-	if (set)
-		data |= bits;
-	else
-		data &= ~bits;
-	ksz_write8(dev, addr, data);
-}
-
-static void ksz_cfg32(struct ksz_device *dev, u32 addr, u32 bits, bool set)
-{
-	u32 data;
-
-	ksz_read32(dev, addr, &data);
-	if (set)
-		data |= bits;
-	else
-		data &= ~bits;
-	ksz_write32(dev, addr, data);
-}
-
-static void ksz_port_cfg(struct ksz_device *dev, int port, int offset, u8 bits,
-			 bool set)
-{
-	u32 addr;
-	u8 data;
-
-	addr = PORT_CTRL_ADDR(port, offset);
-	ksz_read8(dev, addr, &data);
-
-	if (set)
-		data |= bits;
-	else
-		data &= ~bits;
-
-	ksz_write8(dev, addr, data);
-}
-
-static void ksz_port_cfg32(struct ksz_device *dev, int port, int offset,
-			   u32 bits, bool set)
-{
-	u32 addr;
-	u32 data;
-
-	addr = PORT_CTRL_ADDR(port, offset);
-	ksz_read32(dev, addr, &data);
-
-	if (set)
-		data |= bits;
-	else
-		data &= ~bits;
-
-	ksz_write32(dev, addr, data);
-}
-
-static int wait_vlan_ctrl_ready(struct ksz_device *dev, u32 waiton, int timeout)
-{
-	u8 data;
-
-	do {
-		ksz_read8(dev, REG_SW_VLAN_CTRL, &data);
-		if (!(data & waiton))
-			break;
-		usleep_range(1, 10);
-	} while (timeout-- > 0);
-
-	if (timeout <= 0)
-		return -ETIMEDOUT;
-
-	return 0;
-}
-
-static int get_vlan_table(struct dsa_switch *ds, u16 vid, u32 *vlan_table)
-{
-	struct ksz_device *dev = ds->priv;
-	int ret;
-
-	mutex_lock(&dev->vlan_mutex);
-
-	ksz_write16(dev, REG_SW_VLAN_ENTRY_INDEX__2, vid & VLAN_INDEX_M);
-	ksz_write8(dev, REG_SW_VLAN_CTRL, VLAN_READ | VLAN_START);
-
-	/* wait to be cleared */
-	ret = wait_vlan_ctrl_ready(dev, VLAN_START, 1000);
-	if (ret < 0) {
-		dev_dbg(dev->dev, "Failed to read vlan table\n");
-		goto exit;
-	}
-
-	ksz_read32(dev, REG_SW_VLAN_ENTRY__4, &vlan_table[0]);
-	ksz_read32(dev, REG_SW_VLAN_ENTRY_UNTAG__4, &vlan_table[1]);
-	ksz_read32(dev, REG_SW_VLAN_ENTRY_PORTS__4, &vlan_table[2]);
-
-	ksz_write8(dev, REG_SW_VLAN_CTRL, 0);
-
-exit:
-	mutex_unlock(&dev->vlan_mutex);
-
-	return ret;
-}
-
-static int set_vlan_table(struct dsa_switch *ds, u16 vid, u32 *vlan_table)
-{
-	struct ksz_device *dev = ds->priv;
-	int ret;
-
-<<<<<<< HEAD
-	mutex_lock(&dev->vlan_mutex);
-=======
+void ksz_port_cleanup(struct ksz_device *dev, int port)
+{
+	/* Common code for port cleanup. */
+	mutex_lock(&dev->dev_mutex);
+	dev->on_ports &= ~(1 << port);
+	dev->live_ports &= ~(1 << port);
+	mutex_unlock(&dev->dev_mutex);
+}
+EXPORT_SYMBOL_GPL(ksz_port_cleanup);
+
+void ksz_update_port_member(struct ksz_device *dev, int port)
+{
+	struct ksz_port *p;
+	int i;
+
+	for (i = 0; i < dev->port_cnt; i++) {
+		if (i == port || i == dev->cpu_port)
+			continue;
+		p = &dev->ports[i];
+		if (!(dev->member & (1 << i)))
+			continue;
+
+		/* Port is a member of the bridge and is forwarding. */
+		if (p->stp_state == BR_STATE_FORWARDING &&
+		    p->member != dev->member)
+			dev->dev_ops->cfg_port_member(dev, i, dev->member);
+	}
+}
+EXPORT_SYMBOL_GPL(ksz_update_port_member);
+
+static void port_r_cnt(struct ksz_device *dev, int port)
+{
+	struct ksz_port_mib *mib = &dev->ports[port].mib;
+	u64 *dropped;
+
+	/* Some ports may not have MIB counters before SWITCH_COUNTER_NUM. */
+	while (mib->cnt_ptr < dev->reg_mib_cnt) {
+		dev->dev_ops->r_mib_cnt(dev, port, mib->cnt_ptr,
+					&mib->counters[mib->cnt_ptr]);
+		++mib->cnt_ptr;
+	}
+
+	/* last one in storage */
+	dropped = &mib->counters[dev->mib_cnt];
+
+	/* Some ports may not have MIB counters after SWITCH_COUNTER_NUM. */
+	while (mib->cnt_ptr < dev->mib_cnt) {
+		dev->dev_ops->r_mib_pkt(dev, port, mib->cnt_ptr,
+					dropped, &mib->counters[mib->cnt_ptr]);
+		++mib->cnt_ptr;
+	}
+	mib->cnt_ptr = 0;
+}
+
+static void ksz_mib_read_work(struct work_struct *work)
+{
+	struct ksz_device *dev = container_of(work, struct ksz_device,
+					      mib_read);
+	struct ksz_port_mib *mib;
+	struct ksz_port *p;
+	int i;
+
 	for (i = 0; i < dev->mib_port_cnt; i++) {
 		if (dsa_is_unused_port(dev->ds, i))
 			continue;
@@ -191,735 +89,266 @@
 		p = &dev->ports[i];
 		mib = &p->mib;
 		mutex_lock(&mib->cnt_mutex);
->>>>>>> 407d19ab
-
-	ksz_write32(dev, REG_SW_VLAN_ENTRY__4, vlan_table[0]);
-	ksz_write32(dev, REG_SW_VLAN_ENTRY_UNTAG__4, vlan_table[1]);
-	ksz_write32(dev, REG_SW_VLAN_ENTRY_PORTS__4, vlan_table[2]);
-
-	ksz_write16(dev, REG_SW_VLAN_ENTRY_INDEX__2, vid & VLAN_INDEX_M);
-	ksz_write8(dev, REG_SW_VLAN_CTRL, VLAN_START | VLAN_WRITE);
-
-	/* wait to be cleared */
-	ret = wait_vlan_ctrl_ready(dev, VLAN_START, 1000);
-	if (ret < 0) {
-		dev_dbg(dev->dev, "Failed to write vlan table\n");
-		goto exit;
-	}
-
-	ksz_write8(dev, REG_SW_VLAN_CTRL, 0);
-
-	/* update vlan cache table */
-	dev->vlan_cache[vid].table[0] = vlan_table[0];
-	dev->vlan_cache[vid].table[1] = vlan_table[1];
-	dev->vlan_cache[vid].table[2] = vlan_table[2];
-
-exit:
-	mutex_unlock(&dev->vlan_mutex);
-
-	return ret;
-}
-
-static void read_table(struct dsa_switch *ds, u32 *table)
-{
-	struct ksz_device *dev = ds->priv;
-
-	ksz_read32(dev, REG_SW_ALU_VAL_A, &table[0]);
-	ksz_read32(dev, REG_SW_ALU_VAL_B, &table[1]);
-	ksz_read32(dev, REG_SW_ALU_VAL_C, &table[2]);
-	ksz_read32(dev, REG_SW_ALU_VAL_D, &table[3]);
-}
-
-static void write_table(struct dsa_switch *ds, u32 *table)
-{
-	struct ksz_device *dev = ds->priv;
-
-	ksz_write32(dev, REG_SW_ALU_VAL_A, table[0]);
-	ksz_write32(dev, REG_SW_ALU_VAL_B, table[1]);
-	ksz_write32(dev, REG_SW_ALU_VAL_C, table[2]);
-	ksz_write32(dev, REG_SW_ALU_VAL_D, table[3]);
-}
-
-static int wait_alu_ready(struct ksz_device *dev, u32 waiton, int timeout)
-{
-	u32 data;
-
-	do {
-		ksz_read32(dev, REG_SW_ALU_CTRL__4, &data);
-		if (!(data & waiton))
-			break;
-		usleep_range(1, 10);
-	} while (timeout-- > 0);
-
-	if (timeout <= 0)
-		return -ETIMEDOUT;
-
-	return 0;
-}
-
-static int wait_alu_sta_ready(struct ksz_device *dev, u32 waiton, int timeout)
-{
-	u32 data;
-
-	do {
-		ksz_read32(dev, REG_SW_ALU_STAT_CTRL__4, &data);
-		if (!(data & waiton))
-			break;
-		usleep_range(1, 10);
-	} while (timeout-- > 0);
-
-	if (timeout <= 0)
-		return -ETIMEDOUT;
-
-	return 0;
-}
-
-static int ksz_reset_switch(struct dsa_switch *ds)
-{
-	struct ksz_device *dev = ds->priv;
-	u8 data8;
-	u16 data16;
-	u32 data32;
-
-	/* reset switch */
-	ksz_cfg(dev, REG_SW_OPERATION, SW_RESET, true);
-
-	/* turn off SPI DO Edge select */
-	ksz_read8(dev, REG_SW_GLOBAL_SERIAL_CTRL_0, &data8);
-	data8 &= ~SPI_AUTO_EDGE_DETECTION;
-	ksz_write8(dev, REG_SW_GLOBAL_SERIAL_CTRL_0, data8);
-
-	/* default configuration */
-	ksz_read8(dev, REG_SW_LUE_CTRL_1, &data8);
-	data8 = SW_AGING_ENABLE | SW_LINK_AUTO_AGING |
-	      SW_SRC_ADDR_FILTER | SW_FLUSH_STP_TABLE | SW_FLUSH_MSTP_TABLE;
-	ksz_write8(dev, REG_SW_LUE_CTRL_1, data8);
-
-	/* disable interrupts */
-	ksz_write32(dev, REG_SW_INT_MASK__4, SWITCH_INT_MASK);
-	ksz_write32(dev, REG_SW_PORT_INT_MASK__4, 0x7F);
-	ksz_read32(dev, REG_SW_PORT_INT_STATUS__4, &data32);
-
-	/* set broadcast storm protection 10% rate */
-	ksz_read16(dev, REG_SW_MAC_CTRL_2, &data16);
-	data16 &= ~BROADCAST_STORM_RATE;
-	data16 |= (BROADCAST_STORM_VALUE * BROADCAST_STORM_PROT_RATE) / 100;
-	ksz_write16(dev, REG_SW_MAC_CTRL_2, data16);
-
-	return 0;
-}
-
-static void port_setup(struct ksz_device *dev, int port, bool cpu_port)
-{
-	u8 data8;
-	u16 data16;
-
-	/* enable tag tail for host port */
-	if (cpu_port)
-		ksz_port_cfg(dev, port, REG_PORT_CTRL_0, PORT_TAIL_TAG_ENABLE,
-			     true);
-
-	ksz_port_cfg(dev, port, REG_PORT_CTRL_0, PORT_MAC_LOOPBACK, false);
-
-	/* set back pressure */
-	ksz_port_cfg(dev, port, REG_PORT_MAC_CTRL_1, PORT_BACK_PRESSURE, true);
-
-	/* set flow control */
-	ksz_port_cfg(dev, port, REG_PORT_CTRL_0,
-		     PORT_FORCE_TX_FLOW_CTRL | PORT_FORCE_RX_FLOW_CTRL, true);
-
-	/* enable broadcast storm limit */
-	ksz_port_cfg(dev, port, P_BCAST_STORM_CTRL, PORT_BROADCAST_STORM, true);
-
-	/* disable DiffServ priority */
-	ksz_port_cfg(dev, port, P_PRIO_CTRL, PORT_DIFFSERV_PRIO_ENABLE, false);
-
-	/* replace priority */
-	ksz_port_cfg(dev, port, REG_PORT_MRI_MAC_CTRL, PORT_USER_PRIO_CEILING,
-		     false);
-	ksz_port_cfg32(dev, port, REG_PORT_MTI_QUEUE_CTRL_0__4,
-		       MTI_PVID_REPLACE, false);
-
-	/* enable 802.1p priority */
-	ksz_port_cfg(dev, port, P_PRIO_CTRL, PORT_802_1P_PRIO_ENABLE, true);
-
-	/* configure MAC to 1G & RGMII mode */
-	ksz_pread8(dev, port, REG_PORT_XMII_CTRL_1, &data8);
-	data8 |= PORT_RGMII_ID_EG_ENABLE;
-	data8 &= ~PORT_MII_NOT_1GBIT;
-	data8 &= ~PORT_MII_SEL_M;
-	data8 |= PORT_RGMII_SEL;
-	ksz_pwrite8(dev, port, REG_PORT_XMII_CTRL_1, data8);
-
-	/* clear pending interrupts */
-	ksz_pread16(dev, port, REG_PORT_PHY_INT_ENABLE, &data16);
-}
-
-static void ksz_config_cpu_port(struct dsa_switch *ds)
-{
-	struct ksz_device *dev = ds->priv;
+
+		/* Only read MIB counters when the port is told to do.
+		 * If not, read only dropped counters when link is not up.
+		 */
+		if (!p->read) {
+			const struct dsa_port *dp = dsa_to_port(dev->ds, i);
+
+			if (!netif_carrier_ok(dp->slave))
+				mib->cnt_ptr = dev->reg_mib_cnt;
+		}
+		port_r_cnt(dev, i);
+		p->read = false;
+		mutex_unlock(&mib->cnt_mutex);
+	}
+}
+
+static void mib_monitor(struct timer_list *t)
+{
+	struct ksz_device *dev = from_timer(dev, t, mib_read_timer);
+
+	mod_timer(&dev->mib_read_timer, jiffies + dev->mib_read_interval);
+	schedule_work(&dev->mib_read);
+}
+
+void ksz_init_mib_timer(struct ksz_device *dev)
+{
 	int i;
 
-	ds->num_ports = dev->port_cnt;
-
-	for (i = 0; i < ds->num_ports; i++) {
-		if (dsa_is_cpu_port(ds, i) && (dev->cpu_ports & (1 << i))) {
-			dev->cpu_port = i;
-
-			/* enable cpu port */
-			port_setup(dev, i, true);
-		}
-	}
-}
-
-static int ksz_setup(struct dsa_switch *ds)
-{
-	struct ksz_device *dev = ds->priv;
-	int ret = 0;
-
-	dev->vlan_cache = devm_kcalloc(dev->dev, sizeof(struct vlan_table),
-				       dev->num_vlans, GFP_KERNEL);
-	if (!dev->vlan_cache)
-		return -ENOMEM;
-
-	ret = ksz_reset_switch(ds);
-	if (ret) {
-		dev_err(ds->dev, "failed to reset switch\n");
-		return ret;
-	}
-
-	/* accept packet up to 2000bytes */
-	ksz_cfg(dev, REG_SW_MAC_CTRL_1, SW_LEGAL_PACKET_DISABLE, true);
-
-	ksz_config_cpu_port(ds);
-
-	ksz_cfg(dev, REG_SW_MAC_CTRL_1, MULTICAST_STORM_DISABLE, true);
-
-	/* queue based egress rate limit */
-	ksz_cfg(dev, REG_SW_MAC_CTRL_5, SW_OUT_RATE_LIMIT_QUEUE_BASED, true);
-
-	/* start switch */
-	ksz_cfg(dev, REG_SW_OPERATION, SW_START, true);
-
-	return 0;
-}
-
-static enum dsa_tag_protocol ksz_get_tag_protocol(struct dsa_switch *ds,
-						  int port)
-{
-	return DSA_TAG_PROTO_KSZ;
-}
-
-static int ksz_phy_read16(struct dsa_switch *ds, int addr, int reg)
-{
-	struct ksz_device *dev = ds->priv;
-	u16 val = 0;
-
-	ksz_pread16(dev, addr, 0x100 + (reg << 1), &val);
+	/* Read MIB counters every 30 seconds to avoid overflow. */
+	dev->mib_read_interval = msecs_to_jiffies(30000);
+
+	INIT_WORK(&dev->mib_read, ksz_mib_read_work);
+	timer_setup(&dev->mib_read_timer, mib_monitor, 0);
+
+	for (i = 0; i < dev->mib_port_cnt; i++)
+		dev->dev_ops->port_init_cnt(dev, i);
+
+	/* Start the timer 2 seconds later. */
+	dev->mib_read_timer.expires = jiffies + msecs_to_jiffies(2000);
+	add_timer(&dev->mib_read_timer);
+}
+EXPORT_SYMBOL_GPL(ksz_init_mib_timer);
+
+int ksz_phy_read16(struct dsa_switch *ds, int addr, int reg)
+{
+	struct ksz_device *dev = ds->priv;
+	u16 val = 0xffff;
+
+	dev->dev_ops->r_phy(dev, addr, reg, &val);
 
 	return val;
 }
-
-static int ksz_phy_write16(struct dsa_switch *ds, int addr, int reg, u16 val)
-{
-	struct ksz_device *dev = ds->priv;
-
-	ksz_pwrite16(dev, addr, 0x100 + (reg << 1), val);
-
-	return 0;
-}
-
-static int ksz_enable_port(struct dsa_switch *ds, int port,
-			   struct phy_device *phy)
-{
-	struct ksz_device *dev = ds->priv;
-
-	/* setup slave port */
-	port_setup(dev, port, false);
-
-	return 0;
-}
-
-static void ksz_disable_port(struct dsa_switch *ds, int port,
-			     struct phy_device *phy)
-{
-	struct ksz_device *dev = ds->priv;
-
-	/* there is no port disable */
-	ksz_port_cfg(dev, port, REG_PORT_CTRL_0, PORT_MAC_LOOPBACK, true);
-}
-
-static int ksz_sset_count(struct dsa_switch *ds, int port, int sset)
-{
+EXPORT_SYMBOL_GPL(ksz_phy_read16);
+
+int ksz_phy_write16(struct dsa_switch *ds, int addr, int reg, u16 val)
+{
+	struct ksz_device *dev = ds->priv;
+
+	dev->dev_ops->w_phy(dev, addr, reg, val);
+
+	return 0;
+}
+EXPORT_SYMBOL_GPL(ksz_phy_write16);
+
+void ksz_adjust_link(struct dsa_switch *ds, int port,
+		     struct phy_device *phydev)
+{
+	struct ksz_device *dev = ds->priv;
+	struct ksz_port *p = &dev->ports[port];
+
+	/* Read all MIB counters when the link is going down. */
+	if (!phydev->link) {
+		p->read = true;
+		schedule_work(&dev->mib_read);
+	}
+	mutex_lock(&dev->dev_mutex);
+	if (!phydev->link)
+		dev->live_ports &= ~(1 << port);
+	else
+		/* Remember which port is connected and active. */
+		dev->live_ports |= (1 << port) & dev->on_ports;
+	mutex_unlock(&dev->dev_mutex);
+}
+EXPORT_SYMBOL_GPL(ksz_adjust_link);
+
+int ksz_sset_count(struct dsa_switch *ds, int port, int sset)
+{
+	struct ksz_device *dev = ds->priv;
+
 	if (sset != ETH_SS_STATS)
 		return 0;
 
-	return TOTAL_SWITCH_COUNTER_NUM;
-}
-
-static void ksz_get_strings(struct dsa_switch *ds, int port,
-			    u32 stringset, uint8_t *buf)
-{
-	int i;
-
-	if (stringset != ETH_SS_STATS)
-		return;
-
-	for (i = 0; i < TOTAL_SWITCH_COUNTER_NUM; i++) {
-		memcpy(buf + i * ETH_GSTRING_LEN, mib_names[i].string,
-		       ETH_GSTRING_LEN);
-	}
-}
-
-static void ksz_get_ethtool_stats(struct dsa_switch *ds, int port,
-				  uint64_t *buf)
-{
-	struct ksz_device *dev = ds->priv;
-	int i;
-	u32 data;
-	int timeout;
-
-	mutex_lock(&dev->stats_mutex);
-
-	for (i = 0; i < TOTAL_SWITCH_COUNTER_NUM; i++) {
-		data = MIB_COUNTER_READ;
-		data |= ((mib_names[i].index & 0xFF) << MIB_COUNTER_INDEX_S);
-		ksz_pwrite32(dev, port, REG_PORT_MIB_CTRL_STAT__4, data);
-
-		timeout = 1000;
-		do {
-			ksz_pread32(dev, port, REG_PORT_MIB_CTRL_STAT__4,
-				    &data);
-			usleep_range(1, 10);
-			if (!(data & MIB_COUNTER_READ))
-				break;
-		} while (timeout-- > 0);
-
-		/* failed to read MIB. get out of loop */
-		if (!timeout) {
-			dev_dbg(dev->dev, "Failed to get MIB\n");
-			break;
-		}
-
-		/* count resets upon read */
-		ksz_pread32(dev, port, REG_PORT_MIB_DATA, &data);
-
-		dev->mib_value[i] += (uint64_t)data;
-		buf[i] = dev->mib_value[i];
-	}
-
-	mutex_unlock(&dev->stats_mutex);
-}
-
-static void ksz_port_stp_state_set(struct dsa_switch *ds, int port, u8 state)
-{
-	struct ksz_device *dev = ds->priv;
-	u8 data;
-
-	ksz_pread8(dev, port, P_STP_CTRL, &data);
-	data &= ~(PORT_TX_ENABLE | PORT_RX_ENABLE | PORT_LEARN_DISABLE);
-
-	switch (state) {
-	case BR_STATE_DISABLED:
-		data |= PORT_LEARN_DISABLE;
-		break;
-	case BR_STATE_LISTENING:
-		data |= (PORT_RX_ENABLE | PORT_LEARN_DISABLE);
-		break;
-	case BR_STATE_LEARNING:
-		data |= PORT_RX_ENABLE;
-		break;
-	case BR_STATE_FORWARDING:
-		data |= (PORT_TX_ENABLE | PORT_RX_ENABLE);
-		break;
-	case BR_STATE_BLOCKING:
-		data |= PORT_LEARN_DISABLE;
-		break;
-	default:
-		dev_err(ds->dev, "invalid STP state: %d\n", state);
-		return;
-	}
-
-	ksz_pwrite8(dev, port, P_STP_CTRL, data);
-}
-
-static void ksz_port_fast_age(struct dsa_switch *ds, int port)
-{
-	struct ksz_device *dev = ds->priv;
-	u8 data8;
-
-	ksz_read8(dev, REG_SW_LUE_CTRL_1, &data8);
-	data8 |= SW_FAST_AGING;
-	ksz_write8(dev, REG_SW_LUE_CTRL_1, data8);
-
-	data8 &= ~SW_FAST_AGING;
-	ksz_write8(dev, REG_SW_LUE_CTRL_1, data8);
-}
-
-static int ksz_port_vlan_filtering(struct dsa_switch *ds, int port, bool flag)
-{
-	struct ksz_device *dev = ds->priv;
-
-	if (flag) {
-		ksz_port_cfg(dev, port, REG_PORT_LUE_CTRL,
-			     PORT_VLAN_LOOKUP_VID_0, true);
-		ksz_cfg32(dev, REG_SW_QM_CTRL__4, UNICAST_VLAN_BOUNDARY, true);
-		ksz_cfg(dev, REG_SW_LUE_CTRL_0, SW_VLAN_ENABLE, true);
-	} else {
-		ksz_cfg(dev, REG_SW_LUE_CTRL_0, SW_VLAN_ENABLE, false);
-		ksz_cfg32(dev, REG_SW_QM_CTRL__4, UNICAST_VLAN_BOUNDARY, false);
-		ksz_port_cfg(dev, port, REG_PORT_LUE_CTRL,
-			     PORT_VLAN_LOOKUP_VID_0, false);
-	}
-
-	return 0;
-}
-
-static int ksz_port_vlan_prepare(struct dsa_switch *ds, int port,
-				 const struct switchdev_obj_port_vlan *vlan)
+	return dev->mib_cnt;
+}
+EXPORT_SYMBOL_GPL(ksz_sset_count);
+
+void ksz_get_ethtool_stats(struct dsa_switch *ds, int port, uint64_t *buf)
+{
+	const struct dsa_port *dp = dsa_to_port(ds, port);
+	struct ksz_device *dev = ds->priv;
+	struct ksz_port_mib *mib;
+
+	mib = &dev->ports[port].mib;
+	mutex_lock(&mib->cnt_mutex);
+
+	/* Only read dropped counters if no link. */
+	if (!netif_carrier_ok(dp->slave))
+		mib->cnt_ptr = dev->reg_mib_cnt;
+	port_r_cnt(dev, port);
+	memcpy(buf, mib->counters, dev->mib_cnt * sizeof(u64));
+	mutex_unlock(&mib->cnt_mutex);
+}
+EXPORT_SYMBOL_GPL(ksz_get_ethtool_stats);
+
+int ksz_port_bridge_join(struct dsa_switch *ds, int port,
+			 struct net_device *br)
+{
+	struct ksz_device *dev = ds->priv;
+
+	mutex_lock(&dev->dev_mutex);
+	dev->br_member |= (1 << port);
+	mutex_unlock(&dev->dev_mutex);
+
+	/* port_stp_state_set() will be called after to put the port in
+	 * appropriate state so there is no need to do anything.
+	 */
+
+	return 0;
+}
+EXPORT_SYMBOL_GPL(ksz_port_bridge_join);
+
+void ksz_port_bridge_leave(struct dsa_switch *ds, int port,
+			   struct net_device *br)
+{
+	struct ksz_device *dev = ds->priv;
+
+	mutex_lock(&dev->dev_mutex);
+	dev->br_member &= ~(1 << port);
+	dev->member &= ~(1 << port);
+	mutex_unlock(&dev->dev_mutex);
+
+	/* port_stp_state_set() will be called after to put the port in
+	 * forwarding state so there is no need to do anything.
+	 */
+}
+EXPORT_SYMBOL_GPL(ksz_port_bridge_leave);
+
+void ksz_port_fast_age(struct dsa_switch *ds, int port)
+{
+	struct ksz_device *dev = ds->priv;
+
+	dev->dev_ops->flush_dyn_mac_table(dev, port);
+}
+EXPORT_SYMBOL_GPL(ksz_port_fast_age);
+
+int ksz_port_vlan_prepare(struct dsa_switch *ds, int port,
+			  const struct switchdev_obj_port_vlan *vlan)
 {
 	/* nothing needed */
 
 	return 0;
 }
-
-static void ksz_port_vlan_add(struct dsa_switch *ds, int port,
-			      const struct switchdev_obj_port_vlan *vlan)
-{
-	struct ksz_device *dev = ds->priv;
-	u32 vlan_table[3];
-	u16 vid;
-	bool untagged = vlan->flags & BRIDGE_VLAN_INFO_UNTAGGED;
-
-	for (vid = vlan->vid_begin; vid <= vlan->vid_end; vid++) {
-		if (get_vlan_table(ds, vid, vlan_table)) {
-			dev_dbg(dev->dev, "Failed to get vlan table\n");
-			return;
-		}
-
-		vlan_table[0] = VLAN_VALID | (vid & VLAN_FID_M);
-		if (untagged)
-			vlan_table[1] |= BIT(port);
-		else
-			vlan_table[1] &= ~BIT(port);
-		vlan_table[1] &= ~(BIT(dev->cpu_port));
-
-		vlan_table[2] |= BIT(port) | BIT(dev->cpu_port);
-
-		if (set_vlan_table(ds, vid, vlan_table)) {
-			dev_dbg(dev->dev, "Failed to set vlan table\n");
-			return;
-		}
-
-		/* change PVID */
-		if (vlan->flags & BRIDGE_VLAN_INFO_PVID)
-			ksz_pwrite16(dev, port, REG_PORT_DEFAULT_VID, vid);
-	}
-}
-
-static int ksz_port_vlan_del(struct dsa_switch *ds, int port,
-			     const struct switchdev_obj_port_vlan *vlan)
-{
-	struct ksz_device *dev = ds->priv;
-	bool untagged = vlan->flags & BRIDGE_VLAN_INFO_UNTAGGED;
-	u32 vlan_table[3];
-	u16 vid;
-	u16 pvid;
-
-	ksz_pread16(dev, port, REG_PORT_DEFAULT_VID, &pvid);
-	pvid = pvid & 0xFFF;
-
-	for (vid = vlan->vid_begin; vid <= vlan->vid_end; vid++) {
-		if (get_vlan_table(ds, vid, vlan_table)) {
-			dev_dbg(dev->dev, "Failed to get vlan table\n");
-			return -ETIMEDOUT;
-		}
-
-		vlan_table[2] &= ~BIT(port);
-
-		if (pvid == vid)
-			pvid = 1;
-
-		if (untagged)
-			vlan_table[1] &= ~BIT(port);
-
-		if (set_vlan_table(ds, vid, vlan_table)) {
-			dev_dbg(dev->dev, "Failed to set vlan table\n");
-			return -ETIMEDOUT;
-		}
-	}
-
-	ksz_pwrite16(dev, port, REG_PORT_DEFAULT_VID, pvid);
-
-	return 0;
-}
-
-struct alu_struct {
-	/* entry 1 */
-	u8	is_static:1;
-	u8	is_src_filter:1;
-	u8	is_dst_filter:1;
-	u8	prio_age:3;
-	u32	_reserv_0_1:23;
-	u8	mstp:3;
-	/* entry 2 */
-	u8	is_override:1;
-	u8	is_use_fid:1;
-	u32	_reserv_1_1:23;
-	u8	port_forward:7;
-	/* entry 3 & 4*/
-	u32	_reserv_2_1:9;
-	u8	fid:7;
-	u8	mac[ETH_ALEN];
-};
-
-static int ksz_port_fdb_add(struct dsa_switch *ds, int port,
-			    const unsigned char *addr, u16 vid)
-{
-	struct ksz_device *dev = ds->priv;
-	u32 alu_table[4];
-	u32 data;
+EXPORT_SYMBOL_GPL(ksz_port_vlan_prepare);
+
+int ksz_port_fdb_dump(struct dsa_switch *ds, int port, dsa_fdb_dump_cb_t *cb,
+		      void *data)
+{
+	struct ksz_device *dev = ds->priv;
 	int ret = 0;
-
-	mutex_lock(&dev->alu_mutex);
-
-	/* find any entry with mac & vid */
-	data = vid << ALU_FID_INDEX_S;
-	data |= ((addr[0] << 8) | addr[1]);
-	ksz_write32(dev, REG_SW_ALU_INDEX_0, data);
-
-	data = ((addr[2] << 24) | (addr[3] << 16));
-	data |= ((addr[4] << 8) | addr[5]);
-	ksz_write32(dev, REG_SW_ALU_INDEX_1, data);
-
-	/* start read operation */
-	ksz_write32(dev, REG_SW_ALU_CTRL__4, ALU_READ | ALU_START);
-
-	/* wait to be finished */
-	ret = wait_alu_ready(dev, ALU_START, 1000);
-	if (ret < 0) {
-		dev_dbg(dev->dev, "Failed to read ALU\n");
-		goto exit;
-	}
-
-	/* read ALU entry */
-	read_table(ds, alu_table);
-
-	/* update ALU entry */
-	alu_table[0] = ALU_V_STATIC_VALID;
-	alu_table[1] |= BIT(port);
-	if (vid)
-		alu_table[1] |= ALU_V_USE_FID;
-	alu_table[2] = (vid << ALU_V_FID_S);
-	alu_table[2] |= ((addr[0] << 8) | addr[1]);
-	alu_table[3] = ((addr[2] << 24) | (addr[3] << 16));
-	alu_table[3] |= ((addr[4] << 8) | addr[5]);
-
-	write_table(ds, alu_table);
-
-	ksz_write32(dev, REG_SW_ALU_CTRL__4, ALU_WRITE | ALU_START);
-
-	/* wait to be finished */
-	ret = wait_alu_ready(dev, ALU_START, 1000);
-	if (ret < 0)
-		dev_dbg(dev->dev, "Failed to write ALU\n");
-
-exit:
-	mutex_unlock(&dev->alu_mutex);
-
-	return ret;
-}
-
-static int ksz_port_fdb_del(struct dsa_switch *ds, int port,
-			    const unsigned char *addr, u16 vid)
-{
-	struct ksz_device *dev = ds->priv;
-	u32 alu_table[4];
-	u32 data;
-	int ret = 0;
-
-	mutex_lock(&dev->alu_mutex);
-
-	/* read any entry with mac & vid */
-	data = vid << ALU_FID_INDEX_S;
-	data |= ((addr[0] << 8) | addr[1]);
-	ksz_write32(dev, REG_SW_ALU_INDEX_0, data);
-
-	data = ((addr[2] << 24) | (addr[3] << 16));
-	data |= ((addr[4] << 8) | addr[5]);
-	ksz_write32(dev, REG_SW_ALU_INDEX_1, data);
-
-	/* start read operation */
-	ksz_write32(dev, REG_SW_ALU_CTRL__4, ALU_READ | ALU_START);
-
-	/* wait to be finished */
-	ret = wait_alu_ready(dev, ALU_START, 1000);
-	if (ret < 0) {
-		dev_dbg(dev->dev, "Failed to read ALU\n");
-		goto exit;
-	}
-
-	ksz_read32(dev, REG_SW_ALU_VAL_A, &alu_table[0]);
-	if (alu_table[0] & ALU_V_STATIC_VALID) {
-		ksz_read32(dev, REG_SW_ALU_VAL_B, &alu_table[1]);
-		ksz_read32(dev, REG_SW_ALU_VAL_C, &alu_table[2]);
-		ksz_read32(dev, REG_SW_ALU_VAL_D, &alu_table[3]);
-
-		/* clear forwarding port */
-		alu_table[2] &= ~BIT(port);
-
-		/* if there is no port to forward, clear table */
-		if ((alu_table[2] & ALU_V_PORT_MAP) == 0) {
-			alu_table[0] = 0;
-			alu_table[1] = 0;
-			alu_table[2] = 0;
-			alu_table[3] = 0;
-		}
-	} else {
-		alu_table[0] = 0;
-		alu_table[1] = 0;
-		alu_table[2] = 0;
-		alu_table[3] = 0;
-	}
-
-	write_table(ds, alu_table);
-
-	ksz_write32(dev, REG_SW_ALU_CTRL__4, ALU_WRITE | ALU_START);
-
-	/* wait to be finished */
-	ret = wait_alu_ready(dev, ALU_START, 1000);
-	if (ret < 0)
-		dev_dbg(dev->dev, "Failed to write ALU\n");
-
-exit:
-	mutex_unlock(&dev->alu_mutex);
-
-	return ret;
-}
-
-static void convert_alu(struct alu_struct *alu, u32 *alu_table)
-{
-	alu->is_static = !!(alu_table[0] & ALU_V_STATIC_VALID);
-	alu->is_src_filter = !!(alu_table[0] & ALU_V_SRC_FILTER);
-	alu->is_dst_filter = !!(alu_table[0] & ALU_V_DST_FILTER);
-	alu->prio_age = (alu_table[0] >> ALU_V_PRIO_AGE_CNT_S) &
-			ALU_V_PRIO_AGE_CNT_M;
-	alu->mstp = alu_table[0] & ALU_V_MSTP_M;
-
-	alu->is_override = !!(alu_table[1] & ALU_V_OVERRIDE);
-	alu->is_use_fid = !!(alu_table[1] & ALU_V_USE_FID);
-	alu->port_forward = alu_table[1] & ALU_V_PORT_MAP;
-
-	alu->fid = (alu_table[2] >> ALU_V_FID_S) & ALU_V_FID_M;
-
-	alu->mac[0] = (alu_table[2] >> 8) & 0xFF;
-	alu->mac[1] = alu_table[2] & 0xFF;
-	alu->mac[2] = (alu_table[3] >> 24) & 0xFF;
-	alu->mac[3] = (alu_table[3] >> 16) & 0xFF;
-	alu->mac[4] = (alu_table[3] >> 8) & 0xFF;
-	alu->mac[5] = alu_table[3] & 0xFF;
-}
-
-static int ksz_port_fdb_dump(struct dsa_switch *ds, int port,
-			     dsa_fdb_dump_cb_t *cb, void *data)
-{
-	struct ksz_device *dev = ds->priv;
-	int ret = 0;
-	u32 ksz_data;
-	u32 alu_table[4];
+	u16 i = 0;
+	u16 entries = 0;
+	u8 timestamp = 0;
+	u8 fid;
+	u8 member;
 	struct alu_struct alu;
-	int timeout;
-
-	mutex_lock(&dev->alu_mutex);
-
-	/* start ALU search */
-	ksz_write32(dev, REG_SW_ALU_CTRL__4, ALU_START | ALU_SEARCH);
 
 	do {
-		timeout = 1000;
-		do {
-			ksz_read32(dev, REG_SW_ALU_CTRL__4, &ksz_data);
-			if ((ksz_data & ALU_VALID) || !(ksz_data & ALU_START))
-				break;
-			usleep_range(1, 10);
-		} while (timeout-- > 0);
-
-		if (!timeout) {
-			dev_dbg(dev->dev, "Failed to search ALU\n");
-			ret = -ETIMEDOUT;
-			goto exit;
-		}
-
-		/* read ALU table */
-		read_table(ds, alu_table);
-
-		convert_alu(&alu, alu_table);
-
-		if (alu.port_forward & BIT(port)) {
+		alu.is_static = false;
+		ret = dev->dev_ops->r_dyn_mac_table(dev, i, alu.mac, &fid,
+						    &member, &timestamp,
+						    &entries);
+		if (!ret && (member & BIT(port))) {
 			ret = cb(alu.mac, alu.fid, alu.is_static, data);
 			if (ret)
-				goto exit;
+				break;
 		}
-	} while (ksz_data & ALU_START);
-
-exit:
-
-	/* stop ALU search */
-	ksz_write32(dev, REG_SW_ALU_CTRL__4, 0);
-
-	mutex_unlock(&dev->alu_mutex);
+		i++;
+	} while (i < entries);
+	if (i >= entries)
+		ret = 0;
 
 	return ret;
 }
-
-static int ksz_port_mdb_prepare(struct dsa_switch *ds, int port,
-				const struct switchdev_obj_port_mdb *mdb)
+EXPORT_SYMBOL_GPL(ksz_port_fdb_dump);
+
+int ksz_port_mdb_prepare(struct dsa_switch *ds, int port,
+			 const struct switchdev_obj_port_mdb *mdb)
 {
 	/* nothing to do */
 	return 0;
 }
-
-static void ksz_port_mdb_add(struct dsa_switch *ds, int port,
-			     const struct switchdev_obj_port_mdb *mdb)
-{
-	struct ksz_device *dev = ds->priv;
-	u32 static_table[4];
-	u32 data;
+EXPORT_SYMBOL_GPL(ksz_port_mdb_prepare);
+
+void ksz_port_mdb_add(struct dsa_switch *ds, int port,
+		      const struct switchdev_obj_port_mdb *mdb)
+{
+	struct ksz_device *dev = ds->priv;
+	struct alu_struct alu;
 	int index;
-	u32 mac_hi, mac_lo;
-
-	mac_hi = ((mdb->addr[0] << 8) | mdb->addr[1]);
-	mac_lo = ((mdb->addr[2] << 24) | (mdb->addr[3] << 16));
-	mac_lo |= ((mdb->addr[4] << 8) | mdb->addr[5]);
-
-	mutex_lock(&dev->alu_mutex);
-
+	int empty = 0;
+
+	alu.port_forward = 0;
 	for (index = 0; index < dev->num_statics; index++) {
-		/* find empty slot first */
-		data = (index << ALU_STAT_INDEX_S) |
-			ALU_STAT_READ | ALU_STAT_START;
-		ksz_write32(dev, REG_SW_ALU_STAT_CTRL__4, data);
-
-		/* wait to be finished */
-		if (wait_alu_sta_ready(dev, ALU_STAT_START, 1000) < 0) {
-			dev_dbg(dev->dev, "Failed to read ALU STATIC\n");
-			goto exit;
+		if (!dev->dev_ops->r_sta_mac_table(dev, index, &alu)) {
+			/* Found one already in static MAC table. */
+			if (!memcmp(alu.mac, mdb->addr, ETH_ALEN) &&
+			    alu.fid == mdb->vid)
+				break;
+		/* Remember the first empty entry. */
+		} else if (!empty) {
+			empty = index + 1;
 		}
-
-		/* read ALU static table */
-		read_table(ds, static_table);
-
-		if (static_table[0] & ALU_V_STATIC_VALID) {
-			/* check this has same vid & mac address */
-			if (((static_table[2] >> ALU_V_FID_S) == (mdb->vid)) &&
-			    ((static_table[2] & ALU_V_MAC_ADDR_HI) == mac_hi) &&
-			    (static_table[3] == mac_lo)) {
-				/* found matching one */
+	}
+
+	/* no available entry */
+	if (index == dev->num_statics && !empty)
+		return;
+
+	/* add entry */
+	if (index == dev->num_statics) {
+		index = empty - 1;
+		memset(&alu, 0, sizeof(alu));
+		memcpy(alu.mac, mdb->addr, ETH_ALEN);
+		alu.is_static = true;
+	}
+	alu.port_forward |= BIT(port);
+	if (mdb->vid) {
+		alu.is_use_fid = true;
+
+		/* Need a way to map VID to FID. */
+		alu.fid = mdb->vid;
+	}
+	dev->dev_ops->w_sta_mac_table(dev, index, &alu);
+}
+EXPORT_SYMBOL_GPL(ksz_port_mdb_add);
+
+int ksz_port_mdb_del(struct dsa_switch *ds, int port,
+		     const struct switchdev_obj_port_mdb *mdb)
+{
+	struct ksz_device *dev = ds->priv;
+	struct alu_struct alu;
+	int index;
+	int ret = 0;
+
+	for (index = 0; index < dev->num_statics; index++) {
+		if (!dev->dev_ops->r_sta_mac_table(dev, index, &alu)) {
+			/* Found one already in static MAC table. */
+			if (!memcmp(alu.mac, mdb->addr, ETH_ALEN) &&
+			    alu.fid == mdb->vid)
 				break;
-			}
-		} else {
-			/* found empty one */
-			break;
 		}
 	}
 
@@ -927,229 +356,45 @@
 	if (index == dev->num_statics)
 		goto exit;
 
-	/* add entry */
-	static_table[0] = ALU_V_STATIC_VALID;
-	static_table[1] |= BIT(port);
-	if (mdb->vid)
-		static_table[1] |= ALU_V_USE_FID;
-	static_table[2] = (mdb->vid << ALU_V_FID_S);
-	static_table[2] |= mac_hi;
-	static_table[3] = mac_lo;
-
-	write_table(ds, static_table);
-
-	data = (index << ALU_STAT_INDEX_S) | ALU_STAT_START;
-	ksz_write32(dev, REG_SW_ALU_STAT_CTRL__4, data);
-
-	/* wait to be finished */
-	if (wait_alu_sta_ready(dev, ALU_STAT_START, 1000) < 0)
-		dev_dbg(dev->dev, "Failed to read ALU STATIC\n");
+	/* clear port */
+	alu.port_forward &= ~BIT(port);
+	if (!alu.port_forward)
+		alu.is_static = false;
+	dev->dev_ops->w_sta_mac_table(dev, index, &alu);
 
 exit:
-	mutex_unlock(&dev->alu_mutex);
-}
-
-static int ksz_port_mdb_del(struct dsa_switch *ds, int port,
-			    const struct switchdev_obj_port_mdb *mdb)
-{
-	struct ksz_device *dev = ds->priv;
-	u32 static_table[4];
-	u32 data;
-	int index;
-	int ret = 0;
-	u32 mac_hi, mac_lo;
-
-	mac_hi = ((mdb->addr[0] << 8) | mdb->addr[1]);
-	mac_lo = ((mdb->addr[2] << 24) | (mdb->addr[3] << 16));
-	mac_lo |= ((mdb->addr[4] << 8) | mdb->addr[5]);
-
-	mutex_lock(&dev->alu_mutex);
-
-	for (index = 0; index < dev->num_statics; index++) {
-		/* find empty slot first */
-		data = (index << ALU_STAT_INDEX_S) |
-			ALU_STAT_READ | ALU_STAT_START;
-		ksz_write32(dev, REG_SW_ALU_STAT_CTRL__4, data);
-
-		/* wait to be finished */
-		ret = wait_alu_sta_ready(dev, ALU_STAT_START, 1000);
-		if (ret < 0) {
-			dev_dbg(dev->dev, "Failed to read ALU STATIC\n");
-			goto exit;
-		}
-
-		/* read ALU static table */
-		read_table(ds, static_table);
-
-		if (static_table[0] & ALU_V_STATIC_VALID) {
-			/* check this has same vid & mac address */
-
-			if (((static_table[2] >> ALU_V_FID_S) == (mdb->vid)) &&
-			    ((static_table[2] & ALU_V_MAC_ADDR_HI) == mac_hi) &&
-			    (static_table[3] == mac_lo)) {
-				/* found matching one */
-				break;
-			}
-		}
-	}
-
-	/* no available entry */
-	if (index == dev->num_statics) {
-		ret = -EINVAL;
-		goto exit;
-	}
-
-	/* clear port */
-	static_table[1] &= ~BIT(port);
-
-	if ((static_table[1] & ALU_V_PORT_MAP) == 0) {
-		/* delete entry */
-		static_table[0] = 0;
-		static_table[1] = 0;
-		static_table[2] = 0;
-		static_table[3] = 0;
-	}
-
-	write_table(ds, static_table);
-
-	data = (index << ALU_STAT_INDEX_S) | ALU_STAT_START;
-	ksz_write32(dev, REG_SW_ALU_STAT_CTRL__4, data);
-
-	/* wait to be finished */
-	ret = wait_alu_sta_ready(dev, ALU_STAT_START, 1000);
-	if (ret < 0)
-		dev_dbg(dev->dev, "Failed to read ALU STATIC\n");
-
-exit:
-	mutex_unlock(&dev->alu_mutex);
-
 	return ret;
 }
-
-static int ksz_port_mirror_add(struct dsa_switch *ds, int port,
-			       struct dsa_mall_mirror_tc_entry *mirror,
-			       bool ingress)
-{
-	struct ksz_device *dev = ds->priv;
-
-	if (ingress)
-		ksz_port_cfg(dev, port, P_MIRROR_CTRL, PORT_MIRROR_RX, true);
-	else
-		ksz_port_cfg(dev, port, P_MIRROR_CTRL, PORT_MIRROR_TX, true);
-
-	ksz_port_cfg(dev, port, P_MIRROR_CTRL, PORT_MIRROR_SNIFFER, false);
-
-	/* configure mirror port */
-	ksz_port_cfg(dev, mirror->to_local_port, P_MIRROR_CTRL,
-		     PORT_MIRROR_SNIFFER, true);
-
-	ksz_cfg(dev, S_MIRROR_CTRL, SW_MIRROR_RX_TX, false);
-
-	return 0;
-}
-
-static void ksz_port_mirror_del(struct dsa_switch *ds, int port,
-				struct dsa_mall_mirror_tc_entry *mirror)
-{
-	struct ksz_device *dev = ds->priv;
-	u8 data;
-
-	if (mirror->ingress)
-		ksz_port_cfg(dev, port, P_MIRROR_CTRL, PORT_MIRROR_RX, false);
-	else
-		ksz_port_cfg(dev, port, P_MIRROR_CTRL, PORT_MIRROR_TX, false);
-
-	ksz_pread8(dev, port, P_MIRROR_CTRL, &data);
-
-	if (!(data & (PORT_MIRROR_RX | PORT_MIRROR_TX)))
-		ksz_port_cfg(dev, mirror->to_local_port, P_MIRROR_CTRL,
-			     PORT_MIRROR_SNIFFER, false);
-}
-
-static const struct dsa_switch_ops ksz_switch_ops = {
-	.get_tag_protocol	= ksz_get_tag_protocol,
-	.setup			= ksz_setup,
-	.phy_read		= ksz_phy_read16,
-	.phy_write		= ksz_phy_write16,
-	.port_enable		= ksz_enable_port,
-	.port_disable		= ksz_disable_port,
-	.get_strings		= ksz_get_strings,
-	.get_ethtool_stats	= ksz_get_ethtool_stats,
-	.get_sset_count		= ksz_sset_count,
-	.port_stp_state_set	= ksz_port_stp_state_set,
-	.port_fast_age		= ksz_port_fast_age,
-	.port_vlan_filtering	= ksz_port_vlan_filtering,
-	.port_vlan_prepare	= ksz_port_vlan_prepare,
-	.port_vlan_add		= ksz_port_vlan_add,
-	.port_vlan_del		= ksz_port_vlan_del,
-	.port_fdb_dump		= ksz_port_fdb_dump,
-	.port_fdb_add		= ksz_port_fdb_add,
-	.port_fdb_del		= ksz_port_fdb_del,
-	.port_mdb_prepare       = ksz_port_mdb_prepare,
-	.port_mdb_add           = ksz_port_mdb_add,
-	.port_mdb_del           = ksz_port_mdb_del,
-	.port_mirror_add	= ksz_port_mirror_add,
-	.port_mirror_del	= ksz_port_mirror_del,
-};
-
-struct ksz_chip_data {
-	u32 chip_id;
-	const char *dev_name;
-	int num_vlans;
-	int num_alus;
-	int num_statics;
-	int cpu_ports;
-	int port_cnt;
-};
-
-static const struct ksz_chip_data ksz_switch_chips[] = {
-	{
-		.chip_id = 0x00947700,
-		.dev_name = "KSZ9477",
-		.num_vlans = 4096,
-		.num_alus = 4096,
-		.num_statics = 16,
-		.cpu_ports = 0x7F,	/* can be configured as cpu port */
-		.port_cnt = 7,		/* total physical port count */
-	},
-	{
-		.chip_id = 0x00989700,
-		.dev_name = "KSZ9897",
-		.num_vlans = 4096,
-		.num_alus = 4096,
-		.num_statics = 16,
-		.cpu_ports = 0x7F,	/* can be configured as cpu port */
-		.port_cnt = 7,		/* total physical port count */
-	},
-};
-
-static int ksz_switch_init(struct ksz_device *dev)
-{
-	int i;
-
-	dev->ds->ops = &ksz_switch_ops;
-
-	for (i = 0; i < ARRAY_SIZE(ksz_switch_chips); i++) {
-		const struct ksz_chip_data *chip = &ksz_switch_chips[i];
-
-		if (dev->chip_id == chip->chip_id) {
-			dev->name = chip->dev_name;
-			dev->num_vlans = chip->num_vlans;
-			dev->num_alus = chip->num_alus;
-			dev->num_statics = chip->num_statics;
-			dev->port_cnt = chip->port_cnt;
-			dev->cpu_ports = chip->cpu_ports;
-
-			break;
-		}
-	}
-
-	/* no switch found */
-	if (!dev->port_cnt)
-		return -ENODEV;
-
-	return 0;
-}
+EXPORT_SYMBOL_GPL(ksz_port_mdb_del);
+
+int ksz_enable_port(struct dsa_switch *ds, int port, struct phy_device *phy)
+{
+	struct ksz_device *dev = ds->priv;
+
+	/* setup slave port */
+	dev->dev_ops->port_setup(dev, port, false);
+	dev->dev_ops->phy_setup(dev, port, phy);
+
+	/* port_stp_state_set() will be called after to enable the port so
+	 * there is no need to do anything.
+	 */
+
+	return 0;
+}
+EXPORT_SYMBOL_GPL(ksz_enable_port);
+
+void ksz_disable_port(struct dsa_switch *ds, int port)
+{
+	struct ksz_device *dev = ds->priv;
+
+	dev->on_ports &= ~(1 << port);
+	dev->live_ports &= ~(1 << port);
+
+	/* port_stp_state_set() will be called after to disable the port so
+	 * there is no need to do anything.
+	 */
+}
+EXPORT_SYMBOL_GPL(ksz_disable_port);
 
 struct ksz_device *ksz_switch_alloc(struct device *base,
 				    const struct ksz_io_ops *ops,
@@ -1177,74 +422,73 @@
 }
 EXPORT_SYMBOL(ksz_switch_alloc);
 
-int ksz_switch_detect(struct ksz_device *dev)
-{
-	u8 data8;
-	u32 id32;
-	int ret;
-
-	/* turn off SPI DO Edge select */
-	ret = ksz_read8(dev, REG_SW_GLOBAL_SERIAL_CTRL_0, &data8);
-	if (ret)
-		return ret;
-
-	data8 &= ~SPI_AUTO_EDGE_DETECTION;
-	ret = ksz_write8(dev, REG_SW_GLOBAL_SERIAL_CTRL_0, data8);
-	if (ret)
-		return ret;
-
-<<<<<<< HEAD
-	/* read chip id */
-	ret = ksz_read32(dev, REG_CHIP_ID0__1, &id32);
-	if (ret)
-		return ret;
-
-	dev->chip_id = id32;
-
-	return 0;
-}
-EXPORT_SYMBOL(ksz_switch_detect);
-
-int ksz_switch_register(struct ksz_device *dev)
+int ksz_switch_register(struct ksz_device *dev,
+			const struct ksz_dev_ops *ops)
 {
 	int ret;
 
 	if (dev->pdata)
 		dev->chip_id = dev->pdata->chip_id;
-=======
+
+	dev->reset_gpio = devm_gpiod_get_optional(dev->dev, "reset",
+						  GPIOD_OUT_LOW);
+	if (IS_ERR(dev->reset_gpio))
+		return PTR_ERR(dev->reset_gpio);
+
 	if (dev->reset_gpio) {
 		gpiod_set_value_cansleep(dev->reset_gpio, 1);
 		mdelay(10);
 		gpiod_set_value_cansleep(dev->reset_gpio, 0);
 	}
->>>>>>> 407d19ab
-
+
+	mutex_init(&dev->dev_mutex);
 	mutex_init(&dev->reg_mutex);
 	mutex_init(&dev->stats_mutex);
 	mutex_init(&dev->alu_mutex);
 	mutex_init(&dev->vlan_mutex);
 
-	if (ksz_switch_detect(dev))
+	dev->dev_ops = ops;
+
+	if (dev->dev_ops->detect(dev))
 		return -EINVAL;
 
-	ret = ksz_switch_init(dev);
+	ret = dev->dev_ops->init(dev);
 	if (ret)
 		return ret;
 
-	return dsa_register_switch(dev->ds);
+	/* Host port interface will be self detected, or specifically set in
+	 * device tree.
+	 */
+	if (dev->dev->of_node) {
+		ret = of_get_phy_mode(dev->dev->of_node);
+		if (ret >= 0)
+			dev->interface = ret;
+	}
+
+	ret = dsa_register_switch(dev->ds);
+	if (ret) {
+		dev->dev_ops->exit(dev);
+		return ret;
+	}
+
+	return 0;
 }
 EXPORT_SYMBOL(ksz_switch_register);
 
 void ksz_switch_remove(struct ksz_device *dev)
 {
+	/* timer started */
+	if (dev->mib_read_timer.expires) {
+		del_timer_sync(&dev->mib_read_timer);
+		flush_work(&dev->mib_read);
+	}
+
+	dev->dev_ops->exit(dev);
 	dsa_unregister_switch(dev->ds);
-<<<<<<< HEAD
-=======
 
 	if (dev->reset_gpio)
 		gpiod_set_value_cansleep(dev->reset_gpio, 1);
 
->>>>>>> 407d19ab
 }
 EXPORT_SYMBOL(ksz_switch_remove);
 
