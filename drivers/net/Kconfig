--- conflicted
+++ resolved
@@ -146,13 +146,16 @@
 	  To compile this driver as a module, choose M here: the module
 	  will be called macvtap.
 
+config IPVLAN_L3S
+	depends on NETFILTER
+	depends on IPVLAN
+	def_bool y
+	select NET_L3_MASTER_DEV
 
 config IPVLAN
     tristate "IP-VLAN support"
     depends on INET
     depends on IPV6 || !IPV6
-    depends on NETFILTER
-    select NET_L3_MASTER_DEV
     ---help---
       This allows one to create virtual devices off of a main interface
       and packets will be delivered based on the dest L3 (IPv6/IPv4 addr)
@@ -198,9 +201,9 @@
 
 config GENEVE
        tristate "Generic Network Virtualization Encapsulation"
-       depends on INET && NET_UDP_TUNNEL
+       depends on INET
        depends on IPV6 || !IPV6
-       select NET_IP_TUNNEL
+       select NET_UDP_TUNNEL
        select GRO_CELLS
        ---help---
 	  This allows one to create geneve virtual interfaces that provide
@@ -398,10 +401,10 @@
 
 	  At present this driver only compiles as a module, so say M here if
 	  you have this card. The module will be called sb1000. Then read
-	  <file:Documentation/networking/README.sb1000> for information on how
-	  to use this module, as it needs special ppp scripts for establishing
-	  a connection. Further documentation and the necessary scripts can be
-	  found at:
+	  <file:Documentation/networking/device_drivers/sb1000.txt> for
+	  information on how to use this module, as it needs special ppp
+	  scripts for establishing a connection. Further documentation
+	  and the necessary scripts can be found at:
 
 	  <http://www.jacksonville.net/~fventuri/>
 	  <http://home.adelphia.net/~siglercm/sb1000.html>
@@ -503,11 +506,7 @@
 config NETDEVSIM
 	tristate "Simulated networking device"
 	depends on DEBUG_FS
-<<<<<<< HEAD
-	depends on MAY_USE_DEVLINK
-=======
 	select NET_DEVLINK
->>>>>>> 407d19ab
 	help
 	  This driver is a developer testing tool and software model that can
 	  be used to test various control path networking APIs, especially
@@ -524,7 +523,7 @@
 	  and destroy a failover master netdev and manages a primary and
 	  standby slave netdevs that get registered via the generic failover
 	  infrastructure. This can be used by paravirtual drivers to enable
-	  an alternate low latency datapath. It alsoenables live migration of
+	  an alternate low latency datapath. It also enables live migration of
 	  a VM with direct attached VF by failing over to the paravirtual
 	  datapath when the VF is unplugged.
 
