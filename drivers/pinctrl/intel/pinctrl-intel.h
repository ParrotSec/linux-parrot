--- conflicted
+++ resolved
@@ -9,6 +9,8 @@
 
 #ifndef PINCTRL_INTEL_H
 #define PINCTRL_INTEL_H
+
+#include <linux/pm.h>
 
 struct pinctrl_pin_desc;
 struct platform_device;
@@ -25,10 +27,10 @@
  */
 struct intel_pingroup {
 	const char *name;
-	const unsigned *pins;
+	const unsigned int *pins;
 	size_t npins;
 	unsigned short mode;
-	const unsigned *modes;
+	const unsigned int *modes;
 };
 
 /**
@@ -56,11 +58,11 @@
  * to specify them.
  */
 struct intel_padgroup {
-	unsigned reg_num;
-	unsigned base;
-	unsigned size;
+	unsigned int reg_num;
+	unsigned int base;
+	unsigned int size;
 	int gpio_base;
-	unsigned padown_num;
+	unsigned int padown_num;
 };
 
 /**
@@ -96,17 +98,17 @@
  * pass custom @gpps and @ngpps instead.
  */
 struct intel_community {
-	unsigned barno;
-	unsigned padown_offset;
-	unsigned padcfglock_offset;
-	unsigned hostown_offset;
-	unsigned is_offset;
-	unsigned ie_offset;
-	unsigned pin_base;
-	unsigned gpp_size;
-	unsigned gpp_num_padown_regs;
+	unsigned int barno;
+	unsigned int padown_offset;
+	unsigned int padcfglock_offset;
+	unsigned int hostown_offset;
+	unsigned int is_offset;
+	unsigned int ie_offset;
+	unsigned int pin_base;
+	unsigned int gpp_size;
+	unsigned int gpp_num_padown_regs;
 	size_t npins;
-	unsigned features;
+	unsigned int features;
 	const struct intel_padgroup *gpps;
 	size_t ngpps;
 	/* Reserved for the core driver */
@@ -171,20 +173,18 @@
 	size_t ncommunities;
 };
 
-int intel_pinctrl_probe(struct platform_device *pdev,
-			const struct intel_pinctrl_soc_data *soc_data);
+int intel_pinctrl_probe_by_hid(struct platform_device *pdev);
+int intel_pinctrl_probe_by_uid(struct platform_device *pdev);
+
 #ifdef CONFIG_PM_SLEEP
 int intel_pinctrl_suspend_noirq(struct device *dev);
 int intel_pinctrl_resume_noirq(struct device *dev);
 #endif
 
-<<<<<<< HEAD
-=======
 #define INTEL_PINCTRL_PM_OPS(_name)					\
 const struct dev_pm_ops _name = {					\
 	SET_NOIRQ_SYSTEM_SLEEP_PM_OPS(intel_pinctrl_suspend_noirq,	\
 				      intel_pinctrl_resume_noirq)	\
 }
 
->>>>>>> 407d19ab
 #endif /* PINCTRL_INTEL_H */