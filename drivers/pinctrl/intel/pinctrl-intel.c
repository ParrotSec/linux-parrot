// SPDX-License-Identifier: GPL-2.0
/*
 * Intel pinctrl/GPIO core driver.
 *
 * Copyright (C) 2015, Intel Corporation
 * Authors: Mathias Nyman <mathias.nyman@linux.intel.com>
 *          Mika Westerberg <mika.westerberg@linux.intel.com>
 */

#include <linux/module.h>
#include <linux/interrupt.h>
#include <linux/gpio/driver.h>
#include <linux/log2.h>
#include <linux/platform_device.h>
#include <linux/pinctrl/pinctrl.h>
#include <linux/pinctrl/pinmux.h>
#include <linux/pinctrl/pinconf.h>
#include <linux/pinctrl/pinconf-generic.h>

#include "../core.h"
#include "pinctrl-intel.h"

/* Offset from regs */
#define REVID				0x000
#define REVID_SHIFT			16
#define REVID_MASK			GENMASK(31, 16)

#define PADBAR				0x00c
#define GPI_IS				0x100

#define PADOWN_BITS			4
#define PADOWN_SHIFT(p)			((p) % 8 * PADOWN_BITS)
#define PADOWN_MASK(p)			(GENMASK(3, 0) << PADOWN_SHIFT(p))
#define PADOWN_GPP(p)			((p) / 8)

/* Offset from pad_regs */
#define PADCFG0				0x000
#define PADCFG0_RXEVCFG_SHIFT		25
#define PADCFG0_RXEVCFG_MASK		GENMASK(26, 25)
#define PADCFG0_RXEVCFG_LEVEL		0
#define PADCFG0_RXEVCFG_EDGE		1
#define PADCFG0_RXEVCFG_DISABLED	2
#define PADCFG0_RXEVCFG_EDGE_BOTH	3
#define PADCFG0_PREGFRXSEL		BIT(24)
#define PADCFG0_RXINV			BIT(23)
#define PADCFG0_GPIROUTIOXAPIC		BIT(20)
#define PADCFG0_GPIROUTSCI		BIT(19)
#define PADCFG0_GPIROUTSMI		BIT(18)
#define PADCFG0_GPIROUTNMI		BIT(17)
#define PADCFG0_PMODE_SHIFT		10
#define PADCFG0_PMODE_MASK		GENMASK(13, 10)
#define PADCFG0_GPIORXDIS		BIT(9)
#define PADCFG0_GPIOTXDIS		BIT(8)
#define PADCFG0_GPIORXSTATE		BIT(1)
#define PADCFG0_GPIOTXSTATE		BIT(0)

#define PADCFG1				0x004
#define PADCFG1_TERM_UP			BIT(13)
#define PADCFG1_TERM_SHIFT		10
#define PADCFG1_TERM_MASK		GENMASK(12, 10)
#define PADCFG1_TERM_20K		4
#define PADCFG1_TERM_2K			3
#define PADCFG1_TERM_5K			2
#define PADCFG1_TERM_1K			1

#define PADCFG2				0x008
#define PADCFG2_DEBEN			BIT(0)
#define PADCFG2_DEBOUNCE_SHIFT		1
#define PADCFG2_DEBOUNCE_MASK		GENMASK(4, 1)

#define DEBOUNCE_PERIOD			31250 /* ns */

struct intel_pad_context {
	u32 padcfg0;
	u32 padcfg1;
	u32 padcfg2;
};

struct intel_community_context {
	u32 *intmask;
	u32 *hostown;
};

struct intel_pinctrl_context {
	struct intel_pad_context *pads;
	struct intel_community_context *communities;
};

/**
 * struct intel_pinctrl - Intel pinctrl private structure
 * @dev: Pointer to the device structure
 * @lock: Lock to serialize register access
 * @pctldesc: Pin controller description
 * @pctldev: Pointer to the pin controller device
 * @chip: GPIO chip in this pin controller
 * @soc: SoC/PCH specific pin configuration data
 * @communities: All communities in this pin controller
 * @ncommunities: Number of communities in this pin controller
 * @context: Configuration saved over system sleep
 * @irq: pinctrl/GPIO chip irq number
 */
struct intel_pinctrl {
	struct device *dev;
	raw_spinlock_t lock;
	struct pinctrl_desc pctldesc;
	struct pinctrl_dev *pctldev;
	struct gpio_chip chip;
	const struct intel_pinctrl_soc_data *soc;
	struct intel_community *communities;
	size_t ncommunities;
	struct intel_pinctrl_context context;
	int irq;
};

#define pin_to_padno(c, p)	((p) - (c)->pin_base)
#define padgroup_offset(g, p)	((p) - (g)->base)

static struct intel_community *intel_get_community(struct intel_pinctrl *pctrl,
						   unsigned pin)
{
	struct intel_community *community;
	int i;

	for (i = 0; i < pctrl->ncommunities; i++) {
		community = &pctrl->communities[i];
		if (pin >= community->pin_base &&
		    pin < community->pin_base + community->npins)
			return community;
	}

	dev_warn(pctrl->dev, "failed to find community for pin %u\n", pin);
	return NULL;
}

static const struct intel_padgroup *
intel_community_get_padgroup(const struct intel_community *community,
			     unsigned pin)
{
	int i;

	for (i = 0; i < community->ngpps; i++) {
		const struct intel_padgroup *padgrp = &community->gpps[i];

		if (pin >= padgrp->base && pin < padgrp->base + padgrp->size)
			return padgrp;
	}

	return NULL;
}

static void __iomem *intel_get_padcfg(struct intel_pinctrl *pctrl, unsigned pin,
				      unsigned reg)
{
	const struct intel_community *community;
	unsigned padno;
	size_t nregs;

	community = intel_get_community(pctrl, pin);
	if (!community)
		return NULL;

	padno = pin_to_padno(community, pin);
	nregs = (community->features & PINCTRL_FEATURE_DEBOUNCE) ? 4 : 2;

	if (reg == PADCFG2 && !(community->features & PINCTRL_FEATURE_DEBOUNCE))
		return NULL;

	return community->pad_regs + reg + padno * nregs * 4;
}

static bool intel_pad_owned_by_host(struct intel_pinctrl *pctrl, unsigned pin)
{
	const struct intel_community *community;
	const struct intel_padgroup *padgrp;
	unsigned gpp, offset, gpp_offset;
	void __iomem *padown;

	community = intel_get_community(pctrl, pin);
	if (!community)
		return false;
	if (!community->padown_offset)
		return true;

	padgrp = intel_community_get_padgroup(community, pin);
	if (!padgrp)
		return false;

	gpp_offset = padgroup_offset(padgrp, pin);
	gpp = PADOWN_GPP(gpp_offset);
	offset = community->padown_offset + padgrp->padown_num * 4 + gpp * 4;
	padown = community->regs + offset;

	return !(readl(padown) & PADOWN_MASK(gpp_offset));
}

static bool intel_pad_acpi_mode(struct intel_pinctrl *pctrl, unsigned pin)
{
	const struct intel_community *community;
	const struct intel_padgroup *padgrp;
	unsigned offset, gpp_offset;
	void __iomem *hostown;

	community = intel_get_community(pctrl, pin);
	if (!community)
		return true;
	if (!community->hostown_offset)
		return false;

	padgrp = intel_community_get_padgroup(community, pin);
	if (!padgrp)
		return true;

	gpp_offset = padgroup_offset(padgrp, pin);
	offset = community->hostown_offset + padgrp->reg_num * 4;
	hostown = community->regs + offset;

	return !(readl(hostown) & BIT(gpp_offset));
}

static bool intel_pad_locked(struct intel_pinctrl *pctrl, unsigned pin)
{
	struct intel_community *community;
	const struct intel_padgroup *padgrp;
	unsigned offset, gpp_offset;
	u32 value;

	community = intel_get_community(pctrl, pin);
	if (!community)
		return true;
	if (!community->padcfglock_offset)
		return false;

	padgrp = intel_community_get_padgroup(community, pin);
	if (!padgrp)
		return true;

	gpp_offset = padgroup_offset(padgrp, pin);

	/*
	 * If PADCFGLOCK and PADCFGLOCKTX bits are both clear for this pad,
	 * the pad is considered unlocked. Any other case means that it is
	 * either fully or partially locked and we don't touch it.
	 */
	offset = community->padcfglock_offset + padgrp->reg_num * 8;
	value = readl(community->regs + offset);
	if (value & BIT(gpp_offset))
		return true;

	offset = community->padcfglock_offset + 4 + padgrp->reg_num * 8;
	value = readl(community->regs + offset);
	if (value & BIT(gpp_offset))
		return true;

	return false;
}

static bool intel_pad_usable(struct intel_pinctrl *pctrl, unsigned pin)
{
	return intel_pad_owned_by_host(pctrl, pin) &&
		!intel_pad_locked(pctrl, pin);
}

static int intel_get_groups_count(struct pinctrl_dev *pctldev)
{
	struct intel_pinctrl *pctrl = pinctrl_dev_get_drvdata(pctldev);

	return pctrl->soc->ngroups;
}

static const char *intel_get_group_name(struct pinctrl_dev *pctldev,
				      unsigned group)
{
	struct intel_pinctrl *pctrl = pinctrl_dev_get_drvdata(pctldev);

	return pctrl->soc->groups[group].name;
}

static int intel_get_group_pins(struct pinctrl_dev *pctldev, unsigned group,
			      const unsigned **pins, unsigned *npins)
{
	struct intel_pinctrl *pctrl = pinctrl_dev_get_drvdata(pctldev);

	*pins = pctrl->soc->groups[group].pins;
	*npins = pctrl->soc->groups[group].npins;
	return 0;
}

static void intel_pin_dbg_show(struct pinctrl_dev *pctldev, struct seq_file *s,
			       unsigned pin)
{
	struct intel_pinctrl *pctrl = pinctrl_dev_get_drvdata(pctldev);
	void __iomem *padcfg;
	u32 cfg0, cfg1, mode;
	bool locked, acpi;

	if (!intel_pad_owned_by_host(pctrl, pin)) {
		seq_puts(s, "not available");
		return;
	}

	cfg0 = readl(intel_get_padcfg(pctrl, pin, PADCFG0));
	cfg1 = readl(intel_get_padcfg(pctrl, pin, PADCFG1));

	mode = (cfg0 & PADCFG0_PMODE_MASK) >> PADCFG0_PMODE_SHIFT;
	if (!mode)
		seq_puts(s, "GPIO ");
	else
		seq_printf(s, "mode %d ", mode);

	seq_printf(s, "0x%08x 0x%08x", cfg0, cfg1);

	/* Dump the additional PADCFG registers if available */
	padcfg = intel_get_padcfg(pctrl, pin, PADCFG2);
	if (padcfg)
		seq_printf(s, " 0x%08x", readl(padcfg));

	locked = intel_pad_locked(pctrl, pin);
	acpi = intel_pad_acpi_mode(pctrl, pin);

	if (locked || acpi) {
		seq_puts(s, " [");
		if (locked) {
			seq_puts(s, "LOCKED");
			if (acpi)
				seq_puts(s, ", ");
		}
		if (acpi)
			seq_puts(s, "ACPI");
		seq_puts(s, "]");
	}
}

static const struct pinctrl_ops intel_pinctrl_ops = {
	.get_groups_count = intel_get_groups_count,
	.get_group_name = intel_get_group_name,
	.get_group_pins = intel_get_group_pins,
	.pin_dbg_show = intel_pin_dbg_show,
};

static int intel_get_functions_count(struct pinctrl_dev *pctldev)
{
	struct intel_pinctrl *pctrl = pinctrl_dev_get_drvdata(pctldev);

	return pctrl->soc->nfunctions;
}

static const char *intel_get_function_name(struct pinctrl_dev *pctldev,
					   unsigned function)
{
	struct intel_pinctrl *pctrl = pinctrl_dev_get_drvdata(pctldev);

	return pctrl->soc->functions[function].name;
}

static int intel_get_function_groups(struct pinctrl_dev *pctldev,
				     unsigned function,
				     const char * const **groups,
				     unsigned * const ngroups)
{
	struct intel_pinctrl *pctrl = pinctrl_dev_get_drvdata(pctldev);

	*groups = pctrl->soc->functions[function].groups;
	*ngroups = pctrl->soc->functions[function].ngroups;
	return 0;
}

static int intel_pinmux_set_mux(struct pinctrl_dev *pctldev, unsigned function,
				unsigned group)
{
	struct intel_pinctrl *pctrl = pinctrl_dev_get_drvdata(pctldev);
	const struct intel_pingroup *grp = &pctrl->soc->groups[group];
	unsigned long flags;
	int i;

	raw_spin_lock_irqsave(&pctrl->lock, flags);

	/*
	 * All pins in the groups needs to be accessible and writable
	 * before we can enable the mux for this group.
	 */
	for (i = 0; i < grp->npins; i++) {
		if (!intel_pad_usable(pctrl, grp->pins[i])) {
			raw_spin_unlock_irqrestore(&pctrl->lock, flags);
			return -EBUSY;
		}
	}

	/* Now enable the mux setting for each pin in the group */
	for (i = 0; i < grp->npins; i++) {
		void __iomem *padcfg0;
		u32 value;

		padcfg0 = intel_get_padcfg(pctrl, grp->pins[i], PADCFG0);
		value = readl(padcfg0);

		value &= ~PADCFG0_PMODE_MASK;

		if (grp->modes)
			value |= grp->modes[i] << PADCFG0_PMODE_SHIFT;
		else
			value |= grp->mode << PADCFG0_PMODE_SHIFT;

		writel(value, padcfg0);
	}

	raw_spin_unlock_irqrestore(&pctrl->lock, flags);

	return 0;
}

static void __intel_gpio_set_direction(void __iomem *padcfg0, bool input)
{
	u32 value;

	value = readl(padcfg0);
	if (input) {
		value &= ~PADCFG0_GPIORXDIS;
		value |= PADCFG0_GPIOTXDIS;
	} else {
		value &= ~PADCFG0_GPIOTXDIS;
		value |= PADCFG0_GPIORXDIS;
	}
	writel(value, padcfg0);
}

static void intel_gpio_set_gpio_mode(void __iomem *padcfg0)
{
	u32 value;

	/* Put the pad into GPIO mode */
	value = readl(padcfg0) & ~PADCFG0_PMODE_MASK;
	/* Disable SCI/SMI/NMI generation */
	value &= ~(PADCFG0_GPIROUTIOXAPIC | PADCFG0_GPIROUTSCI);
	value &= ~(PADCFG0_GPIROUTSMI | PADCFG0_GPIROUTNMI);
	writel(value, padcfg0);
}

static int intel_gpio_request_enable(struct pinctrl_dev *pctldev,
				     struct pinctrl_gpio_range *range,
				     unsigned pin)
{
	struct intel_pinctrl *pctrl = pinctrl_dev_get_drvdata(pctldev);
	void __iomem *padcfg0;
	unsigned long flags;

	raw_spin_lock_irqsave(&pctrl->lock, flags);

	if (!intel_pad_usable(pctrl, pin)) {
		raw_spin_unlock_irqrestore(&pctrl->lock, flags);
		return -EBUSY;
	}

	padcfg0 = intel_get_padcfg(pctrl, pin, PADCFG0);
	intel_gpio_set_gpio_mode(padcfg0);
	/* Disable TX buffer and enable RX (this will be input) */
	__intel_gpio_set_direction(padcfg0, true);

	raw_spin_unlock_irqrestore(&pctrl->lock, flags);

	return 0;
}

static int intel_gpio_set_direction(struct pinctrl_dev *pctldev,
				    struct pinctrl_gpio_range *range,
				    unsigned pin, bool input)
{
	struct intel_pinctrl *pctrl = pinctrl_dev_get_drvdata(pctldev);
	void __iomem *padcfg0;
	unsigned long flags;

	raw_spin_lock_irqsave(&pctrl->lock, flags);

	padcfg0 = intel_get_padcfg(pctrl, pin, PADCFG0);
	__intel_gpio_set_direction(padcfg0, input);

	raw_spin_unlock_irqrestore(&pctrl->lock, flags);

	return 0;
}

static const struct pinmux_ops intel_pinmux_ops = {
	.get_functions_count = intel_get_functions_count,
	.get_function_name = intel_get_function_name,
	.get_function_groups = intel_get_function_groups,
	.set_mux = intel_pinmux_set_mux,
	.gpio_request_enable = intel_gpio_request_enable,
	.gpio_set_direction = intel_gpio_set_direction,
};

static int intel_config_get(struct pinctrl_dev *pctldev, unsigned pin,
			    unsigned long *config)
{
	struct intel_pinctrl *pctrl = pinctrl_dev_get_drvdata(pctldev);
	enum pin_config_param param = pinconf_to_config_param(*config);
	const struct intel_community *community;
	u32 value, term;
	u32 arg = 0;

	if (!intel_pad_owned_by_host(pctrl, pin))
		return -ENOTSUPP;

	community = intel_get_community(pctrl, pin);
	value = readl(intel_get_padcfg(pctrl, pin, PADCFG1));
	term = (value & PADCFG1_TERM_MASK) >> PADCFG1_TERM_SHIFT;

	switch (param) {
	case PIN_CONFIG_BIAS_DISABLE:
		if (term)
			return -EINVAL;
		break;

	case PIN_CONFIG_BIAS_PULL_UP:
		if (!term || !(value & PADCFG1_TERM_UP))
			return -EINVAL;

		switch (term) {
		case PADCFG1_TERM_1K:
			arg = 1000;
			break;
		case PADCFG1_TERM_2K:
			arg = 2000;
			break;
		case PADCFG1_TERM_5K:
			arg = 5000;
			break;
		case PADCFG1_TERM_20K:
			arg = 20000;
			break;
		}

		break;

	case PIN_CONFIG_BIAS_PULL_DOWN:
		if (!term || value & PADCFG1_TERM_UP)
			return -EINVAL;

		switch (term) {
		case PADCFG1_TERM_1K:
			if (!(community->features & PINCTRL_FEATURE_1K_PD))
				return -EINVAL;
			arg = 1000;
			break;
		case PADCFG1_TERM_5K:
			arg = 5000;
			break;
		case PADCFG1_TERM_20K:
			arg = 20000;
			break;
		}

		break;

	case PIN_CONFIG_INPUT_DEBOUNCE: {
		void __iomem *padcfg2;
		u32 v;

		padcfg2 = intel_get_padcfg(pctrl, pin, PADCFG2);
		if (!padcfg2)
			return -ENOTSUPP;

		v = readl(padcfg2);
		if (!(v & PADCFG2_DEBEN))
			return -EINVAL;

		v = (v & PADCFG2_DEBOUNCE_MASK) >> PADCFG2_DEBOUNCE_SHIFT;
		arg = BIT(v) * DEBOUNCE_PERIOD / 1000;

		break;
	}

	default:
		return -ENOTSUPP;
	}

	*config = pinconf_to_config_packed(param, arg);
	return 0;
}

static int intel_config_set_pull(struct intel_pinctrl *pctrl, unsigned pin,
				 unsigned long config)
{
	unsigned param = pinconf_to_config_param(config);
	unsigned arg = pinconf_to_config_argument(config);
	const struct intel_community *community;
	void __iomem *padcfg1;
	unsigned long flags;
	int ret = 0;
	u32 value;

	raw_spin_lock_irqsave(&pctrl->lock, flags);

	community = intel_get_community(pctrl, pin);
	padcfg1 = intel_get_padcfg(pctrl, pin, PADCFG1);
	value = readl(padcfg1);

	switch (param) {
	case PIN_CONFIG_BIAS_DISABLE:
		value &= ~(PADCFG1_TERM_MASK | PADCFG1_TERM_UP);
		break;

	case PIN_CONFIG_BIAS_PULL_UP:
		value &= ~PADCFG1_TERM_MASK;

		value |= PADCFG1_TERM_UP;

		switch (arg) {
		case 20000:
			value |= PADCFG1_TERM_20K << PADCFG1_TERM_SHIFT;
			break;
		case 5000:
			value |= PADCFG1_TERM_5K << PADCFG1_TERM_SHIFT;
			break;
		case 2000:
			value |= PADCFG1_TERM_2K << PADCFG1_TERM_SHIFT;
			break;
		case 1000:
			value |= PADCFG1_TERM_1K << PADCFG1_TERM_SHIFT;
			break;
		default:
			ret = -EINVAL;
		}

		break;

	case PIN_CONFIG_BIAS_PULL_DOWN:
		value &= ~(PADCFG1_TERM_UP | PADCFG1_TERM_MASK);

		switch (arg) {
		case 20000:
			value |= PADCFG1_TERM_20K << PADCFG1_TERM_SHIFT;
			break;
		case 5000:
			value |= PADCFG1_TERM_5K << PADCFG1_TERM_SHIFT;
			break;
		case 1000:
			if (!(community->features & PINCTRL_FEATURE_1K_PD)) {
				ret = -EINVAL;
				break;
			}
			value |= PADCFG1_TERM_1K << PADCFG1_TERM_SHIFT;
			break;
		default:
			ret = -EINVAL;
		}

		break;
	}

	if (!ret)
		writel(value, padcfg1);

	raw_spin_unlock_irqrestore(&pctrl->lock, flags);

	return ret;
}

static int intel_config_set_debounce(struct intel_pinctrl *pctrl, unsigned pin,
				     unsigned debounce)
{
	void __iomem *padcfg0, *padcfg2;
	unsigned long flags;
	u32 value0, value2;
	int ret = 0;

	padcfg2 = intel_get_padcfg(pctrl, pin, PADCFG2);
	if (!padcfg2)
		return -ENOTSUPP;

	padcfg0 = intel_get_padcfg(pctrl, pin, PADCFG0);

	raw_spin_lock_irqsave(&pctrl->lock, flags);

	value0 = readl(padcfg0);
	value2 = readl(padcfg2);

	/* Disable glitch filter and debouncer */
	value0 &= ~PADCFG0_PREGFRXSEL;
	value2 &= ~(PADCFG2_DEBEN | PADCFG2_DEBOUNCE_MASK);

	if (debounce) {
		unsigned long v;

		v = order_base_2(debounce * 1000 / DEBOUNCE_PERIOD);
		if (v < 3 || v > 15) {
			ret = -EINVAL;
			goto exit_unlock;
		} else {
			/* Enable glitch filter and debouncer */
			value0 |= PADCFG0_PREGFRXSEL;
			value2 |= v << PADCFG2_DEBOUNCE_SHIFT;
			value2 |= PADCFG2_DEBEN;
		}
	}

	writel(value0, padcfg0);
	writel(value2, padcfg2);

exit_unlock:
	raw_spin_unlock_irqrestore(&pctrl->lock, flags);

	return ret;
}

static int intel_config_set(struct pinctrl_dev *pctldev, unsigned pin,
			  unsigned long *configs, unsigned nconfigs)
{
	struct intel_pinctrl *pctrl = pinctrl_dev_get_drvdata(pctldev);
	int i, ret;

	if (!intel_pad_usable(pctrl, pin))
		return -ENOTSUPP;

	for (i = 0; i < nconfigs; i++) {
		switch (pinconf_to_config_param(configs[i])) {
		case PIN_CONFIG_BIAS_DISABLE:
		case PIN_CONFIG_BIAS_PULL_UP:
		case PIN_CONFIG_BIAS_PULL_DOWN:
			ret = intel_config_set_pull(pctrl, pin, configs[i]);
			if (ret)
				return ret;
			break;

		case PIN_CONFIG_INPUT_DEBOUNCE:
			ret = intel_config_set_debounce(pctrl, pin,
				pinconf_to_config_argument(configs[i]));
			if (ret)
				return ret;
			break;

		default:
			return -ENOTSUPP;
		}
	}

	return 0;
}

static const struct pinconf_ops intel_pinconf_ops = {
	.is_generic = true,
	.pin_config_get = intel_config_get,
	.pin_config_set = intel_config_set,
};

static const struct pinctrl_desc intel_pinctrl_desc = {
	.pctlops = &intel_pinctrl_ops,
	.pmxops = &intel_pinmux_ops,
	.confops = &intel_pinconf_ops,
	.owner = THIS_MODULE,
};

/**
 * intel_gpio_to_pin() - Translate from GPIO offset to pin number
 * @pctrl: Pinctrl structure
 * @offset: GPIO offset from gpiolib
 * @commmunity: Community is filled here if not %NULL
 * @padgrp: Pad group is filled here if not %NULL
 *
 * When coming through gpiolib irqchip, the GPIO offset is not
 * automatically translated to pinctrl pin number. This function can be
 * used to find out the corresponding pinctrl pin.
 */
static int intel_gpio_to_pin(struct intel_pinctrl *pctrl, unsigned offset,
			     const struct intel_community **community,
			     const struct intel_padgroup **padgrp)
{
	int i;

	for (i = 0; i < pctrl->ncommunities; i++) {
		const struct intel_community *comm = &pctrl->communities[i];
		int j;

		for (j = 0; j < comm->ngpps; j++) {
			const struct intel_padgroup *pgrp = &comm->gpps[j];

			if (pgrp->gpio_base < 0)
				continue;

			if (offset >= pgrp->gpio_base &&
			    offset < pgrp->gpio_base + pgrp->size) {
				int pin;

				pin = pgrp->base + offset - pgrp->gpio_base;
				if (community)
					*community = comm;
				if (padgrp)
					*padgrp = pgrp;

				return pin;
			}
		}
	}

	return -EINVAL;
}

static int intel_gpio_get(struct gpio_chip *chip, unsigned offset)
{
	struct intel_pinctrl *pctrl = gpiochip_get_data(chip);
	void __iomem *reg;
	u32 padcfg0;
	int pin;

	pin = intel_gpio_to_pin(pctrl, offset, NULL, NULL);
	if (pin < 0)
		return -EINVAL;

	reg = intel_get_padcfg(pctrl, pin, PADCFG0);
	if (!reg)
		return -EINVAL;

	padcfg0 = readl(reg);
	if (!(padcfg0 & PADCFG0_GPIOTXDIS))
		return !!(padcfg0 & PADCFG0_GPIOTXSTATE);

	return !!(padcfg0 & PADCFG0_GPIORXSTATE);
}

static void intel_gpio_set(struct gpio_chip *chip, unsigned offset, int value)
{
	struct intel_pinctrl *pctrl = gpiochip_get_data(chip);
	unsigned long flags;
	void __iomem *reg;
	u32 padcfg0;
	int pin;

	pin = intel_gpio_to_pin(pctrl, offset, NULL, NULL);
	if (pin < 0)
		return;

	reg = intel_get_padcfg(pctrl, pin, PADCFG0);
	if (!reg)
		return;

	raw_spin_lock_irqsave(&pctrl->lock, flags);
	padcfg0 = readl(reg);
	if (value)
		padcfg0 |= PADCFG0_GPIOTXSTATE;
	else
		padcfg0 &= ~PADCFG0_GPIOTXSTATE;
	writel(padcfg0, reg);
	raw_spin_unlock_irqrestore(&pctrl->lock, flags);
}

static int intel_gpio_get_direction(struct gpio_chip *chip, unsigned int offset)
{
	struct intel_pinctrl *pctrl = gpiochip_get_data(chip);
	void __iomem *reg;
	u32 padcfg0;
	int pin;

	pin = intel_gpio_to_pin(pctrl, offset, NULL, NULL);
	if (pin < 0)
		return -EINVAL;

	reg = intel_get_padcfg(pctrl, pin, PADCFG0);
	if (!reg)
		return -EINVAL;

	padcfg0 = readl(reg);

	if (padcfg0 & PADCFG0_PMODE_MASK)
		return -EINVAL;

	return !!(padcfg0 & PADCFG0_GPIOTXDIS);
}

static int intel_gpio_direction_input(struct gpio_chip *chip, unsigned offset)
{
	return pinctrl_gpio_direction_input(chip->base + offset);
}

static int intel_gpio_direction_output(struct gpio_chip *chip, unsigned offset,
				       int value)
{
	intel_gpio_set(chip, offset, value);
	return pinctrl_gpio_direction_output(chip->base + offset);
}

static const struct gpio_chip intel_gpio_chip = {
	.owner = THIS_MODULE,
	.request = gpiochip_generic_request,
	.free = gpiochip_generic_free,
	.get_direction = intel_gpio_get_direction,
	.direction_input = intel_gpio_direction_input,
	.direction_output = intel_gpio_direction_output,
	.get = intel_gpio_get,
	.set = intel_gpio_set,
	.set_config = gpiochip_generic_config,
};

static void intel_gpio_irq_ack(struct irq_data *d)
{
	struct gpio_chip *gc = irq_data_get_irq_chip_data(d);
	struct intel_pinctrl *pctrl = gpiochip_get_data(gc);
	const struct intel_community *community;
	const struct intel_padgroup *padgrp;
	int pin;

	pin = intel_gpio_to_pin(pctrl, irqd_to_hwirq(d), &community, &padgrp);
	if (pin >= 0) {
		unsigned gpp, gpp_offset, is_offset;

		gpp = padgrp->reg_num;
		gpp_offset = padgroup_offset(padgrp, pin);
		is_offset = community->is_offset + gpp * 4;

		raw_spin_lock(&pctrl->lock);
		writel(BIT(gpp_offset), community->regs + is_offset);
		raw_spin_unlock(&pctrl->lock);
	}
}

<<<<<<< HEAD
static void intel_gpio_irq_enable(struct irq_data *d)
{
	struct gpio_chip *gc = irq_data_get_irq_chip_data(d);
	struct intel_pinctrl *pctrl = gpiochip_get_data(gc);
	const struct intel_community *community;
	const struct intel_padgroup *padgrp;
	int pin;

	pin = intel_gpio_to_pin(pctrl, irqd_to_hwirq(d), &community, &padgrp);
	if (pin >= 0) {
		unsigned gpp, gpp_offset, is_offset;
		unsigned long flags;
		u32 value;

		gpp = padgrp->reg_num;
		gpp_offset = padgroup_offset(padgrp, pin);
		is_offset = community->is_offset + gpp * 4;

		raw_spin_lock_irqsave(&pctrl->lock, flags);
		/* Clear interrupt status first to avoid unexpected interrupt */
		writel(BIT(gpp_offset), community->regs + is_offset);

		value = readl(community->regs + community->ie_offset + gpp * 4);
		value |= BIT(gpp_offset);
		writel(value, community->regs + community->ie_offset + gpp * 4);
		raw_spin_unlock_irqrestore(&pctrl->lock, flags);
	}
}

=======
>>>>>>> 407d19ab
static void intel_gpio_irq_mask_unmask(struct irq_data *d, bool mask)
{
	struct gpio_chip *gc = irq_data_get_irq_chip_data(d);
	struct intel_pinctrl *pctrl = gpiochip_get_data(gc);
	const struct intel_community *community;
	const struct intel_padgroup *padgrp;
	int pin;

	pin = intel_gpio_to_pin(pctrl, irqd_to_hwirq(d), &community, &padgrp);
	if (pin >= 0) {
		unsigned gpp, gpp_offset;
		unsigned long flags;
		void __iomem *reg, *is;
		u32 value;

		gpp = padgrp->reg_num;
		gpp_offset = padgroup_offset(padgrp, pin);

		reg = community->regs + community->ie_offset + gpp * 4;
		is = community->regs + community->is_offset + gpp * 4;

		raw_spin_lock_irqsave(&pctrl->lock, flags);

		/* Clear interrupt status first to avoid unexpected interrupt */
		writel(BIT(gpp_offset), is);

		value = readl(reg);
		if (mask)
			value &= ~BIT(gpp_offset);
		else
			value |= BIT(gpp_offset);
		writel(value, reg);
		raw_spin_unlock_irqrestore(&pctrl->lock, flags);
	}
}

static void intel_gpio_irq_mask(struct irq_data *d)
{
	intel_gpio_irq_mask_unmask(d, true);
}

static void intel_gpio_irq_unmask(struct irq_data *d)
{
	intel_gpio_irq_mask_unmask(d, false);
}

static int intel_gpio_irq_type(struct irq_data *d, unsigned type)
{
	struct gpio_chip *gc = irq_data_get_irq_chip_data(d);
	struct intel_pinctrl *pctrl = gpiochip_get_data(gc);
	unsigned pin = intel_gpio_to_pin(pctrl, irqd_to_hwirq(d), NULL, NULL);
	unsigned long flags;
	void __iomem *reg;
	u32 value;

	reg = intel_get_padcfg(pctrl, pin, PADCFG0);
	if (!reg)
		return -EINVAL;

	/*
	 * If the pin is in ACPI mode it is still usable as a GPIO but it
	 * cannot be used as IRQ because GPI_IS status bit will not be
	 * updated by the host controller hardware.
	 */
	if (intel_pad_acpi_mode(pctrl, pin)) {
		dev_warn(pctrl->dev, "pin %u cannot be used as IRQ\n", pin);
		return -EPERM;
	}

	raw_spin_lock_irqsave(&pctrl->lock, flags);

	intel_gpio_set_gpio_mode(reg);

	value = readl(reg);

	value &= ~(PADCFG0_RXEVCFG_MASK | PADCFG0_RXINV);

	if ((type & IRQ_TYPE_EDGE_BOTH) == IRQ_TYPE_EDGE_BOTH) {
		value |= PADCFG0_RXEVCFG_EDGE_BOTH << PADCFG0_RXEVCFG_SHIFT;
	} else if (type & IRQ_TYPE_EDGE_FALLING) {
		value |= PADCFG0_RXEVCFG_EDGE << PADCFG0_RXEVCFG_SHIFT;
		value |= PADCFG0_RXINV;
	} else if (type & IRQ_TYPE_EDGE_RISING) {
		value |= PADCFG0_RXEVCFG_EDGE << PADCFG0_RXEVCFG_SHIFT;
	} else if (type & IRQ_TYPE_LEVEL_MASK) {
		if (type & IRQ_TYPE_LEVEL_LOW)
			value |= PADCFG0_RXINV;
	} else {
		value |= PADCFG0_RXEVCFG_DISABLED << PADCFG0_RXEVCFG_SHIFT;
	}

	writel(value, reg);

	if (type & IRQ_TYPE_EDGE_BOTH)
		irq_set_handler_locked(d, handle_edge_irq);
	else if (type & IRQ_TYPE_LEVEL_MASK)
		irq_set_handler_locked(d, handle_level_irq);

	raw_spin_unlock_irqrestore(&pctrl->lock, flags);

	return 0;
}

static int intel_gpio_irq_wake(struct irq_data *d, unsigned int on)
{
	struct gpio_chip *gc = irq_data_get_irq_chip_data(d);
	struct intel_pinctrl *pctrl = gpiochip_get_data(gc);
	unsigned pin = intel_gpio_to_pin(pctrl, irqd_to_hwirq(d), NULL, NULL);

	if (on)
		enable_irq_wake(pctrl->irq);
	else
		disable_irq_wake(pctrl->irq);

	dev_dbg(pctrl->dev, "%sable wake for pin %u\n", on ? "en" : "dis", pin);
	return 0;
}

static irqreturn_t intel_gpio_community_irq_handler(struct intel_pinctrl *pctrl,
	const struct intel_community *community)
{
	struct gpio_chip *gc = &pctrl->chip;
	irqreturn_t ret = IRQ_NONE;
	int gpp;

	for (gpp = 0; gpp < community->ngpps; gpp++) {
		const struct intel_padgroup *padgrp = &community->gpps[gpp];
		unsigned long pending, enabled, gpp_offset;

		pending = readl(community->regs + community->is_offset +
				padgrp->reg_num * 4);
		enabled = readl(community->regs + community->ie_offset +
				padgrp->reg_num * 4);

		/* Only interrupts that are enabled */
		pending &= enabled;

		for_each_set_bit(gpp_offset, &pending, padgrp->size) {
			unsigned irq;

			irq = irq_find_mapping(gc->irq.domain,
					       padgrp->gpio_base + gpp_offset);
			generic_handle_irq(irq);

			ret |= IRQ_HANDLED;
		}
	}

	return ret;
}

static irqreturn_t intel_gpio_irq(int irq, void *data)
{
	const struct intel_community *community;
	struct intel_pinctrl *pctrl = data;
	irqreturn_t ret = IRQ_NONE;
	int i;

	/* Need to check all communities for pending interrupts */
	for (i = 0; i < pctrl->ncommunities; i++) {
		community = &pctrl->communities[i];
		ret |= intel_gpio_community_irq_handler(pctrl, community);
	}

	return ret;
}

static struct irq_chip intel_gpio_irqchip = {
	.name = "intel-gpio",
	.irq_ack = intel_gpio_irq_ack,
	.irq_mask = intel_gpio_irq_mask,
	.irq_unmask = intel_gpio_irq_unmask,
	.irq_set_type = intel_gpio_irq_type,
	.irq_set_wake = intel_gpio_irq_wake,
	.flags = IRQCHIP_MASK_ON_SUSPEND,
};

static int intel_gpio_add_pin_ranges(struct intel_pinctrl *pctrl,
				     const struct intel_community *community)
{
	int ret = 0, i;

	for (i = 0; i < community->ngpps; i++) {
		const struct intel_padgroup *gpp = &community->gpps[i];

		if (gpp->gpio_base < 0)
			continue;

		ret = gpiochip_add_pin_range(&pctrl->chip, dev_name(pctrl->dev),
					     gpp->gpio_base, gpp->base,
					     gpp->size);
		if (ret)
			return ret;
	}

	return ret;
}

static unsigned intel_gpio_ngpio(const struct intel_pinctrl *pctrl)
{
	const struct intel_community *community;
	unsigned ngpio = 0;
	int i, j;

	for (i = 0; i < pctrl->ncommunities; i++) {
		community = &pctrl->communities[i];
		for (j = 0; j < community->ngpps; j++) {
			const struct intel_padgroup *gpp = &community->gpps[j];

			if (gpp->gpio_base < 0)
				continue;

			if (gpp->gpio_base + gpp->size > ngpio)
				ngpio = gpp->gpio_base + gpp->size;
		}
	}

	return ngpio;
}

static int intel_gpio_probe(struct intel_pinctrl *pctrl, int irq)
{
	int ret, i;

	pctrl->chip = intel_gpio_chip;

	pctrl->chip.ngpio = intel_gpio_ngpio(pctrl);
	pctrl->chip.label = dev_name(pctrl->dev);
	pctrl->chip.parent = pctrl->dev;
	pctrl->chip.base = -1;
	pctrl->irq = irq;

	ret = devm_gpiochip_add_data(pctrl->dev, &pctrl->chip, pctrl);
	if (ret) {
		dev_err(pctrl->dev, "failed to register gpiochip\n");
		return ret;
	}

	for (i = 0; i < pctrl->ncommunities; i++) {
		struct intel_community *community = &pctrl->communities[i];

		ret = intel_gpio_add_pin_ranges(pctrl, community);
		if (ret) {
			dev_err(pctrl->dev, "failed to add GPIO pin range\n");
			return ret;
		}
	}

	/*
	 * We need to request the interrupt here (instead of providing chip
	 * to the irq directly) because on some platforms several GPIO
	 * controllers share the same interrupt line.
	 */
	ret = devm_request_irq(pctrl->dev, irq, intel_gpio_irq,
			       IRQF_SHARED | IRQF_NO_THREAD,
			       dev_name(pctrl->dev), pctrl);
	if (ret) {
		dev_err(pctrl->dev, "failed to request interrupt\n");
		return ret;
	}

	ret = gpiochip_irqchip_add(&pctrl->chip, &intel_gpio_irqchip, 0,
				   handle_bad_irq, IRQ_TYPE_NONE);
	if (ret) {
		dev_err(pctrl->dev, "failed to add irqchip\n");
		return ret;
	}

	gpiochip_set_chained_irqchip(&pctrl->chip, &intel_gpio_irqchip, irq,
				     NULL);
	return 0;
}

static int intel_pinctrl_add_padgroups(struct intel_pinctrl *pctrl,
				       struct intel_community *community)
{
	struct intel_padgroup *gpps;
	unsigned npins = community->npins;
	unsigned padown_num = 0;
	size_t ngpps, i;

	if (community->gpps)
		ngpps = community->ngpps;
	else
		ngpps = DIV_ROUND_UP(community->npins, community->gpp_size);

	gpps = devm_kcalloc(pctrl->dev, ngpps, sizeof(*gpps), GFP_KERNEL);
	if (!gpps)
		return -ENOMEM;

	for (i = 0; i < ngpps; i++) {
		if (community->gpps) {
			gpps[i] = community->gpps[i];
		} else {
			unsigned gpp_size = community->gpp_size;

			gpps[i].reg_num = i;
			gpps[i].base = community->pin_base + i * gpp_size;
			gpps[i].size = min(gpp_size, npins);
			npins -= gpps[i].size;
		}

		if (gpps[i].size > 32)
			return -EINVAL;

		if (!gpps[i].gpio_base)
			gpps[i].gpio_base = gpps[i].base;

		gpps[i].padown_num = padown_num;

		/*
		 * In older hardware the number of padown registers per
		 * group is fixed regardless of the group size.
		 */
		if (community->gpp_num_padown_regs)
			padown_num += community->gpp_num_padown_regs;
		else
			padown_num += DIV_ROUND_UP(gpps[i].size * 4, 32);
	}

	community->ngpps = ngpps;
	community->gpps = gpps;

	return 0;
}

static int intel_pinctrl_pm_init(struct intel_pinctrl *pctrl)
{
#ifdef CONFIG_PM_SLEEP
	const struct intel_pinctrl_soc_data *soc = pctrl->soc;
	struct intel_community_context *communities;
	struct intel_pad_context *pads;
	int i;

	pads = devm_kcalloc(pctrl->dev, soc->npins, sizeof(*pads), GFP_KERNEL);
	if (!pads)
		return -ENOMEM;

	communities = devm_kcalloc(pctrl->dev, pctrl->ncommunities,
				   sizeof(*communities), GFP_KERNEL);
	if (!communities)
		return -ENOMEM;


	for (i = 0; i < pctrl->ncommunities; i++) {
		struct intel_community *community = &pctrl->communities[i];
		u32 *intmask, *hostown;

		intmask = devm_kcalloc(pctrl->dev, community->ngpps,
				       sizeof(*intmask), GFP_KERNEL);
		if (!intmask)
			return -ENOMEM;

		communities[i].intmask = intmask;

		hostown = devm_kcalloc(pctrl->dev, community->ngpps,
				       sizeof(*hostown), GFP_KERNEL);
		if (!hostown)
			return -ENOMEM;

		communities[i].hostown = hostown;
	}

	pctrl->context.pads = pads;
	pctrl->context.communities = communities;
#endif

	return 0;
}

int intel_pinctrl_probe(struct platform_device *pdev,
			const struct intel_pinctrl_soc_data *soc_data)
{
	struct intel_pinctrl *pctrl;
	int i, ret, irq;

	if (!soc_data)
		return -EINVAL;

	pctrl = devm_kzalloc(&pdev->dev, sizeof(*pctrl), GFP_KERNEL);
	if (!pctrl)
		return -ENOMEM;

	pctrl->dev = &pdev->dev;
	pctrl->soc = soc_data;
	raw_spin_lock_init(&pctrl->lock);

	/*
	 * Make a copy of the communities which we can use to hold pointers
	 * to the registers.
	 */
	pctrl->ncommunities = pctrl->soc->ncommunities;
	pctrl->communities = devm_kcalloc(&pdev->dev, pctrl->ncommunities,
				  sizeof(*pctrl->communities), GFP_KERNEL);
	if (!pctrl->communities)
		return -ENOMEM;

	for (i = 0; i < pctrl->ncommunities; i++) {
		struct intel_community *community = &pctrl->communities[i];
		struct resource *res;
		void __iomem *regs;
		u32 padbar;

		*community = pctrl->soc->communities[i];

		res = platform_get_resource(pdev, IORESOURCE_MEM,
					    community->barno);
		regs = devm_ioremap_resource(&pdev->dev, res);
		if (IS_ERR(regs))
			return PTR_ERR(regs);

		/*
		 * Determine community features based on the revision if
		 * not specified already.
		 */
		if (!community->features) {
			u32 rev;

			rev = (readl(regs + REVID) & REVID_MASK) >> REVID_SHIFT;
			if (rev >= 0x94) {
				community->features |= PINCTRL_FEATURE_DEBOUNCE;
				community->features |= PINCTRL_FEATURE_1K_PD;
			}
		}

		/* Read offset of the pad configuration registers */
		padbar = readl(regs + PADBAR);

		community->regs = regs;
		community->pad_regs = regs + padbar;

		if (!community->is_offset)
			community->is_offset = GPI_IS;

		ret = intel_pinctrl_add_padgroups(pctrl, community);
		if (ret)
			return ret;
	}

	irq = platform_get_irq(pdev, 0);
	if (irq < 0) {
		dev_err(&pdev->dev, "failed to get interrupt number\n");
		return irq;
	}

	ret = intel_pinctrl_pm_init(pctrl);
	if (ret)
		return ret;

	pctrl->pctldesc = intel_pinctrl_desc;
	pctrl->pctldesc.name = dev_name(&pdev->dev);
	pctrl->pctldesc.pins = pctrl->soc->pins;
	pctrl->pctldesc.npins = pctrl->soc->npins;

	pctrl->pctldev = devm_pinctrl_register(&pdev->dev, &pctrl->pctldesc,
					       pctrl);
	if (IS_ERR(pctrl->pctldev)) {
		dev_err(&pdev->dev, "failed to register pinctrl driver\n");
		return PTR_ERR(pctrl->pctldev);
	}

	ret = intel_gpio_probe(pctrl, irq);
	if (ret)
		return ret;

	platform_set_drvdata(pdev, pctrl);

	return 0;
}
EXPORT_SYMBOL_GPL(intel_pinctrl_probe);

#ifdef CONFIG_PM_SLEEP
static bool intel_pinctrl_should_save(struct intel_pinctrl *pctrl, unsigned pin)
{
	const struct pin_desc *pd = pin_desc_get(pctrl->pctldev, pin);

	if (!pd || !intel_pad_usable(pctrl, pin))
		return false;

	/*
	 * Only restore the pin if it is actually in use by the kernel (or
	 * by userspace). It is possible that some pins are used by the
	 * BIOS during resume and those are not always locked down so leave
	 * them alone.
	 */
	if (pd->mux_owner || pd->gpio_owner ||
	    gpiochip_line_is_irq(&pctrl->chip, pin))
		return true;

	return false;
}

int intel_pinctrl_suspend_noirq(struct device *dev)
{
	struct platform_device *pdev = to_platform_device(dev);
	struct intel_pinctrl *pctrl = platform_get_drvdata(pdev);
	struct intel_community_context *communities;
	struct intel_pad_context *pads;
	int i;

	pads = pctrl->context.pads;
	for (i = 0; i < pctrl->soc->npins; i++) {
		const struct pinctrl_pin_desc *desc = &pctrl->soc->pins[i];
		void __iomem *padcfg;
		u32 val;

		if (!intel_pinctrl_should_save(pctrl, desc->number))
			continue;

		val = readl(intel_get_padcfg(pctrl, desc->number, PADCFG0));
		pads[i].padcfg0 = val & ~PADCFG0_GPIORXSTATE;
		val = readl(intel_get_padcfg(pctrl, desc->number, PADCFG1));
		pads[i].padcfg1 = val;

		padcfg = intel_get_padcfg(pctrl, desc->number, PADCFG2);
		if (padcfg)
			pads[i].padcfg2 = readl(padcfg);
	}

	communities = pctrl->context.communities;
	for (i = 0; i < pctrl->ncommunities; i++) {
		struct intel_community *community = &pctrl->communities[i];
		void __iomem *base;
		unsigned gpp;

		base = community->regs + community->ie_offset;
		for (gpp = 0; gpp < community->ngpps; gpp++)
			communities[i].intmask[gpp] = readl(base + gpp * 4);

		base = community->regs + community->hostown_offset;
		for (gpp = 0; gpp < community->ngpps; gpp++)
			communities[i].hostown[gpp] = readl(base + gpp * 4);
	}

	return 0;
}
EXPORT_SYMBOL_GPL(intel_pinctrl_suspend_noirq);

static void intel_gpio_irq_init(struct intel_pinctrl *pctrl)
{
	size_t i;

	for (i = 0; i < pctrl->ncommunities; i++) {
		const struct intel_community *community;
		void __iomem *base;
		unsigned gpp;

		community = &pctrl->communities[i];
		base = community->regs;

		for (gpp = 0; gpp < community->ngpps; gpp++) {
			/* Mask and clear all interrupts */
			writel(0, base + community->ie_offset + gpp * 4);
			writel(0xffff, base + community->is_offset + gpp * 4);
		}
	}
}

static u32
intel_gpio_is_requested(struct gpio_chip *chip, int base, unsigned int size)
{
	u32 requested = 0;
	unsigned int i;

	for (i = 0; i < size; i++)
		if (gpiochip_is_requested(chip, base + i))
			requested |= BIT(i);

	return requested;
}

static u32
intel_gpio_update_pad_mode(void __iomem *hostown, u32 mask, u32 value)
{
	u32 curr, updated;

	curr = readl(hostown);
	updated = (curr & ~mask) | (value & mask);
	writel(updated, hostown);

	return curr;
}

int intel_pinctrl_resume_noirq(struct device *dev)
{
	struct platform_device *pdev = to_platform_device(dev);
	struct intel_pinctrl *pctrl = platform_get_drvdata(pdev);
	const struct intel_community_context *communities;
	const struct intel_pad_context *pads;
	int i;

	/* Mask all interrupts */
	intel_gpio_irq_init(pctrl);

	pads = pctrl->context.pads;
	for (i = 0; i < pctrl->soc->npins; i++) {
		const struct pinctrl_pin_desc *desc = &pctrl->soc->pins[i];
		void __iomem *padcfg;
		u32 val;

		if (!intel_pinctrl_should_save(pctrl, desc->number))
			continue;

		padcfg = intel_get_padcfg(pctrl, desc->number, PADCFG0);
		val = readl(padcfg) & ~PADCFG0_GPIORXSTATE;
		if (val != pads[i].padcfg0) {
			writel(pads[i].padcfg0, padcfg);
			dev_dbg(dev, "restored pin %u padcfg0 %#08x\n",
				desc->number, readl(padcfg));
		}

		padcfg = intel_get_padcfg(pctrl, desc->number, PADCFG1);
		val = readl(padcfg);
		if (val != pads[i].padcfg1) {
			writel(pads[i].padcfg1, padcfg);
			dev_dbg(dev, "restored pin %u padcfg1 %#08x\n",
				desc->number, readl(padcfg));
		}

		padcfg = intel_get_padcfg(pctrl, desc->number, PADCFG2);
		if (padcfg) {
			val = readl(padcfg);
			if (val != pads[i].padcfg2) {
				writel(pads[i].padcfg2, padcfg);
				dev_dbg(dev, "restored pin %u padcfg2 %#08x\n",
					desc->number, readl(padcfg));
			}
		}
	}

	communities = pctrl->context.communities;
	for (i = 0; i < pctrl->ncommunities; i++) {
		struct intel_community *community = &pctrl->communities[i];
		void __iomem *base;
		unsigned gpp;

		base = community->regs + community->ie_offset;
		for (gpp = 0; gpp < community->ngpps; gpp++) {
			writel(communities[i].intmask[gpp], base + gpp * 4);
			dev_dbg(dev, "restored mask %d/%u %#08x\n", i, gpp,
				readl(base + gpp * 4));
		}

		base = community->regs + community->hostown_offset;
		for (gpp = 0; gpp < community->ngpps; gpp++) {
			const struct intel_padgroup *padgrp = &community->gpps[gpp];
			u32 requested = 0, value = 0;
			u32 saved = communities[i].hostown[gpp];

			if (padgrp->gpio_base < 0)
				continue;

			requested = intel_gpio_is_requested(&pctrl->chip,
					padgrp->gpio_base, padgrp->size);
			value = intel_gpio_update_pad_mode(base + gpp * 4,
					requested, saved);
			if ((value ^ saved) & requested) {
				dev_warn(dev, "restore hostown %d/%u %#8x->%#8x\n",
					i, gpp, value, saved);
			}
		}
	}

	return 0;
}
EXPORT_SYMBOL_GPL(intel_pinctrl_resume_noirq);
#endif

MODULE_AUTHOR("Mathias Nyman <mathias.nyman@linux.intel.com>");
MODULE_AUTHOR("Mika Westerberg <mika.westerberg@linux.intel.com>");
MODULE_DESCRIPTION("Intel pinctrl/GPIO core driver");
MODULE_LICENSE("GPL v2");<|MERGE_RESOLUTION|>--- conflicted
+++ resolved
@@ -7,11 +7,14 @@
  *          Mika Westerberg <mika.westerberg@linux.intel.com>
  */
 
+#include <linux/acpi.h>
 #include <linux/module.h>
 #include <linux/interrupt.h>
 #include <linux/gpio/driver.h>
 #include <linux/log2.h>
 #include <linux/platform_device.h>
+#include <linux/property.h>
+
 #include <linux/pinctrl/pinctrl.h>
 #include <linux/pinctrl/pinmux.h>
 #include <linux/pinctrl/pinconf.h>
@@ -116,7 +119,7 @@
 #define padgroup_offset(g, p)	((p) - (g)->base)
 
 static struct intel_community *intel_get_community(struct intel_pinctrl *pctrl,
-						   unsigned pin)
+						   unsigned int pin)
 {
 	struct intel_community *community;
 	int i;
@@ -134,7 +137,7 @@
 
 static const struct intel_padgroup *
 intel_community_get_padgroup(const struct intel_community *community,
-			     unsigned pin)
+			     unsigned int pin)
 {
 	int i;
 
@@ -148,11 +151,11 @@
 	return NULL;
 }
 
-static void __iomem *intel_get_padcfg(struct intel_pinctrl *pctrl, unsigned pin,
-				      unsigned reg)
+static void __iomem *intel_get_padcfg(struct intel_pinctrl *pctrl,
+				      unsigned int pin, unsigned int reg)
 {
 	const struct intel_community *community;
-	unsigned padno;
+	unsigned int padno;
 	size_t nregs;
 
 	community = intel_get_community(pctrl, pin);
@@ -168,11 +171,11 @@
 	return community->pad_regs + reg + padno * nregs * 4;
 }
 
-static bool intel_pad_owned_by_host(struct intel_pinctrl *pctrl, unsigned pin)
+static bool intel_pad_owned_by_host(struct intel_pinctrl *pctrl, unsigned int pin)
 {
 	const struct intel_community *community;
 	const struct intel_padgroup *padgrp;
-	unsigned gpp, offset, gpp_offset;
+	unsigned int gpp, offset, gpp_offset;
 	void __iomem *padown;
 
 	community = intel_get_community(pctrl, pin);
@@ -193,11 +196,11 @@
 	return !(readl(padown) & PADOWN_MASK(gpp_offset));
 }
 
-static bool intel_pad_acpi_mode(struct intel_pinctrl *pctrl, unsigned pin)
+static bool intel_pad_acpi_mode(struct intel_pinctrl *pctrl, unsigned int pin)
 {
 	const struct intel_community *community;
 	const struct intel_padgroup *padgrp;
-	unsigned offset, gpp_offset;
+	unsigned int offset, gpp_offset;
 	void __iomem *hostown;
 
 	community = intel_get_community(pctrl, pin);
@@ -217,11 +220,11 @@
 	return !(readl(hostown) & BIT(gpp_offset));
 }
 
-static bool intel_pad_locked(struct intel_pinctrl *pctrl, unsigned pin)
+static bool intel_pad_locked(struct intel_pinctrl *pctrl, unsigned int pin)
 {
 	struct intel_community *community;
 	const struct intel_padgroup *padgrp;
-	unsigned offset, gpp_offset;
+	unsigned int offset, gpp_offset;
 	u32 value;
 
 	community = intel_get_community(pctrl, pin);
@@ -254,7 +257,7 @@
 	return false;
 }
 
-static bool intel_pad_usable(struct intel_pinctrl *pctrl, unsigned pin)
+static bool intel_pad_usable(struct intel_pinctrl *pctrl, unsigned int pin)
 {
 	return intel_pad_owned_by_host(pctrl, pin) &&
 		!intel_pad_locked(pctrl, pin);
@@ -268,15 +271,15 @@
 }
 
 static const char *intel_get_group_name(struct pinctrl_dev *pctldev,
-				      unsigned group)
+				      unsigned int group)
 {
 	struct intel_pinctrl *pctrl = pinctrl_dev_get_drvdata(pctldev);
 
 	return pctrl->soc->groups[group].name;
 }
 
-static int intel_get_group_pins(struct pinctrl_dev *pctldev, unsigned group,
-			      const unsigned **pins, unsigned *npins)
+static int intel_get_group_pins(struct pinctrl_dev *pctldev, unsigned int group,
+			      const unsigned int **pins, unsigned int *npins)
 {
 	struct intel_pinctrl *pctrl = pinctrl_dev_get_drvdata(pctldev);
 
@@ -286,7 +289,7 @@
 }
 
 static void intel_pin_dbg_show(struct pinctrl_dev *pctldev, struct seq_file *s,
-			       unsigned pin)
+			       unsigned int pin)
 {
 	struct intel_pinctrl *pctrl = pinctrl_dev_get_drvdata(pctldev);
 	void __iomem *padcfg;
@@ -345,7 +348,7 @@
 }
 
 static const char *intel_get_function_name(struct pinctrl_dev *pctldev,
-					   unsigned function)
+					   unsigned int function)
 {
 	struct intel_pinctrl *pctrl = pinctrl_dev_get_drvdata(pctldev);
 
@@ -353,9 +356,9 @@
 }
 
 static int intel_get_function_groups(struct pinctrl_dev *pctldev,
-				     unsigned function,
+				     unsigned int function,
 				     const char * const **groups,
-				     unsigned * const ngroups)
+				     unsigned int * const ngroups)
 {
 	struct intel_pinctrl *pctrl = pinctrl_dev_get_drvdata(pctldev);
 
@@ -364,8 +367,8 @@
 	return 0;
 }
 
-static int intel_pinmux_set_mux(struct pinctrl_dev *pctldev, unsigned function,
-				unsigned group)
+static int intel_pinmux_set_mux(struct pinctrl_dev *pctldev,
+				unsigned int function, unsigned int group)
 {
 	struct intel_pinctrl *pctrl = pinctrl_dev_get_drvdata(pctldev);
 	const struct intel_pingroup *grp = &pctrl->soc->groups[group];
@@ -437,7 +440,7 @@
 
 static int intel_gpio_request_enable(struct pinctrl_dev *pctldev,
 				     struct pinctrl_gpio_range *range,
-				     unsigned pin)
+				     unsigned int pin)
 {
 	struct intel_pinctrl *pctrl = pinctrl_dev_get_drvdata(pctldev);
 	void __iomem *padcfg0;
@@ -462,7 +465,7 @@
 
 static int intel_gpio_set_direction(struct pinctrl_dev *pctldev,
 				    struct pinctrl_gpio_range *range,
-				    unsigned pin, bool input)
+				    unsigned int pin, bool input)
 {
 	struct intel_pinctrl *pctrl = pinctrl_dev_get_drvdata(pctldev);
 	void __iomem *padcfg0;
@@ -487,7 +490,7 @@
 	.gpio_set_direction = intel_gpio_set_direction,
 };
 
-static int intel_config_get(struct pinctrl_dev *pctldev, unsigned pin,
+static int intel_config_get(struct pinctrl_dev *pctldev, unsigned int pin,
 			    unsigned long *config)
 {
 	struct intel_pinctrl *pctrl = pinctrl_dev_get_drvdata(pctldev);
@@ -576,11 +579,11 @@
 	return 0;
 }
 
-static int intel_config_set_pull(struct intel_pinctrl *pctrl, unsigned pin,
+static int intel_config_set_pull(struct intel_pinctrl *pctrl, unsigned int pin,
 				 unsigned long config)
 {
-	unsigned param = pinconf_to_config_param(config);
-	unsigned arg = pinconf_to_config_argument(config);
+	unsigned int param = pinconf_to_config_param(config);
+	unsigned int arg = pinconf_to_config_argument(config);
 	const struct intel_community *community;
 	void __iomem *padcfg1;
 	unsigned long flags;
@@ -654,8 +657,8 @@
 	return ret;
 }
 
-static int intel_config_set_debounce(struct intel_pinctrl *pctrl, unsigned pin,
-				     unsigned debounce)
+static int intel_config_set_debounce(struct intel_pinctrl *pctrl,
+				     unsigned int pin, unsigned int debounce)
 {
 	void __iomem *padcfg0, *padcfg2;
 	unsigned long flags;
@@ -701,8 +704,8 @@
 	return ret;
 }
 
-static int intel_config_set(struct pinctrl_dev *pctldev, unsigned pin,
-			  unsigned long *configs, unsigned nconfigs)
+static int intel_config_set(struct pinctrl_dev *pctldev, unsigned int pin,
+			  unsigned long *configs, unsigned int nconfigs)
 {
 	struct intel_pinctrl *pctrl = pinctrl_dev_get_drvdata(pctldev);
 	int i, ret;
@@ -752,14 +755,14 @@
  * intel_gpio_to_pin() - Translate from GPIO offset to pin number
  * @pctrl: Pinctrl structure
  * @offset: GPIO offset from gpiolib
- * @commmunity: Community is filled here if not %NULL
+ * @community: Community is filled here if not %NULL
  * @padgrp: Pad group is filled here if not %NULL
  *
  * When coming through gpiolib irqchip, the GPIO offset is not
  * automatically translated to pinctrl pin number. This function can be
  * used to find out the corresponding pinctrl pin.
  */
-static int intel_gpio_to_pin(struct intel_pinctrl *pctrl, unsigned offset,
+static int intel_gpio_to_pin(struct intel_pinctrl *pctrl, unsigned int offset,
 			     const struct intel_community **community,
 			     const struct intel_padgroup **padgrp)
 {
@@ -793,7 +796,7 @@
 	return -EINVAL;
 }
 
-static int intel_gpio_get(struct gpio_chip *chip, unsigned offset)
+static int intel_gpio_get(struct gpio_chip *chip, unsigned int offset)
 {
 	struct intel_pinctrl *pctrl = gpiochip_get_data(chip);
 	void __iomem *reg;
@@ -815,7 +818,8 @@
 	return !!(padcfg0 & PADCFG0_GPIORXSTATE);
 }
 
-static void intel_gpio_set(struct gpio_chip *chip, unsigned offset, int value)
+static void intel_gpio_set(struct gpio_chip *chip, unsigned int offset,
+			   int value)
 {
 	struct intel_pinctrl *pctrl = gpiochip_get_data(chip);
 	unsigned long flags;
@@ -864,12 +868,12 @@
 	return !!(padcfg0 & PADCFG0_GPIOTXDIS);
 }
 
-static int intel_gpio_direction_input(struct gpio_chip *chip, unsigned offset)
+static int intel_gpio_direction_input(struct gpio_chip *chip, unsigned int offset)
 {
 	return pinctrl_gpio_direction_input(chip->base + offset);
 }
 
-static int intel_gpio_direction_output(struct gpio_chip *chip, unsigned offset,
+static int intel_gpio_direction_output(struct gpio_chip *chip, unsigned int offset,
 				       int value)
 {
 	intel_gpio_set(chip, offset, value);
@@ -898,7 +902,7 @@
 
 	pin = intel_gpio_to_pin(pctrl, irqd_to_hwirq(d), &community, &padgrp);
 	if (pin >= 0) {
-		unsigned gpp, gpp_offset, is_offset;
+		unsigned int gpp, gpp_offset, is_offset;
 
 		gpp = padgrp->reg_num;
 		gpp_offset = padgroup_offset(padgrp, pin);
@@ -910,8 +914,7 @@
 	}
 }
 
-<<<<<<< HEAD
-static void intel_gpio_irq_enable(struct irq_data *d)
+static void intel_gpio_irq_mask_unmask(struct irq_data *d, bool mask)
 {
 	struct gpio_chip *gc = irq_data_get_irq_chip_data(d);
 	struct intel_pinctrl *pctrl = gpiochip_get_data(gc);
@@ -921,38 +924,7 @@
 
 	pin = intel_gpio_to_pin(pctrl, irqd_to_hwirq(d), &community, &padgrp);
 	if (pin >= 0) {
-		unsigned gpp, gpp_offset, is_offset;
-		unsigned long flags;
-		u32 value;
-
-		gpp = padgrp->reg_num;
-		gpp_offset = padgroup_offset(padgrp, pin);
-		is_offset = community->is_offset + gpp * 4;
-
-		raw_spin_lock_irqsave(&pctrl->lock, flags);
-		/* Clear interrupt status first to avoid unexpected interrupt */
-		writel(BIT(gpp_offset), community->regs + is_offset);
-
-		value = readl(community->regs + community->ie_offset + gpp * 4);
-		value |= BIT(gpp_offset);
-		writel(value, community->regs + community->ie_offset + gpp * 4);
-		raw_spin_unlock_irqrestore(&pctrl->lock, flags);
-	}
-}
-
-=======
->>>>>>> 407d19ab
-static void intel_gpio_irq_mask_unmask(struct irq_data *d, bool mask)
-{
-	struct gpio_chip *gc = irq_data_get_irq_chip_data(d);
-	struct intel_pinctrl *pctrl = gpiochip_get_data(gc);
-	const struct intel_community *community;
-	const struct intel_padgroup *padgrp;
-	int pin;
-
-	pin = intel_gpio_to_pin(pctrl, irqd_to_hwirq(d), &community, &padgrp);
-	if (pin >= 0) {
-		unsigned gpp, gpp_offset;
+		unsigned int gpp, gpp_offset;
 		unsigned long flags;
 		void __iomem *reg, *is;
 		u32 value;
@@ -988,11 +960,11 @@
 	intel_gpio_irq_mask_unmask(d, false);
 }
 
-static int intel_gpio_irq_type(struct irq_data *d, unsigned type)
+static int intel_gpio_irq_type(struct irq_data *d, unsigned int type)
 {
 	struct gpio_chip *gc = irq_data_get_irq_chip_data(d);
 	struct intel_pinctrl *pctrl = gpiochip_get_data(gc);
-	unsigned pin = intel_gpio_to_pin(pctrl, irqd_to_hwirq(d), NULL, NULL);
+	unsigned int pin = intel_gpio_to_pin(pctrl, irqd_to_hwirq(d), NULL, NULL);
 	unsigned long flags;
 	void __iomem *reg;
 	u32 value;
@@ -1049,7 +1021,7 @@
 {
 	struct gpio_chip *gc = irq_data_get_irq_chip_data(d);
 	struct intel_pinctrl *pctrl = gpiochip_get_data(gc);
-	unsigned pin = intel_gpio_to_pin(pctrl, irqd_to_hwirq(d), NULL, NULL);
+	unsigned int pin = intel_gpio_to_pin(pctrl, irqd_to_hwirq(d), NULL, NULL);
 
 	if (on)
 		enable_irq_wake(pctrl->irq);
@@ -1143,7 +1115,7 @@
 static unsigned intel_gpio_ngpio(const struct intel_pinctrl *pctrl)
 {
 	const struct intel_community *community;
-	unsigned ngpio = 0;
+	unsigned int ngpio = 0;
 	int i, j;
 
 	for (i = 0; i < pctrl->ncommunities; i++) {
@@ -1219,8 +1191,8 @@
 				       struct intel_community *community)
 {
 	struct intel_padgroup *gpps;
-	unsigned npins = community->npins;
-	unsigned padown_num = 0;
+	unsigned int npins = community->npins;
+	unsigned int padown_num = 0;
 	size_t ngpps, i;
 
 	if (community->gpps)
@@ -1236,7 +1208,7 @@
 		if (community->gpps) {
 			gpps[i] = community->gpps[i];
 		} else {
-			unsigned gpp_size = community->gpp_size;
+			unsigned int gpp_size = community->gpp_size;
 
 			gpps[i].reg_num = i;
 			gpps[i].base = community->pin_base + i * gpp_size;
@@ -1312,8 +1284,8 @@
 	return 0;
 }
 
-int intel_pinctrl_probe(struct platform_device *pdev,
-			const struct intel_pinctrl_soc_data *soc_data)
+static int intel_pinctrl_probe(struct platform_device *pdev,
+			       const struct intel_pinctrl_soc_data *soc_data)
 {
 	struct intel_pinctrl *pctrl;
 	int i, ret, irq;
@@ -1411,10 +1383,53 @@
 
 	return 0;
 }
-EXPORT_SYMBOL_GPL(intel_pinctrl_probe);
+
+int intel_pinctrl_probe_by_hid(struct platform_device *pdev)
+{
+	const struct intel_pinctrl_soc_data *data;
+
+	data = device_get_match_data(&pdev->dev);
+	return intel_pinctrl_probe(pdev, data);
+}
+EXPORT_SYMBOL_GPL(intel_pinctrl_probe_by_hid);
+
+int intel_pinctrl_probe_by_uid(struct platform_device *pdev)
+{
+	const struct intel_pinctrl_soc_data *data = NULL;
+	const struct intel_pinctrl_soc_data **table;
+	struct acpi_device *adev;
+	unsigned int i;
+
+	adev = ACPI_COMPANION(&pdev->dev);
+	if (adev) {
+		const void *match = device_get_match_data(&pdev->dev);
+
+		table = (const struct intel_pinctrl_soc_data **)match;
+		for (i = 0; table[i]; i++) {
+			if (!strcmp(adev->pnp.unique_id, table[i]->uid)) {
+				data = table[i];
+				break;
+			}
+		}
+	} else {
+		const struct platform_device_id *id;
+
+		id = platform_get_device_id(pdev);
+		if (!id)
+			return -ENODEV;
+
+		table = (const struct intel_pinctrl_soc_data **)id->driver_data;
+		data = table[pdev->id];
+	}
+	if (!data)
+		return -ENODEV;
+
+	return intel_pinctrl_probe(pdev, data);
+}
+EXPORT_SYMBOL_GPL(intel_pinctrl_probe_by_uid);
 
 #ifdef CONFIG_PM_SLEEP
-static bool intel_pinctrl_should_save(struct intel_pinctrl *pctrl, unsigned pin)
+static bool intel_pinctrl_should_save(struct intel_pinctrl *pctrl, unsigned int pin)
 {
 	const struct pin_desc *pd = pin_desc_get(pctrl->pctldev, pin);
 
@@ -1436,8 +1451,7 @@
 
 int intel_pinctrl_suspend_noirq(struct device *dev)
 {
-	struct platform_device *pdev = to_platform_device(dev);
-	struct intel_pinctrl *pctrl = platform_get_drvdata(pdev);
+	struct intel_pinctrl *pctrl = dev_get_drvdata(dev);
 	struct intel_community_context *communities;
 	struct intel_pad_context *pads;
 	int i;
@@ -1465,7 +1479,7 @@
 	for (i = 0; i < pctrl->ncommunities; i++) {
 		struct intel_community *community = &pctrl->communities[i];
 		void __iomem *base;
-		unsigned gpp;
+		unsigned int gpp;
 
 		base = community->regs + community->ie_offset;
 		for (gpp = 0; gpp < community->ngpps; gpp++)
@@ -1487,7 +1501,7 @@
 	for (i = 0; i < pctrl->ncommunities; i++) {
 		const struct intel_community *community;
 		void __iomem *base;
-		unsigned gpp;
+		unsigned int gpp;
 
 		community = &pctrl->communities[i];
 		base = community->regs;
@@ -1527,8 +1541,7 @@
 
 int intel_pinctrl_resume_noirq(struct device *dev)
 {
-	struct platform_device *pdev = to_platform_device(dev);
-	struct intel_pinctrl *pctrl = platform_get_drvdata(pdev);
+	struct intel_pinctrl *pctrl = dev_get_drvdata(dev);
 	const struct intel_community_context *communities;
 	const struct intel_pad_context *pads;
 	int i;
@@ -1576,7 +1589,7 @@
 	for (i = 0; i < pctrl->ncommunities; i++) {
 		struct intel_community *community = &pctrl->communities[i];
 		void __iomem *base;
-		unsigned gpp;
+		unsigned int gpp;
 
 		base = community->regs + community->ie_offset;
 		for (gpp = 0; gpp < community->ngpps; gpp++) {
