/*
 * R8A77970 processor support - PFC hardware block.
 *
 * Copyright (C) 2016 Renesas Electronics Corp.
 * Copyright (C) 2017 Cogent Embedded, Inc. <source@cogentembedded.com>
 *
 * This file is based on the drivers/pinctrl/sh-pfc/pfc-r8a7795.c
 *
 * R-Car Gen3 processor support - PFC hardware block.
 *
 * Copyright (C) 2015  Renesas Electronics Corporation
 *
 * This program is free software; you can redistribute it and/or modify
 * it under the terms of the GNU General Public License as published by
 * the Free Software Foundation; version 2 of the License.
 */

#include <linux/errno.h>
#include <linux/io.h>
#include <linux/kernel.h>

#include "core.h"
#include "sh_pfc.h"

#define CPU_ALL_PORT(fn, sfx)						\
	PORT_GP_CFG_22(0, fn, sfx, SH_PFC_PIN_CFG_IO_VOLTAGE),		\
	PORT_GP_28(1, fn, sfx),						\
	PORT_GP_CFG_17(2, fn, sfx, SH_PFC_PIN_CFG_IO_VOLTAGE),		\
	PORT_GP_CFG_17(3, fn, sfx, SH_PFC_PIN_CFG_IO_VOLTAGE),		\
	PORT_GP_6(4,  fn, sfx),						\
	PORT_GP_15(5, fn, sfx)
/*
 * F_() : just information
 * FM() : macro for FN_xxx / xxx_MARK
 */

/* GPSR0 */
#define GPSR0_21	F_(DU_EXODDF_DU_ODDF_DISP_CDE,	IP2_23_20)
#define GPSR0_20	F_(DU_EXVSYNC_DU_VSYNC,		IP2_19_16)
#define GPSR0_19	F_(DU_EXHSYNC_DU_HSYNC,		IP2_15_12)
#define GPSR0_18	F_(DU_DOTCLKOUT,		IP2_11_8)
#define GPSR0_17	F_(DU_DB7,			IP2_7_4)
#define GPSR0_16	F_(DU_DB6,			IP2_3_0)
#define GPSR0_15	F_(DU_DB5,			IP1_31_28)
#define GPSR0_14	F_(DU_DB4,			IP1_27_24)
#define GPSR0_13	F_(DU_DB3,			IP1_23_20)
#define GPSR0_12	F_(DU_DB2,			IP1_19_16)
#define GPSR0_11	F_(DU_DG7,			IP1_15_12)
#define GPSR0_10	F_(DU_DG6,			IP1_11_8)
#define GPSR0_9		F_(DU_DG5,			IP1_7_4)
#define GPSR0_8		F_(DU_DG4,			IP1_3_0)
#define GPSR0_7		F_(DU_DG3,			IP0_31_28)
#define GPSR0_6		F_(DU_DG2,			IP0_27_24)
#define GPSR0_5		F_(DU_DR7,			IP0_23_20)
#define GPSR0_4		F_(DU_DR6,			IP0_19_16)
#define GPSR0_3		F_(DU_DR5,			IP0_15_12)
#define GPSR0_2		F_(DU_DR4,			IP0_11_8)
#define GPSR0_1		F_(DU_DR3,			IP0_7_4)
#define GPSR0_0		F_(DU_DR2,			IP0_3_0)

/* GPSR1 */
#define GPSR1_27	F_(DIGRF_CLKOUT,	IP8_27_24)
#define GPSR1_26	F_(DIGRF_CLKIN,		IP8_23_20)
#define GPSR1_25	F_(CANFD_CLK_A,		IP8_19_16)
#define GPSR1_24	F_(CANFD1_RX,		IP8_15_12)
#define GPSR1_23	F_(CANFD1_TX,		IP8_11_8)
#define GPSR1_22	F_(CANFD0_RX_A,		IP8_7_4)
#define GPSR1_21	F_(CANFD0_TX_A,		IP8_3_0)
#define GPSR1_20	F_(AVB0_AVTP_CAPTURE,	IP7_31_28)
#define GPSR1_19	FM(AVB0_AVTP_MATCH)
#define GPSR1_18	FM(AVB0_LINK)
#define GPSR1_17	FM(AVB0_PHY_INT)
#define GPSR1_16	FM(AVB0_MAGIC)
#define GPSR1_15	FM(AVB0_MDC)
#define GPSR1_14	FM(AVB0_MDIO)
#define GPSR1_13	FM(AVB0_TXCREFCLK)
#define GPSR1_12	FM(AVB0_TD3)
#define GPSR1_11	FM(AVB0_TD2)
#define GPSR1_10	FM(AVB0_TD1)
#define GPSR1_9		FM(AVB0_TD0)
#define GPSR1_8		FM(AVB0_TXC)
#define GPSR1_7		FM(AVB0_TX_CTL)
#define GPSR1_6		FM(AVB0_RD3)
#define GPSR1_5		FM(AVB0_RD2)
#define GPSR1_4		FM(AVB0_RD1)
#define GPSR1_3		FM(AVB0_RD0)
#define GPSR1_2		FM(AVB0_RXC)
#define GPSR1_1		FM(AVB0_RX_CTL)
#define GPSR1_0		F_(IRQ0,		IP2_27_24)

/* GPSR2 */
#define GPSR2_16	F_(VI0_FIELD,		IP4_31_28)
#define GPSR2_15	F_(VI0_DATA11,		IP4_27_24)
#define GPSR2_14	F_(VI0_DATA10,		IP4_23_20)
#define GPSR2_13	F_(VI0_DATA9,		IP4_19_16)
#define GPSR2_12	F_(VI0_DATA8,		IP4_15_12)
#define GPSR2_11	F_(VI0_DATA7,		IP4_11_8)
#define GPSR2_10	F_(VI0_DATA6,		IP4_7_4)
#define GPSR2_9		F_(VI0_DATA5,		IP4_3_0)
#define GPSR2_8		F_(VI0_DATA4,		IP3_31_28)
#define GPSR2_7		F_(VI0_DATA3,		IP3_27_24)
#define GPSR2_6		F_(VI0_DATA2,		IP3_23_20)
#define GPSR2_5		F_(VI0_DATA1,		IP3_19_16)
#define GPSR2_4		F_(VI0_DATA0,		IP3_15_12)
#define GPSR2_3		F_(VI0_VSYNC_N,		IP3_11_8)
#define GPSR2_2		F_(VI0_HSYNC_N,		IP3_7_4)
#define GPSR2_1		F_(VI0_CLKENB,		IP3_3_0)
#define GPSR2_0		F_(VI0_CLK,		IP2_31_28)

/* GPSR3 */
#define GPSR3_16	F_(VI1_FIELD,		IP7_3_0)
#define GPSR3_15	F_(VI1_DATA11,		IP6_31_28)
#define GPSR3_14	F_(VI1_DATA10,		IP6_27_24)
#define GPSR3_13	F_(VI1_DATA9,		IP6_23_20)
#define GPSR3_12	F_(VI1_DATA8,		IP6_19_16)
#define GPSR3_11	F_(VI1_DATA7,		IP6_15_12)
#define GPSR3_10	F_(VI1_DATA6,		IP6_11_8)
#define GPSR3_9		F_(VI1_DATA5,		IP6_7_4)
#define GPSR3_8		F_(VI1_DATA4,		IP6_3_0)
#define GPSR3_7		F_(VI1_DATA3,		IP5_31_28)
#define GPSR3_6		F_(VI1_DATA2,		IP5_27_24)
#define GPSR3_5		F_(VI1_DATA1,		IP5_23_20)
#define GPSR3_4		F_(VI1_DATA0,		IP5_19_16)
#define GPSR3_3		F_(VI1_VSYNC_N,		IP5_15_12)
#define GPSR3_2		F_(VI1_HSYNC_N,		IP5_11_8)
#define GPSR3_1		F_(VI1_CLKENB,		IP5_7_4)
#define GPSR3_0		F_(VI1_CLK,		IP5_3_0)

/* GPSR4 */
#define GPSR4_5		F_(SDA2,		IP7_27_24)
#define GPSR4_4		F_(SCL2,		IP7_23_20)
#define GPSR4_3		F_(SDA1,		IP7_19_16)
#define GPSR4_2		F_(SCL1,		IP7_15_12)
#define GPSR4_1		F_(SDA0,		IP7_11_8)
#define GPSR4_0		F_(SCL0,		IP7_7_4)

/* GPSR5 */
#define GPSR5_14	FM(RPC_INT_N)
#define GPSR5_13	FM(RPC_WP_N)
#define GPSR5_12	FM(RPC_RESET_N)
#define GPSR5_11	FM(QSPI1_SSL)
#define GPSR5_10	FM(QSPI1_IO3)
#define GPSR5_9		FM(QSPI1_IO2)
#define GPSR5_8		FM(QSPI1_MISO_IO1)
#define GPSR5_7		FM(QSPI1_MOSI_IO0)
#define GPSR5_6		FM(QSPI1_SPCLK)
#define GPSR5_5		FM(QSPI0_SSL)
#define GPSR5_4		FM(QSPI0_IO3)
#define GPSR5_3		FM(QSPI0_IO2)
#define GPSR5_2		FM(QSPI0_MISO_IO1)
#define GPSR5_1		FM(QSPI0_MOSI_IO0)
#define GPSR5_0		FM(QSPI0_SPCLK)


/* IPSRx */		/* 0 */				/* 1 */			/* 2 */		/* 3 */		/* 4 */			/* 5 */		/* 6 - F */
#define IP0_3_0		FM(DU_DR2)			FM(HSCK0)		F_(0, 0)	FM(A0)		F_(0, 0)		F_(0, 0)	F_(0, 0) F_(0, 0) F_(0, 0) F_(0, 0) F_(0, 0) F_(0, 0) F_(0, 0) F_(0, 0) F_(0, 0) F_(0, 0)
#define IP0_7_4		FM(DU_DR3)			FM(HRTS0_N)		F_(0, 0)	FM(A1)		F_(0, 0)		F_(0, 0)	F_(0, 0) F_(0, 0) F_(0, 0) F_(0, 0) F_(0, 0) F_(0, 0) F_(0, 0) F_(0, 0) F_(0, 0) F_(0, 0)
#define IP0_11_8	FM(DU_DR4)			FM(HCTS0_N)		F_(0, 0)	FM(A2)		F_(0, 0)		F_(0, 0)	F_(0, 0) F_(0, 0) F_(0, 0) F_(0, 0) F_(0, 0) F_(0, 0) F_(0, 0) F_(0, 0)	F_(0, 0) F_(0, 0)
#define IP0_15_12	FM(DU_DR5)			FM(HTX0)		F_(0, 0)	FM(A3)		F_(0, 0)		F_(0, 0)	F_(0, 0) F_(0, 0) F_(0, 0) F_(0, 0) F_(0, 0) F_(0, 0) F_(0, 0) F_(0, 0) F_(0, 0) F_(0, 0)
#define IP0_19_16	FM(DU_DR6)			FM(MSIOF3_RXD)		F_(0, 0)	FM(A4)		F_(0, 0)		F_(0, 0)	F_(0, 0) F_(0, 0) F_(0, 0) F_(0, 0) F_(0, 0) F_(0, 0) F_(0, 0) F_(0, 0) F_(0, 0) F_(0, 0)
#define IP0_23_20	FM(DU_DR7)			FM(MSIOF3_TXD)		F_(0, 0)	FM(A5)		F_(0, 0)		F_(0, 0)	F_(0, 0) F_(0, 0) F_(0, 0) F_(0, 0) F_(0, 0) F_(0, 0) F_(0, 0) F_(0, 0) F_(0, 0) F_(0, 0)
#define IP0_27_24	FM(DU_DG2)			FM(MSIOF3_SS1)		F_(0, 0)	FM(A6)		F_(0, 0)		F_(0, 0)	F_(0, 0) F_(0, 0) F_(0, 0) F_(0, 0) F_(0, 0) F_(0, 0) F_(0, 0) F_(0, 0) F_(0, 0) F_(0, 0)
#define IP0_31_28	FM(DU_DG3)			FM(MSIOF3_SS2)		F_(0, 0)	FM(A7)		FM(PWMFSW0)		F_(0, 0)	F_(0, 0) F_(0, 0) F_(0, 0) F_(0, 0) F_(0, 0) F_(0, 0) F_(0, 0) F_(0, 0) F_(0, 0) F_(0, 0)
#define IP1_3_0		FM(DU_DG4)			F_(0, 0)		F_(0, 0)	FM(A8)		FM(FSO_CFE_0_N_A)	F_(0, 0)	F_(0, 0) F_(0, 0) F_(0, 0) F_(0, 0) F_(0, 0) F_(0, 0) F_(0, 0) F_(0, 0) F_(0, 0) F_(0, 0)
#define IP1_7_4		FM(DU_DG5)			F_(0, 0)		F_(0, 0)	FM(A9)		FM(FSO_CFE_1_N_A)	F_(0, 0)	F_(0, 0) F_(0, 0) F_(0, 0) F_(0, 0) F_(0, 0) F_(0, 0) F_(0, 0) F_(0, 0) F_(0, 0) F_(0, 0)
#define IP1_11_8	FM(DU_DG6)			F_(0, 0)		F_(0, 0)	FM(A10)		FM(FSO_TOE_N_A) 	F_(0, 0)	F_(0, 0) F_(0, 0) F_(0, 0) F_(0, 0) F_(0, 0) F_(0, 0) F_(0, 0) F_(0, 0) F_(0, 0) F_(0, 0)
#define IP1_15_12	FM(DU_DG7)			F_(0, 0)		F_(0, 0)	FM(A11)		FM(IRQ1)		F_(0, 0)	F_(0, 0) F_(0, 0) F_(0, 0) F_(0, 0) F_(0, 0) F_(0, 0) F_(0, 0) F_(0, 0) F_(0, 0) F_(0, 0)
#define IP1_19_16	FM(DU_DB2)			F_(0, 0)		F_(0, 0)	FM(A12)		FM(IRQ2)		F_(0, 0)	F_(0, 0) F_(0, 0) F_(0, 0) F_(0, 0) F_(0, 0) F_(0, 0) F_(0, 0) F_(0, 0) F_(0, 0) F_(0, 0)
#define IP1_23_20	FM(DU_DB3)			F_(0, 0)		F_(0, 0)	FM(A13)		FM(FXR_CLKOUT1)		F_(0, 0)	F_(0, 0) F_(0, 0) F_(0, 0) F_(0, 0) F_(0, 0) F_(0, 0) F_(0, 0) F_(0, 0) F_(0, 0) F_(0, 0)
#define IP1_27_24	FM(DU_DB4)			F_(0, 0)		F_(0, 0)	FM(A14)		FM(FXR_CLKOUT2)		F_(0, 0)	F_(0, 0) F_(0, 0) F_(0, 0) F_(0, 0) F_(0, 0) F_(0, 0) F_(0, 0) F_(0, 0) F_(0, 0) F_(0, 0)
#define IP1_31_28	FM(DU_DB5)			F_(0, 0)		F_(0, 0)	FM(A15)		FM(FXR_TXENA_N)		F_(0, 0)	F_(0, 0) F_(0, 0) F_(0, 0) F_(0, 0) F_(0, 0) F_(0, 0) F_(0, 0) F_(0, 0) F_(0, 0) F_(0, 0)
#define IP2_3_0		FM(DU_DB6)			F_(0, 0)		F_(0, 0)	FM(A16)		FM(FXR_TXENB_N)		F_(0, 0)	F_(0, 0) F_(0, 0) F_(0, 0) F_(0, 0) F_(0, 0) F_(0, 0) F_(0, 0) F_(0, 0) F_(0, 0) F_(0, 0)
#define IP2_7_4		FM(DU_DB7)			F_(0, 0)		F_(0, 0)	FM(A17)		F_(0, 0)		F_(0, 0)	F_(0, 0) F_(0, 0) F_(0, 0) F_(0, 0) F_(0, 0) F_(0, 0) F_(0, 0) F_(0, 0) F_(0, 0) F_(0, 0)
#define IP2_11_8	FM(DU_DOTCLKOUT)		FM(SCIF_CLK_A)		F_(0, 0)	FM(A18)		F_(0, 0)		F_(0, 0)	F_(0, 0) F_(0, 0) F_(0, 0) F_(0, 0) F_(0, 0) F_(0, 0) F_(0, 0) F_(0, 0) F_(0, 0) F_(0, 0)
#define IP2_15_12	FM(DU_EXHSYNC_DU_HSYNC)		FM(HRX0)		F_(0, 0)	FM(A19)		FM(IRQ3)		F_(0, 0)	F_(0, 0) F_(0, 0) F_(0, 0) F_(0, 0) F_(0, 0) F_(0, 0) F_(0, 0) F_(0, 0) F_(0, 0) F_(0, 0)
#define IP2_19_16	FM(DU_EXVSYNC_DU_VSYNC)		FM(MSIOF3_SCK)		F_(0, 0)	F_(0, 0)	F_(0, 0)		F_(0, 0)	F_(0, 0) F_(0, 0) F_(0, 0) F_(0, 0) F_(0, 0) F_(0, 0) F_(0, 0) F_(0, 0) F_(0, 0) F_(0, 0)
#define IP2_23_20	FM(DU_EXODDF_DU_ODDF_DISP_CDE)	FM(MSIOF3_SYNC)		F_(0, 0)	F_(0, 0)	F_(0, 0)		F_(0, 0)	F_(0, 0) F_(0, 0) F_(0, 0) F_(0, 0) F_(0, 0) F_(0, 0) F_(0, 0) F_(0, 0) F_(0, 0) F_(0, 0)
#define IP2_27_24	FM(IRQ0)			F_(0, 0)		F_(0, 0)	F_(0, 0)	F_(0, 0)		F_(0, 0)	F_(0, 0) F_(0, 0) F_(0, 0) F_(0, 0) F_(0, 0) F_(0, 0) F_(0, 0) F_(0, 0) F_(0, 0) F_(0, 0)
#define IP2_31_28	FM(VI0_CLK)			FM(MSIOF2_SCK)		FM(SCK3)	F_(0, 0)	FM(HSCK3)		F_(0, 0)	F_(0, 0) F_(0, 0) F_(0, 0) F_(0, 0) F_(0, 0) F_(0, 0) F_(0, 0) F_(0, 0) F_(0, 0) F_(0, 0)
#define IP3_3_0		FM(VI0_CLKENB)			FM(MSIOF2_RXD)		FM(RX3)		FM(RD_WR_N)	FM(HCTS3_N)		F_(0, 0)	F_(0, 0) F_(0, 0) F_(0, 0) F_(0, 0) F_(0, 0) F_(0, 0) F_(0, 0) F_(0, 0) F_(0, 0) F_(0, 0)
#define IP3_7_4		FM(VI0_HSYNC_N)			FM(MSIOF2_TXD)		FM(TX3)		F_(0, 0)	FM(HRTS3_N)		F_(0, 0)	F_(0, 0) F_(0, 0) F_(0, 0) F_(0, 0) F_(0, 0) F_(0, 0) F_(0, 0) F_(0, 0) F_(0, 0) F_(0, 0)
#define IP3_11_8	FM(VI0_VSYNC_N)			FM(MSIOF2_SYNC)		FM(CTS3_N)	F_(0, 0)	FM(HTX3)		F_(0, 0)	F_(0, 0) F_(0, 0) F_(0, 0) F_(0, 0) F_(0, 0) F_(0, 0) F_(0, 0) F_(0, 0) F_(0, 0) F_(0, 0)
#define IP3_15_12	FM(VI0_DATA0)			FM(MSIOF2_SS1)		FM(RTS3_N)	F_(0, 0)	FM(HRX3)		F_(0, 0)	F_(0, 0) F_(0, 0) F_(0, 0) F_(0, 0) F_(0, 0) F_(0, 0) F_(0, 0) F_(0, 0) F_(0, 0) F_(0, 0)
#define IP3_19_16	FM(VI0_DATA1)			FM(MSIOF2_SS2)		FM(SCK1)	F_(0, 0)	FM(SPEEDIN_A)		F_(0, 0)	F_(0, 0) F_(0, 0) F_(0, 0) F_(0, 0) F_(0, 0) F_(0, 0) F_(0, 0) F_(0, 0) F_(0, 0) F_(0, 0)
#define IP3_23_20	FM(VI0_DATA2)			FM(AVB0_AVTP_PPS)	FM(SDA3_A)	F_(0, 0)	F_(0, 0)		F_(0, 0)	F_(0, 0) F_(0, 0) F_(0, 0) F_(0, 0) F_(0, 0) F_(0, 0) F_(0, 0) F_(0, 0) F_(0, 0) F_(0, 0)
#define IP3_27_24	FM(VI0_DATA3)			FM(HSCK1)		FM(SCL3_A)	F_(0, 0)	F_(0, 0)		F_(0, 0)	F_(0, 0) F_(0, 0) F_(0, 0) F_(0, 0) F_(0, 0) F_(0, 0) F_(0, 0) F_(0, 0) F_(0, 0) F_(0, 0)
#define IP3_31_28	FM(VI0_DATA4)			FM(HRTS1_N)		FM(RX1_A)	F_(0, 0)	F_(0, 0)		F_(0, 0)	F_(0, 0) F_(0, 0) F_(0, 0) F_(0, 0) F_(0, 0) F_(0, 0) F_(0, 0) F_(0, 0) F_(0, 0) F_(0, 0)
#define IP4_3_0		FM(VI0_DATA5)			FM(HCTS1_N)		FM(TX1_A)	F_(0, 0)	F_(0, 0)		F_(0, 0)	F_(0, 0) F_(0, 0) F_(0, 0) F_(0, 0) F_(0, 0) F_(0, 0) F_(0, 0) F_(0, 0) F_(0, 0) F_(0, 0)
#define IP4_7_4		FM(VI0_DATA6)			FM(HTX1)		FM(CTS1_N)	F_(0, 0)	F_(0, 0)		F_(0, 0)	F_(0, 0) F_(0, 0) F_(0, 0) F_(0, 0) F_(0, 0) F_(0, 0) F_(0, 0) F_(0, 0) F_(0, 0) F_(0, 0)
#define IP4_11_8	FM(VI0_DATA7)			FM(HRX1)		FM(RTS1_N)	F_(0, 0)	F_(0, 0)		F_(0, 0)	F_(0, 0) F_(0, 0) F_(0, 0) F_(0, 0) F_(0, 0) F_(0, 0) F_(0, 0) F_(0, 0) F_(0, 0) F_(0, 0)
#define IP4_15_12	FM(VI0_DATA8)			FM(HSCK2)		FM(PWM0_A)	FM(A22)		F_(0, 0)		F_(0, 0)	F_(0, 0) F_(0, 0) F_(0, 0) F_(0, 0) F_(0, 0) F_(0, 0) F_(0, 0) F_(0, 0) F_(0, 0) F_(0, 0)
#define IP4_19_16	FM(VI0_DATA9)			FM(HCTS2_N)		FM(PWM1_A)	FM(A23)		FM(FSO_CFE_0_N_B)	F_(0, 0)	F_(0, 0) F_(0, 0) F_(0, 0) F_(0, 0) F_(0, 0) F_(0, 0) F_(0, 0) F_(0, 0) F_(0, 0) F_(0, 0)
#define IP4_23_20	FM(VI0_DATA10)			FM(HRTS2_N)		FM(PWM2_A)	FM(A24)		FM(FSO_CFE_1_N_B)	F_(0, 0)	F_(0, 0) F_(0, 0) F_(0, 0) F_(0, 0) F_(0, 0) F_(0, 0) F_(0, 0) F_(0, 0) F_(0, 0) F_(0, 0)
#define IP4_27_24	FM(VI0_DATA11)			FM(HTX2)		FM(PWM3_A)	FM(A25)		FM(FSO_TOE_N_B)		F_(0, 0)	F_(0, 0) F_(0, 0) F_(0, 0) F_(0, 0) F_(0, 0) F_(0, 0) F_(0, 0) F_(0, 0) F_(0, 0) F_(0, 0)
#define IP4_31_28	FM(VI0_FIELD)			FM(HRX2)		FM(PWM4_A)	FM(CS1_N)	FM(FSCLKST2_N_A)	F_(0, 0)	F_(0, 0) F_(0, 0) F_(0, 0) F_(0, 0) F_(0, 0) F_(0, 0) F_(0, 0) F_(0, 0) F_(0, 0) F_(0, 0)
#define IP5_3_0		FM(VI1_CLK)			FM(MSIOF1_RXD)		F_(0, 0)	FM(CS0_N)	F_(0, 0)		F_(0, 0)	F_(0, 0) F_(0, 0) F_(0, 0) F_(0, 0) F_(0, 0) F_(0, 0) F_(0, 0) F_(0, 0) F_(0, 0) F_(0, 0)
#define IP5_7_4		FM(VI1_CLKENB)			FM(MSIOF1_TXD)		F_(0, 0)	FM(D0)		F_(0, 0)		F_(0, 0)	F_(0, 0) F_(0, 0) F_(0, 0) F_(0, 0) F_(0, 0) F_(0, 0) F_(0, 0) F_(0, 0) F_(0, 0) F_(0, 0)
#define IP5_11_8	FM(VI1_HSYNC_N)			FM(MSIOF1_SCK)		F_(0, 0)	FM(D1)		F_(0, 0)		F_(0, 0)	F_(0, 0) F_(0, 0) F_(0, 0) F_(0, 0) F_(0, 0) F_(0, 0) F_(0, 0) F_(0, 0) F_(0, 0) F_(0, 0)
#define IP5_15_12	FM(VI1_VSYNC_N)			FM(MSIOF1_SYNC)		F_(0, 0)	FM(D2)		F_(0, 0)		F_(0, 0)	F_(0, 0) F_(0, 0) F_(0, 0) F_(0, 0) F_(0, 0) F_(0, 0) F_(0, 0) F_(0, 0) F_(0, 0) F_(0, 0)
#define IP5_19_16	FM(VI1_DATA0)			FM(MSIOF1_SS1)		F_(0, 0)	FM(D3)		F_(0, 0)		F_(0, 0)	F_(0, 0) F_(0, 0) F_(0, 0) F_(0, 0) F_(0, 0) F_(0, 0) F_(0, 0) F_(0, 0) F_(0, 0) F_(0, 0)
#define IP5_23_20	FM(VI1_DATA1)			FM(MSIOF1_SS2)		F_(0, 0)	FM(D4)		FM(MMC_CMD)		F_(0, 0)	F_(0, 0) F_(0, 0) F_(0, 0) F_(0, 0) F_(0, 0) F_(0, 0) F_(0, 0) F_(0, 0) F_(0, 0) F_(0, 0)
#define IP5_27_24	FM(VI1_DATA2)			FM(CANFD0_TX_B)		F_(0, 0)	FM(D5)		FM(MMC_D0)		F_(0, 0)	F_(0, 0) F_(0, 0) F_(0, 0) F_(0, 0) F_(0, 0) F_(0, 0) F_(0, 0) F_(0, 0) F_(0, 0) F_(0, 0)
#define IP5_31_28	FM(VI1_DATA3)			FM(CANFD0_RX_B)		F_(0, 0)	FM(D6)		FM(MMC_D1)		F_(0, 0)	F_(0, 0) F_(0, 0) F_(0, 0) F_(0, 0) F_(0, 0) F_(0, 0) F_(0, 0) F_(0, 0) F_(0, 0) F_(0, 0)
#define IP6_3_0		FM(VI1_DATA4)			FM(CANFD_CLK_B)		F_(0, 0)	FM(D7)		FM(MMC_D2)		F_(0, 0)	F_(0, 0) F_(0, 0) F_(0, 0) F_(0, 0) F_(0, 0) F_(0, 0) F_(0, 0) F_(0, 0) F_(0, 0) F_(0, 0)
#define IP6_7_4		FM(VI1_DATA5)			F_(0, 0)		FM(SCK4)	FM(D8)		FM(MMC_D3)		F_(0, 0)	F_(0, 0) F_(0, 0) F_(0, 0) F_(0, 0) F_(0, 0) F_(0, 0) F_(0, 0) F_(0, 0) F_(0, 0) F_(0, 0)
#define IP6_11_8	FM(VI1_DATA6)			F_(0, 0)		FM(RX4)		FM(D9)		FM(MMC_CLK)		F_(0, 0)	F_(0, 0) F_(0, 0) F_(0, 0) F_(0, 0) F_(0, 0) F_(0, 0) F_(0, 0) F_(0, 0) F_(0, 0) F_(0, 0)
#define IP6_15_12	FM(VI1_DATA7)			F_(0, 0)		FM(TX4)		FM(D10)		FM(MMC_D4)		F_(0, 0)	F_(0, 0) F_(0, 0) F_(0, 0) F_(0, 0) F_(0, 0) F_(0, 0) F_(0, 0) F_(0, 0) F_(0, 0) F_(0, 0)
#define IP6_19_16	FM(VI1_DATA8)			F_(0, 0)		FM(CTS4_N)	FM(D11)		FM(MMC_D5)		F_(0, 0)	F_(0, 0) F_(0, 0) F_(0, 0) F_(0, 0) F_(0, 0) F_(0, 0) F_(0, 0) F_(0, 0) F_(0, 0) F_(0, 0)
#define IP6_23_20	FM(VI1_DATA9)			F_(0, 0)		FM(RTS4_N)	FM(D12)		FM(MMC_D6)		FM(SCL3_B)	F_(0, 0) F_(0, 0) F_(0, 0) F_(0, 0) F_(0, 0) F_(0, 0) F_(0, 0) F_(0, 0) F_(0, 0) F_(0, 0)
#define IP6_27_24	FM(VI1_DATA10)			F_(0, 0)		F_(0, 0)	FM(D13)		FM(MMC_D7)		FM(SDA3_B)	F_(0, 0) F_(0, 0) F_(0, 0) F_(0, 0) F_(0, 0) F_(0, 0) F_(0, 0) F_(0, 0) F_(0, 0) F_(0, 0)
#define IP6_31_28	FM(VI1_DATA11)			FM(SCL4)		FM(IRQ4)	FM(D14)		FM(MMC_WP)		F_(0, 0)	F_(0, 0) F_(0, 0) F_(0, 0) F_(0, 0) F_(0, 0) F_(0, 0) F_(0, 0) F_(0, 0) F_(0, 0) F_(0, 0)
#define IP7_3_0		FM(VI1_FIELD)			FM(SDA4)		FM(IRQ5)	FM(D15)		FM(MMC_CD)		F_(0, 0)	F_(0, 0) F_(0, 0) F_(0, 0) F_(0, 0) F_(0, 0) F_(0, 0) F_(0, 0) F_(0, 0) F_(0, 0) F_(0, 0)
#define IP7_7_4		FM(SCL0)			FM(DU_DR0)		FM(TPU0TO0)	FM(CLKOUT)	F_(0, 0)		FM(MSIOF0_RXD)	F_(0, 0) F_(0, 0) F_(0, 0) F_(0, 0) F_(0, 0) F_(0, 0) F_(0, 0) F_(0, 0) F_(0, 0) F_(0, 0)
#define IP7_11_8	FM(SDA0)			FM(DU_DR1)		FM(TPU0TO1)	FM(BS_N)	FM(SCK0)		FM(MSIOF0_TXD)	F_(0, 0) F_(0, 0) F_(0, 0) F_(0, 0) F_(0, 0) F_(0, 0) F_(0, 0) F_(0, 0) F_(0, 0) F_(0, 0)
#define IP7_15_12	FM(SCL1)			FM(DU_DG0)		FM(TPU0TO2)	FM(RD_N)	FM(CTS0_N)		FM(MSIOF0_SCK)	F_(0, 0) F_(0, 0) F_(0, 0) F_(0, 0) F_(0, 0) F_(0, 0) F_(0, 0) F_(0, 0) F_(0, 0) F_(0, 0)
#define IP7_19_16	FM(SDA1)			FM(DU_DG1)		FM(TPU0TO3)	FM(WE0_N)	FM(RTS0_N)		FM(MSIOF0_SYNC)	F_(0, 0) F_(0, 0) F_(0, 0) F_(0, 0) F_(0, 0) F_(0, 0) F_(0, 0) F_(0, 0) F_(0, 0) F_(0, 0)
#define IP7_23_20	FM(SCL2)			FM(DU_DB0)		FM(TCLK1_A)	FM(WE1_N)	FM(RX0)			FM(MSIOF0_SS1)	F_(0, 0) F_(0, 0) F_(0, 0) F_(0, 0) F_(0, 0) F_(0, 0) F_(0, 0) F_(0, 0) F_(0, 0) F_(0, 0)
#define IP7_27_24	FM(SDA2)			FM(DU_DB1)		FM(TCLK2_A)	FM(EX_WAIT0)	FM(TX0)			FM(MSIOF0_SS2)	F_(0, 0) F_(0, 0) F_(0, 0) F_(0, 0) F_(0, 0) F_(0, 0) F_(0, 0) F_(0, 0) F_(0, 0) F_(0, 0)
#define IP7_31_28	FM(AVB0_AVTP_CAPTURE)		F_(0, 0)		F_(0, 0)	F_(0, 0)	FM(FSCLKST2_N_B)	F_(0, 0)	F_(0, 0) F_(0, 0) F_(0, 0) F_(0, 0) F_(0, 0) F_(0, 0) F_(0, 0) F_(0, 0) F_(0, 0) F_(0, 0)
#define IP8_3_0		FM(CANFD0_TX_A)			FM(FXR_TXDA)		FM(PWM0_B)	FM(DU_DISP)	FM(FSCLKST2_N_C)	F_(0, 0)	F_(0, 0) F_(0, 0) F_(0, 0) F_(0, 0) F_(0, 0) F_(0, 0) F_(0, 0) F_(0, 0) F_(0, 0) F_(0, 0)
#define IP8_7_4		FM(CANFD0_RX_A)			FM(RXDA_EXTFXR)		FM(PWM1_B)	FM(DU_CDE)	F_(0, 0)		F_(0, 0)	F_(0, 0) F_(0, 0) F_(0, 0) F_(0, 0) F_(0, 0) F_(0, 0) F_(0, 0) F_(0, 0) F_(0, 0) F_(0, 0)
#define IP8_11_8	FM(CANFD1_TX)			FM(FXR_TXDB)		FM(PWM2_B)	FM(TCLK1_B)	FM(TX1_B)		F_(0, 0)	F_(0, 0) F_(0, 0) F_(0, 0) F_(0, 0) F_(0, 0) F_(0, 0) F_(0, 0) F_(0, 0) F_(0, 0) F_(0, 0)
#define IP8_15_12	FM(CANFD1_RX)			FM(RXDB_EXTFXR)		FM(PWM3_B)	FM(TCLK2_B)	FM(RX1_B)		F_(0, 0)	F_(0, 0) F_(0, 0) F_(0, 0) F_(0, 0) F_(0, 0) F_(0, 0) F_(0, 0) F_(0, 0) F_(0, 0) F_(0, 0)
#define IP8_19_16	FM(CANFD_CLK_A)			FM(CLK_EXTFXR)		FM(PWM4_B)	FM(SPEEDIN_B)	FM(SCIF_CLK_B)		F_(0, 0)	F_(0, 0) F_(0, 0) F_(0, 0) F_(0, 0) F_(0, 0) F_(0, 0) F_(0, 0) F_(0, 0) F_(0, 0) F_(0, 0)
#define IP8_23_20	FM(DIGRF_CLKIN)			FM(DIGRF_CLKEN_IN)	F_(0, 0)	F_(0, 0)	F_(0, 0)		F_(0, 0)	F_(0, 0) F_(0, 0) F_(0, 0) F_(0, 0) F_(0, 0) F_(0, 0) F_(0, 0) F_(0, 0) F_(0, 0) F_(0, 0)
#define IP8_27_24	FM(DIGRF_CLKOUT)		FM(DIGRF_CLKEN_OUT)	F_(0, 0)	F_(0, 0)	F_(0, 0)		F_(0, 0)	F_(0, 0) F_(0, 0) F_(0, 0) F_(0, 0) F_(0, 0) F_(0, 0) F_(0, 0) F_(0, 0) F_(0, 0) F_(0, 0)
#define IP8_31_28	F_(0, 0)			F_(0, 0)		F_(0, 0)	F_(0, 0)	F_(0, 0)		F_(0, 0)	F_(0, 0) F_(0, 0) F_(0, 0) F_(0, 0) F_(0, 0) F_(0, 0) F_(0, 0)	F_(0, 0) F_(0, 0) F_(0, 0)

#define PINMUX_GPSR	\
\
		GPSR1_27 \
		GPSR1_26 \
		GPSR1_25 \
		GPSR1_24 \
		GPSR1_23 \
		GPSR1_22 \
GPSR0_21	GPSR1_21 \
GPSR0_20	GPSR1_20 \
GPSR0_19	GPSR1_19 \
GPSR0_18	GPSR1_18 \
GPSR0_17	GPSR1_17 \
GPSR0_16	GPSR1_16	GPSR2_16	GPSR3_16 \
GPSR0_15	GPSR1_15	GPSR2_15	GPSR3_15 \
GPSR0_14	GPSR1_14	GPSR2_14	GPSR3_14			GPSR5_14 \
GPSR0_13	GPSR1_13	GPSR2_13	GPSR3_13			GPSR5_13 \
GPSR0_12	GPSR1_12	GPSR2_12	GPSR3_12			GPSR5_12 \
GPSR0_11	GPSR1_11	GPSR2_11	GPSR3_11			GPSR5_11 \
GPSR0_10	GPSR1_10	GPSR2_10	GPSR3_10			GPSR5_10 \
GPSR0_9		GPSR1_9		GPSR2_9		GPSR3_9				GPSR5_9 \
GPSR0_8		GPSR1_8		GPSR2_8		GPSR3_8				GPSR5_8 \
GPSR0_7		GPSR1_7		GPSR2_7		GPSR3_7				GPSR5_7 \
GPSR0_6		GPSR1_6		GPSR2_6		GPSR3_6				GPSR5_6 \
GPSR0_5		GPSR1_5		GPSR2_5		GPSR3_5		GPSR4_5		GPSR5_5 \
GPSR0_4		GPSR1_4		GPSR2_4		GPSR3_4		GPSR4_4		GPSR5_4 \
GPSR0_3		GPSR1_3		GPSR2_3		GPSR3_3		GPSR4_3		GPSR5_3 \
GPSR0_2		GPSR1_2		GPSR2_2		GPSR3_2		GPSR4_2		GPSR5_2 \
GPSR0_1		GPSR1_1		GPSR2_1		GPSR3_1		GPSR4_1		GPSR5_1 \
GPSR0_0		GPSR1_0		GPSR2_0		GPSR3_0		GPSR4_0		GPSR5_0

#define PINMUX_IPSR	\
\
FM(IP0_3_0)	IP0_3_0		FM(IP1_3_0)	IP1_3_0		FM(IP2_3_0)	IP2_3_0		FM(IP3_3_0)	IP3_3_0 \
FM(IP0_7_4)	IP0_7_4		FM(IP1_7_4)	IP1_7_4		FM(IP2_7_4)	IP2_7_4		FM(IP3_7_4)	IP3_7_4 \
FM(IP0_11_8)	IP0_11_8	FM(IP1_11_8)	IP1_11_8	FM(IP2_11_8)	IP2_11_8	FM(IP3_11_8)	IP3_11_8 \
FM(IP0_15_12)	IP0_15_12	FM(IP1_15_12)	IP1_15_12	FM(IP2_15_12)	IP2_15_12	FM(IP3_15_12)	IP3_15_12 \
FM(IP0_19_16)	IP0_19_16	FM(IP1_19_16)	IP1_19_16	FM(IP2_19_16)	IP2_19_16	FM(IP3_19_16)	IP3_19_16 \
FM(IP0_23_20)	IP0_23_20	FM(IP1_23_20)	IP1_23_20	FM(IP2_23_20)	IP2_23_20	FM(IP3_23_20)	IP3_23_20 \
FM(IP0_27_24)	IP0_27_24	FM(IP1_27_24)	IP1_27_24	FM(IP2_27_24)	IP2_27_24	FM(IP3_27_24)	IP3_27_24 \
FM(IP0_31_28)	IP0_31_28	FM(IP1_31_28)	IP1_31_28	FM(IP2_31_28)	IP2_31_28	FM(IP3_31_28)	IP3_31_28 \
\
FM(IP4_3_0)	IP4_3_0		FM(IP5_3_0)	IP5_3_0		FM(IP6_3_0)	IP6_3_0		FM(IP7_3_0)	IP7_3_0 \
FM(IP4_7_4)	IP4_7_4		FM(IP5_7_4)	IP5_7_4		FM(IP6_7_4)	IP6_7_4		FM(IP7_7_4)	IP7_7_4 \
FM(IP4_11_8)	IP4_11_8	FM(IP5_11_8)	IP5_11_8	FM(IP6_11_8)	IP6_11_8	FM(IP7_11_8)	IP7_11_8 \
FM(IP4_15_12)	IP4_15_12	FM(IP5_15_12)	IP5_15_12	FM(IP6_15_12)	IP6_15_12	FM(IP7_15_12)	IP7_15_12 \
FM(IP4_19_16)	IP4_19_16	FM(IP5_19_16)	IP5_19_16	FM(IP6_19_16)	IP6_19_16	FM(IP7_19_16)	IP7_19_16 \
FM(IP4_23_20)	IP4_23_20	FM(IP5_23_20)	IP5_23_20	FM(IP6_23_20)	IP6_23_20	FM(IP7_23_20)	IP7_23_20 \
FM(IP4_27_24)	IP4_27_24	FM(IP5_27_24)	IP5_27_24	FM(IP6_27_24)	IP6_27_24	FM(IP7_27_24)	IP7_27_24 \
FM(IP4_31_28)	IP4_31_28	FM(IP5_31_28)	IP5_31_28	FM(IP6_31_28)	IP6_31_28	FM(IP7_31_28)	IP7_31_28 \
\
FM(IP8_3_0)	IP8_3_0 \
FM(IP8_7_4)	IP8_7_4 \
FM(IP8_11_8)	IP8_11_8 \
FM(IP8_15_12)	IP8_15_12 \
FM(IP8_19_16)	IP8_19_16 \
FM(IP8_23_20)	IP8_23_20 \
FM(IP8_27_24)	IP8_27_24 \
FM(IP8_31_28)	IP8_31_28

/* MOD_SEL0 */		/* 0 */			/* 1 */
#define MOD_SEL0_11	FM(SEL_I2C3_0)		FM(SEL_I2C3_1)
#define MOD_SEL0_10	FM(SEL_HSCIF0_0)	FM(SEL_HSCIF0_1)
#define MOD_SEL0_9	FM(SEL_SCIF1_0)		FM(SEL_SCIF1_1)
#define MOD_SEL0_8	FM(SEL_CANFD0_0)	FM(SEL_CANFD0_1)
#define MOD_SEL0_7	FM(SEL_PWM4_0)		FM(SEL_PWM4_1)
#define MOD_SEL0_6	FM(SEL_PWM3_0)		FM(SEL_PWM3_1)
#define MOD_SEL0_5	FM(SEL_PWM2_0)		FM(SEL_PWM2_1)
#define MOD_SEL0_4	FM(SEL_PWM1_0)		FM(SEL_PWM1_1)
#define MOD_SEL0_3	FM(SEL_PWM0_0)		FM(SEL_PWM0_1)
#define MOD_SEL0_2	FM(SEL_RFSO_0)		FM(SEL_RFSO_1)
#define MOD_SEL0_1	FM(SEL_RSP_0)		FM(SEL_RSP_1)
#define MOD_SEL0_0	FM(SEL_TMU_0)		FM(SEL_TMU_1)

#define PINMUX_MOD_SELS \
\
MOD_SEL0_11 \
MOD_SEL0_10 \
MOD_SEL0_9 \
MOD_SEL0_8 \
MOD_SEL0_7 \
MOD_SEL0_6 \
MOD_SEL0_5 \
MOD_SEL0_4 \
MOD_SEL0_3 \
MOD_SEL0_2 \
MOD_SEL0_1 \
MOD_SEL0_0

enum {
	PINMUX_RESERVED = 0,

	PINMUX_DATA_BEGIN,
	GP_ALL(DATA),
	PINMUX_DATA_END,

#define F_(x, y)
#define FM(x)   FN_##x,
	PINMUX_FUNCTION_BEGIN,
	GP_ALL(FN),
	PINMUX_GPSR
	PINMUX_IPSR
	PINMUX_MOD_SELS
	PINMUX_FUNCTION_END,
#undef F_
#undef FM

#define F_(x, y)
#define FM(x)	x##_MARK,
	PINMUX_MARK_BEGIN,
	PINMUX_GPSR
	PINMUX_IPSR
	PINMUX_MOD_SELS
	PINMUX_MARK_END,
#undef F_
#undef FM
};

static const u16 pinmux_data[] = {
	PINMUX_DATA_GP_ALL(),

	PINMUX_SINGLE(AVB0_RX_CTL),
	PINMUX_SINGLE(AVB0_RXC),
	PINMUX_SINGLE(AVB0_RD0),
	PINMUX_SINGLE(AVB0_RD1),
	PINMUX_SINGLE(AVB0_RD2),
	PINMUX_SINGLE(AVB0_RD3),
	PINMUX_SINGLE(AVB0_TX_CTL),
	PINMUX_SINGLE(AVB0_TXC),
	PINMUX_SINGLE(AVB0_TD0),
	PINMUX_SINGLE(AVB0_TD1),
	PINMUX_SINGLE(AVB0_TD2),
	PINMUX_SINGLE(AVB0_TD3),
	PINMUX_SINGLE(AVB0_TXCREFCLK),
	PINMUX_SINGLE(AVB0_MDIO),
	PINMUX_SINGLE(AVB0_MDC),
	PINMUX_SINGLE(AVB0_MAGIC),
	PINMUX_SINGLE(AVB0_PHY_INT),
	PINMUX_SINGLE(AVB0_LINK),
	PINMUX_SINGLE(AVB0_AVTP_MATCH),

	PINMUX_SINGLE(QSPI0_SPCLK),
	PINMUX_SINGLE(QSPI0_MOSI_IO0),
	PINMUX_SINGLE(QSPI0_MISO_IO1),
	PINMUX_SINGLE(QSPI0_IO2),
	PINMUX_SINGLE(QSPI0_IO3),
	PINMUX_SINGLE(QSPI0_SSL),
	PINMUX_SINGLE(QSPI1_SPCLK),
	PINMUX_SINGLE(QSPI1_MOSI_IO0),
	PINMUX_SINGLE(QSPI1_MISO_IO1),
	PINMUX_SINGLE(QSPI1_IO2),
	PINMUX_SINGLE(QSPI1_IO3),
	PINMUX_SINGLE(QSPI1_SSL),
	PINMUX_SINGLE(RPC_RESET_N),
	PINMUX_SINGLE(RPC_WP_N),
	PINMUX_SINGLE(RPC_INT_N),

	/* IPSR0 */
	PINMUX_IPSR_GPSR(IP0_3_0,	DU_DR2),
	PINMUX_IPSR_GPSR(IP0_3_0,	HSCK0),
	PINMUX_IPSR_GPSR(IP0_3_0,	A0),

	PINMUX_IPSR_GPSR(IP0_7_4,	DU_DR3),
	PINMUX_IPSR_GPSR(IP0_7_4,	HRTS0_N),
	PINMUX_IPSR_GPSR(IP0_7_4,	A1),

	PINMUX_IPSR_GPSR(IP0_11_8,	DU_DR4),
	PINMUX_IPSR_GPSR(IP0_11_8,	HCTS0_N),
	PINMUX_IPSR_GPSR(IP0_11_8,	A2),

	PINMUX_IPSR_GPSR(IP0_15_12,	DU_DR5),
	PINMUX_IPSR_GPSR(IP0_15_12,	HTX0),
	PINMUX_IPSR_GPSR(IP0_15_12,	A3),

	PINMUX_IPSR_GPSR(IP0_19_16,	DU_DR6),
	PINMUX_IPSR_GPSR(IP0_19_16,	MSIOF3_RXD),
	PINMUX_IPSR_GPSR(IP0_19_16,	A4),

	PINMUX_IPSR_GPSR(IP0_23_20,	DU_DR7),
	PINMUX_IPSR_GPSR(IP0_23_20,	MSIOF3_TXD),
	PINMUX_IPSR_GPSR(IP0_23_20,	A5),

	PINMUX_IPSR_GPSR(IP0_27_24,	DU_DG2),
	PINMUX_IPSR_GPSR(IP0_27_24,	MSIOF3_SS1),
	PINMUX_IPSR_GPSR(IP0_27_24,	A6),

	PINMUX_IPSR_GPSR(IP0_31_28,	DU_DG3),
	PINMUX_IPSR_GPSR(IP0_31_28,	MSIOF3_SS2),
	PINMUX_IPSR_GPSR(IP0_31_28,	A7),
	PINMUX_IPSR_GPSR(IP0_31_28,	PWMFSW0),

	/* IPSR1 */
	PINMUX_IPSR_GPSR(IP1_3_0,	DU_DG4),
	PINMUX_IPSR_GPSR(IP1_3_0,	A8),
	PINMUX_IPSR_MSEL(IP1_3_0,	FSO_CFE_0_N_A,	SEL_RFSO_0),

	PINMUX_IPSR_GPSR(IP1_7_4,	DU_DG5),
	PINMUX_IPSR_GPSR(IP1_7_4,	A9),
	PINMUX_IPSR_MSEL(IP1_7_4,	FSO_CFE_1_N_A,	SEL_RFSO_0),

	PINMUX_IPSR_GPSR(IP1_11_8,	DU_DG6),
	PINMUX_IPSR_GPSR(IP1_11_8,	A10),
	PINMUX_IPSR_MSEL(IP1_11_8,	FSO_TOE_N_A,	SEL_RFSO_0),

	PINMUX_IPSR_GPSR(IP1_15_12,	DU_DG7),
	PINMUX_IPSR_GPSR(IP1_15_12,	A11),
	PINMUX_IPSR_GPSR(IP1_15_12,	IRQ1),

	PINMUX_IPSR_GPSR(IP1_19_16,	DU_DB2),
	PINMUX_IPSR_GPSR(IP1_19_16,	A12),
	PINMUX_IPSR_GPSR(IP1_19_16,	IRQ2),

	PINMUX_IPSR_GPSR(IP1_23_20,	DU_DB3),
	PINMUX_IPSR_GPSR(IP1_23_20,	A13),
	PINMUX_IPSR_GPSR(IP1_23_20,	FXR_CLKOUT1),

	PINMUX_IPSR_GPSR(IP1_27_24,	DU_DB4),
	PINMUX_IPSR_GPSR(IP1_27_24,	A14),
	PINMUX_IPSR_GPSR(IP1_27_24,	FXR_CLKOUT2),

	PINMUX_IPSR_GPSR(IP1_31_28,	DU_DB5),
	PINMUX_IPSR_GPSR(IP1_31_28,	A15),
	PINMUX_IPSR_GPSR(IP1_31_28,	FXR_TXENA_N),

	/* IPSR2 */
	PINMUX_IPSR_GPSR(IP2_3_0,	DU_DB6),
	PINMUX_IPSR_GPSR(IP2_3_0,	A16),
	PINMUX_IPSR_GPSR(IP2_3_0,	FXR_TXENB_N),

	PINMUX_IPSR_GPSR(IP2_7_4,	DU_DB7),
	PINMUX_IPSR_GPSR(IP2_7_4,	A17),

	PINMUX_IPSR_GPSR(IP2_11_8,	DU_DOTCLKOUT),
	PINMUX_IPSR_MSEL(IP2_11_8,	SCIF_CLK_A,	SEL_HSCIF0_0),
	PINMUX_IPSR_GPSR(IP2_11_8,	A18),

	PINMUX_IPSR_GPSR(IP2_15_12,	DU_EXHSYNC_DU_HSYNC),
	PINMUX_IPSR_GPSR(IP2_15_12,	HRX0),
	PINMUX_IPSR_GPSR(IP2_15_12,	A19),
	PINMUX_IPSR_GPSR(IP2_15_12,	IRQ3),

	PINMUX_IPSR_GPSR(IP2_19_16,	DU_EXVSYNC_DU_VSYNC),
	PINMUX_IPSR_GPSR(IP2_19_16,	MSIOF3_SCK),

	PINMUX_IPSR_GPSR(IP2_23_20,	DU_EXODDF_DU_ODDF_DISP_CDE),
	PINMUX_IPSR_GPSR(IP2_23_20,	MSIOF3_SYNC),

	PINMUX_IPSR_GPSR(IP2_27_24,	IRQ0),

	PINMUX_IPSR_GPSR(IP2_31_28,	VI0_CLK),
	PINMUX_IPSR_GPSR(IP2_31_28,	MSIOF2_SCK),
	PINMUX_IPSR_GPSR(IP2_31_28,	SCK3),
	PINMUX_IPSR_GPSR(IP2_31_28,	HSCK3),

	/* IPSR3 */
	PINMUX_IPSR_GPSR(IP3_3_0,	VI0_CLKENB),
	PINMUX_IPSR_GPSR(IP3_3_0,	MSIOF2_RXD),
	PINMUX_IPSR_GPSR(IP3_3_0,	RX3),
	PINMUX_IPSR_GPSR(IP3_3_0,	RD_WR_N),
	PINMUX_IPSR_GPSR(IP3_3_0,	HCTS3_N),

	PINMUX_IPSR_GPSR(IP3_7_4,	VI0_HSYNC_N),
	PINMUX_IPSR_GPSR(IP3_7_4,	MSIOF2_TXD),
	PINMUX_IPSR_GPSR(IP3_7_4,	TX3),
	PINMUX_IPSR_GPSR(IP3_7_4,	HRTS3_N),

	PINMUX_IPSR_GPSR(IP3_11_8,	VI0_VSYNC_N),
	PINMUX_IPSR_GPSR(IP3_11_8,	MSIOF2_SYNC),
	PINMUX_IPSR_GPSR(IP3_11_8,	CTS3_N),
	PINMUX_IPSR_GPSR(IP3_11_8,	HTX3),

	PINMUX_IPSR_GPSR(IP3_15_12,	VI0_DATA0),
	PINMUX_IPSR_GPSR(IP3_15_12,	MSIOF2_SS1),
	PINMUX_IPSR_GPSR(IP3_15_12,	RTS3_N),
	PINMUX_IPSR_GPSR(IP3_15_12,	HRX3),

	PINMUX_IPSR_GPSR(IP3_19_16,	VI0_DATA1),
	PINMUX_IPSR_GPSR(IP3_19_16,	MSIOF2_SS2),
	PINMUX_IPSR_GPSR(IP3_19_16,	SCK1),
	PINMUX_IPSR_MSEL(IP3_19_16,	SPEEDIN_A,	SEL_RSP_0),

	PINMUX_IPSR_GPSR(IP3_23_20,	VI0_DATA2),
	PINMUX_IPSR_GPSR(IP3_23_20,	AVB0_AVTP_PPS),
	PINMUX_IPSR_MSEL(IP3_23_20,	SDA3_A,		SEL_I2C3_0),

	PINMUX_IPSR_GPSR(IP3_27_24,	VI0_DATA3),
	PINMUX_IPSR_GPSR(IP3_27_24,	HSCK1),
	PINMUX_IPSR_MSEL(IP3_27_24,	SCL3_A,		SEL_I2C3_0),

	PINMUX_IPSR_GPSR(IP3_31_28,	VI0_DATA4),
	PINMUX_IPSR_GPSR(IP3_31_28,	HRTS1_N),
	PINMUX_IPSR_MSEL(IP3_31_28,	RX1_A,	SEL_SCIF1_0),

	/* IPSR4 */
	PINMUX_IPSR_GPSR(IP4_3_0,	VI0_DATA5),
	PINMUX_IPSR_GPSR(IP4_3_0,	HCTS1_N),
	PINMUX_IPSR_MSEL(IP4_3_0,	TX1_A,	SEL_SCIF1_0),

	PINMUX_IPSR_GPSR(IP4_7_4,	VI0_DATA6),
	PINMUX_IPSR_GPSR(IP4_7_4,	HTX1),
	PINMUX_IPSR_GPSR(IP4_7_4,	CTS1_N),

	PINMUX_IPSR_GPSR(IP4_11_8,	VI0_DATA7),
	PINMUX_IPSR_GPSR(IP4_11_8,	HRX1),
	PINMUX_IPSR_GPSR(IP4_11_8,	RTS1_N),

	PINMUX_IPSR_GPSR(IP4_15_12,	VI0_DATA8),
	PINMUX_IPSR_GPSR(IP4_15_12,	HSCK2),
	PINMUX_IPSR_MSEL(IP4_15_12,	PWM0_A,	SEL_PWM0_0),

	PINMUX_IPSR_GPSR(IP4_19_16,	VI0_DATA9),
	PINMUX_IPSR_GPSR(IP4_19_16,	HCTS2_N),
	PINMUX_IPSR_MSEL(IP4_19_16,	PWM1_A,	SEL_PWM1_0),
	PINMUX_IPSR_MSEL(IP4_19_16,	FSO_CFE_0_N_B,	SEL_RFSO_1),

	PINMUX_IPSR_GPSR(IP4_23_20,	VI0_DATA10),
	PINMUX_IPSR_GPSR(IP4_23_20,	HRTS2_N),
	PINMUX_IPSR_MSEL(IP4_23_20,	PWM2_A,	SEL_PWM2_0),
	PINMUX_IPSR_MSEL(IP4_23_20,	FSO_CFE_1_N_B,	SEL_RFSO_1),

	PINMUX_IPSR_GPSR(IP4_27_24,	VI0_DATA11),
	PINMUX_IPSR_GPSR(IP4_27_24,	HTX2),
	PINMUX_IPSR_MSEL(IP4_27_24,	PWM3_A,	SEL_PWM3_0),
	PINMUX_IPSR_MSEL(IP4_27_24,	FSO_TOE_N_B,	SEL_RFSO_1),

	PINMUX_IPSR_GPSR(IP4_31_28,	VI0_FIELD),
	PINMUX_IPSR_GPSR(IP4_31_28,	HRX2),
	PINMUX_IPSR_MSEL(IP4_31_28,	PWM4_A,	SEL_PWM4_0),
	PINMUX_IPSR_GPSR(IP4_31_28,	CS1_N),
	PINMUX_IPSR_GPSR(IP4_31_28,	FSCLKST2_N_A),

	/* IPSR5 */
	PINMUX_IPSR_GPSR(IP5_3_0,	VI1_CLK),
	PINMUX_IPSR_GPSR(IP5_3_0,	MSIOF1_RXD),
	PINMUX_IPSR_GPSR(IP5_3_0,	CS0_N),

	PINMUX_IPSR_GPSR(IP5_7_4,	VI1_CLKENB),
	PINMUX_IPSR_GPSR(IP5_7_4,	MSIOF1_TXD),
	PINMUX_IPSR_GPSR(IP5_7_4,	D0),

	PINMUX_IPSR_GPSR(IP5_11_8,	VI1_HSYNC_N),
	PINMUX_IPSR_GPSR(IP5_11_8,	MSIOF1_SCK),
	PINMUX_IPSR_GPSR(IP5_11_8,	D1),

	PINMUX_IPSR_GPSR(IP5_15_12,	VI1_VSYNC_N),
	PINMUX_IPSR_GPSR(IP5_15_12,	MSIOF1_SYNC),
	PINMUX_IPSR_GPSR(IP5_15_12,	D2),

	PINMUX_IPSR_GPSR(IP5_19_16,	VI1_DATA0),
	PINMUX_IPSR_GPSR(IP5_19_16,	MSIOF1_SS1),
	PINMUX_IPSR_GPSR(IP5_19_16,	D3),

	PINMUX_IPSR_GPSR(IP5_23_20,	VI1_DATA1),
	PINMUX_IPSR_GPSR(IP5_23_20,	MSIOF1_SS2),
	PINMUX_IPSR_GPSR(IP5_23_20,	D4),
	PINMUX_IPSR_GPSR(IP5_23_20,	MMC_CMD),

	PINMUX_IPSR_GPSR(IP5_27_24,	VI1_DATA2),
	PINMUX_IPSR_MSEL(IP5_27_24,	CANFD0_TX_B,	SEL_CANFD0_1),
	PINMUX_IPSR_GPSR(IP5_27_24,	D5),
	PINMUX_IPSR_GPSR(IP5_27_24,	MMC_D0),

	PINMUX_IPSR_GPSR(IP5_31_28,	VI1_DATA3),
	PINMUX_IPSR_MSEL(IP5_31_28,	CANFD0_RX_B,	SEL_CANFD0_1),
	PINMUX_IPSR_GPSR(IP5_31_28,	D6),
	PINMUX_IPSR_GPSR(IP5_31_28,	MMC_D1),

	/* IPSR6 */
	PINMUX_IPSR_GPSR(IP6_3_0,	VI1_DATA4),
	PINMUX_IPSR_MSEL(IP6_3_0,	CANFD_CLK_B,	SEL_CANFD0_1),
	PINMUX_IPSR_GPSR(IP6_3_0,	D7),
	PINMUX_IPSR_GPSR(IP6_3_0,	MMC_D2),

	PINMUX_IPSR_GPSR(IP6_7_4,	VI1_DATA5),
	PINMUX_IPSR_GPSR(IP6_7_4,	SCK4),
	PINMUX_IPSR_GPSR(IP6_7_4,	D8),
	PINMUX_IPSR_GPSR(IP6_7_4,	MMC_D3),

	PINMUX_IPSR_GPSR(IP6_11_8,	VI1_DATA6),
	PINMUX_IPSR_GPSR(IP6_11_8,	RX4),
	PINMUX_IPSR_GPSR(IP6_11_8,	D9),
	PINMUX_IPSR_GPSR(IP6_11_8,	MMC_CLK),

	PINMUX_IPSR_GPSR(IP6_15_12,	VI1_DATA7),
	PINMUX_IPSR_GPSR(IP6_15_12,	TX4),
	PINMUX_IPSR_GPSR(IP6_15_12,	D10),
	PINMUX_IPSR_GPSR(IP6_15_12,	MMC_D4),

	PINMUX_IPSR_GPSR(IP6_19_16,	VI1_DATA8),
	PINMUX_IPSR_GPSR(IP6_19_16,	CTS4_N),
	PINMUX_IPSR_GPSR(IP6_19_16,	D11),
	PINMUX_IPSR_GPSR(IP6_19_16,	MMC_D5),

	PINMUX_IPSR_GPSR(IP6_23_20,	VI1_DATA9),
	PINMUX_IPSR_GPSR(IP6_23_20,	RTS4_N),
	PINMUX_IPSR_GPSR(IP6_23_20,	D12),
	PINMUX_IPSR_GPSR(IP6_23_20,	MMC_D6),
	PINMUX_IPSR_MSEL(IP6_23_20,	SCL3_B,	SEL_I2C3_1),

	PINMUX_IPSR_GPSR(IP6_27_24,	VI1_DATA10),
	PINMUX_IPSR_GPSR(IP6_27_24,	D13),
	PINMUX_IPSR_GPSR(IP6_27_24,	MMC_D7),
	PINMUX_IPSR_MSEL(IP6_27_24,	SDA3_B,	SEL_I2C3_1),

	PINMUX_IPSR_GPSR(IP6_31_28,	VI1_DATA11),
	PINMUX_IPSR_GPSR(IP6_31_28,	SCL4),
	PINMUX_IPSR_GPSR(IP6_31_28,	IRQ4),
	PINMUX_IPSR_GPSR(IP6_31_28,	D14),
	PINMUX_IPSR_GPSR(IP6_31_28,	MMC_WP),

	/* IPSR7 */
	PINMUX_IPSR_GPSR(IP7_3_0,	VI1_FIELD),
	PINMUX_IPSR_GPSR(IP7_3_0,	SDA4),
	PINMUX_IPSR_GPSR(IP7_3_0,	IRQ5),
	PINMUX_IPSR_GPSR(IP7_3_0,	D15),
	PINMUX_IPSR_GPSR(IP7_3_0,	MMC_CD),

	PINMUX_IPSR_GPSR(IP7_7_4,	SCL0),
	PINMUX_IPSR_GPSR(IP7_7_4,	DU_DR0),
	PINMUX_IPSR_GPSR(IP7_7_4,	TPU0TO0),
	PINMUX_IPSR_GPSR(IP7_7_4,	CLKOUT),
	PINMUX_IPSR_GPSR(IP7_7_4,	MSIOF0_RXD),

	PINMUX_IPSR_GPSR(IP7_11_8,	SDA0),
	PINMUX_IPSR_GPSR(IP7_11_8,	DU_DR1),
	PINMUX_IPSR_GPSR(IP7_11_8,	TPU0TO1),
	PINMUX_IPSR_GPSR(IP7_11_8,	BS_N),
	PINMUX_IPSR_GPSR(IP7_11_8,	SCK0),
	PINMUX_IPSR_GPSR(IP7_11_8,	MSIOF0_TXD),

	PINMUX_IPSR_GPSR(IP7_15_12,	SCL1),
	PINMUX_IPSR_GPSR(IP7_15_12,	DU_DG0),
	PINMUX_IPSR_GPSR(IP7_15_12,	TPU0TO2),
	PINMUX_IPSR_GPSR(IP7_15_12,	RD_N),
	PINMUX_IPSR_GPSR(IP7_15_12,	CTS0_N),
	PINMUX_IPSR_GPSR(IP7_15_12,	MSIOF0_SCK),

	PINMUX_IPSR_GPSR(IP7_19_16,	SDA1),
	PINMUX_IPSR_GPSR(IP7_19_16,	DU_DG1),
	PINMUX_IPSR_GPSR(IP7_19_16,	TPU0TO3),
	PINMUX_IPSR_GPSR(IP7_19_16,	WE0_N),
	PINMUX_IPSR_GPSR(IP7_19_16,	RTS0_N),
	PINMUX_IPSR_GPSR(IP7_19_16,	MSIOF0_SYNC),

	PINMUX_IPSR_GPSR(IP7_23_20,	SCL2),
	PINMUX_IPSR_GPSR(IP7_23_20,	DU_DB0),
	PINMUX_IPSR_MSEL(IP7_23_20,	TCLK1_A,	SEL_TMU_0),
	PINMUX_IPSR_GPSR(IP7_23_20,	WE1_N),
	PINMUX_IPSR_GPSR(IP7_23_20,	RX0),
	PINMUX_IPSR_GPSR(IP7_23_20,	MSIOF0_SS1),

	PINMUX_IPSR_GPSR(IP7_27_24,	SDA2),
	PINMUX_IPSR_GPSR(IP7_27_24,	DU_DB1),
	PINMUX_IPSR_MSEL(IP7_27_24,	TCLK2_A,	SEL_TMU_0),
	PINMUX_IPSR_GPSR(IP7_27_24,	EX_WAIT0),
	PINMUX_IPSR_GPSR(IP7_27_24,	TX0),
	PINMUX_IPSR_GPSR(IP7_27_24,	MSIOF0_SS2),

	PINMUX_IPSR_GPSR(IP7_31_28,	AVB0_AVTP_CAPTURE),
	PINMUX_IPSR_GPSR(IP7_31_28,	FSCLKST2_N_B),

	/* IPSR8 */
	PINMUX_IPSR_MSEL(IP8_3_0,	CANFD0_TX_A,	SEL_CANFD0_0),
	PINMUX_IPSR_GPSR(IP8_3_0,	FXR_TXDA),
	PINMUX_IPSR_MSEL(IP8_3_0,	PWM0_B,		SEL_PWM0_1),
	PINMUX_IPSR_GPSR(IP8_3_0,	DU_DISP),
	PINMUX_IPSR_GPSR(IP8_3_0,	FSCLKST2_N_C),

	PINMUX_IPSR_MSEL(IP8_7_4,	CANFD0_RX_A,	SEL_CANFD0_0),
	PINMUX_IPSR_GPSR(IP8_7_4,	RXDA_EXTFXR),
	PINMUX_IPSR_MSEL(IP8_7_4,	PWM1_B,		SEL_PWM1_1),
	PINMUX_IPSR_GPSR(IP8_7_4,	DU_CDE),

	PINMUX_IPSR_GPSR(IP8_11_8,	CANFD1_TX),
	PINMUX_IPSR_GPSR(IP8_11_8,	FXR_TXDB),
	PINMUX_IPSR_MSEL(IP8_11_8,	PWM2_B,		SEL_PWM2_1),
	PINMUX_IPSR_MSEL(IP8_11_8,	TCLK1_B,	SEL_TMU_1),
	PINMUX_IPSR_MSEL(IP8_11_8,	TX1_B,		SEL_SCIF1_1),

	PINMUX_IPSR_GPSR(IP8_15_12,	CANFD1_RX),
	PINMUX_IPSR_GPSR(IP8_15_12,	RXDB_EXTFXR),
	PINMUX_IPSR_MSEL(IP8_15_12,	PWM3_B,		SEL_PWM3_1),
	PINMUX_IPSR_MSEL(IP8_15_12,	TCLK2_B,	SEL_TMU_1),
	PINMUX_IPSR_MSEL(IP8_15_12,	RX1_B,		SEL_SCIF1_1),

	PINMUX_IPSR_MSEL(IP8_19_16,	CANFD_CLK_A,	SEL_CANFD0_0),
	PINMUX_IPSR_GPSR(IP8_19_16,	CLK_EXTFXR),
	PINMUX_IPSR_MSEL(IP8_19_16,	PWM4_B,		SEL_PWM4_1),
	PINMUX_IPSR_MSEL(IP8_19_16,	SPEEDIN_B,	SEL_RSP_1),
	PINMUX_IPSR_MSEL(IP8_19_16,	SCIF_CLK_B,	SEL_HSCIF0_1),

	PINMUX_IPSR_GPSR(IP8_23_20,	DIGRF_CLKIN),
	PINMUX_IPSR_GPSR(IP8_23_20,	DIGRF_CLKEN_IN),

	PINMUX_IPSR_GPSR(IP8_27_24,	DIGRF_CLKOUT),
	PINMUX_IPSR_GPSR(IP8_27_24,	DIGRF_CLKEN_OUT),
};

static const struct sh_pfc_pin pinmux_pins[] = {
	PINMUX_GPIO_GP_ALL(),
};

/* - AVB0 ------------------------------------------------------------------- */
static const unsigned int avb0_link_pins[] = {
	/* AVB0_LINK */
	RCAR_GP_PIN(1, 18),
};
static const unsigned int avb0_link_mux[] = {
	AVB0_LINK_MARK,
};
static const unsigned int avb0_magic_pins[] = {
	/* AVB0_MAGIC */
	RCAR_GP_PIN(1, 16),
};
static const unsigned int avb0_magic_mux[] = {
	AVB0_MAGIC_MARK,
};
static const unsigned int avb0_phy_int_pins[] = {
	/* AVB0_PHY_INT */
	RCAR_GP_PIN(1, 17),
};
static const unsigned int avb0_phy_int_mux[] = {
	AVB0_PHY_INT_MARK,
};
static const unsigned int avb0_mdio_pins[] = {
	/* AVB0_MDC, AVB0_MDIO */
	RCAR_GP_PIN(1, 15), RCAR_GP_PIN(1, 14),
};
static const unsigned int avb0_mdio_mux[] = {
	AVB0_MDC_MARK, AVB0_MDIO_MARK,
};
static const unsigned int avb0_rgmii_pins[] = {
	/*
	 * AVB0_TX_CTL, AVB0_TXC, AVB0_TD0, AVB0_TD1, AVB0_TD2, AVB0_TD3,
	 * AVB0_RX_CTL, AVB0_RXC, AVB0_RD0, AVB0_RD1, AVB0_RD2, AVB0_RD3
	 */
	RCAR_GP_PIN(1, 7), RCAR_GP_PIN(1, 8),
	RCAR_GP_PIN(1, 9), RCAR_GP_PIN(1, 10),
	RCAR_GP_PIN(1, 11), RCAR_GP_PIN(1, 12),
	RCAR_GP_PIN(1, 1), RCAR_GP_PIN(1, 2),
	RCAR_GP_PIN(1, 3), RCAR_GP_PIN(1, 4),
	RCAR_GP_PIN(1, 5), RCAR_GP_PIN(1, 6),
};
static const unsigned int avb0_rgmii_mux[] = {
	AVB0_TX_CTL_MARK, AVB0_TXC_MARK,
	AVB0_TD0_MARK, AVB0_TD1_MARK, AVB0_TD2_MARK, AVB0_TD3_MARK,
	AVB0_RX_CTL_MARK, AVB0_RXC_MARK,
	AVB0_RD0_MARK, AVB0_RD1_MARK, AVB0_RD2_MARK, AVB0_RD3_MARK,
};
static const unsigned int avb0_txcrefclk_pins[] = {
	/* AVB0_TXCREFCLK */
	RCAR_GP_PIN(1, 13),
};
static const unsigned int avb0_txcrefclk_mux[] = {
	AVB0_TXCREFCLK_MARK,
};
static const unsigned int avb0_avtp_pps_pins[] = {
	/* AVB0_AVTP_PPS */
	RCAR_GP_PIN(2, 6),
};
static const unsigned int avb0_avtp_pps_mux[] = {
	AVB0_AVTP_PPS_MARK,
};
static const unsigned int avb0_avtp_capture_pins[] = {
	/* AVB0_AVTP_CAPTURE */
	RCAR_GP_PIN(1, 20),
};
static const unsigned int avb0_avtp_capture_mux[] = {
	AVB0_AVTP_CAPTURE_MARK,
};
static const unsigned int avb0_avtp_match_pins[] = {
	/* AVB0_AVTP_MATCH */
	RCAR_GP_PIN(1, 19),
};
static const unsigned int avb0_avtp_match_mux[] = {
	AVB0_AVTP_MATCH_MARK,
};

/* - CANFD Clock ------------------------------------------------------------ */
static const unsigned int canfd_clk_a_pins[] = {
	/* CANFD_CLK */
	RCAR_GP_PIN(1, 25),
};
static const unsigned int canfd_clk_a_mux[] = {
	CANFD_CLK_A_MARK,
};
static const unsigned int canfd_clk_b_pins[] = {
	/* CANFD_CLK */
	RCAR_GP_PIN(3, 8),
};
static const unsigned int canfd_clk_b_mux[] = {
	CANFD_CLK_B_MARK,
};

/* - CANFD0 ----------------------------------------------------------------- */
static const unsigned int canfd0_data_a_pins[] = {
	/* TX, RX */
	RCAR_GP_PIN(1, 21), RCAR_GP_PIN(1, 22),
};
static const unsigned int canfd0_data_a_mux[] = {
	CANFD0_TX_A_MARK, CANFD0_RX_A_MARK,
};
static const unsigned int canfd0_data_b_pins[] = {
	/* TX, RX */
	RCAR_GP_PIN(3, 6), RCAR_GP_PIN(3, 7),
};
static const unsigned int canfd0_data_b_mux[] = {
	CANFD0_TX_B_MARK, CANFD0_RX_B_MARK,
};

/* - CANFD1 ----------------------------------------------------------------- */
static const unsigned int canfd1_data_pins[] = {
	/* TX, RX */
	RCAR_GP_PIN(1, 23), RCAR_GP_PIN(1, 24),
};
static const unsigned int canfd1_data_mux[] = {
	CANFD1_TX_MARK, CANFD1_RX_MARK,
};

/* - DU --------------------------------------------------------------------- */
static const unsigned int du_rgb666_pins[] = {
	/* R[7:2], G[7:2], B[7:2] */
	RCAR_GP_PIN(0, 5), RCAR_GP_PIN(0, 4), RCAR_GP_PIN(0, 3),
	RCAR_GP_PIN(0, 2), RCAR_GP_PIN(0, 1), RCAR_GP_PIN(0, 0),
	RCAR_GP_PIN(0, 11), RCAR_GP_PIN(0, 10), RCAR_GP_PIN(0, 9),
	RCAR_GP_PIN(0, 8), RCAR_GP_PIN(0, 7), RCAR_GP_PIN(0, 6),
	RCAR_GP_PIN(0, 17), RCAR_GP_PIN(0, 16), RCAR_GP_PIN(0, 15),
	RCAR_GP_PIN(0, 14), RCAR_GP_PIN(0, 13), RCAR_GP_PIN(0, 12),
};
static const unsigned int du_rgb666_mux[] = {
	DU_DR7_MARK, DU_DR6_MARK, DU_DR5_MARK,
	DU_DR4_MARK, DU_DR3_MARK, DU_DR2_MARK,
	DU_DG7_MARK, DU_DG6_MARK, DU_DG5_MARK,
	DU_DG4_MARK, DU_DG3_MARK, DU_DG2_MARK,
	DU_DB7_MARK, DU_DB6_MARK, DU_DB5_MARK,
	DU_DB4_MARK, DU_DB3_MARK, DU_DB2_MARK,
};
static const unsigned int du_clk_out_pins[] = {
	/* DOTCLKOUT */
	RCAR_GP_PIN(0, 18),
};
static const unsigned int du_clk_out_mux[] = {
	DU_DOTCLKOUT_MARK,
};
static const unsigned int du_sync_pins[] = {
	/* EXVSYNC/VSYNC, EXHSYNC/HSYNC */
	RCAR_GP_PIN(0, 20), RCAR_GP_PIN(0, 19),
};
static const unsigned int du_sync_mux[] = {
	DU_EXVSYNC_DU_VSYNC_MARK, DU_EXHSYNC_DU_HSYNC_MARK
};
static const unsigned int du_oddf_pins[] = {
	/* EXODDF/ODDF/DISP/CDE */
	RCAR_GP_PIN(0, 21),
};
static const unsigned int du_oddf_mux[] = {
	DU_EXODDF_DU_ODDF_DISP_CDE_MARK,
};
static const unsigned int du_cde_pins[] = {
	/* CDE */
	RCAR_GP_PIN(1, 22),
};
static const unsigned int du_cde_mux[] = {
	DU_CDE_MARK,
};
static const unsigned int du_disp_pins[] = {
	/* DISP */
	RCAR_GP_PIN(1, 21),
};
static const unsigned int du_disp_mux[] = {
	DU_DISP_MARK,
};

/* - HSCIF0 ----------------------------------------------------------------- */
static const unsigned int hscif0_data_pins[] = {
	/* HRX, HTX */
	RCAR_GP_PIN(0, 19), RCAR_GP_PIN(0, 3),
};
static const unsigned int hscif0_data_mux[] = {
	HRX0_MARK, HTX0_MARK,
};
static const unsigned int hscif0_clk_pins[] = {
	/* HSCK */
	RCAR_GP_PIN(0, 0),
};
static const unsigned int hscif0_clk_mux[] = {
	HSCK0_MARK,
};
static const unsigned int hscif0_ctrl_pins[] = {
	/* HRTS#, HCTS# */
	RCAR_GP_PIN(0, 1), RCAR_GP_PIN(0, 2),
};
static const unsigned int hscif0_ctrl_mux[] = {
	HRTS0_N_MARK, HCTS0_N_MARK,
};

/* - HSCIF1 ----------------------------------------------------------------- */
static const unsigned int hscif1_data_pins[] = {
	/* HRX, HTX */
	RCAR_GP_PIN(2, 11), RCAR_GP_PIN(2, 10),
};
static const unsigned int hscif1_data_mux[] = {
	HRX1_MARK, HTX1_MARK,
};
static const unsigned int hscif1_clk_pins[] = {
	/* HSCK */
	RCAR_GP_PIN(2, 7),
};
static const unsigned int hscif1_clk_mux[] = {
	HSCK1_MARK,
};
static const unsigned int hscif1_ctrl_pins[] = {
	/* HRTS#, HCTS# */
	RCAR_GP_PIN(2, 8), RCAR_GP_PIN(2, 9),
};
static const unsigned int hscif1_ctrl_mux[] = {
	HRTS1_N_MARK, HCTS1_N_MARK,
};

/* - HSCIF2 ----------------------------------------------------------------- */
static const unsigned int hscif2_data_pins[] = {
	/* HRX, HTX */
	RCAR_GP_PIN(2, 16), RCAR_GP_PIN(2, 15),
};
static const unsigned int hscif2_data_mux[] = {
	HRX2_MARK, HTX2_MARK,
};
static const unsigned int hscif2_clk_pins[] = {
	/* HSCK */
	RCAR_GP_PIN(2, 12),
};
static const unsigned int hscif2_clk_mux[] = {
	HSCK2_MARK,
};
static const unsigned int hscif2_ctrl_pins[] = {
	/* HRTS#, HCTS# */
	RCAR_GP_PIN(2, 14), RCAR_GP_PIN(2, 13),
};
static const unsigned int hscif2_ctrl_mux[] = {
	HRTS2_N_MARK, HCTS2_N_MARK,
};

/* - HSCIF3 ----------------------------------------------------------------- */
static const unsigned int hscif3_data_pins[] = {
	/* HRX, HTX */
	RCAR_GP_PIN(2, 4), RCAR_GP_PIN(2, 3),
};
static const unsigned int hscif3_data_mux[] = {
	HRX3_MARK, HTX3_MARK,
};
static const unsigned int hscif3_clk_pins[] = {
	/* HSCK */
	RCAR_GP_PIN(2, 0),
};
static const unsigned int hscif3_clk_mux[] = {
	HSCK3_MARK,
};
static const unsigned int hscif3_ctrl_pins[] = {
	/* HRTS#, HCTS# */
	RCAR_GP_PIN(2, 2), RCAR_GP_PIN(2, 1),
};
static const unsigned int hscif3_ctrl_mux[] = {
	HRTS3_N_MARK, HCTS3_N_MARK,
};

/* - I2C0 ------------------------------------------------------------------- */
static const unsigned int i2c0_pins[] = {
	/* SDA, SCL */
	RCAR_GP_PIN(4, 1), RCAR_GP_PIN(4, 0),
};
static const unsigned int i2c0_mux[] = {
	SDA0_MARK, SCL0_MARK,
};

/* - I2C1 ------------------------------------------------------------------- */
static const unsigned int i2c1_pins[] = {
	/* SDA, SCL */
	RCAR_GP_PIN(4, 3), RCAR_GP_PIN(4, 2),
};
static const unsigned int i2c1_mux[] = {
	SDA1_MARK, SCL1_MARK,
};

/* - I2C2 ------------------------------------------------------------------- */
static const unsigned int i2c2_pins[] = {
	/* SDA, SCL */
	RCAR_GP_PIN(4, 5), RCAR_GP_PIN(4, 4),
};
static const unsigned int i2c2_mux[] = {
	SDA2_MARK, SCL2_MARK,
};

/* - I2C3 ------------------------------------------------------------------- */
static const unsigned int i2c3_a_pins[] = {
	/* SDA, SCL */
	RCAR_GP_PIN(2, 6), RCAR_GP_PIN(2, 7),
};
static const unsigned int i2c3_a_mux[] = {
	SDA3_A_MARK, SCL3_A_MARK,
};
static const unsigned int i2c3_b_pins[] = {
	/* SDA, SCL */
	RCAR_GP_PIN(3, 14), RCAR_GP_PIN(3, 13),
};
static const unsigned int i2c3_b_mux[] = {
	SDA3_B_MARK, SCL3_B_MARK,
};

/* - I2C4 ------------------------------------------------------------------- */
static const unsigned int i2c4_pins[] = {
	/* SDA, SCL */
	RCAR_GP_PIN(3, 16), RCAR_GP_PIN(3, 15),
};
static const unsigned int i2c4_mux[] = {
	SDA4_MARK, SCL4_MARK,
};

/* - INTC-EX ---------------------------------------------------------------- */
static const unsigned int intc_ex_irq0_pins[] = {
	/* IRQ0 */
	RCAR_GP_PIN(1, 0),
};
static const unsigned int intc_ex_irq0_mux[] = {
	IRQ0_MARK,
};
static const unsigned int intc_ex_irq1_pins[] = {
	/* IRQ1 */
	RCAR_GP_PIN(0, 11),
};
static const unsigned int intc_ex_irq1_mux[] = {
	IRQ1_MARK,
};
static const unsigned int intc_ex_irq2_pins[] = {
	/* IRQ2 */
	RCAR_GP_PIN(0, 12),
};
static const unsigned int intc_ex_irq2_mux[] = {
	IRQ2_MARK,
};
static const unsigned int intc_ex_irq3_pins[] = {
	/* IRQ3 */
	RCAR_GP_PIN(0, 19),
};
static const unsigned int intc_ex_irq3_mux[] = {
	IRQ3_MARK,
};
static const unsigned int intc_ex_irq4_pins[] = {
	/* IRQ4 */
	RCAR_GP_PIN(3, 15),
};
static const unsigned int intc_ex_irq4_mux[] = {
	IRQ4_MARK,
};
static const unsigned int intc_ex_irq5_pins[] = {
	/* IRQ5 */
	RCAR_GP_PIN(3, 16),
};
static const unsigned int intc_ex_irq5_mux[] = {
	IRQ5_MARK,
};

/* - MMC -------------------------------------------------------------------- */
static const unsigned int mmc_data1_pins[] = {
	/* D0 */
	RCAR_GP_PIN(3, 6),
};
static const unsigned int mmc_data1_mux[] = {
	MMC_D0_MARK,
};
static const unsigned int mmc_data4_pins[] = {
	/* D[0:3] */
	RCAR_GP_PIN(3, 6), RCAR_GP_PIN(3, 7),
	RCAR_GP_PIN(3, 8), RCAR_GP_PIN(3, 9),
};
static const unsigned int mmc_data4_mux[] = {
	MMC_D0_MARK, MMC_D1_MARK,
	MMC_D2_MARK, MMC_D3_MARK,
};
static const unsigned int mmc_data8_pins[] = {
	/* D[0:7] */
	RCAR_GP_PIN(3, 6), RCAR_GP_PIN(3, 7),
	RCAR_GP_PIN(3, 8), RCAR_GP_PIN(3, 9),
	RCAR_GP_PIN(3, 11), RCAR_GP_PIN(3, 12),
	RCAR_GP_PIN(3, 13), RCAR_GP_PIN(3, 14),
};
static const unsigned int mmc_data8_mux[] = {
	MMC_D0_MARK, MMC_D1_MARK,
	MMC_D2_MARK, MMC_D3_MARK,
	MMC_D4_MARK, MMC_D5_MARK,
	MMC_D6_MARK, MMC_D7_MARK,
};
static const unsigned int mmc_ctrl_pins[] = {
	/* CLK, CMD */
	RCAR_GP_PIN(3, 10), RCAR_GP_PIN(3, 5),
};
static const unsigned int mmc_ctrl_mux[] = {
	MMC_CLK_MARK, MMC_CMD_MARK,
};
static const unsigned int mmc_cd_pins[] = {
	/* CD */
	RCAR_GP_PIN(3, 16),
};
static const unsigned int mmc_cd_mux[] = {
	MMC_CD_MARK,
};
static const unsigned int mmc_wp_pins[] = {
	/* WP */
	RCAR_GP_PIN(3, 15),
};
static const unsigned int mmc_wp_mux[] = {
	MMC_WP_MARK,
};

/* - MSIOF0 ----------------------------------------------------------------- */
static const unsigned int msiof0_clk_pins[] = {
	/* SCK */
	RCAR_GP_PIN(4, 2),
};
static const unsigned int msiof0_clk_mux[] = {
	MSIOF0_SCK_MARK,
};
static const unsigned int msiof0_sync_pins[] = {
	/* SYNC */
	RCAR_GP_PIN(4, 3),
};
static const unsigned int msiof0_sync_mux[] = {
	MSIOF0_SYNC_MARK,
};
static const unsigned int msiof0_ss1_pins[] = {
	/* SS1 */
	RCAR_GP_PIN(4, 4),
};
static const unsigned int msiof0_ss1_mux[] = {
	MSIOF0_SS1_MARK,
};
static const unsigned int msiof0_ss2_pins[] = {
	/* SS2 */
	RCAR_GP_PIN(4, 5),
};
static const unsigned int msiof0_ss2_mux[] = {
	MSIOF0_SS2_MARK,
};
static const unsigned int msiof0_txd_pins[] = {
	/* TXD */
	RCAR_GP_PIN(4, 1),
};
static const unsigned int msiof0_txd_mux[] = {
	MSIOF0_TXD_MARK,
};
static const unsigned int msiof0_rxd_pins[] = {
	/* RXD */
	RCAR_GP_PIN(4, 0),
};
static const unsigned int msiof0_rxd_mux[] = {
	MSIOF0_RXD_MARK,
};

/* - MSIOF1 ----------------------------------------------------------------- */
static const unsigned int msiof1_clk_pins[] = {
	/* SCK */
	RCAR_GP_PIN(3, 2),
};
static const unsigned int msiof1_clk_mux[] = {
	MSIOF1_SCK_MARK,
};
static const unsigned int msiof1_sync_pins[] = {
	/* SYNC */
	RCAR_GP_PIN(3, 3),
};
static const unsigned int msiof1_sync_mux[] = {
	MSIOF1_SYNC_MARK,
};
static const unsigned int msiof1_ss1_pins[] = {
	/* SS1 */
	RCAR_GP_PIN(3, 4),
};
static const unsigned int msiof1_ss1_mux[] = {
	MSIOF1_SS1_MARK,
};
static const unsigned int msiof1_ss2_pins[] = {
	/* SS2 */
	RCAR_GP_PIN(3, 5),
};
static const unsigned int msiof1_ss2_mux[] = {
	MSIOF1_SS2_MARK,
};
static const unsigned int msiof1_txd_pins[] = {
	/* TXD */
	RCAR_GP_PIN(3, 1),
};
static const unsigned int msiof1_txd_mux[] = {
	MSIOF1_TXD_MARK,
};
static const unsigned int msiof1_rxd_pins[] = {
	/* RXD */
	RCAR_GP_PIN(3, 0),
};
static const unsigned int msiof1_rxd_mux[] = {
	MSIOF1_RXD_MARK,
};

/* - MSIOF2 ----------------------------------------------------------------- */
static const unsigned int msiof2_clk_pins[] = {
	/* SCK */
	RCAR_GP_PIN(2, 0),
};
static const unsigned int msiof2_clk_mux[] = {
	MSIOF2_SCK_MARK,
};
static const unsigned int msiof2_sync_pins[] = {
	/* SYNC */
	RCAR_GP_PIN(2, 3),
};
static const unsigned int msiof2_sync_mux[] = {
	MSIOF2_SYNC_MARK,
};
static const unsigned int msiof2_ss1_pins[] = {
	/* SS1 */
	RCAR_GP_PIN(2, 4),
};
static const unsigned int msiof2_ss1_mux[] = {
	MSIOF2_SS1_MARK,
};
static const unsigned int msiof2_ss2_pins[] = {
	/* SS2 */
	RCAR_GP_PIN(2, 5),
};
static const unsigned int msiof2_ss2_mux[] = {
	MSIOF2_SS2_MARK,
};
static const unsigned int msiof2_txd_pins[] = {
	/* TXD */
	RCAR_GP_PIN(2, 2),
};
static const unsigned int msiof2_txd_mux[] = {
	MSIOF2_TXD_MARK,
};
static const unsigned int msiof2_rxd_pins[] = {
	/* RXD */
	RCAR_GP_PIN(2, 1),
};
static const unsigned int msiof2_rxd_mux[] = {
	MSIOF2_RXD_MARK,
};

/* - MSIOF3 ----------------------------------------------------------------- */
static const unsigned int msiof3_clk_pins[] = {
	/* SCK */
	RCAR_GP_PIN(0, 20),
};
static const unsigned int msiof3_clk_mux[] = {
	MSIOF3_SCK_MARK,
};
static const unsigned int msiof3_sync_pins[] = {
	/* SYNC */
	RCAR_GP_PIN(0, 21),
};
static const unsigned int msiof3_sync_mux[] = {
	MSIOF3_SYNC_MARK,
};
static const unsigned int msiof3_ss1_pins[] = {
	/* SS1 */
	RCAR_GP_PIN(0, 6),
};
static const unsigned int msiof3_ss1_mux[] = {
	MSIOF3_SS1_MARK,
};
static const unsigned int msiof3_ss2_pins[] = {
	/* SS2 */
	RCAR_GP_PIN(0, 7),
};
static const unsigned int msiof3_ss2_mux[] = {
	MSIOF3_SS2_MARK,
};
static const unsigned int msiof3_txd_pins[] = {
	/* TXD */
	RCAR_GP_PIN(0, 5),
};
static const unsigned int msiof3_txd_mux[] = {
	MSIOF3_TXD_MARK,
};
static const unsigned int msiof3_rxd_pins[] = {
	/* RXD */
	RCAR_GP_PIN(0, 4),
};
static const unsigned int msiof3_rxd_mux[] = {
	MSIOF3_RXD_MARK,
};

/* - PWM0 ------------------------------------------------------------------- */
static const unsigned int pwm0_a_pins[] = {
	RCAR_GP_PIN(2, 12),
};
static const unsigned int pwm0_a_mux[] = {
	PWM0_A_MARK,
};
static const unsigned int pwm0_b_pins[] = {
	RCAR_GP_PIN(1, 21),
};
static const unsigned int pwm0_b_mux[] = {
	PWM0_B_MARK,
};

/* - PWM1 ------------------------------------------------------------------- */
static const unsigned int pwm1_a_pins[] = {
	RCAR_GP_PIN(2, 13),
};
static const unsigned int pwm1_a_mux[] = {
	PWM1_A_MARK,
};
static const unsigned int pwm1_b_pins[] = {
	RCAR_GP_PIN(1, 22),
};
static const unsigned int pwm1_b_mux[] = {
	PWM1_B_MARK,
};

/* - PWM2 ------------------------------------------------------------------- */
static const unsigned int pwm2_a_pins[] = {
	RCAR_GP_PIN(2, 14),
};
static const unsigned int pwm2_a_mux[] = {
	PWM2_A_MARK,
};
static const unsigned int pwm2_b_pins[] = {
	RCAR_GP_PIN(1, 23),
};
static const unsigned int pwm2_b_mux[] = {
	PWM2_B_MARK,
};

/* - PWM3 ------------------------------------------------------------------- */
static const unsigned int pwm3_a_pins[] = {
	RCAR_GP_PIN(2, 15),
};
static const unsigned int pwm3_a_mux[] = {
	PWM3_A_MARK,
};
static const unsigned int pwm3_b_pins[] = {
	RCAR_GP_PIN(1, 24),
};
static const unsigned int pwm3_b_mux[] = {
	PWM3_B_MARK,
};

/* - PWM4 ------------------------------------------------------------------- */
static const unsigned int pwm4_a_pins[] = {
	RCAR_GP_PIN(2, 16),
};
static const unsigned int pwm4_a_mux[] = {
	PWM4_A_MARK,
};
static const unsigned int pwm4_b_pins[] = {
	RCAR_GP_PIN(1, 25),
};
static const unsigned int pwm4_b_mux[] = {
	PWM4_B_MARK,
};

/* - SCIF Clock ------------------------------------------------------------- */
static const unsigned int scif_clk_a_pins[] = {
	/* SCIF_CLK */
	RCAR_GP_PIN(0, 18),
};
static const unsigned int scif_clk_a_mux[] = {
	SCIF_CLK_A_MARK,
};
static const unsigned int scif_clk_b_pins[] = {
	/* SCIF_CLK */
	RCAR_GP_PIN(1, 25),
};
static const unsigned int scif_clk_b_mux[] = {
	SCIF_CLK_B_MARK,
};

/* - SCIF0 ------------------------------------------------------------------ */
static const unsigned int scif0_data_pins[] = {
	/* RX, TX */
	RCAR_GP_PIN(4, 4), RCAR_GP_PIN(4, 5),
};
static const unsigned int scif0_data_mux[] = {
	RX0_MARK, TX0_MARK,
};
static const unsigned int scif0_clk_pins[] = {
	/* SCK */
	RCAR_GP_PIN(4, 1),
};
static const unsigned int scif0_clk_mux[] = {
	SCK0_MARK,
};
static const unsigned int scif0_ctrl_pins[] = {
	/* RTS#, CTS# */
	RCAR_GP_PIN(4, 3), RCAR_GP_PIN(4, 2),
};
static const unsigned int scif0_ctrl_mux[] = {
	RTS0_N_MARK, CTS0_N_MARK,
};

/* - SCIF1 ------------------------------------------------------------------ */
static const unsigned int scif1_data_a_pins[] = {
	/* RX, TX */
	RCAR_GP_PIN(2, 8), RCAR_GP_PIN(2, 9),
};
static const unsigned int scif1_data_a_mux[] = {
	RX1_A_MARK, TX1_A_MARK,
};
static const unsigned int scif1_clk_pins[] = {
	/* SCK */
	RCAR_GP_PIN(2, 5),
};
static const unsigned int scif1_clk_mux[] = {
	SCK1_MARK,
};
static const unsigned int scif1_ctrl_pins[] = {
	/* RTS#, CTS# */
	RCAR_GP_PIN(2, 11), RCAR_GP_PIN(2, 10),
};
static const unsigned int scif1_ctrl_mux[] = {
	RTS1_N_MARK, CTS1_N_MARK,
};
static const unsigned int scif1_data_b_pins[] = {
	/* RX, TX */
	RCAR_GP_PIN(1, 24), RCAR_GP_PIN(1, 23),
};
static const unsigned int scif1_data_b_mux[] = {
	RX1_B_MARK, TX1_B_MARK,
};

/* - SCIF3 ------------------------------------------------------------------ */
static const unsigned int scif3_data_pins[] = {
	/* RX, TX */
	RCAR_GP_PIN(2, 1), RCAR_GP_PIN(2, 2),
};
static const unsigned int scif3_data_mux[] = {
	RX3_MARK, TX3_MARK,
};
static const unsigned int scif3_clk_pins[] = {
	/* SCK */
	RCAR_GP_PIN(2, 0),
};
static const unsigned int scif3_clk_mux[] = {
	SCK3_MARK,
};
static const unsigned int scif3_ctrl_pins[] = {
	/* RTS#, CTS# */
	RCAR_GP_PIN(2, 4), RCAR_GP_PIN(2, 3),
};
static const unsigned int scif3_ctrl_mux[] = {
	RTS3_N_MARK, CTS3_N_MARK,
};

/* - SCIF4 ------------------------------------------------------------------ */
static const unsigned int scif4_data_pins[] = {
	/* RX, TX */
	RCAR_GP_PIN(3, 10), RCAR_GP_PIN(3, 11),
};
static const unsigned int scif4_data_mux[] = {
	RX4_MARK, TX4_MARK,
};
static const unsigned int scif4_clk_pins[] = {
	/* SCK */
	RCAR_GP_PIN(3, 9),
};
static const unsigned int scif4_clk_mux[] = {
	SCK4_MARK,
};
static const unsigned int scif4_ctrl_pins[] = {
	/* RTS#, CTS# */
	RCAR_GP_PIN(3, 13), RCAR_GP_PIN(3, 12),
};
static const unsigned int scif4_ctrl_mux[] = {
	RTS4_N_MARK, CTS4_N_MARK,
};

/* - TMU -------------------------------------------------------------------- */
static const unsigned int tmu_tclk1_a_pins[] = {
	/* TCLK1 */
	RCAR_GP_PIN(4, 4),
};
static const unsigned int tmu_tclk1_a_mux[] = {
	TCLK1_A_MARK,
};
static const unsigned int tmu_tclk1_b_pins[] = {
	/* TCLK1 */
	RCAR_GP_PIN(1, 23),
};
static const unsigned int tmu_tclk1_b_mux[] = {
	TCLK1_B_MARK,
};
static const unsigned int tmu_tclk2_a_pins[] = {
	/* TCLK2 */
	RCAR_GP_PIN(4, 5),
};
static const unsigned int tmu_tclk2_a_mux[] = {
	TCLK2_A_MARK,
};
static const unsigned int tmu_tclk2_b_pins[] = {
	/* TCLK2 */
	RCAR_GP_PIN(1, 24),
};
static const unsigned int tmu_tclk2_b_mux[] = {
	TCLK2_B_MARK,
};

/* - VIN0 ------------------------------------------------------------------- */
static const unsigned int vin0_data8_pins[] = {
	RCAR_GP_PIN(2, 4), RCAR_GP_PIN(2, 5),
	RCAR_GP_PIN(2, 6), RCAR_GP_PIN(2, 7),
	RCAR_GP_PIN(2, 8), RCAR_GP_PIN(2, 9),
	RCAR_GP_PIN(2, 10), RCAR_GP_PIN(2, 11),
};
static const unsigned int vin0_data8_mux[] = {
	VI0_DATA0_MARK, VI0_DATA1_MARK,
	VI0_DATA2_MARK, VI0_DATA3_MARK,
	VI0_DATA4_MARK, VI0_DATA5_MARK,
	VI0_DATA6_MARK, VI0_DATA7_MARK,
};
static const unsigned int vin0_data10_pins[] = {
	RCAR_GP_PIN(2, 4), RCAR_GP_PIN(2, 5),
	RCAR_GP_PIN(2, 6), RCAR_GP_PIN(2, 7),
	RCAR_GP_PIN(2, 8), RCAR_GP_PIN(2, 9),
	RCAR_GP_PIN(2, 10), RCAR_GP_PIN(2, 11),
	RCAR_GP_PIN(2, 12), RCAR_GP_PIN(2, 13),
};
static const unsigned int vin0_data10_mux[] = {
	VI0_DATA0_MARK, VI0_DATA1_MARK,
	VI0_DATA2_MARK, VI0_DATA3_MARK,
	VI0_DATA4_MARK, VI0_DATA5_MARK,
	VI0_DATA6_MARK, VI0_DATA7_MARK,
	VI0_DATA8_MARK,  VI0_DATA9_MARK,
};
static const unsigned int vin0_data12_pins[] = {
	RCAR_GP_PIN(2, 4), RCAR_GP_PIN(2, 5),
	RCAR_GP_PIN(2, 6), RCAR_GP_PIN(2, 7),
	RCAR_GP_PIN(2, 8), RCAR_GP_PIN(2, 9),
	RCAR_GP_PIN(2, 10), RCAR_GP_PIN(2, 11),
	RCAR_GP_PIN(2, 12), RCAR_GP_PIN(2, 13),
	RCAR_GP_PIN(2, 14), RCAR_GP_PIN(2, 15),
};
static const unsigned int vin0_data12_mux[] = {
	VI0_DATA0_MARK, VI0_DATA1_MARK,
	VI0_DATA2_MARK, VI0_DATA3_MARK,
	VI0_DATA4_MARK, VI0_DATA5_MARK,
	VI0_DATA6_MARK, VI0_DATA7_MARK,
	VI0_DATA8_MARK,  VI0_DATA9_MARK,
	VI0_DATA10_MARK, VI0_DATA11_MARK,
};
static const unsigned int vin0_sync_pins[] = {
	/* HSYNC#, VSYNC# */
	RCAR_GP_PIN(2, 2), RCAR_GP_PIN(2, 3),
};
static const unsigned int vin0_sync_mux[] = {
	VI0_HSYNC_N_MARK, VI0_VSYNC_N_MARK,
};
static const unsigned int vin0_field_pins[] = {
	/* FIELD */
	RCAR_GP_PIN(2, 16),
};
static const unsigned int vin0_field_mux[] = {
	VI0_FIELD_MARK,
};
static const unsigned int vin0_clkenb_pins[] = {
	/* CLKENB */
	RCAR_GP_PIN(2, 1),
};
static const unsigned int vin0_clkenb_mux[] = {
	VI0_CLKENB_MARK,
};
static const unsigned int vin0_clk_pins[] = {
	/* CLK */
	RCAR_GP_PIN(2, 0),
};
static const unsigned int vin0_clk_mux[] = {
	VI0_CLK_MARK,
};

/* - VIN1 ------------------------------------------------------------------- */
static const unsigned int vin1_data8_pins[] = {
	RCAR_GP_PIN(3, 4), RCAR_GP_PIN(3, 5),
	RCAR_GP_PIN(3, 6), RCAR_GP_PIN(3, 7),
	RCAR_GP_PIN(3, 8), RCAR_GP_PIN(3, 9),
	RCAR_GP_PIN(3, 10), RCAR_GP_PIN(3, 11),
};
static const unsigned int vin1_data8_mux[] = {
	VI1_DATA0_MARK, VI1_DATA1_MARK,
	VI1_DATA2_MARK, VI1_DATA3_MARK,
	VI1_DATA4_MARK, VI1_DATA5_MARK,
	VI1_DATA6_MARK, VI1_DATA7_MARK,
};
static const unsigned int vin1_data10_pins[] = {
	RCAR_GP_PIN(3, 4), RCAR_GP_PIN(3, 5),
	RCAR_GP_PIN(3, 6), RCAR_GP_PIN(3, 7),
	RCAR_GP_PIN(3, 8), RCAR_GP_PIN(3, 9),
	RCAR_GP_PIN(3, 10), RCAR_GP_PIN(3, 11),
	RCAR_GP_PIN(3, 12), RCAR_GP_PIN(3, 13),
};
static const unsigned int vin1_data10_mux[] = {
	VI1_DATA0_MARK, VI1_DATA1_MARK,
	VI1_DATA2_MARK, VI1_DATA3_MARK,
	VI1_DATA4_MARK, VI1_DATA5_MARK,
	VI1_DATA6_MARK, VI1_DATA7_MARK,
	VI1_DATA8_MARK,  VI1_DATA9_MARK,
};
static const unsigned int vin1_data12_pins[] = {
	RCAR_GP_PIN(3, 4), RCAR_GP_PIN(3, 5),
	RCAR_GP_PIN(3, 6), RCAR_GP_PIN(3, 7),
	RCAR_GP_PIN(3, 8), RCAR_GP_PIN(3, 9),
	RCAR_GP_PIN(3, 10), RCAR_GP_PIN(3, 11),
	RCAR_GP_PIN(3, 12), RCAR_GP_PIN(3, 13),
	RCAR_GP_PIN(3, 14), RCAR_GP_PIN(3, 15),
};
static const unsigned int vin1_data12_mux[] = {
	VI1_DATA0_MARK, VI1_DATA1_MARK,
	VI1_DATA2_MARK, VI1_DATA3_MARK,
	VI1_DATA4_MARK, VI1_DATA5_MARK,
	VI1_DATA6_MARK, VI1_DATA7_MARK,
	VI1_DATA8_MARK,  VI1_DATA9_MARK,
	VI1_DATA10_MARK, VI1_DATA11_MARK,
};
static const unsigned int vin1_sync_pins[] = {
	/* HSYNC#, VSYNC# */
	RCAR_GP_PIN(3, 2), RCAR_GP_PIN(3, 3),
};
static const unsigned int vin1_sync_mux[] = {
	VI1_HSYNC_N_MARK, VI1_VSYNC_N_MARK,
};
static const unsigned int vin1_field_pins[] = {
	RCAR_GP_PIN(3, 16),
};
static const unsigned int vin1_field_mux[] = {
	/* FIELD */
	VI1_FIELD_MARK,
};
static const unsigned int vin1_clkenb_pins[] = {
	RCAR_GP_PIN(3, 1),
};
static const unsigned int vin1_clkenb_mux[] = {
	/* CLKENB */
	VI1_CLKENB_MARK,
};
static const unsigned int vin1_clk_pins[] = {
	RCAR_GP_PIN(3, 0),
};
static const unsigned int vin1_clk_mux[] = {
	/* CLK */
	VI1_CLK_MARK,
};

static const struct sh_pfc_pin_group pinmux_groups[] = {
	SH_PFC_PIN_GROUP(avb0_link),
	SH_PFC_PIN_GROUP(avb0_magic),
	SH_PFC_PIN_GROUP(avb0_phy_int),
	SH_PFC_PIN_GROUP(avb0_mdio),
	SH_PFC_PIN_GROUP(avb0_rgmii),
	SH_PFC_PIN_GROUP(avb0_txcrefclk),
	SH_PFC_PIN_GROUP(avb0_avtp_pps),
	SH_PFC_PIN_GROUP(avb0_avtp_capture),
	SH_PFC_PIN_GROUP(avb0_avtp_match),
	SH_PFC_PIN_GROUP(canfd_clk_a),
	SH_PFC_PIN_GROUP(canfd_clk_b),
	SH_PFC_PIN_GROUP(canfd0_data_a),
	SH_PFC_PIN_GROUP(canfd0_data_b),
	SH_PFC_PIN_GROUP(canfd1_data),
	SH_PFC_PIN_GROUP(du_rgb666),
	SH_PFC_PIN_GROUP(du_clk_out),
	SH_PFC_PIN_GROUP(du_sync),
	SH_PFC_PIN_GROUP(du_oddf),
	SH_PFC_PIN_GROUP(du_cde),
	SH_PFC_PIN_GROUP(du_disp),
	SH_PFC_PIN_GROUP(hscif0_data),
	SH_PFC_PIN_GROUP(hscif0_clk),
	SH_PFC_PIN_GROUP(hscif0_ctrl),
	SH_PFC_PIN_GROUP(hscif1_data),
	SH_PFC_PIN_GROUP(hscif1_clk),
	SH_PFC_PIN_GROUP(hscif1_ctrl),
	SH_PFC_PIN_GROUP(hscif2_data),
	SH_PFC_PIN_GROUP(hscif2_clk),
	SH_PFC_PIN_GROUP(hscif2_ctrl),
	SH_PFC_PIN_GROUP(hscif3_data),
	SH_PFC_PIN_GROUP(hscif3_clk),
	SH_PFC_PIN_GROUP(hscif3_ctrl),
	SH_PFC_PIN_GROUP(i2c0),
	SH_PFC_PIN_GROUP(i2c1),
	SH_PFC_PIN_GROUP(i2c2),
	SH_PFC_PIN_GROUP(i2c3_a),
	SH_PFC_PIN_GROUP(i2c3_b),
	SH_PFC_PIN_GROUP(i2c4),
	SH_PFC_PIN_GROUP(intc_ex_irq0),
	SH_PFC_PIN_GROUP(intc_ex_irq1),
	SH_PFC_PIN_GROUP(intc_ex_irq2),
	SH_PFC_PIN_GROUP(intc_ex_irq3),
	SH_PFC_PIN_GROUP(intc_ex_irq4),
	SH_PFC_PIN_GROUP(intc_ex_irq5),
	SH_PFC_PIN_GROUP(mmc_data1),
	SH_PFC_PIN_GROUP(mmc_data4),
	SH_PFC_PIN_GROUP(mmc_data8),
	SH_PFC_PIN_GROUP(mmc_ctrl),
	SH_PFC_PIN_GROUP(mmc_cd),
	SH_PFC_PIN_GROUP(mmc_wp),
	SH_PFC_PIN_GROUP(msiof0_clk),
	SH_PFC_PIN_GROUP(msiof0_sync),
	SH_PFC_PIN_GROUP(msiof0_ss1),
	SH_PFC_PIN_GROUP(msiof0_ss2),
	SH_PFC_PIN_GROUP(msiof0_txd),
	SH_PFC_PIN_GROUP(msiof0_rxd),
	SH_PFC_PIN_GROUP(msiof1_clk),
	SH_PFC_PIN_GROUP(msiof1_sync),
	SH_PFC_PIN_GROUP(msiof1_ss1),
	SH_PFC_PIN_GROUP(msiof1_ss2),
	SH_PFC_PIN_GROUP(msiof1_txd),
	SH_PFC_PIN_GROUP(msiof1_rxd),
	SH_PFC_PIN_GROUP(msiof2_clk),
	SH_PFC_PIN_GROUP(msiof2_sync),
	SH_PFC_PIN_GROUP(msiof2_ss1),
	SH_PFC_PIN_GROUP(msiof2_ss2),
	SH_PFC_PIN_GROUP(msiof2_txd),
	SH_PFC_PIN_GROUP(msiof2_rxd),
	SH_PFC_PIN_GROUP(msiof3_clk),
	SH_PFC_PIN_GROUP(msiof3_sync),
	SH_PFC_PIN_GROUP(msiof3_ss1),
	SH_PFC_PIN_GROUP(msiof3_ss2),
	SH_PFC_PIN_GROUP(msiof3_txd),
	SH_PFC_PIN_GROUP(msiof3_rxd),
	SH_PFC_PIN_GROUP(pwm0_a),
	SH_PFC_PIN_GROUP(pwm0_b),
	SH_PFC_PIN_GROUP(pwm1_a),
	SH_PFC_PIN_GROUP(pwm1_b),
	SH_PFC_PIN_GROUP(pwm2_a),
	SH_PFC_PIN_GROUP(pwm2_b),
	SH_PFC_PIN_GROUP(pwm3_a),
	SH_PFC_PIN_GROUP(pwm3_b),
	SH_PFC_PIN_GROUP(pwm4_a),
	SH_PFC_PIN_GROUP(pwm4_b),
	SH_PFC_PIN_GROUP(scif_clk_a),
	SH_PFC_PIN_GROUP(scif_clk_b),
	SH_PFC_PIN_GROUP(scif0_data),
	SH_PFC_PIN_GROUP(scif0_clk),
	SH_PFC_PIN_GROUP(scif0_ctrl),
	SH_PFC_PIN_GROUP(scif1_data_a),
	SH_PFC_PIN_GROUP(scif1_clk),
	SH_PFC_PIN_GROUP(scif1_ctrl),
	SH_PFC_PIN_GROUP(scif1_data_b),
	SH_PFC_PIN_GROUP(scif3_data),
	SH_PFC_PIN_GROUP(scif3_clk),
	SH_PFC_PIN_GROUP(scif3_ctrl),
	SH_PFC_PIN_GROUP(scif4_data),
	SH_PFC_PIN_GROUP(scif4_clk),
	SH_PFC_PIN_GROUP(scif4_ctrl),
	SH_PFC_PIN_GROUP(tmu_tclk1_a),
	SH_PFC_PIN_GROUP(tmu_tclk1_b),
	SH_PFC_PIN_GROUP(tmu_tclk2_a),
	SH_PFC_PIN_GROUP(tmu_tclk2_b),
	SH_PFC_PIN_GROUP(vin0_data8),
	SH_PFC_PIN_GROUP(vin0_data10),
	SH_PFC_PIN_GROUP(vin0_data12),
	SH_PFC_PIN_GROUP(vin0_sync),
	SH_PFC_PIN_GROUP(vin0_field),
	SH_PFC_PIN_GROUP(vin0_clkenb),
	SH_PFC_PIN_GROUP(vin0_clk),
	SH_PFC_PIN_GROUP(vin1_data8),
	SH_PFC_PIN_GROUP(vin1_data10),
	SH_PFC_PIN_GROUP(vin1_data12),
	SH_PFC_PIN_GROUP(vin1_sync),
	SH_PFC_PIN_GROUP(vin1_field),
	SH_PFC_PIN_GROUP(vin1_clkenb),
	SH_PFC_PIN_GROUP(vin1_clk),
};

static const char * const avb0_groups[] = {
	"avb0_link",
	"avb0_magic",
	"avb0_phy_int",
	"avb0_mdio",
	"avb0_rgmii",
	"avb0_txcrefclk",
	"avb0_avtp_pps",
	"avb0_avtp_capture",
	"avb0_avtp_match",
};

static const char * const canfd_clk_groups[] = {
	"canfd_clk_a",
	"canfd_clk_b",
};

static const char * const canfd0_groups[] = {
	"canfd0_data_a",
	"canfd0_data_b",
};

static const char * const canfd1_groups[] = {
	"canfd1_data",
};

static const char * const du_groups[] = {
	"du_rgb666",
	"du_clk_out",
	"du_sync",
	"du_oddf",
	"du_cde",
	"du_disp",
};

static const char * const hscif0_groups[] = {
	"hscif0_data",
	"hscif0_clk",
	"hscif0_ctrl",
};

static const char * const hscif1_groups[] = {
	"hscif1_data",
	"hscif1_clk",
	"hscif1_ctrl",
};

static const char * const hscif2_groups[] = {
	"hscif2_data",
	"hscif2_clk",
	"hscif2_ctrl",
};

static const char * const hscif3_groups[] = {
	"hscif3_data",
	"hscif3_clk",
	"hscif3_ctrl",
};

static const char * const i2c0_groups[] = {
	"i2c0",
};

static const char * const i2c1_groups[] = {
	"i2c1",
};

static const char * const i2c2_groups[] = {
	"i2c2",
};

static const char * const i2c3_groups[] = {
	"i2c3_a",
	"i2c3_b",
};

static const char * const i2c4_groups[] = {
	"i2c4",
};

static const char * const intc_ex_groups[] = {
	"intc_ex_irq0",
	"intc_ex_irq1",
	"intc_ex_irq2",
	"intc_ex_irq3",
	"intc_ex_irq4",
	"intc_ex_irq5",
};

static const char * const mmc_groups[] = {
	"mmc_data1",
	"mmc_data4",
	"mmc_data8",
	"mmc_ctrl",
	"mmc_cd",
	"mmc_wp",
};

static const char * const msiof0_groups[] = {
	"msiof0_clk",
	"msiof0_sync",
	"msiof0_ss1",
	"msiof0_ss2",
	"msiof0_txd",
	"msiof0_rxd",
};

static const char * const msiof1_groups[] = {
	"msiof1_clk",
	"msiof1_sync",
	"msiof1_ss1",
	"msiof1_ss2",
	"msiof1_txd",
	"msiof1_rxd",
};

static const char * const msiof2_groups[] = {
	"msiof2_clk",
	"msiof2_sync",
	"msiof2_ss1",
	"msiof2_ss2",
	"msiof2_txd",
	"msiof2_rxd",
};

static const char * const msiof3_groups[] = {
	"msiof3_clk",
	"msiof3_sync",
	"msiof3_ss1",
	"msiof3_ss2",
	"msiof3_txd",
	"msiof3_rxd",
};

static const char * const pwm0_groups[] = {
	"pwm0_a",
	"pwm0_b",
};

static const char * const pwm1_groups[] = {
	"pwm1_a",
	"pwm1_b",
};

static const char * const pwm2_groups[] = {
	"pwm2_a",
	"pwm2_b",
};

static const char * const pwm3_groups[] = {
	"pwm3_a",
	"pwm3_b",
};

static const char * const pwm4_groups[] = {
	"pwm4_a",
	"pwm4_b",
};

static const char * const scif_clk_groups[] = {
	"scif_clk_a",
	"scif_clk_b",
};

static const char * const scif0_groups[] = {
	"scif0_data",
	"scif0_clk",
	"scif0_ctrl",
};

static const char * const scif1_groups[] = {
	"scif1_data_a",
	"scif1_clk",
	"scif1_ctrl",
	"scif1_data_b",
};

static const char * const scif3_groups[] = {
	"scif3_data",
	"scif3_clk",
	"scif3_ctrl",
};

static const char * const scif4_groups[] = {
	"scif4_data",
	"scif4_clk",
	"scif4_ctrl",
};

static const char * const tmu_groups[] = {
	"tmu_tclk1_a",
	"tmu_tclk1_b",
	"tmu_tclk2_a",
	"tmu_tclk2_b",
};

static const char * const vin0_groups[] = {
	"vin0_data8",
	"vin0_data10",
	"vin0_data12",
	"vin0_sync",
	"vin0_field",
	"vin0_clkenb",
	"vin0_clk",
};

static const char * const vin1_groups[] = {
	"vin1_data8",
	"vin1_data10",
	"vin1_data12",
	"vin1_sync",
	"vin1_field",
	"vin1_clkenb",
	"vin1_clk",
};

static const struct sh_pfc_function pinmux_functions[] = {
	SH_PFC_FUNCTION(avb0),
	SH_PFC_FUNCTION(canfd_clk),
	SH_PFC_FUNCTION(canfd0),
	SH_PFC_FUNCTION(canfd1),
	SH_PFC_FUNCTION(du),
	SH_PFC_FUNCTION(hscif0),
	SH_PFC_FUNCTION(hscif1),
	SH_PFC_FUNCTION(hscif2),
	SH_PFC_FUNCTION(hscif3),
	SH_PFC_FUNCTION(i2c0),
	SH_PFC_FUNCTION(i2c1),
	SH_PFC_FUNCTION(i2c2),
	SH_PFC_FUNCTION(i2c3),
	SH_PFC_FUNCTION(i2c4),
	SH_PFC_FUNCTION(intc_ex),
	SH_PFC_FUNCTION(mmc),
	SH_PFC_FUNCTION(msiof0),
	SH_PFC_FUNCTION(msiof1),
	SH_PFC_FUNCTION(msiof2),
	SH_PFC_FUNCTION(msiof3),
	SH_PFC_FUNCTION(pwm0),
	SH_PFC_FUNCTION(pwm1),
	SH_PFC_FUNCTION(pwm2),
	SH_PFC_FUNCTION(pwm3),
	SH_PFC_FUNCTION(pwm4),
	SH_PFC_FUNCTION(scif_clk),
	SH_PFC_FUNCTION(scif0),
	SH_PFC_FUNCTION(scif1),
	SH_PFC_FUNCTION(scif3),
	SH_PFC_FUNCTION(scif4),
	SH_PFC_FUNCTION(tmu),
	SH_PFC_FUNCTION(vin0),
	SH_PFC_FUNCTION(vin1),
};

static const struct pinmux_cfg_reg pinmux_config_regs[] = {
#define F_(x, y)	FN_##y
#define FM(x)		FN_##x
	{ PINMUX_CFG_REG("GPSR0", 0xe6060100, 32, 1, GROUP(
		0, 0,
		0, 0,
		0, 0,
		0, 0,
		0, 0,
		0, 0,
		0, 0,
		0, 0,
		0, 0,
		0, 0,
		GP_0_21_FN,	GPSR0_21,
		GP_0_20_FN,	GPSR0_20,
		GP_0_19_FN,	GPSR0_19,
		GP_0_18_FN,	GPSR0_18,
		GP_0_17_FN,	GPSR0_17,
		GP_0_16_FN,	GPSR0_16,
		GP_0_15_FN,	GPSR0_15,
		GP_0_14_FN,	GPSR0_14,
		GP_0_13_FN,	GPSR0_13,
		GP_0_12_FN,	GPSR0_12,
		GP_0_11_FN,	GPSR0_11,
		GP_0_10_FN,	GPSR0_10,
		GP_0_9_FN,	GPSR0_9,
		GP_0_8_FN,	GPSR0_8,
		GP_0_7_FN,	GPSR0_7,
		GP_0_6_FN,	GPSR0_6,
		GP_0_5_FN,	GPSR0_5,
		GP_0_4_FN,	GPSR0_4,
		GP_0_3_FN,	GPSR0_3,
		GP_0_2_FN,	GPSR0_2,
		GP_0_1_FN,	GPSR0_1,
		GP_0_0_FN,	GPSR0_0, ))
	},
	{ PINMUX_CFG_REG("GPSR1", 0xe6060104, 32, 1, GROUP(
		0, 0,
		0, 0,
		0, 0,
		0, 0,
		GP_1_27_FN,	GPSR1_27,
		GP_1_26_FN,	GPSR1_26,
		GP_1_25_FN,	GPSR1_25,
		GP_1_24_FN,	GPSR1_24,
		GP_1_23_FN,	GPSR1_23,
		GP_1_22_FN,	GPSR1_22,
		GP_1_21_FN,	GPSR1_21,
		GP_1_20_FN,	GPSR1_20,
		GP_1_19_FN,	GPSR1_19,
		GP_1_18_FN,	GPSR1_18,
		GP_1_17_FN,	GPSR1_17,
		GP_1_16_FN,	GPSR1_16,
		GP_1_15_FN,	GPSR1_15,
		GP_1_14_FN,	GPSR1_14,
		GP_1_13_FN,	GPSR1_13,
		GP_1_12_FN,	GPSR1_12,
		GP_1_11_FN,	GPSR1_11,
		GP_1_10_FN,	GPSR1_10,
		GP_1_9_FN,	GPSR1_9,
		GP_1_8_FN,	GPSR1_8,
		GP_1_7_FN,	GPSR1_7,
		GP_1_6_FN,	GPSR1_6,
		GP_1_5_FN,	GPSR1_5,
		GP_1_4_FN,	GPSR1_4,
		GP_1_3_FN,	GPSR1_3,
		GP_1_2_FN,	GPSR1_2,
		GP_1_1_FN,	GPSR1_1,
		GP_1_0_FN,	GPSR1_0, ))
	},
	{ PINMUX_CFG_REG("GPSR2", 0xe6060108, 32, 1, GROUP(
		0, 0,
		0, 0,
		0, 0,
		0, 0,
		0, 0,
		0, 0,
		0, 0,
		0, 0,
		0, 0,
		0, 0,
		0, 0,
		0, 0,
		0, 0,
		0, 0,
		0, 0,
		GP_2_16_FN,	GPSR2_16,
		GP_2_15_FN,	GPSR2_15,
		GP_2_14_FN,	GPSR2_14,
		GP_2_13_FN,	GPSR2_13,
		GP_2_12_FN,	GPSR2_12,
		GP_2_11_FN,	GPSR2_11,
		GP_2_10_FN,	GPSR2_10,
		GP_2_9_FN,	GPSR2_9,
		GP_2_8_FN,	GPSR2_8,
		GP_2_7_FN,	GPSR2_7,
		GP_2_6_FN,	GPSR2_6,
		GP_2_5_FN,	GPSR2_5,
		GP_2_4_FN,	GPSR2_4,
		GP_2_3_FN,	GPSR2_3,
		GP_2_2_FN,	GPSR2_2,
		GP_2_1_FN,	GPSR2_1,
		GP_2_0_FN,	GPSR2_0, ))
	},
	{ PINMUX_CFG_REG("GPSR3", 0xe606010c, 32, 1, GROUP(
		0, 0,
		0, 0,
		0, 0,
		0, 0,
		0, 0,
		0, 0,
		0, 0,
		0, 0,
		0, 0,
		0, 0,
		0, 0,
		0, 0,
		0, 0,
		0, 0,
		0, 0,
		GP_3_16_FN,	GPSR3_16,
		GP_3_15_FN,	GPSR3_15,
		GP_3_14_FN,	GPSR3_14,
		GP_3_13_FN,	GPSR3_13,
		GP_3_12_FN,	GPSR3_12,
		GP_3_11_FN,	GPSR3_11,
		GP_3_10_FN,	GPSR3_10,
		GP_3_9_FN,	GPSR3_9,
		GP_3_8_FN,	GPSR3_8,
		GP_3_7_FN,	GPSR3_7,
		GP_3_6_FN,	GPSR3_6,
		GP_3_5_FN,	GPSR3_5,
		GP_3_4_FN,	GPSR3_4,
		GP_3_3_FN,	GPSR3_3,
		GP_3_2_FN,	GPSR3_2,
		GP_3_1_FN,	GPSR3_1,
		GP_3_0_FN,	GPSR3_0, ))
	},
	{ PINMUX_CFG_REG("GPSR4", 0xe6060110, 32, 1, GROUP(
		0, 0,
		0, 0,
		0, 0,
		0, 0,
		0, 0,
		0, 0,
		0, 0,
		0, 0,
		0, 0,
		0, 0,
		0, 0,
		0, 0,
		0, 0,
		0, 0,
		0, 0,
		0, 0,
		0, 0,
		0, 0,
		0, 0,
		0, 0,
		0, 0,
		0, 0,
		0, 0,
		0, 0,
		0, 0,
		0, 0,
		GP_4_5_FN,	GPSR4_5,
		GP_4_4_FN,	GPSR4_4,
		GP_4_3_FN,	GPSR4_3,
		GP_4_2_FN,	GPSR4_2,
		GP_4_1_FN,	GPSR4_1,
		GP_4_0_FN,	GPSR4_0, ))
	},
	{ PINMUX_CFG_REG("GPSR5", 0xe6060114, 32, 1, GROUP(
		0, 0,
		0, 0,
		0, 0,
		0, 0,
		0, 0,
		0, 0,
		0, 0,
		0, 0,
		0, 0,
		0, 0,
		0, 0,
		0, 0,
		0, 0,
		0, 0,
		0, 0,
		0, 0,
		0, 0,
		GP_5_14_FN,	GPSR5_14,
		GP_5_13_FN,	GPSR5_13,
		GP_5_12_FN,	GPSR5_12,
		GP_5_11_FN,	GPSR5_11,
		GP_5_10_FN,	GPSR5_10,
		GP_5_9_FN,	GPSR5_9,
		GP_5_8_FN,	GPSR5_8,
		GP_5_7_FN,	GPSR5_7,
		GP_5_6_FN,	GPSR5_6,
		GP_5_5_FN,	GPSR5_5,
		GP_5_4_FN,	GPSR5_4,
		GP_5_3_FN,	GPSR5_3,
		GP_5_2_FN,	GPSR5_2,
		GP_5_1_FN,	GPSR5_1,
		GP_5_0_FN,	GPSR5_0, ))
	},
#undef F_
#undef FM

#define F_(x, y)	x,
#define FM(x)		FN_##x,
	{ PINMUX_CFG_REG("IPSR0", 0xe6060200, 32, 4, GROUP(
		IP0_31_28
		IP0_27_24
		IP0_23_20
		IP0_19_16
		IP0_15_12
		IP0_11_8
		IP0_7_4
		IP0_3_0 ))
	},
	{ PINMUX_CFG_REG("IPSR1", 0xe6060204, 32, 4, GROUP(
		IP1_31_28
		IP1_27_24
		IP1_23_20
		IP1_19_16
		IP1_15_12
		IP1_11_8
		IP1_7_4
		IP1_3_0 ))
	},
	{ PINMUX_CFG_REG("IPSR2", 0xe6060208, 32, 4, GROUP(
		IP2_31_28
		IP2_27_24
		IP2_23_20
		IP2_19_16
		IP2_15_12
		IP2_11_8
		IP2_7_4
		IP2_3_0 ))
	},
	{ PINMUX_CFG_REG("IPSR3", 0xe606020c, 32, 4, GROUP(
		IP3_31_28
		IP3_27_24
		IP3_23_20
		IP3_19_16
		IP3_15_12
		IP3_11_8
		IP3_7_4
		IP3_3_0 ))
	},
	{ PINMUX_CFG_REG("IPSR4", 0xe6060210, 32, 4, GROUP(
		IP4_31_28
		IP4_27_24
		IP4_23_20
		IP4_19_16
		IP4_15_12
		IP4_11_8
		IP4_7_4
		IP4_3_0 ))
	},
	{ PINMUX_CFG_REG("IPSR5", 0xe6060214, 32, 4, GROUP(
		IP5_31_28
		IP5_27_24
		IP5_23_20
		IP5_19_16
		IP5_15_12
		IP5_11_8
		IP5_7_4
		IP5_3_0 ))
	},
	{ PINMUX_CFG_REG("IPSR6", 0xe6060218, 32, 4, GROUP(
		IP6_31_28
		IP6_27_24
		IP6_23_20
		IP6_19_16
		IP6_15_12
		IP6_11_8
		IP6_7_4
		IP6_3_0 ))
	},
	{ PINMUX_CFG_REG("IPSR7", 0xe606021c, 32, 4, GROUP(
		IP7_31_28
		IP7_27_24
		IP7_23_20
		IP7_19_16
		IP7_15_12
		IP7_11_8
		IP7_7_4
		IP7_3_0 ))
	},
	{ PINMUX_CFG_REG("IPSR8", 0xe6060220, 32, 4, GROUP(
		IP8_31_28
		IP8_27_24
		IP8_23_20
		IP8_19_16
		IP8_15_12
		IP8_11_8
		IP8_7_4
		IP8_3_0 ))
	},
#undef F_
#undef FM

#define F_(x, y)	x,
#define FM(x)		FN_##x,
	{ PINMUX_CFG_REG_VAR("MOD_SEL0", 0xe6060500, 32,
<<<<<<< HEAD
			     4, 4, 4, 4,
			     1, 1, 1, 1, 1, 1, 1, 1, 1, 1, 1, 1) {
=======
			     GROUP(4, 4, 4, 4, 4, 1, 1, 1, 1, 1, 1, 1,
				   1, 1, 1, 1, 1),
			     GROUP(
>>>>>>> 407d19ab
		/* RESERVED 31, 30, 29, 28 */
		0, 0, 0, 0, 0, 0, 0, 0,	0, 0, 0, 0, 0, 0, 0, 0,
		/* RESERVED 27, 26, 25, 24 */
		0, 0, 0, 0, 0, 0, 0, 0,	0, 0, 0, 0, 0, 0, 0, 0,
		/* RESERVED 23, 22, 21, 20 */
		0, 0, 0, 0, 0, 0, 0, 0,	0, 0, 0, 0, 0, 0, 0, 0,
		/* RESERVED 19, 18, 17, 16 */
		0, 0, 0, 0, 0, 0, 0, 0,	0, 0, 0, 0, 0, 0, 0, 0,
		/* RESERVED 15, 14, 13, 12 */
		0, 0, 0, 0, 0, 0, 0, 0,	0, 0, 0, 0, 0, 0, 0, 0,
		MOD_SEL0_11
		MOD_SEL0_10
		MOD_SEL0_9
		MOD_SEL0_8
		MOD_SEL0_7
		MOD_SEL0_6
		MOD_SEL0_5
		MOD_SEL0_4
		MOD_SEL0_3
		MOD_SEL0_2
		MOD_SEL0_1
		MOD_SEL0_0 ))
	},
	{ },
};

enum ioctrl_regs {
	POCCTRL0,
	POCCTRL1,
	POCCTRL2,
	TDSELCTRL,
};

static const struct pinmux_ioctrl_reg pinmux_ioctrl_regs[] = {
	[POCCTRL0] = { 0xe6060380 },
	[POCCTRL1] = { 0xe6060384 },
	[POCCTRL2] = { 0xe6060388 },
	[TDSELCTRL] = { 0xe60603c0, },
	{ /* sentinel */ },
};

static int r8a77970_pin_to_pocctrl(struct sh_pfc *pfc, unsigned int pin,
				   u32 *pocctrl)
{
	int bit = pin & 0x1f;

	*pocctrl = pinmux_ioctrl_regs[POCCTRL0].reg;
	if (pin >= RCAR_GP_PIN(0, 0) && pin <= RCAR_GP_PIN(0, 21))
		return bit;
	if (pin >= RCAR_GP_PIN(2, 0) && pin <= RCAR_GP_PIN(2, 9))
		return bit + 22;

	*pocctrl = pinmux_ioctrl_regs[POCCTRL1].reg;
	if (pin >= RCAR_GP_PIN(2, 10) && pin <= RCAR_GP_PIN(2, 16))
		return bit - 10;
	if (pin >= RCAR_GP_PIN(3, 0) && pin <= RCAR_GP_PIN(3, 16))
		return bit + 7;

	return -EINVAL;
}

static const struct sh_pfc_soc_operations pinmux_ops = {
	.pin_to_pocctrl = r8a77970_pin_to_pocctrl,
};

const struct sh_pfc_soc_info r8a77970_pinmux_info = {
	.name = "r8a77970_pfc",
	.ops = &pinmux_ops,
	.unlock_reg = 0xe6060000, /* PMMR */

	.function = { PINMUX_FUNCTION_BEGIN, PINMUX_FUNCTION_END },

	.pins = pinmux_pins,
	.nr_pins = ARRAY_SIZE(pinmux_pins),
	.groups = pinmux_groups,
	.nr_groups = ARRAY_SIZE(pinmux_groups),
	.functions = pinmux_functions,
	.nr_functions = ARRAY_SIZE(pinmux_functions),

	.cfg_regs = pinmux_config_regs,
	.ioctrl_regs = pinmux_ioctrl_regs,

	.pinmux_data = pinmux_data,
	.pinmux_data_size = ARRAY_SIZE(pinmux_data),
};<|MERGE_RESOLUTION|>--- conflicted
+++ resolved
@@ -1,3 +1,4 @@
+// SPDX-License-Identifier: GPL-2.0
 /*
  * R8A77970 processor support - PFC hardware block.
  *
@@ -9,10 +10,6 @@
  * R-Car Gen3 processor support - PFC hardware block.
  *
  * Copyright (C) 2015  Renesas Electronics Corporation
- *
- * This program is free software; you can redistribute it and/or modify
- * it under the terms of the GNU General Public License as published by
- * the Free Software Foundation; version 2 of the License.
  */
 
 #include <linux/errno.h>
@@ -1385,6 +1382,56 @@
 	PWM4_B_MARK,
 };
 
+/* - QSPI0 ------------------------------------------------------------------ */
+static const unsigned int qspi0_ctrl_pins[] = {
+	/* SPCLK, SSL */
+	RCAR_GP_PIN(5, 0), RCAR_GP_PIN(5, 5),
+};
+static const unsigned int qspi0_ctrl_mux[] = {
+	QSPI0_SPCLK_MARK, QSPI0_SSL_MARK,
+};
+static const unsigned int qspi0_data2_pins[] = {
+	/* MOSI_IO0, MISO_IO1 */
+	RCAR_GP_PIN(5, 1), RCAR_GP_PIN(5, 2),
+};
+static const unsigned int qspi0_data2_mux[] = {
+	QSPI0_MOSI_IO0_MARK, QSPI0_MISO_IO1_MARK,
+};
+static const unsigned int qspi0_data4_pins[] = {
+	/* MOSI_IO0, MISO_IO1, IO2, IO3 */
+	RCAR_GP_PIN(5, 1), RCAR_GP_PIN(5, 2),
+	RCAR_GP_PIN(5, 3), RCAR_GP_PIN(5, 4),
+};
+static const unsigned int qspi0_data4_mux[] = {
+	QSPI0_MOSI_IO0_MARK, QSPI0_MISO_IO1_MARK,
+	QSPI0_IO2_MARK, QSPI0_IO3_MARK
+};
+
+/* - QSPI1 ------------------------------------------------------------------ */
+static const unsigned int qspi1_ctrl_pins[] = {
+	/* SPCLK, SSL */
+	RCAR_GP_PIN(5, 6), RCAR_GP_PIN(5, 11),
+};
+static const unsigned int qspi1_ctrl_mux[] = {
+	QSPI1_SPCLK_MARK, QSPI1_SSL_MARK,
+};
+static const unsigned int qspi1_data2_pins[] = {
+	/* MOSI_IO0, MISO_IO1 */
+	RCAR_GP_PIN(5, 7), RCAR_GP_PIN(5, 8),
+};
+static const unsigned int qspi1_data2_mux[] = {
+	QSPI1_MOSI_IO0_MARK, QSPI1_MISO_IO1_MARK,
+};
+static const unsigned int qspi1_data4_pins[] = {
+	/* MOSI_IO0, MISO_IO1, IO2, IO3 */
+	RCAR_GP_PIN(5, 7), RCAR_GP_PIN(5, 8),
+	RCAR_GP_PIN(5, 9), RCAR_GP_PIN(5, 10),
+};
+static const unsigned int qspi1_data4_mux[] = {
+	QSPI1_MOSI_IO0_MARK, QSPI1_MISO_IO1_MARK,
+	QSPI1_IO2_MARK, QSPI1_IO3_MARK
+};
+
 /* - SCIF Clock ------------------------------------------------------------- */
 static const unsigned int scif_clk_a_pins[] = {
 	/* SCIF_CLK */
@@ -1531,47 +1578,25 @@
 };
 
 /* - VIN0 ------------------------------------------------------------------- */
-static const unsigned int vin0_data8_pins[] = {
-	RCAR_GP_PIN(2, 4), RCAR_GP_PIN(2, 5),
-	RCAR_GP_PIN(2, 6), RCAR_GP_PIN(2, 7),
-	RCAR_GP_PIN(2, 8), RCAR_GP_PIN(2, 9),
-	RCAR_GP_PIN(2, 10), RCAR_GP_PIN(2, 11),
-};
-static const unsigned int vin0_data8_mux[] = {
-	VI0_DATA0_MARK, VI0_DATA1_MARK,
-	VI0_DATA2_MARK, VI0_DATA3_MARK,
-	VI0_DATA4_MARK, VI0_DATA5_MARK,
-	VI0_DATA6_MARK, VI0_DATA7_MARK,
-};
-static const unsigned int vin0_data10_pins[] = {
-	RCAR_GP_PIN(2, 4), RCAR_GP_PIN(2, 5),
-	RCAR_GP_PIN(2, 6), RCAR_GP_PIN(2, 7),
-	RCAR_GP_PIN(2, 8), RCAR_GP_PIN(2, 9),
-	RCAR_GP_PIN(2, 10), RCAR_GP_PIN(2, 11),
-	RCAR_GP_PIN(2, 12), RCAR_GP_PIN(2, 13),
-};
-static const unsigned int vin0_data10_mux[] = {
-	VI0_DATA0_MARK, VI0_DATA1_MARK,
-	VI0_DATA2_MARK, VI0_DATA3_MARK,
-	VI0_DATA4_MARK, VI0_DATA5_MARK,
-	VI0_DATA6_MARK, VI0_DATA7_MARK,
-	VI0_DATA8_MARK,  VI0_DATA9_MARK,
-};
-static const unsigned int vin0_data12_pins[] = {
-	RCAR_GP_PIN(2, 4), RCAR_GP_PIN(2, 5),
-	RCAR_GP_PIN(2, 6), RCAR_GP_PIN(2, 7),
-	RCAR_GP_PIN(2, 8), RCAR_GP_PIN(2, 9),
-	RCAR_GP_PIN(2, 10), RCAR_GP_PIN(2, 11),
-	RCAR_GP_PIN(2, 12), RCAR_GP_PIN(2, 13),
-	RCAR_GP_PIN(2, 14), RCAR_GP_PIN(2, 15),
-};
-static const unsigned int vin0_data12_mux[] = {
-	VI0_DATA0_MARK, VI0_DATA1_MARK,
-	VI0_DATA2_MARK, VI0_DATA3_MARK,
-	VI0_DATA4_MARK, VI0_DATA5_MARK,
-	VI0_DATA6_MARK, VI0_DATA7_MARK,
-	VI0_DATA8_MARK,  VI0_DATA9_MARK,
-	VI0_DATA10_MARK, VI0_DATA11_MARK,
+static const union vin_data12 vin0_data_pins = {
+	.data12 = {
+		RCAR_GP_PIN(2, 4), RCAR_GP_PIN(2, 5),
+		RCAR_GP_PIN(2, 6), RCAR_GP_PIN(2, 7),
+		RCAR_GP_PIN(2, 8), RCAR_GP_PIN(2, 9),
+		RCAR_GP_PIN(2, 10), RCAR_GP_PIN(2, 11),
+		RCAR_GP_PIN(2, 12), RCAR_GP_PIN(2, 13),
+		RCAR_GP_PIN(2, 14), RCAR_GP_PIN(2, 15),
+	},
+};
+static const union vin_data12 vin0_data_mux = {
+	.data12 = {
+		VI0_DATA0_MARK, VI0_DATA1_MARK,
+		VI0_DATA2_MARK, VI0_DATA3_MARK,
+		VI0_DATA4_MARK, VI0_DATA5_MARK,
+		VI0_DATA6_MARK, VI0_DATA7_MARK,
+		VI0_DATA8_MARK,  VI0_DATA9_MARK,
+		VI0_DATA10_MARK, VI0_DATA11_MARK,
+	},
 };
 static const unsigned int vin0_sync_pins[] = {
 	/* HSYNC#, VSYNC# */
@@ -1603,47 +1628,25 @@
 };
 
 /* - VIN1 ------------------------------------------------------------------- */
-static const unsigned int vin1_data8_pins[] = {
-	RCAR_GP_PIN(3, 4), RCAR_GP_PIN(3, 5),
-	RCAR_GP_PIN(3, 6), RCAR_GP_PIN(3, 7),
-	RCAR_GP_PIN(3, 8), RCAR_GP_PIN(3, 9),
-	RCAR_GP_PIN(3, 10), RCAR_GP_PIN(3, 11),
-};
-static const unsigned int vin1_data8_mux[] = {
-	VI1_DATA0_MARK, VI1_DATA1_MARK,
-	VI1_DATA2_MARK, VI1_DATA3_MARK,
-	VI1_DATA4_MARK, VI1_DATA5_MARK,
-	VI1_DATA6_MARK, VI1_DATA7_MARK,
-};
-static const unsigned int vin1_data10_pins[] = {
-	RCAR_GP_PIN(3, 4), RCAR_GP_PIN(3, 5),
-	RCAR_GP_PIN(3, 6), RCAR_GP_PIN(3, 7),
-	RCAR_GP_PIN(3, 8), RCAR_GP_PIN(3, 9),
-	RCAR_GP_PIN(3, 10), RCAR_GP_PIN(3, 11),
-	RCAR_GP_PIN(3, 12), RCAR_GP_PIN(3, 13),
-};
-static const unsigned int vin1_data10_mux[] = {
-	VI1_DATA0_MARK, VI1_DATA1_MARK,
-	VI1_DATA2_MARK, VI1_DATA3_MARK,
-	VI1_DATA4_MARK, VI1_DATA5_MARK,
-	VI1_DATA6_MARK, VI1_DATA7_MARK,
-	VI1_DATA8_MARK,  VI1_DATA9_MARK,
-};
-static const unsigned int vin1_data12_pins[] = {
-	RCAR_GP_PIN(3, 4), RCAR_GP_PIN(3, 5),
-	RCAR_GP_PIN(3, 6), RCAR_GP_PIN(3, 7),
-	RCAR_GP_PIN(3, 8), RCAR_GP_PIN(3, 9),
-	RCAR_GP_PIN(3, 10), RCAR_GP_PIN(3, 11),
-	RCAR_GP_PIN(3, 12), RCAR_GP_PIN(3, 13),
-	RCAR_GP_PIN(3, 14), RCAR_GP_PIN(3, 15),
-};
-static const unsigned int vin1_data12_mux[] = {
-	VI1_DATA0_MARK, VI1_DATA1_MARK,
-	VI1_DATA2_MARK, VI1_DATA3_MARK,
-	VI1_DATA4_MARK, VI1_DATA5_MARK,
-	VI1_DATA6_MARK, VI1_DATA7_MARK,
-	VI1_DATA8_MARK,  VI1_DATA9_MARK,
-	VI1_DATA10_MARK, VI1_DATA11_MARK,
+static const union vin_data12 vin1_data_pins = {
+	.data12 = {
+		RCAR_GP_PIN(3, 4), RCAR_GP_PIN(3, 5),
+		RCAR_GP_PIN(3, 6), RCAR_GP_PIN(3, 7),
+		RCAR_GP_PIN(3, 8), RCAR_GP_PIN(3, 9),
+		RCAR_GP_PIN(3, 10), RCAR_GP_PIN(3, 11),
+		RCAR_GP_PIN(3, 12), RCAR_GP_PIN(3, 13),
+		RCAR_GP_PIN(3, 14), RCAR_GP_PIN(3, 15),
+	},
+};
+static const union vin_data12 vin1_data_mux = {
+	.data12 = {
+		VI1_DATA0_MARK, VI1_DATA1_MARK,
+		VI1_DATA2_MARK, VI1_DATA3_MARK,
+		VI1_DATA4_MARK, VI1_DATA5_MARK,
+		VI1_DATA6_MARK, VI1_DATA7_MARK,
+		VI1_DATA8_MARK,  VI1_DATA9_MARK,
+		VI1_DATA10_MARK, VI1_DATA11_MARK,
+	},
 };
 static const unsigned int vin1_sync_pins[] = {
 	/* HSYNC#, VSYNC# */
@@ -1759,6 +1762,12 @@
 	SH_PFC_PIN_GROUP(pwm3_b),
 	SH_PFC_PIN_GROUP(pwm4_a),
 	SH_PFC_PIN_GROUP(pwm4_b),
+	SH_PFC_PIN_GROUP(qspi0_ctrl),
+	SH_PFC_PIN_GROUP(qspi0_data2),
+	SH_PFC_PIN_GROUP(qspi0_data4),
+	SH_PFC_PIN_GROUP(qspi1_ctrl),
+	SH_PFC_PIN_GROUP(qspi1_data2),
+	SH_PFC_PIN_GROUP(qspi1_data4),
 	SH_PFC_PIN_GROUP(scif_clk_a),
 	SH_PFC_PIN_GROUP(scif_clk_b),
 	SH_PFC_PIN_GROUP(scif0_data),
@@ -1778,16 +1787,16 @@
 	SH_PFC_PIN_GROUP(tmu_tclk1_b),
 	SH_PFC_PIN_GROUP(tmu_tclk2_a),
 	SH_PFC_PIN_GROUP(tmu_tclk2_b),
-	SH_PFC_PIN_GROUP(vin0_data8),
-	SH_PFC_PIN_GROUP(vin0_data10),
-	SH_PFC_PIN_GROUP(vin0_data12),
+	VIN_DATA_PIN_GROUP(vin0_data, 8),
+	VIN_DATA_PIN_GROUP(vin0_data, 10),
+	VIN_DATA_PIN_GROUP(vin0_data, 12),
 	SH_PFC_PIN_GROUP(vin0_sync),
 	SH_PFC_PIN_GROUP(vin0_field),
 	SH_PFC_PIN_GROUP(vin0_clkenb),
 	SH_PFC_PIN_GROUP(vin0_clk),
-	SH_PFC_PIN_GROUP(vin1_data8),
-	SH_PFC_PIN_GROUP(vin1_data10),
-	SH_PFC_PIN_GROUP(vin1_data12),
+	VIN_DATA_PIN_GROUP(vin1_data, 8),
+	VIN_DATA_PIN_GROUP(vin1_data, 10),
+	VIN_DATA_PIN_GROUP(vin1_data, 12),
 	SH_PFC_PIN_GROUP(vin1_sync),
 	SH_PFC_PIN_GROUP(vin1_field),
 	SH_PFC_PIN_GROUP(vin1_clkenb),
@@ -1951,6 +1960,18 @@
 static const char * const pwm4_groups[] = {
 	"pwm4_a",
 	"pwm4_b",
+};
+
+static const char * const qspi0_groups[] = {
+	"qspi0_ctrl",
+	"qspi0_data2",
+	"qspi0_data4",
+};
+
+static const char * const qspi1_groups[] = {
+	"qspi1_ctrl",
+	"qspi1_data2",
+	"qspi1_data4",
 };
 
 static const char * const scif_clk_groups[] = {
@@ -2036,6 +2057,8 @@
 	SH_PFC_FUNCTION(pwm2),
 	SH_PFC_FUNCTION(pwm3),
 	SH_PFC_FUNCTION(pwm4),
+	SH_PFC_FUNCTION(qspi0),
+	SH_PFC_FUNCTION(qspi1),
 	SH_PFC_FUNCTION(scif_clk),
 	SH_PFC_FUNCTION(scif0),
 	SH_PFC_FUNCTION(scif1),
@@ -2354,14 +2377,9 @@
 #define F_(x, y)	x,
 #define FM(x)		FN_##x,
 	{ PINMUX_CFG_REG_VAR("MOD_SEL0", 0xe6060500, 32,
-<<<<<<< HEAD
-			     4, 4, 4, 4,
-			     1, 1, 1, 1, 1, 1, 1, 1, 1, 1, 1, 1) {
-=======
 			     GROUP(4, 4, 4, 4, 4, 1, 1, 1, 1, 1, 1, 1,
 				   1, 1, 1, 1, 1),
 			     GROUP(
->>>>>>> 407d19ab
 		/* RESERVED 31, 30, 29, 28 */
 		0, 0, 0, 0, 0, 0, 0, 0,	0, 0, 0, 0, 0, 0, 0, 0,
 		/* RESERVED 27, 26, 25, 24 */
